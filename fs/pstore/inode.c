/*
 * Persistent Storage - ramfs parts.
 *
 * Copyright (C) 2010 Intel Corporation <tony.luck@intel.com>
 *
 *  This program is free software; you can redistribute it and/or modify
 *  it under the terms of the GNU General Public License version 2 as
 *  published by the Free Software Foundation.
 *
 *  This program is distributed in the hope that it will be useful,
 *  but WITHOUT ANY WARRANTY; without even the implied warranty of
 *  MERCHANTABILITY or FITNESS FOR A PARTICULAR PURPOSE.  See the
 *  GNU General Public License for more details.
 *
 *  You should have received a copy of the GNU General Public License
 *  along with this program; if not, write to the Free Software
 *  Foundation, Inc., 59 Temple Place, Suite 330, Boston, MA  02111-1307  USA
 */

#include <linux/module.h>
#include <linux/fs.h>
#include <linux/fsnotify.h>
#include <linux/pagemap.h>
#include <linux/highmem.h>
#include <linux/time.h>
#include <linux/init.h>
#include <linux/list.h>
#include <linux/string.h>
#include <linux/mount.h>
#include <linux/seq_file.h>
#include <linux/ramfs.h>
#include <linux/parser.h>
#include <linux/sched.h>
#include <linux/magic.h>
#include <linux/pstore.h>
#include <linux/slab.h>
#include <linux/spinlock.h>
#include <linux/uaccess.h>
#include <linux/bldr_debug_tools.h>

#include "internal.h"

#define	PSTORE_NAMELEN	64

static DEFINE_SPINLOCK(allpstore_lock);
static LIST_HEAD(allpstore);

struct pstore_private {
	struct list_head list;
	struct pstore_record *record;
	size_t total_size;
};

struct pstore_ftrace_seq_data {
	const void *ptr;
	size_t off;
	size_t size;
};

#define REC_SIZE sizeof(struct pstore_ftrace_record)

static void free_pstore_private(struct pstore_private *private)
{
	if (!private)
		return;
	if (private->record) {
		kfree(private->record->buf);
		kfree(private->record);
	}
	kfree(private);
}

static void *pstore_ftrace_seq_start(struct seq_file *s, loff_t *pos)
{
	struct pstore_private *ps = s->private;
	struct pstore_ftrace_seq_data *data;

	data = kzalloc(sizeof(*data), GFP_KERNEL);
	if (!data)
		return NULL;

	data->off = ps->total_size % REC_SIZE;
	data->off += *pos * REC_SIZE;
	if (data->off + REC_SIZE > ps->total_size) {
		kfree(data);
		return NULL;
	}

	return data;

}

static void pstore_ftrace_seq_stop(struct seq_file *s, void *v)
{
	kfree(v);
}

static void *pstore_ftrace_seq_next(struct seq_file *s, void *v, loff_t *pos)
{
	struct pstore_private *ps = s->private;
	struct pstore_ftrace_seq_data *data = v;

	data->off += REC_SIZE;
	if (data->off + REC_SIZE > ps->total_size)
		return NULL;

	(*pos)++;
	return data;
}

static int pstore_ftrace_seq_show(struct seq_file *s, void *v)
{
	struct pstore_private *ps = s->private;
	struct pstore_ftrace_seq_data *data = v;
	struct pstore_ftrace_record *rec;

	rec = (struct pstore_ftrace_record *)(ps->record->buf + data->off);

	seq_printf(s, "CPU:%d ts:%llu %08lx  %08lx  %pf <- %pF\n",
		   pstore_ftrace_decode_cpu(rec),
		   pstore_ftrace_read_timestamp(rec),
		   rec->ip, rec->parent_ip, (void *)rec->ip,
		   (void *)rec->parent_ip);

	return 0;
}

static const struct seq_operations pstore_ftrace_seq_ops = {
	.start	= pstore_ftrace_seq_start,
	.next	= pstore_ftrace_seq_next,
	.stop	= pstore_ftrace_seq_stop,
	.show	= pstore_ftrace_seq_show,
};

static ssize_t pstore_file_read(struct file *file, char __user *userbuf,
						size_t count, loff_t *ppos)
{
	struct seq_file *sf = file->private_data;
	struct pstore_private *ps = sf->private;
	ssize_t len = 0;

	if (ps->record->type == PSTORE_TYPE_FTRACE)
		return seq_read(file, userbuf, count, ppos);

	if (ps->record->type == PSTORE_TYPE_CONSOLE) {
		len = bldr_log_read(ps->record->buf, ps->total_size, userbuf,
							count, ppos);
		if(len > 0)
			return len;
	}

	return simple_read_from_buffer(userbuf, count, ppos,
				       ps->record->buf, ps->total_size);
}

static int pstore_file_open(struct inode *inode, struct file *file)
{
	struct pstore_private *ps = inode->i_private;
	struct seq_file *sf;
	int err;
	const struct seq_operations *sops = NULL;

	if (ps->record->type == PSTORE_TYPE_FTRACE)
		sops = &pstore_ftrace_seq_ops;

	err = seq_open(file, sops);
	if (err < 0)
		return err;

	sf = file->private_data;
	sf->private = ps;

	return 0;
}

static loff_t pstore_file_llseek(struct file *file, loff_t off, int whence)
{
	struct seq_file *sf = file->private_data;

	if (sf->op)
		return seq_lseek(file, off, whence);
	return default_llseek(file, off, whence);
}

static const struct file_operations pstore_file_operations = {
	.open		= pstore_file_open,
	.read		= pstore_file_read,
	.llseek		= pstore_file_llseek,
	.release	= seq_release,
};

/*
 * When a file is unlinked from our file system we call the
 * platform driver to erase the record from persistent store.
 */
static int pstore_unlink(struct inode *dir, struct dentry *dentry)
{
	struct pstore_private *p = d_inode(dentry)->i_private;
	struct pstore_record *record = p->record;

	if (!record->psi->erase)
		return -EPERM;

	mutex_lock(&record->psi->read_mutex);
	record->psi->erase(record);
	mutex_unlock(&record->psi->read_mutex);

	return simple_unlink(dir, dentry);
}

static void pstore_evict_inode(struct inode *inode)
{
	struct pstore_private	*p = inode->i_private;
	unsigned long		flags;

	clear_inode(inode);
	if (p) {
		spin_lock_irqsave(&allpstore_lock, flags);
		list_del(&p->list);
		spin_unlock_irqrestore(&allpstore_lock, flags);
		free_pstore_private(p);
	}
}

static const struct inode_operations pstore_dir_inode_operations = {
	.lookup		= simple_lookup,
	.unlink		= pstore_unlink,
};

static struct inode *pstore_get_inode(struct super_block *sb)
{
	struct inode *inode = new_inode(sb);
	if (inode) {
		inode->i_ino = get_next_ino();
		inode->i_atime = inode->i_mtime = inode->i_ctime = current_time(inode);
	}
	return inode;
}

enum {
	Opt_kmsg_bytes, Opt_err
};

static const match_table_t tokens = {
	{Opt_kmsg_bytes, "kmsg_bytes=%u"},
	{Opt_err, NULL}
};

static void parse_options(char *options)
{
	char		*p;
	substring_t	args[MAX_OPT_ARGS];
	int		option;

	if (!options)
		return;

	while ((p = strsep(&options, ",")) != NULL) {
		int token;

		if (!*p)
			continue;

		token = match_token(p, tokens, args);
		switch (token) {
		case Opt_kmsg_bytes:
			if (!match_int(&args[0], &option))
				pstore_set_kmsg_bytes(option);
			break;
		}
	}
}

/*
 * Display the mount options in /proc/mounts.
 */
static int pstore_show_options(struct seq_file *m, struct dentry *root)
{
	if (kmsg_bytes != PSTORE_DEFAULT_KMSG_BYTES)
		seq_printf(m, ",kmsg_bytes=%lu", kmsg_bytes);
	return 0;
}

static int pstore_remount(struct super_block *sb, int *flags, char *data)
{
	sync_filesystem(sb);
	parse_options(data);

	return 0;
}

static const struct super_operations pstore_ops = {
	.statfs		= simple_statfs,
	.drop_inode	= generic_delete_inode,
	.evict_inode	= pstore_evict_inode,
	.remount_fs	= pstore_remount,
	.show_options	= pstore_show_options,
};

static struct super_block *pstore_sb;

bool pstore_is_mounted(void)
{
	return pstore_sb != NULL;
}

/*
 * Make a regular file in the root directory of our file system.
 * Load it up with "size" bytes of data from "buf".
 * Set the mtime & ctime to the date that this record was originally stored.
 */
int pstore_mkfile(struct dentry *root, struct pstore_record *record)
{
	struct dentry		*dentry;
	struct inode		*inode;
	int			rc = 0;
	char			name[PSTORE_NAMELEN];
	struct pstore_private	*private, *pos;
	unsigned long		flags;
	size_t			size = record->size + record->ecc_notice_size;

	WARN_ON(!inode_is_locked(d_inode(root)));

	spin_lock_irqsave(&allpstore_lock, flags);
	list_for_each_entry(pos, &allpstore, list) {
		if (pos->record->type == record->type &&
		    pos->record->id == record->id &&
		    pos->record->psi == record->psi) {
			rc = -EEXIST;
			break;
		}
	}
	spin_unlock_irqrestore(&allpstore_lock, flags);
	if (rc)
		return rc;

	rc = -ENOMEM;
	inode = pstore_get_inode(root->d_sb);
	if (!inode)
		goto fail;
	inode->i_mode = S_IFREG | 0444;
	inode->i_fop = &pstore_file_operations;

	switch (record->type) {
	case PSTORE_TYPE_DMESG:
		scnprintf(name, sizeof(name), "dmesg-%s-%llu%s",
			  record->psi->name, record->id,
			  record->compressed ? ".enc.z" : "");
		break;
	case PSTORE_TYPE_CONSOLE:
		scnprintf(name, sizeof(name), "console-%s-%llu",
			  record->psi->name, record->id);
		break;
	case PSTORE_TYPE_FTRACE:
		scnprintf(name, sizeof(name), "ftrace-%s-%llu",
			  record->psi->name, record->id);
		break;
	case PSTORE_TYPE_MCE:
		scnprintf(name, sizeof(name), "mce-%s-%llu",
			  record->psi->name, record->id);
		break;
	case PSTORE_TYPE_PPC_RTAS:
		scnprintf(name, sizeof(name), "rtas-%s-%llu",
			  record->psi->name, record->id);
		break;
	case PSTORE_TYPE_PPC_OF:
		scnprintf(name, sizeof(name), "powerpc-ofw-%s-%llu",
			  record->psi->name, record->id);
		break;
	case PSTORE_TYPE_PPC_COMMON:
		scnprintf(name, sizeof(name), "powerpc-common-%s-%llu",
			  record->psi->name, record->id);
		break;
	case PSTORE_TYPE_PMSG:
		scnprintf(name, sizeof(name), "pmsg-%s-%llu",
			  record->psi->name, record->id);
		break;
	case PSTORE_TYPE_PPC_OPAL:
		scnprintf(name, sizeof(name), "powerpc-opal-%s-%llu",
			  record->psi->name, record->id);
		break;
	case PSTORE_TYPE_UNKNOWN:
		scnprintf(name, sizeof(name), "unknown-%s-%llu",
			  record->psi->name, record->id);
		break;
	default:
		scnprintf(name, sizeof(name), "type%d-%s-%llu",
			  record->type, record->psi->name, record->id);
		break;
	}

	private = kzalloc(sizeof(*private), GFP_KERNEL);
	if (!private)
		goto fail_inode;

	dentry = d_alloc_name(root, name);
	if (!dentry)
		goto fail_private;

	private->record = record;
	inode->i_size = private->total_size = size;
<<<<<<< HEAD

	if (record->type == PSTORE_TYPE_CONSOLE)
		inode->i_size += bldr_log_total_size();

=======
>>>>>>> 7b47b506
	inode->i_private = private;

	if (record->time.tv_sec)
		inode->i_mtime = inode->i_ctime = record->time;

	d_add(dentry, inode);

	spin_lock_irqsave(&allpstore_lock, flags);
	list_add(&private->list, &allpstore);
	spin_unlock_irqrestore(&allpstore_lock, flags);

	return 0;

fail_private:
	free_pstore_private(private);
fail_inode:
	iput(inode);

fail:
	return rc;
}

/*
 * Read all the records from the persistent store. Create
 * files in our filesystem.  Don't warn about -EEXIST errors
 * when we are re-scanning the backing store looking to add new
 * error records.
 */
void pstore_get_records(int quiet)
{
	struct pstore_info *psi = psinfo;
	struct dentry *root;

	if (!psi || !pstore_sb)
		return;

	root = pstore_sb->s_root;

	inode_lock(d_inode(root));
	pstore_get_backend_records(psi, root, quiet);
	inode_unlock(d_inode(root));
}

static int pstore_fill_super(struct super_block *sb, void *data, int silent)
{
	struct inode *inode;

	pstore_sb = sb;

	sb->s_maxbytes		= MAX_LFS_FILESIZE;
	sb->s_blocksize		= PAGE_SIZE;
	sb->s_blocksize_bits	= PAGE_SHIFT;
	sb->s_magic		= PSTOREFS_MAGIC;
	sb->s_op		= &pstore_ops;
	sb->s_time_gran		= 1;

	parse_options(data);

	inode = pstore_get_inode(sb);
	if (inode) {
		inode->i_mode = S_IFDIR | 0750;
		inode->i_op = &pstore_dir_inode_operations;
		inode->i_fop = &simple_dir_operations;
		inc_nlink(inode);
	}
	sb->s_root = d_make_root(inode);
	if (!sb->s_root)
		return -ENOMEM;

	pstore_get_records(0);

	return 0;
}

static struct dentry *pstore_mount(struct file_system_type *fs_type,
	int flags, const char *dev_name, void *data)
{
	return mount_single(fs_type, flags, data, pstore_fill_super);
}

static void pstore_kill_sb(struct super_block *sb)
{
	kill_litter_super(sb);
	pstore_sb = NULL;
}

static struct file_system_type pstore_fs_type = {
	.owner          = THIS_MODULE,
	.name		= "pstore",
	.mount		= pstore_mount,
	.kill_sb	= pstore_kill_sb,
};

int __init pstore_init_fs(void)
{
	int err;

	/* Create a convenient mount point for people to access pstore */
	err = sysfs_create_mount_point(fs_kobj, "pstore");
	if (err)
		goto out;

	err = register_filesystem(&pstore_fs_type);
	if (err < 0)
		sysfs_remove_mount_point(fs_kobj, "pstore");

out:
	return err;
}

void __exit pstore_exit_fs(void)
{
	unregister_filesystem(&pstore_fs_type);
	sysfs_remove_mount_point(fs_kobj, "pstore");
}<|MERGE_RESOLUTION|>--- conflicted
+++ resolved
@@ -399,13 +399,10 @@
 
 	private->record = record;
 	inode->i_size = private->total_size = size;
-<<<<<<< HEAD
 
 	if (record->type == PSTORE_TYPE_CONSOLE)
 		inode->i_size += bldr_log_total_size();
 
-=======
->>>>>>> 7b47b506
 	inode->i_private = private;
 
 	if (record->time.tv_sec)
