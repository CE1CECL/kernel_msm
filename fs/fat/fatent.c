/*
 * Copyright (C) 2004, OGAWA Hirofumi
 * Released under GPL v2.
 */

#include <linux/blkdev.h>
#include "fat.h"

struct fatent_operations {
	void (*ent_blocknr)(struct super_block *, int, int *, sector_t *);
	void (*ent_set_ptr)(struct fat_entry *, int);
	int (*ent_bread)(struct super_block *, struct fat_entry *,
			 int, sector_t);
	int (*ent_get)(struct fat_entry *);
	void (*ent_put)(struct fat_entry *, int);
	int (*ent_next)(struct fat_entry *);
};

static DEFINE_SPINLOCK(fat12_entry_lock);

static void fat12_ent_blocknr(struct super_block *sb, int entry,
			      int *offset, sector_t *blocknr)
{
	struct msdos_sb_info *sbi = MSDOS_SB(sb);
	int bytes = entry + (entry >> 1);
	WARN_ON(!fat_valid_entry(sbi, entry));
	*offset = bytes & (sb->s_blocksize - 1);
	*blocknr = sbi->fat_start + (bytes >> sb->s_blocksize_bits);
}

static void fat_ent_blocknr(struct super_block *sb, int entry,
			    int *offset, sector_t *blocknr)
{
	struct msdos_sb_info *sbi = MSDOS_SB(sb);
	int bytes = (entry << sbi->fatent_shift);
	WARN_ON(!fat_valid_entry(sbi, entry));
	*offset = bytes & (sb->s_blocksize - 1);
	*blocknr = sbi->fat_start + (bytes >> sb->s_blocksize_bits);
}

static void fat12_ent_set_ptr(struct fat_entry *fatent, int offset)
{
	struct buffer_head **bhs = fatent->bhs;
	if (fatent->nr_bhs == 1) {
		WARN_ON(offset >= (bhs[0]->b_size - 1));
		fatent->u.ent12_p[0] = bhs[0]->b_data + offset;
		fatent->u.ent12_p[1] = bhs[0]->b_data + (offset + 1);
	} else {
		WARN_ON(offset != (bhs[0]->b_size - 1));
		fatent->u.ent12_p[0] = bhs[0]->b_data + offset;
		fatent->u.ent12_p[1] = bhs[1]->b_data;
	}
}

static void fat16_ent_set_ptr(struct fat_entry *fatent, int offset)
{
	WARN_ON(offset & (2 - 1));
	fatent->u.ent16_p = (__le16 *)(fatent->bhs[0]->b_data + offset);
}

static void fat32_ent_set_ptr(struct fat_entry *fatent, int offset)
{
	WARN_ON(offset & (4 - 1));
	fatent->u.ent32_p = (__le32 *)(fatent->bhs[0]->b_data + offset);
}

static int fat12_ent_bread(struct super_block *sb, struct fat_entry *fatent,
			   int offset, sector_t blocknr)
{
	struct buffer_head **bhs = fatent->bhs;

	WARN_ON(blocknr < MSDOS_SB(sb)->fat_start);
	fatent->fat_inode = MSDOS_SB(sb)->fat_inode;

	bhs[0] = sb_bread(sb, blocknr);
	if (!bhs[0])
		goto err;

	if ((offset + 1) < sb->s_blocksize)
		fatent->nr_bhs = 1;
	else {
		/* This entry is block boundary, it needs the next block */
		blocknr++;
		bhs[1] = sb_bread(sb, blocknr);
		if (!bhs[1])
			goto err_brelse;
		fatent->nr_bhs = 2;
	}
	fat12_ent_set_ptr(fatent, offset);
	return 0;

err_brelse:
	brelse(bhs[0]);
err:
	fat_msg_ratelimit(sb, KERN_ERR, "FAT read failed (blocknr %llu)",
<<<<<<< HEAD
		(llu)blocknr);
=======
			  (llu)blocknr);
>>>>>>> d73f58ab
	return -EIO;
}

static int fat_ent_bread(struct super_block *sb, struct fat_entry *fatent,
			 int offset, sector_t blocknr)
{
	const struct fatent_operations *ops = MSDOS_SB(sb)->fatent_ops;

	WARN_ON(blocknr < MSDOS_SB(sb)->fat_start);
	fatent->fat_inode = MSDOS_SB(sb)->fat_inode;
	fatent->bhs[0] = sb_bread(sb, blocknr);
	if (!fatent->bhs[0]) {
<<<<<<< HEAD
		fat_msg_ratelimit(sb, KERN_ERR,
			"FAT read failed (blocknr %llu)",
			(llu)blocknr);
=======
		fat_msg_ratelimit(sb, KERN_ERR, "FAT read failed (blocknr %llu)",
				  (llu)blocknr);
>>>>>>> d73f58ab
		return -EIO;
	}
	fatent->nr_bhs = 1;
	ops->ent_set_ptr(fatent, offset);
	return 0;
}

static int fat12_ent_get(struct fat_entry *fatent)
{
	u8 **ent12_p = fatent->u.ent12_p;
	int next;

	spin_lock(&fat12_entry_lock);
	if (fatent->entry & 1)
		next = (*ent12_p[0] >> 4) | (*ent12_p[1] << 4);
	else
		next = (*ent12_p[1] << 8) | *ent12_p[0];
	spin_unlock(&fat12_entry_lock);

	next &= 0x0fff;
	if (next >= BAD_FAT12)
		next = FAT_ENT_EOF;
	return next;
}

static int fat16_ent_get(struct fat_entry *fatent)
{
	int next = le16_to_cpu(*fatent->u.ent16_p);
	WARN_ON((unsigned long)fatent->u.ent16_p & (2 - 1));
	if (next >= BAD_FAT16)
		next = FAT_ENT_EOF;
	return next;
}

static int fat32_ent_get(struct fat_entry *fatent)
{
	int next = le32_to_cpu(*fatent->u.ent32_p) & 0x0fffffff;
	WARN_ON((unsigned long)fatent->u.ent32_p & (4 - 1));
	if (next >= BAD_FAT32)
		next = FAT_ENT_EOF;
	return next;
}

static void fat12_ent_put(struct fat_entry *fatent, int new)
{
	u8 **ent12_p = fatent->u.ent12_p;

	if (new == FAT_ENT_EOF)
		new = EOF_FAT12;

	spin_lock(&fat12_entry_lock);
	if (fatent->entry & 1) {
		*ent12_p[0] = (new << 4) | (*ent12_p[0] & 0x0f);
		*ent12_p[1] = new >> 4;
	} else {
		*ent12_p[0] = new & 0xff;
		*ent12_p[1] = (*ent12_p[1] & 0xf0) | (new >> 8);
	}
	spin_unlock(&fat12_entry_lock);

	mark_buffer_dirty_inode(fatent->bhs[0], fatent->fat_inode);
	if (fatent->nr_bhs == 2)
		mark_buffer_dirty_inode(fatent->bhs[1], fatent->fat_inode);
}

static void fat16_ent_put(struct fat_entry *fatent, int new)
{
	if (new == FAT_ENT_EOF)
		new = EOF_FAT16;

	*fatent->u.ent16_p = cpu_to_le16(new);
	mark_buffer_dirty_inode(fatent->bhs[0], fatent->fat_inode);
}

static void fat32_ent_put(struct fat_entry *fatent, int new)
{
	WARN_ON(new & 0xf0000000);
	new |= le32_to_cpu(*fatent->u.ent32_p) & ~0x0fffffff;
	*fatent->u.ent32_p = cpu_to_le32(new);
	mark_buffer_dirty_inode(fatent->bhs[0], fatent->fat_inode);
}

static int fat12_ent_next(struct fat_entry *fatent)
{
	u8 **ent12_p = fatent->u.ent12_p;
	struct buffer_head **bhs = fatent->bhs;
	u8 *nextp = ent12_p[1] + 1 + (fatent->entry & 1);

	fatent->entry++;
	if (fatent->nr_bhs == 1) {
		WARN_ON(ent12_p[0] > (u8 *)(bhs[0]->b_data +
							(bhs[0]->b_size - 2)));
		WARN_ON(ent12_p[1] > (u8 *)(bhs[0]->b_data +
							(bhs[0]->b_size - 1)));
		if (nextp < (u8 *)(bhs[0]->b_data + (bhs[0]->b_size - 1))) {
			ent12_p[0] = nextp - 1;
			ent12_p[1] = nextp;
			return 1;
		}
	} else {
		WARN_ON(ent12_p[0] != (u8 *)(bhs[0]->b_data +
							(bhs[0]->b_size - 1)));
		WARN_ON(ent12_p[1] != (u8 *)bhs[1]->b_data);
		ent12_p[0] = nextp - 1;
		ent12_p[1] = nextp;
		brelse(bhs[0]);
		bhs[0] = bhs[1];
		fatent->nr_bhs = 1;
		return 1;
	}
	ent12_p[0] = NULL;
	ent12_p[1] = NULL;
	return 0;
}

static int fat16_ent_next(struct fat_entry *fatent)
{
	const struct buffer_head *bh = fatent->bhs[0];
	fatent->entry++;
	if (fatent->u.ent16_p < (__le16 *)(bh->b_data + (bh->b_size - 2))) {
		fatent->u.ent16_p++;
		return 1;
	}
	fatent->u.ent16_p = NULL;
	return 0;
}

static int fat32_ent_next(struct fat_entry *fatent)
{
	const struct buffer_head *bh = fatent->bhs[0];
	fatent->entry++;
	if (fatent->u.ent32_p < (__le32 *)(bh->b_data + (bh->b_size - 4))) {
		fatent->u.ent32_p++;
		return 1;
	}
	fatent->u.ent32_p = NULL;
	return 0;
}

static const struct fatent_operations fat12_ops = {
	.ent_blocknr	= fat12_ent_blocknr,
	.ent_set_ptr	= fat12_ent_set_ptr,
	.ent_bread	= fat12_ent_bread,
	.ent_get	= fat12_ent_get,
	.ent_put	= fat12_ent_put,
	.ent_next	= fat12_ent_next,
};

static const struct fatent_operations fat16_ops = {
	.ent_blocknr	= fat_ent_blocknr,
	.ent_set_ptr	= fat16_ent_set_ptr,
	.ent_bread	= fat_ent_bread,
	.ent_get	= fat16_ent_get,
	.ent_put	= fat16_ent_put,
	.ent_next	= fat16_ent_next,
};

static const struct fatent_operations fat32_ops = {
	.ent_blocknr	= fat_ent_blocknr,
	.ent_set_ptr	= fat32_ent_set_ptr,
	.ent_bread	= fat_ent_bread,
	.ent_get	= fat32_ent_get,
	.ent_put	= fat32_ent_put,
	.ent_next	= fat32_ent_next,
};

static inline void lock_fat(struct msdos_sb_info *sbi)
{
	mutex_lock(&sbi->fat_lock);
}

static inline void unlock_fat(struct msdos_sb_info *sbi)
{
	mutex_unlock(&sbi->fat_lock);
}

void fat_ent_access_init(struct super_block *sb)
{
	struct msdos_sb_info *sbi = MSDOS_SB(sb);

	mutex_init(&sbi->fat_lock);

	switch (sbi->fat_bits) {
	case 32:
		sbi->fatent_shift = 2;
		sbi->fatent_ops = &fat32_ops;
		break;
	case 16:
		sbi->fatent_shift = 1;
		sbi->fatent_ops = &fat16_ops;
		break;
	case 12:
		sbi->fatent_shift = -1;
		sbi->fatent_ops = &fat12_ops;
		break;
	}
}

static void mark_fsinfo_dirty(struct super_block *sb)
{
	struct msdos_sb_info *sbi = MSDOS_SB(sb);

	if (sb_rdonly(sb) || sbi->fat_bits != 32)
		return;

	__mark_inode_dirty(sbi->fsinfo_inode, I_DIRTY_SYNC);
}

static inline int fat_ent_update_ptr(struct super_block *sb,
				     struct fat_entry *fatent,
				     int offset, sector_t blocknr)
{
	struct msdos_sb_info *sbi = MSDOS_SB(sb);
	const struct fatent_operations *ops = sbi->fatent_ops;
	struct buffer_head **bhs = fatent->bhs;

	/* Is this fatent's blocks including this entry? */
	if (!fatent->nr_bhs || bhs[0]->b_blocknr != blocknr)
		return 0;
	if (sbi->fat_bits == 12) {
		if ((offset + 1) < sb->s_blocksize) {
			/* This entry is on bhs[0]. */
			if (fatent->nr_bhs == 2) {
				brelse(bhs[1]);
				fatent->nr_bhs = 1;
			}
		} else {
			/* This entry needs the next block. */
			if (fatent->nr_bhs != 2)
				return 0;
			if (bhs[1]->b_blocknr != (blocknr + 1))
				return 0;
		}
	}
	ops->ent_set_ptr(fatent, offset);
	return 1;
}

int fat_ent_read(struct inode *inode, struct fat_entry *fatent, int entry)
{
	struct super_block *sb = inode->i_sb;
	struct msdos_sb_info *sbi = MSDOS_SB(inode->i_sb);
	const struct fatent_operations *ops = sbi->fatent_ops;
	int err, offset;
	sector_t blocknr;

	if (!fat_valid_entry(sbi, entry)) {
		fatent_brelse(fatent);
		fat_fs_error(sb, "invalid access to FAT (entry 0x%08x)", entry);
		return -EIO;
	}

	fatent_set_entry(fatent, entry);
	ops->ent_blocknr(sb, entry, &offset, &blocknr);

	if (!fat_ent_update_ptr(sb, fatent, offset, blocknr)) {
		fatent_brelse(fatent);
		err = ops->ent_bread(sb, fatent, offset, blocknr);
		if (err)
			return err;
	}
	return ops->ent_get(fatent);
}

/* FIXME: We can write the blocks as more big chunk. */
static int fat_mirror_bhs(struct super_block *sb, struct buffer_head **bhs,
			  int nr_bhs)
{
	struct msdos_sb_info *sbi = MSDOS_SB(sb);
	struct buffer_head *c_bh;
	int err, n, copy;

	err = 0;
	for (copy = 1; copy < sbi->fats; copy++) {
		sector_t backup_fat = sbi->fat_length * copy;

		for (n = 0; n < nr_bhs; n++) {
			c_bh = sb_getblk(sb, backup_fat + bhs[n]->b_blocknr);
			if (!c_bh) {
				err = -ENOMEM;
				goto error;
			}
			/* Avoid race with userspace read via bdev */
			lock_buffer(c_bh);
			memcpy(c_bh->b_data, bhs[n]->b_data, sb->s_blocksize);
			set_buffer_uptodate(c_bh);
			unlock_buffer(c_bh);
			mark_buffer_dirty_inode(c_bh, sbi->fat_inode);
			if (sb->s_flags & MS_SYNCHRONOUS)
				err = sync_dirty_buffer(c_bh);
			brelse(c_bh);
			if (err)
				goto error;
		}
	}
error:
	return err;
}

int fat_ent_write(struct inode *inode, struct fat_entry *fatent,
		  int new, int wait)
{
	struct super_block *sb = inode->i_sb;
	const struct fatent_operations *ops = MSDOS_SB(sb)->fatent_ops;
	int err;

	ops->ent_put(fatent, new);
	if (wait) {
		err = fat_sync_bhs(fatent->bhs, fatent->nr_bhs);
		if (err)
			return err;
	}
	return fat_mirror_bhs(sb, fatent->bhs, fatent->nr_bhs);
}

static inline int fat_ent_next(struct msdos_sb_info *sbi,
			       struct fat_entry *fatent)
{
	if (sbi->fatent_ops->ent_next(fatent)) {
		if (fatent->entry < sbi->max_cluster)
			return 1;
	}
	return 0;
}

static inline int fat_ent_read_block(struct super_block *sb,
				     struct fat_entry *fatent)
{
	const struct fatent_operations *ops = MSDOS_SB(sb)->fatent_ops;
	sector_t blocknr;
	int offset;

	fatent_brelse(fatent);
	ops->ent_blocknr(sb, fatent->entry, &offset, &blocknr);
	return ops->ent_bread(sb, fatent, offset, blocknr);
}

static void fat_collect_bhs(struct buffer_head **bhs, int *nr_bhs,
			    struct fat_entry *fatent)
{
	int n, i;

	for (n = 0; n < fatent->nr_bhs; n++) {
		for (i = 0; i < *nr_bhs; i++) {
			if (fatent->bhs[n] == bhs[i])
				break;
		}
		if (i == *nr_bhs) {
			get_bh(fatent->bhs[n]);
			bhs[i] = fatent->bhs[n];
			(*nr_bhs)++;
		}
	}
}

int fat_alloc_clusters(struct inode *inode, int *cluster, int nr_cluster)
{
	struct super_block *sb = inode->i_sb;
	struct msdos_sb_info *sbi = MSDOS_SB(sb);
	const struct fatent_operations *ops = sbi->fatent_ops;
	struct fat_entry fatent, prev_ent;
	struct buffer_head *bhs[MAX_BUF_PER_PAGE];
	int i, count, err, nr_bhs, idx_clus;

	BUG_ON(nr_cluster > (MAX_BUF_PER_PAGE / 2));	/* fixed limit */

	lock_fat(sbi);
	if (sbi->free_clusters != -1 && sbi->free_clus_valid &&
	    sbi->free_clusters < nr_cluster) {
		unlock_fat(sbi);
		return -ENOSPC;
	}

	err = nr_bhs = idx_clus = 0;
	count = FAT_START_ENT;
	fatent_init(&prev_ent);
	fatent_init(&fatent);
	fatent_set_entry(&fatent, sbi->prev_free + 1);
	while (count < sbi->max_cluster) {
		if (fatent.entry >= sbi->max_cluster)
			fatent.entry = FAT_START_ENT;
		fatent_set_entry(&fatent, fatent.entry);
		err = fat_ent_read_block(sb, &fatent);
		if (err)
			goto out;

		/* Find the free entries in a block */
		do {
			if (ops->ent_get(&fatent) == FAT_ENT_FREE) {
				int entry = fatent.entry;

				/* make the cluster chain */
				ops->ent_put(&fatent, FAT_ENT_EOF);
				if (prev_ent.nr_bhs)
					ops->ent_put(&prev_ent, entry);

				fat_collect_bhs(bhs, &nr_bhs, &fatent);

				sbi->prev_free = entry;
				if (sbi->free_clusters != -1)
					sbi->free_clusters--;

				cluster[idx_clus] = entry;
				idx_clus++;
				if (idx_clus == nr_cluster)
					goto out;

				/*
				 * fat_collect_bhs() gets ref-count of bhs,
				 * so we can still use the prev_ent.
				 */
				prev_ent = fatent;
			}
			count++;
			if (count == sbi->max_cluster)
				break;
		} while (fat_ent_next(sbi, &fatent));
	}

	/* Couldn't allocate the free entries */
	sbi->free_clusters = 0;
	sbi->free_clus_valid = 1;
	err = -ENOSPC;

out:
	unlock_fat(sbi);
	mark_fsinfo_dirty(sb);
	fatent_brelse(&fatent);
	if (!err) {
		if (inode_needs_sync(inode))
			err = fat_sync_bhs(bhs, nr_bhs);
		if (!err)
			err = fat_mirror_bhs(sb, bhs, nr_bhs);
	}
	for (i = 0; i < nr_bhs; i++)
		brelse(bhs[i]);

	if (err && idx_clus)
		fat_free_clusters(inode, cluster[0]);

	return err;
}

int fat_free_clusters(struct inode *inode, int cluster)
{
	struct super_block *sb = inode->i_sb;
	struct msdos_sb_info *sbi = MSDOS_SB(sb);
	const struct fatent_operations *ops = sbi->fatent_ops;
	struct fat_entry fatent;
	struct buffer_head *bhs[MAX_BUF_PER_PAGE];
	int i, err, nr_bhs;
	int first_cl = cluster, dirty_fsinfo = 0;

	nr_bhs = 0;
	fatent_init(&fatent);
	lock_fat(sbi);
	do {
		cluster = fat_ent_read(inode, &fatent, cluster);
		if (cluster < 0) {
			err = cluster;
			goto error;
		} else if (cluster == FAT_ENT_FREE) {
			fat_fs_error(sb, "%s: deleting FAT entry beyond EOF",
				     __func__);
			err = -EIO;
			goto error;
		}

		if (sbi->options.discard) {
			/*
			 * Issue discard for the sectors we no longer
			 * care about, batching contiguous clusters
			 * into one request
			 */
			if (cluster != fatent.entry + 1) {
				int nr_clus = fatent.entry - first_cl + 1;

				sb_issue_discard(sb,
					fat_clus_to_blknr(sbi, first_cl),
					nr_clus * sbi->sec_per_clus,
					GFP_NOFS, 0);

				first_cl = cluster;
			}
		}

		ops->ent_put(&fatent, FAT_ENT_FREE);
		if (sbi->free_clusters != -1) {
			sbi->free_clusters++;
			dirty_fsinfo = 1;
		}

		if (nr_bhs + fatent.nr_bhs > MAX_BUF_PER_PAGE) {
			if (sb->s_flags & MS_SYNCHRONOUS) {
				err = fat_sync_bhs(bhs, nr_bhs);
				if (err)
					goto error;
			}
			err = fat_mirror_bhs(sb, bhs, nr_bhs);
			if (err)
				goto error;
			for (i = 0; i < nr_bhs; i++)
				brelse(bhs[i]);
			nr_bhs = 0;
		}
		fat_collect_bhs(bhs, &nr_bhs, &fatent);
	} while (cluster != FAT_ENT_EOF);

	if (sb->s_flags & MS_SYNCHRONOUS) {
		err = fat_sync_bhs(bhs, nr_bhs);
		if (err)
			goto error;
	}
	err = fat_mirror_bhs(sb, bhs, nr_bhs);
error:
	fatent_brelse(&fatent);
	for (i = 0; i < nr_bhs; i++)
		brelse(bhs[i]);
	unlock_fat(sbi);
	if (dirty_fsinfo)
		mark_fsinfo_dirty(sb);

	return err;
}
EXPORT_SYMBOL_GPL(fat_free_clusters);

/* 128kb is the whole sectors for FAT12 and FAT16 */
#define FAT_READA_SIZE		(128 * 1024)

static void fat_ent_reada(struct super_block *sb, struct fat_entry *fatent,
			  unsigned long reada_blocks)
{
	const struct fatent_operations *ops = MSDOS_SB(sb)->fatent_ops;
	sector_t blocknr;
	int i, offset;

	ops->ent_blocknr(sb, fatent->entry, &offset, &blocknr);

	for (i = 0; i < reada_blocks; i++)
		sb_breadahead(sb, blocknr + i);
}

int fat_count_free_clusters(struct super_block *sb)
{
	struct msdos_sb_info *sbi = MSDOS_SB(sb);
	const struct fatent_operations *ops = sbi->fatent_ops;
	struct fat_entry fatent;
	unsigned long reada_blocks, reada_mask, cur_block;
	int err = 0, free;

	lock_fat(sbi);
	if (sbi->free_clusters != -1 && sbi->free_clus_valid)
		goto out;

	reada_blocks = FAT_READA_SIZE >> sb->s_blocksize_bits;
	reada_mask = reada_blocks - 1;
	cur_block = 0;

	free = 0;
	fatent_init(&fatent);
	fatent_set_entry(&fatent, FAT_START_ENT);
	while (fatent.entry < sbi->max_cluster) {
		/* readahead of fat blocks */
		if ((cur_block & reada_mask) == 0) {
			unsigned long rest = sbi->fat_length - cur_block;
			fat_ent_reada(sb, &fatent, min(reada_blocks, rest));
		}
		cur_block++;

		err = fat_ent_read_block(sb, &fatent);
		if (err)
			goto out;

		do {
			if (ops->ent_get(&fatent) == FAT_ENT_FREE)
				free++;
		} while (fat_ent_next(sbi, &fatent));
		cond_resched();
	}
	sbi->free_clusters = free;
	sbi->free_clus_valid = 1;
	mark_fsinfo_dirty(sb);
	fatent_brelse(&fatent);
out:
	unlock_fat(sbi);
	return err;
}<|MERGE_RESOLUTION|>--- conflicted
+++ resolved
@@ -93,11 +93,7 @@
 	brelse(bhs[0]);
 err:
 	fat_msg_ratelimit(sb, KERN_ERR, "FAT read failed (blocknr %llu)",
-<<<<<<< HEAD
-		(llu)blocknr);
-=======
 			  (llu)blocknr);
->>>>>>> d73f58ab
 	return -EIO;
 }
 
@@ -110,14 +106,8 @@
 	fatent->fat_inode = MSDOS_SB(sb)->fat_inode;
 	fatent->bhs[0] = sb_bread(sb, blocknr);
 	if (!fatent->bhs[0]) {
-<<<<<<< HEAD
-		fat_msg_ratelimit(sb, KERN_ERR,
-			"FAT read failed (blocknr %llu)",
-			(llu)blocknr);
-=======
 		fat_msg_ratelimit(sb, KERN_ERR, "FAT read failed (blocknr %llu)",
 				  (llu)blocknr);
->>>>>>> d73f58ab
 		return -EIO;
 	}
 	fatent->nr_bhs = 1;
