--- conflicted
+++ resolved
@@ -407,7 +407,7 @@
 	if (!ovl_dentry_is_opaque(dentry)) {
 		err = ovl_create_upper(dentry, inode, &stat, link, hardlink);
 	} else {
-		const struct cred *old_cred;
+		const struct cred *old_cred, *hold_cred = NULL;
 		struct cred *override_cred;
 
 		old_cred = ovl_override_creds(dentry->d_sb);
@@ -415,19 +415,22 @@
 		err = -ENOMEM;
 		override_cred = prepare_creds();
 		if (override_cred) {
-			override_cred->fsuid = old_cred->fsuid;
-			override_cred->fsgid = old_cred->fsgid;
-			put_cred(override_creds(override_cred));
+			const struct cred *our_cred;
+
+			our_cred = old_cred;
+			if (!our_cred)
+				our_cred = current_cred();
+			override_cred->fsuid = our_cred->fsuid;
+			override_cred->fsgid = our_cred->fsgid;
+			hold_cred = override_creds(override_cred);
 			put_cred(override_cred);
 
-<<<<<<< HEAD
-		ovl_revert_creds(old_cred);
-=======
 			err = ovl_create_over_whiteout(dentry, inode, &stat,
 						       link, hardlink);
 		}
-		revert_creds(old_cred);
->>>>>>> c61ebb66
+		ovl_revert_creds(old_cred ?: hold_cred);
+		if (old_cred && hold_cred)
+			put_cred(hold_cred);
 	}
 
 	if (!err)
