--- conflicted
+++ resolved
@@ -307,16 +307,11 @@
 
 	rv = generic_permission(inode, mask);
 	if (rv == 0)
-<<<<<<< HEAD
-		return 0;
-	if (task_tgid(current) == proc_pid(inode))
-=======
 		return rv;
 
 	rcu_read_lock();
 	p = pid_task(proc_pid(inode), PIDTYPE_PID);
 	if (p && same_thread_group(p, current))
->>>>>>> e0b34664
 		rv = 0;
 	rcu_read_unlock();
 
