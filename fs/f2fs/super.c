/*
 * fs/f2fs/super.c
 *
 * Copyright (c) 2012 Samsung Electronics Co., Ltd.
 *             http://www.samsung.com/
 *
 * This program is free software; you can redistribute it and/or modify
 * it under the terms of the GNU General Public License version 2 as
 * published by the Free Software Foundation.
 */
#include <linux/module.h>
#include <linux/init.h>
#include <linux/fs.h>
#include <linux/statfs.h>
#include <linux/buffer_head.h>
#include <linux/backing-dev.h>
#include <linux/kthread.h>
#include <linux/parser.h>
#include <linux/mount.h>
#include <linux/seq_file.h>
#include <linux/proc_fs.h>
#include <linux/random.h>
#include <linux/exportfs.h>
#include <linux/blkdev.h>
#include <linux/quotaops.h>
#include <linux/f2fs_fs.h>
#include <linux/sysfs.h>
#include <linux/quota.h>
#ifdef CONFIG_QUOTA
#include <linux/seq_file.h>
#endif

#include "f2fs.h"
#include "node.h"
#include "segment.h"
#include "xattr.h"
#include "gc.h"
#include "trace.h"

#define CREATE_TRACE_POINTS
#include <trace/events/f2fs.h>

static struct kmem_cache *f2fs_inode_cachep;

#ifdef CONFIG_F2FS_FAULT_INJECTION

char *fault_name[FAULT_MAX] = {
	[FAULT_KMALLOC]		= "kmalloc",
	[FAULT_KVMALLOC]	= "kvmalloc",
	[FAULT_PAGE_ALLOC]	= "page alloc",
	[FAULT_PAGE_GET]	= "page get",
	[FAULT_ALLOC_BIO]	= "alloc bio",
	[FAULT_ALLOC_NID]	= "alloc nid",
	[FAULT_ORPHAN]		= "orphan",
	[FAULT_BLOCK]		= "no more block",
	[FAULT_DIR_DEPTH]	= "too big dir depth",
	[FAULT_EVICT_INODE]	= "evict_inode fail",
	[FAULT_TRUNCATE]	= "truncate fail",
	[FAULT_IO]		= "IO error",
	[FAULT_CHECKPOINT]	= "checkpoint error",
};

static void f2fs_build_fault_attr(struct f2fs_sb_info *sbi,
						unsigned int rate)
{
	struct f2fs_fault_info *ffi = &F2FS_OPTION(sbi).fault_info;

	if (rate) {
		atomic_set(&ffi->inject_ops, 0);
		ffi->inject_rate = rate;
		ffi->inject_type = (1 << FAULT_MAX) - 1;
	} else {
		memset(ffi, 0, sizeof(struct f2fs_fault_info));
	}
}
#endif

/* f2fs-wide shrinker description */
static struct shrinker f2fs_shrinker_info = {
	.scan_objects = f2fs_shrink_scan,
	.count_objects = f2fs_shrink_count,
	.seeks = DEFAULT_SEEKS,
};

enum {
	Opt_gc_background,
	Opt_disable_roll_forward,
	Opt_norecovery,
	Opt_discard,
	Opt_nodiscard,
	Opt_noheap,
	Opt_heap,
	Opt_user_xattr,
	Opt_nouser_xattr,
	Opt_acl,
	Opt_noacl,
	Opt_active_logs,
	Opt_disable_ext_identify,
	Opt_inline_xattr,
	Opt_noinline_xattr,
	Opt_inline_xattr_size,
	Opt_inline_data,
	Opt_inline_dentry,
	Opt_noinline_dentry,
	Opt_flush_merge,
	Opt_noflush_merge,
	Opt_nobarrier,
	Opt_fastboot,
	Opt_extent_cache,
	Opt_noextent_cache,
	Opt_noinline_data,
	Opt_data_flush,
	Opt_reserve_root,
	Opt_resgid,
	Opt_resuid,
	Opt_mode,
	Opt_io_size_bits,
	Opt_fault_injection,
	Opt_lazytime,
	Opt_nolazytime,
	Opt_quota,
	Opt_noquota,
	Opt_usrquota,
	Opt_grpquota,
	Opt_prjquota,
	Opt_usrjquota,
	Opt_grpjquota,
	Opt_prjjquota,
	Opt_offusrjquota,
	Opt_offgrpjquota,
	Opt_offprjjquota,
	Opt_jqfmt_vfsold,
	Opt_jqfmt_vfsv0,
	Opt_jqfmt_vfsv1,
	Opt_whint,
	Opt_alloc,
	Opt_fsync,
	Opt_test_dummy_encryption,
	Opt_err,
};

static match_table_t f2fs_tokens = {
	{Opt_gc_background, "background_gc=%s"},
	{Opt_disable_roll_forward, "disable_roll_forward"},
	{Opt_norecovery, "norecovery"},
	{Opt_discard, "discard"},
	{Opt_nodiscard, "nodiscard"},
	{Opt_noheap, "no_heap"},
	{Opt_heap, "heap"},
	{Opt_user_xattr, "user_xattr"},
	{Opt_nouser_xattr, "nouser_xattr"},
	{Opt_acl, "acl"},
	{Opt_noacl, "noacl"},
	{Opt_active_logs, "active_logs=%u"},
	{Opt_disable_ext_identify, "disable_ext_identify"},
	{Opt_inline_xattr, "inline_xattr"},
	{Opt_noinline_xattr, "noinline_xattr"},
	{Opt_inline_xattr_size, "inline_xattr_size=%u"},
	{Opt_inline_data, "inline_data"},
	{Opt_inline_dentry, "inline_dentry"},
	{Opt_noinline_dentry, "noinline_dentry"},
	{Opt_flush_merge, "flush_merge"},
	{Opt_noflush_merge, "noflush_merge"},
	{Opt_nobarrier, "nobarrier"},
	{Opt_fastboot, "fastboot"},
	{Opt_extent_cache, "extent_cache"},
	{Opt_noextent_cache, "noextent_cache"},
	{Opt_noinline_data, "noinline_data"},
	{Opt_data_flush, "data_flush"},
	{Opt_reserve_root, "reserve_root=%u"},
	{Opt_resgid, "resgid=%u"},
	{Opt_resuid, "resuid=%u"},
	{Opt_mode, "mode=%s"},
	{Opt_io_size_bits, "io_bits=%u"},
	{Opt_fault_injection, "fault_injection=%u"},
	{Opt_lazytime, "lazytime"},
	{Opt_nolazytime, "nolazytime"},
	{Opt_quota, "quota"},
	{Opt_noquota, "noquota"},
	{Opt_usrquota, "usrquota"},
	{Opt_grpquota, "grpquota"},
	{Opt_prjquota, "prjquota"},
	{Opt_usrjquota, "usrjquota=%s"},
	{Opt_grpjquota, "grpjquota=%s"},
	{Opt_prjjquota, "prjjquota=%s"},
	{Opt_offusrjquota, "usrjquota="},
	{Opt_offgrpjquota, "grpjquota="},
	{Opt_offprjjquota, "prjjquota="},
	{Opt_jqfmt_vfsold, "jqfmt=vfsold"},
	{Opt_jqfmt_vfsv0, "jqfmt=vfsv0"},
	{Opt_jqfmt_vfsv1, "jqfmt=vfsv1"},
	{Opt_whint, "whint_mode=%s"},
	{Opt_alloc, "alloc_mode=%s"},
	{Opt_fsync, "fsync_mode=%s"},
	{Opt_test_dummy_encryption, "test_dummy_encryption"},
	{Opt_err, NULL},
};

void f2fs_msg(struct super_block *sb, const char *level, const char *fmt, ...)
{
	struct va_format vaf;
	va_list args;

	va_start(args, fmt);
	vaf.fmt = fmt;
	vaf.va = &args;
	printk_ratelimited("%sF2FS-fs (%s): %pV\n", level, sb->s_id, &vaf);
	va_end(args);
}

static inline void limit_reserve_root(struct f2fs_sb_info *sbi)
{
	block_t limit = (sbi->user_block_count << 1) / 1000;

	/* limit is 0.2% */
	if (test_opt(sbi, RESERVE_ROOT) &&
			F2FS_OPTION(sbi).root_reserved_blocks > limit) {
		F2FS_OPTION(sbi).root_reserved_blocks = limit;
		f2fs_msg(sbi->sb, KERN_INFO,
			"Reduce reserved blocks for root = %u",
			F2FS_OPTION(sbi).root_reserved_blocks);
	}
	if (!test_opt(sbi, RESERVE_ROOT) &&
		(!uid_eq(F2FS_OPTION(sbi).s_resuid,
				make_kuid(&init_user_ns, F2FS_DEF_RESUID)) ||
		!gid_eq(F2FS_OPTION(sbi).s_resgid,
				make_kgid(&init_user_ns, F2FS_DEF_RESGID))))
		f2fs_msg(sbi->sb, KERN_INFO,
			"Ignore s_resuid=%u, s_resgid=%u w/o reserve_root",
				from_kuid_munged(&init_user_ns,
					F2FS_OPTION(sbi).s_resuid),
				from_kgid_munged(&init_user_ns,
					F2FS_OPTION(sbi).s_resgid));
}

static void init_once(void *foo)
{
	struct f2fs_inode_info *fi = (struct f2fs_inode_info *) foo;

	inode_init_once(&fi->vfs_inode);
}

#ifdef CONFIG_QUOTA
static const char * const quotatypes[] = INITQFNAMES;
#define QTYPE2NAME(t) (quotatypes[t])
static int f2fs_set_qf_name(struct super_block *sb, int qtype,
							substring_t *args)
{
	struct f2fs_sb_info *sbi = F2FS_SB(sb);
	char *qname;
	int ret = -EINVAL;

	if (F2FS_MAXQUOTAS <= 2 && qtype == PRJQUOTA)
		return -EINVAL;

	if (sb_any_quota_loaded(sb) && !F2FS_OPTION(sbi).s_qf_names[qtype]) {
		f2fs_msg(sb, KERN_ERR,
			"Cannot change journaled "
			"quota options when quota turned on");
		return -EINVAL;
	}
	if (f2fs_sb_has_quota_ino(sb)) {
		f2fs_msg(sb, KERN_INFO,
			"QUOTA feature is enabled, so ignore qf_name");
		return 0;
	}

	qname = match_strdup(args);
	if (!qname) {
		f2fs_msg(sb, KERN_ERR,
			"Not enough memory for storing quotafile name");
		return -EINVAL;
	}
	if (F2FS_OPTION(sbi).s_qf_names[qtype]) {
		if (strcmp(F2FS_OPTION(sbi).s_qf_names[qtype], qname) == 0)
			ret = 0;
		else
			f2fs_msg(sb, KERN_ERR,
				 "%s quota file already specified",
				 QTYPE2NAME(qtype));
		goto errout;
	}
	if (strchr(qname, '/')) {
		f2fs_msg(sb, KERN_ERR,
			"quotafile must be on filesystem root");
		goto errout;
	}
	F2FS_OPTION(sbi).s_qf_names[qtype] = qname;
	set_opt(sbi, QUOTA);
	return 0;
errout:
	kfree(qname);
	return ret;
}

static int f2fs_clear_qf_name(struct super_block *sb, int qtype)
{
	struct f2fs_sb_info *sbi = F2FS_SB(sb);

	if (F2FS_MAXQUOTAS <= 2 && qtype == PRJQUOTA)
		return -EINVAL;

	if (sb_any_quota_loaded(sb) && F2FS_OPTION(sbi).s_qf_names[qtype]) {
		f2fs_msg(sb, KERN_ERR, "Cannot change journaled quota options"
			" when quota turned on");
		return -EINVAL;
	}
	kfree(F2FS_OPTION(sbi).s_qf_names[qtype]);
	F2FS_OPTION(sbi).s_qf_names[qtype] = NULL;
	return 0;
}

static int f2fs_check_quota_options(struct f2fs_sb_info *sbi)
{
	/*
	 * We do the test below only for project quotas. 'usrquota' and
	 * 'grpquota' mount options are allowed even without quota feature
	 * to support legacy quotas in quota files.
	 */
	if (F2FS_MAXQUOTAS > 2 && test_opt(sbi, PRJQUOTA) &&
					!f2fs_sb_has_project_quota(sbi->sb)) {
		f2fs_msg(sbi->sb, KERN_ERR, "Project quota feature not enabled. "
			 "Cannot enable project quota enforcement.");
		return -1;
	}
	if (F2FS_OPTION(sbi).s_qf_names[USRQUOTA] ||
			F2FS_OPTION(sbi).s_qf_names[GRPQUOTA] ||
			(F2FS_MAXQUOTAS > 2 &&
				F2FS_OPTION(sbi).s_qf_names[PRJQUOTA])) {
		if (test_opt(sbi, USRQUOTA) &&
				F2FS_OPTION(sbi).s_qf_names[USRQUOTA])
			clear_opt(sbi, USRQUOTA);

		if (test_opt(sbi, GRPQUOTA) &&
				F2FS_OPTION(sbi).s_qf_names[GRPQUOTA])
			clear_opt(sbi, GRPQUOTA);

		if (F2FS_MAXQUOTAS > 2 && test_opt(sbi, PRJQUOTA) &&
				F2FS_OPTION(sbi).s_qf_names[PRJQUOTA])
			clear_opt(sbi, PRJQUOTA);

		if (test_opt(sbi, GRPQUOTA) || test_opt(sbi, USRQUOTA) ||
				test_opt(sbi, PRJQUOTA)) {
			f2fs_msg(sbi->sb, KERN_ERR, "old and new quota "
					"format mixing");
			return -1;
		}

		if (!F2FS_OPTION(sbi).s_jquota_fmt) {
			f2fs_msg(sbi->sb, KERN_ERR, "journaled quota format "
					"not specified");
			return -1;
		}
	}

	if (f2fs_sb_has_quota_ino(sbi->sb) && F2FS_OPTION(sbi).s_jquota_fmt) {
		f2fs_msg(sbi->sb, KERN_INFO,
			"QUOTA feature is enabled, so ignore jquota_fmt");
		F2FS_OPTION(sbi).s_jquota_fmt = 0;
	}
	if (f2fs_sb_has_quota_ino(sbi->sb) && f2fs_readonly(sbi->sb)) {
		f2fs_msg(sbi->sb, KERN_INFO,
			 "Filesystem with quota feature cannot be mounted RDWR "
			 "without CONFIG_QUOTA");
		return -1;
	}
	return 0;
}
#endif

static int parse_options(struct super_block *sb, char *options)
{
	struct f2fs_sb_info *sbi = F2FS_SB(sb);
	struct request_queue *q;
	substring_t args[MAX_OPT_ARGS];
	char *p, *name;
	int arg = 0;
	kuid_t uid;
	kgid_t gid;
#ifdef CONFIG_QUOTA
	int ret;
#endif

	if (!options)
		return 0;

	while ((p = strsep(&options, ",")) != NULL) {
		int token;
		if (!*p)
			continue;
		/*
		 * Initialize args struct so we know whether arg was
		 * found; some options take optional arguments.
		 */
		args[0].to = args[0].from = NULL;
		token = match_token(p, f2fs_tokens, args);

		switch (token) {
		case Opt_gc_background:
			name = match_strdup(&args[0]);

			if (!name)
				return -ENOMEM;
			if (strlen(name) == 2 && !strncmp(name, "on", 2)) {
				set_opt(sbi, BG_GC);
				clear_opt(sbi, FORCE_FG_GC);
			} else if (strlen(name) == 3 && !strncmp(name, "off", 3)) {
				clear_opt(sbi, BG_GC);
				clear_opt(sbi, FORCE_FG_GC);
			} else if (strlen(name) == 4 && !strncmp(name, "sync", 4)) {
				set_opt(sbi, BG_GC);
				set_opt(sbi, FORCE_FG_GC);
			} else {
				kfree(name);
				return -EINVAL;
			}
			kfree(name);
			break;
		case Opt_disable_roll_forward:
			set_opt(sbi, DISABLE_ROLL_FORWARD);
			break;
		case Opt_norecovery:
			/* this option mounts f2fs with ro */
			set_opt(sbi, DISABLE_ROLL_FORWARD);
			if (!f2fs_readonly(sb))
				return -EINVAL;
			break;
		case Opt_discard:
			q = bdev_get_queue(sb->s_bdev);
			if (blk_queue_discard(q)) {
				set_opt(sbi, DISCARD);
			} else if (!f2fs_sb_has_blkzoned(sb)) {
				f2fs_msg(sb, KERN_WARNING,
					"mounting with \"discard\" option, but "
					"the device does not support discard");
			}
			break;
		case Opt_nodiscard:
			if (f2fs_sb_has_blkzoned(sb)) {
				f2fs_msg(sb, KERN_WARNING,
					"discard is required for zoned block devices");
				return -EINVAL;
			}
			clear_opt(sbi, DISCARD);
			break;
		case Opt_noheap:
			set_opt(sbi, NOHEAP);
			break;
		case Opt_heap:
			clear_opt(sbi, NOHEAP);
			break;
#ifdef CONFIG_F2FS_FS_XATTR
		case Opt_user_xattr:
			set_opt(sbi, XATTR_USER);
			break;
		case Opt_nouser_xattr:
			clear_opt(sbi, XATTR_USER);
			break;
		case Opt_inline_xattr:
			set_opt(sbi, INLINE_XATTR);
			break;
		case Opt_noinline_xattr:
			clear_opt(sbi, INLINE_XATTR);
			break;
		case Opt_inline_xattr_size:
			if (args->from && match_int(args, &arg))
				return -EINVAL;
			set_opt(sbi, INLINE_XATTR_SIZE);
			F2FS_OPTION(sbi).inline_xattr_size = arg;
			break;
#else
		case Opt_user_xattr:
			f2fs_msg(sb, KERN_INFO,
				"user_xattr options not supported");
			break;
		case Opt_nouser_xattr:
			f2fs_msg(sb, KERN_INFO,
				"nouser_xattr options not supported");
			break;
		case Opt_inline_xattr:
			f2fs_msg(sb, KERN_INFO,
				"inline_xattr options not supported");
			break;
		case Opt_noinline_xattr:
			f2fs_msg(sb, KERN_INFO,
				"noinline_xattr options not supported");
			break;
#endif
#ifdef CONFIG_F2FS_FS_POSIX_ACL
		case Opt_acl:
			set_opt(sbi, POSIX_ACL);
			break;
		case Opt_noacl:
			clear_opt(sbi, POSIX_ACL);
			break;
#else
		case Opt_acl:
			f2fs_msg(sb, KERN_INFO, "acl options not supported");
			break;
		case Opt_noacl:
			f2fs_msg(sb, KERN_INFO, "noacl options not supported");
			break;
#endif
		case Opt_active_logs:
			if (args->from && match_int(args, &arg))
				return -EINVAL;
			if (arg != 2 && arg != 4 && arg != NR_CURSEG_TYPE)
				return -EINVAL;
			F2FS_OPTION(sbi).active_logs = arg;
			break;
		case Opt_disable_ext_identify:
			set_opt(sbi, DISABLE_EXT_IDENTIFY);
			break;
		case Opt_inline_data:
			set_opt(sbi, INLINE_DATA);
			break;
		case Opt_inline_dentry:
			set_opt(sbi, INLINE_DENTRY);
			break;
		case Opt_noinline_dentry:
			clear_opt(sbi, INLINE_DENTRY);
			break;
		case Opt_flush_merge:
			set_opt(sbi, FLUSH_MERGE);
			break;
		case Opt_noflush_merge:
			clear_opt(sbi, FLUSH_MERGE);
			break;
		case Opt_nobarrier:
			set_opt(sbi, NOBARRIER);
			break;
		case Opt_fastboot:
			set_opt(sbi, FASTBOOT);
			break;
		case Opt_extent_cache:
			set_opt(sbi, EXTENT_CACHE);
			break;
		case Opt_noextent_cache:
			clear_opt(sbi, EXTENT_CACHE);
			break;
		case Opt_noinline_data:
			clear_opt(sbi, INLINE_DATA);
			break;
		case Opt_data_flush:
			set_opt(sbi, DATA_FLUSH);
			break;
		case Opt_reserve_root:
			if (args->from && match_int(args, &arg))
				return -EINVAL;
			if (test_opt(sbi, RESERVE_ROOT)) {
				f2fs_msg(sb, KERN_INFO,
					"Preserve previous reserve_root=%u",
					F2FS_OPTION(sbi).root_reserved_blocks);
			} else {
				F2FS_OPTION(sbi).root_reserved_blocks = arg;
				set_opt(sbi, RESERVE_ROOT);
			}
			break;
		case Opt_resuid:
			if (args->from && match_int(args, &arg))
				return -EINVAL;
			uid = make_kuid(current_user_ns(), arg);
			if (!uid_valid(uid)) {
				f2fs_msg(sb, KERN_ERR,
					"Invalid uid value %d", arg);
				return -EINVAL;
			}
			F2FS_OPTION(sbi).s_resuid = uid;
			break;
		case Opt_resgid:
			if (args->from && match_int(args, &arg))
				return -EINVAL;
			gid = make_kgid(current_user_ns(), arg);
			if (!gid_valid(gid)) {
				f2fs_msg(sb, KERN_ERR,
					"Invalid gid value %d", arg);
				return -EINVAL;
			}
			F2FS_OPTION(sbi).s_resgid = gid;
			break;
		case Opt_mode:
			name = match_strdup(&args[0]);

			if (!name)
				return -ENOMEM;
			if (strlen(name) == 8 &&
					!strncmp(name, "adaptive", 8)) {
				if (f2fs_sb_has_blkzoned(sb)) {
					f2fs_msg(sb, KERN_WARNING,
						 "adaptive mode is not allowed with "
						 "zoned block device feature");
					kfree(name);
					return -EINVAL;
				}
				set_opt_mode(sbi, F2FS_MOUNT_ADAPTIVE);
			} else if (strlen(name) == 3 &&
					!strncmp(name, "lfs", 3)) {
				set_opt_mode(sbi, F2FS_MOUNT_LFS);
			} else {
				kfree(name);
				return -EINVAL;
			}
			kfree(name);
			break;
		case Opt_io_size_bits:
			if (args->from && match_int(args, &arg))
				return -EINVAL;
			if (arg > __ilog2_u32(BIO_MAX_PAGES)) {
				f2fs_msg(sb, KERN_WARNING,
					"Not support %d, larger than %d",
					1 << arg, BIO_MAX_PAGES);
				return -EINVAL;
			}
			F2FS_OPTION(sbi).write_io_size_bits = arg;
			break;
		case Opt_fault_injection:
			if (args->from && match_int(args, &arg))
				return -EINVAL;
#ifdef CONFIG_F2FS_FAULT_INJECTION
			f2fs_build_fault_attr(sbi, arg);
			set_opt(sbi, FAULT_INJECTION);
#else
			f2fs_msg(sb, KERN_INFO,
				"FAULT_INJECTION was not selected");
#endif
			break;
		case Opt_lazytime:
			sb->s_flags |= MS_LAZYTIME;
			break;
		case Opt_nolazytime:
			sb->s_flags &= ~MS_LAZYTIME;
			break;
#ifdef CONFIG_QUOTA
		case Opt_quota:
		case Opt_usrquota:
			set_opt(sbi, USRQUOTA);
			break;
		case Opt_grpquota:
			set_opt(sbi, GRPQUOTA);
			break;
		case Opt_prjquota:
			if (F2FS_MAXQUOTAS <= 2) {
				f2fs_msg(sb, KERN_INFO,
					"prjquota operations not supported");
				return -EINVAL;
			}
			set_opt(sbi, PRJQUOTA);
			break;
		case Opt_usrjquota:
			ret = f2fs_set_qf_name(sb, USRQUOTA, &args[0]);
			if (ret)
				return ret;
			break;
		case Opt_grpjquota:
			ret = f2fs_set_qf_name(sb, GRPQUOTA, &args[0]);
			if (ret)
				return ret;
			break;
		case Opt_prjjquota:
			ret = f2fs_set_qf_name(sb, PRJQUOTA, &args[0]);
			if (ret)
				return ret;
			break;
		case Opt_offusrjquota:
			ret = f2fs_clear_qf_name(sb, USRQUOTA);
			if (ret)
				return ret;
			break;
		case Opt_offgrpjquota:
			ret = f2fs_clear_qf_name(sb, GRPQUOTA);
			if (ret)
				return ret;
			break;
		case Opt_offprjjquota:
			ret = f2fs_clear_qf_name(sb, PRJQUOTA);
			if (ret)
				return ret;
			break;
		case Opt_jqfmt_vfsold:
			F2FS_OPTION(sbi).s_jquota_fmt = QFMT_VFS_OLD;
			break;
		case Opt_jqfmt_vfsv0:
			F2FS_OPTION(sbi).s_jquota_fmt = QFMT_VFS_V0;
			break;
		case Opt_jqfmt_vfsv1:
			F2FS_OPTION(sbi).s_jquota_fmt = QFMT_VFS_V1;
			break;
		case Opt_noquota:
			clear_opt(sbi, QUOTA);
			clear_opt(sbi, USRQUOTA);
			clear_opt(sbi, GRPQUOTA);
			clear_opt(sbi, PRJQUOTA);
			break;
#else
		case Opt_quota:
		case Opt_usrquota:
		case Opt_grpquota:
		case Opt_prjquota:
		case Opt_usrjquota:
		case Opt_grpjquota:
		case Opt_prjjquota:
		case Opt_offusrjquota:
		case Opt_offgrpjquota:
		case Opt_offprjjquota:
		case Opt_jqfmt_vfsold:
		case Opt_jqfmt_vfsv0:
		case Opt_jqfmt_vfsv1:
		case Opt_noquota:
			f2fs_msg(sb, KERN_INFO,
					"quota operations not supported");
			break;
#endif
		case Opt_whint:
			name = match_strdup(&args[0]);
			if (!name)
				return -ENOMEM;
			if (strlen(name) == 10 &&
					!strncmp(name, "user-based", 10)) {
				F2FS_OPTION(sbi).whint_mode = WHINT_MODE_USER;
			} else if (strlen(name) == 3 &&
					!strncmp(name, "off", 3)) {
				F2FS_OPTION(sbi).whint_mode = WHINT_MODE_OFF;
			} else if (strlen(name) == 8 &&
					!strncmp(name, "fs-based", 8)) {
				F2FS_OPTION(sbi).whint_mode = WHINT_MODE_FS;
			} else {
				kfree(name);
				return -EINVAL;
			}
			kfree(name);
			break;
		case Opt_alloc:
			name = match_strdup(&args[0]);
			if (!name)
				return -ENOMEM;

			if (strlen(name) == 7 &&
					!strncmp(name, "default", 7)) {
				F2FS_OPTION(sbi).alloc_mode = ALLOC_MODE_DEFAULT;
			} else if (strlen(name) == 5 &&
					!strncmp(name, "reuse", 5)) {
				F2FS_OPTION(sbi).alloc_mode = ALLOC_MODE_REUSE;
			} else {
				kfree(name);
				return -EINVAL;
			}
			kfree(name);
			break;
		case Opt_fsync:
			name = match_strdup(&args[0]);
			if (!name)
				return -ENOMEM;
			if (strlen(name) == 5 &&
					!strncmp(name, "posix", 5)) {
				F2FS_OPTION(sbi).fsync_mode = FSYNC_MODE_POSIX;
			} else if (strlen(name) == 6 &&
					!strncmp(name, "strict", 6)) {
				F2FS_OPTION(sbi).fsync_mode = FSYNC_MODE_STRICT;
			} else {
				kfree(name);
				return -EINVAL;
			}
			kfree(name);
			break;
		case Opt_test_dummy_encryption:
#ifdef CONFIG_F2FS_FS_ENCRYPTION
			if (!f2fs_sb_has_encrypt(sb)) {
				f2fs_msg(sb, KERN_ERR, "Encrypt feature is off");
				return -EINVAL;
			}

			F2FS_OPTION(sbi).test_dummy_encryption = true;
			f2fs_msg(sb, KERN_INFO,
					"Test dummy encryption mode enabled");
#else
			f2fs_msg(sb, KERN_INFO,
					"Test dummy encryption mount option ignored");
#endif
			break;
		default:
			f2fs_msg(sb, KERN_ERR,
				"Unrecognized mount option \"%s\" or missing value",
				p);
			return -EINVAL;
		}
	}
#ifdef CONFIG_QUOTA
	if (f2fs_check_quota_options(sbi))
		return -EINVAL;
#endif

	if (F2FS_IO_SIZE_BITS(sbi) && !test_opt(sbi, LFS)) {
		f2fs_msg(sb, KERN_ERR,
				"Should set mode=lfs with %uKB-sized IO",
				F2FS_IO_SIZE_KB(sbi));
		return -EINVAL;
	}

	if (test_opt(sbi, INLINE_XATTR_SIZE)) {
		if (!f2fs_sb_has_extra_attr(sb) ||
			!f2fs_sb_has_flexible_inline_xattr(sb)) {
			f2fs_msg(sb, KERN_ERR,
					"extra_attr or flexible_inline_xattr "
					"feature is off");
			return -EINVAL;
		}
		if (!test_opt(sbi, INLINE_XATTR)) {
			f2fs_msg(sb, KERN_ERR,
					"inline_xattr_size option should be "
					"set with inline_xattr option");
			return -EINVAL;
		}
		if (!F2FS_OPTION(sbi).inline_xattr_size ||
			F2FS_OPTION(sbi).inline_xattr_size >=
					DEF_ADDRS_PER_INODE -
					F2FS_TOTAL_EXTRA_ATTR_SIZE -
					DEF_INLINE_RESERVED_SIZE -
					DEF_MIN_INLINE_SIZE) {
			f2fs_msg(sb, KERN_ERR,
					"inline xattr size is out of range");
			return -EINVAL;
		}
	}

	/* Not pass down write hints if the number of active logs is lesser
	 * than NR_CURSEG_TYPE.
	 */
	if (F2FS_OPTION(sbi).active_logs != NR_CURSEG_TYPE)
		F2FS_OPTION(sbi).whint_mode = WHINT_MODE_OFF;
	return 0;
}

static struct inode *f2fs_alloc_inode(struct super_block *sb)
{
	struct f2fs_inode_info *fi;

	fi = kmem_cache_alloc(f2fs_inode_cachep, GFP_F2FS_ZERO);
	if (!fi)
		return NULL;

	init_once((void *) fi);

	/* Initialize f2fs-specific inode info */
	atomic_set(&fi->dirty_pages, 0);
	fi->i_current_depth = 1;
	init_rwsem(&fi->i_sem);
	INIT_LIST_HEAD(&fi->dirty_list);
	INIT_LIST_HEAD(&fi->gdirty_list);
	INIT_LIST_HEAD(&fi->inmem_ilist);
	INIT_LIST_HEAD(&fi->inmem_pages);
	mutex_init(&fi->inmem_lock);
	init_rwsem(&fi->dio_rwsem[READ]);
	init_rwsem(&fi->dio_rwsem[WRITE]);
	init_rwsem(&fi->i_mmap_sem);
	init_rwsem(&fi->i_xattr_sem);

	/* Will be used by directory only */
	fi->i_dir_level = F2FS_SB(sb)->dir_level;

	return &fi->vfs_inode;
}

static int f2fs_drop_inode(struct inode *inode)
{
	int ret;
	/*
	 * This is to avoid a deadlock condition like below.
	 * writeback_single_inode(inode)
	 *  - f2fs_write_data_page
	 *    - f2fs_gc -> iput -> evict
	 *       - inode_wait_for_writeback(inode)
	 */
	if ((!inode_unhashed(inode) && inode->i_state & I_SYNC)) {
		if (!inode->i_nlink && !is_bad_inode(inode)) {
			/* to avoid evict_inode call simultaneously */
			atomic_inc(&inode->i_count);
			spin_unlock(&inode->i_lock);

			/* some remained atomic pages should discarded */
			if (f2fs_is_atomic_file(inode))
				drop_inmem_pages(inode);

			/* should remain fi->extent_tree for writepage */
			f2fs_destroy_extent_node(inode);

			sb_start_intwrite(inode->i_sb);
			f2fs_i_size_write(inode, 0);

			if (F2FS_HAS_BLOCKS(inode))
				f2fs_truncate(inode);

			sb_end_intwrite(inode->i_sb);

			spin_lock(&inode->i_lock);
			atomic_dec(&inode->i_count);
		}
		trace_f2fs_drop_inode(inode, 0);
		return 0;
	}
	ret = generic_drop_inode(inode);
	trace_f2fs_drop_inode(inode, ret);
	return ret;
}

int f2fs_inode_dirtied(struct inode *inode, bool sync)
{
	struct f2fs_sb_info *sbi = F2FS_I_SB(inode);
	int ret = 0;

	spin_lock(&sbi->inode_lock[DIRTY_META]);
	if (is_inode_flag_set(inode, FI_DIRTY_INODE)) {
		ret = 1;
	} else {
		set_inode_flag(inode, FI_DIRTY_INODE);
		stat_inc_dirty_inode(sbi, DIRTY_META);
	}
	if (sync && list_empty(&F2FS_I(inode)->gdirty_list)) {
		list_add_tail(&F2FS_I(inode)->gdirty_list,
				&sbi->inode_list[DIRTY_META]);
		inc_page_count(sbi, F2FS_DIRTY_IMETA);
	}
	spin_unlock(&sbi->inode_lock[DIRTY_META]);
	return ret;
}

void f2fs_inode_synced(struct inode *inode)
{
	struct f2fs_sb_info *sbi = F2FS_I_SB(inode);

	spin_lock(&sbi->inode_lock[DIRTY_META]);
	if (!is_inode_flag_set(inode, FI_DIRTY_INODE)) {
		spin_unlock(&sbi->inode_lock[DIRTY_META]);
		return;
	}
	if (!list_empty(&F2FS_I(inode)->gdirty_list)) {
		list_del_init(&F2FS_I(inode)->gdirty_list);
		dec_page_count(sbi, F2FS_DIRTY_IMETA);
	}
	clear_inode_flag(inode, FI_DIRTY_INODE);
	clear_inode_flag(inode, FI_AUTO_RECOVER);
	stat_dec_dirty_inode(F2FS_I_SB(inode), DIRTY_META);
	spin_unlock(&sbi->inode_lock[DIRTY_META]);
}

/*
 * f2fs_dirty_inode() is called from __mark_inode_dirty()
 *
 * We should call set_dirty_inode to write the dirty inode through write_inode.
 */
static void f2fs_dirty_inode(struct inode *inode, int flags)
{
	struct f2fs_sb_info *sbi = F2FS_I_SB(inode);

	if (inode->i_ino == F2FS_NODE_INO(sbi) ||
			inode->i_ino == F2FS_META_INO(sbi))
		return;

	if (flags == I_DIRTY_TIME)
		return;

	if (is_inode_flag_set(inode, FI_AUTO_RECOVER))
		clear_inode_flag(inode, FI_AUTO_RECOVER);

	f2fs_inode_dirtied(inode, false);
}

static void f2fs_i_callback(struct rcu_head *head)
{
	struct inode *inode = container_of(head, struct inode, i_rcu);
	kmem_cache_free(f2fs_inode_cachep, F2FS_I(inode));
}

static void f2fs_destroy_inode(struct inode *inode)
{
	call_rcu(&inode->i_rcu, f2fs_i_callback);
}

static void destroy_percpu_info(struct f2fs_sb_info *sbi)
{
	percpu_counter_destroy(&sbi->alloc_valid_block_count);
	percpu_counter_destroy(&sbi->total_valid_inode_count);
}

static void destroy_device_list(struct f2fs_sb_info *sbi)
{
	int i;

	for (i = 0; i < sbi->s_ndevs; i++) {
		blkdev_put(FDEV(i).bdev, FMODE_EXCL);
#ifdef CONFIG_BLK_DEV_ZONED
		kfree(FDEV(i).blkz_type);
#endif
	}
	kfree(sbi->devs);
}

static void f2fs_put_super(struct super_block *sb)
{
	struct f2fs_sb_info *sbi = F2FS_SB(sb);
	int i;
	bool dropped;

	f2fs_quota_off_umount(sb);

	/* prevent remaining shrinker jobs */
	mutex_lock(&sbi->umount_mutex);

	/*
	 * We don't need to do checkpoint when superblock is clean.
	 * But, the previous checkpoint was not done by umount, it needs to do
	 * clean checkpoint again.
	 */
	if (is_sbi_flag_set(sbi, SBI_IS_DIRTY) ||
			!is_set_ckpt_flags(sbi, CP_UMOUNT_FLAG)) {
		struct cp_control cpc = {
			.reason = CP_UMOUNT,
		};
		write_checkpoint(sbi, &cpc);
	}

	/* be sure to wait for any on-going discard commands */
	dropped = f2fs_wait_discard_bios(sbi);

	if (f2fs_discard_en(sbi) && !sbi->discard_blks && !dropped) {
		struct cp_control cpc = {
			.reason = CP_UMOUNT | CP_TRIMMED,
		};
		write_checkpoint(sbi, &cpc);
	}

	/* write_checkpoint can update stat informaion */
	f2fs_destroy_stats(sbi);

	/*
	 * normally superblock is clean, so we need to release this.
	 * In addition, EIO will skip do checkpoint, we need this as well.
	 */
	release_ino_entry(sbi, true);

	f2fs_leave_shrinker(sbi);
	mutex_unlock(&sbi->umount_mutex);

	/* our cp_error case, we can wait for any writeback page */
	f2fs_flush_merged_writes(sbi);

	iput(sbi->node_inode);
	iput(sbi->meta_inode);

	/* destroy f2fs internal modules */
	destroy_node_manager(sbi);
	destroy_segment_manager(sbi);

	kfree(sbi->ckpt);

	f2fs_unregister_sysfs(sbi);

	sb->s_fs_info = NULL;
	if (sbi->s_chksum_driver)
		crypto_free_shash(sbi->s_chksum_driver);
	kfree(sbi->raw_super);

	destroy_device_list(sbi);
	if (sbi->write_io_dummy)
		mempool_destroy(sbi->write_io_dummy);
#ifdef CONFIG_QUOTA
	for (i = 0; i < F2FS_MAXQUOTAS; i++)
		kfree(F2FS_OPTION(sbi).s_qf_names[i]);
#endif
	destroy_percpu_info(sbi);
	for (i = 0; i < NR_PAGE_TYPE; i++)
		kfree(sbi->write_io[i]);
	kfree(sbi);
}

int f2fs_sync_fs(struct super_block *sb, int sync)
{
	struct f2fs_sb_info *sbi = F2FS_SB(sb);
	int err = 0;

	if (unlikely(f2fs_cp_error(sbi)))
		return 0;

	trace_f2fs_sync_fs(sb, sync);

	if (unlikely(is_sbi_flag_set(sbi, SBI_POR_DOING)))
		return -EAGAIN;

	if (sync) {
		struct cp_control cpc;

		cpc.reason = __get_cp_reason(sbi);

		mutex_lock(&sbi->gc_mutex);
		err = write_checkpoint(sbi, &cpc);
		mutex_unlock(&sbi->gc_mutex);
	}
	f2fs_trace_ios(NULL, 1);

	return err;
}

static int f2fs_freeze(struct super_block *sb)
{
	if (f2fs_readonly(sb))
		return 0;

	/* IO error happened before */
	if (unlikely(f2fs_cp_error(F2FS_SB(sb))))
		return -EIO;

	/* must be clean, since sync_filesystem() was already called */
	if (is_sbi_flag_set(F2FS_SB(sb), SBI_IS_DIRTY))
		return -EINVAL;
	return 0;
}

static int f2fs_unfreeze(struct super_block *sb)
{
	return 0;
}

#ifdef CONFIG_QUOTA
static int f2fs_statfs_project(struct super_block *sb,
				kprojid_t projid, struct kstatfs *buf)
{
	struct kqid qid;
	struct dquot *dquot;
	u64 limit;
	u64 curblock;

	qid = make_kqid_projid(projid);
	dquot = dqget(sb, qid);
	if (IS_ERR(dquot))
		return PTR_ERR(dquot);
	spin_lock(&dq_data_lock);

	limit = (dquot->dq_dqb.dqb_bsoftlimit ?
		 dquot->dq_dqb.dqb_bsoftlimit :
		 dquot->dq_dqb.dqb_bhardlimit) >> sb->s_blocksize_bits;
	if (limit && buf->f_blocks > limit) {
		curblock = dquot->dq_dqb.dqb_curspace >> sb->s_blocksize_bits;
		buf->f_blocks = limit;
		buf->f_bfree = buf->f_bavail =
			(buf->f_blocks > curblock) ?
			 (buf->f_blocks - curblock) : 0;
	}

	limit = dquot->dq_dqb.dqb_isoftlimit ?
		dquot->dq_dqb.dqb_isoftlimit :
		dquot->dq_dqb.dqb_ihardlimit;
	if (limit && buf->f_files > limit) {
		buf->f_files = limit;
		buf->f_ffree =
			(buf->f_files > dquot->dq_dqb.dqb_curinodes) ?
			 (buf->f_files - dquot->dq_dqb.dqb_curinodes) : 0;
	}

	spin_unlock(&dq_data_lock);
	dqput(dquot);
	return 0;
}
#endif

static int f2fs_statfs(struct dentry *dentry, struct kstatfs *buf)
{
	struct super_block *sb = dentry->d_sb;
	struct f2fs_sb_info *sbi = F2FS_SB(sb);
	u64 id = huge_encode_dev(sb->s_bdev->bd_dev);
	block_t total_count, user_block_count, start_count;
	u64 avail_node_count;

	total_count = le64_to_cpu(sbi->raw_super->block_count);
	user_block_count = sbi->user_block_count;
	start_count = le32_to_cpu(sbi->raw_super->segment0_blkaddr);
	buf->f_type = F2FS_SUPER_MAGIC;
	buf->f_bsize = sbi->blocksize;

	buf->f_blocks = total_count - start_count;
	buf->f_bfree = user_block_count - valid_user_blocks(sbi) -
						sbi->current_reserved_blocks;
	if (buf->f_bfree > F2FS_OPTION(sbi).root_reserved_blocks)
		buf->f_bavail = buf->f_bfree -
				F2FS_OPTION(sbi).root_reserved_blocks;
	else
		buf->f_bavail = 0;

	avail_node_count = sbi->total_node_count - sbi->nquota_files -
						F2FS_RESERVED_NODE_NUM;

	if (avail_node_count > user_block_count) {
		buf->f_files = user_block_count;
		buf->f_ffree = buf->f_bavail;
	} else {
		buf->f_files = avail_node_count;
		buf->f_ffree = min(avail_node_count - valid_node_count(sbi),
					buf->f_bavail);
	}

	buf->f_namelen = F2FS_NAME_LEN;
	buf->f_fsid.val[0] = (u32)id;
	buf->f_fsid.val[1] = (u32)(id >> 32);

#ifdef CONFIG_QUOTA
	if (is_inode_flag_set(dentry->d_inode, FI_PROJ_INHERIT) &&
			sb_has_quota_limits_enabled(sb, PRJQUOTA)) {
		f2fs_statfs_project(sb, F2FS_I(dentry->d_inode)->i_projid, buf);
	}
#endif
	return 0;
}

static inline void f2fs_show_quota_options(struct seq_file *seq,
					   struct super_block *sb)
{
#ifdef CONFIG_QUOTA
	struct f2fs_sb_info *sbi = F2FS_SB(sb);

	if (F2FS_OPTION(sbi).s_jquota_fmt) {
		char *fmtname = "";

		switch (F2FS_OPTION(sbi).s_jquota_fmt) {
		case QFMT_VFS_OLD:
			fmtname = "vfsold";
			break;
		case QFMT_VFS_V0:
			fmtname = "vfsv0";
			break;
		case QFMT_VFS_V1:
			fmtname = "vfsv1";
			break;
		}
		seq_printf(seq, ",jqfmt=%s", fmtname);
	}

	if (F2FS_OPTION(sbi).s_qf_names[USRQUOTA])
		seq_show_option(seq, "usrjquota",
			F2FS_OPTION(sbi).s_qf_names[USRQUOTA]);

	if (F2FS_OPTION(sbi).s_qf_names[GRPQUOTA])
		seq_show_option(seq, "grpjquota",
			F2FS_OPTION(sbi).s_qf_names[GRPQUOTA]);

	if (F2FS_MAXQUOTAS > 2 && F2FS_OPTION(sbi).s_qf_names[PRJQUOTA])
		seq_show_option(seq, "prjjquota",
			F2FS_OPTION(sbi).s_qf_names[PRJQUOTA]);
#endif
}

static int f2fs_show_options(struct seq_file *seq, struct dentry *root)
{
	struct f2fs_sb_info *sbi = F2FS_SB(root->d_sb);

	if (!f2fs_readonly(sbi->sb) && test_opt(sbi, BG_GC)) {
		if (test_opt(sbi, FORCE_FG_GC))
			seq_printf(seq, ",background_gc=%s", "sync");
		else
			seq_printf(seq, ",background_gc=%s", "on");
	} else {
		seq_printf(seq, ",background_gc=%s", "off");
	}
	if (test_opt(sbi, DISABLE_ROLL_FORWARD))
		seq_puts(seq, ",disable_roll_forward");
	if (test_opt(sbi, DISCARD))
		seq_puts(seq, ",discard");
	if (test_opt(sbi, NOHEAP))
		seq_puts(seq, ",no_heap");
	else
		seq_puts(seq, ",heap");
#ifdef CONFIG_F2FS_FS_XATTR
	if (test_opt(sbi, XATTR_USER))
		seq_puts(seq, ",user_xattr");
	else
		seq_puts(seq, ",nouser_xattr");
	if (test_opt(sbi, INLINE_XATTR))
		seq_puts(seq, ",inline_xattr");
	else
		seq_puts(seq, ",noinline_xattr");
	if (test_opt(sbi, INLINE_XATTR_SIZE))
		seq_printf(seq, ",inline_xattr_size=%u",
					F2FS_OPTION(sbi).inline_xattr_size);
#endif
#ifdef CONFIG_F2FS_FS_POSIX_ACL
	if (test_opt(sbi, POSIX_ACL))
		seq_puts(seq, ",acl");
	else
		seq_puts(seq, ",noacl");
#endif
	if (test_opt(sbi, DISABLE_EXT_IDENTIFY))
		seq_puts(seq, ",disable_ext_identify");
	if (test_opt(sbi, INLINE_DATA))
		seq_puts(seq, ",inline_data");
	else
		seq_puts(seq, ",noinline_data");
	if (test_opt(sbi, INLINE_DENTRY))
		seq_puts(seq, ",inline_dentry");
	else
		seq_puts(seq, ",noinline_dentry");
	if (!f2fs_readonly(sbi->sb) && test_opt(sbi, FLUSH_MERGE))
		seq_puts(seq, ",flush_merge");
	if (test_opt(sbi, NOBARRIER))
		seq_puts(seq, ",nobarrier");
	if (test_opt(sbi, FASTBOOT))
		seq_puts(seq, ",fastboot");
	if (test_opt(sbi, EXTENT_CACHE))
		seq_puts(seq, ",extent_cache");
	else
		seq_puts(seq, ",noextent_cache");
	if (test_opt(sbi, DATA_FLUSH))
		seq_puts(seq, ",data_flush");

	seq_puts(seq, ",mode=");
	if (test_opt(sbi, ADAPTIVE))
		seq_puts(seq, "adaptive");
	else if (test_opt(sbi, LFS))
		seq_puts(seq, "lfs");
	seq_printf(seq, ",active_logs=%u", F2FS_OPTION(sbi).active_logs);
	if (test_opt(sbi, RESERVE_ROOT))
		seq_printf(seq, ",reserve_root=%u,resuid=%u,resgid=%u",
				F2FS_OPTION(sbi).root_reserved_blocks,
				from_kuid_munged(&init_user_ns,
					F2FS_OPTION(sbi).s_resuid),
				from_kgid_munged(&init_user_ns,
					F2FS_OPTION(sbi).s_resgid));
	if (F2FS_IO_SIZE_BITS(sbi))
		seq_printf(seq, ",io_size=%uKB", F2FS_IO_SIZE_KB(sbi));
#ifdef CONFIG_F2FS_FAULT_INJECTION
	if (test_opt(sbi, FAULT_INJECTION))
		seq_printf(seq, ",fault_injection=%u",
				F2FS_OPTION(sbi).fault_info.inject_rate);
#endif
#ifdef CONFIG_QUOTA
	if (test_opt(sbi, QUOTA))
		seq_puts(seq, ",quota");
	if (test_opt(sbi, USRQUOTA))
		seq_puts(seq, ",usrquota");
	if (test_opt(sbi, GRPQUOTA))
		seq_puts(seq, ",grpquota");
	if (test_opt(sbi, PRJQUOTA))
		seq_puts(seq, ",prjquota");
#endif
	f2fs_show_quota_options(seq, sbi->sb);
	if (F2FS_OPTION(sbi).whint_mode == WHINT_MODE_USER)
		seq_printf(seq, ",whint_mode=%s", "user-based");
	else if (F2FS_OPTION(sbi).whint_mode == WHINT_MODE_FS)
		seq_printf(seq, ",whint_mode=%s", "fs-based");
#ifdef CONFIG_F2FS_FS_ENCRYPTION
	if (F2FS_OPTION(sbi).test_dummy_encryption)
		seq_puts(seq, ",test_dummy_encryption");
#endif

	if (F2FS_OPTION(sbi).alloc_mode == ALLOC_MODE_DEFAULT)
		seq_printf(seq, ",alloc_mode=%s", "default");
	else if (F2FS_OPTION(sbi).alloc_mode == ALLOC_MODE_REUSE)
		seq_printf(seq, ",alloc_mode=%s", "reuse");

	if (F2FS_OPTION(sbi).fsync_mode == FSYNC_MODE_POSIX)
		seq_printf(seq, ",fsync_mode=%s", "posix");
	else if (F2FS_OPTION(sbi).fsync_mode == FSYNC_MODE_STRICT)
		seq_printf(seq, ",fsync_mode=%s", "strict");
	return 0;
}

static void default_options(struct f2fs_sb_info *sbi)
{
	/* init some FS parameters */
	F2FS_OPTION(sbi).active_logs = NR_CURSEG_TYPE;
	F2FS_OPTION(sbi).inline_xattr_size = DEFAULT_INLINE_XATTR_ADDRS;
	F2FS_OPTION(sbi).whint_mode = WHINT_MODE_OFF;
	F2FS_OPTION(sbi).alloc_mode = ALLOC_MODE_DEFAULT;
	F2FS_OPTION(sbi).fsync_mode = FSYNC_MODE_POSIX;
	F2FS_OPTION(sbi).test_dummy_encryption = false;
	sbi->readdir_ra = 1;

	set_opt(sbi, BG_GC);
	set_opt(sbi, INLINE_XATTR);
	set_opt(sbi, INLINE_DATA);
	set_opt(sbi, INLINE_DENTRY);
	set_opt(sbi, EXTENT_CACHE);
	set_opt(sbi, NOHEAP);
	sbi->sb->s_flags |= MS_LAZYTIME;
	set_opt(sbi, FLUSH_MERGE);
	if (f2fs_sb_has_blkzoned(sbi->sb)) {
		set_opt_mode(sbi, F2FS_MOUNT_LFS);
		set_opt(sbi, DISCARD);
	} else {
		set_opt_mode(sbi, F2FS_MOUNT_ADAPTIVE);
	}

#ifdef CONFIG_F2FS_FS_XATTR
	set_opt(sbi, XATTR_USER);
#endif
#ifdef CONFIG_F2FS_FS_POSIX_ACL
	set_opt(sbi, POSIX_ACL);
#endif

#ifdef CONFIG_F2FS_FAULT_INJECTION
	f2fs_build_fault_attr(sbi, 0);
#endif
}

#ifdef CONFIG_QUOTA
static int f2fs_enable_quotas(struct super_block *sb);
#endif
static int f2fs_remount(struct super_block *sb, int *flags, char *data)
{
	struct f2fs_sb_info *sbi = F2FS_SB(sb);
	struct f2fs_mount_info org_mount_opt;
	unsigned long old_sb_flags;
	int err;
	bool need_restart_gc = false;
	bool need_stop_gc = false;
	bool no_extent_cache = !test_opt(sbi, EXTENT_CACHE);
#ifdef CONFIG_QUOTA
	int i, j;
#endif

	/*
	 * Save the old mount options in case we
	 * need to restore them.
	 */
	org_mount_opt = sbi->mount_opt;
	old_sb_flags = sb->s_flags;

#ifdef CONFIG_QUOTA
	org_mount_opt.s_jquota_fmt = F2FS_OPTION(sbi).s_jquota_fmt;
	for (i = 0; i < F2FS_MAXQUOTAS; i++) {
		if (F2FS_OPTION(sbi).s_qf_names[i]) {
			org_mount_opt.s_qf_names[i] =
				kstrdup(F2FS_OPTION(sbi).s_qf_names[i],
				GFP_KERNEL);
			if (!org_mount_opt.s_qf_names[i]) {
				for (j = 0; j < i; j++)
					kfree(org_mount_opt.s_qf_names[j]);
				return -ENOMEM;
			}
		} else {
			org_mount_opt.s_qf_names[i] = NULL;
		}
	}
#endif

	/* recover superblocks we couldn't write due to previous RO mount */
	if (!(*flags & MS_RDONLY) && is_sbi_flag_set(sbi, SBI_NEED_SB_WRITE)) {
		err = f2fs_commit_super(sbi, false);
		f2fs_msg(sb, KERN_INFO,
			"Try to recover all the superblocks, ret: %d", err);
		if (!err)
			clear_sbi_flag(sbi, SBI_NEED_SB_WRITE);
	}

	default_options(sbi);

	/* parse mount options */
	err = parse_options(sb, data);
	if (err)
		goto restore_opts;

	/*
	 * Previous and new state of filesystem is RO,
	 * so skip checking GC and FLUSH_MERGE conditions.
	 */
	if (f2fs_readonly(sb) && (*flags & MS_RDONLY))
		goto skip;

#ifdef CONFIG_QUOTA
	if (!f2fs_readonly(sb) && (*flags & MS_RDONLY)) {
		err = dquot_suspend(sb, -1);
		if (err < 0)
			goto restore_opts;
	} else if (f2fs_readonly(sb) && !(*flags & MS_RDONLY)) {
		/* dquot_resume needs RW */
		sb->s_flags &= ~MS_RDONLY;
		if (sb_any_quota_suspended(sb)) {
			dquot_resume(sb, -1);
		} else if (f2fs_sb_has_quota_ino(sb)) {
			err = f2fs_enable_quotas(sb);
			if (err)
				goto restore_opts;
		}
	}
#endif
	/* disallow enable/disable extent_cache dynamically */
	if (no_extent_cache == !!test_opt(sbi, EXTENT_CACHE)) {
		err = -EINVAL;
		f2fs_msg(sbi->sb, KERN_WARNING,
				"switch extent_cache option is not allowed");
		goto restore_opts;
	}

	/*
	 * We stop the GC thread if FS is mounted as RO
	 * or if background_gc = off is passed in mount
	 * option. Also sync the filesystem.
	 */
	if ((*flags & MS_RDONLY) || !test_opt(sbi, BG_GC)) {
		if (sbi->gc_thread) {
			stop_gc_thread(sbi);
			need_restart_gc = true;
		}
	} else if (!sbi->gc_thread) {
		err = start_gc_thread(sbi);
		if (err)
			goto restore_opts;
		need_stop_gc = true;
	}

	if (*flags & MS_RDONLY ||
		F2FS_OPTION(sbi).whint_mode != org_mount_opt.whint_mode) {
		writeback_inodes_sb(sb, WB_REASON_SYNC);
		sync_inodes_sb(sb);

		set_sbi_flag(sbi, SBI_IS_DIRTY);
		set_sbi_flag(sbi, SBI_IS_CLOSE);
		f2fs_sync_fs(sb, 1);
		clear_sbi_flag(sbi, SBI_IS_CLOSE);
	}

	/*
	 * We stop issue flush thread if FS is mounted as RO
	 * or if flush_merge is not passed in mount option.
	 */
	if ((*flags & MS_RDONLY) || !test_opt(sbi, FLUSH_MERGE)) {
		clear_opt(sbi, FLUSH_MERGE);
		destroy_flush_cmd_control(sbi, false);
	} else {
		err = create_flush_cmd_control(sbi);
		if (err)
			goto restore_gc;
	}
skip:
#ifdef CONFIG_QUOTA
	/* Release old quota file names */
	for (i = 0; i < F2FS_MAXQUOTAS; i++)
		kfree(org_mount_opt.s_qf_names[i]);
#endif
	/* Update the POSIXACL Flag */
	sb->s_flags = (sb->s_flags & ~MS_POSIXACL) |
		(test_opt(sbi, POSIX_ACL) ? MS_POSIXACL : 0);

	limit_reserve_root(sbi);
	return 0;
restore_gc:
	if (need_restart_gc) {
		if (start_gc_thread(sbi))
			f2fs_msg(sbi->sb, KERN_WARNING,
				"background gc thread has stopped");
	} else if (need_stop_gc) {
		stop_gc_thread(sbi);
	}
restore_opts:
#ifdef CONFIG_QUOTA
	F2FS_OPTION(sbi).s_jquota_fmt = org_mount_opt.s_jquota_fmt;
	for (i = 0; i < F2FS_MAXQUOTAS; i++) {
		kfree(F2FS_OPTION(sbi).s_qf_names[i]);
		F2FS_OPTION(sbi).s_qf_names[i] = org_mount_opt.s_qf_names[i];
	}
#endif
	sbi->mount_opt = org_mount_opt;
	sb->s_flags = old_sb_flags;
	return err;
}

#ifdef CONFIG_QUOTA
/* Read data from quotafile */
static ssize_t f2fs_quota_read(struct super_block *sb, int type, char *data,
			       size_t len, loff_t off)
{
	struct inode *inode = sb_dqopt(sb)->files[type];
	struct address_space *mapping = inode->i_mapping;
	block_t blkidx = F2FS_BYTES_TO_BLK(off);
	int offset = off & (sb->s_blocksize - 1);
	int tocopy;
	size_t toread;
	loff_t i_size = i_size_read(inode);
	struct page *page;
	char *kaddr;

	if (off > i_size)
		return 0;

	if (off + len > i_size)
		len = i_size - off;
	toread = len;
	while (toread > 0) {
		tocopy = min_t(unsigned long, sb->s_blocksize - offset, toread);
repeat:
		page = read_cache_page_gfp(mapping, blkidx, GFP_NOFS);
		if (IS_ERR(page)) {
			if (PTR_ERR(page) == -ENOMEM) {
				congestion_wait(BLK_RW_ASYNC, HZ/50);
				goto repeat;
			}
			return PTR_ERR(page);
		}

		lock_page(page);

		if (unlikely(page->mapping != mapping)) {
			f2fs_put_page(page, 1);
			goto repeat;
		}
		if (unlikely(!PageUptodate(page))) {
			f2fs_put_page(page, 1);
			return -EIO;
		}

		kaddr = kmap_atomic(page);
		memcpy(data, kaddr + offset, tocopy);
		kunmap_atomic(kaddr);
		f2fs_put_page(page, 1);

		offset = 0;
		toread -= tocopy;
		data += tocopy;
		blkidx++;
	}
	return len;
}

/* Write to quotafile */
static ssize_t f2fs_quota_write(struct super_block *sb, int type,
				const char *data, size_t len, loff_t off)
{
	struct inode *inode = sb_dqopt(sb)->files[type];
	struct address_space *mapping = inode->i_mapping;
	const struct address_space_operations *a_ops = mapping->a_ops;
	int offset = off & (sb->s_blocksize - 1);
	size_t towrite = len;
	struct page *page;
	char *kaddr;
	int err = 0;
	int tocopy;

	while (towrite > 0) {
		tocopy = min_t(unsigned long, sb->s_blocksize - offset,
								towrite);
retry:
		err = a_ops->write_begin(NULL, mapping, off, tocopy, 0,
							&page, NULL);
		if (unlikely(err)) {
			if (err == -ENOMEM) {
				congestion_wait(BLK_RW_ASYNC, HZ/50);
				goto retry;
			}
			break;
		}

		kaddr = kmap_atomic(page);
		memcpy(kaddr + offset, data, tocopy);
		kunmap_atomic(kaddr);
		flush_dcache_page(page);

		a_ops->write_end(NULL, mapping, off, tocopy, tocopy,
						page, NULL);
		offset = 0;
		towrite -= tocopy;
		off += tocopy;
		data += tocopy;
		cond_resched();
	}

	if (len == towrite)
		return err;
	inode->i_mtime = inode->i_ctime = current_time(inode);
	f2fs_mark_inode_dirty_sync(inode, false);
	return len - towrite;
}

static qsize_t *f2fs_get_reserved_space(struct inode *inode)
{
	return &F2FS_I(inode)->i_reserved_quota;
}

static int f2fs_quota_on_mount(struct f2fs_sb_info *sbi, int type)
{
	return dquot_quota_on_mount(sbi->sb, F2FS_OPTION(sbi).s_qf_names[type],
					F2FS_OPTION(sbi).s_jquota_fmt, type);
}

int f2fs_enable_quota_files(struct f2fs_sb_info *sbi, bool rdonly)
{
	int enabled = 0;
	int i, err;

	if (f2fs_sb_has_quota_ino(sbi->sb) && rdonly) {
		err = f2fs_enable_quotas(sbi->sb);
		if (err) {
			f2fs_msg(sbi->sb, KERN_ERR,
					"Cannot turn on quota_ino: %d", err);
			return 0;
		}
		return 1;
	}

	for (i = 0; i < F2FS_MAXQUOTAS; i++) {
		if (F2FS_OPTION(sbi).s_qf_names[i]) {
			err = f2fs_quota_on_mount(sbi, i);
			if (!err) {
				enabled = 1;
				continue;
			}
			f2fs_msg(sbi->sb, KERN_ERR,
				"Cannot turn on quotas: %d on %d", err, i);
		}
	}
	return enabled;
}

static int f2fs_quota_enable(struct super_block *sb, int type, int format_id,
			     unsigned int flags)
{
	struct inode *qf_inode;
	unsigned long qf_inum;
	int err;

	BUG_ON(!f2fs_sb_has_quota_ino(sb));

	qf_inum = f2fs_qf_ino(sb, type);
	if (!qf_inum)
		return -EPERM;

	qf_inode = f2fs_iget(sb, qf_inum);
	if (IS_ERR(qf_inode)) {
		f2fs_msg(sb, KERN_ERR,
			"Bad quota inode %u:%lu", type, qf_inum);
		return PTR_ERR(qf_inode);
	}

	/* Don't account quota for quota files to avoid recursion */
	qf_inode->i_flags |= S_NOQUOTA;
	err = dquot_enable(qf_inode, type, format_id, flags);
	iput(qf_inode);
	return err;
}

static int f2fs_enable_quotas(struct super_block *sb)
{
	int type, err = 0;
	unsigned long qf_inum;
	bool quota_mopt[MAXQUOTAS] = {
		test_opt(F2FS_SB(sb), USRQUOTA),
		test_opt(F2FS_SB(sb), GRPQUOTA),
#if 0	/* not support */
		test_opt(F2FS_SB(sb), PRJQUOTA),
#endif
	};

	sb_dqopt(sb)->flags |= DQUOT_QUOTA_SYS_FILE;
	for (type = 0; type < MAXQUOTAS; type++) {
		qf_inum = f2fs_qf_ino(sb, type);
		if (qf_inum) {
			err = f2fs_quota_enable(sb, type, QFMT_VFS_V1,
				DQUOT_USAGE_ENABLED |
				(quota_mopt[type] ? DQUOT_LIMITS_ENABLED : 0));
			if (err) {
				f2fs_msg(sb, KERN_ERR,
					"Failed to enable quota tracking "
					"(type=%d, err=%d). Please run "
					"fsck to fix.", type, err);
				for (type--; type >= 0; type--)
					dquot_quota_off(sb, type);
				return err;
			}
		}
	}
	return 0;
}

static int f2fs_quota_sync(struct super_block *sb, int type)
{
	struct quota_info *dqopt = sb_dqopt(sb);
	int cnt;
	int ret;

	ret = dquot_writeback_dquots(sb, type);
	if (ret)
		return ret;

	/*
	 * Now when everything is written we can discard the pagecache so
	 * that userspace sees the changes.
	 */
	for (cnt = 0; cnt < F2FS_MAXQUOTAS; cnt++) {
		if (type != -1 && cnt != type)
			continue;
		if (!sb_has_quota_active(sb, cnt))
			continue;

		ret = filemap_write_and_wait(dqopt->files[cnt]->i_mapping);
		if (ret)
			return ret;

		inode_lock(dqopt->files[cnt]);
		truncate_inode_pages(&dqopt->files[cnt]->i_data, 0);
		inode_unlock(dqopt->files[cnt]);
	}
	return 0;
}

static int f2fs_quota_on(struct super_block *sb, int type, int format_id,
							struct path *path)
{
	struct inode *inode;
	int err;

	err = f2fs_quota_sync(sb, type);
	if (err)
		return err;

	err = dquot_quota_on(sb, type, format_id, path);
	if (err)
		return err;

	inode = d_inode(path->dentry);

	inode_lock(inode);
	F2FS_I(inode)->i_flags |= FS_NOATIME_FL | FS_IMMUTABLE_FL;
	inode_set_flags(inode, S_NOATIME | S_IMMUTABLE,
					S_NOATIME | S_IMMUTABLE);
	inode_unlock(inode);
	f2fs_mark_inode_dirty_sync(inode, false);

	return 0;
}

/*
 * quota_on function that is used when QUOTA feature is set.
 */
static int f2fs_quota_on_sysfile(struct super_block *sb, int type,
				 int format_id)
{
	if (!f2fs_sb_has_quota_ino(sb))
		return -EINVAL;

	/*
	 * USAGE was enabled at mount time. Only need to enable LIMITS now.
	 */
	return f2fs_quota_enable(sb, type, format_id, DQUOT_LIMITS_ENABLED);
}

static int f2fs_quota_off(struct super_block *sb, int type)
{
	struct inode *inode = sb_dqopt(sb)->files[type];
	int err;

	if (!inode || !igrab(inode))
		return dquot_quota_off(sb, type);

	f2fs_quota_sync(sb, type);

	err = dquot_quota_off(sb, type);
	if (err || f2fs_sb_has_quota_ino(sb))
		goto out_put;

	inode_lock(inode);
	F2FS_I(inode)->i_flags &= ~(FS_NOATIME_FL | FS_IMMUTABLE_FL);
	inode_set_flags(inode, 0, S_NOATIME | S_IMMUTABLE);
	inode_unlock(inode);
	f2fs_mark_inode_dirty_sync(inode, false);
out_put:
	iput(inode);
	return err;
}

/*
 * quota_off function that is used when QUOTA feature is set.
 */
static int f2fs_quota_off_sysfile(struct super_block *sb, int type)
{
	if (!f2fs_sb_has_quota_ino(sb))
		return -EINVAL;

	/* Disable only the limits. */
	return dquot_disable(sb, type, DQUOT_LIMITS_ENABLED);
}

void f2fs_quota_off_umount(struct super_block *sb)
{
	int type;

	for (type = 0; type < F2FS_MAXQUOTAS; type++)
		f2fs_quota_off(sb, type);
}

#if 0	/* not support */
static int f2fs_get_projid(struct inode *inode, kprojid_t *projid)
{
	*projid = F2FS_I(inode)->i_projid;
	return 0;
}
#endif

static const struct dquot_operations f2fs_quota_operations = {
	.get_reserved_space = f2fs_get_reserved_space,
	.write_dquot	= dquot_commit,
	.acquire_dquot	= dquot_acquire,
	.release_dquot	= dquot_release,
	.mark_dirty	= dquot_mark_dquot_dirty,
	.write_info	= dquot_commit_info,
	.alloc_dquot	= dquot_alloc,
	.destroy_dquot	= dquot_destroy,
#if 0	/* not support */
	.get_projid	= f2fs_get_projid,
	.get_next_id	= dquot_get_next_id,
#endif
};

static const struct quotactl_ops f2fs_quotactl_ops = {
	.quota_on	= f2fs_quota_on,
	.quota_off	= f2fs_quota_off,
	.quota_sync	= f2fs_quota_sync,
	.get_info	= dquot_get_dqinfo,
	.set_info	= dquot_set_dqinfo,
	.get_dqblk	= dquot_get_dqblk,
	.set_dqblk	= dquot_set_dqblk,
};

static const struct quotactl_ops f2fs_quotactl_sysfile_ops = {
	.quota_on_meta	= f2fs_quota_on_sysfile,
	.quota_off	= f2fs_quota_off_sysfile,
	.quota_sync	= dquot_quota_sync,
	.get_info	= dquot_get_dqinfo,
	.set_info	= dquot_set_dqinfo,
	.get_dqblk	= dquot_get_dqblk,
	.set_dqblk	= dquot_set_dqblk
};
#else
void f2fs_quota_off_umount(struct super_block *sb)
{
}
#endif

static const struct super_operations f2fs_sops = {
	.alloc_inode	= f2fs_alloc_inode,
	.drop_inode	= f2fs_drop_inode,
	.destroy_inode	= f2fs_destroy_inode,
	.write_inode	= f2fs_write_inode,
	.dirty_inode	= f2fs_dirty_inode,
	.show_options	= f2fs_show_options,
#ifdef CONFIG_QUOTA
	.quota_read	= f2fs_quota_read,
	.quota_write	= f2fs_quota_write,
#endif
	.evict_inode	= f2fs_evict_inode,
	.put_super	= f2fs_put_super,
	.sync_fs	= f2fs_sync_fs,
	.freeze_fs	= f2fs_freeze,
	.unfreeze_fs	= f2fs_unfreeze,
	.statfs		= f2fs_statfs,
	.remount_fs	= f2fs_remount,
};

#ifdef CONFIG_F2FS_FS_ENCRYPTION
static int f2fs_get_context(struct inode *inode, void *ctx, size_t len)
{
	return f2fs_getxattr(inode, F2FS_XATTR_INDEX_ENCRYPTION,
				F2FS_XATTR_NAME_ENCRYPTION_CONTEXT,
				ctx, len, NULL);
}

static int f2fs_set_context(struct inode *inode, const void *ctx, size_t len,
							void *fs_data)
{
	struct f2fs_sb_info *sbi = F2FS_I_SB(inode);

	/*
	 * Encrypting the root directory is not allowed because fsck
	 * expects lost+found directory to exist and remain unencrypted
	 * if LOST_FOUND feature is enabled.
	 *
	 */
	if (f2fs_sb_has_lost_found(sbi->sb) &&
			inode->i_ino == F2FS_ROOT_INO(sbi))
		return -EPERM;

	return f2fs_setxattr(inode, F2FS_XATTR_INDEX_ENCRYPTION,
				F2FS_XATTR_NAME_ENCRYPTION_CONTEXT,
				ctx, len, fs_data, XATTR_CREATE);
}

static bool f2fs_dummy_context(struct inode *inode)
{
	return DUMMY_ENCRYPTION_ENABLED(F2FS_I_SB(inode));
}

static unsigned f2fs_max_namelen(struct inode *inode)
{
	return S_ISLNK(inode->i_mode) ?
			inode->i_sb->s_blocksize : F2FS_NAME_LEN;
}

static const struct fscrypt_operations f2fs_cryptops = {
	.key_prefix	= "f2fs:",
	.get_context	= f2fs_get_context,
	.set_context	= f2fs_set_context,
	.dummy_context	= f2fs_dummy_context,
	.empty_dir	= f2fs_empty_dir,
	.max_namelen	= f2fs_max_namelen,
};
#endif

static struct inode *f2fs_nfs_get_inode(struct super_block *sb,
		u64 ino, u32 generation)
{
	struct f2fs_sb_info *sbi = F2FS_SB(sb);
	struct inode *inode;

	if (check_nid_range(sbi, ino))
		return ERR_PTR(-ESTALE);

	/*
	 * f2fs_iget isn't quite right if the inode is currently unallocated!
	 * However f2fs_iget currently does appropriate checks to handle stale
	 * inodes so everything is OK.
	 */
	inode = f2fs_iget(sb, ino);
	if (IS_ERR(inode))
		return ERR_CAST(inode);
	if (unlikely(generation && inode->i_generation != generation)) {
		/* we didn't find the right inode.. */
		iput(inode);
		return ERR_PTR(-ESTALE);
	}
	return inode;
}

static struct dentry *f2fs_fh_to_dentry(struct super_block *sb, struct fid *fid,
		int fh_len, int fh_type)
{
	return generic_fh_to_dentry(sb, fid, fh_len, fh_type,
				    f2fs_nfs_get_inode);
}

static struct dentry *f2fs_fh_to_parent(struct super_block *sb, struct fid *fid,
		int fh_len, int fh_type)
{
	return generic_fh_to_parent(sb, fid, fh_len, fh_type,
				    f2fs_nfs_get_inode);
}

static const struct export_operations f2fs_export_ops = {
	.fh_to_dentry = f2fs_fh_to_dentry,
	.fh_to_parent = f2fs_fh_to_parent,
	.get_parent = f2fs_get_parent,
};

<<<<<<< HEAD
loff_t max_file_size(unsigned bits)
{
	loff_t result = (DEF_ADDRS_PER_INODE - F2FS_INLINE_XATTR_ADDRS);
	loff_t leaf_count = ADDRS_PER_BLOCK;
=======
static loff_t max_file_blocks(void)
{
	loff_t result = 0;
	loff_t leaf_count = ADDRS_PER_BLOCK;

	/*
	 * note: previously, result is equal to (DEF_ADDRS_PER_INODE -
	 * DEFAULT_INLINE_XATTR_ADDRS), but now f2fs try to reserve more
	 * space in inode.i_addr, it will be more safe to reassign
	 * result as zero.
	 */

	/* two direct node blocks */
	result += (leaf_count * 2);

	/* two indirect node blocks */
	leaf_count *= NIDS_PER_BLOCK;
	result += (leaf_count * 2);

	/* one double indirect node block */
	leaf_count *= NIDS_PER_BLOCK;
	result += leaf_count;

	return result;
}

static int __f2fs_commit_super(struct buffer_head *bh,
			struct f2fs_super_block *super)
{
	lock_buffer(bh);
	if (super)
		memcpy(bh->b_data + F2FS_SUPER_OFFSET, super, sizeof(*super));
	set_buffer_dirty(bh);
	unlock_buffer(bh);

	/* it's rare case, we can do fua all the time */
	return __sync_dirty_buffer(bh, WRITE_FLUSH_FUA);
}

static inline bool sanity_check_area_boundary(struct f2fs_sb_info *sbi,
					struct buffer_head *bh)
{
	struct f2fs_super_block *raw_super = (struct f2fs_super_block *)
					(bh->b_data + F2FS_SUPER_OFFSET);
	struct super_block *sb = sbi->sb;
	u32 segment0_blkaddr = le32_to_cpu(raw_super->segment0_blkaddr);
	u32 cp_blkaddr = le32_to_cpu(raw_super->cp_blkaddr);
	u32 sit_blkaddr = le32_to_cpu(raw_super->sit_blkaddr);
	u32 nat_blkaddr = le32_to_cpu(raw_super->nat_blkaddr);
	u32 ssa_blkaddr = le32_to_cpu(raw_super->ssa_blkaddr);
	u32 main_blkaddr = le32_to_cpu(raw_super->main_blkaddr);
	u32 segment_count_ckpt = le32_to_cpu(raw_super->segment_count_ckpt);
	u32 segment_count_sit = le32_to_cpu(raw_super->segment_count_sit);
	u32 segment_count_nat = le32_to_cpu(raw_super->segment_count_nat);
	u32 segment_count_ssa = le32_to_cpu(raw_super->segment_count_ssa);
	u32 segment_count_main = le32_to_cpu(raw_super->segment_count_main);
	u32 segment_count = le32_to_cpu(raw_super->segment_count);
	u32 log_blocks_per_seg = le32_to_cpu(raw_super->log_blocks_per_seg);
	u64 main_end_blkaddr = main_blkaddr +
				(segment_count_main << log_blocks_per_seg);
	u64 seg_end_blkaddr = segment0_blkaddr +
				(segment_count << log_blocks_per_seg);

	if (segment0_blkaddr != cp_blkaddr) {
		f2fs_msg(sb, KERN_INFO,
			"Mismatch start address, segment0(%u) cp_blkaddr(%u)",
			segment0_blkaddr, cp_blkaddr);
		return true;
	}

	if (cp_blkaddr + (segment_count_ckpt << log_blocks_per_seg) !=
							sit_blkaddr) {
		f2fs_msg(sb, KERN_INFO,
			"Wrong CP boundary, start(%u) end(%u) blocks(%u)",
			cp_blkaddr, sit_blkaddr,
			segment_count_ckpt << log_blocks_per_seg);
		return true;
	}
>>>>>>> 4ace475a

	if (sit_blkaddr + (segment_count_sit << log_blocks_per_seg) !=
							nat_blkaddr) {
		f2fs_msg(sb, KERN_INFO,
			"Wrong SIT boundary, start(%u) end(%u) blocks(%u)",
			sit_blkaddr, nat_blkaddr,
			segment_count_sit << log_blocks_per_seg);
		return true;
	}

	if (nat_blkaddr + (segment_count_nat << log_blocks_per_seg) !=
							ssa_blkaddr) {
		f2fs_msg(sb, KERN_INFO,
			"Wrong NAT boundary, start(%u) end(%u) blocks(%u)",
			nat_blkaddr, ssa_blkaddr,
			segment_count_nat << log_blocks_per_seg);
		return true;
	}

	if (ssa_blkaddr + (segment_count_ssa << log_blocks_per_seg) !=
							main_blkaddr) {
		f2fs_msg(sb, KERN_INFO,
			"Wrong SSA boundary, start(%u) end(%u) blocks(%u)",
			ssa_blkaddr, main_blkaddr,
			segment_count_ssa << log_blocks_per_seg);
		return true;
	}

	if (main_end_blkaddr > seg_end_blkaddr) {
		f2fs_msg(sb, KERN_INFO,
			"Wrong MAIN_AREA boundary, start(%u) end(%u) block(%u)",
			main_blkaddr,
			segment0_blkaddr +
				(segment_count << log_blocks_per_seg),
			segment_count_main << log_blocks_per_seg);
		return true;
	} else if (main_end_blkaddr < seg_end_blkaddr) {
		int err = 0;
		char *res;

		/* fix in-memory information all the time */
		raw_super->segment_count = cpu_to_le32((main_end_blkaddr -
				segment0_blkaddr) >> log_blocks_per_seg);

		if (f2fs_readonly(sb) || bdev_read_only(sb->s_bdev)) {
			set_sbi_flag(sbi, SBI_NEED_SB_WRITE);
			res = "internally";
		} else {
			err = __f2fs_commit_super(bh, NULL);
			res = err ? "failed" : "done";
		}
		f2fs_msg(sb, KERN_INFO,
			"Fix alignment : %s, start(%u) end(%u) block(%u)",
			res, main_blkaddr,
			segment0_blkaddr +
				(segment_count << log_blocks_per_seg),
			segment_count_main << log_blocks_per_seg);
		if (err)
			return true;
	}
	return false;
}

static int sanity_check_raw_super(struct f2fs_sb_info *sbi,
				struct buffer_head *bh)
{
	struct f2fs_super_block *raw_super = (struct f2fs_super_block *)
					(bh->b_data + F2FS_SUPER_OFFSET);
	struct super_block *sb = sbi->sb;
	unsigned int blocksize;

	if (F2FS_SUPER_MAGIC != le32_to_cpu(raw_super->magic)) {
		f2fs_msg(sb, KERN_INFO,
			"Magic Mismatch, valid(0x%x) - read(0x%x)",
			F2FS_SUPER_MAGIC, le32_to_cpu(raw_super->magic));
		return 1;
	}

	/* Currently, support only 4KB page cache size */
	if (F2FS_BLKSIZE != PAGE_SIZE) {
		f2fs_msg(sb, KERN_INFO,
			"Invalid page_cache_size (%lu), supports only 4KB\n",
			PAGE_SIZE);
		return 1;
	}

	/* Currently, support only 4KB block size */
	blocksize = 1 << le32_to_cpu(raw_super->log_blocksize);
	if (blocksize != F2FS_BLKSIZE) {
		f2fs_msg(sb, KERN_INFO,
			"Invalid blocksize (%u), supports only 4KB\n",
			blocksize);
		return 1;
	}

	/* check log blocks per segment */
	if (le32_to_cpu(raw_super->log_blocks_per_seg) != 9) {
		f2fs_msg(sb, KERN_INFO,
			"Invalid log blocks per segment (%u)\n",
			le32_to_cpu(raw_super->log_blocks_per_seg));
		return 1;
	}

	/* Currently, support 512/1024/2048/4096 bytes sector size */
	if (le32_to_cpu(raw_super->log_sectorsize) >
				F2FS_MAX_LOG_SECTOR_SIZE ||
		le32_to_cpu(raw_super->log_sectorsize) <
				F2FS_MIN_LOG_SECTOR_SIZE) {
		f2fs_msg(sb, KERN_INFO, "Invalid log sectorsize (%u)",
			le32_to_cpu(raw_super->log_sectorsize));
		return 1;
	}
	if (le32_to_cpu(raw_super->log_sectors_per_block) +
		le32_to_cpu(raw_super->log_sectorsize) !=
			F2FS_MAX_LOG_SECTOR_SIZE) {
		f2fs_msg(sb, KERN_INFO,
			"Invalid log sectors per block(%u) log sectorsize(%u)",
			le32_to_cpu(raw_super->log_sectors_per_block),
			le32_to_cpu(raw_super->log_sectorsize));
		return 1;
	}

<<<<<<< HEAD
=======
	/* check reserved ino info */
	if (le32_to_cpu(raw_super->node_ino) != 1 ||
		le32_to_cpu(raw_super->meta_ino) != 2 ||
		le32_to_cpu(raw_super->root_ino) != 3) {
		f2fs_msg(sb, KERN_INFO,
			"Invalid Fs Meta Ino: node(%u) meta(%u) root(%u)",
			le32_to_cpu(raw_super->node_ino),
			le32_to_cpu(raw_super->meta_ino),
			le32_to_cpu(raw_super->root_ino));
		return 1;
	}

>>>>>>> 4ace475a
	if (le32_to_cpu(raw_super->segment_count) > F2FS_MAX_SEGMENT) {
		f2fs_msg(sb, KERN_INFO,
			"Invalid segment count (%u)",
			le32_to_cpu(raw_super->segment_count));
		return 1;
	}
<<<<<<< HEAD
=======

	/* check CP/SIT/NAT/SSA/MAIN_AREA area boundary */
	if (sanity_check_area_boundary(sbi, bh))
		return 1;

>>>>>>> 4ace475a
	return 0;
}

int sanity_check_ckpt(struct f2fs_sb_info *sbi)
{
	unsigned int total, fsmeta;
	struct f2fs_super_block *raw_super = F2FS_RAW_SUPER(sbi);
	struct f2fs_checkpoint *ckpt = F2FS_CKPT(sbi);
<<<<<<< HEAD
=======
	unsigned int ovp_segments, reserved_segments;
>>>>>>> 4ace475a
	unsigned int main_segs, blocks_per_seg;
	int i;

	total = le32_to_cpu(raw_super->segment_count);
	fsmeta = le32_to_cpu(raw_super->segment_count_ckpt);
	fsmeta += le32_to_cpu(raw_super->segment_count_sit);
	fsmeta += le32_to_cpu(raw_super->segment_count_nat);
	fsmeta += le32_to_cpu(ckpt->rsvd_segment_count);
	fsmeta += le32_to_cpu(raw_super->segment_count_ssa);

	if (unlikely(fsmeta >= total))
		return 1;

<<<<<<< HEAD
	main_segs = le32_to_cpu(sbi->raw_super->segment_count_main);
=======
	ovp_segments = le32_to_cpu(ckpt->overprov_segment_count);
	reserved_segments = le32_to_cpu(ckpt->rsvd_segment_count);

	if (unlikely(fsmeta < F2FS_MIN_SEGMENTS ||
			ovp_segments == 0 || reserved_segments == 0)) {
		f2fs_msg(sbi->sb, KERN_ERR,
			"Wrong layout: check mkfs.f2fs version");
		return 1;
	}

	main_segs = le32_to_cpu(raw_super->segment_count_main);
>>>>>>> 4ace475a
	blocks_per_seg = sbi->blocks_per_seg;

	for (i = 0; i < NR_CURSEG_NODE_TYPE; i++) {
		if (le32_to_cpu(ckpt->cur_node_segno[i]) >= main_segs ||
<<<<<<< HEAD
		    le16_to_cpu(ckpt->cur_node_blkoff[i]) >= blocks_per_seg) {
			return 1;
		}
	}
	for (i = 0; i < NR_CURSEG_DATA_TYPE; i++) {
		if (le32_to_cpu(ckpt->cur_data_segno[i]) >= main_segs ||
		    le16_to_cpu(ckpt->cur_data_blkoff[i]) >= blocks_per_seg) {
			return 1;
		}
=======
			le16_to_cpu(ckpt->cur_node_blkoff[i]) >= blocks_per_seg)
			return 1;
	}
	for (i = 0; i < NR_CURSEG_DATA_TYPE; i++) {
		if (le32_to_cpu(ckpt->cur_data_segno[i]) >= main_segs ||
			le16_to_cpu(ckpt->cur_data_blkoff[i]) >= blocks_per_seg)
			return 1;
>>>>>>> 4ace475a
	}

	if (unlikely(f2fs_cp_error(sbi))) {
		f2fs_msg(sbi->sb, KERN_ERR, "A bug case: need to run fsck");
		return 1;
	}
	return 0;
}

static void init_sb_info(struct f2fs_sb_info *sbi)
{
	struct f2fs_super_block *raw_super = sbi->raw_super;
	int i, j;

	sbi->log_sectors_per_block =
		le32_to_cpu(raw_super->log_sectors_per_block);
	sbi->log_blocksize = le32_to_cpu(raw_super->log_blocksize);
	sbi->blocksize = 1 << sbi->log_blocksize;
	sbi->log_blocks_per_seg = le32_to_cpu(raw_super->log_blocks_per_seg);
	sbi->blocks_per_seg = 1 << sbi->log_blocks_per_seg;
	sbi->segs_per_sec = le32_to_cpu(raw_super->segs_per_sec);
	sbi->secs_per_zone = le32_to_cpu(raw_super->secs_per_zone);
	sbi->total_sections = le32_to_cpu(raw_super->section_count);
	sbi->total_node_count =
		(le32_to_cpu(raw_super->segment_count_nat) / 2)
			* sbi->blocks_per_seg * NAT_ENTRY_PER_BLOCK;
	sbi->root_ino_num = le32_to_cpu(raw_super->root_ino);
	sbi->node_ino_num = le32_to_cpu(raw_super->node_ino);
	sbi->meta_ino_num = le32_to_cpu(raw_super->meta_ino);
	sbi->cur_victim_sec = NULL_SECNO;
	sbi->max_victim_search = DEF_MAX_VICTIM_SEARCH;

	sbi->dir_level = DEF_DIR_LEVEL;
	sbi->interval_time[CP_TIME] = DEF_CP_INTERVAL;
	sbi->interval_time[REQ_TIME] = DEF_IDLE_INTERVAL;
	clear_sbi_flag(sbi, SBI_NEED_FSCK);

	for (i = 0; i < NR_COUNT_TYPE; i++)
		atomic_set(&sbi->nr_pages[i], 0);

	atomic_set(&sbi->wb_sync_req, 0);

	INIT_LIST_HEAD(&sbi->s_list);
	mutex_init(&sbi->umount_mutex);
	for (i = 0; i < NR_PAGE_TYPE - 1; i++)
		for (j = HOT; j < NR_TEMP_TYPE; j++)
			mutex_init(&sbi->wio_mutex[i][j]);
	spin_lock_init(&sbi->cp_lock);

	sbi->dirty_device = 0;
	spin_lock_init(&sbi->dev_lock);

	init_rwsem(&sbi->sb_lock);
}

static int init_percpu_info(struct f2fs_sb_info *sbi)
{
	int err;

	err = percpu_counter_init(&sbi->alloc_valid_block_count, 0, GFP_KERNEL);
	if (err)
		return err;

	return percpu_counter_init(&sbi->total_valid_inode_count, 0,
								GFP_KERNEL);
}

#ifdef CONFIG_BLK_DEV_ZONED
static int init_blkz_info(struct f2fs_sb_info *sbi, int devi)
{
	struct block_device *bdev = FDEV(devi).bdev;
	sector_t nr_sectors = bdev->bd_part->nr_sects;
	sector_t sector = 0;
	struct blk_zone *zones;
	unsigned int i, nr_zones;
	unsigned int n = 0;
	int err = -EIO;

	if (!f2fs_sb_has_blkzoned(sbi->sb))
		return 0;

	if (sbi->blocks_per_blkz && sbi->blocks_per_blkz !=
				SECTOR_TO_BLOCK(bdev_zone_sectors(bdev)))
		return -EINVAL;
	sbi->blocks_per_blkz = SECTOR_TO_BLOCK(bdev_zone_sectors(bdev));
	if (sbi->log_blocks_per_blkz && sbi->log_blocks_per_blkz !=
				__ilog2_u32(sbi->blocks_per_blkz))
		return -EINVAL;
	sbi->log_blocks_per_blkz = __ilog2_u32(sbi->blocks_per_blkz);
	FDEV(devi).nr_blkz = SECTOR_TO_BLOCK(nr_sectors) >>
					sbi->log_blocks_per_blkz;
	if (nr_sectors & (bdev_zone_sectors(bdev) - 1))
		FDEV(devi).nr_blkz++;

	FDEV(devi).blkz_type = f2fs_kmalloc(sbi, FDEV(devi).nr_blkz,
								GFP_KERNEL);
	if (!FDEV(devi).blkz_type)
		return -ENOMEM;

#define F2FS_REPORT_NR_ZONES   4096

	zones = f2fs_kzalloc(sbi, sizeof(struct blk_zone) *
				F2FS_REPORT_NR_ZONES, GFP_KERNEL);
	if (!zones)
		return -ENOMEM;

	/* Get block zones type */
	while (zones && sector < nr_sectors) {

		nr_zones = F2FS_REPORT_NR_ZONES;
		err = blkdev_report_zones(bdev, sector,
					  zones, &nr_zones,
					  GFP_KERNEL);
		if (err)
			break;
		if (!nr_zones) {
			err = -EIO;
			break;
		}

		for (i = 0; i < nr_zones; i++) {
			FDEV(devi).blkz_type[n] = zones[i].type;
			sector += zones[i].len;
			n++;
		}
	}

	kfree(zones);

	return err;
}
#endif

/*
 * Read f2fs raw super block.
 * Because we have two copies of super block, so read both of them
 * to get the first valid one. If any one of them is broken, we pass
 * them recovery flag back to the caller.
 */
static int read_raw_super_block(struct f2fs_sb_info *sbi,
			struct f2fs_super_block **raw_super,
			int *valid_super_block, int *recovery)
{
	struct super_block *sb = sbi->sb;
	int block;
	struct buffer_head *bh;
	struct f2fs_super_block *super;
	int err = 0;

	super = kzalloc(sizeof(struct f2fs_super_block), GFP_KERNEL);
	if (!super)
		return -ENOMEM;

	for (block = 0; block < 2; block++) {
		bh = sb_bread(sb, block);
		if (!bh) {
			f2fs_msg(sb, KERN_ERR, "Unable to read %dth superblock",
				block + 1);
			err = -EIO;
			continue;
		}

		/* sanity checking of raw super */
		if (sanity_check_raw_super(sbi, bh)) {
			f2fs_msg(sb, KERN_ERR,
				"Can't find valid F2FS filesystem in %dth superblock",
				block + 1);
			err = -EINVAL;
			brelse(bh);
			continue;
		}

		if (!*raw_super) {
			memcpy(super, bh->b_data + F2FS_SUPER_OFFSET,
							sizeof(*super));
			*valid_super_block = block;
			*raw_super = super;
		}
		brelse(bh);
	}

	/* Fail to read any one of the superblocks*/
	if (err < 0)
		*recovery = 1;

	/* No valid superblock */
	if (!*raw_super)
		kfree(super);
	else
		err = 0;

	return err;
}

int f2fs_commit_super(struct f2fs_sb_info *sbi, bool recover)
{
	struct buffer_head *bh;
	int err;

	if ((recover && f2fs_readonly(sbi->sb)) ||
				bdev_read_only(sbi->sb->s_bdev)) {
		set_sbi_flag(sbi, SBI_NEED_SB_WRITE);
		return -EROFS;
	}

	/* write back-up superblock first */
	bh = sb_bread(sbi->sb, sbi->valid_super_block ? 0 : 1);
	if (!bh)
		return -EIO;
	err = __f2fs_commit_super(bh, F2FS_RAW_SUPER(sbi));
	brelse(bh);

	/* if we are in recovery path, skip writing valid superblock */
	if (recover || err)
		return err;

	/* write current valid superblock */
	bh = sb_bread(sbi->sb, sbi->valid_super_block);
	if (!bh)
		return -EIO;
	err = __f2fs_commit_super(bh, F2FS_RAW_SUPER(sbi));
	brelse(bh);
	return err;
}

static int f2fs_scan_devices(struct f2fs_sb_info *sbi)
{
	struct f2fs_super_block *raw_super = F2FS_RAW_SUPER(sbi);
	unsigned int max_devices = MAX_DEVICES;
	int i;

	/* Initialize single device information */
	if (!RDEV(0).path[0]) {
#ifdef CONFIG_BLK_DEV_ZONED
		if (!bdev_is_zoned(sbi->sb->s_bdev))
			return 0;
		max_devices = 1;
#else
		return 0;
#endif
	}

	/*
	 * Initialize multiple devices information, or single
	 * zoned block device information.
	 */
	sbi->devs = f2fs_kzalloc(sbi, sizeof(struct f2fs_dev_info) *
						max_devices, GFP_KERNEL);
	if (!sbi->devs)
		return -ENOMEM;

	for (i = 0; i < max_devices; i++) {

		if (i > 0 && !RDEV(i).path[0])
			break;

		if (max_devices == 1) {
			/* Single zoned block device mount */
			FDEV(0).bdev =
				blkdev_get_by_dev(sbi->sb->s_bdev->bd_dev,
					sbi->sb->s_mode, sbi->sb->s_type);
		} else {
			/* Multi-device mount */
			memcpy(FDEV(i).path, RDEV(i).path, MAX_PATH_LEN);
			FDEV(i).total_segments =
				le32_to_cpu(RDEV(i).total_segments);
			if (i == 0) {
				FDEV(i).start_blk = 0;
				FDEV(i).end_blk = FDEV(i).start_blk +
				    (FDEV(i).total_segments <<
				    sbi->log_blocks_per_seg) - 1 +
				    le32_to_cpu(raw_super->segment0_blkaddr);
			} else {
				FDEV(i).start_blk = FDEV(i - 1).end_blk + 1;
				FDEV(i).end_blk = FDEV(i).start_blk +
					(FDEV(i).total_segments <<
					sbi->log_blocks_per_seg) - 1;
			}
			FDEV(i).bdev = blkdev_get_by_path(FDEV(i).path,
					sbi->sb->s_mode, sbi->sb->s_type);
		}
		if (IS_ERR(FDEV(i).bdev))
			return PTR_ERR(FDEV(i).bdev);

		/* to release errored devices */
		sbi->s_ndevs = i + 1;

#ifdef CONFIG_BLK_DEV_ZONED
		if (bdev_zoned_model(FDEV(i).bdev) == BLK_ZONED_HM &&
				!f2fs_sb_has_blkzoned(sbi->sb)) {
			f2fs_msg(sbi->sb, KERN_ERR,
				"Zoned block device feature not enabled\n");
			return -EINVAL;
		}
		if (bdev_zoned_model(FDEV(i).bdev) != BLK_ZONED_NONE) {
			if (init_blkz_info(sbi, i)) {
				f2fs_msg(sbi->sb, KERN_ERR,
					"Failed to initialize F2FS blkzone information");
				return -EINVAL;
			}
			if (max_devices == 1)
				break;
			f2fs_msg(sbi->sb, KERN_INFO,
				"Mount Device [%2d]: %20s, %8u, %8x - %8x (zone: %s)",
				i, FDEV(i).path,
				FDEV(i).total_segments,
				FDEV(i).start_blk, FDEV(i).end_blk,
				bdev_zoned_model(FDEV(i).bdev) == BLK_ZONED_HA ?
				"Host-aware" : "Host-managed");
			continue;
		}
#endif
		f2fs_msg(sbi->sb, KERN_INFO,
			"Mount Device [%2d]: %20s, %8u, %8x - %8x",
				i, FDEV(i).path,
				FDEV(i).total_segments,
				FDEV(i).start_blk, FDEV(i).end_blk);
	}
	f2fs_msg(sbi->sb, KERN_INFO,
			"IO Block Size: %8d KB", F2FS_IO_SIZE_KB(sbi));
	return 0;
}

static void f2fs_tuning_parameters(struct f2fs_sb_info *sbi)
{
	struct f2fs_sm_info *sm_i = SM_I(sbi);

	/* adjust parameters according to the volume size */
	if (sm_i->main_segments <= SMALL_VOLUME_SEGMENTS) {
		F2FS_OPTION(sbi).alloc_mode = ALLOC_MODE_REUSE;
		sm_i->dcc_info->discard_granularity = 1;
		sm_i->ipu_policy = 1 << F2FS_IPU_FORCE;
	}
}

static int f2fs_fill_super(struct super_block *sb, void *data, int silent)
{
	struct f2fs_sb_info *sbi;
	struct f2fs_super_block *raw_super;
	struct inode *root;
	int err;
	bool retry = true, need_fsck = false;
	char *options = NULL;
	int recovery, i, valid_super_block;
	struct curseg_info *seg_i;

try_onemore:
	err = -EINVAL;
	raw_super = NULL;
	valid_super_block = -1;
	recovery = 0;

	/* allocate memory for f2fs-specific super block info */
	sbi = kzalloc(sizeof(struct f2fs_sb_info), GFP_KERNEL);
	if (!sbi)
		return -ENOMEM;

	sbi->sb = sb;

	/* Load the checksum driver */
	sbi->s_chksum_driver = crypto_alloc_shash("crc32", 0, 0);
	if (IS_ERR(sbi->s_chksum_driver)) {
		f2fs_msg(sb, KERN_ERR, "Cannot load crc32 driver.");
		err = PTR_ERR(sbi->s_chksum_driver);
		sbi->s_chksum_driver = NULL;
		goto free_sbi;
	}

	/* set a block size */
	if (unlikely(!sb_set_blocksize(sb, F2FS_BLKSIZE))) {
		f2fs_msg(sb, KERN_ERR, "unable to set blocksize");
		goto free_sbi;
	}

	err = read_raw_super_block(sbi, &raw_super, &valid_super_block,
								&recovery);
	if (err)
		goto free_sbi;

	sb->s_fs_info = sbi;
	sbi->raw_super = raw_super;

	F2FS_OPTION(sbi).s_resuid = make_kuid(&init_user_ns, F2FS_DEF_RESUID);
	F2FS_OPTION(sbi).s_resgid = make_kgid(&init_user_ns, F2FS_DEF_RESGID);

	/* precompute checksum seed for metadata */
	if (f2fs_sb_has_inode_chksum(sb))
		sbi->s_chksum_seed = f2fs_chksum(sbi, ~0, raw_super->uuid,
						sizeof(raw_super->uuid));

	/*
	 * The BLKZONED feature indicates that the drive was formatted with
	 * zone alignment optimization. This is optional for host-aware
	 * devices, but mandatory for host-managed zoned block devices.
	 */
#ifndef CONFIG_BLK_DEV_ZONED
	if (f2fs_sb_has_blkzoned(sb)) {
		f2fs_msg(sb, KERN_ERR,
			 "Zoned block device support is not enabled\n");
		err = -EOPNOTSUPP;
		goto free_sb_buf;
	}
#endif
	default_options(sbi);
	/* parse mount options */
	options = kstrdup((const char *)data, GFP_KERNEL);
	if (data && !options) {
		err = -ENOMEM;
		goto free_sb_buf;
	}

	err = parse_options(sb, options);
	if (err)
		goto free_options;

	sbi->max_file_blocks = max_file_blocks();
	sb->s_maxbytes = sbi->max_file_blocks <<
				le32_to_cpu(raw_super->log_blocksize);
	sb->s_max_links = F2FS_LINK_MAX;
	get_random_bytes(&sbi->s_next_generation, sizeof(u32));

#ifdef CONFIG_QUOTA
	sb->dq_op = &f2fs_quota_operations;
	if (f2fs_sb_has_quota_ino(sb))
		sb->s_qcop = &f2fs_quotactl_sysfile_ops;
	else
		sb->s_qcop = &f2fs_quotactl_ops;
#if 0	/* not support */
	sb->s_quota_types = QTYPE_MASK_USR | QTYPE_MASK_GRP | QTYPE_MASK_PRJ;

	if (f2fs_sb_has_quota_ino(sbi->sb)) {
		for (i = 0; i < MAXQUOTAS; i++) {
			if (f2fs_qf_ino(sbi->sb, i))
				sbi->nquota_files++;
		}
	}
#endif
#endif

	sb->s_op = &f2fs_sops;
#ifdef CONFIG_F2FS_FS_ENCRYPTION
	sb->s_cop = &f2fs_cryptops;
#endif
	sb->s_xattr = f2fs_xattr_handlers;
	sb->s_export_op = &f2fs_export_ops;
	sb->s_magic = F2FS_SUPER_MAGIC;
	sb->s_time_gran = 1;
	sb->s_flags = (sb->s_flags & ~MS_POSIXACL) |
		(test_opt(sbi, POSIX_ACL) ? MS_POSIXACL : 0);
	memcpy(sb->s_uuid, raw_super->uuid, sizeof(raw_super->uuid));
	/* FIXME: no cgroup support */
	/* sb->s_iflags |= SB_I_CGROUPWB; */

	/* init f2fs-specific super block info */
	sbi->valid_super_block = valid_super_block;
	mutex_init(&sbi->gc_mutex);
	mutex_init(&sbi->cp_mutex);
	init_rwsem(&sbi->node_write);
	init_rwsem(&sbi->node_change);

	/* disallow all the data/node/meta page writes */
	set_sbi_flag(sbi, SBI_POR_DOING);
	spin_lock_init(&sbi->stat_lock);

	/* init iostat info */
	spin_lock_init(&sbi->iostat_lock);
	sbi->iostat_enable = false;

	for (i = 0; i < NR_PAGE_TYPE; i++) {
		int n = (i == META) ? 1: NR_TEMP_TYPE;
		int j;

		sbi->write_io[i] = f2fs_kmalloc(sbi,
					n * sizeof(struct f2fs_bio_info),
					GFP_KERNEL);
		if (!sbi->write_io[i]) {
			err = -ENOMEM;
			goto free_options;
		}

		for (j = HOT; j < n; j++) {
			init_rwsem(&sbi->write_io[i][j].io_rwsem);
			sbi->write_io[i][j].sbi = sbi;
			sbi->write_io[i][j].bio = NULL;
			spin_lock_init(&sbi->write_io[i][j].io_lock);
			INIT_LIST_HEAD(&sbi->write_io[i][j].io_list);
		}
	}

	init_rwsem(&sbi->cp_rwsem);
	init_waitqueue_head(&sbi->cp_wait);
	init_sb_info(sbi);

	err = init_percpu_info(sbi);
	if (err)
		goto free_bio_info;

	if (F2FS_IO_SIZE(sbi) > 1) {
		sbi->write_io_dummy =
			mempool_create_page_pool(2 * (F2FS_IO_SIZE(sbi) - 1), 0);
		if (!sbi->write_io_dummy) {
			err = -ENOMEM;
			goto free_percpu;
		}
	}

	/* get an inode for meta space */
	sbi->meta_inode = f2fs_iget(sb, F2FS_META_INO(sbi));
	if (IS_ERR(sbi->meta_inode)) {
		f2fs_msg(sb, KERN_ERR, "Failed to read F2FS meta data inode");
		err = PTR_ERR(sbi->meta_inode);
		goto free_io_dummy;
	}

	err = get_valid_checkpoint(sbi);
	if (err) {
		f2fs_msg(sb, KERN_ERR, "Failed to get valid F2FS checkpoint");
		goto free_meta_inode;
	}

	/* Initialize device list */
	err = f2fs_scan_devices(sbi);
	if (err) {
		f2fs_msg(sb, KERN_ERR, "Failed to find devices");
		goto free_devices;
	}

	sbi->total_valid_node_count =
				le32_to_cpu(sbi->ckpt->valid_node_count);
	percpu_counter_set(&sbi->total_valid_inode_count,
				le32_to_cpu(sbi->ckpt->valid_inode_count));
	sbi->user_block_count = le64_to_cpu(sbi->ckpt->user_block_count);
	sbi->total_valid_block_count =
				le64_to_cpu(sbi->ckpt->valid_block_count);
	sbi->last_valid_block_count = sbi->total_valid_block_count;
	sbi->reserved_blocks = 0;
	sbi->current_reserved_blocks = 0;
	limit_reserve_root(sbi);

	for (i = 0; i < NR_INODE_TYPE; i++) {
		INIT_LIST_HEAD(&sbi->inode_list[i]);
		spin_lock_init(&sbi->inode_lock[i]);
	}

	init_extent_cache_info(sbi);

	init_ino_entry_info(sbi);

	/* setup f2fs internal modules */
	err = build_segment_manager(sbi);
	if (err) {
		f2fs_msg(sb, KERN_ERR,
			"Failed to initialize F2FS segment manager");
		goto free_sm;
	}
	err = build_node_manager(sbi);
	if (err) {
		f2fs_msg(sb, KERN_ERR,
			"Failed to initialize F2FS node manager");
		goto free_nm;
	}

	/* For write statistics */
	if (sb->s_bdev->bd_part)
		sbi->sectors_written_start =
			(u64)part_stat_read(sb->s_bdev->bd_part, sectors[1]);

	/* Read accumulated write IO statistics if exists */
	seg_i = CURSEG_I(sbi, CURSEG_HOT_NODE);
	if (__exist_node_summaries(sbi))
		sbi->kbytes_written =
			le64_to_cpu(seg_i->journal->info.kbytes_written);

	build_gc_manager(sbi);

	/* get an inode for node space */
	sbi->node_inode = f2fs_iget(sb, F2FS_NODE_INO(sbi));
	if (IS_ERR(sbi->node_inode)) {
		f2fs_msg(sb, KERN_ERR, "Failed to read node inode");
		err = PTR_ERR(sbi->node_inode);
		goto free_nm;
	}

	err = f2fs_build_stats(sbi);
	if (err)
		goto free_node_inode;

	/* read root inode and dentry */
	root = f2fs_iget(sb, F2FS_ROOT_INO(sbi));
	if (IS_ERR(root)) {
		f2fs_msg(sb, KERN_ERR, "Failed to read root inode");
		err = PTR_ERR(root);
		goto free_stats;
	}
	if (!S_ISDIR(root->i_mode) || !root->i_blocks || !root->i_size) {
		iput(root);
		err = -EINVAL;
		goto free_node_inode;
	}

	sb->s_root = d_make_root(root); /* allocate root dentry */
	if (!sb->s_root) {
		err = -ENOMEM;
		goto free_root_inode;
	}

	err = f2fs_register_sysfs(sbi);
	if (err)
		goto free_root_inode;

#ifdef CONFIG_QUOTA
	/*
	 * Turn on quotas which were not enabled for read-only mounts if
	 * filesystem has quota feature, so that they are updated correctly.
	 */
	if (f2fs_sb_has_quota_ino(sb) && !f2fs_readonly(sb)) {
		err = f2fs_enable_quotas(sb);
		if (err) {
			f2fs_msg(sb, KERN_ERR,
				"Cannot turn on quotas: error %d", err);
			goto free_sysfs;
		}
	}
#endif
	/* if there are nt orphan nodes free them */
	err = recover_orphan_inodes(sbi);
	if (err)
		goto free_meta;

	/* recover fsynced data */
	if (!test_opt(sbi, DISABLE_ROLL_FORWARD)) {
		/*
		 * mount should be failed, when device has readonly mode, and
		 * previous checkpoint was not done by clean system shutdown.
		 */
		if (bdev_read_only(sb->s_bdev) &&
				!is_set_ckpt_flags(sbi, CP_UMOUNT_FLAG)) {
			err = -EROFS;
			goto free_meta;
		}

		if (need_fsck)
			set_sbi_flag(sbi, SBI_NEED_FSCK);

		if (!retry)
			goto skip_recovery;

		err = recover_fsync_data(sbi, false);
		if (err < 0) {
			need_fsck = true;
			f2fs_msg(sb, KERN_ERR,
				"Cannot recover all fsync data errno=%d", err);
			goto free_meta;
		}
	} else {
		err = recover_fsync_data(sbi, true);

		if (!f2fs_readonly(sb) && err > 0) {
			err = -EINVAL;
			f2fs_msg(sb, KERN_ERR,
				"Need to recover fsync data");
			goto free_meta;
		}
	}
skip_recovery:
	/* recover_fsync_data() cleared this already */
	clear_sbi_flag(sbi, SBI_POR_DOING);

	/*
	 * If filesystem is not mounted as read-only then
	 * do start the gc_thread.
	 */
	if (test_opt(sbi, BG_GC) && !f2fs_readonly(sb)) {
		/* After POR, we can run background GC thread.*/
		err = start_gc_thread(sbi);
		if (err)
			goto free_meta;
	}
	kfree(options);

	/* recover broken superblock */
	if (recovery) {
		err = f2fs_commit_super(sbi, true);
		f2fs_msg(sb, KERN_INFO,
			"Try to recover %dth superblock, ret: %d",
			sbi->valid_super_block ? 1 : 2, err);
	}

	f2fs_join_shrinker(sbi);

	f2fs_tuning_parameters(sbi);

	f2fs_msg(sbi->sb, KERN_NOTICE, "Mounted with checkpoint version = %llx",
				cur_cp_version(F2FS_CKPT(sbi)));
	f2fs_update_time(sbi, CP_TIME);
	f2fs_update_time(sbi, REQ_TIME);
	return 0;

free_meta:
#ifdef CONFIG_QUOTA
	if (f2fs_sb_has_quota_ino(sb) && !f2fs_readonly(sb))
		f2fs_quota_off_umount(sbi->sb);
#endif
	f2fs_sync_inode_meta(sbi);
	/*
	 * Some dirty meta pages can be produced by recover_orphan_inodes()
	 * failed by EIO. Then, iput(node_inode) can trigger balance_fs_bg()
	 * followed by write_checkpoint() through f2fs_write_node_pages(), which
	 * falls into an infinite loop in sync_meta_pages().
	 */
	truncate_inode_pages_final(META_MAPPING(sbi));
#ifdef CONFIG_QUOTA
free_sysfs:
#endif
	f2fs_unregister_sysfs(sbi);
free_root_inode:
	dput(sb->s_root);
	sb->s_root = NULL;
free_stats:
	f2fs_destroy_stats(sbi);
free_node_inode:
	release_ino_entry(sbi, true);
	truncate_inode_pages_final(NODE_MAPPING(sbi));
	iput(sbi->node_inode);
free_nm:
	destroy_node_manager(sbi);
free_sm:
	destroy_segment_manager(sbi);
free_devices:
	destroy_device_list(sbi);
	kfree(sbi->ckpt);
free_meta_inode:
	make_bad_inode(sbi->meta_inode);
	iput(sbi->meta_inode);
free_io_dummy:
	if (sbi->write_io_dummy)
		mempool_destroy(sbi->write_io_dummy);
free_percpu:
	destroy_percpu_info(sbi);
free_bio_info:
	for (i = 0; i < NR_PAGE_TYPE; i++)
		kfree(sbi->write_io[i]);
free_options:
#ifdef CONFIG_QUOTA
	for (i = 0; i < F2FS_MAXQUOTAS; i++)
		kfree(F2FS_OPTION(sbi).s_qf_names[i]);
#endif
	kfree(options);
free_sb_buf:
	kfree(raw_super);
free_sbi:
	if (sbi->s_chksum_driver)
		crypto_free_shash(sbi->s_chksum_driver);
	kfree(sbi);

	/* give only one another chance */
	if (retry) {
		retry = false;
		shrink_dcache_sb(sb);
		goto try_onemore;
	}
	return err;
}

static struct dentry *f2fs_mount(struct file_system_type *fs_type, int flags,
			const char *dev_name, void *data)
{
	return mount_bdev(fs_type, flags, dev_name, data, f2fs_fill_super);
}

static void kill_f2fs_super(struct super_block *sb)
{
	if (sb->s_root) {
		set_sbi_flag(F2FS_SB(sb), SBI_IS_CLOSE);
		stop_gc_thread(F2FS_SB(sb));
		stop_discard_thread(F2FS_SB(sb));
	}
	kill_block_super(sb);
}

static struct file_system_type f2fs_fs_type = {
	.owner		= THIS_MODULE,
	.name		= "f2fs",
	.mount		= f2fs_mount,
	.kill_sb	= kill_f2fs_super,
	.fs_flags	= FS_REQUIRES_DEV,
};
MODULE_ALIAS_FS("f2fs");

static int __init init_inodecache(void)
{
	f2fs_inode_cachep = f2fs_kmem_cache_create("f2fs_inode_cache",
			sizeof(struct f2fs_inode_info));
	if (!f2fs_inode_cachep)
		return -ENOMEM;
	return 0;
}

static void destroy_inodecache(void)
{
	/*
	 * Make sure all delayed rcu free inodes are flushed before we
	 * destroy cache.
	 */
	rcu_barrier();
	kmem_cache_destroy(f2fs_inode_cachep);
}

static int __init init_f2fs_fs(void)
{
	int err;

	f2fs_build_trace_ios();

	err = init_inodecache();
	if (err)
		goto fail;
	err = create_node_manager_caches();
	if (err)
		goto free_inodecache;
	err = create_segment_manager_caches();
	if (err)
		goto free_node_manager_caches;
	err = create_checkpoint_caches();
	if (err)
		goto free_segment_manager_caches;
	err = create_extent_cache();
	if (err)
		goto free_checkpoint_caches;
	err = f2fs_init_sysfs();
	if (err)
		goto free_extent_cache;
	err = register_shrinker(&f2fs_shrinker_info);
	if (err)
		goto free_sysfs;
	err = register_filesystem(&f2fs_fs_type);
	if (err)
		goto free_shrinker;
	err = f2fs_create_root_stats();
	if (err)
		goto free_filesystem;
	return 0;

free_filesystem:
	unregister_filesystem(&f2fs_fs_type);
free_shrinker:
	unregister_shrinker(&f2fs_shrinker_info);
free_sysfs:
	f2fs_exit_sysfs();
free_extent_cache:
	destroy_extent_cache();
free_checkpoint_caches:
	destroy_checkpoint_caches();
free_segment_manager_caches:
	destroy_segment_manager_caches();
free_node_manager_caches:
	destroy_node_manager_caches();
free_inodecache:
	destroy_inodecache();
fail:
	return err;
}

static void __exit exit_f2fs_fs(void)
{
	f2fs_destroy_root_stats();
	unregister_filesystem(&f2fs_fs_type);
	unregister_shrinker(&f2fs_shrinker_info);
	f2fs_exit_sysfs();
	destroy_extent_cache();
	destroy_checkpoint_caches();
	destroy_segment_manager_caches();
	destroy_node_manager_caches();
	destroy_inodecache();
	f2fs_destroy_trace_ios();
}

module_init(init_f2fs_fs)
module_exit(exit_f2fs_fs)

MODULE_AUTHOR("Samsung Electronics's Praesto Team");
MODULE_DESCRIPTION("Flash Friendly File System");
MODULE_LICENSE("GPL");
<|MERGE_RESOLUTION|>--- conflicted
+++ resolved
@@ -2044,12 +2044,6 @@
 	.get_parent = f2fs_get_parent,
 };
 
-<<<<<<< HEAD
-loff_t max_file_size(unsigned bits)
-{
-	loff_t result = (DEF_ADDRS_PER_INODE - F2FS_INLINE_XATTR_ADDRS);
-	loff_t leaf_count = ADDRS_PER_BLOCK;
-=======
 static loff_t max_file_blocks(void)
 {
 	loff_t result = 0;
@@ -2128,7 +2122,6 @@
 			segment_count_ckpt << log_blocks_per_seg);
 		return true;
 	}
->>>>>>> 4ace475a
 
 	if (sit_blkaddr + (segment_count_sit << log_blocks_per_seg) !=
 							nat_blkaddr) {
@@ -2251,8 +2244,6 @@
 		return 1;
 	}
 
-<<<<<<< HEAD
-=======
 	/* check reserved ino info */
 	if (le32_to_cpu(raw_super->node_ino) != 1 ||
 		le32_to_cpu(raw_super->meta_ino) != 2 ||
@@ -2265,21 +2256,17 @@
 		return 1;
 	}
 
->>>>>>> 4ace475a
 	if (le32_to_cpu(raw_super->segment_count) > F2FS_MAX_SEGMENT) {
 		f2fs_msg(sb, KERN_INFO,
 			"Invalid segment count (%u)",
 			le32_to_cpu(raw_super->segment_count));
 		return 1;
 	}
-<<<<<<< HEAD
-=======
 
 	/* check CP/SIT/NAT/SSA/MAIN_AREA area boundary */
 	if (sanity_check_area_boundary(sbi, bh))
 		return 1;
 
->>>>>>> 4ace475a
 	return 0;
 }
 
@@ -2288,10 +2275,7 @@
 	unsigned int total, fsmeta;
 	struct f2fs_super_block *raw_super = F2FS_RAW_SUPER(sbi);
 	struct f2fs_checkpoint *ckpt = F2FS_CKPT(sbi);
-<<<<<<< HEAD
-=======
 	unsigned int ovp_segments, reserved_segments;
->>>>>>> 4ace475a
 	unsigned int main_segs, blocks_per_seg;
 	int i;
 
@@ -2305,9 +2289,6 @@
 	if (unlikely(fsmeta >= total))
 		return 1;
 
-<<<<<<< HEAD
-	main_segs = le32_to_cpu(sbi->raw_super->segment_count_main);
-=======
 	ovp_segments = le32_to_cpu(ckpt->overprov_segment_count);
 	reserved_segments = le32_to_cpu(ckpt->rsvd_segment_count);
 
@@ -2319,22 +2300,10 @@
 	}
 
 	main_segs = le32_to_cpu(raw_super->segment_count_main);
->>>>>>> 4ace475a
 	blocks_per_seg = sbi->blocks_per_seg;
 
 	for (i = 0; i < NR_CURSEG_NODE_TYPE; i++) {
 		if (le32_to_cpu(ckpt->cur_node_segno[i]) >= main_segs ||
-<<<<<<< HEAD
-		    le16_to_cpu(ckpt->cur_node_blkoff[i]) >= blocks_per_seg) {
-			return 1;
-		}
-	}
-	for (i = 0; i < NR_CURSEG_DATA_TYPE; i++) {
-		if (le32_to_cpu(ckpt->cur_data_segno[i]) >= main_segs ||
-		    le16_to_cpu(ckpt->cur_data_blkoff[i]) >= blocks_per_seg) {
-			return 1;
-		}
-=======
 			le16_to_cpu(ckpt->cur_node_blkoff[i]) >= blocks_per_seg)
 			return 1;
 	}
@@ -2342,7 +2311,6 @@
 		if (le32_to_cpu(ckpt->cur_data_segno[i]) >= main_segs ||
 			le16_to_cpu(ckpt->cur_data_blkoff[i]) >= blocks_per_seg)
 			return 1;
->>>>>>> 4ace475a
 	}
 
 	if (unlikely(f2fs_cp_error(sbi))) {
