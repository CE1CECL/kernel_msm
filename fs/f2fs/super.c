--- conflicted
+++ resolved
@@ -2557,52 +2557,26 @@
 		}
 	}
 
-<<<<<<< HEAD
 	/* Currently, support only 4KB page cache size */
 	if (F2FS_BLKSIZE != PAGE_SIZE) {
 		f2fs_info(sbi, "Invalid page_cache_size (%lu), supports only 4KB",
 			  PAGE_SIZE);
-=======
-	if (le32_to_cpu(raw_super->magic) != F2FS_SUPER_MAGIC) {
-		f2fs_msg(sb, KERN_INFO,
-			"Magic Mismatch, valid(0x%x) - read(0x%x)",
-			F2FS_SUPER_MAGIC, le32_to_cpu(raw_super->magic));
-		return -EINVAL;
-	}
-
-	/* Currently, support only 4KB page cache size */
-	if (F2FS_BLKSIZE != PAGE_SIZE) {
-		f2fs_msg(sb, KERN_INFO,
-			"Invalid page_cache_size (%lu), supports only 4KB",
-			PAGE_SIZE);
->>>>>>> 0bb870f4
+
 		return -EFSCORRUPTED;
 	}
 
 	/* Currently, support only 4KB block size */
 	blocksize = 1 << le32_to_cpu(raw_super->log_blocksize);
 	if (blocksize != F2FS_BLKSIZE) {
-<<<<<<< HEAD
 		f2fs_info(sbi, "Invalid blocksize (%u), supports only 4KB",
 			  blocksize);
-=======
-		f2fs_msg(sb, KERN_INFO,
-			"Invalid blocksize (%u), supports only 4KB",
-			blocksize);
->>>>>>> 0bb870f4
 		return -EFSCORRUPTED;
 	}
 
 	/* check log blocks per segment */
 	if (le32_to_cpu(raw_super->log_blocks_per_seg) != 9) {
-<<<<<<< HEAD
 		f2fs_info(sbi, "Invalid log blocks per segment (%u)",
 			  le32_to_cpu(raw_super->log_blocks_per_seg));
-=======
-		f2fs_msg(sb, KERN_INFO,
-			"Invalid log blocks per segment (%u)",
-			le32_to_cpu(raw_super->log_blocks_per_seg));
->>>>>>> 0bb870f4
 		return -EFSCORRUPTED;
 	}
 
@@ -2611,28 +2585,16 @@
 				F2FS_MAX_LOG_SECTOR_SIZE ||
 		le32_to_cpu(raw_super->log_sectorsize) <
 				F2FS_MIN_LOG_SECTOR_SIZE) {
-<<<<<<< HEAD
 		f2fs_info(sbi, "Invalid log sectorsize (%u)",
 			  le32_to_cpu(raw_super->log_sectorsize));
-=======
-		f2fs_msg(sb, KERN_INFO, "Invalid log sectorsize (%u)",
-			le32_to_cpu(raw_super->log_sectorsize));
->>>>>>> 0bb870f4
 		return -EFSCORRUPTED;
 	}
 	if (le32_to_cpu(raw_super->log_sectors_per_block) +
 		le32_to_cpu(raw_super->log_sectorsize) !=
 			F2FS_MAX_LOG_SECTOR_SIZE) {
-<<<<<<< HEAD
 		f2fs_info(sbi, "Invalid log sectors per block(%u) log sectorsize(%u)",
 			  le32_to_cpu(raw_super->log_sectors_per_block),
 			  le32_to_cpu(raw_super->log_sectorsize));
-=======
-		f2fs_msg(sb, KERN_INFO,
-			"Invalid log sectors per block(%u) log sectorsize(%u)",
-			le32_to_cpu(raw_super->log_sectors_per_block),
-			le32_to_cpu(raw_super->log_sectorsize));
->>>>>>> 0bb870f4
 		return -EFSCORRUPTED;
 	}
 
@@ -2646,96 +2608,51 @@
 
 	if (segment_count > F2FS_MAX_SEGMENT ||
 				segment_count < F2FS_MIN_SEGMENTS) {
-<<<<<<< HEAD
 		f2fs_info(sbi, "Invalid segment count (%u)", segment_count);
-=======
-		f2fs_msg(sb, KERN_INFO,
-			"Invalid segment count (%u)",
-			segment_count);
->>>>>>> 0bb870f4
 		return -EFSCORRUPTED;
 	}
 
 	if (total_sections > segment_count ||
 			total_sections < F2FS_MIN_SEGMENTS ||
 			segs_per_sec > segment_count || !segs_per_sec) {
-<<<<<<< HEAD
 		f2fs_info(sbi, "Invalid segment/section count (%u, %u x %u)",
 			  segment_count, total_sections, segs_per_sec);
-=======
-		f2fs_msg(sb, KERN_INFO,
-			"Invalid segment/section count (%u, %u x %u)",
-			segment_count, total_sections, segs_per_sec);
->>>>>>> 0bb870f4
 		return -EFSCORRUPTED;
 	}
 
 	if ((segment_count / segs_per_sec) < total_sections) {
-<<<<<<< HEAD
 		f2fs_info(sbi, "Small segment_count (%u < %u * %u)",
 			  segment_count, segs_per_sec, total_sections);
-=======
-		f2fs_msg(sb, KERN_INFO,
-			"Small segment_count (%u < %u * %u)",
-			segment_count, segs_per_sec, total_sections);
->>>>>>> 0bb870f4
 		return -EFSCORRUPTED;
 	}
 
 	if (segment_count > (le64_to_cpu(raw_super->block_count) >> 9)) {
-<<<<<<< HEAD
 		f2fs_info(sbi, "Wrong segment_count / block_count (%u > %llu)",
 			  segment_count, le64_to_cpu(raw_super->block_count));
-=======
-		f2fs_msg(sb, KERN_INFO,
-			"Wrong segment_count / block_count (%u > %llu)",
-			segment_count, le64_to_cpu(raw_super->block_count));
->>>>>>> 0bb870f4
 		return -EFSCORRUPTED;
 	}
 
 	if (secs_per_zone > total_sections || !secs_per_zone) {
-<<<<<<< HEAD
 		f2fs_info(sbi, "Wrong secs_per_zone / total_sections (%u, %u)",
 			  secs_per_zone, total_sections);
-=======
-		f2fs_msg(sb, KERN_INFO,
-			"Wrong secs_per_zone / total_sections (%u, %u)",
-			secs_per_zone, total_sections);
->>>>>>> 0bb870f4
 		return -EFSCORRUPTED;
 	}
 	if (le32_to_cpu(raw_super->extension_count) > F2FS_MAX_EXTENSION ||
 			raw_super->hot_ext_count > F2FS_MAX_EXTENSION ||
 			(le32_to_cpu(raw_super->extension_count) +
 			raw_super->hot_ext_count) > F2FS_MAX_EXTENSION) {
-<<<<<<< HEAD
 		f2fs_info(sbi, "Corrupted extension count (%u + %u > %u)",
 			  le32_to_cpu(raw_super->extension_count),
 			  raw_super->hot_ext_count,
 			  F2FS_MAX_EXTENSION);
-=======
-		f2fs_msg(sb, KERN_INFO,
-			"Corrupted extension count (%u + %u > %u)",
-			le32_to_cpu(raw_super->extension_count),
-			raw_super->hot_ext_count,
-			F2FS_MAX_EXTENSION);
->>>>>>> 0bb870f4
 		return -EFSCORRUPTED;
 	}
 
 	if (le32_to_cpu(raw_super->cp_payload) >
 				(blocks_per_seg - F2FS_CP_PACKS)) {
-<<<<<<< HEAD
 		f2fs_info(sbi, "Insane cp_payload (%u > %u)",
 			  le32_to_cpu(raw_super->cp_payload),
 			  blocks_per_seg - F2FS_CP_PACKS);
-=======
-		f2fs_msg(sb, KERN_INFO,
-			"Insane cp_payload (%u > %u)",
-			le32_to_cpu(raw_super->cp_payload),
-			blocks_per_seg - F2FS_CP_PACKS);
->>>>>>> 0bb870f4
 		return -EFSCORRUPTED;
 	}
 
@@ -2743,18 +2660,10 @@
 	if (le32_to_cpu(raw_super->node_ino) != 1 ||
 		le32_to_cpu(raw_super->meta_ino) != 2 ||
 		le32_to_cpu(raw_super->root_ino) != 3) {
-<<<<<<< HEAD
 		f2fs_info(sbi, "Invalid Fs Meta Ino: node(%u) meta(%u) root(%u)",
 			  le32_to_cpu(raw_super->node_ino),
 			  le32_to_cpu(raw_super->meta_ino),
 			  le32_to_cpu(raw_super->root_ino));
-=======
-		f2fs_msg(sb, KERN_INFO,
-			"Invalid Fs Meta Ino: node(%u) meta(%u) root(%u)",
-			le32_to_cpu(raw_super->node_ino),
-			le32_to_cpu(raw_super->meta_ino),
-			le32_to_cpu(raw_super->root_ino));
->>>>>>> 0bb870f4
 		return -EFSCORRUPTED;
 	}
 
@@ -3078,14 +2987,8 @@
 		/* sanity checking of raw super */
 		err = sanity_check_raw_super(sbi, bh);
 		if (err) {
-<<<<<<< HEAD
 			f2fs_err(sbi, "Can't find valid F2FS filesystem in %dth superblock",
 				 block + 1);
-=======
-			f2fs_msg(sb, KERN_ERR,
-				"Can't find valid F2FS filesystem in %dth superblock",
-				block + 1);
->>>>>>> 0bb870f4
 			brelse(bh);
 			continue;
 		}
