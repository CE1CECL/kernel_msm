--- conflicted
+++ resolved
@@ -802,11 +802,7 @@
 
 		if (__is_large_section(sbi)) {
 			unsigned int secno = GET_SEC_FROM_SEG(sbi, segno);
-<<<<<<< HEAD
-			unsigned short valid_blocks =
-=======
 			block_t valid_blocks =
->>>>>>> 2fa41daa
 				get_valid_blocks(sbi, segno, true);
 
 			f2fs_bug_on(sbi, unlikely(!valid_blocks ||
@@ -822,11 +818,7 @@
 		enum dirty_type dirty_type)
 {
 	struct dirty_seglist_info *dirty_i = DIRTY_I(sbi);
-<<<<<<< HEAD
-	unsigned short valid_blocks;
-=======
 	block_t valid_blocks;
->>>>>>> 2fa41daa
 
 	if (test_and_clear_bit(segno, dirty_i->dirty_segmap[dirty_type]))
 		dirty_i->nr_dirty[dirty_type]--;
@@ -2214,11 +2206,7 @@
 	offset = GET_BLKOFF_FROM_SEG0(sbi, blkaddr);
 
 	f2fs_bug_on(sbi, (new_vblocks < 0 ||
-<<<<<<< HEAD
-				(new_vblocks > sbi->blocks_per_seg)));
-=======
 			(new_vblocks > f2fs_usable_blks_in_seg(sbi, segno))));
->>>>>>> 2fa41daa
 
 	se->valid_blocks = new_vblocks;
 
@@ -2810,11 +2798,7 @@
 	sanity_check_seg_type(sbi, seg_type);
 
 	/* f2fs_need_SSR() already forces to do this */
-<<<<<<< HEAD
-	if (!v_ops->get_victim(sbi, &segno, BG_GC, type, SSR)) {
-=======
 	if (!v_ops->get_victim(sbi, &segno, BG_GC, seg_type, alloc_mode, age)) {
->>>>>>> 2fa41daa
 		curseg->next_segno = segno;
 		return 1;
 	}
@@ -2841,11 +2825,7 @@
 	for (; cnt-- > 0; reversed ? i-- : i++) {
 		if (i == seg_type)
 			continue;
-<<<<<<< HEAD
-		if (!v_ops->get_victim(sbi, &segno, BG_GC, i, SSR)) {
-=======
 		if (!v_ops->get_victim(sbi, &segno, BG_GC, i, alloc_mode, age)) {
->>>>>>> 2fa41daa
 			curseg->next_segno = segno;
 			return 1;
 		}
@@ -2927,37 +2907,14 @@
 	struct curseg_info *curseg = CURSEG_I(sbi, type);
 	unsigned int old_segno;
 
-<<<<<<< HEAD
+	if (!curseg->inited)
+		goto alloc;
+
 	if (!curseg->next_blkoff &&
 		!get_valid_blocks(sbi, curseg->segno, false) &&
 		!get_ckpt_valid_blocks(sbi, curseg->segno))
 		return;
 
-	old_segno = curseg->segno;
-	SIT_I(sbi)->s_ops->allocate_segment(sbi, type, true);
-	locate_dirty_segment(sbi, old_segno);
-}
-
-void f2fs_allocate_new_segment(struct f2fs_sb_info *sbi, int type)
-{
-	down_write(&SIT_I(sbi)->sentry_lock);
-	__allocate_new_segment(sbi, type);
-	up_write(&SIT_I(sbi)->sentry_lock);
-}
-
-void f2fs_allocate_new_segments(struct f2fs_sb_info *sbi)
-{
-	int i;
-
-=======
-	if (!curseg->inited)
-		goto alloc;
-
-	if (!curseg->next_blkoff &&
-		!get_valid_blocks(sbi, curseg->segno, false) &&
-		!get_ckpt_valid_blocks(sbi, curseg->segno))
-		return;
-
 alloc:
 	old_segno = curseg->segno;
 	SIT_I(sbi)->s_ops->allocate_segment(sbi, type, true);
@@ -2975,7 +2932,6 @@
 {
 	int i;
 
->>>>>>> 2fa41daa
 	down_write(&SIT_I(sbi)->sentry_lock);
 	for (i = CURSEG_HOT_DATA; i <= CURSEG_COLD_DATA; i++)
 		__allocate_new_segment(sbi, i);
@@ -3291,10 +3247,6 @@
 	if (fio->type == DATA) {
 		struct inode *inode = fio->page->mapping->host;
 
-<<<<<<< HEAD
-		if (is_cold_data(fio->page) || file_is_cold(inode) ||
-				f2fs_compressed_file(inode))
-=======
 		if (is_cold_data(fio->page)) {
 			if (fio->sbi->am.atgc_enabled)
 				return CURSEG_ALL_DATA_ATGC;
@@ -3302,7 +3254,6 @@
 				return CURSEG_COLD_DATA;
 		}
 		if (file_is_cold(inode) || f2fs_compressed_file(inode))
->>>>>>> 2fa41daa
 			return CURSEG_COLD_DATA;
 		if (file_is_hot(inode) ||
 				is_inode_flag_set(inode, FI_HOT_DATA) ||
@@ -4566,13 +4517,8 @@
 	struct dirty_seglist_info *dirty_i = DIRTY_I(sbi);
 	struct free_segmap_info *free_i = FREE_I(sbi);
 	unsigned int segno = 0, offset = 0, secno;
-<<<<<<< HEAD
-	unsigned short valid_blocks;
-	unsigned short blks_per_sec = BLKS_PER_SEC(sbi);
-=======
 	block_t valid_blocks, usable_blks_in_seg;
 	block_t blks_per_sec = BLKS_PER_SEC(sbi);
->>>>>>> 2fa41daa
 
 	while (1) {
 		/* find dirty segment based on free segmap */
