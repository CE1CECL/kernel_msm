// SPDX-License-Identifier: GPL-2.0
/*
 * fs/f2fs/checkpoint.c
 *
 * Copyright (c) 2012 Samsung Electronics Co., Ltd.
 *             http://www.samsung.com/
 */
#include <linux/fs.h>
#include <linux/bio.h>
#include <linux/mpage.h>
#include <linux/writeback.h>
#include <linux/blkdev.h>
#include <linux/f2fs_fs.h>
#include <linux/pagevec.h>
#include <linux/swap.h>

#include "f2fs.h"
#include "node.h"
#include "segment.h"
#include "trace.h"
#include <trace/events/f2fs.h>

static struct kmem_cache *ino_entry_slab;
struct kmem_cache *f2fs_inode_entry_slab;

void f2fs_stop_checkpoint(struct f2fs_sb_info *sbi, bool end_io)
{
	f2fs_build_fault_attr(sbi, 0, 0);
	set_ckpt_flags(sbi, CP_ERROR_FLAG);
	if (!end_io)
		f2fs_flush_merged_writes(sbi);
}

/*
 * We guarantee no failure on the returned page.
 */
struct page *f2fs_grab_meta_page(struct f2fs_sb_info *sbi, pgoff_t index)
{
	struct address_space *mapping = META_MAPPING(sbi);
	struct page *page = NULL;
repeat:
	page = f2fs_grab_cache_page(mapping, index, false);
	if (!page) {
		cond_resched();
		goto repeat;
	}
	f2fs_wait_on_page_writeback(page, META, true, true);
	if (!PageUptodate(page))
		SetPageUptodate(page);
	return page;
}

static struct page *__get_meta_page(struct f2fs_sb_info *sbi, pgoff_t index,
							bool is_meta)
{
	struct address_space *mapping = META_MAPPING(sbi);
	struct page *page;
	struct f2fs_io_info fio = {
		.sbi = sbi,
		.type = META,
		.op = REQ_OP_READ,
		.op_flags = REQ_META | REQ_PRIO,
		.old_blkaddr = index,
		.new_blkaddr = index,
		.encrypted_page = NULL,
		.is_por = !is_meta,
	};
	int err;

	if (unlikely(!is_meta))
		fio.op_flags &= ~REQ_META;
repeat:
	page = f2fs_grab_cache_page(mapping, index, false);
	if (!page) {
		cond_resched();
		goto repeat;
	}
	if (PageUptodate(page))
		goto out;

	fio.page = page;

	err = f2fs_submit_page_bio(&fio);
	if (err) {
		f2fs_put_page(page, 1);
		return ERR_PTR(err);
	}

	f2fs_update_iostat(sbi, FS_META_READ_IO, F2FS_BLKSIZE);

	lock_page(page);
	if (unlikely(page->mapping != mapping)) {
		f2fs_put_page(page, 1);
		goto repeat;
	}

	if (unlikely(!PageUptodate(page))) {
		f2fs_put_page(page, 1);
		return ERR_PTR(-EIO);
	}
out:
	return page;
}

struct page *f2fs_get_meta_page(struct f2fs_sb_info *sbi, pgoff_t index)
{
	return __get_meta_page(sbi, index, true);
}

struct page *f2fs_get_meta_page_retry(struct f2fs_sb_info *sbi, pgoff_t index)
{
	struct page *page;
	int count = 0;

retry:
	page = __get_meta_page(sbi, index, true);
	if (IS_ERR(page)) {
		if (PTR_ERR(page) == -EIO &&
				++count <= DEFAULT_RETRY_IO_COUNT)
			goto retry;
		f2fs_stop_checkpoint(sbi, false);
	}
	return page;
}

/* for POR only */
struct page *f2fs_get_tmp_page(struct f2fs_sb_info *sbi, pgoff_t index)
{
	return __get_meta_page(sbi, index, false);
}

static bool __is_bitmap_valid(struct f2fs_sb_info *sbi, block_t blkaddr,
							int type)
{
	struct seg_entry *se;
	unsigned int segno, offset;
	bool exist;

	if (type != DATA_GENERIC_ENHANCE && type != DATA_GENERIC_ENHANCE_READ)
		return true;

	segno = GET_SEGNO(sbi, blkaddr);
	offset = GET_BLKOFF_FROM_SEG0(sbi, blkaddr);
	se = get_seg_entry(sbi, segno);

	exist = f2fs_test_bit(offset, se->cur_valid_map);
	if (!exist && type == DATA_GENERIC_ENHANCE) {
		f2fs_err(sbi, "Inconsistent error blkaddr:%u, sit bitmap:%d",
			 blkaddr, exist);
		set_sbi_flag(sbi, SBI_NEED_FSCK);
		WARN_ON(1);
	}
	return exist;
}

bool f2fs_is_valid_blkaddr(struct f2fs_sb_info *sbi,
					block_t blkaddr, int type)
{
	switch (type) {
	case META_NAT:
		break;
	case META_SIT:
		if (unlikely(blkaddr >= SIT_BLK_CNT(sbi)))
			return false;
		break;
	case META_SSA:
		if (unlikely(blkaddr >= MAIN_BLKADDR(sbi) ||
			blkaddr < SM_I(sbi)->ssa_blkaddr))
			return false;
		break;
	case META_CP:
		if (unlikely(blkaddr >= SIT_I(sbi)->sit_base_addr ||
			blkaddr < __start_cp_addr(sbi)))
			return false;
		break;
	case META_POR:
		if (unlikely(blkaddr >= MAX_BLKADDR(sbi) ||
			blkaddr < MAIN_BLKADDR(sbi)))
			return false;
		break;
	case DATA_GENERIC:
	case DATA_GENERIC_ENHANCE:
	case DATA_GENERIC_ENHANCE_READ:
		if (unlikely(blkaddr >= MAX_BLKADDR(sbi) ||
				blkaddr < MAIN_BLKADDR(sbi))) {
			f2fs_warn(sbi, "access invalid blkaddr:%u",
				  blkaddr);
			set_sbi_flag(sbi, SBI_NEED_FSCK);
			WARN_ON(1);
			return false;
		} else {
			return __is_bitmap_valid(sbi, blkaddr, type);
		}
		break;
	case META_GENERIC:
		if (unlikely(blkaddr < SEG0_BLKADDR(sbi) ||
			blkaddr >= MAIN_BLKADDR(sbi)))
			return false;
		break;
	default:
		BUG();
	}

	return true;
}

/*
 * Readahead CP/NAT/SIT/SSA/POR pages
 */
int f2fs_ra_meta_pages(struct f2fs_sb_info *sbi, block_t start, int nrpages,
							int type, bool sync)
{
	struct page *page;
	block_t blkno = start;
	struct f2fs_io_info fio = {
		.sbi = sbi,
		.type = META,
		.op = REQ_OP_READ,
		.op_flags = sync ? (REQ_META | REQ_PRIO) : REQ_RAHEAD,
		.encrypted_page = NULL,
		.in_list = false,
		.is_por = (type == META_POR),
	};
	struct blk_plug plug;
	int err;

	if (unlikely(type == META_POR))
		fio.op_flags &= ~REQ_META;

	blk_start_plug(&plug);
	for (; nrpages-- > 0; blkno++) {

		if (!f2fs_is_valid_blkaddr(sbi, blkno, type))
			goto out;

		switch (type) {
		case META_NAT:
			if (unlikely(blkno >=
					NAT_BLOCK_OFFSET(NM_I(sbi)->max_nid)))
				blkno = 0;
			/* get nat block addr */
			fio.new_blkaddr = current_nat_addr(sbi,
					blkno * NAT_ENTRY_PER_BLOCK);
			break;
		case META_SIT:
			if (unlikely(blkno >= TOTAL_SEGS(sbi)))
				goto out;
			/* get sit block addr */
			fio.new_blkaddr = current_sit_addr(sbi,
					blkno * SIT_ENTRY_PER_BLOCK);
			break;
		case META_SSA:
		case META_CP:
		case META_POR:
			fio.new_blkaddr = blkno;
			break;
		default:
			BUG();
		}

		page = f2fs_grab_cache_page(META_MAPPING(sbi),
						fio.new_blkaddr, false);
		if (!page)
			continue;
		if (PageUptodate(page)) {
			f2fs_put_page(page, 1);
			continue;
		}

		fio.page = page;
		err = f2fs_submit_page_bio(&fio);
		f2fs_put_page(page, err ? 1 : 0);

		if (!err)
			f2fs_update_iostat(sbi, FS_META_READ_IO, F2FS_BLKSIZE);
	}
out:
	blk_finish_plug(&plug);
	return blkno - start;
}

void f2fs_ra_meta_pages_cond(struct f2fs_sb_info *sbi, pgoff_t index)
{
	struct page *page;
	bool readahead = false;

	page = find_get_page(META_MAPPING(sbi), index);
	if (!page || !PageUptodate(page))
		readahead = true;
	f2fs_put_page(page, 0);

	if (readahead)
		f2fs_ra_meta_pages(sbi, index, BIO_MAX_PAGES, META_POR, true);
}

static int __f2fs_write_meta_page(struct page *page,
				struct writeback_control *wbc,
				enum iostat_type io_type)
{
	struct f2fs_sb_info *sbi = F2FS_P_SB(page);

	trace_f2fs_writepage(page, META);

	if (unlikely(f2fs_cp_error(sbi)))
		goto redirty_out;
	if (unlikely(is_sbi_flag_set(sbi, SBI_POR_DOING)))
		goto redirty_out;
	if (wbc->for_reclaim && page->index < GET_SUM_BLOCK(sbi, 0))
		goto redirty_out;

	f2fs_do_write_meta_page(sbi, page, io_type);
	dec_page_count(sbi, F2FS_DIRTY_META);

	if (wbc->for_reclaim)
		f2fs_submit_merged_write_cond(sbi, NULL, page, 0, META);

	unlock_page(page);

	if (unlikely(f2fs_cp_error(sbi)))
		f2fs_submit_merged_write(sbi, META);

	return 0;

redirty_out:
	redirty_page_for_writepage(wbc, page);
	return AOP_WRITEPAGE_ACTIVATE;
}

static int f2fs_write_meta_page(struct page *page,
				struct writeback_control *wbc)
{
	return __f2fs_write_meta_page(page, wbc, FS_META_IO);
}

static int f2fs_write_meta_pages(struct address_space *mapping,
				struct writeback_control *wbc)
{
	struct f2fs_sb_info *sbi = F2FS_M_SB(mapping);
	long diff, written;

	if (unlikely(is_sbi_flag_set(sbi, SBI_POR_DOING)))
		goto skip_write;

	/* collect a number of dirty meta pages and write together */
	if (wbc->sync_mode != WB_SYNC_ALL &&
			get_pages(sbi, F2FS_DIRTY_META) <
					nr_pages_to_skip(sbi, META))
		goto skip_write;

	/* if locked failed, cp will flush dirty pages instead */
	if (!mutex_trylock(&sbi->cp_mutex))
		goto skip_write;

	trace_f2fs_writepages(mapping->host, wbc, META);
	diff = nr_pages_to_write(sbi, META, wbc);
	written = f2fs_sync_meta_pages(sbi, META, wbc->nr_to_write, FS_META_IO);
	mutex_unlock(&sbi->cp_mutex);
	wbc->nr_to_write = max((long)0, wbc->nr_to_write - written - diff);
	return 0;

skip_write:
	wbc->pages_skipped += get_pages(sbi, F2FS_DIRTY_META);
	trace_f2fs_writepages(mapping->host, wbc, META);
	return 0;
}

long f2fs_sync_meta_pages(struct f2fs_sb_info *sbi, enum page_type type,
				long nr_to_write, enum iostat_type io_type)
{
	struct address_space *mapping = META_MAPPING(sbi);
	pgoff_t index = 0, prev = ULONG_MAX;
	struct pagevec pvec;
	long nwritten = 0;
	int nr_pages;
	struct writeback_control wbc = {
		.for_reclaim = 0,
	};
	struct blk_plug plug;

	pagevec_init(&pvec, 0);

	blk_start_plug(&plug);

	while ((nr_pages = pagevec_lookup_tag(&pvec, mapping, &index,
				PAGECACHE_TAG_DIRTY))) {
		int i;

		for (i = 0; i < nr_pages; i++) {
			struct page *page = pvec.pages[i];

			if (prev == ULONG_MAX)
				prev = page->index - 1;
			if (nr_to_write != LONG_MAX && page->index != prev + 1) {
				pagevec_release(&pvec);
				goto stop;
			}

			lock_page(page);

			if (unlikely(page->mapping != mapping)) {
continue_unlock:
				unlock_page(page);
				continue;
			}
			if (!PageDirty(page)) {
				/* someone wrote it for us */
				goto continue_unlock;
			}

			f2fs_wait_on_page_writeback(page, META, true, true);

			if (!clear_page_dirty_for_io(page))
				goto continue_unlock;

			if (__f2fs_write_meta_page(page, &wbc, io_type)) {
				unlock_page(page);
				break;
			}
			nwritten++;
			prev = page->index;
			if (unlikely(nwritten >= nr_to_write))
				break;
		}
		pagevec_release(&pvec);
		cond_resched();
	}
stop:
	if (nwritten)
		f2fs_submit_merged_write(sbi, type);

	blk_finish_plug(&plug);

	return nwritten;
}

static int f2fs_set_meta_page_dirty(struct page *page)
{
	trace_f2fs_set_page_dirty(page, META);

	if (!PageUptodate(page))
		SetPageUptodate(page);
	if (!PageDirty(page)) {
		__set_page_dirty_nobuffers(page);
		inc_page_count(F2FS_P_SB(page), F2FS_DIRTY_META);
		f2fs_set_page_private(page, 0);
		f2fs_trace_pid(page);
		return 1;
	}
	return 0;
}

const struct address_space_operations f2fs_meta_aops = {
	.writepage	= f2fs_write_meta_page,
	.writepages	= f2fs_write_meta_pages,
	.set_page_dirty	= f2fs_set_meta_page_dirty,
	.invalidatepage = f2fs_invalidate_page,
	.releasepage	= f2fs_release_page,
#ifdef CONFIG_MIGRATION
	.migratepage    = f2fs_migrate_page,
#endif
};

static void __add_ino_entry(struct f2fs_sb_info *sbi, nid_t ino,
						unsigned int devidx, int type)
{
	struct inode_management *im = &sbi->im[type];
	struct ino_entry *e, *tmp;

	tmp = f2fs_kmem_cache_alloc(ino_entry_slab, GFP_NOFS);

	radix_tree_preload(GFP_NOFS | __GFP_NOFAIL);

	spin_lock(&im->ino_lock);
	e = radix_tree_lookup(&im->ino_root, ino);
	if (!e) {
		e = tmp;
		if (unlikely(radix_tree_insert(&im->ino_root, ino, e)))
			f2fs_bug_on(sbi, 1);

		memset(e, 0, sizeof(struct ino_entry));
		e->ino = ino;

		list_add_tail(&e->list, &im->ino_list);
		if (type != ORPHAN_INO)
			im->ino_num++;
	}

	if (type == FLUSH_INO)
		f2fs_set_bit(devidx, (char *)&e->dirty_device);

	spin_unlock(&im->ino_lock);
	radix_tree_preload_end();

	if (e != tmp)
		kmem_cache_free(ino_entry_slab, tmp);
}

static void __remove_ino_entry(struct f2fs_sb_info *sbi, nid_t ino, int type)
{
	struct inode_management *im = &sbi->im[type];
	struct ino_entry *e;

	spin_lock(&im->ino_lock);
	e = radix_tree_lookup(&im->ino_root, ino);
	if (e) {
		list_del(&e->list);
		radix_tree_delete(&im->ino_root, ino);
		im->ino_num--;
		spin_unlock(&im->ino_lock);
		kmem_cache_free(ino_entry_slab, e);
		return;
	}
	spin_unlock(&im->ino_lock);
}

void f2fs_add_ino_entry(struct f2fs_sb_info *sbi, nid_t ino, int type)
{
	/* add new dirty ino entry into list */
	__add_ino_entry(sbi, ino, 0, type);
}

void f2fs_remove_ino_entry(struct f2fs_sb_info *sbi, nid_t ino, int type)
{
	/* remove dirty ino entry from list */
	__remove_ino_entry(sbi, ino, type);
}

/* mode should be APPEND_INO, UPDATE_INO or TRANS_DIR_INO */
bool f2fs_exist_written_data(struct f2fs_sb_info *sbi, nid_t ino, int mode)
{
	struct inode_management *im = &sbi->im[mode];
	struct ino_entry *e;

	spin_lock(&im->ino_lock);
	e = radix_tree_lookup(&im->ino_root, ino);
	spin_unlock(&im->ino_lock);
	return e ? true : false;
}

void f2fs_release_ino_entry(struct f2fs_sb_info *sbi, bool all)
{
	struct ino_entry *e, *tmp;
	int i;

	for (i = all ? ORPHAN_INO : APPEND_INO; i < MAX_INO_ENTRY; i++) {
		struct inode_management *im = &sbi->im[i];

		spin_lock(&im->ino_lock);
		list_for_each_entry_safe(e, tmp, &im->ino_list, list) {
			list_del(&e->list);
			radix_tree_delete(&im->ino_root, e->ino);
			kmem_cache_free(ino_entry_slab, e);
			im->ino_num--;
		}
		spin_unlock(&im->ino_lock);
	}
}

void f2fs_set_dirty_device(struct f2fs_sb_info *sbi, nid_t ino,
					unsigned int devidx, int type)
{
	__add_ino_entry(sbi, ino, devidx, type);
}

bool f2fs_is_dirty_device(struct f2fs_sb_info *sbi, nid_t ino,
					unsigned int devidx, int type)
{
	struct inode_management *im = &sbi->im[type];
	struct ino_entry *e;
	bool is_dirty = false;

	spin_lock(&im->ino_lock);
	e = radix_tree_lookup(&im->ino_root, ino);
	if (e && f2fs_test_bit(devidx, (char *)&e->dirty_device))
		is_dirty = true;
	spin_unlock(&im->ino_lock);
	return is_dirty;
}

int f2fs_acquire_orphan_inode(struct f2fs_sb_info *sbi)
{
	struct inode_management *im = &sbi->im[ORPHAN_INO];
	int err = 0;

	spin_lock(&im->ino_lock);

	if (time_to_inject(sbi, FAULT_ORPHAN)) {
		spin_unlock(&im->ino_lock);
		f2fs_show_injection_info(sbi, FAULT_ORPHAN);
		return -ENOSPC;
	}

	if (unlikely(im->ino_num >= sbi->max_orphans))
		err = -ENOSPC;
	else
		im->ino_num++;
	spin_unlock(&im->ino_lock);

	return err;
}

void f2fs_release_orphan_inode(struct f2fs_sb_info *sbi)
{
	struct inode_management *im = &sbi->im[ORPHAN_INO];

	spin_lock(&im->ino_lock);
	f2fs_bug_on(sbi, im->ino_num == 0);
	im->ino_num--;
	spin_unlock(&im->ino_lock);
}

void f2fs_add_orphan_inode(struct inode *inode)
{
	/* add new orphan ino entry into list */
	__add_ino_entry(F2FS_I_SB(inode), inode->i_ino, 0, ORPHAN_INO);
	f2fs_update_inode_page(inode);
}

void f2fs_remove_orphan_inode(struct f2fs_sb_info *sbi, nid_t ino)
{
	/* remove orphan entry from orphan list */
	__remove_ino_entry(sbi, ino, ORPHAN_INO);
}

static int recover_orphan_inode(struct f2fs_sb_info *sbi, nid_t ino)
{
	struct inode *inode;
	struct node_info ni;
	int err;

	inode = f2fs_iget_retry(sbi->sb, ino);
	if (IS_ERR(inode)) {
		/*
		 * there should be a bug that we can't find the entry
		 * to orphan inode.
		 */
		f2fs_bug_on(sbi, PTR_ERR(inode) == -ENOENT);
		return PTR_ERR(inode);
	}

	err = dquot_initialize(inode);
	if (err) {
		iput(inode);
		goto err_out;
	}

	clear_nlink(inode);

	/* truncate all the data during iput */
	iput(inode);

	err = f2fs_get_node_info(sbi, ino, &ni);
	if (err)
		goto err_out;

	/* ENOMEM was fully retried in f2fs_evict_inode. */
	if (ni.blk_addr != NULL_ADDR) {
		err = -EIO;
		goto err_out;
	}
	return 0;

err_out:
	set_sbi_flag(sbi, SBI_NEED_FSCK);
	f2fs_warn(sbi, "%s: orphan failed (ino=%x), run fsck to fix.",
		  __func__, ino);
	return err;
}

int f2fs_recover_orphan_inodes(struct f2fs_sb_info *sbi)
{
	block_t start_blk, orphan_blocks, i, j;
	unsigned int s_flags = sbi->sb->s_flags;
	int err = 0;
#ifdef CONFIG_QUOTA
	int quota_enabled;
#endif

	if (!is_set_ckpt_flags(sbi, CP_ORPHAN_PRESENT_FLAG))
		return 0;

	if (bdev_read_only(sbi->sb->s_bdev)) {
		f2fs_info(sbi, "write access unavailable, skipping orphan cleanup");
		return 0;
	}

	if (s_flags & MS_RDONLY) {
		f2fs_info(sbi, "orphan cleanup on readonly fs");
		sbi->sb->s_flags &= ~MS_RDONLY;
	}

#ifdef CONFIG_QUOTA
	/* Needed for iput() to work correctly and not trash data */
	sbi->sb->s_flags |= MS_ACTIVE;

	/*
	 * Turn on quotas which were not enabled for read-only mounts if
	 * filesystem has quota feature, so that they are updated correctly.
	 */
	quota_enabled = f2fs_enable_quota_files(sbi, s_flags & MS_RDONLY);
#endif

	start_blk = __start_cp_addr(sbi) + 1 + __cp_payload(sbi);
	orphan_blocks = __start_sum_addr(sbi) - 1 - __cp_payload(sbi);

	f2fs_ra_meta_pages(sbi, start_blk, orphan_blocks, META_CP, true);

	for (i = 0; i < orphan_blocks; i++) {
		struct page *page;
		struct f2fs_orphan_block *orphan_blk;

		page = f2fs_get_meta_page(sbi, start_blk + i);
		if (IS_ERR(page)) {
			err = PTR_ERR(page);
			goto out;
		}

		orphan_blk = (struct f2fs_orphan_block *)page_address(page);
		for (j = 0; j < le32_to_cpu(orphan_blk->entry_count); j++) {
			nid_t ino = le32_to_cpu(orphan_blk->ino[j]);
			err = recover_orphan_inode(sbi, ino);
			if (err) {
				f2fs_put_page(page, 1);
				goto out;
			}
		}
		f2fs_put_page(page, 1);
	}
	/* clear Orphan Flag */
	clear_ckpt_flags(sbi, CP_ORPHAN_PRESENT_FLAG);
out:
	set_sbi_flag(sbi, SBI_IS_RECOVERED);

#ifdef CONFIG_QUOTA
	/* Turn quotas off */
	if (quota_enabled)
		f2fs_quota_off_umount(sbi->sb);
#endif
	sbi->sb->s_flags = s_flags; /* Restore MS_RDONLY status */

	return err;
}

static void write_orphan_inodes(struct f2fs_sb_info *sbi, block_t start_blk)
{
	struct list_head *head;
	struct f2fs_orphan_block *orphan_blk = NULL;
	unsigned int nentries = 0;
	unsigned short index = 1;
	unsigned short orphan_blocks;
	struct page *page = NULL;
	struct ino_entry *orphan = NULL;
	struct inode_management *im = &sbi->im[ORPHAN_INO];

	orphan_blocks = GET_ORPHAN_BLOCKS(im->ino_num);

	/*
	 * we don't need to do spin_lock(&im->ino_lock) here, since all the
	 * orphan inode operations are covered under f2fs_lock_op().
	 * And, spin_lock should be avoided due to page operations below.
	 */
	head = &im->ino_list;

	/* loop for each orphan inode entry and write them in Jornal block */
	list_for_each_entry(orphan, head, list) {
		if (!page) {
			page = f2fs_grab_meta_page(sbi, start_blk++);
			orphan_blk =
				(struct f2fs_orphan_block *)page_address(page);
			memset(orphan_blk, 0, sizeof(*orphan_blk));
		}

		orphan_blk->ino[nentries++] = cpu_to_le32(orphan->ino);

		if (nentries == F2FS_ORPHANS_PER_BLOCK) {
			/*
			 * an orphan block is full of 1020 entries,
			 * then we need to flush current orphan blocks
			 * and bring another one in memory
			 */
			orphan_blk->blk_addr = cpu_to_le16(index);
			orphan_blk->blk_count = cpu_to_le16(orphan_blocks);
			orphan_blk->entry_count = cpu_to_le32(nentries);
			set_page_dirty(page);
			f2fs_put_page(page, 1);
			index++;
			nentries = 0;
			page = NULL;
		}
	}

	if (page) {
		orphan_blk->blk_addr = cpu_to_le16(index);
		orphan_blk->blk_count = cpu_to_le16(orphan_blocks);
		orphan_blk->entry_count = cpu_to_le32(nentries);
		set_page_dirty(page);
		f2fs_put_page(page, 1);
	}
}

static __u32 f2fs_checkpoint_chksum(struct f2fs_sb_info *sbi,
						struct f2fs_checkpoint *ckpt)
{
	unsigned int chksum_ofs = le32_to_cpu(ckpt->checksum_offset);
	__u32 chksum;

	chksum = f2fs_crc32(sbi, ckpt, chksum_ofs);
	if (chksum_ofs < CP_CHKSUM_OFFSET) {
		chksum_ofs += sizeof(chksum);
		chksum = f2fs_chksum(sbi, chksum, (__u8 *)ckpt + chksum_ofs,
						F2FS_BLKSIZE - chksum_ofs);
	}
	return chksum;
}

static int get_checkpoint_version(struct f2fs_sb_info *sbi, block_t cp_addr,
		struct f2fs_checkpoint **cp_block, struct page **cp_page,
		unsigned long long *version)
{
	size_t crc_offset = 0;
	__u32 crc;

	*cp_page = f2fs_get_meta_page(sbi, cp_addr);
	if (IS_ERR(*cp_page))
		return PTR_ERR(*cp_page);

	*cp_block = (struct f2fs_checkpoint *)page_address(*cp_page);

	crc_offset = le32_to_cpu((*cp_block)->checksum_offset);
	if (crc_offset < CP_MIN_CHKSUM_OFFSET ||
			crc_offset > CP_CHKSUM_OFFSET) {
		f2fs_put_page(*cp_page, 1);
		f2fs_warn(sbi, "invalid crc_offset: %zu", crc_offset);
		return -EINVAL;
	}

	crc = f2fs_checkpoint_chksum(sbi, *cp_block);
	if (crc != cur_cp_crc(*cp_block)) {
		f2fs_put_page(*cp_page, 1);
		f2fs_warn(sbi, "invalid crc value");
		return -EINVAL;
	}

	*version = cur_cp_version(*cp_block);
	return 0;
}

static struct page *validate_checkpoint(struct f2fs_sb_info *sbi,
				block_t cp_addr, unsigned long long *version)
{
	struct page *cp_page_1 = NULL, *cp_page_2 = NULL;
	struct f2fs_checkpoint *cp_block = NULL;
	unsigned long long cur_version = 0, pre_version = 0;
	int err;

	err = get_checkpoint_version(sbi, cp_addr, &cp_block,
					&cp_page_1, version);
	if (err)
		return NULL;

	if (le32_to_cpu(cp_block->cp_pack_total_block_count) >
					sbi->blocks_per_seg) {
		f2fs_warn(sbi, "invalid cp_pack_total_block_count:%u",
			  le32_to_cpu(cp_block->cp_pack_total_block_count));
		goto invalid_cp;
	}
	pre_version = *version;

	cp_addr += le32_to_cpu(cp_block->cp_pack_total_block_count) - 1;
	err = get_checkpoint_version(sbi, cp_addr, &cp_block,
					&cp_page_2, version);
	if (err)
		goto invalid_cp;
	cur_version = *version;

	if (cur_version == pre_version) {
		*version = cur_version;
		f2fs_put_page(cp_page_2, 1);
		return cp_page_1;
	}
	f2fs_put_page(cp_page_2, 1);
invalid_cp:
	f2fs_put_page(cp_page_1, 1);
	return NULL;
}

int f2fs_get_valid_checkpoint(struct f2fs_sb_info *sbi)
{
	struct f2fs_checkpoint *cp_block;
	struct f2fs_super_block *fsb = sbi->raw_super;
	struct page *cp1, *cp2, *cur_page;
	unsigned long blk_size = sbi->blocksize;
	unsigned long long cp1_version = 0, cp2_version = 0;
	unsigned long long cp_start_blk_no;
	unsigned int cp_blks = 1 + __cp_payload(sbi);
	block_t cp_blk_no;
	int i;
	int err;

	sbi->ckpt = f2fs_kvzalloc(sbi, array_size(blk_size, cp_blks),
				  GFP_KERNEL);
	if (!sbi->ckpt)
		return -ENOMEM;
	/*
	 * Finding out valid cp block involves read both
	 * sets( cp pack 1 and cp pack 2)
	 */
	cp_start_blk_no = le32_to_cpu(fsb->cp_blkaddr);
	cp1 = validate_checkpoint(sbi, cp_start_blk_no, &cp1_version);

	/* The second checkpoint pack should start at the next segment */
	cp_start_blk_no += ((unsigned long long)1) <<
				le32_to_cpu(fsb->log_blocks_per_seg);
	cp2 = validate_checkpoint(sbi, cp_start_blk_no, &cp2_version);

	if (cp1 && cp2) {
		if (ver_after(cp2_version, cp1_version))
			cur_page = cp2;
		else
			cur_page = cp1;
	} else if (cp1) {
		cur_page = cp1;
	} else if (cp2) {
		cur_page = cp2;
	} else {
		err = -EFSCORRUPTED;
		goto fail_no_cp;
	}

	cp_block = (struct f2fs_checkpoint *)page_address(cur_page);
	memcpy(sbi->ckpt, cp_block, blk_size);

	if (cur_page == cp1)
		sbi->cur_cp_pack = 1;
	else
		sbi->cur_cp_pack = 2;

	/* Sanity checking of checkpoint */
	if (f2fs_sanity_check_ckpt(sbi)) {
		err = -EFSCORRUPTED;
		goto free_fail_no_cp;
	}

	if (cp_blks <= 1)
		goto done;

	cp_blk_no = le32_to_cpu(fsb->cp_blkaddr);
	if (cur_page == cp2)
		cp_blk_no += 1 << le32_to_cpu(fsb->log_blocks_per_seg);

	for (i = 1; i < cp_blks; i++) {
		void *sit_bitmap_ptr;
		unsigned char *ckpt = (unsigned char *)sbi->ckpt;

		cur_page = f2fs_get_meta_page(sbi, cp_blk_no + i);
		if (IS_ERR(cur_page)) {
			err = PTR_ERR(cur_page);
			goto free_fail_no_cp;
		}
		sit_bitmap_ptr = page_address(cur_page);
		memcpy(ckpt + i * blk_size, sit_bitmap_ptr, blk_size);
		f2fs_put_page(cur_page, 1);
	}
done:
	f2fs_put_page(cp1, 1);
	f2fs_put_page(cp2, 1);
	return 0;

free_fail_no_cp:
	f2fs_put_page(cp1, 1);
	f2fs_put_page(cp2, 1);
fail_no_cp:
	kvfree(sbi->ckpt);
	return err;
}

static void __add_dirty_inode(struct inode *inode, enum inode_type type)
{
	struct f2fs_sb_info *sbi = F2FS_I_SB(inode);
	int flag = (type == DIR_INODE) ? FI_DIRTY_DIR : FI_DIRTY_FILE;

	if (is_inode_flag_set(inode, flag))
		return;

	set_inode_flag(inode, flag);
	if (!f2fs_is_volatile_file(inode))
		list_add_tail(&F2FS_I(inode)->dirty_list,
						&sbi->inode_list[type]);
	stat_inc_dirty_inode(sbi, type);
}

static void __remove_dirty_inode(struct inode *inode, enum inode_type type)
{
	int flag = (type == DIR_INODE) ? FI_DIRTY_DIR : FI_DIRTY_FILE;

	if (get_dirty_pages(inode) || !is_inode_flag_set(inode, flag))
		return;

	list_del_init(&F2FS_I(inode)->dirty_list);
	clear_inode_flag(inode, flag);
	stat_dec_dirty_inode(F2FS_I_SB(inode), type);
}

void f2fs_update_dirty_page(struct inode *inode, struct page *page)
{
	struct f2fs_sb_info *sbi = F2FS_I_SB(inode);
	enum inode_type type = S_ISDIR(inode->i_mode) ? DIR_INODE : FILE_INODE;

	if (!S_ISDIR(inode->i_mode) && !S_ISREG(inode->i_mode) &&
			!S_ISLNK(inode->i_mode))
		return;

	spin_lock(&sbi->inode_lock[type]);
	if (type != FILE_INODE || test_opt(sbi, DATA_FLUSH))
		__add_dirty_inode(inode, type);
	inode_inc_dirty_pages(inode);
	spin_unlock(&sbi->inode_lock[type]);

	f2fs_set_page_private(page, 0);
	f2fs_trace_pid(page);
}

void f2fs_remove_dirty_inode(struct inode *inode)
{
	struct f2fs_sb_info *sbi = F2FS_I_SB(inode);
	enum inode_type type = S_ISDIR(inode->i_mode) ? DIR_INODE : FILE_INODE;

	if (!S_ISDIR(inode->i_mode) && !S_ISREG(inode->i_mode) &&
			!S_ISLNK(inode->i_mode))
		return;

	if (type == FILE_INODE && !test_opt(sbi, DATA_FLUSH))
		return;

	spin_lock(&sbi->inode_lock[type]);
	__remove_dirty_inode(inode, type);
	spin_unlock(&sbi->inode_lock[type]);
}

int f2fs_sync_dirty_inodes(struct f2fs_sb_info *sbi, enum inode_type type)
{
	struct list_head *head;
	struct inode *inode;
	struct f2fs_inode_info *fi;
	bool is_dir = (type == DIR_INODE);
	unsigned long ino = 0;

	trace_f2fs_sync_dirty_inodes_enter(sbi->sb, is_dir,
				get_pages(sbi, is_dir ?
				F2FS_DIRTY_DENTS : F2FS_DIRTY_DATA));
retry:
	if (unlikely(f2fs_cp_error(sbi))) {
		trace_f2fs_sync_dirty_inodes_exit(sbi->sb, is_dir,
				get_pages(sbi, is_dir ?
				F2FS_DIRTY_DENTS : F2FS_DIRTY_DATA));
		return -EIO;
	}

	spin_lock(&sbi->inode_lock[type]);

	head = &sbi->inode_list[type];
	if (list_empty(head)) {
		spin_unlock(&sbi->inode_lock[type]);
		trace_f2fs_sync_dirty_inodes_exit(sbi->sb, is_dir,
				get_pages(sbi, is_dir ?
				F2FS_DIRTY_DENTS : F2FS_DIRTY_DATA));
		return 0;
	}
	fi = list_first_entry(head, struct f2fs_inode_info, dirty_list);
	inode = igrab(&fi->vfs_inode);
	spin_unlock(&sbi->inode_lock[type]);
	if (inode) {
		unsigned long cur_ino = inode->i_ino;

		F2FS_I(inode)->cp_task = current;

		filemap_fdatawrite(inode->i_mapping);

		F2FS_I(inode)->cp_task = NULL;

		iput(inode);
		/* We need to give cpu to another writers. */
		if (ino == cur_ino)
			cond_resched();
		else
			ino = cur_ino;
	} else {
		/*
		 * We should submit bio, since it exists several
		 * wribacking dentry pages in the freeing inode.
		 */
		f2fs_submit_merged_write(sbi, DATA);
		cond_resched();
	}
	goto retry;
}

int f2fs_sync_inode_meta(struct f2fs_sb_info *sbi)
{
	struct list_head *head = &sbi->inode_list[DIRTY_META];
	struct inode *inode;
	struct f2fs_inode_info *fi;
	s64 total = get_pages(sbi, F2FS_DIRTY_IMETA);

	while (total--) {
		if (unlikely(f2fs_cp_error(sbi)))
			return -EIO;

		spin_lock(&sbi->inode_lock[DIRTY_META]);
		if (list_empty(head)) {
			spin_unlock(&sbi->inode_lock[DIRTY_META]);
			return 0;
		}
		fi = list_first_entry(head, struct f2fs_inode_info,
							gdirty_list);
		inode = igrab(&fi->vfs_inode);
		spin_unlock(&sbi->inode_lock[DIRTY_META]);
		if (inode) {
			sync_inode_metadata(inode, 0);

			/* it's on eviction */
			if (is_inode_flag_set(inode, FI_DIRTY_INODE))
				f2fs_update_inode_page(inode);
			iput(inode);
		}
	}
	return 0;
}

static void __prepare_cp_block(struct f2fs_sb_info *sbi)
{
	struct f2fs_checkpoint *ckpt = F2FS_CKPT(sbi);
	struct f2fs_nm_info *nm_i = NM_I(sbi);
	nid_t last_nid = nm_i->next_scan_nid;

	next_free_nid(sbi, &last_nid);
	ckpt->valid_block_count = cpu_to_le64(valid_user_blocks(sbi));
	ckpt->valid_node_count = cpu_to_le32(valid_node_count(sbi));
	ckpt->valid_inode_count = cpu_to_le32(valid_inode_count(sbi));
	ckpt->next_free_nid = cpu_to_le32(last_nid);
}

static bool __need_flush_quota(struct f2fs_sb_info *sbi)
{
	bool ret = false;

	if (!is_journalled_quota(sbi))
		return false;

	down_write(&sbi->quota_sem);
	if (is_sbi_flag_set(sbi, SBI_QUOTA_SKIP_FLUSH)) {
		ret = false;
	} else if (is_sbi_flag_set(sbi, SBI_QUOTA_NEED_REPAIR)) {
		ret = false;
	} else if (is_sbi_flag_set(sbi, SBI_QUOTA_NEED_FLUSH)) {
		clear_sbi_flag(sbi, SBI_QUOTA_NEED_FLUSH);
		ret = true;
	} else if (get_pages(sbi, F2FS_DIRTY_QDATA)) {
		ret = true;
	}
	up_write(&sbi->quota_sem);
	return ret;
}

/*
 * Freeze all the FS-operations for checkpoint.
 */
static int block_operations(struct f2fs_sb_info *sbi)
{
	struct writeback_control wbc = {
		.sync_mode = WB_SYNC_ALL,
		.nr_to_write = LONG_MAX,
		.for_reclaim = 0,
	};
	int err = 0, cnt = 0;

	/*
	 * Let's flush inline_data in dirty node pages.
	 */
	f2fs_flush_inline_data(sbi);

retry_flush_quotas:
	f2fs_lock_all(sbi);
	if (__need_flush_quota(sbi)) {
		int locked;

		if (++cnt > DEFAULT_RETRY_QUOTA_FLUSH_COUNT) {
			set_sbi_flag(sbi, SBI_QUOTA_SKIP_FLUSH);
			set_sbi_flag(sbi, SBI_QUOTA_NEED_FLUSH);
			goto retry_flush_dents;
		}
		f2fs_unlock_all(sbi);

		/* only failed during mount/umount/freeze/quotactl */
		locked = down_read_trylock(&sbi->sb->s_umount);
		f2fs_quota_sync(sbi->sb, -1);
		if (locked)
			up_read(&sbi->sb->s_umount);
		cond_resched();
		goto retry_flush_quotas;
	}

retry_flush_dents:
	/* write all the dirty dentry pages */
	if (get_pages(sbi, F2FS_DIRTY_DENTS)) {
		f2fs_unlock_all(sbi);
		err = f2fs_sync_dirty_inodes(sbi, DIR_INODE);
		if (err)
			return err;
		cond_resched();
		goto retry_flush_quotas;
	}

	/*
	 * POR: we should ensure that there are no dirty node pages
	 * until finishing nat/sit flush. inode->i_blocks can be updated.
	 */
	down_write(&sbi->node_change);

	if (get_pages(sbi, F2FS_DIRTY_IMETA)) {
		up_write(&sbi->node_change);
		f2fs_unlock_all(sbi);
		err = f2fs_sync_inode_meta(sbi);
		if (err)
			return err;
		cond_resched();
		goto retry_flush_quotas;
	}

retry_flush_nodes:
	down_write(&sbi->node_write);

	if (get_pages(sbi, F2FS_DIRTY_NODES)) {
		up_write(&sbi->node_write);
		atomic_inc(&sbi->wb_sync_req[NODE]);
		err = f2fs_sync_node_pages(sbi, &wbc, false, FS_CP_NODE_IO);
		atomic_dec(&sbi->wb_sync_req[NODE]);
		if (err) {
			up_write(&sbi->node_change);
			f2fs_unlock_all(sbi);
			return err;
		}
		cond_resched();
		goto retry_flush_nodes;
	}

	/*
	 * sbi->node_change is used only for AIO write_begin path which produces
	 * dirty node blocks and some checkpoint values by block allocation.
	 */
	__prepare_cp_block(sbi);
	up_write(&sbi->node_change);
	return err;
}

static void unblock_operations(struct f2fs_sb_info *sbi)
{
	up_write(&sbi->node_write);
	f2fs_unlock_all(sbi);
}

void f2fs_wait_on_all_pages(struct f2fs_sb_info *sbi, int type)
{
	DEFINE_WAIT(wait);

	for (;;) {
		if (!get_pages(sbi, type))
			break;

		if (unlikely(f2fs_cp_error(sbi)))
			break;

		if (type == F2FS_DIRTY_META)
			f2fs_sync_meta_pages(sbi, META, LONG_MAX,
							FS_CP_META_IO);
		else if (type == F2FS_WB_CP_DATA)
			f2fs_submit_merged_write(sbi, DATA);

		prepare_to_wait(&sbi->cp_wait, &wait, TASK_UNINTERRUPTIBLE);
		io_schedule_timeout(DEFAULT_IO_TIMEOUT);
	}
	finish_wait(&sbi->cp_wait, &wait);
}

static void update_ckpt_flags(struct f2fs_sb_info *sbi, struct cp_control *cpc)
{
	unsigned long orphan_num = sbi->im[ORPHAN_INO].ino_num;
	struct f2fs_checkpoint *ckpt = F2FS_CKPT(sbi);
	unsigned long flags;

	spin_lock_irqsave(&sbi->cp_lock, flags);

	if ((cpc->reason & CP_UMOUNT) &&
			le32_to_cpu(ckpt->cp_pack_total_block_count) >
			sbi->blocks_per_seg - NM_I(sbi)->nat_bits_blocks)
		disable_nat_bits(sbi, false);

	if (cpc->reason & CP_TRIMMED)
		__set_ckpt_flags(ckpt, CP_TRIMMED_FLAG);
	else
		__clear_ckpt_flags(ckpt, CP_TRIMMED_FLAG);

	if (cpc->reason & CP_UMOUNT)
		__set_ckpt_flags(ckpt, CP_UMOUNT_FLAG);
	else
		__clear_ckpt_flags(ckpt, CP_UMOUNT_FLAG);

	if (cpc->reason & CP_FASTBOOT)
		__set_ckpt_flags(ckpt, CP_FASTBOOT_FLAG);
	else
		__clear_ckpt_flags(ckpt, CP_FASTBOOT_FLAG);

	if (orphan_num)
		__set_ckpt_flags(ckpt, CP_ORPHAN_PRESENT_FLAG);
	else
		__clear_ckpt_flags(ckpt, CP_ORPHAN_PRESENT_FLAG);

	if (is_sbi_flag_set(sbi, SBI_NEED_FSCK))
		__set_ckpt_flags(ckpt, CP_FSCK_FLAG);

	if (is_sbi_flag_set(sbi, SBI_IS_RESIZEFS))
		__set_ckpt_flags(ckpt, CP_RESIZEFS_FLAG);
	else
		__clear_ckpt_flags(ckpt, CP_RESIZEFS_FLAG);

	if (is_sbi_flag_set(sbi, SBI_CP_DISABLED))
		__set_ckpt_flags(ckpt, CP_DISABLED_FLAG);
	else
		__clear_ckpt_flags(ckpt, CP_DISABLED_FLAG);

	if (is_sbi_flag_set(sbi, SBI_CP_DISABLED_QUICK))
		__set_ckpt_flags(ckpt, CP_DISABLED_QUICK_FLAG);
	else
		__clear_ckpt_flags(ckpt, CP_DISABLED_QUICK_FLAG);

	if (is_sbi_flag_set(sbi, SBI_QUOTA_SKIP_FLUSH))
		__set_ckpt_flags(ckpt, CP_QUOTA_NEED_FSCK_FLAG);
	else
		__clear_ckpt_flags(ckpt, CP_QUOTA_NEED_FSCK_FLAG);

	if (is_sbi_flag_set(sbi, SBI_QUOTA_NEED_REPAIR))
		__set_ckpt_flags(ckpt, CP_QUOTA_NEED_FSCK_FLAG);

	/* set this flag to activate crc|cp_ver for recovery */
	__set_ckpt_flags(ckpt, CP_CRC_RECOVERY_FLAG);
	__clear_ckpt_flags(ckpt, CP_NOCRC_RECOVERY_FLAG);

	spin_unlock_irqrestore(&sbi->cp_lock, flags);
}

static void commit_checkpoint(struct f2fs_sb_info *sbi,
	void *src, block_t blk_addr)
{
	struct writeback_control wbc = {
		.for_reclaim = 0,
	};

	/*
	 * pagevec_lookup_tag and lock_page again will take
	 * some extra time. Therefore, f2fs_update_meta_pages and
	 * f2fs_sync_meta_pages are combined in this function.
	 */
	struct page *page = f2fs_grab_meta_page(sbi, blk_addr);
	int err;

	f2fs_wait_on_page_writeback(page, META, true, true);

	memcpy(page_address(page), src, PAGE_SIZE);

	set_page_dirty(page);
	if (unlikely(!clear_page_dirty_for_io(page)))
		f2fs_bug_on(sbi, 1);

	/* writeout cp pack 2 page */
	err = __f2fs_write_meta_page(page, &wbc, FS_CP_META_IO);
	if (unlikely(err && f2fs_cp_error(sbi))) {
		f2fs_put_page(page, 1);
		return;
	}

	f2fs_bug_on(sbi, err);
	f2fs_put_page(page, 0);

	/* submit checkpoint (with barrier if NOBARRIER is not set) */
	f2fs_submit_merged_write(sbi, META_FLUSH);
}

static int do_checkpoint(struct f2fs_sb_info *sbi, struct cp_control *cpc)
{
	struct f2fs_checkpoint *ckpt = F2FS_CKPT(sbi);
	struct f2fs_nm_info *nm_i = NM_I(sbi);
	unsigned long orphan_num = sbi->im[ORPHAN_INO].ino_num, flags;
	block_t start_blk;
	unsigned int data_sum_blocks, orphan_blocks;
	__u32 crc32 = 0;
	int i;
	int cp_payload_blks = __cp_payload(sbi);
	struct super_block *sb = sbi->sb;
	struct curseg_info *seg_i = CURSEG_I(sbi, CURSEG_HOT_NODE);
	u64 kbytes_written;
	int err;

	/* Flush all the NAT/SIT pages */
	f2fs_sync_meta_pages(sbi, META, LONG_MAX, FS_CP_META_IO);

	/* start to update checkpoint, cp ver is already updated previously */
	ckpt->elapsed_time = cpu_to_le64(get_mtime(sbi, true));
	ckpt->free_segment_count = cpu_to_le32(free_segments(sbi));
	for (i = 0; i < NR_CURSEG_NODE_TYPE; i++) {
		ckpt->cur_node_segno[i] =
			cpu_to_le32(curseg_segno(sbi, i + CURSEG_HOT_NODE));
		ckpt->cur_node_blkoff[i] =
			cpu_to_le16(curseg_blkoff(sbi, i + CURSEG_HOT_NODE));
		ckpt->alloc_type[i + CURSEG_HOT_NODE] =
				curseg_alloc_type(sbi, i + CURSEG_HOT_NODE);
	}
	for (i = 0; i < NR_CURSEG_DATA_TYPE; i++) {
		ckpt->cur_data_segno[i] =
			cpu_to_le32(curseg_segno(sbi, i + CURSEG_HOT_DATA));
		ckpt->cur_data_blkoff[i] =
			cpu_to_le16(curseg_blkoff(sbi, i + CURSEG_HOT_DATA));
		ckpt->alloc_type[i + CURSEG_HOT_DATA] =
				curseg_alloc_type(sbi, i + CURSEG_HOT_DATA);
	}

	/* 2 cp + n data seg summary + orphan inode blocks */
	data_sum_blocks = f2fs_npages_for_summary_flush(sbi, false);
	spin_lock_irqsave(&sbi->cp_lock, flags);
	if (data_sum_blocks < NR_CURSEG_DATA_TYPE)
		__set_ckpt_flags(ckpt, CP_COMPACT_SUM_FLAG);
	else
		__clear_ckpt_flags(ckpt, CP_COMPACT_SUM_FLAG);
	spin_unlock_irqrestore(&sbi->cp_lock, flags);

	orphan_blocks = GET_ORPHAN_BLOCKS(orphan_num);
	ckpt->cp_pack_start_sum = cpu_to_le32(1 + cp_payload_blks +
			orphan_blocks);

	if (__remain_node_summaries(cpc->reason))
		ckpt->cp_pack_total_block_count = cpu_to_le32(F2FS_CP_PACKS+
				cp_payload_blks + data_sum_blocks +
				orphan_blocks + NR_CURSEG_NODE_TYPE);
	else
		ckpt->cp_pack_total_block_count = cpu_to_le32(F2FS_CP_PACKS +
				cp_payload_blks + data_sum_blocks +
				orphan_blocks);

	/* update ckpt flag for checkpoint */
	update_ckpt_flags(sbi, cpc);

	/* update SIT/NAT bitmap */
	get_sit_bitmap(sbi, __bitmap_ptr(sbi, SIT_BITMAP));
	get_nat_bitmap(sbi, __bitmap_ptr(sbi, NAT_BITMAP));

	crc32 = f2fs_checkpoint_chksum(sbi, ckpt);
	*((__le32 *)((unsigned char *)ckpt +
				le32_to_cpu(ckpt->checksum_offset)))
				= cpu_to_le32(crc32);

	start_blk = __start_cp_next_addr(sbi);

	/* write nat bits */
	if (enabled_nat_bits(sbi, cpc)) {
		__u64 cp_ver = cur_cp_version(ckpt);
		block_t blk;

		cp_ver |= ((__u64)crc32 << 32);
		*(__le64 *)nm_i->nat_bits = cpu_to_le64(cp_ver);

		blk = start_blk + sbi->blocks_per_seg - nm_i->nat_bits_blocks;
		for (i = 0; i < nm_i->nat_bits_blocks; i++)
			f2fs_update_meta_page(sbi, nm_i->nat_bits +
					(i << F2FS_BLKSIZE_BITS), blk + i);
	}

	/* write out checkpoint buffer at block 0 */
	f2fs_update_meta_page(sbi, ckpt, start_blk++);

	for (i = 1; i < 1 + cp_payload_blks; i++)
		f2fs_update_meta_page(sbi, (char *)ckpt + i * F2FS_BLKSIZE,
							start_blk++);

	if (orphan_num) {
		write_orphan_inodes(sbi, start_blk);
		start_blk += orphan_blocks;
	}

	f2fs_write_data_summaries(sbi, start_blk);
	start_blk += data_sum_blocks;

	/* Record write statistics in the hot node summary */
	kbytes_written = sbi->kbytes_written;
	if (sb->s_bdev->bd_part)
		kbytes_written += BD_PART_WRITTEN(sbi);

	seg_i->journal->info.kbytes_written = cpu_to_le64(kbytes_written);

	if (__remain_node_summaries(cpc->reason)) {
		f2fs_write_node_summaries(sbi, start_blk);
		start_blk += NR_CURSEG_NODE_TYPE;
	}

	/* update user_block_counts */
	sbi->last_valid_block_count = sbi->total_valid_block_count;
	percpu_counter_set(&sbi->alloc_valid_block_count, 0);

	/* Here, we have one bio having CP pack except cp pack 2 page */
	f2fs_sync_meta_pages(sbi, META, LONG_MAX, FS_CP_META_IO);
	/* Wait for all dirty meta pages to be submitted for IO */
	f2fs_wait_on_all_pages(sbi, F2FS_DIRTY_META);

	/* wait for previous submitted meta pages writeback */
	f2fs_wait_on_all_pages(sbi, F2FS_WB_CP_DATA);

	/* flush all device cache */
	err = f2fs_flush_device_cache(sbi);
	if (err)
		return err;

	/* barrier and flush checkpoint cp pack 2 page if it can */
	commit_checkpoint(sbi, ckpt, start_blk);
	f2fs_wait_on_all_pages(sbi, F2FS_WB_CP_DATA);

	/*
	 * invalidate intermediate page cache borrowed from meta inode which are
	 * used for migration of encrypted, verity or compressed inode's blocks.
	 */
	if (f2fs_sb_has_encrypt(sbi) || f2fs_sb_has_verity(sbi) ||
		f2fs_sb_has_compression(sbi))
		invalidate_mapping_pages(META_MAPPING(sbi),
				MAIN_BLKADDR(sbi), MAX_BLKADDR(sbi) - 1);

	f2fs_release_ino_entry(sbi, false);

	f2fs_reset_fsync_node_info(sbi);

	clear_sbi_flag(sbi, SBI_IS_DIRTY);
	clear_sbi_flag(sbi, SBI_NEED_CP);
	clear_sbi_flag(sbi, SBI_QUOTA_SKIP_FLUSH);

	spin_lock(&sbi->stat_lock);
	sbi->unusable_block_count = 0;
	spin_unlock(&sbi->stat_lock);

	__set_cp_next_pack(sbi);

	/*
	 * redirty superblock if metadata like node page or inode cache is
	 * updated during writing checkpoint.
	 */
	if (get_pages(sbi, F2FS_DIRTY_NODES) ||
			get_pages(sbi, F2FS_DIRTY_IMETA))
		set_sbi_flag(sbi, SBI_IS_DIRTY);

	f2fs_bug_on(sbi, get_pages(sbi, F2FS_DIRTY_DENTS));

	return unlikely(f2fs_cp_error(sbi)) ? -EIO : 0;
}

int f2fs_write_checkpoint(struct f2fs_sb_info *sbi, struct cp_control *cpc)
{
	struct f2fs_checkpoint *ckpt = F2FS_CKPT(sbi);
	unsigned long long ckpt_ver;
	int err = 0;

	if (f2fs_readonly(sbi->sb) || f2fs_hw_is_readonly(sbi))
		return -EROFS;

	if (unlikely(is_sbi_flag_set(sbi, SBI_CP_DISABLED))) {
		if (cpc->reason != CP_PAUSE)
			return 0;
		f2fs_warn(sbi, "Start checkpoint disabled!");
	}
	if (cpc->reason != CP_RESIZE)
		mutex_lock(&sbi->cp_mutex);

	if (!is_sbi_flag_set(sbi, SBI_IS_DIRTY) &&
		((cpc->reason & CP_FASTBOOT) || (cpc->reason & CP_SYNC) ||
		((cpc->reason & CP_DISCARD) && !sbi->discard_blks)))
		goto out;
	if (unlikely(f2fs_cp_error(sbi))) {
		err = -EIO;
		goto out;
	}

	trace_f2fs_write_checkpoint(sbi->sb, cpc->reason, "start block_ops");

	err = block_operations(sbi);
	if (err)
		goto out;

	trace_f2fs_write_checkpoint(sbi->sb, cpc->reason, "finish block_ops");

	f2fs_flush_merged_writes(sbi);

	/* this is the case of multiple fstrims without any changes */
	if (cpc->reason & CP_DISCARD) {
		if (!f2fs_exist_trim_candidates(sbi, cpc)) {
			unblock_operations(sbi);
			goto out;
		}

		if (NM_I(sbi)->dirty_nat_cnt == 0 &&
				SIT_I(sbi)->dirty_sentries == 0 &&
				prefree_segments(sbi) == 0) {
			f2fs_flush_sit_entries(sbi, cpc);
			f2fs_clear_prefree_segments(sbi, cpc);
			unblock_operations(sbi);
			goto out;
		}
	}

	/*
	 * update checkpoint pack index
	 * Increase the version number so that
	 * SIT entries and seg summaries are written at correct place
	 */
	ckpt_ver = cur_cp_version(ckpt);
	ckpt->checkpoint_ver = cpu_to_le64(++ckpt_ver);

	/* write cached NAT/SIT entries to NAT/SIT area */
	err = f2fs_flush_nat_entries(sbi, cpc);
	if (err)
		goto stop;

	f2fs_flush_sit_entries(sbi, cpc);

<<<<<<< HEAD
=======
	/* save inmem log status */
	f2fs_save_inmem_curseg(sbi);

>>>>>>> 2fa41daa
	err = do_checkpoint(sbi, cpc);
	if (err)
		f2fs_release_discard_addrs(sbi);
	else
		f2fs_clear_prefree_segments(sbi, cpc);

	f2fs_restore_inmem_curseg(sbi);
stop:
	unblock_operations(sbi);
	stat_inc_cp_count(sbi->stat_info);

	if (cpc->reason & CP_RECOVERY)
		f2fs_notice(sbi, "checkpoint: version = %llx", ckpt_ver);

	/* update CP_TIME to trigger checkpoint periodically */
	f2fs_update_time(sbi, CP_TIME);
	trace_f2fs_write_checkpoint(sbi->sb, cpc->reason, "finish checkpoint");
out:
	if (cpc->reason != CP_RESIZE)
		mutex_unlock(&sbi->cp_mutex);
	return err;
}

void f2fs_init_ino_entry_info(struct f2fs_sb_info *sbi)
{
	int i;

	for (i = 0; i < MAX_INO_ENTRY; i++) {
		struct inode_management *im = &sbi->im[i];

		INIT_RADIX_TREE(&im->ino_root, GFP_ATOMIC);
		spin_lock_init(&im->ino_lock);
		INIT_LIST_HEAD(&im->ino_list);
		im->ino_num = 0;
	}

	sbi->max_orphans = (sbi->blocks_per_seg - F2FS_CP_PACKS -
			NR_CURSEG_PERSIST_TYPE - __cp_payload(sbi)) *
				F2FS_ORPHANS_PER_BLOCK;
}

int __init f2fs_create_checkpoint_caches(void)
{
	ino_entry_slab = f2fs_kmem_cache_create("f2fs_ino_entry",
			sizeof(struct ino_entry));
	if (!ino_entry_slab)
		return -ENOMEM;
	f2fs_inode_entry_slab = f2fs_kmem_cache_create("f2fs_inode_entry",
			sizeof(struct inode_entry));
	if (!f2fs_inode_entry_slab) {
		kmem_cache_destroy(ino_entry_slab);
		return -ENOMEM;
	}
	return 0;
}

void f2fs_destroy_checkpoint_caches(void)
{
	kmem_cache_destroy(ino_entry_slab);
	kmem_cache_destroy(f2fs_inode_entry_slab);
}<|MERGE_RESOLUTION|>--- conflicted
+++ resolved
@@ -1625,12 +1625,9 @@
 
 	f2fs_flush_sit_entries(sbi, cpc);
 
-<<<<<<< HEAD
-=======
 	/* save inmem log status */
 	f2fs_save_inmem_curseg(sbi);
 
->>>>>>> 2fa41daa
 	err = do_checkpoint(sbi, cpc);
 	if (err)
 		f2fs_release_discard_addrs(sbi);
