--- conflicted
+++ resolved
@@ -393,8 +393,6 @@
 			   si->dirty_seg[CURSEG_COLD_NODE],
 			   si->full_seg[CURSEG_COLD_NODE],
 			   si->valid_blks[CURSEG_COLD_NODE]);
-<<<<<<< HEAD
-=======
 		seq_printf(s, "  - Pinned file: %8d %8d %8d\n",
 			   si->curseg[CURSEG_COLD_DATA_PINNED],
 			   si->cursec[CURSEG_COLD_DATA_PINNED],
@@ -403,7 +401,6 @@
 			   si->curseg[CURSEG_ALL_DATA_ATGC],
 			   si->cursec[CURSEG_ALL_DATA_ATGC],
 			   si->curzone[CURSEG_ALL_DATA_ATGC]);
->>>>>>> d2af1846
 		seq_printf(s, "\n  - Valid: %d\n  - Dirty: %d\n",
 			   si->main_area_segs - si->dirty_count -
 			   si->prefree_count - si->free_segs,
