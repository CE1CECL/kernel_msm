--- conflicted
+++ resolved
@@ -2233,9 +2233,6 @@
 	if (f2fs_has_inline_data(inode))
 		return 0;
 
-<<<<<<< HEAD
-	return generic_block_bmap(mapping, block, get_data_block_bmap);
-=======
 	/* make sure allocating whole blocks */
 	if (mapping_tagged(mapping, PAGECACHE_TAG_DIRTY))
 		filemap_write_and_wait(mapping);
@@ -2296,7 +2293,6 @@
 	migrate_page_copy(newpage, page);
 
 	return MIGRATEPAGE_SUCCESS;
->>>>>>> ba420f35
 }
 #endif
 
