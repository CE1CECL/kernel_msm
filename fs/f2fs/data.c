// SPDX-License-Identifier: GPL-2.0
/*
 * fs/f2fs/data.c
 *
 * Copyright (c) 2012 Samsung Electronics Co., Ltd.
 *             http://www.samsung.com/
 */
#include <linux/fs.h>
#include <linux/f2fs_fs.h>
#include <linux/buffer_head.h>
#include <linux/mpage.h>
#include <linux/writeback.h>
#include <linux/backing-dev.h>
#include <linux/pagevec.h>
#include <linux/blkdev.h>
#include <linux/bio.h>
#include <linux/blk-crypto.h>
#include <linux/swap.h>
#include <linux/prefetch.h>
#include <linux/uio.h>
#include <linux/cleancache.h>
#include <linux/sched/signal.h>

#include "f2fs.h"
#include "node.h"
#include "segment.h"
#include <trace/events/f2fs.h>
#include <trace/events/android_fs.h>

#define NUM_PREALLOC_POST_READ_CTXS	128

static struct kmem_cache *bio_post_read_ctx_cache;
static struct kmem_cache *bio_entry_slab;
static mempool_t *bio_post_read_ctx_pool;
static struct bio_set f2fs_bioset;

#define	F2FS_BIO_POOL_SIZE	NR_CURSEG_TYPE

int __init f2fs_init_bioset(void)
{
	if (bioset_init(&f2fs_bioset, F2FS_BIO_POOL_SIZE,
					0, BIOSET_NEED_BVECS))
		return -ENOMEM;
	return 0;
}

void f2fs_destroy_bioset(void)
{
	bioset_exit(&f2fs_bioset);
}

static bool __is_cp_guaranteed(struct page *page)
{
	struct address_space *mapping = page->mapping;
	struct inode *inode;
	struct f2fs_sb_info *sbi;

	if (!mapping)
		return false;

	inode = mapping->host;
	sbi = F2FS_I_SB(inode);

	if (inode->i_ino == F2FS_META_INO(sbi) ||
			inode->i_ino == F2FS_NODE_INO(sbi) ||
			S_ISDIR(inode->i_mode))
		return true;

	if (f2fs_is_compressed_page(page))
		return false;
	if ((S_ISREG(inode->i_mode) &&
			(f2fs_is_atomic_file(inode) || IS_NOQUOTA(inode))) ||
			page_private_gcing(page))
		return true;
	return false;
}

static enum count_type __read_io_type(struct page *page)
{
	struct address_space *mapping = page_file_mapping(page);

	if (mapping) {
		struct inode *inode = mapping->host;
		struct f2fs_sb_info *sbi = F2FS_I_SB(inode);

		if (inode->i_ino == F2FS_META_INO(sbi))
			return F2FS_RD_META;

		if (inode->i_ino == F2FS_NODE_INO(sbi))
			return F2FS_RD_NODE;
	}
	return F2FS_RD_DATA;
}

/* postprocessing steps for read bios */
enum bio_post_read_step {
#ifdef CONFIG_FS_ENCRYPTION
	STEP_DECRYPT	= 1 << 0,
#else
	STEP_DECRYPT	= 0,	/* compile out the decryption-related code */
#endif
#ifdef CONFIG_F2FS_FS_COMPRESSION
	STEP_DECOMPRESS	= 1 << 1,
#else
	STEP_DECOMPRESS	= 0,	/* compile out the decompression-related code */
#endif
#ifdef CONFIG_FS_VERITY
	STEP_VERITY	= 1 << 2,
#else
	STEP_VERITY	= 0,	/* compile out the verity-related code */
#endif
};

struct bio_post_read_ctx {
	struct bio *bio;
	struct f2fs_sb_info *sbi;
	struct work_struct work;
	unsigned int enabled_steps;
};

static void f2fs_finish_read_bio(struct bio *bio)
{
	struct bio_vec *bv;
	int iter_all;

	/*
	 * Update and unlock the bio's pagecache pages, and put the
	 * decompression context for any compressed pages.
	 */
	bio_for_each_segment_all(bv, bio, iter_all) {
		struct page *page = bv->bv_page;

		if (f2fs_is_compressed_page(page)) {
			if (bio->bi_status)
				f2fs_end_read_compressed_page(page, true, 0);
			f2fs_put_page_dic(page);
			continue;
		}

		/* PG_error was set if decryption or verity failed. */
		if (bio->bi_status || PageError(page)) {
			ClearPageUptodate(page);
			/* will re-read again later */
			ClearPageError(page);
		} else {
			SetPageUptodate(page);
		}
		dec_page_count(F2FS_P_SB(page), __read_io_type(page));
		unlock_page(page);
	}

	if (bio->bi_alloc_ts)
		mm_event_end(F2FS_READ_DATA, bio->bi_alloc_ts);
	if (bio->bi_private)
		mempool_free(bio->bi_private, bio_post_read_ctx_pool);
	bio_put(bio);
}

static void f2fs_verify_bio(struct work_struct *work)
{
	struct bio_post_read_ctx *ctx =
		container_of(work, struct bio_post_read_ctx, work);
	struct bio *bio = ctx->bio;
	bool may_have_compressed_pages = (ctx->enabled_steps & STEP_DECOMPRESS);

	/*
	 * fsverity_verify_bio() may call readpages() again, and while verity
	 * will be disabled for this, decryption and/or decompression may still
	 * be needed, resulting in another bio_post_read_ctx being allocated.
	 * So to prevent deadlocks we need to release the current ctx to the
	 * mempool first.  This assumes that verity is the last post-read step.
	 */
	mempool_free(ctx, bio_post_read_ctx_pool);
	bio->bi_private = NULL;

	/*
	 * Verify the bio's pages with fs-verity.  Exclude compressed pages,
	 * as those were handled separately by f2fs_end_read_compressed_page().
	 */
	if (may_have_compressed_pages) {
		struct bio_vec *bv;
		int iter_all;

		bio_for_each_segment_all(bv, bio, iter_all) {
			struct page *page = bv->bv_page;

			if (!f2fs_is_compressed_page(page) &&
			    !PageError(page) && !fsverity_verify_page(page))
				SetPageError(page);
		}
	} else {
		fsverity_verify_bio(bio);
	}

	f2fs_finish_read_bio(bio);
}

/*
 * If the bio's data needs to be verified with fs-verity, then enqueue the
 * verity work for the bio.  Otherwise finish the bio now.
 *
 * Note that to avoid deadlocks, the verity work can't be done on the
 * decryption/decompression workqueue.  This is because verifying the data pages
 * can involve reading verity metadata pages from the file, and these verity
 * metadata pages may be encrypted and/or compressed.
 */
static void f2fs_verify_and_finish_bio(struct bio *bio)
{
	struct bio_post_read_ctx *ctx = bio->bi_private;

	if (ctx && (ctx->enabled_steps & STEP_VERITY)) {
		INIT_WORK(&ctx->work, f2fs_verify_bio);
		fsverity_enqueue_verify_work(&ctx->work);
	} else {
		f2fs_finish_read_bio(bio);
	}
}

/*
 * Handle STEP_DECOMPRESS by decompressing any compressed clusters whose last
 * remaining page was read by @ctx->bio.
 *
 * Note that a bio may span clusters (even a mix of compressed and uncompressed
 * clusters) or be for just part of a cluster.  STEP_DECOMPRESS just indicates
 * that the bio includes at least one compressed page.  The actual decompression
 * is done on a per-cluster basis, not a per-bio basis.
 */
static void f2fs_handle_step_decompress(struct bio_post_read_ctx *ctx)
{
	struct bio_vec *bv;
	int iter_all;
	bool all_compressed = true;
	block_t blkaddr = SECTOR_TO_BLOCK(ctx->bio->bi_iter.bi_sector);

	bio_for_each_segment_all(bv, ctx->bio, iter_all) {
		struct page *page = bv->bv_page;

		/* PG_error was set if decryption failed. */
		if (f2fs_is_compressed_page(page))
			f2fs_end_read_compressed_page(page, PageError(page),
						blkaddr);
		else
			all_compressed = false;

		blkaddr++;
	}

	/*
	 * Optimization: if all the bio's pages are compressed, then scheduling
	 * the per-bio verity work is unnecessary, as verity will be fully
	 * handled at the compression cluster level.
	 */
	if (all_compressed)
		ctx->enabled_steps &= ~STEP_VERITY;
}

static void f2fs_post_read_work(struct work_struct *work)
{
	struct bio_post_read_ctx *ctx =
		container_of(work, struct bio_post_read_ctx, work);

	if (ctx->enabled_steps & STEP_DECRYPT)
		fscrypt_decrypt_bio(ctx->bio);

	if (ctx->enabled_steps & STEP_DECOMPRESS)
		f2fs_handle_step_decompress(ctx);

	f2fs_verify_and_finish_bio(ctx->bio);
}

static void f2fs_read_end_io(struct bio *bio)
{
	struct page *first_page = bio->bi_io_vec[0].bv_page;
	struct f2fs_sb_info *sbi = F2FS_P_SB(first_page);
	struct bio_post_read_ctx *ctx = bio->bi_private;

	if (time_to_inject(sbi, FAULT_READ_IO)) {
		f2fs_show_injection_info(sbi, FAULT_READ_IO);
		bio->bi_status = BLK_STS_IOERR;
	}

	if (bio->bi_status) {
		f2fs_finish_read_bio(bio);
		return;
	}

	if (first_page != NULL &&
		__read_io_type(first_page) == F2FS_RD_DATA) {
		trace_android_fs_dataread_end(
					page_file_mapping(first_page)->host,
					page_file_offset(first_page),
					bio->bi_iter.bi_size);
	}

	if (ctx && (ctx->enabled_steps & (STEP_DECRYPT | STEP_DECOMPRESS))) {
		INIT_WORK(&ctx->work, f2fs_post_read_work);
		queue_work(ctx->sbi->post_read_wq, &ctx->work);
	} else {
		f2fs_verify_and_finish_bio(bio);
	}
}

static void f2fs_write_end_io(struct bio *bio)
{
	struct f2fs_sb_info *sbi = bio->bi_private;
	struct bio_vec *bvec;
	int iter_all;

	if (time_to_inject(sbi, FAULT_WRITE_IO)) {
		f2fs_show_injection_info(sbi, FAULT_WRITE_IO);
		bio->bi_status = BLK_STS_IOERR;
	}

	bio_for_each_segment_all(bvec, bio, iter_all) {
		struct page *page = bvec->bv_page;
		enum count_type type = WB_DATA_TYPE(page);

		if (page_private_dummy(page)) {
			clear_page_private_dummy(page);
			unlock_page(page);
			mempool_free(page, sbi->write_io_dummy);

			if (unlikely(bio->bi_status))
				f2fs_stop_checkpoint(sbi, true);
			continue;
		}

		fscrypt_finalize_bounce_page(&page);

#ifdef CONFIG_F2FS_FS_COMPRESSION
		if (f2fs_is_compressed_page(page)) {
			f2fs_compress_write_end_io(bio, page);
			continue;
		}
#endif

		if (unlikely(bio->bi_status)) {
			mapping_set_error(page->mapping, -EIO);
			if (type == F2FS_WB_CP_DATA)
				f2fs_stop_checkpoint(sbi, true);
		}

		f2fs_bug_on(sbi, page->mapping == NODE_MAPPING(sbi) &&
					page->index != nid_of_node(page));

		dec_page_count(sbi, type);
		if (f2fs_in_warm_node_list(sbi, page))
			f2fs_del_fsync_node_entry(sbi, page);
		clear_page_private_gcing(page);
		end_page_writeback(page);
	}
	if (!get_pages(sbi, F2FS_WB_CP_DATA) &&
				wq_has_sleeper(&sbi->cp_wait))
		wake_up(&sbi->cp_wait);

	bio_put(bio);
}

struct block_device *f2fs_target_device(struct f2fs_sb_info *sbi,
				block_t blk_addr, struct bio *bio)
{
	struct block_device *bdev = sbi->sb->s_bdev;
	int i;

	if (f2fs_is_multi_device(sbi)) {
		for (i = 0; i < sbi->s_ndevs; i++) {
			if (FDEV(i).start_blk <= blk_addr &&
			    FDEV(i).end_blk >= blk_addr) {
				blk_addr -= FDEV(i).start_blk;
				bdev = FDEV(i).bdev;
				break;
			}
		}
	}
	if (bio) {
		bio_set_dev(bio, bdev);
		bio->bi_iter.bi_sector = SECTOR_FROM_BLOCK(blk_addr);
	}
	return bdev;
}

int f2fs_target_device_index(struct f2fs_sb_info *sbi, block_t blkaddr)
{
	int i;

	if (!f2fs_is_multi_device(sbi))
		return 0;

	for (i = 0; i < sbi->s_ndevs; i++)
		if (FDEV(i).start_blk <= blkaddr && FDEV(i).end_blk >= blkaddr)
			return i;
	return 0;
}

/*
 * Return true, if pre_bio's bdev is same as its target device.
 */
static bool __same_bdev(struct f2fs_sb_info *sbi,
				block_t blk_addr, struct bio *bio)
{
	struct block_device *b = f2fs_target_device(sbi, blk_addr, NULL);
	return bio->bi_disk == b->bd_disk && bio->bi_partno == b->bd_partno;
}

static struct bio *__bio_alloc(struct f2fs_io_info *fio, int npages)
{
	struct f2fs_sb_info *sbi = fio->sbi;
	struct bio *bio;

	bio = bio_alloc_bioset(GFP_NOIO, npages, &f2fs_bioset);

	f2fs_target_device(sbi, fio->new_blkaddr, bio);
	if (is_read_io(fio->op)) {
		bio->bi_end_io = f2fs_read_end_io;
		bio->bi_private = NULL;
	} else {
		bio->bi_end_io = f2fs_write_end_io;
		bio->bi_private = sbi;
		bio->bi_write_hint = f2fs_io_type_to_rw_hint(sbi,
						fio->type, fio->temp);
	}
	if (fio->io_wbc)
		wbc_init_bio(fio->io_wbc, bio);

	return bio;
}

static void f2fs_set_bio_crypt_ctx(struct bio *bio, const struct inode *inode,
				  pgoff_t first_idx,
				  const struct f2fs_io_info *fio,
				  gfp_t gfp_mask)
{
	/*
	 * The f2fs garbage collector sets ->encrypted_page when it wants to
	 * read/write raw data without encryption.
	 */
	if (!fio || !fio->encrypted_page)
		fscrypt_set_bio_crypt_ctx(bio, inode, first_idx, gfp_mask);
	else if (fscrypt_inode_should_skip_dm_default_key(inode))
		bio_set_skip_dm_default_key(bio);
}

static bool f2fs_crypt_mergeable_bio(struct bio *bio, const struct inode *inode,
				     pgoff_t next_idx,
				     const struct f2fs_io_info *fio)
{
	/*
	 * The f2fs garbage collector sets ->encrypted_page when it wants to
	 * read/write raw data without encryption.
	 */
	if (fio && fio->encrypted_page)
		return !bio_has_crypt_ctx(bio) &&
			(bio_should_skip_dm_default_key(bio) ==
			 fscrypt_inode_should_skip_dm_default_key(inode));

	return fscrypt_mergeable_bio(bio, inode, next_idx);
}

static inline void __submit_bio(struct f2fs_sb_info *sbi,
				struct bio *bio, enum page_type type)
{
	if (!is_read_io(bio_op(bio))) {
		unsigned int start;

		if (type != DATA && type != NODE)
			goto submit_io;

		if (f2fs_lfs_mode(sbi) && current->plug)
			blk_finish_plug(current->plug);

		if (!F2FS_IO_ALIGNED(sbi))
			goto submit_io;

		start = bio->bi_iter.bi_size >> F2FS_BLKSIZE_BITS;
		start %= F2FS_IO_SIZE(sbi);

		if (start == 0)
			goto submit_io;

		/* fill dummy pages */
		for (; start < F2FS_IO_SIZE(sbi); start++) {
			struct page *page =
				mempool_alloc(sbi->write_io_dummy,
					      GFP_NOIO | __GFP_NOFAIL);
			f2fs_bug_on(sbi, !page);

			lock_page(page);

			zero_user_segment(page, 0, PAGE_SIZE);
			set_page_private_dummy(page);

			if (bio_add_page(bio, page, PAGE_SIZE, 0) < PAGE_SIZE)
				f2fs_bug_on(sbi, 1);
		}
		/*
		 * In the NODE case, we lose next block address chain. So, we
		 * need to do checkpoint in f2fs_sync_file.
		 */
		if (type == NODE)
			set_sbi_flag(sbi, SBI_NEED_CP);
	}
submit_io:
	if (is_read_io(bio_op(bio)))
		trace_f2fs_submit_read_bio(sbi->sb, type, bio);
	else
		trace_f2fs_submit_write_bio(sbi->sb, type, bio);
	submit_bio(bio);
}

static void __f2fs_submit_read_bio(struct f2fs_sb_info *sbi,
				struct bio *bio, enum page_type type)
{
	if (trace_android_fs_dataread_start_enabled() && (type == DATA)) {
		struct page *first_page = bio->bi_io_vec[0].bv_page;

		if (first_page != NULL &&
			__read_io_type(first_page) == F2FS_RD_DATA) {
			char *path, pathbuf[MAX_TRACE_PATHBUF_LEN];

			path = android_fstrace_get_pathname(pathbuf,
					MAX_TRACE_PATHBUF_LEN,
					page_file_mapping(first_page)->host);

			trace_android_fs_dataread_start(
				page_file_mapping(first_page)->host,
				page_file_offset(first_page),
				bio->bi_iter.bi_size,
				current->pid,
				path,
				current->comm);
		}
	}
	__submit_bio(sbi, bio, type);
}

void f2fs_submit_bio(struct f2fs_sb_info *sbi,
				struct bio *bio, enum page_type type)
{
	__submit_bio(sbi, bio, type);
}

static void __attach_io_flag(struct f2fs_io_info *fio)
{
	struct f2fs_sb_info *sbi = fio->sbi;
	unsigned int temp_mask = (1 << NR_TEMP_TYPE) - 1;
	unsigned int io_flag, fua_flag, meta_flag;

	if (fio->type == DATA)
		io_flag = sbi->data_io_flag;
	else if (fio->type == NODE)
		io_flag = sbi->node_io_flag;
	else
		return;

	fua_flag = io_flag & temp_mask;
	meta_flag = (io_flag >> NR_TEMP_TYPE) & temp_mask;

	/*
	 * data/node io flag bits per temp:
	 *      REQ_META     |      REQ_FUA      |
	 *    5 |    4 |   3 |    2 |    1 |   0 |
	 * Cold | Warm | Hot | Cold | Warm | Hot |
	 */
	if ((1 << fio->temp) & meta_flag)
		fio->op_flags |= REQ_META;
	if ((1 << fio->temp) & fua_flag)
		fio->op_flags |= REQ_FUA;
}

static void __submit_merged_bio(struct f2fs_bio_info *io)
{
	struct f2fs_io_info *fio = &io->fio;

	if (!io->bio)
		return;

	__attach_io_flag(fio);
	bio_set_op_attrs(io->bio, fio->op, fio->op_flags);

	if (is_read_io(fio->op))
		trace_f2fs_prepare_read_bio(io->sbi->sb, fio->type, io->bio);
	else
		trace_f2fs_prepare_write_bio(io->sbi->sb, fio->type, io->bio);

	__submit_bio(io->sbi, io->bio, fio->type);
	io->bio = NULL;
}

static bool __has_merged_page(struct bio *bio, struct inode *inode,
						struct page *page, nid_t ino)
{
	struct bio_vec *bvec;
	int iter_all;

	if (!bio)
		return false;

	if (!inode && !page && !ino)
		return true;

	bio_for_each_segment_all(bvec, bio, iter_all) {
		struct page *target = bvec->bv_page;

		if (fscrypt_is_bounce_page(target)) {
			target = fscrypt_pagecache_page(target);
			if (IS_ERR(target))
				continue;
		}
		if (f2fs_is_compressed_page(target)) {
			target = f2fs_compress_control_page(target);
			if (IS_ERR(target))
				continue;
		}

		if (inode && inode == target->mapping->host)
			return true;
		if (page && page == target)
			return true;
		if (ino && ino == ino_of_node(target))
			return true;
	}

	return false;
}

static void __f2fs_submit_merged_write(struct f2fs_sb_info *sbi,
				enum page_type type, enum temp_type temp)
{
	enum page_type btype = PAGE_TYPE_OF_BIO(type);
	struct f2fs_bio_info *io = sbi->write_io[btype] + temp;

	down_write(&io->io_rwsem);

	/* change META to META_FLUSH in the checkpoint procedure */
	if (type >= META_FLUSH) {
		io->fio.type = META_FLUSH;
		io->fio.op = REQ_OP_WRITE;
		io->fio.op_flags = REQ_META | REQ_PRIO | REQ_SYNC;
		if (!test_opt(sbi, NOBARRIER))
			io->fio.op_flags |= REQ_PREFLUSH | REQ_FUA;
	}
	__submit_merged_bio(io);
	up_write(&io->io_rwsem);
}

static void __submit_merged_write_cond(struct f2fs_sb_info *sbi,
				struct inode *inode, struct page *page,
				nid_t ino, enum page_type type, bool force)
{
	enum temp_type temp;
	bool ret = true;

	for (temp = HOT; temp < NR_TEMP_TYPE; temp++) {
		if (!force)	{
			enum page_type btype = PAGE_TYPE_OF_BIO(type);
			struct f2fs_bio_info *io = sbi->write_io[btype] + temp;

			down_read(&io->io_rwsem);
			ret = __has_merged_page(io->bio, inode, page, ino);
			up_read(&io->io_rwsem);
		}
		if (ret)
			__f2fs_submit_merged_write(sbi, type, temp);

		/* TODO: use HOT temp only for meta pages now. */
		if (type >= META)
			break;
	}
}

void f2fs_submit_merged_write(struct f2fs_sb_info *sbi, enum page_type type)
{
	__submit_merged_write_cond(sbi, NULL, NULL, 0, type, true);
}

void f2fs_submit_merged_write_cond(struct f2fs_sb_info *sbi,
				struct inode *inode, struct page *page,
				nid_t ino, enum page_type type)
{
	__submit_merged_write_cond(sbi, inode, page, ino, type, false);
}

void f2fs_flush_merged_writes(struct f2fs_sb_info *sbi)
{
	f2fs_submit_merged_write(sbi, DATA);
	f2fs_submit_merged_write(sbi, NODE);
	f2fs_submit_merged_write(sbi, META);
}

/*
 * Fill the locked page with data located in the block address.
 * A caller needs to unlock the page on failure.
 */
int f2fs_submit_page_bio(struct f2fs_io_info *fio)
{
	struct bio *bio;
	struct page *page = fio->encrypted_page ?
			fio->encrypted_page : fio->page;

	if (!f2fs_is_valid_blkaddr(fio->sbi, fio->new_blkaddr,
			fio->is_por ? META_POR : (__is_meta_io(fio) ?
			META_GENERIC : DATA_GENERIC_ENHANCE)))
		return -EFSCORRUPTED;

	trace_f2fs_submit_page_bio(page, fio);

	/* Allocate a new bio */
	bio = __bio_alloc(fio, 1);

	f2fs_set_bio_crypt_ctx(bio, fio->page->mapping->host,
			       fio->page->index, fio, GFP_NOIO);

	if (bio_add_page(bio, page, PAGE_SIZE, 0) < PAGE_SIZE) {
		bio_put(bio);
		return -EFAULT;
	}

	if (fio->io_wbc && !is_read_io(fio->op))
		wbc_account_io(fio->io_wbc, page, PAGE_SIZE);

	__attach_io_flag(fio);
	bio_set_op_attrs(bio, fio->op, fio->op_flags);

	inc_page_count(fio->sbi, is_read_io(fio->op) ?
			__read_io_type(page): WB_DATA_TYPE(fio->page));

	if (is_read_io(fio->op))
		__f2fs_submit_read_bio(fio->sbi, bio, fio->type);
	else
		__submit_bio(fio->sbi, bio, fio->type);
	return 0;
}

static bool page_is_mergeable(struct f2fs_sb_info *sbi, struct bio *bio,
				block_t last_blkaddr, block_t cur_blkaddr)
{
	if (unlikely(sbi->max_io_bytes &&
			bio->bi_iter.bi_size >= sbi->max_io_bytes))
		return false;
	if (last_blkaddr + 1 != cur_blkaddr)
		return false;
	return __same_bdev(sbi, cur_blkaddr, bio);
}

static bool io_type_is_mergeable(struct f2fs_bio_info *io,
						struct f2fs_io_info *fio)
{
	if (io->fio.op != fio->op)
		return false;
	return io->fio.op_flags == fio->op_flags;
}

static bool io_is_mergeable(struct f2fs_sb_info *sbi, struct bio *bio,
					struct f2fs_bio_info *io,
					struct f2fs_io_info *fio,
					block_t last_blkaddr,
					block_t cur_blkaddr)
{
	if (F2FS_IO_ALIGNED(sbi) && (fio->type == DATA || fio->type == NODE)) {
		unsigned int filled_blocks =
				F2FS_BYTES_TO_BLK(bio->bi_iter.bi_size);
		unsigned int io_size = F2FS_IO_SIZE(sbi);
		unsigned int left_vecs = bio->bi_max_vecs - bio->bi_vcnt;

		/* IOs in bio is aligned and left space of vectors is not enough */
		if (!(filled_blocks % io_size) && left_vecs < io_size)
			return false;
	}
	if (!page_is_mergeable(sbi, bio, last_blkaddr, cur_blkaddr))
		return false;
	return io_type_is_mergeable(io, fio);
}

static void add_bio_entry(struct f2fs_sb_info *sbi, struct bio *bio,
				struct page *page, enum temp_type temp)
{
	struct f2fs_bio_info *io = sbi->write_io[DATA] + temp;
	struct bio_entry *be;

	be = f2fs_kmem_cache_alloc(bio_entry_slab, GFP_NOFS);
	be->bio = bio;
	bio_get(bio);

	if (bio_add_page(bio, page, PAGE_SIZE, 0) != PAGE_SIZE)
		f2fs_bug_on(sbi, 1);

	down_write(&io->bio_list_lock);
	list_add_tail(&be->list, &io->bio_list);
	up_write(&io->bio_list_lock);
}

static void del_bio_entry(struct bio_entry *be)
{
	list_del(&be->list);
	kmem_cache_free(bio_entry_slab, be);
}

static int add_ipu_page(struct f2fs_io_info *fio, struct bio **bio,
							struct page *page)
{
	struct f2fs_sb_info *sbi = fio->sbi;
	enum temp_type temp;
	bool found = false;
	int ret = -EAGAIN;

	for (temp = HOT; temp < NR_TEMP_TYPE && !found; temp++) {
		struct f2fs_bio_info *io = sbi->write_io[DATA] + temp;
		struct list_head *head = &io->bio_list;
		struct bio_entry *be;

		down_write(&io->bio_list_lock);
		list_for_each_entry(be, head, list) {
			if (be->bio != *bio)
				continue;

			found = true;

			f2fs_bug_on(sbi, !page_is_mergeable(sbi, *bio,
							    *fio->last_block,
							    fio->new_blkaddr));
			if (f2fs_crypt_mergeable_bio(*bio,
					fio->page->mapping->host,
					fio->page->index, fio) &&
			    bio_add_page(*bio, page, PAGE_SIZE, 0) ==
					PAGE_SIZE) {
				ret = 0;
				break;
			}

			/* page can't be merged into bio; submit the bio */
			del_bio_entry(be);
			__submit_bio(sbi, *bio, DATA);
			break;
		}
		up_write(&io->bio_list_lock);
	}

	if (ret) {
		bio_put(*bio);
		*bio = NULL;
	}

	return ret;
}

void f2fs_submit_merged_ipu_write(struct f2fs_sb_info *sbi,
					struct bio **bio, struct page *page)
{
	enum temp_type temp;
	bool found = false;
	struct bio *target = bio ? *bio : NULL;

	for (temp = HOT; temp < NR_TEMP_TYPE && !found; temp++) {
		struct f2fs_bio_info *io = sbi->write_io[DATA] + temp;
		struct list_head *head = &io->bio_list;
		struct bio_entry *be;

		if (list_empty(head))
			continue;

		down_read(&io->bio_list_lock);
		list_for_each_entry(be, head, list) {
			if (target)
				found = (target == be->bio);
			else
				found = __has_merged_page(be->bio, NULL,
								page, 0);
			if (found)
				break;
		}
		up_read(&io->bio_list_lock);

		if (!found)
			continue;

		found = false;

		down_write(&io->bio_list_lock);
		list_for_each_entry(be, head, list) {
			if (target)
				found = (target == be->bio);
			else
				found = __has_merged_page(be->bio, NULL,
								page, 0);
			if (found) {
				target = be->bio;
				del_bio_entry(be);
				break;
			}
		}
		up_write(&io->bio_list_lock);
	}

	if (found)
		__submit_bio(sbi, target, DATA);
	if (bio && *bio) {
		bio_put(*bio);
		*bio = NULL;
	}
}

int f2fs_merge_page_bio(struct f2fs_io_info *fio)
{
	struct bio *bio = *fio->bio;
	struct page *page = fio->encrypted_page ?
			fio->encrypted_page : fio->page;

	if (!f2fs_is_valid_blkaddr(fio->sbi, fio->new_blkaddr,
			__is_meta_io(fio) ? META_GENERIC : DATA_GENERIC))
		return -EFSCORRUPTED;

	trace_f2fs_submit_page_bio(page, fio);

	if (bio && !page_is_mergeable(fio->sbi, bio, *fio->last_block,
						fio->new_blkaddr))
		f2fs_submit_merged_ipu_write(fio->sbi, &bio, NULL);
alloc_new:
	if (!bio) {
		bio = __bio_alloc(fio, BIO_MAX_PAGES);
		__attach_io_flag(fio);
		f2fs_set_bio_crypt_ctx(bio, fio->page->mapping->host,
				       fio->page->index, fio, GFP_NOIO);
		bio_set_op_attrs(bio, fio->op, fio->op_flags);

		add_bio_entry(fio->sbi, bio, page, fio->temp);
	} else {
		if (add_ipu_page(fio, &bio, page))
			goto alloc_new;
	}

	if (fio->io_wbc)
		wbc_account_io(fio->io_wbc, page, PAGE_SIZE);

	inc_page_count(fio->sbi, WB_DATA_TYPE(page));

	*fio->last_block = fio->new_blkaddr;
	*fio->bio = bio;

	return 0;
}

void f2fs_submit_page_write(struct f2fs_io_info *fio)
{
	struct f2fs_sb_info *sbi = fio->sbi;
	enum page_type btype = PAGE_TYPE_OF_BIO(fio->type);
	struct f2fs_bio_info *io = sbi->write_io[btype] + fio->temp;
	struct page *bio_page;

	f2fs_bug_on(sbi, is_read_io(fio->op));

	down_write(&io->io_rwsem);
next:
	if (fio->in_list) {
		spin_lock(&io->io_lock);
		if (list_empty(&io->io_list)) {
			spin_unlock(&io->io_lock);
			goto out;
		}
		fio = list_first_entry(&io->io_list,
						struct f2fs_io_info, list);
		list_del(&fio->list);
		spin_unlock(&io->io_lock);
	}

	verify_fio_blkaddr(fio);

	if (fio->encrypted_page)
		bio_page = fio->encrypted_page;
	else if (fio->compressed_page)
		bio_page = fio->compressed_page;
	else
		bio_page = fio->page;

	/* set submitted = true as a return value */
	fio->submitted = true;

	inc_page_count(sbi, WB_DATA_TYPE(bio_page));

	if (io->bio &&
	    (!io_is_mergeable(sbi, io->bio, io, fio, io->last_block_in_bio,
			      fio->new_blkaddr) ||
	     !f2fs_crypt_mergeable_bio(io->bio, fio->page->mapping->host,
				       bio_page->index, fio)))
		__submit_merged_bio(io);
alloc_new:
	if (io->bio == NULL) {
		if (F2FS_IO_ALIGNED(sbi) &&
				(fio->type == DATA || fio->type == NODE) &&
				fio->new_blkaddr & F2FS_IO_SIZE_MASK(sbi)) {
			dec_page_count(sbi, WB_DATA_TYPE(bio_page));
			fio->retry = true;
			goto skip;
		}
		io->bio = __bio_alloc(fio, BIO_MAX_PAGES);
		f2fs_set_bio_crypt_ctx(io->bio, fio->page->mapping->host,
				       bio_page->index, fio, GFP_NOIO);
		io->fio = *fio;
	}

	if (bio_add_page(io->bio, bio_page, PAGE_SIZE, 0) < PAGE_SIZE) {
		__submit_merged_bio(io);
		goto alloc_new;
	}

	if (fio->io_wbc)
		wbc_account_io(fio->io_wbc, bio_page, PAGE_SIZE);

	io->last_block_in_bio = fio->new_blkaddr;

	trace_f2fs_submit_page_write(fio->page, fio);
skip:
	if (fio->in_list)
		goto next;
out:
	if (is_sbi_flag_set(sbi, SBI_IS_SHUTDOWN) ||
				!f2fs_is_checkpoint_ready(sbi))
		__submit_merged_bio(io);
	up_write(&io->io_rwsem);
}

static struct bio *f2fs_grab_read_bio(struct inode *inode, block_t blkaddr,
				      unsigned nr_pages, unsigned op_flag,
				      pgoff_t first_idx, bool for_write)
{
	struct f2fs_sb_info *sbi = F2FS_I_SB(inode);
	struct bio *bio;
	struct bio_post_read_ctx *ctx;
	unsigned int post_read_steps = 0;

	bio = bio_alloc_bioset(for_write ? GFP_NOIO : GFP_KERNEL,
			       min_t(int, nr_pages, BIO_MAX_PAGES),
			       &f2fs_bioset);
	if (!bio)
		return ERR_PTR(-ENOMEM);

	f2fs_set_bio_crypt_ctx(bio, inode, first_idx, NULL, GFP_NOFS);

	f2fs_target_device(sbi, blkaddr, bio);
	bio->bi_end_io = f2fs_read_end_io;
	bio_set_op_attrs(bio, REQ_OP_READ, op_flag);

	if (fscrypt_inode_uses_fs_layer_crypto(inode))
		post_read_steps |= STEP_DECRYPT;

	if (f2fs_need_verity(inode, first_idx))
		post_read_steps |= STEP_VERITY;

	/*
	 * STEP_DECOMPRESS is handled specially, since a compressed file might
	 * contain both compressed and uncompressed clusters.  We'll allocate a
	 * bio_post_read_ctx if the file is compressed, but the caller is
	 * responsible for enabling STEP_DECOMPRESS if it's actually needed.
	 */

	if (post_read_steps || f2fs_compressed_file(inode)) {
		/* Due to the mempool, this never fails. */
		ctx = mempool_alloc(bio_post_read_ctx_pool, GFP_NOFS);
		ctx->bio = bio;
		ctx->sbi = sbi;
		ctx->enabled_steps = post_read_steps;
		bio->bi_private = ctx;
	}

	return bio;
}

/* This can handle encryption stuffs */
static int f2fs_submit_page_read(struct inode *inode, struct page *page,
				 block_t blkaddr, int op_flags, bool for_write)
{
	struct f2fs_sb_info *sbi = F2FS_I_SB(inode);
	struct bio *bio;

	bio = f2fs_grab_read_bio(inode, blkaddr, 1, op_flags,
					page->index, for_write);
	if (IS_ERR(bio))
		return PTR_ERR(bio);

	/* wait for GCed page writeback via META_MAPPING */
	f2fs_wait_on_block_writeback(inode, blkaddr);

	if (bio_add_page(bio, page, PAGE_SIZE, 0) < PAGE_SIZE) {
		bio_put(bio);
		return -EFAULT;
	}
	ClearPageError(page);
	inc_page_count(sbi, F2FS_RD_DATA);
	f2fs_update_iostat(sbi, FS_DATA_READ_IO, F2FS_BLKSIZE);
	__f2fs_submit_read_bio(sbi, bio, DATA);
	return 0;
}

static void __set_data_blkaddr(struct dnode_of_data *dn)
{
	struct f2fs_node *rn = F2FS_NODE(dn->node_page);
	__le32 *addr_array;
	int base = 0;

	if (IS_INODE(dn->node_page) && f2fs_has_extra_attr(dn->inode))
		base = get_extra_isize(dn->inode);

	/* Get physical address of data block */
	addr_array = blkaddr_in_node(rn);
	addr_array[base + dn->ofs_in_node] = cpu_to_le32(dn->data_blkaddr);
}

/*
 * Lock ordering for the change of data block address:
 * ->data_page
 *  ->node_page
 *    update block addresses in the node page
 */
void f2fs_set_data_blkaddr(struct dnode_of_data *dn)
{
	f2fs_wait_on_page_writeback(dn->node_page, NODE, true, true);
	__set_data_blkaddr(dn);
	if (set_page_dirty(dn->node_page))
		dn->node_changed = true;
}

void f2fs_update_data_blkaddr(struct dnode_of_data *dn, block_t blkaddr)
{
	dn->data_blkaddr = blkaddr;
	f2fs_set_data_blkaddr(dn);
	f2fs_update_extent_cache(dn);
}

/* dn->ofs_in_node will be returned with up-to-date last block pointer */
int f2fs_reserve_new_blocks(struct dnode_of_data *dn, blkcnt_t count)
{
	struct f2fs_sb_info *sbi = F2FS_I_SB(dn->inode);
	int err;

	if (!count)
		return 0;

	if (unlikely(is_inode_flag_set(dn->inode, FI_NO_ALLOC)))
		return -EPERM;
	if (unlikely((err = inc_valid_block_count(sbi, dn->inode, &count))))
		return err;

	trace_f2fs_reserve_new_blocks(dn->inode, dn->nid,
						dn->ofs_in_node, count);

	f2fs_wait_on_page_writeback(dn->node_page, NODE, true, true);

	for (; count > 0; dn->ofs_in_node++) {
		block_t blkaddr = f2fs_data_blkaddr(dn);

		if (blkaddr == NULL_ADDR) {
			dn->data_blkaddr = NEW_ADDR;
			__set_data_blkaddr(dn);
			count--;
		}
	}

	if (set_page_dirty(dn->node_page))
		dn->node_changed = true;
	return 0;
}

/* Should keep dn->ofs_in_node unchanged */
int f2fs_reserve_new_block(struct dnode_of_data *dn)
{
	unsigned int ofs_in_node = dn->ofs_in_node;
	int ret;

	ret = f2fs_reserve_new_blocks(dn, 1);
	dn->ofs_in_node = ofs_in_node;
	return ret;
}

int f2fs_reserve_block(struct dnode_of_data *dn, pgoff_t index)
{
	bool need_put = dn->inode_page ? false : true;
	int err;

	err = f2fs_get_dnode_of_data(dn, index, ALLOC_NODE);
	if (err)
		return err;

	if (dn->data_blkaddr == NULL_ADDR)
		err = f2fs_reserve_new_block(dn);
	if (err || need_put)
		f2fs_put_dnode(dn);
	return err;
}

int f2fs_get_block(struct dnode_of_data *dn, pgoff_t index)
{
	struct extent_info ei = {0, 0, 0};
	struct inode *inode = dn->inode;

	if (f2fs_lookup_extent_cache(inode, index, &ei)) {
		dn->data_blkaddr = ei.blk + index - ei.fofs;
		return 0;
	}

	return f2fs_reserve_block(dn, index);
}

struct page *f2fs_get_read_data_page(struct inode *inode, pgoff_t index,
						int op_flags, bool for_write)
{
	struct address_space *mapping = inode->i_mapping;
	struct dnode_of_data dn;
	struct page *page;
	struct extent_info ei = {0,0,0};
	int err;

	page = f2fs_grab_cache_page(mapping, index, for_write);
	if (!page)
		return ERR_PTR(-ENOMEM);

	if (f2fs_lookup_extent_cache(inode, index, &ei)) {
		dn.data_blkaddr = ei.blk + index - ei.fofs;
		if (!f2fs_is_valid_blkaddr(F2FS_I_SB(inode), dn.data_blkaddr,
						DATA_GENERIC_ENHANCE_READ)) {
			err = -EFSCORRUPTED;
			goto put_err;
		}
		goto got_it;
	}

	set_new_dnode(&dn, inode, NULL, NULL, 0);
	err = f2fs_get_dnode_of_data(&dn, index, LOOKUP_NODE);
	if (err)
		goto put_err;
	f2fs_put_dnode(&dn);

	if (unlikely(dn.data_blkaddr == NULL_ADDR)) {
		err = -ENOENT;
		goto put_err;
	}
	if (dn.data_blkaddr != NEW_ADDR &&
			!f2fs_is_valid_blkaddr(F2FS_I_SB(inode),
						dn.data_blkaddr,
						DATA_GENERIC_ENHANCE)) {
		err = -EFSCORRUPTED;
		goto put_err;
	}
got_it:
	if (PageUptodate(page)) {
		unlock_page(page);
		return page;
	}

	/*
	 * A new dentry page is allocated but not able to be written, since its
	 * new inode page couldn't be allocated due to -ENOSPC.
	 * In such the case, its blkaddr can be remained as NEW_ADDR.
	 * see, f2fs_add_link -> f2fs_get_new_data_page ->
	 * f2fs_init_inode_metadata.
	 */
	if (dn.data_blkaddr == NEW_ADDR) {
		zero_user_segment(page, 0, PAGE_SIZE);
		if (!PageUptodate(page))
			SetPageUptodate(page);
		unlock_page(page);
		return page;
	}

	err = f2fs_submit_page_read(inode, page, dn.data_blkaddr,
						op_flags, for_write);
	if (err)
		goto put_err;
	return page;

put_err:
	f2fs_put_page(page, 1);
	return ERR_PTR(err);
}

struct page *f2fs_find_data_page(struct inode *inode, pgoff_t index)
{
	struct address_space *mapping = inode->i_mapping;
	struct page *page;

	page = find_get_page(mapping, index);
	if (page && PageUptodate(page))
		return page;
	f2fs_put_page(page, 0);

	page = f2fs_get_read_data_page(inode, index, 0, false);
	if (IS_ERR(page))
		return page;

	if (PageUptodate(page))
		return page;

	wait_on_page_locked(page);
	if (unlikely(!PageUptodate(page))) {
		f2fs_put_page(page, 0);
		return ERR_PTR(-EIO);
	}
	return page;
}

/*
 * If it tries to access a hole, return an error.
 * Because, the callers, functions in dir.c and GC, should be able to know
 * whether this page exists or not.
 */
struct page *f2fs_get_lock_data_page(struct inode *inode, pgoff_t index,
							bool for_write)
{
	struct address_space *mapping = inode->i_mapping;
	struct page *page;
repeat:
	page = f2fs_get_read_data_page(inode, index, 0, for_write);
	if (IS_ERR(page))
		return page;

	/* wait for read completion */
	lock_page(page);
	if (unlikely(page->mapping != mapping)) {
		f2fs_put_page(page, 1);
		goto repeat;
	}
	if (unlikely(!PageUptodate(page))) {
		f2fs_put_page(page, 1);
		return ERR_PTR(-EIO);
	}
	return page;
}

/*
 * Caller ensures that this data page is never allocated.
 * A new zero-filled data page is allocated in the page cache.
 *
 * Also, caller should grab and release a rwsem by calling f2fs_lock_op() and
 * f2fs_unlock_op().
 * Note that, ipage is set only by make_empty_dir, and if any error occur,
 * ipage should be released by this function.
 */
struct page *f2fs_get_new_data_page(struct inode *inode,
		struct page *ipage, pgoff_t index, bool new_i_size)
{
	struct address_space *mapping = inode->i_mapping;
	struct page *page;
	struct dnode_of_data dn;
	int err;

	page = f2fs_grab_cache_page(mapping, index, true);
	if (!page) {
		/*
		 * before exiting, we should make sure ipage will be released
		 * if any error occur.
		 */
		f2fs_put_page(ipage, 1);
		return ERR_PTR(-ENOMEM);
	}

	set_new_dnode(&dn, inode, ipage, NULL, 0);
	err = f2fs_reserve_block(&dn, index);
	if (err) {
		f2fs_put_page(page, 1);
		return ERR_PTR(err);
	}
	if (!ipage)
		f2fs_put_dnode(&dn);

	if (PageUptodate(page))
		goto got_it;

	if (dn.data_blkaddr == NEW_ADDR) {
		zero_user_segment(page, 0, PAGE_SIZE);
		if (!PageUptodate(page))
			SetPageUptodate(page);
	} else {
		f2fs_put_page(page, 1);

		/* if ipage exists, blkaddr should be NEW_ADDR */
		f2fs_bug_on(F2FS_I_SB(inode), ipage);
		page = f2fs_get_lock_data_page(inode, index, true);
		if (IS_ERR(page))
			return page;
	}
got_it:
	if (new_i_size && i_size_read(inode) <
				((loff_t)(index + 1) << PAGE_SHIFT))
		f2fs_i_size_write(inode, ((loff_t)(index + 1) << PAGE_SHIFT));
	return page;
}

static int __allocate_data_block(struct dnode_of_data *dn, int seg_type)
{
	struct f2fs_sb_info *sbi = F2FS_I_SB(dn->inode);
	struct f2fs_summary sum;
	struct node_info ni;
	block_t old_blkaddr;
	blkcnt_t count = 1;
	int err;

	if (unlikely(is_inode_flag_set(dn->inode, FI_NO_ALLOC)))
		return -EPERM;

	err = f2fs_get_node_info(sbi, dn->nid, &ni);
	if (err)
		return err;

	dn->data_blkaddr = f2fs_data_blkaddr(dn);
	if (dn->data_blkaddr != NULL_ADDR)
		goto alloc;

	if (unlikely((err = inc_valid_block_count(sbi, dn->inode, &count))))
		return err;

alloc:
	set_summary(&sum, dn->nid, dn->ofs_in_node, ni.version);
	old_blkaddr = dn->data_blkaddr;
	f2fs_allocate_data_block(sbi, NULL, old_blkaddr, &dn->data_blkaddr,
				&sum, seg_type, NULL);
	if (GET_SEGNO(sbi, old_blkaddr) != NULL_SEGNO) {
		invalidate_mapping_pages(META_MAPPING(sbi),
					old_blkaddr, old_blkaddr);
		f2fs_invalidate_compress_page(sbi, old_blkaddr);
	}
	f2fs_update_data_blkaddr(dn, dn->data_blkaddr);

	/*
	 * i_size will be updated by direct_IO. Otherwise, we'll get stale
	 * data from unwritten block via dio_read.
	 */
	return 0;
}

int f2fs_preallocate_blocks(struct kiocb *iocb, struct iov_iter *from)
{
	struct inode *inode = file_inode(iocb->ki_filp);
	struct f2fs_map_blocks map;
	int flag;
	int err = 0;
	bool direct_io = iocb->ki_flags & IOCB_DIRECT;

	map.m_lblk = F2FS_BLK_ALIGN(iocb->ki_pos);
	map.m_len = F2FS_BYTES_TO_BLK(iocb->ki_pos + iov_iter_count(from));
	if (map.m_len > map.m_lblk)
		map.m_len -= map.m_lblk;
	else
		map.m_len = 0;

	map.m_next_pgofs = NULL;
	map.m_next_extent = NULL;
	map.m_seg_type = NO_CHECK_TYPE;
	map.m_may_create = true;

	if (direct_io) {
		map.m_seg_type = f2fs_rw_hint_to_seg_type(iocb->ki_hint);
		flag = f2fs_force_buffered_io(inode, iocb, from) ?
					F2FS_GET_BLOCK_PRE_AIO :
					F2FS_GET_BLOCK_PRE_DIO;
		goto map_blocks;
	}
	if (iocb->ki_pos + iov_iter_count(from) > MAX_INLINE_DATA(inode)) {
		err = f2fs_convert_inline_inode(inode);
		if (err)
			return err;
	}
	if (f2fs_has_inline_data(inode))
		return err;

	flag = F2FS_GET_BLOCK_PRE_AIO;

map_blocks:
	err = f2fs_map_blocks(inode, &map, 1, flag);
	if (map.m_len > 0 && err == -ENOSPC) {
		if (!direct_io)
			set_inode_flag(inode, FI_NO_PREALLOC);
		err = 0;
	}
	return err;
}

void f2fs_do_map_lock(struct f2fs_sb_info *sbi, int flag, bool lock)
{
	if (flag == F2FS_GET_BLOCK_PRE_AIO) {
		if (lock)
			down_read(&sbi->node_change);
		else
			up_read(&sbi->node_change);
	} else {
		if (lock)
			f2fs_lock_op(sbi);
		else
			f2fs_unlock_op(sbi);
	}
}

/*
 * f2fs_map_blocks() tries to find or build mapping relationship which
 * maps continuous logical blocks to physical blocks, and return such
 * info via f2fs_map_blocks structure.
 */
int f2fs_map_blocks(struct inode *inode, struct f2fs_map_blocks *map,
						int create, int flag)
{
	unsigned int maxblocks = map->m_len;
	struct dnode_of_data dn;
	struct f2fs_sb_info *sbi = F2FS_I_SB(inode);
	int mode = map->m_may_create ? ALLOC_NODE : LOOKUP_NODE;
	pgoff_t pgofs, end_offset, end;
	int err = 0, ofs = 1;
	unsigned int ofs_in_node, last_ofs_in_node;
	blkcnt_t prealloc;
	struct extent_info ei = {0,0,0};
	block_t blkaddr;
	unsigned int start_pgofs;

	if (!maxblocks)
		return 0;

	map->m_len = 0;
	map->m_flags = 0;

	/* it only supports block size == page size */
	pgofs =	(pgoff_t)map->m_lblk;
	end = pgofs + maxblocks;

	if (!create && f2fs_lookup_extent_cache(inode, pgofs, &ei)) {
		if (f2fs_lfs_mode(sbi) && flag == F2FS_GET_BLOCK_DIO &&
							map->m_may_create)
			goto next_dnode;

		map->m_pblk = ei.blk + pgofs - ei.fofs;
		map->m_len = min((pgoff_t)maxblocks, ei.fofs + ei.len - pgofs);
		map->m_flags = F2FS_MAP_MAPPED;
		if (map->m_next_extent)
			*map->m_next_extent = pgofs + map->m_len;

		/* for hardware encryption, but to avoid potential issue in future */
		if (flag == F2FS_GET_BLOCK_DIO)
			f2fs_wait_on_block_writeback_range(inode,
						map->m_pblk, map->m_len);
		goto out;
	}

next_dnode:
	if (map->m_may_create)
		f2fs_do_map_lock(sbi, flag, true);

	/* When reading holes, we need its node page */
	set_new_dnode(&dn, inode, NULL, NULL, 0);
	err = f2fs_get_dnode_of_data(&dn, pgofs, mode);
	if (err) {
		if (flag == F2FS_GET_BLOCK_BMAP)
			map->m_pblk = 0;
		if (err == -ENOENT) {
			err = 0;
			if (map->m_next_pgofs)
				*map->m_next_pgofs =
					f2fs_get_next_page_offset(&dn, pgofs);
			if (map->m_next_extent)
				*map->m_next_extent =
					f2fs_get_next_page_offset(&dn, pgofs);
		}
		goto unlock_out;
	}

	start_pgofs = pgofs;
	prealloc = 0;
	last_ofs_in_node = ofs_in_node = dn.ofs_in_node;
	end_offset = ADDRS_PER_PAGE(dn.node_page, inode);

next_block:
	blkaddr = f2fs_data_blkaddr(&dn);

	if (__is_valid_data_blkaddr(blkaddr) &&
		!f2fs_is_valid_blkaddr(sbi, blkaddr, DATA_GENERIC_ENHANCE)) {
		err = -EFSCORRUPTED;
		goto sync_out;
	}

	if (__is_valid_data_blkaddr(blkaddr)) {
		/* use out-place-update for driect IO under LFS mode */
		if (f2fs_lfs_mode(sbi) && flag == F2FS_GET_BLOCK_DIO &&
							map->m_may_create) {
			err = __allocate_data_block(&dn, map->m_seg_type);
			if (err)
				goto sync_out;
			blkaddr = dn.data_blkaddr;
			set_inode_flag(inode, FI_APPEND_WRITE);
		}
	} else {
		if (create) {
			if (unlikely(f2fs_cp_error(sbi))) {
				err = -EIO;
				goto sync_out;
			}
			if (flag == F2FS_GET_BLOCK_PRE_AIO) {
				if (blkaddr == NULL_ADDR) {
					prealloc++;
					last_ofs_in_node = dn.ofs_in_node;
				}
			} else {
				WARN_ON(flag != F2FS_GET_BLOCK_PRE_DIO &&
					flag != F2FS_GET_BLOCK_DIO);
				err = __allocate_data_block(&dn,
							map->m_seg_type);
				if (!err)
					set_inode_flag(inode, FI_APPEND_WRITE);
			}
			if (err)
				goto sync_out;
			map->m_flags |= F2FS_MAP_NEW;
			blkaddr = dn.data_blkaddr;
		} else {
			if (flag == F2FS_GET_BLOCK_BMAP) {
				map->m_pblk = 0;
				goto sync_out;
			}
			if (flag == F2FS_GET_BLOCK_PRECACHE)
				goto sync_out;
			if (flag == F2FS_GET_BLOCK_FIEMAP &&
						blkaddr == NULL_ADDR) {
				if (map->m_next_pgofs)
					*map->m_next_pgofs = pgofs + 1;
				goto sync_out;
			}
			if (flag != F2FS_GET_BLOCK_FIEMAP) {
				/* for defragment case */
				if (map->m_next_pgofs)
					*map->m_next_pgofs = pgofs + 1;
				goto sync_out;
			}
		}
	}

	if (flag == F2FS_GET_BLOCK_PRE_AIO)
		goto skip;

	if (map->m_len == 0) {
		/* preallocated unwritten block should be mapped for fiemap. */
		if (blkaddr == NEW_ADDR)
			map->m_flags |= F2FS_MAP_UNWRITTEN;
		map->m_flags |= F2FS_MAP_MAPPED;

		map->m_pblk = blkaddr;
		map->m_len = 1;
	} else if ((map->m_pblk != NEW_ADDR &&
			blkaddr == (map->m_pblk + ofs)) ||
			(map->m_pblk == NEW_ADDR && blkaddr == NEW_ADDR) ||
			flag == F2FS_GET_BLOCK_PRE_DIO) {
		ofs++;
		map->m_len++;
	} else {
		goto sync_out;
	}

skip:
	dn.ofs_in_node++;
	pgofs++;

	/* preallocate blocks in batch for one dnode page */
	if (flag == F2FS_GET_BLOCK_PRE_AIO &&
			(pgofs == end || dn.ofs_in_node == end_offset)) {

		dn.ofs_in_node = ofs_in_node;
		err = f2fs_reserve_new_blocks(&dn, prealloc);
		if (err)
			goto sync_out;

		map->m_len += dn.ofs_in_node - ofs_in_node;
		if (prealloc && dn.ofs_in_node != last_ofs_in_node + 1) {
			err = -ENOSPC;
			goto sync_out;
		}
		dn.ofs_in_node = end_offset;
	}

	if (pgofs >= end)
		goto sync_out;
	else if (dn.ofs_in_node < end_offset)
		goto next_block;

	if (flag == F2FS_GET_BLOCK_PRECACHE) {
		if (map->m_flags & F2FS_MAP_MAPPED) {
			unsigned int ofs = start_pgofs - map->m_lblk;

			f2fs_update_extent_cache_range(&dn,
				start_pgofs, map->m_pblk + ofs,
				map->m_len - ofs);
		}
	}

	f2fs_put_dnode(&dn);

	if (map->m_may_create) {
		f2fs_do_map_lock(sbi, flag, false);
		f2fs_balance_fs(sbi, dn.node_changed);
	}
	goto next_dnode;

sync_out:

	/* for hardware encryption, but to avoid potential issue in future */
	if (flag == F2FS_GET_BLOCK_DIO && map->m_flags & F2FS_MAP_MAPPED)
		f2fs_wait_on_block_writeback_range(inode,
						map->m_pblk, map->m_len);

	if (flag == F2FS_GET_BLOCK_PRECACHE) {
		if (map->m_flags & F2FS_MAP_MAPPED) {
			unsigned int ofs = start_pgofs - map->m_lblk;

			f2fs_update_extent_cache_range(&dn,
				start_pgofs, map->m_pblk + ofs,
				map->m_len - ofs);
		}
		if (map->m_next_extent)
			*map->m_next_extent = pgofs + 1;
	}
	f2fs_put_dnode(&dn);
unlock_out:
	if (map->m_may_create) {
		f2fs_do_map_lock(sbi, flag, false);
		f2fs_balance_fs(sbi, dn.node_changed);
	}
out:
	trace_f2fs_map_blocks(inode, map, err);
	return err;
}

bool f2fs_overwrite_io(struct inode *inode, loff_t pos, size_t len)
{
	struct f2fs_map_blocks map;
	block_t last_lblk;
	int err;

	if (pos + len > i_size_read(inode))
		return false;

	map.m_lblk = F2FS_BYTES_TO_BLK(pos);
	map.m_next_pgofs = NULL;
	map.m_next_extent = NULL;
	map.m_seg_type = NO_CHECK_TYPE;
	map.m_may_create = false;
	last_lblk = F2FS_BLK_ALIGN(pos + len);

	while (map.m_lblk < last_lblk) {
		map.m_len = last_lblk - map.m_lblk;
		err = f2fs_map_blocks(inode, &map, 0, F2FS_GET_BLOCK_DEFAULT);
		if (err || map.m_len == 0)
			return false;
		map.m_lblk += map.m_len;
	}
	return true;
}

static inline u64 bytes_to_blks(struct inode *inode, u64 bytes)
{
	return (bytes >> inode->i_blkbits);
}

static inline u64 blks_to_bytes(struct inode *inode, u64 blks)
{
	return (blks << inode->i_blkbits);
}

static int __get_data_block(struct inode *inode, sector_t iblock,
			struct buffer_head *bh, int create, int flag,
			pgoff_t *next_pgofs, int seg_type, bool may_write)
{
	struct f2fs_map_blocks map;
	int err;

	map.m_lblk = iblock;
	map.m_len = bytes_to_blks(inode, bh->b_size);
	map.m_next_pgofs = next_pgofs;
	map.m_next_extent = NULL;
	map.m_seg_type = seg_type;
	map.m_may_create = may_write;

	err = f2fs_map_blocks(inode, &map, create, flag);
	if (!err) {
		map_bh(bh, inode->i_sb, map.m_pblk);
		bh->b_state = (bh->b_state & ~F2FS_MAP_FLAGS) | map.m_flags;
		bh->b_size = blks_to_bytes(inode, map.m_len);
	}
	return err;
}

static int get_data_block_dio_write(struct inode *inode, sector_t iblock,
			struct buffer_head *bh_result, int create)
{
	return __get_data_block(inode, iblock, bh_result, create,
				F2FS_GET_BLOCK_DIO, NULL,
				f2fs_rw_hint_to_seg_type(inode->i_write_hint),
				true);
}

static int get_data_block_dio(struct inode *inode, sector_t iblock,
			struct buffer_head *bh_result, int create)
{
	return __get_data_block(inode, iblock, bh_result, create,
				F2FS_GET_BLOCK_DIO, NULL,
				f2fs_rw_hint_to_seg_type(inode->i_write_hint),
				false);
}

static int f2fs_xattr_fiemap(struct inode *inode,
				struct fiemap_extent_info *fieinfo)
{
	struct f2fs_sb_info *sbi = F2FS_I_SB(inode);
	struct page *page;
	struct node_info ni;
	__u64 phys = 0, len;
	__u32 flags;
	nid_t xnid = F2FS_I(inode)->i_xattr_nid;
	int err = 0;

	if (f2fs_has_inline_xattr(inode)) {
		int offset;

		page = f2fs_grab_cache_page(NODE_MAPPING(sbi),
						inode->i_ino, false);
		if (!page)
			return -ENOMEM;

		err = f2fs_get_node_info(sbi, inode->i_ino, &ni);
		if (err) {
			f2fs_put_page(page, 1);
			return err;
		}

		phys = blks_to_bytes(inode, ni.blk_addr);
		offset = offsetof(struct f2fs_inode, i_addr) +
					sizeof(__le32) * (DEF_ADDRS_PER_INODE -
					get_inline_xattr_addrs(inode));

		phys += offset;
		len = inline_xattr_size(inode);

		f2fs_put_page(page, 1);

		flags = FIEMAP_EXTENT_DATA_INLINE | FIEMAP_EXTENT_NOT_ALIGNED;

		if (!xnid)
			flags |= FIEMAP_EXTENT_LAST;

		err = fiemap_fill_next_extent(fieinfo, 0, phys, len, flags);
		trace_f2fs_fiemap(inode, 0, phys, len, flags, err);
		if (err || err == 1)
			return err;
	}

	if (xnid) {
		page = f2fs_grab_cache_page(NODE_MAPPING(sbi), xnid, false);
		if (!page)
			return -ENOMEM;

		err = f2fs_get_node_info(sbi, xnid, &ni);
		if (err) {
			f2fs_put_page(page, 1);
			return err;
		}

		phys = blks_to_bytes(inode, ni.blk_addr);
		len = inode->i_sb->s_blocksize;

		f2fs_put_page(page, 1);

		flags = FIEMAP_EXTENT_LAST;
	}

	if (phys) {
		err = fiemap_fill_next_extent(fieinfo, 0, phys, len, flags);
		trace_f2fs_fiemap(inode, 0, phys, len, flags, err);
	}

	return (err < 0 ? err : 0);
}

static loff_t max_inode_blocks(struct inode *inode)
{
	loff_t result = ADDRS_PER_INODE(inode);
	loff_t leaf_count = ADDRS_PER_BLOCK(inode);

	/* two direct node blocks */
	result += (leaf_count * 2);

	/* two indirect node blocks */
	leaf_count *= NIDS_PER_BLOCK;
	result += (leaf_count * 2);

	/* one double indirect node block */
	leaf_count *= NIDS_PER_BLOCK;
	result += leaf_count;

	return result;
}

int f2fs_fiemap(struct inode *inode, struct fiemap_extent_info *fieinfo,
		u64 start, u64 len)
{
	struct f2fs_map_blocks map;
	sector_t start_blk, last_blk;
	pgoff_t next_pgofs;
	u64 logical = 0, phys = 0, size = 0;
	u32 flags = 0;
	int ret = 0;
	bool compr_cluster = false;
	unsigned int cluster_size = F2FS_I(inode)->i_cluster_size;
	loff_t maxbytes;

	if (fieinfo->fi_flags & FIEMAP_FLAG_CACHE) {
		ret = f2fs_precache_extents(inode);
		if (ret)
			return ret;
	}

	ret = fiemap_check_flags(fieinfo, FIEMAP_FLAG_SYNC | FIEMAP_FLAG_XATTR);
	if (ret)
		return ret;

	inode_lock(inode);

	maxbytes = max_file_blocks(inode) << F2FS_BLKSIZE_BITS;
	if (start > maxbytes) {
		ret = -EFBIG;
		goto out;
	}

	if (len > maxbytes || (maxbytes - len) < start)
		len = maxbytes - start;

	if (fieinfo->fi_flags & FIEMAP_FLAG_XATTR) {
		ret = f2fs_xattr_fiemap(inode, fieinfo);
		goto out;
	}

	if (f2fs_has_inline_data(inode) || f2fs_has_inline_dentry(inode)) {
		ret = f2fs_inline_data_fiemap(inode, fieinfo, start, len);
		if (ret != -EAGAIN)
			goto out;
	}

	if (bytes_to_blks(inode, len) == 0)
		len = blks_to_bytes(inode, 1);

	start_blk = bytes_to_blks(inode, start);
	last_blk = bytes_to_blks(inode, start + len - 1);

next:
	memset(&map, 0, sizeof(map));
	map.m_lblk = start_blk;
	map.m_len = bytes_to_blks(inode, len);
	map.m_next_pgofs = &next_pgofs;
	map.m_seg_type = NO_CHECK_TYPE;

	if (compr_cluster)
		map.m_len = cluster_size - 1;

	ret = f2fs_map_blocks(inode, &map, 0, F2FS_GET_BLOCK_FIEMAP);
	if (ret)
		goto out;

	/* HOLE */
	if (!(map.m_flags & F2FS_MAP_FLAGS)) {
		start_blk = next_pgofs;

		if (blks_to_bytes(inode, start_blk) < blks_to_bytes(inode,
						max_inode_blocks(inode)))
			goto prep_next;

		flags |= FIEMAP_EXTENT_LAST;
	}

	if (size) {
		flags |= FIEMAP_EXTENT_MERGED;
		if (IS_ENCRYPTED(inode))
			flags |= FIEMAP_EXTENT_DATA_ENCRYPTED;

		ret = fiemap_fill_next_extent(fieinfo, logical,
				phys, size, flags);
		trace_f2fs_fiemap(inode, logical, phys, size, flags, ret);
		if (ret)
			goto out;
		size = 0;
	}

	if (start_blk > last_blk)
		goto out;

	if (compr_cluster) {
		compr_cluster = false;


		logical = blks_to_bytes(inode, start_blk - 1);
		phys = blks_to_bytes(inode, map.m_pblk);
		size = blks_to_bytes(inode, cluster_size);

		flags |= FIEMAP_EXTENT_ENCODED;

		start_blk += cluster_size - 1;

		if (start_blk > last_blk)
			goto out;

		goto prep_next;
	}

	if (map.m_pblk == COMPRESS_ADDR) {
		compr_cluster = true;
		start_blk++;
		goto prep_next;
	}

	logical = blks_to_bytes(inode, start_blk);
	phys = blks_to_bytes(inode, map.m_pblk);
	size = blks_to_bytes(inode, map.m_len);
	flags = 0;
	if (map.m_flags & F2FS_MAP_UNWRITTEN)
		flags = FIEMAP_EXTENT_UNWRITTEN;

	start_blk += bytes_to_blks(inode, size);

prep_next:
	cond_resched();
	if (fatal_signal_pending(current))
		ret = -EINTR;
	else
		goto next;
out:
	if (ret == 1)
		ret = 0;

	inode_unlock(inode);
	return ret;
}

static inline loff_t f2fs_readpage_limit(struct inode *inode)
{
	if (IS_ENABLED(CONFIG_FS_VERITY) &&
	    (IS_VERITY(inode) || f2fs_verity_in_progress(inode)))
		return inode->i_sb->s_maxbytes;

	return i_size_read(inode);
}

static int f2fs_read_single_page(struct inode *inode, struct page *page,
					unsigned nr_pages,
					struct f2fs_map_blocks *map,
					struct bio **bio_ret,
					sector_t *last_block_in_bio,
					bool is_readahead)
{
	struct bio *bio = *bio_ret;
	const unsigned blocksize = blks_to_bytes(inode, 1);
	sector_t block_in_file;
	sector_t last_block;
	sector_t last_block_in_file;
	sector_t block_nr;
	int ret = 0;

	block_in_file = (sector_t)page_index(page);
	last_block = block_in_file + nr_pages;
	last_block_in_file = bytes_to_blks(inode,
			f2fs_readpage_limit(inode) + blocksize - 1);
	if (last_block > last_block_in_file)
		last_block = last_block_in_file;

	/* just zeroing out page which is beyond EOF */
	if (block_in_file >= last_block)
		goto zero_out;
	/*
	 * Map blocks using the previous result first.
	 */
	if ((map->m_flags & F2FS_MAP_MAPPED) &&
			block_in_file > map->m_lblk &&
			block_in_file < (map->m_lblk + map->m_len))
		goto got_it;

	/*
	 * Then do more f2fs_map_blocks() calls until we are
	 * done with this page.
	 */
	map->m_lblk = block_in_file;
	map->m_len = last_block - block_in_file;

	ret = f2fs_map_blocks(inode, map, 0, F2FS_GET_BLOCK_DEFAULT);
	if (ret)
		goto out;
got_it:
	if ((map->m_flags & F2FS_MAP_MAPPED)) {
		block_nr = map->m_pblk + block_in_file - map->m_lblk;
		SetPageMappedToDisk(page);

		if (!PageUptodate(page) && (!PageSwapCache(page) &&
					!cleancache_get_page(page))) {
			SetPageUptodate(page);
			goto confused;
		}

		if (!f2fs_is_valid_blkaddr(F2FS_I_SB(inode), block_nr,
						DATA_GENERIC_ENHANCE_READ)) {
			ret = -EFSCORRUPTED;
			goto out;
		}
	} else {
zero_out:
		zero_user_segment(page, 0, PAGE_SIZE);
		if (f2fs_need_verity(inode, page->index) &&
		    !fsverity_verify_page(page)) {
			ret = -EIO;
			goto out;
		}
		if (!PageUptodate(page))
			SetPageUptodate(page);
		unlock_page(page);
		goto out;
	}

	/*
	 * This page will go to BIO.  Do we need to send this
	 * BIO off first?
	 */
	if (bio && (!page_is_mergeable(F2FS_I_SB(inode), bio,
				       *last_block_in_bio, block_nr) ||
		    !f2fs_crypt_mergeable_bio(bio, inode, page->index, NULL))) {
submit_and_realloc:
		__f2fs_submit_read_bio(F2FS_I_SB(inode), bio, DATA);
		bio = NULL;
	}
	if (bio == NULL) {
		bio = f2fs_grab_read_bio(inode, block_nr, nr_pages,
				is_readahead ? REQ_RAHEAD : 0, page->index,
				false);
		if (IS_ERR(bio)) {
			ret = PTR_ERR(bio);
			bio = NULL;
			goto out;
		}
		mm_event_start(&bio->bi_alloc_ts);
	}

	/*
	 * If the page is under writeback, we need to wait for
	 * its completion to see the correct decrypted data.
	 */
	f2fs_wait_on_block_writeback(inode, block_nr);

	if (bio_add_page(bio, page, blocksize, 0) < blocksize)
		goto submit_and_realloc;

	inc_page_count(F2FS_I_SB(inode), F2FS_RD_DATA);
	f2fs_update_iostat(F2FS_I_SB(inode), FS_DATA_READ_IO, F2FS_BLKSIZE);
	ClearPageError(page);
	*last_block_in_bio = block_nr;
	goto out;
confused:
	if (bio) {
		__f2fs_submit_read_bio(F2FS_I_SB(inode), bio, DATA);
		bio = NULL;
	}
	unlock_page(page);
out:
	*bio_ret = bio;
	return ret;
}

#ifdef CONFIG_F2FS_FS_COMPRESSION
int f2fs_read_multi_pages(struct compress_ctx *cc, struct bio **bio_ret,
				unsigned nr_pages, sector_t *last_block_in_bio,
				bool is_readahead, bool for_write)
{
	struct dnode_of_data dn;
	struct inode *inode = cc->inode;
	struct f2fs_sb_info *sbi = F2FS_I_SB(inode);
	struct bio *bio = *bio_ret;
	unsigned int start_idx = cc->cluster_idx << cc->log_cluster_size;
	sector_t last_block_in_file;
	const unsigned blocksize = blks_to_bytes(inode, 1);
	struct decompress_io_ctx *dic = NULL;
	int i;
	int ret = 0;

	f2fs_bug_on(sbi, f2fs_cluster_is_empty(cc));

	last_block_in_file = bytes_to_blks(inode,
			f2fs_readpage_limit(inode) + blocksize - 1);

	/* get rid of pages beyond EOF */
	for (i = 0; i < cc->cluster_size; i++) {
		struct page *page = cc->rpages[i];

		if (!page)
			continue;
		if ((sector_t)page->index >= last_block_in_file) {
			zero_user_segment(page, 0, PAGE_SIZE);
			if (!PageUptodate(page))
				SetPageUptodate(page);
		} else if (!PageUptodate(page)) {
			continue;
		}
		unlock_page(page);
		cc->rpages[i] = NULL;
		cc->nr_rpages--;
	}

	/* we are done since all pages are beyond EOF */
	if (f2fs_cluster_is_empty(cc))
		goto out;

	set_new_dnode(&dn, inode, NULL, NULL, 0);
	ret = f2fs_get_dnode_of_data(&dn, start_idx, LOOKUP_NODE);
	if (ret)
		goto out;

	f2fs_bug_on(sbi, dn.data_blkaddr != COMPRESS_ADDR);

	for (i = 1; i < cc->cluster_size; i++) {
		block_t blkaddr;

		blkaddr = data_blkaddr(dn.inode, dn.node_page,
						dn.ofs_in_node + i);

		if (!__is_valid_data_blkaddr(blkaddr))
			break;

		if (!f2fs_is_valid_blkaddr(sbi, blkaddr, DATA_GENERIC)) {
			ret = -EFAULT;
			goto out_put_dnode;
		}
		cc->nr_cpages++;
	}

	/* nothing to decompress */
	if (cc->nr_cpages == 0) {
		ret = 0;
		goto out_put_dnode;
	}

	dic = f2fs_alloc_dic(cc);
	if (IS_ERR(dic)) {
		ret = PTR_ERR(dic);
		goto out_put_dnode;
	}

	for (i = 0; i < cc->nr_cpages; i++) {
		struct page *page = dic->cpages[i];
		block_t blkaddr;
		struct bio_post_read_ctx *ctx;

		blkaddr = data_blkaddr(dn.inode, dn.node_page,
						dn.ofs_in_node + i + 1);

		f2fs_wait_on_block_writeback(inode, blkaddr);

		if (f2fs_load_compressed_page(sbi, page, blkaddr)) {
			if (atomic_dec_and_test(&dic->remaining_pages))
				f2fs_decompress_cluster(dic);
			continue;
		}

		if (bio && (!page_is_mergeable(sbi, bio,
					*last_block_in_bio, blkaddr) ||
		    !f2fs_crypt_mergeable_bio(bio, inode, page->index, NULL))) {
submit_and_realloc:
			__submit_bio(sbi, bio, DATA);
			bio = NULL;
		}

		if (!bio) {
			bio = f2fs_grab_read_bio(inode, blkaddr, nr_pages,
					is_readahead ? REQ_RAHEAD : 0,
					page->index, for_write);
			if (IS_ERR(bio)) {
				ret = PTR_ERR(bio);
				f2fs_decompress_end_io(dic, ret);
				f2fs_put_dnode(&dn);
				*bio_ret = NULL;
				return ret;
			}
			if (!for_write)
				mm_event_start(&bio->bi_alloc_ts);
		}

		if (bio_add_page(bio, page, blocksize, 0) < blocksize)
			goto submit_and_realloc;

		ctx = bio->bi_private;
		ctx->enabled_steps |= STEP_DECOMPRESS;
		refcount_inc(&dic->refcnt);

		inc_page_count(sbi, F2FS_RD_DATA);
		f2fs_update_iostat(sbi, FS_DATA_READ_IO, F2FS_BLKSIZE);
		f2fs_update_iostat(sbi, FS_CDATA_READ_IO, F2FS_BLKSIZE);
		ClearPageError(page);
		*last_block_in_bio = blkaddr;
	}

	f2fs_put_dnode(&dn);

	*bio_ret = bio;
	return 0;

out_put_dnode:
	f2fs_put_dnode(&dn);
out:
	for (i = 0; i < cc->cluster_size; i++) {
		if (cc->rpages[i]) {
			ClearPageUptodate(cc->rpages[i]);
			ClearPageError(cc->rpages[i]);
			unlock_page(cc->rpages[i]);
		}
	}
	*bio_ret = bio;
	return ret;
}
#endif

/*
 * This function was originally taken from fs/mpage.c, and customized for f2fs.
 * Major change was from block_size == page_size in f2fs by default.
 *
 * Note that the aops->readpages() function is ONLY used for read-ahead. If
 * this function ever deviates from doing just read-ahead, it should either
 * use ->readpage() or do the necessary surgery to decouple ->readpages()
 * from read-ahead.
 */
int f2fs_mpage_readpages(struct address_space *mapping,
			struct list_head *pages, struct page *page,
			unsigned nr_pages, bool is_readahead)
{
	struct bio *bio = NULL;
	sector_t last_block_in_bio = 0;
	struct inode *inode = mapping->host;
	struct f2fs_map_blocks map;
#ifdef CONFIG_F2FS_FS_COMPRESSION
	struct compress_ctx cc = {
		.inode = inode,
		.log_cluster_size = F2FS_I(inode)->i_log_cluster_size,
		.cluster_size = F2FS_I(inode)->i_cluster_size,
		.cluster_idx = NULL_CLUSTER,
		.rpages = NULL,
		.cpages = NULL,
		.nr_rpages = 0,
		.nr_cpages = 0,
	};
#endif
	unsigned max_nr_pages = nr_pages;
	int ret = 0;
	bool drop_ra = false;
<<<<<<< HEAD
=======

	/* this is real from f2fs_merkle_tree_readahead() in old kernel only. */
	if (!nr_pages)
		return 0;
>>>>>>> b54f0afb

	map.m_pblk = 0;
	map.m_lblk = 0;
	map.m_len = 0;
	map.m_flags = 0;
	map.m_next_pgofs = NULL;
	map.m_next_extent = NULL;
	map.m_seg_type = NO_CHECK_TYPE;
	map.m_may_create = false;

	/*
	 * Two readahead threads for same address range can cause race condition
	 * which fragments sequential read IOs. So let's avoid each other.
	 */
	if (pages && is_readahead) {
		page = list_last_entry(pages, struct page, lru);
		if (READ_ONCE(F2FS_I(inode)->ra_offset) == page_index(page))
			drop_ra = true;
		else
			WRITE_ONCE(F2FS_I(inode)->ra_offset, page_index(page));
	}

	for (; nr_pages; nr_pages--) {
		if (pages) {
			page = list_last_entry(pages, struct page, lru);

			prefetchw(&page->flags);
			list_del(&page->lru);
			if (drop_ra || add_to_page_cache_lru(page, mapping,
						  page_index(page),
						  readahead_gfp_mask(mapping)))
				goto next_page;
		}

#ifdef CONFIG_F2FS_FS_COMPRESSION
		if (f2fs_compressed_file(inode)) {
			/* there are remained comressed pages, submit them */
			if (!f2fs_cluster_can_merge_page(&cc, page->index)) {
				ret = f2fs_read_multi_pages(&cc, &bio,
							max_nr_pages,
							&last_block_in_bio,
							is_readahead, false);
				f2fs_destroy_compress_ctx(&cc, false);
				if (ret)
					goto set_error_page;
			}
			ret = f2fs_is_compressed_cluster(inode, page->index);
			if (ret < 0)
				goto set_error_page;
			else if (!ret)
				goto read_single_page;

			ret = f2fs_init_compress_ctx(&cc);
			if (ret)
				goto set_error_page;

			f2fs_compress_ctx_add_page(&cc, page);

			goto next_page;
		}
read_single_page:
#endif

		ret = f2fs_read_single_page(inode, page, max_nr_pages, &map,
					&bio, &last_block_in_bio, is_readahead);
		if (ret) {
#ifdef CONFIG_F2FS_FS_COMPRESSION
set_error_page:
#endif
			SetPageError(page);
			zero_user_segment(page, 0, PAGE_SIZE);
			unlock_page(page);
		}
next_page:
		if (pages)
			put_page(page);

#ifdef CONFIG_F2FS_FS_COMPRESSION
		if (f2fs_compressed_file(inode)) {
			/* last page */
			if (nr_pages == 1 && !f2fs_cluster_is_empty(&cc)) {
				ret = f2fs_read_multi_pages(&cc, &bio,
							max_nr_pages,
							&last_block_in_bio,
							is_readahead, false);
				f2fs_destroy_compress_ctx(&cc, false);
			}
		}
#endif
	}
	BUG_ON(pages && !list_empty(pages));
	if (bio)
		__f2fs_submit_read_bio(F2FS_I_SB(inode), bio, DATA);

	if (pages && is_readahead && !drop_ra)
		WRITE_ONCE(F2FS_I(inode)->ra_offset, -1);
	return pages ? 0 : ret;
}

static int f2fs_read_data_page(struct file *file, struct page *page)
{
	struct inode *inode = page_file_mapping(page)->host;
	int ret = -EAGAIN;

	trace_f2fs_readpage(page, DATA);

	if (!f2fs_is_compress_backend_ready(inode)) {
		unlock_page(page);
		return -EOPNOTSUPP;
	}

	/* If the file has inline data, try to read it directly */
	if (f2fs_has_inline_data(inode))
		ret = f2fs_read_inline_data(inode, page);
	if (ret == -EAGAIN)
		ret = f2fs_mpage_readpages(page_file_mapping(page),
						NULL, page, 1, false);
	return ret;
}

static int f2fs_read_data_pages(struct file *file,
			struct address_space *mapping,
			struct list_head *pages, unsigned nr_pages)
{
	struct inode *inode = mapping->host;
	struct page *page = list_last_entry(pages, struct page, lru);

	trace_f2fs_readpages(inode, page, nr_pages);

	if (!f2fs_is_compress_backend_ready(inode))
		return 0;

	/* If the file has inline data, skip readpages */
	if (f2fs_has_inline_data(inode))
		return 0;

	return f2fs_mpage_readpages(mapping, pages, NULL, nr_pages, true);
}

int f2fs_encrypt_one_page(struct f2fs_io_info *fio)
{
	struct inode *inode = fio->page->mapping->host;
	struct page *mpage, *page;
	gfp_t gfp_flags = GFP_NOFS;

	if (!f2fs_encrypted_file(inode))
		return 0;

	page = fio->compressed_page ? fio->compressed_page : fio->page;

	/* wait for GCed page writeback via META_MAPPING */
	f2fs_wait_on_block_writeback(inode, fio->old_blkaddr);

	if (fscrypt_inode_uses_inline_crypto(inode))
		return 0;

retry_encrypt:
	fio->encrypted_page = fscrypt_encrypt_pagecache_blocks(page,
					PAGE_SIZE, 0, gfp_flags);
	if (IS_ERR(fio->encrypted_page)) {
		/* flush pending IOs and wait for a while in the ENOMEM case */
		if (PTR_ERR(fio->encrypted_page) == -ENOMEM) {
			f2fs_flush_merged_writes(fio->sbi);
			congestion_wait(BLK_RW_ASYNC, DEFAULT_IO_TIMEOUT);
			gfp_flags |= __GFP_NOFAIL;
			goto retry_encrypt;
		}
		return PTR_ERR(fio->encrypted_page);
	}

	mpage = find_lock_page(META_MAPPING(fio->sbi), fio->old_blkaddr);
	if (mpage) {
		if (PageUptodate(mpage))
			memcpy(page_address(mpage),
				page_address(fio->encrypted_page), PAGE_SIZE);
		f2fs_put_page(mpage, 1);
	}
	return 0;
}

static inline bool check_inplace_update_policy(struct inode *inode,
				struct f2fs_io_info *fio)
{
	struct f2fs_sb_info *sbi = F2FS_I_SB(inode);
	unsigned int policy = SM_I(sbi)->ipu_policy;

	if (policy & (0x1 << F2FS_IPU_FORCE))
		return true;
	if (policy & (0x1 << F2FS_IPU_SSR) && f2fs_need_SSR(sbi))
		return true;
	if (policy & (0x1 << F2FS_IPU_UTIL) &&
			utilization(sbi) > SM_I(sbi)->min_ipu_util)
		return true;
	if (policy & (0x1 << F2FS_IPU_SSR_UTIL) && f2fs_need_SSR(sbi) &&
			utilization(sbi) > SM_I(sbi)->min_ipu_util)
		return true;

	/*
	 * IPU for rewrite async pages
	 */
	if (policy & (0x1 << F2FS_IPU_ASYNC) &&
			fio && fio->op == REQ_OP_WRITE &&
			!(fio->op_flags & REQ_SYNC) &&
			!IS_ENCRYPTED(inode))
		return true;

	/* this is only set during fdatasync */
	if (policy & (0x1 << F2FS_IPU_FSYNC) &&
			is_inode_flag_set(inode, FI_NEED_IPU))
		return true;

	if (unlikely(fio && is_sbi_flag_set(sbi, SBI_CP_DISABLED) &&
			!f2fs_is_checkpointed_data(sbi, fio->old_blkaddr)))
		return true;

	return false;
}

bool f2fs_should_update_inplace(struct inode *inode, struct f2fs_io_info *fio)
{
	/* swap file is migrating in aligned write mode */
	if (is_inode_flag_set(inode, FI_ALIGNED_WRITE))
		return false;

	if (f2fs_is_pinned_file(inode))
		return true;

	/* if this is cold file, we should overwrite to avoid fragmentation */
	if (file_is_cold(inode))
		return true;

	return check_inplace_update_policy(inode, fio);
}

bool f2fs_should_update_outplace(struct inode *inode, struct f2fs_io_info *fio)
{
	struct f2fs_sb_info *sbi = F2FS_I_SB(inode);

	if (f2fs_lfs_mode(sbi))
		return true;
	if (S_ISDIR(inode->i_mode))
		return true;
	if (IS_NOQUOTA(inode))
		return true;
	if (f2fs_is_atomic_file(inode))
		return true;
	if (is_sbi_flag_set(sbi, SBI_NEED_FSCK))
		return true;

	/* swap file is migrating in aligned write mode */
	if (is_inode_flag_set(inode, FI_ALIGNED_WRITE))
		return true;

	if (fio) {
		if (page_private_gcing(fio->page))
			return true;
		if (page_private_dummy(fio->page))
			return true;
		if (unlikely(is_sbi_flag_set(sbi, SBI_CP_DISABLED) &&
			f2fs_is_checkpointed_data(sbi, fio->old_blkaddr)))
			return true;
	}
	return false;
}

static inline bool need_inplace_update(struct f2fs_io_info *fio)
{
	struct inode *inode = fio->page->mapping->host;

	if (f2fs_should_update_outplace(inode, fio))
		return false;

	return f2fs_should_update_inplace(inode, fio);
}

int f2fs_do_write_data_page(struct f2fs_io_info *fio)
{
	struct page *page = fio->page;
	struct inode *inode = page->mapping->host;
	struct dnode_of_data dn;
	struct extent_info ei = {0,0,0};
	struct node_info ni;
	bool ipu_force = false;
	int err = 0;

	set_new_dnode(&dn, inode, NULL, NULL, 0);
	if (need_inplace_update(fio) &&
			f2fs_lookup_extent_cache(inode, page->index, &ei)) {
		fio->old_blkaddr = ei.blk + page->index - ei.fofs;

		if (!f2fs_is_valid_blkaddr(fio->sbi, fio->old_blkaddr,
						DATA_GENERIC_ENHANCE))
			return -EFSCORRUPTED;

		ipu_force = true;
		fio->need_lock = LOCK_DONE;
		goto got_it;
	}

	/* Deadlock due to between page->lock and f2fs_lock_op */
	if (fio->need_lock == LOCK_REQ && !f2fs_trylock_op(fio->sbi))
		return -EAGAIN;

	err = f2fs_get_dnode_of_data(&dn, page->index, LOOKUP_NODE);
	if (err)
		goto out;

	fio->old_blkaddr = dn.data_blkaddr;

	/* This page is already truncated */
	if (fio->old_blkaddr == NULL_ADDR) {
		ClearPageUptodate(page);
		clear_page_private_gcing(page);
		goto out_writepage;
	}
got_it:
	if (__is_valid_data_blkaddr(fio->old_blkaddr) &&
		!f2fs_is_valid_blkaddr(fio->sbi, fio->old_blkaddr,
						DATA_GENERIC_ENHANCE)) {
		err = -EFSCORRUPTED;
		goto out_writepage;
	}
	/*
	 * If current allocation needs SSR,
	 * it had better in-place writes for updated data.
	 */
	if (ipu_force ||
		(__is_valid_data_blkaddr(fio->old_blkaddr) &&
					need_inplace_update(fio))) {
		err = f2fs_encrypt_one_page(fio);
		if (err)
			goto out_writepage;

		set_page_writeback(page);
		ClearPageError(page);
		f2fs_put_dnode(&dn);
		if (fio->need_lock == LOCK_REQ)
			f2fs_unlock_op(fio->sbi);
		err = f2fs_inplace_write_data(fio);
		if (err) {
			if (fscrypt_inode_uses_fs_layer_crypto(inode))
				fscrypt_finalize_bounce_page(&fio->encrypted_page);
			if (PageWriteback(page))
				end_page_writeback(page);
		} else {
			set_inode_flag(inode, FI_UPDATE_WRITE);
		}
		trace_f2fs_do_write_data_page(fio->page, IPU);
		return err;
	}

	if (fio->need_lock == LOCK_RETRY) {
		if (!f2fs_trylock_op(fio->sbi)) {
			err = -EAGAIN;
			goto out_writepage;
		}
		fio->need_lock = LOCK_REQ;
	}

	err = f2fs_get_node_info(fio->sbi, dn.nid, &ni);
	if (err)
		goto out_writepage;

	fio->version = ni.version;

	err = f2fs_encrypt_one_page(fio);
	if (err)
		goto out_writepage;

	set_page_writeback(page);
	ClearPageError(page);

	if (fio->compr_blocks && fio->old_blkaddr == COMPRESS_ADDR)
		f2fs_i_compr_blocks_update(inode, fio->compr_blocks - 1, false);

	/* LFS mode write path */
	f2fs_outplace_write_data(&dn, fio);
	trace_f2fs_do_write_data_page(page, OPU);
	set_inode_flag(inode, FI_APPEND_WRITE);
	if (page->index == 0)
		set_inode_flag(inode, FI_FIRST_BLOCK_WRITTEN);
out_writepage:
	f2fs_put_dnode(&dn);
out:
	if (fio->need_lock == LOCK_REQ)
		f2fs_unlock_op(fio->sbi);
	return err;
}

int f2fs_write_single_data_page(struct page *page, int *submitted,
				struct bio **bio,
				sector_t *last_block,
				struct writeback_control *wbc,
				enum iostat_type io_type,
				int compr_blocks,
				bool allow_balance)
{
	struct inode *inode = page->mapping->host;
	struct f2fs_sb_info *sbi = F2FS_I_SB(inode);
	loff_t i_size = i_size_read(inode);
	const pgoff_t end_index = ((unsigned long long)i_size)
							>> PAGE_SHIFT;
	loff_t psize = (loff_t)(page->index + 1) << PAGE_SHIFT;
	unsigned offset = 0;
	bool need_balance_fs = false;
	int err = 0;
	struct f2fs_io_info fio = {
		.sbi = sbi,
		.ino = inode->i_ino,
		.type = DATA,
		.op = REQ_OP_WRITE,
		.op_flags = wbc_to_write_flags(wbc),
		.old_blkaddr = NULL_ADDR,
		.page = page,
		.encrypted_page = NULL,
		.submitted = false,
		.compr_blocks = compr_blocks,
		.need_lock = LOCK_RETRY,
		.io_type = io_type,
		.io_wbc = wbc,
		.bio = bio,
		.last_block = last_block,
	};

	trace_f2fs_writepage(page, DATA);

	/* we should bypass data pages to proceed the kworkder jobs */
	if (unlikely(f2fs_cp_error(sbi))) {
		mapping_set_error(page->mapping, -EIO);
		/*
		 * don't drop any dirty dentry pages for keeping lastest
		 * directory structure.
		 */
		if (S_ISDIR(inode->i_mode))
			goto redirty_out;
		goto out;
	}

	if (unlikely(is_sbi_flag_set(sbi, SBI_POR_DOING)))
		goto redirty_out;

	if (page->index < end_index ||
			f2fs_verity_in_progress(inode) ||
			compr_blocks)
		goto write;

	/*
	 * If the offset is out-of-range of file size,
	 * this page does not have to be written to disk.
	 */
	offset = i_size & (PAGE_SIZE - 1);
	if ((page->index >= end_index + 1) || !offset)
		goto out;

	zero_user_segment(page, offset, PAGE_SIZE);
write:
	if (f2fs_is_drop_cache(inode))
		goto out;
	/* we should not write 0'th page having journal header */
	if (f2fs_is_volatile_file(inode) && (!page->index ||
			(!wbc->for_reclaim &&
			f2fs_available_free_memory(sbi, BASE_CHECK))))
		goto redirty_out;

	/* Dentry/quota blocks are controlled by checkpoint */
	if (S_ISDIR(inode->i_mode) || IS_NOQUOTA(inode)) {
		/*
		 * We need to wait for node_write to avoid block allocation during
		 * checkpoint. This can only happen to quota writes which can cause
		 * the below discard race condition.
		 */
		if (IS_NOQUOTA(inode))
			down_read(&sbi->node_write);

		fio.need_lock = LOCK_DONE;
		err = f2fs_do_write_data_page(&fio);

		if (IS_NOQUOTA(inode))
			up_read(&sbi->node_write);

		goto done;
	}

	if (!wbc->for_reclaim)
		need_balance_fs = true;
	else if (has_not_enough_free_secs(sbi, 0, 0))
		goto redirty_out;
	else
		set_inode_flag(inode, FI_HOT_DATA);

	err = -EAGAIN;
	if (f2fs_has_inline_data(inode)) {
		err = f2fs_write_inline_data(inode, page);
		if (!err)
			goto out;
	}

	if (err == -EAGAIN) {
		err = f2fs_do_write_data_page(&fio);
		if (err == -EAGAIN) {
			fio.need_lock = LOCK_REQ;
			err = f2fs_do_write_data_page(&fio);
		}
	}

	if (err) {
		file_set_keep_isize(inode);
	} else {
		spin_lock(&F2FS_I(inode)->i_size_lock);
		if (F2FS_I(inode)->last_disk_size < psize)
			F2FS_I(inode)->last_disk_size = psize;
		spin_unlock(&F2FS_I(inode)->i_size_lock);
	}

done:
	if (err && err != -ENOENT)
		goto redirty_out;

out:
	inode_dec_dirty_pages(inode);
	if (err) {
		ClearPageUptodate(page);
		clear_page_private_gcing(page);
	}

	if (wbc->for_reclaim) {
		f2fs_submit_merged_write_cond(sbi, NULL, page, 0, DATA);
		clear_inode_flag(inode, FI_HOT_DATA);
		f2fs_remove_dirty_inode(inode);
		submitted = NULL;
	}
	unlock_page(page);
	if (!S_ISDIR(inode->i_mode) && !IS_NOQUOTA(inode) &&
			!F2FS_I(inode)->cp_task && allow_balance)
		f2fs_balance_fs(sbi, need_balance_fs);

	if (unlikely(f2fs_cp_error(sbi))) {
		f2fs_submit_merged_write(sbi, DATA);
		f2fs_submit_merged_ipu_write(sbi, bio, NULL);
		submitted = NULL;
	}

	if (submitted)
		*submitted = fio.submitted ? 1 : 0;

	return 0;

redirty_out:
	redirty_page_for_writepage(wbc, page);
	/*
	 * pageout() in MM traslates EAGAIN, so calls handle_write_error()
	 * -> mapping_set_error() -> set_bit(AS_EIO, ...).
	 * file_write_and_wait_range() will see EIO error, which is critical
	 * to return value of fsync() followed by atomic_write failure to user.
	 */
	if (!err || wbc->for_reclaim)
		return AOP_WRITEPAGE_ACTIVATE;
	unlock_page(page);
	return err;
}

static int f2fs_write_data_page(struct page *page,
					struct writeback_control *wbc)
{
#ifdef CONFIG_F2FS_FS_COMPRESSION
	struct inode *inode = page->mapping->host;

	if (unlikely(f2fs_cp_error(F2FS_I_SB(inode))))
		goto out;

	if (f2fs_compressed_file(inode)) {
		if (f2fs_is_compressed_cluster(inode, page->index)) {
			redirty_page_for_writepage(wbc, page);
			return AOP_WRITEPAGE_ACTIVATE;
		}
	}
out:
#endif

	return f2fs_write_single_data_page(page, NULL, NULL, NULL,
						wbc, FS_DATA_IO, 0, true);
}

/*
 * This function was copied from write_cche_pages from mm/page-writeback.c.
 * The major change is making write step of cold data page separately from
 * warm/hot data page.
 */
static int f2fs_write_cache_pages(struct address_space *mapping,
					struct writeback_control *wbc,
					enum iostat_type io_type)
{
	int ret = 0;
	int done = 0, retry = 0;
	struct pagevec pvec;
	struct f2fs_sb_info *sbi = F2FS_M_SB(mapping);
	struct bio *bio = NULL;
	sector_t last_block;
#ifdef CONFIG_F2FS_FS_COMPRESSION
	struct inode *inode = mapping->host;
	struct compress_ctx cc = {
		.inode = inode,
		.log_cluster_size = F2FS_I(inode)->i_log_cluster_size,
		.cluster_size = F2FS_I(inode)->i_cluster_size,
		.cluster_idx = NULL_CLUSTER,
		.rpages = NULL,
		.nr_rpages = 0,
		.cpages = NULL,
		.rbuf = NULL,
		.cbuf = NULL,
		.rlen = PAGE_SIZE * F2FS_I(inode)->i_cluster_size,
		.private = NULL,
	};
#endif
	int nr_pages;
	pgoff_t uninitialized_var(writeback_index);
	pgoff_t index;
	pgoff_t end;		/* Inclusive */
	pgoff_t done_index;
	int range_whole = 0;
	int tag;
	int nwritten = 0;
	int submitted = 0;
	int i;

	pagevec_init(&pvec);

	if (get_dirty_pages(mapping->host) <=
				SM_I(F2FS_M_SB(mapping))->min_hot_blocks)
		set_inode_flag(mapping->host, FI_HOT_DATA);
	else
		clear_inode_flag(mapping->host, FI_HOT_DATA);

	if (wbc->range_cyclic) {
		writeback_index = mapping->writeback_index; /* prev offset */
		index = writeback_index;
		end = -1;
	} else {
		index = wbc->range_start >> PAGE_SHIFT;
		end = wbc->range_end >> PAGE_SHIFT;
		if (wbc->range_start == 0 && wbc->range_end == LLONG_MAX)
			range_whole = 1;
	}
	if (wbc->sync_mode == WB_SYNC_ALL || wbc->tagged_writepages)
		tag = PAGECACHE_TAG_TOWRITE;
	else
		tag = PAGECACHE_TAG_DIRTY;
retry:
	retry = 0;
	if (wbc->sync_mode == WB_SYNC_ALL || wbc->tagged_writepages)
		tag_pages_for_writeback(mapping, index, end);
	done_index = index;
	while (!done && !retry && (index <= end)) {
		nr_pages = pagevec_lookup_range_tag(&pvec, mapping, &index, end,
				tag);
		if (nr_pages == 0)
			break;

		for (i = 0; i < nr_pages; i++) {
			struct page *page = pvec.pages[i];
			bool need_readd;
readd:
			need_readd = false;
#ifdef CONFIG_F2FS_FS_COMPRESSION
			if (f2fs_compressed_file(inode)) {
				ret = f2fs_init_compress_ctx(&cc);
				if (ret) {
					done = 1;
					break;
				}

				if (!f2fs_cluster_can_merge_page(&cc,
								page->index)) {
					ret = f2fs_write_multi_pages(&cc,
						&submitted, wbc, io_type);
					if (!ret)
						need_readd = true;
					goto result;
				}

				if (unlikely(f2fs_cp_error(sbi)))
					goto lock_page;

				if (f2fs_cluster_is_empty(&cc)) {
					void *fsdata = NULL;
					struct page *pagep;
					int ret2;

					ret2 = f2fs_prepare_compress_overwrite(
							inode, &pagep,
							page->index, &fsdata);
					if (ret2 < 0) {
						ret = ret2;
						done = 1;
						break;
					} else if (ret2 &&
						!f2fs_compress_write_end(inode,
								fsdata, page->index,
								1)) {
						retry = 1;
						break;
					}
				} else {
					goto lock_page;
				}
			}
#endif
			/* give a priority to WB_SYNC threads */
			if (atomic_read(&sbi->wb_sync_req[DATA]) &&
					wbc->sync_mode == WB_SYNC_NONE) {
				done = 1;
				break;
			}
#ifdef CONFIG_F2FS_FS_COMPRESSION
lock_page:
#endif
			done_index = page->index;
retry_write:
			lock_page(page);

			if (unlikely(page->mapping != mapping)) {
continue_unlock:
				unlock_page(page);
				continue;
			}

			if (!PageDirty(page)) {
				/* someone wrote it for us */
				goto continue_unlock;
			}

			if (PageWriteback(page)) {
				if (wbc->sync_mode != WB_SYNC_NONE)
					f2fs_wait_on_page_writeback(page,
							DATA, true, true);
				else
					goto continue_unlock;
			}

			if (!clear_page_dirty_for_io(page))
				goto continue_unlock;

#ifdef CONFIG_F2FS_FS_COMPRESSION
			if (f2fs_compressed_file(inode)) {
				get_page(page);
				f2fs_compress_ctx_add_page(&cc, page);
				continue;
			}
#endif
			ret = f2fs_write_single_data_page(page, &submitted,
					&bio, &last_block, wbc, io_type,
					0, true);
			if (ret == AOP_WRITEPAGE_ACTIVATE)
				unlock_page(page);
#ifdef CONFIG_F2FS_FS_COMPRESSION
result:
#endif
			nwritten += submitted;
			wbc->nr_to_write -= submitted;

			if (unlikely(ret)) {
				/*
				 * keep nr_to_write, since vfs uses this to
				 * get # of written pages.
				 */
				if (ret == AOP_WRITEPAGE_ACTIVATE) {
					ret = 0;
					goto next;
				} else if (ret == -EAGAIN) {
					ret = 0;
					if (wbc->sync_mode == WB_SYNC_ALL) {
						cond_resched();
						congestion_wait(BLK_RW_ASYNC,
							DEFAULT_IO_TIMEOUT);
						goto retry_write;
					}
					goto next;
				}
				done_index = page->index + 1;
				done = 1;
				break;
			}

			if (wbc->nr_to_write <= 0 &&
					wbc->sync_mode == WB_SYNC_NONE) {
				done = 1;
				break;
			}
next:
			if (need_readd)
				goto readd;
		}
		pagevec_release(&pvec);
		cond_resched();
	}
#ifdef CONFIG_F2FS_FS_COMPRESSION
	/* flush remained pages in compress cluster */
	if (f2fs_compressed_file(inode) && !f2fs_cluster_is_empty(&cc)) {
		ret = f2fs_write_multi_pages(&cc, &submitted, wbc, io_type);
		nwritten += submitted;
		wbc->nr_to_write -= submitted;
		if (ret) {
			done = 1;
			retry = 0;
		}
	}
	if (f2fs_compressed_file(inode))
		f2fs_destroy_compress_ctx(&cc, false);
#endif
	if (retry) {
		index = 0;
		end = -1;
		goto retry;
	}
	if (wbc->range_cyclic && !done)
		done_index = 0;
	if (wbc->range_cyclic || (range_whole && wbc->nr_to_write > 0))
		mapping->writeback_index = done_index;

	if (nwritten)
		f2fs_submit_merged_write_cond(F2FS_M_SB(mapping), mapping->host,
								NULL, 0, DATA);
	/* submit cached bio of IPU write */
	if (bio)
		f2fs_submit_merged_ipu_write(sbi, &bio, NULL);

	return ret;
}

static inline bool __should_serialize_io(struct inode *inode,
					struct writeback_control *wbc)
{
	/* to avoid deadlock in path of data flush */
	if (F2FS_I(inode)->cp_task)
		return false;

	if (!S_ISREG(inode->i_mode))
		return false;
	if (IS_NOQUOTA(inode))
		return false;

	if (f2fs_need_compress_data(inode))
		return true;
	if (wbc->sync_mode != WB_SYNC_ALL)
		return true;
	if (get_dirty_pages(inode) >= SM_I(F2FS_I_SB(inode))->min_seq_blocks)
		return true;
	return false;
}

static int __f2fs_write_data_pages(struct address_space *mapping,
						struct writeback_control *wbc,
						enum iostat_type io_type)
{
	struct inode *inode = mapping->host;
	struct f2fs_sb_info *sbi = F2FS_I_SB(inode);
	struct blk_plug plug;
	int ret;
	bool locked = false;

	/* deal with chardevs and other special file */
	if (!mapping->a_ops->writepage)
		return 0;

	/* skip writing if there is no dirty page in this inode */
	if (!get_dirty_pages(inode) && wbc->sync_mode == WB_SYNC_NONE)
		return 0;

	/* during POR, we don't need to trigger writepage at all. */
	if (unlikely(is_sbi_flag_set(sbi, SBI_POR_DOING)))
		goto skip_write;

	if ((S_ISDIR(inode->i_mode) || IS_NOQUOTA(inode)) &&
			wbc->sync_mode == WB_SYNC_NONE &&
			get_dirty_pages(inode) < nr_pages_to_skip(sbi, DATA) &&
			f2fs_available_free_memory(sbi, DIRTY_DENTS))
		goto skip_write;

	/* skip writing during file defragment */
	if (is_inode_flag_set(inode, FI_DO_DEFRAG))
		goto skip_write;

	trace_f2fs_writepages(mapping->host, wbc, DATA);

	/* to avoid spliting IOs due to mixed WB_SYNC_ALL and WB_SYNC_NONE */
	if (wbc->sync_mode == WB_SYNC_ALL)
		atomic_inc(&sbi->wb_sync_req[DATA]);
	else if (atomic_read(&sbi->wb_sync_req[DATA]))
		goto skip_write;

	if (__should_serialize_io(inode, wbc)) {
		mutex_lock(&sbi->writepages);
		locked = true;
	}

	blk_start_plug(&plug);
	ret = f2fs_write_cache_pages(mapping, wbc, io_type);
	blk_finish_plug(&plug);

	if (locked)
		mutex_unlock(&sbi->writepages);

	if (wbc->sync_mode == WB_SYNC_ALL)
		atomic_dec(&sbi->wb_sync_req[DATA]);
	/*
	 * if some pages were truncated, we cannot guarantee its mapping->host
	 * to detect pending bios.
	 */

	f2fs_remove_dirty_inode(inode);
	return ret;

skip_write:
	wbc->pages_skipped += get_dirty_pages(inode);
	trace_f2fs_writepages(mapping->host, wbc, DATA);
	return 0;
}

static int f2fs_write_data_pages(struct address_space *mapping,
			    struct writeback_control *wbc)
{
	struct inode *inode = mapping->host;

	return __f2fs_write_data_pages(mapping, wbc,
			F2FS_I(inode)->cp_task == current ?
			FS_CP_DATA_IO : FS_DATA_IO);
}

static void f2fs_write_failed(struct address_space *mapping, loff_t to)
{
	struct inode *inode = mapping->host;
	loff_t i_size = i_size_read(inode);

	if (IS_NOQUOTA(inode))
		return;

	/* In the fs-verity case, f2fs_end_enable_verity() does the truncate */
	if (to > i_size && !f2fs_verity_in_progress(inode)) {
		down_write(&F2FS_I(inode)->i_gc_rwsem[WRITE]);
		down_write(&F2FS_I(inode)->i_mmap_sem);

		truncate_pagecache(inode, i_size);
		f2fs_truncate_blocks(inode, i_size, true);

		up_write(&F2FS_I(inode)->i_mmap_sem);
		up_write(&F2FS_I(inode)->i_gc_rwsem[WRITE]);
	}
}

static int prepare_write_begin(struct f2fs_sb_info *sbi,
			struct page *page, loff_t pos, unsigned len,
			block_t *blk_addr, bool *node_changed)
{
	struct inode *inode = page->mapping->host;
	pgoff_t index = page->index;
	struct dnode_of_data dn;
	struct page *ipage;
	bool locked = false;
	struct extent_info ei = {0,0,0};
	int err = 0;
	int flag;

	/*
	 * we already allocated all the blocks, so we don't need to get
	 * the block addresses when there is no need to fill the page.
	 */
	if (!f2fs_has_inline_data(inode) && len == PAGE_SIZE &&
	    !is_inode_flag_set(inode, FI_NO_PREALLOC) &&
	    !f2fs_verity_in_progress(inode))
		return 0;

	/* f2fs_lock_op avoids race between write CP and convert_inline_page */
	if (f2fs_has_inline_data(inode) && pos + len > MAX_INLINE_DATA(inode))
		flag = F2FS_GET_BLOCK_DEFAULT;
	else
		flag = F2FS_GET_BLOCK_PRE_AIO;

	if (f2fs_has_inline_data(inode) ||
			(pos & PAGE_MASK) >= i_size_read(inode)) {
		f2fs_do_map_lock(sbi, flag, true);
		locked = true;
	}

restart:
	/* check inline_data */
	ipage = f2fs_get_node_page(sbi, inode->i_ino);
	if (IS_ERR(ipage)) {
		err = PTR_ERR(ipage);
		goto unlock_out;
	}

	set_new_dnode(&dn, inode, ipage, ipage, 0);

	if (f2fs_has_inline_data(inode)) {
		if (pos + len <= MAX_INLINE_DATA(inode)) {
			f2fs_do_read_inline_data(page, ipage);
			set_inode_flag(inode, FI_DATA_EXIST);
			if (inode->i_nlink)
				set_page_private_inline(ipage);
		} else {
			err = f2fs_convert_inline_page(&dn, page);
			if (err)
				goto out;
			if (dn.data_blkaddr == NULL_ADDR)
				err = f2fs_get_block(&dn, index);
		}
	} else if (locked) {
		err = f2fs_get_block(&dn, index);
	} else {
		if (f2fs_lookup_extent_cache(inode, index, &ei)) {
			dn.data_blkaddr = ei.blk + index - ei.fofs;
		} else {
			/* hole case */
			err = f2fs_get_dnode_of_data(&dn, index, LOOKUP_NODE);
			if (err || dn.data_blkaddr == NULL_ADDR) {
				f2fs_put_dnode(&dn);
				f2fs_do_map_lock(sbi, F2FS_GET_BLOCK_PRE_AIO,
								true);
				WARN_ON(flag != F2FS_GET_BLOCK_PRE_AIO);
				locked = true;
				goto restart;
			}
		}
	}

	/* convert_inline_page can make node_changed */
	*blk_addr = dn.data_blkaddr;
	*node_changed = dn.node_changed;
out:
	f2fs_put_dnode(&dn);
unlock_out:
	if (locked)
		f2fs_do_map_lock(sbi, flag, false);
	return err;
}

static int f2fs_write_begin(struct file *file, struct address_space *mapping,
		loff_t pos, unsigned len, unsigned flags,
		struct page **pagep, void **fsdata)
{
	struct inode *inode = mapping->host;
	struct f2fs_sb_info *sbi = F2FS_I_SB(inode);
	struct page *page = NULL;
	pgoff_t index = ((unsigned long long) pos) >> PAGE_SHIFT;
	bool need_balance = false, drop_atomic = false;
	block_t blkaddr = NULL_ADDR;
	int err = 0;

	if (trace_android_fs_datawrite_start_enabled()) {
		char *path, pathbuf[MAX_TRACE_PATHBUF_LEN];

		path = android_fstrace_get_pathname(pathbuf,
						    MAX_TRACE_PATHBUF_LEN,
						    inode);
		trace_android_fs_datawrite_start(inode, pos, len,
						 current->pid, path,
						 current->comm);
	}
	trace_f2fs_write_begin(inode, pos, len, flags);

	if (!f2fs_is_checkpoint_ready(sbi)) {
		err = -ENOSPC;
		goto fail;
	}

	if ((f2fs_is_atomic_file(inode) &&
			!f2fs_available_free_memory(sbi, INMEM_PAGES)) ||
			is_inode_flag_set(inode, FI_ATOMIC_REVOKE_REQUEST)) {
		err = -ENOMEM;
		drop_atomic = true;
		goto fail;
	}

	/*
	 * We should check this at this moment to avoid deadlock on inode page
	 * and #0 page. The locking rule for inline_data conversion should be:
	 * lock_page(page #0) -> lock_page(inode_page)
	 */
	if (index != 0) {
		err = f2fs_convert_inline_inode(inode);
		if (err)
			goto fail;
	}

#ifdef CONFIG_F2FS_FS_COMPRESSION
	if (f2fs_compressed_file(inode)) {
		int ret;

		*fsdata = NULL;

		ret = f2fs_prepare_compress_overwrite(inode, pagep,
							index, fsdata);
		if (ret < 0) {
			err = ret;
			goto fail;
		} else if (ret) {
			return 0;
		}
	}
#endif

repeat:
	/*
	 * Do not use grab_cache_page_write_begin() to avoid deadlock due to
	 * wait_for_stable_page. Will wait that below with our IO control.
	 */
	page = f2fs_pagecache_get_page(mapping, index,
				FGP_LOCK | FGP_WRITE | FGP_CREAT, GFP_NOFS);
	if (!page) {
		err = -ENOMEM;
		goto fail;
	}

	/* TODO: cluster can be compressed due to race with .writepage */

	*pagep = page;

	err = prepare_write_begin(sbi, page, pos, len,
					&blkaddr, &need_balance);
	if (err)
		goto fail;

	if (need_balance && !IS_NOQUOTA(inode) &&
			has_not_enough_free_secs(sbi, 0, 0)) {
		unlock_page(page);
		f2fs_balance_fs(sbi, true);
		lock_page(page);
		if (page->mapping != mapping) {
			/* The page got truncated from under us */
			f2fs_put_page(page, 1);
			goto repeat;
		}
	}

	f2fs_wait_on_page_writeback(page, DATA, false, true);

	if (len == PAGE_SIZE || PageUptodate(page))
		return 0;

	if (!(pos & (PAGE_SIZE - 1)) && (pos + len) >= i_size_read(inode) &&
	    !f2fs_verity_in_progress(inode)) {
		zero_user_segment(page, len, PAGE_SIZE);
		return 0;
	}

	if (blkaddr == NEW_ADDR) {
		zero_user_segment(page, 0, PAGE_SIZE);
		SetPageUptodate(page);
	} else {
		if (!f2fs_is_valid_blkaddr(sbi, blkaddr,
				DATA_GENERIC_ENHANCE_READ)) {
			err = -EFSCORRUPTED;
			goto fail;
		}
		err = f2fs_submit_page_read(inode, page, blkaddr, 0, true);
		if (err)
			goto fail;

		lock_page(page);
		if (unlikely(page->mapping != mapping)) {
			f2fs_put_page(page, 1);
			goto repeat;
		}
		if (unlikely(!PageUptodate(page))) {
			err = -EIO;
			goto fail;
		}
	}
	return 0;

fail:
	f2fs_put_page(page, 1);
	f2fs_write_failed(mapping, pos + len);
	if (drop_atomic)
		f2fs_drop_inmem_pages_all(sbi, false);
	return err;
}

static int f2fs_write_end(struct file *file,
			struct address_space *mapping,
			loff_t pos, unsigned len, unsigned copied,
			struct page *page, void *fsdata)
{
	struct inode *inode = page->mapping->host;

	trace_android_fs_datawrite_end(inode, pos, len);
	trace_f2fs_write_end(inode, pos, len, copied);

	/*
	 * This should be come from len == PAGE_SIZE, and we expect copied
	 * should be PAGE_SIZE. Otherwise, we treat it with zero copied and
	 * let generic_perform_write() try to copy data again through copied=0.
	 */
	if (!PageUptodate(page)) {
		if (unlikely(copied != len))
			copied = 0;
		else
			SetPageUptodate(page);
	}

#ifdef CONFIG_F2FS_FS_COMPRESSION
	/* overwrite compressed file */
	if (f2fs_compressed_file(inode) && fsdata) {
		f2fs_compress_write_end(inode, fsdata, page->index, copied);
		f2fs_update_time(F2FS_I_SB(inode), REQ_TIME);

		if (pos + copied > i_size_read(inode) &&
				!f2fs_verity_in_progress(inode))
			f2fs_i_size_write(inode, pos + copied);
		return copied;
	}
#endif

	if (!copied)
		goto unlock_out;

	set_page_dirty(page);

	if (pos + copied > i_size_read(inode) &&
	    !f2fs_verity_in_progress(inode))
		f2fs_i_size_write(inode, pos + copied);
unlock_out:
	f2fs_put_page(page, 1);
	f2fs_update_time(F2FS_I_SB(inode), REQ_TIME);
	return copied;
}

static int check_direct_IO(struct inode *inode, struct iov_iter *iter,
			   loff_t offset)
{
	unsigned i_blkbits = READ_ONCE(inode->i_blkbits);
	unsigned blkbits = i_blkbits;
	unsigned blocksize_mask = (1 << blkbits) - 1;
	unsigned long align = offset | iov_iter_alignment(iter);
	struct block_device *bdev = inode->i_sb->s_bdev;

	if (iov_iter_rw(iter) == READ && offset >= i_size_read(inode))
		return 1;

	if (align & blocksize_mask) {
		if (bdev)
			blkbits = blksize_bits(bdev_logical_block_size(bdev));
		blocksize_mask = (1 << blkbits) - 1;
		if (align & blocksize_mask)
			return -EINVAL;
		return 1;
	}
	return 0;
}

static void f2fs_dio_end_io(struct bio *bio)
{
	struct f2fs_private_dio *dio = bio->bi_private;

	dec_page_count(F2FS_I_SB(dio->inode),
			dio->write ? F2FS_DIO_WRITE : F2FS_DIO_READ);

	bio->bi_private = dio->orig_private;
	bio->bi_end_io = dio->orig_end_io;

	kfree(dio);

	bio_endio(bio);
}

static void f2fs_dio_submit_bio(struct bio *bio, struct inode *inode,
							loff_t file_offset)
{
	struct f2fs_private_dio *dio;
	bool write = (bio_op(bio) == REQ_OP_WRITE);

	dio = f2fs_kzalloc(F2FS_I_SB(inode),
			sizeof(struct f2fs_private_dio), GFP_NOFS);
	if (!dio)
		goto out;

	dio->inode = inode;
	dio->orig_end_io = bio->bi_end_io;
	dio->orig_private = bio->bi_private;
	dio->write = write;

	bio->bi_end_io = f2fs_dio_end_io;
	bio->bi_private = dio;

	inc_page_count(F2FS_I_SB(inode),
			write ? F2FS_DIO_WRITE : F2FS_DIO_READ);

	submit_bio(bio);
	return;
out:
	bio->bi_status = BLK_STS_IOERR;
	bio_endio(bio);
}

static ssize_t f2fs_direct_IO(struct kiocb *iocb, struct iov_iter *iter)
{
	struct address_space *mapping = iocb->ki_filp->f_mapping;
	struct inode *inode = mapping->host;
	struct f2fs_sb_info *sbi = F2FS_I_SB(inode);
	struct f2fs_inode_info *fi = F2FS_I(inode);
	size_t count = iov_iter_count(iter);
	loff_t offset = iocb->ki_pos;
	int rw = iov_iter_rw(iter);
	int err;
	enum rw_hint hint = iocb->ki_hint;
	int whint_mode = F2FS_OPTION(sbi).whint_mode;
	bool do_opu;

	err = check_direct_IO(inode, iter, offset);
	if (err)
		return err < 0 ? err : 0;

	if (f2fs_force_buffered_io(inode, iocb, iter))
		return 0;

	do_opu = allow_outplace_dio(inode, iocb, iter);

	trace_f2fs_direct_IO_enter(inode, offset, count, rw);

	if (trace_android_fs_dataread_start_enabled() &&
	    (rw == READ)) {
		char *path, pathbuf[MAX_TRACE_PATHBUF_LEN];

		path = android_fstrace_get_pathname(pathbuf,
						    MAX_TRACE_PATHBUF_LEN,
						    inode);
		trace_android_fs_dataread_start(inode, offset,
						count, current->pid, path,
						current->comm);
	}
	if (trace_android_fs_datawrite_start_enabled() &&
	    (rw == WRITE)) {
		char *path, pathbuf[MAX_TRACE_PATHBUF_LEN];

		path = android_fstrace_get_pathname(pathbuf,
						    MAX_TRACE_PATHBUF_LEN,
						    inode);
		trace_android_fs_datawrite_start(inode, offset, count,
						 current->pid, path,
						 current->comm);
	}
	if (rw == WRITE && whint_mode == WHINT_MODE_OFF)
		iocb->ki_hint = WRITE_LIFE_NOT_SET;

	if (iocb->ki_flags & IOCB_NOWAIT) {
		if (!down_read_trylock(&fi->i_gc_rwsem[rw])) {
			iocb->ki_hint = hint;
			err = -EAGAIN;
			goto out;
		}
		if (do_opu && !down_read_trylock(&fi->i_gc_rwsem[READ])) {
			up_read(&fi->i_gc_rwsem[rw]);
			iocb->ki_hint = hint;
			err = -EAGAIN;
			goto out;
		}
	} else {
		down_read(&fi->i_gc_rwsem[rw]);
		if (do_opu)
			down_read(&fi->i_gc_rwsem[READ]);
	}

	err = __blockdev_direct_IO(iocb, inode, inode->i_sb->s_bdev,
			iter, rw == WRITE ? get_data_block_dio_write :
			get_data_block_dio, NULL, f2fs_dio_submit_bio,
			rw == WRITE ? DIO_LOCKING | DIO_SKIP_HOLES :
			DIO_SKIP_HOLES);

	if (do_opu)
		up_read(&fi->i_gc_rwsem[READ]);

	up_read(&fi->i_gc_rwsem[rw]);

	if (rw == WRITE) {
		if (whint_mode == WHINT_MODE_OFF)
			iocb->ki_hint = hint;
		if (err > 0) {
			f2fs_update_iostat(F2FS_I_SB(inode), APP_DIRECT_IO,
									err);
			if (!do_opu)
				set_inode_flag(inode, FI_UPDATE_WRITE);
		} else if (err == -EIOCBQUEUED) {
			f2fs_update_iostat(F2FS_I_SB(inode), APP_DIRECT_IO,
						count - iov_iter_count(iter));
		} else if (err < 0) {
			f2fs_write_failed(mapping, offset + count);
		}
	} else {
		if (err > 0)
			f2fs_update_iostat(sbi, APP_DIRECT_READ_IO, err);
		else if (err == -EIOCBQUEUED)
			f2fs_update_iostat(F2FS_I_SB(inode), APP_DIRECT_READ_IO,
						count - iov_iter_count(iter));
	}
out:
	if (trace_android_fs_dataread_start_enabled() &&
	    (rw == READ))
		trace_android_fs_dataread_end(inode, offset, count);
	if (trace_android_fs_datawrite_start_enabled() &&
	    (rw == WRITE))
		trace_android_fs_datawrite_end(inode, offset, count);

	trace_f2fs_direct_IO_exit(inode, offset, count, rw, err);

	return err;
}

void f2fs_invalidate_page(struct page *page, unsigned int offset,
							unsigned int length)
{
	struct inode *inode = page->mapping->host;
	struct f2fs_sb_info *sbi = F2FS_I_SB(inode);

	if (inode->i_ino >= F2FS_ROOT_INO(sbi) &&
		(offset % PAGE_SIZE || length != PAGE_SIZE))
		return;

	if (PageDirty(page)) {
		if (inode->i_ino == F2FS_META_INO(sbi)) {
			dec_page_count(sbi, F2FS_DIRTY_META);
		} else if (inode->i_ino == F2FS_NODE_INO(sbi)) {
			dec_page_count(sbi, F2FS_DIRTY_NODES);
		} else {
			inode_dec_dirty_pages(inode);
			f2fs_remove_dirty_inode(inode);
		}
	}

	clear_page_private_gcing(page);

	if (test_opt(sbi, COMPRESS_CACHE)) {
		if (f2fs_compressed_file(inode))
			f2fs_invalidate_compress_pages(sbi, inode->i_ino);
		if (inode->i_ino == F2FS_COMPRESS_INO(sbi))
			clear_page_private_data(page);
	}

	if (page_private_atomic(page))
		return f2fs_drop_inmem_page(inode, page);

	detach_page_private(page);
	set_page_private(page, 0);
}

int f2fs_release_page(struct page *page, gfp_t wait)
{
	/* If this is dirty page, keep PagePrivate */
	if (PageDirty(page))
		return 0;

	/* This is atomic written page, keep Private */
	if (page_private_atomic(page))
		return 0;

	if (test_opt(F2FS_P_SB(page), COMPRESS_CACHE)) {
		struct f2fs_sb_info *sbi = F2FS_P_SB(page);
		struct inode *inode = page->mapping->host;

		if (f2fs_compressed_file(inode))
			f2fs_invalidate_compress_pages(sbi, inode->i_ino);
		if (inode->i_ino == F2FS_COMPRESS_INO(sbi))
			clear_page_private_data(page);
	}

	clear_page_private_gcing(page);

	detach_page_private(page);
	set_page_private(page, 0);
	return 1;
}

static int f2fs_set_data_page_dirty(struct page *page)
{
	struct inode *inode = page_file_mapping(page)->host;

	trace_f2fs_set_page_dirty(page, DATA);

	if (!PageUptodate(page))
		SetPageUptodate(page);
	if (PageSwapCache(page))
		return __set_page_dirty_nobuffers(page);

	if (f2fs_is_atomic_file(inode) && !f2fs_is_commit_atomic_write(inode)) {
		if (!page_private_atomic(page)) {
			f2fs_register_inmem_page(inode, page);
			return 1;
		}
		/*
		 * Previously, this page has been registered, we just
		 * return here.
		 */
		return 0;
	}

	if (!PageDirty(page)) {
		__set_page_dirty_nobuffers(page);
		f2fs_update_dirty_page(inode, page);
		return 1;
	}
	return 0;
}


static sector_t f2fs_bmap_compress(struct inode *inode, sector_t block)
{
#ifdef CONFIG_F2FS_FS_COMPRESSION
	struct dnode_of_data dn;
	sector_t start_idx, blknr = 0;
	int ret;

	start_idx = round_down(block, F2FS_I(inode)->i_cluster_size);

	set_new_dnode(&dn, inode, NULL, NULL, 0);
	ret = f2fs_get_dnode_of_data(&dn, start_idx, LOOKUP_NODE);
	if (ret)
		return 0;

	if (dn.data_blkaddr != COMPRESS_ADDR) {
		dn.ofs_in_node += block - start_idx;
		blknr = f2fs_data_blkaddr(&dn);
		if (!__is_valid_data_blkaddr(blknr))
			blknr = 0;
	}

	f2fs_put_dnode(&dn);
	return blknr;
#else
	return 0;
#endif
}


static sector_t f2fs_bmap(struct address_space *mapping, sector_t block)
{
	struct inode *inode = mapping->host;
	sector_t blknr = 0;

	if (f2fs_has_inline_data(inode))
		goto out;

	/* make sure allocating whole blocks */
	if (mapping_tagged(mapping, PAGECACHE_TAG_DIRTY))
		filemap_write_and_wait(mapping);

	/* Block number less than F2FS MAX BLOCKS */
	if (unlikely(block >= max_file_blocks(inode)))
		goto out;

	if (f2fs_compressed_file(inode)) {
		blknr = f2fs_bmap_compress(inode, block);
	} else {
		struct f2fs_map_blocks map;

		memset(&map, 0, sizeof(map));
		map.m_lblk = block;
		map.m_len = 1;
		map.m_next_pgofs = NULL;
		map.m_seg_type = NO_CHECK_TYPE;

		if (!f2fs_map_blocks(inode, &map, 0, F2FS_GET_BLOCK_BMAP))
			blknr = map.m_pblk;
	}
out:
	trace_f2fs_bmap(inode, block, blknr);
	return blknr;
}

#ifdef CONFIG_MIGRATION
#include <linux/migrate.h>

int f2fs_migrate_page(struct address_space *mapping,
		struct page *newpage, struct page *page, enum migrate_mode mode)
{
	int rc, extra_count;
	struct f2fs_inode_info *fi = F2FS_I(mapping->host);
	bool atomic_written = page_private_atomic(page);

	BUG_ON(PageWriteback(page));

	/* migrating an atomic written page is safe with the inmem_lock hold */
	if (atomic_written) {
		if (mode != MIGRATE_SYNC)
			return -EBUSY;
		if (!mutex_trylock(&fi->inmem_lock))
			return -EAGAIN;
	}

	/* one extra reference was held for atomic_write page */
	extra_count = atomic_written ? 1 : 0;
	rc = migrate_page_move_mapping(mapping, newpage,
				page, NULL, mode, extra_count);
	if (rc != MIGRATEPAGE_SUCCESS) {
		if (atomic_written)
			mutex_unlock(&fi->inmem_lock);
		return rc;
	}

	if (atomic_written) {
		struct inmem_pages *cur;

		list_for_each_entry(cur, &fi->inmem_pages, list)
			if (cur->page == page) {
				cur->page = newpage;
				break;
			}
		mutex_unlock(&fi->inmem_lock);
		put_page(page);
		get_page(newpage);
	}

	/* guarantee to start from no stale private field */
	set_page_private(newpage, 0);
	if (PagePrivate(page)) {
		set_page_private(newpage, page_private(page));
		SetPagePrivate(newpage);
		get_page(newpage);

		set_page_private(page, 0);
		ClearPagePrivate(page);
		put_page(page);
	}

	if (mode != MIGRATE_SYNC_NO_COPY)
		migrate_page_copy(newpage, page);
	else
		migrate_page_states(newpage, page);

	return MIGRATEPAGE_SUCCESS;
}
#endif

#ifdef CONFIG_SWAP
static int f2fs_migrate_blocks(struct inode *inode, block_t start_blk,
							unsigned int blkcnt)
{
	struct f2fs_sb_info *sbi = F2FS_I_SB(inode);
	unsigned int blkofs;
	unsigned int blk_per_sec = BLKS_PER_SEC(sbi);
	unsigned int secidx = start_blk / blk_per_sec;
	unsigned int end_sec = secidx + blkcnt / blk_per_sec;
	int ret = 0;

	down_write(&F2FS_I(inode)->i_gc_rwsem[WRITE]);
	down_write(&F2FS_I(inode)->i_mmap_sem);

	set_inode_flag(inode, FI_ALIGNED_WRITE);

	for (; secidx < end_sec; secidx++) {
		down_write(&sbi->pin_sem);

		f2fs_lock_op(sbi);
		f2fs_allocate_new_section(sbi, CURSEG_COLD_DATA_PINNED, false);
		f2fs_unlock_op(sbi);

		set_inode_flag(inode, FI_DO_DEFRAG);

		for (blkofs = 0; blkofs < blk_per_sec; blkofs++) {
			struct page *page;
			unsigned int blkidx = secidx * blk_per_sec + blkofs;

			page = f2fs_get_lock_data_page(inode, blkidx, true);
			if (IS_ERR(page)) {
				up_write(&sbi->pin_sem);
				ret = PTR_ERR(page);
				goto done;
			}

			set_page_dirty(page);
			f2fs_put_page(page, 1);
		}

		clear_inode_flag(inode, FI_DO_DEFRAG);

		ret = filemap_fdatawrite(inode->i_mapping);

		up_write(&sbi->pin_sem);

		if (ret)
			break;
	}

done:
	clear_inode_flag(inode, FI_DO_DEFRAG);
	clear_inode_flag(inode, FI_ALIGNED_WRITE);

	up_write(&F2FS_I(inode)->i_mmap_sem);
	up_write(&F2FS_I(inode)->i_gc_rwsem[WRITE]);

	return ret;
}

static int check_swap_activate(struct swap_info_struct *sis,
				struct file *swap_file, sector_t *span)
{
	struct address_space *mapping = swap_file->f_mapping;
	struct inode *inode = mapping->host;
	struct f2fs_sb_info *sbi = F2FS_I_SB(inode);
	sector_t cur_lblock;
	sector_t last_lblock;
	sector_t pblock;
	sector_t lowest_pblock = -1;
	sector_t highest_pblock = 0;
	int nr_extents = 0;
	unsigned long nr_pblocks;
	unsigned int blks_per_sec = BLKS_PER_SEC(sbi);
	unsigned int sec_blks_mask = BLKS_PER_SEC(sbi) - 1;
	unsigned int not_aligned = 0;
	int ret = 0;

	/*
	 * Map all the blocks into the extent list.  This code doesn't try
	 * to be very smart.
	 */
	cur_lblock = 0;
	last_lblock = bytes_to_blks(inode, i_size_read(inode));

	while (cur_lblock < last_lblock && cur_lblock < sis->max) {
		struct f2fs_map_blocks map;
retry:
		cond_resched();

		memset(&map, 0, sizeof(map));
		map.m_lblk = cur_lblock;
		map.m_len = last_lblock - cur_lblock;
		map.m_next_pgofs = NULL;
		map.m_next_extent = NULL;
		map.m_seg_type = NO_CHECK_TYPE;
		map.m_may_create = false;

		ret = f2fs_map_blocks(inode, &map, 0, F2FS_GET_BLOCK_FIEMAP);
		if (ret)
			goto out;

		/* hole */
		if (!(map.m_flags & F2FS_MAP_FLAGS)) {
			f2fs_err(sbi, "Swapfile has holes");
			ret = -EINVAL;
			goto out;
		}

		pblock = map.m_pblk;
		nr_pblocks = map.m_len;

		if ((pblock - SM_I(sbi)->main_blkaddr) & sec_blks_mask ||
				nr_pblocks & sec_blks_mask) {
			not_aligned++;

			nr_pblocks = roundup(nr_pblocks, blks_per_sec);
			if (cur_lblock + nr_pblocks > sis->max)
				nr_pblocks -= blks_per_sec;

			if (!nr_pblocks) {
				/* this extent is last one */
				nr_pblocks = map.m_len;
				f2fs_warn(sbi, "Swapfile: last extent is not aligned to section");
				goto next;
			}

			ret = f2fs_migrate_blocks(inode, cur_lblock,
							nr_pblocks);
			if (ret)
				goto out;
			goto retry;
		}
next:
		if (cur_lblock + nr_pblocks >= sis->max)
			nr_pblocks = sis->max - cur_lblock;

		if (cur_lblock) {	/* exclude the header page */
			if (pblock < lowest_pblock)
				lowest_pblock = pblock;
			if (pblock + nr_pblocks - 1 > highest_pblock)
				highest_pblock = pblock + nr_pblocks - 1;
		}

		/*
		 * We found a PAGE_SIZE-length, PAGE_SIZE-aligned run of blocks
		 */
		ret = add_swap_extent(sis, cur_lblock, nr_pblocks, pblock);
		if (ret < 0)
			goto out;
		nr_extents += ret;
		cur_lblock += nr_pblocks;
	}
	ret = nr_extents;
	*span = 1 + highest_pblock - lowest_pblock;
	if (cur_lblock == 0)
		cur_lblock = 1;	/* force Empty message */
	sis->max = cur_lblock;
	sis->pages = cur_lblock - 1;
	sis->highest_bit = cur_lblock - 1;
out:
	if (not_aligned)
		f2fs_warn(sbi, "Swapfile (%u) is not align to section: 1) creat(), 2) ioctl(F2FS_IOC_SET_PIN_FILE), 3) fallocate(%u * N)",
			  not_aligned, blks_per_sec * F2FS_BLKSIZE);
	return ret;
}

static int f2fs_swap_activate(struct swap_info_struct *sis, struct file *file,
				sector_t *span)
{
	struct inode *inode = file_inode(file);
	int ret;

	if (!S_ISREG(inode->i_mode))
		return -EINVAL;

	if (f2fs_readonly(F2FS_I_SB(inode)->sb))
		return -EROFS;

	if (f2fs_lfs_mode(F2FS_I_SB(inode))) {
		f2fs_err(F2FS_I_SB(inode),
			"Swapfile not supported in LFS mode");
		return -EINVAL;
	}

	ret = f2fs_convert_inline_inode(inode);
	if (ret)
		return ret;

	if (!f2fs_disable_compressed_file(inode))
		return -EINVAL;

	f2fs_precache_extents(inode);

	ret = check_swap_activate(sis, file, span);
	if (ret < 0)
		return ret;

	set_inode_flag(inode, FI_PIN_FILE);
	f2fs_update_time(F2FS_I_SB(inode), REQ_TIME);
	return ret;
}

static void f2fs_swap_deactivate(struct file *file)
{
	struct inode *inode = file_inode(file);

	clear_inode_flag(inode, FI_PIN_FILE);
}
#else
static int f2fs_swap_activate(struct swap_info_struct *sis, struct file *file,
				sector_t *span)
{
	return -EOPNOTSUPP;
}

static void f2fs_swap_deactivate(struct file *file)
{
}
#endif

const struct address_space_operations f2fs_dblock_aops = {
	.readpage	= f2fs_read_data_page,
	.readpages	= f2fs_read_data_pages,
	.writepage	= f2fs_write_data_page,
	.writepages	= f2fs_write_data_pages,
	.write_begin	= f2fs_write_begin,
	.write_end	= f2fs_write_end,
	.set_page_dirty	= f2fs_set_data_page_dirty,
	.invalidatepage	= f2fs_invalidate_page,
	.releasepage	= f2fs_release_page,
	.direct_IO	= f2fs_direct_IO,
	.bmap		= f2fs_bmap,
	.swap_activate  = f2fs_swap_activate,
	.swap_deactivate = f2fs_swap_deactivate,
#ifdef CONFIG_MIGRATION
	.migratepage    = f2fs_migrate_page,
#endif
};

void f2fs_clear_radix_tree_dirty_tag(struct page *page)
{
	struct address_space *mapping = page_mapping(page);
	unsigned long flags;

	xa_lock_irqsave(&mapping->i_pages, flags);
	radix_tree_tag_clear(&mapping->i_pages, page_index(page),
						PAGECACHE_TAG_DIRTY);
	xa_unlock_irqrestore(&mapping->i_pages, flags);
}

int __init f2fs_init_post_read_processing(void)
{
	bio_post_read_ctx_cache =
		kmem_cache_create("f2fs_bio_post_read_ctx",
				  sizeof(struct bio_post_read_ctx), 0, 0, NULL);
	if (!bio_post_read_ctx_cache)
		goto fail;
	bio_post_read_ctx_pool =
		mempool_create_slab_pool(NUM_PREALLOC_POST_READ_CTXS,
					 bio_post_read_ctx_cache);
	if (!bio_post_read_ctx_pool)
		goto fail_free_cache;
	return 0;

fail_free_cache:
	kmem_cache_destroy(bio_post_read_ctx_cache);
fail:
	return -ENOMEM;
}

void f2fs_destroy_post_read_processing(void)
{
	mempool_destroy(bio_post_read_ctx_pool);
	kmem_cache_destroy(bio_post_read_ctx_cache);
}

int f2fs_init_post_read_wq(struct f2fs_sb_info *sbi)
{
	if (!f2fs_sb_has_encrypt(sbi) &&
		!f2fs_sb_has_verity(sbi) &&
		!f2fs_sb_has_compression(sbi))
		return 0;

	sbi->post_read_wq = alloc_workqueue("f2fs_post_read_wq",
						 WQ_UNBOUND | WQ_HIGHPRI,
						 num_online_cpus());
	if (!sbi->post_read_wq)
		return -ENOMEM;
	return 0;
}

void f2fs_destroy_post_read_wq(struct f2fs_sb_info *sbi)
{
	if (sbi->post_read_wq)
		destroy_workqueue(sbi->post_read_wq);
}

int __init f2fs_init_bio_entry_cache(void)
{
	bio_entry_slab = f2fs_kmem_cache_create("f2fs_bio_entry_slab",
			sizeof(struct bio_entry));
	if (!bio_entry_slab)
		return -ENOMEM;
	return 0;
}

void f2fs_destroy_bio_entry_cache(void)
{
	kmem_cache_destroy(bio_entry_slab);
}<|MERGE_RESOLUTION|>--- conflicted
+++ resolved
@@ -2341,13 +2341,10 @@
 	unsigned max_nr_pages = nr_pages;
 	int ret = 0;
 	bool drop_ra = false;
-<<<<<<< HEAD
-=======
 
 	/* this is real from f2fs_merkle_tree_readahead() in old kernel only. */
 	if (!nr_pages)
 		return 0;
->>>>>>> b54f0afb
 
 	map.m_pblk = 0;
 	map.m_lblk = 0;
