--- conflicted
+++ resolved
@@ -21,11 +21,8 @@
 #include "gc.h"
 #include <trace/events/f2fs.h>
 
-<<<<<<< HEAD
-=======
 static struct kmem_cache *victim_entry_slab;
 
->>>>>>> d2af1846
 static unsigned int count_bits(const unsigned long *addr,
 				unsigned int offset, unsigned int len);
 
@@ -209,14 +206,11 @@
 	if (p->alloc_mode == SSR) {
 		p->gc_mode = GC_GREEDY;
 		p->dirty_bitmap = dirty_i->dirty_segmap[type];
-<<<<<<< HEAD
-=======
 		p->max_search = dirty_i->nr_dirty[type];
 		p->ofs_unit = 1;
 	} else if (p->alloc_mode == AT_SSR) {
 		p->gc_mode = GC_GREEDY;
 		p->dirty_bitmap = dirty_i->dirty_segmap[type];
->>>>>>> d2af1846
 		p->max_search = dirty_i->nr_dirty[type];
 		p->ofs_unit = 1;
 	} else {
@@ -238,10 +232,7 @@
 	 */
 	if (gc_type != FG_GC &&
 			(sbi->gc_mode != GC_URGENT_HIGH) &&
-<<<<<<< HEAD
-=======
 			(p->gc_mode != GC_AT && p->alloc_mode != AT_SSR) &&
->>>>>>> d2af1846
 			p->max_search > sbi->max_victim_search)
 		p->max_search = sbi->max_victim_search;
 
@@ -637,12 +628,8 @@
 	struct victim_sel_policy p;
 	unsigned int secno, last_victim;
 	unsigned int last_segment;
-<<<<<<< HEAD
-	unsigned int nsearched = 0;
-=======
 	unsigned int nsearched;
 	bool is_atgc;
->>>>>>> d2af1846
 	int ret = 0;
 
 	mutex_lock(&dirty_i->seglist_lock);
@@ -1221,11 +1208,7 @@
 	}
 
 	f2fs_allocate_data_block(fio.sbi, NULL, fio.old_blkaddr, &newaddr,
-<<<<<<< HEAD
-					&sum, CURSEG_COLD_DATA, NULL);
-=======
 				&sum, type, NULL);
->>>>>>> d2af1846
 
 	fio.encrypted_page = f2fs_pagecache_get_page(META_MAPPING(fio.sbi),
 				newaddr, FGP_LOCK | FGP_CREAT, GFP_NOFS);
@@ -1844,11 +1827,7 @@
 	mutex_unlock(&DIRTY_I(sbi)->seglist_lock);
 
 	/* Move out cursegs from the target range */
-<<<<<<< HEAD
-	for (type = CURSEG_HOT_DATA; type < NR_CURSEG_TYPE; type++)
-=======
 	for (type = CURSEG_HOT_DATA; type < NR_CURSEG_PERSIST_TYPE; type++)
->>>>>>> d2af1846
 		f2fs_allocate_segment_for_resize(sbi, type, start, end);
 
 	/* do GC to move out valid blocks in the range */
