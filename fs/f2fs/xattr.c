--- conflicted
+++ resolved
@@ -39,11 +39,7 @@
 	if (is_inline)
 		kmem_cache_free(sbi->inline_xattr_slab, xattr_addr);
 	else
-<<<<<<< HEAD
-		kvfree(xattr_addr);
-=======
 		kfree(xattr_addr);
->>>>>>> 2fa41daa
 }
 
 static int f2fs_xattr_generic_get(const struct xattr_handler *handler,
