--- conflicted
+++ resolved
@@ -250,11 +250,7 @@
 	i_gid_write(inode, le32_to_cpu(raw->i_gid));
 
 	if (raw->i_inline & F2FS_EXTRA_ATTR) {
-<<<<<<< HEAD
-		if (f2fs_sb_has_project_quota(F2FS_I_SB(inode)->sb) &&
-=======
 		if (f2fs_sb_has_project_quota(F2FS_I_SB(inode)) &&
->>>>>>> fab7352c
 			F2FS_FITS_IN_INODE(raw, le16_to_cpu(raw->i_extra_isize),
 								i_projid)) {
 			projid_t i_projid;
@@ -549,13 +545,6 @@
 	if (err)
 		goto err;
 
-<<<<<<< HEAD
-	err = f2fs_get_node_info(sbi, dn.nid, &ni);
-	if (err)
-		goto err;
-
-=======
->>>>>>> fab7352c
 	f2fs_bug_on(sbi, ni.ino != ino_of_node(page));
 	f2fs_bug_on(sbi, ofs_of_node(dn.node_page) != ofs_of_node(page));
 
