--- conflicted
+++ resolved
@@ -106,11 +106,7 @@
 		return true;
 
 	if (contents_mode == FS_ENCRYPTION_MODE_PRIVATE &&
-<<<<<<< HEAD
-		filenames_mode == FS_ENCRYPTION_MODE_AES_256_CTS)
-=======
 	    filenames_mode == FS_ENCRYPTION_MODE_AES_256_CTS)
->>>>>>> 56828b8b
 		return true;
 
 	return false;
