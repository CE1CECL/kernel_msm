// SPDX-License-Identifier: GPL-2.0
/*
 *  linux/fs/ext4/namei.c
 *
 * Copyright (C) 1992, 1993, 1994, 1995
 * Remy Card (card@masi.ibp.fr)
 * Laboratoire MASI - Institut Blaise Pascal
 * Universite Pierre et Marie Curie (Paris VI)
 *
 *  from
 *
 *  linux/fs/minix/namei.c
 *
 *  Copyright (C) 1991, 1992  Linus Torvalds
 *
 *  Big-endian to little-endian byte-swapping/bitmaps by
 *        David S. Miller (davem@caip.rutgers.edu), 1995
 *  Directory entry file type support and forward compatibility hooks
 *	for B-tree directories by Theodore Ts'o (tytso@mit.edu), 1998
 *  Hash Tree Directory indexing (c)
 *	Daniel Phillips, 2001
 *  Hash Tree Directory indexing porting
 *	Christopher Li, 2002
 *  Hash Tree Directory indexing cleanup
 *	Theodore Ts'o, 2002
 */

#include <linux/fs.h>
#include <linux/pagemap.h>
#include <linux/time.h>
#include <linux/fcntl.h>
#include <linux/stat.h>
#include <linux/string.h>
#include <linux/quotaops.h>
#include <linux/buffer_head.h>
#include <linux/bio.h>
#include <linux/iversion.h>
#include <linux/unicode.h>
#include "ext4.h"
#include "ext4_jbd2.h"

#include "xattr.h"
#include "acl.h"

#include <trace/events/ext4.h>
/*
 * define how far ahead to read directories while searching them.
 */
#define NAMEI_RA_CHUNKS  2
#define NAMEI_RA_BLOCKS  4
#define NAMEI_RA_SIZE	     (NAMEI_RA_CHUNKS * NAMEI_RA_BLOCKS)

static struct buffer_head *ext4_append(handle_t *handle,
					struct inode *inode,
					ext4_lblk_t *block)
{
	struct buffer_head *bh;
	int err;

	if (unlikely(EXT4_SB(inode->i_sb)->s_max_dir_size_kb &&
		     ((inode->i_size >> 10) >=
		      EXT4_SB(inode->i_sb)->s_max_dir_size_kb)))
		return ERR_PTR(-ENOSPC);

	*block = inode->i_size >> inode->i_sb->s_blocksize_bits;

	bh = ext4_bread(handle, inode, *block, EXT4_GET_BLOCKS_CREATE);
	if (IS_ERR(bh))
		return bh;
	inode->i_size += inode->i_sb->s_blocksize;
	EXT4_I(inode)->i_disksize = inode->i_size;
	BUFFER_TRACE(bh, "get_write_access");
	err = ext4_journal_get_write_access(handle, bh);
	if (err) {
		brelse(bh);
		ext4_std_error(inode->i_sb, err);
		return ERR_PTR(err);
	}
	return bh;
}

static int ext4_dx_csum_verify(struct inode *inode,
			       struct ext4_dir_entry *dirent);

/*
 * Hints to ext4_read_dirblock regarding whether we expect a directory
 * block being read to be an index block, or a block containing
 * directory entries (and if the latter, whether it was found via a
 * logical block in an htree index block).  This is used to control
 * what sort of sanity checkinig ext4_read_dirblock() will do on the
 * directory block read from the storage device.  EITHER will means
 * the caller doesn't know what kind of directory block will be read,
 * so no specific verification will be done.
 */
typedef enum {
	EITHER, INDEX, DIRENT, DIRENT_HTREE
} dirblock_type_t;

#define ext4_read_dirblock(inode, block, type) \
	__ext4_read_dirblock((inode), (block), (type), __func__, __LINE__)

static struct buffer_head *__ext4_read_dirblock(struct inode *inode,
						ext4_lblk_t block,
						dirblock_type_t type,
						const char *func,
						unsigned int line)
{
	struct buffer_head *bh;
	struct ext4_dir_entry *dirent;
	int is_dx_block = 0;

	bh = ext4_bread(NULL, inode, block, 0);
	if (IS_ERR(bh)) {
		__ext4_warning(inode->i_sb, func, line,
			       "inode #%lu: lblock %lu: comm %s: "
			       "error %ld reading directory block",
			       inode->i_ino, (unsigned long)block,
			       current->comm, PTR_ERR(bh));

		return bh;
	}
	if (!bh && (type == INDEX || type == DIRENT_HTREE)) {
		ext4_error_inode(inode, func, line, block,
				 "Directory hole found for htree %s block",
				 (type == INDEX) ? "index" : "leaf");
		return ERR_PTR(-EFSCORRUPTED);
	}
	if (!bh)
		return NULL;
	dirent = (struct ext4_dir_entry *) bh->b_data;
	/* Determine whether or not we have an index block */
	if (is_dx(inode)) {
		if (block == 0)
			is_dx_block = 1;
		else if (ext4_rec_len_from_disk(dirent->rec_len,
						inode->i_sb->s_blocksize) ==
			 inode->i_sb->s_blocksize)
			is_dx_block = 1;
	}
	if (!is_dx_block && type == INDEX) {
		ext4_error_inode(inode, func, line, block,
		       "directory leaf block found instead of index block");
		brelse(bh);
		return ERR_PTR(-EFSCORRUPTED);
	}
	if (!ext4_has_metadata_csum(inode->i_sb) ||
	    buffer_verified(bh))
		return bh;

	/*
	 * An empty leaf block can get mistaken for a index block; for
	 * this reason, we can only check the index checksum when the
	 * caller is sure it should be an index block.
	 */
	if (is_dx_block && type == INDEX) {
		if (ext4_dx_csum_verify(inode, dirent))
			set_buffer_verified(bh);
		else {
			ext4_error_inode(inode, func, line, block,
					 "Directory index failed checksum");
			brelse(bh);
			return ERR_PTR(-EFSBADCRC);
		}
	}
	if (!is_dx_block) {
		if (ext4_dirent_csum_verify(inode, dirent))
			set_buffer_verified(bh);
		else {
			ext4_error_inode(inode, func, line, block,
					 "Directory block failed checksum");
			brelse(bh);
			return ERR_PTR(-EFSBADCRC);
		}
	}
	return bh;
}

#ifndef assert
#define assert(test) J_ASSERT(test)
#endif

#ifdef DX_DEBUG
#define dxtrace(command) command
#else
#define dxtrace(command)
#endif

struct fake_dirent
{
	__le32 inode;
	__le16 rec_len;
	u8 name_len;
	u8 file_type;
};

struct dx_countlimit
{
	__le16 limit;
	__le16 count;
};

struct dx_entry
{
	__le32 hash;
	__le32 block;
};

/*
 * dx_root_info is laid out so that if it should somehow get overlaid by a
 * dirent the two low bits of the hash version will be zero.  Therefore, the
 * hash version mod 4 should never be 0.  Sincerely, the paranoia department.
 */

struct dx_root
{
	struct fake_dirent dot;
	char dot_name[4];
	struct fake_dirent dotdot;
	char dotdot_name[4];
	struct dx_root_info
	{
		__le32 reserved_zero;
		u8 hash_version;
		u8 info_length; /* 8 */
		u8 indirect_levels;
		u8 unused_flags;
	}
	info;
	struct dx_entry	entries[0];
};

struct dx_node
{
	struct fake_dirent fake;
	struct dx_entry	entries[0];
};


struct dx_frame
{
	struct buffer_head *bh;
	struct dx_entry *entries;
	struct dx_entry *at;
};

struct dx_map_entry
{
	u32 hash;
	u16 offs;
	u16 size;
};

/*
 * This goes at the end of each htree block.
 */
struct dx_tail {
	u32 dt_reserved;
	__le32 dt_checksum;	/* crc32c(uuid+inum+dirblock) */
};

static inline ext4_lblk_t dx_get_block(struct dx_entry *entry);
static void dx_set_block(struct dx_entry *entry, ext4_lblk_t value);
static inline unsigned dx_get_hash(struct dx_entry *entry);
static void dx_set_hash(struct dx_entry *entry, unsigned value);
static unsigned dx_get_count(struct dx_entry *entries);
static unsigned dx_get_limit(struct dx_entry *entries);
static void dx_set_count(struct dx_entry *entries, unsigned value);
static void dx_set_limit(struct dx_entry *entries, unsigned value);
static unsigned dx_root_limit(struct inode *dir, unsigned infosize);
static unsigned dx_node_limit(struct inode *dir);
static struct dx_frame *dx_probe(struct ext4_filename *fname,
				 struct inode *dir,
				 struct dx_hash_info *hinfo,
				 struct dx_frame *frame);
static void dx_release(struct dx_frame *frames);
static int dx_make_map(struct inode *dir, struct ext4_dir_entry_2 *de,
		       unsigned blocksize, struct dx_hash_info *hinfo,
		       struct dx_map_entry map[]);
static void dx_sort_map(struct dx_map_entry *map, unsigned count);
static struct ext4_dir_entry_2 *dx_move_dirents(char *from, char *to,
		struct dx_map_entry *offsets, int count, unsigned blocksize);
static struct ext4_dir_entry_2* dx_pack_dirents(char *base, unsigned blocksize);
static void dx_insert_block(struct dx_frame *frame,
					u32 hash, ext4_lblk_t block);
static int ext4_htree_next_block(struct inode *dir, __u32 hash,
				 struct dx_frame *frame,
				 struct dx_frame *frames,
				 __u32 *start_hash);
static struct buffer_head * ext4_dx_find_entry(struct inode *dir,
		struct ext4_filename *fname,
		struct ext4_dir_entry_2 **res_dir);
static int ext4_dx_add_entry(handle_t *handle, struct ext4_filename *fname,
			     struct inode *dir, struct inode *inode);

/* checksumming functions */
void initialize_dirent_tail(struct ext4_dir_entry_tail *t,
			    unsigned int blocksize)
{
	memset(t, 0, sizeof(struct ext4_dir_entry_tail));
	t->det_rec_len = ext4_rec_len_to_disk(
			sizeof(struct ext4_dir_entry_tail), blocksize);
	t->det_reserved_ft = EXT4_FT_DIR_CSUM;
}

/* Walk through a dirent block to find a checksum "dirent" at the tail */
static struct ext4_dir_entry_tail *get_dirent_tail(struct inode *inode,
						   struct ext4_dir_entry *de)
{
	struct ext4_dir_entry_tail *t;

#ifdef PARANOID
	struct ext4_dir_entry *d, *top;

	d = de;
	top = (struct ext4_dir_entry *)(((void *)de) +
		(EXT4_BLOCK_SIZE(inode->i_sb) -
		sizeof(struct ext4_dir_entry_tail)));
	while (d < top && d->rec_len)
		d = (struct ext4_dir_entry *)(((void *)d) +
		    le16_to_cpu(d->rec_len));

	if (d != top)
		return NULL;

	t = (struct ext4_dir_entry_tail *)d;
#else
	t = EXT4_DIRENT_TAIL(de, EXT4_BLOCK_SIZE(inode->i_sb));
#endif

	if (t->det_reserved_zero1 ||
	    le16_to_cpu(t->det_rec_len) != sizeof(struct ext4_dir_entry_tail) ||
	    t->det_reserved_zero2 ||
	    t->det_reserved_ft != EXT4_FT_DIR_CSUM)
		return NULL;

	return t;
}

static __le32 ext4_dirent_csum(struct inode *inode,
			       struct ext4_dir_entry *dirent, int size)
{
	struct ext4_sb_info *sbi = EXT4_SB(inode->i_sb);
	struct ext4_inode_info *ei = EXT4_I(inode);
	__u32 csum;

	csum = ext4_chksum(sbi, ei->i_csum_seed, (__u8 *)dirent, size);
	return cpu_to_le32(csum);
}

#define warn_no_space_for_csum(inode)					\
	__warn_no_space_for_csum((inode), __func__, __LINE__)

static void __warn_no_space_for_csum(struct inode *inode, const char *func,
				     unsigned int line)
{
	__ext4_warning_inode(inode, func, line,
		"No space for directory leaf checksum. Please run e2fsck -D.");
}

int ext4_dirent_csum_verify(struct inode *inode, struct ext4_dir_entry *dirent)
{
	struct ext4_dir_entry_tail *t;

	if (!ext4_has_metadata_csum(inode->i_sb))
		return 1;

	t = get_dirent_tail(inode, dirent);
	if (!t) {
		warn_no_space_for_csum(inode);
		return 0;
	}

	if (t->det_checksum != ext4_dirent_csum(inode, dirent,
						(void *)t - (void *)dirent))
		return 0;

	return 1;
}

static void ext4_dirent_csum_set(struct inode *inode,
				 struct ext4_dir_entry *dirent)
{
	struct ext4_dir_entry_tail *t;

	if (!ext4_has_metadata_csum(inode->i_sb))
		return;

	t = get_dirent_tail(inode, dirent);
	if (!t) {
		warn_no_space_for_csum(inode);
		return;
	}

	t->det_checksum = ext4_dirent_csum(inode, dirent,
					   (void *)t - (void *)dirent);
}

int ext4_handle_dirty_dirent_node(handle_t *handle,
				  struct inode *inode,
				  struct buffer_head *bh)
{
	ext4_dirent_csum_set(inode, (struct ext4_dir_entry *)bh->b_data);
	return ext4_handle_dirty_metadata(handle, inode, bh);
}

static struct dx_countlimit *get_dx_countlimit(struct inode *inode,
					       struct ext4_dir_entry *dirent,
					       int *offset)
{
	struct ext4_dir_entry *dp;
	struct dx_root_info *root;
	int count_offset;

	if (le16_to_cpu(dirent->rec_len) == EXT4_BLOCK_SIZE(inode->i_sb))
		count_offset = 8;
	else if (le16_to_cpu(dirent->rec_len) == 12) {
		dp = (struct ext4_dir_entry *)(((void *)dirent) + 12);
		if (le16_to_cpu(dp->rec_len) !=
		    EXT4_BLOCK_SIZE(inode->i_sb) - 12)
			return NULL;
		root = (struct dx_root_info *)(((void *)dp + 12));
		if (root->reserved_zero ||
		    root->info_length != sizeof(struct dx_root_info))
			return NULL;
		count_offset = 32;
	} else
		return NULL;

	if (offset)
		*offset = count_offset;
	return (struct dx_countlimit *)(((void *)dirent) + count_offset);
}

static __le32 ext4_dx_csum(struct inode *inode, struct ext4_dir_entry *dirent,
			   int count_offset, int count, struct dx_tail *t)
{
	struct ext4_sb_info *sbi = EXT4_SB(inode->i_sb);
	struct ext4_inode_info *ei = EXT4_I(inode);
	__u32 csum;
	int size;
	__u32 dummy_csum = 0;
	int offset = offsetof(struct dx_tail, dt_checksum);

	size = count_offset + (count * sizeof(struct dx_entry));
	csum = ext4_chksum(sbi, ei->i_csum_seed, (__u8 *)dirent, size);
	csum = ext4_chksum(sbi, csum, (__u8 *)t, offset);
	csum = ext4_chksum(sbi, csum, (__u8 *)&dummy_csum, sizeof(dummy_csum));

	return cpu_to_le32(csum);
}

static int ext4_dx_csum_verify(struct inode *inode,
			       struct ext4_dir_entry *dirent)
{
	struct dx_countlimit *c;
	struct dx_tail *t;
	int count_offset, limit, count;

	if (!ext4_has_metadata_csum(inode->i_sb))
		return 1;

	c = get_dx_countlimit(inode, dirent, &count_offset);
	if (!c) {
		EXT4_ERROR_INODE(inode, "dir seems corrupt?  Run e2fsck -D.");
		return 0;
	}
	limit = le16_to_cpu(c->limit);
	count = le16_to_cpu(c->count);
	if (count_offset + (limit * sizeof(struct dx_entry)) >
	    EXT4_BLOCK_SIZE(inode->i_sb) - sizeof(struct dx_tail)) {
		warn_no_space_for_csum(inode);
		return 0;
	}
	t = (struct dx_tail *)(((struct dx_entry *)c) + limit);

	if (t->dt_checksum != ext4_dx_csum(inode, dirent, count_offset,
					    count, t))
		return 0;
	return 1;
}

static void ext4_dx_csum_set(struct inode *inode, struct ext4_dir_entry *dirent)
{
	struct dx_countlimit *c;
	struct dx_tail *t;
	int count_offset, limit, count;

	if (!ext4_has_metadata_csum(inode->i_sb))
		return;

	c = get_dx_countlimit(inode, dirent, &count_offset);
	if (!c) {
		EXT4_ERROR_INODE(inode, "dir seems corrupt?  Run e2fsck -D.");
		return;
	}
	limit = le16_to_cpu(c->limit);
	count = le16_to_cpu(c->count);
	if (count_offset + (limit * sizeof(struct dx_entry)) >
	    EXT4_BLOCK_SIZE(inode->i_sb) - sizeof(struct dx_tail)) {
		warn_no_space_for_csum(inode);
		return;
	}
	t = (struct dx_tail *)(((struct dx_entry *)c) + limit);

	t->dt_checksum = ext4_dx_csum(inode, dirent, count_offset, count, t);
}

static inline int ext4_handle_dirty_dx_node(handle_t *handle,
					    struct inode *inode,
					    struct buffer_head *bh)
{
	ext4_dx_csum_set(inode, (struct ext4_dir_entry *)bh->b_data);
	return ext4_handle_dirty_metadata(handle, inode, bh);
}

/*
 * p is at least 6 bytes before the end of page
 */
static inline struct ext4_dir_entry_2 *
ext4_next_entry(struct ext4_dir_entry_2 *p, unsigned long blocksize)
{
	return (struct ext4_dir_entry_2 *)((char *)p +
		ext4_rec_len_from_disk(p->rec_len, blocksize));
}

/*
 * Future: use high four bits of block for coalesce-on-delete flags
 * Mask them off for now.
 */

static inline ext4_lblk_t dx_get_block(struct dx_entry *entry)
{
	return le32_to_cpu(entry->block) & 0x0fffffff;
}

static inline void dx_set_block(struct dx_entry *entry, ext4_lblk_t value)
{
	entry->block = cpu_to_le32(value);
}

static inline unsigned dx_get_hash(struct dx_entry *entry)
{
	return le32_to_cpu(entry->hash);
}

static inline void dx_set_hash(struct dx_entry *entry, unsigned value)
{
	entry->hash = cpu_to_le32(value);
}

static inline unsigned dx_get_count(struct dx_entry *entries)
{
	return le16_to_cpu(((struct dx_countlimit *) entries)->count);
}

static inline unsigned dx_get_limit(struct dx_entry *entries)
{
	return le16_to_cpu(((struct dx_countlimit *) entries)->limit);
}

static inline void dx_set_count(struct dx_entry *entries, unsigned value)
{
	((struct dx_countlimit *) entries)->count = cpu_to_le16(value);
}

static inline void dx_set_limit(struct dx_entry *entries, unsigned value)
{
	((struct dx_countlimit *) entries)->limit = cpu_to_le16(value);
}

static inline unsigned dx_root_limit(struct inode *dir, unsigned infosize)
{
	unsigned entry_space = dir->i_sb->s_blocksize - EXT4_DIR_REC_LEN(1) -
		EXT4_DIR_REC_LEN(2) - infosize;

	if (ext4_has_metadata_csum(dir->i_sb))
		entry_space -= sizeof(struct dx_tail);
	return entry_space / sizeof(struct dx_entry);
}

static inline unsigned dx_node_limit(struct inode *dir)
{
	unsigned entry_space = dir->i_sb->s_blocksize - EXT4_DIR_REC_LEN(0);

	if (ext4_has_metadata_csum(dir->i_sb))
		entry_space -= sizeof(struct dx_tail);
	return entry_space / sizeof(struct dx_entry);
}

/*
 * Debug
 */
#ifdef DX_DEBUG
static void dx_show_index(char * label, struct dx_entry *entries)
{
	int i, n = dx_get_count (entries);
	printk(KERN_DEBUG "%s index", label);
	for (i = 0; i < n; i++) {
		printk(KERN_CONT " %x->%lu",
		       i ? dx_get_hash(entries + i) : 0,
		       (unsigned long)dx_get_block(entries + i));
	}
	printk(KERN_CONT "\n");
}

struct stats
{
	unsigned names;
	unsigned space;
	unsigned bcount;
};

static struct stats dx_show_leaf(struct inode *dir,
				struct dx_hash_info *hinfo,
				struct ext4_dir_entry_2 *de,
				int size, int show_names)
{
	unsigned names = 0, space = 0;
	char *base = (char *) de;
	struct dx_hash_info h = *hinfo;

	printk("names: ");
	while ((char *) de < base + size)
	{
		if (de->inode)
		{
			if (show_names)
			{
#ifdef CONFIG_FS_ENCRYPTION
				int len;
				char *name;
				struct fscrypt_str fname_crypto_str =
					FSTR_INIT(NULL, 0);
				int res = 0;

				name  = de->name;
				len = de->name_len;
				if (IS_ENCRYPTED(dir))
					res = fscrypt_get_encryption_info(dir);
				if (res) {
					printk(KERN_WARNING "Error setting up"
					       " fname crypto: %d\n", res);
				}
				if (!fscrypt_has_encryption_key(dir)) {
					/* Directory is not encrypted */
					ext4fs_dirhash(dir, de->name,
						de->name_len, &h);
					printk("%*.s:(U)%x.%u ", len,
					       name, h.hash,
					       (unsigned) ((char *) de
							   - base));
				} else {
					struct fscrypt_str de_name =
						FSTR_INIT(name, len);

					/* Directory is encrypted */
					res = fscrypt_fname_alloc_buffer(
						dir, len,
						&fname_crypto_str);
					if (res)
						printk(KERN_WARNING "Error "
							"allocating crypto "
							"buffer--skipping "
							"crypto\n");
					res = fscrypt_fname_disk_to_usr(dir,
						0, 0, &de_name,
						&fname_crypto_str);
					if (res) {
						printk(KERN_WARNING "Error "
							"converting filename "
							"from disk to usr"
							"\n");
						name = "??";
						len = 2;
					} else {
						name = fname_crypto_str.name;
						len = fname_crypto_str.len;
					}
					ext4fs_dirhash(dir, de->name,
						       de->name_len, &h);
					printk("%*.s:(E)%x.%u ", len, name,
					       h.hash, (unsigned) ((char *) de
								   - base));
					fscrypt_fname_free_buffer(
							&fname_crypto_str);
				}
#else
				int len = de->name_len;
				char *name = de->name;
				ext4fs_dirhash(dir, de->name, de->name_len, &h);
				printk("%*.s:%x.%u ", len, name, h.hash,
				       (unsigned) ((char *) de - base));
#endif
			}
			space += EXT4_DIR_REC_LEN(de->name_len);
			names++;
		}
		de = ext4_next_entry(de, size);
	}
	printk(KERN_CONT "(%i)\n", names);
	return (struct stats) { names, space, 1 };
}

struct stats dx_show_entries(struct dx_hash_info *hinfo, struct inode *dir,
			     struct dx_entry *entries, int levels)
{
	unsigned blocksize = dir->i_sb->s_blocksize;
	unsigned count = dx_get_count(entries), names = 0, space = 0, i;
	unsigned bcount = 0;
	struct buffer_head *bh;
	printk("%i indexed blocks...\n", count);
	for (i = 0; i < count; i++, entries++)
	{
		ext4_lblk_t block = dx_get_block(entries);
		ext4_lblk_t hash  = i ? dx_get_hash(entries): 0;
		u32 range = i < count - 1? (dx_get_hash(entries + 1) - hash): ~hash;
		struct stats stats;
		printk("%s%3u:%03u hash %8x/%8x ",levels?"":"   ", i, block, hash, range);
		bh = ext4_bread(NULL,dir, block, 0);
		if (!bh || IS_ERR(bh))
			continue;
		stats = levels?
		   dx_show_entries(hinfo, dir, ((struct dx_node *) bh->b_data)->entries, levels - 1):
		   dx_show_leaf(dir, hinfo, (struct ext4_dir_entry_2 *)
			bh->b_data, blocksize, 0);
		names += stats.names;
		space += stats.space;
		bcount += stats.bcount;
		brelse(bh);
	}
	if (bcount)
		printk(KERN_DEBUG "%snames %u, fullness %u (%u%%)\n",
		       levels ? "" : "   ", names, space/bcount,
		       (space/bcount)*100/blocksize);
	return (struct stats) { names, space, bcount};
}
#endif /* DX_DEBUG */

/*
 * Probe for a directory leaf block to search.
 *
 * dx_probe can return ERR_BAD_DX_DIR, which means there was a format
 * error in the directory index, and the caller should fall back to
 * searching the directory normally.  The callers of dx_probe **MUST**
 * check for this error code, and make sure it never gets reflected
 * back to userspace.
 */
static struct dx_frame *
dx_probe(struct ext4_filename *fname, struct inode *dir,
	 struct dx_hash_info *hinfo, struct dx_frame *frame_in)
{
	unsigned count, indirect;
	struct dx_entry *at, *entries, *p, *q, *m;
	struct dx_root *root;
	struct dx_frame *frame = frame_in;
	struct dx_frame *ret_err = ERR_PTR(ERR_BAD_DX_DIR);
	u32 hash;

	memset(frame_in, 0, EXT4_HTREE_LEVEL * sizeof(frame_in[0]));
	frame->bh = ext4_read_dirblock(dir, 0, INDEX);
	if (IS_ERR(frame->bh))
		return (struct dx_frame *) frame->bh;

	root = (struct dx_root *) frame->bh->b_data;
	if (root->info.hash_version != DX_HASH_TEA &&
	    root->info.hash_version != DX_HASH_HALF_MD4 &&
	    root->info.hash_version != DX_HASH_LEGACY) {
		ext4_warning_inode(dir, "Unrecognised inode hash code %u",
				   root->info.hash_version);
		goto fail;
	}
	if (fname)
		hinfo = &fname->hinfo;
	hinfo->hash_version = root->info.hash_version;
	if (hinfo->hash_version <= DX_HASH_TEA)
		hinfo->hash_version += EXT4_SB(dir->i_sb)->s_hash_unsigned;
	hinfo->seed = EXT4_SB(dir->i_sb)->s_hash_seed;
	if (fname && fname_name(fname))
		ext4fs_dirhash(dir, fname_name(fname), fname_len(fname), hinfo);
	hash = hinfo->hash;

	if (root->info.unused_flags & 1) {
		ext4_warning_inode(dir, "Unimplemented hash flags: %#06x",
				   root->info.unused_flags);
		goto fail;
	}

	indirect = root->info.indirect_levels;
	if (indirect >= ext4_dir_htree_level(dir->i_sb)) {
		ext4_warning(dir->i_sb,
			     "Directory (ino: %lu) htree depth %#06x exceed"
			     "supported value", dir->i_ino,
			     ext4_dir_htree_level(dir->i_sb));
		if (ext4_dir_htree_level(dir->i_sb) < EXT4_HTREE_LEVEL) {
			ext4_warning(dir->i_sb, "Enable large directory "
						"feature to access it");
		}
		goto fail;
	}

	entries = (struct dx_entry *)(((char *)&root->info) +
				      root->info.info_length);

	if (dx_get_limit(entries) != dx_root_limit(dir,
						   root->info.info_length)) {
		ext4_warning_inode(dir, "dx entry: limit %u != root limit %u",
				   dx_get_limit(entries),
				   dx_root_limit(dir, root->info.info_length));
		goto fail;
	}

	dxtrace(printk("Look up %x", hash));
	while (1) {
		count = dx_get_count(entries);
		if (!count || count > dx_get_limit(entries)) {
			ext4_warning_inode(dir,
					   "dx entry: count %u beyond limit %u",
					   count, dx_get_limit(entries));
			goto fail;
		}

		p = entries + 1;
		q = entries + count - 1;
		while (p <= q) {
			m = p + (q - p) / 2;
			dxtrace(printk(KERN_CONT "."));
			if (dx_get_hash(m) > hash)
				q = m - 1;
			else
				p = m + 1;
		}

		if (0) { // linear search cross check
			unsigned n = count - 1;
			at = entries;
			while (n--)
			{
				dxtrace(printk(KERN_CONT ","));
				if (dx_get_hash(++at) > hash)
				{
					at--;
					break;
				}
			}
			assert (at == p - 1);
		}

		at = p - 1;
		dxtrace(printk(KERN_CONT " %x->%u\n",
			       at == entries ? 0 : dx_get_hash(at),
			       dx_get_block(at)));
		frame->entries = entries;
		frame->at = at;
		if (!indirect--)
			return frame;
		frame++;
		frame->bh = ext4_read_dirblock(dir, dx_get_block(at), INDEX);
		if (IS_ERR(frame->bh)) {
			ret_err = (struct dx_frame *) frame->bh;
			frame->bh = NULL;
			goto fail;
		}
		entries = ((struct dx_node *) frame->bh->b_data)->entries;

		if (dx_get_limit(entries) != dx_node_limit(dir)) {
			ext4_warning_inode(dir,
				"dx entry: limit %u != node limit %u",
				dx_get_limit(entries), dx_node_limit(dir));
			goto fail;
		}
	}
fail:
	while (frame >= frame_in) {
		brelse(frame->bh);
		frame--;
	}

	if (ret_err == ERR_PTR(ERR_BAD_DX_DIR))
		ext4_warning_inode(dir,
			"Corrupt directory, running e2fsck is recommended");
	return ret_err;
}

static void dx_release(struct dx_frame *frames)
{
	struct dx_root_info *info;
	int i;
	unsigned int indirect_levels;

	if (frames[0].bh == NULL)
		return;

	info = &((struct dx_root *)frames[0].bh->b_data)->info;
	/* save local copy, "info" may be freed after brelse() */
	indirect_levels = info->indirect_levels;
	for (i = 0; i <= indirect_levels; i++) {
		if (frames[i].bh == NULL)
			break;
		brelse(frames[i].bh);
		frames[i].bh = NULL;
	}
}

/*
 * This function increments the frame pointer to search the next leaf
 * block, and reads in the necessary intervening nodes if the search
 * should be necessary.  Whether or not the search is necessary is
 * controlled by the hash parameter.  If the hash value is even, then
 * the search is only continued if the next block starts with that
 * hash value.  This is used if we are searching for a specific file.
 *
 * If the hash value is HASH_NB_ALWAYS, then always go to the next block.
 *
 * This function returns 1 if the caller should continue to search,
 * or 0 if it should not.  If there is an error reading one of the
 * index blocks, it will a negative error code.
 *
 * If start_hash is non-null, it will be filled in with the starting
 * hash of the next page.
 */
static int ext4_htree_next_block(struct inode *dir, __u32 hash,
				 struct dx_frame *frame,
				 struct dx_frame *frames,
				 __u32 *start_hash)
{
	struct dx_frame *p;
	struct buffer_head *bh;
	int num_frames = 0;
	__u32 bhash;

	p = frame;
	/*
	 * Find the next leaf page by incrementing the frame pointer.
	 * If we run out of entries in the interior node, loop around and
	 * increment pointer in the parent node.  When we break out of
	 * this loop, num_frames indicates the number of interior
	 * nodes need to be read.
	 */
	while (1) {
		if (++(p->at) < p->entries + dx_get_count(p->entries))
			break;
		if (p == frames)
			return 0;
		num_frames++;
		p--;
	}

	/*
	 * If the hash is 1, then continue only if the next page has a
	 * continuation hash of any value.  This is used for readdir
	 * handling.  Otherwise, check to see if the hash matches the
	 * desired contiuation hash.  If it doesn't, return since
	 * there's no point to read in the successive index pages.
	 */
	bhash = dx_get_hash(p->at);
	if (start_hash)
		*start_hash = bhash;
	if ((hash & 1) == 0) {
		if ((bhash & ~1) != hash)
			return 0;
	}
	/*
	 * If the hash is HASH_NB_ALWAYS, we always go to the next
	 * block so no check is necessary
	 */
	while (num_frames--) {
		bh = ext4_read_dirblock(dir, dx_get_block(p->at), INDEX);
		if (IS_ERR(bh))
			return PTR_ERR(bh);
		p++;
		brelse(p->bh);
		p->bh = bh;
		p->at = p->entries = ((struct dx_node *) bh->b_data)->entries;
	}
	return 1;
}


/*
 * This function fills a red-black tree with information from a
 * directory block.  It returns the number directory entries loaded
 * into the tree.  If there is an error it is returned in err.
 */
static int htree_dirblock_to_tree(struct file *dir_file,
				  struct inode *dir, ext4_lblk_t block,
				  struct dx_hash_info *hinfo,
				  __u32 start_hash, __u32 start_minor_hash)
{
	struct buffer_head *bh;
	struct ext4_dir_entry_2 *de, *top;
	int err = 0, count = 0;
	struct fscrypt_str fname_crypto_str = FSTR_INIT(NULL, 0), tmp_str;

	dxtrace(printk(KERN_INFO "In htree dirblock_to_tree: block %lu\n",
							(unsigned long)block));
	bh = ext4_read_dirblock(dir, block, DIRENT_HTREE);
	if (IS_ERR(bh))
		return PTR_ERR(bh);

	de = (struct ext4_dir_entry_2 *) bh->b_data;
	top = (struct ext4_dir_entry_2 *) ((char *) de +
					   dir->i_sb->s_blocksize -
					   EXT4_DIR_REC_LEN(0));
#ifdef CONFIG_FS_ENCRYPTION
	/* Check if the directory is encrypted */
	if (IS_ENCRYPTED(dir)) {
		err = fscrypt_get_encryption_info(dir);
		if (err < 0) {
			brelse(bh);
			return err;
		}
		err = fscrypt_fname_alloc_buffer(dir, EXT4_NAME_LEN,
						     &fname_crypto_str);
		if (err < 0) {
			brelse(bh);
			return err;
		}
	}
#endif
	for (; de < top; de = ext4_next_entry(de, dir->i_sb->s_blocksize)) {
		if (ext4_check_dir_entry(dir, NULL, de, bh,
				bh->b_data, bh->b_size,
				(block<<EXT4_BLOCK_SIZE_BITS(dir->i_sb))
					 + ((char *)de - bh->b_data))) {
			/* silently ignore the rest of the block */
			break;
		}
		ext4fs_dirhash(dir, de->name, de->name_len, hinfo);
		if ((hinfo->hash < start_hash) ||
		    ((hinfo->hash == start_hash) &&
		     (hinfo->minor_hash < start_minor_hash)))
			continue;
		if (de->inode == 0)
			continue;
		if (!IS_ENCRYPTED(dir)) {
			tmp_str.name = de->name;
			tmp_str.len = de->name_len;
			err = ext4_htree_store_dirent(dir_file,
				   hinfo->hash, hinfo->minor_hash, de,
				   &tmp_str);
		} else {
			int save_len = fname_crypto_str.len;
			struct fscrypt_str de_name = FSTR_INIT(de->name,
								de->name_len);

			/* Directory is encrypted */
			err = fscrypt_fname_disk_to_usr(dir, hinfo->hash,
					hinfo->minor_hash, &de_name,
					&fname_crypto_str);
			if (err) {
				count = err;
				goto errout;
			}
			err = ext4_htree_store_dirent(dir_file,
				   hinfo->hash, hinfo->minor_hash, de,
					&fname_crypto_str);
			fname_crypto_str.len = save_len;
		}
		if (err != 0) {
			count = err;
			goto errout;
		}
		count++;
	}
errout:
	brelse(bh);
#ifdef CONFIG_FS_ENCRYPTION
	fscrypt_fname_free_buffer(&fname_crypto_str);
#endif
	return count;
}


/*
 * This function fills a red-black tree with information from a
 * directory.  We start scanning the directory in hash order, starting
 * at start_hash and start_minor_hash.
 *
 * This function returns the number of entries inserted into the tree,
 * or a negative error code.
 */
int ext4_htree_fill_tree(struct file *dir_file, __u32 start_hash,
			 __u32 start_minor_hash, __u32 *next_hash)
{
	struct dx_hash_info hinfo;
	struct ext4_dir_entry_2 *de;
	struct dx_frame frames[EXT4_HTREE_LEVEL], *frame;
	struct inode *dir;
	ext4_lblk_t block;
	int count = 0;
	int ret, err;
	__u32 hashval;
	struct fscrypt_str tmp_str;

	dxtrace(printk(KERN_DEBUG "In htree_fill_tree, start hash: %x:%x\n",
		       start_hash, start_minor_hash));
	dir = file_inode(dir_file);
	if (!(ext4_test_inode_flag(dir, EXT4_INODE_INDEX))) {
		hinfo.hash_version = EXT4_SB(dir->i_sb)->s_def_hash_version;
		if (hinfo.hash_version <= DX_HASH_TEA)
			hinfo.hash_version +=
				EXT4_SB(dir->i_sb)->s_hash_unsigned;
		hinfo.seed = EXT4_SB(dir->i_sb)->s_hash_seed;
		if (ext4_has_inline_data(dir)) {
			int has_inline_data = 1;
			count = htree_inlinedir_to_tree(dir_file, dir, 0,
							&hinfo, start_hash,
							start_minor_hash,
							&has_inline_data);
			if (has_inline_data) {
				*next_hash = ~0;
				return count;
			}
		}
		count = htree_dirblock_to_tree(dir_file, dir, 0, &hinfo,
					       start_hash, start_minor_hash);
		*next_hash = ~0;
		return count;
	}
	hinfo.hash = start_hash;
	hinfo.minor_hash = 0;
	frame = dx_probe(NULL, dir, &hinfo, frames);
	if (IS_ERR(frame))
		return PTR_ERR(frame);

	/* Add '.' and '..' from the htree header */
	if (!start_hash && !start_minor_hash) {
		de = (struct ext4_dir_entry_2 *) frames[0].bh->b_data;
		tmp_str.name = de->name;
		tmp_str.len = de->name_len;
		err = ext4_htree_store_dirent(dir_file, 0, 0,
					      de, &tmp_str);
		if (err != 0)
			goto errout;
		count++;
	}
	if (start_hash < 2 || (start_hash ==2 && start_minor_hash==0)) {
		de = (struct ext4_dir_entry_2 *) frames[0].bh->b_data;
		de = ext4_next_entry(de, dir->i_sb->s_blocksize);
		tmp_str.name = de->name;
		tmp_str.len = de->name_len;
		err = ext4_htree_store_dirent(dir_file, 2, 0,
					      de, &tmp_str);
		if (err != 0)
			goto errout;
		count++;
	}

	while (1) {
		if (fatal_signal_pending(current)) {
			err = -ERESTARTSYS;
			goto errout;
		}
		cond_resched();
		block = dx_get_block(frame->at);
		ret = htree_dirblock_to_tree(dir_file, dir, block, &hinfo,
					     start_hash, start_minor_hash);
		if (ret < 0) {
			err = ret;
			goto errout;
		}
		count += ret;
		hashval = ~0;
		ret = ext4_htree_next_block(dir, HASH_NB_ALWAYS,
					    frame, frames, &hashval);
		*next_hash = hashval;
		if (ret < 0) {
			err = ret;
			goto errout;
		}
		/*
		 * Stop if:  (a) there are no more entries, or
		 * (b) we have inserted at least one entry and the
		 * next hash value is not a continuation
		 */
		if ((ret == 0) ||
		    (count && ((hashval & 1) == 0)))
			break;
	}
	dx_release(frames);
	dxtrace(printk(KERN_DEBUG "Fill tree: returned %d entries, "
		       "next hash: %x\n", count, *next_hash));
	return count;
errout:
	dx_release(frames);
	return (err);
}

static inline int search_dirblock(struct buffer_head *bh,
				  struct inode *dir,
				  struct ext4_filename *fname,
				  unsigned int offset,
				  struct ext4_dir_entry_2 **res_dir)
{
	return ext4_search_dir(bh, bh->b_data, dir->i_sb->s_blocksize, dir,
			       fname, offset, res_dir);
}

/*
 * Directory block splitting, compacting
 */

/*
 * Create map of hash values, offsets, and sizes, stored at end of block.
 * Returns number of entries mapped.
 */
static int dx_make_map(struct inode *dir, struct ext4_dir_entry_2 *de,
		       unsigned blocksize, struct dx_hash_info *hinfo,
		       struct dx_map_entry *map_tail)
{
	int count = 0;
	char *base = (char *) de;
	struct dx_hash_info h = *hinfo;

	while ((char *) de < base + blocksize) {
		if (de->name_len && de->inode) {
			ext4fs_dirhash(dir, de->name, de->name_len, &h);
			map_tail--;
			map_tail->hash = h.hash;
			map_tail->offs = ((char *) de - base)>>2;
			map_tail->size = le16_to_cpu(de->rec_len);
			count++;
			cond_resched();
		}
		/* XXX: do we need to check rec_len == 0 case? -Chris */
		de = ext4_next_entry(de, blocksize);
	}
	return count;
}

/* Sort map by hash value */
static void dx_sort_map (struct dx_map_entry *map, unsigned count)
{
	struct dx_map_entry *p, *q, *top = map + count - 1;
	int more;
	/* Combsort until bubble sort doesn't suck */
	while (count > 2) {
		count = count*10/13;
		if (count - 9 < 2) /* 9, 10 -> 11 */
			count = 11;
		for (p = top, q = p - count; q >= map; p--, q--)
			if (p->hash < q->hash)
				swap(*p, *q);
	}
	/* Garden variety bubble sort */
	do {
		more = 0;
		q = top;
		while (q-- > map) {
			if (q[1].hash >= q[0].hash)
				continue;
			swap(*(q+1), *q);
			more = 1;
		}
	} while(more);
}

static void dx_insert_block(struct dx_frame *frame, u32 hash, ext4_lblk_t block)
{
	struct dx_entry *entries = frame->entries;
	struct dx_entry *old = frame->at, *new = old + 1;
	int count = dx_get_count(entries);

	assert(count < dx_get_limit(entries));
	assert(old < entries + count);
	memmove(new + 1, new, (char *)(entries + count) - (char *)(new));
	dx_set_hash(new, hash);
	dx_set_block(new, block);
	dx_set_count(entries, count + 1);
}

#ifdef CONFIG_UNICODE
/*
 * Test whether a case-insensitive directory entry matches the filename
 * being searched for.  If quick is set, assume the name being looked up
 * is already in the casefolded form.
 *
 * Returns: 0 if the directory entry matches, more than 0 if it
 * doesn't match or less than zero on error.
 */
int ext4_ci_compare(const struct inode *parent, const struct qstr *name,
		    const struct qstr *entry, bool quick)
{
	const struct super_block *sb = parent->i_sb;
	const struct unicode_map *um = sb->s_encoding;
	int ret;

	if (quick)
		ret = utf8_strncasecmp_folded(um, name, entry);
	else
		ret = utf8_strncasecmp(um, name, entry);

	if (ret < 0) {
		/* Handle invalid character sequence as either an error
		 * or as an opaque byte sequence.
		 */
		if (sb_has_strict_encoding(sb))
			ret = -EINVAL;
		else if (name->len != entry->len)
			ret = 1;
		else
			ret = !!memcmp(name->name, entry->name, name->len);
	}

	return ret;
}

void ext4_fname_setup_ci_filename(struct inode *dir, const struct qstr *iname,
				  struct fscrypt_str *cf_name)
{
	int len;

	if (!IS_CASEFOLDED(dir) || !dir->i_sb->s_encoding) {
		cf_name->name = NULL;
		return;
	}

	cf_name->name = kmalloc(EXT4_NAME_LEN, GFP_NOFS);
	if (!cf_name->name)
		return;

	len = utf8_casefold(dir->i_sb->s_encoding,
			    iname, cf_name->name,
			    EXT4_NAME_LEN);
	if (len <= 0) {
		kfree(cf_name->name);
		cf_name->name = NULL;
		return;
	}
	cf_name->len = (unsigned) len;

}
#endif

/*
 * Test whether a directory entry matches the filename being searched for.
 *
 * Return: %true if the directory entry matches, otherwise %false.
 */
static inline bool ext4_match(const struct inode *parent,
			      const struct ext4_filename *fname,
			      const struct ext4_dir_entry_2 *de)
{
	struct fscrypt_name f;
#ifdef CONFIG_UNICODE
	const struct qstr entry = {.name = de->name, .len = de->name_len};
#endif

	if (!de->inode)
		return false;

	f.usr_fname = fname->usr_fname;
	f.disk_name = fname->disk_name;
#ifdef CONFIG_FS_ENCRYPTION
	f.crypto_buf = fname->crypto_buf;
#endif

#ifdef CONFIG_UNICODE
	if (parent->i_sb->s_encoding && IS_CASEFOLDED(parent)) {
		if (fname->cf_name.name) {
			struct qstr cf = {.name = fname->cf_name.name,
					  .len = fname->cf_name.len};
			return !ext4_ci_compare(parent, &cf, &entry, true);
		}
		return !ext4_ci_compare(parent, fname->usr_fname, &entry,
					false);
	}
#endif

	return fscrypt_match_name(&f, de->name, de->name_len);
}

/*
 * Returns 0 if not found, -1 on failure, and 1 on success
 */
int ext4_search_dir(struct buffer_head *bh, char *search_buf, int buf_size,
		    struct inode *dir, struct ext4_filename *fname,
		    unsigned int offset, struct ext4_dir_entry_2 **res_dir)
{
	struct ext4_dir_entry_2 * de;
	char * dlimit;
	int de_len;

	de = (struct ext4_dir_entry_2 *)search_buf;
	dlimit = search_buf + buf_size;
	while ((char *) de < dlimit) {
		/* this code is executed quadratically often */
		/* do minimal checking `by hand' */
		if ((char *) de + de->name_len <= dlimit &&
		    ext4_match(dir, fname, de)) {
			/* found a match - just to be sure, do
			 * a full check */
<<<<<<< HEAD
			if (ext4_check_dir_entry(dir, NULL, de, bh, bh->b_data,
						 bh->b_size, offset))
=======
			if (ext4_check_dir_entry(dir, NULL, de, bh, search_buf,
						 buf_size, lblk, offset))
>>>>>>> af4136af
				return -1;
			*res_dir = de;
			return 1;
		}
		/* prevent looping on a bad block */
		de_len = ext4_rec_len_from_disk(de->rec_len,
						dir->i_sb->s_blocksize);
		if (de_len <= 0)
			return -1;
		offset += de_len;
		de = (struct ext4_dir_entry_2 *) ((char *) de + de_len);
	}
	return 0;
}

static int is_dx_internal_node(struct inode *dir, ext4_lblk_t block,
			       struct ext4_dir_entry *de)
{
	struct super_block *sb = dir->i_sb;

	if (!is_dx(dir))
		return 0;
	if (block == 0)
		return 1;
	if (de->inode == 0 &&
	    ext4_rec_len_from_disk(de->rec_len, sb->s_blocksize) ==
			sb->s_blocksize)
		return 1;
	return 0;
}

/*
 *	__ext4_find_entry()
 *
 * finds an entry in the specified directory with the wanted name. It
 * returns the cache buffer in which the entry was found, and the entry
 * itself (as a parameter - res_dir). It does NOT read the inode of the
 * entry - you'll have to do that yourself if you want to.
 *
 * The returned buffer_head has ->b_count elevated.  The caller is expected
 * to brelse() it when appropriate.
 */
static struct buffer_head *__ext4_find_entry(struct inode *dir,
					     struct ext4_filename *fname,
					     struct ext4_dir_entry_2 **res_dir,
					     int *inlined)
{
	struct super_block *sb;
	struct buffer_head *bh_use[NAMEI_RA_SIZE];
	struct buffer_head *bh, *ret = NULL;
	ext4_lblk_t start, block;
	const u8 *name = fname->usr_fname->name;
	size_t ra_max = 0;	/* Number of bh's in the readahead
				   buffer, bh_use[] */
	size_t ra_ptr = 0;	/* Current index into readahead
				   buffer */
	ext4_lblk_t  nblocks;
	int i, namelen, retval;

	*res_dir = NULL;
	sb = dir->i_sb;
	namelen = fname->usr_fname->len;
	if (namelen > EXT4_NAME_LEN)
		return NULL;

	if (ext4_has_inline_data(dir)) {
		int has_inline_data = 1;
		ret = ext4_find_inline_entry(dir, fname, res_dir,
					     &has_inline_data);
		if (has_inline_data) {
			if (inlined)
				*inlined = 1;
			goto cleanup_and_exit;
		}
	}

	if ((namelen <= 2) && (name[0] == '.') &&
	    (name[1] == '.' || name[1] == '\0')) {
		/*
		 * "." or ".." will only be in the first block
		 * NFS may look up ".."; "." should be handled by the VFS
		 */
		block = start = 0;
		nblocks = 1;
		goto restart;
	}
	if (is_dx(dir)) {
		ret = ext4_dx_find_entry(dir, fname, res_dir);
		/*
		 * On success, or if the error was file not found,
		 * return.  Otherwise, fall back to doing a search the
		 * old fashioned way.
		 */
		if (!IS_ERR(ret) || PTR_ERR(ret) != ERR_BAD_DX_DIR)
			goto cleanup_and_exit;
		dxtrace(printk(KERN_DEBUG "ext4_find_entry: dx failed, "
			       "falling back\n"));
		ret = NULL;
	}
	nblocks = dir->i_size >> EXT4_BLOCK_SIZE_BITS(sb);
	if (!nblocks) {
		ret = NULL;
		goto cleanup_and_exit;
	}
	start = EXT4_I(dir)->i_dir_start_lookup;
	if (start >= nblocks)
		start = 0;
	block = start;
restart:
	do {
		/*
		 * We deal with the read-ahead logic here.
		 */
		cond_resched();
		if (ra_ptr >= ra_max) {
			/* Refill the readahead buffer */
			ra_ptr = 0;
			if (block < start)
				ra_max = start - block;
			else
				ra_max = nblocks - block;
			ra_max = min(ra_max, ARRAY_SIZE(bh_use));
			retval = ext4_bread_batch(dir, block, ra_max,
						  false /* wait */, bh_use);
			if (retval) {
				ret = ERR_PTR(retval);
				ra_max = 0;
				goto cleanup_and_exit;
			}
		}
		if ((bh = bh_use[ra_ptr++]) == NULL)
			goto next;
		wait_on_buffer(bh);
		if (!buffer_uptodate(bh)) {
			EXT4_ERROR_INODE(dir, "reading directory lblock %lu",
					 (unsigned long) block);
			brelse(bh);
			ret = ERR_PTR(-EIO);
			goto cleanup_and_exit;
		}
		if (!buffer_verified(bh) &&
		    !is_dx_internal_node(dir, block,
					 (struct ext4_dir_entry *)bh->b_data) &&
		    !ext4_dirent_csum_verify(dir,
				(struct ext4_dir_entry *)bh->b_data)) {
			EXT4_ERROR_INODE(dir, "checksumming directory "
					 "block %lu", (unsigned long)block);
			brelse(bh);
			ret = ERR_PTR(-EFSBADCRC);
			goto cleanup_and_exit;
		}
		set_buffer_verified(bh);
		i = search_dirblock(bh, dir, fname,
			    block << EXT4_BLOCK_SIZE_BITS(sb), res_dir);
		if (i == 1) {
			EXT4_I(dir)->i_dir_start_lookup = block;
			ret = bh;
			goto cleanup_and_exit;
		} else {
			brelse(bh);
			if (i < 0)
				goto cleanup_and_exit;
		}
	next:
		if (++block >= nblocks)
			block = 0;
	} while (block != start);

	/*
	 * If the directory has grown while we were searching, then
	 * search the last part of the directory before giving up.
	 */
	block = nblocks;
	nblocks = dir->i_size >> EXT4_BLOCK_SIZE_BITS(sb);
	if (block < nblocks) {
		start = 0;
		goto restart;
	}

cleanup_and_exit:
	/* Clean up the read-ahead blocks */
	for (; ra_ptr < ra_max; ra_ptr++)
		brelse(bh_use[ra_ptr]);
	return ret;
}

static struct buffer_head *ext4_find_entry(struct inode *dir,
					   const struct qstr *d_name,
					   struct ext4_dir_entry_2 **res_dir,
					   int *inlined)
{
	int err;
	struct ext4_filename fname;
	struct buffer_head *bh;

	err = ext4_fname_setup_filename(dir, d_name, 1, &fname);
	if (err == -ENOENT)
		return NULL;
	if (err)
		return ERR_PTR(err);

	bh = __ext4_find_entry(dir, &fname, res_dir, inlined);

	ext4_fname_free_filename(&fname);
	return bh;
}

static struct buffer_head *ext4_lookup_entry(struct inode *dir,
					     struct dentry *dentry,
					     struct ext4_dir_entry_2 **res_dir)
{
	int err;
	struct ext4_filename fname;
	struct buffer_head *bh;

	err = ext4_fname_prepare_lookup(dir, dentry, &fname);
	generic_set_encrypted_ci_d_ops(dir, dentry);
	if (err == -ENOENT)
		return NULL;
	if (err)
		return ERR_PTR(err);

	bh = __ext4_find_entry(dir, &fname, res_dir, NULL);

	ext4_fname_free_filename(&fname);
	return bh;
}

static struct buffer_head * ext4_dx_find_entry(struct inode *dir,
			struct ext4_filename *fname,
			struct ext4_dir_entry_2 **res_dir)
{
	struct super_block * sb = dir->i_sb;
	struct dx_frame frames[EXT4_HTREE_LEVEL], *frame;
	struct buffer_head *bh;
	ext4_lblk_t block;
	int retval;

#ifdef CONFIG_FS_ENCRYPTION
	*res_dir = NULL;
#endif
	frame = dx_probe(fname, dir, NULL, frames);
	if (IS_ERR(frame))
		return (struct buffer_head *) frame;
	do {
		block = dx_get_block(frame->at);
		bh = ext4_read_dirblock(dir, block, DIRENT_HTREE);
		if (IS_ERR(bh))
			goto errout;

		retval = search_dirblock(bh, dir, fname,
					 block << EXT4_BLOCK_SIZE_BITS(sb),
					 res_dir);
		if (retval == 1)
			goto success;
		brelse(bh);
		if (retval == -1) {
			bh = ERR_PTR(ERR_BAD_DX_DIR);
			goto errout;
		}

		/* Check to see if we should continue to search */
		retval = ext4_htree_next_block(dir, fname->hinfo.hash, frame,
					       frames, NULL);
		if (retval < 0) {
			ext4_warning_inode(dir,
				"error %d reading directory index block",
				retval);
			bh = ERR_PTR(retval);
			goto errout;
		}
	} while (retval == 1);

	bh = NULL;
errout:
	dxtrace(printk(KERN_DEBUG "%s not found\n", fname->usr_fname->name));
success:
	dx_release(frames);
	return bh;
}

static struct dentry *ext4_lookup(struct inode *dir, struct dentry *dentry, unsigned int flags)
{
	struct inode *inode;
	struct ext4_dir_entry_2 *de;
	struct buffer_head *bh;

	if (dentry->d_name.len > EXT4_NAME_LEN)
		return ERR_PTR(-ENAMETOOLONG);

	bh = ext4_lookup_entry(dir, dentry, &de);
	if (IS_ERR(bh))
		return (struct dentry *) bh;
	inode = NULL;
	if (bh) {
		__u32 ino = le32_to_cpu(de->inode);
		brelse(bh);
		if (!ext4_valid_inum(dir->i_sb, ino)) {
			EXT4_ERROR_INODE(dir, "bad inode number: %u", ino);
			return ERR_PTR(-EFSCORRUPTED);
		}
		if (unlikely(ino == dir->i_ino)) {
			EXT4_ERROR_INODE(dir, "'%pd' linked to parent dir",
					 dentry);
			return ERR_PTR(-EFSCORRUPTED);
		}
		inode = ext4_iget(dir->i_sb, ino, EXT4_IGET_NORMAL);
		if (inode == ERR_PTR(-ESTALE)) {
			EXT4_ERROR_INODE(dir,
					 "deleted inode referenced: %u",
					 ino);
			return ERR_PTR(-EFSCORRUPTED);
		}
		if (!IS_ERR(inode) && IS_ENCRYPTED(dir) &&
		    (S_ISDIR(inode->i_mode) || S_ISLNK(inode->i_mode)) &&
		    !fscrypt_has_permitted_context(dir, inode)) {
			ext4_warning(inode->i_sb,
				     "Inconsistent encryption contexts: %lu/%lu",
				     dir->i_ino, inode->i_ino);
			iput(inode);
			return ERR_PTR(-EPERM);
		}
	}

#ifdef CONFIG_UNICODE
	if (!inode && IS_CASEFOLDED(dir)) {
		/* Eventually we want to call d_add_ci(dentry, NULL)
		 * for negative dentries in the encoding case as
		 * well.  For now, prevent the negative dentry
		 * from being cached.
		 */
		return NULL;
	}
#endif
	return d_splice_alias(inode, dentry);
}


struct dentry *ext4_get_parent(struct dentry *child)
{
	__u32 ino;
	static const struct qstr dotdot = QSTR_INIT("..", 2);
	struct ext4_dir_entry_2 * de;
	struct buffer_head *bh;

	bh = ext4_find_entry(d_inode(child), &dotdot, &de, NULL);
	if (IS_ERR(bh))
		return (struct dentry *) bh;
	if (!bh)
		return ERR_PTR(-ENOENT);
	ino = le32_to_cpu(de->inode);
	brelse(bh);

	if (!ext4_valid_inum(child->d_sb, ino)) {
		EXT4_ERROR_INODE(d_inode(child),
				 "bad parent inode number: %u", ino);
		return ERR_PTR(-EFSCORRUPTED);
	}

	return d_obtain_alias(ext4_iget(child->d_sb, ino, EXT4_IGET_NORMAL));
}

/*
 * Move count entries from end of map between two memory locations.
 * Returns pointer to last entry moved.
 */
static struct ext4_dir_entry_2 *
dx_move_dirents(char *from, char *to, struct dx_map_entry *map, int count,
		unsigned blocksize)
{
	unsigned rec_len = 0;

	while (count--) {
		struct ext4_dir_entry_2 *de = (struct ext4_dir_entry_2 *)
						(from + (map->offs<<2));
		rec_len = EXT4_DIR_REC_LEN(de->name_len);
		memcpy (to, de, rec_len);
		((struct ext4_dir_entry_2 *) to)->rec_len =
				ext4_rec_len_to_disk(rec_len, blocksize);
		de->inode = 0;
		map++;
		to += rec_len;
	}
	return (struct ext4_dir_entry_2 *) (to - rec_len);
}

/*
 * Compact each dir entry in the range to the minimal rec_len.
 * Returns pointer to last entry in range.
 */
static struct ext4_dir_entry_2* dx_pack_dirents(char *base, unsigned blocksize)
{
	struct ext4_dir_entry_2 *next, *to, *prev, *de = (struct ext4_dir_entry_2 *) base;
	unsigned rec_len = 0;

	prev = to = de;
	while ((char*)de < base + blocksize) {
		next = ext4_next_entry(de, blocksize);
		if (de->inode && de->name_len) {
			rec_len = EXT4_DIR_REC_LEN(de->name_len);
			if (de > to)
				memmove(to, de, rec_len);
			to->rec_len = ext4_rec_len_to_disk(rec_len, blocksize);
			prev = to;
			to = (struct ext4_dir_entry_2 *) (((char *) to) + rec_len);
		}
		de = next;
	}
	return prev;
}

/*
 * Split a full leaf block to make room for a new dir entry.
 * Allocate a new block, and move entries so that they are approx. equally full.
 * Returns pointer to de in block into which the new entry will be inserted.
 */
static struct ext4_dir_entry_2 *do_split(handle_t *handle, struct inode *dir,
			struct buffer_head **bh,struct dx_frame *frame,
			struct dx_hash_info *hinfo)
{
	unsigned blocksize = dir->i_sb->s_blocksize;
	unsigned count, continued;
	struct buffer_head *bh2;
	ext4_lblk_t newblock;
	u32 hash2;
	struct dx_map_entry *map;
	char *data1 = (*bh)->b_data, *data2;
	unsigned split, move, size;
	struct ext4_dir_entry_2 *de = NULL, *de2;
	struct ext4_dir_entry_tail *t;
	int	csum_size = 0;
	int	err = 0, i;

	if (ext4_has_metadata_csum(dir->i_sb))
		csum_size = sizeof(struct ext4_dir_entry_tail);

	bh2 = ext4_append(handle, dir, &newblock);
	if (IS_ERR(bh2)) {
		brelse(*bh);
		*bh = NULL;
		return (struct ext4_dir_entry_2 *) bh2;
	}

	BUFFER_TRACE(*bh, "get_write_access");
	err = ext4_journal_get_write_access(handle, *bh);
	if (err)
		goto journal_error;

	BUFFER_TRACE(frame->bh, "get_write_access");
	err = ext4_journal_get_write_access(handle, frame->bh);
	if (err)
		goto journal_error;

	data2 = bh2->b_data;

	/* create map in the end of data2 block */
	map = (struct dx_map_entry *) (data2 + blocksize);
	count = dx_make_map(dir, (struct ext4_dir_entry_2 *) data1,
			     blocksize, hinfo, map);
	map -= count;
	dx_sort_map(map, count);
	/* Ensure that neither split block is over half full */
	size = 0;
	move = 0;
	for (i = count-1; i >= 0; i--) {
		/* is more than half of this entry in 2nd half of the block? */
		if (size + map[i].size/2 > blocksize/2)
			break;
		size += map[i].size;
		move++;
	}
	/*
	 * map index at which we will split
	 *
	 * If the sum of active entries didn't exceed half the block size, just
	 * split it in half by count; each resulting block will have at least
	 * half the space free.
	 */
	if (i > 0)
		split = count - move;
	else
		split = count/2;

	hash2 = map[split].hash;
	continued = hash2 == map[split - 1].hash;
	dxtrace(printk(KERN_INFO "Split block %lu at %x, %i/%i\n",
			(unsigned long)dx_get_block(frame->at),
					hash2, split, count-split));

	/* Fancy dance to stay within two buffers */
	de2 = dx_move_dirents(data1, data2, map + split, count - split,
			      blocksize);
	de = dx_pack_dirents(data1, blocksize);
	de->rec_len = ext4_rec_len_to_disk(data1 + (blocksize - csum_size) -
					   (char *) de,
					   blocksize);
	de2->rec_len = ext4_rec_len_to_disk(data2 + (blocksize - csum_size) -
					    (char *) de2,
					    blocksize);
	if (csum_size) {
		t = EXT4_DIRENT_TAIL(data2, blocksize);
		initialize_dirent_tail(t, blocksize);

		t = EXT4_DIRENT_TAIL(data1, blocksize);
		initialize_dirent_tail(t, blocksize);
	}

	dxtrace(dx_show_leaf(dir, hinfo, (struct ext4_dir_entry_2 *) data1,
			blocksize, 1));
	dxtrace(dx_show_leaf(dir, hinfo, (struct ext4_dir_entry_2 *) data2,
			blocksize, 1));

	/* Which block gets the new entry? */
	if (hinfo->hash >= hash2) {
		swap(*bh, bh2);
		de = de2;
	}
	dx_insert_block(frame, hash2 + continued, newblock);
	err = ext4_handle_dirty_dirent_node(handle, dir, bh2);
	if (err)
		goto journal_error;
	err = ext4_handle_dirty_dx_node(handle, dir, frame->bh);
	if (err)
		goto journal_error;
	brelse(bh2);
	dxtrace(dx_show_index("frame", frame->entries));
	return de;

journal_error:
	brelse(*bh);
	brelse(bh2);
	*bh = NULL;
	ext4_std_error(dir->i_sb, err);
	return ERR_PTR(err);
}

int ext4_find_dest_de(struct inode *dir, struct inode *inode,
		      struct buffer_head *bh,
		      void *buf, int buf_size,
		      struct ext4_filename *fname,
		      struct ext4_dir_entry_2 **dest_de)
{
	struct ext4_dir_entry_2 *de;
	unsigned short reclen = EXT4_DIR_REC_LEN(fname_len(fname));
	int nlen, rlen;
	unsigned int offset = 0;
	char *top;

	de = (struct ext4_dir_entry_2 *)buf;
	top = buf + buf_size - reclen;
	while ((char *) de <= top) {
		if (ext4_check_dir_entry(dir, NULL, de, bh,
					 buf, buf_size, offset))
			return -EFSCORRUPTED;
		if (ext4_match(dir, fname, de))
			return -EEXIST;
		nlen = EXT4_DIR_REC_LEN(de->name_len);
		rlen = ext4_rec_len_from_disk(de->rec_len, buf_size);
		if ((de->inode ? rlen - nlen : rlen) >= reclen)
			break;
		de = (struct ext4_dir_entry_2 *)((char *)de + rlen);
		offset += rlen;
	}
	if ((char *) de > top)
		return -ENOSPC;

	*dest_de = de;
	return 0;
}

void ext4_insert_dentry(struct inode *inode,
			struct ext4_dir_entry_2 *de,
			int buf_size,
			struct ext4_filename *fname)
{

	int nlen, rlen;

	nlen = EXT4_DIR_REC_LEN(de->name_len);
	rlen = ext4_rec_len_from_disk(de->rec_len, buf_size);
	if (de->inode) {
		struct ext4_dir_entry_2 *de1 =
			(struct ext4_dir_entry_2 *)((char *)de + nlen);
		de1->rec_len = ext4_rec_len_to_disk(rlen - nlen, buf_size);
		de->rec_len = ext4_rec_len_to_disk(nlen, buf_size);
		de = de1;
	}
	de->file_type = EXT4_FT_UNKNOWN;
	de->inode = cpu_to_le32(inode->i_ino);
	ext4_set_de_type(inode->i_sb, de, inode->i_mode);
	de->name_len = fname_len(fname);
	memcpy(de->name, fname_name(fname), fname_len(fname));
}

/*
 * Add a new entry into a directory (leaf) block.  If de is non-NULL,
 * it points to a directory entry which is guaranteed to be large
 * enough for new directory entry.  If de is NULL, then
 * add_dirent_to_buf will attempt search the directory block for
 * space.  It will return -ENOSPC if no space is available, and -EIO
 * and -EEXIST if directory entry already exists.
 */
static int add_dirent_to_buf(handle_t *handle, struct ext4_filename *fname,
			     struct inode *dir,
			     struct inode *inode, struct ext4_dir_entry_2 *de,
			     struct buffer_head *bh)
{
	unsigned int	blocksize = dir->i_sb->s_blocksize;
	int		csum_size = 0;
	int		err;

	if (ext4_has_metadata_csum(inode->i_sb))
		csum_size = sizeof(struct ext4_dir_entry_tail);

	if (!de) {
		err = ext4_find_dest_de(dir, inode, bh, bh->b_data,
					blocksize - csum_size, fname, &de);
		if (err)
			return err;
	}
	BUFFER_TRACE(bh, "get_write_access");
	err = ext4_journal_get_write_access(handle, bh);
	if (err) {
		ext4_std_error(dir->i_sb, err);
		return err;
	}

	/* By now the buffer is marked for journaling */
	ext4_insert_dentry(inode, de, blocksize, fname);

	/*
	 * XXX shouldn't update any times until successful
	 * completion of syscall, but too many callers depend
	 * on this.
	 *
	 * XXX similarly, too many callers depend on
	 * ext4_new_inode() setting the times, but error
	 * recovery deletes the inode, so the worst that can
	 * happen is that the times are slightly out of date
	 * and/or different from the directory change time.
	 */
	dir->i_mtime = dir->i_ctime = current_time(dir);
	ext4_update_dx_flag(dir);
	inode_inc_iversion(dir);
	ext4_mark_inode_dirty(handle, dir);
	BUFFER_TRACE(bh, "call ext4_handle_dirty_metadata");
	err = ext4_handle_dirty_dirent_node(handle, dir, bh);
	if (err)
		ext4_std_error(dir->i_sb, err);
	return 0;
}

/*
 * This converts a one block unindexed directory to a 3 block indexed
 * directory, and adds the dentry to the indexed directory.
 */
static int make_indexed_dir(handle_t *handle, struct ext4_filename *fname,
			    struct inode *dir,
			    struct inode *inode, struct buffer_head *bh)
{
	struct buffer_head *bh2;
	struct dx_root	*root;
	struct dx_frame	frames[EXT4_HTREE_LEVEL], *frame;
	struct dx_entry *entries;
	struct ext4_dir_entry_2	*de, *de2;
	struct ext4_dir_entry_tail *t;
	char		*data1, *top;
	unsigned	len;
	int		retval;
	unsigned	blocksize;
	ext4_lblk_t  block;
	struct fake_dirent *fde;
	int csum_size = 0;

	if (ext4_has_metadata_csum(inode->i_sb))
		csum_size = sizeof(struct ext4_dir_entry_tail);

	blocksize =  dir->i_sb->s_blocksize;
	dxtrace(printk(KERN_DEBUG "Creating index: inode %lu\n", dir->i_ino));
	BUFFER_TRACE(bh, "get_write_access");
	retval = ext4_journal_get_write_access(handle, bh);
	if (retval) {
		ext4_std_error(dir->i_sb, retval);
		brelse(bh);
		return retval;
	}
	root = (struct dx_root *) bh->b_data;

	/* The 0th block becomes the root, move the dirents out */
	fde = &root->dotdot;
	de = (struct ext4_dir_entry_2 *)((char *)fde +
		ext4_rec_len_from_disk(fde->rec_len, blocksize));
	if ((char *) de >= (((char *) root) + blocksize)) {
		EXT4_ERROR_INODE(dir, "invalid rec_len for '..'");
		brelse(bh);
		return -EFSCORRUPTED;
	}
	len = ((char *) root) + (blocksize - csum_size) - (char *) de;

	/* Allocate new block for the 0th block's dirents */
	bh2 = ext4_append(handle, dir, &block);
	if (IS_ERR(bh2)) {
		brelse(bh);
		return PTR_ERR(bh2);
	}
	ext4_set_inode_flag(dir, EXT4_INODE_INDEX);
	data1 = bh2->b_data;

	memcpy (data1, de, len);
	de = (struct ext4_dir_entry_2 *) data1;
	top = data1 + len;
	while ((char *)(de2 = ext4_next_entry(de, blocksize)) < top)
		de = de2;
	de->rec_len = ext4_rec_len_to_disk(data1 + (blocksize - csum_size) -
					   (char *) de,
					   blocksize);

	if (csum_size) {
		t = EXT4_DIRENT_TAIL(data1, blocksize);
		initialize_dirent_tail(t, blocksize);
	}

	/* Initialize the root; the dot dirents already exist */
	de = (struct ext4_dir_entry_2 *) (&root->dotdot);
	de->rec_len = ext4_rec_len_to_disk(blocksize - EXT4_DIR_REC_LEN(2),
					   blocksize);
	memset (&root->info, 0, sizeof(root->info));
	root->info.info_length = sizeof(root->info);
	root->info.hash_version = EXT4_SB(dir->i_sb)->s_def_hash_version;
	entries = root->entries;
	dx_set_block(entries, 1);
	dx_set_count(entries, 1);
	dx_set_limit(entries, dx_root_limit(dir, sizeof(root->info)));

	/* Initialize as for dx_probe */
	fname->hinfo.hash_version = root->info.hash_version;
	if (fname->hinfo.hash_version <= DX_HASH_TEA)
		fname->hinfo.hash_version += EXT4_SB(dir->i_sb)->s_hash_unsigned;
	fname->hinfo.seed = EXT4_SB(dir->i_sb)->s_hash_seed;
	ext4fs_dirhash(dir, fname_name(fname), fname_len(fname), &fname->hinfo);

	memset(frames, 0, sizeof(frames));
	frame = frames;
	frame->entries = entries;
	frame->at = entries;
	frame->bh = bh;

	retval = ext4_handle_dirty_dx_node(handle, dir, frame->bh);
	if (retval)
		goto out_frames;	
	retval = ext4_handle_dirty_dirent_node(handle, dir, bh2);
	if (retval)
		goto out_frames;	

	de = do_split(handle,dir, &bh2, frame, &fname->hinfo);
	if (IS_ERR(de)) {
		retval = PTR_ERR(de);
		goto out_frames;
	}

	retval = add_dirent_to_buf(handle, fname, dir, inode, de, bh2);
out_frames:
	/*
	 * Even if the block split failed, we have to properly write
	 * out all the changes we did so far. Otherwise we can end up
	 * with corrupted filesystem.
	 */
	if (retval)
		ext4_mark_inode_dirty(handle, dir);
	dx_release(frames);
	brelse(bh2);
	return retval;
}

/*
 *	ext4_add_entry()
 *
 * adds a file entry to the specified directory, using the same
 * semantics as ext4_find_entry(). It returns NULL if it failed.
 *
 * NOTE!! The inode part of 'de' is left at 0 - which means you
 * may not sleep between calling this and putting something into
 * the entry, as someone else might have used it while you slept.
 */
static int ext4_add_entry(handle_t *handle, struct dentry *dentry,
			  struct inode *inode)
{
	struct inode *dir = d_inode(dentry->d_parent);
	struct buffer_head *bh = NULL;
	struct ext4_dir_entry_2 *de;
	struct ext4_dir_entry_tail *t;
	struct super_block *sb;
	struct ext4_filename fname;
	int	retval;
	int	dx_fallback=0;
	unsigned blocksize;
	ext4_lblk_t block, blocks;
	int	csum_size = 0;

	if (ext4_has_metadata_csum(inode->i_sb))
		csum_size = sizeof(struct ext4_dir_entry_tail);

	sb = dir->i_sb;
	blocksize = sb->s_blocksize;
	if (!dentry->d_name.len)
		return -EINVAL;

#ifdef CONFIG_UNICODE
	if (sb_has_strict_encoding(sb) && IS_CASEFOLDED(dir) &&
	    sb->s_encoding && utf8_validate(sb->s_encoding, &dentry->d_name))
		return -EINVAL;
#endif

	retval = ext4_fname_setup_filename(dir, &dentry->d_name, 0, &fname);
	if (retval)
		return retval;

	if (ext4_has_inline_data(dir)) {
		retval = ext4_try_add_inline_entry(handle, &fname, dir, inode);
		if (retval < 0)
			goto out;
		if (retval == 1) {
			retval = 0;
			goto out;
		}
	}

	if (is_dx(dir)) {
		retval = ext4_dx_add_entry(handle, &fname, dir, inode);
		if (!retval || (retval != ERR_BAD_DX_DIR))
			goto out;
		/* Can we just ignore htree data? */
		if (ext4_has_metadata_csum(sb)) {
			EXT4_ERROR_INODE(dir,
				"Directory has corrupted htree index.");
			retval = -EFSCORRUPTED;
			goto out;
		}
		ext4_clear_inode_flag(dir, EXT4_INODE_INDEX);
		dx_fallback++;
		ext4_mark_inode_dirty(handle, dir);
	}
	blocks = dir->i_size >> sb->s_blocksize_bits;
	for (block = 0; block < blocks; block++) {
		bh = ext4_read_dirblock(dir, block, DIRENT);
		if (bh == NULL) {
			bh = ext4_bread(handle, dir, block,
					EXT4_GET_BLOCKS_CREATE);
			goto add_to_new_block;
		}
		if (IS_ERR(bh)) {
			retval = PTR_ERR(bh);
			bh = NULL;
			goto out;
		}
		retval = add_dirent_to_buf(handle, &fname, dir, inode,
					   NULL, bh);
		if (retval != -ENOSPC)
			goto out;

		if (blocks == 1 && !dx_fallback &&
		    ext4_has_feature_dir_index(sb)) {
			retval = make_indexed_dir(handle, &fname, dir,
						  inode, bh);
			bh = NULL; /* make_indexed_dir releases bh */
			goto out;
		}
		brelse(bh);
	}
	bh = ext4_append(handle, dir, &block);
add_to_new_block:
	if (IS_ERR(bh)) {
		retval = PTR_ERR(bh);
		bh = NULL;
		goto out;
	}
	de = (struct ext4_dir_entry_2 *) bh->b_data;
	de->inode = 0;
	de->rec_len = ext4_rec_len_to_disk(blocksize - csum_size, blocksize);

	if (csum_size) {
		t = EXT4_DIRENT_TAIL(bh->b_data, blocksize);
		initialize_dirent_tail(t, blocksize);
	}

	retval = add_dirent_to_buf(handle, &fname, dir, inode, de, bh);
out:
	ext4_fname_free_filename(&fname);
	brelse(bh);
	if (retval == 0)
		ext4_set_inode_state(inode, EXT4_STATE_NEWENTRY);
	return retval;
}

/*
 * Returns 0 for success, or a negative error value
 */
static int ext4_dx_add_entry(handle_t *handle, struct ext4_filename *fname,
			     struct inode *dir, struct inode *inode)
{
	struct dx_frame frames[EXT4_HTREE_LEVEL], *frame;
	struct dx_entry *entries, *at;
	struct buffer_head *bh;
	struct super_block *sb = dir->i_sb;
	struct ext4_dir_entry_2 *de;
	int restart;
	int err;

again:
	restart = 0;
	frame = dx_probe(fname, dir, NULL, frames);
	if (IS_ERR(frame))
		return PTR_ERR(frame);
	entries = frame->entries;
	at = frame->at;
	bh = ext4_read_dirblock(dir, dx_get_block(frame->at), DIRENT_HTREE);
	if (IS_ERR(bh)) {
		err = PTR_ERR(bh);
		bh = NULL;
		goto cleanup;
	}

	BUFFER_TRACE(bh, "get_write_access");
	err = ext4_journal_get_write_access(handle, bh);
	if (err)
		goto journal_error;

	err = add_dirent_to_buf(handle, fname, dir, inode, NULL, bh);
	if (err != -ENOSPC)
		goto cleanup;

	err = 0;
	/* Block full, should compress but for now just split */
	dxtrace(printk(KERN_DEBUG "using %u of %u node entries\n",
		       dx_get_count(entries), dx_get_limit(entries)));
	/* Need to split index? */
	if (dx_get_count(entries) == dx_get_limit(entries)) {
		ext4_lblk_t newblock;
		int levels = frame - frames + 1;
		unsigned int icount;
		int add_level = 1;
		struct dx_entry *entries2;
		struct dx_node *node2;
		struct buffer_head *bh2;

		while (frame > frames) {
			if (dx_get_count((frame - 1)->entries) <
			    dx_get_limit((frame - 1)->entries)) {
				add_level = 0;
				break;
			}
			frame--; /* split higher index block */
			at = frame->at;
			entries = frame->entries;
			restart = 1;
		}
		if (add_level && levels == ext4_dir_htree_level(sb)) {
			ext4_warning(sb, "Directory (ino: %lu) index full, "
					 "reach max htree level :%d",
					 dir->i_ino, levels);
			if (ext4_dir_htree_level(sb) < EXT4_HTREE_LEVEL) {
				ext4_warning(sb, "Large directory feature is "
						 "not enabled on this "
						 "filesystem");
			}
			err = -ENOSPC;
			goto cleanup;
		}
		icount = dx_get_count(entries);
		bh2 = ext4_append(handle, dir, &newblock);
		if (IS_ERR(bh2)) {
			err = PTR_ERR(bh2);
			goto cleanup;
		}
		node2 = (struct dx_node *)(bh2->b_data);
		entries2 = node2->entries;
		memset(&node2->fake, 0, sizeof(struct fake_dirent));
		node2->fake.rec_len = ext4_rec_len_to_disk(sb->s_blocksize,
							   sb->s_blocksize);
		BUFFER_TRACE(frame->bh, "get_write_access");
		err = ext4_journal_get_write_access(handle, frame->bh);
		if (err)
			goto journal_error;
		if (!add_level) {
			unsigned icount1 = icount/2, icount2 = icount - icount1;
			unsigned hash2 = dx_get_hash(entries + icount1);
			dxtrace(printk(KERN_DEBUG "Split index %i/%i\n",
				       icount1, icount2));

			BUFFER_TRACE(frame->bh, "get_write_access"); /* index root */
			err = ext4_journal_get_write_access(handle,
							     (frame - 1)->bh);
			if (err)
				goto journal_error;

			memcpy((char *) entries2, (char *) (entries + icount1),
			       icount2 * sizeof(struct dx_entry));
			dx_set_count(entries, icount1);
			dx_set_count(entries2, icount2);
			dx_set_limit(entries2, dx_node_limit(dir));

			/* Which index block gets the new entry? */
			if (at - entries >= icount1) {
				frame->at = at = at - entries - icount1 + entries2;
				frame->entries = entries = entries2;
				swap(frame->bh, bh2);
			}
			dx_insert_block((frame - 1), hash2, newblock);
			dxtrace(dx_show_index("node", frame->entries));
			dxtrace(dx_show_index("node",
			       ((struct dx_node *) bh2->b_data)->entries));
			err = ext4_handle_dirty_dx_node(handle, dir, bh2);
			if (err)
				goto journal_error;
			brelse (bh2);
			err = ext4_handle_dirty_dx_node(handle, dir,
						   (frame - 1)->bh);
			if (err)
				goto journal_error;
			if (restart) {
				err = ext4_handle_dirty_dx_node(handle, dir,
							   frame->bh);
				goto journal_error;
			}
		} else {
			struct dx_root *dxroot;
			memcpy((char *) entries2, (char *) entries,
			       icount * sizeof(struct dx_entry));
			dx_set_limit(entries2, dx_node_limit(dir));

			/* Set up root */
			dx_set_count(entries, 1);
			dx_set_block(entries + 0, newblock);
			dxroot = (struct dx_root *)frames[0].bh->b_data;
			dxroot->info.indirect_levels += 1;
			dxtrace(printk(KERN_DEBUG
				       "Creating %d level index...\n",
				       dxroot->info.indirect_levels));
			err = ext4_handle_dirty_dx_node(handle, dir, frame->bh);
			if (err)
				goto journal_error;
			err = ext4_handle_dirty_dx_node(handle, dir, bh2);
			brelse(bh2);
			restart = 1;
			goto journal_error;
		}
	}
	de = do_split(handle, dir, &bh, frame, &fname->hinfo);
	if (IS_ERR(de)) {
		err = PTR_ERR(de);
		goto cleanup;
	}
	err = add_dirent_to_buf(handle, fname, dir, inode, de, bh);
	goto cleanup;

journal_error:
	ext4_std_error(dir->i_sb, err); /* this is a no-op if err == 0 */
cleanup:
	brelse(bh);
	dx_release(frames);
	/* @restart is true means htree-path has been changed, we need to
	 * repeat dx_probe() to find out valid htree-path
	 */
	if (restart && err == 0)
		goto again;
	return err;
}

/*
 * ext4_generic_delete_entry deletes a directory entry by merging it
 * with the previous entry
 */
int ext4_generic_delete_entry(handle_t *handle,
			      struct inode *dir,
			      struct ext4_dir_entry_2 *de_del,
			      struct buffer_head *bh,
			      void *entry_buf,
			      int buf_size,
			      int csum_size)
{
	struct ext4_dir_entry_2 *de, *pde;
	unsigned int blocksize = dir->i_sb->s_blocksize;
	int i;

	i = 0;
	pde = NULL;
	de = (struct ext4_dir_entry_2 *)entry_buf;
	while (i < buf_size - csum_size) {
		if (ext4_check_dir_entry(dir, NULL, de, bh,
<<<<<<< HEAD
					 bh->b_data, bh->b_size, i))
=======
					 entry_buf, buf_size, lblk, i))
>>>>>>> af4136af
			return -EFSCORRUPTED;
		if (de == de_del)  {
			if (pde)
				pde->rec_len = ext4_rec_len_to_disk(
					ext4_rec_len_from_disk(pde->rec_len,
							       blocksize) +
					ext4_rec_len_from_disk(de->rec_len,
							       blocksize),
					blocksize);
			else
				de->inode = 0;
			inode_inc_iversion(dir);
			return 0;
		}
		i += ext4_rec_len_from_disk(de->rec_len, blocksize);
		pde = de;
		de = ext4_next_entry(de, blocksize);
	}
	return -ENOENT;
}

static int ext4_delete_entry(handle_t *handle,
			     struct inode *dir,
			     struct ext4_dir_entry_2 *de_del,
			     struct buffer_head *bh)
{
	int err, csum_size = 0;

	if (ext4_has_inline_data(dir)) {
		int has_inline_data = 1;
		err = ext4_delete_inline_entry(handle, dir, de_del, bh,
					       &has_inline_data);
		if (has_inline_data)
			return err;
	}

	if (ext4_has_metadata_csum(dir->i_sb))
		csum_size = sizeof(struct ext4_dir_entry_tail);

	BUFFER_TRACE(bh, "get_write_access");
	err = ext4_journal_get_write_access(handle, bh);
	if (unlikely(err))
		goto out;

	err = ext4_generic_delete_entry(handle, dir, de_del,
					bh, bh->b_data,
					dir->i_sb->s_blocksize, csum_size);
	if (err)
		goto out;

	BUFFER_TRACE(bh, "call ext4_handle_dirty_metadata");
	err = ext4_handle_dirty_dirent_node(handle, dir, bh);
	if (unlikely(err))
		goto out;

	return 0;
out:
	if (err != -ENOENT)
		ext4_std_error(dir->i_sb, err);
	return err;
}

/*
 * Set directory link count to 1 if nlinks > EXT4_LINK_MAX, or if nlinks == 2
 * since this indicates that nlinks count was previously 1 to avoid overflowing
 * the 16-bit i_links_count field on disk.  Directories with i_nlink == 1 mean
 * that subdirectory link counts are not being maintained accurately.
 *
 * The caller has already checked for i_nlink overflow in case the DIR_LINK
 * feature is not enabled and returned -EMLINK.  The is_dx() check is a proxy
 * for checking S_ISDIR(inode) (since the INODE_INDEX feature will not be set
 * on regular files) and to avoid creating huge/slow non-HTREE directories.
 */
static void ext4_inc_count(handle_t *handle, struct inode *inode)
{
	inc_nlink(inode);
	if (is_dx(inode) &&
	    (inode->i_nlink > EXT4_LINK_MAX || inode->i_nlink == 2))
		set_nlink(inode, 1);
}

/*
 * If a directory had nlink == 1, then we should let it be 1. This indicates
 * directory has >EXT4_LINK_MAX subdirs.
 */
static void ext4_dec_count(handle_t *handle, struct inode *inode)
{
	if (!S_ISDIR(inode->i_mode) || inode->i_nlink > 2)
		drop_nlink(inode);
}


static int ext4_add_nondir(handle_t *handle,
		struct dentry *dentry, struct inode *inode)
{
	int err = ext4_add_entry(handle, dentry, inode);
	if (!err) {
		ext4_mark_inode_dirty(handle, inode);
		d_instantiate_new(dentry, inode);
		return 0;
	}
	drop_nlink(inode);
	unlock_new_inode(inode);
	iput(inode);
	return err;
}

/*
 * By the time this is called, we already have created
 * the directory cache entry for the new file, but it
 * is so far negative - it has no inode.
 *
 * If the create succeeds, we fill in the inode information
 * with d_instantiate().
 */
static int ext4_create(struct inode *dir, struct dentry *dentry, umode_t mode,
		       bool excl)
{
	handle_t *handle;
	struct inode *inode;
	int err, credits, retries = 0;

	err = dquot_initialize(dir);
	if (err)
		return err;

	credits = (EXT4_DATA_TRANS_BLOCKS(dir->i_sb) +
		   EXT4_INDEX_EXTRA_TRANS_BLOCKS + 3);
retry:
	inode = ext4_new_inode_start_handle(dir, mode, &dentry->d_name, 0,
					    NULL, EXT4_HT_DIR, credits);
	handle = ext4_journal_current_handle();
	err = PTR_ERR(inode);
	if (!IS_ERR(inode)) {
		inode->i_op = &ext4_file_inode_operations;
		inode->i_fop = &ext4_file_operations;
		ext4_set_aops(inode);
		err = ext4_add_nondir(handle, dentry, inode);
		if (!err && IS_DIRSYNC(dir))
			ext4_handle_sync(handle);
	}
	if (handle)
		ext4_journal_stop(handle);
	if (err == -ENOSPC && ext4_should_retry_alloc(dir->i_sb, &retries))
		goto retry;
	return err;
}

static int ext4_mknod(struct inode *dir, struct dentry *dentry,
		      umode_t mode, dev_t rdev)
{
	handle_t *handle;
	struct inode *inode;
	int err, credits, retries = 0;

	err = dquot_initialize(dir);
	if (err)
		return err;

	credits = (EXT4_DATA_TRANS_BLOCKS(dir->i_sb) +
		   EXT4_INDEX_EXTRA_TRANS_BLOCKS + 3);
retry:
	inode = ext4_new_inode_start_handle(dir, mode, &dentry->d_name, 0,
					    NULL, EXT4_HT_DIR, credits);
	handle = ext4_journal_current_handle();
	err = PTR_ERR(inode);
	if (!IS_ERR(inode)) {
		init_special_inode(inode, inode->i_mode, rdev);
		inode->i_op = &ext4_special_inode_operations;
		err = ext4_add_nondir(handle, dentry, inode);
		if (!err && IS_DIRSYNC(dir))
			ext4_handle_sync(handle);
	}
	if (handle)
		ext4_journal_stop(handle);
	if (err == -ENOSPC && ext4_should_retry_alloc(dir->i_sb, &retries))
		goto retry;
	return err;
}

static int ext4_tmpfile(struct inode *dir, struct dentry *dentry, umode_t mode)
{
	handle_t *handle;
	struct inode *inode;
	int err, retries = 0;

	err = dquot_initialize(dir);
	if (err)
		return err;

retry:
	inode = ext4_new_inode_start_handle(dir, mode,
					    NULL, 0, NULL,
					    EXT4_HT_DIR,
			EXT4_MAXQUOTAS_INIT_BLOCKS(dir->i_sb) +
			  4 + EXT4_XATTR_TRANS_BLOCKS);
	handle = ext4_journal_current_handle();
	err = PTR_ERR(inode);
	if (!IS_ERR(inode)) {
		inode->i_op = &ext4_file_inode_operations;
		inode->i_fop = &ext4_file_operations;
		ext4_set_aops(inode);
		d_tmpfile(dentry, inode);
		err = ext4_orphan_add(handle, inode);
		if (err)
			goto err_unlock_inode;
		mark_inode_dirty(inode);
		unlock_new_inode(inode);
	}
	if (handle)
		ext4_journal_stop(handle);
	if (err == -ENOSPC && ext4_should_retry_alloc(dir->i_sb, &retries))
		goto retry;
	return err;
err_unlock_inode:
	ext4_journal_stop(handle);
	unlock_new_inode(inode);
	return err;
}

struct ext4_dir_entry_2 *ext4_init_dot_dotdot(struct inode *inode,
			  struct ext4_dir_entry_2 *de,
			  int blocksize, int csum_size,
			  unsigned int parent_ino, int dotdot_real_len)
{
	de->inode = cpu_to_le32(inode->i_ino);
	de->name_len = 1;
	de->rec_len = ext4_rec_len_to_disk(EXT4_DIR_REC_LEN(de->name_len),
					   blocksize);
	strcpy(de->name, ".");
	ext4_set_de_type(inode->i_sb, de, S_IFDIR);

	de = ext4_next_entry(de, blocksize);
	de->inode = cpu_to_le32(parent_ino);
	de->name_len = 2;
	if (!dotdot_real_len)
		de->rec_len = ext4_rec_len_to_disk(blocksize -
					(csum_size + EXT4_DIR_REC_LEN(1)),
					blocksize);
	else
		de->rec_len = ext4_rec_len_to_disk(
				EXT4_DIR_REC_LEN(de->name_len), blocksize);
	strcpy(de->name, "..");
	ext4_set_de_type(inode->i_sb, de, S_IFDIR);

	return ext4_next_entry(de, blocksize);
}

static int ext4_init_new_dir(handle_t *handle, struct inode *dir,
			     struct inode *inode)
{
	struct buffer_head *dir_block = NULL;
	struct ext4_dir_entry_2 *de;
	struct ext4_dir_entry_tail *t;
	ext4_lblk_t block = 0;
	unsigned int blocksize = dir->i_sb->s_blocksize;
	int csum_size = 0;
	int err;

	if (ext4_has_metadata_csum(dir->i_sb))
		csum_size = sizeof(struct ext4_dir_entry_tail);

	if (ext4_test_inode_state(inode, EXT4_STATE_MAY_INLINE_DATA)) {
		err = ext4_try_create_inline_dir(handle, dir, inode);
		if (err < 0 && err != -ENOSPC)
			goto out;
		if (!err)
			goto out;
	}

	inode->i_size = 0;
	dir_block = ext4_append(handle, inode, &block);
	if (IS_ERR(dir_block))
		return PTR_ERR(dir_block);
	de = (struct ext4_dir_entry_2 *)dir_block->b_data;
	ext4_init_dot_dotdot(inode, de, blocksize, csum_size, dir->i_ino, 0);
	set_nlink(inode, 2);
	if (csum_size) {
		t = EXT4_DIRENT_TAIL(dir_block->b_data, blocksize);
		initialize_dirent_tail(t, blocksize);
	}

	BUFFER_TRACE(dir_block, "call ext4_handle_dirty_metadata");
	err = ext4_handle_dirty_dirent_node(handle, inode, dir_block);
	if (err)
		goto out;
	set_buffer_verified(dir_block);
out:
	brelse(dir_block);
	return err;
}

static int ext4_mkdir(struct inode *dir, struct dentry *dentry, umode_t mode)
{
	handle_t *handle;
	struct inode *inode;
	int err, credits, retries = 0;

	if (EXT4_DIR_LINK_MAX(dir))
		return -EMLINK;

	err = dquot_initialize(dir);
	if (err)
		return err;

	credits = (EXT4_DATA_TRANS_BLOCKS(dir->i_sb) +
		   EXT4_INDEX_EXTRA_TRANS_BLOCKS + 3);
retry:
	inode = ext4_new_inode_start_handle(dir, S_IFDIR | mode,
					    &dentry->d_name,
					    0, NULL, EXT4_HT_DIR, credits);
	handle = ext4_journal_current_handle();
	err = PTR_ERR(inode);
	if (IS_ERR(inode))
		goto out_stop;

	inode->i_op = &ext4_dir_inode_operations;
	inode->i_fop = &ext4_dir_operations;
	err = ext4_init_new_dir(handle, dir, inode);
	if (err)
		goto out_clear_inode;
	err = ext4_mark_inode_dirty(handle, inode);
	if (!err)
		err = ext4_add_entry(handle, dentry, inode);
	if (err) {
out_clear_inode:
		clear_nlink(inode);
		unlock_new_inode(inode);
		ext4_mark_inode_dirty(handle, inode);
		iput(inode);
		goto out_stop;
	}
	ext4_inc_count(handle, dir);
	ext4_update_dx_flag(dir);
	err = ext4_mark_inode_dirty(handle, dir);
	if (err)
		goto out_clear_inode;
	d_instantiate_new(dentry, inode);
	if (IS_DIRSYNC(dir))
		ext4_handle_sync(handle);

out_stop:
	if (handle)
		ext4_journal_stop(handle);
	if (err == -ENOSPC && ext4_should_retry_alloc(dir->i_sb, &retries))
		goto retry;
	return err;
}

/*
 * routine to check that the specified directory is empty (for rmdir)
 */
bool ext4_empty_dir(struct inode *inode)
{
	unsigned int offset;
	struct buffer_head *bh;
	struct ext4_dir_entry_2 *de;
	struct super_block *sb;

	if (ext4_has_inline_data(inode)) {
		int has_inline_data = 1;
		int ret;

		ret = empty_inline_dir(inode, &has_inline_data);
		if (has_inline_data)
			return ret;
	}

	sb = inode->i_sb;
	if (inode->i_size < EXT4_DIR_REC_LEN(1) + EXT4_DIR_REC_LEN(2)) {
		EXT4_ERROR_INODE(inode, "invalid size");
		return true;
	}
	/* The first directory block must not be a hole,
	 * so treat it as DIRENT_HTREE
	 */
	bh = ext4_read_dirblock(inode, 0, DIRENT_HTREE);
	if (IS_ERR(bh))
		return true;

	de = (struct ext4_dir_entry_2 *) bh->b_data;
	if (ext4_check_dir_entry(inode, NULL, de, bh, bh->b_data, bh->b_size,
				 0) ||
	    le32_to_cpu(de->inode) != inode->i_ino || strcmp(".", de->name)) {
		ext4_warning_inode(inode, "directory missing '.'");
		brelse(bh);
		return true;
	}
	offset = ext4_rec_len_from_disk(de->rec_len, sb->s_blocksize);
	de = ext4_next_entry(de, sb->s_blocksize);
	if (ext4_check_dir_entry(inode, NULL, de, bh, bh->b_data, bh->b_size,
				 offset) ||
	    le32_to_cpu(de->inode) == 0 || strcmp("..", de->name)) {
		ext4_warning_inode(inode, "directory missing '..'");
		brelse(bh);
		return true;
	}
	offset += ext4_rec_len_from_disk(de->rec_len, sb->s_blocksize);
	while (offset < inode->i_size) {
		if (!(offset & (sb->s_blocksize - 1))) {
			unsigned int lblock;
			brelse(bh);
			lblock = offset >> EXT4_BLOCK_SIZE_BITS(sb);
			bh = ext4_read_dirblock(inode, lblock, EITHER);
			if (bh == NULL) {
				offset += sb->s_blocksize;
				continue;
			}
			if (IS_ERR(bh))
				return true;
		}
		de = (struct ext4_dir_entry_2 *) (bh->b_data +
					(offset & (sb->s_blocksize - 1)));
		if (ext4_check_dir_entry(inode, NULL, de, bh,
					 bh->b_data, bh->b_size, offset)) {
			offset = (offset | (sb->s_blocksize - 1)) + 1;
			continue;
		}
		if (le32_to_cpu(de->inode)) {
			brelse(bh);
			return false;
		}
		offset += ext4_rec_len_from_disk(de->rec_len, sb->s_blocksize);
	}
	brelse(bh);
	return true;
}

/*
 * ext4_orphan_add() links an unlinked or truncated inode into a list of
 * such inodes, starting at the superblock, in case we crash before the
 * file is closed/deleted, or in case the inode truncate spans multiple
 * transactions and the last transaction is not recovered after a crash.
 *
 * At filesystem recovery time, we walk this list deleting unlinked
 * inodes and truncating linked inodes in ext4_orphan_cleanup().
 *
 * Orphan list manipulation functions must be called under i_mutex unless
 * we are just creating the inode or deleting it.
 */
int ext4_orphan_add(handle_t *handle, struct inode *inode)
{
	struct super_block *sb = inode->i_sb;
	struct ext4_sb_info *sbi = EXT4_SB(sb);
	struct ext4_iloc iloc;
	int err = 0, rc;
	bool dirty = false;

	if (!sbi->s_journal || is_bad_inode(inode))
		return 0;

	WARN_ON_ONCE(!(inode->i_state & (I_NEW | I_FREEING)) &&
		     !inode_is_locked(inode));
	/*
	 * Exit early if inode already is on orphan list. This is a big speedup
	 * since we don't have to contend on the global s_orphan_lock.
	 */
	if (!list_empty(&EXT4_I(inode)->i_orphan))
		return 0;

	/*
	 * Orphan handling is only valid for files with data blocks
	 * being truncated, or files being unlinked. Note that we either
	 * hold i_mutex, or the inode can not be referenced from outside,
	 * so i_nlink should not be bumped due to race
	 */
	J_ASSERT((S_ISREG(inode->i_mode) || S_ISDIR(inode->i_mode) ||
		  S_ISLNK(inode->i_mode)) || inode->i_nlink == 0);

	BUFFER_TRACE(sbi->s_sbh, "get_write_access");
	err = ext4_journal_get_write_access(handle, sbi->s_sbh);
	if (err)
		goto out;

	err = ext4_reserve_inode_write(handle, inode, &iloc);
	if (err)
		goto out;

	mutex_lock(&sbi->s_orphan_lock);
	/*
	 * Due to previous errors inode may be already a part of on-disk
	 * orphan list. If so skip on-disk list modification.
	 */
	if (!NEXT_ORPHAN(inode) || NEXT_ORPHAN(inode) >
	    (le32_to_cpu(sbi->s_es->s_inodes_count))) {
		/* Insert this inode at the head of the on-disk orphan list */
		NEXT_ORPHAN(inode) = le32_to_cpu(sbi->s_es->s_last_orphan);
		sbi->s_es->s_last_orphan = cpu_to_le32(inode->i_ino);
		dirty = true;
	}
	list_add(&EXT4_I(inode)->i_orphan, &sbi->s_orphan);
	mutex_unlock(&sbi->s_orphan_lock);

	if (dirty) {
		err = ext4_handle_dirty_super(handle, sb);
		rc = ext4_mark_iloc_dirty(handle, inode, &iloc);
		if (!err)
			err = rc;
		if (err) {
			/*
			 * We have to remove inode from in-memory list if
			 * addition to on disk orphan list failed. Stray orphan
			 * list entries can cause panics at unmount time.
			 */
			mutex_lock(&sbi->s_orphan_lock);
			list_del_init(&EXT4_I(inode)->i_orphan);
			mutex_unlock(&sbi->s_orphan_lock);
		}
	} else
		brelse(iloc.bh);

	jbd_debug(4, "superblock will point to %lu\n", inode->i_ino);
	jbd_debug(4, "orphan inode %lu will point to %d\n",
			inode->i_ino, NEXT_ORPHAN(inode));
out:
	ext4_std_error(sb, err);
	return err;
}

/*
 * ext4_orphan_del() removes an unlinked or truncated inode from the list
 * of such inodes stored on disk, because it is finally being cleaned up.
 */
int ext4_orphan_del(handle_t *handle, struct inode *inode)
{
	struct list_head *prev;
	struct ext4_inode_info *ei = EXT4_I(inode);
	struct ext4_sb_info *sbi = EXT4_SB(inode->i_sb);
	__u32 ino_next;
	struct ext4_iloc iloc;
	int err = 0;

	if (!sbi->s_journal && !(sbi->s_mount_state & EXT4_ORPHAN_FS))
		return 0;

	WARN_ON_ONCE(!(inode->i_state & (I_NEW | I_FREEING)) &&
		     !inode_is_locked(inode));
	/* Do this quick check before taking global s_orphan_lock. */
	if (list_empty(&ei->i_orphan))
		return 0;

	if (handle) {
		/* Grab inode buffer early before taking global s_orphan_lock */
		err = ext4_reserve_inode_write(handle, inode, &iloc);
	}

	mutex_lock(&sbi->s_orphan_lock);
	jbd_debug(4, "remove inode %lu from orphan list\n", inode->i_ino);

	prev = ei->i_orphan.prev;
	list_del_init(&ei->i_orphan);

	/* If we're on an error path, we may not have a valid
	 * transaction handle with which to update the orphan list on
	 * disk, but we still need to remove the inode from the linked
	 * list in memory. */
	if (!handle || err) {
		mutex_unlock(&sbi->s_orphan_lock);
		goto out_err;
	}

	ino_next = NEXT_ORPHAN(inode);
	if (prev == &sbi->s_orphan) {
		jbd_debug(4, "superblock will point to %u\n", ino_next);
		BUFFER_TRACE(sbi->s_sbh, "get_write_access");
		err = ext4_journal_get_write_access(handle, sbi->s_sbh);
		if (err) {
			mutex_unlock(&sbi->s_orphan_lock);
			goto out_brelse;
		}
		sbi->s_es->s_last_orphan = cpu_to_le32(ino_next);
		mutex_unlock(&sbi->s_orphan_lock);
		err = ext4_handle_dirty_super(handle, inode->i_sb);
	} else {
		struct ext4_iloc iloc2;
		struct inode *i_prev =
			&list_entry(prev, struct ext4_inode_info, i_orphan)->vfs_inode;

		jbd_debug(4, "orphan inode %lu will point to %u\n",
			  i_prev->i_ino, ino_next);
		err = ext4_reserve_inode_write(handle, i_prev, &iloc2);
		if (err) {
			mutex_unlock(&sbi->s_orphan_lock);
			goto out_brelse;
		}
		NEXT_ORPHAN(i_prev) = ino_next;
		err = ext4_mark_iloc_dirty(handle, i_prev, &iloc2);
		mutex_unlock(&sbi->s_orphan_lock);
	}
	if (err)
		goto out_brelse;
	NEXT_ORPHAN(inode) = 0;
	err = ext4_mark_iloc_dirty(handle, inode, &iloc);
out_err:
	ext4_std_error(inode->i_sb, err);
	return err;

out_brelse:
	brelse(iloc.bh);
	goto out_err;
}

static int ext4_rmdir(struct inode *dir, struct dentry *dentry)
{
	int retval;
	struct inode *inode;
	struct buffer_head *bh;
	struct ext4_dir_entry_2 *de;
	handle_t *handle = NULL;

	if (unlikely(ext4_forced_shutdown(EXT4_SB(dir->i_sb))))
		return -EIO;

	/* Initialize quotas before so that eventual writes go in
	 * separate transaction */
	retval = dquot_initialize(dir);
	if (retval)
		return retval;
	retval = dquot_initialize(d_inode(dentry));
	if (retval)
		return retval;

	retval = -ENOENT;
	bh = ext4_find_entry(dir, &dentry->d_name, &de, NULL);
	if (IS_ERR(bh))
		return PTR_ERR(bh);
	if (!bh)
		goto end_rmdir;

	inode = d_inode(dentry);

	retval = -EFSCORRUPTED;
	if (le32_to_cpu(de->inode) != inode->i_ino)
		goto end_rmdir;

	retval = -ENOTEMPTY;
	if (!ext4_empty_dir(inode))
		goto end_rmdir;

	handle = ext4_journal_start(dir, EXT4_HT_DIR,
				    EXT4_DATA_TRANS_BLOCKS(dir->i_sb));
	if (IS_ERR(handle)) {
		retval = PTR_ERR(handle);
		handle = NULL;
		goto end_rmdir;
	}

	if (IS_DIRSYNC(dir))
		ext4_handle_sync(handle);

	retval = ext4_delete_entry(handle, dir, de, bh);
	if (retval)
		goto end_rmdir;
	if (!EXT4_DIR_LINK_EMPTY(inode))
		ext4_warning_inode(inode,
			     "empty directory '%.*s' has too many links (%u)",
			     dentry->d_name.len, dentry->d_name.name,
			     inode->i_nlink);
	inode_inc_iversion(inode);
	clear_nlink(inode);
	/* There's no need to set i_disksize: the fact that i_nlink is
	 * zero will ensure that the right thing happens during any
	 * recovery. */
	inode->i_size = 0;
	ext4_orphan_add(handle, inode);
	inode->i_ctime = dir->i_ctime = dir->i_mtime = current_time(inode);
	ext4_mark_inode_dirty(handle, inode);
	ext4_dec_count(handle, dir);
	ext4_update_dx_flag(dir);
	ext4_mark_inode_dirty(handle, dir);

#ifdef CONFIG_UNICODE
	/* VFS negative dentries are incompatible with Encoding and
	 * Case-insensitiveness. Eventually we'll want avoid
	 * invalidating the dentries here, alongside with returning the
	 * negative dentries at ext4_lookup(), when it is better
	 * supported by the VFS for the CI case.
	 */
	if (IS_CASEFOLDED(dir))
		d_invalidate(dentry);
#endif

end_rmdir:
	brelse(bh);
	if (handle)
		ext4_journal_stop(handle);
	return retval;
}

static int ext4_unlink(struct inode *dir, struct dentry *dentry)
{
	int retval;
	struct inode *inode;
	struct buffer_head *bh;
	struct ext4_dir_entry_2 *de;
	handle_t *handle = NULL;

	if (unlikely(ext4_forced_shutdown(EXT4_SB(dir->i_sb))))
		return -EIO;

	trace_ext4_unlink_enter(dir, dentry);
	/* Initialize quotas before so that eventual writes go
	 * in separate transaction */
	retval = dquot_initialize(dir);
	if (retval)
		return retval;
	retval = dquot_initialize(d_inode(dentry));
	if (retval)
		return retval;

	retval = -ENOENT;
	bh = ext4_find_entry(dir, &dentry->d_name, &de, NULL);
	if (IS_ERR(bh))
		return PTR_ERR(bh);
	if (!bh)
		goto end_unlink;

	inode = d_inode(dentry);

	retval = -EFSCORRUPTED;
	if (le32_to_cpu(de->inode) != inode->i_ino)
		goto end_unlink;

	handle = ext4_journal_start(dir, EXT4_HT_DIR,
				    EXT4_DATA_TRANS_BLOCKS(dir->i_sb));
	if (IS_ERR(handle)) {
		retval = PTR_ERR(handle);
		handle = NULL;
		goto end_unlink;
	}

	if (IS_DIRSYNC(dir))
		ext4_handle_sync(handle);

	retval = ext4_delete_entry(handle, dir, de, bh);
	if (retval)
		goto end_unlink;
	dir->i_ctime = dir->i_mtime = current_time(dir);
	ext4_update_dx_flag(dir);
	ext4_mark_inode_dirty(handle, dir);
	if (inode->i_nlink == 0)
		ext4_warning_inode(inode, "Deleting file '%.*s' with no links",
				   dentry->d_name.len, dentry->d_name.name);
	else
		drop_nlink(inode);
	if (!inode->i_nlink)
		ext4_orphan_add(handle, inode);
	inode->i_ctime = current_time(inode);
	ext4_mark_inode_dirty(handle, inode);

#ifdef CONFIG_UNICODE
	/* VFS negative dentries are incompatible with Encoding and
	 * Case-insensitiveness. Eventually we'll want avoid
	 * invalidating the dentries here, alongside with returning the
	 * negative dentries at ext4_lookup(), when it is  better
	 * supported by the VFS for the CI case.
	 */
	if (IS_CASEFOLDED(dir))
		d_invalidate(dentry);
#endif

end_unlink:
	brelse(bh);
	if (handle)
		ext4_journal_stop(handle);
	trace_ext4_unlink_exit(dentry, retval);
	return retval;
}

static int ext4_symlink(struct inode *dir,
			struct dentry *dentry, const char *symname)
{
	handle_t *handle;
	struct inode *inode;
	int err, len = strlen(symname);
	int credits;
	struct fscrypt_str disk_link;

	if (unlikely(ext4_forced_shutdown(EXT4_SB(dir->i_sb))))
		return -EIO;

	err = fscrypt_prepare_symlink(dir, symname, len, dir->i_sb->s_blocksize,
				      &disk_link);
	if (err)
		return err;

	err = dquot_initialize(dir);
	if (err)
		return err;

	if ((disk_link.len > EXT4_N_BLOCKS * 4)) {
		/*
		 * For non-fast symlinks, we just allocate inode and put it on
		 * orphan list in the first transaction => we need bitmap,
		 * group descriptor, sb, inode block, quota blocks, and
		 * possibly selinux xattr blocks.
		 */
		credits = 4 + EXT4_MAXQUOTAS_INIT_BLOCKS(dir->i_sb) +
			  EXT4_XATTR_TRANS_BLOCKS;
	} else {
		/*
		 * Fast symlink. We have to add entry to directory
		 * (EXT4_DATA_TRANS_BLOCKS + EXT4_INDEX_EXTRA_TRANS_BLOCKS),
		 * allocate new inode (bitmap, group descriptor, inode block,
		 * quota blocks, sb is already counted in previous macros).
		 */
		credits = EXT4_DATA_TRANS_BLOCKS(dir->i_sb) +
			  EXT4_INDEX_EXTRA_TRANS_BLOCKS + 3;
	}

	inode = ext4_new_inode_start_handle(dir, S_IFLNK|S_IRWXUGO,
					    &dentry->d_name, 0, NULL,
					    EXT4_HT_DIR, credits);
	handle = ext4_journal_current_handle();
	if (IS_ERR(inode)) {
		if (handle)
			ext4_journal_stop(handle);
		return PTR_ERR(inode);
	}

	if (IS_ENCRYPTED(inode)) {
		err = fscrypt_encrypt_symlink(inode, symname, len, &disk_link);
		if (err)
			goto err_drop_inode;
		inode->i_op = &ext4_encrypted_symlink_inode_operations;
	}

	if ((disk_link.len > EXT4_N_BLOCKS * 4)) {
		if (!IS_ENCRYPTED(inode))
			inode->i_op = &ext4_symlink_inode_operations;
		inode_nohighmem(inode);
		ext4_set_aops(inode);
		/*
		 * We cannot call page_symlink() with transaction started
		 * because it calls into ext4_write_begin() which can wait
		 * for transaction commit if we are running out of space
		 * and thus we deadlock. So we have to stop transaction now
		 * and restart it when symlink contents is written.
		 * 
		 * To keep fs consistent in case of crash, we have to put inode
		 * to orphan list in the mean time.
		 */
		drop_nlink(inode);
		err = ext4_orphan_add(handle, inode);
		ext4_journal_stop(handle);
		handle = NULL;
		if (err)
			goto err_drop_inode;
		err = __page_symlink(inode, disk_link.name, disk_link.len, 1);
		if (err)
			goto err_drop_inode;
		/*
		 * Now inode is being linked into dir (EXT4_DATA_TRANS_BLOCKS
		 * + EXT4_INDEX_EXTRA_TRANS_BLOCKS), inode is also modified
		 */
		handle = ext4_journal_start(dir, EXT4_HT_DIR,
				EXT4_DATA_TRANS_BLOCKS(dir->i_sb) +
				EXT4_INDEX_EXTRA_TRANS_BLOCKS + 1);
		if (IS_ERR(handle)) {
			err = PTR_ERR(handle);
			handle = NULL;
			goto err_drop_inode;
		}
		set_nlink(inode, 1);
		err = ext4_orphan_del(handle, inode);
		if (err)
			goto err_drop_inode;
	} else {
		/* clear the extent format for fast symlink */
		ext4_clear_inode_flag(inode, EXT4_INODE_EXTENTS);
		if (!IS_ENCRYPTED(inode)) {
			inode->i_op = &ext4_fast_symlink_inode_operations;
			inode->i_link = (char *)&EXT4_I(inode)->i_data;
		}
		memcpy((char *)&EXT4_I(inode)->i_data, disk_link.name,
		       disk_link.len);
		inode->i_size = disk_link.len - 1;
	}
	EXT4_I(inode)->i_disksize = inode->i_size;
	err = ext4_add_nondir(handle, dentry, inode);
	if (!err && IS_DIRSYNC(dir))
		ext4_handle_sync(handle);

	if (handle)
		ext4_journal_stop(handle);
	goto out_free_encrypted_link;

err_drop_inode:
	if (handle)
		ext4_journal_stop(handle);
	clear_nlink(inode);
	unlock_new_inode(inode);
	iput(inode);
out_free_encrypted_link:
	if (disk_link.name != (unsigned char *)symname)
		kfree(disk_link.name);
	return err;
}

static int ext4_link(struct dentry *old_dentry,
		     struct inode *dir, struct dentry *dentry)
{
	handle_t *handle;
	struct inode *inode = d_inode(old_dentry);
	int err, retries = 0;

	if (inode->i_nlink >= EXT4_LINK_MAX)
		return -EMLINK;

	err = fscrypt_prepare_link(old_dentry, dir, dentry);
	if (err)
		return err;

	if ((ext4_test_inode_flag(dir, EXT4_INODE_PROJINHERIT)) &&
	    (!projid_eq(EXT4_I(dir)->i_projid,
			EXT4_I(old_dentry->d_inode)->i_projid)))
		return -EXDEV;

	err = dquot_initialize(dir);
	if (err)
		return err;

retry:
	handle = ext4_journal_start(dir, EXT4_HT_DIR,
		(EXT4_DATA_TRANS_BLOCKS(dir->i_sb) +
		 EXT4_INDEX_EXTRA_TRANS_BLOCKS) + 1);
	if (IS_ERR(handle))
		return PTR_ERR(handle);

	if (IS_DIRSYNC(dir))
		ext4_handle_sync(handle);

	inode->i_ctime = current_time(inode);
	ext4_inc_count(handle, inode);
	ihold(inode);

	err = ext4_add_entry(handle, dentry, inode);
	if (!err) {
		ext4_mark_inode_dirty(handle, inode);
		/* this can happen only for tmpfile being
		 * linked the first time
		 */
		if (inode->i_nlink == 1)
			ext4_orphan_del(handle, inode);
		d_instantiate(dentry, inode);
	} else {
		drop_nlink(inode);
		iput(inode);
	}
	ext4_journal_stop(handle);
	if (err == -ENOSPC && ext4_should_retry_alloc(dir->i_sb, &retries))
		goto retry;
	return err;
}


/*
 * Try to find buffer head where contains the parent block.
 * It should be the inode block if it is inlined or the 1st block
 * if it is a normal dir.
 */
static struct buffer_head *ext4_get_first_dir_block(handle_t *handle,
					struct inode *inode,
					int *retval,
					struct ext4_dir_entry_2 **parent_de,
					int *inlined)
{
	struct buffer_head *bh;

	if (!ext4_has_inline_data(inode)) {
		/* The first directory block must not be a hole, so
		 * treat it as DIRENT_HTREE
		 */
		bh = ext4_read_dirblock(inode, 0, DIRENT_HTREE);
		if (IS_ERR(bh)) {
			*retval = PTR_ERR(bh);
			return NULL;
		}
		*parent_de = ext4_next_entry(
					(struct ext4_dir_entry_2 *)bh->b_data,
					inode->i_sb->s_blocksize);
		return bh;
	}

	*inlined = 1;
	return ext4_get_first_inline_block(inode, parent_de, retval);
}

struct ext4_renament {
	struct inode *dir;
	struct dentry *dentry;
	struct inode *inode;
	bool is_dir;
	int dir_nlink_delta;

	/* entry for "dentry" */
	struct buffer_head *bh;
	struct ext4_dir_entry_2 *de;
	int inlined;

	/* entry for ".." in inode if it's a directory */
	struct buffer_head *dir_bh;
	struct ext4_dir_entry_2 *parent_de;
	int dir_inlined;
};

static int ext4_rename_dir_prepare(handle_t *handle, struct ext4_renament *ent)
{
	int retval;

	ent->dir_bh = ext4_get_first_dir_block(handle, ent->inode,
					      &retval, &ent->parent_de,
					      &ent->dir_inlined);
	if (!ent->dir_bh)
		return retval;
	if (le32_to_cpu(ent->parent_de->inode) != ent->dir->i_ino)
		return -EFSCORRUPTED;
	BUFFER_TRACE(ent->dir_bh, "get_write_access");
	return ext4_journal_get_write_access(handle, ent->dir_bh);
}

static int ext4_rename_dir_finish(handle_t *handle, struct ext4_renament *ent,
				  unsigned dir_ino)
{
	int retval;

	ent->parent_de->inode = cpu_to_le32(dir_ino);
	BUFFER_TRACE(ent->dir_bh, "call ext4_handle_dirty_metadata");
	if (!ent->dir_inlined) {
		if (is_dx(ent->inode)) {
			retval = ext4_handle_dirty_dx_node(handle,
							   ent->inode,
							   ent->dir_bh);
		} else {
			retval = ext4_handle_dirty_dirent_node(handle,
							       ent->inode,
							       ent->dir_bh);
		}
	} else {
		retval = ext4_mark_inode_dirty(handle, ent->inode);
	}
	if (retval) {
		ext4_std_error(ent->dir->i_sb, retval);
		return retval;
	}
	return 0;
}

static int ext4_setent(handle_t *handle, struct ext4_renament *ent,
		       unsigned ino, unsigned file_type)
{
	int retval;

	BUFFER_TRACE(ent->bh, "get write access");
	retval = ext4_journal_get_write_access(handle, ent->bh);
	if (retval)
		return retval;
	ent->de->inode = cpu_to_le32(ino);
	if (ext4_has_feature_filetype(ent->dir->i_sb))
		ent->de->file_type = file_type;
	inode_inc_iversion(ent->dir);
	ent->dir->i_ctime = ent->dir->i_mtime =
		current_time(ent->dir);
	ext4_mark_inode_dirty(handle, ent->dir);
	BUFFER_TRACE(ent->bh, "call ext4_handle_dirty_metadata");
	if (!ent->inlined) {
		retval = ext4_handle_dirty_dirent_node(handle,
						       ent->dir, ent->bh);
		if (unlikely(retval)) {
			ext4_std_error(ent->dir->i_sb, retval);
			return retval;
		}
	}
	brelse(ent->bh);
	ent->bh = NULL;

	return 0;
}

static int ext4_find_delete_entry(handle_t *handle, struct inode *dir,
				  const struct qstr *d_name)
{
	int retval = -ENOENT;
	struct buffer_head *bh;
	struct ext4_dir_entry_2 *de;

	bh = ext4_find_entry(dir, d_name, &de, NULL);
	if (IS_ERR(bh))
		return PTR_ERR(bh);
	if (bh) {
		retval = ext4_delete_entry(handle, dir, de, bh);
		brelse(bh);
	}
	return retval;
}

static void ext4_rename_delete(handle_t *handle, struct ext4_renament *ent,
			       int force_reread)
{
	int retval;
	/*
	 * ent->de could have moved from under us during htree split, so make
	 * sure that we are deleting the right entry.  We might also be pointing
	 * to a stale entry in the unused part of ent->bh so just checking inum
	 * and the name isn't enough.
	 */
	if (le32_to_cpu(ent->de->inode) != ent->inode->i_ino ||
	    ent->de->name_len != ent->dentry->d_name.len ||
	    strncmp(ent->de->name, ent->dentry->d_name.name,
		    ent->de->name_len) ||
	    force_reread) {
		retval = ext4_find_delete_entry(handle, ent->dir,
						&ent->dentry->d_name);
	} else {
		retval = ext4_delete_entry(handle, ent->dir, ent->de, ent->bh);
		if (retval == -ENOENT) {
			retval = ext4_find_delete_entry(handle, ent->dir,
							&ent->dentry->d_name);
		}
	}

	if (retval) {
		ext4_warning_inode(ent->dir,
				   "Deleting old file: nlink %d, error=%d",
				   ent->dir->i_nlink, retval);
	}
}

static void ext4_update_dir_count(handle_t *handle, struct ext4_renament *ent)
{
	if (ent->dir_nlink_delta) {
		if (ent->dir_nlink_delta == -1)
			ext4_dec_count(handle, ent->dir);
		else
			ext4_inc_count(handle, ent->dir);
		ext4_mark_inode_dirty(handle, ent->dir);
	}
}

static struct inode *ext4_whiteout_for_rename(struct ext4_renament *ent,
					      int credits, handle_t **h)
{
	struct inode *wh;
	handle_t *handle;
	int retries = 0;

	/*
	 * for inode block, sb block, group summaries,
	 * and inode bitmap
	 */
	credits += (EXT4_MAXQUOTAS_TRANS_BLOCKS(ent->dir->i_sb) +
		    EXT4_XATTR_TRANS_BLOCKS + 4);
retry:
	wh = ext4_new_inode_start_handle(ent->dir, S_IFCHR | WHITEOUT_MODE,
					 &ent->dentry->d_name, 0, NULL,
					 EXT4_HT_DIR, credits);

	handle = ext4_journal_current_handle();
	if (IS_ERR(wh)) {
		if (handle)
			ext4_journal_stop(handle);
		if (PTR_ERR(wh) == -ENOSPC &&
		    ext4_should_retry_alloc(ent->dir->i_sb, &retries))
			goto retry;
	} else {
		*h = handle;
		init_special_inode(wh, wh->i_mode, WHITEOUT_DEV);
		wh->i_op = &ext4_special_inode_operations;
	}
	return wh;
}

/*
 * Anybody can rename anything with this: the permission checks are left to the
 * higher-level routines.
 *
 * n.b.  old_{dentry,inode) refers to the source dentry/inode
 * while new_{dentry,inode) refers to the destination dentry/inode
 * This comes from rename(const char *oldpath, const char *newpath)
 */
static int ext4_rename(struct inode *old_dir, struct dentry *old_dentry,
		       struct inode *new_dir, struct dentry *new_dentry,
		       unsigned int flags)
{
	handle_t *handle = NULL;
	struct ext4_renament old = {
		.dir = old_dir,
		.dentry = old_dentry,
		.inode = d_inode(old_dentry),
	};
	struct ext4_renament new = {
		.dir = new_dir,
		.dentry = new_dentry,
		.inode = d_inode(new_dentry),
	};
	int force_reread;
	int retval;
	struct inode *whiteout = NULL;
	int credits;
	u8 old_file_type;

	if (new.inode && new.inode->i_nlink == 0) {
		EXT4_ERROR_INODE(new.inode,
				 "target of rename is already freed");
		return -EFSCORRUPTED;
	}

	if ((ext4_test_inode_flag(new_dir, EXT4_INODE_PROJINHERIT)) &&
	    (!projid_eq(EXT4_I(new_dir)->i_projid,
			EXT4_I(old_dentry->d_inode)->i_projid)))
		return -EXDEV;

	retval = dquot_initialize(old.dir);
	if (retval)
		return retval;
	retval = dquot_initialize(new.dir);
	if (retval)
		return retval;

	/* Initialize quotas before so that eventual writes go
	 * in separate transaction */
	if (new.inode) {
		retval = dquot_initialize(new.inode);
		if (retval)
			return retval;
	}

	old.bh = ext4_find_entry(old.dir, &old.dentry->d_name, &old.de, NULL);
	if (IS_ERR(old.bh))
		return PTR_ERR(old.bh);
	/*
	 *  Check for inode number is _not_ due to possible IO errors.
	 *  We might rmdir the source, keep it as pwd of some process
	 *  and merrily kill the link to whatever was created under the
	 *  same name. Goodbye sticky bit ;-<
	 */
	retval = -ENOENT;
	if (!old.bh || le32_to_cpu(old.de->inode) != old.inode->i_ino)
		goto end_rename;

	new.bh = ext4_find_entry(new.dir, &new.dentry->d_name,
				 &new.de, &new.inlined);
	if (IS_ERR(new.bh)) {
		retval = PTR_ERR(new.bh);
		new.bh = NULL;
		goto end_rename;
	}
	if (new.bh) {
		if (!new.inode) {
			brelse(new.bh);
			new.bh = NULL;
		}
	}
	if (new.inode && !test_opt(new.dir->i_sb, NO_AUTO_DA_ALLOC))
		ext4_alloc_da_blocks(old.inode);

	credits = (2 * EXT4_DATA_TRANS_BLOCKS(old.dir->i_sb) +
		   EXT4_INDEX_EXTRA_TRANS_BLOCKS + 2);
	if (!(flags & RENAME_WHITEOUT)) {
		handle = ext4_journal_start(old.dir, EXT4_HT_DIR, credits);
		if (IS_ERR(handle)) {
			retval = PTR_ERR(handle);
			handle = NULL;
			goto end_rename;
		}
	} else {
		whiteout = ext4_whiteout_for_rename(&old, credits, &handle);
		if (IS_ERR(whiteout)) {
			retval = PTR_ERR(whiteout);
			whiteout = NULL;
			goto end_rename;
		}
	}

	if (IS_DIRSYNC(old.dir) || IS_DIRSYNC(new.dir))
		ext4_handle_sync(handle);

	if (S_ISDIR(old.inode->i_mode)) {
		if (new.inode) {
			retval = -ENOTEMPTY;
			if (!ext4_empty_dir(new.inode))
				goto end_rename;
		} else {
			retval = -EMLINK;
			if (new.dir != old.dir && EXT4_DIR_LINK_MAX(new.dir))
				goto end_rename;
		}
		retval = ext4_rename_dir_prepare(handle, &old);
		if (retval)
			goto end_rename;
	}
	/*
	 * If we're renaming a file within an inline_data dir and adding or
	 * setting the new dirent causes a conversion from inline_data to
	 * extents/blockmap, we need to force the dirent delete code to
	 * re-read the directory, or else we end up trying to delete a dirent
	 * from what is now the extent tree root (or a block map).
	 */
	force_reread = (new.dir->i_ino == old.dir->i_ino &&
			ext4_test_inode_flag(new.dir, EXT4_INODE_INLINE_DATA));

	old_file_type = old.de->file_type;
	if (whiteout) {
		/*
		 * Do this before adding a new entry, so the old entry is sure
		 * to be still pointing to the valid old entry.
		 */
		retval = ext4_setent(handle, &old, whiteout->i_ino,
				     EXT4_FT_CHRDEV);
		if (retval)
			goto end_rename;
		ext4_mark_inode_dirty(handle, whiteout);
	}
	if (!new.bh) {
		retval = ext4_add_entry(handle, new.dentry, old.inode);
		if (retval)
			goto end_rename;
	} else {
		retval = ext4_setent(handle, &new,
				     old.inode->i_ino, old_file_type);
		if (retval)
			goto end_rename;
	}
	if (force_reread)
		force_reread = !ext4_test_inode_flag(new.dir,
						     EXT4_INODE_INLINE_DATA);

	/*
	 * Like most other Unix systems, set the ctime for inodes on a
	 * rename.
	 */
	old.inode->i_ctime = current_time(old.inode);
	ext4_mark_inode_dirty(handle, old.inode);

	if (!whiteout) {
		/*
		 * ok, that's it
		 */
		ext4_rename_delete(handle, &old, force_reread);
	}

	if (new.inode) {
		ext4_dec_count(handle, new.inode);
		new.inode->i_ctime = current_time(new.inode);
	}
	old.dir->i_ctime = old.dir->i_mtime = current_time(old.dir);
	ext4_update_dx_flag(old.dir);
	if (old.dir_bh) {
		retval = ext4_rename_dir_finish(handle, &old, new.dir->i_ino);
		if (retval)
			goto end_rename;

		ext4_dec_count(handle, old.dir);
		if (new.inode) {
			/* checked ext4_empty_dir above, can't have another
			 * parent, ext4_dec_count() won't work for many-linked
			 * dirs */
			clear_nlink(new.inode);
		} else {
			ext4_inc_count(handle, new.dir);
			ext4_update_dx_flag(new.dir);
			ext4_mark_inode_dirty(handle, new.dir);
		}
	}
	ext4_mark_inode_dirty(handle, old.dir);
	if (new.inode) {
		ext4_mark_inode_dirty(handle, new.inode);
		if (!new.inode->i_nlink)
			ext4_orphan_add(handle, new.inode);
	}
	retval = 0;

end_rename:
	brelse(old.dir_bh);
	brelse(old.bh);
	brelse(new.bh);
	if (whiteout) {
		if (retval)
			drop_nlink(whiteout);
		unlock_new_inode(whiteout);
		iput(whiteout);
	}
	if (handle)
		ext4_journal_stop(handle);
	return retval;
}

static int ext4_cross_rename(struct inode *old_dir, struct dentry *old_dentry,
			     struct inode *new_dir, struct dentry *new_dentry)
{
	handle_t *handle = NULL;
	struct ext4_renament old = {
		.dir = old_dir,
		.dentry = old_dentry,
		.inode = d_inode(old_dentry),
	};
	struct ext4_renament new = {
		.dir = new_dir,
		.dentry = new_dentry,
		.inode = d_inode(new_dentry),
	};
	u8 new_file_type;
	int retval;
	struct timespec64 ctime;

	if ((ext4_test_inode_flag(new_dir, EXT4_INODE_PROJINHERIT) &&
	     !projid_eq(EXT4_I(new_dir)->i_projid,
			EXT4_I(old_dentry->d_inode)->i_projid)) ||
	    (ext4_test_inode_flag(old_dir, EXT4_INODE_PROJINHERIT) &&
	     !projid_eq(EXT4_I(old_dir)->i_projid,
			EXT4_I(new_dentry->d_inode)->i_projid)))
		return -EXDEV;

	retval = dquot_initialize(old.dir);
	if (retval)
		return retval;
	retval = dquot_initialize(new.dir);
	if (retval)
		return retval;

	old.bh = ext4_find_entry(old.dir, &old.dentry->d_name,
				 &old.de, &old.inlined);
	if (IS_ERR(old.bh))
		return PTR_ERR(old.bh);
	/*
	 *  Check for inode number is _not_ due to possible IO errors.
	 *  We might rmdir the source, keep it as pwd of some process
	 *  and merrily kill the link to whatever was created under the
	 *  same name. Goodbye sticky bit ;-<
	 */
	retval = -ENOENT;
	if (!old.bh || le32_to_cpu(old.de->inode) != old.inode->i_ino)
		goto end_rename;

	new.bh = ext4_find_entry(new.dir, &new.dentry->d_name,
				 &new.de, &new.inlined);
	if (IS_ERR(new.bh)) {
		retval = PTR_ERR(new.bh);
		new.bh = NULL;
		goto end_rename;
	}

	/* RENAME_EXCHANGE case: old *and* new must both exist */
	if (!new.bh || le32_to_cpu(new.de->inode) != new.inode->i_ino)
		goto end_rename;

	handle = ext4_journal_start(old.dir, EXT4_HT_DIR,
		(2 * EXT4_DATA_TRANS_BLOCKS(old.dir->i_sb) +
		 2 * EXT4_INDEX_EXTRA_TRANS_BLOCKS + 2));
	if (IS_ERR(handle)) {
		retval = PTR_ERR(handle);
		handle = NULL;
		goto end_rename;
	}

	if (IS_DIRSYNC(old.dir) || IS_DIRSYNC(new.dir))
		ext4_handle_sync(handle);

	if (S_ISDIR(old.inode->i_mode)) {
		old.is_dir = true;
		retval = ext4_rename_dir_prepare(handle, &old);
		if (retval)
			goto end_rename;
	}
	if (S_ISDIR(new.inode->i_mode)) {
		new.is_dir = true;
		retval = ext4_rename_dir_prepare(handle, &new);
		if (retval)
			goto end_rename;
	}

	/*
	 * Other than the special case of overwriting a directory, parents'
	 * nlink only needs to be modified if this is a cross directory rename.
	 */
	if (old.dir != new.dir && old.is_dir != new.is_dir) {
		old.dir_nlink_delta = old.is_dir ? -1 : 1;
		new.dir_nlink_delta = -old.dir_nlink_delta;
		retval = -EMLINK;
		if ((old.dir_nlink_delta > 0 && EXT4_DIR_LINK_MAX(old.dir)) ||
		    (new.dir_nlink_delta > 0 && EXT4_DIR_LINK_MAX(new.dir)))
			goto end_rename;
	}

	new_file_type = new.de->file_type;
	retval = ext4_setent(handle, &new, old.inode->i_ino, old.de->file_type);
	if (retval)
		goto end_rename;

	retval = ext4_setent(handle, &old, new.inode->i_ino, new_file_type);
	if (retval)
		goto end_rename;

	/*
	 * Like most other Unix systems, set the ctime for inodes on a
	 * rename.
	 */
	ctime = current_time(old.inode);
	old.inode->i_ctime = ctime;
	new.inode->i_ctime = ctime;
	ext4_mark_inode_dirty(handle, old.inode);
	ext4_mark_inode_dirty(handle, new.inode);

	if (old.dir_bh) {
		retval = ext4_rename_dir_finish(handle, &old, new.dir->i_ino);
		if (retval)
			goto end_rename;
	}
	if (new.dir_bh) {
		retval = ext4_rename_dir_finish(handle, &new, old.dir->i_ino);
		if (retval)
			goto end_rename;
	}
	ext4_update_dir_count(handle, &old);
	ext4_update_dir_count(handle, &new);
	retval = 0;

end_rename:
	brelse(old.dir_bh);
	brelse(new.dir_bh);
	brelse(old.bh);
	brelse(new.bh);
	if (handle)
		ext4_journal_stop(handle);
	return retval;
}

static int ext4_rename2(struct inode *old_dir, struct dentry *old_dentry,
			struct inode *new_dir, struct dentry *new_dentry,
			unsigned int flags)
{
	int err;

	if (unlikely(ext4_forced_shutdown(EXT4_SB(old_dir->i_sb))))
		return -EIO;

	if (flags & ~(RENAME_NOREPLACE | RENAME_EXCHANGE | RENAME_WHITEOUT))
		return -EINVAL;

	err = fscrypt_prepare_rename(old_dir, old_dentry, new_dir, new_dentry,
				     flags);
	if (err)
		return err;

	if (flags & RENAME_EXCHANGE) {
		return ext4_cross_rename(old_dir, old_dentry,
					 new_dir, new_dentry);
	}

	return ext4_rename(old_dir, old_dentry, new_dir, new_dentry, flags);
}

/*
 * directories can handle most operations...
 */
const struct inode_operations ext4_dir_inode_operations = {
	.create		= ext4_create,
	.lookup		= ext4_lookup,
	.link		= ext4_link,
	.unlink		= ext4_unlink,
	.symlink	= ext4_symlink,
	.mkdir		= ext4_mkdir,
	.rmdir		= ext4_rmdir,
	.mknod		= ext4_mknod,
	.tmpfile	= ext4_tmpfile,
	.rename		= ext4_rename2,
	.setattr	= ext4_setattr,
	.getattr	= ext4_getattr,
	.listxattr	= ext4_listxattr,
	.get_acl	= ext4_get_acl,
	.set_acl	= ext4_set_acl,
	.fiemap         = ext4_fiemap,
};

const struct inode_operations ext4_special_inode_operations = {
	.setattr	= ext4_setattr,
	.getattr	= ext4_getattr,
	.listxattr	= ext4_listxattr,
	.get_acl	= ext4_get_acl,
	.set_acl	= ext4_set_acl,
};<|MERGE_RESOLUTION|>--- conflicted
+++ resolved
@@ -1390,13 +1390,8 @@
 		    ext4_match(dir, fname, de)) {
 			/* found a match - just to be sure, do
 			 * a full check */
-<<<<<<< HEAD
-			if (ext4_check_dir_entry(dir, NULL, de, bh, bh->b_data,
-						 bh->b_size, offset))
-=======
 			if (ext4_check_dir_entry(dir, NULL, de, bh, search_buf,
-						 buf_size, lblk, offset))
->>>>>>> af4136af
+						 buf_size, offset))
 				return -1;
 			*res_dir = de;
 			return 1;
@@ -2486,11 +2481,7 @@
 	de = (struct ext4_dir_entry_2 *)entry_buf;
 	while (i < buf_size - csum_size) {
 		if (ext4_check_dir_entry(dir, NULL, de, bh,
-<<<<<<< HEAD
-					 bh->b_data, bh->b_size, i))
-=======
-					 entry_buf, buf_size, lblk, i))
->>>>>>> af4136af
+					 entry_buf, buf_size, i))
 			return -EFSCORRUPTED;
 		if (de == de_del)  {
 			if (pde)
