--- conflicted
+++ resolved
@@ -1333,12 +1333,7 @@
 {
 	int len;
 
-<<<<<<< HEAD
 	if (!IS_CASEFOLDED(dir) || !dir->i_sb->s_encoding) {
-=======
-	if (!IS_CASEFOLDED(dir) || !dir->i_sb->s_encoding ||
-	    (IS_ENCRYPTED(dir) && !fscrypt_has_encryption_key(dir))) {
->>>>>>> adabd7b5
 		cf_name->name = NULL;
 		return;
 	}
@@ -1384,12 +1379,7 @@
 #endif
 
 #ifdef CONFIG_UNICODE
-<<<<<<< HEAD
 	if (parent->i_sb->s_encoding && IS_CASEFOLDED(parent)) {
-=======
-	if (parent->i_sb->s_encoding && IS_CASEFOLDED(parent) &&
-	    (!IS_ENCRYPTED(parent) || fscrypt_has_encryption_key(parent))) {
->>>>>>> adabd7b5
 		if (fname->cf_name.name) {
 			struct qstr cf = {.name = fname->cf_name.name,
 					  .len = fname->cf_name.len};
