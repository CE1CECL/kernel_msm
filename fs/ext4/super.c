/*
 *  linux/fs/ext4/super.c
 *
 * Copyright (C) 1992, 1993, 1994, 1995
 * Remy Card (card@masi.ibp.fr)
 * Laboratoire MASI - Institut Blaise Pascal
 * Universite Pierre et Marie Curie (Paris VI)
 *
 *  from
 *
 *  linux/fs/minix/inode.c
 *
 *  Copyright (C) 1991, 1992  Linus Torvalds
 *
 *  Big-endian to little-endian byte-swapping/bitmaps by
 *        David S. Miller (davem@caip.rutgers.edu), 1995
 */

#include <linux/module.h>
#include <linux/string.h>
#include <linux/fs.h>
#include <linux/time.h>
#include <linux/vmalloc.h>
#include <linux/slab.h>
#include <linux/init.h>
#include <linux/blkdev.h>
#include <linux/backing-dev.h>
#include <linux/parser.h>
#include <linux/buffer_head.h>
#include <linux/exportfs.h>
#include <linux/vfs.h>
#include <linux/random.h>
#include <linux/mount.h>
#include <linux/namei.h>
#include <linux/quotaops.h>
#include <linux/seq_file.h>
#include <linux/ctype.h>
#include <linux/log2.h>
#include <linux/crc16.h>
#include <linux/dax.h>
#include <linux/cleancache.h>
#include <linux/uaccess.h>

#include <linux/kthread.h>
#include <linux/freezer.h>

#include "ext4.h"
#include "ext4_extents.h"	/* Needed for trace points definition */
#include "ext4_jbd2.h"
#include "xattr.h"
#include "acl.h"
#include "mballoc.h"
#include "fsmap.h"

#define CREATE_TRACE_POINTS
#include <trace/events/ext4.h>

static struct ext4_lazy_init *ext4_li_info;
static struct mutex ext4_li_mtx;
static struct ratelimit_state ext4_mount_msg_ratelimit;

static int ext4_load_journal(struct super_block *, struct ext4_super_block *,
			     unsigned long journal_devnum);
static int ext4_show_options(struct seq_file *seq, struct dentry *root);
static int ext4_commit_super(struct super_block *sb, int sync);
static void ext4_mark_recovery_complete(struct super_block *sb,
					struct ext4_super_block *es);
static void ext4_clear_journal_err(struct super_block *sb,
				   struct ext4_super_block *es);
static int ext4_sync_fs(struct super_block *sb, int wait);
static void ext4_umount_end(struct super_block *sb, int flags);
static int ext4_remount(struct super_block *sb, int *flags, char *data);
static int ext4_statfs(struct dentry *dentry, struct kstatfs *buf);
static int ext4_unfreeze(struct super_block *sb);
static int ext4_freeze(struct super_block *sb);
static struct dentry *ext4_mount(struct file_system_type *fs_type, int flags,
		       const char *dev_name, void *data);
static inline int ext2_feature_set_ok(struct super_block *sb);
static inline int ext3_feature_set_ok(struct super_block *sb);
static int ext4_feature_set_ok(struct super_block *sb, int readonly);
static void ext4_destroy_lazyinit_thread(void);
static void ext4_unregister_li_request(struct super_block *sb);
static void ext4_clear_request_list(void);
static struct inode *ext4_get_journal_inode(struct super_block *sb,
					    unsigned int journal_inum);

/*
 * Lock ordering
 *
 * Note the difference between i_mmap_sem (EXT4_I(inode)->i_mmap_sem) and
 * i_mmap_rwsem (inode->i_mmap_rwsem)!
 *
 * page fault path:
 * mmap_sem -> sb_start_pagefault -> i_mmap_sem (r) -> transaction start ->
 *   page lock -> i_data_sem (rw)
 *
 * buffered write path:
 * sb_start_write -> i_mutex -> mmap_sem
 * sb_start_write -> i_mutex -> transaction start -> page lock ->
 *   i_data_sem (rw)
 *
 * truncate:
 * sb_start_write -> i_mutex -> EXT4_STATE_DIOREAD_LOCK (w) -> i_mmap_sem (w) ->
 *   i_mmap_rwsem (w) -> page lock
 * sb_start_write -> i_mutex -> EXT4_STATE_DIOREAD_LOCK (w) -> i_mmap_sem (w) ->
 *   transaction start -> i_data_sem (rw)
 *
 * direct IO:
 * sb_start_write -> i_mutex -> EXT4_STATE_DIOREAD_LOCK (r) -> mmap_sem
 * sb_start_write -> i_mutex -> EXT4_STATE_DIOREAD_LOCK (r) ->
 *   transaction start -> i_data_sem (rw)
 *
 * writepages:
 * transaction start -> page lock(s) -> i_data_sem (rw)
 */

#if !defined(CONFIG_EXT2_FS) && !defined(CONFIG_EXT2_FS_MODULE) && defined(CONFIG_EXT4_USE_FOR_EXT2)
static struct file_system_type ext2_fs_type = {
	.owner		= THIS_MODULE,
	.name		= "ext2",
	.mount		= ext4_mount,
	.kill_sb	= kill_block_super,
	.fs_flags	= FS_REQUIRES_DEV,
};
MODULE_ALIAS_FS("ext2");
MODULE_ALIAS("ext2");
#define IS_EXT2_SB(sb) ((sb)->s_bdev->bd_holder == &ext2_fs_type)
#else
#define IS_EXT2_SB(sb) (0)
#endif


static struct file_system_type ext3_fs_type = {
	.owner		= THIS_MODULE,
	.name		= "ext3",
	.mount		= ext4_mount,
	.kill_sb	= kill_block_super,
	.fs_flags	= FS_REQUIRES_DEV,
};
MODULE_ALIAS_FS("ext3");
MODULE_ALIAS("ext3");
#define IS_EXT3_SB(sb) ((sb)->s_bdev->bd_holder == &ext3_fs_type)

/*
 * This works like sb_bread() except it uses ERR_PTR for error
 * returns.  Currently with sb_bread it's impossible to distinguish
 * between ENOMEM and EIO situations (since both result in a NULL
 * return.
 */
struct buffer_head *
ext4_sb_bread(struct super_block *sb, sector_t block, int op_flags)
{
	struct buffer_head *bh = sb_getblk(sb, block);

	if (bh == NULL)
		return ERR_PTR(-ENOMEM);
	if (buffer_uptodate(bh))
		return bh;
	ll_rw_block(REQ_OP_READ, REQ_META | op_flags, 1, &bh);
	wait_on_buffer(bh);
	if (buffer_uptodate(bh))
		return bh;
	put_bh(bh);
	return ERR_PTR(-EIO);
}

static int ext4_verify_csum_type(struct super_block *sb,
				 struct ext4_super_block *es)
{
	if (!ext4_has_feature_metadata_csum(sb))
		return 1;

	return es->s_checksum_type == EXT4_CRC32C_CHKSUM;
}

static __le32 ext4_superblock_csum(struct super_block *sb,
				   struct ext4_super_block *es)
{
	struct ext4_sb_info *sbi = EXT4_SB(sb);
	int offset = offsetof(struct ext4_super_block, s_checksum);
	__u32 csum;

	csum = ext4_chksum(sbi, ~0, (char *)es, offset);

	return cpu_to_le32(csum);
}

static int ext4_superblock_csum_verify(struct super_block *sb,
				       struct ext4_super_block *es)
{
	if (!ext4_has_metadata_csum(sb))
		return 1;

	return es->s_checksum == ext4_superblock_csum(sb, es);
}

void ext4_superblock_csum_set(struct super_block *sb)
{
	struct ext4_super_block *es = EXT4_SB(sb)->s_es;

	if (!ext4_has_metadata_csum(sb))
		return;

	es->s_checksum = ext4_superblock_csum(sb, es);
}

void *ext4_kvmalloc(size_t size, gfp_t flags)
{
	void *ret;

	ret = kmalloc(size, flags | __GFP_NOWARN);
	if (!ret)
		ret = __vmalloc(size, flags, PAGE_KERNEL);
	return ret;
}

void *ext4_kvzalloc(size_t size, gfp_t flags)
{
	void *ret;

	ret = kzalloc(size, flags | __GFP_NOWARN);
	if (!ret)
		ret = __vmalloc(size, flags | __GFP_ZERO, PAGE_KERNEL);
	return ret;
}

ext4_fsblk_t ext4_block_bitmap(struct super_block *sb,
			       struct ext4_group_desc *bg)
{
	return le32_to_cpu(bg->bg_block_bitmap_lo) |
		(EXT4_DESC_SIZE(sb) >= EXT4_MIN_DESC_SIZE_64BIT ?
		 (ext4_fsblk_t)le32_to_cpu(bg->bg_block_bitmap_hi) << 32 : 0);
}

ext4_fsblk_t ext4_inode_bitmap(struct super_block *sb,
			       struct ext4_group_desc *bg)
{
	return le32_to_cpu(bg->bg_inode_bitmap_lo) |
		(EXT4_DESC_SIZE(sb) >= EXT4_MIN_DESC_SIZE_64BIT ?
		 (ext4_fsblk_t)le32_to_cpu(bg->bg_inode_bitmap_hi) << 32 : 0);
}

ext4_fsblk_t ext4_inode_table(struct super_block *sb,
			      struct ext4_group_desc *bg)
{
	return le32_to_cpu(bg->bg_inode_table_lo) |
		(EXT4_DESC_SIZE(sb) >= EXT4_MIN_DESC_SIZE_64BIT ?
		 (ext4_fsblk_t)le32_to_cpu(bg->bg_inode_table_hi) << 32 : 0);
}

__u32 ext4_free_group_clusters(struct super_block *sb,
			       struct ext4_group_desc *bg)
{
	return le16_to_cpu(bg->bg_free_blocks_count_lo) |
		(EXT4_DESC_SIZE(sb) >= EXT4_MIN_DESC_SIZE_64BIT ?
		 (__u32)le16_to_cpu(bg->bg_free_blocks_count_hi) << 16 : 0);
}

__u32 ext4_free_inodes_count(struct super_block *sb,
			      struct ext4_group_desc *bg)
{
	return le16_to_cpu(bg->bg_free_inodes_count_lo) |
		(EXT4_DESC_SIZE(sb) >= EXT4_MIN_DESC_SIZE_64BIT ?
		 (__u32)le16_to_cpu(bg->bg_free_inodes_count_hi) << 16 : 0);
}

__u32 ext4_used_dirs_count(struct super_block *sb,
			      struct ext4_group_desc *bg)
{
	return le16_to_cpu(bg->bg_used_dirs_count_lo) |
		(EXT4_DESC_SIZE(sb) >= EXT4_MIN_DESC_SIZE_64BIT ?
		 (__u32)le16_to_cpu(bg->bg_used_dirs_count_hi) << 16 : 0);
}

__u32 ext4_itable_unused_count(struct super_block *sb,
			      struct ext4_group_desc *bg)
{
	return le16_to_cpu(bg->bg_itable_unused_lo) |
		(EXT4_DESC_SIZE(sb) >= EXT4_MIN_DESC_SIZE_64BIT ?
		 (__u32)le16_to_cpu(bg->bg_itable_unused_hi) << 16 : 0);
}

void ext4_block_bitmap_set(struct super_block *sb,
			   struct ext4_group_desc *bg, ext4_fsblk_t blk)
{
	bg->bg_block_bitmap_lo = cpu_to_le32((u32)blk);
	if (EXT4_DESC_SIZE(sb) >= EXT4_MIN_DESC_SIZE_64BIT)
		bg->bg_block_bitmap_hi = cpu_to_le32(blk >> 32);
}

void ext4_inode_bitmap_set(struct super_block *sb,
			   struct ext4_group_desc *bg, ext4_fsblk_t blk)
{
	bg->bg_inode_bitmap_lo  = cpu_to_le32((u32)blk);
	if (EXT4_DESC_SIZE(sb) >= EXT4_MIN_DESC_SIZE_64BIT)
		bg->bg_inode_bitmap_hi = cpu_to_le32(blk >> 32);
}

void ext4_inode_table_set(struct super_block *sb,
			  struct ext4_group_desc *bg, ext4_fsblk_t blk)
{
	bg->bg_inode_table_lo = cpu_to_le32((u32)blk);
	if (EXT4_DESC_SIZE(sb) >= EXT4_MIN_DESC_SIZE_64BIT)
		bg->bg_inode_table_hi = cpu_to_le32(blk >> 32);
}

void ext4_free_group_clusters_set(struct super_block *sb,
				  struct ext4_group_desc *bg, __u32 count)
{
	bg->bg_free_blocks_count_lo = cpu_to_le16((__u16)count);
	if (EXT4_DESC_SIZE(sb) >= EXT4_MIN_DESC_SIZE_64BIT)
		bg->bg_free_blocks_count_hi = cpu_to_le16(count >> 16);
}

void ext4_free_inodes_set(struct super_block *sb,
			  struct ext4_group_desc *bg, __u32 count)
{
	bg->bg_free_inodes_count_lo = cpu_to_le16((__u16)count);
	if (EXT4_DESC_SIZE(sb) >= EXT4_MIN_DESC_SIZE_64BIT)
		bg->bg_free_inodes_count_hi = cpu_to_le16(count >> 16);
}

void ext4_used_dirs_set(struct super_block *sb,
			  struct ext4_group_desc *bg, __u32 count)
{
	bg->bg_used_dirs_count_lo = cpu_to_le16((__u16)count);
	if (EXT4_DESC_SIZE(sb) >= EXT4_MIN_DESC_SIZE_64BIT)
		bg->bg_used_dirs_count_hi = cpu_to_le16(count >> 16);
}

void ext4_itable_unused_set(struct super_block *sb,
			  struct ext4_group_desc *bg, __u32 count)
{
	bg->bg_itable_unused_lo = cpu_to_le16((__u16)count);
	if (EXT4_DESC_SIZE(sb) >= EXT4_MIN_DESC_SIZE_64BIT)
		bg->bg_itable_unused_hi = cpu_to_le16(count >> 16);
}


static void __save_error_info(struct super_block *sb, const char *func,
			    unsigned int line)
{
	struct ext4_super_block *es = EXT4_SB(sb)->s_es;

	EXT4_SB(sb)->s_mount_state |= EXT4_ERROR_FS;
	if (bdev_read_only(sb->s_bdev))
		return;
	es->s_state |= cpu_to_le16(EXT4_ERROR_FS);
	es->s_last_error_time = cpu_to_le32(get_seconds());
	strncpy(es->s_last_error_func, func, sizeof(es->s_last_error_func));
	es->s_last_error_line = cpu_to_le32(line);
	if (!es->s_first_error_time) {
		es->s_first_error_time = es->s_last_error_time;
		strncpy(es->s_first_error_func, func,
			sizeof(es->s_first_error_func));
		es->s_first_error_line = cpu_to_le32(line);
		es->s_first_error_ino = es->s_last_error_ino;
		es->s_first_error_block = es->s_last_error_block;
	}
	/*
	 * Start the daily error reporting function if it hasn't been
	 * started already
	 */
	if (!es->s_error_count)
		mod_timer(&EXT4_SB(sb)->s_err_report, jiffies + 24*60*60*HZ);
	le32_add_cpu(&es->s_error_count, 1);
}

static void save_error_info(struct super_block *sb, const char *func,
			    unsigned int line)
{
	__save_error_info(sb, func, line);
	ext4_commit_super(sb, 1);
}

/*
 * The del_gendisk() function uninitializes the disk-specific data
 * structures, including the bdi structure, without telling anyone
 * else.  Once this happens, any attempt to call mark_buffer_dirty()
 * (for example, by ext4_commit_super), will cause a kernel OOPS.
 * This is a kludge to prevent these oops until we can put in a proper
 * hook in del_gendisk() to inform the VFS and file system layers.
 */
static int block_device_ejected(struct super_block *sb)
{
	struct inode *bd_inode = sb->s_bdev->bd_inode;
	struct backing_dev_info *bdi = inode_to_bdi(bd_inode);

	return bdi->dev == NULL;
}

static void ext4_journal_commit_callback(journal_t *journal, transaction_t *txn)
{
	struct super_block		*sb = journal->j_private;
	struct ext4_sb_info		*sbi = EXT4_SB(sb);
	int				error = is_journal_aborted(journal);
	struct ext4_journal_cb_entry	*jce;

	BUG_ON(txn->t_state == T_FINISHED);

	ext4_process_freed_data(sb, txn->t_tid);

	spin_lock(&sbi->s_md_lock);
	while (!list_empty(&txn->t_private_list)) {
		jce = list_entry(txn->t_private_list.next,
				 struct ext4_journal_cb_entry, jce_list);
		list_del_init(&jce->jce_list);
		spin_unlock(&sbi->s_md_lock);
		jce->jce_func(sb, jce, error);
		spin_lock(&sbi->s_md_lock);
	}
	spin_unlock(&sbi->s_md_lock);
}

/* Deal with the reporting of failure conditions on a filesystem such as
 * inconsistencies detected or read IO failures.
 *
 * On ext2, we can store the error state of the filesystem in the
 * superblock.  That is not possible on ext4, because we may have other
 * write ordering constraints on the superblock which prevent us from
 * writing it out straight away; and given that the journal is about to
 * be aborted, we can't rely on the current, or future, transactions to
 * write out the superblock safely.
 *
 * We'll just use the jbd2_journal_abort() error code to record an error in
 * the journal instead.  On recovery, the journal will complain about
 * that error until we've noted it down and cleared it.
 */

static void ext4_handle_error(struct super_block *sb)
{
	if (sb_rdonly(sb))
		return;

	if (!test_opt(sb, ERRORS_CONT)) {
		journal_t *journal = EXT4_SB(sb)->s_journal;

		EXT4_SB(sb)->s_mount_flags |= EXT4_MF_FS_ABORTED;
		if (journal)
			jbd2_journal_abort(journal, -EIO);
	}
	if (test_opt(sb, ERRORS_RO)) {
		ext4_msg(sb, KERN_CRIT, "Remounting filesystem read-only");
		/*
		 * Make sure updated value of ->s_mount_flags will be visible
		 * before ->s_flags update
		 */
		smp_wmb();
		sb->s_flags |= MS_RDONLY;
	}
	if (test_opt(sb, ERRORS_PANIC)) {
		if (EXT4_SB(sb)->s_journal &&
		  !(EXT4_SB(sb)->s_journal->j_flags & JBD2_REC_ERR))
			return;
		panic("EXT4-fs (device %s): panic forced after error\n",
			sb->s_id);
	}
}

#define ext4_error_ratelimit(sb)					\
		___ratelimit(&(EXT4_SB(sb)->s_err_ratelimit_state),	\
			     "EXT4-fs error")

void __ext4_error(struct super_block *sb, const char *function,
		  unsigned int line, const char *fmt, ...)
{
	struct va_format vaf;
	va_list args;

	if (unlikely(ext4_forced_shutdown(EXT4_SB(sb))))
		return;

	if (ext4_error_ratelimit(sb)) {
		va_start(args, fmt);
		vaf.fmt = fmt;
		vaf.va = &args;
		printk(KERN_CRIT
		       "EXT4-fs error (device %s): %s:%d: comm %s: %pV\n",
		       sb->s_id, function, line, current->comm, &vaf);
		va_end(args);
	}
	save_error_info(sb, function, line);
	ext4_handle_error(sb);
}

void __ext4_error_inode(struct inode *inode, const char *function,
			unsigned int line, ext4_fsblk_t block,
			const char *fmt, ...)
{
	va_list args;
	struct va_format vaf;
	struct ext4_super_block *es = EXT4_SB(inode->i_sb)->s_es;

	if (unlikely(ext4_forced_shutdown(EXT4_SB(inode->i_sb))))
		return;

	es->s_last_error_ino = cpu_to_le32(inode->i_ino);
	es->s_last_error_block = cpu_to_le64(block);
	if (ext4_error_ratelimit(inode->i_sb)) {
		va_start(args, fmt);
		vaf.fmt = fmt;
		vaf.va = &args;
		if (block)
			printk(KERN_CRIT "EXT4-fs error (device %s): %s:%d: "
			       "inode #%lu: block %llu: comm %s: %pV\n",
			       inode->i_sb->s_id, function, line, inode->i_ino,
			       block, current->comm, &vaf);
		else
			printk(KERN_CRIT "EXT4-fs error (device %s): %s:%d: "
			       "inode #%lu: comm %s: %pV\n",
			       inode->i_sb->s_id, function, line, inode->i_ino,
			       current->comm, &vaf);
		va_end(args);
	}
	save_error_info(inode->i_sb, function, line);
	ext4_handle_error(inode->i_sb);
}

void __ext4_error_file(struct file *file, const char *function,
		       unsigned int line, ext4_fsblk_t block,
		       const char *fmt, ...)
{
	va_list args;
	struct va_format vaf;
	struct ext4_super_block *es;
	struct inode *inode = file_inode(file);
	char pathname[80], *path;

	if (unlikely(ext4_forced_shutdown(EXT4_SB(inode->i_sb))))
		return;

	es = EXT4_SB(inode->i_sb)->s_es;
	es->s_last_error_ino = cpu_to_le32(inode->i_ino);
	if (ext4_error_ratelimit(inode->i_sb)) {
		path = file_path(file, pathname, sizeof(pathname));
		if (IS_ERR(path))
			path = "(unknown)";
		va_start(args, fmt);
		vaf.fmt = fmt;
		vaf.va = &args;
		if (block)
			printk(KERN_CRIT
			       "EXT4-fs error (device %s): %s:%d: inode #%lu: "
			       "block %llu: comm %s: path %s: %pV\n",
			       inode->i_sb->s_id, function, line, inode->i_ino,
			       block, current->comm, path, &vaf);
		else
			printk(KERN_CRIT
			       "EXT4-fs error (device %s): %s:%d: inode #%lu: "
			       "comm %s: path %s: %pV\n",
			       inode->i_sb->s_id, function, line, inode->i_ino,
			       current->comm, path, &vaf);
		va_end(args);
	}
	save_error_info(inode->i_sb, function, line);
	ext4_handle_error(inode->i_sb);
}

const char *ext4_decode_error(struct super_block *sb, int errno,
			      char nbuf[16])
{
	char *errstr = NULL;

	switch (errno) {
	case -EFSCORRUPTED:
		errstr = "Corrupt filesystem";
		break;
	case -EFSBADCRC:
		errstr = "Filesystem failed CRC";
		break;
	case -EIO:
		errstr = "IO failure";
		break;
	case -ENOMEM:
		errstr = "Out of memory";
		break;
	case -EROFS:
		if (!sb || (EXT4_SB(sb)->s_journal &&
			    EXT4_SB(sb)->s_journal->j_flags & JBD2_ABORT))
			errstr = "Journal has aborted";
		else
			errstr = "Readonly filesystem";
		break;
	default:
		/* If the caller passed in an extra buffer for unknown
		 * errors, textualise them now.  Else we just return
		 * NULL. */
		if (nbuf) {
			/* Check for truncated error codes... */
			if (snprintf(nbuf, 16, "error %d", -errno) >= 0)
				errstr = nbuf;
		}
		break;
	}

	return errstr;
}

/* __ext4_std_error decodes expected errors from journaling functions
 * automatically and invokes the appropriate error response.  */

void __ext4_std_error(struct super_block *sb, const char *function,
		      unsigned int line, int errno)
{
	char nbuf[16];
	const char *errstr;

	if (unlikely(ext4_forced_shutdown(EXT4_SB(sb))))
		return;

	/* Special case: if the error is EROFS, and we're not already
	 * inside a transaction, then there's really no point in logging
	 * an error. */
	if (errno == -EROFS && journal_current_handle() == NULL && sb_rdonly(sb))
		return;

	if (ext4_error_ratelimit(sb)) {
		errstr = ext4_decode_error(sb, errno, nbuf);
		printk(KERN_CRIT "EXT4-fs error (device %s) in %s:%d: %s\n",
		       sb->s_id, function, line, errstr);
	}

	save_error_info(sb, function, line);
	ext4_handle_error(sb);
}

/*
 * ext4_abort is a much stronger failure handler than ext4_error.  The
 * abort function may be used to deal with unrecoverable failures such
 * as journal IO errors or ENOMEM at a critical moment in log management.
 *
 * We unconditionally force the filesystem into an ABORT|READONLY state,
 * unless the error response on the fs has been set to panic in which
 * case we take the easy way out and panic immediately.
 */

void __ext4_abort(struct super_block *sb, const char *function,
		unsigned int line, const char *fmt, ...)
{
	struct va_format vaf;
	va_list args;

	if (unlikely(ext4_forced_shutdown(EXT4_SB(sb))))
		return;

	save_error_info(sb, function, line);
	va_start(args, fmt);
	vaf.fmt = fmt;
	vaf.va = &args;
	printk(KERN_CRIT "EXT4-fs error (device %s): %s:%d: %pV\n",
	       sb->s_id, function, line, &vaf);
	va_end(args);

	if (sb_rdonly(sb) == 0) {
		ext4_msg(sb, KERN_CRIT, "Remounting filesystem read-only");
		EXT4_SB(sb)->s_mount_flags |= EXT4_MF_FS_ABORTED;
		/*
		 * Make sure updated value of ->s_mount_flags will be visible
		 * before ->s_flags update
		 */
		smp_wmb();
		sb->s_flags |= MS_RDONLY;
		if (EXT4_SB(sb)->s_journal)
			jbd2_journal_abort(EXT4_SB(sb)->s_journal, -EIO);
		save_error_info(sb, function, line);
	}
	if (test_opt(sb, ERRORS_PANIC)) {
		if (EXT4_SB(sb)->s_journal &&
		  !(EXT4_SB(sb)->s_journal->j_flags & JBD2_REC_ERR))
			return;
		panic("EXT4-fs panic from previous error\n");
	}
}

void __ext4_msg(struct super_block *sb,
		const char *prefix, const char *fmt, ...)
{
	struct va_format vaf;
	va_list args;

	if (!___ratelimit(&(EXT4_SB(sb)->s_msg_ratelimit_state), "EXT4-fs"))
		return;

	va_start(args, fmt);
	vaf.fmt = fmt;
	vaf.va = &args;
	printk("%sEXT4-fs (%s): %pV\n", prefix, sb->s_id, &vaf);
	va_end(args);
}

#define ext4_warning_ratelimit(sb)					\
		___ratelimit(&(EXT4_SB(sb)->s_warning_ratelimit_state),	\
			     "EXT4-fs warning")

void __ext4_warning(struct super_block *sb, const char *function,
		    unsigned int line, const char *fmt, ...)
{
	struct va_format vaf;
	va_list args;

	if (!ext4_warning_ratelimit(sb))
		return;

	va_start(args, fmt);
	vaf.fmt = fmt;
	vaf.va = &args;
	printk(KERN_WARNING "EXT4-fs warning (device %s): %s:%d: %pV\n",
	       sb->s_id, function, line, &vaf);
	va_end(args);
}

void __ext4_warning_inode(const struct inode *inode, const char *function,
			  unsigned int line, const char *fmt, ...)
{
	struct va_format vaf;
	va_list args;

	if (!ext4_warning_ratelimit(inode->i_sb))
		return;

	va_start(args, fmt);
	vaf.fmt = fmt;
	vaf.va = &args;
	printk(KERN_WARNING "EXT4-fs warning (device %s): %s:%d: "
	       "inode #%lu: comm %s: %pV\n", inode->i_sb->s_id,
	       function, line, inode->i_ino, current->comm, &vaf);
	va_end(args);
}

void __ext4_grp_locked_error(const char *function, unsigned int line,
			     struct super_block *sb, ext4_group_t grp,
			     unsigned long ino, ext4_fsblk_t block,
			     const char *fmt, ...)
__releases(bitlock)
__acquires(bitlock)
{
	struct va_format vaf;
	va_list args;
	struct ext4_super_block *es = EXT4_SB(sb)->s_es;

	if (unlikely(ext4_forced_shutdown(EXT4_SB(sb))))
		return;

	es->s_last_error_ino = cpu_to_le32(ino);
	es->s_last_error_block = cpu_to_le64(block);
	__save_error_info(sb, function, line);

	if (ext4_error_ratelimit(sb)) {
		va_start(args, fmt);
		vaf.fmt = fmt;
		vaf.va = &args;
		printk(KERN_CRIT "EXT4-fs error (device %s): %s:%d: group %u, ",
		       sb->s_id, function, line, grp);
		if (ino)
			printk(KERN_CONT "inode %lu: ", ino);
		if (block)
			printk(KERN_CONT "block %llu:",
			       (unsigned long long) block);
		printk(KERN_CONT "%pV\n", &vaf);
		va_end(args);
	}

	if (test_opt(sb, ERRORS_CONT)) {
		ext4_commit_super(sb, 0);
		return;
	}

	ext4_unlock_group(sb, grp);
	ext4_commit_super(sb, 1);
	ext4_handle_error(sb);
	/*
	 * We only get here in the ERRORS_RO case; relocking the group
	 * may be dangerous, but nothing bad will happen since the
	 * filesystem will have already been marked read/only and the
	 * journal has been aborted.  We return 1 as a hint to callers
	 * who might what to use the return value from
	 * ext4_grp_locked_error() to distinguish between the
	 * ERRORS_CONT and ERRORS_RO case, and perhaps return more
	 * aggressively from the ext4 function in question, with a
	 * more appropriate error code.
	 */
	ext4_lock_group(sb, grp);
	return;
}

void ext4_update_dynamic_rev(struct super_block *sb)
{
	struct ext4_super_block *es = EXT4_SB(sb)->s_es;

	if (le32_to_cpu(es->s_rev_level) > EXT4_GOOD_OLD_REV)
		return;

	ext4_warning(sb,
		     "updating to rev %d because of new feature flag, "
		     "running e2fsck is recommended",
		     EXT4_DYNAMIC_REV);

	es->s_first_ino = cpu_to_le32(EXT4_GOOD_OLD_FIRST_INO);
	es->s_inode_size = cpu_to_le16(EXT4_GOOD_OLD_INODE_SIZE);
	es->s_rev_level = cpu_to_le32(EXT4_DYNAMIC_REV);
	/* leave es->s_feature_*compat flags alone */
	/* es->s_uuid will be set by e2fsck if empty */

	/*
	 * The rest of the superblock fields should be zero, and if not it
	 * means they are likely already in use, so leave them alone.  We
	 * can leave it up to e2fsck to clean up any inconsistencies there.
	 */
}

/*
 * Open the external journal device
 */
static struct block_device *ext4_blkdev_get(dev_t dev, struct super_block *sb)
{
	struct block_device *bdev;
	char b[BDEVNAME_SIZE];

	bdev = blkdev_get_by_dev(dev, FMODE_READ|FMODE_WRITE|FMODE_EXCL, sb);
	if (IS_ERR(bdev))
		goto fail;
	return bdev;

fail:
	ext4_msg(sb, KERN_ERR, "failed to open journal device %s: %ld",
			__bdevname(dev, b), PTR_ERR(bdev));
	return NULL;
}

/*
 * Release the journal device
 */
static void ext4_blkdev_put(struct block_device *bdev)
{
	blkdev_put(bdev, FMODE_READ|FMODE_WRITE|FMODE_EXCL);
}

static void ext4_blkdev_remove(struct ext4_sb_info *sbi)
{
	struct block_device *bdev;
	bdev = sbi->journal_bdev;
	if (bdev) {
		ext4_blkdev_put(bdev);
		sbi->journal_bdev = NULL;
	}
}

static inline struct inode *orphan_list_entry(struct list_head *l)
{
	return &list_entry(l, struct ext4_inode_info, i_orphan)->vfs_inode;
}

static void dump_orphan_list(struct super_block *sb, struct ext4_sb_info *sbi)
{
	struct list_head *l;

	ext4_msg(sb, KERN_ERR, "sb orphan head is %d",
		 le32_to_cpu(sbi->s_es->s_last_orphan));

	printk(KERN_ERR "sb_info orphan list:\n");
	list_for_each(l, &sbi->s_orphan) {
		struct inode *inode = orphan_list_entry(l);
		printk(KERN_ERR "  "
		       "inode %s:%lu at %p: mode %o, nlink %d, next %d\n",
		       inode->i_sb->s_id, inode->i_ino, inode,
		       inode->i_mode, inode->i_nlink,
		       NEXT_ORPHAN(inode));
	}
}

#ifdef CONFIG_QUOTA
static int ext4_quota_off(struct super_block *sb, int type);

static inline void ext4_quota_off_umount(struct super_block *sb)
{
	int type;

	/* Use our quota_off function to clear inode flags etc. */
	for (type = 0; type < EXT4_MAXQUOTAS; type++)
		ext4_quota_off(sb, type);
}

/*
 * This is a helper function which is used in the mount/remount
 * codepaths (which holds s_umount) to fetch the quota file name.
 */
static inline char *get_qf_name(struct super_block *sb,
				struct ext4_sb_info *sbi,
				int type)
{
	return rcu_dereference_protected(sbi->s_qf_names[type],
					 lockdep_is_held(&sb->s_umount));
}
#else
static inline void ext4_quota_off_umount(struct super_block *sb)
{
}
#endif

static void ext4_put_super(struct super_block *sb)
{
	struct ext4_sb_info *sbi = EXT4_SB(sb);
	struct ext4_super_block *es = sbi->s_es;
	int aborted = 0;
	int i, err;

	ext4_unregister_li_request(sb);
	ext4_quota_off_umount(sb);

	flush_workqueue(sbi->rsv_conversion_wq);
	destroy_workqueue(sbi->rsv_conversion_wq);

	if (sbi->s_journal) {
		aborted = is_journal_aborted(sbi->s_journal);
		err = jbd2_journal_destroy(sbi->s_journal);
		sbi->s_journal = NULL;
		if ((err < 0) && !aborted)
			ext4_abort(sb, "Couldn't clean up the journal");
	}

	ext4_unregister_sysfs(sb);
	ext4_es_unregister_shrinker(sbi);
	del_timer_sync(&sbi->s_err_report);
	ext4_release_system_zone(sb);
	ext4_mb_release(sb);
	ext4_ext_release(sb);

	if (!sb_rdonly(sb) && !aborted) {
		ext4_clear_feature_journal_needs_recovery(sb);
		es->s_state = cpu_to_le16(sbi->s_mount_state);
	}
	if (!sb_rdonly(sb))
		ext4_commit_super(sb, 1);

	for (i = 0; i < sbi->s_gdb_count; i++)
		brelse(sbi->s_group_desc[i]);
	kvfree(sbi->s_group_desc);
	kvfree(sbi->s_flex_groups);
	percpu_counter_destroy(&sbi->s_freeclusters_counter);
	percpu_counter_destroy(&sbi->s_freeinodes_counter);
	percpu_counter_destroy(&sbi->s_dirs_counter);
	percpu_counter_destroy(&sbi->s_dirtyclusters_counter);
	percpu_free_rwsem(&sbi->s_journal_flag_rwsem);
#ifdef CONFIG_QUOTA
	for (i = 0; i < EXT4_MAXQUOTAS; i++)
		kfree(get_qf_name(sb, sbi, i));
#endif

	/* Debugging code just in case the in-memory inode orphan list
	 * isn't empty.  The on-disk one can be non-empty if we've
	 * detected an error and taken the fs readonly, but the
	 * in-memory list had better be clean by this point. */
	if (!list_empty(&sbi->s_orphan))
		dump_orphan_list(sb, sbi);
	J_ASSERT(list_empty(&sbi->s_orphan));

	sync_blockdev(sb->s_bdev);
	invalidate_bdev(sb->s_bdev);
	if (sbi->journal_bdev && sbi->journal_bdev != sb->s_bdev) {
		/*
		 * Invalidate the journal device's buffers.  We don't want them
		 * floating about in memory - the physical journal device may
		 * hotswapped, and it breaks the `ro-after' testing code.
		 */
		sync_blockdev(sbi->journal_bdev);
		invalidate_bdev(sbi->journal_bdev);
		ext4_blkdev_remove(sbi);
	}
	if (sbi->s_ea_inode_cache) {
		ext4_xattr_destroy_cache(sbi->s_ea_inode_cache);
		sbi->s_ea_inode_cache = NULL;
	}
	if (sbi->s_ea_block_cache) {
		ext4_xattr_destroy_cache(sbi->s_ea_block_cache);
		sbi->s_ea_block_cache = NULL;
	}
	if (sbi->s_mmp_tsk)
		kthread_stop(sbi->s_mmp_tsk);
	brelse(sbi->s_sbh);
	sb->s_fs_info = NULL;
	/*
	 * Now that we are completely done shutting down the
	 * superblock, we need to actually destroy the kobject.
	 */
	kobject_put(&sbi->s_kobj);
	wait_for_completion(&sbi->s_kobj_unregister);
	if (sbi->s_chksum_driver)
		crypto_free_shash(sbi->s_chksum_driver);
	kfree(sbi->s_blockgroup_lock);
	fs_put_dax(sbi->s_daxdev);
	kfree(sbi);
}

static struct kmem_cache *ext4_inode_cachep;

/*
 * Called inside transaction, so use GFP_NOFS
 */
static struct inode *ext4_alloc_inode(struct super_block *sb)
{
	struct ext4_inode_info *ei;

	ei = kmem_cache_alloc(ext4_inode_cachep, GFP_NOFS);
	if (!ei)
		return NULL;

	ei->vfs_inode.i_version = 1;
	spin_lock_init(&ei->i_raw_lock);
	INIT_LIST_HEAD(&ei->i_prealloc_list);
	spin_lock_init(&ei->i_prealloc_lock);
	ext4_es_init_tree(&ei->i_es_tree);
	rwlock_init(&ei->i_es_lock);
	INIT_LIST_HEAD(&ei->i_es_list);
	ei->i_es_all_nr = 0;
	ei->i_es_shk_nr = 0;
	ei->i_es_shrink_lblk = 0;
	ei->i_reserved_data_blocks = 0;
	ei->i_da_metadata_calc_len = 0;
	ei->i_da_metadata_calc_last_lblock = 0;
	spin_lock_init(&(ei->i_block_reservation_lock));
#ifdef CONFIG_QUOTA
	ei->i_reserved_quota = 0;
	memset(&ei->i_dquot, 0, sizeof(ei->i_dquot));
#endif
	ei->jinode = NULL;
	INIT_LIST_HEAD(&ei->i_rsv_conversion_list);
	spin_lock_init(&ei->i_completed_io_lock);
	ei->i_sync_tid = 0;
	ei->i_datasync_tid = 0;
	atomic_set(&ei->i_unwritten, 0);
	INIT_WORK(&ei->i_rsv_conversion_work, ext4_end_io_rsv_work);
	return &ei->vfs_inode;
}

static int ext4_drop_inode(struct inode *inode)
{
	int drop = generic_drop_inode(inode);

	trace_ext4_drop_inode(inode, drop);
	return drop;
}

static void ext4_i_callback(struct rcu_head *head)
{
	struct inode *inode = container_of(head, struct inode, i_rcu);
	kmem_cache_free(ext4_inode_cachep, EXT4_I(inode));
}

static void ext4_destroy_inode(struct inode *inode)
{
	if (!list_empty(&(EXT4_I(inode)->i_orphan))) {
		ext4_msg(inode->i_sb, KERN_ERR,
			 "Inode %lu (%p): orphan list check failed!",
			 inode->i_ino, EXT4_I(inode));
		print_hex_dump(KERN_INFO, "", DUMP_PREFIX_ADDRESS, 16, 4,
				EXT4_I(inode), sizeof(struct ext4_inode_info),
				true);
		dump_stack();
	}
	call_rcu(&inode->i_rcu, ext4_i_callback);
}

static void init_once(void *foo)
{
	struct ext4_inode_info *ei = (struct ext4_inode_info *) foo;

	INIT_LIST_HEAD(&ei->i_orphan);
	init_rwsem(&ei->xattr_sem);
	init_rwsem(&ei->i_data_sem);
	init_rwsem(&ei->i_mmap_sem);
	inode_init_once(&ei->vfs_inode);
}

static int __init init_inodecache(void)
{
	ext4_inode_cachep = kmem_cache_create("ext4_inode_cache",
					     sizeof(struct ext4_inode_info),
					     0, (SLAB_RECLAIM_ACCOUNT|
						SLAB_MEM_SPREAD|SLAB_ACCOUNT),
					     init_once);
	if (ext4_inode_cachep == NULL)
		return -ENOMEM;
	return 0;
}

static void destroy_inodecache(void)
{
	/*
	 * Make sure all delayed rcu free inodes are flushed before we
	 * destroy cache.
	 */
	rcu_barrier();
	kmem_cache_destroy(ext4_inode_cachep);
}

void ext4_clear_inode(struct inode *inode)
{
	invalidate_inode_buffers(inode);
	clear_inode(inode);
	dquot_drop(inode);
	ext4_discard_preallocations(inode);
	ext4_es_remove_extent(inode, 0, EXT_MAX_BLOCKS);
	if (EXT4_I(inode)->jinode) {
		jbd2_journal_release_jbd_inode(EXT4_JOURNAL(inode),
					       EXT4_I(inode)->jinode);
		jbd2_free_inode(EXT4_I(inode)->jinode);
		EXT4_I(inode)->jinode = NULL;
	}
	fscrypt_put_encryption_info(inode);
}

static struct inode *ext4_nfs_get_inode(struct super_block *sb,
					u64 ino, u32 generation)
{
	struct inode *inode;

	if (ino < EXT4_FIRST_INO(sb) && ino != EXT4_ROOT_INO)
		return ERR_PTR(-ESTALE);
	if (ino > le32_to_cpu(EXT4_SB(sb)->s_es->s_inodes_count))
		return ERR_PTR(-ESTALE);

	/* iget isn't really right if the inode is currently unallocated!!
	 *
	 * ext4_read_inode will return a bad_inode if the inode had been
	 * deleted, so we should be safe.
	 *
	 * Currently we don't know the generation for parent directory, so
	 * a generation of 0 means "accept any"
	 */
	inode = ext4_iget_normal(sb, ino);
	if (IS_ERR(inode))
		return ERR_CAST(inode);
	if (generation && inode->i_generation != generation) {
		iput(inode);
		return ERR_PTR(-ESTALE);
	}

	return inode;
}

static struct dentry *ext4_fh_to_dentry(struct super_block *sb, struct fid *fid,
					int fh_len, int fh_type)
{
	return generic_fh_to_dentry(sb, fid, fh_len, fh_type,
				    ext4_nfs_get_inode);
}

static struct dentry *ext4_fh_to_parent(struct super_block *sb, struct fid *fid,
					int fh_len, int fh_type)
{
	return generic_fh_to_parent(sb, fid, fh_len, fh_type,
				    ext4_nfs_get_inode);
}

static int ext4_nfs_commit_metadata(struct inode *inode)
{
	struct writeback_control wbc = {
		.sync_mode = WB_SYNC_ALL
	};

	trace_ext4_nfs_commit_metadata(inode);
	return ext4_write_inode(inode, &wbc);
}

/*
 * Try to release metadata pages (indirect blocks, directories) which are
 * mapped via the block device.  Since these pages could have journal heads
 * which would prevent try_to_free_buffers() from freeing them, we must use
 * jbd2 layer's try_to_free_buffers() function to release them.
 */
static int bdev_try_to_free_page(struct super_block *sb, struct page *page,
				 gfp_t wait)
{
	journal_t *journal = EXT4_SB(sb)->s_journal;

	WARN_ON(PageChecked(page));
	if (!page_has_buffers(page))
		return 0;
	if (journal)
		return jbd2_journal_try_to_free_buffers(journal, page,
						wait & ~__GFP_DIRECT_RECLAIM);
	return try_to_free_buffers(page);
}

#ifdef CONFIG_EXT4_FS_ENCRYPTION
static int ext4_get_context(struct inode *inode, void *ctx, size_t len)
{
	return ext4_xattr_get(inode, EXT4_XATTR_INDEX_ENCRYPTION,
				 EXT4_XATTR_NAME_ENCRYPTION_CONTEXT, ctx, len);
}

static int ext4_set_context(struct inode *inode, const void *ctx, size_t len,
							void *fs_data)
{
	handle_t *handle = fs_data;
	int res, res2, credits, retries = 0;

	/*
	 * Encrypting the root directory is not allowed because e2fsck expects
	 * lost+found to exist and be unencrypted, and encrypting the root
	 * directory would imply encrypting the lost+found directory as well as
	 * the filename "lost+found" itself.
	 */
	if (inode->i_ino == EXT4_ROOT_INO)
		return -EPERM;

	res = ext4_convert_inline_data(inode);
	if (res)
		return res;

	/*
	 * If a journal handle was specified, then the encryption context is
	 * being set on a new inode via inheritance and is part of a larger
	 * transaction to create the inode.  Otherwise the encryption context is
	 * being set on an existing inode in its own transaction.  Only in the
	 * latter case should the "retry on ENOSPC" logic be used.
	 */

	if (handle) {
		res = ext4_xattr_set_handle(handle, inode,
					    EXT4_XATTR_INDEX_ENCRYPTION,
					    EXT4_XATTR_NAME_ENCRYPTION_CONTEXT,
					    ctx, len, 0);
		if (!res) {
			ext4_set_inode_flag(inode, EXT4_INODE_ENCRYPT);
			ext4_clear_inode_state(inode,
					EXT4_STATE_MAY_INLINE_DATA);
			/*
			 * Update inode->i_flags - S_ENCRYPTED will be enabled,
			 * S_DAX may be disabled
			 */
			ext4_set_inode_flags(inode);
		}
		return res;
	}

	res = dquot_initialize(inode);
	if (res)
		return res;
retry:
	res = ext4_xattr_set_credits(inode, len, false /* is_create */,
				     &credits);
	if (res)
		return res;

	handle = ext4_journal_start(inode, EXT4_HT_MISC, credits);
	if (IS_ERR(handle))
		return PTR_ERR(handle);

	res = ext4_xattr_set_handle(handle, inode, EXT4_XATTR_INDEX_ENCRYPTION,
				    EXT4_XATTR_NAME_ENCRYPTION_CONTEXT,
				    ctx, len, 0);
	if (!res) {
		ext4_set_inode_flag(inode, EXT4_INODE_ENCRYPT);
		/*
		 * Update inode->i_flags - S_ENCRYPTED will be enabled,
		 * S_DAX may be disabled
		 */
		ext4_set_inode_flags(inode);
		res = ext4_mark_inode_dirty(handle, inode);
		if (res)
			EXT4_ERROR_INODE(inode, "Failed to mark inode dirty");
	}
	res2 = ext4_journal_stop(handle);

	if (res == -ENOSPC && ext4_should_retry_alloc(inode->i_sb, &retries))
		goto retry;
	if (!res)
		res = res2;
	return res;
}

static bool ext4_dummy_context(struct inode *inode)
{
	return DUMMY_ENCRYPTION_ENABLED(EXT4_SB(inode->i_sb));
}

<<<<<<< HEAD
static unsigned ext4_max_namelen(struct inode *inode)
{
	return S_ISLNK(inode->i_mode) ? inode->i_sb->s_blocksize :
		EXT4_NAME_LEN;
}

static inline bool ext4_is_encrypted(struct inode *inode)
{
	return ext4_encrypted_inode(inode);
}

=======
>>>>>>> 38d74d51
static const struct fscrypt_operations ext4_cryptops = {
	.key_prefix		= "ext4:",
	.get_context		= ext4_get_context,
	.set_context		= ext4_set_context,
	.dummy_context		= ext4_dummy_context,
	.empty_dir		= ext4_empty_dir,
<<<<<<< HEAD
	.max_namelen		= ext4_max_namelen,
	.is_encrypted       = ext4_is_encrypted,
=======
	.max_namelen		= EXT4_NAME_LEN,
>>>>>>> 38d74d51
};
#endif

#ifdef CONFIG_QUOTA
static const char * const quotatypes[] = INITQFNAMES;
#define QTYPE2NAME(t) (quotatypes[t])

static int ext4_write_dquot(struct dquot *dquot);
static int ext4_acquire_dquot(struct dquot *dquot);
static int ext4_release_dquot(struct dquot *dquot);
static int ext4_mark_dquot_dirty(struct dquot *dquot);
static int ext4_write_info(struct super_block *sb, int type);
static int ext4_quota_on(struct super_block *sb, int type, int format_id,
			 const struct path *path);
static int ext4_quota_on_mount(struct super_block *sb, int type);
static ssize_t ext4_quota_read(struct super_block *sb, int type, char *data,
			       size_t len, loff_t off);
static ssize_t ext4_quota_write(struct super_block *sb, int type,
				const char *data, size_t len, loff_t off);
static int ext4_quota_enable(struct super_block *sb, int type, int format_id,
			     unsigned int flags);
static int ext4_enable_quotas(struct super_block *sb);
static int ext4_get_next_id(struct super_block *sb, struct kqid *qid);

static struct dquot **ext4_get_dquots(struct inode *inode)
{
	return EXT4_I(inode)->i_dquot;
}

static const struct dquot_operations ext4_quota_operations = {
	.get_reserved_space	= ext4_get_reserved_space,
	.write_dquot		= ext4_write_dquot,
	.acquire_dquot		= ext4_acquire_dquot,
	.release_dquot		= ext4_release_dquot,
	.mark_dirty		= ext4_mark_dquot_dirty,
	.write_info		= ext4_write_info,
	.alloc_dquot		= dquot_alloc,
	.destroy_dquot		= dquot_destroy,
	.get_projid		= ext4_get_projid,
	.get_inode_usage	= ext4_get_inode_usage,
	.get_next_id		= ext4_get_next_id,
};

static const struct quotactl_ops ext4_qctl_operations = {
	.quota_on	= ext4_quota_on,
	.quota_off	= ext4_quota_off,
	.quota_sync	= dquot_quota_sync,
	.get_state	= dquot_get_state,
	.set_info	= dquot_set_dqinfo,
	.get_dqblk	= dquot_get_dqblk,
	.set_dqblk	= dquot_set_dqblk,
	.get_nextdqblk	= dquot_get_next_dqblk,
};
#endif

static const struct super_operations ext4_sops = {
	.alloc_inode	= ext4_alloc_inode,
	.destroy_inode	= ext4_destroy_inode,
	.write_inode	= ext4_write_inode,
	.dirty_inode	= ext4_dirty_inode,
	.drop_inode	= ext4_drop_inode,
	.evict_inode	= ext4_evict_inode,
	.put_super	= ext4_put_super,
	.sync_fs	= ext4_sync_fs,
	.freeze_fs	= ext4_freeze,
	.unfreeze_fs	= ext4_unfreeze,
	.statfs		= ext4_statfs,
	.umount_end	= ext4_umount_end,
	.remount_fs	= ext4_remount,
	.show_options	= ext4_show_options,
#ifdef CONFIG_QUOTA
	.quota_read	= ext4_quota_read,
	.quota_write	= ext4_quota_write,
	.get_dquots	= ext4_get_dquots,
#endif
	.bdev_try_to_free_page = bdev_try_to_free_page,
};

static const struct export_operations ext4_export_ops = {
	.fh_to_dentry = ext4_fh_to_dentry,
	.fh_to_parent = ext4_fh_to_parent,
	.get_parent = ext4_get_parent,
	.commit_metadata = ext4_nfs_commit_metadata,
};

enum {
	Opt_bsd_df, Opt_minix_df, Opt_grpid, Opt_nogrpid,
	Opt_resgid, Opt_resuid, Opt_sb, Opt_err_cont, Opt_err_panic, Opt_err_ro,
	Opt_nouid32, Opt_debug, Opt_removed,
	Opt_user_xattr, Opt_nouser_xattr, Opt_acl, Opt_noacl,
	Opt_auto_da_alloc, Opt_noauto_da_alloc, Opt_noload,
	Opt_commit, Opt_min_batch_time, Opt_max_batch_time, Opt_journal_dev,
	Opt_journal_path, Opt_journal_checksum, Opt_journal_async_commit,
	Opt_abort, Opt_data_journal, Opt_data_ordered, Opt_data_writeback,
	Opt_data_err_abort, Opt_data_err_ignore, Opt_test_dummy_encryption,
	Opt_usrjquota, Opt_grpjquota, Opt_offusrjquota, Opt_offgrpjquota,
	Opt_jqfmt_vfsold, Opt_jqfmt_vfsv0, Opt_jqfmt_vfsv1, Opt_quota,
	Opt_noquota, Opt_barrier, Opt_nobarrier, Opt_err,
	Opt_usrquota, Opt_grpquota, Opt_prjquota, Opt_i_version, Opt_dax,
	Opt_stripe, Opt_delalloc, Opt_nodelalloc, Opt_mblk_io_submit,
	Opt_lazytime, Opt_nolazytime, Opt_debug_want_extra_isize,
	Opt_nomblk_io_submit, Opt_block_validity, Opt_noblock_validity,
	Opt_inode_readahead_blks, Opt_journal_ioprio,
	Opt_dioread_nolock, Opt_dioread_lock,
	Opt_discard, Opt_nodiscard, Opt_init_itable, Opt_noinit_itable,
	Opt_max_dir_size_kb, Opt_nojournal_checksum, Opt_nombcache,
};

static const match_table_t tokens = {
	{Opt_bsd_df, "bsddf"},
	{Opt_minix_df, "minixdf"},
	{Opt_grpid, "grpid"},
	{Opt_grpid, "bsdgroups"},
	{Opt_nogrpid, "nogrpid"},
	{Opt_nogrpid, "sysvgroups"},
	{Opt_resgid, "resgid=%u"},
	{Opt_resuid, "resuid=%u"},
	{Opt_sb, "sb=%u"},
	{Opt_err_cont, "errors=continue"},
	{Opt_err_panic, "errors=panic"},
	{Opt_err_ro, "errors=remount-ro"},
	{Opt_nouid32, "nouid32"},
	{Opt_debug, "debug"},
	{Opt_removed, "oldalloc"},
	{Opt_removed, "orlov"},
	{Opt_user_xattr, "user_xattr"},
	{Opt_nouser_xattr, "nouser_xattr"},
	{Opt_acl, "acl"},
	{Opt_noacl, "noacl"},
	{Opt_noload, "norecovery"},
	{Opt_noload, "noload"},
	{Opt_removed, "nobh"},
	{Opt_removed, "bh"},
	{Opt_commit, "commit=%u"},
	{Opt_min_batch_time, "min_batch_time=%u"},
	{Opt_max_batch_time, "max_batch_time=%u"},
	{Opt_journal_dev, "journal_dev=%u"},
	{Opt_journal_path, "journal_path=%s"},
	{Opt_journal_checksum, "journal_checksum"},
	{Opt_nojournal_checksum, "nojournal_checksum"},
	{Opt_journal_async_commit, "journal_async_commit"},
	{Opt_abort, "abort"},
	{Opt_data_journal, "data=journal"},
	{Opt_data_ordered, "data=ordered"},
	{Opt_data_writeback, "data=writeback"},
	{Opt_data_err_abort, "data_err=abort"},
	{Opt_data_err_ignore, "data_err=ignore"},
	{Opt_offusrjquota, "usrjquota="},
	{Opt_usrjquota, "usrjquota=%s"},
	{Opt_offgrpjquota, "grpjquota="},
	{Opt_grpjquota, "grpjquota=%s"},
	{Opt_jqfmt_vfsold, "jqfmt=vfsold"},
	{Opt_jqfmt_vfsv0, "jqfmt=vfsv0"},
	{Opt_jqfmt_vfsv1, "jqfmt=vfsv1"},
	{Opt_grpquota, "grpquota"},
	{Opt_noquota, "noquota"},
	{Opt_quota, "quota"},
	{Opt_usrquota, "usrquota"},
	{Opt_prjquota, "prjquota"},
	{Opt_barrier, "barrier=%u"},
	{Opt_barrier, "barrier"},
	{Opt_nobarrier, "nobarrier"},
	{Opt_i_version, "i_version"},
	{Opt_dax, "dax"},
	{Opt_stripe, "stripe=%u"},
	{Opt_delalloc, "delalloc"},
	{Opt_lazytime, "lazytime"},
	{Opt_nolazytime, "nolazytime"},
	{Opt_debug_want_extra_isize, "debug_want_extra_isize=%u"},
	{Opt_nodelalloc, "nodelalloc"},
	{Opt_removed, "mblk_io_submit"},
	{Opt_removed, "nomblk_io_submit"},
	{Opt_block_validity, "block_validity"},
	{Opt_noblock_validity, "noblock_validity"},
	{Opt_inode_readahead_blks, "inode_readahead_blks=%u"},
	{Opt_journal_ioprio, "journal_ioprio=%u"},
	{Opt_auto_da_alloc, "auto_da_alloc=%u"},
	{Opt_auto_da_alloc, "auto_da_alloc"},
	{Opt_noauto_da_alloc, "noauto_da_alloc"},
	{Opt_dioread_nolock, "dioread_nolock"},
	{Opt_dioread_lock, "dioread_lock"},
	{Opt_discard, "discard"},
	{Opt_nodiscard, "nodiscard"},
	{Opt_init_itable, "init_itable=%u"},
	{Opt_init_itable, "init_itable"},
	{Opt_noinit_itable, "noinit_itable"},
	{Opt_max_dir_size_kb, "max_dir_size_kb=%u"},
	{Opt_test_dummy_encryption, "test_dummy_encryption"},
	{Opt_nombcache, "nombcache"},
	{Opt_nombcache, "no_mbcache"},	/* for backward compatibility */
	{Opt_removed, "check=none"},	/* mount option from ext2/3 */
	{Opt_removed, "nocheck"},	/* mount option from ext2/3 */
	{Opt_removed, "reservation"},	/* mount option from ext2/3 */
	{Opt_removed, "noreservation"}, /* mount option from ext2/3 */
	{Opt_removed, "journal=%u"},	/* mount option from ext2/3 */
	{Opt_err, NULL},
};

static ext4_fsblk_t get_sb_block(void **data)
{
	ext4_fsblk_t	sb_block;
	char		*options = (char *) *data;

	if (!options || strncmp(options, "sb=", 3) != 0)
		return 1;	/* Default location */

	options += 3;
	/* TODO: use simple_strtoll with >32bit ext4 */
	sb_block = simple_strtoul(options, &options, 0);
	if (*options && *options != ',') {
		printk(KERN_ERR "EXT4-fs: Invalid sb specification: %s\n",
		       (char *) *data);
		return 1;
	}
	if (*options == ',')
		options++;
	*data = (void *) options;

	return sb_block;
}

#define DEFAULT_JOURNAL_IOPRIO (IOPRIO_PRIO_VALUE(IOPRIO_CLASS_BE, 3))
static const char deprecated_msg[] =
	"Mount option \"%s\" will be removed by %s\n"
	"Contact linux-ext4@vger.kernel.org if you think we should keep it.\n";

#ifdef CONFIG_QUOTA
static int set_qf_name(struct super_block *sb, int qtype, substring_t *args)
{
	struct ext4_sb_info *sbi = EXT4_SB(sb);
	char *qname, *old_qname = get_qf_name(sb, sbi, qtype);
	int ret = -1;

	if (sb_any_quota_loaded(sb) && !old_qname) {
		ext4_msg(sb, KERN_ERR,
			"Cannot change journaled "
			"quota options when quota turned on");
		return -1;
	}
	if (ext4_has_feature_quota(sb)) {
		ext4_msg(sb, KERN_INFO, "Journaled quota options "
			 "ignored when QUOTA feature is enabled");
		return 1;
	}
	qname = match_strdup(args);
	if (!qname) {
		ext4_msg(sb, KERN_ERR,
			"Not enough memory for storing quotafile name");
		return -1;
	}
	if (old_qname) {
		if (strcmp(old_qname, qname) == 0)
			ret = 1;
		else
			ext4_msg(sb, KERN_ERR,
				 "%s quota file already specified",
				 QTYPE2NAME(qtype));
		goto errout;
	}
	if (strchr(qname, '/')) {
		ext4_msg(sb, KERN_ERR,
			"quotafile must be on filesystem root");
		goto errout;
	}
	rcu_assign_pointer(sbi->s_qf_names[qtype], qname);
	set_opt(sb, QUOTA);
	return 1;
errout:
	kfree(qname);
	return ret;
}

static int clear_qf_name(struct super_block *sb, int qtype)
{

	struct ext4_sb_info *sbi = EXT4_SB(sb);
	char *old_qname = get_qf_name(sb, sbi, qtype);

	if (sb_any_quota_loaded(sb) && old_qname) {
		ext4_msg(sb, KERN_ERR, "Cannot change journaled quota options"
			" when quota turned on");
		return -1;
	}
	rcu_assign_pointer(sbi->s_qf_names[qtype], NULL);
	synchronize_rcu();
	kfree(old_qname);
	return 1;
}
#endif

#define MOPT_SET	0x0001
#define MOPT_CLEAR	0x0002
#define MOPT_NOSUPPORT	0x0004
#define MOPT_EXPLICIT	0x0008
#define MOPT_CLEAR_ERR	0x0010
#define MOPT_GTE0	0x0020
#ifdef CONFIG_QUOTA
#define MOPT_Q		0
#define MOPT_QFMT	0x0040
#else
#define MOPT_Q		MOPT_NOSUPPORT
#define MOPT_QFMT	MOPT_NOSUPPORT
#endif
#define MOPT_DATAJ	0x0080
#define MOPT_NO_EXT2	0x0100
#define MOPT_NO_EXT3	0x0200
#define MOPT_EXT4_ONLY	(MOPT_NO_EXT2 | MOPT_NO_EXT3)
#define MOPT_STRING	0x0400

static const struct mount_opts {
	int	token;
	int	mount_opt;
	int	flags;
} ext4_mount_opts[] = {
	{Opt_minix_df, EXT4_MOUNT_MINIX_DF, MOPT_SET},
	{Opt_bsd_df, EXT4_MOUNT_MINIX_DF, MOPT_CLEAR},
	{Opt_grpid, EXT4_MOUNT_GRPID, MOPT_SET},
	{Opt_nogrpid, EXT4_MOUNT_GRPID, MOPT_CLEAR},
	{Opt_block_validity, EXT4_MOUNT_BLOCK_VALIDITY, MOPT_SET},
	{Opt_noblock_validity, EXT4_MOUNT_BLOCK_VALIDITY, MOPT_CLEAR},
	{Opt_dioread_nolock, EXT4_MOUNT_DIOREAD_NOLOCK,
	 MOPT_EXT4_ONLY | MOPT_SET},
	{Opt_dioread_lock, EXT4_MOUNT_DIOREAD_NOLOCK,
	 MOPT_EXT4_ONLY | MOPT_CLEAR},
	{Opt_discard, EXT4_MOUNT_DISCARD, MOPT_SET},
	{Opt_nodiscard, EXT4_MOUNT_DISCARD, MOPT_CLEAR},
	{Opt_delalloc, EXT4_MOUNT_DELALLOC,
	 MOPT_EXT4_ONLY | MOPT_SET | MOPT_EXPLICIT},
	{Opt_nodelalloc, EXT4_MOUNT_DELALLOC,
	 MOPT_EXT4_ONLY | MOPT_CLEAR},
	{Opt_nojournal_checksum, EXT4_MOUNT_JOURNAL_CHECKSUM,
	 MOPT_EXT4_ONLY | MOPT_CLEAR},
	{Opt_journal_checksum, EXT4_MOUNT_JOURNAL_CHECKSUM,
	 MOPT_EXT4_ONLY | MOPT_SET | MOPT_EXPLICIT},
	{Opt_journal_async_commit, (EXT4_MOUNT_JOURNAL_ASYNC_COMMIT |
				    EXT4_MOUNT_JOURNAL_CHECKSUM),
	 MOPT_EXT4_ONLY | MOPT_SET | MOPT_EXPLICIT},
	{Opt_noload, EXT4_MOUNT_NOLOAD, MOPT_NO_EXT2 | MOPT_SET},
	{Opt_err_panic, EXT4_MOUNT_ERRORS_PANIC, MOPT_SET | MOPT_CLEAR_ERR},
	{Opt_err_ro, EXT4_MOUNT_ERRORS_RO, MOPT_SET | MOPT_CLEAR_ERR},
	{Opt_err_cont, EXT4_MOUNT_ERRORS_CONT, MOPT_SET | MOPT_CLEAR_ERR},
	{Opt_data_err_abort, EXT4_MOUNT_DATA_ERR_ABORT,
	 MOPT_NO_EXT2},
	{Opt_data_err_ignore, EXT4_MOUNT_DATA_ERR_ABORT,
	 MOPT_NO_EXT2},
	{Opt_barrier, EXT4_MOUNT_BARRIER, MOPT_SET},
	{Opt_nobarrier, EXT4_MOUNT_BARRIER, MOPT_CLEAR},
	{Opt_noauto_da_alloc, EXT4_MOUNT_NO_AUTO_DA_ALLOC, MOPT_SET},
	{Opt_auto_da_alloc, EXT4_MOUNT_NO_AUTO_DA_ALLOC, MOPT_CLEAR},
	{Opt_noinit_itable, EXT4_MOUNT_INIT_INODE_TABLE, MOPT_CLEAR},
	{Opt_commit, 0, MOPT_GTE0},
	{Opt_max_batch_time, 0, MOPT_GTE0},
	{Opt_min_batch_time, 0, MOPT_GTE0},
	{Opt_inode_readahead_blks, 0, MOPT_GTE0},
	{Opt_init_itable, 0, MOPT_GTE0},
	{Opt_dax, EXT4_MOUNT_DAX, MOPT_SET},
	{Opt_stripe, 0, MOPT_GTE0},
	{Opt_resuid, 0, MOPT_GTE0},
	{Opt_resgid, 0, MOPT_GTE0},
	{Opt_journal_dev, 0, MOPT_NO_EXT2 | MOPT_GTE0},
	{Opt_journal_path, 0, MOPT_NO_EXT2 | MOPT_STRING},
	{Opt_journal_ioprio, 0, MOPT_NO_EXT2 | MOPT_GTE0},
	{Opt_data_journal, EXT4_MOUNT_JOURNAL_DATA, MOPT_NO_EXT2 | MOPT_DATAJ},
	{Opt_data_ordered, EXT4_MOUNT_ORDERED_DATA, MOPT_NO_EXT2 | MOPT_DATAJ},
	{Opt_data_writeback, EXT4_MOUNT_WRITEBACK_DATA,
	 MOPT_NO_EXT2 | MOPT_DATAJ},
	{Opt_user_xattr, EXT4_MOUNT_XATTR_USER, MOPT_SET},
	{Opt_nouser_xattr, EXT4_MOUNT_XATTR_USER, MOPT_CLEAR},
#ifdef CONFIG_EXT4_FS_POSIX_ACL
	{Opt_acl, EXT4_MOUNT_POSIX_ACL, MOPT_SET},
	{Opt_noacl, EXT4_MOUNT_POSIX_ACL, MOPT_CLEAR},
#else
	{Opt_acl, 0, MOPT_NOSUPPORT},
	{Opt_noacl, 0, MOPT_NOSUPPORT},
#endif
	{Opt_nouid32, EXT4_MOUNT_NO_UID32, MOPT_SET},
	{Opt_debug, EXT4_MOUNT_DEBUG, MOPT_SET},
	{Opt_debug_want_extra_isize, 0, MOPT_GTE0},
	{Opt_quota, EXT4_MOUNT_QUOTA | EXT4_MOUNT_USRQUOTA, MOPT_SET | MOPT_Q},
	{Opt_usrquota, EXT4_MOUNT_QUOTA | EXT4_MOUNT_USRQUOTA,
							MOPT_SET | MOPT_Q},
	{Opt_grpquota, EXT4_MOUNT_QUOTA | EXT4_MOUNT_GRPQUOTA,
							MOPT_SET | MOPT_Q},
	{Opt_prjquota, EXT4_MOUNT_QUOTA | EXT4_MOUNT_PRJQUOTA,
							MOPT_SET | MOPT_Q},
	{Opt_noquota, (EXT4_MOUNT_QUOTA | EXT4_MOUNT_USRQUOTA |
		       EXT4_MOUNT_GRPQUOTA | EXT4_MOUNT_PRJQUOTA),
							MOPT_CLEAR | MOPT_Q},
	{Opt_usrjquota, 0, MOPT_Q},
	{Opt_grpjquota, 0, MOPT_Q},
	{Opt_offusrjquota, 0, MOPT_Q},
	{Opt_offgrpjquota, 0, MOPT_Q},
	{Opt_jqfmt_vfsold, QFMT_VFS_OLD, MOPT_QFMT},
	{Opt_jqfmt_vfsv0, QFMT_VFS_V0, MOPT_QFMT},
	{Opt_jqfmt_vfsv1, QFMT_VFS_V1, MOPT_QFMT},
	{Opt_max_dir_size_kb, 0, MOPT_GTE0},
	{Opt_test_dummy_encryption, 0, MOPT_GTE0},
	{Opt_nombcache, EXT4_MOUNT_NO_MBCACHE, MOPT_SET},
	{Opt_err, 0, 0}
};

static int handle_mount_opt(struct super_block *sb, char *opt, int token,
			    substring_t *args, unsigned long *journal_devnum,
			    unsigned int *journal_ioprio, int is_remount)
{
	struct ext4_sb_info *sbi = EXT4_SB(sb);
	const struct mount_opts *m;
	kuid_t uid;
	kgid_t gid;
	int arg = 0;

#ifdef CONFIG_QUOTA
	if (token == Opt_usrjquota)
		return set_qf_name(sb, USRQUOTA, &args[0]);
	else if (token == Opt_grpjquota)
		return set_qf_name(sb, GRPQUOTA, &args[0]);
	else if (token == Opt_offusrjquota)
		return clear_qf_name(sb, USRQUOTA);
	else if (token == Opt_offgrpjquota)
		return clear_qf_name(sb, GRPQUOTA);
#endif
	switch (token) {
	case Opt_noacl:
	case Opt_nouser_xattr:
		ext4_msg(sb, KERN_WARNING, deprecated_msg, opt, "3.5");
		break;
	case Opt_sb:
		return 1;	/* handled by get_sb_block() */
	case Opt_removed:
		ext4_msg(sb, KERN_WARNING, "Ignoring removed %s option", opt);
		return 1;
	case Opt_abort:
		sbi->s_mount_flags |= EXT4_MF_FS_ABORTED;
		return 1;
	case Opt_i_version:
		sb->s_flags |= SB_I_VERSION;
		return 1;
	case Opt_lazytime:
		sb->s_flags |= MS_LAZYTIME;
		return 1;
	case Opt_nolazytime:
		sb->s_flags &= ~MS_LAZYTIME;
		return 1;
	}

	for (m = ext4_mount_opts; m->token != Opt_err; m++)
		if (token == m->token)
			break;

	if (m->token == Opt_err) {
		ext4_msg(sb, KERN_ERR, "Unrecognized mount option \"%s\" "
			 "or missing value", opt);
		return -1;
	}

	if ((m->flags & MOPT_NO_EXT2) && IS_EXT2_SB(sb)) {
		ext4_msg(sb, KERN_ERR,
			 "Mount option \"%s\" incompatible with ext2", opt);
		return -1;
	}
	if ((m->flags & MOPT_NO_EXT3) && IS_EXT3_SB(sb)) {
		ext4_msg(sb, KERN_ERR,
			 "Mount option \"%s\" incompatible with ext3", opt);
		return -1;
	}

	if (args->from && !(m->flags & MOPT_STRING) && match_int(args, &arg))
		return -1;
	if (args->from && (m->flags & MOPT_GTE0) && (arg < 0))
		return -1;
	if (m->flags & MOPT_EXPLICIT) {
		if (m->mount_opt & EXT4_MOUNT_DELALLOC) {
			set_opt2(sb, EXPLICIT_DELALLOC);
		} else if (m->mount_opt & EXT4_MOUNT_JOURNAL_CHECKSUM) {
			set_opt2(sb, EXPLICIT_JOURNAL_CHECKSUM);
		} else
			return -1;
	}
	if (m->flags & MOPT_CLEAR_ERR)
		clear_opt(sb, ERRORS_MASK);
	if (token == Opt_noquota && sb_any_quota_loaded(sb)) {
		ext4_msg(sb, KERN_ERR, "Cannot change quota "
			 "options when quota turned on");
		return -1;
	}

	if (m->flags & MOPT_NOSUPPORT) {
		ext4_msg(sb, KERN_ERR, "%s option not supported", opt);
	} else if (token == Opt_commit) {
		if (arg == 0)
			arg = JBD2_DEFAULT_MAX_COMMIT_AGE;
		sbi->s_commit_interval = HZ * arg;
	} else if (token == Opt_debug_want_extra_isize) {
		sbi->s_want_extra_isize = arg;
	} else if (token == Opt_max_batch_time) {
		sbi->s_max_batch_time = arg;
	} else if (token == Opt_min_batch_time) {
		sbi->s_min_batch_time = arg;
	} else if (token == Opt_inode_readahead_blks) {
		if (arg && (arg > (1 << 30) || !is_power_of_2(arg))) {
			ext4_msg(sb, KERN_ERR,
				 "EXT4-fs: inode_readahead_blks must be "
				 "0 or a power of 2 smaller than 2^31");
			return -1;
		}
		sbi->s_inode_readahead_blks = arg;
	} else if (token == Opt_init_itable) {
		set_opt(sb, INIT_INODE_TABLE);
		if (!args->from)
			arg = EXT4_DEF_LI_WAIT_MULT;
		sbi->s_li_wait_mult = arg;
	} else if (token == Opt_max_dir_size_kb) {
		sbi->s_max_dir_size_kb = arg;
	} else if (token == Opt_stripe) {
		sbi->s_stripe = arg;
	} else if (token == Opt_resuid) {
		uid = make_kuid(current_user_ns(), arg);
		if (!uid_valid(uid)) {
			ext4_msg(sb, KERN_ERR, "Invalid uid value %d", arg);
			return -1;
		}
		sbi->s_resuid = uid;
	} else if (token == Opt_resgid) {
		gid = make_kgid(current_user_ns(), arg);
		if (!gid_valid(gid)) {
			ext4_msg(sb, KERN_ERR, "Invalid gid value %d", arg);
			return -1;
		}
		sbi->s_resgid = gid;
	} else if (token == Opt_journal_dev) {
		if (is_remount) {
			ext4_msg(sb, KERN_ERR,
				 "Cannot specify journal on remount");
			return -1;
		}
		*journal_devnum = arg;
	} else if (token == Opt_journal_path) {
		char *journal_path;
		struct inode *journal_inode;
		struct path path;
		int error;

		if (is_remount) {
			ext4_msg(sb, KERN_ERR,
				 "Cannot specify journal on remount");
			return -1;
		}
		journal_path = match_strdup(&args[0]);
		if (!journal_path) {
			ext4_msg(sb, KERN_ERR, "error: could not dup "
				"journal device string");
			return -1;
		}

		error = kern_path(journal_path, LOOKUP_FOLLOW, &path);
		if (error) {
			ext4_msg(sb, KERN_ERR, "error: could not find "
				"journal device path: error %d", error);
			kfree(journal_path);
			return -1;
		}

		journal_inode = d_inode(path.dentry);
		if (!S_ISBLK(journal_inode->i_mode)) {
			ext4_msg(sb, KERN_ERR, "error: journal path %s "
				"is not a block device", journal_path);
			path_put(&path);
			kfree(journal_path);
			return -1;
		}

		*journal_devnum = new_encode_dev(journal_inode->i_rdev);
		path_put(&path);
		kfree(journal_path);
	} else if (token == Opt_journal_ioprio) {
		if (arg > 7) {
			ext4_msg(sb, KERN_ERR, "Invalid journal IO priority"
				 " (must be 0-7)");
			return -1;
		}
		*journal_ioprio =
			IOPRIO_PRIO_VALUE(IOPRIO_CLASS_BE, arg);
	} else if (token == Opt_test_dummy_encryption) {
#ifdef CONFIG_EXT4_FS_ENCRYPTION
		sbi->s_mount_flags |= EXT4_MF_TEST_DUMMY_ENCRYPTION;
		ext4_msg(sb, KERN_WARNING,
			 "Test dummy encryption mode enabled");
#else
		ext4_msg(sb, KERN_WARNING,
			 "Test dummy encryption mount option ignored");
#endif
	} else if (m->flags & MOPT_DATAJ) {
		if (is_remount) {
			if (!sbi->s_journal)
				ext4_msg(sb, KERN_WARNING, "Remounting file system with no journal so ignoring journalled data option");
			else if (test_opt(sb, DATA_FLAGS) != m->mount_opt) {
				ext4_msg(sb, KERN_ERR,
					 "Cannot change data mode on remount");
				return -1;
			}
		} else {
			clear_opt(sb, DATA_FLAGS);
			sbi->s_mount_opt |= m->mount_opt;
		}
#ifdef CONFIG_QUOTA
	} else if (m->flags & MOPT_QFMT) {
		if (sb_any_quota_loaded(sb) &&
		    sbi->s_jquota_fmt != m->mount_opt) {
			ext4_msg(sb, KERN_ERR, "Cannot change journaled "
				 "quota options when quota turned on");
			return -1;
		}
		if (ext4_has_feature_quota(sb)) {
			ext4_msg(sb, KERN_INFO,
				 "Quota format mount options ignored "
				 "when QUOTA feature is enabled");
			return 1;
		}
		sbi->s_jquota_fmt = m->mount_opt;
#endif
	} else if (token == Opt_dax) {
#ifdef CONFIG_FS_DAX
		ext4_msg(sb, KERN_WARNING,
		"DAX enabled. Warning: EXPERIMENTAL, use at your own risk");
			sbi->s_mount_opt |= m->mount_opt;
#else
		ext4_msg(sb, KERN_INFO, "dax option not supported");
		return -1;
#endif
	} else if (token == Opt_data_err_abort) {
		sbi->s_mount_opt |= m->mount_opt;
	} else if (token == Opt_data_err_ignore) {
		sbi->s_mount_opt &= ~m->mount_opt;
	} else {
		if (!args->from)
			arg = 1;
		if (m->flags & MOPT_CLEAR)
			arg = !arg;
		else if (unlikely(!(m->flags & MOPT_SET))) {
			ext4_msg(sb, KERN_WARNING,
				 "buggy handling of option %s", opt);
			WARN_ON(1);
			return -1;
		}
		if (arg != 0)
			sbi->s_mount_opt |= m->mount_opt;
		else
			sbi->s_mount_opt &= ~m->mount_opt;
	}
	return 1;
}

static int parse_options(char *options, struct super_block *sb,
			 unsigned long *journal_devnum,
			 unsigned int *journal_ioprio,
			 int is_remount)
{
	struct ext4_sb_info *sbi = EXT4_SB(sb);
	char *p, __maybe_unused *usr_qf_name, __maybe_unused *grp_qf_name;
	substring_t args[MAX_OPT_ARGS];
	int token;

	if (!options)
		return 1;

	while ((p = strsep(&options, ",")) != NULL) {
		if (!*p)
			continue;
		/*
		 * Initialize args struct so we know whether arg was
		 * found; some options take optional arguments.
		 */
		args[0].to = args[0].from = NULL;
		token = match_token(p, tokens, args);
		if (handle_mount_opt(sb, p, token, args, journal_devnum,
				     journal_ioprio, is_remount) < 0)
			return 0;
	}
#ifdef CONFIG_QUOTA
	/*
	 * We do the test below only for project quotas. 'usrquota' and
	 * 'grpquota' mount options are allowed even without quota feature
	 * to support legacy quotas in quota files.
	 */
	if (test_opt(sb, PRJQUOTA) && !ext4_has_feature_project(sb)) {
		ext4_msg(sb, KERN_ERR, "Project quota feature not enabled. "
			 "Cannot enable project quota enforcement.");
		return 0;
	}
	usr_qf_name = get_qf_name(sb, sbi, USRQUOTA);
	grp_qf_name = get_qf_name(sb, sbi, GRPQUOTA);
	if (usr_qf_name || grp_qf_name) {
		if (test_opt(sb, USRQUOTA) && usr_qf_name)
			clear_opt(sb, USRQUOTA);

		if (test_opt(sb, GRPQUOTA) && grp_qf_name)
			clear_opt(sb, GRPQUOTA);

		if (test_opt(sb, GRPQUOTA) || test_opt(sb, USRQUOTA)) {
			ext4_msg(sb, KERN_ERR, "old and new quota "
					"format mixing");
			return 0;
		}

		if (!sbi->s_jquota_fmt) {
			ext4_msg(sb, KERN_ERR, "journaled quota format "
					"not specified");
			return 0;
		}
	}
#endif
	if (test_opt(sb, DIOREAD_NOLOCK)) {
		int blocksize =
			BLOCK_SIZE << le32_to_cpu(sbi->s_es->s_log_block_size);

		if (blocksize < PAGE_SIZE) {
			ext4_msg(sb, KERN_ERR, "can't mount with "
				 "dioread_nolock if block size != PAGE_SIZE");
			return 0;
		}
	}
	return 1;
}

static inline void ext4_show_quota_options(struct seq_file *seq,
					   struct super_block *sb)
{
#if defined(CONFIG_QUOTA)
	struct ext4_sb_info *sbi = EXT4_SB(sb);
	char *usr_qf_name, *grp_qf_name;

	if (sbi->s_jquota_fmt) {
		char *fmtname = "";

		switch (sbi->s_jquota_fmt) {
		case QFMT_VFS_OLD:
			fmtname = "vfsold";
			break;
		case QFMT_VFS_V0:
			fmtname = "vfsv0";
			break;
		case QFMT_VFS_V1:
			fmtname = "vfsv1";
			break;
		}
		seq_printf(seq, ",jqfmt=%s", fmtname);
	}

	rcu_read_lock();
	usr_qf_name = rcu_dereference(sbi->s_qf_names[USRQUOTA]);
	grp_qf_name = rcu_dereference(sbi->s_qf_names[GRPQUOTA]);
	if (usr_qf_name)
		seq_show_option(seq, "usrjquota", usr_qf_name);
	if (grp_qf_name)
		seq_show_option(seq, "grpjquota", grp_qf_name);
	rcu_read_unlock();
#endif
}

static const char *token2str(int token)
{
	const struct match_token *t;

	for (t = tokens; t->token != Opt_err; t++)
		if (t->token == token && !strchr(t->pattern, '='))
			break;
	return t->pattern;
}

/*
 * Show an option if
 *  - it's set to a non-default value OR
 *  - if the per-sb default is different from the global default
 */
static int _ext4_show_options(struct seq_file *seq, struct super_block *sb,
			      int nodefs)
{
	struct ext4_sb_info *sbi = EXT4_SB(sb);
	struct ext4_super_block *es = sbi->s_es;
	int def_errors, def_mount_opt = nodefs ? 0 : sbi->s_def_mount_opt;
	const struct mount_opts *m;
	char sep = nodefs ? '\n' : ',';

#define SEQ_OPTS_PUTS(str) seq_printf(seq, "%c" str, sep)
#define SEQ_OPTS_PRINT(str, arg) seq_printf(seq, "%c" str, sep, arg)

	if (sbi->s_sb_block != 1)
		SEQ_OPTS_PRINT("sb=%llu", sbi->s_sb_block);

	for (m = ext4_mount_opts; m->token != Opt_err; m++) {
		int want_set = m->flags & MOPT_SET;
		if (((m->flags & (MOPT_SET|MOPT_CLEAR)) == 0) ||
		    (m->flags & MOPT_CLEAR_ERR))
			continue;
		if (!(m->mount_opt & (sbi->s_mount_opt ^ def_mount_opt)))
			continue; /* skip if same as the default */
		if ((want_set &&
		     (sbi->s_mount_opt & m->mount_opt) != m->mount_opt) ||
		    (!want_set && (sbi->s_mount_opt & m->mount_opt)))
			continue; /* select Opt_noFoo vs Opt_Foo */
		SEQ_OPTS_PRINT("%s", token2str(m->token));
	}

	if (nodefs || !uid_eq(sbi->s_resuid, make_kuid(&init_user_ns, EXT4_DEF_RESUID)) ||
	    le16_to_cpu(es->s_def_resuid) != EXT4_DEF_RESUID)
		SEQ_OPTS_PRINT("resuid=%u",
				from_kuid_munged(&init_user_ns, sbi->s_resuid));
	if (nodefs || !gid_eq(sbi->s_resgid, make_kgid(&init_user_ns, EXT4_DEF_RESGID)) ||
	    le16_to_cpu(es->s_def_resgid) != EXT4_DEF_RESGID)
		SEQ_OPTS_PRINT("resgid=%u",
				from_kgid_munged(&init_user_ns, sbi->s_resgid));
	def_errors = nodefs ? -1 : le16_to_cpu(es->s_errors);
	if (test_opt(sb, ERRORS_RO) && def_errors != EXT4_ERRORS_RO)
		SEQ_OPTS_PUTS("errors=remount-ro");
	if (test_opt(sb, ERRORS_CONT) && def_errors != EXT4_ERRORS_CONTINUE)
		SEQ_OPTS_PUTS("errors=continue");
	if (test_opt(sb, ERRORS_PANIC) && def_errors != EXT4_ERRORS_PANIC)
		SEQ_OPTS_PUTS("errors=panic");
	if (nodefs || sbi->s_commit_interval != JBD2_DEFAULT_MAX_COMMIT_AGE*HZ)
		SEQ_OPTS_PRINT("commit=%lu", sbi->s_commit_interval / HZ);
	if (nodefs || sbi->s_min_batch_time != EXT4_DEF_MIN_BATCH_TIME)
		SEQ_OPTS_PRINT("min_batch_time=%u", sbi->s_min_batch_time);
	if (nodefs || sbi->s_max_batch_time != EXT4_DEF_MAX_BATCH_TIME)
		SEQ_OPTS_PRINT("max_batch_time=%u", sbi->s_max_batch_time);
	if (sb->s_flags & SB_I_VERSION)
		SEQ_OPTS_PUTS("i_version");
	if (nodefs || sbi->s_stripe)
		SEQ_OPTS_PRINT("stripe=%lu", sbi->s_stripe);
	if (EXT4_MOUNT_DATA_FLAGS & (sbi->s_mount_opt ^ def_mount_opt)) {
		if (test_opt(sb, DATA_FLAGS) == EXT4_MOUNT_JOURNAL_DATA)
			SEQ_OPTS_PUTS("data=journal");
		else if (test_opt(sb, DATA_FLAGS) == EXT4_MOUNT_ORDERED_DATA)
			SEQ_OPTS_PUTS("data=ordered");
		else if (test_opt(sb, DATA_FLAGS) == EXT4_MOUNT_WRITEBACK_DATA)
			SEQ_OPTS_PUTS("data=writeback");
	}
	if (nodefs ||
	    sbi->s_inode_readahead_blks != EXT4_DEF_INODE_READAHEAD_BLKS)
		SEQ_OPTS_PRINT("inode_readahead_blks=%u",
			       sbi->s_inode_readahead_blks);

	if (nodefs || (test_opt(sb, INIT_INODE_TABLE) &&
		       (sbi->s_li_wait_mult != EXT4_DEF_LI_WAIT_MULT)))
		SEQ_OPTS_PRINT("init_itable=%u", sbi->s_li_wait_mult);
	if (nodefs || sbi->s_max_dir_size_kb)
		SEQ_OPTS_PRINT("max_dir_size_kb=%u", sbi->s_max_dir_size_kb);
	if (test_opt(sb, DATA_ERR_ABORT))
		SEQ_OPTS_PUTS("data_err=abort");
	if (DUMMY_ENCRYPTION_ENABLED(sbi))
		SEQ_OPTS_PUTS("test_dummy_encryption");

	ext4_show_quota_options(seq, sb);
	return 0;
}

static int ext4_show_options(struct seq_file *seq, struct dentry *root)
{
	return _ext4_show_options(seq, root->d_sb, 0);
}

int ext4_seq_options_show(struct seq_file *seq, void *offset)
{
	struct super_block *sb = seq->private;
	int rc;

	seq_puts(seq, sb_rdonly(sb) ? "ro" : "rw");
	rc = _ext4_show_options(seq, sb, 1);
	seq_puts(seq, "\n");
	return rc;
}

static int ext4_setup_super(struct super_block *sb, struct ext4_super_block *es,
			    int read_only)
{
	struct ext4_sb_info *sbi = EXT4_SB(sb);
	int res = 0;

	if (le32_to_cpu(es->s_rev_level) > EXT4_MAX_SUPP_REV) {
		ext4_msg(sb, KERN_ERR, "revision level too high, "
			 "forcing read-only mode");
		res = MS_RDONLY;
	}
	if (read_only)
		goto done;
	if (!(sbi->s_mount_state & EXT4_VALID_FS))
		ext4_msg(sb, KERN_WARNING, "warning: mounting unchecked fs, "
			 "running e2fsck is recommended");
	else if (sbi->s_mount_state & EXT4_ERROR_FS)
		ext4_msg(sb, KERN_WARNING,
			 "warning: mounting fs with errors, "
			 "running e2fsck is recommended");
	else if ((__s16) le16_to_cpu(es->s_max_mnt_count) > 0 &&
		 le16_to_cpu(es->s_mnt_count) >=
		 (unsigned short) (__s16) le16_to_cpu(es->s_max_mnt_count))
		ext4_msg(sb, KERN_WARNING,
			 "warning: maximal mount count reached, "
			 "running e2fsck is recommended");
	else if (le32_to_cpu(es->s_checkinterval) &&
		(le32_to_cpu(es->s_lastcheck) +
			le32_to_cpu(es->s_checkinterval) <= get_seconds()))
		ext4_msg(sb, KERN_WARNING,
			 "warning: checktime reached, "
			 "running e2fsck is recommended");
	if (!sbi->s_journal)
		es->s_state &= cpu_to_le16(~EXT4_VALID_FS);
	if (!(__s16) le16_to_cpu(es->s_max_mnt_count))
		es->s_max_mnt_count = cpu_to_le16(EXT4_DFL_MAX_MNT_COUNT);
	le16_add_cpu(&es->s_mnt_count, 1);
	es->s_mtime = cpu_to_le32(get_seconds());
	ext4_update_dynamic_rev(sb);
	if (sbi->s_journal)
		ext4_set_feature_journal_needs_recovery(sb);

	ext4_commit_super(sb, 1);
done:
	if (test_opt(sb, DEBUG))
		printk(KERN_INFO "[EXT4 FS bs=%lu, gc=%u, "
				"bpg=%lu, ipg=%lu, mo=%04x, mo2=%04x]\n",
			sb->s_blocksize,
			sbi->s_groups_count,
			EXT4_BLOCKS_PER_GROUP(sb),
			EXT4_INODES_PER_GROUP(sb),
			sbi->s_mount_opt, sbi->s_mount_opt2);

	cleancache_init_fs(sb);
	return res;
}

int ext4_alloc_flex_bg_array(struct super_block *sb, ext4_group_t ngroup)
{
	struct ext4_sb_info *sbi = EXT4_SB(sb);
	struct flex_groups *new_groups;
	int size;

	if (!sbi->s_log_groups_per_flex)
		return 0;

	size = ext4_flex_group(sbi, ngroup - 1) + 1;
	if (size <= sbi->s_flex_groups_allocated)
		return 0;

	size = roundup_pow_of_two(size * sizeof(struct flex_groups));
	new_groups = kvzalloc(size, GFP_KERNEL);
	if (!new_groups) {
		ext4_msg(sb, KERN_ERR, "not enough memory for %d flex groups",
			 size / (int) sizeof(struct flex_groups));
		return -ENOMEM;
	}

	if (sbi->s_flex_groups) {
		memcpy(new_groups, sbi->s_flex_groups,
		       (sbi->s_flex_groups_allocated *
			sizeof(struct flex_groups)));
		kvfree(sbi->s_flex_groups);
	}
	sbi->s_flex_groups = new_groups;
	sbi->s_flex_groups_allocated = size / sizeof(struct flex_groups);
	return 0;
}

static int ext4_fill_flex_info(struct super_block *sb)
{
	struct ext4_sb_info *sbi = EXT4_SB(sb);
	struct ext4_group_desc *gdp = NULL;
	ext4_group_t flex_group;
	int i, err;

	sbi->s_log_groups_per_flex = sbi->s_es->s_log_groups_per_flex;
	if (sbi->s_log_groups_per_flex < 1 || sbi->s_log_groups_per_flex > 31) {
		sbi->s_log_groups_per_flex = 0;
		return 1;
	}

	err = ext4_alloc_flex_bg_array(sb, sbi->s_groups_count);
	if (err)
		goto failed;

	for (i = 0; i < sbi->s_groups_count; i++) {
		gdp = ext4_get_group_desc(sb, i, NULL);

		flex_group = ext4_flex_group(sbi, i);
		atomic_add(ext4_free_inodes_count(sb, gdp),
			   &sbi->s_flex_groups[flex_group].free_inodes);
		atomic64_add(ext4_free_group_clusters(sb, gdp),
			     &sbi->s_flex_groups[flex_group].free_clusters);
		atomic_add(ext4_used_dirs_count(sb, gdp),
			   &sbi->s_flex_groups[flex_group].used_dirs);
	}

	return 1;
failed:
	return 0;
}

static __le16 ext4_group_desc_csum(struct super_block *sb, __u32 block_group,
				   struct ext4_group_desc *gdp)
{
	int offset = offsetof(struct ext4_group_desc, bg_checksum);
	__u16 crc = 0;
	__le32 le_group = cpu_to_le32(block_group);
	struct ext4_sb_info *sbi = EXT4_SB(sb);

	if (ext4_has_metadata_csum(sbi->s_sb)) {
		/* Use new metadata_csum algorithm */
		__u32 csum32;
		__u16 dummy_csum = 0;

		csum32 = ext4_chksum(sbi, sbi->s_csum_seed, (__u8 *)&le_group,
				     sizeof(le_group));
		csum32 = ext4_chksum(sbi, csum32, (__u8 *)gdp, offset);
		csum32 = ext4_chksum(sbi, csum32, (__u8 *)&dummy_csum,
				     sizeof(dummy_csum));
		offset += sizeof(dummy_csum);
		if (offset < sbi->s_desc_size)
			csum32 = ext4_chksum(sbi, csum32, (__u8 *)gdp + offset,
					     sbi->s_desc_size - offset);

		crc = csum32 & 0xFFFF;
		goto out;
	}

	/* old crc16 code */
	if (!ext4_has_feature_gdt_csum(sb))
		return 0;

	crc = crc16(~0, sbi->s_es->s_uuid, sizeof(sbi->s_es->s_uuid));
	crc = crc16(crc, (__u8 *)&le_group, sizeof(le_group));
	crc = crc16(crc, (__u8 *)gdp, offset);
	offset += sizeof(gdp->bg_checksum); /* skip checksum */
	/* for checksum of struct ext4_group_desc do the rest...*/
	if (ext4_has_feature_64bit(sb) &&
	    offset < le16_to_cpu(sbi->s_es->s_desc_size))
		crc = crc16(crc, (__u8 *)gdp + offset,
			    le16_to_cpu(sbi->s_es->s_desc_size) -
				offset);

out:
	return cpu_to_le16(crc);
}

int ext4_group_desc_csum_verify(struct super_block *sb, __u32 block_group,
				struct ext4_group_desc *gdp)
{
	if (ext4_has_group_desc_csum(sb) &&
	    (gdp->bg_checksum != ext4_group_desc_csum(sb, block_group, gdp)))
		return 0;

	return 1;
}

void ext4_group_desc_csum_set(struct super_block *sb, __u32 block_group,
			      struct ext4_group_desc *gdp)
{
	if (!ext4_has_group_desc_csum(sb))
		return;
	gdp->bg_checksum = ext4_group_desc_csum(sb, block_group, gdp);
}

/* Called at mount-time, super-block is locked */
static int ext4_check_descriptors(struct super_block *sb,
				  ext4_fsblk_t sb_block,
				  ext4_group_t *first_not_zeroed)
{
	struct ext4_sb_info *sbi = EXT4_SB(sb);
	ext4_fsblk_t first_block = le32_to_cpu(sbi->s_es->s_first_data_block);
	ext4_fsblk_t last_block;
	ext4_fsblk_t last_bg_block = sb_block + ext4_bg_num_gdb(sb, 0);
	ext4_fsblk_t block_bitmap;
	ext4_fsblk_t inode_bitmap;
	ext4_fsblk_t inode_table;
	int flexbg_flag = 0;
	ext4_group_t i, grp = sbi->s_groups_count;

	if (ext4_has_feature_flex_bg(sb))
		flexbg_flag = 1;

	ext4_debug("Checking group descriptors");

	for (i = 0; i < sbi->s_groups_count; i++) {
		struct ext4_group_desc *gdp = ext4_get_group_desc(sb, i, NULL);

		if (i == sbi->s_groups_count - 1 || flexbg_flag)
			last_block = ext4_blocks_count(sbi->s_es) - 1;
		else
			last_block = first_block +
				(EXT4_BLOCKS_PER_GROUP(sb) - 1);

		if ((grp == sbi->s_groups_count) &&
		   !(gdp->bg_flags & cpu_to_le16(EXT4_BG_INODE_ZEROED)))
			grp = i;

		block_bitmap = ext4_block_bitmap(sb, gdp);
		if (block_bitmap == sb_block) {
			ext4_msg(sb, KERN_ERR, "ext4_check_descriptors: "
				 "Block bitmap for group %u overlaps "
				 "superblock", i);
			if (!sb_rdonly(sb))
				return 0;
		}
		if (block_bitmap >= sb_block + 1 &&
		    block_bitmap <= last_bg_block) {
			ext4_msg(sb, KERN_ERR, "ext4_check_descriptors: "
				 "Block bitmap for group %u overlaps "
				 "block group descriptors", i);
			if (!sb_rdonly(sb))
				return 0;
		}
		if (block_bitmap < first_block || block_bitmap > last_block) {
			ext4_msg(sb, KERN_ERR, "ext4_check_descriptors: "
			       "Block bitmap for group %u not in group "
			       "(block %llu)!", i, block_bitmap);
			return 0;
		}
		inode_bitmap = ext4_inode_bitmap(sb, gdp);
		if (inode_bitmap == sb_block) {
			ext4_msg(sb, KERN_ERR, "ext4_check_descriptors: "
				 "Inode bitmap for group %u overlaps "
				 "superblock", i);
			if (!sb_rdonly(sb))
				return 0;
		}
		if (inode_bitmap >= sb_block + 1 &&
		    inode_bitmap <= last_bg_block) {
			ext4_msg(sb, KERN_ERR, "ext4_check_descriptors: "
				 "Inode bitmap for group %u overlaps "
				 "block group descriptors", i);
			if (!sb_rdonly(sb))
				return 0;
		}
		if (inode_bitmap < first_block || inode_bitmap > last_block) {
			ext4_msg(sb, KERN_ERR, "ext4_check_descriptors: "
			       "Inode bitmap for group %u not in group "
			       "(block %llu)!", i, inode_bitmap);
			return 0;
		}
		inode_table = ext4_inode_table(sb, gdp);
		if (inode_table == sb_block) {
			ext4_msg(sb, KERN_ERR, "ext4_check_descriptors: "
				 "Inode table for group %u overlaps "
				 "superblock", i);
			if (!sb_rdonly(sb))
				return 0;
		}
		if (inode_table >= sb_block + 1 &&
		    inode_table <= last_bg_block) {
			ext4_msg(sb, KERN_ERR, "ext4_check_descriptors: "
				 "Inode table for group %u overlaps "
				 "block group descriptors", i);
			if (!sb_rdonly(sb))
				return 0;
		}
		if (inode_table < first_block ||
		    inode_table + sbi->s_itb_per_group - 1 > last_block) {
			ext4_msg(sb, KERN_ERR, "ext4_check_descriptors: "
			       "Inode table for group %u not in group "
			       "(block %llu)!", i, inode_table);
			return 0;
		}
		ext4_lock_group(sb, i);
		if (!ext4_group_desc_csum_verify(sb, i, gdp)) {
			ext4_msg(sb, KERN_ERR, "ext4_check_descriptors: "
				 "Checksum for group %u failed (%u!=%u)",
				 i, le16_to_cpu(ext4_group_desc_csum(sb, i,
				     gdp)), le16_to_cpu(gdp->bg_checksum));
			if (!sb_rdonly(sb)) {
				ext4_unlock_group(sb, i);
				return 0;
			}
		}
		ext4_unlock_group(sb, i);
		if (!flexbg_flag)
			first_block += EXT4_BLOCKS_PER_GROUP(sb);
	}
	if (NULL != first_not_zeroed)
		*first_not_zeroed = grp;
	return 1;
}

/* ext4_orphan_cleanup() walks a singly-linked list of inodes (starting at
 * the superblock) which were deleted from all directories, but held open by
 * a process at the time of a crash.  We walk the list and try to delete these
 * inodes at recovery time (only with a read-write filesystem).
 *
 * In order to keep the orphan inode chain consistent during traversal (in
 * case of crash during recovery), we link each inode into the superblock
 * orphan list_head and handle it the same way as an inode deletion during
 * normal operation (which journals the operations for us).
 *
 * We only do an iget() and an iput() on each inode, which is very safe if we
 * accidentally point at an in-use or already deleted inode.  The worst that
 * can happen in this case is that we get a "bit already cleared" message from
 * ext4_free_inode().  The only reason we would point at a wrong inode is if
 * e2fsck was run on this filesystem, and it must have already done the orphan
 * inode cleanup for us, so we can safely abort without any further action.
 */
static void ext4_orphan_cleanup(struct super_block *sb,
				struct ext4_super_block *es)
{
	unsigned int s_flags = sb->s_flags;
	int ret, nr_orphans = 0, nr_truncates = 0;
#ifdef CONFIG_QUOTA
	int quota_update = 0;
	int i;
#endif
	if (!es->s_last_orphan) {
		jbd_debug(4, "no orphan inodes to clean up\n");
		return;
	}

	if (bdev_read_only(sb->s_bdev)) {
		ext4_msg(sb, KERN_ERR, "write access "
			"unavailable, skipping orphan cleanup");
		return;
	}

	/* Check if feature set would not allow a r/w mount */
	if (!ext4_feature_set_ok(sb, 0)) {
		ext4_msg(sb, KERN_INFO, "Skipping orphan cleanup due to "
			 "unknown ROCOMPAT features");
		return;
	}

	if (EXT4_SB(sb)->s_mount_state & EXT4_ERROR_FS) {
		/* don't clear list on RO mount w/ errors */
		if (es->s_last_orphan && !(s_flags & MS_RDONLY)) {
			ext4_msg(sb, KERN_INFO, "Errors on filesystem, "
				  "clearing orphan list.\n");
			es->s_last_orphan = 0;
		}
		jbd_debug(1, "Skipping orphan recovery on fs with errors.\n");
		return;
	}

	if (s_flags & MS_RDONLY) {
		ext4_msg(sb, KERN_INFO, "orphan cleanup on readonly fs");
		sb->s_flags &= ~MS_RDONLY;
	}
#ifdef CONFIG_QUOTA
	/* Needed for iput() to work correctly and not trash data */
	sb->s_flags |= MS_ACTIVE;

	/*
	 * Turn on quotas which were not enabled for read-only mounts if
	 * filesystem has quota feature, so that they are updated correctly.
	 */
	if (ext4_has_feature_quota(sb) && (s_flags & MS_RDONLY)) {
		int ret = ext4_enable_quotas(sb);

		if (!ret)
			quota_update = 1;
		else
			ext4_msg(sb, KERN_ERR,
				"Cannot turn on quotas: error %d", ret);
	}

	/* Turn on journaled quotas used for old sytle */
	for (i = 0; i < EXT4_MAXQUOTAS; i++) {
		if (EXT4_SB(sb)->s_qf_names[i]) {
			int ret = ext4_quota_on_mount(sb, i);

			if (!ret)
				quota_update = 1;
			else
				ext4_msg(sb, KERN_ERR,
					"Cannot turn on journaled "
					"quota: type %d: error %d", i, ret);
		}
	}
#endif

	while (es->s_last_orphan) {
		struct inode *inode;

		/*
		 * We may have encountered an error during cleanup; if
		 * so, skip the rest.
		 */
		if (EXT4_SB(sb)->s_mount_state & EXT4_ERROR_FS) {
			jbd_debug(1, "Skipping orphan recovery on fs with errors.\n");
			es->s_last_orphan = 0;
			break;
		}

		inode = ext4_orphan_get(sb, le32_to_cpu(es->s_last_orphan));
		if (IS_ERR(inode)) {
			es->s_last_orphan = 0;
			break;
		}

		list_add(&EXT4_I(inode)->i_orphan, &EXT4_SB(sb)->s_orphan);
		dquot_initialize(inode);
		if (inode->i_nlink) {
			if (test_opt(sb, DEBUG))
				ext4_msg(sb, KERN_DEBUG,
					"%s: truncating inode %lu to %lld bytes",
					__func__, inode->i_ino, inode->i_size);
			jbd_debug(2, "truncating inode %lu to %lld bytes\n",
				  inode->i_ino, inode->i_size);
			inode_lock(inode);
			truncate_inode_pages(inode->i_mapping, inode->i_size);
			ret = ext4_truncate(inode);
			if (ret)
				ext4_std_error(inode->i_sb, ret);
			inode_unlock(inode);
			nr_truncates++;
		} else {
			if (test_opt(sb, DEBUG))
				ext4_msg(sb, KERN_DEBUG,
					"%s: deleting unreferenced inode %lu",
					__func__, inode->i_ino);
			jbd_debug(2, "deleting unreferenced inode %lu\n",
				  inode->i_ino);
			nr_orphans++;
		}
		iput(inode);  /* The delete magic happens here! */
	}

#define PLURAL(x) (x), ((x) == 1) ? "" : "s"

	if (nr_orphans)
		ext4_msg(sb, KERN_INFO, "%d orphan inode%s deleted",
		       PLURAL(nr_orphans));
	if (nr_truncates)
		ext4_msg(sb, KERN_INFO, "%d truncate%s cleaned up",
		       PLURAL(nr_truncates));
#ifdef CONFIG_QUOTA
	/* Turn off quotas if they were enabled for orphan cleanup */
	if (quota_update) {
		for (i = 0; i < EXT4_MAXQUOTAS; i++) {
			if (sb_dqopt(sb)->files[i])
				dquot_quota_off(sb, i);
		}
	}
#endif
	sb->s_flags = s_flags; /* Restore MS_RDONLY status */
}

/*
 * Maximal extent format file size.
 * Resulting logical blkno at s_maxbytes must fit in our on-disk
 * extent format containers, within a sector_t, and within i_blocks
 * in the vfs.  ext4 inode has 48 bits of i_block in fsblock units,
 * so that won't be a limiting factor.
 *
 * However there is other limiting factor. We do store extents in the form
 * of starting block and length, hence the resulting length of the extent
 * covering maximum file size must fit into on-disk format containers as
 * well. Given that length is always by 1 unit bigger than max unit (because
 * we count 0 as well) we have to lower the s_maxbytes by one fs block.
 *
 * Note, this does *not* consider any metadata overhead for vfs i_blocks.
 */
static loff_t ext4_max_size(int blkbits, int has_huge_files)
{
	loff_t res;
	loff_t upper_limit = MAX_LFS_FILESIZE;

	/* small i_blocks in vfs inode? */
	if (!has_huge_files || sizeof(blkcnt_t) < sizeof(u64)) {
		/*
		 * CONFIG_LBDAF is not enabled implies the inode
		 * i_block represent total blocks in 512 bytes
		 * 32 == size of vfs inode i_blocks * 8
		 */
		upper_limit = (1LL << 32) - 1;

		/* total blocks in file system block size */
		upper_limit >>= (blkbits - 9);
		upper_limit <<= blkbits;
	}

	/*
	 * 32-bit extent-start container, ee_block. We lower the maxbytes
	 * by one fs block, so ee_len can cover the extent of maximum file
	 * size
	 */
	res = (1LL << 32) - 1;
	res <<= blkbits;

	/* Sanity check against vm- & vfs- imposed limits */
	if (res > upper_limit)
		res = upper_limit;

	return res;
}

/*
 * Maximal bitmap file size.  There is a direct, and {,double-,triple-}indirect
 * block limit, and also a limit of (2^48 - 1) 512-byte sectors in i_blocks.
 * We need to be 1 filesystem block less than the 2^48 sector limit.
 */
static loff_t ext4_max_bitmap_size(int bits, int has_huge_files)
{
	loff_t res = EXT4_NDIR_BLOCKS;
	int meta_blocks;
	loff_t upper_limit;
	/* This is calculated to be the largest file size for a dense, block
	 * mapped file such that the file's total number of 512-byte sectors,
	 * including data and all indirect blocks, does not exceed (2^48 - 1).
	 *
	 * __u32 i_blocks_lo and _u16 i_blocks_high represent the total
	 * number of 512-byte sectors of the file.
	 */

	if (!has_huge_files || sizeof(blkcnt_t) < sizeof(u64)) {
		/*
		 * !has_huge_files or CONFIG_LBDAF not enabled implies that
		 * the inode i_block field represents total file blocks in
		 * 2^32 512-byte sectors == size of vfs inode i_blocks * 8
		 */
		upper_limit = (1LL << 32) - 1;

		/* total blocks in file system block size */
		upper_limit >>= (bits - 9);

	} else {
		/*
		 * We use 48 bit ext4_inode i_blocks
		 * With EXT4_HUGE_FILE_FL set the i_blocks
		 * represent total number of blocks in
		 * file system block size
		 */
		upper_limit = (1LL << 48) - 1;

	}

	/* indirect blocks */
	meta_blocks = 1;
	/* double indirect blocks */
	meta_blocks += 1 + (1LL << (bits-2));
	/* tripple indirect blocks */
	meta_blocks += 1 + (1LL << (bits-2)) + (1LL << (2*(bits-2)));

	upper_limit -= meta_blocks;
	upper_limit <<= bits;

	res += 1LL << (bits-2);
	res += 1LL << (2*(bits-2));
	res += 1LL << (3*(bits-2));
	res <<= bits;
	if (res > upper_limit)
		res = upper_limit;

	if (res > MAX_LFS_FILESIZE)
		res = MAX_LFS_FILESIZE;

	return res;
}

static ext4_fsblk_t descriptor_loc(struct super_block *sb,
				   ext4_fsblk_t logical_sb_block, int nr)
{
	struct ext4_sb_info *sbi = EXT4_SB(sb);
	ext4_group_t bg, first_meta_bg;
	int has_super = 0;

	first_meta_bg = le32_to_cpu(sbi->s_es->s_first_meta_bg);

	if (!ext4_has_feature_meta_bg(sb) || nr < first_meta_bg)
		return logical_sb_block + nr + 1;
	bg = sbi->s_desc_per_block * nr;
	if (ext4_bg_has_super(sb, bg))
		has_super = 1;

	/*
	 * If we have a meta_bg fs with 1k blocks, group 0's GDT is at
	 * block 2, not 1.  If s_first_data_block == 0 (bigalloc is enabled
	 * on modern mke2fs or blksize > 1k on older mke2fs) then we must
	 * compensate.
	 */
	if (sb->s_blocksize == 1024 && nr == 0 &&
	    le32_to_cpu(EXT4_SB(sb)->s_es->s_first_data_block) == 0)
		has_super++;

	return (has_super + ext4_group_first_block_no(sb, bg));
}

/**
 * ext4_get_stripe_size: Get the stripe size.
 * @sbi: In memory super block info
 *
 * If we have specified it via mount option, then
 * use the mount option value. If the value specified at mount time is
 * greater than the blocks per group use the super block value.
 * If the super block value is greater than blocks per group return 0.
 * Allocator needs it be less than blocks per group.
 *
 */
static unsigned long ext4_get_stripe_size(struct ext4_sb_info *sbi)
{
	unsigned long stride = le16_to_cpu(sbi->s_es->s_raid_stride);
	unsigned long stripe_width =
			le32_to_cpu(sbi->s_es->s_raid_stripe_width);
	int ret;

	if (sbi->s_stripe && sbi->s_stripe <= sbi->s_blocks_per_group)
		ret = sbi->s_stripe;
	else if (stripe_width && stripe_width <= sbi->s_blocks_per_group)
		ret = stripe_width;
	else if (stride && stride <= sbi->s_blocks_per_group)
		ret = stride;
	else
		ret = 0;

	/*
	 * If the stripe width is 1, this makes no sense and
	 * we set it to 0 to turn off stripe handling code.
	 */
	if (ret <= 1)
		ret = 0;

	return ret;
}

/*
 * Check whether this filesystem can be mounted based on
 * the features present and the RDONLY/RDWR mount requested.
 * Returns 1 if this filesystem can be mounted as requested,
 * 0 if it cannot be.
 */
static int ext4_feature_set_ok(struct super_block *sb, int readonly)
{
	if (ext4_has_unknown_ext4_incompat_features(sb)) {
		ext4_msg(sb, KERN_ERR,
			"Couldn't mount because of "
			"unsupported optional features (%x)",
			(le32_to_cpu(EXT4_SB(sb)->s_es->s_feature_incompat) &
			~EXT4_FEATURE_INCOMPAT_SUPP));
		return 0;
	}

	if (readonly)
		return 1;

	if (ext4_has_feature_readonly(sb)) {
		ext4_msg(sb, KERN_INFO, "filesystem is read-only");
		sb->s_flags |= MS_RDONLY;
		return 1;
	}

	/* Check that feature set is OK for a read-write mount */
	if (ext4_has_unknown_ext4_ro_compat_features(sb)) {
		ext4_msg(sb, KERN_ERR, "couldn't mount RDWR because of "
			 "unsupported optional features (%x)",
			 (le32_to_cpu(EXT4_SB(sb)->s_es->s_feature_ro_compat) &
				~EXT4_FEATURE_RO_COMPAT_SUPP));
		return 0;
	}
	/*
	 * Large file size enabled file system can only be mounted
	 * read-write on 32-bit systems if kernel is built with CONFIG_LBDAF
	 */
	if (ext4_has_feature_huge_file(sb)) {
		if (sizeof(blkcnt_t) < sizeof(u64)) {
			ext4_msg(sb, KERN_ERR, "Filesystem with huge files "
				 "cannot be mounted RDWR without "
				 "CONFIG_LBDAF");
			return 0;
		}
	}
	if (ext4_has_feature_bigalloc(sb) && !ext4_has_feature_extents(sb)) {
		ext4_msg(sb, KERN_ERR,
			 "Can't support bigalloc feature without "
			 "extents feature\n");
		return 0;
	}

#ifndef CONFIG_QUOTA
	if (ext4_has_feature_quota(sb) && !readonly) {
		ext4_msg(sb, KERN_ERR,
			 "Filesystem with quota feature cannot be mounted RDWR "
			 "without CONFIG_QUOTA");
		return 0;
	}
	if (ext4_has_feature_project(sb) && !readonly) {
		ext4_msg(sb, KERN_ERR,
			 "Filesystem with project quota feature cannot be mounted RDWR "
			 "without CONFIG_QUOTA");
		return 0;
	}
#endif  /* CONFIG_QUOTA */
	return 1;
}

/*
 * This function is called once a day if we have errors logged
 * on the file system
 */
static void print_daily_error_info(unsigned long arg)
{
	struct super_block *sb = (struct super_block *) arg;
	struct ext4_sb_info *sbi;
	struct ext4_super_block *es;

	sbi = EXT4_SB(sb);
	es = sbi->s_es;

	if (es->s_error_count)
		/* fsck newer than v1.41.13 is needed to clean this condition. */
		ext4_msg(sb, KERN_NOTICE, "error count since last fsck: %u",
			 le32_to_cpu(es->s_error_count));
	if (es->s_first_error_time) {
		printk(KERN_NOTICE "EXT4-fs (%s): initial error at time %u: %.*s:%d",
		       sb->s_id, le32_to_cpu(es->s_first_error_time),
		       (int) sizeof(es->s_first_error_func),
		       es->s_first_error_func,
		       le32_to_cpu(es->s_first_error_line));
		if (es->s_first_error_ino)
			printk(KERN_CONT ": inode %u",
			       le32_to_cpu(es->s_first_error_ino));
		if (es->s_first_error_block)
			printk(KERN_CONT ": block %llu", (unsigned long long)
			       le64_to_cpu(es->s_first_error_block));
		printk(KERN_CONT "\n");
	}
	if (es->s_last_error_time) {
		printk(KERN_NOTICE "EXT4-fs (%s): last error at time %u: %.*s:%d",
		       sb->s_id, le32_to_cpu(es->s_last_error_time),
		       (int) sizeof(es->s_last_error_func),
		       es->s_last_error_func,
		       le32_to_cpu(es->s_last_error_line));
		if (es->s_last_error_ino)
			printk(KERN_CONT ": inode %u",
			       le32_to_cpu(es->s_last_error_ino));
		if (es->s_last_error_block)
			printk(KERN_CONT ": block %llu", (unsigned long long)
			       le64_to_cpu(es->s_last_error_block));
		printk(KERN_CONT "\n");
	}
	mod_timer(&sbi->s_err_report, jiffies + 24*60*60*HZ);  /* Once a day */
}

/* Find next suitable group and run ext4_init_inode_table */
static int ext4_run_li_request(struct ext4_li_request *elr)
{
	struct ext4_group_desc *gdp = NULL;
	ext4_group_t group, ngroups;
	struct super_block *sb;
	unsigned long timeout = 0;
	int ret = 0;

	sb = elr->lr_super;
	ngroups = EXT4_SB(sb)->s_groups_count;

	for (group = elr->lr_next_group; group < ngroups; group++) {
		gdp = ext4_get_group_desc(sb, group, NULL);
		if (!gdp) {
			ret = 1;
			break;
		}

		if (!(gdp->bg_flags & cpu_to_le16(EXT4_BG_INODE_ZEROED)))
			break;
	}

	if (group >= ngroups)
		ret = 1;

	if (!ret) {
		timeout = jiffies;
		ret = ext4_init_inode_table(sb, group,
					    elr->lr_timeout ? 0 : 1);
		if (elr->lr_timeout == 0) {
			timeout = (jiffies - timeout) *
				  elr->lr_sbi->s_li_wait_mult;
			elr->lr_timeout = timeout;
		}
		elr->lr_next_sched = jiffies + elr->lr_timeout;
		elr->lr_next_group = group + 1;
	}
	return ret;
}

/*
 * Remove lr_request from the list_request and free the
 * request structure. Should be called with li_list_mtx held
 */
static void ext4_remove_li_request(struct ext4_li_request *elr)
{
	struct ext4_sb_info *sbi;

	if (!elr)
		return;

	sbi = elr->lr_sbi;

	list_del(&elr->lr_request);
	sbi->s_li_request = NULL;
	kfree(elr);
}

static void ext4_unregister_li_request(struct super_block *sb)
{
	mutex_lock(&ext4_li_mtx);
	if (!ext4_li_info) {
		mutex_unlock(&ext4_li_mtx);
		return;
	}

	mutex_lock(&ext4_li_info->li_list_mtx);
	ext4_remove_li_request(EXT4_SB(sb)->s_li_request);
	mutex_unlock(&ext4_li_info->li_list_mtx);
	mutex_unlock(&ext4_li_mtx);
}

static struct task_struct *ext4_lazyinit_task;

/*
 * This is the function where ext4lazyinit thread lives. It walks
 * through the request list searching for next scheduled filesystem.
 * When such a fs is found, run the lazy initialization request
 * (ext4_rn_li_request) and keep track of the time spend in this
 * function. Based on that time we compute next schedule time of
 * the request. When walking through the list is complete, compute
 * next waking time and put itself into sleep.
 */
static int ext4_lazyinit_thread(void *arg)
{
	struct ext4_lazy_init *eli = (struct ext4_lazy_init *)arg;
	struct list_head *pos, *n;
	struct ext4_li_request *elr;
	unsigned long next_wakeup, cur;

	BUG_ON(NULL == eli);

cont_thread:
	while (true) {
		next_wakeup = MAX_JIFFY_OFFSET;

		mutex_lock(&eli->li_list_mtx);
		if (list_empty(&eli->li_request_list)) {
			mutex_unlock(&eli->li_list_mtx);
			goto exit_thread;
		}
		list_for_each_safe(pos, n, &eli->li_request_list) {
			int err = 0;
			int progress = 0;
			elr = list_entry(pos, struct ext4_li_request,
					 lr_request);

			if (time_before(jiffies, elr->lr_next_sched)) {
				if (time_before(elr->lr_next_sched, next_wakeup))
					next_wakeup = elr->lr_next_sched;
				continue;
			}
			if (down_read_trylock(&elr->lr_super->s_umount)) {
				if (sb_start_write_trylock(elr->lr_super)) {
					progress = 1;
					/*
					 * We hold sb->s_umount, sb can not
					 * be removed from the list, it is
					 * now safe to drop li_list_mtx
					 */
					mutex_unlock(&eli->li_list_mtx);
					err = ext4_run_li_request(elr);
					sb_end_write(elr->lr_super);
					mutex_lock(&eli->li_list_mtx);
					n = pos->next;
				}
				up_read((&elr->lr_super->s_umount));
			}
			/* error, remove the lazy_init job */
			if (err) {
				ext4_remove_li_request(elr);
				continue;
			}
			if (!progress) {
				elr->lr_next_sched = jiffies +
					(prandom_u32()
					 % (EXT4_DEF_LI_MAX_START_DELAY * HZ));
			}
			if (time_before(elr->lr_next_sched, next_wakeup))
				next_wakeup = elr->lr_next_sched;
		}
		mutex_unlock(&eli->li_list_mtx);

		try_to_freeze();

		cur = jiffies;
		if ((time_after_eq(cur, next_wakeup)) ||
		    (MAX_JIFFY_OFFSET == next_wakeup)) {
			cond_resched();
			continue;
		}

		schedule_timeout_interruptible(next_wakeup - cur);

		if (kthread_should_stop()) {
			ext4_clear_request_list();
			goto exit_thread;
		}
	}

exit_thread:
	/*
	 * It looks like the request list is empty, but we need
	 * to check it under the li_list_mtx lock, to prevent any
	 * additions into it, and of course we should lock ext4_li_mtx
	 * to atomically free the list and ext4_li_info, because at
	 * this point another ext4 filesystem could be registering
	 * new one.
	 */
	mutex_lock(&ext4_li_mtx);
	mutex_lock(&eli->li_list_mtx);
	if (!list_empty(&eli->li_request_list)) {
		mutex_unlock(&eli->li_list_mtx);
		mutex_unlock(&ext4_li_mtx);
		goto cont_thread;
	}
	mutex_unlock(&eli->li_list_mtx);
	kfree(ext4_li_info);
	ext4_li_info = NULL;
	mutex_unlock(&ext4_li_mtx);

	return 0;
}

static void ext4_clear_request_list(void)
{
	struct list_head *pos, *n;
	struct ext4_li_request *elr;

	mutex_lock(&ext4_li_info->li_list_mtx);
	list_for_each_safe(pos, n, &ext4_li_info->li_request_list) {
		elr = list_entry(pos, struct ext4_li_request,
				 lr_request);
		ext4_remove_li_request(elr);
	}
	mutex_unlock(&ext4_li_info->li_list_mtx);
}

static int ext4_run_lazyinit_thread(void)
{
	ext4_lazyinit_task = kthread_run(ext4_lazyinit_thread,
					 ext4_li_info, "ext4lazyinit");
	if (IS_ERR(ext4_lazyinit_task)) {
		int err = PTR_ERR(ext4_lazyinit_task);
		ext4_clear_request_list();
		kfree(ext4_li_info);
		ext4_li_info = NULL;
		printk(KERN_CRIT "EXT4-fs: error %d creating inode table "
				 "initialization thread\n",
				 err);
		return err;
	}
	ext4_li_info->li_state |= EXT4_LAZYINIT_RUNNING;
	return 0;
}

/*
 * Check whether it make sense to run itable init. thread or not.
 * If there is at least one uninitialized inode table, return
 * corresponding group number, else the loop goes through all
 * groups and return total number of groups.
 */
static ext4_group_t ext4_has_uninit_itable(struct super_block *sb)
{
	ext4_group_t group, ngroups = EXT4_SB(sb)->s_groups_count;
	struct ext4_group_desc *gdp = NULL;

	if (!ext4_has_group_desc_csum(sb))
		return ngroups;

	for (group = 0; group < ngroups; group++) {
		gdp = ext4_get_group_desc(sb, group, NULL);
		if (!gdp)
			continue;

		if (!(gdp->bg_flags & cpu_to_le16(EXT4_BG_INODE_ZEROED)))
			break;
	}

	return group;
}

static int ext4_li_info_new(void)
{
	struct ext4_lazy_init *eli = NULL;

	eli = kzalloc(sizeof(*eli), GFP_KERNEL);
	if (!eli)
		return -ENOMEM;

	INIT_LIST_HEAD(&eli->li_request_list);
	mutex_init(&eli->li_list_mtx);

	eli->li_state |= EXT4_LAZYINIT_QUIT;

	ext4_li_info = eli;

	return 0;
}

static struct ext4_li_request *ext4_li_request_new(struct super_block *sb,
					    ext4_group_t start)
{
	struct ext4_sb_info *sbi = EXT4_SB(sb);
	struct ext4_li_request *elr;

	elr = kzalloc(sizeof(*elr), GFP_KERNEL);
	if (!elr)
		return NULL;

	elr->lr_super = sb;
	elr->lr_sbi = sbi;
	elr->lr_next_group = start;

	/*
	 * Randomize first schedule time of the request to
	 * spread the inode table initialization requests
	 * better.
	 */
	elr->lr_next_sched = jiffies + (prandom_u32() %
				(EXT4_DEF_LI_MAX_START_DELAY * HZ));
	return elr;
}

int ext4_register_li_request(struct super_block *sb,
			     ext4_group_t first_not_zeroed)
{
	struct ext4_sb_info *sbi = EXT4_SB(sb);
	struct ext4_li_request *elr = NULL;
	ext4_group_t ngroups = EXT4_SB(sb)->s_groups_count;
	int ret = 0;

	mutex_lock(&ext4_li_mtx);
	if (sbi->s_li_request != NULL) {
		/*
		 * Reset timeout so it can be computed again, because
		 * s_li_wait_mult might have changed.
		 */
		sbi->s_li_request->lr_timeout = 0;
		goto out;
	}

	if (first_not_zeroed == ngroups || sb_rdonly(sb) ||
	    !test_opt(sb, INIT_INODE_TABLE))
		goto out;

	elr = ext4_li_request_new(sb, first_not_zeroed);
	if (!elr) {
		ret = -ENOMEM;
		goto out;
	}

	if (NULL == ext4_li_info) {
		ret = ext4_li_info_new();
		if (ret)
			goto out;
	}

	mutex_lock(&ext4_li_info->li_list_mtx);
	list_add(&elr->lr_request, &ext4_li_info->li_request_list);
	mutex_unlock(&ext4_li_info->li_list_mtx);

	sbi->s_li_request = elr;
	/*
	 * set elr to NULL here since it has been inserted to
	 * the request_list and the removal and free of it is
	 * handled by ext4_clear_request_list from now on.
	 */
	elr = NULL;

	if (!(ext4_li_info->li_state & EXT4_LAZYINIT_RUNNING)) {
		ret = ext4_run_lazyinit_thread();
		if (ret)
			goto out;
	}
out:
	mutex_unlock(&ext4_li_mtx);
	if (ret)
		kfree(elr);
	return ret;
}

/*
 * We do not need to lock anything since this is called on
 * module unload.
 */
static void ext4_destroy_lazyinit_thread(void)
{
	/*
	 * If thread exited earlier
	 * there's nothing to be done.
	 */
	if (!ext4_li_info || !ext4_lazyinit_task)
		return;

	kthread_stop(ext4_lazyinit_task);
}

static int set_journal_csum_feature_set(struct super_block *sb)
{
	int ret = 1;
	int compat, incompat;
	struct ext4_sb_info *sbi = EXT4_SB(sb);

	if (ext4_has_metadata_csum(sb)) {
		/* journal checksum v3 */
		compat = 0;
		incompat = JBD2_FEATURE_INCOMPAT_CSUM_V3;
	} else {
		/* journal checksum v1 */
		compat = JBD2_FEATURE_COMPAT_CHECKSUM;
		incompat = 0;
	}

	jbd2_journal_clear_features(sbi->s_journal,
			JBD2_FEATURE_COMPAT_CHECKSUM, 0,
			JBD2_FEATURE_INCOMPAT_CSUM_V3 |
			JBD2_FEATURE_INCOMPAT_CSUM_V2);
	if (test_opt(sb, JOURNAL_ASYNC_COMMIT)) {
		ret = jbd2_journal_set_features(sbi->s_journal,
				compat, 0,
				JBD2_FEATURE_INCOMPAT_ASYNC_COMMIT |
				incompat);
	} else if (test_opt(sb, JOURNAL_CHECKSUM)) {
		ret = jbd2_journal_set_features(sbi->s_journal,
				compat, 0,
				incompat);
		jbd2_journal_clear_features(sbi->s_journal, 0, 0,
				JBD2_FEATURE_INCOMPAT_ASYNC_COMMIT);
	} else {
		jbd2_journal_clear_features(sbi->s_journal, 0, 0,
				JBD2_FEATURE_INCOMPAT_ASYNC_COMMIT);
	}

	return ret;
}

/*
 * Note: calculating the overhead so we can be compatible with
 * historical BSD practice is quite difficult in the face of
 * clusters/bigalloc.  This is because multiple metadata blocks from
 * different block group can end up in the same allocation cluster.
 * Calculating the exact overhead in the face of clustered allocation
 * requires either O(all block bitmaps) in memory or O(number of block
 * groups**2) in time.  We will still calculate the superblock for
 * older file systems --- and if we come across with a bigalloc file
 * system with zero in s_overhead_clusters the estimate will be close to
 * correct especially for very large cluster sizes --- but for newer
 * file systems, it's better to calculate this figure once at mkfs
 * time, and store it in the superblock.  If the superblock value is
 * present (even for non-bigalloc file systems), we will use it.
 */
static int count_overhead(struct super_block *sb, ext4_group_t grp,
			  char *buf)
{
	struct ext4_sb_info	*sbi = EXT4_SB(sb);
	struct ext4_group_desc	*gdp;
	ext4_fsblk_t		first_block, last_block, b;
	ext4_group_t		i, ngroups = ext4_get_groups_count(sb);
	int			s, j, count = 0;

	if (!ext4_has_feature_bigalloc(sb))
		return (ext4_bg_has_super(sb, grp) + ext4_bg_num_gdb(sb, grp) +
			sbi->s_itb_per_group + 2);

	first_block = le32_to_cpu(sbi->s_es->s_first_data_block) +
		(grp * EXT4_BLOCKS_PER_GROUP(sb));
	last_block = first_block + EXT4_BLOCKS_PER_GROUP(sb) - 1;
	for (i = 0; i < ngroups; i++) {
		gdp = ext4_get_group_desc(sb, i, NULL);
		b = ext4_block_bitmap(sb, gdp);
		if (b >= first_block && b <= last_block) {
			ext4_set_bit(EXT4_B2C(sbi, b - first_block), buf);
			count++;
		}
		b = ext4_inode_bitmap(sb, gdp);
		if (b >= first_block && b <= last_block) {
			ext4_set_bit(EXT4_B2C(sbi, b - first_block), buf);
			count++;
		}
		b = ext4_inode_table(sb, gdp);
		if (b >= first_block && b + sbi->s_itb_per_group <= last_block)
			for (j = 0; j < sbi->s_itb_per_group; j++, b++) {
				int c = EXT4_B2C(sbi, b - first_block);
				ext4_set_bit(c, buf);
				count++;
			}
		if (i != grp)
			continue;
		s = 0;
		if (ext4_bg_has_super(sb, grp)) {
			ext4_set_bit(s++, buf);
			count++;
		}
		j = ext4_bg_num_gdb(sb, grp);
		if (s + j > EXT4_BLOCKS_PER_GROUP(sb)) {
			ext4_error(sb, "Invalid number of block group "
				   "descriptor blocks: %d", j);
			j = EXT4_BLOCKS_PER_GROUP(sb) - s;
		}
		count += j;
		for (; j > 0; j--)
			ext4_set_bit(EXT4_B2C(sbi, s++), buf);
	}
	if (!count)
		return 0;
	return EXT4_CLUSTERS_PER_GROUP(sb) -
		ext4_count_free(buf, EXT4_CLUSTERS_PER_GROUP(sb) / 8);
}

/*
 * Compute the overhead and stash it in sbi->s_overhead
 */
int ext4_calculate_overhead(struct super_block *sb)
{
	struct ext4_sb_info *sbi = EXT4_SB(sb);
	struct ext4_super_block *es = sbi->s_es;
	struct inode *j_inode;
	unsigned int j_blocks, j_inum = le32_to_cpu(es->s_journal_inum);
	ext4_group_t i, ngroups = ext4_get_groups_count(sb);
	ext4_fsblk_t overhead = 0;
	char *buf = (char *) get_zeroed_page(GFP_NOFS);

	if (!buf)
		return -ENOMEM;

	/*
	 * Compute the overhead (FS structures).  This is constant
	 * for a given filesystem unless the number of block groups
	 * changes so we cache the previous value until it does.
	 */

	/*
	 * All of the blocks before first_data_block are overhead
	 */
	overhead = EXT4_B2C(sbi, le32_to_cpu(es->s_first_data_block));

	/*
	 * Add the overhead found in each block group
	 */
	for (i = 0; i < ngroups; i++) {
		int blks;

		blks = count_overhead(sb, i, buf);
		overhead += blks;
		if (blks)
			memset(buf, 0, PAGE_SIZE);
		cond_resched();
	}

	/*
	 * Add the internal journal blocks whether the journal has been
	 * loaded or not
	 */
	if (sbi->s_journal && !sbi->journal_bdev)
		overhead += EXT4_NUM_B2C(sbi, sbi->s_journal->j_maxlen);
	else if (ext4_has_feature_journal(sb) && !sbi->s_journal) {
		j_inode = ext4_get_journal_inode(sb, j_inum);
		if (j_inode) {
			j_blocks = j_inode->i_size >> sb->s_blocksize_bits;
			overhead += EXT4_NUM_B2C(sbi, j_blocks);
			iput(j_inode);
		} else {
			ext4_msg(sb, KERN_ERR, "can't get journal size");
		}
	}
	sbi->s_overhead = overhead;
	smp_wmb();
	free_page((unsigned long) buf);
	return 0;
}

static void ext4_set_resv_clusters(struct super_block *sb)
{
	ext4_fsblk_t resv_clusters;
	struct ext4_sb_info *sbi = EXT4_SB(sb);

	/*
	 * There's no need to reserve anything when we aren't using extents.
	 * The space estimates are exact, there are no unwritten extents,
	 * hole punching doesn't need new metadata... This is needed especially
	 * to keep ext2/3 backward compatibility.
	 */
	if (!ext4_has_feature_extents(sb))
		return;
	/*
	 * By default we reserve 2% or 4096 clusters, whichever is smaller.
	 * This should cover the situations where we can not afford to run
	 * out of space like for example punch hole, or converting
	 * unwritten extents in delalloc path. In most cases such
	 * allocation would require 1, or 2 blocks, higher numbers are
	 * very rare.
	 */
	resv_clusters = (ext4_blocks_count(sbi->s_es) >>
			 sbi->s_cluster_bits);

	do_div(resv_clusters, 50);
	resv_clusters = min_t(ext4_fsblk_t, resv_clusters, 4096);

	atomic64_set(&sbi->s_resv_clusters, resv_clusters);
}

static int ext4_fill_super(struct super_block *sb, void *data, int silent)
{
	struct dax_device *dax_dev = fs_dax_get_by_bdev(sb->s_bdev);
	char *orig_data = kstrdup(data, GFP_KERNEL);
	struct buffer_head *bh;
	struct ext4_super_block *es = NULL;
	struct ext4_sb_info *sbi = kzalloc(sizeof(*sbi), GFP_KERNEL);
	ext4_fsblk_t block;
	ext4_fsblk_t sb_block = get_sb_block(&data);
	ext4_fsblk_t logical_sb_block;
	unsigned long offset = 0;
	unsigned long journal_devnum = 0;
	unsigned long def_mount_opts;
	struct inode *root;
	const char *descr;
	int ret = -ENOMEM;
	int blocksize, clustersize;
	unsigned int db_count;
	unsigned int i;
	int needs_recovery, has_huge_files, has_bigalloc;
	__u64 blocks_count;
	int err = 0;
	unsigned int journal_ioprio = DEFAULT_JOURNAL_IOPRIO;
	ext4_group_t first_not_zeroed;

	if ((data && !orig_data) || !sbi)
		goto out_free_base;

	sbi->s_daxdev = dax_dev;
	sbi->s_blockgroup_lock =
		kzalloc(sizeof(struct blockgroup_lock), GFP_KERNEL);
	if (!sbi->s_blockgroup_lock)
		goto out_free_base;

	sb->s_fs_info = sbi;
	sbi->s_sb = sb;
	sbi->s_inode_readahead_blks = EXT4_DEF_INODE_READAHEAD_BLKS;
	sbi->s_sb_block = sb_block;
	if (sb->s_bdev->bd_part)
		sbi->s_sectors_written_start =
			part_stat_read(sb->s_bdev->bd_part, sectors[1]);

	/* Cleanup superblock name */
	strreplace(sb->s_id, '/', '!');

	/* -EINVAL is default */
	ret = -EINVAL;
	blocksize = sb_min_blocksize(sb, EXT4_MIN_BLOCK_SIZE);
	if (!blocksize) {
		ext4_msg(sb, KERN_ERR, "unable to set blocksize");
		goto out_fail;
	}

	/*
	 * The ext4 superblock will not be buffer aligned for other than 1kB
	 * block sizes.  We need to calculate the offset from buffer start.
	 */
	if (blocksize != EXT4_MIN_BLOCK_SIZE) {
		logical_sb_block = sb_block * EXT4_MIN_BLOCK_SIZE;
		offset = do_div(logical_sb_block, blocksize);
	} else {
		logical_sb_block = sb_block;
	}

	if (!(bh = sb_bread_unmovable(sb, logical_sb_block))) {
		ext4_msg(sb, KERN_ERR, "unable to read superblock");
		goto out_fail;
	}
	/*
	 * Note: s_es must be initialized as soon as possible because
	 *       some ext4 macro-instructions depend on its value
	 */
	es = (struct ext4_super_block *) (bh->b_data + offset);
	sbi->s_es = es;
	sb->s_magic = le16_to_cpu(es->s_magic);
	if (sb->s_magic != EXT4_SUPER_MAGIC)
		goto cantfind_ext4;
	sbi->s_kbytes_written = le64_to_cpu(es->s_kbytes_written);

	/* Warn if metadata_csum and gdt_csum are both set. */
	if (ext4_has_feature_metadata_csum(sb) &&
	    ext4_has_feature_gdt_csum(sb))
		ext4_warning(sb, "metadata_csum and uninit_bg are "
			     "redundant flags; please run fsck.");

	/* Check for a known checksum algorithm */
	if (!ext4_verify_csum_type(sb, es)) {
		ext4_msg(sb, KERN_ERR, "VFS: Found ext4 filesystem with "
			 "unknown checksum algorithm.");
		silent = 1;
		goto cantfind_ext4;
	}

	/* Load the checksum driver */
	sbi->s_chksum_driver = crypto_alloc_shash("crc32c", 0, 0);
	if (IS_ERR(sbi->s_chksum_driver)) {
		ext4_msg(sb, KERN_ERR, "Cannot load crc32c driver.");
		ret = PTR_ERR(sbi->s_chksum_driver);
		sbi->s_chksum_driver = NULL;
		goto failed_mount;
	}

	/* Check superblock checksum */
	if (!ext4_superblock_csum_verify(sb, es)) {
		ext4_msg(sb, KERN_ERR, "VFS: Found ext4 filesystem with "
			 "invalid superblock checksum.  Run e2fsck?");
		silent = 1;
		ret = -EFSBADCRC;
		goto cantfind_ext4;
	}

	/* Precompute checksum seed for all metadata */
	if (ext4_has_feature_csum_seed(sb))
		sbi->s_csum_seed = le32_to_cpu(es->s_checksum_seed);
	else if (ext4_has_metadata_csum(sb) || ext4_has_feature_ea_inode(sb))
		sbi->s_csum_seed = ext4_chksum(sbi, ~0, es->s_uuid,
					       sizeof(es->s_uuid));

	/* Set defaults before we parse the mount options */
	def_mount_opts = le32_to_cpu(es->s_default_mount_opts);
	set_opt(sb, INIT_INODE_TABLE);
	if (def_mount_opts & EXT4_DEFM_DEBUG)
		set_opt(sb, DEBUG);
	if (def_mount_opts & EXT4_DEFM_BSDGROUPS)
		set_opt(sb, GRPID);
	if (def_mount_opts & EXT4_DEFM_UID16)
		set_opt(sb, NO_UID32);
	/* xattr user namespace & acls are now defaulted on */
	set_opt(sb, XATTR_USER);
#ifdef CONFIG_EXT4_FS_POSIX_ACL
	set_opt(sb, POSIX_ACL);
#endif
	/* don't forget to enable journal_csum when metadata_csum is enabled. */
	if (ext4_has_metadata_csum(sb))
		set_opt(sb, JOURNAL_CHECKSUM);

	if ((def_mount_opts & EXT4_DEFM_JMODE) == EXT4_DEFM_JMODE_DATA)
		set_opt(sb, JOURNAL_DATA);
	else if ((def_mount_opts & EXT4_DEFM_JMODE) == EXT4_DEFM_JMODE_ORDERED)
		set_opt(sb, ORDERED_DATA);
	else if ((def_mount_opts & EXT4_DEFM_JMODE) == EXT4_DEFM_JMODE_WBACK)
		set_opt(sb, WRITEBACK_DATA);

	if (le16_to_cpu(sbi->s_es->s_errors) == EXT4_ERRORS_PANIC)
		set_opt(sb, ERRORS_PANIC);
	else if (le16_to_cpu(sbi->s_es->s_errors) == EXT4_ERRORS_CONTINUE)
		set_opt(sb, ERRORS_CONT);
	else
		set_opt(sb, ERRORS_RO);
	/* block_validity enabled by default; disable with noblock_validity */
	set_opt(sb, BLOCK_VALIDITY);
	if (def_mount_opts & EXT4_DEFM_DISCARD)
		set_opt(sb, DISCARD);

	sbi->s_resuid = make_kuid(&init_user_ns, le16_to_cpu(es->s_def_resuid));
	sbi->s_resgid = make_kgid(&init_user_ns, le16_to_cpu(es->s_def_resgid));
	sbi->s_commit_interval = JBD2_DEFAULT_MAX_COMMIT_AGE * HZ;
	sbi->s_min_batch_time = EXT4_DEF_MIN_BATCH_TIME;
	sbi->s_max_batch_time = EXT4_DEF_MAX_BATCH_TIME;

	if ((def_mount_opts & EXT4_DEFM_NOBARRIER) == 0)
		set_opt(sb, BARRIER);

	/*
	 * enable delayed allocation by default
	 * Use -o nodelalloc to turn it off
	 */
	if (!IS_EXT3_SB(sb) && !IS_EXT2_SB(sb) &&
	    ((def_mount_opts & EXT4_DEFM_NODELALLOC) == 0))
		set_opt(sb, DELALLOC);

	/*
	 * set default s_li_wait_mult for lazyinit, for the case there is
	 * no mount option specified.
	 */
	sbi->s_li_wait_mult = EXT4_DEF_LI_WAIT_MULT;

	if (sbi->s_es->s_mount_opts[0]) {
		char *s_mount_opts = kstrndup(sbi->s_es->s_mount_opts,
					      sizeof(sbi->s_es->s_mount_opts),
					      GFP_KERNEL);
		if (!s_mount_opts)
			goto failed_mount;
		if (!parse_options(s_mount_opts, sb, &journal_devnum,
				   &journal_ioprio, 0)) {
			ext4_msg(sb, KERN_WARNING,
				 "failed to parse options in superblock: %s",
				 s_mount_opts);
		}
		kfree(s_mount_opts);
	}
	sbi->s_def_mount_opt = sbi->s_mount_opt;
	if (!parse_options((char *) data, sb, &journal_devnum,
			   &journal_ioprio, 0))
		goto failed_mount;

	if (test_opt(sb, DATA_FLAGS) == EXT4_MOUNT_JOURNAL_DATA) {
		printk_once(KERN_WARNING "EXT4-fs: Warning: mounting "
			    "with data=journal disables delayed "
			    "allocation and O_DIRECT support!\n");
		if (test_opt2(sb, EXPLICIT_DELALLOC)) {
			ext4_msg(sb, KERN_ERR, "can't mount with "
				 "both data=journal and delalloc");
			goto failed_mount;
		}
		if (test_opt(sb, DIOREAD_NOLOCK)) {
			ext4_msg(sb, KERN_ERR, "can't mount with "
				 "both data=journal and dioread_nolock");
			goto failed_mount;
		}
		if (test_opt(sb, DAX)) {
			ext4_msg(sb, KERN_ERR, "can't mount with "
				 "both data=journal and dax");
			goto failed_mount;
		}
		if (ext4_has_feature_encrypt(sb)) {
			ext4_msg(sb, KERN_WARNING,
				 "encrypted files will use data=ordered "
				 "instead of data journaling mode");
		}
		if (test_opt(sb, DELALLOC))
			clear_opt(sb, DELALLOC);
	} else {
		sb->s_iflags |= SB_I_CGROUPWB;
	}

	sb->s_flags = (sb->s_flags & ~MS_POSIXACL) |
		(test_opt(sb, POSIX_ACL) ? MS_POSIXACL : 0);

	if (le32_to_cpu(es->s_rev_level) == EXT4_GOOD_OLD_REV &&
	    (ext4_has_compat_features(sb) ||
	     ext4_has_ro_compat_features(sb) ||
	     ext4_has_incompat_features(sb)))
		ext4_msg(sb, KERN_WARNING,
		       "feature flags set on rev 0 fs, "
		       "running e2fsck is recommended");

	if (es->s_creator_os == cpu_to_le32(EXT4_OS_HURD)) {
		set_opt2(sb, HURD_COMPAT);
		if (ext4_has_feature_64bit(sb)) {
			ext4_msg(sb, KERN_ERR,
				 "The Hurd can't support 64-bit file systems");
			goto failed_mount;
		}

		/*
		 * ea_inode feature uses l_i_version field which is not
		 * available in HURD_COMPAT mode.
		 */
		if (ext4_has_feature_ea_inode(sb)) {
			ext4_msg(sb, KERN_ERR,
				 "ea_inode feature is not supported for Hurd");
			goto failed_mount;
		}
	}

	if (IS_EXT2_SB(sb)) {
		if (ext2_feature_set_ok(sb))
			ext4_msg(sb, KERN_INFO, "mounting ext2 file system "
				 "using the ext4 subsystem");
		else {
			/*
			 * If we're probing be silent, if this looks like
			 * it's actually an ext[34] filesystem.
			 */
			if (silent && ext4_feature_set_ok(sb, sb_rdonly(sb)))
				goto failed_mount;
			ext4_msg(sb, KERN_ERR, "couldn't mount as ext2 due "
				 "to feature incompatibilities");
			goto failed_mount;
		}
	}

	if (IS_EXT3_SB(sb)) {
		if (ext3_feature_set_ok(sb))
			ext4_msg(sb, KERN_INFO, "mounting ext3 file system "
				 "using the ext4 subsystem");
		else {
			/*
			 * If we're probing be silent, if this looks like
			 * it's actually an ext4 filesystem.
			 */
			if (silent && ext4_feature_set_ok(sb, sb_rdonly(sb)))
				goto failed_mount;
			ext4_msg(sb, KERN_ERR, "couldn't mount as ext3 due "
				 "to feature incompatibilities");
			goto failed_mount;
		}
	}

	/*
	 * Check feature flags regardless of the revision level, since we
	 * previously didn't change the revision level when setting the flags,
	 * so there is a chance incompat flags are set on a rev 0 filesystem.
	 */
	if (!ext4_feature_set_ok(sb, (sb_rdonly(sb))))
		goto failed_mount;

	blocksize = BLOCK_SIZE << le32_to_cpu(es->s_log_block_size);
	if (blocksize < EXT4_MIN_BLOCK_SIZE ||
	    blocksize > EXT4_MAX_BLOCK_SIZE) {
		ext4_msg(sb, KERN_ERR,
		       "Unsupported filesystem blocksize %d (%d log_block_size)",
			 blocksize, le32_to_cpu(es->s_log_block_size));
		goto failed_mount;
	}
	if (le32_to_cpu(es->s_log_block_size) >
	    (EXT4_MAX_BLOCK_LOG_SIZE - EXT4_MIN_BLOCK_LOG_SIZE)) {
		ext4_msg(sb, KERN_ERR,
			 "Invalid log block size: %u",
			 le32_to_cpu(es->s_log_block_size));
		goto failed_mount;
	}
	if (le32_to_cpu(es->s_log_cluster_size) >
	    (EXT4_MAX_CLUSTER_LOG_SIZE - EXT4_MIN_BLOCK_LOG_SIZE)) {
		ext4_msg(sb, KERN_ERR,
			 "Invalid log cluster size: %u",
			 le32_to_cpu(es->s_log_cluster_size));
		goto failed_mount;
	}

	if (le16_to_cpu(sbi->s_es->s_reserved_gdt_blocks) > (blocksize / 4)) {
		ext4_msg(sb, KERN_ERR,
			 "Number of reserved GDT blocks insanely large: %d",
			 le16_to_cpu(sbi->s_es->s_reserved_gdt_blocks));
		goto failed_mount;
	}

	if (sbi->s_mount_opt & EXT4_MOUNT_DAX) {
		if (ext4_has_feature_inline_data(sb)) {
			ext4_msg(sb, KERN_ERR, "Cannot use DAX on a filesystem"
					" that may contain inline data");
			goto failed_mount;
		}
		if (!bdev_dax_supported(sb->s_bdev, blocksize))
			goto failed_mount;
	}

	if (ext4_has_feature_encrypt(sb) && es->s_encryption_level) {
		ext4_msg(sb, KERN_ERR, "Unsupported encryption level %d",
			 es->s_encryption_level);
		goto failed_mount;
	}

	if (sb->s_blocksize != blocksize) {
		/* Validate the filesystem blocksize */
		if (!sb_set_blocksize(sb, blocksize)) {
			ext4_msg(sb, KERN_ERR, "bad block size %d",
					blocksize);
			goto failed_mount;
		}

		brelse(bh);
		logical_sb_block = sb_block * EXT4_MIN_BLOCK_SIZE;
		offset = do_div(logical_sb_block, blocksize);
		bh = sb_bread_unmovable(sb, logical_sb_block);
		if (!bh) {
			ext4_msg(sb, KERN_ERR,
			       "Can't read superblock on 2nd try");
			goto failed_mount;
		}
		es = (struct ext4_super_block *)(bh->b_data + offset);
		sbi->s_es = es;
		if (es->s_magic != cpu_to_le16(EXT4_SUPER_MAGIC)) {
			ext4_msg(sb, KERN_ERR,
			       "Magic mismatch, very weird!");
			goto failed_mount;
		}
	}

	has_huge_files = ext4_has_feature_huge_file(sb);
	sbi->s_bitmap_maxbytes = ext4_max_bitmap_size(sb->s_blocksize_bits,
						      has_huge_files);
	sb->s_maxbytes = ext4_max_size(sb->s_blocksize_bits, has_huge_files);

	if (le32_to_cpu(es->s_rev_level) == EXT4_GOOD_OLD_REV) {
		sbi->s_inode_size = EXT4_GOOD_OLD_INODE_SIZE;
		sbi->s_first_ino = EXT4_GOOD_OLD_FIRST_INO;
	} else {
		sbi->s_inode_size = le16_to_cpu(es->s_inode_size);
		sbi->s_first_ino = le32_to_cpu(es->s_first_ino);
		if (sbi->s_first_ino < EXT4_GOOD_OLD_FIRST_INO) {
			ext4_msg(sb, KERN_ERR, "invalid first ino: %u",
				 sbi->s_first_ino);
			goto failed_mount;
		}
		if ((sbi->s_inode_size < EXT4_GOOD_OLD_INODE_SIZE) ||
		    (!is_power_of_2(sbi->s_inode_size)) ||
		    (sbi->s_inode_size > blocksize)) {
			ext4_msg(sb, KERN_ERR,
			       "unsupported inode size: %d",
			       sbi->s_inode_size);
			goto failed_mount;
		}
		if (sbi->s_inode_size > EXT4_GOOD_OLD_INODE_SIZE)
			sb->s_time_gran = 1 << (EXT4_EPOCH_BITS - 2);
	}

	sbi->s_desc_size = le16_to_cpu(es->s_desc_size);
	if (ext4_has_feature_64bit(sb)) {
		if (sbi->s_desc_size < EXT4_MIN_DESC_SIZE_64BIT ||
		    sbi->s_desc_size > EXT4_MAX_DESC_SIZE ||
		    !is_power_of_2(sbi->s_desc_size)) {
			ext4_msg(sb, KERN_ERR,
			       "unsupported descriptor size %lu",
			       sbi->s_desc_size);
			goto failed_mount;
		}
	} else
		sbi->s_desc_size = EXT4_MIN_DESC_SIZE;

	sbi->s_blocks_per_group = le32_to_cpu(es->s_blocks_per_group);
	sbi->s_inodes_per_group = le32_to_cpu(es->s_inodes_per_group);

	sbi->s_inodes_per_block = blocksize / EXT4_INODE_SIZE(sb);
	if (sbi->s_inodes_per_block == 0)
		goto cantfind_ext4;
	if (sbi->s_inodes_per_group < sbi->s_inodes_per_block ||
	    sbi->s_inodes_per_group > blocksize * 8) {
		ext4_msg(sb, KERN_ERR, "invalid inodes per group: %lu\n",
			 sbi->s_blocks_per_group);
		goto failed_mount;
	}
	sbi->s_itb_per_group = sbi->s_inodes_per_group /
					sbi->s_inodes_per_block;
	sbi->s_desc_per_block = blocksize / EXT4_DESC_SIZE(sb);
	sbi->s_sbh = bh;
	sbi->s_mount_state = le16_to_cpu(es->s_state);
	sbi->s_addr_per_block_bits = ilog2(EXT4_ADDR_PER_BLOCK(sb));
	sbi->s_desc_per_block_bits = ilog2(EXT4_DESC_PER_BLOCK(sb));

	for (i = 0; i < 4; i++)
		sbi->s_hash_seed[i] = le32_to_cpu(es->s_hash_seed[i]);
	sbi->s_def_hash_version = es->s_def_hash_version;
	if (ext4_has_feature_dir_index(sb)) {
		i = le32_to_cpu(es->s_flags);
		if (i & EXT2_FLAGS_UNSIGNED_HASH)
			sbi->s_hash_unsigned = 3;
		else if ((i & EXT2_FLAGS_SIGNED_HASH) == 0) {
#ifdef __CHAR_UNSIGNED__
			if (!sb_rdonly(sb))
				es->s_flags |=
					cpu_to_le32(EXT2_FLAGS_UNSIGNED_HASH);
			sbi->s_hash_unsigned = 3;
#else
			if (!sb_rdonly(sb))
				es->s_flags |=
					cpu_to_le32(EXT2_FLAGS_SIGNED_HASH);
#endif
		}
	}

	/* Handle clustersize */
	clustersize = BLOCK_SIZE << le32_to_cpu(es->s_log_cluster_size);
	has_bigalloc = ext4_has_feature_bigalloc(sb);
	if (has_bigalloc) {
		if (clustersize < blocksize) {
			ext4_msg(sb, KERN_ERR,
				 "cluster size (%d) smaller than "
				 "block size (%d)", clustersize, blocksize);
			goto failed_mount;
		}
		sbi->s_cluster_bits = le32_to_cpu(es->s_log_cluster_size) -
			le32_to_cpu(es->s_log_block_size);
		sbi->s_clusters_per_group =
			le32_to_cpu(es->s_clusters_per_group);
		if (sbi->s_clusters_per_group > blocksize * 8) {
			ext4_msg(sb, KERN_ERR,
				 "#clusters per group too big: %lu",
				 sbi->s_clusters_per_group);
			goto failed_mount;
		}
		if (sbi->s_blocks_per_group !=
		    (sbi->s_clusters_per_group * (clustersize / blocksize))) {
			ext4_msg(sb, KERN_ERR, "blocks per group (%lu) and "
				 "clusters per group (%lu) inconsistent",
				 sbi->s_blocks_per_group,
				 sbi->s_clusters_per_group);
			goto failed_mount;
		}
	} else {
		if (clustersize != blocksize) {
			ext4_msg(sb, KERN_ERR,
				 "fragment/cluster size (%d) != "
				 "block size (%d)", clustersize, blocksize);
			goto failed_mount;
		}
		if (sbi->s_blocks_per_group > blocksize * 8) {
			ext4_msg(sb, KERN_ERR,
				 "#blocks per group too big: %lu",
				 sbi->s_blocks_per_group);
			goto failed_mount;
		}
		sbi->s_clusters_per_group = sbi->s_blocks_per_group;
		sbi->s_cluster_bits = 0;
	}
	sbi->s_cluster_ratio = clustersize / blocksize;

	/* Do we have standard group size of clustersize * 8 blocks ? */
	if (sbi->s_blocks_per_group == clustersize << 3)
		set_opt2(sb, STD_GROUP_SIZE);

	/*
	 * Test whether we have more sectors than will fit in sector_t,
	 * and whether the max offset is addressable by the page cache.
	 */
	err = generic_check_addressable(sb->s_blocksize_bits,
					ext4_blocks_count(es));
	if (err) {
		ext4_msg(sb, KERN_ERR, "filesystem"
			 " too large to mount safely on this system");
		if (sizeof(sector_t) < 8)
			ext4_msg(sb, KERN_WARNING, "CONFIG_LBDAF not enabled");
		goto failed_mount;
	}

	if (EXT4_BLOCKS_PER_GROUP(sb) == 0)
		goto cantfind_ext4;

	/* check blocks count against device size */
	blocks_count = sb->s_bdev->bd_inode->i_size >> sb->s_blocksize_bits;
	if (blocks_count && ext4_blocks_count(es) > blocks_count) {
		ext4_msg(sb, KERN_WARNING, "bad geometry: block count %llu "
		       "exceeds size of device (%llu blocks)",
		       ext4_blocks_count(es), blocks_count);
		goto failed_mount;
	}

	/*
	 * It makes no sense for the first data block to be beyond the end
	 * of the filesystem.
	 */
	if (le32_to_cpu(es->s_first_data_block) >= ext4_blocks_count(es)) {
		ext4_msg(sb, KERN_WARNING, "bad geometry: first data "
			 "block %u is beyond end of filesystem (%llu)",
			 le32_to_cpu(es->s_first_data_block),
			 ext4_blocks_count(es));
		goto failed_mount;
	}
	if ((es->s_first_data_block == 0) && (es->s_log_block_size == 0) &&
	    (sbi->s_cluster_ratio == 1)) {
		ext4_msg(sb, KERN_WARNING, "bad geometry: first data "
			 "block is 0 with a 1k block and cluster size");
		goto failed_mount;
	}

	blocks_count = (ext4_blocks_count(es) -
			le32_to_cpu(es->s_first_data_block) +
			EXT4_BLOCKS_PER_GROUP(sb) - 1);
	do_div(blocks_count, EXT4_BLOCKS_PER_GROUP(sb));
	if (blocks_count > ((uint64_t)1<<32) - EXT4_DESC_PER_BLOCK(sb)) {
		ext4_msg(sb, KERN_WARNING, "groups count too large: %u "
		       "(block count %llu, first data block %u, "
		       "blocks per group %lu)", sbi->s_groups_count,
		       ext4_blocks_count(es),
		       le32_to_cpu(es->s_first_data_block),
		       EXT4_BLOCKS_PER_GROUP(sb));
		goto failed_mount;
	}
	sbi->s_groups_count = blocks_count;
	sbi->s_blockfile_groups = min_t(ext4_group_t, sbi->s_groups_count,
			(EXT4_MAX_BLOCK_FILE_PHYS / EXT4_BLOCKS_PER_GROUP(sb)));
	if (((u64)sbi->s_groups_count * sbi->s_inodes_per_group) !=
	    le32_to_cpu(es->s_inodes_count)) {
		ext4_msg(sb, KERN_ERR, "inodes count not valid: %u vs %llu",
			 le32_to_cpu(es->s_inodes_count),
			 ((u64)sbi->s_groups_count * sbi->s_inodes_per_group));
		ret = -EINVAL;
		goto failed_mount;
	}
	db_count = (sbi->s_groups_count + EXT4_DESC_PER_BLOCK(sb) - 1) /
		   EXT4_DESC_PER_BLOCK(sb);
	if (ext4_has_feature_meta_bg(sb)) {
		if (le32_to_cpu(es->s_first_meta_bg) > db_count) {
			ext4_msg(sb, KERN_WARNING,
				 "first meta block group too large: %u "
				 "(group descriptor block count %u)",
				 le32_to_cpu(es->s_first_meta_bg), db_count);
			goto failed_mount;
		}
	}
	sbi->s_group_desc = kvmalloc(db_count *
					  sizeof(struct buffer_head *),
					  GFP_KERNEL);
	if (sbi->s_group_desc == NULL) {
		ext4_msg(sb, KERN_ERR, "not enough memory");
		ret = -ENOMEM;
		goto failed_mount;
	}

	bgl_lock_init(sbi->s_blockgroup_lock);

	/* Pre-read the descriptors into the buffer cache */
	for (i = 0; i < db_count; i++) {
		block = descriptor_loc(sb, logical_sb_block, i);
		sb_breadahead(sb, block);
	}

	for (i = 0; i < db_count; i++) {
		block = descriptor_loc(sb, logical_sb_block, i);
		sbi->s_group_desc[i] = sb_bread_unmovable(sb, block);
		if (!sbi->s_group_desc[i]) {
			ext4_msg(sb, KERN_ERR,
			       "can't read group descriptor %d", i);
			db_count = i;
			goto failed_mount2;
		}
	}
	sbi->s_gdb_count = db_count;
	if (!ext4_check_descriptors(sb, logical_sb_block, &first_not_zeroed)) {
		ext4_msg(sb, KERN_ERR, "group descriptors corrupted!");
		ret = -EFSCORRUPTED;
		goto failed_mount2;
	}

	get_random_bytes(&sbi->s_next_generation, sizeof(u32));
	spin_lock_init(&sbi->s_next_gen_lock);

	setup_timer(&sbi->s_err_report, print_daily_error_info,
		(unsigned long) sb);

	/* Register extent status tree shrinker */
	if (ext4_es_register_shrinker(sbi))
		goto failed_mount3;

	sbi->s_stripe = ext4_get_stripe_size(sbi);
	sbi->s_extent_max_zeroout_kb = 32;

	/*
	 * set up enough so that it can read an inode
	 */
	sb->s_op = &ext4_sops;
	sb->s_export_op = &ext4_export_ops;
	sb->s_xattr = ext4_xattr_handlers;
#ifdef CONFIG_EXT4_FS_ENCRYPTION
	sb->s_cop = &ext4_cryptops;
#endif
#ifdef CONFIG_QUOTA
	sb->dq_op = &ext4_quota_operations;
	if (ext4_has_feature_quota(sb))
		sb->s_qcop = &dquot_quotactl_sysfile_ops;
	else
		sb->s_qcop = &ext4_qctl_operations;
	sb->s_quota_types = QTYPE_MASK_USR | QTYPE_MASK_GRP | QTYPE_MASK_PRJ;
#endif
	memcpy(&sb->s_uuid, es->s_uuid, sizeof(es->s_uuid));

	INIT_LIST_HEAD(&sbi->s_orphan); /* unlinked but open files */
	mutex_init(&sbi->s_orphan_lock);

	sb->s_root = NULL;

	needs_recovery = (es->s_last_orphan != 0 ||
			  ext4_has_feature_journal_needs_recovery(sb));

	if (ext4_has_feature_mmp(sb) && !sb_rdonly(sb))
		if (ext4_multi_mount_protect(sb, le64_to_cpu(es->s_mmp_block)))
			goto failed_mount3a;

	/*
	 * The first inode we look at is the journal inode.  Don't try
	 * root first: it may be modified in the journal!
	 */
	if (!test_opt(sb, NOLOAD) && ext4_has_feature_journal(sb)) {
		err = ext4_load_journal(sb, es, journal_devnum);
		if (err)
			goto failed_mount3a;
	} else if (test_opt(sb, NOLOAD) && !sb_rdonly(sb) &&
		   ext4_has_feature_journal_needs_recovery(sb)) {
		ext4_msg(sb, KERN_ERR, "required journal recovery "
		       "suppressed and not mounted read-only");
		goto failed_mount_wq;
	} else {
		/* Nojournal mode, all journal mount options are illegal */
		if (test_opt2(sb, EXPLICIT_JOURNAL_CHECKSUM)) {
			ext4_msg(sb, KERN_ERR, "can't mount with "
				 "journal_checksum, fs mounted w/o journal");
			goto failed_mount_wq;
		}
		if (test_opt(sb, JOURNAL_ASYNC_COMMIT)) {
			ext4_msg(sb, KERN_ERR, "can't mount with "
				 "journal_async_commit, fs mounted w/o journal");
			goto failed_mount_wq;
		}
		if (sbi->s_commit_interval != JBD2_DEFAULT_MAX_COMMIT_AGE*HZ) {
			ext4_msg(sb, KERN_ERR, "can't mount with "
				 "commit=%lu, fs mounted w/o journal",
				 sbi->s_commit_interval / HZ);
			goto failed_mount_wq;
		}
		if (EXT4_MOUNT_DATA_FLAGS &
		    (sbi->s_mount_opt ^ sbi->s_def_mount_opt)) {
			ext4_msg(sb, KERN_ERR, "can't mount with "
				 "data=, fs mounted w/o journal");
			goto failed_mount_wq;
		}
		sbi->s_def_mount_opt &= EXT4_MOUNT_JOURNAL_CHECKSUM;
		clear_opt(sb, JOURNAL_CHECKSUM);
		clear_opt(sb, DATA_FLAGS);
		sbi->s_journal = NULL;
		needs_recovery = 0;
		goto no_journal;
	}

	if (ext4_has_feature_64bit(sb) &&
	    !jbd2_journal_set_features(EXT4_SB(sb)->s_journal, 0, 0,
				       JBD2_FEATURE_INCOMPAT_64BIT)) {
		ext4_msg(sb, KERN_ERR, "Failed to set 64-bit journal feature");
		goto failed_mount_wq;
	}

	if (!set_journal_csum_feature_set(sb)) {
		ext4_msg(sb, KERN_ERR, "Failed to set journal checksum "
			 "feature set");
		goto failed_mount_wq;
	}

	/* We have now updated the journal if required, so we can
	 * validate the data journaling mode. */
	switch (test_opt(sb, DATA_FLAGS)) {
	case 0:
		/* No mode set, assume a default based on the journal
		 * capabilities: ORDERED_DATA if the journal can
		 * cope, else JOURNAL_DATA
		 */
		if (jbd2_journal_check_available_features
		    (sbi->s_journal, 0, 0, JBD2_FEATURE_INCOMPAT_REVOKE))
			set_opt(sb, ORDERED_DATA);
		else
			set_opt(sb, JOURNAL_DATA);
		break;

	case EXT4_MOUNT_ORDERED_DATA:
	case EXT4_MOUNT_WRITEBACK_DATA:
		if (!jbd2_journal_check_available_features
		    (sbi->s_journal, 0, 0, JBD2_FEATURE_INCOMPAT_REVOKE)) {
			ext4_msg(sb, KERN_ERR, "Journal does not support "
			       "requested data journaling mode");
			goto failed_mount_wq;
		}
	default:
		break;
	}

	if (test_opt(sb, DATA_FLAGS) == EXT4_MOUNT_ORDERED_DATA &&
	    test_opt(sb, JOURNAL_ASYNC_COMMIT)) {
		ext4_msg(sb, KERN_ERR, "can't mount with "
			"journal_async_commit in data=ordered mode");
		goto failed_mount_wq;
	}

	set_task_ioprio(sbi->s_journal->j_task, journal_ioprio);

	sbi->s_journal->j_commit_callback = ext4_journal_commit_callback;

no_journal:
	if (!test_opt(sb, NO_MBCACHE)) {
		sbi->s_ea_block_cache = ext4_xattr_create_cache();
		if (!sbi->s_ea_block_cache) {
			ext4_msg(sb, KERN_ERR,
				 "Failed to create ea_block_cache");
			goto failed_mount_wq;
		}

		if (ext4_has_feature_ea_inode(sb)) {
			sbi->s_ea_inode_cache = ext4_xattr_create_cache();
			if (!sbi->s_ea_inode_cache) {
				ext4_msg(sb, KERN_ERR,
					 "Failed to create ea_inode_cache");
				goto failed_mount_wq;
			}
		}
	}

	if ((DUMMY_ENCRYPTION_ENABLED(sbi) || ext4_has_feature_encrypt(sb)) &&
	    (blocksize != PAGE_SIZE)) {
		ext4_msg(sb, KERN_ERR,
			 "Unsupported blocksize for fs encryption");
		goto failed_mount_wq;
	}

	if (DUMMY_ENCRYPTION_ENABLED(sbi) && !sb_rdonly(sb) &&
	    !ext4_has_feature_encrypt(sb)) {
		ext4_set_feature_encrypt(sb);
		ext4_commit_super(sb, 1);
	}

	/*
	 * Get the # of file system overhead blocks from the
	 * superblock if present.
	 */
	if (es->s_overhead_clusters)
		sbi->s_overhead = le32_to_cpu(es->s_overhead_clusters);
	else {
		err = ext4_calculate_overhead(sb);
		if (err)
			goto failed_mount_wq;
	}

	/*
	 * The maximum number of concurrent works can be high and
	 * concurrency isn't really necessary.  Limit it to 1.
	 */
	EXT4_SB(sb)->rsv_conversion_wq =
		alloc_workqueue("ext4-rsv-conversion", WQ_MEM_RECLAIM | WQ_UNBOUND, 1);
	if (!EXT4_SB(sb)->rsv_conversion_wq) {
		printk(KERN_ERR "EXT4-fs: failed to create workqueue\n");
		ret = -ENOMEM;
		goto failed_mount4;
	}

	/*
	 * The jbd2_journal_load will have done any necessary log recovery,
	 * so we can safely mount the rest of the filesystem now.
	 */

	root = ext4_iget(sb, EXT4_ROOT_INO);
	if (IS_ERR(root)) {
		ext4_msg(sb, KERN_ERR, "get root inode failed");
		ret = PTR_ERR(root);
		root = NULL;
		goto failed_mount4;
	}
	if (!S_ISDIR(root->i_mode) || !root->i_blocks || !root->i_size) {
		ext4_msg(sb, KERN_ERR, "corrupt root inode, run e2fsck");
		iput(root);
		goto failed_mount4;
	}
	sb->s_root = d_make_root(root);
	if (!sb->s_root) {
		ext4_msg(sb, KERN_ERR, "get root dentry failed");
		ret = -ENOMEM;
		goto failed_mount4;
	}

	if (ext4_setup_super(sb, es, sb_rdonly(sb)))
		sb->s_flags |= MS_RDONLY;

	/* determine the minimum size of new large inodes, if present */
	if (sbi->s_inode_size > EXT4_GOOD_OLD_INODE_SIZE &&
	    sbi->s_want_extra_isize == 0) {
		sbi->s_want_extra_isize = sizeof(struct ext4_inode) -
						     EXT4_GOOD_OLD_INODE_SIZE;
		if (ext4_has_feature_extra_isize(sb)) {
			if (sbi->s_want_extra_isize <
			    le16_to_cpu(es->s_want_extra_isize))
				sbi->s_want_extra_isize =
					le16_to_cpu(es->s_want_extra_isize);
			if (sbi->s_want_extra_isize <
			    le16_to_cpu(es->s_min_extra_isize))
				sbi->s_want_extra_isize =
					le16_to_cpu(es->s_min_extra_isize);
		}
	}
	/* Check if enough inode space is available */
	if (EXT4_GOOD_OLD_INODE_SIZE + sbi->s_want_extra_isize >
							sbi->s_inode_size) {
		sbi->s_want_extra_isize = sizeof(struct ext4_inode) -
						       EXT4_GOOD_OLD_INODE_SIZE;
		ext4_msg(sb, KERN_INFO, "required extra inode space not"
			 "available");
	}

	ext4_set_resv_clusters(sb);

	err = ext4_setup_system_zone(sb);
	if (err) {
		ext4_msg(sb, KERN_ERR, "failed to initialize system "
			 "zone (%d)", err);
		goto failed_mount4a;
	}

	ext4_ext_init(sb);
	err = ext4_mb_init(sb);
	if (err) {
		ext4_msg(sb, KERN_ERR, "failed to initialize mballoc (%d)",
			 err);
		goto failed_mount5;
	}

	block = ext4_count_free_clusters(sb);
	ext4_free_blocks_count_set(sbi->s_es, 
				   EXT4_C2B(sbi, block));
	ext4_superblock_csum_set(sb);
	err = percpu_counter_init(&sbi->s_freeclusters_counter, block,
				  GFP_KERNEL);
	if (!err) {
		unsigned long freei = ext4_count_free_inodes(sb);
		sbi->s_es->s_free_inodes_count = cpu_to_le32(freei);
		ext4_superblock_csum_set(sb);
		err = percpu_counter_init(&sbi->s_freeinodes_counter, freei,
					  GFP_KERNEL);
	}
	if (!err)
		err = percpu_counter_init(&sbi->s_dirs_counter,
					  ext4_count_dirs(sb), GFP_KERNEL);
	if (!err)
		err = percpu_counter_init(&sbi->s_dirtyclusters_counter, 0,
					  GFP_KERNEL);
	if (!err)
		err = percpu_init_rwsem(&sbi->s_journal_flag_rwsem);

	if (err) {
		ext4_msg(sb, KERN_ERR, "insufficient memory");
		goto failed_mount6;
	}

	if (ext4_has_feature_flex_bg(sb))
		if (!ext4_fill_flex_info(sb)) {
			ext4_msg(sb, KERN_ERR,
			       "unable to initialize "
			       "flex_bg meta info!");
			goto failed_mount6;
		}

	err = ext4_register_li_request(sb, first_not_zeroed);
	if (err)
		goto failed_mount6;

	err = ext4_register_sysfs(sb);
	if (err)
		goto failed_mount7;

#ifdef CONFIG_QUOTA
	/* Enable quota usage during mount. */
	if (ext4_has_feature_quota(sb) && !sb_rdonly(sb)) {
		err = ext4_enable_quotas(sb);
		if (err)
			goto failed_mount8;
	}
#endif  /* CONFIG_QUOTA */

	EXT4_SB(sb)->s_mount_state |= EXT4_ORPHAN_FS;
	ext4_orphan_cleanup(sb, es);
	EXT4_SB(sb)->s_mount_state &= ~EXT4_ORPHAN_FS;
	if (needs_recovery) {
		ext4_msg(sb, KERN_INFO, "recovery complete");
		ext4_mark_recovery_complete(sb, es);
	}
	if (EXT4_SB(sb)->s_journal) {
		if (test_opt(sb, DATA_FLAGS) == EXT4_MOUNT_JOURNAL_DATA)
			descr = " journalled data mode";
		else if (test_opt(sb, DATA_FLAGS) == EXT4_MOUNT_ORDERED_DATA)
			descr = " ordered data mode";
		else
			descr = " writeback data mode";
	} else
		descr = "out journal";

	if (test_opt(sb, DISCARD)) {
		struct request_queue *q = bdev_get_queue(sb->s_bdev);
		if (!blk_queue_discard(q))
			ext4_msg(sb, KERN_WARNING,
				 "mounting with \"discard\" option, but "
				 "the device does not support discard");
	}

	if (___ratelimit(&ext4_mount_msg_ratelimit, "EXT4-fs mount"))
		ext4_msg(sb, KERN_INFO, "mounted filesystem with%s. "
			 "Opts: %.*s%s%s", descr,
			 (int) sizeof(sbi->s_es->s_mount_opts),
			 sbi->s_es->s_mount_opts,
			 *sbi->s_es->s_mount_opts ? "; " : "", orig_data);

	if (es->s_error_count)
		mod_timer(&sbi->s_err_report, jiffies + 300*HZ); /* 5 minutes */

	/* Enable message ratelimiting. Default is 10 messages per 5 secs. */
	ratelimit_state_init(&sbi->s_err_ratelimit_state, 5 * HZ, 10);
	ratelimit_state_init(&sbi->s_warning_ratelimit_state, 5 * HZ, 10);
	ratelimit_state_init(&sbi->s_msg_ratelimit_state, 5 * HZ, 10);

	kfree(orig_data);
	return 0;

cantfind_ext4:
	if (!silent)
		ext4_msg(sb, KERN_ERR, "VFS: Can't find ext4 filesystem");
	goto failed_mount;

#ifdef CONFIG_QUOTA
failed_mount8:
	ext4_unregister_sysfs(sb);
#endif
failed_mount7:
	ext4_unregister_li_request(sb);
failed_mount6:
	ext4_mb_release(sb);
	if (sbi->s_flex_groups)
		kvfree(sbi->s_flex_groups);
	percpu_counter_destroy(&sbi->s_freeclusters_counter);
	percpu_counter_destroy(&sbi->s_freeinodes_counter);
	percpu_counter_destroy(&sbi->s_dirs_counter);
	percpu_counter_destroy(&sbi->s_dirtyclusters_counter);
	percpu_free_rwsem(&sbi->s_journal_flag_rwsem);
failed_mount5:
	ext4_ext_release(sb);
	ext4_release_system_zone(sb);
failed_mount4a:
	dput(sb->s_root);
	sb->s_root = NULL;
failed_mount4:
	ext4_msg(sb, KERN_ERR, "mount failed");
	if (EXT4_SB(sb)->rsv_conversion_wq)
		destroy_workqueue(EXT4_SB(sb)->rsv_conversion_wq);
failed_mount_wq:
	if (sbi->s_ea_inode_cache) {
		ext4_xattr_destroy_cache(sbi->s_ea_inode_cache);
		sbi->s_ea_inode_cache = NULL;
	}
	if (sbi->s_ea_block_cache) {
		ext4_xattr_destroy_cache(sbi->s_ea_block_cache);
		sbi->s_ea_block_cache = NULL;
	}
	if (sbi->s_journal) {
		jbd2_journal_destroy(sbi->s_journal);
		sbi->s_journal = NULL;
	}
failed_mount3a:
	ext4_es_unregister_shrinker(sbi);
failed_mount3:
	del_timer_sync(&sbi->s_err_report);
	if (sbi->s_mmp_tsk)
		kthread_stop(sbi->s_mmp_tsk);
failed_mount2:
	for (i = 0; i < db_count; i++)
		brelse(sbi->s_group_desc[i]);
	kvfree(sbi->s_group_desc);
failed_mount:
	if (sbi->s_chksum_driver)
		crypto_free_shash(sbi->s_chksum_driver);
#ifdef CONFIG_QUOTA
	for (i = 0; i < EXT4_MAXQUOTAS; i++)
		kfree(sbi->s_qf_names[i]);
#endif
	ext4_blkdev_remove(sbi);
	brelse(bh);
out_fail:
	sb->s_fs_info = NULL;
	kfree(sbi->s_blockgroup_lock);
out_free_base:
	kfree(sbi);
	kfree(orig_data);
	fs_put_dax(dax_dev);
	return err ? err : ret;
}

/*
 * Setup any per-fs journal parameters now.  We'll do this both on
 * initial mount, once the journal has been initialised but before we've
 * done any recovery; and again on any subsequent remount.
 */
static void ext4_init_journal_params(struct super_block *sb, journal_t *journal)
{
	struct ext4_sb_info *sbi = EXT4_SB(sb);

	journal->j_commit_interval = sbi->s_commit_interval;
	journal->j_min_batch_time = sbi->s_min_batch_time;
	journal->j_max_batch_time = sbi->s_max_batch_time;

	write_lock(&journal->j_state_lock);
	if (test_opt(sb, BARRIER))
		journal->j_flags |= JBD2_BARRIER;
	else
		journal->j_flags &= ~JBD2_BARRIER;
	if (test_opt(sb, DATA_ERR_ABORT))
		journal->j_flags |= JBD2_ABORT_ON_SYNCDATA_ERR;
	else
		journal->j_flags &= ~JBD2_ABORT_ON_SYNCDATA_ERR;
	write_unlock(&journal->j_state_lock);
}

static struct inode *ext4_get_journal_inode(struct super_block *sb,
					     unsigned int journal_inum)
{
	struct inode *journal_inode;

	/*
	 * Test for the existence of a valid inode on disk.  Bad things
	 * happen if we iget() an unused inode, as the subsequent iput()
	 * will try to delete it.
	 */
	journal_inode = ext4_iget(sb, journal_inum);
	if (IS_ERR(journal_inode)) {
		ext4_msg(sb, KERN_ERR, "no journal found");
		return NULL;
	}
	if (!journal_inode->i_nlink) {
		make_bad_inode(journal_inode);
		iput(journal_inode);
		ext4_msg(sb, KERN_ERR, "journal inode is deleted");
		return NULL;
	}

	jbd_debug(2, "Journal inode found at %p: %lld bytes\n",
		  journal_inode, journal_inode->i_size);
	if (!S_ISREG(journal_inode->i_mode)) {
		ext4_msg(sb, KERN_ERR, "invalid journal inode");
		iput(journal_inode);
		return NULL;
	}
	return journal_inode;
}

static journal_t *ext4_get_journal(struct super_block *sb,
				   unsigned int journal_inum)
{
	struct inode *journal_inode;
	journal_t *journal;

	BUG_ON(!ext4_has_feature_journal(sb));

	journal_inode = ext4_get_journal_inode(sb, journal_inum);
	if (!journal_inode)
		return NULL;

	journal = jbd2_journal_init_inode(journal_inode);
	if (!journal) {
		ext4_msg(sb, KERN_ERR, "Could not load journal inode");
		iput(journal_inode);
		return NULL;
	}
	journal->j_private = sb;
	ext4_init_journal_params(sb, journal);
	return journal;
}

static journal_t *ext4_get_dev_journal(struct super_block *sb,
				       dev_t j_dev)
{
	struct buffer_head *bh;
	journal_t *journal;
	ext4_fsblk_t start;
	ext4_fsblk_t len;
	int hblock, blocksize;
	ext4_fsblk_t sb_block;
	unsigned long offset;
	struct ext4_super_block *es;
	struct block_device *bdev;

	BUG_ON(!ext4_has_feature_journal(sb));

	bdev = ext4_blkdev_get(j_dev, sb);
	if (bdev == NULL)
		return NULL;

	blocksize = sb->s_blocksize;
	hblock = bdev_logical_block_size(bdev);
	if (blocksize < hblock) {
		ext4_msg(sb, KERN_ERR,
			"blocksize too small for journal device");
		goto out_bdev;
	}

	sb_block = EXT4_MIN_BLOCK_SIZE / blocksize;
	offset = EXT4_MIN_BLOCK_SIZE % blocksize;
	set_blocksize(bdev, blocksize);
	if (!(bh = __bread(bdev, sb_block, blocksize))) {
		ext4_msg(sb, KERN_ERR, "couldn't read superblock of "
		       "external journal");
		goto out_bdev;
	}

	es = (struct ext4_super_block *) (bh->b_data + offset);
	if ((le16_to_cpu(es->s_magic) != EXT4_SUPER_MAGIC) ||
	    !(le32_to_cpu(es->s_feature_incompat) &
	      EXT4_FEATURE_INCOMPAT_JOURNAL_DEV)) {
		ext4_msg(sb, KERN_ERR, "external journal has "
					"bad superblock");
		brelse(bh);
		goto out_bdev;
	}

	if ((le32_to_cpu(es->s_feature_ro_compat) &
	     EXT4_FEATURE_RO_COMPAT_METADATA_CSUM) &&
	    es->s_checksum != ext4_superblock_csum(sb, es)) {
		ext4_msg(sb, KERN_ERR, "external journal has "
				       "corrupt superblock");
		brelse(bh);
		goto out_bdev;
	}

	if (memcmp(EXT4_SB(sb)->s_es->s_journal_uuid, es->s_uuid, 16)) {
		ext4_msg(sb, KERN_ERR, "journal UUID does not match");
		brelse(bh);
		goto out_bdev;
	}

	len = ext4_blocks_count(es);
	start = sb_block + 1;
	brelse(bh);	/* we're done with the superblock */

	journal = jbd2_journal_init_dev(bdev, sb->s_bdev,
					start, len, blocksize);
	if (!journal) {
		ext4_msg(sb, KERN_ERR, "failed to create device journal");
		goto out_bdev;
	}
	journal->j_private = sb;
	ll_rw_block(REQ_OP_READ, REQ_META | REQ_PRIO, 1, &journal->j_sb_buffer);
	wait_on_buffer(journal->j_sb_buffer);
	if (!buffer_uptodate(journal->j_sb_buffer)) {
		ext4_msg(sb, KERN_ERR, "I/O error on journal device");
		goto out_journal;
	}
	if (be32_to_cpu(journal->j_superblock->s_nr_users) != 1) {
		ext4_msg(sb, KERN_ERR, "External journal has more than one "
					"user (unsupported) - %d",
			be32_to_cpu(journal->j_superblock->s_nr_users));
		goto out_journal;
	}
	EXT4_SB(sb)->journal_bdev = bdev;
	ext4_init_journal_params(sb, journal);
	return journal;

out_journal:
	jbd2_journal_destroy(journal);
out_bdev:
	ext4_blkdev_put(bdev);
	return NULL;
}

static int ext4_load_journal(struct super_block *sb,
			     struct ext4_super_block *es,
			     unsigned long journal_devnum)
{
	journal_t *journal;
	unsigned int journal_inum = le32_to_cpu(es->s_journal_inum);
	dev_t journal_dev;
	int err = 0;
	int really_read_only;

	BUG_ON(!ext4_has_feature_journal(sb));

	if (journal_devnum &&
	    journal_devnum != le32_to_cpu(es->s_journal_dev)) {
		ext4_msg(sb, KERN_INFO, "external journal device major/minor "
			"numbers have changed");
		journal_dev = new_decode_dev(journal_devnum);
	} else
		journal_dev = new_decode_dev(le32_to_cpu(es->s_journal_dev));

	really_read_only = bdev_read_only(sb->s_bdev);

	/*
	 * Are we loading a blank journal or performing recovery after a
	 * crash?  For recovery, we need to check in advance whether we
	 * can get read-write access to the device.
	 */
	if (ext4_has_feature_journal_needs_recovery(sb)) {
		if (sb_rdonly(sb)) {
			ext4_msg(sb, KERN_INFO, "INFO: recovery "
					"required on readonly filesystem");
			if (really_read_only) {
				ext4_msg(sb, KERN_ERR, "write access "
					"unavailable, cannot proceed");
				return -EROFS;
			}
			ext4_msg(sb, KERN_INFO, "write access will "
			       "be enabled during recovery");
		}
	}

	if (journal_inum && journal_dev) {
		ext4_msg(sb, KERN_ERR, "filesystem has both journal "
		       "and inode journals!");
		return -EINVAL;
	}

	if (journal_inum) {
		if (!(journal = ext4_get_journal(sb, journal_inum)))
			return -EINVAL;
	} else {
		if (!(journal = ext4_get_dev_journal(sb, journal_dev)))
			return -EINVAL;
	}

	if (!(journal->j_flags & JBD2_BARRIER))
		ext4_msg(sb, KERN_INFO, "barriers disabled");

	if (!ext4_has_feature_journal_needs_recovery(sb))
		err = jbd2_journal_wipe(journal, !really_read_only);
	if (!err) {
		char *save = kmalloc(EXT4_S_ERR_LEN, GFP_KERNEL);
		if (save)
			memcpy(save, ((char *) es) +
			       EXT4_S_ERR_START, EXT4_S_ERR_LEN);
		err = jbd2_journal_load(journal);
		if (save)
			memcpy(((char *) es) + EXT4_S_ERR_START,
			       save, EXT4_S_ERR_LEN);
		kfree(save);
	}

	if (err) {
		ext4_msg(sb, KERN_ERR, "error loading journal");
		jbd2_journal_destroy(journal);
		return err;
	}

	EXT4_SB(sb)->s_journal = journal;
	ext4_clear_journal_err(sb, es);

	if (!really_read_only && journal_devnum &&
	    journal_devnum != le32_to_cpu(es->s_journal_dev)) {
		es->s_journal_dev = cpu_to_le32(journal_devnum);

		/* Make sure we flush the recovery flag to disk. */
		ext4_commit_super(sb, 1);
	}

	return 0;
}

static int ext4_commit_super(struct super_block *sb, int sync)
{
	struct ext4_super_block *es = EXT4_SB(sb)->s_es;
	struct buffer_head *sbh = EXT4_SB(sb)->s_sbh;
	int error = 0;

	if (!sbh || block_device_ejected(sb))
		return error;

	/*
	 * The superblock bh should be mapped, but it might not be if the
	 * device was hot-removed. Not much we can do but fail the I/O.
	 */
	if (!buffer_mapped(sbh))
		return error;

	/*
	 * If the file system is mounted read-only, don't update the
	 * superblock write time.  This avoids updating the superblock
	 * write time when we are mounting the root file system
	 * read/only but we need to replay the journal; at that point,
	 * for people who are east of GMT and who make their clock
	 * tick in localtime for Windows bug-for-bug compatibility,
	 * the clock is set in the future, and this will cause e2fsck
	 * to complain and force a full file system check.
	 */
	if (!(sb->s_flags & MS_RDONLY))
		es->s_wtime = cpu_to_le32(get_seconds());
	if (sb->s_bdev->bd_part)
		es->s_kbytes_written =
			cpu_to_le64(EXT4_SB(sb)->s_kbytes_written +
			    ((part_stat_read(sb->s_bdev->bd_part, sectors[1]) -
			      EXT4_SB(sb)->s_sectors_written_start) >> 1));
	else
		es->s_kbytes_written =
			cpu_to_le64(EXT4_SB(sb)->s_kbytes_written);
	if (percpu_counter_initialized(&EXT4_SB(sb)->s_freeclusters_counter))
		ext4_free_blocks_count_set(es,
			EXT4_C2B(EXT4_SB(sb), percpu_counter_sum_positive(
				&EXT4_SB(sb)->s_freeclusters_counter)));
	if (percpu_counter_initialized(&EXT4_SB(sb)->s_freeinodes_counter))
		es->s_free_inodes_count =
			cpu_to_le32(percpu_counter_sum_positive(
				&EXT4_SB(sb)->s_freeinodes_counter));
	BUFFER_TRACE(sbh, "marking dirty");
	ext4_superblock_csum_set(sb);
	if (sync)
		lock_buffer(sbh);
	if (buffer_write_io_error(sbh) || !buffer_uptodate(sbh)) {
		/*
		 * Oh, dear.  A previous attempt to write the
		 * superblock failed.  This could happen because the
		 * USB device was yanked out.  Or it could happen to
		 * be a transient write error and maybe the block will
		 * be remapped.  Nothing we can do but to retry the
		 * write and hope for the best.
		 */
		ext4_msg(sb, KERN_ERR, "previous I/O error to "
		       "superblock detected");
		clear_buffer_write_io_error(sbh);
		set_buffer_uptodate(sbh);
	}
	mark_buffer_dirty(sbh);
	if (sync) {
		unlock_buffer(sbh);
		error = __sync_dirty_buffer(sbh,
			REQ_SYNC | (test_opt(sb, BARRIER) ? REQ_FUA : 0));
		if (error)
			return error;

		error = buffer_write_io_error(sbh);
		if (error) {
			ext4_msg(sb, KERN_ERR, "I/O error while writing "
			       "superblock");
			clear_buffer_write_io_error(sbh);
			set_buffer_uptodate(sbh);
		}
	}
	return error;
}

/*
 * Have we just finished recovery?  If so, and if we are mounting (or
 * remounting) the filesystem readonly, then we will end up with a
 * consistent fs on disk.  Record that fact.
 */
static void ext4_mark_recovery_complete(struct super_block *sb,
					struct ext4_super_block *es)
{
	journal_t *journal = EXT4_SB(sb)->s_journal;

	if (!ext4_has_feature_journal(sb)) {
		BUG_ON(journal != NULL);
		return;
	}
	jbd2_journal_lock_updates(journal);
	if (jbd2_journal_flush(journal) < 0)
		goto out;

	if (ext4_has_feature_journal_needs_recovery(sb) && sb_rdonly(sb)) {
		ext4_clear_feature_journal_needs_recovery(sb);
		ext4_commit_super(sb, 1);
	}

out:
	jbd2_journal_unlock_updates(journal);
}

/*
 * If we are mounting (or read-write remounting) a filesystem whose journal
 * has recorded an error from a previous lifetime, move that error to the
 * main filesystem now.
 */
static void ext4_clear_journal_err(struct super_block *sb,
				   struct ext4_super_block *es)
{
	journal_t *journal;
	int j_errno;
	const char *errstr;

	BUG_ON(!ext4_has_feature_journal(sb));

	journal = EXT4_SB(sb)->s_journal;

	/*
	 * Now check for any error status which may have been recorded in the
	 * journal by a prior ext4_error() or ext4_abort()
	 */

	j_errno = jbd2_journal_errno(journal);
	if (j_errno) {
		char nbuf[16];

		errstr = ext4_decode_error(sb, j_errno, nbuf);
		ext4_warning(sb, "Filesystem error recorded "
			     "from previous mount: %s", errstr);
		ext4_warning(sb, "Marking fs in need of filesystem check.");

		EXT4_SB(sb)->s_mount_state |= EXT4_ERROR_FS;
		es->s_state |= cpu_to_le16(EXT4_ERROR_FS);
		ext4_commit_super(sb, 1);

		jbd2_journal_clear_err(journal);
		jbd2_journal_update_sb_errno(journal);
	}
}

/*
 * Force the running and committing transactions to commit,
 * and wait on the commit.
 */
int ext4_force_commit(struct super_block *sb)
{
	journal_t *journal;

	if (sb_rdonly(sb))
		return 0;

	journal = EXT4_SB(sb)->s_journal;
	return ext4_journal_force_commit(journal);
}

static int ext4_sync_fs(struct super_block *sb, int wait)
{
	int ret = 0;
	tid_t target;
	bool needs_barrier = false;
	struct ext4_sb_info *sbi = EXT4_SB(sb);

	if (unlikely(ext4_forced_shutdown(EXT4_SB(sb))))
		return 0;

	trace_ext4_sync_fs(sb, wait);
	flush_workqueue(sbi->rsv_conversion_wq);
	/*
	 * Writeback quota in non-journalled quota case - journalled quota has
	 * no dirty dquots
	 */
	dquot_writeback_dquots(sb, -1);
	/*
	 * Data writeback is possible w/o journal transaction, so barrier must
	 * being sent at the end of the function. But we can skip it if
	 * transaction_commit will do it for us.
	 */
	if (sbi->s_journal) {
		target = jbd2_get_latest_transaction(sbi->s_journal);
		if (wait && sbi->s_journal->j_flags & JBD2_BARRIER &&
		    !jbd2_trans_will_send_data_barrier(sbi->s_journal, target))
			needs_barrier = true;

		if (jbd2_journal_start_commit(sbi->s_journal, &target)) {
			if (wait)
				ret = jbd2_log_wait_commit(sbi->s_journal,
							   target);
		}
	} else if (wait && test_opt(sb, BARRIER))
		needs_barrier = true;
	if (needs_barrier) {
		int err;
		err = blkdev_issue_flush(sb->s_bdev, GFP_KERNEL, NULL);
		if (!ret)
			ret = err;
	}

	return ret;
}

/*
 * LVM calls this function before a (read-only) snapshot is created.  This
 * gives us a chance to flush the journal completely and mark the fs clean.
 *
 * Note that only this function cannot bring a filesystem to be in a clean
 * state independently. It relies on upper layer to stop all data & metadata
 * modifications.
 */
static int ext4_freeze(struct super_block *sb)
{
	int error = 0;
	journal_t *journal;

	if (sb_rdonly(sb))
		return 0;

	journal = EXT4_SB(sb)->s_journal;

	if (journal) {
		/* Now we set up the journal barrier. */
		jbd2_journal_lock_updates(journal);

		/*
		 * Don't clear the needs_recovery flag if we failed to
		 * flush the journal.
		 */
		error = jbd2_journal_flush(journal);
		if (error < 0)
			goto out;

		/* Journal blocked and flushed, clear needs_recovery flag. */
		ext4_clear_feature_journal_needs_recovery(sb);
	}

	error = ext4_commit_super(sb, 1);
out:
	if (journal)
		/* we rely on upper layer to stop further updates */
		jbd2_journal_unlock_updates(journal);
	return error;
}

/*
 * Called by LVM after the snapshot is done.  We need to reset the RECOVER
 * flag here, even though the filesystem is not technically dirty yet.
 */
static int ext4_unfreeze(struct super_block *sb)
{
	if (sb_rdonly(sb) || ext4_forced_shutdown(EXT4_SB(sb)))
		return 0;

	if (EXT4_SB(sb)->s_journal) {
		/* Reset the needs_recovery flag before the fs is unlocked. */
		ext4_set_feature_journal_needs_recovery(sb);
	}

	ext4_commit_super(sb, 1);
	return 0;
}

/*
 * Structure to save mount options for ext4_remount's benefit
 */
struct ext4_mount_options {
	unsigned long s_mount_opt;
	unsigned long s_mount_opt2;
	kuid_t s_resuid;
	kgid_t s_resgid;
	unsigned long s_commit_interval;
	u32 s_min_batch_time, s_max_batch_time;
#ifdef CONFIG_QUOTA
	int s_jquota_fmt;
	char *s_qf_names[EXT4_MAXQUOTAS];
#endif
};

static void ext4_umount_end(struct super_block *sb, int flags)
{
	/*
	 * this is called at the end of umount(2). If there is an unclosed
	 * namespace, ext4 won't do put_super() which triggers fsck in the
	 * next boot.
	 */
	if ((flags & MNT_FORCE) || atomic_read(&sb->s_active) > 1) {
		ext4_msg(sb, KERN_ERR,
			"errors=remount-ro for active namespaces on umount %x",
						flags);
		clear_opt(sb, ERRORS_PANIC);
		set_opt(sb, ERRORS_RO);
		/* to write the latest s_kbytes_written */
		if (!(sb->s_flags & MS_RDONLY))
			ext4_commit_super(sb, 1);
	}
}

static int ext4_remount(struct super_block *sb, int *flags, char *data)
{
	struct ext4_super_block *es;
	struct ext4_sb_info *sbi = EXT4_SB(sb);
	unsigned long old_sb_flags;
	struct ext4_mount_options old_opts;
	int enable_quota = 0;
	ext4_group_t g;
	unsigned int journal_ioprio = DEFAULT_JOURNAL_IOPRIO;
	int err = 0;
#ifdef CONFIG_QUOTA
	int i, j;
	char *to_free[EXT4_MAXQUOTAS];
#endif
	char *orig_data = kstrdup(data, GFP_KERNEL);

	/* Store the original options */
	old_sb_flags = sb->s_flags;
	old_opts.s_mount_opt = sbi->s_mount_opt;
	old_opts.s_mount_opt2 = sbi->s_mount_opt2;
	old_opts.s_resuid = sbi->s_resuid;
	old_opts.s_resgid = sbi->s_resgid;
	old_opts.s_commit_interval = sbi->s_commit_interval;
	old_opts.s_min_batch_time = sbi->s_min_batch_time;
	old_opts.s_max_batch_time = sbi->s_max_batch_time;
#ifdef CONFIG_QUOTA
	old_opts.s_jquota_fmt = sbi->s_jquota_fmt;
	for (i = 0; i < EXT4_MAXQUOTAS; i++)
		if (sbi->s_qf_names[i]) {
			char *qf_name = get_qf_name(sb, sbi, i);

			old_opts.s_qf_names[i] = kstrdup(qf_name, GFP_KERNEL);
			if (!old_opts.s_qf_names[i]) {
				for (j = 0; j < i; j++)
					kfree(old_opts.s_qf_names[j]);
				kfree(orig_data);
				return -ENOMEM;
			}
		} else
			old_opts.s_qf_names[i] = NULL;
#endif
	if (sbi->s_journal && sbi->s_journal->j_task->io_context)
		journal_ioprio = sbi->s_journal->j_task->io_context->ioprio;

	if (!parse_options(data, sb, NULL, &journal_ioprio, 1)) {
		err = -EINVAL;
		goto restore_opts;
	}

	if ((old_opts.s_mount_opt & EXT4_MOUNT_JOURNAL_CHECKSUM) ^
	    test_opt(sb, JOURNAL_CHECKSUM)) {
		ext4_msg(sb, KERN_ERR, "changing journal_checksum "
			 "during remount not supported; ignoring");
		sbi->s_mount_opt ^= EXT4_MOUNT_JOURNAL_CHECKSUM;
	}

	if (test_opt(sb, DATA_FLAGS) == EXT4_MOUNT_JOURNAL_DATA) {
		if (test_opt2(sb, EXPLICIT_DELALLOC)) {
			ext4_msg(sb, KERN_ERR, "can't mount with "
				 "both data=journal and delalloc");
			err = -EINVAL;
			goto restore_opts;
		}
		if (test_opt(sb, DIOREAD_NOLOCK)) {
			ext4_msg(sb, KERN_ERR, "can't mount with "
				 "both data=journal and dioread_nolock");
			err = -EINVAL;
			goto restore_opts;
		}
		if (test_opt(sb, DAX)) {
			ext4_msg(sb, KERN_ERR, "can't mount with "
				 "both data=journal and dax");
			err = -EINVAL;
			goto restore_opts;
		}
	} else if (test_opt(sb, DATA_FLAGS) == EXT4_MOUNT_ORDERED_DATA) {
		if (test_opt(sb, JOURNAL_ASYNC_COMMIT)) {
			ext4_msg(sb, KERN_ERR, "can't mount with "
				"journal_async_commit in data=ordered mode");
			err = -EINVAL;
			goto restore_opts;
		}
	}

	if ((sbi->s_mount_opt ^ old_opts.s_mount_opt) & EXT4_MOUNT_NO_MBCACHE) {
		ext4_msg(sb, KERN_ERR, "can't enable nombcache during remount");
		err = -EINVAL;
		goto restore_opts;
	}

	if ((sbi->s_mount_opt ^ old_opts.s_mount_opt) & EXT4_MOUNT_DAX) {
		ext4_msg(sb, KERN_WARNING, "warning: refusing change of "
			"dax flag with busy inodes while remounting");
		sbi->s_mount_opt ^= EXT4_MOUNT_DAX;
	}

	if (sbi->s_mount_flags & EXT4_MF_FS_ABORTED)
		ext4_abort(sb, "Abort forced by user");

	sb->s_flags = (sb->s_flags & ~MS_POSIXACL) |
		(test_opt(sb, POSIX_ACL) ? MS_POSIXACL : 0);

	es = sbi->s_es;

	if (sbi->s_journal) {
		ext4_init_journal_params(sb, sbi->s_journal);
		set_task_ioprio(sbi->s_journal->j_task, journal_ioprio);
	}

	if (*flags & MS_LAZYTIME)
		sb->s_flags |= MS_LAZYTIME;

	if ((bool)(*flags & MS_RDONLY) != sb_rdonly(sb)) {
		if (sbi->s_mount_flags & EXT4_MF_FS_ABORTED) {
			err = -EROFS;
			goto restore_opts;
		}

		if (*flags & MS_RDONLY) {
			err = sync_filesystem(sb);
			if (err < 0)
				goto restore_opts;
			err = dquot_suspend(sb, -1);
			if (err < 0)
				goto restore_opts;

			/*
			 * First of all, the unconditional stuff we have to do
			 * to disable replay of the journal when we next remount
			 */
			sb->s_flags |= MS_RDONLY;

			/*
			 * OK, test if we are remounting a valid rw partition
			 * readonly, and if so set the rdonly flag and then
			 * mark the partition as valid again.
			 */
			if (!(es->s_state & cpu_to_le16(EXT4_VALID_FS)) &&
			    (sbi->s_mount_state & EXT4_VALID_FS))
				es->s_state = cpu_to_le16(sbi->s_mount_state);

			if (sbi->s_journal)
				ext4_mark_recovery_complete(sb, es);
			if (sbi->s_mmp_tsk)
				kthread_stop(sbi->s_mmp_tsk);
		} else {
			/* Make sure we can mount this feature set readwrite */
			if (ext4_has_feature_readonly(sb) ||
			    !ext4_feature_set_ok(sb, 0)) {
				err = -EROFS;
				goto restore_opts;
			}
			/*
			 * Make sure the group descriptor checksums
			 * are sane.  If they aren't, refuse to remount r/w.
			 */
			for (g = 0; g < sbi->s_groups_count; g++) {
				struct ext4_group_desc *gdp =
					ext4_get_group_desc(sb, g, NULL);

				if (!ext4_group_desc_csum_verify(sb, g, gdp)) {
					ext4_msg(sb, KERN_ERR,
	       "ext4_remount: Checksum for group %u failed (%u!=%u)",
		g, le16_to_cpu(ext4_group_desc_csum(sb, g, gdp)),
					       le16_to_cpu(gdp->bg_checksum));
					err = -EFSBADCRC;
					goto restore_opts;
				}
			}

			/*
			 * If we have an unprocessed orphan list hanging
			 * around from a previously readonly bdev mount,
			 * require a full umount/remount for now.
			 */
			if (es->s_last_orphan) {
				ext4_msg(sb, KERN_WARNING, "Couldn't "
				       "remount RDWR because of unprocessed "
				       "orphan inode list.  Please "
				       "umount/remount instead");
				err = -EINVAL;
				goto restore_opts;
			}

			/*
			 * Mounting a RDONLY partition read-write, so reread
			 * and store the current valid flag.  (It may have
			 * been changed by e2fsck since we originally mounted
			 * the partition.)
			 */
			if (sbi->s_journal)
				ext4_clear_journal_err(sb, es);
			sbi->s_mount_state = le16_to_cpu(es->s_state);
			if (!ext4_setup_super(sb, es, 0))
				sb->s_flags &= ~MS_RDONLY;
			if (ext4_has_feature_mmp(sb))
				if (ext4_multi_mount_protect(sb,
						le64_to_cpu(es->s_mmp_block))) {
					err = -EROFS;
					goto restore_opts;
				}
			enable_quota = 1;
		}
	}

	/*
	 * Reinitialize lazy itable initialization thread based on
	 * current settings
	 */
	if (sb_rdonly(sb) || !test_opt(sb, INIT_INODE_TABLE))
		ext4_unregister_li_request(sb);
	else {
		ext4_group_t first_not_zeroed;
		first_not_zeroed = ext4_has_uninit_itable(sb);
		ext4_register_li_request(sb, first_not_zeroed);
	}

	ext4_setup_system_zone(sb);
	if (sbi->s_journal == NULL && !(old_sb_flags & MS_RDONLY))
		ext4_commit_super(sb, 1);

#ifdef CONFIG_QUOTA
	/* Release old quota file names */
	for (i = 0; i < EXT4_MAXQUOTAS; i++)
		kfree(old_opts.s_qf_names[i]);
	if (enable_quota) {
		if (sb_any_quota_suspended(sb))
			dquot_resume(sb, -1);
		else if (ext4_has_feature_quota(sb)) {
			err = ext4_enable_quotas(sb);
			if (err)
				goto restore_opts;
		}
	}
#endif

	*flags = (*flags & ~MS_LAZYTIME) | (sb->s_flags & MS_LAZYTIME);
	ext4_msg(sb, KERN_INFO, "re-mounted. Opts: %s", orig_data);
	kfree(orig_data);
	return 0;

restore_opts:
	sb->s_flags = old_sb_flags;
	sbi->s_mount_opt = old_opts.s_mount_opt;
	sbi->s_mount_opt2 = old_opts.s_mount_opt2;
	sbi->s_resuid = old_opts.s_resuid;
	sbi->s_resgid = old_opts.s_resgid;
	sbi->s_commit_interval = old_opts.s_commit_interval;
	sbi->s_min_batch_time = old_opts.s_min_batch_time;
	sbi->s_max_batch_time = old_opts.s_max_batch_time;
#ifdef CONFIG_QUOTA
	sbi->s_jquota_fmt = old_opts.s_jquota_fmt;
	for (i = 0; i < EXT4_MAXQUOTAS; i++) {
		to_free[i] = get_qf_name(sb, sbi, i);
		rcu_assign_pointer(sbi->s_qf_names[i], old_opts.s_qf_names[i]);
	}
	synchronize_rcu();
	for (i = 0; i < EXT4_MAXQUOTAS; i++)
		kfree(to_free[i]);
#endif
	kfree(orig_data);
	return err;
}

#ifdef CONFIG_QUOTA
static int ext4_statfs_project(struct super_block *sb,
			       kprojid_t projid, struct kstatfs *buf)
{
	struct kqid qid;
	struct dquot *dquot;
	u64 limit;
	u64 curblock;

	qid = make_kqid_projid(projid);
	dquot = dqget(sb, qid);
	if (IS_ERR(dquot))
		return PTR_ERR(dquot);
	spin_lock(&dquot->dq_dqb_lock);

	limit = (dquot->dq_dqb.dqb_bsoftlimit ?
		 dquot->dq_dqb.dqb_bsoftlimit :
		 dquot->dq_dqb.dqb_bhardlimit) >> sb->s_blocksize_bits;
	if (limit && buf->f_blocks > limit) {
		curblock = dquot->dq_dqb.dqb_curspace >> sb->s_blocksize_bits;
		buf->f_blocks = limit;
		buf->f_bfree = buf->f_bavail =
			(buf->f_blocks > curblock) ?
			 (buf->f_blocks - curblock) : 0;
	}

	limit = dquot->dq_dqb.dqb_isoftlimit ?
		dquot->dq_dqb.dqb_isoftlimit :
		dquot->dq_dqb.dqb_ihardlimit;
	if (limit && buf->f_files > limit) {
		buf->f_files = limit;
		buf->f_ffree =
			(buf->f_files > dquot->dq_dqb.dqb_curinodes) ?
			 (buf->f_files - dquot->dq_dqb.dqb_curinodes) : 0;
	}

	spin_unlock(&dquot->dq_dqb_lock);
	dqput(dquot);
	return 0;
}
#endif

static int ext4_statfs(struct dentry *dentry, struct kstatfs *buf)
{
	struct super_block *sb = dentry->d_sb;
	struct ext4_sb_info *sbi = EXT4_SB(sb);
	struct ext4_super_block *es = sbi->s_es;
	ext4_fsblk_t overhead = 0, resv_blocks;
	u64 fsid;
	s64 bfree;
	resv_blocks = EXT4_C2B(sbi, atomic64_read(&sbi->s_resv_clusters));

	if (!test_opt(sb, MINIX_DF))
		overhead = sbi->s_overhead;

	buf->f_type = EXT4_SUPER_MAGIC;
	buf->f_bsize = sb->s_blocksize;
	buf->f_blocks = ext4_blocks_count(es) - EXT4_C2B(sbi, overhead);
	bfree = percpu_counter_sum_positive(&sbi->s_freeclusters_counter) -
		percpu_counter_sum_positive(&sbi->s_dirtyclusters_counter);
	/* prevent underflow in case that few free space is available */
	buf->f_bfree = EXT4_C2B(sbi, max_t(s64, bfree, 0));
	buf->f_bavail = buf->f_bfree -
			(ext4_r_blocks_count(es) + resv_blocks);
	if (buf->f_bfree < (ext4_r_blocks_count(es) + resv_blocks))
		buf->f_bavail = 0;
	buf->f_files = le32_to_cpu(es->s_inodes_count);
	buf->f_ffree = percpu_counter_sum_positive(&sbi->s_freeinodes_counter);
	buf->f_namelen = EXT4_NAME_LEN;
	fsid = le64_to_cpup((void *)es->s_uuid) ^
	       le64_to_cpup((void *)es->s_uuid + sizeof(u64));
	buf->f_fsid.val[0] = fsid & 0xFFFFFFFFUL;
	buf->f_fsid.val[1] = (fsid >> 32) & 0xFFFFFFFFUL;

#ifdef CONFIG_QUOTA
	if (ext4_test_inode_flag(dentry->d_inode, EXT4_INODE_PROJINHERIT) &&
	    sb_has_quota_limits_enabled(sb, PRJQUOTA))
		ext4_statfs_project(sb, EXT4_I(dentry->d_inode)->i_projid, buf);
#endif
	return 0;
}


#ifdef CONFIG_QUOTA

/*
 * Helper functions so that transaction is started before we acquire dqio_sem
 * to keep correct lock ordering of transaction > dqio_sem
 */
static inline struct inode *dquot_to_inode(struct dquot *dquot)
{
	return sb_dqopt(dquot->dq_sb)->files[dquot->dq_id.type];
}

static int ext4_write_dquot(struct dquot *dquot)
{
	int ret, err;
	handle_t *handle;
	struct inode *inode;

	inode = dquot_to_inode(dquot);
	handle = ext4_journal_start(inode, EXT4_HT_QUOTA,
				    EXT4_QUOTA_TRANS_BLOCKS(dquot->dq_sb));
	if (IS_ERR(handle))
		return PTR_ERR(handle);
	ret = dquot_commit(dquot);
	err = ext4_journal_stop(handle);
	if (!ret)
		ret = err;
	return ret;
}

static int ext4_acquire_dquot(struct dquot *dquot)
{
	int ret, err;
	handle_t *handle;

	handle = ext4_journal_start(dquot_to_inode(dquot), EXT4_HT_QUOTA,
				    EXT4_QUOTA_INIT_BLOCKS(dquot->dq_sb));
	if (IS_ERR(handle))
		return PTR_ERR(handle);
	ret = dquot_acquire(dquot);
	err = ext4_journal_stop(handle);
	if (!ret)
		ret = err;
	return ret;
}

static int ext4_release_dquot(struct dquot *dquot)
{
	int ret, err;
	handle_t *handle;

	handle = ext4_journal_start(dquot_to_inode(dquot), EXT4_HT_QUOTA,
				    EXT4_QUOTA_DEL_BLOCKS(dquot->dq_sb));
	if (IS_ERR(handle)) {
		/* Release dquot anyway to avoid endless cycle in dqput() */
		dquot_release(dquot);
		return PTR_ERR(handle);
	}
	ret = dquot_release(dquot);
	err = ext4_journal_stop(handle);
	if (!ret)
		ret = err;
	return ret;
}

static int ext4_mark_dquot_dirty(struct dquot *dquot)
{
	struct super_block *sb = dquot->dq_sb;
	struct ext4_sb_info *sbi = EXT4_SB(sb);

	/* Are we journaling quotas? */
	if (ext4_has_feature_quota(sb) ||
	    sbi->s_qf_names[USRQUOTA] || sbi->s_qf_names[GRPQUOTA]) {
		dquot_mark_dquot_dirty(dquot);
		return ext4_write_dquot(dquot);
	} else {
		return dquot_mark_dquot_dirty(dquot);
	}
}

static int ext4_write_info(struct super_block *sb, int type)
{
	int ret, err;
	handle_t *handle;

	/* Data block + inode block */
	handle = ext4_journal_start(d_inode(sb->s_root), EXT4_HT_QUOTA, 2);
	if (IS_ERR(handle))
		return PTR_ERR(handle);
	ret = dquot_commit_info(sb, type);
	err = ext4_journal_stop(handle);
	if (!ret)
		ret = err;
	return ret;
}

/*
 * Turn on quotas during mount time - we need to find
 * the quota file and such...
 */
static int ext4_quota_on_mount(struct super_block *sb, int type)
{
	return dquot_quota_on_mount(sb, get_qf_name(sb, EXT4_SB(sb), type),
					EXT4_SB(sb)->s_jquota_fmt, type);
}

static void lockdep_set_quota_inode(struct inode *inode, int subclass)
{
	struct ext4_inode_info *ei = EXT4_I(inode);

	/* The first argument of lockdep_set_subclass has to be
	 * *exactly* the same as the argument to init_rwsem() --- in
	 * this case, in init_once() --- or lockdep gets unhappy
	 * because the name of the lock is set using the
	 * stringification of the argument to init_rwsem().
	 */
	(void) ei;	/* shut up clang warning if !CONFIG_LOCKDEP */
	lockdep_set_subclass(&ei->i_data_sem, subclass);
}

/*
 * Standard function to be called on quota_on
 */
static int ext4_quota_on(struct super_block *sb, int type, int format_id,
			 const struct path *path)
{
	int err;

	if (!test_opt(sb, QUOTA))
		return -EINVAL;

	/* Quotafile not on the same filesystem? */
	if (path->dentry->d_sb != sb)
		return -EXDEV;
	/* Journaling quota? */
	if (EXT4_SB(sb)->s_qf_names[type]) {
		/* Quotafile not in fs root? */
		if (path->dentry->d_parent != sb->s_root)
			ext4_msg(sb, KERN_WARNING,
				"Quota file not on filesystem root. "
				"Journaled quota will not work");
		sb_dqopt(sb)->flags |= DQUOT_NOLIST_DIRTY;
	} else {
		/*
		 * Clear the flag just in case mount options changed since
		 * last time.
		 */
		sb_dqopt(sb)->flags &= ~DQUOT_NOLIST_DIRTY;
	}

	/*
	 * When we journal data on quota file, we have to flush journal to see
	 * all updates to the file when we bypass pagecache...
	 */
	if (EXT4_SB(sb)->s_journal &&
	    ext4_should_journal_data(d_inode(path->dentry))) {
		/*
		 * We don't need to lock updates but journal_flush() could
		 * otherwise be livelocked...
		 */
		jbd2_journal_lock_updates(EXT4_SB(sb)->s_journal);
		err = jbd2_journal_flush(EXT4_SB(sb)->s_journal);
		jbd2_journal_unlock_updates(EXT4_SB(sb)->s_journal);
		if (err)
			return err;
	}

	lockdep_set_quota_inode(path->dentry->d_inode, I_DATA_SEM_QUOTA);
	err = dquot_quota_on(sb, type, format_id, path);
	if (err) {
		lockdep_set_quota_inode(path->dentry->d_inode,
					     I_DATA_SEM_NORMAL);
	} else {
		struct inode *inode = d_inode(path->dentry);
		handle_t *handle;

		/*
		 * Set inode flags to prevent userspace from messing with quota
		 * files. If this fails, we return success anyway since quotas
		 * are already enabled and this is not a hard failure.
		 */
		inode_lock(inode);
		handle = ext4_journal_start(inode, EXT4_HT_QUOTA, 1);
		if (IS_ERR(handle))
			goto unlock_inode;
		EXT4_I(inode)->i_flags |= EXT4_NOATIME_FL | EXT4_IMMUTABLE_FL;
		inode_set_flags(inode, S_NOATIME | S_IMMUTABLE,
				S_NOATIME | S_IMMUTABLE);
		ext4_mark_inode_dirty(handle, inode);
		ext4_journal_stop(handle);
	unlock_inode:
		inode_unlock(inode);
	}
	return err;
}

static int ext4_quota_enable(struct super_block *sb, int type, int format_id,
			     unsigned int flags)
{
	int err;
	struct inode *qf_inode;
	unsigned long qf_inums[EXT4_MAXQUOTAS] = {
		le32_to_cpu(EXT4_SB(sb)->s_es->s_usr_quota_inum),
		le32_to_cpu(EXT4_SB(sb)->s_es->s_grp_quota_inum),
		le32_to_cpu(EXT4_SB(sb)->s_es->s_prj_quota_inum)
	};

	BUG_ON(!ext4_has_feature_quota(sb));

	if (!qf_inums[type])
		return -EPERM;

	qf_inode = ext4_iget(sb, qf_inums[type]);
	if (IS_ERR(qf_inode)) {
		ext4_error(sb, "Bad quota inode # %lu", qf_inums[type]);
		return PTR_ERR(qf_inode);
	}

	/* Don't account quota for quota files to avoid recursion */
	qf_inode->i_flags |= S_NOQUOTA;
	lockdep_set_quota_inode(qf_inode, I_DATA_SEM_QUOTA);
	err = dquot_enable(qf_inode, type, format_id, flags);
	if (err)
		lockdep_set_quota_inode(qf_inode, I_DATA_SEM_NORMAL);
	iput(qf_inode);

	return err;
}

/* Enable usage tracking for all quota types. */
static int ext4_enable_quotas(struct super_block *sb)
{
	int type, err = 0;
	unsigned long qf_inums[EXT4_MAXQUOTAS] = {
		le32_to_cpu(EXT4_SB(sb)->s_es->s_usr_quota_inum),
		le32_to_cpu(EXT4_SB(sb)->s_es->s_grp_quota_inum),
		le32_to_cpu(EXT4_SB(sb)->s_es->s_prj_quota_inum)
	};
	bool quota_mopt[EXT4_MAXQUOTAS] = {
		test_opt(sb, USRQUOTA),
		test_opt(sb, GRPQUOTA),
		test_opt(sb, PRJQUOTA),
	};

	sb_dqopt(sb)->flags |= DQUOT_QUOTA_SYS_FILE | DQUOT_NOLIST_DIRTY;
	for (type = 0; type < EXT4_MAXQUOTAS; type++) {
		if (qf_inums[type]) {
			err = ext4_quota_enable(sb, type, QFMT_VFS_V1,
				DQUOT_USAGE_ENABLED |
				(quota_mopt[type] ? DQUOT_LIMITS_ENABLED : 0));
			if (err) {
				for (type--; type >= 0; type--)
					dquot_quota_off(sb, type);

				ext4_warning(sb,
					"Failed to enable quota tracking "
					"(type=%d, err=%d). Please run "
					"e2fsck to fix.", type, err);
				return err;
			}
		}
	}
	return 0;
}

static int ext4_quota_off(struct super_block *sb, int type)
{
	struct inode *inode = sb_dqopt(sb)->files[type];
	handle_t *handle;
	int err;

	/* Force all delayed allocation blocks to be allocated.
	 * Caller already holds s_umount sem */
	if (test_opt(sb, DELALLOC))
		sync_filesystem(sb);

	if (!inode || !igrab(inode))
		goto out;

	err = dquot_quota_off(sb, type);
	if (err || ext4_has_feature_quota(sb))
		goto out_put;

	inode_lock(inode);
	/*
	 * Update modification times of quota files when userspace can
	 * start looking at them. If we fail, we return success anyway since
	 * this is not a hard failure and quotas are already disabled.
	 */
	handle = ext4_journal_start(inode, EXT4_HT_QUOTA, 1);
	if (IS_ERR(handle))
		goto out_unlock;
	EXT4_I(inode)->i_flags &= ~(EXT4_NOATIME_FL | EXT4_IMMUTABLE_FL);
	inode_set_flags(inode, 0, S_NOATIME | S_IMMUTABLE);
	inode->i_mtime = inode->i_ctime = current_time(inode);
	ext4_mark_inode_dirty(handle, inode);
	ext4_journal_stop(handle);
out_unlock:
	inode_unlock(inode);
out_put:
	lockdep_set_quota_inode(inode, I_DATA_SEM_NORMAL);
	iput(inode);
	return err;
out:
	return dquot_quota_off(sb, type);
}

/* Read data from quotafile - avoid pagecache and such because we cannot afford
 * acquiring the locks... As quota files are never truncated and quota code
 * itself serializes the operations (and no one else should touch the files)
 * we don't have to be afraid of races */
static ssize_t ext4_quota_read(struct super_block *sb, int type, char *data,
			       size_t len, loff_t off)
{
	struct inode *inode = sb_dqopt(sb)->files[type];
	ext4_lblk_t blk = off >> EXT4_BLOCK_SIZE_BITS(sb);
	int offset = off & (sb->s_blocksize - 1);
	int tocopy;
	size_t toread;
	struct buffer_head *bh;
	loff_t i_size = i_size_read(inode);

	if (off > i_size)
		return 0;
	if (off+len > i_size)
		len = i_size-off;
	toread = len;
	while (toread > 0) {
		tocopy = sb->s_blocksize - offset < toread ?
				sb->s_blocksize - offset : toread;
		bh = ext4_bread(NULL, inode, blk, 0);
		if (IS_ERR(bh))
			return PTR_ERR(bh);
		if (!bh)	/* A hole? */
			memset(data, 0, tocopy);
		else
			memcpy(data, bh->b_data+offset, tocopy);
		brelse(bh);
		offset = 0;
		toread -= tocopy;
		data += tocopy;
		blk++;
	}
	return len;
}

/* Write to quotafile (we know the transaction is already started and has
 * enough credits) */
static ssize_t ext4_quota_write(struct super_block *sb, int type,
				const char *data, size_t len, loff_t off)
{
	struct inode *inode = sb_dqopt(sb)->files[type];
	ext4_lblk_t blk = off >> EXT4_BLOCK_SIZE_BITS(sb);
	int err, offset = off & (sb->s_blocksize - 1);
	int retries = 0;
	struct buffer_head *bh;
	handle_t *handle = journal_current_handle();

	if (EXT4_SB(sb)->s_journal && !handle) {
		ext4_msg(sb, KERN_WARNING, "Quota write (off=%llu, len=%llu)"
			" cancelled because transaction is not started",
			(unsigned long long)off, (unsigned long long)len);
		return -EIO;
	}
	/*
	 * Since we account only one data block in transaction credits,
	 * then it is impossible to cross a block boundary.
	 */
	if (sb->s_blocksize - offset < len) {
		ext4_msg(sb, KERN_WARNING, "Quota write (off=%llu, len=%llu)"
			" cancelled because not block aligned",
			(unsigned long long)off, (unsigned long long)len);
		return -EIO;
	}

	do {
		bh = ext4_bread(handle, inode, blk,
				EXT4_GET_BLOCKS_CREATE |
				EXT4_GET_BLOCKS_METADATA_NOFAIL);
	} while (IS_ERR(bh) && (PTR_ERR(bh) == -ENOSPC) &&
		 ext4_should_retry_alloc(inode->i_sb, &retries));
	if (IS_ERR(bh))
		return PTR_ERR(bh);
	if (!bh)
		goto out;
	BUFFER_TRACE(bh, "get write access");
	err = ext4_journal_get_write_access(handle, bh);
	if (err) {
		brelse(bh);
		return err;
	}
	lock_buffer(bh);
	memcpy(bh->b_data+offset, data, len);
	flush_dcache_page(bh->b_page);
	unlock_buffer(bh);
	err = ext4_handle_dirty_metadata(handle, NULL, bh);
	brelse(bh);
out:
	if (inode->i_size < off + len) {
		i_size_write(inode, off + len);
		EXT4_I(inode)->i_disksize = inode->i_size;
		ext4_mark_inode_dirty(handle, inode);
	}
	return len;
}

static int ext4_get_next_id(struct super_block *sb, struct kqid *qid)
{
	const struct quota_format_ops	*ops;

	if (!sb_has_quota_loaded(sb, qid->type))
		return -ESRCH;
	ops = sb_dqopt(sb)->ops[qid->type];
	if (!ops || !ops->get_next_id)
		return -ENOSYS;
	return dquot_get_next_id(sb, qid);
}
#endif

static struct dentry *ext4_mount(struct file_system_type *fs_type, int flags,
		       const char *dev_name, void *data)
{
	return mount_bdev(fs_type, flags, dev_name, data, ext4_fill_super);
}

#if !defined(CONFIG_EXT2_FS) && !defined(CONFIG_EXT2_FS_MODULE) && defined(CONFIG_EXT4_USE_FOR_EXT2)
static inline void register_as_ext2(void)
{
	int err = register_filesystem(&ext2_fs_type);
	if (err)
		printk(KERN_WARNING
		       "EXT4-fs: Unable to register as ext2 (%d)\n", err);
}

static inline void unregister_as_ext2(void)
{
	unregister_filesystem(&ext2_fs_type);
}

static inline int ext2_feature_set_ok(struct super_block *sb)
{
	if (ext4_has_unknown_ext2_incompat_features(sb))
		return 0;
	if (sb_rdonly(sb))
		return 1;
	if (ext4_has_unknown_ext2_ro_compat_features(sb))
		return 0;
	return 1;
}
#else
static inline void register_as_ext2(void) { }
static inline void unregister_as_ext2(void) { }
static inline int ext2_feature_set_ok(struct super_block *sb) { return 0; }
#endif

static inline void register_as_ext3(void)
{
	int err = register_filesystem(&ext3_fs_type);
	if (err)
		printk(KERN_WARNING
		       "EXT4-fs: Unable to register as ext3 (%d)\n", err);
}

static inline void unregister_as_ext3(void)
{
	unregister_filesystem(&ext3_fs_type);
}

static inline int ext3_feature_set_ok(struct super_block *sb)
{
	if (ext4_has_unknown_ext3_incompat_features(sb))
		return 0;
	if (!ext4_has_feature_journal(sb))
		return 0;
	if (sb_rdonly(sb))
		return 1;
	if (ext4_has_unknown_ext3_ro_compat_features(sb))
		return 0;
	return 1;
}

static struct file_system_type ext4_fs_type = {
	.owner		= THIS_MODULE,
	.name		= "ext4",
	.mount		= ext4_mount,
	.kill_sb	= kill_block_super,
	.fs_flags	= FS_REQUIRES_DEV,
};
MODULE_ALIAS_FS("ext4");

/* Shared across all ext4 file systems */
wait_queue_head_t ext4__ioend_wq[EXT4_WQ_HASH_SZ];

static int __init ext4_init_fs(void)
{
	int i, err;

	ratelimit_state_init(&ext4_mount_msg_ratelimit, 30 * HZ, 64);
	ext4_li_info = NULL;
	mutex_init(&ext4_li_mtx);

	/* Build-time check for flags consistency */
	ext4_check_flag_values();

	for (i = 0; i < EXT4_WQ_HASH_SZ; i++)
		init_waitqueue_head(&ext4__ioend_wq[i]);

	err = ext4_init_es();
	if (err)
		return err;

	err = ext4_init_pageio();
	if (err)
		goto out5;

	err = ext4_init_system_zone();
	if (err)
		goto out4;

	err = ext4_init_sysfs();
	if (err)
		goto out3;

	err = ext4_init_mballoc();
	if (err)
		goto out2;
	err = init_inodecache();
	if (err)
		goto out1;
	register_as_ext3();
	register_as_ext2();
	err = register_filesystem(&ext4_fs_type);
	if (err)
		goto out;

	return 0;
out:
	unregister_as_ext2();
	unregister_as_ext3();
	destroy_inodecache();
out1:
	ext4_exit_mballoc();
out2:
	ext4_exit_sysfs();
out3:
	ext4_exit_system_zone();
out4:
	ext4_exit_pageio();
out5:
	ext4_exit_es();

	return err;
}

static void __exit ext4_exit_fs(void)
{
	ext4_destroy_lazyinit_thread();
	unregister_as_ext2();
	unregister_as_ext3();
	unregister_filesystem(&ext4_fs_type);
	destroy_inodecache();
	ext4_exit_mballoc();
	ext4_exit_sysfs();
	ext4_exit_system_zone();
	ext4_exit_pageio();
	ext4_exit_es();
}

MODULE_AUTHOR("Remy Card, Stephen Tweedie, Andrew Morton, Andreas Dilger, Theodore Ts'o and others");
MODULE_DESCRIPTION("Fourth Extended Filesystem");
MODULE_LICENSE("GPL");
MODULE_SOFTDEP("pre: crc32c");
module_init(ext4_init_fs)
module_exit(ext4_exit_fs)<|MERGE_RESOLUTION|>--- conflicted
+++ resolved
@@ -1275,32 +1275,13 @@
 	return DUMMY_ENCRYPTION_ENABLED(EXT4_SB(inode->i_sb));
 }
 
-<<<<<<< HEAD
-static unsigned ext4_max_namelen(struct inode *inode)
-{
-	return S_ISLNK(inode->i_mode) ? inode->i_sb->s_blocksize :
-		EXT4_NAME_LEN;
-}
-
-static inline bool ext4_is_encrypted(struct inode *inode)
-{
-	return ext4_encrypted_inode(inode);
-}
-
-=======
->>>>>>> 38d74d51
 static const struct fscrypt_operations ext4_cryptops = {
 	.key_prefix		= "ext4:",
 	.get_context		= ext4_get_context,
 	.set_context		= ext4_set_context,
 	.dummy_context		= ext4_dummy_context,
 	.empty_dir		= ext4_empty_dir,
-<<<<<<< HEAD
-	.max_namelen		= ext4_max_namelen,
-	.is_encrypted       = ext4_is_encrypted,
-=======
 	.max_namelen		= EXT4_NAME_LEN,
->>>>>>> 38d74d51
 };
 #endif
 
