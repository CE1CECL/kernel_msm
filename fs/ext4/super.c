/*
 *  linux/fs/ext4/super.c
 *
 * Copyright (C) 1992, 1993, 1994, 1995
 * Remy Card (card@masi.ibp.fr)
 * Laboratoire MASI - Institut Blaise Pascal
 * Universite Pierre et Marie Curie (Paris VI)
 *
 *  from
 *
 *  linux/fs/minix/inode.c
 *
 *  Copyright (C) 1991, 1992  Linus Torvalds
 *
 *  Big-endian to little-endian byte-swapping/bitmaps by
 *        David S. Miller (davem@caip.rutgers.edu), 1995
 */

#include <linux/module.h>
#include <linux/string.h>
#include <linux/fs.h>
#include <linux/time.h>
#include <linux/vmalloc.h>
#include <linux/jbd2.h>
#include <linux/slab.h>
#include <linux/init.h>
#include <linux/blkdev.h>
#include <linux/parser.h>
#include <linux/buffer_head.h>
#include <linux/exportfs.h>
#include <linux/vfs.h>
#include <linux/random.h>
#include <linux/mount.h>
#include <linux/namei.h>
#include <linux/quotaops.h>
#include <linux/seq_file.h>
#include <linux/proc_fs.h>
#include <linux/ctype.h>
#include <linux/log2.h>
#include <linux/crc16.h>
#include <linux/cleancache.h>
#include <asm/uaccess.h>

#include <linux/kthread.h>
#include <linux/freezer.h>

#include "ext4.h"
#include "ext4_extents.h"	/* Needed for trace points definition */
#include "ext4_jbd2.h"
#include "xattr.h"
#include "acl.h"
#include "mballoc.h"

#define CREATE_TRACE_POINTS
#include <trace/events/ext4.h>

static struct proc_dir_entry *ext4_proc_root;
static struct kset *ext4_kset;
static struct ext4_lazy_init *ext4_li_info;
static struct mutex ext4_li_mtx;
static struct ext4_features *ext4_feat;
static int ext4_mballoc_ready;

static int ext4_load_journal(struct super_block *, struct ext4_super_block *,
			     unsigned long journal_devnum);
static int ext4_show_options(struct seq_file *seq, struct dentry *root);
static int ext4_commit_super(struct super_block *sb, int sync);
static void ext4_mark_recovery_complete(struct super_block *sb,
					struct ext4_super_block *es);
static void ext4_clear_journal_err(struct super_block *sb,
				   struct ext4_super_block *es);
static int ext4_sync_fs(struct super_block *sb, int wait);
static int ext4_remount(struct super_block *sb, int *flags, char *data);
static int ext4_statfs(struct dentry *dentry, struct kstatfs *buf);
static int ext4_unfreeze(struct super_block *sb);
static int ext4_freeze(struct super_block *sb);
static struct dentry *ext4_mount(struct file_system_type *fs_type, int flags,
		       const char *dev_name, void *data);
static inline int ext2_feature_set_ok(struct super_block *sb);
static inline int ext3_feature_set_ok(struct super_block *sb);
static int ext4_feature_set_ok(struct super_block *sb, int readonly);
static void ext4_destroy_lazyinit_thread(void);
static void ext4_unregister_li_request(struct super_block *sb);
static void ext4_clear_request_list(void);
static int ext4_reserve_clusters(struct ext4_sb_info *, ext4_fsblk_t);

#if !defined(CONFIG_EXT2_FS) && !defined(CONFIG_EXT2_FS_MODULE) && defined(CONFIG_EXT4_USE_FOR_EXT23)
static struct file_system_type ext2_fs_type = {
	.owner		= THIS_MODULE,
	.name		= "ext2",
	.mount		= ext4_mount,
	.kill_sb	= kill_block_super,
	.fs_flags	= FS_REQUIRES_DEV,
};
MODULE_ALIAS_FS("ext2");
MODULE_ALIAS("ext2");
#define IS_EXT2_SB(sb) ((sb)->s_bdev->bd_holder == &ext2_fs_type)
#else
#define IS_EXT2_SB(sb) (0)
#endif


#if !defined(CONFIG_EXT3_FS) && !defined(CONFIG_EXT3_FS_MODULE) && defined(CONFIG_EXT4_USE_FOR_EXT23)
static struct file_system_type ext3_fs_type = {
	.owner		= THIS_MODULE,
	.name		= "ext3",
	.mount		= ext4_mount,
	.kill_sb	= kill_block_super,
	.fs_flags	= FS_REQUIRES_DEV,
};
MODULE_ALIAS_FS("ext3");
MODULE_ALIAS("ext3");
#define IS_EXT3_SB(sb) ((sb)->s_bdev->bd_holder == &ext3_fs_type)
#else
#define IS_EXT3_SB(sb) (0)
#endif

static int ext4_verify_csum_type(struct super_block *sb,
				 struct ext4_super_block *es)
{
	if (!EXT4_HAS_RO_COMPAT_FEATURE(sb,
					EXT4_FEATURE_RO_COMPAT_METADATA_CSUM))
		return 1;

	return es->s_checksum_type == EXT4_CRC32C_CHKSUM;
}

static __le32 ext4_superblock_csum(struct super_block *sb,
				   struct ext4_super_block *es)
{
	struct ext4_sb_info *sbi = EXT4_SB(sb);
	int offset = offsetof(struct ext4_super_block, s_checksum);
	__u32 csum;

	csum = ext4_chksum(sbi, ~0, (char *)es, offset);

	return cpu_to_le32(csum);
}

static int ext4_superblock_csum_verify(struct super_block *sb,
				       struct ext4_super_block *es)
{
	if (!ext4_has_metadata_csum(sb))
		return 1;

	return es->s_checksum == ext4_superblock_csum(sb, es);
}

void ext4_superblock_csum_set(struct super_block *sb)
{
	struct ext4_super_block *es = EXT4_SB(sb)->s_es;

	if (!ext4_has_metadata_csum(sb))
		return;

	es->s_checksum = ext4_superblock_csum(sb, es);
}

void *ext4_kvmalloc(size_t size, gfp_t flags)
{
	void *ret;

	ret = kmalloc(size, flags | __GFP_NOWARN);
	if (!ret)
		ret = __vmalloc(size, flags, PAGE_KERNEL);
	return ret;
}

void *ext4_kvzalloc(size_t size, gfp_t flags)
{
	void *ret;

	ret = kzalloc(size, flags | __GFP_NOWARN);
	if (!ret)
		ret = __vmalloc(size, flags | __GFP_ZERO, PAGE_KERNEL);
	return ret;
}

void ext4_kvfree(void *ptr)
{
	if (is_vmalloc_addr(ptr))
		vfree(ptr);
	else
		kfree(ptr);

}

ext4_fsblk_t ext4_block_bitmap(struct super_block *sb,
			       struct ext4_group_desc *bg)
{
	return le32_to_cpu(bg->bg_block_bitmap_lo) |
		(EXT4_DESC_SIZE(sb) >= EXT4_MIN_DESC_SIZE_64BIT ?
		 (ext4_fsblk_t)le32_to_cpu(bg->bg_block_bitmap_hi) << 32 : 0);
}

ext4_fsblk_t ext4_inode_bitmap(struct super_block *sb,
			       struct ext4_group_desc *bg)
{
	return le32_to_cpu(bg->bg_inode_bitmap_lo) |
		(EXT4_DESC_SIZE(sb) >= EXT4_MIN_DESC_SIZE_64BIT ?
		 (ext4_fsblk_t)le32_to_cpu(bg->bg_inode_bitmap_hi) << 32 : 0);
}

ext4_fsblk_t ext4_inode_table(struct super_block *sb,
			      struct ext4_group_desc *bg)
{
	return le32_to_cpu(bg->bg_inode_table_lo) |
		(EXT4_DESC_SIZE(sb) >= EXT4_MIN_DESC_SIZE_64BIT ?
		 (ext4_fsblk_t)le32_to_cpu(bg->bg_inode_table_hi) << 32 : 0);
}

__u32 ext4_free_group_clusters(struct super_block *sb,
			       struct ext4_group_desc *bg)
{
	return le16_to_cpu(bg->bg_free_blocks_count_lo) |
		(EXT4_DESC_SIZE(sb) >= EXT4_MIN_DESC_SIZE_64BIT ?
		 (__u32)le16_to_cpu(bg->bg_free_blocks_count_hi) << 16 : 0);
}

__u32 ext4_free_inodes_count(struct super_block *sb,
			      struct ext4_group_desc *bg)
{
	return le16_to_cpu(bg->bg_free_inodes_count_lo) |
		(EXT4_DESC_SIZE(sb) >= EXT4_MIN_DESC_SIZE_64BIT ?
		 (__u32)le16_to_cpu(bg->bg_free_inodes_count_hi) << 16 : 0);
}

__u32 ext4_used_dirs_count(struct super_block *sb,
			      struct ext4_group_desc *bg)
{
	return le16_to_cpu(bg->bg_used_dirs_count_lo) |
		(EXT4_DESC_SIZE(sb) >= EXT4_MIN_DESC_SIZE_64BIT ?
		 (__u32)le16_to_cpu(bg->bg_used_dirs_count_hi) << 16 : 0);
}

__u32 ext4_itable_unused_count(struct super_block *sb,
			      struct ext4_group_desc *bg)
{
	return le16_to_cpu(bg->bg_itable_unused_lo) |
		(EXT4_DESC_SIZE(sb) >= EXT4_MIN_DESC_SIZE_64BIT ?
		 (__u32)le16_to_cpu(bg->bg_itable_unused_hi) << 16 : 0);
}

void ext4_block_bitmap_set(struct super_block *sb,
			   struct ext4_group_desc *bg, ext4_fsblk_t blk)
{
	bg->bg_block_bitmap_lo = cpu_to_le32((u32)blk);
	if (EXT4_DESC_SIZE(sb) >= EXT4_MIN_DESC_SIZE_64BIT)
		bg->bg_block_bitmap_hi = cpu_to_le32(blk >> 32);
}

void ext4_inode_bitmap_set(struct super_block *sb,
			   struct ext4_group_desc *bg, ext4_fsblk_t blk)
{
	bg->bg_inode_bitmap_lo  = cpu_to_le32((u32)blk);
	if (EXT4_DESC_SIZE(sb) >= EXT4_MIN_DESC_SIZE_64BIT)
		bg->bg_inode_bitmap_hi = cpu_to_le32(blk >> 32);
}

void ext4_inode_table_set(struct super_block *sb,
			  struct ext4_group_desc *bg, ext4_fsblk_t blk)
{
	bg->bg_inode_table_lo = cpu_to_le32((u32)blk);
	if (EXT4_DESC_SIZE(sb) >= EXT4_MIN_DESC_SIZE_64BIT)
		bg->bg_inode_table_hi = cpu_to_le32(blk >> 32);
}

void ext4_free_group_clusters_set(struct super_block *sb,
				  struct ext4_group_desc *bg, __u32 count)
{
	bg->bg_free_blocks_count_lo = cpu_to_le16((__u16)count);
	if (EXT4_DESC_SIZE(sb) >= EXT4_MIN_DESC_SIZE_64BIT)
		bg->bg_free_blocks_count_hi = cpu_to_le16(count >> 16);
}

void ext4_free_inodes_set(struct super_block *sb,
			  struct ext4_group_desc *bg, __u32 count)
{
	bg->bg_free_inodes_count_lo = cpu_to_le16((__u16)count);
	if (EXT4_DESC_SIZE(sb) >= EXT4_MIN_DESC_SIZE_64BIT)
		bg->bg_free_inodes_count_hi = cpu_to_le16(count >> 16);
}

void ext4_used_dirs_set(struct super_block *sb,
			  struct ext4_group_desc *bg, __u32 count)
{
	bg->bg_used_dirs_count_lo = cpu_to_le16((__u16)count);
	if (EXT4_DESC_SIZE(sb) >= EXT4_MIN_DESC_SIZE_64BIT)
		bg->bg_used_dirs_count_hi = cpu_to_le16(count >> 16);
}

void ext4_itable_unused_set(struct super_block *sb,
			  struct ext4_group_desc *bg, __u32 count)
{
	bg->bg_itable_unused_lo = cpu_to_le16((__u16)count);
	if (EXT4_DESC_SIZE(sb) >= EXT4_MIN_DESC_SIZE_64BIT)
		bg->bg_itable_unused_hi = cpu_to_le16(count >> 16);
}


static void __save_error_info(struct super_block *sb, const char *func,
			    unsigned int line)
{
	struct ext4_super_block *es = EXT4_SB(sb)->s_es;

	EXT4_SB(sb)->s_mount_state |= EXT4_ERROR_FS;
	if (bdev_read_only(sb->s_bdev))
		return;
	es->s_state |= cpu_to_le16(EXT4_ERROR_FS);
	es->s_last_error_time = cpu_to_le32(get_seconds());
	strncpy(es->s_last_error_func, func, sizeof(es->s_last_error_func));
	es->s_last_error_line = cpu_to_le32(line);
	if (!es->s_first_error_time) {
		es->s_first_error_time = es->s_last_error_time;
		strncpy(es->s_first_error_func, func,
			sizeof(es->s_first_error_func));
		es->s_first_error_line = cpu_to_le32(line);
		es->s_first_error_ino = es->s_last_error_ino;
		es->s_first_error_block = es->s_last_error_block;
	}
	/*
	 * Start the daily error reporting function if it hasn't been
	 * started already
	 */
	if (!es->s_error_count)
		mod_timer(&EXT4_SB(sb)->s_err_report, jiffies + 24*60*60*HZ);
	le32_add_cpu(&es->s_error_count, 1);
}

static void save_error_info(struct super_block *sb, const char *func,
			    unsigned int line)
{
	__save_error_info(sb, func, line);
	ext4_commit_super(sb, 1);
}

/*
 * The del_gendisk() function uninitializes the disk-specific data
 * structures, including the bdi structure, without telling anyone
 * else.  Once this happens, any attempt to call mark_buffer_dirty()
 * (for example, by ext4_commit_super), will cause a kernel OOPS.
 * This is a kludge to prevent these oops until we can put in a proper
 * hook in del_gendisk() to inform the VFS and file system layers.
 */
static int block_device_ejected(struct super_block *sb)
{
	struct inode *bd_inode = sb->s_bdev->bd_inode;
	struct backing_dev_info *bdi = bd_inode->i_mapping->backing_dev_info;

	return bdi->dev == NULL;
}

static void ext4_journal_commit_callback(journal_t *journal, transaction_t *txn)
{
	struct super_block		*sb = journal->j_private;
	struct ext4_sb_info		*sbi = EXT4_SB(sb);
	int				error = is_journal_aborted(journal);
	struct ext4_journal_cb_entry	*jce;

	BUG_ON(txn->t_state == T_FINISHED);
	spin_lock(&sbi->s_md_lock);
	while (!list_empty(&txn->t_private_list)) {
		jce = list_entry(txn->t_private_list.next,
				 struct ext4_journal_cb_entry, jce_list);
		list_del_init(&jce->jce_list);
		spin_unlock(&sbi->s_md_lock);
		jce->jce_func(sb, jce, error);
		spin_lock(&sbi->s_md_lock);
	}
	spin_unlock(&sbi->s_md_lock);
}

/* Deal with the reporting of failure conditions on a filesystem such as
 * inconsistencies detected or read IO failures.
 *
 * On ext2, we can store the error state of the filesystem in the
 * superblock.  That is not possible on ext4, because we may have other
 * write ordering constraints on the superblock which prevent us from
 * writing it out straight away; and given that the journal is about to
 * be aborted, we can't rely on the current, or future, transactions to
 * write out the superblock safely.
 *
 * We'll just use the jbd2_journal_abort() error code to record an error in
 * the journal instead.  On recovery, the journal will complain about
 * that error until we've noted it down and cleared it.
 */

static void ext4_handle_error(struct super_block *sb)
{
	if (sb->s_flags & MS_RDONLY)
		return;

	if (!test_opt(sb, ERRORS_CONT)) {
		journal_t *journal = EXT4_SB(sb)->s_journal;

		EXT4_SB(sb)->s_mount_flags |= EXT4_MF_FS_ABORTED;
		if (journal)
			jbd2_journal_abort(journal, -EIO);
	}
	if (test_opt(sb, ERRORS_RO)) {
		ext4_msg(sb, KERN_CRIT, "Remounting filesystem read-only");
		/*
		 * Make sure updated value of ->s_mount_flags will be visible
		 * before ->s_flags update
		 */
		smp_wmb();
		sb->s_flags |= MS_RDONLY;
	}
	if (test_opt(sb, ERRORS_PANIC)) {
		if (EXT4_SB(sb)->s_journal &&
		  !(EXT4_SB(sb)->s_journal->j_flags & JBD2_REC_ERR))
			return;
		panic("EXT4-fs (device %s): panic forced after error\n",
			sb->s_id);
	}
}

#define ext4_error_ratelimit(sb)					\
		___ratelimit(&(EXT4_SB(sb)->s_err_ratelimit_state),	\
			     "EXT4-fs error")

void __ext4_error(struct super_block *sb, const char *function,
		  unsigned int line, const char *fmt, ...)
{
	struct va_format vaf;
	va_list args;

	if (ext4_error_ratelimit(sb)) {
		va_start(args, fmt);
		vaf.fmt = fmt;
		vaf.va = &args;
		printk(KERN_CRIT
		       "EXT4-fs error (device %s): %s:%d: comm %s: %pV\n",
		       sb->s_id, function, line, current->comm, &vaf);
		va_end(args);
	}
	save_error_info(sb, function, line);
	ext4_handle_error(sb);
}

void __ext4_error_inode(struct inode *inode, const char *function,
			unsigned int line, ext4_fsblk_t block,
			const char *fmt, ...)
{
	va_list args;
	struct va_format vaf;
	struct ext4_super_block *es = EXT4_SB(inode->i_sb)->s_es;

	es->s_last_error_ino = cpu_to_le32(inode->i_ino);
	es->s_last_error_block = cpu_to_le64(block);
	if (ext4_error_ratelimit(inode->i_sb)) {
		va_start(args, fmt);
		vaf.fmt = fmt;
		vaf.va = &args;
		if (block)
			printk(KERN_CRIT "EXT4-fs error (device %s): %s:%d: "
			       "inode #%lu: block %llu: comm %s: %pV\n",
			       inode->i_sb->s_id, function, line, inode->i_ino,
			       block, current->comm, &vaf);
		else
			printk(KERN_CRIT "EXT4-fs error (device %s): %s:%d: "
			       "inode #%lu: comm %s: %pV\n",
			       inode->i_sb->s_id, function, line, inode->i_ino,
			       current->comm, &vaf);
		va_end(args);
	}
	save_error_info(inode->i_sb, function, line);
	ext4_handle_error(inode->i_sb);
}

void __ext4_error_file(struct file *file, const char *function,
		       unsigned int line, ext4_fsblk_t block,
		       const char *fmt, ...)
{
	va_list args;
	struct va_format vaf;
	struct ext4_super_block *es;
	struct inode *inode = file_inode(file);
	char pathname[80], *path;

	es = EXT4_SB(inode->i_sb)->s_es;
	es->s_last_error_ino = cpu_to_le32(inode->i_ino);
	if (ext4_error_ratelimit(inode->i_sb)) {
		path = d_path(&(file->f_path), pathname, sizeof(pathname));
		if (IS_ERR(path))
			path = "(unknown)";
		va_start(args, fmt);
		vaf.fmt = fmt;
		vaf.va = &args;
		if (block)
			printk(KERN_CRIT
			       "EXT4-fs error (device %s): %s:%d: inode #%lu: "
			       "block %llu: comm %s: path %s: %pV\n",
			       inode->i_sb->s_id, function, line, inode->i_ino,
			       block, current->comm, path, &vaf);
		else
			printk(KERN_CRIT
			       "EXT4-fs error (device %s): %s:%d: inode #%lu: "
			       "comm %s: path %s: %pV\n",
			       inode->i_sb->s_id, function, line, inode->i_ino,
			       current->comm, path, &vaf);
		va_end(args);
	}
	save_error_info(inode->i_sb, function, line);
	ext4_handle_error(inode->i_sb);
}

const char *ext4_decode_error(struct super_block *sb, int errno,
			      char nbuf[16])
{
	char *errstr = NULL;

	switch (errno) {
	case -EIO:
		errstr = "IO failure";
		break;
	case -ENOMEM:
		errstr = "Out of memory";
		break;
	case -EROFS:
		if (!sb || (EXT4_SB(sb)->s_journal &&
			    EXT4_SB(sb)->s_journal->j_flags & JBD2_ABORT))
			errstr = "Journal has aborted";
		else
			errstr = "Readonly filesystem";
		break;
	default:
		/* If the caller passed in an extra buffer for unknown
		 * errors, textualise them now.  Else we just return
		 * NULL. */
		if (nbuf) {
			/* Check for truncated error codes... */
			if (snprintf(nbuf, 16, "error %d", -errno) >= 0)
				errstr = nbuf;
		}
		break;
	}

	return errstr;
}

/* __ext4_std_error decodes expected errors from journaling functions
 * automatically and invokes the appropriate error response.  */

void __ext4_std_error(struct super_block *sb, const char *function,
		      unsigned int line, int errno)
{
	char nbuf[16];
	const char *errstr;

	/* Special case: if the error is EROFS, and we're not already
	 * inside a transaction, then there's really no point in logging
	 * an error. */
	if (errno == -EROFS && journal_current_handle() == NULL &&
	    (sb->s_flags & MS_RDONLY))
		return;

	if (ext4_error_ratelimit(sb)) {
		errstr = ext4_decode_error(sb, errno, nbuf);
		printk(KERN_CRIT "EXT4-fs error (device %s) in %s:%d: %s\n",
		       sb->s_id, function, line, errstr);
	}

	save_error_info(sb, function, line);
	ext4_handle_error(sb);
}

/*
 * ext4_abort is a much stronger failure handler than ext4_error.  The
 * abort function may be used to deal with unrecoverable failures such
 * as journal IO errors or ENOMEM at a critical moment in log management.
 *
 * We unconditionally force the filesystem into an ABORT|READONLY state,
 * unless the error response on the fs has been set to panic in which
 * case we take the easy way out and panic immediately.
 */

void __ext4_abort(struct super_block *sb, const char *function,
		unsigned int line, const char *fmt, ...)
{
	va_list args;

	save_error_info(sb, function, line);
	va_start(args, fmt);
	printk(KERN_CRIT "EXT4-fs error (device %s): %s:%d: ", sb->s_id,
	       function, line);
	vprintk(fmt, args);
	printk("\n");
	va_end(args);

	if ((sb->s_flags & MS_RDONLY) == 0) {
		ext4_msg(sb, KERN_CRIT, "Remounting filesystem read-only");
		EXT4_SB(sb)->s_mount_flags |= EXT4_MF_FS_ABORTED;
		/*
		 * Make sure updated value of ->s_mount_flags will be visible
		 * before ->s_flags update
		 */
		smp_wmb();
		sb->s_flags |= MS_RDONLY;
		if (EXT4_SB(sb)->s_journal)
			jbd2_journal_abort(EXT4_SB(sb)->s_journal, -EIO);
		save_error_info(sb, function, line);
	}
	if (test_opt(sb, ERRORS_PANIC)) {
		if (EXT4_SB(sb)->s_journal &&
		  !(EXT4_SB(sb)->s_journal->j_flags & JBD2_REC_ERR))
			return;
		panic("EXT4-fs panic from previous error\n");
	}
}

void __ext4_msg(struct super_block *sb,
		const char *prefix, const char *fmt, ...)
{
	struct va_format vaf;
	va_list args;

	if (!___ratelimit(&(EXT4_SB(sb)->s_msg_ratelimit_state), "EXT4-fs"))
		return;

	va_start(args, fmt);
	vaf.fmt = fmt;
	vaf.va = &args;
	printk("%sEXT4-fs (%s): %pV\n", prefix, sb->s_id, &vaf);
	va_end(args);
}

void __ext4_warning(struct super_block *sb, const char *function,
		    unsigned int line, const char *fmt, ...)
{
	struct va_format vaf;
	va_list args;

	if (!___ratelimit(&(EXT4_SB(sb)->s_warning_ratelimit_state),
			  "EXT4-fs warning"))
		return;

	va_start(args, fmt);
	vaf.fmt = fmt;
	vaf.va = &args;
	printk(KERN_WARNING "EXT4-fs warning (device %s): %s:%d: %pV\n",
	       sb->s_id, function, line, &vaf);
	va_end(args);
}

void __ext4_grp_locked_error(const char *function, unsigned int line,
			     struct super_block *sb, ext4_group_t grp,
			     unsigned long ino, ext4_fsblk_t block,
			     const char *fmt, ...)
__releases(bitlock)
__acquires(bitlock)
{
	struct va_format vaf;
	va_list args;
	struct ext4_super_block *es = EXT4_SB(sb)->s_es;

	es->s_last_error_ino = cpu_to_le32(ino);
	es->s_last_error_block = cpu_to_le64(block);
	__save_error_info(sb, function, line);

	if (ext4_error_ratelimit(sb)) {
		va_start(args, fmt);
		vaf.fmt = fmt;
		vaf.va = &args;
		printk(KERN_CRIT "EXT4-fs error (device %s): %s:%d: group %u, ",
		       sb->s_id, function, line, grp);
		if (ino)
			printk(KERN_CONT "inode %lu: ", ino);
		if (block)
			printk(KERN_CONT "block %llu:",
			       (unsigned long long) block);
		printk(KERN_CONT "%pV\n", &vaf);
		va_end(args);
	}

	if (test_opt(sb, ERRORS_CONT)) {
		ext4_commit_super(sb, 0);
		return;
	}

	ext4_unlock_group(sb, grp);
	ext4_handle_error(sb);
	/*
	 * We only get here in the ERRORS_RO case; relocking the group
	 * may be dangerous, but nothing bad will happen since the
	 * filesystem will have already been marked read/only and the
	 * journal has been aborted.  We return 1 as a hint to callers
	 * who might what to use the return value from
	 * ext4_grp_locked_error() to distinguish between the
	 * ERRORS_CONT and ERRORS_RO case, and perhaps return more
	 * aggressively from the ext4 function in question, with a
	 * more appropriate error code.
	 */
	ext4_lock_group(sb, grp);
	return;
}

void ext4_update_dynamic_rev(struct super_block *sb)
{
	struct ext4_super_block *es = EXT4_SB(sb)->s_es;

	if (le32_to_cpu(es->s_rev_level) > EXT4_GOOD_OLD_REV)
		return;

	ext4_warning(sb,
		     "updating to rev %d because of new feature flag, "
		     "running e2fsck is recommended",
		     EXT4_DYNAMIC_REV);

	es->s_first_ino = cpu_to_le32(EXT4_GOOD_OLD_FIRST_INO);
	es->s_inode_size = cpu_to_le16(EXT4_GOOD_OLD_INODE_SIZE);
	es->s_rev_level = cpu_to_le32(EXT4_DYNAMIC_REV);
	/* leave es->s_feature_*compat flags alone */
	/* es->s_uuid will be set by e2fsck if empty */

	/*
	 * The rest of the superblock fields should be zero, and if not it
	 * means they are likely already in use, so leave them alone.  We
	 * can leave it up to e2fsck to clean up any inconsistencies there.
	 */
}

/*
 * Open the external journal device
 */
static struct block_device *ext4_blkdev_get(dev_t dev, struct super_block *sb)
{
	struct block_device *bdev;
	char b[BDEVNAME_SIZE];

	bdev = blkdev_get_by_dev(dev, FMODE_READ|FMODE_WRITE|FMODE_EXCL, sb);
	if (IS_ERR(bdev))
		goto fail;
	return bdev;

fail:
	ext4_msg(sb, KERN_ERR, "failed to open journal device %s: %ld",
			__bdevname(dev, b), PTR_ERR(bdev));
	return NULL;
}

/*
 * Release the journal device
 */
static void ext4_blkdev_put(struct block_device *bdev)
{
	blkdev_put(bdev, FMODE_READ|FMODE_WRITE|FMODE_EXCL);
}

static void ext4_blkdev_remove(struct ext4_sb_info *sbi)
{
	struct block_device *bdev;
	bdev = sbi->journal_bdev;
	if (bdev) {
		ext4_blkdev_put(bdev);
		sbi->journal_bdev = NULL;
	}
}

static inline struct inode *orphan_list_entry(struct list_head *l)
{
	return &list_entry(l, struct ext4_inode_info, i_orphan)->vfs_inode;
}

static void dump_orphan_list(struct super_block *sb, struct ext4_sb_info *sbi)
{
	struct list_head *l;

	ext4_msg(sb, KERN_ERR, "sb orphan head is %d",
		 le32_to_cpu(sbi->s_es->s_last_orphan));

	printk(KERN_ERR "sb_info orphan list:\n");
	list_for_each(l, &sbi->s_orphan) {
		struct inode *inode = orphan_list_entry(l);
		printk(KERN_ERR "  "
		       "inode %s:%lu at %p: mode %o, nlink %d, next %d\n",
		       inode->i_sb->s_id, inode->i_ino, inode,
		       inode->i_mode, inode->i_nlink,
		       NEXT_ORPHAN(inode));
	}
}

static void ext4_put_super(struct super_block *sb)
{
	struct ext4_sb_info *sbi = EXT4_SB(sb);
	struct ext4_super_block *es = sbi->s_es;
	int i, err;

	ext4_unregister_li_request(sb);
	dquot_disable(sb, -1, DQUOT_USAGE_ENABLED | DQUOT_LIMITS_ENABLED);

	flush_workqueue(sbi->rsv_conversion_wq);
	destroy_workqueue(sbi->rsv_conversion_wq);

	if (sbi->s_journal) {
		err = jbd2_journal_destroy(sbi->s_journal);
		sbi->s_journal = NULL;
		if (err < 0)
			ext4_abort(sb, "Couldn't clean up the journal");
	}

	ext4_es_unregister_shrinker(sbi);
	del_timer_sync(&sbi->s_err_report);
	ext4_release_system_zone(sb);
	ext4_mb_release(sb);
	ext4_ext_release(sb);
	ext4_xattr_put_super(sb);

	if (!(sb->s_flags & MS_RDONLY)) {
		EXT4_CLEAR_INCOMPAT_FEATURE(sb, EXT4_FEATURE_INCOMPAT_RECOVER);
		es->s_state = cpu_to_le16(sbi->s_mount_state);
	}
	if (!(sb->s_flags & MS_RDONLY))
		ext4_commit_super(sb, 1);

	if (sbi->s_proc) {
		remove_proc_entry("options", sbi->s_proc);
		remove_proc_entry(sb->s_id, ext4_proc_root);
	}
	kobject_del(&sbi->s_kobj);

	for (i = 0; i < sbi->s_gdb_count; i++)
		brelse(sbi->s_group_desc[i]);
	ext4_kvfree(sbi->s_group_desc);
	ext4_kvfree(sbi->s_flex_groups);
	percpu_counter_destroy(&sbi->s_freeclusters_counter);
	percpu_counter_destroy(&sbi->s_freeinodes_counter);
	percpu_counter_destroy(&sbi->s_dirs_counter);
	percpu_counter_destroy(&sbi->s_dirtyclusters_counter);
	brelse(sbi->s_sbh);
#ifdef CONFIG_QUOTA
	for (i = 0; i < EXT4_MAXQUOTAS; i++)
		kfree(sbi->s_qf_names[i]);
#endif

	/* Debugging code just in case the in-memory inode orphan list
	 * isn't empty.  The on-disk one can be non-empty if we've
	 * detected an error and taken the fs readonly, but the
	 * in-memory list had better be clean by this point. */
	if (!list_empty(&sbi->s_orphan))
		dump_orphan_list(sb, sbi);
	J_ASSERT(list_empty(&sbi->s_orphan));

	sync_blockdev(sb->s_bdev);
	invalidate_bdev(sb->s_bdev);
	if (sbi->journal_bdev && sbi->journal_bdev != sb->s_bdev) {
		/*
		 * Invalidate the journal device's buffers.  We don't want them
		 * floating about in memory - the physical journal device may
		 * hotswapped, and it breaks the `ro-after' testing code.
		 */
		sync_blockdev(sbi->journal_bdev);
		invalidate_bdev(sbi->journal_bdev);
		ext4_blkdev_remove(sbi);
	}
	if (sbi->s_mb_cache) {
		ext4_xattr_destroy_cache(sbi->s_mb_cache);
		sbi->s_mb_cache = NULL;
	}
	if (sbi->s_mmp_tsk)
		kthread_stop(sbi->s_mmp_tsk);
	sb->s_fs_info = NULL;
	/*
	 * Now that we are completely done shutting down the
	 * superblock, we need to actually destroy the kobject.
	 */
	kobject_put(&sbi->s_kobj);
	wait_for_completion(&sbi->s_kobj_unregister);
	if (sbi->s_chksum_driver)
		crypto_free_shash(sbi->s_chksum_driver);
	kfree(sbi->s_blockgroup_lock);
	kfree(sbi);
}

static struct kmem_cache *ext4_inode_cachep;

/*
 * Called inside transaction, so use GFP_NOFS
 */
static struct inode *ext4_alloc_inode(struct super_block *sb)
{
	struct ext4_inode_info *ei;

	ei = kmem_cache_alloc(ext4_inode_cachep, GFP_NOFS);
	if (!ei)
		return NULL;

	ei->vfs_inode.i_version = 1;
	spin_lock_init(&ei->i_raw_lock);
	INIT_LIST_HEAD(&ei->i_prealloc_list);
	spin_lock_init(&ei->i_prealloc_lock);
	ext4_es_init_tree(&ei->i_es_tree);
	rwlock_init(&ei->i_es_lock);
	INIT_LIST_HEAD(&ei->i_es_lru);
	ei->i_es_all_nr = 0;
	ei->i_es_lru_nr = 0;
	ei->i_touch_when = 0;
	ei->i_reserved_data_blocks = 0;
	ei->i_reserved_meta_blocks = 0;
	ei->i_allocated_meta_blocks = 0;
	ei->i_da_metadata_calc_len = 0;
	ei->i_da_metadata_calc_last_lblock = 0;
	spin_lock_init(&(ei->i_block_reservation_lock));
#ifdef CONFIG_QUOTA
	ei->i_reserved_quota = 0;
#endif
	ei->jinode = NULL;
	INIT_LIST_HEAD(&ei->i_rsv_conversion_list);
	spin_lock_init(&ei->i_completed_io_lock);
	ei->i_sync_tid = 0;
	ei->i_datasync_tid = 0;
	atomic_set(&ei->i_ioend_count, 0);
	atomic_set(&ei->i_unwritten, 0);
	INIT_WORK(&ei->i_rsv_conversion_work, ext4_end_io_rsv_work);
#ifdef CONFIG_EXT4_FS_ENCRYPTION
	ei->i_crypt_info = NULL;
#endif
	return &ei->vfs_inode;
}

static int ext4_drop_inode(struct inode *inode)
{
	int drop = generic_drop_inode(inode);

	trace_ext4_drop_inode(inode, drop);
	return drop;
}

static void ext4_i_callback(struct rcu_head *head)
{
	struct inode *inode = container_of(head, struct inode, i_rcu);
	kmem_cache_free(ext4_inode_cachep, EXT4_I(inode));
}

static void ext4_destroy_inode(struct inode *inode)
{
	if (!list_empty(&(EXT4_I(inode)->i_orphan))) {
		ext4_msg(inode->i_sb, KERN_ERR,
			 "Inode %lu (%p): orphan list check failed!",
			 inode->i_ino, EXT4_I(inode));
		print_hex_dump(KERN_INFO, "", DUMP_PREFIX_ADDRESS, 16, 4,
				EXT4_I(inode), sizeof(struct ext4_inode_info),
				true);
		dump_stack();
	}
	call_rcu(&inode->i_rcu, ext4_i_callback);
}

static void init_once(void *foo)
{
	struct ext4_inode_info *ei = (struct ext4_inode_info *) foo;

	INIT_LIST_HEAD(&ei->i_orphan);
	init_rwsem(&ei->xattr_sem);
	init_rwsem(&ei->i_data_sem);
	inode_init_once(&ei->vfs_inode);
}

static int __init init_inodecache(void)
{
	ext4_inode_cachep = kmem_cache_create("ext4_inode_cache",
					     sizeof(struct ext4_inode_info),
					     0, (SLAB_RECLAIM_ACCOUNT|
						SLAB_MEM_SPREAD),
					     init_once);
	if (ext4_inode_cachep == NULL)
		return -ENOMEM;
	return 0;
}

static void destroy_inodecache(void)
{
	/*
	 * Make sure all delayed rcu free inodes are flushed before we
	 * destroy cache.
	 */
	rcu_barrier();
	kmem_cache_destroy(ext4_inode_cachep);
}

void ext4_clear_inode(struct inode *inode)
{
	invalidate_inode_buffers(inode);
	clear_inode(inode);
	dquot_drop(inode);
	ext4_discard_preallocations(inode);
	ext4_es_remove_extent(inode, 0, EXT_MAX_BLOCKS);
	ext4_es_lru_del(inode);
	if (EXT4_I(inode)->jinode) {
		jbd2_journal_release_jbd_inode(EXT4_JOURNAL(inode),
					       EXT4_I(inode)->jinode);
		jbd2_free_inode(EXT4_I(inode)->jinode);
		EXT4_I(inode)->jinode = NULL;
	}
#ifdef CONFIG_EXT4_FS_ENCRYPTION
	if (EXT4_I(inode)->i_crypt_info)
		ext4_free_encryption_info(inode, EXT4_I(inode)->i_crypt_info);
#endif
}

static struct inode *ext4_nfs_get_inode(struct super_block *sb,
					u64 ino, u32 generation)
{
	struct inode *inode;

	if (ino < EXT4_FIRST_INO(sb) && ino != EXT4_ROOT_INO)
		return ERR_PTR(-ESTALE);
	if (ino > le32_to_cpu(EXT4_SB(sb)->s_es->s_inodes_count))
		return ERR_PTR(-ESTALE);

	/* iget isn't really right if the inode is currently unallocated!!
	 *
	 * ext4_read_inode will return a bad_inode if the inode had been
	 * deleted, so we should be safe.
	 *
	 * Currently we don't know the generation for parent directory, so
	 * a generation of 0 means "accept any"
	 */
	inode = ext4_iget_normal(sb, ino);
	if (IS_ERR(inode))
		return ERR_CAST(inode);
	if (generation && inode->i_generation != generation) {
		iput(inode);
		return ERR_PTR(-ESTALE);
	}

	return inode;
}

static struct dentry *ext4_fh_to_dentry(struct super_block *sb, struct fid *fid,
					int fh_len, int fh_type)
{
	return generic_fh_to_dentry(sb, fid, fh_len, fh_type,
				    ext4_nfs_get_inode);
}

static struct dentry *ext4_fh_to_parent(struct super_block *sb, struct fid *fid,
					int fh_len, int fh_type)
{
	return generic_fh_to_parent(sb, fid, fh_len, fh_type,
				    ext4_nfs_get_inode);
}

/*
 * Try to release metadata pages (indirect blocks, directories) which are
 * mapped via the block device.  Since these pages could have journal heads
 * which would prevent try_to_free_buffers() from freeing them, we must use
 * jbd2 layer's try_to_free_buffers() function to release them.
 */
static int bdev_try_to_free_page(struct super_block *sb, struct page *page,
				 gfp_t wait)
{
	journal_t *journal = EXT4_SB(sb)->s_journal;

	WARN_ON(PageChecked(page));
	if (!page_has_buffers(page))
		return 0;
	if (journal)
		return jbd2_journal_try_to_free_buffers(journal, page,
							wait & ~__GFP_WAIT);
	return try_to_free_buffers(page);
}

#ifdef CONFIG_QUOTA
#define QTYPE2NAME(t) ((t) == USRQUOTA ? "user" : "group")
#define QTYPE2MOPT(on, t) ((t) == USRQUOTA?((on)##USRJQUOTA):((on)##GRPJQUOTA))

static int ext4_write_dquot(struct dquot *dquot);
static int ext4_acquire_dquot(struct dquot *dquot);
static int ext4_release_dquot(struct dquot *dquot);
static int ext4_mark_dquot_dirty(struct dquot *dquot);
static int ext4_write_info(struct super_block *sb, int type);
static int ext4_quota_on(struct super_block *sb, int type, int format_id,
			 struct path *path);
static int ext4_quota_on_sysfile(struct super_block *sb, int type,
				 int format_id);
static int ext4_quota_off(struct super_block *sb, int type);
static int ext4_quota_off_sysfile(struct super_block *sb, int type);
static int ext4_quota_on_mount(struct super_block *sb, int type);
static ssize_t ext4_quota_read(struct super_block *sb, int type, char *data,
			       size_t len, loff_t off);
static ssize_t ext4_quota_write(struct super_block *sb, int type,
				const char *data, size_t len, loff_t off);
static int ext4_quota_enable(struct super_block *sb, int type, int format_id,
			     unsigned int flags);
static int ext4_enable_quotas(struct super_block *sb);

static const struct dquot_operations ext4_quota_operations = {
	.get_reserved_space = ext4_get_reserved_space,
	.write_dquot	= ext4_write_dquot,
	.acquire_dquot	= ext4_acquire_dquot,
	.release_dquot	= ext4_release_dquot,
	.mark_dirty	= ext4_mark_dquot_dirty,
	.write_info	= ext4_write_info,
	.alloc_dquot	= dquot_alloc,
	.destroy_dquot	= dquot_destroy,
};

static const struct quotactl_ops ext4_qctl_operations = {
	.quota_on	= ext4_quota_on,
	.quota_off	= ext4_quota_off,
	.quota_sync	= dquot_quota_sync,
	.get_info	= dquot_get_dqinfo,
	.set_info	= dquot_set_dqinfo,
	.get_dqblk	= dquot_get_dqblk,
	.set_dqblk	= dquot_set_dqblk
};

static const struct quotactl_ops ext4_qctl_sysfile_operations = {
	.quota_on_meta	= ext4_quota_on_sysfile,
	.quota_off	= ext4_quota_off_sysfile,
	.quota_sync	= dquot_quota_sync,
	.get_info	= dquot_get_dqinfo,
	.set_info	= dquot_set_dqinfo,
	.get_dqblk	= dquot_get_dqblk,
	.set_dqblk	= dquot_set_dqblk
};
#endif

static const struct super_operations ext4_sops = {
	.alloc_inode	= ext4_alloc_inode,
	.destroy_inode	= ext4_destroy_inode,
	.write_inode	= ext4_write_inode,
	.dirty_inode	= ext4_dirty_inode,
	.drop_inode	= ext4_drop_inode,
	.evict_inode	= ext4_evict_inode,
	.put_super	= ext4_put_super,
	.sync_fs	= ext4_sync_fs,
	.freeze_fs	= ext4_freeze,
	.unfreeze_fs	= ext4_unfreeze,
	.statfs		= ext4_statfs,
	.remount_fs	= ext4_remount,
	.show_options	= ext4_show_options,
#ifdef CONFIG_QUOTA
	.quota_read	= ext4_quota_read,
	.quota_write	= ext4_quota_write,
#endif
	.bdev_try_to_free_page = bdev_try_to_free_page,
};

static const struct export_operations ext4_export_ops = {
	.fh_to_dentry = ext4_fh_to_dentry,
	.fh_to_parent = ext4_fh_to_parent,
	.get_parent = ext4_get_parent,
};

enum {
	Opt_bsd_df, Opt_minix_df, Opt_grpid, Opt_nogrpid,
	Opt_resgid, Opt_resuid, Opt_sb, Opt_err_cont, Opt_err_panic, Opt_err_ro,
	Opt_nouid32, Opt_debug, Opt_removed,
	Opt_user_xattr, Opt_nouser_xattr, Opt_acl, Opt_noacl,
	Opt_auto_da_alloc, Opt_noauto_da_alloc, Opt_noload,
	Opt_commit, Opt_min_batch_time, Opt_max_batch_time, Opt_journal_dev,
	Opt_journal_path, Opt_journal_checksum, Opt_journal_async_commit,
	Opt_abort, Opt_data_journal, Opt_data_ordered, Opt_data_writeback,
	Opt_data_err_abort, Opt_data_err_ignore, Opt_test_dummy_encryption,
	Opt_usrjquota, Opt_grpjquota, Opt_offusrjquota, Opt_offgrpjquota,
	Opt_jqfmt_vfsold, Opt_jqfmt_vfsv0, Opt_jqfmt_vfsv1, Opt_quota,
	Opt_noquota, Opt_barrier, Opt_nobarrier, Opt_err,
	Opt_usrquota, Opt_grpquota, Opt_i_version,
	Opt_stripe, Opt_delalloc, Opt_nodelalloc, Opt_mblk_io_submit,
	Opt_nomblk_io_submit, Opt_block_validity, Opt_noblock_validity,
	Opt_inode_readahead_blks, Opt_journal_ioprio,
	Opt_dioread_nolock, Opt_dioread_lock,
	Opt_discard, Opt_nodiscard, Opt_init_itable, Opt_noinit_itable,
	Opt_max_dir_size_kb,
};

static const match_table_t tokens = {
	{Opt_bsd_df, "bsddf"},
	{Opt_minix_df, "minixdf"},
	{Opt_grpid, "grpid"},
	{Opt_grpid, "bsdgroups"},
	{Opt_nogrpid, "nogrpid"},
	{Opt_nogrpid, "sysvgroups"},
	{Opt_resgid, "resgid=%u"},
	{Opt_resuid, "resuid=%u"},
	{Opt_sb, "sb=%u"},
	{Opt_err_cont, "errors=continue"},
	{Opt_err_panic, "errors=panic"},
	{Opt_err_ro, "errors=remount-ro"},
	{Opt_nouid32, "nouid32"},
	{Opt_debug, "debug"},
	{Opt_removed, "oldalloc"},
	{Opt_removed, "orlov"},
	{Opt_user_xattr, "user_xattr"},
	{Opt_nouser_xattr, "nouser_xattr"},
	{Opt_acl, "acl"},
	{Opt_noacl, "noacl"},
	{Opt_noload, "norecovery"},
	{Opt_noload, "noload"},
	{Opt_removed, "nobh"},
	{Opt_removed, "bh"},
	{Opt_commit, "commit=%u"},
	{Opt_min_batch_time, "min_batch_time=%u"},
	{Opt_max_batch_time, "max_batch_time=%u"},
	{Opt_journal_dev, "journal_dev=%u"},
	{Opt_journal_path, "journal_path=%s"},
	{Opt_journal_checksum, "journal_checksum"},
	{Opt_journal_async_commit, "journal_async_commit"},
	{Opt_abort, "abort"},
	{Opt_data_journal, "data=journal"},
	{Opt_data_ordered, "data=ordered"},
	{Opt_data_writeback, "data=writeback"},
	{Opt_data_err_abort, "data_err=abort"},
	{Opt_data_err_ignore, "data_err=ignore"},
	{Opt_offusrjquota, "usrjquota="},
	{Opt_usrjquota, "usrjquota=%s"},
	{Opt_offgrpjquota, "grpjquota="},
	{Opt_grpjquota, "grpjquota=%s"},
	{Opt_jqfmt_vfsold, "jqfmt=vfsold"},
	{Opt_jqfmt_vfsv0, "jqfmt=vfsv0"},
	{Opt_jqfmt_vfsv1, "jqfmt=vfsv1"},
	{Opt_grpquota, "grpquota"},
	{Opt_noquota, "noquota"},
	{Opt_quota, "quota"},
	{Opt_usrquota, "usrquota"},
	{Opt_barrier, "barrier=%u"},
	{Opt_barrier, "barrier"},
	{Opt_nobarrier, "nobarrier"},
	{Opt_i_version, "i_version"},
	{Opt_stripe, "stripe=%u"},
	{Opt_delalloc, "delalloc"},
	{Opt_nodelalloc, "nodelalloc"},
	{Opt_removed, "mblk_io_submit"},
	{Opt_removed, "nomblk_io_submit"},
	{Opt_block_validity, "block_validity"},
	{Opt_noblock_validity, "noblock_validity"},
	{Opt_inode_readahead_blks, "inode_readahead_blks=%u"},
	{Opt_journal_ioprio, "journal_ioprio=%u"},
	{Opt_auto_da_alloc, "auto_da_alloc=%u"},
	{Opt_auto_da_alloc, "auto_da_alloc"},
	{Opt_noauto_da_alloc, "noauto_da_alloc"},
	{Opt_dioread_nolock, "dioread_nolock"},
	{Opt_dioread_lock, "dioread_lock"},
	{Opt_discard, "discard"},
	{Opt_nodiscard, "nodiscard"},
	{Opt_init_itable, "init_itable=%u"},
	{Opt_init_itable, "init_itable"},
	{Opt_noinit_itable, "noinit_itable"},
	{Opt_max_dir_size_kb, "max_dir_size_kb=%u"},
	{Opt_test_dummy_encryption, "test_dummy_encryption"},
	{Opt_removed, "check=none"},	/* mount option from ext2/3 */
	{Opt_removed, "nocheck"},	/* mount option from ext2/3 */
	{Opt_removed, "reservation"},	/* mount option from ext2/3 */
	{Opt_removed, "noreservation"}, /* mount option from ext2/3 */
	{Opt_removed, "journal=%u"},	/* mount option from ext2/3 */
	{Opt_err, NULL},
};

static ext4_fsblk_t get_sb_block(void **data)
{
	ext4_fsblk_t	sb_block;
	char		*options = (char *) *data;

	if (!options || strncmp(options, "sb=", 3) != 0)
		return 1;	/* Default location */

	options += 3;
	/* TODO: use simple_strtoll with >32bit ext4 */
	sb_block = simple_strtoul(options, &options, 0);
	if (*options && *options != ',') {
		printk(KERN_ERR "EXT4-fs: Invalid sb specification: %s\n",
		       (char *) *data);
		return 1;
	}
	if (*options == ',')
		options++;
	*data = (void *) options;

	return sb_block;
}

#define DEFAULT_JOURNAL_IOPRIO (IOPRIO_PRIO_VALUE(IOPRIO_CLASS_BE, 3))
static char deprecated_msg[] = "Mount option \"%s\" will be removed by %s\n"
	"Contact linux-ext4@vger.kernel.org if you think we should keep it.\n";

#ifdef CONFIG_QUOTA
static int set_qf_name(struct super_block *sb, int qtype, substring_t *args)
{
	struct ext4_sb_info *sbi = EXT4_SB(sb);
	char *qname;
	int ret = -1;

	if (sb_any_quota_loaded(sb) &&
		!sbi->s_qf_names[qtype]) {
		ext4_msg(sb, KERN_ERR,
			"Cannot change journaled "
			"quota options when quota turned on");
		return -1;
	}
	if (EXT4_HAS_RO_COMPAT_FEATURE(sb, EXT4_FEATURE_RO_COMPAT_QUOTA)) {
		ext4_msg(sb, KERN_INFO, "Journaled quota options "
			 "ignored when QUOTA feature is enabled");
		return 1;
	}
	qname = match_strdup(args);
	if (!qname) {
		ext4_msg(sb, KERN_ERR,
			"Not enough memory for storing quotafile name");
		return -1;
	}
	if (sbi->s_qf_names[qtype]) {
		if (strcmp(sbi->s_qf_names[qtype], qname) == 0)
			ret = 1;
		else
			ext4_msg(sb, KERN_ERR,
				 "%s quota file already specified",
				 QTYPE2NAME(qtype));
		goto errout;
	}
	if (strchr(qname, '/')) {
		ext4_msg(sb, KERN_ERR,
			"quotafile must be on filesystem root");
		goto errout;
	}
	sbi->s_qf_names[qtype] = qname;
	set_opt(sb, QUOTA);
	return 1;
errout:
	kfree(qname);
	return ret;
}

static int clear_qf_name(struct super_block *sb, int qtype)
{

	struct ext4_sb_info *sbi = EXT4_SB(sb);

	if (sb_any_quota_loaded(sb) &&
		sbi->s_qf_names[qtype]) {
		ext4_msg(sb, KERN_ERR, "Cannot change journaled quota options"
			" when quota turned on");
		return -1;
	}
	kfree(sbi->s_qf_names[qtype]);
	sbi->s_qf_names[qtype] = NULL;
	return 1;
}
#endif

#define MOPT_SET	0x0001
#define MOPT_CLEAR	0x0002
#define MOPT_NOSUPPORT	0x0004
#define MOPT_EXPLICIT	0x0008
#define MOPT_CLEAR_ERR	0x0010
#define MOPT_GTE0	0x0020
#ifdef CONFIG_QUOTA
#define MOPT_Q		0
#define MOPT_QFMT	0x0040
#else
#define MOPT_Q		MOPT_NOSUPPORT
#define MOPT_QFMT	MOPT_NOSUPPORT
#endif
#define MOPT_DATAJ	0x0080
#define MOPT_NO_EXT2	0x0100
#define MOPT_NO_EXT3	0x0200
#define MOPT_EXT4_ONLY	(MOPT_NO_EXT2 | MOPT_NO_EXT3)
#define MOPT_STRING	0x0400

static const struct mount_opts {
	int	token;
	int	mount_opt;
	int	flags;
} ext4_mount_opts[] = {
	{Opt_minix_df, EXT4_MOUNT_MINIX_DF, MOPT_SET},
	{Opt_bsd_df, EXT4_MOUNT_MINIX_DF, MOPT_CLEAR},
	{Opt_grpid, EXT4_MOUNT_GRPID, MOPT_SET},
	{Opt_nogrpid, EXT4_MOUNT_GRPID, MOPT_CLEAR},
	{Opt_block_validity, EXT4_MOUNT_BLOCK_VALIDITY, MOPT_SET},
	{Opt_noblock_validity, EXT4_MOUNT_BLOCK_VALIDITY, MOPT_CLEAR},
	{Opt_dioread_nolock, EXT4_MOUNT_DIOREAD_NOLOCK,
	 MOPT_EXT4_ONLY | MOPT_SET},
	{Opt_dioread_lock, EXT4_MOUNT_DIOREAD_NOLOCK,
	 MOPT_EXT4_ONLY | MOPT_CLEAR},
	{Opt_discard, EXT4_MOUNT_DISCARD, MOPT_SET},
	{Opt_nodiscard, EXT4_MOUNT_DISCARD, MOPT_CLEAR},
	{Opt_delalloc, EXT4_MOUNT_DELALLOC,
	 MOPT_EXT4_ONLY | MOPT_SET | MOPT_EXPLICIT},
	{Opt_nodelalloc, EXT4_MOUNT_DELALLOC,
	 MOPT_EXT4_ONLY | MOPT_CLEAR},
	{Opt_journal_checksum, EXT4_MOUNT_JOURNAL_CHECKSUM,
	 MOPT_EXT4_ONLY | MOPT_SET},
	{Opt_journal_async_commit, (EXT4_MOUNT_JOURNAL_ASYNC_COMMIT |
				    EXT4_MOUNT_JOURNAL_CHECKSUM),
	 MOPT_EXT4_ONLY | MOPT_SET},
	{Opt_noload, EXT4_MOUNT_NOLOAD, MOPT_NO_EXT2 | MOPT_SET},
	{Opt_err_panic, EXT4_MOUNT_ERRORS_PANIC, MOPT_SET | MOPT_CLEAR_ERR},
	{Opt_err_ro, EXT4_MOUNT_ERRORS_RO, MOPT_SET | MOPT_CLEAR_ERR},
	{Opt_err_cont, EXT4_MOUNT_ERRORS_CONT, MOPT_SET | MOPT_CLEAR_ERR},
	{Opt_data_err_abort, EXT4_MOUNT_DATA_ERR_ABORT,
	 MOPT_NO_EXT2 | MOPT_SET},
	{Opt_data_err_ignore, EXT4_MOUNT_DATA_ERR_ABORT,
	 MOPT_NO_EXT2 | MOPT_CLEAR},
	{Opt_barrier, EXT4_MOUNT_BARRIER, MOPT_SET},
	{Opt_nobarrier, EXT4_MOUNT_BARRIER, MOPT_CLEAR},
	{Opt_noauto_da_alloc, EXT4_MOUNT_NO_AUTO_DA_ALLOC, MOPT_SET},
	{Opt_auto_da_alloc, EXT4_MOUNT_NO_AUTO_DA_ALLOC, MOPT_CLEAR},
	{Opt_noinit_itable, EXT4_MOUNT_INIT_INODE_TABLE, MOPT_CLEAR},
	{Opt_commit, 0, MOPT_GTE0},
	{Opt_max_batch_time, 0, MOPT_GTE0},
	{Opt_min_batch_time, 0, MOPT_GTE0},
	{Opt_inode_readahead_blks, 0, MOPT_GTE0},
	{Opt_init_itable, 0, MOPT_GTE0},
	{Opt_stripe, 0, MOPT_GTE0},
	{Opt_resuid, 0, MOPT_GTE0},
	{Opt_resgid, 0, MOPT_GTE0},
	{Opt_journal_dev, 0, MOPT_GTE0},
	{Opt_journal_path, 0, MOPT_STRING},
	{Opt_journal_ioprio, 0, MOPT_GTE0},
	{Opt_data_journal, EXT4_MOUNT_JOURNAL_DATA, MOPT_NO_EXT2 | MOPT_DATAJ},
	{Opt_data_ordered, EXT4_MOUNT_ORDERED_DATA, MOPT_NO_EXT2 | MOPT_DATAJ},
	{Opt_data_writeback, EXT4_MOUNT_WRITEBACK_DATA,
	 MOPT_NO_EXT2 | MOPT_DATAJ},
	{Opt_user_xattr, EXT4_MOUNT_XATTR_USER, MOPT_SET},
	{Opt_nouser_xattr, EXT4_MOUNT_XATTR_USER, MOPT_CLEAR},
#ifdef CONFIG_EXT4_FS_POSIX_ACL
	{Opt_acl, EXT4_MOUNT_POSIX_ACL, MOPT_SET},
	{Opt_noacl, EXT4_MOUNT_POSIX_ACL, MOPT_CLEAR},
#else
	{Opt_acl, 0, MOPT_NOSUPPORT},
	{Opt_noacl, 0, MOPT_NOSUPPORT},
#endif
	{Opt_nouid32, EXT4_MOUNT_NO_UID32, MOPT_SET},
	{Opt_debug, EXT4_MOUNT_DEBUG, MOPT_SET},
	{Opt_quota, EXT4_MOUNT_QUOTA | EXT4_MOUNT_USRQUOTA, MOPT_SET | MOPT_Q},
	{Opt_usrquota, EXT4_MOUNT_QUOTA | EXT4_MOUNT_USRQUOTA,
							MOPT_SET | MOPT_Q},
	{Opt_grpquota, EXT4_MOUNT_QUOTA | EXT4_MOUNT_GRPQUOTA,
							MOPT_SET | MOPT_Q},
	{Opt_noquota, (EXT4_MOUNT_QUOTA | EXT4_MOUNT_USRQUOTA |
		       EXT4_MOUNT_GRPQUOTA), MOPT_CLEAR | MOPT_Q},
	{Opt_usrjquota, 0, MOPT_Q},
	{Opt_grpjquota, 0, MOPT_Q},
	{Opt_offusrjquota, 0, MOPT_Q},
	{Opt_offgrpjquota, 0, MOPT_Q},
	{Opt_jqfmt_vfsold, QFMT_VFS_OLD, MOPT_QFMT},
	{Opt_jqfmt_vfsv0, QFMT_VFS_V0, MOPT_QFMT},
	{Opt_jqfmt_vfsv1, QFMT_VFS_V1, MOPT_QFMT},
	{Opt_max_dir_size_kb, 0, MOPT_GTE0},
	{Opt_test_dummy_encryption, 0, MOPT_GTE0},
	{Opt_err, 0, 0}
};

static int handle_mount_opt(struct super_block *sb, char *opt, int token,
			    substring_t *args, unsigned long *journal_devnum,
			    unsigned int *journal_ioprio, int is_remount)
{
	struct ext4_sb_info *sbi = EXT4_SB(sb);
	const struct mount_opts *m;
	kuid_t uid;
	kgid_t gid;
	int arg = 0;

#ifdef CONFIG_QUOTA
	if (token == Opt_usrjquota)
		return set_qf_name(sb, USRQUOTA, &args[0]);
	else if (token == Opt_grpjquota)
		return set_qf_name(sb, GRPQUOTA, &args[0]);
	else if (token == Opt_offusrjquota)
		return clear_qf_name(sb, USRQUOTA);
	else if (token == Opt_offgrpjquota)
		return clear_qf_name(sb, GRPQUOTA);
#endif
	switch (token) {
	case Opt_noacl:
	case Opt_nouser_xattr:
		ext4_msg(sb, KERN_WARNING, deprecated_msg, opt, "3.5");
		break;
	case Opt_sb:
		return 1;	/* handled by get_sb_block() */
	case Opt_removed:
		ext4_msg(sb, KERN_WARNING, "Ignoring removed %s option", opt);
		return 1;
	case Opt_abort:
		sbi->s_mount_flags |= EXT4_MF_FS_ABORTED;
		return 1;
	case Opt_i_version:
		sb->s_flags |= MS_I_VERSION;
		return 1;
	}

	for (m = ext4_mount_opts; m->token != Opt_err; m++)
		if (token == m->token)
			break;

	if (m->token == Opt_err) {
		ext4_msg(sb, KERN_ERR, "Unrecognized mount option \"%s\" "
			 "or missing value", opt);
		return -1;
	}

	if ((m->flags & MOPT_NO_EXT2) && IS_EXT2_SB(sb)) {
		ext4_msg(sb, KERN_ERR,
			 "Mount option \"%s\" incompatible with ext2", opt);
		return -1;
	}
	if ((m->flags & MOPT_NO_EXT3) && IS_EXT3_SB(sb)) {
		ext4_msg(sb, KERN_ERR,
			 "Mount option \"%s\" incompatible with ext3", opt);
		return -1;
	}

	if (args->from && !(m->flags & MOPT_STRING) && match_int(args, &arg))
		return -1;
	if (args->from && (m->flags & MOPT_GTE0) && (arg < 0))
		return -1;
	if (m->flags & MOPT_EXPLICIT)
		set_opt2(sb, EXPLICIT_DELALLOC);
	if (m->flags & MOPT_CLEAR_ERR)
		clear_opt(sb, ERRORS_MASK);
	if (token == Opt_noquota && sb_any_quota_loaded(sb)) {
		ext4_msg(sb, KERN_ERR, "Cannot change quota "
			 "options when quota turned on");
		return -1;
	}

	if (m->flags & MOPT_NOSUPPORT) {
		ext4_msg(sb, KERN_ERR, "%s option not supported", opt);
	} else if (token == Opt_commit) {
		if (arg == 0)
			arg = JBD2_DEFAULT_MAX_COMMIT_AGE;
		sbi->s_commit_interval = HZ * arg;
	} else if (token == Opt_max_batch_time) {
		sbi->s_max_batch_time = arg;
	} else if (token == Opt_min_batch_time) {
		sbi->s_min_batch_time = arg;
	} else if (token == Opt_inode_readahead_blks) {
		if (arg && (arg > (1 << 30) || !is_power_of_2(arg))) {
			ext4_msg(sb, KERN_ERR,
				 "EXT4-fs: inode_readahead_blks must be "
				 "0 or a power of 2 smaller than 2^31");
			return -1;
		}
		sbi->s_inode_readahead_blks = arg;
	} else if (token == Opt_init_itable) {
		set_opt(sb, INIT_INODE_TABLE);
		if (!args->from)
			arg = EXT4_DEF_LI_WAIT_MULT;
		sbi->s_li_wait_mult = arg;
	} else if (token == Opt_max_dir_size_kb) {
		sbi->s_max_dir_size_kb = arg;
	} else if (token == Opt_stripe) {
		sbi->s_stripe = arg;
	} else if (token == Opt_resuid) {
		uid = make_kuid(current_user_ns(), arg);
		if (!uid_valid(uid)) {
			ext4_msg(sb, KERN_ERR, "Invalid uid value %d", arg);
			return -1;
		}
		sbi->s_resuid = uid;
	} else if (token == Opt_resgid) {
		gid = make_kgid(current_user_ns(), arg);
		if (!gid_valid(gid)) {
			ext4_msg(sb, KERN_ERR, "Invalid gid value %d", arg);
			return -1;
		}
		sbi->s_resgid = gid;
	} else if (token == Opt_journal_dev) {
		if (is_remount) {
			ext4_msg(sb, KERN_ERR,
				 "Cannot specify journal on remount");
			return -1;
		}
		*journal_devnum = arg;
	} else if (token == Opt_journal_path) {
		char *journal_path;
		struct inode *journal_inode;
		struct path path;
		int error;

		if (is_remount) {
			ext4_msg(sb, KERN_ERR,
				 "Cannot specify journal on remount");
			return -1;
		}
		journal_path = match_strdup(&args[0]);
		if (!journal_path) {
			ext4_msg(sb, KERN_ERR, "error: could not dup "
				"journal device string");
			return -1;
		}

		error = kern_path(journal_path, LOOKUP_FOLLOW, &path);
		if (error) {
			ext4_msg(sb, KERN_ERR, "error: could not find "
				"journal device path: error %d", error);
			kfree(journal_path);
			return -1;
		}

		journal_inode = path.dentry->d_inode;
		if (!S_ISBLK(journal_inode->i_mode)) {
			ext4_msg(sb, KERN_ERR, "error: journal path %s "
				"is not a block device", journal_path);
			path_put(&path);
			kfree(journal_path);
			return -1;
		}

		*journal_devnum = new_encode_dev(journal_inode->i_rdev);
		path_put(&path);
		kfree(journal_path);
	} else if (token == Opt_journal_ioprio) {
		if (arg > 7) {
			ext4_msg(sb, KERN_ERR, "Invalid journal IO priority"
				 " (must be 0-7)");
			return -1;
		}
		*journal_ioprio =
			IOPRIO_PRIO_VALUE(IOPRIO_CLASS_BE, arg);
	} else if (token == Opt_test_dummy_encryption) {
#ifdef CONFIG_EXT4_FS_ENCRYPTION
		sbi->s_mount_flags |= EXT4_MF_TEST_DUMMY_ENCRYPTION;
		ext4_msg(sb, KERN_WARNING,
			 "Test dummy encryption mode enabled");
#else
		ext4_msg(sb, KERN_WARNING,
			 "Test dummy encryption mount option ignored");
#endif
	} else if (m->flags & MOPT_DATAJ) {
		if (is_remount) {
			if (!sbi->s_journal)
				ext4_msg(sb, KERN_WARNING, "Remounting file system with no journal so ignoring journalled data option");
			else if (test_opt(sb, DATA_FLAGS) != m->mount_opt) {
				ext4_msg(sb, KERN_ERR,
					 "Cannot change data mode on remount");
				return -1;
			}
		} else {
			clear_opt(sb, DATA_FLAGS);
			sbi->s_mount_opt |= m->mount_opt;
		}
#ifdef CONFIG_QUOTA
	} else if (m->flags & MOPT_QFMT) {
		if (sb_any_quota_loaded(sb) &&
		    sbi->s_jquota_fmt != m->mount_opt) {
			ext4_msg(sb, KERN_ERR, "Cannot change journaled "
				 "quota options when quota turned on");
			return -1;
		}
		if (EXT4_HAS_RO_COMPAT_FEATURE(sb,
					       EXT4_FEATURE_RO_COMPAT_QUOTA)) {
			ext4_msg(sb, KERN_INFO,
				 "Quota format mount options ignored "
				 "when QUOTA feature is enabled");
			return 1;
		}
		sbi->s_jquota_fmt = m->mount_opt;
#endif
	} else {
		if (!args->from)
			arg = 1;
		if (m->flags & MOPT_CLEAR)
			arg = !arg;
		else if (unlikely(!(m->flags & MOPT_SET))) {
			ext4_msg(sb, KERN_WARNING,
				 "buggy handling of option %s", opt);
			WARN_ON(1);
			return -1;
		}
		if (arg != 0)
			sbi->s_mount_opt |= m->mount_opt;
		else
			sbi->s_mount_opt &= ~m->mount_opt;
	}
	return 1;
}

static int parse_options(char *options, struct super_block *sb,
			 unsigned long *journal_devnum,
			 unsigned int *journal_ioprio,
			 int is_remount)
{
	struct ext4_sb_info *sbi = EXT4_SB(sb);
	char *p;
	substring_t args[MAX_OPT_ARGS];
	int token;

	if (!options)
		return 1;

	while ((p = strsep(&options, ",")) != NULL) {
		if (!*p)
			continue;
		/*
		 * Initialize args struct so we know whether arg was
		 * found; some options take optional arguments.
		 */
		args[0].to = args[0].from = NULL;
		token = match_token(p, tokens, args);
		if (handle_mount_opt(sb, p, token, args, journal_devnum,
				     journal_ioprio, is_remount) < 0)
			return 0;
	}
#ifdef CONFIG_QUOTA
	if (EXT4_HAS_RO_COMPAT_FEATURE(sb, EXT4_FEATURE_RO_COMPAT_QUOTA) &&
	    (test_opt(sb, USRQUOTA) || test_opt(sb, GRPQUOTA))) {
		ext4_msg(sb, KERN_INFO, "Quota feature enabled, usrquota and grpquota "
			 "mount options ignored.");
		clear_opt(sb, USRQUOTA);
		clear_opt(sb, GRPQUOTA);
	} else if (sbi->s_qf_names[USRQUOTA] || sbi->s_qf_names[GRPQUOTA]) {
		if (test_opt(sb, USRQUOTA) && sbi->s_qf_names[USRQUOTA])
			clear_opt(sb, USRQUOTA);

		if (test_opt(sb, GRPQUOTA) && sbi->s_qf_names[GRPQUOTA])
			clear_opt(sb, GRPQUOTA);

		if (test_opt(sb, GRPQUOTA) || test_opt(sb, USRQUOTA)) {
			ext4_msg(sb, KERN_ERR, "old and new quota "
					"format mixing");
			return 0;
		}

		if (!sbi->s_jquota_fmt) {
			ext4_msg(sb, KERN_ERR, "journaled quota format "
					"not specified");
			return 0;
		}
	}
#endif
	if (test_opt(sb, DIOREAD_NOLOCK)) {
		int blocksize =
			BLOCK_SIZE << le32_to_cpu(sbi->s_es->s_log_block_size);

		if (blocksize < PAGE_CACHE_SIZE) {
			ext4_msg(sb, KERN_ERR, "can't mount with "
				 "dioread_nolock if block size != PAGE_SIZE");
			return 0;
		}
	}
	return 1;
}

static inline void ext4_show_quota_options(struct seq_file *seq,
					   struct super_block *sb)
{
#if defined(CONFIG_QUOTA)
	struct ext4_sb_info *sbi = EXT4_SB(sb);

	if (sbi->s_jquota_fmt) {
		char *fmtname = "";

		switch (sbi->s_jquota_fmt) {
		case QFMT_VFS_OLD:
			fmtname = "vfsold";
			break;
		case QFMT_VFS_V0:
			fmtname = "vfsv0";
			break;
		case QFMT_VFS_V1:
			fmtname = "vfsv1";
			break;
		}
		seq_printf(seq, ",jqfmt=%s", fmtname);
	}

	if (sbi->s_qf_names[USRQUOTA])
		seq_printf(seq, ",usrjquota=%s", sbi->s_qf_names[USRQUOTA]);

	if (sbi->s_qf_names[GRPQUOTA])
		seq_printf(seq, ",grpjquota=%s", sbi->s_qf_names[GRPQUOTA]);
#endif
}

static const char *token2str(int token)
{
	const struct match_token *t;

	for (t = tokens; t->token != Opt_err; t++)
		if (t->token == token && !strchr(t->pattern, '='))
			break;
	return t->pattern;
}

/*
 * Show an option if
 *  - it's set to a non-default value OR
 *  - if the per-sb default is different from the global default
 */
static int _ext4_show_options(struct seq_file *seq, struct super_block *sb,
			      int nodefs)
{
	struct ext4_sb_info *sbi = EXT4_SB(sb);
	struct ext4_super_block *es = sbi->s_es;
	int def_errors, def_mount_opt = nodefs ? 0 : sbi->s_def_mount_opt;
	const struct mount_opts *m;
	char sep = nodefs ? '\n' : ',';

#define SEQ_OPTS_PUTS(str) seq_printf(seq, "%c" str, sep)
#define SEQ_OPTS_PRINT(str, arg) seq_printf(seq, "%c" str, sep, arg)

	if (sbi->s_sb_block != 1)
		SEQ_OPTS_PRINT("sb=%llu", sbi->s_sb_block);

	for (m = ext4_mount_opts; m->token != Opt_err; m++) {
		int want_set = m->flags & MOPT_SET;
		if (((m->flags & (MOPT_SET|MOPT_CLEAR)) == 0) ||
		    (m->flags & MOPT_CLEAR_ERR))
			continue;
		if (!(m->mount_opt & (sbi->s_mount_opt ^ def_mount_opt)))
			continue; /* skip if same as the default */
		if ((want_set &&
		     (sbi->s_mount_opt & m->mount_opt) != m->mount_opt) ||
		    (!want_set && (sbi->s_mount_opt & m->mount_opt)))
			continue; /* select Opt_noFoo vs Opt_Foo */
		SEQ_OPTS_PRINT("%s", token2str(m->token));
	}

	if (nodefs || !uid_eq(sbi->s_resuid, make_kuid(&init_user_ns, EXT4_DEF_RESUID)) ||
	    le16_to_cpu(es->s_def_resuid) != EXT4_DEF_RESUID)
		SEQ_OPTS_PRINT("resuid=%u",
				from_kuid_munged(&init_user_ns, sbi->s_resuid));
	if (nodefs || !gid_eq(sbi->s_resgid, make_kgid(&init_user_ns, EXT4_DEF_RESGID)) ||
	    le16_to_cpu(es->s_def_resgid) != EXT4_DEF_RESGID)
		SEQ_OPTS_PRINT("resgid=%u",
				from_kgid_munged(&init_user_ns, sbi->s_resgid));
	def_errors = nodefs ? -1 : le16_to_cpu(es->s_errors);
	if (test_opt(sb, ERRORS_RO) && def_errors != EXT4_ERRORS_RO)
		SEQ_OPTS_PUTS("errors=remount-ro");
	if (test_opt(sb, ERRORS_CONT) && def_errors != EXT4_ERRORS_CONTINUE)
		SEQ_OPTS_PUTS("errors=continue");
	if (test_opt(sb, ERRORS_PANIC) && def_errors != EXT4_ERRORS_PANIC)
		SEQ_OPTS_PUTS("errors=panic");
	if (nodefs || sbi->s_commit_interval != JBD2_DEFAULT_MAX_COMMIT_AGE*HZ)
		SEQ_OPTS_PRINT("commit=%lu", sbi->s_commit_interval / HZ);
	if (nodefs || sbi->s_min_batch_time != EXT4_DEF_MIN_BATCH_TIME)
		SEQ_OPTS_PRINT("min_batch_time=%u", sbi->s_min_batch_time);
	if (nodefs || sbi->s_max_batch_time != EXT4_DEF_MAX_BATCH_TIME)
		SEQ_OPTS_PRINT("max_batch_time=%u", sbi->s_max_batch_time);
	if (sb->s_flags & MS_I_VERSION)
		SEQ_OPTS_PUTS("i_version");
	if (nodefs || sbi->s_stripe)
		SEQ_OPTS_PRINT("stripe=%lu", sbi->s_stripe);
	if (EXT4_MOUNT_DATA_FLAGS & (sbi->s_mount_opt ^ def_mount_opt)) {
		if (test_opt(sb, DATA_FLAGS) == EXT4_MOUNT_JOURNAL_DATA)
			SEQ_OPTS_PUTS("data=journal");
		else if (test_opt(sb, DATA_FLAGS) == EXT4_MOUNT_ORDERED_DATA)
			SEQ_OPTS_PUTS("data=ordered");
		else if (test_opt(sb, DATA_FLAGS) == EXT4_MOUNT_WRITEBACK_DATA)
			SEQ_OPTS_PUTS("data=writeback");
	}
	if (nodefs ||
	    sbi->s_inode_readahead_blks != EXT4_DEF_INODE_READAHEAD_BLKS)
		SEQ_OPTS_PRINT("inode_readahead_blks=%u",
			       sbi->s_inode_readahead_blks);

	if (nodefs || (test_opt(sb, INIT_INODE_TABLE) &&
		       (sbi->s_li_wait_mult != EXT4_DEF_LI_WAIT_MULT)))
		SEQ_OPTS_PRINT("init_itable=%u", sbi->s_li_wait_mult);
	if (nodefs || sbi->s_max_dir_size_kb)
		SEQ_OPTS_PRINT("max_dir_size_kb=%u", sbi->s_max_dir_size_kb);

	ext4_show_quota_options(seq, sb);
	return 0;
}

static int ext4_show_options(struct seq_file *seq, struct dentry *root)
{
	return _ext4_show_options(seq, root->d_sb, 0);
}

static int options_seq_show(struct seq_file *seq, void *offset)
{
	struct super_block *sb = seq->private;
	int rc;

	seq_puts(seq, (sb->s_flags & MS_RDONLY) ? "ro" : "rw");
	rc = _ext4_show_options(seq, sb, 1);
	seq_puts(seq, "\n");
	return rc;
}

static int options_open_fs(struct inode *inode, struct file *file)
{
	return single_open(file, options_seq_show, PDE_DATA(inode));
}

static const struct file_operations ext4_seq_options_fops = {
	.owner = THIS_MODULE,
	.open = options_open_fs,
	.read = seq_read,
	.llseek = seq_lseek,
	.release = single_release,
};

static int ext4_setup_super(struct super_block *sb, struct ext4_super_block *es,
			    int read_only)
{
	struct ext4_sb_info *sbi = EXT4_SB(sb);
	int res = 0;

	if (le32_to_cpu(es->s_rev_level) > EXT4_MAX_SUPP_REV) {
		ext4_msg(sb, KERN_ERR, "revision level too high, "
			 "forcing read-only mode");
		res = MS_RDONLY;
	}
	if (read_only)
		goto done;
	if (!(sbi->s_mount_state & EXT4_VALID_FS))
		ext4_msg(sb, KERN_WARNING, "warning: mounting unchecked fs, "
			 "running e2fsck is recommended");
	else if (sbi->s_mount_state & EXT4_ERROR_FS)
		ext4_msg(sb, KERN_WARNING,
			 "warning: mounting fs with errors, "
			 "running e2fsck is recommended");
	else if ((__s16) le16_to_cpu(es->s_max_mnt_count) > 0 &&
		 le16_to_cpu(es->s_mnt_count) >=
		 (unsigned short) (__s16) le16_to_cpu(es->s_max_mnt_count))
		ext4_msg(sb, KERN_WARNING,
			 "warning: maximal mount count reached, "
			 "running e2fsck is recommended");
	else if (le32_to_cpu(es->s_checkinterval) &&
		(le32_to_cpu(es->s_lastcheck) +
			le32_to_cpu(es->s_checkinterval) <= get_seconds()))
		ext4_msg(sb, KERN_WARNING,
			 "warning: checktime reached, "
			 "running e2fsck is recommended");
	if (!sbi->s_journal)
		es->s_state &= cpu_to_le16(~EXT4_VALID_FS);
	if (!(__s16) le16_to_cpu(es->s_max_mnt_count))
		es->s_max_mnt_count = cpu_to_le16(EXT4_DFL_MAX_MNT_COUNT);
	le16_add_cpu(&es->s_mnt_count, 1);
	es->s_mtime = cpu_to_le32(get_seconds());
	ext4_update_dynamic_rev(sb);
	if (sbi->s_journal)
		EXT4_SET_INCOMPAT_FEATURE(sb, EXT4_FEATURE_INCOMPAT_RECOVER);

	ext4_commit_super(sb, 1);
done:
	if (test_opt(sb, DEBUG))
		printk(KERN_INFO "[EXT4 FS bs=%lu, gc=%u, "
				"bpg=%lu, ipg=%lu, mo=%04x, mo2=%04x]\n",
			sb->s_blocksize,
			sbi->s_groups_count,
			EXT4_BLOCKS_PER_GROUP(sb),
			EXT4_INODES_PER_GROUP(sb),
			sbi->s_mount_opt, sbi->s_mount_opt2);

	cleancache_init_fs(sb);
	return res;
}

int ext4_alloc_flex_bg_array(struct super_block *sb, ext4_group_t ngroup)
{
	struct ext4_sb_info *sbi = EXT4_SB(sb);
	struct flex_groups *new_groups;
	int size;

	if (!sbi->s_log_groups_per_flex)
		return 0;

	size = ext4_flex_group(sbi, ngroup - 1) + 1;
	if (size <= sbi->s_flex_groups_allocated)
		return 0;

	size = roundup_pow_of_two(size * sizeof(struct flex_groups));
	new_groups = ext4_kvzalloc(size, GFP_KERNEL);
	if (!new_groups) {
		ext4_msg(sb, KERN_ERR, "not enough memory for %d flex groups",
			 size / (int) sizeof(struct flex_groups));
		return -ENOMEM;
	}

	if (sbi->s_flex_groups) {
		memcpy(new_groups, sbi->s_flex_groups,
		       (sbi->s_flex_groups_allocated *
			sizeof(struct flex_groups)));
		ext4_kvfree(sbi->s_flex_groups);
	}
	sbi->s_flex_groups = new_groups;
	sbi->s_flex_groups_allocated = size / sizeof(struct flex_groups);
	return 0;
}

static int ext4_fill_flex_info(struct super_block *sb)
{
	struct ext4_sb_info *sbi = EXT4_SB(sb);
	struct ext4_group_desc *gdp = NULL;
	ext4_group_t flex_group;
	int i, err;

	sbi->s_log_groups_per_flex = sbi->s_es->s_log_groups_per_flex;
	if (sbi->s_log_groups_per_flex < 1 || sbi->s_log_groups_per_flex > 31) {
		sbi->s_log_groups_per_flex = 0;
		return 1;
	}

	err = ext4_alloc_flex_bg_array(sb, sbi->s_groups_count);
	if (err)
		goto failed;

	for (i = 0; i < sbi->s_groups_count; i++) {
		gdp = ext4_get_group_desc(sb, i, NULL);

		flex_group = ext4_flex_group(sbi, i);
		atomic_add(ext4_free_inodes_count(sb, gdp),
			   &sbi->s_flex_groups[flex_group].free_inodes);
		atomic64_add(ext4_free_group_clusters(sb, gdp),
			     &sbi->s_flex_groups[flex_group].free_clusters);
		atomic_add(ext4_used_dirs_count(sb, gdp),
			   &sbi->s_flex_groups[flex_group].used_dirs);
	}

	return 1;
failed:
	return 0;
}

static __le16 ext4_group_desc_csum(struct ext4_sb_info *sbi, __u32 block_group,
				   struct ext4_group_desc *gdp)
{
	int offset;
	__u16 crc = 0;
	__le32 le_group = cpu_to_le32(block_group);

	if (ext4_has_metadata_csum(sbi->s_sb)) {
		/* Use new metadata_csum algorithm */
		__le16 save_csum;
		__u32 csum32;

		save_csum = gdp->bg_checksum;
		gdp->bg_checksum = 0;
		csum32 = ext4_chksum(sbi, sbi->s_csum_seed, (__u8 *)&le_group,
				     sizeof(le_group));
		csum32 = ext4_chksum(sbi, csum32, (__u8 *)gdp,
				     sbi->s_desc_size);
		gdp->bg_checksum = save_csum;

		crc = csum32 & 0xFFFF;
		goto out;
	}

	/* old crc16 code */
	if (!(sbi->s_es->s_feature_ro_compat &
	      cpu_to_le32(EXT4_FEATURE_RO_COMPAT_GDT_CSUM)))
		return 0;

	offset = offsetof(struct ext4_group_desc, bg_checksum);

	crc = crc16(~0, sbi->s_es->s_uuid, sizeof(sbi->s_es->s_uuid));
	crc = crc16(crc, (__u8 *)&le_group, sizeof(le_group));
	crc = crc16(crc, (__u8 *)gdp, offset);
	offset += sizeof(gdp->bg_checksum); /* skip checksum */
	/* for checksum of struct ext4_group_desc do the rest...*/
	if ((sbi->s_es->s_feature_incompat &
	     cpu_to_le32(EXT4_FEATURE_INCOMPAT_64BIT)) &&
	    offset < le16_to_cpu(sbi->s_es->s_desc_size))
		crc = crc16(crc, (__u8 *)gdp + offset,
			    le16_to_cpu(sbi->s_es->s_desc_size) -
				offset);

out:
	return cpu_to_le16(crc);
}

int ext4_group_desc_csum_verify(struct super_block *sb, __u32 block_group,
				struct ext4_group_desc *gdp)
{
	if (ext4_has_group_desc_csum(sb) &&
	    (gdp->bg_checksum != ext4_group_desc_csum(EXT4_SB(sb),
						      block_group, gdp)))
		return 0;

	return 1;
}

void ext4_group_desc_csum_set(struct super_block *sb, __u32 block_group,
			      struct ext4_group_desc *gdp)
{
	if (!ext4_has_group_desc_csum(sb))
		return;
	gdp->bg_checksum = ext4_group_desc_csum(EXT4_SB(sb), block_group, gdp);
}

/* Called at mount-time, super-block is locked */
static int ext4_check_descriptors(struct super_block *sb,
				  ext4_group_t *first_not_zeroed)
{
	struct ext4_sb_info *sbi = EXT4_SB(sb);
	ext4_fsblk_t first_block = le32_to_cpu(sbi->s_es->s_first_data_block);
	ext4_fsblk_t last_block;
	ext4_fsblk_t block_bitmap;
	ext4_fsblk_t inode_bitmap;
	ext4_fsblk_t inode_table;
	int flexbg_flag = 0;
	ext4_group_t i, grp = sbi->s_groups_count;

	if (EXT4_HAS_INCOMPAT_FEATURE(sb, EXT4_FEATURE_INCOMPAT_FLEX_BG))
		flexbg_flag = 1;

	ext4_debug("Checking group descriptors");

	for (i = 0; i < sbi->s_groups_count; i++) {
		struct ext4_group_desc *gdp = ext4_get_group_desc(sb, i, NULL);

		if (i == sbi->s_groups_count - 1 || flexbg_flag)
			last_block = ext4_blocks_count(sbi->s_es) - 1;
		else
			last_block = first_block +
				(EXT4_BLOCKS_PER_GROUP(sb) - 1);

		if ((grp == sbi->s_groups_count) &&
		   !(gdp->bg_flags & cpu_to_le16(EXT4_BG_INODE_ZEROED)))
			grp = i;

		block_bitmap = ext4_block_bitmap(sb, gdp);
		if (block_bitmap < first_block || block_bitmap > last_block) {
			ext4_msg(sb, KERN_ERR, "ext4_check_descriptors: "
			       "Block bitmap for group %u not in group "
			       "(block %llu)!", i, block_bitmap);
			return 0;
		}
		inode_bitmap = ext4_inode_bitmap(sb, gdp);
		if (inode_bitmap < first_block || inode_bitmap > last_block) {
			ext4_msg(sb, KERN_ERR, "ext4_check_descriptors: "
			       "Inode bitmap for group %u not in group "
			       "(block %llu)!", i, inode_bitmap);
			return 0;
		}
		inode_table = ext4_inode_table(sb, gdp);
		if (inode_table < first_block ||
		    inode_table + sbi->s_itb_per_group - 1 > last_block) {
			ext4_msg(sb, KERN_ERR, "ext4_check_descriptors: "
			       "Inode table for group %u not in group "
			       "(block %llu)!", i, inode_table);
			return 0;
		}
		ext4_lock_group(sb, i);
		if (!ext4_group_desc_csum_verify(sb, i, gdp)) {
			ext4_msg(sb, KERN_ERR, "ext4_check_descriptors: "
				 "Checksum for group %u failed (%u!=%u)",
				 i, le16_to_cpu(ext4_group_desc_csum(sbi, i,
				     gdp)), le16_to_cpu(gdp->bg_checksum));
			if (!(sb->s_flags & MS_RDONLY)) {
				ext4_unlock_group(sb, i);
				return 0;
			}
		}
		ext4_unlock_group(sb, i);
		if (!flexbg_flag)
			first_block += EXT4_BLOCKS_PER_GROUP(sb);
	}
	if (NULL != first_not_zeroed)
		*first_not_zeroed = grp;
	return 1;
}

/* ext4_orphan_cleanup() walks a singly-linked list of inodes (starting at
 * the superblock) which were deleted from all directories, but held open by
 * a process at the time of a crash.  We walk the list and try to delete these
 * inodes at recovery time (only with a read-write filesystem).
 *
 * In order to keep the orphan inode chain consistent during traversal (in
 * case of crash during recovery), we link each inode into the superblock
 * orphan list_head and handle it the same way as an inode deletion during
 * normal operation (which journals the operations for us).
 *
 * We only do an iget() and an iput() on each inode, which is very safe if we
 * accidentally point at an in-use or already deleted inode.  The worst that
 * can happen in this case is that we get a "bit already cleared" message from
 * ext4_free_inode().  The only reason we would point at a wrong inode is if
 * e2fsck was run on this filesystem, and it must have already done the orphan
 * inode cleanup for us, so we can safely abort without any further action.
 */
static void ext4_orphan_cleanup(struct super_block *sb,
				struct ext4_super_block *es)
{
	unsigned int s_flags = sb->s_flags;
	int nr_orphans = 0, nr_truncates = 0;
#ifdef CONFIG_QUOTA
	int i;
#endif
	if (!es->s_last_orphan) {
		jbd_debug(4, "no orphan inodes to clean up\n");
		return;
	}

	if (bdev_read_only(sb->s_bdev)) {
		ext4_msg(sb, KERN_ERR, "write access "
			"unavailable, skipping orphan cleanup");
		return;
	}

	/* Check if feature set would not allow a r/w mount */
	if (!ext4_feature_set_ok(sb, 0)) {
		ext4_msg(sb, KERN_INFO, "Skipping orphan cleanup due to "
			 "unknown ROCOMPAT features");
		return;
	}

	if (EXT4_SB(sb)->s_mount_state & EXT4_ERROR_FS) {
		/* don't clear list on RO mount w/ errors */
		if (es->s_last_orphan && !(s_flags & MS_RDONLY)) {
			ext4_msg(sb, KERN_INFO, "Errors on filesystem, "
				  "clearing orphan list.\n");
			es->s_last_orphan = 0;
		}
		jbd_debug(1, "Skipping orphan recovery on fs with errors.\n");
		return;
	}

	if (s_flags & MS_RDONLY) {
		ext4_msg(sb, KERN_INFO, "orphan cleanup on readonly fs");
		sb->s_flags &= ~MS_RDONLY;
	}
#ifdef CONFIG_QUOTA
	/* Needed for iput() to work correctly and not trash data */
	sb->s_flags |= MS_ACTIVE;
	/* Turn on quotas so that they are updated correctly */
	for (i = 0; i < EXT4_MAXQUOTAS; i++) {
		if (EXT4_SB(sb)->s_qf_names[i]) {
			int ret = ext4_quota_on_mount(sb, i);
			if (ret < 0)
				ext4_msg(sb, KERN_ERR,
					"Cannot turn on journaled "
					"quota: error %d", ret);
		}
	}
#endif

	while (es->s_last_orphan) {
		struct inode *inode;

		/*
		 * We may have encountered an error during cleanup; if
		 * so, skip the rest.
		 */
		if (EXT4_SB(sb)->s_mount_state & EXT4_ERROR_FS) {
			jbd_debug(1, "Skipping orphan recovery on fs with errors.\n");
			es->s_last_orphan = 0;
			break;
		}

		inode = ext4_orphan_get(sb, le32_to_cpu(es->s_last_orphan));
		if (IS_ERR(inode)) {
			es->s_last_orphan = 0;
			break;
		}

		list_add(&EXT4_I(inode)->i_orphan, &EXT4_SB(sb)->s_orphan);
		dquot_initialize(inode);
		if (inode->i_nlink) {
			if (test_opt(sb, DEBUG))
				ext4_msg(sb, KERN_DEBUG,
					"%s: truncating inode %lu to %lld bytes",
					__func__, inode->i_ino, inode->i_size);
			jbd_debug(2, "truncating inode %lu to %lld bytes\n",
				  inode->i_ino, inode->i_size);
			mutex_lock(&inode->i_mutex);
			truncate_inode_pages(inode->i_mapping, inode->i_size);
			ext4_truncate(inode);
			mutex_unlock(&inode->i_mutex);
			nr_truncates++;
		} else {
			if (test_opt(sb, DEBUG))
				ext4_msg(sb, KERN_DEBUG,
					"%s: deleting unreferenced inode %lu",
					__func__, inode->i_ino);
			jbd_debug(2, "deleting unreferenced inode %lu\n",
				  inode->i_ino);
			nr_orphans++;
		}
		iput(inode);  /* The delete magic happens here! */
	}

#define PLURAL(x) (x), ((x) == 1) ? "" : "s"

	if (nr_orphans)
		ext4_msg(sb, KERN_INFO, "%d orphan inode%s deleted",
		       PLURAL(nr_orphans));
	if (nr_truncates)
		ext4_msg(sb, KERN_INFO, "%d truncate%s cleaned up",
		       PLURAL(nr_truncates));
#ifdef CONFIG_QUOTA
	/* Turn quotas off */
	for (i = 0; i < EXT4_MAXQUOTAS; i++) {
		if (sb_dqopt(sb)->files[i])
			dquot_quota_off(sb, i);
	}
#endif
	sb->s_flags = s_flags; /* Restore MS_RDONLY status */
}

/*
 * Maximal extent format file size.
 * Resulting logical blkno at s_maxbytes must fit in our on-disk
 * extent format containers, within a sector_t, and within i_blocks
 * in the vfs.  ext4 inode has 48 bits of i_block in fsblock units,
 * so that won't be a limiting factor.
 *
 * However there is other limiting factor. We do store extents in the form
 * of starting block and length, hence the resulting length of the extent
 * covering maximum file size must fit into on-disk format containers as
 * well. Given that length is always by 1 unit bigger than max unit (because
 * we count 0 as well) we have to lower the s_maxbytes by one fs block.
 *
 * Note, this does *not* consider any metadata overhead for vfs i_blocks.
 */
static loff_t ext4_max_size(int blkbits, int has_huge_files)
{
	loff_t res;
	loff_t upper_limit = MAX_LFS_FILESIZE;

	/* small i_blocks in vfs inode? */
	if (!has_huge_files || sizeof(blkcnt_t) < sizeof(u64)) {
		/*
		 * CONFIG_LBDAF is not enabled implies the inode
		 * i_block represent total blocks in 512 bytes
		 * 32 == size of vfs inode i_blocks * 8
		 */
		upper_limit = (1LL << 32) - 1;

		/* total blocks in file system block size */
		upper_limit >>= (blkbits - 9);
		upper_limit <<= blkbits;
	}

	/*
	 * 32-bit extent-start container, ee_block. We lower the maxbytes
	 * by one fs block, so ee_len can cover the extent of maximum file
	 * size
	 */
	res = (1LL << 32) - 1;
	res <<= blkbits;

	/* Sanity check against vm- & vfs- imposed limits */
	if (res > upper_limit)
		res = upper_limit;

	return res;
}

/*
 * Maximal bitmap file size.  There is a direct, and {,double-,triple-}indirect
 * block limit, and also a limit of (2^48 - 1) 512-byte sectors in i_blocks.
 * We need to be 1 filesystem block less than the 2^48 sector limit.
 */
static loff_t ext4_max_bitmap_size(int bits, int has_huge_files)
{
	loff_t res = EXT4_NDIR_BLOCKS;
	int meta_blocks;
	loff_t upper_limit;
	/* This is calculated to be the largest file size for a dense, block
	 * mapped file such that the file's total number of 512-byte sectors,
	 * including data and all indirect blocks, does not exceed (2^48 - 1).
	 *
	 * __u32 i_blocks_lo and _u16 i_blocks_high represent the total
	 * number of 512-byte sectors of the file.
	 */

	if (!has_huge_files || sizeof(blkcnt_t) < sizeof(u64)) {
		/*
		 * !has_huge_files or CONFIG_LBDAF not enabled implies that
		 * the inode i_block field represents total file blocks in
		 * 2^32 512-byte sectors == size of vfs inode i_blocks * 8
		 */
		upper_limit = (1LL << 32) - 1;

		/* total blocks in file system block size */
		upper_limit >>= (bits - 9);

	} else {
		/*
		 * We use 48 bit ext4_inode i_blocks
		 * With EXT4_HUGE_FILE_FL set the i_blocks
		 * represent total number of blocks in
		 * file system block size
		 */
		upper_limit = (1LL << 48) - 1;

	}

	/* indirect blocks */
	meta_blocks = 1;
	/* double indirect blocks */
	meta_blocks += 1 + (1LL << (bits-2));
	/* tripple indirect blocks */
	meta_blocks += 1 + (1LL << (bits-2)) + (1LL << (2*(bits-2)));

	upper_limit -= meta_blocks;
	upper_limit <<= bits;

	res += 1LL << (bits-2);
	res += 1LL << (2*(bits-2));
	res += 1LL << (3*(bits-2));
	res <<= bits;
	if (res > upper_limit)
		res = upper_limit;

	if (res > MAX_LFS_FILESIZE)
		res = MAX_LFS_FILESIZE;

	return res;
}

static ext4_fsblk_t descriptor_loc(struct super_block *sb,
				   ext4_fsblk_t logical_sb_block, int nr)
{
	struct ext4_sb_info *sbi = EXT4_SB(sb);
	ext4_group_t bg, first_meta_bg;
	int has_super = 0;

	first_meta_bg = le32_to_cpu(sbi->s_es->s_first_meta_bg);

	if (!EXT4_HAS_INCOMPAT_FEATURE(sb, EXT4_FEATURE_INCOMPAT_META_BG) ||
	    nr < first_meta_bg)
		return logical_sb_block + nr + 1;
	bg = sbi->s_desc_per_block * nr;
	if (ext4_bg_has_super(sb, bg))
		has_super = 1;

	/*
	 * If we have a meta_bg fs with 1k blocks, group 0's GDT is at
	 * block 2, not 1.  If s_first_data_block == 0 (bigalloc is enabled
	 * on modern mke2fs or blksize > 1k on older mke2fs) then we must
	 * compensate.
	 */
	if (sb->s_blocksize == 1024 && nr == 0 &&
	    le32_to_cpu(EXT4_SB(sb)->s_es->s_first_data_block) == 0)
		has_super++;

	return (has_super + ext4_group_first_block_no(sb, bg));
}

/**
 * ext4_get_stripe_size: Get the stripe size.
 * @sbi: In memory super block info
 *
 * If we have specified it via mount option, then
 * use the mount option value. If the value specified at mount time is
 * greater than the blocks per group use the super block value.
 * If the super block value is greater than blocks per group return 0.
 * Allocator needs it be less than blocks per group.
 *
 */
static unsigned long ext4_get_stripe_size(struct ext4_sb_info *sbi)
{
	unsigned long stride = le16_to_cpu(sbi->s_es->s_raid_stride);
	unsigned long stripe_width =
			le32_to_cpu(sbi->s_es->s_raid_stripe_width);
	int ret;

	if (sbi->s_stripe && sbi->s_stripe <= sbi->s_blocks_per_group)
		ret = sbi->s_stripe;
	else if (stripe_width <= sbi->s_blocks_per_group)
		ret = stripe_width;
	else if (stride <= sbi->s_blocks_per_group)
		ret = stride;
	else
		ret = 0;

	/*
	 * If the stripe width is 1, this makes no sense and
	 * we set it to 0 to turn off stripe handling code.
	 */
	if (ret <= 1)
		ret = 0;

	return ret;
}

/* sysfs supprt */

struct ext4_attr {
	struct attribute attr;
	ssize_t (*show)(struct ext4_attr *, struct ext4_sb_info *, char *);
	ssize_t (*store)(struct ext4_attr *, struct ext4_sb_info *,
			 const char *, size_t);
	union {
		int offset;
		int deprecated_val;
	} u;
};

static int parse_strtoull(const char *buf,
		unsigned long long max, unsigned long long *value)
{
	int ret;

	ret = kstrtoull(skip_spaces(buf), 0, value);
	if (!ret && *value > max)
		ret = -EINVAL;
	return ret;
}

static ssize_t delayed_allocation_blocks_show(struct ext4_attr *a,
					      struct ext4_sb_info *sbi,
					      char *buf)
{
	return snprintf(buf, PAGE_SIZE, "%llu\n",
		(s64) EXT4_C2B(sbi,
			percpu_counter_sum(&sbi->s_dirtyclusters_counter)));
}

static ssize_t session_write_kbytes_show(struct ext4_attr *a,
					 struct ext4_sb_info *sbi, char *buf)
{
	struct super_block *sb = sbi->s_buddy_cache->i_sb;

	if (!sb->s_bdev->bd_part)
		return snprintf(buf, PAGE_SIZE, "0\n");
	return snprintf(buf, PAGE_SIZE, "%lu\n",
			(part_stat_read(sb->s_bdev->bd_part, sectors[1]) -
			 sbi->s_sectors_written_start) >> 1);
}

static ssize_t lifetime_write_kbytes_show(struct ext4_attr *a,
					  struct ext4_sb_info *sbi, char *buf)
{
	struct super_block *sb = sbi->s_buddy_cache->i_sb;

	if (!sb->s_bdev->bd_part)
		return snprintf(buf, PAGE_SIZE, "0\n");
	return snprintf(buf, PAGE_SIZE, "%llu\n",
			(unsigned long long)(sbi->s_kbytes_written +
			((part_stat_read(sb->s_bdev->bd_part, sectors[1]) -
			  EXT4_SB(sb)->s_sectors_written_start) >> 1)));
}

static ssize_t inode_readahead_blks_store(struct ext4_attr *a,
					  struct ext4_sb_info *sbi,
					  const char *buf, size_t count)
{
	unsigned long t;
	int ret;

	ret = kstrtoul(skip_spaces(buf), 0, &t);
	if (ret)
		return ret;

	if (t && (!is_power_of_2(t) || t > 0x40000000))
		return -EINVAL;

	sbi->s_inode_readahead_blks = t;
	return count;
}

static ssize_t sbi_ui_show(struct ext4_attr *a,
			   struct ext4_sb_info *sbi, char *buf)
{
	unsigned int *ui = (unsigned int *) (((char *) sbi) + a->u.offset);

	return snprintf(buf, PAGE_SIZE, "%u\n", *ui);
}

static ssize_t sbi_ui_store(struct ext4_attr *a,
			    struct ext4_sb_info *sbi,
			    const char *buf, size_t count)
{
	unsigned int *ui = (unsigned int *) (((char *) sbi) + a->u.offset);
	unsigned long t;
	int ret;

	ret = kstrtoul(skip_spaces(buf), 0, &t);
	if (ret)
		return ret;
	*ui = t;
	return count;
}

static ssize_t es_ui_show(struct ext4_attr *a,
			   struct ext4_sb_info *sbi, char *buf)
{

	unsigned int *ui = (unsigned int *) (((char *) sbi->s_es) +
			   a->u.offset);

	return snprintf(buf, PAGE_SIZE, "%u\n", *ui);
}

static ssize_t reserved_clusters_show(struct ext4_attr *a,
				  struct ext4_sb_info *sbi, char *buf)
{
	return snprintf(buf, PAGE_SIZE, "%llu\n",
		(unsigned long long) atomic64_read(&sbi->s_resv_clusters));
}

static ssize_t reserved_clusters_store(struct ext4_attr *a,
				   struct ext4_sb_info *sbi,
				   const char *buf, size_t count)
{
	unsigned long long val;
	int ret;

	if (parse_strtoull(buf, -1ULL, &val))
		return -EINVAL;
	ret = ext4_reserve_clusters(sbi, val);

	return ret ? ret : count;
}

static ssize_t trigger_test_error(struct ext4_attr *a,
				  struct ext4_sb_info *sbi,
				  const char *buf, size_t count)
{
	int len = count;

	if (!capable(CAP_SYS_ADMIN))
		return -EPERM;

	if (len && buf[len-1] == '\n')
		len--;

	if (len)
		ext4_error(sbi->s_sb, "%.*s", len, buf);
	return count;
}

static ssize_t sbi_deprecated_show(struct ext4_attr *a,
				   struct ext4_sb_info *sbi, char *buf)
{
	return snprintf(buf, PAGE_SIZE, "%d\n", a->u.deprecated_val);
}

#define EXT4_ATTR_OFFSET(_name,_mode,_show,_store,_elname) \
static struct ext4_attr ext4_attr_##_name = {			\
	.attr = {.name = __stringify(_name), .mode = _mode },	\
	.show	= _show,					\
	.store	= _store,					\
	.u = {							\
		.offset = offsetof(struct ext4_sb_info, _elname),\
	},							\
}

#define EXT4_ATTR_OFFSET_ES(_name,_mode,_show,_store,_elname)		\
static struct ext4_attr ext4_attr_##_name = {				\
	.attr = {.name = __stringify(_name), .mode = _mode },		\
	.show	= _show,						\
	.store	= _store,						\
	.u = {								\
		.offset = offsetof(struct ext4_super_block, _elname),	\
	},								\
}

#define EXT4_ATTR(name, mode, show, store) \
static struct ext4_attr ext4_attr_##name = __ATTR(name, mode, show, store)

#define EXT4_INFO_ATTR(name) EXT4_ATTR(name, 0444, NULL, NULL)
#define EXT4_RO_ATTR(name) EXT4_ATTR(name, 0444, name##_show, NULL)
#define EXT4_RW_ATTR(name) EXT4_ATTR(name, 0644, name##_show, name##_store)

#define EXT4_RO_ATTR_ES_UI(name, elname)	\
	EXT4_ATTR_OFFSET_ES(name, 0444, es_ui_show, NULL, elname)
#define EXT4_RW_ATTR_SBI_UI(name, elname)	\
	EXT4_ATTR_OFFSET(name, 0644, sbi_ui_show, sbi_ui_store, elname)

#define ATTR_LIST(name) &ext4_attr_##name.attr
#define EXT4_DEPRECATED_ATTR(_name, _val)	\
static struct ext4_attr ext4_attr_##_name = {			\
	.attr = {.name = __stringify(_name), .mode = 0444 },	\
	.show	= sbi_deprecated_show,				\
	.u = {							\
		.deprecated_val = _val,				\
	},							\
}

EXT4_RO_ATTR(delayed_allocation_blocks);
EXT4_RO_ATTR(session_write_kbytes);
EXT4_RO_ATTR(lifetime_write_kbytes);
EXT4_RW_ATTR(reserved_clusters);
EXT4_ATTR_OFFSET(inode_readahead_blks, 0644, sbi_ui_show,
		 inode_readahead_blks_store, s_inode_readahead_blks);
EXT4_RW_ATTR_SBI_UI(inode_goal, s_inode_goal);
EXT4_RW_ATTR_SBI_UI(mb_stats, s_mb_stats);
EXT4_RW_ATTR_SBI_UI(mb_max_to_scan, s_mb_max_to_scan);
EXT4_RW_ATTR_SBI_UI(mb_min_to_scan, s_mb_min_to_scan);
EXT4_RW_ATTR_SBI_UI(mb_order2_req, s_mb_order2_reqs);
EXT4_RW_ATTR_SBI_UI(mb_stream_req, s_mb_stream_request);
EXT4_RW_ATTR_SBI_UI(mb_group_prealloc, s_mb_group_prealloc);
EXT4_DEPRECATED_ATTR(max_writeback_mb_bump, 128);
EXT4_RW_ATTR_SBI_UI(extent_max_zeroout_kb, s_extent_max_zeroout_kb);
EXT4_ATTR(trigger_fs_error, 0200, NULL, trigger_test_error);
EXT4_RW_ATTR_SBI_UI(err_ratelimit_interval_ms, s_err_ratelimit_state.interval);
EXT4_RW_ATTR_SBI_UI(err_ratelimit_burst, s_err_ratelimit_state.burst);
EXT4_RW_ATTR_SBI_UI(warning_ratelimit_interval_ms, s_warning_ratelimit_state.interval);
EXT4_RW_ATTR_SBI_UI(warning_ratelimit_burst, s_warning_ratelimit_state.burst);
EXT4_RW_ATTR_SBI_UI(msg_ratelimit_interval_ms, s_msg_ratelimit_state.interval);
EXT4_RW_ATTR_SBI_UI(msg_ratelimit_burst, s_msg_ratelimit_state.burst);
EXT4_RO_ATTR_ES_UI(errors_count, s_error_count);
EXT4_RO_ATTR_ES_UI(first_error_time, s_first_error_time);
EXT4_RO_ATTR_ES_UI(last_error_time, s_last_error_time);

static struct attribute *ext4_attrs[] = {
	ATTR_LIST(delayed_allocation_blocks),
	ATTR_LIST(session_write_kbytes),
	ATTR_LIST(lifetime_write_kbytes),
	ATTR_LIST(reserved_clusters),
	ATTR_LIST(inode_readahead_blks),
	ATTR_LIST(inode_goal),
	ATTR_LIST(mb_stats),
	ATTR_LIST(mb_max_to_scan),
	ATTR_LIST(mb_min_to_scan),
	ATTR_LIST(mb_order2_req),
	ATTR_LIST(mb_stream_req),
	ATTR_LIST(mb_group_prealloc),
	ATTR_LIST(max_writeback_mb_bump),
	ATTR_LIST(extent_max_zeroout_kb),
	ATTR_LIST(trigger_fs_error),
	ATTR_LIST(err_ratelimit_interval_ms),
	ATTR_LIST(err_ratelimit_burst),
	ATTR_LIST(warning_ratelimit_interval_ms),
	ATTR_LIST(warning_ratelimit_burst),
	ATTR_LIST(msg_ratelimit_interval_ms),
	ATTR_LIST(msg_ratelimit_burst),
	ATTR_LIST(errors_count),
	ATTR_LIST(first_error_time),
	ATTR_LIST(last_error_time),
	NULL,
};

/* Features this copy of ext4 supports */
EXT4_INFO_ATTR(lazy_itable_init);
EXT4_INFO_ATTR(batched_discard);
EXT4_INFO_ATTR(meta_bg_resize);
EXT4_INFO_ATTR(encryption);

static struct attribute *ext4_feat_attrs[] = {
	ATTR_LIST(lazy_itable_init),
	ATTR_LIST(batched_discard),
	ATTR_LIST(meta_bg_resize),
	ATTR_LIST(encryption),
	NULL,
};

static ssize_t ext4_attr_show(struct kobject *kobj,
			      struct attribute *attr, char *buf)
{
	struct ext4_sb_info *sbi = container_of(kobj, struct ext4_sb_info,
						s_kobj);
	struct ext4_attr *a = container_of(attr, struct ext4_attr, attr);

	return a->show ? a->show(a, sbi, buf) : 0;
}

static ssize_t ext4_attr_store(struct kobject *kobj,
			       struct attribute *attr,
			       const char *buf, size_t len)
{
	struct ext4_sb_info *sbi = container_of(kobj, struct ext4_sb_info,
						s_kobj);
	struct ext4_attr *a = container_of(attr, struct ext4_attr, attr);

	return a->store ? a->store(a, sbi, buf, len) : 0;
}

static void ext4_sb_release(struct kobject *kobj)
{
	struct ext4_sb_info *sbi = container_of(kobj, struct ext4_sb_info,
						s_kobj);
	complete(&sbi->s_kobj_unregister);
}

static const struct sysfs_ops ext4_attr_ops = {
	.show	= ext4_attr_show,
	.store	= ext4_attr_store,
};

static struct kobj_type ext4_ktype = {
	.default_attrs	= ext4_attrs,
	.sysfs_ops	= &ext4_attr_ops,
	.release	= ext4_sb_release,
};

static void ext4_feat_release(struct kobject *kobj)
{
	complete(&ext4_feat->f_kobj_unregister);
}

static ssize_t ext4_feat_show(struct kobject *kobj,
			      struct attribute *attr, char *buf)
{
	return snprintf(buf, PAGE_SIZE, "supported\n");
}

/*
 * We can not use ext4_attr_show/store because it relies on the kobject
 * being embedded in the ext4_sb_info structure which is definitely not
 * true in this case.
 */
static const struct sysfs_ops ext4_feat_ops = {
	.show	= ext4_feat_show,
	.store	= NULL,
};

static struct kobj_type ext4_feat_ktype = {
	.default_attrs	= ext4_feat_attrs,
	.sysfs_ops	= &ext4_feat_ops,
	.release	= ext4_feat_release,
};

/*
 * Check whether this filesystem can be mounted based on
 * the features present and the RDONLY/RDWR mount requested.
 * Returns 1 if this filesystem can be mounted as requested,
 * 0 if it cannot be.
 */
static int ext4_feature_set_ok(struct super_block *sb, int readonly)
{
	if (EXT4_HAS_INCOMPAT_FEATURE(sb, ~EXT4_FEATURE_INCOMPAT_SUPP)) {
		ext4_msg(sb, KERN_ERR,
			"Couldn't mount because of "
			"unsupported optional features (%x)",
			(le32_to_cpu(EXT4_SB(sb)->s_es->s_feature_incompat) &
			~EXT4_FEATURE_INCOMPAT_SUPP));
		return 0;
	}

	if (readonly)
		return 1;

	/* Check that feature set is OK for a read-write mount */
	if (EXT4_HAS_RO_COMPAT_FEATURE(sb, ~EXT4_FEATURE_RO_COMPAT_SUPP)) {
		ext4_msg(sb, KERN_ERR, "couldn't mount RDWR because of "
			 "unsupported optional features (%x)",
			 (le32_to_cpu(EXT4_SB(sb)->s_es->s_feature_ro_compat) &
				~EXT4_FEATURE_RO_COMPAT_SUPP));
		return 0;
	}
	/*
	 * Large file size enabled file system can only be mounted
	 * read-write on 32-bit systems if kernel is built with CONFIG_LBDAF
	 */
	if (EXT4_HAS_RO_COMPAT_FEATURE(sb, EXT4_FEATURE_RO_COMPAT_HUGE_FILE)) {
		if (sizeof(blkcnt_t) < sizeof(u64)) {
			ext4_msg(sb, KERN_ERR, "Filesystem with huge files "
				 "cannot be mounted RDWR without "
				 "CONFIG_LBDAF");
			return 0;
		}
	}
	if (EXT4_HAS_RO_COMPAT_FEATURE(sb, EXT4_FEATURE_RO_COMPAT_BIGALLOC) &&
	    !EXT4_HAS_INCOMPAT_FEATURE(sb, EXT4_FEATURE_INCOMPAT_EXTENTS)) {
		ext4_msg(sb, KERN_ERR,
			 "Can't support bigalloc feature without "
			 "extents feature\n");
		return 0;
	}

#ifndef CONFIG_QUOTA
	if (EXT4_HAS_RO_COMPAT_FEATURE(sb, EXT4_FEATURE_RO_COMPAT_QUOTA) &&
	    !readonly) {
		ext4_msg(sb, KERN_ERR,
			 "Filesystem with quota feature cannot be mounted RDWR "
			 "without CONFIG_QUOTA");
		return 0;
	}
#endif  /* CONFIG_QUOTA */
	return 1;
}

/*
 * This function is called once a day if we have errors logged
 * on the file system
 */
static void print_daily_error_info(unsigned long arg)
{
	struct super_block *sb = (struct super_block *) arg;
	struct ext4_sb_info *sbi;
	struct ext4_super_block *es;

	sbi = EXT4_SB(sb);
	es = sbi->s_es;

	if (es->s_error_count)
		/* fsck newer than v1.41.13 is needed to clean this condition. */
		ext4_msg(sb, KERN_NOTICE, "error count since last fsck: %u",
			 le32_to_cpu(es->s_error_count));
	if (es->s_first_error_time) {
		printk(KERN_NOTICE "EXT4-fs (%s): initial error at time %u: %.*s:%d",
		       sb->s_id, le32_to_cpu(es->s_first_error_time),
		       (int) sizeof(es->s_first_error_func),
		       es->s_first_error_func,
		       le32_to_cpu(es->s_first_error_line));
		if (es->s_first_error_ino)
			printk(": inode %u",
			       le32_to_cpu(es->s_first_error_ino));
		if (es->s_first_error_block)
			printk(": block %llu", (unsigned long long)
			       le64_to_cpu(es->s_first_error_block));
		printk("\n");
	}
	if (es->s_last_error_time) {
		printk(KERN_NOTICE "EXT4-fs (%s): last error at time %u: %.*s:%d",
		       sb->s_id, le32_to_cpu(es->s_last_error_time),
		       (int) sizeof(es->s_last_error_func),
		       es->s_last_error_func,
		       le32_to_cpu(es->s_last_error_line));
		if (es->s_last_error_ino)
			printk(": inode %u",
			       le32_to_cpu(es->s_last_error_ino));
		if (es->s_last_error_block)
			printk(": block %llu", (unsigned long long)
			       le64_to_cpu(es->s_last_error_block));
		printk("\n");
	}
	mod_timer(&sbi->s_err_report, jiffies + 24*60*60*HZ);  /* Once a day */
}

/* Find next suitable group and run ext4_init_inode_table */
static int ext4_run_li_request(struct ext4_li_request *elr)
{
	struct ext4_group_desc *gdp = NULL;
	ext4_group_t group, ngroups;
	struct super_block *sb;
	unsigned long timeout = 0;
	int ret = 0;

	sb = elr->lr_super;
	ngroups = EXT4_SB(sb)->s_groups_count;

	sb_start_write(sb);
	for (group = elr->lr_next_group; group < ngroups; group++) {
		gdp = ext4_get_group_desc(sb, group, NULL);
		if (!gdp) {
			ret = 1;
			break;
		}

		if (!(gdp->bg_flags & cpu_to_le16(EXT4_BG_INODE_ZEROED)))
			break;
	}

	if (group >= ngroups)
		ret = 1;

	if (!ret) {
		timeout = jiffies;
		ret = ext4_init_inode_table(sb, group,
					    elr->lr_timeout ? 0 : 1);
		if (elr->lr_timeout == 0) {
			timeout = (jiffies - timeout) *
				  elr->lr_sbi->s_li_wait_mult;
			elr->lr_timeout = timeout;
		}
		elr->lr_next_sched = jiffies + elr->lr_timeout;
		elr->lr_next_group = group + 1;
	}
	sb_end_write(sb);

	return ret;
}

/*
 * Remove lr_request from the list_request and free the
 * request structure. Should be called with li_list_mtx held
 */
static void ext4_remove_li_request(struct ext4_li_request *elr)
{
	struct ext4_sb_info *sbi;

	if (!elr)
		return;

	sbi = elr->lr_sbi;

	list_del(&elr->lr_request);
	sbi->s_li_request = NULL;
	kfree(elr);
}

static void ext4_unregister_li_request(struct super_block *sb)
{
	mutex_lock(&ext4_li_mtx);
	if (!ext4_li_info) {
		mutex_unlock(&ext4_li_mtx);
		return;
	}

	mutex_lock(&ext4_li_info->li_list_mtx);
	ext4_remove_li_request(EXT4_SB(sb)->s_li_request);
	mutex_unlock(&ext4_li_info->li_list_mtx);
	mutex_unlock(&ext4_li_mtx);
}

static struct task_struct *ext4_lazyinit_task;

/*
 * This is the function where ext4lazyinit thread lives. It walks
 * through the request list searching for next scheduled filesystem.
 * When such a fs is found, run the lazy initialization request
 * (ext4_rn_li_request) and keep track of the time spend in this
 * function. Based on that time we compute next schedule time of
 * the request. When walking through the list is complete, compute
 * next waking time and put itself into sleep.
 */
static int ext4_lazyinit_thread(void *arg)
{
	struct ext4_lazy_init *eli = (struct ext4_lazy_init *)arg;
	struct list_head *pos, *n;
	struct ext4_li_request *elr;
	unsigned long next_wakeup, cur;

	BUG_ON(NULL == eli);

cont_thread:
	while (true) {
		next_wakeup = MAX_JIFFY_OFFSET;

		mutex_lock(&eli->li_list_mtx);
		if (list_empty(&eli->li_request_list)) {
			mutex_unlock(&eli->li_list_mtx);
			goto exit_thread;
		}

		list_for_each_safe(pos, n, &eli->li_request_list) {
			elr = list_entry(pos, struct ext4_li_request,
					 lr_request);

			if (time_after_eq(jiffies, elr->lr_next_sched)) {
				if (ext4_run_li_request(elr) != 0) {
					/* error, remove the lazy_init job */
					ext4_remove_li_request(elr);
					continue;
				}
			}

			if (time_before(elr->lr_next_sched, next_wakeup))
				next_wakeup = elr->lr_next_sched;
		}
		mutex_unlock(&eli->li_list_mtx);

		try_to_freeze();

		cur = jiffies;
		if ((time_after_eq(cur, next_wakeup)) ||
		    (MAX_JIFFY_OFFSET == next_wakeup)) {
			cond_resched();
			continue;
		}

		schedule_timeout_interruptible(next_wakeup - cur);

		if (kthread_should_stop()) {
			ext4_clear_request_list();
			goto exit_thread;
		}
	}

exit_thread:
	/*
	 * It looks like the request list is empty, but we need
	 * to check it under the li_list_mtx lock, to prevent any
	 * additions into it, and of course we should lock ext4_li_mtx
	 * to atomically free the list and ext4_li_info, because at
	 * this point another ext4 filesystem could be registering
	 * new one.
	 */
	mutex_lock(&ext4_li_mtx);
	mutex_lock(&eli->li_list_mtx);
	if (!list_empty(&eli->li_request_list)) {
		mutex_unlock(&eli->li_list_mtx);
		mutex_unlock(&ext4_li_mtx);
		goto cont_thread;
	}
	mutex_unlock(&eli->li_list_mtx);
	kfree(ext4_li_info);
	ext4_li_info = NULL;
	mutex_unlock(&ext4_li_mtx);

	return 0;
}

static void ext4_clear_request_list(void)
{
	struct list_head *pos, *n;
	struct ext4_li_request *elr;

	mutex_lock(&ext4_li_info->li_list_mtx);
	list_for_each_safe(pos, n, &ext4_li_info->li_request_list) {
		elr = list_entry(pos, struct ext4_li_request,
				 lr_request);
		ext4_remove_li_request(elr);
	}
	mutex_unlock(&ext4_li_info->li_list_mtx);
}

static int ext4_run_lazyinit_thread(void)
{
	ext4_lazyinit_task = kthread_run(ext4_lazyinit_thread,
					 ext4_li_info, "ext4lazyinit");
	if (IS_ERR(ext4_lazyinit_task)) {
		int err = PTR_ERR(ext4_lazyinit_task);
		ext4_clear_request_list();
		kfree(ext4_li_info);
		ext4_li_info = NULL;
		printk(KERN_CRIT "EXT4-fs: error %d creating inode table "
				 "initialization thread\n",
				 err);
		return err;
	}
	ext4_li_info->li_state |= EXT4_LAZYINIT_RUNNING;
	return 0;
}

/*
 * Check whether it make sense to run itable init. thread or not.
 * If there is at least one uninitialized inode table, return
 * corresponding group number, else the loop goes through all
 * groups and return total number of groups.
 */
static ext4_group_t ext4_has_uninit_itable(struct super_block *sb)
{
	ext4_group_t group, ngroups = EXT4_SB(sb)->s_groups_count;
	struct ext4_group_desc *gdp = NULL;

	for (group = 0; group < ngroups; group++) {
		gdp = ext4_get_group_desc(sb, group, NULL);
		if (!gdp)
			continue;

		if (!(gdp->bg_flags & cpu_to_le16(EXT4_BG_INODE_ZEROED)))
			break;
	}

	return group;
}

static int ext4_li_info_new(void)
{
	struct ext4_lazy_init *eli = NULL;

	eli = kzalloc(sizeof(*eli), GFP_KERNEL);
	if (!eli)
		return -ENOMEM;

	INIT_LIST_HEAD(&eli->li_request_list);
	mutex_init(&eli->li_list_mtx);

	eli->li_state |= EXT4_LAZYINIT_QUIT;

	ext4_li_info = eli;

	return 0;
}

static struct ext4_li_request *ext4_li_request_new(struct super_block *sb,
					    ext4_group_t start)
{
	struct ext4_sb_info *sbi = EXT4_SB(sb);
	struct ext4_li_request *elr;

	elr = kzalloc(sizeof(*elr), GFP_KERNEL);
	if (!elr)
		return NULL;

	elr->lr_super = sb;
	elr->lr_sbi = sbi;
	elr->lr_next_group = start;

	/*
	 * Randomize first schedule time of the request to
	 * spread the inode table initialization requests
	 * better.
	 */
	elr->lr_next_sched = jiffies + (prandom_u32() %
				(EXT4_DEF_LI_MAX_START_DELAY * HZ));
	return elr;
}

int ext4_register_li_request(struct super_block *sb,
			     ext4_group_t first_not_zeroed)
{
	struct ext4_sb_info *sbi = EXT4_SB(sb);
	struct ext4_li_request *elr = NULL;
	ext4_group_t ngroups = EXT4_SB(sb)->s_groups_count;
	int ret = 0;

	mutex_lock(&ext4_li_mtx);
	if (sbi->s_li_request != NULL) {
		/*
		 * Reset timeout so it can be computed again, because
		 * s_li_wait_mult might have changed.
		 */
		sbi->s_li_request->lr_timeout = 0;
		goto out;
	}

	if (first_not_zeroed == ngroups ||
	    (sb->s_flags & MS_RDONLY) ||
	    !test_opt(sb, INIT_INODE_TABLE))
		goto out;

	elr = ext4_li_request_new(sb, first_not_zeroed);
	if (!elr) {
		ret = -ENOMEM;
		goto out;
	}

	if (NULL == ext4_li_info) {
		ret = ext4_li_info_new();
		if (ret)
			goto out;
	}

	mutex_lock(&ext4_li_info->li_list_mtx);
	list_add(&elr->lr_request, &ext4_li_info->li_request_list);
	mutex_unlock(&ext4_li_info->li_list_mtx);

	sbi->s_li_request = elr;
	/*
	 * set elr to NULL here since it has been inserted to
	 * the request_list and the removal and free of it is
	 * handled by ext4_clear_request_list from now on.
	 */
	elr = NULL;

	if (!(ext4_li_info->li_state & EXT4_LAZYINIT_RUNNING)) {
		ret = ext4_run_lazyinit_thread();
		if (ret)
			goto out;
	}
out:
	mutex_unlock(&ext4_li_mtx);
	if (ret)
		kfree(elr);
	return ret;
}

/*
 * We do not need to lock anything since this is called on
 * module unload.
 */
static void ext4_destroy_lazyinit_thread(void)
{
	/*
	 * If thread exited earlier
	 * there's nothing to be done.
	 */
	if (!ext4_li_info || !ext4_lazyinit_task)
		return;

	kthread_stop(ext4_lazyinit_task);
}

static int set_journal_csum_feature_set(struct super_block *sb)
{
	int ret = 1;
	int compat, incompat;
	struct ext4_sb_info *sbi = EXT4_SB(sb);

	if (ext4_has_metadata_csum(sb)) {
		/* journal checksum v3 */
		compat = 0;
		incompat = JBD2_FEATURE_INCOMPAT_CSUM_V3;
	} else {
		/* journal checksum v1 */
		compat = JBD2_FEATURE_COMPAT_CHECKSUM;
		incompat = 0;
	}

	jbd2_journal_clear_features(sbi->s_journal,
			JBD2_FEATURE_COMPAT_CHECKSUM, 0,
			JBD2_FEATURE_INCOMPAT_CSUM_V3 |
			JBD2_FEATURE_INCOMPAT_CSUM_V2);
	if (test_opt(sb, JOURNAL_ASYNC_COMMIT)) {
		ret = jbd2_journal_set_features(sbi->s_journal,
				compat, 0,
				JBD2_FEATURE_INCOMPAT_ASYNC_COMMIT |
				incompat);
	} else if (test_opt(sb, JOURNAL_CHECKSUM)) {
		ret = jbd2_journal_set_features(sbi->s_journal,
				compat, 0,
				incompat);
		jbd2_journal_clear_features(sbi->s_journal, 0, 0,
				JBD2_FEATURE_INCOMPAT_ASYNC_COMMIT);
	} else {
		jbd2_journal_clear_features(sbi->s_journal, 0, 0,
				JBD2_FEATURE_INCOMPAT_ASYNC_COMMIT);
	}

	return ret;
}

/*
 * Note: calculating the overhead so we can be compatible with
 * historical BSD practice is quite difficult in the face of
 * clusters/bigalloc.  This is because multiple metadata blocks from
 * different block group can end up in the same allocation cluster.
 * Calculating the exact overhead in the face of clustered allocation
 * requires either O(all block bitmaps) in memory or O(number of block
 * groups**2) in time.  We will still calculate the superblock for
 * older file systems --- and if we come across with a bigalloc file
 * system with zero in s_overhead_clusters the estimate will be close to
 * correct especially for very large cluster sizes --- but for newer
 * file systems, it's better to calculate this figure once at mkfs
 * time, and store it in the superblock.  If the superblock value is
 * present (even for non-bigalloc file systems), we will use it.
 */
static int count_overhead(struct super_block *sb, ext4_group_t grp,
			  char *buf)
{
	struct ext4_sb_info	*sbi = EXT4_SB(sb);
	struct ext4_group_desc	*gdp;
	ext4_fsblk_t		first_block, last_block, b;
	ext4_group_t		i, ngroups = ext4_get_groups_count(sb);
	int			s, j, count = 0;

	if (!EXT4_HAS_RO_COMPAT_FEATURE(sb, EXT4_FEATURE_RO_COMPAT_BIGALLOC))
		return (ext4_bg_has_super(sb, grp) + ext4_bg_num_gdb(sb, grp) +
			sbi->s_itb_per_group + 2);

	first_block = le32_to_cpu(sbi->s_es->s_first_data_block) +
		(grp * EXT4_BLOCKS_PER_GROUP(sb));
	last_block = first_block + EXT4_BLOCKS_PER_GROUP(sb) - 1;
	for (i = 0; i < ngroups; i++) {
		gdp = ext4_get_group_desc(sb, i, NULL);
		b = ext4_block_bitmap(sb, gdp);
		if (b >= first_block && b <= last_block) {
			ext4_set_bit(EXT4_B2C(sbi, b - first_block), buf);
			count++;
		}
		b = ext4_inode_bitmap(sb, gdp);
		if (b >= first_block && b <= last_block) {
			ext4_set_bit(EXT4_B2C(sbi, b - first_block), buf);
			count++;
		}
		b = ext4_inode_table(sb, gdp);
		if (b >= first_block && b + sbi->s_itb_per_group <= last_block)
			for (j = 0; j < sbi->s_itb_per_group; j++, b++) {
				int c = EXT4_B2C(sbi, b - first_block);
				ext4_set_bit(c, buf);
				count++;
			}
		if (i != grp)
			continue;
		s = 0;
		if (ext4_bg_has_super(sb, grp)) {
			ext4_set_bit(s++, buf);
			count++;
		}
		for (j = ext4_bg_num_gdb(sb, grp); j > 0; j--) {
			ext4_set_bit(EXT4_B2C(sbi, s++), buf);
			count++;
		}
	}
	if (!count)
		return 0;
	return EXT4_CLUSTERS_PER_GROUP(sb) -
		ext4_count_free(buf, EXT4_CLUSTERS_PER_GROUP(sb) / 8);
}

/*
 * Compute the overhead and stash it in sbi->s_overhead
 */
int ext4_calculate_overhead(struct super_block *sb)
{
	struct ext4_sb_info *sbi = EXT4_SB(sb);
	struct ext4_super_block *es = sbi->s_es;
	ext4_group_t i, ngroups = ext4_get_groups_count(sb);
	ext4_fsblk_t overhead = 0;
	char *buf = (char *) get_zeroed_page(GFP_KERNEL);

	if (!buf)
		return -ENOMEM;

	/*
	 * Compute the overhead (FS structures).  This is constant
	 * for a given filesystem unless the number of block groups
	 * changes so we cache the previous value until it does.
	 */

	/*
	 * All of the blocks before first_data_block are overhead
	 */
	overhead = EXT4_B2C(sbi, le32_to_cpu(es->s_first_data_block));

	/*
	 * Add the overhead found in each block group
	 */
	for (i = 0; i < ngroups; i++) {
		int blks;

		blks = count_overhead(sb, i, buf);
		overhead += blks;
		if (blks)
			memset(buf, 0, PAGE_SIZE);
		cond_resched();
	}
	/* Add the journal blocks as well */
	if (sbi->s_journal)
		overhead += EXT4_NUM_B2C(sbi, sbi->s_journal->j_maxlen);

	sbi->s_overhead = overhead;
	smp_wmb();
	free_page((unsigned long) buf);
	return 0;
}


static ext4_fsblk_t ext4_calculate_resv_clusters(struct super_block *sb)
{
	ext4_fsblk_t resv_clusters;

	/*
	 * There's no need to reserve anything when we aren't using extents.
	 * The space estimates are exact, there are no unwritten extents,
	 * hole punching doesn't need new metadata... This is needed especially
	 * to keep ext2/3 backward compatibility.
	 */
	if (!EXT4_HAS_INCOMPAT_FEATURE(sb, EXT4_FEATURE_INCOMPAT_EXTENTS))
		return 0;
	/*
	 * By default we reserve 2% or 4096 clusters, whichever is smaller.
	 * This should cover the situations where we can not afford to run
	 * out of space like for example punch hole, or converting
	 * unwritten extents in delalloc path. In most cases such
	 * allocation would require 1, or 2 blocks, higher numbers are
	 * very rare.
	 */
	resv_clusters = ext4_blocks_count(EXT4_SB(sb)->s_es) >>
			EXT4_SB(sb)->s_cluster_bits;

	do_div(resv_clusters, 50);
	resv_clusters = min_t(ext4_fsblk_t, resv_clusters, 4096);

	return resv_clusters;
}


static int ext4_reserve_clusters(struct ext4_sb_info *sbi, ext4_fsblk_t count)
{
	ext4_fsblk_t clusters = ext4_blocks_count(sbi->s_es) >>
				sbi->s_cluster_bits;

	if (count >= clusters)
		return -EINVAL;

	atomic64_set(&sbi->s_resv_clusters, count);
	return 0;
}

static int ext4_fill_super(struct super_block *sb, void *data, int silent)
{
	char *orig_data = kstrdup(data, GFP_KERNEL);
	struct buffer_head *bh;
	struct ext4_super_block *es = NULL;
	struct ext4_sb_info *sbi;
	ext4_fsblk_t block;
	ext4_fsblk_t sb_block = get_sb_block(&data);
	ext4_fsblk_t logical_sb_block;
	unsigned long offset = 0;
	unsigned long journal_devnum = 0;
	unsigned long def_mount_opts;
	struct inode *root;
	char *cp;
	const char *descr;
	int ret = -ENOMEM;
	int blocksize, clustersize;
	unsigned int db_count;
	unsigned int i;
	int needs_recovery, has_huge_files, has_bigalloc;
	__u64 blocks_count;
	int err = 0;
	unsigned int journal_ioprio = DEFAULT_JOURNAL_IOPRIO;
	ext4_group_t first_not_zeroed;

	sbi = kzalloc(sizeof(*sbi), GFP_KERNEL);
	if (!sbi)
		goto out_free_orig;

	sbi->s_blockgroup_lock =
		kzalloc(sizeof(struct blockgroup_lock), GFP_KERNEL);
	if (!sbi->s_blockgroup_lock) {
		kfree(sbi);
		goto out_free_orig;
	}
	sb->s_fs_info = sbi;
	sbi->s_sb = sb;
	sbi->s_inode_readahead_blks = EXT4_DEF_INODE_READAHEAD_BLKS;
	sbi->s_sb_block = sb_block;
	if (sb->s_bdev->bd_part)
		sbi->s_sectors_written_start =
			part_stat_read(sb->s_bdev->bd_part, sectors[1]);

	/* Cleanup superblock name */
	for (cp = sb->s_id; (cp = strchr(cp, '/'));)
		*cp = '!';

	/* -EINVAL is default */
	ret = -EINVAL;
	blocksize = sb_min_blocksize(sb, EXT4_MIN_BLOCK_SIZE);
	if (!blocksize) {
		ext4_msg(sb, KERN_ERR, "unable to set blocksize");
		goto out_fail;
	}

	/*
	 * The ext4 superblock will not be buffer aligned for other than 1kB
	 * block sizes.  We need to calculate the offset from buffer start.
	 */
	if (blocksize != EXT4_MIN_BLOCK_SIZE) {
		logical_sb_block = sb_block * EXT4_MIN_BLOCK_SIZE;
		offset = do_div(logical_sb_block, blocksize);
	} else {
		logical_sb_block = sb_block;
	}

	if (!(bh = sb_bread_unmovable(sb, logical_sb_block))) {
		ext4_msg(sb, KERN_ERR, "unable to read superblock");
		goto out_fail;
	}
	/*
	 * Note: s_es must be initialized as soon as possible because
	 *       some ext4 macro-instructions depend on its value
	 */
	es = (struct ext4_super_block *) (bh->b_data + offset);
	sbi->s_es = es;
	sb->s_magic = le16_to_cpu(es->s_magic);
	if (sb->s_magic != EXT4_SUPER_MAGIC)
		goto cantfind_ext4;
	sbi->s_kbytes_written = le64_to_cpu(es->s_kbytes_written);

	/* Warn if metadata_csum and gdt_csum are both set. */
	if (EXT4_HAS_RO_COMPAT_FEATURE(sb,
				       EXT4_FEATURE_RO_COMPAT_METADATA_CSUM) &&
	    EXT4_HAS_RO_COMPAT_FEATURE(sb, EXT4_FEATURE_RO_COMPAT_GDT_CSUM))
		ext4_warning(sb, KERN_INFO "metadata_csum and uninit_bg are "
			     "redundant flags; please run fsck.");

	/* Check for a known checksum algorithm */
	if (!ext4_verify_csum_type(sb, es)) {
		ext4_msg(sb, KERN_ERR, "VFS: Found ext4 filesystem with "
			 "unknown checksum algorithm.");
		silent = 1;
		goto cantfind_ext4;
	}

	/* Load the checksum driver */
	if (EXT4_HAS_RO_COMPAT_FEATURE(sb,
				       EXT4_FEATURE_RO_COMPAT_METADATA_CSUM)) {
		sbi->s_chksum_driver = crypto_alloc_shash("crc32c", 0, 0);
		if (IS_ERR(sbi->s_chksum_driver)) {
			ext4_msg(sb, KERN_ERR, "Cannot load crc32c driver.");
			ret = PTR_ERR(sbi->s_chksum_driver);
			sbi->s_chksum_driver = NULL;
			goto failed_mount;
		}
	}

	/* Check superblock checksum */
	if (!ext4_superblock_csum_verify(sb, es)) {
		ext4_msg(sb, KERN_ERR, "VFS: Found ext4 filesystem with "
			 "invalid superblock checksum.  Run e2fsck?");
		silent = 1;
		goto cantfind_ext4;
	}

	/* Precompute checksum seed for all metadata */
	if (ext4_has_metadata_csum(sb))
		sbi->s_csum_seed = ext4_chksum(sbi, ~0, es->s_uuid,
					       sizeof(es->s_uuid));

	/* Set defaults before we parse the mount options */
	def_mount_opts = le32_to_cpu(es->s_default_mount_opts);
	set_opt(sb, INIT_INODE_TABLE);
	if (def_mount_opts & EXT4_DEFM_DEBUG)
		set_opt(sb, DEBUG);
	if (def_mount_opts & EXT4_DEFM_BSDGROUPS)
		set_opt(sb, GRPID);
	if (def_mount_opts & EXT4_DEFM_UID16)
		set_opt(sb, NO_UID32);
	/* xattr user namespace & acls are now defaulted on */
	set_opt(sb, XATTR_USER);
#ifdef CONFIG_EXT4_FS_POSIX_ACL
	set_opt(sb, POSIX_ACL);
#endif
	/* don't forget to enable journal_csum when metadata_csum is enabled. */
	if (ext4_has_metadata_csum(sb))
		set_opt(sb, JOURNAL_CHECKSUM);

	if ((def_mount_opts & EXT4_DEFM_JMODE) == EXT4_DEFM_JMODE_DATA)
		set_opt(sb, JOURNAL_DATA);
	else if ((def_mount_opts & EXT4_DEFM_JMODE) == EXT4_DEFM_JMODE_ORDERED)
		set_opt(sb, ORDERED_DATA);
	else if ((def_mount_opts & EXT4_DEFM_JMODE) == EXT4_DEFM_JMODE_WBACK)
		set_opt(sb, WRITEBACK_DATA);

	if (le16_to_cpu(sbi->s_es->s_errors) == EXT4_ERRORS_PANIC)
		set_opt(sb, ERRORS_PANIC);
	else if (le16_to_cpu(sbi->s_es->s_errors) == EXT4_ERRORS_CONTINUE)
		set_opt(sb, ERRORS_CONT);
	else
		set_opt(sb, ERRORS_RO);
	/* block_validity enabled by default; disable with noblock_validity */
	set_opt(sb, BLOCK_VALIDITY);
	if (def_mount_opts & EXT4_DEFM_DISCARD)
		set_opt(sb, DISCARD);

	sbi->s_resuid = make_kuid(&init_user_ns, le16_to_cpu(es->s_def_resuid));
	sbi->s_resgid = make_kgid(&init_user_ns, le16_to_cpu(es->s_def_resgid));
	sbi->s_commit_interval = JBD2_DEFAULT_MAX_COMMIT_AGE * HZ;
	sbi->s_min_batch_time = EXT4_DEF_MIN_BATCH_TIME;
	sbi->s_max_batch_time = EXT4_DEF_MAX_BATCH_TIME;

	if ((def_mount_opts & EXT4_DEFM_NOBARRIER) == 0)
		set_opt(sb, BARRIER);

	/*
	 * enable delayed allocation by default
	 * Use -o nodelalloc to turn it off
	 */
	if (!IS_EXT3_SB(sb) && !IS_EXT2_SB(sb) &&
	    ((def_mount_opts & EXT4_DEFM_NODELALLOC) == 0))
		set_opt(sb, DELALLOC);

	/*
	 * set default s_li_wait_mult for lazyinit, for the case there is
	 * no mount option specified.
	 */
	sbi->s_li_wait_mult = EXT4_DEF_LI_WAIT_MULT;

	if (!parse_options((char *) sbi->s_es->s_mount_opts, sb,
			   &journal_devnum, &journal_ioprio, 0)) {
		ext4_msg(sb, KERN_WARNING,
			 "failed to parse options in superblock: %s",
			 sbi->s_es->s_mount_opts);
	}
	sbi->s_def_mount_opt = sbi->s_mount_opt;
	if (!parse_options((char *) data, sb, &journal_devnum,
			   &journal_ioprio, 0))
		goto failed_mount;

	if (test_opt(sb, DATA_FLAGS) == EXT4_MOUNT_JOURNAL_DATA) {
		printk_once(KERN_WARNING "EXT4-fs: Warning: mounting "
			    "with data=journal disables delayed "
			    "allocation and O_DIRECT support!\n");
		if (test_opt2(sb, EXPLICIT_DELALLOC)) {
			ext4_msg(sb, KERN_ERR, "can't mount with "
				 "both data=journal and delalloc");
			goto failed_mount;
		}
		if (test_opt(sb, DIOREAD_NOLOCK)) {
			ext4_msg(sb, KERN_ERR, "can't mount with "
				 "both data=journal and dioread_nolock");
			goto failed_mount;
		}
		if (test_opt(sb, DELALLOC))
			clear_opt(sb, DELALLOC);
	}

	sb->s_flags = (sb->s_flags & ~MS_POSIXACL) |
		(test_opt(sb, POSIX_ACL) ? MS_POSIXACL : 0);

	if (le32_to_cpu(es->s_rev_level) == EXT4_GOOD_OLD_REV &&
	    (EXT4_HAS_COMPAT_FEATURE(sb, ~0U) ||
	     EXT4_HAS_RO_COMPAT_FEATURE(sb, ~0U) ||
	     EXT4_HAS_INCOMPAT_FEATURE(sb, ~0U)))
		ext4_msg(sb, KERN_WARNING,
		       "feature flags set on rev 0 fs, "
		       "running e2fsck is recommended");

	if (es->s_creator_os == cpu_to_le32(EXT4_OS_HURD)) {
		set_opt2(sb, HURD_COMPAT);
		if (EXT4_HAS_INCOMPAT_FEATURE(sb,
					      EXT4_FEATURE_INCOMPAT_64BIT)) {
			ext4_msg(sb, KERN_ERR,
				 "The Hurd can't support 64-bit file systems");
			goto failed_mount;
		}
	}

	if (IS_EXT2_SB(sb)) {
		if (ext2_feature_set_ok(sb))
			ext4_msg(sb, KERN_INFO, "mounting ext2 file system "
				 "using the ext4 subsystem");
		else {
			ext4_msg(sb, KERN_ERR, "couldn't mount as ext2 due "
				 "to feature incompatibilities");
			goto failed_mount;
		}
	}

	if (IS_EXT3_SB(sb)) {
		if (ext3_feature_set_ok(sb))
			ext4_msg(sb, KERN_INFO, "mounting ext3 file system "
				 "using the ext4 subsystem");
		else {
			ext4_msg(sb, KERN_ERR, "couldn't mount as ext3 due "
				 "to feature incompatibilities");
			goto failed_mount;
		}
	}

	/*
	 * Check feature flags regardless of the revision level, since we
	 * previously didn't change the revision level when setting the flags,
	 * so there is a chance incompat flags are set on a rev 0 filesystem.
	 */
	if (!ext4_feature_set_ok(sb, (sb->s_flags & MS_RDONLY)))
		goto failed_mount;

	blocksize = BLOCK_SIZE << le32_to_cpu(es->s_log_block_size);
	if (blocksize < EXT4_MIN_BLOCK_SIZE ||
	    blocksize > EXT4_MAX_BLOCK_SIZE) {
		ext4_msg(sb, KERN_ERR,
		       "Unsupported filesystem blocksize %d", blocksize);
		goto failed_mount;
	}

<<<<<<< HEAD
	if (EXT4_HAS_INCOMPAT_FEATURE(sb, EXT4_FEATURE_INCOMPAT_ENCRYPT) &&
	    es->s_encryption_level) {
		ext4_msg(sb, KERN_ERR, "Unsupported encryption level %d",
			 es->s_encryption_level);
=======
	if (le16_to_cpu(sbi->s_es->s_reserved_gdt_blocks) > (blocksize / 4)) {
		ext4_msg(sb, KERN_ERR,
			 "Number of reserved GDT blocks insanely large: %d",
			 le16_to_cpu(sbi->s_es->s_reserved_gdt_blocks));
>>>>>>> d45da77c
		goto failed_mount;
	}

	if (sb->s_blocksize != blocksize) {
		/* Validate the filesystem blocksize */
		if (!sb_set_blocksize(sb, blocksize)) {
			ext4_msg(sb, KERN_ERR, "bad block size %d",
					blocksize);
			goto failed_mount;
		}

		brelse(bh);
		logical_sb_block = sb_block * EXT4_MIN_BLOCK_SIZE;
		offset = do_div(logical_sb_block, blocksize);
		bh = sb_bread_unmovable(sb, logical_sb_block);
		if (!bh) {
			ext4_msg(sb, KERN_ERR,
			       "Can't read superblock on 2nd try");
			goto failed_mount;
		}
		es = (struct ext4_super_block *)(bh->b_data + offset);
		sbi->s_es = es;
		if (es->s_magic != cpu_to_le16(EXT4_SUPER_MAGIC)) {
			ext4_msg(sb, KERN_ERR,
			       "Magic mismatch, very weird!");
			goto failed_mount;
		}
	}

	has_huge_files = EXT4_HAS_RO_COMPAT_FEATURE(sb,
				EXT4_FEATURE_RO_COMPAT_HUGE_FILE);
	sbi->s_bitmap_maxbytes = ext4_max_bitmap_size(sb->s_blocksize_bits,
						      has_huge_files);
	sb->s_maxbytes = ext4_max_size(sb->s_blocksize_bits, has_huge_files);

	if (le32_to_cpu(es->s_rev_level) == EXT4_GOOD_OLD_REV) {
		sbi->s_inode_size = EXT4_GOOD_OLD_INODE_SIZE;
		sbi->s_first_ino = EXT4_GOOD_OLD_FIRST_INO;
	} else {
		sbi->s_inode_size = le16_to_cpu(es->s_inode_size);
		sbi->s_first_ino = le32_to_cpu(es->s_first_ino);
		if ((sbi->s_inode_size < EXT4_GOOD_OLD_INODE_SIZE) ||
		    (!is_power_of_2(sbi->s_inode_size)) ||
		    (sbi->s_inode_size > blocksize)) {
			ext4_msg(sb, KERN_ERR,
			       "unsupported inode size: %d",
			       sbi->s_inode_size);
			goto failed_mount;
		}
		if (sbi->s_inode_size > EXT4_GOOD_OLD_INODE_SIZE)
			sb->s_time_gran = 1 << (EXT4_EPOCH_BITS - 2);
	}

	sbi->s_desc_size = le16_to_cpu(es->s_desc_size);
	if (EXT4_HAS_INCOMPAT_FEATURE(sb, EXT4_FEATURE_INCOMPAT_64BIT)) {
		if (sbi->s_desc_size < EXT4_MIN_DESC_SIZE_64BIT ||
		    sbi->s_desc_size > EXT4_MAX_DESC_SIZE ||
		    !is_power_of_2(sbi->s_desc_size)) {
			ext4_msg(sb, KERN_ERR,
			       "unsupported descriptor size %lu",
			       sbi->s_desc_size);
			goto failed_mount;
		}
	} else
		sbi->s_desc_size = EXT4_MIN_DESC_SIZE;

	sbi->s_blocks_per_group = le32_to_cpu(es->s_blocks_per_group);
	sbi->s_inodes_per_group = le32_to_cpu(es->s_inodes_per_group);
	if (EXT4_INODE_SIZE(sb) == 0 || EXT4_INODES_PER_GROUP(sb) == 0)
		goto cantfind_ext4;

	sbi->s_inodes_per_block = blocksize / EXT4_INODE_SIZE(sb);
	if (sbi->s_inodes_per_block == 0)
		goto cantfind_ext4;
	sbi->s_itb_per_group = sbi->s_inodes_per_group /
					sbi->s_inodes_per_block;
	sbi->s_desc_per_block = blocksize / EXT4_DESC_SIZE(sb);
	sbi->s_sbh = bh;
	sbi->s_mount_state = le16_to_cpu(es->s_state);
	sbi->s_addr_per_block_bits = ilog2(EXT4_ADDR_PER_BLOCK(sb));
	sbi->s_desc_per_block_bits = ilog2(EXT4_DESC_PER_BLOCK(sb));

	for (i = 0; i < 4; i++)
		sbi->s_hash_seed[i] = le32_to_cpu(es->s_hash_seed[i]);
	sbi->s_def_hash_version = es->s_def_hash_version;
	if (EXT4_HAS_COMPAT_FEATURE(sb, EXT4_FEATURE_COMPAT_DIR_INDEX)) {
		i = le32_to_cpu(es->s_flags);
		if (i & EXT2_FLAGS_UNSIGNED_HASH)
			sbi->s_hash_unsigned = 3;
		else if ((i & EXT2_FLAGS_SIGNED_HASH) == 0) {
#ifdef __CHAR_UNSIGNED__
			if (!(sb->s_flags & MS_RDONLY))
				es->s_flags |=
					cpu_to_le32(EXT2_FLAGS_UNSIGNED_HASH);
			sbi->s_hash_unsigned = 3;
#else
			if (!(sb->s_flags & MS_RDONLY))
				es->s_flags |=
					cpu_to_le32(EXT2_FLAGS_SIGNED_HASH);
#endif
		}
	}

	/* Handle clustersize */
	clustersize = BLOCK_SIZE << le32_to_cpu(es->s_log_cluster_size);
	has_bigalloc = EXT4_HAS_RO_COMPAT_FEATURE(sb,
				EXT4_FEATURE_RO_COMPAT_BIGALLOC);
	if (has_bigalloc) {
		if (clustersize < blocksize) {
			ext4_msg(sb, KERN_ERR,
				 "cluster size (%d) smaller than "
				 "block size (%d)", clustersize, blocksize);
			goto failed_mount;
		}
		sbi->s_cluster_bits = le32_to_cpu(es->s_log_cluster_size) -
			le32_to_cpu(es->s_log_block_size);
		sbi->s_clusters_per_group =
			le32_to_cpu(es->s_clusters_per_group);
		if (sbi->s_clusters_per_group > blocksize * 8) {
			ext4_msg(sb, KERN_ERR,
				 "#clusters per group too big: %lu",
				 sbi->s_clusters_per_group);
			goto failed_mount;
		}
		if (sbi->s_blocks_per_group !=
		    (sbi->s_clusters_per_group * (clustersize / blocksize))) {
			ext4_msg(sb, KERN_ERR, "blocks per group (%lu) and "
				 "clusters per group (%lu) inconsistent",
				 sbi->s_blocks_per_group,
				 sbi->s_clusters_per_group);
			goto failed_mount;
		}
	} else {
		if (clustersize != blocksize) {
			ext4_warning(sb, "fragment/cluster size (%d) != "
				     "block size (%d)", clustersize,
				     blocksize);
			clustersize = blocksize;
		}
		if (sbi->s_blocks_per_group > blocksize * 8) {
			ext4_msg(sb, KERN_ERR,
				 "#blocks per group too big: %lu",
				 sbi->s_blocks_per_group);
			goto failed_mount;
		}
		sbi->s_clusters_per_group = sbi->s_blocks_per_group;
		sbi->s_cluster_bits = 0;
	}
	sbi->s_cluster_ratio = clustersize / blocksize;

	if (sbi->s_inodes_per_group > blocksize * 8) {
		ext4_msg(sb, KERN_ERR,
		       "#inodes per group too big: %lu",
		       sbi->s_inodes_per_group);
		goto failed_mount;
	}

	/* Do we have standard group size of clustersize * 8 blocks ? */
	if (sbi->s_blocks_per_group == clustersize << 3)
		set_opt2(sb, STD_GROUP_SIZE);

	/*
	 * Test whether we have more sectors than will fit in sector_t,
	 * and whether the max offset is addressable by the page cache.
	 */
	err = generic_check_addressable(sb->s_blocksize_bits,
					ext4_blocks_count(es));
	if (err) {
		ext4_msg(sb, KERN_ERR, "filesystem"
			 " too large to mount safely on this system");
		if (sizeof(sector_t) < 8)
			ext4_msg(sb, KERN_WARNING, "CONFIG_LBDAF not enabled");
		goto failed_mount;
	}

	if (EXT4_BLOCKS_PER_GROUP(sb) == 0)
		goto cantfind_ext4;

	/* check blocks count against device size */
	blocks_count = sb->s_bdev->bd_inode->i_size >> sb->s_blocksize_bits;
	if (blocks_count && ext4_blocks_count(es) > blocks_count) {
		ext4_msg(sb, KERN_WARNING, "bad geometry: block count %llu "
		       "exceeds size of device (%llu blocks)",
		       ext4_blocks_count(es), blocks_count);
		goto failed_mount;
	}

	/*
	 * It makes no sense for the first data block to be beyond the end
	 * of the filesystem.
	 */
	if (le32_to_cpu(es->s_first_data_block) >= ext4_blocks_count(es)) {
		ext4_msg(sb, KERN_WARNING, "bad geometry: first data "
			 "block %u is beyond end of filesystem (%llu)",
			 le32_to_cpu(es->s_first_data_block),
			 ext4_blocks_count(es));
		goto failed_mount;
	}
	blocks_count = (ext4_blocks_count(es) -
			le32_to_cpu(es->s_first_data_block) +
			EXT4_BLOCKS_PER_GROUP(sb) - 1);
	do_div(blocks_count, EXT4_BLOCKS_PER_GROUP(sb));
	if (blocks_count > ((uint64_t)1<<32) - EXT4_DESC_PER_BLOCK(sb)) {
		ext4_msg(sb, KERN_WARNING, "groups count too large: %u "
		       "(block count %llu, first data block %u, "
		       "blocks per group %lu)", sbi->s_groups_count,
		       ext4_blocks_count(es),
		       le32_to_cpu(es->s_first_data_block),
		       EXT4_BLOCKS_PER_GROUP(sb));
		goto failed_mount;
	}
	sbi->s_groups_count = blocks_count;
	sbi->s_blockfile_groups = min_t(ext4_group_t, sbi->s_groups_count,
			(EXT4_MAX_BLOCK_FILE_PHYS / EXT4_BLOCKS_PER_GROUP(sb)));
	db_count = (sbi->s_groups_count + EXT4_DESC_PER_BLOCK(sb) - 1) /
		   EXT4_DESC_PER_BLOCK(sb);
	sbi->s_group_desc = ext4_kvmalloc(db_count *
					  sizeof(struct buffer_head *),
					  GFP_KERNEL);
	if (sbi->s_group_desc == NULL) {
		ext4_msg(sb, KERN_ERR, "not enough memory");
		ret = -ENOMEM;
		goto failed_mount;
	}

	if (ext4_proc_root)
		sbi->s_proc = proc_mkdir(sb->s_id, ext4_proc_root);

	if (sbi->s_proc)
		proc_create_data("options", S_IRUGO, sbi->s_proc,
				 &ext4_seq_options_fops, sb);

	bgl_lock_init(sbi->s_blockgroup_lock);

	for (i = 0; i < db_count; i++) {
		block = descriptor_loc(sb, logical_sb_block, i);
		sbi->s_group_desc[i] = sb_bread_unmovable(sb, block);
		if (!sbi->s_group_desc[i]) {
			ext4_msg(sb, KERN_ERR,
			       "can't read group descriptor %d", i);
			db_count = i;
			goto failed_mount2;
		}
	}
	if (!ext4_check_descriptors(sb, &first_not_zeroed)) {
		ext4_msg(sb, KERN_ERR, "group descriptors corrupted!");
		goto failed_mount2;
	}

	sbi->s_gdb_count = db_count;
	get_random_bytes(&sbi->s_next_generation, sizeof(u32));
	spin_lock_init(&sbi->s_next_gen_lock);

	init_timer(&sbi->s_err_report);
	sbi->s_err_report.function = print_daily_error_info;
	sbi->s_err_report.data = (unsigned long) sb;

	/* Register extent status tree shrinker */
	if (ext4_es_register_shrinker(sbi))
		goto failed_mount3;

	sbi->s_stripe = ext4_get_stripe_size(sbi);
	sbi->s_extent_max_zeroout_kb = 32;

	/*
	 * set up enough so that it can read an inode
	 */
	sb->s_op = &ext4_sops;
	sb->s_export_op = &ext4_export_ops;
	sb->s_xattr = ext4_xattr_handlers;
#ifdef CONFIG_QUOTA
	sb->dq_op = &ext4_quota_operations;
	if (EXT4_HAS_RO_COMPAT_FEATURE(sb, EXT4_FEATURE_RO_COMPAT_QUOTA))
		sb->s_qcop = &ext4_qctl_sysfile_operations;
	else
		sb->s_qcop = &ext4_qctl_operations;
#endif
	memcpy(sb->s_uuid, es->s_uuid, sizeof(es->s_uuid));

	INIT_LIST_HEAD(&sbi->s_orphan); /* unlinked but open files */
	mutex_init(&sbi->s_orphan_lock);

	sb->s_root = NULL;

	needs_recovery = (es->s_last_orphan != 0 ||
			  EXT4_HAS_INCOMPAT_FEATURE(sb,
				    EXT4_FEATURE_INCOMPAT_RECOVER));

	if (EXT4_HAS_INCOMPAT_FEATURE(sb, EXT4_FEATURE_INCOMPAT_MMP) &&
	    !(sb->s_flags & MS_RDONLY))
		if (ext4_multi_mount_protect(sb, le64_to_cpu(es->s_mmp_block)))
			goto failed_mount3a;

	/*
	 * The first inode we look at is the journal inode.  Don't try
	 * root first: it may be modified in the journal!
	 */
	if (!test_opt(sb, NOLOAD) &&
	    EXT4_HAS_COMPAT_FEATURE(sb, EXT4_FEATURE_COMPAT_HAS_JOURNAL)) {
		if (ext4_load_journal(sb, es, journal_devnum))
			goto failed_mount3a;
	} else if (test_opt(sb, NOLOAD) && !(sb->s_flags & MS_RDONLY) &&
	      EXT4_HAS_INCOMPAT_FEATURE(sb, EXT4_FEATURE_INCOMPAT_RECOVER)) {
		ext4_msg(sb, KERN_ERR, "required journal recovery "
		       "suppressed and not mounted read-only");
		goto failed_mount_wq;
	} else {
		clear_opt(sb, DATA_FLAGS);
		sbi->s_journal = NULL;
		needs_recovery = 0;
		goto no_journal;
	}

	if (EXT4_HAS_INCOMPAT_FEATURE(sb, EXT4_FEATURE_INCOMPAT_64BIT) &&
	    !jbd2_journal_set_features(EXT4_SB(sb)->s_journal, 0, 0,
				       JBD2_FEATURE_INCOMPAT_64BIT)) {
		ext4_msg(sb, KERN_ERR, "Failed to set 64-bit journal feature");
		goto failed_mount_wq;
	}

	if (!set_journal_csum_feature_set(sb)) {
		ext4_msg(sb, KERN_ERR, "Failed to set journal checksum "
			 "feature set");
		goto failed_mount_wq;
	}

	/* We have now updated the journal if required, so we can
	 * validate the data journaling mode. */
	switch (test_opt(sb, DATA_FLAGS)) {
	case 0:
		/* No mode set, assume a default based on the journal
		 * capabilities: ORDERED_DATA if the journal can
		 * cope, else JOURNAL_DATA
		 */
		if (jbd2_journal_check_available_features
		    (sbi->s_journal, 0, 0, JBD2_FEATURE_INCOMPAT_REVOKE))
			set_opt(sb, ORDERED_DATA);
		else
			set_opt(sb, JOURNAL_DATA);
		break;

	case EXT4_MOUNT_ORDERED_DATA:
	case EXT4_MOUNT_WRITEBACK_DATA:
		if (!jbd2_journal_check_available_features
		    (sbi->s_journal, 0, 0, JBD2_FEATURE_INCOMPAT_REVOKE)) {
			ext4_msg(sb, KERN_ERR, "Journal does not support "
			       "requested data journaling mode");
			goto failed_mount_wq;
		}
	default:
		break;
	}
	set_task_ioprio(sbi->s_journal->j_task, journal_ioprio);

	sbi->s_journal->j_commit_callback = ext4_journal_commit_callback;

no_journal:
	if (ext4_mballoc_ready) {
		sbi->s_mb_cache = ext4_xattr_create_cache(sb->s_id);
		if (!sbi->s_mb_cache) {
			ext4_msg(sb, KERN_ERR, "Failed to create an mb_cache");
			goto failed_mount_wq;
		}
	}

	if (unlikely(sbi->s_mount_flags & EXT4_MF_TEST_DUMMY_ENCRYPTION) &&
	    !(sb->s_flags & MS_RDONLY) &&
	    !EXT4_HAS_INCOMPAT_FEATURE(sb, EXT4_FEATURE_INCOMPAT_ENCRYPT)) {
		EXT4_SET_INCOMPAT_FEATURE(sb, EXT4_FEATURE_INCOMPAT_ENCRYPT);
		ext4_commit_super(sb, 1);
	}

	/*
	 * Get the # of file system overhead blocks from the
	 * superblock if present.
	 */
	if (es->s_overhead_clusters)
		sbi->s_overhead = le32_to_cpu(es->s_overhead_clusters);
	else {
		err = ext4_calculate_overhead(sb);
		if (err)
			goto failed_mount_wq;
	}

	/*
	 * The maximum number of concurrent works can be high and
	 * concurrency isn't really necessary.  Limit it to 1.
	 */
	EXT4_SB(sb)->rsv_conversion_wq =
		alloc_workqueue("ext4-rsv-conversion", WQ_MEM_RECLAIM | WQ_UNBOUND, 1);
	if (!EXT4_SB(sb)->rsv_conversion_wq) {
		printk(KERN_ERR "EXT4-fs: failed to create workqueue\n");
		ret = -ENOMEM;
		goto failed_mount4;
	}

	/*
	 * The jbd2_journal_load will have done any necessary log recovery,
	 * so we can safely mount the rest of the filesystem now.
	 */

	root = ext4_iget(sb, EXT4_ROOT_INO);
	if (IS_ERR(root)) {
		ext4_msg(sb, KERN_ERR, "get root inode failed");
		ret = PTR_ERR(root);
		root = NULL;
		goto failed_mount4;
	}
	if (!S_ISDIR(root->i_mode) || !root->i_blocks || !root->i_size) {
		ext4_msg(sb, KERN_ERR, "corrupt root inode, run e2fsck");
		iput(root);
		goto failed_mount4;
	}
	sb->s_root = d_make_root(root);
	if (!sb->s_root) {
		ext4_msg(sb, KERN_ERR, "get root dentry failed");
		ret = -ENOMEM;
		goto failed_mount4;
	}

	if (ext4_setup_super(sb, es, sb->s_flags & MS_RDONLY))
		sb->s_flags |= MS_RDONLY;

	/* determine the minimum size of new large inodes, if present */
	if (sbi->s_inode_size > EXT4_GOOD_OLD_INODE_SIZE) {
		sbi->s_want_extra_isize = sizeof(struct ext4_inode) -
						     EXT4_GOOD_OLD_INODE_SIZE;
		if (EXT4_HAS_RO_COMPAT_FEATURE(sb,
				       EXT4_FEATURE_RO_COMPAT_EXTRA_ISIZE)) {
			if (sbi->s_want_extra_isize <
			    le16_to_cpu(es->s_want_extra_isize))
				sbi->s_want_extra_isize =
					le16_to_cpu(es->s_want_extra_isize);
			if (sbi->s_want_extra_isize <
			    le16_to_cpu(es->s_min_extra_isize))
				sbi->s_want_extra_isize =
					le16_to_cpu(es->s_min_extra_isize);
		}
	}
	/* Check if enough inode space is available */
	if (EXT4_GOOD_OLD_INODE_SIZE + sbi->s_want_extra_isize >
							sbi->s_inode_size) {
		sbi->s_want_extra_isize = sizeof(struct ext4_inode) -
						       EXT4_GOOD_OLD_INODE_SIZE;
		ext4_msg(sb, KERN_INFO, "required extra inode space not"
			 "available");
	}

	err = ext4_reserve_clusters(sbi, ext4_calculate_resv_clusters(sb));
	if (err) {
		ext4_msg(sb, KERN_ERR, "failed to reserve %llu clusters for "
			 "reserved pool", ext4_calculate_resv_clusters(sb));
		goto failed_mount4a;
	}

	err = ext4_setup_system_zone(sb);
	if (err) {
		ext4_msg(sb, KERN_ERR, "failed to initialize system "
			 "zone (%d)", err);
		goto failed_mount4a;
	}

	ext4_ext_init(sb);
	err = ext4_mb_init(sb);
	if (err) {
		ext4_msg(sb, KERN_ERR, "failed to initialize mballoc (%d)",
			 err);
		goto failed_mount5;
	}

	block = ext4_count_free_clusters(sb);
	ext4_free_blocks_count_set(sbi->s_es, 
				   EXT4_C2B(sbi, block));
	err = percpu_counter_init(&sbi->s_freeclusters_counter, block,
				  GFP_KERNEL);
	if (!err) {
		unsigned long freei = ext4_count_free_inodes(sb);
		sbi->s_es->s_free_inodes_count = cpu_to_le32(freei);
		err = percpu_counter_init(&sbi->s_freeinodes_counter, freei,
					  GFP_KERNEL);
	}
	if (!err)
		err = percpu_counter_init(&sbi->s_dirs_counter,
					  ext4_count_dirs(sb), GFP_KERNEL);
	if (!err)
		err = percpu_counter_init(&sbi->s_dirtyclusters_counter, 0,
					  GFP_KERNEL);
	if (err) {
		ext4_msg(sb, KERN_ERR, "insufficient memory");
		goto failed_mount6;
	}

	if (EXT4_HAS_INCOMPAT_FEATURE(sb, EXT4_FEATURE_INCOMPAT_FLEX_BG))
		if (!ext4_fill_flex_info(sb)) {
			ext4_msg(sb, KERN_ERR,
			       "unable to initialize "
			       "flex_bg meta info!");
			goto failed_mount6;
		}

	err = ext4_register_li_request(sb, first_not_zeroed);
	if (err)
		goto failed_mount6;

	sbi->s_kobj.kset = ext4_kset;
	init_completion(&sbi->s_kobj_unregister);
	err = kobject_init_and_add(&sbi->s_kobj, &ext4_ktype, NULL,
				   "%s", sb->s_id);
	if (err)
		goto failed_mount7;

#ifdef CONFIG_QUOTA
	/* Enable quota usage during mount. */
	if (EXT4_HAS_RO_COMPAT_FEATURE(sb, EXT4_FEATURE_RO_COMPAT_QUOTA) &&
	    !(sb->s_flags & MS_RDONLY)) {
		err = ext4_enable_quotas(sb);
		if (err)
			goto failed_mount8;
	}
#endif  /* CONFIG_QUOTA */

	EXT4_SB(sb)->s_mount_state |= EXT4_ORPHAN_FS;
	ext4_orphan_cleanup(sb, es);
	EXT4_SB(sb)->s_mount_state &= ~EXT4_ORPHAN_FS;
	if (needs_recovery) {
		ext4_msg(sb, KERN_INFO, "recovery complete");
		ext4_mark_recovery_complete(sb, es);
	}
	if (EXT4_SB(sb)->s_journal) {
		if (test_opt(sb, DATA_FLAGS) == EXT4_MOUNT_JOURNAL_DATA)
			descr = " journalled data mode";
		else if (test_opt(sb, DATA_FLAGS) == EXT4_MOUNT_ORDERED_DATA)
			descr = " ordered data mode";
		else
			descr = " writeback data mode";
	} else
		descr = "out journal";

	if (test_opt(sb, DISCARD)) {
		struct request_queue *q = bdev_get_queue(sb->s_bdev);
		if (!blk_queue_discard(q))
			ext4_msg(sb, KERN_WARNING,
				 "mounting with \"discard\" option, but "
				 "the device does not support discard");
	}

	ext4_msg(sb, KERN_INFO, "mounted filesystem with%s. "
		 "Opts: %s%s%s", descr, sbi->s_es->s_mount_opts,
		 *sbi->s_es->s_mount_opts ? "; " : "", orig_data);

	if (es->s_error_count)
		mod_timer(&sbi->s_err_report, jiffies + 300*HZ); /* 5 minutes */

	/* Enable message ratelimiting. Default is 10 messages per 5 secs. */
	ratelimit_state_init(&sbi->s_err_ratelimit_state, 5 * HZ, 10);
	ratelimit_state_init(&sbi->s_warning_ratelimit_state, 5 * HZ, 10);
	ratelimit_state_init(&sbi->s_msg_ratelimit_state, 5 * HZ, 10);

	kfree(orig_data);
	return 0;

cantfind_ext4:
	if (!silent)
		ext4_msg(sb, KERN_ERR, "VFS: Can't find ext4 filesystem");
	goto failed_mount;

#ifdef CONFIG_QUOTA
failed_mount8:
	kobject_del(&sbi->s_kobj);
#endif
failed_mount7:
	ext4_unregister_li_request(sb);
failed_mount6:
	ext4_mb_release(sb);
	if (sbi->s_flex_groups)
		ext4_kvfree(sbi->s_flex_groups);
	percpu_counter_destroy(&sbi->s_freeclusters_counter);
	percpu_counter_destroy(&sbi->s_freeinodes_counter);
	percpu_counter_destroy(&sbi->s_dirs_counter);
	percpu_counter_destroy(&sbi->s_dirtyclusters_counter);
failed_mount5:
	ext4_ext_release(sb);
	ext4_release_system_zone(sb);
failed_mount4a:
	dput(sb->s_root);
	sb->s_root = NULL;
failed_mount4:
	ext4_msg(sb, KERN_ERR, "mount failed");
	if (EXT4_SB(sb)->rsv_conversion_wq)
		destroy_workqueue(EXT4_SB(sb)->rsv_conversion_wq);
failed_mount_wq:
	if (sbi->s_journal) {
		jbd2_journal_destroy(sbi->s_journal);
		sbi->s_journal = NULL;
	}
failed_mount3a:
	ext4_es_unregister_shrinker(sbi);
failed_mount3:
	del_timer_sync(&sbi->s_err_report);
	if (sbi->s_mmp_tsk)
		kthread_stop(sbi->s_mmp_tsk);
failed_mount2:
	for (i = 0; i < db_count; i++)
		brelse(sbi->s_group_desc[i]);
	ext4_kvfree(sbi->s_group_desc);
failed_mount:
	if (sbi->s_chksum_driver)
		crypto_free_shash(sbi->s_chksum_driver);
	if (sbi->s_proc) {
		remove_proc_entry("options", sbi->s_proc);
		remove_proc_entry(sb->s_id, ext4_proc_root);
	}
#ifdef CONFIG_QUOTA
	for (i = 0; i < EXT4_MAXQUOTAS; i++)
		kfree(sbi->s_qf_names[i]);
#endif
	ext4_blkdev_remove(sbi);
	brelse(bh);
out_fail:
	sb->s_fs_info = NULL;
	kfree(sbi->s_blockgroup_lock);
	kfree(sbi);
out_free_orig:
	kfree(orig_data);
	return err ? err : ret;
}

/*
 * Setup any per-fs journal parameters now.  We'll do this both on
 * initial mount, once the journal has been initialised but before we've
 * done any recovery; and again on any subsequent remount.
 */
static void ext4_init_journal_params(struct super_block *sb, journal_t *journal)
{
	struct ext4_sb_info *sbi = EXT4_SB(sb);

	journal->j_commit_interval = sbi->s_commit_interval;
	journal->j_min_batch_time = sbi->s_min_batch_time;
	journal->j_max_batch_time = sbi->s_max_batch_time;

	write_lock(&journal->j_state_lock);
	if (test_opt(sb, BARRIER))
		journal->j_flags |= JBD2_BARRIER;
	else
		journal->j_flags &= ~JBD2_BARRIER;
	if (test_opt(sb, DATA_ERR_ABORT))
		journal->j_flags |= JBD2_ABORT_ON_SYNCDATA_ERR;
	else
		journal->j_flags &= ~JBD2_ABORT_ON_SYNCDATA_ERR;
	write_unlock(&journal->j_state_lock);
}

static journal_t *ext4_get_journal(struct super_block *sb,
				   unsigned int journal_inum)
{
	struct inode *journal_inode;
	journal_t *journal;

	BUG_ON(!EXT4_HAS_COMPAT_FEATURE(sb, EXT4_FEATURE_COMPAT_HAS_JOURNAL));

	/* First, test for the existence of a valid inode on disk.  Bad
	 * things happen if we iget() an unused inode, as the subsequent
	 * iput() will try to delete it. */

	journal_inode = ext4_iget(sb, journal_inum);
	if (IS_ERR(journal_inode)) {
		ext4_msg(sb, KERN_ERR, "no journal found");
		return NULL;
	}
	if (!journal_inode->i_nlink) {
		make_bad_inode(journal_inode);
		iput(journal_inode);
		ext4_msg(sb, KERN_ERR, "journal inode is deleted");
		return NULL;
	}

	jbd_debug(2, "Journal inode found at %p: %lld bytes\n",
		  journal_inode, journal_inode->i_size);
	if (!S_ISREG(journal_inode->i_mode)) {
		ext4_msg(sb, KERN_ERR, "invalid journal inode");
		iput(journal_inode);
		return NULL;
	}

	journal = jbd2_journal_init_inode(journal_inode);
	if (!journal) {
		ext4_msg(sb, KERN_ERR, "Could not load journal inode");
		iput(journal_inode);
		return NULL;
	}
	journal->j_private = sb;
	ext4_init_journal_params(sb, journal);
	return journal;
}

static journal_t *ext4_get_dev_journal(struct super_block *sb,
				       dev_t j_dev)
{
	struct buffer_head *bh;
	journal_t *journal;
	ext4_fsblk_t start;
	ext4_fsblk_t len;
	int hblock, blocksize;
	ext4_fsblk_t sb_block;
	unsigned long offset;
	struct ext4_super_block *es;
	struct block_device *bdev;

	BUG_ON(!EXT4_HAS_COMPAT_FEATURE(sb, EXT4_FEATURE_COMPAT_HAS_JOURNAL));

	bdev = ext4_blkdev_get(j_dev, sb);
	if (bdev == NULL)
		return NULL;

	blocksize = sb->s_blocksize;
	hblock = bdev_logical_block_size(bdev);
	if (blocksize < hblock) {
		ext4_msg(sb, KERN_ERR,
			"blocksize too small for journal device");
		goto out_bdev;
	}

	sb_block = EXT4_MIN_BLOCK_SIZE / blocksize;
	offset = EXT4_MIN_BLOCK_SIZE % blocksize;
	set_blocksize(bdev, blocksize);
	if (!(bh = __bread(bdev, sb_block, blocksize))) {
		ext4_msg(sb, KERN_ERR, "couldn't read superblock of "
		       "external journal");
		goto out_bdev;
	}

	es = (struct ext4_super_block *) (bh->b_data + offset);
	if ((le16_to_cpu(es->s_magic) != EXT4_SUPER_MAGIC) ||
	    !(le32_to_cpu(es->s_feature_incompat) &
	      EXT4_FEATURE_INCOMPAT_JOURNAL_DEV)) {
		ext4_msg(sb, KERN_ERR, "external journal has "
					"bad superblock");
		brelse(bh);
		goto out_bdev;
	}

	if ((le32_to_cpu(es->s_feature_ro_compat) &
	     EXT4_FEATURE_RO_COMPAT_METADATA_CSUM) &&
	    es->s_checksum != ext4_superblock_csum(sb, es)) {
		ext4_msg(sb, KERN_ERR, "external journal has "
				       "corrupt superblock");
		brelse(bh);
		goto out_bdev;
	}

	if (memcmp(EXT4_SB(sb)->s_es->s_journal_uuid, es->s_uuid, 16)) {
		ext4_msg(sb, KERN_ERR, "journal UUID does not match");
		brelse(bh);
		goto out_bdev;
	}

	len = ext4_blocks_count(es);
	start = sb_block + 1;
	brelse(bh);	/* we're done with the superblock */

	journal = jbd2_journal_init_dev(bdev, sb->s_bdev,
					start, len, blocksize);
	if (!journal) {
		ext4_msg(sb, KERN_ERR, "failed to create device journal");
		goto out_bdev;
	}
	journal->j_private = sb;
	ll_rw_block(READ | REQ_META | REQ_PRIO, 1, &journal->j_sb_buffer);
	wait_on_buffer(journal->j_sb_buffer);
	if (!buffer_uptodate(journal->j_sb_buffer)) {
		ext4_msg(sb, KERN_ERR, "I/O error on journal device");
		goto out_journal;
	}
	if (be32_to_cpu(journal->j_superblock->s_nr_users) != 1) {
		ext4_msg(sb, KERN_ERR, "External journal has more than one "
					"user (unsupported) - %d",
			be32_to_cpu(journal->j_superblock->s_nr_users));
		goto out_journal;
	}
	EXT4_SB(sb)->journal_bdev = bdev;
	ext4_init_journal_params(sb, journal);
	return journal;

out_journal:
	jbd2_journal_destroy(journal);
out_bdev:
	ext4_blkdev_put(bdev);
	return NULL;
}

static int ext4_load_journal(struct super_block *sb,
			     struct ext4_super_block *es,
			     unsigned long journal_devnum)
{
	journal_t *journal;
	unsigned int journal_inum = le32_to_cpu(es->s_journal_inum);
	dev_t journal_dev;
	int err = 0;
	int really_read_only;

	BUG_ON(!EXT4_HAS_COMPAT_FEATURE(sb, EXT4_FEATURE_COMPAT_HAS_JOURNAL));

	if (journal_devnum &&
	    journal_devnum != le32_to_cpu(es->s_journal_dev)) {
		ext4_msg(sb, KERN_INFO, "external journal device major/minor "
			"numbers have changed");
		journal_dev = new_decode_dev(journal_devnum);
	} else
		journal_dev = new_decode_dev(le32_to_cpu(es->s_journal_dev));

	really_read_only = bdev_read_only(sb->s_bdev);

	/*
	 * Are we loading a blank journal or performing recovery after a
	 * crash?  For recovery, we need to check in advance whether we
	 * can get read-write access to the device.
	 */
	if (EXT4_HAS_INCOMPAT_FEATURE(sb, EXT4_FEATURE_INCOMPAT_RECOVER)) {
		if (sb->s_flags & MS_RDONLY) {
			ext4_msg(sb, KERN_INFO, "INFO: recovery "
					"required on readonly filesystem");
			if (really_read_only) {
				ext4_msg(sb, KERN_ERR, "write access "
					"unavailable, cannot proceed");
				return -EROFS;
			}
			ext4_msg(sb, KERN_INFO, "write access will "
			       "be enabled during recovery");
		}
	}

	if (journal_inum && journal_dev) {
		ext4_msg(sb, KERN_ERR, "filesystem has both journal "
		       "and inode journals!");
		return -EINVAL;
	}

	if (journal_inum) {
		if (!(journal = ext4_get_journal(sb, journal_inum)))
			return -EINVAL;
	} else {
		if (!(journal = ext4_get_dev_journal(sb, journal_dev)))
			return -EINVAL;
	}

	if (!(journal->j_flags & JBD2_BARRIER))
		ext4_msg(sb, KERN_INFO, "barriers disabled");

	if (!EXT4_HAS_INCOMPAT_FEATURE(sb, EXT4_FEATURE_INCOMPAT_RECOVER))
		err = jbd2_journal_wipe(journal, !really_read_only);
	if (!err) {
		char *save = kmalloc(EXT4_S_ERR_LEN, GFP_KERNEL);
		if (save)
			memcpy(save, ((char *) es) +
			       EXT4_S_ERR_START, EXT4_S_ERR_LEN);
		err = jbd2_journal_load(journal);
		if (save)
			memcpy(((char *) es) + EXT4_S_ERR_START,
			       save, EXT4_S_ERR_LEN);
		kfree(save);
	}

	if (err) {
		ext4_msg(sb, KERN_ERR, "error loading journal");
		jbd2_journal_destroy(journal);
		return err;
	}

	EXT4_SB(sb)->s_journal = journal;
	ext4_clear_journal_err(sb, es);

	if (!really_read_only && journal_devnum &&
	    journal_devnum != le32_to_cpu(es->s_journal_dev)) {
		es->s_journal_dev = cpu_to_le32(journal_devnum);

		/* Make sure we flush the recovery flag to disk. */
		ext4_commit_super(sb, 1);
	}

	return 0;
}

static int ext4_commit_super(struct super_block *sb, int sync)
{
	struct ext4_super_block *es = EXT4_SB(sb)->s_es;
	struct buffer_head *sbh = EXT4_SB(sb)->s_sbh;
	int error = 0;

	if (!sbh || block_device_ejected(sb))
		return error;
	if (buffer_write_io_error(sbh)) {
		/*
		 * Oh, dear.  A previous attempt to write the
		 * superblock failed.  This could happen because the
		 * USB device was yanked out.  Or it could happen to
		 * be a transient write error and maybe the block will
		 * be remapped.  Nothing we can do but to retry the
		 * write and hope for the best.
		 */
		ext4_msg(sb, KERN_ERR, "previous I/O error to "
		       "superblock detected");
		clear_buffer_write_io_error(sbh);
		set_buffer_uptodate(sbh);
	}
	/*
	 * If the file system is mounted read-only, don't update the
	 * superblock write time.  This avoids updating the superblock
	 * write time when we are mounting the root file system
	 * read/only but we need to replay the journal; at that point,
	 * for people who are east of GMT and who make their clock
	 * tick in localtime for Windows bug-for-bug compatibility,
	 * the clock is set in the future, and this will cause e2fsck
	 * to complain and force a full file system check.
	 */
	if (!(sb->s_flags & MS_RDONLY))
		es->s_wtime = cpu_to_le32(get_seconds());
	if (sb->s_bdev->bd_part)
		es->s_kbytes_written =
			cpu_to_le64(EXT4_SB(sb)->s_kbytes_written +
			    ((part_stat_read(sb->s_bdev->bd_part, sectors[1]) -
			      EXT4_SB(sb)->s_sectors_written_start) >> 1));
	else
		es->s_kbytes_written =
			cpu_to_le64(EXT4_SB(sb)->s_kbytes_written);
	if (percpu_counter_initialized(&EXT4_SB(sb)->s_freeclusters_counter))
		ext4_free_blocks_count_set(es,
			EXT4_C2B(EXT4_SB(sb), percpu_counter_sum_positive(
				&EXT4_SB(sb)->s_freeclusters_counter)));
	if (percpu_counter_initialized(&EXT4_SB(sb)->s_freeinodes_counter))
		es->s_free_inodes_count =
			cpu_to_le32(percpu_counter_sum_positive(
				&EXT4_SB(sb)->s_freeinodes_counter));
	BUFFER_TRACE(sbh, "marking dirty");
	ext4_superblock_csum_set(sb);
	mark_buffer_dirty(sbh);
	if (sync) {
		error = sync_dirty_buffer(sbh);
		if (error)
			return error;

		error = buffer_write_io_error(sbh);
		if (error) {
			ext4_msg(sb, KERN_ERR, "I/O error while writing "
			       "superblock");
			clear_buffer_write_io_error(sbh);
			set_buffer_uptodate(sbh);
		}
	}
	return error;
}

/*
 * Have we just finished recovery?  If so, and if we are mounting (or
 * remounting) the filesystem readonly, then we will end up with a
 * consistent fs on disk.  Record that fact.
 */
static void ext4_mark_recovery_complete(struct super_block *sb,
					struct ext4_super_block *es)
{
	journal_t *journal = EXT4_SB(sb)->s_journal;

	if (!EXT4_HAS_COMPAT_FEATURE(sb, EXT4_FEATURE_COMPAT_HAS_JOURNAL)) {
		BUG_ON(journal != NULL);
		return;
	}
	jbd2_journal_lock_updates(journal);
	if (jbd2_journal_flush(journal) < 0)
		goto out;

	if (EXT4_HAS_INCOMPAT_FEATURE(sb, EXT4_FEATURE_INCOMPAT_RECOVER) &&
	    sb->s_flags & MS_RDONLY) {
		EXT4_CLEAR_INCOMPAT_FEATURE(sb, EXT4_FEATURE_INCOMPAT_RECOVER);
		ext4_commit_super(sb, 1);
	}

out:
	jbd2_journal_unlock_updates(journal);
}

/*
 * If we are mounting (or read-write remounting) a filesystem whose journal
 * has recorded an error from a previous lifetime, move that error to the
 * main filesystem now.
 */
static void ext4_clear_journal_err(struct super_block *sb,
				   struct ext4_super_block *es)
{
	journal_t *journal;
	int j_errno;
	const char *errstr;

	BUG_ON(!EXT4_HAS_COMPAT_FEATURE(sb, EXT4_FEATURE_COMPAT_HAS_JOURNAL));

	journal = EXT4_SB(sb)->s_journal;

	/*
	 * Now check for any error status which may have been recorded in the
	 * journal by a prior ext4_error() or ext4_abort()
	 */

	j_errno = jbd2_journal_errno(journal);
	if (j_errno) {
		char nbuf[16];

		errstr = ext4_decode_error(sb, j_errno, nbuf);
		ext4_warning(sb, "Filesystem error recorded "
			     "from previous mount: %s", errstr);
		ext4_warning(sb, "Marking fs in need of filesystem check.");

		EXT4_SB(sb)->s_mount_state |= EXT4_ERROR_FS;
		es->s_state |= cpu_to_le16(EXT4_ERROR_FS);
		ext4_commit_super(sb, 1);

		jbd2_journal_clear_err(journal);
		jbd2_journal_update_sb_errno(journal);
	}
}

/*
 * Force the running and committing transactions to commit,
 * and wait on the commit.
 */
int ext4_force_commit(struct super_block *sb)
{
	journal_t *journal;

	if (sb->s_flags & MS_RDONLY)
		return 0;

	journal = EXT4_SB(sb)->s_journal;
	return ext4_journal_force_commit(journal);
}

static int ext4_sync_fs(struct super_block *sb, int wait)
{
	int ret = 0;
	tid_t target;
	bool needs_barrier = false;
	struct ext4_sb_info *sbi = EXT4_SB(sb);

	trace_ext4_sync_fs(sb, wait);
	flush_workqueue(sbi->rsv_conversion_wq);
	/*
	 * Writeback quota in non-journalled quota case - journalled quota has
	 * no dirty dquots
	 */
	dquot_writeback_dquots(sb, -1);
	/*
	 * Data writeback is possible w/o journal transaction, so barrier must
	 * being sent at the end of the function. But we can skip it if
	 * transaction_commit will do it for us.
	 */
	if (sbi->s_journal) {
		target = jbd2_get_latest_transaction(sbi->s_journal);
		if (wait && sbi->s_journal->j_flags & JBD2_BARRIER &&
		    !jbd2_trans_will_send_data_barrier(sbi->s_journal, target))
			needs_barrier = true;

		if (jbd2_journal_start_commit(sbi->s_journal, &target)) {
			if (wait)
				ret = jbd2_log_wait_commit(sbi->s_journal,
							   target);
		}
	} else if (wait && test_opt(sb, BARRIER))
		needs_barrier = true;
	if (needs_barrier) {
		int err;
		err = blkdev_issue_flush(sb->s_bdev, GFP_KERNEL, NULL);
		if (!ret)
			ret = err;
	}

	return ret;
}

/*
 * LVM calls this function before a (read-only) snapshot is created.  This
 * gives us a chance to flush the journal completely and mark the fs clean.
 *
 * Note that only this function cannot bring a filesystem to be in a clean
 * state independently. It relies on upper layer to stop all data & metadata
 * modifications.
 */
static int ext4_freeze(struct super_block *sb)
{
	int error = 0;
	journal_t *journal;

	if (sb->s_flags & MS_RDONLY)
		return 0;

	journal = EXT4_SB(sb)->s_journal;

	if (journal) {
		/* Now we set up the journal barrier. */
		jbd2_journal_lock_updates(journal);

		/*
		 * Don't clear the needs_recovery flag if we failed to
		 * flush the journal.
		 */
		error = jbd2_journal_flush(journal);
		if (error < 0)
			goto out;

		/* Journal blocked and flushed, clear needs_recovery flag. */
		EXT4_CLEAR_INCOMPAT_FEATURE(sb, EXT4_FEATURE_INCOMPAT_RECOVER);
	}

	error = ext4_commit_super(sb, 1);
out:
	if (journal)
		/* we rely on upper layer to stop further updates */
		jbd2_journal_unlock_updates(journal);
	return error;
}

/*
 * Called by LVM after the snapshot is done.  We need to reset the RECOVER
 * flag here, even though the filesystem is not technically dirty yet.
 */
static int ext4_unfreeze(struct super_block *sb)
{
	if (sb->s_flags & MS_RDONLY)
		return 0;

	if (EXT4_SB(sb)->s_journal) {
		/* Reset the needs_recovery flag before the fs is unlocked. */
		EXT4_SET_INCOMPAT_FEATURE(sb, EXT4_FEATURE_INCOMPAT_RECOVER);
	}

	ext4_commit_super(sb, 1);
	return 0;
}

/*
 * Structure to save mount options for ext4_remount's benefit
 */
struct ext4_mount_options {
	unsigned long s_mount_opt;
	unsigned long s_mount_opt2;
	kuid_t s_resuid;
	kgid_t s_resgid;
	unsigned long s_commit_interval;
	u32 s_min_batch_time, s_max_batch_time;
#ifdef CONFIG_QUOTA
	int s_jquota_fmt;
	char *s_qf_names[EXT4_MAXQUOTAS];
#endif
};

static int ext4_remount(struct super_block *sb, int *flags, char *data)
{
	struct ext4_super_block *es;
	struct ext4_sb_info *sbi = EXT4_SB(sb);
	unsigned long old_sb_flags;
	struct ext4_mount_options old_opts;
	int enable_quota = 0;
	ext4_group_t g;
	unsigned int journal_ioprio = DEFAULT_JOURNAL_IOPRIO;
	int err = 0;
#ifdef CONFIG_QUOTA
	int i, j;
#endif
	char *orig_data = kstrdup(data, GFP_KERNEL);

	sync_filesystem(sb);

	/* Store the original options */
	old_sb_flags = sb->s_flags;
	old_opts.s_mount_opt = sbi->s_mount_opt;
	old_opts.s_mount_opt2 = sbi->s_mount_opt2;
	old_opts.s_resuid = sbi->s_resuid;
	old_opts.s_resgid = sbi->s_resgid;
	old_opts.s_commit_interval = sbi->s_commit_interval;
	old_opts.s_min_batch_time = sbi->s_min_batch_time;
	old_opts.s_max_batch_time = sbi->s_max_batch_time;
#ifdef CONFIG_QUOTA
	old_opts.s_jquota_fmt = sbi->s_jquota_fmt;
	for (i = 0; i < EXT4_MAXQUOTAS; i++)
		if (sbi->s_qf_names[i]) {
			old_opts.s_qf_names[i] = kstrdup(sbi->s_qf_names[i],
							 GFP_KERNEL);
			if (!old_opts.s_qf_names[i]) {
				for (j = 0; j < i; j++)
					kfree(old_opts.s_qf_names[j]);
				kfree(orig_data);
				return -ENOMEM;
			}
		} else
			old_opts.s_qf_names[i] = NULL;
#endif
	if (sbi->s_journal && sbi->s_journal->j_task->io_context)
		journal_ioprio = sbi->s_journal->j_task->io_context->ioprio;

	/*
	 * Allow the "check" option to be passed as a remount option.
	 */
	if (!parse_options(data, sb, NULL, &journal_ioprio, 1)) {
		err = -EINVAL;
		goto restore_opts;
	}

	if ((old_opts.s_mount_opt & EXT4_MOUNT_JOURNAL_CHECKSUM) ^
	    test_opt(sb, JOURNAL_CHECKSUM)) {
		ext4_msg(sb, KERN_ERR, "changing journal_checksum "
			 "during remount not supported; ignoring");
		sbi->s_mount_opt ^= EXT4_MOUNT_JOURNAL_CHECKSUM;
	}

	if (test_opt(sb, DATA_FLAGS) == EXT4_MOUNT_JOURNAL_DATA) {
		if (test_opt2(sb, EXPLICIT_DELALLOC)) {
			ext4_msg(sb, KERN_ERR, "can't mount with "
				 "both data=journal and delalloc");
			err = -EINVAL;
			goto restore_opts;
		}
		if (test_opt(sb, DIOREAD_NOLOCK)) {
			ext4_msg(sb, KERN_ERR, "can't mount with "
				 "both data=journal and dioread_nolock");
			err = -EINVAL;
			goto restore_opts;
		}
	}

	if (sbi->s_mount_flags & EXT4_MF_FS_ABORTED)
		ext4_abort(sb, "Abort forced by user");

	sb->s_flags = (sb->s_flags & ~MS_POSIXACL) |
		(test_opt(sb, POSIX_ACL) ? MS_POSIXACL : 0);

	es = sbi->s_es;

	if (sbi->s_journal) {
		ext4_init_journal_params(sb, sbi->s_journal);
		set_task_ioprio(sbi->s_journal->j_task, journal_ioprio);
	}

	if ((*flags & MS_RDONLY) != (sb->s_flags & MS_RDONLY)) {
		if (sbi->s_mount_flags & EXT4_MF_FS_ABORTED) {
			err = -EROFS;
			goto restore_opts;
		}

		if (*flags & MS_RDONLY) {
			err = sync_filesystem(sb);
			if (err < 0)
				goto restore_opts;
			err = dquot_suspend(sb, -1);
			if (err < 0)
				goto restore_opts;

			/*
			 * First of all, the unconditional stuff we have to do
			 * to disable replay of the journal when we next remount
			 */
			sb->s_flags |= MS_RDONLY;

			/*
			 * OK, test if we are remounting a valid rw partition
			 * readonly, and if so set the rdonly flag and then
			 * mark the partition as valid again.
			 */
			if (!(es->s_state & cpu_to_le16(EXT4_VALID_FS)) &&
			    (sbi->s_mount_state & EXT4_VALID_FS))
				es->s_state = cpu_to_le16(sbi->s_mount_state);

			if (sbi->s_journal)
				ext4_mark_recovery_complete(sb, es);
		} else {
			/* Make sure we can mount this feature set readwrite */
			if (!ext4_feature_set_ok(sb, 0)) {
				err = -EROFS;
				goto restore_opts;
			}
			/*
			 * Make sure the group descriptor checksums
			 * are sane.  If they aren't, refuse to remount r/w.
			 */
			for (g = 0; g < sbi->s_groups_count; g++) {
				struct ext4_group_desc *gdp =
					ext4_get_group_desc(sb, g, NULL);

				if (!ext4_group_desc_csum_verify(sb, g, gdp)) {
					ext4_msg(sb, KERN_ERR,
	       "ext4_remount: Checksum for group %u failed (%u!=%u)",
		g, le16_to_cpu(ext4_group_desc_csum(sbi, g, gdp)),
					       le16_to_cpu(gdp->bg_checksum));
					err = -EINVAL;
					goto restore_opts;
				}
			}

			/*
			 * If we have an unprocessed orphan list hanging
			 * around from a previously readonly bdev mount,
			 * require a full umount/remount for now.
			 */
			if (es->s_last_orphan) {
				ext4_msg(sb, KERN_WARNING, "Couldn't "
				       "remount RDWR because of unprocessed "
				       "orphan inode list.  Please "
				       "umount/remount instead");
				err = -EINVAL;
				goto restore_opts;
			}

			/*
			 * Mounting a RDONLY partition read-write, so reread
			 * and store the current valid flag.  (It may have
			 * been changed by e2fsck since we originally mounted
			 * the partition.)
			 */
			if (sbi->s_journal)
				ext4_clear_journal_err(sb, es);
			sbi->s_mount_state = le16_to_cpu(es->s_state);
			if (!ext4_setup_super(sb, es, 0))
				sb->s_flags &= ~MS_RDONLY;
			if (EXT4_HAS_INCOMPAT_FEATURE(sb,
						     EXT4_FEATURE_INCOMPAT_MMP))
				if (ext4_multi_mount_protect(sb,
						le64_to_cpu(es->s_mmp_block))) {
					err = -EROFS;
					goto restore_opts;
				}
			enable_quota = 1;
		}
	}

	/*
	 * Reinitialize lazy itable initialization thread based on
	 * current settings
	 */
	if ((sb->s_flags & MS_RDONLY) || !test_opt(sb, INIT_INODE_TABLE))
		ext4_unregister_li_request(sb);
	else {
		ext4_group_t first_not_zeroed;
		first_not_zeroed = ext4_has_uninit_itable(sb);
		ext4_register_li_request(sb, first_not_zeroed);
	}

	ext4_setup_system_zone(sb);
	if (sbi->s_journal == NULL && !(old_sb_flags & MS_RDONLY))
		ext4_commit_super(sb, 1);

#ifdef CONFIG_QUOTA
	/* Release old quota file names */
	for (i = 0; i < EXT4_MAXQUOTAS; i++)
		kfree(old_opts.s_qf_names[i]);
	if (enable_quota) {
		if (sb_any_quota_suspended(sb))
			dquot_resume(sb, -1);
		else if (EXT4_HAS_RO_COMPAT_FEATURE(sb,
					EXT4_FEATURE_RO_COMPAT_QUOTA)) {
			err = ext4_enable_quotas(sb);
			if (err)
				goto restore_opts;
		}
	}
#endif

	ext4_msg(sb, KERN_INFO, "re-mounted. Opts: %s", orig_data);
	kfree(orig_data);
	return 0;

restore_opts:
	sb->s_flags = old_sb_flags;
	sbi->s_mount_opt = old_opts.s_mount_opt;
	sbi->s_mount_opt2 = old_opts.s_mount_opt2;
	sbi->s_resuid = old_opts.s_resuid;
	sbi->s_resgid = old_opts.s_resgid;
	sbi->s_commit_interval = old_opts.s_commit_interval;
	sbi->s_min_batch_time = old_opts.s_min_batch_time;
	sbi->s_max_batch_time = old_opts.s_max_batch_time;
#ifdef CONFIG_QUOTA
	sbi->s_jquota_fmt = old_opts.s_jquota_fmt;
	for (i = 0; i < EXT4_MAXQUOTAS; i++) {
		kfree(sbi->s_qf_names[i]);
		sbi->s_qf_names[i] = old_opts.s_qf_names[i];
	}
#endif
	kfree(orig_data);
	return err;
}

static int ext4_statfs(struct dentry *dentry, struct kstatfs *buf)
{
	struct super_block *sb = dentry->d_sb;
	struct ext4_sb_info *sbi = EXT4_SB(sb);
	struct ext4_super_block *es = sbi->s_es;
	ext4_fsblk_t overhead = 0, resv_blocks;
	u64 fsid;
	s64 bfree;
	resv_blocks = EXT4_C2B(sbi, atomic64_read(&sbi->s_resv_clusters));

	if (!test_opt(sb, MINIX_DF))
		overhead = sbi->s_overhead;

	buf->f_type = EXT4_SUPER_MAGIC;
	buf->f_bsize = sb->s_blocksize;
	buf->f_blocks = ext4_blocks_count(es) - EXT4_C2B(sbi, overhead);
	bfree = percpu_counter_sum_positive(&sbi->s_freeclusters_counter) -
		percpu_counter_sum_positive(&sbi->s_dirtyclusters_counter);
	/* prevent underflow in case that few free space is available */
	buf->f_bfree = EXT4_C2B(sbi, max_t(s64, bfree, 0));
	buf->f_bavail = buf->f_bfree -
			(ext4_r_blocks_count(es) + resv_blocks);
	if (buf->f_bfree < (ext4_r_blocks_count(es) + resv_blocks))
		buf->f_bavail = 0;
	buf->f_files = le32_to_cpu(es->s_inodes_count);
	buf->f_ffree = percpu_counter_sum_positive(&sbi->s_freeinodes_counter);
	buf->f_namelen = EXT4_NAME_LEN;
	fsid = le64_to_cpup((void *)es->s_uuid) ^
	       le64_to_cpup((void *)es->s_uuid + sizeof(u64));
	buf->f_fsid.val[0] = fsid & 0xFFFFFFFFUL;
	buf->f_fsid.val[1] = (fsid >> 32) & 0xFFFFFFFFUL;

	return 0;
}

/* Helper function for writing quotas on sync - we need to start transaction
 * before quota file is locked for write. Otherwise the are possible deadlocks:
 * Process 1                         Process 2
 * ext4_create()                     quota_sync()
 *   jbd2_journal_start()                  write_dquot()
 *   dquot_initialize()                         down(dqio_mutex)
 *     down(dqio_mutex)                    jbd2_journal_start()
 *
 */

#ifdef CONFIG_QUOTA

static inline struct inode *dquot_to_inode(struct dquot *dquot)
{
	return sb_dqopt(dquot->dq_sb)->files[dquot->dq_id.type];
}

static int ext4_write_dquot(struct dquot *dquot)
{
	int ret, err;
	handle_t *handle;
	struct inode *inode;

	inode = dquot_to_inode(dquot);
	handle = ext4_journal_start(inode, EXT4_HT_QUOTA,
				    EXT4_QUOTA_TRANS_BLOCKS(dquot->dq_sb));
	if (IS_ERR(handle))
		return PTR_ERR(handle);
	ret = dquot_commit(dquot);
	err = ext4_journal_stop(handle);
	if (!ret)
		ret = err;
	return ret;
}

static int ext4_acquire_dquot(struct dquot *dquot)
{
	int ret, err;
	handle_t *handle;

	handle = ext4_journal_start(dquot_to_inode(dquot), EXT4_HT_QUOTA,
				    EXT4_QUOTA_INIT_BLOCKS(dquot->dq_sb));
	if (IS_ERR(handle))
		return PTR_ERR(handle);
	ret = dquot_acquire(dquot);
	err = ext4_journal_stop(handle);
	if (!ret)
		ret = err;
	return ret;
}

static int ext4_release_dquot(struct dquot *dquot)
{
	int ret, err;
	handle_t *handle;

	handle = ext4_journal_start(dquot_to_inode(dquot), EXT4_HT_QUOTA,
				    EXT4_QUOTA_DEL_BLOCKS(dquot->dq_sb));
	if (IS_ERR(handle)) {
		/* Release dquot anyway to avoid endless cycle in dqput() */
		dquot_release(dquot);
		return PTR_ERR(handle);
	}
	ret = dquot_release(dquot);
	err = ext4_journal_stop(handle);
	if (!ret)
		ret = err;
	return ret;
}

static int ext4_mark_dquot_dirty(struct dquot *dquot)
{
	struct super_block *sb = dquot->dq_sb;
	struct ext4_sb_info *sbi = EXT4_SB(sb);

	/* Are we journaling quotas? */
	if (EXT4_HAS_RO_COMPAT_FEATURE(sb, EXT4_FEATURE_RO_COMPAT_QUOTA) ||
	    sbi->s_qf_names[USRQUOTA] || sbi->s_qf_names[GRPQUOTA]) {
		dquot_mark_dquot_dirty(dquot);
		return ext4_write_dquot(dquot);
	} else {
		return dquot_mark_dquot_dirty(dquot);
	}
}

static int ext4_write_info(struct super_block *sb, int type)
{
	int ret, err;
	handle_t *handle;

	/* Data block + inode block */
	handle = ext4_journal_start(sb->s_root->d_inode, EXT4_HT_QUOTA, 2);
	if (IS_ERR(handle))
		return PTR_ERR(handle);
	ret = dquot_commit_info(sb, type);
	err = ext4_journal_stop(handle);
	if (!ret)
		ret = err;
	return ret;
}

/*
 * Turn on quotas during mount time - we need to find
 * the quota file and such...
 */
static int ext4_quota_on_mount(struct super_block *sb, int type)
{
	return dquot_quota_on_mount(sb, EXT4_SB(sb)->s_qf_names[type],
					EXT4_SB(sb)->s_jquota_fmt, type);
}

static void lockdep_set_quota_inode(struct inode *inode, int subclass)
{
	struct ext4_inode_info *ei = EXT4_I(inode);

	/* The first argument of lockdep_set_subclass has to be
	 * *exactly* the same as the argument to init_rwsem() --- in
	 * this case, in init_once() --- or lockdep gets unhappy
	 * because the name of the lock is set using the
	 * stringification of the argument to init_rwsem().
	 */
	(void) ei;	/* shut up clang warning if !CONFIG_LOCKDEP */
	lockdep_set_subclass(&ei->i_data_sem, subclass);
}

/*
 * Standard function to be called on quota_on
 */
static int ext4_quota_on(struct super_block *sb, int type, int format_id,
			 struct path *path)
{
	int err;

	if (!test_opt(sb, QUOTA))
		return -EINVAL;

	/* Quotafile not on the same filesystem? */
	if (path->dentry->d_sb != sb)
		return -EXDEV;
	/* Journaling quota? */
	if (EXT4_SB(sb)->s_qf_names[type]) {
		/* Quotafile not in fs root? */
		if (path->dentry->d_parent != sb->s_root)
			ext4_msg(sb, KERN_WARNING,
				"Quota file not on filesystem root. "
				"Journaled quota will not work");
	}

	/*
	 * When we journal data on quota file, we have to flush journal to see
	 * all updates to the file when we bypass pagecache...
	 */
	if (EXT4_SB(sb)->s_journal &&
	    ext4_should_journal_data(path->dentry->d_inode)) {
		/*
		 * We don't need to lock updates but journal_flush() could
		 * otherwise be livelocked...
		 */
		jbd2_journal_lock_updates(EXT4_SB(sb)->s_journal);
		err = jbd2_journal_flush(EXT4_SB(sb)->s_journal);
		jbd2_journal_unlock_updates(EXT4_SB(sb)->s_journal);
		if (err)
			return err;
	}
	lockdep_set_quota_inode(path->dentry->d_inode, I_DATA_SEM_QUOTA);
	err = dquot_quota_on(sb, type, format_id, path);
	if (err)
		lockdep_set_quota_inode(path->dentry->d_inode,
					     I_DATA_SEM_NORMAL);
	return err;
}

static int ext4_quota_enable(struct super_block *sb, int type, int format_id,
			     unsigned int flags)
{
	int err;
	struct inode *qf_inode;
	unsigned long qf_inums[EXT4_MAXQUOTAS] = {
		le32_to_cpu(EXT4_SB(sb)->s_es->s_usr_quota_inum),
		le32_to_cpu(EXT4_SB(sb)->s_es->s_grp_quota_inum)
	};

	BUG_ON(!EXT4_HAS_RO_COMPAT_FEATURE(sb, EXT4_FEATURE_RO_COMPAT_QUOTA));

	if (!qf_inums[type])
		return -EPERM;

	qf_inode = ext4_iget(sb, qf_inums[type]);
	if (IS_ERR(qf_inode)) {
		ext4_error(sb, "Bad quota inode # %lu", qf_inums[type]);
		return PTR_ERR(qf_inode);
	}

	/* Don't account quota for quota files to avoid recursion */
	qf_inode->i_flags |= S_NOQUOTA;
	lockdep_set_quota_inode(qf_inode, I_DATA_SEM_QUOTA);
	err = dquot_enable(qf_inode, type, format_id, flags);
	iput(qf_inode);
	if (err)
		lockdep_set_quota_inode(qf_inode, I_DATA_SEM_NORMAL);

	return err;
}

/* Enable usage tracking for all quota types. */
static int ext4_enable_quotas(struct super_block *sb)
{
	int type, err = 0;
	unsigned long qf_inums[EXT4_MAXQUOTAS] = {
		le32_to_cpu(EXT4_SB(sb)->s_es->s_usr_quota_inum),
		le32_to_cpu(EXT4_SB(sb)->s_es->s_grp_quota_inum)
	};

	sb_dqopt(sb)->flags |= DQUOT_QUOTA_SYS_FILE;
	for (type = 0; type < EXT4_MAXQUOTAS; type++) {
		if (qf_inums[type]) {
			err = ext4_quota_enable(sb, type, QFMT_VFS_V1,
						DQUOT_USAGE_ENABLED);
			if (err) {
				ext4_warning(sb,
					"Failed to enable quota tracking "
					"(type=%d, err=%d). Please run "
					"e2fsck to fix.", type, err);
				return err;
			}
		}
	}
	return 0;
}

/*
 * quota_on function that is used when QUOTA feature is set.
 */
static int ext4_quota_on_sysfile(struct super_block *sb, int type,
				 int format_id)
{
	if (!EXT4_HAS_RO_COMPAT_FEATURE(sb, EXT4_FEATURE_RO_COMPAT_QUOTA))
		return -EINVAL;

	/*
	 * USAGE was enabled at mount time. Only need to enable LIMITS now.
	 */
	return ext4_quota_enable(sb, type, format_id, DQUOT_LIMITS_ENABLED);
}

static int ext4_quota_off(struct super_block *sb, int type)
{
	struct inode *inode = sb_dqopt(sb)->files[type];
	handle_t *handle;

	/* Force all delayed allocation blocks to be allocated.
	 * Caller already holds s_umount sem */
	if (test_opt(sb, DELALLOC))
		sync_filesystem(sb);

	if (!inode)
		goto out;

	/* Update modification times of quota files when userspace can
	 * start looking at them */
	handle = ext4_journal_start(inode, EXT4_HT_QUOTA, 1);
	if (IS_ERR(handle))
		goto out;
	inode->i_mtime = inode->i_ctime = CURRENT_TIME;
	ext4_mark_inode_dirty(handle, inode);
	ext4_journal_stop(handle);

out:
	return dquot_quota_off(sb, type);
}

/*
 * quota_off function that is used when QUOTA feature is set.
 */
static int ext4_quota_off_sysfile(struct super_block *sb, int type)
{
	if (!EXT4_HAS_RO_COMPAT_FEATURE(sb, EXT4_FEATURE_RO_COMPAT_QUOTA))
		return -EINVAL;

	/* Disable only the limits. */
	return dquot_disable(sb, type, DQUOT_LIMITS_ENABLED);
}

/* Read data from quotafile - avoid pagecache and such because we cannot afford
 * acquiring the locks... As quota files are never truncated and quota code
 * itself serializes the operations (and no one else should touch the files)
 * we don't have to be afraid of races */
static ssize_t ext4_quota_read(struct super_block *sb, int type, char *data,
			       size_t len, loff_t off)
{
	struct inode *inode = sb_dqopt(sb)->files[type];
	ext4_lblk_t blk = off >> EXT4_BLOCK_SIZE_BITS(sb);
	int offset = off & (sb->s_blocksize - 1);
	int tocopy;
	size_t toread;
	struct buffer_head *bh;
	loff_t i_size = i_size_read(inode);

	if (off > i_size)
		return 0;
	if (off+len > i_size)
		len = i_size-off;
	toread = len;
	while (toread > 0) {
		tocopy = sb->s_blocksize - offset < toread ?
				sb->s_blocksize - offset : toread;
		bh = ext4_bread(NULL, inode, blk, 0);
		if (IS_ERR(bh))
			return PTR_ERR(bh);
		if (!bh)	/* A hole? */
			memset(data, 0, tocopy);
		else
			memcpy(data, bh->b_data+offset, tocopy);
		brelse(bh);
		offset = 0;
		toread -= tocopy;
		data += tocopy;
		blk++;
	}
	return len;
}

/* Write to quotafile (we know the transaction is already started and has
 * enough credits) */
static ssize_t ext4_quota_write(struct super_block *sb, int type,
				const char *data, size_t len, loff_t off)
{
	struct inode *inode = sb_dqopt(sb)->files[type];
	ext4_lblk_t blk = off >> EXT4_BLOCK_SIZE_BITS(sb);
	int err, offset = off & (sb->s_blocksize - 1);
	struct buffer_head *bh;
	handle_t *handle = journal_current_handle();

	if (EXT4_SB(sb)->s_journal && !handle) {
		ext4_msg(sb, KERN_WARNING, "Quota write (off=%llu, len=%llu)"
			" cancelled because transaction is not started",
			(unsigned long long)off, (unsigned long long)len);
		return -EIO;
	}
	/*
	 * Since we account only one data block in transaction credits,
	 * then it is impossible to cross a block boundary.
	 */
	if (sb->s_blocksize - offset < len) {
		ext4_msg(sb, KERN_WARNING, "Quota write (off=%llu, len=%llu)"
			" cancelled because not block aligned",
			(unsigned long long)off, (unsigned long long)len);
		return -EIO;
	}

	bh = ext4_bread(handle, inode, blk, 1);
	if (IS_ERR(bh))
		return PTR_ERR(bh);
	if (!bh)
		goto out;
	BUFFER_TRACE(bh, "get write access");
	err = ext4_journal_get_write_access(handle, bh);
	if (err) {
		brelse(bh);
		return err;
	}
	lock_buffer(bh);
	memcpy(bh->b_data+offset, data, len);
	flush_dcache_page(bh->b_page);
	unlock_buffer(bh);
	err = ext4_handle_dirty_metadata(handle, NULL, bh);
	brelse(bh);
out:
	if (inode->i_size < off + len) {
		i_size_write(inode, off + len);
		EXT4_I(inode)->i_disksize = inode->i_size;
		ext4_mark_inode_dirty(handle, inode);
	}
	return len;
}

#endif

static struct dentry *ext4_mount(struct file_system_type *fs_type, int flags,
		       const char *dev_name, void *data)
{
	return mount_bdev(fs_type, flags, dev_name, data, ext4_fill_super);
}

#if !defined(CONFIG_EXT2_FS) && !defined(CONFIG_EXT2_FS_MODULE) && defined(CONFIG_EXT4_USE_FOR_EXT23)
static inline void register_as_ext2(void)
{
	int err = register_filesystem(&ext2_fs_type);
	if (err)
		printk(KERN_WARNING
		       "EXT4-fs: Unable to register as ext2 (%d)\n", err);
}

static inline void unregister_as_ext2(void)
{
	unregister_filesystem(&ext2_fs_type);
}

static inline int ext2_feature_set_ok(struct super_block *sb)
{
	if (EXT4_HAS_INCOMPAT_FEATURE(sb, ~EXT2_FEATURE_INCOMPAT_SUPP))
		return 0;
	if (sb->s_flags & MS_RDONLY)
		return 1;
	if (EXT4_HAS_RO_COMPAT_FEATURE(sb, ~EXT2_FEATURE_RO_COMPAT_SUPP))
		return 0;
	return 1;
}
#else
static inline void register_as_ext2(void) { }
static inline void unregister_as_ext2(void) { }
static inline int ext2_feature_set_ok(struct super_block *sb) { return 0; }
#endif

#if !defined(CONFIG_EXT3_FS) && !defined(CONFIG_EXT3_FS_MODULE) && defined(CONFIG_EXT4_USE_FOR_EXT23)
static inline void register_as_ext3(void)
{
	int err = register_filesystem(&ext3_fs_type);
	if (err)
		printk(KERN_WARNING
		       "EXT4-fs: Unable to register as ext3 (%d)\n", err);
}

static inline void unregister_as_ext3(void)
{
	unregister_filesystem(&ext3_fs_type);
}

static inline int ext3_feature_set_ok(struct super_block *sb)
{
	if (EXT4_HAS_INCOMPAT_FEATURE(sb, ~EXT3_FEATURE_INCOMPAT_SUPP))
		return 0;
	if (!EXT4_HAS_COMPAT_FEATURE(sb, EXT4_FEATURE_COMPAT_HAS_JOURNAL))
		return 0;
	if (sb->s_flags & MS_RDONLY)
		return 1;
	if (EXT4_HAS_RO_COMPAT_FEATURE(sb, ~EXT3_FEATURE_RO_COMPAT_SUPP))
		return 0;
	return 1;
}
#else
static inline void register_as_ext3(void) { }
static inline void unregister_as_ext3(void) { }
static inline int ext3_feature_set_ok(struct super_block *sb) { return 0; }
#endif

static struct file_system_type ext4_fs_type = {
	.owner		= THIS_MODULE,
	.name		= "ext4",
	.mount		= ext4_mount,
	.kill_sb	= kill_block_super,
	.fs_flags	= FS_REQUIRES_DEV,
};
MODULE_ALIAS_FS("ext4");

static int __init ext4_init_feat_adverts(void)
{
	struct ext4_features *ef;
	int ret = -ENOMEM;

	ef = kzalloc(sizeof(struct ext4_features), GFP_KERNEL);
	if (!ef)
		goto out;

	ef->f_kobj.kset = ext4_kset;
	init_completion(&ef->f_kobj_unregister);
	ret = kobject_init_and_add(&ef->f_kobj, &ext4_feat_ktype, NULL,
				   "features");
	if (ret) {
		kfree(ef);
		goto out;
	}

	ext4_feat = ef;
	ret = 0;
out:
	return ret;
}

static void ext4_exit_feat_adverts(void)
{
	kobject_put(&ext4_feat->f_kobj);
	wait_for_completion(&ext4_feat->f_kobj_unregister);
	kfree(ext4_feat);
}

/* Shared across all ext4 file systems */
wait_queue_head_t ext4__ioend_wq[EXT4_WQ_HASH_SZ];
struct mutex ext4__aio_mutex[EXT4_WQ_HASH_SZ];

static int __init ext4_init_fs(void)
{
	int i, err;

	ext4_li_info = NULL;
	mutex_init(&ext4_li_mtx);

	/* Build-time check for flags consistency */
	ext4_check_flag_values();

	for (i = 0; i < EXT4_WQ_HASH_SZ; i++) {
		mutex_init(&ext4__aio_mutex[i]);
		init_waitqueue_head(&ext4__ioend_wq[i]);
	}

	err = ext4_init_es();
	if (err)
		return err;

	err = ext4_init_pageio();
	if (err)
		goto out7;

	err = ext4_init_system_zone();
	if (err)
		goto out6;
	ext4_kset = kset_create_and_add("ext4", NULL, fs_kobj);
	if (!ext4_kset) {
		err = -ENOMEM;
		goto out5;
	}
	ext4_proc_root = proc_mkdir("fs/ext4", NULL);

	err = ext4_init_feat_adverts();
	if (err)
		goto out4;

	err = ext4_init_mballoc();
	if (err)
		goto out2;
	else
		ext4_mballoc_ready = 1;
	err = init_inodecache();
	if (err)
		goto out1;
	register_as_ext3();
	register_as_ext2();
	err = register_filesystem(&ext4_fs_type);
	if (err)
		goto out;

	return 0;
out:
	unregister_as_ext2();
	unregister_as_ext3();
	destroy_inodecache();
out1:
	ext4_mballoc_ready = 0;
	ext4_exit_mballoc();
out2:
	ext4_exit_feat_adverts();
out4:
	if (ext4_proc_root)
		remove_proc_entry("fs/ext4", NULL);
	kset_unregister(ext4_kset);
out5:
	ext4_exit_system_zone();
out6:
	ext4_exit_pageio();
out7:
	ext4_exit_es();

	return err;
}

static void __exit ext4_exit_fs(void)
{
	ext4_exit_crypto();
	ext4_destroy_lazyinit_thread();
	unregister_as_ext2();
	unregister_as_ext3();
	unregister_filesystem(&ext4_fs_type);
	destroy_inodecache();
	ext4_exit_mballoc();
	ext4_exit_feat_adverts();
	remove_proc_entry("fs/ext4", NULL);
	kset_unregister(ext4_kset);
	ext4_exit_system_zone();
	ext4_exit_pageio();
	ext4_exit_es();
}

MODULE_AUTHOR("Remy Card, Stephen Tweedie, Andrew Morton, Andreas Dilger, Theodore Ts'o and others");
MODULE_DESCRIPTION("Fourth Extended Filesystem");
MODULE_LICENSE("GPL");
module_init(ext4_init_fs)
module_exit(ext4_exit_fs)<|MERGE_RESOLUTION|>--- conflicted
+++ resolved
@@ -3699,17 +3699,17 @@
 		goto failed_mount;
 	}
 
-<<<<<<< HEAD
 	if (EXT4_HAS_INCOMPAT_FEATURE(sb, EXT4_FEATURE_INCOMPAT_ENCRYPT) &&
 	    es->s_encryption_level) {
 		ext4_msg(sb, KERN_ERR, "Unsupported encryption level %d",
 			 es->s_encryption_level);
-=======
+		goto failed_mount;
+	}
+
 	if (le16_to_cpu(sbi->s_es->s_reserved_gdt_blocks) > (blocksize / 4)) {
 		ext4_msg(sb, KERN_ERR,
 			 "Number of reserved GDT blocks insanely large: %d",
 			 le16_to_cpu(sbi->s_es->s_reserved_gdt_blocks));
->>>>>>> d45da77c
 		goto failed_mount;
 	}
 
