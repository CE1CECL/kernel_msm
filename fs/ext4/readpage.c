--- conflicted
+++ resolved
@@ -172,25 +172,15 @@
  */
 static void mpage_end_io(struct bio *bio)
 {
+	if (trace_android_fs_dataread_start_enabled())
+		ext4_trace_read_completion(bio);
+
 	if (bio_post_read_required(bio)) {
 		struct bio_post_read_ctx *ctx = bio->bi_private;
 
-<<<<<<< HEAD
-	if (trace_android_fs_dataread_start_enabled())
-		ext4_trace_read_completion(bio);
-
-	if (ext4_bio_encrypted(bio)) {
-		if (bio->bi_status) {
-			fscrypt_release_ctx(bio->bi_private);
-		} else {
-			fscrypt_enqueue_decrypt_bio(bio->bi_private, bio);
-			return;
-		}
-=======
 		ctx->cur_step = STEP_INITIAL;
 		bio_post_read_processing(ctx);
 		return;
->>>>>>> 18ea9af5
 	}
 	__read_end_io(bio);
 }
