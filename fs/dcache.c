/*
 * fs/dcache.c
 *
 * Complete reimplementation
 * (C) 1997 Thomas Schoebel-Theuer,
 * with heavy changes by Linus Torvalds
 */

/*
 * Notes on the allocation strategy:
 *
 * The dcache is a master of the icache - whenever a dcache entry
 * exists, the inode will always exist. "iput()" is done either when
 * the dcache entry is deleted or garbage collected.
 */

#include <linux/syscalls.h>
#include <linux/string.h>
#include <linux/mm.h>
#include <linux/fs.h>
#include <linux/fsnotify.h>
#include <linux/slab.h>
#include <linux/init.h>
#include <linux/hash.h>
#include <linux/cache.h>
#include <linux/export.h>
#include <linux/mount.h>
#include <linux/file.h>
#include <asm/uaccess.h>
#include <linux/security.h>
#include <linux/seqlock.h>
#include <linux/swap.h>
#include <linux/bootmem.h>
#include <linux/fs_struct.h>
#include <linux/hardirq.h>
#include <linux/bit_spinlock.h>
#include <linux/rculist_bl.h>
#include <linux/prefetch.h>
#include <linux/ratelimit.h>
#include "internal.h"
#include "mount.h"

/*
 * Usage:
 * dcache->d_inode->i_lock protects:
 *   - i_dentry, d_alias, d_inode of aliases
 * dcache_hash_bucket lock protects:
 *   - the dcache hash table
 * s_anon bl list spinlock protects:
 *   - the s_anon list (see __d_drop)
 * dcache_lru_lock protects:
 *   - the dcache lru lists and counters
 * d_lock protects:
 *   - d_flags
 *   - d_name
 *   - d_lru
 *   - d_count
 *   - d_unhashed()
 *   - d_parent and d_subdirs
 *   - childrens' d_child and d_parent
 *   - d_alias, d_inode
 *
 * Ordering:
 * dentry->d_inode->i_lock
 *   dentry->d_lock
 *     dcache_lru_lock
 *     dcache_hash_bucket lock
 *     s_anon lock
 *
 * If there is an ancestor relationship:
 * dentry->d_parent->...->d_parent->d_lock
 *   ...
 *     dentry->d_parent->d_lock
 *       dentry->d_lock
 *
 * If no ancestor relationship:
 * if (dentry1 < dentry2)
 *   dentry1->d_lock
 *     dentry2->d_lock
 */
int sysctl_vfs_cache_pressure __read_mostly = 100;
EXPORT_SYMBOL_GPL(sysctl_vfs_cache_pressure);

static __cacheline_aligned_in_smp DEFINE_SPINLOCK(dcache_lru_lock);
__cacheline_aligned_in_smp DEFINE_SEQLOCK(rename_lock);

EXPORT_SYMBOL(rename_lock);

static struct kmem_cache *dentry_cache __read_mostly;

/*
 * This is the single most critical data structure when it comes
 * to the dcache: the hashtable for lookups. Somebody should try
 * to make this good - I've just made it work.
 *
 * This hash-function tries to avoid losing too many bits of hash
 * information, yet avoid using a prime hash-size or similar.
 */
#define D_HASHBITS     d_hash_shift
#define D_HASHMASK     d_hash_mask

static unsigned int d_hash_mask __read_mostly;
static unsigned int d_hash_shift __read_mostly;

static struct hlist_bl_head *dentry_hashtable __read_mostly;

static inline struct hlist_bl_head *d_hash(const struct dentry *parent,
					unsigned int hash)
{
	hash += (unsigned long) parent / L1_CACHE_BYTES;
	hash = hash + (hash >> D_HASHBITS);
	return dentry_hashtable + (hash & D_HASHMASK);
}

/* Statistics gathering. */
struct dentry_stat_t dentry_stat = {
	.age_limit = 45,
};

static DEFINE_PER_CPU(unsigned int, nr_dentry);

#if defined(CONFIG_SYSCTL) && defined(CONFIG_PROC_FS)
static int get_nr_dentry(void)
{
	int i;
	int sum = 0;
	for_each_possible_cpu(i)
		sum += per_cpu(nr_dentry, i);
	return sum < 0 ? 0 : sum;
}

int proc_nr_dentry(ctl_table *table, int write, void __user *buffer,
		   size_t *lenp, loff_t *ppos)
{
	dentry_stat.nr_dentry = get_nr_dentry();
	return proc_dointvec(table, write, buffer, lenp, ppos);
}
#endif

/*
 * Compare 2 name strings, return 0 if they match, otherwise non-zero.
 * The strings are both count bytes long, and count is non-zero.
 */
#ifdef CONFIG_DCACHE_WORD_ACCESS

#include <asm/word-at-a-time.h>
/*
 * NOTE! 'cs' and 'scount' come from a dentry, so it has a
 * aligned allocation for this particular component. We don't
 * strictly need the load_unaligned_zeropad() safety, but it
 * doesn't hurt either.
 *
 * In contrast, 'ct' and 'tcount' can be from a pathname, and do
 * need the careful unaligned handling.
 */
static inline int dentry_string_cmp(const unsigned char *cs, const unsigned char *ct, unsigned tcount)
{
	unsigned long a,b,mask;

	for (;;) {
		a = *(unsigned long *)cs;
		b = load_unaligned_zeropad(ct);
		if (tcount < sizeof(unsigned long))
			break;
		if (unlikely(a != b))
			return 1;
		cs += sizeof(unsigned long);
		ct += sizeof(unsigned long);
		tcount -= sizeof(unsigned long);
		if (!tcount)
			return 0;
	}
	mask = ~(~0ul << tcount*8);
	return unlikely(!!((a ^ b) & mask));
}

#else

static inline int dentry_string_cmp(const unsigned char *cs, const unsigned char *ct, unsigned tcount)
{
	do {
		if (*cs != *ct)
			return 1;
		cs++;
		ct++;
		tcount--;
	} while (tcount);
	return 0;
}

#endif

static inline int dentry_cmp(const struct dentry *dentry, const unsigned char *ct, unsigned tcount)
{
	const unsigned char *cs;
	/*
	 * Be careful about RCU walk racing with rename:
	 * use ACCESS_ONCE to fetch the name pointer.
	 *
	 * NOTE! Even if a rename will mean that the length
	 * was not loaded atomically, we don't care. The
	 * RCU walk will check the sequence count eventually,
	 * and catch it. And we won't overrun the buffer,
	 * because we're reading the name pointer atomically,
	 * and a dentry name is guaranteed to be properly
	 * terminated with a NUL byte.
	 *
	 * End result: even if 'len' is wrong, we'll exit
	 * early because the data cannot match (there can
	 * be no NUL in the ct/tcount data)
	 */
	cs = ACCESS_ONCE(dentry->d_name.name);
	smp_read_barrier_depends();
	return dentry_string_cmp(cs, ct, tcount);
}

static void __d_free(struct rcu_head *head)
{
	struct dentry *dentry = container_of(head, struct dentry, d_u.d_rcu);

	WARN_ON(!hlist_unhashed(&dentry->d_alias));
	if (dname_external(dentry))
		kfree(dentry->d_name.name);
	kmem_cache_free(dentry_cache, dentry); 
}

/*
 * no locks, please.
 */
static void d_free(struct dentry *dentry)
{
	BUG_ON(dentry->d_count);
	this_cpu_dec(nr_dentry);
	if (dentry->d_op && dentry->d_op->d_release)
		dentry->d_op->d_release(dentry);

	/* if dentry was never visible to RCU, immediate free is OK */
	if (!(dentry->d_flags & DCACHE_RCUACCESS))
		__d_free(&dentry->d_u.d_rcu);
	else
		call_rcu(&dentry->d_u.d_rcu, __d_free);
}

/**
 * dentry_rcuwalk_barrier - invalidate in-progress rcu-walk lookups
 * @dentry: the target dentry
 * After this call, in-progress rcu-walk path lookup will fail. This
 * should be called after unhashing, and after changing d_inode (if
 * the dentry has not already been unhashed).
 */
static inline void dentry_rcuwalk_barrier(struct dentry *dentry)
{
	assert_spin_locked(&dentry->d_lock);
	/* Go through a barrier */
	write_seqcount_barrier(&dentry->d_seq);
}

/*
 * Release the dentry's inode, using the filesystem
 * d_iput() operation if defined. Dentry has no refcount
 * and is unhashed.
 */
static void dentry_iput(struct dentry * dentry)
	__releases(dentry->d_lock)
	__releases(dentry->d_inode->i_lock)
{
	struct inode *inode = dentry->d_inode;
	if (inode) {
		dentry->d_inode = NULL;
		hlist_del_init(&dentry->d_alias);
		spin_unlock(&dentry->d_lock);
		spin_unlock(&inode->i_lock);
		if (!inode->i_nlink)
			fsnotify_inoderemove(inode);
		if (dentry->d_op && dentry->d_op->d_iput)
			dentry->d_op->d_iput(dentry, inode);
		else
			iput(inode);
	} else {
		spin_unlock(&dentry->d_lock);
	}
}

/*
 * Release the dentry's inode, using the filesystem
 * d_iput() operation if defined. dentry remains in-use.
 */
static void dentry_unlink_inode(struct dentry * dentry)
	__releases(dentry->d_lock)
	__releases(dentry->d_inode->i_lock)
{
	struct inode *inode = dentry->d_inode;
	dentry->d_inode = NULL;
	hlist_del_init(&dentry->d_alias);
	dentry_rcuwalk_barrier(dentry);
	spin_unlock(&dentry->d_lock);
	spin_unlock(&inode->i_lock);
	if (!inode->i_nlink)
		fsnotify_inoderemove(inode);
	if (dentry->d_op && dentry->d_op->d_iput)
		dentry->d_op->d_iput(dentry, inode);
	else
		iput(inode);
}

/*
 * dentry_lru_(add|del|prune|move_tail) must be called with d_lock held.
 */
static void dentry_lru_add(struct dentry *dentry)
{
	if (list_empty(&dentry->d_lru)) {
		spin_lock(&dcache_lru_lock);
		list_add(&dentry->d_lru, &dentry->d_sb->s_dentry_lru);
		dentry->d_sb->s_nr_dentry_unused++;
		dentry_stat.nr_unused++;
		spin_unlock(&dcache_lru_lock);
	}
}

static void __dentry_lru_del(struct dentry *dentry)
{
	list_del_init(&dentry->d_lru);
	dentry->d_flags &= ~DCACHE_SHRINK_LIST;
	dentry->d_sb->s_nr_dentry_unused--;
	dentry_stat.nr_unused--;
}

/*
 * Remove a dentry with references from the LRU.
 */
static void dentry_lru_del(struct dentry *dentry)
{
	if (!list_empty(&dentry->d_lru)) {
		spin_lock(&dcache_lru_lock);
		__dentry_lru_del(dentry);
		spin_unlock(&dcache_lru_lock);
	}
}

static void dentry_lru_move_list(struct dentry *dentry, struct list_head *list)
{
	spin_lock(&dcache_lru_lock);
	if (list_empty(&dentry->d_lru)) {
		list_add_tail(&dentry->d_lru, list);
		dentry->d_sb->s_nr_dentry_unused++;
		dentry_stat.nr_unused++;
	} else {
		list_move_tail(&dentry->d_lru, list);
	}
	spin_unlock(&dcache_lru_lock);
}

/**
 * d_kill - kill dentry and return parent
 * @dentry: dentry to kill
 * @parent: parent dentry
 *
 * The dentry must already be unhashed and removed from the LRU.
 *
 * If this is the root of the dentry tree, return NULL.
 *
 * dentry->d_lock and parent->d_lock must be held by caller, and are dropped by
 * d_kill.
 */
static struct dentry *d_kill(struct dentry *dentry, struct dentry *parent)
	__releases(dentry->d_lock)
	__releases(parent->d_lock)
	__releases(dentry->d_inode->i_lock)
{
	list_del(&dentry->d_u.d_child);
	/*
	 * Inform try_to_ascend() that we are no longer attached to the
	 * dentry tree
	 */
	dentry->d_flags |= DCACHE_DENTRY_KILLED;
	if (parent)
		spin_unlock(&parent->d_lock);
	dentry_iput(dentry);
	/*
	 * dentry_iput drops the locks, at which point nobody (except
	 * transient RCU lookups) can reach this dentry.
	 */
	d_free(dentry);
	return parent;
}

/*
 * Unhash a dentry without inserting an RCU walk barrier or checking that
 * dentry->d_lock is locked.  The caller must take care of that, if
 * appropriate.
 */
static void __d_shrink(struct dentry *dentry)
{
	if (!d_unhashed(dentry)) {
		struct hlist_bl_head *b;
		if (unlikely(dentry->d_flags & DCACHE_DISCONNECTED))
			b = &dentry->d_sb->s_anon;
		else
			b = d_hash(dentry->d_parent, dentry->d_name.hash);

		hlist_bl_lock(b);
		__hlist_bl_del(&dentry->d_hash);
		dentry->d_hash.pprev = NULL;
		hlist_bl_unlock(b);
	}
}

/**
 * d_drop - drop a dentry
 * @dentry: dentry to drop
 *
 * d_drop() unhashes the entry from the parent dentry hashes, so that it won't
 * be found through a VFS lookup any more. Note that this is different from
 * deleting the dentry - d_delete will try to mark the dentry negative if
 * possible, giving a successful _negative_ lookup, while d_drop will
 * just make the cache lookup fail.
 *
 * d_drop() is used mainly for stuff that wants to invalidate a dentry for some
 * reason (NFS timeouts or autofs deletes).
 *
 * __d_drop requires dentry->d_lock.
 */
void __d_drop(struct dentry *dentry)
{
	if (!d_unhashed(dentry)) {
		__d_shrink(dentry);
		dentry_rcuwalk_barrier(dentry);
	}
}
EXPORT_SYMBOL(__d_drop);

void d_drop(struct dentry *dentry)
{
	spin_lock(&dentry->d_lock);
	__d_drop(dentry);
	spin_unlock(&dentry->d_lock);
}
EXPORT_SYMBOL(d_drop);

/*
 * Finish off a dentry we've decided to kill.
 * dentry->d_lock must be held, returns with it unlocked.
 * If ref is non-zero, then decrement the refcount too.
 * Returns dentry requiring refcount drop, or NULL if we're done.
 */
static inline struct dentry *dentry_kill(struct dentry *dentry, int ref)
	__releases(dentry->d_lock)
{
	struct inode *inode;
	struct dentry *parent;

	inode = dentry->d_inode;
	if (inode && !spin_trylock(&inode->i_lock)) {
relock:
		spin_unlock(&dentry->d_lock);
		cpu_relax();
		return dentry; /* try again with same dentry */
	}
	if (IS_ROOT(dentry))
		parent = NULL;
	else
		parent = dentry->d_parent;
	if (parent && !spin_trylock(&parent->d_lock)) {
		if (inode)
			spin_unlock(&inode->i_lock);
		goto relock;
	}

	if (ref)
		dentry->d_count--;
	/*
	 * inform the fs via d_prune that this dentry is about to be
	 * unhashed and destroyed.
	 */
	if (dentry->d_flags & DCACHE_OP_PRUNE)
		dentry->d_op->d_prune(dentry);

	dentry_lru_del(dentry);
	/* if it was on the hash then remove it */
	__d_drop(dentry);
	return d_kill(dentry, parent);
}

/* 
 * This is dput
 *
 * This is complicated by the fact that we do not want to put
 * dentries that are no longer on any hash chain on the unused
 * list: we'd much rather just get rid of them immediately.
 *
 * However, that implies that we have to traverse the dentry
 * tree upwards to the parents which might _also_ now be
 * scheduled for deletion (it may have been only waiting for
 * its last child to go away).
 *
 * This tail recursion is done by hand as we don't want to depend
 * on the compiler to always get this right (gcc generally doesn't).
 * Real recursion would eat up our stack space.
 */

/*
 * dput - release a dentry
 * @dentry: dentry to release 
 *
 * Release a dentry. This will drop the usage count and if appropriate
 * call the dentry unlink method as well as removing it from the queues and
 * releasing its resources. If the parent dentries were scheduled for release
 * they too may now get deleted.
 */
void dput(struct dentry *dentry)
{
	if (!dentry)
		return;

repeat:
	if (dentry->d_count == 1)
		might_sleep();
	spin_lock(&dentry->d_lock);
	BUG_ON(!dentry->d_count);
	if (dentry->d_count > 1) {
		dentry->d_count--;
		spin_unlock(&dentry->d_lock);
		return;
	}

	if (dentry->d_flags & DCACHE_OP_DELETE) {
		if (dentry->d_op->d_delete(dentry))
			goto kill_it;
	}

	/* Unreachable? Get rid of it */
 	if (d_unhashed(dentry))
		goto kill_it;

	dentry->d_flags |= DCACHE_REFERENCED;
	dentry_lru_add(dentry);

	dentry->d_count--;
	spin_unlock(&dentry->d_lock);
	return;

kill_it:
	dentry = dentry_kill(dentry, 1);
	if (dentry)
		goto repeat;
}
EXPORT_SYMBOL(dput);

/**
 * d_invalidate - invalidate a dentry
 * @dentry: dentry to invalidate
 *
 * Try to invalidate the dentry if it turns out to be
 * possible. If there are other dentries that can be
 * reached through this one we can't delete it and we
 * return -EBUSY. On success we return 0.
 *
 * no dcache lock.
 */
 
int d_invalidate(struct dentry * dentry)
{
	/*
	 * If it's already been dropped, return OK.
	 */
	spin_lock(&dentry->d_lock);
	if (d_unhashed(dentry)) {
		spin_unlock(&dentry->d_lock);
		return 0;
	}
	/*
	 * Check whether to do a partial shrink_dcache
	 * to get rid of unused child entries.
	 */
	if (!list_empty(&dentry->d_subdirs)) {
		spin_unlock(&dentry->d_lock);
		shrink_dcache_parent(dentry);
		spin_lock(&dentry->d_lock);
	}

	/*
	 * Somebody else still using it?
	 *
	 * If it's a directory, we can't drop it
	 * for fear of somebody re-populating it
	 * with children (even though dropping it
	 * would make it unreachable from the root,
	 * we might still populate it if it was a
	 * working directory or similar).
	 * We also need to leave mountpoints alone,
	 * directory or not.
	 */
	if (dentry->d_count > 1 && dentry->d_inode) {
		if (S_ISDIR(dentry->d_inode->i_mode) || d_mountpoint(dentry)) {
			spin_unlock(&dentry->d_lock);
			return -EBUSY;
		}
	}

	__d_drop(dentry);
	spin_unlock(&dentry->d_lock);
	return 0;
}
EXPORT_SYMBOL(d_invalidate);

/* This must be called with d_lock held */
static inline void __dget_dlock(struct dentry *dentry)
{
	dentry->d_count++;
}

static inline void __dget(struct dentry *dentry)
{
	spin_lock(&dentry->d_lock);
	__dget_dlock(dentry);
	spin_unlock(&dentry->d_lock);
}

struct dentry *dget_parent(struct dentry *dentry)
{
	struct dentry *ret;

repeat:
	/*
	 * Don't need rcu_dereference because we re-check it was correct under
	 * the lock.
	 */
	rcu_read_lock();
	ret = dentry->d_parent;
	spin_lock(&ret->d_lock);
	if (unlikely(ret != dentry->d_parent)) {
		spin_unlock(&ret->d_lock);
		rcu_read_unlock();
		goto repeat;
	}
	rcu_read_unlock();
	BUG_ON(!ret->d_count);
	ret->d_count++;
	spin_unlock(&ret->d_lock);
	return ret;
}
EXPORT_SYMBOL(dget_parent);

/**
 * d_find_alias - grab a hashed alias of inode
 * @inode: inode in question
 * @want_discon:  flag, used by d_splice_alias, to request
 *          that only a DISCONNECTED alias be returned.
 *
 * If inode has a hashed alias, or is a directory and has any alias,
 * acquire the reference to alias and return it. Otherwise return NULL.
 * Notice that if inode is a directory there can be only one alias and
 * it can be unhashed only if it has no children, or if it is the root
 * of a filesystem.
 *
 * If the inode has an IS_ROOT, DCACHE_DISCONNECTED alias, then prefer
 * any other hashed alias over that one unless @want_discon is set,
 * in which case only return an IS_ROOT, DCACHE_DISCONNECTED alias.
 */
static struct dentry *__d_find_alias(struct inode *inode, int want_discon)
{
	struct dentry *alias, *discon_alias;

again:
	discon_alias = NULL;
	hlist_for_each_entry(alias, &inode->i_dentry, d_alias) {
		spin_lock(&alias->d_lock);
 		if (S_ISDIR(inode->i_mode) || !d_unhashed(alias)) {
			if (IS_ROOT(alias) &&
			    (alias->d_flags & DCACHE_DISCONNECTED)) {
				discon_alias = alias;
			} else if (!want_discon) {
				__dget_dlock(alias);
				spin_unlock(&alias->d_lock);
				return alias;
			}
		}
		spin_unlock(&alias->d_lock);
	}
	if (discon_alias) {
		alias = discon_alias;
		spin_lock(&alias->d_lock);
		if (S_ISDIR(inode->i_mode) || !d_unhashed(alias)) {
			if (IS_ROOT(alias) &&
			    (alias->d_flags & DCACHE_DISCONNECTED)) {
				__dget_dlock(alias);
				spin_unlock(&alias->d_lock);
				return alias;
			}
		}
		spin_unlock(&alias->d_lock);
		goto again;
	}
	return NULL;
}

struct dentry *d_find_alias(struct inode *inode)
{
	struct dentry *de = NULL;

	if (!hlist_empty(&inode->i_dentry)) {
		spin_lock(&inode->i_lock);
		de = __d_find_alias(inode, 0);
		spin_unlock(&inode->i_lock);
	}
	return de;
}
EXPORT_SYMBOL(d_find_alias);

/*
 *	Try to kill dentries associated with this inode.
 * WARNING: you must own a reference to inode.
 */
void d_prune_aliases(struct inode *inode)
{
	struct dentry *dentry;
restart:
	spin_lock(&inode->i_lock);
	hlist_for_each_entry(dentry, &inode->i_dentry, d_alias) {
		spin_lock(&dentry->d_lock);
		if (!dentry->d_count) {
			__dget_dlock(dentry);
			__d_drop(dentry);
			spin_unlock(&dentry->d_lock);
			spin_unlock(&inode->i_lock);
			dput(dentry);
			goto restart;
		}
		spin_unlock(&dentry->d_lock);
	}
	spin_unlock(&inode->i_lock);
}
EXPORT_SYMBOL(d_prune_aliases);

/*
 * Try to throw away a dentry - free the inode, dput the parent.
 * Requires dentry->d_lock is held, and dentry->d_count == 0.
 * Releases dentry->d_lock.
 *
 * This may fail if locks cannot be acquired no problem, just try again.
 */
static void try_prune_one_dentry(struct dentry *dentry)
	__releases(dentry->d_lock)
{
	struct dentry *parent;

	parent = dentry_kill(dentry, 0);
	/*
	 * If dentry_kill returns NULL, we have nothing more to do.
	 * if it returns the same dentry, trylocks failed. In either
	 * case, just loop again.
	 *
	 * Otherwise, we need to prune ancestors too. This is necessary
	 * to prevent quadratic behavior of shrink_dcache_parent(), but
	 * is also expected to be beneficial in reducing dentry cache
	 * fragmentation.
	 */
	if (!parent)
		return;
	if (parent == dentry)
		return;

	/* Prune ancestors. */
	dentry = parent;
	while (dentry) {
		spin_lock(&dentry->d_lock);
		if (dentry->d_count > 1) {
			dentry->d_count--;
			spin_unlock(&dentry->d_lock);
			return;
		}
		dentry = dentry_kill(dentry, 1);
	}
}

static void shrink_dentry_list(struct list_head *list)
{
	struct dentry *dentry;

	rcu_read_lock();
	for (;;) {
		dentry = list_entry_rcu(list->prev, struct dentry, d_lru);
		if (&dentry->d_lru == list)
			break; /* empty */
		spin_lock(&dentry->d_lock);
		if (dentry != list_entry(list->prev, struct dentry, d_lru)) {
			spin_unlock(&dentry->d_lock);
			continue;
		}

		/*
		 * We found an inuse dentry which was not removed from
		 * the LRU because of laziness during lookup.  Do not free
		 * it - just keep it off the LRU list.
		 */
		if (dentry->d_count) {
			dentry_lru_del(dentry);
			spin_unlock(&dentry->d_lock);
			continue;
		}

		rcu_read_unlock();

		try_prune_one_dentry(dentry);

		rcu_read_lock();
	}
	rcu_read_unlock();
}

/**
 * prune_dcache_sb - shrink the dcache
 * @sb: superblock
 * @count: number of entries to try to free
 *
 * Attempt to shrink the superblock dcache LRU by @count entries. This is
 * done when we need more memory an called from the superblock shrinker
 * function.
 *
 * This function may fail to free any resources if all the dentries are in
 * use.
 */
void prune_dcache_sb(struct super_block *sb, int count)
{
	struct dentry *dentry;
	LIST_HEAD(referenced);
	LIST_HEAD(tmp);

relock:
	spin_lock(&dcache_lru_lock);
	while (!list_empty(&sb->s_dentry_lru)) {
		dentry = list_entry(sb->s_dentry_lru.prev,
				struct dentry, d_lru);
		BUG_ON(dentry->d_sb != sb);

		if (!spin_trylock(&dentry->d_lock)) {
			spin_unlock(&dcache_lru_lock);
			cpu_relax();
			goto relock;
		}

		if (dentry->d_flags & DCACHE_REFERENCED) {
			dentry->d_flags &= ~DCACHE_REFERENCED;
			list_move(&dentry->d_lru, &referenced);
			spin_unlock(&dentry->d_lock);
		} else {
			list_move_tail(&dentry->d_lru, &tmp);
			dentry->d_flags |= DCACHE_SHRINK_LIST;
			spin_unlock(&dentry->d_lock);
			if (!--count)
				break;
		}
		cond_resched_lock(&dcache_lru_lock);
	}
	if (!list_empty(&referenced))
		list_splice(&referenced, &sb->s_dentry_lru);
	spin_unlock(&dcache_lru_lock);

	shrink_dentry_list(&tmp);
}

/**
 * shrink_dcache_sb - shrink dcache for a superblock
 * @sb: superblock
 *
 * Shrink the dcache for the specified super block. This is used to free
 * the dcache before unmounting a file system.
 */
void shrink_dcache_sb(struct super_block *sb)
{
	LIST_HEAD(tmp);

	spin_lock(&dcache_lru_lock);
	while (!list_empty(&sb->s_dentry_lru)) {
		list_splice_init(&sb->s_dentry_lru, &tmp);
		spin_unlock(&dcache_lru_lock);
		shrink_dentry_list(&tmp);
		spin_lock(&dcache_lru_lock);
	}
	spin_unlock(&dcache_lru_lock);
}
EXPORT_SYMBOL(shrink_dcache_sb);

/*
 * destroy a single subtree of dentries for unmount
 * - see the comments on shrink_dcache_for_umount() for a description of the
 *   locking
 */
static void shrink_dcache_for_umount_subtree(struct dentry *dentry)
{
	struct dentry *parent;

	BUG_ON(!IS_ROOT(dentry));

	for (;;) {
		/* descend to the first leaf in the current subtree */
		while (!list_empty(&dentry->d_subdirs))
			dentry = list_entry(dentry->d_subdirs.next,
					    struct dentry, d_u.d_child);

		/* consume the dentries from this leaf up through its parents
		 * until we find one with children or run out altogether */
		do {
			struct inode *inode;

			/*
			 * inform the fs that this dentry is about to be
			 * unhashed and destroyed.
			 */
			if (dentry->d_flags & DCACHE_OP_PRUNE)
				dentry->d_op->d_prune(dentry);

			dentry_lru_del(dentry);
			__d_shrink(dentry);

			if (dentry->d_count != 0) {
				printk(KERN_ERR
				       "BUG: Dentry %p{i=%lx,n=%s}"
				       " still in use (%d)"
				       " [unmount of %s %s]\n",
				       dentry,
				       dentry->d_inode ?
				       dentry->d_inode->i_ino : 0UL,
				       dentry->d_name.name,
				       dentry->d_count,
				       dentry->d_sb->s_type->name,
				       dentry->d_sb->s_id);
				BUG();
			}

			if (IS_ROOT(dentry)) {
				parent = NULL;
				list_del(&dentry->d_u.d_child);
			} else {
				parent = dentry->d_parent;
				parent->d_count--;
				list_del(&dentry->d_u.d_child);
			}

			inode = dentry->d_inode;
			if (inode) {
				dentry->d_inode = NULL;
				hlist_del_init(&dentry->d_alias);
				if (dentry->d_op && dentry->d_op->d_iput)
					dentry->d_op->d_iput(dentry, inode);
				else
					iput(inode);
			}

			d_free(dentry);

			/* finished when we fall off the top of the tree,
			 * otherwise we ascend to the parent and move to the
			 * next sibling if there is one */
			if (!parent)
				return;
			dentry = parent;
		} while (list_empty(&dentry->d_subdirs));

		dentry = list_entry(dentry->d_subdirs.next,
				    struct dentry, d_u.d_child);
	}
}

/*
 * destroy the dentries attached to a superblock on unmounting
 * - we don't need to use dentry->d_lock because:
 *   - the superblock is detached from all mountings and open files, so the
 *     dentry trees will not be rearranged by the VFS
 *   - s_umount is write-locked, so the memory pressure shrinker will ignore
 *     any dentries belonging to this superblock that it comes across
 *   - the filesystem itself is no longer permitted to rearrange the dentries
 *     in this superblock
 */
void shrink_dcache_for_umount(struct super_block *sb)
{
	struct dentry *dentry;

	if (down_read_trylock(&sb->s_umount))
		BUG();

	dentry = sb->s_root;
	sb->s_root = NULL;
	dentry->d_count--;
	shrink_dcache_for_umount_subtree(dentry);

	while (!hlist_bl_empty(&sb->s_anon)) {
		dentry = hlist_bl_entry(hlist_bl_first(&sb->s_anon), struct dentry, d_hash);
		shrink_dcache_for_umount_subtree(dentry);
	}
}

/*
 * This tries to ascend one level of parenthood, but
 * we can race with renaming, so we need to re-check
 * the parenthood after dropping the lock and check
 * that the sequence number still matches.
 */
static struct dentry *try_to_ascend(struct dentry *old, int locked, unsigned seq)
{
	struct dentry *new = old->d_parent;

	rcu_read_lock();
	spin_unlock(&old->d_lock);
	spin_lock(&new->d_lock);

	/*
	 * might go back up the wrong parent if we have had a rename
	 * or deletion
	 */
	if (new != old->d_parent ||
		 (old->d_flags & DCACHE_DENTRY_KILLED) ||
		 (!locked && read_seqretry(&rename_lock, seq))) {
		spin_unlock(&new->d_lock);
		new = NULL;
	}
	rcu_read_unlock();
	return new;
}


/*
 * Search for at least 1 mount point in the dentry's subdirs.
 * We descend to the next level whenever the d_subdirs
 * list is non-empty and continue searching.
 */
 
/**
 * have_submounts - check for mounts over a dentry
 * @parent: dentry to check.
 *
 * Return true if the parent or its subdirectories contain
 * a mount point
 */
int have_submounts(struct dentry *parent)
{
	struct dentry *this_parent;
	struct list_head *next;
	unsigned seq;
	int locked = 0;

	seq = read_seqbegin(&rename_lock);
again:
	this_parent = parent;

	if (d_mountpoint(parent))
		goto positive;
	spin_lock(&this_parent->d_lock);
repeat:
	next = this_parent->d_subdirs.next;
resume:
	while (next != &this_parent->d_subdirs) {
		struct list_head *tmp = next;
		struct dentry *dentry = list_entry(tmp, struct dentry, d_u.d_child);
		next = tmp->next;

		spin_lock_nested(&dentry->d_lock, DENTRY_D_LOCK_NESTED);
		/* Have we found a mount point ? */
		if (d_mountpoint(dentry)) {
			spin_unlock(&dentry->d_lock);
			spin_unlock(&this_parent->d_lock);
			goto positive;
		}
		if (!list_empty(&dentry->d_subdirs)) {
			spin_unlock(&this_parent->d_lock);
			spin_release(&dentry->d_lock.dep_map, 1, _RET_IP_);
			this_parent = dentry;
			spin_acquire(&this_parent->d_lock.dep_map, 0, 1, _RET_IP_);
			goto repeat;
		}
		spin_unlock(&dentry->d_lock);
	}
	/*
	 * All done at this level ... ascend and resume the search.
	 */
	if (this_parent != parent) {
		struct dentry *child = this_parent;
		this_parent = try_to_ascend(this_parent, locked, seq);
		if (!this_parent)
			goto rename_retry;
		next = child->d_u.d_child.next;
		goto resume;
	}
	spin_unlock(&this_parent->d_lock);
	if (!locked && read_seqretry(&rename_lock, seq))
		goto rename_retry;
	if (locked)
		write_sequnlock(&rename_lock);
	return 0; /* No mount points found in tree */
positive:
	if (!locked && read_seqretry(&rename_lock, seq))
		goto rename_retry;
	if (locked)
		write_sequnlock(&rename_lock);
	return 1;

rename_retry:
	if (locked)
		goto again;
	locked = 1;
	write_seqlock(&rename_lock);
	goto again;
}
EXPORT_SYMBOL(have_submounts);

/*
 * Search the dentry child list of the specified parent,
 * and move any unused dentries to the end of the unused
 * list for prune_dcache(). We descend to the next level
 * whenever the d_subdirs list is non-empty and continue
 * searching.
 *
 * It returns zero iff there are no unused children,
 * otherwise  it returns the number of children moved to
 * the end of the unused list. This may not be the total
 * number of unused children, because select_parent can
 * drop the lock and return early due to latency
 * constraints.
 */
static int select_parent(struct dentry *parent, struct list_head *dispose)
{
	struct dentry *this_parent;
	struct list_head *next;
	unsigned seq;
	int found = 0;
	int locked = 0;

	seq = read_seqbegin(&rename_lock);
again:
	this_parent = parent;
	spin_lock(&this_parent->d_lock);
repeat:
	next = this_parent->d_subdirs.next;
resume:
	while (next != &this_parent->d_subdirs) {
		struct list_head *tmp = next;
		struct dentry *dentry = list_entry(tmp, struct dentry, d_u.d_child);
		next = tmp->next;

		spin_lock_nested(&dentry->d_lock, DENTRY_D_LOCK_NESTED);

		/*
		 * move only zero ref count dentries to the dispose list.
		 *
		 * Those which are presently on the shrink list, being processed
		 * by shrink_dentry_list(), shouldn't be moved.  Otherwise the
		 * loop in shrink_dcache_parent() might not make any progress
		 * and loop forever.
		 */
		if (dentry->d_count) {
			dentry_lru_del(dentry);
		} else if (!(dentry->d_flags & DCACHE_SHRINK_LIST)) {
			dentry_lru_move_list(dentry, dispose);
			dentry->d_flags |= DCACHE_SHRINK_LIST;
			found++;
		}
		/*
		 * We can return to the caller if we have found some (this
		 * ensures forward progress). We'll be coming back to find
		 * the rest.
		 */
		if (found && need_resched()) {
			spin_unlock(&dentry->d_lock);
			goto out;
		}

		/*
		 * Descend a level if the d_subdirs list is non-empty.
		 */
		if (!list_empty(&dentry->d_subdirs)) {
			spin_unlock(&this_parent->d_lock);
			spin_release(&dentry->d_lock.dep_map, 1, _RET_IP_);
			this_parent = dentry;
			spin_acquire(&this_parent->d_lock.dep_map, 0, 1, _RET_IP_);
			goto repeat;
		}

		spin_unlock(&dentry->d_lock);
	}
	/*
	 * All done at this level ... ascend and resume the search.
	 */
	if (this_parent != parent) {
		struct dentry *child = this_parent;
		this_parent = try_to_ascend(this_parent, locked, seq);
		if (!this_parent)
			goto rename_retry;
		next = child->d_u.d_child.next;
		goto resume;
	}
out:
	spin_unlock(&this_parent->d_lock);
	if (!locked && read_seqretry(&rename_lock, seq))
		goto rename_retry;
	if (locked)
		write_sequnlock(&rename_lock);
	return found;

rename_retry:
	if (found)
		return found;
	if (locked)
		goto again;
	locked = 1;
	write_seqlock(&rename_lock);
	goto again;
}

/**
 * shrink_dcache_parent - prune dcache
 * @parent: parent of entries to prune
 *
 * Prune the dcache to remove unused children of the parent dentry.
 */
void shrink_dcache_parent(struct dentry * parent)
{
	LIST_HEAD(dispose);
	int found;

	while ((found = select_parent(parent, &dispose)) != 0) {
		shrink_dentry_list(&dispose);
		cond_resched();
	}
}
EXPORT_SYMBOL(shrink_dcache_parent);

/**
 * __d_alloc	-	allocate a dcache entry
 * @sb: filesystem it will belong to
 * @name: qstr of the name
 *
 * Allocates a dentry. It returns %NULL if there is insufficient memory
 * available. On a success the dentry is returned. The name passed in is
 * copied and the copy passed in may be reused after this call.
 */
 
struct dentry *__d_alloc(struct super_block *sb, const struct qstr *name)
{
	struct dentry *dentry;
	char *dname;

	dentry = kmem_cache_alloc(dentry_cache, GFP_KERNEL);
	if (!dentry)
		return NULL;

	/*
	 * We guarantee that the inline name is always NUL-terminated.
	 * This way the memcpy() done by the name switching in rename
	 * will still always have a NUL at the end, even if we might
	 * be overwriting an internal NUL character
	 */
	dentry->d_iname[DNAME_INLINE_LEN-1] = 0;
	if (name->len > DNAME_INLINE_LEN-1) {
		dname = kmalloc(name->len + 1, GFP_KERNEL);
		if (!dname) {
			kmem_cache_free(dentry_cache, dentry); 
			return NULL;
		}
	} else  {
		dname = dentry->d_iname;
	}	

	dentry->d_name.len = name->len;
	dentry->d_name.hash = name->hash;
	memcpy(dname, name->name, name->len);
	dname[name->len] = 0;

	/* Make sure we always see the terminating NUL character */
	smp_wmb();
	dentry->d_name.name = dname;

	dentry->d_count = 1;
	dentry->d_flags = 0;
	spin_lock_init(&dentry->d_lock);
	seqcount_init(&dentry->d_seq);
	dentry->d_inode = NULL;
	dentry->d_parent = dentry;
	dentry->d_sb = sb;
	dentry->d_op = NULL;
	dentry->d_fsdata = NULL;
	INIT_HLIST_BL_NODE(&dentry->d_hash);
	INIT_LIST_HEAD(&dentry->d_lru);
	INIT_LIST_HEAD(&dentry->d_subdirs);
	INIT_HLIST_NODE(&dentry->d_alias);
	INIT_LIST_HEAD(&dentry->d_u.d_child);
	d_set_d_op(dentry, dentry->d_sb->s_d_op);

	this_cpu_inc(nr_dentry);

	return dentry;
}

/**
 * d_alloc	-	allocate a dcache entry
 * @parent: parent of entry to allocate
 * @name: qstr of the name
 *
 * Allocates a dentry. It returns %NULL if there is insufficient memory
 * available. On a success the dentry is returned. The name passed in is
 * copied and the copy passed in may be reused after this call.
 */
struct dentry *d_alloc(struct dentry * parent, const struct qstr *name)
{
	struct dentry *dentry = __d_alloc(parent->d_sb, name);
	if (!dentry)
		return NULL;

	spin_lock(&parent->d_lock);
	/*
	 * don't need child lock because it is not subject
	 * to concurrency here
	 */
	__dget_dlock(parent);
	dentry->d_parent = parent;
	list_add(&dentry->d_u.d_child, &parent->d_subdirs);
	spin_unlock(&parent->d_lock);

	return dentry;
}
EXPORT_SYMBOL(d_alloc);

struct dentry *d_alloc_pseudo(struct super_block *sb, const struct qstr *name)
{
	struct dentry *dentry = __d_alloc(sb, name);
	if (dentry)
		dentry->d_flags |= DCACHE_DISCONNECTED;
	return dentry;
}
EXPORT_SYMBOL(d_alloc_pseudo);

struct dentry *d_alloc_name(struct dentry *parent, const char *name)
{
	struct qstr q;

	q.name = name;
	q.len = strlen(name);
	q.hash = full_name_hash(q.name, q.len);
	return d_alloc(parent, &q);
}
EXPORT_SYMBOL(d_alloc_name);

void d_set_d_op(struct dentry *dentry, const struct dentry_operations *op)
{
	WARN_ON_ONCE(dentry->d_op);
	WARN_ON_ONCE(dentry->d_flags & (DCACHE_OP_HASH	|
				DCACHE_OP_COMPARE	|
				DCACHE_OP_REVALIDATE	|
				DCACHE_OP_WEAK_REVALIDATE	|
				DCACHE_OP_DELETE ));
	dentry->d_op = op;
	if (!op)
		return;
	if (op->d_hash)
		dentry->d_flags |= DCACHE_OP_HASH;
	if (op->d_compare)
		dentry->d_flags |= DCACHE_OP_COMPARE;
	if (op->d_revalidate)
		dentry->d_flags |= DCACHE_OP_REVALIDATE;
	if (op->d_weak_revalidate)
		dentry->d_flags |= DCACHE_OP_WEAK_REVALIDATE;
	if (op->d_delete)
		dentry->d_flags |= DCACHE_OP_DELETE;
	if (op->d_prune)
		dentry->d_flags |= DCACHE_OP_PRUNE;

}
EXPORT_SYMBOL(d_set_d_op);

static void __d_instantiate(struct dentry *dentry, struct inode *inode)
{
	spin_lock(&dentry->d_lock);
	if (inode) {
		if (unlikely(IS_AUTOMOUNT(inode)))
			dentry->d_flags |= DCACHE_NEED_AUTOMOUNT;
		hlist_add_head(&dentry->d_alias, &inode->i_dentry);
	}
	dentry->d_inode = inode;
	dentry_rcuwalk_barrier(dentry);
	spin_unlock(&dentry->d_lock);
	fsnotify_d_instantiate(dentry, inode);
}

/**
 * d_instantiate - fill in inode information for a dentry
 * @entry: dentry to complete
 * @inode: inode to attach to this dentry
 *
 * Fill in inode information in the entry.
 *
 * This turns negative dentries into productive full members
 * of society.
 *
 * NOTE! This assumes that the inode count has been incremented
 * (or otherwise set) by the caller to indicate that it is now
 * in use by the dcache.
 */
 
void d_instantiate(struct dentry *entry, struct inode * inode)
{
	BUG_ON(!hlist_unhashed(&entry->d_alias));
	if (inode)
		spin_lock(&inode->i_lock);
	__d_instantiate(entry, inode);
	if (inode)
		spin_unlock(&inode->i_lock);
	security_d_instantiate(entry, inode);
}
EXPORT_SYMBOL(d_instantiate);

/**
 * d_instantiate_unique - instantiate a non-aliased dentry
 * @entry: dentry to instantiate
 * @inode: inode to attach to this dentry
 *
 * Fill in inode information in the entry. On success, it returns NULL.
 * If an unhashed alias of "entry" already exists, then we return the
 * aliased dentry instead and drop one reference to inode.
 *
 * Note that in order to avoid conflicts with rename() etc, the caller
 * had better be holding the parent directory semaphore.
 *
 * This also assumes that the inode count has been incremented
 * (or otherwise set) by the caller to indicate that it is now
 * in use by the dcache.
 */
static struct dentry *__d_instantiate_unique(struct dentry *entry,
					     struct inode *inode)
{
	struct dentry *alias;
	int len = entry->d_name.len;
	const char *name = entry->d_name.name;
	unsigned int hash = entry->d_name.hash;

	if (!inode) {
		__d_instantiate(entry, NULL);
		return NULL;
	}

	hlist_for_each_entry(alias, &inode->i_dentry, d_alias) {
		/*
		 * Don't need alias->d_lock here, because aliases with
		 * d_parent == entry->d_parent are not subject to name or
		 * parent changes, because the parent inode i_mutex is held.
		 */
		if (alias->d_name.hash != hash)
			continue;
		if (alias->d_parent != entry->d_parent)
			continue;
		if (alias->d_name.len != len)
			continue;
		if (dentry_cmp(alias, name, len))
			continue;
		__dget(alias);
		return alias;
	}

	__d_instantiate(entry, inode);
	return NULL;
}

struct dentry *d_instantiate_unique(struct dentry *entry, struct inode *inode)
{
	struct dentry *result;

	BUG_ON(!hlist_unhashed(&entry->d_alias));

	if (inode)
		spin_lock(&inode->i_lock);
	result = __d_instantiate_unique(entry, inode);
	if (inode)
		spin_unlock(&inode->i_lock);

	if (!result) {
		security_d_instantiate(entry, inode);
		return NULL;
	}

	BUG_ON(!d_unhashed(result));
	iput(inode);
	return result;
}

EXPORT_SYMBOL(d_instantiate_unique);

struct dentry *d_make_root(struct inode *root_inode)
{
	struct dentry *res = NULL;

	if (root_inode) {
		static const struct qstr name = QSTR_INIT("/", 1);

		res = __d_alloc(root_inode->i_sb, &name);
		if (res)
			d_instantiate(res, root_inode);
		else
			iput(root_inode);
	}
	return res;
}
EXPORT_SYMBOL(d_make_root);

static struct dentry * __d_find_any_alias(struct inode *inode)
{
	struct dentry *alias;

	if (hlist_empty(&inode->i_dentry))
		return NULL;
	alias = hlist_entry(inode->i_dentry.first, struct dentry, d_alias);
	__dget(alias);
	return alias;
}

/**
 * d_find_any_alias - find any alias for a given inode
 * @inode: inode to find an alias for
 *
 * If any aliases exist for the given inode, take and return a
 * reference for one of them.  If no aliases exist, return %NULL.
 */
struct dentry *d_find_any_alias(struct inode *inode)
{
	struct dentry *de;

	spin_lock(&inode->i_lock);
	de = __d_find_any_alias(inode);
	spin_unlock(&inode->i_lock);
	return de;
}
EXPORT_SYMBOL(d_find_any_alias);

/**
 * d_obtain_alias - find or allocate a dentry for a given inode
 * @inode: inode to allocate the dentry for
 *
 * Obtain a dentry for an inode resulting from NFS filehandle conversion or
 * similar open by handle operations.  The returned dentry may be anonymous,
 * or may have a full name (if the inode was already in the cache).
 *
 * When called on a directory inode, we must ensure that the inode only ever
 * has one dentry.  If a dentry is found, that is returned instead of
 * allocating a new one.
 *
 * On successful return, the reference to the inode has been transferred
 * to the dentry.  In case of an error the reference on the inode is released.
 * To make it easier to use in export operations a %NULL or IS_ERR inode may
 * be passed in and will be the error will be propagate to the return value,
 * with a %NULL @inode replaced by ERR_PTR(-ESTALE).
 */
struct dentry *d_obtain_alias(struct inode *inode)
{
	static const struct qstr anonstring = QSTR_INIT("/", 1);
	struct dentry *tmp;
	struct dentry *res;

	if (!inode)
		return ERR_PTR(-ESTALE);
	if (IS_ERR(inode))
		return ERR_CAST(inode);

	res = d_find_any_alias(inode);
	if (res)
		goto out_iput;

	tmp = __d_alloc(inode->i_sb, &anonstring);
	if (!tmp) {
		res = ERR_PTR(-ENOMEM);
		goto out_iput;
	}

	spin_lock(&inode->i_lock);
	res = __d_find_any_alias(inode);
	if (res) {
		spin_unlock(&inode->i_lock);
		dput(tmp);
		goto out_iput;
	}

	/* attach a disconnected dentry */
	spin_lock(&tmp->d_lock);
	tmp->d_inode = inode;
	tmp->d_flags |= DCACHE_DISCONNECTED;
	hlist_add_head(&tmp->d_alias, &inode->i_dentry);
	hlist_bl_lock(&tmp->d_sb->s_anon);
	hlist_bl_add_head(&tmp->d_hash, &tmp->d_sb->s_anon);
	hlist_bl_unlock(&tmp->d_sb->s_anon);
	spin_unlock(&tmp->d_lock);
	spin_unlock(&inode->i_lock);
	security_d_instantiate(tmp, inode);

	return tmp;

 out_iput:
	if (res && !IS_ERR(res))
		security_d_instantiate(res, inode);
	iput(inode);
	return res;
}
EXPORT_SYMBOL(d_obtain_alias);

/**
 * d_splice_alias - splice a disconnected dentry into the tree if one exists
 * @inode:  the inode which may have a disconnected dentry
 * @dentry: a negative dentry which we want to point to the inode.
 *
 * If inode is a directory and has a 'disconnected' dentry (i.e. IS_ROOT and
 * DCACHE_DISCONNECTED), then d_move that in place of the given dentry
 * and return it, else simply d_add the inode to the dentry and return NULL.
 *
 * This is needed in the lookup routine of any filesystem that is exportable
 * (via knfsd) so that we can build dcache paths to directories effectively.
 *
 * If a dentry was found and moved, then it is returned.  Otherwise NULL
 * is returned.  This matches the expected return value of ->lookup.
 *
 */
struct dentry *d_splice_alias(struct inode *inode, struct dentry *dentry)
{
	struct dentry *new = NULL;

	if (IS_ERR(inode))
		return ERR_CAST(inode);

	if (inode && S_ISDIR(inode->i_mode)) {
		spin_lock(&inode->i_lock);
		new = __d_find_alias(inode, 1);
		if (new) {
			BUG_ON(!(new->d_flags & DCACHE_DISCONNECTED));
			spin_unlock(&inode->i_lock);
			security_d_instantiate(new, inode);
			d_move(new, dentry);
			iput(inode);
		} else {
			/* already taking inode->i_lock, so d_add() by hand */
			__d_instantiate(dentry, inode);
			spin_unlock(&inode->i_lock);
			security_d_instantiate(dentry, inode);
			d_rehash(dentry);
		}
	} else
		d_add(dentry, inode);
	return new;
}
EXPORT_SYMBOL(d_splice_alias);

/**
 * d_add_ci - lookup or allocate new dentry with case-exact name
 * @inode:  the inode case-insensitive lookup has found
 * @dentry: the negative dentry that was passed to the parent's lookup func
 * @name:   the case-exact name to be associated with the returned dentry
 *
 * This is to avoid filling the dcache with case-insensitive names to the
 * same inode, only the actual correct case is stored in the dcache for
 * case-insensitive filesystems.
 *
 * For a case-insensitive lookup match and if the the case-exact dentry
 * already exists in in the dcache, use it and return it.
 *
 * If no entry exists with the exact case name, allocate new dentry with
 * the exact case, and return the spliced entry.
 */
struct dentry *d_add_ci(struct dentry *dentry, struct inode *inode,
			struct qstr *name)
{
	struct dentry *found;
	struct dentry *new;

	/*
	 * First check if a dentry matching the name already exists,
	 * if not go ahead and create it now.
	 */
	found = d_hash_and_lookup(dentry->d_parent, name);
	if (unlikely(IS_ERR(found)))
		goto err_out;
	if (!found) {
		new = d_alloc(dentry->d_parent, name);
		if (!new) {
			found = ERR_PTR(-ENOMEM);
			goto err_out;
		}

		found = d_splice_alias(inode, new);
		if (found) {
			dput(new);
			return found;
		}
		return new;
	}

	/*
	 * If a matching dentry exists, and it's not negative use it.
	 *
	 * Decrement the reference count to balance the iget() done
	 * earlier on.
	 */
	if (found->d_inode) {
		if (unlikely(found->d_inode != inode)) {
			/* This can't happen because bad inodes are unhashed. */
			BUG_ON(!is_bad_inode(inode));
			BUG_ON(!is_bad_inode(found->d_inode));
		}
		iput(inode);
		return found;
	}

	/*
	 * Negative dentry: instantiate it unless the inode is a directory and
	 * already has a dentry.
	 */
	new = d_splice_alias(inode, found);
	if (new) {
		dput(found);
		found = new;
	}
	return found;

err_out:
	iput(inode);
	return found;
}
EXPORT_SYMBOL(d_add_ci);

/*
 * Do the slow-case of the dentry name compare.
 *
 * Unlike the dentry_cmp() function, we need to atomically
 * load the name, length and inode information, so that the
 * filesystem can rely on them, and can use the 'name' and
 * 'len' information without worrying about walking off the
 * end of memory etc.
 *
 * Thus the read_seqcount_retry() and the "duplicate" info
 * in arguments (the low-level filesystem should not look
 * at the dentry inode or name contents directly, since
 * rename can change them while we're in RCU mode).
 */
enum slow_d_compare {
	D_COMP_OK,
	D_COMP_NOMATCH,
	D_COMP_SEQRETRY,
};

static noinline enum slow_d_compare slow_dentry_cmp(
		const struct dentry *parent,
		struct inode *inode,
		struct dentry *dentry,
		unsigned int seq,
		const struct qstr *name)
{
	int tlen = dentry->d_name.len;
	const char *tname = dentry->d_name.name;
	struct inode *i = dentry->d_inode;

	if (read_seqcount_retry(&dentry->d_seq, seq)) {
		cpu_relax();
		return D_COMP_SEQRETRY;
	}
	if (parent->d_op->d_compare(parent, inode,
				dentry, i,
				tlen, tname, name))
		return D_COMP_NOMATCH;
	return D_COMP_OK;
}

/**
 * __d_lookup_rcu - search for a dentry (racy, store-free)
 * @parent: parent dentry
 * @name: qstr of name we wish to find
 * @seqp: returns d_seq value at the point where the dentry was found
 * @inode: returns dentry->d_inode when the inode was found valid.
 * Returns: dentry, or NULL
 *
 * __d_lookup_rcu is the dcache lookup function for rcu-walk name
 * resolution (store-free path walking) design described in
 * Documentation/filesystems/path-lookup.txt.
 *
 * This is not to be used outside core vfs.
 *
 * __d_lookup_rcu must only be used in rcu-walk mode, ie. with vfsmount lock
 * held, and rcu_read_lock held. The returned dentry must not be stored into
 * without taking d_lock and checking d_seq sequence count against @seq
 * returned here.
 *
 * A refcount may be taken on the found dentry with the __d_rcu_to_refcount
 * function.
 *
 * Alternatively, __d_lookup_rcu may be called again to look up the child of
 * the returned dentry, so long as its parent's seqlock is checked after the
 * child is looked up. Thus, an interlocking stepping of sequence lock checks
 * is formed, giving integrity down the path walk.
 *
 * NOTE! The caller *has* to check the resulting dentry against the sequence
 * number we've returned before using any of the resulting dentry state!
 */
struct dentry *__d_lookup_rcu(const struct dentry *parent,
				const struct qstr *name,
				unsigned *seqp, struct inode *inode)
{
	u64 hashlen = name->hash_len;
	const unsigned char *str = name->name;
	struct hlist_bl_head *b = d_hash(parent, hashlen_hash(hashlen));
	struct hlist_bl_node *node;
	struct dentry *dentry;

	/*
	 * Note: There is significant duplication with __d_lookup_rcu which is
	 * required to prevent single threaded performance regressions
	 * especially on architectures where smp_rmb (in seqcounts) are costly.
	 * Keep the two functions in sync.
	 */

	/*
	 * The hash list is protected using RCU.
	 *
	 * Carefully use d_seq when comparing a candidate dentry, to avoid
	 * races with d_move().
	 *
	 * It is possible that concurrent renames can mess up our list
	 * walk here and result in missing our dentry, resulting in the
	 * false-negative result. d_lookup() protects against concurrent
	 * renames using rename_lock seqlock.
	 *
	 * See Documentation/filesystems/path-lookup.txt for more details.
	 */
	hlist_bl_for_each_entry_rcu(dentry, node, b, d_hash) {
		unsigned seq;

seqretry:
		/*
		 * The dentry sequence count protects us from concurrent
		 * renames, and thus protects inode, parent and name fields.
		 *
		 * The caller must perform a seqcount check in order
		 * to do anything useful with the returned dentry,
		 * including using the 'd_inode' pointer.
		 *
		 * NOTE! We do a "raw" seqcount_begin here. That means that
		 * we don't wait for the sequence count to stabilize if it
		 * is in the middle of a sequence change. If we do the slow
		 * dentry compare, we will do seqretries until it is stable,
		 * and if we end up with a successful lookup, we actually
		 * want to exit RCU lookup anyway.
		 */
		seq = raw_seqcount_begin(&dentry->d_seq);
		if (dentry->d_parent != parent)
			continue;
		if (d_unhashed(dentry))
			continue;
		*seqp = seq;

		if (unlikely(parent->d_flags & DCACHE_OP_COMPARE)) {
			if (dentry->d_name.hash != hashlen_hash(hashlen))
				continue;
			switch (slow_dentry_cmp(parent, inode, dentry, seq, name)) {
			case D_COMP_OK:
				return dentry;
			case D_COMP_NOMATCH:
				continue;
			default:
				goto seqretry;
			}
		}

		if (dentry->d_name.hash_len != hashlen)
			continue;
		if (!dentry_cmp(dentry, str, hashlen_len(hashlen)))
			return dentry;
	}
	return NULL;
}

/**
 * d_lookup - search for a dentry
 * @parent: parent dentry
 * @name: qstr of name we wish to find
 * Returns: dentry, or NULL
 *
 * d_lookup searches the children of the parent dentry for the name in
 * question. If the dentry is found its reference count is incremented and the
 * dentry is returned. The caller must use dput to free the entry when it has
 * finished using it. %NULL is returned if the dentry does not exist.
 */
struct dentry *d_lookup(const struct dentry *parent, const struct qstr *name)
{
	struct dentry *dentry;
	unsigned seq;

        do {
                seq = read_seqbegin(&rename_lock);
                dentry = __d_lookup(parent, name);
                if (dentry)
			break;
	} while (read_seqretry(&rename_lock, seq));
	return dentry;
}
EXPORT_SYMBOL(d_lookup);

/**
 * __d_lookup - search for a dentry (racy)
 * @parent: parent dentry
 * @name: qstr of name we wish to find
 * Returns: dentry, or NULL
 *
 * __d_lookup is like d_lookup, however it may (rarely) return a
 * false-negative result due to unrelated rename activity.
 *
 * __d_lookup is slightly faster by avoiding rename_lock read seqlock,
 * however it must be used carefully, eg. with a following d_lookup in
 * the case of failure.
 *
 * __d_lookup callers must be commented.
 */
struct dentry *__d_lookup(const struct dentry *parent, const struct qstr *name)
{
	unsigned int len = name->len;
	unsigned int hash = name->hash;
	const unsigned char *str = name->name;
	struct hlist_bl_head *b = d_hash(parent, hash);
	struct hlist_bl_node *node;
	struct dentry *found = NULL;
	struct dentry *dentry;

	/*
	 * Note: There is significant duplication with __d_lookup_rcu which is
	 * required to prevent single threaded performance regressions
	 * especially on architectures where smp_rmb (in seqcounts) are costly.
	 * Keep the two functions in sync.
	 */

	/*
	 * The hash list is protected using RCU.
	 *
	 * Take d_lock when comparing a candidate dentry, to avoid races
	 * with d_move().
	 *
	 * It is possible that concurrent renames can mess up our list
	 * walk here and result in missing our dentry, resulting in the
	 * false-negative result. d_lookup() protects against concurrent
	 * renames using rename_lock seqlock.
	 *
	 * See Documentation/filesystems/path-lookup.txt for more details.
	 */
	rcu_read_lock();
	
	hlist_bl_for_each_entry_rcu(dentry, node, b, d_hash) {

		if (dentry->d_name.hash != hash)
			continue;

		spin_lock(&dentry->d_lock);
		if (dentry->d_parent != parent)
			goto next;
		if (d_unhashed(dentry))
			goto next;

		/*
		 * It is safe to compare names since d_move() cannot
		 * change the qstr (protected by d_lock).
		 */
		if (parent->d_flags & DCACHE_OP_COMPARE) {
			int tlen = dentry->d_name.len;
			const char *tname = dentry->d_name.name;
			if (parent->d_op->d_compare(parent, parent->d_inode,
						dentry, dentry->d_inode,
						tlen, tname, name))
				goto next;
		} else {
			if (dentry->d_name.len != len)
				goto next;
			if (dentry_cmp(dentry, str, len))
				goto next;
		}

		dentry->d_count++;
		found = dentry;
		spin_unlock(&dentry->d_lock);
		break;
next:
		spin_unlock(&dentry->d_lock);
 	}
 	rcu_read_unlock();

 	return found;
}

/**
 * d_hash_and_lookup - hash the qstr then search for a dentry
 * @dir: Directory to search in
 * @name: qstr of name we wish to find
 *
 * On lookup failure NULL is returned; on bad name - ERR_PTR(-error)
 */
struct dentry *d_hash_and_lookup(struct dentry *dir, struct qstr *name)
{
	/*
	 * Check for a fs-specific hash function. Note that we must
	 * calculate the standard hash first, as the d_op->d_hash()
	 * routine may choose to leave the hash value unchanged.
	 */
	name->hash = full_name_hash(name->name, name->len);
	if (dir->d_flags & DCACHE_OP_HASH) {
		int err = dir->d_op->d_hash(dir, dir->d_inode, name);
		if (unlikely(err < 0))
			return ERR_PTR(err);
	}
	return d_lookup(dir, name);
}
EXPORT_SYMBOL(d_hash_and_lookup);

/**
 * d_validate - verify dentry provided from insecure source (deprecated)
 * @dentry: The dentry alleged to be valid child of @dparent
 * @dparent: The parent dentry (known to be valid)
 *
 * An insecure source has sent us a dentry, here we verify it and dget() it.
 * This is used by ncpfs in its readdir implementation.
 * Zero is returned in the dentry is invalid.
 *
 * This function is slow for big directories, and deprecated, do not use it.
 */
int d_validate(struct dentry *dentry, struct dentry *dparent)
{
	struct dentry *child;

	spin_lock(&dparent->d_lock);
	list_for_each_entry(child, &dparent->d_subdirs, d_u.d_child) {
		if (dentry == child) {
			spin_lock_nested(&dentry->d_lock, DENTRY_D_LOCK_NESTED);
			__dget_dlock(dentry);
			spin_unlock(&dentry->d_lock);
			spin_unlock(&dparent->d_lock);
			return 1;
		}
	}
	spin_unlock(&dparent->d_lock);

	return 0;
}
EXPORT_SYMBOL(d_validate);

/*
 * When a file is deleted, we have two options:
 * - turn this dentry into a negative dentry
 * - unhash this dentry and free it.
 *
 * Usually, we want to just turn this into
 * a negative dentry, but if anybody else is
 * currently using the dentry or the inode
 * we can't do that and we fall back on removing
 * it from the hash queues and waiting for
 * it to be deleted later when it has no users
 */
 
/**
 * d_delete - delete a dentry
 * @dentry: The dentry to delete
 *
 * Turn the dentry into a negative dentry if possible, otherwise
 * remove it from the hash queues so it can be deleted later
 */
 
void d_delete(struct dentry * dentry)
{
	struct inode *inode;
	int isdir = 0;
	/*
	 * Are we the only user?
	 */
again:
	spin_lock(&dentry->d_lock);
	inode = dentry->d_inode;
	isdir = S_ISDIR(inode->i_mode);
	if (dentry->d_count == 1) {
		if (!spin_trylock(&inode->i_lock)) {
			spin_unlock(&dentry->d_lock);
			cpu_relax();
			goto again;
		}
		dentry->d_flags &= ~DCACHE_CANT_MOUNT;
		dentry_unlink_inode(dentry);
		fsnotify_nameremove(dentry, isdir);
		return;
	}

	if (!d_unhashed(dentry))
		__d_drop(dentry);

	spin_unlock(&dentry->d_lock);

	fsnotify_nameremove(dentry, isdir);
}
EXPORT_SYMBOL(d_delete);

static void __d_rehash(struct dentry * entry, struct hlist_bl_head *b)
{
	BUG_ON(!d_unhashed(entry));
	hlist_bl_lock(b);
	entry->d_flags |= DCACHE_RCUACCESS;
	hlist_bl_add_head_rcu(&entry->d_hash, b);
	hlist_bl_unlock(b);
}

static void _d_rehash(struct dentry * entry)
{
	__d_rehash(entry, d_hash(entry->d_parent, entry->d_name.hash));
}

/**
 * d_rehash	- add an entry back to the hash
 * @entry: dentry to add to the hash
 *
 * Adds a dentry to the hash according to its name.
 */
 
void d_rehash(struct dentry * entry)
{
	spin_lock(&entry->d_lock);
	_d_rehash(entry);
	spin_unlock(&entry->d_lock);
}
EXPORT_SYMBOL(d_rehash);

/**
 * dentry_update_name_case - update case insensitive dentry with a new name
 * @dentry: dentry to be updated
 * @name: new name
 *
 * Update a case insensitive dentry with new case of name.
 *
 * dentry must have been returned by d_lookup with name @name. Old and new
 * name lengths must match (ie. no d_compare which allows mismatched name
 * lengths).
 *
 * Parent inode i_mutex must be held over d_lookup and into this call (to
 * keep renames and concurrent inserts, and readdir(2) away).
 */
void dentry_update_name_case(struct dentry *dentry, struct qstr *name)
{
	BUG_ON(!mutex_is_locked(&dentry->d_parent->d_inode->i_mutex));
	BUG_ON(dentry->d_name.len != name->len); /* d_lookup gives this */

	spin_lock(&dentry->d_lock);
	write_seqcount_begin(&dentry->d_seq);
	memcpy((unsigned char *)dentry->d_name.name, name->name, name->len);
	write_seqcount_end(&dentry->d_seq);
	spin_unlock(&dentry->d_lock);
}
EXPORT_SYMBOL(dentry_update_name_case);

static void switch_names(struct dentry *dentry, struct dentry *target)
{
	if (dname_external(target)) {
		if (dname_external(dentry)) {
			/*
			 * Both external: swap the pointers
			 */
			swap(target->d_name.name, dentry->d_name.name);
		} else {
			/*
			 * dentry:internal, target:external.  Steal target's
			 * storage and make target internal.
			 */
			memcpy(target->d_iname, dentry->d_name.name,
					dentry->d_name.len + 1);
			dentry->d_name.name = target->d_name.name;
			target->d_name.name = target->d_iname;
		}
	} else {
		if (dname_external(dentry)) {
			/*
			 * dentry:external, target:internal.  Give dentry's
			 * storage to target and make dentry internal
			 */
			memcpy(dentry->d_iname, target->d_name.name,
					target->d_name.len + 1);
			target->d_name.name = dentry->d_name.name;
			dentry->d_name.name = dentry->d_iname;
		} else {
			/*
			 * Both are internal.  Just copy target to dentry
			 */
			memcpy(dentry->d_iname, target->d_name.name,
					target->d_name.len + 1);
			dentry->d_name.len = target->d_name.len;
			return;
		}
	}
	swap(dentry->d_name.len, target->d_name.len);
}

static void dentry_lock_for_move(struct dentry *dentry, struct dentry *target)
{
	/*
	 * XXXX: do we really need to take target->d_lock?
	 */
	if (IS_ROOT(dentry) || dentry->d_parent == target->d_parent)
		spin_lock(&target->d_parent->d_lock);
	else {
		if (d_ancestor(dentry->d_parent, target->d_parent)) {
			spin_lock(&dentry->d_parent->d_lock);
			spin_lock_nested(&target->d_parent->d_lock,
						DENTRY_D_LOCK_NESTED);
		} else {
			spin_lock(&target->d_parent->d_lock);
			spin_lock_nested(&dentry->d_parent->d_lock,
						DENTRY_D_LOCK_NESTED);
		}
	}
	if (target < dentry) {
		spin_lock_nested(&target->d_lock, 2);
		spin_lock_nested(&dentry->d_lock, 3);
	} else {
		spin_lock_nested(&dentry->d_lock, 2);
		spin_lock_nested(&target->d_lock, 3);
	}
}

static void dentry_unlock_parents_for_move(struct dentry *dentry,
					struct dentry *target)
{
	if (target->d_parent != dentry->d_parent)
		spin_unlock(&dentry->d_parent->d_lock);
	if (target->d_parent != target)
		spin_unlock(&target->d_parent->d_lock);
}

/*
 * When switching names, the actual string doesn't strictly have to
 * be preserved in the target - because we're dropping the target
 * anyway. As such, we can just do a simple memcpy() to copy over
 * the new name before we switch.
 *
 * Note that we have to be a lot more careful about getting the hash
 * switched - we have to switch the hash value properly even if it
 * then no longer matches the actual (corrupted) string of the target.
 * The hash value has to match the hash queue that the dentry is on..
 */
/*
 * __d_move - move a dentry
 * @dentry: entry to move
 * @target: new dentry
 *
 * Update the dcache to reflect the move of a file name. Negative
 * dcache entries should not be moved in this way. Caller must hold
 * rename_lock, the i_mutex of the source and target directories,
 * and the sb->s_vfs_rename_mutex if they differ. See lock_rename().
 */
static void __d_move(struct dentry * dentry, struct dentry * target)
{
	if (!dentry->d_inode)
		printk(KERN_WARNING "VFS: moving negative dcache entry\n");

	BUG_ON(d_ancestor(dentry, target));
	BUG_ON(d_ancestor(target, dentry));

	dentry_lock_for_move(dentry, target);

	write_seqcount_begin(&dentry->d_seq);
	write_seqcount_begin(&target->d_seq);

	/* __d_drop does write_seqcount_barrier, but they're OK to nest. */

	/*
	 * Move the dentry to the target hash queue. Don't bother checking
	 * for the same hash queue because of how unlikely it is.
	 */
	__d_drop(dentry);
	__d_rehash(dentry, d_hash(target->d_parent, target->d_name.hash));

	/* Unhash the target: dput() will then get rid of it */
	__d_drop(target);

	list_del(&dentry->d_u.d_child);
	list_del(&target->d_u.d_child);

	/* Switch the names.. */
	switch_names(dentry, target);
	swap(dentry->d_name.hash, target->d_name.hash);

	/* ... and switch the parents */
	if (IS_ROOT(dentry)) {
		dentry->d_parent = target->d_parent;
		target->d_parent = target;
		INIT_LIST_HEAD(&target->d_u.d_child);
	} else {
		swap(dentry->d_parent, target->d_parent);

		/* And add them back to the (new) parent lists */
		list_add(&target->d_u.d_child, &target->d_parent->d_subdirs);
	}

	list_add(&dentry->d_u.d_child, &dentry->d_parent->d_subdirs);

	write_seqcount_end(&target->d_seq);
	write_seqcount_end(&dentry->d_seq);

	dentry_unlock_parents_for_move(dentry, target);
	spin_unlock(&target->d_lock);
	fsnotify_d_move(dentry);
	spin_unlock(&dentry->d_lock);
}

/*
 * d_move - move a dentry
 * @dentry: entry to move
 * @target: new dentry
 *
 * Update the dcache to reflect the move of a file name. Negative
 * dcache entries should not be moved in this way. See the locking
 * requirements for __d_move.
 */
void d_move(struct dentry *dentry, struct dentry *target)
{
	write_seqlock(&rename_lock);
	__d_move(dentry, target);
	write_sequnlock(&rename_lock);
}
EXPORT_SYMBOL(d_move);

/**
 * d_ancestor - search for an ancestor
 * @p1: ancestor dentry
 * @p2: child dentry
 *
 * Returns the ancestor dentry of p2 which is a child of p1, if p1 is
 * an ancestor of p2, else NULL.
 */
struct dentry *d_ancestor(struct dentry *p1, struct dentry *p2)
{
	struct dentry *p;

	for (p = p2; !IS_ROOT(p); p = p->d_parent) {
		if (p->d_parent == p1)
			return p;
	}
	return NULL;
}

/*
 * This helper attempts to cope with remotely renamed directories
 *
 * It assumes that the caller is already holding
 * dentry->d_parent->d_inode->i_mutex, inode->i_lock and rename_lock
 *
 * Note: If ever the locking in lock_rename() changes, then please
 * remember to update this too...
 */
static struct dentry *__d_unalias(struct inode *inode,
		struct dentry *dentry, struct dentry *alias)
{
	struct mutex *m1 = NULL, *m2 = NULL;
	struct dentry *ret = ERR_PTR(-EBUSY);

	/* If alias and dentry share a parent, then no extra locks required */
	if (alias->d_parent == dentry->d_parent)
		goto out_unalias;

	/* See lock_rename() */
	if (!mutex_trylock(&dentry->d_sb->s_vfs_rename_mutex))
		goto out_err;
	m1 = &dentry->d_sb->s_vfs_rename_mutex;
	if (!mutex_trylock(&alias->d_parent->d_inode->i_mutex))
		goto out_err;
	m2 = &alias->d_parent->d_inode->i_mutex;
out_unalias:
	if (likely(!d_mountpoint(alias))) {
		__d_move(alias, dentry);
		ret = alias;
	}
out_err:
	spin_unlock(&inode->i_lock);
	if (m2)
		mutex_unlock(m2);
	if (m1)
		mutex_unlock(m1);
	return ret;
}

/*
 * Prepare an anonymous dentry for life in the superblock's dentry tree as a
 * named dentry in place of the dentry to be replaced.
 * returns with anon->d_lock held!
 */
static void __d_materialise_dentry(struct dentry *dentry, struct dentry *anon)
{
	struct dentry *dparent;

	dentry_lock_for_move(anon, dentry);

	write_seqcount_begin(&dentry->d_seq);
	write_seqcount_begin(&anon->d_seq);

	dparent = dentry->d_parent;

	switch_names(dentry, anon);
	swap(dentry->d_name.hash, anon->d_name.hash);

	dentry->d_parent = dentry;
	list_del_init(&dentry->d_u.d_child);
	anon->d_parent = dparent;
	list_move(&anon->d_u.d_child, &dparent->d_subdirs);

	write_seqcount_end(&dentry->d_seq);
	write_seqcount_end(&anon->d_seq);

	dentry_unlock_parents_for_move(anon, dentry);
	spin_unlock(&dentry->d_lock);

	/* anon->d_lock still locked, returns locked */
	anon->d_flags &= ~DCACHE_DISCONNECTED;
}

/**
 * d_materialise_unique - introduce an inode into the tree
 * @dentry: candidate dentry
 * @inode: inode to bind to the dentry, to which aliases may be attached
 *
 * Introduces an dentry into the tree, substituting an extant disconnected
 * root directory alias in its place if there is one. Caller must hold the
 * i_mutex of the parent directory.
 */
struct dentry *d_materialise_unique(struct dentry *dentry, struct inode *inode)
{
	struct dentry *actual;

	BUG_ON(!d_unhashed(dentry));

	if (!inode) {
		actual = dentry;
		__d_instantiate(dentry, NULL);
		d_rehash(actual);
		goto out_nolock;
	}

	spin_lock(&inode->i_lock);

	if (S_ISDIR(inode->i_mode)) {
		struct dentry *alias;

		/* Does an aliased dentry already exist? */
		alias = __d_find_alias(inode, 0);
		if (alias) {
			actual = alias;
			write_seqlock(&rename_lock);

			if (d_ancestor(alias, dentry)) {
				/* Check for loops */
				actual = ERR_PTR(-ELOOP);
				spin_unlock(&inode->i_lock);
			} else if (IS_ROOT(alias)) {
				/* Is this an anonymous mountpoint that we
				 * could splice into our tree? */
				__d_materialise_dentry(dentry, alias);
				write_sequnlock(&rename_lock);
				__d_drop(alias);
				goto found;
			} else {
				/* Nope, but we must(!) avoid directory
				 * aliasing. This drops inode->i_lock */
				actual = __d_unalias(inode, dentry, alias);
			}
			write_sequnlock(&rename_lock);
			if (IS_ERR(actual)) {
				if (PTR_ERR(actual) == -ELOOP)
					pr_warn_ratelimited(
						"VFS: Lookup of '%s' in %s %s"
						" would have caused loop\n",
						dentry->d_name.name,
						inode->i_sb->s_type->name,
						inode->i_sb->s_id);
				dput(alias);
			}
			goto out_nolock;
		}
	}

	/* Add a unique reference */
	actual = __d_instantiate_unique(dentry, inode);
	if (!actual)
		actual = dentry;
	else
		BUG_ON(!d_unhashed(actual));

	spin_lock(&actual->d_lock);
found:
	_d_rehash(actual);
	spin_unlock(&actual->d_lock);
	spin_unlock(&inode->i_lock);
out_nolock:
	if (actual == dentry) {
		security_d_instantiate(dentry, inode);
		return NULL;
	}

	iput(inode);
	return actual;
}
EXPORT_SYMBOL_GPL(d_materialise_unique);

static int prepend(char **buffer, int *buflen, const char *str, int namelen)
{
	*buflen -= namelen;
	if (*buflen < 0)
		return -ENAMETOOLONG;
	*buffer -= namelen;
	memcpy(*buffer, str, namelen);
	return 0;
}

static int prepend_name(char **buffer, int *buflen, struct qstr *name)
{
	return prepend(buffer, buflen, name->name, name->len);
}

/**
 * prepend_path - Prepend path string to a buffer
 * @path: the dentry/vfsmount to report
 * @root: root vfsmnt/dentry
 * @buffer: pointer to the end of the buffer
 * @buflen: pointer to buffer length
 *
 * Caller holds the rename_lock.
 */
static int prepend_path(const struct path *path,
			const struct path *root,
			char **buffer, int *buflen)
{
	struct dentry *dentry = path->dentry;
	struct vfsmount *vfsmnt = path->mnt;
	struct mount *mnt = real_mount(vfsmnt);
	bool slash = false;
	int error = 0;

	while (dentry != root->dentry || vfsmnt != root->mnt) {
		struct dentry * parent;

		if (dentry == vfsmnt->mnt_root || IS_ROOT(dentry)) {
			/* Global root? */
			if (!mnt_has_parent(mnt))
				goto global_root;
			dentry = mnt->mnt_mountpoint;
			mnt = mnt->mnt_parent;
			vfsmnt = &mnt->mnt;
			continue;
		}
		parent = dentry->d_parent;
		prefetch(parent);
		spin_lock(&dentry->d_lock);
		error = prepend_name(buffer, buflen, &dentry->d_name);
		spin_unlock(&dentry->d_lock);
		if (!error)
			error = prepend(buffer, buflen, "/", 1);
		if (error)
			break;

		slash = true;
		dentry = parent;
	}

	if (!error && !slash)
		error = prepend(buffer, buflen, "/", 1);

	return error;

global_root:
	/*
	 * Filesystems needing to implement special "root names"
	 * should do so with ->d_dname()
	 */
	if (IS_ROOT(dentry) &&
	    (dentry->d_name.len != 1 || dentry->d_name.name[0] != '/')) {
		WARN(1, "Root dentry has weird name <%.*s>\n",
		     (int) dentry->d_name.len, dentry->d_name.name);
	}
	if (!slash)
		error = prepend(buffer, buflen, "/", 1);
	if (!error)
		error = is_mounted(vfsmnt) ? 1 : 2;
	return error;
}

/**
 * __d_path - return the path of a dentry
 * @path: the dentry/vfsmount to report
 * @root: root vfsmnt/dentry
 * @buf: buffer to return value in
 * @buflen: buffer length
 *
 * Convert a dentry into an ASCII path name.
 *
 * Returns a pointer into the buffer or an error code if the
 * path was too long.
 *
 * "buflen" should be positive.
 *
 * If the path is not reachable from the supplied root, return %NULL.
 */
char *__d_path(const struct path *path,
	       const struct path *root,
	       char *buf, int buflen)
{
	char *res = buf + buflen;
	int error;

	prepend(&res, &buflen, "\0", 1);
	br_read_lock(&vfsmount_lock);
	write_seqlock(&rename_lock);
	error = prepend_path(path, root, &res, &buflen);
	write_sequnlock(&rename_lock);
	br_read_unlock(&vfsmount_lock);

	if (error < 0)
		return ERR_PTR(error);
	if (error > 0)
		return NULL;
	return res;
}

char *d_absolute_path(const struct path *path,
	       char *buf, int buflen)
{
	struct path root = {};
	char *res = buf + buflen;
	int error;

	prepend(&res, &buflen, "\0", 1);
	br_read_lock(&vfsmount_lock);
	write_seqlock(&rename_lock);
	error = prepend_path(path, &root, &res, &buflen);
	write_sequnlock(&rename_lock);
	br_read_unlock(&vfsmount_lock);

	if (error > 1)
		error = -EINVAL;
	if (error < 0)
		return ERR_PTR(error);
	return res;
}

/*
 * same as __d_path but appends "(deleted)" for unlinked files.
 */
static int path_with_deleted(const struct path *path,
			     const struct path *root,
			     char **buf, int *buflen)
{
	prepend(buf, buflen, "\0", 1);
	if (d_unlinked(path->dentry)) {
		int error = prepend(buf, buflen, " (deleted)", 10);
		if (error)
			return error;
	}

	return prepend_path(path, root, buf, buflen);
}

static int prepend_unreachable(char **buffer, int *buflen)
{
	return prepend(buffer, buflen, "(unreachable)", 13);
}

/**
 * d_path - return the path of a dentry
 * @path: path to report
 * @buf: buffer to return value in
 * @buflen: buffer length
 *
 * Convert a dentry into an ASCII path name. If the entry has been deleted
 * the string " (deleted)" is appended. Note that this is ambiguous.
 *
 * Returns a pointer into the buffer or an error code if the path was
 * too long. Note: Callers should use the returned pointer, not the passed
 * in buffer, to use the name! The implementation often starts at an offset
 * into the buffer, and may leave 0 bytes at the start.
 *
 * "buflen" should be positive.
 */
char *d_path(const struct path *path, char *buf, int buflen)
{
	char *res = buf + buflen;
	struct path root;
	int error;

	/*
	 * We have various synthetic filesystems that never get mounted.  On
	 * these filesystems dentries are never used for lookup purposes, and
	 * thus don't need to be hashed.  They also don't need a name until a
	 * user wants to identify the object in /proc/pid/fd/.  The little hack
	 * below allows us to generate a name for these objects on demand:
	 *
	 * Some pseudo inodes are mountable.  When they are mounted
	 * path->dentry == path->mnt->mnt_root.  In that case don't call d_dname
	 * and instead have d_path return the mounted path.
	 */
	if (path->dentry->d_op && path->dentry->d_op->d_dname &&
	    (!IS_ROOT(path->dentry) || path->dentry != path->mnt->mnt_root))
		return path->dentry->d_op->d_dname(path->dentry, buf, buflen);

	get_fs_root(current->fs, &root);
	br_read_lock(&vfsmount_lock);
	write_seqlock(&rename_lock);
	error = path_with_deleted(path, &root, &res, &buflen);
	write_sequnlock(&rename_lock);
	br_read_unlock(&vfsmount_lock);
	if (error < 0)
		res = ERR_PTR(error);
	path_put(&root);
	return res;
}
EXPORT_SYMBOL(d_path);

/*
 * Helper function for dentry_operations.d_dname() members
 */
char *dynamic_dname(struct dentry *dentry, char *buffer, int buflen,
			const char *fmt, ...)
{
	va_list args;
	char temp[64];
	int sz;

	va_start(args, fmt);
	sz = vsnprintf(temp, sizeof(temp), fmt, args) + 1;
	va_end(args);

	if (sz > sizeof(temp) || sz > buflen)
		return ERR_PTR(-ENAMETOOLONG);

	buffer += buflen - sz;
	return memcpy(buffer, temp, sz);
}

char *simple_dname(struct dentry *dentry, char *buffer, int buflen)
{
	char *end = buffer + buflen;
	/* these dentries are never renamed, so d_lock is not needed */
	if (prepend(&end, &buflen, " (deleted)", 11) ||
	    prepend_name(&end, &buflen, &dentry->d_name) ||
<<<<<<< HEAD
	    prepend(&end, &buflen, "/", 1))  
		end = ERR_PTR(-ENAMETOOLONG);
	return end;  
=======
	    prepend(&end, &buflen, "/", 1))
		end = ERR_PTR(-ENAMETOOLONG);
	return end;
>>>>>>> be67db10
}

/*
 * Write full pathname from the root of the filesystem into the buffer.
 */
static char *__dentry_path(struct dentry *dentry, char *buf, int buflen)
{
	char *end = buf + buflen;
	char *retval;

	prepend(&end, &buflen, "\0", 1);
	if (buflen < 1)
		goto Elong;
	/* Get '/' right */
	retval = end-1;
	*retval = '/';

	while (!IS_ROOT(dentry)) {
		struct dentry *parent = dentry->d_parent;
		int error;

		prefetch(parent);
		spin_lock(&dentry->d_lock);
		error = prepend_name(&end, &buflen, &dentry->d_name);
		spin_unlock(&dentry->d_lock);
		if (error != 0 || prepend(&end, &buflen, "/", 1) != 0)
			goto Elong;

		retval = end;
		dentry = parent;
	}
	return retval;
Elong:
	return ERR_PTR(-ENAMETOOLONG);
}

char *dentry_path_raw(struct dentry *dentry, char *buf, int buflen)
{
	char *retval;

	write_seqlock(&rename_lock);
	retval = __dentry_path(dentry, buf, buflen);
	write_sequnlock(&rename_lock);

	return retval;
}
EXPORT_SYMBOL(dentry_path_raw);

char *dentry_path(struct dentry *dentry, char *buf, int buflen)
{
	char *p = NULL;
	char *retval;

	write_seqlock(&rename_lock);
	if (d_unlinked(dentry)) {
		p = buf + buflen;
		if (prepend(&p, &buflen, "//deleted", 10) != 0)
			goto Elong;
		buflen++;
	}
	retval = __dentry_path(dentry, buf, buflen);
	write_sequnlock(&rename_lock);
	if (!IS_ERR(retval) && p)
		*p = '/';	/* restore '/' overriden with '\0' */
	return retval;
Elong:
	return ERR_PTR(-ENAMETOOLONG);
}

/*
 * NOTE! The user-level library version returns a
 * character pointer. The kernel system call just
 * returns the length of the buffer filled (which
 * includes the ending '\0' character), or a negative
 * error value. So libc would do something like
 *
 *	char *getcwd(char * buf, size_t size)
 *	{
 *		int retval;
 *
 *		retval = sys_getcwd(buf, size);
 *		if (retval >= 0)
 *			return buf;
 *		errno = -retval;
 *		return NULL;
 *	}
 */
SYSCALL_DEFINE2(getcwd, char __user *, buf, unsigned long, size)
{
	int error;
	struct path pwd, root;
	char *page = (char *) __get_free_page(GFP_USER);

	if (!page)
		return -ENOMEM;

	get_fs_root_and_pwd(current->fs, &root, &pwd);

	error = -ENOENT;
	br_read_lock(&vfsmount_lock);
	write_seqlock(&rename_lock);
	if (!d_unlinked(pwd.dentry)) {
		unsigned long len;
		char *cwd = page + PAGE_SIZE;
		int buflen = PAGE_SIZE;

		prepend(&cwd, &buflen, "\0", 1);
		error = prepend_path(&pwd, &root, &cwd, &buflen);
		write_sequnlock(&rename_lock);
		br_read_unlock(&vfsmount_lock);

		if (error < 0)
			goto out;

		/* Unreachable from current root */
		if (error > 0) {
			error = prepend_unreachable(&cwd, &buflen);
			if (error)
				goto out;
		}

		error = -ERANGE;
		len = PAGE_SIZE + page - cwd;
		if (len <= size) {
			error = len;
			if (copy_to_user(buf, cwd, len))
				error = -EFAULT;
		}
	} else {
		write_sequnlock(&rename_lock);
		br_read_unlock(&vfsmount_lock);
	}

out:
	path_put(&pwd);
	path_put(&root);
	free_page((unsigned long) page);
	return error;
}

/*
 * Test whether new_dentry is a subdirectory of old_dentry.
 *
 * Trivially implemented using the dcache structure
 */

/**
 * is_subdir - is new dentry a subdirectory of old_dentry
 * @new_dentry: new dentry
 * @old_dentry: old dentry
 *
 * Returns 1 if new_dentry is a subdirectory of the parent (at any depth).
 * Returns 0 otherwise.
 * Caller must ensure that "new_dentry" is pinned before calling is_subdir()
 */
  
int is_subdir(struct dentry *new_dentry, struct dentry *old_dentry)
{
	int result;
	unsigned seq;

	if (new_dentry == old_dentry)
		return 1;

	do {
		/* for restarting inner loop in case of seq retry */
		seq = read_seqbegin(&rename_lock);
		/*
		 * Need rcu_readlock to protect against the d_parent trashing
		 * due to d_move
		 */
		rcu_read_lock();
		if (d_ancestor(old_dentry, new_dentry))
			result = 1;
		else
			result = 0;
		rcu_read_unlock();
	} while (read_seqretry(&rename_lock, seq));

	return result;
}

void d_genocide(struct dentry *root)
{
	struct dentry *this_parent;
	struct list_head *next;
	unsigned seq;
	int locked = 0;

	seq = read_seqbegin(&rename_lock);
again:
	this_parent = root;
	spin_lock(&this_parent->d_lock);
repeat:
	next = this_parent->d_subdirs.next;
resume:
	while (next != &this_parent->d_subdirs) {
		struct list_head *tmp = next;
		struct dentry *dentry = list_entry(tmp, struct dentry, d_u.d_child);
		next = tmp->next;

		spin_lock_nested(&dentry->d_lock, DENTRY_D_LOCK_NESTED);
		if (d_unhashed(dentry) || !dentry->d_inode) {
			spin_unlock(&dentry->d_lock);
			continue;
		}
		if (!list_empty(&dentry->d_subdirs)) {
			spin_unlock(&this_parent->d_lock);
			spin_release(&dentry->d_lock.dep_map, 1, _RET_IP_);
			this_parent = dentry;
			spin_acquire(&this_parent->d_lock.dep_map, 0, 1, _RET_IP_);
			goto repeat;
		}
		if (!(dentry->d_flags & DCACHE_GENOCIDE)) {
			dentry->d_flags |= DCACHE_GENOCIDE;
			dentry->d_count--;
		}
		spin_unlock(&dentry->d_lock);
	}
	if (this_parent != root) {
		struct dentry *child = this_parent;
		if (!(this_parent->d_flags & DCACHE_GENOCIDE)) {
			this_parent->d_flags |= DCACHE_GENOCIDE;
			this_parent->d_count--;
		}
		this_parent = try_to_ascend(this_parent, locked, seq);
		if (!this_parent)
			goto rename_retry;
		next = child->d_u.d_child.next;
		goto resume;
	}
	spin_unlock(&this_parent->d_lock);
	if (!locked && read_seqretry(&rename_lock, seq))
		goto rename_retry;
	if (locked)
		write_sequnlock(&rename_lock);
	return;

rename_retry:
	if (locked)
		goto again;
	locked = 1;
	write_seqlock(&rename_lock);
	goto again;
}

/**
 * find_inode_number - check for dentry with name
 * @dir: directory to check
 * @name: Name to find.
 *
 * Check whether a dentry already exists for the given name,
 * and return the inode number if it has an inode. Otherwise
 * 0 is returned.
 *
 * This routine is used to post-process directory listings for
 * filesystems using synthetic inode numbers, and is necessary
 * to keep getcwd() working.
 */
 
ino_t find_inode_number(struct dentry *dir, struct qstr *name)
{
	struct dentry * dentry;
	ino_t ino = 0;

	dentry = d_hash_and_lookup(dir, name);
	if (!IS_ERR_OR_NULL(dentry)) {
		if (dentry->d_inode)
			ino = dentry->d_inode->i_ino;
		dput(dentry);
	}
	return ino;
}
EXPORT_SYMBOL(find_inode_number);

static __initdata unsigned long dhash_entries;
static int __init set_dhash_entries(char *str)
{
	if (!str)
		return 0;
	dhash_entries = simple_strtoul(str, &str, 0);
	return 1;
}
__setup("dhash_entries=", set_dhash_entries);

static void __init dcache_init_early(void)
{
	unsigned int loop;

	/* If hashes are distributed across NUMA nodes, defer
	 * hash allocation until vmalloc space is available.
	 */
	if (hashdist)
		return;

	dentry_hashtable =
		alloc_large_system_hash("Dentry cache",
					sizeof(struct hlist_bl_head),
					dhash_entries,
					13,
					HASH_EARLY,
					&d_hash_shift,
					&d_hash_mask,
					0,
					0);

	for (loop = 0; loop < (1U << d_hash_shift); loop++)
		INIT_HLIST_BL_HEAD(dentry_hashtable + loop);
}

static void __init dcache_init(void)
{
	unsigned int loop;

	/* 
	 * A constructor could be added for stable state like the lists,
	 * but it is probably not worth it because of the cache nature
	 * of the dcache. 
	 */
	dentry_cache = KMEM_CACHE(dentry,
		SLAB_RECLAIM_ACCOUNT|SLAB_PANIC|SLAB_MEM_SPREAD);

	/* Hash may have been set up in dcache_init_early */
	if (!hashdist)
		return;

	dentry_hashtable =
		alloc_large_system_hash("Dentry cache",
					sizeof(struct hlist_bl_head),
					dhash_entries,
					13,
					0,
					&d_hash_shift,
					&d_hash_mask,
					0,
					0);

	for (loop = 0; loop < (1U << d_hash_shift); loop++)
		INIT_HLIST_BL_HEAD(dentry_hashtable + loop);
}

/* SLAB cache for __getname() consumers */
struct kmem_cache *names_cachep __read_mostly;
EXPORT_SYMBOL(names_cachep);

EXPORT_SYMBOL(d_genocide);

void __init vfs_caches_init_early(void)
{
	dcache_init_early();
	inode_init_early();
}

void __init vfs_caches_init(unsigned long mempages)
{
	unsigned long reserve;

	/* Base hash sizes on available memory, with a reserve equal to
           150% of current kernel size */

	reserve = min((mempages - nr_free_pages()) * 3/2, mempages - 1);
	mempages -= reserve;

	names_cachep = kmem_cache_create("names_cache", PATH_MAX, 0,
			SLAB_HWCACHE_ALIGN|SLAB_PANIC, NULL);

	dcache_init();
	inode_init();
	files_init(mempages);
	mnt_init();
	bdev_cache_init();
	chrdev_init();
}<|MERGE_RESOLUTION|>--- conflicted
+++ resolved
@@ -2735,15 +2735,9 @@
 	/* these dentries are never renamed, so d_lock is not needed */
 	if (prepend(&end, &buflen, " (deleted)", 11) ||
 	    prepend_name(&end, &buflen, &dentry->d_name) ||
-<<<<<<< HEAD
-	    prepend(&end, &buflen, "/", 1))  
-		end = ERR_PTR(-ENAMETOOLONG);
-	return end;  
-=======
 	    prepend(&end, &buflen, "/", 1))
 		end = ERR_PTR(-ENAMETOOLONG);
 	return end;
->>>>>>> be67db10
 }
 
 /*
