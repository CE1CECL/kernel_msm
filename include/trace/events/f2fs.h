/* SPDX-License-Identifier: GPL-2.0 */
#undef TRACE_SYSTEM
#define TRACE_SYSTEM f2fs

#if !defined(_TRACE_F2FS_H) || defined(TRACE_HEADER_MULTI_READ)
#define _TRACE_F2FS_H

#include <linux/tracepoint.h>
#include <uapi/linux/f2fs.h>

#define show_dev(dev)		MAJOR(dev), MINOR(dev)
#define show_dev_ino(entry)	show_dev(entry->dev), (unsigned long)entry->ino

TRACE_DEFINE_ENUM(NODE);
TRACE_DEFINE_ENUM(DATA);
TRACE_DEFINE_ENUM(META);
TRACE_DEFINE_ENUM(META_FLUSH);
TRACE_DEFINE_ENUM(INMEM);
TRACE_DEFINE_ENUM(INMEM_DROP);
TRACE_DEFINE_ENUM(INMEM_INVALIDATE);
TRACE_DEFINE_ENUM(INMEM_REVOKE);
TRACE_DEFINE_ENUM(IPU);
TRACE_DEFINE_ENUM(OPU);
TRACE_DEFINE_ENUM(HOT);
TRACE_DEFINE_ENUM(WARM);
TRACE_DEFINE_ENUM(COLD);
TRACE_DEFINE_ENUM(CURSEG_HOT_DATA);
TRACE_DEFINE_ENUM(CURSEG_WARM_DATA);
TRACE_DEFINE_ENUM(CURSEG_COLD_DATA);
TRACE_DEFINE_ENUM(CURSEG_HOT_NODE);
TRACE_DEFINE_ENUM(CURSEG_WARM_NODE);
TRACE_DEFINE_ENUM(CURSEG_COLD_NODE);
TRACE_DEFINE_ENUM(NO_CHECK_TYPE);
TRACE_DEFINE_ENUM(GC_GREEDY);
TRACE_DEFINE_ENUM(GC_CB);
TRACE_DEFINE_ENUM(FG_GC);
TRACE_DEFINE_ENUM(BG_GC);
TRACE_DEFINE_ENUM(LFS);
TRACE_DEFINE_ENUM(SSR);
TRACE_DEFINE_ENUM(__REQ_RAHEAD);
TRACE_DEFINE_ENUM(__REQ_SYNC);
TRACE_DEFINE_ENUM(__REQ_IDLE);
TRACE_DEFINE_ENUM(__REQ_PREFLUSH);
TRACE_DEFINE_ENUM(__REQ_FUA);
TRACE_DEFINE_ENUM(__REQ_PRIO);
TRACE_DEFINE_ENUM(__REQ_META);
TRACE_DEFINE_ENUM(CP_UMOUNT);
TRACE_DEFINE_ENUM(CP_FASTBOOT);
TRACE_DEFINE_ENUM(CP_SYNC);
TRACE_DEFINE_ENUM(CP_RECOVERY);
TRACE_DEFINE_ENUM(CP_DISCARD);
TRACE_DEFINE_ENUM(CP_TRIMMED);
TRACE_DEFINE_ENUM(CP_PAUSE);
TRACE_DEFINE_ENUM(CP_RESIZE);

#define show_block_type(type)						\
	__print_symbolic(type,						\
		{ NODE,		"NODE" },				\
		{ DATA,		"DATA" },				\
		{ META,		"META" },				\
		{ META_FLUSH,	"META_FLUSH" },				\
		{ INMEM,	"INMEM" },				\
		{ INMEM_DROP,	"INMEM_DROP" },				\
		{ INMEM_INVALIDATE,	"INMEM_INVALIDATE" },		\
		{ INMEM_REVOKE,	"INMEM_REVOKE" },			\
		{ IPU,		"IN-PLACE" },				\
		{ OPU,		"OUT-OF-PLACE" })

#define show_block_temp(temp)						\
	__print_symbolic(temp,						\
		{ HOT,		"HOT" },				\
		{ WARM,		"WARM" },				\
		{ COLD,		"COLD" })

#define F2FS_OP_FLAGS (REQ_RAHEAD | REQ_SYNC | REQ_META | REQ_PRIO |	\
			REQ_PREFLUSH | REQ_FUA)
#define F2FS_BIO_FLAG_MASK(t)	(t & F2FS_OP_FLAGS)

#define show_bio_type(op,op_flags)	show_bio_op(op),		\
						show_bio_op_flags(op_flags)

#define show_bio_op(op)							\
	__print_symbolic(op,						\
		{ REQ_OP_READ,			"READ" },		\
		{ REQ_OP_WRITE,			"WRITE" },		\
		{ REQ_OP_FLUSH,			"FLUSH" },		\
		{ REQ_OP_DISCARD,		"DISCARD" },		\
		{ REQ_OP_ZONE_REPORT,		"ZONE_REPORT" },	\
		{ REQ_OP_SECURE_ERASE,		"SECURE_ERASE" },	\
		{ REQ_OP_ZONE_RESET,		"ZONE_RESET" },		\
		{ REQ_OP_WRITE_SAME,		"WRITE_SAME" },		\
		{ REQ_OP_WRITE_ZEROES,		"WRITE_ZEROES" })

#define show_bio_op_flags(flags)					\
	__print_flags(F2FS_BIO_FLAG_MASK(flags), "|",			\
		{ REQ_RAHEAD,		"R" },				\
		{ REQ_SYNC,		"S" },				\
		{ REQ_META,		"M" },				\
		{ REQ_PRIO,		"P" },				\
		{ REQ_PREFLUSH,		"PF" },				\
		{ REQ_FUA,		"FUA" })

#define show_data_type(type)						\
	__print_symbolic(type,						\
		{ CURSEG_HOT_DATA, 	"Hot DATA" },			\
		{ CURSEG_WARM_DATA, 	"Warm DATA" },			\
		{ CURSEG_COLD_DATA, 	"Cold DATA" },			\
		{ CURSEG_HOT_NODE, 	"Hot NODE" },			\
		{ CURSEG_WARM_NODE, 	"Warm NODE" },			\
		{ CURSEG_COLD_NODE, 	"Cold NODE" },			\
		{ NO_CHECK_TYPE, 	"No TYPE" })

#define show_file_type(type)						\
	__print_symbolic(type,						\
		{ 0,		"FILE" },				\
		{ 1,		"DIR" })

#define show_gc_type(type)						\
	__print_symbolic(type,						\
		{ FG_GC,	"Foreground GC" },			\
		{ BG_GC,	"Background GC" })

#define show_alloc_mode(type)						\
	__print_symbolic(type,						\
		{ LFS,		"LFS-mode" },				\
		{ SSR,		"SSR-mode" },				\
		{ AT_SSR,	"AT_SSR-mode" })

#define show_victim_policy(type)					\
	__print_symbolic(type,						\
		{ GC_GREEDY,	"Greedy" },				\
		{ GC_CB,	"Cost-Benefit" },			\
		{ GC_AT,	"Age-threshold" })

#define show_cpreason(type)						\
	__print_flags(type, "|",					\
		{ CP_UMOUNT,	"Umount" },				\
		{ CP_FASTBOOT,	"Fastboot" },				\
		{ CP_SYNC,	"Sync" },				\
		{ CP_RECOVERY,	"Recovery" },				\
		{ CP_DISCARD,	"Discard" },				\
		{ CP_PAUSE,	"Pause" },				\
		{ CP_TRIMMED,	"Trimmed" },				\
		{ CP_RESIZE,	"Resize" })

#define show_fsync_cpreason(type)					\
	__print_symbolic(type,						\
		{ CP_NO_NEEDED,		"no needed" },			\
		{ CP_NON_REGULAR,	"non regular" },		\
		{ CP_COMPRESSED,	"compressed" },			\
		{ CP_HARDLINK,		"hardlink" },			\
		{ CP_SB_NEED_CP,	"sb needs cp" },		\
		{ CP_WRONG_PINO,	"wrong pino" },			\
		{ CP_NO_SPC_ROLL,	"no space roll forward" },	\
		{ CP_NODE_NEED_CP,	"node needs cp" },		\
		{ CP_FASTBOOT_MODE,	"fastboot mode" },		\
		{ CP_SPEC_LOG_NUM,	"log type is 2" },		\
		{ CP_RECOVER_DIR,	"dir needs recovery" })

#define show_shutdown_mode(type)					\
	__print_symbolic(type,						\
		{ F2FS_GOING_DOWN_FULLSYNC,	"full sync" },		\
		{ F2FS_GOING_DOWN_METASYNC,	"meta sync" },		\
		{ F2FS_GOING_DOWN_NOSYNC,	"no sync" },		\
		{ F2FS_GOING_DOWN_METAFLUSH,	"meta flush" },		\
		{ F2FS_GOING_DOWN_NEED_FSCK,	"need fsck" })

#define show_compress_algorithm(type)					\
	__print_symbolic(type,						\
		{ COMPRESS_LZO,		"LZO" },			\
		{ COMPRESS_LZ4,		"LZ4" },			\
		{ COMPRESS_ZSTD,	"ZSTD" })

struct f2fs_sb_info;
struct f2fs_io_info;
struct extent_info;
struct victim_sel_policy;
struct f2fs_map_blocks;

DECLARE_EVENT_CLASS(f2fs__inode,

	TP_PROTO(struct inode *inode),

	TP_ARGS(inode),

	TP_STRUCT__entry(
		__field(dev_t,	dev)
		__field(ino_t,	ino)
		__field(ino_t,	pino)
		__field(umode_t, mode)
		__field(loff_t,	size)
		__field(unsigned int, nlink)
		__field(blkcnt_t, blocks)
		__field(__u8,	advise)
	),

	TP_fast_assign(
		__entry->dev	= inode->i_sb->s_dev;
		__entry->ino	= inode->i_ino;
		__entry->pino	= F2FS_I(inode)->i_pino;
		__entry->mode	= inode->i_mode;
		__entry->nlink	= inode->i_nlink;
		__entry->size	= inode->i_size;
		__entry->blocks	= inode->i_blocks;
		__entry->advise	= F2FS_I(inode)->i_advise;
	),

	TP_printk("dev = (%d,%d), ino = %lu, pino = %lu, i_mode = 0x%hx, "
		"i_size = %lld, i_nlink = %u, i_blocks = %llu, i_advise = 0x%x",
		show_dev_ino(__entry),
		(unsigned long)__entry->pino,
		__entry->mode,
		__entry->size,
		(unsigned int)__entry->nlink,
		(unsigned long long)__entry->blocks,
		(unsigned char)__entry->advise)
);

DECLARE_EVENT_CLASS(f2fs__inode_exit,

	TP_PROTO(struct inode *inode, int ret),

	TP_ARGS(inode, ret),

	TP_STRUCT__entry(
		__field(dev_t,	dev)
		__field(ino_t,	ino)
		__field(int,	ret)
	),

	TP_fast_assign(
		__entry->dev	= inode->i_sb->s_dev;
		__entry->ino	= inode->i_ino;
		__entry->ret	= ret;
	),

	TP_printk("dev = (%d,%d), ino = %lu, ret = %d",
		show_dev_ino(__entry),
		__entry->ret)
);

DEFINE_EVENT(f2fs__inode, f2fs_sync_file_enter,

	TP_PROTO(struct inode *inode),

	TP_ARGS(inode)
);

TRACE_EVENT(f2fs_sync_file_exit,

	TP_PROTO(struct inode *inode, int cp_reason, int datasync, int ret),

	TP_ARGS(inode, cp_reason, datasync, ret),

	TP_STRUCT__entry(
		__field(dev_t,	dev)
		__field(ino_t,	ino)
		__field(int,	cp_reason)
		__field(int,	datasync)
		__field(int,	ret)
	),

	TP_fast_assign(
		__entry->dev		= inode->i_sb->s_dev;
		__entry->ino		= inode->i_ino;
		__entry->cp_reason	= cp_reason;
		__entry->datasync	= datasync;
		__entry->ret		= ret;
	),

	TP_printk("dev = (%d,%d), ino = %lu, cp_reason: %s, "
		"datasync = %d, ret = %d",
		show_dev_ino(__entry),
		show_fsync_cpreason(__entry->cp_reason),
		__entry->datasync,
		__entry->ret)
);

TRACE_EVENT(f2fs_sync_fs,

	TP_PROTO(struct super_block *sb, int wait),

	TP_ARGS(sb, wait),

	TP_STRUCT__entry(
		__field(dev_t,	dev)
		__field(int,	dirty)
		__field(int,	wait)
	),

	TP_fast_assign(
		__entry->dev	= sb->s_dev;
		__entry->dirty	= is_sbi_flag_set(F2FS_SB(sb), SBI_IS_DIRTY);
		__entry->wait	= wait;
	),

	TP_printk("dev = (%d,%d), superblock is %s, wait = %d",
		show_dev(__entry->dev),
		__entry->dirty ? "dirty" : "not dirty",
		__entry->wait)
);

DEFINE_EVENT(f2fs__inode, f2fs_iget,

	TP_PROTO(struct inode *inode),

	TP_ARGS(inode)
);

DEFINE_EVENT(f2fs__inode_exit, f2fs_iget_exit,

	TP_PROTO(struct inode *inode, int ret),

	TP_ARGS(inode, ret)
);

DEFINE_EVENT(f2fs__inode, f2fs_evict_inode,

	TP_PROTO(struct inode *inode),

	TP_ARGS(inode)
);

DEFINE_EVENT(f2fs__inode_exit, f2fs_new_inode,

	TP_PROTO(struct inode *inode, int ret),

	TP_ARGS(inode, ret)
);

TRACE_EVENT(f2fs_unlink_enter,

	TP_PROTO(struct inode *dir, struct dentry *dentry),

	TP_ARGS(dir, dentry),

	TP_STRUCT__entry(
		__field(dev_t,	dev)
		__field(ino_t,	ino)
		__field(loff_t,	size)
		__field(blkcnt_t, blocks)
		__string(name, dentry->d_name.name)
	),

	TP_fast_assign(
		__entry->dev	= dir->i_sb->s_dev;
		__entry->ino	= dir->i_ino;
		__entry->size	= dir->i_size;
		__entry->blocks	= dir->i_blocks;
		__assign_str(name, dentry->d_name.name);
	),

	TP_printk("dev = (%d,%d), dir ino = %lu, i_size = %lld, "
		"i_blocks = %llu, name = %s",
		show_dev_ino(__entry),
		__entry->size,
		(unsigned long long)__entry->blocks,
		__get_str(name))
);

DEFINE_EVENT(f2fs__inode_exit, f2fs_unlink_exit,

	TP_PROTO(struct inode *inode, int ret),

	TP_ARGS(inode, ret)
);

DEFINE_EVENT(f2fs__inode_exit, f2fs_drop_inode,

	TP_PROTO(struct inode *inode, int ret),

	TP_ARGS(inode, ret)
);

DEFINE_EVENT(f2fs__inode, f2fs_truncate,

	TP_PROTO(struct inode *inode),

	TP_ARGS(inode)
);

TRACE_EVENT(f2fs_truncate_data_blocks_range,

	TP_PROTO(struct inode *inode, nid_t nid, unsigned int ofs, int free),

	TP_ARGS(inode, nid,  ofs, free),

	TP_STRUCT__entry(
		__field(dev_t,	dev)
		__field(ino_t,	ino)
		__field(nid_t,	nid)
		__field(unsigned int,	ofs)
		__field(int,	free)
	),

	TP_fast_assign(
		__entry->dev	= inode->i_sb->s_dev;
		__entry->ino	= inode->i_ino;
		__entry->nid	= nid;
		__entry->ofs	= ofs;
		__entry->free	= free;
	),

	TP_printk("dev = (%d,%d), ino = %lu, nid = %u, offset = %u, freed = %d",
		show_dev_ino(__entry),
		(unsigned int)__entry->nid,
		__entry->ofs,
		__entry->free)
);

DECLARE_EVENT_CLASS(f2fs__truncate_op,

	TP_PROTO(struct inode *inode, u64 from),

	TP_ARGS(inode, from),

	TP_STRUCT__entry(
		__field(dev_t,	dev)
		__field(ino_t,	ino)
		__field(loff_t,	size)
		__field(blkcnt_t, blocks)
		__field(u64,	from)
	),

	TP_fast_assign(
		__entry->dev	= inode->i_sb->s_dev;
		__entry->ino	= inode->i_ino;
		__entry->size	= inode->i_size;
		__entry->blocks	= inode->i_blocks;
		__entry->from	= from;
	),

	TP_printk("dev = (%d,%d), ino = %lu, i_size = %lld, i_blocks = %llu, "
		"start file offset = %llu",
		show_dev_ino(__entry),
		__entry->size,
		(unsigned long long)__entry->blocks,
		(unsigned long long)__entry->from)
);

DEFINE_EVENT(f2fs__truncate_op, f2fs_truncate_blocks_enter,

	TP_PROTO(struct inode *inode, u64 from),

	TP_ARGS(inode, from)
);

DEFINE_EVENT(f2fs__inode_exit, f2fs_truncate_blocks_exit,

	TP_PROTO(struct inode *inode, int ret),

	TP_ARGS(inode, ret)
);

DEFINE_EVENT(f2fs__truncate_op, f2fs_truncate_inode_blocks_enter,

	TP_PROTO(struct inode *inode, u64 from),

	TP_ARGS(inode, from)
);

DEFINE_EVENT(f2fs__inode_exit, f2fs_truncate_inode_blocks_exit,

	TP_PROTO(struct inode *inode, int ret),

	TP_ARGS(inode, ret)
);

DECLARE_EVENT_CLASS(f2fs__truncate_node,

	TP_PROTO(struct inode *inode, nid_t nid, block_t blk_addr),

	TP_ARGS(inode, nid, blk_addr),

	TP_STRUCT__entry(
		__field(dev_t,	dev)
		__field(ino_t,	ino)
		__field(nid_t,	nid)
		__field(block_t,	blk_addr)
	),

	TP_fast_assign(
		__entry->dev		= inode->i_sb->s_dev;
		__entry->ino		= inode->i_ino;
		__entry->nid		= nid;
		__entry->blk_addr	= blk_addr;
	),

	TP_printk("dev = (%d,%d), ino = %lu, nid = %u, block_address = 0x%llx",
		show_dev_ino(__entry),
		(unsigned int)__entry->nid,
		(unsigned long long)__entry->blk_addr)
);

DEFINE_EVENT(f2fs__truncate_node, f2fs_truncate_nodes_enter,

	TP_PROTO(struct inode *inode, nid_t nid, block_t blk_addr),

	TP_ARGS(inode, nid, blk_addr)
);

DEFINE_EVENT(f2fs__inode_exit, f2fs_truncate_nodes_exit,

	TP_PROTO(struct inode *inode, int ret),

	TP_ARGS(inode, ret)
);

DEFINE_EVENT(f2fs__truncate_node, f2fs_truncate_node,

	TP_PROTO(struct inode *inode, nid_t nid, block_t blk_addr),

	TP_ARGS(inode, nid, blk_addr)
);

TRACE_EVENT(f2fs_truncate_partial_nodes,

	TP_PROTO(struct inode *inode, nid_t *nid, int depth, int err),

	TP_ARGS(inode, nid, depth, err),

	TP_STRUCT__entry(
		__field(dev_t,	dev)
		__field(ino_t,	ino)
		__field(nid_t,	nid[3])
		__field(int,	depth)
		__field(int,	err)
	),

	TP_fast_assign(
		__entry->dev	= inode->i_sb->s_dev;
		__entry->ino	= inode->i_ino;
		__entry->nid[0]	= nid[0];
		__entry->nid[1]	= nid[1];
		__entry->nid[2]	= nid[2];
		__entry->depth	= depth;
		__entry->err	= err;
	),

	TP_printk("dev = (%d,%d), ino = %lu, "
		"nid[0] = %u, nid[1] = %u, nid[2] = %u, depth = %d, err = %d",
		show_dev_ino(__entry),
		(unsigned int)__entry->nid[0],
		(unsigned int)__entry->nid[1],
		(unsigned int)__entry->nid[2],
		__entry->depth,
		__entry->err)
);

TRACE_EVENT(f2fs_file_write_iter,

	TP_PROTO(struct inode *inode, unsigned long offset,
		unsigned long length, int ret),

	TP_ARGS(inode, offset, length, ret),

	TP_STRUCT__entry(
		__field(dev_t,	dev)
		__field(ino_t,	ino)
		__field(unsigned long, offset)
		__field(unsigned long, length)
		__field(int,	ret)
	),

	TP_fast_assign(
		__entry->dev	= inode->i_sb->s_dev;
		__entry->ino	= inode->i_ino;
		__entry->offset	= offset;
		__entry->length	= length;
		__entry->ret	= ret;
	),

	TP_printk("dev = (%d,%d), ino = %lu, "
		"offset = %lu, length = %lu, written(err) = %d",
		show_dev_ino(__entry),
		__entry->offset,
		__entry->length,
		__entry->ret)
);

TRACE_EVENT(f2fs_map_blocks,
	TP_PROTO(struct inode *inode, struct f2fs_map_blocks *map, int ret),

	TP_ARGS(inode, map, ret),

	TP_STRUCT__entry(
		__field(dev_t,	dev)
		__field(ino_t,	ino)
		__field(block_t,	m_lblk)
		__field(block_t,	m_pblk)
		__field(unsigned int,	m_len)
		__field(unsigned int,	m_flags)
		__field(int,	m_seg_type)
		__field(bool,	m_may_create)
		__field(int,	ret)
	),

	TP_fast_assign(
		__entry->dev		= inode->i_sb->s_dev;
		__entry->ino		= inode->i_ino;
		__entry->m_lblk		= map->m_lblk;
		__entry->m_pblk		= map->m_pblk;
		__entry->m_len		= map->m_len;
		__entry->m_flags	= map->m_flags;
		__entry->m_seg_type	= map->m_seg_type;
		__entry->m_may_create	= map->m_may_create;
		__entry->ret		= ret;
	),

	TP_printk("dev = (%d,%d), ino = %lu, file offset = %llu, "
		"start blkaddr = 0x%llx, len = 0x%llx, flags = %u,"
		"seg_type = %d, may_create = %d, err = %d",
		show_dev_ino(__entry),
		(unsigned long long)__entry->m_lblk,
		(unsigned long long)__entry->m_pblk,
		(unsigned long long)__entry->m_len,
		__entry->m_flags,
		__entry->m_seg_type,
		__entry->m_may_create,
		__entry->ret)
);

TRACE_EVENT(f2fs_background_gc,

	TP_PROTO(struct super_block *sb, unsigned int wait_ms,
			unsigned int prefree, unsigned int free),

	TP_ARGS(sb, wait_ms, prefree, free),

	TP_STRUCT__entry(
		__field(dev_t,	dev)
		__field(unsigned int,	wait_ms)
		__field(unsigned int,	prefree)
		__field(unsigned int,	free)
	),

	TP_fast_assign(
		__entry->dev		= sb->s_dev;
		__entry->wait_ms	= wait_ms;
		__entry->prefree	= prefree;
		__entry->free		= free;
	),

	TP_printk("dev = (%d,%d), wait_ms = %u, prefree = %u, free = %u",
		show_dev(__entry->dev),
		__entry->wait_ms,
		__entry->prefree,
		__entry->free)
);

TRACE_EVENT(f2fs_gc_begin,

	TP_PROTO(struct super_block *sb, bool sync, bool background,
			long long dirty_nodes, long long dirty_dents,
			long long dirty_imeta, unsigned int free_sec,
			unsigned int free_seg, int reserved_seg,
			unsigned int prefree_seg),

	TP_ARGS(sb, sync, background, dirty_nodes, dirty_dents, dirty_imeta,
		free_sec, free_seg, reserved_seg, prefree_seg),

	TP_STRUCT__entry(
		__field(dev_t,		dev)
		__field(bool,		sync)
		__field(bool,		background)
		__field(long long,	dirty_nodes)
		__field(long long,	dirty_dents)
		__field(long long,	dirty_imeta)
		__field(unsigned int,	free_sec)
		__field(unsigned int,	free_seg)
		__field(int,		reserved_seg)
		__field(unsigned int,	prefree_seg)
	),

	TP_fast_assign(
		__entry->dev		= sb->s_dev;
		__entry->sync		= sync;
		__entry->background	= background;
		__entry->dirty_nodes	= dirty_nodes;
		__entry->dirty_dents	= dirty_dents;
		__entry->dirty_imeta	= dirty_imeta;
		__entry->free_sec	= free_sec;
		__entry->free_seg	= free_seg;
		__entry->reserved_seg	= reserved_seg;
		__entry->prefree_seg	= prefree_seg;
	),

	TP_printk("dev = (%d,%d), sync = %d, background = %d, nodes = %lld, "
		"dents = %lld, imeta = %lld, free_sec:%u, free_seg:%u, "
		"rsv_seg:%d, prefree_seg:%u",
		show_dev(__entry->dev),
		__entry->sync,
		__entry->background,
		__entry->dirty_nodes,
		__entry->dirty_dents,
		__entry->dirty_imeta,
		__entry->free_sec,
		__entry->free_seg,
		__entry->reserved_seg,
		__entry->prefree_seg)
);

TRACE_EVENT(f2fs_gc_end,

	TP_PROTO(struct super_block *sb, int ret, int seg_freed,
			int sec_freed, long long dirty_nodes,
			long long dirty_dents, long long dirty_imeta,
			unsigned int free_sec, unsigned int free_seg,
			int reserved_seg, unsigned int prefree_seg),

	TP_ARGS(sb, ret, seg_freed, sec_freed, dirty_nodes, dirty_dents,
		dirty_imeta, free_sec, free_seg, reserved_seg, prefree_seg),

	TP_STRUCT__entry(
		__field(dev_t,		dev)
		__field(int,		ret)
		__field(int,		seg_freed)
		__field(int,		sec_freed)
		__field(long long,	dirty_nodes)
		__field(long long,	dirty_dents)
		__field(long long,	dirty_imeta)
		__field(unsigned int,	free_sec)
		__field(unsigned int,	free_seg)
		__field(int,		reserved_seg)
		__field(unsigned int,	prefree_seg)
	),

	TP_fast_assign(
		__entry->dev		= sb->s_dev;
		__entry->ret		= ret;
		__entry->seg_freed	= seg_freed;
		__entry->sec_freed	= sec_freed;
		__entry->dirty_nodes	= dirty_nodes;
		__entry->dirty_dents	= dirty_dents;
		__entry->dirty_imeta	= dirty_imeta;
		__entry->free_sec	= free_sec;
		__entry->free_seg	= free_seg;
		__entry->reserved_seg	= reserved_seg;
		__entry->prefree_seg	= prefree_seg;
	),

	TP_printk("dev = (%d,%d), ret = %d, seg_freed = %d, sec_freed = %d, "
		"nodes = %lld, dents = %lld, imeta = %lld, free_sec:%u, "
		"free_seg:%u, rsv_seg:%d, prefree_seg:%u",
		show_dev(__entry->dev),
		__entry->ret,
		__entry->seg_freed,
		__entry->sec_freed,
		__entry->dirty_nodes,
		__entry->dirty_dents,
		__entry->dirty_imeta,
		__entry->free_sec,
		__entry->free_seg,
		__entry->reserved_seg,
		__entry->prefree_seg)
);

TRACE_EVENT(f2fs_get_victim,

	TP_PROTO(struct super_block *sb, int type, int gc_type,
			struct victim_sel_policy *p, unsigned int pre_victim,
			unsigned int prefree, unsigned int free),

	TP_ARGS(sb, type, gc_type, p, pre_victim, prefree, free),

	TP_STRUCT__entry(
		__field(dev_t,	dev)
		__field(int,	type)
		__field(int,	gc_type)
		__field(int,	alloc_mode)
		__field(int,	gc_mode)
		__field(unsigned int,	victim)
		__field(unsigned int,	cost)
		__field(unsigned int,	ofs_unit)
		__field(unsigned int,	pre_victim)
		__field(unsigned int,	prefree)
		__field(unsigned int,	free)
	),

	TP_fast_assign(
		__entry->dev		= sb->s_dev;
		__entry->type		= type;
		__entry->gc_type	= gc_type;
		__entry->alloc_mode	= p->alloc_mode;
		__entry->gc_mode	= p->gc_mode;
		__entry->victim		= p->min_segno;
		__entry->cost		= p->min_cost;
		__entry->ofs_unit	= p->ofs_unit;
		__entry->pre_victim	= pre_victim;
		__entry->prefree	= prefree;
		__entry->free		= free;
	),

	TP_printk("dev = (%d,%d), type = %s, policy = (%s, %s, %s), "
		"victim = %u, cost = %u, ofs_unit = %u, "
		"pre_victim_secno = %d, prefree = %u, free = %u",
		show_dev(__entry->dev),
		show_data_type(__entry->type),
		show_gc_type(__entry->gc_type),
		show_alloc_mode(__entry->alloc_mode),
		show_victim_policy(__entry->gc_mode),
		__entry->victim,
		__entry->cost,
		__entry->ofs_unit,
		(int)__entry->pre_victim,
		__entry->prefree,
		__entry->free)
);

TRACE_EVENT(f2fs_lookup_start,

	TP_PROTO(struct inode *dir, struct dentry *dentry, unsigned int flags),

	TP_ARGS(dir, dentry, flags),

	TP_STRUCT__entry(
		__field(dev_t,	dev)
		__field(ino_t,	ino)
<<<<<<< HEAD
		__string(name, dentry->d_name.name)
=======
		__string(name,	dentry->d_name.name)
>>>>>>> 143eeb9a
		__field(unsigned int, flags)
	),

	TP_fast_assign(
		__entry->dev	= dir->i_sb->s_dev;
		__entry->ino	= dir->i_ino;
		__assign_str(name, dentry->d_name.name);
		__entry->flags	= flags;
	),

	TP_printk("dev = (%d,%d), pino = %lu, name:%s, flags:%u",
		show_dev_ino(__entry),
		__get_str(name),
		__entry->flags)
);

TRACE_EVENT(f2fs_lookup_end,

	TP_PROTO(struct inode *dir, struct dentry *dentry, nid_t ino,
		int err),

	TP_ARGS(dir, dentry, ino, err),

	TP_STRUCT__entry(
		__field(dev_t,	dev)
		__field(ino_t,	ino)
<<<<<<< HEAD
		__string(name, dentry->d_name.name)
=======
		__string(name,	dentry->d_name.name)
>>>>>>> 143eeb9a
		__field(nid_t,	cino)
		__field(int,	err)
	),

	TP_fast_assign(
		__entry->dev	= dir->i_sb->s_dev;
		__entry->ino	= dir->i_ino;
		__assign_str(name, dentry->d_name.name);
		__entry->cino	= ino;
		__entry->err	= err;
	),

	TP_printk("dev = (%d,%d), pino = %lu, name:%s, ino:%u, err:%d",
		show_dev_ino(__entry),
		__get_str(name),
		__entry->cino,
		__entry->err)
);

TRACE_EVENT(f2fs_readdir,

	TP_PROTO(struct inode *dir, loff_t start_pos, loff_t end_pos, int err),

	TP_ARGS(dir, start_pos, end_pos, err),

	TP_STRUCT__entry(
		__field(dev_t,	dev)
		__field(ino_t,	ino)
		__field(loff_t,	start)
		__field(loff_t,	end)
		__field(int,	err)
	),

	TP_fast_assign(
		__entry->dev	= dir->i_sb->s_dev;
		__entry->ino	= dir->i_ino;
		__entry->start	= start_pos;
		__entry->end	= end_pos;
		__entry->err	= err;
	),

	TP_printk("dev = (%d,%d), ino = %lu, start_pos:%llu, end_pos:%llu, err:%d",
		show_dev_ino(__entry),
		__entry->start,
		__entry->end,
		__entry->err)
);

TRACE_EVENT(f2fs_fallocate,

	TP_PROTO(struct inode *inode, int mode,
				loff_t offset, loff_t len, int ret),

	TP_ARGS(inode, mode, offset, len, ret),

	TP_STRUCT__entry(
		__field(dev_t,	dev)
		__field(ino_t,	ino)
		__field(int,	mode)
		__field(loff_t,	offset)
		__field(loff_t,	len)
		__field(loff_t, size)
		__field(blkcnt_t, blocks)
		__field(int,	ret)
	),

	TP_fast_assign(
		__entry->dev	= inode->i_sb->s_dev;
		__entry->ino	= inode->i_ino;
		__entry->mode	= mode;
		__entry->offset	= offset;
		__entry->len	= len;
		__entry->size	= inode->i_size;
		__entry->blocks = inode->i_blocks;
		__entry->ret	= ret;
	),

	TP_printk("dev = (%d,%d), ino = %lu, mode = %x, offset = %lld, "
		"len = %lld,  i_size = %lld, i_blocks = %llu, ret = %d",
		show_dev_ino(__entry),
		__entry->mode,
		(unsigned long long)__entry->offset,
		(unsigned long long)__entry->len,
		(unsigned long long)__entry->size,
		(unsigned long long)__entry->blocks,
		__entry->ret)
);

TRACE_EVENT(f2fs_direct_IO_enter,

	TP_PROTO(struct inode *inode, loff_t offset, unsigned long len, int rw),

	TP_ARGS(inode, offset, len, rw),

	TP_STRUCT__entry(
		__field(dev_t,	dev)
		__field(ino_t,	ino)
		__field(loff_t,	pos)
		__field(unsigned long,	len)
		__field(int,	rw)
	),

	TP_fast_assign(
		__entry->dev	= inode->i_sb->s_dev;
		__entry->ino	= inode->i_ino;
		__entry->pos	= offset;
		__entry->len	= len;
		__entry->rw	= rw;
	),

	TP_printk("dev = (%d,%d), ino = %lu pos = %lld len = %lu rw = %d",
		show_dev_ino(__entry),
		__entry->pos,
		__entry->len,
		__entry->rw)
);

TRACE_EVENT(f2fs_direct_IO_exit,

	TP_PROTO(struct inode *inode, loff_t offset, unsigned long len,
		 int rw, int ret),

	TP_ARGS(inode, offset, len, rw, ret),

	TP_STRUCT__entry(
		__field(dev_t,	dev)
		__field(ino_t,	ino)
		__field(loff_t,	pos)
		__field(unsigned long,	len)
		__field(int,	rw)
		__field(int,	ret)
	),

	TP_fast_assign(
		__entry->dev	= inode->i_sb->s_dev;
		__entry->ino	= inode->i_ino;
		__entry->pos	= offset;
		__entry->len	= len;
		__entry->rw	= rw;
		__entry->ret	= ret;
	),

	TP_printk("dev = (%d,%d), ino = %lu pos = %lld len = %lu "
		"rw = %d ret = %d",
		show_dev_ino(__entry),
		__entry->pos,
		__entry->len,
		__entry->rw,
		__entry->ret)
);

TRACE_EVENT(f2fs_reserve_new_blocks,

	TP_PROTO(struct inode *inode, nid_t nid, unsigned int ofs_in_node,
							blkcnt_t count),

	TP_ARGS(inode, nid, ofs_in_node, count),

	TP_STRUCT__entry(
		__field(dev_t,	dev)
		__field(nid_t, nid)
		__field(unsigned int, ofs_in_node)
		__field(blkcnt_t, count)
	),

	TP_fast_assign(
		__entry->dev	= inode->i_sb->s_dev;
		__entry->nid	= nid;
		__entry->ofs_in_node = ofs_in_node;
		__entry->count = count;
	),

	TP_printk("dev = (%d,%d), nid = %u, ofs_in_node = %u, count = %llu",
		show_dev(__entry->dev),
		(unsigned int)__entry->nid,
		__entry->ofs_in_node,
		(unsigned long long)__entry->count)
);

DECLARE_EVENT_CLASS(f2fs__submit_page_bio,

	TP_PROTO(struct page *page, struct f2fs_io_info *fio),

	TP_ARGS(page, fio),

	TP_STRUCT__entry(
		__field(dev_t, dev)
		__field(ino_t, ino)
		__field(pgoff_t, index)
		__field(block_t, old_blkaddr)
		__field(block_t, new_blkaddr)
		__field(int, op)
		__field(int, op_flags)
		__field(int, temp)
		__field(int, type)
	),

	TP_fast_assign(
		__entry->dev		= page_file_mapping(page)->host->i_sb->s_dev;
		__entry->ino		= page_file_mapping(page)->host->i_ino;
		__entry->index		= page->index;
		__entry->old_blkaddr	= fio->old_blkaddr;
		__entry->new_blkaddr	= fio->new_blkaddr;
		__entry->op		= fio->op;
		__entry->op_flags	= fio->op_flags;
		__entry->temp		= fio->temp;
		__entry->type		= fio->type;
	),

	TP_printk("dev = (%d,%d), ino = %lu, page_index = 0x%lx, "
		"oldaddr = 0x%llx, newaddr = 0x%llx, rw = %s(%s), type = %s_%s",
		show_dev_ino(__entry),
		(unsigned long)__entry->index,
		(unsigned long long)__entry->old_blkaddr,
		(unsigned long long)__entry->new_blkaddr,
		show_bio_type(__entry->op, __entry->op_flags),
		show_block_temp(__entry->temp),
		show_block_type(__entry->type))
);

DEFINE_EVENT_CONDITION(f2fs__submit_page_bio, f2fs_submit_page_bio,

	TP_PROTO(struct page *page, struct f2fs_io_info *fio),

	TP_ARGS(page, fio),

	TP_CONDITION(page->mapping)
);

DEFINE_EVENT_CONDITION(f2fs__submit_page_bio, f2fs_submit_page_write,

	TP_PROTO(struct page *page, struct f2fs_io_info *fio),

	TP_ARGS(page, fio),

	TP_CONDITION(page->mapping)
);

DECLARE_EVENT_CLASS(f2fs__bio,

	TP_PROTO(struct super_block *sb, int type, struct bio *bio),

	TP_ARGS(sb, type, bio),

	TP_STRUCT__entry(
		__field(dev_t,	dev)
		__field(dev_t,	target)
		__field(int,	op)
		__field(int,	op_flags)
		__field(int,	type)
		__field(sector_t,	sector)
		__field(unsigned int,	size)
	),

	TP_fast_assign(
		__entry->dev		= sb->s_dev;
		__entry->target		= bio_dev(bio);
		__entry->op		= bio_op(bio);
		__entry->op_flags	= bio->bi_opf;
		__entry->type		= type;
		__entry->sector		= bio->bi_iter.bi_sector;
		__entry->size		= bio->bi_iter.bi_size;
	),

	TP_printk("dev = (%d,%d)/(%d,%d), rw = %s(%s), %s, sector = %lld, size = %u",
		show_dev(__entry->target),
		show_dev(__entry->dev),
		show_bio_type(__entry->op, __entry->op_flags),
		show_block_type(__entry->type),
		(unsigned long long)__entry->sector,
		__entry->size)
);

DEFINE_EVENT_CONDITION(f2fs__bio, f2fs_prepare_write_bio,

	TP_PROTO(struct super_block *sb, int type, struct bio *bio),

	TP_ARGS(sb, type, bio),

	TP_CONDITION(bio)
);

DEFINE_EVENT_CONDITION(f2fs__bio, f2fs_prepare_read_bio,

	TP_PROTO(struct super_block *sb, int type, struct bio *bio),

	TP_ARGS(sb, type, bio),

	TP_CONDITION(bio)
);

DEFINE_EVENT_CONDITION(f2fs__bio, f2fs_submit_read_bio,

	TP_PROTO(struct super_block *sb, int type, struct bio *bio),

	TP_ARGS(sb, type, bio),

	TP_CONDITION(bio)
);

DEFINE_EVENT_CONDITION(f2fs__bio, f2fs_submit_write_bio,

	TP_PROTO(struct super_block *sb, int type, struct bio *bio),

	TP_ARGS(sb, type, bio),

	TP_CONDITION(bio)
);

TRACE_EVENT(f2fs_write_begin,

	TP_PROTO(struct inode *inode, loff_t pos, unsigned int len,
				unsigned int flags),

	TP_ARGS(inode, pos, len, flags),

	TP_STRUCT__entry(
		__field(dev_t,	dev)
		__field(ino_t,	ino)
		__field(loff_t,	pos)
		__field(unsigned int, len)
		__field(unsigned int, flags)
	),

	TP_fast_assign(
		__entry->dev	= inode->i_sb->s_dev;
		__entry->ino	= inode->i_ino;
		__entry->pos	= pos;
		__entry->len	= len;
		__entry->flags	= flags;
	),

	TP_printk("dev = (%d,%d), ino = %lu, pos = %llu, len = %u, flags = %u",
		show_dev_ino(__entry),
		(unsigned long long)__entry->pos,
		__entry->len,
		__entry->flags)
);

TRACE_EVENT(f2fs_write_end,

	TP_PROTO(struct inode *inode, loff_t pos, unsigned int len,
				unsigned int copied),

	TP_ARGS(inode, pos, len, copied),

	TP_STRUCT__entry(
		__field(dev_t,	dev)
		__field(ino_t,	ino)
		__field(loff_t,	pos)
		__field(unsigned int, len)
		__field(unsigned int, copied)
	),

	TP_fast_assign(
		__entry->dev	= inode->i_sb->s_dev;
		__entry->ino	= inode->i_ino;
		__entry->pos	= pos;
		__entry->len	= len;
		__entry->copied	= copied;
	),

	TP_printk("dev = (%d,%d), ino = %lu, pos = %llu, len = %u, copied = %u",
		show_dev_ino(__entry),
		(unsigned long long)__entry->pos,
		__entry->len,
		__entry->copied)
);

DECLARE_EVENT_CLASS(f2fs__page,

	TP_PROTO(struct page *page, int type),

	TP_ARGS(page, type),

	TP_STRUCT__entry(
		__field(dev_t,	dev)
		__field(ino_t,	ino)
		__field(int, type)
		__field(int, dir)
		__field(pgoff_t, index)
		__field(int, dirty)
		__field(int, uptodate)
	),

	TP_fast_assign(
		__entry->dev	= page_file_mapping(page)->host->i_sb->s_dev;
		__entry->ino	= page_file_mapping(page)->host->i_ino;
		__entry->type	= type;
		__entry->dir	=
			S_ISDIR(page_file_mapping(page)->host->i_mode);
		__entry->index	= page->index;
		__entry->dirty	= PageDirty(page);
		__entry->uptodate = PageUptodate(page);
	),

	TP_printk("dev = (%d,%d), ino = %lu, %s, %s, index = %lu, "
		"dirty = %d, uptodate = %d",
		show_dev_ino(__entry),
		show_block_type(__entry->type),
		show_file_type(__entry->dir),
		(unsigned long)__entry->index,
		__entry->dirty,
		__entry->uptodate)
);

DEFINE_EVENT(f2fs__page, f2fs_writepage,

	TP_PROTO(struct page *page, int type),

	TP_ARGS(page, type)
);

DEFINE_EVENT(f2fs__page, f2fs_do_write_data_page,

	TP_PROTO(struct page *page, int type),

	TP_ARGS(page, type)
);

DEFINE_EVENT(f2fs__page, f2fs_readpage,

	TP_PROTO(struct page *page, int type),

	TP_ARGS(page, type)
);

DEFINE_EVENT(f2fs__page, f2fs_set_page_dirty,

	TP_PROTO(struct page *page, int type),

	TP_ARGS(page, type)
);

DEFINE_EVENT(f2fs__page, f2fs_vm_page_mkwrite,

	TP_PROTO(struct page *page, int type),

	TP_ARGS(page, type)
);

DEFINE_EVENT(f2fs__page, f2fs_register_inmem_page,

	TP_PROTO(struct page *page, int type),

	TP_ARGS(page, type)
);

DEFINE_EVENT(f2fs__page, f2fs_commit_inmem_page,

	TP_PROTO(struct page *page, int type),

	TP_ARGS(page, type)
);

TRACE_EVENT(f2fs_filemap_fault,

	TP_PROTO(struct inode *inode, pgoff_t index, unsigned long ret),

	TP_ARGS(inode, index, ret),

	TP_STRUCT__entry(
		__field(dev_t,	dev)
		__field(ino_t,	ino)
		__field(pgoff_t, index)
		__field(unsigned long, ret)
	),

	TP_fast_assign(
		__entry->dev	= inode->i_sb->s_dev;
		__entry->ino	= inode->i_ino;
		__entry->index	= index;
		__entry->ret	= ret;
	),

	TP_printk("dev = (%d,%d), ino = %lu, index = %lu, ret = %lx",
		show_dev_ino(__entry),
		(unsigned long)__entry->index,
		__entry->ret)
);

TRACE_EVENT(f2fs_writepages,

	TP_PROTO(struct inode *inode, struct writeback_control *wbc, int type),

	TP_ARGS(inode, wbc, type),

	TP_STRUCT__entry(
		__field(dev_t,	dev)
		__field(ino_t,	ino)
		__field(int,	type)
		__field(int,	dir)
		__field(long,	nr_to_write)
		__field(long,	pages_skipped)
		__field(loff_t,	range_start)
		__field(loff_t,	range_end)
		__field(pgoff_t, writeback_index)
		__field(int,	sync_mode)
		__field(char,	for_kupdate)
		__field(char,	for_background)
		__field(char,	tagged_writepages)
		__field(char,	for_reclaim)
		__field(char,	range_cyclic)
		__field(char,	for_sync)
	),

	TP_fast_assign(
		__entry->dev		= inode->i_sb->s_dev;
		__entry->ino		= inode->i_ino;
		__entry->type		= type;
		__entry->dir		= S_ISDIR(inode->i_mode);
		__entry->nr_to_write	= wbc->nr_to_write;
		__entry->pages_skipped	= wbc->pages_skipped;
		__entry->range_start	= wbc->range_start;
		__entry->range_end	= wbc->range_end;
		__entry->writeback_index = inode->i_mapping->writeback_index;
		__entry->sync_mode	= wbc->sync_mode;
		__entry->for_kupdate	= wbc->for_kupdate;
		__entry->for_background	= wbc->for_background;
		__entry->tagged_writepages	= wbc->tagged_writepages;
		__entry->for_reclaim	= wbc->for_reclaim;
		__entry->range_cyclic	= wbc->range_cyclic;
		__entry->for_sync	= wbc->for_sync;
	),

	TP_printk("dev = (%d,%d), ino = %lu, %s, %s, nr_to_write %ld, "
		"skipped %ld, start %lld, end %lld, wb_idx %lu, sync_mode %d, "
		"kupdate %u background %u tagged %u reclaim %u cyclic %u sync %u",
		show_dev_ino(__entry),
		show_block_type(__entry->type),
		show_file_type(__entry->dir),
		__entry->nr_to_write,
		__entry->pages_skipped,
		__entry->range_start,
		__entry->range_end,
		(unsigned long)__entry->writeback_index,
		__entry->sync_mode,
		__entry->for_kupdate,
		__entry->for_background,
		__entry->tagged_writepages,
		__entry->for_reclaim,
		__entry->range_cyclic,
		__entry->for_sync)
);

TRACE_EVENT(f2fs_readpages,

	TP_PROTO(struct inode *inode, struct page *page, unsigned int nrpage),

	TP_ARGS(inode, page, nrpage),

	TP_STRUCT__entry(
		__field(dev_t,	dev)
		__field(ino_t,	ino)
		__field(pgoff_t,	start)
		__field(unsigned int,	nrpage)
	),

	TP_fast_assign(
		__entry->dev	= inode->i_sb->s_dev;
		__entry->ino	= inode->i_ino;
		__entry->start	= page->index;
		__entry->nrpage	= nrpage;
	),

	TP_printk("dev = (%d,%d), ino = %lu, start = %lu nrpage = %u",
		show_dev_ino(__entry),
		(unsigned long)__entry->start,
		__entry->nrpage)
);

TRACE_EVENT(f2fs_write_checkpoint,

	TP_PROTO(struct super_block *sb, int reason, char *msg),

	TP_ARGS(sb, reason, msg),

	TP_STRUCT__entry(
		__field(dev_t,	dev)
		__field(int,	reason)
		__field(char *,	msg)
	),

	TP_fast_assign(
		__entry->dev		= sb->s_dev;
		__entry->reason		= reason;
		__entry->msg		= msg;
	),

	TP_printk("dev = (%d,%d), checkpoint for %s, state = %s",
		show_dev(__entry->dev),
		show_cpreason(__entry->reason),
		__entry->msg)
);

DECLARE_EVENT_CLASS(f2fs_discard,

	TP_PROTO(struct block_device *dev, block_t blkstart, block_t blklen),

	TP_ARGS(dev, blkstart, blklen),

	TP_STRUCT__entry(
		__field(dev_t,	dev)
		__field(block_t, blkstart)
		__field(block_t, blklen)
	),

	TP_fast_assign(
		__entry->dev	= dev->bd_dev;
		__entry->blkstart = blkstart;
		__entry->blklen = blklen;
	),

	TP_printk("dev = (%d,%d), blkstart = 0x%llx, blklen = 0x%llx",
		show_dev(__entry->dev),
		(unsigned long long)__entry->blkstart,
		(unsigned long long)__entry->blklen)
);

DEFINE_EVENT(f2fs_discard, f2fs_queue_discard,

	TP_PROTO(struct block_device *dev, block_t blkstart, block_t blklen),

	TP_ARGS(dev, blkstart, blklen)
);

DEFINE_EVENT(f2fs_discard, f2fs_issue_discard,

	TP_PROTO(struct block_device *dev, block_t blkstart, block_t blklen),

	TP_ARGS(dev, blkstart, blklen)
);

DEFINE_EVENT(f2fs_discard, f2fs_remove_discard,

	TP_PROTO(struct block_device *dev, block_t blkstart, block_t blklen),

	TP_ARGS(dev, blkstart, blklen)
);

TRACE_EVENT(f2fs_issue_reset_zone,

	TP_PROTO(struct block_device *dev, block_t blkstart),

	TP_ARGS(dev, blkstart),

	TP_STRUCT__entry(
		__field(dev_t,	dev)
		__field(block_t, blkstart)
	),

	TP_fast_assign(
		__entry->dev	= dev->bd_dev;
		__entry->blkstart = blkstart;
	),

	TP_printk("dev = (%d,%d), reset zone at block = 0x%llx",
		show_dev(__entry->dev),
		(unsigned long long)__entry->blkstart)
);

TRACE_EVENT(f2fs_issue_flush,

	TP_PROTO(struct block_device *dev, unsigned int nobarrier,
				unsigned int flush_merge, int ret),

	TP_ARGS(dev, nobarrier, flush_merge, ret),

	TP_STRUCT__entry(
		__field(dev_t,	dev)
		__field(unsigned int, nobarrier)
		__field(unsigned int, flush_merge)
		__field(int,  ret)
	),

	TP_fast_assign(
		__entry->dev	= dev->bd_dev;
		__entry->nobarrier = nobarrier;
		__entry->flush_merge = flush_merge;
		__entry->ret = ret;
	),

	TP_printk("dev = (%d,%d), %s %s, ret = %d",
		show_dev(__entry->dev),
		__entry->nobarrier ? "skip (nobarrier)" : "issue",
		__entry->flush_merge ? " with flush_merge" : "",
		__entry->ret)
);

TRACE_EVENT(f2fs_lookup_extent_tree_start,

	TP_PROTO(struct inode *inode, unsigned int pgofs),

	TP_ARGS(inode, pgofs),

	TP_STRUCT__entry(
		__field(dev_t,	dev)
		__field(ino_t,	ino)
		__field(unsigned int, pgofs)
	),

	TP_fast_assign(
		__entry->dev = inode->i_sb->s_dev;
		__entry->ino = inode->i_ino;
		__entry->pgofs = pgofs;
	),

	TP_printk("dev = (%d,%d), ino = %lu, pgofs = %u",
		show_dev_ino(__entry),
		__entry->pgofs)
);

TRACE_EVENT_CONDITION(f2fs_lookup_extent_tree_end,

	TP_PROTO(struct inode *inode, unsigned int pgofs,
						struct extent_info *ei),

	TP_ARGS(inode, pgofs, ei),

	TP_CONDITION(ei),

	TP_STRUCT__entry(
		__field(dev_t,	dev)
		__field(ino_t,	ino)
		__field(unsigned int, pgofs)
		__field(unsigned int, fofs)
		__field(u32, blk)
		__field(unsigned int, len)
	),

	TP_fast_assign(
		__entry->dev = inode->i_sb->s_dev;
		__entry->ino = inode->i_ino;
		__entry->pgofs = pgofs;
		__entry->fofs = ei->fofs;
		__entry->blk = ei->blk;
		__entry->len = ei->len;
	),

	TP_printk("dev = (%d,%d), ino = %lu, pgofs = %u, "
		"ext_info(fofs: %u, blk: %u, len: %u)",
		show_dev_ino(__entry),
		__entry->pgofs,
		__entry->fofs,
		__entry->blk,
		__entry->len)
);

TRACE_EVENT(f2fs_update_extent_tree_range,

	TP_PROTO(struct inode *inode, unsigned int pgofs, block_t blkaddr,
						unsigned int len),

	TP_ARGS(inode, pgofs, blkaddr, len),

	TP_STRUCT__entry(
		__field(dev_t,	dev)
		__field(ino_t,	ino)
		__field(unsigned int, pgofs)
		__field(u32, blk)
		__field(unsigned int, len)
	),

	TP_fast_assign(
		__entry->dev = inode->i_sb->s_dev;
		__entry->ino = inode->i_ino;
		__entry->pgofs = pgofs;
		__entry->blk = blkaddr;
		__entry->len = len;
	),

	TP_printk("dev = (%d,%d), ino = %lu, pgofs = %u, "
					"blkaddr = %u, len = %u",
		show_dev_ino(__entry),
		__entry->pgofs,
		__entry->blk,
		__entry->len)
);

TRACE_EVENT(f2fs_shrink_extent_tree,

	TP_PROTO(struct f2fs_sb_info *sbi, unsigned int node_cnt,
						unsigned int tree_cnt),

	TP_ARGS(sbi, node_cnt, tree_cnt),

	TP_STRUCT__entry(
		__field(dev_t,	dev)
		__field(unsigned int, node_cnt)
		__field(unsigned int, tree_cnt)
	),

	TP_fast_assign(
		__entry->dev = sbi->sb->s_dev;
		__entry->node_cnt = node_cnt;
		__entry->tree_cnt = tree_cnt;
	),

	TP_printk("dev = (%d,%d), shrunk: node_cnt = %u, tree_cnt = %u",
		show_dev(__entry->dev),
		__entry->node_cnt,
		__entry->tree_cnt)
);

TRACE_EVENT(f2fs_destroy_extent_tree,

	TP_PROTO(struct inode *inode, unsigned int node_cnt),

	TP_ARGS(inode, node_cnt),

	TP_STRUCT__entry(
		__field(dev_t,	dev)
		__field(ino_t,	ino)
		__field(unsigned int, node_cnt)
	),

	TP_fast_assign(
		__entry->dev = inode->i_sb->s_dev;
		__entry->ino = inode->i_ino;
		__entry->node_cnt = node_cnt;
	),

	TP_printk("dev = (%d,%d), ino = %lu, destroyed: node_cnt = %u",
		show_dev_ino(__entry),
		__entry->node_cnt)
);

DECLARE_EVENT_CLASS(f2fs_sync_dirty_inodes,

	TP_PROTO(struct super_block *sb, int type, s64 count),

	TP_ARGS(sb, type, count),

	TP_STRUCT__entry(
		__field(dev_t, dev)
		__field(int, type)
		__field(s64, count)
	),

	TP_fast_assign(
		__entry->dev	= sb->s_dev;
		__entry->type	= type;
		__entry->count	= count;
	),

	TP_printk("dev = (%d,%d), %s, dirty count = %lld",
		show_dev(__entry->dev),
		show_file_type(__entry->type),
		__entry->count)
);

DEFINE_EVENT(f2fs_sync_dirty_inodes, f2fs_sync_dirty_inodes_enter,

	TP_PROTO(struct super_block *sb, int type, s64 count),

	TP_ARGS(sb, type, count)
);

DEFINE_EVENT(f2fs_sync_dirty_inodes, f2fs_sync_dirty_inodes_exit,

	TP_PROTO(struct super_block *sb, int type, s64 count),

	TP_ARGS(sb, type, count)
);

TRACE_EVENT(f2fs_shutdown,

	TP_PROTO(struct f2fs_sb_info *sbi, unsigned int mode, int ret),

	TP_ARGS(sbi, mode, ret),

	TP_STRUCT__entry(
		__field(dev_t,	dev)
		__field(unsigned int, mode)
		__field(int, ret)
	),

	TP_fast_assign(
		__entry->dev = sbi->sb->s_dev;
		__entry->mode = mode;
		__entry->ret = ret;
	),

	TP_printk("dev = (%d,%d), mode: %s, ret:%d",
		show_dev(__entry->dev),
		show_shutdown_mode(__entry->mode),
		__entry->ret)
);

DECLARE_EVENT_CLASS(f2fs_zip_start,

	TP_PROTO(struct inode *inode, pgoff_t cluster_idx,
			unsigned int cluster_size, unsigned char algtype),

	TP_ARGS(inode, cluster_idx, cluster_size, algtype),

	TP_STRUCT__entry(
		__field(dev_t,	dev)
		__field(ino_t,	ino)
		__field(pgoff_t, idx)
		__field(unsigned int, size)
		__field(unsigned int, algtype)
	),

	TP_fast_assign(
		__entry->dev = inode->i_sb->s_dev;
		__entry->ino = inode->i_ino;
		__entry->idx = cluster_idx;
		__entry->size = cluster_size;
		__entry->algtype = algtype;
	),

	TP_printk("dev = (%d,%d), ino = %lu, cluster_idx:%lu, "
		"cluster_size = %u, algorithm = %s",
		show_dev_ino(__entry),
		__entry->idx,
		__entry->size,
		show_compress_algorithm(__entry->algtype))
);

DECLARE_EVENT_CLASS(f2fs_zip_end,

	TP_PROTO(struct inode *inode, pgoff_t cluster_idx,
			unsigned int compressed_size, int ret),

	TP_ARGS(inode, cluster_idx, compressed_size, ret),

	TP_STRUCT__entry(
		__field(dev_t,	dev)
		__field(ino_t,	ino)
		__field(pgoff_t, idx)
		__field(unsigned int, size)
		__field(unsigned int, ret)
	),

	TP_fast_assign(
		__entry->dev = inode->i_sb->s_dev;
		__entry->ino = inode->i_ino;
		__entry->idx = cluster_idx;
		__entry->size = compressed_size;
		__entry->ret = ret;
	),

	TP_printk("dev = (%d,%d), ino = %lu, cluster_idx:%lu, "
		"compressed_size = %u, ret = %d",
		show_dev_ino(__entry),
		__entry->idx,
		__entry->size,
		__entry->ret)
);

DEFINE_EVENT(f2fs_zip_start, f2fs_compress_pages_start,

	TP_PROTO(struct inode *inode, pgoff_t cluster_idx,
		unsigned int cluster_size, unsigned char algtype),

	TP_ARGS(inode, cluster_idx, cluster_size, algtype)
);

DEFINE_EVENT(f2fs_zip_start, f2fs_decompress_pages_start,

	TP_PROTO(struct inode *inode, pgoff_t cluster_idx,
		unsigned int cluster_size, unsigned char algtype),

	TP_ARGS(inode, cluster_idx, cluster_size, algtype)
);

DEFINE_EVENT(f2fs_zip_end, f2fs_compress_pages_end,

	TP_PROTO(struct inode *inode, pgoff_t cluster_idx,
			unsigned int compressed_size, int ret),

	TP_ARGS(inode, cluster_idx, compressed_size, ret)
);

DEFINE_EVENT(f2fs_zip_end, f2fs_decompress_pages_end,

	TP_PROTO(struct inode *inode, pgoff_t cluster_idx,
			unsigned int compressed_size, int ret),

	TP_ARGS(inode, cluster_idx, compressed_size, ret)
);

TRACE_EVENT(f2fs_iostat,

	TP_PROTO(struct f2fs_sb_info *sbi, unsigned long long *iostat),

	TP_ARGS(sbi, iostat),

	TP_STRUCT__entry(
		__field(dev_t,	dev)
		__field(unsigned long long,	app_dio)
		__field(unsigned long long,	app_bio)
		__field(unsigned long long,	app_wio)
		__field(unsigned long long,	app_mio)
		__field(unsigned long long,	fs_dio)
		__field(unsigned long long,	fs_nio)
		__field(unsigned long long,	fs_mio)
		__field(unsigned long long,	fs_gc_dio)
		__field(unsigned long long,	fs_gc_nio)
		__field(unsigned long long,	fs_cp_dio)
		__field(unsigned long long,	fs_cp_nio)
		__field(unsigned long long,	fs_cp_mio)
		__field(unsigned long long,	app_drio)
		__field(unsigned long long,	app_brio)
		__field(unsigned long long,	app_rio)
		__field(unsigned long long,	app_mrio)
		__field(unsigned long long,	fs_drio)
		__field(unsigned long long,	fs_gdrio)
		__field(unsigned long long,	fs_cdrio)
		__field(unsigned long long,	fs_nrio)
		__field(unsigned long long,	fs_mrio)
		__field(unsigned long long,	fs_discard)
	),

	TP_fast_assign(
		__entry->dev		= sbi->sb->s_dev;
		__entry->app_dio	= iostat[APP_DIRECT_IO];
		__entry->app_bio	= iostat[APP_BUFFERED_IO];
		__entry->app_wio	= iostat[APP_WRITE_IO];
		__entry->app_mio	= iostat[APP_MAPPED_IO];
		__entry->fs_dio		= iostat[FS_DATA_IO];
		__entry->fs_nio		= iostat[FS_NODE_IO];
		__entry->fs_mio		= iostat[FS_META_IO];
		__entry->fs_gc_dio	= iostat[FS_GC_DATA_IO];
		__entry->fs_gc_nio	= iostat[FS_GC_NODE_IO];
		__entry->fs_cp_dio	= iostat[FS_CP_DATA_IO];
		__entry->fs_cp_nio	= iostat[FS_CP_NODE_IO];
		__entry->fs_cp_mio	= iostat[FS_CP_META_IO];
		__entry->app_drio	= iostat[APP_DIRECT_READ_IO];
		__entry->app_brio	= iostat[APP_BUFFERED_READ_IO];
		__entry->app_rio	= iostat[APP_READ_IO];
		__entry->app_mrio	= iostat[APP_MAPPED_READ_IO];
		__entry->fs_drio	= iostat[FS_DATA_READ_IO];
		__entry->fs_gdrio	= iostat[FS_GDATA_READ_IO];
		__entry->fs_cdrio	= iostat[FS_CDATA_READ_IO];
		__entry->fs_nrio	= iostat[FS_NODE_READ_IO];
		__entry->fs_mrio	= iostat[FS_META_READ_IO];
		__entry->fs_discard	= iostat[FS_DISCARD];
	),

	TP_printk("dev = (%d,%d), "
		"app [write=%llu (direct=%llu, buffered=%llu), mapped=%llu], "
		"fs [data=%llu, node=%llu, meta=%llu, discard=%llu], "
		"gc [data=%llu, node=%llu], "
		"cp [data=%llu, node=%llu, meta=%llu], "
		"app [read=%llu (direct=%llu, buffered=%llu), mapped=%llu], "
		"fs [data=%llu, (gc_data=%llu, compr_data=%llu), "
		"node=%llu, meta=%llu]",
		show_dev(__entry->dev), __entry->app_wio, __entry->app_dio,
		__entry->app_bio, __entry->app_mio, __entry->fs_dio,
		__entry->fs_nio, __entry->fs_mio, __entry->fs_discard,
		__entry->fs_gc_dio, __entry->fs_gc_nio, __entry->fs_cp_dio,
		__entry->fs_cp_nio, __entry->fs_cp_mio,
		__entry->app_rio, __entry->app_drio, __entry->app_brio,
		__entry->app_mrio, __entry->fs_drio, __entry->fs_gdrio,
		__entry->fs_cdrio, __entry->fs_nrio, __entry->fs_mrio)
);

TRACE_EVENT(f2fs_bmap,

	TP_PROTO(struct inode *inode, sector_t lblock, sector_t pblock),

	TP_ARGS(inode, lblock, pblock),

	TP_STRUCT__entry(
		__field(dev_t, dev)
		__field(ino_t, ino)
		__field(sector_t, lblock)
		__field(sector_t, pblock)
	),

	TP_fast_assign(
		__entry->dev		= inode->i_sb->s_dev;
		__entry->ino		= inode->i_ino;
		__entry->lblock		= lblock;
		__entry->pblock		= pblock;
	),

	TP_printk("dev = (%d,%d), ino = %lu, lblock:%lld, pblock:%lld",
		show_dev_ino(__entry),
		(unsigned long long)__entry->lblock,
		(unsigned long long)__entry->pblock)
);

TRACE_EVENT(f2fs_fiemap,

	TP_PROTO(struct inode *inode, sector_t lblock, sector_t pblock,
		unsigned long long len, unsigned int flags, int ret),

	TP_ARGS(inode, lblock, pblock, len, flags, ret),

	TP_STRUCT__entry(
		__field(dev_t, dev)
		__field(ino_t, ino)
		__field(sector_t, lblock)
		__field(sector_t, pblock)
		__field(unsigned long long, len)
		__field(unsigned int, flags)
		__field(int, ret)
	),

	TP_fast_assign(
		__entry->dev		= inode->i_sb->s_dev;
		__entry->ino		= inode->i_ino;
		__entry->lblock		= lblock;
		__entry->pblock		= pblock;
		__entry->len		= len;
		__entry->flags		= flags;
		__entry->ret		= ret;
	),

	TP_printk("dev = (%d,%d), ino = %lu, lblock:%lld, pblock:%lld, "
		"len:%llu, flags:%u, ret:%d",
		show_dev_ino(__entry),
		(unsigned long long)__entry->lblock,
		(unsigned long long)__entry->pblock,
		__entry->len,
		__entry->flags,
		__entry->ret)
);

#endif /* _TRACE_F2FS_H */

 /* This part must be outside protection */
#include <trace/define_trace.h><|MERGE_RESOLUTION|>--- conflicted
+++ resolved
@@ -816,11 +816,7 @@
 	TP_STRUCT__entry(
 		__field(dev_t,	dev)
 		__field(ino_t,	ino)
-<<<<<<< HEAD
-		__string(name, dentry->d_name.name)
-=======
 		__string(name,	dentry->d_name.name)
->>>>>>> 143eeb9a
 		__field(unsigned int, flags)
 	),
 
@@ -847,11 +843,7 @@
 	TP_STRUCT__entry(
 		__field(dev_t,	dev)
 		__field(ino_t,	ino)
-<<<<<<< HEAD
-		__string(name, dentry->d_name.name)
-=======
 		__string(name,	dentry->d_name.name)
->>>>>>> 143eeb9a
 		__field(nid_t,	cino)
 		__field(int,	err)
 	),
