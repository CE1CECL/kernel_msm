--- conflicted
+++ resolved
@@ -115,13 +115,10 @@
 
 	bool fec_capable;
 
-<<<<<<< HEAD
 	/**
 	 * @dsc_info: stores dpcd and configuration information for the mst
 	 * port where dsc decoding will be enabled.
 	 */
-=======
->>>>>>> a4834780
 	struct drm_dp_mst_dsc_info dsc_info;
 };
 
@@ -616,11 +613,7 @@
 					struct drm_dp_mst_port *port);
 
 bool drm_dp_mst_has_fec(struct drm_dp_mst_topology_mgr *mgr,
-<<<<<<< HEAD
-		struct drm_dp_mst_port *port);
-=======
 			struct drm_dp_mst_port *port);
->>>>>>> a4834780
 
 struct edid *drm_dp_mst_get_edid(struct drm_connector *connector, struct drm_dp_mst_topology_mgr *mgr, struct drm_dp_mst_port *port);
 
@@ -669,34 +662,20 @@
 				 struct drm_dp_mst_port *port, bool power_up);
 
 int drm_dp_mst_get_dsc_info(struct drm_dp_mst_topology_mgr *mgr,
-<<<<<<< HEAD
 		struct drm_dp_mst_port *port,
 		struct drm_dp_mst_dsc_info *dsc_info);
 
 int drm_dp_mst_update_dsc_info(struct drm_dp_mst_topology_mgr *mgr,
 		struct drm_dp_mst_port *port,
 		struct drm_dp_mst_dsc_info *dsc_info);
-=======
-			    struct drm_dp_mst_port *port,
-			    struct drm_dp_mst_dsc_info *dsc_info);
-
-int drm_dp_mst_update_dsc_info(struct drm_dp_mst_topology_mgr *mgr,
-			       struct drm_dp_mst_port *port,
-			       struct drm_dp_mst_dsc_info *dsc_info);
->>>>>>> a4834780
 
 int drm_dp_send_dpcd_write(struct drm_dp_mst_topology_mgr *mgr,
 			   struct drm_dp_mst_port *port,
 			   int offset, int size, u8 *bytes);
 
 int drm_dp_send_dpcd_read(struct drm_dp_mst_topology_mgr *mgr,
-<<<<<<< HEAD
 				 struct drm_dp_mst_port *port,
 				 int offset, int size, u8 *bytes);
-=======
-			  struct drm_dp_mst_port *port,
-			  int offset, int size, u8 *bytes);
->>>>>>> a4834780
 
 int drm_dp_mst_get_max_sdp_streams_supported(
 		struct drm_dp_mst_topology_mgr *mgr,
