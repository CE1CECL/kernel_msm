--- conflicted
+++ resolved
@@ -1487,7 +1487,6 @@
 #endif
 	/* task is frozen/stopped (used by the cgroup freezer) */
 	ANDROID_KABI_USE(1, unsigned frozen:1);
-<<<<<<< HEAD
 
 	/* 095444fad7e3 ("futex: Replace PF_EXITPIDONE with a state") */
 	ANDROID_KABI_USE(2, unsigned int futex_state);
@@ -1509,8 +1508,6 @@
 
 	ANDROID_KABI_RESERVE(7);
 	ANDROID_KABI_RESERVE(8);
-=======
->>>>>>> 99987d5a
 
 	/*
 	 * New fields for task_struct should be added above here, so that
