--- conflicted
+++ resolved
@@ -167,20 +167,6 @@
 
 #ifndef __ASSEMBLY__
 
-#ifdef CONFIG_LTO_CLANG
-  /*
-   * Use __COUNTER__ prefix in the variable to help ensure ordering
-   * inside a compilation unit that defines multiple initcalls, and
-   * __LINE__ to help prevent naming collisions.
-   */
-  #define ___initcall_name2(c, l, fn, id) __initcall_##c##_##l##_##fn##id
-  #define ___initcall_name1(c, l, fn, id) ___initcall_name2(c, l, fn, id)
-  #define __initcall_name(fn, id) \
-		___initcall_name1(__COUNTER__, __LINE__, fn, id)
-#else
-  #define __initcall_name(fn, id) 	__initcall_##fn##id
-#endif
-
 /*
  * initcalls are now grouped by functionality into separate
  * subsections. Ordering inside the subsections is determined
@@ -201,14 +187,10 @@
 #define ___define_initcall(fn, id, __sec)			\
 	__ADDRESSABLE(fn)					\
 	asm(".section	\"" #__sec ".init\", \"a\"	\n"	\
-	__stringify(__initcall_name(fn, id)) ":		\n"	\
+	"__initcall_" #fn #id ":			\n"	\
 	    ".long	" #fn " - .			\n"	\
 	    ".previous					\n");
 #else
-<<<<<<< HEAD
-#define ___define_initcall(fn, id, __sec) \
-	static initcall_t __initcall_name(fn, id) __used \
-=======
 #ifdef CONFIG_LTO_CLANG
   /*
    * With LTO, the compiler doesn't necessarily obey link order for
@@ -232,7 +214,6 @@
 #else
   #define ___define_initcall(fn, id, __sec) \
 	static initcall_t __initcall_##fn##id __used \
->>>>>>> 34f21ff3
 		__attribute__((__section__(#__sec ".init"))) = fn;
 #endif
 #endif
