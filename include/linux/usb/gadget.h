// SPDX-License-Identifier: GPL-2.0
/*
 * <linux/usb/gadget.h>
 *
 * We call the USB code inside a Linux-based peripheral device a "gadget"
 * driver, except for the hardware-specific bus glue.  One USB host can
 * master many USB gadgets, but the gadgets are only slaved to one host.
 *
 *
 * (C) Copyright 2002-2004 by David Brownell
 * All Rights Reserved.
 *
 * This software is licensed under the GNU GPL version 2.
 */

#ifndef __LINUX_USB_GADGET_H
#define __LINUX_USB_GADGET_H

#include <linux/device.h>
#include <linux/errno.h>
#include <linux/init.h>
#include <linux/list.h>
#include <linux/slab.h>
#include <linux/scatterlist.h>
#include <linux/types.h>
#include <linux/workqueue.h>
#include <linux/usb/ch9.h>
#include <linux/pm_runtime.h>
#include <linux/android_kabi.h>

#define UDC_TRACE_STR_MAX	512

/*
 * The following are bit fields describing the usb_request.udc_priv word.
 * These bit fields are set by function drivers that wish to queue
 * usb_requests with sps/bam parameters.
 */
#define MSM_PIPE_ID_MASK		(0x1F)
#define MSM_TX_PIPE_ID_OFS		(16)
#define MSM_SPS_MODE			BIT(5)
#define MSM_IS_FINITE_TRANSFER		BIT(6)
#define MSM_PRODUCER			BIT(7)
#define MSM_DISABLE_WB			BIT(8)
#define MSM_ETD_IOC			BIT(9)
#define MSM_INTERNAL_MEM		BIT(10)
#define MSM_VENDOR_ID			BIT(16)

struct usb_ep;

enum ep_type {
	EP_TYPE_NORMAL = 0,
	EP_TYPE_GSI,
};

/* Operations codes for GSI enabled EPs */
enum gsi_ep_op {
	GSI_EP_OP_CONFIG = 0,
	GSI_EP_OP_STARTXFER,
	GSI_EP_OP_STORE_DBL_INFO,
	GSI_EP_OP_ENABLE_GSI,
	GSI_EP_OP_UPDATEXFER,
	GSI_EP_OP_RING_DB,
	GSI_EP_OP_ENDXFER,
	GSI_EP_OP_GET_CH_INFO,
	GSI_EP_OP_GET_XFER_IDX,
	GSI_EP_OP_PREPARE_TRBS,
	GSI_EP_OP_FREE_TRBS,
	GSI_EP_OP_SET_CLR_BLOCK_DBL,
	GSI_EP_OP_CHECK_FOR_SUSPEND,
	GSI_EP_OP_DISABLE,
};

/*
 * @buf_base_addr: Base pointer to buffer allocated for each GSI enabled EP.
 *	TRBs point to buffers that are split from this pool. The size of the
 *	buffer is num_bufs times buf_len. num_bufs and buf_len are determined
	based on desired performance and aggregation size.
 * @dma: DMA address corresponding to buf_base_addr.
 * @num_bufs: Number of buffers associated with the GSI enabled EP. This
 *	corresponds to the number of non-zlp TRBs allocated for the EP.
 *	The value is determined based on desired performance for the EP.
 * @buf_len: Size of each individual buffer is determined based on aggregation
 *	negotiated as per the protocol. In case of no aggregation supported by
 *	the protocol, we use default values.
 * @db_reg_phs_addr_lsb: IPA channel doorbell register's physical address LSB
 * @mapped_db_reg_phs_addr_lsb: doorbell LSB IOVA address mapped with IOMMU
 * @db_reg_phs_addr_msb: IPA channel doorbell register's physical address MSB
 * @sgt_trb_xfer_ring: USB TRB ring related sgtable entries
 * @sgt_data_buff: Data buffer related sgtable entries
 * @dev: pointer to the DMA-capable dwc device
 */
struct usb_gsi_request {
	void *buf_base_addr;
	dma_addr_t dma;
	size_t num_bufs;
	size_t buf_len;
	u32 db_reg_phs_addr_lsb;
	dma_addr_t mapped_db_reg_phs_addr_lsb;
	u32 db_reg_phs_addr_msb;
	struct sg_table sgt_trb_xfer_ring;
	struct sg_table sgt_data_buff;
	struct device *dev;
};

/*
 * @last_trb_addr: Address (LSB - based on alignment restrictions) of
 *	last TRB in queue. Used to identify rollover case.
 * @const_buffer_size: TRB buffer size in KB (similar to IPA aggregation
 *	configuration). Must be aligned to Max USB Packet Size.
 *	Should be 1 <= const_buffer_size <= 31.
 * @depcmd_low_addr: Used by GSI hardware to write "Update Transfer" cmd
 * @depcmd_hi_addr: Used to write "Update Transfer" command.
 * @gevntcount_low_addr: GEVNCOUNT low address for GSI hardware to read and
 *	clear processed events.
 * @gevntcount_hi_addr:	GEVNCOUNT high address.
 * @xfer_ring_len: length of transfer ring in bytes (must be integral
 *	multiple of TRB size - 16B for xDCI).
 * @xfer_ring_base_addr: physical base address of transfer ring. Address must
 *	be aligned to xfer_ring_len rounded to power of two.
 * @ch_req: Used to pass request specific info for certain operations on GSI EP
 */
struct gsi_channel_info {
	u16 last_trb_addr;
	u8 const_buffer_size;
	u32 depcmd_low_addr;
	u8 depcmd_hi_addr;
	u32 gevntcount_low_addr;
	u8 gevntcount_hi_addr;
	u16 xfer_ring_len;
	u64 xfer_ring_base_addr;
	struct usb_gsi_request *ch_req;
};

/**
 * struct usb_request - describes one i/o request
 * @buf: Buffer used for data.  Always provide this; some controllers
 *	only use PIO, or don't use DMA for some endpoints.
 * @dma: DMA address corresponding to 'buf'.  If you don't set this
 *	field, and the usb controller needs one, it is responsible
 *	for mapping and unmapping the buffer.
 * @sg: a scatterlist for SG-capable controllers.
 * @num_sgs: number of SG entries
 * @num_mapped_sgs: number of SG entries mapped to DMA (internal)
 * @length: Length of that data
 * @stream_id: The stream id, when USB3.0 bulk streams are being used
 * @no_interrupt: If true, hints that no completion irq is needed.
 *	Helpful sometimes with deep request queues that are handled
 *	directly by DMA controllers.
 * @zero: If true, when writing data, makes the last packet be "short"
 *     by adding a zero length packet as needed;
 * @short_not_ok: When reading data, makes short packets be
 *     treated as errors (queue stops advancing till cleanup).
 * @dma_mapped: Indicates if request has been mapped to DMA (internal)
 * @complete: Function called when request completes, so this request and
 *	its buffer may be re-used.  The function will always be called with
 *	interrupts disabled, and it must not sleep.
 *	Reads terminate with a short packet, or when the buffer fills,
 *	whichever comes first.  When writes terminate, some data bytes
 *	will usually still be in flight (often in a hardware fifo).
 *	Errors (for reads or writes) stop the queue from advancing
 *	until the completion function returns, so that any transfers
 *	invalidated by the error may first be dequeued.
 * @context: For use by the completion callback
 * @list: For use by the gadget driver.
 * @status: Reports completion code, zero or a negative errno.
 *	Normally, faults block the transfer queue from advancing until
 *	the completion callback returns.
 *	Code "-ESHUTDOWN" indicates completion caused by device disconnect,
 *	or when the driver disabled the endpoint.
 * @actual: Reports bytes transferred to/from the buffer.  For reads (OUT
 *	transfers) this may be less than the requested length.  If the
 *	short_not_ok flag is set, short reads are treated as errors
 *	even when status otherwise indicates successful completion.
 *	Note that for writes (IN transfers) some data bytes may still
 *	reside in a device-side FIFO when the request is reported as
 *	complete.
 * @udc_priv: Vendor private data in usage by the UDC.
 *
 * These are allocated/freed through the endpoint they're used with.  The
 * hardware's driver can add extra per-request data to the memory it returns,
 * which often avoids separate memory allocations (potential failures),
 * later when the request is queued.
 *
 * Request flags affect request handling, such as whether a zero length
 * packet is written (the "zero" flag), whether a short read should be
 * treated as an error (blocking request queue advance, the "short_not_ok"
 * flag), or hinting that an interrupt is not required (the "no_interrupt"
 * flag, for use with deep request queues).
 *
 * Bulk endpoints can use any size buffers, and can also be used for interrupt
 * transfers. interrupt-only endpoints can be much less functional.
 *
 * NOTE:  this is analogous to 'struct urb' on the host side, except that
 * it's thinner and promotes more pre-allocation.
 */

struct usb_request {
	void			*buf;
	unsigned		length;
	dma_addr_t		dma;

	struct scatterlist	*sg;
	unsigned		num_sgs;
	unsigned		num_mapped_sgs;

	unsigned		stream_id:16;
	unsigned		no_interrupt:1;
	unsigned		zero:1;
	unsigned		short_not_ok:1;
	unsigned		dma_mapped:1;

	void			(*complete)(struct usb_ep *ep,
					struct usb_request *req);
	void			*context;
	struct list_head	list;

	int			status;
	unsigned		actual;
	unsigned int		udc_priv;
<<<<<<< HEAD
=======
};

/*
 * @buf_base_addr: Base pointer to buffer allocated for each GSI enabled EP.
 *     TRBs point to buffers that are split from this pool. The size of the
 *     buffer is num_bufs times buf_len. num_bufs and buf_len are determined
       based on desired performance and aggregation size.
 * @dma: DMA address corresponding to buf_base_addr.
 * @num_bufs: Number of buffers associated with the GSI enabled EP. This
 *     corresponds to the number of non-zlp TRBs allocated for the EP.
 *     The value is determined based on desired performance for the EP.
 * @buf_len: Size of each individual buffer is determined based on aggregation
 *     negotiated as per the protocol. In case of no aggregation supported by
 *     the protocol, we use default values.
 * @db_reg_phs_addr_lsb: IPA channel doorbell register's physical address LSB
 * @mapped_db_reg_phs_addr_lsb: doorbell LSB IOVA address mapped with IOMMU
 * @db_reg_phs_addr_msb: IPA channel doorbell register's physical address MSB
 */
struct usb_gsi_request {
	void *buf_base_addr;
	dma_addr_t dma;
	size_t num_bufs;
	size_t buf_len;
	u32 db_reg_phs_addr_lsb;
	dma_addr_t mapped_db_reg_phs_addr_lsb;
	u32 db_reg_phs_addr_msb;
	struct sg_table sgt_trb_xfer_ring;
	struct sg_table sgt_data_buff;
};

enum gsi_ep_op {
	GSI_EP_OP_CONFIG = 0,
	GSI_EP_OP_STARTXFER,
	GSI_EP_OP_STORE_DBL_INFO,
	GSI_EP_OP_ENABLE_GSI,
	GSI_EP_OP_UPDATEXFER,
	GSI_EP_OP_RING_DB,
	GSI_EP_OP_ENDXFER,
	GSI_EP_OP_GET_CH_INFO,
	GSI_EP_OP_GET_XFER_IDX,
	GSI_EP_OP_PREPARE_TRBS,
	GSI_EP_OP_FREE_TRBS,
	GSI_EP_OP_SET_CLR_BLOCK_DBL,
	GSI_EP_OP_CHECK_FOR_SUSPEND,
	GSI_EP_OP_DISABLE,
>>>>>>> a4834780
};

/*-------------------------------------------------------------------------*/

/* endpoint-specific parts of the api to the usb controller hardware.
 * unlike the urb model, (de)multiplexing layers are not required.
 * (so this api could slash overhead if used on the host side...)
 *
 * note that device side usb controllers commonly differ in how many
 * endpoints they support, as well as their capabilities.
 */
struct usb_ep_ops {
	int (*enable) (struct usb_ep *ep,
		const struct usb_endpoint_descriptor *desc);
	int (*disable) (struct usb_ep *ep);
	void (*dispose) (struct usb_ep *ep);

	struct usb_request *(*alloc_request) (struct usb_ep *ep,
		gfp_t gfp_flags);
	void (*free_request) (struct usb_ep *ep, struct usb_request *req);

	int (*queue) (struct usb_ep *ep, struct usb_request *req,
		gfp_t gfp_flags);
	int (*dequeue) (struct usb_ep *ep, struct usb_request *req);

	int (*set_halt) (struct usb_ep *ep, int value);
	int (*set_wedge) (struct usb_ep *ep);

	int (*fifo_status) (struct usb_ep *ep);
	void (*fifo_flush) (struct usb_ep *ep);
<<<<<<< HEAD
	int (*gsi_ep_op)(struct usb_ep *ep, void *op_data,
=======
	int (*gsi_ep_op) (struct usb_ep *ep, void *op_data,
>>>>>>> a4834780
		enum gsi_ep_op op);

};

/**
 * struct usb_ep_caps - endpoint capabilities description
 * @type_control:Endpoint supports control type (reserved for ep0).
 * @type_iso:Endpoint supports isochronous transfers.
 * @type_bulk:Endpoint supports bulk transfers.
 * @type_int:Endpoint supports interrupt transfers.
 * @dir_in:Endpoint supports IN direction.
 * @dir_out:Endpoint supports OUT direction.
 */
struct usb_ep_caps {
	unsigned type_control:1;
	unsigned type_iso:1;
	unsigned type_bulk:1;
	unsigned type_int:1;
	unsigned dir_in:1;
	unsigned dir_out:1;
};

#define USB_EP_CAPS_TYPE_CONTROL     0x01
#define USB_EP_CAPS_TYPE_ISO         0x02
#define USB_EP_CAPS_TYPE_BULK        0x04
#define USB_EP_CAPS_TYPE_INT         0x08
#define USB_EP_CAPS_TYPE_ALL \
	(USB_EP_CAPS_TYPE_ISO | USB_EP_CAPS_TYPE_BULK | USB_EP_CAPS_TYPE_INT)
#define USB_EP_CAPS_DIR_IN           0x01
#define USB_EP_CAPS_DIR_OUT          0x02
#define USB_EP_CAPS_DIR_ALL  (USB_EP_CAPS_DIR_IN | USB_EP_CAPS_DIR_OUT)

#define USB_EP_CAPS(_type, _dir) \
	{ \
		.type_control = !!(_type & USB_EP_CAPS_TYPE_CONTROL), \
		.type_iso = !!(_type & USB_EP_CAPS_TYPE_ISO), \
		.type_bulk = !!(_type & USB_EP_CAPS_TYPE_BULK), \
		.type_int = !!(_type & USB_EP_CAPS_TYPE_INT), \
		.dir_in = !!(_dir & USB_EP_CAPS_DIR_IN), \
		.dir_out = !!(_dir & USB_EP_CAPS_DIR_OUT), \
	}

/**
 * struct usb_ep - device side representation of USB endpoint
 * @name:identifier for the endpoint, such as "ep-a" or "ep9in-bulk"
 * @ops: Function pointers used to access hardware-specific operations.
 * @ep_list:the gadget's ep_list holds all of its endpoints
 * @caps:The structure describing types and directions supported by endoint.
 * @enabled: The current endpoint enabled/disabled state.
 * @claimed: True if this endpoint is claimed by a function.
 * @maxpacket:The maximum packet size used on this endpoint.  The initial
 *	value can sometimes be reduced (hardware allowing), according to
 *	the endpoint descriptor used to configure the endpoint.
 * @maxpacket_limit:The maximum packet size value which can be handled by this
 *	endpoint. It's set once by UDC driver when endpoint is initialized, and
 *	should not be changed. Should not be confused with maxpacket.
 * @max_streams: The maximum number of streams supported
 *	by this EP (0 - 16, actual number is 2^n)
 * @mult: multiplier, 'mult' value for SS Isoc EPs
 * @maxburst: the maximum number of bursts supported by this EP (for usb3)
 * @driver_data:for use by the gadget driver.
 * @address: used to identify the endpoint when finding descriptor that
 *	matches connection speed
 * @desc: endpoint descriptor.  This pointer is set before the endpoint is
 *	enabled and remains valid until the endpoint is disabled.
 * @comp_desc: In case of SuperSpeed support, this is the endpoint companion
 *	descriptor that is used to configure the endpoint
 * @ep_type: Used to specify type of EP eg. normal vs h/w accelerated.
 * @ep_num: Used EP number
 * @ep_intr_num: Interrupter number for EP.
 * @endless: In case where endless transfer is being initiated, this is set
 *      to disable usb event interrupt for few events.
 *
 * the bus controller driver lists all the general purpose endpoints in
 * gadget->ep_list.  the control endpoint (gadget->ep0) is not in that list,
 * and is accessed only in response to a driver setup() callback.
 */

struct usb_ep {
	void			*driver_data;

	const char		*name;
	const struct usb_ep_ops	*ops;
	struct list_head	ep_list;
	struct usb_ep_caps	caps;
	bool			claimed;
	bool			enabled;
	unsigned		maxpacket:16;
	unsigned		maxpacket_limit:16;
	unsigned		max_streams:16;
	unsigned		mult:2;
	unsigned		maxburst:5;
	u8			address;
	const struct usb_endpoint_descriptor	*desc;
	const struct usb_ss_ep_comp_descriptor	*comp_desc;
	enum ep_type            ep_type;
	u8                      ep_num;
	u8                      ep_intr_num;
	bool                    endless;
};

/*-------------------------------------------------------------------------*/

#if IS_ENABLED(CONFIG_USB_GADGET)
void usb_ep_set_maxpacket_limit(struct usb_ep *ep, unsigned maxpacket_limit);
int usb_ep_enable(struct usb_ep *ep);
int usb_ep_disable(struct usb_ep *ep);
struct usb_request *usb_ep_alloc_request(struct usb_ep *ep, gfp_t gfp_flags);
void usb_ep_free_request(struct usb_ep *ep, struct usb_request *req);
int usb_ep_queue(struct usb_ep *ep, struct usb_request *req, gfp_t gfp_flags);
int usb_ep_dequeue(struct usb_ep *ep, struct usb_request *req);
int usb_ep_set_halt(struct usb_ep *ep);
int usb_ep_clear_halt(struct usb_ep *ep);
int usb_ep_set_wedge(struct usb_ep *ep);
int usb_ep_fifo_status(struct usb_ep *ep);
void usb_ep_fifo_flush(struct usb_ep *ep);
int usb_gsi_ep_op(struct usb_ep *ep,
		struct usb_gsi_request *req, enum gsi_ep_op op);
#else
static inline void usb_ep_set_maxpacket_limit(struct usb_ep *ep,
		unsigned maxpacket_limit)
{ }
static inline int usb_ep_enable(struct usb_ep *ep)
{ return 0; }
static inline int usb_ep_disable(struct usb_ep *ep)
{ return 0; }
static inline struct usb_request *usb_ep_alloc_request(struct usb_ep *ep,
		gfp_t gfp_flags)
{ return NULL; }
static inline void usb_ep_free_request(struct usb_ep *ep,
		struct usb_request *req)
{ }
static inline int usb_ep_queue(struct usb_ep *ep, struct usb_request *req,
		gfp_t gfp_flags)
{ return 0; }
static inline int usb_ep_dequeue(struct usb_ep *ep, struct usb_request *req)
{ return 0; }
static inline int usb_ep_set_halt(struct usb_ep *ep)
{ return 0; }
static inline int usb_ep_clear_halt(struct usb_ep *ep)
{ return 0; }
static inline int usb_ep_set_wedge(struct usb_ep *ep)
{ return 0; }
static inline int usb_ep_fifo_status(struct usb_ep *ep)
{ return 0; }
static inline void usb_ep_fifo_flush(struct usb_ep *ep)
{ }

<<<<<<< HEAD
static int usb_gsi_ep_op(struct usb_ep *ep,
=======
static inline int usb_gsi_ep_op(struct usb_ep *ep,
>>>>>>> a4834780
		struct usb_gsi_request *req, enum gsi_ep_op op)
{ return 0; }
#endif /* USB_GADGET */

/*-------------------------------------------------------------------------*/

struct usb_dcd_config_params {
	__u8  bU1devExitLat;	/* U1 Device exit Latency */
#define USB_DEFAULT_U1_DEV_EXIT_LAT	0x01	/* Less then 1 microsec */
	__le16 bU2DevExitLat;	/* U2 Device exit Latency */
#define USB_DEFAULT_U2_DEV_EXIT_LAT	0x1F4	/* Less then 500 microsec */
};


struct usb_gadget;
struct usb_gadget_driver;
struct usb_udc;

/* the rest of the api to the controller hardware: device operations,
 * which don't involve endpoints (or i/o).
 */
struct usb_gadget_ops {
	int	(*get_frame)(struct usb_gadget *);
	int	(*wakeup)(struct usb_gadget *);
	int	(*func_wakeup)(struct usb_gadget *g, int interface_id);
	int	(*set_selfpowered) (struct usb_gadget *, int is_selfpowered);
	int	(*vbus_session) (struct usb_gadget *, int is_active);
	int	(*vbus_draw) (struct usb_gadget *, unsigned mA);
	int	(*pullup) (struct usb_gadget *, int is_on);
	int	(*ioctl)(struct usb_gadget *,
				unsigned code, unsigned long param);
	void	(*get_config_params)(struct usb_dcd_config_params *);
	int	(*udc_start)(struct usb_gadget *,
			struct usb_gadget_driver *);
	int	(*udc_stop)(struct usb_gadget *);
	void	(*udc_set_speed)(struct usb_gadget *, enum usb_device_speed);
	struct usb_ep *(*match_ep)(struct usb_gadget *,
			struct usb_endpoint_descriptor *,
			struct usb_ss_ep_comp_descriptor *);
	int	(*restart)(struct usb_gadget *g);
};

/**
 * struct usb_gadget - represents a usb slave device
 * @work: (internal use) Workqueue to be used for sysfs_notify()
 * @udc: struct usb_udc pointer for this gadget
 * @ops: Function pointers used to access hardware-specific operations.
 * @ep0: Endpoint zero, used when reading or writing responses to
 *	driver setup() requests
 * @ep_list: List of other endpoints supported by the device.
 * @speed: Speed of current connection to USB host.
 * @max_speed: Maximal speed the UDC can handle.  UDC must support this
 *      and all slower speeds.
 * @state: the state we are now (attached, suspended, configured, etc)
 * @name: Identifies the controller hardware type.  Used in diagnostics
 *	and sometimes configuration.
 * @dev: Driver model state for this abstract device.
 * @isoch_delay: value from Set Isoch Delay request. Only valid on SS/SSP
 * @out_epnum: last used out ep number
 * @in_epnum: last used in ep number
 * @mA: last set mA value
 * @otg_caps: OTG capabilities of this gadget.
 * @sg_supported: true if we can handle scatter-gather
 * @is_otg: True if the USB device port uses a Mini-AB jack, so that the
 *	gadget driver must provide a USB OTG descriptor.
 * @is_a_peripheral: False unless is_otg, the "A" end of a USB cable
 *	is in the Mini-AB jack, and HNP has been used to switch roles
 *	so that the "A" device currently acts as A-Peripheral, not A-Host.
 * @a_hnp_support: OTG device feature flag, indicating that the A-Host
 *	supports HNP at this port.
 * @a_alt_hnp_support: OTG device feature flag, indicating that the A-Host
 *	only supports HNP on a different root port.
 * @b_hnp_enable: OTG device feature flag, indicating that the A-Host
 *	enabled HNP support.
 * @hnp_polling_support: OTG device feature flag, indicating if the OTG device
 *	in peripheral mode can support HNP polling.
 * @host_request_flag: OTG device feature flag, indicating if A-Peripheral
 *	or B-Peripheral wants to take host role.
 * @quirk_ep_out_aligned_size: epout requires buffer size to be aligned to
 *	MaxPacketSize.
 * @quirk_altset_not_supp: UDC controller doesn't support alt settings.
 * @quirk_stall_not_supp: UDC controller doesn't support stalling.
 * @quirk_zlp_not_supp: UDC controller doesn't support ZLP.
 * @quirk_avoids_skb_reserve: udc/platform wants to avoid skb_reserve() in
 *	u_ether.c to improve performance.
 * @is_selfpowered: if the gadget is self-powered.
 * @deactivated: True if gadget is deactivated - in deactivated state it cannot
 *	be connected.
 * @connected: True if gadget is connected.
 * @lpm_capable: If the gadget max_speed is FULL or HIGH, this flag
 *	indicates that it supports LPM as per the LPM ECN & errata.
 * @remote_wakeup: Indicates if the host has enabled the remote_wakeup
 * feature.
 *
 * Gadgets have a mostly-portable "gadget driver" implementing device
 * functions, handling all usb configurations and interfaces.  Gadget
 * drivers talk to hardware-specific code indirectly, through ops vectors.
 * That insulates the gadget driver from hardware details, and packages
 * the hardware endpoints through generic i/o queues.  The "usb_gadget"
 * and "usb_ep" interfaces provide that insulation from the hardware.
 *
 * Except for the driver data, all fields in this structure are
 * read-only to the gadget driver.  That driver data is part of the
 * "driver model" infrastructure in 2.6 (and later) kernels, and for
 * earlier systems is grouped in a similar structure that's not known
 * to the rest of the kernel.
 *
 * Values of the three OTG device feature flags are updated before the
 * setup() call corresponding to USB_REQ_SET_CONFIGURATION, and before
 * driver suspend() calls.  They are valid only when is_otg, and when the
 * device is acting as a B-Peripheral (so is_a_peripheral is false).
 */
struct usb_gadget {
	struct work_struct		work;
	struct usb_udc			*udc;
	/* readonly to gadget driver */
	const struct usb_gadget_ops	*ops;
	struct usb_ep			*ep0;
	struct list_head		ep_list;	/* of usb_ep */
	enum usb_device_speed		speed;
	enum usb_device_speed		max_speed;
	enum usb_device_state		state;
	const char			*name;
	struct device			dev;
	unsigned			isoch_delay;
	unsigned			out_epnum;
	unsigned			in_epnum;
	unsigned			mA;
	struct usb_otg_caps		*otg_caps;

	unsigned			sg_supported:1;
	unsigned			is_otg:1;
	unsigned			is_a_peripheral:1;
	unsigned			b_hnp_enable:1;
	unsigned			a_hnp_support:1;
	unsigned			a_alt_hnp_support:1;
	unsigned			hnp_polling_support:1;
	unsigned			host_request_flag:1;
	unsigned			quirk_ep_out_aligned_size:1;
	unsigned			quirk_altset_not_supp:1;
	unsigned			quirk_stall_not_supp:1;
	unsigned			quirk_zlp_not_supp:1;
	unsigned			quirk_avoids_skb_reserve:1;
	unsigned			is_selfpowered:1;
	unsigned			deactivated:1;
	unsigned			connected:1;
	unsigned			lpm_capable:1;
	unsigned			remote_wakeup:1;
<<<<<<< HEAD

	ANDROID_KABI_RESERVE(1);
	ANDROID_KABI_RESERVE(2);
	ANDROID_KABI_RESERVE(3);
	ANDROID_KABI_RESERVE(4);
=======
>>>>>>> a4834780
};
#define work_to_gadget(w)	(container_of((w), struct usb_gadget, work))

static inline void set_gadget_data(struct usb_gadget *gadget, void *data)
	{ dev_set_drvdata(&gadget->dev, data); }
static inline void *get_gadget_data(struct usb_gadget *gadget)
	{ return dev_get_drvdata(&gadget->dev); }
static inline struct usb_gadget *dev_to_usb_gadget(struct device *dev)
{
	return container_of(dev, struct usb_gadget, dev);
}

/* iterates the non-control endpoints; 'tmp' is a struct usb_ep pointer */
#define gadget_for_each_ep(tmp, gadget) \
	list_for_each_entry(tmp, &(gadget)->ep_list, ep_list)

/**
 * usb_ep_align - returns @len aligned to ep's maxpacketsize.
 * @ep: the endpoint whose maxpacketsize is used to align @len
 * @len: buffer size's length to align to @ep's maxpacketsize
 *
 * This helper is used to align buffer's size to an ep's maxpacketsize.
 */
static inline size_t usb_ep_align(struct usb_ep *ep, size_t len)
{
	int max_packet_size = (size_t)usb_endpoint_maxp(ep->desc) & 0x7ff;

	return round_up(len, max_packet_size);
}

/**
 * usb_ep_align_maybe - returns @len aligned to ep's maxpacketsize if gadget
 *	requires quirk_ep_out_aligned_size, otherwise returns len.
 * @g: controller to check for quirk
 * @ep: the endpoint whose maxpacketsize is used to align @len
 * @len: buffer size's length to align to @ep's maxpacketsize
 *
 * This helper is used in case it's required for any reason to check and maybe
 * align buffer's size to an ep's maxpacketsize.
 */
static inline size_t
usb_ep_align_maybe(struct usb_gadget *g, struct usb_ep *ep, size_t len)
{
	return g->quirk_ep_out_aligned_size ? usb_ep_align(ep, len) : len;
}

/**
 * gadget_is_altset_supported - return true iff the hardware supports
 *	altsettings
 * @g: controller to check for quirk
 */
static inline int gadget_is_altset_supported(struct usb_gadget *g)
{
	return !g->quirk_altset_not_supp;
}

/**
 * gadget_is_stall_supported - return true iff the hardware supports stalling
 * @g: controller to check for quirk
 */
static inline int gadget_is_stall_supported(struct usb_gadget *g)
{
	return !g->quirk_stall_not_supp;
}

/**
 * gadget_is_zlp_supported - return true iff the hardware supports zlp
 * @g: controller to check for quirk
 */
static inline int gadget_is_zlp_supported(struct usb_gadget *g)
{
	return !g->quirk_zlp_not_supp;
}

/**
 * gadget_avoids_skb_reserve - return true iff the hardware would like to avoid
 *	skb_reserve to improve performance.
 * @g: controller to check for quirk
 */
static inline int gadget_avoids_skb_reserve(struct usb_gadget *g)
{
	return g->quirk_avoids_skb_reserve;
}

/**
 * gadget_is_dualspeed - return true iff the hardware handles high speed
 * @g: controller that might support both high and full speeds
 */
static inline int gadget_is_dualspeed(struct usb_gadget *g)
{
	return g->max_speed >= USB_SPEED_HIGH;
}

/**
 * gadget_is_superspeed() - return true if the hardware handles superspeed
 * @g: controller that might support superspeed
 */
static inline int gadget_is_superspeed(struct usb_gadget *g)
{
	return g->max_speed >= USB_SPEED_SUPER;
}

/**
 * gadget_is_superspeed_plus() - return true if the hardware handles
 *	superspeed plus
 * @g: controller that might support superspeed plus
 */
static inline int gadget_is_superspeed_plus(struct usb_gadget *g)
{
	return g->max_speed >= USB_SPEED_SUPER_PLUS;
}

/**
 * gadget_is_otg - return true iff the hardware is OTG-ready
 * @g: controller that might have a Mini-AB connector
 *
 * This is a runtime test, since kernels with a USB-OTG stack sometimes
 * run on boards which only have a Mini-B (or Mini-A) connector.
 */
static inline int gadget_is_otg(struct usb_gadget *g)
{
#ifdef CONFIG_USB_OTG
	return g->is_otg;
#else
	return 0;
#endif
}

/*-------------------------------------------------------------------------*/

#if IS_ENABLED(CONFIG_USB_GADGET)
int usb_gadget_frame_number(struct usb_gadget *gadget);
int usb_gadget_wakeup(struct usb_gadget *gadget);
int usb_gadget_func_wakeup(struct usb_gadget *gadget, int interface_id);
int usb_gadget_set_selfpowered(struct usb_gadget *gadget);
int usb_gadget_clear_selfpowered(struct usb_gadget *gadget);
int usb_gadget_vbus_connect(struct usb_gadget *gadget);
int usb_gadget_vbus_draw(struct usb_gadget *gadget, unsigned mA);
int usb_gadget_vbus_disconnect(struct usb_gadget *gadget);
int usb_gadget_connect(struct usb_gadget *gadget);
int usb_gadget_disconnect(struct usb_gadget *gadget);
int usb_gadget_deactivate(struct usb_gadget *gadget);
int usb_gadget_activate(struct usb_gadget *gadget);
#else
static inline int usb_gadget_frame_number(struct usb_gadget *gadget)
{ return 0; }
static inline int usb_gadget_wakeup(struct usb_gadget *gadget)
{ return 0; }
static inline int usb_gadget_func_wakeup(struct usb_gadget *gadget,
					 int interface_id)
{ return 0; }
static inline int usb_gadget_set_selfpowered(struct usb_gadget *gadget)
{ return 0; }
static inline int usb_gadget_clear_selfpowered(struct usb_gadget *gadget)
{ return 0; }
static inline int usb_gadget_vbus_connect(struct usb_gadget *gadget)
{ return 0; }
static inline int usb_gadget_vbus_draw(struct usb_gadget *gadget, unsigned mA)
{ return 0; }
static inline int usb_gadget_vbus_disconnect(struct usb_gadget *gadget)
{ return 0; }
static inline int usb_gadget_connect(struct usb_gadget *gadget)
{ return 0; }
static inline int usb_gadget_disconnect(struct usb_gadget *gadget)
{ return 0; }
static inline int usb_gadget_deactivate(struct usb_gadget *gadget)
{ return 0; }
static inline int usb_gadget_activate(struct usb_gadget *gadget)
{ return 0; }
#endif /* CONFIG_USB_GADGET */

/*-------------------------------------------------------------------------*/

/**
 * struct usb_gadget_driver - driver for usb 'slave' devices
 * @function: String describing the gadget's function
 * @max_speed: Highest speed the driver handles.
 * @setup: Invoked for ep0 control requests that aren't handled by
 *	the hardware level driver. Most calls must be handled by
 *	the gadget driver, including descriptor and configuration
 *	management.  The 16 bit members of the setup data are in
 *	USB byte order. Called in_interrupt; this may not sleep.  Driver
 *	queues a response to ep0, or returns negative to stall.
 * @disconnect: Invoked after all transfers have been stopped,
 *	when the host is disconnected.  May be called in_interrupt; this
 *	may not sleep.  Some devices can't detect disconnect, so this might
 *	not be called except as part of controller shutdown.
 * @bind: the driver's bind callback
 * @unbind: Invoked when the driver is unbound from a gadget,
 *	usually from rmmod (after a disconnect is reported).
 *	Called in a context that permits sleeping.
 * @suspend: Invoked on USB suspend.  May be called in_interrupt.
 * @resume: Invoked on USB resume.  May be called in_interrupt.
 * @reset: Invoked on USB bus reset. It is mandatory for all gadget drivers
 *	and should be called in_interrupt.
 * @driver: Driver model state for this driver.
 * @udc_name: A name of UDC this driver should be bound to. If udc_name is NULL,
 *	this driver will be bound to any available UDC.
 * @pending: UDC core private data used for deferred probe of this driver.
 * @match_existing_only: If udc is not found, return an error and don't add this
 *      gadget driver to list of pending driver
 *
 * Devices are disabled till a gadget driver successfully bind()s, which
 * means the driver will handle setup() requests needed to enumerate (and
 * meet "chapter 9" requirements) then do some useful work.
 *
 * If gadget->is_otg is true, the gadget driver must provide an OTG
 * descriptor during enumeration, or else fail the bind() call.  In such
 * cases, no USB traffic may flow until both bind() returns without
 * having called usb_gadget_disconnect(), and the USB host stack has
 * initialized.
 *
 * Drivers use hardware-specific knowledge to configure the usb hardware.
 * endpoint addressing is only one of several hardware characteristics that
 * are in descriptors the ep0 implementation returns from setup() calls.
 *
 * Except for ep0 implementation, most driver code shouldn't need change to
 * run on top of different usb controllers.  It'll use endpoints set up by
 * that ep0 implementation.
 *
 * The usb controller driver handles a few standard usb requests.  Those
 * include set_address, and feature flags for devices, interfaces, and
 * endpoints (the get_status, set_feature, and clear_feature requests).
 *
 * Accordingly, the driver's setup() callback must always implement all
 * get_descriptor requests, returning at least a device descriptor and
 * a configuration descriptor.  Drivers must make sure the endpoint
 * descriptors match any hardware constraints. Some hardware also constrains
 * other descriptors. (The pxa250 allows only configurations 1, 2, or 3).
 *
 * The driver's setup() callback must also implement set_configuration,
 * and should also implement set_interface, get_configuration, and
 * get_interface.  Setting a configuration (or interface) is where
 * endpoints should be activated or (config 0) shut down.
 *
 * (Note that only the default control endpoint is supported.  Neither
 * hosts nor devices generally support control traffic except to ep0.)
 *
 * Most devices will ignore USB suspend/resume operations, and so will
 * not provide those callbacks.  However, some may need to change modes
 * when the host is not longer directing those activities.  For example,
 * local controls (buttons, dials, etc) may need to be re-enabled since
 * the (remote) host can't do that any longer; or an error state might
 * be cleared, to make the device behave identically whether or not
 * power is maintained.
 */
struct usb_gadget_driver {
	char			*function;
	enum usb_device_speed	max_speed;
	int			(*bind)(struct usb_gadget *gadget,
					struct usb_gadget_driver *driver);
	void			(*unbind)(struct usb_gadget *);
	int			(*setup)(struct usb_gadget *,
					const struct usb_ctrlrequest *);
	void			(*disconnect)(struct usb_gadget *);
	void			(*suspend)(struct usb_gadget *);
	void			(*resume)(struct usb_gadget *);
	void			(*reset)(struct usb_gadget *);

	/* FIXME support safe rmmod */
	struct device_driver	driver;

	char			*udc_name;
	struct list_head	pending;
	unsigned                match_existing_only:1;
};



/*-------------------------------------------------------------------------*/

/* driver modules register and unregister, as usual.
 * these calls must be made in a context that can sleep.
 *
 * these will usually be implemented directly by the hardware-dependent
 * usb bus interface driver, which will only support a single driver.
 */

/**
 * usb_gadget_probe_driver - probe a gadget driver
 * @driver: the driver being registered
 * Context: can sleep
 *
 * Call this in your gadget driver's module initialization function,
 * to tell the underlying usb controller driver about your driver.
 * The @bind() function will be called to bind it to a gadget before this
 * registration call returns.  It's expected that the @bind() function will
 * be in init sections.
 */
int usb_gadget_probe_driver(struct usb_gadget_driver *driver);

/**
 * usb_gadget_unregister_driver - unregister a gadget driver
 * @driver:the driver being unregistered
 * Context: can sleep
 *
 * Call this in your gadget driver's module cleanup function,
 * to tell the underlying usb controller that your driver is
 * going away.  If the controller is connected to a USB host,
 * it will first disconnect().  The driver is also requested
 * to unbind() and clean up any device state, before this procedure
 * finally returns.  It's expected that the unbind() functions
 * will in in exit sections, so may not be linked in some kernels.
 */
int usb_gadget_unregister_driver(struct usb_gadget_driver *driver);

extern int usb_add_gadget_udc_release(struct device *parent,
		struct usb_gadget *gadget, void (*release)(struct device *dev));
extern int usb_add_gadget_udc(struct device *parent, struct usb_gadget *gadget);
extern void usb_del_gadget_udc(struct usb_gadget *gadget);
extern char *usb_get_gadget_udc_name(void);

/*-------------------------------------------------------------------------*/

/* utility to simplify dealing with string descriptors */

/**
 * struct usb_string - wraps a C string and its USB id
 * @id:the (nonzero) ID for this string
 * @s:the string, in UTF-8 encoding
 *
 * If you're using usb_gadget_get_string(), use this to wrap a string
 * together with its ID.
 */
struct usb_string {
	u8			id;
	const char		*s;
};

/**
 * struct usb_gadget_strings - a set of USB strings in a given language
 * @language:identifies the strings' language (0x0409 for en-us)
 * @strings:array of strings with their ids
 *
 * If you're using usb_gadget_get_string(), use this to wrap all the
 * strings for a given language.
 */
struct usb_gadget_strings {
	u16			language;	/* 0x0409 for en-us */
	struct usb_string	*strings;
};

struct usb_gadget_string_container {
	struct list_head        list;
	u8                      *stash[0];
};

/* put descriptor for string with that id into buf (buflen >= 256) */
int usb_gadget_get_string(const struct usb_gadget_strings *table, int id, u8 *buf);

/*-------------------------------------------------------------------------*/

/* utility to simplify managing config descriptors */

/* write vector of descriptors into buffer */
int usb_descriptor_fillbuf(void *, unsigned,
		const struct usb_descriptor_header **);

/* build config descriptor from single descriptor vector */
int usb_gadget_config_buf(const struct usb_config_descriptor *config,
	void *buf, unsigned buflen, const struct usb_descriptor_header **desc);

/* copy a NULL-terminated vector of descriptors */
struct usb_descriptor_header **usb_copy_descriptors(
		struct usb_descriptor_header **);

/**
 * usb_free_descriptors - free descriptors returned by usb_copy_descriptors()
 * @v: vector of descriptors
 */
static inline void usb_free_descriptors(struct usb_descriptor_header **v)
{
	kfree(v);
}

struct usb_function;
int usb_assign_descriptors(struct usb_function *f,
		struct usb_descriptor_header **fs,
		struct usb_descriptor_header **hs,
		struct usb_descriptor_header **ss,
		struct usb_descriptor_header **ssp);
void usb_free_all_descriptors(struct usb_function *f);

struct usb_descriptor_header *usb_otg_descriptor_alloc(
				struct usb_gadget *gadget);
int usb_otg_descriptor_init(struct usb_gadget *gadget,
		struct usb_descriptor_header *otg_desc);
/*-------------------------------------------------------------------------*/

/**
 * usb_func_ep_queue - queues (submits) an I/O request to a function endpoint.
 * This function is similar to the usb_ep_queue function, but in addition it
 * also checks whether the function is in Super Speed USB Function Suspend
 * state, and if so a Function Wake notification is sent to the host
 * (USB 3.0 spec, section 9.2.5.2).
 * @func: the function which issues the USB I/O request.
 * @ep:the endpoint associated with the request
 * @req:the request being submitted
 * @gfp_flags: GFP_* flags to use in case the lower level driver couldn't
 *	pre-allocate all necessary memory with the request.
 *
 */
int usb_func_ep_queue(struct usb_function *func, struct usb_ep *ep,
				struct usb_request *req, gfp_t gfp_flags);

/*-------------------------------------------------------------------------*/

/* utility to simplify map/unmap of usb_requests to/from DMA */

#ifdef	CONFIG_HAS_DMA
extern int usb_gadget_map_request_by_dev(struct device *dev,
		struct usb_request *req, int is_in);
extern int usb_gadget_map_request(struct usb_gadget *gadget,
		struct usb_request *req, int is_in);

extern void usb_gadget_unmap_request_by_dev(struct device *dev,
		struct usb_request *req, int is_in);
extern void usb_gadget_unmap_request(struct usb_gadget *gadget,
		struct usb_request *req, int is_in);
#else /* !CONFIG_HAS_DMA */
static inline int usb_gadget_map_request_by_dev(struct device *dev,
		struct usb_request *req, int is_in) { return -ENOSYS; }
static inline int usb_gadget_map_request(struct usb_gadget *gadget,
		struct usb_request *req, int is_in) { return -ENOSYS; }

static inline void usb_gadget_unmap_request_by_dev(struct device *dev,
		struct usb_request *req, int is_in) { }
static inline void usb_gadget_unmap_request(struct usb_gadget *gadget,
		struct usb_request *req, int is_in) { }
#endif /* !CONFIG_HAS_DMA */

/*-------------------------------------------------------------------------*/

/* utility to set gadget state properly */

extern void usb_gadget_set_state(struct usb_gadget *gadget,
		enum usb_device_state state);

/*-------------------------------------------------------------------------*/

/* utility to tell udc core that the bus reset occurs */
extern void usb_gadget_udc_reset(struct usb_gadget *gadget,
		struct usb_gadget_driver *driver);

/*-------------------------------------------------------------------------*/

/* utility to give requests back to the gadget layer */

extern void usb_gadget_giveback_request(struct usb_ep *ep,
		struct usb_request *req);

/*-------------------------------------------------------------------------*/

/* utility to find endpoint by name */

extern struct usb_ep *gadget_find_ep_by_name(struct usb_gadget *g,
		const char *name);

/*-------------------------------------------------------------------------*/

/* utility to check if endpoint caps match descriptor needs */

extern int usb_gadget_ep_match_desc(struct usb_gadget *gadget,
		struct usb_ep *ep, struct usb_endpoint_descriptor *desc,
		struct usb_ss_ep_comp_descriptor *ep_comp);

/*-------------------------------------------------------------------------*/

/* utility to update vbus status for udc core, it may be scheduled */
extern void usb_udc_vbus_handler(struct usb_gadget *gadget, bool status);

/**
 * usb_gadget_autopm_get - increment PM-usage counter of usb gadget's parent
 * device.
 * @gadget: usb gadget whose parent device counter is incremented
 *
 * This routine should be called by function driver when it wants to use
 * gadget's parent device and needs to guarantee that it is not suspended. In
 * addition, the routine prevents subsequent autosuspends of gadget's parent
 * device. However if the autoresume fails then the counter is re-decremented.
 *
 * This routine can run only in process context.
 */
static inline int usb_gadget_autopm_get(struct usb_gadget *gadget)
{
	int status = -ENODEV;

	if (!gadget || !gadget->dev.parent)
		return status;

	status = pm_runtime_get_sync(gadget->dev.parent);
	if (status < 0)
		pm_runtime_put_sync(gadget->dev.parent);

	if (status > 0)
		status = 0;
	return status;
}

/**
 * usb_gadget_autopm_get_async - increment PM-usage counter of usb gadget's
 * parent device.
 * @gadget: usb gadget whose parent device counter is incremented
 *
 * This routine increments @gadget parent device PM usage counter and queue an
 * autoresume request if the device is suspended. It does not autoresume device
 * directly (it only queues a request). After a successful call, the device may
 * not yet be resumed.
 *
 * This routine can run in atomic context.
 */
static inline int usb_gadget_autopm_get_async(struct usb_gadget *gadget)
{
	int status = -ENODEV;

	if (!gadget || !gadget->dev.parent)
		return status;

	status = pm_runtime_get(gadget->dev.parent);
	if (status < 0 && status != -EINPROGRESS)
		pm_runtime_put_noidle(gadget->dev.parent);

	if (status > 0 || status == -EINPROGRESS)
		status = 0;
	return status;
}

/**
 * usb_gadget_autopm_get_noresume - increment PM-usage counter of usb gadget's
 * parent device.
 * @gadget: usb gadget whose parent device counter is incremented
 *
 * This routine increments PM-usage count of @gadget parent device but does not
 * carry out an autoresume.
 *
 * This routine can run in atomic context.
 */
static inline void usb_gadget_autopm_get_noresume(struct usb_gadget *gadget)
{
	if (gadget && gadget->dev.parent)
		pm_runtime_get_noresume(gadget->dev.parent);
}

/**
 * usb_gadget_autopm_put - decrement PM-usage counter of usb gadget's parent
 * device.
 * @gadget: usb gadget whose parent device counter is decremented.
 *
 * This routine should be called by function driver when it is finished using
 * @gadget parent device and wants to allow it to autosuspend. It decrements
 * PM-usage counter of @gadget parent device, when the counter reaches 0, a
 * delayed autosuspend request is attempted.
 *
 * This routine can run only in process context.
 */
static inline void usb_gadget_autopm_put(struct usb_gadget *gadget)
{
	if (gadget && gadget->dev.parent)
		pm_runtime_put_sync(gadget->dev.parent);
}

/**
 * usb_gadget_autopm_put_async - decrement PM-usage counter of usb gadget's
 * parent device.
 * @gadget: usb gadget whose parent device counter is decremented.
 *
 * This routine decrements PM-usage counter of @gadget parent device and
 * schedules a delayed autosuspend request if the counter is <= 0.
 *
 * This routine can run in atomic context.
 */
static inline void usb_gadget_autopm_put_async(struct usb_gadget *gadget)
{
	if (gadget && gadget->dev.parent)
		pm_runtime_put(gadget->dev.parent);
}

/**
 * usb_gadget_autopm_put_no_suspend - decrement PM-usage counter of usb gadget
's
 * parent device.
 * @gadget: usb gadget whose parent device counter is decremented.
 *
 * This routine decrements PM-usage counter of @gadget parent device but does
 * not carry out an autosuspend.
 *
 * This routine can run in atomic context.
 */
static inline void usb_gadget_autopm_put_no_suspend(struct usb_gadget *gadget)
{
	if (gadget && gadget->dev.parent)
		pm_runtime_put_noidle(gadget->dev.parent);
}

/*-------------------------------------------------------------------------*/

/* utility wrapping a simple endpoint selection policy */

extern struct usb_ep *usb_ep_autoconfig(struct usb_gadget *,
			struct usb_endpoint_descriptor *);


extern struct usb_ep *usb_ep_autoconfig_ss(struct usb_gadget *,
			struct usb_endpoint_descriptor *,
			struct usb_ss_ep_comp_descriptor *);

extern void usb_ep_autoconfig_release(struct usb_ep *);

extern void usb_ep_autoconfig_reset(struct usb_gadget *);
extern struct usb_ep *usb_ep_autoconfig_by_name(struct usb_gadget *gadget,
			struct usb_endpoint_descriptor *desc,
			const char *ep_name);

#if IS_ENABLED(CONFIG_USB_DWC3_MSM)
int msm_ep_config(struct usb_ep *ep, struct usb_request *request);
int msm_ep_unconfig(struct usb_ep *ep);
void dwc3_tx_fifo_resize_request(struct usb_ep *ep, bool qdss_enable);
int msm_data_fifo_config(struct usb_ep *ep, unsigned long addr, u32 size,
	u8 dst_pipe_idx);
bool msm_dwc3_reset_ep_after_lpm(struct usb_gadget *gadget);
int msm_dwc3_reset_dbm_ep(struct usb_ep *ep);
#else
static inline int msm_data_fifo_config(struct usb_ep *ep, unsigned long addr,
	u32 size, u8 dst_pipe_idx)
{	return -ENODEV; }

static inline int msm_ep_config(struct usb_ep *ep, struct usb_request *request)
{ return -ENODEV; }

static inline int msm_ep_unconfig(struct usb_ep *ep)
{ return -ENODEV; }

static inline void dwc3_tx_fifo_resize_request(struct usb_ep *ep,
	bool qdss_enable)
{ }

static inline bool msm_dwc3_reset_ep_after_lpm(struct usb_gadget *gadget)
{ return false; }

static inline int msm_dwc3_reset_dbm_ep(struct usb_ep *ep)
{ return -ENODEV; }
#endif
#endif /* __LINUX_USB_GADGET_H */<|MERGE_RESOLUTION|>--- conflicted
+++ resolved
@@ -217,54 +217,6 @@
 	int			status;
 	unsigned		actual;
 	unsigned int		udc_priv;
-<<<<<<< HEAD
-=======
-};
-
-/*
- * @buf_base_addr: Base pointer to buffer allocated for each GSI enabled EP.
- *     TRBs point to buffers that are split from this pool. The size of the
- *     buffer is num_bufs times buf_len. num_bufs and buf_len are determined
-       based on desired performance and aggregation size.
- * @dma: DMA address corresponding to buf_base_addr.
- * @num_bufs: Number of buffers associated with the GSI enabled EP. This
- *     corresponds to the number of non-zlp TRBs allocated for the EP.
- *     The value is determined based on desired performance for the EP.
- * @buf_len: Size of each individual buffer is determined based on aggregation
- *     negotiated as per the protocol. In case of no aggregation supported by
- *     the protocol, we use default values.
- * @db_reg_phs_addr_lsb: IPA channel doorbell register's physical address LSB
- * @mapped_db_reg_phs_addr_lsb: doorbell LSB IOVA address mapped with IOMMU
- * @db_reg_phs_addr_msb: IPA channel doorbell register's physical address MSB
- */
-struct usb_gsi_request {
-	void *buf_base_addr;
-	dma_addr_t dma;
-	size_t num_bufs;
-	size_t buf_len;
-	u32 db_reg_phs_addr_lsb;
-	dma_addr_t mapped_db_reg_phs_addr_lsb;
-	u32 db_reg_phs_addr_msb;
-	struct sg_table sgt_trb_xfer_ring;
-	struct sg_table sgt_data_buff;
-};
-
-enum gsi_ep_op {
-	GSI_EP_OP_CONFIG = 0,
-	GSI_EP_OP_STARTXFER,
-	GSI_EP_OP_STORE_DBL_INFO,
-	GSI_EP_OP_ENABLE_GSI,
-	GSI_EP_OP_UPDATEXFER,
-	GSI_EP_OP_RING_DB,
-	GSI_EP_OP_ENDXFER,
-	GSI_EP_OP_GET_CH_INFO,
-	GSI_EP_OP_GET_XFER_IDX,
-	GSI_EP_OP_PREPARE_TRBS,
-	GSI_EP_OP_FREE_TRBS,
-	GSI_EP_OP_SET_CLR_BLOCK_DBL,
-	GSI_EP_OP_CHECK_FOR_SUSPEND,
-	GSI_EP_OP_DISABLE,
->>>>>>> a4834780
 };
 
 /*-------------------------------------------------------------------------*/
@@ -295,11 +247,7 @@
 
 	int (*fifo_status) (struct usb_ep *ep);
 	void (*fifo_flush) (struct usb_ep *ep);
-<<<<<<< HEAD
 	int (*gsi_ep_op)(struct usb_ep *ep, void *op_data,
-=======
-	int (*gsi_ep_op) (struct usb_ep *ep, void *op_data,
->>>>>>> a4834780
 		enum gsi_ep_op op);
 
 };
@@ -448,11 +396,7 @@
 static inline void usb_ep_fifo_flush(struct usb_ep *ep)
 { }
 
-<<<<<<< HEAD
-static int usb_gsi_ep_op(struct usb_ep *ep,
-=======
 static inline int usb_gsi_ep_op(struct usb_ep *ep,
->>>>>>> a4834780
 		struct usb_gsi_request *req, enum gsi_ep_op op)
 { return 0; }
 #endif /* USB_GADGET */
@@ -601,14 +545,11 @@
 	unsigned			connected:1;
 	unsigned			lpm_capable:1;
 	unsigned			remote_wakeup:1;
-<<<<<<< HEAD
 
 	ANDROID_KABI_RESERVE(1);
 	ANDROID_KABI_RESERVE(2);
 	ANDROID_KABI_RESERVE(3);
 	ANDROID_KABI_RESERVE(4);
-=======
->>>>>>> a4834780
 };
 #define work_to_gadget(w)	(container_of((w), struct usb_gadget, work))
 
