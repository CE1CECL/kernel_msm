--- conflicted
+++ resolved
@@ -725,13 +725,8 @@
 static inline size_t
 usb_ep_align_maybe(struct usb_gadget *g, struct usb_ep *ep, size_t len)
 {
-<<<<<<< HEAD
-	return !g->quirk_ep_out_aligned_size ? len :
-			max_t(size_t, 512,
-			round_up(len, (size_t)ep->desc->wMaxPacketSize));
-=======
-	return g->quirk_ep_out_aligned_size ? usb_ep_align(ep, len) : len;
->>>>>>> 3f296801
+	return g->quirk_ep_out_aligned_size ?
+			max_t(size_t, 512, usb_ep_align(ep, len)) : len;
 }
 
 /**
