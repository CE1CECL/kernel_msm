--- conflicted
+++ resolved
@@ -543,14 +543,11 @@
 	unsigned			connected:1;
 	unsigned			lpm_capable:1;
 	unsigned			remote_wakeup:1;
-<<<<<<< HEAD
-=======
 	bool				bam2bam_func_enabled;
 	u32				extra_buf_alloc;
 	bool				l1_supported;
 	bool				is_chipidea;
 	bool				self_powered;
->>>>>>> 99987d5a
 
 	ANDROID_KABI_RESERVE(1);
 	ANDROID_KABI_RESERVE(2);
