/*
 * Performance events:
 *
 *    Copyright (C) 2008-2009, Thomas Gleixner <tglx@linutronix.de>
 *    Copyright (C) 2008-2011, Red Hat, Inc., Ingo Molnar
 *    Copyright (C) 2008-2011, Red Hat, Inc., Peter Zijlstra
 *
 * Data type definitions, declarations, prototypes.
 *
 *    Started by: Thomas Gleixner and Ingo Molnar
 *
 * For licencing details see kernel-base/COPYING
 */
#ifndef _LINUX_PERF_EVENT_H
#define _LINUX_PERF_EVENT_H

#include <uapi/linux/perf_event.h>
#include <uapi/linux/bpf_perf_event.h>

/*
 * Kernel-internal data types and definitions:
 */

#ifdef CONFIG_PERF_EVENTS
# include <asm/perf_event.h>
# include <asm/local64.h>
#endif

struct perf_guest_info_callbacks {
	int				(*is_in_guest)(void);
	int				(*is_user_mode)(void);
	unsigned long			(*get_guest_ip)(void);
};

#ifdef CONFIG_HAVE_HW_BREAKPOINT
#include <asm/hw_breakpoint.h>
#endif

#include <linux/list.h>
#include <linux/mutex.h>
#include <linux/rculist.h>
#include <linux/rcupdate.h>
#include <linux/spinlock.h>
#include <linux/hrtimer.h>
#include <linux/fs.h>
#include <linux/pid_namespace.h>
#include <linux/workqueue.h>
#include <linux/ftrace.h>
#include <linux/cpu.h>
#include <linux/irq_work.h>
#include <linux/static_key.h>
#include <linux/jump_label_ratelimit.h>
#include <linux/atomic.h>
#include <linux/sysfs.h>
#include <linux/perf_regs.h>
#include <linux/workqueue.h>
#include <linux/cgroup.h>
#include <linux/security.h>
#include <asm/local.h>

struct perf_callchain_entry {
	__u64				nr;
	__u64				ip[0]; /* /proc/sys/kernel/perf_event_max_stack */
};

struct perf_callchain_entry_ctx {
	struct perf_callchain_entry *entry;
	u32			    max_stack;
	u32			    nr;
	short			    contexts;
	bool			    contexts_maxed;
};

typedef unsigned long (*perf_copy_f)(void *dst, const void *src,
				     unsigned long off, unsigned long len);

struct perf_raw_frag {
	union {
		struct perf_raw_frag	*next;
		unsigned long		pad;
	};
	perf_copy_f			copy;
	void				*data;
	u32				size;
} __packed;

struct perf_raw_record {
	struct perf_raw_frag		frag;
	u32				size;
};

/*
 * branch stack layout:
 *  nr: number of taken branches stored in entries[]
 *
 * Note that nr can vary from sample to sample
 * branches (to, from) are stored from most recent
 * to least recent, i.e., entries[0] contains the most
 * recent branch.
 */
struct perf_branch_stack {
	__u64				nr;
	struct perf_branch_entry	entries[0];
};

struct task_struct;

/*
 * extra PMU register associated with an event
 */
struct hw_perf_event_extra {
	u64		config;	/* register value */
	unsigned int	reg;	/* register address or index */
	int		alloc;	/* extra register already allocated */
	int		idx;	/* index in shared_regs->regs[] */
};

/**
 * struct hw_perf_event - performance event hardware details:
 */
struct hw_perf_event {
#ifdef CONFIG_PERF_EVENTS
	union {
		struct { /* hardware */
			u64		config;
			u64		last_tag;
			unsigned long	config_base;
			unsigned long	event_base;
			int		event_base_rdpmc;
			int		idx;
			int		last_cpu;
			int		flags;

			struct hw_perf_event_extra extra_reg;
			struct hw_perf_event_extra branch_reg;
		};
		struct { /* software */
			struct hrtimer	hrtimer;
		};
		struct { /* tracepoint */
			/* for tp_event->class */
			struct list_head	tp_list;
		};
		struct { /* amd_power */
			u64	pwr_acc;
			u64	ptsc;
		};
#ifdef CONFIG_HAVE_HW_BREAKPOINT
		struct { /* breakpoint */
			/*
			 * Crufty hack to avoid the chicken and egg
			 * problem hw_breakpoint has with context
			 * creation and event initalization.
			 */
			struct arch_hw_breakpoint	info;
			struct list_head		bp_list;
		};
#endif
		struct { /* amd_iommu */
			u8	iommu_bank;
			u8	iommu_cntr;
			u16	padding;
			u64	conf;
			u64	conf1;
		};
	};
	/*
	 * If the event is a per task event, this will point to the task in
	 * question. See the comment in perf_event_alloc().
	 */
	struct task_struct		*target;

	/*
	 * PMU would store hardware filter configuration
	 * here.
	 */
	void				*addr_filters;

	/* Last sync'ed generation of filters */
	unsigned long			addr_filters_gen;

/*
 * hw_perf_event::state flags; used to track the PERF_EF_* state.
 */
#define PERF_HES_STOPPED	0x01 /* the counter is stopped */
#define PERF_HES_UPTODATE	0x02 /* event->count up-to-date */
#define PERF_HES_ARCH		0x04

	int				state;

	/*
	 * The last observed hardware counter value, updated with a
	 * local64_cmpxchg() such that pmu::read() can be called nested.
	 */
	local64_t			prev_count;

	/*
	 * The period to start the next sample with.
	 */
	u64				sample_period;

	/*
	 * The period we started this sample with.
	 */
	u64				last_period;

	/*
	 * However much is left of the current period; note that this is
	 * a full 64bit value and allows for generation of periods longer
	 * than hardware might allow.
	 */
	local64_t			period_left;

	/*
	 * State for throttling the event, see __perf_event_overflow() and
	 * perf_adjust_freq_unthr_context().
	 */
	u64                             interrupts_seq;
	u64				interrupts;

	/*
	 * State for freq target events, see __perf_event_overflow() and
	 * perf_adjust_freq_unthr_context().
	 */
	u64				freq_time_stamp;
	u64				freq_count_stamp;
#endif
};

struct perf_event;

/*
 * Common implementation detail of pmu::{start,commit,cancel}_txn
 */
#define PERF_PMU_TXN_ADD  0x1		/* txn to add/schedule event on PMU */
#define PERF_PMU_TXN_READ 0x2		/* txn to read event group from PMU */

/**
 * pmu::capabilities flags
 */
#define PERF_PMU_CAP_NO_INTERRUPT		0x01
#define PERF_PMU_CAP_NO_NMI			0x02
#define PERF_PMU_CAP_AUX_NO_SG			0x04
#define PERF_PMU_CAP_AUX_SW_DOUBLEBUF		0x08
#define PERF_PMU_CAP_EXCLUSIVE			0x10
#define PERF_PMU_CAP_ITRACE			0x20
#define PERF_PMU_CAP_HETEROGENEOUS_CPUS		0x40

/**
 * struct pmu - generic performance monitoring unit
 */
struct pmu {
	struct list_head		entry;

	struct module			*module;
	struct device			*dev;
	const struct attribute_group	**attr_groups;
	const char			*name;
	int				type;

	/*
	 * various common per-pmu feature flags
	 */
	int				capabilities;

	int * __percpu			pmu_disable_count;
	struct perf_cpu_context * __percpu pmu_cpu_context;
	atomic_t			exclusive_cnt; /* < 0: cpu; > 0: tsk */
	int				task_ctx_nr;
	int				hrtimer_interval_ms;
	u32				events_across_hotplug:1,
					reserved:31;

	/* number of address filters this PMU can do */
	unsigned int			nr_addr_filters;

	/*
	 * Fully disable/enable this PMU, can be used to protect from the PMI
	 * as well as for lazy/batch writing of the MSRs.
	 */
	void (*pmu_enable)		(struct pmu *pmu); /* optional */
	void (*pmu_disable)		(struct pmu *pmu); /* optional */

	/*
	 * Try and initialize the event for this PMU.
	 *
	 * Returns:
	 *  -ENOENT	-- @event is not for this PMU
	 *
	 *  -ENODEV	-- @event is for this PMU but PMU not present
	 *  -EBUSY	-- @event is for this PMU but PMU temporarily unavailable
	 *  -EINVAL	-- @event is for this PMU but @event is not valid
	 *  -EOPNOTSUPP -- @event is for this PMU, @event is valid, but not supported
	 *  -EACCESS	-- @event is for this PMU, @event is valid, but no privilidges
	 *
	 *  0		-- @event is for this PMU and valid
	 *
	 * Other error return values are allowed.
	 */
	int (*event_init)		(struct perf_event *event);

	/*
	 * Notification that the event was mapped or unmapped.  Called
	 * in the context of the mapping task.
	 */
	void (*event_mapped)		(struct perf_event *event, struct mm_struct *mm); /* optional */
	void (*event_unmapped)		(struct perf_event *event, struct mm_struct *mm); /* optional */

	/*
	 * Flags for ->add()/->del()/ ->start()/->stop(). There are
	 * matching hw_perf_event::state flags.
	 */
#define PERF_EF_START	0x01		/* start the counter when adding    */
#define PERF_EF_RELOAD	0x02		/* reload the counter when starting */
#define PERF_EF_UPDATE	0x04		/* update the counter when stopping */

	/*
	 * Adds/Removes a counter to/from the PMU, can be done inside a
	 * transaction, see the ->*_txn() methods.
	 *
	 * The add/del callbacks will reserve all hardware resources required
	 * to service the event, this includes any counter constraint
	 * scheduling etc.
	 *
	 * Called with IRQs disabled and the PMU disabled on the CPU the event
	 * is on.
	 *
	 * ->add() called without PERF_EF_START should result in the same state
	 *  as ->add() followed by ->stop().
	 *
	 * ->del() must always PERF_EF_UPDATE stop an event. If it calls
	 *  ->stop() that must deal with already being stopped without
	 *  PERF_EF_UPDATE.
	 */
	int  (*add)			(struct perf_event *event, int flags);
	void (*del)			(struct perf_event *event, int flags);

	/*
	 * Starts/Stops a counter present on the PMU.
	 *
	 * The PMI handler should stop the counter when perf_event_overflow()
	 * returns !0. ->start() will be used to continue.
	 *
	 * Also used to change the sample period.
	 *
	 * Called with IRQs disabled and the PMU disabled on the CPU the event
	 * is on -- will be called from NMI context with the PMU generates
	 * NMIs.
	 *
	 * ->stop() with PERF_EF_UPDATE will read the counter and update
	 *  period/count values like ->read() would.
	 *
	 * ->start() with PERF_EF_RELOAD will reprogram the the counter
	 *  value, must be preceded by a ->stop() with PERF_EF_UPDATE.
	 */
	void (*start)			(struct perf_event *event, int flags);
	void (*stop)			(struct perf_event *event, int flags);

	/*
	 * Updates the counter value of the event.
	 *
	 * For sampling capable PMUs this will also update the software period
	 * hw_perf_event::period_left field.
	 */
	void (*read)			(struct perf_event *event);

	/*
	 * Group events scheduling is treated as a transaction, add
	 * group events as a whole and perform one schedulability test.
	 * If the test fails, roll back the whole group
	 *
	 * Start the transaction, after this ->add() doesn't need to
	 * do schedulability tests.
	 *
	 * Optional.
	 */
	void (*start_txn)		(struct pmu *pmu, unsigned int txn_flags);
	/*
	 * If ->start_txn() disabled the ->add() schedulability test
	 * then ->commit_txn() is required to perform one. On success
	 * the transaction is closed. On error the transaction is kept
	 * open until ->cancel_txn() is called.
	 *
	 * Optional.
	 */
	int  (*commit_txn)		(struct pmu *pmu);
	/*
	 * Will cancel the transaction, assumes ->del() is called
	 * for each successful ->add() during the transaction.
	 *
	 * Optional.
	 */
	void (*cancel_txn)		(struct pmu *pmu);

	/*
	 * Will return the value for perf_event_mmap_page::index for this event,
	 * if no implementation is provided it will default to: event->hw.idx + 1.
	 */
	int (*event_idx)		(struct perf_event *event); /*optional */

	/*
	 * context-switches callback
	 */
	void (*sched_task)		(struct perf_event_context *ctx,
					bool sched_in);
	/*
	 * PMU specific data size
	 */
	size_t				task_ctx_size;


	/*
	 * Set up pmu-private data structures for an AUX area
	 */
	void *(*setup_aux)		(struct perf_event *event, void **pages,
					 int nr_pages, bool overwrite);
					/* optional */

	/*
	 * Free pmu-private AUX data structures
	 */
	void (*free_aux)		(void *aux); /* optional */

	/*
	 * Validate address range filters: make sure the HW supports the
	 * requested configuration and number of filters; return 0 if the
	 * supplied filters are valid, -errno otherwise.
	 *
	 * Runs in the context of the ioctl()ing process and is not serialized
	 * with the rest of the PMU callbacks.
	 */
	int (*addr_filters_validate)	(struct list_head *filters);
					/* optional */

	/*
	 * Synchronize address range filter configuration:
	 * translate hw-agnostic filters into hardware configuration in
	 * event::hw::addr_filters.
	 *
	 * Runs as a part of filter sync sequence that is done in ->start()
	 * callback by calling perf_event_addr_filters_sync().
	 *
	 * May (and should) traverse event::addr_filters::list, for which its
	 * caller provides necessary serialization.
	 */
	void (*addr_filters_sync)	(struct perf_event *event);
					/* optional */

	/*
	 * Filter events for PMU-specific reasons.
	 */
	int (*filter_match)		(struct perf_event *event); /* optional */

	/*
	 * Check period value for PERF_EVENT_IOC_PERIOD ioctl.
	 */
	int (*check_period)		(struct perf_event *event, u64 value); /* optional */
};

enum perf_addr_filter_action_t {
	PERF_ADDR_FILTER_ACTION_STOP = 0,
	PERF_ADDR_FILTER_ACTION_START,
	PERF_ADDR_FILTER_ACTION_FILTER,
};

/**
 * struct perf_addr_filter - address range filter definition
 * @entry:	event's filter list linkage
 * @inode:	object file's inode for file-based filters
 * @offset:	filter range offset
 * @size:	filter range size (size==0 means single address trigger)
 * @action:	filter/start/stop
 *
 * This is a hardware-agnostic filter configuration as specified by the user.
 */
struct perf_addr_filter {
	struct list_head	entry;
	struct path		path;
	unsigned long		offset;
	unsigned long		size;
	enum perf_addr_filter_action_t	action;
};

/**
 * struct perf_addr_filters_head - container for address range filters
 * @list:	list of filters for this event
 * @lock:	spinlock that serializes accesses to the @list and event's
 *		(and its children's) filter generations.
 * @nr_file_filters:	number of file-based filters
 *
 * A child event will use parent's @list (and therefore @lock), so they are
 * bundled together; see perf_event_addr_filters().
 */
struct perf_addr_filters_head {
	struct list_head	list;
	raw_spinlock_t		lock;
	unsigned int		nr_file_filters;
};

struct perf_addr_filter_range {
	unsigned long		start;
	unsigned long		size;
};

/**
 * enum perf_event_state - the states of an event:
 */
enum perf_event_state {
	PERF_EVENT_STATE_DORMANT	= -5,
	PERF_EVENT_STATE_DEAD		= -4,
	PERF_EVENT_STATE_EXIT		= -3,
	PERF_EVENT_STATE_ERROR		= -2,
	PERF_EVENT_STATE_OFF		= -1,
	PERF_EVENT_STATE_INACTIVE	=  0,
	PERF_EVENT_STATE_ACTIVE		=  1,
};

struct file;
struct perf_sample_data;

typedef void (*perf_overflow_handler_t)(struct perf_event *,
					struct perf_sample_data *,
					struct pt_regs *regs);

/*
 * Event capabilities. For event_caps and groups caps.
 *
 * PERF_EV_CAP_SOFTWARE: Is a software event.
 * PERF_EV_CAP_READ_ACTIVE_PKG: A CPU event (or cgroup event) that can be read
 * from any CPU in the package where it is active.
 */
#define PERF_EV_CAP_SOFTWARE		BIT(0)
#define PERF_EV_CAP_READ_ACTIVE_PKG	BIT(1)

#define SWEVENT_HLIST_BITS		8
#define SWEVENT_HLIST_SIZE		(1 << SWEVENT_HLIST_BITS)

struct swevent_hlist {
	struct hlist_head		heads[SWEVENT_HLIST_SIZE];
	struct rcu_head			rcu_head;
};

#define PERF_ATTACH_CONTEXT	0x01
#define PERF_ATTACH_GROUP	0x02
#define PERF_ATTACH_TASK	0x04
#define PERF_ATTACH_TASK_DATA	0x08
#define PERF_ATTACH_ITRACE	0x10

struct perf_cgroup;
struct ring_buffer;

struct pmu_event_list {
	raw_spinlock_t		lock;
	struct list_head	list;
};

#define for_each_sibling_event(sibling, event)			\
	if ((event)->group_leader == (event))			\
		list_for_each_entry((sibling), &(event)->sibling_list, sibling_list)

/**
 * struct perf_event - performance event kernel representation:
 */
struct perf_event {
#ifdef CONFIG_PERF_EVENTS
	/*
	 * entry onto perf_event_context::event_list;
	 *   modifications require ctx->lock
	 *   RCU safe iterations.
	 */
	struct list_head		event_entry;

	/*
	 * Locked for modification by both ctx->mutex and ctx->lock; holding
	 * either sufficies for read.
	 */
	struct list_head		sibling_list;
	struct list_head		active_list;
	/*
	 * Node on the pinned or flexible tree located at the event context;
	 */
	struct rb_node			group_node;
	u64				group_index;
	/*
	 * We need storage to track the entries in perf_pmu_migrate_context; we
	 * cannot use the event_entry because of RCU and we want to keep the
	 * group in tact which avoids us using the other two entries.
	 */
	struct list_head		migrate_entry;

	struct hlist_node		hlist_entry;
	struct list_head		active_entry;
	int				nr_siblings;

	/* Not serialized. Only written during event initialization. */
	int				event_caps;
	/* The cumulative AND of all event_caps for events in this group. */
	int				group_caps;

	struct perf_event		*group_leader;
	struct pmu			*pmu;
	void				*pmu_private;

	enum perf_event_state		state;
	unsigned int			attach_state;
	local64_t			count;
	atomic64_t			child_count;

	/*
	 * These are the total time in nanoseconds that the event
	 * has been enabled (i.e. eligible to run, and the task has
	 * been scheduled in, if this is a per-task event)
	 * and running (scheduled onto the CPU), respectively.
	 */
	u64				total_time_enabled;
	u64				total_time_running;
	u64				tstamp;

	/*
	 * timestamp shadows the actual context timing but it can
	 * be safely used in NMI interrupt context. It reflects the
	 * context time as it was when the event was last scheduled in.
	 *
	 * ctx_time already accounts for ctx->timestamp. Therefore to
	 * compute ctx_time for a sample, simply add perf_clock().
	 */
	u64				shadow_ctx_time;

	struct perf_event_attr		attr;
	u16				header_size;
	u16				id_header_size;
	u16				read_size;
	struct hw_perf_event		hw;

	struct perf_event_context	*ctx;
	atomic_long_t			refcount;

	/*
	 * These accumulate total time (in nanoseconds) that children
	 * events have been enabled and running, respectively.
	 */
	atomic64_t			child_total_time_enabled;
	atomic64_t			child_total_time_running;

	/*
	 * Protect attach/detach and child_list:
	 */
	struct mutex			child_mutex;
	struct list_head		child_list;
	struct perf_event		*parent;

	int				oncpu;
	int				cpu;
	cpumask_t			readable_on_cpus;

	struct list_head		owner_entry;
	struct task_struct		*owner;

	/* mmap bits */
	struct mutex			mmap_mutex;
	atomic_t			mmap_count;

	struct ring_buffer		*rb;
	struct list_head		rb_entry;
	unsigned long			rcu_batches;
	int				rcu_pending;

	/* poll related */
	wait_queue_head_t		waitq;
	struct fasync_struct		*fasync;

	/* delayed work for NMIs and such */
	int				pending_wakeup;
	int				pending_kill;
	int				pending_disable;
	struct irq_work			pending;

	atomic_t			event_limit;

	/* address range filters */
	struct perf_addr_filters_head	addr_filters;
	/* vma address array for file-based filders */
	struct perf_addr_filter_range	*addr_filter_ranges;
	unsigned long			addr_filters_gen;

	void (*destroy)(struct perf_event *);
	struct rcu_head			rcu_head;

	struct pid_namespace		*ns;
	u64				id;

	u64				(*clock)(void);
	perf_overflow_handler_t		overflow_handler;
	void				*overflow_handler_context;
#ifdef CONFIG_BPF_SYSCALL
	perf_overflow_handler_t		orig_overflow_handler;
	struct bpf_prog			*prog;
#endif

#ifdef CONFIG_EVENT_TRACING
	struct trace_event_call		*tp_event;
	struct event_filter		*filter;
#ifdef CONFIG_FUNCTION_TRACER
	struct ftrace_ops               ftrace_ops;
#endif
#endif

#ifdef CONFIG_CGROUP_PERF
	struct perf_cgroup		*cgrp; /* cgroup event is attach to */
#endif

#ifdef CONFIG_SECURITY
	void *security;
#endif
	struct list_head		sb_list;
	/* Is this event shared with other events */
	bool				shared;

<<<<<<< HEAD
	/*
	 * Entry into the list that holds the events whose CPUs
	 * are offline. These events will be installed once the
	 * CPU wakes up and will be removed from the list after that
	 */
=======
	/* TODO: need to cherry-pick 3d3eb5fb85d97. This is just padding for now
	 * to reduce the ABI diff */
>>>>>>> 2d2af525
	struct list_head		dormant_event_entry;
#endif /* CONFIG_PERF_EVENTS */
};


struct perf_event_groups {
	struct rb_root	tree;
	u64		index;
};

/**
 * struct perf_event_context - event context structure
 *
 * Used as a container for task events and CPU events as well:
 */
struct perf_event_context {
	struct pmu			*pmu;
	/*
	 * Protect the states of the events in the list,
	 * nr_active, and the list:
	 */
	raw_spinlock_t			lock;
	/*
	 * Protect the list of events.  Locking either mutex or lock
	 * is sufficient to ensure the list doesn't change; to change
	 * the list you need to lock both the mutex and the spinlock.
	 */
	struct mutex			mutex;

	struct list_head		active_ctx_list;
	struct perf_event_groups	pinned_groups;
	struct perf_event_groups	flexible_groups;
	struct list_head		event_list;

	struct list_head		pinned_active;
	struct list_head		flexible_active;

	int				nr_events;
	int				nr_active;
	int				is_active;
	int				nr_stat;
	int				nr_freq;
	int				rotate_disable;
	atomic_t			refcount;
	struct task_struct		*task;

	/*
	 * Context clock, runs when context enabled.
	 */
	u64				time;
	u64				timestamp;

	/*
	 * These fields let us detect when two contexts have both
	 * been cloned (inherited) from a common ancestor.
	 */
	struct perf_event_context	*parent_ctx;
	u64				parent_gen;
	u64				generation;
	int				pin_count;
#ifdef CONFIG_CGROUP_PERF
	int				nr_cgroups;	 /* cgroup evts */
#endif
	void				*task_ctx_data; /* pmu specific data */
	struct rcu_head			rcu_head;
};

/*
 * Number of contexts where an event can trigger:
 *	task, softirq, hardirq, nmi.
 */
#define PERF_NR_CONTEXTS	4

/**
 * struct perf_event_cpu_context - per cpu event context structure
 */
struct perf_cpu_context {
	struct perf_event_context	ctx;
	struct perf_event_context	*task_ctx;
	int				active_oncpu;
	int				exclusive;

	raw_spinlock_t			hrtimer_lock;
	struct hrtimer			hrtimer;
	ktime_t				hrtimer_interval;
	unsigned int			hrtimer_active;

#ifdef CONFIG_CGROUP_PERF
	struct perf_cgroup		*cgrp;
	struct list_head		cgrp_cpuctx_entry;
#endif

	struct list_head		sched_cb_entry;
	int				sched_cb_usage;

	int				online;
};

struct perf_output_handle {
	struct perf_event		*event;
	struct ring_buffer		*rb;
	unsigned long			wakeup;
	unsigned long			size;
	u64				aux_flags;
	union {
		void			*addr;
		unsigned long		head;
	};
	int				page;
};

struct bpf_perf_event_data_kern {
	bpf_user_pt_regs_t *regs;
	struct perf_sample_data *data;
	struct perf_event *event;
};

#ifdef CONFIG_CGROUP_PERF

/*
 * perf_cgroup_info keeps track of time_enabled for a cgroup.
 * This is a per-cpu dynamically allocated data structure.
 */
struct perf_cgroup_info {
	u64				time;
	u64				timestamp;
};

struct perf_cgroup {
	struct cgroup_subsys_state	css;
	struct perf_cgroup_info	__percpu *info;
};

/*
 * Must ensure cgroup is pinned (css_get) before calling
 * this function. In other words, we cannot call this function
 * if there is no cgroup event for the current CPU context.
 */
static inline struct perf_cgroup *
perf_cgroup_from_task(struct task_struct *task, struct perf_event_context *ctx)
{
	return container_of(task_css_check(task, perf_event_cgrp_id,
					   ctx ? lockdep_is_held(&ctx->lock)
					       : true),
			    struct perf_cgroup, css);
}
#endif /* CONFIG_CGROUP_PERF */

#ifdef CONFIG_PERF_EVENTS

extern void *perf_aux_output_begin(struct perf_output_handle *handle,
				   struct perf_event *event);
extern void perf_aux_output_end(struct perf_output_handle *handle,
				unsigned long size);
extern int perf_aux_output_skip(struct perf_output_handle *handle,
				unsigned long size);
extern void *perf_get_aux(struct perf_output_handle *handle);
extern void perf_aux_output_flag(struct perf_output_handle *handle, u64 flags);
extern void perf_event_itrace_started(struct perf_event *event);

extern int perf_pmu_register(struct pmu *pmu, const char *name, int type);
extern void perf_pmu_unregister(struct pmu *pmu);

extern int perf_num_counters(void);
extern const char *perf_pmu_name(void);
extern void __perf_event_task_sched_in(struct task_struct *prev,
				       struct task_struct *task);
extern void __perf_event_task_sched_out(struct task_struct *prev,
					struct task_struct *next);
extern int perf_event_init_task(struct task_struct *child);
extern void perf_event_exit_task(struct task_struct *child);
extern void perf_event_free_task(struct task_struct *task);
extern void perf_event_delayed_put(struct task_struct *task);
extern struct file *perf_event_get(unsigned int fd);
extern const struct perf_event *perf_get_event(struct file *file);
extern const struct perf_event_attr *perf_event_attrs(struct perf_event *event);
extern void perf_event_print_debug(void);
extern void perf_pmu_disable(struct pmu *pmu);
extern void perf_pmu_enable(struct pmu *pmu);
extern void perf_sched_cb_dec(struct pmu *pmu);
extern void perf_sched_cb_inc(struct pmu *pmu);
extern int perf_event_task_disable(void);
extern int perf_event_task_enable(void);
extern int perf_event_refresh(struct perf_event *event, int refresh);
extern void perf_event_update_userpage(struct perf_event *event);
extern int perf_event_release_kernel(struct perf_event *event);
extern struct perf_event *
perf_event_create_kernel_counter(struct perf_event_attr *attr,
				int cpu,
				struct task_struct *task,
				perf_overflow_handler_t callback,
				void *context);
extern void perf_pmu_migrate_context(struct pmu *pmu,
				int src_cpu, int dst_cpu);
int perf_event_read_local(struct perf_event *event, u64 *value,
			  u64 *enabled, u64 *running);
extern u64 perf_event_read_value(struct perf_event *event,
				 u64 *enabled, u64 *running);


struct perf_sample_data {
	/*
	 * Fields set by perf_sample_data_init(), group so as to
	 * minimize the cachelines touched.
	 */
	u64				addr;
	struct perf_raw_record		*raw;
	struct perf_branch_stack	*br_stack;
	u64				period;
	u64				weight;
	u64				txn;
	union  perf_mem_data_src	data_src;

	/*
	 * The other fields, optionally {set,used} by
	 * perf_{prepare,output}_sample().
	 */
	u64				type;
	u64				ip;
	struct {
		u32	pid;
		u32	tid;
	}				tid_entry;
	u64				time;
	u64				id;
	u64				stream_id;
	struct {
		u32	cpu;
		u32	reserved;
	}				cpu_entry;
	struct perf_callchain_entry	*callchain;

	/*
	 * regs_user may point to task_pt_regs or to regs_user_copy, depending
	 * on arch details.
	 */
	struct perf_regs		regs_user;
	struct pt_regs			regs_user_copy;

	struct perf_regs		regs_intr;
	u64				stack_user_size;

	u64				phys_addr;
} ____cacheline_aligned;

/* default value for data source */
#define PERF_MEM_NA (PERF_MEM_S(OP, NA)   |\
		    PERF_MEM_S(LVL, NA)   |\
		    PERF_MEM_S(SNOOP, NA) |\
		    PERF_MEM_S(LOCK, NA)  |\
		    PERF_MEM_S(TLB, NA))

static inline void perf_sample_data_init(struct perf_sample_data *data,
					 u64 addr, u64 period)
{
	/* remaining struct members initialized in perf_prepare_sample() */
	data->addr = addr;
	data->raw  = NULL;
	data->br_stack = NULL;
	data->period = period;
	data->weight = 0;
	data->data_src.val = PERF_MEM_NA;
	data->txn = 0;
}

extern void perf_output_sample(struct perf_output_handle *handle,
			       struct perf_event_header *header,
			       struct perf_sample_data *data,
			       struct perf_event *event);
extern void perf_prepare_sample(struct perf_event_header *header,
				struct perf_sample_data *data,
				struct perf_event *event,
				struct pt_regs *regs);

extern int perf_event_overflow(struct perf_event *event,
				 struct perf_sample_data *data,
				 struct pt_regs *regs);

extern void perf_event_output_forward(struct perf_event *event,
				     struct perf_sample_data *data,
				     struct pt_regs *regs);
extern void perf_event_output_backward(struct perf_event *event,
				       struct perf_sample_data *data,
				       struct pt_regs *regs);
extern void perf_event_output(struct perf_event *event,
			      struct perf_sample_data *data,
			      struct pt_regs *regs);

static inline bool
is_default_overflow_handler(struct perf_event *event)
{
	if (likely(event->overflow_handler == perf_event_output_forward))
		return true;
	if (unlikely(event->overflow_handler == perf_event_output_backward))
		return true;
	return false;
}

extern void
perf_event_header__init_id(struct perf_event_header *header,
			   struct perf_sample_data *data,
			   struct perf_event *event);
extern void
perf_event__output_id_sample(struct perf_event *event,
			     struct perf_output_handle *handle,
			     struct perf_sample_data *sample);

extern void
perf_log_lost_samples(struct perf_event *event, u64 lost);

static inline bool is_sampling_event(struct perf_event *event)
{
	return event->attr.sample_period != 0;
}

/*
 * Return 1 for a software event, 0 for a hardware event
 */
static inline int is_software_event(struct perf_event *event)
{
	return event->event_caps & PERF_EV_CAP_SOFTWARE;
}

/*
 * Return 1 for event in sw context, 0 for event in hw context
 */
static inline int in_software_context(struct perf_event *event)
{
	return event->ctx->pmu->task_ctx_nr == perf_sw_context;
}

static inline int is_exclusive_pmu(struct pmu *pmu)
{
	return pmu->capabilities & PERF_PMU_CAP_EXCLUSIVE;
}

extern struct static_key perf_swevent_enabled[PERF_COUNT_SW_MAX];

extern void ___perf_sw_event(u32, u64, struct pt_regs *, u64);
extern void __perf_sw_event(u32, u64, struct pt_regs *, u64);

#ifndef perf_arch_fetch_caller_regs
static inline void perf_arch_fetch_caller_regs(struct pt_regs *regs, unsigned long ip) { }
#endif

/*
 * Take a snapshot of the regs. Skip ip and frame pointer to
 * the nth caller. We only need a few of the regs:
 * - ip for PERF_SAMPLE_IP
 * - cs for user_mode() tests
 * - bp for callchains
 * - eflags, for future purposes, just in case
 */
static inline void perf_fetch_caller_regs(struct pt_regs *regs)
{
	perf_arch_fetch_caller_regs(regs, CALLER_ADDR0);
}

static __always_inline void
perf_sw_event(u32 event_id, u64 nr, struct pt_regs *regs, u64 addr)
{
	if (static_key_false(&perf_swevent_enabled[event_id]))
		__perf_sw_event(event_id, nr, regs, addr);
}

DECLARE_PER_CPU(struct pt_regs, __perf_regs[4]);

/*
 * 'Special' version for the scheduler, it hard assumes no recursion,
 * which is guaranteed by us not actually scheduling inside other swevents
 * because those disable preemption.
 */
static __always_inline void
perf_sw_event_sched(u32 event_id, u64 nr, u64 addr)
{
	if (static_key_false(&perf_swevent_enabled[event_id])) {
		struct pt_regs *regs = this_cpu_ptr(&__perf_regs[0]);

		perf_fetch_caller_regs(regs);
		___perf_sw_event(event_id, nr, regs, addr);
	}
}

extern struct static_key_false perf_sched_events;

static __always_inline bool
perf_sw_migrate_enabled(void)
{
	if (static_key_false(&perf_swevent_enabled[PERF_COUNT_SW_CPU_MIGRATIONS]))
		return true;
	return false;
}

static inline void perf_event_task_migrate(struct task_struct *task)
{
	if (perf_sw_migrate_enabled())
		task->sched_migrated = 1;
}

static inline void perf_event_task_sched_in(struct task_struct *prev,
					    struct task_struct *task)
{
	if (static_branch_unlikely(&perf_sched_events))
		__perf_event_task_sched_in(prev, task);

	if (perf_sw_migrate_enabled() && task->sched_migrated) {
		struct pt_regs *regs = this_cpu_ptr(&__perf_regs[0]);

		perf_fetch_caller_regs(regs);
		___perf_sw_event(PERF_COUNT_SW_CPU_MIGRATIONS, 1, regs, 0);
		task->sched_migrated = 0;
	}
}

static inline void perf_event_task_sched_out(struct task_struct *prev,
					     struct task_struct *next)
{
	perf_sw_event_sched(PERF_COUNT_SW_CONTEXT_SWITCHES, 1, 0);

	if (static_branch_unlikely(&perf_sched_events))
		__perf_event_task_sched_out(prev, next);
}

extern void perf_event_mmap(struct vm_area_struct *vma);
extern struct perf_guest_info_callbacks *perf_guest_cbs;
extern int perf_register_guest_info_callbacks(struct perf_guest_info_callbacks *callbacks);
extern int perf_unregister_guest_info_callbacks(struct perf_guest_info_callbacks *callbacks);

extern void perf_event_exec(void);
extern void perf_event_comm(struct task_struct *tsk, bool exec);
extern void perf_event_namespaces(struct task_struct *tsk);
extern void perf_event_fork(struct task_struct *tsk);

/* Callchains */
DECLARE_PER_CPU(struct perf_callchain_entry, perf_callchain_entry);

extern void perf_callchain_user(struct perf_callchain_entry_ctx *entry, struct pt_regs *regs);
extern void perf_callchain_kernel(struct perf_callchain_entry_ctx *entry, struct pt_regs *regs);
extern struct perf_callchain_entry *
get_perf_callchain(struct pt_regs *regs, u32 init_nr, bool kernel, bool user,
		   u32 max_stack, bool crosstask, bool add_mark);
extern struct perf_callchain_entry *perf_callchain(struct perf_event *event, struct pt_regs *regs);
extern int get_callchain_buffers(int max_stack);
extern void put_callchain_buffers(void);

extern int sysctl_perf_event_max_stack;
extern int sysctl_perf_event_max_contexts_per_stack;

static inline int perf_callchain_store_context(struct perf_callchain_entry_ctx *ctx, u64 ip)
{
	if (ctx->contexts < sysctl_perf_event_max_contexts_per_stack) {
		struct perf_callchain_entry *entry = ctx->entry;
		entry->ip[entry->nr++] = ip;
		++ctx->contexts;
		return 0;
	} else {
		ctx->contexts_maxed = true;
		return -1; /* no more room, stop walking the stack */
	}
}

static inline int perf_callchain_store(struct perf_callchain_entry_ctx *ctx, u64 ip)
{
	if (ctx->nr < ctx->max_stack && !ctx->contexts_maxed) {
		struct perf_callchain_entry *entry = ctx->entry;
		entry->ip[entry->nr++] = ip;
		++ctx->nr;
		return 0;
	} else {
		return -1; /* no more room, stop walking the stack */
	}
}

extern int sysctl_perf_event_paranoid;
extern int sysctl_perf_event_mlock;
extern int sysctl_perf_event_sample_rate;
extern int sysctl_perf_cpu_time_max_percent;

extern void perf_sample_event_took(u64 sample_len_ns);

extern int perf_proc_update_handler(struct ctl_table *table, int write,
		void __user *buffer, size_t *lenp,
		loff_t *ppos);
extern int perf_cpu_time_max_percent_handler(struct ctl_table *table, int write,
		void __user *buffer, size_t *lenp,
		loff_t *ppos);

int perf_event_max_stack_handler(struct ctl_table *table, int write,
				 void __user *buffer, size_t *lenp, loff_t *ppos);

/* Access to perf_event_open(2) syscall. */
#define PERF_SECURITY_OPEN		0

/* Finer grained perf_event_open(2) access control. */
#define PERF_SECURITY_CPU		1
#define PERF_SECURITY_KERNEL		2
#define PERF_SECURITY_TRACEPOINT	3

static inline int perf_is_paranoid(void)
{
	return sysctl_perf_event_paranoid > -1;
}

static inline int perf_allow_kernel(struct perf_event_attr *attr)
{
	if (sysctl_perf_event_paranoid > 1 && !capable(CAP_SYS_ADMIN))
		return -EACCES;

	return security_perf_event_open(attr, PERF_SECURITY_KERNEL);
}

static inline int perf_allow_cpu(struct perf_event_attr *attr)
{
	if (sysctl_perf_event_paranoid > 0 && !capable(CAP_SYS_ADMIN))
		return -EACCES;

	return security_perf_event_open(attr, PERF_SECURITY_CPU);
}

static inline int perf_allow_tracepoint(struct perf_event_attr *attr)
{
	if (sysctl_perf_event_paranoid > -1 && !capable(CAP_SYS_ADMIN))
		return -EPERM;

	return security_perf_event_open(attr, PERF_SECURITY_TRACEPOINT);
}

extern void perf_event_init(void);
extern void perf_tp_event(u16 event_type, u64 count, void *record,
			  int entry_size, struct pt_regs *regs,
			  struct hlist_head *head, int rctx,
			  struct task_struct *task);
extern void perf_bp_event(struct perf_event *event, void *data);

#ifndef perf_misc_flags
# define perf_misc_flags(regs) \
		(user_mode(regs) ? PERF_RECORD_MISC_USER : PERF_RECORD_MISC_KERNEL)
# define perf_instruction_pointer(regs)	instruction_pointer(regs)
#endif
#ifndef perf_arch_bpf_user_pt_regs
# define perf_arch_bpf_user_pt_regs(regs) regs
#endif

static inline bool has_branch_stack(struct perf_event *event)
{
	return event->attr.sample_type & PERF_SAMPLE_BRANCH_STACK;
}

static inline bool needs_branch_stack(struct perf_event *event)
{
	return event->attr.branch_sample_type != 0;
}

static inline bool has_aux(struct perf_event *event)
{
	return event->pmu->setup_aux;
}

static inline bool is_write_backward(struct perf_event *event)
{
	return !!event->attr.write_backward;
}

static inline bool has_addr_filter(struct perf_event *event)
{
	return event->pmu->nr_addr_filters;
}

/*
 * An inherited event uses parent's filters
 */
static inline struct perf_addr_filters_head *
perf_event_addr_filters(struct perf_event *event)
{
	struct perf_addr_filters_head *ifh = &event->addr_filters;

	if (event->parent)
		ifh = &event->parent->addr_filters;

	return ifh;
}

extern void perf_event_addr_filters_sync(struct perf_event *event);

extern int perf_output_begin(struct perf_output_handle *handle,
			     struct perf_event *event, unsigned int size);
extern int perf_output_begin_forward(struct perf_output_handle *handle,
				    struct perf_event *event,
				    unsigned int size);
extern int perf_output_begin_backward(struct perf_output_handle *handle,
				      struct perf_event *event,
				      unsigned int size);

extern void perf_output_end(struct perf_output_handle *handle);
extern unsigned int perf_output_copy(struct perf_output_handle *handle,
			     const void *buf, unsigned int len);
extern unsigned int perf_output_skip(struct perf_output_handle *handle,
				     unsigned int len);
extern int perf_swevent_get_recursion_context(void);
extern void perf_swevent_put_recursion_context(int rctx);
extern u64 perf_swevent_set_period(struct perf_event *event);
extern void perf_event_enable(struct perf_event *event);
extern void perf_event_disable(struct perf_event *event);
extern void perf_event_disable_local(struct perf_event *event);
extern void perf_event_disable_inatomic(struct perf_event *event);
extern void perf_event_task_tick(void);
extern int perf_event_account_interrupt(struct perf_event *event);
#else /* !CONFIG_PERF_EVENTS: */
static inline void *
perf_aux_output_begin(struct perf_output_handle *handle,
		      struct perf_event *event)				{ return NULL; }
static inline void
perf_aux_output_end(struct perf_output_handle *handle, unsigned long size)
									{ }
static inline int
perf_aux_output_skip(struct perf_output_handle *handle,
		     unsigned long size)				{ return -EINVAL; }
static inline void *
perf_get_aux(struct perf_output_handle *handle)				{ return NULL; }
static inline void
perf_event_task_migrate(struct task_struct *task)			{ }
static inline void
perf_event_task_sched_in(struct task_struct *prev,
			 struct task_struct *task)			{ }
static inline void
perf_event_task_sched_out(struct task_struct *prev,
			  struct task_struct *next)			{ }
static inline int perf_event_init_task(struct task_struct *child)	{ return 0; }
static inline void perf_event_exit_task(struct task_struct *child)	{ }
static inline void perf_event_free_task(struct task_struct *task)	{ }
static inline void perf_event_delayed_put(struct task_struct *task)	{ }
static inline struct file *perf_event_get(unsigned int fd)	{ return ERR_PTR(-EINVAL); }
static inline const struct perf_event *perf_get_event(struct file *file)
{
	return ERR_PTR(-EINVAL);
}
static inline const struct perf_event_attr *perf_event_attrs(struct perf_event *event)
{
	return ERR_PTR(-EINVAL);
}
static inline int perf_event_read_local(struct perf_event *event, u64 *value,
					u64 *enabled, u64 *running)
{
	return -EINVAL;
}
static inline void perf_event_print_debug(void)				{ }
static inline int perf_event_task_disable(void)				{ return -EINVAL; }
static inline int perf_event_task_enable(void)				{ return -EINVAL; }
static inline int perf_event_refresh(struct perf_event *event, int refresh)
{
	return -EINVAL;
}

static inline void
perf_sw_event(u32 event_id, u64 nr, struct pt_regs *regs, u64 addr)	{ }
static inline void
perf_sw_event_sched(u32 event_id, u64 nr, u64 addr)			{ }
static inline void
perf_bp_event(struct perf_event *event, void *data)			{ }

static inline int perf_register_guest_info_callbacks
(struct perf_guest_info_callbacks *callbacks)				{ return 0; }
static inline int perf_unregister_guest_info_callbacks
(struct perf_guest_info_callbacks *callbacks)				{ return 0; }

static inline void perf_event_mmap(struct vm_area_struct *vma)		{ }
static inline void perf_event_exec(void)				{ }
static inline void perf_event_comm(struct task_struct *tsk, bool exec)	{ }
static inline void perf_event_namespaces(struct task_struct *tsk)	{ }
static inline void perf_event_fork(struct task_struct *tsk)		{ }
static inline void perf_event_init(void)				{ }
static inline int  perf_swevent_get_recursion_context(void)		{ return -1; }
static inline void perf_swevent_put_recursion_context(int rctx)		{ }
static inline u64 perf_swevent_set_period(struct perf_event *event)	{ return 0; }
static inline void perf_event_enable(struct perf_event *event)		{ }
static inline void perf_event_disable(struct perf_event *event)		{ }
static inline int __perf_event_disable(void *info)			{ return -1; }
static inline void perf_event_task_tick(void)				{ }
static inline int perf_event_release_kernel(struct perf_event *event)	{ return 0; }
#endif

#if defined(CONFIG_PERF_EVENTS) && defined(CONFIG_CPU_SUP_INTEL)
extern void perf_restore_debug_store(void);
#else
static inline void perf_restore_debug_store(void)			{ }
#endif

static __always_inline bool perf_raw_frag_last(const struct perf_raw_frag *frag)
{
	return frag->pad < sizeof(u64);
}

#define perf_output_put(handle, x) perf_output_copy((handle), &(x), sizeof(x))

struct perf_pmu_events_attr {
	struct device_attribute attr;
	u64 id;
	const char *event_str;
};

struct perf_pmu_events_ht_attr {
	struct device_attribute			attr;
	u64					id;
	const char				*event_str_ht;
	const char				*event_str_noht;
};

ssize_t perf_event_sysfs_show(struct device *dev, struct device_attribute *attr,
			      char *page);

#define PMU_EVENT_ATTR(_name, _var, _id, _show)				\
static struct perf_pmu_events_attr _var = {				\
	.attr = __ATTR(_name, 0444, _show, NULL),			\
	.id   =  _id,							\
};

#define PMU_EVENT_ATTR_STRING(_name, _var, _str)			    \
static struct perf_pmu_events_attr _var = {				    \
	.attr		= __ATTR(_name, 0444, perf_event_sysfs_show, NULL), \
	.id		= 0,						    \
	.event_str	= _str,						    \
};

#define PMU_FORMAT_ATTR(_name, _format)					\
static ssize_t								\
_name##_show(struct device *dev,					\
			       struct device_attribute *attr,		\
			       char *page)				\
{									\
	BUILD_BUG_ON(sizeof(_format) >= PAGE_SIZE);			\
	return sprintf(page, _format "\n");				\
}									\
									\
static struct device_attribute format_attr_##_name = __ATTR_RO(_name)

/* Performance counter hotplug functions */
#ifdef CONFIG_PERF_EVENTS
int perf_event_init_cpu(unsigned int cpu);
int perf_event_exit_cpu(unsigned int cpu);
int perf_event_restart_events(unsigned int cpu);
#else
#define perf_event_init_cpu	NULL
#define perf_event_exit_cpu	NULL
#define perf_event_restart_events NULL
#endif

#endif /* _LINUX_PERF_EVENT_H */<|MERGE_RESOLUTION|>--- conflicted
+++ resolved
@@ -716,16 +716,8 @@
 	/* Is this event shared with other events */
 	bool				shared;
 
-<<<<<<< HEAD
-	/*
-	 * Entry into the list that holds the events whose CPUs
-	 * are offline. These events will be installed once the
-	 * CPU wakes up and will be removed from the list after that
-	 */
-=======
 	/* TODO: need to cherry-pick 3d3eb5fb85d97. This is just padding for now
 	 * to reduce the ABI diff */
->>>>>>> 2d2af525
 	struct list_head		dormant_event_entry;
 #endif /* CONFIG_PERF_EVENTS */
 };
