/* SPDX-License-Identifier: GPL-2.0 */
/*
 * Block data types and constants.  Directly include this file only to
 * break include dependency loop.
 */
#ifndef __LINUX_BLK_TYPES_H
#define __LINUX_BLK_TYPES_H

#include <linux/types.h>
#include <linux/bvec.h>
#include <linux/ktime.h>
#include <linux/android_kabi.h>

struct bio_set;
struct bio;
struct bio_integrity_payload;
struct page;
struct block_device;
struct io_context;
struct cgroup_subsys_state;
typedef void (bio_end_io_t) (struct bio *);
struct bio_crypt_ctx;

/*
 * Block error status values.  See block/blk-core:blk_errors for the details.
 * Alpha cannot write a byte atomically, so we need to use 32-bit value.
 */
#if defined(CONFIG_ALPHA) && !defined(__alpha_bwx__)
typedef u32 __bitwise blk_status_t;
#else
typedef u8 __bitwise blk_status_t;
#endif
#define	BLK_STS_OK 0
#define BLK_STS_NOTSUPP		((__force blk_status_t)1)
#define BLK_STS_TIMEOUT		((__force blk_status_t)2)
#define BLK_STS_NOSPC		((__force blk_status_t)3)
#define BLK_STS_TRANSPORT	((__force blk_status_t)4)
#define BLK_STS_TARGET		((__force blk_status_t)5)
#define BLK_STS_NEXUS		((__force blk_status_t)6)
#define BLK_STS_MEDIUM		((__force blk_status_t)7)
#define BLK_STS_PROTECTION	((__force blk_status_t)8)
#define BLK_STS_RESOURCE	((__force blk_status_t)9)
#define BLK_STS_IOERR		((__force blk_status_t)10)

/* hack for device mapper, don't use elsewhere: */
#define BLK_STS_DM_REQUEUE    ((__force blk_status_t)11)

#define BLK_STS_AGAIN		((__force blk_status_t)12)

/*
 * BLK_STS_DEV_RESOURCE is returned from the driver to the block layer if
 * device related resources are unavailable, but the driver can guarantee
 * that the queue will be rerun in the future once resources become
 * available again. This is typically the case for device specific
 * resources that are consumed for IO. If the driver fails allocating these
 * resources, we know that inflight (or pending) IO will free these
 * resource upon completion.
 *
 * This is different from BLK_STS_RESOURCE in that it explicitly references
 * a device specific resource. For resources of wider scope, allocation
 * failure can happen without having pending IO. This means that we can't
 * rely on request completions freeing these resources, as IO may not be in
 * flight. Examples of that are kernel memory allocations, DMA mappings, or
 * any other system wide resources.
 */
#define BLK_STS_DEV_RESOURCE	((__force blk_status_t)13)

/**
 * blk_path_error - returns true if error may be path related
 * @error: status the request was completed with
 *
 * Description:
 *     This classifies block error status into non-retryable errors and ones
 *     that may be successful if retried on a failover path.
 *
 * Return:
 *     %false - retrying failover path will not help
 *     %true  - may succeed if retried
 */
static inline bool blk_path_error(blk_status_t error)
{
	switch (error) {
	case BLK_STS_NOTSUPP:
	case BLK_STS_NOSPC:
	case BLK_STS_TARGET:
	case BLK_STS_NEXUS:
	case BLK_STS_MEDIUM:
	case BLK_STS_PROTECTION:
		return false;
	}

	/* Anything else could be a path failure, so should be retried */
	return true;
}

/*
 * From most significant bit:
 * 1 bit: reserved for other usage, see below
 * 12 bits: original size of bio
 * 51 bits: issue time of bio
 */
#define BIO_ISSUE_RES_BITS      1
#define BIO_ISSUE_SIZE_BITS     12
#define BIO_ISSUE_RES_SHIFT     (64 - BIO_ISSUE_RES_BITS)
#define BIO_ISSUE_SIZE_SHIFT    (BIO_ISSUE_RES_SHIFT - BIO_ISSUE_SIZE_BITS)
#define BIO_ISSUE_TIME_MASK     ((1ULL << BIO_ISSUE_SIZE_SHIFT) - 1)
#define BIO_ISSUE_SIZE_MASK     \
	(((1ULL << BIO_ISSUE_SIZE_BITS) - 1) << BIO_ISSUE_SIZE_SHIFT)
#define BIO_ISSUE_RES_MASK      (~((1ULL << BIO_ISSUE_RES_SHIFT) - 1))

/* Reserved bit for blk-throtl */
#define BIO_ISSUE_THROTL_SKIP_LATENCY (1ULL << 63)

struct bio_issue {
	u64 value;
};

static inline u64 __bio_issue_time(u64 time)
{
	return time & BIO_ISSUE_TIME_MASK;
}

static inline u64 bio_issue_time(struct bio_issue *issue)
{
	return __bio_issue_time(issue->value);
}

static inline sector_t bio_issue_size(struct bio_issue *issue)
{
	return ((issue->value & BIO_ISSUE_SIZE_MASK) >> BIO_ISSUE_SIZE_SHIFT);
}

static inline void bio_issue_init(struct bio_issue *issue,
				       sector_t size)
{
	size &= (1ULL << BIO_ISSUE_SIZE_BITS) - 1;
	issue->value = ((issue->value & BIO_ISSUE_RES_MASK) |
			(ktime_get_ns() & BIO_ISSUE_TIME_MASK) |
			((u64)size << BIO_ISSUE_SIZE_SHIFT));
}

/*
 * main unit of I/O for the block layer and lower layers (ie drivers and
 * stacking drivers)
 */
struct bio {
	struct bio		*bi_next;	/* request queue link */
	struct gendisk		*bi_disk;
	unsigned int		bi_opf;		/* bottom bits req flags,
						 * top bits REQ_OP. Use
						 * accessors.
						 */
	unsigned short		bi_flags;	/* status, etc and bvec pool number */
	unsigned short		bi_ioprio;
	unsigned short		bi_write_hint;
	blk_status_t		bi_status;
	u8			bi_partno;

	/* Number of segments in this BIO after
	 * physical address coalescing is performed.
	 */
	unsigned int		bi_phys_segments;

	/*
	 * To keep track of the max segment size, we account for the
	 * sizes of the first and last mergeable segments in this bio.
	 */
	unsigned int		bi_seg_front_size;
	unsigned int		bi_seg_back_size;

	struct bvec_iter	bi_iter;

	atomic_t		__bi_remaining;
	bio_end_io_t		*bi_end_io;

	void			*bi_private;
#ifdef CONFIG_BLK_CGROUP
	/*
	 * Optional ioc and css associated with this bio.  Put on bio
	 * release.  Read comment on top of bio_associate_current().
	 */
	struct io_context	*bi_ioc;
	struct cgroup_subsys_state *bi_css;
	struct blkcg_gq		*bi_blkg;
	struct bio_issue	bi_issue;
#endif

#ifdef CONFIG_BLK_INLINE_ENCRYPTION
	struct bio_crypt_ctx	*bi_crypt_context;
#if IS_ENABLED(CONFIG_DM_DEFAULT_KEY)
	bool			bi_skip_dm_default_key;
#endif
#endif

	union {
#if defined(CONFIG_BLK_DEV_INTEGRITY)
		struct bio_integrity_payload *bi_integrity; /* data integrity */
#endif
	};

	unsigned short		bi_vcnt;	/* how many bio_vec's */

	/*
	 * Everything starting with bi_max_vecs will be preserved by bio_reset()
	 */

	unsigned short		bi_max_vecs;	/* max bvl_vecs we can hold */

	atomic_t		__bi_cnt;	/* pin count */

	struct bio_vec		*bi_io_vec;	/* the actual vec list */

	struct bio_set		*bi_pool;

<<<<<<< HEAD
	ktime_t bi_alloc_ts;
=======
	ktime_t bi_alloc_ts;			/* for mm_event */
>>>>>>> bcf95174

	ANDROID_KABI_RESERVE(1);
	ANDROID_KABI_RESERVE(2);

	/*
	 * We can inline a number of vecs at the end of the bio, to avoid
	 * double allocations for a small number of bio_vecs. This member
	 * MUST obviously be kept at the very end of the bio.
	 */
	struct bio_vec		bi_inline_vecs[0];
};

#define BIO_RESET_BYTES		offsetof(struct bio, bi_max_vecs)

/*
 * bio flags
 */
#define BIO_SEG_VALID	1	/* bi_phys_segments valid */
#define BIO_CLONED	2	/* doesn't own data */
#define BIO_BOUNCED	3	/* bio is a bounce bio */
#define BIO_USER_MAPPED 4	/* contains user pages */
#define BIO_NULL_MAPPED 5	/* contains invalid user pages */
#define BIO_WORKINGSET	6	/* contains userspace workingset pages */
#define BIO_QUIET	7	/* Make BIO Quiet */
#define BIO_CHAIN	8	/* chained bio, ->bi_remaining in effect */
#define BIO_REFFED	9	/* bio has elevated ->bi_cnt */
#define BIO_THROTTLED	10	/* This bio has already been subjected to
				 * throttling rules. Don't do it again. */
#define BIO_TRACE_COMPLETION 11	/* bio_endio() should trace the final completion
				 * of this bio. */
#define BIO_QUEUE_ENTERED 12	/* can use blk_queue_enter_live() */

/* See BVEC_POOL_OFFSET below before adding new flags */

/*
 * We support 6 different bvec pools, the last one is magic in that it
 * is backed by a mempool.
 */
#define BVEC_POOL_NR		6
#define BVEC_POOL_MAX		(BVEC_POOL_NR - 1)

/*
 * Top 3 bits of bio flags indicate the pool the bvecs came from.  We add
 * 1 to the actual index so that 0 indicates that there are no bvecs to be
 * freed.
 */
#define BVEC_POOL_BITS		(3)
#define BVEC_POOL_OFFSET	(16 - BVEC_POOL_BITS)
#define BVEC_POOL_IDX(bio)	((bio)->bi_flags >> BVEC_POOL_OFFSET)
#if (1<< BVEC_POOL_BITS) < (BVEC_POOL_NR+1)
# error "BVEC_POOL_BITS is too small"
#endif

/*
 * Flags starting here get preserved by bio_reset() - this includes
 * only BVEC_POOL_IDX()
 */
#define BIO_RESET_BITS	BVEC_POOL_OFFSET

typedef __u32 __bitwise blk_mq_req_flags_t;

/*
 * Operations and flags common to the bio and request structures.
 * We use 8 bits for encoding the operation, and the remaining 24 for flags.
 *
 * The least significant bit of the operation number indicates the data
 * transfer direction:
 *
 *   - if the least significant bit is set transfers are TO the device
 *   - if the least significant bit is not set transfers are FROM the device
 *
 * If a operation does not transfer data the least significant bit has no
 * meaning.
 */
#define REQ_OP_BITS	8
#define REQ_OP_MASK	((1 << REQ_OP_BITS) - 1)
#define REQ_FLAG_BITS	24

enum req_opf {
	/* read sectors from the device */
	REQ_OP_READ		= 0,
	/* write sectors to the device */
	REQ_OP_WRITE		= 1,
	/* flush the volatile write cache */
	REQ_OP_FLUSH		= 2,
	/* discard sectors */
	REQ_OP_DISCARD		= 3,
	/* get zone information */
	REQ_OP_ZONE_REPORT	= 4,
	/* securely erase sectors */
	REQ_OP_SECURE_ERASE	= 5,
	/* seset a zone write pointer */
	REQ_OP_ZONE_RESET	= 6,
	/* write the same sector many times */
	REQ_OP_WRITE_SAME	= 7,
	/* write the zero filled sector many times */
	REQ_OP_WRITE_ZEROES	= 9,

	/* SCSI passthrough using struct scsi_request */
	REQ_OP_SCSI_IN		= 32,
	REQ_OP_SCSI_OUT		= 33,
	/* Driver private requests */
	REQ_OP_DRV_IN		= 34,
	REQ_OP_DRV_OUT		= 35,

	REQ_OP_LAST,
};

enum req_flag_bits {
	__REQ_FAILFAST_DEV =	/* no driver retries of device errors */
		REQ_OP_BITS,
	__REQ_FAILFAST_TRANSPORT, /* no driver retries of transport errors */
	__REQ_FAILFAST_DRIVER,	/* no driver retries of driver errors */
	__REQ_SYNC,		/* request is sync (sync write or read) */
	__REQ_META,		/* metadata io request */
	__REQ_PRIO,		/* boost priority in cfq */
	__REQ_NOMERGE,		/* don't touch this for merging */
	__REQ_IDLE,		/* anticipate more IO after this one */
	__REQ_INTEGRITY,	/* I/O includes block integrity payload */
	__REQ_FUA,		/* forced unit access */
	__REQ_PREFLUSH,		/* request for cache flush */
	__REQ_RAHEAD,		/* read ahead, can fail anytime */
	__REQ_BACKGROUND,	/* background IO */
	__REQ_NOWAIT,           /* Don't wait if request will block */

	__REQ_SORTED = __REQ_RAHEAD, /* elevator knows about this request */
	__REQ_URGENT,		/* urgent request */
	/* command specific flags for REQ_OP_WRITE_ZEROES: */
	__REQ_NOUNMAP,		/* do not free blocks when zeroing */

	/* for driver use */
	__REQ_DRV,
	__REQ_SWAP,		/* swapping request. */
	__REQ_NR_BITS,		/* stops here */
};

#define REQ_FAILFAST_DEV	(1ULL << __REQ_FAILFAST_DEV)
#define REQ_FAILFAST_TRANSPORT	(1ULL << __REQ_FAILFAST_TRANSPORT)
#define REQ_FAILFAST_DRIVER	(1ULL << __REQ_FAILFAST_DRIVER)
#define REQ_SYNC		(1ULL << __REQ_SYNC)
#define REQ_META		(1ULL << __REQ_META)
#define REQ_PRIO		(1ULL << __REQ_PRIO)
#define REQ_URGENT		(1ULL << __REQ_URGENT)
#define REQ_NOMERGE		(1ULL << __REQ_NOMERGE)
#define REQ_IDLE		(1ULL << __REQ_IDLE)
#define REQ_INTEGRITY		(1ULL << __REQ_INTEGRITY)
#define REQ_FUA			(1ULL << __REQ_FUA)
#define REQ_PREFLUSH		(1ULL << __REQ_PREFLUSH)
#define REQ_RAHEAD		(1ULL << __REQ_RAHEAD)
#define REQ_BACKGROUND		(1ULL << __REQ_BACKGROUND)
#define REQ_NOWAIT		(1ULL << __REQ_NOWAIT)

#define REQ_NOUNMAP		(1ULL << __REQ_NOUNMAP)

#define REQ_DRV			(1ULL << __REQ_DRV)
#define REQ_SWAP		(1ULL << __REQ_SWAP)

#define REQ_FAILFAST_MASK \
	(REQ_FAILFAST_DEV | REQ_FAILFAST_TRANSPORT | REQ_FAILFAST_DRIVER)

#define REQ_NOMERGE_FLAGS \
	(REQ_NOMERGE | REQ_PREFLUSH | REQ_FUA)

enum stat_group {
	STAT_READ,
	STAT_WRITE,
	STAT_DISCARD,

	NR_STAT_GROUPS
};

#define bio_op(bio) \
	((bio)->bi_opf & REQ_OP_MASK)
#define req_op(req) \
	((req)->cmd_flags & REQ_OP_MASK)

/* obsolete, don't use in new code */
static inline void bio_set_op_attrs(struct bio *bio, unsigned op,
		unsigned op_flags)
{
	bio->bi_opf = op | op_flags;
}

static inline bool op_is_write(unsigned int op)
{
	return (op & 1);
}

/*
 * Check if the bio or request is one that needs special treatment in the
 * flush state machine.
 */
static inline bool op_is_flush(unsigned int op)
{
	return op & (REQ_FUA | REQ_PREFLUSH);
}

/*
 * Reads are always treated as synchronous, as are requests with the FUA or
 * PREFLUSH flag.  Other operations may be marked as synchronous using the
 * REQ_SYNC flag.
 */
static inline bool op_is_sync(unsigned int op)
{
	return (op & REQ_OP_MASK) == REQ_OP_READ ||
		(op & (REQ_SYNC | REQ_FUA | REQ_PREFLUSH));
}

static inline bool op_is_discard(unsigned int op)
{
	return (op & REQ_OP_MASK) == REQ_OP_DISCARD;
}

static inline int op_stat_group(unsigned int op)
{
	if (op_is_discard(op))
		return STAT_DISCARD;
	return op_is_write(op);
}

typedef unsigned int blk_qc_t;
#define BLK_QC_T_NONE		-1U
#define BLK_QC_T_SHIFT		16
#define BLK_QC_T_INTERNAL	(1U << 31)

static inline bool blk_qc_t_valid(blk_qc_t cookie)
{
	return cookie != BLK_QC_T_NONE;
}

static inline blk_qc_t blk_tag_to_qc_t(unsigned int tag, unsigned int queue_num,
				       bool internal)
{
	blk_qc_t ret = tag | (queue_num << BLK_QC_T_SHIFT);

	if (internal)
		ret |= BLK_QC_T_INTERNAL;

	return ret;
}

static inline unsigned int blk_qc_t_to_queue_num(blk_qc_t cookie)
{
	return (cookie & ~BLK_QC_T_INTERNAL) >> BLK_QC_T_SHIFT;
}

static inline unsigned int blk_qc_t_to_tag(blk_qc_t cookie)
{
	return cookie & ((1u << BLK_QC_T_SHIFT) - 1);
}

static inline bool blk_qc_t_is_internal(blk_qc_t cookie)
{
	return (cookie & BLK_QC_T_INTERNAL) != 0;
}

struct blk_rq_stat {
	u64 mean;
	u64 min;
	u64 max;
	u32 nr_samples;
	u64 batch;
};

#endif /* __LINUX_BLK_TYPES_H */<|MERGE_RESOLUTION|>--- conflicted
+++ resolved
@@ -212,11 +212,7 @@
 
 	struct bio_set		*bi_pool;
 
-<<<<<<< HEAD
-	ktime_t bi_alloc_ts;
-=======
 	ktime_t bi_alloc_ts;			/* for mm_event */
->>>>>>> bcf95174
 
 	ANDROID_KABI_RESERVE(1);
 	ANDROID_KABI_RESERVE(2);
