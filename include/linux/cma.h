#ifndef __CMA_H__
#define __CMA_H__

/*
 * There is always at least global CMA area and a few optional
 * areas configured in kernel .config.
 */
#ifdef CONFIG_CMA_AREAS
#define MAX_CMA_AREAS	(1 + CONFIG_CMA_AREAS)

#else
#define MAX_CMA_AREAS	(0)

#endif

struct cma;

extern unsigned long totalcma_pages;
extern phys_addr_t cma_get_base(const struct cma *cma);
extern unsigned long cma_get_size(const struct cma *cma);

extern int __init cma_declare_contiguous(phys_addr_t base,
			phys_addr_t size, phys_addr_t limit,
			phys_addr_t alignment, unsigned int order_per_bit,
			bool fixed, struct cma **res_cma);
extern int cma_init_reserved_mem(phys_addr_t base, phys_addr_t size,
					unsigned int order_per_bit,
					struct cma **res_cma);
<<<<<<< HEAD
extern struct page *cma_alloc(struct cma *cma, size_t count,
				unsigned int align);
extern bool cma_release(struct cma *cma, struct page *pages, int count);
=======
extern struct page *cma_alloc(struct cma *cma, size_t count, unsigned int align);
extern bool cma_release(struct cma *cma, const struct page *pages, unsigned int count);
>>>>>>> 1e0d2875
#endif<|MERGE_RESOLUTION|>--- conflicted
+++ resolved
@@ -26,12 +26,6 @@
 extern int cma_init_reserved_mem(phys_addr_t base, phys_addr_t size,
 					unsigned int order_per_bit,
 					struct cma **res_cma);
-<<<<<<< HEAD
-extern struct page *cma_alloc(struct cma *cma, size_t count,
-				unsigned int align);
-extern bool cma_release(struct cma *cma, struct page *pages, int count);
-=======
 extern struct page *cma_alloc(struct cma *cma, size_t count, unsigned int align);
 extern bool cma_release(struct cma *cma, const struct page *pages, unsigned int count);
->>>>>>> 1e0d2875
 #endif