--- conflicted
+++ resolved
@@ -1768,11 +1768,7 @@
 			struct inode *, struct dentry *, unsigned int);
 	int (*setattr) (struct dentry *, struct iattr *);
 	int (*setattr2) (struct vfsmount *, struct dentry *, struct iattr *);
-<<<<<<< HEAD
 	int (*getattr) (const struct path *, struct kstat *, u32, unsigned int);
-=======
-        int (*getattr) (const struct path *, struct kstat *, u32, unsigned int);
->>>>>>> 7870b283
 	ssize_t (*listxattr) (struct dentry *, char *, size_t);
 	int (*fiemap)(struct inode *, struct fiemap_extent_info *, u64 start,
 		      u64 len);
