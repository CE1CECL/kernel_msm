--- conflicted
+++ resolved
@@ -360,15 +360,10 @@
 	gfp_t gfp_mask;			/* gfp mask to be used for allocations */
 	pgoff_t pgoff;			/* Logical page offset based on vma */
 	unsigned long address;		/* Faulting virtual address */
-<<<<<<< HEAD
 #ifdef CONFIG_SPECULATIVE_PAGE_FAULT
 	unsigned int sequence;
 	pmd_t orig_pmd;			/* value of PMD at the time of fault */
 #endif
-=======
-	unsigned int sequence;		/* Speculative Page Fault field */
-	pmd_t orig_pmd;			/* Speculative Page Fault field */
->>>>>>> 248555d6
 	pmd_t *pmd;			/* Pointer to pmd entry matching
 					 * the 'address' */
 	pud_t *pud;			/* Pointer to pud entry matching
@@ -399,17 +394,12 @@
 					 * page table to avoid allocation from
 					 * atomic context.
 					 */
-<<<<<<< HEAD
 	/*
 	 * These entries are required when handling speculative page fault.
 	 * This way the page handling is done using consistent field values.
 	 */
-	unsigned long vma_flags;
-	pgprot_t vma_page_prot;
-=======
 	unsigned long vma_flags;	/* Speculative Page Fault field */
 	pgprot_t vma_page_prot;		/* Speculative Page Fault field */
->>>>>>> 248555d6
 };
 
 /* page entry size for vm->huge_fault() */
