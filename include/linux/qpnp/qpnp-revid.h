--- conflicted
+++ resolved
@@ -244,8 +244,6 @@
 #define PM8150L_V1P0_REV2	0x00
 #define PM8150L_V1P0_REV3	0x00
 #define PM8150L_V1P0_REV4	0x01
-<<<<<<< HEAD
-=======
 
 #define PM8150L_V2P0_REV1	0x00
 #define PM8150L_V2P0_REV2	0x00
@@ -256,7 +254,6 @@
 #define PM8150L_V3P0_REV2	0x00
 #define PM8150L_V3P0_REV3	0x00
 #define PM8150L_V3P0_REV4	0x03
->>>>>>> d8914c3a
 
 /* PMI8998 FAB_ID */
 #define PMI8998_FAB_ID_SMIC	0x11
