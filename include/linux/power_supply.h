--- conflicted
+++ resolved
@@ -349,10 +349,7 @@
 	POWER_SUPPLY_PROP_CP_IRQ_STATUS,
 	POWER_SUPPLY_PROP_CP_ILIM,
 	POWER_SUPPLY_PROP_IRQ_STATUS,
-<<<<<<< HEAD
-=======
 	POWER_SUPPLY_PROP_PARALLEL_OUTPUT_MODE,
->>>>>>> 351c7616
 	/* Local extensions of type int64_t */
 	POWER_SUPPLY_PROP_CHARGE_COUNTER_EXT,
 	/* Properties of type `const char *' */
