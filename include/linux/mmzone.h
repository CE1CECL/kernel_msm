--- conflicted
+++ resolved
@@ -191,10 +191,7 @@
 	NR_UNRECLAIMABLE_PAGES,
 	NR_ION_HEAP,
 	NR_ION_HEAP_POOL,
-<<<<<<< HEAD
 	NR_GPU_HEAP,
-=======
->>>>>>> 96aaa2a2
 	NR_VM_NODE_STAT_ITEMS
 };
 
@@ -281,9 +278,10 @@
 	NR_WMARK
 };
 
-#define min_wmark_pages(z) (z->watermark[WMARK_MIN])
-#define low_wmark_pages(z) (z->watermark[WMARK_LOW])
-#define high_wmark_pages(z) (z->watermark[WMARK_HIGH])
+#define min_wmark_pages(z) (z->_watermark[WMARK_MIN] + z->watermark_boost)
+#define low_wmark_pages(z) (z->_watermark[WMARK_LOW] + z->watermark_boost)
+#define high_wmark_pages(z) (z->_watermark[WMARK_HIGH] + z->watermark_boost)
+#define wmark_pages(z, i) (z->_watermark[i] + z->watermark_boost)
 
 struct per_cpu_pages {
 	int count;		/* number of pages in the list */
@@ -374,7 +372,8 @@
 	/* Read-mostly fields */
 
 	/* zone watermarks, access with *_wmark_pages(zone) macros */
-	unsigned long watermark[NR_WMARK];
+	unsigned long _watermark[NR_WMARK];
+	unsigned long watermark_boost;
 
 	unsigned long nr_reserved_highatomic;
 
@@ -500,6 +499,8 @@
 	unsigned long		compact_cached_free_pfn;
 	/* pfn where async and sync compaction migration scanner should start */
 	unsigned long		compact_cached_migrate_pfn[2];
+	unsigned long		compact_init_migrate_pfn;
+	unsigned long		compact_init_free_pfn;
 #endif
 
 #ifdef CONFIG_COMPACTION
@@ -913,6 +914,8 @@
 /* These two functions are used to setup the per zone pages min values */
 struct ctl_table;
 int min_free_kbytes_sysctl_handler(struct ctl_table *, int,
+					void __user *, size_t *, loff_t *);
+int watermark_boost_factor_sysctl_handler(struct ctl_table *, int,
 					void __user *, size_t *, loff_t *);
 int watermark_scale_factor_sysctl_handler(struct ctl_table *, int,
 					void __user *, size_t *, loff_t *);
