--- conflicted
+++ resolved
@@ -186,14 +186,11 @@
 	NR_VMSCAN_IMMEDIATE,	/* Prioritise for reclaim when writeback ends */
 	NR_DIRTIED,		/* page dirtyings since bootup */
 	NR_WRITTEN,		/* page writings since bootup */
-<<<<<<< HEAD
 	NR_INDIRECTLY_RECLAIMABLE_BYTES, /* measured in bytes */
 	NR_ION_HEAP,
 	NR_ION_HEAP_POOL,
 	NR_GPU_HEAP,
-=======
 	NR_KERNEL_MISC_RECLAIMABLE,	/* reclaimable non-slab kernel pages */
->>>>>>> 0f543a02
 	NR_VM_NODE_STAT_ITEMS
 };
 
