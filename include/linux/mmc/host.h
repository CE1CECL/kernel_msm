--- conflicted
+++ resolved
@@ -490,7 +490,6 @@
 #define MMC_CAP2_CQE		(1 << 23)	/* Has eMMC command queue engine */
 #define MMC_CAP2_CQE_DCMD	(1 << 24)	/* CQE can issue a direct command */
 #define MMC_CAP2_AVOID_3_3V	(1 << 25)	/* Host must negotiate down from 3.3V */
-<<<<<<< HEAD
 #define MMC_CAP2_PACKED_WR_CONTROL (1 << 26)    /* Allow write packed control */
 #define MMC_CAP2_CLK_SCALE      (1 << 27)       /* Allow dynamic clk scaling */
 #define MMC_CAP2_ASYNC_SDIO_IRQ_4BIT_MODE (1 << 28) /* Allow Async SDIO irq */
@@ -499,10 +498,6 @@
 /* Some hosts need additional tuning */
 #define MMC_CAP2_HS400_POST_TUNING      (1 << 30)
 #define MMC_CAP2_SANITIZE       (1 << 31)               /* Support Sanitize */
-=======
-#define MMC_CAP2_CRYPTO		(1 << 27)	/* Host supports inline encryption */
-
->>>>>>> a4834780
 	int			fixed_drv_type;	/* fixed driver type for non-removable media */
 
 	mmc_pm_flag_t		pm_caps;	/* supported pm features */
