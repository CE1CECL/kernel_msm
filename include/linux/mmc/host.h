/*
 *  linux/include/linux/mmc/host.h
 *
 * This program is free software; you can redistribute it and/or modify
 * it under the terms of the GNU General Public License version 2 as
 * published by the Free Software Foundation.
 *
 *  Host driver specific definitions.
 */
#ifndef LINUX_MMC_HOST_H
#define LINUX_MMC_HOST_H

#include <linux/leds.h>
#include <linux/mutex.h>
#include <linux/timer.h>
#include <linux/sched.h>
#include <linux/device.h>
#include <linux/devfreq.h>
#include <linux/fault-inject.h>

#include <linux/mmc/core.h>
#include <linux/mmc/card.h>
#include <linux/mmc/pm.h>
#include <linux/mmc/ring_buffer.h>

#define MMC_AUTOSUSPEND_DELAY_MS	3000

struct mmc_ios {
	unsigned int	clock;			/* clock rate */
	unsigned int	old_rate;       /* saved clock rate */
	unsigned long	clk_ts;         /* time stamp of last updated clock */
	unsigned short	vdd;

/* vdd stores the bit number of the selected voltage range from below. */

	unsigned char	bus_mode;		/* command output mode */

#define MMC_BUSMODE_OPENDRAIN	1
#define MMC_BUSMODE_PUSHPULL	2

	unsigned char	chip_select;		/* SPI chip select */

#define MMC_CS_DONTCARE		0
#define MMC_CS_HIGH		1
#define MMC_CS_LOW		2

	unsigned char	power_mode;		/* power supply mode */

#define MMC_POWER_OFF		0
#define MMC_POWER_UP		1
#define MMC_POWER_ON		2
#define MMC_POWER_UNDEFINED	3

	unsigned char	bus_width;		/* data bus width */

#define MMC_BUS_WIDTH_1		0
#define MMC_BUS_WIDTH_4		2
#define MMC_BUS_WIDTH_8		3

	unsigned char	timing;			/* timing specification used */

#define MMC_TIMING_LEGACY	0
#define MMC_TIMING_MMC_HS	1
#define MMC_TIMING_SD_HS	2
#define MMC_TIMING_UHS_SDR12	3
#define MMC_TIMING_UHS_SDR25	4
#define MMC_TIMING_UHS_SDR50	5
#define MMC_TIMING_UHS_SDR104	6
#define MMC_TIMING_UHS_DDR50	7
#define MMC_TIMING_MMC_DDR52	8
#define MMC_TIMING_MMC_HS200	9
#define MMC_TIMING_MMC_HS400	10

	unsigned char	signal_voltage;		/* signalling voltage (1.8V or 3.3V) */

#define MMC_SIGNAL_VOLTAGE_330	0
#define MMC_SIGNAL_VOLTAGE_180	1
#define MMC_SIGNAL_VOLTAGE_120	2

	unsigned char	drv_type;		/* driver type (A, B, C, D) */

#define MMC_SET_DRIVER_TYPE_B	0
#define MMC_SET_DRIVER_TYPE_A	1
#define MMC_SET_DRIVER_TYPE_C	2
#define MMC_SET_DRIVER_TYPE_D	3
};

/* states to represent load on the host */
enum mmc_load {
	MMC_LOAD_HIGH,
	MMC_LOAD_LOW,
};

/* RED error flags to detect type of RED error */
#define CQ_CMD_RED_ERR	(R1_BLOCK_LEN_ERROR | R1_ERASE_SEQ_ERROR | \
		R1_ERASE_PARAM | R1_LOCK_UNLOCK_FAILED | R1_ILLEGAL_COMMAND | \
		R1_CID_CSD_OVERWRITE | R1_SWITCH_ERROR)

#define CQ_WP_RED	(R1_WP_VIOLATION | R1_WP_ERASE_SKIP)

#define CQ_RED_RETRY	(R1_COM_CRC_ERROR | R1_CARD_ECC_FAILED | R1_CC_ERROR |\
		R1_ERROR | R1_ERASE_RESET | R1_EXCEPTION_EVENT)

#define CQ_ADDR_ERR	(R1_OUT_OF_RANGE | R1_ADDRESS_ERROR)

#define CQ_RED	(CQ_WP_RED | CQ_CMD_RED_ERR | CQ_RED_RETRY | CQ_ADDR_ERR)

struct mmc_cmdq_err_info {
	bool remove_task;
	bool fail_comp_task;
	bool fail_dev_pend;
	bool timedout;
	unsigned long comp_status;
	u32 cq_terri;
	unsigned long dev_pend;
	bool resp_err;
	int tag;
	int data_cmd;
	int data_tag;
	bool data_valid;
	int cmd;
	int cmd_tag;
	bool cmd_valid;

	int max_slot;
	int dcmd_slot;
};

struct mmc_cmdq_host_ops {
	int (*init)(struct mmc_host *host);
	int (*enable)(struct mmc_host *host);
	void (*disable)(struct mmc_host *host, bool soft);
	int (*request)(struct mmc_host *host, struct mmc_request *mrq);
	void (*post_req)(struct mmc_host *host, int tag, int err);
	int (*halt)(struct mmc_host *host, bool halt);
	void (*reset)(struct mmc_host *host, bool soft);
	void (*dumpstate)(struct mmc_host *host);
	void (*err_info)(struct mmc_host *host,
			struct mmc_cmdq_err_info *err_data,
			struct mmc_request *mrq);
	struct mmc_request *(*get_mrq_by_tag)(struct mmc_host *mmc, int tag);
};

struct mmc_host_ops {
	int (*init)(struct mmc_host *host);
	/*
	 * 'enable' is called when the host is claimed and 'disable' is called
	 * when the host is released. 'enable' and 'disable' are deprecated.
	 */
	int (*enable)(struct mmc_host *host);
	int (*disable)(struct mmc_host *host);
	/*
	 * It is optional for the host to implement pre_req and post_req in
	 * order to support double buffering of requests (prepare one
	 * request while another request is active).
	 * pre_req() must always be followed by a post_req().
	 * To undo a call made to pre_req(), call post_req() with
	 * a nonzero err condition.
	 */
	void	(*post_req)(struct mmc_host *host, struct mmc_request *req,
			    int err);
	void	(*pre_req)(struct mmc_host *host, struct mmc_request *req,
			   bool is_first_req);
	void	(*request)(struct mmc_host *host, struct mmc_request *req);
	/*
	 * Avoid calling these three functions too often or in a "fast path",
	 * since underlaying controller might implement them in an expensive
	 * and/or slow way.
	 *
	 * Also note that these functions might sleep, so don't call them
	 * in the atomic contexts!
	 *
	 * Return values for the get_ro callback should be:
	 *   0 for a read/write card
	 *   1 for a read-only card
	 *   -ENOSYS when not supported (equal to NULL callback)
	 *   or a negative errno value when something bad happened
	 *
	 * Return values for the get_cd callback should be:
	 *   0 for a absent card
	 *   1 for a present card
	 *   -ENOSYS when not supported (equal to NULL callback)
	 *   or a negative errno value when something bad happened
	 */
	void	(*set_ios)(struct mmc_host *host, struct mmc_ios *ios);
	int	(*get_ro)(struct mmc_host *host);
	int	(*get_cd)(struct mmc_host *host);

	void	(*enable_sdio_irq)(struct mmc_host *host, int enable);

	/* optional callback for HC quirks */
	void	(*init_card)(struct mmc_host *host, struct mmc_card *card);

	int	(*start_signal_voltage_switch)(struct mmc_host *host, struct mmc_ios *ios);

	/* Check if the card is pulling dat[0:3] low */
	int	(*card_busy)(struct mmc_host *host);

	/* The tuning command opcode value is different for SD and eMMC cards */
	int	(*execute_tuning)(struct mmc_host *host, u32 opcode);

	/* Prepare HS400 target operating frequency depending host driver */
	int	(*prepare_hs400_tuning)(struct mmc_host *host, struct mmc_ios *ios);
	int	(*enhanced_strobe)(struct mmc_host *host);
	int	(*select_drive_strength)(unsigned int max_dtr, int host_drv, int card_drv);
	void	(*hw_reset)(struct mmc_host *host);
	void	(*card_event)(struct mmc_host *host);

	/*
	 * Optional callback to support controllers with HW issues for multiple
	 * I/O. Returns the number of supported blocks for the request.
	 */
	int	(*multi_io_quirk)(struct mmc_card *card,
				  unsigned int direction, int blk_size);

	unsigned long (*get_max_frequency)(struct mmc_host *host);
	unsigned long (*get_min_frequency)(struct mmc_host *host);
	int	(*notify_load)(struct mmc_host *, enum mmc_load);
	void	(*notify_halt)(struct mmc_host *mmc, bool halt);
	void	(*force_err_irq)(struct mmc_host *host, u64 errmask);
};

struct mmc_card;
struct device;

struct mmc_cmdq_req {
	unsigned int cmd_flags;
	u32 blk_addr;
	/* active mmc request */
	struct mmc_request	mrq;
	struct mmc_data		data;
	struct mmc_command	cmd;
#define DCMD		(1 << 0)
#define QBR		(1 << 1)
#define DIR		(1 << 2)
#define PRIO		(1 << 3)
#define REL_WR		(1 << 4)
#define DAT_TAG	(1 << 5)
#define FORCED_PRG	(1 << 6)
	unsigned int		cmdq_req_flags;

	unsigned int		resp_idx;
	unsigned int		resp_arg;
	unsigned int		dev_pend;
	bool			resp_err;
	int			tag; /* used for command queuing */
	u8			ctx_id;
	u32			err_info;
	unsigned long		cqtcn;
};

struct mmc_async_req {
	/* active mmc request */
	struct mmc_request	*mrq;
	/*
	 * Check error status of completed mmc request.
	 * Returns 0 if success otherwise non zero.
	 */
	int (*err_check) (struct mmc_card *, struct mmc_async_req *);
};

/**
 * struct mmc_slot - MMC slot functions
 *
 * @cd_irq:		MMC/SD-card slot hotplug detection IRQ or -EINVAL
 * @lock:		protect the @handler_priv pointer
 * @handler_priv:	MMC/SD-card slot context
 *
 * Some MMC/SD host controllers implement slot-functions like card and
 * write-protect detection natively. However, a large number of controllers
 * leave these functions to the CPU. This struct provides a hook to attach
 * such slot-function drivers.
 */
struct mmc_slot {
	int cd_irq;
	struct mutex lock;
	void *handler_priv;
};


/**
 * mmc_cmdq_context_info - describes the contexts of cmdq
 * @active_reqs		requests being processed
 * @data_active_reqs	data requests being processed
 * @curr_state		state of cmdq engine
 * @cmdq_ctx_lock	acquire this before accessing this structure
 * @queue_empty_wq	workqueue for waiting for all
 *			the outstanding requests to be completed
 * @wait		waiting for all conditions described in
 *			mmc_cmdq_ready_wait to be satisified before
 *			issuing the new request to LLD.
 */
struct mmc_cmdq_context_info {
	unsigned long	active_reqs; /* in-flight requests */
	unsigned long	data_active_reqs; /* in-flight data requests */
	unsigned long	curr_state;
#define	CMDQ_STATE_ERR 0
#define	CMDQ_STATE_DCMD_ACTIVE 1
#define	CMDQ_STATE_HALT 2
#define	CMDQ_STATE_CQ_DISABLE 3
#define	CMDQ_STATE_REQ_TIMED_OUT 4
	wait_queue_head_t	queue_empty_wq;
	wait_queue_head_t	wait;
	int active_small_sector_read_reqs;
};

/**
 * mmc_context_info - synchronization details for mmc context
 * @is_done_rcv		wake up reason was done request
 * @is_new_req		wake up reason was new request
 * @is_waiting_last_req	mmc context waiting for single running request
 * @wait		wait queue
 * @lock		lock to protect data fields
 */
struct mmc_context_info {
	bool			is_done_rcv;
	bool			is_new_req;
	bool			is_waiting_last_req;
	wait_queue_head_t	wait;
	spinlock_t		lock;
};

struct regulator;

struct mmc_supply {
	struct regulator *vmmc;		/* Card power supply */
	struct regulator *vqmmc;	/* Optional Vccq supply */
};

enum dev_state {
	DEV_SUSPENDING = 1,
	DEV_SUSPENDED,
	DEV_RESUMED,
};

/**
 * struct mmc_devfeq_clk_scaling - main context for MMC clock scaling logic
 *
 * @lock: spinlock to protect statistics
 * @devfreq: struct that represent mmc-host as a client for devfreq
 * @devfreq_profile: MMC device profile, mostly polling interval and callbacks
 * @ondemand_gov_data: struct supplied to ondemmand governor (thresholds)
 * @state: load state, can be HIGH or LOW. used to notify mmc_host_ops callback
 * @start_busy: timestamped armed once a data request is started
 * @measure_interval_start: timestamped armed once a measure interval started
 * @devfreq_abort: flag to sync between different contexts relevant to devfreq
 * @skip_clk_scale_freq_update: flag that enable/disable frequency change
 * @freq_table_sz: table size of frequencies supplied to devfreq
 * @freq_table: frequencies table supplied to devfreq
 * @curr_freq: current frequency
 * @polling_delay_ms: polling interval for status collection used by devfreq
 * @upthreshold: up-threshold supplied to ondemand governor
 * @downthreshold: down-threshold supplied to ondemand governor
 * @need_freq_change: flag indicating if a frequency change is required
 * @clk_scaling_in_progress: flag indicating if there's ongoing frequency change
 * @is_busy_started: flag indicating if a request is handled by the HW
 * @enable: flag indicating if the clock scaling logic is enabled for this host
 */
struct mmc_devfeq_clk_scaling {
	spinlock_t	lock;
	struct		devfreq *devfreq;
	struct		devfreq_dev_profile devfreq_profile;
	struct		devfreq_simple_ondemand_data ondemand_gov_data;
	enum mmc_load	state;
	ktime_t		start_busy;
	ktime_t		measure_interval_start;
	atomic_t	devfreq_abort;
	u32		skip_clk_scale_freq_update;
	int		freq_table_sz;
	u32		*freq_table;
	unsigned long	total_busy_time_us;
	unsigned long	target_freq;
	unsigned long	curr_freq;
	unsigned long	polling_delay_ms;
	unsigned int	upthreshold;
	unsigned int	downthreshold;
	unsigned int	lower_bus_speed_mode;
#define MMC_SCALING_LOWER_DDR52_MODE	1
	bool		need_freq_change;
	bool		clk_scaling_in_progress;
	bool		is_busy_started;
	bool		enable;
};

struct mmc_host {
	struct device		*parent;
	struct device		class_dev;
	struct mmc_devfeq_clk_scaling	clk_scaling;
	int			index;
	const struct mmc_host_ops *ops;
	const struct mmc_cmdq_host_ops *cmdq_ops;
	unsigned int		f_min;
	unsigned int		f_max;
	unsigned int		f_init;
	u32			ocr_avail;
	u32			ocr_avail_sdio;	/* SDIO-specific OCR */
	u32			ocr_avail_sd;	/* SD-specific OCR */
	u32			ocr_avail_mmc;	/* MMC-specific OCR */
	struct notifier_block	pm_notify;
	u32			max_current_330;
	u32			max_current_300;
	u32			max_current_180;

#define MMC_VDD_165_195		0x00000080	/* VDD voltage 1.65 - 1.95 */
#define MMC_VDD_20_21		0x00000100	/* VDD voltage 2.0 ~ 2.1 */
#define MMC_VDD_21_22		0x00000200	/* VDD voltage 2.1 ~ 2.2 */
#define MMC_VDD_22_23		0x00000400	/* VDD voltage 2.2 ~ 2.3 */
#define MMC_VDD_23_24		0x00000800	/* VDD voltage 2.3 ~ 2.4 */
#define MMC_VDD_24_25		0x00001000	/* VDD voltage 2.4 ~ 2.5 */
#define MMC_VDD_25_26		0x00002000	/* VDD voltage 2.5 ~ 2.6 */
#define MMC_VDD_26_27		0x00004000	/* VDD voltage 2.6 ~ 2.7 */
#define MMC_VDD_27_28		0x00008000	/* VDD voltage 2.7 ~ 2.8 */
#define MMC_VDD_28_29		0x00010000	/* VDD voltage 2.8 ~ 2.9 */
#define MMC_VDD_29_30		0x00020000	/* VDD voltage 2.9 ~ 3.0 */
#define MMC_VDD_30_31		0x00040000	/* VDD voltage 3.0 ~ 3.1 */
#define MMC_VDD_31_32		0x00080000	/* VDD voltage 3.1 ~ 3.2 */
#define MMC_VDD_32_33		0x00100000	/* VDD voltage 3.2 ~ 3.3 */
#define MMC_VDD_33_34		0x00200000	/* VDD voltage 3.3 ~ 3.4 */
#define MMC_VDD_34_35		0x00400000	/* VDD voltage 3.4 ~ 3.5 */
#define MMC_VDD_35_36		0x00800000	/* VDD voltage 3.5 ~ 3.6 */

	u32			caps;		/* Host capabilities */

#define MMC_CAP_4_BIT_DATA	(1 << 0)	/* Can the host do 4 bit transfers */
#define MMC_CAP_MMC_HIGHSPEED	(1 << 1)	/* Can do MMC high-speed timing */
#define MMC_CAP_SD_HIGHSPEED	(1 << 2)	/* Can do SD high-speed timing */
#define MMC_CAP_SDIO_IRQ	(1 << 3)	/* Can signal pending SDIO IRQs */
#define MMC_CAP_SPI		(1 << 4)	/* Talks only SPI protocols */
#define MMC_CAP_NEEDS_POLL	(1 << 5)	/* Needs polling for card-detection */
#define MMC_CAP_8_BIT_DATA	(1 << 6)	/* Can the host do 8 bit transfers */
#define MMC_CAP_AGGRESSIVE_PM	(1 << 7)	/* Suspend (e)MMC/SD at idle  */
#define MMC_CAP_NONREMOVABLE	(1 << 8)	/* Nonremovable e.g. eMMC */
#define MMC_CAP_WAIT_WHILE_BUSY	(1 << 9)	/* Waits while card is busy */
#define MMC_CAP_ERASE		(1 << 10)	/* Allow erase/trim commands */
#define MMC_CAP_1_8V_DDR	(1 << 11)	/* can support */
						/* DDR mode at 1.8V */
#define MMC_CAP_1_2V_DDR	(1 << 12)	/* can support */
						/* DDR mode at 1.2V */
#define MMC_CAP_POWER_OFF_CARD	(1 << 13)	/* Can power off after boot */
#define MMC_CAP_BUS_WIDTH_TEST	(1 << 14)	/* CMD14/CMD19 bus width ok */
#define MMC_CAP_UHS_SDR12	(1 << 15)	/* Host supports UHS SDR12 mode */
#define MMC_CAP_UHS_SDR25	(1 << 16)	/* Host supports UHS SDR25 mode */
#define MMC_CAP_UHS_SDR50	(1 << 17)	/* Host supports UHS SDR50 mode */
#define MMC_CAP_UHS_SDR104	(1 << 18)	/* Host supports UHS SDR104 mode */
#define MMC_CAP_UHS_DDR50	(1 << 19)	/* Host supports UHS DDR50 mode */
#define MMC_CAP_RUNTIME_RESUME	(1 << 20)	/* Resume at runtime_resume. */
#define MMC_CAP_DRIVER_TYPE_A	(1 << 23)	/* Host supports Driver Type A */
#define MMC_CAP_DRIVER_TYPE_C	(1 << 24)	/* Host supports Driver Type C */
#define MMC_CAP_DRIVER_TYPE_D	(1 << 25)	/* Host supports Driver Type D */
#define MMC_CAP_CMD23		(1 << 30)	/* CMD23 supported. */
#define MMC_CAP_HW_RESET	(1 << 31)	/* Hardware reset */

	u32			caps2;		/* More host capabilities */

#define MMC_CAP2_BOOTPART_NOACC	(1 << 0)	/* Boot partition no access */
#define MMC_CAP2_FULL_PWR_CYCLE	(1 << 2)	/* Can do full power cycle */
#define MMC_CAP2_HS200_1_8V_SDR	(1 << 5)        /* can support */
#define MMC_CAP2_HS200_1_2V_SDR	(1 << 6)        /* can support */
#define MMC_CAP2_HS200		(MMC_CAP2_HS200_1_8V_SDR | \
				 MMC_CAP2_HS200_1_2V_SDR)
#define MMC_CAP2_HC_ERASE_SZ	(1 << 9)	/* High-capacity erase size */
#define MMC_CAP2_CD_ACTIVE_HIGH	(1 << 10)	/* Card-detect signal active high */
#define MMC_CAP2_RO_ACTIVE_HIGH	(1 << 11)	/* Write-protect signal active high */
#define MMC_CAP2_PACKED_RD	(1 << 12)	/* Allow packed read */
#define MMC_CAP2_PACKED_WR	(1 << 13)	/* Allow packed write */
#define MMC_CAP2_PACKED_CMD	(MMC_CAP2_PACKED_RD | \
				 MMC_CAP2_PACKED_WR)
#define MMC_CAP2_NO_PRESCAN_POWERUP (1 << 14)	/* Don't power up before scan */
#define MMC_CAP2_HS400_1_8V	(1 << 15)	/* Can support HS400 1.8V */
#define MMC_CAP2_HS400_1_2V	(1 << 16)	/* Can support HS400 1.2V */
#define MMC_CAP2_HS400		(MMC_CAP2_HS400_1_8V | \
				 MMC_CAP2_HS400_1_2V)
#define MMC_CAP2_SDIO_IRQ_NOTHREAD (1 << 17)
#define MMC_CAP2_PACKED_WR_CONTROL (1 << 18)	/* Allow write packing control */
#define MMC_CAP2_CLK_SCALE	(1 << 19)	/* Allow dynamic clk scaling */
/* Allows Asynchronous SDIO irq while card is in 4-bit mode */
#define MMC_CAP2_ASYNC_SDIO_IRQ_4BIT_MODE (1 << 20)
/* Some hosts need additional tuning */
#define MMC_CAP2_HS400_POST_TUNING	(1 << 21)
#define MMC_CAP2_NONHOTPLUG	(1 << 25)	/*Don't support hotplug*/
#define MMC_CAP2_CMD_QUEUE	(1 << 26)	/* support eMMC command queue */
#define MMC_CAP2_SANITIZE       (1 << 27)               /* Support Sanitize */
#define MMC_CAP2_SLEEP_AWAKE	(1 << 28)	/* Use Sleep/Awake (CMD5) */
/* use max discard ignoring max_busy_timeout parameter */
#define MMC_CAP2_MAX_DISCARD_SIZE	(1 << 29)

	mmc_pm_flag_t		pm_caps;	/* supported pm features */

#ifdef CONFIG_MMC_CLKGATE
	int			clk_requests;	/* internal reference counter */
	unsigned int		clk_delay;	/* number of MCI clk hold cycles */
	bool			clk_gated;	/* clock gated */
	struct delayed_work	clk_gate_work; /* delayed clock gate */
	unsigned int		clk_old;	/* old clock value cache */
	spinlock_t		clk_lock;	/* lock for clk fields */
	struct mutex		clk_gate_mutex;	/* mutex for clock gating */
	struct device_attribute clkgate_delay_attr;
	unsigned long           clkgate_delay;
#endif

	/* host specific block data */
	unsigned int		max_seg_size;	/* see blk_queue_max_segment_size */
	unsigned short		max_segs;	/* see blk_queue_max_segments */
	unsigned short		unused;
	unsigned int		max_req_size;	/* maximum number of bytes in one req */
	unsigned int		max_blk_size;	/* maximum size of one mmc block */
	unsigned int		max_blk_count;	/* maximum number of blocks in one req */
	unsigned int		max_busy_timeout; /* max busy timeout in ms */

	/* private data */
	spinlock_t		lock;		/* lock for claim and bus ops */

	struct mmc_ios		ios;		/* current io bus settings */
	struct mmc_ios		cached_ios;

	/* group bitfields together to minimize padding */
	unsigned int		use_spi_crc:1;
	unsigned int		claimed:1;	/* host exclusively claimed */
	unsigned int		bus_dead:1;	/* bus has been released */
#ifdef CONFIG_MMC_DEBUG
	unsigned int		removed:1;	/* host is being removed */
#endif
	unsigned int		can_retune:1;	/* re-tuning can be used */
	unsigned int		doing_retune:1;	/* re-tuning in progress */
	unsigned int		retune_now:1;	/* do re-tuning at next req */

	int			rescan_disable;	/* disable card detection */
	int			rescan_entered;	/* used with nonremovable devices */

	int			need_retune;	/* re-tuning is needed */
	int			hold_retune;	/* hold off re-tuning */
	unsigned int		retune_period;	/* re-tuning period in secs */
	struct timer_list	retune_timer;	/* for periodic re-tuning */

	bool			trigger_card_event; /* card_event necessary */

	struct mmc_card		*card;		/* device attached to this host */

	wait_queue_head_t	wq;
	struct task_struct	*claimer;	/* task that has host claimed */
	struct task_struct	*suspend_task;
	int			claim_cnt;	/* "claim" nesting count */

	struct delayed_work	detect;
	int			detect_change;	/* card detect flag */
	struct mmc_slot		slot;

	const struct mmc_bus_ops *bus_ops;	/* current bus driver */
	unsigned int		bus_refs;	/* reference counter */

	unsigned int		bus_resume_flags;
#define MMC_BUSRESUME_MANUAL_RESUME	(1 << 0)
#define MMC_BUSRESUME_NEEDS_RESUME	(1 << 1)
<<<<<<< HEAD
=======
	bool ignore_bus_resume_flags;
>>>>>>> e045a95c

	unsigned int		sdio_irqs;
	struct task_struct	*sdio_irq_thread;
	bool			sdio_irq_pending;
	atomic_t		sdio_irq_thread_abort;

	mmc_pm_flag_t		pm_flags;	/* requested pm features */

	struct led_trigger	*led;		/* activity led */

#ifdef CONFIG_REGULATOR
	bool			regulator_enabled; /* regulator state */
#endif
	struct mmc_supply	supply;

	struct dentry		*debugfs_root;

	bool			err_occurred;

	struct mmc_async_req	*areq;		/* active async req */
	struct mmc_context_info	context_info;	/* async synchronization info */

#ifdef CONFIG_FAIL_MMC_REQUEST
	struct fault_attr	fail_mmc_request;
#endif

	unsigned int		actual_clock;	/* Actual HC clock rate */

	unsigned int		slotno;	/* used for sdio acpi binding */

	int			dsr_req;	/* DSR value is valid */
	u32			dsr;	/* optional driver stage (DSR) value */

#ifdef CONFIG_MMC_EMBEDDED_SDIO
	struct {
		struct sdio_cis			*cis;
		struct sdio_cccr		*cccr;
		struct sdio_embedded_func	*funcs;
		int				num_funcs;
	} embedded_sdio_data;
#endif

	/*
	 * Set to 1 to just stop the SDCLK to the card without
	 * actually disabling the clock from it's source.
	 */
	bool			card_clock_off;

#ifdef CONFIG_MMC_PERF_PROFILING
	struct {

		unsigned long rbytes_drv;  /* Rd bytes MMC Host  */
		unsigned long wbytes_drv;  /* Wr bytes MMC Host  */
		ktime_t rtime_drv;	   /* Rd time  MMC Host  */
		ktime_t wtime_drv;	   /* Wr time  MMC Host  */
		ktime_t start;
	} perf;
	bool perf_enable;
#endif
	struct mmc_trace_buffer trace_buf;
	enum dev_state dev_status;
	bool			wakeup_on_idle;
	struct mmc_cmdq_context_info	cmdq_ctx;
	int num_cq_slots;
	int dcmd_cq_slot;
	u32			cmdq_thist_enabled;
	/*
	 * several cmdq supporting host controllers are extensions
	 * of legacy controllers. This variable can be used to store
	 * a reference to the cmdq extension of the existing host
	 * controller.
	 */
	void *cmdq_private;
	struct mmc_request	*err_mrq;
	bool sdr104_wa;
	unsigned long		private[0] ____cacheline_aligned;
};

struct mmc_host *mmc_alloc_host(int extra, struct device *);
extern bool mmc_host_may_gate_card(struct mmc_card *);
int mmc_add_host(struct mmc_host *);
void mmc_remove_host(struct mmc_host *);
void mmc_free_host(struct mmc_host *);
int mmc_of_parse(struct mmc_host *host);

#ifdef CONFIG_MMC_EMBEDDED_SDIO
extern void mmc_set_embedded_sdio_data(struct mmc_host *host,
				       struct sdio_cis *cis,
				       struct sdio_cccr *cccr,
				       struct sdio_embedded_func *funcs,
				       int num_funcs);
#endif

static inline void *mmc_priv(struct mmc_host *host)
{
	return (void *)host->private;
}

static inline void *mmc_cmdq_private(struct mmc_host *host)
{
	return host->cmdq_private;
}

#define mmc_host_is_spi(host)	((host)->caps & MMC_CAP_SPI)

#define mmc_dev(x)	((x)->parent)
#define mmc_classdev(x)	(&(x)->class_dev)
#define mmc_hostname(x)	(dev_name(&(x)->class_dev))
#define mmc_bus_needs_resume(host) ((host)->bus_resume_flags & \
				    MMC_BUSRESUME_NEEDS_RESUME)
#define mmc_bus_manual_resume(host) ((host)->bus_resume_flags & \
				MMC_BUSRESUME_MANUAL_RESUME)

static inline void mmc_set_bus_resume_policy(struct mmc_host *host, int manual)
{
	if (manual)
		host->bus_resume_flags |= MMC_BUSRESUME_MANUAL_RESUME;
	else
		host->bus_resume_flags &= ~MMC_BUSRESUME_MANUAL_RESUME;
}

extern int mmc_resume_bus(struct mmc_host *host);

int mmc_power_save_host(struct mmc_host *host);
int mmc_power_restore_host(struct mmc_host *host);

void mmc_detect_change(struct mmc_host *, unsigned long delay);
void mmc_request_done(struct mmc_host *, struct mmc_request *);

static inline void mmc_signal_sdio_irq(struct mmc_host *host)
{
	host->ops->enable_sdio_irq(host, 0);
	host->sdio_irq_pending = true;
	wake_up_process(host->sdio_irq_thread);
}

void sdio_run_irqs(struct mmc_host *host);

#ifdef CONFIG_REGULATOR
int mmc_regulator_get_ocrmask(struct regulator *supply);
int mmc_regulator_set_ocr(struct mmc_host *mmc,
			struct regulator *supply,
			unsigned short vdd_bit);
#else
static inline int mmc_regulator_get_ocrmask(struct regulator *supply)
{
	return 0;
}

static inline int mmc_regulator_set_ocr(struct mmc_host *mmc,
				 struct regulator *supply,
				 unsigned short vdd_bit)
{
	return 0;
}
#endif

int mmc_regulator_get_supply(struct mmc_host *mmc);

int mmc_pm_notify(struct notifier_block *notify_block, unsigned long, void *);

static inline int mmc_card_is_removable(struct mmc_host *host)
{
	return !(host->caps & MMC_CAP_NONREMOVABLE);
}

static inline int mmc_card_keep_power(struct mmc_host *host)
{
	return host->pm_flags & MMC_PM_KEEP_POWER;
}

static inline int mmc_card_wake_sdio_irq(struct mmc_host *host)
{
	return host->pm_flags & MMC_PM_WAKE_SDIO_IRQ;
}

static inline int mmc_host_cmd23(struct mmc_host *host)
{
	return host->caps & MMC_CAP_CMD23;
}

static inline int mmc_boot_partition_access(struct mmc_host *host)
{
	return !(host->caps2 & MMC_CAP2_BOOTPART_NOACC);
}

static inline bool mmc_card_and_host_support_async_int(struct mmc_host *host)
{
	return ((host->caps2 & MMC_CAP2_ASYNC_SDIO_IRQ_4BIT_MODE) &&
			(host->card->cccr.async_intr_sup));
}

static inline int mmc_host_uhs(struct mmc_host *host)
{
	return host->caps &
		(MMC_CAP_UHS_SDR12 | MMC_CAP_UHS_SDR25 |
		 MMC_CAP_UHS_SDR50 | MMC_CAP_UHS_SDR104 |
		 MMC_CAP_UHS_DDR50);
}

static inline int mmc_host_packed_wr(struct mmc_host *host)
{
	return host->caps2 & MMC_CAP2_PACKED_WR;
}

static inline void mmc_host_set_halt(struct mmc_host *host)
{
	set_bit(CMDQ_STATE_HALT, &host->cmdq_ctx.curr_state);
}

static inline void mmc_host_clr_halt(struct mmc_host *host)
{
	clear_bit(CMDQ_STATE_HALT, &host->cmdq_ctx.curr_state);
}

static inline int mmc_host_halt(struct mmc_host *host)
{
	return test_bit(CMDQ_STATE_HALT, &host->cmdq_ctx.curr_state);
}

static inline void mmc_host_set_cq_disable(struct mmc_host *host)
{
	set_bit(CMDQ_STATE_CQ_DISABLE, &host->cmdq_ctx.curr_state);
}

static inline void mmc_host_clr_cq_disable(struct mmc_host *host)
{
	clear_bit(CMDQ_STATE_CQ_DISABLE, &host->cmdq_ctx.curr_state);
}

static inline int mmc_host_cq_disable(struct mmc_host *host)
{
	return test_bit(CMDQ_STATE_CQ_DISABLE, &host->cmdq_ctx.curr_state);
}

#ifdef CONFIG_MMC_CLKGATE
void mmc_host_clk_hold(struct mmc_host *host);
void mmc_host_clk_release(struct mmc_host *host);
unsigned int mmc_host_clk_rate(struct mmc_host *host);

#else
static inline void mmc_host_clk_hold(struct mmc_host *host)
{
}

static inline void mmc_host_clk_release(struct mmc_host *host)
{
}

static inline unsigned int mmc_host_clk_rate(struct mmc_host *host)
{
	return host->ios.clock;
}
#endif

static inline int mmc_card_hs(struct mmc_card *card)
{
	return card->host->ios.timing == MMC_TIMING_SD_HS ||
		card->host->ios.timing == MMC_TIMING_MMC_HS;
}

static inline int mmc_card_uhs(struct mmc_card *card)
{
	return card->host->ios.timing >= MMC_TIMING_UHS_SDR12 &&
		card->host->ios.timing <= MMC_TIMING_UHS_DDR50;
}

static inline bool mmc_card_hs200(struct mmc_card *card)
{
	return card->host->ios.timing == MMC_TIMING_MMC_HS200;
}

static inline bool mmc_card_ddr52(struct mmc_card *card)
{
	return card->host->ios.timing == MMC_TIMING_MMC_DDR52;
}

static inline bool mmc_card_hs400(struct mmc_card *card)
{
	return card->host->ios.timing == MMC_TIMING_MMC_HS400;
}

void mmc_retune_enable(struct mmc_host *host);
void mmc_retune_disable(struct mmc_host *host);
void mmc_retune_timer_stop(struct mmc_host *host);

static inline void mmc_retune_needed(struct mmc_host *host)
{
	if (host->can_retune)
		host->need_retune = 1;
}

static inline void mmc_retune_recheck(struct mmc_host *host)
{
	if (host->hold_retune <= 1)
		host->retune_now = 1;
}

#endif /* LINUX_MMC_HOST_H */<|MERGE_RESOLUTION|>--- conflicted
+++ resolved
@@ -551,10 +551,7 @@
 	unsigned int		bus_resume_flags;
 #define MMC_BUSRESUME_MANUAL_RESUME	(1 << 0)
 #define MMC_BUSRESUME_NEEDS_RESUME	(1 << 1)
-<<<<<<< HEAD
-=======
 	bool ignore_bus_resume_flags;
->>>>>>> e045a95c
 
 	unsigned int		sdio_irqs;
 	struct task_struct	*sdio_irq_thread;
