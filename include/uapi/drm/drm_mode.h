/*
 * Copyright (c) 2007 Dave Airlie <airlied@linux.ie>
 * Copyright (c) 2007 Jakob Bornecrantz <wallbraker@gmail.com>
 * Copyright (c) 2008 Red Hat Inc.
 * Copyright (c) 2007-2008 Tungsten Graphics, Inc., Cedar Park, TX., USA
 * Copyright (c) 2007-2008 Intel Corporation
 *
 * Permission is hereby granted, free of charge, to any person obtaining a
 * copy of this software and associated documentation files (the "Software"),
 * to deal in the Software without restriction, including without limitation
 * the rights to use, copy, modify, merge, publish, distribute, sublicense,
 * and/or sell copies of the Software, and to permit persons to whom the
 * Software is furnished to do so, subject to the following conditions:
 *
 * The above copyright notice and this permission notice shall be included in
 * all copies or substantial portions of the Software.
 *
 * THE SOFTWARE IS PROVIDED "AS IS", WITHOUT WARRANTY OF ANY KIND, EXPRESS OR
 * IMPLIED, INCLUDING BUT NOT LIMITED TO THE WARRANTIES OF MERCHANTABILITY,
 * FITNESS FOR A PARTICULAR PURPOSE AND NONINFRINGEMENT. IN NO EVENT SHALL THE
 * AUTHORS OR COPYRIGHT HOLDERS BE LIABLE FOR ANY CLAIM, DAMAGES OR OTHER
 * LIABILITY, WHETHER IN AN ACTION OF CONTRACT, TORT OR OTHERWISE, ARISING
 * FROM, OUT OF OR IN CONNECTION WITH THE SOFTWARE OR THE USE OR OTHER DEALINGS
 * IN THE SOFTWARE.
 */

#ifndef _DRM_MODE_H
#define _DRM_MODE_H

#include "drm.h"

#if defined(__cplusplus)
extern "C" {
#endif

#define DRM_DISPLAY_INFO_LEN	32
#define DRM_CONNECTOR_NAME_LEN	32
#define DRM_DISPLAY_MODE_LEN	32
#define DRM_PROP_NAME_LEN	32

#define DRM_MODE_TYPE_BUILTIN	(1<<0) /* deprecated */
#define DRM_MODE_TYPE_CLOCK_C	((1<<1) | DRM_MODE_TYPE_BUILTIN) /* deprecated */
#define DRM_MODE_TYPE_CRTC_C	((1<<2) | DRM_MODE_TYPE_BUILTIN) /* deprecated */
#define DRM_MODE_TYPE_PREFERRED	(1<<3)
#define DRM_MODE_TYPE_DEFAULT	(1<<4) /* deprecated */
#define DRM_MODE_TYPE_USERDEF	(1<<5)
#define DRM_MODE_TYPE_DRIVER	(1<<6)

#define DRM_MODE_TYPE_ALL	(DRM_MODE_TYPE_PREFERRED |	\
				 DRM_MODE_TYPE_USERDEF |	\
				 DRM_MODE_TYPE_DRIVER)

/* Video mode flags */
/* bit compatible with the xrandr RR_ definitions (bits 0-13)
 *
 * ABI warning: Existing userspace really expects
 * the mode flags to match the xrandr definitions. Any
 * changes that don't match the xrandr definitions will
 * likely need a new client cap or some other mechanism
 * to avoid breaking existing userspace. This includes
 * allocating new flags in the previously unused bits!
 */
#define DRM_MODE_FLAG_PHSYNC			(1<<0)
#define DRM_MODE_FLAG_NHSYNC			(1<<1)
#define DRM_MODE_FLAG_PVSYNC			(1<<2)
#define DRM_MODE_FLAG_NVSYNC			(1<<3)
#define DRM_MODE_FLAG_INTERLACE			(1<<4)
#define DRM_MODE_FLAG_DBLSCAN			(1<<5)
#define DRM_MODE_FLAG_CSYNC			(1<<6)
#define DRM_MODE_FLAG_PCSYNC			(1<<7)
#define DRM_MODE_FLAG_NCSYNC			(1<<8)
#define DRM_MODE_FLAG_HSKEW			(1<<9) /* hskew provided */
#define DRM_MODE_FLAG_BCAST			(1<<10) /* deprecated */
#define DRM_MODE_FLAG_PIXMUX			(1<<11) /* deprecated */
#define DRM_MODE_FLAG_DBLCLK			(1<<12)
#define DRM_MODE_FLAG_CLKDIV2			(1<<13)
 /*
  * When adding a new stereo mode don't forget to adjust DRM_MODE_FLAGS_3D_MAX
  * (define not exposed to user space).
  */
#define DRM_MODE_FLAG_3D_MASK			(0x1f<<14)
#define  DRM_MODE_FLAG_3D_NONE		(0<<14)
#define  DRM_MODE_FLAG_3D_FRAME_PACKING		(1<<14)
#define  DRM_MODE_FLAG_3D_FIELD_ALTERNATIVE	(2<<14)
#define  DRM_MODE_FLAG_3D_LINE_ALTERNATIVE	(3<<14)
#define  DRM_MODE_FLAG_3D_SIDE_BY_SIDE_FULL	(4<<14)
#define  DRM_MODE_FLAG_3D_L_DEPTH		(5<<14)
#define  DRM_MODE_FLAG_3D_L_DEPTH_GFX_GFX_DEPTH	(6<<14)
#define  DRM_MODE_FLAG_3D_TOP_AND_BOTTOM	(7<<14)
#define  DRM_MODE_FLAG_3D_SIDE_BY_SIDE_HALF	(8<<14)

/* Picture aspect ratio options */
#define DRM_MODE_PICTURE_ASPECT_NONE		0
#define DRM_MODE_PICTURE_ASPECT_4_3		1
#define DRM_MODE_PICTURE_ASPECT_16_9		2
#define DRM_MODE_PICTURE_ASPECT_64_27		3
#define DRM_MODE_PICTURE_ASPECT_256_135		4

/* Content type options */
#define DRM_MODE_CONTENT_TYPE_NO_DATA		0
#define DRM_MODE_CONTENT_TYPE_GRAPHICS		1
#define DRM_MODE_CONTENT_TYPE_PHOTO		2
#define DRM_MODE_CONTENT_TYPE_CINEMA		3
#define DRM_MODE_CONTENT_TYPE_GAME		4

/* Aspect ratio flag bitmask (4 bits 22:19) */
#define DRM_MODE_FLAG_PIC_AR_MASK		(0x0F<<19)
#define  DRM_MODE_FLAG_PIC_AR_NONE \
			(DRM_MODE_PICTURE_ASPECT_NONE<<19)
#define  DRM_MODE_FLAG_PIC_AR_4_3 \
			(DRM_MODE_PICTURE_ASPECT_4_3<<19)
#define  DRM_MODE_FLAG_PIC_AR_16_9 \
			(DRM_MODE_PICTURE_ASPECT_16_9<<19)
#define  DRM_MODE_FLAG_PIC_AR_64_27 \
			(DRM_MODE_PICTURE_ASPECT_64_27<<19)
#define  DRM_MODE_FLAG_PIC_AR_256_135 \
			(DRM_MODE_PICTURE_ASPECT_256_135<<19)

<<<<<<< HEAD
#define  DRM_MODE_FLAG_SUPPORTS_RGB		(1<<23)

#define  DRM_MODE_FLAG_SUPPORTS_YUV		(1<<24)
=======
#define  DRM_MODE_FLAG_SUPPORTS_RGB		(1<<27)

#define  DRM_MODE_FLAG_SUPPORTS_YUV		(1<<28)
>>>>>>> a4834780
#define  DRM_MODE_FLAG_VID_MODE_PANEL	(1<<29)
#define  DRM_MODE_FLAG_CMD_MODE_PANEL	(1<<30)
#define  DRM_MODE_FLAG_SEAMLESS			(1<<31)

#define  DRM_MODE_FLAG_ALL	(DRM_MODE_FLAG_PHSYNC |		\
				 DRM_MODE_FLAG_NHSYNC |		\
				 DRM_MODE_FLAG_PVSYNC |		\
				 DRM_MODE_FLAG_NVSYNC |		\
				 DRM_MODE_FLAG_INTERLACE |	\
				 DRM_MODE_FLAG_DBLSCAN |	\
				 DRM_MODE_FLAG_CSYNC |		\
				 DRM_MODE_FLAG_PCSYNC |		\
				 DRM_MODE_FLAG_NCSYNC |		\
				 DRM_MODE_FLAG_HSKEW |		\
				 DRM_MODE_FLAG_DBLCLK |		\
				 DRM_MODE_FLAG_CLKDIV2 |	\
				 DRM_MODE_FLAG_SUPPORTS_RGB |	\
				 DRM_MODE_FLAG_SUPPORTS_YUV |	\
				 DRM_MODE_FLAG_VID_MODE_PANEL |	\
				 DRM_MODE_FLAG_CMD_MODE_PANEL |	\
				 DRM_MODE_FLAG_3D_MASK)

/* DPMS flags */
/* bit compatible with the xorg definitions. */
#define DRM_MODE_DPMS_ON	0
#define DRM_MODE_DPMS_STANDBY	1
#define DRM_MODE_DPMS_SUSPEND	2
#define DRM_MODE_DPMS_OFF	3

/* Scaling mode options */
#define DRM_MODE_SCALE_NONE		0 /* Unmodified timing (display or
					     software can still scale) */
#define DRM_MODE_SCALE_FULLSCREEN	1 /* Full screen, ignore aspect */
#define DRM_MODE_SCALE_CENTER		2 /* Centered, no scaling */
#define DRM_MODE_SCALE_ASPECT		3 /* Full screen, preserve aspect */

/* Dithering mode options */
#define DRM_MODE_DITHERING_OFF	0
#define DRM_MODE_DITHERING_ON	1
#define DRM_MODE_DITHERING_AUTO 2

/* Dirty info options */
#define DRM_MODE_DIRTY_OFF      0
#define DRM_MODE_DIRTY_ON       1
#define DRM_MODE_DIRTY_ANNOTATE 2

/* Link Status options */
#define DRM_MODE_LINK_STATUS_GOOD	0
#define DRM_MODE_LINK_STATUS_BAD	1

/*
 * DRM_MODE_ROTATE_<degrees>
 *
 * Signals that a drm plane is been rotated <degrees> degrees in counter
 * clockwise direction.
 *
 * This define is provided as a convenience, looking up the property id
 * using the name->prop id lookup is the preferred method.
 */
#define DRM_MODE_ROTATE_0       (1<<0)
#define DRM_MODE_ROTATE_90      (1<<1)
#define DRM_MODE_ROTATE_180     (1<<2)
#define DRM_MODE_ROTATE_270     (1<<3)

/*
 * DRM_MODE_ROTATE_MASK
 *
 * Bitmask used to look for drm plane rotations.
 */
#define DRM_MODE_ROTATE_MASK (\
		DRM_MODE_ROTATE_0  | \
		DRM_MODE_ROTATE_90  | \
		DRM_MODE_ROTATE_180 | \
		DRM_MODE_ROTATE_270)

/*
 * DRM_MODE_REFLECT_<axis>
 *
 * Signals that the contents of a drm plane is reflected in the <axis> axis,
 * in the same way as mirroring.
 *
 * This define is provided as a convenience, looking up the property id
 * using the name->prop id lookup is the preferred method.
 */
#define DRM_MODE_REFLECT_X      (1<<4)
#define DRM_MODE_REFLECT_Y      (1<<5)

/*
 * DRM_MODE_REFLECT_MASK
 *
 * Bitmask used to look for drm plane reflections.
 */
#define DRM_MODE_REFLECT_MASK (\
		DRM_MODE_REFLECT_X | \
		DRM_MODE_REFLECT_Y)

/* Content Protection Flags */
#define DRM_MODE_CONTENT_PROTECTION_UNDESIRED	0
#define DRM_MODE_CONTENT_PROTECTION_DESIRED     1
#define DRM_MODE_CONTENT_PROTECTION_ENABLED     2

struct drm_mode_modeinfo {
	__u32 clock;
	__u16 hdisplay;
	__u16 hsync_start;
	__u16 hsync_end;
	__u16 htotal;
	__u16 hskew;
	__u16 vdisplay;
	__u16 vsync_start;
	__u16 vsync_end;
	__u16 vtotal;
	__u16 vscan;

	__u32 vrefresh;

	__u32 flags;
	__u32 type;
	char name[DRM_DISPLAY_MODE_LEN];
};

struct drm_mode_card_res {
	__u64 fb_id_ptr;
	__u64 crtc_id_ptr;
	__u64 connector_id_ptr;
	__u64 encoder_id_ptr;
	__u32 count_fbs;
	__u32 count_crtcs;
	__u32 count_connectors;
	__u32 count_encoders;
	__u32 min_width;
	__u32 max_width;
	__u32 min_height;
	__u32 max_height;
};

struct drm_mode_crtc {
	__u64 set_connectors_ptr;
	__u32 count_connectors;

	__u32 crtc_id; /**< Id */
	__u32 fb_id; /**< Id of framebuffer */

	__u32 x; /**< x Position on the framebuffer */
	__u32 y; /**< y Position on the framebuffer */

	__u32 gamma_size;
	__u32 mode_valid;
	struct drm_mode_modeinfo mode;
};

#define DRM_MODE_PRESENT_TOP_FIELD	(1<<0)
#define DRM_MODE_PRESENT_BOTTOM_FIELD	(1<<1)

/* Planes blend with or override other bits on the CRTC */
struct drm_mode_set_plane {
	__u32 plane_id;
	__u32 crtc_id;
	__u32 fb_id; /* fb object contains surface format type */
	__u32 flags; /* see above flags */

	/* Signed dest location allows it to be partially off screen */
	__s32 crtc_x;
	__s32 crtc_y;
	__u32 crtc_w;
	__u32 crtc_h;

	/* Source values are 16.16 fixed point */
	__u32 src_x;
	__u32 src_y;
	__u32 src_h;
	__u32 src_w;
};

struct drm_mode_get_plane {
	__u32 plane_id;

	__u32 crtc_id;
	__u32 fb_id;

	__u32 possible_crtcs;
	__u32 gamma_size;

	__u32 count_format_types;
	__u64 format_type_ptr;
};

struct drm_mode_get_plane_res {
	__u64 plane_id_ptr;
	__u32 count_planes;
};

#define DRM_MODE_ENCODER_NONE	0
#define DRM_MODE_ENCODER_DAC	1
#define DRM_MODE_ENCODER_TMDS	2
#define DRM_MODE_ENCODER_LVDS	3
#define DRM_MODE_ENCODER_TVDAC	4
#define DRM_MODE_ENCODER_VIRTUAL 5
#define DRM_MODE_ENCODER_DSI	6
#define DRM_MODE_ENCODER_DPMST	7
#define DRM_MODE_ENCODER_DPI	8

struct drm_mode_get_encoder {
	__u32 encoder_id;
	__u32 encoder_type;

	__u32 crtc_id; /**< Id of crtc */

	__u32 possible_crtcs;
	__u32 possible_clones;
};

/* This is for connectors with multiple signal types. */
/* Try to match DRM_MODE_CONNECTOR_X as closely as possible. */
enum drm_mode_subconnector {
	DRM_MODE_SUBCONNECTOR_Automatic = 0,
	DRM_MODE_SUBCONNECTOR_Unknown = 0,
	DRM_MODE_SUBCONNECTOR_DVID = 3,
	DRM_MODE_SUBCONNECTOR_DVIA = 4,
	DRM_MODE_SUBCONNECTOR_Composite = 5,
	DRM_MODE_SUBCONNECTOR_SVIDEO = 6,
	DRM_MODE_SUBCONNECTOR_Component = 8,
	DRM_MODE_SUBCONNECTOR_SCART = 9,
};

#define DRM_MODE_CONNECTOR_Unknown	0
#define DRM_MODE_CONNECTOR_VGA		1
#define DRM_MODE_CONNECTOR_DVII		2
#define DRM_MODE_CONNECTOR_DVID		3
#define DRM_MODE_CONNECTOR_DVIA		4
#define DRM_MODE_CONNECTOR_Composite	5
#define DRM_MODE_CONNECTOR_SVIDEO	6
#define DRM_MODE_CONNECTOR_LVDS		7
#define DRM_MODE_CONNECTOR_Component	8
#define DRM_MODE_CONNECTOR_9PinDIN	9
#define DRM_MODE_CONNECTOR_DisplayPort	10
#define DRM_MODE_CONNECTOR_HDMIA	11
#define DRM_MODE_CONNECTOR_HDMIB	12
#define DRM_MODE_CONNECTOR_TV		13
#define DRM_MODE_CONNECTOR_eDP		14
#define DRM_MODE_CONNECTOR_VIRTUAL      15
#define DRM_MODE_CONNECTOR_DSI		16
#define DRM_MODE_CONNECTOR_DPI		17
#define DRM_MODE_CONNECTOR_WRITEBACK	18

struct drm_mode_get_connector {

	__u64 encoders_ptr;
	__u64 modes_ptr;
	__u64 props_ptr;
	__u64 prop_values_ptr;

	__u32 count_modes;
	__u32 count_props;
	__u32 count_encoders;

	__u32 encoder_id; /**< Current Encoder */
	__u32 connector_id; /**< Id */
	__u32 connector_type;
	__u32 connector_type_id;

	__u32 connection;
	__u32 mm_width;  /**< width in millimeters */
	__u32 mm_height; /**< height in millimeters */
	__u32 subpixel;

	__u32 pad;
};

#define DRM_MODE_PROP_PENDING	(1<<0) /* deprecated, do not use */
#define DRM_MODE_PROP_RANGE	(1<<1)
#define DRM_MODE_PROP_IMMUTABLE	(1<<2)
#define DRM_MODE_PROP_ENUM	(1<<3) /* enumerated type with text strings */
#define DRM_MODE_PROP_BLOB	(1<<4)
#define DRM_MODE_PROP_BITMASK	(1<<5) /* bitmask of enumerated types */

/* non-extended types: legacy bitmask, one bit per type: */
#define DRM_MODE_PROP_LEGACY_TYPE  ( \
		DRM_MODE_PROP_RANGE | \
		DRM_MODE_PROP_ENUM | \
		DRM_MODE_PROP_BLOB | \
		DRM_MODE_PROP_BITMASK)

/* extended-types: rather than continue to consume a bit per type,
 * grab a chunk of the bits to use as integer type id.
 */
#define DRM_MODE_PROP_EXTENDED_TYPE	0x0000ffc0
#define DRM_MODE_PROP_TYPE(n)		((n) << 6)
#define DRM_MODE_PROP_OBJECT		DRM_MODE_PROP_TYPE(1)
#define DRM_MODE_PROP_SIGNED_RANGE	DRM_MODE_PROP_TYPE(2)

/* the PROP_ATOMIC flag is used to hide properties from userspace that
 * is not aware of atomic properties.  This is mostly to work around
 * older userspace (DDX drivers) that read/write each prop they find,
 * witout being aware that this could be triggering a lengthy modeset.
 */
#define DRM_MODE_PROP_ATOMIC        0x80000000

struct drm_mode_property_enum {
	__u64 value;
	char name[DRM_PROP_NAME_LEN];
};

struct drm_mode_get_property {
	__u64 values_ptr; /* values and blob lengths */
	__u64 enum_blob_ptr; /* enum and blob id ptrs */

	__u32 prop_id;
	__u32 flags;
	char name[DRM_PROP_NAME_LEN];

	__u32 count_values;
	/* This is only used to count enum values, not blobs. The _blobs is
	 * simply because of a historical reason, i.e. backwards compat. */
	__u32 count_enum_blobs;
};

struct drm_mode_connector_set_property {
	__u64 value;
	__u32 prop_id;
	__u32 connector_id;
};

#define DRM_MODE_OBJECT_CRTC 0xcccccccc
#define DRM_MODE_OBJECT_CONNECTOR 0xc0c0c0c0
#define DRM_MODE_OBJECT_ENCODER 0xe0e0e0e0
#define DRM_MODE_OBJECT_MODE 0xdededede
#define DRM_MODE_OBJECT_PROPERTY 0xb0b0b0b0
#define DRM_MODE_OBJECT_FB 0xfbfbfbfb
#define DRM_MODE_OBJECT_BLOB 0xbbbbbbbb
#define DRM_MODE_OBJECT_PLANE 0xeeeeeeee
#define DRM_MODE_OBJECT_ANY 0

struct drm_mode_obj_get_properties {
	__u64 props_ptr;
	__u64 prop_values_ptr;
	__u32 count_props;
	__u32 obj_id;
	__u32 obj_type;
};

struct drm_mode_obj_set_property {
	__u64 value;
	__u32 prop_id;
	__u32 obj_id;
	__u32 obj_type;
};

struct drm_mode_get_blob {
	__u32 blob_id;
	__u32 length;
	__u64 data;
};

struct drm_mode_fb_cmd {
	__u32 fb_id;
	__u32 width;
	__u32 height;
	__u32 pitch;
	__u32 bpp;
	__u32 depth;
	/* driver specific handle */
	__u32 handle;
};

#define DRM_MODE_FB_INTERLACED	(1<<0) /* for interlaced framebuffers */
#define DRM_MODE_FB_MODIFIERS	(1<<1) /* enables ->modifer[] */
#define DRM_MODE_FB_SECURE	(1<<2) /* for secure framebuffers */

struct drm_mode_fb_cmd2 {
	__u32 fb_id;
	__u32 width;
	__u32 height;
	__u32 pixel_format; /* fourcc code from drm_fourcc.h */
	__u32 flags; /* see above flags */

	/*
	 * In case of planar formats, this ioctl allows up to 4
	 * buffer objects with offsets and pitches per plane.
	 * The pitch and offset order is dictated by the fourcc,
	 * e.g. NV12 (http://fourcc.org/yuv.php#NV12) is described as:
	 *
	 *   YUV 4:2:0 image with a plane of 8 bit Y samples
	 *   followed by an interleaved U/V plane containing
	 *   8 bit 2x2 subsampled colour difference samples.
	 *
	 * So it would consist of Y as offsets[0] and UV as
	 * offsets[1].  Note that offsets[0] will generally
	 * be 0 (but this is not required).
	 *
	 * To accommodate tiled, compressed, etc formats, a
	 * modifier can be specified.  The default value of zero
	 * indicates "native" format as specified by the fourcc.
	 * Vendor specific modifier token.  Note that even though
	 * it looks like we have a modifier per-plane, we in fact
	 * do not. The modifier for each plane must be identical.
	 * Thus all combinations of different data layouts for
	 * multi plane formats must be enumerated as separate
	 * modifiers.
	 */
	__u32 handles[4];
	__u32 pitches[4]; /* pitch for each plane */
	__u32 offsets[4]; /* offset of each plane */
	__u64 modifier[4]; /* ie, tiling, compress */
};

#define DRM_MODE_FB_DIRTY_ANNOTATE_COPY 0x01
#define DRM_MODE_FB_DIRTY_ANNOTATE_FILL 0x02
#define DRM_MODE_FB_DIRTY_FLAGS         0x03

#define DRM_MODE_FB_DIRTY_MAX_CLIPS     256

/*
 * Mark a region of a framebuffer as dirty.
 *
 * Some hardware does not automatically update display contents
 * as a hardware or software draw to a framebuffer. This ioctl
 * allows userspace to tell the kernel and the hardware what
 * regions of the framebuffer have changed.
 *
 * The kernel or hardware is free to update more then just the
 * region specified by the clip rects. The kernel or hardware
 * may also delay and/or coalesce several calls to dirty into a
 * single update.
 *
 * Userspace may annotate the updates, the annotates are a
 * promise made by the caller that the change is either a copy
 * of pixels or a fill of a single color in the region specified.
 *
 * If the DRM_MODE_FB_DIRTY_ANNOTATE_COPY flag is given then
 * the number of updated regions are half of num_clips given,
 * where the clip rects are paired in src and dst. The width and
 * height of each one of the pairs must match.
 *
 * If the DRM_MODE_FB_DIRTY_ANNOTATE_FILL flag is given the caller
 * promises that the region specified of the clip rects is filled
 * completely with a single color as given in the color argument.
 */

struct drm_mode_fb_dirty_cmd {
	__u32 fb_id;
	__u32 flags;
	__u32 color;
	__u32 num_clips;
	__u64 clips_ptr;
};

struct drm_mode_mode_cmd {
	__u32 connector_id;
	struct drm_mode_modeinfo mode;
};

#define DRM_MODE_CURSOR_BO	0x01
#define DRM_MODE_CURSOR_MOVE	0x02
#define DRM_MODE_CURSOR_FLAGS	0x03

/*
 * depending on the value in flags different members are used.
 *
 * CURSOR_BO uses
 *    crtc_id
 *    width
 *    height
 *    handle - if 0 turns the cursor off
 *
 * CURSOR_MOVE uses
 *    crtc_id
 *    x
 *    y
 */
struct drm_mode_cursor {
	__u32 flags;
	__u32 crtc_id;
	__s32 x;
	__s32 y;
	__u32 width;
	__u32 height;
	/* driver specific handle */
	__u32 handle;
};

struct drm_mode_cursor2 {
	__u32 flags;
	__u32 crtc_id;
	__s32 x;
	__s32 y;
	__u32 width;
	__u32 height;
	/* driver specific handle */
	__u32 handle;
	__s32 hot_x;
	__s32 hot_y;
};

struct drm_mode_crtc_lut {
	__u32 crtc_id;
	__u32 gamma_size;

	/* pointers to arrays */
	__u64 red;
	__u64 green;
	__u64 blue;
};

struct drm_color_ctm {
	/*
	 * Conversion matrix in S31.32 sign-magnitude
	 * (not two's complement!) format.
	 */
	__u64 matrix[9];
};

struct drm_color_lut {
	/*
	 * Data is U0.16 fixed point format.
	 */
	__u16 red;
	__u16 green;
	__u16 blue;
	__u16 reserved;
};

#define DRM_MODE_PAGE_FLIP_EVENT 0x01
#define DRM_MODE_PAGE_FLIP_ASYNC 0x02
#define DRM_MODE_PAGE_FLIP_TARGET_ABSOLUTE 0x4
#define DRM_MODE_PAGE_FLIP_TARGET_RELATIVE 0x8
#define DRM_MODE_PAGE_FLIP_TARGET (DRM_MODE_PAGE_FLIP_TARGET_ABSOLUTE | \
				   DRM_MODE_PAGE_FLIP_TARGET_RELATIVE)
#define DRM_MODE_PAGE_FLIP_FLAGS (DRM_MODE_PAGE_FLIP_EVENT | \
				  DRM_MODE_PAGE_FLIP_ASYNC | \
				  DRM_MODE_PAGE_FLIP_TARGET)

/*
 * Request a page flip on the specified crtc.
 *
 * This ioctl will ask KMS to schedule a page flip for the specified
 * crtc.  Once any pending rendering targeting the specified fb (as of
 * ioctl time) has completed, the crtc will be reprogrammed to display
 * that fb after the next vertical refresh.  The ioctl returns
 * immediately, but subsequent rendering to the current fb will block
 * in the execbuffer ioctl until the page flip happens.  If a page
 * flip is already pending as the ioctl is called, EBUSY will be
 * returned.
 *
 * Flag DRM_MODE_PAGE_FLIP_EVENT requests that drm sends back a vblank
 * event (see drm.h: struct drm_event_vblank) when the page flip is
 * done.  The user_data field passed in with this ioctl will be
 * returned as the user_data field in the vblank event struct.
 *
 * Flag DRM_MODE_PAGE_FLIP_ASYNC requests that the flip happen
 * 'as soon as possible', meaning that it not delay waiting for vblank.
 * This may cause tearing on the screen.
 *
 * The reserved field must be zero.
 */

struct drm_mode_crtc_page_flip {
	__u32 crtc_id;
	__u32 fb_id;
	__u32 flags;
	__u32 reserved;
	__u64 user_data;
};

/*
 * Request a page flip on the specified crtc.
 *
 * Same as struct drm_mode_crtc_page_flip, but supports new flags and
 * re-purposes the reserved field:
 *
 * The sequence field must be zero unless either of the
 * DRM_MODE_PAGE_FLIP_TARGET_ABSOLUTE/RELATIVE flags is specified. When
 * the ABSOLUTE flag is specified, the sequence field denotes the absolute
 * vblank sequence when the flip should take effect. When the RELATIVE
 * flag is specified, the sequence field denotes the relative (to the
 * current one when the ioctl is called) vblank sequence when the flip
 * should take effect. NOTE: DRM_IOCTL_WAIT_VBLANK must still be used to
 * make sure the vblank sequence before the target one has passed before
 * calling this ioctl. The purpose of the
 * DRM_MODE_PAGE_FLIP_TARGET_ABSOLUTE/RELATIVE flags is merely to clarify
 * the target for when code dealing with a page flip runs during a
 * vertical blank period.
 */

struct drm_mode_crtc_page_flip_target {
	__u32 crtc_id;
	__u32 fb_id;
	__u32 flags;
	__u32 sequence;
	__u64 user_data;
};

/* create a dumb scanout buffer */
struct drm_mode_create_dumb {
	__u32 height;
	__u32 width;
	__u32 bpp;
	__u32 flags;
	/* handle, pitch, size will be returned */
	__u32 handle;
	__u32 pitch;
	__u64 size;
};

/* set up for mmap of a dumb scanout buffer */
struct drm_mode_map_dumb {
	/** Handle for the object being mapped. */
	__u32 handle;
	__u32 pad;
	/**
	 * Fake offset to use for subsequent mmap call
	 *
	 * This is a fixed-size type for 32/64 compatibility.
	 */
	__u64 offset;
};

struct drm_mode_destroy_dumb {
	__u32 handle;
};

/* page-flip flags are valid, plus: */
#define DRM_MODE_ATOMIC_TEST_ONLY 0x0100
#define DRM_MODE_ATOMIC_NONBLOCK  0x0200
#define DRM_MODE_ATOMIC_ALLOW_MODESET 0x0400

#define DRM_MODE_ATOMIC_FLAGS (\
		DRM_MODE_PAGE_FLIP_EVENT |\
		DRM_MODE_PAGE_FLIP_ASYNC |\
		DRM_MODE_ATOMIC_TEST_ONLY |\
		DRM_MODE_ATOMIC_NONBLOCK |\
		DRM_MODE_ATOMIC_ALLOW_MODESET)

struct drm_mode_atomic {
	__u32 flags;
	__u32 count_objs;
	__u64 objs_ptr;
	__u64 count_props_ptr;
	__u64 props_ptr;
	__u64 prop_values_ptr;
	__u64 reserved;
	__u64 user_data;
};

struct drm_format_modifier_blob {
#define FORMAT_BLOB_CURRENT 1
	/* Version of this blob format */
	__u32 version;

	/* Flags */
	__u32 flags;

	/* Number of fourcc formats supported */
	__u32 count_formats;

	/* Where in this blob the formats exist (in bytes) */
	__u32 formats_offset;

	/* Number of drm_format_modifiers */
	__u32 count_modifiers;

	/* Where in this blob the modifiers exist (in bytes) */
	__u32 modifiers_offset;

	/* __u32 formats[] */
	/* struct drm_format_modifier modifiers[] */
};

struct drm_format_modifier {
	/* Bitmask of formats in get_plane format list this info applies to. The
	 * offset allows a sliding window of which 64 formats (bits).
	 *
	 * Some examples:
	 * In today's world with < 65 formats, and formats 0, and 2 are
	 * supported
	 * 0x0000000000000005
	 *		  ^-offset = 0, formats = 5
	 *
	 * If the number formats grew to 128, and formats 98-102 are
	 * supported with the modifier:
	 *
	 * 0x0000007c00000000 0000000000000000
	 *		  ^
	 *		  |__offset = 64, formats = 0x7c00000000
	 *
	 */
	__u64 formats;
	__u32 offset;
	__u32 pad;

	/* The modifier that applies to the >get_plane format list bitmask. */
	__u64 modifier;
};

/**
 * Create a new 'blob' data property, copying length bytes from data pointer,
 * and returning new blob ID.
 */
struct drm_mode_create_blob {
	/** Pointer to data to copy. */
	__u64 data;
	/** Length of data to copy. */
	__u32 length;
	/** Return: new property ID. */
	__u32 blob_id;
};

/**
 * Destroy a user-created blob property.
 */
struct drm_mode_destroy_blob {
	__u32 blob_id;
};

/**
 * Lease mode resources, creating another drm_master.
 */
struct drm_mode_create_lease {
	/** Pointer to array of object ids (__u32) */
	__u64 object_ids;
	/** Number of object ids */
	__u32 object_count;
	/** flags for new FD (O_CLOEXEC, etc) */
	__u32 flags;

	/** Return: unique identifier for lessee. */
	__u32 lessee_id;
	/** Return: file descriptor to new drm_master file */
	__u32 fd;
};

/**
 * List lesses from a drm_master
 */
struct drm_mode_list_lessees {
	/** Number of lessees.
	 * On input, provides length of the array.
	 * On output, provides total number. No
	 * more than the input number will be written
	 * back, so two calls can be used to get
	 * the size and then the data.
	 */
	__u32 count_lessees;
	__u32 pad;

	/** Pointer to lessees.
	 * pointer to __u64 array of lessee ids
	 */
	__u64 lessees_ptr;
};

/**
 * Get leased objects
 */
struct drm_mode_get_lease {
	/** Number of leased objects.
	 * On input, provides length of the array.
	 * On output, provides total number. No
	 * more than the input number will be written
	 * back, so two calls can be used to get
	 * the size and then the data.
	 */
	__u32 count_objects;
	__u32 pad;

	/** Pointer to objects.
	 * pointer to __u32 array of object ids
	 */
	__u64 objects_ptr;
};

/**
 * Revoke lease
 */
struct drm_mode_revoke_lease {
	/** Unique ID of lessee
	 */
	__u32 lessee_id;
};

#if defined(__cplusplus)
}
#endif

#endif<|MERGE_RESOLUTION|>--- conflicted
+++ resolved
@@ -116,15 +116,9 @@
 #define  DRM_MODE_FLAG_PIC_AR_256_135 \
 			(DRM_MODE_PICTURE_ASPECT_256_135<<19)
 
-<<<<<<< HEAD
-#define  DRM_MODE_FLAG_SUPPORTS_RGB		(1<<23)
-
-#define  DRM_MODE_FLAG_SUPPORTS_YUV		(1<<24)
-=======
 #define  DRM_MODE_FLAG_SUPPORTS_RGB		(1<<27)
 
 #define  DRM_MODE_FLAG_SUPPORTS_YUV		(1<<28)
->>>>>>> a4834780
 #define  DRM_MODE_FLAG_VID_MODE_PANEL	(1<<29)
 #define  DRM_MODE_FLAG_CMD_MODE_PANEL	(1<<30)
 #define  DRM_MODE_FLAG_SEAMLESS			(1<<31)
