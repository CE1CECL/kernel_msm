--- conflicted
+++ resolved
@@ -2,16 +2,11 @@
 #ifndef __UAPI_CORESIGHT_STM_H_
 #define __UAPI_CORESIGHT_STM_H_
 
-<<<<<<< HEAD
-#define STM_FLAG_NONE          0x00
-#define STM_FLAG_TIMESTAMPED   0x08
-#define STM_FLAG_GUARANTEED    0x80
-=======
 #include <linux/const.h>
 
+#define STM_FLAG_NONE          0x00
 #define STM_FLAG_TIMESTAMPED   _BITUL(3)
 #define STM_FLAG_GUARANTEED    _BITUL(7)
->>>>>>> 2d2af525
 
 #define        OST_ENTITY_NONE                 0x00
 #define        OST_ENTITY_FTRACE_EVENTS        0x01
