/* SPDX-License-Identifier: GPL-2.0 WITH Linux-syscall-note */
#ifndef _LINUX_PRCTL_H
#define _LINUX_PRCTL_H

#include <linux/types.h>

/* Values to pass as first argument to prctl() */

#define PR_SET_PDEATHSIG  1  /* Second arg is a signal */
#define PR_GET_PDEATHSIG  2  /* Second arg is a ptr to return the signal */

/* Get/set current->mm->dumpable */
#define PR_GET_DUMPABLE   3
#define PR_SET_DUMPABLE   4

/* Get/set unaligned access control bits (if meaningful) */
#define PR_GET_UNALIGN	  5
#define PR_SET_UNALIGN	  6
# define PR_UNALIGN_NOPRINT	1	/* silently fix up unaligned user accesses */
# define PR_UNALIGN_SIGBUS	2	/* generate SIGBUS on unaligned user access */

/* Get/set whether or not to drop capabilities on setuid() away from
 * uid 0 (as per security/commoncap.c) */
#define PR_GET_KEEPCAPS   7
#define PR_SET_KEEPCAPS   8

/* Get/set floating-point emulation control bits (if meaningful) */
#define PR_GET_FPEMU  9
#define PR_SET_FPEMU 10
# define PR_FPEMU_NOPRINT	1	/* silently emulate fp operations accesses */
# define PR_FPEMU_SIGFPE	2	/* don't emulate fp operations, send SIGFPE instead */

/* Get/set floating-point exception mode (if meaningful) */
#define PR_GET_FPEXC	11
#define PR_SET_FPEXC	12
# define PR_FP_EXC_SW_ENABLE	0x80	/* Use FPEXC for FP exception enables */
# define PR_FP_EXC_DIV		0x010000	/* floating point divide by zero */
# define PR_FP_EXC_OVF		0x020000	/* floating point overflow */
# define PR_FP_EXC_UND		0x040000	/* floating point underflow */
# define PR_FP_EXC_RES		0x080000	/* floating point inexact result */
# define PR_FP_EXC_INV		0x100000	/* floating point invalid operation */
# define PR_FP_EXC_DISABLED	0	/* FP exceptions disabled */
# define PR_FP_EXC_NONRECOV	1	/* async non-recoverable exc. mode */
# define PR_FP_EXC_ASYNC	2	/* async recoverable exception mode */
# define PR_FP_EXC_PRECISE	3	/* precise exception mode */

/* Get/set whether we use statistical process timing or accurate timestamp
 * based process timing */
#define PR_GET_TIMING   13
#define PR_SET_TIMING   14
# define PR_TIMING_STATISTICAL  0       /* Normal, traditional,
                                                   statistical process timing */
# define PR_TIMING_TIMESTAMP    1       /* Accurate timestamp based
                                                   process timing */

#define PR_SET_NAME    15		/* Set process name */
#define PR_GET_NAME    16		/* Get process name */

/* Get/set process endian */
#define PR_GET_ENDIAN	19
#define PR_SET_ENDIAN	20
# define PR_ENDIAN_BIG		0
# define PR_ENDIAN_LITTLE	1	/* True little endian mode */
# define PR_ENDIAN_PPC_LITTLE	2	/* "PowerPC" pseudo little endian */

/* Get/set process seccomp mode */
#define PR_GET_SECCOMP	21
#define PR_SET_SECCOMP	22

/* Get/set the capability bounding set (as per security/commoncap.c) */
#define PR_CAPBSET_READ 23
#define PR_CAPBSET_DROP 24

/* Get/set the process' ability to use the timestamp counter instruction */
#define PR_GET_TSC 25
#define PR_SET_TSC 26
# define PR_TSC_ENABLE		1	/* allow the use of the timestamp counter */
# define PR_TSC_SIGSEGV		2	/* throw a SIGSEGV instead of reading the TSC */

/* Get/set securebits (as per security/commoncap.c) */
#define PR_GET_SECUREBITS 27
#define PR_SET_SECUREBITS 28

/*
 * Get/set the timerslack as used by poll/select/nanosleep
 * A value of 0 means "use default"
 */
#define PR_SET_TIMERSLACK 29
#define PR_GET_TIMERSLACK 30

#define PR_TASK_PERF_EVENTS_DISABLE		31
#define PR_TASK_PERF_EVENTS_ENABLE		32

/*
 * Set early/late kill mode for hwpoison memory corruption.
 * This influences when the process gets killed on a memory corruption.
 */
#define PR_MCE_KILL	33
# define PR_MCE_KILL_CLEAR   0
# define PR_MCE_KILL_SET     1

# define PR_MCE_KILL_LATE    0
# define PR_MCE_KILL_EARLY   1
# define PR_MCE_KILL_DEFAULT 2

#define PR_MCE_KILL_GET 34

/*
 * Tune up process memory map specifics.
 */
#define PR_SET_MM		35
# define PR_SET_MM_START_CODE		1
# define PR_SET_MM_END_CODE		2
# define PR_SET_MM_START_DATA		3
# define PR_SET_MM_END_DATA		4
# define PR_SET_MM_START_STACK		5
# define PR_SET_MM_START_BRK		6
# define PR_SET_MM_BRK			7
# define PR_SET_MM_ARG_START		8
# define PR_SET_MM_ARG_END		9
# define PR_SET_MM_ENV_START		10
# define PR_SET_MM_ENV_END		11
# define PR_SET_MM_AUXV			12
# define PR_SET_MM_EXE_FILE		13
# define PR_SET_MM_MAP			14
# define PR_SET_MM_MAP_SIZE		15

/*
 * This structure provides new memory descriptor
 * map which mostly modifies /proc/pid/stat[m]
 * output for a task. This mostly done in a
 * sake of checkpoint/restore functionality.
 */
struct prctl_mm_map {
	__u64	start_code;		/* code section bounds */
	__u64	end_code;
	__u64	start_data;		/* data section bounds */
	__u64	end_data;
	__u64	start_brk;		/* heap for brk() syscall */
	__u64	brk;
	__u64	start_stack;		/* stack starts at */
	__u64	arg_start;		/* command line arguments bounds */
	__u64	arg_end;
	__u64	env_start;		/* environment variables bounds */
	__u64	env_end;
	__u64	*auxv;			/* auxiliary vector */
	__u32	auxv_size;		/* vector size */
	__u32	exe_fd;			/* /proc/$pid/exe link file */
};

/*
 * Set specific pid that is allowed to ptrace the current task.
 * A value of 0 mean "no process".
 */
#define PR_SET_PTRACER 0x59616d61
# define PR_SET_PTRACER_ANY ((unsigned long)-1)

#define PR_SET_CHILD_SUBREAPER	36
#define PR_GET_CHILD_SUBREAPER	37

/*
 * If no_new_privs is set, then operations that grant new privileges (i.e.
 * execve) will either fail or not grant them.  This affects suid/sgid,
 * file capabilities, and LSMs.
 *
 * Operations that merely manipulate or drop existing privileges (setresuid,
 * capset, etc.) will still work.  Drop those privileges if you want them gone.
 *
 * Changing LSM security domain is considered a new privilege.  So, for example,
 * asking selinux for a specific new context (e.g. with runcon) will result
 * in execve returning -EPERM.
 *
 * See Documentation/prctl/no_new_privs.txt for more details.
 */
#define PR_SET_NO_NEW_PRIVS	38
#define PR_GET_NO_NEW_PRIVS	39

#define PR_GET_TID_ADDRESS	40

#define PR_SET_THP_DISABLE	41
#define PR_GET_THP_DISABLE	42

/*
 * Tell the kernel to start/stop helping userspace manage bounds tables.
 */
#define PR_MPX_ENABLE_MANAGEMENT  43
#define PR_MPX_DISABLE_MANAGEMENT 44

#define PR_SET_FP_MODE		45
#define PR_GET_FP_MODE		46
# define PR_FP_MODE_FR		(1 << 0)	/* 64b FP registers */
# define PR_FP_MODE_FRE		(1 << 1)	/* 32b compatibility */

/* Control the ambient capability set */
#define PR_CAP_AMBIENT			47
# define PR_CAP_AMBIENT_IS_SET		1
# define PR_CAP_AMBIENT_RAISE		2
# define PR_CAP_AMBIENT_LOWER		3
# define PR_CAP_AMBIENT_CLEAR_ALL	4

/* Per task speculation control */
#define PR_GET_SPECULATION_CTRL		52
#define PR_SET_SPECULATION_CTRL		53
/* Speculation control variants */
# define PR_SPEC_STORE_BYPASS		0
# define PR_SPEC_INDIRECT_BRANCH	1
/* Return and control values for PR_SET/GET_SPECULATION_CTRL */
# define PR_SPEC_NOT_AFFECTED		0
# define PR_SPEC_PRCTL			(1UL << 0)
# define PR_SPEC_ENABLE			(1UL << 1)
# define PR_SPEC_DISABLE		(1UL << 2)
# define PR_SPEC_FORCE_DISABLE		(1UL << 3)

#define PR_SET_VMA		0x53564d41
# define PR_SET_VMA_ANON_NAME		0

<<<<<<< HEAD
=======
/* Tagged user address controls for arm64 */
#define PR_SET_TAGGED_ADDR_CTRL		55
#define PR_GET_TAGGED_ADDR_CTRL		56
# define PR_TAGGED_ADDR_ENABLE		(1UL << 0)

>>>>>>> 2bb70f40
#endif /* _LINUX_PRCTL_H */<|MERGE_RESOLUTION|>--- conflicted
+++ resolved
@@ -214,12 +214,9 @@
 #define PR_SET_VMA		0x53564d41
 # define PR_SET_VMA_ANON_NAME		0
 
-<<<<<<< HEAD
-=======
 /* Tagged user address controls for arm64 */
 #define PR_SET_TAGGED_ADDR_CTRL		55
 #define PR_GET_TAGGED_ADDR_CTRL		56
 # define PR_TAGGED_ADDR_ENABLE		(1UL << 0)
 
->>>>>>> 2bb70f40
 #endif /* _LINUX_PRCTL_H */