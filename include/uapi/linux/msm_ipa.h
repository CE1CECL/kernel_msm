#ifndef _UAPI_MSM_IPA_H_
#define _UAPI_MSM_IPA_H_

#ifndef __KERNEL__
#include <stdio.h>
#include <stdint.h>
#include <stddef.h>
#include <sys/stat.h>
#endif
#include <linux/ioctl.h>
#include <linux/types.h>
#include <linux/if_ether.h>

/**
 * unique magic number of the IPA device
 */
#define IPA_IOC_MAGIC 0xCF

/**
 * IPA device full path
 */
#define IPA_DEV_NAME "/dev/ipa"

/**
 * IPA NAT table character device name
 */
#define IPA_NAT_DEV_NAME "ipaNatTable"

/**
 * IPA IPv6CT table character device name
 */
#define IPA_IPV6CT_DEV_NAME "ipaIpv6CTTable"

/**
 * name of the default routing tables for v4 and v6
 */
#define IPA_DFLT_RT_TBL_NAME "ipa_dflt_rt"

/**
 * name for default value of invalid protocol of NAT
 */
#define IPAHAL_NAT_INVALID_PROTOCOL   0xFF

/**
 * commands supported by IPA driver
 */
#define IPA_IOCTL_ADD_HDR                       0
#define IPA_IOCTL_DEL_HDR                       1
#define IPA_IOCTL_ADD_RT_RULE                   2
#define IPA_IOCTL_DEL_RT_RULE                   3
#define IPA_IOCTL_ADD_FLT_RULE                  4
#define IPA_IOCTL_DEL_FLT_RULE                  5
#define IPA_IOCTL_COMMIT_HDR                    6
#define IPA_IOCTL_RESET_HDR                     7
#define IPA_IOCTL_COMMIT_RT                     8
#define IPA_IOCTL_RESET_RT                      9
#define IPA_IOCTL_COMMIT_FLT                    10
#define IPA_IOCTL_RESET_FLT                     11
#define IPA_IOCTL_DUMP                          12
#define IPA_IOCTL_GET_RT_TBL                    13
#define IPA_IOCTL_PUT_RT_TBL                    14
#define IPA_IOCTL_COPY_HDR                      15
#define IPA_IOCTL_QUERY_INTF                    16
#define IPA_IOCTL_QUERY_INTF_TX_PROPS           17
#define IPA_IOCTL_QUERY_INTF_RX_PROPS           18
#define IPA_IOCTL_GET_HDR                       19
#define IPA_IOCTL_PUT_HDR                       20
#define IPA_IOCTL_SET_FLT                       21
#define IPA_IOCTL_ALLOC_NAT_MEM                 22
#define IPA_IOCTL_V4_INIT_NAT                   23
#define IPA_IOCTL_TABLE_DMA_CMD                 24
#define IPA_IOCTL_NAT_DMA                       IPA_IOCTL_TABLE_DMA_CMD
#define IPA_IOCTL_INIT_IPV6CT_TABLE             25
#define IPA_IOCTL_V4_DEL_NAT                    26
#define IPA_IOCTL_PULL_MSG                      27
#define IPA_IOCTL_GET_NAT_OFFSET                28
#define IPA_IOCTL_RM_ADD_DEPENDENCY             29
#define IPA_IOCTL_RM_DEL_DEPENDENCY             30
#define IPA_IOCTL_GENERATE_FLT_EQ               31
#define IPA_IOCTL_QUERY_INTF_EXT_PROPS          32
#define IPA_IOCTL_QUERY_EP_MAPPING              33
#define IPA_IOCTL_QUERY_RT_TBL_INDEX            34
#define IPA_IOCTL_WRITE_QMAPID                  35
#define IPA_IOCTL_MDFY_FLT_RULE                 36
#define IPA_IOCTL_NOTIFY_WAN_UPSTREAM_ROUTE_ADD 37
#define IPA_IOCTL_NOTIFY_WAN_UPSTREAM_ROUTE_DEL 38
#define IPA_IOCTL_NOTIFY_WAN_EMBMS_CONNECTED    39
#define IPA_IOCTL_ADD_HDR_PROC_CTX              40
#define IPA_IOCTL_DEL_HDR_PROC_CTX              41
#define IPA_IOCTL_MDFY_RT_RULE                  42
#define IPA_IOCTL_ADD_RT_RULE_AFTER             43
#define IPA_IOCTL_ADD_FLT_RULE_AFTER            44
#define IPA_IOCTL_GET_HW_VERSION                45
#define IPA_IOCTL_ADD_RT_RULE_EXT               46
#define IPA_IOCTL_ADD_VLAN_IFACE                47
#define IPA_IOCTL_DEL_VLAN_IFACE                48
#define IPA_IOCTL_ADD_L2TP_VLAN_MAPPING         49
#define IPA_IOCTL_DEL_L2TP_VLAN_MAPPING         50
#define IPA_IOCTL_NAT_MODIFY_PDN                51
#define IPA_IOCTL_ALLOC_NAT_TABLE               52
#define IPA_IOCTL_ALLOC_IPV6CT_TABLE            53
#define IPA_IOCTL_DEL_NAT_TABLE                 54
#define IPA_IOCTL_DEL_IPV6CT_TABLE              55
#define IPA_IOCTL_CLEANUP                       56
#define IPA_IOCTL_QUERY_WLAN_CLIENT             57
#define IPA_IOCTL_GET_VLAN_MODE                 58
#define IPA_IOCTL_ADD_BRIDGE_VLAN_MAPPING       59
#define IPA_IOCTL_DEL_BRIDGE_VLAN_MAPPING       60
#define IPA_IOCTL_ODL_QUERY_ADAPL_EP_INFO       61
#define IPA_IOCTL_ODL_GET_AGG_BYTE_LIMIT        62
#define IPA_IOCTL_ODL_QUERY_MODEM_CONFIG        63
#define IPA_IOCTL_GSB_CONNECT                   64
#define IPA_IOCTL_GSB_DISCONNECT                65
#define IPA_IOCTL_WIGIG_FST_SWITCH              66
#define IPA_IOCTL_ADD_RT_RULE_V2                67
#define IPA_IOCTL_ADD_RT_RULE_EXT_V2            68
#define IPA_IOCTL_ADD_RT_RULE_AFTER_V2          69
#define IPA_IOCTL_MDFY_RT_RULE_V2               70
#define IPA_IOCTL_ADD_FLT_RULE_V2               71
#define IPA_IOCTL_ADD_FLT_RULE_AFTER_V2         72
#define IPA_IOCTL_MDFY_FLT_RULE_V2              73
#define IPA_IOCTL_FNR_COUNTER_ALLOC             74
#define IPA_IOCTL_FNR_COUNTER_DEALLOC           75
#define IPA_IOCTL_FNR_COUNTER_QUERY             76
#define IPA_IOCTL_GET_NAT_IN_SRAM_INFO          77
<<<<<<< HEAD
#define IPA_IOCTL_APP_CLOCK_VOTE                78
=======
#define IPA_IOCTL_GET_PHERIPHERAL_EP_INFO       78
#define IPA_IOCTL_APP_CLOCK_VOTE                79
>>>>>>> 08078455

/**
 * max size of the header to be inserted
 */
#define IPA_HDR_MAX_SIZE 128

/**
 * max size of the name of the resource (routing table, header)
 */
#define IPA_RESOURCE_NAME_MAX 32

/**
 * max number of interface properties
 */
#define IPA_NUM_PROPS_MAX 35

/**
 * size of the mac address
 */
#define IPA_MAC_ADDR_SIZE  6

/**
 * max number of mbim streams
 */
#define IPA_MBIM_MAX_STREAM_NUM 8

/**
 *  size of the ipv6 address
 */
#define IPA_WAN_MSG_IPv6_ADDR_GW_LEN 4

/**
 * max number of lan clients supported per device type
 * for LAN stats via HW.
 */
#define IPA_MAX_NUM_HW_PATH_CLIENTS 16

/**
 * max number of destination pipes possible for a client.
 */
#define QMI_IPA_MAX_CLIENT_DST_PIPES 4

/**
 * MAX number of the FLT_RT stats counter supported.
 */
#define IPA_MAX_FLT_RT_CNT_INDEX (128)
#define IPA_FLT_RT_HW_COUNTER (120)
#define IPA_FLT_RT_SW_COUNTER \
	(IPA_MAX_FLT_RT_CNT_INDEX - IPA_FLT_RT_HW_COUNTER)
#define IPA_MAX_FLT_RT_CLIENTS 60

/**
 * New feature flag for CV2X config.
 */

#define IPA_CV2X_SUPPORT

/**
 * the attributes of the rule (routing or filtering)
 */
#define IPA_FLT_TOS			(1ul << 0)
#define IPA_FLT_PROTOCOL		(1ul << 1)
#define IPA_FLT_SRC_ADDR		(1ul << 2)
#define IPA_FLT_DST_ADDR		(1ul << 3)
#define IPA_FLT_SRC_PORT_RANGE		(1ul << 4)
#define IPA_FLT_DST_PORT_RANGE		(1ul << 5)
#define IPA_FLT_TYPE			(1ul << 6)
#define IPA_FLT_CODE			(1ul << 7)
#define IPA_FLT_SPI			(1ul << 8)
#define IPA_FLT_SRC_PORT		(1ul << 9)
#define IPA_FLT_DST_PORT		(1ul << 10)
#define IPA_FLT_TC			(1ul << 11)
#define IPA_FLT_FLOW_LABEL		(1ul << 12)
#define IPA_FLT_NEXT_HDR		(1ul << 13)
#define IPA_FLT_META_DATA		(1ul << 14)
#define IPA_FLT_FRAGMENT		(1ul << 15)
#define IPA_FLT_TOS_MASKED		(1ul << 16)
#define IPA_FLT_MAC_SRC_ADDR_ETHER_II	(1ul << 17)
#define IPA_FLT_MAC_DST_ADDR_ETHER_II	(1ul << 18)
#define IPA_FLT_MAC_SRC_ADDR_802_3	(1ul << 19)
#define IPA_FLT_MAC_DST_ADDR_802_3	(1ul << 20)
#define IPA_FLT_MAC_ETHER_TYPE		(1ul << 21)
#define IPA_FLT_MAC_DST_ADDR_L2TP	(1ul << 22)
#define IPA_FLT_TCP_SYN			(1ul << 23)
#define IPA_FLT_TCP_SYN_L2TP		(1ul << 24)
#define IPA_FLT_L2TP_INNER_IP_TYPE	(1ul << 25)
#define IPA_FLT_L2TP_INNER_IPV4_DST_ADDR (1ul << 26)
#define IPA_FLT_IS_PURE_ACK		(1ul << 27)
#define IPA_FLT_VLAN_ID			(1ul << 28)
#define IPA_FLT_MAC_SRC_ADDR_802_1Q	(1ul << 29)
#define IPA_FLT_MAC_DST_ADDR_802_1Q	(1ul << 30)
#define IPA_FLT_L2TP_UDP_INNER_MAC_DST_ADDR (1ul << 31)

/* Extended attributes for the rule (routing or filtering) */
#define IPA_FLT_EXT_L2TP_UDP_TCP_SYN        (1ul << 0)
#define IPA_FLT_EXT_L2TP_UDP_INNER_ETHER_TYPE       (1ul << 1)
#define IPA_FLT_EXT_MTU     (1ul << 2)
#define IPA_FLT_EXT_L2TP_UDP_INNER_NEXT_HDR		(1ul << 3)

/**
 * maximal number of NAT PDNs in the PDN config table
 */
#define IPA_MAX_PDN_NUM 5

/**
 * enum ipa_client_type - names for the various IPA "clients"
 * these are from the perspective of the clients, for e.g.
 * HSIC1_PROD means HSIC client is the producer and IPA is the
 * consumer.
 * PROD clients are always even, and CONS clients are always odd.
 * Add new clients in the end of the list or replace reserved one,
 * update IPA_CLIENT_MAX and update the strings array ipa_clients_strings[]
 * while keeping the ordering of the clients the same
 */
enum ipa_client_type {
	IPA_CLIENT_HSIC1_PROD			= 0,
	IPA_CLIENT_HSIC1_CONS			= 1,

	IPA_CLIENT_HSIC2_PROD			= 2,
	IPA_CLIENT_HSIC2_CONS			= 3,

	IPA_CLIENT_HSIC3_PROD			= 4,
	IPA_CLIENT_HSIC3_CONS			= 5,

	IPA_CLIENT_HSIC4_PROD			= 6,
	IPA_CLIENT_HSIC4_CONS			= 7,

	IPA_CLIENT_HSIC5_PROD			= 8,
	IPA_CLIENT_HSIC5_CONS			= 9,

	IPA_CLIENT_WLAN1_PROD			= 10,
	IPA_CLIENT_WLAN1_CONS			= 11,

	IPA_CLIENT_A5_WLAN_AMPDU_PROD		= 12,
	IPA_CLIENT_WLAN2_CONS			= 13,

	/* RESERVED PROD			= 14, */
	IPA_CLIENT_WLAN3_CONS			= 15,

	/* RESERVED PROD			= 16, */
	IPA_CLIENT_WLAN4_CONS			= 17,

	IPA_CLIENT_USB_PROD			= 18,
	IPA_CLIENT_USB_CONS			= 19,

	IPA_CLIENT_USB2_PROD			= 20,
	IPA_CLIENT_USB2_CONS			= 21,

	IPA_CLIENT_USB3_PROD			= 22,
	IPA_CLIENT_USB3_CONS			= 23,

	IPA_CLIENT_USB4_PROD			= 24,
	IPA_CLIENT_USB4_CONS			= 25,

	IPA_CLIENT_UC_USB_PROD			= 26,
	IPA_CLIENT_USB_DPL_CONS			= 27,

	IPA_CLIENT_A2_EMBEDDED_PROD		= 28,
	IPA_CLIENT_A2_EMBEDDED_CONS		= 29,

	IPA_CLIENT_A2_TETHERED_PROD		= 30,
	IPA_CLIENT_A2_TETHERED_CONS		= 31,

	IPA_CLIENT_APPS_LAN_PROD		= 32,
	IPA_CLIENT_APPS_LAN_CONS		= 33,

	IPA_CLIENT_APPS_WAN_PROD		= 34,
	IPA_CLIENT_APPS_LAN_WAN_PROD = IPA_CLIENT_APPS_WAN_PROD,
	IPA_CLIENT_APPS_WAN_CONS		= 35,

	IPA_CLIENT_APPS_CMD_PROD		= 36,
	IPA_CLIENT_A5_LAN_WAN_CONS		= 37,

	IPA_CLIENT_ODU_PROD			= 38,
	IPA_CLIENT_ODU_EMB_CONS			= 39,

	/* RESERVED PROD			= 40, */
	IPA_CLIENT_ODU_TETH_CONS		= 41,

	IPA_CLIENT_MHI_PROD			= 42,
	IPA_CLIENT_MHI_CONS			= 43,

	IPA_CLIENT_MEMCPY_DMA_SYNC_PROD		= 44,
	IPA_CLIENT_MEMCPY_DMA_SYNC_CONS		= 45,

	IPA_CLIENT_MEMCPY_DMA_ASYNC_PROD	= 46,
	IPA_CLIENT_MEMCPY_DMA_ASYNC_CONS	= 47,

	IPA_CLIENT_ETHERNET_PROD		= 48,
	IPA_CLIENT_ETHERNET_CONS		= 49,

	IPA_CLIENT_Q6_LAN_PROD			= 50,
	IPA_CLIENT_Q6_LAN_CONS			= 51,

	IPA_CLIENT_Q6_WAN_PROD			= 52,
	IPA_CLIENT_Q6_WAN_CONS			= 53,

	IPA_CLIENT_Q6_CMD_PROD			= 54,
	IPA_CLIENT_Q6_DUN_CONS			= 55,

	IPA_CLIENT_Q6_DECOMP_PROD		= 56,
	IPA_CLIENT_Q6_DECOMP_CONS		= 57,

	IPA_CLIENT_Q6_DECOMP2_PROD		= 58,
	IPA_CLIENT_Q6_DECOMP2_CONS		= 59,

	/* RESERVED PROD			= 60, */
	IPA_CLIENT_Q6_LTE_WIFI_AGGR_CONS	= 61,

	IPA_CLIENT_TEST_PROD			= 62,
	IPA_CLIENT_TEST_CONS			= 63,

	IPA_CLIENT_TEST1_PROD			= 64,
	IPA_CLIENT_TEST1_CONS			= 65,

	IPA_CLIENT_TEST2_PROD			= 66,
	IPA_CLIENT_TEST2_CONS			= 67,

	IPA_CLIENT_TEST3_PROD			= 68,
	IPA_CLIENT_TEST3_CONS			= 69,

	IPA_CLIENT_TEST4_PROD			= 70,
	IPA_CLIENT_TEST4_CONS			= 71,

	/* RESERVED PROD			= 72, */
	IPA_CLIENT_DUMMY_CONS			= 73,

	IPA_CLIENT_Q6_DL_NLO_DATA_PROD		= 74,
	IPA_CLIENT_Q6_UL_NLO_DATA_CONS		= 75,

	/* RESERVERD PROD			= 76, */
	IPA_CLIENT_Q6_UL_NLO_ACK_CONS		= 77,

	/* RESERVERD PROD			= 78, */
	IPA_CLIENT_Q6_QBAP_STATUS_CONS		= 79,

	/* RESERVERD PROD			= 80, */
	IPA_CLIENT_MHI_DPL_CONS			= 81,

	/* RESERVERD PROD			= 82, */
	IPA_CLIENT_ODL_DPL_CONS			= 83,

	IPA_CLIENT_Q6_AUDIO_DMA_MHI_PROD	= 84,
	IPA_CLIENT_Q6_AUDIO_DMA_MHI_CONS	= 85,

	/* RESERVED PROD			= 86, */
	IPA_CLIENT_APPS_WAN_COAL_CONS		= 87,

	IPA_CLIENT_WIGIG_PROD			= 88,
	IPA_CLIENT_WIGIG1_CONS			= 89,

	/* RESERVERD PROD			= 90, */
	IPA_CLIENT_WIGIG2_CONS			= 91,

	/* RESERVERD PROD			= 92, */
	IPA_CLIENT_WIGIG3_CONS			= 93,

	/* RESERVERD PROD			= 94, */
	IPA_CLIENT_WIGIG4_CONS			= 95,

	IPA_CLIENT_AQC_ETHERNET_PROD		= 96,
	IPA_CLIENT_AQC_ETHERNET_CONS		= 97,

	IPA_CLIENT_MHI_PRIME_TETH_PROD		= 98,
	IPA_CLIENT_MHI_PRIME_TETH_CONS		= 99,

	IPA_CLIENT_MHI_PRIME_RMNET_PROD		= 100,
	IPA_CLIENT_MHI_PRIME_RMNET_CONS		= 101,

	IPA_CLIENT_MHI_PRIME_DPL_PROD		= 102,
	/* RESERVERD CONS					= 103, */

	IPA_CLIENT_MHI2_PROD	= 104,
	IPA_CLIENT_MHI2_CONS	= 105,

	IPA_CLIENT_Q6_CV2X_PROD	= 106,
	IPA_CLIENT_Q6_CV2X_CONS	= 107,
};

#define IPA_CLIENT_MAX (IPA_CLIENT_Q6_CV2X_CONS + 1)

#define IPA_CLIENT_WLAN2_PROD IPA_CLIENT_A5_WLAN_AMPDU_PROD
#define IPA_CLIENT_Q6_DL_NLO_DATA_PROD IPA_CLIENT_Q6_DL_NLO_DATA_PROD
#define IPA_CLIENT_Q6_UL_NLO_ACK_CONS IPA_CLIENT_Q6_UL_NLO_ACK_CONS
#define IPA_CLIENT_Q6_QBAP_STATUS_CONS IPA_CLIENT_Q6_QBAP_STATUS_CONS
#define IPA_CLIENT_MHI_DPL_CONS IPA_CLIENT_MHI_DPL_CONS
#define IPA_CLIENT_Q6_AUDIO_DMA_MHI_PROD IPA_CLIENT_Q6_AUDIO_DMA_MHI_PROD
#define IPA_CLIENT_Q6_AUDIO_DMA_MHI_CONS IPA_CLIENT_Q6_AUDIO_DMA_MHI_CONS
#define IPA_CLIENT_WIGIG_PROD IPA_CLIENT_WIGIG_PROD
#define IPA_CLIENT_WIGIG1_CONS IPA_CLIENT_WIGIG1_CONS
#define IPA_CLIENT_WIGIG2_CONS IPA_CLIENT_WIGIG2_CONS
#define IPA_CLIENT_WIGIG3_CONS IPA_CLIENT_WIGIG3_CONS
#define IPA_CLIENT_WIGIG4_CONS IPA_CLIENT_WIGIG4_CONS
#define IPA_CLIENT_AQC_ETHERNET_PROD IPA_CLIENT_AQC_ETHERNET_PROD
#define IPA_CLIENT_AQC_ETHERNET_CONS IPA_CLIENT_AQC_ETHERNET_CONS
#define IPA_CLIENT_MHI_PRIME_TETH_PROD IPA_CLIENT_MHI_PRIME_TETH_PROD
#define IPA_CLIENT_MHI_PRIME_TETH_CONS IPA_CLIENT_MHI_PRIME_TETH_CONS
#define IPA_CLIENT_MHI_PRIME_RMNET_PROD IPA_CLIENT_MHI_PRIME_RMNET_PROD
#define IPA_CLIENT_MHI_PRIME_RMNET_CONS IPA_CLIENT_MHI_PRIME_RMNET_CONS
#define IPA_CLIENT_MHI_PRIME_DPL_PROD IPA_CLIENT_MHI_PRIME_DPL_PROD

#define IPA_CLIENT_IS_APPS_CONS(client) \
	((client) == IPA_CLIENT_APPS_LAN_CONS || \
	(client) == IPA_CLIENT_APPS_WAN_CONS || \
	(client) == IPA_CLIENT_APPS_WAN_COAL_CONS)

#define IPA_CLIENT_IS_APPS_PROD(client) \
	((client) == IPA_CLIENT_APPS_LAN_PROD || \
	(client) == IPA_CLIENT_APPS_WAN_PROD)

#define IPA_CLIENT_IS_USB_CONS(client) \
	((client) == IPA_CLIENT_USB_CONS || \
	(client) == IPA_CLIENT_USB2_CONS || \
	(client) == IPA_CLIENT_USB3_CONS || \
	(client) == IPA_CLIENT_USB_DPL_CONS || \
	(client) == IPA_CLIENT_USB4_CONS)

#define IPA_CLIENT_IS_WAN_CONS(client) \
	((client) == IPA_CLIENT_APPS_WAN_CONS || \
	(client) == IPA_CLIENT_APPS_WAN_COAL_CONS)

#define IPA_CLIENT_IS_WLAN_CONS(client) \
	((client) == IPA_CLIENT_WLAN1_CONS || \
	(client) == IPA_CLIENT_WLAN2_CONS || \
	(client) == IPA_CLIENT_WLAN3_CONS || \
	(client) == IPA_CLIENT_WLAN4_CONS)

#define IPA_CLIENT_IS_ODU_CONS(client) \
	((client) == IPA_CLIENT_ODU_EMB_CONS || \
	(client) == IPA_CLIENT_ODU_TETH_CONS)

#define IPA_CLIENT_IS_Q6_CONS(client) \
	((client) == IPA_CLIENT_Q6_LAN_CONS || \
	(client) == IPA_CLIENT_Q6_WAN_CONS || \
	(client) == IPA_CLIENT_Q6_DUN_CONS || \
	(client) == IPA_CLIENT_Q6_DECOMP_CONS || \
	(client) == IPA_CLIENT_Q6_DECOMP2_CONS || \
	(client) == IPA_CLIENT_Q6_LTE_WIFI_AGGR_CONS || \
	(client) == IPA_CLIENT_Q6_UL_NLO_DATA_CONS || \
	(client) == IPA_CLIENT_Q6_UL_NLO_ACK_CONS || \
	(client) == IPA_CLIENT_Q6_QBAP_STATUS_CONS || \
	(client) == IPA_CLIENT_Q6_CV2X_CONS || \
	(client) == IPA_CLIENT_Q6_AUDIO_DMA_MHI_CONS)

#define IPA_CLIENT_IS_Q6_PROD(client) \
	((client) == IPA_CLIENT_Q6_LAN_PROD || \
	(client) == IPA_CLIENT_Q6_WAN_PROD || \
	(client) == IPA_CLIENT_Q6_CMD_PROD || \
	(client) == IPA_CLIENT_Q6_DECOMP_PROD || \
	(client) == IPA_CLIENT_Q6_DECOMP2_PROD || \
	(client) == IPA_CLIENT_Q6_DL_NLO_DATA_PROD || \
	(client) == IPA_CLIENT_Q6_CV2X_PROD || \
	(client) == IPA_CLIENT_Q6_AUDIO_DMA_MHI_PROD)

#define IPA_CLIENT_IS_Q6_NON_ZIP_CONS(client) \
	((client) == IPA_CLIENT_Q6_LAN_CONS || \
	(client) == IPA_CLIENT_Q6_WAN_CONS || \
	(client) == IPA_CLIENT_Q6_DUN_CONS || \
	(client) == IPA_CLIENT_Q6_LTE_WIFI_AGGR_CONS || \
	(client) == IPA_CLIENT_Q6_UL_NLO_DATA_CONS || \
	(client) == IPA_CLIENT_Q6_UL_NLO_ACK_CONS || \
	(client) == IPA_CLIENT_Q6_QBAP_STATUS_CONS || \
	(client) == IPA_CLIENT_Q6_CV2X_CONS || \
	(client) == IPA_CLIENT_Q6_AUDIO_DMA_MHI_CONS)

#define IPA_CLIENT_IS_Q6_ZIP_CONS(client) \
	((client) == IPA_CLIENT_Q6_DECOMP_CONS || \
	(client) == IPA_CLIENT_Q6_DECOMP2_CONS)

#define IPA_CLIENT_IS_Q6_NON_ZIP_PROD(client) \
	((client) == IPA_CLIENT_Q6_LAN_PROD || \
	(client) == IPA_CLIENT_Q6_WAN_PROD || \
	(client) == IPA_CLIENT_Q6_CMD_PROD || \
	(client) == IPA_CLIENT_Q6_DL_NLO_DATA_PROD || \
	(client) == IPA_CLIENT_Q6_CV2X_PROD || \
	(client) == IPA_CLIENT_Q6_AUDIO_DMA_MHI_PROD)

#define IPA_CLIENT_IS_Q6_ZIP_PROD(client) \
	((client) == IPA_CLIENT_Q6_DECOMP_PROD || \
	(client) == IPA_CLIENT_Q6_DECOMP2_PROD)

#define IPA_CLIENT_IS_MEMCPY_DMA_CONS(client) \
	((client) == IPA_CLIENT_MEMCPY_DMA_SYNC_CONS || \
	(client) == IPA_CLIENT_MEMCPY_DMA_ASYNC_CONS)

#define IPA_CLIENT_IS_MEMCPY_DMA_PROD(client) \
	((client) == IPA_CLIENT_MEMCPY_DMA_SYNC_PROD || \
	(client) == IPA_CLIENT_MEMCPY_DMA_ASYNC_PROD)

#define IPA_CLIENT_IS_MHI(client) \
	((client) == IPA_CLIENT_MHI_CONS || \
	(client) == IPA_CLIENT_MHI_PROD || \
	(client) == IPA_CLIENT_MHI2_PROD || \
	(client) == IPA_CLIENT_MHI2_CONS || \
	(client) == IPA_CLIENT_MHI_DPL_CONS)

#define IPA_CLIENT_IS_TEST_PROD(client) \
	((client) == IPA_CLIENT_TEST_PROD || \
	(client) == IPA_CLIENT_TEST1_PROD || \
	(client) == IPA_CLIENT_TEST2_PROD || \
	(client) == IPA_CLIENT_TEST3_PROD || \
	(client) == IPA_CLIENT_TEST4_PROD)

#define IPA_CLIENT_IS_TEST_CONS(client) \
	((client) == IPA_CLIENT_TEST_CONS || \
	(client) == IPA_CLIENT_TEST1_CONS || \
	(client) == IPA_CLIENT_TEST2_CONS || \
	(client) == IPA_CLIENT_TEST3_CONS || \
	(client) == IPA_CLIENT_TEST4_CONS)

#define IPA_CLIENT_IS_TEST(client) \
	(IPA_CLIENT_IS_TEST_PROD(client) || IPA_CLIENT_IS_TEST_CONS(client))

/**
 * The following is used to describe the types of memory NAT can
 * reside in.
 *
 * PLEASE KEEP THE FOLLOWING IN SYNC WITH ipa3_nat_mem_in_as_str()
 * BELOW.
 */
enum ipa3_nat_mem_in {
	IPA_NAT_MEM_IN_DDR  = 0,
	IPA_NAT_MEM_IN_SRAM = 1,

	IPA_NAT_MEM_IN_MAX
};

#define IPA_VALID_NAT_MEM_IN(t) \
	((t) >= IPA_NAT_MEM_IN_DDR && (t) < IPA_NAT_MEM_IN_MAX)

/**
 * enum ipa_ip_type - Address family: IPv4 or IPv6
 *
 * PLEASE KEEP THE FOLLOWING IN SYNC WITH ipa_ip_type_as_str()
 * BELOW.
 */
enum ipa_ip_type {
	IPA_IP_v4,
	IPA_IP_v6,
	IPA_IP_MAX
};

#define VALID_IPA_IP_TYPE(t) \
	((t) >= IPA_IP_v4 && (t) < IPA_IP_MAX)

/**
 * enum ipa_rule_type - Type of routing or filtering rule
 * Hashable: Rule will be located at the hashable tables
 * Non_Hashable: Rule will be located at the non-hashable tables
 */
enum ipa_rule_type {
	IPA_RULE_HASHABLE,
	IPA_RULE_NON_HASHABLE,
};
#define IPA_RULE_TYPE_MAX (IPA_RULE_NON_HASHABLE + 1)

/**
 * enum ipa_flt_action - action field of filtering rule
 *
 * Pass to routing: 5'd0
 * Pass to source NAT: 5'd1
 * Pass to destination NAT: 5'd2
 * Pass to default output pipe (e.g., Apps or Modem): 5'd3
 */
enum ipa_flt_action {
	IPA_PASS_TO_ROUTING,
	IPA_PASS_TO_SRC_NAT,
	IPA_PASS_TO_DST_NAT,
	IPA_PASS_TO_EXCEPTION
};

/**
 * enum ipa_wlan_event - Events for wlan client
 *
 * wlan client connect: New wlan client connected
 * wlan client disconnect: wlan client disconnected
 * wlan client power save: wlan client moved to power save
 * wlan client normal: wlan client moved out of power save
 * sw routing enable: ipa routing is disabled
 * sw routing disable: ipa routing is enabled
 * wlan ap connect: wlan AP(access point) is up
 * wlan ap disconnect: wlan AP(access point) is down
 * wlan sta connect: wlan STA(station) is up
 * wlan sta disconnect: wlan STA(station) is down
 * wlan client connect ex: new wlan client connected
 * wlan scc switch: wlan interfaces in scc mode
 * wlan mcc switch: wlan interfaces in mcc mode
 * wlan wdi enable: wdi data path completed
 * wlan wdi disable: wdi data path teardown
 */
enum ipa_wlan_event {
	WLAN_CLIENT_CONNECT,
	WLAN_CLIENT_DISCONNECT,
	WLAN_CLIENT_POWER_SAVE_MODE,
	WLAN_CLIENT_NORMAL_MODE,
	SW_ROUTING_ENABLE,
	SW_ROUTING_DISABLE,
	WLAN_AP_CONNECT,
	WLAN_AP_DISCONNECT,
	WLAN_STA_CONNECT,
	WLAN_STA_DISCONNECT,
	WLAN_CLIENT_CONNECT_EX,
	WLAN_SWITCH_TO_SCC,
	WLAN_SWITCH_TO_MCC,
	WLAN_WDI_ENABLE,
	WLAN_WDI_DISABLE,
	IPA_WLAN_EVENT_MAX
};

/**
 * enum ipa_wan_event - Events for wan client
 *
 * wan default route add/del
 * wan embms connect: New wan embms interface connected
 */
enum ipa_wan_event {
	WAN_UPSTREAM_ROUTE_ADD = IPA_WLAN_EVENT_MAX,
	WAN_UPSTREAM_ROUTE_DEL,
	WAN_EMBMS_CONNECT,
	WAN_XLAT_CONNECT,
	IPA_WAN_EVENT_MAX
};

enum ipa_ecm_event {
	ECM_CONNECT = IPA_WAN_EVENT_MAX,
	ECM_DISCONNECT,
	IPA_ECM_EVENT_MAX,
};

enum ipa_tethering_stats_event {
	IPA_TETHERING_STATS_UPDATE_STATS = IPA_ECM_EVENT_MAX,
	IPA_TETHERING_STATS_UPDATE_NETWORK_STATS,
	IPA_TETHERING_STATS_EVENT_MAX,
};


enum ipa_quota_event {
	IPA_QUOTA_REACH = IPA_TETHERING_STATS_EVENT_MAX,
	IPA_QUOTA_EVENT_MAX,
};

enum ipa_ssr_event {
	IPA_SSR_BEFORE_SHUTDOWN = IPA_QUOTA_EVENT_MAX,
	IPA_SSR_AFTER_POWERUP,
	IPA_SSR_EVENT_MAX,
};

enum ipa_vlan_l2tp_event {
	ADD_VLAN_IFACE = IPA_SSR_EVENT_MAX,
	DEL_VLAN_IFACE,
	ADD_L2TP_VLAN_MAPPING,
	DEL_L2TP_VLAN_MAPPING,
	IPA_VLAN_L2TP_EVENT_MAX,
};

enum ipa_per_client_stats_event {
	IPA_PER_CLIENT_STATS_CONNECT_EVENT = IPA_VLAN_L2TP_EVENT_MAX,
	IPA_PER_CLIENT_STATS_DISCONNECT_EVENT,
	IPA_PER_CLIENT_STATS_EVENT_MAX,
};

enum ipa_vlan_bridge_event {
	ADD_BRIDGE_VLAN_MAPPING = IPA_PER_CLIENT_STATS_EVENT_MAX,
	DEL_BRIDGE_VLAN_MAPPING,
	BRIDGE_VLAN_MAPPING_MAX,
};

enum ipa_wlan_fw_ssr_event {
	WLAN_FWR_SSR_BEFORE_SHUTDOWN = BRIDGE_VLAN_MAPPING_MAX,
	IPA_WLAN_FW_SSR_EVENT_MAX,
#define IPA_WLAN_FW_SSR_EVENT_MAX IPA_WLAN_FW_SSR_EVENT_MAX
};

enum ipa_gsb_event {
	IPA_GSB_CONNECT = IPA_WLAN_FW_SSR_EVENT_MAX,
	IPA_GSB_DISCONNECT,
	IPA_GSB_EVENT_MAX,
};

enum ipa_coalesce_event {
	IPA_COALESCE_ENABLE = IPA_GSB_EVENT_MAX,
	IPA_COALESCE_DISABLE,
	IPA_COALESCE_EVENT_MAX
#define IPA_COALESCE_EVENT_MAX IPA_COALESCE_EVENT_MAX
};

#define WIGIG_CLIENT_CONNECT (IPA_COALESCE_EVENT_MAX)

enum ipa_peripheral_event {
	IPA_PERIPHERAL_CONNECT = ECM_CONNECT,
	IPA_PERIPHERAL_DISCONNECT = ECM_DISCONNECT
};

#define WIGIG_FST_SWITCH (WIGIG_CLIENT_CONNECT + 1)
#define WIGIG_EVENT_MAX (WIGIG_FST_SWITCH + 1)

#define IPA_EVENT_MAX_NUM (WIGIG_EVENT_MAX)
#define IPA_EVENT_MAX ((int)IPA_EVENT_MAX_NUM)

/**
 * enum ipa_rm_resource_name - IPA RM clients identification names
 *
 * PROD resources are always even, and CONS resources are always odd.
 * Add new clients in the end of the list and update IPA_RM_RESOURCE_MAX
 */
enum ipa_rm_resource_name {
	IPA_RM_RESOURCE_Q6_PROD				= 0,
	IPA_RM_RESOURCE_Q6_CONS				= 1,

	IPA_RM_RESOURCE_USB_PROD			= 2,
	IPA_RM_RESOURCE_USB_CONS			= 3,

	IPA_RM_RESOURCE_USB_DPL_DUMMY_PROD		= 4,
	IPA_RM_RESOURCE_USB_DPL_CONS			= 5,

	IPA_RM_RESOURCE_HSIC_PROD			= 6,
	IPA_RM_RESOURCE_HSIC_CONS			= 7,

	IPA_RM_RESOURCE_STD_ECM_PROD			= 8,
	IPA_RM_RESOURCE_APPS_CONS			= 9,

	IPA_RM_RESOURCE_RNDIS_PROD			= 10,
	/* RESERVED CONS				= 11, */

	IPA_RM_RESOURCE_WWAN_0_PROD			= 12,
	/* RESERVED CONS				= 13, */

	IPA_RM_RESOURCE_WLAN_PROD			= 14,
	IPA_RM_RESOURCE_WLAN_CONS			= 15,

	IPA_RM_RESOURCE_ODU_ADAPT_PROD			= 16,
	IPA_RM_RESOURCE_ODU_ADAPT_CONS			= 17,

	IPA_RM_RESOURCE_MHI_PROD			= 18,
	IPA_RM_RESOURCE_MHI_CONS			= 19,

	IPA_RM_RESOURCE_ETHERNET_PROD			= 20,
	IPA_RM_RESOURCE_ETHERNET_CONS			= 21,
};
#define IPA_RM_RESOURCE_MAX (IPA_RM_RESOURCE_ETHERNET_CONS + 1)

/**
 * enum ipa_hw_type - IPA hardware version type
 * @IPA_HW_None: IPA hardware version not defined
 * @IPA_HW_v1_0: IPA hardware version 1.0
 * @IPA_HW_v1_1: IPA hardware version 1.1
 * @IPA_HW_v2_0: IPA hardware version 2.0
 * @IPA_HW_v2_1: IPA hardware version 2.1
 * @IPA_HW_v2_5: IPA hardware version 2.5
 * @IPA_HW_v2_6: IPA hardware version 2.6
 * @IPA_HW_v2_6L: IPA hardware version 2.6L
 * @IPA_HW_v3_0: IPA hardware version 3.0
 * @IPA_HW_v3_1: IPA hardware version 3.1
 * @IPA_HW_v3_5: IPA hardware version 3.5
 * @IPA_HW_v3_5_1: IPA hardware version 3.5.1
 * @IPA_HW_v4_0: IPA hardware version 4.0
 * @IPA_HW_v4_1: IPA hardware version 4.1
 * @IPA_HW_v4_2: IPA hardware version 4.2
 * @IPA_HW_v4_5: IPA hardware version 4.5
 */
enum ipa_hw_type {
	IPA_HW_None = 0,
	IPA_HW_v1_0 = 1,
	IPA_HW_v1_1 = 2,
	IPA_HW_v2_0 = 3,
	IPA_HW_v2_1 = 4,
	IPA_HW_v2_5 = 5,
	IPA_HW_v2_6 = IPA_HW_v2_5,
	IPA_HW_v2_6L = 6,
	IPA_HW_v3_0 = 10,
	IPA_HW_v3_1 = 11,
	IPA_HW_v3_5 = 12,
	IPA_HW_v3_5_1 = 13,
	IPA_HW_v4_0 = 14,
	IPA_HW_v4_1 = 15,
	IPA_HW_v4_2 = 16,
	IPA_HW_v4_5 = 17,
};
#define IPA_HW_MAX (IPA_HW_v4_5 + 1)

#define IPA_HW_v4_0 IPA_HW_v4_0
#define IPA_HW_v4_1 IPA_HW_v4_1
#define IPA_HW_v4_2 IPA_HW_v4_2
#define IPA_HW_v4_5 IPA_HW_v4_5

/**
 * struct ipa_rule_attrib - attributes of a routing/filtering
 * rule, all in LE
 * @attrib_mask: what attributes are valid
 * @src_port_lo: low port of src port range
 * @src_port_hi: high port of src port range
 * @dst_port_lo: low port of dst port range
 * @dst_port_hi: high port of dst port range
 * @type: ICMP/IGMP type
 * @code: ICMP/IGMP code
 * @spi: IPSec SPI
 * @src_port: exact src port
 * @dst_port: exact dst port
 * @meta_data: meta-data val
 * @meta_data_mask: meta-data mask
 * @u.v4.tos: type of service
 * @u.v4.protocol: protocol
 * @u.v4.src_addr: src address value
 * @u.v4.src_addr_mask: src address mask
 * @u.v4.dst_addr: dst address value
 * @u.v4.dst_addr_mask: dst address mask
 * @u.v6.tc: traffic class
 * @u.v6.flow_label: flow label
 * @u.v6.next_hdr: next header
 * @u.v6.src_addr: src address val
 * @u.v6.src_addr_mask: src address mask
 * @u.v6.dst_addr: dst address val
 * @u.v6.dst_addr_mask: dst address mask
 * @vlan_id: vlan id value
 * @payload_length: Payload length.
 * @ext_attrib_mask: Extended attributes.
 * @l2tp_udp_next_hdr: next header in L2TP tunneling
 */
struct ipa_rule_attrib {
	uint32_t attrib_mask;
	uint16_t src_port_lo;
	uint16_t src_port_hi;
	uint16_t dst_port_lo;
	uint16_t dst_port_hi;
	uint8_t type;
	uint8_t code;
	uint8_t tos_value;
	uint8_t tos_mask;
	uint32_t spi;
	uint16_t src_port;
	uint16_t dst_port;
	uint32_t meta_data;
	uint32_t meta_data_mask;
	uint8_t src_mac_addr[ETH_ALEN];
	uint8_t src_mac_addr_mask[ETH_ALEN];
	uint8_t dst_mac_addr[ETH_ALEN];
	uint8_t dst_mac_addr_mask[ETH_ALEN];
	uint16_t ether_type;
	union {
		struct {
			uint8_t tos;
			uint8_t protocol;
			uint32_t src_addr;
			uint32_t src_addr_mask;
			uint32_t dst_addr;
			uint32_t dst_addr_mask;
		} v4;
		struct {
			uint8_t tc;
			uint32_t flow_label;
			uint8_t next_hdr;
			uint32_t src_addr[4];
			uint32_t src_addr_mask[4];
			uint32_t dst_addr[4];
			uint32_t dst_addr_mask[4];
		} v6;
	} u;
	uint16_t vlan_id;
	uint16_t payload_length;
	uint32_t ext_attrib_mask;
	uint8_t l2tp_udp_next_hdr;
};

/*! @brief The maximum number of Mask Equal 32 Eqns */
#define IPA_IPFLTR_NUM_MEQ_32_EQNS 2

/*! @brief The maximum number of IHL offset Mask Equal 32 Eqns */
#define IPA_IPFLTR_NUM_IHL_MEQ_32_EQNS 2

/*! @brief The maximum number of Mask Equal 128 Eqns */
#define IPA_IPFLTR_NUM_MEQ_128_EQNS 2

/*! @brief The maximum number of IHL offset Range Check 16 Eqns */
#define IPA_IPFLTR_NUM_IHL_RANGE_16_EQNS 2

/*! @brief Offset and 16 bit comparison equation */
struct ipa_ipfltr_eq_16 {
	int8_t offset;
	uint16_t value;
};

/*! @brief Offset and 32 bit comparison equation */
struct ipa_ipfltr_eq_32 {
	int8_t offset;
	uint32_t value;
};

/*! @brief Offset and 128 bit masked comparison equation */
struct ipa_ipfltr_mask_eq_128 {
	int8_t offset;
	uint8_t mask[16];
	uint8_t value[16];
};

/*! @brief Offset and 32 bit masked comparison equation */
struct ipa_ipfltr_mask_eq_32 {
	int8_t offset;
	uint32_t mask;
	uint32_t value;
};

/*! @brief Equation for identifying a range. Ranges are inclusive */
struct ipa_ipfltr_range_eq_16 {
	int8_t offset;
	uint16_t range_low;
	uint16_t range_high;
};

/*! @brief Rule equations which are set according to DS filter installation */
struct ipa_ipfltri_rule_eq {
	/*! 16-bit Bitmask to indicate how many eqs are valid in this rule  */
	uint16_t rule_eq_bitmap;

	/*
	 * tos_eq_present field has two meanings:
	 * IPA ver < 4.5:
	 *  specifies if a type of service check rule is present
	 *  (as the field name reveals).
	 * IPA ver >= 4.5:
	 *  specifies if a tcp pure ack check rule is present
	 */
	uint8_t tos_eq_present;
	/*! The value to check against the type of service (ipv4) field */
	uint8_t tos_eq;
	/*! Specifies if a protocol check rule is present */
	uint8_t protocol_eq_present;
	/*! The value to check against the protocol (ipv6) field */
	uint8_t protocol_eq;
	/*! The number of ip header length offset 16 bit range check
	 * rules in this rule
	 */
	uint8_t num_ihl_offset_range_16;
	/*! An array of the registered ip header length offset 16 bit
	 * range check rules
	 */
	struct ipa_ipfltr_range_eq_16
		ihl_offset_range_16[IPA_IPFLTR_NUM_IHL_RANGE_16_EQNS];
	/*! The number of mask equal 32 rules present in this rule */
	uint8_t num_offset_meq_32;
	/*! An array of all the possible mask equal 32 rules in this rule */
	struct ipa_ipfltr_mask_eq_32
		offset_meq_32[IPA_IPFLTR_NUM_MEQ_32_EQNS];
	/*! Specifies if the traffic class rule is present in this rule */
	uint8_t tc_eq_present;
	/*! The value to check the traffic class (ipv4) field against */
	uint8_t tc_eq;
	/*! Specifies if the flow equals rule is present in this rule */
	uint8_t fl_eq_present;
	/*! The value to check the flow (ipv6) field against */
	uint32_t fl_eq;
	/*! The number of ip header length offset 16 bit equations in this
	 * rule
	 */
	uint8_t ihl_offset_eq_16_present;
	/*! The ip header length offset 16 bit equation */
	struct ipa_ipfltr_eq_16 ihl_offset_eq_16;
	/*! The number of ip header length offset 32 bit equations in this
	 * rule
	 */
	uint8_t ihl_offset_eq_32_present;
	/*! The ip header length offset 32 bit equation */
	struct ipa_ipfltr_eq_32 ihl_offset_eq_32;
	/*! The number of ip header length offset 32 bit mask equations in
	 * this rule
	 */
	uint8_t num_ihl_offset_meq_32;
	/*! The ip header length offset 32 bit mask equation */
	struct ipa_ipfltr_mask_eq_32
		ihl_offset_meq_32[IPA_IPFLTR_NUM_IHL_MEQ_32_EQNS];
	/*! The number of ip header length offset 128 bit equations in this
	 * rule
	 */
	uint8_t num_offset_meq_128;
	/*! The ip header length offset 128 bit equation */
	struct ipa_ipfltr_mask_eq_128
		offset_meq_128[IPA_IPFLTR_NUM_MEQ_128_EQNS];
	/*! The metadata 32 bit masked comparison equation present or not */
	/* Metadata based rules are added internally by IPA driver */
	uint8_t metadata_meq32_present;
	/*! The metadata 32 bit masked comparison equation */
	struct ipa_ipfltr_mask_eq_32 metadata_meq32;
	/*! Specifies if the Fragment equation is present in this rule */
	uint8_t ipv4_frag_eq_present;
};

/**
 * struct ipa_flt_rule - attributes of a filtering rule
 * @retain_hdr: bool switch to instruct IPA core to add back to the packet
 *  the header removed as part of header removal
 * @to_uc: bool switch to pass packet to micro-controller
 * @action: action field
 * @rt_tbl_hdl: handle of table from "get"
 * @attrib: attributes of the rule
 * @eq_attrib: attributes of the rule in equation form (valid when
 * eq_attrib_type is true)
 * @rt_tbl_idx: index of RT table referred to by filter rule (valid when
 * eq_attrib_type is true and non-exception action)
 * @eq_attrib_type: true if equation level form used to specify attributes
 * @max_prio: bool switch. is this rule with Max priority? meaning on rule hit,
 *  IPA will use the rule and will not look for other rules that may have
 *  higher priority
 * @hashable: bool switch. is this rule hashable or not?
 *  ipa uses hashable rules to cache their hit results to be used in
 *  consecutive packets
 * @rule_id: rule_id to be assigned to the filter rule. In case client specifies
 *  rule_id as 0 the driver will assign a new rule_id
 * @set_metadata: bool switch. should metadata replacement at the NAT block
 *  take place?
 * @pdn_idx: if action is "pass to source\destination NAT" then a comparison
 * against the PDN index in the matching PDN entry will take place as an
 * additional condition for NAT hit.
 */
struct ipa_flt_rule {
	uint8_t retain_hdr;
	uint8_t to_uc;
	enum ipa_flt_action action;
	uint32_t rt_tbl_hdl;
	struct ipa_rule_attrib attrib;
	struct ipa_ipfltri_rule_eq eq_attrib;
	uint32_t rt_tbl_idx;
	uint8_t eq_attrib_type;
	uint8_t max_prio;
	uint8_t hashable;
	uint16_t rule_id;
	uint8_t set_metadata;
	uint8_t pdn_idx;
};

/**
 * struct ipa_flt_rule_v2 - attributes of a filtering rule
 * @retain_hdr: bool switch to instruct IPA core to add back to the packet
 *  the header removed as part of header removal
 * @to_uc: bool switch to pass packet to micro-controller
 * @action: action field
 * @rt_tbl_hdl: handle of table from "get"
 * @attrib: attributes of the rule
 * @eq_attrib: attributes of the rule in equation form (valid when
 * eq_attrib_type is true)
 * @rt_tbl_idx: index of RT table referred to by filter rule (valid when
 * eq_attrib_type is true and non-exception action)
 * @eq_attrib_type: true if equation level form used to specify attributes
 * @max_prio: bool switch. is this rule with Max priority? meaning on rule hit,
 *  IPA will use the rule and will not look for other rules that may have
 *  higher priority
 * @hashable: bool switch. is this rule hashable or not?
 *  ipa uses hashable rules to cache their hit results to be used in
 *  consecutive packets
 * @rule_id: rule_id to be assigned to the filter rule. In case client specifies
 *  rule_id as 0 the driver will assign a new rule_id
 * @set_metadata: bool switch. should metadata replacement at the NAT block
 *  take place?
 * @pdn_idx: if action is "pass to source\destination NAT" then a comparison
 * against the PDN index in the matching PDN entry will take place as an
 * additional condition for NAT hit.
 * @enable_stats: is true when we want to enable stats for this
 * flt rule.
 * @cnt_idx: if 0 means disable, otherwise use for index.
 * will be assigned by ipa driver.
 */
struct ipa_flt_rule_v2 {
	uint8_t retain_hdr;
	uint8_t to_uc;
	enum ipa_flt_action action;
	uint32_t rt_tbl_hdl;
	struct ipa_rule_attrib attrib;
	struct ipa_ipfltri_rule_eq eq_attrib;
	uint32_t rt_tbl_idx;
	uint8_t eq_attrib_type;
	uint8_t max_prio;
	uint8_t hashable;
	uint16_t rule_id;
	uint8_t set_metadata;
	uint8_t pdn_idx;
	uint8_t enable_stats;
	uint8_t cnt_idx;
};

/**
 * enum ipa_hdr_l2_type - L2 header type
 * IPA_HDR_L2_NONE: L2 header which isn't Ethernet II and isn't 802_3
 * IPA_HDR_L2_ETHERNET_II: L2 header of type Ethernet II
 * IPA_HDR_L2_802_3: L2 header of type 802_3
 * IPA_HDR_L2_802_1Q: L2 header of type 802_1Q
 */
enum ipa_hdr_l2_type {
	IPA_HDR_L2_NONE,
	IPA_HDR_L2_ETHERNET_II,
	IPA_HDR_L2_802_3,
	IPA_HDR_L2_802_1Q,
};
#define IPA_HDR_L2_MAX (IPA_HDR_L2_802_1Q + 1)

#define IPA_HDR_L2_802_1Q IPA_HDR_L2_802_1Q

/**
 * enum ipa_hdr_l2_type - Processing context type
 * IPA_HDR_PROC_NONE: No processing context
 * IPA_HDR_PROC_ETHII_TO_ETHII: Process Ethernet II to Ethernet II
 * IPA_HDR_PROC_ETHII_TO_802_3: Process Ethernet II to 802_3
 * IPA_HDR_PROC_802_3_TO_ETHII: Process 802_3 to Ethernet II
 * IPA_HDR_PROC_802_3_TO_802_3: Process 802_3 to 802_3
 * IPA_HDR_PROC_ETHII_TO_ETHII_EX: Process Ethernet II to Ethernet II with
 *	generic lengths of src and dst headers
 * IPA_HDR_PROC_L2TP_UDP_HEADER_ADD: Process WLAN To Ethernet packets to
 *	add L2TP UDP header.
 * IPA_HDR_PROC_L2TP_UDP_HEADER_REMOVE: Process Ethernet To WLAN packets to
 *	remove L2TP UDP header.
 */
enum ipa_hdr_proc_type {
	IPA_HDR_PROC_NONE,
	IPA_HDR_PROC_ETHII_TO_ETHII,
	IPA_HDR_PROC_ETHII_TO_802_3,
	IPA_HDR_PROC_802_3_TO_ETHII,
	IPA_HDR_PROC_802_3_TO_802_3,
	IPA_HDR_PROC_L2TP_HEADER_ADD,
	IPA_HDR_PROC_L2TP_HEADER_REMOVE,
	IPA_HDR_PROC_ETHII_TO_ETHII_EX,
	IPA_HDR_PROC_L2TP_UDP_HEADER_ADD,
	IPA_HDR_PROC_L2TP_UDP_HEADER_REMOVE
};
#define IPA_HDR_PROC_MAX (IPA_HDR_PROC_L2TP_UDP_HEADER_REMOVE + 1)

/**
 * struct ipa_rt_rule - attributes of a routing rule
 * @dst: dst "client"
 * @hdr_hdl: handle to the dynamic header
	it is not an index or an offset
 * @hdr_proc_ctx_hdl: handle to header processing context. if it is provided
	hdr_hdl shall be 0
 * @attrib: attributes of the rule
 * @max_prio: bool switch. is this rule with Max priority? meaning on rule hit,
 *  IPA will use the rule and will not look for other rules that may have
 *  higher priority
 * @hashable: bool switch. is this rule hashable or not?
 *  ipa uses hashable rules to cache their hit results to be used in
 *  consecutive packets
 * @retain_hdr: bool switch to instruct IPA core to add back to the packet
 *  the header removed as part of header removal
 * @coalesce: bool to decide whether packets should be coalesced or not
 */
struct ipa_rt_rule {
	enum ipa_client_type dst;
	uint32_t hdr_hdl;
	uint32_t hdr_proc_ctx_hdl;
	struct ipa_rule_attrib attrib;
	uint8_t max_prio;
	uint8_t hashable;
	uint8_t retain_hdr;
	uint8_t coalesce;
};
#define IPA_RT_SUPPORT_COAL

/**
 * struct ipa_rt_rule_v2 - attributes of a routing rule
 * @dst: dst "client"
 * @hdr_hdl: handle to the dynamic header
	it is not an index or an offset
 * @hdr_proc_ctx_hdl: handle to header processing context. if it is provided
	hdr_hdl shall be 0
 * @attrib: attributes of the rule
 * @max_prio: bool switch. is this rule with Max priority? meaning on rule hit,
 *  IPA will use the rule and will not look for other rules that may have
 *  higher priority
 * @hashable: bool switch. is this rule hashable or not?
 *  ipa uses hashable rules to cache their hit results to be used in
 *  consecutive packets
 * @retain_hdr: bool switch to instruct IPA core to add back to the packet
 *  the header removed as part of header removal
 * @coalesce: bool to decide whether packets should be coalesced or not
 * @enable_stats: is true when we want to enable stats for this
 * rt rule.
 * @cnt_idx: if enable_stats is 1 and cnt_idx is 0, then cnt_idx
 * will be assigned by ipa driver.
 */
struct ipa_rt_rule_v2 {
	enum ipa_client_type dst;
	uint32_t hdr_hdl;
	uint32_t hdr_proc_ctx_hdl;
	struct ipa_rule_attrib attrib;
	uint8_t max_prio;
	uint8_t hashable;
	uint8_t retain_hdr;
	uint8_t coalesce;
	uint8_t enable_stats;
	uint8_t cnt_idx;
};

/**
 * struct ipa_hdr_add - header descriptor includes in and out
 * parameters
 * @name: name of the header
 * @hdr: actual header to be inserted
 * @hdr_len: size of above header
 * @type: l2 header type
 * @is_partial: header not fully specified
 * @hdr_hdl: out parameter, handle to header, valid when status is 0
 * @status:	out parameter, status of header add operation,
 *		0 for success,
 *		-1 for failure
 * @is_eth2_ofst_valid: is eth2_ofst field valid?
 * @eth2_ofst: offset to start of Ethernet-II/802.3 header
 */
struct ipa_hdr_add {
	char name[IPA_RESOURCE_NAME_MAX];
	uint8_t hdr[IPA_HDR_MAX_SIZE];
	uint8_t hdr_len;
	enum ipa_hdr_l2_type type;
	uint8_t is_partial;
	uint32_t hdr_hdl;
	int status;
	uint8_t is_eth2_ofst_valid;
	uint16_t eth2_ofst;
};

/**
 * struct ipa_ioc_add_hdr - header addition parameters (support
 * multiple headers and commit)
 * @commit: should headers be written to IPA HW also?
 * @num_hdrs: num of headers that follow
 * @ipa_hdr_add hdr:	all headers need to go here back to
 *			back, no pointers
 */
struct ipa_ioc_add_hdr {
	uint8_t commit;
	uint8_t num_hdrs;
	struct ipa_hdr_add hdr[0];
};

/**
 * struct ipa_l2tp_header_add_procparams -
 * @eth_hdr_retained: Specifies if Ethernet header is retained or not
 * @input_ip_version: Specifies if Input header is IPV4(0) or IPV6(1)
 * @output_ip_version: Specifies if template header is IPV4(0) or IPV6(1)
 * @single_pass: Specifies if second pass is required or not
 */
struct ipa_l2tp_header_add_procparams {
	uint32_t eth_hdr_retained:1;
	uint32_t input_ip_version:1;
	uint32_t output_ip_version:1;
	uint32_t second_pass:1;
	uint32_t reserved:28;
};

/**
 * struct ipa_l2tp_header_remove_procparams -
 * @hdr_len_remove: Specifies how much of the header needs to
		be removed in bytes
 * @eth_hdr_retained: Specifies if Ethernet header is retained or not
 * @hdr_ofst_pkt_size_valid: Specifies if the Header offset is valid
 * @hdr_ofst_pkt_size: If hdr_ofst_pkt_size_valid =1, this indicates where the
		packet size field (2bytes) resides
 * @hdr_endianness: 0:little endian, 1:big endian
 */
struct ipa_l2tp_header_remove_procparams {
	uint32_t hdr_len_remove:8;
	uint32_t eth_hdr_retained:1;
	/* Following fields are valid if eth_hdr_retained =1 ( bridge mode) */
	uint32_t hdr_ofst_pkt_size_valid:1;
	uint32_t hdr_ofst_pkt_size:6;
	uint32_t hdr_endianness:1;
	uint32_t reserved:15;
};

/**
 * struct ipa_l2tp_hdr_proc_ctx_params -
 * @hdr_add_param: parameters for header add
 * @hdr_remove_param: parameters for header remove
 * @is_dst_pipe_valid: if dst pipe is valid
 * @dst_pipe: destination pipe
 */
struct ipa_l2tp_hdr_proc_ctx_params {
	struct ipa_l2tp_header_add_procparams hdr_add_param;
	struct ipa_l2tp_header_remove_procparams hdr_remove_param;
	uint8_t is_dst_pipe_valid;
	enum ipa_client_type dst_pipe;
};

/**
 * struct ipa_eth_II_to_eth_II_ex_procparams -
 * @input_ethhdr_negative_offset: Specifies where the ethernet hdr offset is
 *	(in bytes) from the start of the input IP hdr
 * @output_ethhdr_negative_offset: Specifies where the ethernet hdr offset is
 *	(in bytes) from the end of the template hdr
 * @reserved: for future use
 */
struct ipa_eth_II_to_eth_II_ex_procparams {
	uint32_t input_ethhdr_negative_offset : 8;
	uint32_t output_ethhdr_negative_offset : 8;
	uint32_t reserved : 16;
};

#define L2TP_USER_SPACE_SPECIFY_DST_PIPE

/**
 * struct ipa_hdr_proc_ctx_add - processing context descriptor includes
 * in and out parameters
 * @type: processing context type
 * @hdr_hdl: in parameter, handle to header
 * @l2tp_params: l2tp parameters
 * @generic_params: generic proc_ctx params
 * @proc_ctx_hdl: out parameter, handle to proc_ctx, valid when status is 0
 * @status:	out parameter, status of header add operation,
 *		0 for success,
 *		-1 for failure
 */
struct ipa_hdr_proc_ctx_add {
	enum ipa_hdr_proc_type type;
	uint32_t hdr_hdl;
	uint32_t proc_ctx_hdl;
	int status;
	struct ipa_l2tp_hdr_proc_ctx_params l2tp_params;
	struct ipa_eth_II_to_eth_II_ex_procparams generic_params;
};

#define IPA_L2TP_HDR_PROC_SUPPORT

/**
 * struct ipa_ioc_add_hdr - processing context addition parameters (support
 * multiple processing context and commit)
 * @commit: should processing context be written to IPA HW also?
 * @num_proc_ctxs: num of processing context that follow
 * @proc_ctx:	all processing context need to go here back to
 *			back, no pointers
 */
struct ipa_ioc_add_hdr_proc_ctx {
	uint8_t commit;
	uint8_t num_proc_ctxs;
	struct ipa_hdr_proc_ctx_add proc_ctx[0];
};

/**
 * struct ipa_ioc_copy_hdr - retrieve a copy of the specified
 * header - caller can then derive the complete header
 * @name: name of the header resource
 * @hdr:	out parameter, contents of specified header,
 *	valid only when ioctl return val is non-negative
 * @hdr_len: out parameter, size of above header
 *	valid only when ioctl return val is non-negative
 * @type: l2 header type
 *	valid only when ioctl return val is non-negative
 * @is_partial:	out parameter, indicates whether specified header is partial
 *		valid only when ioctl return val is non-negative
 * @is_eth2_ofst_valid: is eth2_ofst field valid?
 * @eth2_ofst: offset to start of Ethernet-II/802.3 header
 */
struct ipa_ioc_copy_hdr {
	char name[IPA_RESOURCE_NAME_MAX];
	uint8_t hdr[IPA_HDR_MAX_SIZE];
	uint8_t hdr_len;
	enum ipa_hdr_l2_type type;
	uint8_t is_partial;
	uint8_t is_eth2_ofst_valid;
	uint16_t eth2_ofst;
};

/**
 * struct ipa_ioc_get_hdr - header entry lookup parameters, if lookup was
 * successful caller must call put to release the reference count when done
 * @name: name of the header resource
 * @hdl:	out parameter, handle of header entry
 *		valid only when ioctl return val is non-negative
 */
struct ipa_ioc_get_hdr {
	char name[IPA_RESOURCE_NAME_MAX];
	uint32_t hdl;
};

/**
 * struct ipa_hdr_del - header descriptor includes in and out
 * parameters
 *
 * @hdl: handle returned from header add operation
 * @status:	out parameter, status of header remove operation,
 *		0 for success,
 *		-1 for failure
 */
struct ipa_hdr_del {
	uint32_t hdl;
	int status;
};

/**
 * struct ipa_ioc_del_hdr - header deletion parameters (support
 * multiple headers and commit)
 * @commit: should headers be removed from IPA HW also?
 * @num_hdls: num of headers being removed
 * @ipa_hdr_del hdl: all handles need to go here back to back, no pointers
 */
struct ipa_ioc_del_hdr {
	uint8_t commit;
	uint8_t num_hdls;
	struct ipa_hdr_del hdl[0];
};

/**
 * struct ipa_hdr_proc_ctx_del - processing context descriptor includes
 * in and out parameters
 * @hdl: handle returned from processing context add operation
 * @status:	out parameter, status of header remove operation,
 *		0 for success,
 *		-1 for failure
 */
struct ipa_hdr_proc_ctx_del {
	uint32_t hdl;
	int status;
};

/**
 * ipa_ioc_del_hdr_proc_ctx - processing context deletion parameters (support
 * multiple headers and commit)
 * @commit: should processing contexts be removed from IPA HW also?
 * @num_hdls: num of processing contexts being removed
 * @ipa_hdr_proc_ctx_del hdl:	all handles need to go here back to back,
 *				no pointers
 */
struct ipa_ioc_del_hdr_proc_ctx {
	uint8_t commit;
	uint8_t num_hdls;
	struct ipa_hdr_proc_ctx_del hdl[0];
};

/**
 * struct ipa_rt_rule_add - routing rule descriptor includes in
 * and out parameters
 * @rule: actual rule to be added
 * @at_rear:	add at back of routing table, it is NOT possible to add rules at
 *		the rear of the "default" routing tables
 * @rt_rule_hdl: output parameter, handle to rule, valid when status is 0
 * @status:	output parameter, status of routing rule add operation,
 *		0 for success,
 *		-1 for failure
 */
struct ipa_rt_rule_add {
	struct ipa_rt_rule rule;
	uint8_t at_rear;
	uint32_t rt_rule_hdl;
	int status;
};

/**
 * struct ipa_rt_rule_add_v2 - routing rule descriptor includes
 * in and out parameters
 * @rule: actual rule to be added
 * @at_rear:	add at back of routing table, it is NOT possible to add rules at
 *		the rear of the "default" routing tables
 * @rt_rule_hdl: output parameter, handle to rule, valid when status is 0
 * @status:	output parameter, status of routing rule add operation,
 *		0 for success,
 *		-1 for failure
 */
struct ipa_rt_rule_add_v2 {
	uint8_t at_rear;
	uint32_t rt_rule_hdl;
	int status;
	struct ipa_rt_rule_v2 rule;
};


/**
 * struct ipa_ioc_add_rt_rule - routing rule addition parameters (supports
 * multiple rules and commit);
 *
 * all rules MUST be added to same table
 * @commit: should rules be written to IPA HW also?
 * @ip: IP family of rule
 * @rt_tbl_name: name of routing table resource
 * @num_rules: number of routing rules that follow
 * @ipa_rt_rule_add rules: all rules need to go back to back here, no pointers
 */
struct ipa_ioc_add_rt_rule {
	uint8_t commit;
	enum ipa_ip_type ip;
	char rt_tbl_name[IPA_RESOURCE_NAME_MAX];
	uint8_t num_rules;
	struct ipa_rt_rule_add rules[0];
};

/**
 * struct ipa_ioc_add_rt_rule_v2 - routing rule addition
 * parameters (supports multiple rules and commit);
 *
 * all rules MUST be added to same table
 * @commit: should rules be written to IPA HW also?
 * @ip: IP family of rule
 * @rt_tbl_name: name of routing table resource
 * @num_rules: number of routing rules that follow
 * @rule_add_size: sizeof(struct ipa_rt_rule_add_v2)
 * @ipa_rt_rule_add rules: all rules need to go back to back here, no pointers
 */
struct ipa_ioc_add_rt_rule_v2 {
	uint8_t commit;
	enum ipa_ip_type ip;
	char rt_tbl_name[IPA_RESOURCE_NAME_MAX];
	uint8_t num_rules;
	uint32_t rule_add_size;
	uintptr_t rules;
};

/**
 * struct ipa_ioc_add_rt_rule_after - routing rule addition after a specific
 * rule parameters(supports multiple rules and commit);
 *
 * all rules MUST be added to same table
 * @commit: should rules be written to IPA HW also?
 * @ip: IP family of rule
 * @rt_tbl_name: name of routing table resource
 * @num_rules: number of routing rules that follow
 * @add_after_hdl: the rules will be added after this specific rule
 * @ipa_rt_rule_add rules: all rules need to go back to back here, no pointers
 *			   at_rear field will be ignored when using this IOCTL
 */
struct ipa_ioc_add_rt_rule_after {
	uint8_t commit;
	enum ipa_ip_type ip;
	char rt_tbl_name[IPA_RESOURCE_NAME_MAX];
	uint8_t num_rules;
	uint32_t add_after_hdl;
	struct ipa_rt_rule_add rules[0];
};

/**
 * struct ipa_ioc_add_rt_rule_after_v2 - routing rule addition
 * after a specific rule parameters(supports multiple rules and
 * commit);
 *
 * all rules MUST be added to same table
 * @commit: should rules be written to IPA HW also?
 * @ip: IP family of rule
 * @rt_tbl_name: name of routing table resource
 * @num_rules: number of routing rules that follow
 * @add_after_hdl: the rules will be added after this specific rule
 * @rule_add_size: sizeof(struct ipa_rt_rule_add_v2)
 * @ipa_rt_rule_add rules: all rules need to go back to back here, no pointers
 *			   at_rear field will be ignored when using this IOCTL
 */
struct ipa_ioc_add_rt_rule_after_v2 {
	uint8_t commit;
	enum ipa_ip_type ip;
	char rt_tbl_name[IPA_RESOURCE_NAME_MAX];
	uint8_t num_rules;
	uint32_t add_after_hdl;
	uint32_t rule_add_size;
	uintptr_t rules;
};

/**
 * struct ipa_rt_rule_mdfy - routing rule descriptor includes
 * in and out parameters
 * @rule: actual rule to be added
 * @rt_rule_hdl: handle to rule which supposed to modify
 * @status:	output parameter, status of routing rule modify  operation,
 *		0 for success,
 *		-1 for failure
 *
 */
struct ipa_rt_rule_mdfy {
	struct ipa_rt_rule rule;
	uint32_t rt_rule_hdl;
	int status;
};

/**
 * struct ipa_rt_rule_mdfy_v2 - routing rule descriptor includes
 * in and out parameters
 * @rule: actual rule to be added
 * @rt_rule_hdl: handle to rule which supposed to modify
 * @status:	output parameter, status of routing rule modify  operation,
 *		0 for success,
 *		-1 for failure
 *
 */
struct ipa_rt_rule_mdfy_v2 {
	uint32_t rt_rule_hdl;
	int status;
	struct ipa_rt_rule_v2 rule;
};

/**
 * struct ipa_ioc_mdfy_rt_rule - routing rule modify parameters (supports
 * multiple rules and commit)
 * @commit: should rules be written to IPA HW also?
 * @ip: IP family of rule
 * @num_rules: number of routing rules that follow
 * @rules: all rules need to go back to back here, no pointers
 */
struct ipa_ioc_mdfy_rt_rule {
	uint8_t commit;
	enum ipa_ip_type ip;
	uint8_t num_rules;
	struct ipa_rt_rule_mdfy rules[0];
};

/**
 * struct ipa_ioc_mdfy_rt_rule_v2 - routing rule modify
 * parameters (supports multiple rules and commit)
 * @commit: should rules be written to IPA HW also?
 * @ip: IP family of rule
 * @num_rules: number of routing rules that follow
 * @rule_mdfy_size: sizeof(struct ipa_rt_rule_mdfy_v2)
 * @rules: all rules need to go back to back here, no pointers
 */
struct ipa_ioc_mdfy_rt_rule_v2 {
	uint8_t commit;
	enum ipa_ip_type ip;
	uint8_t num_rules;
	uint32_t rule_mdfy_size;
	uintptr_t rules;
};

/**
 * struct ipa_rt_rule_del - routing rule descriptor includes in
 * and out parameters
 * @hdl: handle returned from route rule add operation
 * @status:	output parameter, status of route rule delete operation,
 *		0 for success,
 *		-1 for failure
 */
struct ipa_rt_rule_del {
	uint32_t hdl;
	int status;
};

/**
 * struct ipa_rt_rule_add_ext - routing rule descriptor includes in
 * and out parameters
 * @rule: actual rule to be added
 * @at_rear:	add at back of routing table, it is NOT possible to add rules at
 *		the rear of the "default" routing tables
 * @rt_rule_hdl: output parameter, handle to rule, valid when status is 0
 * @status:	output parameter, status of routing rule add operation,
 * @rule_id: rule_id to be assigned to the routing rule. In case client
 *  specifies rule_id as 0 the driver will assign a new rule_id
 *		0 for success,
 *		-1 for failure
 */
struct ipa_rt_rule_add_ext {
	struct ipa_rt_rule rule;
	uint8_t at_rear;
	uint32_t rt_rule_hdl;
	int status;
	uint16_t rule_id;
};

/**
 * struct ipa_rt_rule_add_ext_v2 - routing rule descriptor
 * includes in and out parameters
 * @rule: actual rule to be added
 * @at_rear:	add at back of routing table, it is NOT possible to add rules at
 *		the rear of the "default" routing tables
 * @rt_rule_hdl: output parameter, handle to rule, valid when status is 0
 * @status:	output parameter, status of routing rule add operation,
 * @rule_id: rule_id to be assigned to the routing rule. In case client
 *  specifies rule_id as 0 the driver will assign a new rule_id
 *		0 for success,
 *		-1 for failure
 */
struct ipa_rt_rule_add_ext_v2 {
	uint8_t at_rear;
	uint32_t rt_rule_hdl;
	int status;
	uint16_t rule_id;
	struct ipa_rt_rule_v2 rule;
};

/**
 * struct ipa_ioc_add_rt_rule_ext - routing rule addition
 * parameters (supports multiple rules and commit with rule_id);
 *
 * all rules MUST be added to same table
 * @commit: should rules be written to IPA HW also?
 * @ip: IP family of rule
 * @rt_tbl_name: name of routing table resource
 * @num_rules: number of routing rules that follow
 * @ipa_rt_rule_add_ext rules: all rules need to go back to back here,
 *  no pointers
 */
struct ipa_ioc_add_rt_rule_ext {
	uint8_t commit;
	enum ipa_ip_type ip;
	char rt_tbl_name[IPA_RESOURCE_NAME_MAX];
	uint8_t num_rules;
	struct ipa_rt_rule_add_ext rules[0];
};

/**
 * struct ipa_ioc_add_rt_rule_ext_v2 - routing rule addition
 * parameters (supports multiple rules and commit with rule_id);
 *
 * all rules MUST be added to same table
 * @commit: should rules be written to IPA HW also?
 * @ip: IP family of rule
 * @rt_tbl_name: name of routing table resource
 * @num_rules: number of routing rules that follow
 * @rule_add_ext_size: sizeof(struct ipa_rt_rule_add_ext_v2)
 * @ipa_rt_rule_add_ext rules: all rules need to go back to back here,
 *  no pointers
 */
struct ipa_ioc_add_rt_rule_ext_v2 {
	uint8_t commit;
	enum ipa_ip_type ip;
	char rt_tbl_name[IPA_RESOURCE_NAME_MAX];
	uint8_t num_rules;
	uint32_t rule_add_ext_size;
	uintptr_t rules;
};


/**
 * struct ipa_ioc_del_rt_rule - routing rule deletion parameters (supports
 * multiple headers and commit)
 * @commit: should rules be removed from IPA HW also?
 * @ip: IP family of rules
 * @num_hdls: num of rules being removed
 * @ipa_rt_rule_del hdl: all handles need to go back to back here, no pointers
 */
struct ipa_ioc_del_rt_rule {
	uint8_t commit;
	enum ipa_ip_type ip;
	uint8_t num_hdls;
	struct ipa_rt_rule_del hdl[0];
};

/**
 * struct ipa_ioc_get_rt_tbl_indx - routing table index lookup parameters
 * @ip: IP family of table
 * @name: name of routing table resource
 * @index:	output parameter, routing table index, valid only when ioctl
 *		return val is non-negative
 */
struct ipa_ioc_get_rt_tbl_indx {
	enum ipa_ip_type ip;
	char name[IPA_RESOURCE_NAME_MAX];
	uint32_t idx;
};

/**
 * struct ipa_flt_rule_add - filtering rule descriptor includes
 * in and out parameters
 * @rule: actual rule to be added
 * @at_rear: add at back of filtering table?
 * @flt_rule_hdl: out parameter, handle to rule, valid when status is 0
 * @status:	output parameter, status of filtering rule add   operation,
 *		0 for success,
 *		-1 for failure
 *
 */
struct ipa_flt_rule_add {
	struct ipa_flt_rule rule;
	uint8_t at_rear;
	uint32_t flt_rule_hdl;
	int status;
};

/**
 * struct ipa_flt_rule_add_v2 - filtering rule descriptor
 * includes in and out parameters
 * @rule: actual rule to be added
 * @at_rear: add at back of filtering table?
 * @flt_rule_hdl: out parameter, handle to rule, valid when status is 0
 * @status:	output parameter, status of filtering rule add   operation,
 *		0 for success,
 *		-1 for failure
 *
 */
struct ipa_flt_rule_add_v2 {
	uint8_t at_rear;
	uint32_t flt_rule_hdl;
	int status;
	struct ipa_flt_rule_v2 rule;
};

/**
 * struct ipa_ioc_add_flt_rule - filtering rule addition parameters (supports
 * multiple rules and commit)
 * all rules MUST be added to same table
 * @commit: should rules be written to IPA HW also?
 * @ip: IP family of rule
 * @ep:	which "clients" pipe does this rule apply to?
 *	valid only when global is 0
 * @global: does this apply to global filter table of specific IP family
 * @num_rules: number of filtering rules that follow
 * @rules: all rules need to go back to back here, no pointers
 */
struct ipa_ioc_add_flt_rule {
	uint8_t commit;
	enum ipa_ip_type ip;
	enum ipa_client_type ep;
	uint8_t global;
	uint8_t num_rules;
	struct ipa_flt_rule_add rules[0];
};

/**
 * struct ipa_ioc_add_flt_rule_v2 - filtering rule addition
 * parameters (supports multiple rules and commit)
 * all rules MUST be added to same table
 * @commit: should rules be written to IPA HW also?
 * @ip: IP family of rule
 * @ep:	which "clients" pipe does this rule apply to?
 *	valid only when global is 0
 * @global: does this apply to global filter table of specific IP family
 * @num_rules: number of filtering rules that follow
 * @flt_rule_size: sizeof(struct ipa_flt_rule_add_v2)
 * @rules: all rules need to go back to back here, no pointers
 */
struct ipa_ioc_add_flt_rule_v2 {
	uint8_t commit;
	enum ipa_ip_type ip;
	enum ipa_client_type ep;
	uint8_t global;
	uint8_t num_rules;
	uint32_t flt_rule_size;
	uintptr_t rules;
};


/**
 * struct ipa_ioc_add_flt_rule_after - filtering rule addition after specific
 * rule parameters (supports multiple rules and commit)
 * all rules MUST be added to same table
 * @commit: should rules be written to IPA HW also?
 * @ip: IP family of rule
 * @ep:	which "clients" pipe does this rule apply to?
 * @num_rules: number of filtering rules that follow
 * @add_after_hdl: rules will be added after the rule with this handle
 * @rules: all rules need to go back to back here, no pointers. at rear field
 *	   is ignored when using this IOCTL
 */
struct ipa_ioc_add_flt_rule_after {
	uint8_t commit;
	enum ipa_ip_type ip;
	enum ipa_client_type ep;
	uint8_t num_rules;
	uint32_t add_after_hdl;
	struct ipa_flt_rule_add rules[0];
};

/**
 * struct ipa_ioc_add_flt_rule_after_v2 - filtering rule
 * addition after specific rule parameters (supports multiple
 * rules and commit) all rules MUST be added to same table
 * @commit: should rules be written to IPA HW also?
 * @ip: IP family of rule
 * @ep:	which "clients" pipe does this rule apply to?
 * @num_rules: number of filtering rules that follow
 * @add_after_hdl: rules will be added after the rule with this handle
 * @flt_rule_size: sizeof(struct ipa_flt_rule_add_v2)
 * @rules: all rules need to go back to back here, no pointers. at rear field
 *	   is ignored when using this IOCTL
 */
struct ipa_ioc_add_flt_rule_after_v2 {
	uint8_t commit;
	enum ipa_ip_type ip;
	enum ipa_client_type ep;
	uint8_t num_rules;
	uint32_t add_after_hdl;
	uint32_t flt_rule_size;
	uintptr_t rules;
};

/**
 * struct ipa_flt_rule_mdfy - filtering rule descriptor includes
 * in and out parameters
 * @rule: actual rule to be added
 * @flt_rule_hdl: handle to rule
 * @status:	output parameter, status of filtering rule modify  operation,
 *		0 for success,
 *		-1 for failure
 *
 */
struct ipa_flt_rule_mdfy {
	struct ipa_flt_rule rule;
	uint32_t rule_hdl;
	int status;
};

/**
 * struct ipa_flt_rule_mdfy_v2 - filtering rule descriptor
 * includes in and out parameters
 * @rule: actual rule to be added
 * @flt_rule_hdl: handle to rule
 * @status:	output parameter, status of filtering rule modify  operation,
 *		0 for success,
 *		-1 for failure
 *
 */
struct ipa_flt_rule_mdfy_v2 {
	uint32_t rule_hdl;
	int status;
	struct ipa_flt_rule_v2 rule;
};

/**
 * struct ipa_ioc_mdfy_flt_rule - filtering rule modify parameters (supports
 * multiple rules and commit)
 * @commit: should rules be written to IPA HW also?
 * @ip: IP family of rule
 * @num_rules: number of filtering rules that follow
 * @rules: all rules need to go back to back here, no pointers
 */
struct ipa_ioc_mdfy_flt_rule {
	uint8_t commit;
	enum ipa_ip_type ip;
	uint8_t num_rules;
	struct ipa_flt_rule_mdfy rules[0];
};

/**
 * struct ipa_ioc_mdfy_flt_rule_v2 - filtering rule modify
 * parameters (supports multiple rules and commit)
 * @commit: should rules be written to IPA HW also?
 * @ip: IP family of rule
 * @num_rules: number of filtering rules that follow
 * @rule_mdfy_size: sizeof(struct ipa_flt_rule_mdfy_v2)
 * @rules: all rules need to go back to back here, no pointers
 */
struct ipa_ioc_mdfy_flt_rule_v2 {
	uint8_t commit;
	enum ipa_ip_type ip;
	uint8_t num_rules;
	uint32_t rule_mdfy_size;
	uintptr_t rules;
};

/**
 * struct ipa_flt_rule_del - filtering rule descriptor includes
 * in and out parameters
 *
 * @hdl: handle returned from filtering rule add operation
 * @status:	output parameter, status of filtering rule delete operation,
 *		0 for success,
 *		-1 for failure
 */
struct ipa_flt_rule_del {
	uint32_t hdl;
	int status;
};

/**
 * struct ipa_ioc_del_flt_rule - filtering rule deletion parameters (supports
 * multiple headers and commit)
 * @commit: should rules be removed from IPA HW also?
 * @ip: IP family of rules
 * @num_hdls: num of rules being removed
 * @hdl: all handles need to go back to back here, no pointers
 */
struct ipa_ioc_del_flt_rule {
	uint8_t commit;
	enum ipa_ip_type ip;
	uint8_t num_hdls;
	struct ipa_flt_rule_del hdl[0];
};

/**
 * struct ipa_ioc_get_rt_tbl - routing table lookup parameters, if lookup was
 * successful caller must call put to release the reference
 * count when done
 * @ip: IP family of table
 * @name: name of routing table resource
 * @htl:	output parameter, handle of routing table, valid only when ioctl
 *		return val is non-negative
 */
struct ipa_ioc_get_rt_tbl {
	enum ipa_ip_type ip;
	char name[IPA_RESOURCE_NAME_MAX];
	uint32_t hdl;
};

/**
 * struct ipa_ioc_query_intf - used to lookup number of tx and
 * rx properties of interface
 * @name: name of interface
 * @num_tx_props:	output parameter, number of tx properties
 *			valid only when ioctl return val is non-negative
 * @num_rx_props:	output parameter, number of rx properties
 *			valid only when ioctl return val is non-negative
 * @num_ext_props:	output parameter, number of ext properties
 *			valid only when ioctl return val is non-negative
 * @excp_pipe:		exception packets of this interface should be
 *			routed to this pipe
 */
struct ipa_ioc_query_intf {
	char name[IPA_RESOURCE_NAME_MAX];
	uint32_t num_tx_props;
	uint32_t num_rx_props;
	uint32_t num_ext_props;
	enum ipa_client_type excp_pipe;
};

/**
 * struct ipa_ioc_tx_intf_prop - interface tx property
 * @ip: IP family of routing rule
 * @attrib: routing rule
 * @dst_pipe: routing output pipe
 * @alt_dst_pipe: alternate routing output pipe
 * @hdr_name: name of associated header if any, empty string when no header
 * @hdr_l2_type: type of associated header if any, use NONE when no header
 */
struct ipa_ioc_tx_intf_prop {
	enum ipa_ip_type ip;
	struct ipa_rule_attrib attrib;
	enum ipa_client_type dst_pipe;
	enum ipa_client_type alt_dst_pipe;
	char hdr_name[IPA_RESOURCE_NAME_MAX];
	enum ipa_hdr_l2_type hdr_l2_type;
};

/**
 * struct ipa_ioc_query_intf_tx_props - interface tx propertie
 * @name: name of interface
 * @num_tx_props: number of TX properties
 * @tx[0]: output parameter, the tx properties go here back to back
 */
struct ipa_ioc_query_intf_tx_props {
	char name[IPA_RESOURCE_NAME_MAX];
	uint32_t num_tx_props;
	struct ipa_ioc_tx_intf_prop tx[0];
};

/**
 * struct ipa_ioc_ext_intf_prop - interface extended property
 * @ip: IP family of routing rule
 * @eq_attrib: attributes of the rule in equation form
 * @action: action field
 * @rt_tbl_idx: index of RT table referred to by filter rule
 * @mux_id: MUX_ID
 * @filter_hdl: handle of filter (as specified by provider of filter rule)
 * @is_xlat_rule: it is xlat flt rule or not
 */
struct ipa_ioc_ext_intf_prop {
	enum ipa_ip_type ip;
	struct ipa_ipfltri_rule_eq eq_attrib;
	enum ipa_flt_action action;
	uint32_t rt_tbl_idx;
	uint8_t mux_id;
	uint32_t filter_hdl;
	uint8_t is_xlat_rule;
	uint32_t rule_id;
	uint8_t is_rule_hashable;
#define IPA_V6_UL_WL_FIREWALL_HANDLE
	uint8_t replicate_needed;
};

/**
 * struct ipa_ioc_query_intf_ext_props - interface ext propertie
 * @name: name of interface
 * @num_ext_props: number of EXT properties
 * @ext[0]: output parameter, the ext properties go here back to back
 */
struct ipa_ioc_query_intf_ext_props {
	char name[IPA_RESOURCE_NAME_MAX];
	uint32_t num_ext_props;
	struct ipa_ioc_ext_intf_prop ext[0];
};

/**
 * struct ipa_ioc_rx_intf_prop - interface rx property
 * @ip: IP family of filtering rule
 * @attrib: filtering rule
 * @src_pipe: input pipe
 * @hdr_l2_type: type of associated header if any, use NONE when no header
 */
struct ipa_ioc_rx_intf_prop {
	enum ipa_ip_type ip;
	struct ipa_rule_attrib attrib;
	enum ipa_client_type src_pipe;
	enum ipa_hdr_l2_type hdr_l2_type;
};

/**
 * struct ipa_ioc_query_intf_rx_props - interface rx propertie
 * @name: name of interface
 * @num_rx_props: number of RX properties
 * @rx: output parameter, the rx properties go here back to back
 */
struct ipa_ioc_query_intf_rx_props {
	char name[IPA_RESOURCE_NAME_MAX];
	uint32_t num_rx_props;
	struct ipa_ioc_rx_intf_prop rx[0];
};

/**
 * struct ipa_ioc_nat_alloc_mem - nat table memory allocation
 * properties
 * @dev_name: input parameter, the name of table
 * @size: input parameter, size of table in bytes
 * @offset: output parameter, offset into page in case of system memory
 */
struct ipa_ioc_nat_alloc_mem {
	char dev_name[IPA_RESOURCE_NAME_MAX];
	size_t size;
	off_t offset;
};

/**
 * struct ipa_ioc_nat_ipv6ct_table_alloc - NAT/IPv6CT table memory allocation
 * properties
 * @size: input parameter, size of table in bytes
 * @offset: output parameter, offset into page in case of system memory
 */
struct ipa_ioc_nat_ipv6ct_table_alloc {
	size_t size;
	off_t offset;
};

/**
 * struct ipa_ioc_v4_nat_init - nat table initialization parameters
 * @tbl_index: input parameter, index of the table
 * @ipv4_rules_offset: input parameter, ipv4 rules address offset
 * @expn_rules_offset: input parameter, ipv4 expansion rules address offset
 * @index_offset: input parameter, index rules offset
 * @index_expn_offset: input parameter, index expansion rules offset
 * @table_entries: input parameter, ipv4 rules table number of entries
 * @expn_table_entries: input parameter, ipv4 expansion rules table number of
 *                      entries
 * @ip_addr: input parameter, public ip address
 * @mem_type: input parameter, type of memory the table resides in
 * @focus_change: input parameter, are we moving to/from sram or ddr
 */
struct ipa_ioc_v4_nat_init {
	uint8_t  tbl_index;
	uint32_t ipv4_rules_offset;
	uint32_t expn_rules_offset;

	uint32_t index_offset;
	uint32_t index_expn_offset;

	uint16_t table_entries;
	uint16_t expn_table_entries;
	uint32_t ip_addr;

	uint8_t  mem_type;
	uint8_t  focus_change;
};

/**
 * struct ipa_ioc_ipv6ct_init - IPv6CT table initialization parameters
 * @base_table_offset: input parameter, IPv6CT base table address offset
 * @expn_table_offset: input parameter, IPv6CT expansion table address offset
 * @table_entries: input parameter, IPv6CT table number of entries
 * @expn_table_entries: input parameter, IPv6CT expansion table number of
 *                      entries
 * @tbl_index: input parameter, index of the table
 */
struct ipa_ioc_ipv6ct_init {
	uint32_t base_table_offset;
	uint32_t expn_table_offset;
	uint16_t table_entries;
	uint16_t expn_table_entries;
	uint8_t tbl_index;
};

/**
 * struct ipa_ioc_v4_nat_del - nat table delete parameter
 * @table_index: input parameter, index of the table
 * @public_ip_addr: input parameter, public ip address
 */
struct ipa_ioc_v4_nat_del {
	uint8_t table_index;
	uint32_t public_ip_addr;
};

/**
 * struct ipa_ioc_nat_ipv6ct_table_del - NAT/IPv6CT table delete parameter
 * @table_index: input parameter, index of the table
 * @mem_type: input parameter, type of memory the table resides in
 */
struct ipa_ioc_nat_ipv6ct_table_del {
	uint8_t table_index;
	uint8_t mem_type;
};

/**
 * struct ipa_ioc_nat_dma_one - nat/ipv6ct dma command parameter
 * @table_index: input parameter, index of the table
 * @base_addr:	type of table, from which the base address of the table
 *		can be inferred
 * @offset: destination offset within the NAT table
 * @data: data to be written.
 */
struct ipa_ioc_nat_dma_one {
	uint8_t table_index;
	uint8_t base_addr;

	uint32_t offset;
	uint16_t data;

};

/**
 * struct ipa_ioc_nat_dma_cmd - To hold multiple nat/ipv6ct dma commands
 * @entries: number of dma commands in use
 * @dma: data pointer to the dma commands
 * @mem_type: input parameter, type of memory the table resides in
 */
struct ipa_ioc_nat_dma_cmd {
	uint8_t entries;
	uint8_t mem_type;
	struct ipa_ioc_nat_dma_one dma[0];
};

/**
 * struct ipa_ioc_nat_pdn_entry - PDN entry modification data
 * @pdn_index: index of the entry in the PDN config table to be changed
 * @public_ip: PDN's public ip
 * @src_metadata: PDN's source NAT metadata for metadata replacement
 * @dst_metadata: PDN's destination NAT metadata for metadata replacement
 */
struct ipa_ioc_nat_pdn_entry {
	uint8_t pdn_index;
	uint32_t public_ip;
	uint32_t src_metadata;
	uint32_t dst_metadata;
};

/**
 * struct ipa_ioc_vlan_iface_info - add vlan interface
 * @name: interface name
 * @vlan_id: VLAN ID
 */
struct ipa_ioc_vlan_iface_info {
	char name[IPA_RESOURCE_NAME_MAX];
	uint8_t vlan_id;
};

/**
 * enum ipa_l2tp_tunnel_type - IP or UDP
 */
enum ipa_l2tp_tunnel_type {
	IPA_L2TP_TUNNEL_IP = 1,
	IPA_L2TP_TUNNEL_UDP = 2
#define IPA_L2TP_TUNNEL_UDP IPA_L2TP_TUNNEL_UDP
};


/**
 * struct ipa_ioc_l2tp_vlan_mapping_info - l2tp->vlan mapping info
 * @iptype: l2tp tunnel IP type
 * @l2tp_iface_name: l2tp interface name
 * @l2tp_session_id: l2tp session id
 * @vlan_iface_name: vlan interface name
 * @tunnel_type: l2tp tunnel type
 * @src_port: UDP source port
 * @dst_port: UDP destination port
 */
struct ipa_ioc_l2tp_vlan_mapping_info {
	enum ipa_ip_type iptype;
	char l2tp_iface_name[IPA_RESOURCE_NAME_MAX];
	uint8_t l2tp_session_id;
	char vlan_iface_name[IPA_RESOURCE_NAME_MAX];
	enum ipa_l2tp_tunnel_type tunnel_type;
	uint16_t src_port;
	uint16_t dst_port;
};

/**
 * struct ipa_ioc_gsb_info - connect/disconnect
 * @name: interface name
 */
struct ipa_ioc_gsb_info {
	char name[IPA_RESOURCE_NAME_MAX];
};

#define QUERY_MAX_EP_PAIRS	2

#define IPA_USB0_EP_ID		11
#define IPA_USB1_EP_ID		12

#define IPA_PCIE0_EP_ID		21
#define IPA_PCIE1_EP_ID		22

enum ipa_peripheral_ep_type {
	IPA_DATA_EP_TYP_RESERVED = 0,
	IPA_DATA_EP_TYP_HSIC = 1,
	IPA_DATA_EP_TYP_HSUSB = 2,
	IPA_DATA_EP_TYP_PCIE = 3,
	IPA_DATA_EP_TYP_EMBEDDED = 4,
	IPA_DATA_EP_TYP_BAM_DMUX,
};

struct ipa_ep_pair_info {
	uint32_t consumer_pipe_num;
	uint32_t producer_pipe_num;
	uint32_t ep_id;
};

/**
 * struct ipa_ioc_get_ep_info - query usb/pcie ep info
 * @ep_type: type USB/PCIE - i/p param
 * @max_ep_pairs: max number of ep_pairs (constant),
					(QUERY_MAX_EP_PAIRS)
 * @num_ep_pairs: number of ep_pairs - o/p param
 * @ep_pair_size: sizeof(ipa_ep_pair_info) * max_ep_pairs
 * @info: structure contains ep pair info
 */
struct ipa_ioc_get_ep_info {
	enum ipa_peripheral_ep_type ep_type;
	uint8_t max_ep_pairs;
	uint8_t num_ep_pairs;
	uint32_t ep_pair_size;
	uintptr_t info;
};

/**
 * struct ipa_ioc_wigig_fst_switch - switch between wigig and wlan
 * @netdev_name: wigig interface name
 * @client_mac_addr: client to switch between netdevs
 * @to_wigig: shall wlan client switch to wigig or the opposite?
 */
struct ipa_ioc_wigig_fst_switch {
	uint8_t netdev_name[IPA_RESOURCE_NAME_MAX];
	uint8_t client_mac_addr[IPA_MAC_ADDR_SIZE];
	int to_wigig;
};

/**
 * struct ipa_msg_meta - Format of the message meta-data.
 * @msg_type: the type of the message
 * @rsvd: reserved bits for future use.
 * @msg_len: the length of the message in bytes
 *
 * For push model:
 * Client in user-space should issue a read on the device (/dev/ipa) with a
 * sufficiently large buffer in a continuous loop, call will block when there is
 * no message to read. Upon return, client can read the ipa_msg_meta from start
 * of buffer to find out type and length of message
 * size of buffer supplied >= (size of largest message + size of metadata)
 *
 * For pull model:
 * Client in user-space can also issue a pull msg IOCTL to device (/dev/ipa)
 * with a payload containing space for the ipa_msg_meta and the message specific
 * payload length.
 * size of buffer supplied == (len of specific message  + size of metadata)
 */
struct ipa_msg_meta {
	uint8_t msg_type;
	uint8_t rsvd;
	uint16_t msg_len;
};

/**
 * struct ipa_wlan_msg - To hold information about wlan client
 * @name: name of the wlan interface
 * @mac_addr: mac address of wlan client
 *
 * wlan drivers need to pass name of wlan iface and mac address of
 * wlan client along with ipa_wlan_event, whenever a wlan client is
 * connected/disconnected/moved to power save/come out of power save
 */
struct ipa_wlan_msg {
	char name[IPA_RESOURCE_NAME_MAX];
	uint8_t mac_addr[IPA_MAC_ADDR_SIZE];
};

/**
 * enum ipa_wlan_hdr_attrib_type - attribute type
 * in wlan client header
 *
 * WLAN_HDR_ATTRIB_MAC_ADDR: attrib type mac address
 * WLAN_HDR_ATTRIB_STA_ID: attrib type station id
 */
enum ipa_wlan_hdr_attrib_type {
	WLAN_HDR_ATTRIB_MAC_ADDR,
	WLAN_HDR_ATTRIB_STA_ID
};

/**
 * struct ipa_wlan_hdr_attrib_val - header attribute value
 * @attrib_type: type of attribute
 * @offset: offset of attribute within header
 * @u.mac_addr: mac address
 * @u.sta_id: station id
 */
struct ipa_wlan_hdr_attrib_val {
	enum ipa_wlan_hdr_attrib_type attrib_type;
	uint8_t offset;
	union {
		uint8_t mac_addr[IPA_MAC_ADDR_SIZE];
		uint8_t sta_id;
	} u;
};

/**
 * struct ipa_wlan_msg_ex - To hold information about wlan client
 * @name: name of the wlan interface
 * @num_of_attribs: number of attributes
 * @attrib_val: holds attribute values
 *
 * wlan drivers need to pass name of wlan iface and mac address
 * of wlan client or station id along with ipa_wlan_event,
 * whenever a wlan client is connected/disconnected/moved to
 * power save/come out of power save
 */
struct ipa_wlan_msg_ex {
	char name[IPA_RESOURCE_NAME_MAX];
	uint8_t num_of_attribs;
	struct ipa_wlan_hdr_attrib_val attribs[0];
};

/**
 * struct ipa_wigig_msg- To hold information about wigig event
 * @name: name of the wigig interface
 * @client_mac_addr: the relevant wigig client mac address
 * @ipa_client: TX pipe associated with the wigig client in case of connect
 * @to_wigig: FST switch direction wlan->wigig?
 */
struct ipa_wigig_msg {
	char name[IPA_RESOURCE_NAME_MAX];
	uint8_t client_mac_addr[IPA_MAC_ADDR_SIZE];
	union {
		enum ipa_client_type ipa_client;
		uint8_t to_wigig;
	} u;
};

struct ipa_ecm_msg {
	char name[IPA_RESOURCE_NAME_MAX];
	int ifindex;
};

/**
 * struct ipa_wan_msg - To hold information about wan client
 * @name: name of the wan interface
 *
 * CnE need to pass the name of default wan iface when connected/disconnected.
 * CNE need to pass the gw info in wlan AP+STA mode.
 * netmgr need to pass the name of wan eMBMS iface when connected.
 */
struct ipa_wan_msg {
	char upstream_ifname[IPA_RESOURCE_NAME_MAX];
	char tethered_ifname[IPA_RESOURCE_NAME_MAX];
	enum ipa_ip_type ip;
	uint32_t ipv4_addr_gw;
	uint32_t ipv6_addr_gw[IPA_WAN_MSG_IPv6_ADDR_GW_LEN];
};

/**
 * struct ipa_ioc_rm_dependency - parameters for add/delete dependency
 * @resource_name: name of dependent resource
 * @depends_on_name: name of its dependency
 */
struct ipa_ioc_rm_dependency {
	enum ipa_rm_resource_name resource_name;
	enum ipa_rm_resource_name depends_on_name;
};

struct ipa_ioc_generate_flt_eq {
	enum ipa_ip_type ip;
	struct ipa_rule_attrib attrib;
	struct ipa_ipfltri_rule_eq eq_attrib;
};

/**
 * struct ipa_ioc_write_qmapid - to write mux id to endpoint meta register
 * @mux_id: mux id of wan
 */
struct ipa_ioc_write_qmapid {
	enum ipa_client_type client;
	uint8_t qmap_id;
};

/**
 * struct ipa_flt_rt_counter_alloc - flt/rt counter id allocation
 * @num_counters: input param, num of counters need to be allocated
 * @allow_less: input param, if true, success even few counter than request
 * @start_id: output param, allocated start_id, 0 when allocation fails
 * @end_id: output param, allocated start_id, 0 when allocation fails
 */
struct ipa_flt_rt_counter_alloc {
	uint8_t num_counters;
	uint8_t allow_less;
	uint8_t start_id;
	uint8_t end_id;
};

/**
 * struct ipa_ioc_flt_rt_counter_alloc - flt/rt counter id allocation ioctl
 * @hdl: output param, hdl used for deallocation, negative if allocation fails
 * @hw_counter: HW counters for HW process
 * @sw_counter: SW counters for uC / non-HW process
 */
struct ipa_ioc_flt_rt_counter_alloc {
	int hdl;
	struct ipa_flt_rt_counter_alloc hw_counter;
	struct ipa_flt_rt_counter_alloc sw_counter;
};

/**
 * struct ipa_flt_rt_stats - flt/rt stats info
 * @num_pkts: number of packets
 * @num_pkts_hash: number of packets in hash entry
 * @num_bytes: number of bytes
 */
struct ipa_flt_rt_stats {
	uint32_t num_pkts;
	uint32_t num_pkts_hash;
	uint64_t num_bytes;
};

/**
 * struct ipa_ioc_flt_rt_query - flt/rt counter id query
 * @start_id: start counter id for query
 * @end_id: end counter id for query
 * @reset: this query need hw counter to be reset or not
 * @stats_size: sizeof(ipa_flt_rt_stats)
 * @stats: structure contains the query result
 */
struct ipa_ioc_flt_rt_query {
	uint8_t start_id;
	uint8_t end_id;
	uint8_t reset;
	uint32_t stats_size;
	uintptr_t stats;
};

enum ipacm_client_enum {
	IPACM_CLIENT_USB = 1,
	IPACM_CLIENT_WLAN,
	IPACM_CLIENT_MAX
};

#define IPACM_SUPPORT_OF_LAN_STATS_FOR_ODU_CLIENTS

enum ipacm_per_client_device_type {
	IPACM_CLIENT_DEVICE_TYPE_USB = 0,
	IPACM_CLIENT_DEVICE_TYPE_WLAN = 1,
	IPACM_CLIENT_DEVICE_TYPE_ETH = 2,
	IPACM_CLIENT_DEVICE_TYPE_ODU = 3,
	IPACM_CLIENT_DEVICE_MAX
};

/**
 * max number of device types supported.
 */
#define IPACM_MAX_CLIENT_DEVICE_TYPES IPACM_CLIENT_DEVICE_MAX

/**
 * @lanIface - Name of the lan interface
 * @mac: Mac address of the client.
 */
struct ipa_lan_client_msg {
	char lanIface[IPA_RESOURCE_NAME_MAX];
	uint8_t mac[IPA_MAC_ADDR_SIZE];
};

/**
 * struct ipa_lan_client - lan client data
 * @mac: MAC Address of the client.
 * @client_idx: Client Index.
 * @inited: Bool to indicate whether client info is set.
 */
struct ipa_lan_client {
	uint8_t mac[IPA_MAC_ADDR_SIZE];
	int8_t client_idx;
	uint8_t inited;
};

/**
 * struct ipa_lan_client_cntr_index
 * @ul_cnt_idx: H/w counter index for uplink stats
 * @dl_cnt_idx: H/w counter index for downlink stats
 */
struct ipa_lan_client_cntr_index {
	uint8_t ul_cnt_idx;
	uint8_t dl_cnt_idx;
};

/**
 * struct ipa_tether_device_info - tether device info indicated from IPACM
 * @ul_src_pipe: Source pipe of the lan client.
 * @hdr_len: Header length of the client.
 * @num_clients: Number of clients connected.
 */
struct ipa_tether_device_info {
	int32_t ul_src_pipe;
	uint8_t hdr_len;
	uint32_t num_clients;
	struct ipa_lan_client lan_client[IPA_MAX_NUM_HW_PATH_CLIENTS];
	struct ipa_lan_client_cntr_index
		lan_client_indices[IPA_MAX_NUM_HW_PATH_CLIENTS];
};

/**
 * enum ipa_vlan_ifaces - vlan interfaces types
 */
enum ipa_vlan_ifaces {
	IPA_VLAN_IF_ETH,
	IPA_VLAN_IF_RNDIS,
	IPA_VLAN_IF_ECM
};

#define IPA_VLAN_IF_EMAC IPA_VLAN_IF_ETH
#define IPA_VLAN_IF_MAX (IPA_VLAN_IF_ECM + 1)

/**
 * struct ipa_get_vlan_mode - get vlan mode of a Lan interface
 * @iface: Lan interface type to be queried.
 * @is_vlan_mode: output parameter, is interface in vlan mode, valid only when
 *		ioctl return val is non-negative
 */
struct ipa_ioc_get_vlan_mode {
	enum ipa_vlan_ifaces iface;
	uint32_t is_vlan_mode;
};

/**
 * struct ipa_ioc_bridge_vlan_mapping_info - vlan to bridge mapping info
 * @bridge_name: bridge interface name
 * @vlan_id: vlan ID bridge is mapped to
 * @bridge_ipv4: bridge interface ipv4 address
 * @subnet_mask: bridge interface subnet mask
 */
struct ipa_ioc_bridge_vlan_mapping_info {
	char bridge_name[IPA_RESOURCE_NAME_MAX];
	uint16_t vlan_id;
	uint32_t bridge_ipv4;
	uint32_t subnet_mask;
};

struct ipa_coalesce_info {
	uint8_t qmap_id;
	uint8_t tcp_enable;
	uint8_t udp_enable;
};

struct ipa_odl_ep_info {
	 __u32 cons_pipe_num;
	 __u32 prod_pipe_num;
	 __u32 peripheral_iface_id;
	 __u32 ep_type;
};

struct odl_agg_pipe_info {
	 __u16 agg_byte_limit;
};

struct ipa_odl_modem_config {
	 __u8 config_status;
};


/**
 *   actual IOCTLs supported by IPA driver
 */
#define IPA_IOC_ADD_HDR _IOWR(IPA_IOC_MAGIC, \
					IPA_IOCTL_ADD_HDR, \
					struct ipa_ioc_add_hdr *)
#define IPA_IOC_DEL_HDR _IOWR(IPA_IOC_MAGIC, \
					IPA_IOCTL_DEL_HDR, \
					struct ipa_ioc_del_hdr *)
#define IPA_IOC_ADD_RT_RULE _IOWR(IPA_IOC_MAGIC, \
					IPA_IOCTL_ADD_RT_RULE, \
					struct ipa_ioc_add_rt_rule *)
#define IPA_IOC_ADD_RT_RULE_V2 _IOWR(IPA_IOC_MAGIC, \
					IPA_IOCTL_ADD_RT_RULE_V2, \
					struct ipa_ioc_add_rt_rule_v2 *)
#define IPA_IOC_ADD_RT_RULE_EXT _IOWR(IPA_IOC_MAGIC, \
					IPA_IOCTL_ADD_RT_RULE_EXT, \
					struct ipa_ioc_add_rt_rule_ext *)
#define IPA_IOC_ADD_RT_RULE_EXT_V2 _IOWR(IPA_IOC_MAGIC, \
					IPA_IOCTL_ADD_RT_RULE_EXT_V2, \
					struct ipa_ioc_add_rt_rule_ext_v2 *)
#define IPA_IOC_ADD_RT_RULE_AFTER _IOWR(IPA_IOC_MAGIC, \
					IPA_IOCTL_ADD_RT_RULE_AFTER, \
					struct ipa_ioc_add_rt_rule_after *)
#define IPA_IOC_ADD_RT_RULE_AFTER_V2 _IOWR(IPA_IOC_MAGIC, \
					IPA_IOCTL_ADD_RT_RULE_AFTER_V2, \
					struct ipa_ioc_add_rt_rule_after_v2 *)
#define IPA_IOC_DEL_RT_RULE _IOWR(IPA_IOC_MAGIC, \
					IPA_IOCTL_DEL_RT_RULE, \
					struct ipa_ioc_del_rt_rule *)
#define IPA_IOC_ADD_FLT_RULE _IOWR(IPA_IOC_MAGIC, \
					IPA_IOCTL_ADD_FLT_RULE, \
					struct ipa_ioc_add_flt_rule *)
#define IPA_IOC_ADD_FLT_RULE_V2 _IOWR(IPA_IOC_MAGIC, \
					IPA_IOCTL_ADD_FLT_RULE_V2, \
					struct ipa_ioc_add_flt_rule_v2 *)
#define IPA_IOC_ADD_FLT_RULE_AFTER _IOWR(IPA_IOC_MAGIC, \
					IPA_IOCTL_ADD_FLT_RULE_AFTER, \
					struct ipa_ioc_add_flt_rule_after *)
#define IPA_IOC_ADD_FLT_RULE_AFTER_V2 _IOWR(IPA_IOC_MAGIC, \
					IPA_IOCTL_ADD_FLT_RULE_AFTER_V2, \
					struct ipa_ioc_add_flt_rule_after_v2 *)
#define IPA_IOC_DEL_FLT_RULE _IOWR(IPA_IOC_MAGIC, \
					IPA_IOCTL_DEL_FLT_RULE, \
					struct ipa_ioc_del_flt_rule *)
#define IPA_IOC_COMMIT_HDR _IO(IPA_IOC_MAGIC,\
					IPA_IOCTL_COMMIT_HDR)
#define IPA_IOC_RESET_HDR _IO(IPA_IOC_MAGIC,\
					IPA_IOCTL_RESET_HDR)
#define IPA_IOC_COMMIT_RT _IOW(IPA_IOC_MAGIC, \
					IPA_IOCTL_COMMIT_RT, \
					enum ipa_ip_type)
#define IPA_IOC_RESET_RT _IOW(IPA_IOC_MAGIC, \
					IPA_IOCTL_RESET_RT, \
					enum ipa_ip_type)
#define IPA_IOC_COMMIT_FLT _IOW(IPA_IOC_MAGIC, \
					IPA_IOCTL_COMMIT_FLT, \
					enum ipa_ip_type)
#define IPA_IOC_RESET_FLT _IOW(IPA_IOC_MAGIC, \
			IPA_IOCTL_RESET_FLT, \
			enum ipa_ip_type)
#define IPA_IOC_DUMP _IO(IPA_IOC_MAGIC, \
			IPA_IOCTL_DUMP)
#define IPA_IOC_GET_RT_TBL _IOWR(IPA_IOC_MAGIC, \
				IPA_IOCTL_GET_RT_TBL, \
				struct ipa_ioc_get_rt_tbl *)
#define IPA_IOC_PUT_RT_TBL _IOW(IPA_IOC_MAGIC, \
				IPA_IOCTL_PUT_RT_TBL, \
				uint32_t)
#define IPA_IOC_COPY_HDR _IOWR(IPA_IOC_MAGIC, \
				IPA_IOCTL_COPY_HDR, \
				struct ipa_ioc_copy_hdr *)
#define IPA_IOC_QUERY_INTF _IOWR(IPA_IOC_MAGIC, \
				IPA_IOCTL_QUERY_INTF, \
				struct ipa_ioc_query_intf *)
#define IPA_IOC_QUERY_INTF_TX_PROPS _IOWR(IPA_IOC_MAGIC, \
				IPA_IOCTL_QUERY_INTF_TX_PROPS, \
				struct ipa_ioc_query_intf_tx_props *)
#define IPA_IOC_QUERY_INTF_RX_PROPS _IOWR(IPA_IOC_MAGIC, \
					IPA_IOCTL_QUERY_INTF_RX_PROPS, \
					struct ipa_ioc_query_intf_rx_props *)
#define IPA_IOC_QUERY_INTF_EXT_PROPS _IOWR(IPA_IOC_MAGIC, \
					IPA_IOCTL_QUERY_INTF_EXT_PROPS, \
					struct ipa_ioc_query_intf_ext_props *)
#define IPA_IOC_GET_HDR _IOWR(IPA_IOC_MAGIC, \
				IPA_IOCTL_GET_HDR, \
				struct ipa_ioc_get_hdr *)
#define IPA_IOC_PUT_HDR _IOW(IPA_IOC_MAGIC, \
				IPA_IOCTL_PUT_HDR, \
				uint32_t)
#define IPA_IOC_ALLOC_NAT_MEM _IOWR(IPA_IOC_MAGIC, \
				IPA_IOCTL_ALLOC_NAT_MEM, \
				struct ipa_ioc_nat_alloc_mem *)
#define IPA_IOC_ALLOC_NAT_TABLE _IOWR(IPA_IOC_MAGIC, \
				IPA_IOCTL_ALLOC_NAT_TABLE, \
				struct ipa_ioc_nat_ipv6ct_table_alloc *)
#define IPA_IOC_ALLOC_IPV6CT_TABLE _IOWR(IPA_IOC_MAGIC, \
				IPA_IOCTL_ALLOC_IPV6CT_TABLE, \
				struct ipa_ioc_nat_ipv6ct_table_alloc *)
#define IPA_IOC_V4_INIT_NAT _IOWR(IPA_IOC_MAGIC, \
				IPA_IOCTL_V4_INIT_NAT, \
				struct ipa_ioc_v4_nat_init *)
#define IPA_IOC_INIT_IPV6CT_TABLE _IOWR(IPA_IOC_MAGIC, \
				IPA_IOCTL_INIT_IPV6CT_TABLE, \
				struct ipa_ioc_ipv6ct_init *)
#define IPA_IOC_NAT_DMA _IOWR(IPA_IOC_MAGIC, \
				IPA_IOCTL_NAT_DMA, \
				struct ipa_ioc_nat_dma_cmd *)
#define IPA_IOC_TABLE_DMA_CMD _IOWR(IPA_IOC_MAGIC, \
				IPA_IOCTL_TABLE_DMA_CMD, \
				struct ipa_ioc_nat_dma_cmd *)
#define IPA_IOC_V4_DEL_NAT _IOWR(IPA_IOC_MAGIC, \
				IPA_IOCTL_V4_DEL_NAT, \
				struct ipa_ioc_v4_nat_del *)
#define IPA_IOC_DEL_NAT_TABLE _IOWR(IPA_IOC_MAGIC, \
				IPA_IOCTL_DEL_NAT_TABLE, \
				struct ipa_ioc_nat_ipv6ct_table_del *)
#define IPA_IOC_DEL_IPV6CT_TABLE _IOWR(IPA_IOC_MAGIC, \
				IPA_IOCTL_DEL_IPV6CT_TABLE, \
				struct ipa_ioc_nat_ipv6ct_table_del *)
#define IPA_IOC_GET_NAT_OFFSET _IOWR(IPA_IOC_MAGIC, \
				IPA_IOCTL_GET_NAT_OFFSET, \
				uint32_t *)
#define IPA_IOC_NAT_MODIFY_PDN _IOWR(IPA_IOC_MAGIC, \
				IPA_IOCTL_NAT_MODIFY_PDN, \
				struct ipa_ioc_nat_pdn_entry *)
#define IPA_IOC_SET_FLT _IOW(IPA_IOC_MAGIC, \
			IPA_IOCTL_SET_FLT, \
			uint32_t)
#define IPA_IOC_PULL_MSG _IOWR(IPA_IOC_MAGIC, \
				IPA_IOCTL_PULL_MSG, \
				struct ipa_msg_meta *)
#define IPA_IOC_RM_ADD_DEPENDENCY _IOWR(IPA_IOC_MAGIC, \
				IPA_IOCTL_RM_ADD_DEPENDENCY, \
				struct ipa_ioc_rm_dependency *)
#define IPA_IOC_RM_DEL_DEPENDENCY _IOWR(IPA_IOC_MAGIC, \
				IPA_IOCTL_RM_DEL_DEPENDENCY, \
				struct ipa_ioc_rm_dependency *)
#define IPA_IOC_GENERATE_FLT_EQ _IOWR(IPA_IOC_MAGIC, \
				IPA_IOCTL_GENERATE_FLT_EQ, \
				struct ipa_ioc_generate_flt_eq *)
#define IPA_IOC_QUERY_EP_MAPPING _IOR(IPA_IOC_MAGIC, \
				IPA_IOCTL_QUERY_EP_MAPPING, \
				uint32_t)
#define IPA_IOC_QUERY_RT_TBL_INDEX _IOWR(IPA_IOC_MAGIC, \
				IPA_IOCTL_QUERY_RT_TBL_INDEX, \
				struct ipa_ioc_get_rt_tbl_indx *)
#define IPA_IOC_WRITE_QMAPID  _IOWR(IPA_IOC_MAGIC, \
				IPA_IOCTL_WRITE_QMAPID, \
				struct ipa_ioc_write_qmapid *)
#define IPA_IOC_MDFY_FLT_RULE _IOWR(IPA_IOC_MAGIC, \
					IPA_IOCTL_MDFY_FLT_RULE, \
					struct ipa_ioc_mdfy_flt_rule *)
#define IPA_IOC_MDFY_FLT_RULE_V2 _IOWR(IPA_IOC_MAGIC, \
					IPA_IOCTL_MDFY_FLT_RULE_V2, \
					struct ipa_ioc_mdfy_flt_rule_v2 *)
#define IPA_IOC_MDFY_RT_RULE _IOWR(IPA_IOC_MAGIC, \
					IPA_IOCTL_MDFY_RT_RULE, \
					struct ipa_ioc_mdfy_rt_rule *)
#define IPA_IOC_MDFY_RT_RULE_V2 _IOWR(IPA_IOC_MAGIC, \
					IPA_IOCTL_MDFY_RT_RULE_V2, \
					struct ipa_ioc_mdfy_rt_rule_v2 *)

#define IPA_IOC_NOTIFY_WAN_UPSTREAM_ROUTE_ADD _IOWR(IPA_IOC_MAGIC, \
				IPA_IOCTL_NOTIFY_WAN_UPSTREAM_ROUTE_ADD, \
				struct ipa_wan_msg *)

#define IPA_IOC_NOTIFY_WAN_UPSTREAM_ROUTE_DEL _IOWR(IPA_IOC_MAGIC, \
				IPA_IOCTL_NOTIFY_WAN_UPSTREAM_ROUTE_DEL, \
				struct ipa_wan_msg *)
#define IPA_IOC_NOTIFY_WAN_EMBMS_CONNECTED _IOWR(IPA_IOC_MAGIC, \
				IPA_IOCTL_NOTIFY_WAN_EMBMS_CONNECTED, \
				struct ipa_wan_msg *)
#define IPA_IOC_ADD_HDR_PROC_CTX _IOWR(IPA_IOC_MAGIC, \
				IPA_IOCTL_ADD_HDR_PROC_CTX, \
				struct ipa_ioc_add_hdr_proc_ctx *)
#define IPA_IOC_DEL_HDR_PROC_CTX _IOWR(IPA_IOC_MAGIC, \
				IPA_IOCTL_DEL_HDR_PROC_CTX, \
				struct ipa_ioc_del_hdr_proc_ctx *)

#define IPA_IOC_GET_HW_VERSION _IOWR(IPA_IOC_MAGIC, \
				IPA_IOCTL_GET_HW_VERSION, \
				enum ipa_hw_type *)

#define IPA_IOC_ADD_VLAN_IFACE _IOWR(IPA_IOC_MAGIC, \
				IPA_IOCTL_ADD_VLAN_IFACE, \
				struct ipa_ioc_vlan_iface_info *)

#define IPA_IOC_DEL_VLAN_IFACE _IOWR(IPA_IOC_MAGIC, \
				IPA_IOCTL_DEL_VLAN_IFACE, \
				struct ipa_ioc_vlan_iface_info *)

#define IPA_IOC_ADD_L2TP_VLAN_MAPPING _IOWR(IPA_IOC_MAGIC, \
				IPA_IOCTL_ADD_L2TP_VLAN_MAPPING, \
				struct ipa_ioc_l2tp_vlan_mapping_info *)

#define IPA_IOC_DEL_L2TP_VLAN_MAPPING _IOWR(IPA_IOC_MAGIC, \
				IPA_IOCTL_DEL_L2TP_VLAN_MAPPING, \
				struct ipa_ioc_l2tp_vlan_mapping_info *)
#define IPA_IOC_GET_VLAN_MODE _IOWR(IPA_IOC_MAGIC, \
				IPA_IOCTL_GET_VLAN_MODE, \
				struct ipa_ioc_get_vlan_mode *)
#define IPA_IOC_ADD_BRIDGE_VLAN_MAPPING _IOWR(IPA_IOC_MAGIC, \
				IPA_IOCTL_ADD_BRIDGE_VLAN_MAPPING, \
				struct ipa_ioc_bridge_vlan_mapping_info)

#define IPA_IOC_DEL_BRIDGE_VLAN_MAPPING _IOWR(IPA_IOC_MAGIC, \
				IPA_IOCTL_DEL_BRIDGE_VLAN_MAPPING, \
				struct ipa_ioc_bridge_vlan_mapping_info)
#define IPA_IOC_CLEANUP _IO(IPA_IOC_MAGIC,\
					IPA_IOCTL_CLEANUP)
#define IPA_IOC_QUERY_WLAN_CLIENT _IO(IPA_IOC_MAGIC,\
					IPA_IOCTL_QUERY_WLAN_CLIENT)

#define IPA_IOC_ODL_QUERY_ADAPL_EP_INFO _IOWR(IPA_IOC_MAGIC, \
				IPA_IOCTL_ODL_QUERY_ADAPL_EP_INFO, \
				struct ipa_odl_ep_info)
#define IPA_IOC_ODL_GET_AGG_BYTE_LIMIT _IOWR(IPA_IOC_MAGIC, \
				IPA_IOCTL_ODL_GET_AGG_BYTE_LIMIT, \
				struct odl_agg_pipe_info)

#define IPA_IOC_ODL_QUERY_MODEM_CONFIG _IOWR(IPA_IOC_MAGIC, \
				IPA_IOCTL_ODL_QUERY_MODEM_CONFIG, \
				struct ipa_odl_modem_config)

#define IPA_IOC_GSB_CONNECT _IOWR(IPA_IOC_MAGIC, \
				IPA_IOCTL_GSB_CONNECT, \
				struct ipa_ioc_gsb_info)

#define IPA_IOC_GSB_DISCONNECT _IOWR(IPA_IOC_MAGIC, \
				IPA_IOCTL_GSB_DISCONNECT, \
				struct ipa_ioc_gsb_info)

#define IPA_IOC_WIGIG_FST_SWITCH _IOWR(IPA_IOC_MAGIC, \
				IPA_IOCTL_WIGIG_FST_SWITCH, \
				struct ipa_ioc_wigig_fst_switch)

#define IPA_IOC_FNR_COUNTER_ALLOC _IOWR(IPA_IOC_MAGIC, \
				IPA_IOCTL_FNR_COUNTER_ALLOC, \
				struct ipa_ioc_flt_rt_counter_alloc)

#define IPA_IOC_FNR_COUNTER_DEALLOC _IOWR(IPA_IOC_MAGIC, \
				IPA_IOCTL_FNR_COUNTER_DEALLOC, \
				int)

#define IPA_IOC_FNR_COUNTER_QUERY _IOWR(IPA_IOC_MAGIC, \
				IPA_IOCTL_FNR_COUNTER_QUERY, \
				struct ipa_ioc_flt_rt_query)

#define IPA_IOC_GET_NAT_IN_SRAM_INFO _IOWR(IPA_IOC_MAGIC, \
				IPA_IOCTL_GET_NAT_IN_SRAM_INFO, \
				struct ipa_nat_in_sram_info)

<<<<<<< HEAD
=======
#define IPA_IOC_GET_PHERIPHERAL_EP_INFO _IOWR(IPA_IOC_MAGIC, \
				IPA_IOCTL_GET_PHERIPHERAL_EP_INFO, \
				struct ipa_ioc_get_ep_info)

>>>>>>> 08078455
#define IPA_IOC_APP_CLOCK_VOTE _IOWR(IPA_IOC_MAGIC, \
				IPA_IOCTL_APP_CLOCK_VOTE, \
				uint32_t)

/*
 * unique magic number of the Tethering bridge ioctls
 */
#define TETH_BRIDGE_IOC_MAGIC 0xCE

/*
 * Ioctls supported by Tethering bridge driver
 */
#define TETH_BRIDGE_IOCTL_SET_BRIDGE_MODE	0
#define TETH_BRIDGE_IOCTL_SET_AGGR_PARAMS	1
#define TETH_BRIDGE_IOCTL_GET_AGGR_PARAMS	2
#define TETH_BRIDGE_IOCTL_GET_AGGR_CAPABILITIES	3
#define TETH_BRIDGE_IOCTL_MAX			4


/**
 * enum teth_link_protocol_type - link protocol (IP / Ethernet)
 */
enum teth_link_protocol_type {
	TETH_LINK_PROTOCOL_IP,
	TETH_LINK_PROTOCOL_ETHERNET,
	TETH_LINK_PROTOCOL_MAX,
};

/**
 * enum teth_aggr_protocol_type - Aggregation protocol (MBIM / TLP)
 */
enum teth_aggr_protocol_type {
	TETH_AGGR_PROTOCOL_NONE,
	TETH_AGGR_PROTOCOL_MBIM,
	TETH_AGGR_PROTOCOL_TLP,
	TETH_AGGR_PROTOCOL_MAX,
};

/**
 * struct teth_aggr_params_link - Aggregation parameters for uplink/downlink
 * @aggr_prot:			Aggregation protocol (MBIM / TLP)
 * @max_transfer_size_byte:	Maximal size of aggregated packet in bytes.
 *				Default value is 16*1024.
 * @max_datagrams:		Maximal number of IP packets in an aggregated
 *				packet. Default value is 16
 */
struct teth_aggr_params_link {
	enum teth_aggr_protocol_type aggr_prot;
	uint32_t max_transfer_size_byte;
	uint32_t max_datagrams;
};


/**
 * struct teth_aggr_params - Aggregation parmeters
 * @ul:	Uplink parameters
 * @dl: Downlink parmaeters
 */
struct teth_aggr_params {
	struct teth_aggr_params_link ul;
	struct teth_aggr_params_link dl;
};

/**
 * struct teth_aggr_capabilities - Aggregation capabilities
 * @num_protocols:		Number of protocols described in the array
 * @prot_caps[]:		Array of aggregation capabilities per protocol
 */
struct teth_aggr_capabilities {
	uint16_t num_protocols;
	struct teth_aggr_params_link prot_caps[0];
};

/**
 * struct teth_ioc_set_bridge_mode
 * @link_protocol: link protocol (IP / Ethernet)
 * @lcid: logical channel number
 */
struct teth_ioc_set_bridge_mode {
	enum teth_link_protocol_type link_protocol;
	uint16_t lcid;
};

/**
 * struct teth_ioc_set_aggr_params
 * @aggr_params: Aggregation parmeters
 * @lcid: logical channel number
 */
struct teth_ioc_aggr_params {
	struct teth_aggr_params aggr_params;
	uint16_t lcid;
};

/**
 * struct ipa_nat_in_sram_info - query for nat in sram particulars
 * @sram_mem_available_for_nat: Amount SRAM available to fit nat table
 * @nat_table_offset_into_mmap: Offset into mmap'd vm where table will be
 * @best_nat_in_sram_size_rqst: The size to request for mmap
 *
 * The last two elements above are required to deal with situations
 * where the SRAM's physical address and size don't play nice with
 * mmap'ings page size and boundary attributes.
 */
struct ipa_nat_in_sram_info {
	uint32_t sram_mem_available_for_nat;
	uint32_t nat_table_offset_into_mmap;
	uint32_t best_nat_in_sram_size_rqst;
};

/**
 * enum ipa_app_clock_vote_type
 *
 * The types of votes that can be accepted by the
 * IPA_IOC_APP_CLOCK_VOTE ioctl
 */
enum ipa_app_clock_vote_type {
	IPA_APP_CLK_DEVOTE     = 0,
	IPA_APP_CLK_VOTE       = 1,
	IPA_APP_CLK_RESET_VOTE = 2,
};

#define TETH_BRIDGE_IOC_SET_BRIDGE_MODE _IOW(TETH_BRIDGE_IOC_MAGIC, \
				TETH_BRIDGE_IOCTL_SET_BRIDGE_MODE, \
				struct teth_ioc_set_bridge_mode *)
#define TETH_BRIDGE_IOC_SET_AGGR_PARAMS _IOW(TETH_BRIDGE_IOC_MAGIC, \
				TETH_BRIDGE_IOCTL_SET_AGGR_PARAMS, \
				struct teth_ioc_aggr_params *)
#define TETH_BRIDGE_IOC_GET_AGGR_PARAMS _IOR(TETH_BRIDGE_IOC_MAGIC, \
				TETH_BRIDGE_IOCTL_GET_AGGR_PARAMS, \
				struct teth_ioc_aggr_params *)
#define TETH_BRIDGE_IOC_GET_AGGR_CAPABILITIES _IOWR(TETH_BRIDGE_IOC_MAGIC, \
				TETH_BRIDGE_IOCTL_GET_AGGR_CAPABILITIES, \
				struct teth_aggr_capabilities *)

/*
 * unique magic number of the ODU bridge ioctls
 */
#define ODU_BRIDGE_IOC_MAGIC 0xCD

/*
 * Ioctls supported by ODU bridge driver
 */
#define ODU_BRIDGE_IOCTL_SET_MODE	0
#define ODU_BRIDGE_IOCTL_SET_LLV6_ADDR	1
#define ODU_BRIDGE_IOCTL_MAX		2

/**
 * enum odu_bridge_mode - bridge mode
 *			(ROUTER MODE / BRIDGE MODE)
 */
enum odu_bridge_mode {
	ODU_BRIDGE_MODE_ROUTER,
	ODU_BRIDGE_MODE_BRIDGE,
	ODU_BRIDGE_MODE_MAX,
};

#define ODU_BRIDGE_IOC_SET_MODE _IOW(ODU_BRIDGE_IOC_MAGIC, \
				ODU_BRIDGE_IOCTL_SET_MODE, \
				enum odu_bridge_mode)

#define ODU_BRIDGE_IOC_SET_LLV6_ADDR _IOW(ODU_BRIDGE_IOC_MAGIC, \
				ODU_BRIDGE_IOCTL_SET_LLV6_ADDR, \
				struct in6_addr *)

#endif /* _UAPI_MSM_IPA_H_ */<|MERGE_RESOLUTION|>--- conflicted
+++ resolved
@@ -123,12 +123,8 @@
 #define IPA_IOCTL_FNR_COUNTER_DEALLOC           75
 #define IPA_IOCTL_FNR_COUNTER_QUERY             76
 #define IPA_IOCTL_GET_NAT_IN_SRAM_INFO          77
-<<<<<<< HEAD
-#define IPA_IOCTL_APP_CLOCK_VOTE                78
-=======
 #define IPA_IOCTL_GET_PHERIPHERAL_EP_INFO       78
 #define IPA_IOCTL_APP_CLOCK_VOTE                79
->>>>>>> 08078455
 
 /**
  * max size of the header to be inserted
@@ -2923,13 +2919,10 @@
 				IPA_IOCTL_GET_NAT_IN_SRAM_INFO, \
 				struct ipa_nat_in_sram_info)
 
-<<<<<<< HEAD
-=======
 #define IPA_IOC_GET_PHERIPHERAL_EP_INFO _IOWR(IPA_IOC_MAGIC, \
 				IPA_IOCTL_GET_PHERIPHERAL_EP_INFO, \
 				struct ipa_ioc_get_ep_info)
 
->>>>>>> 08078455
 #define IPA_IOC_APP_CLOCK_VOTE _IOWR(IPA_IOC_MAGIC, \
 				IPA_IOCTL_APP_CLOCK_VOTE, \
 				uint32_t)
