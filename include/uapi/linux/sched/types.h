--- conflicted
+++ resolved
@@ -117,10 +117,7 @@
 	/* Utilization hints */
 	__u32 sched_util_min;
 	__u32 sched_util_max;
-<<<<<<< HEAD
-=======
 
->>>>>>> 9033d72d
 };
 
 #endif /* _UAPI_LINUX_SCHED_TYPES_H */