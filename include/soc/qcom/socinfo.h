/* SPDX-License-Identifier: GPL-2.0-only */
/*
 * Copyright (c) 2009-2021, The Linux Foundation. All rights reserved.
 */

#ifndef _ARCH_ARM_MACH_MSM_SOCINFO_H_
#define _ARCH_ARM_MACH_MSM_SOCINFO_H_

#include <linux/kernel.h>
#include <linux/init.h>
#include <linux/errno.h>
#include <linux/of_fdt.h>
#include <linux/of.h>

#include <asm/cputype.h>
/*
 * SOC version type with major number in the upper 16 bits and minor
 * number in the lower 16 bits.  For example:
 *   1.0 -> 0x00010000
 *   2.3 -> 0x00020003
 */
#define SOCINFO_VERSION_MAJOR(ver) (((ver) & 0xffff0000) >> 16)
#define SOCINFO_VERSION_MINOR(ver) ((ver) & 0x0000ffff)
#define SOCINFO_VERSION(maj, min)  ((((maj) & 0xffff) << 16)|((min) & 0xffff))

#ifdef CONFIG_OF
#define of_board_is_cdp()	of_machine_is_compatible("qcom,cdp")
#define of_board_is_sim()	of_machine_is_compatible("qcom,sim")
#define of_board_is_rumi()	of_machine_is_compatible("qcom,rumi")
#define of_board_is_fluid()	of_machine_is_compatible("qcom,fluid")
#define of_board_is_liquid()	of_machine_is_compatible("qcom,liquid")
#define of_board_is_dragonboard()	\
	of_machine_is_compatible("qcom,dragonboard")
#define of_board_is_cdp()	of_machine_is_compatible("qcom,cdp")
#define of_board_is_mtp()	of_machine_is_compatible("qcom,mtp")
#define of_board_is_qrd()	of_machine_is_compatible("qcom,qrd")
#define of_board_is_xpm()	of_machine_is_compatible("qcom,xpm")
#define of_board_is_skuf()	of_machine_is_compatible("qcom,skuf")
#define of_board_is_sbc()	of_machine_is_compatible("qcom,sbc")

#define machine_is_msm8974()	of_machine_is_compatible("qcom,msm8974")

#ifdef MODULE
#define early_machine_is_msm8916()	\
	of_machine_is_compatible("qcom,msm8916")
#define early_machine_is_apq8084()	\
	of_machine_is_compatible("qcom,apq8084")
#define early_machine_is_msm8996()	\
	of_machine_is_compatible("qcom,msm8996")
#define early_machine_is_msm8996_auto()	\
	of_machine_is_compatible("qcom,msm8996-cdp")
#define early_machine_is_sm8150()	\
	of_machine_is_compatible("qcom,sm8150")
#define early_machine_is_sa8150()	\
	of_machine_is_compatible("qcom,sa8150")
#define early_machine_is_kona()	\
	of_machine_is_compatible("qcom,kona")
#define early_machine_is_lito()	\
	of_machine_is_compatible("qcom,lito")
#define early_machine_is_orchid()	\
	of_machine_is_compatible("qcom,orchid")
#define early_machine_is_bengal()	\
	of_machine_is_compatible("qcom,bengal")
#define early_machine_is_bengalp()	\
	of_machine_is_compatible("qcom,bengalp")
#define early_machine_is_lagoon()	\
	of_machine_is_compatible("qcom,lagoon")
#define early_machine_is_scuba()	\
	of_machine_is_compatible("qcom,scuba")
#define early_machine_is_scubaiot()	\
	of_machine_is_compatible("qcom,scuba-iot")
#define early_machine_is_scubapiot()	\
	of_machine_is_compatible("qcom,scubap-iot")
#define early_machine_is_sdmshrike()	\
	of_machine_is_compatible("qcom,sdmshrike")
#define early_machine_is_sm6150()	\
	of_machine_is_compatible("qcom,sm6150")
#define early_machine_is_qcs405()	\
	of_machine_is_compatible("qcom,qcs405")
#define early_machine_is_sdxprairie()	\
	of_machine_is_compatible("qcom,sdxprairie")
#define early_machine_is_sdmmagpie()	\
	of_machine_is_compatible("qcom,sdmmagpie")
#define early_machine_is_sdm660()	\
	of_machine_is_compatible("qcom,sdm660")
#define early_machine_is_bengal_iot()	\
	of_machine_is_compatible("qcom,bengal-iot")
#define early_machine_is_bengalp_iot()	\
	of_machine_is_compatible("qcom,bengalp-iot")
#define early_machine_is_msm8937()      \
        of_machine_is_compatible("qcom,msm8937")
#define early_machine_is_msm8917()      \
        of_machine_is_compatible("qcom,msm8917")
#define early_machine_is_sdm439()       \
        of_machine_is_compatible("qcom,sdm439")
#define early_machine_is_sdm429()       \
        of_machine_is_compatible("qcom,sdm429")
#define early_machine_is_qm215()        \
        of_machine_is_compatible("qcom,qm215")
#else
#define early_machine_is_msm8916()	\
	of_flat_dt_is_compatible(of_get_flat_dt_root(), "qcom,msm8916")
#define early_machine_is_apq8084()	\
	of_flat_dt_is_compatible(of_get_flat_dt_root(), "qcom,apq8084")
#define early_machine_is_msm8996()	\
	of_flat_dt_is_compatible(of_get_flat_dt_root(), "qcom,msm8996")
#define early_machine_is_msm8996_auto()	\
	of_flat_dt_is_compatible(of_get_flat_dt_root(), "qcom,msm8996-cdp")
#define early_machine_is_sm8150()	\
	of_flat_dt_is_compatible(of_get_flat_dt_root(), "qcom,sm8150")
#define early_machine_is_sa8150()	\
	of_flat_dt_is_compatible(of_get_flat_dt_root(), "qcom,sa8150")
#define early_machine_is_kona()	\
	of_flat_dt_is_compatible(of_get_flat_dt_root(), "qcom,kona")
#define early_machine_is_lito()	\
	of_flat_dt_is_compatible(of_get_flat_dt_root(), "qcom,lito")
#define early_machine_is_orchid()	\
	of_flat_dt_is_compatible(of_get_flat_dt_root(), "qcom,orchid")
#define early_machine_is_bengal()	\
	of_flat_dt_is_compatible(of_get_flat_dt_root(), "qcom,bengal")
#define early_machine_is_bengalp()	\
	of_flat_dt_is_compatible(of_get_flat_dt_root(), "qcom,bengalp")
#define early_machine_is_lagoon()	\
	of_flat_dt_is_compatible(of_get_flat_dt_root(), "qcom,lagoon")
#define early_machine_is_scuba()	\
	of_flat_dt_is_compatible(of_get_flat_dt_root(), "qcom,scuba")
#define early_machine_is_scubaiot()        \
	of_flat_dt_is_compatible(of_get_flat_dt_root(), "qcom,scuba-iot")
#define early_machine_is_scubapiot()        \
	of_flat_dt_is_compatible(of_get_flat_dt_root(), "qcom,scubap-iot")
#define early_machine_is_sdmshrike()	\
	of_flat_dt_is_compatible(of_get_flat_dt_root(), "qcom,sdmshrike")
#define early_machine_is_sm6150()	\
	of_flat_dt_is_compatible(of_get_flat_dt_root(), "qcom,sm6150")
#define early_machine_is_qcs405()	\
	of_flat_dt_is_compatible(of_get_flat_dt_root(), "qcom,qcs405")
#define early_machine_is_sdxprairie()	\
	of_flat_dt_is_compatible(of_get_flat_dt_root(), "qcom,sdxprairie")
#define early_machine_is_sdmmagpie()	\
	of_flat_dt_is_compatible(of_get_flat_dt_root(), "qcom,sdmmagpie")
#define early_machine_is_sdm660()	\
	of_flat_dt_is_compatible(of_get_flat_dt_root(), "qcom,sdm660")
#define early_machine_is_bengal_iot()	\
	of_flat_dt_is_compatible(of_get_flat_dt_root(), "qcom,bengal-iot")
#define early_machine_is_bengalp_iot()	\
	of_flat_dt_is_compatible(of_get_flat_dt_root(), "qcom,bengalp-iot")
#define early_machine_is_msm8937()	\
	of_flat_dt_is_compatible(of_get_flat_dt_root(), "qcom,msm8937")
#define early_machine_is_msm8917()	\
	of_flat_dt_is_compatible(of_get_flat_dt_root(), "qcom,msm8917")
#define early_machine_is_sdm439()	\
	of_flat_dt_is_compatible(of_get_flat_dt_root(), "qcom,sdm439")
#define early_machine_is_sdm429()	\
	of_flat_dt_is_compatible(of_get_flat_dt_root(), "qcom,sdm429")
#define early_machine_is_qm215()	\
	of_flat_dt_is_compatible(of_get_flat_dt_root(), "qcom,qm215")
<<<<<<< HEAD
#endif

=======
#define early_machine_is_msm8953()	\
	of_flat_dt_is_compatible(of_get_flat_dt_root(), "qcom,msm8953")
#define early_machine_is_sdm450()	\
	of_flat_dt_is_compatible(of_get_flat_dt_root(), "qcom,sdm450")
>>>>>>> c4a354f2
#else
#define of_board_is_sim()		0
#define of_board_is_rumi()		0
#define of_board_is_fluid()		0
#define of_board_is_liquid()		0
#define of_board_is_dragonboard()	0
#define of_board_is_cdp()		0
#define of_board_is_mtp()		0
#define of_board_is_qrd()		0
#define of_board_is_xpm()		0
#define of_board_is_skuf()		0
#define of_board_is_sbc()		0

#define machine_is_msm8974()		0

#define early_machine_is_msm8916()	0
#define early_machine_is_apq8084()	0
#define early_machine_is_msm8996()	0
#define early_machine_is_sm8150()	0
#define early_machine_is_sa8150()	0
#define early_machine_is_kona()		0
#define early_machine_is_lito()		0
#define early_machine_is_orchid()	0
#define early_machine_is_bengal()	0
#define early_machine_is_bengalp()	0
#define early_machine_is_lagoon()	0
#define early_machine_is_scuba()	0
#define early_machine_is_scubaiot()	0
#define early_machine_is_scubapiot()	0
#define early_machine_is_sdmshrike()	0
#define early_machine_is_sm6150()	0
#define early_machine_is_qcs405()	0
#define early_machine_is_sdxprairie()	0
#define early_machine_is_sdmmagpie()	0
#define early_machine_is_sdm660()	0
#define early_machine_is_bengal_iot()	0
#define early_machine_is_bengalp_iot()	0
#define early_machine_is_msm8937()	0
#define early_machine_is_msm8917()	0
#define early_machine_is_sdm439()	0
#define early_machine_is_sdm429()	0
#define early_machine_is_qm215()	0
#define early_machine_is_msm8953()	0
#define early_machine_is_sdm450()	0
#endif

#define PLATFORM_SUBTYPE_MDM	1
#define PLATFORM_SUBTYPE_INTERPOSERV3 2
#define PLATFORM_SUBTYPE_SGLTE	6

#define SMEM_IMAGE_VERSION_TABLE	469
#define SMEM_HW_SW_BUILD_ID		137
enum msm_cpu {
	MSM_CPU_UNKNOWN = 0,
	MSM_CPU_8960,
	MSM_CPU_8960AB,
	MSM_CPU_8064,
	MSM_CPU_8974,
	MSM_CPU_8974PRO_AA,
	MSM_CPU_8974PRO_AB,
	MSM_CPU_8974PRO_AC,
	MSM_CPU_8916,
	MSM_CPU_8084,
	MSM_CPU_8996,
	MSM_CPU_SDM660,
	MSM_CPU_SM8150,
	MSM_CPU_SA8150,
	MSM_CPU_KONA,
	MSM_CPU_LITO,
	MSM_CPU_ORCHID,
	MSM_CPU_BENGAL,
	MSM_CPU_BENGALP,
	MSM_CPU_LAGOON,
	MSM_CPU_SCUBA,
	MSM_CPU_SCUBAIOT,
	MSM_CPU_SCUBAPIOT,
	MSM_CPU_SDMSHRIKE,
	MSM_CPU_SM6150,
	MSM_CPU_QCS405,
	SDX_CPU_SDXPRAIRIE,
	MSM_CPU_SDMMAGPIE,
	MSM_CPU_BENGAL_IOT,
	MSM_CPU_BENGALP_IOT,
	MSM_CPU_8937,
	MSM_CPU_8917,
	MSM_CPU_SDM439,
	MSM_CPU_SDM429,
	MSM_CPU_QM215,
	MSM_CPU_8953,
	MSM_CPU_SDM450,
};

struct msm_soc_info {
	enum msm_cpu generic_soc_type;
	char *soc_id_string;
};

enum pmic_model {
	PMIC_MODEL_PM8058	= 13,
	PMIC_MODEL_PM8028	= 14,
	PMIC_MODEL_PM8901	= 15,
	PMIC_MODEL_PM8027	= 16,
	PMIC_MODEL_ISL_9519	= 17,
	PMIC_MODEL_PM8921	= 18,
	PMIC_MODEL_PM8018	= 19,
	PMIC_MODEL_PM8015	= 20,
	PMIC_MODEL_PM8014	= 21,
	PMIC_MODEL_PM8821	= 22,
	PMIC_MODEL_PM8038	= 23,
	PMIC_MODEL_PM8922	= 24,
	PMIC_MODEL_PM8917	= 25,
	PMIC_MODEL_UNKNOWN	= 0xFFFFFFFF
};

enum msm_cpu socinfo_get_msm_cpu(void);
uint32_t socinfo_get_id(void);
uint32_t socinfo_get_version(void);
uint32_t socinfo_get_raw_id(void);
char *socinfo_get_build_id(void);
char *socinfo_get_id_string(void);
uint32_t socinfo_get_platform_type(void);
uint32_t socinfo_get_platform_subtype(void);
uint32_t socinfo_get_platform_version(void);
uint32_t socinfo_get_g_platform_type(void);
uint32_t socinfo_get_g_platform_subtype(void);
uint32_t socinfo_get_g_platform_version(void);
uint32_t socinfo_get_serial_number(void);
enum pmic_model socinfo_get_pmic_model(void);
uint32_t socinfo_get_pmic_die_revision(void);
int __init socinfo_init(void) __must_check;

#endif<|MERGE_RESOLUTION|>--- conflicted
+++ resolved
@@ -97,6 +97,10 @@
         of_machine_is_compatible("qcom,sdm429")
 #define early_machine_is_qm215()        \
         of_machine_is_compatible("qcom,qm215")
+#define early_machine_is_msm8953()	\
+        of_machine_is_compatible("qcom,msm8953")
+#define early_machine_is_sdm450()	\
+        of_machine_is_compatible("qcom,sdm450")
 #else
 #define early_machine_is_msm8916()	\
 	of_flat_dt_is_compatible(of_get_flat_dt_root(), "qcom,msm8916")
@@ -154,15 +158,12 @@
 	of_flat_dt_is_compatible(of_get_flat_dt_root(), "qcom,sdm429")
 #define early_machine_is_qm215()	\
 	of_flat_dt_is_compatible(of_get_flat_dt_root(), "qcom,qm215")
-<<<<<<< HEAD
-#endif
-
-=======
 #define early_machine_is_msm8953()	\
 	of_flat_dt_is_compatible(of_get_flat_dt_root(), "qcom,msm8953")
 #define early_machine_is_sdm450()	\
 	of_flat_dt_is_compatible(of_get_flat_dt_root(), "qcom,sdm450")
->>>>>>> c4a354f2
+#endif
+
 #else
 #define of_board_is_sim()		0
 #define of_board_is_rumi()		0
