/* SPDX-License-Identifier: GPL-2.0-only */
/*
 * Copyright (c) 2009-2021, The Linux Foundation. All rights reserved.
 */

#ifndef _ARCH_ARM_MACH_MSM_SOCINFO_H_
#define _ARCH_ARM_MACH_MSM_SOCINFO_H_

#include <linux/kernel.h>
#include <linux/init.h>
#include <linux/errno.h>
#include <linux/of_fdt.h>
#include <linux/of.h>

#include <asm/cputype.h>
/*
 * SOC version type with major number in the upper 16 bits and minor
 * number in the lower 16 bits.  For example:
 *   1.0 -> 0x00010000
 *   2.3 -> 0x00020003
 */
#define SOCINFO_VERSION_MAJOR(ver) (((ver) & 0xffff0000) >> 16)
#define SOCINFO_VERSION_MINOR(ver) ((ver) & 0x0000ffff)
#define SOCINFO_VERSION(maj, min)  ((((maj) & 0xffff) << 16)|((min) & 0xffff))

#ifdef CONFIG_OF
#define of_board_is_cdp()	of_machine_is_compatible("qcom,cdp")
#define of_board_is_sim()	of_machine_is_compatible("qcom,sim")
#define of_board_is_rumi()	of_machine_is_compatible("qcom,rumi")
#define of_board_is_fluid()	of_machine_is_compatible("qcom,fluid")
#define of_board_is_liquid()	of_machine_is_compatible("qcom,liquid")
#define of_board_is_dragonboard()	\
	of_machine_is_compatible("qcom,dragonboard")
#define of_board_is_cdp()	of_machine_is_compatible("qcom,cdp")
#define of_board_is_mtp()	of_machine_is_compatible("qcom,mtp")
#define of_board_is_qrd()	of_machine_is_compatible("qcom,qrd")
#define of_board_is_xpm()	of_machine_is_compatible("qcom,xpm")
#define of_board_is_skuf()	of_machine_is_compatible("qcom,skuf")
#define of_board_is_sbc()	of_machine_is_compatible("qcom,sbc")

#define machine_is_msm8974()	of_machine_is_compatible("qcom,msm8974")

#ifdef MODULE
#define early_machine_is_msm8916()	\
	of_machine_is_compatible("qcom,msm8916")
#define early_machine_is_apq8084()	\
	of_machine_is_compatible("qcom,apq8084")
#define early_machine_is_msm8996()	\
	of_machine_is_compatible("qcom,msm8996")
#define early_machine_is_msm8996_auto()	\
	of_machine_is_compatible("qcom,msm8996-cdp")
#define early_machine_is_sm8150()	\
	of_machine_is_compatible("qcom,sm8150")
#define early_machine_is_sa8150()	\
	of_machine_is_compatible("qcom,sa8150")
#define early_machine_is_kona()	\
	of_machine_is_compatible("qcom,kona")
#define early_machine_is_lito()	\
	of_machine_is_compatible("qcom,lito")
#define early_machine_is_orchid()	\
	of_machine_is_compatible("qcom,orchid")
#define early_machine_is_bengal()	\
	of_machine_is_compatible("qcom,bengal")
#define early_machine_is_bengalp()	\
	of_machine_is_compatible("qcom,bengalp")
#define early_machine_is_lagoon()	\
	of_machine_is_compatible("qcom,lagoon")
#define early_machine_is_scuba()	\
	of_machine_is_compatible("qcom,scuba")
#define early_machine_is_scubaiot()	\
	of_machine_is_compatible("qcom,scuba-iot")
#define early_machine_is_scubapiot()	\
	of_machine_is_compatible("qcom,scubap-iot")
#define early_machine_is_sdmshrike()	\
	of_machine_is_compatible("qcom,sdmshrike")
#define early_machine_is_sm6150()	\
	of_machine_is_compatible("qcom,sm6150")
#define early_machine_is_qcs405()	\
	of_machine_is_compatible("qcom,qcs405")
#define early_machine_is_sdxprairie()	\
	of_machine_is_compatible("qcom,sdxprairie")
#define early_machine_is_sdmmagpie()	\
	of_machine_is_compatible("qcom,sdmmagpie")
#define early_machine_is_sdm660()	\
	of_machine_is_compatible("qcom,sdm660")
#define early_machine_is_bengal_iot()	\
	of_machine_is_compatible("qcom,bengal-iot")
#define early_machine_is_bengalp_iot()	\
	of_machine_is_compatible("qcom,bengalp-iot")
#else
#define early_machine_is_msm8916()	\
	of_flat_dt_is_compatible(of_get_flat_dt_root(), "qcom,msm8916")
#define early_machine_is_apq8084()	\
	of_flat_dt_is_compatible(of_get_flat_dt_root(), "qcom,apq8084")
#define early_machine_is_msm8996()	\
	of_flat_dt_is_compatible(of_get_flat_dt_root(), "qcom,msm8996")
#define early_machine_is_msm8996_auto()	\
	of_flat_dt_is_compatible(of_get_flat_dt_root(), "qcom,msm8996-cdp")
#define early_machine_is_sm8150()	\
	of_flat_dt_is_compatible(of_get_flat_dt_root(), "qcom,sm8150")
#define early_machine_is_sa8150()	\
	of_flat_dt_is_compatible(of_get_flat_dt_root(), "qcom,sa8150")
#define early_machine_is_kona()	\
	of_flat_dt_is_compatible(of_get_flat_dt_root(), "qcom,kona")
#define early_machine_is_lito()	\
	of_flat_dt_is_compatible(of_get_flat_dt_root(), "qcom,lito")
#define early_machine_is_orchid()	\
	of_flat_dt_is_compatible(of_get_flat_dt_root(), "qcom,orchid")
#define early_machine_is_bengal()	\
	of_flat_dt_is_compatible(of_get_flat_dt_root(), "qcom,bengal")
#define early_machine_is_bengalp()	\
	of_flat_dt_is_compatible(of_get_flat_dt_root(), "qcom,bengalp")
#define early_machine_is_lagoon()	\
	of_flat_dt_is_compatible(of_get_flat_dt_root(), "qcom,lagoon")
#define early_machine_is_scuba()	\
	of_flat_dt_is_compatible(of_get_flat_dt_root(), "qcom,scuba")
#define early_machine_is_scubaiot()        \
	of_flat_dt_is_compatible(of_get_flat_dt_root(), "qcom,scuba-iot")
#define early_machine_is_scubapiot()        \
	of_flat_dt_is_compatible(of_get_flat_dt_root(), "qcom,scubap-iot")
#define early_machine_is_sdmshrike()	\
	of_flat_dt_is_compatible(of_get_flat_dt_root(), "qcom,sdmshrike")
#define early_machine_is_sm6150()	\
	of_flat_dt_is_compatible(of_get_flat_dt_root(), "qcom,sm6150")
#define early_machine_is_qcs405()	\
	of_flat_dt_is_compatible(of_get_flat_dt_root(), "qcom,qcs405")
#define early_machine_is_sdxprairie()	\
	of_flat_dt_is_compatible(of_get_flat_dt_root(), "qcom,sdxprairie")
#define early_machine_is_sdmmagpie()	\
	of_flat_dt_is_compatible(of_get_flat_dt_root(), "qcom,sdmmagpie")
#define early_machine_is_sdm660()	\
	of_flat_dt_is_compatible(of_get_flat_dt_root(), "qcom,sdm660")
#define early_machine_is_bengal_iot()	\
	of_flat_dt_is_compatible(of_get_flat_dt_root(), "qcom,bengal-iot")
#define early_machine_is_bengalp_iot()	\
	of_flat_dt_is_compatible(of_get_flat_dt_root(), "qcom,bengalp-iot")
<<<<<<< HEAD
#endif

=======
#define early_machine_is_msm8937()	\
	of_flat_dt_is_compatible(of_get_flat_dt_root(), "qcom,msm8937")
#define early_machine_is_msm8917()	\
	of_flat_dt_is_compatible(of_get_flat_dt_root(), "qcom,msm8917")
#define early_machine_is_sdm439()	\
	of_flat_dt_is_compatible(of_get_flat_dt_root(), "qcom,sdm439")
#define early_machine_is_sdm429()	\
	of_flat_dt_is_compatible(of_get_flat_dt_root(), "qcom,sdm429")
#define early_machine_is_qm215()	\
	of_flat_dt_is_compatible(of_get_flat_dt_root(), "qcom,qm215")
>>>>>>> 99987d5a
#else
#define of_board_is_sim()		0
#define of_board_is_rumi()		0
#define of_board_is_fluid()		0
#define of_board_is_liquid()		0
#define of_board_is_dragonboard()	0
#define of_board_is_cdp()		0
#define of_board_is_mtp()		0
#define of_board_is_qrd()		0
#define of_board_is_xpm()		0
#define of_board_is_skuf()		0
#define of_board_is_sbc()		0

#define machine_is_msm8974()		0

#define early_machine_is_msm8916()	0
#define early_machine_is_apq8084()	0
#define early_machine_is_msm8996()	0
#define early_machine_is_sm8150()	0
#define early_machine_is_sa8150()	0
#define early_machine_is_kona()		0
#define early_machine_is_lito()		0
#define early_machine_is_orchid()	0
#define early_machine_is_bengal()	0
#define early_machine_is_bengalp()	0
#define early_machine_is_lagoon()	0
#define early_machine_is_scuba()	0
#define early_machine_is_scubaiot()	0
#define early_machine_is_scubapiot()	0
#define early_machine_is_sdmshrike()	0
#define early_machine_is_sm6150()	0
#define early_machine_is_qcs405()	0
#define early_machine_is_sdxprairie()	0
#define early_machine_is_sdmmagpie()	0
#define early_machine_is_sdm660()	0
#define early_machine_is_bengal_iot()	0
#define early_machine_is_bengalp_iot()	0
#define early_machine_is_msm8937()	0
#define early_machine_is_msm8917()	0
#define early_machine_is_sdm439()	0
#define early_machine_is_sdm429()	0
#define early_machine_is_qm215()	0
#endif

#define PLATFORM_SUBTYPE_MDM	1
#define PLATFORM_SUBTYPE_INTERPOSERV3 2
#define PLATFORM_SUBTYPE_SGLTE	6

#define SMEM_IMAGE_VERSION_TABLE	469
#define SMEM_HW_SW_BUILD_ID		137
enum msm_cpu {
	MSM_CPU_UNKNOWN = 0,
	MSM_CPU_8960,
	MSM_CPU_8960AB,
	MSM_CPU_8064,
	MSM_CPU_8974,
	MSM_CPU_8974PRO_AA,
	MSM_CPU_8974PRO_AB,
	MSM_CPU_8974PRO_AC,
	MSM_CPU_8916,
	MSM_CPU_8084,
	MSM_CPU_8996,
	MSM_CPU_SDM660,
	MSM_CPU_SM8150,
	MSM_CPU_SA8150,
	MSM_CPU_KONA,
	MSM_CPU_LITO,
	MSM_CPU_ORCHID,
	MSM_CPU_BENGAL,
	MSM_CPU_BENGALP,
	MSM_CPU_LAGOON,
	MSM_CPU_SCUBA,
	MSM_CPU_SCUBAIOT,
	MSM_CPU_SCUBAPIOT,
	MSM_CPU_SDMSHRIKE,
	MSM_CPU_SM6150,
	MSM_CPU_QCS405,
	SDX_CPU_SDXPRAIRIE,
	MSM_CPU_SDMMAGPIE,
	MSM_CPU_BENGAL_IOT,
	MSM_CPU_BENGALP_IOT,
	MSM_CPU_8937,
	MSM_CPU_8917,
	MSM_CPU_SDM439,
	MSM_CPU_SDM429,
	MSM_CPU_QM215
};

struct msm_soc_info {
	enum msm_cpu generic_soc_type;
	char *soc_id_string;
};

enum pmic_model {
	PMIC_MODEL_PM8058	= 13,
	PMIC_MODEL_PM8028	= 14,
	PMIC_MODEL_PM8901	= 15,
	PMIC_MODEL_PM8027	= 16,
	PMIC_MODEL_ISL_9519	= 17,
	PMIC_MODEL_PM8921	= 18,
	PMIC_MODEL_PM8018	= 19,
	PMIC_MODEL_PM8015	= 20,
	PMIC_MODEL_PM8014	= 21,
	PMIC_MODEL_PM8821	= 22,
	PMIC_MODEL_PM8038	= 23,
	PMIC_MODEL_PM8922	= 24,
	PMIC_MODEL_PM8917	= 25,
	PMIC_MODEL_UNKNOWN	= 0xFFFFFFFF
};

enum msm_cpu socinfo_get_msm_cpu(void);
uint32_t socinfo_get_id(void);
uint32_t socinfo_get_version(void);
uint32_t socinfo_get_raw_id(void);
char *socinfo_get_build_id(void);
char *socinfo_get_id_string(void);
uint32_t socinfo_get_platform_type(void);
uint32_t socinfo_get_platform_subtype(void);
uint32_t socinfo_get_platform_version(void);
uint32_t socinfo_get_g_platform_type(void);
uint32_t socinfo_get_g_platform_subtype(void);
uint32_t socinfo_get_g_platform_version(void);
uint32_t socinfo_get_serial_number(void);
enum pmic_model socinfo_get_pmic_model(void);
uint32_t socinfo_get_pmic_die_revision(void);
int __init socinfo_init(void) __must_check;

#endif<|MERGE_RESOLUTION|>--- conflicted
+++ resolved
@@ -87,6 +87,16 @@
 	of_machine_is_compatible("qcom,bengal-iot")
 #define early_machine_is_bengalp_iot()	\
 	of_machine_is_compatible("qcom,bengalp-iot")
+#define early_machine_is_msm8937()      \
+        of_machine_is_compatible("qcom,msm8937")
+#define early_machine_is_msm8917()      \
+        of_machine_is_compatible("qcom,msm8917")
+#define early_machine_is_sdm439()       \
+        of_machine_is_compatible("qcom,sdm439")
+#define early_machine_is_sdm429()       \
+        of_machine_is_compatible("qcom,sdm429")
+#define early_machine_is_qm215()        \
+        of_machine_is_compatible("qcom,qm215")
 #else
 #define early_machine_is_msm8916()	\
 	of_flat_dt_is_compatible(of_get_flat_dt_root(), "qcom,msm8916")
@@ -134,10 +144,6 @@
 	of_flat_dt_is_compatible(of_get_flat_dt_root(), "qcom,bengal-iot")
 #define early_machine_is_bengalp_iot()	\
 	of_flat_dt_is_compatible(of_get_flat_dt_root(), "qcom,bengalp-iot")
-<<<<<<< HEAD
-#endif
-
-=======
 #define early_machine_is_msm8937()	\
 	of_flat_dt_is_compatible(of_get_flat_dt_root(), "qcom,msm8937")
 #define early_machine_is_msm8917()	\
@@ -148,7 +154,8 @@
 	of_flat_dt_is_compatible(of_get_flat_dt_root(), "qcom,sdm429")
 #define early_machine_is_qm215()	\
 	of_flat_dt_is_compatible(of_get_flat_dt_root(), "qcom,qm215")
->>>>>>> 99987d5a
+#endif
+
 #else
 #define of_board_is_sim()		0
 #define of_board_is_rumi()		0
