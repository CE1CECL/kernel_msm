--- conflicted
+++ resolved
@@ -1,22 +1,3 @@
-<<<<<<< HEAD
-#ifndef _ASM_X8664_IOMMU_H
-#define _ASM_X8664_IOMMU_H 1
-
-#include <asm/e820.h>
-
-extern void pci_iommu_shutdown(void);
-extern void no_iommu_init(void);
-extern int force_iommu, no_iommu;
-extern int iommu_detected;
-extern int agp_amd64_init(void);
-#ifdef CONFIG_GART_IOMMU
-extern void gart_iommu_init(void);
-extern void gart_iommu_shutdown(void);
-extern void __init gart_parse_options(char *);
-extern void early_gart_iommu_check(void);
-extern void gart_iommu_hole_init(void);
-extern void set_up_gart_resume(u32, u32);
-=======
 #ifndef _ASM_X8664_GART_H
 #define _ASM_X8664_GART_H 1
 
@@ -25,76 +6,9 @@
 
 extern void set_up_gart_resume(u32, u32);
 
->>>>>>> 5b664cb2
 extern int fallback_aper_order;
 extern int fallback_aper_force;
 extern int fix_aperture;
-<<<<<<< HEAD
-#else
-#define gart_iommu_aperture		0
-#define gart_iommu_aperture_allowed	0
-#define gart_iommu_aperture_disabled	1
-=======
->>>>>>> 5b664cb2
-
-/* PTE bits. */
-#define GPTE_VALID	1
-#define GPTE_COHERENT	2
-
-/* Aperture control register bits. */
-#define GARTEN		(1<<0)
-#define DISGARTCPU	(1<<4)
-#define DISGARTIO	(1<<5)
-
-/* GART cache control register bits. */
-#define INVGART		(1<<0)
-#define GARTPTEERR	(1<<1)
-
-/* K8 On-cpu GART registers */
-#define AMD64_GARTAPERTURECTL	0x90
-#define AMD64_GARTAPERTUREBASE	0x94
-#define AMD64_GARTTABLEBASE	0x98
-#define AMD64_GARTCACHECTL	0x9c
-#define AMD64_GARTEN		(1<<0)
-
-static inline void enable_gart_translation(struct pci_dev *dev, u64 addr)
-{
-	u32 tmp, ctl;
-
-        /* address of the mappings table */
-        addr >>= 12;
-        tmp = (u32) addr<<4;
-        tmp &= ~0xf;
-        pci_write_config_dword(dev, AMD64_GARTTABLEBASE, tmp);
-
-        /* Enable GART translation for this hammer. */
-        pci_read_config_dword(dev, AMD64_GARTAPERTURECTL, &ctl);
-        ctl |= GARTEN;
-        ctl &= ~(DISGARTCPU | DISGARTIO);
-        pci_write_config_dword(dev, AMD64_GARTAPERTURECTL, ctl);
-}
-
-static inline int aperture_valid(u64 aper_base, u32 aper_size, u32 min_size)
-{
-	if (!aper_base)
-		return 0;
-
-	if (aper_base + aper_size > 0x100000000ULL) {
-		printk(KERN_ERR "Aperture beyond 4GB. Ignoring.\n");
-		return 0;
-	}
-	if (e820_any_mapped(aper_base, aper_base + aper_size, E820_RAM)) {
-		printk(KERN_ERR "Aperture pointing to e820 RAM. Ignoring.\n");
-		return 0;
-	}
-	if (aper_size < min_size) {
-		printk(KERN_ERR "Aperture too small (%d MB) than (%d MB)\n",
-				 aper_size>>20, min_size>>20);
-		return 0;
-	}
-
-	return 1;
-}
 
 /* PTE bits. */
 #define GPTE_VALID	1
