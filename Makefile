# SPDX-License-Identifier: GPL-2.0
VERSION = 4
PATCHLEVEL = 14
SUBLEVEL = 38
EXTRAVERSION =
NAME = Petit Gorille

# *DOCUMENTATION*
# To see a list of typical targets execute "make help"
# More info can be located in ./README
# Comments in this file are targeted only to the developer, do not
# expect to learn how to build the kernel reading this file.

# That's our default target when none is given on the command line
PHONY := _all
_all:

# o Do not use make's built-in rules and variables
#   (this increases performance and avoids hard-to-debug behaviour);
# o Look for make include files relative to root of kernel src
MAKEFLAGS += -rR --include-dir=$(CURDIR)

# Avoid funny character set dependencies
unexport LC_ALL
LC_COLLATE=C
LC_NUMERIC=C
export LC_COLLATE LC_NUMERIC

# Avoid interference with shell env settings
unexport GREP_OPTIONS

# We are using a recursive build, so we need to do a little thinking
# to get the ordering right.
#
# Most importantly: sub-Makefiles should only ever modify files in
# their own directory. If in some directory we have a dependency on
# a file in another dir (which doesn't happen often, but it's often
# unavoidable when linking the built-in.o targets which finally
# turn into vmlinux), we will call a sub make in that other dir, and
# after that we are sure that everything which is in that other dir
# is now up to date.
#
# The only cases where we need to modify files which have global
# effects are thus separated out and done before the recursive
# descending is started. They are now explicitly listed as the
# prepare rule.

# Beautify output
# ---------------------------------------------------------------------------
#
# Normally, we echo the whole command before executing it. By making
# that echo $($(quiet)$(cmd)), we now have the possibility to set
# $(quiet) to choose other forms of output instead, e.g.
#
#         quiet_cmd_cc_o_c = Compiling $(RELDIR)/$@
#         cmd_cc_o_c       = $(CC) $(c_flags) -c -o $@ $<
#
# If $(quiet) is empty, the whole command will be printed.
# If it is set to "quiet_", only the short version will be printed.
# If it is set to "silent_", nothing will be printed at all, since
# the variable $(silent_cmd_cc_o_c) doesn't exist.
#
# A simple variant is to prefix commands with $(Q) - that's useful
# for commands that shall be hidden in non-verbose mode.
#
#	$(Q)ln $@ :<
#
# If KBUILD_VERBOSE equals 0 then the above command will be hidden.
# If KBUILD_VERBOSE equals 1 then the above command is displayed.
#
# To put more focus on warnings, be less verbose as default
# Use 'make V=1' to see the full commands

ifeq ("$(origin V)", "command line")
  KBUILD_VERBOSE = $(V)
endif
ifndef KBUILD_VERBOSE
  KBUILD_VERBOSE = 0
endif

ifeq ($(KBUILD_VERBOSE),1)
  quiet =
  Q =
else
  quiet=quiet_
  Q = @
endif

# If the user is running make -s (silent mode), suppress echoing of
# commands

ifneq ($(findstring s,$(filter-out --%,$(MAKEFLAGS))),)
  quiet=silent_
  tools_silent=s
endif

export quiet Q KBUILD_VERBOSE

# kbuild supports saving output files in a separate directory.
# To locate output files in a separate directory two syntaxes are supported.
# In both cases the working directory must be the root of the kernel src.
# 1) O=
# Use "make O=dir/to/store/output/files/"
#
# 2) Set KBUILD_OUTPUT
# Set the environment variable KBUILD_OUTPUT to point to the directory
# where the output files shall be placed.
# export KBUILD_OUTPUT=dir/to/store/output/files/
# make
#
# The O= assignment takes precedence over the KBUILD_OUTPUT environment
# variable.

# KBUILD_SRC is not intended to be used by the regular user (for now),
# it is set on invocation of make with KBUILD_OUTPUT or O= specified.
ifeq ($(KBUILD_SRC),)

# OK, Make called in directory where kernel src resides
# Do we want to locate output files in a separate directory?
ifeq ("$(origin O)", "command line")
  KBUILD_OUTPUT := $(O)
endif

# Cancel implicit rules on top Makefile
$(CURDIR)/Makefile Makefile: ;

ifneq ($(words $(subst :, ,$(CURDIR))), 1)
  $(error main directory cannot contain spaces nor colons)
endif

ifneq ($(KBUILD_OUTPUT),)
# check that the output directory actually exists
saved-output := $(KBUILD_OUTPUT)
KBUILD_OUTPUT := $(shell mkdir -p $(KBUILD_OUTPUT) && cd $(KBUILD_OUTPUT) \
								&& /bin/pwd)
$(if $(KBUILD_OUTPUT),, \
     $(error failed to create output directory "$(saved-output)"))

PHONY += $(MAKECMDGOALS) sub-make

$(filter-out _all sub-make $(CURDIR)/Makefile, $(MAKECMDGOALS)) _all: sub-make
	@:

# Invoke a second make in the output directory, passing relevant variables
sub-make:
	$(Q)$(MAKE) -C $(KBUILD_OUTPUT) KBUILD_SRC=$(CURDIR) \
	-f $(CURDIR)/Makefile $(filter-out _all sub-make,$(MAKECMDGOALS))

# Leave processing to above invocation of make
skip-makefile := 1
endif # ifneq ($(KBUILD_OUTPUT),)
endif # ifeq ($(KBUILD_SRC),)

# We process the rest of the Makefile if this is the final invocation of make
ifeq ($(skip-makefile),)

# Do not print "Entering directory ...",
# but we want to display it when entering to the output directory
# so that IDEs/editors are able to understand relative filenames.
MAKEFLAGS += --no-print-directory

# Call a source code checker (by default, "sparse") as part of the
# C compilation.
#
# Use 'make C=1' to enable checking of only re-compiled files.
# Use 'make C=2' to enable checking of *all* source files, regardless
# of whether they are re-compiled or not.
#
# See the file "Documentation/dev-tools/sparse.rst" for more details,
# including where to get the "sparse" utility.

ifeq ("$(origin C)", "command line")
  KBUILD_CHECKSRC = $(C)
endif
ifndef KBUILD_CHECKSRC
  KBUILD_CHECKSRC = 0
endif

# Use make M=dir to specify directory of external module to build
# Old syntax make ... SUBDIRS=$PWD is still supported
# Setting the environment variable KBUILD_EXTMOD take precedence
ifdef SUBDIRS
  KBUILD_EXTMOD ?= $(SUBDIRS)
endif

ifeq ("$(origin M)", "command line")
  KBUILD_EXTMOD := $(M)
endif

ifeq ($(KBUILD_SRC),)
        # building in the source tree
        srctree := .
else
        ifeq ($(KBUILD_SRC)/,$(dir $(CURDIR)))
                # building in a subdirectory of the source tree
                srctree := ..
        else
                srctree := $(KBUILD_SRC)
        endif
endif

export KBUILD_CHECKSRC KBUILD_EXTMOD KBUILD_SRC

objtree		:= .
src		:= $(srctree)
obj		:= $(objtree)

VPATH		:= $(srctree)$(if $(KBUILD_EXTMOD),:$(KBUILD_EXTMOD))

export srctree objtree VPATH

# To make sure we do not include .config for any of the *config targets
# catch them early, and hand them over to scripts/kconfig/Makefile
# It is allowed to specify more targets when calling make, including
# mixing *config targets and build targets.
# For example 'make oldconfig all'.
# Detect when mixed targets is specified, and make a second invocation
# of make so .config is not included in this case either (for *config).

version_h := include/generated/uapi/linux/version.h
old_version_h := include/linux/version.h

no-dot-config-targets := clean mrproper distclean \
			 cscope gtags TAGS tags help% %docs check% coccicheck \
			 $(version_h) headers_% archheaders archscripts \
			 kernelversion %src-pkg

config-targets := 0
mixed-targets  := 0
dot-config     := 1

ifneq ($(filter $(no-dot-config-targets), $(MAKECMDGOALS)),)
	ifeq ($(filter-out $(no-dot-config-targets), $(MAKECMDGOALS)),)
		dot-config := 0
	endif
endif

ifeq ($(KBUILD_EXTMOD),)
        ifneq ($(filter config %config,$(MAKECMDGOALS)),)
                config-targets := 1
                ifneq ($(words $(MAKECMDGOALS)),1)
                        mixed-targets := 1
                endif
        endif
endif
# install and modules_install need also be processed one by one
ifneq ($(filter install,$(MAKECMDGOALS)),)
        ifneq ($(filter modules_install,$(MAKECMDGOALS)),)
	        mixed-targets := 1
        endif
endif

ifeq ($(mixed-targets),1)
# ===========================================================================
# We're called with mixed targets (*config and build targets).
# Handle them one by one.

PHONY += $(MAKECMDGOALS) __build_one_by_one

$(filter-out __build_one_by_one, $(MAKECMDGOALS)): __build_one_by_one
	@:

__build_one_by_one:
	$(Q)set -e; \
	for i in $(MAKECMDGOALS); do \
		$(MAKE) -f $(srctree)/Makefile $$i; \
	done

else

# We need some generic definitions (do not try to remake the file).
scripts/Kbuild.include: ;
include scripts/Kbuild.include

# Read KERNELRELEASE from include/config/kernel.release (if it exists)
KERNELRELEASE = $(shell cat include/config/kernel.release 2> /dev/null)
KERNELVERSION = $(VERSION)$(if $(PATCHLEVEL),.$(PATCHLEVEL)$(if $(SUBLEVEL),.$(SUBLEVEL)))$(EXTRAVERSION)
export VERSION PATCHLEVEL SUBLEVEL KERNELRELEASE KERNELVERSION

# SUBARCH tells the usermode build what the underlying arch is.  That is set
# first, and if a usermode build is happening, the "ARCH=um" on the command
# line overrides the setting of ARCH below.  If a native build is happening,
# then ARCH is assigned, getting whatever value it gets normally, and
# SUBARCH is subsequently ignored.

SUBARCH := $(shell uname -m | sed -e s/i.86/x86/ -e s/x86_64/x86/ \
				  -e s/sun4u/sparc64/ \
				  -e s/arm.*/arm/ -e s/sa110/arm/ \
				  -e s/s390x/s390/ -e s/parisc64/parisc/ \
				  -e s/ppc.*/powerpc/ -e s/mips.*/mips/ \
				  -e s/sh[234].*/sh/ -e s/aarch64.*/arm64/ )

# Cross compiling and selecting different set of gcc/bin-utils
# ---------------------------------------------------------------------------
#
# When performing cross compilation for other architectures ARCH shall be set
# to the target architecture. (See arch/* for the possibilities).
# ARCH can be set during invocation of make:
# make ARCH=ia64
# Another way is to have ARCH set in the environment.
# The default ARCH is the host where make is executed.

# CROSS_COMPILE specify the prefix used for all executables used
# during compilation. Only gcc and related bin-utils executables
# are prefixed with $(CROSS_COMPILE).
# CROSS_COMPILE can be set on the command line
# make CROSS_COMPILE=ia64-linux-
# Alternatively CROSS_COMPILE can be set in the environment.
# A third alternative is to store a setting in .config so that plain
# "make" in the configured kernel build directory always uses that.
# Default value for CROSS_COMPILE is not to prefix executables
# Note: Some architectures assign CROSS_COMPILE in their arch/*/Makefile
ARCH		?= $(SUBARCH)
CROSS_COMPILE	?= $(CONFIG_CROSS_COMPILE:"%"=%)

# Architecture as present in compile.h
UTS_MACHINE 	:= $(ARCH)
SRCARCH 	:= $(ARCH)

# Additional ARCH settings for x86
ifeq ($(ARCH),i386)
        SRCARCH := x86
endif
ifeq ($(ARCH),x86_64)
        SRCARCH := x86
endif

# Additional ARCH settings for sparc
ifeq ($(ARCH),sparc32)
       SRCARCH := sparc
endif
ifeq ($(ARCH),sparc64)
       SRCARCH := sparc
endif

# Additional ARCH settings for sh
ifeq ($(ARCH),sh64)
       SRCARCH := sh
endif

# Additional ARCH settings for tile
ifeq ($(ARCH),tilepro)
       SRCARCH := tile
endif
ifeq ($(ARCH),tilegx)
       SRCARCH := tile
endif

# Where to locate arch specific headers
hdr-arch  := $(SRCARCH)

KCONFIG_CONFIG	?= .config
export KCONFIG_CONFIG

# SHELL used by kbuild
CONFIG_SHELL := $(shell if [ -x "$$BASH" ]; then echo $$BASH; \
	  else if [ -x /bin/bash ]; then echo /bin/bash; \
	  else echo sh; fi ; fi)

HOST_LFS_CFLAGS := $(shell getconf LFS_CFLAGS)
HOST_LFS_LDFLAGS := $(shell getconf LFS_LDFLAGS)
HOST_LFS_LIBS := $(shell getconf LFS_LIBS)

HOSTCC       = gcc
HOSTCXX      = g++
HOSTCFLAGS   := -Wall -Wmissing-prototypes -Wstrict-prototypes -O2 \
		-fomit-frame-pointer -std=gnu89 $(HOST_LFS_CFLAGS)
HOSTCXXFLAGS := -O2 $(HOST_LFS_CFLAGS)
HOSTLDFLAGS  := $(HOST_LFS_LDFLAGS)
HOST_LOADLIBES := $(HOST_LFS_LIBS)

ifeq ($(shell $(HOSTCC) -v 2>&1 | grep -c "clang version"), 1)
HOSTCFLAGS  += -Wno-unused-value -Wno-unused-parameter \
		-Wno-missing-field-initializers
endif

# Make variables (CC, etc...)
AS		= $(CROSS_COMPILE)as
LD		= $(CROSS_COMPILE)ld
<<<<<<< HEAD
REAL_CC		= $(CROSS_COMPILE)gcc
=======
LDGOLD		= $(CROSS_COMPILE)ld.gold
CC		= $(CROSS_COMPILE)gcc
>>>>>>> 3f8d1912
CPP		= $(CC) -E
AR		= $(CROSS_COMPILE)ar
NM		= $(CROSS_COMPILE)nm
STRIP		= $(CROSS_COMPILE)strip
OBJCOPY		= $(CROSS_COMPILE)objcopy
OBJDUMP		= $(CROSS_COMPILE)objdump
AWK		= awk
GENKSYMS	= scripts/genksyms/genksyms
INSTALLKERNEL  := installkernel
DEPMOD		= /sbin/depmod
PERL		= perl
PYTHON		= python
CHECK		= sparse

# Use the wrapper for the compiler.  This wrapper scans for new
# warnings and causes the build to stop upon encountering them
CC		= $(srctree)/scripts/gcc-wrapper.py $(REAL_CC)

CHECKFLAGS     := -D__linux__ -Dlinux -D__STDC__ -Dunix -D__unix__ \
		  -Wbitwise -Wno-return-void $(CF)
NOSTDINC_FLAGS  =
CFLAGS_MODULE   =
AFLAGS_MODULE   =
LDFLAGS_MODULE  =
CFLAGS_KERNEL	=
AFLAGS_KERNEL	=
LDFLAGS_vmlinux =

# Use USERINCLUDE when you must reference the UAPI directories only.
USERINCLUDE    := \
		-I$(srctree)/arch/$(hdr-arch)/include/uapi \
		-I$(objtree)/arch/$(hdr-arch)/include/generated/uapi \
		-I$(srctree)/include/uapi \
		-I$(objtree)/include/generated/uapi \
                -include $(srctree)/include/linux/kconfig.h

# Use LINUXINCLUDE when you must reference the include/ directory.
# Needed to be compatible with the O= option
LINUXINCLUDE    := \
		-I$(srctree)/arch/$(hdr-arch)/include \
		-I$(objtree)/arch/$(hdr-arch)/include/generated \
		$(if $(KBUILD_SRC), -I$(srctree)/include) \
		-I$(objtree)/include \
		$(USERINCLUDE)

KBUILD_AFLAGS   := -D__ASSEMBLY__
KBUILD_CFLAGS   := -Wall -Wundef -Wstrict-prototypes -Wno-trigraphs \
		   -fno-strict-aliasing -fno-common -fshort-wchar \
		   -Werror-implicit-function-declaration \
		   -Wno-format-security \
		   -std=gnu89
KBUILD_CPPFLAGS := -D__KERNEL__
KBUILD_AFLAGS_KERNEL :=
KBUILD_CFLAGS_KERNEL :=
KBUILD_AFLAGS_MODULE  := -DMODULE
KBUILD_CFLAGS_MODULE  := -DMODULE
KBUILD_LDFLAGS_MODULE := -T $(srctree)/scripts/module-common.lds
GCC_PLUGINS_CFLAGS :=

export ARCH SRCARCH CONFIG_SHELL HOSTCC HOSTCFLAGS CROSS_COMPILE AS LD CC
export CPP AR NM STRIP OBJCOPY OBJDUMP HOSTLDFLAGS HOST_LOADLIBES
export MAKE AWK GENKSYMS INSTALLKERNEL PERL PYTHON UTS_MACHINE
export HOSTCXX HOSTCXXFLAGS LDFLAGS_MODULE CHECK CHECKFLAGS

export KBUILD_CPPFLAGS NOSTDINC_FLAGS LINUXINCLUDE OBJCOPYFLAGS LDFLAGS
export KBUILD_CFLAGS CFLAGS_KERNEL CFLAGS_MODULE
export CFLAGS_KASAN CFLAGS_KASAN_NOSANITIZE CFLAGS_UBSAN
export KBUILD_AFLAGS AFLAGS_KERNEL AFLAGS_MODULE
export KBUILD_AFLAGS_MODULE KBUILD_CFLAGS_MODULE KBUILD_LDFLAGS_MODULE
export KBUILD_AFLAGS_KERNEL KBUILD_CFLAGS_KERNEL
export KBUILD_ARFLAGS

# When compiling out-of-tree modules, put MODVERDIR in the module
# tree rather than in the kernel tree. The kernel tree might
# even be read-only.
export MODVERDIR := $(if $(KBUILD_EXTMOD),$(firstword $(KBUILD_EXTMOD))/).tmp_versions

# Files to ignore in find ... statements

export RCS_FIND_IGNORE := \( -name SCCS -o -name BitKeeper -o -name .svn -o    \
			  -name CVS -o -name .pc -o -name .hg -o -name .git \) \
			  -prune -o
export RCS_TAR_IGNORE := --exclude SCCS --exclude BitKeeper --exclude .svn \
			 --exclude CVS --exclude .pc --exclude .hg --exclude .git

# ===========================================================================
# Rules shared between *config targets and build targets

# Basic helpers built in scripts/basic/
PHONY += scripts_basic
scripts_basic:
	$(Q)$(MAKE) $(build)=scripts/basic
	$(Q)rm -f .tmp_quiet_recordmcount

# To avoid any implicit rule to kick in, define an empty command.
scripts/basic/%: scripts_basic ;

PHONY += outputmakefile
# outputmakefile generates a Makefile in the output directory, if using a
# separate output directory. This allows convenient use of make in the
# output directory.
outputmakefile:
ifneq ($(KBUILD_SRC),)
	$(Q)ln -fsn $(srctree) source
	$(Q)$(CONFIG_SHELL) $(srctree)/scripts/mkmakefile \
	    $(srctree) $(objtree) $(VERSION) $(PATCHLEVEL)
endif

ifeq ($(cc-name),clang)
ifneq ($(CROSS_COMPILE),)
CLANG_TRIPLE	?= $(CROSS_COMPILE)
CLANG_TARGET	:= --target=$(notdir $(CLANG_TRIPLE:%-=%))
GCC_TOOLCHAIN	:= $(realpath $(dir $(shell which $(LD)))/..)
endif
ifneq ($(GCC_TOOLCHAIN),)
CLANG_GCC_TC	:= --gcc-toolchain=$(GCC_TOOLCHAIN)
endif
KBUILD_CFLAGS += $(CLANG_TARGET) $(CLANG_GCC_TC)
KBUILD_AFLAGS += $(CLANG_TARGET) $(CLANG_GCC_TC)
endif

RETPOLINE_CFLAGS_GCC := -mindirect-branch=thunk-extern -mindirect-branch-register
RETPOLINE_CFLAGS_CLANG := -mretpoline-external-thunk
RETPOLINE_CFLAGS := $(call cc-option,$(RETPOLINE_CFLAGS_GCC),$(call cc-option,$(RETPOLINE_CFLAGS_CLANG)))
export RETPOLINE_CFLAGS

ifeq ($(config-targets),1)
# ===========================================================================
# *config targets only - make sure prerequisites are updated, and descend
# in scripts/kconfig to make the *config target

# Read arch specific Makefile to set KBUILD_DEFCONFIG as needed.
# KBUILD_DEFCONFIG may point out an alternative default configuration
# used for 'make defconfig'
include arch/$(SRCARCH)/Makefile
export KBUILD_DEFCONFIG KBUILD_KCONFIG

config: scripts_basic outputmakefile FORCE
	$(Q)$(MAKE) $(build)=scripts/kconfig $@

%config: scripts_basic outputmakefile FORCE
	$(Q)$(MAKE) $(build)=scripts/kconfig $@

else
# ===========================================================================
# Build targets only - this includes vmlinux, arch specific targets, clean
# targets and others. In general all targets except *config targets.

# If building an external module we do not care about the all: rule
# but instead _all depend on modules
PHONY += all
ifeq ($(KBUILD_EXTMOD),)
_all: all
else
_all: modules
endif

# Decide whether to build built-in, modular, or both.
# Normally, just do built-in.

KBUILD_MODULES :=
KBUILD_BUILTIN := 1

# If we have only "make modules", don't compile built-in objects.
# When we're building modules with modversions, we need to consider
# the built-in objects during the descend as well, in order to
# make sure the checksums are up to date before we record them.

ifeq ($(MAKECMDGOALS),modules)
  KBUILD_BUILTIN := $(if $(CONFIG_MODVERSIONS),1)
endif

# If we have "make <whatever> modules", compile modules
# in addition to whatever we do anyway.
# Just "make" or "make all" shall build modules as well

ifneq ($(filter all _all modules,$(MAKECMDGOALS)),)
  KBUILD_MODULES := 1
endif

ifeq ($(MAKECMDGOALS),)
  KBUILD_MODULES := 1
endif

export KBUILD_MODULES KBUILD_BUILTIN

ifeq ($(KBUILD_EXTMOD),)
# Additional helpers built in scripts/
# Carefully list dependencies so we do not try to build scripts twice
# in parallel
PHONY += scripts
scripts: scripts_basic include/config/auto.conf include/config/tristate.conf \
	 asm-generic gcc-plugins
	$(Q)$(MAKE) $(build)=$(@)

# Objects we will link into vmlinux / subdirs we need to visit
init-y		:= init/
drivers-y	:= drivers/ sound/ firmware/
net-y		:= net/
libs-y		:= lib/
core-y		:= usr/
virt-y		:= virt/
endif # KBUILD_EXTMOD

ifeq ($(dot-config),1)
# Read in config
-include include/config/auto.conf

ifeq ($(KBUILD_EXTMOD),)
# Read in dependencies to all Kconfig* files, make sure to run
# oldconfig if changes are detected.
-include include/config/auto.conf.cmd

# To avoid any implicit rule to kick in, define an empty command
$(KCONFIG_CONFIG) include/config/auto.conf.cmd: ;

# If .config is newer than include/config/auto.conf, someone tinkered
# with it and forgot to run make oldconfig.
# if auto.conf.cmd is missing then we are probably in a cleaned tree so
# we execute the config step to be sure to catch updated Kconfig files
include/config/%.conf: $(KCONFIG_CONFIG) include/config/auto.conf.cmd
	$(Q)$(MAKE) -f $(srctree)/Makefile silentoldconfig
else
# external modules needs include/generated/autoconf.h and include/config/auto.conf
# but do not care if they are up-to-date. Use auto.conf to trigger the test
PHONY += include/config/auto.conf

include/config/auto.conf:
	$(Q)test -e include/generated/autoconf.h -a -e $@ || (		\
	echo >&2;							\
	echo >&2 "  ERROR: Kernel configuration is invalid.";		\
	echo >&2 "         include/generated/autoconf.h or $@ are missing.";\
	echo >&2 "         Run 'make oldconfig && make prepare' on kernel src to fix it.";	\
	echo >&2 ;							\
	/bin/false)

endif # KBUILD_EXTMOD

else
# Dummy target needed, because used as prerequisite
include/config/auto.conf: ;
endif # $(dot-config)

# For the kernel to actually contain only the needed exported symbols,
# we have to build modules as well to determine what those symbols are.
# (this can be evaluated only once include/config/auto.conf has been included)
ifdef CONFIG_TRIM_UNUSED_KSYMS
  KBUILD_MODULES := 1
endif

# The all: target is the default when no target is given on the
# command line.
# This allow a user to issue only 'make' to build a kernel including modules
# Defaults to vmlinux, but the arch makefile usually adds further targets
all: vmlinux

KBUILD_CFLAGS	+= $(call cc-option,-fno-PIE)
KBUILD_AFLAGS	+= $(call cc-option,-fno-PIE)
CFLAGS_GCOV	:= -fprofile-arcs -ftest-coverage -fno-tree-loop-im $(call cc-disable-warning,maybe-uninitialized,)
CFLAGS_KCOV	:= $(call cc-option,-fsanitize-coverage=trace-pc,)
export CFLAGS_GCOV CFLAGS_KCOV

# Make toolchain changes before including arch/$(SRCARCH)/Makefile to ensure
# ar/cc/ld-* macros return correct values.
ifdef CONFIG_LTO_CLANG
# use GNU gold with LLVMgold for LTO linking, and LD for vmlinux_link
LDFINAL_vmlinux := $(LD)
LD		:= $(LDGOLD)
LDFLAGS		+= -plugin LLVMgold.so
# use llvm-ar for building symbol tables from IR files, and llvm-dis instead
# of objdump for processing symbol versions and exports
LLVM_AR		:= llvm-ar
LLVM_DIS	:= llvm-dis
export LLVM_AR LLVM_DIS
endif

# The arch Makefile can set ARCH_{CPP,A,C}FLAGS to override the default
# values of the respective KBUILD_* variables
ARCH_CPPFLAGS :=
ARCH_AFLAGS :=
ARCH_CFLAGS :=
include arch/$(SRCARCH)/Makefile

KBUILD_CFLAGS	+= $(call cc-option,-fno-delete-null-pointer-checks,)
KBUILD_CFLAGS	+= $(call cc-disable-warning,frame-address,)
KBUILD_CFLAGS	+= $(call cc-disable-warning, format-truncation)
KBUILD_CFLAGS	+= $(call cc-disable-warning, format-overflow)
KBUILD_CFLAGS	+= $(call cc-disable-warning, int-in-bool-context)

ifdef CONFIG_CC_OPTIMIZE_FOR_SIZE
KBUILD_CFLAGS	+= $(call cc-option,-Oz,-Os)
KBUILD_CFLAGS	+= $(call cc-disable-warning,maybe-uninitialized,)
else
ifdef CONFIG_PROFILE_ALL_BRANCHES
KBUILD_CFLAGS	+= -O2 $(call cc-disable-warning,maybe-uninitialized,)
else
KBUILD_CFLAGS   += -O2
endif
endif

KBUILD_CFLAGS += $(call cc-ifversion, -lt, 0409, \
			$(call cc-disable-warning,maybe-uninitialized,))

# Tell gcc to never replace conditional load with a non-conditional one
KBUILD_CFLAGS	+= $(call cc-option,--param=allow-store-data-races=0)

# check for 'asm goto'
ifeq ($(shell $(CONFIG_SHELL) $(srctree)/scripts/gcc-goto.sh $(CC) $(KBUILD_CFLAGS)), y)
	KBUILD_CFLAGS += -DCC_HAVE_ASM_GOTO
	KBUILD_AFLAGS += -DCC_HAVE_ASM_GOTO
endif

include scripts/Makefile.gcc-plugins

ifdef CONFIG_READABLE_ASM
# Disable optimizations that make assembler listings hard to read.
# reorder blocks reorders the control in the function
# ipa clone creates specialized cloned functions
# partial inlining inlines only parts of functions
KBUILD_CFLAGS += $(call cc-option,-fno-reorder-blocks,) \
                 $(call cc-option,-fno-ipa-cp-clone,) \
                 $(call cc-option,-fno-partial-inlining)
endif

ifneq ($(CONFIG_FRAME_WARN),0)
KBUILD_CFLAGS += $(call cc-option,-Wframe-larger-than=${CONFIG_FRAME_WARN})
endif

# This selects the stack protector compiler flag. Testing it is delayed
# until after .config has been reprocessed, in the prepare-compiler-check
# target.
ifdef CONFIG_CC_STACKPROTECTOR_REGULAR
  stackp-flag := -fstack-protector
  stackp-name := REGULAR
else
ifdef CONFIG_CC_STACKPROTECTOR_STRONG
  stackp-flag := -fstack-protector-strong
  stackp-name := STRONG
else
  # Force off for distro compilers that enable stack protector by default.
  stackp-flag := $(call cc-option, -fno-stack-protector)
endif
endif
# Find arch-specific stack protector compiler sanity-checking script.
ifdef CONFIG_CC_STACKPROTECTOR
  stackp-path := $(srctree)/scripts/gcc-$(SRCARCH)_$(BITS)-has-stack-protector.sh
  stackp-check := $(wildcard $(stackp-path))
endif
KBUILD_CFLAGS += $(stackp-flag)

ifeq ($(cc-name),clang)
ifneq ($(CROSS_COMPILE),)
CLANG_TRIPLE	?= $(CROSS_COMPILE)
CLANG_TARGET	:= --target=$(notdir $(CLANG_TRIPLE:%-=%))
GCC_TOOLCHAIN	:= $(realpath $(dir $(shell which $(LD)))/..)
endif
ifneq ($(GCC_TOOLCHAIN),)
CLANG_GCC_TC	:= --gcc-toolchain=$(GCC_TOOLCHAIN)
endif
KBUILD_CFLAGS += $(CLANG_TARGET) $(CLANG_GCC_TC) -meabi gnu
KBUILD_AFLAGS += $(CLANG_TARGET) $(CLANG_GCC_TC)
KBUILD_CPPFLAGS += $(call cc-option,-Qunused-arguments,)
KBUILD_CFLAGS += $(call cc-disable-warning, format-invalid-specifier)
KBUILD_CFLAGS += $(call cc-disable-warning, gnu)
KBUILD_CFLAGS += $(call cc-disable-warning, address-of-packed-member)
KBUILD_CFLAGS += $(call cc-disable-warning, duplicate-decl-specifier)

KBUILD_CFLAGS += -Wno-asm-operand-widths
KBUILD_CFLAGS += -Wno-initializer-overrides
KBUILD_CFLAGS += -fno-builtin
KBUILD_CFLAGS += $(call cc-option, -Wno-undefined-optimized)
KBUILD_CFLAGS += $(call cc-option, -Wno-tautological-constant-out-of-range-compare)
KBUILD_CFLAGS += $(call cc-option, -mllvm -disable-struct-const-merge)

# Quiet clang warning: comparison of unsigned expression < 0 is always false

KBUILD_CFLAGS += $(call cc-disable-warning, tautological-compare)
# CLANG uses a _MergedGlobals as optimization, but this breaks modpost, as the
# source of a reference will be _MergedGlobals and not on of the whitelisted names.
# See modpost pattern 2
KBUILD_CFLAGS += $(call cc-option, -mno-global-merge,)
KBUILD_CFLAGS += $(call cc-option, -fcatch-undefined-behavior)
KBUILD_CFLAGS += $(call cc-option, -no-integrated-as)
KBUILD_AFLAGS += $(call cc-option, -no-integrated-as)
else

KBUILD_CFLAGS += $(call cc-option,-fno-delete-null-pointer-checks,)
# These warnings generated too much noise in a regular build.
# Use make W=1 to enable them (see scripts/Makefile.extrawarn)
KBUILD_CFLAGS += $(call cc-disable-warning, unused-but-set-variable)
KBUILD_CFLAGS += $(call cc-disable-warning, unused-const-variable)
endif

KBUILD_CFLAGS += $(call cc-disable-warning, unused-const-variable)
ifdef CONFIG_FRAME_POINTER
KBUILD_CFLAGS	+= -fno-omit-frame-pointer -fno-optimize-sibling-calls
else
# Some targets (ARM with Thumb2, for example), can't be built with frame
# pointers.  For those, we don't have FUNCTION_TRACER automatically
# select FRAME_POINTER.  However, FUNCTION_TRACER adds -pg, and this is
# incompatible with -fomit-frame-pointer with current GCC, so we don't use
# -fomit-frame-pointer with FUNCTION_TRACER.
ifndef CONFIG_FUNCTION_TRACER
KBUILD_CFLAGS	+= -fomit-frame-pointer
endif
endif

KBUILD_CFLAGS   += $(call cc-option, -fno-var-tracking-assignments)

ifdef CONFIG_DEBUG_INFO
ifdef CONFIG_DEBUG_INFO_SPLIT
KBUILD_CFLAGS   += $(call cc-option, -gsplit-dwarf, -g)
else
KBUILD_CFLAGS	+= -g
endif
KBUILD_AFLAGS	+= -Wa,-gdwarf-2
endif
ifdef CONFIG_DEBUG_INFO_DWARF4
KBUILD_CFLAGS	+= $(call cc-option, -gdwarf-4,)
endif

ifdef CONFIG_DEBUG_INFO_REDUCED
KBUILD_CFLAGS 	+= $(call cc-option, -femit-struct-debug-baseonly) \
		   $(call cc-option,-fno-var-tracking)
endif

ifdef CONFIG_FUNCTION_TRACER
ifndef CC_FLAGS_FTRACE
CC_FLAGS_FTRACE := -pg
endif
export CC_FLAGS_FTRACE
ifdef CONFIG_HAVE_FENTRY
CC_USING_FENTRY	:= $(call cc-option, -mfentry -DCC_USING_FENTRY)
endif
KBUILD_CFLAGS	+= $(CC_FLAGS_FTRACE) $(CC_USING_FENTRY)
KBUILD_AFLAGS	+= $(CC_USING_FENTRY)
ifdef CONFIG_DYNAMIC_FTRACE
	ifdef CONFIG_HAVE_C_RECORDMCOUNT
		BUILD_C_RECORDMCOUNT := y
		export BUILD_C_RECORDMCOUNT
	endif
endif
endif

# We trigger additional mismatches with less inlining
ifdef CONFIG_DEBUG_SECTION_MISMATCH
KBUILD_CFLAGS += $(call cc-option, -fno-inline-functions-called-once)
endif

ifdef CONFIG_LD_DEAD_CODE_DATA_ELIMINATION
KBUILD_CFLAGS	+= $(call cc-option,-ffunction-sections,)
KBUILD_CFLAGS	+= $(call cc-option,-fdata-sections,)
endif

ifdef CONFIG_LTO_CLANG
lto-clang-flags	:= -flto -fvisibility=hidden

# allow disabling only clang LTO where needed
DISABLE_LTO_CLANG := -fno-lto -fvisibility=default
export DISABLE_LTO_CLANG
endif

ifdef CONFIG_LTO
lto-flags	:= $(lto-clang-flags)
KBUILD_CFLAGS	+= $(lto-flags)

DISABLE_LTO	:= $(DISABLE_LTO_CLANG)
export DISABLE_LTO

# LDFINAL_vmlinux and LDFLAGS_FINAL_vmlinux can be set to override
# the linker and flags for vmlinux_link.
export LDFINAL_vmlinux LDFLAGS_FINAL_vmlinux
endif

ifdef CONFIG_CFI_CLANG
cfi-clang-flags	+= -fsanitize=cfi
DISABLE_CFI_CLANG := -fno-sanitize=cfi
ifdef CONFIG_MODULES
cfi-clang-flags	+= -fsanitize-cfi-cross-dso
DISABLE_CFI_CLANG += -fno-sanitize-cfi-cross-dso
endif
ifdef CONFIG_CFI_PERMISSIVE
cfi-clang-flags	+= -fsanitize-recover=cfi -fno-sanitize-trap=cfi
endif

# also disable CFI when LTO is disabled
DISABLE_LTO_CLANG += $(DISABLE_CFI_CLANG)
# allow disabling only clang CFI where needed
export DISABLE_CFI_CLANG
endif

ifdef CONFIG_CFI
# cfi-flags are re-tested in prepare-compiler-check
cfi-flags	:= $(cfi-clang-flags)
KBUILD_CFLAGS	+= $(cfi-flags)

DISABLE_CFI	:= $(DISABLE_CFI_CLANG)
DISABLE_LTO	+= $(DISABLE_CFI)
export DISABLE_CFI
endif

# arch Makefile may override CC so keep this after arch Makefile is included
NOSTDINC_FLAGS += -nostdinc -isystem $(shell $(CC) -print-file-name=include)
CHECKFLAGS     += $(NOSTDINC_FLAGS)

# warn about C99 declaration after statement
KBUILD_CFLAGS += $(call cc-option,-Wdeclaration-after-statement,)

# disable pointer signed / unsigned warnings in gcc 4.0
KBUILD_CFLAGS += $(call cc-disable-warning, pointer-sign)

# disable invalid "can't wrap" optimizations for signed / pointers
KBUILD_CFLAGS	+= $(call cc-option,-fno-strict-overflow)

# clang sets -fmerge-all-constants by default as optimization, but this
# is non-conforming behavior for C and in fact breaks the kernel, so we
# need to disable it here generally.
KBUILD_CFLAGS	+= $(call cc-option,-fno-merge-all-constants)

# for gcc -fno-merge-all-constants disables everything, but it is fine
# to have actual conforming behavior enabled.
KBUILD_CFLAGS	+= $(call cc-option,-fmerge-constants)

# Make sure -fstack-check isn't enabled (like gentoo apparently did)
KBUILD_CFLAGS  += $(call cc-option,-fno-stack-check,)

# conserve stack if available
KBUILD_CFLAGS   += $(call cc-option,-fconserve-stack)

# disallow errors like 'EXPORT_GPL(foo);' with missing header
KBUILD_CFLAGS   += $(call cc-option,-Werror=implicit-int)

# require functions to have arguments in prototypes, not empty 'int foo()'
KBUILD_CFLAGS   += $(call cc-option,-Werror=strict-prototypes)

# Prohibit date/time macros, which would make the build non-deterministic
KBUILD_CFLAGS   += $(call cc-option,-Werror=date-time)

# enforce correct pointer usage
KBUILD_CFLAGS   += $(call cc-option,-Werror=incompatible-pointer-types)

# Require designated initializers for all marked structures
KBUILD_CFLAGS   += $(call cc-option,-Werror=designated-init)

# use the deterministic mode of AR if available
KBUILD_ARFLAGS := $(call ar-option,D)

include scripts/Makefile.kasan
include scripts/Makefile.extrawarn
include scripts/Makefile.ubsan

# Add any arch overrides and user supplied CPPFLAGS, AFLAGS and CFLAGS as the
# last assignments
KBUILD_CPPFLAGS += $(ARCH_CPPFLAGS) $(KCPPFLAGS)
KBUILD_AFLAGS   += $(ARCH_AFLAGS)   $(KAFLAGS)
KBUILD_CFLAGS   += $(ARCH_CFLAGS)   $(KCFLAGS)

# Use --build-id when available.
LDFLAGS_BUILD_ID := $(patsubst -Wl$(comma)%,%,\
			      $(call cc-ldoption, -Wl$(comma)--build-id,))
KBUILD_LDFLAGS_MODULE += $(LDFLAGS_BUILD_ID)
LDFLAGS_vmlinux += $(LDFLAGS_BUILD_ID)

ifdef CONFIG_LD_DEAD_CODE_DATA_ELIMINATION
LDFLAGS_vmlinux	+= $(call ld-option, --gc-sections,)
endif

ifeq ($(CONFIG_STRIP_ASM_SYMS),y)
LDFLAGS_vmlinux	+= $(call ld-option, -X,)
endif

# Default kernel image to build when no specific target is given.
# KBUILD_IMAGE may be overruled on the command line or
# set in the environment
# Also any assignments in arch/$(ARCH)/Makefile take precedence over
# this default value
export KBUILD_IMAGE ?= vmlinux

#
# INSTALL_PATH specifies where to place the updated kernel and system map
# images. Default is /boot, but you can set it to other values
export	INSTALL_PATH ?= /boot

#
# INSTALL_DTBS_PATH specifies a prefix for relocations required by build roots.
# Like INSTALL_MOD_PATH, it isn't defined in the Makefile, but can be passed as
# an argument if needed. Otherwise it defaults to the kernel install path
#
export INSTALL_DTBS_PATH ?= $(INSTALL_PATH)/dtbs/$(KERNELRELEASE)

#
# INSTALL_MOD_PATH specifies a prefix to MODLIB for module directory
# relocations required by build roots.  This is not defined in the
# makefile but the argument can be passed to make if needed.
#

MODLIB	= $(INSTALL_MOD_PATH)/lib/modules/$(KERNELRELEASE)
export MODLIB

#
# INSTALL_MOD_STRIP, if defined, will cause modules to be
# stripped after they are installed.  If INSTALL_MOD_STRIP is '1', then
# the default option --strip-debug will be used.  Otherwise,
# INSTALL_MOD_STRIP value will be used as the options to the strip command.

ifdef INSTALL_MOD_STRIP
ifeq ($(INSTALL_MOD_STRIP),1)
mod_strip_cmd = $(STRIP) --strip-debug
else
mod_strip_cmd = $(STRIP) $(INSTALL_MOD_STRIP)
endif # INSTALL_MOD_STRIP=1
else
mod_strip_cmd = true
endif # INSTALL_MOD_STRIP
export mod_strip_cmd

# CONFIG_MODULE_COMPRESS, if defined, will cause module to be compressed
# after they are installed in agreement with CONFIG_MODULE_COMPRESS_GZIP
# or CONFIG_MODULE_COMPRESS_XZ.

mod_compress_cmd = true
ifdef CONFIG_MODULE_COMPRESS
  ifdef CONFIG_MODULE_COMPRESS_GZIP
    mod_compress_cmd = gzip -n -f
  endif # CONFIG_MODULE_COMPRESS_GZIP
  ifdef CONFIG_MODULE_COMPRESS_XZ
    mod_compress_cmd = xz -f
  endif # CONFIG_MODULE_COMPRESS_XZ
endif # CONFIG_MODULE_COMPRESS
export mod_compress_cmd

# Select initial ramdisk compression format, default is gzip(1).
# This shall be used by the dracut(8) tool while creating an initramfs image.
#
INITRD_COMPRESS-y                  := gzip
INITRD_COMPRESS-$(CONFIG_RD_BZIP2) := bzip2
INITRD_COMPRESS-$(CONFIG_RD_LZMA)  := lzma
INITRD_COMPRESS-$(CONFIG_RD_XZ)    := xz
INITRD_COMPRESS-$(CONFIG_RD_LZO)   := lzo
INITRD_COMPRESS-$(CONFIG_RD_LZ4)   := lz4
# do not export INITRD_COMPRESS, since we didn't actually
# choose a sane default compression above.
# export INITRD_COMPRESS := $(INITRD_COMPRESS-y)

ifdef CONFIG_MODULE_SIG_ALL
$(eval $(call config_filename,MODULE_SIG_KEY))

mod_sign_cmd = scripts/sign-file $(CONFIG_MODULE_SIG_HASH) $(MODULE_SIG_KEY_SRCPREFIX)$(CONFIG_MODULE_SIG_KEY) certs/signing_key.x509
else
mod_sign_cmd = true
endif
export mod_sign_cmd

ifdef CONFIG_STACK_VALIDATION
  has_libelf := $(call try-run,\
		echo "int main() {}" | $(HOSTCC) -xc -o /dev/null -lelf -,1,0)
  ifeq ($(has_libelf),1)
    objtool_target := tools/objtool FORCE
  else
    ifdef CONFIG_UNWINDER_ORC
      $(error "Cannot generate ORC metadata for CONFIG_UNWINDER_ORC=y, please install libelf-dev, libelf-devel or elfutils-libelf-devel")
    else
      $(warning "Cannot use CONFIG_STACK_VALIDATION=y, please install libelf-dev, libelf-devel or elfutils-libelf-devel")
    endif
    SKIP_STACK_VALIDATION := 1
    export SKIP_STACK_VALIDATION
  endif
endif


ifeq ($(KBUILD_EXTMOD),)
core-y		+= kernel/ certs/ mm/ fs/ ipc/ security/ crypto/ block/

vmlinux-dirs	:= $(patsubst %/,%,$(filter %/, $(init-y) $(init-m) \
		     $(core-y) $(core-m) $(drivers-y) $(drivers-m) \
		     $(net-y) $(net-m) $(libs-y) $(libs-m) $(virt-y)))

vmlinux-alldirs	:= $(sort $(vmlinux-dirs) $(patsubst %/,%,$(filter %/, \
		     $(init-) $(core-) $(drivers-) $(net-) $(libs-) $(virt-))))

init-y		:= $(patsubst %/, %/built-in.o, $(init-y))
core-y		:= $(patsubst %/, %/built-in.o, $(core-y))
drivers-y	:= $(patsubst %/, %/built-in.o, $(drivers-y))
net-y		:= $(patsubst %/, %/built-in.o, $(net-y))
libs-y1		:= $(patsubst %/, %/lib.a, $(libs-y))
libs-y2		:= $(filter-out %.a, $(patsubst %/, %/built-in.o, $(libs-y)))
virt-y		:= $(patsubst %/, %/built-in.o, $(virt-y))

# Externally visible symbols (used by link-vmlinux.sh)
export KBUILD_VMLINUX_INIT := $(head-y) $(init-y)
export KBUILD_VMLINUX_MAIN := $(core-y) $(libs-y2) $(drivers-y) $(net-y) $(virt-y)
export KBUILD_VMLINUX_LIBS := $(libs-y1)
export KBUILD_LDS          := arch/$(SRCARCH)/kernel/vmlinux.lds
export LDFLAGS_vmlinux
# used by scripts/package/Makefile
export KBUILD_ALLDIRS := $(sort $(filter-out arch/%,$(vmlinux-alldirs)) arch Documentation include samples scripts tools)

vmlinux-deps := $(KBUILD_LDS) $(KBUILD_VMLINUX_INIT) $(KBUILD_VMLINUX_MAIN) $(KBUILD_VMLINUX_LIBS)

# Include targets which we want to execute sequentially if the rest of the
# kernel build went well. If CONFIG_TRIM_UNUSED_KSYMS is set, this might be
# evaluated more than once.
PHONY += vmlinux_prereq
vmlinux_prereq: $(vmlinux-deps) FORCE
ifdef CONFIG_HEADERS_CHECK
	$(Q)$(MAKE) -f $(srctree)/Makefile headers_check
endif
ifdef CONFIG_GDB_SCRIPTS
	$(Q)ln -fsn $(abspath $(srctree)/scripts/gdb/vmlinux-gdb.py)
endif
ifdef CONFIG_TRIM_UNUSED_KSYMS
	$(Q)$(CONFIG_SHELL) $(srctree)/scripts/adjust_autoksyms.sh \
	  "$(MAKE) -f $(srctree)/Makefile vmlinux"
endif

# standalone target for easier testing
include/generated/autoksyms.h: FORCE
	$(Q)$(CONFIG_SHELL) $(srctree)/scripts/adjust_autoksyms.sh true

ARCH_POSTLINK := $(wildcard $(srctree)/arch/$(SRCARCH)/Makefile.postlink)

# Final link of vmlinux with optional arch pass after final link
cmd_link-vmlinux =                                                 \
	$(CONFIG_SHELL) $< $(LD) $(LDFLAGS) $(LDFLAGS_vmlinux) ;    \
	$(if $(ARCH_POSTLINK), $(MAKE) -f $(ARCH_POSTLINK) $@, true)

vmlinux: scripts/link-vmlinux.sh vmlinux_prereq $(vmlinux-deps) FORCE
	+$(call if_changed,link-vmlinux)

# Build samples along the rest of the kernel
ifdef CONFIG_SAMPLES
vmlinux-dirs += samples
endif

# The actual objects are generated when descending,
# make sure no implicit rule kicks in
$(sort $(vmlinux-deps)): $(vmlinux-dirs) ;

# Handle descending into subdirectories listed in $(vmlinux-dirs)
# Preset locale variables to speed up the build process. Limit locale
# tweaks to this spot to avoid wrong language settings when running
# make menuconfig etc.
# Error messages still appears in the original language

PHONY += $(vmlinux-dirs)
$(vmlinux-dirs): prepare scripts
	$(Q)$(MAKE) $(build)=$@

define filechk_kernel.release
	echo "$(KERNELVERSION)$$($(CONFIG_SHELL) $(srctree)/scripts/setlocalversion $(srctree))"
endef

# Store (new) KERNELRELEASE string in include/config/kernel.release
include/config/kernel.release: include/config/auto.conf FORCE
	$(call filechk,kernel.release)


# Things we need to do before we recursively start building the kernel
# or the modules are listed in "prepare".
# A multi level approach is used. prepareN is processed before prepareN-1.
# archprepare is used in arch Makefiles and when processed asm symlink,
# version.h and scripts_basic is processed / created.

# Listed in dependency order
PHONY += prepare archprepare prepare0 prepare1 prepare2 prepare3

# prepare3 is used to check if we are building in a separate output directory,
# and if so do:
# 1) Check that make has not been executed in the kernel src $(srctree)
prepare3: include/config/kernel.release
ifneq ($(KBUILD_SRC),)
	@$(kecho) '  Using $(srctree) as source for kernel'
	$(Q)if [ -f $(srctree)/.config -o -d $(srctree)/include/config ]; then \
		echo >&2 "  $(srctree) is not clean, please run 'make mrproper'"; \
		echo >&2 "  in the '$(srctree)' directory.";\
		/bin/false; \
	fi;
endif

# prepare2 creates a makefile if using a separate output directory.
# From this point forward, .config has been reprocessed, so any rules
# that need to depend on updated CONFIG_* values can be checked here.
prepare2: prepare3 prepare-compiler-check outputmakefile asm-generic

prepare1: prepare2 $(version_h) include/generated/utsrelease.h \
                   include/config/auto.conf
	$(cmd_crmodverdir)

archprepare: archheaders archscripts prepare1 scripts_basic

prepare0: archprepare gcc-plugins
	$(Q)$(MAKE) $(build)=.

# All the preparing..
prepare: prepare0 prepare-objtool

# Support for using generic headers in asm-generic
PHONY += asm-generic uapi-asm-generic
asm-generic: uapi-asm-generic
	$(Q)$(MAKE) -f $(srctree)/scripts/Makefile.asm-generic \
	            src=asm obj=arch/$(SRCARCH)/include/generated/asm
uapi-asm-generic:
	$(Q)$(MAKE) -f $(srctree)/scripts/Makefile.asm-generic \
	            src=uapi/asm obj=arch/$(SRCARCH)/include/generated/uapi/asm

PHONY += prepare-objtool
prepare-objtool: $(objtool_target)

# Check for CONFIG flags that require compiler support. Abort the build
# after .config has been processed, but before the kernel build starts.
#
# For security-sensitive CONFIG options, we don't want to fallback and/or
# silently change which compiler flags will be used, since that leads to
# producing kernels with different security feature characteristics
# depending on the compiler used. (For example, "But I selected
# CC_STACKPROTECTOR_STRONG! Why did it build with _REGULAR?!")
PHONY += prepare-compiler-check
prepare-compiler-check: FORCE
# Make sure we're using a supported toolchain with LTO_CLANG
ifdef CONFIG_LTO_CLANG
  ifneq ($(call clang-ifversion, -ge, 0500, y), y)
	@echo Cannot use CONFIG_LTO_CLANG: requires clang 5.0 or later >&2 && exit 1
  endif
  ifneq ($(call gold-ifversion, -ge, 112000000, y), y)
	@echo Cannot use CONFIG_LTO_CLANG: requires GNU gold 1.12 or later >&2 && exit 1
  endif
endif
# Make sure compiler supports LTO flags
ifdef lto-flags
  ifeq ($(call cc-option, $(lto-flags)),)
	@echo Cannot use CONFIG_LTO: $(lto-flags) not supported by compiler \
		>&2 && exit 1
  endif
endif
# Make sure compiler supports requested stack protector flag.
ifdef stackp-name
  ifeq ($(call cc-option, $(stackp-flag)),)
	@echo Cannot use CONFIG_CC_STACKPROTECTOR_$(stackp-name): \
		  $(stackp-flag) not supported by compiler >&2 && exit 1
  endif
endif
# Make sure compiler does not have buggy stack-protector support.
ifdef stackp-check
  ifneq ($(shell $(CONFIG_SHELL) $(stackp-check) $(CC) $(KBUILD_CPPFLAGS) $(biarch)),y)
	@echo Cannot use CONFIG_CC_STACKPROTECTOR_$(stackp-name): \
                  $(stackp-flag) available but compiler is broken >&2 && exit 1
  endif
endif
ifdef cfi-flags
  ifeq ($(call cc-option, $(cfi-flags)),)
	@echo Cannot use CONFIG_CFI: $(cfi-flags) not supported by compiler >&2 && exit 1
  endif
endif
	@:

# Generate some files
# ---------------------------------------------------------------------------

# KERNELRELEASE can change from a few different places, meaning version.h
# needs to be updated, so this check is forced on all builds

uts_len := 64
define filechk_utsrelease.h
	if [ `echo -n "$(KERNELRELEASE)" | wc -c ` -gt $(uts_len) ]; then \
	  echo '"$(KERNELRELEASE)" exceeds $(uts_len) characters' >&2;    \
	  exit 1;                                                         \
	fi;                                                               \
	(echo \#define UTS_RELEASE \"$(KERNELRELEASE)\";)
endef

define filechk_version.h
	(echo \#define LINUX_VERSION_CODE $(shell                         \
	expr $(VERSION) \* 65536 + 0$(PATCHLEVEL) \* 256 + 0$(SUBLEVEL)); \
	echo '#define KERNEL_VERSION(a,b,c) (((a) << 16) + ((b) << 8) + (c))';)
endef

$(version_h): $(srctree)/Makefile FORCE
	$(call filechk,version.h)
	$(Q)rm -f $(old_version_h)

include/generated/utsrelease.h: include/config/kernel.release FORCE
	$(call filechk,utsrelease.h)

PHONY += headerdep
headerdep:
	$(Q)find $(srctree)/include/ -name '*.h' | xargs --max-args 1 \
	$(srctree)/scripts/headerdep.pl -I$(srctree)/include

# ---------------------------------------------------------------------------
# Kernel headers

#Default location for installed headers
export INSTALL_HDR_PATH = $(objtree)/usr

# If we do an all arch process set dst to include/arch-$(hdr-arch)
hdr-dst = $(if $(KBUILD_HEADERS), dst=include/arch-$(hdr-arch), dst=include)

PHONY += archheaders
archheaders:

PHONY += archscripts
archscripts:

PHONY += __headers
__headers: $(version_h) scripts_basic uapi-asm-generic archheaders archscripts
	$(Q)$(MAKE) $(build)=scripts build_unifdef

PHONY += headers_install_all
headers_install_all:
	$(Q)$(CONFIG_SHELL) $(srctree)/scripts/headers.sh install

PHONY += headers_install
headers_install: __headers
	$(if $(wildcard $(srctree)/arch/$(hdr-arch)/include/uapi/asm/Kbuild),, \
	  $(error Headers not exportable for the $(SRCARCH) architecture))
	$(Q)$(MAKE) $(hdr-inst)=include/uapi dst=include
	$(Q)$(MAKE) $(hdr-inst)=arch/$(hdr-arch)/include/uapi $(hdr-dst)

PHONY += headers_check_all
headers_check_all: headers_install_all
	$(Q)$(CONFIG_SHELL) $(srctree)/scripts/headers.sh check

PHONY += headers_check
headers_check: headers_install
	$(Q)$(MAKE) $(hdr-inst)=include/uapi dst=include HDRCHECK=1
	$(Q)$(MAKE) $(hdr-inst)=arch/$(hdr-arch)/include/uapi $(hdr-dst) HDRCHECK=1

# ---------------------------------------------------------------------------
# Kernel selftest

PHONY += kselftest
kselftest:
	$(Q)$(MAKE) -C $(srctree)/tools/testing/selftests run_tests

PHONY += kselftest-clean
kselftest-clean:
	$(Q)$(MAKE) -C $(srctree)/tools/testing/selftests clean

PHONY += kselftest-merge
kselftest-merge:
	$(if $(wildcard $(objtree)/.config),, $(error No .config exists, config your kernel first!))
	$(Q)$(CONFIG_SHELL) $(srctree)/scripts/kconfig/merge_config.sh \
		-m $(objtree)/.config \
		$(srctree)/tools/testing/selftests/*/config
	+$(Q)$(MAKE) -f $(srctree)/Makefile olddefconfig

# ---------------------------------------------------------------------------
# Modules

ifdef CONFIG_MODULES

# By default, build modules as well

all: modules

# Build modules
#
# A module can be listed more than once in obj-m resulting in
# duplicate lines in modules.order files.  Those are removed
# using awk while concatenating to the final file.

PHONY += modules
modules: $(vmlinux-dirs) $(if $(KBUILD_BUILTIN),vmlinux) modules.builtin
	$(Q)$(AWK) '!x[$$0]++' $(vmlinux-dirs:%=$(objtree)/%/modules.order) > $(objtree)/modules.order
	@$(kecho) '  Building modules, stage 2.';
	$(Q)$(MAKE) -f $(srctree)/scripts/Makefile.modpost

modules.builtin: $(vmlinux-dirs:%=%/modules.builtin)
	$(Q)$(AWK) '!x[$$0]++' $^ > $(objtree)/modules.builtin

%/modules.builtin: include/config/auto.conf
	$(Q)$(MAKE) $(modbuiltin)=$*


# Target to prepare building external modules
PHONY += modules_prepare
modules_prepare: prepare scripts

# Target to install modules
PHONY += modules_install
modules_install: _modinst_ _modinst_post

PHONY += _modinst_
_modinst_:
	@rm -rf $(MODLIB)/kernel
	@rm -f $(MODLIB)/source
	@mkdir -p $(MODLIB)/kernel
	@ln -s $(abspath $(srctree)) $(MODLIB)/source
	@if [ ! $(objtree) -ef  $(MODLIB)/build ]; then \
		rm -f $(MODLIB)/build ; \
		ln -s $(CURDIR) $(MODLIB)/build ; \
	fi
	@cp -f $(objtree)/modules.order $(MODLIB)/
	@cp -f $(objtree)/modules.builtin $(MODLIB)/
	$(Q)$(MAKE) -f $(srctree)/scripts/Makefile.modinst

# This depmod is only for convenience to give the initial
# boot a modules.dep even before / is mounted read-write.  However the
# boot script depmod is the master version.
PHONY += _modinst_post
_modinst_post: _modinst_
	$(call cmd,depmod)

ifeq ($(CONFIG_MODULE_SIG), y)
PHONY += modules_sign
modules_sign:
	$(Q)$(MAKE) -f $(srctree)/scripts/Makefile.modsign
endif

else # CONFIG_MODULES

# Modules not configured
# ---------------------------------------------------------------------------

PHONY += modules modules_install
modules modules_install:
	@echo >&2
	@echo >&2 "The present kernel configuration has modules disabled."
	@echo >&2 "Type 'make config' and enable loadable module support."
	@echo >&2 "Then build a kernel with module support enabled."
	@echo >&2
	@exit 1

endif # CONFIG_MODULES

###
# Cleaning is done on three levels.
# make clean     Delete most generated files
#                Leave enough to build external modules
# make mrproper  Delete the current configuration, and all generated files
# make distclean Remove editor backup files, patch leftover files and the like

# Directories & files removed with 'make clean'
CLEAN_DIRS  += $(MODVERDIR)

# Directories & files removed with 'make mrproper'
MRPROPER_DIRS  += include/config usr/include include/generated          \
		  arch/*/include/generated .tmp_objdiff
MRPROPER_FILES += .config .config.old .version .old_version \
		  Module.symvers tags TAGS cscope* GPATH GTAGS GRTAGS GSYMS \
		  signing_key.pem signing_key.priv signing_key.x509	\
		  x509.genkey extra_certificates signing_key.x509.keyid	\
		  signing_key.x509.signer vmlinux-gdb.py

# clean - Delete most, but leave enough to build external modules
#
clean: rm-dirs  := $(CLEAN_DIRS)
clean: rm-files := $(CLEAN_FILES)
clean-dirs      := $(addprefix _clean_, . $(vmlinux-alldirs) Documentation samples)

PHONY += $(clean-dirs) clean archclean vmlinuxclean
$(clean-dirs):
	$(Q)$(MAKE) $(clean)=$(patsubst _clean_%,%,$@)

vmlinuxclean:
	$(Q)$(CONFIG_SHELL) $(srctree)/scripts/link-vmlinux.sh clean
	$(Q)$(if $(ARCH_POSTLINK), $(MAKE) -f $(ARCH_POSTLINK) clean)

clean: archclean vmlinuxclean

# mrproper - Delete all generated files, including .config
#
mrproper: rm-dirs  := $(wildcard $(MRPROPER_DIRS))
mrproper: rm-files := $(wildcard $(MRPROPER_FILES))
mrproper-dirs      := $(addprefix _mrproper_,scripts)

PHONY += $(mrproper-dirs) mrproper archmrproper
$(mrproper-dirs):
	$(Q)$(MAKE) $(clean)=$(patsubst _mrproper_%,%,$@)

mrproper: clean archmrproper $(mrproper-dirs)
	$(call cmd,rmdirs)
	$(call cmd,rmfiles)

# distclean
#
PHONY += distclean

distclean: mrproper
	@find $(srctree) $(RCS_FIND_IGNORE) \
		\( -name '*.orig' -o -name '*.rej' -o -name '*~' \
		-o -name '*.bak' -o -name '#*#' -o -name '*%' \
		-o -name 'core' \) \
		-type f -print | xargs rm -f


# Packaging of the kernel to various formats
# ---------------------------------------------------------------------------
# rpm target kept for backward compatibility
package-dir	:= scripts/package

%src-pkg: FORCE
	$(Q)$(MAKE) $(build)=$(package-dir) $@
%pkg: include/config/kernel.release FORCE
	$(Q)$(MAKE) $(build)=$(package-dir) $@
rpm: include/config/kernel.release FORCE
	$(Q)$(MAKE) $(build)=$(package-dir) $@


# Brief documentation of the typical targets used
# ---------------------------------------------------------------------------

boards := $(wildcard $(srctree)/arch/$(SRCARCH)/configs/*_defconfig)
boards := $(sort $(notdir $(boards)))
board-dirs := $(dir $(wildcard $(srctree)/arch/$(SRCARCH)/configs/*/*_defconfig))
board-dirs := $(sort $(notdir $(board-dirs:/=)))

PHONY += help
help:
	@echo  'Cleaning targets:'
	@echo  '  clean		  - Remove most generated files but keep the config and'
	@echo  '                    enough build support to build external modules'
	@echo  '  mrproper	  - Remove all generated files + config + various backup files'
	@echo  '  distclean	  - mrproper + remove editor backup and patch files'
	@echo  ''
	@echo  'Configuration targets:'
	@$(MAKE) -f $(srctree)/scripts/kconfig/Makefile help
	@echo  ''
	@echo  'Other generic targets:'
	@echo  '  all		  - Build all targets marked with [*]'
	@echo  '* vmlinux	  - Build the bare kernel'
	@echo  '* modules	  - Build all modules'
	@echo  '  modules_install - Install all modules to INSTALL_MOD_PATH (default: /)'
	@echo  '  dir/            - Build all files in dir and below'
	@echo  '  dir/file.[ois]  - Build specified target only'
	@echo  '  dir/file.ll     - Build the LLVM assembly file'
	@echo  '                    (requires compiler support for LLVM assembly generation)'
	@echo  '  dir/file.lst    - Build specified mixed source/assembly target only'
	@echo  '                    (requires a recent binutils and recent build (System.map))'
	@echo  '  dir/file.ko     - Build module including final link'
	@echo  '  modules_prepare - Set up for building external modules'
	@echo  '  tags/TAGS	  - Generate tags file for editors'
	@echo  '  cscope	  - Generate cscope index'
	@echo  '  gtags           - Generate GNU GLOBAL index'
	@echo  '  kernelrelease	  - Output the release version string (use with make -s)'
	@echo  '  kernelversion	  - Output the version stored in Makefile (use with make -s)'
	@echo  '  image_name	  - Output the image name (use with make -s)'
	@echo  '  headers_install - Install sanitised kernel headers to INSTALL_HDR_PATH'; \
	 echo  '                    (default: $(INSTALL_HDR_PATH))'; \
	 echo  ''
	@echo  'Static analysers:'
	@echo  '  checkstack      - Generate a list of stack hogs'
	@echo  '  namespacecheck  - Name space analysis on compiled kernel'
	@echo  '  versioncheck    - Sanity check on version.h usage'
	@echo  '  includecheck    - Check for duplicate included header files'
	@echo  '  export_report   - List the usages of all exported symbols'
	@echo  '  headers_check   - Sanity check on exported headers'
	@echo  '  headerdep       - Detect inclusion cycles in headers'
	@$(MAKE) -f $(srctree)/scripts/Makefile.help checker-help
	@echo  ''
	@echo  'Kernel selftest:'
	@echo  '  kselftest       - Build and run kernel selftest (run as root)'
	@echo  '                    Build, install, and boot kernel before'
	@echo  '                    running kselftest on it'
	@echo  '  kselftest-clean - Remove all generated kselftest files'
	@echo  '  kselftest-merge - Merge all the config dependencies of kselftest to existing'
	@echo  '                    .config.'
	@echo  ''
	@echo 'Userspace tools targets:'
	@echo '  use "make tools/help"'
	@echo '  or  "cd tools; make help"'
	@echo  ''
	@echo  'Kernel packaging:'
	@$(MAKE) $(build)=$(package-dir) help
	@echo  ''
	@echo  'Documentation targets:'
	@$(MAKE) -f $(srctree)/Documentation/Makefile dochelp
	@echo  ''
	@echo  'Architecture specific targets ($(SRCARCH)):'
	@$(if $(archhelp),$(archhelp),\
		echo '  No architecture specific help defined for $(SRCARCH)')
	@echo  ''
	@$(if $(boards), \
		$(foreach b, $(boards), \
		printf "  %-24s - Build for %s\\n" $(b) $(subst _defconfig,,$(b));) \
		echo '')
	@$(if $(board-dirs), \
		$(foreach b, $(board-dirs), \
		printf "  %-16s - Show %s-specific targets\\n" help-$(b) $(b);) \
		printf "  %-16s - Show all of the above\\n" help-boards; \
		echo '')

	@echo  '  make V=0|1 [targets] 0 => quiet build (default), 1 => verbose build'
	@echo  '  make V=2   [targets] 2 => give reason for rebuild of target'
	@echo  '  make O=dir [targets] Locate all output files in "dir", including .config'
	@echo  '  make C=1   [targets] Check re-compiled c source with $$CHECK (sparse by default)'
	@echo  '  make C=2   [targets] Force check of all c source with $$CHECK'
	@echo  '  make RECORDMCOUNT_WARN=1 [targets] Warn about ignored mcount sections'
	@echo  '  make W=n   [targets] Enable extra gcc checks, n=1,2,3 where'
	@echo  '		1: warnings which may be relevant and do not occur too often'
	@echo  '		2: warnings which occur quite often but may still be relevant'
	@echo  '		3: more obscure warnings, can most likely be ignored'
	@echo  '		Multiple levels can be combined with W=12 or W=123'
	@echo  ''
	@echo  'Execute "make" or "make all" to build all targets marked with [*] '
	@echo  'For further info see the ./README file'


help-board-dirs := $(addprefix help-,$(board-dirs))

help-boards: $(help-board-dirs)

boards-per-dir = $(sort $(notdir $(wildcard $(srctree)/arch/$(SRCARCH)/configs/$*/*_defconfig)))

$(help-board-dirs): help-%:
	@echo  'Architecture specific targets ($(SRCARCH) $*):'
	@$(if $(boards-per-dir), \
		$(foreach b, $(boards-per-dir), \
		printf "  %-24s - Build for %s\\n" $*/$(b) $(subst _defconfig,,$(b));) \
		echo '')


# Documentation targets
# ---------------------------------------------------------------------------
DOC_TARGETS := xmldocs latexdocs pdfdocs htmldocs epubdocs cleandocs linkcheckdocs
PHONY += $(DOC_TARGETS)
$(DOC_TARGETS): scripts_basic FORCE
	$(Q)$(MAKE) $(build)=Documentation $@

else # KBUILD_EXTMOD

###
# External module support.
# When building external modules the kernel used as basis is considered
# read-only, and no consistency checks are made and the make
# system is not used on the basis kernel. If updates are required
# in the basis kernel ordinary make commands (without M=...) must
# be used.
#
# The following are the only valid targets when building external
# modules.
# make M=dir clean     Delete all automatically generated files
# make M=dir modules   Make all modules in specified dir
# make M=dir	       Same as 'make M=dir modules'
# make M=dir modules_install
#                      Install the modules built in the module directory
#                      Assumes install directory is already created

# We are always building modules
KBUILD_MODULES := 1
PHONY += crmodverdir
crmodverdir:
	$(cmd_crmodverdir)

PHONY += $(objtree)/Module.symvers
$(objtree)/Module.symvers:
	@test -e $(objtree)/Module.symvers || ( \
	echo; \
	echo "  WARNING: Symbol version dump $(objtree)/Module.symvers"; \
	echo "           is missing; modules will have no dependencies and modversions."; \
	echo )

module-dirs := $(addprefix _module_,$(KBUILD_EXTMOD))
PHONY += $(module-dirs) modules
$(module-dirs): crmodverdir $(objtree)/Module.symvers
	$(Q)$(MAKE) $(build)=$(patsubst _module_%,%,$@)

modules: $(module-dirs)
	@$(kecho) '  Building modules, stage 2.';
	$(Q)$(MAKE) -f $(srctree)/scripts/Makefile.modpost

PHONY += modules_install
modules_install: _emodinst_ _emodinst_post

install-dir := $(if $(INSTALL_MOD_DIR),$(INSTALL_MOD_DIR),extra)
PHONY += _emodinst_
_emodinst_:
	$(Q)mkdir -p $(MODLIB)/$(install-dir)
	$(Q)$(MAKE) -f $(srctree)/scripts/Makefile.modinst

PHONY += _emodinst_post
_emodinst_post: _emodinst_
	$(call cmd,depmod)

clean-dirs := $(addprefix _clean_,$(KBUILD_EXTMOD))

PHONY += $(clean-dirs) clean
$(clean-dirs):
	$(Q)$(MAKE) $(clean)=$(patsubst _clean_%,%,$@)

clean:	rm-dirs := $(MODVERDIR)
clean: rm-files := $(KBUILD_EXTMOD)/Module.symvers

PHONY += help
help:
	@echo  '  Building external modules.'
	@echo  '  Syntax: make -C path/to/kernel/src M=$$PWD target'
	@echo  ''
	@echo  '  modules         - default target, build the module(s)'
	@echo  '  modules_install - install the module'
	@echo  '  clean           - remove generated files in module directory only'
	@echo  ''

# Dummies...
PHONY += prepare scripts
prepare: ;
scripts: ;
endif # KBUILD_EXTMOD

clean: $(clean-dirs)
	$(call cmd,rmdirs)
	$(call cmd,rmfiles)
	@find $(if $(KBUILD_EXTMOD), $(KBUILD_EXTMOD), .) $(RCS_FIND_IGNORE) \
		\( -name '*.[oas]' -o -name '*.ko' -o -name '.*.cmd' \
		-o -name '*.ko.*' \
		-o -name '*.dwo'  \
		-o -name '*.su'  \
		-o -name '.*.d' -o -name '.*.tmp' -o -name '*.mod.c' \
		-o -name '*.symtypes' -o -name 'modules.order' \
		-o -name modules.builtin -o -name '.tmp_*.o.*' \
		-o -name '*.c.[012]*.*' \
		-o -name '*.ll' \
		-o -name '*.gcno' \
		-o -name '*.*.symversions' \) -type f -print | xargs rm -f

# Generate tags for editors
# ---------------------------------------------------------------------------
quiet_cmd_tags = GEN     $@
      cmd_tags = $(CONFIG_SHELL) $(srctree)/scripts/tags.sh $@

tags TAGS cscope gtags: FORCE
	$(call cmd,tags)

# Scripts to check various things for consistency
# ---------------------------------------------------------------------------

PHONY += includecheck versioncheck coccicheck namespacecheck export_report

includecheck:
	find $(srctree)/* $(RCS_FIND_IGNORE) \
		-name '*.[hcS]' -type f -print | sort \
		| xargs $(PERL) -w $(srctree)/scripts/checkincludes.pl

versioncheck:
	find $(srctree)/* $(RCS_FIND_IGNORE) \
		-name '*.[hcS]' -type f -print | sort \
		| xargs $(PERL) -w $(srctree)/scripts/checkversion.pl

coccicheck:
	$(Q)$(CONFIG_SHELL) $(srctree)/scripts/$@

namespacecheck:
	$(PERL) $(srctree)/scripts/namespace.pl

export_report:
	$(PERL) $(srctree)/scripts/export_report.pl

endif #ifeq ($(config-targets),1)
endif #ifeq ($(mixed-targets),1)

PHONY += checkstack kernelrelease kernelversion image_name

# UML needs a little special treatment here.  It wants to use the host
# toolchain, so needs $(SUBARCH) passed to checkstack.pl.  Everyone
# else wants $(ARCH), including people doing cross-builds, which means
# that $(SUBARCH) doesn't work here.
ifeq ($(ARCH), um)
CHECKSTACK_ARCH := $(SUBARCH)
else
CHECKSTACK_ARCH := $(ARCH)
endif
checkstack:
	$(OBJDUMP) -d vmlinux $$(find . -name '*.ko') | \
	$(PERL) $(src)/scripts/checkstack.pl $(CHECKSTACK_ARCH)

kernelrelease:
	@echo "$(KERNELVERSION)$$($(CONFIG_SHELL) $(srctree)/scripts/setlocalversion $(srctree))"

kernelversion:
	@echo $(KERNELVERSION)

image_name:
	@echo $(KBUILD_IMAGE)

# Clear a bunch of variables before executing the submake
tools/: FORCE
	$(Q)mkdir -p $(objtree)/tools
	$(Q)$(MAKE) LDFLAGS= MAKEFLAGS="$(tools_silent) $(filter --j% -j,$(MAKEFLAGS))" O=$(abspath $(objtree)) subdir=tools -C $(src)/tools/

tools/%: FORCE
	$(Q)mkdir -p $(objtree)/tools
	$(Q)$(MAKE) LDFLAGS= MAKEFLAGS="$(tools_silent) $(filter --j% -j,$(MAKEFLAGS))" O=$(abspath $(objtree)) subdir=tools -C $(src)/tools/ $*

# Single targets
# ---------------------------------------------------------------------------
# Single targets are compatible with:
# - build with mixed source and output
# - build with separate output dir 'make O=...'
# - external modules
#
#  target-dir => where to store outputfile
#  build-dir  => directory in kernel source tree to use

ifeq ($(KBUILD_EXTMOD),)
        build-dir  = $(patsubst %/,%,$(dir $@))
        target-dir = $(dir $@)
else
        zap-slash=$(filter-out .,$(patsubst %/,%,$(dir $@)))
        build-dir  = $(KBUILD_EXTMOD)$(if $(zap-slash),/$(zap-slash))
        target-dir = $(if $(KBUILD_EXTMOD),$(dir $<),$(dir $@))
endif

%.s: %.c prepare scripts FORCE
	$(Q)$(MAKE) $(build)=$(build-dir) $(target-dir)$(notdir $@)
%.i: %.c prepare scripts FORCE
	$(Q)$(MAKE) $(build)=$(build-dir) $(target-dir)$(notdir $@)
%.o: %.c prepare scripts FORCE
	$(Q)$(MAKE) $(build)=$(build-dir) $(target-dir)$(notdir $@)
%.lst: %.c prepare scripts FORCE
	$(Q)$(MAKE) $(build)=$(build-dir) $(target-dir)$(notdir $@)
%.s: %.S prepare scripts FORCE
	$(Q)$(MAKE) $(build)=$(build-dir) $(target-dir)$(notdir $@)
%.o: %.S prepare scripts FORCE
	$(Q)$(MAKE) $(build)=$(build-dir) $(target-dir)$(notdir $@)
%.symtypes: %.c prepare scripts FORCE
	$(Q)$(MAKE) $(build)=$(build-dir) $(target-dir)$(notdir $@)
%.ll: %.c prepare scripts FORCE
	$(Q)$(MAKE) $(build)=$(build-dir) $(target-dir)$(notdir $@)

# Modules
/: prepare scripts FORCE
	$(cmd_crmodverdir)
	$(Q)$(MAKE) KBUILD_MODULES=$(if $(CONFIG_MODULES),1) \
	$(build)=$(build-dir)
# Make sure the latest headers are built for Documentation
Documentation/ samples/: headers_install
%/: prepare scripts FORCE
	$(cmd_crmodverdir)
	$(Q)$(MAKE) KBUILD_MODULES=$(if $(CONFIG_MODULES),1) \
	$(build)=$(build-dir)
%.ko: prepare scripts FORCE
	$(cmd_crmodverdir)
	$(Q)$(MAKE) KBUILD_MODULES=$(if $(CONFIG_MODULES),1)   \
	$(build)=$(build-dir) $(@:.ko=.o)
	$(Q)$(MAKE) -f $(srctree)/scripts/Makefile.modpost

# FIXME Should go into a make.lib or something
# ===========================================================================

quiet_cmd_rmdirs = $(if $(wildcard $(rm-dirs)),CLEAN   $(wildcard $(rm-dirs)))
      cmd_rmdirs = rm -rf $(rm-dirs)

quiet_cmd_rmfiles = $(if $(wildcard $(rm-files)),CLEAN   $(wildcard $(rm-files)))
      cmd_rmfiles = rm -f $(rm-files)

# Run depmod only if we have System.map and depmod is executable
quiet_cmd_depmod = DEPMOD  $(KERNELRELEASE)
      cmd_depmod = $(CONFIG_SHELL) $(srctree)/scripts/depmod.sh $(DEPMOD) \
                   $(KERNELRELEASE) "$(patsubst y,_,$(CONFIG_HAVE_UNDERSCORE_SYMBOL_PREFIX))"

# Create temporary dir for module support files
# clean it up only when building all modules
cmd_crmodverdir = $(Q)mkdir -p $(MODVERDIR) \
                  $(if $(KBUILD_MODULES),; rm -f $(MODVERDIR)/*)

# read all saved command lines

targets := $(wildcard $(sort $(targets)))
cmd_files := $(wildcard .*.cmd $(foreach f,$(targets),$(dir $(f)).$(notdir $(f)).cmd))

ifneq ($(cmd_files),)
  $(cmd_files): ;	# Do not try to update included dependency files
  include $(cmd_files)
endif

endif	# skip-makefile

PHONY += FORCE
FORCE:

# Declare the contents of the .PHONY variable as phony.  We keep that
# information in a variable so we can use it in if_changed and friends.
.PHONY: $(PHONY)<|MERGE_RESOLUTION|>--- conflicted
+++ resolved
@@ -377,12 +377,8 @@
 # Make variables (CC, etc...)
 AS		= $(CROSS_COMPILE)as
 LD		= $(CROSS_COMPILE)ld
-<<<<<<< HEAD
 REAL_CC		= $(CROSS_COMPILE)gcc
-=======
 LDGOLD		= $(CROSS_COMPILE)ld.gold
-CC		= $(CROSS_COMPILE)gcc
->>>>>>> 3f8d1912
 CPP		= $(CC) -E
 AR		= $(CROSS_COMPILE)ar
 NM		= $(CROSS_COMPILE)nm
