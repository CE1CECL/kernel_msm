--- conflicted
+++ resolved
@@ -343,10 +343,7 @@
 # Make variables (CC, etc...)
 AS		= $(CROSS_COMPILE)as
 LD		= $(CROSS_COMPILE)ld
-<<<<<<< HEAD
-=======
 REAL_CC		= $(CROSS_COMPILE)gcc-broken
->>>>>>> f76cc77d
 LDGOLD		= $(CROSS_COMPILE)ld.gold
 REAL_CC		= $(CROSS_COMPILE)gcc
 CC		= $(CROSS_COMPILE)gcc
