--- conflicted
+++ resolved
@@ -884,11 +884,7 @@
 KBUILD_LDFLAGS += $(LD_FLAGS_LTO_CLANG)
 KBUILD_LDFLAGS_MODULE += $(LD_FLAGS_LTO_CLANG)
 
-<<<<<<< HEAD
-KBUILD_LDS_MODULE += $(srctree)/scripts/module-lto.lds
-=======
 KBUILD_LDFLAGS_MODULE += -T scripts/module-lto.lds
->>>>>>> a1f19153
 
 # allow disabling only clang LTO where needed
 DISABLE_LTO_CLANG := -fno-lto
@@ -896,19 +892,11 @@
 endif
 
 ifdef CONFIG_LTO
-<<<<<<< HEAD
-lto-flags	:= $(lto-clang-flags)
-KBUILD_CFLAGS	+= $(lto-flags)
-
-DISABLE_LTO	:= $(DISABLE_LTO_CLANG)
-export DISABLE_LTO
-=======
 LTO_CFLAGS	:= $(lto-clang-flags)
 KBUILD_CFLAGS	+= $(LTO_CFLAGS)
 
 DISABLE_LTO	:= $(DISABLE_LTO_CLANG)
 export LTO_CFLAGS DISABLE_LTO
->>>>>>> a1f19153
 
 # LDFINAL_vmlinux and LDFLAGS_FINAL_vmlinux can be set to override
 # the linker and flags for vmlinux_link.
@@ -934,21 +922,12 @@
 
 ifdef CONFIG_CFI
 # cfi-flags are re-tested in prepare-compiler-check
-<<<<<<< HEAD
-cfi-flags	:= $(cfi-clang-flags)
-KBUILD_CFLAGS	+= $(cfi-flags)
-
-DISABLE_CFI	:= $(DISABLE_CFI_CLANG)
-DISABLE_LTO	+= $(DISABLE_CFI)
-export DISABLE_CFI
-=======
 CFI_CFLAGS	:= $(cfi-clang-flags)
 KBUILD_CFLAGS	+= $(CFI_CFLAGS)
 
 DISABLE_CFI	:= $(DISABLE_CFI_CLANG)
 DISABLE_LTO	+= $(DISABLE_CFI)
 export CFI_CFLAGS DISABLE_CFI
->>>>>>> a1f19153
 endif
 
 ifdef CONFIG_SHADOW_CALL_STACK
@@ -1290,11 +1269,7 @@
 endif
 
 # Disable clang-specific config options when using a different compiler
-<<<<<<< HEAD
-clang-specific-configs := LTO_CLANG CFI_CLANG SHADOW_CALL_STACK
-=======
 clang-specific-configs := LTO_CLANG CFI_CLANG SHADOW_CALL_STACK INIT_STACK_ALL
->>>>>>> a1f19153
 
 PHONY += check-clang-specific-options
 check-clang-specific-options: $(KCONFIG_CONFIG) FORCE
@@ -1356,14 +1331,11 @@
 	@echo Cannot use CONFIG_CFI: $(cfi-flags) not supported by compiler >&2 && exit 1
   endif
 endif
-<<<<<<< HEAD
 ifdef scs-flags
   ifeq ($(call cc-option, $(scs-flags)),)
 	@echo Cannot use CONFIG_SHADOW_CALL_STACK: $(scs-flags) not supported by compiler >&2 && exit 1
   endif
 endif
-=======
->>>>>>> a1f19153
 	@:
 
 # Generate some files
@@ -1380,13 +1352,8 @@
 endif
 define filechk_utsrelease.h
 	if [ `echo -n "$(UTS_RELEASE)" | wc -c ` -gt $(uts_len) ]; then \
-<<<<<<< HEAD
-	  echo '"$(UTS_RELEASE)" exceeds $(uts_len) characters' >&2;    \
-	  exit 1;                                                       \
-=======
 		echo '"$(UTS_RELEASE)" exceeds $(uts_len) characters' >&2;    \
 		exit 1;                                                       \
->>>>>>> a1f19153
 	fi;                                                             \
 	(echo \#define UTS_RELEASE \"$(UTS_RELEASE)\";)
 endef
@@ -1438,11 +1405,7 @@
 	  $(error Headers not exportable for the $(SRCARCH) architecture))
 	$(Q)$(MAKE) $(hdr-inst)=include/uapi dst=include
 	$(Q)$(MAKE) $(hdr-inst)=arch/$(hdr-arch)/include/uapi $(hdr-dst)
-<<<<<<< HEAD
 	$(Q)$(MAKE) $(hdr-inst)=techpack dst=include
-=======
-	$(Q)$(MAKE) $(hdr-inst)=techpack
->>>>>>> a1f19153
 
 PHONY += headers_check_all
 headers_check_all: headers_install_all
@@ -1452,11 +1415,7 @@
 headers_check: headers_install
 	$(Q)$(MAKE) $(hdr-inst)=include/uapi dst=include HDRCHECK=1
 	$(Q)$(MAKE) $(hdr-inst)=arch/$(hdr-arch)/include/uapi $(hdr-dst) HDRCHECK=1
-<<<<<<< HEAD
 	$(Q)$(MAKE) $(hdr-inst)=techpack dst=include HDRCHECK=1
-=======
-	$(Q)$(MAKE) $(hdr-inst)=techpack HDRCHECK=1
->>>>>>> a1f19153
 
 # ---------------------------------------------------------------------------
 # Kernel selftest
