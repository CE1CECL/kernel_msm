KERNEL_DIR=private/msm-google
BUILD_BOOT_IMG=true
. ${ROOT_DIR}/${KERNEL_DIR}/build.config.redbull.common.clang
POST_DEFCONFIG_CMDS="check_defconfig && update_config"

ABI_DEFINITION=android/abi_gki_aarch64_redbull.xml
KMI_SYMBOL_LIST=android/abi_gki_aarch64_redbull
KMI_SYMBOL_LIST_ADD_ONLY=1
TRIM_NONLISTED_KMI=1
KMI_SYMBOL_LIST_STRICT_MODE=1
KMI_ENFORCED=1

function update_config() {
  # Disable debugfs
  # Disable coresight
  ${KERNEL_DIR}/scripts/config --file ${OUT_DIR}/.config \
    -d DEBUG_FS \
<<<<<<< HEAD
    -d PANIC_ON_REFCOUNT_ERROR \
    -d DYNAMIC_DEBUG \
    -d PANIC_ON_SCHED_BUG \
    -d PANIC_ON_RT_THROTTLING \
=======
    -d CORESIGHT \
    -e PID_IN_CONTEXTIDR \
    -m CORESIGHT_PLACEHOLDER \
    -m CORESIGHT_AMBA_PLACEHOLDER
>>>>>>> f3242005

  (cd ${OUT_DIR} && \
    make O=${OUT_DIR} CLANG_TRIPLE=${CLANG_TRIPLE} CROSS_COMPILE=${CROSS_COMPILE} "${TOOL_ARGS[@]}" ${MAKE_ARGS} olddefconfig)
}
<|MERGE_RESOLUTION|>--- conflicted
+++ resolved
@@ -15,17 +15,10 @@
   # Disable coresight
   ${KERNEL_DIR}/scripts/config --file ${OUT_DIR}/.config \
     -d DEBUG_FS \
-<<<<<<< HEAD
-    -d PANIC_ON_REFCOUNT_ERROR \
-    -d DYNAMIC_DEBUG \
-    -d PANIC_ON_SCHED_BUG \
-    -d PANIC_ON_RT_THROTTLING \
-=======
     -d CORESIGHT \
     -e PID_IN_CONTEXTIDR \
     -m CORESIGHT_PLACEHOLDER \
     -m CORESIGHT_AMBA_PLACEHOLDER
->>>>>>> f3242005
 
   (cd ${OUT_DIR} && \
     make O=${OUT_DIR} CLANG_TRIPLE=${CLANG_TRIPLE} CROSS_COMPILE=${CROSS_COMPILE} "${TOOL_ARGS[@]}" ${MAKE_ARGS} olddefconfig)
