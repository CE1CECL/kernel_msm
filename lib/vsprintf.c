--- conflicted
+++ resolved
@@ -655,16 +655,6 @@
 
 static DECLARE_WORK(enable_ptr_key_work, enable_ptr_key_workfn);
 
-<<<<<<< HEAD
-static void fill_random_ptr_key(struct random_ready_callback *unused)
-{
-	/* This may be in an interrupt handler. */
-	queue_work(system_unbound_wq, &enable_ptr_key_work);
-}
-
-static struct random_ready_callback random_ready = {
-	.func = fill_random_ptr_key
-=======
 static int fill_random_ptr_key(struct notifier_block *nb,
 			       unsigned long action, void *data)
 {
@@ -675,16 +665,11 @@
 
 static struct notifier_block random_ready = {
 	.notifier_call = fill_random_ptr_key
->>>>>>> d73f58ab
 };
 
 static int __init initialize_ptr_random(void)
 {
-<<<<<<< HEAD
-	int ret = add_random_ready_callback(&random_ready);
-=======
 	int ret = register_random_ready_notifier(&random_ready);
->>>>>>> d73f58ab
 
 	if (!ret) {
 		return 0;
@@ -699,26 +684,12 @@
 early_initcall(initialize_ptr_random);
 
 /* Maps a pointer to a 32 bit unique identifier. */
-<<<<<<< HEAD
 static inline int __ptr_to_hashval(const void *ptr, unsigned long *hashval_out)
 {
 	unsigned long hashval;
 
 	if (static_branch_unlikely(&not_filled_random_ptr_key))
 		return -EAGAIN;
-=======
-static char *ptr_to_id(char *buf, char *end, const void *ptr,
-		       struct printf_spec spec)
-{
-	unsigned long hashval;
-	const int default_width = 2 * sizeof(ptr);
-
-	if (static_branch_unlikely(&not_filled_random_ptr_key)) {
-		spec.field_width = default_width;
-		/* string length must be less than default_width */
-		return string(buf, end, "(ptrval)", spec);
-	}
->>>>>>> d73f58ab
 
 #ifdef CONFIG_64BIT
 	hashval = (unsigned long)siphash_1u64((u64)ptr, &ptr_key);
@@ -730,7 +701,6 @@
 #else
 	hashval = (unsigned long)siphash_1u32((u32)ptr, &ptr_key);
 #endif
-<<<<<<< HEAD
 	*hashval_out = hashval;
 	return 0;
 }
@@ -753,8 +723,6 @@
 		/* string length must be less than default_width */
 		return string(buf, end, "(ptrval)", spec);
 	}
-=======
->>>>>>> d73f58ab
 
 	spec.flags |= SMALL;
 	if (spec.field_width == -1) {
