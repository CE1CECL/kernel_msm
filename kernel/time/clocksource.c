--- conflicted
+++ resolved
@@ -849,13 +849,8 @@
 	/*
 	 * Run the watchdog first to eliminate unstable clock sources
 	 */
-<<<<<<< HEAD
-	__clocksource_watchdog_work();
+	__clocksource_watchdog_kthread();
 	clocksource_select(false);
-=======
-	__clocksource_watchdog_kthread();
-	clocksource_select();
->>>>>>> 11da3a7f
 	mutex_unlock(&clocksource_mutex);
 	return 0;
 }
