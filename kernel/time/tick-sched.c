--- conflicted
+++ resolved
@@ -1264,14 +1264,8 @@
  * High resolution timer specific code
  */
 #ifdef CONFIG_HIGH_RES_TIMERS
-<<<<<<< HEAD
-
 static void (*wake_callback)(void);
 
-=======
-static void (*wake_callback)(void);
-
->>>>>>> 99987d5a
 void register_tick_sched_wakeup_callback(void (*cb)(void))
 {
 	if (!wake_callback)
@@ -1300,12 +1294,7 @@
 	 */
 	if (regs) {
 		tick_sched_handle(ts, regs);
-<<<<<<< HEAD
 		if (wake_callback && tick_do_timer_cpu == smp_processor_id()) {
-=======
-		if (rq_info.init == 1 && wake_callback &&
-				tick_do_timer_cpu == smp_processor_id()) {
->>>>>>> 99987d5a
 			/*
 			 * wakeup user if needed
 			 */
