/*
 *  linux/kernel/hrtimer.c
 *
 *  Copyright(C) 2005-2006, Thomas Gleixner <tglx@linutronix.de>
 *  Copyright(C) 2005-2007, Red Hat, Inc., Ingo Molnar
 *  Copyright(C) 2006-2007  Timesys Corp., Thomas Gleixner
 *
 *  High-resolution kernel timers
 *
 *  In contrast to the low-resolution timeout API implemented in
 *  kernel/timer.c, hrtimers provide finer resolution and accuracy
 *  depending on system configuration and capabilities.
 *
 *  These timers are currently used for:
 *   - itimers
 *   - POSIX timers
 *   - nanosleep
 *   - precise in-kernel timing
 *
 *  Started by: Thomas Gleixner and Ingo Molnar
 *
 *  Credits:
 *	based on kernel/timer.c
 *
 *	Help, testing, suggestions, bugfixes, improvements were
 *	provided by:
 *
 *	George Anzinger, Andrew Morton, Steven Rostedt, Roman Zippel
 *	et. al.
 *
 *  For licencing details see kernel-base/COPYING
 */

#include <linux/cpu.h>
#include <linux/delay.h>
#include <linux/export.h>
#include <linux/percpu.h>
#include <linux/hrtimer.h>
#include <linux/notifier.h>
#include <linux/syscalls.h>
#include <linux/kallsyms.h>
#include <linux/interrupt.h>
#include <linux/tick.h>
#include <linux/seq_file.h>
#include <linux/err.h>
#include <linux/debugobjects.h>
#include <linux/sched.h>
#include <linux/sched/sysctl.h>
#include <linux/sched/rt.h>
#include <linux/sched/deadline.h>
#include <linux/timer.h>
#include <linux/freezer.h>

#include <asm/uaccess.h>

#include <trace/events/timer.h>

#include "tick-internal.h"

/*
 * The timer bases:
 *
 * There are more clockids than hrtimer bases. Thus, we index
 * into the timer bases by the hrtimer_base_type enum. When trying
 * to reach a base using a clockid, hrtimer_clockid_to_base()
 * is used to convert from clockid to the proper hrtimer_base_type.
 */
DEFINE_PER_CPU(struct hrtimer_cpu_base, hrtimer_bases) =
{
	.lock = __RAW_SPIN_LOCK_UNLOCKED(hrtimer_bases.lock),
	.seq = SEQCNT_ZERO(hrtimer_bases.seq),
	.clock_base =
	{
		{
			.index = HRTIMER_BASE_MONOTONIC,
			.clockid = CLOCK_MONOTONIC,
			.get_time = &ktime_get,
		},
		{
			.index = HRTIMER_BASE_REALTIME,
			.clockid = CLOCK_REALTIME,
			.get_time = &ktime_get_real,
		},
		{
			.index = HRTIMER_BASE_BOOTTIME,
			.clockid = CLOCK_BOOTTIME,
			.get_time = &ktime_get_boottime,
		},
		{
			.index = HRTIMER_BASE_TAI,
			.clockid = CLOCK_TAI,
			.get_time = &ktime_get_clocktai,
		},
	}
};

static const int hrtimer_clock_to_base_table[MAX_CLOCKS] = {
	/* Make sure we catch unsupported clockids */
	[0 ... MAX_CLOCKS - 1]	= HRTIMER_MAX_CLOCK_BASES,

	[CLOCK_REALTIME]	= HRTIMER_BASE_REALTIME,
	[CLOCK_MONOTONIC]	= HRTIMER_BASE_MONOTONIC,
	[CLOCK_BOOTTIME]	= HRTIMER_BASE_BOOTTIME,
	[CLOCK_TAI]		= HRTIMER_BASE_TAI,
};

/*
 * Functions and macros which are different for UP/SMP systems are kept in a
 * single place
 */
#ifdef CONFIG_SMP

/*
 * We require the migration_base for lock_hrtimer_base()/switch_hrtimer_base()
 * such that hrtimer_callback_running() can unconditionally dereference
 * timer->base->cpu_base
 */
static struct hrtimer_cpu_base migration_cpu_base = {
	.seq = SEQCNT_ZERO(migration_cpu_base),
	.clock_base = { { .cpu_base = &migration_cpu_base, }, },
};

#define migration_base	migration_cpu_base.clock_base[0]

/*
 * We are using hashed locking: holding per_cpu(hrtimer_bases)[n].lock
 * means that all timers which are tied to this base via timer->base are
 * locked, and the base itself is locked too.
 *
 * So __run_timers/migrate_timers can safely modify all timers which could
 * be found on the lists/queues.
 *
 * When the timer's base is locked, and the timer removed from list, it is
 * possible to set timer->base = &migration_base and drop the lock: the timer
 * remains locked.
 */
static
struct hrtimer_clock_base *lock_hrtimer_base(const struct hrtimer *timer,
					     unsigned long *flags)
{
	struct hrtimer_clock_base *base;

	for (;;) {
		base = timer->base;
		if (likely(base != &migration_base)) {
			raw_spin_lock_irqsave(&base->cpu_base->lock, *flags);
			if (likely(base == timer->base))
				return base;
			/* The timer has migrated to another CPU: */
			raw_spin_unlock_irqrestore(&base->cpu_base->lock, *flags);
		}
		cpu_relax();
	}
}

/*
 * With HIGHRES=y we do not migrate the timer when it is expiring
 * before the next event on the target cpu because we cannot reprogram
 * the target cpu hardware and we would cause it to fire late.
 *
 * Called with cpu_base->lock of target cpu held.
 */
static int
hrtimer_check_target(struct hrtimer *timer, struct hrtimer_clock_base *new_base)
{
#ifdef CONFIG_HIGH_RES_TIMERS
	ktime_t expires;

	if (!new_base->cpu_base->hres_active)
		return 0;

	expires = ktime_sub(hrtimer_get_expires(timer), new_base->offset);
	return expires.tv64 <= new_base->cpu_base->expires_next.tv64;
#else
	return 0;
#endif
}

#ifdef CONFIG_NO_HZ_COMMON
static inline
struct hrtimer_cpu_base *get_target_base(struct hrtimer_cpu_base *base,
					 int pinned)
{
	if (pinned || !base->migration_enabled)
		return base;
	return &per_cpu(hrtimer_bases, get_nohz_timer_target());
}
#else
static inline
struct hrtimer_cpu_base *get_target_base(struct hrtimer_cpu_base *base,
					 int pinned)
{
	return base;
}
#endif

/*
 * We switch the timer base to a power-optimized selected CPU target,
 * if:
 *	- NO_HZ_COMMON is enabled
 *	- timer migration is enabled
 *	- the timer callback is not running
 *	- the timer is not the first expiring timer on the new target
 *
 * If one of the above requirements is not fulfilled we move the timer
 * to the current CPU or leave it on the previously assigned CPU if
 * the timer callback is currently running.
 */
static inline struct hrtimer_clock_base *
switch_hrtimer_base(struct hrtimer *timer, struct hrtimer_clock_base *base,
		    int pinned)
{
	struct hrtimer_cpu_base *new_cpu_base, *this_cpu_base;
	struct hrtimer_clock_base *new_base;
	int basenum = base->index;

	this_cpu_base = this_cpu_ptr(&hrtimer_bases);
	new_cpu_base = get_target_base(this_cpu_base, pinned);
again:
	new_base = &new_cpu_base->clock_base[basenum];

	if (base != new_base) {
		/*
		 * We are trying to move timer to new_base.
		 * However we can't change timer's base while it is running,
		 * so we keep it on the same CPU. No hassle vs. reprogramming
		 * the event source in the high resolution case. The softirq
		 * code will take care of this when the timer function has
		 * completed. There is no conflict as we hold the lock until
		 * the timer is enqueued.
		 */
		if (unlikely(hrtimer_callback_running(timer)))
			return base;

		/* See the comment in lock_hrtimer_base() */
		timer->base = &migration_base;
		raw_spin_unlock(&base->cpu_base->lock);
		raw_spin_lock(&new_base->cpu_base->lock);

		if (new_cpu_base != this_cpu_base &&
		    hrtimer_check_target(timer, new_base)) {
			raw_spin_unlock(&new_base->cpu_base->lock);
			raw_spin_lock(&base->cpu_base->lock);
			new_cpu_base = this_cpu_base;
			timer->base = base;
			goto again;
		}
		timer->base = new_base;
	} else {
		if (new_cpu_base != this_cpu_base &&
		    hrtimer_check_target(timer, new_base)) {
			new_cpu_base = this_cpu_base;
			goto again;
		}
	}
	return new_base;
}

#else /* CONFIG_SMP */

static inline struct hrtimer_clock_base *
lock_hrtimer_base(const struct hrtimer *timer, unsigned long *flags)
{
	struct hrtimer_clock_base *base = timer->base;

	raw_spin_lock_irqsave(&base->cpu_base->lock, *flags);

	return base;
}

# define switch_hrtimer_base(t, b, p)	(b)

#endif	/* !CONFIG_SMP */

/*
 * Functions for the union type storage format of ktime_t which are
 * too large for inlining:
 */
#if BITS_PER_LONG < 64
/*
 * Divide a ktime value by a nanosecond value
 */
s64 __ktime_divns(const ktime_t kt, s64 div)
{
	int sft = 0;
	s64 dclc;
	u64 tmp;

	dclc = ktime_to_ns(kt);
	tmp = dclc < 0 ? -dclc : dclc;

	/* Make sure the divisor is less than 2^32: */
	while (div >> 32) {
		sft++;
		div >>= 1;
	}
	tmp >>= sft;
	do_div(tmp, (unsigned long) div);
	return dclc < 0 ? -tmp : tmp;
}
EXPORT_SYMBOL_GPL(__ktime_divns);
#endif /* BITS_PER_LONG >= 64 */

/*
 * Add two ktime values and do a safety check for overflow:
 */
ktime_t ktime_add_safe(const ktime_t lhs, const ktime_t rhs)
{
	ktime_t res = ktime_add_unsafe(lhs, rhs);

	/*
	 * We use KTIME_SEC_MAX here, the maximum timeout which we can
	 * return to user space in a timespec:
	 */
	if (res.tv64 < 0 || res.tv64 < lhs.tv64 || res.tv64 < rhs.tv64)
		res = ktime_set(KTIME_SEC_MAX, 0);

	return res;
}

EXPORT_SYMBOL_GPL(ktime_add_safe);

#ifdef CONFIG_DEBUG_OBJECTS_TIMERS

static struct debug_obj_descr hrtimer_debug_descr;

static void *hrtimer_debug_hint(void *addr)
{
	return ((struct hrtimer *) addr)->function;
}

/*
 * fixup_init is called when:
 * - an active object is initialized
 */
static bool hrtimer_fixup_init(void *addr, enum debug_obj_state state)
{
	struct hrtimer *timer = addr;

	switch (state) {
	case ODEBUG_STATE_ACTIVE:
		hrtimer_cancel(timer);
		debug_object_init(timer, &hrtimer_debug_descr);
		return true;
	default:
		return false;
	}
}

/*
 * fixup_activate is called when:
 * - an active object is activated
 * - an unknown non-static object is activated
 */
static bool hrtimer_fixup_activate(void *addr, enum debug_obj_state state)
{
	switch (state) {
	case ODEBUG_STATE_ACTIVE:
		WARN_ON(1);

	default:
		return false;
	}
}

/*
 * fixup_free is called when:
 * - an active object is freed
 */
static bool hrtimer_fixup_free(void *addr, enum debug_obj_state state)
{
	struct hrtimer *timer = addr;

	switch (state) {
	case ODEBUG_STATE_ACTIVE:
		hrtimer_cancel(timer);
		debug_object_free(timer, &hrtimer_debug_descr);
		return true;
	default:
		return false;
	}
}

static struct debug_obj_descr hrtimer_debug_descr = {
	.name		= "hrtimer",
	.debug_hint	= hrtimer_debug_hint,
	.fixup_init	= hrtimer_fixup_init,
	.fixup_activate	= hrtimer_fixup_activate,
	.fixup_free	= hrtimer_fixup_free,
};

static inline void debug_hrtimer_init(struct hrtimer *timer)
{
	debug_object_init(timer, &hrtimer_debug_descr);
}

static inline void debug_hrtimer_activate(struct hrtimer *timer)
{
	debug_object_activate(timer, &hrtimer_debug_descr);
}

static inline void debug_hrtimer_deactivate(struct hrtimer *timer)
{
	debug_object_deactivate(timer, &hrtimer_debug_descr);
}

static inline void debug_hrtimer_free(struct hrtimer *timer)
{
	debug_object_free(timer, &hrtimer_debug_descr);
}

static void __hrtimer_init(struct hrtimer *timer, clockid_t clock_id,
			   enum hrtimer_mode mode);

void hrtimer_init_on_stack(struct hrtimer *timer, clockid_t clock_id,
			   enum hrtimer_mode mode)
{
	debug_object_init_on_stack(timer, &hrtimer_debug_descr);
	__hrtimer_init(timer, clock_id, mode);
}
EXPORT_SYMBOL_GPL(hrtimer_init_on_stack);

void destroy_hrtimer_on_stack(struct hrtimer *timer)
{
	debug_object_free(timer, &hrtimer_debug_descr);
}
EXPORT_SYMBOL_GPL(destroy_hrtimer_on_stack);

#else
static inline void debug_hrtimer_init(struct hrtimer *timer) { }
static inline void debug_hrtimer_activate(struct hrtimer *timer) { }
static inline void debug_hrtimer_deactivate(struct hrtimer *timer) { }
#endif

static inline void
debug_init(struct hrtimer *timer, clockid_t clockid,
	   enum hrtimer_mode mode)
{
	debug_hrtimer_init(timer);
	trace_hrtimer_init(timer, clockid, mode);
}

static inline void debug_activate(struct hrtimer *timer)
{
	debug_hrtimer_activate(timer);
	trace_hrtimer_start(timer);
}

static inline void debug_deactivate(struct hrtimer *timer)
{
	debug_hrtimer_deactivate(timer);
	trace_hrtimer_cancel(timer);
}

#if defined(CONFIG_NO_HZ_COMMON) || defined(CONFIG_HIGH_RES_TIMERS)
static inline void hrtimer_update_next_timer(struct hrtimer_cpu_base *cpu_base,
					     struct hrtimer *timer)
{
#ifdef CONFIG_HIGH_RES_TIMERS
	cpu_base->next_timer = timer;
#endif
}

static ktime_t __hrtimer_get_next_event(struct hrtimer_cpu_base *cpu_base)
{
	struct hrtimer_clock_base *base = cpu_base->clock_base;
	ktime_t expires, expires_next = { .tv64 = KTIME_MAX };
	unsigned int active = cpu_base->active_bases;

	hrtimer_update_next_timer(cpu_base, NULL);
	for (; active; base++, active >>= 1) {
		struct timerqueue_node *next;
		struct hrtimer *timer;

		if (!(active & 0x01))
			continue;

		next = timerqueue_getnext(&base->active);
		timer = container_of(next, struct hrtimer, node);
		expires = ktime_sub(hrtimer_get_expires(timer), base->offset);
		if (expires.tv64 < expires_next.tv64) {
			expires_next = expires;
			hrtimer_update_next_timer(cpu_base, timer);
		}
	}
	/*
	 * clock_was_set() might have changed base->offset of any of
	 * the clock bases so the result might be negative. Fix it up
	 * to prevent a false positive in clockevents_program_event().
	 */
	if (expires_next.tv64 < 0)
		expires_next.tv64 = 0;
	return expires_next;
}
#endif

static inline ktime_t hrtimer_update_base(struct hrtimer_cpu_base *base)
{
	ktime_t *offs_real = &base->clock_base[HRTIMER_BASE_REALTIME].offset;
	ktime_t *offs_boot = &base->clock_base[HRTIMER_BASE_BOOTTIME].offset;
	ktime_t *offs_tai = &base->clock_base[HRTIMER_BASE_TAI].offset;

	return ktime_get_update_offsets_now(&base->clock_was_set_seq,
					    offs_real, offs_boot, offs_tai);
}

/* High resolution timer related functions */
#ifdef CONFIG_HIGH_RES_TIMERS

/*
 * High resolution timer enabled ?
 */
static bool hrtimer_hres_enabled __read_mostly  = true;
unsigned int hrtimer_resolution __read_mostly = LOW_RES_NSEC;
EXPORT_SYMBOL_GPL(hrtimer_resolution);

/*
 * Enable / Disable high resolution mode
 */
static int __init setup_hrtimer_hres(char *str)
{
	return (kstrtobool(str, &hrtimer_hres_enabled) == 0);
}

__setup("highres=", setup_hrtimer_hres);

/*
 * hrtimer_high_res_enabled - query, if the highres mode is enabled
 */
static inline int hrtimer_is_hres_enabled(void)
{
	return hrtimer_hres_enabled;
}

/*
 * Is the high resolution mode active ?
 */
static inline int __hrtimer_hres_active(struct hrtimer_cpu_base *cpu_base)
{
	return cpu_base->hres_active;
}

static inline int hrtimer_hres_active(void)
{
	return __hrtimer_hres_active(this_cpu_ptr(&hrtimer_bases));
}

/*
 * Reprogram the event source with checking both queues for the
 * next event
 * Called with interrupts disabled and base->lock held
 */
static void
hrtimer_force_reprogram(struct hrtimer_cpu_base *cpu_base, int skip_equal)
{
	ktime_t expires_next;

	if (!cpu_base->hres_active)
		return;

	expires_next = __hrtimer_get_next_event(cpu_base);

	if (skip_equal && expires_next.tv64 == cpu_base->expires_next.tv64)
		return;

	cpu_base->expires_next.tv64 = expires_next.tv64;

	/*
	 * If a hang was detected in the last timer interrupt then we
	 * leave the hang delay active in the hardware. We want the
	 * system to make progress. That also prevents the following
	 * scenario:
	 * T1 expires 50ms from now
	 * T2 expires 5s from now
	 *
	 * T1 is removed, so this code is called and would reprogram
	 * the hardware to 5s from now. Any hrtimer_start after that
	 * will not reprogram the hardware due to hang_detected being
	 * set. So we'd effectivly block all timers until the T2 event
	 * fires.
	 */
	if (cpu_base->hang_detected)
		return;

	tick_program_event(cpu_base->expires_next, 1);
}

/*
 * When a timer is enqueued and expires earlier than the already enqueued
 * timers, we have to check, whether it expires earlier than the timer for
 * which the clock event device was armed.
 *
 * Called with interrupts disabled and base->cpu_base.lock held
 */
static void hrtimer_reprogram(struct hrtimer *timer,
			      struct hrtimer_clock_base *base)
{
	struct hrtimer_cpu_base *cpu_base = this_cpu_ptr(&hrtimer_bases);
	ktime_t expires = ktime_sub(hrtimer_get_expires(timer), base->offset);

	WARN_ON_ONCE(hrtimer_get_expires_tv64(timer) < 0);

	/*
	 * If the timer is not on the current cpu, we cannot reprogram
	 * the other cpus clock event device.
	 */
	if (base->cpu_base != cpu_base)
		return;

	/*
	 * If the hrtimer interrupt is running, then it will
	 * reevaluate the clock bases and reprogram the clock event
	 * device. The callbacks are always executed in hard interrupt
	 * context so we don't need an extra check for a running
	 * callback.
	 */
	if (cpu_base->in_hrtirq)
		return;

	/*
	 * CLOCK_REALTIME timer might be requested with an absolute
	 * expiry time which is less than base->offset. Set it to 0.
	 */
	if (expires.tv64 < 0)
		expires.tv64 = 0;

	if (expires.tv64 >= cpu_base->expires_next.tv64)
		return;

	/* Update the pointer to the next expiring timer */
	cpu_base->next_timer = timer;

	/*
	 * If a hang was detected in the last timer interrupt then we
	 * do not schedule a timer which is earlier than the expiry
	 * which we enforced in the hang detection. We want the system
	 * to make progress.
	 */
	if (cpu_base->hang_detected)
		return;

	/*
	 * Program the timer hardware. We enforce the expiry for
	 * events which are already in the past.
	 */
	cpu_base->expires_next = expires;
	tick_program_event(expires, 1);
}

/*
 * Initialize the high resolution related parts of cpu_base
 */
static inline void hrtimer_init_hres(struct hrtimer_cpu_base *base)
{
	base->expires_next.tv64 = KTIME_MAX;
	base->hang_detected = 0;
	base->hres_active = 0;
	base->next_timer = NULL;
}

/*
 * Retrigger next event is called after clock was set
 *
 * Called with interrupts disabled via on_each_cpu()
 */
static void retrigger_next_event(void *arg)
{
	struct hrtimer_cpu_base *base = this_cpu_ptr(&hrtimer_bases);

	if (!base->hres_active)
		return;

	raw_spin_lock(&base->lock);
	hrtimer_update_base(base);
	hrtimer_force_reprogram(base, 0);
	raw_spin_unlock(&base->lock);
}

/*
 * Switch to high resolution mode
 */
static void hrtimer_switch_to_hres(void)
{
	struct hrtimer_cpu_base *base = this_cpu_ptr(&hrtimer_bases);

	if (tick_init_highres()) {
		printk(KERN_WARNING "Could not switch to high resolution "
				    "mode on CPU %d\n", base->cpu);
		return;
	}
	base->hres_active = 1;
	hrtimer_resolution = HIGH_RES_NSEC;

	tick_setup_sched_timer();
	/* "Retrigger" the interrupt to get things going */
	retrigger_next_event(NULL);
}

static void clock_was_set_work(struct work_struct *work)
{
	clock_was_set();
}

static DECLARE_WORK(hrtimer_work, clock_was_set_work);

/*
 * Called from timekeeping and resume code to reprogram the hrtimer
 * interrupt device on all cpus.
 */
void clock_was_set_delayed(void)
{
	schedule_work(&hrtimer_work);
}

#else

static inline int __hrtimer_hres_active(struct hrtimer_cpu_base *b) { return 0; }
static inline int hrtimer_hres_active(void) { return 0; }
static inline int hrtimer_is_hres_enabled(void) { return 0; }
static inline void hrtimer_switch_to_hres(void) { }
static inline void
hrtimer_force_reprogram(struct hrtimer_cpu_base *base, int skip_equal) { }
static inline int hrtimer_reprogram(struct hrtimer *timer,
				    struct hrtimer_clock_base *base)
{
	return 0;
}
static inline void hrtimer_init_hres(struct hrtimer_cpu_base *base) { }
static inline void retrigger_next_event(void *arg) { }

#endif /* CONFIG_HIGH_RES_TIMERS */

/*
 * Clock realtime was set
 *
 * Change the offset of the realtime clock vs. the monotonic
 * clock.
 *
 * We might have to reprogram the high resolution timer interrupt. On
 * SMP we call the architecture specific code to retrigger _all_ high
 * resolution timer interrupts. On UP we just disable interrupts and
 * call the high resolution interrupt code.
 */
void clock_was_set(void)
{
#ifdef CONFIG_HIGH_RES_TIMERS
	/* Retrigger the CPU local events everywhere */
	on_each_cpu(retrigger_next_event, NULL, 1);
#endif
	timerfd_clock_was_set();
}

/*
 * During resume we might have to reprogram the high resolution timer
 * interrupt on all online CPUs.  However, all other CPUs will be
 * stopped with IRQs interrupts disabled so the clock_was_set() call
 * must be deferred.
 */
void hrtimers_resume(void)
{
	WARN_ONCE(!irqs_disabled(),
		  KERN_INFO "hrtimers_resume() called with IRQs enabled!");

	/* Retrigger on the local CPU */
	retrigger_next_event(NULL);
	/* And schedule a retrigger for all others */
	clock_was_set_delayed();
}

/*
 * Counterpart to lock_hrtimer_base above:
 */
static inline
void unlock_hrtimer_base(const struct hrtimer *timer, unsigned long *flags)
{
	raw_spin_unlock_irqrestore(&timer->base->cpu_base->lock, *flags);
}

/**
 * hrtimer_forward - forward the timer expiry
 * @timer:	hrtimer to forward
 * @now:	forward past this time
 * @interval:	the interval to forward
 *
 * Forward the timer expiry so it will expire in the future.
 * Returns the number of overruns.
 *
 * Can be safely called from the callback function of @timer. If
 * called from other contexts @timer must neither be enqueued nor
 * running the callback and the caller needs to take care of
 * serialization.
 *
 * Note: This only updates the timer expiry value and does not requeue
 * the timer.
 */
u64 hrtimer_forward(struct hrtimer *timer, ktime_t now, ktime_t interval)
{
	u64 orun = 1;
	ktime_t delta;

	delta = ktime_sub(now, hrtimer_get_expires(timer));

	if (delta.tv64 < 0)
		return 0;

	if (WARN_ON(timer->state & HRTIMER_STATE_ENQUEUED))
		return 0;

	if (interval.tv64 < hrtimer_resolution)
		interval.tv64 = hrtimer_resolution;

	if (unlikely(delta.tv64 >= interval.tv64)) {
		s64 incr = ktime_to_ns(interval);

		orun = ktime_divns(delta, incr);
		hrtimer_add_expires_ns(timer, incr * orun);
		if (hrtimer_get_expires_tv64(timer) > now.tv64)
			return orun;
		/*
		 * This (and the ktime_add() below) is the
		 * correction for exact:
		 */
		orun++;
	}
	hrtimer_add_expires(timer, interval);

	return orun;
}
EXPORT_SYMBOL_GPL(hrtimer_forward);

/*
 * enqueue_hrtimer - internal function to (re)start a timer
 *
 * The timer is inserted in expiry order. Insertion into the
 * red black tree is O(log(n)). Must hold the base lock.
 *
 * Returns 1 when the new timer is the leftmost timer in the tree.
 */
static int enqueue_hrtimer(struct hrtimer *timer,
			   struct hrtimer_clock_base *base)
{
	debug_activate(timer);

	base->cpu_base->active_bases |= 1 << base->index;

<<<<<<< HEAD
	timer->state |= HRTIMER_STATE_ENQUEUED;
=======
	/* Pairs with the lockless read in hrtimer_is_queued() */
	WRITE_ONCE(timer->state, HRTIMER_STATE_ENQUEUED);
>>>>>>> 09c8c129

	return timerqueue_add(&base->active, &timer->node);
}

/*
 * __remove_hrtimer - internal function to remove a timer
 *
 * Caller must hold the base lock.
 *
 * High resolution timer mode reprograms the clock event device when the
 * timer is the one which expires next. The caller can disable this by setting
 * reprogram to zero. This is useful, when the context does a reprogramming
 * anyway (e.g. timer interrupt)
 */
static void __remove_hrtimer(struct hrtimer *timer,
			     struct hrtimer_clock_base *base,
			     u8 newstate, int reprogram)
{
	struct hrtimer_cpu_base *cpu_base = base->cpu_base;

<<<<<<< HEAD
	if (!(timer->state & HRTIMER_STATE_ENQUEUED))
		goto out;
=======
	/* Pairs with the lockless read in hrtimer_is_queued() */
	WRITE_ONCE(timer->state, newstate);
	if (!(state & HRTIMER_STATE_ENQUEUED))
		return;
>>>>>>> 09c8c129

	if (!timerqueue_del(&base->active, &timer->node))
		cpu_base->active_bases &= ~(1 << base->index);

#ifdef CONFIG_HIGH_RES_TIMERS
	/*
	 * Note: If reprogram is false we do not update
	 * cpu_base->next_timer. This happens when we remove the first
	 * timer on a remote cpu. No harm as we never dereference
	 * cpu_base->next_timer. So the worst thing what can happen is
	 * an superflous call to hrtimer_force_reprogram() on the
	 * remote cpu later on if the same timer gets enqueued again.
	 */
	if (reprogram && timer == cpu_base->next_timer)
		hrtimer_force_reprogram(cpu_base, 1);
#endif

out:
	/*
	* We need to preserve PINNED state here, otherwise we may end up
	* migrating pinned hrtimers as well.
	*/
	timer->state = newstate | (timer->state & HRTIMER_STATE_PINNED);
}

/*
 * remove hrtimer, called with base lock held
 */
static inline int
remove_hrtimer(struct hrtimer *timer, struct hrtimer_clock_base *base, bool restart)
{
	u8 state = timer->state;

	if (state & HRTIMER_STATE_ENQUEUED) {
		int reprogram;

		/*
		 * Remove the timer and force reprogramming when high
		 * resolution mode is active and the timer is on the current
		 * CPU. If we remove a timer on another CPU, reprogramming is
		 * skipped. The interrupt event on this CPU is fired and
		 * reprogramming happens in the interrupt handler. This is a
		 * rare case and less expensive than a smp call.
		 */
		debug_deactivate(timer);
		reprogram = base->cpu_base == this_cpu_ptr(&hrtimer_bases);

		if (!restart)
			state = HRTIMER_STATE_INACTIVE;

		__remove_hrtimer(timer, base, state, reprogram);
		timer->state &= ~HRTIMER_STATE_PINNED;
		return 1;
	}
	return 0;
}

static inline ktime_t hrtimer_update_lowres(struct hrtimer *timer, ktime_t tim,
					    const enum hrtimer_mode mode)
{
#ifdef CONFIG_TIME_LOW_RES
	/*
	 * CONFIG_TIME_LOW_RES indicates that the system has no way to return
	 * granular time values. For relative timers we add hrtimer_resolution
	 * (i.e. one jiffie) to prevent short timeouts.
	 */
	timer->is_rel = mode & HRTIMER_MODE_REL;
	if (timer->is_rel)
		tim = ktime_add_safe(tim, ktime_set(0, hrtimer_resolution));
#endif
	return tim;
}

/**
 * hrtimer_start_range_ns - (re)start an hrtimer on the current CPU
 * @timer:	the timer to be added
 * @tim:	expiry time
 * @delta_ns:	"slack" range for the timer
 * @mode:	expiry mode: absolute (HRTIMER_MODE_ABS) or
 *		relative (HRTIMER_MODE_REL)
 */
void hrtimer_start_range_ns(struct hrtimer *timer, ktime_t tim,
			    u64 delta_ns, const enum hrtimer_mode mode)
{
	struct hrtimer_clock_base *base, *new_base;
	unsigned long flags;
	int leftmost;

	base = lock_hrtimer_base(timer, &flags);

	/* Remove an active timer from the queue: */
	remove_hrtimer(timer, base, true);

	if (mode & HRTIMER_MODE_REL)
		tim = ktime_add_safe(tim, base->get_time());

	tim = hrtimer_update_lowres(timer, tim, mode);

	hrtimer_set_expires_range_ns(timer, tim, delta_ns);

	/* Switch the timer base, if necessary: */
	new_base = switch_hrtimer_base(timer, base, mode & HRTIMER_MODE_PINNED);

	/* Update pinned state */
	timer->state &= ~HRTIMER_STATE_PINNED;
	timer->state |= (!!(mode & HRTIMER_MODE_PINNED)) << HRTIMER_PINNED_SHIFT;

	leftmost = enqueue_hrtimer(timer, new_base);
	if (!leftmost)
		goto unlock;

	if (!hrtimer_is_hres_active(timer)) {
		/*
		 * Kick to reschedule the next tick to handle the new timer
		 * on dynticks target.
		 */
		if (new_base->cpu_base->nohz_active)
			wake_up_nohz_cpu(new_base->cpu_base->cpu);
	} else {
		hrtimer_reprogram(timer, new_base);
	}
unlock:
	unlock_hrtimer_base(timer, &flags);
}
EXPORT_SYMBOL_GPL(hrtimer_start_range_ns);

/**
 * hrtimer_try_to_cancel - try to deactivate a timer
 * @timer:	hrtimer to stop
 *
 * Returns:
 *  0 when the timer was not active
 *  1 when the timer was active
 * -1 when the timer is currently excuting the callback function and
 *    cannot be stopped
 */
int hrtimer_try_to_cancel(struct hrtimer *timer)
{
	struct hrtimer_clock_base *base;
	unsigned long flags;
	int ret = -1;

	/*
	 * Check lockless first. If the timer is not active (neither
	 * enqueued nor running the callback, nothing to do here.  The
	 * base lock does not serialize against a concurrent enqueue,
	 * so we can avoid taking it.
	 */
	if (!hrtimer_active(timer))
		return 0;

	base = lock_hrtimer_base(timer, &flags);

	if (!hrtimer_callback_running(timer))
		ret = remove_hrtimer(timer, base, false);

	unlock_hrtimer_base(timer, &flags);

	return ret;

}
EXPORT_SYMBOL_GPL(hrtimer_try_to_cancel);

/**
 * hrtimer_cancel - cancel a timer and wait for the handler to finish.
 * @timer:	the timer to be cancelled
 *
 * Returns:
 *  0 when the timer was not active
 *  1 when the timer was active
 */
int hrtimer_cancel(struct hrtimer *timer)
{
	for (;;) {
		int ret = hrtimer_try_to_cancel(timer);

		if (ret >= 0)
			return ret;
		udelay(1);
	}
}
EXPORT_SYMBOL_GPL(hrtimer_cancel);

/**
 * hrtimer_get_remaining - get remaining time for the timer
 * @timer:	the timer to read
 * @adjust:	adjust relative timers when CONFIG_TIME_LOW_RES=y
 */
ktime_t __hrtimer_get_remaining(const struct hrtimer *timer, bool adjust)
{
	unsigned long flags;
	ktime_t rem;

	lock_hrtimer_base(timer, &flags);
	if (IS_ENABLED(CONFIG_TIME_LOW_RES) && adjust)
		rem = hrtimer_expires_remaining_adjusted(timer);
	else
		rem = hrtimer_expires_remaining(timer);
	unlock_hrtimer_base(timer, &flags);

	return rem;
}
EXPORT_SYMBOL_GPL(__hrtimer_get_remaining);

#ifdef CONFIG_NO_HZ_COMMON
/**
 * hrtimer_get_next_event - get the time until next expiry event
 *
 * Returns the next expiry time or KTIME_MAX if no timer is pending.
 */
u64 hrtimer_get_next_event(void)
{
	struct hrtimer_cpu_base *cpu_base = this_cpu_ptr(&hrtimer_bases);
	u64 expires = KTIME_MAX;
	unsigned long flags;

	raw_spin_lock_irqsave(&cpu_base->lock, flags);

	if (!__hrtimer_hres_active(cpu_base))
		expires = __hrtimer_get_next_event(cpu_base).tv64;

	raw_spin_unlock_irqrestore(&cpu_base->lock, flags);

	return expires;
}
#endif

static inline int hrtimer_clockid_to_base(clockid_t clock_id)
{
	if (likely(clock_id < MAX_CLOCKS)) {
		int base = hrtimer_clock_to_base_table[clock_id];

		if (likely(base != HRTIMER_MAX_CLOCK_BASES))
			return base;
	}
	WARN(1, "Invalid clockid %d. Using MONOTONIC\n", clock_id);
	return HRTIMER_BASE_MONOTONIC;
}

static void __hrtimer_init(struct hrtimer *timer, clockid_t clock_id,
			   enum hrtimer_mode mode)
{
	struct hrtimer_cpu_base *cpu_base;
	int base;

	memset(timer, 0, sizeof(struct hrtimer));

	cpu_base = raw_cpu_ptr(&hrtimer_bases);

	/*
	 * POSIX magic: Relative CLOCK_REALTIME timers are not affected by
	 * clock modifications, so they needs to become CLOCK_MONOTONIC to
	 * ensure POSIX compliance.
	 */
	if (clock_id == CLOCK_REALTIME && mode & HRTIMER_MODE_REL)
		clock_id = CLOCK_MONOTONIC;

	base = hrtimer_clockid_to_base(clock_id);
	timer->base = &cpu_base->clock_base[base];
	timerqueue_init(&timer->node);
}

/**
 * hrtimer_init - initialize a timer to the given clock
 * @timer:	the timer to be initialized
 * @clock_id:	the clock to be used
 * @mode:	timer mode abs/rel
 */
void hrtimer_init(struct hrtimer *timer, clockid_t clock_id,
		  enum hrtimer_mode mode)
{
	debug_init(timer, clock_id, mode);
	__hrtimer_init(timer, clock_id, mode);
}
EXPORT_SYMBOL_GPL(hrtimer_init);

/*
 * A timer is active, when it is enqueued into the rbtree or the
 * callback function is running or it's in the state of being migrated
 * to another cpu.
 *
 * It is important for this function to not return a false negative.
 */
bool hrtimer_active(const struct hrtimer *timer)
{
	struct hrtimer_cpu_base *cpu_base;
	unsigned int seq;

	do {
		cpu_base = READ_ONCE(timer->base->cpu_base);
		seq = raw_read_seqcount_begin(&cpu_base->seq);

		if (((timer->state & ~HRTIMER_STATE_PINNED) !=
		      HRTIMER_STATE_INACTIVE) || cpu_base->running == timer)
			return true;

	} while (read_seqcount_retry(&cpu_base->seq, seq) ||
		 cpu_base != READ_ONCE(timer->base->cpu_base));

	return false;
}
EXPORT_SYMBOL_GPL(hrtimer_active);

/*
 * The write_seqcount_barrier()s in __run_hrtimer() split the thing into 3
 * distinct sections:
 *
 *  - queued:	the timer is queued
 *  - callback:	the timer is being ran
 *  - post:	the timer is inactive or (re)queued
 *
 * On the read side we ensure we observe timer->state and cpu_base->running
 * from the same section, if anything changed while we looked at it, we retry.
 * This includes timer->base changing because sequence numbers alone are
 * insufficient for that.
 *
 * The sequence numbers are required because otherwise we could still observe
 * a false negative if the read side got smeared over multiple consequtive
 * __run_hrtimer() invocations.
 */

static void __run_hrtimer(struct hrtimer_cpu_base *cpu_base,
			  struct hrtimer_clock_base *base,
			  struct hrtimer *timer, ktime_t *now)
{
	enum hrtimer_restart (*fn)(struct hrtimer *);
	int restart;

	lockdep_assert_held(&cpu_base->lock);

	debug_deactivate(timer);
	cpu_base->running = timer;

	/*
	 * Separate the ->running assignment from the ->state assignment.
	 *
	 * As with a regular write barrier, this ensures the read side in
	 * hrtimer_active() cannot observe cpu_base->running == NULL &&
	 * timer->state == INACTIVE.
	 */
	raw_write_seqcount_barrier(&cpu_base->seq);

	__remove_hrtimer(timer, base, HRTIMER_STATE_INACTIVE, 0);
	fn = timer->function;

	/*
	 * Clear the 'is relative' flag for the TIME_LOW_RES case. If the
	 * timer is restarted with a period then it becomes an absolute
	 * timer. If its not restarted it does not matter.
	 */
	if (IS_ENABLED(CONFIG_TIME_LOW_RES))
		timer->is_rel = false;

	/*
	 * Because we run timers from hardirq context, there is no chance
	 * they get migrated to another cpu, therefore its safe to unlock
	 * the timer base.
	 */
	raw_spin_unlock(&cpu_base->lock);
	trace_hrtimer_expire_entry(timer, now);
	restart = fn(timer);
	trace_hrtimer_expire_exit(timer);
	raw_spin_lock(&cpu_base->lock);

	/*
	 * Note: We clear the running state after enqueue_hrtimer and
	 * we do not reprogram the event hardware. Happens either in
	 * hrtimer_start_range_ns() or in hrtimer_interrupt()
	 *
	 * Note: Because we dropped the cpu_base->lock above,
	 * hrtimer_start_range_ns() can have popped in and enqueued the timer
	 * for us already.
	 */
	if (restart != HRTIMER_NORESTART &&
	    !(timer->state & HRTIMER_STATE_ENQUEUED))
		enqueue_hrtimer(timer, base);

	/*
	 * Separate the ->running assignment from the ->state assignment.
	 *
	 * As with a regular write barrier, this ensures the read side in
	 * hrtimer_active() cannot observe cpu_base->running == NULL &&
	 * timer->state == INACTIVE.
	 */
	raw_write_seqcount_barrier(&cpu_base->seq);

	WARN_ON_ONCE(cpu_base->running != timer);
	cpu_base->running = NULL;
}

static void __hrtimer_run_queues(struct hrtimer_cpu_base *cpu_base, ktime_t now)
{
	struct hrtimer_clock_base *base = cpu_base->clock_base;
	unsigned int active = cpu_base->active_bases;

	for (; active; base++, active >>= 1) {
		struct timerqueue_node *node;
		ktime_t basenow;

		if (!(active & 0x01))
			continue;

		basenow = ktime_add(now, base->offset);

		while ((node = timerqueue_getnext(&base->active))) {
			struct hrtimer *timer;

			timer = container_of(node, struct hrtimer, node);

			/*
			 * The immediate goal for using the softexpires is
			 * minimizing wakeups, not running timers at the
			 * earliest interrupt after their soft expiration.
			 * This allows us to avoid using a Priority Search
			 * Tree, which can answer a stabbing querry for
			 * overlapping intervals and instead use the simple
			 * BST we already have.
			 * We don't add extra wakeups by delaying timers that
			 * are right-of a not yet expired timer, because that
			 * timer will have to trigger a wakeup anyway.
			 */
			if (basenow.tv64 < hrtimer_get_softexpires_tv64(timer))
				break;

			__run_hrtimer(cpu_base, base, timer, &basenow);
		}
	}
}

#ifdef CONFIG_HIGH_RES_TIMERS

/*
 * High resolution timer interrupt
 * Called with interrupts disabled
 */
void hrtimer_interrupt(struct clock_event_device *dev)
{
	struct hrtimer_cpu_base *cpu_base = this_cpu_ptr(&hrtimer_bases);
	ktime_t expires_next, now, entry_time, delta;
	int retries = 0;

	BUG_ON(!cpu_base->hres_active);
	cpu_base->nr_events++;
	dev->next_event.tv64 = KTIME_MAX;

	raw_spin_lock(&cpu_base->lock);
	entry_time = now = hrtimer_update_base(cpu_base);
retry:
	cpu_base->in_hrtirq = 1;
	/*
	 * We set expires_next to KTIME_MAX here with cpu_base->lock
	 * held to prevent that a timer is enqueued in our queue via
	 * the migration code. This does not affect enqueueing of
	 * timers which run their callback and need to be requeued on
	 * this CPU.
	 */
	cpu_base->expires_next.tv64 = KTIME_MAX;

	__hrtimer_run_queues(cpu_base, now);

	/* Reevaluate the clock bases for the next expiry */
	expires_next = __hrtimer_get_next_event(cpu_base);
	/*
	 * Store the new expiry value so the migration code can verify
	 * against it.
	 */
	cpu_base->expires_next = expires_next;
	cpu_base->in_hrtirq = 0;
	raw_spin_unlock(&cpu_base->lock);

	/* Reprogramming necessary ? */
	if (!tick_program_event(expires_next, 0)) {
		cpu_base->hang_detected = 0;
		return;
	}

	/*
	 * The next timer was already expired due to:
	 * - tracing
	 * - long lasting callbacks
	 * - being scheduled away when running in a VM
	 *
	 * We need to prevent that we loop forever in the hrtimer
	 * interrupt routine. We give it 3 attempts to avoid
	 * overreacting on some spurious event.
	 *
	 * Acquire base lock for updating the offsets and retrieving
	 * the current time.
	 */
	raw_spin_lock(&cpu_base->lock);
	now = hrtimer_update_base(cpu_base);
	cpu_base->nr_retries++;
	if (++retries < 3)
		goto retry;
	/*
	 * Give the system a chance to do something else than looping
	 * here. We stored the entry time, so we know exactly how long
	 * we spent here. We schedule the next event this amount of
	 * time away.
	 */
	cpu_base->nr_hangs++;
	cpu_base->hang_detected = 1;
	raw_spin_unlock(&cpu_base->lock);
	delta = ktime_sub(now, entry_time);
	if ((unsigned int)delta.tv64 > cpu_base->max_hang_time)
		cpu_base->max_hang_time = (unsigned int) delta.tv64;
	/*
	 * Limit it to a sensible value as we enforce a longer
	 * delay. Give the CPU at least 100ms to catch up.
	 */
	if (delta.tv64 > 100 * NSEC_PER_MSEC)
		expires_next = ktime_add_ns(now, 100 * NSEC_PER_MSEC);
	else
		expires_next = ktime_add(now, delta);
	tick_program_event(expires_next, 1);
	printk_once(KERN_WARNING "hrtimer: interrupt took %llu ns\n",
		    ktime_to_ns(delta));
}

/*
 * local version of hrtimer_peek_ahead_timers() called with interrupts
 * disabled.
 */
static inline void __hrtimer_peek_ahead_timers(void)
{
	struct tick_device *td;

	if (!hrtimer_hres_active())
		return;

	td = this_cpu_ptr(&tick_cpu_device);
	if (td && td->evtdev)
		hrtimer_interrupt(td->evtdev);
}

#else /* CONFIG_HIGH_RES_TIMERS */

static inline void __hrtimer_peek_ahead_timers(void) { }

#endif	/* !CONFIG_HIGH_RES_TIMERS */

/*
 * Called from run_local_timers in hardirq context every jiffy
 */
void hrtimer_run_queues(void)
{
	struct hrtimer_cpu_base *cpu_base = this_cpu_ptr(&hrtimer_bases);
	ktime_t now;

	if (__hrtimer_hres_active(cpu_base))
		return;

	/*
	 * This _is_ ugly: We have to check periodically, whether we
	 * can switch to highres and / or nohz mode. The clocksource
	 * switch happens with xtime_lock held. Notification from
	 * there only sets the check bit in the tick_oneshot code,
	 * otherwise we might deadlock vs. xtime_lock.
	 */
	if (tick_check_oneshot_change(!hrtimer_is_hres_enabled())) {
		hrtimer_switch_to_hres();
		return;
	}

	raw_spin_lock(&cpu_base->lock);
	now = hrtimer_update_base(cpu_base);
	__hrtimer_run_queues(cpu_base, now);
	raw_spin_unlock(&cpu_base->lock);
}

/*
 * Sleep related functions:
 */
static enum hrtimer_restart hrtimer_wakeup(struct hrtimer *timer)
{
	struct hrtimer_sleeper *t =
		container_of(timer, struct hrtimer_sleeper, timer);
	struct task_struct *task = t->task;

	t->task = NULL;
	if (task)
		wake_up_process(task);

	return HRTIMER_NORESTART;
}

void hrtimer_init_sleeper(struct hrtimer_sleeper *sl, struct task_struct *task)
{
	sl->timer.function = hrtimer_wakeup;
	sl->task = task;
}
EXPORT_SYMBOL_GPL(hrtimer_init_sleeper);

static int __sched do_nanosleep(struct hrtimer_sleeper *t, enum hrtimer_mode mode)
{
	hrtimer_init_sleeper(t, current);

	do {
		set_current_state(TASK_INTERRUPTIBLE);
		hrtimer_start_expires(&t->timer, mode);

		if (likely(t->task))
			freezable_schedule();

		hrtimer_cancel(&t->timer);
		mode = HRTIMER_MODE_ABS;

	} while (t->task && !signal_pending(current));

	__set_current_state(TASK_RUNNING);

	return t->task == NULL;
}

static int update_rmtp(struct hrtimer *timer, struct timespec __user *rmtp)
{
	struct timespec rmt;
	ktime_t rem;

	rem = hrtimer_expires_remaining(timer);
	if (rem.tv64 <= 0)
		return 0;
	rmt = ktime_to_timespec(rem);

	if (copy_to_user(rmtp, &rmt, sizeof(*rmtp)))
		return -EFAULT;

	return 1;
}

long __sched hrtimer_nanosleep_restart(struct restart_block *restart)
{
	struct hrtimer_sleeper t;
	struct timespec __user  *rmtp;
	int ret = 0;

	hrtimer_init_on_stack(&t.timer, restart->nanosleep.clockid,
				HRTIMER_MODE_ABS);
	hrtimer_set_expires_tv64(&t.timer, restart->nanosleep.expires);

	if (do_nanosleep(&t, HRTIMER_MODE_ABS))
		goto out;

	rmtp = restart->nanosleep.rmtp;
	if (rmtp) {
		ret = update_rmtp(&t.timer, rmtp);
		if (ret <= 0)
			goto out;
	}

	/* The other values in restart are already filled in */
	ret = -ERESTART_RESTARTBLOCK;
out:
	destroy_hrtimer_on_stack(&t.timer);
	return ret;
}

long hrtimer_nanosleep(struct timespec *rqtp, struct timespec __user *rmtp,
		       const enum hrtimer_mode mode, const clockid_t clockid)
{
	struct restart_block *restart;
	struct hrtimer_sleeper t;
	int ret = 0;
	u64 slack;

	slack = current->timer_slack_ns;
	if (dl_task(current) || rt_task(current))
		slack = 0;

	hrtimer_init_on_stack(&t.timer, clockid, mode);
	hrtimer_set_expires_range_ns(&t.timer, timespec_to_ktime(*rqtp), slack);
	if (do_nanosleep(&t, mode))
		goto out;

	/* Absolute timers do not update the rmtp value and restart: */
	if (mode == HRTIMER_MODE_ABS) {
		ret = -ERESTARTNOHAND;
		goto out;
	}

	if (rmtp) {
		ret = update_rmtp(&t.timer, rmtp);
		if (ret <= 0)
			goto out;
	}

	restart = &current->restart_block;
	restart->fn = hrtimer_nanosleep_restart;
	restart->nanosleep.clockid = t.timer.base->clockid;
	restart->nanosleep.rmtp = rmtp;
	restart->nanosleep.expires = hrtimer_get_expires_tv64(&t.timer);

	ret = -ERESTART_RESTARTBLOCK;
out:
	destroy_hrtimer_on_stack(&t.timer);
	return ret;
}

SYSCALL_DEFINE2(nanosleep, struct timespec __user *, rqtp,
		struct timespec __user *, rmtp)
{
	struct timespec tu;

	if (copy_from_user(&tu, rqtp, sizeof(tu)))
		return -EFAULT;

	if (!timespec_valid(&tu))
		return -EINVAL;

	return hrtimer_nanosleep(&tu, rmtp, HRTIMER_MODE_REL, CLOCK_MONOTONIC);
}

/*
 * Functions related to boot-time initialization:
 */
int hrtimers_prepare_cpu(unsigned int cpu)
{
	struct hrtimer_cpu_base *cpu_base = &per_cpu(hrtimer_bases, cpu);
	int i;

	for (i = 0; i < HRTIMER_MAX_CLOCK_BASES; i++) {
		cpu_base->clock_base[i].cpu_base = cpu_base;
		timerqueue_init_head(&cpu_base->clock_base[i].active);
	}

	cpu_base->active_bases = 0;
	cpu_base->cpu = cpu;
	hrtimer_init_hres(cpu_base);
	return 0;
}

#ifdef CONFIG_HOTPLUG_CPU
static void migrate_hrtimer_list(struct hrtimer_clock_base *old_base,
				 struct hrtimer_clock_base *new_base,
				 bool remove_pinned)
{
	struct hrtimer *timer;
	struct timerqueue_node *node;
	struct timerqueue_head pinned;
	int is_pinned;
	bool is_hotplug = !cpu_online(old_base->cpu_base->cpu);

	timerqueue_init_head(&pinned);

	while ((node = timerqueue_getnext(&old_base->active))) {
		timer = container_of(node, struct hrtimer, node);
		if (is_hotplug)
			BUG_ON(hrtimer_callback_running(timer));
		debug_deactivate(timer);

		/*
		 * Mark it as ENQUEUED not INACTIVE otherwise the
		 * timer could be seen as !active and just vanish away
		 * under us on another CPU
		 */
		__remove_hrtimer(timer, old_base, HRTIMER_STATE_ENQUEUED, 0);

		is_pinned = timer->state & HRTIMER_STATE_PINNED;
		if (!remove_pinned && is_pinned) {
			timerqueue_add(&pinned, &timer->node);
			continue;
		}

		timer->base = new_base;
		/*
		 * Enqueue the timers on the new cpu. This does not
		 * reprogram the event device in case the timer
		 * expires before the earliest on this CPU, but we run
		 * hrtimer_interrupt after we migrated everything to
		 * sort out already expired timers and reprogram the
		 * event device.
		 */
		enqueue_hrtimer(timer, new_base);
	}

	/* Re-queue pinned timers for non-hotplug usecase */
	while ((node = timerqueue_getnext(&pinned))) {
		timer = container_of(node, struct hrtimer, node);

		timerqueue_del(&pinned, &timer->node);
		enqueue_hrtimer(timer, old_base);
	}
}

static void __migrate_hrtimers(unsigned int scpu, bool remove_pinned)
{
	struct hrtimer_cpu_base *old_base, *new_base;
	unsigned long flags;
	int i;

	local_irq_save(flags);
	old_base = &per_cpu(hrtimer_bases, scpu);
	new_base = this_cpu_ptr(&hrtimer_bases);
	/*
	 * The caller is globally serialized and nobody else
	 * takes two locks at once, deadlock is not possible.
	 */
	raw_spin_lock(&new_base->lock);
	raw_spin_lock_nested(&old_base->lock, SINGLE_DEPTH_NESTING);

	for (i = 0; i < HRTIMER_MAX_CLOCK_BASES; i++) {
		migrate_hrtimer_list(&old_base->clock_base[i],
				     &new_base->clock_base[i], remove_pinned);
	}

	raw_spin_unlock(&old_base->lock);
	raw_spin_unlock(&new_base->lock);

	/* Check, if we got expired work to do */
	__hrtimer_peek_ahead_timers();
	local_irq_restore(flags);
}

int hrtimers_dead_cpu(unsigned int scpu)
{
	BUG_ON(cpu_online(scpu));
	tick_cancel_sched_timer(scpu);

	__migrate_hrtimers(scpu, true);
	return 0;
}

void hrtimer_quiesce_cpu(void *cpup)
{
	__migrate_hrtimers(*(int *)cpup, false);
}

#endif /* CONFIG_HOTPLUG_CPU */

void __init hrtimers_init(void)
{
	hrtimers_prepare_cpu(smp_processor_id());
}

/**
 * schedule_hrtimeout_range_clock - sleep until timeout
 * @expires:	timeout value (ktime_t)
 * @delta:	slack in expires timeout (ktime_t)
 * @mode:	timer mode, HRTIMER_MODE_ABS or HRTIMER_MODE_REL
 * @clock:	timer clock, CLOCK_MONOTONIC or CLOCK_REALTIME
 */
int __sched
schedule_hrtimeout_range_clock(ktime_t *expires, u64 delta,
			       const enum hrtimer_mode mode, int clock)
{
	struct hrtimer_sleeper t;

	/*
	 * Optimize when a zero timeout value is given. It does not
	 * matter whether this is an absolute or a relative time.
	 */
	if (expires && !expires->tv64) {
		__set_current_state(TASK_RUNNING);
		return 0;
	}

	/*
	 * A NULL parameter means "infinite"
	 */
	if (!expires) {
		schedule();
		return -EINTR;
	}

	hrtimer_init_on_stack(&t.timer, clock, mode);
	hrtimer_set_expires_range_ns(&t.timer, *expires, delta);

	hrtimer_init_sleeper(&t, current);

	hrtimer_start_expires(&t.timer, mode);

	if (likely(t.task))
		schedule();

	hrtimer_cancel(&t.timer);
	destroy_hrtimer_on_stack(&t.timer);

	__set_current_state(TASK_RUNNING);

	return !t.task ? 0 : -EINTR;
}

/**
 * schedule_hrtimeout_range - sleep until timeout
 * @expires:	timeout value (ktime_t)
 * @delta:	slack in expires timeout (ktime_t)
 * @mode:	timer mode, HRTIMER_MODE_ABS or HRTIMER_MODE_REL
 *
 * Make the current task sleep until the given expiry time has
 * elapsed. The routine will return immediately unless
 * the current task state has been set (see set_current_state()).
 *
 * The @delta argument gives the kernel the freedom to schedule the
 * actual wakeup to a time that is both power and performance friendly.
 * The kernel give the normal best effort behavior for "@expires+@delta",
 * but may decide to fire the timer earlier, but no earlier than @expires.
 *
 * You can set the task state as follows -
 *
 * %TASK_UNINTERRUPTIBLE - at least @timeout time is guaranteed to
 * pass before the routine returns.
 *
 * %TASK_INTERRUPTIBLE - the routine may return early if a signal is
 * delivered to the current task.
 *
 * The current task state is guaranteed to be TASK_RUNNING when this
 * routine returns.
 *
 * Returns 0 when the timer has expired otherwise -EINTR
 */
int __sched schedule_hrtimeout_range(ktime_t *expires, u64 delta,
				     const enum hrtimer_mode mode)
{
	return schedule_hrtimeout_range_clock(expires, delta, mode,
					      CLOCK_MONOTONIC);
}
EXPORT_SYMBOL_GPL(schedule_hrtimeout_range);

/**
 * schedule_hrtimeout - sleep until timeout
 * @expires:	timeout value (ktime_t)
 * @mode:	timer mode, HRTIMER_MODE_ABS or HRTIMER_MODE_REL
 *
 * Make the current task sleep until the given expiry time has
 * elapsed. The routine will return immediately unless
 * the current task state has been set (see set_current_state()).
 *
 * You can set the task state as follows -
 *
 * %TASK_UNINTERRUPTIBLE - at least @timeout time is guaranteed to
 * pass before the routine returns.
 *
 * %TASK_INTERRUPTIBLE - the routine may return early if a signal is
 * delivered to the current task.
 *
 * The current task state is guaranteed to be TASK_RUNNING when this
 * routine returns.
 *
 * Returns 0 when the timer has expired otherwise -EINTR
 */
int __sched schedule_hrtimeout(ktime_t *expires,
			       const enum hrtimer_mode mode)
{
	return schedule_hrtimeout_range(expires, 0, mode);
}
EXPORT_SYMBOL_GPL(schedule_hrtimeout);<|MERGE_RESOLUTION|>--- conflicted
+++ resolved
@@ -843,12 +843,8 @@
 
 	base->cpu_base->active_bases |= 1 << base->index;
 
-<<<<<<< HEAD
-	timer->state |= HRTIMER_STATE_ENQUEUED;
-=======
 	/* Pairs with the lockless read in hrtimer_is_queued() */
-	WRITE_ONCE(timer->state, HRTIMER_STATE_ENQUEUED);
->>>>>>> 09c8c129
+	WRITE_ONCE(timer->state, timer->state | HRTIMER_STATE_ENQUEUED);
 
 	return timerqueue_add(&base->active, &timer->node);
 }
@@ -868,16 +864,17 @@
 			     u8 newstate, int reprogram)
 {
 	struct hrtimer_cpu_base *cpu_base = base->cpu_base;
-
-<<<<<<< HEAD
-	if (!(timer->state & HRTIMER_STATE_ENQUEUED))
-		goto out;
-=======
-	/* Pairs with the lockless read in hrtimer_is_queued() */
-	WRITE_ONCE(timer->state, newstate);
+	u8 state = timer->state;
+
+	/*
+	 * Pairs with the lockless read in hrtimer_is_queued()
+	 *
+	 * We need to preserve PINNED state here, otherwise we may end up
+	 * migrating pinned hrtimers as well.
+	 */
+	WRITE_ONCE(timer->state, newstate | (state & HRTIMER_STATE_PINNED));
 	if (!(state & HRTIMER_STATE_ENQUEUED))
 		return;
->>>>>>> 09c8c129
 
 	if (!timerqueue_del(&base->active, &timer->node))
 		cpu_base->active_bases &= ~(1 << base->index);
@@ -894,13 +891,6 @@
 	if (reprogram && timer == cpu_base->next_timer)
 		hrtimer_force_reprogram(cpu_base, 1);
 #endif
-
-out:
-	/*
-	* We need to preserve PINNED state here, otherwise we may end up
-	* migrating pinned hrtimers as well.
-	*/
-	timer->state = newstate | (timer->state & HRTIMER_STATE_PINNED);
 }
 
 /*
