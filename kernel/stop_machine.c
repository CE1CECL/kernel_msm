/*
 * kernel/stop_machine.c
 *
 * Copyright (C) 2008, 2005	IBM Corporation.
 * Copyright (C) 2008, 2005	Rusty Russell rusty@rustcorp.com.au
 * Copyright (C) 2010		SUSE Linux Products GmbH
 * Copyright (C) 2010		Tejun Heo <tj@kernel.org>
 *
 * This file is released under the GPLv2 and any later version.
 */
#include <linux/completion.h>
#include <linux/cpu.h>
#include <linux/init.h>
#include <linux/kthread.h>
#include <linux/export.h>
#include <linux/percpu.h>
#include <linux/sched.h>
#include <linux/stop_machine.h>
#include <linux/interrupt.h>
#include <linux/kallsyms.h>
#include <linux/smpboot.h>
#include <linux/atomic.h>
#include <linux/nmi.h>
#include <linux/sched/wake_q.h>

/*
 * Structure to determine completion condition and record errors.  May
 * be shared by works on different cpus.
 */
struct cpu_stop_done {
	atomic_t		nr_todo;	/* nr left to execute */
	int			ret;		/* collected return value */
	struct completion	completion;	/* fired if nr_todo reaches 0 */
};

/* the actual stopper, one per every possible cpu, enabled on online cpus */
struct cpu_stopper {
	struct task_struct	*thread;

	raw_spinlock_t		lock;
	bool			enabled;	/* is this stopper enabled? */
	struct list_head	works;		/* list of pending works */

	struct cpu_stop_work	stop_work;	/* for stop_cpus */
};

static DEFINE_PER_CPU(struct cpu_stopper, cpu_stopper);
static bool stop_machine_initialized = false;

/* static data for stop_cpus */
static DEFINE_MUTEX(stop_cpus_mutex);
static bool stop_cpus_in_progress;

static void cpu_stop_init_done(struct cpu_stop_done *done, unsigned int nr_todo)
{
	memset(done, 0, sizeof(*done));
	atomic_set(&done->nr_todo, nr_todo);
	init_completion(&done->completion);
}

/* signal completion unless @done is NULL */
static void cpu_stop_signal_done(struct cpu_stop_done *done)
{
	if (atomic_dec_and_test(&done->nr_todo))
		complete(&done->completion);
}

static void __cpu_stop_queue_work(struct cpu_stopper *stopper,
					struct cpu_stop_work *work,
					struct wake_q_head *wakeq)
{
	list_add_tail(&work->list, &stopper->works);
	wake_q_add(wakeq, stopper->thread);
}

/* queue @work to @stopper.  if offline, @work is completed immediately */
static bool cpu_stop_queue_work(unsigned int cpu, struct cpu_stop_work *work)
{
	struct cpu_stopper *stopper = &per_cpu(cpu_stopper, cpu);
	DEFINE_WAKE_Q(wakeq);
	unsigned long flags;
	bool enabled;

	preempt_disable();
	raw_spin_lock_irqsave(&stopper->lock, flags);
	enabled = stopper->enabled;
	if (enabled)
		__cpu_stop_queue_work(stopper, work, &wakeq);
	else if (work->done)
		cpu_stop_signal_done(work->done);
	raw_spin_unlock_irqrestore(&stopper->lock, flags);

	wake_up_q(&wakeq);
	preempt_enable();

	return enabled;
}

/**
 * stop_one_cpu - stop a cpu
 * @cpu: cpu to stop
 * @fn: function to execute
 * @arg: argument to @fn
 *
 * Execute @fn(@arg) on @cpu.  @fn is run in a process context with
 * the highest priority preempting any task on the cpu and
 * monopolizing it.  This function returns after the execution is
 * complete.
 *
 * This function doesn't guarantee @cpu stays online till @fn
 * completes.  If @cpu goes down in the middle, execution may happen
 * partially or fully on different cpus.  @fn should either be ready
 * for that or the caller should ensure that @cpu stays online until
 * this function completes.
 *
 * CONTEXT:
 * Might sleep.
 *
 * RETURNS:
 * -ENOENT if @fn(@arg) was not executed because @cpu was offline;
 * otherwise, the return value of @fn.
 */
int stop_one_cpu(unsigned int cpu, cpu_stop_fn_t fn, void *arg)
{
	struct cpu_stop_done done;
	struct cpu_stop_work work = { .fn = fn, .arg = arg, .done = &done };

	cpu_stop_init_done(&done, 1);
	if (!cpu_stop_queue_work(cpu, &work))
		return -ENOENT;
	/*
	 * In case @cpu == smp_proccessor_id() we can avoid a sleep+wakeup
	 * cycle by doing a preemption:
	 */
	cond_resched();
	wait_for_completion(&done.completion);
	return done.ret;
}

/* This controls the threads on each CPU. */
enum multi_stop_state {
	/* Dummy starting state for thread. */
	MULTI_STOP_NONE,
	/* Awaiting everyone to be scheduled. */
	MULTI_STOP_PREPARE,
	/* Disable interrupts. */
	MULTI_STOP_DISABLE_IRQ,
	/* Run the function */
	MULTI_STOP_RUN,
	/* Exit */
	MULTI_STOP_EXIT,
};

struct multi_stop_data {
	cpu_stop_fn_t		fn;
	void			*data;
	/* Like num_online_cpus(), but hotplug cpu uses us, so we need this. */
	unsigned int		num_threads;
	const struct cpumask	*active_cpus;

	enum multi_stop_state	state;
	atomic_t		thread_ack;
};

static void set_state(struct multi_stop_data *msdata,
		      enum multi_stop_state newstate)
{
	/* Reset ack counter. */
	atomic_set(&msdata->thread_ack, msdata->num_threads);
	smp_wmb();
	msdata->state = newstate;
}

/* Last one to ack a state moves to the next state. */
static void ack_state(struct multi_stop_data *msdata)
{
	if (atomic_dec_and_test(&msdata->thread_ack))
		set_state(msdata, msdata->state + 1);
}

/* This is the cpu_stop function which stops the CPU. */
static int multi_cpu_stop(void *data)
{
	struct multi_stop_data *msdata = data;
	enum multi_stop_state curstate = MULTI_STOP_NONE;
	int cpu = smp_processor_id(), err = 0;
	unsigned long flags;
	bool is_active;

	/*
	 * When called from stop_machine_from_inactive_cpu(), irq might
	 * already be disabled.  Save the state and restore it on exit.
	 */
	local_save_flags(flags);

	if (!msdata->active_cpus)
		is_active = cpu == cpumask_first(cpu_online_mask);
	else
		is_active = cpumask_test_cpu(cpu, msdata->active_cpus);

	/* Simple state machine */
	do {
		/* Chill out and ensure we re-read multi_stop_state. */
		cpu_relax_yield();
		if (msdata->state != curstate) {
			curstate = msdata->state;
			switch (curstate) {
			case MULTI_STOP_DISABLE_IRQ:
				local_irq_disable();
				hard_irq_disable();
				break;
			case MULTI_STOP_RUN:
				if (is_active)
					err = msdata->fn(msdata->data);
				break;
			default:
				break;
			}
			ack_state(msdata);
		} else if (curstate > MULTI_STOP_PREPARE) {
			/*
			 * At this stage all other CPUs we depend on must spin
			 * in the same loop. Any reason for hard-lockup should
			 * be detected and reported on their side.
			 */
			touch_nmi_watchdog();
		}
	} while (curstate != MULTI_STOP_EXIT);

	local_irq_restore(flags);
	return err;
}

static int cpu_stop_queue_two_works(int cpu1, struct cpu_stop_work *work1,
				    int cpu2, struct cpu_stop_work *work2)
{
	struct cpu_stopper *stopper1 = per_cpu_ptr(&cpu_stopper, cpu1);
	struct cpu_stopper *stopper2 = per_cpu_ptr(&cpu_stopper, cpu2);
	DEFINE_WAKE_Q(wakeq);
	int err;

retry:
<<<<<<< HEAD
=======
	/*
	 * The waking up of stopper threads has to happen in the same
	 * scheduling context as the queueing.  Otherwise, there is a
	 * possibility of one of the above stoppers being woken up by another
	 * CPU, and preempting us. This will cause us to not wake up the other
	 * stopper forever.
	 */
	preempt_disable();
>>>>>>> 4719c01d
	raw_spin_lock_irq(&stopper1->lock);
	raw_spin_lock_nested(&stopper2->lock, SINGLE_DEPTH_NESTING);

	if (!stopper1->enabled || !stopper2->enabled) {
		err = -ENOENT;
		goto unlock;
	}

	/*
	 * Ensure that if we race with __stop_cpus() the stoppers won't get
	 * queued up in reverse order leading to system deadlock.
	 *
	 * We can't miss stop_cpus_in_progress if queue_stop_cpus_work() has
	 * queued a work on cpu1 but not on cpu2, we hold both locks.
	 *
	 * It can be falsely true but it is safe to spin until it is cleared,
	 * queue_stop_cpus_work() does everything under preempt_disable().
	 */
	if (unlikely(stop_cpus_in_progress)) {
		err = -EDEADLK;
		goto unlock;
	}

	err = 0;
	__cpu_stop_queue_work(stopper1, work1, &wakeq);
	__cpu_stop_queue_work(stopper2, work2, &wakeq);

unlock:
	raw_spin_unlock(&stopper2->lock);
	raw_spin_unlock_irq(&stopper1->lock);

	if (unlikely(err == -EDEADLK)) {
		preempt_enable();

		while (stop_cpus_in_progress)
			cpu_relax();

		goto retry;
	}

	wake_up_q(&wakeq);
	preempt_enable();

	return err;
}
/**
 * stop_two_cpus - stops two cpus
 * @cpu1: the cpu to stop
 * @cpu2: the other cpu to stop
 * @fn: function to execute
 * @arg: argument to @fn
 *
 * Stops both the current and specified CPU and runs @fn on one of them.
 *
 * returns when both are completed.
 */
int stop_two_cpus(unsigned int cpu1, unsigned int cpu2, cpu_stop_fn_t fn, void *arg)
{
	struct cpu_stop_done done;
	struct cpu_stop_work work1, work2;
	struct multi_stop_data msdata;

	msdata = (struct multi_stop_data){
		.fn = fn,
		.data = arg,
		.num_threads = 2,
		.active_cpus = cpumask_of(cpu1),
	};

	work1 = work2 = (struct cpu_stop_work){
		.fn = multi_cpu_stop,
		.arg = &msdata,
		.done = &done
	};

	cpu_stop_init_done(&done, 2);
	set_state(&msdata, MULTI_STOP_PREPARE);

	if (cpu1 > cpu2)
		swap(cpu1, cpu2);
	if (cpu_stop_queue_two_works(cpu1, &work1, cpu2, &work2))
		return -ENOENT;

	wait_for_completion(&done.completion);
	return done.ret;
}

/**
 * stop_one_cpu_nowait - stop a cpu but don't wait for completion
 * @cpu: cpu to stop
 * @fn: function to execute
 * @arg: argument to @fn
 * @work_buf: pointer to cpu_stop_work structure
 *
 * Similar to stop_one_cpu() but doesn't wait for completion.  The
 * caller is responsible for ensuring @work_buf is currently unused
 * and will remain untouched until stopper starts executing @fn.
 *
 * CONTEXT:
 * Don't care.
 *
 * RETURNS:
 * true if cpu_stop_work was queued successfully and @fn will be called,
 * false otherwise.
 */
bool stop_one_cpu_nowait(unsigned int cpu, cpu_stop_fn_t fn, void *arg,
			struct cpu_stop_work *work_buf)
{
	*work_buf = (struct cpu_stop_work){ .fn = fn, .arg = arg, };
	return cpu_stop_queue_work(cpu, work_buf);
}

static bool queue_stop_cpus_work(const struct cpumask *cpumask,
				 cpu_stop_fn_t fn, void *arg,
				 struct cpu_stop_done *done)
{
	struct cpu_stop_work *work;
	unsigned int cpu;
	bool queued = false;

	/*
	 * Disable preemption while queueing to avoid getting
	 * preempted by a stopper which might wait for other stoppers
	 * to enter @fn which can lead to deadlock.
	 */
	preempt_disable();
	stop_cpus_in_progress = true;
	for_each_cpu(cpu, cpumask) {
		work = &per_cpu(cpu_stopper.stop_work, cpu);
		work->fn = fn;
		work->arg = arg;
		work->done = done;
		if (cpu_stop_queue_work(cpu, work))
			queued = true;
	}
	stop_cpus_in_progress = false;
	preempt_enable();

	return queued;
}

static int __stop_cpus(const struct cpumask *cpumask,
		       cpu_stop_fn_t fn, void *arg)
{
	struct cpu_stop_done done;

	cpu_stop_init_done(&done, cpumask_weight(cpumask));
	if (!queue_stop_cpus_work(cpumask, fn, arg, &done))
		return -ENOENT;
	wait_for_completion(&done.completion);
	return done.ret;
}

/**
 * stop_cpus - stop multiple cpus
 * @cpumask: cpus to stop
 * @fn: function to execute
 * @arg: argument to @fn
 *
 * Execute @fn(@arg) on online cpus in @cpumask.  On each target cpu,
 * @fn is run in a process context with the highest priority
 * preempting any task on the cpu and monopolizing it.  This function
 * returns after all executions are complete.
 *
 * This function doesn't guarantee the cpus in @cpumask stay online
 * till @fn completes.  If some cpus go down in the middle, execution
 * on the cpu may happen partially or fully on different cpus.  @fn
 * should either be ready for that or the caller should ensure that
 * the cpus stay online until this function completes.
 *
 * All stop_cpus() calls are serialized making it safe for @fn to wait
 * for all cpus to start executing it.
 *
 * CONTEXT:
 * Might sleep.
 *
 * RETURNS:
 * -ENOENT if @fn(@arg) was not executed at all because all cpus in
 * @cpumask were offline; otherwise, 0 if all executions of @fn
 * returned 0, any non zero return value if any returned non zero.
 */
int stop_cpus(const struct cpumask *cpumask, cpu_stop_fn_t fn, void *arg)
{
	int ret;

	/* static works are used, process one request at a time */
	mutex_lock(&stop_cpus_mutex);
	ret = __stop_cpus(cpumask, fn, arg);
	mutex_unlock(&stop_cpus_mutex);
	return ret;
}

/**
 * try_stop_cpus - try to stop multiple cpus
 * @cpumask: cpus to stop
 * @fn: function to execute
 * @arg: argument to @fn
 *
 * Identical to stop_cpus() except that it fails with -EAGAIN if
 * someone else is already using the facility.
 *
 * CONTEXT:
 * Might sleep.
 *
 * RETURNS:
 * -EAGAIN if someone else is already stopping cpus, -ENOENT if
 * @fn(@arg) was not executed at all because all cpus in @cpumask were
 * offline; otherwise, 0 if all executions of @fn returned 0, any non
 * zero return value if any returned non zero.
 */
int try_stop_cpus(const struct cpumask *cpumask, cpu_stop_fn_t fn, void *arg)
{
	int ret;

	/* static works are used, process one request at a time */
	if (!mutex_trylock(&stop_cpus_mutex))
		return -EAGAIN;
	ret = __stop_cpus(cpumask, fn, arg);
	mutex_unlock(&stop_cpus_mutex);
	return ret;
}

static int cpu_stop_should_run(unsigned int cpu)
{
	struct cpu_stopper *stopper = &per_cpu(cpu_stopper, cpu);
	unsigned long flags;
	int run;

	raw_spin_lock_irqsave(&stopper->lock, flags);
	run = !list_empty(&stopper->works);
	raw_spin_unlock_irqrestore(&stopper->lock, flags);
	return run;
}

static void cpu_stopper_thread(unsigned int cpu)
{
	struct cpu_stopper *stopper = &per_cpu(cpu_stopper, cpu);
	struct cpu_stop_work *work;

repeat:
	work = NULL;
	raw_spin_lock_irq(&stopper->lock);
	if (!list_empty(&stopper->works)) {
		work = list_first_entry(&stopper->works,
					struct cpu_stop_work, list);
		list_del_init(&work->list);
	}
	raw_spin_unlock_irq(&stopper->lock);

	if (work) {
		cpu_stop_fn_t fn = work->fn;
		void *arg = work->arg;
		struct cpu_stop_done *done = work->done;
		int ret;

		/* cpu stop callbacks must not sleep, make in_atomic() == T */
		preempt_count_inc();
		ret = fn(arg);
		if (done) {
			if (ret)
				done->ret = ret;
			cpu_stop_signal_done(done);
		}
		preempt_count_dec();
		WARN_ONCE(preempt_count(),
			  "cpu_stop: %pf(%p) leaked preempt count\n", fn, arg);
		goto repeat;
	}
}

void stop_machine_park(int cpu)
{
	struct cpu_stopper *stopper = &per_cpu(cpu_stopper, cpu);
	/*
	 * Lockless. cpu_stopper_thread() will take stopper->lock and flush
	 * the pending works before it parks, until then it is fine to queue
	 * the new works.
	 */
	stopper->enabled = false;
	kthread_park(stopper->thread);
}

extern void sched_set_stop_task(int cpu, struct task_struct *stop);

static void cpu_stop_create(unsigned int cpu)
{
	sched_set_stop_task(cpu, per_cpu(cpu_stopper.thread, cpu));
}

static void cpu_stop_park(unsigned int cpu)
{
	struct cpu_stopper *stopper = &per_cpu(cpu_stopper, cpu);

	WARN_ON(!list_empty(&stopper->works));
}

void stop_machine_unpark(int cpu)
{
	struct cpu_stopper *stopper = &per_cpu(cpu_stopper, cpu);

	stopper->enabled = true;
	kthread_unpark(stopper->thread);
}

static struct smp_hotplug_thread cpu_stop_threads = {
	.store			= &cpu_stopper.thread,
	.thread_should_run	= cpu_stop_should_run,
	.thread_fn		= cpu_stopper_thread,
	.thread_comm		= "migration/%u",
	.create			= cpu_stop_create,
	.park			= cpu_stop_park,
	.selfparking		= true,
};

static int __init cpu_stop_init(void)
{
	unsigned int cpu;

	for_each_possible_cpu(cpu) {
		struct cpu_stopper *stopper = &per_cpu(cpu_stopper, cpu);

		raw_spin_lock_init(&stopper->lock);
		INIT_LIST_HEAD(&stopper->works);
	}

	BUG_ON(smpboot_register_percpu_thread(&cpu_stop_threads));
	stop_machine_unpark(raw_smp_processor_id());
	stop_machine_initialized = true;
	return 0;
}
early_initcall(cpu_stop_init);

int stop_machine_cpuslocked(cpu_stop_fn_t fn, void *data,
			    const struct cpumask *cpus)
{
	struct multi_stop_data msdata = {
		.fn = fn,
		.data = data,
		.num_threads = num_online_cpus(),
		.active_cpus = cpus,
	};

	lockdep_assert_cpus_held();

	if (!stop_machine_initialized) {
		/*
		 * Handle the case where stop_machine() is called
		 * early in boot before stop_machine() has been
		 * initialized.
		 */
		unsigned long flags;
		int ret;

		WARN_ON_ONCE(msdata.num_threads != 1);

		local_irq_save(flags);
		hard_irq_disable();
		ret = (*fn)(data);
		local_irq_restore(flags);

		return ret;
	}

	/* Set the initial state and stop all online cpus. */
	set_state(&msdata, MULTI_STOP_PREPARE);
	return stop_cpus(cpu_online_mask, multi_cpu_stop, &msdata);
}

int stop_machine(cpu_stop_fn_t fn, void *data, const struct cpumask *cpus)
{
	int ret;

	/* No CPUs can come up or down during this. */
	cpus_read_lock();
	ret = stop_machine_cpuslocked(fn, data, cpus);
	cpus_read_unlock();
	return ret;
}
EXPORT_SYMBOL_GPL(stop_machine);

/**
 * stop_machine_from_inactive_cpu - stop_machine() from inactive CPU
 * @fn: the function to run
 * @data: the data ptr for the @fn()
 * @cpus: the cpus to run the @fn() on (NULL = any online cpu)
 *
 * This is identical to stop_machine() but can be called from a CPU which
 * is not active.  The local CPU is in the process of hotplug (so no other
 * CPU hotplug can start) and not marked active and doesn't have enough
 * context to sleep.
 *
 * This function provides stop_machine() functionality for such state by
 * using busy-wait for synchronization and executing @fn directly for local
 * CPU.
 *
 * CONTEXT:
 * Local CPU is inactive.  Temporarily stops all active CPUs.
 *
 * RETURNS:
 * 0 if all executions of @fn returned 0, any non zero return value if any
 * returned non zero.
 */
int stop_machine_from_inactive_cpu(cpu_stop_fn_t fn, void *data,
				  const struct cpumask *cpus)
{
	struct multi_stop_data msdata = { .fn = fn, .data = data,
					    .active_cpus = cpus };
	struct cpu_stop_done done;
	int ret;

	/* Local CPU must be inactive and CPU hotplug in progress. */
	BUG_ON(cpu_active(raw_smp_processor_id()));
	msdata.num_threads = num_active_cpus() + 1;	/* +1 for local */

	/* No proper task established and can't sleep - busy wait for lock. */
	while (!mutex_trylock(&stop_cpus_mutex))
		cpu_relax();

	/* Schedule work on other CPUs and execute directly for local CPU */
	set_state(&msdata, MULTI_STOP_PREPARE);
	cpu_stop_init_done(&done, num_active_cpus());
	queue_stop_cpus_work(cpu_active_mask, multi_cpu_stop, &msdata,
			     &done);
	ret = multi_cpu_stop(&msdata);

	/* Busy wait for completion. */
	while (!completion_done(&done.completion))
		cpu_relax();

	mutex_unlock(&stop_cpus_mutex);
	return ret ?: done.ret;
}<|MERGE_RESOLUTION|>--- conflicted
+++ resolved
@@ -240,8 +240,6 @@
 	int err;
 
 retry:
-<<<<<<< HEAD
-=======
 	/*
 	 * The waking up of stopper threads has to happen in the same
 	 * scheduling context as the queueing.  Otherwise, there is a
@@ -250,7 +248,6 @@
 	 * stopper forever.
 	 */
 	preempt_disable();
->>>>>>> 4719c01d
 	raw_spin_lock_irq(&stopper1->lock);
 	raw_spin_lock_nested(&stopper2->lock, SINGLE_DEPTH_NESTING);
 
