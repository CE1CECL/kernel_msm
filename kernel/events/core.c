/*
 * Performance events core code:
 *
 *  Copyright (C) 2008 Thomas Gleixner <tglx@linutronix.de>
 *  Copyright (C) 2008-2011 Red Hat, Inc., Ingo Molnar
 *  Copyright (C) 2008-2011 Red Hat, Inc., Peter Zijlstra
 *  Copyright  ©  2009 Paul Mackerras, IBM Corp. <paulus@au1.ibm.com>
 *
 * For licensing details see kernel-base/COPYING
 */

#include <linux/fs.h>
#include <linux/mm.h>
#include <linux/cpu.h>
#include <linux/smp.h>
#include <linux/idr.h>
#include <linux/file.h>
#include <linux/poll.h>
#include <linux/slab.h>
#include <linux/hash.h>
#include <linux/tick.h>
#include <linux/sysfs.h>
#include <linux/dcache.h>
#include <linux/percpu.h>
#include <linux/ptrace.h>
#include <linux/reboot.h>
#include <linux/vmstat.h>
#include <linux/device.h>
#include <linux/export.h>
#include <linux/vmalloc.h>
#include <linux/hardirq.h>
#include <linux/rculist.h>
#include <linux/uaccess.h>
#include <linux/syscalls.h>
#include <linux/anon_inodes.h>
#include <linux/kernel_stat.h>
#include <linux/cgroup.h>
#include <linux/perf_event.h>
#include <linux/trace_events.h>
#include <linux/hw_breakpoint.h>
#include <linux/mm_types.h>
#include <linux/module.h>
#include <linux/mman.h>
#include <linux/compat.h>
#include <linux/bpf.h>
#include <linux/filter.h>
#include <linux/namei.h>
#include <linux/parser.h>
#include <linux/sched/clock.h>
#include <linux/sched/mm.h>
#include <linux/proc_ns.h>
#include <linux/mount.h>

#include "internal.h"

#include <asm/irq_regs.h>

typedef int (*remote_function_f)(void *);

struct remote_function_call {
	struct task_struct	*p;
	remote_function_f	func;
	void			*info;
	int			ret;
};

static void remote_function(void *data)
{
	struct remote_function_call *tfc = data;
	struct task_struct *p = tfc->p;

	if (p) {
		/* -EAGAIN */
		if (task_cpu(p) != smp_processor_id())
			return;

		/*
		 * Now that we're on right CPU with IRQs disabled, we can test
		 * if we hit the right task without races.
		 */

		tfc->ret = -ESRCH; /* No such (running) process */
		if (p != current)
			return;
	}

	tfc->ret = tfc->func(tfc->info);
}

/**
 * task_function_call - call a function on the cpu on which a task runs
 * @p:		the task to evaluate
 * @func:	the function to be called
 * @info:	the function call argument
 *
 * Calls the function @func when the task is currently running. This might
 * be on the current CPU, which just calls the function directly
 *
 * returns: @func return value, or
 *	    -ESRCH  - when the process isn't running
 *	    -EAGAIN - when the process moved away
 */
static int
task_function_call(struct task_struct *p, remote_function_f func, void *info)
{
	struct remote_function_call data = {
		.p	= p,
		.func	= func,
		.info	= info,
		.ret	= -EAGAIN,
	};
	int ret;

	do {
		ret = smp_call_function_single(task_cpu(p), remote_function, &data, 1);
		if (!ret)
			ret = data.ret;
	} while (ret == -EAGAIN);

	return ret;
}

/**
 * cpu_function_call - call a function on the cpu
 * @func:	the function to be called
 * @info:	the function call argument
 *
 * Calls the function @func on the remote cpu.
 *
 * returns: @func return value or -ENXIO when the cpu is offline
 */
static int cpu_function_call(int cpu, remote_function_f func, void *info)
{
	struct remote_function_call data = {
		.p	= NULL,
		.func	= func,
		.info	= info,
		.ret	= -ENXIO, /* No such CPU */
	};

	smp_call_function_single(cpu, remote_function, &data, 1);

	return data.ret;
}

static inline struct perf_cpu_context *
__get_cpu_context(struct perf_event_context *ctx)
{
	return this_cpu_ptr(ctx->pmu->pmu_cpu_context);
}

static void perf_ctx_lock(struct perf_cpu_context *cpuctx,
			  struct perf_event_context *ctx)
{
	raw_spin_lock(&cpuctx->ctx.lock);
	if (ctx)
		raw_spin_lock(&ctx->lock);
}

static void perf_ctx_unlock(struct perf_cpu_context *cpuctx,
			    struct perf_event_context *ctx)
{
	if (ctx)
		raw_spin_unlock(&ctx->lock);
	raw_spin_unlock(&cpuctx->ctx.lock);
}

#define TASK_TOMBSTONE ((void *)-1L)

static bool is_kernel_event(struct perf_event *event)
{
	return READ_ONCE(event->owner) == TASK_TOMBSTONE;
}

/*
 * On task ctx scheduling...
 *
 * When !ctx->nr_events a task context will not be scheduled. This means
 * we can disable the scheduler hooks (for performance) without leaving
 * pending task ctx state.
 *
 * This however results in two special cases:
 *
 *  - removing the last event from a task ctx; this is relatively straight
 *    forward and is done in __perf_remove_from_context.
 *
 *  - adding the first event to a task ctx; this is tricky because we cannot
 *    rely on ctx->is_active and therefore cannot use event_function_call().
 *    See perf_install_in_context().
 *
 * If ctx->nr_events, then ctx->is_active and cpuctx->task_ctx are set.
 */

typedef void (*event_f)(struct perf_event *, struct perf_cpu_context *,
			struct perf_event_context *, void *);

struct event_function_struct {
	struct perf_event *event;
	event_f func;
	void *data;
};

static int event_function(void *info)
{
	struct event_function_struct *efs = info;
	struct perf_event *event = efs->event;
	struct perf_event_context *ctx = event->ctx;
	struct perf_cpu_context *cpuctx = __get_cpu_context(ctx);
	struct perf_event_context *task_ctx = cpuctx->task_ctx;
	int ret = 0;

	lockdep_assert_irqs_disabled();

	perf_ctx_lock(cpuctx, task_ctx);
	/*
	 * Since we do the IPI call without holding ctx->lock things can have
	 * changed, double check we hit the task we set out to hit.
	 */
	if (ctx->task) {
		if (ctx->task != current) {
			ret = -ESRCH;
			goto unlock;
		}

		/*
		 * We only use event_function_call() on established contexts,
		 * and event_function() is only ever called when active (or
		 * rather, we'll have bailed in task_function_call() or the
		 * above ctx->task != current test), therefore we must have
		 * ctx->is_active here.
		 */
		WARN_ON_ONCE(!ctx->is_active);
		/*
		 * And since we have ctx->is_active, cpuctx->task_ctx must
		 * match.
		 */
		WARN_ON_ONCE(task_ctx != ctx);
	} else {
		WARN_ON_ONCE(&cpuctx->ctx != ctx);
	}

	efs->func(event, cpuctx, ctx, efs->data);
unlock:
	perf_ctx_unlock(cpuctx, task_ctx);

	return ret;
}

static void event_function_call(struct perf_event *event, event_f func, void *data)
{
	struct perf_event_context *ctx = event->ctx;
	struct task_struct *task = READ_ONCE(ctx->task); /* verified in event_function */
	struct event_function_struct efs = {
		.event = event,
		.func = func,
		.data = data,
	};

	if (!event->parent) {
		/*
		 * If this is a !child event, we must hold ctx::mutex to
		 * stabilize the the event->ctx relation. See
		 * perf_event_ctx_lock().
		 */
		lockdep_assert_held(&ctx->mutex);
	}

	if (!task) {
		cpu_function_call(event->cpu, event_function, &efs);
		return;
	}

	if (task == TASK_TOMBSTONE)
		return;

again:
	if (!task_function_call(task, event_function, &efs))
		return;

	raw_spin_lock_irq(&ctx->lock);
	/*
	 * Reload the task pointer, it might have been changed by
	 * a concurrent perf_event_context_sched_out().
	 */
	task = ctx->task;
	if (task == TASK_TOMBSTONE) {
		raw_spin_unlock_irq(&ctx->lock);
		return;
	}
	if (ctx->is_active) {
		raw_spin_unlock_irq(&ctx->lock);
		goto again;
	}
	func(event, NULL, ctx, data);
	raw_spin_unlock_irq(&ctx->lock);
}

/*
 * Similar to event_function_call() + event_function(), but hard assumes IRQs
 * are already disabled and we're on the right CPU.
 */
static void event_function_local(struct perf_event *event, event_f func, void *data)
{
	struct perf_event_context *ctx = event->ctx;
	struct perf_cpu_context *cpuctx = __get_cpu_context(ctx);
	struct task_struct *task = READ_ONCE(ctx->task);
	struct perf_event_context *task_ctx = NULL;

	lockdep_assert_irqs_disabled();

	if (task) {
		if (task == TASK_TOMBSTONE)
			return;

		task_ctx = ctx;
	}

	perf_ctx_lock(cpuctx, task_ctx);

	task = ctx->task;
	if (task == TASK_TOMBSTONE)
		goto unlock;

	if (task) {
		/*
		 * We must be either inactive or active and the right task,
		 * otherwise we're screwed, since we cannot IPI to somewhere
		 * else.
		 */
		if (ctx->is_active) {
			if (WARN_ON_ONCE(task != current))
				goto unlock;

			if (WARN_ON_ONCE(cpuctx->task_ctx != ctx))
				goto unlock;
		}
	} else {
		WARN_ON_ONCE(&cpuctx->ctx != ctx);
	}

	func(event, cpuctx, ctx, data);
unlock:
	perf_ctx_unlock(cpuctx, task_ctx);
}

#define PERF_FLAG_ALL (PERF_FLAG_FD_NO_GROUP |\
		       PERF_FLAG_FD_OUTPUT  |\
		       PERF_FLAG_PID_CGROUP |\
		       PERF_FLAG_FD_CLOEXEC)

/*
 * branch priv levels that need permission checks
 */
#define PERF_SAMPLE_BRANCH_PERM_PLM \
	(PERF_SAMPLE_BRANCH_KERNEL |\
	 PERF_SAMPLE_BRANCH_HV)

enum event_type_t {
	EVENT_FLEXIBLE = 0x1,
	EVENT_PINNED = 0x2,
	EVENT_TIME = 0x4,
	/* see ctx_resched() for details */
	EVENT_CPU = 0x8,
	EVENT_ALL = EVENT_FLEXIBLE | EVENT_PINNED,
};

/* The shared events struct. */
#define SHARED_EVENTS_MAX 7

struct shared_events_str {
	/*
	 * Mutex to serialize access to shared list. Needed for the
	 * read/modify/write sequences.
	 */
	struct mutex		list_mutex;

	/*
	 * A 1 bit for an index indicates that the slot is being used for
	 * an event. A 0 means that the slot can be used.
	 */
	DECLARE_BITMAP(used_mask, SHARED_EVENTS_MAX);

	/*
	 * The kernel events that are shared for a cpu;
	 */
	struct perf_event	*events[SHARED_EVENTS_MAX];
	struct perf_event_attr	attr[SHARED_EVENTS_MAX];
	atomic_t		refcount[SHARED_EVENTS_MAX];
};

static struct shared_events_str __percpu *shared_events;

/*
 * perf_sched_events : >0 events exist
 * perf_cgroup_events: >0 per-cpu cgroup events exist on this cpu
 */

static void perf_sched_delayed(struct work_struct *work);
DEFINE_STATIC_KEY_FALSE(perf_sched_events);
static DECLARE_DELAYED_WORK(perf_sched_work, perf_sched_delayed);
static DEFINE_MUTEX(perf_sched_mutex);
static atomic_t perf_sched_count;

static DEFINE_PER_CPU(atomic_t, perf_cgroup_events);
static DEFINE_PER_CPU(int, perf_sched_cb_usages);
static DEFINE_PER_CPU(struct pmu_event_list, pmu_sb_events);
static DEFINE_PER_CPU(bool, is_idle);
static DEFINE_PER_CPU(bool, is_hotplugging);

static atomic_t nr_mmap_events __read_mostly;
static atomic_t nr_comm_events __read_mostly;
static atomic_t nr_namespaces_events __read_mostly;
static atomic_t nr_task_events __read_mostly;
static atomic_t nr_freq_events __read_mostly;
static atomic_t nr_switch_events __read_mostly;

static LIST_HEAD(pmus);
static DEFINE_MUTEX(pmus_lock);
static struct srcu_struct pmus_srcu;
static cpumask_var_t perf_online_mask;

/*
 * perf event paranoia level:
 *  -1 - not paranoid at all
 *   0 - disallow raw tracepoint access for unpriv
 *   1 - disallow cpu events for unpriv
 *   2 - disallow kernel profiling for unpriv
 *   3 - disallow all unpriv perf event use
 */
#ifdef CONFIG_SECURITY_PERF_EVENTS_RESTRICT
int sysctl_perf_event_paranoid __read_mostly = 3;
#else
int sysctl_perf_event_paranoid __read_mostly = 2;
#endif

/* Minimum for 512 kiB + 1 user control page */
int sysctl_perf_event_mlock __read_mostly = 512 + (PAGE_SIZE / 1024); /* 'free' kiB per user */

/*
 * max perf event sample rate
 */
#define DEFAULT_MAX_SAMPLE_RATE		100000
#define DEFAULT_SAMPLE_PERIOD_NS	(NSEC_PER_SEC / DEFAULT_MAX_SAMPLE_RATE)
#define DEFAULT_CPU_TIME_MAX_PERCENT	25

int sysctl_perf_event_sample_rate __read_mostly	= DEFAULT_MAX_SAMPLE_RATE;

static int max_samples_per_tick __read_mostly	= DIV_ROUND_UP(DEFAULT_MAX_SAMPLE_RATE, HZ);
static int perf_sample_period_ns __read_mostly	= DEFAULT_SAMPLE_PERIOD_NS;

static int perf_sample_allowed_ns __read_mostly =
	DEFAULT_SAMPLE_PERIOD_NS * DEFAULT_CPU_TIME_MAX_PERCENT / 100;

static void update_perf_cpu_limits(void)
{
	u64 tmp = perf_sample_period_ns;

	tmp *= sysctl_perf_cpu_time_max_percent;
	tmp = div_u64(tmp, 100);
	if (!tmp)
		tmp = 1;

	WRITE_ONCE(perf_sample_allowed_ns, tmp);
}

static bool perf_rotate_context(struct perf_cpu_context *cpuctx);

int perf_proc_update_handler(struct ctl_table *table, int write,
		void __user *buffer, size_t *lenp,
		loff_t *ppos)
{
	int ret;
	int perf_cpu = sysctl_perf_cpu_time_max_percent;
	/*
	 * If throttling is disabled don't allow the write:
	 */
	if (write && (perf_cpu == 100 || perf_cpu == 0))
		return -EINVAL;

	ret = proc_dointvec_minmax(table, write, buffer, lenp, ppos);
	if (ret || !write)
		return ret;

	max_samples_per_tick = DIV_ROUND_UP(sysctl_perf_event_sample_rate, HZ);
	perf_sample_period_ns = NSEC_PER_SEC / sysctl_perf_event_sample_rate;
	update_perf_cpu_limits();

	return 0;
}

int sysctl_perf_cpu_time_max_percent __read_mostly = DEFAULT_CPU_TIME_MAX_PERCENT;

int perf_cpu_time_max_percent_handler(struct ctl_table *table, int write,
				void __user *buffer, size_t *lenp,
				loff_t *ppos)
{
	int ret = proc_dointvec_minmax(table, write, buffer, lenp, ppos);

	if (ret || !write)
		return ret;

	if (sysctl_perf_cpu_time_max_percent == 100 ||
	    sysctl_perf_cpu_time_max_percent == 0) {
		printk(KERN_WARNING
		       "perf: Dynamic interrupt throttling disabled, can hang your system!\n");
		WRITE_ONCE(perf_sample_allowed_ns, 0);
	} else {
		update_perf_cpu_limits();
	}

	return 0;
}

/*
 * perf samples are done in some very critical code paths (NMIs).
 * If they take too much CPU time, the system can lock up and not
 * get any real work done.  This will drop the sample rate when
 * we detect that events are taking too long.
 */
#define NR_ACCUMULATED_SAMPLES 128
static DEFINE_PER_CPU(u64, running_sample_length);

static u64 __report_avg;
static u64 __report_allowed;

static void perf_duration_warn(struct irq_work *w)
{
	printk_ratelimited(KERN_INFO
		"perf: interrupt took too long (%lld > %lld), lowering "
		"kernel.perf_event_max_sample_rate to %d\n",
		__report_avg, __report_allowed,
		sysctl_perf_event_sample_rate);
}

static DEFINE_IRQ_WORK(perf_duration_work, perf_duration_warn);

void perf_sample_event_took(u64 sample_len_ns)
{
	u64 max_len = READ_ONCE(perf_sample_allowed_ns);
	u64 running_len;
	u64 avg_len;
	u32 max;

	if (max_len == 0)
		return;

	/* Decay the counter by 1 average sample. */
	running_len = __this_cpu_read(running_sample_length);
	running_len -= running_len/NR_ACCUMULATED_SAMPLES;
	running_len += sample_len_ns;
	__this_cpu_write(running_sample_length, running_len);

	/*
	 * Note: this will be biased artifically low until we have
	 * seen NR_ACCUMULATED_SAMPLES. Doing it this way keeps us
	 * from having to maintain a count.
	 */
	avg_len = running_len/NR_ACCUMULATED_SAMPLES;
	if (avg_len <= max_len)
		return;

	__report_avg = avg_len;
	__report_allowed = max_len;

	/*
	 * Compute a throttle threshold 25% below the current duration.
	 */
	avg_len += avg_len / 4;
	max = (TICK_NSEC / 100) * sysctl_perf_cpu_time_max_percent;
	if (avg_len < max)
		max /= (u32)avg_len;
	else
		max = 1;

	WRITE_ONCE(perf_sample_allowed_ns, avg_len);
	WRITE_ONCE(max_samples_per_tick, max);

	sysctl_perf_event_sample_rate = max * HZ;
	perf_sample_period_ns = NSEC_PER_SEC / sysctl_perf_event_sample_rate;

	if (!irq_work_queue(&perf_duration_work)) {
		early_printk("perf: interrupt took too long (%lld > %lld), lowering "
			     "kernel.perf_event_max_sample_rate to %d\n",
			     __report_avg, __report_allowed,
			     sysctl_perf_event_sample_rate);
	}
}

static atomic64_t perf_event_id;

static void cpu_ctx_sched_out(struct perf_cpu_context *cpuctx,
			      enum event_type_t event_type);

static void cpu_ctx_sched_in(struct perf_cpu_context *cpuctx,
			     enum event_type_t event_type,
			     struct task_struct *task);

static void update_context_time(struct perf_event_context *ctx);
static u64 perf_event_time(struct perf_event *event);

void __weak perf_event_print_debug(void)	{ }

extern __weak const char *perf_pmu_name(void)
{
	return "pmu";
}

static inline u64 perf_clock(void)
{
	return local_clock();
}

static inline u64 perf_event_clock(struct perf_event *event)
{
	return event->clock();
}

/*
 * State based event timekeeping...
 *
 * The basic idea is to use event->state to determine which (if any) time
 * fields to increment with the current delta. This means we only need to
 * update timestamps when we change state or when they are explicitly requested
 * (read).
 *
 * Event groups make things a little more complicated, but not terribly so. The
 * rules for a group are that if the group leader is OFF the entire group is
 * OFF, irrespecive of what the group member states are. This results in
 * __perf_effective_state().
 *
 * A futher ramification is that when a group leader flips between OFF and
 * !OFF, we need to update all group member times.
 *
 *
 * NOTE: perf_event_time() is based on the (cgroup) context time, and thus we
 * need to make sure the relevant context time is updated before we try and
 * update our timestamps.
 */

static __always_inline enum perf_event_state
__perf_effective_state(struct perf_event *event)
{
	struct perf_event *leader = event->group_leader;

	if (leader->state <= PERF_EVENT_STATE_OFF)
		return leader->state;

	return event->state;
}

static __always_inline void
__perf_update_times(struct perf_event *event, u64 now, u64 *enabled, u64 *running)
{
	enum perf_event_state state = __perf_effective_state(event);
	u64 delta = now - event->tstamp;

	*enabled = event->total_time_enabled;
	if (state >= PERF_EVENT_STATE_INACTIVE)
		*enabled += delta;

	*running = event->total_time_running;
	if (state >= PERF_EVENT_STATE_ACTIVE)
		*running += delta;
}

static void perf_event_update_time(struct perf_event *event)
{
	u64 now = perf_event_time(event);

	__perf_update_times(event, now, &event->total_time_enabled,
					&event->total_time_running);
	event->tstamp = now;
}

static void perf_event_update_sibling_time(struct perf_event *leader)
{
	struct perf_event *sibling;

	for_each_sibling_event(sibling, leader)
		perf_event_update_time(sibling);
}

static void
perf_event_set_state(struct perf_event *event, enum perf_event_state state)
{
	if (event->state == state)
		return;

	perf_event_update_time(event);
	/*
	 * If a group leader gets enabled/disabled all its siblings
	 * are affected too.
	 */
	if ((event->state < 0) ^ (state < 0))
		perf_event_update_sibling_time(event);

	WRITE_ONCE(event->state, state);
}

#ifdef CONFIG_CGROUP_PERF

static inline bool
perf_cgroup_match(struct perf_event *event)
{
	struct perf_event_context *ctx = event->ctx;
	struct perf_cpu_context *cpuctx = __get_cpu_context(ctx);

	/* @event doesn't care about cgroup */
	if (!event->cgrp)
		return true;

	/* wants specific cgroup scope but @cpuctx isn't associated with any */
	if (!cpuctx->cgrp)
		return false;

	/*
	 * Cgroup scoping is recursive.  An event enabled for a cgroup is
	 * also enabled for all its descendant cgroups.  If @cpuctx's
	 * cgroup is a descendant of @event's (the test covers identity
	 * case), it's a match.
	 */
	return cgroup_is_descendant(cpuctx->cgrp->css.cgroup,
				    event->cgrp->css.cgroup);
}

static inline void perf_detach_cgroup(struct perf_event *event)
{
	css_put(&event->cgrp->css);
	event->cgrp = NULL;
}

static inline int is_cgroup_event(struct perf_event *event)
{
	return event->cgrp != NULL;
}

static inline u64 perf_cgroup_event_time(struct perf_event *event)
{
	struct perf_cgroup_info *t;

	t = per_cpu_ptr(event->cgrp->info, event->cpu);
	return t->time;
}

static inline void __update_cgrp_time(struct perf_cgroup *cgrp)
{
	struct perf_cgroup_info *info;
	u64 now;

	now = perf_clock();

	info = this_cpu_ptr(cgrp->info);

	info->time += now - info->timestamp;
	info->timestamp = now;
}

static inline void update_cgrp_time_from_cpuctx(struct perf_cpu_context *cpuctx)
{
	struct perf_cgroup *cgrp = cpuctx->cgrp;
	struct cgroup_subsys_state *css;

	if (cgrp) {
		for (css = &cgrp->css; css; css = css->parent) {
			cgrp = container_of(css, struct perf_cgroup, css);
			__update_cgrp_time(cgrp);
		}
	}
}

static inline void update_cgrp_time_from_event(struct perf_event *event)
{
	struct perf_cgroup *cgrp;

	/*
	 * ensure we access cgroup data only when needed and
	 * when we know the cgroup is pinned (css_get)
	 */
	if (!is_cgroup_event(event))
		return;

	cgrp = perf_cgroup_from_task(current, event->ctx);
	/*
	 * Do not update time when cgroup is not active
	 */
       if (cgroup_is_descendant(cgrp->css.cgroup, event->cgrp->css.cgroup))
		__update_cgrp_time(event->cgrp);
}

static inline void
perf_cgroup_set_timestamp(struct task_struct *task,
			  struct perf_event_context *ctx)
{
	struct perf_cgroup *cgrp;
	struct perf_cgroup_info *info;
	struct cgroup_subsys_state *css;

	/*
	 * ctx->lock held by caller
	 * ensure we do not access cgroup data
	 * unless we have the cgroup pinned (css_get)
	 */
	if (!task || !ctx->nr_cgroups)
		return;

	cgrp = perf_cgroup_from_task(task, ctx);

	for (css = &cgrp->css; css; css = css->parent) {
		cgrp = container_of(css, struct perf_cgroup, css);
		info = this_cpu_ptr(cgrp->info);
		info->timestamp = ctx->timestamp;
	}
}

static DEFINE_PER_CPU(struct list_head, cgrp_cpuctx_list);

#define PERF_CGROUP_SWOUT	0x1 /* cgroup switch out every event */
#define PERF_CGROUP_SWIN	0x2 /* cgroup switch in events based on task */

/*
 * reschedule events based on the cgroup constraint of task.
 *
 * mode SWOUT : schedule out everything
 * mode SWIN : schedule in based on cgroup for next
 */
static void perf_cgroup_switch(struct task_struct *task, int mode)
{
	struct perf_cpu_context *cpuctx;
	struct list_head *list;
	unsigned long flags;

	/*
	 * Disable interrupts and preemption to avoid this CPU's
	 * cgrp_cpuctx_entry to change under us.
	 */
	local_irq_save(flags);

	list = this_cpu_ptr(&cgrp_cpuctx_list);
	list_for_each_entry(cpuctx, list, cgrp_cpuctx_entry) {
		WARN_ON_ONCE(cpuctx->ctx.nr_cgroups == 0);

		perf_ctx_lock(cpuctx, cpuctx->task_ctx);
		perf_pmu_disable(cpuctx->ctx.pmu);

		if (mode & PERF_CGROUP_SWOUT) {
			cpu_ctx_sched_out(cpuctx, EVENT_ALL);
			/*
			 * must not be done before ctxswout due
			 * to event_filter_match() in event_sched_out()
			 */
			cpuctx->cgrp = NULL;
		}

		if (mode & PERF_CGROUP_SWIN) {
			WARN_ON_ONCE(cpuctx->cgrp);
			/*
			 * set cgrp before ctxsw in to allow
			 * event_filter_match() to not have to pass
			 * task around
			 * we pass the cpuctx->ctx to perf_cgroup_from_task()
			 * because cgorup events are only per-cpu
			 */
			cpuctx->cgrp = perf_cgroup_from_task(task,
							     &cpuctx->ctx);
			cpu_ctx_sched_in(cpuctx, EVENT_ALL, task);
		}
		perf_pmu_enable(cpuctx->ctx.pmu);
		perf_ctx_unlock(cpuctx, cpuctx->task_ctx);
	}

	local_irq_restore(flags);
}

static inline void perf_cgroup_sched_out(struct task_struct *task,
					 struct task_struct *next)
{
	struct perf_cgroup *cgrp1;
	struct perf_cgroup *cgrp2 = NULL;

	rcu_read_lock();
	/*
	 * we come here when we know perf_cgroup_events > 0
	 * we do not need to pass the ctx here because we know
	 * we are holding the rcu lock
	 */
	cgrp1 = perf_cgroup_from_task(task, NULL);
	cgrp2 = perf_cgroup_from_task(next, NULL);

	/*
	 * only schedule out current cgroup events if we know
	 * that we are switching to a different cgroup. Otherwise,
	 * do no touch the cgroup events.
	 */
	if (cgrp1 != cgrp2)
		perf_cgroup_switch(task, PERF_CGROUP_SWOUT);

	rcu_read_unlock();
}

static inline void perf_cgroup_sched_in(struct task_struct *prev,
					struct task_struct *task)
{
	struct perf_cgroup *cgrp1;
	struct perf_cgroup *cgrp2 = NULL;

	rcu_read_lock();
	/*
	 * we come here when we know perf_cgroup_events > 0
	 * we do not need to pass the ctx here because we know
	 * we are holding the rcu lock
	 */
	cgrp1 = perf_cgroup_from_task(task, NULL);
	cgrp2 = perf_cgroup_from_task(prev, NULL);

	/*
	 * only need to schedule in cgroup events if we are changing
	 * cgroup during ctxsw. Cgroup events were not scheduled
	 * out of ctxsw out if that was not the case.
	 */
	if (cgrp1 != cgrp2)
		perf_cgroup_switch(task, PERF_CGROUP_SWIN);

	rcu_read_unlock();
}

static inline int perf_cgroup_connect(int fd, struct perf_event *event,
				      struct perf_event_attr *attr,
				      struct perf_event *group_leader)
{
	struct perf_cgroup *cgrp;
	struct cgroup_subsys_state *css;
	struct fd f = fdget(fd);
	int ret = 0;

	if (!f.file)
		return -EBADF;

	css = css_tryget_online_from_dir(f.file->f_path.dentry,
					 &perf_event_cgrp_subsys);
	if (IS_ERR(css)) {
		ret = PTR_ERR(css);
		goto out;
	}

	cgrp = container_of(css, struct perf_cgroup, css);
	event->cgrp = cgrp;

	/*
	 * all events in a group must monitor
	 * the same cgroup because a task belongs
	 * to only one perf cgroup at a time
	 */
	if (group_leader && group_leader->cgrp != cgrp) {
		perf_detach_cgroup(event);
		ret = -EINVAL;
	}
out:
	fdput(f);
	return ret;
}

static inline void
perf_cgroup_set_shadow_time(struct perf_event *event, u64 now)
{
	struct perf_cgroup_info *t;
	t = per_cpu_ptr(event->cgrp->info, event->cpu);
	event->shadow_ctx_time = now - t->timestamp;
}

/*
 * Update cpuctx->cgrp so that it is set when first cgroup event is added and
 * cleared when last cgroup event is removed.
 */
static inline void
list_update_cgroup_event(struct perf_event *event,
			 struct perf_event_context *ctx, bool add)
{
	struct perf_cpu_context *cpuctx;
	struct list_head *cpuctx_entry;

	if (!is_cgroup_event(event))
		return;

	/*
	 * Because cgroup events are always per-cpu events,
	 * this will always be called from the right CPU.
	 */
	cpuctx = __get_cpu_context(ctx);

	/*
	 * Since setting cpuctx->cgrp is conditional on the current @cgrp
	 * matching the event's cgroup, we must do this for every new event,
	 * because if the first would mismatch, the second would not try again
	 * and we would leave cpuctx->cgrp unset.
	 */
	if (add && !cpuctx->cgrp) {
		struct perf_cgroup *cgrp = perf_cgroup_from_task(current, ctx);

		if (cgroup_is_descendant(cgrp->css.cgroup, event->cgrp->css.cgroup))
			cpuctx->cgrp = cgrp;
	}

	if (add && ctx->nr_cgroups++)
		return;
	else if (!add && --ctx->nr_cgroups)
		return;

	/* no cgroup running */
	if (!add)
		cpuctx->cgrp = NULL;

	cpuctx_entry = &cpuctx->cgrp_cpuctx_entry;
	if (add)
		list_add(cpuctx_entry, this_cpu_ptr(&cgrp_cpuctx_list));
	else
		list_del(cpuctx_entry);
}

#else /* !CONFIG_CGROUP_PERF */

static inline bool
perf_cgroup_match(struct perf_event *event)
{
	return true;
}

static inline void perf_detach_cgroup(struct perf_event *event)
{}

static inline int is_cgroup_event(struct perf_event *event)
{
	return 0;
}

static inline void update_cgrp_time_from_event(struct perf_event *event)
{
}

static inline void update_cgrp_time_from_cpuctx(struct perf_cpu_context *cpuctx)
{
}

static inline void perf_cgroup_sched_out(struct task_struct *task,
					 struct task_struct *next)
{
}

static inline void perf_cgroup_sched_in(struct task_struct *prev,
					struct task_struct *task)
{
}

static inline int perf_cgroup_connect(pid_t pid, struct perf_event *event,
				      struct perf_event_attr *attr,
				      struct perf_event *group_leader)
{
	return -EINVAL;
}

static inline void
perf_cgroup_set_timestamp(struct task_struct *task,
			  struct perf_event_context *ctx)
{
}

void
perf_cgroup_switch(struct task_struct *task, struct task_struct *next)
{
}

static inline void
perf_cgroup_set_shadow_time(struct perf_event *event, u64 now)
{
}

static inline u64 perf_cgroup_event_time(struct perf_event *event)
{
	return 0;
}

static inline void
list_update_cgroup_event(struct perf_event *event,
			 struct perf_event_context *ctx, bool add)
{
}

#endif

/*
 * set default to be dependent on timer tick just
 * like original code
 */
#define PERF_CPU_HRTIMER (1000 / HZ)
/*
 * function must be called with interrupts disabled
 */
static enum hrtimer_restart perf_mux_hrtimer_handler(struct hrtimer *hr)
{
	struct perf_cpu_context *cpuctx;
	bool rotations;

	lockdep_assert_irqs_disabled();

	cpuctx = container_of(hr, struct perf_cpu_context, hrtimer);
	rotations = perf_rotate_context(cpuctx);

	raw_spin_lock(&cpuctx->hrtimer_lock);
	if (rotations)
		hrtimer_forward_now(hr, cpuctx->hrtimer_interval);
	else
		cpuctx->hrtimer_active = 0;
	raw_spin_unlock(&cpuctx->hrtimer_lock);

	return rotations ? HRTIMER_RESTART : HRTIMER_NORESTART;
}

static void __perf_mux_hrtimer_init(struct perf_cpu_context *cpuctx, int cpu)
{
	struct hrtimer *timer = &cpuctx->hrtimer;
	struct pmu *pmu = cpuctx->ctx.pmu;
	u64 interval;

	/* no multiplexing needed for SW PMU */
	if (pmu->task_ctx_nr == perf_sw_context)
		return;

	/*
	 * check default is sane, if not set then force to
	 * default interval (1/tick)
	 */
	interval = pmu->hrtimer_interval_ms;
	if (interval < 1)
		interval = pmu->hrtimer_interval_ms = PERF_CPU_HRTIMER;

	cpuctx->hrtimer_interval = ns_to_ktime(NSEC_PER_MSEC * interval);

	raw_spin_lock_init(&cpuctx->hrtimer_lock);
	hrtimer_init(timer, CLOCK_MONOTONIC, HRTIMER_MODE_ABS_PINNED);
	timer->function = perf_mux_hrtimer_handler;
}

static int perf_mux_hrtimer_restart(struct perf_cpu_context *cpuctx)
{
	struct hrtimer *timer = &cpuctx->hrtimer;
	struct pmu *pmu = cpuctx->ctx.pmu;
	unsigned long flags;

	/* not for SW PMU */
	if (pmu->task_ctx_nr == perf_sw_context)
		return 0;

	raw_spin_lock_irqsave(&cpuctx->hrtimer_lock, flags);
	if (!cpuctx->hrtimer_active) {
		cpuctx->hrtimer_active = 1;
		hrtimer_forward_now(timer, cpuctx->hrtimer_interval);
		hrtimer_start_expires(timer, HRTIMER_MODE_ABS_PINNED);
	}
	raw_spin_unlock_irqrestore(&cpuctx->hrtimer_lock, flags);

	return 0;
}

void perf_pmu_disable(struct pmu *pmu)
{
	int *count = this_cpu_ptr(pmu->pmu_disable_count);
	if (!(*count)++)
		pmu->pmu_disable(pmu);
}

void perf_pmu_enable(struct pmu *pmu)
{
	int *count = this_cpu_ptr(pmu->pmu_disable_count);
	if (!--(*count))
		pmu->pmu_enable(pmu);
}

static DEFINE_PER_CPU(struct list_head, active_ctx_list);

/*
 * perf_event_ctx_activate(), perf_event_ctx_deactivate(), and
 * perf_event_task_tick() are fully serialized because they're strictly cpu
 * affine and perf_event_ctx{activate,deactivate} are called with IRQs
 * disabled, while perf_event_task_tick is called from IRQ context.
 */
static void perf_event_ctx_activate(struct perf_event_context *ctx)
{
	struct list_head *head = this_cpu_ptr(&active_ctx_list);

	lockdep_assert_irqs_disabled();

	WARN_ON(!list_empty(&ctx->active_ctx_list));

	list_add(&ctx->active_ctx_list, head);
}

static void perf_event_ctx_deactivate(struct perf_event_context *ctx)
{
	lockdep_assert_irqs_disabled();

	WARN_ON(list_empty(&ctx->active_ctx_list));

	list_del_init(&ctx->active_ctx_list);
}

static void get_ctx(struct perf_event_context *ctx)
{
	WARN_ON(!atomic_inc_not_zero(&ctx->refcount));
}

static void free_ctx(struct rcu_head *head)
{
	struct perf_event_context *ctx;

	ctx = container_of(head, struct perf_event_context, rcu_head);
	kfree(ctx->task_ctx_data);
	kfree(ctx);
}

static void put_ctx(struct perf_event_context *ctx)
{
	if (atomic_dec_and_test(&ctx->refcount)) {
		if (ctx->parent_ctx)
			put_ctx(ctx->parent_ctx);
		if (ctx->task && ctx->task != TASK_TOMBSTONE)
			put_task_struct(ctx->task);
		call_rcu(&ctx->rcu_head, free_ctx);
	}
}

/*
 * Because of perf_event::ctx migration in sys_perf_event_open::move_group and
 * perf_pmu_migrate_context() we need some magic.
 *
 * Those places that change perf_event::ctx will hold both
 * perf_event_ctx::mutex of the 'old' and 'new' ctx value.
 *
 * Lock ordering is by mutex address. There are two other sites where
 * perf_event_context::mutex nests and those are:
 *
 *  - perf_event_exit_task_context()	[ child , 0 ]
 *      perf_event_exit_event()
 *        put_event()			[ parent, 1 ]
 *
 *  - perf_event_init_context()		[ parent, 0 ]
 *      inherit_task_group()
 *        inherit_group()
 *          inherit_event()
 *            perf_event_alloc()
 *              perf_init_event()
 *                perf_try_init_event()	[ child , 1 ]
 *
 * While it appears there is an obvious deadlock here -- the parent and child
 * nesting levels are inverted between the two. This is in fact safe because
 * life-time rules separate them. That is an exiting task cannot fork, and a
 * spawning task cannot (yet) exit.
 *
 * But remember that that these are parent<->child context relations, and
 * migration does not affect children, therefore these two orderings should not
 * interact.
 *
 * The change in perf_event::ctx does not affect children (as claimed above)
 * because the sys_perf_event_open() case will install a new event and break
 * the ctx parent<->child relation, and perf_pmu_migrate_context() is only
 * concerned with cpuctx and that doesn't have children.
 *
 * The places that change perf_event::ctx will issue:
 *
 *   perf_remove_from_context();
 *   synchronize_rcu();
 *   perf_install_in_context();
 *
 * to affect the change. The remove_from_context() + synchronize_rcu() should
 * quiesce the event, after which we can install it in the new location. This
 * means that only external vectors (perf_fops, prctl) can perturb the event
 * while in transit. Therefore all such accessors should also acquire
 * perf_event_context::mutex to serialize against this.
 *
 * However; because event->ctx can change while we're waiting to acquire
 * ctx->mutex we must be careful and use the below perf_event_ctx_lock()
 * function.
 *
 * Lock order:
 *    cred_guard_mutex
 *	task_struct::perf_event_mutex
 *	  perf_event_context::mutex
 *	    perf_event::child_mutex;
 *	      perf_event_context::lock
 *	    perf_event::mmap_mutex
 *	    mmap_sem
 *	      perf_addr_filters_head::lock
 *
 *    cpu_hotplug_lock
 *      pmus_lock
 *	  cpuctx->mutex / perf_event_context::mutex
 */
static struct perf_event_context *
perf_event_ctx_lock_nested(struct perf_event *event, int nesting)
{
	struct perf_event_context *ctx;

again:
	rcu_read_lock();
	ctx = READ_ONCE(event->ctx);
	if (!atomic_inc_not_zero(&ctx->refcount)) {
		rcu_read_unlock();
		goto again;
	}
	rcu_read_unlock();

	mutex_lock_nested(&ctx->mutex, nesting);
	if (event->ctx != ctx) {
		mutex_unlock(&ctx->mutex);
		put_ctx(ctx);
		goto again;
	}

	return ctx;
}

static inline struct perf_event_context *
perf_event_ctx_lock(struct perf_event *event)
{
	return perf_event_ctx_lock_nested(event, 0);
}

static void perf_event_ctx_unlock(struct perf_event *event,
				  struct perf_event_context *ctx)
{
	mutex_unlock(&ctx->mutex);
	put_ctx(ctx);
}

/*
 * This must be done under the ctx->lock, such as to serialize against
 * context_equiv(), therefore we cannot call put_ctx() since that might end up
 * calling scheduler related locks and ctx->lock nests inside those.
 */
static __must_check struct perf_event_context *
unclone_ctx(struct perf_event_context *ctx)
{
	struct perf_event_context *parent_ctx = ctx->parent_ctx;

	lockdep_assert_held(&ctx->lock);

	if (parent_ctx)
		ctx->parent_ctx = NULL;
	ctx->generation++;

	return parent_ctx;
}

static u32 perf_event_pid_type(struct perf_event *event, struct task_struct *p,
				enum pid_type type)
{
	u32 nr;
	/*
	 * only top level events have the pid namespace they were created in
	 */
	if (event->parent)
		event = event->parent;

	nr = __task_pid_nr_ns(p, type, event->ns);
	/* avoid -1 if it is idle thread or runs in another ns */
	if (!nr && !pid_alive(p))
		nr = -1;
	return nr;
}

static u32 perf_event_pid(struct perf_event *event, struct task_struct *p)
{
	return perf_event_pid_type(event, p, PIDTYPE_TGID);
}

static u32 perf_event_tid(struct perf_event *event, struct task_struct *p)
{
	return perf_event_pid_type(event, p, PIDTYPE_PID);
}

/*
 * If we inherit events we want to return the parent event id
 * to userspace.
 */
static u64 primary_event_id(struct perf_event *event)
{
	u64 id = event->id;

	if (event->parent)
		id = event->parent->id;

	return id;
}

/*
 * Get the perf_event_context for a task and lock it.
 *
 * This has to cope with with the fact that until it is locked,
 * the context could get moved to another task.
 */
static struct perf_event_context *
perf_lock_task_context(struct task_struct *task, int ctxn, unsigned long *flags)
{
	struct perf_event_context *ctx;

retry:
	/*
	 * One of the few rules of preemptible RCU is that one cannot do
	 * rcu_read_unlock() while holding a scheduler (or nested) lock when
	 * part of the read side critical section was irqs-enabled -- see
	 * rcu_read_unlock_special().
	 *
	 * Since ctx->lock nests under rq->lock we must ensure the entire read
	 * side critical section has interrupts disabled.
	 */
	local_irq_save(*flags);
	rcu_read_lock();
	ctx = rcu_dereference(task->perf_event_ctxp[ctxn]);
	if (ctx) {
		/*
		 * If this context is a clone of another, it might
		 * get swapped for another underneath us by
		 * perf_event_task_sched_out, though the
		 * rcu_read_lock() protects us from any context
		 * getting freed.  Lock the context and check if it
		 * got swapped before we could get the lock, and retry
		 * if so.  If we locked the right context, then it
		 * can't get swapped on us any more.
		 */
		raw_spin_lock(&ctx->lock);
		if (ctx != rcu_dereference(task->perf_event_ctxp[ctxn])) {
			raw_spin_unlock(&ctx->lock);
			rcu_read_unlock();
			local_irq_restore(*flags);
			goto retry;
		}

		if (ctx->task == TASK_TOMBSTONE ||
		    !atomic_inc_not_zero(&ctx->refcount)) {
			raw_spin_unlock(&ctx->lock);
			ctx = NULL;
		} else {
			WARN_ON_ONCE(ctx->task != task);
		}
	}
	rcu_read_unlock();
	if (!ctx)
		local_irq_restore(*flags);
	return ctx;
}

/*
 * Get the context for a task and increment its pin_count so it
 * can't get swapped to another task.  This also increments its
 * reference count so that the context can't get freed.
 */
static struct perf_event_context *
perf_pin_task_context(struct task_struct *task, int ctxn)
{
	struct perf_event_context *ctx;
	unsigned long flags;

	ctx = perf_lock_task_context(task, ctxn, &flags);
	if (ctx) {
		++ctx->pin_count;
		raw_spin_unlock_irqrestore(&ctx->lock, flags);
	}
	return ctx;
}

static void perf_unpin_context(struct perf_event_context *ctx)
{
	unsigned long flags;

	raw_spin_lock_irqsave(&ctx->lock, flags);
	--ctx->pin_count;
	raw_spin_unlock_irqrestore(&ctx->lock, flags);
}

/*
 * Update the record of the current time in a context.
 */
static void update_context_time(struct perf_event_context *ctx)
{
	u64 now = perf_clock();

	ctx->time += now - ctx->timestamp;
	ctx->timestamp = now;
}

static u64 perf_event_time(struct perf_event *event)
{
	struct perf_event_context *ctx = event->ctx;

	if (is_cgroup_event(event))
		return perf_cgroup_event_time(event);

	return ctx ? ctx->time : 0;
}

static enum event_type_t get_event_type(struct perf_event *event)
{
	struct perf_event_context *ctx = event->ctx;
	enum event_type_t event_type;

	lockdep_assert_held(&ctx->lock);

	/*
	 * It's 'group type', really, because if our group leader is
	 * pinned, so are we.
	 */
	if (event->group_leader != event)
		event = event->group_leader;

	event_type = event->attr.pinned ? EVENT_PINNED : EVENT_FLEXIBLE;
	if (!ctx->task)
		event_type |= EVENT_CPU;

	return event_type;
}

/*
 * Helper function to initialize event group nodes.
 */
static void init_event_group(struct perf_event *event)
{
	RB_CLEAR_NODE(&event->group_node);
	event->group_index = 0;
}

/*
 * Extract pinned or flexible groups from the context
 * based on event attrs bits.
 */
static struct perf_event_groups *
get_event_groups(struct perf_event *event, struct perf_event_context *ctx)
{
	if (event->attr.pinned)
		return &ctx->pinned_groups;
	else
		return &ctx->flexible_groups;
}

/*
 * Helper function to initializes perf_event_group trees.
 */
static void perf_event_groups_init(struct perf_event_groups *groups)
{
	groups->tree = RB_ROOT;
	groups->index = 0;
}

/*
 * Compare function for event groups;
 *
 * Implements complex key that first sorts by CPU and then by virtual index
 * which provides ordering when rotating groups for the same CPU.
 */
static bool
perf_event_groups_less(struct perf_event *left, struct perf_event *right)
{
	if (left->cpu < right->cpu)
		return true;
	if (left->cpu > right->cpu)
		return false;

	if (left->group_index < right->group_index)
		return true;
	if (left->group_index > right->group_index)
		return false;

	return false;
}

/*
 * Insert @event into @groups' tree; using {@event->cpu, ++@groups->index} for
 * key (see perf_event_groups_less). This places it last inside the CPU
 * subtree.
 */
static void
perf_event_groups_insert(struct perf_event_groups *groups,
			 struct perf_event *event)
{
	struct perf_event *node_event;
	struct rb_node *parent;
	struct rb_node **node;

	event->group_index = ++groups->index;

	node = &groups->tree.rb_node;
	parent = *node;

	while (*node) {
		parent = *node;
		node_event = container_of(*node, struct perf_event, group_node);

		if (perf_event_groups_less(event, node_event))
			node = &parent->rb_left;
		else
			node = &parent->rb_right;
	}

	rb_link_node(&event->group_node, parent, node);
	rb_insert_color(&event->group_node, &groups->tree);
}

/*
 * Helper function to insert event into the pinned or flexible groups.
 */
static void
add_event_to_groups(struct perf_event *event, struct perf_event_context *ctx)
{
	struct perf_event_groups *groups;

	groups = get_event_groups(event, ctx);
	perf_event_groups_insert(groups, event);
}

/*
 * Delete a group from a tree.
 */
static void
perf_event_groups_delete(struct perf_event_groups *groups,
			 struct perf_event *event)
{
	WARN_ON_ONCE(RB_EMPTY_NODE(&event->group_node) ||
		     RB_EMPTY_ROOT(&groups->tree));

	rb_erase(&event->group_node, &groups->tree);
	init_event_group(event);
}

/*
 * Helper function to delete event from its groups.
 */
static void
del_event_from_groups(struct perf_event *event, struct perf_event_context *ctx)
{
	struct perf_event_groups *groups;

	groups = get_event_groups(event, ctx);
	perf_event_groups_delete(groups, event);
}

/*
 * Get the leftmost event in the @cpu subtree.
 */
static struct perf_event *
perf_event_groups_first(struct perf_event_groups *groups, int cpu)
{
	struct perf_event *node_event = NULL, *match = NULL;
	struct rb_node *node = groups->tree.rb_node;

	while (node) {
		node_event = container_of(node, struct perf_event, group_node);

		if (cpu < node_event->cpu) {
			node = node->rb_left;
		} else if (cpu > node_event->cpu) {
			node = node->rb_right;
		} else {
			match = node_event;
			node = node->rb_left;
		}
	}

	return match;
}

/*
 * Like rb_entry_next_safe() for the @cpu subtree.
 */
static struct perf_event *
perf_event_groups_next(struct perf_event *event)
{
	struct perf_event *next;

	next = rb_entry_safe(rb_next(&event->group_node), typeof(*event), group_node);
	if (next && next->cpu == event->cpu)
		return next;

	return NULL;
}

/*
 * Iterate through the whole groups tree.
 */
#define perf_event_groups_for_each(event, groups)			\
	for (event = rb_entry_safe(rb_first(&((groups)->tree)),		\
				typeof(*event), group_node); event;	\
		event = rb_entry_safe(rb_next(&event->group_node),	\
				typeof(*event), group_node))

/*
 * Add an event from the lists for its context.
 * Must be called with ctx->mutex and ctx->lock held.
 */
static void
list_add_event(struct perf_event *event, struct perf_event_context *ctx)
{
	lockdep_assert_held(&ctx->lock);

	WARN_ON_ONCE(event->attach_state & PERF_ATTACH_CONTEXT);
	event->attach_state |= PERF_ATTACH_CONTEXT;

	event->tstamp = perf_event_time(event);

	/*
	 * If we're a stand alone event or group leader, we go to the context
	 * list, group events are kept attached to the group so that
	 * perf_group_detach can, at all times, locate all siblings.
	 */
	if (event->group_leader == event) {
		event->group_caps = event->event_caps;
		add_event_to_groups(event, ctx);
	}

	list_update_cgroup_event(event, ctx, true);

	list_add_rcu(&event->event_entry, &ctx->event_list);
	ctx->nr_events++;
	if (event->attr.inherit_stat)
		ctx->nr_stat++;

	ctx->generation++;
}

/*
 * Initialize event state based on the perf_event_attr::disabled.
 */
static inline void perf_event__state_init(struct perf_event *event)
{
	event->state = event->attr.disabled ? PERF_EVENT_STATE_OFF :
					      PERF_EVENT_STATE_INACTIVE;
}

static void __perf_event_read_size(struct perf_event *event, int nr_siblings)
{
	int entry = sizeof(u64); /* value */
	int size = 0;
	int nr = 1;

	if (event->attr.read_format & PERF_FORMAT_TOTAL_TIME_ENABLED)
		size += sizeof(u64);

	if (event->attr.read_format & PERF_FORMAT_TOTAL_TIME_RUNNING)
		size += sizeof(u64);

	if (event->attr.read_format & PERF_FORMAT_ID)
		entry += sizeof(u64);

	if (event->attr.read_format & PERF_FORMAT_GROUP) {
		nr += nr_siblings;
		size += sizeof(u64);
	}

	size += entry * nr;
	event->read_size = size;
}

static void __perf_event_header_size(struct perf_event *event, u64 sample_type)
{
	struct perf_sample_data *data;
	u16 size = 0;

	if (sample_type & PERF_SAMPLE_IP)
		size += sizeof(data->ip);

	if (sample_type & PERF_SAMPLE_ADDR)
		size += sizeof(data->addr);

	if (sample_type & PERF_SAMPLE_PERIOD)
		size += sizeof(data->period);

	if (sample_type & PERF_SAMPLE_WEIGHT)
		size += sizeof(data->weight);

	if (sample_type & PERF_SAMPLE_READ)
		size += event->read_size;

	if (sample_type & PERF_SAMPLE_DATA_SRC)
		size += sizeof(data->data_src.val);

	if (sample_type & PERF_SAMPLE_TRANSACTION)
		size += sizeof(data->txn);

	if (sample_type & PERF_SAMPLE_PHYS_ADDR)
		size += sizeof(data->phys_addr);

	event->header_size = size;
}

/*
 * Called at perf_event creation and when events are attached/detached from a
 * group.
 */
static void perf_event__header_size(struct perf_event *event)
{
	__perf_event_read_size(event,
			       event->group_leader->nr_siblings);
	__perf_event_header_size(event, event->attr.sample_type);
}

static void perf_event__id_header_size(struct perf_event *event)
{
	struct perf_sample_data *data;
	u64 sample_type = event->attr.sample_type;
	u16 size = 0;

	if (sample_type & PERF_SAMPLE_TID)
		size += sizeof(data->tid_entry);

	if (sample_type & PERF_SAMPLE_TIME)
		size += sizeof(data->time);

	if (sample_type & PERF_SAMPLE_IDENTIFIER)
		size += sizeof(data->id);

	if (sample_type & PERF_SAMPLE_ID)
		size += sizeof(data->id);

	if (sample_type & PERF_SAMPLE_STREAM_ID)
		size += sizeof(data->stream_id);

	if (sample_type & PERF_SAMPLE_CPU)
		size += sizeof(data->cpu_entry);

	event->id_header_size = size;
}

static bool perf_event_validate_size(struct perf_event *event)
{
	/*
	 * The values computed here will be over-written when we actually
	 * attach the event.
	 */
	__perf_event_read_size(event, event->group_leader->nr_siblings + 1);
	__perf_event_header_size(event, event->attr.sample_type & ~PERF_SAMPLE_READ);
	perf_event__id_header_size(event);

	/*
	 * Sum the lot; should not exceed the 64k limit we have on records.
	 * Conservative limit to allow for callchains and other variable fields.
	 */
	if (event->read_size + event->header_size +
	    event->id_header_size + sizeof(struct perf_event_header) >= 16*1024)
		return false;

	return true;
}

static void perf_group_attach(struct perf_event *event)
{
	struct perf_event *group_leader = event->group_leader, *pos;

	lockdep_assert_held(&event->ctx->lock);

	/*
	 * We can have double attach due to group movement in perf_event_open.
	 */
	if (event->attach_state & PERF_ATTACH_GROUP)
		return;

	event->attach_state |= PERF_ATTACH_GROUP;

	if (group_leader == event)
		return;

	WARN_ON_ONCE(group_leader->ctx != event->ctx);

	group_leader->group_caps &= event->event_caps;

	list_add_tail(&event->sibling_list, &group_leader->sibling_list);
	group_leader->nr_siblings++;

	perf_event__header_size(group_leader);

	for_each_sibling_event(pos, group_leader)
		perf_event__header_size(pos);
}

/*
 * Remove an event from the lists for its context.
 * Must be called with ctx->mutex and ctx->lock held.
 */
static void
list_del_event(struct perf_event *event, struct perf_event_context *ctx)
{
	WARN_ON_ONCE(event->ctx != ctx);
	lockdep_assert_held(&ctx->lock);

	/*
	 * We can have double detach due to exit/hot-unplug + close.
	 */
	if (!(event->attach_state & PERF_ATTACH_CONTEXT))
		return;

	event->attach_state &= ~PERF_ATTACH_CONTEXT;

	list_update_cgroup_event(event, ctx, false);

	ctx->nr_events--;
	if (event->attr.inherit_stat)
		ctx->nr_stat--;

	list_del_rcu(&event->event_entry);

	if (event->group_leader == event)
		del_event_from_groups(event, ctx);

	/*
	 * If event was in error state, then keep it
	 * that way, otherwise bogus counts will be
	 * returned on read(). The only way to get out
	 * of error state is by explicit re-enabling
	 * of the event
	 */
	if (event->state > PERF_EVENT_STATE_OFF)
		perf_event_set_state(event, PERF_EVENT_STATE_OFF);

	ctx->generation++;
}

static void perf_group_detach(struct perf_event *event)
{
	struct perf_event *sibling, *tmp;
	struct perf_event_context *ctx = event->ctx;

	lockdep_assert_held(&ctx->lock);

	/*
	 * We can have double detach due to exit/hot-unplug + close.
	 */
	if (!(event->attach_state & PERF_ATTACH_GROUP))
		return;

	event->attach_state &= ~PERF_ATTACH_GROUP;

	/*
	 * If this is a sibling, remove it from its group.
	 */
	if (event->group_leader != event) {
		list_del_init(&event->sibling_list);
		event->group_leader->nr_siblings--;

		if (event->shared)
			event->group_leader = event;

		goto out;
	}

	/*
	 * If this was a group event with sibling events then
	 * upgrade the siblings to singleton events by adding them
	 * to whatever list we are on.
	 */
	list_for_each_entry_safe(sibling, tmp, &event->sibling_list, sibling_list) {

		sibling->group_leader = sibling;
		list_del_init(&sibling->sibling_list);

		/* Inherit group flags from the previous leader */
		sibling->group_caps = event->group_caps;

		if (!RB_EMPTY_NODE(&event->group_node)) {
			add_event_to_groups(sibling, event->ctx);

			if (sibling->state == PERF_EVENT_STATE_ACTIVE) {
				struct list_head *list = sibling->attr.pinned ?
					&ctx->pinned_active : &ctx->flexible_active;

				list_add_tail(&sibling->active_list, list);
			}
		}

		WARN_ON_ONCE(sibling->ctx != event->ctx);
	}

out:
	perf_event__header_size(event->group_leader);

	for_each_sibling_event(tmp, event->group_leader)
		perf_event__header_size(tmp);
}

static bool is_orphaned_event(struct perf_event *event)
{
	return event->state == PERF_EVENT_STATE_DEAD;
}

static inline int __pmu_filter_match(struct perf_event *event)
{
	struct pmu *pmu = event->pmu;
	return pmu->filter_match ? pmu->filter_match(event) : 1;
}

/*
 * Check whether we should attempt to schedule an event group based on
 * PMU-specific filtering. An event group can consist of HW and SW events,
 * potentially with a SW leader, so we must check all the filters, to
 * determine whether a group is schedulable:
 */
static inline int pmu_filter_match(struct perf_event *event)
{
	struct perf_event *sibling;

	if (!__pmu_filter_match(event))
		return 0;

	for_each_sibling_event(sibling, event) {
		if (!__pmu_filter_match(sibling))
			return 0;
	}

	return 1;
}

static inline int
event_filter_match(struct perf_event *event)
{
	return (event->cpu == -1 || event->cpu == smp_processor_id()) &&
	       perf_cgroup_match(event) && pmu_filter_match(event);
}

static void
event_sched_out(struct perf_event *event,
		  struct perf_cpu_context *cpuctx,
		  struct perf_event_context *ctx)
{
	enum perf_event_state state = PERF_EVENT_STATE_INACTIVE;

	WARN_ON_ONCE(event->ctx != ctx);
	lockdep_assert_held(&ctx->lock);

	if (event->state != PERF_EVENT_STATE_ACTIVE)
		return;

	/*
	 * Asymmetry; we only schedule events _IN_ through ctx_sched_in(), but
	 * we can schedule events _OUT_ individually through things like
	 * __perf_remove_from_context().
	 */
	list_del_init(&event->active_list);

	perf_pmu_disable(event->pmu);

	event->pmu->del(event, 0);
	event->oncpu = -1;

	if (READ_ONCE(event->pending_disable) >= 0) {
		WRITE_ONCE(event->pending_disable, -1);
		state = PERF_EVENT_STATE_OFF;
	}
	perf_event_set_state(event, state);

	if (!is_software_event(event))
		cpuctx->active_oncpu--;
	if (!--ctx->nr_active)
		perf_event_ctx_deactivate(ctx);
	if (event->attr.freq && event->attr.sample_freq)
		ctx->nr_freq--;
	if (event->attr.exclusive || !cpuctx->active_oncpu)
		cpuctx->exclusive = 0;

	perf_pmu_enable(event->pmu);
}

static void
group_sched_out(struct perf_event *group_event,
		struct perf_cpu_context *cpuctx,
		struct perf_event_context *ctx)
{
	struct perf_event *event;

	if (group_event->state != PERF_EVENT_STATE_ACTIVE)
		return;

	perf_pmu_disable(ctx->pmu);

	event_sched_out(group_event, cpuctx, ctx);

	/*
	 * Schedule out siblings (if any):
	 */
	for_each_sibling_event(event, group_event)
		event_sched_out(event, cpuctx, ctx);

	perf_pmu_enable(ctx->pmu);

	if (group_event->attr.exclusive)
		cpuctx->exclusive = 0;
}

#define DETACH_GROUP	0x01UL

/*
 * Cross CPU call to remove a performance event
 *
 * We disable the event on the hardware level first. After that we
 * remove it from the context list.
 */
static void
__perf_remove_from_context(struct perf_event *event,
			   struct perf_cpu_context *cpuctx,
			   struct perf_event_context *ctx,
			   void *info)
{
	unsigned long flags = (unsigned long)info;

	if (ctx->is_active & EVENT_TIME) {
		update_context_time(ctx);
		update_cgrp_time_from_cpuctx(cpuctx);
	}

	event_sched_out(event, cpuctx, ctx);
	if (flags & DETACH_GROUP)
		perf_group_detach(event);
	list_del_event(event, ctx);

	if (!ctx->nr_events && ctx->is_active) {
		ctx->is_active = 0;
		if (ctx->task) {
			WARN_ON_ONCE(cpuctx->task_ctx != ctx);
			cpuctx->task_ctx = NULL;
		}
	}
}

/*
 * Remove the event from a task's (or a CPU's) list of events.
 *
 * If event->ctx is a cloned context, callers must make sure that
 * every task struct that event->ctx->task could possibly point to
 * remains valid.  This is OK when called from perf_release since
 * that only calls us on the top-level context, which can't be a clone.
 * When called from perf_event_exit_task, it's OK because the
 * context has been detached from its task.
 */
static void perf_remove_from_context(struct perf_event *event, unsigned long flags)
{
	struct perf_event_context *ctx = event->ctx;

	lockdep_assert_held(&ctx->mutex);

	event_function_call(event, __perf_remove_from_context, (void *)flags);

	/*
	 * The above event_function_call() can NO-OP when it hits
	 * TASK_TOMBSTONE. In that case we must already have been detached
	 * from the context (by perf_event_exit_event()) but the grouping
	 * might still be in-tact.
	 */
	WARN_ON_ONCE(event->attach_state & PERF_ATTACH_CONTEXT);
	if ((flags & DETACH_GROUP) &&
	    (event->attach_state & PERF_ATTACH_GROUP)) {
		/*
		 * Since in that case we cannot possibly be scheduled, simply
		 * detach now.
		 */
		raw_spin_lock_irq(&ctx->lock);
		perf_group_detach(event);
		raw_spin_unlock_irq(&ctx->lock);
	}
}

/*
 * Cross CPU call to disable a performance event
 */
static void __perf_event_disable(struct perf_event *event,
				 struct perf_cpu_context *cpuctx,
				 struct perf_event_context *ctx,
				 void *info)
{
	if (event->state < PERF_EVENT_STATE_INACTIVE)
		return;

	if (ctx->is_active & EVENT_TIME) {
		update_context_time(ctx);
		update_cgrp_time_from_event(event);
	}

	if (event == event->group_leader)
		group_sched_out(event, cpuctx, ctx);
	else
		event_sched_out(event, cpuctx, ctx);

	perf_event_set_state(event, PERF_EVENT_STATE_OFF);
}

/*
 * Disable an event.
 *
 * If event->ctx is a cloned context, callers must make sure that
 * every task struct that event->ctx->task could possibly point to
 * remains valid.  This condition is satisifed when called through
 * perf_event_for_each_child or perf_event_for_each because they
 * hold the top-level event's child_mutex, so any descendant that
 * goes to exit will block in perf_event_exit_event().
 *
 * When called from perf_pending_event it's OK because event->ctx
 * is the current context on this CPU and preemption is disabled,
 * hence we can't get into perf_event_task_sched_out for this context.
 */
static void _perf_event_disable(struct perf_event *event)
{
	struct perf_event_context *ctx = event->ctx;

	raw_spin_lock_irq(&ctx->lock);
	if (event->state <= PERF_EVENT_STATE_OFF) {
		raw_spin_unlock_irq(&ctx->lock);
		return;
	}
	raw_spin_unlock_irq(&ctx->lock);

	event_function_call(event, __perf_event_disable, NULL);
}

void perf_event_disable_local(struct perf_event *event)
{
	event_function_local(event, __perf_event_disable, NULL);
}

/*
 * Strictly speaking kernel users cannot create groups and therefore this
 * interface does not need the perf_event_ctx_lock() magic.
 */
void perf_event_disable(struct perf_event *event)
{
	struct perf_event_context *ctx;

	ctx = perf_event_ctx_lock(event);
	_perf_event_disable(event);
	perf_event_ctx_unlock(event, ctx);
}
EXPORT_SYMBOL_GPL(perf_event_disable);

void perf_event_disable_inatomic(struct perf_event *event)
{
	WRITE_ONCE(event->pending_disable, smp_processor_id());
	/* can fail, see perf_pending_event_disable() */
	irq_work_queue(&event->pending);
}

static void perf_set_shadow_time(struct perf_event *event,
				 struct perf_event_context *ctx)
{
	/*
	 * use the correct time source for the time snapshot
	 *
	 * We could get by without this by leveraging the
	 * fact that to get to this function, the caller
	 * has most likely already called update_context_time()
	 * and update_cgrp_time_xx() and thus both timestamp
	 * are identical (or very close). Given that tstamp is,
	 * already adjusted for cgroup, we could say that:
	 *    tstamp - ctx->timestamp
	 * is equivalent to
	 *    tstamp - cgrp->timestamp.
	 *
	 * Then, in perf_output_read(), the calculation would
	 * work with no changes because:
	 * - event is guaranteed scheduled in
	 * - no scheduled out in between
	 * - thus the timestamp would be the same
	 *
	 * But this is a bit hairy.
	 *
	 * So instead, we have an explicit cgroup call to remain
	 * within the time time source all along. We believe it
	 * is cleaner and simpler to understand.
	 */
	if (is_cgroup_event(event))
		perf_cgroup_set_shadow_time(event, event->tstamp);
	else
		event->shadow_ctx_time = event->tstamp - ctx->timestamp;
}

#define MAX_INTERRUPTS (~0ULL)

static void perf_log_throttle(struct perf_event *event, int enable);
static void perf_log_itrace_start(struct perf_event *event);

static int
event_sched_in(struct perf_event *event,
		 struct perf_cpu_context *cpuctx,
		 struct perf_event_context *ctx)
{
	int ret = 0;

	lockdep_assert_held(&ctx->lock);

	if (event->state <= PERF_EVENT_STATE_OFF)
		return 0;

	WRITE_ONCE(event->oncpu, smp_processor_id());
	/*
	 * Order event::oncpu write to happen before the ACTIVE state is
	 * visible. This allows perf_event_{stop,read}() to observe the correct
	 * ->oncpu if it sees ACTIVE.
	 */
	smp_wmb();
	perf_event_set_state(event, PERF_EVENT_STATE_ACTIVE);

	/*
	 * Unthrottle events, since we scheduled we might have missed several
	 * ticks already, also for a heavily scheduling task there is little
	 * guarantee it'll get a tick in a timely manner.
	 */
	if (unlikely(event->hw.interrupts == MAX_INTERRUPTS)) {
		perf_log_throttle(event, 1);
		event->hw.interrupts = 0;
	}

	perf_pmu_disable(event->pmu);

	perf_set_shadow_time(event, ctx);

	perf_log_itrace_start(event);

	if (event->pmu->add(event, PERF_EF_START)) {
		perf_event_set_state(event, PERF_EVENT_STATE_INACTIVE);
		event->oncpu = -1;
		ret = -EAGAIN;
		goto out;
	}

	if (!is_software_event(event))
		cpuctx->active_oncpu++;
	if (!ctx->nr_active++)
		perf_event_ctx_activate(ctx);
	if (event->attr.freq && event->attr.sample_freq)
		ctx->nr_freq++;

	if (event->attr.exclusive)
		cpuctx->exclusive = 1;

out:
	perf_pmu_enable(event->pmu);

	return ret;
}

static int
group_sched_in(struct perf_event *group_event,
	       struct perf_cpu_context *cpuctx,
	       struct perf_event_context *ctx)
{
	struct perf_event *event, *partial_group = NULL;
	struct pmu *pmu = ctx->pmu;

	if (group_event->state == PERF_EVENT_STATE_OFF)
		return 0;

	pmu->start_txn(pmu, PERF_PMU_TXN_ADD);

	if (event_sched_in(group_event, cpuctx, ctx)) {
		pmu->cancel_txn(pmu);
		perf_mux_hrtimer_restart(cpuctx);
		return -EAGAIN;
	}

	/*
	 * Schedule in siblings as one group (if any):
	 */
	for_each_sibling_event(event, group_event) {
		if (event_sched_in(event, cpuctx, ctx)) {
			partial_group = event;
			goto group_error;
		}
	}

	if (!pmu->commit_txn(pmu))
		return 0;

group_error:
	/*
	 * Groups can be scheduled in as one unit only, so undo any
	 * partial group before returning:
	 * The events up to the failed event are scheduled out normally.
	 */
	for_each_sibling_event(event, group_event) {
		if (event == partial_group)
			break;

		event_sched_out(event, cpuctx, ctx);
	}
	event_sched_out(group_event, cpuctx, ctx);

	pmu->cancel_txn(pmu);

	perf_mux_hrtimer_restart(cpuctx);

	return -EAGAIN;
}

/*
 * Work out whether we can put this event group on the CPU now.
 */
static int group_can_go_on(struct perf_event *event,
			   struct perf_cpu_context *cpuctx,
			   int can_add_hw)
{
	/*
	 * Groups consisting entirely of software events can always go on.
	 */
	if (event->group_caps & PERF_EV_CAP_SOFTWARE)
		return 1;
	/*
	 * If an exclusive group is already on, no other hardware
	 * events can go on.
	 */
	if (cpuctx->exclusive)
		return 0;
	/*
	 * If this group is exclusive and there are already
	 * events on the CPU, it can't go on.
	 */
	if (event->attr.exclusive && cpuctx->active_oncpu)
		return 0;
	/*
	 * Otherwise, try to add it if all previous groups were able
	 * to go on.
	 */
	return can_add_hw;
}

static void add_event_to_ctx(struct perf_event *event,
			       struct perf_event_context *ctx)
{
	list_add_event(event, ctx);
	perf_group_attach(event);
}

static void ctx_sched_out(struct perf_event_context *ctx,
			  struct perf_cpu_context *cpuctx,
			  enum event_type_t event_type);
static void
ctx_sched_in(struct perf_event_context *ctx,
	     struct perf_cpu_context *cpuctx,
	     enum event_type_t event_type,
	     struct task_struct *task);

static void task_ctx_sched_out(struct perf_cpu_context *cpuctx,
			       struct perf_event_context *ctx,
			       enum event_type_t event_type)
{
	if (!cpuctx->task_ctx)
		return;

	if (WARN_ON_ONCE(ctx != cpuctx->task_ctx))
		return;

	ctx_sched_out(ctx, cpuctx, event_type);
}

static void perf_event_sched_in(struct perf_cpu_context *cpuctx,
				struct perf_event_context *ctx,
				struct task_struct *task)
{
	cpu_ctx_sched_in(cpuctx, EVENT_PINNED, task);
	if (ctx)
		ctx_sched_in(ctx, cpuctx, EVENT_PINNED, task);
	cpu_ctx_sched_in(cpuctx, EVENT_FLEXIBLE, task);
	if (ctx)
		ctx_sched_in(ctx, cpuctx, EVENT_FLEXIBLE, task);
}

/*
 * We want to maintain the following priority of scheduling:
 *  - CPU pinned (EVENT_CPU | EVENT_PINNED)
 *  - task pinned (EVENT_PINNED)
 *  - CPU flexible (EVENT_CPU | EVENT_FLEXIBLE)
 *  - task flexible (EVENT_FLEXIBLE).
 *
 * In order to avoid unscheduling and scheduling back in everything every
 * time an event is added, only do it for the groups of equal priority and
 * below.
 *
 * This can be called after a batch operation on task events, in which case
 * event_type is a bit mask of the types of events involved. For CPU events,
 * event_type is only either EVENT_PINNED or EVENT_FLEXIBLE.
 */
static void ctx_resched(struct perf_cpu_context *cpuctx,
			struct perf_event_context *task_ctx,
			enum event_type_t event_type)
{
	enum event_type_t ctx_event_type;
	bool cpu_event = !!(event_type & EVENT_CPU);

	/*
	 * If pinned groups are involved, flexible groups also need to be
	 * scheduled out.
	 */
	if (event_type & EVENT_PINNED)
		event_type |= EVENT_FLEXIBLE;

	ctx_event_type = event_type & EVENT_ALL;

	perf_pmu_disable(cpuctx->ctx.pmu);
	if (task_ctx)
		task_ctx_sched_out(cpuctx, task_ctx, event_type);

	/*
	 * Decide which cpu ctx groups to schedule out based on the types
	 * of events that caused rescheduling:
	 *  - EVENT_CPU: schedule out corresponding groups;
	 *  - EVENT_PINNED task events: schedule out EVENT_FLEXIBLE groups;
	 *  - otherwise, do nothing more.
	 */
	if (cpu_event)
		cpu_ctx_sched_out(cpuctx, ctx_event_type);
	else if (ctx_event_type & EVENT_PINNED)
		cpu_ctx_sched_out(cpuctx, EVENT_FLEXIBLE);

	perf_event_sched_in(cpuctx, task_ctx, current);
	perf_pmu_enable(cpuctx->ctx.pmu);
}

#if defined CONFIG_HOTPLUG_CPU || defined CONFIG_KEXEC_CORE
static LIST_HEAD(dormant_event_list);
static DEFINE_SPINLOCK(dormant_event_list_lock);

static void perf_prepare_install_in_context(struct perf_event *event)
{
	spin_lock(&dormant_event_list_lock);
	if (event->state == PERF_EVENT_STATE_DORMANT)
		goto out;

	event->state = PERF_EVENT_STATE_DORMANT;
	list_add_tail(&event->dormant_event_entry, &dormant_event_list);
out:
	spin_unlock(&dormant_event_list_lock);
}
#endif

/*
 * Cross CPU call to install and enable a performance event
 *
 * Very similar to remote_function() + event_function() but cannot assume that
 * things like ctx->is_active and cpuctx->task_ctx are set.
 */
static int  __perf_install_in_context(void *info)
{
	struct perf_event *event = info;
	struct perf_event_context *ctx = event->ctx;
	struct perf_cpu_context *cpuctx = __get_cpu_context(ctx);
	struct perf_event_context *task_ctx = cpuctx->task_ctx;
	bool reprogram = true;
	int ret = 0;

	raw_spin_lock(&cpuctx->ctx.lock);
	if (ctx->task) {
		raw_spin_lock(&ctx->lock);
		task_ctx = ctx;

		reprogram = (ctx->task == current);

		/*
		 * If the task is running, it must be running on this CPU,
		 * otherwise we cannot reprogram things.
		 *
		 * If its not running, we don't care, ctx->lock will
		 * serialize against it becoming runnable.
		 */
		if (task_curr(ctx->task) && !reprogram) {
			ret = -ESRCH;
			goto unlock;
		}

		WARN_ON_ONCE(reprogram && cpuctx->task_ctx && cpuctx->task_ctx != ctx);
	} else if (task_ctx) {
		raw_spin_lock(&task_ctx->lock);
	}

#ifdef CONFIG_CGROUP_PERF
	if (is_cgroup_event(event)) {
		/*
		 * If the current cgroup doesn't match the event's
		 * cgroup, we should not try to schedule it.
		 */
		struct perf_cgroup *cgrp = perf_cgroup_from_task(current, ctx);
		reprogram = cgroup_is_descendant(cgrp->css.cgroup,
					event->cgrp->css.cgroup);
	}
#endif

	if (reprogram) {
		ctx_sched_out(ctx, cpuctx, EVENT_TIME);
		add_event_to_ctx(event, ctx);
		ctx_resched(cpuctx, task_ctx, get_event_type(event));
	} else {
		add_event_to_ctx(event, ctx);
	}

unlock:
	perf_ctx_unlock(cpuctx, task_ctx);

	return ret;
}

static bool exclusive_event_installable(struct perf_event *event,
					struct perf_event_context *ctx);

/*
 * Attach a performance event to a context.
 *
 * Very similar to event_function_call, see comment there.
 */
static void
perf_install_in_context(struct perf_event_context *ctx,
			struct perf_event *event,
			int cpu)
{
	struct task_struct *task = READ_ONCE(ctx->task);

	lockdep_assert_held(&ctx->mutex);

	WARN_ON_ONCE(!exclusive_event_installable(event, ctx));

	if (event->cpu != -1)
		event->cpu = cpu;

	/*
	 * Ensures that if we can observe event->ctx, both the event and ctx
	 * will be 'complete'. See perf_iterate_sb_cpu().
	 */
	smp_store_release(&event->ctx, ctx);

	if (!task) {
#if defined CONFIG_HOTPLUG_CPU || defined CONFIG_KEXEC_CORE
		if (per_cpu(is_hotplugging, cpu)) {
			perf_prepare_install_in_context(event);
			return;
		}
#endif
		cpu_function_call(cpu, __perf_install_in_context, event);
		return;
	}

	/*
	 * Should not happen, we validate the ctx is still alive before calling.
	 */
	if (WARN_ON_ONCE(task == TASK_TOMBSTONE))
		return;

	/*
	 * Installing events is tricky because we cannot rely on ctx->is_active
	 * to be set in case this is the nr_events 0 -> 1 transition.
	 *
	 * Instead we use task_curr(), which tells us if the task is running.
	 * However, since we use task_curr() outside of rq::lock, we can race
	 * against the actual state. This means the result can be wrong.
	 *
	 * If we get a false positive, we retry, this is harmless.
	 *
	 * If we get a false negative, things are complicated. If we are after
	 * perf_event_context_sched_in() ctx::lock will serialize us, and the
	 * value must be correct. If we're before, it doesn't matter since
	 * perf_event_context_sched_in() will program the counter.
	 *
	 * However, this hinges on the remote context switch having observed
	 * our task->perf_event_ctxp[] store, such that it will in fact take
	 * ctx::lock in perf_event_context_sched_in().
	 *
	 * We do this by task_function_call(), if the IPI fails to hit the task
	 * we know any future context switch of task must see the
	 * perf_event_ctpx[] store.
	 */

	/*
	 * This smp_mb() orders the task->perf_event_ctxp[] store with the
	 * task_cpu() load, such that if the IPI then does not find the task
	 * running, a future context switch of that task must observe the
	 * store.
	 */
	smp_mb();
again:
	if (!task_function_call(task, __perf_install_in_context, event))
		return;

	raw_spin_lock_irq(&ctx->lock);
	task = ctx->task;
	if (WARN_ON_ONCE(task == TASK_TOMBSTONE)) {
		/*
		 * Cannot happen because we already checked above (which also
		 * cannot happen), and we hold ctx->mutex, which serializes us
		 * against perf_event_exit_task_context().
		 */
		raw_spin_unlock_irq(&ctx->lock);
		return;
	}
	/*
	 * If the task is not running, ctx->lock will avoid it becoming so,
	 * thus we can safely install the event.
	 */
	if (task_curr(task)) {
		raw_spin_unlock_irq(&ctx->lock);
		goto again;
	}
	add_event_to_ctx(event, ctx);
	raw_spin_unlock_irq(&ctx->lock);
}

#if defined CONFIG_HOTPLUG_CPU || defined CONFIG_KEXEC_CORE
static void perf_deferred_install_in_context(int cpu)
{
	struct perf_event *event, *tmp;
	struct perf_event_context *ctx;

	spin_lock(&dormant_event_list_lock);
	list_for_each_entry_safe(event, tmp, &dormant_event_list,
						dormant_event_entry) {
		if (cpu != event->cpu)
			continue;

		list_del(&event->dormant_event_entry);
		event->state = PERF_EVENT_STATE_INACTIVE;
		spin_unlock(&dormant_event_list_lock);

		ctx = event->ctx;

		mutex_lock(&ctx->mutex);
		perf_install_in_context(ctx, event, cpu);
		mutex_unlock(&ctx->mutex);

		spin_lock(&dormant_event_list_lock);
	}
	spin_unlock(&dormant_event_list_lock);
}
#endif

/*
 * Cross CPU call to enable a performance event
 */
static void __perf_event_enable(struct perf_event *event,
				struct perf_cpu_context *cpuctx,
				struct perf_event_context *ctx,
				void *info)
{
	struct perf_event *leader = event->group_leader;
	struct perf_event_context *task_ctx;

	if (event->state >= PERF_EVENT_STATE_INACTIVE ||
	    event->state <= PERF_EVENT_STATE_ERROR)
		return;

	if (ctx->is_active)
		ctx_sched_out(ctx, cpuctx, EVENT_TIME);

	perf_event_set_state(event, PERF_EVENT_STATE_INACTIVE);

	if (!ctx->is_active)
		return;

	if (!event_filter_match(event)) {
		ctx_sched_in(ctx, cpuctx, EVENT_TIME, current);
		return;
	}

	/*
	 * If the event is in a group and isn't the group leader,
	 * then don't put it on unless the group is on.
	 */
	if (leader != event && leader->state != PERF_EVENT_STATE_ACTIVE) {
		ctx_sched_in(ctx, cpuctx, EVENT_TIME, current);
		return;
	}

	task_ctx = cpuctx->task_ctx;
	if (ctx->task)
		WARN_ON_ONCE(task_ctx != ctx);

	ctx_resched(cpuctx, task_ctx, get_event_type(event));
}

/*
 * Enable an event.
 *
 * If event->ctx is a cloned context, callers must make sure that
 * every task struct that event->ctx->task could possibly point to
 * remains valid.  This condition is satisfied when called through
 * perf_event_for_each_child or perf_event_for_each as described
 * for perf_event_disable.
 */
static void _perf_event_enable(struct perf_event *event)
{
	struct perf_event_context *ctx = event->ctx;

	raw_spin_lock_irq(&ctx->lock);
	if (event->state >= PERF_EVENT_STATE_INACTIVE ||
	    event->state <  PERF_EVENT_STATE_ERROR) {
		raw_spin_unlock_irq(&ctx->lock);
		return;
	}

	/*
	 * If the event is in error state, clear that first.
	 *
	 * That way, if we see the event in error state below, we know that it
	 * has gone back into error state, as distinct from the task having
	 * been scheduled away before the cross-call arrived.
	 */
	if (event->state == PERF_EVENT_STATE_ERROR)
		event->state = PERF_EVENT_STATE_OFF;
	raw_spin_unlock_irq(&ctx->lock);

	event_function_call(event, __perf_event_enable, NULL);
}

/*
 * See perf_event_disable();
 */
void perf_event_enable(struct perf_event *event)
{
	struct perf_event_context *ctx;

	ctx = perf_event_ctx_lock(event);
	_perf_event_enable(event);
	perf_event_ctx_unlock(event, ctx);
}
EXPORT_SYMBOL_GPL(perf_event_enable);

struct stop_event_data {
	struct perf_event	*event;
	unsigned int		restart;
};

static int __perf_event_stop(void *info)
{
	struct stop_event_data *sd = info;
	struct perf_event *event = sd->event;

	/* if it's already INACTIVE, do nothing */
	if (READ_ONCE(event->state) != PERF_EVENT_STATE_ACTIVE)
		return 0;

	/* matches smp_wmb() in event_sched_in() */
	smp_rmb();

	/*
	 * There is a window with interrupts enabled before we get here,
	 * so we need to check again lest we try to stop another CPU's event.
	 */
	if (READ_ONCE(event->oncpu) != smp_processor_id())
		return -EAGAIN;

	event->pmu->stop(event, PERF_EF_UPDATE);

	/*
	 * May race with the actual stop (through perf_pmu_output_stop()),
	 * but it is only used for events with AUX ring buffer, and such
	 * events will refuse to restart because of rb::aux_mmap_count==0,
	 * see comments in perf_aux_output_begin().
	 *
	 * Since this is happening on an event-local CPU, no trace is lost
	 * while restarting.
	 */
	if (sd->restart)
		event->pmu->start(event, 0);

	return 0;
}

static int perf_event_stop(struct perf_event *event, int restart)
{
	struct stop_event_data sd = {
		.event		= event,
		.restart	= restart,
	};
	int ret = 0;

	do {
		if (READ_ONCE(event->state) != PERF_EVENT_STATE_ACTIVE)
			return 0;

		/* matches smp_wmb() in event_sched_in() */
		smp_rmb();

		/*
		 * We only want to restart ACTIVE events, so if the event goes
		 * inactive here (event->oncpu==-1), there's nothing more to do;
		 * fall through with ret==-ENXIO.
		 */
		ret = cpu_function_call(READ_ONCE(event->oncpu),
					__perf_event_stop, &sd);
	} while (ret == -EAGAIN);

	return ret;
}

/*
 * In order to contain the amount of racy and tricky in the address filter
 * configuration management, it is a two part process:
 *
 * (p1) when userspace mappings change as a result of (1) or (2) or (3) below,
 *      we update the addresses of corresponding vmas in
 *	event::addr_filter_ranges array and bump the event::addr_filters_gen;
 * (p2) when an event is scheduled in (pmu::add), it calls
 *      perf_event_addr_filters_sync() which calls pmu::addr_filters_sync()
 *      if the generation has changed since the previous call.
 *
 * If (p1) happens while the event is active, we restart it to force (p2).
 *
 * (1) perf_addr_filters_apply(): adjusting filters' offsets based on
 *     pre-existing mappings, called once when new filters arrive via SET_FILTER
 *     ioctl;
 * (2) perf_addr_filters_adjust(): adjusting filters' offsets based on newly
 *     registered mapping, called for every new mmap(), with mm::mmap_sem down
 *     for reading;
 * (3) perf_event_addr_filters_exec(): clearing filters' offsets in the process
 *     of exec.
 */
void perf_event_addr_filters_sync(struct perf_event *event)
{
	struct perf_addr_filters_head *ifh = perf_event_addr_filters(event);

	if (!has_addr_filter(event))
		return;

	raw_spin_lock(&ifh->lock);
	if (event->addr_filters_gen != event->hw.addr_filters_gen) {
		event->pmu->addr_filters_sync(event);
		event->hw.addr_filters_gen = event->addr_filters_gen;
	}
	raw_spin_unlock(&ifh->lock);
}
EXPORT_SYMBOL_GPL(perf_event_addr_filters_sync);

static int _perf_event_refresh(struct perf_event *event, int refresh)
{
	/*
	 * not supported on inherited events
	 */
	if (event->attr.inherit || !is_sampling_event(event))
		return -EINVAL;

	atomic_add(refresh, &event->event_limit);
	_perf_event_enable(event);

	return 0;
}

/*
 * See perf_event_disable()
 */
int perf_event_refresh(struct perf_event *event, int refresh)
{
	struct perf_event_context *ctx;
	int ret;

	ctx = perf_event_ctx_lock(event);
	ret = _perf_event_refresh(event, refresh);
	perf_event_ctx_unlock(event, ctx);

	return ret;
}
EXPORT_SYMBOL_GPL(perf_event_refresh);

static int perf_event_modify_breakpoint(struct perf_event *bp,
					 struct perf_event_attr *attr)
{
	int err;

	_perf_event_disable(bp);

	err = modify_user_hw_breakpoint_check(bp, attr, true);

	if (!bp->attr.disabled)
		_perf_event_enable(bp);

	return err;
}

static int perf_event_modify_attr(struct perf_event *event,
				  struct perf_event_attr *attr)
{
	if (event->attr.type != attr->type)
		return -EINVAL;

	switch (event->attr.type) {
	case PERF_TYPE_BREAKPOINT:
		return perf_event_modify_breakpoint(event, attr);
	default:
		/* Place holder for future additions. */
		return -EOPNOTSUPP;
	}
}

static void ctx_sched_out(struct perf_event_context *ctx,
			  struct perf_cpu_context *cpuctx,
			  enum event_type_t event_type)
{
	struct perf_event *event, *tmp;
	int is_active = ctx->is_active;

	lockdep_assert_held(&ctx->lock);

	if (likely(!ctx->nr_events)) {
		/*
		 * See __perf_remove_from_context().
		 */
		WARN_ON_ONCE(ctx->is_active);
		if (ctx->task)
			WARN_ON_ONCE(cpuctx->task_ctx);
		return;
	}

	ctx->is_active &= ~event_type;
	if (!(ctx->is_active & EVENT_ALL))
		ctx->is_active = 0;

	if (ctx->task) {
		WARN_ON_ONCE(cpuctx->task_ctx != ctx);
		if (!ctx->is_active)
			cpuctx->task_ctx = NULL;
	}

	/*
	 * Always update time if it was set; not only when it changes.
	 * Otherwise we can 'forget' to update time for any but the last
	 * context we sched out. For example:
	 *
	 *   ctx_sched_out(.event_type = EVENT_FLEXIBLE)
	 *   ctx_sched_out(.event_type = EVENT_PINNED)
	 *
	 * would only update time for the pinned events.
	 */
	if (is_active & EVENT_TIME) {
		/* update (and stop) ctx time */
		update_context_time(ctx);
		update_cgrp_time_from_cpuctx(cpuctx);
	}

	is_active ^= ctx->is_active; /* changed bits */

	if (!ctx->nr_active || !(is_active & EVENT_ALL))
		return;

	perf_pmu_disable(ctx->pmu);
	if (is_active & EVENT_PINNED) {
		list_for_each_entry_safe(event, tmp, &ctx->pinned_active, active_list)
			group_sched_out(event, cpuctx, ctx);
	}

	if (is_active & EVENT_FLEXIBLE) {
		list_for_each_entry_safe(event, tmp, &ctx->flexible_active, active_list)
			group_sched_out(event, cpuctx, ctx);
	}
	perf_pmu_enable(ctx->pmu);
}

/*
 * Test whether two contexts are equivalent, i.e. whether they have both been
 * cloned from the same version of the same context.
 *
 * Equivalence is measured using a generation number in the context that is
 * incremented on each modification to it; see unclone_ctx(), list_add_event()
 * and list_del_event().
 */
static int context_equiv(struct perf_event_context *ctx1,
			 struct perf_event_context *ctx2)
{
	lockdep_assert_held(&ctx1->lock);
	lockdep_assert_held(&ctx2->lock);

	/* Pinning disables the swap optimization */
	if (ctx1->pin_count || ctx2->pin_count)
		return 0;

	/* If ctx1 is the parent of ctx2 */
	if (ctx1 == ctx2->parent_ctx && ctx1->generation == ctx2->parent_gen)
		return 1;

	/* If ctx2 is the parent of ctx1 */
	if (ctx1->parent_ctx == ctx2 && ctx1->parent_gen == ctx2->generation)
		return 1;

	/*
	 * If ctx1 and ctx2 have the same parent; we flatten the parent
	 * hierarchy, see perf_event_init_context().
	 */
	if (ctx1->parent_ctx && ctx1->parent_ctx == ctx2->parent_ctx &&
			ctx1->parent_gen == ctx2->parent_gen)
		return 1;

	/* Unmatched */
	return 0;
}

static void __perf_event_sync_stat(struct perf_event *event,
				     struct perf_event *next_event)
{
	u64 value;

	if (!event->attr.inherit_stat)
		return;

	/*
	 * Update the event value, we cannot use perf_event_read()
	 * because we're in the middle of a context switch and have IRQs
	 * disabled, which upsets smp_call_function_single(), however
	 * we know the event must be on the current CPU, therefore we
	 * don't need to use it.
	 */
	if (event->state == PERF_EVENT_STATE_ACTIVE)
		event->pmu->read(event);

	perf_event_update_time(event);

	/*
	 * In order to keep per-task stats reliable we need to flip the event
	 * values when we flip the contexts.
	 */
	value = local64_read(&next_event->count);
	value = local64_xchg(&event->count, value);
	local64_set(&next_event->count, value);

	swap(event->total_time_enabled, next_event->total_time_enabled);
	swap(event->total_time_running, next_event->total_time_running);

	/*
	 * Since we swizzled the values, update the user visible data too.
	 */
	perf_event_update_userpage(event);
	perf_event_update_userpage(next_event);
}

static void perf_event_sync_stat(struct perf_event_context *ctx,
				   struct perf_event_context *next_ctx)
{
	struct perf_event *event, *next_event;

	if (!ctx->nr_stat)
		return;

	update_context_time(ctx);

	event = list_first_entry(&ctx->event_list,
				   struct perf_event, event_entry);

	next_event = list_first_entry(&next_ctx->event_list,
					struct perf_event, event_entry);

	while (&event->event_entry != &ctx->event_list &&
	       &next_event->event_entry != &next_ctx->event_list) {

		__perf_event_sync_stat(event, next_event);

		event = list_next_entry(event, event_entry);
		next_event = list_next_entry(next_event, event_entry);
	}
}

static void perf_event_context_sched_out(struct task_struct *task, int ctxn,
					 struct task_struct *next)
{
	struct perf_event_context *ctx = task->perf_event_ctxp[ctxn];
	struct perf_event_context *next_ctx;
	struct perf_event_context *parent, *next_parent;
	struct perf_cpu_context *cpuctx;
	int do_switch = 1;

	if (likely(!ctx))
		return;

	cpuctx = __get_cpu_context(ctx);
	if (!cpuctx->task_ctx)
		return;

	rcu_read_lock();
	next_ctx = next->perf_event_ctxp[ctxn];
	if (!next_ctx)
		goto unlock;

	parent = rcu_dereference(ctx->parent_ctx);
	next_parent = rcu_dereference(next_ctx->parent_ctx);

	/* If neither context have a parent context; they cannot be clones. */
	if (!parent && !next_parent)
		goto unlock;

	if (next_parent == ctx || next_ctx == parent || next_parent == parent) {
		/*
		 * Looks like the two contexts are clones, so we might be
		 * able to optimize the context switch.  We lock both
		 * contexts and check that they are clones under the
		 * lock (including re-checking that neither has been
		 * uncloned in the meantime).  It doesn't matter which
		 * order we take the locks because no other cpu could
		 * be trying to lock both of these tasks.
		 */
		raw_spin_lock(&ctx->lock);
		raw_spin_lock_nested(&next_ctx->lock, SINGLE_DEPTH_NESTING);
		if (context_equiv(ctx, next_ctx)) {
			WRITE_ONCE(ctx->task, next);
			WRITE_ONCE(next_ctx->task, task);

			swap(ctx->task_ctx_data, next_ctx->task_ctx_data);

			/*
			 * RCU_INIT_POINTER here is safe because we've not
			 * modified the ctx and the above modification of
			 * ctx->task and ctx->task_ctx_data are immaterial
			 * since those values are always verified under
			 * ctx->lock which we're now holding.
			 */
			RCU_INIT_POINTER(task->perf_event_ctxp[ctxn], next_ctx);
			RCU_INIT_POINTER(next->perf_event_ctxp[ctxn], ctx);

			do_switch = 0;

			perf_event_sync_stat(ctx, next_ctx);
		}
		raw_spin_unlock(&next_ctx->lock);
		raw_spin_unlock(&ctx->lock);
	}
unlock:
	rcu_read_unlock();

	if (do_switch) {
		raw_spin_lock(&ctx->lock);
		task_ctx_sched_out(cpuctx, ctx, EVENT_ALL);
		raw_spin_unlock(&ctx->lock);
	}
}

static DEFINE_PER_CPU(struct list_head, sched_cb_list);

void perf_sched_cb_dec(struct pmu *pmu)
{
	struct perf_cpu_context *cpuctx = this_cpu_ptr(pmu->pmu_cpu_context);

	this_cpu_dec(perf_sched_cb_usages);

	if (!--cpuctx->sched_cb_usage)
		list_del(&cpuctx->sched_cb_entry);
}


void perf_sched_cb_inc(struct pmu *pmu)
{
	struct perf_cpu_context *cpuctx = this_cpu_ptr(pmu->pmu_cpu_context);

	if (!cpuctx->sched_cb_usage++)
		list_add(&cpuctx->sched_cb_entry, this_cpu_ptr(&sched_cb_list));

	this_cpu_inc(perf_sched_cb_usages);
}

/*
 * This function provides the context switch callback to the lower code
 * layer. It is invoked ONLY when the context switch callback is enabled.
 *
 * This callback is relevant even to per-cpu events; for example multi event
 * PEBS requires this to provide PID/TID information. This requires we flush
 * all queued PEBS records before we context switch to a new task.
 */
static void perf_pmu_sched_task(struct task_struct *prev,
				struct task_struct *next,
				bool sched_in)
{
	struct perf_cpu_context *cpuctx;
	struct pmu *pmu;

	if (prev == next)
		return;

	list_for_each_entry(cpuctx, this_cpu_ptr(&sched_cb_list), sched_cb_entry) {
		pmu = cpuctx->ctx.pmu; /* software PMUs will not have sched_task */

		if (WARN_ON_ONCE(!pmu->sched_task))
			continue;

		perf_ctx_lock(cpuctx, cpuctx->task_ctx);
		perf_pmu_disable(pmu);

		pmu->sched_task(cpuctx->task_ctx, sched_in);

		perf_pmu_enable(pmu);
		perf_ctx_unlock(cpuctx, cpuctx->task_ctx);
	}
}

static void perf_event_switch(struct task_struct *task,
			      struct task_struct *next_prev, bool sched_in);

#define for_each_task_context_nr(ctxn)					\
	for ((ctxn) = 0; (ctxn) < perf_nr_task_contexts; (ctxn)++)

/*
 * Called from scheduler to remove the events of the current task,
 * with interrupts disabled.
 *
 * We stop each event and update the event value in event->count.
 *
 * This does not protect us against NMI, but disable()
 * sets the disabled bit in the control field of event _before_
 * accessing the event control register. If a NMI hits, then it will
 * not restart the event.
 */
void __perf_event_task_sched_out(struct task_struct *task,
				 struct task_struct *next)
{
	int ctxn;

	if (__this_cpu_read(perf_sched_cb_usages))
		perf_pmu_sched_task(task, next, false);

	if (atomic_read(&nr_switch_events))
		perf_event_switch(task, next, false);

	for_each_task_context_nr(ctxn)
		perf_event_context_sched_out(task, ctxn, next);

	/*
	 * if cgroup events exist on this CPU, then we need
	 * to check if we have to switch out PMU state.
	 * cgroup event are system-wide mode only
	 */
	if (atomic_read(this_cpu_ptr(&perf_cgroup_events)))
		perf_cgroup_sched_out(task, next);
}

/*
 * Called with IRQs disabled
 */
static void cpu_ctx_sched_out(struct perf_cpu_context *cpuctx,
			      enum event_type_t event_type)
{
	ctx_sched_out(&cpuctx->ctx, cpuctx, event_type);
}

static int visit_groups_merge(struct perf_event_groups *groups, int cpu,
			      int (*func)(struct perf_event *, void *), void *data)
{
	struct perf_event **evt, *evt1, *evt2;
	int ret;

	evt1 = perf_event_groups_first(groups, -1);
	evt2 = perf_event_groups_first(groups, cpu);

	while (evt1 || evt2) {
		if (evt1 && evt2) {
			if (evt1->group_index < evt2->group_index)
				evt = &evt1;
			else
				evt = &evt2;
		} else if (evt1) {
			evt = &evt1;
		} else {
			evt = &evt2;
		}

		ret = func(*evt, data);
		if (ret)
			return ret;

		*evt = perf_event_groups_next(*evt);
	}

	return 0;
}

struct sched_in_data {
	struct perf_event_context *ctx;
	struct perf_cpu_context *cpuctx;
	int can_add_hw;
};

static int pinned_sched_in(struct perf_event *event, void *data)
{
	struct sched_in_data *sid = data;

	if (event->state <= PERF_EVENT_STATE_OFF)
		return 0;

	if (!event_filter_match(event))
		return 0;

	if (group_can_go_on(event, sid->cpuctx, sid->can_add_hw)) {
		if (!group_sched_in(event, sid->cpuctx, sid->ctx))
			list_add_tail(&event->active_list, &sid->ctx->pinned_active);
	}

	/*
	 * If this pinned group hasn't been scheduled,
	 * put it in error state.
	 */
	if (event->state == PERF_EVENT_STATE_INACTIVE)
		perf_event_set_state(event, PERF_EVENT_STATE_ERROR);

	return 0;
}

static int flexible_sched_in(struct perf_event *event, void *data)
{
	struct sched_in_data *sid = data;

	if (event->state <= PERF_EVENT_STATE_OFF)
		return 0;

	if (!event_filter_match(event))
		return 0;

	if (group_can_go_on(event, sid->cpuctx, sid->can_add_hw)) {
		if (!group_sched_in(event, sid->cpuctx, sid->ctx))
			list_add_tail(&event->active_list, &sid->ctx->flexible_active);
		else
			sid->can_add_hw = 0;
	}

	return 0;
}

static void
ctx_pinned_sched_in(struct perf_event_context *ctx,
		    struct perf_cpu_context *cpuctx)
{
	struct sched_in_data sid = {
		.ctx = ctx,
		.cpuctx = cpuctx,
		.can_add_hw = 1,
	};

	visit_groups_merge(&ctx->pinned_groups,
			   smp_processor_id(),
			   pinned_sched_in, &sid);
}

static void
ctx_flexible_sched_in(struct perf_event_context *ctx,
		      struct perf_cpu_context *cpuctx)
{
	struct sched_in_data sid = {
		.ctx = ctx,
		.cpuctx = cpuctx,
		.can_add_hw = 1,
	};

	visit_groups_merge(&ctx->flexible_groups,
			   smp_processor_id(),
			   flexible_sched_in, &sid);
}

static void
ctx_sched_in(struct perf_event_context *ctx,
	     struct perf_cpu_context *cpuctx,
	     enum event_type_t event_type,
	     struct task_struct *task)
{
	int is_active = ctx->is_active;
	u64 now;

	lockdep_assert_held(&ctx->lock);

	if (likely(!ctx->nr_events))
		return;

	ctx->is_active |= (event_type | EVENT_TIME);
	if (ctx->task) {
		if (!is_active)
			cpuctx->task_ctx = ctx;
		else
			WARN_ON_ONCE(cpuctx->task_ctx != ctx);
	}

	is_active ^= ctx->is_active; /* changed bits */

	if (is_active & EVENT_TIME) {
		/* start ctx time */
		now = perf_clock();
		ctx->timestamp = now;
		perf_cgroup_set_timestamp(task, ctx);
	}

	/*
	 * First go through the list and put on any pinned groups
	 * in order to give them the best chance of going on.
	 */
	if (is_active & EVENT_PINNED)
		ctx_pinned_sched_in(ctx, cpuctx);

	/* Then walk through the lower prio flexible groups */
	if (is_active & EVENT_FLEXIBLE)
		ctx_flexible_sched_in(ctx, cpuctx);
}

static void cpu_ctx_sched_in(struct perf_cpu_context *cpuctx,
			     enum event_type_t event_type,
			     struct task_struct *task)
{
	struct perf_event_context *ctx = &cpuctx->ctx;

	ctx_sched_in(ctx, cpuctx, event_type, task);
}

static void perf_event_context_sched_in(struct perf_event_context *ctx,
					struct task_struct *task)
{
	struct perf_cpu_context *cpuctx;

	cpuctx = __get_cpu_context(ctx);
	if (cpuctx->task_ctx == ctx)
		return;

	perf_ctx_lock(cpuctx, ctx);
	/*
	 * We must check ctx->nr_events while holding ctx->lock, such
	 * that we serialize against perf_install_in_context().
	 */
	if (!ctx->nr_events)
		goto unlock;

	perf_pmu_disable(ctx->pmu);
	/*
	 * We want to keep the following priority order:
	 * cpu pinned (that don't need to move), task pinned,
	 * cpu flexible, task flexible.
	 *
	 * However, if task's ctx is not carrying any pinned
	 * events, no need to flip the cpuctx's events around.
	 */
	if (!RB_EMPTY_ROOT(&ctx->pinned_groups.tree))
		cpu_ctx_sched_out(cpuctx, EVENT_FLEXIBLE);
	perf_event_sched_in(cpuctx, ctx, task);
	perf_pmu_enable(ctx->pmu);

unlock:
	perf_ctx_unlock(cpuctx, ctx);
}

/*
 * Called from scheduler to add the events of the current task
 * with interrupts disabled.
 *
 * We restore the event value and then enable it.
 *
 * This does not protect us against NMI, but enable()
 * sets the enabled bit in the control field of event _before_
 * accessing the event control register. If a NMI hits, then it will
 * keep the event running.
 */
void __perf_event_task_sched_in(struct task_struct *prev,
				struct task_struct *task)
{
	struct perf_event_context *ctx;
	int ctxn;

	/*
	 * If cgroup events exist on this CPU, then we need to check if we have
	 * to switch in PMU state; cgroup event are system-wide mode only.
	 *
	 * Since cgroup events are CPU events, we must schedule these in before
	 * we schedule in the task events.
	 */
	if (atomic_read(this_cpu_ptr(&perf_cgroup_events)))
		perf_cgroup_sched_in(prev, task);

	for_each_task_context_nr(ctxn) {
		ctx = task->perf_event_ctxp[ctxn];
		if (likely(!ctx))
			continue;

		perf_event_context_sched_in(ctx, task);
	}

	if (atomic_read(&nr_switch_events))
		perf_event_switch(task, prev, true);

	if (__this_cpu_read(perf_sched_cb_usages))
		perf_pmu_sched_task(prev, task, true);
}

static u64 perf_calculate_period(struct perf_event *event, u64 nsec, u64 count)
{
	u64 frequency = event->attr.sample_freq;
	u64 sec = NSEC_PER_SEC;
	u64 divisor, dividend;

	int count_fls, nsec_fls, frequency_fls, sec_fls;

	count_fls = fls64(count);
	nsec_fls = fls64(nsec);
	frequency_fls = fls64(frequency);
	sec_fls = 30;

	/*
	 * We got @count in @nsec, with a target of sample_freq HZ
	 * the target period becomes:
	 *
	 *             @count * 10^9
	 * period = -------------------
	 *          @nsec * sample_freq
	 *
	 */

	/*
	 * Reduce accuracy by one bit such that @a and @b converge
	 * to a similar magnitude.
	 */
#define REDUCE_FLS(a, b)		\
do {					\
	if (a##_fls > b##_fls) {	\
		a >>= 1;		\
		a##_fls--;		\
	} else {			\
		b >>= 1;		\
		b##_fls--;		\
	}				\
} while (0)

	/*
	 * Reduce accuracy until either term fits in a u64, then proceed with
	 * the other, so that finally we can do a u64/u64 division.
	 */
	while (count_fls + sec_fls > 64 && nsec_fls + frequency_fls > 64) {
		REDUCE_FLS(nsec, frequency);
		REDUCE_FLS(sec, count);
	}

	if (count_fls + sec_fls > 64) {
		divisor = nsec * frequency;

		while (count_fls + sec_fls > 64) {
			REDUCE_FLS(count, sec);
			divisor >>= 1;
		}

		dividend = count * sec;
	} else {
		dividend = count * sec;

		while (nsec_fls + frequency_fls > 64) {
			REDUCE_FLS(nsec, frequency);
			dividend >>= 1;
		}

		divisor = nsec * frequency;
	}

	if (!divisor)
		return dividend;

	return div64_u64(dividend, divisor);
}

static DEFINE_PER_CPU(int, perf_throttled_count);
static DEFINE_PER_CPU(u64, perf_throttled_seq);

static void perf_adjust_period(struct perf_event *event, u64 nsec, u64 count, bool disable)
{
	struct hw_perf_event *hwc = &event->hw;
	s64 period, sample_period;
	s64 delta;

	period = perf_calculate_period(event, nsec, count);

	delta = (s64)(period - hwc->sample_period);
	delta = (delta + 7) / 8; /* low pass filter */

	sample_period = hwc->sample_period + delta;

	if (!sample_period)
		sample_period = 1;

	hwc->sample_period = sample_period;

	if (local64_read(&hwc->period_left) > 8*sample_period) {
		if (disable)
			event->pmu->stop(event, PERF_EF_UPDATE);

		local64_set(&hwc->period_left, 0);

		if (disable)
			event->pmu->start(event, PERF_EF_RELOAD);
	}
}

/*
 * combine freq adjustment with unthrottling to avoid two passes over the
 * events. At the same time, make sure, having freq events does not change
 * the rate of unthrottling as that would introduce bias.
 */
static void perf_adjust_freq_unthr_context(struct perf_event_context *ctx,
					   int needs_unthr)
{
	struct perf_event *event;
	struct hw_perf_event *hwc;
	u64 now, period = TICK_NSEC;
	s64 delta;

	/*
	 * only need to iterate over all events iff:
	 * - context have events in frequency mode (needs freq adjust)
	 * - there are events to unthrottle on this cpu
	 */
	if (!(ctx->nr_freq || needs_unthr))
		return;

	raw_spin_lock(&ctx->lock);
	perf_pmu_disable(ctx->pmu);

	list_for_each_entry_rcu(event, &ctx->event_list, event_entry) {
		if (event->state != PERF_EVENT_STATE_ACTIVE)
			continue;

		if (!event_filter_match(event))
			continue;

		perf_pmu_disable(event->pmu);

		hwc = &event->hw;

		if (hwc->interrupts == MAX_INTERRUPTS) {
			hwc->interrupts = 0;
			perf_log_throttle(event, 1);
			event->pmu->start(event, 0);
		}

		if (!event->attr.freq || !event->attr.sample_freq)
			goto next;

		/*
		 * stop the event and update event->count
		 */
		event->pmu->stop(event, PERF_EF_UPDATE);

		now = local64_read(&event->count);
		delta = now - hwc->freq_count_stamp;
		hwc->freq_count_stamp = now;

		/*
		 * restart the event
		 * reload only if value has changed
		 * we have stopped the event so tell that
		 * to perf_adjust_period() to avoid stopping it
		 * twice.
		 */
		if (delta > 0)
			perf_adjust_period(event, period, delta, false);

		event->pmu->start(event, delta > 0 ? PERF_EF_RELOAD : 0);
	next:
		perf_pmu_enable(event->pmu);
	}

	perf_pmu_enable(ctx->pmu);
	raw_spin_unlock(&ctx->lock);
}

/*
 * Move @event to the tail of the @ctx's elegible events.
 */
static void rotate_ctx(struct perf_event_context *ctx, struct perf_event *event)
{
	/*
	 * Rotate the first entry last of non-pinned groups. Rotation might be
	 * disabled by the inheritance code.
	 */
	if (ctx->rotate_disable)
		return;

	perf_event_groups_delete(&ctx->flexible_groups, event);
	perf_event_groups_insert(&ctx->flexible_groups, event);
}

static inline struct perf_event *
ctx_first_active(struct perf_event_context *ctx)
{
	return list_first_entry_or_null(&ctx->flexible_active,
					struct perf_event, active_list);
}

static bool perf_rotate_context(struct perf_cpu_context *cpuctx)
{
	struct perf_event *cpu_event = NULL, *task_event = NULL;
	bool cpu_rotate = false, task_rotate = false;
	struct perf_event_context *ctx = NULL;

	/*
	 * Since we run this from IRQ context, nobody can install new
	 * events, thus the event count values are stable.
	 */

	if (cpuctx->ctx.nr_events) {
		if (cpuctx->ctx.nr_events != cpuctx->ctx.nr_active)
			cpu_rotate = true;
	}

	ctx = cpuctx->task_ctx;
	if (ctx && ctx->nr_events) {
		if (ctx->nr_events != ctx->nr_active)
			task_rotate = true;
	}

	if (!(cpu_rotate || task_rotate))
		return false;

	perf_ctx_lock(cpuctx, cpuctx->task_ctx);
	perf_pmu_disable(cpuctx->ctx.pmu);

	if (task_rotate)
		task_event = ctx_first_active(ctx);
	if (cpu_rotate)
		cpu_event = ctx_first_active(&cpuctx->ctx);

	/*
	 * As per the order given at ctx_resched() first 'pop' task flexible
	 * and then, if needed CPU flexible.
	 */
	if (task_event || (ctx && cpu_event))
		ctx_sched_out(ctx, cpuctx, EVENT_FLEXIBLE);
	if (cpu_event)
		cpu_ctx_sched_out(cpuctx, EVENT_FLEXIBLE);

	if (task_event)
		rotate_ctx(ctx, task_event);
	if (cpu_event)
		rotate_ctx(&cpuctx->ctx, cpu_event);

	perf_event_sched_in(cpuctx, ctx, current);

	perf_pmu_enable(cpuctx->ctx.pmu);
	perf_ctx_unlock(cpuctx, cpuctx->task_ctx);

	return true;
}

void perf_event_task_tick(void)
{
	struct list_head *head = this_cpu_ptr(&active_ctx_list);
	struct perf_event_context *ctx, *tmp;
	int throttled;

	lockdep_assert_irqs_disabled();

	__this_cpu_inc(perf_throttled_seq);
	throttled = __this_cpu_xchg(perf_throttled_count, 0);
	tick_dep_clear_cpu(smp_processor_id(), TICK_DEP_BIT_PERF_EVENTS);

	list_for_each_entry_safe(ctx, tmp, head, active_ctx_list)
		perf_adjust_freq_unthr_context(ctx, throttled);
}

static int event_enable_on_exec(struct perf_event *event,
				struct perf_event_context *ctx)
{
	if (!event->attr.enable_on_exec)
		return 0;

	event->attr.enable_on_exec = 0;
	if (event->state >= PERF_EVENT_STATE_INACTIVE)
		return 0;

	perf_event_set_state(event, PERF_EVENT_STATE_INACTIVE);

	return 1;
}

/*
 * Enable all of a task's events that have been marked enable-on-exec.
 * This expects task == current.
 */
static void perf_event_enable_on_exec(int ctxn)
{
	struct perf_event_context *ctx, *clone_ctx = NULL;
	enum event_type_t event_type = 0;
	struct perf_cpu_context *cpuctx;
	struct perf_event *event;
	unsigned long flags;
	int enabled = 0;

	local_irq_save(flags);
	ctx = current->perf_event_ctxp[ctxn];
	if (!ctx || !ctx->nr_events)
		goto out;

	cpuctx = __get_cpu_context(ctx);
	perf_ctx_lock(cpuctx, ctx);
	ctx_sched_out(ctx, cpuctx, EVENT_TIME);
	list_for_each_entry(event, &ctx->event_list, event_entry) {
		enabled |= event_enable_on_exec(event, ctx);
		event_type |= get_event_type(event);
	}

	/*
	 * Unclone and reschedule this context if we enabled any event.
	 */
	if (enabled) {
		clone_ctx = unclone_ctx(ctx);
		ctx_resched(cpuctx, ctx, event_type);
	} else {
		ctx_sched_in(ctx, cpuctx, EVENT_TIME, current);
	}
	perf_ctx_unlock(cpuctx, ctx);

out:
	local_irq_restore(flags);

	if (clone_ctx)
		put_ctx(clone_ctx);
}

struct perf_read_data {
	struct perf_event *event;
	bool group;
	int ret;
};

static int __perf_event_read_cpu(struct perf_event *event, int event_cpu)
{
	u16 local_pkg, event_pkg;
	int local_cpu = smp_processor_id();

	if (cpumask_test_cpu(local_cpu, &event->readable_on_cpus))
		return local_cpu;

	if (event->group_caps & PERF_EV_CAP_READ_ACTIVE_PKG) {
		event_pkg = topology_physical_package_id(event_cpu);
		local_pkg = topology_physical_package_id(local_cpu);

		if (event_pkg == local_pkg)
			return local_cpu;
	}

	return event_cpu;
}

/*
 * Cross CPU call to read the hardware event
 */
static void __perf_event_read(void *info)
{
	struct perf_read_data *data = info;
	struct perf_event *sub, *event = data->event;
	struct perf_event_context *ctx = event->ctx;
	struct perf_cpu_context *cpuctx = __get_cpu_context(ctx);
	struct pmu *pmu = event->pmu;

	if (__this_cpu_read(is_hotplugging))
		return;

	/*
	 * If this is a task context, we need to check whether it is
	 * the current task context of this cpu.  If not it has been
	 * scheduled out before the smp call arrived.  In that case
	 * event->count would have been updated to a recent sample
	 * when the event was scheduled out.
	 */
	if (ctx->task && cpuctx->task_ctx != ctx)
		return;

	raw_spin_lock(&ctx->lock);
	if (ctx->is_active & EVENT_TIME) {
		update_context_time(ctx);
		update_cgrp_time_from_event(event);
	}

	perf_event_update_time(event);
	if (data->group)
		perf_event_update_sibling_time(event);

	if (event->state != PERF_EVENT_STATE_ACTIVE)
		goto unlock;

	if (!data->group) {
		pmu->read(event);
		data->ret = 0;
		goto unlock;
	}

	pmu->start_txn(pmu, PERF_PMU_TXN_READ);

	pmu->read(event);

	for_each_sibling_event(sub, event) {
		if (sub->state == PERF_EVENT_STATE_ACTIVE) {
			/*
			 * Use sibling's PMU rather than @event's since
			 * sibling could be on different (eg: software) PMU.
			 */
			sub->pmu->read(sub);
		}
	}

	data->ret = pmu->commit_txn(pmu);

unlock:
	raw_spin_unlock(&ctx->lock);
}

static inline u64 perf_event_count(struct perf_event *event)
{
	return local64_read(&event->count) + atomic64_read(&event->child_count);
}

/*
 * NMI-safe method to read a local event, that is an event that
 * is:
 *   - either for the current task, or for this CPU
 *   - does not have inherit set, for inherited task events
 *     will not be local and we cannot read them atomically
 *   - must not have a pmu::count method
 */
int perf_event_read_local(struct perf_event *event, u64 *value,
			  u64 *enabled, u64 *running)
{
	unsigned long flags;
	int ret = 0;
	int local_cpu = smp_processor_id();
	bool readable = cpumask_test_cpu(local_cpu, &event->readable_on_cpus);
	/*
	 * Disabling interrupts avoids all counter scheduling (context
	 * switches, timer based rotation and IPIs).
	 */
	local_irq_save(flags);

	/*
	 * It must not be an event with inherit set, we cannot read
	 * all child counters from atomic context.
	 */
	if (event->attr.inherit) {
		ret = -EOPNOTSUPP;
		goto out;
	}

	/* If this is a per-task event, it must be for current */
	if ((event->attach_state & PERF_ATTACH_TASK) &&
	    event->hw.target != current) {
		ret = -EINVAL;
		goto out;
	}

	/* If this is a per-CPU event, it must be for this CPU */
	if (!(event->attach_state & PERF_ATTACH_TASK) &&
	    event->cpu != local_cpu &&
	    !readable) {
		ret = -EINVAL;
		goto out;
	}

	/* If this is a pinned event it must be running on this CPU */
	if (event->attr.pinned && event->oncpu != smp_processor_id()) {
		ret = -EBUSY;
		goto out;
	}

	/*
	 * If the event is currently on this CPU, its either a per-task event,
	 * or local to this CPU. Furthermore it means its ACTIVE (otherwise
	 * oncpu == -1).
	 */
	if (event->oncpu == smp_processor_id() || readable)
		event->pmu->read(event);

	*value = local64_read(&event->count);
	if (enabled || running) {
		u64 now = event->shadow_ctx_time + perf_clock();
		u64 __enabled, __running;

		__perf_update_times(event, now, &__enabled, &__running);
		if (enabled)
			*enabled = __enabled;
		if (running)
			*running = __running;
	}
out:
	local_irq_restore(flags);

	return ret;
}

static int perf_event_read(struct perf_event *event, bool group)
{
	enum perf_event_state state = READ_ONCE(event->state);
	int event_cpu, ret = 0;
	bool active_event_skip_read = false;
	bool readable;

	/*
	 * If event is enabled and currently active on a CPU, update the
	 * value in the event structure:
	 */
	preempt_disable();

	if (state == PERF_EVENT_STATE_ACTIVE) {

		/*
		 * Orders the ->state and ->oncpu loads such that if we see
		 * ACTIVE we must also see the right ->oncpu.
		 *
		 * Matches the smp_wmb() from event_sched_in().
		 */
		smp_rmb();
		event_cpu = READ_ONCE(event->oncpu);
		readable = cpumask_test_cpu(smp_processor_id(),
				    &event->readable_on_cpus);
		if ((unsigned int)event_cpu >= nr_cpu_ids) {
			preempt_enable();
			return 0;
		}
		if (cpu_isolated(event_cpu) ||
			(event->attr.exclude_idle &&
				per_cpu(is_idle, event_cpu) && !readable) ||
				per_cpu(is_hotplugging, event_cpu))
			active_event_skip_read = true;
	}
	if (state == PERF_EVENT_STATE_ACTIVE &&
		!active_event_skip_read) {
		struct perf_read_data data = {
			.event = event,
			.group = group,
			.ret = 0,
		};

		event_cpu = __perf_event_read_cpu(event, event_cpu);

		/*
		 * Purposely ignore the smp_call_function_single() return
		 * value.
		 *
		 * If event_cpu isn't a valid CPU it means the event got
		 * scheduled out and that will have updated the event count.
		 *
		 * Therefore, either way, we'll have an up-to-date event count
		 * after this.
		 */
		(void)smp_call_function_single(event_cpu,
				__perf_event_read, &data, 1);
		ret = data.ret;
	} else if (state == PERF_EVENT_STATE_INACTIVE ||
			(active_event_skip_read &&
			!per_cpu(is_hotplugging, event_cpu))) {
		struct perf_event_context *ctx = event->ctx;
		unsigned long flags;

		raw_spin_lock_irqsave(&ctx->lock, flags);
		/*
		 * May read while context is not active (e.g., thread is
		 * blocked), in that case we cannot update context time
		 */
		if (ctx->is_active & EVENT_TIME) {
			update_context_time(ctx);
			update_cgrp_time_from_event(event);
		}

		perf_event_update_time(event);
		if (group)
			perf_event_update_sibling_time(event);
		raw_spin_unlock_irqrestore(&ctx->lock, flags);
	}

	preempt_enable();

	return ret;
}

/*
 * Initialize the perf_event context in a task_struct:
 */
static void __perf_event_init_context(struct perf_event_context *ctx)
{
	raw_spin_lock_init(&ctx->lock);
	mutex_init(&ctx->mutex);
	INIT_LIST_HEAD(&ctx->active_ctx_list);
	perf_event_groups_init(&ctx->pinned_groups);
	perf_event_groups_init(&ctx->flexible_groups);
	INIT_LIST_HEAD(&ctx->event_list);
	INIT_LIST_HEAD(&ctx->pinned_active);
	INIT_LIST_HEAD(&ctx->flexible_active);
	atomic_set(&ctx->refcount, 1);
}

static struct perf_event_context *
alloc_perf_context(struct pmu *pmu, struct task_struct *task)
{
	struct perf_event_context *ctx;

	ctx = kzalloc(sizeof(struct perf_event_context), GFP_KERNEL);
	if (!ctx)
		return NULL;

	__perf_event_init_context(ctx);
	if (task) {
		ctx->task = task;
		get_task_struct(task);
	}
	ctx->pmu = pmu;

	return ctx;
}

static struct task_struct *
find_lively_task_by_vpid(pid_t vpid)
{
	struct task_struct *task;

	rcu_read_lock();
	if (!vpid)
		task = current;
	else
		task = find_task_by_vpid(vpid);
	if (task)
		get_task_struct(task);
	rcu_read_unlock();

	if (!task)
		return ERR_PTR(-ESRCH);

	return task;
}

/*
 * Returns a matching context with refcount and pincount.
 */
static struct perf_event_context *
find_get_context(struct pmu *pmu, struct task_struct *task,
		struct perf_event *event)
{
	struct perf_event_context *ctx, *clone_ctx = NULL;
	struct perf_cpu_context *cpuctx;
	void *task_ctx_data = NULL;
	unsigned long flags;
	int ctxn, err;
	int cpu = event->cpu;

	if (!task) {
		/* Must be root to operate on a CPU event: */
<<<<<<< HEAD
		if (!is_kernel_event(event)) {
			err = perf_allow_cpu(&event->attr);
			if (err)
				return ERR_PTR(err);
		}
=======
		err = perf_allow_cpu(&event->attr);
		if (err)
			return ERR_PTR(err);
>>>>>>> c9bd1012

		cpuctx = per_cpu_ptr(pmu->pmu_cpu_context, cpu);
		ctx = &cpuctx->ctx;
		get_ctx(ctx);
		++ctx->pin_count;

		return ctx;
	}

	err = -EINVAL;
	ctxn = pmu->task_ctx_nr;
	if (ctxn < 0)
		goto errout;

	if (event->attach_state & PERF_ATTACH_TASK_DATA) {
		task_ctx_data = kzalloc(pmu->task_ctx_size, GFP_KERNEL);
		if (!task_ctx_data) {
			err = -ENOMEM;
			goto errout;
		}
	}

retry:
	ctx = perf_lock_task_context(task, ctxn, &flags);
	if (ctx) {
		clone_ctx = unclone_ctx(ctx);
		++ctx->pin_count;

		if (task_ctx_data && !ctx->task_ctx_data) {
			ctx->task_ctx_data = task_ctx_data;
			task_ctx_data = NULL;
		}
		raw_spin_unlock_irqrestore(&ctx->lock, flags);

		if (clone_ctx)
			put_ctx(clone_ctx);
	} else {
		ctx = alloc_perf_context(pmu, task);
		err = -ENOMEM;
		if (!ctx)
			goto errout;

		if (task_ctx_data) {
			ctx->task_ctx_data = task_ctx_data;
			task_ctx_data = NULL;
		}

		err = 0;
		mutex_lock(&task->perf_event_mutex);
		/*
		 * If it has already passed perf_event_exit_task().
		 * we must see PF_EXITING, it takes this mutex too.
		 */
		if (task->flags & PF_EXITING)
			err = -ESRCH;
		else if (task->perf_event_ctxp[ctxn])
			err = -EAGAIN;
		else {
			get_ctx(ctx);
			++ctx->pin_count;
			rcu_assign_pointer(task->perf_event_ctxp[ctxn], ctx);
		}
		mutex_unlock(&task->perf_event_mutex);

		if (unlikely(err)) {
			put_ctx(ctx);

			if (err == -EAGAIN)
				goto retry;
			goto errout;
		}
	}

	kfree(task_ctx_data);
	return ctx;

errout:
	kfree(task_ctx_data);
	return ERR_PTR(err);
}

static void perf_event_free_filter(struct perf_event *event);
static void perf_event_free_bpf_prog(struct perf_event *event);

static void free_event_rcu(struct rcu_head *head)
{
	struct perf_event *event;

	event = container_of(head, struct perf_event, rcu_head);
	if (event->ns)
		put_pid_ns(event->ns);
	perf_event_free_filter(event);
	kfree(event);
}

static void ring_buffer_attach(struct perf_event *event,
			       struct ring_buffer *rb);

static void detach_sb_event(struct perf_event *event)
{
	struct pmu_event_list *pel = per_cpu_ptr(&pmu_sb_events, event->cpu);

	raw_spin_lock(&pel->lock);
	list_del_rcu(&event->sb_list);
	raw_spin_unlock(&pel->lock);
}

static bool is_sb_event(struct perf_event *event)
{
	struct perf_event_attr *attr = &event->attr;

	if (event->parent)
		return false;

	if (event->attach_state & PERF_ATTACH_TASK)
		return false;

	if (attr->mmap || attr->mmap_data || attr->mmap2 ||
	    attr->comm || attr->comm_exec ||
	    attr->task ||
	    attr->context_switch)
		return true;
	return false;
}

static void unaccount_pmu_sb_event(struct perf_event *event)
{
	if (is_sb_event(event))
		detach_sb_event(event);
}

static void unaccount_event_cpu(struct perf_event *event, int cpu)
{
	if (event->parent)
		return;

	if (is_cgroup_event(event))
		atomic_dec(&per_cpu(perf_cgroup_events, cpu));
}

#ifdef CONFIG_NO_HZ_FULL
static DEFINE_SPINLOCK(nr_freq_lock);
#endif

static void unaccount_freq_event_nohz(void)
{
#ifdef CONFIG_NO_HZ_FULL
	spin_lock(&nr_freq_lock);
	if (atomic_dec_and_test(&nr_freq_events))
		tick_nohz_dep_clear(TICK_DEP_BIT_PERF_EVENTS);
	spin_unlock(&nr_freq_lock);
#endif
}

static void unaccount_freq_event(void)
{
	if (tick_nohz_full_enabled())
		unaccount_freq_event_nohz();
	else
		atomic_dec(&nr_freq_events);
}

static void unaccount_event(struct perf_event *event)
{
	bool dec = false;

	if (event->parent)
		return;

	if (event->attach_state & PERF_ATTACH_TASK)
		dec = true;
	if (event->attr.mmap || event->attr.mmap_data)
		atomic_dec(&nr_mmap_events);
	if (event->attr.comm)
		atomic_dec(&nr_comm_events);
	if (event->attr.namespaces)
		atomic_dec(&nr_namespaces_events);
	if (event->attr.task)
		atomic_dec(&nr_task_events);
	if (event->attr.freq)
		unaccount_freq_event();
	if (event->attr.context_switch) {
		dec = true;
		atomic_dec(&nr_switch_events);
	}
	if (is_cgroup_event(event))
		dec = true;
	if (has_branch_stack(event))
		dec = true;

	if (dec) {
		if (!atomic_add_unless(&perf_sched_count, -1, 1))
			schedule_delayed_work(&perf_sched_work, HZ);
	}

	unaccount_event_cpu(event, event->cpu);

	unaccount_pmu_sb_event(event);
}

static void perf_sched_delayed(struct work_struct *work)
{
	mutex_lock(&perf_sched_mutex);
	if (atomic_dec_and_test(&perf_sched_count))
		static_branch_disable(&perf_sched_events);
	mutex_unlock(&perf_sched_mutex);
}

/*
 * The following implement mutual exclusion of events on "exclusive" pmus
 * (PERF_PMU_CAP_EXCLUSIVE). Such pmus can only have one event scheduled
 * at a time, so we disallow creating events that might conflict, namely:
 *
 *  1) cpu-wide events in the presence of per-task events,
 *  2) per-task events in the presence of cpu-wide events,
 *  3) two matching events on the same context.
 *
 * The former two cases are handled in the allocation path (perf_event_alloc(),
 * _free_event()), the latter -- before the first perf_install_in_context().
 */
static int exclusive_event_init(struct perf_event *event)
{
	struct pmu *pmu = event->pmu;

	if (!is_exclusive_pmu(pmu))
		return 0;

	/*
	 * Prevent co-existence of per-task and cpu-wide events on the
	 * same exclusive pmu.
	 *
	 * Negative pmu::exclusive_cnt means there are cpu-wide
	 * events on this "exclusive" pmu, positive means there are
	 * per-task events.
	 *
	 * Since this is called in perf_event_alloc() path, event::ctx
	 * doesn't exist yet; it is, however, safe to use PERF_ATTACH_TASK
	 * to mean "per-task event", because unlike other attach states it
	 * never gets cleared.
	 */
	if (event->attach_state & PERF_ATTACH_TASK) {
		if (!atomic_inc_unless_negative(&pmu->exclusive_cnt))
			return -EBUSY;
	} else {
		if (!atomic_dec_unless_positive(&pmu->exclusive_cnt))
			return -EBUSY;
	}

	return 0;
}

static void exclusive_event_destroy(struct perf_event *event)
{
	struct pmu *pmu = event->pmu;

	if (!is_exclusive_pmu(pmu))
		return;

	/* see comment in exclusive_event_init() */
	if (event->attach_state & PERF_ATTACH_TASK)
		atomic_dec(&pmu->exclusive_cnt);
	else
		atomic_inc(&pmu->exclusive_cnt);
}

static bool exclusive_event_match(struct perf_event *e1, struct perf_event *e2)
{
	if ((e1->pmu == e2->pmu) &&
	    (e1->cpu == e2->cpu ||
	     e1->cpu == -1 ||
	     e2->cpu == -1))
		return true;
	return false;
}

static bool exclusive_event_installable(struct perf_event *event,
					struct perf_event_context *ctx)
{
	struct perf_event *iter_event;
	struct pmu *pmu = event->pmu;

	lockdep_assert_held(&ctx->mutex);

	if (!is_exclusive_pmu(pmu))
		return true;

	list_for_each_entry(iter_event, &ctx->event_list, event_entry) {
		if (exclusive_event_match(iter_event, event))
			return false;
	}

	return true;
}

static void perf_addr_filters_splice(struct perf_event *event,
				       struct list_head *head);

static int
perf_event_delete_kernel_shared(struct perf_event *event)
{
	int rc = -1, cpu = event->cpu;
	struct shared_events_str *shrd_events;
	unsigned long idx;

	if (!shared_events || (u32)cpu >= nr_cpu_ids)
		return 0;

	shrd_events = per_cpu_ptr(shared_events, cpu);

	mutex_lock(&shrd_events->list_mutex);

	for_each_set_bit(idx, shrd_events->used_mask, SHARED_EVENTS_MAX) {
		if (shrd_events->events[idx] == event) {
			if (atomic_dec_and_test(&shrd_events->refcount[idx])) {
				clear_bit(idx, shrd_events->used_mask);
				shrd_events->events[idx] = NULL;
			}
			rc = (int)atomic_read(&shrd_events->refcount[idx]);
			break;
		}
	}

	mutex_unlock(&shrd_events->list_mutex);
	return rc;
}

static void _free_event(struct perf_event *event)
{
	irq_work_sync(&event->pending);

	unaccount_event(event);

	security_perf_event_free(event);

	if (event->rb) {
		/*
		 * Can happen when we close an event with re-directed output.
		 *
		 * Since we have a 0 refcount, perf_mmap_close() will skip
		 * over us; possibly making our ring_buffer_put() the last.
		 */
		mutex_lock(&event->mmap_mutex);
		ring_buffer_attach(event, NULL);
		mutex_unlock(&event->mmap_mutex);
	}

	if (is_cgroup_event(event))
		perf_detach_cgroup(event);

	if (!event->parent) {
		if (event->attr.sample_type & PERF_SAMPLE_CALLCHAIN)
			put_callchain_buffers();
	}

	perf_event_free_bpf_prog(event);
	perf_addr_filters_splice(event, NULL);
	kfree(event->addr_filter_ranges);

	if (event->destroy)
		event->destroy(event);

	/*
	 * Must be after ->destroy(), due to uprobe_perf_close() using
	 * hw.target.
	 */
	if (event->hw.target)
		put_task_struct(event->hw.target);

	/*
	 * perf_event_free_task() relies on put_ctx() being 'last', in particular
	 * all task references must be cleaned up.
	 */
	if (event->ctx)
		put_ctx(event->ctx);

	exclusive_event_destroy(event);
	module_put(event->pmu->module);

	call_rcu(&event->rcu_head, free_event_rcu);
}

/*
 * Used to free events which have a known refcount of 1, such as in error paths
 * where the event isn't exposed yet and inherited events.
 */
static void free_event(struct perf_event *event)
{
	if (WARN(atomic_long_cmpxchg(&event->refcount, 1, 0) != 1,
				"unexpected event refcount: %ld; ptr=%p\n",
				atomic_long_read(&event->refcount), event)) {
		/* leak to avoid use-after-free */
		return;
	}

	_free_event(event);
}

/*
 * Remove user event from the owner task.
 */
static void perf_remove_from_owner(struct perf_event *event)
{
	struct task_struct *owner;

	rcu_read_lock();
	/*
	 * Matches the smp_store_release() in perf_event_exit_task(). If we
	 * observe !owner it means the list deletion is complete and we can
	 * indeed free this event, otherwise we need to serialize on
	 * owner->perf_event_mutex.
	 */
	owner = READ_ONCE(event->owner);
	if (owner) {
		/*
		 * Since delayed_put_task_struct() also drops the last
		 * task reference we can safely take a new reference
		 * while holding the rcu_read_lock().
		 */
		get_task_struct(owner);
	}
	rcu_read_unlock();

	if (owner) {
		/*
		 * If we're here through perf_event_exit_task() we're already
		 * holding ctx->mutex which would be an inversion wrt. the
		 * normal lock order.
		 *
		 * However we can safely take this lock because its the child
		 * ctx->mutex.
		 */
		mutex_lock_nested(&owner->perf_event_mutex, SINGLE_DEPTH_NESTING);

		/*
		 * We have to re-check the event->owner field, if it is cleared
		 * we raced with perf_event_exit_task(), acquiring the mutex
		 * ensured they're done, and we can proceed with freeing the
		 * event.
		 */
		if (event->owner) {
			list_del_init(&event->owner_entry);
			smp_store_release(&event->owner, NULL);
		}
		mutex_unlock(&owner->perf_event_mutex);
		put_task_struct(owner);
	}
}

static void put_event(struct perf_event *event)
{
	if (!atomic_long_dec_and_test(&event->refcount))
		return;

	_free_event(event);
}

/*
 * Kill an event dead; while event:refcount will preserve the event
 * object, it will not preserve its functionality. Once the last 'user'
 * gives up the object, we'll destroy the thing.
 */
static int __perf_event_release_kernel(struct perf_event *event)
{
	struct perf_event_context *ctx = event->ctx;
	struct perf_event *child, *tmp;
	LIST_HEAD(free_list);

#if defined CONFIG_HOTPLUG_CPU || defined CONFIG_KEXEC_CORE
	if (event->cpu != -1) {
		spin_lock(&dormant_event_list_lock);
		if (event->state == PERF_EVENT_STATE_DORMANT)
			list_del(&event->dormant_event_entry);
		spin_unlock(&dormant_event_list_lock);
	}
#endif

	/*
	 * If we got here through err_file: fput(event_file); we will not have
	 * attached to a context yet.
	 */
	if (!ctx) {
		WARN_ON_ONCE(event->attach_state &
				(PERF_ATTACH_CONTEXT|PERF_ATTACH_GROUP));
		goto no_ctx;
	}

	if (!is_kernel_event(event))
		perf_remove_from_owner(event);

	ctx = perf_event_ctx_lock(event);
	WARN_ON_ONCE(ctx->parent_ctx);
	perf_remove_from_context(event, DETACH_GROUP);

	if (perf_event_delete_kernel_shared(event) > 0) {
		perf_event__state_init(event);
		perf_install_in_context(ctx, event, event->cpu);

		perf_event_ctx_unlock(event, ctx);

		perf_event_enable(event);

		return 0;
	}

	raw_spin_lock_irq(&ctx->lock);
	/*
	 * Mark this event as STATE_DEAD, there is no external reference to it
	 * anymore.
	 *
	 * Anybody acquiring event->child_mutex after the below loop _must_
	 * also see this, most importantly inherit_event() which will avoid
	 * placing more children on the list.
	 *
	 * Thus this guarantees that we will in fact observe and kill _ALL_
	 * child events.
	 */
	event->state = PERF_EVENT_STATE_DEAD;
	raw_spin_unlock_irq(&ctx->lock);

	perf_event_ctx_unlock(event, ctx);

again:
	mutex_lock(&event->child_mutex);
	list_for_each_entry(child, &event->child_list, child_list) {

		/*
		 * Cannot change, child events are not migrated, see the
		 * comment with perf_event_ctx_lock_nested().
		 */
		ctx = READ_ONCE(child->ctx);
		/*
		 * Since child_mutex nests inside ctx::mutex, we must jump
		 * through hoops. We start by grabbing a reference on the ctx.
		 *
		 * Since the event cannot get freed while we hold the
		 * child_mutex, the context must also exist and have a !0
		 * reference count.
		 */
		get_ctx(ctx);

		/*
		 * Now that we have a ctx ref, we can drop child_mutex, and
		 * acquire ctx::mutex without fear of it going away. Then we
		 * can re-acquire child_mutex.
		 */
		mutex_unlock(&event->child_mutex);
		mutex_lock(&ctx->mutex);
		mutex_lock(&event->child_mutex);

		/*
		 * Now that we hold ctx::mutex and child_mutex, revalidate our
		 * state, if child is still the first entry, it didn't get freed
		 * and we can continue doing so.
		 */
		tmp = list_first_entry_or_null(&event->child_list,
					       struct perf_event, child_list);
		if (tmp == child) {
			perf_remove_from_context(child, DETACH_GROUP);
			list_move(&child->child_list, &free_list);
			/*
			 * This matches the refcount bump in inherit_event();
			 * this can't be the last reference.
			 */
			put_event(event);
		}

		mutex_unlock(&event->child_mutex);
		mutex_unlock(&ctx->mutex);
		put_ctx(ctx);
		goto again;
	}
	mutex_unlock(&event->child_mutex);

	list_for_each_entry_safe(child, tmp, &free_list, child_list) {
		void *var = &child->ctx->refcount;

		list_del(&child->child_list);
		free_event(child);

		/*
		 * Wake any perf_event_free_task() waiting for this event to be
		 * freed.
		 */
		smp_mb(); /* pairs with wait_var_event() */
		wake_up_var(var);
	}

no_ctx:
	put_event(event); /* Must be the 'last' reference */
	return 0;
}

int perf_event_release_kernel(struct perf_event *event)
{
	int ret;

	mutex_lock(&pmus_lock);
	ret = __perf_event_release_kernel(event);
	mutex_unlock(&pmus_lock);

	return ret;
}
EXPORT_SYMBOL_GPL(perf_event_release_kernel);

/*
 * Called when the last reference to the file is gone.
 */
static int perf_release(struct inode *inode, struct file *file)
{
	perf_event_release_kernel(file->private_data);
	return 0;
}

static u64 __perf_event_read_value(struct perf_event *event, u64 *enabled, u64 *running)
{
	struct perf_event *child;
	u64 total = 0;

	*enabled = 0;
	*running = 0;

	mutex_lock(&event->child_mutex);

	(void)perf_event_read(event, false);
	total += perf_event_count(event);

	*enabled += event->total_time_enabled +
			atomic64_read(&event->child_total_time_enabled);
	*running += event->total_time_running +
			atomic64_read(&event->child_total_time_running);

	list_for_each_entry(child, &event->child_list, child_list) {
		(void)perf_event_read(child, false);
		total += perf_event_count(child);
		*enabled += child->total_time_enabled;
		*running += child->total_time_running;
	}
	mutex_unlock(&event->child_mutex);

	return total;
}

u64 perf_event_read_value(struct perf_event *event, u64 *enabled, u64 *running)
{
	struct perf_event_context *ctx;
	u64 count;

	ctx = perf_event_ctx_lock(event);
	count = __perf_event_read_value(event, enabled, running);
	perf_event_ctx_unlock(event, ctx);

	return count;
}
EXPORT_SYMBOL_GPL(perf_event_read_value);

static int __perf_read_group_add(struct perf_event *leader,
					u64 read_format, u64 *values)
{
	struct perf_event_context *ctx = leader->ctx;
	struct perf_event *sub;
	unsigned long flags;
	int n = 1; /* skip @nr */
	int ret;

	ret = perf_event_read(leader, true);
	if (ret)
		return ret;

	raw_spin_lock_irqsave(&ctx->lock, flags);

	/*
	 * Since we co-schedule groups, {enabled,running} times of siblings
	 * will be identical to those of the leader, so we only publish one
	 * set.
	 */
	if (read_format & PERF_FORMAT_TOTAL_TIME_ENABLED) {
		values[n++] += leader->total_time_enabled +
			atomic64_read(&leader->child_total_time_enabled);
	}

	if (read_format & PERF_FORMAT_TOTAL_TIME_RUNNING) {
		values[n++] += leader->total_time_running +
			atomic64_read(&leader->child_total_time_running);
	}

	/*
	 * Write {count,id} tuples for every sibling.
	 */
	values[n++] += perf_event_count(leader);
	if (read_format & PERF_FORMAT_ID)
		values[n++] = primary_event_id(leader);

	for_each_sibling_event(sub, leader) {
		values[n++] += perf_event_count(sub);
		if (read_format & PERF_FORMAT_ID)
			values[n++] = primary_event_id(sub);
	}

	raw_spin_unlock_irqrestore(&ctx->lock, flags);
	return 0;
}

static int perf_read_group(struct perf_event *event,
				   u64 read_format, char __user *buf)
{
	struct perf_event *leader = event->group_leader, *child;
	struct perf_event_context *ctx = leader->ctx;
	int ret;
	u64 *values;

	lockdep_assert_held(&ctx->mutex);

	values = kzalloc(event->read_size, GFP_KERNEL);
	if (!values)
		return -ENOMEM;

	values[0] = 1 + leader->nr_siblings;

	/*
	 * By locking the child_mutex of the leader we effectively
	 * lock the child list of all siblings.. XXX explain how.
	 */
	mutex_lock(&leader->child_mutex);

	ret = __perf_read_group_add(leader, read_format, values);
	if (ret)
		goto unlock;

	list_for_each_entry(child, &leader->child_list, child_list) {
		ret = __perf_read_group_add(child, read_format, values);
		if (ret)
			goto unlock;
	}

	mutex_unlock(&leader->child_mutex);

	ret = event->read_size;
	if (copy_to_user(buf, values, event->read_size))
		ret = -EFAULT;
	goto out;

unlock:
	mutex_unlock(&leader->child_mutex);
out:
	kfree(values);
	return ret;
}

static int perf_read_one(struct perf_event *event,
				 u64 read_format, char __user *buf)
{
	u64 enabled, running;
	u64 values[4];
	int n = 0;

	values[n++] = __perf_event_read_value(event, &enabled, &running);
	if (read_format & PERF_FORMAT_TOTAL_TIME_ENABLED)
		values[n++] = enabled;
	if (read_format & PERF_FORMAT_TOTAL_TIME_RUNNING)
		values[n++] = running;
	if (read_format & PERF_FORMAT_ID)
		values[n++] = primary_event_id(event);

	if (copy_to_user(buf, values, n * sizeof(u64)))
		return -EFAULT;

	return n * sizeof(u64);
}

static bool is_event_hup(struct perf_event *event)
{
	bool no_children;

	if (event->state > PERF_EVENT_STATE_EXIT)
		return false;

	mutex_lock(&event->child_mutex);
	no_children = list_empty(&event->child_list);
	mutex_unlock(&event->child_mutex);
	return no_children;
}

/*
 * Read the performance event - simple non blocking version for now
 */
static ssize_t
__perf_read(struct perf_event *event, char __user *buf, size_t count)
{
	u64 read_format = event->attr.read_format;
	int ret;

	/*
	 * Return end-of-file for a read on an event that is in
	 * error state (i.e. because it was pinned but it couldn't be
	 * scheduled on to the CPU at some point).
	 */
	if (event->state == PERF_EVENT_STATE_ERROR)
		return 0;

	if (count < event->read_size)
		return -ENOSPC;

	WARN_ON_ONCE(event->ctx->parent_ctx);
	if (read_format & PERF_FORMAT_GROUP)
		ret = perf_read_group(event, read_format, buf);
	else
		ret = perf_read_one(event, read_format, buf);

	return ret;
}

static ssize_t
perf_read(struct file *file, char __user *buf, size_t count, loff_t *ppos)
{
	struct perf_event *event = file->private_data;
	struct perf_event_context *ctx;
	int ret;

	ret = security_perf_event_read(event);
	if (ret)
		return ret;

#if defined CONFIG_HOTPLUG_CPU || defined CONFIG_KEXEC_CORE
	spin_lock(&dormant_event_list_lock);
	if (event->state == PERF_EVENT_STATE_DORMANT) {
		spin_unlock(&dormant_event_list_lock);
		return 0;
	}
	spin_unlock(&dormant_event_list_lock);
#endif

	ret = security_perf_event_read(event);
	if (ret)
		return ret;

	ctx = perf_event_ctx_lock(event);
	ret = __perf_read(event, buf, count);
	perf_event_ctx_unlock(event, ctx);

	return ret;
}

static __poll_t perf_poll(struct file *file, poll_table *wait)
{
	struct perf_event *event = file->private_data;
	struct ring_buffer *rb;
	__poll_t events = EPOLLHUP;

	poll_wait(file, &event->waitq, wait);

	if (is_event_hup(event))
		return events;

	/*
	 * Pin the event->rb by taking event->mmap_mutex; otherwise
	 * perf_event_set_output() can swizzle our rb and make us miss wakeups.
	 */
	mutex_lock(&event->mmap_mutex);
	rb = event->rb;
	if (rb)
		events = atomic_xchg(&rb->poll, 0);
	mutex_unlock(&event->mmap_mutex);
	return events;
}

static void _perf_event_reset(struct perf_event *event)
{
	(void)perf_event_read(event, false);
	local64_set(&event->count, 0);
	perf_event_update_userpage(event);
}

/*
 * Holding the top-level event's child_mutex means that any
 * descendant process that has inherited this event will block
 * in perf_event_exit_event() if it goes to exit, thus satisfying the
 * task existence requirements of perf_event_enable/disable.
 */
static void perf_event_for_each_child(struct perf_event *event,
					void (*func)(struct perf_event *))
{
	struct perf_event *child;

	WARN_ON_ONCE(event->ctx->parent_ctx);

	mutex_lock(&event->child_mutex);
	func(event);
	list_for_each_entry(child, &event->child_list, child_list)
		func(child);
	mutex_unlock(&event->child_mutex);
}

static void perf_event_for_each(struct perf_event *event,
				  void (*func)(struct perf_event *))
{
	struct perf_event_context *ctx = event->ctx;
	struct perf_event *sibling;

	lockdep_assert_held(&ctx->mutex);

	event = event->group_leader;

	perf_event_for_each_child(event, func);
	for_each_sibling_event(sibling, event)
		perf_event_for_each_child(sibling, func);
}

static void __perf_event_period(struct perf_event *event,
				struct perf_cpu_context *cpuctx,
				struct perf_event_context *ctx,
				void *info)
{
	u64 value = *((u64 *)info);
	bool active;

	if (event->attr.freq) {
		event->attr.sample_freq = value;
	} else {
		event->attr.sample_period = value;
		event->hw.sample_period = value;
	}

	active = (event->state == PERF_EVENT_STATE_ACTIVE);
	if (active) {
		perf_pmu_disable(ctx->pmu);
		/*
		 * We could be throttled; unthrottle now to avoid the tick
		 * trying to unthrottle while we already re-started the event.
		 */
		if (event->hw.interrupts == MAX_INTERRUPTS) {
			event->hw.interrupts = 0;
			perf_log_throttle(event, 1);
		}
		event->pmu->stop(event, PERF_EF_UPDATE);
	}

	local64_set(&event->hw.period_left, 0);

	if (active) {
		event->pmu->start(event, PERF_EF_RELOAD);
		perf_pmu_enable(ctx->pmu);
	}
}

static int perf_event_check_period(struct perf_event *event, u64 value)
{
	return event->pmu->check_period(event, value);
}

static int perf_event_period(struct perf_event *event, u64 __user *arg)
{
	u64 value;

	if (!is_sampling_event(event))
		return -EINVAL;

	if (copy_from_user(&value, arg, sizeof(value)))
		return -EFAULT;

	if (!value)
		return -EINVAL;

	if (event->attr.freq && value > sysctl_perf_event_sample_rate)
		return -EINVAL;

	if (perf_event_check_period(event, value))
		return -EINVAL;

	event_function_call(event, __perf_event_period, &value);

	return 0;
}

static const struct file_operations perf_fops;

static inline int perf_fget_light(int fd, struct fd *p)
{
	struct fd f = fdget(fd);
	if (!f.file)
		return -EBADF;

	if (f.file->f_op != &perf_fops) {
		fdput(f);
		return -EBADF;
	}
	*p = f;
	return 0;
}

static int perf_event_set_output(struct perf_event *event,
				 struct perf_event *output_event);
static int perf_event_set_filter(struct perf_event *event, void __user *arg);
static int perf_event_set_bpf_prog(struct perf_event *event, u32 prog_fd);
static int perf_copy_attr(struct perf_event_attr __user *uattr,
			  struct perf_event_attr *attr);

static long _perf_ioctl(struct perf_event *event, unsigned int cmd, unsigned long arg)
{
	void (*func)(struct perf_event *);
	u32 flags = arg;

	switch (cmd) {
	case PERF_EVENT_IOC_ENABLE:
		func = _perf_event_enable;
		break;
	case PERF_EVENT_IOC_DISABLE:
		func = _perf_event_disable;
		break;
	case PERF_EVENT_IOC_RESET:
		func = _perf_event_reset;
		break;

	case PERF_EVENT_IOC_REFRESH:
		return _perf_event_refresh(event, arg);

	case PERF_EVENT_IOC_PERIOD:
		return perf_event_period(event, (u64 __user *)arg);

	case PERF_EVENT_IOC_ID:
	{
		u64 id = primary_event_id(event);

		if (copy_to_user((void __user *)arg, &id, sizeof(id)))
			return -EFAULT;
		return 0;
	}

	case PERF_EVENT_IOC_SET_OUTPUT:
	{
		int ret;
		if (arg != -1) {
			struct perf_event *output_event;
			struct fd output;
			ret = perf_fget_light(arg, &output);
			if (ret)
				return ret;
			output_event = output.file->private_data;
			ret = perf_event_set_output(event, output_event);
			fdput(output);
		} else {
			ret = perf_event_set_output(event, NULL);
		}
		return ret;
	}

	case PERF_EVENT_IOC_SET_FILTER:
		return perf_event_set_filter(event, (void __user *)arg);

	case PERF_EVENT_IOC_SET_BPF:
		return perf_event_set_bpf_prog(event, arg);

	case PERF_EVENT_IOC_PAUSE_OUTPUT: {
		struct ring_buffer *rb;

		rcu_read_lock();
		rb = rcu_dereference(event->rb);
		if (!rb || !rb->nr_pages) {
			rcu_read_unlock();
			return -EINVAL;
		}
		rb_toggle_paused(rb, !!arg);
		rcu_read_unlock();
		return 0;
	}

	case PERF_EVENT_IOC_QUERY_BPF:
		return perf_event_query_prog_array(event, (void __user *)arg);

	case PERF_EVENT_IOC_MODIFY_ATTRIBUTES: {
		struct perf_event_attr new_attr;
		int err = perf_copy_attr((struct perf_event_attr __user *)arg,
					 &new_attr);

		if (err)
			return err;

		return perf_event_modify_attr(event,  &new_attr);
	}
	default:
		return -ENOTTY;
	}

	if (flags & PERF_IOC_FLAG_GROUP)
		perf_event_for_each(event, func);
	else
		perf_event_for_each_child(event, func);

	return 0;
}

static long perf_ioctl(struct file *file, unsigned int cmd, unsigned long arg)
{
	struct perf_event *event = file->private_data;
	struct perf_event_context *ctx;
	long ret;

	/* Treat ioctl like writes as it is likely a mutating operation. */
	ret = security_perf_event_write(event);
	if (ret)
		return ret;

	ctx = perf_event_ctx_lock(event);
	ret = _perf_ioctl(event, cmd, arg);
	perf_event_ctx_unlock(event, ctx);

	return ret;
}

#ifdef CONFIG_COMPAT
static long perf_compat_ioctl(struct file *file, unsigned int cmd,
				unsigned long arg)
{
	switch (_IOC_NR(cmd)) {
	case _IOC_NR(PERF_EVENT_IOC_SET_FILTER):
	case _IOC_NR(PERF_EVENT_IOC_ID):
	case _IOC_NR(PERF_EVENT_IOC_QUERY_BPF):
	case _IOC_NR(PERF_EVENT_IOC_MODIFY_ATTRIBUTES):
		/* Fix up pointer size (usually 4 -> 8 in 32-on-64-bit case */
		if (_IOC_SIZE(cmd) == sizeof(compat_uptr_t)) {
			cmd &= ~IOCSIZE_MASK;
			cmd |= sizeof(void *) << IOCSIZE_SHIFT;
		}
		break;
	}
	return perf_ioctl(file, cmd, arg);
}
#else
# define perf_compat_ioctl NULL
#endif

int perf_event_task_enable(void)
{
	struct perf_event_context *ctx;
	struct perf_event *event;

	mutex_lock(&current->perf_event_mutex);
	list_for_each_entry(event, &current->perf_event_list, owner_entry) {
		ctx = perf_event_ctx_lock(event);
		perf_event_for_each_child(event, _perf_event_enable);
		perf_event_ctx_unlock(event, ctx);
	}
	mutex_unlock(&current->perf_event_mutex);

	return 0;
}

int perf_event_task_disable(void)
{
	struct perf_event_context *ctx;
	struct perf_event *event;

	mutex_lock(&current->perf_event_mutex);
	list_for_each_entry(event, &current->perf_event_list, owner_entry) {
		ctx = perf_event_ctx_lock(event);
		perf_event_for_each_child(event, _perf_event_disable);
		perf_event_ctx_unlock(event, ctx);
	}
	mutex_unlock(&current->perf_event_mutex);

	return 0;
}

static int perf_event_index(struct perf_event *event)
{
	if (event->hw.state & PERF_HES_STOPPED)
		return 0;

	if (event->state != PERF_EVENT_STATE_ACTIVE)
		return 0;

	return event->pmu->event_idx(event);
}

static void calc_timer_values(struct perf_event *event,
				u64 *now,
				u64 *enabled,
				u64 *running)
{
	u64 ctx_time;

	*now = perf_clock();
	ctx_time = event->shadow_ctx_time + *now;
	__perf_update_times(event, ctx_time, enabled, running);
}

static void perf_event_init_userpage(struct perf_event *event)
{
	struct perf_event_mmap_page *userpg;
	struct ring_buffer *rb;

	rcu_read_lock();
	rb = rcu_dereference(event->rb);
	if (!rb)
		goto unlock;

	userpg = rb->user_page;

	/* Allow new userspace to detect that bit 0 is deprecated */
	userpg->cap_bit0_is_deprecated = 1;
	userpg->size = offsetof(struct perf_event_mmap_page, __reserved);
	userpg->data_offset = PAGE_SIZE;
	userpg->data_size = perf_data_size(rb);

unlock:
	rcu_read_unlock();
}

void __weak arch_perf_update_userpage(
	struct perf_event *event, struct perf_event_mmap_page *userpg, u64 now)
{
}

/*
 * Callers need to ensure there can be no nesting of this function, otherwise
 * the seqlock logic goes bad. We can not serialize this because the arch
 * code calls this from NMI context.
 */
void perf_event_update_userpage(struct perf_event *event)
{
	struct perf_event_mmap_page *userpg;
	struct ring_buffer *rb;
	u64 enabled, running, now;

	rcu_read_lock();
	rb = rcu_dereference(event->rb);
	if (!rb)
		goto unlock;

	/*
	 * compute total_time_enabled, total_time_running
	 * based on snapshot values taken when the event
	 * was last scheduled in.
	 *
	 * we cannot simply called update_context_time()
	 * because of locking issue as we can be called in
	 * NMI context
	 */
	calc_timer_values(event, &now, &enabled, &running);

	userpg = rb->user_page;
	/*
	 * Disable preemption to guarantee consistent time stamps are stored to
	 * the user page.
	 */
	preempt_disable();
	++userpg->lock;
	barrier();
	userpg->index = perf_event_index(event);
	userpg->offset = perf_event_count(event);
	if (userpg->index)
		userpg->offset -= local64_read(&event->hw.prev_count);

	userpg->time_enabled = enabled +
			atomic64_read(&event->child_total_time_enabled);

	userpg->time_running = running +
			atomic64_read(&event->child_total_time_running);

	arch_perf_update_userpage(event, userpg, now);

	barrier();
	++userpg->lock;
	preempt_enable();
unlock:
	rcu_read_unlock();
}
EXPORT_SYMBOL_GPL(perf_event_update_userpage);

static vm_fault_t perf_mmap_fault(struct vm_fault *vmf)
{
	struct perf_event *event = vmf->vma->vm_file->private_data;
	struct ring_buffer *rb;
	vm_fault_t ret = VM_FAULT_SIGBUS;

	if (vmf->flags & FAULT_FLAG_MKWRITE) {
		if (vmf->pgoff == 0)
			ret = 0;
		return ret;
	}

	rcu_read_lock();
	rb = rcu_dereference(event->rb);
	if (!rb)
		goto unlock;

	if (vmf->pgoff && (vmf->flags & FAULT_FLAG_WRITE))
		goto unlock;

	vmf->page = perf_mmap_to_page(rb, vmf->pgoff);
	if (!vmf->page)
		goto unlock;

	get_page(vmf->page);
	vmf->page->mapping = vmf->vma->vm_file->f_mapping;
	vmf->page->index   = vmf->pgoff;

	ret = 0;
unlock:
	rcu_read_unlock();

	return ret;
}

static void ring_buffer_attach(struct perf_event *event,
			       struct ring_buffer *rb)
{
	struct ring_buffer *old_rb = NULL;
	unsigned long flags;

	if (event->rb) {
		/*
		 * Should be impossible, we set this when removing
		 * event->rb_entry and wait/clear when adding event->rb_entry.
		 */
		WARN_ON_ONCE(event->rcu_pending);

		old_rb = event->rb;
		spin_lock_irqsave(&old_rb->event_lock, flags);
		list_del_rcu(&event->rb_entry);
		spin_unlock_irqrestore(&old_rb->event_lock, flags);

		event->rcu_batches = get_state_synchronize_rcu();
		event->rcu_pending = 1;
	}

	if (rb) {
		if (event->rcu_pending) {
			cond_synchronize_rcu(event->rcu_batches);
			event->rcu_pending = 0;
		}

		spin_lock_irqsave(&rb->event_lock, flags);
		list_add_rcu(&event->rb_entry, &rb->event_list);
		spin_unlock_irqrestore(&rb->event_lock, flags);
	}

	/*
	 * Avoid racing with perf_mmap_close(AUX): stop the event
	 * before swizzling the event::rb pointer; if it's getting
	 * unmapped, its aux_mmap_count will be 0 and it won't
	 * restart. See the comment in __perf_pmu_output_stop().
	 *
	 * Data will inevitably be lost when set_output is done in
	 * mid-air, but then again, whoever does it like this is
	 * not in for the data anyway.
	 */
	if (has_aux(event))
		perf_event_stop(event, 0);

	rcu_assign_pointer(event->rb, rb);

	if (old_rb) {
		ring_buffer_put(old_rb);
		/*
		 * Since we detached before setting the new rb, so that we
		 * could attach the new rb, we could have missed a wakeup.
		 * Provide it now.
		 */
		wake_up_all(&event->waitq);
	}
}

static void ring_buffer_wakeup(struct perf_event *event)
{
	struct ring_buffer *rb;

	rcu_read_lock();
	rb = rcu_dereference(event->rb);
	if (rb) {
		list_for_each_entry_rcu(event, &rb->event_list, rb_entry)
			wake_up_all(&event->waitq);
	}
	rcu_read_unlock();
}

struct ring_buffer *ring_buffer_get(struct perf_event *event)
{
	struct ring_buffer *rb;

	rcu_read_lock();
	rb = rcu_dereference(event->rb);
	if (rb) {
		if (!atomic_inc_not_zero(&rb->refcount))
			rb = NULL;
	}
	rcu_read_unlock();

	return rb;
}

void ring_buffer_put(struct ring_buffer *rb)
{
	if (!atomic_dec_and_test(&rb->refcount))
		return;

	WARN_ON_ONCE(!list_empty(&rb->event_list));

	call_rcu(&rb->rcu_head, rb_free_rcu);
}

static void perf_mmap_open(struct vm_area_struct *vma)
{
	struct perf_event *event = vma->vm_file->private_data;

	atomic_inc(&event->mmap_count);
	atomic_inc(&event->rb->mmap_count);

	if (vma->vm_pgoff)
		atomic_inc(&event->rb->aux_mmap_count);

	if (event->pmu->event_mapped)
		event->pmu->event_mapped(event, vma->vm_mm);
}

static void perf_pmu_output_stop(struct perf_event *event);

/*
 * A buffer can be mmap()ed multiple times; either directly through the same
 * event, or through other events by use of perf_event_set_output().
 *
 * In order to undo the VM accounting done by perf_mmap() we need to destroy
 * the buffer here, where we still have a VM context. This means we need
 * to detach all events redirecting to us.
 */
static void perf_mmap_close(struct vm_area_struct *vma)
{
	struct perf_event *event = vma->vm_file->private_data;

	struct ring_buffer *rb = ring_buffer_get(event);
	struct user_struct *mmap_user = rb->mmap_user;
	int mmap_locked = rb->mmap_locked;
	unsigned long size = perf_data_size(rb);

	if (event->pmu->event_unmapped)
		event->pmu->event_unmapped(event, vma->vm_mm);

	/*
	 * rb->aux_mmap_count will always drop before rb->mmap_count and
	 * event->mmap_count, so it is ok to use event->mmap_mutex to
	 * serialize with perf_mmap here.
	 */
	if (rb_has_aux(rb) && vma->vm_pgoff == rb->aux_pgoff &&
	    atomic_dec_and_mutex_lock(&rb->aux_mmap_count, &event->mmap_mutex)) {
		/*
		 * Stop all AUX events that are writing to this buffer,
		 * so that we can free its AUX pages and corresponding PMU
		 * data. Note that after rb::aux_mmap_count dropped to zero,
		 * they won't start any more (see perf_aux_output_begin()).
		 */
		perf_pmu_output_stop(event);

		/* now it's safe to free the pages */
		atomic_long_sub(rb->aux_nr_pages, &mmap_user->locked_vm);
		vma->vm_mm->pinned_vm -= rb->aux_mmap_locked;

		/* this has to be the last one */
		rb_free_aux(rb);
		WARN_ON_ONCE(atomic_read(&rb->aux_refcount));

		mutex_unlock(&event->mmap_mutex);
	}

	atomic_dec(&rb->mmap_count);

	if (!atomic_dec_and_mutex_lock(&event->mmap_count, &event->mmap_mutex))
		goto out_put;

	ring_buffer_attach(event, NULL);
	mutex_unlock(&event->mmap_mutex);

	/* If there's still other mmap()s of this buffer, we're done. */
	if (atomic_read(&rb->mmap_count))
		goto out_put;

	/*
	 * No other mmap()s, detach from all other events that might redirect
	 * into the now unreachable buffer. Somewhat complicated by the
	 * fact that rb::event_lock otherwise nests inside mmap_mutex.
	 */
again:
	rcu_read_lock();
	list_for_each_entry_rcu(event, &rb->event_list, rb_entry) {
		if (!atomic_long_inc_not_zero(&event->refcount)) {
			/*
			 * This event is en-route to free_event() which will
			 * detach it and remove it from the list.
			 */
			continue;
		}
		rcu_read_unlock();

		mutex_lock(&event->mmap_mutex);
		/*
		 * Check we didn't race with perf_event_set_output() which can
		 * swizzle the rb from under us while we were waiting to
		 * acquire mmap_mutex.
		 *
		 * If we find a different rb; ignore this event, a next
		 * iteration will no longer find it on the list. We have to
		 * still restart the iteration to make sure we're not now
		 * iterating the wrong list.
		 */
		if (event->rb == rb)
			ring_buffer_attach(event, NULL);

		mutex_unlock(&event->mmap_mutex);
		put_event(event);

		/*
		 * Restart the iteration; either we're on the wrong list or
		 * destroyed its integrity by doing a deletion.
		 */
		goto again;
	}
	rcu_read_unlock();

	/*
	 * It could be there's still a few 0-ref events on the list; they'll
	 * get cleaned up by free_event() -- they'll also still have their
	 * ref on the rb and will free it whenever they are done with it.
	 *
	 * Aside from that, this buffer is 'fully' detached and unmapped,
	 * undo the VM accounting.
	 */

	atomic_long_sub((size >> PAGE_SHIFT) + 1, &mmap_user->locked_vm);
	vma->vm_mm->pinned_vm -= mmap_locked;
	free_uid(mmap_user);

out_put:
	ring_buffer_put(rb); /* could be last */
}

static const struct vm_operations_struct perf_mmap_vmops = {
	.open		= perf_mmap_open,
	.close		= perf_mmap_close, /* non mergable */
	.fault		= perf_mmap_fault,
	.page_mkwrite	= perf_mmap_fault,
};

static int perf_mmap(struct file *file, struct vm_area_struct *vma)
{
	struct perf_event *event = file->private_data;
	unsigned long user_locked, user_lock_limit;
	struct user_struct *user = current_user();
	unsigned long locked, lock_limit;
	struct ring_buffer *rb = NULL;
	unsigned long vma_size;
	unsigned long nr_pages;
	long user_extra = 0, extra = 0;
	int ret = 0, flags = 0;

	/*
	 * Don't allow mmap() of inherited per-task counters. This would
	 * create a performance issue due to all children writing to the
	 * same rb.
	 */
	if (event->cpu == -1 && event->attr.inherit)
		return -EINVAL;

	if (!(vma->vm_flags & VM_SHARED))
		return -EINVAL;

	ret = security_perf_event_read(event);
	if (ret)
		return ret;

	vma_size = vma->vm_end - vma->vm_start;

	if (vma->vm_pgoff == 0) {
		nr_pages = (vma_size / PAGE_SIZE) - 1;
	} else {
		/*
		 * AUX area mapping: if rb->aux_nr_pages != 0, it's already
		 * mapped, all subsequent mappings should have the same size
		 * and offset. Must be above the normal perf buffer.
		 */
		u64 aux_offset, aux_size;

		if (!event->rb)
			return -EINVAL;

		nr_pages = vma_size / PAGE_SIZE;

		mutex_lock(&event->mmap_mutex);
		ret = -EINVAL;

		rb = event->rb;
		if (!rb)
			goto aux_unlock;

		aux_offset = READ_ONCE(rb->user_page->aux_offset);
		aux_size = READ_ONCE(rb->user_page->aux_size);

		if (aux_offset < perf_data_size(rb) + PAGE_SIZE)
			goto aux_unlock;

		if (aux_offset != vma->vm_pgoff << PAGE_SHIFT)
			goto aux_unlock;

		/* already mapped with a different offset */
		if (rb_has_aux(rb) && rb->aux_pgoff != vma->vm_pgoff)
			goto aux_unlock;

		if (aux_size != vma_size || aux_size != nr_pages * PAGE_SIZE)
			goto aux_unlock;

		/* already mapped with a different size */
		if (rb_has_aux(rb) && rb->aux_nr_pages != nr_pages)
			goto aux_unlock;

		if (!is_power_of_2(nr_pages))
			goto aux_unlock;

		if (!atomic_inc_not_zero(&rb->mmap_count))
			goto aux_unlock;

		if (rb_has_aux(rb)) {
			atomic_inc(&rb->aux_mmap_count);
			ret = 0;
			goto unlock;
		}

		atomic_set(&rb->aux_mmap_count, 1);
		user_extra = nr_pages;

		goto accounting;
	}

	/*
	 * If we have rb pages ensure they're a power-of-two number, so we
	 * can do bitmasks instead of modulo.
	 */
	if (nr_pages != 0 && !is_power_of_2(nr_pages))
		return -EINVAL;

	if (vma_size != PAGE_SIZE * (1 + nr_pages))
		return -EINVAL;

	WARN_ON_ONCE(event->ctx->parent_ctx);
again:
	mutex_lock(&event->mmap_mutex);
	if (event->rb) {
		if (event->rb->nr_pages != nr_pages) {
			ret = -EINVAL;
			goto unlock;
		}

		if (!atomic_inc_not_zero(&event->rb->mmap_count)) {
			/*
			 * Raced against perf_mmap_close() through
			 * perf_event_set_output(). Try again, hope for better
			 * luck.
			 */
			mutex_unlock(&event->mmap_mutex);
			goto again;
		}

		goto unlock;
	}

	user_extra = nr_pages + 1;

accounting:
	user_lock_limit = sysctl_perf_event_mlock >> (PAGE_SHIFT - 10);

	/*
	 * Increase the limit linearly with more CPUs:
	 */
	user_lock_limit *= num_online_cpus();

	user_locked = atomic_long_read(&user->locked_vm) + user_extra;

	if (user_locked > user_lock_limit)
		extra = user_locked - user_lock_limit;

	lock_limit = rlimit(RLIMIT_MEMLOCK);
	lock_limit >>= PAGE_SHIFT;
	locked = vma->vm_mm->pinned_vm + extra;

	if ((locked > lock_limit) && perf_is_paranoid() &&
		!capable(CAP_IPC_LOCK)) {
		ret = -EPERM;
		goto unlock;
	}

	WARN_ON(!rb && event->rb);

	if (vma->vm_flags & VM_WRITE)
		flags |= RING_BUFFER_WRITABLE;

	if (!rb) {
		rb = rb_alloc(nr_pages,
			      event->attr.watermark ? event->attr.wakeup_watermark : 0,
			      event->cpu, flags);

		if (!rb) {
			ret = -ENOMEM;
			goto unlock;
		}

		atomic_set(&rb->mmap_count, 1);
		rb->mmap_user = get_current_user();
		rb->mmap_locked = extra;

		ring_buffer_attach(event, rb);

		perf_event_init_userpage(event);
		perf_event_update_userpage(event);
	} else {
		ret = rb_alloc_aux(rb, event, vma->vm_pgoff, nr_pages,
				   event->attr.aux_watermark, flags);
		if (!ret)
			rb->aux_mmap_locked = extra;
	}

unlock:
	if (!ret) {
		atomic_long_add(user_extra, &user->locked_vm);
		vma->vm_mm->pinned_vm += extra;

		atomic_inc(&event->mmap_count);
	} else if (rb) {
		atomic_dec(&rb->mmap_count);
	}
aux_unlock:
	mutex_unlock(&event->mmap_mutex);

	/*
	 * Since pinned accounting is per vm we cannot allow fork() to copy our
	 * vma.
	 */
	vma->vm_flags |= VM_DONTCOPY | VM_DONTEXPAND | VM_DONTDUMP;
	vma->vm_ops = &perf_mmap_vmops;

	if (event->pmu->event_mapped)
		event->pmu->event_mapped(event, vma->vm_mm);

	return ret;
}

static int perf_fasync(int fd, struct file *filp, int on)
{
	struct inode *inode = file_inode(filp);
	struct perf_event *event = filp->private_data;
	int retval;

	inode_lock(inode);
	retval = fasync_helper(fd, filp, on, &event->fasync);
	inode_unlock(inode);

	if (retval < 0)
		return retval;

	return 0;
}

static const struct file_operations perf_fops = {
	.llseek			= no_llseek,
	.release		= perf_release,
	.read			= perf_read,
	.poll			= perf_poll,
	.unlocked_ioctl		= perf_ioctl,
	.compat_ioctl		= perf_compat_ioctl,
	.mmap			= perf_mmap,
	.fasync			= perf_fasync,
};

/*
 * Perf event wakeup
 *
 * If there's data, ensure we set the poll() state and publish everything
 * to user-space before waking everybody up.
 */

static inline struct fasync_struct **perf_event_fasync(struct perf_event *event)
{
	/* only the parent has fasync state */
	if (event->parent)
		event = event->parent;
	return &event->fasync;
}

void perf_event_wakeup(struct perf_event *event)
{
	ring_buffer_wakeup(event);

	if (event->pending_kill) {
		kill_fasync(perf_event_fasync(event), SIGIO, event->pending_kill);
		event->pending_kill = 0;
	}
}

static void perf_pending_event_disable(struct perf_event *event)
{
	int cpu = READ_ONCE(event->pending_disable);

	if (cpu < 0)
		return;

	if (cpu == smp_processor_id()) {
		WRITE_ONCE(event->pending_disable, -1);
		perf_event_disable_local(event);
		return;
	}

	/*
	 *  CPU-A			CPU-B
	 *
	 *  perf_event_disable_inatomic()
	 *    @pending_disable = CPU-A;
	 *    irq_work_queue();
	 *
	 *  sched-out
	 *    @pending_disable = -1;
	 *
	 *				sched-in
	 *				perf_event_disable_inatomic()
	 *				  @pending_disable = CPU-B;
	 *				  irq_work_queue(); // FAILS
	 *
	 *  irq_work_run()
	 *    perf_pending_event()
	 *
	 * But the event runs on CPU-B and wants disabling there.
	 */
	irq_work_queue_on(&event->pending, cpu);
}

static void perf_pending_event(struct irq_work *entry)
{
	struct perf_event *event = container_of(entry, struct perf_event, pending);
	int rctx;

	rctx = perf_swevent_get_recursion_context();
	/*
	 * If we 'fail' here, that's OK, it means recursion is already disabled
	 * and we won't recurse 'further'.
	 */

	perf_pending_event_disable(event);

	if (event->pending_wakeup) {
		event->pending_wakeup = 0;
		perf_event_wakeup(event);
	}

	if (rctx >= 0)
		perf_swevent_put_recursion_context(rctx);
}

/*
 * We assume there is only KVM supporting the callbacks.
 * Later on, we might change it to a list if there is
 * another virtualization implementation supporting the callbacks.
 */
struct perf_guest_info_callbacks *perf_guest_cbs;

int perf_register_guest_info_callbacks(struct perf_guest_info_callbacks *cbs)
{
	perf_guest_cbs = cbs;
	return 0;
}
EXPORT_SYMBOL_GPL(perf_register_guest_info_callbacks);

int perf_unregister_guest_info_callbacks(struct perf_guest_info_callbacks *cbs)
{
	perf_guest_cbs = NULL;
	return 0;
}
EXPORT_SYMBOL_GPL(perf_unregister_guest_info_callbacks);

static void
perf_output_sample_regs(struct perf_output_handle *handle,
			struct pt_regs *regs, u64 mask)
{
	int bit;
	DECLARE_BITMAP(_mask, 64);

	bitmap_from_u64(_mask, mask);
	for_each_set_bit(bit, _mask, sizeof(mask) * BITS_PER_BYTE) {
		u64 val;

		val = perf_reg_value(regs, bit);
		perf_output_put(handle, val);
	}
}

static void perf_sample_regs_user(struct perf_regs *regs_user,
				  struct pt_regs *regs,
				  struct pt_regs *regs_user_copy)
{
	if (user_mode(regs)) {
		regs_user->abi = perf_reg_abi(current);
		regs_user->regs = regs;
	} else if (!(current->flags & PF_KTHREAD)) {
		perf_get_regs_user(regs_user, regs, regs_user_copy);
	} else {
		regs_user->abi = PERF_SAMPLE_REGS_ABI_NONE;
		regs_user->regs = NULL;
	}
}

static void perf_sample_regs_intr(struct perf_regs *regs_intr,
				  struct pt_regs *regs)
{
	regs_intr->regs = regs;
	regs_intr->abi  = perf_reg_abi(current);
}


/*
 * Get remaining task size from user stack pointer.
 *
 * It'd be better to take stack vma map and limit this more
 * precisly, but there's no way to get it safely under interrupt,
 * so using TASK_SIZE as limit.
 */
static u64 perf_ustack_task_size(struct pt_regs *regs)
{
	unsigned long addr = perf_user_stack_pointer(regs);

	if (!addr || addr >= TASK_SIZE)
		return 0;

	return TASK_SIZE - addr;
}

static u16
perf_sample_ustack_size(u16 stack_size, u16 header_size,
			struct pt_regs *regs)
{
	u64 task_size;

	/* No regs, no stack pointer, no dump. */
	if (!regs)
		return 0;

	/*
	 * Check if we fit in with the requested stack size into the:
	 * - TASK_SIZE
	 *   If we don't, we limit the size to the TASK_SIZE.
	 *
	 * - remaining sample size
	 *   If we don't, we customize the stack size to
	 *   fit in to the remaining sample size.
	 */

	task_size  = min((u64) USHRT_MAX, perf_ustack_task_size(regs));
	stack_size = min(stack_size, (u16) task_size);

	/* Current header size plus static size and dynamic size. */
	header_size += 2 * sizeof(u64);

	/* Do we fit in with the current stack dump size? */
	if ((u16) (header_size + stack_size) < header_size) {
		/*
		 * If we overflow the maximum size for the sample,
		 * we customize the stack dump size to fit in.
		 */
		stack_size = USHRT_MAX - header_size - sizeof(u64);
		stack_size = round_up(stack_size, sizeof(u64));
	}

	return stack_size;
}

static void
perf_output_sample_ustack(struct perf_output_handle *handle, u64 dump_size,
			  struct pt_regs *regs)
{
	/* Case of a kernel thread, nothing to dump */
	if (!regs) {
		u64 size = 0;
		perf_output_put(handle, size);
	} else {
		unsigned long sp;
		unsigned int rem;
		u64 dyn_size;
		mm_segment_t fs;

		/*
		 * We dump:
		 * static size
		 *   - the size requested by user or the best one we can fit
		 *     in to the sample max size
		 * data
		 *   - user stack dump data
		 * dynamic size
		 *   - the actual dumped size
		 */

		/* Static size. */
		perf_output_put(handle, dump_size);

		/* Data. */
		sp = perf_user_stack_pointer(regs);
		fs = get_fs();
		set_fs(USER_DS);
		rem = __output_copy_user(handle, (void *) sp, dump_size);
		set_fs(fs);
		dyn_size = dump_size - rem;

		perf_output_skip(handle, rem);

		/* Dynamic size. */
		perf_output_put(handle, dyn_size);
	}
}

static void __perf_event_header__init_id(struct perf_event_header *header,
					 struct perf_sample_data *data,
					 struct perf_event *event)
{
	u64 sample_type = event->attr.sample_type;

	data->type = sample_type;
	header->size += event->id_header_size;

	if (sample_type & PERF_SAMPLE_TID) {
		/* namespace issues */
		data->tid_entry.pid = perf_event_pid(event, current);
		data->tid_entry.tid = perf_event_tid(event, current);
	}

	if (sample_type & PERF_SAMPLE_TIME)
		data->time = perf_event_clock(event);

	if (sample_type & (PERF_SAMPLE_ID | PERF_SAMPLE_IDENTIFIER))
		data->id = primary_event_id(event);

	if (sample_type & PERF_SAMPLE_STREAM_ID)
		data->stream_id = event->id;

	if (sample_type & PERF_SAMPLE_CPU) {
		data->cpu_entry.cpu	 = raw_smp_processor_id();
		data->cpu_entry.reserved = 0;
	}
}

void perf_event_header__init_id(struct perf_event_header *header,
				struct perf_sample_data *data,
				struct perf_event *event)
{
	if (event->attr.sample_id_all)
		__perf_event_header__init_id(header, data, event);
}

static void __perf_event__output_id_sample(struct perf_output_handle *handle,
					   struct perf_sample_data *data)
{
	u64 sample_type = data->type;

	if (sample_type & PERF_SAMPLE_TID)
		perf_output_put(handle, data->tid_entry);

	if (sample_type & PERF_SAMPLE_TIME)
		perf_output_put(handle, data->time);

	if (sample_type & PERF_SAMPLE_ID)
		perf_output_put(handle, data->id);

	if (sample_type & PERF_SAMPLE_STREAM_ID)
		perf_output_put(handle, data->stream_id);

	if (sample_type & PERF_SAMPLE_CPU)
		perf_output_put(handle, data->cpu_entry);

	if (sample_type & PERF_SAMPLE_IDENTIFIER)
		perf_output_put(handle, data->id);
}

void perf_event__output_id_sample(struct perf_event *event,
				  struct perf_output_handle *handle,
				  struct perf_sample_data *sample)
{
	if (event->attr.sample_id_all)
		__perf_event__output_id_sample(handle, sample);
}

static void perf_output_read_one(struct perf_output_handle *handle,
				 struct perf_event *event,
				 u64 enabled, u64 running)
{
	u64 read_format = event->attr.read_format;
	u64 values[4];
	int n = 0;

	values[n++] = perf_event_count(event);
	if (read_format & PERF_FORMAT_TOTAL_TIME_ENABLED) {
		values[n++] = enabled +
			atomic64_read(&event->child_total_time_enabled);
	}
	if (read_format & PERF_FORMAT_TOTAL_TIME_RUNNING) {
		values[n++] = running +
			atomic64_read(&event->child_total_time_running);
	}
	if (read_format & PERF_FORMAT_ID)
		values[n++] = primary_event_id(event);

	__output_copy(handle, values, n * sizeof(u64));
}

static void perf_output_read_group(struct perf_output_handle *handle,
			    struct perf_event *event,
			    u64 enabled, u64 running)
{
	struct perf_event *leader = event->group_leader, *sub;
	u64 read_format = event->attr.read_format;
	u64 values[5];
	int n = 0;

	values[n++] = 1 + leader->nr_siblings;

	if (read_format & PERF_FORMAT_TOTAL_TIME_ENABLED)
		values[n++] = enabled;

	if (read_format & PERF_FORMAT_TOTAL_TIME_RUNNING)
		values[n++] = running;

	if ((leader != event) &&
	    (leader->state == PERF_EVENT_STATE_ACTIVE))
		leader->pmu->read(leader);

	values[n++] = perf_event_count(leader);
	if (read_format & PERF_FORMAT_ID)
		values[n++] = primary_event_id(leader);

	__output_copy(handle, values, n * sizeof(u64));

	for_each_sibling_event(sub, leader) {
		n = 0;

		if ((sub != event) &&
		    (sub->state == PERF_EVENT_STATE_ACTIVE))
			sub->pmu->read(sub);

		values[n++] = perf_event_count(sub);
		if (read_format & PERF_FORMAT_ID)
			values[n++] = primary_event_id(sub);

		__output_copy(handle, values, n * sizeof(u64));
	}
}

#define PERF_FORMAT_TOTAL_TIMES (PERF_FORMAT_TOTAL_TIME_ENABLED|\
				 PERF_FORMAT_TOTAL_TIME_RUNNING)

/*
 * XXX PERF_SAMPLE_READ vs inherited events seems difficult.
 *
 * The problem is that its both hard and excessively expensive to iterate the
 * child list, not to mention that its impossible to IPI the children running
 * on another CPU, from interrupt/NMI context.
 */
static void perf_output_read(struct perf_output_handle *handle,
			     struct perf_event *event)
{
	u64 enabled = 0, running = 0, now;
	u64 read_format = event->attr.read_format;

	/*
	 * compute total_time_enabled, total_time_running
	 * based on snapshot values taken when the event
	 * was last scheduled in.
	 *
	 * we cannot simply called update_context_time()
	 * because of locking issue as we are called in
	 * NMI context
	 */
	if (read_format & PERF_FORMAT_TOTAL_TIMES)
		calc_timer_values(event, &now, &enabled, &running);

	if (event->attr.read_format & PERF_FORMAT_GROUP)
		perf_output_read_group(handle, event, enabled, running);
	else
		perf_output_read_one(handle, event, enabled, running);
}

void perf_output_sample(struct perf_output_handle *handle,
			struct perf_event_header *header,
			struct perf_sample_data *data,
			struct perf_event *event)
{
	u64 sample_type = data->type;

	perf_output_put(handle, *header);

	if (sample_type & PERF_SAMPLE_IDENTIFIER)
		perf_output_put(handle, data->id);

	if (sample_type & PERF_SAMPLE_IP)
		perf_output_put(handle, data->ip);

	if (sample_type & PERF_SAMPLE_TID)
		perf_output_put(handle, data->tid_entry);

	if (sample_type & PERF_SAMPLE_TIME)
		perf_output_put(handle, data->time);

	if (sample_type & PERF_SAMPLE_ADDR)
		perf_output_put(handle, data->addr);

	if (sample_type & PERF_SAMPLE_ID)
		perf_output_put(handle, data->id);

	if (sample_type & PERF_SAMPLE_STREAM_ID)
		perf_output_put(handle, data->stream_id);

	if (sample_type & PERF_SAMPLE_CPU)
		perf_output_put(handle, data->cpu_entry);

	if (sample_type & PERF_SAMPLE_PERIOD)
		perf_output_put(handle, data->period);

	if (sample_type & PERF_SAMPLE_READ)
		perf_output_read(handle, event);

	if (sample_type & PERF_SAMPLE_CALLCHAIN) {
		int size = 1;

		size += data->callchain->nr;
		size *= sizeof(u64);
		__output_copy(handle, data->callchain, size);
	}

	if (sample_type & PERF_SAMPLE_RAW) {
		struct perf_raw_record *raw = data->raw;

		if (raw) {
			struct perf_raw_frag *frag = &raw->frag;

			perf_output_put(handle, raw->size);
			do {
				if (frag->copy) {
					__output_custom(handle, frag->copy,
							frag->data, frag->size);
				} else {
					__output_copy(handle, frag->data,
						      frag->size);
				}
				if (perf_raw_frag_last(frag))
					break;
				frag = frag->next;
			} while (1);
			if (frag->pad)
				__output_skip(handle, NULL, frag->pad);
		} else {
			struct {
				u32	size;
				u32	data;
			} raw = {
				.size = sizeof(u32),
				.data = 0,
			};
			perf_output_put(handle, raw);
		}
	}

	if (sample_type & PERF_SAMPLE_BRANCH_STACK) {
		if (data->br_stack) {
			size_t size;

			size = data->br_stack->nr
			     * sizeof(struct perf_branch_entry);

			perf_output_put(handle, data->br_stack->nr);
			perf_output_copy(handle, data->br_stack->entries, size);
		} else {
			/*
			 * we always store at least the value of nr
			 */
			u64 nr = 0;
			perf_output_put(handle, nr);
		}
	}

	if (sample_type & PERF_SAMPLE_REGS_USER) {
		u64 abi = data->regs_user.abi;

		/*
		 * If there are no regs to dump, notice it through
		 * first u64 being zero (PERF_SAMPLE_REGS_ABI_NONE).
		 */
		perf_output_put(handle, abi);

		if (abi) {
			u64 mask = event->attr.sample_regs_user;
			perf_output_sample_regs(handle,
						data->regs_user.regs,
						mask);
		}
	}

	if (sample_type & PERF_SAMPLE_STACK_USER) {
		perf_output_sample_ustack(handle,
					  data->stack_user_size,
					  data->regs_user.regs);
	}

	if (sample_type & PERF_SAMPLE_WEIGHT)
		perf_output_put(handle, data->weight);

	if (sample_type & PERF_SAMPLE_DATA_SRC)
		perf_output_put(handle, data->data_src.val);

	if (sample_type & PERF_SAMPLE_TRANSACTION)
		perf_output_put(handle, data->txn);

	if (sample_type & PERF_SAMPLE_REGS_INTR) {
		u64 abi = data->regs_intr.abi;
		/*
		 * If there are no regs to dump, notice it through
		 * first u64 being zero (PERF_SAMPLE_REGS_ABI_NONE).
		 */
		perf_output_put(handle, abi);

		if (abi) {
			u64 mask = event->attr.sample_regs_intr;

			perf_output_sample_regs(handle,
						data->regs_intr.regs,
						mask);
		}
	}

	if (sample_type & PERF_SAMPLE_PHYS_ADDR)
		perf_output_put(handle, data->phys_addr);

	if (!event->attr.watermark) {
		int wakeup_events = event->attr.wakeup_events;

		if (wakeup_events) {
			struct ring_buffer *rb = handle->rb;
			int events = local_inc_return(&rb->events);

			if (events >= wakeup_events) {
				local_sub(wakeup_events, &rb->events);
				local_inc(&rb->wakeup);
			}
		}
	}
}

static u64 perf_virt_to_phys(u64 virt)
{
	u64 phys_addr = 0;
	struct page *p = NULL;

	if (!virt)
		return 0;

	if (virt >= TASK_SIZE) {
		/* If it's vmalloc()d memory, leave phys_addr as 0 */
		if (virt_addr_valid((void *)(uintptr_t)virt) &&
		    !(virt >= VMALLOC_START && virt < VMALLOC_END))
			phys_addr = (u64)virt_to_phys((void *)(uintptr_t)virt);
	} else {
		/*
		 * Walking the pages tables for user address.
		 * Interrupts are disabled, so it prevents any tear down
		 * of the page tables.
		 * Try IRQ-safe __get_user_pages_fast first.
		 * If failed, leave phys_addr as 0.
		 */
		if ((current->mm != NULL) &&
		    (__get_user_pages_fast(virt, 1, 0, &p) == 1))
			phys_addr = page_to_phys(p) + virt % PAGE_SIZE;

		if (p)
			put_page(p);
	}

	return phys_addr;
}

static struct perf_callchain_entry __empty_callchain = { .nr = 0, };

struct perf_callchain_entry *
perf_callchain(struct perf_event *event, struct pt_regs *regs)
{
	bool kernel = !event->attr.exclude_callchain_kernel;
	bool user   = !event->attr.exclude_callchain_user;
	/* Disallow cross-task user callchains. */
	bool crosstask = event->ctx->task && event->ctx->task != current;
	const u32 max_stack = event->attr.sample_max_stack;
	struct perf_callchain_entry *callchain;

	if (!kernel && !user)
		return &__empty_callchain;

	callchain = get_perf_callchain(regs, 0, kernel, user,
				       max_stack, crosstask, true);
	return callchain ?: &__empty_callchain;
}

void perf_prepare_sample(struct perf_event_header *header,
			 struct perf_sample_data *data,
			 struct perf_event *event,
			 struct pt_regs *regs)
{
	u64 sample_type = event->attr.sample_type;

	header->type = PERF_RECORD_SAMPLE;
	header->size = sizeof(*header) + event->header_size;

	header->misc = 0;
	header->misc |= perf_misc_flags(regs);

	__perf_event_header__init_id(header, data, event);

	if (sample_type & PERF_SAMPLE_IP)
		data->ip = perf_instruction_pointer(regs);

	if (sample_type & PERF_SAMPLE_CALLCHAIN) {
		int size = 1;

		if (!(sample_type & __PERF_SAMPLE_CALLCHAIN_EARLY))
			data->callchain = perf_callchain(event, regs);

		size += data->callchain->nr;

		header->size += size * sizeof(u64);
	}

	if (sample_type & PERF_SAMPLE_RAW) {
		struct perf_raw_record *raw = data->raw;
		int size;

		if (raw) {
			struct perf_raw_frag *frag = &raw->frag;
			u32 sum = 0;

			do {
				sum += frag->size;
				if (perf_raw_frag_last(frag))
					break;
				frag = frag->next;
			} while (1);

			size = round_up(sum + sizeof(u32), sizeof(u64));
			raw->size = size - sizeof(u32);
			frag->pad = raw->size - sum;
		} else {
			size = sizeof(u64);
		}

		header->size += size;
	}

	if (sample_type & PERF_SAMPLE_BRANCH_STACK) {
		int size = sizeof(u64); /* nr */
		if (data->br_stack) {
			size += data->br_stack->nr
			      * sizeof(struct perf_branch_entry);
		}
		header->size += size;
	}

	if (sample_type & (PERF_SAMPLE_REGS_USER | PERF_SAMPLE_STACK_USER))
		perf_sample_regs_user(&data->regs_user, regs,
				      &data->regs_user_copy);

	if (sample_type & PERF_SAMPLE_REGS_USER) {
		/* regs dump ABI info */
		int size = sizeof(u64);

		if (data->regs_user.regs) {
			u64 mask = event->attr.sample_regs_user;
			size += hweight64(mask) * sizeof(u64);
		}

		header->size += size;
	}

	if (sample_type & PERF_SAMPLE_STACK_USER) {
		/*
		 * Either we need PERF_SAMPLE_STACK_USER bit to be allways
		 * processed as the last one or have additional check added
		 * in case new sample type is added, because we could eat
		 * up the rest of the sample size.
		 */
		u16 stack_size = event->attr.sample_stack_user;
		u16 size = sizeof(u64);

		stack_size = perf_sample_ustack_size(stack_size, header->size,
						     data->regs_user.regs);

		/*
		 * If there is something to dump, add space for the dump
		 * itself and for the field that tells the dynamic size,
		 * which is how many have been actually dumped.
		 */
		if (stack_size)
			size += sizeof(u64) + stack_size;

		data->stack_user_size = stack_size;
		header->size += size;
	}

	if (sample_type & PERF_SAMPLE_REGS_INTR) {
		/* regs dump ABI info */
		int size = sizeof(u64);

		perf_sample_regs_intr(&data->regs_intr, regs);

		if (data->regs_intr.regs) {
			u64 mask = event->attr.sample_regs_intr;

			size += hweight64(mask) * sizeof(u64);
		}

		header->size += size;
	}

	if (sample_type & PERF_SAMPLE_PHYS_ADDR)
		data->phys_addr = perf_virt_to_phys(data->addr);
}

static __always_inline void
__perf_event_output(struct perf_event *event,
		    struct perf_sample_data *data,
		    struct pt_regs *regs,
		    int (*output_begin)(struct perf_output_handle *,
					struct perf_event *,
					unsigned int))
{
	struct perf_output_handle handle;
	struct perf_event_header header;

	/* protect the callchain buffers */
	rcu_read_lock();

	perf_prepare_sample(&header, data, event, regs);

	if (output_begin(&handle, event, header.size))
		goto exit;

	perf_output_sample(&handle, &header, data, event);

	perf_output_end(&handle);

exit:
	rcu_read_unlock();
}

void
perf_event_output_forward(struct perf_event *event,
			 struct perf_sample_data *data,
			 struct pt_regs *regs)
{
	__perf_event_output(event, data, regs, perf_output_begin_forward);
}

void
perf_event_output_backward(struct perf_event *event,
			   struct perf_sample_data *data,
			   struct pt_regs *regs)
{
	__perf_event_output(event, data, regs, perf_output_begin_backward);
}

void
perf_event_output(struct perf_event *event,
		  struct perf_sample_data *data,
		  struct pt_regs *regs)
{
	__perf_event_output(event, data, regs, perf_output_begin);
}

/*
 * read event_id
 */

struct perf_read_event {
	struct perf_event_header	header;

	u32				pid;
	u32				tid;
};

static void
perf_event_read_event(struct perf_event *event,
			struct task_struct *task)
{
	struct perf_output_handle handle;
	struct perf_sample_data sample;
	struct perf_read_event read_event = {
		.header = {
			.type = PERF_RECORD_READ,
			.misc = 0,
			.size = sizeof(read_event) + event->read_size,
		},
		.pid = perf_event_pid(event, task),
		.tid = perf_event_tid(event, task),
	};
	int ret;

	perf_event_header__init_id(&read_event.header, &sample, event);
	ret = perf_output_begin(&handle, event, read_event.header.size);
	if (ret)
		return;

	perf_output_put(&handle, read_event);
	perf_output_read(&handle, event);
	perf_event__output_id_sample(event, &handle, &sample);

	perf_output_end(&handle);
}

typedef void (perf_iterate_f)(struct perf_event *event, void *data);

static void
perf_iterate_ctx(struct perf_event_context *ctx,
		   perf_iterate_f output,
		   void *data, bool all)
{
	struct perf_event *event;

	list_for_each_entry_rcu(event, &ctx->event_list, event_entry) {
		if (!all) {
			if (event->state < PERF_EVENT_STATE_INACTIVE)
				continue;
			if (!event_filter_match(event))
				continue;
		}

		output(event, data);
	}
}

static void perf_iterate_sb_cpu(perf_iterate_f output, void *data)
{
	struct pmu_event_list *pel = this_cpu_ptr(&pmu_sb_events);
	struct perf_event *event;

	list_for_each_entry_rcu(event, &pel->list, sb_list) {
		/*
		 * Skip events that are not fully formed yet; ensure that
		 * if we observe event->ctx, both event and ctx will be
		 * complete enough. See perf_install_in_context().
		 */
		if (!smp_load_acquire(&event->ctx))
			continue;

		if (event->state < PERF_EVENT_STATE_INACTIVE)
			continue;
		if (!event_filter_match(event))
			continue;
		output(event, data);
	}
}

/*
 * Iterate all events that need to receive side-band events.
 *
 * For new callers; ensure that account_pmu_sb_event() includes
 * your event, otherwise it might not get delivered.
 */
static void
perf_iterate_sb(perf_iterate_f output, void *data,
	       struct perf_event_context *task_ctx)
{
	struct perf_event_context *ctx;
	int ctxn;

	rcu_read_lock();
	preempt_disable();

	/*
	 * If we have task_ctx != NULL we only notify the task context itself.
	 * The task_ctx is set only for EXIT events before releasing task
	 * context.
	 */
	if (task_ctx) {
		perf_iterate_ctx(task_ctx, output, data, false);
		goto done;
	}

	perf_iterate_sb_cpu(output, data);

	for_each_task_context_nr(ctxn) {
		ctx = rcu_dereference(current->perf_event_ctxp[ctxn]);
		if (ctx)
			perf_iterate_ctx(ctx, output, data, false);
	}
done:
	preempt_enable();
	rcu_read_unlock();
}

/*
 * Clear all file-based filters at exec, they'll have to be
 * re-instated when/if these objects are mmapped again.
 */
static void perf_event_addr_filters_exec(struct perf_event *event, void *data)
{
	struct perf_addr_filters_head *ifh = perf_event_addr_filters(event);
	struct perf_addr_filter *filter;
	unsigned int restart = 0, count = 0;
	unsigned long flags;

	if (!has_addr_filter(event))
		return;

	raw_spin_lock_irqsave(&ifh->lock, flags);
	list_for_each_entry(filter, &ifh->list, entry) {
		if (filter->path.dentry) {
			event->addr_filter_ranges[count].start = 0;
			event->addr_filter_ranges[count].size = 0;
			restart++;
		}

		count++;
	}

	if (restart)
		event->addr_filters_gen++;
	raw_spin_unlock_irqrestore(&ifh->lock, flags);

	if (restart)
		perf_event_stop(event, 1);
}

void perf_event_exec(void)
{
	struct perf_event_context *ctx;
	int ctxn;

	rcu_read_lock();
	for_each_task_context_nr(ctxn) {
		ctx = current->perf_event_ctxp[ctxn];
		if (!ctx)
			continue;

		perf_event_enable_on_exec(ctxn);

		perf_iterate_ctx(ctx, perf_event_addr_filters_exec, NULL,
				   true);
	}
	rcu_read_unlock();
}

struct remote_output {
	struct ring_buffer	*rb;
	int			err;
};

static void __perf_event_output_stop(struct perf_event *event, void *data)
{
	struct perf_event *parent = event->parent;
	struct remote_output *ro = data;
	struct ring_buffer *rb = ro->rb;
	struct stop_event_data sd = {
		.event	= event,
	};

	if (!has_aux(event))
		return;

	if (!parent)
		parent = event;

	/*
	 * In case of inheritance, it will be the parent that links to the
	 * ring-buffer, but it will be the child that's actually using it.
	 *
	 * We are using event::rb to determine if the event should be stopped,
	 * however this may race with ring_buffer_attach() (through set_output),
	 * which will make us skip the event that actually needs to be stopped.
	 * So ring_buffer_attach() has to stop an aux event before re-assigning
	 * its rb pointer.
	 */
	if (rcu_dereference(parent->rb) == rb)
		ro->err = __perf_event_stop(&sd);
}

static int __perf_pmu_output_stop(void *info)
{
	struct perf_event *event = info;
	struct pmu *pmu = event->ctx->pmu;
	struct perf_cpu_context *cpuctx = this_cpu_ptr(pmu->pmu_cpu_context);
	struct remote_output ro = {
		.rb	= event->rb,
	};

	rcu_read_lock();
	perf_iterate_ctx(&cpuctx->ctx, __perf_event_output_stop, &ro, false);
	if (cpuctx->task_ctx)
		perf_iterate_ctx(cpuctx->task_ctx, __perf_event_output_stop,
				   &ro, false);
	rcu_read_unlock();

	return ro.err;
}

static void perf_pmu_output_stop(struct perf_event *event)
{
	struct perf_event *iter;
	int err, cpu;

restart:
	rcu_read_lock();
	list_for_each_entry_rcu(iter, &event->rb->event_list, rb_entry) {
		/*
		 * For per-CPU events, we need to make sure that neither they
		 * nor their children are running; for cpu==-1 events it's
		 * sufficient to stop the event itself if it's active, since
		 * it can't have children.
		 */
		cpu = iter->cpu;
		if (cpu == -1)
			cpu = READ_ONCE(iter->oncpu);

		if (cpu == -1)
			continue;

		err = cpu_function_call(cpu, __perf_pmu_output_stop, event);
		if (err == -EAGAIN) {
			rcu_read_unlock();
			goto restart;
		}
	}
	rcu_read_unlock();
}

/*
 * task tracking -- fork/exit
 *
 * enabled by: attr.comm | attr.mmap | attr.mmap2 | attr.mmap_data | attr.task
 */

struct perf_task_event {
	struct task_struct		*task;
	struct perf_event_context	*task_ctx;

	struct {
		struct perf_event_header	header;

		u32				pid;
		u32				ppid;
		u32				tid;
		u32				ptid;
		u64				time;
	} event_id;
};

static int perf_event_task_match(struct perf_event *event)
{
	return event->attr.comm  || event->attr.mmap ||
	       event->attr.mmap2 || event->attr.mmap_data ||
	       event->attr.task;
}

static void perf_event_task_output(struct perf_event *event,
				   void *data)
{
	struct perf_task_event *task_event = data;
	struct perf_output_handle handle;
	struct perf_sample_data	sample;
	struct task_struct *task = task_event->task;
	int ret, size = task_event->event_id.header.size;

	if (!perf_event_task_match(event))
		return;

	perf_event_header__init_id(&task_event->event_id.header, &sample, event);

	ret = perf_output_begin(&handle, event,
				task_event->event_id.header.size);
	if (ret)
		goto out;

	task_event->event_id.pid = perf_event_pid(event, task);
	task_event->event_id.ppid = perf_event_pid(event, current);

	task_event->event_id.tid = perf_event_tid(event, task);
	task_event->event_id.ptid = perf_event_tid(event, current);

	task_event->event_id.time = perf_event_clock(event);

	perf_output_put(&handle, task_event->event_id);

	perf_event__output_id_sample(event, &handle, &sample);

	perf_output_end(&handle);
out:
	task_event->event_id.header.size = size;
}

static void perf_event_task(struct task_struct *task,
			      struct perf_event_context *task_ctx,
			      int new)
{
	struct perf_task_event task_event;

	if (!atomic_read(&nr_comm_events) &&
	    !atomic_read(&nr_mmap_events) &&
	    !atomic_read(&nr_task_events))
		return;

	task_event = (struct perf_task_event){
		.task	  = task,
		.task_ctx = task_ctx,
		.event_id    = {
			.header = {
				.type = new ? PERF_RECORD_FORK : PERF_RECORD_EXIT,
				.misc = 0,
				.size = sizeof(task_event.event_id),
			},
			/* .pid  */
			/* .ppid */
			/* .tid  */
			/* .ptid */
			/* .time */
		},
	};

	perf_iterate_sb(perf_event_task_output,
		       &task_event,
		       task_ctx);
}

void perf_event_fork(struct task_struct *task)
{
	perf_event_task(task, NULL, 1);
	perf_event_namespaces(task);
}

/*
 * comm tracking
 */

struct perf_comm_event {
	struct task_struct	*task;
	char			*comm;
	int			comm_size;

	struct {
		struct perf_event_header	header;

		u32				pid;
		u32				tid;
	} event_id;
};

static int perf_event_comm_match(struct perf_event *event)
{
	return event->attr.comm;
}

static void perf_event_comm_output(struct perf_event *event,
				   void *data)
{
	struct perf_comm_event *comm_event = data;
	struct perf_output_handle handle;
	struct perf_sample_data sample;
	int size = comm_event->event_id.header.size;
	int ret;

	if (!perf_event_comm_match(event))
		return;

	perf_event_header__init_id(&comm_event->event_id.header, &sample, event);
	ret = perf_output_begin(&handle, event,
				comm_event->event_id.header.size);

	if (ret)
		goto out;

	comm_event->event_id.pid = perf_event_pid(event, comm_event->task);
	comm_event->event_id.tid = perf_event_tid(event, comm_event->task);

	perf_output_put(&handle, comm_event->event_id);
	__output_copy(&handle, comm_event->comm,
				   comm_event->comm_size);

	perf_event__output_id_sample(event, &handle, &sample);

	perf_output_end(&handle);
out:
	comm_event->event_id.header.size = size;
}

static void perf_event_comm_event(struct perf_comm_event *comm_event)
{
	char comm[TASK_COMM_LEN];
	unsigned int size;

	memset(comm, 0, sizeof(comm));
	strlcpy(comm, comm_event->task->comm, sizeof(comm));
	size = ALIGN(strlen(comm)+1, sizeof(u64));

	comm_event->comm = comm;
	comm_event->comm_size = size;

	comm_event->event_id.header.size = sizeof(comm_event->event_id) + size;

	perf_iterate_sb(perf_event_comm_output,
		       comm_event,
		       NULL);
}

void perf_event_comm(struct task_struct *task, bool exec)
{
	struct perf_comm_event comm_event;

	if (!atomic_read(&nr_comm_events))
		return;

	comm_event = (struct perf_comm_event){
		.task	= task,
		/* .comm      */
		/* .comm_size */
		.event_id  = {
			.header = {
				.type = PERF_RECORD_COMM,
				.misc = exec ? PERF_RECORD_MISC_COMM_EXEC : 0,
				/* .size */
			},
			/* .pid */
			/* .tid */
		},
	};

	perf_event_comm_event(&comm_event);
}

/*
 * namespaces tracking
 */

struct perf_namespaces_event {
	struct task_struct		*task;

	struct {
		struct perf_event_header	header;

		u32				pid;
		u32				tid;
		u64				nr_namespaces;
		struct perf_ns_link_info	link_info[NR_NAMESPACES];
	} event_id;
};

static int perf_event_namespaces_match(struct perf_event *event)
{
	return event->attr.namespaces;
}

static void perf_event_namespaces_output(struct perf_event *event,
					 void *data)
{
	struct perf_namespaces_event *namespaces_event = data;
	struct perf_output_handle handle;
	struct perf_sample_data sample;
	u16 header_size = namespaces_event->event_id.header.size;
	int ret;

	if (!perf_event_namespaces_match(event))
		return;

	perf_event_header__init_id(&namespaces_event->event_id.header,
				   &sample, event);
	ret = perf_output_begin(&handle, event,
				namespaces_event->event_id.header.size);
	if (ret)
		goto out;

	namespaces_event->event_id.pid = perf_event_pid(event,
							namespaces_event->task);
	namespaces_event->event_id.tid = perf_event_tid(event,
							namespaces_event->task);

	perf_output_put(&handle, namespaces_event->event_id);

	perf_event__output_id_sample(event, &handle, &sample);

	perf_output_end(&handle);
out:
	namespaces_event->event_id.header.size = header_size;
}

static void perf_fill_ns_link_info(struct perf_ns_link_info *ns_link_info,
				   struct task_struct *task,
				   const struct proc_ns_operations *ns_ops)
{
	struct path ns_path;
	struct inode *ns_inode;
	void *error;

	error = ns_get_path(&ns_path, task, ns_ops);
	if (!error) {
		ns_inode = ns_path.dentry->d_inode;
		ns_link_info->dev = new_encode_dev(ns_inode->i_sb->s_dev);
		ns_link_info->ino = ns_inode->i_ino;
		path_put(&ns_path);
	}
}

void perf_event_namespaces(struct task_struct *task)
{
	struct perf_namespaces_event namespaces_event;
	struct perf_ns_link_info *ns_link_info;

	if (!atomic_read(&nr_namespaces_events))
		return;

	namespaces_event = (struct perf_namespaces_event){
		.task	= task,
		.event_id  = {
			.header = {
				.type = PERF_RECORD_NAMESPACES,
				.misc = 0,
				.size = sizeof(namespaces_event.event_id),
			},
			/* .pid */
			/* .tid */
			.nr_namespaces = NR_NAMESPACES,
			/* .link_info[NR_NAMESPACES] */
		},
	};

	ns_link_info = namespaces_event.event_id.link_info;

	perf_fill_ns_link_info(&ns_link_info[MNT_NS_INDEX],
			       task, &mntns_operations);

#ifdef CONFIG_USER_NS
	perf_fill_ns_link_info(&ns_link_info[USER_NS_INDEX],
			       task, &userns_operations);
#endif
#ifdef CONFIG_NET_NS
	perf_fill_ns_link_info(&ns_link_info[NET_NS_INDEX],
			       task, &netns_operations);
#endif
#ifdef CONFIG_UTS_NS
	perf_fill_ns_link_info(&ns_link_info[UTS_NS_INDEX],
			       task, &utsns_operations);
#endif
#ifdef CONFIG_IPC_NS
	perf_fill_ns_link_info(&ns_link_info[IPC_NS_INDEX],
			       task, &ipcns_operations);
#endif
#ifdef CONFIG_PID_NS
	perf_fill_ns_link_info(&ns_link_info[PID_NS_INDEX],
			       task, &pidns_operations);
#endif
#ifdef CONFIG_CGROUPS
	perf_fill_ns_link_info(&ns_link_info[CGROUP_NS_INDEX],
			       task, &cgroupns_operations);
#endif

	perf_iterate_sb(perf_event_namespaces_output,
			&namespaces_event,
			NULL);
}

/*
 * mmap tracking
 */

struct perf_mmap_event {
	struct vm_area_struct	*vma;

	const char		*file_name;
	int			file_size;
	int			maj, min;
	u64			ino;
	u64			ino_generation;
	u32			prot, flags;

	struct {
		struct perf_event_header	header;

		u32				pid;
		u32				tid;
		u64				start;
		u64				len;
		u64				pgoff;
	} event_id;
};

static int perf_event_mmap_match(struct perf_event *event,
				 void *data)
{
	struct perf_mmap_event *mmap_event = data;
	struct vm_area_struct *vma = mmap_event->vma;
	int executable = vma->vm_flags & VM_EXEC;

	return (!executable && event->attr.mmap_data) ||
	       (executable && (event->attr.mmap || event->attr.mmap2));
}

static void perf_event_mmap_output(struct perf_event *event,
				   void *data)
{
	struct perf_mmap_event *mmap_event = data;
	struct perf_output_handle handle;
	struct perf_sample_data sample;
	int size = mmap_event->event_id.header.size;
	u32 type = mmap_event->event_id.header.type;
	int ret;

	if (!perf_event_mmap_match(event, data))
		return;

	if (event->attr.mmap2) {
		mmap_event->event_id.header.type = PERF_RECORD_MMAP2;
		mmap_event->event_id.header.size += sizeof(mmap_event->maj);
		mmap_event->event_id.header.size += sizeof(mmap_event->min);
		mmap_event->event_id.header.size += sizeof(mmap_event->ino);
		mmap_event->event_id.header.size += sizeof(mmap_event->ino_generation);
		mmap_event->event_id.header.size += sizeof(mmap_event->prot);
		mmap_event->event_id.header.size += sizeof(mmap_event->flags);
	}

	perf_event_header__init_id(&mmap_event->event_id.header, &sample, event);
	ret = perf_output_begin(&handle, event,
				mmap_event->event_id.header.size);
	if (ret)
		goto out;

	mmap_event->event_id.pid = perf_event_pid(event, current);
	mmap_event->event_id.tid = perf_event_tid(event, current);

	perf_output_put(&handle, mmap_event->event_id);

	if (event->attr.mmap2) {
		perf_output_put(&handle, mmap_event->maj);
		perf_output_put(&handle, mmap_event->min);
		perf_output_put(&handle, mmap_event->ino);
		perf_output_put(&handle, mmap_event->ino_generation);
		perf_output_put(&handle, mmap_event->prot);
		perf_output_put(&handle, mmap_event->flags);
	}

	__output_copy(&handle, mmap_event->file_name,
				   mmap_event->file_size);

	perf_event__output_id_sample(event, &handle, &sample);

	perf_output_end(&handle);
out:
	mmap_event->event_id.header.size = size;
	mmap_event->event_id.header.type = type;
}

static void perf_event_mmap_event(struct perf_mmap_event *mmap_event)
{
	struct vm_area_struct *vma = mmap_event->vma;
	struct file *file = vma->vm_file;
	int maj = 0, min = 0;
	u64 ino = 0, gen = 0;
	u32 prot = 0, flags = 0;
	unsigned int size;
	char tmp[16];
	char *buf = NULL;
	char *name;

	if (vma->vm_flags & VM_READ)
		prot |= PROT_READ;
	if (vma->vm_flags & VM_WRITE)
		prot |= PROT_WRITE;
	if (vma->vm_flags & VM_EXEC)
		prot |= PROT_EXEC;

	if (vma->vm_flags & VM_MAYSHARE)
		flags = MAP_SHARED;
	else
		flags = MAP_PRIVATE;

	if (vma->vm_flags & VM_DENYWRITE)
		flags |= MAP_DENYWRITE;
	if (vma->vm_flags & VM_MAYEXEC)
		flags |= MAP_EXECUTABLE;
	if (vma->vm_flags & VM_LOCKED)
		flags |= MAP_LOCKED;
	if (vma->vm_flags & VM_HUGETLB)
		flags |= MAP_HUGETLB;

	if (file) {
		struct inode *inode;
		dev_t dev;

		buf = kmalloc(PATH_MAX, GFP_KERNEL);
		if (!buf) {
			name = "//enomem";
			goto cpy_name;
		}
		/*
		 * d_path() works from the end of the rb backwards, so we
		 * need to add enough zero bytes after the string to handle
		 * the 64bit alignment we do later.
		 */
		name = file_path(file, buf, PATH_MAX - sizeof(u64));
		if (IS_ERR(name)) {
			name = "//toolong";
			goto cpy_name;
		}
		inode = file_inode(vma->vm_file);
		dev = inode->i_sb->s_dev;
		ino = inode->i_ino;
		gen = inode->i_generation;
		maj = MAJOR(dev);
		min = MINOR(dev);

		goto got_name;
	} else {
		if (vma->vm_ops && vma->vm_ops->name) {
			name = (char *) vma->vm_ops->name(vma);
			if (name)
				goto cpy_name;
		}

		name = (char *)arch_vma_name(vma);
		if (name)
			goto cpy_name;

		if (vma->vm_start <= vma->vm_mm->start_brk &&
				vma->vm_end >= vma->vm_mm->brk) {
			name = "[heap]";
			goto cpy_name;
		}
		if (vma->vm_start <= vma->vm_mm->start_stack &&
				vma->vm_end >= vma->vm_mm->start_stack) {
			name = "[stack]";
			goto cpy_name;
		}

		name = "//anon";
		goto cpy_name;
	}

cpy_name:
	strlcpy(tmp, name, sizeof(tmp));
	name = tmp;
got_name:
	/*
	 * Since our buffer works in 8 byte units we need to align our string
	 * size to a multiple of 8. However, we must guarantee the tail end is
	 * zero'd out to avoid leaking random bits to userspace.
	 */
	size = strlen(name)+1;
	while (!IS_ALIGNED(size, sizeof(u64)))
		name[size++] = '\0';

	mmap_event->file_name = name;
	mmap_event->file_size = size;
	mmap_event->maj = maj;
	mmap_event->min = min;
	mmap_event->ino = ino;
	mmap_event->ino_generation = gen;
	mmap_event->prot = prot;
	mmap_event->flags = flags;

	if (!(vma->vm_flags & VM_EXEC))
		mmap_event->event_id.header.misc |= PERF_RECORD_MISC_MMAP_DATA;

	mmap_event->event_id.header.size = sizeof(mmap_event->event_id) + size;

	perf_iterate_sb(perf_event_mmap_output,
		       mmap_event,
		       NULL);

	kfree(buf);
}

/*
 * Check whether inode and address range match filter criteria.
 */
static bool perf_addr_filter_match(struct perf_addr_filter *filter,
				     struct file *file, unsigned long offset,
				     unsigned long size)
{
	/* d_inode(NULL) won't be equal to any mapped user-space file */
	if (!filter->path.dentry)
		return false;

	if (d_inode(filter->path.dentry) != file_inode(file))
		return false;

	if (filter->offset > offset + size)
		return false;

	if (filter->offset + filter->size < offset)
		return false;

	return true;
}

static bool perf_addr_filter_vma_adjust(struct perf_addr_filter *filter,
					struct vm_area_struct *vma,
					struct perf_addr_filter_range *fr)
{
	unsigned long vma_size = vma->vm_end - vma->vm_start;
	unsigned long off = vma->vm_pgoff << PAGE_SHIFT;
	struct file *file = vma->vm_file;

	if (!perf_addr_filter_match(filter, file, off, vma_size))
		return false;

	if (filter->offset < off) {
		fr->start = vma->vm_start;
		fr->size = min(vma_size, filter->size - (off - filter->offset));
	} else {
		fr->start = vma->vm_start + filter->offset - off;
		fr->size = min(vma->vm_end - fr->start, filter->size);
	}

	return true;
}

static void __perf_addr_filters_adjust(struct perf_event *event, void *data)
{
	struct perf_addr_filters_head *ifh = perf_event_addr_filters(event);
	struct vm_area_struct *vma = data;
	struct perf_addr_filter *filter;
	unsigned int restart = 0, count = 0;
	unsigned long flags;

	if (!has_addr_filter(event))
		return;

	if (!vma->vm_file)
		return;

	raw_spin_lock_irqsave(&ifh->lock, flags);
	list_for_each_entry(filter, &ifh->list, entry) {
		if (perf_addr_filter_vma_adjust(filter, vma,
						&event->addr_filter_ranges[count]))
			restart++;

		count++;
	}

	if (restart)
		event->addr_filters_gen++;
	raw_spin_unlock_irqrestore(&ifh->lock, flags);

	if (restart)
		perf_event_stop(event, 1);
}

/*
 * Adjust all task's events' filters to the new vma
 */
static void perf_addr_filters_adjust(struct vm_area_struct *vma)
{
	struct perf_event_context *ctx;
	int ctxn;

	/*
	 * Data tracing isn't supported yet and as such there is no need
	 * to keep track of anything that isn't related to executable code:
	 */
	if (!(vma->vm_flags & VM_EXEC))
		return;

	rcu_read_lock();
	for_each_task_context_nr(ctxn) {
		ctx = rcu_dereference(current->perf_event_ctxp[ctxn]);
		if (!ctx)
			continue;

		perf_iterate_ctx(ctx, __perf_addr_filters_adjust, vma, true);
	}
	rcu_read_unlock();
}

void perf_event_mmap(struct vm_area_struct *vma)
{
	struct perf_mmap_event mmap_event;

	if (!atomic_read(&nr_mmap_events))
		return;

	mmap_event = (struct perf_mmap_event){
		.vma	= vma,
		/* .file_name */
		/* .file_size */
		.event_id  = {
			.header = {
				.type = PERF_RECORD_MMAP,
				.misc = PERF_RECORD_MISC_USER,
				/* .size */
			},
			/* .pid */
			/* .tid */
			.start  = vma->vm_start,
			.len    = vma->vm_end - vma->vm_start,
			.pgoff  = (u64)vma->vm_pgoff << PAGE_SHIFT,
		},
		/* .maj (attr_mmap2 only) */
		/* .min (attr_mmap2 only) */
		/* .ino (attr_mmap2 only) */
		/* .ino_generation (attr_mmap2 only) */
		/* .prot (attr_mmap2 only) */
		/* .flags (attr_mmap2 only) */
	};

	perf_addr_filters_adjust(vma);
	perf_event_mmap_event(&mmap_event);
}

void perf_event_aux_event(struct perf_event *event, unsigned long head,
			  unsigned long size, u64 flags)
{
	struct perf_output_handle handle;
	struct perf_sample_data sample;
	struct perf_aux_event {
		struct perf_event_header	header;
		u64				offset;
		u64				size;
		u64				flags;
	} rec = {
		.header = {
			.type = PERF_RECORD_AUX,
			.misc = 0,
			.size = sizeof(rec),
		},
		.offset		= head,
		.size		= size,
		.flags		= flags,
	};
	int ret;

	perf_event_header__init_id(&rec.header, &sample, event);
	ret = perf_output_begin(&handle, event, rec.header.size);

	if (ret)
		return;

	perf_output_put(&handle, rec);
	perf_event__output_id_sample(event, &handle, &sample);

	perf_output_end(&handle);
}

/*
 * Lost/dropped samples logging
 */
void perf_log_lost_samples(struct perf_event *event, u64 lost)
{
	struct perf_output_handle handle;
	struct perf_sample_data sample;
	int ret;

	struct {
		struct perf_event_header	header;
		u64				lost;
	} lost_samples_event = {
		.header = {
			.type = PERF_RECORD_LOST_SAMPLES,
			.misc = 0,
			.size = sizeof(lost_samples_event),
		},
		.lost		= lost,
	};

	perf_event_header__init_id(&lost_samples_event.header, &sample, event);

	ret = perf_output_begin(&handle, event,
				lost_samples_event.header.size);
	if (ret)
		return;

	perf_output_put(&handle, lost_samples_event);
	perf_event__output_id_sample(event, &handle, &sample);
	perf_output_end(&handle);
}

/*
 * context_switch tracking
 */

struct perf_switch_event {
	struct task_struct	*task;
	struct task_struct	*next_prev;

	struct {
		struct perf_event_header	header;
		u32				next_prev_pid;
		u32				next_prev_tid;
	} event_id;
};

static int perf_event_switch_match(struct perf_event *event)
{
	return event->attr.context_switch;
}

static void perf_event_switch_output(struct perf_event *event, void *data)
{
	struct perf_switch_event *se = data;
	struct perf_output_handle handle;
	struct perf_sample_data sample;
	int ret;

	if (!perf_event_switch_match(event))
		return;

	/* Only CPU-wide events are allowed to see next/prev pid/tid */
	if (event->ctx->task) {
		se->event_id.header.type = PERF_RECORD_SWITCH;
		se->event_id.header.size = sizeof(se->event_id.header);
	} else {
		se->event_id.header.type = PERF_RECORD_SWITCH_CPU_WIDE;
		se->event_id.header.size = sizeof(se->event_id);
		se->event_id.next_prev_pid =
					perf_event_pid(event, se->next_prev);
		se->event_id.next_prev_tid =
					perf_event_tid(event, se->next_prev);
	}

	perf_event_header__init_id(&se->event_id.header, &sample, event);

	ret = perf_output_begin(&handle, event, se->event_id.header.size);
	if (ret)
		return;

	if (event->ctx->task)
		perf_output_put(&handle, se->event_id.header);
	else
		perf_output_put(&handle, se->event_id);

	perf_event__output_id_sample(event, &handle, &sample);

	perf_output_end(&handle);
}

static void perf_event_switch(struct task_struct *task,
			      struct task_struct *next_prev, bool sched_in)
{
	struct perf_switch_event switch_event;

	/* N.B. caller checks nr_switch_events != 0 */

	switch_event = (struct perf_switch_event){
		.task		= task,
		.next_prev	= next_prev,
		.event_id	= {
			.header = {
				/* .type */
				.misc = sched_in ? 0 : PERF_RECORD_MISC_SWITCH_OUT,
				/* .size */
			},
			/* .next_prev_pid */
			/* .next_prev_tid */
		},
	};

	if (!sched_in && task->state == TASK_RUNNING)
		switch_event.event_id.header.misc |=
				PERF_RECORD_MISC_SWITCH_OUT_PREEMPT;

	perf_iterate_sb(perf_event_switch_output,
		       &switch_event,
		       NULL);
}

/*
 * IRQ throttle logging
 */

static void perf_log_throttle(struct perf_event *event, int enable)
{
	struct perf_output_handle handle;
	struct perf_sample_data sample;
	int ret;

	struct {
		struct perf_event_header	header;
		u64				time;
		u64				id;
		u64				stream_id;
	} throttle_event = {
		.header = {
			.type = PERF_RECORD_THROTTLE,
			.misc = 0,
			.size = sizeof(throttle_event),
		},
		.time		= perf_event_clock(event),
		.id		= primary_event_id(event),
		.stream_id	= event->id,
	};

	if (enable)
		throttle_event.header.type = PERF_RECORD_UNTHROTTLE;

	perf_event_header__init_id(&throttle_event.header, &sample, event);

	ret = perf_output_begin(&handle, event,
				throttle_event.header.size);
	if (ret)
		return;

	perf_output_put(&handle, throttle_event);
	perf_event__output_id_sample(event, &handle, &sample);
	perf_output_end(&handle);
}

void perf_event_itrace_started(struct perf_event *event)
{
	event->attach_state |= PERF_ATTACH_ITRACE;
}

static void perf_log_itrace_start(struct perf_event *event)
{
	struct perf_output_handle handle;
	struct perf_sample_data sample;
	struct perf_aux_event {
		struct perf_event_header        header;
		u32				pid;
		u32				tid;
	} rec;
	int ret;

	if (event->parent)
		event = event->parent;

	if (!(event->pmu->capabilities & PERF_PMU_CAP_ITRACE) ||
	    event->attach_state & PERF_ATTACH_ITRACE)
		return;

	rec.header.type	= PERF_RECORD_ITRACE_START;
	rec.header.misc	= 0;
	rec.header.size	= sizeof(rec);
	rec.pid	= perf_event_pid(event, current);
	rec.tid	= perf_event_tid(event, current);

	perf_event_header__init_id(&rec.header, &sample, event);
	ret = perf_output_begin(&handle, event, rec.header.size);

	if (ret)
		return;

	perf_output_put(&handle, rec);
	perf_event__output_id_sample(event, &handle, &sample);

	perf_output_end(&handle);
}

static int
__perf_event_account_interrupt(struct perf_event *event, int throttle)
{
	struct hw_perf_event *hwc = &event->hw;
	int ret = 0;
	u64 seq;

	seq = __this_cpu_read(perf_throttled_seq);
	if (seq != hwc->interrupts_seq) {
		hwc->interrupts_seq = seq;
		hwc->interrupts = 1;
	} else {
		hwc->interrupts++;
		if (unlikely(throttle
			     && hwc->interrupts >= max_samples_per_tick)) {
			__this_cpu_inc(perf_throttled_count);
			tick_dep_set_cpu(smp_processor_id(), TICK_DEP_BIT_PERF_EVENTS);
			hwc->interrupts = MAX_INTERRUPTS;
			perf_log_throttle(event, 0);
			ret = 1;
		}
	}

	if (event->attr.freq) {
		u64 now = perf_clock();
		s64 delta = now - hwc->freq_time_stamp;

		hwc->freq_time_stamp = now;

		if (delta > 0 && delta < 2*TICK_NSEC)
			perf_adjust_period(event, delta, hwc->last_period, true);
	}

	return ret;
}

int perf_event_account_interrupt(struct perf_event *event)
{
	return __perf_event_account_interrupt(event, 1);
}

/*
 * Generic event overflow handling, sampling.
 */

static int __perf_event_overflow(struct perf_event *event,
				   int throttle, struct perf_sample_data *data,
				   struct pt_regs *regs)
{
	int events = atomic_read(&event->event_limit);
	int ret = 0;

	/*
	 * Non-sampling counters might still use the PMI to fold short
	 * hardware counters, ignore those.
	 */
	if (unlikely(!is_sampling_event(event)))
		return 0;

	ret = __perf_event_account_interrupt(event, throttle);

	/*
	 * XXX event_limit might not quite work as expected on inherited
	 * events
	 */

	event->pending_kill = POLL_IN;
	if (events && atomic_dec_and_test(&event->event_limit)) {
		ret = 1;
		event->pending_kill = POLL_HUP;

		perf_event_disable_inatomic(event);
	}

	READ_ONCE(event->overflow_handler)(event, data, regs);

	if (*perf_event_fasync(event) && event->pending_kill) {
		event->pending_wakeup = 1;
		irq_work_queue(&event->pending);
	}

	return ret;
}

int perf_event_overflow(struct perf_event *event,
			  struct perf_sample_data *data,
			  struct pt_regs *regs)
{
	return __perf_event_overflow(event, 1, data, regs);
}

/*
 * Generic software event infrastructure
 */

struct swevent_htable {
	struct swevent_hlist		*swevent_hlist;
	struct mutex			hlist_mutex;
	int				hlist_refcount;

	/* Recursion avoidance in each contexts */
	int				recursion[PERF_NR_CONTEXTS];
};

static DEFINE_PER_CPU(struct swevent_htable, swevent_htable);

/*
 * We directly increment event->count and keep a second value in
 * event->hw.period_left to count intervals. This period event
 * is kept in the range [-sample_period, 0] so that we can use the
 * sign as trigger.
 */

u64 perf_swevent_set_period(struct perf_event *event)
{
	struct hw_perf_event *hwc = &event->hw;
	u64 period = hwc->last_period;
	u64 nr, offset;
	s64 old, val;

	hwc->last_period = hwc->sample_period;

again:
	old = val = local64_read(&hwc->period_left);
	if (val < 0)
		return 0;

	nr = div64_u64(period + val, period);
	offset = nr * period;
	val -= offset;
	if (local64_cmpxchg(&hwc->period_left, old, val) != old)
		goto again;

	return nr;
}

static void perf_swevent_overflow(struct perf_event *event, u64 overflow,
				    struct perf_sample_data *data,
				    struct pt_regs *regs)
{
	struct hw_perf_event *hwc = &event->hw;
	int throttle = 0;

	if (!overflow)
		overflow = perf_swevent_set_period(event);

	if (hwc->interrupts == MAX_INTERRUPTS)
		return;

	for (; overflow; overflow--) {
		if (__perf_event_overflow(event, throttle,
					    data, regs)) {
			/*
			 * We inhibit the overflow from happening when
			 * hwc->interrupts == MAX_INTERRUPTS.
			 */
			break;
		}
		throttle = 1;
	}
}

static void perf_swevent_event(struct perf_event *event, u64 nr,
			       struct perf_sample_data *data,
			       struct pt_regs *regs)
{
	struct hw_perf_event *hwc = &event->hw;

	local64_add(nr, &event->count);

	if (!regs)
		return;

	if (!is_sampling_event(event))
		return;

	if ((event->attr.sample_type & PERF_SAMPLE_PERIOD) && !event->attr.freq) {
		data->period = nr;
		return perf_swevent_overflow(event, 1, data, regs);
	} else
		data->period = event->hw.last_period;

	if (nr == 1 && hwc->sample_period == 1 && !event->attr.freq)
		return perf_swevent_overflow(event, 1, data, regs);

	if (local64_add_negative(nr, &hwc->period_left))
		return;

	perf_swevent_overflow(event, 0, data, regs);
}

static int perf_exclude_event(struct perf_event *event,
			      struct pt_regs *regs)
{
	if (event->hw.state & PERF_HES_STOPPED)
		return 1;

	if (regs) {
		if (event->attr.exclude_user && user_mode(regs))
			return 1;

		if (event->attr.exclude_kernel && !user_mode(regs))
			return 1;
	}

	return 0;
}

static int perf_swevent_match(struct perf_event *event,
				enum perf_type_id type,
				u32 event_id,
				struct perf_sample_data *data,
				struct pt_regs *regs)
{
	if (event->attr.type != type)
		return 0;

	if (event->attr.config != event_id)
		return 0;

	if (perf_exclude_event(event, regs))
		return 0;

	return 1;
}

static inline u64 swevent_hash(u64 type, u32 event_id)
{
	u64 val = event_id | (type << 32);

	return hash_64(val, SWEVENT_HLIST_BITS);
}

static inline struct hlist_head *
__find_swevent_head(struct swevent_hlist *hlist, u64 type, u32 event_id)
{
	u64 hash = swevent_hash(type, event_id);

	return &hlist->heads[hash];
}

/* For the read side: events when they trigger */
static inline struct hlist_head *
find_swevent_head_rcu(struct swevent_htable *swhash, u64 type, u32 event_id)
{
	struct swevent_hlist *hlist;

	hlist = rcu_dereference(swhash->swevent_hlist);
	if (!hlist)
		return NULL;

	return __find_swevent_head(hlist, type, event_id);
}

/* For the event head insertion and removal in the hlist */
static inline struct hlist_head *
find_swevent_head(struct swevent_htable *swhash, struct perf_event *event)
{
	struct swevent_hlist *hlist;
	u32 event_id = event->attr.config;
	u64 type = event->attr.type;

	/*
	 * Event scheduling is always serialized against hlist allocation
	 * and release. Which makes the protected version suitable here.
	 * The context lock guarantees that.
	 */
	hlist = rcu_dereference_protected(swhash->swevent_hlist,
					  lockdep_is_held(&event->ctx->lock));
	if (!hlist)
		return NULL;

	return __find_swevent_head(hlist, type, event_id);
}

static void do_perf_sw_event(enum perf_type_id type, u32 event_id,
				    u64 nr,
				    struct perf_sample_data *data,
				    struct pt_regs *regs)
{
	struct swevent_htable *swhash = this_cpu_ptr(&swevent_htable);
	struct perf_event *event;
	struct hlist_head *head;

	rcu_read_lock();
	head = find_swevent_head_rcu(swhash, type, event_id);
	if (!head)
		goto end;

	hlist_for_each_entry_rcu(event, head, hlist_entry) {
		if (perf_swevent_match(event, type, event_id, data, regs))
			perf_swevent_event(event, nr, data, regs);
	}
end:
	rcu_read_unlock();
}

DEFINE_PER_CPU(struct pt_regs, __perf_regs[4]);

int perf_swevent_get_recursion_context(void)
{
	struct swevent_htable *swhash = this_cpu_ptr(&swevent_htable);

	return get_recursion_context(swhash->recursion);
}
EXPORT_SYMBOL_GPL(perf_swevent_get_recursion_context);

void perf_swevent_put_recursion_context(int rctx)
{
	struct swevent_htable *swhash = this_cpu_ptr(&swevent_htable);

	put_recursion_context(swhash->recursion, rctx);
}

void ___perf_sw_event(u32 event_id, u64 nr, struct pt_regs *regs, u64 addr)
{
	struct perf_sample_data data;

	if (WARN_ON_ONCE(!regs))
		return;

	perf_sample_data_init(&data, addr, 0);
	do_perf_sw_event(PERF_TYPE_SOFTWARE, event_id, nr, &data, regs);
}

void __perf_sw_event(u32 event_id, u64 nr, struct pt_regs *regs, u64 addr)
{
	int rctx;

	preempt_disable_notrace();
	rctx = perf_swevent_get_recursion_context();
	if (unlikely(rctx < 0))
		goto fail;

	___perf_sw_event(event_id, nr, regs, addr);

	perf_swevent_put_recursion_context(rctx);
fail:
	preempt_enable_notrace();
}

static void perf_swevent_read(struct perf_event *event)
{
}

static int perf_swevent_add(struct perf_event *event, int flags)
{
	struct swevent_htable *swhash = this_cpu_ptr(&swevent_htable);
	struct hw_perf_event *hwc = &event->hw;
	struct hlist_head *head;

	if (is_sampling_event(event)) {
		hwc->last_period = hwc->sample_period;
		perf_swevent_set_period(event);
	}

	hwc->state = !(flags & PERF_EF_START);

	head = find_swevent_head(swhash, event);
	if (WARN_ON_ONCE(!head))
		return -EINVAL;

	hlist_add_head_rcu(&event->hlist_entry, head);
	perf_event_update_userpage(event);

	return 0;
}

static void perf_swevent_del(struct perf_event *event, int flags)
{
	hlist_del_rcu(&event->hlist_entry);
}

static void perf_swevent_start(struct perf_event *event, int flags)
{
	event->hw.state = 0;
}

static void perf_swevent_stop(struct perf_event *event, int flags)
{
	event->hw.state = PERF_HES_STOPPED;
}

/* Deref the hlist from the update side */
static inline struct swevent_hlist *
swevent_hlist_deref(struct swevent_htable *swhash)
{
	return rcu_dereference_protected(swhash->swevent_hlist,
					 lockdep_is_held(&swhash->hlist_mutex));
}

static void swevent_hlist_release(struct swevent_htable *swhash)
{
	struct swevent_hlist *hlist = swevent_hlist_deref(swhash);

	if (!hlist)
		return;

	RCU_INIT_POINTER(swhash->swevent_hlist, NULL);
	kfree_rcu(hlist, rcu_head);
}

static void swevent_hlist_put_cpu(int cpu)
{
	struct swevent_htable *swhash = &per_cpu(swevent_htable, cpu);

	mutex_lock(&swhash->hlist_mutex);

	if (!--swhash->hlist_refcount)
		swevent_hlist_release(swhash);

	mutex_unlock(&swhash->hlist_mutex);
}

static void swevent_hlist_put(void)
{
	int cpu;

	for_each_possible_cpu(cpu)
		swevent_hlist_put_cpu(cpu);
}

static int swevent_hlist_get_cpu(int cpu)
{
	struct swevent_htable *swhash = &per_cpu(swevent_htable, cpu);
	int err = 0;

	mutex_lock(&swhash->hlist_mutex);
	if (!swevent_hlist_deref(swhash) &&
	    cpumask_test_cpu(cpu, perf_online_mask)) {
		struct swevent_hlist *hlist;

		hlist = kzalloc(sizeof(*hlist), GFP_KERNEL);
		if (!hlist) {
			err = -ENOMEM;
			goto exit;
		}
		rcu_assign_pointer(swhash->swevent_hlist, hlist);
	}
	swhash->hlist_refcount++;
exit:
	mutex_unlock(&swhash->hlist_mutex);

	return err;
}

static int swevent_hlist_get(void)
{
	int err, cpu, failed_cpu;

	mutex_lock(&pmus_lock);
	for_each_possible_cpu(cpu) {
		err = swevent_hlist_get_cpu(cpu);
		if (err) {
			failed_cpu = cpu;
			goto fail;
		}
	}
	mutex_unlock(&pmus_lock);
	return 0;
fail:
	for_each_possible_cpu(cpu) {
		if (cpu == failed_cpu)
			break;
		swevent_hlist_put_cpu(cpu);
	}
	mutex_unlock(&pmus_lock);
	return err;
}

struct static_key perf_swevent_enabled[PERF_COUNT_SW_MAX];

static void sw_perf_event_destroy(struct perf_event *event)
{
	u64 event_id = event->attr.config;

	WARN_ON(event->parent);

	static_key_slow_dec(&perf_swevent_enabled[event_id]);
	swevent_hlist_put();
}

static int perf_swevent_init(struct perf_event *event)
{
	u64 event_id = event->attr.config;

	if (event->attr.type != PERF_TYPE_SOFTWARE)
		return -ENOENT;

	/*
	 * no branch sampling for software events
	 */
	if (has_branch_stack(event))
		return -EOPNOTSUPP;

	switch (event_id) {
	case PERF_COUNT_SW_CPU_CLOCK:
	case PERF_COUNT_SW_TASK_CLOCK:
		return -ENOENT;

	default:
		break;
	}

	if (event_id >= PERF_COUNT_SW_MAX)
		return -ENOENT;

	if (!event->parent) {
		int err;

		err = swevent_hlist_get();
		if (err)
			return err;

		static_key_slow_inc(&perf_swevent_enabled[event_id]);
		event->destroy = sw_perf_event_destroy;
	}

	return 0;
}

static struct pmu perf_swevent = {
	.task_ctx_nr	= perf_sw_context,

	.capabilities	= PERF_PMU_CAP_NO_NMI,

	.event_init	= perf_swevent_init,
	.add		= perf_swevent_add,
	.del		= perf_swevent_del,
	.start		= perf_swevent_start,
	.stop		= perf_swevent_stop,
	.read		= perf_swevent_read,
	.events_across_hotplug = 1,
};

#ifdef CONFIG_EVENT_TRACING

static int perf_tp_filter_match(struct perf_event *event,
				struct perf_sample_data *data)
{
	void *record = data->raw->frag.data;

	/* only top level events have filters set */
	if (event->parent)
		event = event->parent;

	if (likely(!event->filter) || filter_match_preds(event->filter, record))
		return 1;
	return 0;
}

static int perf_tp_event_match(struct perf_event *event,
				struct perf_sample_data *data,
				struct pt_regs *regs)
{
	if (event->hw.state & PERF_HES_STOPPED)
		return 0;
	/*
	 * All tracepoints are from kernel-space.
	 */
	if (event->attr.exclude_kernel)
		return 0;

	if (!perf_tp_filter_match(event, data))
		return 0;

	return 1;
}

void perf_trace_run_bpf_submit(void *raw_data, int size, int rctx,
			       struct trace_event_call *call, u64 count,
			       struct pt_regs *regs, struct hlist_head *head,
			       struct task_struct *task)
{
	if (bpf_prog_array_valid(call)) {
		*(struct pt_regs **)raw_data = regs;
		if (!trace_call_bpf(call, raw_data) || hlist_empty(head)) {
			perf_swevent_put_recursion_context(rctx);
			return;
		}
	}
	perf_tp_event(call->event.type, count, raw_data, size, regs, head,
		      rctx, task);
}
EXPORT_SYMBOL_GPL(perf_trace_run_bpf_submit);

void perf_tp_event(u16 event_type, u64 count, void *record, int entry_size,
		   struct pt_regs *regs, struct hlist_head *head, int rctx,
		   struct task_struct *task)
{
	struct perf_sample_data data;
	struct perf_event *event;

	struct perf_raw_record raw = {
		.frag = {
			.size = entry_size,
			.data = record,
		},
	};

	perf_sample_data_init(&data, 0, 0);
	data.raw = &raw;

	perf_trace_buf_update(record, event_type);

	hlist_for_each_entry_rcu(event, head, hlist_entry) {
		if (perf_tp_event_match(event, &data, regs))
			perf_swevent_event(event, count, &data, regs);
	}

	/*
	 * If we got specified a target task, also iterate its context and
	 * deliver this event there too.
	 */
	if (task && task != current) {
		struct perf_event_context *ctx;
		struct trace_entry *entry = record;

		rcu_read_lock();
		ctx = rcu_dereference(task->perf_event_ctxp[perf_sw_context]);
		if (!ctx)
			goto unlock;

		list_for_each_entry_rcu(event, &ctx->event_list, event_entry) {
			if (event->cpu != smp_processor_id())
				continue;
			if (event->attr.type != PERF_TYPE_TRACEPOINT)
				continue;
			if (event->attr.config != entry->type)
				continue;
			if (perf_tp_event_match(event, &data, regs))
				perf_swevent_event(event, count, &data, regs);
		}
unlock:
		rcu_read_unlock();
	}

	perf_swevent_put_recursion_context(rctx);
}
EXPORT_SYMBOL_GPL(perf_tp_event);

static void tp_perf_event_destroy(struct perf_event *event)
{
	perf_trace_destroy(event);
}

static int perf_tp_event_init(struct perf_event *event)
{
	int err;

	if (event->attr.type != PERF_TYPE_TRACEPOINT)
		return -ENOENT;

	/*
	 * no branch sampling for tracepoint events
	 */
	if (has_branch_stack(event))
		return -EOPNOTSUPP;

	err = perf_trace_init(event);
	if (err)
		return err;

	event->destroy = tp_perf_event_destroy;

	return 0;
}

static struct pmu perf_tracepoint = {
	.task_ctx_nr	= perf_sw_context,

	.event_init	= perf_tp_event_init,
	.add		= perf_trace_add,
	.del		= perf_trace_del,
	.start		= perf_swevent_start,
	.stop		= perf_swevent_stop,
	.read		= perf_swevent_read,
	.events_across_hotplug = 1,
};

#if defined(CONFIG_KPROBE_EVENTS) || defined(CONFIG_UPROBE_EVENTS)
/*
 * Flags in config, used by dynamic PMU kprobe and uprobe
 * The flags should match following PMU_FORMAT_ATTR().
 *
 * PERF_PROBE_CONFIG_IS_RETPROBE if set, create kretprobe/uretprobe
 *                               if not set, create kprobe/uprobe
 */
enum perf_probe_config {
	PERF_PROBE_CONFIG_IS_RETPROBE = 1U << 0,  /* [k,u]retprobe */
};

PMU_FORMAT_ATTR(retprobe, "config:0");

static struct attribute *probe_attrs[] = {
	&format_attr_retprobe.attr,
	NULL,
};

static struct attribute_group probe_format_group = {
	.name = "format",
	.attrs = probe_attrs,
};

static const struct attribute_group *probe_attr_groups[] = {
	&probe_format_group,
	NULL,
};
#endif

#ifdef CONFIG_KPROBE_EVENTS
static int perf_kprobe_event_init(struct perf_event *event);
static struct pmu perf_kprobe = {
	.task_ctx_nr	= perf_sw_context,
	.event_init	= perf_kprobe_event_init,
	.add		= perf_trace_add,
	.del		= perf_trace_del,
	.start		= perf_swevent_start,
	.stop		= perf_swevent_stop,
	.read		= perf_swevent_read,
	.attr_groups	= probe_attr_groups,
};

static int perf_kprobe_event_init(struct perf_event *event)
{
	int err;
	bool is_retprobe;

	if (event->attr.type != perf_kprobe.type)
		return -ENOENT;

	if (!capable(CAP_SYS_ADMIN))
		return -EACCES;

	/*
	 * no branch sampling for probe events
	 */
	if (has_branch_stack(event))
		return -EOPNOTSUPP;

	is_retprobe = event->attr.config & PERF_PROBE_CONFIG_IS_RETPROBE;
	err = perf_kprobe_init(event, is_retprobe);
	if (err)
		return err;

	event->destroy = perf_kprobe_destroy;

	return 0;
}
#endif /* CONFIG_KPROBE_EVENTS */

#ifdef CONFIG_UPROBE_EVENTS
static int perf_uprobe_event_init(struct perf_event *event);
static struct pmu perf_uprobe = {
	.task_ctx_nr	= perf_sw_context,
	.event_init	= perf_uprobe_event_init,
	.add		= perf_trace_add,
	.del		= perf_trace_del,
	.start		= perf_swevent_start,
	.stop		= perf_swevent_stop,
	.read		= perf_swevent_read,
	.attr_groups	= probe_attr_groups,
};

static int perf_uprobe_event_init(struct perf_event *event)
{
	int err;
	bool is_retprobe;

	if (event->attr.type != perf_uprobe.type)
		return -ENOENT;

	if (!capable(CAP_SYS_ADMIN))
		return -EACCES;

	/*
	 * no branch sampling for probe events
	 */
	if (has_branch_stack(event))
		return -EOPNOTSUPP;

	is_retprobe = event->attr.config & PERF_PROBE_CONFIG_IS_RETPROBE;
	err = perf_uprobe_init(event, is_retprobe);
	if (err)
		return err;

	event->destroy = perf_uprobe_destroy;

	return 0;
}
#endif /* CONFIG_UPROBE_EVENTS */

static inline void perf_tp_register(void)
{
	perf_pmu_register(&perf_tracepoint, "tracepoint", PERF_TYPE_TRACEPOINT);
#ifdef CONFIG_KPROBE_EVENTS
	perf_pmu_register(&perf_kprobe, "kprobe", -1);
#endif
#ifdef CONFIG_UPROBE_EVENTS
	perf_pmu_register(&perf_uprobe, "uprobe", -1);
#endif
}

static void perf_event_free_filter(struct perf_event *event)
{
	ftrace_profile_free_filter(event);
}

#ifdef CONFIG_BPF_SYSCALL
static void bpf_overflow_handler(struct perf_event *event,
				 struct perf_sample_data *data,
				 struct pt_regs *regs)
{
	struct bpf_perf_event_data_kern ctx = {
		.data = data,
		.event = event,
	};
	int ret = 0;

	ctx.regs = perf_arch_bpf_user_pt_regs(regs);
	preempt_disable();
	if (unlikely(__this_cpu_inc_return(bpf_prog_active) != 1))
		goto out;
	rcu_read_lock();
	ret = BPF_PROG_RUN(event->prog, &ctx);
	rcu_read_unlock();
out:
	__this_cpu_dec(bpf_prog_active);
	preempt_enable();
	if (!ret)
		return;

	event->orig_overflow_handler(event, data, regs);
}

static int perf_event_set_bpf_handler(struct perf_event *event, u32 prog_fd)
{
	struct bpf_prog *prog;

	if (event->overflow_handler_context)
		/* hw breakpoint or kernel counter */
		return -EINVAL;

	if (event->prog)
		return -EEXIST;

	prog = bpf_prog_get_type(prog_fd, BPF_PROG_TYPE_PERF_EVENT);
	if (IS_ERR(prog))
		return PTR_ERR(prog);

	event->prog = prog;
	event->orig_overflow_handler = READ_ONCE(event->overflow_handler);
	WRITE_ONCE(event->overflow_handler, bpf_overflow_handler);
	return 0;
}

static void perf_event_free_bpf_handler(struct perf_event *event)
{
	struct bpf_prog *prog = event->prog;

	if (!prog)
		return;

	WRITE_ONCE(event->overflow_handler, event->orig_overflow_handler);
	event->prog = NULL;
	bpf_prog_put(prog);
}
#else
static int perf_event_set_bpf_handler(struct perf_event *event, u32 prog_fd)
{
	return -EOPNOTSUPP;
}
static void perf_event_free_bpf_handler(struct perf_event *event)
{
}
#endif

/*
 * returns true if the event is a tracepoint, or a kprobe/upprobe created
 * with perf_event_open()
 */
static inline bool perf_event_is_tracing(struct perf_event *event)
{
	if (event->pmu == &perf_tracepoint)
		return true;
#ifdef CONFIG_KPROBE_EVENTS
	if (event->pmu == &perf_kprobe)
		return true;
#endif
#ifdef CONFIG_UPROBE_EVENTS
	if (event->pmu == &perf_uprobe)
		return true;
#endif
	return false;
}

static int perf_event_set_bpf_prog(struct perf_event *event, u32 prog_fd)
{
	bool is_kprobe, is_tracepoint, is_syscall_tp;
	struct bpf_prog *prog;
	int ret;

	if (!perf_event_is_tracing(event))
		return perf_event_set_bpf_handler(event, prog_fd);

	is_kprobe = event->tp_event->flags & TRACE_EVENT_FL_UKPROBE;
	is_tracepoint = event->tp_event->flags & TRACE_EVENT_FL_TRACEPOINT;
	is_syscall_tp = is_syscall_trace_event(event->tp_event);
	if (!is_kprobe && !is_tracepoint && !is_syscall_tp)
		/* bpf programs can only be attached to u/kprobe or tracepoint */
		return -EINVAL;

	prog = bpf_prog_get(prog_fd);
	if (IS_ERR(prog))
		return PTR_ERR(prog);

	if ((is_kprobe && prog->type != BPF_PROG_TYPE_KPROBE) ||
	    (is_tracepoint && prog->type != BPF_PROG_TYPE_TRACEPOINT) ||
	    (is_syscall_tp && prog->type != BPF_PROG_TYPE_TRACEPOINT)) {
		/* valid fd, but invalid bpf program type */
		bpf_prog_put(prog);
		return -EINVAL;
	}

	/* Kprobe override only works for kprobes, not uprobes. */
	if (prog->kprobe_override &&
	    !(event->tp_event->flags & TRACE_EVENT_FL_KPROBE)) {
		bpf_prog_put(prog);
		return -EINVAL;
	}

	if (is_tracepoint || is_syscall_tp) {
		int off = trace_event_get_offsets(event->tp_event);

		if (prog->aux->max_ctx_offset > off) {
			bpf_prog_put(prog);
			return -EACCES;
		}
	}

	ret = perf_event_attach_bpf_prog(event, prog);
	if (ret)
		bpf_prog_put(prog);
	return ret;
}

static void perf_event_free_bpf_prog(struct perf_event *event)
{
	if (!perf_event_is_tracing(event)) {
		perf_event_free_bpf_handler(event);
		return;
	}
	perf_event_detach_bpf_prog(event);
}

#else

static inline void perf_tp_register(void)
{
}

static void perf_event_free_filter(struct perf_event *event)
{
}

static int perf_event_set_bpf_prog(struct perf_event *event, u32 prog_fd)
{
	return -ENOENT;
}

static void perf_event_free_bpf_prog(struct perf_event *event)
{
}
#endif /* CONFIG_EVENT_TRACING */

#ifdef CONFIG_HAVE_HW_BREAKPOINT
void perf_bp_event(struct perf_event *bp, void *data)
{
	struct perf_sample_data sample;
	struct pt_regs *regs = data;

	perf_sample_data_init(&sample, bp->attr.bp_addr, 0);

	if (!bp->hw.state && !perf_exclude_event(bp, regs))
		perf_swevent_event(bp, 1, &sample, regs);
}
#endif

/*
 * Allocate a new address filter
 */
static struct perf_addr_filter *
perf_addr_filter_new(struct perf_event *event, struct list_head *filters)
{
	int node = cpu_to_node(event->cpu == -1 ? 0 : event->cpu);
	struct perf_addr_filter *filter;

	filter = kzalloc_node(sizeof(*filter), GFP_KERNEL, node);
	if (!filter)
		return NULL;

	INIT_LIST_HEAD(&filter->entry);
	list_add_tail(&filter->entry, filters);

	return filter;
}

static void free_filters_list(struct list_head *filters)
{
	struct perf_addr_filter *filter, *iter;

	list_for_each_entry_safe(filter, iter, filters, entry) {
		path_put(&filter->path);
		list_del(&filter->entry);
		kfree(filter);
	}
}

/*
 * Free existing address filters and optionally install new ones
 */
static void perf_addr_filters_splice(struct perf_event *event,
				     struct list_head *head)
{
	unsigned long flags;
	LIST_HEAD(list);

	if (!has_addr_filter(event))
		return;

	/* don't bother with children, they don't have their own filters */
	if (event->parent)
		return;

	raw_spin_lock_irqsave(&event->addr_filters.lock, flags);

	list_splice_init(&event->addr_filters.list, &list);
	if (head)
		list_splice(head, &event->addr_filters.list);

	raw_spin_unlock_irqrestore(&event->addr_filters.lock, flags);

	free_filters_list(&list);
}

/*
 * Scan through mm's vmas and see if one of them matches the
 * @filter; if so, adjust filter's address range.
 * Called with mm::mmap_sem down for reading.
 */
static void perf_addr_filter_apply(struct perf_addr_filter *filter,
				   struct mm_struct *mm,
				   struct perf_addr_filter_range *fr)
{
	struct vm_area_struct *vma;

	for (vma = mm->mmap; vma; vma = vma->vm_next) {
		if (!vma->vm_file)
			continue;

		if (perf_addr_filter_vma_adjust(filter, vma, fr))
			return;
	}
}

/*
 * Update event's address range filters based on the
 * task's existing mappings, if any.
 */
static void perf_event_addr_filters_apply(struct perf_event *event)
{
	struct perf_addr_filters_head *ifh = perf_event_addr_filters(event);
	struct task_struct *task = READ_ONCE(event->ctx->task);
	struct perf_addr_filter *filter;
	struct mm_struct *mm = NULL;
	unsigned int count = 0;
	unsigned long flags;

	/*
	 * We may observe TASK_TOMBSTONE, which means that the event tear-down
	 * will stop on the parent's child_mutex that our caller is also holding
	 */
	if (task == TASK_TOMBSTONE)
		return;

	if (ifh->nr_file_filters) {
		mm = get_task_mm(event->ctx->task);
		if (!mm)
			goto restart;

		down_read(&mm->mmap_sem);
	}

	raw_spin_lock_irqsave(&ifh->lock, flags);
	list_for_each_entry(filter, &ifh->list, entry) {
<<<<<<< HEAD
		event->addr_filter_ranges[count].start = 0;
		event->addr_filter_ranges[count].size = 0;

		/*
		 * Adjust base offset if the filter is associated to a binary
		 * that needs to be mapped:
		 */
		if (filter->path.dentry)
			perf_addr_filter_apply(filter, mm, &event->addr_filter_ranges[count]);
=======
		if (filter->path.dentry) {
			/*
			 * Adjust base offset if the filter is associated to a
			 * binary that needs to be mapped:
			 */
			event->addr_filter_ranges[count].start = 0;
			event->addr_filter_ranges[count].size = 0;

			perf_addr_filter_apply(filter, mm, &event->addr_filter_ranges[count]);
		} else {
			event->addr_filter_ranges[count].start = filter->offset;
			event->addr_filter_ranges[count].size  = filter->size;
		}
>>>>>>> c9bd1012

		count++;
	}

	event->addr_filters_gen++;
	raw_spin_unlock_irqrestore(&ifh->lock, flags);

	if (ifh->nr_file_filters) {
		up_read(&mm->mmap_sem);

		mmput(mm);
	}

restart:
	perf_event_stop(event, 1);
}

/*
 * Address range filtering: limiting the data to certain
 * instruction address ranges. Filters are ioctl()ed to us from
 * userspace as ascii strings.
 *
 * Filter string format:
 *
 * ACTION RANGE_SPEC
 * where ACTION is one of the
 *  * "filter": limit the trace to this region
 *  * "start": start tracing from this address
 *  * "stop": stop tracing at this address/region;
 * RANGE_SPEC is
 *  * for kernel addresses: <start address>[/<size>]
 *  * for object files:     <start address>[/<size>]@</path/to/object/file>
 *
 * if <size> is not specified or is zero, the range is treated as a single
 * address; not valid for ACTION=="filter".
 */
enum {
	IF_ACT_NONE = -1,
	IF_ACT_FILTER,
	IF_ACT_START,
	IF_ACT_STOP,
	IF_SRC_FILE,
	IF_SRC_KERNEL,
	IF_SRC_FILEADDR,
	IF_SRC_KERNELADDR,
};

enum {
	IF_STATE_ACTION = 0,
	IF_STATE_SOURCE,
	IF_STATE_END,
};

static const match_table_t if_tokens = {
	{ IF_ACT_FILTER,	"filter" },
	{ IF_ACT_START,		"start" },
	{ IF_ACT_STOP,		"stop" },
	{ IF_SRC_FILE,		"%u/%u@%s" },
	{ IF_SRC_KERNEL,	"%u/%u" },
	{ IF_SRC_FILEADDR,	"%u@%s" },
	{ IF_SRC_KERNELADDR,	"%u" },
	{ IF_ACT_NONE,		NULL },
};

/*
 * Address filter string parser
 */
static int
perf_event_parse_addr_filter(struct perf_event *event, char *fstr,
			     struct list_head *filters)
{
	struct perf_addr_filter *filter = NULL;
	char *start, *orig, *filename = NULL;
	substring_t args[MAX_OPT_ARGS];
	int state = IF_STATE_ACTION, token;
	unsigned int kernel = 0;
	int ret = -EINVAL;

	orig = fstr = kstrdup(fstr, GFP_KERNEL);
	if (!fstr)
		return -ENOMEM;

	while ((start = strsep(&fstr, " ,\n")) != NULL) {
		static const enum perf_addr_filter_action_t actions[] = {
			[IF_ACT_FILTER]	= PERF_ADDR_FILTER_ACTION_FILTER,
			[IF_ACT_START]	= PERF_ADDR_FILTER_ACTION_START,
			[IF_ACT_STOP]	= PERF_ADDR_FILTER_ACTION_STOP,
		};
		ret = -EINVAL;

		if (!*start)
			continue;

		/* filter definition begins */
		if (state == IF_STATE_ACTION) {
			filter = perf_addr_filter_new(event, filters);
			if (!filter)
				goto fail;
		}

		token = match_token(start, if_tokens, args);
		switch (token) {
		case IF_ACT_FILTER:
		case IF_ACT_START:
		case IF_ACT_STOP:
			if (state != IF_STATE_ACTION)
				goto fail;

			filter->action = actions[token];
			state = IF_STATE_SOURCE;
			break;

		case IF_SRC_KERNELADDR:
		case IF_SRC_KERNEL:
			kernel = 1;

		case IF_SRC_FILEADDR:
		case IF_SRC_FILE:
			if (state != IF_STATE_SOURCE)
				goto fail;

			*args[0].to = 0;
			ret = kstrtoul(args[0].from, 0, &filter->offset);
			if (ret)
				goto fail;

			if (token == IF_SRC_KERNEL || token == IF_SRC_FILE) {
				*args[1].to = 0;
				ret = kstrtoul(args[1].from, 0, &filter->size);
				if (ret)
					goto fail;
			}

			if (token == IF_SRC_FILE || token == IF_SRC_FILEADDR) {
				int fpos = token == IF_SRC_FILE ? 2 : 1;

				filename = match_strdup(&args[fpos]);
				if (!filename) {
					ret = -ENOMEM;
					goto fail;
				}
			}

			state = IF_STATE_END;
			break;

		default:
			goto fail;
		}

		/*
		 * Filter definition is fully parsed, validate and install it.
		 * Make sure that it doesn't contradict itself or the event's
		 * attribute.
		 */
		if (state == IF_STATE_END) {
			ret = -EINVAL;
			if (kernel && event->attr.exclude_kernel)
				goto fail;

			/*
			 * ACTION "filter" must have a non-zero length region
			 * specified.
			 */
			if (filter->action == PERF_ADDR_FILTER_ACTION_FILTER &&
			    !filter->size)
				goto fail;

			if (!kernel) {
				if (!filename)
					goto fail;

				/*
				 * For now, we only support file-based filters
				 * in per-task events; doing so for CPU-wide
				 * events requires additional context switching
				 * trickery, since same object code will be
				 * mapped at different virtual addresses in
				 * different processes.
				 */
				ret = -EOPNOTSUPP;
				if (!event->ctx->task)
					goto fail_free_name;

				/* look up the path and grab its inode */
				ret = kern_path(filename, LOOKUP_FOLLOW,
						&filter->path);
				if (ret)
					goto fail_free_name;

				kfree(filename);
				filename = NULL;

				ret = -EINVAL;
				if (!filter->path.dentry ||
				    !S_ISREG(d_inode(filter->path.dentry)
					     ->i_mode))
					goto fail;

				event->addr_filters.nr_file_filters++;
			}

			/* ready to consume more filters */
			state = IF_STATE_ACTION;
			filter = NULL;
		}
	}

	if (state != IF_STATE_ACTION)
		goto fail;

	kfree(orig);

	return 0;

fail_free_name:
	kfree(filename);
fail:
	free_filters_list(filters);
	kfree(orig);

	return ret;
}

static int
perf_event_set_addr_filter(struct perf_event *event, char *filter_str)
{
	LIST_HEAD(filters);
	int ret;

	/*
	 * Since this is called in perf_ioctl() path, we're already holding
	 * ctx::mutex.
	 */
	lockdep_assert_held(&event->ctx->mutex);

	if (WARN_ON_ONCE(event->parent))
		return -EINVAL;

	ret = perf_event_parse_addr_filter(event, filter_str, &filters);
	if (ret)
		goto fail_clear_files;

	ret = event->pmu->addr_filters_validate(&filters);
	if (ret)
		goto fail_free_filters;

	/* remove existing filters, if any */
	perf_addr_filters_splice(event, &filters);

	/* install new filters */
	perf_event_for_each_child(event, perf_event_addr_filters_apply);

	return ret;

fail_free_filters:
	free_filters_list(&filters);

fail_clear_files:
	event->addr_filters.nr_file_filters = 0;

	return ret;
}

static int perf_event_set_filter(struct perf_event *event, void __user *arg)
{
	int ret = -EINVAL;
	char *filter_str;

	filter_str = strndup_user(arg, PAGE_SIZE);
	if (IS_ERR(filter_str))
		return PTR_ERR(filter_str);

#ifdef CONFIG_EVENT_TRACING
	if (perf_event_is_tracing(event)) {
		struct perf_event_context *ctx = event->ctx;

		/*
		 * Beware, here be dragons!!
		 *
		 * the tracepoint muck will deadlock against ctx->mutex, but
		 * the tracepoint stuff does not actually need it. So
		 * temporarily drop ctx->mutex. As per perf_event_ctx_lock() we
		 * already have a reference on ctx.
		 *
		 * This can result in event getting moved to a different ctx,
		 * but that does not affect the tracepoint state.
		 */
		mutex_unlock(&ctx->mutex);
		ret = ftrace_profile_set_filter(event, event->attr.config, filter_str);
		mutex_lock(&ctx->mutex);
	} else
#endif
	if (has_addr_filter(event))
		ret = perf_event_set_addr_filter(event, filter_str);

	kfree(filter_str);
	return ret;
}

/*
 * hrtimer based swevent callback
 */

static enum hrtimer_restart perf_swevent_hrtimer(struct hrtimer *hrtimer)
{
	enum hrtimer_restart ret = HRTIMER_RESTART;
	struct perf_sample_data data;
	struct pt_regs *regs;
	struct perf_event *event;
	u64 period;

	event = container_of(hrtimer, struct perf_event, hw.hrtimer);

	if (event->state != PERF_EVENT_STATE_ACTIVE)
		return HRTIMER_NORESTART;

	event->pmu->read(event);

	perf_sample_data_init(&data, 0, event->hw.last_period);
	regs = get_irq_regs();

	if (regs && !perf_exclude_event(event, regs)) {
		if (!(event->attr.exclude_idle && is_idle_task(current)))
			if (__perf_event_overflow(event, 1, &data, regs))
				ret = HRTIMER_NORESTART;
	}

	period = max_t(u64, 10000, event->hw.sample_period);
	hrtimer_forward_now(hrtimer, ns_to_ktime(period));

	return ret;
}

static void perf_swevent_start_hrtimer(struct perf_event *event)
{
	struct hw_perf_event *hwc = &event->hw;
	s64 period;

	if (!is_sampling_event(event))
		return;

	period = local64_read(&hwc->period_left);
	if (period) {
		if (period < 0)
			period = 10000;

		local64_set(&hwc->period_left, 0);
	} else {
		period = max_t(u64, 10000, hwc->sample_period);
	}
	hrtimer_start(&hwc->hrtimer, ns_to_ktime(period),
		      HRTIMER_MODE_REL_PINNED);
}

static void perf_swevent_cancel_hrtimer(struct perf_event *event)
{
	struct hw_perf_event *hwc = &event->hw;

	if (is_sampling_event(event)) {
		ktime_t remaining = hrtimer_get_remaining(&hwc->hrtimer);
		local64_set(&hwc->period_left, ktime_to_ns(remaining));

		hrtimer_cancel(&hwc->hrtimer);
	}
}

static void perf_swevent_init_hrtimer(struct perf_event *event)
{
	struct hw_perf_event *hwc = &event->hw;

	if (!is_sampling_event(event))
		return;

	hrtimer_init(&hwc->hrtimer, CLOCK_MONOTONIC, HRTIMER_MODE_REL);
	hwc->hrtimer.function = perf_swevent_hrtimer;

	/*
	 * Since hrtimers have a fixed rate, we can do a static freq->period
	 * mapping and avoid the whole period adjust feedback stuff.
	 */
	if (event->attr.freq) {
		long freq = event->attr.sample_freq;

		event->attr.sample_period = NSEC_PER_SEC / freq;
		hwc->sample_period = event->attr.sample_period;
		local64_set(&hwc->period_left, hwc->sample_period);
		hwc->last_period = hwc->sample_period;
		event->attr.freq = 0;
	}
}

/*
 * Software event: cpu wall time clock
 */

static void cpu_clock_event_update(struct perf_event *event)
{
	s64 prev;
	u64 now;

	now = local_clock();
	prev = local64_xchg(&event->hw.prev_count, now);
	local64_add(now - prev, &event->count);
}

static void cpu_clock_event_start(struct perf_event *event, int flags)
{
	local64_set(&event->hw.prev_count, local_clock());
	perf_swevent_start_hrtimer(event);
}

static void cpu_clock_event_stop(struct perf_event *event, int flags)
{
	perf_swevent_cancel_hrtimer(event);
	cpu_clock_event_update(event);
}

static int cpu_clock_event_add(struct perf_event *event, int flags)
{
	if (flags & PERF_EF_START)
		cpu_clock_event_start(event, flags);
	perf_event_update_userpage(event);

	return 0;
}

static void cpu_clock_event_del(struct perf_event *event, int flags)
{
	cpu_clock_event_stop(event, flags);
}

static void cpu_clock_event_read(struct perf_event *event)
{
	cpu_clock_event_update(event);
}

static int cpu_clock_event_init(struct perf_event *event)
{
	if (event->attr.type != PERF_TYPE_SOFTWARE)
		return -ENOENT;

	if (event->attr.config != PERF_COUNT_SW_CPU_CLOCK)
		return -ENOENT;

	/*
	 * no branch sampling for software events
	 */
	if (has_branch_stack(event))
		return -EOPNOTSUPP;

	perf_swevent_init_hrtimer(event);

	return 0;
}

static struct pmu perf_cpu_clock = {
	.task_ctx_nr	= perf_sw_context,

	.capabilities	= PERF_PMU_CAP_NO_NMI,

	.event_init	= cpu_clock_event_init,
	.add		= cpu_clock_event_add,
	.del		= cpu_clock_event_del,
	.start		= cpu_clock_event_start,
	.stop		= cpu_clock_event_stop,
	.read		= cpu_clock_event_read,
	.events_across_hotplug = 1,
};

/*
 * Software event: task time clock
 */

static void task_clock_event_update(struct perf_event *event, u64 now)
{
	u64 prev;
	s64 delta;

	prev = local64_xchg(&event->hw.prev_count, now);
	delta = now - prev;
	local64_add(delta, &event->count);
}

static void task_clock_event_start(struct perf_event *event, int flags)
{
	local64_set(&event->hw.prev_count, event->ctx->time);
	perf_swevent_start_hrtimer(event);
}

static void task_clock_event_stop(struct perf_event *event, int flags)
{
	perf_swevent_cancel_hrtimer(event);
	task_clock_event_update(event, event->ctx->time);
}

static int task_clock_event_add(struct perf_event *event, int flags)
{
	if (flags & PERF_EF_START)
		task_clock_event_start(event, flags);
	perf_event_update_userpage(event);

	return 0;
}

static void task_clock_event_del(struct perf_event *event, int flags)
{
	task_clock_event_stop(event, PERF_EF_UPDATE);
}

static void task_clock_event_read(struct perf_event *event)
{
	u64 now = perf_clock();
	u64 delta = now - event->ctx->timestamp;
	u64 time = event->ctx->time + delta;

	task_clock_event_update(event, time);
}

static int task_clock_event_init(struct perf_event *event)
{
	if (event->attr.type != PERF_TYPE_SOFTWARE)
		return -ENOENT;

	if (event->attr.config != PERF_COUNT_SW_TASK_CLOCK)
		return -ENOENT;

	/*
	 * no branch sampling for software events
	 */
	if (has_branch_stack(event))
		return -EOPNOTSUPP;

	perf_swevent_init_hrtimer(event);

	return 0;
}

static struct pmu perf_task_clock = {
	.task_ctx_nr	= perf_sw_context,

	.capabilities	= PERF_PMU_CAP_NO_NMI,

	.event_init	= task_clock_event_init,
	.add		= task_clock_event_add,
	.del		= task_clock_event_del,
	.start		= task_clock_event_start,
	.stop		= task_clock_event_stop,
	.read		= task_clock_event_read,
	.events_across_hotplug = 1,
};

static void perf_pmu_nop_void(struct pmu *pmu)
{
}

static void perf_pmu_nop_txn(struct pmu *pmu, unsigned int flags)
{
}

static int perf_pmu_nop_int(struct pmu *pmu)
{
	return 0;
}

static int perf_event_nop_int(struct perf_event *event, u64 value)
{
	return 0;
}

static DEFINE_PER_CPU(unsigned int, nop_txn_flags);

static void perf_pmu_start_txn(struct pmu *pmu, unsigned int flags)
{
	__this_cpu_write(nop_txn_flags, flags);

	if (flags & ~PERF_PMU_TXN_ADD)
		return;

	perf_pmu_disable(pmu);
}

static int perf_pmu_commit_txn(struct pmu *pmu)
{
	unsigned int flags = __this_cpu_read(nop_txn_flags);

	__this_cpu_write(nop_txn_flags, 0);

	if (flags & ~PERF_PMU_TXN_ADD)
		return 0;

	perf_pmu_enable(pmu);
	return 0;
}

static void perf_pmu_cancel_txn(struct pmu *pmu)
{
	unsigned int flags =  __this_cpu_read(nop_txn_flags);

	__this_cpu_write(nop_txn_flags, 0);

	if (flags & ~PERF_PMU_TXN_ADD)
		return;

	perf_pmu_enable(pmu);
}

static int perf_event_idx_default(struct perf_event *event)
{
	return 0;
}

/*
 * Ensures all contexts with the same task_ctx_nr have the same
 * pmu_cpu_context too.
 */
static struct perf_cpu_context __percpu *find_pmu_context(int ctxn)
{
	struct pmu *pmu;

	if (ctxn < 0)
		return NULL;

	list_for_each_entry(pmu, &pmus, entry) {
		if (pmu->task_ctx_nr == ctxn)
			return pmu->pmu_cpu_context;
	}

	return NULL;
}

static void free_pmu_context(struct pmu *pmu)
{
	/*
	 * Static contexts such as perf_sw_context have a global lifetime
	 * and may be shared between different PMUs. Avoid freeing them
	 * when a single PMU is going away.
	 */
	if (pmu->task_ctx_nr > perf_invalid_context)
		return;

	free_percpu(pmu->pmu_cpu_context);
}

/*
 * Let userspace know that this PMU supports address range filtering:
 */
static ssize_t nr_addr_filters_show(struct device *dev,
				    struct device_attribute *attr,
				    char *page)
{
	struct pmu *pmu = dev_get_drvdata(dev);

	return snprintf(page, PAGE_SIZE - 1, "%d\n", pmu->nr_addr_filters);
}
DEVICE_ATTR_RO(nr_addr_filters);

static struct idr pmu_idr;

static ssize_t
type_show(struct device *dev, struct device_attribute *attr, char *page)
{
	struct pmu *pmu = dev_get_drvdata(dev);

	return snprintf(page, PAGE_SIZE-1, "%d\n", pmu->type);
}
static DEVICE_ATTR_RO(type);

static ssize_t
perf_event_mux_interval_ms_show(struct device *dev,
				struct device_attribute *attr,
				char *page)
{
	struct pmu *pmu = dev_get_drvdata(dev);

	return snprintf(page, PAGE_SIZE-1, "%d\n", pmu->hrtimer_interval_ms);
}

static DEFINE_MUTEX(mux_interval_mutex);

static ssize_t
perf_event_mux_interval_ms_store(struct device *dev,
				 struct device_attribute *attr,
				 const char *buf, size_t count)
{
	struct pmu *pmu = dev_get_drvdata(dev);
	int timer, cpu, ret;

	ret = kstrtoint(buf, 0, &timer);
	if (ret)
		return ret;

	if (timer < 1)
		return -EINVAL;

	/* same value, noting to do */
	if (timer == pmu->hrtimer_interval_ms)
		return count;

	mutex_lock(&mux_interval_mutex);
	pmu->hrtimer_interval_ms = timer;

	/* update all cpuctx for this PMU */
	cpus_read_lock();
	for_each_online_cpu(cpu) {
		struct perf_cpu_context *cpuctx;
		cpuctx = per_cpu_ptr(pmu->pmu_cpu_context, cpu);
		cpuctx->hrtimer_interval = ns_to_ktime(NSEC_PER_MSEC * timer);

		cpu_function_call(cpu,
			(remote_function_f)perf_mux_hrtimer_restart, cpuctx);
	}
	cpus_read_unlock();
	mutex_unlock(&mux_interval_mutex);

	return count;
}
static DEVICE_ATTR_RW(perf_event_mux_interval_ms);

static struct attribute *pmu_dev_attrs[] = {
	&dev_attr_type.attr,
	&dev_attr_perf_event_mux_interval_ms.attr,
	NULL,
};
ATTRIBUTE_GROUPS(pmu_dev);

static int pmu_bus_running;
static struct bus_type pmu_bus = {
	.name		= "event_source",
	.dev_groups	= pmu_dev_groups,
};

static void pmu_dev_release(struct device *dev)
{
	kfree(dev);
}

static int pmu_dev_alloc(struct pmu *pmu)
{
	int ret = -ENOMEM;

	pmu->dev = kzalloc(sizeof(struct device), GFP_KERNEL);
	if (!pmu->dev)
		goto out;

	pmu->dev->groups = pmu->attr_groups;
	device_initialize(pmu->dev);
	ret = dev_set_name(pmu->dev, "%s", pmu->name);
	if (ret)
		goto free_dev;

	dev_set_drvdata(pmu->dev, pmu);
	pmu->dev->bus = &pmu_bus;
	pmu->dev->release = pmu_dev_release;
	ret = device_add(pmu->dev);
	if (ret)
		goto free_dev;

	/* For PMUs with address filters, throw in an extra attribute: */
	if (pmu->nr_addr_filters)
		ret = device_create_file(pmu->dev, &dev_attr_nr_addr_filters);

	if (ret)
		goto del_dev;

out:
	return ret;

del_dev:
	device_del(pmu->dev);

free_dev:
	put_device(pmu->dev);
	goto out;
}

static struct lock_class_key cpuctx_mutex;
static struct lock_class_key cpuctx_lock;

int perf_pmu_register(struct pmu *pmu, const char *name, int type)
{
	int cpu, ret;

	mutex_lock(&pmus_lock);
	ret = -ENOMEM;
	pmu->pmu_disable_count = alloc_percpu(int);
	if (!pmu->pmu_disable_count)
		goto unlock;

	pmu->type = -1;
	if (!name)
		goto skip_type;
	pmu->name = name;

	if (type < 0) {
		type = idr_alloc(&pmu_idr, pmu, PERF_TYPE_MAX, 0, GFP_KERNEL);
		if (type < 0) {
			ret = type;
			goto free_pdc;
		}
	}
	pmu->type = type;

	if (pmu_bus_running) {
		ret = pmu_dev_alloc(pmu);
		if (ret)
			goto free_idr;
	}

skip_type:
	if (pmu->task_ctx_nr == perf_hw_context) {
		static int hw_context_taken = 0;

		/*
		 * Other than systems with heterogeneous CPUs, it never makes
		 * sense for two PMUs to share perf_hw_context. PMUs which are
		 * uncore must use perf_invalid_context.
		 */
		if (WARN_ON_ONCE(hw_context_taken &&
		    !(pmu->capabilities & PERF_PMU_CAP_HETEROGENEOUS_CPUS)))
			pmu->task_ctx_nr = perf_invalid_context;

		hw_context_taken = 1;
	}

	pmu->pmu_cpu_context = find_pmu_context(pmu->task_ctx_nr);
	if (pmu->pmu_cpu_context)
		goto got_cpu_context;

	ret = -ENOMEM;
	pmu->pmu_cpu_context = alloc_percpu(struct perf_cpu_context);
	if (!pmu->pmu_cpu_context)
		goto free_dev;

	for_each_possible_cpu(cpu) {
		struct perf_cpu_context *cpuctx;

		cpuctx = per_cpu_ptr(pmu->pmu_cpu_context, cpu);
		__perf_event_init_context(&cpuctx->ctx);
		lockdep_set_class(&cpuctx->ctx.mutex, &cpuctx_mutex);
		lockdep_set_class(&cpuctx->ctx.lock, &cpuctx_lock);
		cpuctx->ctx.pmu = pmu;
		cpuctx->online = cpumask_test_cpu(cpu, perf_online_mask);

		__perf_mux_hrtimer_init(cpuctx, cpu);
	}

got_cpu_context:
	if (!pmu->start_txn) {
		if (pmu->pmu_enable) {
			/*
			 * If we have pmu_enable/pmu_disable calls, install
			 * transaction stubs that use that to try and batch
			 * hardware accesses.
			 */
			pmu->start_txn  = perf_pmu_start_txn;
			pmu->commit_txn = perf_pmu_commit_txn;
			pmu->cancel_txn = perf_pmu_cancel_txn;
		} else {
			pmu->start_txn  = perf_pmu_nop_txn;
			pmu->commit_txn = perf_pmu_nop_int;
			pmu->cancel_txn = perf_pmu_nop_void;
		}
	}

	if (!pmu->pmu_enable) {
		pmu->pmu_enable  = perf_pmu_nop_void;
		pmu->pmu_disable = perf_pmu_nop_void;
	}

	if (!pmu->check_period)
		pmu->check_period = perf_event_nop_int;

	if (!pmu->event_idx)
		pmu->event_idx = perf_event_idx_default;

	list_add_rcu(&pmu->entry, &pmus);
	atomic_set(&pmu->exclusive_cnt, 0);
	ret = 0;
unlock:
	mutex_unlock(&pmus_lock);

	return ret;

free_dev:
	device_del(pmu->dev);
	put_device(pmu->dev);

free_idr:
	if (pmu->type >= PERF_TYPE_MAX)
		idr_remove(&pmu_idr, pmu->type);

free_pdc:
	free_percpu(pmu->pmu_disable_count);
	goto unlock;
}
EXPORT_SYMBOL_GPL(perf_pmu_register);

void perf_pmu_unregister(struct pmu *pmu)
{
	mutex_lock(&pmus_lock);
	list_del_rcu(&pmu->entry);

	/*
	 * We dereference the pmu list under both SRCU and regular RCU, so
	 * synchronize against both of those.
	 */
	synchronize_srcu(&pmus_srcu);
	synchronize_rcu();

	free_percpu(pmu->pmu_disable_count);
	if (pmu->type >= PERF_TYPE_MAX)
		idr_remove(&pmu_idr, pmu->type);
	if (pmu_bus_running) {
		if (pmu->nr_addr_filters)
			device_remove_file(pmu->dev, &dev_attr_nr_addr_filters);
		device_del(pmu->dev);
		put_device(pmu->dev);
	}
	free_pmu_context(pmu);
	mutex_unlock(&pmus_lock);
}
EXPORT_SYMBOL_GPL(perf_pmu_unregister);

static int perf_try_init_event(struct pmu *pmu, struct perf_event *event)
{
	struct perf_event_context *ctx = NULL;
	int ret;

	if (!try_module_get(pmu->module))
		return -ENODEV;

	/*
	 * A number of pmu->event_init() methods iterate the sibling_list to,
	 * for example, validate if the group fits on the PMU. Therefore,
	 * if this is a sibling event, acquire the ctx->mutex to protect
	 * the sibling_list.
	 */
	if (event->group_leader != event && pmu->task_ctx_nr != perf_sw_context) {
		/*
		 * This ctx->mutex can nest when we're called through
		 * inheritance. See the perf_event_ctx_lock_nested() comment.
		 */
		ctx = perf_event_ctx_lock_nested(event->group_leader,
						 SINGLE_DEPTH_NESTING);
		BUG_ON(!ctx);
	}

	event->pmu = pmu;
	ret = pmu->event_init(event);

	if (ctx)
		perf_event_ctx_unlock(event->group_leader, ctx);

	if (ret)
		module_put(pmu->module);

	return ret;
}

static struct pmu *perf_init_event(struct perf_event *event)
{
	struct pmu *pmu;
	int idx;
	int ret;

	idx = srcu_read_lock(&pmus_srcu);

	/* Try parent's PMU first: */
	if (event->parent && event->parent->pmu) {
		pmu = event->parent->pmu;
		ret = perf_try_init_event(pmu, event);
		if (!ret)
			goto unlock;
	}

	rcu_read_lock();
	pmu = idr_find(&pmu_idr, event->attr.type);
	rcu_read_unlock();
	if (pmu) {
		ret = perf_try_init_event(pmu, event);
		if (ret)
			pmu = ERR_PTR(ret);
		goto unlock;
	}

	list_for_each_entry_rcu(pmu, &pmus, entry) {
		ret = perf_try_init_event(pmu, event);
		if (!ret)
			goto unlock;

		if (ret != -ENOENT) {
			pmu = ERR_PTR(ret);
			goto unlock;
		}
	}
	pmu = ERR_PTR(-ENOENT);
unlock:
	srcu_read_unlock(&pmus_srcu, idx);

	return pmu;
}

static void attach_sb_event(struct perf_event *event)
{
	struct pmu_event_list *pel = per_cpu_ptr(&pmu_sb_events, event->cpu);

	raw_spin_lock(&pel->lock);
	list_add_rcu(&event->sb_list, &pel->list);
	raw_spin_unlock(&pel->lock);
}

/*
 * We keep a list of all !task (and therefore per-cpu) events
 * that need to receive side-band records.
 *
 * This avoids having to scan all the various PMU per-cpu contexts
 * looking for them.
 */
static void account_pmu_sb_event(struct perf_event *event)
{
	if (is_sb_event(event))
		attach_sb_event(event);
}

static void account_event_cpu(struct perf_event *event, int cpu)
{
	if (event->parent)
		return;

	if (is_cgroup_event(event))
		atomic_inc(&per_cpu(perf_cgroup_events, cpu));
}

/* Freq events need the tick to stay alive (see perf_event_task_tick). */
static void account_freq_event_nohz(void)
{
#ifdef CONFIG_NO_HZ_FULL
	/* Lock so we don't race with concurrent unaccount */
	spin_lock(&nr_freq_lock);
	if (atomic_inc_return(&nr_freq_events) == 1)
		tick_nohz_dep_set(TICK_DEP_BIT_PERF_EVENTS);
	spin_unlock(&nr_freq_lock);
#endif
}

static void account_freq_event(void)
{
	if (tick_nohz_full_enabled())
		account_freq_event_nohz();
	else
		atomic_inc(&nr_freq_events);
}


static void account_event(struct perf_event *event)
{
	bool inc = false;

	if (event->parent)
		return;

	if (event->attach_state & PERF_ATTACH_TASK)
		inc = true;
	if (event->attr.mmap || event->attr.mmap_data)
		atomic_inc(&nr_mmap_events);
	if (event->attr.comm)
		atomic_inc(&nr_comm_events);
	if (event->attr.namespaces)
		atomic_inc(&nr_namespaces_events);
	if (event->attr.task)
		atomic_inc(&nr_task_events);
	if (event->attr.freq)
		account_freq_event();
	if (event->attr.context_switch) {
		atomic_inc(&nr_switch_events);
		inc = true;
	}
	if (has_branch_stack(event))
		inc = true;
	if (is_cgroup_event(event))
		inc = true;

	if (inc) {
		/*
		 * We need the mutex here because static_branch_enable()
		 * must complete *before* the perf_sched_count increment
		 * becomes visible.
		 */
		if (atomic_inc_not_zero(&perf_sched_count))
			goto enabled;

		mutex_lock(&perf_sched_mutex);
		if (!atomic_read(&perf_sched_count)) {
			static_branch_enable(&perf_sched_events);
			/*
			 * Guarantee that all CPUs observe they key change and
			 * call the perf scheduling hooks before proceeding to
			 * install events that need them.
			 */
			synchronize_sched();
		}
		/*
		 * Now that we have waited for the sync_sched(), allow further
		 * increments to by-pass the mutex.
		 */
		atomic_inc(&perf_sched_count);
		mutex_unlock(&perf_sched_mutex);
	}
enabled:

	account_event_cpu(event, event->cpu);

	account_pmu_sb_event(event);
}

static struct perf_event *
perf_event_create_kernel_shared_check(struct perf_event_attr *attr, int cpu,
		struct task_struct *task,
		perf_overflow_handler_t overflow_handler,
		struct perf_event *group_leader)
{
	unsigned long idx;
	struct perf_event *event;
	struct shared_events_str *shrd_events;

	/*
	 * Have to be per cpu events for sharing
	 */
	if (!shared_events || (u32)cpu >= nr_cpu_ids)
		return NULL;

	/*
	 * Can't handle these type requests for sharing right now.
	 */
	if (task || overflow_handler || attr->sample_period ||
	    (attr->type != PERF_TYPE_HARDWARE &&
	     attr->type != PERF_TYPE_RAW)) {
		return NULL;
	}

	/*
	 * Using per_cpu_ptr (or could do cross cpu call which is what most of
	 * perf does to access per cpu data structures
	 */
	shrd_events = per_cpu_ptr(shared_events, cpu);

	mutex_lock(&shrd_events->list_mutex);

	event = NULL;
	for_each_set_bit(idx, shrd_events->used_mask, SHARED_EVENTS_MAX) {
		/* Do the comparisons field by field on the attr structure.
		 * This is because the user-space and kernel-space might
		 * be using different versions of perf. As a result,
		 * the fields' position in the memory and the size might not
		 * be the same. Hence memcmp() is not the best way to
		 * compare.
		 */
		if (attr->type == shrd_events->attr[idx].type &&
			attr->config == shrd_events->attr[idx].config) {

			event = shrd_events->events[idx];

			/* Do not change the group for this shared event */
			if (group_leader && event->group_leader != event) {
				event = NULL;
				continue;
			}

			event->shared = true;
			atomic_inc(&shrd_events->refcount[idx]);
			break;
		}
	}
	mutex_unlock(&shrd_events->list_mutex);

	return event;
}

static void
perf_event_create_kernel_shared_add(struct perf_event_attr *attr, int cpu,
				 struct task_struct *task,
				 perf_overflow_handler_t overflow_handler,
				 void *context,
				 struct perf_event *event)
{
	unsigned long idx;
	struct shared_events_str *shrd_events;

	/*
	 * Have to be per cpu events for sharing
	 */
	if (!shared_events || (u32)cpu >= nr_cpu_ids)
		return;

	/*
	 * Can't handle these type requests for sharing right now.
	 */
	if (overflow_handler || attr->sample_period ||
	    (attr->type != PERF_TYPE_HARDWARE &&
	     attr->type != PERF_TYPE_RAW)) {
		return;
	}

	/*
	 * Using per_cpu_ptr (or could do cross cpu call which is what most of
	 * perf does to access per cpu data structures
	 */
	shrd_events = per_cpu_ptr(shared_events, cpu);

	mutex_lock(&shrd_events->list_mutex);

	/*
	 * If we are in this routine, we know that this event isn't already in
	 * the shared list. Check if slot available in shared list
	 */
	idx = find_first_zero_bit(shrd_events->used_mask, SHARED_EVENTS_MAX);

	if (idx >= SHARED_EVENTS_MAX)
		goto out;

	/*
	 * The event isn't in the list and there is an empty slot so add it.
	 */
	shrd_events->attr[idx]   = *attr;
	shrd_events->events[idx] = event;
	set_bit(idx, shrd_events->used_mask);
	atomic_set(&shrd_events->refcount[idx], 1);
out:
	mutex_unlock(&shrd_events->list_mutex);
}

/*
 * Allocate and initialize an event structure
 */
static struct perf_event *
perf_event_alloc(struct perf_event_attr *attr, int cpu,
		 struct task_struct *task,
		 struct perf_event *group_leader,
		 struct perf_event *parent_event,
		 perf_overflow_handler_t overflow_handler,
		 void *context, int cgroup_fd)
{
	struct pmu *pmu;
	struct perf_event *event;
	struct hw_perf_event *hwc;
	long err = -EINVAL;

	if ((unsigned)cpu >= nr_cpu_ids) {
		if (!task || cpu != -1)
			return ERR_PTR(-EINVAL);
	}

	event = kzalloc(sizeof(*event), GFP_KERNEL);
	if (!event)
		return ERR_PTR(-ENOMEM);

	/*
	 * Single events are their own group leaders, with an
	 * empty sibling list:
	 */
	if (!group_leader)
		group_leader = event;

	mutex_init(&event->child_mutex);
	INIT_LIST_HEAD(&event->child_list);

	INIT_LIST_HEAD(&event->dormant_event_entry);
	INIT_LIST_HEAD(&event->event_entry);
	INIT_LIST_HEAD(&event->sibling_list);
	INIT_LIST_HEAD(&event->active_list);
	init_event_group(event);
	INIT_LIST_HEAD(&event->rb_entry);
	INIT_LIST_HEAD(&event->active_entry);
	INIT_LIST_HEAD(&event->addr_filters.list);
	INIT_HLIST_NODE(&event->hlist_entry);


	init_waitqueue_head(&event->waitq);
	event->pending_disable = -1;
	init_irq_work(&event->pending, perf_pending_event);

	mutex_init(&event->mmap_mutex);
	raw_spin_lock_init(&event->addr_filters.lock);

	atomic_long_set(&event->refcount, 1);
	event->cpu		= cpu;
	event->attr		= *attr;
	event->group_leader	= group_leader;
	event->pmu		= NULL;
	event->oncpu		= -1;

	event->parent		= parent_event;

	event->ns		= get_pid_ns(task_active_pid_ns(current));
	event->id		= atomic64_inc_return(&perf_event_id);

	event->state		= PERF_EVENT_STATE_INACTIVE;

	if (task) {
		event->attach_state = PERF_ATTACH_TASK;
		/*
		 * XXX pmu::event_init needs to know what task to account to
		 * and we cannot use the ctx information because we need the
		 * pmu before we get a ctx.
		 */
		get_task_struct(task);
		event->hw.target = task;
	}

	event->clock = &local_clock;
	if (parent_event)
		event->clock = parent_event->clock;

	if (!overflow_handler && parent_event) {
		overflow_handler = parent_event->overflow_handler;
		context = parent_event->overflow_handler_context;
#if defined(CONFIG_BPF_SYSCALL) && defined(CONFIG_EVENT_TRACING)
		if (overflow_handler == bpf_overflow_handler) {
			struct bpf_prog *prog = bpf_prog_inc(parent_event->prog);

			if (IS_ERR(prog)) {
				err = PTR_ERR(prog);
				goto err_ns;
			}
			event->prog = prog;
			event->orig_overflow_handler =
				parent_event->orig_overflow_handler;
		}
#endif
	}

	if (overflow_handler) {
		event->overflow_handler	= overflow_handler;
		event->overflow_handler_context = context;
	} else if (is_write_backward(event)){
		event->overflow_handler = perf_event_output_backward;
		event->overflow_handler_context = NULL;
	} else {
		event->overflow_handler = perf_event_output_forward;
		event->overflow_handler_context = NULL;
	}

	perf_event__state_init(event);

	pmu = NULL;

	hwc = &event->hw;
	hwc->sample_period = attr->sample_period;
	if (attr->freq && attr->sample_freq)
		hwc->sample_period = 1;
	hwc->last_period = hwc->sample_period;

	local64_set(&hwc->period_left, hwc->sample_period);

	/*
	 * We currently do not support PERF_SAMPLE_READ on inherited events.
	 * See perf_output_read().
	 */
	if (attr->inherit && (attr->sample_type & PERF_SAMPLE_READ))
		goto err_ns;

	if (!has_branch_stack(event))
		event->attr.branch_sample_type = 0;

	if (cgroup_fd != -1) {
		err = perf_cgroup_connect(cgroup_fd, event, attr, group_leader);
		if (err)
			goto err_ns;
	}

	pmu = perf_init_event(event);
	if (IS_ERR(pmu)) {
		err = PTR_ERR(pmu);
		goto err_ns;
	}

	err = exclusive_event_init(event);
	if (err)
		goto err_pmu;

	if (has_addr_filter(event)) {
		event->addr_filter_ranges = kcalloc(pmu->nr_addr_filters,
						    sizeof(struct perf_addr_filter_range),
						    GFP_KERNEL);
		if (!event->addr_filter_ranges) {
			err = -ENOMEM;
			goto err_per_task;
		}

		/*
		 * Clone the parent's vma offsets: they are valid until exec()
		 * even if the mm is not shared with the parent.
		 */
		if (event->parent) {
			struct perf_addr_filters_head *ifh = perf_event_addr_filters(event);

			raw_spin_lock_irq(&ifh->lock);
			memcpy(event->addr_filter_ranges,
			       event->parent->addr_filter_ranges,
			       pmu->nr_addr_filters * sizeof(struct perf_addr_filter_range));
			raw_spin_unlock_irq(&ifh->lock);
		}

		/* force hw sync on the address filters */
		event->addr_filters_gen = 1;
	}

	if (!event->parent) {
		if (event->attr.sample_type & PERF_SAMPLE_CALLCHAIN) {
			err = get_callchain_buffers(attr->sample_max_stack);
			if (err)
				goto err_addr_filters;
		}
	}

	err = security_perf_event_alloc(event);
	if (err)
		goto err_callchain_buffer;

	/* symmetric to unaccount_event() in _free_event() */
	account_event(event);

	return event;

err_callchain_buffer:
	if (!event->parent) {
		if (event->attr.sample_type & PERF_SAMPLE_CALLCHAIN)
			put_callchain_buffers();
	}
err_addr_filters:
	kfree(event->addr_filter_ranges);

err_per_task:
	exclusive_event_destroy(event);

err_pmu:
	if (event->destroy)
		event->destroy(event);
	module_put(pmu->module);
err_ns:
	if (is_cgroup_event(event))
		perf_detach_cgroup(event);
	if (event->ns)
		put_pid_ns(event->ns);
	if (event->hw.target)
		put_task_struct(event->hw.target);
	kfree(event);

	return ERR_PTR(err);
}

static int perf_copy_attr(struct perf_event_attr __user *uattr,
			  struct perf_event_attr *attr)
{
	u32 size;
	int ret;

	if (!access_ok(VERIFY_WRITE, uattr, PERF_ATTR_SIZE_VER0))
		return -EFAULT;

	/*
	 * zero the full structure, so that a short copy will be nice.
	 */
	memset(attr, 0, sizeof(*attr));

	ret = get_user(size, &uattr->size);
	if (ret)
		return ret;

	if (size > PAGE_SIZE)	/* silly large */
		goto err_size;

	if (!size)		/* abi compat */
		size = PERF_ATTR_SIZE_VER0;

	if (size < PERF_ATTR_SIZE_VER0)
		goto err_size;

	/*
	 * If we're handed a bigger struct than we know of,
	 * ensure all the unknown bits are 0 - i.e. new
	 * user-space does not rely on any kernel feature
	 * extensions we dont know about yet.
	 */
	if (size > sizeof(*attr)) {
		unsigned char __user *addr;
		unsigned char __user *end;
		unsigned char val;

		addr = (void __user *)uattr + sizeof(*attr);
		end  = (void __user *)uattr + size;

		for (; addr < end; addr++) {
			ret = get_user(val, addr);
			if (ret)
				return ret;
			if (val)
				goto err_size;
		}
		size = sizeof(*attr);
	}

	ret = copy_from_user(attr, uattr, size);
	if (ret)
		return -EFAULT;

	attr->size = size;

	if (attr->__reserved_1)
		return -EINVAL;

	if (attr->sample_type & ~(PERF_SAMPLE_MAX-1))
		return -EINVAL;

	if (attr->read_format & ~(PERF_FORMAT_MAX-1))
		return -EINVAL;

	if (attr->sample_type & PERF_SAMPLE_BRANCH_STACK) {
		u64 mask = attr->branch_sample_type;

		/* only using defined bits */
		if (mask & ~(PERF_SAMPLE_BRANCH_MAX-1))
			return -EINVAL;

		/* at least one branch bit must be set */
		if (!(mask & ~PERF_SAMPLE_BRANCH_PLM_ALL))
			return -EINVAL;

		/* propagate priv level, when not set for branch */
		if (!(mask & PERF_SAMPLE_BRANCH_PLM_ALL)) {

			/* exclude_kernel checked on syscall entry */
			if (!attr->exclude_kernel)
				mask |= PERF_SAMPLE_BRANCH_KERNEL;

			if (!attr->exclude_user)
				mask |= PERF_SAMPLE_BRANCH_USER;

			if (!attr->exclude_hv)
				mask |= PERF_SAMPLE_BRANCH_HV;
			/*
			 * adjust user setting (for HW filter setup)
			 */
			attr->branch_sample_type = mask;
		}
		/* privileged levels capture (kernel, hv): check permissions */
		if (mask & PERF_SAMPLE_BRANCH_PERM_PLM) {
			ret = perf_allow_kernel(attr);
			if (ret)
				return ret;
		}
	}

	if (attr->sample_type & PERF_SAMPLE_REGS_USER) {
		ret = perf_reg_validate(attr->sample_regs_user);
		if (ret)
			return ret;
	}

	if (attr->sample_type & PERF_SAMPLE_STACK_USER) {
		if (!arch_perf_have_user_stack_dump())
			return -ENOSYS;

		/*
		 * We have __u32 type for the size, but so far
		 * we can only use __u16 as maximum due to the
		 * __u16 sample size limit.
		 */
		if (attr->sample_stack_user >= USHRT_MAX)
			return -EINVAL;
		else if (!IS_ALIGNED(attr->sample_stack_user, sizeof(u64)))
			return -EINVAL;
	}

	if (!attr->sample_max_stack)
		attr->sample_max_stack = sysctl_perf_event_max_stack;

	if (attr->sample_type & PERF_SAMPLE_REGS_INTR)
		ret = perf_reg_validate(attr->sample_regs_intr);
out:
	return ret;

err_size:
	put_user(sizeof(*attr), &uattr->size);
	ret = -E2BIG;
	goto out;
}

static int
perf_event_set_output(struct perf_event *event, struct perf_event *output_event)
{
	struct ring_buffer *rb = NULL;
	int ret = -EINVAL;

	if (!output_event)
		goto set;

	/* don't allow circular references */
	if (event == output_event)
		goto out;

	/*
	 * Don't allow cross-cpu buffers
	 */
	if (output_event->cpu != event->cpu)
		goto out;

	/*
	 * If its not a per-cpu rb, it must be the same task.
	 */
	if (output_event->cpu == -1 && output_event->ctx != event->ctx)
		goto out;

	/*
	 * Mixing clocks in the same buffer is trouble you don't need.
	 */
	if (output_event->clock != event->clock)
		goto out;

	/*
	 * Either writing ring buffer from beginning or from end.
	 * Mixing is not allowed.
	 */
	if (is_write_backward(output_event) != is_write_backward(event))
		goto out;

	/*
	 * If both events generate aux data, they must be on the same PMU
	 */
	if (has_aux(event) && has_aux(output_event) &&
	    event->pmu != output_event->pmu)
		goto out;

set:
	mutex_lock(&event->mmap_mutex);
	/* Can't redirect output if we've got an active mmap() */
	if (atomic_read(&event->mmap_count))
		goto unlock;

	if (output_event) {
		/* get the rb we want to redirect to */
		rb = ring_buffer_get(output_event);
		if (!rb)
			goto unlock;
	}

	ring_buffer_attach(event, rb);

	ret = 0;
unlock:
	mutex_unlock(&event->mmap_mutex);

out:
	return ret;
}

static void mutex_lock_double(struct mutex *a, struct mutex *b)
{
	if (b < a)
		swap(a, b);

	mutex_lock(a);
	mutex_lock_nested(b, SINGLE_DEPTH_NESTING);
}

static int perf_event_set_clock(struct perf_event *event, clockid_t clk_id)
{
	bool nmi_safe = false;

	switch (clk_id) {
	case CLOCK_MONOTONIC:
		event->clock = &ktime_get_mono_fast_ns;
		nmi_safe = true;
		break;

	case CLOCK_MONOTONIC_RAW:
		event->clock = &ktime_get_raw_fast_ns;
		nmi_safe = true;
		break;

	case CLOCK_REALTIME:
		event->clock = &ktime_get_real_ns;
		break;

	case CLOCK_BOOTTIME:
		event->clock = &ktime_get_boot_ns;
		break;

	case CLOCK_TAI:
		event->clock = &ktime_get_tai_ns;
		break;

	default:
		return -EINVAL;
	}

	if (!nmi_safe && !(event->pmu->capabilities & PERF_PMU_CAP_NO_NMI))
		return -EINVAL;

	return 0;
}

/*
 * Variation on perf_event_ctx_lock_nested(), except we take two context
 * mutexes.
 */
static struct perf_event_context *
__perf_event_ctx_lock_double(struct perf_event *group_leader,
			     struct perf_event_context *ctx)
{
	struct perf_event_context *gctx;

again:
	rcu_read_lock();
	gctx = READ_ONCE(group_leader->ctx);
	if (!atomic_inc_not_zero(&gctx->refcount)) {
		rcu_read_unlock();
		goto again;
	}
	rcu_read_unlock();

	mutex_lock_double(&gctx->mutex, &ctx->mutex);

	if (group_leader->ctx != gctx) {
		mutex_unlock(&ctx->mutex);
		mutex_unlock(&gctx->mutex);
		put_ctx(gctx);
		goto again;
	}

	return gctx;
}

#ifdef CONFIG_PERF_USER_SHARE
static void perf_group_shared_event(struct perf_event *event,
		struct perf_event *group_leader)
{
	if (!event->shared || !group_leader)
		return;

	/* Do not attempt to change the group for this shared event */
	if (event->group_leader != event)
		return;

	/*
	 * Single events have the group leaders as themselves.
	 * As we now have a new group to attach to, remove from
	 * the previous group and attach it to the new group.
	 */
	perf_remove_from_context(event, DETACH_GROUP);

	event->group_leader	= group_leader;
	perf_event__state_init(event);

	perf_install_in_context(group_leader->ctx, event, event->cpu);
}
#endif

/**
 * sys_perf_event_open - open a performance event, associate it to a task/cpu
 *
 * @attr_uptr:	event_id type attributes for monitoring/sampling
 * @pid:		target pid
 * @cpu:		target cpu
 * @group_fd:		group leader event fd
 */
SYSCALL_DEFINE5(perf_event_open,
		struct perf_event_attr __user *, attr_uptr,
		pid_t, pid, int, cpu, int, group_fd, unsigned long, flags)
{
	struct perf_event *group_leader = NULL, *output_event = NULL;
	struct perf_event *event = NULL, *sibling;
	struct perf_event_attr attr;
	struct perf_event_context *ctx, *uninitialized_var(gctx);
	struct file *event_file = NULL;
	struct fd group = {NULL, 0};
	struct task_struct *task = NULL;
	struct pmu *pmu;
	int event_fd;
	int move_group = 0;
	int err;
	int f_flags = O_RDWR;
	int cgroup_fd = -1;

	/* for future expandability... */
	if (flags & ~PERF_FLAG_ALL)
		return -EINVAL;

	if (perf_paranoid_any() && !capable(CAP_SYS_ADMIN))
		return -EACCES;

	/* Do we allow access to perf_event_open(2) ? */
	err = security_perf_event_open(&attr, PERF_SECURITY_OPEN);
	if (err)
		return err;

	err = perf_copy_attr(attr_uptr, &attr);
	if (err)
		return err;

	if (!attr.exclude_kernel) {
		err = perf_allow_kernel(&attr);
		if (err)
			return err;
	}

	if (attr.namespaces) {
		if (!capable(CAP_SYS_ADMIN))
			return -EACCES;
	}

	if (attr.freq) {
		if (attr.sample_freq > sysctl_perf_event_sample_rate)
			return -EINVAL;
	} else {
		if (attr.sample_period & (1ULL << 63))
			return -EINVAL;
	}

	/* Only privileged users can get physical addresses */
	if ((attr.sample_type & PERF_SAMPLE_PHYS_ADDR)) {
		err = perf_allow_kernel(&attr);
		if (err)
			return err;
	}

	/*
	 * In cgroup mode, the pid argument is used to pass the fd
	 * opened to the cgroup directory in cgroupfs. The cpu argument
	 * designates the cpu on which to monitor threads from that
	 * cgroup.
	 */
	if ((flags & PERF_FLAG_PID_CGROUP) && (pid == -1 || cpu == -1))
		return -EINVAL;

	if (flags & PERF_FLAG_FD_CLOEXEC)
		f_flags |= O_CLOEXEC;

	event_fd = get_unused_fd_flags(f_flags);
	if (event_fd < 0)
		return event_fd;

	if (group_fd != -1) {
		err = perf_fget_light(group_fd, &group);
		if (err)
			goto err_fd;
		group_leader = group.file->private_data;
		if (flags & PERF_FLAG_FD_OUTPUT)
			output_event = group_leader;
		if (flags & PERF_FLAG_FD_NO_GROUP)
			group_leader = NULL;
	}

	if (pid != -1 && !(flags & PERF_FLAG_PID_CGROUP)) {
		task = find_lively_task_by_vpid(pid);
		if (IS_ERR(task)) {
			err = PTR_ERR(task);
			goto err_group_fd;
		}
	}

	if (task && group_leader &&
	    group_leader->attr.inherit != attr.inherit) {
		err = -EINVAL;
		goto err_task;
	}

	if (task) {
		err = mutex_lock_interruptible(&task->signal->cred_guard_mutex);
		if (err)
			goto err_task;

		/*
		 * Reuse ptrace permission checks for now.
		 *
		 * We must hold cred_guard_mutex across this and any potential
		 * perf_install_in_context() call for this new event to
		 * serialize against exec() altering our credentials (and the
		 * perf_event_exit_task() that could imply).
		 */
		err = -EACCES;
		if (!ptrace_may_access(task, PTRACE_MODE_READ_REALCREDS))
			goto err_cred;
	}

	if (flags & PERF_FLAG_PID_CGROUP)
		cgroup_fd = pid;

#ifdef CONFIG_PERF_USER_SHARE
	event = perf_event_create_kernel_shared_check(&attr, cpu, task, NULL,
			group_leader);
#endif
	if (!event) {
		event = perf_event_alloc(&attr, cpu, task, group_leader, NULL,
					 NULL, NULL, cgroup_fd);
		if (IS_ERR(event)) {
			err = PTR_ERR(event);
			goto err_cred;
		}
	}

	if (is_sampling_event(event)) {
		if (event->pmu->capabilities & PERF_PMU_CAP_NO_INTERRUPT) {
			err = -EOPNOTSUPP;
			goto err_alloc;
		}
	}

	/*
	 * Special case software events and allow them to be part of
	 * any hardware group.
	 */
	pmu = event->pmu;

	if (attr.use_clockid) {
		err = perf_event_set_clock(event, attr.clockid);
		if (err)
			goto err_alloc;
	}

	if (pmu->task_ctx_nr == perf_sw_context)
		event->event_caps |= PERF_EV_CAP_SOFTWARE;

	if (group_leader) {
		if (is_software_event(event) &&
		    !in_software_context(group_leader)) {
			/*
			 * If the event is a sw event, but the group_leader
			 * is on hw context.
			 *
			 * Allow the addition of software events to hw
			 * groups, this is safe because software events
			 * never fail to schedule.
			 */
			pmu = group_leader->ctx->pmu;
		} else if (!is_software_event(event) &&
			   is_software_event(group_leader) &&
			   (group_leader->group_caps & PERF_EV_CAP_SOFTWARE)) {
			/*
			 * In case the group is a pure software group, and we
			 * try to add a hardware event, move the whole group to
			 * the hardware context.
			 */
			move_group = 1;
		}
	}

	/*
	 * Get the target context (task or percpu):
	 */
	ctx = find_get_context(pmu, task, event);
	if (IS_ERR(ctx)) {
		err = PTR_ERR(ctx);
		goto err_alloc;
	}

	/*
	 * Look up the group leader (we will attach this event to it):
	 */
	if (group_leader) {
		err = -EINVAL;

		/*
		 * Do not allow a recursive hierarchy (this new sibling
		 * becoming part of another group-sibling):
		 */
		if (group_leader->group_leader != group_leader)
			goto err_context;

		/* All events in a group should have the same clock */
		if (group_leader->clock != event->clock)
			goto err_context;

		/*
		 * Make sure we're both events for the same CPU;
		 * grouping events for different CPUs is broken; since
		 * you can never concurrently schedule them anyhow.
		 */
		if (group_leader->cpu != event->cpu)
			goto err_context;

		/*
		 * Make sure we're both on the same task, or both
		 * per-CPU events.
		 */
		if (group_leader->ctx->task != ctx->task)
			goto err_context;

		/*
		 * Do not allow to attach to a group in a different task
		 * or CPU context. If we're moving SW events, we'll fix
		 * this up later, so allow that.
		 */
		if (!move_group && group_leader->ctx != ctx)
			goto err_context;

		/*
		 * Only a group leader can be exclusive or pinned
		 */
		if (attr.exclusive || attr.pinned)
			goto err_context;
	}

	if (output_event) {
		err = perf_event_set_output(event, output_event);
		if (err)
			goto err_context;
	}

	event_file = anon_inode_getfile("[perf_event]", &perf_fops, event,
					f_flags);
	if (IS_ERR(event_file)) {
		err = PTR_ERR(event_file);
		event_file = NULL;
		goto err_context;
	}

	if (move_group) {
		gctx = __perf_event_ctx_lock_double(group_leader, ctx);

		if (gctx->task == TASK_TOMBSTONE) {
			err = -ESRCH;
			goto err_locked;
		}

		/*
		 * Check if we raced against another sys_perf_event_open() call
		 * moving the software group underneath us.
		 */
		if (!(group_leader->group_caps & PERF_EV_CAP_SOFTWARE)) {
			/*
			 * If someone moved the group out from under us, check
			 * if this new event wound up on the same ctx, if so
			 * its the regular !move_group case, otherwise fail.
			 */
			if (gctx != ctx) {
				err = -EINVAL;
				goto err_locked;
			} else {
				perf_event_ctx_unlock(group_leader, gctx);
				move_group = 0;
			}
		}

		/*
		 * Failure to create exclusive events returns -EBUSY.
		 */
		err = -EBUSY;
		if (!exclusive_event_installable(group_leader, ctx))
			goto err_locked;

		for_each_sibling_event(sibling, group_leader) {
			if (!exclusive_event_installable(sibling, ctx))
				goto err_locked;
		}
	} else {
		mutex_lock(&ctx->mutex);
	}

	if (ctx->task == TASK_TOMBSTONE) {
		err = -ESRCH;
		goto err_locked;
	}

	if (!perf_event_validate_size(event)) {
		err = -E2BIG;
		goto err_locked;
	}

	/*
	 * Must be under the same ctx::mutex as perf_install_in_context(),
	 * because we need to serialize with concurrent event creation.
	 */
	if (!event->shared && !exclusive_event_installable(event, ctx)) {
		err = -EBUSY;
		goto err_locked;
	}

	WARN_ON_ONCE(ctx->parent_ctx);

	/*
	 * This is the point on no return; we cannot fail hereafter. This is
	 * where we start modifying current state.
	 */

	if (move_group) {
		/*
		 * See perf_event_ctx_lock() for comments on the details
		 * of swizzling perf_event::ctx.
		 */
		perf_remove_from_context(group_leader, 0);
		put_ctx(gctx);

		for_each_sibling_event(sibling, group_leader) {
			perf_remove_from_context(sibling, 0);
			put_ctx(gctx);
		}

		/*
		 * Wait for everybody to stop referencing the events through
		 * the old lists, before installing it on new lists.
		 */
		synchronize_rcu();

		/*
		 * Install the group siblings before the group leader.
		 *
		 * Because a group leader will try and install the entire group
		 * (through the sibling list, which is still in-tact), we can
		 * end up with siblings installed in the wrong context.
		 *
		 * By installing siblings first we NO-OP because they're not
		 * reachable through the group lists.
		 */
		for_each_sibling_event(sibling, group_leader) {
			perf_event__state_init(sibling);
			perf_install_in_context(ctx, sibling, sibling->cpu);
			get_ctx(ctx);
		}

		/*
		 * Removing from the context ends up with disabled
		 * event. What we want here is event in the initial
		 * startup state, ready to be add into new context.
		 */
		perf_event__state_init(group_leader);
		perf_install_in_context(ctx, group_leader, group_leader->cpu);
		get_ctx(ctx);
	}

	/*
	 * Precalculate sample_data sizes; do while holding ctx::mutex such
	 * that we're serialized against further additions and before
	 * perf_install_in_context() which is the point the event is active and
	 * can use these values.
	 */
	perf_event__header_size(event);
	perf_event__id_header_size(event);

#ifdef CONFIG_PERF_USER_SHARE
	if (event->shared && group_leader)
		perf_group_shared_event(event, group_leader);
#endif

	if (!event->shared) {
		event->owner = current;

		perf_install_in_context(ctx, event, event->cpu);
		perf_unpin_context(ctx);
	}

	if (move_group)
		perf_event_ctx_unlock(group_leader, gctx);
	mutex_unlock(&ctx->mutex);

	if (task) {
		mutex_unlock(&task->signal->cred_guard_mutex);
		put_task_struct(task);
	}

	if (!event->shared) {
		mutex_lock(&current->perf_event_mutex);
		list_add_tail(&event->owner_entry, &current->perf_event_list);
		mutex_unlock(&current->perf_event_mutex);
	}

	/*
	 * Drop the reference on the group_event after placing the
	 * new event on the sibling_list. This ensures destruction
	 * of the group leader will find the pointer to itself in
	 * perf_group_detach().
	 */
	fdput(group);
	fd_install(event_fd, event_file);

#ifdef CONFIG_PERF_USER_SHARE
	/* Add the event to the shared events list */
	if (!event->shared)
		perf_event_create_kernel_shared_add(&attr, cpu,
				 task, NULL, ctx, event);
#endif

	return event_fd;

err_locked:
	if (move_group)
		perf_event_ctx_unlock(group_leader, gctx);
	mutex_unlock(&ctx->mutex);
/* err_file: */
	fput(event_file);
err_context:
	perf_unpin_context(ctx);
	put_ctx(ctx);
err_alloc:
	/*
	 * If event_file is set, the fput() above will have called ->release()
	 * and that will take care of freeing the event.
	 */
	if (!event_file)
		free_event(event);
err_cred:
	if (task)
		mutex_unlock(&task->signal->cred_guard_mutex);
err_task:
	if (task)
		put_task_struct(task);
err_group_fd:
	fdput(group);
err_fd:
	put_unused_fd(event_fd);
	return err;
}


/**
 * perf_event_create_kernel_counter
 *
 * @attr: attributes of the counter to create
 * @cpu: cpu in which the counter is bound
 * @task: task to profile (NULL for percpu)
 */
struct perf_event *
perf_event_create_kernel_counter(struct perf_event_attr *attr, int cpu,
				 struct task_struct *task,
				 perf_overflow_handler_t overflow_handler,
				 void *context)
{
	struct perf_event_context *ctx;
	struct perf_event *event;
	int err;

	event = perf_event_create_kernel_shared_check(attr, cpu, task,
						overflow_handler, NULL);
	if (!event) {
		event = perf_event_alloc(attr, cpu, task, NULL, NULL,
				overflow_handler, context, -1);
		if (IS_ERR(event)) {
			err = PTR_ERR(event);
			goto err;
		}
	}

	/* Mark owner so we could distinguish it from user events. */
	event->owner = TASK_TOMBSTONE;

	if (event->shared)
		return event;

	/*
	 * Get the target context (task or percpu):
	 */
	ctx = find_get_context(event->pmu, task, event);
	if (IS_ERR(ctx)) {
		err = PTR_ERR(ctx);
		goto err_free;
	}

	WARN_ON_ONCE(ctx->parent_ctx);
	mutex_lock(&ctx->mutex);
	if (ctx->task == TASK_TOMBSTONE) {
		err = -ESRCH;
		goto err_unlock;
	}

	if (!exclusive_event_installable(event, ctx)) {
		err = -EBUSY;
		goto err_unlock;
	}

	perf_install_in_context(ctx, event, event->cpu);
	perf_unpin_context(ctx);
	mutex_unlock(&ctx->mutex);

	/*
	 * Check if can add event to shared list
	 */
	perf_event_create_kernel_shared_add(attr, cpu,
			 task, overflow_handler, context, event);
	return event;

err_unlock:
	mutex_unlock(&ctx->mutex);
	perf_unpin_context(ctx);
	put_ctx(ctx);
err_free:
	free_event(event);
err:
	return ERR_PTR(err);
}
EXPORT_SYMBOL_GPL(perf_event_create_kernel_counter);

void perf_pmu_migrate_context(struct pmu *pmu, int src_cpu, int dst_cpu)
{
	struct perf_event_context *src_ctx;
	struct perf_event_context *dst_ctx;
	struct perf_event *event, *tmp;
	LIST_HEAD(events);

	src_ctx = &per_cpu_ptr(pmu->pmu_cpu_context, src_cpu)->ctx;
	dst_ctx = &per_cpu_ptr(pmu->pmu_cpu_context, dst_cpu)->ctx;

	/*
	 * See perf_event_ctx_lock() for comments on the details
	 * of swizzling perf_event::ctx.
	 */
	mutex_lock_double(&src_ctx->mutex, &dst_ctx->mutex);
	list_for_each_entry_safe(event, tmp, &src_ctx->event_list,
				 event_entry) {
		perf_remove_from_context(event, 0);
		unaccount_event_cpu(event, src_cpu);
		put_ctx(src_ctx);
		list_add(&event->migrate_entry, &events);
	}

	/*
	 * Wait for the events to quiesce before re-instating them.
	 */
	synchronize_rcu();

	/*
	 * Re-instate events in 2 passes.
	 *
	 * Skip over group leaders and only install siblings on this first
	 * pass, siblings will not get enabled without a leader, however a
	 * leader will enable its siblings, even if those are still on the old
	 * context.
	 */
	list_for_each_entry_safe(event, tmp, &events, migrate_entry) {
		if (event->group_leader == event)
			continue;

		list_del(&event->migrate_entry);
		if (event->state >= PERF_EVENT_STATE_OFF)
			event->state = PERF_EVENT_STATE_INACTIVE;
		account_event_cpu(event, dst_cpu);
		perf_install_in_context(dst_ctx, event, dst_cpu);
		get_ctx(dst_ctx);
	}

	/*
	 * Once all the siblings are setup properly, install the group leaders
	 * to make it go.
	 */
	list_for_each_entry_safe(event, tmp, &events, migrate_entry) {
		list_del(&event->migrate_entry);
		if (event->state >= PERF_EVENT_STATE_OFF)
			event->state = PERF_EVENT_STATE_INACTIVE;
		account_event_cpu(event, dst_cpu);
		perf_install_in_context(dst_ctx, event, dst_cpu);
		get_ctx(dst_ctx);
	}
	mutex_unlock(&dst_ctx->mutex);
	mutex_unlock(&src_ctx->mutex);
}
EXPORT_SYMBOL_GPL(perf_pmu_migrate_context);

static void sync_child_event(struct perf_event *child_event,
			       struct task_struct *child)
{
	struct perf_event *parent_event = child_event->parent;
	u64 child_val;

	if (child_event->attr.inherit_stat)
		perf_event_read_event(child_event, child);

	child_val = perf_event_count(child_event);

	/*
	 * Add back the child's count to the parent's count:
	 */
	atomic64_add(child_val, &parent_event->child_count);
	atomic64_add(child_event->total_time_enabled,
		     &parent_event->child_total_time_enabled);
	atomic64_add(child_event->total_time_running,
		     &parent_event->child_total_time_running);
}

static void
perf_event_exit_event(struct perf_event *child_event,
		      struct perf_event_context *child_ctx,
		      struct task_struct *child)
{
	struct perf_event *parent_event = child_event->parent;

	/*
	 * Do not destroy the 'original' grouping; because of the context
	 * switch optimization the original events could've ended up in a
	 * random child task.
	 *
	 * If we were to destroy the original group, all group related
	 * operations would cease to function properly after this random
	 * child dies.
	 *
	 * Do destroy all inherited groups, we don't care about those
	 * and being thorough is better.
	 */
	raw_spin_lock_irq(&child_ctx->lock);
	WARN_ON_ONCE(child_ctx->is_active);

	if (parent_event)
		perf_group_detach(child_event);
	list_del_event(child_event, child_ctx);
	perf_event_set_state(child_event, PERF_EVENT_STATE_EXIT); /* is_event_hup() */
	raw_spin_unlock_irq(&child_ctx->lock);

	/*
	 * Parent events are governed by their filedesc, retain them.
	 */
	if (!parent_event) {
		perf_event_wakeup(child_event);
		return;
	}
	/*
	 * Child events can be cleaned up.
	 */

	sync_child_event(child_event, child);

	/*
	 * Remove this event from the parent's list
	 */
	WARN_ON_ONCE(parent_event->ctx->parent_ctx);
	mutex_lock(&parent_event->child_mutex);
	list_del_init(&child_event->child_list);
	mutex_unlock(&parent_event->child_mutex);

	/*
	 * Kick perf_poll() for is_event_hup().
	 */
	perf_event_wakeup(parent_event);
	free_event(child_event);
	put_event(parent_event);
}

static void perf_event_exit_task_context(struct task_struct *child, int ctxn)
{
	struct perf_event_context *child_ctx, *clone_ctx = NULL;
	struct perf_event *child_event, *next;

	WARN_ON_ONCE(child != current);

	child_ctx = perf_pin_task_context(child, ctxn);
	if (!child_ctx)
		return;

	/*
	 * In order to reduce the amount of tricky in ctx tear-down, we hold
	 * ctx::mutex over the entire thing. This serializes against almost
	 * everything that wants to access the ctx.
	 *
	 * The exception is sys_perf_event_open() /
	 * perf_event_create_kernel_count() which does find_get_context()
	 * without ctx::mutex (it cannot because of the move_group double mutex
	 * lock thing). See the comments in perf_install_in_context().
	 */
	mutex_lock(&child_ctx->mutex);

	/*
	 * In a single ctx::lock section, de-schedule the events and detach the
	 * context from the task such that we cannot ever get it scheduled back
	 * in.
	 */
	raw_spin_lock_irq(&child_ctx->lock);
	task_ctx_sched_out(__get_cpu_context(child_ctx), child_ctx, EVENT_ALL);

	/*
	 * Now that the context is inactive, destroy the task <-> ctx relation
	 * and mark the context dead.
	 */
	RCU_INIT_POINTER(child->perf_event_ctxp[ctxn], NULL);
	put_ctx(child_ctx); /* cannot be last */
	WRITE_ONCE(child_ctx->task, TASK_TOMBSTONE);
	put_task_struct(current); /* cannot be last */

	clone_ctx = unclone_ctx(child_ctx);
	raw_spin_unlock_irq(&child_ctx->lock);

	if (clone_ctx)
		put_ctx(clone_ctx);

	/*
	 * Report the task dead after unscheduling the events so that we
	 * won't get any samples after PERF_RECORD_EXIT. We can however still
	 * get a few PERF_RECORD_READ events.
	 */
	perf_event_task(child, child_ctx, 0);

	list_for_each_entry_safe(child_event, next, &child_ctx->event_list, event_entry)
		perf_event_exit_event(child_event, child_ctx, child);

	mutex_unlock(&child_ctx->mutex);

	put_ctx(child_ctx);
}

/*
 * When a child task exits, feed back event values to parent events.
 *
 * Can be called with cred_guard_mutex held when called from
 * install_exec_creds().
 */
void perf_event_exit_task(struct task_struct *child)
{
	struct perf_event *event, *tmp;
	int ctxn;

	mutex_lock(&child->perf_event_mutex);
	list_for_each_entry_safe(event, tmp, &child->perf_event_list,
				 owner_entry) {
		list_del_init(&event->owner_entry);

		/*
		 * Ensure the list deletion is visible before we clear
		 * the owner, closes a race against perf_release() where
		 * we need to serialize on the owner->perf_event_mutex.
		 */
		smp_store_release(&event->owner, NULL);
	}
	mutex_unlock(&child->perf_event_mutex);

	for_each_task_context_nr(ctxn)
		perf_event_exit_task_context(child, ctxn);

	/*
	 * The perf_event_exit_task_context calls perf_event_task
	 * with child's task_ctx, which generates EXIT events for
	 * child contexts and sets child->perf_event_ctxp[] to NULL.
	 * At this point we need to send EXIT events to cpu contexts.
	 */
	perf_event_task(child, NULL, 0);
}

static void perf_free_event(struct perf_event *event,
			    struct perf_event_context *ctx)
{
	struct perf_event *parent = event->parent;

	if (WARN_ON_ONCE(!parent))
		return;

	mutex_lock(&parent->child_mutex);
	list_del_init(&event->child_list);
	mutex_unlock(&parent->child_mutex);

	put_event(parent);

	raw_spin_lock_irq(&ctx->lock);
	perf_group_detach(event);
	list_del_event(event, ctx);
	raw_spin_unlock_irq(&ctx->lock);
	free_event(event);
}

/*
 * Free a context as created by inheritance by perf_event_init_task() below,
 * used by fork() in case of fail.
 *
 * Even though the task has never lived, the context and events have been
 * exposed through the child_list, so we must take care tearing it all down.
 */
void perf_event_free_task(struct task_struct *task)
{
	struct perf_event_context *ctx;
	struct perf_event *event, *tmp;
	int ctxn;

	for_each_task_context_nr(ctxn) {
		ctx = task->perf_event_ctxp[ctxn];
		if (!ctx)
			continue;

		mutex_lock(&ctx->mutex);
		raw_spin_lock_irq(&ctx->lock);
		/*
		 * Destroy the task <-> ctx relation and mark the context dead.
		 *
		 * This is important because even though the task hasn't been
		 * exposed yet the context has been (through child_list).
		 */
		RCU_INIT_POINTER(task->perf_event_ctxp[ctxn], NULL);
		WRITE_ONCE(ctx->task, TASK_TOMBSTONE);
		put_task_struct(task); /* cannot be last */
		raw_spin_unlock_irq(&ctx->lock);

		list_for_each_entry_safe(event, tmp, &ctx->event_list, event_entry)
			perf_free_event(event, ctx);

		mutex_unlock(&ctx->mutex);

		/*
		 * perf_event_release_kernel() could've stolen some of our
		 * child events and still have them on its free_list. In that
		 * case we must wait for these events to have been freed (in
		 * particular all their references to this task must've been
		 * dropped).
		 *
		 * Without this copy_process() will unconditionally free this
		 * task (irrespective of its reference count) and
		 * _free_event()'s put_task_struct(event->hw.target) will be a
		 * use-after-free.
		 *
		 * Wait for all events to drop their context reference.
		 */
		wait_var_event(&ctx->refcount, atomic_read(&ctx->refcount) == 1);
		put_ctx(ctx); /* must be last */
	}
}

void perf_event_delayed_put(struct task_struct *task)
{
	int ctxn;

	for_each_task_context_nr(ctxn)
		WARN_ON_ONCE(task->perf_event_ctxp[ctxn]);
}

struct file *perf_event_get(unsigned int fd)
{
	struct file *file;

	file = fget_raw(fd);
	if (!file)
		return ERR_PTR(-EBADF);

	if (file->f_op != &perf_fops) {
		fput(file);
		return ERR_PTR(-EBADF);
	}

	return file;
}

const struct perf_event *perf_get_event(struct file *file)
{
	if (file->f_op != &perf_fops)
		return ERR_PTR(-EINVAL);

	return file->private_data;
}

const struct perf_event_attr *perf_event_attrs(struct perf_event *event)
{
	if (!event)
		return ERR_PTR(-EINVAL);

	return &event->attr;
}

/*
 * Inherit an event from parent task to child task.
 *
 * Returns:
 *  - valid pointer on success
 *  - NULL for orphaned events
 *  - IS_ERR() on error
 */
static struct perf_event *
inherit_event(struct perf_event *parent_event,
	      struct task_struct *parent,
	      struct perf_event_context *parent_ctx,
	      struct task_struct *child,
	      struct perf_event *group_leader,
	      struct perf_event_context *child_ctx)
{
	enum perf_event_state parent_state = parent_event->state;
	struct perf_event *child_event;
	unsigned long flags;

	/*
	 * Instead of creating recursive hierarchies of events,
	 * we link inherited events back to the original parent,
	 * which has a filp for sure, which we use as the reference
	 * count:
	 */
	if (parent_event->parent)
		parent_event = parent_event->parent;

	child_event = perf_event_alloc(&parent_event->attr,
					   parent_event->cpu,
					   child,
					   group_leader, parent_event,
					   NULL, NULL, -1);
	if (IS_ERR(child_event))
		return child_event;


	if ((child_event->attach_state & PERF_ATTACH_TASK_DATA) &&
	    !child_ctx->task_ctx_data) {
		struct pmu *pmu = child_event->pmu;

		child_ctx->task_ctx_data = kzalloc(pmu->task_ctx_size,
						   GFP_KERNEL);
		if (!child_ctx->task_ctx_data) {
			free_event(child_event);
			return ERR_PTR(-ENOMEM);
		}
	}

	/*
	 * is_orphaned_event() and list_add_tail(&parent_event->child_list)
	 * must be under the same lock in order to serialize against
	 * perf_event_release_kernel(), such that either we must observe
	 * is_orphaned_event() or they will observe us on the child_list.
	 */
	mutex_lock(&parent_event->child_mutex);
	if (is_orphaned_event(parent_event) ||
	    !atomic_long_inc_not_zero(&parent_event->refcount)) {
		mutex_unlock(&parent_event->child_mutex);
		/* task_ctx_data is freed with child_ctx */
		free_event(child_event);
		return NULL;
	}

	get_ctx(child_ctx);

	/*
	 * Make the child state follow the state of the parent event,
	 * not its attr.disabled bit.  We hold the parent's mutex,
	 * so we won't race with perf_event_{en, dis}able_family.
	 */
	if (parent_state >= PERF_EVENT_STATE_INACTIVE)
		child_event->state = PERF_EVENT_STATE_INACTIVE;
	else
		child_event->state = PERF_EVENT_STATE_OFF;

	if (parent_event->attr.freq) {
		u64 sample_period = parent_event->hw.sample_period;
		struct hw_perf_event *hwc = &child_event->hw;

		hwc->sample_period = sample_period;
		hwc->last_period   = sample_period;

		local64_set(&hwc->period_left, sample_period);
	}

	child_event->ctx = child_ctx;
	child_event->overflow_handler = parent_event->overflow_handler;
	child_event->overflow_handler_context
		= parent_event->overflow_handler_context;

	/*
	 * Precalculate sample_data sizes
	 */
	perf_event__header_size(child_event);
	perf_event__id_header_size(child_event);

	/*
	 * Link it up in the child's context:
	 */
	raw_spin_lock_irqsave(&child_ctx->lock, flags);
	add_event_to_ctx(child_event, child_ctx);
	raw_spin_unlock_irqrestore(&child_ctx->lock, flags);

	/*
	 * Link this into the parent event's child list
	 */
	list_add_tail(&child_event->child_list, &parent_event->child_list);
	mutex_unlock(&parent_event->child_mutex);

	return child_event;
}

/*
 * Inherits an event group.
 *
 * This will quietly suppress orphaned events; !inherit_event() is not an error.
 * This matches with perf_event_release_kernel() removing all child events.
 *
 * Returns:
 *  - 0 on success
 *  - <0 on error
 */
static int inherit_group(struct perf_event *parent_event,
	      struct task_struct *parent,
	      struct perf_event_context *parent_ctx,
	      struct task_struct *child,
	      struct perf_event_context *child_ctx)
{
	struct perf_event *leader;
	struct perf_event *sub;
	struct perf_event *child_ctr;

	leader = inherit_event(parent_event, parent, parent_ctx,
				 child, NULL, child_ctx);
	if (IS_ERR(leader))
		return PTR_ERR(leader);
	/*
	 * @leader can be NULL here because of is_orphaned_event(). In this
	 * case inherit_event() will create individual events, similar to what
	 * perf_group_detach() would do anyway.
	 */
	for_each_sibling_event(sub, parent_event) {
		child_ctr = inherit_event(sub, parent, parent_ctx,
					    child, leader, child_ctx);
		if (IS_ERR(child_ctr))
			return PTR_ERR(child_ctr);
	}
	return 0;
}

/*
 * Creates the child task context and tries to inherit the event-group.
 *
 * Clears @inherited_all on !attr.inherited or error. Note that we'll leave
 * inherited_all set when we 'fail' to inherit an orphaned event; this is
 * consistent with perf_event_release_kernel() removing all child events.
 *
 * Returns:
 *  - 0 on success
 *  - <0 on error
 */
static int
inherit_task_group(struct perf_event *event, struct task_struct *parent,
		   struct perf_event_context *parent_ctx,
		   struct task_struct *child, int ctxn,
		   int *inherited_all)
{
	int ret;
	struct perf_event_context *child_ctx;

	if (!event->attr.inherit) {
		*inherited_all = 0;
		return 0;
	}

	child_ctx = child->perf_event_ctxp[ctxn];
	if (!child_ctx) {
		/*
		 * This is executed from the parent task context, so
		 * inherit events that have been marked for cloning.
		 * First allocate and initialize a context for the
		 * child.
		 */
		child_ctx = alloc_perf_context(parent_ctx->pmu, child);
		if (!child_ctx)
			return -ENOMEM;

		child->perf_event_ctxp[ctxn] = child_ctx;
	}

	ret = inherit_group(event, parent, parent_ctx,
			    child, child_ctx);

	if (ret)
		*inherited_all = 0;

	return ret;
}

/*
 * Initialize the perf_event context in task_struct
 */
static int perf_event_init_context(struct task_struct *child, int ctxn)
{
	struct perf_event_context *child_ctx, *parent_ctx;
	struct perf_event_context *cloned_ctx;
	struct perf_event *event;
	struct task_struct *parent = current;
	int inherited_all = 1;
	unsigned long flags;
	int ret = 0;

	if (likely(!parent->perf_event_ctxp[ctxn]))
		return 0;

	/*
	 * If the parent's context is a clone, pin it so it won't get
	 * swapped under us.
	 */
	parent_ctx = perf_pin_task_context(parent, ctxn);
	if (!parent_ctx)
		return 0;

	/*
	 * No need to check if parent_ctx != NULL here; since we saw
	 * it non-NULL earlier, the only reason for it to become NULL
	 * is if we exit, and since we're currently in the middle of
	 * a fork we can't be exiting at the same time.
	 */

	/*
	 * Lock the parent list. No need to lock the child - not PID
	 * hashed yet and not running, so nobody can access it.
	 */
	mutex_lock(&parent_ctx->mutex);

	/*
	 * We dont have to disable NMIs - we are only looking at
	 * the list, not manipulating it:
	 */
	perf_event_groups_for_each(event, &parent_ctx->pinned_groups) {
		ret = inherit_task_group(event, parent, parent_ctx,
					 child, ctxn, &inherited_all);
		if (ret)
			goto out_unlock;
	}

	/*
	 * We can't hold ctx->lock when iterating the ->flexible_group list due
	 * to allocations, but we need to prevent rotation because
	 * rotate_ctx() will change the list from interrupt context.
	 */
	raw_spin_lock_irqsave(&parent_ctx->lock, flags);
	parent_ctx->rotate_disable = 1;
	raw_spin_unlock_irqrestore(&parent_ctx->lock, flags);

	perf_event_groups_for_each(event, &parent_ctx->flexible_groups) {
		ret = inherit_task_group(event, parent, parent_ctx,
					 child, ctxn, &inherited_all);
		if (ret)
			goto out_unlock;
	}

	raw_spin_lock_irqsave(&parent_ctx->lock, flags);
	parent_ctx->rotate_disable = 0;

	child_ctx = child->perf_event_ctxp[ctxn];

	if (child_ctx && inherited_all) {
		/*
		 * Mark the child context as a clone of the parent
		 * context, or of whatever the parent is a clone of.
		 *
		 * Note that if the parent is a clone, the holding of
		 * parent_ctx->lock avoids it from being uncloned.
		 */
		cloned_ctx = parent_ctx->parent_ctx;
		if (cloned_ctx) {
			child_ctx->parent_ctx = cloned_ctx;
			child_ctx->parent_gen = parent_ctx->parent_gen;
		} else {
			child_ctx->parent_ctx = parent_ctx;
			child_ctx->parent_gen = parent_ctx->generation;
		}
		get_ctx(child_ctx->parent_ctx);
	}

	raw_spin_unlock_irqrestore(&parent_ctx->lock, flags);
out_unlock:
	mutex_unlock(&parent_ctx->mutex);

	perf_unpin_context(parent_ctx);
	put_ctx(parent_ctx);

	return ret;
}

/*
 * Initialize the perf_event context in task_struct
 */
int perf_event_init_task(struct task_struct *child)
{
	int ctxn, ret;

	memset(child->perf_event_ctxp, 0, sizeof(child->perf_event_ctxp));
	mutex_init(&child->perf_event_mutex);
	INIT_LIST_HEAD(&child->perf_event_list);

	for_each_task_context_nr(ctxn) {
		ret = perf_event_init_context(child, ctxn);
		if (ret) {
			perf_event_free_task(child);
			return ret;
		}
	}

	return 0;
}

static void __init perf_event_init_all_cpus(void)
{
	struct swevent_htable *swhash;
	int cpu;

	zalloc_cpumask_var(&perf_online_mask, GFP_KERNEL);

	for_each_possible_cpu(cpu) {
		swhash = &per_cpu(swevent_htable, cpu);
		mutex_init(&swhash->hlist_mutex);
		INIT_LIST_HEAD(&per_cpu(active_ctx_list, cpu));

		INIT_LIST_HEAD(&per_cpu(pmu_sb_events.list, cpu));
		raw_spin_lock_init(&per_cpu(pmu_sb_events.lock, cpu));

#ifdef CONFIG_CGROUP_PERF
		INIT_LIST_HEAD(&per_cpu(cgrp_cpuctx_list, cpu));
#endif
		INIT_LIST_HEAD(&per_cpu(sched_cb_list, cpu));
		per_cpu(is_hotplugging, cpu) = false;
		per_cpu(is_idle, cpu) = false;
	}
}

void perf_swevent_init_cpu(unsigned int cpu)
{
	struct swevent_htable *swhash = &per_cpu(swevent_htable, cpu);

	mutex_lock(&swhash->hlist_mutex);
	if (swhash->hlist_refcount > 0 && !swevent_hlist_deref(swhash)) {
		struct swevent_hlist *hlist;

		hlist = kzalloc_node(sizeof(*hlist), GFP_KERNEL, cpu_to_node(cpu));
		WARN_ON(!hlist);
		rcu_assign_pointer(swhash->swevent_hlist, hlist);
	}
	mutex_unlock(&swhash->hlist_mutex);
}

#if defined CONFIG_HOTPLUG_CPU || defined CONFIG_KEXEC_CORE
int perf_event_restart_events(unsigned int cpu)
{
	mutex_lock(&pmus_lock);
	per_cpu(is_hotplugging, cpu) = false;
	perf_deferred_install_in_context(cpu);
	mutex_unlock(&pmus_lock);

	return 0;
}

static void perf_event_exit_cpu_context(int cpu)
{
	struct perf_cpu_context *cpuctx;
	struct perf_event_context *ctx;
	struct perf_event *event, *event_tmp;
	unsigned long flags;
	struct pmu *pmu;

	mutex_lock(&pmus_lock);
	per_cpu(is_hotplugging, cpu) = true;
	list_for_each_entry(pmu, &pmus, entry) {
		cpuctx = per_cpu_ptr(pmu->pmu_cpu_context, cpu);
		ctx = &cpuctx->ctx;

		/* Cancel the mux hrtimer to avoid CPU migration */
		if (pmu->task_ctx_nr != perf_sw_context) {
			raw_spin_lock_irqsave(&cpuctx->hrtimer_lock, flags);
			hrtimer_cancel(&cpuctx->hrtimer);
			cpuctx->hrtimer_active = 0;
			raw_spin_unlock_irqrestore(&cpuctx->hrtimer_lock,
							flags);
		}

		mutex_lock(&ctx->mutex);
		list_for_each_entry_safe(event, event_tmp, &ctx->event_list,
								event_entry) {
			perf_remove_from_context(event, DETACH_GROUP);
			if (event->pmu->events_across_hotplug)
				perf_prepare_install_in_context(event);
		}
		cpuctx->online = 0;
		mutex_unlock(&ctx->mutex);
	}
	cpumask_clear_cpu(cpu, perf_online_mask);
	mutex_unlock(&pmus_lock);
}
#else

static void perf_event_exit_cpu_context(int cpu) { }

#endif

int perf_event_init_cpu(unsigned int cpu)
{
	struct perf_cpu_context *cpuctx;
	struct perf_event_context *ctx;
	struct pmu *pmu;

	perf_swevent_init_cpu(cpu);

	mutex_lock(&pmus_lock);
	cpumask_set_cpu(cpu, perf_online_mask);
	list_for_each_entry(pmu, &pmus, entry) {
		cpuctx = per_cpu_ptr(pmu->pmu_cpu_context, cpu);
		ctx = &cpuctx->ctx;

		mutex_lock(&ctx->mutex);
		cpuctx->online = 1;
		mutex_unlock(&ctx->mutex);
	}
	mutex_unlock(&pmus_lock);

	return 0;
}

int perf_event_exit_cpu(unsigned int cpu)
{
	perf_event_exit_cpu_context(cpu);
	return 0;
}

static int
perf_reboot(struct notifier_block *notifier, unsigned long val, void *v)
{
	int cpu;

	for_each_online_cpu(cpu)
		perf_event_exit_cpu(cpu);

	return NOTIFY_OK;
}

/*
 * Run the perf reboot notifier at the very last possible moment so that
 * the generic watchdog code runs as long as possible.
 */
static struct notifier_block perf_reboot_notifier = {
	.notifier_call = perf_reboot,
	.priority = INT_MIN,
};

static int event_idle_notif(struct notifier_block *nb, unsigned long action,
							void *data)
{
	switch (action) {
	case IDLE_START:
		__this_cpu_write(is_idle, true);
		break;
	case IDLE_END:
		__this_cpu_write(is_idle, false);
		break;
	}

	return NOTIFY_OK;
}

static struct notifier_block perf_event_idle_nb = {
	.notifier_call = event_idle_notif,
};

void __init perf_event_init(void)
{
	int ret, cpu;

	idr_init(&pmu_idr);

	shared_events = alloc_percpu(struct shared_events_str);
	if (!shared_events) {
		WARN(1, "alloc_percpu failed for shared_events struct");
	} else {
		for_each_possible_cpu(cpu) {
			struct shared_events_str *shrd_events =
				per_cpu_ptr(shared_events, cpu);

			mutex_init(&shrd_events->list_mutex);
		}
	}
	perf_event_init_all_cpus();
	init_srcu_struct(&pmus_srcu);
	perf_pmu_register(&perf_swevent, "software", PERF_TYPE_SOFTWARE);
	perf_pmu_register(&perf_cpu_clock, NULL, -1);
	perf_pmu_register(&perf_task_clock, NULL, -1);
	perf_tp_register();
	perf_event_init_cpu(smp_processor_id());
	idle_notifier_register(&perf_event_idle_nb);
	register_reboot_notifier(&perf_reboot_notifier);

	ret = init_hw_breakpoint();
	WARN(ret, "hw_breakpoint initialization failed with: %d", ret);

	/*
	 * Build time assertion that we keep the data_head at the intended
	 * location.  IOW, validation we got the __reserved[] size right.
	 */
	BUILD_BUG_ON((offsetof(struct perf_event_mmap_page, data_head))
		     != 1024);
}

ssize_t perf_event_sysfs_show(struct device *dev, struct device_attribute *attr,
			      char *page)
{
	struct perf_pmu_events_attr *pmu_attr =
		container_of(attr, struct perf_pmu_events_attr, attr);

	if (pmu_attr->event_str)
		return sprintf(page, "%s\n", pmu_attr->event_str);

	return 0;
}
EXPORT_SYMBOL_GPL(perf_event_sysfs_show);

static int __init perf_event_sysfs_init(void)
{
	struct pmu *pmu;
	int ret;

	mutex_lock(&pmus_lock);

	ret = bus_register(&pmu_bus);
	if (ret)
		goto unlock;

	list_for_each_entry(pmu, &pmus, entry) {
		if (!pmu->name || pmu->type < 0)
			continue;

		ret = pmu_dev_alloc(pmu);
		WARN(ret, "Failed to register pmu: %s, reason %d\n", pmu->name, ret);
	}
	pmu_bus_running = 1;
	ret = 0;

unlock:
	mutex_unlock(&pmus_lock);

	return ret;
}
device_initcall(perf_event_sysfs_init);

#ifdef CONFIG_CGROUP_PERF
static struct cgroup_subsys_state *
perf_cgroup_css_alloc(struct cgroup_subsys_state *parent_css)
{
	struct perf_cgroup *jc;

	jc = kzalloc(sizeof(*jc), GFP_KERNEL);
	if (!jc)
		return ERR_PTR(-ENOMEM);

	jc->info = alloc_percpu(struct perf_cgroup_info);
	if (!jc->info) {
		kfree(jc);
		return ERR_PTR(-ENOMEM);
	}

	return &jc->css;
}

static void perf_cgroup_css_free(struct cgroup_subsys_state *css)
{
	struct perf_cgroup *jc = container_of(css, struct perf_cgroup, css);

	free_percpu(jc->info);
	kfree(jc);
}

static int __perf_cgroup_move(void *info)
{
	struct task_struct *task = info;
	rcu_read_lock();
	perf_cgroup_switch(task, PERF_CGROUP_SWOUT | PERF_CGROUP_SWIN);
	rcu_read_unlock();
	return 0;
}

static void perf_cgroup_attach(struct cgroup_taskset *tset)
{
	struct task_struct *task;
	struct cgroup_subsys_state *css;

	cgroup_taskset_for_each(task, css, tset)
		task_function_call(task, __perf_cgroup_move, task);
}

struct cgroup_subsys perf_event_cgrp_subsys = {
	.css_alloc	= perf_cgroup_css_alloc,
	.css_free	= perf_cgroup_css_free,
	.attach		= perf_cgroup_attach,
	/*
	 * Implicitly enable on dfl hierarchy so that perf events can
	 * always be filtered by cgroup2 path as long as perf_event
	 * controller is not mounted on a legacy hierarchy.
	 */
	.implicit_on_dfl = true,
	.threaded	= true,
};
#endif /* CONFIG_CGROUP_PERF */<|MERGE_RESOLUTION|>--- conflicted
+++ resolved
@@ -4224,17 +4224,11 @@
 
 	if (!task) {
 		/* Must be root to operate on a CPU event: */
-<<<<<<< HEAD
 		if (!is_kernel_event(event)) {
 			err = perf_allow_cpu(&event->attr);
 			if (err)
 				return ERR_PTR(err);
 		}
-=======
-		err = perf_allow_cpu(&event->attr);
-		if (err)
-			return ERR_PTR(err);
->>>>>>> c9bd1012
 
 		cpuctx = per_cpu_ptr(pmu->pmu_cpu_context, cpu);
 		ctx = &cpuctx->ctx;
@@ -9073,17 +9067,6 @@
 
 	raw_spin_lock_irqsave(&ifh->lock, flags);
 	list_for_each_entry(filter, &ifh->list, entry) {
-<<<<<<< HEAD
-		event->addr_filter_ranges[count].start = 0;
-		event->addr_filter_ranges[count].size = 0;
-
-		/*
-		 * Adjust base offset if the filter is associated to a binary
-		 * that needs to be mapped:
-		 */
-		if (filter->path.dentry)
-			perf_addr_filter_apply(filter, mm, &event->addr_filter_ranges[count]);
-=======
 		if (filter->path.dentry) {
 			/*
 			 * Adjust base offset if the filter is associated to a
@@ -9097,7 +9080,6 @@
 			event->addr_filter_ranges[count].start = filter->offset;
 			event->addr_filter_ranges[count].size  = filter->size;
 		}
->>>>>>> c9bd1012
 
 		count++;
 	}
