--- conflicted
+++ resolved
@@ -310,11 +310,7 @@
 	 * the aux buffer is in perf_mmap_close(), about to get freed.
 	 */
 	if (!atomic_read(&rb->aux_mmap_count))
-<<<<<<< HEAD
 		goto err_put;
-=======
-		goto err;
->>>>>>> c61ebb66
 
 	/*
 	 * Nesting is not supported for AUX area, make sure nested
@@ -506,7 +502,6 @@
 {
 	int pg;
 
-<<<<<<< HEAD
 	/*
 	 * Should never happen, the last reference should be dropped from
 	 * perf_mmap_close() path, which first stops aux transactions (which
@@ -515,8 +510,6 @@
 	 */
 	WARN_ON_ONCE(in_atomic());
 
-=======
->>>>>>> c61ebb66
 	if (rb->aux_priv) {
 		rb->free_aux(rb->aux_priv);
 		rb->free_aux = NULL;
