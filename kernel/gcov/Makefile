ccflags-y := -DSRCTREE='"$(srctree)"' -DOBJTREE='"$(objtree)"'

obj-y := base.o fs.o
obj-$(CONFIG_GCOV_FORMAT_3_4) += gcc_base.o gcc_3_4.o
obj-$(CONFIG_GCOV_FORMAT_4_7) += gcc_base.o gcc_4_7.o
<<<<<<< HEAD
obj-$(CONFIG_GCOV_FORMAT_CLANG) += clang.o
obj-$(CONFIG_GCOV_FORMAT_AUTODETECT) += $(call cc-ifversion, -lt, 0407, \
							gcc_3_4.o, gcc_4_7.o)
=======
obj-$(CONFIG_GCOV_FORMAT_CLANG) += clang.o
>>>>>>> 70d52cb2
<|MERGE_RESOLUTION|>--- conflicted
+++ resolved
@@ -3,10 +3,4 @@
 obj-y := base.o fs.o
 obj-$(CONFIG_GCOV_FORMAT_3_4) += gcc_base.o gcc_3_4.o
 obj-$(CONFIG_GCOV_FORMAT_4_7) += gcc_base.o gcc_4_7.o
-<<<<<<< HEAD
-obj-$(CONFIG_GCOV_FORMAT_CLANG) += clang.o
-obj-$(CONFIG_GCOV_FORMAT_AUTODETECT) += $(call cc-ifversion, -lt, 0407, \
-							gcc_3_4.o, gcc_4_7.o)
-=======
-obj-$(CONFIG_GCOV_FORMAT_CLANG) += clang.o
->>>>>>> 70d52cb2
+obj-$(CONFIG_GCOV_FORMAT_CLANG) += clang.o