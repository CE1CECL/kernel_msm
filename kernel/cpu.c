--- conflicted
+++ resolved
@@ -2035,6 +2035,9 @@
 	if (ret)
 		return ret;
 
+	if (fail < CPUHP_OFFLINE || fail > CPUHP_ONLINE)
+		return -EINVAL;
+
 	/*
 	 * Cannot fail STARTING/DYING callbacks.
 	 */
@@ -2145,7 +2148,7 @@
 	kobject_uevent(&dev->kobj, KOBJ_ONLINE);
 }
 
-static int cpuhp_smt_disable(enum cpuhp_smt_control ctrlval)
+int cpuhp_smt_disable(enum cpuhp_smt_control ctrlval)
 {
 	int cpu, ret = 0;
 
@@ -2179,7 +2182,7 @@
 	return ret;
 }
 
-static int cpuhp_smt_enable(void)
+int cpuhp_smt_enable(void)
 {
 	int cpu, ret = 0;
 
@@ -2416,8 +2419,6 @@
 	atomic_notifier_call_chain(&idle_notifier, val, NULL);
 }
 EXPORT_SYMBOL_GPL(idle_notifier_call_chain);
-<<<<<<< HEAD
-=======
 
 /*
  * These are used for a global "mitigations=" cmdline option for toggling
@@ -2460,5 +2461,4 @@
 {
 	return cpu_mitigations == CPU_MITIGATIONS_AUTO_NOSMT;
 }
-EXPORT_SYMBOL_GPL(cpu_mitigations_auto_nosmt);
->>>>>>> LA.UM.9.1.R1.10.00.00.604.030+EXPORT_SYMBOL_GPL(cpu_mitigations_auto_nosmt);