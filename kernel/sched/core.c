/*
 *  kernel/sched/core.c
 *
 *  Kernel scheduler and related syscalls
 *
 *  Copyright (C) 1991-2002  Linus Torvalds
 *
 *  1996-12-23  Modified by Dave Grothe to fix bugs in semaphores and
 *		make semaphores SMP safe
 *  1998-11-19	Implemented schedule_timeout() and related stuff
 *		by Andrea Arcangeli
 *  2002-01-04	New ultra-scalable O(1) scheduler by Ingo Molnar:
 *		hybrid priority-list and round-robin design with
 *		an array-switch method of distributing timeslices
 *		and per-CPU runqueues.  Cleanups and useful suggestions
 *		by Davide Libenzi, preemptible kernel bits by Robert Love.
 *  2003-09-03	Interactivity tuning by Con Kolivas.
 *  2004-04-02	Scheduler domains code by Nick Piggin
 *  2007-04-15  Work begun on replacing all interactivity tuning with a
 *              fair scheduling design by Con Kolivas.
 *  2007-05-05  Load balancing (smp-nice) and other improvements
 *              by Peter Williams
 *  2007-05-06  Interactivity improvements to CFS by Mike Galbraith
 *  2007-07-01  Group scheduling enhancements by Srivatsa Vaddagiri
 *  2007-11-29  RT balancing improvements by Steven Rostedt, Gregory Haskins,
 *              Thomas Gleixner, Mike Kravetz
 */

#include <linux/mm.h>
#include <linux/module.h>
#include <linux/nmi.h>
#include <linux/init.h>
#include <linux/uaccess.h>
#include <linux/highmem.h>
#include <asm/mmu_context.h>
#include <linux/interrupt.h>
#include <linux/capability.h>
#include <linux/completion.h>
#include <linux/kernel_stat.h>
#include <linux/debug_locks.h>
#include <linux/perf_event.h>
#include <linux/security.h>
#include <linux/notifier.h>
#include <linux/profile.h>
#include <linux/freezer.h>
#include <linux/vmalloc.h>
#include <linux/blkdev.h>
#include <linux/delay.h>
#include <linux/pid_namespace.h>
#include <linux/smp.h>
#include <linux/threads.h>
#include <linux/timer.h>
#include <linux/rcupdate.h>
#include <linux/cpu.h>
#include <linux/cpuset.h>
#include <linux/percpu.h>
#include <linux/proc_fs.h>
#include <linux/seq_file.h>
#include <linux/sysctl.h>
#include <linux/syscalls.h>
#include <linux/times.h>
#include <linux/tsacct_kern.h>
#include <linux/kprobes.h>
#include <linux/delayacct.h>
#include <linux/unistd.h>
#include <linux/pagemap.h>
#include <linux/hrtimer.h>
#include <linux/tick.h>
#include <linux/debugfs.h>
#include <linux/ctype.h>
#include <linux/ftrace.h>
#include <linux/slab.h>
#include <linux/init_task.h>
#include <linux/binfmts.h>
#include <linux/context_tracking.h>
#include <linux/compiler.h>

#include <asm/switch_to.h>
#include <asm/tlb.h>
#include <asm/irq_regs.h>
#include <asm/mutex.h>
#ifdef CONFIG_PARAVIRT
#include <asm/paravirt.h>
#endif

#include "sched.h"
#include "../workqueue_internal.h"
#include "../smpboot.h"

#define CREATE_TRACE_POINTS
#include <trace/events/sched.h>
#include "walt.h"

void start_bandwidth_timer(struct hrtimer *period_timer, ktime_t period)
{
	unsigned long delta;
	ktime_t soft, hard, now;

	for (;;) {
		if (hrtimer_active(period_timer))
			break;

		now = hrtimer_cb_get_time(period_timer);
		hrtimer_forward(period_timer, now, period);

		soft = hrtimer_get_softexpires(period_timer);
		hard = hrtimer_get_expires(period_timer);
		delta = ktime_to_ns(ktime_sub(hard, soft));
		__hrtimer_start_range_ns(period_timer, soft, delta,
					 HRTIMER_MODE_ABS_PINNED, 0);
	}
}

DEFINE_MUTEX(sched_domains_mutex);
DEFINE_PER_CPU_SHARED_ALIGNED(struct rq, runqueues);

static void update_rq_clock_task(struct rq *rq, s64 delta);

void update_rq_clock(struct rq *rq)
{
	s64 delta;

	if (rq->skip_clock_update > 0)
		return;

	delta = sched_clock_cpu(cpu_of(rq)) - rq->clock;
	if (delta < 0)
		return;
	rq->clock += delta;
	update_rq_clock_task(rq, delta);
}

/*
 * Debugging: various feature bits
 */

#define SCHED_FEAT(name, enabled)	\
	(1UL << __SCHED_FEAT_##name) * enabled |

const_debug unsigned int sysctl_sched_features =
#include "features.h"
	0;

#undef SCHED_FEAT

#ifdef CONFIG_SCHED_DEBUG
#define SCHED_FEAT(name, enabled)	\
	#name ,

static const char * const sched_feat_names[] = {
#include "features.h"
};

#undef SCHED_FEAT

static int sched_feat_show(struct seq_file *m, void *v)
{
	int i;

	for (i = 0; i < __SCHED_FEAT_NR; i++) {
		if (!(sysctl_sched_features & (1UL << i)))
			seq_puts(m, "NO_");
		seq_printf(m, "%s ", sched_feat_names[i]);
	}
	seq_puts(m, "\n");

	return 0;
}

#ifdef HAVE_JUMP_LABEL

#define jump_label_key__true  STATIC_KEY_INIT_TRUE
#define jump_label_key__false STATIC_KEY_INIT_FALSE

#define SCHED_FEAT(name, enabled)	\
	jump_label_key__##enabled ,

struct static_key sched_feat_keys[__SCHED_FEAT_NR] = {
#include "features.h"
};

#undef SCHED_FEAT

static void sched_feat_disable(int i)
{
	if (static_key_enabled(&sched_feat_keys[i]))
		static_key_slow_dec(&sched_feat_keys[i]);
}

static void sched_feat_enable(int i)
{
	if (!static_key_enabled(&sched_feat_keys[i]))
		static_key_slow_inc(&sched_feat_keys[i]);
}
#else
static void sched_feat_disable(int i) { };
static void sched_feat_enable(int i) { };
#endif /* HAVE_JUMP_LABEL */

static int sched_feat_set(char *cmp)
{
	int i;
	int neg = 0;

	if (strncmp(cmp, "NO_", 3) == 0) {
		neg = 1;
		cmp += 3;
	}

	for (i = 0; i < __SCHED_FEAT_NR; i++) {
		if (strcmp(cmp, sched_feat_names[i]) == 0) {
			if (neg) {
				sysctl_sched_features &= ~(1UL << i);
				sched_feat_disable(i);
			} else {
				sysctl_sched_features |= (1UL << i);
				sched_feat_enable(i);
			}
			break;
		}
	}

	return i;
}

static ssize_t
sched_feat_write(struct file *filp, const char __user *ubuf,
		size_t cnt, loff_t *ppos)
{
	char buf[64];
	char *cmp;
	int i;
	struct inode *inode;

	if (cnt > 63)
		cnt = 63;

	if (copy_from_user(&buf, ubuf, cnt))
		return -EFAULT;

	buf[cnt] = 0;
	cmp = strstrip(buf);

	/* Ensure the static_key remains in a consistent state */
	inode = file_inode(filp);
	mutex_lock(&inode->i_mutex);
	i = sched_feat_set(cmp);
	mutex_unlock(&inode->i_mutex);
	if (i == __SCHED_FEAT_NR)
		return -EINVAL;

	*ppos += cnt;

	return cnt;
}

static int sched_feat_open(struct inode *inode, struct file *filp)
{
	return single_open(filp, sched_feat_show, NULL);
}

static const struct file_operations sched_feat_fops = {
	.open		= sched_feat_open,
	.write		= sched_feat_write,
	.read		= seq_read,
	.llseek		= seq_lseek,
	.release	= single_release,
};

static __init int sched_init_debug(void)
{
	debugfs_create_file("sched_features", 0644, NULL, NULL,
			&sched_feat_fops);

	return 0;
}
late_initcall(sched_init_debug);
#endif /* CONFIG_SCHED_DEBUG */

/*
 * Number of tasks to iterate in a single balance run.
 * Limited because this is done with IRQs disabled.
 */
const_debug unsigned int sysctl_sched_nr_migrate = 32;

/*
 * period over which we average the RT time consumption, measured
 * in ms.
 *
 * default: 1s
 */
const_debug unsigned int sysctl_sched_time_avg = MSEC_PER_SEC;

/*
 * period over which we measure -rt task cpu usage in us.
 * default: 1s
 */
unsigned int sysctl_sched_rt_period = 1000000;

__read_mostly int scheduler_running;

/*
 * part of the period that we allow rt tasks to run in us.
 * default: 0.95s
 */
int sysctl_sched_rt_runtime = 950000;

/*
 * __task_rq_lock - lock the rq @p resides on.
 */
static inline struct rq *__task_rq_lock(struct task_struct *p)
	__acquires(rq->lock)
{
	struct rq *rq;

	lockdep_assert_held(&p->pi_lock);

	for (;;) {
		rq = task_rq(p);
		raw_spin_lock(&rq->lock);
		if (likely(rq == task_rq(p) && !task_on_rq_migrating(p)))
			return rq;
		raw_spin_unlock(&rq->lock);

		while (unlikely(task_on_rq_migrating(p)))
			cpu_relax();
	}
}

/*
 * task_rq_lock - lock p->pi_lock and lock the rq @p resides on.
 */
static struct rq *task_rq_lock(struct task_struct *p, unsigned long *flags)
	__acquires(p->pi_lock)
	__acquires(rq->lock)
{
	struct rq *rq;

	for (;;) {
		raw_spin_lock_irqsave(&p->pi_lock, *flags);
		rq = task_rq(p);
		raw_spin_lock(&rq->lock);
		if (likely(rq == task_rq(p) && !task_on_rq_migrating(p)))
			return rq;
		raw_spin_unlock(&rq->lock);
		raw_spin_unlock_irqrestore(&p->pi_lock, *flags);

		while (unlikely(task_on_rq_migrating(p)))
			cpu_relax();
	}
}

struct rq *
lock_rq_of(struct task_struct *p, unsigned long *flags)
{
	return task_rq_lock(p, flags);
}

static void __task_rq_unlock(struct rq *rq)
	__releases(rq->lock)
{
	raw_spin_unlock(&rq->lock);
}

static inline void
task_rq_unlock(struct rq *rq, struct task_struct *p, unsigned long *flags)
	__releases(rq->lock)
	__releases(p->pi_lock)
{
	raw_spin_unlock(&rq->lock);
	raw_spin_unlock_irqrestore(&p->pi_lock, *flags);
}

void
unlock_rq_of(struct rq *rq, struct task_struct *p, unsigned long *flags)
{
	task_rq_unlock(rq, p, flags);
}

/*
 * this_rq_lock - lock this runqueue and disable interrupts.
 */
static struct rq *this_rq_lock(void)
	__acquires(rq->lock)
{
	struct rq *rq;

	local_irq_disable();
	rq = this_rq();
	raw_spin_lock(&rq->lock);

	return rq;
}

#ifdef CONFIG_SCHED_HRTICK
/*
 * Use HR-timers to deliver accurate preemption points.
 */

static void hrtick_clear(struct rq *rq)
{
	if (hrtimer_active(&rq->hrtick_timer))
		hrtimer_cancel(&rq->hrtick_timer);
}

/*
 * High-resolution timer tick.
 * Runs from hardirq context with interrupts disabled.
 */
static enum hrtimer_restart hrtick(struct hrtimer *timer)
{
	struct rq *rq = container_of(timer, struct rq, hrtick_timer);

	WARN_ON_ONCE(cpu_of(rq) != smp_processor_id());

	raw_spin_lock(&rq->lock);
	update_rq_clock(rq);
	rq->curr->sched_class->task_tick(rq, rq->curr, 1);
	raw_spin_unlock(&rq->lock);

	return HRTIMER_NORESTART;
}

#ifdef CONFIG_SMP

static int __hrtick_restart(struct rq *rq)
{
	struct hrtimer *timer = &rq->hrtick_timer;
	ktime_t time = hrtimer_get_softexpires(timer);

	return __hrtimer_start_range_ns(timer, time, 0, HRTIMER_MODE_ABS_PINNED, 0);
}

/*
 * called from hardirq (IPI) context
 */
static void __hrtick_start(void *arg)
{
	struct rq *rq = arg;

	raw_spin_lock(&rq->lock);
	__hrtick_restart(rq);
	rq->hrtick_csd_pending = 0;
	raw_spin_unlock(&rq->lock);
}

/*
 * Called to set the hrtick timer state.
 *
 * called with rq->lock held and irqs disabled
 */
void hrtick_start(struct rq *rq, u64 delay)
{
	struct hrtimer *timer = &rq->hrtick_timer;
	ktime_t time;
	s64 delta;

	/*
	 * Don't schedule slices shorter than 10000ns, that just
	 * doesn't make sense and can cause timer DoS.
	 */
	delta = max_t(s64, delay, 10000LL);
	time = ktime_add_ns(timer->base->get_time(), delta);

	hrtimer_set_expires(timer, time);

	if (rq == this_rq()) {
		__hrtick_restart(rq);
	} else if (!rq->hrtick_csd_pending) {
		smp_call_function_single_async(cpu_of(rq), &rq->hrtick_csd);
		rq->hrtick_csd_pending = 1;
	}
}

static int
hotplug_hrtick(struct notifier_block *nfb, unsigned long action, void *hcpu)
{
	int cpu = (int)(long)hcpu;

	switch (action) {
	case CPU_UP_CANCELED:
	case CPU_UP_CANCELED_FROZEN:
	case CPU_DOWN_PREPARE:
	case CPU_DOWN_PREPARE_FROZEN:
	case CPU_DEAD:
	case CPU_DEAD_FROZEN:
		hrtick_clear(cpu_rq(cpu));
		return NOTIFY_OK;
	}

	return NOTIFY_DONE;
}

static __init void init_hrtick(void)
{
	hotcpu_notifier(hotplug_hrtick, 0);
}
#else
/*
 * Called to set the hrtick timer state.
 *
 * called with rq->lock held and irqs disabled
 */
void hrtick_start(struct rq *rq, u64 delay)
{
	/*
	 * Don't schedule slices shorter than 10000ns, that just
	 * doesn't make sense. Rely on vruntime for fairness.
	 */
	delay = max_t(u64, delay, 10000LL);
	__hrtimer_start_range_ns(&rq->hrtick_timer, ns_to_ktime(delay), 0,
			HRTIMER_MODE_REL_PINNED, 0);
}

static inline void init_hrtick(void)
{
}
#endif /* CONFIG_SMP */

static void init_rq_hrtick(struct rq *rq)
{
#ifdef CONFIG_SMP
	rq->hrtick_csd_pending = 0;

	rq->hrtick_csd.flags = 0;
	rq->hrtick_csd.func = __hrtick_start;
	rq->hrtick_csd.info = rq;
#endif

	hrtimer_init(&rq->hrtick_timer, CLOCK_MONOTONIC, HRTIMER_MODE_REL);
	rq->hrtick_timer.function = hrtick;
}
#else	/* CONFIG_SCHED_HRTICK */
static inline void hrtick_clear(struct rq *rq)
{
}

static inline void init_rq_hrtick(struct rq *rq)
{
}

static inline void init_hrtick(void)
{
}
#endif	/* CONFIG_SCHED_HRTICK */

/*
 * cmpxchg based fetch_or, macro so it works for different integer types
 */
#define fetch_or(ptr, val)						\
({	typeof(*(ptr)) __old, __val = *(ptr);				\
 	for (;;) {							\
 		__old = cmpxchg((ptr), __val, __val | (val));		\
 		if (__old == __val)					\
 			break;						\
 		__val = __old;						\
 	}								\
 	__old;								\
})

#if defined(CONFIG_SMP) && defined(TIF_POLLING_NRFLAG)
/*
 * Atomically set TIF_NEED_RESCHED and test for TIF_POLLING_NRFLAG,
 * this avoids any races wrt polling state changes and thereby avoids
 * spurious IPIs.
 */
static bool set_nr_and_not_polling(struct task_struct *p)
{
	struct thread_info *ti = task_thread_info(p);
	return !(fetch_or(&ti->flags, _TIF_NEED_RESCHED) & _TIF_POLLING_NRFLAG);
}

/*
 * Atomically set TIF_NEED_RESCHED if TIF_POLLING_NRFLAG is set.
 *
 * If this returns true, then the idle task promises to call
 * sched_ttwu_pending() and reschedule soon.
 */
static bool set_nr_if_polling(struct task_struct *p)
{
	struct thread_info *ti = task_thread_info(p);
	typeof(ti->flags) old, val = READ_ONCE(ti->flags);

	for (;;) {
		if (!(val & _TIF_POLLING_NRFLAG))
			return false;
		if (val & _TIF_NEED_RESCHED)
			return true;
		old = cmpxchg(&ti->flags, val, val | _TIF_NEED_RESCHED);
		if (old == val)
			break;
		val = old;
	}
	return true;
}

#else
static bool set_nr_and_not_polling(struct task_struct *p)
{
	set_tsk_need_resched(p);
	return true;
}

#ifdef CONFIG_SMP
static bool set_nr_if_polling(struct task_struct *p)
{
	return false;
}
#endif
#endif

/*
 * resched_curr - mark rq's current task 'to be rescheduled now'.
 *
 * On UP this means the setting of the need_resched flag, on SMP it
 * might also involve a cross-CPU call to trigger the scheduler on
 * the target CPU.
 */
void resched_curr(struct rq *rq)
{
	struct task_struct *curr = rq->curr;
	int cpu;

	lockdep_assert_held(&rq->lock);

	if (test_tsk_need_resched(curr))
		return;

	cpu = cpu_of(rq);

	if (cpu == smp_processor_id()) {
		set_tsk_need_resched(curr);
		set_preempt_need_resched();
		return;
	}

	if (set_nr_and_not_polling(curr))
		smp_send_reschedule(cpu);
	else
		trace_sched_wake_idle_without_ipi(cpu);
}

void resched_cpu(int cpu)
{
	struct rq *rq = cpu_rq(cpu);
	unsigned long flags;

	if (!raw_spin_trylock_irqsave(&rq->lock, flags))
		return;
	resched_curr(rq);
	raw_spin_unlock_irqrestore(&rq->lock, flags);
}

#ifdef CONFIG_SMP
#ifdef CONFIG_NO_HZ_COMMON
/*
 * In the semi idle case, use the nearest busy cpu for migrating timers
 * from an idle cpu.  This is good for power-savings.
 *
 * We don't do similar optimization for completely idle system, as
 * selecting an idle cpu will add more delays to the timers than intended
 * (as that cpu's timer base may not be uptodate wrt jiffies etc).
 */
int get_nohz_timer_target(int pinned)
{
	int cpu = smp_processor_id();
	int i;
	struct sched_domain *sd;

	if (pinned || !get_sysctl_timer_migration() || !idle_cpu(cpu))
		return cpu;

	rcu_read_lock();
	for_each_domain(cpu, sd) {
		for_each_cpu(i, sched_domain_span(sd)) {
			if (!idle_cpu(i)) {
				cpu = i;
				goto unlock;
			}
		}
	}
unlock:
	rcu_read_unlock();
	return cpu;
}
/*
 * When add_timer_on() enqueues a timer into the timer wheel of an
 * idle CPU then this timer might expire before the next timer event
 * which is scheduled to wake up that CPU. In case of a completely
 * idle system the next event might even be infinite time into the
 * future. wake_up_idle_cpu() ensures that the CPU is woken up and
 * leaves the inner idle loop so the newly added timer is taken into
 * account when the CPU goes back to idle and evaluates the timer
 * wheel for the next timer event.
 */
static void wake_up_idle_cpu(int cpu)
{
	struct rq *rq = cpu_rq(cpu);

	if (cpu == smp_processor_id())
		return;

	if (set_nr_and_not_polling(rq->idle))
		smp_send_reschedule(cpu);
	else
		trace_sched_wake_idle_without_ipi(cpu);
}

static bool wake_up_full_nohz_cpu(int cpu)
{
	/*
	 * We just need the target to call irq_exit() and re-evaluate
	 * the next tick. The nohz full kick at least implies that.
	 * If needed we can still optimize that later with an
	 * empty IRQ.
	 */
	if (tick_nohz_full_cpu(cpu)) {
		if (cpu != smp_processor_id() ||
		    tick_nohz_tick_stopped())
			tick_nohz_full_kick_cpu(cpu);
		return true;
	}

	return false;
}

void wake_up_nohz_cpu(int cpu)
{
	if (!wake_up_full_nohz_cpu(cpu))
		wake_up_idle_cpu(cpu);
}

static inline bool got_nohz_idle_kick(void)
{
	int cpu = smp_processor_id();

	if (!test_bit(NOHZ_BALANCE_KICK, nohz_flags(cpu)))
		return false;

	if (idle_cpu(cpu) && !need_resched())
		return true;

	/*
	 * We can't run Idle Load Balance on this CPU for this time so we
	 * cancel it and clear NOHZ_BALANCE_KICK
	 */
	clear_bit(NOHZ_BALANCE_KICK, nohz_flags(cpu));
	return false;
}

#else /* CONFIG_NO_HZ_COMMON */

static inline bool got_nohz_idle_kick(void)
{
	return false;
}

#endif /* CONFIG_NO_HZ_COMMON */

#ifdef CONFIG_NO_HZ_FULL
bool sched_can_stop_tick(void)
{
	/*
	 * More than one running task need preemption.
	 * nr_running update is assumed to be visible
	 * after IPI is sent from wakers.
	 */
	if (this_rq()->nr_running > 1)
		return false;

	return true;
}
#endif /* CONFIG_NO_HZ_FULL */

void sched_avg_update(struct rq *rq)
{
	s64 period = sched_avg_period();

	while ((s64)(rq_clock(rq) - rq->age_stamp) > period) {
		/*
		 * Inline assembly required to prevent the compiler
		 * optimising this loop into a divmod call.
		 * See __iter_div_u64_rem() for another example of this.
		 */
		asm("" : "+rm" (rq->age_stamp));
		rq->age_stamp += period;
		rq->rt_avg /= 2;
	}
}

#endif /* CONFIG_SMP */

#if defined(CONFIG_RT_GROUP_SCHED) || (defined(CONFIG_FAIR_GROUP_SCHED) && \
			(defined(CONFIG_SMP) || defined(CONFIG_CFS_BANDWIDTH)))
/*
 * Iterate task_group tree rooted at *from, calling @down when first entering a
 * node and @up when leaving it for the final time.
 *
 * Caller must hold rcu_lock or sufficient equivalent.
 */
int walk_tg_tree_from(struct task_group *from,
			     tg_visitor down, tg_visitor up, void *data)
{
	struct task_group *parent, *child;
	int ret;

	parent = from;

down:
	ret = (*down)(parent, data);
	if (ret)
		goto out;
	list_for_each_entry_rcu(child, &parent->children, siblings) {
		parent = child;
		goto down;

up:
		continue;
	}
	ret = (*up)(parent, data);
	if (ret || parent == from)
		goto out;

	child = parent;
	parent = parent->parent;
	if (parent)
		goto up;
out:
	return ret;
}

int tg_nop(struct task_group *tg, void *data)
{
	return 0;
}
#endif

static void set_load_weight(struct task_struct *p)
{
	int prio = p->static_prio - MAX_RT_PRIO;
	struct load_weight *load = &p->se.load;

	/*
	 * SCHED_IDLE tasks get minimal weight:
	 */
	if (p->policy == SCHED_IDLE) {
		load->weight = scale_load(WEIGHT_IDLEPRIO);
		load->inv_weight = WMULT_IDLEPRIO;
		return;
	}

	load->weight = scale_load(prio_to_weight[prio]);
	load->inv_weight = prio_to_wmult[prio];
}

static void enqueue_task(struct rq *rq, struct task_struct *p, int flags)
{
	update_rq_clock(rq);
	sched_info_queued(rq, p);
	p->sched_class->enqueue_task(rq, p, flags);
}

static void dequeue_task(struct rq *rq, struct task_struct *p, int flags)
{
	update_rq_clock(rq);
	sched_info_dequeued(rq, p);
	p->sched_class->dequeue_task(rq, p, flags);
}

void activate_task(struct rq *rq, struct task_struct *p, int flags)
{
	if (task_contributes_to_load(p))
		rq->nr_uninterruptible--;

	enqueue_task(rq, p, flags);
}

void deactivate_task(struct rq *rq, struct task_struct *p, int flags)
{
	if (task_contributes_to_load(p))
		rq->nr_uninterruptible++;

	dequeue_task(rq, p, flags);
}

static void update_rq_clock_task(struct rq *rq, s64 delta)
{
/*
 * In theory, the compile should just see 0 here, and optimize out the call
 * to sched_rt_avg_update. But I don't trust it...
 */
#if defined(CONFIG_IRQ_TIME_ACCOUNTING) || defined(CONFIG_PARAVIRT_TIME_ACCOUNTING)
	s64 steal = 0, irq_delta = 0;
#endif
#ifdef CONFIG_IRQ_TIME_ACCOUNTING
	irq_delta = irq_time_read(cpu_of(rq)) - rq->prev_irq_time;

	/*
	 * Since irq_time is only updated on {soft,}irq_exit, we might run into
	 * this case when a previous update_rq_clock() happened inside a
	 * {soft,}irq region.
	 *
	 * When this happens, we stop ->clock_task and only update the
	 * prev_irq_time stamp to account for the part that fit, so that a next
	 * update will consume the rest. This ensures ->clock_task is
	 * monotonic.
	 *
	 * It does however cause some slight miss-attribution of {soft,}irq
	 * time, a more accurate solution would be to update the irq_time using
	 * the current rq->clock timestamp, except that would require using
	 * atomic ops.
	 */
	if (irq_delta > delta)
		irq_delta = delta;

	rq->prev_irq_time += irq_delta;
	delta -= irq_delta;
#endif
#ifdef CONFIG_PARAVIRT_TIME_ACCOUNTING
	if (static_key_false((&paravirt_steal_rq_enabled))) {
		steal = paravirt_steal_clock(cpu_of(rq));
		steal -= rq->prev_steal_time_rq;

		if (unlikely(steal > delta))
			steal = delta;

		rq->prev_steal_time_rq += steal;
		delta -= steal;
	}
#endif

	rq->clock_task += delta;

#if defined(CONFIG_IRQ_TIME_ACCOUNTING) || defined(CONFIG_PARAVIRT_TIME_ACCOUNTING)
	if ((irq_delta + steal) && sched_feat(NONTASK_CAPACITY))
		sched_rt_avg_update(rq, irq_delta + steal);
#endif
}

void sched_set_stop_task(int cpu, struct task_struct *stop)
{
	struct sched_param param = { .sched_priority = MAX_RT_PRIO - 1 };
	struct task_struct *old_stop = cpu_rq(cpu)->stop;

	if (stop) {
		/*
		 * Make it appear like a SCHED_FIFO task, its something
		 * userspace knows about and won't get confused about.
		 *
		 * Also, it will make PI more or less work without too
		 * much confusion -- but then, stop work should not
		 * rely on PI working anyway.
		 */
		sched_setscheduler_nocheck(stop, SCHED_FIFO, &param);

		stop->sched_class = &stop_sched_class;
	}

	cpu_rq(cpu)->stop = stop;

	if (old_stop) {
		/*
		 * Reset it back to a normal scheduling class so that
		 * it can die in pieces.
		 */
		old_stop->sched_class = &rt_sched_class;
	}
}

/*
 * __normal_prio - return the priority that is based on the static prio
 */
static inline int __normal_prio(struct task_struct *p)
{
	return p->static_prio;
}

/*
 * Calculate the expected normal priority: i.e. priority
 * without taking RT-inheritance into account. Might be
 * boosted by interactivity modifiers. Changes upon fork,
 * setprio syscalls, and whenever the interactivity
 * estimator recalculates.
 */
static inline int normal_prio(struct task_struct *p)
{
	int prio;

	if (task_has_dl_policy(p))
		prio = MAX_DL_PRIO-1;
	else if (task_has_rt_policy(p))
		prio = MAX_RT_PRIO-1 - p->rt_priority;
	else
		prio = __normal_prio(p);
	return prio;
}

/*
 * Calculate the current priority, i.e. the priority
 * taken into account by the scheduler. This value might
 * be boosted by RT tasks, or might be boosted by
 * interactivity modifiers. Will be RT if the task got
 * RT-boosted. If not then it returns p->normal_prio.
 */
static int effective_prio(struct task_struct *p)
{
	p->normal_prio = normal_prio(p);
	/*
	 * If we are RT tasks or we were boosted to RT priority,
	 * keep the priority unchanged. Otherwise, update priority
	 * to the normal priority:
	 */
	if (!rt_prio(p->prio))
		return p->normal_prio;
	return p->prio;
}

/**
 * task_curr - is this task currently executing on a CPU?
 * @p: the task in question.
 *
 * Return: 1 if the task is currently executing. 0 otherwise.
 */
inline int task_curr(const struct task_struct *p)
{
	return cpu_curr(task_cpu(p)) == p;
}

/*
 * Can drop rq->lock because from sched_class::switched_from() methods drop it.
 */
static inline void check_class_changed(struct rq *rq, struct task_struct *p,
				       const struct sched_class *prev_class,
				       int oldprio)
{
	if (prev_class != p->sched_class) {
		if (prev_class->switched_from)
			prev_class->switched_from(rq, p);
		/* Possble rq->lock 'hole'.  */
		p->sched_class->switched_to(rq, p);
	} else if (oldprio != p->prio || dl_task(p))
		p->sched_class->prio_changed(rq, p, oldprio);
}

void check_preempt_curr(struct rq *rq, struct task_struct *p, int flags)
{
	const struct sched_class *class;

	if (p->sched_class == rq->curr->sched_class) {
		rq->curr->sched_class->check_preempt_curr(rq, p, flags);
	} else {
		for_each_class(class) {
			if (class == rq->curr->sched_class)
				break;
			if (class == p->sched_class) {
				resched_curr(rq);
				break;
			}
		}
	}

	/*
	 * A queue event has occurred, and we're going to schedule.  In
	 * this case, we can save a useless back to back clock update.
	 */
	if (task_on_rq_queued(rq->curr) && test_tsk_need_resched(rq->curr))
		rq->skip_clock_update = 1;
}

#ifdef CONFIG_SMP
/*
 * This is how migration works:
 *
 * 1) we invoke migration_cpu_stop() on the target CPU using
 *    stop_one_cpu().
 * 2) stopper starts to run (implicitly forcing the migrated thread
 *    off the CPU)
 * 3) it checks whether the migrated task is still in the wrong runqueue.
 * 4) if it's in the wrong runqueue then the migration thread removes
 *    it and puts it into the right queue.
 * 5) stopper completes and stop_one_cpu() returns and the migration
 *    is done.
 */

/*
 * move_queued_task - move a queued task to new rq.
 *
 * Returns (locked) new rq. Old rq's lock is released.
 */
static struct rq *move_queued_task(struct task_struct *p, int new_cpu)
{
	struct rq *rq = task_rq(p);

	lockdep_assert_held(&rq->lock);

	dequeue_task(rq, p, 0);
	p->on_rq = TASK_ON_RQ_MIGRATING;
	double_lock_balance(rq, cpu_rq(new_cpu));
	set_task_cpu(p, new_cpu);
	double_unlock_balance(rq, cpu_rq(new_cpu));
	raw_spin_unlock(&rq->lock);

	rq = cpu_rq(new_cpu);

	raw_spin_lock(&rq->lock);
	BUG_ON(task_cpu(p) != new_cpu);
	p->on_rq = TASK_ON_RQ_QUEUED;
	enqueue_task(rq, p, 0);
	check_preempt_curr(rq, p, 0);

	return rq;
}

struct migration_arg {
	struct task_struct *task;
	int dest_cpu;
};

/*
 * Move (not current) task off this cpu, onto dest cpu. We're doing
 * this because either it can't run here any more (set_cpus_allowed()
 * away from this CPU, or CPU going down), or because we're
 * attempting to rebalance this task on exec (sched_exec).
 *
 * So we race with normal scheduler movements, but that's OK, as long
 * as the task is no longer on this CPU.
 *
 * Returns non-zero if task was successfully migrated.
 */
static int __migrate_task(struct task_struct *p, int src_cpu, int dest_cpu)
{
	struct rq *rq;
	int ret = 0;

	if (unlikely(!cpu_active(dest_cpu)))
		return ret;

	rq = cpu_rq(src_cpu);

	raw_spin_lock(&p->pi_lock);
	raw_spin_lock(&rq->lock);
	/* Already moved. */
	if (task_cpu(p) != src_cpu)
		goto done;

	/* Affinity changed (again). */
	if (!cpumask_test_cpu(dest_cpu, tsk_cpus_allowed(p)))
		goto fail;

	/*
	 * If we're not on a rq, the next wake-up will ensure we're
	 * placed properly.
	 */
	if (task_on_rq_queued(p))
		rq = move_queued_task(p, dest_cpu);
done:
	ret = 1;
fail:
	raw_spin_unlock(&rq->lock);
	raw_spin_unlock(&p->pi_lock);
	return ret;
}

/*
 * migration_cpu_stop - this will be executed by a highprio stopper thread
 * and performs thread migration by bumping thread off CPU then
 * 'pushing' onto another runqueue.
 */
static int migration_cpu_stop(void *data)
{
	struct migration_arg *arg = data;

	/*
	 * The original target cpu might have gone down and we might
	 * be on another cpu but it doesn't matter.
	 */
	local_irq_disable();
	/*
	 * We need to explicitly wake pending tasks before running
	 * __migrate_task() such that we will not miss enforcing cpus_allowed
	 * during wakeups, see set_cpus_allowed_ptr()'s TASK_WAKING test.
	 */
	sched_ttwu_pending();
	__migrate_task(arg->task, raw_smp_processor_id(), arg->dest_cpu);
	local_irq_enable();
	return 0;
}

void do_set_cpus_allowed(struct task_struct *p, const struct cpumask *new_mask)
{
	lockdep_assert_held(&p->pi_lock);

	if (p->sched_class->set_cpus_allowed)
		p->sched_class->set_cpus_allowed(p, new_mask);

	cpumask_copy(&p->cpus_allowed, new_mask);
	p->nr_cpus_allowed = cpumask_weight(new_mask);
}

/*
 * Change a given task's CPU affinity. Migrate the thread to a
 * proper CPU and schedule it away if the CPU it's executing on
 * is removed from the allowed bitmask.
 *
 * NOTE: the caller must have a valid reference to the task, the
 * task must not exit() & deallocate itself prematurely. The
 * call is not atomic; no spinlocks may be held.
 */
static int __set_cpus_allowed_ptr(struct task_struct *p,
				  const struct cpumask *new_mask, bool check)
{
	unsigned long flags;
	struct rq *rq;
	unsigned int dest_cpu;
	int ret = 0;

	rq = task_rq_lock(p, &flags);

	/*
	 * Must re-check here, to close a race against __kthread_bind(),
	 * sched_setaffinity() is not guaranteed to observe the flag.
	 */
	if (check && (p->flags & PF_NO_SETAFFINITY)) {
		ret = -EINVAL;
		goto out;
	}

	if (cpumask_equal(&p->cpus_allowed, new_mask))
		goto out;

	if (!cpumask_intersects(new_mask, cpu_active_mask)) {
		ret = -EINVAL;
		goto out;
	}

	do_set_cpus_allowed(p, new_mask);

	/* Can the task run on the task's current CPU? If so, we're done */
	if (cpumask_test_cpu(task_cpu(p), new_mask))
		goto out;

	dest_cpu = cpumask_any_and(cpu_active_mask, new_mask);
	if (task_running(rq, p) || p->state == TASK_WAKING) {
		struct migration_arg arg = { p, dest_cpu };
		/* Need help from migration thread: drop lock and wait. */
		task_rq_unlock(rq, p, &flags);
		stop_one_cpu(cpu_of(rq), migration_cpu_stop, &arg);
		tlb_migrate_finish(p->mm);
		return 0;
	} else if (task_on_rq_queued(p))
		rq = move_queued_task(p, dest_cpu);
out:
	task_rq_unlock(rq, p, &flags);

	return ret;
}

int set_cpus_allowed_ptr(struct task_struct *p, const struct cpumask *new_mask)
{
	return __set_cpus_allowed_ptr(p, new_mask, false);
}
EXPORT_SYMBOL_GPL(set_cpus_allowed_ptr);

void set_task_cpu(struct task_struct *p, unsigned int new_cpu)
{
#ifdef CONFIG_SCHED_DEBUG
	/*
	 * We should never call set_task_cpu() on a blocked task,
	 * ttwu() will sort out the placement.
	 */
	WARN_ON_ONCE(p->state != TASK_RUNNING && p->state != TASK_WAKING &&
			!(task_preempt_count(p) & PREEMPT_ACTIVE));

#ifdef CONFIG_LOCKDEP
	/*
	 * The caller should hold either p->pi_lock or rq->lock, when changing
	 * a task's CPU. ->pi_lock for waking tasks, rq->lock for runnable tasks.
	 *
	 * sched_move_task() holds both and thus holding either pins the cgroup,
	 * see task_group().
	 *
	 * Furthermore, all task_rq users should acquire both locks, see
	 * task_rq_lock().
	 */
	WARN_ON_ONCE(debug_locks && !(lockdep_is_held(&p->pi_lock) ||
				      lockdep_is_held(&task_rq(p)->lock)));
#endif
#endif

	trace_sched_migrate_task(p, new_cpu);

	if (task_cpu(p) != new_cpu) {
		if (p->sched_class->migrate_task_rq)
			p->sched_class->migrate_task_rq(p, new_cpu);
		p->se.nr_migrations++;
		perf_sw_event(PERF_COUNT_SW_CPU_MIGRATIONS, 1, NULL, 0);

		walt_fixup_busy_time(p, new_cpu);
	}

	__set_task_cpu(p, new_cpu);
}

static void __migrate_swap_task(struct task_struct *p, int cpu)
{
	if (task_on_rq_queued(p)) {
		struct rq *src_rq, *dst_rq;

		src_rq = task_rq(p);
		dst_rq = cpu_rq(cpu);

		deactivate_task(src_rq, p, 0);
		set_task_cpu(p, cpu);
		activate_task(dst_rq, p, 0);
		check_preempt_curr(dst_rq, p, 0);
	} else {
		/*
		 * Task isn't running anymore; make it appear like we migrated
		 * it before it went to sleep. This means on wakeup we make the
		 * previous cpu our targer instead of where it really is.
		 */
		p->wake_cpu = cpu;
	}
}

struct migration_swap_arg {
	struct task_struct *src_task, *dst_task;
	int src_cpu, dst_cpu;
};

static int migrate_swap_stop(void *data)
{
	struct migration_swap_arg *arg = data;
	struct rq *src_rq, *dst_rq;
	int ret = -EAGAIN;

	src_rq = cpu_rq(arg->src_cpu);
	dst_rq = cpu_rq(arg->dst_cpu);

	double_raw_lock(&arg->src_task->pi_lock,
			&arg->dst_task->pi_lock);
	double_rq_lock(src_rq, dst_rq);
	if (task_cpu(arg->dst_task) != arg->dst_cpu)
		goto unlock;

	if (task_cpu(arg->src_task) != arg->src_cpu)
		goto unlock;

	if (!cpumask_test_cpu(arg->dst_cpu, tsk_cpus_allowed(arg->src_task)))
		goto unlock;

	if (!cpumask_test_cpu(arg->src_cpu, tsk_cpus_allowed(arg->dst_task)))
		goto unlock;

	__migrate_swap_task(arg->src_task, arg->dst_cpu);
	__migrate_swap_task(arg->dst_task, arg->src_cpu);

	ret = 0;

unlock:
	double_rq_unlock(src_rq, dst_rq);
	raw_spin_unlock(&arg->dst_task->pi_lock);
	raw_spin_unlock(&arg->src_task->pi_lock);

	return ret;
}

/*
 * Cross migrate two tasks
 */
int migrate_swap(struct task_struct *cur, struct task_struct *p)
{
	struct migration_swap_arg arg;
	int ret = -EINVAL;

	arg = (struct migration_swap_arg){
		.src_task = cur,
		.src_cpu = task_cpu(cur),
		.dst_task = p,
		.dst_cpu = task_cpu(p),
	};

	if (arg.src_cpu == arg.dst_cpu)
		goto out;

	/*
	 * These three tests are all lockless; this is OK since all of them
	 * will be re-checked with proper locks held further down the line.
	 */
	if (!cpu_active(arg.src_cpu) || !cpu_active(arg.dst_cpu))
		goto out;

	if (!cpumask_test_cpu(arg.dst_cpu, tsk_cpus_allowed(arg.src_task)))
		goto out;

	if (!cpumask_test_cpu(arg.src_cpu, tsk_cpus_allowed(arg.dst_task)))
		goto out;

	trace_sched_swap_numa(cur, arg.src_cpu, p, arg.dst_cpu);
	ret = stop_two_cpus(arg.dst_cpu, arg.src_cpu, migrate_swap_stop, &arg);

out:
	return ret;
}

/*
 * wait_task_inactive - wait for a thread to unschedule.
 *
 * If @match_state is nonzero, it's the @p->state value just checked and
 * not expected to change.  If it changes, i.e. @p might have woken up,
 * then return zero.  When we succeed in waiting for @p to be off its CPU,
 * we return a positive number (its total switch count).  If a second call
 * a short while later returns the same number, the caller can be sure that
 * @p has remained unscheduled the whole time.
 *
 * The caller must ensure that the task *will* unschedule sometime soon,
 * else this function might spin for a *long* time. This function can't
 * be called with interrupts off, or it may introduce deadlock with
 * smp_call_function() if an IPI is sent by the same process we are
 * waiting to become inactive.
 */
unsigned long wait_task_inactive(struct task_struct *p, long match_state)
{
	unsigned long flags;
	int running, queued;
	unsigned long ncsw;
	struct rq *rq;

	for (;;) {
		/*
		 * We do the initial early heuristics without holding
		 * any task-queue locks at all. We'll only try to get
		 * the runqueue lock when things look like they will
		 * work out!
		 */
		rq = task_rq(p);

		/*
		 * If the task is actively running on another CPU
		 * still, just relax and busy-wait without holding
		 * any locks.
		 *
		 * NOTE! Since we don't hold any locks, it's not
		 * even sure that "rq" stays as the right runqueue!
		 * But we don't care, since "task_running()" will
		 * return false if the runqueue has changed and p
		 * is actually now running somewhere else!
		 */
		while (task_running(rq, p)) {
			if (match_state && unlikely(p->state != match_state))
				return 0;
			cpu_relax();
		}

		/*
		 * Ok, time to look more closely! We need the rq
		 * lock now, to be *sure*. If we're wrong, we'll
		 * just go back and repeat.
		 */
		rq = task_rq_lock(p, &flags);
		trace_sched_wait_task(p);
		running = task_running(rq, p);
		queued = task_on_rq_queued(p);
		ncsw = 0;
		if (!match_state || p->state == match_state)
			ncsw = p->nvcsw | LONG_MIN; /* sets MSB */
		task_rq_unlock(rq, p, &flags);

		/*
		 * If it changed from the expected state, bail out now.
		 */
		if (unlikely(!ncsw))
			break;

		/*
		 * Was it really running after all now that we
		 * checked with the proper locks actually held?
		 *
		 * Oops. Go back and try again..
		 */
		if (unlikely(running)) {
			cpu_relax();
			continue;
		}

		/*
		 * It's not enough that it's not actively running,
		 * it must be off the runqueue _entirely_, and not
		 * preempted!
		 *
		 * So if it was still runnable (but just not actively
		 * running right now), it's preempted, and we should
		 * yield - it could be a while.
		 */
		if (unlikely(queued)) {
			ktime_t to = ktime_set(0, NSEC_PER_SEC/HZ);

			set_current_state(TASK_UNINTERRUPTIBLE);
			schedule_hrtimeout(&to, HRTIMER_MODE_REL);
			continue;
		}

		/*
		 * Ahh, all good. It wasn't running, and it wasn't
		 * runnable, which means that it will never become
		 * running in the future either. We're all done!
		 */
		break;
	}

	return ncsw;
}

/***
 * kick_process - kick a running thread to enter/exit the kernel
 * @p: the to-be-kicked thread
 *
 * Cause a process which is running on another CPU to enter
 * kernel-mode, without any delay. (to get signals handled.)
 *
 * NOTE: this function doesn't have to take the runqueue lock,
 * because all it wants to ensure is that the remote task enters
 * the kernel. If the IPI races and the task has been migrated
 * to another CPU then no harm is done and the purpose has been
 * achieved as well.
 */
void kick_process(struct task_struct *p)
{
	int cpu;

	preempt_disable();
	cpu = task_cpu(p);
	if ((cpu != smp_processor_id()) && task_curr(p))
		smp_send_reschedule(cpu);
	preempt_enable();
}
EXPORT_SYMBOL_GPL(kick_process);

/*
 * ->cpus_allowed is protected by both rq->lock and p->pi_lock
 */
static int select_fallback_rq(int cpu, struct task_struct *p)
{
	int nid = cpu_to_node(cpu);
	const struct cpumask *nodemask = NULL;
	enum { cpuset, possible, fail } state = cpuset;
	int dest_cpu;

	/*
	 * If the node that the cpu is on has been offlined, cpu_to_node()
	 * will return -1. There is no cpu on the node, and we should
	 * select the cpu on the other node.
	 */
	if (nid != -1) {
		nodemask = cpumask_of_node(nid);

		/* Look for allowed, online CPU in same node. */
		for_each_cpu(dest_cpu, nodemask) {
			if (!cpu_online(dest_cpu))
				continue;
			if (!cpu_active(dest_cpu))
				continue;
			if (cpumask_test_cpu(dest_cpu, tsk_cpus_allowed(p)))
				return dest_cpu;
		}
	}

	for (;;) {
		/* Any allowed, online CPU? */
		for_each_cpu(dest_cpu, tsk_cpus_allowed(p)) {
			if (!cpu_online(dest_cpu))
				continue;
			if (!cpu_active(dest_cpu))
				continue;
			goto out;
		}

		switch (state) {
		case cpuset:
			/* No more Mr. Nice Guy. */
			cpuset_cpus_allowed_fallback(p);
			state = possible;
			break;

		case possible:
			do_set_cpus_allowed(p, cpu_possible_mask);
			state = fail;
			break;

		case fail:
			BUG();
			break;
		}
	}

out:
	if (state != cpuset) {
		/*
		 * Don't tell them about moving exiting tasks or
		 * kernel threads (both mm NULL), since they never
		 * leave kernel.
		 */
		if (p->mm && printk_ratelimit()) {
			printk_deferred("process %d (%s) no longer affine to cpu%d\n",
					task_pid_nr(p), p->comm, cpu);
		}
	}

	return dest_cpu;
}

/*
 * The caller (fork, wakeup) owns p->pi_lock, ->cpus_allowed is stable.
 */
static inline
int select_task_rq(struct task_struct *p, int cpu, int sd_flags, int wake_flags)
{
	cpu = p->sched_class->select_task_rq(p, cpu, sd_flags, wake_flags);

	/*
	 * In order not to call set_task_cpu() on a blocking task we need
	 * to rely on ttwu() to place the task on a valid ->cpus_allowed
	 * cpu.
	 *
	 * Since this is common to all placement strategies, this lives here.
	 *
	 * [ this allows ->select_task() to simply return task_cpu(p) and
	 *   not worry about this generic constraint ]
	 */
	if (unlikely(!cpumask_test_cpu(cpu, tsk_cpus_allowed(p)) ||
		     !cpu_online(cpu)))
		cpu = select_fallback_rq(task_cpu(p), p);

	return cpu;
}

static void update_avg(u64 *avg, u64 sample)
{
	s64 diff = sample - *avg;
	*avg += diff >> 3;
}

#else

static inline int __set_cpus_allowed_ptr(struct task_struct *p,
					 const struct cpumask *new_mask, bool check)
{
	return set_cpus_allowed_ptr(p, new_mask);
}

#endif /* CONFIG_SMP */

static void
ttwu_stat(struct task_struct *p, int cpu, int wake_flags)
{
#ifdef CONFIG_SCHEDSTATS
	struct rq *rq = this_rq();

#ifdef CONFIG_SMP
	int this_cpu = smp_processor_id();

	if (cpu == this_cpu) {
		schedstat_inc(rq, ttwu_local);
		schedstat_inc(p, se.statistics.nr_wakeups_local);
	} else {
		struct sched_domain *sd;

		schedstat_inc(p, se.statistics.nr_wakeups_remote);
		rcu_read_lock();
		for_each_domain(this_cpu, sd) {
			if (cpumask_test_cpu(cpu, sched_domain_span(sd))) {
				schedstat_inc(sd, ttwu_wake_remote);
				break;
			}
		}
		rcu_read_unlock();
	}

	if (wake_flags & WF_MIGRATED)
		schedstat_inc(p, se.statistics.nr_wakeups_migrate);

#endif /* CONFIG_SMP */

	schedstat_inc(rq, ttwu_count);
	schedstat_inc(p, se.statistics.nr_wakeups);

	if (wake_flags & WF_SYNC)
		schedstat_inc(p, se.statistics.nr_wakeups_sync);

#endif /* CONFIG_SCHEDSTATS */
}

static void ttwu_activate(struct rq *rq, struct task_struct *p, int en_flags)
{
	activate_task(rq, p, en_flags);
	p->on_rq = TASK_ON_RQ_QUEUED;

	/* if a worker is waking up, notify workqueue */
	if (p->flags & PF_WQ_WORKER)
		wq_worker_waking_up(p, cpu_of(rq));
}

/*
 * Mark the task runnable and perform wakeup-preemption.
 */
static void
ttwu_do_wakeup(struct rq *rq, struct task_struct *p, int wake_flags)
{
	check_preempt_curr(rq, p, wake_flags);
	trace_sched_wakeup(p, true);

	p->state = TASK_RUNNING;
#ifdef CONFIG_SMP
	if (p->sched_class->task_woken)
		p->sched_class->task_woken(rq, p);

	if (rq->idle_stamp) {
		u64 delta = rq_clock(rq) - rq->idle_stamp;
		u64 max = 2*rq->max_idle_balance_cost;

		update_avg(&rq->avg_idle, delta);

		if (rq->avg_idle > max)
			rq->avg_idle = max;

		rq->idle_stamp = 0;
	}
#endif
}

static void
ttwu_do_activate(struct rq *rq, struct task_struct *p, int wake_flags)
{
#ifdef CONFIG_SMP
	if (p->sched_contributes_to_load)
		rq->nr_uninterruptible--;
#endif

	ttwu_activate(rq, p, ENQUEUE_WAKEUP | ENQUEUE_WAKING);
	ttwu_do_wakeup(rq, p, wake_flags);
}

/*
 * Called in case the task @p isn't fully descheduled from its runqueue,
 * in this case we must do a remote wakeup. Its a 'light' wakeup though,
 * since all we need to do is flip p->state to TASK_RUNNING, since
 * the task is still ->on_rq.
 */
static int ttwu_remote(struct task_struct *p, int wake_flags)
{
	struct rq *rq;
	int ret = 0;

	rq = __task_rq_lock(p);
	if (task_on_rq_queued(p)) {
		/* check_preempt_curr() may use rq clock */
		update_rq_clock(rq);
		ttwu_do_wakeup(rq, p, wake_flags);
		ret = 1;
	}
	__task_rq_unlock(rq);

	return ret;
}

#ifdef CONFIG_SMP
void sched_ttwu_pending(void)
{
	struct rq *rq = this_rq();
	struct llist_node *llist = llist_del_all(&rq->wake_list);
	struct task_struct *p;
	unsigned long flags;

	if (!llist)
		return;

	raw_spin_lock_irqsave(&rq->lock, flags);

	while (llist) {
		p = llist_entry(llist, struct task_struct, wake_entry);
		llist = llist_next(llist);
		ttwu_do_activate(rq, p, 0);
	}

	raw_spin_unlock_irqrestore(&rq->lock, flags);
}

void scheduler_ipi(void)
{
	/*
	 * Fold TIF_NEED_RESCHED into the preempt_count; anybody setting
	 * TIF_NEED_RESCHED remotely (for the first time) will also send
	 * this IPI.
	 */
	preempt_fold_need_resched();

	if (llist_empty(&this_rq()->wake_list) && !got_nohz_idle_kick())
		return;

	/*
	 * Not all reschedule IPI handlers call irq_enter/irq_exit, since
	 * traditionally all their work was done from the interrupt return
	 * path. Now that we actually do some work, we need to make sure
	 * we do call them.
	 *
	 * Some archs already do call them, luckily irq_enter/exit nest
	 * properly.
	 *
	 * Arguably we should visit all archs and update all handlers,
	 * however a fair share of IPIs are still resched only so this would
	 * somewhat pessimize the simple resched case.
	 */
	irq_enter();
	sched_ttwu_pending();

	/*
	 * Check if someone kicked us for doing the nohz idle load balance.
	 */
	if (unlikely(got_nohz_idle_kick())) {
		this_rq()->idle_balance = 1;
		raise_softirq_irqoff(SCHED_SOFTIRQ);
	}
	irq_exit();
}

static void ttwu_queue_remote(struct task_struct *p, int cpu)
{
	struct rq *rq = cpu_rq(cpu);

	if (llist_add(&p->wake_entry, &cpu_rq(cpu)->wake_list)) {
		if (!set_nr_if_polling(rq->idle))
			smp_send_reschedule(cpu);
		else
			trace_sched_wake_idle_without_ipi(cpu);
	}
}

void wake_up_if_idle(int cpu)
{
	struct rq *rq = cpu_rq(cpu);
	unsigned long flags;

	rcu_read_lock();

	if (!is_idle_task(rcu_dereference(rq->curr)))
		goto out;

	if (set_nr_if_polling(rq->idle)) {
		trace_sched_wake_idle_without_ipi(cpu);
	} else {
		raw_spin_lock_irqsave(&rq->lock, flags);
		if (is_idle_task(rq->curr))
			smp_send_reschedule(cpu);
		/* Else cpu is not in idle, do nothing here */
		raw_spin_unlock_irqrestore(&rq->lock, flags);
	}

out:
	rcu_read_unlock();
}

bool cpus_share_cache(int this_cpu, int that_cpu)
{
	return per_cpu(sd_llc_id, this_cpu) == per_cpu(sd_llc_id, that_cpu);
}
#endif /* CONFIG_SMP */

static void ttwu_queue(struct task_struct *p, int cpu)
{
	struct rq *rq = cpu_rq(cpu);

#if defined(CONFIG_SMP)
	if (sched_feat(TTWU_QUEUE) && !cpus_share_cache(smp_processor_id(), cpu)) {
		sched_clock_cpu(cpu); /* sync clocks x-cpu */
		ttwu_queue_remote(p, cpu);
		return;
	}
#endif

	raw_spin_lock(&rq->lock);
	ttwu_do_activate(rq, p, 0);
	raw_spin_unlock(&rq->lock);
}

/**
 * try_to_wake_up - wake up a thread
 * @p: the thread to be awakened
 * @state: the mask of task states that can be woken
 * @wake_flags: wake modifier flags (WF_*)
 *
 * Put it on the run-queue if it's not already there. The "current"
 * thread is always on the run-queue (except when the actual
 * re-schedule is in progress), and as such you're allowed to do
 * the simpler "current->state = TASK_RUNNING" to mark yourself
 * runnable without the overhead of this.
 *
 * Return: %true if @p was woken up, %false if it was already running.
 * or @state didn't match @p's state.
 */
static int
try_to_wake_up(struct task_struct *p, unsigned int state, int wake_flags)
{
	unsigned long flags;
	int cpu, success = 0;
#ifdef CONFIG_SMP
	struct rq *rq;
	u64 wallclock;
#endif

	/*
	 * If we are going to wake up a thread waiting for CONDITION we
	 * need to ensure that CONDITION=1 done by the caller can not be
	 * reordered with p->state check below. This pairs with mb() in
	 * set_current_state() the waiting thread does.
	 */
	smp_mb__before_spinlock();
	raw_spin_lock_irqsave(&p->pi_lock, flags);
	if (!(p->state & state))
		goto out;

	success = 1; /* we're going to change ->state */
	cpu = task_cpu(p);

	if (p->on_rq && ttwu_remote(p, wake_flags))
		goto stat;

#ifdef CONFIG_SMP
	/*
	 * If the owning (remote) cpu is still in the middle of schedule() with
	 * this task as prev, wait until its done referencing the task.
	 */
	while (p->on_cpu)
		cpu_relax();
	/*
	 * Pairs with the smp_wmb() in finish_lock_switch().
	 */
	smp_rmb();

	rq = cpu_rq(task_cpu(p));

	raw_spin_lock(&rq->lock);
	wallclock = walt_ktime_clock();
	walt_update_task_ravg(rq->curr, rq, TASK_UPDATE, wallclock, 0);
	walt_update_task_ravg(p, rq, TASK_WAKE, wallclock, 0);
	raw_spin_unlock(&rq->lock);

	p->sched_contributes_to_load = !!task_contributes_to_load(p);
	p->state = TASK_WAKING;

	if (p->sched_class->task_waking)
		p->sched_class->task_waking(p);

	cpu = select_task_rq(p, p->wake_cpu, SD_BALANCE_WAKE, wake_flags);

	if (task_cpu(p) != cpu) {
		wake_flags |= WF_MIGRATED;
		set_task_cpu(p, cpu);
	}

#endif /* CONFIG_SMP */

	ttwu_queue(p, cpu);
stat:
	ttwu_stat(p, cpu, wake_flags);
out:
	raw_spin_unlock_irqrestore(&p->pi_lock, flags);

	return success;
}

/**
 * try_to_wake_up_local - try to wake up a local task with rq lock held
 * @p: the thread to be awakened
 *
 * Put @p on the run-queue if it's not already there. The caller must
 * ensure that this_rq() is locked, @p is bound to this_rq() and not
 * the current task.
 */
static void try_to_wake_up_local(struct task_struct *p)
{
	struct rq *rq = task_rq(p);

	if (WARN_ON_ONCE(rq != this_rq()) ||
	    WARN_ON_ONCE(p == current))
		return;

	lockdep_assert_held(&rq->lock);

	if (!raw_spin_trylock(&p->pi_lock)) {
		raw_spin_unlock(&rq->lock);
		raw_spin_lock(&p->pi_lock);
		raw_spin_lock(&rq->lock);
	}

	if (!(p->state & TASK_NORMAL))
		goto out;

	if (!task_on_rq_queued(p)) {
		u64 wallclock = walt_ktime_clock();

		walt_update_task_ravg(rq->curr, rq, TASK_UPDATE, wallclock, 0);
		walt_update_task_ravg(p, rq, TASK_WAKE, wallclock, 0);
		ttwu_activate(rq, p, ENQUEUE_WAKEUP);
	}

	ttwu_do_wakeup(rq, p, 0);
	ttwu_stat(p, smp_processor_id(), 0);
out:
	raw_spin_unlock(&p->pi_lock);
}

/**
 * wake_up_process - Wake up a specific process
 * @p: The process to be woken up.
 *
 * Attempt to wake up the nominated process and move it to the set of runnable
 * processes.
 *
 * Return: 1 if the process was woken up, 0 if it was already running.
 *
 * It may be assumed that this function implies a write memory barrier before
 * changing the task state if and only if any tasks are woken up.
 */
int wake_up_process(struct task_struct *p)
{
	WARN_ON(task_is_stopped_or_traced(p));
	return try_to_wake_up(p, TASK_NORMAL, 0);
}
EXPORT_SYMBOL(wake_up_process);

int wake_up_state(struct task_struct *p, unsigned int state)
{
	return try_to_wake_up(p, state, 0);
}

/*
 * This function clears the sched_dl_entity static params.
 */
void __dl_clear_params(struct task_struct *p)
{
	struct sched_dl_entity *dl_se = &p->dl;

	dl_se->dl_runtime = 0;
	dl_se->dl_deadline = 0;
	dl_se->dl_period = 0;
	dl_se->flags = 0;
	dl_se->dl_bw = 0;

	dl_se->dl_throttled = 0;
	dl_se->dl_new = 1;
	dl_se->dl_yielded = 0;
}

/*
 * Perform scheduler related setup for a newly forked process p.
 * p is forked by current.
 *
 * __sched_fork() is basic setup used by init_idle() too:
 */
static void __sched_fork(unsigned long clone_flags, struct task_struct *p)
{
	p->on_rq			= 0;

	p->se.on_rq			= 0;
	p->se.exec_start		= 0;
	p->se.sum_exec_runtime		= 0;
	p->se.prev_sum_exec_runtime	= 0;
	p->se.nr_migrations		= 0;
	p->se.vruntime			= 0;
	INIT_LIST_HEAD(&p->se.group_node);
	walt_init_new_task_load(p);

#ifdef CONFIG_FAIR_GROUP_SCHED
	p->se.cfs_rq			= NULL;
#endif

#ifdef CONFIG_SCHEDSTATS
	memset(&p->se.statistics, 0, sizeof(p->se.statistics));
#endif

	RB_CLEAR_NODE(&p->dl.rb_node);
	init_dl_task_timer(&p->dl);
	__dl_clear_params(p);

	INIT_LIST_HEAD(&p->rt.run_list);

#ifdef CONFIG_PREEMPT_NOTIFIERS
	INIT_HLIST_HEAD(&p->preempt_notifiers);
#endif

#ifdef CONFIG_NUMA_BALANCING
	if (p->mm && atomic_read(&p->mm->mm_users) == 1) {
		p->mm->numa_next_scan = jiffies + msecs_to_jiffies(sysctl_numa_balancing_scan_delay);
		p->mm->numa_scan_seq = 0;
	}

	if (clone_flags & CLONE_VM)
		p->numa_preferred_nid = current->numa_preferred_nid;
	else
		p->numa_preferred_nid = -1;

	p->node_stamp = 0ULL;
	p->numa_scan_seq = p->mm ? p->mm->numa_scan_seq : 0;
	p->numa_scan_period = sysctl_numa_balancing_scan_delay;
	p->numa_work.next = &p->numa_work;
	p->numa_faults_memory = NULL;
	p->numa_faults_buffer_memory = NULL;
	p->last_task_numa_placement = 0;
	p->last_sum_exec_runtime = 0;

	INIT_LIST_HEAD(&p->numa_entry);
	p->numa_group = NULL;
#endif /* CONFIG_NUMA_BALANCING */
}

#ifdef CONFIG_NUMA_BALANCING
#ifdef CONFIG_SCHED_DEBUG
void set_numabalancing_state(bool enabled)
{
	if (enabled)
		sched_feat_set("NUMA");
	else
		sched_feat_set("NO_NUMA");
}
#else
__read_mostly bool numabalancing_enabled;

void set_numabalancing_state(bool enabled)
{
	numabalancing_enabled = enabled;
}
#endif /* CONFIG_SCHED_DEBUG */

#ifdef CONFIG_PROC_SYSCTL
int sysctl_numa_balancing(struct ctl_table *table, int write,
			 void __user *buffer, size_t *lenp, loff_t *ppos)
{
	struct ctl_table t;
	int err;
	int state = numabalancing_enabled;

	if (write && !capable(CAP_SYS_ADMIN))
		return -EPERM;

	t = *table;
	t.data = &state;
	err = proc_dointvec_minmax(&t, write, buffer, lenp, ppos);
	if (err < 0)
		return err;
	if (write)
		set_numabalancing_state(state);
	return err;
}
#endif
#endif

/*
 * fork()/clone()-time setup:
 */
int sched_fork(unsigned long clone_flags, struct task_struct *p)
{
	unsigned long flags;
	int cpu = get_cpu();

	__sched_fork(clone_flags, p);
	/*
	 * We mark the process as running here. This guarantees that
	 * nobody will actually run it, and a signal or other external
	 * event cannot wake it up and insert it on the runqueue either.
	 */
	p->state = TASK_RUNNING;

	/*
	 * Make sure we do not leak PI boosting priority to the child.
	 */
	p->prio = current->normal_prio;

	/*
	 * Revert to default priority/policy on fork if requested.
	 */
	if (unlikely(p->sched_reset_on_fork)) {
		if (task_has_dl_policy(p) || task_has_rt_policy(p)) {
			p->policy = SCHED_NORMAL;
			p->static_prio = NICE_TO_PRIO(0);
			p->rt_priority = 0;
		} else if (PRIO_TO_NICE(p->static_prio) < 0)
			p->static_prio = NICE_TO_PRIO(0);

		p->prio = p->normal_prio = __normal_prio(p);
		set_load_weight(p);

		/*
		 * We don't need the reset flag anymore after the fork. It has
		 * fulfilled its duty:
		 */
		p->sched_reset_on_fork = 0;
	}

	if (dl_prio(p->prio)) {
		put_cpu();
		return -EAGAIN;
	} else if (rt_prio(p->prio)) {
		p->sched_class = &rt_sched_class;
	} else {
		p->sched_class = &fair_sched_class;
	}

	if (p->sched_class->task_fork)
		p->sched_class->task_fork(p);

	/*
	 * The child is not yet in the pid-hash so no cgroup attach races,
	 * and the cgroup is pinned to this child due to cgroup_fork()
	 * is ran before sched_fork().
	 *
	 * Silence PROVE_RCU.
	 */
	raw_spin_lock_irqsave(&p->pi_lock, flags);
	set_task_cpu(p, cpu);
	raw_spin_unlock_irqrestore(&p->pi_lock, flags);

#if defined(CONFIG_SCHEDSTATS) || defined(CONFIG_TASK_DELAY_ACCT)
	if (likely(sched_info_on()))
		memset(&p->sched_info, 0, sizeof(p->sched_info));
#endif
#if defined(CONFIG_SMP)
	p->on_cpu = 0;
#endif
	init_task_preempt_count(p);
#ifdef CONFIG_SMP
	plist_node_init(&p->pushable_tasks, MAX_PRIO);
	RB_CLEAR_NODE(&p->pushable_dl_tasks);
#endif

	put_cpu();
	return 0;
}

unsigned long to_ratio(u64 period, u64 runtime)
{
	if (runtime == RUNTIME_INF)
		return 1ULL << 20;

	/*
	 * Doing this here saves a lot of checks in all
	 * the calling paths, and returning zero seems
	 * safe for them anyway.
	 */
	if (period == 0)
		return 0;

	return div64_u64(runtime << 20, period);
}

#ifdef CONFIG_SMP
inline struct dl_bw *dl_bw_of(int i)
{
	rcu_lockdep_assert(rcu_read_lock_sched_held(),
			   "sched RCU must be held");
	return &cpu_rq(i)->rd->dl_bw;
}

static inline int dl_bw_cpus(int i)
{
	struct root_domain *rd = cpu_rq(i)->rd;
	int cpus = 0;

	rcu_lockdep_assert(rcu_read_lock_sched_held(),
			   "sched RCU must be held");
	for_each_cpu_and(i, rd->span, cpu_active_mask)
		cpus++;

	return cpus;
}
#else
inline struct dl_bw *dl_bw_of(int i)
{
	return &cpu_rq(i)->dl.dl_bw;
}

static inline int dl_bw_cpus(int i)
{
	return 1;
}
#endif

static inline
void __dl_clear(struct dl_bw *dl_b, u64 tsk_bw)
{
	dl_b->total_bw -= tsk_bw;
}

static inline
void __dl_add(struct dl_bw *dl_b, u64 tsk_bw)
{
	dl_b->total_bw += tsk_bw;
}

static inline
bool __dl_overflow(struct dl_bw *dl_b, int cpus, u64 old_bw, u64 new_bw)
{
	return dl_b->bw != -1 &&
	       dl_b->bw * cpus < dl_b->total_bw - old_bw + new_bw;
}

/*
 * We must be sure that accepting a new task (or allowing changing the
 * parameters of an existing one) is consistent with the bandwidth
 * constraints. If yes, this function also accordingly updates the currently
 * allocated bandwidth to reflect the new situation.
 *
 * This function is called while holding p's rq->lock.
 *
 * XXX we should delay bw change until the task's 0-lag point, see
 * __setparam_dl().
 */
static int dl_overflow(struct task_struct *p, int policy,
		       const struct sched_attr *attr)
{

	struct dl_bw *dl_b = dl_bw_of(task_cpu(p));
	u64 period = attr->sched_period ?: attr->sched_deadline;
	u64 runtime = attr->sched_runtime;
	u64 new_bw = dl_policy(policy) ? to_ratio(period, runtime) : 0;
	int cpus, err = -1;

	if (new_bw == p->dl.dl_bw)
		return 0;

	/*
	 * Either if a task, enters, leave, or stays -deadline but changes
	 * its parameters, we may need to update accordingly the total
	 * allocated bandwidth of the container.
	 */
	raw_spin_lock(&dl_b->lock);
	cpus = dl_bw_cpus(task_cpu(p));
	if (dl_policy(policy) && !task_has_dl_policy(p) &&
	    !__dl_overflow(dl_b, cpus, 0, new_bw)) {
		__dl_add(dl_b, new_bw);
		err = 0;
	} else if (dl_policy(policy) && task_has_dl_policy(p) &&
		   !__dl_overflow(dl_b, cpus, p->dl.dl_bw, new_bw)) {
		__dl_clear(dl_b, p->dl.dl_bw);
		__dl_add(dl_b, new_bw);
		err = 0;
	} else if (!dl_policy(policy) && task_has_dl_policy(p)) {
		__dl_clear(dl_b, p->dl.dl_bw);
		err = 0;
	}
	raw_spin_unlock(&dl_b->lock);

	return err;
}

extern void init_dl_bw(struct dl_bw *dl_b);

/*
 * wake_up_new_task - wake up a newly created task for the first time.
 *
 * This function will do some initial scheduler statistics housekeeping
 * that must be done for every newly created context, then puts the task
 * on the runqueue and wakes it.
 */
void wake_up_new_task(struct task_struct *p)
{
	unsigned long flags;
	struct rq *rq;

	raw_spin_lock_irqsave(&p->pi_lock, flags);

	walt_init_new_task_load(p);

	/* Initialize new task's runnable average */
	init_entity_runnable_average(&p->se);
#ifdef CONFIG_SMP
	/*
	 * Fork balancing, do it here and not earlier because:
	 *  - cpus_allowed can change in the fork path
	 *  - any previously selected cpu might disappear through hotplug
	 */
	set_task_cpu(p, select_task_rq(p, task_cpu(p), SD_BALANCE_FORK, 0));
#endif

	rq = __task_rq_lock(p);
	walt_mark_task_starting(p);
	activate_task(rq, p, ENQUEUE_WAKEUP_NEW);
	p->on_rq = TASK_ON_RQ_QUEUED;
	trace_sched_wakeup_new(p, true);
	check_preempt_curr(rq, p, WF_FORK);
#ifdef CONFIG_SMP
	if (p->sched_class->task_woken)
		p->sched_class->task_woken(rq, p);
#endif
	task_rq_unlock(rq, p, &flags);
}

#ifdef CONFIG_PREEMPT_NOTIFIERS

/**
 * preempt_notifier_register - tell me when current is being preempted & rescheduled
 * @notifier: notifier struct to register
 */
void preempt_notifier_register(struct preempt_notifier *notifier)
{
	hlist_add_head(&notifier->link, &current->preempt_notifiers);
}
EXPORT_SYMBOL_GPL(preempt_notifier_register);

/**
 * preempt_notifier_unregister - no longer interested in preemption notifications
 * @notifier: notifier struct to unregister
 *
 * This is safe to call from within a preemption notifier.
 */
void preempt_notifier_unregister(struct preempt_notifier *notifier)
{
	hlist_del(&notifier->link);
}
EXPORT_SYMBOL_GPL(preempt_notifier_unregister);

static void fire_sched_in_preempt_notifiers(struct task_struct *curr)
{
	struct preempt_notifier *notifier;

	hlist_for_each_entry(notifier, &curr->preempt_notifiers, link)
		notifier->ops->sched_in(notifier, raw_smp_processor_id());
}

static void
fire_sched_out_preempt_notifiers(struct task_struct *curr,
				 struct task_struct *next)
{
	struct preempt_notifier *notifier;

	hlist_for_each_entry(notifier, &curr->preempt_notifiers, link)
		notifier->ops->sched_out(notifier, next);
}

#else /* !CONFIG_PREEMPT_NOTIFIERS */

static void fire_sched_in_preempt_notifiers(struct task_struct *curr)
{
}

static void
fire_sched_out_preempt_notifiers(struct task_struct *curr,
				 struct task_struct *next)
{
}

#endif /* CONFIG_PREEMPT_NOTIFIERS */

/**
 * prepare_task_switch - prepare to switch tasks
 * @rq: the runqueue preparing to switch
 * @prev: the current task that is being switched out
 * @next: the task we are going to switch to.
 *
 * This is called with the rq lock held and interrupts off. It must
 * be paired with a subsequent finish_task_switch after the context
 * switch.
 *
 * prepare_task_switch sets up locking and calls architecture specific
 * hooks.
 */
static inline void
prepare_task_switch(struct rq *rq, struct task_struct *prev,
		    struct task_struct *next)
{
	trace_sched_switch(prev, next);
	sched_info_switch(rq, prev, next);
	perf_event_task_sched_out(prev, next);
	fire_sched_out_preempt_notifiers(prev, next);
	prepare_lock_switch(rq, next);
	prepare_arch_switch(next);
}

/**
 * finish_task_switch - clean up after a task-switch
 * @rq: runqueue associated with task-switch
 * @prev: the thread we just switched away from.
 *
 * finish_task_switch must be called after the context switch, paired
 * with a prepare_task_switch call before the context switch.
 * finish_task_switch will reconcile locking set up by prepare_task_switch,
 * and do any other architecture-specific cleanup actions.
 *
 * Note that we may have delayed dropping an mm in context_switch(). If
 * so, we finish that here outside of the runqueue lock. (Doing it
 * with the lock held can cause deadlocks; see schedule() for
 * details.)
 */
static void finish_task_switch(struct rq *rq, struct task_struct *prev)
	__releases(rq->lock)
{
	struct mm_struct *mm = rq->prev_mm;
	long prev_state;

	rq->prev_mm = NULL;

	/*
	 * A task struct has one reference for the use as "current".
	 * If a task dies, then it sets TASK_DEAD in tsk->state and calls
	 * schedule one last time. The schedule call will never return, and
	 * the scheduled task must drop that reference.
	 *
	 * We must observe prev->state before clearing prev->on_cpu (in
	 * finish_lock_switch), otherwise a concurrent wakeup can get prev
	 * running on another CPU and we could rave with its RUNNING -> DEAD
	 * transition, resulting in a double drop.
	 */
	prev_state = prev->state;
	vtime_task_switch(prev);
	finish_arch_switch(prev);
	perf_event_task_sched_in(prev, current);
	finish_lock_switch(rq, prev);
	finish_arch_post_lock_switch();

	fire_sched_in_preempt_notifiers(current);
	if (mm)
		mmdrop(mm);
	if (unlikely(prev_state == TASK_DEAD)) {
		if (prev->sched_class->task_dead)
			prev->sched_class->task_dead(prev);

		/*
		 * Remove function-return probe instances associated with this
		 * task and put them back on the free list.
		 */
		kprobe_flush_task(prev);
		put_task_struct(prev);
	}

	tick_nohz_task_switch(current);
}

#ifdef CONFIG_SMP

/* rq->lock is NOT held, but preemption is disabled */
static inline void post_schedule(struct rq *rq)
{
	if (rq->post_schedule) {
		unsigned long flags;

		raw_spin_lock_irqsave(&rq->lock, flags);
		if (rq->curr->sched_class->post_schedule)
			rq->curr->sched_class->post_schedule(rq);
		raw_spin_unlock_irqrestore(&rq->lock, flags);

		rq->post_schedule = 0;
	}
}

#else

static inline void post_schedule(struct rq *rq)
{
}

#endif

/**
 * schedule_tail - first thing a freshly forked thread must call.
 * @prev: the thread we just switched away from.
 */
asmlinkage __visible void schedule_tail(struct task_struct *prev)
	__releases(rq->lock)
{
	struct rq *rq = this_rq();

	finish_task_switch(rq, prev);

	/*
	 * FIXME: do we need to worry about rq being invalidated by the
	 * task_switch?
	 */
	post_schedule(rq);

	if (current->set_child_tid)
		put_user(task_pid_vnr(current), current->set_child_tid);
}

/*
 * context_switch - switch to the new MM and the new
 * thread's register state.
 */
static inline void
context_switch(struct rq *rq, struct task_struct *prev,
	       struct task_struct *next)
{
	struct mm_struct *mm, *oldmm;

	prepare_task_switch(rq, prev, next);

	mm = next->mm;
	oldmm = prev->active_mm;
	/*
	 * For paravirt, this is coupled with an exit in switch_to to
	 * combine the page table reload and the switch backend into
	 * one hypercall.
	 */
	arch_start_context_switch(prev);

	if (!mm) {
		next->active_mm = oldmm;
		atomic_inc(&oldmm->mm_count);
		enter_lazy_tlb(oldmm, next);
	} else
		switch_mm(oldmm, mm, next);

	if (!prev->mm) {
		prev->active_mm = NULL;
		rq->prev_mm = oldmm;
	}
	/*
	 * Since the runqueue lock will be released by the next
	 * task (which is an invalid locking op but in the case
	 * of the scheduler it's an obvious special-case), so we
	 * do an early lockdep release here:
	 */
	spin_release(&rq->lock.dep_map, 1, _THIS_IP_);

	context_tracking_task_switch(prev, next);
	/* Here we just switch the register state and the stack. */
	switch_to(prev, next, prev);

	barrier();
	/*
	 * this_rq must be evaluated again because prev may have moved
	 * CPUs since it called schedule(), thus the 'rq' on its stack
	 * frame will be invalid.
	 */
	finish_task_switch(this_rq(), prev);
}

/*
 * nr_running and nr_context_switches:
 *
 * externally visible scheduler statistics: current number of runnable
 * threads, total number of context switches performed since bootup.
 */
unsigned long nr_running(void)
{
	unsigned long i, sum = 0;

	for_each_online_cpu(i)
		sum += cpu_rq(i)->nr_running;

	return sum;
}

/*
 * Check if only the current task is running on the cpu.
 *
 * Caution: this function does not check that the caller has disabled
 * preemption, thus the result might have a time-of-check-to-time-of-use
 * race.  The caller is responsible to use it correctly, for example:
 *
 * - from a non-preemptable section (of course)
 *
 * - from a thread that is bound to a single CPU
 *
 * - in a loop with very short iterations (e.g. a polling loop)
 */
bool single_task_running(void)
{
	return raw_rq()->nr_running == 1;
}
EXPORT_SYMBOL(single_task_running);

unsigned long long nr_context_switches(void)
{
	int i;
	unsigned long long sum = 0;

	for_each_possible_cpu(i)
		sum += cpu_rq(i)->nr_switches;

	return sum;
}

unsigned long nr_iowait(void)
{
	unsigned long i, sum = 0;

	for_each_possible_cpu(i)
		sum += atomic_read(&cpu_rq(i)->nr_iowait);

	return sum;
}

unsigned long nr_iowait_cpu(int cpu)
{
	struct rq *this = cpu_rq(cpu);
	return atomic_read(&this->nr_iowait);
}

#ifdef CONFIG_CPU_QUIET
u64 nr_running_integral(unsigned int cpu)
{
	unsigned int seqcnt;
	u64 integral;
	struct rq *q;

	if (cpu >= nr_cpu_ids)
		return 0;

	q = cpu_rq(cpu);

	/*
	 * Update average to avoid reading stalled value if there were
	 * no run-queue changes for a long time. On the other hand if
	 * the changes are happening right now, just read current value
	 * directly.
	 */

	seqcnt = read_seqcount_begin(&q->ave_seqcnt);
	integral = do_nr_running_integral(q);
	if (read_seqcount_retry(&q->ave_seqcnt, seqcnt)) {
		read_seqcount_begin(&q->ave_seqcnt);
		integral = q->nr_running_integral;
	}

	return integral;
}
#endif

void get_iowait_load(unsigned long *nr_waiters, unsigned long *load)
{
	struct rq *rq = this_rq();
	*nr_waiters = atomic_read(&rq->nr_iowait);
	*load = rq->load.weight;
}

#ifdef CONFIG_SMP

/*
 * sched_exec - execve() is a valuable balancing opportunity, because at
 * this point the task has the smallest effective memory and cache footprint.
 */
void sched_exec(void)
{
	struct task_struct *p = current;
	unsigned long flags;
	int dest_cpu;

	raw_spin_lock_irqsave(&p->pi_lock, flags);
	dest_cpu = p->sched_class->select_task_rq(p, task_cpu(p), SD_BALANCE_EXEC, 0);
	if (dest_cpu == smp_processor_id())
		goto unlock;

	if (likely(cpu_active(dest_cpu))) {
		struct migration_arg arg = { p, dest_cpu };

		raw_spin_unlock_irqrestore(&p->pi_lock, flags);
		stop_one_cpu(task_cpu(p), migration_cpu_stop, &arg);
		return;
	}
unlock:
	raw_spin_unlock_irqrestore(&p->pi_lock, flags);
}

#endif

DEFINE_PER_CPU(struct kernel_stat, kstat);
DEFINE_PER_CPU(struct kernel_cpustat, kernel_cpustat);

EXPORT_PER_CPU_SYMBOL(kstat);
EXPORT_PER_CPU_SYMBOL(kernel_cpustat);

/*
 * Return accounted runtime for the task.
 * In case the task is currently running, return the runtime plus current's
 * pending runtime that have not been accounted yet.
 */
unsigned long long task_sched_runtime(struct task_struct *p)
{
	unsigned long flags;
	struct rq *rq;
	u64 ns;

#if defined(CONFIG_64BIT) && defined(CONFIG_SMP)
	/*
	 * 64-bit doesn't need locks to atomically read a 64bit value.
	 * So we have a optimization chance when the task's delta_exec is 0.
	 * Reading ->on_cpu is racy, but this is ok.
	 *
	 * If we race with it leaving cpu, we'll take a lock. So we're correct.
	 * If we race with it entering cpu, unaccounted time is 0. This is
	 * indistinguishable from the read occurring a few cycles earlier.
	 * If we see ->on_cpu without ->on_rq, the task is leaving, and has
	 * been accounted, so we're correct here as well.
	 */
	if (!p->on_cpu || !task_on_rq_queued(p))
		return p->se.sum_exec_runtime;
#endif

	rq = task_rq_lock(p, &flags);
	/*
	 * Must be ->curr _and_ ->on_rq.  If dequeued, we would
	 * project cycles that may never be accounted to this
	 * thread, breaking clock_gettime().
	 */
	if (task_current(rq, p) && task_on_rq_queued(p)) {
		update_rq_clock(rq);
		p->sched_class->update_curr(rq);
	}
	ns = p->se.sum_exec_runtime;
	task_rq_unlock(rq, p, &flags);

	return ns;
}

#ifdef CONFIG_CPU_FREQ_GOV_SCHED

static inline
unsigned long add_capacity_margin(unsigned long cpu_capacity)
{
	cpu_capacity  = cpu_capacity * capacity_margin;
	cpu_capacity /= SCHED_CAPACITY_SCALE;
	return cpu_capacity;
}

static inline
unsigned long sum_capacity_reqs(unsigned long cfs_cap,
				struct sched_capacity_reqs *scr)
{
	unsigned long total = add_capacity_margin(cfs_cap + scr->rt);
	return total += scr->dl;
}

static void sched_freq_tick_pelt(int cpu)
{
	unsigned long cpu_utilization = capacity_max;
	unsigned long capacity_curr = capacity_curr_of(cpu);
	struct sched_capacity_reqs *scr;

	scr = &per_cpu(cpu_sched_capacity_reqs, cpu);
	if (sum_capacity_reqs(cpu_utilization, scr) < capacity_curr)
		return;

	/*
	 * To make free room for a task that is building up its "real"
	 * utilization and to harm its performance the least, request
	 * a jump to a higher OPP as soon as the margin of free capacity
	 * is impacted (specified by capacity_margin).
	 */
	set_cfs_cpu_capacity(cpu, true, cpu_utilization);
}

#ifdef CONFIG_SCHED_WALT
static void sched_freq_tick_walt(int cpu)
{
	unsigned long cpu_utilization = cpu_util(cpu);
	unsigned long capacity_curr = capacity_curr_of(cpu);

	if (walt_disabled || !sysctl_sched_use_walt_cpu_util)
		return sched_freq_tick_pelt(cpu);

	/*
	 * Add a margin to the WALT utilization.
	 * NOTE: WALT tracks a single CPU signal for all the scheduling
	 * classes, thus this margin is going to be added to the DL class as
	 * well, which is something we do not do in sched_freq_tick_pelt case.
	 */
	cpu_utilization = add_capacity_margin(cpu_utilization);
	if (cpu_utilization <= capacity_curr)
		return;

	/*
	 * It is likely that the load is growing so we
	 * keep the added margin in our request as an
	 * extra boost.
	 */
	set_cfs_cpu_capacity(cpu, true, cpu_utilization);

}
#define _sched_freq_tick(cpu) sched_freq_tick_walt(cpu)
#else
#define _sched_freq_tick(cpu) sched_freq_tick_pelt(cpu)
#endif /* CONFIG_SCHED_WALT */

static void sched_freq_tick(int cpu)
{
	unsigned long capacity_orig, capacity_curr;

	if (!sched_freq())
		return;

	capacity_orig = capacity_orig_of(cpu);
	capacity_curr = capacity_curr_of(cpu);
	if (capacity_curr == capacity_orig)
		return;

	_sched_freq_tick(cpu);
}
#else
static inline void sched_freq_tick(int cpu) { }
#endif /* CONFIG_CPU_FREQ_GOV_SCHED */

/*
 * This function gets called by the timer code, with HZ frequency.
 * We call it with interrupts disabled.
 */
void scheduler_tick(void)
{
	int cpu = smp_processor_id();
	struct rq *rq = cpu_rq(cpu);
	struct task_struct *curr = rq->curr;

	sched_clock_tick();

	raw_spin_lock(&rq->lock);
	walt_set_window_start(rq);
	update_rq_clock(rq);
	curr->sched_class->task_tick(rq, curr, 0);
	update_cpu_load_active(rq);
	walt_update_task_ravg(rq->curr, rq, TASK_UPDATE,
			walt_ktime_clock(), 0);
	calc_global_load_tick(rq);
	sched_freq_tick(cpu);
	raw_spin_unlock(&rq->lock);

	perf_event_task_tick();

#ifdef CONFIG_SMP
	rq->idle_balance = idle_cpu(cpu);
	trigger_load_balance(rq);
#endif
	rq_last_tick_reset(rq);
}

#ifdef CONFIG_NO_HZ_FULL
/**
 * scheduler_tick_max_deferment
 *
 * Keep at least one tick per second when a single
 * active task is running because the scheduler doesn't
 * yet completely support full dynticks environment.
 *
 * This makes sure that uptime, CFS vruntime, load
 * balancing, etc... continue to move forward, even
 * with a very low granularity.
 *
 * Return: Maximum deferment in nanoseconds.
 */
u64 scheduler_tick_max_deferment(void)
{
	struct rq *rq = this_rq();
	unsigned long next, now = READ_ONCE(jiffies);

	next = rq->last_sched_tick + HZ;

	if (time_before_eq(next, now))
		return 0;

	return jiffies_to_nsecs(next - now);
}
#endif

notrace unsigned long get_parent_ip(unsigned long addr)
{
	if (in_lock_functions(addr)) {
		addr = CALLER_ADDR2;
		if (in_lock_functions(addr))
			addr = CALLER_ADDR3;
	}
	return addr;
}

#if defined(CONFIG_PREEMPT) && (defined(CONFIG_DEBUG_PREEMPT) || \
				defined(CONFIG_PREEMPT_TRACER))

void preempt_count_add(int val)
{
#ifdef CONFIG_DEBUG_PREEMPT
	/*
	 * Underflow?
	 */
	if (DEBUG_LOCKS_WARN_ON((preempt_count() < 0)))
		return;
#endif
	__preempt_count_add(val);
#ifdef CONFIG_DEBUG_PREEMPT
	/*
	 * Spinlock count overflowing soon?
	 */
	DEBUG_LOCKS_WARN_ON((preempt_count() & PREEMPT_MASK) >=
				PREEMPT_MASK - 10);
#endif
	if (preempt_count() == val) {
		unsigned long ip = get_parent_ip(CALLER_ADDR1);
#ifdef CONFIG_DEBUG_PREEMPT
		current->preempt_disable_ip = ip;
#endif
		trace_preempt_off(CALLER_ADDR0, ip);
	}
}
EXPORT_SYMBOL(preempt_count_add);
NOKPROBE_SYMBOL(preempt_count_add);

void preempt_count_sub(int val)
{
#ifdef CONFIG_DEBUG_PREEMPT
	/*
	 * Underflow?
	 */
	if (DEBUG_LOCKS_WARN_ON(val > preempt_count()))
		return;
	/*
	 * Is the spinlock portion underflowing?
	 */
	if (DEBUG_LOCKS_WARN_ON((val < PREEMPT_MASK) &&
			!(preempt_count() & PREEMPT_MASK)))
		return;
#endif

	if (preempt_count() == val)
		trace_preempt_on(CALLER_ADDR0, get_parent_ip(CALLER_ADDR1));
	__preempt_count_sub(val);
}
EXPORT_SYMBOL(preempt_count_sub);
NOKPROBE_SYMBOL(preempt_count_sub);

#endif

/*
 * Print scheduling while atomic bug:
 */
static noinline void __schedule_bug(struct task_struct *prev)
{
	if (oops_in_progress)
		return;

	printk(KERN_ERR "BUG: scheduling while atomic: %s/%d/0x%08x\n",
		prev->comm, prev->pid, preempt_count());

	debug_show_held_locks(prev);
	print_modules();
	if (irqs_disabled())
		print_irqtrace_events(prev);
#ifdef CONFIG_DEBUG_PREEMPT
	if (in_atomic_preempt_off()) {
		pr_err("Preemption disabled at:");
		print_ip_sym(current->preempt_disable_ip);
		pr_cont("\n");
	}
#endif
	dump_stack();
	add_taint(TAINT_WARN, LOCKDEP_STILL_OK);
}

/*
 * Various schedule()-time debugging checks and statistics:
 */
static inline void schedule_debug(struct task_struct *prev)
{
#ifdef CONFIG_SCHED_STACK_END_CHECK
	if (task_stack_end_corrupted(prev))
		panic("corrupted stack end detected inside scheduler\n");
#endif
	/*
	 * Test if we are atomic. Since do_exit() needs to call into
	 * schedule() atomically, we ignore that path. Otherwise whine
	 * if we are scheduling when we should not.
	 */
	if (unlikely(in_atomic_preempt_off() && prev->state != TASK_DEAD))
		__schedule_bug(prev);
	rcu_sleep_check();

	profile_hit(SCHED_PROFILING, __builtin_return_address(0));

	schedstat_inc(this_rq(), sched_count);
}

/*
 * Pick up the highest-prio task:
 */
static inline struct task_struct *
pick_next_task(struct rq *rq, struct task_struct *prev)
{
	const struct sched_class *class = &fair_sched_class;
	struct task_struct *p;

	/*
	 * Optimization: we know that if all tasks are in
	 * the fair class we can call that function directly:
	 */
	if (likely(prev->sched_class == class &&
		   rq->nr_running == rq->cfs.h_nr_running)) {
		p = fair_sched_class.pick_next_task(rq, prev);
		if (unlikely(p == RETRY_TASK))
			goto again;

		/* assumes fair_sched_class->next == idle_sched_class */
		if (unlikely(!p))
			p = idle_sched_class.pick_next_task(rq, prev);

		return p;
	}

again:
	for_each_class(class) {
		p = class->pick_next_task(rq, prev);
		if (p) {
			if (unlikely(p == RETRY_TASK))
				goto again;
			return p;
		}
	}

	BUG(); /* the idle class will always have a runnable task */
}

/*
 * __schedule() is the main scheduler function.
 *
 * The main means of driving the scheduler and thus entering this function are:
 *
 *   1. Explicit blocking: mutex, semaphore, waitqueue, etc.
 *
 *   2. TIF_NEED_RESCHED flag is checked on interrupt and userspace return
 *      paths. For example, see arch/x86/entry_64.S.
 *
 *      To drive preemption between tasks, the scheduler sets the flag in timer
 *      interrupt handler scheduler_tick().
 *
 *   3. Wakeups don't really cause entry into schedule(). They add a
 *      task to the run-queue and that's it.
 *
 *      Now, if the new task added to the run-queue preempts the current
 *      task, then the wakeup sets TIF_NEED_RESCHED and schedule() gets
 *      called on the nearest possible occasion:
 *
 *       - If the kernel is preemptible (CONFIG_PREEMPT=y):
 *
 *         - in syscall or exception context, at the next outmost
 *           preempt_enable(). (this might be as soon as the wake_up()'s
 *           spin_unlock()!)
 *
 *         - in IRQ context, return from interrupt-handler to
 *           preemptible context
 *
 *       - If the kernel is not preemptible (CONFIG_PREEMPT is not set)
 *         then at the next:
 *
 *          - cond_resched() call
 *          - explicit schedule() call
 *          - return from syscall or exception to user-space
 *          - return from interrupt-handler to user-space
 */
static void __sched __schedule(void)
{
	struct task_struct *prev, *next;
	unsigned long *switch_count;
	struct rq *rq;
	int cpu;
	u64 wallclock;

need_resched:
	preempt_disable();
	cpu = smp_processor_id();
	rq = cpu_rq(cpu);
	rcu_note_context_switch(cpu);
	prev = rq->curr;

	schedule_debug(prev);

	if (sched_feat(HRTICK))
		hrtick_clear(rq);

	/*
	 * Make sure that signal_pending_state()->signal_pending() below
	 * can't be reordered with __set_current_state(TASK_INTERRUPTIBLE)
	 * done by the caller to avoid the race with signal_wake_up().
	 */
	smp_mb__before_spinlock();
	raw_spin_lock_irq(&rq->lock);

	switch_count = &prev->nivcsw;
	if (prev->state && !(preempt_count() & PREEMPT_ACTIVE)) {
		if (unlikely(signal_pending_state(prev->state, prev))) {
			prev->state = TASK_RUNNING;
		} else {
			deactivate_task(rq, prev, DEQUEUE_SLEEP);
			prev->on_rq = 0;

			/*
			 * If a worker went to sleep, notify and ask workqueue
			 * whether it wants to wake up a task to maintain
			 * concurrency.
			 */
			if (prev->flags & PF_WQ_WORKER) {
				struct task_struct *to_wakeup;

				to_wakeup = wq_worker_sleeping(prev, cpu);
				if (to_wakeup)
					try_to_wake_up_local(to_wakeup);
			}
		}
		switch_count = &prev->nvcsw;
	}

	if (task_on_rq_queued(prev) || rq->skip_clock_update < 0)
		update_rq_clock(rq);

	next = pick_next_task(rq, prev);
	wallclock = walt_ktime_clock();
	walt_update_task_ravg(prev, rq, PUT_PREV_TASK, wallclock, 0);
	walt_update_task_ravg(next, rq, PICK_NEXT_TASK, wallclock, 0);
	clear_tsk_need_resched(prev);
	clear_preempt_need_resched();
	rq->skip_clock_update = 0;

	if (likely(prev != next)) {
		rq->nr_switches++;
		rq->curr = next;
		++*switch_count;

		context_switch(rq, prev, next); /* unlocks the rq */
		/*
		 * The context switch have flipped the stack from under us
		 * and restored the local variables which were saved when
		 * this task called schedule() in the past. prev == current
		 * is still correct, but it can be moved to another cpu/rq.
		 */
		cpu = smp_processor_id();
		rq = cpu_rq(cpu);
	} else
		raw_spin_unlock_irq(&rq->lock);

	post_schedule(rq);

	sched_preempt_enable_no_resched();
	if (need_resched())
		goto need_resched;
}

static inline void sched_submit_work(struct task_struct *tsk)
{
	if (!tsk->state || tsk_is_pi_blocked(tsk))
		return;
	/*
	 * If we are going to sleep and we have plugged IO queued,
	 * make sure to submit it to avoid deadlocks.
	 */
	if (blk_needs_flush_plug(tsk))
		blk_schedule_flush_plug(tsk);
}

asmlinkage __visible void __sched schedule(void)
{
	struct task_struct *tsk = current;

	sched_submit_work(tsk);
	__schedule();
}
EXPORT_SYMBOL(schedule);

#ifdef CONFIG_CONTEXT_TRACKING
asmlinkage __visible void __sched schedule_user(void)
{
	/*
	 * If we come here after a random call to set_need_resched(),
	 * or we have been woken up remotely but the IPI has not yet arrived,
	 * we haven't yet exited the RCU idle mode. Do it here manually until
	 * we find a better solution.
	 *
	 * NB: There are buggy callers of this function.  Ideally we
	 * should warn if prev_state != IN_USER, but that will trigger
	 * too frequently to make sense yet.
	 */
	enum ctx_state prev_state = exception_enter();
	schedule();
	exception_exit(prev_state);
}
#endif

/**
 * schedule_preempt_disabled - called with preemption disabled
 *
 * Returns with preemption disabled. Note: preempt_count must be 1
 */
void __sched schedule_preempt_disabled(void)
{
	sched_preempt_enable_no_resched();
	schedule();
	preempt_disable();
}

#ifdef CONFIG_PREEMPT
/*
 * this is the entry point to schedule() from in-kernel preemption
 * off of preempt_enable. Kernel preemptions off return from interrupt
 * occur there and call schedule directly.
 */
asmlinkage __visible void __sched notrace preempt_schedule(void)
{
	/*
	 * If there is a non-zero preempt_count or interrupts are disabled,
	 * we do not want to preempt the current task. Just return..
	 */
	if (likely(!preemptible()))
		return;

	do {
		__preempt_count_add(PREEMPT_ACTIVE);
		__schedule();
		__preempt_count_sub(PREEMPT_ACTIVE);

		/*
		 * Check again in case we missed a preemption opportunity
		 * between schedule and now.
		 */
		barrier();
	} while (need_resched());
}
NOKPROBE_SYMBOL(preempt_schedule);
EXPORT_SYMBOL(preempt_schedule);

#ifdef CONFIG_CONTEXT_TRACKING
/**
 * preempt_schedule_context - preempt_schedule called by tracing
 *
 * The tracing infrastructure uses preempt_enable_notrace to prevent
 * recursion and tracing preempt enabling caused by the tracing
 * infrastructure itself. But as tracing can happen in areas coming
 * from userspace or just about to enter userspace, a preempt enable
 * can occur before user_exit() is called. This will cause the scheduler
 * to be called when the system is still in usermode.
 *
 * To prevent this, the preempt_enable_notrace will use this function
 * instead of preempt_schedule() to exit user context if needed before
 * calling the scheduler.
 */
asmlinkage __visible void __sched notrace preempt_schedule_context(void)
{
	enum ctx_state prev_ctx;

	if (likely(!preemptible()))
		return;

	do {
		__preempt_count_add(PREEMPT_ACTIVE);
		/*
		 * Needs preempt disabled in case user_exit() is traced
		 * and the tracer calls preempt_enable_notrace() causing
		 * an infinite recursion.
		 */
		prev_ctx = exception_enter();
		__schedule();
		exception_exit(prev_ctx);

		__preempt_count_sub(PREEMPT_ACTIVE);
		barrier();
	} while (need_resched());
}
EXPORT_SYMBOL_GPL(preempt_schedule_context);
#endif /* CONFIG_CONTEXT_TRACKING */

#endif /* CONFIG_PREEMPT */

/*
 * this is the entry point to schedule() from kernel preemption
 * off of irq context.
 * Note, that this is called and return with irqs disabled. This will
 * protect us against recursive calling from irq.
 */
asmlinkage __visible void __sched preempt_schedule_irq(void)
{
	enum ctx_state prev_state;

	/* Catch callers which need to be fixed */
	BUG_ON(preempt_count() || !irqs_disabled());

	prev_state = exception_enter();

	do {
		__preempt_count_add(PREEMPT_ACTIVE);
		local_irq_enable();
		__schedule();
		local_irq_disable();
		__preempt_count_sub(PREEMPT_ACTIVE);

		/*
		 * Check again in case we missed a preemption opportunity
		 * between schedule and now.
		 */
		barrier();
	} while (need_resched());

	exception_exit(prev_state);
}

int default_wake_function(wait_queue_t *curr, unsigned mode, int wake_flags,
			  void *key)
{
	return try_to_wake_up(curr->private, mode, wake_flags);
}
EXPORT_SYMBOL(default_wake_function);

#ifdef CONFIG_RT_MUTEXES

/*
 * rt_mutex_setprio - set the current priority of a task
 * @p: task
 * @prio: prio value (kernel-internal form)
 *
 * This function changes the 'effective' priority of a task. It does
 * not touch ->normal_prio like __setscheduler().
 *
 * Used by the rt_mutex code to implement priority inheritance
 * logic. Call site only calls if the priority of the task changed.
 */
void rt_mutex_setprio(struct task_struct *p, int prio)
{
	int oldprio, queued, running, enqueue_flag = 0;
	struct rq *rq;
	const struct sched_class *prev_class;

	BUG_ON(prio > MAX_PRIO);

	rq = __task_rq_lock(p);

	/*
	 * Idle task boosting is a nono in general. There is one
	 * exception, when PREEMPT_RT and NOHZ is active:
	 *
	 * The idle task calls get_next_timer_interrupt() and holds
	 * the timer wheel base->lock on the CPU and another CPU wants
	 * to access the timer (probably to cancel it). We can safely
	 * ignore the boosting request, as the idle CPU runs this code
	 * with interrupts disabled and will complete the lock
	 * protected section without being interrupted. So there is no
	 * real need to boost.
	 */
	if (unlikely(p == rq->idle)) {
		WARN_ON(p != rq->curr);
		WARN_ON(p->pi_blocked_on);
		goto out_unlock;
	}

	trace_sched_pi_setprio(p, prio);
	oldprio = p->prio;
	prev_class = p->sched_class;
	queued = task_on_rq_queued(p);
	running = task_current(rq, p);
	if (queued)
		dequeue_task(rq, p, 0);
	if (running)
		put_prev_task(rq, p);

	/*
	 * Boosting condition are:
	 * 1. -rt task is running and holds mutex A
	 *      --> -dl task blocks on mutex A
	 *
	 * 2. -dl task is running and holds mutex A
	 *      --> -dl task blocks on mutex A and could preempt the
	 *          running task
	 */
	if (dl_prio(prio)) {
		struct task_struct *pi_task = rt_mutex_get_top_task(p);
		if (!dl_prio(p->normal_prio) ||
		    (pi_task && dl_entity_preempt(&pi_task->dl, &p->dl))) {
			p->dl.dl_boosted = 1;
			p->dl.dl_throttled = 0;
			enqueue_flag = ENQUEUE_REPLENISH;
		} else
			p->dl.dl_boosted = 0;
		p->sched_class = &dl_sched_class;
	} else if (rt_prio(prio)) {
		if (dl_prio(oldprio))
			p->dl.dl_boosted = 0;
		if (oldprio < prio)
			enqueue_flag = ENQUEUE_HEAD;
		p->sched_class = &rt_sched_class;
	} else {
		if (dl_prio(oldprio))
			p->dl.dl_boosted = 0;
		if (rt_prio(oldprio))
			p->rt.timeout = 0;
		p->sched_class = &fair_sched_class;
	}

	p->prio = prio;

	if (running)
		p->sched_class->set_curr_task(rq);
	if (queued)
		enqueue_task(rq, p, enqueue_flag);

	check_class_changed(rq, p, prev_class, oldprio);
out_unlock:
	__task_rq_unlock(rq);
}
#endif

void set_user_nice(struct task_struct *p, long nice)
{
	int old_prio, delta, queued;
	unsigned long flags;
	struct rq *rq;

	if (task_nice(p) == nice || nice < MIN_NICE || nice > MAX_NICE)
		return;
	/*
	 * We have to be careful, if called from sys_setpriority(),
	 * the task might be in the middle of scheduling on another CPU.
	 */
	rq = task_rq_lock(p, &flags);
	/*
	 * The RT priorities are set via sched_setscheduler(), but we still
	 * allow the 'normal' nice value to be set - but as expected
	 * it wont have any effect on scheduling until the task is
	 * SCHED_DEADLINE, SCHED_FIFO or SCHED_RR:
	 */
	if (task_has_dl_policy(p) || task_has_rt_policy(p)) {
		p->static_prio = NICE_TO_PRIO(nice);
		goto out_unlock;
	}
	queued = task_on_rq_queued(p);
	if (queued)
		dequeue_task(rq, p, 0);

	p->static_prio = NICE_TO_PRIO(nice);
	set_load_weight(p);
	old_prio = p->prio;
	p->prio = effective_prio(p);
	delta = p->prio - old_prio;

	if (queued) {
		enqueue_task(rq, p, 0);
		/*
		 * If the task increased its priority or is running and
		 * lowered its priority, then reschedule its CPU:
		 */
		if (delta < 0 || (delta > 0 && task_running(rq, p)))
			resched_curr(rq);
	}
out_unlock:
	task_rq_unlock(rq, p, &flags);
}
EXPORT_SYMBOL(set_user_nice);

/*
 * can_nice - check if a task can reduce its nice value
 * @p: task
 * @nice: nice value
 */
int can_nice(const struct task_struct *p, const int nice)
{
	/* convert nice value [19,-20] to rlimit style value [1,40] */
	int nice_rlim = nice_to_rlimit(nice);

	return (nice_rlim <= task_rlimit(p, RLIMIT_NICE) ||
		capable(CAP_SYS_NICE));
}

#ifdef __ARCH_WANT_SYS_NICE

/*
 * sys_nice - change the priority of the current process.
 * @increment: priority increment
 *
 * sys_setpriority is a more generic, but much slower function that
 * does similar things.
 */
SYSCALL_DEFINE1(nice, int, increment)
{
	long nice, retval;

	/*
	 * Setpriority might change our priority at the same moment.
	 * We don't have to worry. Conceptually one call occurs first
	 * and we have a single winner.
	 */
	increment = clamp(increment, -NICE_WIDTH, NICE_WIDTH);
	nice = task_nice(current) + increment;

	nice = clamp_val(nice, MIN_NICE, MAX_NICE);
	if (increment < 0 && !can_nice(current, nice))
		return -EPERM;

	retval = security_task_setnice(current, nice);
	if (retval)
		return retval;

	set_user_nice(current, nice);
	return 0;
}

#endif

/**
 * task_prio - return the priority value of a given task.
 * @p: the task in question.
 *
 * Return: The priority value as seen by users in /proc.
 * RT tasks are offset by -200. Normal tasks are centered
 * around 0, value goes from -16 to +15.
 */
int task_prio(const struct task_struct *p)
{
	return p->prio - MAX_RT_PRIO;
}

/**
 * idle_cpu - is a given cpu idle currently?
 * @cpu: the processor in question.
 *
 * Return: 1 if the CPU is currently idle. 0 otherwise.
 */
int idle_cpu(int cpu)
{
	struct rq *rq = cpu_rq(cpu);

	if (rq->curr != rq->idle)
		return 0;

	if (rq->nr_running)
		return 0;

#ifdef CONFIG_SMP
	if (!llist_empty(&rq->wake_list))
		return 0;
#endif

	return 1;
}

/**
 * idle_task - return the idle task for a given cpu.
 * @cpu: the processor in question.
 *
 * Return: The idle task for the cpu @cpu.
 */
struct task_struct *idle_task(int cpu)
{
	return cpu_rq(cpu)->idle;
}

/**
 * find_process_by_pid - find a process with a matching PID value.
 * @pid: the pid in question.
 *
 * The task of @pid, if found. %NULL otherwise.
 */
static struct task_struct *find_process_by_pid(pid_t pid)
{
	return pid ? find_task_by_vpid(pid) : current;
}

/*
 * This function initializes the sched_dl_entity of a newly becoming
 * SCHED_DEADLINE task.
 *
 * Only the static values are considered here, the actual runtime and the
 * absolute deadline will be properly calculated when the task is enqueued
 * for the first time with its new policy.
 */
static void
__setparam_dl(struct task_struct *p, const struct sched_attr *attr)
{
	struct sched_dl_entity *dl_se = &p->dl;

	dl_se->dl_runtime = attr->sched_runtime;
	dl_se->dl_deadline = attr->sched_deadline;
	dl_se->dl_period = attr->sched_period ?: dl_se->dl_deadline;
	dl_se->flags = attr->sched_flags;
	dl_se->dl_bw = to_ratio(dl_se->dl_period, dl_se->dl_runtime);

	/*
	 * Changing the parameters of a task is 'tricky' and we're not doing
	 * the correct thing -- also see task_dead_dl() and switched_from_dl().
	 *
	 * What we SHOULD do is delay the bandwidth release until the 0-lag
	 * point. This would include retaining the task_struct until that time
	 * and change dl_overflow() to not immediately decrement the current
	 * amount.
	 *
	 * Instead we retain the current runtime/deadline and let the new
	 * parameters take effect after the current reservation period lapses.
	 * This is safe (albeit pessimistic) because the 0-lag point is always
	 * before the current scheduling deadline.
	 *
	 * We can still have temporary overloads because we do not delay the
	 * change in bandwidth until that time; so admission control is
	 * not on the safe side. It does however guarantee tasks will never
	 * consume more than promised.
	 */
}

/*
 * sched_setparam() passes in -1 for its policy, to let the functions
 * it calls know not to change it.
 */
#define SETPARAM_POLICY	-1

static void __setscheduler_params(struct task_struct *p,
		const struct sched_attr *attr)
{
	int policy = attr->sched_policy;

	if (policy == SETPARAM_POLICY)
		policy = p->policy;

	p->policy = policy;

	if (dl_policy(policy))
		__setparam_dl(p, attr);
	else if (fair_policy(policy))
		p->static_prio = NICE_TO_PRIO(attr->sched_nice);

	/*
	 * __sched_setscheduler() ensures attr->sched_priority == 0 when
	 * !rt_policy. Always setting this ensures that things like
	 * getparam()/getattr() don't report silly values for !rt tasks.
	 */
	p->rt_priority = attr->sched_priority;
	p->normal_prio = normal_prio(p);
	set_load_weight(p);
}

/* Actually do priority change: must hold pi & rq lock. */
static void __setscheduler(struct rq *rq, struct task_struct *p,
			   const struct sched_attr *attr, bool keep_boost)
{
	__setscheduler_params(p, attr);

	/*
	 * Keep a potential priority boosting if called from
	 * sched_setscheduler().
	 */
	if (keep_boost)
		p->prio = rt_mutex_get_effective_prio(p, normal_prio(p));
	else
		p->prio = normal_prio(p);

	if (dl_prio(p->prio))
		p->sched_class = &dl_sched_class;
	else if (rt_prio(p->prio))
		p->sched_class = &rt_sched_class;
	else
		p->sched_class = &fair_sched_class;
}

static void
__getparam_dl(struct task_struct *p, struct sched_attr *attr)
{
	struct sched_dl_entity *dl_se = &p->dl;

	attr->sched_priority = p->rt_priority;
	attr->sched_runtime = dl_se->dl_runtime;
	attr->sched_deadline = dl_se->dl_deadline;
	attr->sched_period = dl_se->dl_period;
	attr->sched_flags = dl_se->flags;
}

/*
 * This function validates the new parameters of a -deadline task.
 * We ask for the deadline not being zero, and greater or equal
 * than the runtime, as well as the period of being zero or
 * greater than deadline. Furthermore, we have to be sure that
 * user parameters are above the internal resolution of 1us (we
 * check sched_runtime only since it is always the smaller one) and
 * below 2^63 ns (we have to check both sched_deadline and
 * sched_period, as the latter can be zero).
 */
static bool
__checkparam_dl(const struct sched_attr *attr)
{
	/* deadline != 0 */
	if (attr->sched_deadline == 0)
		return false;

	/*
	 * Since we truncate DL_SCALE bits, make sure we're at least
	 * that big.
	 */
	if (attr->sched_runtime < (1ULL << DL_SCALE))
		return false;

	/*
	 * Since we use the MSB for wrap-around and sign issues, make
	 * sure it's not set (mind that period can be equal to zero).
	 */
	if (attr->sched_deadline & (1ULL << 63) ||
	    attr->sched_period & (1ULL << 63))
		return false;

	/* runtime <= deadline <= period (if period != 0) */
	if ((attr->sched_period != 0 &&
	     attr->sched_period < attr->sched_deadline) ||
	    attr->sched_deadline < attr->sched_runtime)
		return false;

	return true;
}

/*
 * check the target process has a UID that matches the current process's
 */
static bool check_same_owner(struct task_struct *p)
{
	const struct cred *cred = current_cred(), *pcred;
	bool match;

	rcu_read_lock();
	pcred = __task_cred(p);
	match = (uid_eq(cred->euid, pcred->euid) ||
		 uid_eq(cred->euid, pcred->uid));
	rcu_read_unlock();
	return match;
}

static int __sched_setscheduler(struct task_struct *p,
				const struct sched_attr *attr,
				bool user)
{
	int newprio = dl_policy(attr->sched_policy) ? MAX_DL_PRIO - 1 :
		      MAX_RT_PRIO - 1 - attr->sched_priority;
	int retval, oldprio, oldpolicy = -1, queued, running;
	int new_effective_prio, policy = attr->sched_policy;
	unsigned long flags;
	const struct sched_class *prev_class;
	struct rq *rq;
	int reset_on_fork;

	/* may grab non-irq protected spin_locks */
	BUG_ON(in_interrupt());
recheck:
	/* double check policy once rq lock held */
	if (policy < 0) {
		reset_on_fork = p->sched_reset_on_fork;
		policy = oldpolicy = p->policy;
	} else {
		reset_on_fork = !!(attr->sched_flags & SCHED_FLAG_RESET_ON_FORK);

		if (policy != SCHED_DEADLINE &&
				policy != SCHED_FIFO && policy != SCHED_RR &&
				policy != SCHED_NORMAL && policy != SCHED_BATCH &&
				policy != SCHED_IDLE)
			return -EINVAL;
	}

	if (attr->sched_flags & ~(SCHED_FLAG_RESET_ON_FORK))
		return -EINVAL;

	/*
	 * Valid priorities for SCHED_FIFO and SCHED_RR are
	 * 1..MAX_USER_RT_PRIO-1, valid priority for SCHED_NORMAL,
	 * SCHED_BATCH and SCHED_IDLE is 0.
	 */
	if ((p->mm && attr->sched_priority > MAX_USER_RT_PRIO-1) ||
	    (!p->mm && attr->sched_priority > MAX_RT_PRIO-1))
		return -EINVAL;
	if ((dl_policy(policy) && !__checkparam_dl(attr)) ||
	    (rt_policy(policy) != (attr->sched_priority != 0)))
		return -EINVAL;

	/*
	 * Allow unprivileged RT tasks to decrease priority:
	 */
	if (user && !capable(CAP_SYS_NICE)) {
		if (fair_policy(policy)) {
			if (attr->sched_nice < task_nice(p) &&
			    !can_nice(p, attr->sched_nice))
				return -EPERM;
		}

		if (rt_policy(policy)) {
			unsigned long rlim_rtprio =
					task_rlimit(p, RLIMIT_RTPRIO);

			/* can't set/change the rt policy */
			if (policy != p->policy && !rlim_rtprio)
				return -EPERM;

			/* can't increase priority */
			if (attr->sched_priority > p->rt_priority &&
			    attr->sched_priority > rlim_rtprio)
				return -EPERM;
		}

		 /*
		  * Can't set/change SCHED_DEADLINE policy at all for now
		  * (safest behavior); in the future we would like to allow
		  * unprivileged DL tasks to increase their relative deadline
		  * or reduce their runtime (both ways reducing utilization)
		  */
		if (dl_policy(policy))
			return -EPERM;

		/*
		 * Treat SCHED_IDLE as nice 20. Only allow a switch to
		 * SCHED_NORMAL if the RLIMIT_NICE would normally permit it.
		 */
		if (p->policy == SCHED_IDLE && policy != SCHED_IDLE) {
			if (!can_nice(p, task_nice(p)))
				return -EPERM;
		}

		/* can't change other user's priorities */
		if (!check_same_owner(p))
			return -EPERM;

		/* Normal users shall not reset the sched_reset_on_fork flag */
		if (p->sched_reset_on_fork && !reset_on_fork)
			return -EPERM;
	}

	if (user) {
		retval = security_task_setscheduler(p);
		if (retval)
			return retval;
	}

	/*
	 * make sure no PI-waiters arrive (or leave) while we are
	 * changing the priority of the task:
	 *
	 * To be able to change p->policy safely, the appropriate
	 * runqueue lock must be held.
	 */
	rq = task_rq_lock(p, &flags);

	/*
	 * Changing the policy of the stop threads its a very bad idea
	 */
	if (p == rq->stop) {
		task_rq_unlock(rq, p, &flags);
		return -EINVAL;
	}

	/*
	 * If not changing anything there's no need to proceed further,
	 * but store a possible modification of reset_on_fork.
	 */
	if (unlikely(policy == p->policy)) {
		if (fair_policy(policy) && attr->sched_nice != task_nice(p))
			goto change;
		if (rt_policy(policy) && attr->sched_priority != p->rt_priority)
			goto change;
		if (dl_policy(policy))
			goto change;

		p->sched_reset_on_fork = reset_on_fork;
		task_rq_unlock(rq, p, &flags);
		return 0;
	}
change:

	if (user) {
#ifdef CONFIG_RT_GROUP_SCHED
		/*
		 * Do not allow realtime tasks into groups that have no runtime
		 * assigned.
		 */
		if (rt_bandwidth_enabled() && rt_policy(policy) &&
				task_group(p)->rt_bandwidth.rt_runtime == 0 &&
				!task_group_is_autogroup(task_group(p))) {
			task_rq_unlock(rq, p, &flags);
			return -EPERM;
		}
#endif
#ifdef CONFIG_SMP
		if (dl_bandwidth_enabled() && dl_policy(policy)) {
			cpumask_t *span = rq->rd->span;

			/*
			 * Don't allow tasks with an affinity mask smaller than
			 * the entire root_domain to become SCHED_DEADLINE. We
			 * will also fail if there's no bandwidth available.
			 */
			if (!cpumask_subset(span, &p->cpus_allowed) ||
			    rq->rd->dl_bw.bw == 0) {
				task_rq_unlock(rq, p, &flags);
				return -EPERM;
			}
		}
#endif
	}

	/* recheck policy now with rq lock held */
	if (unlikely(oldpolicy != -1 && oldpolicy != p->policy)) {
		policy = oldpolicy = -1;
		task_rq_unlock(rq, p, &flags);
		goto recheck;
	}

	/*
	 * If setscheduling to SCHED_DEADLINE (or changing the parameters
	 * of a SCHED_DEADLINE task) we need to check if enough bandwidth
	 * is available.
	 */
	if ((dl_policy(policy) || dl_task(p)) && dl_overflow(p, policy, attr)) {
		task_rq_unlock(rq, p, &flags);
		return -EBUSY;
	}

	p->sched_reset_on_fork = reset_on_fork;
	oldprio = p->prio;

	/*
	 * Take priority boosted tasks into account. If the new
	 * effective priority is unchanged, we just store the new
	 * normal parameters and do not touch the scheduler class and
	 * the runqueue. This will be done when the task deboost
	 * itself.
	 */
	new_effective_prio = rt_mutex_get_effective_prio(p, newprio);
	if (new_effective_prio == oldprio) {
		__setscheduler_params(p, attr);
		task_rq_unlock(rq, p, &flags);
		return 0;
	}

	queued = task_on_rq_queued(p);
	running = task_current(rq, p);
	if (queued)
		dequeue_task(rq, p, 0);
	if (running)
		put_prev_task(rq, p);

	prev_class = p->sched_class;
	__setscheduler(rq, p, attr, true);

	if (running)
		p->sched_class->set_curr_task(rq);
	if (queued) {
		/*
		 * We enqueue to tail when the priority of a task is
		 * increased (user space view).
		 */
		enqueue_task(rq, p, oldprio <= p->prio ? ENQUEUE_HEAD : 0);
	}

	check_class_changed(rq, p, prev_class, oldprio);
	task_rq_unlock(rq, p, &flags);

	rt_mutex_adjust_pi(p);

	return 0;
}

static int _sched_setscheduler(struct task_struct *p, int policy,
			       const struct sched_param *param, bool check)
{
	struct sched_attr attr = {
		.sched_policy   = policy,
		.sched_priority = param->sched_priority,
		.sched_nice	= PRIO_TO_NICE(p->static_prio),
	};

	/* Fixup the legacy SCHED_RESET_ON_FORK hack. */
	if ((policy != SETPARAM_POLICY) && (policy & SCHED_RESET_ON_FORK)) {
		attr.sched_flags |= SCHED_FLAG_RESET_ON_FORK;
		policy &= ~SCHED_RESET_ON_FORK;
		attr.sched_policy = policy;
	}

	return __sched_setscheduler(p, &attr, check);
}
/**
 * sched_setscheduler - change the scheduling policy and/or RT priority of a thread.
 * @p: the task in question.
 * @policy: new policy.
 * @param: structure containing the new RT priority.
 *
 * Return: 0 on success. An error code otherwise.
 *
 * NOTE that the task may be already dead.
 */
int sched_setscheduler(struct task_struct *p, int policy,
		       const struct sched_param *param)
{
	return _sched_setscheduler(p, policy, param, true);
}
EXPORT_SYMBOL_GPL(sched_setscheduler);

int sched_setattr(struct task_struct *p, const struct sched_attr *attr)
{
	return __sched_setscheduler(p, attr, true);
}
EXPORT_SYMBOL_GPL(sched_setattr);

/**
 * sched_setscheduler_nocheck - change the scheduling policy and/or RT priority of a thread from kernelspace.
 * @p: the task in question.
 * @policy: new policy.
 * @param: structure containing the new RT priority.
 *
 * Just like sched_setscheduler, only don't bother checking if the
 * current context has permission.  For example, this is needed in
 * stop_machine(): we create temporary high priority worker threads,
 * but our caller might not have that capability.
 *
 * Return: 0 on success. An error code otherwise.
 */
int sched_setscheduler_nocheck(struct task_struct *p, int policy,
			       const struct sched_param *param)
{
	return _sched_setscheduler(p, policy, param, false);
}

static int
do_sched_setscheduler(pid_t pid, int policy, struct sched_param __user *param)
{
	struct sched_param lparam;
	struct task_struct *p;
	int retval;

	if (!param || pid < 0)
		return -EINVAL;
	if (copy_from_user(&lparam, param, sizeof(struct sched_param)))
		return -EFAULT;

	rcu_read_lock();
	retval = -ESRCH;
	p = find_process_by_pid(pid);
	if (p != NULL)
		retval = sched_setscheduler(p, policy, &lparam);
	rcu_read_unlock();

	return retval;
}

/*
 * Mimics kernel/events/core.c perf_copy_attr().
 */
static int sched_copy_attr(struct sched_attr __user *uattr,
			   struct sched_attr *attr)
{
	u32 size;
	int ret;

	if (!access_ok(VERIFY_WRITE, uattr, SCHED_ATTR_SIZE_VER0))
		return -EFAULT;

	/*
	 * zero the full structure, so that a short copy will be nice.
	 */
	memset(attr, 0, sizeof(*attr));

	ret = get_user(size, &uattr->size);
	if (ret)
		return ret;

	if (size > PAGE_SIZE)	/* silly large */
		goto err_size;

	if (!size)		/* abi compat */
		size = SCHED_ATTR_SIZE_VER0;

	if (size < SCHED_ATTR_SIZE_VER0)
		goto err_size;

	/*
	 * If we're handed a bigger struct than we know of,
	 * ensure all the unknown bits are 0 - i.e. new
	 * user-space does not rely on any kernel feature
	 * extensions we dont know about yet.
	 */
	if (size > sizeof(*attr)) {
		unsigned char __user *addr;
		unsigned char __user *end;
		unsigned char val;

		addr = (void __user *)uattr + sizeof(*attr);
		end  = (void __user *)uattr + size;

		for (; addr < end; addr++) {
			ret = get_user(val, addr);
			if (ret)
				return ret;
			if (val)
				goto err_size;
		}
		size = sizeof(*attr);
	}

	ret = copy_from_user(attr, uattr, size);
	if (ret)
		return -EFAULT;

	/*
	 * XXX: do we want to be lenient like existing syscalls; or do we want
	 * to be strict and return an error on out-of-bounds values?
	 */
	attr->sched_nice = clamp(attr->sched_nice, MIN_NICE, MAX_NICE);

	return 0;

err_size:
	put_user(sizeof(*attr), &uattr->size);
	return -E2BIG;
}

/**
 * sys_sched_setscheduler - set/change the scheduler policy and RT priority
 * @pid: the pid in question.
 * @policy: new policy.
 * @param: structure containing the new RT priority.
 *
 * Return: 0 on success. An error code otherwise.
 */
SYSCALL_DEFINE3(sched_setscheduler, pid_t, pid, int, policy,
		struct sched_param __user *, param)
{
	/* negative values for policy are not valid */
	if (policy < 0)
		return -EINVAL;

	return do_sched_setscheduler(pid, policy, param);
}

/**
 * sys_sched_setparam - set/change the RT priority of a thread
 * @pid: the pid in question.
 * @param: structure containing the new RT priority.
 *
 * Return: 0 on success. An error code otherwise.
 */
SYSCALL_DEFINE2(sched_setparam, pid_t, pid, struct sched_param __user *, param)
{
	return do_sched_setscheduler(pid, SETPARAM_POLICY, param);
}

/**
 * sys_sched_setattr - same as above, but with extended sched_attr
 * @pid: the pid in question.
 * @uattr: structure containing the extended parameters.
 * @flags: for future extension.
 */
SYSCALL_DEFINE3(sched_setattr, pid_t, pid, struct sched_attr __user *, uattr,
			       unsigned int, flags)
{
	struct sched_attr attr;
	struct task_struct *p;
	int retval;

	if (!uattr || pid < 0 || flags)
		return -EINVAL;

	retval = sched_copy_attr(uattr, &attr);
	if (retval)
		return retval;

	if ((int)attr.sched_policy < 0)
		return -EINVAL;

	rcu_read_lock();
	retval = -ESRCH;
	p = find_process_by_pid(pid);
	if (p != NULL)
		retval = sched_setattr(p, &attr);
	rcu_read_unlock();

	return retval;
}

/**
 * sys_sched_getscheduler - get the policy (scheduling class) of a thread
 * @pid: the pid in question.
 *
 * Return: On success, the policy of the thread. Otherwise, a negative error
 * code.
 */
SYSCALL_DEFINE1(sched_getscheduler, pid_t, pid)
{
	struct task_struct *p;
	int retval;

	if (pid < 0)
		return -EINVAL;

	retval = -ESRCH;
	rcu_read_lock();
	p = find_process_by_pid(pid);
	if (p) {
		retval = security_task_getscheduler(p);
		if (!retval)
			retval = p->policy
				| (p->sched_reset_on_fork ? SCHED_RESET_ON_FORK : 0);
	}
	rcu_read_unlock();
	return retval;
}

/**
 * sys_sched_getparam - get the RT priority of a thread
 * @pid: the pid in question.
 * @param: structure containing the RT priority.
 *
 * Return: On success, 0 and the RT priority is in @param. Otherwise, an error
 * code.
 */
SYSCALL_DEFINE2(sched_getparam, pid_t, pid, struct sched_param __user *, param)
{
	struct sched_param lp = { .sched_priority = 0 };
	struct task_struct *p;
	int retval;

	if (!param || pid < 0)
		return -EINVAL;

	rcu_read_lock();
	p = find_process_by_pid(pid);
	retval = -ESRCH;
	if (!p)
		goto out_unlock;

	retval = security_task_getscheduler(p);
	if (retval)
		goto out_unlock;

	if (task_has_rt_policy(p))
		lp.sched_priority = p->rt_priority;
	rcu_read_unlock();

	/*
	 * This one might sleep, we cannot do it with a spinlock held ...
	 */
	retval = copy_to_user(param, &lp, sizeof(*param)) ? -EFAULT : 0;

	return retval;

out_unlock:
	rcu_read_unlock();
	return retval;
}

static int sched_read_attr(struct sched_attr __user *uattr,
			   struct sched_attr *attr,
			   unsigned int usize)
{
	int ret;

	if (!access_ok(VERIFY_WRITE, uattr, usize))
		return -EFAULT;

	/*
	 * If we're handed a smaller struct than we know of,
	 * ensure all the unknown bits are 0 - i.e. old
	 * user-space does not get uncomplete information.
	 */
	if (usize < sizeof(*attr)) {
		unsigned char *addr;
		unsigned char *end;

		addr = (void *)attr + usize;
		end  = (void *)attr + sizeof(*attr);

		for (; addr < end; addr++) {
			if (*addr)
				return -EFBIG;
		}

		attr->size = usize;
	}

	ret = copy_to_user(uattr, attr, attr->size);
	if (ret)
		return -EFAULT;

	return 0;
}

/**
 * sys_sched_getattr - similar to sched_getparam, but with sched_attr
 * @pid: the pid in question.
 * @uattr: structure containing the extended parameters.
 * @size: sizeof(attr) for fwd/bwd comp.
 * @flags: for future extension.
 */
SYSCALL_DEFINE4(sched_getattr, pid_t, pid, struct sched_attr __user *, uattr,
		unsigned int, size, unsigned int, flags)
{
	struct sched_attr attr = {
		.size = sizeof(struct sched_attr),
	};
	struct task_struct *p;
	int retval;

	if (!uattr || pid < 0 || size > PAGE_SIZE ||
	    size < SCHED_ATTR_SIZE_VER0 || flags)
		return -EINVAL;

	rcu_read_lock();
	p = find_process_by_pid(pid);
	retval = -ESRCH;
	if (!p)
		goto out_unlock;

	retval = security_task_getscheduler(p);
	if (retval)
		goto out_unlock;

	attr.sched_policy = p->policy;
	if (p->sched_reset_on_fork)
		attr.sched_flags |= SCHED_FLAG_RESET_ON_FORK;
	if (task_has_dl_policy(p))
		__getparam_dl(p, &attr);
	else if (task_has_rt_policy(p))
		attr.sched_priority = p->rt_priority;
	else
		attr.sched_nice = task_nice(p);

	rcu_read_unlock();

	retval = sched_read_attr(uattr, &attr, size);
	return retval;

out_unlock:
	rcu_read_unlock();
	return retval;
}

long sched_setaffinity(pid_t pid, const struct cpumask *in_mask)
{
	cpumask_var_t cpus_allowed, new_mask;
	struct task_struct *p;
	int retval;

	rcu_read_lock();

	p = find_process_by_pid(pid);
	if (!p) {
		rcu_read_unlock();
		return -ESRCH;
	}

	/* Prevent p going away */
	get_task_struct(p);
	rcu_read_unlock();

	if (p->flags & PF_NO_SETAFFINITY) {
		retval = -EINVAL;
		goto out_put_task;
	}
	if (!alloc_cpumask_var(&cpus_allowed, GFP_KERNEL)) {
		retval = -ENOMEM;
		goto out_put_task;
	}
	if (!alloc_cpumask_var(&new_mask, GFP_KERNEL)) {
		retval = -ENOMEM;
		goto out_free_cpus_allowed;
	}
	retval = -EPERM;
	if (!check_same_owner(p)) {
		rcu_read_lock();
		if (!ns_capable(__task_cred(p)->user_ns, CAP_SYS_NICE)) {
			rcu_read_unlock();
			goto out_free_new_mask;
		}
		rcu_read_unlock();
	}

	retval = security_task_setscheduler(p);
	if (retval)
		goto out_free_new_mask;


	cpuset_cpus_allowed(p, cpus_allowed);
	cpumask_and(new_mask, in_mask, cpus_allowed);

	/*
	 * Since bandwidth control happens on root_domain basis,
	 * if admission test is enabled, we only admit -deadline
	 * tasks allowed to run on all the CPUs in the task's
	 * root_domain.
	 */
#ifdef CONFIG_SMP
	if (task_has_dl_policy(p) && dl_bandwidth_enabled()) {
		rcu_read_lock();
		if (!cpumask_subset(task_rq(p)->rd->span, new_mask)) {
			retval = -EBUSY;
			rcu_read_unlock();
			goto out_free_new_mask;
		}
		rcu_read_unlock();
	}
#endif
again:
	retval = __set_cpus_allowed_ptr(p, new_mask, true);

	if (!retval) {
		cpuset_cpus_allowed(p, cpus_allowed);
		if (!cpumask_subset(new_mask, cpus_allowed)) {
			/*
			 * We must have raced with a concurrent cpuset
			 * update. Just reset the cpus_allowed to the
			 * cpuset's cpus_allowed
			 */
			cpumask_copy(new_mask, cpus_allowed);
			goto again;
		}
	}
out_free_new_mask:
	free_cpumask_var(new_mask);
out_free_cpus_allowed:
	free_cpumask_var(cpus_allowed);
out_put_task:
	put_task_struct(p);
	return retval;
}

static int get_user_cpu_mask(unsigned long __user *user_mask_ptr, unsigned len,
			     struct cpumask *new_mask)
{
	if (len < cpumask_size())
		cpumask_clear(new_mask);
	else if (len > cpumask_size())
		len = cpumask_size();

	return copy_from_user(new_mask, user_mask_ptr, len) ? -EFAULT : 0;
}

/**
 * sys_sched_setaffinity - set the cpu affinity of a process
 * @pid: pid of the process
 * @len: length in bytes of the bitmask pointed to by user_mask_ptr
 * @user_mask_ptr: user-space pointer to the new cpu mask
 *
 * Return: 0 on success. An error code otherwise.
 */
SYSCALL_DEFINE3(sched_setaffinity, pid_t, pid, unsigned int, len,
		unsigned long __user *, user_mask_ptr)
{
	cpumask_var_t new_mask;
	int retval;

	if (!alloc_cpumask_var(&new_mask, GFP_KERNEL))
		return -ENOMEM;

	retval = get_user_cpu_mask(user_mask_ptr, len, new_mask);
	if (retval == 0)
		retval = sched_setaffinity(pid, new_mask);
	free_cpumask_var(new_mask);
	return retval;
}

long sched_getaffinity(pid_t pid, struct cpumask *mask)
{
	struct task_struct *p;
	unsigned long flags;
	int retval;

	rcu_read_lock();

	retval = -ESRCH;
	p = find_process_by_pid(pid);
	if (!p)
		goto out_unlock;

	retval = security_task_getscheduler(p);
	if (retval)
		goto out_unlock;

	raw_spin_lock_irqsave(&p->pi_lock, flags);
	cpumask_and(mask, &p->cpus_allowed, cpu_active_mask);
	raw_spin_unlock_irqrestore(&p->pi_lock, flags);

out_unlock:
	rcu_read_unlock();

	return retval;
}

/**
 * sys_sched_getaffinity - get the cpu affinity of a process
 * @pid: pid of the process
 * @len: length in bytes of the bitmask pointed to by user_mask_ptr
 * @user_mask_ptr: user-space pointer to hold the current cpu mask
 *
 * Return: 0 on success. An error code otherwise.
 */
SYSCALL_DEFINE3(sched_getaffinity, pid_t, pid, unsigned int, len,
		unsigned long __user *, user_mask_ptr)
{
	int ret;
	cpumask_var_t mask;

	if ((len * BITS_PER_BYTE) < nr_cpu_ids)
		return -EINVAL;
	if (len & (sizeof(unsigned long)-1))
		return -EINVAL;

	if (!alloc_cpumask_var(&mask, GFP_KERNEL))
		return -ENOMEM;

	ret = sched_getaffinity(pid, mask);
	if (ret == 0) {
		size_t retlen = min_t(size_t, len, cpumask_size());

		if (copy_to_user(user_mask_ptr, mask, retlen))
			ret = -EFAULT;
		else
			ret = retlen;
	}
	free_cpumask_var(mask);

	return ret;
}

/**
 * sys_sched_yield - yield the current processor to other threads.
 *
 * This function yields the current CPU to other tasks. If there are no
 * other threads running on this CPU then this function will return.
 *
 * Return: 0.
 */
SYSCALL_DEFINE0(sched_yield)
{
	struct rq *rq = this_rq_lock();

	schedstat_inc(rq, yld_count);
	current->sched_class->yield_task(rq);

	/*
	 * Since we are going to call schedule() anyway, there's
	 * no need to preempt or enable interrupts:
	 */
	__release(rq->lock);
	spin_release(&rq->lock.dep_map, 1, _THIS_IP_);
	do_raw_spin_unlock(&rq->lock);
	sched_preempt_enable_no_resched();

	schedule();

	return 0;
}

static void __cond_resched(void)
{
	__preempt_count_add(PREEMPT_ACTIVE);
	__schedule();
	__preempt_count_sub(PREEMPT_ACTIVE);
}

int __sched _cond_resched(void)
{
	if (should_resched()) {
		__cond_resched();
		return 1;
	}
	return 0;
}
EXPORT_SYMBOL(_cond_resched);

/*
 * __cond_resched_lock() - if a reschedule is pending, drop the given lock,
 * call schedule, and on return reacquire the lock.
 *
 * This works OK both with and without CONFIG_PREEMPT. We do strange low-level
 * operations here to prevent schedule() from being called twice (once via
 * spin_unlock(), once by hand).
 */
int __cond_resched_lock(spinlock_t *lock)
{
	int resched = should_resched();
	int ret = 0;

	lockdep_assert_held(lock);

	if (spin_needbreak(lock) || resched) {
		spin_unlock(lock);
		if (resched)
			__cond_resched();
		else
			cpu_relax();
		ret = 1;
		spin_lock(lock);
	}
	return ret;
}
EXPORT_SYMBOL(__cond_resched_lock);

int __sched __cond_resched_softirq(void)
{
	BUG_ON(!in_softirq());

	if (should_resched()) {
		local_bh_enable();
		__cond_resched();
		local_bh_disable();
		return 1;
	}
	return 0;
}
EXPORT_SYMBOL(__cond_resched_softirq);

/**
 * yield - yield the current processor to other threads.
 *
 * Do not ever use this function, there's a 99% chance you're doing it wrong.
 *
 * The scheduler is at all times free to pick the calling task as the most
 * eligible task to run, if removing the yield() call from your code breaks
 * it, its already broken.
 *
 * Typical broken usage is:
 *
 * while (!event)
 * 	yield();
 *
 * where one assumes that yield() will let 'the other' process run that will
 * make event true. If the current task is a SCHED_FIFO task that will never
 * happen. Never use yield() as a progress guarantee!!
 *
 * If you want to use yield() to wait for something, use wait_event().
 * If you want to use yield() to be 'nice' for others, use cond_resched().
 * If you still want to use yield(), do not!
 */
void __sched yield(void)
{
	set_current_state(TASK_RUNNING);
	sys_sched_yield();
}
EXPORT_SYMBOL(yield);

/**
 * yield_to - yield the current processor to another thread in
 * your thread group, or accelerate that thread toward the
 * processor it's on.
 * @p: target task
 * @preempt: whether task preemption is allowed or not
 *
 * It's the caller's job to ensure that the target task struct
 * can't go away on us before we can do any checks.
 *
 * Return:
 *	true (>0) if we indeed boosted the target task.
 *	false (0) if we failed to boost the target.
 *	-ESRCH if there's no task to yield to.
 */
int __sched yield_to(struct task_struct *p, bool preempt)
{
	struct task_struct *curr = current;
	struct rq *rq, *p_rq;
	unsigned long flags;
	int yielded = 0;

	local_irq_save(flags);
	rq = this_rq();

again:
	p_rq = task_rq(p);
	/*
	 * If we're the only runnable task on the rq and target rq also
	 * has only one task, there's absolutely no point in yielding.
	 */
	if (rq->nr_running == 1 && p_rq->nr_running == 1) {
		yielded = -ESRCH;
		goto out_irq;
	}

	double_rq_lock(rq, p_rq);
	if (task_rq(p) != p_rq) {
		double_rq_unlock(rq, p_rq);
		goto again;
	}

	if (!curr->sched_class->yield_to_task)
		goto out_unlock;

	if (curr->sched_class != p->sched_class)
		goto out_unlock;

	if (task_running(p_rq, p) || p->state)
		goto out_unlock;

	yielded = curr->sched_class->yield_to_task(rq, p, preempt);
	if (yielded) {
		schedstat_inc(rq, yld_count);
		/*
		 * Make p's CPU reschedule; pick_next_entity takes care of
		 * fairness.
		 */
		if (preempt && rq != p_rq)
			resched_curr(p_rq);
	}

out_unlock:
	double_rq_unlock(rq, p_rq);
out_irq:
	local_irq_restore(flags);

	if (yielded > 0)
		schedule();

	return yielded;
}
EXPORT_SYMBOL_GPL(yield_to);

/*
 * This task is about to go to sleep on IO. Increment rq->nr_iowait so
 * that process accounting knows that this is a task in IO wait state.
 */
void __sched io_schedule(void)
{
	struct rq *rq = raw_rq();

	delayacct_blkio_start();
	atomic_inc(&rq->nr_iowait);
	blk_flush_plug(current);
	current->in_iowait = 1;
	schedule();
	current->in_iowait = 0;
	atomic_dec(&rq->nr_iowait);
	delayacct_blkio_end();
}
EXPORT_SYMBOL(io_schedule);

long __sched io_schedule_timeout(long timeout)
{
	struct rq *rq = raw_rq();
	long ret;

	delayacct_blkio_start();
	atomic_inc(&rq->nr_iowait);
	blk_flush_plug(current);
	current->in_iowait = 1;
	ret = schedule_timeout(timeout);
	current->in_iowait = 0;
	atomic_dec(&rq->nr_iowait);
	delayacct_blkio_end();
	return ret;
}

/**
 * sys_sched_get_priority_max - return maximum RT priority.
 * @policy: scheduling class.
 *
 * Return: On success, this syscall returns the maximum
 * rt_priority that can be used by a given scheduling class.
 * On failure, a negative error code is returned.
 */
SYSCALL_DEFINE1(sched_get_priority_max, int, policy)
{
	int ret = -EINVAL;

	switch (policy) {
	case SCHED_FIFO:
	case SCHED_RR:
		ret = MAX_USER_RT_PRIO-1;
		break;
	case SCHED_DEADLINE:
	case SCHED_NORMAL:
	case SCHED_BATCH:
	case SCHED_IDLE:
		ret = 0;
		break;
	}
	return ret;
}

/**
 * sys_sched_get_priority_min - return minimum RT priority.
 * @policy: scheduling class.
 *
 * Return: On success, this syscall returns the minimum
 * rt_priority that can be used by a given scheduling class.
 * On failure, a negative error code is returned.
 */
SYSCALL_DEFINE1(sched_get_priority_min, int, policy)
{
	int ret = -EINVAL;

	switch (policy) {
	case SCHED_FIFO:
	case SCHED_RR:
		ret = 1;
		break;
	case SCHED_DEADLINE:
	case SCHED_NORMAL:
	case SCHED_BATCH:
	case SCHED_IDLE:
		ret = 0;
	}
	return ret;
}

/**
 * sys_sched_rr_get_interval - return the default timeslice of a process.
 * @pid: pid of the process.
 * @interval: userspace pointer to the timeslice value.
 *
 * this syscall writes the default timeslice value of a given process
 * into the user-space timespec buffer. A value of '0' means infinity.
 *
 * Return: On success, 0 and the timeslice is in @interval. Otherwise,
 * an error code.
 */
SYSCALL_DEFINE2(sched_rr_get_interval, pid_t, pid,
		struct timespec __user *, interval)
{
	struct task_struct *p;
	unsigned int time_slice;
	unsigned long flags;
	struct rq *rq;
	int retval;
	struct timespec t;

	if (pid < 0)
		return -EINVAL;

	retval = -ESRCH;
	rcu_read_lock();
	p = find_process_by_pid(pid);
	if (!p)
		goto out_unlock;

	retval = security_task_getscheduler(p);
	if (retval)
		goto out_unlock;

	rq = task_rq_lock(p, &flags);
	time_slice = 0;
	if (p->sched_class->get_rr_interval)
		time_slice = p->sched_class->get_rr_interval(rq, p);
	task_rq_unlock(rq, p, &flags);

	rcu_read_unlock();
	jiffies_to_timespec(time_slice, &t);
	retval = copy_to_user(interval, &t, sizeof(t)) ? -EFAULT : 0;
	return retval;

out_unlock:
	rcu_read_unlock();
	return retval;
}

static const char stat_nam[] = TASK_STATE_TO_CHAR_STR;

void sched_show_task(struct task_struct *p)
{
	unsigned long free = 0;
	int ppid;
	unsigned state;

	state = p->state ? __ffs(p->state) + 1 : 0;
	printk(KERN_INFO "%-15.15s %c", p->comm,
		state < sizeof(stat_nam) - 1 ? stat_nam[state] : '?');
#if BITS_PER_LONG == 32
	if (state == TASK_RUNNING)
		printk(KERN_CONT " running  ");
	else
		printk(KERN_CONT " %08lx ", thread_saved_pc(p));
#else
	if (state == TASK_RUNNING)
		printk(KERN_CONT "  running task    ");
	else
		printk(KERN_CONT " %016lx ", thread_saved_pc(p));
#endif
#ifdef CONFIG_DEBUG_STACK_USAGE
	free = stack_not_used(p);
#endif
	rcu_read_lock();
	ppid = task_pid_nr(rcu_dereference(p->real_parent));
	rcu_read_unlock();
	printk(KERN_CONT "%5lu %5d %6d 0x%08lx\n", free,
		task_pid_nr(p), ppid,
		(unsigned long)task_thread_info(p)->flags);

	print_worker_info(KERN_INFO, p);
	show_stack(p, NULL);
}

void show_state_filter(unsigned long state_filter)
{
	struct task_struct *g, *p;

#if BITS_PER_LONG == 32
	printk(KERN_INFO
		"  task                PC stack   pid father\n");
#else
	printk(KERN_INFO
		"  task                        PC stack   pid father\n");
#endif
	rcu_read_lock();
	for_each_process_thread(g, p) {
		/*
		 * reset the NMI-timeout, listing all files on a slow
		 * console might take a lot of time:
		 * Also, reset softlockup watchdogs on all CPUs, because
		 * another CPU might be blocked waiting for us to process
		 * an IPI.
		 */
		touch_nmi_watchdog();
		touch_all_softlockup_watchdogs();
		if (!state_filter || (p->state & state_filter))
			sched_show_task(p);
<<<<<<< HEAD
=======
	}

#ifdef CONFIG_SCHED_DEBUG
	sysrq_sched_debug_show();
#endif
	rcu_read_unlock();
	/*
	 * Only show locks if all tasks are dumped:
	 */
	if (!state_filter)
		debug_show_all_locks();
}

void init_idle_bootup_task(struct task_struct *idle)
{
	idle->sched_class = &idle_sched_class;
}

/**
 * init_idle - set up an idle thread for a given CPU
 * @idle: task in question
 * @cpu: cpu the idle task belongs to
 *
 * NOTE: this function does not set the idle thread's NEED_RESCHED
 * flag, to make booting more robust.
 */
void init_idle(struct task_struct *idle, int cpu)
{
	struct rq *rq = cpu_rq(cpu);
	unsigned long flags;

	raw_spin_lock_irqsave(&rq->lock, flags);

	__sched_fork(0, idle);
	idle->state = TASK_RUNNING;
	idle->se.exec_start = sched_clock();

	do_set_cpus_allowed(idle, cpumask_of(cpu));
	/*
	 * We're having a chicken and egg problem, even though we are
	 * holding rq->lock, the cpu isn't yet set to this cpu so the
	 * lockdep check in task_group() will fail.
	 *
	 * Similar case to sched_fork(). / Alternatively we could
	 * use task_rq_lock() here and obtain the other rq->lock.
	 *
	 * Silence PROVE_RCU
	 */
	rcu_read_lock();
	__set_task_cpu(idle, cpu);
	rcu_read_unlock();

	rq->curr = rq->idle = idle;
	idle->on_rq = TASK_ON_RQ_QUEUED;
#if defined(CONFIG_SMP)
	idle->on_cpu = 1;
#endif
	raw_spin_unlock_irqrestore(&rq->lock, flags);

	/* Set the preempt count _outside_ the spinlocks! */
	init_idle_preempt_count(idle, cpu);

	/*
	 * The idle tasks have their own, simple scheduling class:
	 */
	idle->sched_class = &idle_sched_class;
	ftrace_graph_init_idle_task(idle, cpu);
	vtime_init_idle(idle, cpu);
#if defined(CONFIG_SMP)
	sprintf(idle->comm, "%s/%d", INIT_TASK_COMM, cpu);
#endif
}

#ifdef CONFIG_SMP
/*
 * move_queued_task - move a queued task to new rq.
 *
 * Returns (locked) new rq. Old rq's lock is released.
 */
static struct rq *move_queued_task(struct task_struct *p, int new_cpu)
{
	struct rq *rq = task_rq(p);

	lockdep_assert_held(&rq->lock);

	dequeue_task(rq, p, 0);
	p->on_rq = TASK_ON_RQ_MIGRATING;
	set_task_cpu(p, new_cpu);
	raw_spin_unlock(&rq->lock);

	rq = cpu_rq(new_cpu);

	raw_spin_lock(&rq->lock);
	BUG_ON(task_cpu(p) != new_cpu);
	p->on_rq = TASK_ON_RQ_QUEUED;
	enqueue_task(rq, p, 0);
	check_preempt_curr(rq, p, 0);

	return rq;
}

void do_set_cpus_allowed(struct task_struct *p, const struct cpumask *new_mask)
{
	if (p->sched_class && p->sched_class->set_cpus_allowed)
		p->sched_class->set_cpus_allowed(p, new_mask);

	cpumask_copy(&p->cpus_allowed, new_mask);
	p->nr_cpus_allowed = cpumask_weight(new_mask);
}

/*
 * This is how migration works:
 *
 * 1) we invoke migration_cpu_stop() on the target CPU using
 *    stop_one_cpu().
 * 2) stopper starts to run (implicitly forcing the migrated thread
 *    off the CPU)
 * 3) it checks whether the migrated task is still in the wrong runqueue.
 * 4) if it's in the wrong runqueue then the migration thread removes
 *    it and puts it into the right queue.
 * 5) stopper completes and stop_one_cpu() returns and the migration
 *    is done.
 */

/*
 * Change a given task's CPU affinity. Migrate the thread to a
 * proper CPU and schedule it away if the CPU it's executing on
 * is removed from the allowed bitmask.
 *
 * NOTE: the caller must have a valid reference to the task, the
 * task must not exit() & deallocate itself prematurely. The
 * call is not atomic; no spinlocks may be held.
 */
int set_cpus_allowed_ptr(struct task_struct *p, const struct cpumask *new_mask)
{
	unsigned long flags;
	struct rq *rq;
	unsigned int dest_cpu;
	int ret = 0;

	rq = task_rq_lock(p, &flags);

	if (cpumask_equal(&p->cpus_allowed, new_mask))
		goto out;

	if (!cpumask_intersects(new_mask, cpu_active_mask)) {
		ret = -EINVAL;
		goto out;
>>>>>>> e9e1b43e
	}

	touch_all_softlockup_watchdogs();

#ifdef CONFIG_SCHED_DEBUG
	sysrq_sched_debug_show();
#endif
	rcu_read_unlock();
	/*
	 * Only show locks if all tasks are dumped:
	 */
	if (!state_filter)
		debug_show_all_locks();
}

void init_idle_bootup_task(struct task_struct *idle)
{
	idle->sched_class = &idle_sched_class;
}

/**
 * init_idle - set up an idle thread for a given CPU
 * @idle: task in question
 * @cpu: cpu the idle task belongs to
 *
 * NOTE: this function does not set the idle thread's NEED_RESCHED
 * flag, to make booting more robust.
 */
void init_idle(struct task_struct *idle, int cpu)
{
	struct rq *rq = cpu_rq(cpu);
	unsigned long flags;

	raw_spin_lock_irqsave(&idle->pi_lock, flags);
	raw_spin_lock(&rq->lock);

	__sched_fork(0, idle);

	idle->state = TASK_RUNNING;
	idle->se.exec_start = sched_clock();

	do_set_cpus_allowed(idle, cpumask_of(cpu));
	/*
	 * We're having a chicken and egg problem, even though we are
	 * holding rq->lock, the cpu isn't yet set to this cpu so the
	 * lockdep check in task_group() will fail.
	 *
	 * Similar case to sched_fork(). / Alternatively we could
	 * use task_rq_lock() here and obtain the other rq->lock.
	 *
	 * Silence PROVE_RCU
	 */
	rcu_read_lock();
	__set_task_cpu(idle, cpu);
	rcu_read_unlock();

	rq->curr = rq->idle = idle;
	idle->on_rq = TASK_ON_RQ_QUEUED;
#if defined(CONFIG_SMP)
	idle->on_cpu = 1;
#endif
	raw_spin_unlock(&rq->lock);
	raw_spin_unlock_irqrestore(&idle->pi_lock, flags);

	/* Set the preempt count _outside_ the spinlocks! */
	init_idle_preempt_count(idle, cpu);

	/*
	 * The idle tasks have their own, simple scheduling class:
	 */
	idle->sched_class = &idle_sched_class;
	ftrace_graph_init_idle_task(idle, cpu);
	vtime_init_idle(idle, cpu);
#if defined(CONFIG_SMP)
	sprintf(idle->comm, "%s/%d", INIT_TASK_COMM, cpu);
#endif
}

#ifdef CONFIG_SMP

#ifdef CONFIG_NUMA_BALANCING
/* Migrate current task p to target_cpu */
int migrate_task_to(struct task_struct *p, int target_cpu)
{
	struct migration_arg arg = { p, target_cpu };
	int curr_cpu = task_cpu(p);

	if (curr_cpu == target_cpu)
		return 0;

	if (!cpumask_test_cpu(target_cpu, tsk_cpus_allowed(p)))
		return -EINVAL;

	/* TODO: This is not properly updating schedstats */

	trace_sched_move_numa(p, curr_cpu, target_cpu);
	return stop_one_cpu(curr_cpu, migration_cpu_stop, &arg);
}

/*
 * Requeue a task on a given node and accurately track the number of NUMA
 * tasks on the runqueues
 */
void sched_setnuma(struct task_struct *p, int nid)
{
	struct rq *rq;
	unsigned long flags;
	bool queued, running;

	rq = task_rq_lock(p, &flags);
	queued = task_on_rq_queued(p);
	running = task_current(rq, p);

	if (queued)
		dequeue_task(rq, p, 0);
	if (running)
		put_prev_task(rq, p);

	p->numa_preferred_nid = nid;

	if (running)
		p->sched_class->set_curr_task(rq);
	if (queued)
		enqueue_task(rq, p, 0);
	task_rq_unlock(rq, p, &flags);
}
#endif /* CONFIG_NUMA_BALANCING */

#ifdef CONFIG_HOTPLUG_CPU
/*
 * Ensures that the idle task is using init_mm right before its cpu goes
 * offline.
 */
void idle_task_exit(void)
{
	struct mm_struct *mm = current->active_mm;

	BUG_ON(cpu_online(smp_processor_id()));

	if (mm != &init_mm) {
		switch_mm(mm, &init_mm, current);
		finish_arch_post_lock_switch();
	}
	mmdrop(mm);
}

/*
 * Since this CPU is going 'away' for a while, fold any nr_active delta
 * we might have. Assumes we're called after migrate_tasks() so that the
 * nr_active count is stable.
 *
 * Also see the comment "Global load-average calculations".
 */
static void calc_load_migrate(struct rq *rq)
{
	long delta = calc_load_fold_active(rq);
	if (delta)
		atomic_long_add(delta, &calc_load_tasks);
}

static void put_prev_task_fake(struct rq *rq, struct task_struct *prev)
{
}

static const struct sched_class fake_sched_class = {
	.put_prev_task = put_prev_task_fake,
};

static struct task_struct fake_task = {
	/*
	 * Avoid pull_{rt,dl}_task()
	 */
	.prio = MAX_PRIO + 1,
	.sched_class = &fake_sched_class,
};

/*
 * Migrate all tasks from the rq, sleeping tasks will be migrated by
 * try_to_wake_up()->select_task_rq().
 *
 * Called with rq->lock held even though we'er in stop_machine() and
 * there's no concurrency possible, we hold the required locks anyway
 * because of lock validation efforts.
 */
static void migrate_tasks(unsigned int dead_cpu)
{
	struct rq *rq = cpu_rq(dead_cpu);
	struct task_struct *next, *stop = rq->stop;
	int dest_cpu;

	/*
	 * Fudge the rq selection such that the below task selection loop
	 * doesn't get stuck on the currently eligible stop task.
	 *
	 * We're currently inside stop_machine() and the rq is either stuck
	 * in the stop_machine_cpu_stop() loop, or we're executing this code,
	 * either way we should never end up calling schedule() until we're
	 * done here.
	 */
	rq->stop = NULL;

	/*
	 * put_prev_task() and pick_next_task() sched
	 * class method both need to have an up-to-date
	 * value of rq->clock[_task]
	 */
	update_rq_clock(rq);

	for ( ; ; ) {
		/*
		 * There's this thread running, bail when that's the only
		 * remaining thread.
		 */
		if (rq->nr_running == 1)
			break;

		next = pick_next_task(rq, &fake_task);
		BUG_ON(!next);
		next->sched_class->put_prev_task(rq, next);

		/* Find suitable destination for @next, with force if needed. */
		dest_cpu = select_fallback_rq(dead_cpu, next);
		raw_spin_unlock(&rq->lock);

		__migrate_task(next, dead_cpu, dest_cpu);

		raw_spin_lock(&rq->lock);
	}

	rq->stop = stop;
}
#endif /* CONFIG_HOTPLUG_CPU */

#if defined(CONFIG_SCHED_DEBUG) && defined(CONFIG_SYSCTL)

static struct ctl_table sd_ctl_dir[] = {
	{
		.procname	= "sched_domain",
		.mode		= 0555,
	},
	{}
};

static struct ctl_table sd_ctl_root[] = {
	{
		.procname	= "kernel",
		.mode		= 0555,
		.child		= sd_ctl_dir,
	},
	{}
};

static struct ctl_table *sd_alloc_ctl_entry(int n)
{
	struct ctl_table *entry =
		kcalloc(n, sizeof(struct ctl_table), GFP_KERNEL);

	return entry;
}

static void sd_free_ctl_entry(struct ctl_table **tablep)
{
	struct ctl_table *entry;

	/*
	 * In the intermediate directories, both the child directory and
	 * procname are dynamically allocated and could fail but the mode
	 * will always be set. In the lowest directory the names are
	 * static strings and all have proc handlers.
	 */
	for (entry = *tablep; entry->mode; entry++) {
		if (entry->child)
			sd_free_ctl_entry(&entry->child);
		if (entry->proc_handler == NULL)
			kfree(entry->procname);
	}

	kfree(*tablep);
	*tablep = NULL;
}

static int min_load_idx = 0;
static int max_load_idx = CPU_LOAD_IDX_MAX-1;

static void
set_table_entry(struct ctl_table *entry,
		const char *procname, void *data, int maxlen,
		umode_t mode, proc_handler *proc_handler,
		bool load_idx)
{
	entry->procname = procname;
	entry->data = data;
	entry->maxlen = maxlen;
	entry->mode = mode;
	entry->proc_handler = proc_handler;

	if (load_idx) {
		entry->extra1 = &min_load_idx;
		entry->extra2 = &max_load_idx;
	}
}

static struct ctl_table *
sd_alloc_ctl_energy_table(struct sched_group_energy *sge)
{
	struct ctl_table *table = sd_alloc_ctl_entry(5);

	if (table == NULL)
		return NULL;

	set_table_entry(&table[0], "nr_idle_states", &sge->nr_idle_states,
			sizeof(int), 0644, proc_dointvec_minmax, false);
	set_table_entry(&table[1], "idle_states", &sge->idle_states[0].power,
			sge->nr_idle_states*sizeof(struct idle_state), 0644,
			proc_doulongvec_minmax, false);
	set_table_entry(&table[2], "nr_cap_states", &sge->nr_cap_states,
			sizeof(int), 0644, proc_dointvec_minmax, false);
	set_table_entry(&table[3], "cap_states", &sge->cap_states[0].cap,
			sge->nr_cap_states*sizeof(struct capacity_state), 0644,
			proc_doulongvec_minmax, false);

	return table;
}

static struct ctl_table *
sd_alloc_ctl_group_table(struct sched_group *sg)
{
	struct ctl_table *table = sd_alloc_ctl_entry(2);

	if (table == NULL)
		return NULL;

	table->procname = kstrdup("energy", GFP_KERNEL);
	table->mode = 0555;
	table->child = sd_alloc_ctl_energy_table((struct sched_group_energy *)sg->sge);

	return table;
}

static struct ctl_table *
sd_alloc_ctl_domain_table(struct sched_domain *sd)
{
	struct ctl_table *table;
	unsigned int nr_entries = 14;

	int i = 0;
	struct sched_group *sg = sd->groups;

	if (sg->sge) {
		int nr_sgs = 0;

		do {} while (nr_sgs++, sg = sg->next, sg != sd->groups);

		nr_entries += nr_sgs;
	}

	table = sd_alloc_ctl_entry(nr_entries);

	if (table == NULL)
		return NULL;

	set_table_entry(&table[0], "min_interval", &sd->min_interval,
		sizeof(long), 0644, proc_doulongvec_minmax, false);
	set_table_entry(&table[1], "max_interval", &sd->max_interval,
		sizeof(long), 0644, proc_doulongvec_minmax, false);
	set_table_entry(&table[2], "busy_idx", &sd->busy_idx,
		sizeof(int), 0644, proc_dointvec_minmax, true);
	set_table_entry(&table[3], "idle_idx", &sd->idle_idx,
		sizeof(int), 0644, proc_dointvec_minmax, true);
	set_table_entry(&table[4], "newidle_idx", &sd->newidle_idx,
		sizeof(int), 0644, proc_dointvec_minmax, true);
	set_table_entry(&table[5], "wake_idx", &sd->wake_idx,
		sizeof(int), 0644, proc_dointvec_minmax, true);
	set_table_entry(&table[6], "forkexec_idx", &sd->forkexec_idx,
		sizeof(int), 0644, proc_dointvec_minmax, true);
	set_table_entry(&table[7], "busy_factor", &sd->busy_factor,
		sizeof(int), 0644, proc_dointvec_minmax, false);
	set_table_entry(&table[8], "imbalance_pct", &sd->imbalance_pct,
		sizeof(int), 0644, proc_dointvec_minmax, false);
	set_table_entry(&table[9], "cache_nice_tries",
		&sd->cache_nice_tries,
		sizeof(int), 0644, proc_dointvec_minmax, false);
	set_table_entry(&table[10], "flags", &sd->flags,
		sizeof(int), 0644, proc_dointvec_minmax, false);
	set_table_entry(&table[11], "max_newidle_lb_cost",
		&sd->max_newidle_lb_cost,
		sizeof(long), 0644, proc_doulongvec_minmax, false);
	set_table_entry(&table[12], "name", sd->name,
		CORENAME_MAX_SIZE, 0444, proc_dostring, false);
	sg = sd->groups;
	if (sg->sge) {
		char buf[32];
		struct ctl_table *entry = &table[13];

		do {
			snprintf(buf, 32, "group%d", i);
			entry->procname = kstrdup(buf, GFP_KERNEL);
			entry->mode = 0555;
			entry->child = sd_alloc_ctl_group_table(sg);
		} while (entry++, i++, sg = sg->next, sg != sd->groups);
	}
	/* &table[nr_entries-1] is terminator */

	return table;
}

static struct ctl_table *sd_alloc_ctl_cpu_table(int cpu)
{
	struct ctl_table *entry, *table;
	struct sched_domain *sd;
	int domain_num = 0, i;
	char buf[32];

	for_each_domain(cpu, sd)
		domain_num++;
	entry = table = sd_alloc_ctl_entry(domain_num + 1);
	if (table == NULL)
		return NULL;

	i = 0;
	for_each_domain(cpu, sd) {
		snprintf(buf, 32, "domain%d", i);
		entry->procname = kstrdup(buf, GFP_KERNEL);
		entry->mode = 0555;
		entry->child = sd_alloc_ctl_domain_table(sd);
		entry++;
		i++;
	}
	return table;
}

static struct ctl_table_header *sd_sysctl_header;
static void register_sched_domain_sysctl(void)
{
	int i, cpu_num = num_possible_cpus();
	struct ctl_table *entry = sd_alloc_ctl_entry(cpu_num + 1);
	char buf[32];

	WARN_ON(sd_ctl_dir[0].child);
	sd_ctl_dir[0].child = entry;

	if (entry == NULL)
		return;

	for_each_possible_cpu(i) {
		snprintf(buf, 32, "cpu%d", i);
		entry->procname = kstrdup(buf, GFP_KERNEL);
		entry->mode = 0555;
		entry->child = sd_alloc_ctl_cpu_table(i);
		entry++;
	}

	WARN_ON(sd_sysctl_header);
	sd_sysctl_header = register_sysctl_table(sd_ctl_root);
}

/* may be called multiple times per register */
static void unregister_sched_domain_sysctl(void)
{
	if (sd_sysctl_header)
		unregister_sysctl_table(sd_sysctl_header);
	sd_sysctl_header = NULL;
	if (sd_ctl_dir[0].child)
		sd_free_ctl_entry(&sd_ctl_dir[0].child);
}
#else
static void register_sched_domain_sysctl(void)
{
}
static void unregister_sched_domain_sysctl(void)
{
}
#endif /* CONFIG_SCHED_DEBUG && CONFIG_SYSCTL */

static void set_rq_online(struct rq *rq)
{
	if (!rq->online) {
		const struct sched_class *class;

		cpumask_set_cpu(rq->cpu, rq->rd->online);
		rq->online = 1;

		for_each_class(class) {
			if (class->rq_online)
				class->rq_online(rq);
		}
	}
}

static void set_rq_offline(struct rq *rq)
{
	if (rq->online) {
		const struct sched_class *class;

		for_each_class(class) {
			if (class->rq_offline)
				class->rq_offline(rq);
		}

		cpumask_clear_cpu(rq->cpu, rq->rd->online);
		rq->online = 0;
	}
}

/*
 * migration_call - callback that gets triggered when a CPU is added.
 * Here we can start up the necessary migration thread for the new CPU.
 */
static int
migration_call(struct notifier_block *nfb, unsigned long action, void *hcpu)
{
	int cpu = (long)hcpu;
	unsigned long flags;
	struct rq *rq = cpu_rq(cpu);

	switch (action & ~CPU_TASKS_FROZEN) {

	case CPU_UP_PREPARE:
		raw_spin_lock_irqsave(&rq->lock, flags);
		walt_set_window_start(rq);
		raw_spin_unlock_irqrestore(&rq->lock, flags);
		rq->calc_load_update = calc_load_update;
		break;

	case CPU_ONLINE:
		/* Update our root-domain */
		raw_spin_lock_irqsave(&rq->lock, flags);
		if (rq->rd) {
			BUG_ON(!cpumask_test_cpu(cpu, rq->rd->span));

			set_rq_online(rq);
		}
		raw_spin_unlock_irqrestore(&rq->lock, flags);
		break;

#ifdef CONFIG_HOTPLUG_CPU
	case CPU_DYING:
		sched_ttwu_pending();
		/* Update our root-domain */
		raw_spin_lock_irqsave(&rq->lock, flags);
		walt_migrate_sync_cpu(cpu);
		if (rq->rd) {
			BUG_ON(!cpumask_test_cpu(cpu, rq->rd->span));
			set_rq_offline(rq);
		}
		migrate_tasks(cpu);
		BUG_ON(rq->nr_running != 1); /* the migration thread */
		raw_spin_unlock_irqrestore(&rq->lock, flags);
		break;

	case CPU_DEAD:
		calc_load_migrate(rq);
		break;
#endif
	}

	update_max_interval();

	return NOTIFY_OK;
}

/*
 * Register at high priority so that task migration (migrate_all_tasks)
 * happens before everything else.  This has to be lower priority than
 * the notifier in the perf_event subsystem, though.
 */
static struct notifier_block migration_notifier = {
	.notifier_call = migration_call,
	.priority = CPU_PRI_MIGRATION,
};

static void __cpuinit set_cpu_rq_start_time(void)
{
	int cpu = smp_processor_id();
	struct rq *rq = cpu_rq(cpu);
	rq->age_stamp = sched_clock_cpu(cpu);
}

static int sched_cpu_active(struct notifier_block *nfb,
				      unsigned long action, void *hcpu)
{
	switch (action & ~CPU_TASKS_FROZEN) {
	case CPU_STARTING:
		set_cpu_rq_start_time();
		return NOTIFY_OK;
	case CPU_ONLINE:
		/*
		 * At this point a starting CPU has marked itself as online via
		 * set_cpu_online(). But it might not yet have marked itself
		 * as active, which is essential from here on.
		 *
		 * Thus, fall-through and help the starting CPU along.
		 */
	case CPU_DOWN_FAILED:
		set_cpu_active((long)hcpu, true);
		return NOTIFY_OK;
	default:
		return NOTIFY_DONE;
	}
}

static int sched_cpu_inactive(struct notifier_block *nfb,
					unsigned long action, void *hcpu)
{
	unsigned long flags;
	long cpu = (long)hcpu;
	struct dl_bw *dl_b;

	switch (action & ~CPU_TASKS_FROZEN) {
	case CPU_DOWN_PREPARE:
		set_cpu_active(cpu, false);

		/* explicitly allow suspend */
		if (!(action & CPU_TASKS_FROZEN)) {
			bool overflow;
			int cpus;

			rcu_read_lock_sched();
			dl_b = dl_bw_of(cpu);

			raw_spin_lock_irqsave(&dl_b->lock, flags);
			cpus = dl_bw_cpus(cpu);
			overflow = __dl_overflow(dl_b, cpus, 0, 0);
			raw_spin_unlock_irqrestore(&dl_b->lock, flags);

			rcu_read_unlock_sched();

			if (overflow)
				return notifier_from_errno(-EBUSY);
		}
		return NOTIFY_OK;
	}

	return NOTIFY_DONE;
}

static int __init migration_init(void)
{
	void *cpu = (void *)(long)smp_processor_id();
	int err;

	/* Initialize migration for the boot CPU */
	err = migration_call(&migration_notifier, CPU_UP_PREPARE, cpu);
	BUG_ON(err == NOTIFY_BAD);
	migration_call(&migration_notifier, CPU_ONLINE, cpu);
	register_cpu_notifier(&migration_notifier);

	/* Register cpu active notifiers */
	cpu_notifier(sched_cpu_active, CPU_PRI_SCHED_ACTIVE);
	cpu_notifier(sched_cpu_inactive, CPU_PRI_SCHED_INACTIVE);

	return 0;
}
early_initcall(migration_init);

static cpumask_var_t sched_domains_tmpmask; /* sched_domains_mutex */

#ifdef CONFIG_SCHED_DEBUG

static __read_mostly int sched_debug_enabled;

static int __init sched_debug_setup(char *str)
{
	sched_debug_enabled = 1;

	return 0;
}
early_param("sched_debug", sched_debug_setup);

static inline bool sched_debug(void)
{
	return sched_debug_enabled;
}

static int sched_domain_debug_one(struct sched_domain *sd, int cpu, int level,
				  struct cpumask *groupmask)
{
	struct sched_group *group = sd->groups;
	char str[256];

	cpulist_scnprintf(str, sizeof(str), sched_domain_span(sd));
	cpumask_clear(groupmask);

	printk(KERN_DEBUG "%*s domain %d: ", level, "", level);

	if (!(sd->flags & SD_LOAD_BALANCE)) {
		printk("does not load-balance\n");
		if (sd->parent)
			printk(KERN_ERR "ERROR: !SD_LOAD_BALANCE domain"
					" has parent");
		return -1;
	}

	printk(KERN_CONT "span %s level %s\n", str, sd->name);

	if (!cpumask_test_cpu(cpu, sched_domain_span(sd))) {
		printk(KERN_ERR "ERROR: domain->span does not contain "
				"CPU%d\n", cpu);
	}
	if (!cpumask_test_cpu(cpu, sched_group_cpus(group))) {
		printk(KERN_ERR "ERROR: domain->groups does not contain"
				" CPU%d\n", cpu);
	}

	printk(KERN_DEBUG "%*s groups:", level + 1, "");
	do {
		if (!group) {
			printk("\n");
			printk(KERN_ERR "ERROR: group is NULL\n");
			break;
		}

		if (!cpumask_weight(sched_group_cpus(group))) {
			printk(KERN_CONT "\n");
			printk(KERN_ERR "ERROR: empty group\n");
			break;
		}

		if (!(sd->flags & SD_OVERLAP) &&
		    cpumask_intersects(groupmask, sched_group_cpus(group))) {
			printk(KERN_CONT "\n");
			printk(KERN_ERR "ERROR: repeated CPUs\n");
			break;
		}

		cpumask_or(groupmask, groupmask, sched_group_cpus(group));

		cpulist_scnprintf(str, sizeof(str), sched_group_cpus(group));

		printk(KERN_CONT " %s", str);
		if (group->sgc->capacity != SCHED_CAPACITY_SCALE) {
			printk(KERN_CONT " (cpu_capacity = %lu)",
				group->sgc->capacity);
		}

		group = group->next;
	} while (group != sd->groups);
	printk(KERN_CONT "\n");

	if (!cpumask_equal(sched_domain_span(sd), groupmask))
		printk(KERN_ERR "ERROR: groups don't span domain->span\n");

	if (sd->parent &&
	    !cpumask_subset(groupmask, sched_domain_span(sd->parent)))
		printk(KERN_ERR "ERROR: parent span is not a superset "
			"of domain->span\n");
	return 0;
}

static void sched_domain_debug(struct sched_domain *sd, int cpu)
{
	int level = 0;

	if (!sched_debug_enabled)
		return;

	if (!sd) {
		printk(KERN_DEBUG "CPU%d attaching NULL sched-domain.\n", cpu);
		return;
	}

	printk(KERN_DEBUG "CPU%d attaching sched-domain:\n", cpu);

	for (;;) {
		if (sched_domain_debug_one(sd, cpu, level, sched_domains_tmpmask))
			break;
		level++;
		sd = sd->parent;
		if (!sd)
			break;
	}
}
#else /* !CONFIG_SCHED_DEBUG */
# define sched_domain_debug(sd, cpu) do { } while (0)
static inline bool sched_debug(void)
{
	return false;
}
#endif /* CONFIG_SCHED_DEBUG */

static int sd_degenerate(struct sched_domain *sd)
{
	if (cpumask_weight(sched_domain_span(sd)) == 1)
		return 1;

	/* Following flags need at least 2 groups */
	if (sd->flags & (SD_LOAD_BALANCE |
			 SD_BALANCE_NEWIDLE |
			 SD_BALANCE_FORK |
			 SD_BALANCE_EXEC |
			 SD_SHARE_CPUCAPACITY |
			 SD_SHARE_PKG_RESOURCES |
			 SD_SHARE_POWERDOMAIN |
			 SD_SHARE_CAP_STATES)) {
		if (sd->groups != sd->groups->next)
			return 0;
	}

	/* Following flags don't use groups */
	if (sd->flags & (SD_WAKE_AFFINE))
		return 0;

	return 1;
}

static int
sd_parent_degenerate(struct sched_domain *sd, struct sched_domain *parent)
{
	unsigned long cflags = sd->flags, pflags = parent->flags;

	if (sd_degenerate(parent))
		return 1;

	if (!cpumask_equal(sched_domain_span(sd), sched_domain_span(parent)))
		return 0;

	/* Flags needing groups don't count if only 1 group in parent */
	if (parent->groups == parent->groups->next) {
		pflags &= ~(SD_LOAD_BALANCE |
				SD_BALANCE_NEWIDLE |
				SD_BALANCE_FORK |
				SD_BALANCE_EXEC |
				SD_SHARE_CPUCAPACITY |
				SD_SHARE_PKG_RESOURCES |
				SD_PREFER_SIBLING |
				SD_SHARE_POWERDOMAIN |
				SD_SHARE_CAP_STATES);
		if (nr_node_ids == 1)
			pflags &= ~SD_SERIALIZE;
	}
	if (~cflags & pflags)
		return 0;

	return 1;
}

static void free_rootdomain(struct rcu_head *rcu)
{
	struct root_domain *rd = container_of(rcu, struct root_domain, rcu);

	cpupri_cleanup(&rd->cpupri);
	cpudl_cleanup(&rd->cpudl);
	free_cpumask_var(rd->dlo_mask);
	free_cpumask_var(rd->rto_mask);
	free_cpumask_var(rd->online);
	free_cpumask_var(rd->span);
	kfree(rd);
}

static void rq_attach_root(struct rq *rq, struct root_domain *rd)
{
	struct root_domain *old_rd = NULL;
	unsigned long flags;

	raw_spin_lock_irqsave(&rq->lock, flags);

	if (rq->rd) {
		old_rd = rq->rd;

		if (cpumask_test_cpu(rq->cpu, old_rd->online))
			set_rq_offline(rq);

		cpumask_clear_cpu(rq->cpu, old_rd->span);

		/*
		 * If we dont want to free the old_rd yet then
		 * set old_rd to NULL to skip the freeing later
		 * in this function:
		 */
		if (!atomic_dec_and_test(&old_rd->refcount))
			old_rd = NULL;
	}

	atomic_inc(&rd->refcount);
	rq->rd = rd;

	cpumask_set_cpu(rq->cpu, rd->span);
	if (cpumask_test_cpu(rq->cpu, cpu_active_mask))
		set_rq_online(rq);

	raw_spin_unlock_irqrestore(&rq->lock, flags);

	if (old_rd)
		call_rcu_sched(&old_rd->rcu, free_rootdomain);
}

static int init_rootdomain(struct root_domain *rd)
{
	memset(rd, 0, sizeof(*rd));

	if (!alloc_cpumask_var(&rd->span, GFP_KERNEL))
		goto out;
	if (!alloc_cpumask_var(&rd->online, GFP_KERNEL))
		goto free_span;
	if (!alloc_cpumask_var(&rd->dlo_mask, GFP_KERNEL))
		goto free_online;
	if (!alloc_cpumask_var(&rd->rto_mask, GFP_KERNEL))
		goto free_dlo_mask;

	init_dl_bw(&rd->dl_bw);
	if (cpudl_init(&rd->cpudl) != 0)
		goto free_dlo_mask;

	if (cpupri_init(&rd->cpupri) != 0)
		goto free_rto_mask;

	init_max_cpu_capacity(&rd->max_cpu_capacity);
	return 0;

free_rto_mask:
	free_cpumask_var(rd->rto_mask);
free_dlo_mask:
	free_cpumask_var(rd->dlo_mask);
free_online:
	free_cpumask_var(rd->online);
free_span:
	free_cpumask_var(rd->span);
out:
	return -ENOMEM;
}

/*
 * By default the system creates a single root-domain with all cpus as
 * members (mimicking the global state we have today).
 */
struct root_domain def_root_domain;

static void init_defrootdomain(void)
{
	init_rootdomain(&def_root_domain);

	atomic_set(&def_root_domain.refcount, 1);
}

static struct root_domain *alloc_rootdomain(void)
{
	struct root_domain *rd;

	rd = kmalloc(sizeof(*rd), GFP_KERNEL);
	if (!rd)
		return NULL;

	if (init_rootdomain(rd) != 0) {
		kfree(rd);
		return NULL;
	}

	return rd;
}

static void free_sched_groups(struct sched_group *sg, int free_sgc)
{
	struct sched_group *tmp, *first;

	if (!sg)
		return;

	first = sg;
	do {
		tmp = sg->next;

		if (free_sgc && atomic_dec_and_test(&sg->sgc->ref))
			kfree(sg->sgc);

		kfree(sg);
		sg = tmp;
	} while (sg != first);
}

static void free_sched_domain(struct rcu_head *rcu)
{
	struct sched_domain *sd = container_of(rcu, struct sched_domain, rcu);

	/*
	 * If its an overlapping domain it has private groups, iterate and
	 * nuke them all.
	 */
	if (sd->flags & SD_OVERLAP) {
		free_sched_groups(sd->groups, 1);
	} else if (atomic_dec_and_test(&sd->groups->ref)) {
		kfree(sd->groups->sgc);
		kfree(sd->groups);
	}
	kfree(sd);
}

static void destroy_sched_domain(struct sched_domain *sd, int cpu)
{
	call_rcu(&sd->rcu, free_sched_domain);
}

static void destroy_sched_domains(struct sched_domain *sd, int cpu)
{
	for (; sd; sd = sd->parent)
		destroy_sched_domain(sd, cpu);
}

/*
 * Keep a special pointer to the highest sched_domain that has
 * SD_SHARE_PKG_RESOURCE set (Last Level Cache Domain) for this
 * allows us to avoid some pointer chasing select_idle_sibling().
 *
 * Also keep a unique ID per domain (we use the first cpu number in
 * the cpumask of the domain), this allows us to quickly tell if
 * two cpus are in the same cache domain, see cpus_share_cache().
 */
DEFINE_PER_CPU(struct sched_domain *, sd_llc);
DEFINE_PER_CPU(int, sd_llc_size);
DEFINE_PER_CPU(int, sd_llc_id);
DEFINE_PER_CPU(struct sched_domain *, sd_numa);
DEFINE_PER_CPU(struct sched_domain *, sd_busy);
DEFINE_PER_CPU(struct sched_domain *, sd_asym);
DEFINE_PER_CPU(struct sched_domain *, sd_ea);
DEFINE_PER_CPU(struct sched_domain *, sd_scs);

static void update_top_cache_domain(int cpu)
{
	struct sched_domain *sd;
	struct sched_domain *busy_sd = NULL, *ea_sd = NULL;
	int id = cpu;
	int size = 1;

	sd = highest_flag_domain(cpu, SD_SHARE_PKG_RESOURCES);
	if (sd) {
		id = cpumask_first(sched_domain_span(sd));
		size = cpumask_weight(sched_domain_span(sd));
		busy_sd = sd->parent; /* sd_busy */
	}
	rcu_assign_pointer(per_cpu(sd_busy, cpu), busy_sd);

	rcu_assign_pointer(per_cpu(sd_llc, cpu), sd);
	per_cpu(sd_llc_size, cpu) = size;
	per_cpu(sd_llc_id, cpu) = id;

	sd = lowest_flag_domain(cpu, SD_NUMA);
	rcu_assign_pointer(per_cpu(sd_numa, cpu), sd);

	sd = highest_flag_domain(cpu, SD_ASYM_PACKING);
	rcu_assign_pointer(per_cpu(sd_asym, cpu), sd);

	for_each_domain(cpu, sd) {
		if (sd->groups->sge)
			ea_sd = sd;
		else
			break;
	}
	rcu_assign_pointer(per_cpu(sd_ea, cpu), ea_sd);

	sd = highest_flag_domain(cpu, SD_SHARE_CAP_STATES);
	rcu_assign_pointer(per_cpu(sd_scs, cpu), sd);
}

/*
 * Attach the domain 'sd' to 'cpu' as its base domain. Callers must
 * hold the hotplug lock.
 */
static void
cpu_attach_domain(struct sched_domain *sd, struct root_domain *rd, int cpu)
{
	struct rq *rq = cpu_rq(cpu);
	struct sched_domain *tmp;

	/* Remove the sched domains which do not contribute to scheduling. */
	for (tmp = sd; tmp; ) {
		struct sched_domain *parent = tmp->parent;
		if (!parent)
			break;

		if (sd_parent_degenerate(tmp, parent)) {
			tmp->parent = parent->parent;
			if (parent->parent)
				parent->parent->child = tmp;
			/*
			 * Transfer SD_PREFER_SIBLING down in case of a
			 * degenerate parent; the spans match for this
			 * so the property transfers.
			 */
			if (parent->flags & SD_PREFER_SIBLING)
				tmp->flags |= SD_PREFER_SIBLING;
			destroy_sched_domain(parent, cpu);
		} else
			tmp = tmp->parent;
	}

	if (sd && sd_degenerate(sd)) {
		tmp = sd;
		sd = sd->parent;
		destroy_sched_domain(tmp, cpu);
		if (sd)
			sd->child = NULL;
	}

	sched_domain_debug(sd, cpu);

	rq_attach_root(rq, rd);
	tmp = rq->sd;
	rcu_assign_pointer(rq->sd, sd);
	destroy_sched_domains(tmp, cpu);

	update_top_cache_domain(cpu);
}

/* cpus with isolated domains */
static cpumask_var_t cpu_isolated_map;

/* Setup the mask of cpus configured for isolated domains */
static int __init isolated_cpu_setup(char *str)
{
	alloc_bootmem_cpumask_var(&cpu_isolated_map);
	cpulist_parse(str, cpu_isolated_map);
	return 1;
}

__setup("isolcpus=", isolated_cpu_setup);

struct s_data {
	struct sched_domain ** __percpu sd;
	struct root_domain	*rd;
};

enum s_alloc {
	sa_rootdomain,
	sa_sd,
	sa_sd_storage,
	sa_none,
};

/*
 * Build an iteration mask that can exclude certain CPUs from the upwards
 * domain traversal.
 *
 * Asymmetric node setups can result in situations where the domain tree is of
 * unequal depth, make sure to skip domains that already cover the entire
 * range.
 *
 * In that case build_sched_domains() will have terminated the iteration early
 * and our sibling sd spans will be empty. Domains should always include the
 * cpu they're built on, so check that.
 *
 */
static void build_group_mask(struct sched_domain *sd, struct sched_group *sg)
{
	const struct cpumask *span = sched_domain_span(sd);
	struct sd_data *sdd = sd->private;
	struct sched_domain *sibling;
	int i;

	for_each_cpu(i, span) {
		sibling = *per_cpu_ptr(sdd->sd, i);
		if (!cpumask_test_cpu(i, sched_domain_span(sibling)))
			continue;

		cpumask_set_cpu(i, sched_group_mask(sg));
	}
}

/*
 * Return the canonical balance cpu for this group, this is the first cpu
 * of this group that's also in the iteration mask.
 */
int group_balance_cpu(struct sched_group *sg)
{
	return cpumask_first_and(sched_group_cpus(sg), sched_group_mask(sg));
}

static int
build_overlap_sched_groups(struct sched_domain *sd, int cpu)
{
	struct sched_group *first = NULL, *last = NULL, *groups = NULL, *sg;
	const struct cpumask *span = sched_domain_span(sd);
	struct cpumask *covered = sched_domains_tmpmask;
	struct sd_data *sdd = sd->private;
	struct sched_domain *sibling;
	int i;

	cpumask_clear(covered);

	for_each_cpu(i, span) {
		struct cpumask *sg_span;

		if (cpumask_test_cpu(i, covered))
			continue;

		sibling = *per_cpu_ptr(sdd->sd, i);

		/* See the comment near build_group_mask(). */
		if (!cpumask_test_cpu(i, sched_domain_span(sibling)))
			continue;

		sg = kzalloc_node(sizeof(struct sched_group) + cpumask_size(),
				GFP_KERNEL, cpu_to_node(cpu));

		if (!sg)
			goto fail;

		sg_span = sched_group_cpus(sg);
		if (sibling->child)
			cpumask_copy(sg_span, sched_domain_span(sibling->child));
		else
			cpumask_set_cpu(i, sg_span);

		cpumask_or(covered, covered, sg_span);

		sg->sgc = *per_cpu_ptr(sdd->sgc, i);
		if (atomic_inc_return(&sg->sgc->ref) == 1)
			build_group_mask(sd, sg);

		/*
		 * Initialize sgc->capacity such that even if we mess up the
		 * domains and no possible iteration will get us here, we won't
		 * die on a /0 trap.
		 */
		sg->sgc->capacity = SCHED_CAPACITY_SCALE * cpumask_weight(sg_span);
		sg->sgc->max_capacity = SCHED_CAPACITY_SCALE;

		/*
		 * Make sure the first group of this domain contains the
		 * canonical balance cpu. Otherwise the sched_domain iteration
		 * breaks. See update_sg_lb_stats().
		 */
		if ((!groups && cpumask_test_cpu(cpu, sg_span)) ||
		    group_balance_cpu(sg) == cpu)
			groups = sg;

		if (!first)
			first = sg;
		if (last)
			last->next = sg;
		last = sg;
		last->next = first;
	}
	sd->groups = groups;

	return 0;

fail:
	free_sched_groups(first, 0);

	return -ENOMEM;
}

static int get_group(int cpu, struct sd_data *sdd, struct sched_group **sg)
{
	struct sched_domain *sd = *per_cpu_ptr(sdd->sd, cpu);
	struct sched_domain *child = sd->child;

	if (child)
		cpu = cpumask_first(sched_domain_span(child));

	if (sg) {
		*sg = *per_cpu_ptr(sdd->sg, cpu);
		(*sg)->sgc = *per_cpu_ptr(sdd->sgc, cpu);
		atomic_set(&(*sg)->sgc->ref, 1); /* for claim_allocations */
	}

	return cpu;
}

/*
 * build_sched_groups will build a circular linked list of the groups
 * covered by the given span, and will set each group's ->cpumask correctly,
 * and ->cpu_capacity to 0.
 *
 * Assumes the sched_domain tree is fully constructed
 */
static int
build_sched_groups(struct sched_domain *sd, int cpu)
{
	struct sched_group *first = NULL, *last = NULL;
	struct sd_data *sdd = sd->private;
	const struct cpumask *span = sched_domain_span(sd);
	struct cpumask *covered;
	int i;

	get_group(cpu, sdd, &sd->groups);
	atomic_inc(&sd->groups->ref);

	if (cpu != cpumask_first(span))
		return 0;

	lockdep_assert_held(&sched_domains_mutex);
	covered = sched_domains_tmpmask;

	cpumask_clear(covered);

	for_each_cpu(i, span) {
		struct sched_group *sg;
		int group, j;

		if (cpumask_test_cpu(i, covered))
			continue;

		group = get_group(i, sdd, &sg);
		cpumask_setall(sched_group_mask(sg));

		for_each_cpu(j, span) {
			if (get_group(j, sdd, NULL) != group)
				continue;

			cpumask_set_cpu(j, covered);
			cpumask_set_cpu(j, sched_group_cpus(sg));
		}

		if (!first)
			first = sg;
		if (last)
			last->next = sg;
		last = sg;
	}
	last->next = first;

	return 0;
}

/*
 * Initialize sched groups cpu_capacity.
 *
 * cpu_capacity indicates the capacity of sched group, which is used while
 * distributing the load between different sched groups in a sched domain.
 * Typically cpu_capacity for all the groups in a sched domain will be same
 * unless there are asymmetries in the topology. If there are asymmetries,
 * group having more cpu_capacity will pickup more load compared to the
 * group having less cpu_capacity.
 */
static void init_sched_groups_capacity(int cpu, struct sched_domain *sd)
{
	struct sched_group *sg = sd->groups;

	WARN_ON(!sg);

	do {
		sg->group_weight = cpumask_weight(sched_group_cpus(sg));
		sg = sg->next;
	} while (sg != sd->groups);

	if (cpu != group_balance_cpu(sg))
		return;

	update_group_capacity(sd, cpu);
	atomic_set(&sg->sgc->nr_busy_cpus, sg->group_weight);
}

/*
 * Check that the per-cpu provided sd energy data is consistent for all cpus
 * within the mask.
 */
static inline void check_sched_energy_data(int cpu, sched_domain_energy_f fn,
					   const struct cpumask *cpumask)
{
	const struct sched_group_energy * const sge = fn(cpu);
	struct cpumask mask;
	int i;

	if (cpumask_weight(cpumask) <= 1)
		return;

	cpumask_xor(&mask, cpumask, get_cpu_mask(cpu));

	for_each_cpu(i, &mask) {
		const struct sched_group_energy * const e = fn(i);
		int y;

		BUG_ON(e->nr_idle_states != sge->nr_idle_states);

		for (y = 0; y < (e->nr_idle_states); y++) {
			BUG_ON(e->idle_states[y].power !=
					sge->idle_states[y].power);
		}

		BUG_ON(e->nr_cap_states != sge->nr_cap_states);

		for (y = 0; y < (e->nr_cap_states); y++) {
			BUG_ON(e->cap_states[y].cap != sge->cap_states[y].cap);
			BUG_ON(e->cap_states[y].power !=
					sge->cap_states[y].power);
		}
	}
}

static void init_sched_energy(int cpu, struct sched_domain *sd,
			      sched_domain_energy_f fn)
{
	if (!(fn && fn(cpu)))
		return;

	if (cpu != group_balance_cpu(sd->groups))
		return;

	if (sd->child && !sd->child->groups->sge) {
		pr_err("BUG: EAS setup broken for CPU%d\n", cpu);
#ifdef CONFIG_SCHED_DEBUG
		pr_err("     energy data on %s but not on %s domain\n",
			sd->name, sd->child->name);
#endif
		return;
	}

	check_sched_energy_data(cpu, fn, sched_group_cpus(sd->groups));

	sd->groups->sge = fn(cpu);
}

/*
 * Initializers for schedule domains
 * Non-inlined to reduce accumulated stack pressure in build_sched_domains()
 */

static int default_relax_domain_level = -1;
int sched_domain_level_max;

static int __init setup_relax_domain_level(char *str)
{
	if (kstrtoint(str, 0, &default_relax_domain_level))
		pr_warn("Unable to set relax_domain_level\n");

	return 1;
}
__setup("relax_domain_level=", setup_relax_domain_level);

static void set_domain_attribute(struct sched_domain *sd,
				 struct sched_domain_attr *attr)
{
	int request;

	if (!attr || attr->relax_domain_level < 0) {
		if (default_relax_domain_level < 0)
			return;
		else
			request = default_relax_domain_level;
	} else
		request = attr->relax_domain_level;
	if (request < sd->level) {
		/* turn off idle balance on this domain */
		sd->flags &= ~(SD_BALANCE_WAKE|SD_BALANCE_NEWIDLE);
	} else {
		/* turn on idle balance on this domain */
		sd->flags |= (SD_BALANCE_WAKE|SD_BALANCE_NEWIDLE);
	}
}

static void __sdt_free(const struct cpumask *cpu_map);
static int __sdt_alloc(const struct cpumask *cpu_map);

static void __free_domain_allocs(struct s_data *d, enum s_alloc what,
				 const struct cpumask *cpu_map)
{
	switch (what) {
	case sa_rootdomain:
		if (!atomic_read(&d->rd->refcount))
			free_rootdomain(&d->rd->rcu); /* fall through */
	case sa_sd:
		free_percpu(d->sd); /* fall through */
	case sa_sd_storage:
		__sdt_free(cpu_map); /* fall through */
	case sa_none:
		break;
	}
}

static enum s_alloc __visit_domain_allocation_hell(struct s_data *d,
						   const struct cpumask *cpu_map)
{
	memset(d, 0, sizeof(*d));

	if (__sdt_alloc(cpu_map))
		return sa_sd_storage;
	d->sd = alloc_percpu(struct sched_domain *);
	if (!d->sd)
		return sa_sd_storage;
	d->rd = alloc_rootdomain();
	if (!d->rd)
		return sa_sd;
	return sa_rootdomain;
}

/*
 * NULL the sd_data elements we've used to build the sched_domain and
 * sched_group structure so that the subsequent __free_domain_allocs()
 * will not free the data we're using.
 */
static void claim_allocations(int cpu, struct sched_domain *sd)
{
	struct sd_data *sdd = sd->private;

	WARN_ON_ONCE(*per_cpu_ptr(sdd->sd, cpu) != sd);
	*per_cpu_ptr(sdd->sd, cpu) = NULL;

	if (atomic_read(&(*per_cpu_ptr(sdd->sg, cpu))->ref))
		*per_cpu_ptr(sdd->sg, cpu) = NULL;

	if (atomic_read(&(*per_cpu_ptr(sdd->sgc, cpu))->ref))
		*per_cpu_ptr(sdd->sgc, cpu) = NULL;
}

#ifdef CONFIG_NUMA
static int sched_domains_numa_levels;
static int *sched_domains_numa_distance;
static struct cpumask ***sched_domains_numa_masks;
static int sched_domains_curr_level;
#endif

/*
 * SD_flags allowed in topology descriptions.
 *
 * SD_SHARE_CPUCAPACITY      - describes SMT topologies
 * SD_SHARE_PKG_RESOURCES - describes shared caches
 * SD_NUMA                - describes NUMA topologies
 * SD_SHARE_POWERDOMAIN   - describes shared power domain
 * SD_SHARE_CAP_STATES    - describes shared capacity states
 *
 * Odd one out:
 * SD_ASYM_PACKING        - describes SMT quirks
 */
#define TOPOLOGY_SD_FLAGS		\
	(SD_SHARE_CPUCAPACITY |		\
	 SD_SHARE_PKG_RESOURCES |	\
	 SD_NUMA |			\
	 SD_ASYM_PACKING |		\
	 SD_SHARE_POWERDOMAIN |		\
	 SD_SHARE_CAP_STATES)

static struct sched_domain *
sd_init(struct sched_domain_topology_level *tl, int cpu)
{
	struct sched_domain *sd = *per_cpu_ptr(tl->data.sd, cpu);
	int sd_weight, sd_flags = 0;

#ifdef CONFIG_NUMA
	/*
	 * Ugly hack to pass state to sd_numa_mask()...
	 */
	sched_domains_curr_level = tl->numa_level;
#endif

	sd_weight = cpumask_weight(tl->mask(cpu));

	if (tl->sd_flags)
		sd_flags = (*tl->sd_flags)();
	if (WARN_ONCE(sd_flags & ~TOPOLOGY_SD_FLAGS,
			"wrong sd_flags in topology description\n"))
		sd_flags &= ~TOPOLOGY_SD_FLAGS;

	*sd = (struct sched_domain){
		.min_interval		= sd_weight,
		.max_interval		= 2*sd_weight,
		.busy_factor		= 32,
		.imbalance_pct		= 125,

		.cache_nice_tries	= 0,
		.busy_idx		= 0,
		.idle_idx		= 0,
		.newidle_idx		= 0,
		.wake_idx		= 0,
		.forkexec_idx		= 0,

		.flags			= 1*SD_LOAD_BALANCE
					| 1*SD_BALANCE_NEWIDLE
					| 1*SD_BALANCE_EXEC
					| 1*SD_BALANCE_FORK
					| 0*SD_BALANCE_WAKE
					| 1*SD_WAKE_AFFINE
					| 0*SD_SHARE_CPUCAPACITY
					| 0*SD_SHARE_PKG_RESOURCES
					| 0*SD_SERIALIZE
					| 0*SD_PREFER_SIBLING
					| 0*SD_NUMA
					| sd_flags
					,

		.last_balance		= jiffies,
		.balance_interval	= sd_weight,
		.smt_gain		= 0,
		.max_newidle_lb_cost	= 0,
		.next_decay_max_lb_cost	= jiffies,
#ifdef CONFIG_SCHED_DEBUG
		.name			= tl->name,
#endif
	};

	/*
	 * Convert topological properties into behaviour.
	 */

	if (sd->flags & SD_SHARE_CPUCAPACITY) {
		sd->flags |= SD_PREFER_SIBLING;
		sd->imbalance_pct = 110;
		sd->smt_gain = 1178; /* ~15% */

	} else if (sd->flags & SD_SHARE_PKG_RESOURCES) {
		sd->imbalance_pct = 117;
		sd->cache_nice_tries = 1;
		sd->busy_idx = 2;

#ifdef CONFIG_NUMA
	} else if (sd->flags & SD_NUMA) {
		sd->cache_nice_tries = 2;
		sd->busy_idx = 3;
		sd->idle_idx = 2;

		sd->flags |= SD_SERIALIZE;
		if (sched_domains_numa_distance[tl->numa_level] > RECLAIM_DISTANCE) {
			sd->flags &= ~(SD_BALANCE_EXEC |
				       SD_BALANCE_FORK |
				       SD_WAKE_AFFINE);
		}

#endif
	} else {
		sd->flags |= SD_PREFER_SIBLING;
		sd->cache_nice_tries = 1;
		sd->busy_idx = 2;
		sd->idle_idx = 1;
	}

	sd->private = &tl->data;

	return sd;
}

/*
 * Topology list, bottom-up.
 */
static struct sched_domain_topology_level default_topology[] = {
#ifdef CONFIG_SCHED_SMT
	{ cpu_smt_mask, cpu_smt_flags, SD_INIT_NAME(SMT) },
#endif
#ifdef CONFIG_SCHED_MC
	{ cpu_coregroup_mask, cpu_core_flags, SD_INIT_NAME(MC) },
#endif
	{ cpu_cpu_mask, SD_INIT_NAME(DIE) },
	{ NULL, },
};

struct sched_domain_topology_level *sched_domain_topology = default_topology;

#define for_each_sd_topology(tl)			\
	for (tl = sched_domain_topology; tl->mask; tl++)

void set_sched_topology(struct sched_domain_topology_level *tl)
{
	sched_domain_topology = tl;
}

#ifdef CONFIG_NUMA

static const struct cpumask *sd_numa_mask(int cpu)
{
	return sched_domains_numa_masks[sched_domains_curr_level][cpu_to_node(cpu)];
}

static void sched_numa_warn(const char *str)
{
	static int done = false;
	int i,j;

	if (done)
		return;

	done = true;

	printk(KERN_WARNING "ERROR: %s\n\n", str);

	for (i = 0; i < nr_node_ids; i++) {
		printk(KERN_WARNING "  ");
		for (j = 0; j < nr_node_ids; j++)
			printk(KERN_CONT "%02d ", node_distance(i,j));
		printk(KERN_CONT "\n");
	}
	printk(KERN_WARNING "\n");
}

static bool find_numa_distance(int distance)
{
	int i;

	if (distance == node_distance(0, 0))
		return true;

	for (i = 0; i < sched_domains_numa_levels; i++) {
		if (sched_domains_numa_distance[i] == distance)
			return true;
	}

	return false;
}

static void sched_init_numa(void)
{
	int next_distance, curr_distance = node_distance(0, 0);
	struct sched_domain_topology_level *tl;
	int level = 0;
	int i, j, k;

	sched_domains_numa_distance = kzalloc(sizeof(int) * nr_node_ids, GFP_KERNEL);
	if (!sched_domains_numa_distance)
		return;

	/*
	 * O(nr_nodes^2) deduplicating selection sort -- in order to find the
	 * unique distances in the node_distance() table.
	 *
	 * Assumes node_distance(0,j) includes all distances in
	 * node_distance(i,j) in order to avoid cubic time.
	 */
	next_distance = curr_distance;
	for (i = 0; i < nr_node_ids; i++) {
		for (j = 0; j < nr_node_ids; j++) {
			for (k = 0; k < nr_node_ids; k++) {
				int distance = node_distance(i, k);

				if (distance > curr_distance &&
				    (distance < next_distance ||
				     next_distance == curr_distance))
					next_distance = distance;

				/*
				 * While not a strong assumption it would be nice to know
				 * about cases where if node A is connected to B, B is not
				 * equally connected to A.
				 */
				if (sched_debug() && node_distance(k, i) != distance)
					sched_numa_warn("Node-distance not symmetric");

				if (sched_debug() && i && !find_numa_distance(distance))
					sched_numa_warn("Node-0 not representative");
			}
			if (next_distance != curr_distance) {
				sched_domains_numa_distance[level++] = next_distance;
				sched_domains_numa_levels = level;
				curr_distance = next_distance;
			} else break;
		}

		/*
		 * In case of sched_debug() we verify the above assumption.
		 */
		if (!sched_debug())
			break;
	}

	if (!level)
		return;

	/*
	 * 'level' contains the number of unique distances, excluding the
	 * identity distance node_distance(i,i).
	 *
	 * The sched_domains_numa_distance[] array includes the actual distance
	 * numbers.
	 */

	/*
	 * Here, we should temporarily reset sched_domains_numa_levels to 0.
	 * If it fails to allocate memory for array sched_domains_numa_masks[][],
	 * the array will contain less then 'level' members. This could be
	 * dangerous when we use it to iterate array sched_domains_numa_masks[][]
	 * in other functions.
	 *
	 * We reset it to 'level' at the end of this function.
	 */
	sched_domains_numa_levels = 0;

	sched_domains_numa_masks = kzalloc(sizeof(void *) * level, GFP_KERNEL);
	if (!sched_domains_numa_masks)
		return;

	/*
	 * Now for each level, construct a mask per node which contains all
	 * cpus of nodes that are that many hops away from us.
	 */
	for (i = 0; i < level; i++) {
		sched_domains_numa_masks[i] =
			kzalloc(nr_node_ids * sizeof(void *), GFP_KERNEL);
		if (!sched_domains_numa_masks[i])
			return;

		for (j = 0; j < nr_node_ids; j++) {
			struct cpumask *mask = kzalloc(cpumask_size(), GFP_KERNEL);
			if (!mask)
				return;

			sched_domains_numa_masks[i][j] = mask;

			for_each_node(k) {
				if (node_distance(j, k) > sched_domains_numa_distance[i])
					continue;

				cpumask_or(mask, mask, cpumask_of_node(k));
			}
		}
	}

	/* Compute default topology size */
	for (i = 0; sched_domain_topology[i].mask; i++);

	tl = kzalloc((i + level + 1) *
			sizeof(struct sched_domain_topology_level), GFP_KERNEL);
	if (!tl)
		return;

	/*
	 * Copy the default topology bits..
	 */
	for (i = 0; sched_domain_topology[i].mask; i++)
		tl[i] = sched_domain_topology[i];

	/*
	 * .. and append 'j' levels of NUMA goodness.
	 */
	for (j = 0; j < level; i++, j++) {
		tl[i] = (struct sched_domain_topology_level){
			.mask = sd_numa_mask,
			.sd_flags = cpu_numa_flags,
			.flags = SDTL_OVERLAP,
			.numa_level = j,
			SD_INIT_NAME(NUMA)
		};
	}

	sched_domain_topology = tl;

	sched_domains_numa_levels = level;
}

static void sched_domains_numa_masks_set(int cpu)
{
	int i, j;
	int node = cpu_to_node(cpu);

	for (i = 0; i < sched_domains_numa_levels; i++) {
		for (j = 0; j < nr_node_ids; j++) {
			if (node_distance(j, node) <= sched_domains_numa_distance[i])
				cpumask_set_cpu(cpu, sched_domains_numa_masks[i][j]);
		}
	}
}

static void sched_domains_numa_masks_clear(int cpu)
{
	int i, j;
	for (i = 0; i < sched_domains_numa_levels; i++) {
		for (j = 0; j < nr_node_ids; j++)
			cpumask_clear_cpu(cpu, sched_domains_numa_masks[i][j]);
	}
}

/*
 * Update sched_domains_numa_masks[level][node] array when new cpus
 * are onlined.
 */
static int sched_domains_numa_masks_update(struct notifier_block *nfb,
					   unsigned long action,
					   void *hcpu)
{
	int cpu = (long)hcpu;

	switch (action & ~CPU_TASKS_FROZEN) {
	case CPU_ONLINE:
		sched_domains_numa_masks_set(cpu);
		break;

	case CPU_DEAD:
		sched_domains_numa_masks_clear(cpu);
		break;

	default:
		return NOTIFY_DONE;
	}

	return NOTIFY_OK;
}
#else
static inline void sched_init_numa(void)
{
}

static int sched_domains_numa_masks_update(struct notifier_block *nfb,
					   unsigned long action,
					   void *hcpu)
{
	return 0;
}
#endif /* CONFIG_NUMA */

static int __sdt_alloc(const struct cpumask *cpu_map)
{
	struct sched_domain_topology_level *tl;
	int j;

	for_each_sd_topology(tl) {
		struct sd_data *sdd = &tl->data;

		sdd->sd = alloc_percpu(struct sched_domain *);
		if (!sdd->sd)
			return -ENOMEM;

		sdd->sg = alloc_percpu(struct sched_group *);
		if (!sdd->sg)
			return -ENOMEM;

		sdd->sgc = alloc_percpu(struct sched_group_capacity *);
		if (!sdd->sgc)
			return -ENOMEM;

		for_each_cpu(j, cpu_map) {
			struct sched_domain *sd;
			struct sched_group *sg;
			struct sched_group_capacity *sgc;

			sd = kzalloc_node(sizeof(struct sched_domain) + cpumask_size(),
					GFP_KERNEL, cpu_to_node(j));
			if (!sd)
				return -ENOMEM;

			*per_cpu_ptr(sdd->sd, j) = sd;

			sg = kzalloc_node(sizeof(struct sched_group) + cpumask_size(),
					GFP_KERNEL, cpu_to_node(j));
			if (!sg)
				return -ENOMEM;

			sg->next = sg;

			*per_cpu_ptr(sdd->sg, j) = sg;

			sgc = kzalloc_node(sizeof(struct sched_group_capacity) + cpumask_size(),
					GFP_KERNEL, cpu_to_node(j));
			if (!sgc)
				return -ENOMEM;

			*per_cpu_ptr(sdd->sgc, j) = sgc;
		}
	}

	return 0;
}

static void __sdt_free(const struct cpumask *cpu_map)
{
	struct sched_domain_topology_level *tl;
	int j;

	for_each_sd_topology(tl) {
		struct sd_data *sdd = &tl->data;

		for_each_cpu(j, cpu_map) {
			struct sched_domain *sd;

			if (sdd->sd) {
				sd = *per_cpu_ptr(sdd->sd, j);
				if (sd && (sd->flags & SD_OVERLAP))
					free_sched_groups(sd->groups, 0);
				kfree(*per_cpu_ptr(sdd->sd, j));
			}

			if (sdd->sg)
				kfree(*per_cpu_ptr(sdd->sg, j));
			if (sdd->sgc)
				kfree(*per_cpu_ptr(sdd->sgc, j));
		}
		free_percpu(sdd->sd);
		sdd->sd = NULL;
		free_percpu(sdd->sg);
		sdd->sg = NULL;
		free_percpu(sdd->sgc);
		sdd->sgc = NULL;
	}
}

struct sched_domain *build_sched_domain(struct sched_domain_topology_level *tl,
		const struct cpumask *cpu_map, struct sched_domain_attr *attr,
		struct sched_domain *child, int cpu)
{
	struct sched_domain *sd = sd_init(tl, cpu);
	if (!sd)
		return child;

	cpumask_and(sched_domain_span(sd), cpu_map, tl->mask(cpu));
	if (child) {
		sd->level = child->level + 1;
		sched_domain_level_max = max(sched_domain_level_max, sd->level);
		child->parent = sd;
		sd->child = child;

		if (!cpumask_subset(sched_domain_span(child),
				    sched_domain_span(sd))) {
			pr_err("BUG: arch topology borken\n");
#ifdef CONFIG_SCHED_DEBUG
			pr_err("     the %s domain not a subset of the %s domain\n",
					child->name, sd->name);
#endif
			/* Fixup, ensure @sd has at least @child cpus. */
			cpumask_or(sched_domain_span(sd),
				   sched_domain_span(sd),
				   sched_domain_span(child));
		}

	}
	set_domain_attribute(sd, attr);

	return sd;
}

/*
 * Build sched domains for a given set of cpus and attach the sched domains
 * to the individual cpus
 */
static int build_sched_domains(const struct cpumask *cpu_map,
			       struct sched_domain_attr *attr)
{
	enum s_alloc alloc_state;
	struct sched_domain *sd;
	struct s_data d;
	struct rq *rq = NULL;
	int i, ret = -ENOMEM;

	alloc_state = __visit_domain_allocation_hell(&d, cpu_map);
	if (alloc_state != sa_rootdomain)
		goto error;

	/* Set up domains for cpus specified by the cpu_map. */
	for_each_cpu(i, cpu_map) {
		struct sched_domain_topology_level *tl;

		sd = NULL;
		for_each_sd_topology(tl) {
			sd = build_sched_domain(tl, cpu_map, attr, sd, i);
			if (tl == sched_domain_topology)
				*per_cpu_ptr(d.sd, i) = sd;
			if (tl->flags & SDTL_OVERLAP || sched_feat(FORCE_SD_OVERLAP))
				sd->flags |= SD_OVERLAP;
			if (cpumask_equal(cpu_map, sched_domain_span(sd)))
				break;
		}
	}

	/* Build the groups for the domains */
	for_each_cpu(i, cpu_map) {
		for (sd = *per_cpu_ptr(d.sd, i); sd; sd = sd->parent) {
			sd->span_weight = cpumask_weight(sched_domain_span(sd));
			if (sd->flags & SD_OVERLAP) {
				if (build_overlap_sched_groups(sd, i))
					goto error;
			} else {
				if (build_sched_groups(sd, i))
					goto error;
			}
		}
	}

	/* Calculate CPU capacity for physical packages and nodes */
	for (i = nr_cpumask_bits-1; i >= 0; i--) {
		struct sched_domain_topology_level *tl = sched_domain_topology;

		if (!cpumask_test_cpu(i, cpu_map))
			continue;

		for (sd = *per_cpu_ptr(d.sd, i); sd; sd = sd->parent, tl++) {
			init_sched_energy(i, sd, tl->energy);
			claim_allocations(i, sd);
			init_sched_groups_capacity(i, sd);
		}
	}

	/* Attach the domains */
	rcu_read_lock();
	for_each_cpu(i, cpu_map) {
		rq = cpu_rq(i);
		sd = *per_cpu_ptr(d.sd, i);
		cpu_attach_domain(sd, d.rd, i);
	}
	rcu_read_unlock();

	ret = 0;
error:
	__free_domain_allocs(&d, alloc_state, cpu_map);
	return ret;
}

static cpumask_var_t *doms_cur;	/* current sched domains */
static int ndoms_cur;		/* number of sched domains in 'doms_cur' */
static struct sched_domain_attr *dattr_cur;
				/* attribues of custom domains in 'doms_cur' */

/*
 * Special case: If a kmalloc of a doms_cur partition (array of
 * cpumask) fails, then fallback to a single sched domain,
 * as determined by the single cpumask fallback_doms.
 */
static cpumask_var_t fallback_doms;

/*
 * arch_update_cpu_topology lets virtualized architectures update the
 * cpu core maps. It is supposed to return 1 if the topology changed
 * or 0 if it stayed the same.
 */
int __weak arch_update_cpu_topology(void)
{
	return 0;
}

cpumask_var_t *alloc_sched_domains(unsigned int ndoms)
{
	int i;
	cpumask_var_t *doms;

	doms = kmalloc(sizeof(*doms) * ndoms, GFP_KERNEL);
	if (!doms)
		return NULL;
	for (i = 0; i < ndoms; i++) {
		if (!alloc_cpumask_var(&doms[i], GFP_KERNEL)) {
			free_sched_domains(doms, i);
			return NULL;
		}
	}
	return doms;
}

void free_sched_domains(cpumask_var_t doms[], unsigned int ndoms)
{
	unsigned int i;
	for (i = 0; i < ndoms; i++)
		free_cpumask_var(doms[i]);
	kfree(doms);
}

/*
 * Set up scheduler domains and groups. Callers must hold the hotplug lock.
 * For now this just excludes isolated cpus, but could be used to
 * exclude other special cases in the future.
 */
static int init_sched_domains(const struct cpumask *cpu_map)
{
	int err;

	arch_update_cpu_topology();
	ndoms_cur = 1;
	doms_cur = alloc_sched_domains(ndoms_cur);
	if (!doms_cur)
		doms_cur = &fallback_doms;
	cpumask_andnot(doms_cur[0], cpu_map, cpu_isolated_map);
	err = build_sched_domains(doms_cur[0], NULL);
	register_sched_domain_sysctl();

	return err;
}

/*
 * Detach sched domains from a group of cpus specified in cpu_map
 * These cpus will now be attached to the NULL domain
 */
static void detach_destroy_domains(const struct cpumask *cpu_map)
{
	int i;

	rcu_read_lock();
	for_each_cpu(i, cpu_map)
		cpu_attach_domain(NULL, &def_root_domain, i);
	rcu_read_unlock();
}

/* handle null as "default" */
static int dattrs_equal(struct sched_domain_attr *cur, int idx_cur,
			struct sched_domain_attr *new, int idx_new)
{
	struct sched_domain_attr tmp;

	/* fast path */
	if (!new && !cur)
		return 1;

	tmp = SD_ATTR_INIT;
	return !memcmp(cur ? (cur + idx_cur) : &tmp,
			new ? (new + idx_new) : &tmp,
			sizeof(struct sched_domain_attr));
}

/*
 * Partition sched domains as specified by the 'ndoms_new'
 * cpumasks in the array doms_new[] of cpumasks. This compares
 * doms_new[] to the current sched domain partitioning, doms_cur[].
 * It destroys each deleted domain and builds each new domain.
 *
 * 'doms_new' is an array of cpumask_var_t's of length 'ndoms_new'.
 * The masks don't intersect (don't overlap.) We should setup one
 * sched domain for each mask. CPUs not in any of the cpumasks will
 * not be load balanced. If the same cpumask appears both in the
 * current 'doms_cur' domains and in the new 'doms_new', we can leave
 * it as it is.
 *
 * The passed in 'doms_new' should be allocated using
 * alloc_sched_domains.  This routine takes ownership of it and will
 * free_sched_domains it when done with it. If the caller failed the
 * alloc call, then it can pass in doms_new == NULL && ndoms_new == 1,
 * and partition_sched_domains() will fallback to the single partition
 * 'fallback_doms', it also forces the domains to be rebuilt.
 *
 * If doms_new == NULL it will be replaced with cpu_online_mask.
 * ndoms_new == 0 is a special case for destroying existing domains,
 * and it will not create the default domain.
 *
 * Call with hotplug lock held
 */
void partition_sched_domains(int ndoms_new, cpumask_var_t doms_new[],
			     struct sched_domain_attr *dattr_new)
{
	int i, j, n;
	int new_topology;

	mutex_lock(&sched_domains_mutex);

	/* always unregister in case we don't destroy any domains */
	unregister_sched_domain_sysctl();

	/* Let architecture update cpu core mappings. */
	new_topology = arch_update_cpu_topology();

	n = doms_new ? ndoms_new : 0;

	/* Destroy deleted domains */
	for (i = 0; i < ndoms_cur; i++) {
		for (j = 0; j < n && !new_topology; j++) {
			if (cpumask_equal(doms_cur[i], doms_new[j])
			    && dattrs_equal(dattr_cur, i, dattr_new, j))
				goto match1;
		}
		/* no match - a current sched domain not in new doms_new[] */
		detach_destroy_domains(doms_cur[i]);
match1:
		;
	}

	n = ndoms_cur;
	if (doms_new == NULL) {
		n = 0;
		doms_new = &fallback_doms;
		cpumask_andnot(doms_new[0], cpu_active_mask, cpu_isolated_map);
		WARN_ON_ONCE(dattr_new);
	}

	/* Build new domains */
	for (i = 0; i < ndoms_new; i++) {
		for (j = 0; j < n && !new_topology; j++) {
			if (cpumask_equal(doms_new[i], doms_cur[j])
			    && dattrs_equal(dattr_new, i, dattr_cur, j))
				goto match2;
		}
		/* no match - add a new doms_new */
		build_sched_domains(doms_new[i], dattr_new ? dattr_new + i : NULL);
match2:
		;
	}

	/* Remember the new sched domains */
	if (doms_cur != &fallback_doms)
		free_sched_domains(doms_cur, ndoms_cur);
	kfree(dattr_cur);	/* kfree(NULL) is safe */
	doms_cur = doms_new;
	dattr_cur = dattr_new;
	ndoms_cur = ndoms_new;

	register_sched_domain_sysctl();

	mutex_unlock(&sched_domains_mutex);
}

static int num_cpus_frozen;	/* used to mark begin/end of suspend/resume */

/*
 * Update cpusets according to cpu_active mask.  If cpusets are
 * disabled, cpuset_update_active_cpus() becomes a simple wrapper
 * around partition_sched_domains().
 *
 * If we come here as part of a suspend/resume, don't touch cpusets because we
 * want to restore it back to its original state upon resume anyway.
 */
static int cpuset_cpu_active(struct notifier_block *nfb, unsigned long action,
			     void *hcpu)
{
	switch (action) {
	case CPU_ONLINE_FROZEN:
	case CPU_DOWN_FAILED_FROZEN:

		/*
		 * num_cpus_frozen tracks how many CPUs are involved in suspend
		 * resume sequence. As long as this is not the last online
		 * operation in the resume sequence, just build a single sched
		 * domain, ignoring cpusets.
		 */
		num_cpus_frozen--;
		if (likely(num_cpus_frozen)) {
			partition_sched_domains(1, NULL, NULL);
			break;
		}

		/*
		 * This is the last CPU online operation. So fall through and
		 * restore the original sched domains by considering the
		 * cpuset configurations.
		 */

	case CPU_ONLINE:
	case CPU_DOWN_FAILED:
		cpuset_update_active_cpus(true);
		break;
	default:
		return NOTIFY_DONE;
	}
	return NOTIFY_OK;
}

static int cpuset_cpu_inactive(struct notifier_block *nfb, unsigned long action,
			       void *hcpu)
{
	switch (action) {
	case CPU_DOWN_PREPARE:
		cpuset_update_active_cpus(false);
		break;
	case CPU_DOWN_PREPARE_FROZEN:
		num_cpus_frozen++;
		partition_sched_domains(1, NULL, NULL);
		break;
	default:
		return NOTIFY_DONE;
	}
	return NOTIFY_OK;
}

void __init sched_init_smp(void)
{
	cpumask_var_t non_isolated_cpus;

	walt_init_cpu_efficiency();
	alloc_cpumask_var(&non_isolated_cpus, GFP_KERNEL);
	alloc_cpumask_var(&fallback_doms, GFP_KERNEL);

	sched_init_numa();

	/*
	 * There's no userspace yet to cause hotplug operations; hence all the
	 * cpu masks are stable and all blatant races in the below code cannot
	 * happen.
	 */
	mutex_lock(&sched_domains_mutex);
	init_sched_domains(cpu_active_mask);
	cpumask_andnot(non_isolated_cpus, cpu_possible_mask, cpu_isolated_map);
	if (cpumask_empty(non_isolated_cpus))
		cpumask_set_cpu(smp_processor_id(), non_isolated_cpus);
	mutex_unlock(&sched_domains_mutex);

	hotcpu_notifier(sched_domains_numa_masks_update, CPU_PRI_SCHED_ACTIVE);
	hotcpu_notifier(cpuset_cpu_active, CPU_PRI_CPUSET_ACTIVE);
	hotcpu_notifier(cpuset_cpu_inactive, CPU_PRI_CPUSET_INACTIVE);

	init_hrtick();

	/* Move init over to a non-isolated CPU */
	if (set_cpus_allowed_ptr(current, non_isolated_cpus) < 0)
		BUG();
	sched_init_granularity();
	free_cpumask_var(non_isolated_cpus);

	init_sched_rt_class();
	init_sched_dl_class();
}
#else
void __init sched_init_smp(void)
{
	sched_init_granularity();
}
#endif /* CONFIG_SMP */

const_debug unsigned int sysctl_timer_migration = 1;

int in_sched_functions(unsigned long addr)
{
	return in_lock_functions(addr) ||
		(addr >= (unsigned long)__sched_text_start
		&& addr < (unsigned long)__sched_text_end);
}

#ifdef CONFIG_CGROUP_SCHED
/*
 * Default task group.
 * Every task in system belongs to this group at bootup.
 */
struct task_group root_task_group;
LIST_HEAD(task_groups);

/* Cacheline aligned slab cache for task_group */
static struct kmem_cache *task_group_cache __read_mostly;
#endif

DECLARE_PER_CPU(cpumask_var_t, load_balance_mask);

void __init sched_init(void)
{
	int i, j;
	unsigned long alloc_size = 0, ptr;

#ifdef CONFIG_FAIR_GROUP_SCHED
	alloc_size += 2 * nr_cpu_ids * sizeof(void **);
#endif
#ifdef CONFIG_RT_GROUP_SCHED
	alloc_size += 2 * nr_cpu_ids * sizeof(void **);
#endif
#ifdef CONFIG_CPUMASK_OFFSTACK
	alloc_size += num_possible_cpus() * cpumask_size();
#endif
	if (alloc_size) {
		ptr = (unsigned long)kzalloc(alloc_size, GFP_NOWAIT);

#ifdef CONFIG_FAIR_GROUP_SCHED
		root_task_group.se = (struct sched_entity **)ptr;
		ptr += nr_cpu_ids * sizeof(void **);

		root_task_group.cfs_rq = (struct cfs_rq **)ptr;
		ptr += nr_cpu_ids * sizeof(void **);

#endif /* CONFIG_FAIR_GROUP_SCHED */
#ifdef CONFIG_RT_GROUP_SCHED
		root_task_group.rt_se = (struct sched_rt_entity **)ptr;
		ptr += nr_cpu_ids * sizeof(void **);

		root_task_group.rt_rq = (struct rt_rq **)ptr;
		ptr += nr_cpu_ids * sizeof(void **);

#endif /* CONFIG_RT_GROUP_SCHED */
#ifdef CONFIG_CPUMASK_OFFSTACK
		for_each_possible_cpu(i) {
			per_cpu(load_balance_mask, i) = (void *)ptr;
			ptr += cpumask_size();
		}
#endif /* CONFIG_CPUMASK_OFFSTACK */
	}

	init_rt_bandwidth(&def_rt_bandwidth,
			global_rt_period(), global_rt_runtime());
	init_dl_bandwidth(&def_dl_bandwidth,
			global_rt_period(), global_rt_runtime());

#ifdef CONFIG_SMP
	init_defrootdomain();
#endif

#ifdef CONFIG_RT_GROUP_SCHED
	init_rt_bandwidth(&root_task_group.rt_bandwidth,
			global_rt_period(), global_rt_runtime());
#endif /* CONFIG_RT_GROUP_SCHED */

#ifdef CONFIG_CGROUP_SCHED
	task_group_cache = KMEM_CACHE(task_group, 0);

	list_add(&root_task_group.list, &task_groups);
	INIT_LIST_HEAD(&root_task_group.children);
	INIT_LIST_HEAD(&root_task_group.siblings);
	autogroup_init(&init_task);
#endif /* CONFIG_CGROUP_SCHED */

	for_each_possible_cpu(i) {
		struct rq *rq;

		rq = cpu_rq(i);
		raw_spin_lock_init(&rq->lock);
		rq->nr_running = 0;
		rq->calc_load_active = 0;
		rq->calc_load_update = jiffies + LOAD_FREQ;
		init_cfs_rq(&rq->cfs);
		init_rt_rq(&rq->rt, rq);
		init_dl_rq(&rq->dl, rq);
#ifdef CONFIG_FAIR_GROUP_SCHED
		root_task_group.shares = ROOT_TASK_GROUP_LOAD;
		INIT_LIST_HEAD(&rq->leaf_cfs_rq_list);
		/*
		 * How much cpu bandwidth does root_task_group get?
		 *
		 * In case of task-groups formed thr' the cgroup filesystem, it
		 * gets 100% of the cpu resources in the system. This overall
		 * system cpu resource is divided among the tasks of
		 * root_task_group and its child task-groups in a fair manner,
		 * based on each entity's (task or task-group's) weight
		 * (se->load.weight).
		 *
		 * In other words, if root_task_group has 10 tasks of weight
		 * 1024) and two child groups A0 and A1 (of weight 1024 each),
		 * then A0's share of the cpu resource is:
		 *
		 *	A0's bandwidth = 1024 / (10*1024 + 1024 + 1024) = 8.33%
		 *
		 * We achieve this by letting root_task_group's tasks sit
		 * directly in rq->cfs (i.e root_task_group->se[] = NULL).
		 */
		init_cfs_bandwidth(&root_task_group.cfs_bandwidth);
		init_tg_cfs_entry(&root_task_group, &rq->cfs, NULL, i, NULL);
#endif /* CONFIG_FAIR_GROUP_SCHED */

		rq->rt.rt_runtime = def_rt_bandwidth.rt_runtime;
#ifdef CONFIG_RT_GROUP_SCHED
		init_tg_rt_entry(&root_task_group, &rq->rt, NULL, i, NULL);
#endif

		for (j = 0; j < CPU_LOAD_IDX_MAX; j++)
			rq->cpu_load[j] = 0;

		rq->last_load_update_tick = jiffies;

#ifdef CONFIG_SMP
		rq->sd = NULL;
		rq->rd = NULL;
		rq->cpu_capacity = rq->cpu_capacity_orig = SCHED_CAPACITY_SCALE;
		rq->post_schedule = 0;
		rq->active_balance = 0;
		rq->next_balance = jiffies;
		rq->push_cpu = 0;
		rq->cpu = i;
		rq->online = 0;
		rq->idle_stamp = 0;
		rq->avg_idle = 2*sysctl_sched_migration_cost;
		rq->max_idle_balance_cost = sysctl_sched_migration_cost;
#ifdef CONFIG_SCHED_WALT
		rq->cur_irqload = 0;
		rq->avg_irqload = 0;
		rq->irqload_ts = 0;
#endif

		INIT_LIST_HEAD(&rq->cfs_tasks);

		rq_attach_root(rq, &def_root_domain);
#ifdef CONFIG_NO_HZ_COMMON
		rq->nohz_flags = 0;
#endif
#ifdef CONFIG_NO_HZ_FULL
		rq->last_sched_tick = 0;
#endif
#endif
		init_rq_hrtick(rq);
		atomic_set(&rq->nr_iowait, 0);
	}

	set_load_weight(&init_task);

#ifdef CONFIG_PREEMPT_NOTIFIERS
	INIT_HLIST_HEAD(&init_task.preempt_notifiers);
#endif

	/*
	 * The boot idle thread does lazy MMU switching as well:
	 */
	atomic_inc(&init_mm.mm_count);
	enter_lazy_tlb(&init_mm, current);

	/*
	 * During early bootup we pretend to be a normal task:
	 */
	current->sched_class = &fair_sched_class;

	/*
	 * Make us the idle thread. Technically, schedule() should not be
	 * called from this thread, however somewhere below it might be,
	 * but because we are the idle thread, we just pick up running again
	 * when this runqueue becomes "idle".
	 */
	init_idle(current, smp_processor_id());

	calc_load_update = jiffies + LOAD_FREQ;

#ifdef CONFIG_SMP
	zalloc_cpumask_var(&sched_domains_tmpmask, GFP_NOWAIT);
	/* May be allocated at isolcpus cmdline parse time */
	if (cpu_isolated_map == NULL)
		zalloc_cpumask_var(&cpu_isolated_map, GFP_NOWAIT);
	idle_thread_set_boot_cpu();
	set_cpu_rq_start_time();
#endif
	init_sched_fair_class();

	scheduler_running = 1;
}

#ifdef CONFIG_DEBUG_ATOMIC_SLEEP
static inline int preempt_count_equals(int preempt_offset)
{
	int nested = (preempt_count() & ~PREEMPT_ACTIVE) + rcu_preempt_depth();

	return (nested == preempt_offset);
}

static int __might_sleep_init_called;
int __init __might_sleep_init(void)
{
	__might_sleep_init_called = 1;
	return 0;
}
early_initcall(__might_sleep_init);

void __might_sleep(const char *file, int line, int preempt_offset)
{
	static unsigned long prev_jiffy;	/* ratelimiting */

	rcu_sleep_check(); /* WARN_ON_ONCE() by default, no rate limit reqd. */
	if ((preempt_count_equals(preempt_offset) && !irqs_disabled() &&
	     !is_idle_task(current)) || oops_in_progress)
		return;
	if (system_state != SYSTEM_RUNNING &&
	    (!__might_sleep_init_called || system_state != SYSTEM_BOOTING))
		return;
	if (time_before(jiffies, prev_jiffy + HZ) && prev_jiffy)
		return;
	prev_jiffy = jiffies;

	printk(KERN_ERR
		"BUG: sleeping function called from invalid context at %s:%d\n",
			file, line);
	printk(KERN_ERR
		"in_atomic(): %d, irqs_disabled(): %d, pid: %d, name: %s\n",
			in_atomic(), irqs_disabled(),
			current->pid, current->comm);

	debug_show_held_locks(current);
	if (irqs_disabled())
		print_irqtrace_events(current);
#ifdef CONFIG_DEBUG_PREEMPT
	if (!preempt_count_equals(preempt_offset)) {
		pr_err("Preemption disabled at:");
		print_ip_sym(current->preempt_disable_ip);
		pr_cont("\n");
	}
#endif
	dump_stack();
}
EXPORT_SYMBOL(__might_sleep);
#endif

#ifdef CONFIG_MAGIC_SYSRQ
static void normalize_task(struct rq *rq, struct task_struct *p)
{
	const struct sched_class *prev_class = p->sched_class;
	struct sched_attr attr = {
		.sched_policy = SCHED_NORMAL,
	};
	int old_prio = p->prio;
	int queued;

	queued = task_on_rq_queued(p);
	if (queued)
		dequeue_task(rq, p, 0);
	__setscheduler(rq, p, &attr, false);
	if (queued) {
		enqueue_task(rq, p, 0);
		resched_curr(rq);
	}

	check_class_changed(rq, p, prev_class, old_prio);
}

void normalize_rt_tasks(void)
{
	struct task_struct *g, *p;
	unsigned long flags;
	struct rq *rq;

	read_lock(&tasklist_lock);
	for_each_process_thread(g, p) {
		/*
		 * Only normalize user tasks:
		 */
		if (p->flags & PF_KTHREAD)
			continue;

		p->se.exec_start		= 0;
#ifdef CONFIG_SCHEDSTATS
		p->se.statistics.wait_start	= 0;
		p->se.statistics.sleep_start	= 0;
		p->se.statistics.block_start	= 0;
#endif

		if (!dl_task(p) && !rt_task(p)) {
			/*
			 * Renice negative nice level userspace
			 * tasks back to 0:
			 */
			if (task_nice(p) < 0)
				set_user_nice(p, 0);
			continue;
		}

		rq = task_rq_lock(p, &flags);
		normalize_task(rq, p);
		task_rq_unlock(rq, p, &flags);
	}
	read_unlock(&tasklist_lock);
}

#endif /* CONFIG_MAGIC_SYSRQ */

#if defined(CONFIG_IA64) || defined(CONFIG_KGDB_KDB)
/*
 * These functions are only useful for the IA64 MCA handling, or kdb.
 *
 * They can only be called when the whole system has been
 * stopped - every CPU needs to be quiescent, and no scheduling
 * activity can take place. Using them for anything else would
 * be a serious bug, and as a result, they aren't even visible
 * under any other configuration.
 */

/**
 * curr_task - return the current task for a given cpu.
 * @cpu: the processor in question.
 *
 * ONLY VALID WHEN THE WHOLE SYSTEM IS STOPPED!
 *
 * Return: The current task for @cpu.
 */
struct task_struct *curr_task(int cpu)
{
	return cpu_curr(cpu);
}

#endif /* defined(CONFIG_IA64) || defined(CONFIG_KGDB_KDB) */

#ifdef CONFIG_IA64
/**
 * set_curr_task - set the current task for a given cpu.
 * @cpu: the processor in question.
 * @p: the task pointer to set.
 *
 * Description: This function must only be used when non-maskable interrupts
 * are serviced on a separate stack. It allows the architecture to switch the
 * notion of the current task on a cpu in a non-blocking manner. This function
 * must be called with all CPU's synchronized, and interrupts disabled, the
 * and caller must save the original value of the current task (see
 * curr_task() above) and restore that value before reenabling interrupts and
 * re-starting the system.
 *
 * ONLY VALID WHEN THE WHOLE SYSTEM IS STOPPED!
 */
void set_curr_task(int cpu, struct task_struct *p)
{
	cpu_curr(cpu) = p;
}

#endif

#ifdef CONFIG_CGROUP_SCHED
/* task_group_lock serializes the addition/removal of task groups */
static DEFINE_SPINLOCK(task_group_lock);

static void free_sched_group(struct task_group *tg)
{
	free_fair_sched_group(tg);
	free_rt_sched_group(tg);
	autogroup_free(tg);
	kmem_cache_free(task_group_cache, tg);
}

/* allocate runqueue etc for a new task group */
struct task_group *sched_create_group(struct task_group *parent)
{
	struct task_group *tg;

	tg = kmem_cache_alloc(task_group_cache, GFP_KERNEL | __GFP_ZERO);
	if (!tg)
		return ERR_PTR(-ENOMEM);

	if (!alloc_fair_sched_group(tg, parent))
		goto err;

	if (!alloc_rt_sched_group(tg, parent))
		goto err;

	return tg;

err:
	free_sched_group(tg);
	return ERR_PTR(-ENOMEM);
}

void sched_online_group(struct task_group *tg, struct task_group *parent)
{
	unsigned long flags;

	spin_lock_irqsave(&task_group_lock, flags);
	list_add_rcu(&tg->list, &task_groups);

	WARN_ON(!parent); /* root should already exist */

	tg->parent = parent;
	INIT_LIST_HEAD(&tg->children);
	list_add_rcu(&tg->siblings, &parent->children);
	spin_unlock_irqrestore(&task_group_lock, flags);
}

/* rcu callback to free various structures associated with a task group */
static void free_sched_group_rcu(struct rcu_head *rhp)
{
	/* now it should be safe to free those cfs_rqs */
	free_sched_group(container_of(rhp, struct task_group, rcu));
}

/* Destroy runqueue etc associated with a task group */
void sched_destroy_group(struct task_group *tg)
{
	/* wait for possible concurrent references to cfs_rqs complete */
	call_rcu(&tg->rcu, free_sched_group_rcu);
}

void sched_offline_group(struct task_group *tg)
{
	unsigned long flags;
	int i;

	/* end participation in shares distribution */
	for_each_possible_cpu(i)
		unregister_fair_sched_group(tg, i);

	spin_lock_irqsave(&task_group_lock, flags);
	list_del_rcu(&tg->list);
	list_del_rcu(&tg->siblings);
	spin_unlock_irqrestore(&task_group_lock, flags);
}

/* change task's runqueue when it moves between groups.
 *	The caller of this function should have put the task in its new group
 *	by now. This function just updates tsk->se.cfs_rq and tsk->se.parent to
 *	reflect its new group.
 */
void sched_move_task(struct task_struct *tsk)
{
	struct task_group *tg;
	int queued, running;
	unsigned long flags;
	struct rq *rq;

	rq = task_rq_lock(tsk, &flags);

	running = task_current(rq, tsk);
	queued = task_on_rq_queued(tsk);

	if (queued)
		dequeue_task(rq, tsk, 0);
	if (unlikely(running))
		put_prev_task(rq, tsk);

	/*
	 * All callers are synchronized by task_rq_lock(); we do not use RCU
	 * which is pointless here. Thus, we pass "true" to task_css_check()
	 * to prevent lockdep warnings.
	 */
	tg = container_of(task_css_check(tsk, cpu_cgrp_id, true),
			  struct task_group, css);
	tg = autogroup_task_group(tsk, tg);
	tsk->sched_task_group = tg;

#ifdef CONFIG_FAIR_GROUP_SCHED
	if (tsk->sched_class->task_move_group)
		tsk->sched_class->task_move_group(tsk);
	else
#endif
		set_task_rq(tsk, task_cpu(tsk));

	if (unlikely(running))
		tsk->sched_class->set_curr_task(rq);
	if (queued)
		enqueue_task(rq, tsk, 0);

	task_rq_unlock(rq, tsk, &flags);
}
#endif /* CONFIG_CGROUP_SCHED */

#ifdef CONFIG_RT_GROUP_SCHED
/*
 * Ensure that the real time constraints are schedulable.
 */
static DEFINE_MUTEX(rt_constraints_mutex);

/* Must be called with tasklist_lock held */
static inline int tg_has_rt_tasks(struct task_group *tg)
{
	struct task_struct *g, *p;

	/*
	 * Autogroups do not have RT tasks; see autogroup_create().
	 */
	if (task_group_is_autogroup(tg))
		return 0;

	for_each_process_thread(g, p) {
		if (rt_task(p) && task_group(p) == tg)
			return 1;
	}

	return 0;
}

struct rt_schedulable_data {
	struct task_group *tg;
	u64 rt_period;
	u64 rt_runtime;
};

static int tg_rt_schedulable(struct task_group *tg, void *data)
{
	struct rt_schedulable_data *d = data;
	struct task_group *child;
	unsigned long total, sum = 0;
	u64 period, runtime;

	period = ktime_to_ns(tg->rt_bandwidth.rt_period);
	runtime = tg->rt_bandwidth.rt_runtime;

	if (tg == d->tg) {
		period = d->rt_period;
		runtime = d->rt_runtime;
	}

	/*
	 * Cannot have more runtime than the period.
	 */
	if (runtime > period && runtime != RUNTIME_INF)
		return -EINVAL;

	/*
	 * Ensure we don't starve existing RT tasks.
	 */
	if (rt_bandwidth_enabled() && !runtime && tg_has_rt_tasks(tg))
		return -EBUSY;

	total = to_ratio(period, runtime);

	/*
	 * Nobody can have more than the global setting allows.
	 */
	if (total > to_ratio(global_rt_period(), global_rt_runtime()))
		return -EINVAL;

	/*
	 * The sum of our children's runtime should not exceed our own.
	 */
	list_for_each_entry_rcu(child, &tg->children, siblings) {
		period = ktime_to_ns(child->rt_bandwidth.rt_period);
		runtime = child->rt_bandwidth.rt_runtime;

		if (child == d->tg) {
			period = d->rt_period;
			runtime = d->rt_runtime;
		}

		sum += to_ratio(period, runtime);
	}

	if (sum > total)
		return -EINVAL;

	return 0;
}

static int __rt_schedulable(struct task_group *tg, u64 period, u64 runtime)
{
	int ret;

	struct rt_schedulable_data data = {
		.tg = tg,
		.rt_period = period,
		.rt_runtime = runtime,
	};

	rcu_read_lock();
	ret = walk_tg_tree(tg_rt_schedulable, tg_nop, &data);
	rcu_read_unlock();

	return ret;
}

static int tg_set_rt_bandwidth(struct task_group *tg,
		u64 rt_period, u64 rt_runtime)
{
	int i, err = 0;

	mutex_lock(&rt_constraints_mutex);
	read_lock(&tasklist_lock);
	err = __rt_schedulable(tg, rt_period, rt_runtime);
	if (err)
		goto unlock;

	raw_spin_lock_irq(&tg->rt_bandwidth.rt_runtime_lock);
	tg->rt_bandwidth.rt_period = ns_to_ktime(rt_period);
	tg->rt_bandwidth.rt_runtime = rt_runtime;

	for_each_possible_cpu(i) {
		struct rt_rq *rt_rq = tg->rt_rq[i];

		raw_spin_lock(&rt_rq->rt_runtime_lock);
		rt_rq->rt_runtime = rt_runtime;
		raw_spin_unlock(&rt_rq->rt_runtime_lock);
	}
	raw_spin_unlock_irq(&tg->rt_bandwidth.rt_runtime_lock);
unlock:
	read_unlock(&tasklist_lock);
	mutex_unlock(&rt_constraints_mutex);

	return err;
}

static int sched_group_set_rt_runtime(struct task_group *tg, long rt_runtime_us)
{
	u64 rt_runtime, rt_period;

	rt_period = ktime_to_ns(tg->rt_bandwidth.rt_period);
	rt_runtime = (u64)rt_runtime_us * NSEC_PER_USEC;
	if (rt_runtime_us < 0)
		rt_runtime = RUNTIME_INF;

	return tg_set_rt_bandwidth(tg, rt_period, rt_runtime);
}

static long sched_group_rt_runtime(struct task_group *tg)
{
	u64 rt_runtime_us;

	if (tg->rt_bandwidth.rt_runtime == RUNTIME_INF)
		return -1;

	rt_runtime_us = tg->rt_bandwidth.rt_runtime;
	do_div(rt_runtime_us, NSEC_PER_USEC);
	return rt_runtime_us;
}

static int sched_group_set_rt_period(struct task_group *tg, long rt_period_us)
{
	u64 rt_runtime, rt_period;

	rt_period = (u64)rt_period_us * NSEC_PER_USEC;
	rt_runtime = tg->rt_bandwidth.rt_runtime;

	if (rt_period == 0)
		return -EINVAL;

	return tg_set_rt_bandwidth(tg, rt_period, rt_runtime);
}

static long sched_group_rt_period(struct task_group *tg)
{
	u64 rt_period_us;

	rt_period_us = ktime_to_ns(tg->rt_bandwidth.rt_period);
	do_div(rt_period_us, NSEC_PER_USEC);
	return rt_period_us;
}
#endif /* CONFIG_RT_GROUP_SCHED */

#ifdef CONFIG_RT_GROUP_SCHED
static int sched_rt_global_constraints(void)
{
	int ret = 0;

	mutex_lock(&rt_constraints_mutex);
	read_lock(&tasklist_lock);
	ret = __rt_schedulable(NULL, 0, 0);
	read_unlock(&tasklist_lock);
	mutex_unlock(&rt_constraints_mutex);

	return ret;
}

static int sched_rt_can_attach(struct task_group *tg, struct task_struct *tsk)
{
	/* Don't accept realtime tasks when there is no way for them to run */
	if (rt_task(tsk) && tg->rt_bandwidth.rt_runtime == 0)
		return 0;

	return 1;
}

#else /* !CONFIG_RT_GROUP_SCHED */
static int sched_rt_global_constraints(void)
{
	unsigned long flags;
	int i, ret = 0;

	raw_spin_lock_irqsave(&def_rt_bandwidth.rt_runtime_lock, flags);
	for_each_possible_cpu(i) {
		struct rt_rq *rt_rq = &cpu_rq(i)->rt;

		raw_spin_lock(&rt_rq->rt_runtime_lock);
		rt_rq->rt_runtime = global_rt_runtime();
		raw_spin_unlock(&rt_rq->rt_runtime_lock);
	}
	raw_spin_unlock_irqrestore(&def_rt_bandwidth.rt_runtime_lock, flags);

	return ret;
}
#endif /* CONFIG_RT_GROUP_SCHED */

static int sched_dl_global_constraints(void)
{
	u64 runtime = global_rt_runtime();
	u64 period = global_rt_period();
	u64 new_bw = to_ratio(period, runtime);
	struct dl_bw *dl_b;
	int cpu, ret = 0;
	unsigned long flags;

	/*
	 * Here we want to check the bandwidth not being set to some
	 * value smaller than the currently allocated bandwidth in
	 * any of the root_domains.
	 *
	 * FIXME: Cycling on all the CPUs is overdoing, but simpler than
	 * cycling on root_domains... Discussion on different/better
	 * solutions is welcome!
	 */
	for_each_possible_cpu(cpu) {
		rcu_read_lock_sched();
		dl_b = dl_bw_of(cpu);

		raw_spin_lock_irqsave(&dl_b->lock, flags);
		if (new_bw < dl_b->total_bw)
			ret = -EBUSY;
		raw_spin_unlock_irqrestore(&dl_b->lock, flags);

		rcu_read_unlock_sched();

		if (ret)
			break;
	}

	return ret;
}

static void sched_dl_do_global(void)
{
	u64 new_bw = -1;
	struct dl_bw *dl_b;
	int cpu;
	unsigned long flags;

	def_dl_bandwidth.dl_period = global_rt_period();
	def_dl_bandwidth.dl_runtime = global_rt_runtime();

	if (global_rt_runtime() != RUNTIME_INF)
		new_bw = to_ratio(global_rt_period(), global_rt_runtime());

	/*
	 * FIXME: As above...
	 */
	for_each_possible_cpu(cpu) {
		rcu_read_lock_sched();
		dl_b = dl_bw_of(cpu);

		raw_spin_lock_irqsave(&dl_b->lock, flags);
		dl_b->bw = new_bw;
		raw_spin_unlock_irqrestore(&dl_b->lock, flags);

		rcu_read_unlock_sched();
	}
}

static int sched_rt_global_validate(void)
{
	if (sysctl_sched_rt_period <= 0)
		return -EINVAL;

	if ((sysctl_sched_rt_runtime != RUNTIME_INF) &&
		(sysctl_sched_rt_runtime > sysctl_sched_rt_period))
		return -EINVAL;

	return 0;
}

static void sched_rt_do_global(void)
{
	def_rt_bandwidth.rt_runtime = global_rt_runtime();
	def_rt_bandwidth.rt_period = ns_to_ktime(global_rt_period());
}

int sched_rt_handler(struct ctl_table *table, int write,
		void __user *buffer, size_t *lenp,
		loff_t *ppos)
{
	int old_period, old_runtime;
	static DEFINE_MUTEX(mutex);
	int ret;

	mutex_lock(&mutex);
	old_period = sysctl_sched_rt_period;
	old_runtime = sysctl_sched_rt_runtime;

	ret = proc_dointvec(table, write, buffer, lenp, ppos);

	if (!ret && write) {
		ret = sched_rt_global_validate();
		if (ret)
			goto undo;

		ret = sched_rt_global_constraints();
		if (ret)
			goto undo;

		ret = sched_dl_global_constraints();
		if (ret)
			goto undo;

		sched_rt_do_global();
		sched_dl_do_global();
	}
	if (0) {
undo:
		sysctl_sched_rt_period = old_period;
		sysctl_sched_rt_runtime = old_runtime;
	}
	mutex_unlock(&mutex);

	return ret;
}

int sched_rr_handler(struct ctl_table *table, int write,
		void __user *buffer, size_t *lenp,
		loff_t *ppos)
{
	int ret;
	static DEFINE_MUTEX(mutex);

	mutex_lock(&mutex);
	ret = proc_dointvec(table, write, buffer, lenp, ppos);
	/* make sure that internally we keep jiffies */
	/* also, writing zero resets timeslice to default */
	if (!ret && write) {
		sched_rr_timeslice = sched_rr_timeslice <= 0 ?
			RR_TIMESLICE : msecs_to_jiffies(sched_rr_timeslice);
	}
	mutex_unlock(&mutex);
	return ret;
}

#ifdef CONFIG_CGROUP_SCHED

static inline struct task_group *css_tg(struct cgroup_subsys_state *css)
{
	return css ? container_of(css, struct task_group, css) : NULL;
}

static struct cgroup_subsys_state *
cpu_cgroup_css_alloc(struct cgroup_subsys_state *parent_css)
{
	struct task_group *parent = css_tg(parent_css);
	struct task_group *tg;

	if (!parent) {
		/* This is early initialization for the top cgroup */
		return &root_task_group.css;
	}

	tg = sched_create_group(parent);
	if (IS_ERR(tg))
		return ERR_PTR(-ENOMEM);

	return &tg->css;
}

static int cpu_cgroup_css_online(struct cgroup_subsys_state *css)
{
	struct task_group *tg = css_tg(css);
	struct task_group *parent = css_tg(css->parent);

	if (parent)
		sched_online_group(tg, parent);
	return 0;
}

static void cpu_cgroup_css_free(struct cgroup_subsys_state *css)
{
	struct task_group *tg = css_tg(css);

	sched_destroy_group(tg);
}

static void cpu_cgroup_css_offline(struct cgroup_subsys_state *css)
{
	struct task_group *tg = css_tg(css);

	sched_offline_group(tg);
}

static void cpu_cgroup_fork(struct task_struct *task)
{
	sched_move_task(task);
}

static int cpu_cgroup_can_attach(struct cgroup_subsys_state *css,
				 struct cgroup_taskset *tset)
{
	struct task_struct *task;

	cgroup_taskset_for_each(task, tset) {
#ifdef CONFIG_RT_GROUP_SCHED
		if (!sched_rt_can_attach(css_tg(css), task))
			return -EINVAL;
#else
		/* We don't support RT-tasks being in separate groups */
		if (task->sched_class != &fair_sched_class)
			return -EINVAL;
#endif
	}
	return 0;
}

static void cpu_cgroup_attach(struct cgroup_subsys_state *css,
			      struct cgroup_taskset *tset)
{
	struct task_struct *task;

	cgroup_taskset_for_each(task, tset)
		sched_move_task(task);
}

static void cpu_cgroup_exit(struct cgroup_subsys_state *css,
			    struct cgroup_subsys_state *old_css,
			    struct task_struct *task)
{
	sched_move_task(task);
}

#ifdef CONFIG_FAIR_GROUP_SCHED
static int cpu_shares_write_u64(struct cgroup_subsys_state *css,
				struct cftype *cftype, u64 shareval)
{
	return sched_group_set_shares(css_tg(css), scale_load(shareval));
}

static u64 cpu_shares_read_u64(struct cgroup_subsys_state *css,
			       struct cftype *cft)
{
	struct task_group *tg = css_tg(css);

	return (u64) scale_load_down(tg->shares);
}

#ifdef CONFIG_CFS_BANDWIDTH
static DEFINE_MUTEX(cfs_constraints_mutex);

const u64 max_cfs_quota_period = 1 * NSEC_PER_SEC; /* 1s */
const u64 min_cfs_quota_period = 1 * NSEC_PER_MSEC; /* 1ms */

static int __cfs_schedulable(struct task_group *tg, u64 period, u64 runtime);

static int tg_set_cfs_bandwidth(struct task_group *tg, u64 period, u64 quota)
{
	int i, ret = 0, runtime_enabled, runtime_was_enabled;
	struct cfs_bandwidth *cfs_b = &tg->cfs_bandwidth;

	if (tg == &root_task_group)
		return -EINVAL;

	/*
	 * Ensure we have at some amount of bandwidth every period.  This is
	 * to prevent reaching a state of large arrears when throttled via
	 * entity_tick() resulting in prolonged exit starvation.
	 */
	if (quota < min_cfs_quota_period || period < min_cfs_quota_period)
		return -EINVAL;

	/*
	 * Likewise, bound things on the otherside by preventing insane quota
	 * periods.  This also allows us to normalize in computing quota
	 * feasibility.
	 */
	if (period > max_cfs_quota_period)
		return -EINVAL;

	/*
	 * Prevent race between setting of cfs_rq->runtime_enabled and
	 * unthrottle_offline_cfs_rqs().
	 */
	get_online_cpus();
	mutex_lock(&cfs_constraints_mutex);
	ret = __cfs_schedulable(tg, period, quota);
	if (ret)
		goto out_unlock;

	runtime_enabled = quota != RUNTIME_INF;
	runtime_was_enabled = cfs_b->quota != RUNTIME_INF;
	/*
	 * If we need to toggle cfs_bandwidth_used, off->on must occur
	 * before making related changes, and on->off must occur afterwards
	 */
	if (runtime_enabled && !runtime_was_enabled)
		cfs_bandwidth_usage_inc();
	raw_spin_lock_irq(&cfs_b->lock);
	cfs_b->period = ns_to_ktime(period);
	cfs_b->quota = quota;

	__refill_cfs_bandwidth_runtime(cfs_b);
	/* restart the period timer (if active) to handle new period expiry */
	if (runtime_enabled && cfs_b->timer_active) {
		/* force a reprogram */
		__start_cfs_bandwidth(cfs_b, true);
	}
	raw_spin_unlock_irq(&cfs_b->lock);

	for_each_online_cpu(i) {
		struct cfs_rq *cfs_rq = tg->cfs_rq[i];
		struct rq *rq = cfs_rq->rq;

		raw_spin_lock_irq(&rq->lock);
		cfs_rq->runtime_enabled = runtime_enabled;
		cfs_rq->runtime_remaining = 0;

		if (cfs_rq->throttled)
			unthrottle_cfs_rq(cfs_rq);
		raw_spin_unlock_irq(&rq->lock);
	}
	if (runtime_was_enabled && !runtime_enabled)
		cfs_bandwidth_usage_dec();
out_unlock:
	mutex_unlock(&cfs_constraints_mutex);
	put_online_cpus();

	return ret;
}

int tg_set_cfs_quota(struct task_group *tg, long cfs_quota_us)
{
	u64 quota, period;

	period = ktime_to_ns(tg->cfs_bandwidth.period);
	if (cfs_quota_us < 0)
		quota = RUNTIME_INF;
	else
		quota = (u64)cfs_quota_us * NSEC_PER_USEC;

	return tg_set_cfs_bandwidth(tg, period, quota);
}

long tg_get_cfs_quota(struct task_group *tg)
{
	u64 quota_us;

	if (tg->cfs_bandwidth.quota == RUNTIME_INF)
		return -1;

	quota_us = tg->cfs_bandwidth.quota;
	do_div(quota_us, NSEC_PER_USEC);

	return quota_us;
}

int tg_set_cfs_period(struct task_group *tg, long cfs_period_us)
{
	u64 quota, period;

	period = (u64)cfs_period_us * NSEC_PER_USEC;
	quota = tg->cfs_bandwidth.quota;

	return tg_set_cfs_bandwidth(tg, period, quota);
}

long tg_get_cfs_period(struct task_group *tg)
{
	u64 cfs_period_us;

	cfs_period_us = ktime_to_ns(tg->cfs_bandwidth.period);
	do_div(cfs_period_us, NSEC_PER_USEC);

	return cfs_period_us;
}

static s64 cpu_cfs_quota_read_s64(struct cgroup_subsys_state *css,
				  struct cftype *cft)
{
	return tg_get_cfs_quota(css_tg(css));
}

static int cpu_cfs_quota_write_s64(struct cgroup_subsys_state *css,
				   struct cftype *cftype, s64 cfs_quota_us)
{
	return tg_set_cfs_quota(css_tg(css), cfs_quota_us);
}

static u64 cpu_cfs_period_read_u64(struct cgroup_subsys_state *css,
				   struct cftype *cft)
{
	return tg_get_cfs_period(css_tg(css));
}

static int cpu_cfs_period_write_u64(struct cgroup_subsys_state *css,
				    struct cftype *cftype, u64 cfs_period_us)
{
	return tg_set_cfs_period(css_tg(css), cfs_period_us);
}

struct cfs_schedulable_data {
	struct task_group *tg;
	u64 period, quota;
};

/*
 * normalize group quota/period to be quota/max_period
 * note: units are usecs
 */
static u64 normalize_cfs_quota(struct task_group *tg,
			       struct cfs_schedulable_data *d)
{
	u64 quota, period;

	if (tg == d->tg) {
		period = d->period;
		quota = d->quota;
	} else {
		period = tg_get_cfs_period(tg);
		quota = tg_get_cfs_quota(tg);
	}

	/* note: these should typically be equivalent */
	if (quota == RUNTIME_INF || quota == -1)
		return RUNTIME_INF;

	return to_ratio(period, quota);
}

static int tg_cfs_schedulable_down(struct task_group *tg, void *data)
{
	struct cfs_schedulable_data *d = data;
	struct cfs_bandwidth *cfs_b = &tg->cfs_bandwidth;
	s64 quota = 0, parent_quota = -1;

	if (!tg->parent) {
		quota = RUNTIME_INF;
	} else {
		struct cfs_bandwidth *parent_b = &tg->parent->cfs_bandwidth;

		quota = normalize_cfs_quota(tg, d);
		parent_quota = parent_b->hierarchical_quota;

		/*
		 * ensure max(child_quota) <= parent_quota, inherit when no
		 * limit is set
		 */
		if (quota == RUNTIME_INF)
			quota = parent_quota;
		else if (parent_quota != RUNTIME_INF && quota > parent_quota)
			return -EINVAL;
	}
	cfs_b->hierarchical_quota = quota;

	return 0;
}

static int __cfs_schedulable(struct task_group *tg, u64 period, u64 quota)
{
	int ret;
	struct cfs_schedulable_data data = {
		.tg = tg,
		.period = period,
		.quota = quota,
	};

	if (quota != RUNTIME_INF) {
		do_div(data.period, NSEC_PER_USEC);
		do_div(data.quota, NSEC_PER_USEC);
	}

	rcu_read_lock();
	ret = walk_tg_tree(tg_cfs_schedulable_down, tg_nop, &data);
	rcu_read_unlock();

	return ret;
}

static int cpu_stats_show(struct seq_file *sf, void *v)
{
	struct task_group *tg = css_tg(seq_css(sf));
	struct cfs_bandwidth *cfs_b = &tg->cfs_bandwidth;

	seq_printf(sf, "nr_periods %d\n", cfs_b->nr_periods);
	seq_printf(sf, "nr_throttled %d\n", cfs_b->nr_throttled);
	seq_printf(sf, "throttled_time %llu\n", cfs_b->throttled_time);

	return 0;
}
#endif /* CONFIG_CFS_BANDWIDTH */
#endif /* CONFIG_FAIR_GROUP_SCHED */

#ifdef CONFIG_RT_GROUP_SCHED
static int cpu_rt_runtime_write(struct cgroup_subsys_state *css,
				struct cftype *cft, s64 val)
{
	return sched_group_set_rt_runtime(css_tg(css), val);
}

static s64 cpu_rt_runtime_read(struct cgroup_subsys_state *css,
			       struct cftype *cft)
{
	return sched_group_rt_runtime(css_tg(css));
}

static int cpu_rt_period_write_uint(struct cgroup_subsys_state *css,
				    struct cftype *cftype, u64 rt_period_us)
{
	return sched_group_set_rt_period(css_tg(css), rt_period_us);
}

static u64 cpu_rt_period_read_uint(struct cgroup_subsys_state *css,
				   struct cftype *cft)
{
	return sched_group_rt_period(css_tg(css));
}
#endif /* CONFIG_RT_GROUP_SCHED */

static struct cftype cpu_files[] = {
#ifdef CONFIG_FAIR_GROUP_SCHED
	{
		.name = "shares",
		.read_u64 = cpu_shares_read_u64,
		.write_u64 = cpu_shares_write_u64,
	},
#endif
#ifdef CONFIG_CFS_BANDWIDTH
	{
		.name = "cfs_quota_us",
		.read_s64 = cpu_cfs_quota_read_s64,
		.write_s64 = cpu_cfs_quota_write_s64,
	},
	{
		.name = "cfs_period_us",
		.read_u64 = cpu_cfs_period_read_u64,
		.write_u64 = cpu_cfs_period_write_u64,
	},
	{
		.name = "stat",
		.seq_show = cpu_stats_show,
	},
#endif
#ifdef CONFIG_RT_GROUP_SCHED
	{
		.name = "rt_runtime_us",
		.read_s64 = cpu_rt_runtime_read,
		.write_s64 = cpu_rt_runtime_write,
	},
	{
		.name = "rt_period_us",
		.read_u64 = cpu_rt_period_read_uint,
		.write_u64 = cpu_rt_period_write_uint,
	},
#endif
	{ }	/* terminate */
};

struct cgroup_subsys cpu_cgrp_subsys = {
	.css_alloc	= cpu_cgroup_css_alloc,
	.css_free	= cpu_cgroup_css_free,
	.css_online	= cpu_cgroup_css_online,
	.css_offline	= cpu_cgroup_css_offline,
	.fork		= cpu_cgroup_fork,
	.can_attach	= cpu_cgroup_can_attach,
	.attach		= cpu_cgroup_attach,
	.exit		= cpu_cgroup_exit,
	.legacy_cftypes	= cpu_files,
	.early_init	= 1,
};

#endif	/* CONFIG_CGROUP_SCHED */

void dump_cpu_task(int cpu)
{
	pr_info("Task dump for CPU %d:\n", cpu);
	sched_show_task(cpu_curr(cpu));
}<|MERGE_RESOLUTION|>--- conflicted
+++ resolved
@@ -4993,160 +4993,7 @@
 		touch_all_softlockup_watchdogs();
 		if (!state_filter || (p->state & state_filter))
 			sched_show_task(p);
-<<<<<<< HEAD
-=======
-	}
-
-#ifdef CONFIG_SCHED_DEBUG
-	sysrq_sched_debug_show();
-#endif
-	rcu_read_unlock();
-	/*
-	 * Only show locks if all tasks are dumped:
-	 */
-	if (!state_filter)
-		debug_show_all_locks();
-}
-
-void init_idle_bootup_task(struct task_struct *idle)
-{
-	idle->sched_class = &idle_sched_class;
-}
-
-/**
- * init_idle - set up an idle thread for a given CPU
- * @idle: task in question
- * @cpu: cpu the idle task belongs to
- *
- * NOTE: this function does not set the idle thread's NEED_RESCHED
- * flag, to make booting more robust.
- */
-void init_idle(struct task_struct *idle, int cpu)
-{
-	struct rq *rq = cpu_rq(cpu);
-	unsigned long flags;
-
-	raw_spin_lock_irqsave(&rq->lock, flags);
-
-	__sched_fork(0, idle);
-	idle->state = TASK_RUNNING;
-	idle->se.exec_start = sched_clock();
-
-	do_set_cpus_allowed(idle, cpumask_of(cpu));
-	/*
-	 * We're having a chicken and egg problem, even though we are
-	 * holding rq->lock, the cpu isn't yet set to this cpu so the
-	 * lockdep check in task_group() will fail.
-	 *
-	 * Similar case to sched_fork(). / Alternatively we could
-	 * use task_rq_lock() here and obtain the other rq->lock.
-	 *
-	 * Silence PROVE_RCU
-	 */
-	rcu_read_lock();
-	__set_task_cpu(idle, cpu);
-	rcu_read_unlock();
-
-	rq->curr = rq->idle = idle;
-	idle->on_rq = TASK_ON_RQ_QUEUED;
-#if defined(CONFIG_SMP)
-	idle->on_cpu = 1;
-#endif
-	raw_spin_unlock_irqrestore(&rq->lock, flags);
-
-	/* Set the preempt count _outside_ the spinlocks! */
-	init_idle_preempt_count(idle, cpu);
-
-	/*
-	 * The idle tasks have their own, simple scheduling class:
-	 */
-	idle->sched_class = &idle_sched_class;
-	ftrace_graph_init_idle_task(idle, cpu);
-	vtime_init_idle(idle, cpu);
-#if defined(CONFIG_SMP)
-	sprintf(idle->comm, "%s/%d", INIT_TASK_COMM, cpu);
-#endif
-}
-
-#ifdef CONFIG_SMP
-/*
- * move_queued_task - move a queued task to new rq.
- *
- * Returns (locked) new rq. Old rq's lock is released.
- */
-static struct rq *move_queued_task(struct task_struct *p, int new_cpu)
-{
-	struct rq *rq = task_rq(p);
-
-	lockdep_assert_held(&rq->lock);
-
-	dequeue_task(rq, p, 0);
-	p->on_rq = TASK_ON_RQ_MIGRATING;
-	set_task_cpu(p, new_cpu);
-	raw_spin_unlock(&rq->lock);
-
-	rq = cpu_rq(new_cpu);
-
-	raw_spin_lock(&rq->lock);
-	BUG_ON(task_cpu(p) != new_cpu);
-	p->on_rq = TASK_ON_RQ_QUEUED;
-	enqueue_task(rq, p, 0);
-	check_preempt_curr(rq, p, 0);
-
-	return rq;
-}
-
-void do_set_cpus_allowed(struct task_struct *p, const struct cpumask *new_mask)
-{
-	if (p->sched_class && p->sched_class->set_cpus_allowed)
-		p->sched_class->set_cpus_allowed(p, new_mask);
-
-	cpumask_copy(&p->cpus_allowed, new_mask);
-	p->nr_cpus_allowed = cpumask_weight(new_mask);
-}
-
-/*
- * This is how migration works:
- *
- * 1) we invoke migration_cpu_stop() on the target CPU using
- *    stop_one_cpu().
- * 2) stopper starts to run (implicitly forcing the migrated thread
- *    off the CPU)
- * 3) it checks whether the migrated task is still in the wrong runqueue.
- * 4) if it's in the wrong runqueue then the migration thread removes
- *    it and puts it into the right queue.
- * 5) stopper completes and stop_one_cpu() returns and the migration
- *    is done.
- */
-
-/*
- * Change a given task's CPU affinity. Migrate the thread to a
- * proper CPU and schedule it away if the CPU it's executing on
- * is removed from the allowed bitmask.
- *
- * NOTE: the caller must have a valid reference to the task, the
- * task must not exit() & deallocate itself prematurely. The
- * call is not atomic; no spinlocks may be held.
- */
-int set_cpus_allowed_ptr(struct task_struct *p, const struct cpumask *new_mask)
-{
-	unsigned long flags;
-	struct rq *rq;
-	unsigned int dest_cpu;
-	int ret = 0;
-
-	rq = task_rq_lock(p, &flags);
-
-	if (cpumask_equal(&p->cpus_allowed, new_mask))
-		goto out;
-
-	if (!cpumask_intersects(new_mask, cpu_active_mask)) {
-		ret = -EINVAL;
-		goto out;
->>>>>>> e9e1b43e
-	}
-
-	touch_all_softlockup_watchdogs();
+	}
 
 #ifdef CONFIG_SCHED_DEBUG
 	sysrq_sched_debug_show();
