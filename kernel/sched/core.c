--- conflicted
+++ resolved
@@ -5667,77 +5667,7 @@
 	put_task_struct(p);
 	return retval;
 }
-<<<<<<< HEAD
 EXPORT_SYMBOL_GPL(sched_setaffinity);
-=======
-
-char sched_lib_name[LIB_PATH_LENGTH];
-unsigned int sched_lib_mask_force;
-bool is_sched_lib_based_app(pid_t pid)
-{
-	const char *name = NULL;
-	char *libname, *lib_list;
-	struct vm_area_struct *vma;
-	char path_buf[LIB_PATH_LENGTH];
-	char *tmp_lib_name;
-	bool found = false;
-	struct task_struct *p;
-	struct mm_struct *mm;
-
-	if (strnlen(sched_lib_name, LIB_PATH_LENGTH) == 0)
-		return false;
-
-	tmp_lib_name = kmalloc(LIB_PATH_LENGTH, GFP_KERNEL);
-	if (!tmp_lib_name)
-		return false;
-
-	rcu_read_lock();
-
-	p = find_process_by_pid(pid);
-	if (!p) {
-		rcu_read_unlock();
-		kfree(tmp_lib_name);
-		return false;
-	}
-
-	/* Prevent p going away */
-	get_task_struct(p);
-	rcu_read_unlock();
-
-	mm = get_task_mm(p);
-	if (!mm)
-		goto put_task_struct;
-
-	down_read(&mm->mmap_sem);
-	for (vma = mm->mmap; vma ; vma = vma->vm_next) {
-		if (vma->vm_file && vma->vm_flags & VM_EXEC) {
-			name = d_path(&vma->vm_file->f_path,
-					path_buf, LIB_PATH_LENGTH);
-			if (IS_ERR(name))
-				goto release_sem;
-
-			strlcpy(tmp_lib_name, sched_lib_name, LIB_PATH_LENGTH);
-			lib_list = tmp_lib_name;
-			while ((libname = strsep(&lib_list, ","))) {
-				libname = skip_spaces(libname);
-				if (strnstr(name, libname,
-					strnlen(name, LIB_PATH_LENGTH))) {
-					found = true;
-					goto release_sem;
-				}
-			}
-		}
-	}
-
-release_sem:
-	up_read(&mm->mmap_sem);
-	mmput(mm);
-put_task_struct:
-	put_task_struct(p);
-	kfree(tmp_lib_name);
-	return found;
-}
->>>>>>> 9033d72d
 
 static int get_user_cpu_mask(unsigned long __user *user_mask_ptr, unsigned len,
 			     struct cpumask *new_mask)
