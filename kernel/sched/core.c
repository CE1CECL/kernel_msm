/*
 *  kernel/sched/core.c
 *
 *  Kernel scheduler and related syscalls
 *
 *  Copyright (C) 1991-2002  Linus Torvalds
 *
 *  1996-12-23  Modified by Dave Grothe to fix bugs in semaphores and
 *		make semaphores SMP safe
 *  1998-11-19	Implemented schedule_timeout() and related stuff
 *		by Andrea Arcangeli
 *  2002-01-04	New ultra-scalable O(1) scheduler by Ingo Molnar:
 *		hybrid priority-list and round-robin design with
 *		an array-switch method of distributing timeslices
 *		and per-CPU runqueues.  Cleanups and useful suggestions
 *		by Davide Libenzi, preemptible kernel bits by Robert Love.
 *  2003-09-03	Interactivity tuning by Con Kolivas.
 *  2004-04-02	Scheduler domains code by Nick Piggin
 *  2007-04-15  Work begun on replacing all interactivity tuning with a
 *              fair scheduling design by Con Kolivas.
 *  2007-05-05  Load balancing (smp-nice) and other improvements
 *              by Peter Williams
 *  2007-05-06  Interactivity improvements to CFS by Mike Galbraith
 *  2007-07-01  Group scheduling enhancements by Srivatsa Vaddagiri
 *  2007-11-29  RT balancing improvements by Steven Rostedt, Gregory Haskins,
 *              Thomas Gleixner, Mike Kravetz
 */

#include <linux/mm.h>
#include <linux/module.h>
#include <linux/nmi.h>
#include <linux/init.h>
#include <linux/uaccess.h>
#include <linux/highmem.h>
#include <asm/mmu_context.h>
#include <linux/interrupt.h>
#include <linux/capability.h>
#include <linux/completion.h>
#include <linux/kernel_stat.h>
#include <linux/debug_locks.h>
#include <linux/perf_event.h>
#include <linux/security.h>
#include <linux/notifier.h>
#include <linux/profile.h>
#include <linux/freezer.h>
#include <linux/vmalloc.h>
#include <linux/blkdev.h>
#include <linux/delay.h>
#include <linux/pid_namespace.h>
#include <linux/smp.h>
#include <linux/threads.h>
#include <linux/timer.h>
#include <linux/rcupdate.h>
#include <linux/cpu.h>
#include <linux/cpuset.h>
#include <linux/percpu.h>
#include <linux/proc_fs.h>
#include <linux/seq_file.h>
#include <linux/sysctl.h>
#include <linux/syscalls.h>
#include <linux/times.h>
#include <linux/tsacct_kern.h>
#include <linux/kprobes.h>
#include <linux/delayacct.h>
#include <linux/unistd.h>
#include <linux/pagemap.h>
#include <linux/hrtimer.h>
#include <linux/tick.h>
#include <linux/debugfs.h>
#include <linux/ctype.h>
#include <linux/ftrace.h>
#include <linux/slab.h>
#include <linux/init_task.h>
#include <linux/binfmts.h>
#include <linux/context_tracking.h>
#include <linux/compiler.h>
#include <linux/cpufreq.h>
#include <linux/syscore_ops.h>
#include <linux/list_sort.h>

#include <asm/switch_to.h>
#include <asm/tlb.h>
#include <asm/irq_regs.h>
#include <asm/mutex.h>
#ifdef CONFIG_PARAVIRT
#include <asm/paravirt.h>
#endif
#ifdef CONFIG_MSM_APP_SETTINGS
#include <asm/app_api.h>
#endif

#include "sched.h"
#include "../workqueue_internal.h"
#include "../smpboot.h"

#define CREATE_TRACE_POINTS
#include <trace/events/sched.h>

const char *task_event_names[] = {"PUT_PREV_TASK", "PICK_NEXT_TASK",
				  "TASK_WAKE", "TASK_MIGRATE", "TASK_UPDATE",
				"IRQ_UPDATE"};

const char *migrate_type_names[] = {"GROUP_TO_RQ", "RQ_TO_GROUP",
					 "RQ_TO_RQ", "GROUP_TO_GROUP"};

ATOMIC_NOTIFIER_HEAD(migration_notifier_head);
ATOMIC_NOTIFIER_HEAD(load_alert_notifier_head);

void start_bandwidth_timer(struct hrtimer *period_timer, ktime_t period)
{
	unsigned long delta;
	ktime_t soft, hard, now;

	for (;;) {
		if (hrtimer_active(period_timer))
			break;

		now = hrtimer_cb_get_time(period_timer);
		hrtimer_forward(period_timer, now, period);

		soft = hrtimer_get_softexpires(period_timer);
		hard = hrtimer_get_expires(period_timer);
		delta = ktime_to_ns(ktime_sub(hard, soft));
		__hrtimer_start_range_ns(period_timer, soft, delta,
					 HRTIMER_MODE_ABS_PINNED, 0);
	}
}

DEFINE_MUTEX(sched_domains_mutex);
DEFINE_PER_CPU_SHARED_ALIGNED(struct rq, runqueues);

static void update_rq_clock_task(struct rq *rq, s64 delta);

void update_rq_clock(struct rq *rq)
{
	s64 delta;

	if (rq->skip_clock_update > 0)
		return;

	delta = sched_clock_cpu(cpu_of(rq)) - rq->clock;
	if (delta < 0)
		return;
	rq->clock += delta;
	update_rq_clock_task(rq, delta);
}

/*
 * Debugging: various feature bits
 */

#define SCHED_FEAT(name, enabled)	\
	(1UL << __SCHED_FEAT_##name) * enabled |

const_debug unsigned int sysctl_sched_features =
#include "features.h"
	0;

#undef SCHED_FEAT

#ifdef CONFIG_SCHED_DEBUG
#define SCHED_FEAT(name, enabled)	\
	#name ,

static const char * const sched_feat_names[] = {
#include "features.h"
};

#undef SCHED_FEAT

static int sched_feat_show(struct seq_file *m, void *v)
{
	int i;

	for (i = 0; i < __SCHED_FEAT_NR; i++) {
		if (!(sysctl_sched_features & (1UL << i)))
			seq_puts(m, "NO_");
		seq_printf(m, "%s ", sched_feat_names[i]);
	}
	seq_puts(m, "\n");

	return 0;
}

#ifdef HAVE_JUMP_LABEL

#define jump_label_key__true  STATIC_KEY_INIT_TRUE
#define jump_label_key__false STATIC_KEY_INIT_FALSE

#define SCHED_FEAT(name, enabled)	\
	jump_label_key__##enabled ,

struct static_key sched_feat_keys[__SCHED_FEAT_NR] = {
#include "features.h"
};

#undef SCHED_FEAT

static void sched_feat_disable(int i)
{
	if (static_key_enabled(&sched_feat_keys[i]))
		static_key_slow_dec(&sched_feat_keys[i]);
}

static void sched_feat_enable(int i)
{
	if (!static_key_enabled(&sched_feat_keys[i]))
		static_key_slow_inc(&sched_feat_keys[i]);
}
#else
static void sched_feat_disable(int i) { };
static void sched_feat_enable(int i) { };
#endif /* HAVE_JUMP_LABEL */

static int sched_feat_set(char *cmp)
{
	int i;
	int neg = 0;

	if (strncmp(cmp, "NO_", 3) == 0) {
		neg = 1;
		cmp += 3;
	}

	for (i = 0; i < __SCHED_FEAT_NR; i++) {
		if (strcmp(cmp, sched_feat_names[i]) == 0) {
			if (neg) {
				sysctl_sched_features &= ~(1UL << i);
				sched_feat_disable(i);
			} else {
				sysctl_sched_features |= (1UL << i);
				sched_feat_enable(i);
			}
			break;
		}
	}

	return i;
}

static ssize_t
sched_feat_write(struct file *filp, const char __user *ubuf,
		size_t cnt, loff_t *ppos)
{
	char buf[64];
	char *cmp;
	int i;
	struct inode *inode;

	if (cnt > 63)
		cnt = 63;

	if (copy_from_user(&buf, ubuf, cnt))
		return -EFAULT;

	buf[cnt] = 0;
	cmp = strstrip(buf);

	/* Ensure the static_key remains in a consistent state */
	inode = file_inode(filp);
	mutex_lock(&inode->i_mutex);
	i = sched_feat_set(cmp);
	mutex_unlock(&inode->i_mutex);
	if (i == __SCHED_FEAT_NR)
		return -EINVAL;

	*ppos += cnt;

	return cnt;
}

static int sched_feat_open(struct inode *inode, struct file *filp)
{
	return single_open(filp, sched_feat_show, NULL);
}

static const struct file_operations sched_feat_fops = {
	.open		= sched_feat_open,
	.write		= sched_feat_write,
	.read		= seq_read,
	.llseek		= seq_lseek,
	.release	= single_release,
};

static __init int sched_init_debug(void)
{
	debugfs_create_file("sched_features", 0644, NULL, NULL,
			&sched_feat_fops);

	return 0;
}
late_initcall(sched_init_debug);
#endif /* CONFIG_SCHED_DEBUG */

/*
 * Number of tasks to iterate in a single balance run.
 * Limited because this is done with IRQs disabled.
 */
const_debug unsigned int sysctl_sched_nr_migrate = 32;

/*
 * period over which we average the RT time consumption, measured
 * in ms.
 *
 * default: 1s
 */
const_debug unsigned int sysctl_sched_time_avg = MSEC_PER_SEC;

/*
 * period over which we measure -rt task cpu usage in us.
 * default: 1s
 */
unsigned int sysctl_sched_rt_period = 1000000;

__read_mostly int scheduler_running;

/*
 * part of the period that we allow rt tasks to run in us.
 * default: 0.95s
 */
int sysctl_sched_rt_runtime = 950000;

/*
 * __task_rq_lock - lock the rq @p resides on.
 */
static inline struct rq *__task_rq_lock(struct task_struct *p)
	__acquires(rq->lock)
{
	struct rq *rq;

	lockdep_assert_held(&p->pi_lock);

	for (;;) {
		rq = task_rq(p);
		raw_spin_lock(&rq->lock);
		if (likely(rq == task_rq(p) && !task_on_rq_migrating(p)))
			return rq;
		raw_spin_unlock(&rq->lock);

		while (unlikely(task_on_rq_migrating(p)))
			cpu_relax();
	}
}

/*
 * task_rq_lock - lock p->pi_lock and lock the rq @p resides on.
 */
static struct rq *task_rq_lock(struct task_struct *p, unsigned long *flags)
	__acquires(p->pi_lock)
	__acquires(rq->lock)
{
	struct rq *rq;

	for (;;) {
		raw_spin_lock_irqsave(&p->pi_lock, *flags);
		rq = task_rq(p);
		raw_spin_lock(&rq->lock);
		if (likely(rq == task_rq(p) && !task_on_rq_migrating(p)))
			return rq;
		raw_spin_unlock(&rq->lock);
		raw_spin_unlock_irqrestore(&p->pi_lock, *flags);

		while (unlikely(task_on_rq_migrating(p)))
			cpu_relax();
	}
}

static void __task_rq_unlock(struct rq *rq)
	__releases(rq->lock)
{
	raw_spin_unlock(&rq->lock);
}

static inline void
task_rq_unlock(struct rq *rq, struct task_struct *p, unsigned long *flags)
	__releases(rq->lock)
	__releases(p->pi_lock)
{
	raw_spin_unlock(&rq->lock);
	raw_spin_unlock_irqrestore(&p->pi_lock, *flags);
}

/*
 * this_rq_lock - lock this runqueue and disable interrupts.
 */
static struct rq *this_rq_lock(void)
	__acquires(rq->lock)
{
	struct rq *rq;

	local_irq_disable();
	rq = this_rq();
	raw_spin_lock(&rq->lock);

	return rq;
}

#ifdef CONFIG_SCHED_HRTICK
/*
 * Use HR-timers to deliver accurate preemption points.
 */

static void hrtick_clear(struct rq *rq)
{
	if (hrtimer_active(&rq->hrtick_timer))
		hrtimer_cancel(&rq->hrtick_timer);
}

/*
 * High-resolution timer tick.
 * Runs from hardirq context with interrupts disabled.
 */
static enum hrtimer_restart hrtick(struct hrtimer *timer)
{
	struct rq *rq = container_of(timer, struct rq, hrtick_timer);

	WARN_ON_ONCE(cpu_of(rq) != smp_processor_id());

	raw_spin_lock(&rq->lock);
	update_rq_clock(rq);
	rq->curr->sched_class->task_tick(rq, rq->curr, 1);
	raw_spin_unlock(&rq->lock);

	return HRTIMER_NORESTART;
}

#ifdef CONFIG_SMP

static int __hrtick_restart(struct rq *rq)
{
	struct hrtimer *timer = &rq->hrtick_timer;
	ktime_t time = hrtimer_get_softexpires(timer);

	return __hrtimer_start_range_ns(timer, time, 0, HRTIMER_MODE_ABS_PINNED, 0);
}

/*
 * called from hardirq (IPI) context
 */
static void __hrtick_start(void *arg)
{
	struct rq *rq = arg;

	raw_spin_lock(&rq->lock);
	__hrtick_restart(rq);
	rq->hrtick_csd_pending = 0;
	raw_spin_unlock(&rq->lock);
}

/*
 * Called to set the hrtick timer state.
 *
 * called with rq->lock held and irqs disabled
 */
void hrtick_start(struct rq *rq, u64 delay)
{
	struct hrtimer *timer = &rq->hrtick_timer;
	ktime_t time;
	s64 delta;

	/*
	 * Don't schedule slices shorter than 10000ns, that just
	 * doesn't make sense and can cause timer DoS.
	 */
	delta = max_t(s64, delay, 10000LL);
	time = ktime_add_ns(timer->base->get_time(), delta);

	hrtimer_set_expires(timer, time);

	if (rq == this_rq()) {
		__hrtick_restart(rq);
	} else if (!rq->hrtick_csd_pending) {
		smp_call_function_single_async(cpu_of(rq), &rq->hrtick_csd);
		rq->hrtick_csd_pending = 1;
	}
}

static int
hotplug_hrtick(struct notifier_block *nfb, unsigned long action, void *hcpu)
{
	int cpu = (int)(long)hcpu;

	switch (action) {
	case CPU_UP_CANCELED:
	case CPU_UP_CANCELED_FROZEN:
	case CPU_DOWN_PREPARE:
	case CPU_DOWN_PREPARE_FROZEN:
	case CPU_DEAD:
	case CPU_DEAD_FROZEN:
		hrtick_clear(cpu_rq(cpu));
		return NOTIFY_OK;
	}

	return NOTIFY_DONE;
}

static __init void init_hrtick(void)
{
	hotcpu_notifier(hotplug_hrtick, 0);
}
#else
/*
 * Called to set the hrtick timer state.
 *
 * called with rq->lock held and irqs disabled
 */
void hrtick_start(struct rq *rq, u64 delay)
{
	/*
	 * Don't schedule slices shorter than 10000ns, that just
	 * doesn't make sense. Rely on vruntime for fairness.
	 */
	delay = max_t(u64, delay, 10000LL);
	__hrtimer_start_range_ns(&rq->hrtick_timer, ns_to_ktime(delay), 0,
			HRTIMER_MODE_REL_PINNED, 0);
}

static inline void init_hrtick(void)
{
}
#endif /* CONFIG_SMP */

static void init_rq_hrtick(struct rq *rq)
{
#ifdef CONFIG_SMP
	rq->hrtick_csd_pending = 0;

	rq->hrtick_csd.flags = 0;
	rq->hrtick_csd.func = __hrtick_start;
	rq->hrtick_csd.info = rq;
#endif

	hrtimer_init(&rq->hrtick_timer, CLOCK_MONOTONIC, HRTIMER_MODE_REL);
	rq->hrtick_timer.function = hrtick;
}
#else	/* CONFIG_SCHED_HRTICK */
static inline void hrtick_clear(struct rq *rq)
{
}

static inline void init_rq_hrtick(struct rq *rq)
{
}

static inline void init_hrtick(void)
{
}
#endif	/* CONFIG_SCHED_HRTICK */

/*
 * cmpxchg based fetch_or, macro so it works for different integer types
 */
#define fetch_or(ptr, val)						\
({	typeof(*(ptr)) __old, __val = *(ptr);				\
 	for (;;) {							\
 		__old = cmpxchg((ptr), __val, __val | (val));		\
 		if (__old == __val)					\
 			break;						\
 		__val = __old;						\
 	}								\
 	__old;								\
})

#if defined(CONFIG_SMP) && defined(TIF_POLLING_NRFLAG)
/*
 * Atomically set TIF_NEED_RESCHED and test for TIF_POLLING_NRFLAG,
 * this avoids any races wrt polling state changes and thereby avoids
 * spurious IPIs.
 */
static bool set_nr_and_not_polling(struct task_struct *p)
{
	struct thread_info *ti = task_thread_info(p);
	return !(fetch_or(&ti->flags, _TIF_NEED_RESCHED) & _TIF_POLLING_NRFLAG);
}

/*
 * Atomically set TIF_NEED_RESCHED if TIF_POLLING_NRFLAG is set.
 *
 * If this returns true, then the idle task promises to call
 * sched_ttwu_pending() and reschedule soon.
 */
static bool set_nr_if_polling(struct task_struct *p)
{
	struct thread_info *ti = task_thread_info(p);
	typeof(ti->flags) old, val = ACCESS_ONCE(ti->flags);

	for (;;) {
		if (!(val & _TIF_POLLING_NRFLAG))
			return false;
		if (val & _TIF_NEED_RESCHED)
			return true;
		old = cmpxchg(&ti->flags, val, val | _TIF_NEED_RESCHED);
		if (old == val)
			break;
		val = old;
	}
	return true;
}

#else
static bool set_nr_and_not_polling(struct task_struct *p)
{
	set_tsk_need_resched(p);
	return true;
}

#ifdef CONFIG_SMP
static bool set_nr_if_polling(struct task_struct *p)
{
	return false;
}
#endif
#endif

/*
 * resched_curr - mark rq's current task 'to be rescheduled now'.
 *
 * On UP this means the setting of the need_resched flag, on SMP it
 * might also involve a cross-CPU call to trigger the scheduler on
 * the target CPU.
 */
void resched_curr(struct rq *rq)
{
	struct task_struct *curr = rq->curr;
	int cpu;

	lockdep_assert_held(&rq->lock);

	if (test_tsk_need_resched(curr))
		return;

	cpu = cpu_of(rq);

	if (cpu == smp_processor_id()) {
		set_tsk_need_resched(curr);
		set_preempt_need_resched();
		return;
	}

	if (set_nr_and_not_polling(curr))
		smp_send_reschedule(cpu);
	else
		trace_sched_wake_idle_without_ipi(cpu);
}

void resched_cpu(int cpu)
{
	struct rq *rq = cpu_rq(cpu);
	unsigned long flags;

	raw_spin_lock_irqsave(&rq->lock, flags);
	if (cpu_online(cpu) || cpu == smp_processor_id())
		resched_curr(rq);
	raw_spin_unlock_irqrestore(&rq->lock, flags);
}

#ifdef CONFIG_SMP
#ifdef CONFIG_NO_HZ_COMMON
/*
 * In the semi idle case, use the nearest busy cpu for migrating timers
 * from an idle cpu.  This is good for power-savings.
 *
 * We don't do similar optimization for completely idle system, as
 * selecting an idle cpu will add more delays to the timers than intended
 * (as that cpu's timer base may not be uptodate wrt jiffies etc).
 */
int get_nohz_timer_target(int pinned)
{
	int cpu = smp_processor_id();
	int i;
	struct sched_domain *sd;

	if (pinned || !get_sysctl_timer_migration() || !idle_cpu(cpu))
		return cpu;

	rcu_read_lock();
	for_each_domain(cpu, sd) {
		for_each_cpu(i, sched_domain_span(sd)) {
			if (!idle_cpu(i)) {
				cpu = i;
				goto unlock;
			}
		}
	}
unlock:
	rcu_read_unlock();
	return cpu;
}
/*
 * When add_timer_on() enqueues a timer into the timer wheel of an
 * idle CPU then this timer might expire before the next timer event
 * which is scheduled to wake up that CPU. In case of a completely
 * idle system the next event might even be infinite time into the
 * future. wake_up_idle_cpu() ensures that the CPU is woken up and
 * leaves the inner idle loop so the newly added timer is taken into
 * account when the CPU goes back to idle and evaluates the timer
 * wheel for the next timer event.
 */
static void wake_up_idle_cpu(int cpu)
{
	struct rq *rq = cpu_rq(cpu);

	if (cpu == smp_processor_id())
		return;

	if (set_nr_and_not_polling(rq->idle))
		smp_send_reschedule(cpu);
	else
		trace_sched_wake_idle_without_ipi(cpu);
}

static bool wake_up_full_nohz_cpu(int cpu)
{
	/*
	 * We just need the target to call irq_exit() and re-evaluate
	 * the next tick. The nohz full kick at least implies that.
	 * If needed we can still optimize that later with an
	 * empty IRQ.
	 */
	if (tick_nohz_full_cpu(cpu)) {
		if (cpu != smp_processor_id() ||
		    tick_nohz_tick_stopped())
			tick_nohz_full_kick_cpu(cpu);
		return true;
	}

	return false;
}

void wake_up_nohz_cpu(int cpu)
{
	if (!wake_up_full_nohz_cpu(cpu))
		wake_up_idle_cpu(cpu);
}

static inline bool got_nohz_idle_kick(void)
{
	int cpu = smp_processor_id();

	if (!test_bit(NOHZ_BALANCE_KICK, nohz_flags(cpu)))
		return false;

	if (idle_cpu(cpu) && !need_resched())
		return true;

	/*
	 * We can't run Idle Load Balance on this CPU for this time so we
	 * cancel it and clear NOHZ_BALANCE_KICK
	 */
	clear_bit(NOHZ_BALANCE_KICK, nohz_flags(cpu));
	return false;
}

#else /* CONFIG_NO_HZ_COMMON */

static inline bool got_nohz_idle_kick(void)
{
	return false;
}

#endif /* CONFIG_NO_HZ_COMMON */

#ifdef CONFIG_NO_HZ_FULL
bool sched_can_stop_tick(void)
{
	/*
	 * More than one running task need preemption.
	 * nr_running update is assumed to be visible
	 * after IPI is sent from wakers.
	 */
	if (this_rq()->nr_running > 1)
		return false;

	return true;
}
#endif /* CONFIG_NO_HZ_FULL */

void sched_avg_update(struct rq *rq)
{
	s64 period = sched_avg_period();

	while ((s64)(rq_clock(rq) - rq->age_stamp) > period) {
		/*
		 * Inline assembly required to prevent the compiler
		 * optimising this loop into a divmod call.
		 * See __iter_div_u64_rem() for another example of this.
		 */
		asm("" : "+rm" (rq->age_stamp));
		rq->age_stamp += period;
		rq->rt_avg /= 2;
	}
}

#ifdef CONFIG_SCHED_HMP

/*
 * Note C-state for (idle) cpus.
 *
 * @cstate = cstate index, 0 -> active state
 * @wakeup_energy = energy spent in waking up cpu
 * @wakeup_latency = latency to wakeup from cstate
 *
 */
void
sched_set_cpu_cstate(int cpu, int cstate, int wakeup_energy, int wakeup_latency)
{
	struct rq *rq = cpu_rq(cpu);

	rq->cstate = cstate; /* C1, C2 etc */
	rq->wakeup_energy = wakeup_energy;
	rq->wakeup_latency = wakeup_latency;
}

/*
 * Note D-state for (idle) cluster.
 *
 * @dstate = dstate index, 0 -> active state
 * @wakeup_energy = energy spent in waking up cluster
 * @wakeup_latency = latency to wakeup from cluster
 *
 */
void sched_set_cluster_dstate(const cpumask_t *cluster_cpus, int dstate,
			int wakeup_energy, int wakeup_latency)
{
	struct sched_cluster *cluster =
		cpu_rq(cpumask_first(cluster_cpus))->cluster;
	cluster->dstate = dstate;
	cluster->dstate_wakeup_energy = wakeup_energy;
	cluster->dstate_wakeup_latency = wakeup_latency;
}

#endif /* CONFIG_SCHED_HMP */

#endif /* CONFIG_SMP */

#ifdef CONFIG_SCHED_HMP

static ktime_t ktime_last;
static bool sched_ktime_suspended;

static bool use_cycle_counter;
static struct cpu_cycle_counter_cb cpu_cycle_counter_cb;

u64 sched_ktime_clock(void)
{
	if (unlikely(sched_ktime_suspended))
		return ktime_to_ns(ktime_last);
	return ktime_get_ns();
}

static void sched_resume(void)
{
	sched_ktime_suspended = false;
}

static int sched_suspend(void)
{
	ktime_last = ktime_get();
	sched_ktime_suspended = true;
	return 0;
}

static struct syscore_ops sched_syscore_ops = {
	.resume	= sched_resume,
	.suspend = sched_suspend
};

static int __init sched_init_ops(void)
{
	register_syscore_ops(&sched_syscore_ops);
	return 0;
}
late_initcall(sched_init_ops);

static inline void clear_ed_task(struct task_struct *p, struct rq *rq)
{
	if (p == rq->ed_task)
		rq->ed_task = NULL;
}

static inline void set_task_last_wake(struct task_struct *p, u64 wallclock)
{
	p->last_wake_ts = wallclock;
}

static inline void set_task_last_switch_out(struct task_struct *p,
					    u64 wallclock)
{
	p->last_switch_out_ts = wallclock;
}
#else
u64 sched_ktime_clock(void)
{
	return 0;
}

static inline void clear_ed_task(struct task_struct *p, struct rq *rq) {}
static inline void set_task_last_wake(struct task_struct *p, u64 wallclock) {}
static inline void set_task_last_switch_out(struct task_struct *p,
					    u64 wallclock) {}
#endif

#if defined(CONFIG_RT_GROUP_SCHED) || (defined(CONFIG_FAIR_GROUP_SCHED) && \
			(defined(CONFIG_SMP) || defined(CONFIG_CFS_BANDWIDTH)))
/*
 * Iterate task_group tree rooted at *from, calling @down when first entering a
 * node and @up when leaving it for the final time.
 *
 * Caller must hold rcu_lock or sufficient equivalent.
 */
int walk_tg_tree_from(struct task_group *from,
			     tg_visitor down, tg_visitor up, void *data)
{
	struct task_group *parent, *child;
	int ret;

	parent = from;

down:
	ret = (*down)(parent, data);
	if (ret)
		goto out;
	list_for_each_entry_rcu(child, &parent->children, siblings) {
		parent = child;
		goto down;

up:
		continue;
	}
	ret = (*up)(parent, data);
	if (ret || parent == from)
		goto out;

	child = parent;
	parent = parent->parent;
	if (parent)
		goto up;
out:
	return ret;
}

int tg_nop(struct task_group *tg, void *data)
{
	return 0;
}
#endif

static void set_load_weight(struct task_struct *p)
{
	int prio = p->static_prio - MAX_RT_PRIO;
	struct load_weight *load = &p->se.load;

	/*
	 * SCHED_IDLE tasks get minimal weight:
	 */
	if (p->policy == SCHED_IDLE) {
		load->weight = scale_load(WEIGHT_IDLEPRIO);
		load->inv_weight = WMULT_IDLEPRIO;
		return;
	}

	load->weight = scale_load(prio_to_weight[prio]);
	load->inv_weight = prio_to_wmult[prio];
}

static inline void enqueue_task(struct rq *rq, struct task_struct *p, int flags)
{
	update_rq_clock(rq);
	if (!(flags & ENQUEUE_RESTORE))
		sched_info_queued(rq, p);
	p->sched_class->enqueue_task(rq, p, flags);
	trace_sched_enq_deq_task(p, 1, cpumask_bits(&p->cpus_allowed)[0]);
}

static inline void dequeue_task(struct rq *rq, struct task_struct *p, int flags)
{
	update_rq_clock(rq);
	if (!(flags & DEQUEUE_SAVE))
		sched_info_dequeued(rq, p);
	p->sched_class->dequeue_task(rq, p, flags);
	trace_sched_enq_deq_task(p, 0, cpumask_bits(&p->cpus_allowed)[0]);
}

void activate_task(struct rq *rq, struct task_struct *p, int flags)
{
	if (task_contributes_to_load(p))
		rq->nr_uninterruptible--;

	enqueue_task(rq, p, flags);
}

void deactivate_task(struct rq *rq, struct task_struct *p, int flags)
{
	if (task_contributes_to_load(p))
		rq->nr_uninterruptible++;

	if (flags & DEQUEUE_SLEEP)
		clear_ed_task(p, rq);

	dequeue_task(rq, p, flags);
}

static void update_rq_clock_task(struct rq *rq, s64 delta)
{
/*
 * In theory, the compile should just see 0 here, and optimize out the call
 * to sched_rt_avg_update. But I don't trust it...
 */
#if defined(CONFIG_IRQ_TIME_ACCOUNTING) || defined(CONFIG_PARAVIRT_TIME_ACCOUNTING)
	s64 steal = 0, irq_delta = 0;
#endif
#ifdef CONFIG_IRQ_TIME_ACCOUNTING
	irq_delta = irq_time_read(cpu_of(rq)) - rq->prev_irq_time;

	/*
	 * Since irq_time is only updated on {soft,}irq_exit, we might run into
	 * this case when a previous update_rq_clock() happened inside a
	 * {soft,}irq region.
	 *
	 * When this happens, we stop ->clock_task and only update the
	 * prev_irq_time stamp to account for the part that fit, so that a next
	 * update will consume the rest. This ensures ->clock_task is
	 * monotonic.
	 *
	 * It does however cause some slight miss-attribution of {soft,}irq
	 * time, a more accurate solution would be to update the irq_time using
	 * the current rq->clock timestamp, except that would require using
	 * atomic ops.
	 */
	if (irq_delta > delta)
		irq_delta = delta;

	rq->prev_irq_time += irq_delta;
	delta -= irq_delta;
#endif
#ifdef CONFIG_PARAVIRT_TIME_ACCOUNTING
	if (static_key_false((&paravirt_steal_rq_enabled))) {
		steal = paravirt_steal_clock(cpu_of(rq));
		steal -= rq->prev_steal_time_rq;

		if (unlikely(steal > delta))
			steal = delta;

		rq->prev_steal_time_rq += steal;
		delta -= steal;
	}
#endif

	rq->clock_task += delta;

#if defined(CONFIG_IRQ_TIME_ACCOUNTING) || defined(CONFIG_PARAVIRT_TIME_ACCOUNTING)
	if ((irq_delta + steal) && sched_feat(NONTASK_CAPACITY))
		sched_rt_avg_update(rq, irq_delta + steal);
#endif
}

void sched_set_stop_task(int cpu, struct task_struct *stop)
{
	struct sched_param param = { .sched_priority = MAX_RT_PRIO - 1 };
	struct task_struct *old_stop = cpu_rq(cpu)->stop;

	if (stop) {
		/*
		 * Make it appear like a SCHED_FIFO task, its something
		 * userspace knows about and won't get confused about.
		 *
		 * Also, it will make PI more or less work without too
		 * much confusion -- but then, stop work should not
		 * rely on PI working anyway.
		 */
		sched_setscheduler_nocheck(stop, SCHED_FIFO, &param);

		stop->sched_class = &stop_sched_class;
	}

	cpu_rq(cpu)->stop = stop;

	if (old_stop) {
		/*
		 * Reset it back to a normal scheduling class so that
		 * it can die in pieces.
		 */
		old_stop->sched_class = &rt_sched_class;
	}
}

/*
 * __normal_prio - return the priority that is based on the static prio
 */
static inline int __normal_prio(struct task_struct *p)
{
	return p->static_prio;
}

/*
 * Calculate the expected normal priority: i.e. priority
 * without taking RT-inheritance into account. Might be
 * boosted by interactivity modifiers. Changes upon fork,
 * setprio syscalls, and whenever the interactivity
 * estimator recalculates.
 */
static inline int normal_prio(struct task_struct *p)
{
	int prio;

	if (task_has_dl_policy(p))
		prio = MAX_DL_PRIO-1;
	else if (task_has_rt_policy(p))
		prio = MAX_RT_PRIO-1 - p->rt_priority;
	else
		prio = __normal_prio(p);
	return prio;
}

/*
 * Calculate the current priority, i.e. the priority
 * taken into account by the scheduler. This value might
 * be boosted by RT tasks, or might be boosted by
 * interactivity modifiers. Will be RT if the task got
 * RT-boosted. If not then it returns p->normal_prio.
 */
static int effective_prio(struct task_struct *p)
{
	p->normal_prio = normal_prio(p);
	/*
	 * If we are RT tasks or we were boosted to RT priority,
	 * keep the priority unchanged. Otherwise, update priority
	 * to the normal priority:
	 */
	if (!rt_prio(p->prio))
		return p->normal_prio;
	return p->prio;
}

/**
 * task_curr - is this task currently executing on a CPU?
 * @p: the task in question.
 *
 * Return: 1 if the task is currently executing. 0 otherwise.
 */
inline int task_curr(const struct task_struct *p)
{
	return cpu_curr(task_cpu(p)) == p;
}

static inline void check_class_changed(struct rq *rq, struct task_struct *p,
				       const struct sched_class *prev_class,
				       int oldprio)
{
	if (prev_class != p->sched_class) {
		if (prev_class->switched_from)
			prev_class->switched_from(rq, p);
		p->sched_class->switched_to(rq, p);
	} else if (oldprio != p->prio || dl_task(p))
		p->sched_class->prio_changed(rq, p, oldprio);
}

void check_preempt_curr(struct rq *rq, struct task_struct *p, int flags)
{
	const struct sched_class *class;

	if (p->sched_class == rq->curr->sched_class) {
		rq->curr->sched_class->check_preempt_curr(rq, p, flags);
	} else {
		for_each_class(class) {
			if (class == rq->curr->sched_class)
				break;
			if (class == p->sched_class) {
				resched_curr(rq);
				break;
			}
		}
	}

	/*
	 * A queue event has occurred, and we're going to schedule.  In
	 * this case, we can save a useless back to back clock update.
	 */
	if (task_on_rq_queued(rq->curr) && test_tsk_need_resched(rq->curr))
		rq->skip_clock_update = 1;
}

#ifdef CONFIG_SCHED_HMP
unsigned int max_possible_efficiency = 1;
unsigned int min_possible_efficiency = UINT_MAX;

unsigned long __weak arch_get_cpu_efficiency(int cpu)
{
	return SCHED_LOAD_SCALE;
}

/* Keep track of max/min capacity possible across CPUs "currently" */
static void __update_min_max_capacity(void)
{
	int i;
	int max_cap = 0, min_cap = INT_MAX;

	for_each_online_cpu(i) {
		max_cap = max(max_cap, cpu_capacity(i));
		min_cap = min(min_cap, cpu_capacity(i));
	}

	max_capacity = max_cap;
	min_capacity = min_cap;
}

static void update_min_max_capacity(void)
{
	unsigned long flags;
	int i;

	local_irq_save(flags);
	for_each_possible_cpu(i)
		raw_spin_lock(&cpu_rq(i)->lock);

	__update_min_max_capacity();

	for_each_possible_cpu(i)
		raw_spin_unlock(&cpu_rq(i)->lock);
	local_irq_restore(flags);
}

/*
 * Return 'capacity' of a cpu in reference to "least" efficient cpu, such that
 * least efficient cpu gets capacity of 1024
 */
static unsigned long
capacity_scale_cpu_efficiency(struct sched_cluster *cluster)
{
	return (1024 * cluster->efficiency) / min_possible_efficiency;
}

/*
 * Return 'capacity' of a cpu in reference to cpu with lowest max_freq
 * (min_max_freq), such that one with lowest max_freq gets capacity of 1024.
 */
static unsigned long capacity_scale_cpu_freq(struct sched_cluster *cluster)
{
	return (1024 * cluster_max_freq(cluster)) / min_max_freq;
}

/*
 * Return load_scale_factor of a cpu in reference to "most" efficient cpu, so
 * that "most" efficient cpu gets a load_scale_factor of 1
 */
static inline unsigned long
load_scale_cpu_efficiency(struct sched_cluster *cluster)
{
	return DIV_ROUND_UP(1024 * max_possible_efficiency,
			    cluster->efficiency);
}

/*
 * Return load_scale_factor of a cpu in reference to cpu with best max_freq
 * (max_possible_freq), so that one with best max_freq gets a load_scale_factor
 * of 1.
 */
static inline unsigned long load_scale_cpu_freq(struct sched_cluster *cluster)
{
	return DIV_ROUND_UP(1024 * max_possible_freq,
			   cluster_max_freq(cluster));
}

static int compute_capacity(struct sched_cluster *cluster)
{
	int capacity = 1024;

	capacity *= capacity_scale_cpu_efficiency(cluster);
	capacity >>= 10;

	capacity *= capacity_scale_cpu_freq(cluster);
	capacity >>= 10;

	return capacity;
}

static int compute_max_possible_capacity(struct sched_cluster *cluster)
{
	int capacity = 1024;

	capacity *= capacity_scale_cpu_efficiency(cluster);
	capacity >>= 10;

	capacity *= (1024 * cluster->max_possible_freq) / min_max_freq;
	capacity >>= 10;

	return capacity;
}

static int compute_load_scale_factor(struct sched_cluster *cluster)
{
	int load_scale = 1024;

	/*
	 * load_scale_factor accounts for the fact that task load
	 * is in reference to "best" performing cpu. Task's load will need to be
	 * scaled (up) by a factor to determine suitability to be placed on a
	 * (little) cpu.
	 */
	load_scale *= load_scale_cpu_efficiency(cluster);
	load_scale >>= 10;

	load_scale *= load_scale_cpu_freq(cluster);
	load_scale >>= 10;

	return load_scale;
}

struct list_head cluster_head;
static DEFINE_MUTEX(cluster_lock);
static cpumask_t all_cluster_cpus = CPU_MASK_NONE;
DECLARE_BITMAP(all_cluster_ids, NR_CPUS);
struct sched_cluster *sched_cluster[NR_CPUS];
int num_clusters;

unsigned int max_power_cost = 1;

static struct sched_cluster init_cluster = {
	.list			=	LIST_HEAD_INIT(init_cluster.list),
	.id			=	0,
	.max_power_cost		=	1,
	.min_power_cost		=	1,
	.capacity		=	1024,
	.max_possible_capacity	=	1024,
	.efficiency		=	1,
	.load_scale_factor	=	1024,
	.cur_freq		=	1,
	.max_freq		=	1,
	.max_mitigated_freq	=	UINT_MAX,
	.min_freq		=	1,
	.max_possible_freq	=	1,
	.dstate			=	0,
	.dstate_wakeup_energy	=	0,
	.dstate_wakeup_latency	=	0,
	.exec_scale_factor	=	1024,
};

void update_all_clusters_stats(void)
{
	struct sched_cluster *cluster;
	u64 highest_mpc = 0, lowest_mpc = U64_MAX;

	pre_big_task_count_change(cpu_possible_mask);

	for_each_sched_cluster(cluster) {
		u64 mpc;

		cluster->capacity = compute_capacity(cluster);
		mpc = cluster->max_possible_capacity =
			compute_max_possible_capacity(cluster);
		cluster->load_scale_factor = compute_load_scale_factor(cluster);

		cluster->exec_scale_factor =
			DIV_ROUND_UP(cluster->efficiency * 1024,
				     max_possible_efficiency);

		if (mpc > highest_mpc)
			highest_mpc = mpc;

		if (mpc < lowest_mpc)
			lowest_mpc = mpc;
	}

	max_possible_capacity = highest_mpc;
	min_max_possible_capacity = lowest_mpc;

	__update_min_max_capacity();
	sched_update_freq_max_load(cpu_possible_mask);
	post_big_task_count_change(cpu_possible_mask);
}

static void assign_cluster_ids(struct list_head *head)
{
	struct sched_cluster *cluster;
	int pos = 0;

	list_for_each_entry(cluster, head, list) {
		cluster->id = pos;
		sched_cluster[pos++] = cluster;
	}
}

static void
move_list(struct list_head *dst, struct list_head *src, bool sync_rcu)
{
	struct list_head *first, *last;

	first = src->next;
	last = src->prev;

	if (sync_rcu) {
		INIT_LIST_HEAD_RCU(src);
		synchronize_rcu();
	}

	first->prev = dst;
	dst->prev = last;
	last->next = dst;

	/* Ensure list sanity before making the head visible to all CPUs. */
	smp_mb();
	dst->next = first;
}

static int
compare_clusters(void *priv, struct list_head *a, struct list_head *b)
{
	struct sched_cluster *cluster1, *cluster2;
	int ret;

	cluster1 = container_of(a, struct sched_cluster, list);
	cluster2 = container_of(b, struct sched_cluster, list);

	ret = cluster1->max_power_cost > cluster2->max_power_cost ||
		(cluster1->max_power_cost == cluster2->max_power_cost &&
		cluster1->max_possible_capacity <
				cluster2->max_possible_capacity);

	return ret;
}

static void sort_clusters(void)
{
	struct sched_cluster *cluster;
	struct list_head new_head;
	unsigned int tmp_max = 1;

	INIT_LIST_HEAD(&new_head);

	for_each_sched_cluster(cluster) {
		cluster->max_power_cost = power_cost(cluster_first_cpu(cluster),
							       max_task_load());
		cluster->min_power_cost = power_cost(cluster_first_cpu(cluster),
							       0);

		if (cluster->max_power_cost > tmp_max)
			tmp_max = cluster->max_power_cost;
	}
	max_power_cost = tmp_max;

	move_list(&new_head, &cluster_head, true);

	list_sort(NULL, &new_head, compare_clusters);
	assign_cluster_ids(&new_head);

	/*
	 * Ensure cluster ids are visible to all CPUs before making
	 * cluster_head visible.
	 */
	move_list(&cluster_head, &new_head, false);
}

static void
insert_cluster(struct sched_cluster *cluster, struct list_head *head)
{
	struct sched_cluster *tmp;
	struct list_head *iter = head;

	list_for_each_entry(tmp, head, list) {
		if (cluster->max_power_cost < tmp->max_power_cost)
			break;
		iter = &tmp->list;
	}

	list_add(&cluster->list, iter);
}

static struct sched_cluster *alloc_new_cluster(const struct cpumask *cpus)
{
	struct sched_cluster *cluster = NULL;

	cluster = kzalloc(sizeof(struct sched_cluster), GFP_ATOMIC);
	if (!cluster) {
		__WARN_printf("Cluster allocation failed. \
				Possible bad scheduling\n");
		return NULL;
	}

	INIT_LIST_HEAD(&cluster->list);
	cluster->max_power_cost		=	1;
	cluster->min_power_cost		=	1;
	cluster->capacity		=	1024;
	cluster->max_possible_capacity	=	1024;
	cluster->efficiency		=	1;
	cluster->load_scale_factor	=	1024;
	cluster->cur_freq		=	1;
	cluster->max_freq		=	1;
	cluster->max_mitigated_freq	=	UINT_MAX;
	cluster->min_freq		=	1;
	cluster->max_possible_freq	=	1;
	cluster->dstate			=	0;
	cluster->dstate_wakeup_energy	=	0;
	cluster->dstate_wakeup_latency	=	0;
	cluster->freq_init_done		=	false;

	cluster->cpus = *cpus;
	cluster->efficiency = arch_get_cpu_efficiency(cpumask_first(cpus));

	if (cluster->efficiency > max_possible_efficiency)
		max_possible_efficiency = cluster->efficiency;
	if (cluster->efficiency < min_possible_efficiency)
		min_possible_efficiency = cluster->efficiency;

	return cluster;
}

static void add_cluster(const struct cpumask *cpus, struct list_head *head)
{
	struct sched_cluster *cluster = alloc_new_cluster(cpus);
	int i;

	if (!cluster)
		return;

	for_each_cpu(i, cpus)
		cpu_rq(i)->cluster = cluster;

	insert_cluster(cluster, head);
	set_bit(num_clusters, all_cluster_ids);
	num_clusters++;
}

static void update_cluster_topology(void)
{
	struct cpumask cpus = *cpu_possible_mask;
	const struct cpumask *cluster_cpus;
	struct list_head new_head;
	int i;

	INIT_LIST_HEAD(&new_head);

	for_each_cpu(i, &cpus) {
		cluster_cpus = cpu_coregroup_mask(i);
		cpumask_or(&all_cluster_cpus, &all_cluster_cpus, cluster_cpus);
		cpumask_andnot(&cpus, &cpus, cluster_cpus);
		add_cluster(cluster_cpus, &new_head);
	}

	assign_cluster_ids(&new_head);

	/*
	 * Ensure cluster ids are visible to all CPUs before making
	 * cluster_head visible.
	 */
	move_list(&cluster_head, &new_head, false);
}

static void init_clusters(void)
{
	bitmap_clear(all_cluster_ids, 0, NR_CPUS);
	init_cluster.cpus = *cpu_possible_mask;
	INIT_LIST_HEAD(&cluster_head);
}

int register_cpu_cycle_counter_cb(struct cpu_cycle_counter_cb *cb)
{
	mutex_lock(&cluster_lock);
	if (!cb->get_cpu_cycle_counter) {
		mutex_unlock(&cluster_lock);
		return -EINVAL;
	}

	cpu_cycle_counter_cb = *cb;
	use_cycle_counter = true;
	mutex_unlock(&cluster_lock);

	return 0;
}

static int __init set_sched_enable_hmp(char *str)
{
	int enable_hmp = 0;

	get_option(&str, &enable_hmp);

	sched_enable_hmp = !!enable_hmp;

	return 0;
}

early_param("sched_enable_hmp", set_sched_enable_hmp);

static inline int got_boost_kick(void)
{
	int cpu = smp_processor_id();
	struct rq *rq = cpu_rq(cpu);

	return test_bit(BOOST_KICK, &rq->hmp_flags);
}

static inline void clear_boost_kick(int cpu)
{
	struct rq *rq = cpu_rq(cpu);

	clear_bit(BOOST_KICK, &rq->hmp_flags);
}

void boost_kick(int cpu)
{
	struct rq *rq = cpu_rq(cpu);

	if (!test_and_set_bit(BOOST_KICK, &rq->hmp_flags))
		smp_send_reschedule(cpu);
}

/* Clear any HMP scheduler related requests pending from or on cpu */
static inline void clear_hmp_request(int cpu)
{
	struct rq *rq = cpu_rq(cpu);
	unsigned long flags;

	clear_boost_kick(cpu);
	clear_reserved(cpu);
	if (rq->push_task) {
		raw_spin_lock_irqsave(&rq->lock, flags);
		if (rq->push_task) {
			clear_reserved(rq->push_cpu);
			put_task_struct(rq->push_task);
			rq->push_task = NULL;
		}
		rq->active_balance = 0;
		raw_spin_unlock_irqrestore(&rq->lock, flags);
	}
}

int sched_set_static_cpu_pwr_cost(int cpu, unsigned int cost)
{
	struct rq *rq = cpu_rq(cpu);

	rq->static_cpu_pwr_cost = cost;
	return 0;
}

unsigned int sched_get_static_cpu_pwr_cost(int cpu)
{
	return cpu_rq(cpu)->static_cpu_pwr_cost;
}

int sched_set_static_cluster_pwr_cost(int cpu, unsigned int cost)
{
	struct sched_cluster *cluster = cpu_rq(cpu)->cluster;

	cluster->static_cluster_pwr_cost = cost;
	return 0;
}

unsigned int sched_get_static_cluster_pwr_cost(int cpu)
{
	return cpu_rq(cpu)->cluster->static_cluster_pwr_cost;
}

#else

static inline int got_boost_kick(void)
{
	return 0;
}

static inline void clear_boost_kick(int cpu) { }

static inline void clear_hmp_request(int cpu) { }

static inline void update_cluster_topology(void) {}

<<<<<<< HEAD
=======
int register_cpu_cycle_counter_cb(struct cpu_cycle_counter_cb *cb)
{
	return 0;
}
>>>>>>> e045a95c
#endif	/* CONFIG_SCHED_HMP */

#define SCHED_MIN_FREQ 1

#if defined(CONFIG_SCHED_HMP)

/*
 * sched_window_stats_policy and sched_ravg_hist_size have a 'sysctl' copy
 * associated with them. This is required for atomic update of those variables
 * when being modifed via sysctl interface.
 *
 * IMPORTANT: Initialize both copies to same value!!
 */

/*
 * Tasks that are runnable continuously for a period greather than
 * EARLY_DETECTION_DURATION can be flagged early as potential
 * high load tasks.
 */
#define EARLY_DETECTION_DURATION 9500000

static __read_mostly unsigned int sched_ravg_hist_size = 5;
__read_mostly unsigned int sysctl_sched_ravg_hist_size = 5;

static __read_mostly unsigned int sched_window_stats_policy =
	 WINDOW_STATS_MAX_RECENT_AVG;
__read_mostly unsigned int sysctl_sched_window_stats_policy =
	WINDOW_STATS_MAX_RECENT_AVG;

#define SCHED_ACCOUNT_WAIT_TIME 1

__read_mostly unsigned int sysctl_sched_cpu_high_irqload = (10 * NSEC_PER_MSEC);

unsigned int __read_mostly sysctl_sched_enable_colocation = 1;

/*
 * Enable colocation for all threads in a process. The children
 * inherits the group id from the parent.
 */
unsigned int __read_mostly sysctl_sched_enable_thread_grouping = 0;

#ifdef CONFIG_SCHED_FREQ_INPUT

__read_mostly unsigned int sysctl_sched_new_task_windows = 5;

#define SCHED_FREQ_ACCOUNT_WAIT_TIME 0

/*
 * For increase, send notification if
 *      freq_required - cur_freq > sysctl_sched_freq_inc_notify
 */
__read_mostly int sysctl_sched_freq_inc_notify = 10 * 1024 * 1024; /* + 10GHz */

/*
 * For decrease, send notification if
 *      cur_freq - freq_required > sysctl_sched_freq_dec_notify
 */
__read_mostly int sysctl_sched_freq_dec_notify = 10 * 1024 * 1024; /* - 10GHz */

static __read_mostly unsigned int sched_io_is_busy;

__read_mostly unsigned int sysctl_sched_pred_alert_freq = 10 * 1024 * 1024;

#endif	/* CONFIG_SCHED_FREQ_INPUT */

/* 1 -> use PELT based load stats, 0 -> use window-based load stats */
unsigned int __read_mostly sched_use_pelt;

/*
 * Maximum possible frequency across all cpus. Task demand and cpu
 * capacity (cpu_power) metrics are scaled in reference to it.
 */
unsigned int max_possible_freq = 1;

/*
 * Minimum possible max_freq across all cpus. This will be same as
 * max_possible_freq on homogeneous systems and could be different from
 * max_possible_freq on heterogenous systems. min_max_freq is used to derive
 * capacity (cpu_power) of cpus.
 */
unsigned int min_max_freq = 1;

unsigned int max_capacity = 1024; /* max(rq->capacity) */
unsigned int min_capacity = 1024; /* min(rq->capacity) */
unsigned int max_possible_capacity = 1024; /* max(rq->max_possible_capacity) */
unsigned int
min_max_possible_capacity = 1024; /* min(rq->max_possible_capacity) */

/* Window size (in ns) */
__read_mostly unsigned int sched_ravg_window = 10000000;

/* Min window size (in ns) = 10ms */
#define MIN_SCHED_RAVG_WINDOW 10000000

/* Max window size (in ns) = 1s */
#define MAX_SCHED_RAVG_WINDOW 1000000000

/* Temporarily disable window-stats activity on all cpus */
unsigned int __read_mostly sched_disable_window_stats;

/*
 * Major task runtime. If a task runs for more than sched_major_task_runtime
 * in a window, it's considered to be generating majority of workload
 * for this window. Prediction could be adjusted for such tasks.
 */
#ifdef CONFIG_SCHED_FREQ_INPUT
__read_mostly unsigned int sched_major_task_runtime = 10000000;

/*
 * Demand aggregation for frequency purpose:
 *
 * 'sched_freq_aggregate' controls aggregation of cpu demand of related threads
 * for frequency determination purpose. This aggregation is done per-cluster.
 *
 * CPU demand of tasks from various related groups is aggregated per-cluster and
 * added to the "max_busy_cpu" in that cluster, where max_busy_cpu is determined
 * by just rq->prev_runnable_sum.
 *
 * Some examples follow, which assume:
 *	Cluster0 = CPU0-3, Cluster1 = CPU4-7
 *	One related thread group A that has tasks A0, A1, A2
 *
 *	A->cpu_time[X].curr/prev_sum = counters in which cpu execution stats of
 *	tasks belonging to group A are accumulated when they run on cpu X.
 *
 *	CX->curr/prev_sum = counters in which cpu execution stats of all tasks
 *	not belonging to group A are accumulated when they run on cpu X
 *
 * Lets say the stats for window M was as below:
 *
 *	C0->prev_sum = 1ms, A->cpu_time[0].prev_sum = 5ms
 *		Task A0 ran 5ms on CPU0
 *		Task B0 ran 1ms on CPU0
 *
 *	C1->prev_sum = 5ms, A->cpu_time[1].prev_sum = 6ms
 *		Task A1 ran 4ms on CPU1
 *		Task A2 ran 2ms on CPU1
 *		Task B1 ran 5ms on CPU1
 *
 *	C2->prev_sum = 0ms, A->cpu_time[2].prev_sum = 0
 *		CPU2 idle
 *
 *	C3->prev_sum = 0ms, A->cpu_time[3].prev_sum = 0
 *		CPU3 idle
 *
 * In this case, CPU1 was most busy going by just its prev_sum counter. Demand
 * from all group A tasks are added to CPU1. IOW, at end of window M, cpu busy
 * time reported to governor will be:
 *
 *
 *	C0 busy time = 1ms
 *	C1 busy time = 5 + 5 + 6 = 16ms
 *
 */
static __read_mostly unsigned int sched_freq_aggregate;
__read_mostly unsigned int sysctl_sched_freq_aggregate;

#endif

static unsigned int sync_cpu;

static LIST_HEAD(related_thread_groups);
static DEFINE_RWLOCK(related_thread_group_lock);

#define for_each_related_thread_group(grp) \
	list_for_each_entry(grp, &related_thread_groups, list)

#define EXITING_TASK_MARKER	0xdeaddead

static inline int exiting_task(struct task_struct *p)
{
	return (p->ravg.sum_history[0] == EXITING_TASK_MARKER);
}

static int __init set_sched_ravg_window(char *str)
{
	get_option(&str, &sched_ravg_window);

	sched_use_pelt = (sched_ravg_window < MIN_SCHED_RAVG_WINDOW ||
				sched_ravg_window > MAX_SCHED_RAVG_WINDOW);

	return 0;
}

early_param("sched_ravg_window", set_sched_ravg_window);

static inline void
update_window_start(struct rq *rq, u64 wallclock)
{
	s64 delta;
	int nr_windows;

	delta = wallclock - rq->window_start;
	BUG_ON(delta < 0);
	if (delta < sched_ravg_window)
		return;

	nr_windows = div64_u64(delta, sched_ravg_window);
	rq->window_start += (u64)nr_windows * (u64)sched_ravg_window;
}

#define DIV64_U64_ROUNDUP(X, Y) div64_u64((X) + (Y - 1), Y)

static inline u64 scale_exec_time(u64 delta, struct rq *rq)
{
	u32 freq;

	freq = cpu_cycles_to_freq(rq->cc.cycles, rq->cc.time);
	delta = DIV64_U64_ROUNDUP(delta * freq, max_possible_freq);
	delta *= rq->cluster->exec_scale_factor;
	delta >>= 10;

	return delta;
}

static inline struct group_cpu_time *
_group_cpu_time(struct related_thread_group *grp, int cpu);

#ifdef CONFIG_SCHED_FREQ_INPUT

static inline int cpu_is_waiting_on_io(struct rq *rq)
{
	if (!sched_io_is_busy)
		return 0;

	return atomic_read(&rq->nr_iowait);
}

/* Does freq_required sufficiently exceed or fall behind cur_freq? */
static inline int
nearly_same_freq(unsigned int cur_freq, unsigned int freq_required)
{
	int delta = freq_required - cur_freq;

	if (freq_required > cur_freq)
		return delta < sysctl_sched_freq_inc_notify;

	delta = -delta;

	return delta < sysctl_sched_freq_dec_notify;
}

/* Convert busy time to frequency equivalent */
static inline unsigned int load_to_freq(struct rq *rq, u64 load)
{
	unsigned int freq;

	load = scale_load_to_cpu(load, cpu_of(rq));
	load *= 128;
	load = div64_u64(load, max_task_load());

	freq = load * cpu_max_possible_freq(cpu_of(rq));
	freq /= 128;

	return freq;
}

/*
 * Return load from all related group in given cpu.
 * Caller must ensure that related_thread_group_lock is held.
 */
static void _group_load_in_cpu(int cpu, u64 *grp_load, u64 *new_grp_load)
{
	struct related_thread_group *grp;

	for_each_related_thread_group(grp) {
		struct group_cpu_time *cpu_time;

		cpu_time = _group_cpu_time(grp, cpu);
		*grp_load += cpu_time->prev_runnable_sum;
		if (new_grp_load)
			*new_grp_load += cpu_time->nt_prev_runnable_sum;
	}
}

/*
 * Return load from all related groups in given frequency domain.
 * Caller must ensure that related_thread_group_lock is held.
 */
static void group_load_in_freq_domain(struct cpumask *cpus,
				u64 *grp_load, u64 *new_grp_load)
{
	struct related_thread_group *grp;
	int j;

	for_each_related_thread_group(grp) {
		for_each_cpu(j, cpus) {
			struct group_cpu_time *cpu_time;

			cpu_time = _group_cpu_time(grp, j);
			*grp_load += cpu_time->prev_runnable_sum;
			*new_grp_load += cpu_time->nt_prev_runnable_sum;
		}
	}
}

/*
 * Should scheduler alert governor for changing frequency?
 *
 * @check_pred - evaluate frequency based on the predictive demand
 * @check_groups - add load from all related groups on given cpu
 *
 * check_groups is set to 1 if a "related" task movement/wakeup is triggering
 * the notification check. To avoid "re-aggregation" of demand in such cases,
 * we check whether the migrated/woken tasks demand (along with demand from
 * existing tasks on the cpu) can be met on target cpu
 *
 */

static int send_notification(struct rq *rq, int check_pred, int check_groups)
{
	unsigned int cur_freq, freq_required;
	unsigned long flags;
	int rc = 0;
	u64 group_load = 0, new_load;

	if (!sched_enable_hmp)
		return 0;

	if (check_pred) {
		u64 prev = rq->old_busy_time;
		u64 predicted = rq->hmp_stats.pred_demands_sum;

		if (rq->cluster->cur_freq == cpu_max_freq(cpu_of(rq)))
			return 0;

		prev = max(prev, rq->old_estimated_time);
		if (prev > predicted)
			return 0;

		cur_freq = load_to_freq(rq, prev);
		freq_required = load_to_freq(rq, predicted);

		if (freq_required < cur_freq + sysctl_sched_pred_alert_freq)
			return 0;
	} else {
		read_lock(&related_thread_group_lock);
		/*
		 * Protect from concurrent update of rq->prev_runnable_sum and
		 * group cpu load
		 */
		raw_spin_lock_irqsave(&rq->lock, flags);
		if (check_groups)
			_group_load_in_cpu(cpu_of(rq), &group_load, NULL);

		new_load = rq->prev_runnable_sum + group_load;

		raw_spin_unlock_irqrestore(&rq->lock, flags);
		read_unlock(&related_thread_group_lock);

		cur_freq = load_to_freq(rq, rq->old_busy_time);
		freq_required = load_to_freq(rq, new_load);

		if (nearly_same_freq(cur_freq, freq_required))
			return 0;
	}

	raw_spin_lock_irqsave(&rq->lock, flags);
	if (!rq->notifier_sent) {
		rq->notifier_sent = 1;
		rc = 1;
		trace_sched_freq_alert(cpu_of(rq), check_pred, check_groups, rq,
				       new_load);
	}
	raw_spin_unlock_irqrestore(&rq->lock, flags);

	return rc;
}

/* Alert governor if there is a need to change frequency */
void check_for_freq_change(struct rq *rq, bool check_pred, bool check_groups)
{
	int cpu = cpu_of(rq);

	if (!send_notification(rq, check_pred, check_groups))
		return;

	atomic_notifier_call_chain(
		&load_alert_notifier_head, 0,
		(void *)(long)cpu);
}

static int account_busy_for_cpu_time(struct rq *rq, struct task_struct *p,
				     u64 irqtime, int event)
{
	if (is_idle_task(p)) {
		/* TASK_WAKE && TASK_MIGRATE is not possible on idle task! */
		if (event == PICK_NEXT_TASK)
			return 0;

		/* PUT_PREV_TASK, TASK_UPDATE && IRQ_UPDATE are left */
		return irqtime || cpu_is_waiting_on_io(rq);
	}

	if (event == TASK_WAKE)
		return 0;

	if (event == PUT_PREV_TASK || event == IRQ_UPDATE)
		return 1;

	/*
	 * TASK_UPDATE can be called on sleeping task, when its moved between
	 * related groups
	 */
	if (event == TASK_UPDATE) {
		if (rq->curr == p)
			return 1;

		return p->on_rq ? SCHED_FREQ_ACCOUNT_WAIT_TIME : 0;
	}

	/* TASK_MIGRATE, PICK_NEXT_TASK left */
	return SCHED_FREQ_ACCOUNT_WAIT_TIME;
}

static inline bool is_new_task(struct task_struct *p)
{
	return p->ravg.active_windows < sysctl_sched_new_task_windows;
}

#define INC_STEP 8
#define DEC_STEP 2
#define CONSISTENT_THRES 16
#define INC_STEP_BIG 16
/*
 * bucket_increase - update the count of all buckets
 *
 * @buckets: array of buckets tracking busy time of a task
 * @idx: the index of bucket to be incremented
 *
 * Each time a complete window finishes, count of bucket that runtime
 * falls in (@idx) is incremented. Counts of all other buckets are
 * decayed. The rate of increase and decay could be different based
 * on current count in the bucket.
 */
static inline void bucket_increase(u8 *buckets, int idx)
{
	int i, step;

	for (i = 0; i < NUM_BUSY_BUCKETS; i++) {
		if (idx != i) {
			if (buckets[i] > DEC_STEP)
				buckets[i] -= DEC_STEP;
			else
				buckets[i] = 0;
		} else {
			step = buckets[i] >= CONSISTENT_THRES ?
						INC_STEP_BIG : INC_STEP;
			if (buckets[i] > U8_MAX - step)
				buckets[i] = U8_MAX;
			else
				buckets[i] += step;
		}
	}
}

static inline int busy_to_bucket(u32 normalized_rt)
{
	int bidx;

	bidx = mult_frac(normalized_rt, NUM_BUSY_BUCKETS, max_task_load());
	bidx = min(bidx, NUM_BUSY_BUCKETS - 1);

	/*
	 * Combine lowest two buckets. The lowest frequency falls into
	 * 2nd bucket and thus keep predicting lowest bucket is not
	 * useful.
	 */
	if (!bidx)
		bidx++;

	return bidx;
}

static inline u64
scale_load_to_freq(u64 load, unsigned int src_freq, unsigned int dst_freq)
{
	return div64_u64(load * (u64)src_freq, (u64)dst_freq);
}

#define HEAVY_TASK_SKIP 2
#define HEAVY_TASK_SKIP_LIMIT 4
/*
 * get_pred_busy - calculate predicted demand for a task on runqueue
 *
 * @rq: runqueue of task p
 * @p: task whose prediction is being updated
 * @start: starting bucket. returned prediction should not be lower than
 *         this bucket.
 * @runtime: runtime of the task. returned prediction should not be lower
 *           than this runtime.
 * Note: @start can be derived from @runtime. It's passed in only to
 * avoid duplicated calculation in some cases.
 *
 * A new predicted busy time is returned for task @p based on @runtime
 * passed in. The function searches through buckets that represent busy
 * time equal to or bigger than @runtime and attempts to find the bucket to
 * to use for prediction. Once found, it searches through historical busy
 * time and returns the latest that falls into the bucket. If no such busy
 * time exists, it returns the medium of that bucket.
 */
static u32 get_pred_busy(struct rq *rq, struct task_struct *p,
				int start, u32 runtime)
{
	int i;
	u8 *buckets = p->ravg.busy_buckets;
	u32 *hist = p->ravg.sum_history;
	u32 dmin, dmax;
	u64 cur_freq_runtime = 0;
	int first = NUM_BUSY_BUCKETS, final, skip_to;
	u32 ret = runtime;

	/* skip prediction for new tasks due to lack of history */
	if (unlikely(is_new_task(p)))
		goto out;

	/* find minimal bucket index to pick */
	for (i = start; i < NUM_BUSY_BUCKETS; i++) {
		if (buckets[i]) {
			first = i;
			break;
		}
	}
	/* if no higher buckets are filled, predict runtime */
	if (first >= NUM_BUSY_BUCKETS)
		goto out;

	/* compute the bucket for prediction */
	final = first;
	if (first < HEAVY_TASK_SKIP_LIMIT) {
		/* compute runtime at current CPU frequency */
		cur_freq_runtime = mult_frac(runtime, max_possible_efficiency,
					     rq->cluster->efficiency);
		cur_freq_runtime = scale_load_to_freq(cur_freq_runtime,
				max_possible_freq, rq->cluster->cur_freq);
		/*
		 * if the task runs for majority of the window, try to
		 * pick higher buckets.
		 */
		if (cur_freq_runtime >= sched_major_task_runtime) {
			int next = NUM_BUSY_BUCKETS;
			/*
			 * if there is a higher bucket that's consistently
			 * hit, don't jump beyond that.
			 */
			for (i = start + 1; i <= HEAVY_TASK_SKIP_LIMIT &&
			     i < NUM_BUSY_BUCKETS; i++) {
				if (buckets[i] > CONSISTENT_THRES) {
					next = i;
					break;
				}
			}
			skip_to = min(next, start + HEAVY_TASK_SKIP);
			/* don't jump beyond HEAVY_TASK_SKIP_LIMIT */
			skip_to = min(HEAVY_TASK_SKIP_LIMIT, skip_to);
			/* don't go below first non-empty bucket, if any */
			final = max(first, skip_to);
		}
	}

	/* determine demand range for the predicted bucket */
	if (final < 2) {
		/* lowest two buckets are combined */
		dmin = 0;
		final = 1;
	} else {
		dmin = mult_frac(final, max_task_load(), NUM_BUSY_BUCKETS);
	}
	dmax = mult_frac(final + 1, max_task_load(), NUM_BUSY_BUCKETS);

	/*
	 * search through runtime history and return first runtime that falls
	 * into the range of predicted bucket.
	 */
	for (i = 0; i < sched_ravg_hist_size; i++) {
		if (hist[i] >= dmin && hist[i] < dmax) {
			ret = hist[i];
			break;
		}
	}
	/* no historical runtime within bucket found, use average of the bin */
	if (ret < dmin)
		ret = (dmin + dmax) / 2;
	/*
	 * when updating in middle of a window, runtime could be higher
	 * than all recorded history. Always predict at least runtime.
	 */
	ret = max(runtime, ret);
out:
	trace_sched_update_pred_demand(rq, p, runtime,
		mult_frac((unsigned int)cur_freq_runtime, 100,
			  sched_ravg_window), ret);
	return ret;
}

static inline u32 calc_pred_demand(struct rq *rq, struct task_struct *p)
{
	if (p->ravg.pred_demand >= p->ravg.curr_window)
		return p->ravg.pred_demand;

	return get_pred_busy(rq, p, busy_to_bucket(p->ravg.curr_window),
			     p->ravg.curr_window);
}

/*
 * predictive demand of a task is calculated at the window roll-over.
 * if the task current window busy time exceeds the predicted
 * demand, update it here to reflect the task needs.
 */
void update_task_pred_demand(struct rq *rq, struct task_struct *p, int event)
{
	u32 new, old;

	if (is_idle_task(p) || exiting_task(p))
		return;

	if (event != PUT_PREV_TASK && event != TASK_UPDATE &&
			(!SCHED_FREQ_ACCOUNT_WAIT_TIME ||
			 (event != TASK_MIGRATE &&
			 event != PICK_NEXT_TASK)))
		return;

	/*
	 * TASK_UPDATE can be called on sleeping task, when its moved between
	 * related groups
	 */
	if (event == TASK_UPDATE) {
		if (!p->on_rq && !SCHED_FREQ_ACCOUNT_WAIT_TIME)
			return;
	}

	new = calc_pred_demand(rq, p);
	old = p->ravg.pred_demand;

	if (old >= new)
		return;

	if (task_on_rq_queued(p) && (!task_has_dl_policy(p) ||
				!p->dl.dl_throttled))
		p->sched_class->fixup_hmp_sched_stats(rq, p,
				p->ravg.demand,
				new);

	p->ravg.pred_demand = new;
}

/*
 * Account cpu activity in its busy time counters (rq->curr/prev_runnable_sum)
 */
static void update_cpu_busy_time(struct task_struct *p, struct rq *rq,
				 int event, u64 wallclock, u64 irqtime)
{
	int new_window, full_window = 0;
	int p_is_curr_task = (p == rq->curr);
	u64 mark_start = p->ravg.mark_start;
	u64 window_start = rq->window_start;
	u32 window_size = sched_ravg_window;
	u64 delta;
	u64 *curr_runnable_sum = &rq->curr_runnable_sum;
	u64 *prev_runnable_sum = &rq->prev_runnable_sum;
	u64 *nt_curr_runnable_sum = &rq->nt_curr_runnable_sum;
	u64 *nt_prev_runnable_sum = &rq->nt_prev_runnable_sum;
	int flip_counters = 0;
	int prev_sum_reset = 0;
	bool new_task;
	struct related_thread_group *grp;

	new_window = mark_start < window_start;
	if (new_window) {
		full_window = (window_start - mark_start) >= window_size;
		if (p->ravg.active_windows < USHRT_MAX)
			p->ravg.active_windows++;
	}

	new_task = is_new_task(p);

	grp = p->grp;
	if (grp && sched_freq_aggregate) {
		/* cpu_time protected by rq_lock */
		struct group_cpu_time *cpu_time =
			_group_cpu_time(grp, cpu_of(rq));

		curr_runnable_sum = &cpu_time->curr_runnable_sum;
		prev_runnable_sum = &cpu_time->prev_runnable_sum;

		nt_curr_runnable_sum = &cpu_time->nt_curr_runnable_sum;
		nt_prev_runnable_sum = &cpu_time->nt_prev_runnable_sum;

		if (cpu_time->window_start != rq->window_start) {
			int nr_windows;

			delta = rq->window_start - cpu_time->window_start;
			nr_windows = div64_u64(delta, window_size);
			if (nr_windows > 1)
				prev_sum_reset = 1;

			cpu_time->window_start = rq->window_start;
			flip_counters = 1;
		}

		if (p_is_curr_task && new_window) {
			u64 curr_sum = rq->curr_runnable_sum;
			u64 nt_curr_sum = rq->nt_curr_runnable_sum;

			if (full_window)
				curr_sum = nt_curr_sum = 0;

			rq->prev_runnable_sum = curr_sum;
			rq->nt_prev_runnable_sum = nt_curr_sum;

			rq->curr_runnable_sum = 0;
			rq->nt_curr_runnable_sum = 0;
		}
	} else {
		if (p_is_curr_task && new_window) {
			flip_counters = 1;
			if (full_window)
				prev_sum_reset = 1;
		}
	}

	/* Handle per-task window rollover. We don't care about the idle
	 * task or exiting tasks. */
	if (new_window && !is_idle_task(p) && !exiting_task(p)) {
		u32 curr_window = 0;

		if (!full_window)
			curr_window = p->ravg.curr_window;

		p->ravg.prev_window = curr_window;
		p->ravg.curr_window = 0;
	}

	if (flip_counters) {
		u64 curr_sum = *curr_runnable_sum;
		u64 nt_curr_sum = *nt_curr_runnable_sum;

		if (prev_sum_reset)
			curr_sum = nt_curr_sum = 0;

		*prev_runnable_sum = curr_sum;
		*nt_prev_runnable_sum = nt_curr_sum;

		*curr_runnable_sum = 0;
		*nt_curr_runnable_sum = 0;
	}

	if (!account_busy_for_cpu_time(rq, p, irqtime, event)) {
		/* account_busy_for_cpu_time() = 0, so no update to the
		 * task's current window needs to be made. This could be
		 * for example
		 *
		 *   - a wakeup event on a task within the current
		 *     window (!new_window below, no action required),
		 *   - switching to a new task from idle (PICK_NEXT_TASK)
		 *     in a new window where irqtime is 0 and we aren't
		 *     waiting on IO */

		if (!new_window)
			return;

		/* A new window has started. The RQ demand must be rolled
		 * over if p is the current task. */
		if (p_is_curr_task) {
			/* p is idle task */
			BUG_ON(p != rq->idle);
		}

		return;
	}

	if (!new_window) {
		/* account_busy_for_cpu_time() = 1 so busy time needs
		 * to be accounted to the current window. No rollover
		 * since we didn't start a new window. An example of this is
		 * when a task starts execution and then sleeps within the
		 * same window. */

		if (!irqtime || !is_idle_task(p) || cpu_is_waiting_on_io(rq))
			delta = wallclock - mark_start;
		else
			delta = irqtime;
		delta = scale_exec_time(delta, rq);
		*curr_runnable_sum += delta;
		if (new_task)
			*nt_curr_runnable_sum += delta;

		if (!is_idle_task(p) && !exiting_task(p))
			p->ravg.curr_window += delta;

		return;
	}

	if (!p_is_curr_task) {
		/* account_busy_for_cpu_time() = 1 so busy time needs
		 * to be accounted to the current window. A new window
		 * has also started, but p is not the current task, so the
		 * window is not rolled over - just split up and account
		 * as necessary into curr and prev. The window is only
		 * rolled over when a new window is processed for the current
		 * task.
		 *
		 * Irqtime can't be accounted by a task that isn't the
		 * currently running task. */

		if (!full_window) {
			/* A full window hasn't elapsed, account partial
			 * contribution to previous completed window. */
			delta = scale_exec_time(window_start - mark_start, rq);
			if (!exiting_task(p))
				p->ravg.prev_window += delta;
		} else {
			/* Since at least one full window has elapsed,
			 * the contribution to the previous window is the
			 * full window (window_size). */
			delta = scale_exec_time(window_size, rq);
			if (!exiting_task(p))
				p->ravg.prev_window = delta;
		}

		*prev_runnable_sum += delta;
		if (new_task)
			*nt_prev_runnable_sum += delta;

		/* Account piece of busy time in the current window. */
		delta = scale_exec_time(wallclock - window_start, rq);
		*curr_runnable_sum += delta;
		if (new_task)
			*nt_curr_runnable_sum += delta;

		if (!exiting_task(p))
			p->ravg.curr_window = delta;

		return;
	}

	if (!irqtime || !is_idle_task(p) || cpu_is_waiting_on_io(rq)) {
		/* account_busy_for_cpu_time() = 1 so busy time needs
		 * to be accounted to the current window. A new window
		 * has started and p is the current task so rollover is
		 * needed. If any of these three above conditions are true
		 * then this busy time can't be accounted as irqtime.
		 *
		 * Busy time for the idle task or exiting tasks need not
		 * be accounted.
		 *
		 * An example of this would be a task that starts execution
		 * and then sleeps once a new window has begun. */

		if (!full_window) {
			/* A full window hasn't elapsed, account partial
			 * contribution to previous completed window. */
			delta = scale_exec_time(window_start - mark_start, rq);
			if (!is_idle_task(p) && !exiting_task(p))
				p->ravg.prev_window += delta;
		} else {
			/* Since at least one full window has elapsed,
			 * the contribution to the previous window is the
			 * full window (window_size). */
			delta = scale_exec_time(window_size, rq);
			if (!is_idle_task(p) && !exiting_task(p))
				p->ravg.prev_window = delta;
		}

		/* Rollover is done here by overwriting the values in
		 * prev_runnable_sum and curr_runnable_sum. */
		*prev_runnable_sum += delta;
		if (new_task)
			*nt_prev_runnable_sum += delta;

		/* Account piece of busy time in the current window. */
		delta = scale_exec_time(wallclock - window_start, rq);
		*curr_runnable_sum += delta;
		if (new_task)
			*nt_curr_runnable_sum += delta;

		if (!is_idle_task(p) && !exiting_task(p))
			p->ravg.curr_window = delta;

		return;
	}

	if (irqtime) {
		/* account_busy_for_cpu_time() = 1 so busy time needs
		 * to be accounted to the current window. A new window
		 * has started and p is the current task so rollover is
		 * needed. The current task must be the idle task because
		 * irqtime is not accounted for any other task.
		 *
		 * Irqtime will be accounted each time we process IRQ activity
		 * after a period of idleness, so we know the IRQ busy time
		 * started at wallclock - irqtime. */

		BUG_ON(!is_idle_task(p));
		mark_start = wallclock - irqtime;

		/* Roll window over. If IRQ busy time was just in the current
		 * window then that is all that need be accounted. */
		if (mark_start > window_start) {
			*curr_runnable_sum = scale_exec_time(irqtime, rq);
			return;
		}

		/* The IRQ busy time spanned multiple windows. Process the
		 * busy time preceding the current window start first. */
		delta = window_start - mark_start;
		if (delta > window_size)
			delta = window_size;
		delta = scale_exec_time(delta, rq);
		*prev_runnable_sum += delta;

		/* Process the remaining IRQ busy time in the current window. */
		delta = wallclock - window_start;
		rq->curr_runnable_sum = scale_exec_time(delta, rq);

		return;
	}

	BUG();
}

static inline u32 predict_and_update_buckets(struct rq *rq,
			struct task_struct *p, u32 runtime) {

	int bidx;
	u32 pred_demand;

	bidx = busy_to_bucket(runtime);
	pred_demand = get_pred_busy(rq, p, bidx, runtime);
	bucket_increase(p->ravg.busy_buckets, bidx);

	return pred_demand;
}
#define assign_ravg_pred_demand(x) (p->ravg.pred_demand = x)

#else	/* CONFIG_SCHED_FREQ_INPUT */

static inline void
update_task_pred_demand(struct rq *rq, struct task_struct *p, int event)
{
}

static inline void update_cpu_busy_time(struct task_struct *p, struct rq *rq,
	     int event, u64 wallclock, u64 irqtime)
{
}

static inline u32 predict_and_update_buckets(struct rq *rq,
			struct task_struct *p, u32 runtime)
{
	return 0;
}
#define assign_ravg_pred_demand(x)

#endif	/* CONFIG_SCHED_FREQ_INPUT */

u32 __weak get_freq_max_load(int cpu, u32 freq)
{
	/* 100% by default */
	return 100;
}

DEFINE_PER_CPU(struct freq_max_load *, freq_max_load);
static DEFINE_SPINLOCK(freq_max_load_lock);

int sched_update_freq_max_load(const cpumask_t *cpumask)
{
	int i, cpu, ret;
	unsigned int freq;
	struct cpu_pstate_pwr *costs;
	struct cpu_pwr_stats *per_cpu_info = get_cpu_pwr_stats();
	struct freq_max_load *max_load, *old_max_load;
	struct freq_max_load_entry *entry;
	u64 max_demand_capacity, max_demand;
	unsigned long flags;
	u32 hfreq;
	int hpct;

	if (!per_cpu_info)
		return 0;

	spin_lock_irqsave(&freq_max_load_lock, flags);
	max_demand_capacity = div64_u64(max_task_load(), max_possible_capacity);
	for_each_cpu(cpu, cpumask) {
		if (!per_cpu_info[cpu].ptable) {
			ret = -EINVAL;
			goto fail;
		}

		old_max_load = rcu_dereference(per_cpu(freq_max_load, cpu));

		/*
		 * allocate len + 1 and leave the last power cost as 0 for
		 * power_cost() can stop iterating index when
		 * per_cpu_info[cpu].len > len of max_load due to race between
		 * cpu power stats update and get_cpu_pwr_stats().
		 */
		max_load = kzalloc(sizeof(struct freq_max_load) +
				   sizeof(struct freq_max_load_entry) *
				   (per_cpu_info[cpu].len + 1), GFP_ATOMIC);
		if (unlikely(!max_load)) {
			ret = -ENOMEM;
			goto fail;
		}

		max_load->length = per_cpu_info[cpu].len;

		max_demand = max_demand_capacity *
			     cpu_max_possible_capacity(cpu);

		i = 0;
		costs = per_cpu_info[cpu].ptable;
		while (costs[i].freq) {
			entry = &max_load->freqs[i];
			freq = costs[i].freq;
			hpct = get_freq_max_load(cpu, freq);
			if (hpct <= 0 && hpct > 100)
				hpct = 100;
			hfreq = div64_u64((u64)freq * hpct , 100);
			entry->hdemand =
			    div64_u64(max_demand * hfreq,
				      cpu_max_possible_freq(cpu));
			i++;
		}

		rcu_assign_pointer(per_cpu(freq_max_load, cpu), max_load);
		if (old_max_load)
			kfree_rcu(old_max_load, rcu);
	}

	spin_unlock_irqrestore(&freq_max_load_lock, flags);
	return 0;

fail:
	for_each_cpu(cpu, cpumask) {
		max_load = rcu_dereference(per_cpu(freq_max_load, cpu));
		if (max_load) {
			rcu_assign_pointer(per_cpu(freq_max_load, cpu), NULL);
			kfree_rcu(max_load, rcu);
		}
	}

	spin_unlock_irqrestore(&freq_max_load_lock, flags);
	return ret;
}

static void update_task_cpu_cycles(struct task_struct *p, int cpu)
{
	if (use_cycle_counter)
		p->cpu_cycles = cpu_cycle_counter_cb.get_cpu_cycle_counter(cpu);
}

static void
update_task_rq_cpu_cycles(struct task_struct *p, struct rq *rq, int event,
			  u64 wallclock, u64 irqtime)
{
	u64 cur_cycles;
	int cpu = cpu_of(rq);

	lockdep_assert_held(&rq->lock);

	if (!use_cycle_counter) {
		rq->cc.cycles = cpu_cur_freq(cpu);
		rq->cc.time = 1;
		return;
	}

	cur_cycles = cpu_cycle_counter_cb.get_cpu_cycle_counter(cpu);

	/*
	 * If current task is idle task and irqtime == 0 CPU was
	 * indeed idle and probably its cycle counter was not
	 * increasing.  We still need estimatied CPU frequency
	 * for IO wait time accounting.  Use the previously
	 * calculated frequency in such a case.
	 */
	if (!is_idle_task(rq->curr) || irqtime) {
		if (unlikely(cur_cycles < p->cpu_cycles))
			rq->cc.cycles = cur_cycles + (U64_MAX - p->cpu_cycles);
		else
			rq->cc.cycles = cur_cycles - p->cpu_cycles;
		rq->cc.cycles = rq->cc.cycles * NSEC_PER_MSEC;

		if (event == IRQ_UPDATE && is_idle_task(p))
			/*
			 * Time between mark_start of idle task and IRQ handler
			 * entry time is CPU cycle counter stall period.
			 * Upon IRQ handler entry sched_account_irqstart()
			 * replenishes idle task's cpu cycle counter so
			 * rq->cc.cycles now represents increased cycles during
			 * IRQ handler rather than time between idle entry and
			 * IRQ exit.  Thus use irqtime as time delta.
			 */
			rq->cc.time = irqtime;
		else
			rq->cc.time = wallclock - p->ravg.mark_start;
		BUG_ON((s64)rq->cc.time < 0);
	}

	p->cpu_cycles = cur_cycles;

	trace_sched_get_task_cpu_cycles(cpu, event, rq->cc.cycles, rq->cc.time);
}

static int account_busy_for_task_demand(struct task_struct *p, int event)
{
	/* No need to bother updating task demand for exiting tasks
	 * or the idle task. */
	if (exiting_task(p) || is_idle_task(p))
		return 0;

	/* When a task is waking up it is completing a segment of non-busy
	 * time. Likewise, if wait time is not treated as busy time, then
	 * when a task begins to run or is migrated, it is not running and
	 * is completing a segment of non-busy time. */
	if (event == TASK_WAKE || (!SCHED_ACCOUNT_WAIT_TIME &&
			 (event == PICK_NEXT_TASK || event == TASK_MIGRATE)))
		return 0;

	return 1;
}

/*
 * Called when new window is starting for a task, to record cpu usage over
 * recently concluded window(s). Normally 'samples' should be 1. It can be > 1
 * when, say, a real-time task runs without preemption for several windows at a
 * stretch.
 */
static void update_history(struct rq *rq, struct task_struct *p,
			 u32 runtime, int samples, int event)
{
	u32 *hist = &p->ravg.sum_history[0];
	int ridx, widx;
	u32 max = 0, avg, demand, pred_demand;
	u64 sum = 0;

	/* Ignore windows where task had no activity */
	if (!runtime || is_idle_task(p) || exiting_task(p) || !samples)
			goto done;

	/* Push new 'runtime' value onto stack */
	widx = sched_ravg_hist_size - 1;
	ridx = widx - samples;
	for (; ridx >= 0; --widx, --ridx) {
		hist[widx] = hist[ridx];
		sum += hist[widx];
		if (hist[widx] > max)
			max = hist[widx];
	}

	for (widx = 0; widx < samples && widx < sched_ravg_hist_size; widx++) {
		hist[widx] = runtime;
		sum += hist[widx];
		if (hist[widx] > max)
			max = hist[widx];
	}

	p->ravg.sum = 0;

	if (sched_window_stats_policy == WINDOW_STATS_RECENT) {
		demand = runtime;
	} else if (sched_window_stats_policy == WINDOW_STATS_MAX) {
		demand = max;
	} else {
		avg = div64_u64(sum, sched_ravg_hist_size);
		if (sched_window_stats_policy == WINDOW_STATS_AVG)
			demand = avg;
		else
			demand = max(avg, runtime);
	}
	pred_demand = predict_and_update_buckets(rq, p, runtime);

	/*
	 * A throttled deadline sched class task gets dequeued without
	 * changing p->on_rq. Since the dequeue decrements hmp stats
	 * avoid decrementing it here again.
	 */
	if (task_on_rq_queued(p) && (!task_has_dl_policy(p) ||
						!p->dl.dl_throttled))
		p->sched_class->fixup_hmp_sched_stats(rq, p, demand,
						      pred_demand);

	p->ravg.demand = demand;
	assign_ravg_pred_demand(pred_demand);

done:
	trace_sched_update_history(rq, p, runtime, samples, event);
}

static void add_to_task_demand(struct rq *rq, struct task_struct *p, u64 delta)
{
	delta = scale_exec_time(delta, rq);
	p->ravg.sum += delta;
	if (unlikely(p->ravg.sum > sched_ravg_window))
		p->ravg.sum = sched_ravg_window;
}

/*
 * Account cpu demand of task and/or update task's cpu demand history
 *
 * ms = p->ravg.mark_start;
 * wc = wallclock
 * ws = rq->window_start
 *
 * Three possibilities:
 *
 *	a) Task event is contained within one window.
 *		window_start < mark_start < wallclock
 *
 *		ws   ms  wc
 *		|    |   |
 *		V    V   V
 *		|---------------|
 *
 *	In this case, p->ravg.sum is updated *iff* event is appropriate
 *	(ex: event == PUT_PREV_TASK)
 *
 *	b) Task event spans two windows.
 *		mark_start < window_start < wallclock
 *
 *		ms   ws   wc
 *		|    |    |
 *		V    V    V
 *		-----|-------------------
 *
 *	In this case, p->ravg.sum is updated with (ws - ms) *iff* event
 *	is appropriate, then a new window sample is recorded followed
 *	by p->ravg.sum being set to (wc - ws) *iff* event is appropriate.
 *
 *	c) Task event spans more than two windows.
 *
 *		ms ws_tmp			   ws  wc
 *		|  |				   |   |
 *		V  V				   V   V
 *		---|-------|-------|-------|-------|------
 *		   |				   |
 *		   |<------ nr_full_windows ------>|
 *
 *	In this case, p->ravg.sum is updated with (ws_tmp - ms) first *iff*
 *	event is appropriate, window sample of p->ravg.sum is recorded,
 *	'nr_full_window' samples of window_size is also recorded *iff*
 *	event is appropriate and finally p->ravg.sum is set to (wc - ws)
 *	*iff* event is appropriate.
 *
 * IMPORTANT : Leave p->ravg.mark_start unchanged, as update_cpu_busy_time()
 * depends on it!
 */
static void update_task_demand(struct task_struct *p, struct rq *rq,
			       int event, u64 wallclock)
{
	u64 mark_start = p->ravg.mark_start;
	u64 delta, window_start = rq->window_start;
	int new_window, nr_full_windows;
	u32 window_size = sched_ravg_window;

	new_window = mark_start < window_start;
	if (!account_busy_for_task_demand(p, event)) {
		if (new_window)
			/* If the time accounted isn't being accounted as
			 * busy time, and a new window started, only the
			 * previous window need be closed out with the
			 * pre-existing demand. Multiple windows may have
			 * elapsed, but since empty windows are dropped,
			 * it is not necessary to account those. */
			update_history(rq, p, p->ravg.sum, 1, event);
		return;
	}

	if (!new_window) {
		/* The simple case - busy time contained within the existing
		 * window. */
		add_to_task_demand(rq, p, wallclock - mark_start);
		return;
	}

	/* Busy time spans at least two windows. Temporarily rewind
	 * window_start to first window boundary after mark_start. */
	delta = window_start - mark_start;
	nr_full_windows = div64_u64(delta, window_size);
	window_start -= (u64)nr_full_windows * (u64)window_size;

	/* Process (window_start - mark_start) first */
	add_to_task_demand(rq, p, window_start - mark_start);

	/* Push new sample(s) into task's demand history */
	update_history(rq, p, p->ravg.sum, 1, event);
	if (nr_full_windows)
		update_history(rq, p, scale_exec_time(window_size, rq),
			       nr_full_windows, event);

	/* Roll window_start back to current to process any remainder
	 * in current window. */
	window_start += (u64)nr_full_windows * (u64)window_size;

	/* Process (wallclock - window_start) next */
	mark_start = window_start;
	add_to_task_demand(rq, p, wallclock - mark_start);
}

/* Reflect task activity on its demand and cpu's busy time statistics */
static void
update_task_ravg(struct task_struct *p, struct rq *rq, int event,
		 u64 wallclock, u64 irqtime)
{
	if (sched_use_pelt || !rq->window_start || sched_disable_window_stats)
		return;

	lockdep_assert_held(&rq->lock);

	update_window_start(rq, wallclock);

	if (!p->ravg.mark_start) {
		update_task_cpu_cycles(p, cpu_of(rq));
		goto done;
	}

	update_task_rq_cpu_cycles(p, rq, event, wallclock, irqtime);
	update_task_demand(p, rq, event, wallclock);
	update_cpu_busy_time(p, rq, event, wallclock, irqtime);
	update_task_pred_demand(rq, p, event);
done:
	trace_sched_update_task_ravg(p, rq, event, wallclock, irqtime,
				     rq->cc.cycles, rq->cc.time,
				     _group_cpu_time(p->grp, cpu_of(rq)));

	p->ravg.mark_start = wallclock;
}

void sched_account_irqtime(int cpu, struct task_struct *curr,
				 u64 delta, u64 wallclock)
{
	struct rq *rq = cpu_rq(cpu);
	unsigned long flags, nr_windows;
	u64 cur_jiffies_ts;

	raw_spin_lock_irqsave(&rq->lock, flags);

	/*
	 * cputime (wallclock) uses sched_clock so use the same here for
	 * consistency.
	 */
	delta += sched_clock() - wallclock;
	cur_jiffies_ts = get_jiffies_64();

	if (is_idle_task(curr))
		update_task_ravg(curr, rq, IRQ_UPDATE, sched_ktime_clock(),
				 delta);

	nr_windows = cur_jiffies_ts - rq->irqload_ts;

	if (nr_windows) {
		if (nr_windows < 10) {
			/* Decay CPU's irqload by 3/4 for each window. */
			rq->avg_irqload *= (3 * nr_windows);
			rq->avg_irqload = div64_u64(rq->avg_irqload,
						    4 * nr_windows);
		} else {
			rq->avg_irqload = 0;
		}
		rq->avg_irqload += rq->cur_irqload;
		rq->cur_irqload = 0;
	}

	rq->cur_irqload += delta;
	rq->irqload_ts = cur_jiffies_ts;
	raw_spin_unlock_irqrestore(&rq->lock, flags);
}

void sched_account_irqstart(int cpu, struct task_struct *curr, u64 wallclock)
{
	struct rq *rq = cpu_rq(cpu);

	if (!rq->window_start || sched_disable_window_stats)
		return;

	if (is_idle_task(curr)) {
		/* We're here without rq->lock held, IRQ disabled */
		raw_spin_lock(&rq->lock);
		update_task_cpu_cycles(curr, cpu);
		raw_spin_unlock(&rq->lock);
	}
}

static void reset_task_stats(struct task_struct *p)
{
	u32 sum = 0;

	if (exiting_task(p))
		sum = EXITING_TASK_MARKER;

	memset(&p->ravg, 0, sizeof(struct ravg));
	/* Retain EXITING_TASK marker */
	p->ravg.sum_history[0] = sum;
}

static inline void mark_task_starting(struct task_struct *p)
{
	u64 wallclock;
	struct rq *rq = task_rq(p);

	if (!rq->window_start || sched_disable_window_stats) {
		reset_task_stats(p);
		return;
	}

	wallclock = sched_ktime_clock();
	p->ravg.mark_start = p->last_wake_ts = wallclock;
	p->last_cpu_selected_ts = wallclock;
	p->last_switch_out_ts = 0;
	update_task_cpu_cycles(p, cpu_of(rq));
}

static inline void set_window_start(struct rq *rq)
{
	int cpu = cpu_of(rq);
	struct rq *sync_rq = cpu_rq(sync_cpu);

	if (rq->window_start || !sched_enable_hmp)
		return;

	if (cpu == sync_cpu) {
		rq->window_start = sched_ktime_clock();
	} else {
		raw_spin_unlock(&rq->lock);
		double_rq_lock(rq, sync_rq);
		rq->window_start = cpu_rq(sync_cpu)->window_start;
#ifdef CONFIG_SCHED_FREQ_INPUT
		rq->curr_runnable_sum = rq->prev_runnable_sum = 0;
		rq->nt_curr_runnable_sum = rq->nt_prev_runnable_sum = 0;
#endif
		raw_spin_unlock(&sync_rq->lock);
	}

	rq->curr->ravg.mark_start = rq->window_start;
}

static inline void migrate_sync_cpu(int cpu)
{
	if (cpu == sync_cpu)
		sync_cpu = smp_processor_id();
}

static void reset_all_task_stats(void)
{
	struct task_struct *g, *p;

	read_lock(&tasklist_lock);
	do_each_thread(g, p) {
		reset_task_stats(p);
	}  while_each_thread(g, p);
	read_unlock(&tasklist_lock);
}

/*
 * sched_exit() - Set EXITING_TASK_MARKER in task's ravg.demand field
 *
 * Stop accounting (exiting) task's future cpu usage
 *
 * We need this so that reset_all_windows_stats() can function correctly.
 * reset_all_window_stats() depends on do_each_thread/for_each_thread task
 * iterators to reset *all* task's statistics. Exiting tasks however become
 * invisible to those iterators. sched_exit() is called on a exiting task prior
 * to being removed from task_list, which will let reset_all_window_stats()
 * function correctly.
 */
void sched_exit(struct task_struct *p)
{
	unsigned long flags;
	int cpu = get_cpu();
	struct rq *rq = cpu_rq(cpu);
	u64 wallclock;

	sched_set_group_id(p, 0);

	raw_spin_lock_irqsave(&rq->lock, flags);
	/* rq->curr == p */
	wallclock = sched_ktime_clock();
	update_task_ravg(rq->curr, rq, TASK_UPDATE, wallclock, 0);
	dequeue_task(rq, p, 0);
	reset_task_stats(p);
	p->ravg.mark_start = wallclock;
	p->ravg.sum_history[0] = EXITING_TASK_MARKER;
	enqueue_task(rq, p, 0);
	clear_ed_task(p, rq);
	raw_spin_unlock_irqrestore(&rq->lock, flags);

	put_cpu();
}

static void disable_window_stats(void)
{
	unsigned long flags;
	int i;

	local_irq_save(flags);
	for_each_possible_cpu(i)
		raw_spin_lock(&cpu_rq(i)->lock);

	sched_disable_window_stats = 1;

	for_each_possible_cpu(i)
		raw_spin_unlock(&cpu_rq(i)->lock);

	local_irq_restore(flags);
}

/* Called with all cpu's rq->lock held */
static void enable_window_stats(void)
{
	sched_disable_window_stats = 0;

}

enum reset_reason_code {
	WINDOW_CHANGE,
	POLICY_CHANGE,
	HIST_SIZE_CHANGE,
	FREQ_AGGREGATE_CHANGE,
};

const char *sched_window_reset_reasons[] = {
	"WINDOW_CHANGE",
	"POLICY_CHANGE",
	"HIST_SIZE_CHANGE",
};

static inline void _reset_all_group_time(u64 window_start);
/* Called with IRQs enabled */
void reset_all_window_stats(u64 window_start, unsigned int window_size)
{
	int cpu;
	unsigned long flags;
	u64 start_ts = sched_ktime_clock();
	int reason = WINDOW_CHANGE;
	unsigned int old = 0, new = 0;

	disable_window_stats();

	reset_all_task_stats();

	local_irq_save(flags);

	read_lock(&related_thread_group_lock);

	for_each_possible_cpu(cpu) {
		struct rq *rq = cpu_rq(cpu);
		raw_spin_lock(&rq->lock);
	}

	_reset_all_group_time(window_start);

	if (window_size) {
		sched_ravg_window = window_size * TICK_NSEC;
		set_hmp_defaults();
	}

	enable_window_stats();

	for_each_possible_cpu(cpu) {
		struct rq *rq = cpu_rq(cpu);

		if (window_start)
			rq->window_start = window_start;
#ifdef CONFIG_SCHED_FREQ_INPUT
		rq->curr_runnable_sum = rq->prev_runnable_sum = 0;
		rq->nt_curr_runnable_sum = rq->nt_prev_runnable_sum = 0;
#endif
		reset_cpu_hmp_stats(cpu, 1);
	}

	if (sched_window_stats_policy != sysctl_sched_window_stats_policy) {
		reason = POLICY_CHANGE;
		old = sched_window_stats_policy;
		new = sysctl_sched_window_stats_policy;
		sched_window_stats_policy = sysctl_sched_window_stats_policy;
	} else if (sched_ravg_hist_size != sysctl_sched_ravg_hist_size) {
		reason = HIST_SIZE_CHANGE;
		old = sched_ravg_hist_size;
		new = sysctl_sched_ravg_hist_size;
		sched_ravg_hist_size = sysctl_sched_ravg_hist_size;
	}
#ifdef CONFIG_SCHED_FREQ_INPUT
	else if (sched_freq_aggregate !=
					sysctl_sched_freq_aggregate) {
		reason = FREQ_AGGREGATE_CHANGE;
		old = sched_freq_aggregate;
		new = sysctl_sched_freq_aggregate;
		sched_freq_aggregate = sysctl_sched_freq_aggregate;
	}
#endif

	for_each_possible_cpu(cpu) {
		struct rq *rq = cpu_rq(cpu);
		raw_spin_unlock(&rq->lock);
	}

	read_unlock(&related_thread_group_lock);

	local_irq_restore(flags);

	trace_sched_reset_all_window_stats(window_start, window_size,
		sched_ktime_clock() - start_ts, reason, old, new);
}

#ifdef CONFIG_SCHED_FREQ_INPUT

static inline void
sync_window_start(struct rq *rq, struct group_cpu_time *cpu_time);

void sched_get_cpus_busy(struct sched_load *busy,
			 const struct cpumask *query_cpus)
{
	unsigned long flags;
	struct rq *rq;
	const int cpus = cpumask_weight(query_cpus);
	u64 load[cpus], group_load[cpus];
	u64 nload[cpus], ngload[cpus];
	u64 pload[cpus];
	unsigned int cur_freq[cpus], max_freq[cpus];
	int notifier_sent[cpus];
	int early_detection[cpus];
	int cpu, i = 0;
	unsigned int window_size;
	u64 max_prev_sum = 0;
	int max_busy_cpu = cpumask_first(query_cpus);
	struct related_thread_group *grp;
	u64 total_group_load = 0, total_ngload = 0;
	bool aggregate_load = false;

	if (unlikely(cpus == 0))
		return;

	/*
	 * This function could be called in timer context, and the
	 * current task may have been executing for a long time. Ensure
	 * that the window stats are current by doing an update.
	 */
	read_lock(&related_thread_group_lock);

	local_irq_save(flags);
	for_each_cpu(cpu, query_cpus)
		raw_spin_lock(&cpu_rq(cpu)->lock);

	window_size = sched_ravg_window;

	for_each_cpu(cpu, query_cpus) {
		rq = cpu_rq(cpu);

		update_task_ravg(rq->curr, rq, TASK_UPDATE, sched_ktime_clock(),
				 0);
		cur_freq[i] = cpu_cycles_to_freq(rq->cc.cycles, rq->cc.time);

		load[i] = rq->old_busy_time = rq->prev_runnable_sum;
		nload[i] = rq->nt_prev_runnable_sum;
		pload[i] = rq->hmp_stats.pred_demands_sum;
		rq->old_estimated_time = pload[i];

		if (load[i] > max_prev_sum) {
			max_prev_sum = load[i];
			max_busy_cpu = cpu;
		}

		notifier_sent[i] = rq->notifier_sent;
		early_detection[i] = (rq->ed_task != NULL);
		rq->notifier_sent = 0;
		cur_freq[i] = cpu_cur_freq(cpu);
		max_freq[i] = cpu_max_freq(cpu);
		i++;
	}

	for_each_related_thread_group(grp) {
		for_each_cpu(cpu, query_cpus) {
			/* Protected by rq_lock */
			struct group_cpu_time *cpu_time =
						_group_cpu_time(grp, cpu);
			sync_window_start(cpu_rq(cpu), cpu_time);
		}
	}

	if (!notifier_sent[max_busy_cpu]) {
		group_load_in_freq_domain(
				&cpu_rq(max_busy_cpu)->freq_domain_cpumask,
				&total_group_load, &total_ngload);
		if (total_group_load > sched_freq_aggregate_threshold)
			aggregate_load = true;
	}

	i = 0;
	for_each_cpu(cpu, query_cpus) {
		group_load[i] = 0;
		ngload[i] = 0;

		if (early_detection[i])
			goto skip_early;

		rq = cpu_rq(cpu);
		if (!notifier_sent[i] && aggregate_load) {
			if (cpu == max_busy_cpu) {
				group_load[i] = total_group_load;
				ngload[i] = total_ngload;
			}
		} else {
			_group_load_in_cpu(cpu, &group_load[i], &ngload[i]);
		}

		load[i] += group_load[i];
		nload[i] += ngload[i];
		/*
		 * Scale load in reference to cluster max_possible_freq.
		 *
		 * Note that scale_load_to_cpu() scales load in reference to
		 * the cluster max_freq.
		 */
		load[i] = scale_load_to_cpu(load[i], cpu);
		nload[i] = scale_load_to_cpu(nload[i], cpu);
		pload[i] = scale_load_to_cpu(pload[i], cpu);
skip_early:
		i++;
	}

	for_each_cpu(cpu, query_cpus)
		raw_spin_unlock(&(cpu_rq(cpu))->lock);
	local_irq_restore(flags);

	read_unlock(&related_thread_group_lock);

	i = 0;
	for_each_cpu(cpu, query_cpus) {
		rq = cpu_rq(cpu);

		if (early_detection[i]) {
			busy[i].prev_load = div64_u64(sched_ravg_window,
							NSEC_PER_USEC);
			busy[i].new_task_load = 0;
			goto exit_early;
		}

		/*
		 * When the load aggregation is controlled by
		 * sched_freq_aggregate_threshold, allow reporting loads
		 * greater than 100 @ Fcur to ramp up the frequency
		 * faster.
		 */
		if (notifier_sent[i] || (aggregate_load &&
					sched_freq_aggregate_threshold)) {
			load[i] = scale_load_to_freq(load[i], max_freq[i],
						    cpu_max_possible_freq(cpu));
			nload[i] = scale_load_to_freq(nload[i], max_freq[i],
						    cpu_max_possible_freq(cpu));
		} else {
			load[i] = scale_load_to_freq(load[i], max_freq[i],
						     cur_freq[i]);
			nload[i] = scale_load_to_freq(nload[i], max_freq[i],
						      cur_freq[i]);
			if (load[i] > window_size)
				load[i] = window_size;
			if (nload[i] > window_size)
				nload[i] = window_size;

			load[i] = scale_load_to_freq(load[i], cur_freq[i],
						    cpu_max_possible_freq(cpu));
			nload[i] = scale_load_to_freq(nload[i], cur_freq[i],
						    cpu_max_possible_freq(cpu));
		}
		pload[i] = scale_load_to_freq(pload[i], max_freq[i],
					     rq->cluster->max_possible_freq);

		busy[i].prev_load = div64_u64(load[i], NSEC_PER_USEC);
		busy[i].new_task_load = div64_u64(nload[i], NSEC_PER_USEC);
		busy[i].predicted_load = div64_u64(pload[i], NSEC_PER_USEC);

exit_early:
		trace_sched_get_busy(cpu, busy[i].prev_load,
				     busy[i].new_task_load,
				     busy[i].predicted_load,
				     early_detection[i]);
		i++;
	}
}

void sched_set_io_is_busy(int val)
{
	sched_io_is_busy = val;
}

int sched_set_window(u64 window_start, unsigned int window_size)
{
	u64 now, cur_jiffies, jiffy_ktime_ns;
	s64 ws;
	unsigned long flags;

	if (sched_use_pelt ||
		 (window_size * TICK_NSEC <  MIN_SCHED_RAVG_WINDOW))
			return -EINVAL;

	mutex_lock(&policy_mutex);

	/*
	 * Get a consistent view of ktime, jiffies, and the time
	 * since the last jiffy (based on last_jiffies_update).
	 */
	local_irq_save(flags);
	cur_jiffies = jiffy_to_ktime_ns(&now, &jiffy_ktime_ns);
	local_irq_restore(flags);

	/* translate window_start from jiffies to nanoseconds */
	ws = (window_start - cur_jiffies); /* jiffy difference */
	ws *= TICK_NSEC;
	ws += jiffy_ktime_ns;

	/* roll back calculated window start so that it is in
	 * the past (window stats must have a current window) */
	while (ws > now)
		ws -= (window_size * TICK_NSEC);

	BUG_ON(sched_ktime_clock() < ws);

	reset_all_window_stats(ws, window_size);

	sched_update_freq_max_load(cpu_possible_mask);

	mutex_unlock(&policy_mutex);

	return 0;
}

static void fixup_busy_time(struct task_struct *p, int new_cpu)
{
	struct rq *src_rq = task_rq(p);
	struct rq *dest_rq = cpu_rq(new_cpu);
	u64 wallclock;
	u64 *src_curr_runnable_sum, *dst_curr_runnable_sum;
	u64 *src_prev_runnable_sum, *dst_prev_runnable_sum;
	u64 *src_nt_curr_runnable_sum, *dst_nt_curr_runnable_sum;
	u64 *src_nt_prev_runnable_sum, *dst_nt_prev_runnable_sum;
	int migrate_type;
	struct migration_sum_data d;
	bool new_task;
	struct related_thread_group *grp;

	if (!sched_enable_hmp || (!p->on_rq && p->state != TASK_WAKING))
		return;

	if (exiting_task(p)) {
		clear_ed_task(p, src_rq);
		return;
	}

	if (p->state == TASK_WAKING)
		double_rq_lock(src_rq, dest_rq);

	if (sched_disable_window_stats)
		goto done;

	wallclock = sched_ktime_clock();

	update_task_ravg(task_rq(p)->curr, task_rq(p),
			 TASK_UPDATE,
			 wallclock, 0);
	update_task_ravg(dest_rq->curr, dest_rq,
			 TASK_UPDATE, wallclock, 0);

	update_task_ravg(p, task_rq(p), TASK_MIGRATE,
			 wallclock, 0);

	update_task_cpu_cycles(p, new_cpu);

	new_task = is_new_task(p);
	/* Protected by rq_lock */
	grp = p->grp;
	if (grp && sched_freq_aggregate) {
		struct group_cpu_time *cpu_time;

		migrate_type = GROUP_TO_GROUP;
		/* Protected by rq_lock */
		cpu_time = _group_cpu_time(grp, cpu_of(src_rq));
		d.src_rq = NULL;
		d.src_cpu_time = cpu_time;
		src_curr_runnable_sum = &cpu_time->curr_runnable_sum;
		src_prev_runnable_sum = &cpu_time->prev_runnable_sum;
		src_nt_curr_runnable_sum = &cpu_time->nt_curr_runnable_sum;
		src_nt_prev_runnable_sum = &cpu_time->nt_prev_runnable_sum;

		/* Protected by rq_lock */
		cpu_time = _group_cpu_time(grp, cpu_of(dest_rq));
		d.dst_rq = NULL;
		d.dst_cpu_time = cpu_time;
		dst_curr_runnable_sum = &cpu_time->curr_runnable_sum;
		dst_prev_runnable_sum = &cpu_time->prev_runnable_sum;
		dst_nt_curr_runnable_sum = &cpu_time->nt_curr_runnable_sum;
		dst_nt_prev_runnable_sum = &cpu_time->nt_prev_runnable_sum;
		sync_window_start(dest_rq, cpu_time);
	} else {
		migrate_type = RQ_TO_RQ;
		d.src_rq = src_rq;
		d.src_cpu_time = NULL;
		d.dst_rq = dest_rq;
		d.dst_cpu_time = NULL;
		src_curr_runnable_sum = &src_rq->curr_runnable_sum;
		src_prev_runnable_sum = &src_rq->prev_runnable_sum;
		src_nt_curr_runnable_sum = &src_rq->nt_curr_runnable_sum;
		src_nt_prev_runnable_sum = &src_rq->nt_prev_runnable_sum;

		dst_curr_runnable_sum = &dest_rq->curr_runnable_sum;
		dst_prev_runnable_sum = &dest_rq->prev_runnable_sum;
		dst_nt_curr_runnable_sum = &dest_rq->nt_curr_runnable_sum;
		dst_nt_prev_runnable_sum = &dest_rq->nt_prev_runnable_sum;
	}

	if (p->ravg.curr_window) {
		*src_curr_runnable_sum -= p->ravg.curr_window;
		*dst_curr_runnable_sum += p->ravg.curr_window;
		if (new_task) {
			*src_nt_curr_runnable_sum -= p->ravg.curr_window;
			*dst_nt_curr_runnable_sum += p->ravg.curr_window;
		}
	}

	if (p->ravg.prev_window) {
		*src_prev_runnable_sum -= p->ravg.prev_window;
		*dst_prev_runnable_sum += p->ravg.prev_window;
		if (new_task) {
			*src_nt_prev_runnable_sum -= p->ravg.prev_window;
			*dst_nt_prev_runnable_sum += p->ravg.prev_window;
		}
	}

	if (p == src_rq->ed_task) {
		src_rq->ed_task = NULL;
		if (!dest_rq->ed_task)
			dest_rq->ed_task = p;
	}

	trace_sched_migration_update_sum(p, migrate_type, &d);
	BUG_ON((s64)*src_prev_runnable_sum < 0);
	BUG_ON((s64)*src_curr_runnable_sum < 0);
	BUG_ON((s64)*src_nt_prev_runnable_sum < 0);
	BUG_ON((s64)*src_nt_curr_runnable_sum < 0);

done:
	if (p->state == TASK_WAKING)
		double_rq_unlock(src_rq, dest_rq);
}

#else

static inline void fixup_busy_time(struct task_struct *p, int new_cpu) { }

#endif	/* CONFIG_SCHED_FREQ_INPUT */

#define sched_up_down_migrate_auto_update 1
static void check_for_up_down_migrate_update(const struct cpumask *cpus)
{
	int i = cpumask_first(cpus);

	if (!sched_up_down_migrate_auto_update)
		return;

	if (cpu_max_possible_capacity(i) == max_possible_capacity)
		return;

	if (cpu_max_possible_freq(i) == cpu_max_freq(i))
		up_down_migrate_scale_factor = 1024;
	else
		up_down_migrate_scale_factor = (1024 *
				 cpu_max_possible_freq(i)) / cpu_max_freq(i);

	update_up_down_migrate();
}

/* Return cluster which can offer required capacity for group */
static struct sched_cluster *
best_cluster(struct related_thread_group *grp, u64 total_demand)
{
	struct sched_cluster *cluster = NULL;

	for_each_sched_cluster(cluster) {
		if (group_will_fit(cluster, grp, total_demand))
			return cluster;
	}

	return NULL;
}

static void _set_preferred_cluster(struct related_thread_group *grp)
{
	struct task_struct *p;
	u64 combined_demand = 0;

	if (!sysctl_sched_enable_colocation) {
		grp->last_update = sched_ktime_clock();
		grp->preferred_cluster = NULL;
		return;
	}

	/*
	 * wakeup of two or more related tasks could race with each other and
	 * could result in multiple calls to _set_preferred_cluster being issued
	 * at same time. Avoid overhead in such cases of rechecking preferred
	 * cluster
	 */
	if (sched_ktime_clock() - grp->last_update < sched_ravg_window / 10)
		return;

	list_for_each_entry(p, &grp->tasks, grp_list)
		combined_demand += p->ravg.demand;

	grp->preferred_cluster = best_cluster(grp, combined_demand);
	grp->last_update = sched_ktime_clock();
	trace_sched_set_preferred_cluster(grp, combined_demand);
}

static void set_preferred_cluster(struct related_thread_group *grp)
{
	raw_spin_lock(&grp->lock);
	_set_preferred_cluster(grp);
	raw_spin_unlock(&grp->lock);
}

#define ADD_TASK	0
#define REM_TASK	1

#ifdef CONFIG_SCHED_FREQ_INPUT

static void
update_task_ravg(struct task_struct *p, struct rq *rq,
		 int event, u64 wallclock, u64 irqtime);

static inline void free_group_cputime(struct related_thread_group *grp)
{
	free_percpu(grp->cpu_time);
}

static int alloc_group_cputime(struct related_thread_group *grp)
{
	int i;
	struct group_cpu_time *cpu_time;
	int cpu = raw_smp_processor_id();
	struct rq *rq = cpu_rq(cpu);
	u64 window_start = rq->window_start;

	grp->cpu_time = alloc_percpu(struct group_cpu_time);
	if (!grp->cpu_time)
		return -ENOMEM;

	for_each_possible_cpu(i) {
		cpu_time = per_cpu_ptr(grp->cpu_time, i);
		memset(cpu_time, 0, sizeof(struct group_cpu_time));
		cpu_time->window_start = window_start;
	}

	return 0;
}

/*
 * A group's window_start may be behind. When moving it forward, flip prev/curr
 * counters. When moving forward > 1 window, prev counter is set to 0
 */
static inline void
sync_window_start(struct rq *rq, struct group_cpu_time *cpu_time)
{
	u64 delta;
	int nr_windows;
	u64 curr_sum = cpu_time->curr_runnable_sum;
	u64 nt_curr_sum = cpu_time->nt_curr_runnable_sum;

	delta = rq->window_start - cpu_time->window_start;
	if (!delta)
		return;

	nr_windows = div64_u64(delta, sched_ravg_window);
	if (nr_windows > 1)
		curr_sum = nt_curr_sum = 0;

	cpu_time->prev_runnable_sum  = curr_sum;
	cpu_time->curr_runnable_sum  = 0;

	cpu_time->nt_prev_runnable_sum = nt_curr_sum;
	cpu_time->nt_curr_runnable_sum = 0;

	cpu_time->window_start = rq->window_start;
}

/*
 * Task's cpu usage is accounted in:
 *	rq->curr/prev_runnable_sum,  when its ->grp is NULL
 *	grp->cpu_time[cpu]->curr/prev_runnable_sum, when its ->grp is !NULL
 *
 * Transfer task's cpu usage between those counters when transitioning between
 * groups
 */
static void transfer_busy_time(struct rq *rq, struct related_thread_group *grp,
				struct task_struct *p, int event)
{
	u64 wallclock;
	struct group_cpu_time *cpu_time;
	u64 *src_curr_runnable_sum, *dst_curr_runnable_sum;
	u64 *src_prev_runnable_sum, *dst_prev_runnable_sum;
	u64 *src_nt_curr_runnable_sum, *dst_nt_curr_runnable_sum;
	u64 *src_nt_prev_runnable_sum, *dst_nt_prev_runnable_sum;
	struct migration_sum_data d;
	int migrate_type;

	if (!sched_freq_aggregate)
		return;

	wallclock = sched_ktime_clock();

	update_task_ravg(rq->curr, rq, TASK_UPDATE, wallclock, 0);
	update_task_ravg(p, rq, TASK_UPDATE, wallclock, 0);

	/* cpu_time protected by related_thread_group_lock, grp->lock rq_lock */
	cpu_time = _group_cpu_time(grp, cpu_of(rq));
	if (event == ADD_TASK) {
		sync_window_start(rq, cpu_time);
		migrate_type = RQ_TO_GROUP;
		d.src_rq = rq;
		d.src_cpu_time = NULL;
		d.dst_rq = NULL;
		d.dst_cpu_time = cpu_time;
		src_curr_runnable_sum = &rq->curr_runnable_sum;
		dst_curr_runnable_sum = &cpu_time->curr_runnable_sum;
		src_prev_runnable_sum = &rq->prev_runnable_sum;
		dst_prev_runnable_sum = &cpu_time->prev_runnable_sum;

		src_nt_curr_runnable_sum = &rq->nt_curr_runnable_sum;
		dst_nt_curr_runnable_sum = &cpu_time->nt_curr_runnable_sum;
		src_nt_prev_runnable_sum = &rq->nt_prev_runnable_sum;
		dst_nt_prev_runnable_sum = &cpu_time->nt_prev_runnable_sum;
	} else if (event == REM_TASK) {
		migrate_type = GROUP_TO_RQ;
		d.src_rq = NULL;
		d.src_cpu_time = cpu_time;
		d.dst_rq = rq;
		d.dst_cpu_time = NULL;

		/*
		 * In case of REM_TASK, cpu_time->window_start would be
		 * uptodate, because of the update_task_ravg() we called
		 * above on the moving task. Hence no need for
		 * sync_window_start()
		 */
		src_curr_runnable_sum = &cpu_time->curr_runnable_sum;
		dst_curr_runnable_sum = &rq->curr_runnable_sum;
		src_prev_runnable_sum = &cpu_time->prev_runnable_sum;
		dst_prev_runnable_sum = &rq->prev_runnable_sum;

		src_nt_curr_runnable_sum = &cpu_time->nt_curr_runnable_sum;
		dst_nt_curr_runnable_sum = &rq->nt_curr_runnable_sum;
		src_nt_prev_runnable_sum = &cpu_time->nt_prev_runnable_sum;
		dst_nt_prev_runnable_sum = &rq->nt_prev_runnable_sum;
	}

	*src_curr_runnable_sum -= p->ravg.curr_window;
	*dst_curr_runnable_sum += p->ravg.curr_window;

	*src_prev_runnable_sum -= p->ravg.prev_window;
	*dst_prev_runnable_sum += p->ravg.prev_window;

	if (is_new_task(p)) {
		*src_nt_curr_runnable_sum -= p->ravg.curr_window;
		*dst_nt_curr_runnable_sum += p->ravg.curr_window;
		*src_nt_prev_runnable_sum -= p->ravg.prev_window;
		*dst_nt_prev_runnable_sum += p->ravg.prev_window;
	}

	trace_sched_migration_update_sum(p, migrate_type, &d);

	BUG_ON((s64)*src_curr_runnable_sum < 0);
	BUG_ON((s64)*src_prev_runnable_sum < 0);
}

static inline struct group_cpu_time *
task_group_cpu_time(struct task_struct *p, int cpu)
{
	return _group_cpu_time(rcu_dereference(p->grp), cpu);
}

static inline struct group_cpu_time *
_group_cpu_time(struct related_thread_group *grp, int cpu)
{
	return grp ? per_cpu_ptr(grp->cpu_time, cpu) : NULL;
}

/* must be called with all rq lock held */
static inline void _reset_all_group_time(u64 window_start)
{
	struct related_thread_group *grp;

	list_for_each_entry(grp, &related_thread_groups, list) {
		int j;

		for_each_possible_cpu(j) {
			struct group_cpu_time *cpu_time;

			/* Protected by rq lock */
			cpu_time = _group_cpu_time(grp, j);
			memset(cpu_time, 0, sizeof(struct group_cpu_time));
			if (window_start)
				cpu_time->window_start = window_start;
		}
	}
}

#else	/* CONFIG_SCHED_FREQ_INPUT */

static inline void free_group_cputime(struct related_thread_group *grp) { }

static inline int alloc_group_cputime(struct related_thread_group *grp)
{
	return 0;
}

static inline void transfer_busy_time(struct rq *rq,
	 struct related_thread_group *grp, struct task_struct *p, int event)
{
}

static inline struct group_cpu_time *
task_group_cpu_time(struct task_struct *p, int cpu)
{
	return NULL;
}

static inline struct group_cpu_time *
_group_cpu_time(struct related_thread_group *grp, int cpu)
{
	return NULL;
}

static inline void _reset_all_group_time(u64 window_start) {}

#endif

struct related_thread_group *alloc_related_thread_group(int group_id)
{
	struct related_thread_group *grp;

	grp = kzalloc(sizeof(*grp), GFP_KERNEL);
	if (!grp)
		return ERR_PTR(-ENOMEM);

	if (alloc_group_cputime(grp)) {
		kfree(grp);
		return ERR_PTR(-ENOMEM);
	}

	grp->id = group_id;
	INIT_LIST_HEAD(&grp->tasks);
	INIT_LIST_HEAD(&grp->list);
	raw_spin_lock_init(&grp->lock);

	return grp;
}

struct related_thread_group *lookup_related_thread_group(unsigned int group_id)
{
	struct related_thread_group *grp;

	list_for_each_entry(grp, &related_thread_groups, list) {
		if (grp->id == group_id)
			return grp;
	}

	return NULL;
}

/* See comments before preferred_cluster() */
static void free_related_thread_group(struct rcu_head *rcu)
{
	struct related_thread_group *grp = container_of(rcu, struct
			related_thread_group, rcu);

	free_group_cputime(grp);
	kfree(grp);
}

static void remove_task_from_group(struct task_struct *p)
{
	struct related_thread_group *grp = p->grp;
	struct rq *rq;
	int empty_group = 1;

	raw_spin_lock(&grp->lock);

	rq = __task_rq_lock(p);
	transfer_busy_time(rq, p->grp, p, REM_TASK);
	list_del_init(&p->grp_list);
	rcu_assign_pointer(p->grp, NULL);
	__task_rq_unlock(rq);

	if (!list_empty(&grp->tasks)) {
		empty_group = 0;
		_set_preferred_cluster(grp);
	}

	raw_spin_unlock(&grp->lock);

	if (empty_group) {
		list_del(&grp->list);
		/*
		 * RCU, kswapd etc tasks can get woken up from
		 * call_rcu(). As the wakeup path also acquires
		 * the related_thread_group_lock, drop it here.
		 */
		write_unlock(&related_thread_group_lock);
		call_rcu(&grp->rcu, free_related_thread_group);
		write_lock(&related_thread_group_lock);
	}
}

static int
add_task_to_group(struct task_struct *p, struct related_thread_group *grp)
{
	struct rq *rq;

	raw_spin_lock(&grp->lock);

	/*
	 * Change p->grp under rq->lock. Will prevent races with read-side
	 * reference of p->grp in various hot-paths
	 */
	rq = __task_rq_lock(p);
	transfer_busy_time(rq, grp, p, ADD_TASK);
	list_add(&p->grp_list, &grp->tasks);
	rcu_assign_pointer(p->grp, grp);
	__task_rq_unlock(rq);

	_set_preferred_cluster(grp);

	raw_spin_unlock(&grp->lock);

	return 0;
}

static void add_new_task_to_grp(struct task_struct *new)
{
	unsigned long flags;
	struct related_thread_group *grp;
	struct task_struct *parent;

	if (!sysctl_sched_enable_thread_grouping)
		return;

	if (thread_group_leader(new))
		return;

	parent = new->group_leader;

	/*
	 * The parent's pi_lock is required here to protect race
	 * against the parent task being removed from the
	 * group.
	 */
	raw_spin_lock_irqsave(&parent->pi_lock, flags);

	/* protected by pi_lock. */
	grp = task_related_thread_group(parent);
	if (!grp) {
		raw_spin_unlock_irqrestore(&parent->pi_lock, flags);
		return;
	}
	raw_spin_lock(&grp->lock);
	raw_spin_unlock_irqrestore(&parent->pi_lock, flags);

	rcu_assign_pointer(new->grp, grp);
	list_add(&new->grp_list, &grp->tasks);

	raw_spin_unlock(&grp->lock);
}

int sched_set_group_id(struct task_struct *p, unsigned int group_id)
{
	int rc = 0, destroy = 0;
	unsigned long flags;
	struct related_thread_group *grp = NULL, *new = NULL;

redo:
	raw_spin_lock_irqsave(&p->pi_lock, flags);

	if ((current != p && p->flags & PF_EXITING) ||
			(!p->grp && !group_id) ||
			(p->grp && p->grp->id == group_id))
		goto done;

	write_lock(&related_thread_group_lock);

	if (!group_id) {
		remove_task_from_group(p);
		write_unlock(&related_thread_group_lock);
		goto done;
	}

	if (p->grp && p->grp->id != group_id)
		remove_task_from_group(p);

	grp = lookup_related_thread_group(group_id);
	if (!grp && !new) {
		/* New group */
		write_unlock(&related_thread_group_lock);
		raw_spin_unlock_irqrestore(&p->pi_lock, flags);
		new = alloc_related_thread_group(group_id);
		if (IS_ERR(new))
			return -ENOMEM;
		destroy = 1;
		/* Rerun checks (like task exiting), since we dropped pi_lock */
		goto redo;
	} else if (!grp && new) {
		/* New group - use object allocated before */
		destroy = 0;
		list_add(&new->list, &related_thread_groups);
		grp = new;
	}

	BUG_ON(!grp);
	rc = add_task_to_group(p, grp);
	write_unlock(&related_thread_group_lock);
done:
	raw_spin_unlock_irqrestore(&p->pi_lock, flags);

	if (new && destroy) {
		free_group_cputime(new);
		kfree(new);
	}

	return rc;
}

unsigned int sched_get_group_id(struct task_struct *p)
{
	unsigned int group_id;
	struct related_thread_group *grp;

	rcu_read_lock();
	grp = task_related_thread_group(p);
	group_id = grp ? grp->id : 0;
	rcu_read_unlock();

	return group_id;
}

static void update_cpu_cluster_capacity(const cpumask_t *cpus)
{
	int i;
	struct sched_cluster *cluster;
	struct cpumask cpumask;

	cpumask_copy(&cpumask, cpus);
	pre_big_task_count_change(cpu_possible_mask);

	for_each_cpu(i, &cpumask) {
		cluster = cpu_rq(i)->cluster;
		cpumask_andnot(&cpumask, &cpumask, &cluster->cpus);

		cluster->capacity = compute_capacity(cluster);
		cluster->load_scale_factor = compute_load_scale_factor(cluster);

		/* 'cpus' can contain cpumask more than one cluster */
		check_for_up_down_migrate_update(&cluster->cpus);
	}

	__update_min_max_capacity();

	post_big_task_count_change(cpu_possible_mask);
}

void sched_update_cpu_freq_min_max(const cpumask_t *cpus, u32 fmin, u32 fmax)
{
	struct cpumask cpumask;
	struct sched_cluster *cluster;
	unsigned int orig_max_freq;
	int i, update_capacity = 0;

	cpumask_copy(&cpumask, cpus);
	for_each_cpu(i, &cpumask) {
		cluster = cpu_rq(i)->cluster;
		cpumask_andnot(&cpumask, &cpumask, &cluster->cpus);

		orig_max_freq = cpu_max_freq(i);
		cluster->max_mitigated_freq = fmax;

		update_capacity += (orig_max_freq != cpu_max_freq(i));
	}

	if (update_capacity)
		update_cpu_cluster_capacity(cpus);
}

static int cpufreq_notifier_policy(struct notifier_block *nb,
		unsigned long val, void *data)
{
	struct cpufreq_policy *policy = (struct cpufreq_policy *)data;
	struct sched_cluster *cluster = NULL;
	struct cpumask policy_cluster = *policy->related_cpus;
	unsigned int orig_max_freq = 0;
	int i, j, update_capacity = 0;

	if (val != CPUFREQ_NOTIFY && val != CPUFREQ_REMOVE_POLICY &&
						val != CPUFREQ_CREATE_POLICY)
		return 0;

	if (val == CPUFREQ_REMOVE_POLICY || val == CPUFREQ_CREATE_POLICY) {
		update_min_max_capacity();
		return 0;
	}

	max_possible_freq = max(max_possible_freq, policy->cpuinfo.max_freq);
	if (min_max_freq == 1)
		min_max_freq = UINT_MAX;
	min_max_freq = min(min_max_freq, policy->cpuinfo.max_freq);
	BUG_ON(!min_max_freq);
	BUG_ON(!policy->max);

	for_each_cpu(i, &policy_cluster) {
		cluster = cpu_rq(i)->cluster;
		cpumask_andnot(&policy_cluster, &policy_cluster,
						&cluster->cpus);

		orig_max_freq = cpu_max_freq(i);
		cluster->min_freq = policy->min;
		cluster->max_freq = policy->max;
		cluster->cur_freq = policy->cur;

		if (!cluster->freq_init_done) {
			mutex_lock(&cluster_lock);
			for_each_cpu(j, &cluster->cpus)
				cpumask_copy(&cpu_rq(j)->freq_domain_cpumask,
						policy->related_cpus);
			cluster->max_possible_freq = policy->cpuinfo.max_freq;
			cluster->max_possible_capacity =
				compute_max_possible_capacity(cluster);
			cluster->freq_init_done = true;

			sort_clusters();
			update_all_clusters_stats();
			mutex_unlock(&cluster_lock);
			continue;
		}

		update_capacity += (orig_max_freq != cpu_max_freq(i));
	}

	if (update_capacity)
		update_cpu_cluster_capacity(policy->related_cpus);

	return 0;
}

static int cpufreq_notifier_trans(struct notifier_block *nb,
		unsigned long val, void *data)
{
	struct cpufreq_freqs *freq = (struct cpufreq_freqs *)data;
	unsigned int cpu = freq->cpu, new_freq = freq->new;
	unsigned long flags;
	struct sched_cluster *cluster;
	struct cpumask policy_cpus = cpu_rq(cpu)->freq_domain_cpumask;
	int i, j;

	if (val != CPUFREQ_POSTCHANGE)
		return 0;

	BUG_ON(!new_freq);

	if (cpu_cur_freq(cpu) == new_freq)
		return 0;

	for_each_cpu(i, &policy_cpus) {
		cluster = cpu_rq(i)->cluster;

		for_each_cpu(j, &cluster->cpus) {
			struct rq *rq = cpu_rq(j);

			raw_spin_lock_irqsave(&rq->lock, flags);
			update_task_ravg(rq->curr, rq, TASK_UPDATE,
						sched_ktime_clock(), 0);
			raw_spin_unlock_irqrestore(&rq->lock, flags);
		}

		cluster->cur_freq = new_freq;
		cpumask_andnot(&policy_cpus, &policy_cpus, &cluster->cpus);
	}

	return 0;
}

static int pwr_stats_ready_notifier(struct notifier_block *nb,
				    unsigned long cpu, void *data)
{
	cpumask_t mask = CPU_MASK_NONE;

	cpumask_set_cpu(cpu, &mask);
	sched_update_freq_max_load(&mask);

	mutex_lock(&cluster_lock);
	sort_clusters();
	mutex_unlock(&cluster_lock);

	return 0;
}

static struct notifier_block notifier_policy_block = {
	.notifier_call = cpufreq_notifier_policy
};

static struct notifier_block notifier_trans_block = {
	.notifier_call = cpufreq_notifier_trans
};

static struct notifier_block notifier_pwr_stats_ready = {
	.notifier_call = pwr_stats_ready_notifier
};

int __weak register_cpu_pwr_stats_ready_notifier(struct notifier_block *nb)
{
	return -EINVAL;
}

static int register_sched_callback(void)
{
	int ret;

	if (!sched_enable_hmp)
		return 0;

	ret = cpufreq_register_notifier(&notifier_policy_block,
						CPUFREQ_POLICY_NOTIFIER);

	if (!ret)
		ret = cpufreq_register_notifier(&notifier_trans_block,
						CPUFREQ_TRANSITION_NOTIFIER);

	register_cpu_pwr_stats_ready_notifier(&notifier_pwr_stats_ready);

	return 0;
}

/*
 * cpufreq callbacks can be registered at core_initcall or later time.
 * Any registration done prior to that is "forgotten" by cpufreq. See
 * initialization of variable init_cpufreq_transition_notifier_list_called
 * for further information.
 */
core_initcall(register_sched_callback);

static inline int update_preferred_cluster(struct related_thread_group *grp,
		struct task_struct *p, u32 old_load)
{
	u32 new_load = task_load(p);

	if (!grp)
		return 0;

	/*
	 * Update if task's load has changed significantly or a complete window
	 * has passed since we last updated preference
	 */
	if (abs(new_load - old_load) > sched_ravg_window / 4 ||
		sched_ktime_clock() - grp->last_update > sched_ravg_window)
		return 1;

	return 0;
}

#else	/* CONFIG_SCHED_HMP */

static inline void fixup_busy_time(struct task_struct *p, int new_cpu) { }

static void
update_task_ravg(struct task_struct *p, struct rq *rq,
			 int event, u64 wallclock, u64 irqtime)
{
}

static inline void mark_task_starting(struct task_struct *p) {}

static inline void set_window_start(struct rq *rq) {}

static inline void migrate_sync_cpu(int cpu) {}

#endif	/* CONFIG_SCHED_HMP */

#ifdef CONFIG_SMP
void set_task_cpu(struct task_struct *p, unsigned int new_cpu)
{
#ifdef CONFIG_SCHED_DEBUG
	/*
	 * We should never call set_task_cpu() on a blocked task,
	 * ttwu() will sort out the placement.
	 */
	WARN_ON_ONCE(p->state != TASK_RUNNING && p->state != TASK_WAKING &&
			!(task_preempt_count(p) & PREEMPT_ACTIVE));

#ifdef CONFIG_LOCKDEP
	/*
	 * The caller should hold either p->pi_lock or rq->lock, when changing
	 * a task's CPU. ->pi_lock for waking tasks, rq->lock for runnable tasks.
	 *
	 * sched_move_task() holds both and thus holding either pins the cgroup,
	 * see task_group().
	 *
	 * Furthermore, all task_rq users should acquire both locks, see
	 * task_rq_lock().
	 */
	WARN_ON_ONCE(debug_locks && !(lockdep_is_held(&p->pi_lock) ||
				      lockdep_is_held(&task_rq(p)->lock)));
#endif
#endif

	trace_sched_migrate_task(p, new_cpu, pct_task_load(p));

	if (task_cpu(p) != new_cpu) {
		if (p->sched_class->migrate_task_rq)
			p->sched_class->migrate_task_rq(p, new_cpu);
		p->se.nr_migrations++;
		perf_sw_event(PERF_COUNT_SW_CPU_MIGRATIONS, 1, NULL, 0);

		fixup_busy_time(p, new_cpu);
	}

	__set_task_cpu(p, new_cpu);
}

static void __migrate_swap_task(struct task_struct *p, int cpu)
{
	if (task_on_rq_queued(p)) {
		struct rq *src_rq, *dst_rq;

		src_rq = task_rq(p);
		dst_rq = cpu_rq(cpu);

		deactivate_task(src_rq, p, 0);
		p->on_rq = TASK_ON_RQ_MIGRATING;
		set_task_cpu(p, cpu);
		p->on_rq = TASK_ON_RQ_QUEUED;
		activate_task(dst_rq, p, 0);
		check_preempt_curr(dst_rq, p, 0);
	} else {
		/*
		 * Task isn't running anymore; make it appear like we migrated
		 * it before it went to sleep. This means on wakeup we make the
		 * previous cpu our targer instead of where it really is.
		 */
		p->wake_cpu = cpu;
	}
}

struct migration_swap_arg {
	struct task_struct *src_task, *dst_task;
	int src_cpu, dst_cpu;
};

static int migrate_swap_stop(void *data)
{
	struct migration_swap_arg *arg = data;
	struct rq *src_rq, *dst_rq;
	int ret = -EAGAIN;

	src_rq = cpu_rq(arg->src_cpu);
	dst_rq = cpu_rq(arg->dst_cpu);

	double_raw_lock(&arg->src_task->pi_lock,
			&arg->dst_task->pi_lock);
	double_rq_lock(src_rq, dst_rq);
	if (task_cpu(arg->dst_task) != arg->dst_cpu)
		goto unlock;

	if (task_cpu(arg->src_task) != arg->src_cpu)
		goto unlock;

	if (!cpumask_test_cpu(arg->dst_cpu, tsk_cpus_allowed(arg->src_task)))
		goto unlock;

	if (!cpumask_test_cpu(arg->src_cpu, tsk_cpus_allowed(arg->dst_task)))
		goto unlock;

	__migrate_swap_task(arg->src_task, arg->dst_cpu);
	__migrate_swap_task(arg->dst_task, arg->src_cpu);

	ret = 0;

unlock:
	double_rq_unlock(src_rq, dst_rq);
	raw_spin_unlock(&arg->dst_task->pi_lock);
	raw_spin_unlock(&arg->src_task->pi_lock);

	return ret;
}

/*
 * Cross migrate two tasks
 */
int migrate_swap(struct task_struct *cur, struct task_struct *p)
{
	struct migration_swap_arg arg;
	int ret = -EINVAL;

	arg = (struct migration_swap_arg){
		.src_task = cur,
		.src_cpu = task_cpu(cur),
		.dst_task = p,
		.dst_cpu = task_cpu(p),
	};

	if (arg.src_cpu == arg.dst_cpu)
		goto out;

	/*
	 * These three tests are all lockless; this is OK since all of them
	 * will be re-checked with proper locks held further down the line.
	 */
	if (!cpu_active(arg.src_cpu) || !cpu_active(arg.dst_cpu))
		goto out;

	if (!cpumask_test_cpu(arg.dst_cpu, tsk_cpus_allowed(arg.src_task)))
		goto out;

	if (!cpumask_test_cpu(arg.src_cpu, tsk_cpus_allowed(arg.dst_task)))
		goto out;

	trace_sched_swap_numa(cur, arg.src_cpu, p, arg.dst_cpu);
	ret = stop_two_cpus(arg.dst_cpu, arg.src_cpu, migrate_swap_stop, &arg);

out:
	return ret;
}

struct migration_arg {
	struct task_struct *task;
	int dest_cpu;
};

static int migration_cpu_stop(void *data);

/*
 * wait_task_inactive - wait for a thread to unschedule.
 *
 * If @match_state is nonzero, it's the @p->state value just checked and
 * not expected to change.  If it changes, i.e. @p might have woken up,
 * then return zero.  When we succeed in waiting for @p to be off its CPU,
 * we return a positive number (its total switch count).  If a second call
 * a short while later returns the same number, the caller can be sure that
 * @p has remained unscheduled the whole time.
 *
 * The caller must ensure that the task *will* unschedule sometime soon,
 * else this function might spin for a *long* time. This function can't
 * be called with interrupts off, or it may introduce deadlock with
 * smp_call_function() if an IPI is sent by the same process we are
 * waiting to become inactive.
 */
unsigned long wait_task_inactive(struct task_struct *p, long match_state)
{
	unsigned long flags;
	int running, queued;
	unsigned long ncsw;
	struct rq *rq;

	for (;;) {
		/*
		 * We do the initial early heuristics without holding
		 * any task-queue locks at all. We'll only try to get
		 * the runqueue lock when things look like they will
		 * work out!
		 */
		rq = task_rq(p);

		/*
		 * If the task is actively running on another CPU
		 * still, just relax and busy-wait without holding
		 * any locks.
		 *
		 * NOTE! Since we don't hold any locks, it's not
		 * even sure that "rq" stays as the right runqueue!
		 * But we don't care, since "task_running()" will
		 * return false if the runqueue has changed and p
		 * is actually now running somewhere else!
		 */
		while (task_running(rq, p)) {
			if (match_state && unlikely(p->state != match_state))
				return 0;
			cpu_relax();
		}

		/*
		 * Ok, time to look more closely! We need the rq
		 * lock now, to be *sure*. If we're wrong, we'll
		 * just go back and repeat.
		 */
		rq = task_rq_lock(p, &flags);
		trace_sched_wait_task(p);
		running = task_running(rq, p);
		queued = task_on_rq_queued(p);
		ncsw = 0;
		if (!match_state || p->state == match_state)
			ncsw = p->nvcsw | LONG_MIN; /* sets MSB */
		task_rq_unlock(rq, p, &flags);

		/*
		 * If it changed from the expected state, bail out now.
		 */
		if (unlikely(!ncsw))
			break;

		/*
		 * Was it really running after all now that we
		 * checked with the proper locks actually held?
		 *
		 * Oops. Go back and try again..
		 */
		if (unlikely(running)) {
			cpu_relax();
			continue;
		}

		/*
		 * It's not enough that it's not actively running,
		 * it must be off the runqueue _entirely_, and not
		 * preempted!
		 *
		 * So if it was still runnable (but just not actively
		 * running right now), it's preempted, and we should
		 * yield - it could be a while.
		 */
		if (unlikely(queued)) {
			ktime_t to = ktime_set(0, NSEC_PER_MSEC);

			set_current_state(TASK_UNINTERRUPTIBLE);
			schedule_hrtimeout(&to, HRTIMER_MODE_REL);
			continue;
		}

		/*
		 * Ahh, all good. It wasn't running, and it wasn't
		 * runnable, which means that it will never become
		 * running in the future either. We're all done!
		 */
		break;
	}

	return ncsw;
}

/***
 * kick_process - kick a running thread to enter/exit the kernel
 * @p: the to-be-kicked thread
 *
 * Cause a process which is running on another CPU to enter
 * kernel-mode, without any delay. (to get signals handled.)
 *
 * NOTE: this function doesn't have to take the runqueue lock,
 * because all it wants to ensure is that the remote task enters
 * the kernel. If the IPI races and the task has been migrated
 * to another CPU then no harm is done and the purpose has been
 * achieved as well.
 */
void kick_process(struct task_struct *p)
{
	int cpu;

	preempt_disable();
	cpu = task_cpu(p);
	if ((cpu != smp_processor_id()) && task_curr(p))
		smp_send_reschedule(cpu);
	preempt_enable();
}
EXPORT_SYMBOL_GPL(kick_process);
#endif /* CONFIG_SMP */

#ifdef CONFIG_SMP
/*
 * ->cpus_allowed is protected by both rq->lock and p->pi_lock
 */
static int select_fallback_rq(int cpu, struct task_struct *p)
{
	int nid = cpu_to_node(cpu);
	const struct cpumask *nodemask = NULL;
	enum { cpuset, possible, fail } state = cpuset;
	int dest_cpu;

	/*
	 * If the node that the cpu is on has been offlined, cpu_to_node()
	 * will return -1. There is no cpu on the node, and we should
	 * select the cpu on the other node.
	 */
	if (nid != -1) {
		nodemask = cpumask_of_node(nid);

		/* Look for allowed, online CPU in same node. */
		for_each_cpu(dest_cpu, nodemask) {
			if (!cpu_online(dest_cpu))
				continue;
			if (!cpu_active(dest_cpu))
				continue;
			if (cpumask_test_cpu(dest_cpu, tsk_cpus_allowed(p)))
				return dest_cpu;
		}
	}

	for (;;) {
		/* Any allowed, online CPU? */
		for_each_cpu(dest_cpu, tsk_cpus_allowed(p)) {
			if (!cpu_online(dest_cpu))
				continue;
			if (!cpu_active(dest_cpu))
				continue;
			goto out;
		}

		switch (state) {
		case cpuset:
			/* No more Mr. Nice Guy. */
			cpuset_cpus_allowed_fallback(p);
			state = possible;
			break;

		case possible:
			do_set_cpus_allowed(p, cpu_possible_mask);
			state = fail;
			break;

		case fail:
			BUG();
			break;
		}
	}

out:
	if (state != cpuset) {
		/*
		 * Don't tell them about moving exiting tasks or
		 * kernel threads (both mm NULL), since they never
		 * leave kernel.
		 */
		if (p->mm && printk_ratelimit()) {
			printk_deferred("process %d (%s) no longer affine to cpu%d\n",
					task_pid_nr(p), p->comm, cpu);
		}
	}

	return dest_cpu;
}

/*
 * The caller (fork, wakeup) owns p->pi_lock, ->cpus_allowed is stable.
 */
static inline
int select_task_rq(struct task_struct *p, int cpu, int sd_flags, int wake_flags)
{
	cpu = p->sched_class->select_task_rq(p, cpu, sd_flags, wake_flags);

	/*
	 * In order not to call set_task_cpu() on a blocking task we need
	 * to rely on ttwu() to place the task on a valid ->cpus_allowed
	 * cpu.
	 *
	 * Since this is common to all placement strategies, this lives here.
	 *
	 * [ this allows ->select_task() to simply return task_cpu(p) and
	 *   not worry about this generic constraint ]
	 */
	if (unlikely(!cpumask_test_cpu(cpu, tsk_cpus_allowed(p)) ||
		     !cpu_online(cpu)))
		cpu = select_fallback_rq(task_cpu(p), p);

	return cpu;
}

static void update_avg(u64 *avg, u64 sample)
{
	s64 diff = sample - *avg;
	*avg += diff >> 3;
}
#endif

static void
ttwu_stat(struct task_struct *p, int cpu, int wake_flags)
{
#ifdef CONFIG_SCHEDSTATS
	struct rq *rq = this_rq();

#ifdef CONFIG_SMP
	int this_cpu = smp_processor_id();

	if (cpu == this_cpu) {
		schedstat_inc(rq, ttwu_local);
		schedstat_inc(p, se.statistics.nr_wakeups_local);
	} else {
		struct sched_domain *sd;

		schedstat_inc(p, se.statistics.nr_wakeups_remote);
		rcu_read_lock();
		for_each_domain(this_cpu, sd) {
			if (cpumask_test_cpu(cpu, sched_domain_span(sd))) {
				schedstat_inc(sd, ttwu_wake_remote);
				break;
			}
		}
		rcu_read_unlock();
	}

	if (wake_flags & WF_MIGRATED)
		schedstat_inc(p, se.statistics.nr_wakeups_migrate);

#endif /* CONFIG_SMP */

	schedstat_inc(rq, ttwu_count);
	schedstat_inc(p, se.statistics.nr_wakeups);

	if (wake_flags & WF_SYNC)
		schedstat_inc(p, se.statistics.nr_wakeups_sync);

#endif /* CONFIG_SCHEDSTATS */
}

static inline void ttwu_activate(struct rq *rq, struct task_struct *p, int en_flags)
{
	activate_task(rq, p, en_flags);
	p->on_rq = TASK_ON_RQ_QUEUED;

	/* if a worker is waking up, notify workqueue */
	if (p->flags & PF_WQ_WORKER)
		wq_worker_waking_up(p, cpu_of(rq));
}

/*
 * Mark the task runnable and perform wakeup-preemption.
 */
static void
ttwu_do_wakeup(struct rq *rq, struct task_struct *p, int wake_flags)
{
	check_preempt_curr(rq, p, wake_flags);
	trace_sched_wakeup(p, true);

	p->state = TASK_RUNNING;
#ifdef CONFIG_SMP
	if (p->sched_class->task_woken)
		p->sched_class->task_woken(rq, p);

	if (rq->idle_stamp) {
		u64 delta = rq_clock(rq) - rq->idle_stamp;
		u64 max = 2*rq->max_idle_balance_cost;

		update_avg(&rq->avg_idle, delta);

		if (rq->avg_idle > max)
			rq->avg_idle = max;

		rq->idle_stamp = 0;
	}
#endif
}

static void
ttwu_do_activate(struct rq *rq, struct task_struct *p, int wake_flags)
{
#ifdef CONFIG_SMP
	if (p->sched_contributes_to_load)
		rq->nr_uninterruptible--;
#endif

	ttwu_activate(rq, p, ENQUEUE_WAKEUP | ENQUEUE_WAKING);
	ttwu_do_wakeup(rq, p, wake_flags);
}

/*
 * Called in case the task @p isn't fully descheduled from its runqueue,
 * in this case we must do a remote wakeup. Its a 'light' wakeup though,
 * since all we need to do is flip p->state to TASK_RUNNING, since
 * the task is still ->on_rq.
 */
static int ttwu_remote(struct task_struct *p, int wake_flags)
{
	struct rq *rq;
	int ret = 0;

	rq = __task_rq_lock(p);
	if (task_on_rq_queued(p)) {
		/* check_preempt_curr() may use rq clock */
		update_rq_clock(rq);
		ttwu_do_wakeup(rq, p, wake_flags);
		ret = 1;
	}
	__task_rq_unlock(rq);

	return ret;
}

#ifdef CONFIG_SMP
void sched_ttwu_pending(void)
{
	struct rq *rq = this_rq();
	struct llist_node *llist = llist_del_all(&rq->wake_list);
	struct task_struct *p;
	unsigned long flags;

	if (!llist)
		return;

	raw_spin_lock_irqsave(&rq->lock, flags);

	while (llist) {
		p = llist_entry(llist, struct task_struct, wake_entry);
		llist = llist_next(llist);
		ttwu_do_activate(rq, p, 0);
	}

	raw_spin_unlock_irqrestore(&rq->lock, flags);
}

void scheduler_ipi(void)
{
	int cpu = smp_processor_id();

	/*
	 * Fold TIF_NEED_RESCHED into the preempt_count; anybody setting
	 * TIF_NEED_RESCHED remotely (for the first time) will also send
	 * this IPI.
	 */
	preempt_fold_need_resched();

	if (llist_empty(&this_rq()->wake_list) && !got_nohz_idle_kick() &&
							!got_boost_kick())
		return;

	if (got_boost_kick()) {
		struct rq *rq = cpu_rq(cpu);

		if (rq->curr->sched_class == &fair_sched_class)
			check_for_migration(rq, rq->curr);
		clear_boost_kick(cpu);
	}

	/*
	 * Not all reschedule IPI handlers call irq_enter/irq_exit, since
	 * traditionally all their work was done from the interrupt return
	 * path. Now that we actually do some work, we need to make sure
	 * we do call them.
	 *
	 * Some archs already do call them, luckily irq_enter/exit nest
	 * properly.
	 *
	 * Arguably we should visit all archs and update all handlers,
	 * however a fair share of IPIs are still resched only so this would
	 * somewhat pessimize the simple resched case.
	 */
	irq_enter();
	sched_ttwu_pending();

	/*
	 * Check if someone kicked us for doing the nohz idle load balance.
	 */
	if (unlikely(got_nohz_idle_kick())) {
		this_rq()->idle_balance = 1;
		raise_softirq_irqoff(SCHED_SOFTIRQ);
	}
	irq_exit();
}

static void ttwu_queue_remote(struct task_struct *p, int cpu)
{
	struct rq *rq = cpu_rq(cpu);

	if (llist_add(&p->wake_entry, &cpu_rq(cpu)->wake_list)) {
		if (!set_nr_if_polling(rq->idle))
			smp_send_reschedule(cpu);
		else
			trace_sched_wake_idle_without_ipi(cpu);
	}
}

void wake_up_if_idle(int cpu)
{
	struct rq *rq = cpu_rq(cpu);
	unsigned long flags;

	rcu_read_lock();

	if (!is_idle_task(rcu_dereference(rq->curr)))
		goto out;

	if (set_nr_if_polling(rq->idle)) {
		trace_sched_wake_idle_without_ipi(cpu);
	} else {
		raw_spin_lock_irqsave(&rq->lock, flags);
		if (is_idle_task(rq->curr))
			smp_send_reschedule(cpu);
		/* Else cpu is not in idle, do nothing here */
		raw_spin_unlock_irqrestore(&rq->lock, flags);
	}

out:
	rcu_read_unlock();
}

bool cpus_share_cache(int this_cpu, int that_cpu)
{
	return per_cpu(sd_llc_id, this_cpu) == per_cpu(sd_llc_id, that_cpu);
}
#endif /* CONFIG_SMP */

static void ttwu_queue(struct task_struct *p, int cpu)
{
	struct rq *rq = cpu_rq(cpu);

#if defined(CONFIG_SMP)
	if (sched_feat(TTWU_QUEUE) && !cpus_share_cache(smp_processor_id(), cpu)) {
		sched_clock_cpu(cpu); /* sync clocks x-cpu */
		ttwu_queue_remote(p, cpu);
		return;
	}
#endif

	raw_spin_lock(&rq->lock);
	ttwu_do_activate(rq, p, 0);
	raw_spin_unlock(&rq->lock);
}

__read_mostly unsigned int sysctl_sched_wakeup_load_threshold = 110;

/**
 * try_to_wake_up - wake up a thread
 * @p: the thread to be awakened
 * @state: the mask of task states that can be woken
 * @wake_flags: wake modifier flags (WF_*)
 *
 * Put it on the run-queue if it's not already there. The "current"
 * thread is always on the run-queue (except when the actual
 * re-schedule is in progress), and as such you're allowed to do
 * the simpler "current->state = TASK_RUNNING" to mark yourself
 * runnable without the overhead of this.
 *
 * Return: %true if @p was woken up, %false if it was already running.
 * or @state didn't match @p's state.
 */
static int
try_to_wake_up(struct task_struct *p, unsigned int state, int wake_flags)
{
	unsigned long flags;
	int cpu, src_cpu, success = 0;
	int notify = 0;
	struct migration_notify_data mnd;
#ifdef CONFIG_SMP
	unsigned int old_load;
	struct rq *rq;
	u64 wallclock;
	struct related_thread_group *grp = NULL;
#endif
	bool freq_notif_allowed = !(wake_flags & WF_NO_NOTIFIER);
	bool check_group = false;

	wake_flags &= ~WF_NO_NOTIFIER;

	/*
	 * If we are going to wake up a thread waiting for CONDITION we
	 * need to ensure that CONDITION=1 done by the caller can not be
	 * reordered with p->state check below. This pairs with mb() in
	 * set_current_state() the waiting thread does.
	 */
	smp_mb__before_spinlock();
	raw_spin_lock_irqsave(&p->pi_lock, flags);
	src_cpu = cpu = task_cpu(p);

	if (!(p->state & state))
		goto out;

	success = 1; /* we're going to change ->state */

	if (p->on_rq && ttwu_remote(p, wake_flags))
		goto stat;

#ifdef CONFIG_SMP
	/*
	 * If the owning (remote) cpu is still in the middle of schedule() with
	 * this task as prev, wait until its done referencing the task.
	 */
	while (p->on_cpu)
		cpu_relax();
	/*
	 * Pairs with the smp_wmb() in finish_lock_switch().
	 */
	smp_rmb();

	rq = cpu_rq(task_cpu(p));

	raw_spin_lock(&rq->lock);
	old_load = task_load(p);
	wallclock = sched_ktime_clock();
	update_task_ravg(rq->curr, rq, TASK_UPDATE, wallclock, 0);
	update_task_ravg(p, rq, TASK_WAKE, wallclock, 0);
	raw_spin_unlock(&rq->lock);

	rcu_read_lock();
	grp = task_related_thread_group(p);
	if (update_preferred_cluster(grp, p, old_load))
		set_preferred_cluster(grp);
	rcu_read_unlock();
	check_group = grp != NULL;

	p->sched_contributes_to_load = !!task_contributes_to_load(p);
	p->state = TASK_WAKING;

	if (p->sched_class->task_waking)
		p->sched_class->task_waking(p);

	cpu = select_task_rq(p, p->wake_cpu, SD_BALANCE_WAKE, wake_flags);

	/* Refresh src_cpu as it could have changed since we last read it */
	src_cpu = task_cpu(p);
	if (src_cpu != cpu) {
		wake_flags |= WF_MIGRATED;
		set_task_cpu(p, cpu);
	}

	set_task_last_wake(p, wallclock);
#endif /* CONFIG_SMP */
	ttwu_queue(p, cpu);
stat:
	ttwu_stat(p, cpu, wake_flags);

	if (task_notify_on_migrate(p)) {
		mnd.src_cpu = src_cpu;
		mnd.dest_cpu = cpu;
		mnd.load = pct_task_load(p);

		/*
		 * Call the migration notifier with mnd for foreground task
		 * migrations as well as for wakeups if their load is above
		 * sysctl_sched_wakeup_load_threshold. This would prompt the
		 * cpu-boost to boost the CPU frequency on wake up of a heavy
		 * weight foreground task
		 */
		if ((src_cpu != cpu) || (mnd.load >
					sysctl_sched_wakeup_load_threshold))
			notify = 1;
	}

out:
	raw_spin_unlock_irqrestore(&p->pi_lock, flags);

	if (notify)
		atomic_notifier_call_chain(&migration_notifier_head,
					   0, (void *)&mnd);

	if (freq_notif_allowed) {
		if (!same_freq_domain(src_cpu, cpu)) {
			check_for_freq_change(cpu_rq(cpu),
						false, check_group);
			check_for_freq_change(cpu_rq(src_cpu),
						false, check_group);
		} else if (success) {
			check_for_freq_change(cpu_rq(cpu), true, false);
		}
	}

	return success;
}

/**
 * try_to_wake_up_local - try to wake up a local task with rq lock held
 * @p: the thread to be awakened
 *
 * Put @p on the run-queue if it's not already there. The caller must
 * ensure that this_rq() is locked, @p is bound to this_rq() and not
 * the current task.
 */
static void try_to_wake_up_local(struct task_struct *p)
{
	struct rq *rq = task_rq(p);

	if (rq != this_rq() || p == current) {
		printk_deferred("%s: Failed to wakeup task %d (%s), rq = %p,"
				" this_rq = %p, p = %p, current = %p\n",
			__func__, task_pid_nr(p), p->comm, rq,
			this_rq(), p, current);
		return;
	}

	lockdep_assert_held(&rq->lock);

	if (!raw_spin_trylock(&p->pi_lock)) {
		raw_spin_unlock(&rq->lock);
		raw_spin_lock(&p->pi_lock);
		raw_spin_lock(&rq->lock);
	}

	if (!(p->state & TASK_NORMAL))
		goto out;

	if (!task_on_rq_queued(p)) {
		u64 wallclock = sched_ktime_clock();

		update_task_ravg(rq->curr, rq, TASK_UPDATE, wallclock, 0);
		update_task_ravg(p, rq, TASK_WAKE, wallclock, 0);
		ttwu_activate(rq, p, ENQUEUE_WAKEUP);
		set_task_last_wake(p, wallclock);
	}

	ttwu_do_wakeup(rq, p, 0);
	ttwu_stat(p, smp_processor_id(), 0);
out:
	raw_spin_unlock(&p->pi_lock);
	/* Todo : Send cpufreq notifier */
}

/**
 * wake_up_process - Wake up a specific process
 * @p: The process to be woken up.
 *
 * Attempt to wake up the nominated process and move it to the set of runnable
 * processes.
 *
 * Return: 1 if the process was woken up, 0 if it was already running.
 *
 * It may be assumed that this function implies a write memory barrier before
 * changing the task state if and only if any tasks are woken up.
 */
int wake_up_process(struct task_struct *p)
{
	WARN_ON(task_is_stopped_or_traced(p));
	return try_to_wake_up(p, TASK_NORMAL, 0);
}
EXPORT_SYMBOL(wake_up_process);

/**
 * wake_up_process_no_notif - Wake up a specific process without notifying
 * governor
 * @p: The process to be woken up.
 *
 * Attempt to wake up the nominated process and move it to the set of runnable
 * processes.
 *
 * Return: 1 if the process was woken up, 0 if it was already running.
 *
 * It may be assumed that this function implies a write memory barrier before
 * changing the task state if and only if any tasks are woken up.
 */
int wake_up_process_no_notif(struct task_struct *p)
{
	WARN_ON(task_is_stopped_or_traced(p));
	return try_to_wake_up(p, TASK_NORMAL, WF_NO_NOTIFIER);
}
EXPORT_SYMBOL(wake_up_process_no_notif);

int wake_up_state(struct task_struct *p, unsigned int state)
{
	return try_to_wake_up(p, state, 0);
}

/*
 * This function clears the sched_dl_entity static params.
 */
void __dl_clear_params(struct task_struct *p)
{
	struct sched_dl_entity *dl_se = &p->dl;

	dl_se->dl_runtime = 0;
	dl_se->dl_deadline = 0;
	dl_se->dl_period = 0;
	dl_se->flags = 0;
	dl_se->dl_bw = 0;
}

/*
 * Perform scheduler related setup for a newly forked process p.
 * p is forked by current.
 *
 * __sched_fork() is basic setup used by init_idle() too:
 */
static void __sched_fork(unsigned long clone_flags, struct task_struct *p)
{
	p->on_rq			= 0;

	p->se.on_rq			= 0;
	p->se.exec_start		= 0;
	p->se.sum_exec_runtime		= 0;
	p->se.prev_sum_exec_runtime	= 0;
	p->se.nr_migrations		= 0;
	p->se.vruntime			= 0;

	INIT_LIST_HEAD(&p->se.group_node);

#ifdef CONFIG_SCHEDSTATS
	memset(&p->se.statistics, 0, sizeof(p->se.statistics));
#endif

	RB_CLEAR_NODE(&p->dl.rb_node);
	hrtimer_init(&p->dl.dl_timer, CLOCK_MONOTONIC, HRTIMER_MODE_REL);
	__dl_clear_params(p);

	INIT_LIST_HEAD(&p->rt.run_list);
	p->rt.timeout		= 0;
	p->rt.time_slice	= sched_rr_timeslice;
	p->rt.on_rq		= 0;
	p->rt.on_list		= 0;

#ifdef CONFIG_PREEMPT_NOTIFIERS
	INIT_HLIST_HEAD(&p->preempt_notifiers);
#endif

#ifdef CONFIG_NUMA_BALANCING
	if (p->mm && atomic_read(&p->mm->mm_users) == 1) {
		p->mm->numa_next_scan = jiffies + msecs_to_jiffies(sysctl_numa_balancing_scan_delay);
		p->mm->numa_scan_seq = 0;
	}

	if (clone_flags & CLONE_VM)
		p->numa_preferred_nid = current->numa_preferred_nid;
	else
		p->numa_preferred_nid = -1;

	p->node_stamp = 0ULL;
	p->numa_scan_seq = p->mm ? p->mm->numa_scan_seq : 0;
	p->numa_scan_period = sysctl_numa_balancing_scan_delay;
	p->numa_work.next = &p->numa_work;
	p->numa_faults_memory = NULL;
	p->numa_faults_buffer_memory = NULL;
	p->last_task_numa_placement = 0;
	p->last_sum_exec_runtime = 0;

	INIT_LIST_HEAD(&p->numa_entry);
	p->numa_group = NULL;
#endif /* CONFIG_NUMA_BALANCING */
}

#ifdef CONFIG_NUMA_BALANCING
#ifdef CONFIG_SCHED_DEBUG
void set_numabalancing_state(bool enabled)
{
	if (enabled)
		sched_feat_set("NUMA");
	else
		sched_feat_set("NO_NUMA");
}
#else
__read_mostly bool numabalancing_enabled;

void set_numabalancing_state(bool enabled)
{
	numabalancing_enabled = enabled;
}
#endif /* CONFIG_SCHED_DEBUG */

#ifdef CONFIG_PROC_SYSCTL
int sysctl_numa_balancing(struct ctl_table *table, int write,
			 void __user *buffer, size_t *lenp, loff_t *ppos)
{
	struct ctl_table t;
	int err;
	int state = numabalancing_enabled;

	if (write && !capable(CAP_SYS_ADMIN))
		return -EPERM;

	t = *table;
	t.data = &state;
	err = proc_dointvec_minmax(&t, write, buffer, lenp, ppos);
	if (err < 0)
		return err;
	if (write)
		set_numabalancing_state(state);
	return err;
}
#endif
#endif

/*
 * fork()/clone()-time setup:
 */
int sched_fork(unsigned long clone_flags, struct task_struct *p)
{
	unsigned long flags;
	int cpu = get_cpu();

	__sched_fork(clone_flags, p);
	/*
	 * We mark the process as running here. This guarantees that
	 * nobody will actually run it, and a signal or other external
	 * event cannot wake it up and insert it on the runqueue either.
	 */
	p->state = TASK_RUNNING;

	/*
	 * Make sure we do not leak PI boosting priority to the child.
	 */
	p->prio = current->normal_prio;

	/*
	 * Revert to default priority/policy on fork if requested.
	 */
	if (unlikely(p->sched_reset_on_fork)) {
		if (task_has_dl_policy(p) || task_has_rt_policy(p)) {
			p->policy = SCHED_NORMAL;
			p->static_prio = NICE_TO_PRIO(0);
			p->rt_priority = 0;
		} else if (PRIO_TO_NICE(p->static_prio) < 0)
			p->static_prio = NICE_TO_PRIO(0);

		p->prio = p->normal_prio = __normal_prio(p);
		set_load_weight(p);

		/*
		 * We don't need the reset flag anymore after the fork. It has
		 * fulfilled its duty:
		 */
		p->sched_reset_on_fork = 0;
	}

	if (dl_prio(p->prio)) {
		put_cpu();
		return -EAGAIN;
	} else if (rt_prio(p->prio)) {
		p->sched_class = &rt_sched_class;
	} else {
		p->sched_class = &fair_sched_class;
	}

	if (p->sched_class->task_fork)
		p->sched_class->task_fork(p);

	/*
	 * The child is not yet in the pid-hash so no cgroup attach races,
	 * and the cgroup is pinned to this child due to cgroup_fork()
	 * is ran before sched_fork().
	 *
	 * Silence PROVE_RCU.
	 */
	raw_spin_lock_irqsave(&p->pi_lock, flags);
	set_task_cpu(p, cpu);
	raw_spin_unlock_irqrestore(&p->pi_lock, flags);

#if defined(CONFIG_SCHEDSTATS) || defined(CONFIG_TASK_DELAY_ACCT)
	if (likely(sched_info_on()))
		memset(&p->sched_info, 0, sizeof(p->sched_info));
#endif
#if defined(CONFIG_SMP)
	p->on_cpu = 0;
#endif
	init_task_preempt_count(p);
#ifdef CONFIG_SMP
	plist_node_init(&p->pushable_tasks, MAX_PRIO);
	RB_CLEAR_NODE(&p->pushable_dl_tasks);
#endif

	put_cpu();
	return 0;
}

unsigned long to_ratio(u64 period, u64 runtime)
{
	if (runtime == RUNTIME_INF)
		return 1ULL << 20;

	/*
	 * Doing this here saves a lot of checks in all
	 * the calling paths, and returning zero seems
	 * safe for them anyway.
	 */
	if (period == 0)
		return 0;

	return div64_u64(runtime << 20, period);
}

#ifdef CONFIG_SMP
inline struct dl_bw *dl_bw_of(int i)
{
	rcu_lockdep_assert(rcu_read_lock_sched_held(),
			   "sched RCU must be held");
	return &cpu_rq(i)->rd->dl_bw;
}

static inline int dl_bw_cpus(int i)
{
	struct root_domain *rd = cpu_rq(i)->rd;
	int cpus = 0;

	rcu_lockdep_assert(rcu_read_lock_sched_held(),
			   "sched RCU must be held");
	for_each_cpu_and(i, rd->span, cpu_active_mask)
		cpus++;

	return cpus;
}
#else
inline struct dl_bw *dl_bw_of(int i)
{
	return &cpu_rq(i)->dl.dl_bw;
}

static inline int dl_bw_cpus(int i)
{
	return 1;
}
#endif

static inline
void __dl_clear(struct dl_bw *dl_b, u64 tsk_bw)
{
	dl_b->total_bw -= tsk_bw;
}

static inline
void __dl_add(struct dl_bw *dl_b, u64 tsk_bw)
{
	dl_b->total_bw += tsk_bw;
}

static inline
bool __dl_overflow(struct dl_bw *dl_b, int cpus, u64 old_bw, u64 new_bw)
{
	return dl_b->bw != -1 &&
	       dl_b->bw * cpus < dl_b->total_bw - old_bw + new_bw;
}

/*
 * We must be sure that accepting a new task (or allowing changing the
 * parameters of an existing one) is consistent with the bandwidth
 * constraints. If yes, this function also accordingly updates the currently
 * allocated bandwidth to reflect the new situation.
 *
 * This function is called while holding p's rq->lock.
 */
static int dl_overflow(struct task_struct *p, int policy,
		       const struct sched_attr *attr)
{

	struct dl_bw *dl_b = dl_bw_of(task_cpu(p));
	u64 period = attr->sched_period ?: attr->sched_deadline;
	u64 runtime = attr->sched_runtime;
	u64 new_bw = dl_policy(policy) ? to_ratio(period, runtime) : 0;
	int cpus, err = -1;

	if (new_bw == p->dl.dl_bw)
		return 0;

	/*
	 * Either if a task, enters, leave, or stays -deadline but changes
	 * its parameters, we may need to update accordingly the total
	 * allocated bandwidth of the container.
	 */
	raw_spin_lock(&dl_b->lock);
	cpus = dl_bw_cpus(task_cpu(p));
	if (dl_policy(policy) && !task_has_dl_policy(p) &&
	    !__dl_overflow(dl_b, cpus, 0, new_bw)) {
		__dl_add(dl_b, new_bw);
		err = 0;
	} else if (dl_policy(policy) && task_has_dl_policy(p) &&
		   !__dl_overflow(dl_b, cpus, p->dl.dl_bw, new_bw)) {
		__dl_clear(dl_b, p->dl.dl_bw);
		__dl_add(dl_b, new_bw);
		err = 0;
	} else if (!dl_policy(policy) && task_has_dl_policy(p)) {
		__dl_clear(dl_b, p->dl.dl_bw);
		err = 0;
	}
	raw_spin_unlock(&dl_b->lock);

	return err;
}

extern void init_dl_bw(struct dl_bw *dl_b);

/*
 * wake_up_new_task - wake up a newly created task for the first time.
 *
 * This function will do some initial scheduler statistics housekeeping
 * that must be done for every newly created context, then puts the task
 * on the runqueue and wakes it.
 */
void wake_up_new_task(struct task_struct *p)
{
	unsigned long flags;
	struct rq *rq;

	raw_spin_lock_irqsave(&p->pi_lock, flags);
	init_new_task_load(p);
	add_new_task_to_grp(p);
#ifdef CONFIG_SMP
	/*
	 * Fork balancing, do it here and not earlier because:
	 *  - cpus_allowed can change in the fork path
	 *  - any previously selected cpu might disappear through hotplug
	 */
	set_task_cpu(p, select_task_rq(p, task_cpu(p), SD_BALANCE_FORK, 0));
#endif

	/* Initialize new task's runnable average */
	init_task_runnable_average(p);
	rq = __task_rq_lock(p);
	mark_task_starting(p);
	activate_task(rq, p, 0);
	p->on_rq = TASK_ON_RQ_QUEUED;
	trace_sched_wakeup_new(p, true);
	check_preempt_curr(rq, p, WF_FORK);
#ifdef CONFIG_SMP
	if (p->sched_class->task_woken)
		p->sched_class->task_woken(rq, p);
#endif
	task_rq_unlock(rq, p, &flags);
}

#ifdef CONFIG_PREEMPT_NOTIFIERS

/**
 * preempt_notifier_register - tell me when current is being preempted & rescheduled
 * @notifier: notifier struct to register
 */
void preempt_notifier_register(struct preempt_notifier *notifier)
{
	hlist_add_head(&notifier->link, &current->preempt_notifiers);
}
EXPORT_SYMBOL_GPL(preempt_notifier_register);

/**
 * preempt_notifier_unregister - no longer interested in preemption notifications
 * @notifier: notifier struct to unregister
 *
 * This is safe to call from within a preemption notifier.
 */
void preempt_notifier_unregister(struct preempt_notifier *notifier)
{
	hlist_del(&notifier->link);
}
EXPORT_SYMBOL_GPL(preempt_notifier_unregister);

static void fire_sched_in_preempt_notifiers(struct task_struct *curr)
{
	struct preempt_notifier *notifier;

	hlist_for_each_entry(notifier, &curr->preempt_notifiers, link)
		notifier->ops->sched_in(notifier, raw_smp_processor_id());
}

static void
fire_sched_out_preempt_notifiers(struct task_struct *curr,
				 struct task_struct *next)
{
	struct preempt_notifier *notifier;

	hlist_for_each_entry(notifier, &curr->preempt_notifiers, link)
		notifier->ops->sched_out(notifier, next);
}

#else /* !CONFIG_PREEMPT_NOTIFIERS */

static void fire_sched_in_preempt_notifiers(struct task_struct *curr)
{
}

static void
fire_sched_out_preempt_notifiers(struct task_struct *curr,
				 struct task_struct *next)
{
}

#endif /* CONFIG_PREEMPT_NOTIFIERS */

/**
 * prepare_task_switch - prepare to switch tasks
 * @rq: the runqueue preparing to switch
 * @prev: the current task that is being switched out
 * @next: the task we are going to switch to.
 *
 * This is called with the rq lock held and interrupts off. It must
 * be paired with a subsequent finish_task_switch after the context
 * switch.
 *
 * prepare_task_switch sets up locking and calls architecture specific
 * hooks.
 */
static inline void
prepare_task_switch(struct rq *rq, struct task_struct *prev,
		    struct task_struct *next)
{
	trace_sched_switch(prev, next);
	sched_info_switch(rq, prev, next);
	perf_event_task_sched_out(prev, next);
	fire_sched_out_preempt_notifiers(prev, next);
	prepare_lock_switch(rq, next);
	prepare_arch_switch(next);

#ifdef CONFIG_MSM_APP_SETTINGS
	if (use_app_setting)
		switch_app_setting_bit(prev, next);

	if (use_32bit_app_setting || use_32bit_app_setting_pro)
		switch_32bit_app_setting_bit(prev, next);
#endif
}

/**
 * finish_task_switch - clean up after a task-switch
 * @rq: runqueue associated with task-switch
 * @prev: the thread we just switched away from.
 *
 * finish_task_switch must be called after the context switch, paired
 * with a prepare_task_switch call before the context switch.
 * finish_task_switch will reconcile locking set up by prepare_task_switch,
 * and do any other architecture-specific cleanup actions.
 *
 * Note that we may have delayed dropping an mm in context_switch(). If
 * so, we finish that here outside of the runqueue lock. (Doing it
 * with the lock held can cause deadlocks; see schedule() for
 * details.)
 */
static void finish_task_switch(struct rq *rq, struct task_struct *prev)
	__releases(rq->lock)
{
	struct mm_struct *mm = rq->prev_mm;
	long prev_state;

	rq->prev_mm = NULL;

	/*
	 * A task struct has one reference for the use as "current".
	 * If a task dies, then it sets TASK_DEAD in tsk->state and calls
	 * schedule one last time. The schedule call will never return, and
	 * the scheduled task must drop that reference.
	 *
	 * We must observe prev->state before clearing prev->on_cpu (in
	 * finish_lock_switch), otherwise a concurrent wakeup can get prev
	 * running on another CPU and we could rave with its RUNNING -> DEAD
	 * transition, resulting in a double drop.
	 */
	prev_state = prev->state;
	vtime_task_switch(prev);
	finish_arch_switch(prev);
	perf_event_task_sched_in(prev, current);
	finish_lock_switch(rq, prev);
	finish_arch_post_lock_switch();

	fire_sched_in_preempt_notifiers(current);
	if (mm)
		mmdrop(mm);
	if (unlikely(prev_state == TASK_DEAD)) {
		if (prev->sched_class->task_dead)
			prev->sched_class->task_dead(prev);

		/*
		 * Remove function-return probe instances associated with this
		 * task and put them back on the free list.
		 */
		kprobe_flush_task(prev);
		put_task_struct(prev);
	}

	tick_nohz_task_switch(current);
}

#ifdef CONFIG_SMP

/* rq->lock is NOT held, but preemption is disabled */
static inline void post_schedule(struct rq *rq)
{
	if (rq->post_schedule) {
		unsigned long flags;

		raw_spin_lock_irqsave(&rq->lock, flags);
		if (rq->curr->sched_class->post_schedule)
			rq->curr->sched_class->post_schedule(rq);
		raw_spin_unlock_irqrestore(&rq->lock, flags);

		rq->post_schedule = 0;
	}
}

#else

static inline void post_schedule(struct rq *rq)
{
}

#endif

/**
 * schedule_tail - first thing a freshly forked thread must call.
 * @prev: the thread we just switched away from.
 */
asmlinkage __visible void schedule_tail(struct task_struct *prev)
	__releases(rq->lock)
{
	struct rq *rq = this_rq();

	finish_task_switch(rq, prev);

	/*
	 * FIXME: do we need to worry about rq being invalidated by the
	 * task_switch?
	 */
	post_schedule(rq);

	if (current->set_child_tid)
		put_user(task_pid_vnr(current), current->set_child_tid);
}

/*
 * context_switch - switch to the new MM and the new
 * thread's register state.
 */
static inline void
context_switch(struct rq *rq, struct task_struct *prev,
	       struct task_struct *next)
{
	struct mm_struct *mm, *oldmm;

	prepare_task_switch(rq, prev, next);

	mm = next->mm;
	oldmm = prev->active_mm;
	/*
	 * For paravirt, this is coupled with an exit in switch_to to
	 * combine the page table reload and the switch backend into
	 * one hypercall.
	 */
	arch_start_context_switch(prev);

	if (!mm) {
		next->active_mm = oldmm;
		atomic_inc(&oldmm->mm_count);
		enter_lazy_tlb(oldmm, next);
	} else
		switch_mm(oldmm, mm, next);

	if (!prev->mm) {
		prev->active_mm = NULL;
		rq->prev_mm = oldmm;
	}
	/*
	 * Since the runqueue lock will be released by the next
	 * task (which is an invalid locking op but in the case
	 * of the scheduler it's an obvious special-case), so we
	 * do an early lockdep release here:
	 */
	spin_release(&rq->lock.dep_map, 1, _THIS_IP_);

	context_tracking_task_switch(prev, next);
	/* Here we just switch the register state and the stack. */
	switch_to(prev, next, prev);

	barrier();
	/*
	 * this_rq must be evaluated again because prev may have moved
	 * CPUs since it called schedule(), thus the 'rq' on its stack
	 * frame will be invalid.
	 */
	finish_task_switch(this_rq(), prev);
}

/*
 * nr_running and nr_context_switches:
 *
 * externally visible scheduler statistics: current number of runnable
 * threads, total number of context switches performed since bootup.
 */
unsigned long nr_running(void)
{
	unsigned long i, sum = 0;

	for_each_online_cpu(i)
		sum += cpu_rq(i)->nr_running;

	return sum;
}

/*
 * Check if only the current task is running on the cpu.
 *
 * Caution: this function does not check that the caller has disabled
 * preemption, thus the result might have a time-of-check-to-time-of-use
 * race.  The caller is responsible to use it correctly, for example:
 *
 * - from a non-preemptable section (of course)
 *
 * - from a thread that is bound to a single CPU
 *
 * - in a loop with very short iterations (e.g. a polling loop)
 */
bool single_task_running(void)
{
	return raw_rq()->nr_running == 1;
}
EXPORT_SYMBOL(single_task_running);

unsigned long long nr_context_switches(void)
{
	int i;
	unsigned long long sum = 0;

	for_each_possible_cpu(i)
		sum += cpu_rq(i)->nr_switches;

	return sum;
}

unsigned long nr_iowait(void)
{
	unsigned long i, sum = 0;

	for_each_possible_cpu(i)
		sum += atomic_read(&cpu_rq(i)->nr_iowait);

	return sum;
}

unsigned long nr_iowait_cpu(int cpu)
{
	struct rq *this = cpu_rq(cpu);
	return atomic_read(&this->nr_iowait);
}

void get_iowait_load(unsigned long *nr_waiters, unsigned long *load)
{
	struct rq *this = this_rq();
	*nr_waiters = atomic_read(&this->nr_iowait);
	*load = this->cpu_load[0];
}

#if defined(CONFIG_SMP)

/*
 * sched_exec - execve() is a valuable balancing opportunity, because at
 * this point the task has the smallest effective memory and cache footprint.
 */
void sched_exec(void)
{
	struct task_struct *p = current;
	unsigned long flags;
	int dest_cpu, curr_cpu;

	if (sched_enable_hmp)
		return;

	raw_spin_lock_irqsave(&p->pi_lock, flags);
	curr_cpu = task_cpu(p);
	dest_cpu = p->sched_class->select_task_rq(p, task_cpu(p), SD_BALANCE_EXEC, 0);
	if (dest_cpu == smp_processor_id())
		goto unlock;

	if (likely(cpu_active(dest_cpu))) {
		struct migration_arg arg = { p, dest_cpu };

		raw_spin_unlock_irqrestore(&p->pi_lock, flags);
		stop_one_cpu(curr_cpu, migration_cpu_stop, &arg);
		return;
	}
unlock:
	raw_spin_unlock_irqrestore(&p->pi_lock, flags);
}

#endif

DEFINE_PER_CPU(struct kernel_stat, kstat);
DEFINE_PER_CPU(struct kernel_cpustat, kernel_cpustat);

EXPORT_PER_CPU_SYMBOL(kstat);
EXPORT_PER_CPU_SYMBOL(kernel_cpustat);

/*
 * Return accounted runtime for the task.
 * In case the task is currently running, return the runtime plus current's
 * pending runtime that have not been accounted yet.
 */
unsigned long long task_sched_runtime(struct task_struct *p)
{
	unsigned long flags;
	struct rq *rq;
	u64 ns;

#if defined(CONFIG_64BIT) && defined(CONFIG_SMP)
	/*
	 * 64-bit doesn't need locks to atomically read a 64bit value.
	 * So we have a optimization chance when the task's delta_exec is 0.
	 * Reading ->on_cpu is racy, but this is ok.
	 *
	 * If we race with it leaving cpu, we'll take a lock. So we're correct.
	 * If we race with it entering cpu, unaccounted time is 0. This is
	 * indistinguishable from the read occurring a few cycles earlier.
	 * If we see ->on_cpu without ->on_rq, the task is leaving, and has
	 * been accounted, so we're correct here as well.
	 */
	if (!p->on_cpu || !task_on_rq_queued(p))
		return p->se.sum_exec_runtime;
#endif

	rq = task_rq_lock(p, &flags);
	/*
	 * Must be ->curr _and_ ->on_rq.  If dequeued, we would
	 * project cycles that may never be accounted to this
	 * thread, breaking clock_gettime().
	 */
	if (task_current(rq, p) && task_on_rq_queued(p)) {
		update_rq_clock(rq);
		p->sched_class->update_curr(rq);
	}
	ns = p->se.sum_exec_runtime;
	task_rq_unlock(rq, p, &flags);

	return ns;
}

#ifdef CONFIG_SCHED_HMP
static bool early_detection_notify(struct rq *rq, u64 wallclock)
{
	struct task_struct *p;
	int loop_max = 10;

	if (!sched_boost() || !rq->cfs.h_nr_running)
		return 0;

	rq->ed_task = NULL;
	list_for_each_entry(p, &rq->cfs_tasks, se.group_node) {
		if (!loop_max)
			break;

		if (wallclock - p->last_wake_ts >= EARLY_DETECTION_DURATION) {
			rq->ed_task = p;
			return 1;
		}

		loop_max--;
	}

	return 0;
}
#else /* CONFIG_SCHED_HMP */
static bool early_detection_notify(struct rq *rq, u64 wallclock)
{
	return 0;
}
#endif /* CONFIG_SCHED_HMP */

/*
 * This function gets called by the timer code, with HZ frequency.
 * We call it with interrupts disabled.
 */
void scheduler_tick(void)
{
	int cpu = smp_processor_id();
	struct rq *rq = cpu_rq(cpu);
	struct task_struct *curr = rq->curr;
	u64 wallclock;
	bool early_notif;
	u32 old_load;
	struct related_thread_group *grp;

	sched_clock_tick();

	raw_spin_lock(&rq->lock);
	old_load = task_load(curr);
	set_window_start(rq);
	update_rq_clock(rq);
	curr->sched_class->task_tick(rq, curr, 0);
	update_cpu_load_active(rq);
	wallclock = sched_ktime_clock();
	update_task_ravg(rq->curr, rq, TASK_UPDATE, wallclock, 0);
	early_notif = early_detection_notify(rq, wallclock);
	raw_spin_unlock(&rq->lock);

	if (early_notif)
		atomic_notifier_call_chain(&load_alert_notifier_head,
					0, (void *)(long)cpu);

	perf_event_task_tick();

#ifdef CONFIG_SMP
	rq->idle_balance = idle_cpu(cpu);
	trigger_load_balance(rq);
#endif
	rq_last_tick_reset(rq);

	rcu_read_lock();
	grp = task_related_thread_group(curr);
	if (update_preferred_cluster(grp, curr, old_load))
		set_preferred_cluster(grp);
	rcu_read_unlock();

	if (curr->sched_class == &fair_sched_class)
		check_for_migration(rq, curr);
}

#ifdef CONFIG_NO_HZ_FULL
/**
 * scheduler_tick_max_deferment
 *
 * Keep at least one tick per second when a single
 * active task is running because the scheduler doesn't
 * yet completely support full dynticks environment.
 *
 * This makes sure that uptime, CFS vruntime, load
 * balancing, etc... continue to move forward, even
 * with a very low granularity.
 *
 * Return: Maximum deferment in nanoseconds.
 */
u64 scheduler_tick_max_deferment(void)
{
	struct rq *rq = this_rq();
	unsigned long next, now = ACCESS_ONCE(jiffies);

	next = rq->last_sched_tick + HZ;

	if (time_before_eq(next, now))
		return 0;

	return jiffies_to_nsecs(next - now);
}
#endif

notrace unsigned long get_parent_ip(unsigned long addr)
{
	if (in_lock_functions(addr)) {
		addr = CALLER_ADDR2;
		if (in_lock_functions(addr))
			addr = CALLER_ADDR3;
	}
	return addr;
}

#if defined(CONFIG_PREEMPT) && (defined(CONFIG_DEBUG_PREEMPT) || \
				defined(CONFIG_PREEMPT_TRACER))

void preempt_count_add(int val)
{
#ifdef CONFIG_DEBUG_PREEMPT
	/*
	 * Underflow?
	 */
	if (DEBUG_LOCKS_WARN_ON((preempt_count() < 0)))
		return;
#endif
	__preempt_count_add(val);
#ifdef CONFIG_DEBUG_PREEMPT
	/*
	 * Spinlock count overflowing soon?
	 */
	DEBUG_LOCKS_WARN_ON((preempt_count() & PREEMPT_MASK) >=
				PREEMPT_MASK - 10);
#endif
	if (preempt_count() == val) {
		unsigned long ip = get_parent_ip(CALLER_ADDR1);
#ifdef CONFIG_DEBUG_PREEMPT
		current->preempt_disable_ip = ip;
#endif
		trace_preempt_off(CALLER_ADDR0, ip);
	}
}
EXPORT_SYMBOL(preempt_count_add);
NOKPROBE_SYMBOL(preempt_count_add);

void preempt_count_sub(int val)
{
#ifdef CONFIG_DEBUG_PREEMPT
	/*
	 * Underflow?
	 */
	if (DEBUG_LOCKS_WARN_ON(val > preempt_count()))
		return;
	/*
	 * Is the spinlock portion underflowing?
	 */
	if (DEBUG_LOCKS_WARN_ON((val < PREEMPT_MASK) &&
			!(preempt_count() & PREEMPT_MASK)))
		return;
#endif

	if (preempt_count() == val)
		trace_preempt_on(CALLER_ADDR0, get_parent_ip(CALLER_ADDR1));
	__preempt_count_sub(val);
}
EXPORT_SYMBOL(preempt_count_sub);
NOKPROBE_SYMBOL(preempt_count_sub);

#endif

/*
 * Print scheduling while atomic bug:
 */
static noinline void __schedule_bug(struct task_struct *prev)
{
	if (oops_in_progress)
		return;

	printk(KERN_ERR "BUG: scheduling while atomic: %s/%d/0x%08x\n",
		prev->comm, prev->pid, preempt_count());

	debug_show_held_locks(prev);
	print_modules();
	if (irqs_disabled())
		print_irqtrace_events(prev);
#ifdef CONFIG_DEBUG_PREEMPT
	if (in_atomic_preempt_off()) {
		pr_err("Preemption disabled at:");
		print_ip_sym(current->preempt_disable_ip);
		pr_cont("\n");
	}
#endif
#ifdef CONFIG_PANIC_ON_SCHED_BUG
	BUG();
#endif
	dump_stack();
	add_taint(TAINT_WARN, LOCKDEP_STILL_OK);
}

/*
 * Various schedule()-time debugging checks and statistics:
 */
static inline void schedule_debug(struct task_struct *prev)
{
#ifdef CONFIG_SCHED_STACK_END_CHECK
	if (unlikely(task_stack_end_corrupted(prev)))
		panic("corrupted stack end detected inside scheduler\n");
#endif
	/*
	 * Test if we are atomic. Since do_exit() needs to call into
	 * schedule() atomically, we ignore that path. Otherwise whine
	 * if we are scheduling when we should not.
	 */
	if (unlikely(in_atomic_preempt_off() && prev->state != TASK_DEAD))
		__schedule_bug(prev);
	rcu_sleep_check();

	profile_hit(SCHED_PROFILING, __builtin_return_address(0));

	schedstat_inc(this_rq(), sched_count);
}

/*
 * Pick up the highest-prio task:
 */
static inline struct task_struct *
pick_next_task(struct rq *rq, struct task_struct *prev)
{
	const struct sched_class *class = &fair_sched_class;
	struct task_struct *p;

	/*
	 * Optimization: we know that if all tasks are in
	 * the fair class we can call that function directly:
	 */
	if (likely(prev->sched_class == class &&
		   rq->nr_running == rq->cfs.h_nr_running)) {
		p = fair_sched_class.pick_next_task(rq, prev);
		if (unlikely(p == RETRY_TASK))
			goto again;

		/* assumes fair_sched_class->next == idle_sched_class */
		if (unlikely(!p))
			p = idle_sched_class.pick_next_task(rq, prev);

		return p;
	}

again:
	for_each_class(class) {
		p = class->pick_next_task(rq, prev);
		if (p) {
			if (unlikely(p == RETRY_TASK))
				goto again;
			return p;
		}
	}

	BUG(); /* the idle class will always have a runnable task */
}

/*
 * __schedule() is the main scheduler function.
 *
 * The main means of driving the scheduler and thus entering this function are:
 *
 *   1. Explicit blocking: mutex, semaphore, waitqueue, etc.
 *
 *   2. TIF_NEED_RESCHED flag is checked on interrupt and userspace return
 *      paths. For example, see arch/x86/entry_64.S.
 *
 *      To drive preemption between tasks, the scheduler sets the flag in timer
 *      interrupt handler scheduler_tick().
 *
 *   3. Wakeups don't really cause entry into schedule(). They add a
 *      task to the run-queue and that's it.
 *
 *      Now, if the new task added to the run-queue preempts the current
 *      task, then the wakeup sets TIF_NEED_RESCHED and schedule() gets
 *      called on the nearest possible occasion:
 *
 *       - If the kernel is preemptible (CONFIG_PREEMPT=y):
 *
 *         - in syscall or exception context, at the next outmost
 *           preempt_enable(). (this might be as soon as the wake_up()'s
 *           spin_unlock()!)
 *
 *         - in IRQ context, return from interrupt-handler to
 *           preemptible context
 *
 *       - If the kernel is not preemptible (CONFIG_PREEMPT is not set)
 *         then at the next:
 *
 *          - cond_resched() call
 *          - explicit schedule() call
 *          - return from syscall or exception to user-space
 *          - return from interrupt-handler to user-space
 */
static void __sched __schedule(void)
{
	struct task_struct *prev, *next;
	unsigned long *switch_count;
	struct rq *rq;
	int cpu;
	u64 wallclock;

need_resched:
	preempt_disable();
	cpu = smp_processor_id();
	rq = cpu_rq(cpu);
	rcu_note_context_switch(cpu);
	prev = rq->curr;

	schedule_debug(prev);

	if (sched_feat(HRTICK))
		hrtick_clear(rq);

	/*
	 * Make sure that signal_pending_state()->signal_pending() below
	 * can't be reordered with __set_current_state(TASK_INTERRUPTIBLE)
	 * done by the caller to avoid the race with signal_wake_up().
	 */
	smp_mb__before_spinlock();
	raw_spin_lock_irq(&rq->lock);

	switch_count = &prev->nivcsw;
	if (prev->state && !(preempt_count() & PREEMPT_ACTIVE)) {
		if (unlikely(signal_pending_state(prev->state, prev))) {
			prev->state = TASK_RUNNING;
		} else {
			deactivate_task(rq, prev, DEQUEUE_SLEEP);
			prev->on_rq = 0;

			/*
			 * If a worker went to sleep, notify and ask workqueue
			 * whether it wants to wake up a task to maintain
			 * concurrency.
			 */
			if (prev->flags & PF_WQ_WORKER) {
				struct task_struct *to_wakeup;

				to_wakeup = wq_worker_sleeping(prev, cpu);
				if (to_wakeup)
					try_to_wake_up_local(to_wakeup);
			}
		}
		switch_count = &prev->nvcsw;
	}

	if (task_on_rq_queued(prev) || rq->skip_clock_update < 0)
		update_rq_clock(rq);

	next = pick_next_task(rq, prev);
	wallclock = sched_ktime_clock();
	update_task_ravg(prev, rq, PUT_PREV_TASK, wallclock, 0);
	update_task_ravg(next, rq, PICK_NEXT_TASK, wallclock, 0);
	clear_tsk_need_resched(prev);
	clear_preempt_need_resched();
	rq->skip_clock_update = 0;

	BUG_ON(task_cpu(next) != cpu_of(rq));

	if (likely(prev != next)) {
		rq->nr_switches++;
		rq->curr = next;
		++*switch_count;

		set_task_last_switch_out(prev, wallclock);

		context_switch(rq, prev, next); /* unlocks the rq */
		/*
		 * The context switch have flipped the stack from under us
		 * and restored the local variables which were saved when
		 * this task called schedule() in the past. prev == current
		 * is still correct, but it can be moved to another cpu/rq.
		 */
		cpu = smp_processor_id();
		rq = cpu_rq(cpu);
	} else
		raw_spin_unlock_irq(&rq->lock);

	post_schedule(rq);

	sched_preempt_enable_no_resched();
	if (need_resched())
		goto need_resched;
}

static inline void sched_submit_work(struct task_struct *tsk)
{
	if (!tsk->state || tsk_is_pi_blocked(tsk))
		return;
	/*
	 * If we are going to sleep and we have plugged IO queued,
	 * make sure to submit it to avoid deadlocks.
	 */
	if (blk_needs_flush_plug(tsk))
		blk_schedule_flush_plug(tsk);
}

asmlinkage __visible void __sched schedule(void)
{
	struct task_struct *tsk = current;

	sched_submit_work(tsk);
	__schedule();
}
EXPORT_SYMBOL(schedule);

#ifdef CONFIG_CONTEXT_TRACKING
asmlinkage __visible void __sched schedule_user(void)
{
	/*
	 * If we come here after a random call to set_need_resched(),
	 * or we have been woken up remotely but the IPI has not yet arrived,
	 * we haven't yet exited the RCU idle mode. Do it here manually until
	 * we find a better solution.
	 *
	 * NB: There are buggy callers of this function.  Ideally we
	 * should warn if prev_state != IN_USER, but that will trigger
	 * too frequently to make sense yet.
	 */
	enum ctx_state prev_state = exception_enter();
	schedule();
	exception_exit(prev_state);
}
#endif

/**
 * schedule_preempt_disabled - called with preemption disabled
 *
 * Returns with preemption disabled. Note: preempt_count must be 1
 */
void __sched schedule_preempt_disabled(void)
{
	sched_preempt_enable_no_resched();
	schedule();
	preempt_disable();
}

#ifdef CONFIG_PREEMPT
/*
 * this is the entry point to schedule() from in-kernel preemption
 * off of preempt_enable. Kernel preemptions off return from interrupt
 * occur there and call schedule directly.
 */
asmlinkage __visible void __sched notrace preempt_schedule(void)
{
	/*
	 * If there is a non-zero preempt_count or interrupts are disabled,
	 * we do not want to preempt the current task. Just return..
	 */
	if (likely(!preemptible()))
		return;

	do {
		__preempt_count_add(PREEMPT_ACTIVE);
		__schedule();
		__preempt_count_sub(PREEMPT_ACTIVE);

		/*
		 * Check again in case we missed a preemption opportunity
		 * between schedule and now.
		 */
		barrier();
	} while (need_resched());
}
NOKPROBE_SYMBOL(preempt_schedule);
EXPORT_SYMBOL(preempt_schedule);

#ifdef CONFIG_CONTEXT_TRACKING
/**
 * preempt_schedule_context - preempt_schedule called by tracing
 *
 * The tracing infrastructure uses preempt_enable_notrace to prevent
 * recursion and tracing preempt enabling caused by the tracing
 * infrastructure itself. But as tracing can happen in areas coming
 * from userspace or just about to enter userspace, a preempt enable
 * can occur before user_exit() is called. This will cause the scheduler
 * to be called when the system is still in usermode.
 *
 * To prevent this, the preempt_enable_notrace will use this function
 * instead of preempt_schedule() to exit user context if needed before
 * calling the scheduler.
 */
asmlinkage __visible void __sched notrace preempt_schedule_context(void)
{
	enum ctx_state prev_ctx;

	if (likely(!preemptible()))
		return;

	do {
		__preempt_count_add(PREEMPT_ACTIVE);
		/*
		 * Needs preempt disabled in case user_exit() is traced
		 * and the tracer calls preempt_enable_notrace() causing
		 * an infinite recursion.
		 */
		prev_ctx = exception_enter();
		__schedule();
		exception_exit(prev_ctx);

		__preempt_count_sub(PREEMPT_ACTIVE);
		barrier();
	} while (need_resched());
}
EXPORT_SYMBOL_GPL(preempt_schedule_context);
#endif /* CONFIG_CONTEXT_TRACKING */

#endif /* CONFIG_PREEMPT */

/*
 * this is the entry point to schedule() from kernel preemption
 * off of irq context.
 * Note, that this is called and return with irqs disabled. This will
 * protect us against recursive calling from irq.
 */
asmlinkage __visible void __sched preempt_schedule_irq(void)
{
	enum ctx_state prev_state;

	/* Catch callers which need to be fixed */
	BUG_ON(preempt_count() || !irqs_disabled());

	prev_state = exception_enter();

	do {
		__preempt_count_add(PREEMPT_ACTIVE);
		local_irq_enable();
		__schedule();
		local_irq_disable();
		__preempt_count_sub(PREEMPT_ACTIVE);

		/*
		 * Check again in case we missed a preemption opportunity
		 * between schedule and now.
		 */
		barrier();
	} while (need_resched());

	exception_exit(prev_state);
}

int default_wake_function(wait_queue_t *curr, unsigned mode, int wake_flags,
			  void *key)
{
	return try_to_wake_up(curr->private, mode, wake_flags);
}
EXPORT_SYMBOL(default_wake_function);

#ifdef CONFIG_RT_MUTEXES

/*
 * rt_mutex_setprio - set the current priority of a task
 * @p: task
 * @prio: prio value (kernel-internal form)
 *
 * This function changes the 'effective' priority of a task. It does
 * not touch ->normal_prio like __setscheduler().
 *
 * Used by the rt_mutex code to implement priority inheritance
 * logic. Call site only calls if the priority of the task changed.
 */
void rt_mutex_setprio(struct task_struct *p, int prio)
{
	int oldprio, queued, running, queue_flag = DEQUEUE_SAVE | DEQUEUE_MOVE;
	struct rq *rq;
	const struct sched_class *prev_class;

	BUG_ON(prio > MAX_PRIO);

	rq = __task_rq_lock(p);

	/*
	 * Idle task boosting is a nono in general. There is one
	 * exception, when PREEMPT_RT and NOHZ is active:
	 *
	 * The idle task calls get_next_timer_interrupt() and holds
	 * the timer wheel base->lock on the CPU and another CPU wants
	 * to access the timer (probably to cancel it). We can safely
	 * ignore the boosting request, as the idle CPU runs this code
	 * with interrupts disabled and will complete the lock
	 * protected section without being interrupted. So there is no
	 * real need to boost.
	 */
	if (unlikely(p == rq->idle)) {
		WARN_ON(p != rq->curr);
		WARN_ON(p->pi_blocked_on);
		goto out_unlock;
	}

	trace_sched_pi_setprio(p, prio);
	oldprio = p->prio;

	if (oldprio == prio)
		queue_flag &= ~DEQUEUE_MOVE;

	prev_class = p->sched_class;
	queued = task_on_rq_queued(p);
	running = task_current(rq, p);
	if (queued)
		dequeue_task(rq, p, queue_flag);
	if (running)
		put_prev_task(rq, p);

	/*
	 * Boosting condition are:
	 * 1. -rt task is running and holds mutex A
	 *      --> -dl task blocks on mutex A
	 *
	 * 2. -dl task is running and holds mutex A
	 *      --> -dl task blocks on mutex A and could preempt the
	 *          running task
	 */
	if (dl_prio(prio)) {
		struct task_struct *pi_task = rt_mutex_get_top_task(p);
		if (!dl_prio(p->normal_prio) ||
		    (pi_task && dl_entity_preempt(&pi_task->dl, &p->dl))) {
			p->dl.dl_boosted = 1;
			p->dl.dl_throttled = 0;
			queue_flag |= ENQUEUE_REPLENISH;
		} else
			p->dl.dl_boosted = 0;
		p->sched_class = &dl_sched_class;
	} else if (rt_prio(prio)) {
		if (dl_prio(oldprio))
			p->dl.dl_boosted = 0;
		if (oldprio < prio)
			queue_flag |= ENQUEUE_HEAD;
		p->sched_class = &rt_sched_class;
	} else {
		if (dl_prio(oldprio))
			p->dl.dl_boosted = 0;
		if (rt_prio(oldprio))
			p->rt.timeout = 0;
		p->sched_class = &fair_sched_class;
	}

	p->prio = prio;

	if (running)
		p->sched_class->set_curr_task(rq);
	if (queued)
		enqueue_task(rq, p, queue_flag);

	check_class_changed(rq, p, prev_class, oldprio);
out_unlock:
	__task_rq_unlock(rq);
}
#endif

void set_user_nice(struct task_struct *p, long nice)
{
	int old_prio, delta, queued;
	unsigned long flags;
	struct rq *rq;

	if (task_nice(p) == nice || nice < MIN_NICE || nice > MAX_NICE)
		return;
	/*
	 * We have to be careful, if called from sys_setpriority(),
	 * the task might be in the middle of scheduling on another CPU.
	 */
	rq = task_rq_lock(p, &flags);
	/*
	 * The RT priorities are set via sched_setscheduler(), but we still
	 * allow the 'normal' nice value to be set - but as expected
	 * it wont have any effect on scheduling until the task is
	 * SCHED_DEADLINE, SCHED_FIFO or SCHED_RR:
	 */
	if (task_has_dl_policy(p) || task_has_rt_policy(p)) {
		p->static_prio = NICE_TO_PRIO(nice);
		goto out_unlock;
	}
	queued = task_on_rq_queued(p);
	if (queued)
		dequeue_task(rq, p, DEQUEUE_SAVE);

	p->static_prio = NICE_TO_PRIO(nice);
	set_load_weight(p);
	old_prio = p->prio;
	p->prio = effective_prio(p);
	delta = p->prio - old_prio;

	if (queued) {
		enqueue_task(rq, p, ENQUEUE_RESTORE);
		/*
		 * If the task increased its priority or is running and
		 * lowered its priority, then reschedule its CPU:
		 */
		if (delta < 0 || (delta > 0 && task_running(rq, p)))
			resched_curr(rq);
	}
out_unlock:
	task_rq_unlock(rq, p, &flags);
}
EXPORT_SYMBOL(set_user_nice);

/*
 * can_nice - check if a task can reduce its nice value
 * @p: task
 * @nice: nice value
 */
int can_nice(const struct task_struct *p, const int nice)
{
	/* convert nice value [19,-20] to rlimit style value [1,40] */
	int nice_rlim = nice_to_rlimit(nice);

	return (nice_rlim <= task_rlimit(p, RLIMIT_NICE) ||
		capable(CAP_SYS_NICE));
}

#ifdef __ARCH_WANT_SYS_NICE

/*
 * sys_nice - change the priority of the current process.
 * @increment: priority increment
 *
 * sys_setpriority is a more generic, but much slower function that
 * does similar things.
 */
SYSCALL_DEFINE1(nice, int, increment)
{
	long nice, retval;

	/*
	 * Setpriority might change our priority at the same moment.
	 * We don't have to worry. Conceptually one call occurs first
	 * and we have a single winner.
	 */
	increment = clamp(increment, -NICE_WIDTH, NICE_WIDTH);
	nice = task_nice(current) + increment;

	nice = clamp_val(nice, MIN_NICE, MAX_NICE);
	if (increment < 0 && !can_nice(current, nice))
		return -EPERM;

	retval = security_task_setnice(current, nice);
	if (retval)
		return retval;

	set_user_nice(current, nice);
	return 0;
}

#endif

/**
 * task_prio - return the priority value of a given task.
 * @p: the task in question.
 *
 * Return: The priority value as seen by users in /proc.
 * RT tasks are offset by -200. Normal tasks are centered
 * around 0, value goes from -16 to +15.
 */
int task_prio(const struct task_struct *p)
{
	return p->prio - MAX_RT_PRIO;
}

/**
 * idle_cpu - is a given cpu idle currently?
 * @cpu: the processor in question.
 *
 * Return: 1 if the CPU is currently idle. 0 otherwise.
 */
int idle_cpu(int cpu)
{
	struct rq *rq = cpu_rq(cpu);

	if (rq->curr != rq->idle)
		return 0;

	if (rq->nr_running)
		return 0;

#ifdef CONFIG_SMP
	if (!llist_empty(&rq->wake_list))
		return 0;
#endif

	return 1;
}

/**
 * idle_task - return the idle task for a given cpu.
 * @cpu: the processor in question.
 *
 * Return: The idle task for the cpu @cpu.
 */
struct task_struct *idle_task(int cpu)
{
	return cpu_rq(cpu)->idle;
}

/**
 * find_process_by_pid - find a process with a matching PID value.
 * @pid: the pid in question.
 *
 * The task of @pid, if found. %NULL otherwise.
 */
static struct task_struct *find_process_by_pid(pid_t pid)
{
	return pid ? find_task_by_vpid(pid) : current;
}

/*
 * This function initializes the sched_dl_entity of a newly becoming
 * SCHED_DEADLINE task.
 *
 * Only the static values are considered here, the actual runtime and the
 * absolute deadline will be properly calculated when the task is enqueued
 * for the first time with its new policy.
 */
static void
__setparam_dl(struct task_struct *p, const struct sched_attr *attr)
{
	struct sched_dl_entity *dl_se = &p->dl;

	init_dl_task_timer(dl_se);
	dl_se->dl_runtime = attr->sched_runtime;
	dl_se->dl_deadline = attr->sched_deadline;
	dl_se->dl_period = attr->sched_period ?: dl_se->dl_deadline;
	dl_se->flags = attr->sched_flags;
	dl_se->dl_bw = to_ratio(dl_se->dl_period, dl_se->dl_runtime);
	dl_se->dl_throttled = 0;
	dl_se->dl_new = 1;
	dl_se->dl_yielded = 0;
}

/*
 * sched_setparam() passes in -1 for its policy, to let the functions
 * it calls know not to change it.
 */
#define SETPARAM_POLICY	-1

static void __setscheduler_params(struct task_struct *p,
		const struct sched_attr *attr)
{
	int policy = attr->sched_policy;

	if (policy == SETPARAM_POLICY)
		policy = p->policy;

	p->policy = policy;

	if (dl_policy(policy))
		__setparam_dl(p, attr);
	else if (fair_policy(policy))
		p->static_prio = NICE_TO_PRIO(attr->sched_nice);

	/*
	 * __sched_setscheduler() ensures attr->sched_priority == 0 when
	 * !rt_policy. Always setting this ensures that things like
	 * getparam()/getattr() don't report silly values for !rt tasks.
	 */
	p->rt_priority = attr->sched_priority;
	p->normal_prio = normal_prio(p);
	set_load_weight(p);
}

/* Actually do priority change: must hold pi & rq lock. */
static void __setscheduler(struct rq *rq, struct task_struct *p,
			   const struct sched_attr *attr, bool keep_boost)
{
	__setscheduler_params(p, attr);

	/*
	 * Keep a potential priority boosting if called from
	 * sched_setscheduler().
	 */
	if (keep_boost)
		p->prio = rt_mutex_get_effective_prio(p, normal_prio(p));
	else
		p->prio = normal_prio(p);

	if (dl_prio(p->prio))
		p->sched_class = &dl_sched_class;
	else if (rt_prio(p->prio))
		p->sched_class = &rt_sched_class;
	else
		p->sched_class = &fair_sched_class;
}

static void
__getparam_dl(struct task_struct *p, struct sched_attr *attr)
{
	struct sched_dl_entity *dl_se = &p->dl;

	attr->sched_priority = p->rt_priority;
	attr->sched_runtime = dl_se->dl_runtime;
	attr->sched_deadline = dl_se->dl_deadline;
	attr->sched_period = dl_se->dl_period;
	attr->sched_flags = dl_se->flags;
}

/*
 * This function validates the new parameters of a -deadline task.
 * We ask for the deadline not being zero, and greater or equal
 * than the runtime, as well as the period of being zero or
 * greater than deadline. Furthermore, we have to be sure that
 * user parameters are above the internal resolution of 1us (we
 * check sched_runtime only since it is always the smaller one) and
 * below 2^63 ns (we have to check both sched_deadline and
 * sched_period, as the latter can be zero).
 */
static bool
__checkparam_dl(const struct sched_attr *attr)
{
	/* deadline != 0 */
	if (attr->sched_deadline == 0)
		return false;

	/*
	 * Since we truncate DL_SCALE bits, make sure we're at least
	 * that big.
	 */
	if (attr->sched_runtime < (1ULL << DL_SCALE))
		return false;

	/*
	 * Since we use the MSB for wrap-around and sign issues, make
	 * sure it's not set (mind that period can be equal to zero).
	 */
	if (attr->sched_deadline & (1ULL << 63) ||
	    attr->sched_period & (1ULL << 63))
		return false;

	/* runtime <= deadline <= period (if period != 0) */
	if ((attr->sched_period != 0 &&
	     attr->sched_period < attr->sched_deadline) ||
	    attr->sched_deadline < attr->sched_runtime)
		return false;

	return true;
}

/*
 * check the target process has a UID that matches the current process's
 */
static bool check_same_owner(struct task_struct *p)
{
	const struct cred *cred = current_cred(), *pcred;
	bool match;

	rcu_read_lock();
	pcred = __task_cred(p);
	match = (uid_eq(cred->euid, pcred->euid) ||
		 uid_eq(cred->euid, pcred->uid));
	rcu_read_unlock();
	return match;
}

static int __sched_setscheduler(struct task_struct *p,
				const struct sched_attr *attr,
				bool user)
{
	int newprio = dl_policy(attr->sched_policy) ? MAX_DL_PRIO - 1 :
		      MAX_RT_PRIO - 1 - attr->sched_priority;
	int retval, oldprio, oldpolicy = -1, queued, running;
	int new_effective_prio, policy = attr->sched_policy;
	unsigned long flags;
	const struct sched_class *prev_class;
	struct rq *rq;
	int reset_on_fork;
	int queue_flags = DEQUEUE_SAVE | DEQUEUE_MOVE;

	/* may grab non-irq protected spin_locks */
	BUG_ON(in_interrupt());
recheck:
	/* double check policy once rq lock held */
	if (policy < 0) {
		reset_on_fork = p->sched_reset_on_fork;
		policy = oldpolicy = p->policy;
	} else {
		reset_on_fork = !!(attr->sched_flags & SCHED_FLAG_RESET_ON_FORK);

		if (policy != SCHED_DEADLINE &&
				policy != SCHED_FIFO && policy != SCHED_RR &&
				policy != SCHED_NORMAL && policy != SCHED_BATCH &&
				policy != SCHED_IDLE)
			return -EINVAL;
	}

	if (attr->sched_flags & ~(SCHED_FLAG_RESET_ON_FORK))
		return -EINVAL;

	/*
	 * Valid priorities for SCHED_FIFO and SCHED_RR are
	 * 1..MAX_USER_RT_PRIO-1, valid priority for SCHED_NORMAL,
	 * SCHED_BATCH and SCHED_IDLE is 0.
	 */
	if ((p->mm && attr->sched_priority > MAX_USER_RT_PRIO-1) ||
	    (!p->mm && attr->sched_priority > MAX_RT_PRIO-1))
		return -EINVAL;
	if ((dl_policy(policy) && !__checkparam_dl(attr)) ||
	    (rt_policy(policy) != (attr->sched_priority != 0)))
		return -EINVAL;

	/*
	 * Allow unprivileged RT tasks to decrease priority:
	 */
	if (user && !capable(CAP_SYS_NICE)) {
		if (fair_policy(policy)) {
			if (attr->sched_nice < task_nice(p) &&
			    !can_nice(p, attr->sched_nice))
				return -EPERM;
		}

		if (rt_policy(policy)) {
			unsigned long rlim_rtprio =
					task_rlimit(p, RLIMIT_RTPRIO);

			/* can't set/change the rt policy */
			if (policy != p->policy && !rlim_rtprio)
				return -EPERM;

			/* can't increase priority */
			if (attr->sched_priority > p->rt_priority &&
			    attr->sched_priority > rlim_rtprio)
				return -EPERM;
		}

		 /*
		  * Can't set/change SCHED_DEADLINE policy at all for now
		  * (safest behavior); in the future we would like to allow
		  * unprivileged DL tasks to increase their relative deadline
		  * or reduce their runtime (both ways reducing utilization)
		  */
		if (dl_policy(policy))
			return -EPERM;

		/*
		 * Treat SCHED_IDLE as nice 20. Only allow a switch to
		 * SCHED_NORMAL if the RLIMIT_NICE would normally permit it.
		 */
		if (p->policy == SCHED_IDLE && policy != SCHED_IDLE) {
			if (!can_nice(p, task_nice(p)))
				return -EPERM;
		}

		/* can't change other user's priorities */
		if (!check_same_owner(p))
			return -EPERM;

		/* Normal users shall not reset the sched_reset_on_fork flag */
		if (p->sched_reset_on_fork && !reset_on_fork)
			return -EPERM;
	}

	if (user) {
		retval = security_task_setscheduler(p);
		if (retval)
			return retval;
	}

	/*
	 * make sure no PI-waiters arrive (or leave) while we are
	 * changing the priority of the task:
	 *
	 * To be able to change p->policy safely, the appropriate
	 * runqueue lock must be held.
	 */
	rq = task_rq_lock(p, &flags);

	/*
	 * Changing the policy of the stop threads its a very bad idea
	 */
	if (p == rq->stop) {
		task_rq_unlock(rq, p, &flags);
		return -EINVAL;
	}

	/*
	 * If not changing anything there's no need to proceed further,
	 * but store a possible modification of reset_on_fork.
	 */
	if (unlikely(policy == p->policy)) {
		if (fair_policy(policy) && attr->sched_nice != task_nice(p))
			goto change;
		if (rt_policy(policy) && attr->sched_priority != p->rt_priority)
			goto change;
		if (dl_policy(policy))
			goto change;

		p->sched_reset_on_fork = reset_on_fork;
		task_rq_unlock(rq, p, &flags);
		return 0;
	}
change:

	if (user) {
#ifdef CONFIG_RT_GROUP_SCHED
		/*
		 * Do not allow realtime tasks into groups that have no runtime
		 * assigned.
		 */
		if (rt_bandwidth_enabled() && rt_policy(policy) &&
				task_group(p)->rt_bandwidth.rt_runtime == 0 &&
				!task_group_is_autogroup(task_group(p))) {
			task_rq_unlock(rq, p, &flags);
			return -EPERM;
		}
#endif
#ifdef CONFIG_SMP
		if (dl_bandwidth_enabled() && dl_policy(policy)) {
			cpumask_t *span = rq->rd->span;

			/*
			 * Don't allow tasks with an affinity mask smaller than
			 * the entire root_domain to become SCHED_DEADLINE. We
			 * will also fail if there's no bandwidth available.
			 */
			if (!cpumask_subset(span, &p->cpus_allowed) ||
			    rq->rd->dl_bw.bw == 0) {
				task_rq_unlock(rq, p, &flags);
				return -EPERM;
			}
		}
#endif
	}

	/* recheck policy now with rq lock held */
	if (unlikely(oldpolicy != -1 && oldpolicy != p->policy)) {
		policy = oldpolicy = -1;
		task_rq_unlock(rq, p, &flags);
		goto recheck;
	}

	/*
	 * If setscheduling to SCHED_DEADLINE (or changing the parameters
	 * of a SCHED_DEADLINE task) we need to check if enough bandwidth
	 * is available.
	 */
	if ((dl_policy(policy) || dl_task(p)) && dl_overflow(p, policy, attr)) {
		task_rq_unlock(rq, p, &flags);
		return -EBUSY;
	}

	p->sched_reset_on_fork = reset_on_fork;
	oldprio = p->prio;

	/*
	 * Take priority boosted tasks into account. If the new
	 * effective priority is unchanged, we just store the new
	 * normal parameters and do not touch the scheduler class and
	 * the runqueue. This will be done when the task deboost
	 * itself.
	 */
	new_effective_prio = rt_mutex_get_effective_prio(p, newprio);
	if (new_effective_prio == oldprio)
		queue_flags &= ~DEQUEUE_MOVE;

	queued = task_on_rq_queued(p);
	running = task_current(rq, p);
	if (queued)
		dequeue_task(rq, p, queue_flags);
	if (running)
		put_prev_task(rq, p);

	prev_class = p->sched_class;
	__setscheduler(rq, p, attr, true);

	if (running)
		p->sched_class->set_curr_task(rq);
	if (queued) {
		/*
		 * We enqueue to tail when the priority of a task is
		 * increased (user space view).
		 */
		if (oldprio < p->prio)
			queue_flags |= ENQUEUE_HEAD;

		enqueue_task(rq, p, queue_flags);
	}

	check_class_changed(rq, p, prev_class, oldprio);
	task_rq_unlock(rq, p, &flags);

	rt_mutex_adjust_pi(p);

	return 0;
}

static int _sched_setscheduler(struct task_struct *p, int policy,
			       const struct sched_param *param, bool check)
{
	struct sched_attr attr = {
		.sched_policy   = policy,
		.sched_priority = param->sched_priority,
		.sched_nice	= PRIO_TO_NICE(p->static_prio),
	};

	/* Fixup the legacy SCHED_RESET_ON_FORK hack. */
	if ((policy != SETPARAM_POLICY) && (policy & SCHED_RESET_ON_FORK)) {
		attr.sched_flags |= SCHED_FLAG_RESET_ON_FORK;
		policy &= ~SCHED_RESET_ON_FORK;
		attr.sched_policy = policy;
	}

	return __sched_setscheduler(p, &attr, check);
}
/**
 * sched_setscheduler - change the scheduling policy and/or RT priority of a thread.
 * @p: the task in question.
 * @policy: new policy.
 * @param: structure containing the new RT priority.
 *
 * Return: 0 on success. An error code otherwise.
 *
 * NOTE that the task may be already dead.
 */
int sched_setscheduler(struct task_struct *p, int policy,
		       const struct sched_param *param)
{
	return _sched_setscheduler(p, policy, param, true);
}
EXPORT_SYMBOL_GPL(sched_setscheduler);

int sched_setattr(struct task_struct *p, const struct sched_attr *attr)
{
	return __sched_setscheduler(p, attr, true);
}
EXPORT_SYMBOL_GPL(sched_setattr);

/**
 * sched_setscheduler_nocheck - change the scheduling policy and/or RT priority of a thread from kernelspace.
 * @p: the task in question.
 * @policy: new policy.
 * @param: structure containing the new RT priority.
 *
 * Just like sched_setscheduler, only don't bother checking if the
 * current context has permission.  For example, this is needed in
 * stop_machine(): we create temporary high priority worker threads,
 * but our caller might not have that capability.
 *
 * Return: 0 on success. An error code otherwise.
 */
int sched_setscheduler_nocheck(struct task_struct *p, int policy,
			       const struct sched_param *param)
{
	return _sched_setscheduler(p, policy, param, false);
}
EXPORT_SYMBOL(sched_setscheduler_nocheck);

static int
do_sched_setscheduler(pid_t pid, int policy, struct sched_param __user *param)
{
	struct sched_param lparam;
	struct task_struct *p;
	int retval;

	if (!param || pid < 0)
		return -EINVAL;
	if (copy_from_user(&lparam, param, sizeof(struct sched_param)))
		return -EFAULT;

	rcu_read_lock();
	retval = -ESRCH;
	p = find_process_by_pid(pid);
	if (p != NULL)
		retval = sched_setscheduler(p, policy, &lparam);
	rcu_read_unlock();

	return retval;
}

/*
 * Mimics kernel/events/core.c perf_copy_attr().
 */
static int sched_copy_attr(struct sched_attr __user *uattr,
			   struct sched_attr *attr)
{
	u32 size;
	int ret;

	if (!access_ok(VERIFY_WRITE, uattr, SCHED_ATTR_SIZE_VER0))
		return -EFAULT;

	/*
	 * zero the full structure, so that a short copy will be nice.
	 */
	memset(attr, 0, sizeof(*attr));

	ret = get_user(size, &uattr->size);
	if (ret)
		return ret;

	if (size > PAGE_SIZE)	/* silly large */
		goto err_size;

	if (!size)		/* abi compat */
		size = SCHED_ATTR_SIZE_VER0;

	if (size < SCHED_ATTR_SIZE_VER0)
		goto err_size;

	/*
	 * If we're handed a bigger struct than we know of,
	 * ensure all the unknown bits are 0 - i.e. new
	 * user-space does not rely on any kernel feature
	 * extensions we dont know about yet.
	 */
	if (size > sizeof(*attr)) {
		unsigned char __user *addr;
		unsigned char __user *end;
		unsigned char val;

		addr = (void __user *)uattr + sizeof(*attr);
		end  = (void __user *)uattr + size;

		for (; addr < end; addr++) {
			ret = get_user(val, addr);
			if (ret)
				return ret;
			if (val)
				goto err_size;
		}
		size = sizeof(*attr);
	}

	ret = copy_from_user(attr, uattr, size);
	if (ret)
		return -EFAULT;

	/*
	 * XXX: do we want to be lenient like existing syscalls; or do we want
	 * to be strict and return an error on out-of-bounds values?
	 */
	attr->sched_nice = clamp(attr->sched_nice, MIN_NICE, MAX_NICE);

	return 0;

err_size:
	put_user(sizeof(*attr), &uattr->size);
	return -E2BIG;
}

/**
 * sys_sched_setscheduler - set/change the scheduler policy and RT priority
 * @pid: the pid in question.
 * @policy: new policy.
 * @param: structure containing the new RT priority.
 *
 * Return: 0 on success. An error code otherwise.
 */
SYSCALL_DEFINE3(sched_setscheduler, pid_t, pid, int, policy,
		struct sched_param __user *, param)
{
	/* negative values for policy are not valid */
	if (policy < 0)
		return -EINVAL;

	return do_sched_setscheduler(pid, policy, param);
}

/**
 * sys_sched_setparam - set/change the RT priority of a thread
 * @pid: the pid in question.
 * @param: structure containing the new RT priority.
 *
 * Return: 0 on success. An error code otherwise.
 */
SYSCALL_DEFINE2(sched_setparam, pid_t, pid, struct sched_param __user *, param)
{
	return do_sched_setscheduler(pid, SETPARAM_POLICY, param);
}

/**
 * sys_sched_setattr - same as above, but with extended sched_attr
 * @pid: the pid in question.
 * @uattr: structure containing the extended parameters.
 * @flags: for future extension.
 */
SYSCALL_DEFINE3(sched_setattr, pid_t, pid, struct sched_attr __user *, uattr,
			       unsigned int, flags)
{
	struct sched_attr attr;
	struct task_struct *p;
	int retval;

	if (!uattr || pid < 0 || flags)
		return -EINVAL;

	retval = sched_copy_attr(uattr, &attr);
	if (retval)
		return retval;

	if ((int)attr.sched_policy < 0)
		return -EINVAL;

	rcu_read_lock();
	retval = -ESRCH;
	p = find_process_by_pid(pid);
	if (p != NULL)
		retval = sched_setattr(p, &attr);
	rcu_read_unlock();

	return retval;
}

/**
 * sys_sched_getscheduler - get the policy (scheduling class) of a thread
 * @pid: the pid in question.
 *
 * Return: On success, the policy of the thread. Otherwise, a negative error
 * code.
 */
SYSCALL_DEFINE1(sched_getscheduler, pid_t, pid)
{
	struct task_struct *p;
	int retval;

	if (pid < 0)
		return -EINVAL;

	retval = -ESRCH;
	rcu_read_lock();
	p = find_process_by_pid(pid);
	if (p) {
		retval = security_task_getscheduler(p);
		if (!retval)
			retval = p->policy
				| (p->sched_reset_on_fork ? SCHED_RESET_ON_FORK : 0);
	}
	rcu_read_unlock();
	return retval;
}

/**
 * sys_sched_getparam - get the RT priority of a thread
 * @pid: the pid in question.
 * @param: structure containing the RT priority.
 *
 * Return: On success, 0 and the RT priority is in @param. Otherwise, an error
 * code.
 */
SYSCALL_DEFINE2(sched_getparam, pid_t, pid, struct sched_param __user *, param)
{
	struct sched_param lp = { .sched_priority = 0 };
	struct task_struct *p;
	int retval;

	if (!param || pid < 0)
		return -EINVAL;

	rcu_read_lock();
	p = find_process_by_pid(pid);
	retval = -ESRCH;
	if (!p)
		goto out_unlock;

	retval = security_task_getscheduler(p);
	if (retval)
		goto out_unlock;

	if (task_has_rt_policy(p))
		lp.sched_priority = p->rt_priority;
	rcu_read_unlock();

	/*
	 * This one might sleep, we cannot do it with a spinlock held ...
	 */
	retval = copy_to_user(param, &lp, sizeof(*param)) ? -EFAULT : 0;

	return retval;

out_unlock:
	rcu_read_unlock();
	return retval;
}

static int sched_read_attr(struct sched_attr __user *uattr,
			   struct sched_attr *attr,
			   unsigned int usize)
{
	int ret;

	if (!access_ok(VERIFY_WRITE, uattr, usize))
		return -EFAULT;

	/*
	 * If we're handed a smaller struct than we know of,
	 * ensure all the unknown bits are 0 - i.e. old
	 * user-space does not get uncomplete information.
	 */
	if (usize < sizeof(*attr)) {
		unsigned char *addr;
		unsigned char *end;

		addr = (void *)attr + usize;
		end  = (void *)attr + sizeof(*attr);

		for (; addr < end; addr++) {
			if (*addr)
				return -EFBIG;
		}

		attr->size = usize;
	}

	ret = copy_to_user(uattr, attr, attr->size);
	if (ret)
		return -EFAULT;

	return 0;
}

/**
 * sys_sched_getattr - similar to sched_getparam, but with sched_attr
 * @pid: the pid in question.
 * @uattr: structure containing the extended parameters.
 * @size: sizeof(attr) for fwd/bwd comp.
 * @flags: for future extension.
 */
SYSCALL_DEFINE4(sched_getattr, pid_t, pid, struct sched_attr __user *, uattr,
		unsigned int, size, unsigned int, flags)
{
	struct sched_attr attr = {
		.size = sizeof(struct sched_attr),
	};
	struct task_struct *p;
	int retval;

	if (!uattr || pid < 0 || size > PAGE_SIZE ||
	    size < SCHED_ATTR_SIZE_VER0 || flags)
		return -EINVAL;

	rcu_read_lock();
	p = find_process_by_pid(pid);
	retval = -ESRCH;
	if (!p)
		goto out_unlock;

	retval = security_task_getscheduler(p);
	if (retval)
		goto out_unlock;

	attr.sched_policy = p->policy;
	if (p->sched_reset_on_fork)
		attr.sched_flags |= SCHED_FLAG_RESET_ON_FORK;
	if (task_has_dl_policy(p))
		__getparam_dl(p, &attr);
	else if (task_has_rt_policy(p))
		attr.sched_priority = p->rt_priority;
	else
		attr.sched_nice = task_nice(p);

	rcu_read_unlock();

	retval = sched_read_attr(uattr, &attr, size);
	return retval;

out_unlock:
	rcu_read_unlock();
	return retval;
}

long sched_setaffinity(pid_t pid, const struct cpumask *in_mask)
{
	cpumask_var_t cpus_allowed, new_mask;
	struct task_struct *p;
	int retval;

	rcu_read_lock();

	p = find_process_by_pid(pid);
	if (!p) {
		rcu_read_unlock();
		return -ESRCH;
	}

	/* Prevent p going away */
	get_task_struct(p);
	rcu_read_unlock();

	if (p->flags & PF_NO_SETAFFINITY) {
		retval = -EINVAL;
		goto out_put_task;
	}
	if (!alloc_cpumask_var(&cpus_allowed, GFP_KERNEL)) {
		retval = -ENOMEM;
		goto out_put_task;
	}
	if (!alloc_cpumask_var(&new_mask, GFP_KERNEL)) {
		retval = -ENOMEM;
		goto out_free_cpus_allowed;
	}
	retval = -EPERM;
	if (!check_same_owner(p)) {
		rcu_read_lock();
		if (!ns_capable(__task_cred(p)->user_ns, CAP_SYS_NICE)) {
			rcu_read_unlock();
			goto out_free_new_mask;
		}
		rcu_read_unlock();
	}

	retval = security_task_setscheduler(p);
	if (retval)
		goto out_free_new_mask;

	cpuset_cpus_allowed(p, cpus_allowed);
	cpumask_and(new_mask, in_mask, cpus_allowed);

	/*
	 * Since bandwidth control happens on root_domain basis,
	 * if admission test is enabled, we only admit -deadline
	 * tasks allowed to run on all the CPUs in the task's
	 * root_domain.
	 */
#ifdef CONFIG_SMP
	if (task_has_dl_policy(p) && dl_bandwidth_enabled()) {
		rcu_read_lock();
		if (!cpumask_subset(task_rq(p)->rd->span, new_mask)) {
			retval = -EBUSY;
			rcu_read_unlock();
			goto out_free_new_mask;
		}
		rcu_read_unlock();
	}
#endif
again:
	retval = set_cpus_allowed_ptr(p, new_mask);

	if (!retval) {
		cpuset_cpus_allowed(p, cpus_allowed);
		if (!cpumask_subset(new_mask, cpus_allowed)) {
			/*
			 * We must have raced with a concurrent cpuset
			 * update. Just reset the cpus_allowed to the
			 * cpuset's cpus_allowed
			 */
			cpumask_copy(new_mask, cpus_allowed);
			goto again;
		}
	}
out_free_new_mask:
	free_cpumask_var(new_mask);
out_free_cpus_allowed:
	free_cpumask_var(cpus_allowed);
out_put_task:
	put_task_struct(p);
	return retval;
}

static int get_user_cpu_mask(unsigned long __user *user_mask_ptr, unsigned len,
			     struct cpumask *new_mask)
{
	if (len < cpumask_size())
		cpumask_clear(new_mask);
	else if (len > cpumask_size())
		len = cpumask_size();

	return copy_from_user(new_mask, user_mask_ptr, len) ? -EFAULT : 0;
}

/**
 * sys_sched_setaffinity - set the cpu affinity of a process
 * @pid: pid of the process
 * @len: length in bytes of the bitmask pointed to by user_mask_ptr
 * @user_mask_ptr: user-space pointer to the new cpu mask
 *
 * Return: 0 on success. An error code otherwise.
 */
SYSCALL_DEFINE3(sched_setaffinity, pid_t, pid, unsigned int, len,
		unsigned long __user *, user_mask_ptr)
{
	cpumask_var_t new_mask;
	int retval;

	if (!alloc_cpumask_var(&new_mask, GFP_KERNEL))
		return -ENOMEM;

	retval = get_user_cpu_mask(user_mask_ptr, len, new_mask);
	if (retval == 0)
		retval = sched_setaffinity(pid, new_mask);
	free_cpumask_var(new_mask);
	return retval;
}

long sched_getaffinity(pid_t pid, struct cpumask *mask)
{
	struct task_struct *p;
	unsigned long flags;
	int retval;

	rcu_read_lock();

	retval = -ESRCH;
	p = find_process_by_pid(pid);
	if (!p)
		goto out_unlock;

	retval = security_task_getscheduler(p);
	if (retval)
		goto out_unlock;

	raw_spin_lock_irqsave(&p->pi_lock, flags);
	cpumask_and(mask, &p->cpus_allowed, cpu_active_mask);
	raw_spin_unlock_irqrestore(&p->pi_lock, flags);

out_unlock:
	rcu_read_unlock();

	return retval;
}

/**
 * sys_sched_getaffinity - get the cpu affinity of a process
 * @pid: pid of the process
 * @len: length in bytes of the bitmask pointed to by user_mask_ptr
 * @user_mask_ptr: user-space pointer to hold the current cpu mask
 *
 * Return: 0 on success. An error code otherwise.
 */
SYSCALL_DEFINE3(sched_getaffinity, pid_t, pid, unsigned int, len,
		unsigned long __user *, user_mask_ptr)
{
	int ret;
	cpumask_var_t mask;

	if ((len * BITS_PER_BYTE) < nr_cpu_ids)
		return -EINVAL;
	if (len & (sizeof(unsigned long)-1))
		return -EINVAL;

	if (!alloc_cpumask_var(&mask, GFP_KERNEL))
		return -ENOMEM;

	ret = sched_getaffinity(pid, mask);
	if (ret == 0) {
		size_t retlen = min_t(size_t, len, cpumask_size());

		if (copy_to_user(user_mask_ptr, mask, retlen))
			ret = -EFAULT;
		else
			ret = retlen;
	}
	free_cpumask_var(mask);

	return ret;
}

/**
 * sys_sched_yield - yield the current processor to other threads.
 *
 * This function yields the current CPU to other tasks. If there are no
 * other threads running on this CPU then this function will return.
 *
 * Return: 0.
 */
SYSCALL_DEFINE0(sched_yield)
{
	struct rq *rq = this_rq_lock();

	schedstat_inc(rq, yld_count);
	current->sched_class->yield_task(rq);

	/*
	 * Since we are going to call schedule() anyway, there's
	 * no need to preempt or enable interrupts:
	 */
	__release(rq->lock);
	spin_release(&rq->lock.dep_map, 1, _THIS_IP_);
	do_raw_spin_unlock(&rq->lock);
	sched_preempt_enable_no_resched();

	schedule();

	return 0;
}

static void __cond_resched(void)
{
	__preempt_count_add(PREEMPT_ACTIVE);
	__schedule();
	__preempt_count_sub(PREEMPT_ACTIVE);
}

int __sched _cond_resched(void)
{
	if (should_resched(0)) {
		__cond_resched();
		return 1;
	}
	return 0;
}
EXPORT_SYMBOL(_cond_resched);

/*
 * __cond_resched_lock() - if a reschedule is pending, drop the given lock,
 * call schedule, and on return reacquire the lock.
 *
 * This works OK both with and without CONFIG_PREEMPT. We do strange low-level
 * operations here to prevent schedule() from being called twice (once via
 * spin_unlock(), once by hand).
 */
int __cond_resched_lock(spinlock_t *lock)
{
	int resched = should_resched(PREEMPT_LOCK_OFFSET);
	int ret = 0;

	lockdep_assert_held(lock);

	if (spin_needbreak(lock) || resched) {
		spin_unlock(lock);
		if (resched)
			__cond_resched();
		else
			cpu_relax();
		ret = 1;
		spin_lock(lock);
	}
	return ret;
}
EXPORT_SYMBOL(__cond_resched_lock);

int __sched __cond_resched_softirq(void)
{
	BUG_ON(!in_softirq());

	if (should_resched(SOFTIRQ_DISABLE_OFFSET)) {
		local_bh_enable();
		__cond_resched();
		local_bh_disable();
		return 1;
	}
	return 0;
}
EXPORT_SYMBOL(__cond_resched_softirq);

/**
 * yield - yield the current processor to other threads.
 *
 * Do not ever use this function, there's a 99% chance you're doing it wrong.
 *
 * The scheduler is at all times free to pick the calling task as the most
 * eligible task to run, if removing the yield() call from your code breaks
 * it, its already broken.
 *
 * Typical broken usage is:
 *
 * while (!event)
 * 	yield();
 *
 * where one assumes that yield() will let 'the other' process run that will
 * make event true. If the current task is a SCHED_FIFO task that will never
 * happen. Never use yield() as a progress guarantee!!
 *
 * If you want to use yield() to wait for something, use wait_event().
 * If you want to use yield() to be 'nice' for others, use cond_resched().
 * If you still want to use yield(), do not!
 */
void __sched yield(void)
{
	set_current_state(TASK_RUNNING);
	sys_sched_yield();
}
EXPORT_SYMBOL(yield);

/**
 * yield_to - yield the current processor to another thread in
 * your thread group, or accelerate that thread toward the
 * processor it's on.
 * @p: target task
 * @preempt: whether task preemption is allowed or not
 *
 * It's the caller's job to ensure that the target task struct
 * can't go away on us before we can do any checks.
 *
 * Return:
 *	true (>0) if we indeed boosted the target task.
 *	false (0) if we failed to boost the target.
 *	-ESRCH if there's no task to yield to.
 */
int __sched yield_to(struct task_struct *p, bool preempt)
{
	struct task_struct *curr = current;
	struct rq *rq, *p_rq;
	unsigned long flags;
	int yielded = 0;

	local_irq_save(flags);
	rq = this_rq();

again:
	p_rq = task_rq(p);
	/*
	 * If we're the only runnable task on the rq and target rq also
	 * has only one task, there's absolutely no point in yielding.
	 */
	if (rq->nr_running == 1 && p_rq->nr_running == 1) {
		yielded = -ESRCH;
		goto out_irq;
	}

	double_rq_lock(rq, p_rq);
	if (task_rq(p) != p_rq) {
		double_rq_unlock(rq, p_rq);
		goto again;
	}

	if (!curr->sched_class->yield_to_task)
		goto out_unlock;

	if (curr->sched_class != p->sched_class)
		goto out_unlock;

	if (task_running(p_rq, p) || p->state)
		goto out_unlock;

	yielded = curr->sched_class->yield_to_task(rq, p, preempt);
	if (yielded) {
		schedstat_inc(rq, yld_count);
		/*
		 * Make p's CPU reschedule; pick_next_entity takes care of
		 * fairness.
		 */
		if (preempt && rq != p_rq)
			resched_curr(p_rq);
	}

out_unlock:
	double_rq_unlock(rq, p_rq);
out_irq:
	local_irq_restore(flags);

	if (yielded > 0)
		schedule();

	return yielded;
}
EXPORT_SYMBOL_GPL(yield_to);

/*
 * This task is about to go to sleep on IO. Increment rq->nr_iowait so
 * that process accounting knows that this is a task in IO wait state.
 */
void __sched io_schedule(void)
{
	struct rq *rq = raw_rq();

	delayacct_blkio_start();
	atomic_inc(&rq->nr_iowait);
	blk_flush_plug(current);
	current->in_iowait = 1;
	schedule();
	current->in_iowait = 0;
	atomic_dec(&rq->nr_iowait);
	delayacct_blkio_end();
}
EXPORT_SYMBOL(io_schedule);

long __sched io_schedule_timeout(long timeout)
{
	struct rq *rq = raw_rq();
	long ret;

	delayacct_blkio_start();
	atomic_inc(&rq->nr_iowait);
	blk_flush_plug(current);
	current->in_iowait = 1;
	ret = schedule_timeout(timeout);
	current->in_iowait = 0;
	atomic_dec(&rq->nr_iowait);
	delayacct_blkio_end();
	return ret;
}
EXPORT_SYMBOL(io_schedule_timeout);

/**
 * sys_sched_get_priority_max - return maximum RT priority.
 * @policy: scheduling class.
 *
 * Return: On success, this syscall returns the maximum
 * rt_priority that can be used by a given scheduling class.
 * On failure, a negative error code is returned.
 */
SYSCALL_DEFINE1(sched_get_priority_max, int, policy)
{
	int ret = -EINVAL;

	switch (policy) {
	case SCHED_FIFO:
	case SCHED_RR:
		ret = MAX_USER_RT_PRIO-1;
		break;
	case SCHED_DEADLINE:
	case SCHED_NORMAL:
	case SCHED_BATCH:
	case SCHED_IDLE:
		ret = 0;
		break;
	}
	return ret;
}

/**
 * sys_sched_get_priority_min - return minimum RT priority.
 * @policy: scheduling class.
 *
 * Return: On success, this syscall returns the minimum
 * rt_priority that can be used by a given scheduling class.
 * On failure, a negative error code is returned.
 */
SYSCALL_DEFINE1(sched_get_priority_min, int, policy)
{
	int ret = -EINVAL;

	switch (policy) {
	case SCHED_FIFO:
	case SCHED_RR:
		ret = 1;
		break;
	case SCHED_DEADLINE:
	case SCHED_NORMAL:
	case SCHED_BATCH:
	case SCHED_IDLE:
		ret = 0;
	}
	return ret;
}

/**
 * sys_sched_rr_get_interval - return the default timeslice of a process.
 * @pid: pid of the process.
 * @interval: userspace pointer to the timeslice value.
 *
 * this syscall writes the default timeslice value of a given process
 * into the user-space timespec buffer. A value of '0' means infinity.
 *
 * Return: On success, 0 and the timeslice is in @interval. Otherwise,
 * an error code.
 */
SYSCALL_DEFINE2(sched_rr_get_interval, pid_t, pid,
		struct timespec __user *, interval)
{
	struct task_struct *p;
	unsigned int time_slice;
	unsigned long flags;
	struct rq *rq;
	int retval;
	struct timespec t;

	if (pid < 0)
		return -EINVAL;

	retval = -ESRCH;
	rcu_read_lock();
	p = find_process_by_pid(pid);
	if (!p)
		goto out_unlock;

	retval = security_task_getscheduler(p);
	if (retval)
		goto out_unlock;

	rq = task_rq_lock(p, &flags);
	time_slice = 0;
	if (p->sched_class->get_rr_interval)
		time_slice = p->sched_class->get_rr_interval(rq, p);
	task_rq_unlock(rq, p, &flags);

	rcu_read_unlock();
	jiffies_to_timespec(time_slice, &t);
	retval = copy_to_user(interval, &t, sizeof(t)) ? -EFAULT : 0;
	return retval;

out_unlock:
	rcu_read_unlock();
	return retval;
}

static const char stat_nam[] = TASK_STATE_TO_CHAR_STR;

void sched_show_task(struct task_struct *p)
{
	unsigned long free = 0;
	int ppid;
	unsigned state;

	state = p->state ? __ffs(p->state) + 1 : 0;
	printk(KERN_INFO "%-15.15s %c", p->comm,
		state < sizeof(stat_nam) - 1 ? stat_nam[state] : '?');
#if BITS_PER_LONG == 32
	if (state == TASK_RUNNING)
		printk(KERN_CONT " running  ");
	else
		printk(KERN_CONT " %08lx ", thread_saved_pc(p));
#else
	if (state == TASK_RUNNING)
		printk(KERN_CONT "  running task    ");
	else
		printk(KERN_CONT " %016lx ", thread_saved_pc(p));
#endif
#ifdef CONFIG_DEBUG_STACK_USAGE
	free = stack_not_used(p);
#endif
	rcu_read_lock();
	ppid = task_pid_nr(rcu_dereference(p->real_parent));
	rcu_read_unlock();
	printk(KERN_CONT "%5lu %5d %6d 0x%08lx\n", free,
		task_pid_nr(p), ppid,
		(unsigned long)task_thread_info(p)->flags);

	print_worker_info(KERN_INFO, p);
	show_stack(p, NULL);
}

void show_state_filter(unsigned long state_filter)
{
	struct task_struct *g, *p;

#if BITS_PER_LONG == 32
	printk(KERN_INFO
		"  task                PC stack   pid father\n");
#else
	printk(KERN_INFO
		"  task                        PC stack   pid father\n");
#endif
	rcu_read_lock();
	for_each_process_thread(g, p) {
		/*
		 * reset the NMI-timeout, listing all files on a slow
		 * console might take a lot of time:
		 */
		touch_nmi_watchdog();
		if (!state_filter || (p->state & state_filter))
			sched_show_task(p);
	}

	touch_all_softlockup_watchdogs();

#ifdef CONFIG_SYSRQ_SCHED_DEBUG
	sysrq_sched_debug_show();
#endif
	rcu_read_unlock();
	/*
	 * Only show locks if all tasks are dumped:
	 */
	if (!state_filter)
		debug_show_all_locks();
}

void init_idle_bootup_task(struct task_struct *idle)
{
	idle->sched_class = &idle_sched_class;
}

/**
 * init_idle - set up an idle thread for a given CPU
 * @idle: task in question
 * @cpu: cpu the idle task belongs to
 *
 * NOTE: this function does not set the idle thread's NEED_RESCHED
 * flag, to make booting more robust.
 */
void init_idle(struct task_struct *idle, int cpu)
{
	struct rq *rq = cpu_rq(cpu);
	unsigned long flags;

	__sched_fork(0, idle);

	raw_spin_lock_irqsave(&rq->lock, flags);

	idle->state = TASK_RUNNING;
	idle->se.exec_start = sched_clock();

	do_set_cpus_allowed(idle, cpumask_of(cpu));
	/*
	 * We're having a chicken and egg problem, even though we are
	 * holding rq->lock, the cpu isn't yet set to this cpu so the
	 * lockdep check in task_group() will fail.
	 *
	 * Similar case to sched_fork(). / Alternatively we could
	 * use task_rq_lock() here and obtain the other rq->lock.
	 *
	 * Silence PROVE_RCU
	 */
	rcu_read_lock();
	__set_task_cpu(idle, cpu);
	rcu_read_unlock();

	rq->curr = rq->idle = idle;
	idle->on_rq = TASK_ON_RQ_QUEUED;
#if defined(CONFIG_SMP)
	idle->on_cpu = 1;
#endif
	raw_spin_unlock_irqrestore(&rq->lock, flags);

	/* Set the preempt count _outside_ the spinlocks! */
	init_idle_preempt_count(idle, cpu);

	/*
	 * The idle tasks have their own, simple scheduling class:
	 */
	idle->sched_class = &idle_sched_class;
	ftrace_graph_init_idle_task(idle, cpu);
	vtime_init_idle(idle, cpu);
#if defined(CONFIG_SMP)
	sprintf(idle->comm, "%s/%d", INIT_TASK_COMM, cpu);
#endif
}

#ifdef CONFIG_SMP
/*
 * move_queued_task - move a queued task to new rq.
 *
 * Returns (locked) new rq. Old rq's lock is released.
 */
static struct rq *move_queued_task(struct task_struct *p, int new_cpu)
{
	struct rq *rq = task_rq(p);

	lockdep_assert_held(&rq->lock);

	dequeue_task(rq, p, DEQUEUE_MIGRATING);
	p->on_rq = TASK_ON_RQ_MIGRATING;
	double_lock_balance(rq, cpu_rq(new_cpu));
	set_task_cpu(p, new_cpu);
	double_unlock_balance(rq, cpu_rq(new_cpu));
	raw_spin_unlock(&rq->lock);

	rq = cpu_rq(new_cpu);

	raw_spin_lock(&rq->lock);
	BUG_ON(task_cpu(p) != new_cpu);
	p->on_rq = TASK_ON_RQ_QUEUED;
	enqueue_task(rq, p, ENQUEUE_MIGRATING);
	check_preempt_curr(rq, p, 0);

	return rq;
}

void do_set_cpus_allowed(struct task_struct *p, const struct cpumask *new_mask)
{
	if (p->sched_class && p->sched_class->set_cpus_allowed)
		p->sched_class->set_cpus_allowed(p, new_mask);

	cpumask_copy(&p->cpus_allowed, new_mask);
	p->nr_cpus_allowed = cpumask_weight(new_mask);
}

/*
 * This is how migration works:
 *
 * 1) we invoke migration_cpu_stop() on the target CPU using
 *    stop_one_cpu().
 * 2) stopper starts to run (implicitly forcing the migrated thread
 *    off the CPU)
 * 3) it checks whether the migrated task is still in the wrong runqueue.
 * 4) if it's in the wrong runqueue then the migration thread removes
 *    it and puts it into the right queue.
 * 5) stopper completes and stop_one_cpu() returns and the migration
 *    is done.
 */

/*
 * Change a given task's CPU affinity. Migrate the thread to a
 * proper CPU and schedule it away if the CPU it's executing on
 * is removed from the allowed bitmask.
 *
 * NOTE: the caller must have a valid reference to the task, the
 * task must not exit() & deallocate itself prematurely. The
 * call is not atomic; no spinlocks may be held.
 */
int set_cpus_allowed_ptr(struct task_struct *p, const struct cpumask *new_mask)
{
	unsigned long flags;
	struct rq *rq;
	unsigned int dest_cpu;
	int ret = 0;

	rq = task_rq_lock(p, &flags);

	if (cpumask_equal(&p->cpus_allowed, new_mask))
		goto out;

	dest_cpu = cpumask_any_and(cpu_active_mask, new_mask);
	if (dest_cpu >= nr_cpu_ids) {
		ret = -EINVAL;
		goto out;
	}

	do_set_cpus_allowed(p, new_mask);

	/* Can the task run on the task's current CPU? If so, we're done */
	if (cpumask_test_cpu(task_cpu(p), new_mask))
		goto out;

	if (task_running(rq, p) || p->state == TASK_WAKING) {
		struct migration_arg arg = { p, dest_cpu };
		/* Need help from migration thread: drop lock and wait. */
		task_rq_unlock(rq, p, &flags);
		stop_one_cpu(cpu_of(rq), migration_cpu_stop, &arg);
		tlb_migrate_finish(p->mm);
		return 0;
	} else if (task_on_rq_queued(p))
		rq = move_queued_task(p, dest_cpu);
out:
	task_rq_unlock(rq, p, &flags);

	return ret;
}
EXPORT_SYMBOL_GPL(set_cpus_allowed_ptr);

/*
 * Move (not current) task off this cpu, onto dest cpu. We're doing
 * this because either it can't run here any more (set_cpus_allowed()
 * away from this CPU, or CPU going down), or because we're
 * attempting to rebalance this task on exec (sched_exec).
 *
 * So we race with normal scheduler movements, but that's OK, as long
 * as the task is no longer on this CPU.
 *
 * Returns non-zero if task was successfully migrated.
 */
static int __migrate_task(struct task_struct *p, int src_cpu, int dest_cpu)
{
	struct rq *rq;
	bool moved = false;
	int ret = 0;
	int check_groups;

	if (unlikely(!cpu_active(dest_cpu)))
		return ret;

	rq = cpu_rq(src_cpu);

	raw_spin_lock(&p->pi_lock);
	raw_spin_lock(&rq->lock);
	/* Already moved. */
	if (task_cpu(p) != src_cpu)
		goto done;

	/* Affinity changed (again). */
	if (!cpumask_test_cpu(dest_cpu, tsk_cpus_allowed(p)))
		goto fail;

	/* No need for rcu_read_lock() here. Protected by pi->lock */
	check_groups = is_task_in_related_thread_group(p);

	/*
	 * If we're not on a rq, the next wake-up will ensure we're
	 * placed properly.
	 */
	if (task_on_rq_queued(p)) {
		rq = move_queued_task(p, dest_cpu);
		moved = true;
	}
done:
	ret = 1;
fail:
	raw_spin_unlock(&rq->lock);
	raw_spin_unlock(&p->pi_lock);
	if (moved && !same_freq_domain(src_cpu, dest_cpu)) {
		check_for_freq_change(cpu_rq(src_cpu), false, check_groups);
		check_for_freq_change(cpu_rq(dest_cpu), false, check_groups);
	} else if (moved) {
		check_for_freq_change(cpu_rq(dest_cpu), true, false);
	}
	if (moved && task_notify_on_migrate(p)) {
		struct migration_notify_data mnd;

		mnd.src_cpu = src_cpu;
		mnd.dest_cpu = dest_cpu;
		mnd.load = pct_task_load(p);
		atomic_notifier_call_chain(&migration_notifier_head,
					   0, (void *)&mnd);
	}
	return ret;
}

#ifdef CONFIG_NUMA_BALANCING
/* Migrate current task p to target_cpu */
int migrate_task_to(struct task_struct *p, int target_cpu)
{
	struct migration_arg arg = { p, target_cpu };
	int curr_cpu = task_cpu(p);

	if (curr_cpu == target_cpu)
		return 0;

	if (!cpumask_test_cpu(target_cpu, tsk_cpus_allowed(p)))
		return -EINVAL;

	/* TODO: This is not properly updating schedstats */

	trace_sched_move_numa(p, curr_cpu, target_cpu);
	return stop_one_cpu(curr_cpu, migration_cpu_stop, &arg);
}

/*
 * Requeue a task on a given node and accurately track the number of NUMA
 * tasks on the runqueues
 */
void sched_setnuma(struct task_struct *p, int nid)
{
	struct rq *rq;
	unsigned long flags;
	bool queued, running;

	rq = task_rq_lock(p, &flags);
	queued = task_on_rq_queued(p);
	running = task_current(rq, p);

	if (queued)
		dequeue_task(rq, p, DEQUEUE_SAVE);
	if (running)
		put_prev_task(rq, p);

	p->numa_preferred_nid = nid;

	if (running)
		p->sched_class->set_curr_task(rq);
	if (queued)
		enqueue_task(rq, p, ENQUEUE_RESTORE);
	task_rq_unlock(rq, p, &flags);
}
#endif

/*
 * migration_cpu_stop - this will be executed by a highprio stopper thread
 * and performs thread migration by bumping thread off CPU then
 * 'pushing' onto another runqueue.
 */
static int migration_cpu_stop(void *data)
{
	struct migration_arg *arg = data;

	/*
	 * The original target cpu might have gone down and we might
	 * be on another cpu but it doesn't matter.
	 */
	local_irq_disable();
	/*
	 * We need to explicitly wake pending tasks before running
	 * __migrate_task() such that we will not miss enforcing cpus_allowed
	 * during wakeups, see set_cpus_allowed_ptr()'s TASK_WAKING test.
	 */
	sched_ttwu_pending();
	__migrate_task(arg->task, raw_smp_processor_id(), arg->dest_cpu);
	local_irq_enable();
	return 0;
}

#ifdef CONFIG_HOTPLUG_CPU

/*
 * Ensures that the idle task is using init_mm right before its cpu goes
 * offline.
 */
void idle_task_exit(void)
{
	struct mm_struct *mm = current->active_mm;

	BUG_ON(cpu_online(smp_processor_id()));

	if (mm != &init_mm) {
		switch_mm(mm, &init_mm, current);
		finish_arch_post_lock_switch();
	}
	mmdrop(mm);
}

/*
 * Since this CPU is going 'away' for a while, fold any nr_active delta
 * we might have. Assumes we're called after migrate_tasks() so that the
 * nr_active count is stable.
 *
 * Also see the comment "Global load-average calculations".
 */
static void calc_load_migrate(struct rq *rq)
{
	long delta = calc_load_fold_active(rq);
	if (delta)
		atomic_long_add(delta, &calc_load_tasks);
}

static void put_prev_task_fake(struct rq *rq, struct task_struct *prev)
{
}

static const struct sched_class fake_sched_class = {
	.put_prev_task = put_prev_task_fake,
};

static struct task_struct fake_task = {
	/*
	 * Avoid pull_{rt,dl}_task()
	 */
	.prio = MAX_PRIO + 1,
	.sched_class = &fake_sched_class,
};

/*
 * Migrate all tasks from the rq, sleeping tasks will be migrated by
 * try_to_wake_up()->select_task_rq().
 *
 * Called with rq->lock held even though we'er in stop_machine() and
 * there's no concurrency possible, we hold the required locks anyway
 * because of lock validation efforts.
 */
static void migrate_tasks(unsigned int dead_cpu)
{
	struct rq *rq = cpu_rq(dead_cpu);
	struct task_struct *next, *stop = rq->stop;
	int dest_cpu;

	/*
	 * Fudge the rq selection such that the below task selection loop
	 * doesn't get stuck on the currently eligible stop task.
	 *
	 * We're currently inside stop_machine() and the rq is either stuck
	 * in the stop_machine_cpu_stop() loop, or we're executing this code,
	 * either way we should never end up calling schedule() until we're
	 * done here.
	 */
	rq->stop = NULL;

	/*
	 * put_prev_task() and pick_next_task() sched
	 * class method both need to have an up-to-date
	 * value of rq->clock[_task]
	 */
	update_rq_clock(rq);

	for ( ; ; ) {
		/*
		 * There's this thread running, bail when that's the only
		 * remaining thread.
		 */
		if (rq->nr_running == 1)
			break;

		next = pick_next_task(rq, &fake_task);
		BUG_ON(!next);
		next->sched_class->put_prev_task(rq, next);

		/* Find suitable destination for @next, with force if needed. */
		dest_cpu = select_fallback_rq(dead_cpu, next);
		raw_spin_unlock(&rq->lock);

		__migrate_task(next, dead_cpu, dest_cpu);

		raw_spin_lock(&rq->lock);
	}

	rq->stop = stop;
}

#endif /* CONFIG_HOTPLUG_CPU */

#if defined(CONFIG_SCHED_DEBUG) && defined(CONFIG_SYSCTL)

static struct ctl_table sd_ctl_dir[] = {
	{
		.procname	= "sched_domain",
		.mode		= 0555,
	},
	{}
};

static struct ctl_table sd_ctl_root[] = {
	{
		.procname	= "kernel",
		.mode		= 0555,
		.child		= sd_ctl_dir,
	},
	{}
};

static struct ctl_table *sd_alloc_ctl_entry(int n)
{
	struct ctl_table *entry =
		kcalloc(n, sizeof(struct ctl_table), GFP_KERNEL);

	return entry;
}

static void sd_free_ctl_entry(struct ctl_table **tablep)
{
	struct ctl_table *entry;

	/*
	 * In the intermediate directories, both the child directory and
	 * procname are dynamically allocated and could fail but the mode
	 * will always be set. In the lowest directory the names are
	 * static strings and all have proc handlers.
	 */
	for (entry = *tablep; entry->mode; entry++) {
		if (entry->child)
			sd_free_ctl_entry(&entry->child);
		if (entry->proc_handler == NULL)
			kfree(entry->procname);
	}

	kfree(*tablep);
	*tablep = NULL;
}

static int min_load_idx = 0;
static int max_load_idx = CPU_LOAD_IDX_MAX-1;

static void
set_table_entry(struct ctl_table *entry,
		const char *procname, void *data, int maxlen,
		umode_t mode, proc_handler *proc_handler,
		bool load_idx)
{
	entry->procname = procname;
	entry->data = data;
	entry->maxlen = maxlen;
	entry->mode = mode;
	entry->proc_handler = proc_handler;

	if (load_idx) {
		entry->extra1 = &min_load_idx;
		entry->extra2 = &max_load_idx;
	}
}

static struct ctl_table *
sd_alloc_ctl_domain_table(struct sched_domain *sd)
{
	struct ctl_table *table = sd_alloc_ctl_entry(14);

	if (table == NULL)
		return NULL;

	set_table_entry(&table[0], "min_interval", &sd->min_interval,
		sizeof(long), 0644, proc_doulongvec_minmax, false);
	set_table_entry(&table[1], "max_interval", &sd->max_interval,
		sizeof(long), 0644, proc_doulongvec_minmax, false);
	set_table_entry(&table[2], "busy_idx", &sd->busy_idx,
		sizeof(int), 0644, proc_dointvec_minmax, true);
	set_table_entry(&table[3], "idle_idx", &sd->idle_idx,
		sizeof(int), 0644, proc_dointvec_minmax, true);
	set_table_entry(&table[4], "newidle_idx", &sd->newidle_idx,
		sizeof(int), 0644, proc_dointvec_minmax, true);
	set_table_entry(&table[5], "wake_idx", &sd->wake_idx,
		sizeof(int), 0644, proc_dointvec_minmax, true);
	set_table_entry(&table[6], "forkexec_idx", &sd->forkexec_idx,
		sizeof(int), 0644, proc_dointvec_minmax, true);
	set_table_entry(&table[7], "busy_factor", &sd->busy_factor,
		sizeof(int), 0644, proc_dointvec_minmax, false);
	set_table_entry(&table[8], "imbalance_pct", &sd->imbalance_pct,
		sizeof(int), 0644, proc_dointvec_minmax, false);
	set_table_entry(&table[9], "cache_nice_tries",
		&sd->cache_nice_tries,
		sizeof(int), 0644, proc_dointvec_minmax, false);
	set_table_entry(&table[10], "flags", &sd->flags,
		sizeof(int), 0644, proc_dointvec_minmax, false);
	set_table_entry(&table[11], "max_newidle_lb_cost",
		&sd->max_newidle_lb_cost,
		sizeof(long), 0644, proc_doulongvec_minmax, false);
	set_table_entry(&table[12], "name", sd->name,
		CORENAME_MAX_SIZE, 0444, proc_dostring, false);
	/* &table[13] is terminator */

	return table;
}

static struct ctl_table *sd_alloc_ctl_cpu_table(int cpu)
{
	struct ctl_table *entry, *table;
	struct sched_domain *sd;
	int domain_num = 0, i;
	char buf[32];

	for_each_domain(cpu, sd)
		domain_num++;
	entry = table = sd_alloc_ctl_entry(domain_num + 1);
	if (table == NULL)
		return NULL;

	i = 0;
	for_each_domain(cpu, sd) {
		snprintf(buf, 32, "domain%d", i);
		entry->procname = kstrdup(buf, GFP_KERNEL);
		entry->mode = 0555;
		entry->child = sd_alloc_ctl_domain_table(sd);
		entry++;
		i++;
	}
	return table;
}

static struct ctl_table_header *sd_sysctl_header;
static void register_sched_domain_sysctl(void)
{
	int i, cpu_num = num_possible_cpus();
	struct ctl_table *entry = sd_alloc_ctl_entry(cpu_num + 1);
	char buf[32];

	WARN_ON(sd_ctl_dir[0].child);
	sd_ctl_dir[0].child = entry;

	if (entry == NULL)
		return;

	for_each_possible_cpu(i) {
		snprintf(buf, 32, "cpu%d", i);
		entry->procname = kstrdup(buf, GFP_KERNEL);
		entry->mode = 0555;
		entry->child = sd_alloc_ctl_cpu_table(i);
		entry++;
	}

	WARN_ON(sd_sysctl_header);
	sd_sysctl_header = register_sysctl_table(sd_ctl_root);
}

/* may be called multiple times per register */
static void unregister_sched_domain_sysctl(void)
{
	if (sd_sysctl_header)
		unregister_sysctl_table(sd_sysctl_header);
	sd_sysctl_header = NULL;
	if (sd_ctl_dir[0].child)
		sd_free_ctl_entry(&sd_ctl_dir[0].child);
}
#else
static void register_sched_domain_sysctl(void)
{
}
static void unregister_sched_domain_sysctl(void)
{
}
#endif

static void set_rq_online(struct rq *rq)
{
	if (!rq->online) {
		const struct sched_class *class;

		cpumask_set_cpu(rq->cpu, rq->rd->online);
		rq->online = 1;

		for_each_class(class) {
			if (class->rq_online)
				class->rq_online(rq);
		}
	}
}

static void set_rq_offline(struct rq *rq)
{
	if (rq->online) {
		const struct sched_class *class;

		for_each_class(class) {
			if (class->rq_offline)
				class->rq_offline(rq);
		}

		cpumask_clear_cpu(rq->cpu, rq->rd->online);
		rq->online = 0;
	}
}

/*
 * migration_call - callback that gets triggered when a CPU is added.
 * Here we can start up the necessary migration thread for the new CPU.
 */
static int
migration_call(struct notifier_block *nfb, unsigned long action, void *hcpu)
{
	int cpu = (long)hcpu;
	unsigned long flags;
	struct rq *rq = cpu_rq(cpu);

	switch (action & ~CPU_TASKS_FROZEN) {

	case CPU_UP_PREPARE:
		raw_spin_lock_irqsave(&rq->lock, flags);
		set_window_start(rq);
		raw_spin_unlock_irqrestore(&rq->lock, flags);
		rq->calc_load_update = calc_load_update;
		break;

	case CPU_ONLINE:
		/* Update our root-domain */
		raw_spin_lock_irqsave(&rq->lock, flags);
		if (rq->rd) {
			BUG_ON(!cpumask_test_cpu(cpu, rq->rd->span));

			set_rq_online(rq);
		}
		raw_spin_unlock_irqrestore(&rq->lock, flags);
		break;

#ifdef CONFIG_HOTPLUG_CPU
	case CPU_DYING:
		sched_ttwu_pending();
		/* Update our root-domain */
		raw_spin_lock_irqsave(&rq->lock, flags);
		migrate_sync_cpu(cpu);

		if (rq->rd) {
			BUG_ON(!cpumask_test_cpu(cpu, rq->rd->span));
			set_rq_offline(rq);
		}
		migrate_tasks(cpu);
		BUG_ON(rq->nr_running != 1); /* the migration thread */
		raw_spin_unlock_irqrestore(&rq->lock, flags);
		break;

	case CPU_DEAD:
		clear_hmp_request(cpu);
		calc_load_migrate(rq);
		break;
#endif
	}

	update_max_interval();

	return NOTIFY_OK;
}

/*
 * Register at high priority so that task migration (migrate_all_tasks)
 * happens before everything else.  This has to be lower priority than
 * the notifier in the perf_event subsystem, though.
 */
static struct notifier_block migration_notifier = {
	.notifier_call = migration_call,
	.priority = CPU_PRI_MIGRATION,
};

static void __cpuinit set_cpu_rq_start_time(void)
{
	int cpu = smp_processor_id();
	struct rq *rq = cpu_rq(cpu);
	rq->age_stamp = sched_clock_cpu(cpu);
}

static int sched_cpu_active(struct notifier_block *nfb,
				      unsigned long action, void *hcpu)
{
	switch (action & ~CPU_TASKS_FROZEN) {
	case CPU_STARTING:
		set_cpu_rq_start_time();
		return NOTIFY_OK;
	case CPU_ONLINE:
		/*
		 * At this point a starting CPU has marked itself as online via
		 * set_cpu_online(). But it might not yet have marked itself
		 * as active, which is essential from here on.
		 *
		 * Thus, fall-through and help the starting CPU along.
		 */
	case CPU_DOWN_FAILED:
		set_cpu_active((long)hcpu, true);
		return NOTIFY_OK;
	default:
		return NOTIFY_DONE;
	}
}

static int sched_cpu_inactive(struct notifier_block *nfb,
					unsigned long action, void *hcpu)
{
	unsigned long flags;
	long cpu = (long)hcpu;
	struct dl_bw *dl_b;

	switch (action & ~CPU_TASKS_FROZEN) {
	case CPU_DOWN_PREPARE:
		set_cpu_active(cpu, false);

		/* explicitly allow suspend */
		if (!(action & CPU_TASKS_FROZEN)) {
			bool overflow;
			int cpus;

			rcu_read_lock_sched();
			dl_b = dl_bw_of(cpu);

			raw_spin_lock_irqsave(&dl_b->lock, flags);
			cpus = dl_bw_cpus(cpu);
			overflow = __dl_overflow(dl_b, cpus, 0, 0);
			raw_spin_unlock_irqrestore(&dl_b->lock, flags);

			rcu_read_unlock_sched();

			if (overflow)
				return notifier_from_errno(-EBUSY);
		}
		return NOTIFY_OK;
	}

	return NOTIFY_DONE;
}

static int __init migration_init(void)
{
	void *cpu = (void *)(long)smp_processor_id();
	int err;

	/* Initialize migration for the boot CPU */
	err = migration_call(&migration_notifier, CPU_UP_PREPARE, cpu);
	BUG_ON(err == NOTIFY_BAD);
	migration_call(&migration_notifier, CPU_ONLINE, cpu);
	register_cpu_notifier(&migration_notifier);

	/* Register cpu active notifiers */
	cpu_notifier(sched_cpu_active, CPU_PRI_SCHED_ACTIVE);
	cpu_notifier(sched_cpu_inactive, CPU_PRI_SCHED_INACTIVE);

	return 0;
}
early_initcall(migration_init);
#endif

#ifdef CONFIG_SMP

static cpumask_var_t sched_domains_tmpmask; /* sched_domains_mutex */

#ifdef CONFIG_SCHED_DEBUG

static __read_mostly int sched_debug_enabled;

static int __init sched_debug_setup(char *str)
{
	sched_debug_enabled = 1;

	return 0;
}
early_param("sched_debug", sched_debug_setup);

static inline bool sched_debug(void)
{
	return sched_debug_enabled;
}

static int sched_domain_debug_one(struct sched_domain *sd, int cpu, int level,
				  struct cpumask *groupmask)
{
	struct sched_group *group = sd->groups;
	char str[256];

	cpulist_scnprintf(str, sizeof(str), sched_domain_span(sd));
	cpumask_clear(groupmask);

	printk(KERN_DEBUG "%*s domain %d: ", level, "", level);

	if (!(sd->flags & SD_LOAD_BALANCE)) {
		printk("does not load-balance\n");
		if (sd->parent)
			printk(KERN_ERR "ERROR: !SD_LOAD_BALANCE domain"
					" has parent");
		return -1;
	}

	printk(KERN_CONT "span %s level %s\n", str, sd->name);

	if (!cpumask_test_cpu(cpu, sched_domain_span(sd))) {
		printk(KERN_ERR "ERROR: domain->span does not contain "
				"CPU%d\n", cpu);
	}
	if (!cpumask_test_cpu(cpu, sched_group_cpus(group))) {
		printk(KERN_ERR "ERROR: domain->groups does not contain"
				" CPU%d\n", cpu);
	}

	printk(KERN_DEBUG "%*s groups:", level + 1, "");
	do {
		if (!group) {
			printk("\n");
			printk(KERN_ERR "ERROR: group is NULL\n");
			break;
		}

		/*
		 * Even though we initialize ->capacity to something semi-sane,
		 * we leave capacity_orig unset. This allows us to detect if
		 * domain iteration is still funny without causing /0 traps.
		 */
		if (!group->sgc->capacity_orig) {
			printk(KERN_CONT "\n");
			printk(KERN_ERR "ERROR: domain->cpu_capacity not set\n");
			break;
		}

		if (!cpumask_weight(sched_group_cpus(group))) {
			printk(KERN_CONT "\n");
			printk(KERN_ERR "ERROR: empty group\n");
			break;
		}

		if (!(sd->flags & SD_OVERLAP) &&
		    cpumask_intersects(groupmask, sched_group_cpus(group))) {
			printk(KERN_CONT "\n");
			printk(KERN_ERR "ERROR: repeated CPUs\n");
			break;
		}

		cpumask_or(groupmask, groupmask, sched_group_cpus(group));

		cpulist_scnprintf(str, sizeof(str), sched_group_cpus(group));

		printk(KERN_CONT " %s", str);
		if (group->sgc->capacity != SCHED_CAPACITY_SCALE) {
			printk(KERN_CONT " (cpu_capacity = %d)",
				group->sgc->capacity);
		}

		group = group->next;
	} while (group != sd->groups);
	printk(KERN_CONT "\n");

	if (!cpumask_equal(sched_domain_span(sd), groupmask))
		printk(KERN_ERR "ERROR: groups don't span domain->span\n");

	if (sd->parent &&
	    !cpumask_subset(groupmask, sched_domain_span(sd->parent)))
		printk(KERN_ERR "ERROR: parent span is not a superset "
			"of domain->span\n");
	return 0;
}

static void sched_domain_debug(struct sched_domain *sd, int cpu)
{
	int level = 0;

	if (!sched_debug_enabled)
		return;

	if (!sd) {
		printk(KERN_DEBUG "CPU%d attaching NULL sched-domain.\n", cpu);
		return;
	}

	printk(KERN_DEBUG "CPU%d attaching sched-domain:\n", cpu);

	for (;;) {
		if (sched_domain_debug_one(sd, cpu, level, sched_domains_tmpmask))
			break;
		level++;
		sd = sd->parent;
		if (!sd)
			break;
	}
}
#else /* !CONFIG_SCHED_DEBUG */
# define sched_domain_debug(sd, cpu) do { } while (0)
static inline bool sched_debug(void)
{
	return false;
}
#endif /* CONFIG_SCHED_DEBUG */

static int sd_degenerate(struct sched_domain *sd)
{
	if (cpumask_weight(sched_domain_span(sd)) == 1)
		return 1;

	/* Following flags need at least 2 groups */
	if (sd->flags & (SD_LOAD_BALANCE |
			 SD_BALANCE_NEWIDLE |
			 SD_BALANCE_FORK |
			 SD_BALANCE_EXEC |
			 SD_SHARE_CPUCAPACITY |
			 SD_SHARE_PKG_RESOURCES |
			 SD_SHARE_POWERDOMAIN)) {
		if (sd->groups != sd->groups->next)
			return 0;
	}

	/* Following flags don't use groups */
	if (sd->flags & (SD_WAKE_AFFINE))
		return 0;

	return 1;
}

static int
sd_parent_degenerate(struct sched_domain *sd, struct sched_domain *parent)
{
	unsigned long cflags = sd->flags, pflags = parent->flags;

	if (sd_degenerate(parent))
		return 1;

	if (!cpumask_equal(sched_domain_span(sd), sched_domain_span(parent)))
		return 0;

	/* Flags needing groups don't count if only 1 group in parent */
	if (parent->groups == parent->groups->next) {
		pflags &= ~(SD_LOAD_BALANCE |
				SD_BALANCE_NEWIDLE |
				SD_BALANCE_FORK |
				SD_BALANCE_EXEC |
				SD_SHARE_CPUCAPACITY |
				SD_SHARE_PKG_RESOURCES |
				SD_PREFER_SIBLING |
				SD_SHARE_POWERDOMAIN);
		if (nr_node_ids == 1)
			pflags &= ~SD_SERIALIZE;
	}
	if (~cflags & pflags)
		return 0;

	return 1;
}

static void free_rootdomain(struct rcu_head *rcu)
{
	struct root_domain *rd = container_of(rcu, struct root_domain, rcu);

	cpupri_cleanup(&rd->cpupri);
	cpudl_cleanup(&rd->cpudl);
	free_cpumask_var(rd->dlo_mask);
	free_cpumask_var(rd->rto_mask);
	free_cpumask_var(rd->online);
	free_cpumask_var(rd->span);
	kfree(rd);
}

static void rq_attach_root(struct rq *rq, struct root_domain *rd)
{
	struct root_domain *old_rd = NULL;
	unsigned long flags;

	raw_spin_lock_irqsave(&rq->lock, flags);

	if (rq->rd) {
		old_rd = rq->rd;

		if (cpumask_test_cpu(rq->cpu, old_rd->online))
			set_rq_offline(rq);

		cpumask_clear_cpu(rq->cpu, old_rd->span);

		/*
		 * If we dont want to free the old_rd yet then
		 * set old_rd to NULL to skip the freeing later
		 * in this function:
		 */
		if (!atomic_dec_and_test(&old_rd->refcount))
			old_rd = NULL;
	}

	atomic_inc(&rd->refcount);
	rq->rd = rd;

	cpumask_set_cpu(rq->cpu, rd->span);
	if (cpumask_test_cpu(rq->cpu, cpu_active_mask))
		set_rq_online(rq);

	raw_spin_unlock_irqrestore(&rq->lock, flags);

	if (old_rd)
		call_rcu_sched(&old_rd->rcu, free_rootdomain);
}

static int init_rootdomain(struct root_domain *rd)
{
	memset(rd, 0, sizeof(*rd));

	if (!alloc_cpumask_var(&rd->span, GFP_KERNEL))
		goto out;
	if (!alloc_cpumask_var(&rd->online, GFP_KERNEL))
		goto free_span;
	if (!alloc_cpumask_var(&rd->dlo_mask, GFP_KERNEL))
		goto free_online;
	if (!alloc_cpumask_var(&rd->rto_mask, GFP_KERNEL))
		goto free_dlo_mask;

	init_dl_bw(&rd->dl_bw);
	if (cpudl_init(&rd->cpudl) != 0)
		goto free_dlo_mask;

	if (cpupri_init(&rd->cpupri) != 0)
		goto free_rto_mask;
	return 0;

free_rto_mask:
	free_cpumask_var(rd->rto_mask);
free_dlo_mask:
	free_cpumask_var(rd->dlo_mask);
free_online:
	free_cpumask_var(rd->online);
free_span:
	free_cpumask_var(rd->span);
out:
	return -ENOMEM;
}

/*
 * By default the system creates a single root-domain with all cpus as
 * members (mimicking the global state we have today).
 */
struct root_domain def_root_domain;

static void init_defrootdomain(void)
{
	init_rootdomain(&def_root_domain);

	atomic_set(&def_root_domain.refcount, 1);
}

static struct root_domain *alloc_rootdomain(void)
{
	struct root_domain *rd;

	rd = kmalloc(sizeof(*rd), GFP_KERNEL);
	if (!rd)
		return NULL;

	if (init_rootdomain(rd) != 0) {
		kfree(rd);
		return NULL;
	}

	return rd;
}

static void free_sched_groups(struct sched_group *sg, int free_sgc)
{
	struct sched_group *tmp, *first;

	if (!sg)
		return;

	first = sg;
	do {
		tmp = sg->next;

		if (free_sgc && atomic_dec_and_test(&sg->sgc->ref))
			kfree(sg->sgc);

		kfree(sg);
		sg = tmp;
	} while (sg != first);
}

static void free_sched_domain(struct rcu_head *rcu)
{
	struct sched_domain *sd = container_of(rcu, struct sched_domain, rcu);

	/*
	 * If its an overlapping domain it has private groups, iterate and
	 * nuke them all.
	 */
	if (sd->flags & SD_OVERLAP) {
		free_sched_groups(sd->groups, 1);
	} else if (atomic_dec_and_test(&sd->groups->ref)) {
		kfree(sd->groups->sgc);
		kfree(sd->groups);
	}
	kfree(sd);
}

static void destroy_sched_domain(struct sched_domain *sd, int cpu)
{
	call_rcu(&sd->rcu, free_sched_domain);
}

static void destroy_sched_domains(struct sched_domain *sd, int cpu)
{
	for (; sd; sd = sd->parent)
		destroy_sched_domain(sd, cpu);
}

/*
 * Keep a special pointer to the highest sched_domain that has
 * SD_SHARE_PKG_RESOURCE set (Last Level Cache Domain) for this
 * allows us to avoid some pointer chasing select_idle_sibling().
 *
 * Also keep a unique ID per domain (we use the first cpu number in
 * the cpumask of the domain), this allows us to quickly tell if
 * two cpus are in the same cache domain, see cpus_share_cache().
 */
DEFINE_PER_CPU(struct sched_domain *, sd_llc);
DEFINE_PER_CPU(int, sd_llc_size);
DEFINE_PER_CPU(int, sd_llc_id);
DEFINE_PER_CPU(struct sched_domain *, sd_numa);
DEFINE_PER_CPU(struct sched_domain *, sd_busy);
DEFINE_PER_CPU(struct sched_domain *, sd_asym);

static void update_top_cache_domain(int cpu)
{
	struct sched_domain *sd;
	struct sched_domain *busy_sd = NULL;
	int id = cpu;
	int size = 1;

	sd = highest_flag_domain(cpu, SD_SHARE_PKG_RESOURCES);
	if (sd) {
		id = cpumask_first(sched_domain_span(sd));
		size = cpumask_weight(sched_domain_span(sd));
		busy_sd = sd->parent; /* sd_busy */
	}
	rcu_assign_pointer(per_cpu(sd_busy, cpu), busy_sd);

	rcu_assign_pointer(per_cpu(sd_llc, cpu), sd);
	per_cpu(sd_llc_size, cpu) = size;
	per_cpu(sd_llc_id, cpu) = id;

	sd = lowest_flag_domain(cpu, SD_NUMA);
	rcu_assign_pointer(per_cpu(sd_numa, cpu), sd);

	sd = highest_flag_domain(cpu, SD_ASYM_PACKING);
	rcu_assign_pointer(per_cpu(sd_asym, cpu), sd);
}

/*
 * Attach the domain 'sd' to 'cpu' as its base domain. Callers must
 * hold the hotplug lock.
 */
static void
cpu_attach_domain(struct sched_domain *sd, struct root_domain *rd, int cpu)
{
	struct rq *rq = cpu_rq(cpu);
	struct sched_domain *tmp;
	unsigned long next_balance = rq->next_balance;

	/* Remove the sched domains which do not contribute to scheduling. */
	for (tmp = sd; tmp; ) {
		struct sched_domain *parent = tmp->parent;
		if (!parent)
			break;

		if (sd_parent_degenerate(tmp, parent)) {
			tmp->parent = parent->parent;
			if (parent->parent)
				parent->parent->child = tmp;
			/*
			 * Transfer SD_PREFER_SIBLING down in case of a
			 * degenerate parent; the spans match for this
			 * so the property transfers.
			 */
			if (parent->flags & SD_PREFER_SIBLING)
				tmp->flags |= SD_PREFER_SIBLING;
			destroy_sched_domain(parent, cpu);
		} else
			tmp = tmp->parent;
	}

	if (sd && sd_degenerate(sd)) {
		tmp = sd;
		sd = sd->parent;
		destroy_sched_domain(tmp, cpu);
		if (sd)
			sd->child = NULL;
	}

	for (tmp = sd; tmp; ) {
		unsigned long interval;

		interval = msecs_to_jiffies(tmp->balance_interval);
		if (time_after(next_balance, tmp->last_balance + interval))
			next_balance = tmp->last_balance + interval;

		tmp = tmp->parent;
	}
	rq->next_balance = next_balance;

	sched_domain_debug(sd, cpu);

	rq_attach_root(rq, rd);
	tmp = rq->sd;
	rcu_assign_pointer(rq->sd, sd);
	destroy_sched_domains(tmp, cpu);

	update_top_cache_domain(cpu);
}

/* cpus with isolated domains */
static cpumask_var_t cpu_isolated_map;

/* Setup the mask of cpus configured for isolated domains */
static int __init isolated_cpu_setup(char *str)
{
	alloc_bootmem_cpumask_var(&cpu_isolated_map);
	cpulist_parse(str, cpu_isolated_map);
	return 1;
}

__setup("isolcpus=", isolated_cpu_setup);

struct s_data {
	struct sched_domain ** __percpu sd;
	struct root_domain	*rd;
};

enum s_alloc {
	sa_rootdomain,
	sa_sd,
	sa_sd_storage,
	sa_none,
};

/*
 * Build an iteration mask that can exclude certain CPUs from the upwards
 * domain traversal.
 *
 * Asymmetric node setups can result in situations where the domain tree is of
 * unequal depth, make sure to skip domains that already cover the entire
 * range.
 *
 * In that case build_sched_domains() will have terminated the iteration early
 * and our sibling sd spans will be empty. Domains should always include the
 * cpu they're built on, so check that.
 *
 */
static void build_group_mask(struct sched_domain *sd, struct sched_group *sg)
{
	const struct cpumask *span = sched_domain_span(sd);
	struct sd_data *sdd = sd->private;
	struct sched_domain *sibling;
	int i;

	for_each_cpu(i, span) {
		sibling = *per_cpu_ptr(sdd->sd, i);
		if (!cpumask_test_cpu(i, sched_domain_span(sibling)))
			continue;

		cpumask_set_cpu(i, sched_group_mask(sg));
	}
}

/*
 * Return the canonical balance cpu for this group, this is the first cpu
 * of this group that's also in the iteration mask.
 */
int group_balance_cpu(struct sched_group *sg)
{
	return cpumask_first_and(sched_group_cpus(sg), sched_group_mask(sg));
}

static int
build_overlap_sched_groups(struct sched_domain *sd, int cpu)
{
	struct sched_group *first = NULL, *last = NULL, *groups = NULL, *sg;
	const struct cpumask *span = sched_domain_span(sd);
	struct cpumask *covered = sched_domains_tmpmask;
	struct sd_data *sdd = sd->private;
	struct sched_domain *sibling;
	int i;

	cpumask_clear(covered);

	for_each_cpu(i, span) {
		struct cpumask *sg_span;

		if (cpumask_test_cpu(i, covered))
			continue;

		sibling = *per_cpu_ptr(sdd->sd, i);

		/* See the comment near build_group_mask(). */
		if (!cpumask_test_cpu(i, sched_domain_span(sibling)))
			continue;

		sg = kzalloc_node(sizeof(struct sched_group) + cpumask_size(),
				GFP_KERNEL, cpu_to_node(cpu));

		if (!sg)
			goto fail;

		sg_span = sched_group_cpus(sg);
		if (sibling->child)
			cpumask_copy(sg_span, sched_domain_span(sibling->child));
		else
			cpumask_set_cpu(i, sg_span);

		cpumask_or(covered, covered, sg_span);

		sg->sgc = *per_cpu_ptr(sdd->sgc, i);
		if (atomic_inc_return(&sg->sgc->ref) == 1)
			build_group_mask(sd, sg);

		/*
		 * Initialize sgc->capacity such that even if we mess up the
		 * domains and no possible iteration will get us here, we won't
		 * die on a /0 trap.
		 */
		sg->sgc->capacity = SCHED_CAPACITY_SCALE * cpumask_weight(sg_span);
		sg->sgc->capacity_orig = sg->sgc->capacity;

		/*
		 * Make sure the first group of this domain contains the
		 * canonical balance cpu. Otherwise the sched_domain iteration
		 * breaks. See update_sg_lb_stats().
		 */
		if ((!groups && cpumask_test_cpu(cpu, sg_span)) ||
		    group_balance_cpu(sg) == cpu)
			groups = sg;

		if (!first)
			first = sg;
		if (last)
			last->next = sg;
		last = sg;
		last->next = first;
	}
	sd->groups = groups;

	return 0;

fail:
	free_sched_groups(first, 0);

	return -ENOMEM;
}

static int get_group(int cpu, struct sd_data *sdd, struct sched_group **sg)
{
	struct sched_domain *sd = *per_cpu_ptr(sdd->sd, cpu);
	struct sched_domain *child = sd->child;

	if (child)
		cpu = cpumask_first(sched_domain_span(child));

	if (sg) {
		*sg = *per_cpu_ptr(sdd->sg, cpu);
		(*sg)->sgc = *per_cpu_ptr(sdd->sgc, cpu);
		atomic_set(&(*sg)->sgc->ref, 1); /* for claim_allocations */
	}

	return cpu;
}

/*
 * build_sched_groups will build a circular linked list of the groups
 * covered by the given span, and will set each group's ->cpumask correctly,
 * and ->cpu_capacity to 0.
 *
 * Assumes the sched_domain tree is fully constructed
 */
static int
build_sched_groups(struct sched_domain *sd, int cpu)
{
	struct sched_group *first = NULL, *last = NULL;
	struct sd_data *sdd = sd->private;
	const struct cpumask *span = sched_domain_span(sd);
	struct cpumask *covered;
	int i;

	get_group(cpu, sdd, &sd->groups);
	atomic_inc(&sd->groups->ref);

	if (cpu != cpumask_first(span))
		return 0;

	lockdep_assert_held(&sched_domains_mutex);
	covered = sched_domains_tmpmask;

	cpumask_clear(covered);

	for_each_cpu(i, span) {
		struct sched_group *sg;
		int group, j;

		if (cpumask_test_cpu(i, covered))
			continue;

		group = get_group(i, sdd, &sg);
		cpumask_setall(sched_group_mask(sg));

		for_each_cpu(j, span) {
			if (get_group(j, sdd, NULL) != group)
				continue;

			cpumask_set_cpu(j, covered);
			cpumask_set_cpu(j, sched_group_cpus(sg));
		}

		if (!first)
			first = sg;
		if (last)
			last->next = sg;
		last = sg;
	}
	last->next = first;

	return 0;
}

/*
 * Initialize sched groups cpu_capacity.
 *
 * cpu_capacity indicates the capacity of sched group, which is used while
 * distributing the load between different sched groups in a sched domain.
 * Typically cpu_capacity for all the groups in a sched domain will be same
 * unless there are asymmetries in the topology. If there are asymmetries,
 * group having more cpu_capacity will pickup more load compared to the
 * group having less cpu_capacity.
 */
static void init_sched_groups_capacity(int cpu, struct sched_domain *sd)
{
	struct sched_group *sg = sd->groups;

	WARN_ON(!sg);

	do {
		sg->group_weight = cpumask_weight(sched_group_cpus(sg));
		sg = sg->next;
	} while (sg != sd->groups);

	if (cpu != group_balance_cpu(sg))
		return;

	update_group_capacity(sd, cpu);
	atomic_set(&sg->sgc->nr_busy_cpus, sg->group_weight);
}

/*
 * Initializers for schedule domains
 * Non-inlined to reduce accumulated stack pressure in build_sched_domains()
 */

static int default_relax_domain_level = -1;
int sched_domain_level_max;

static int __init setup_relax_domain_level(char *str)
{
	if (kstrtoint(str, 0, &default_relax_domain_level))
		pr_warn("Unable to set relax_domain_level\n");

	return 1;
}
__setup("relax_domain_level=", setup_relax_domain_level);

static void set_domain_attribute(struct sched_domain *sd,
				 struct sched_domain_attr *attr)
{
	int request;

	if (!attr || attr->relax_domain_level < 0) {
		if (default_relax_domain_level < 0)
			return;
		else
			request = default_relax_domain_level;
	} else
		request = attr->relax_domain_level;
	if (request < sd->level) {
		/* turn off idle balance on this domain */
		sd->flags &= ~(SD_BALANCE_WAKE|SD_BALANCE_NEWIDLE);
	} else {
		/* turn on idle balance on this domain */
		sd->flags |= (SD_BALANCE_WAKE|SD_BALANCE_NEWIDLE);
	}
}

static void __sdt_free(const struct cpumask *cpu_map);
static int __sdt_alloc(const struct cpumask *cpu_map);

static void __free_domain_allocs(struct s_data *d, enum s_alloc what,
				 const struct cpumask *cpu_map)
{
	switch (what) {
	case sa_rootdomain:
		if (!atomic_read(&d->rd->refcount))
			free_rootdomain(&d->rd->rcu); /* fall through */
	case sa_sd:
		free_percpu(d->sd); /* fall through */
	case sa_sd_storage:
		__sdt_free(cpu_map); /* fall through */
	case sa_none:
		break;
	}
}

static enum s_alloc __visit_domain_allocation_hell(struct s_data *d,
						   const struct cpumask *cpu_map)
{
	memset(d, 0, sizeof(*d));

	if (__sdt_alloc(cpu_map))
		return sa_sd_storage;
	d->sd = alloc_percpu(struct sched_domain *);
	if (!d->sd)
		return sa_sd_storage;
	d->rd = alloc_rootdomain();
	if (!d->rd)
		return sa_sd;
	return sa_rootdomain;
}

/*
 * NULL the sd_data elements we've used to build the sched_domain and
 * sched_group structure so that the subsequent __free_domain_allocs()
 * will not free the data we're using.
 */
static void claim_allocations(int cpu, struct sched_domain *sd)
{
	struct sd_data *sdd = sd->private;

	WARN_ON_ONCE(*per_cpu_ptr(sdd->sd, cpu) != sd);
	*per_cpu_ptr(sdd->sd, cpu) = NULL;

	if (atomic_read(&(*per_cpu_ptr(sdd->sg, cpu))->ref))
		*per_cpu_ptr(sdd->sg, cpu) = NULL;

	if (atomic_read(&(*per_cpu_ptr(sdd->sgc, cpu))->ref))
		*per_cpu_ptr(sdd->sgc, cpu) = NULL;
}

#ifdef CONFIG_NUMA
static int sched_domains_numa_levels;
static int *sched_domains_numa_distance;
static struct cpumask ***sched_domains_numa_masks;
static int sched_domains_curr_level;
#endif

/*
 * SD_flags allowed in topology descriptions.
 *
 * SD_SHARE_CPUCAPACITY      - describes SMT topologies
 * SD_SHARE_PKG_RESOURCES - describes shared caches
 * SD_NUMA                - describes NUMA topologies
 * SD_SHARE_POWERDOMAIN   - describes shared power domain
 *
 * Odd one out:
 * SD_ASYM_PACKING        - describes SMT quirks
 */
#define TOPOLOGY_SD_FLAGS		\
	(SD_SHARE_CPUCAPACITY |		\
	 SD_SHARE_PKG_RESOURCES |	\
	 SD_NUMA |			\
	 SD_ASYM_PACKING |		\
	 SD_SHARE_POWERDOMAIN)

static struct sched_domain *
sd_init(struct sched_domain_topology_level *tl, int cpu)
{
	struct sched_domain *sd = *per_cpu_ptr(tl->data.sd, cpu);
	int sd_weight, sd_flags = 0;

#ifdef CONFIG_NUMA
	/*
	 * Ugly hack to pass state to sd_numa_mask()...
	 */
	sched_domains_curr_level = tl->numa_level;
#endif

	sd_weight = cpumask_weight(tl->mask(cpu));

	if (tl->sd_flags)
		sd_flags = (*tl->sd_flags)();
	if (WARN_ONCE(sd_flags & ~TOPOLOGY_SD_FLAGS,
			"wrong sd_flags in topology description\n"))
		sd_flags &= ~TOPOLOGY_SD_FLAGS;

	*sd = (struct sched_domain){
		.min_interval		= sd_weight,
		.max_interval		= 2*sd_weight,
		.busy_factor		= 32,
		.imbalance_pct		= 125,

		.cache_nice_tries	= 0,
		.busy_idx		= 0,
		.idle_idx		= 0,
		.newidle_idx		= 0,
		.wake_idx		= 0,
		.forkexec_idx		= 0,

		.flags			= 1*SD_LOAD_BALANCE
					| 1*SD_BALANCE_NEWIDLE
					| 1*SD_BALANCE_EXEC
					| 1*SD_BALANCE_FORK
					| 0*SD_BALANCE_WAKE
					| 1*SD_WAKE_AFFINE
					| 0*SD_SHARE_CPUCAPACITY
					| 0*SD_SHARE_PKG_RESOURCES
					| 0*SD_SERIALIZE
					| 0*SD_PREFER_SIBLING
					| 0*SD_NUMA
					| sd_flags
					,

		.last_balance		= jiffies,
		.balance_interval	= sd_weight,
		.smt_gain		= 0,
		.max_newidle_lb_cost	= 0,
		.next_decay_max_lb_cost	= jiffies,
#ifdef CONFIG_SCHED_DEBUG
		.name			= tl->name,
#endif
	};

	/*
	 * Convert topological properties into behaviour.
	 */

	if (sd->flags & SD_SHARE_CPUCAPACITY) {
		sd->imbalance_pct = 110;
		sd->smt_gain = 1178; /* ~15% */

	} else if (sd->flags & SD_SHARE_PKG_RESOURCES) {
		sd->imbalance_pct = 117;
		sd->cache_nice_tries = 1;
		sd->busy_idx = 2;

#ifdef CONFIG_NUMA
	} else if (sd->flags & SD_NUMA) {
		sd->cache_nice_tries = 2;
		sd->busy_idx = 3;
		sd->idle_idx = 2;

		sd->flags |= SD_SERIALIZE;
		if (sched_domains_numa_distance[tl->numa_level] > RECLAIM_DISTANCE) {
			sd->flags &= ~(SD_BALANCE_EXEC |
				       SD_BALANCE_FORK |
				       SD_WAKE_AFFINE);
		}

#endif
	} else {
		sd->flags |= SD_PREFER_SIBLING;
		sd->cache_nice_tries = 1;
		sd->busy_idx = 2;
		sd->idle_idx = 1;
	}

	sd->private = &tl->data;

	return sd;
}

/*
 * Topology list, bottom-up.
 */
static struct sched_domain_topology_level default_topology[] = {
#ifdef CONFIG_SCHED_SMT
	{ cpu_smt_mask, cpu_smt_flags, SD_INIT_NAME(SMT) },
#endif
#ifdef CONFIG_SCHED_MC
	{ cpu_coregroup_mask, cpu_core_flags, SD_INIT_NAME(MC) },
#endif
	{ cpu_cpu_mask, SD_INIT_NAME(DIE) },
	{ NULL, },
};

struct sched_domain_topology_level *sched_domain_topology = default_topology;

#define for_each_sd_topology(tl)			\
	for (tl = sched_domain_topology; tl->mask; tl++)

void set_sched_topology(struct sched_domain_topology_level *tl)
{
	sched_domain_topology = tl;
}

#ifdef CONFIG_NUMA

static const struct cpumask *sd_numa_mask(int cpu)
{
	return sched_domains_numa_masks[sched_domains_curr_level][cpu_to_node(cpu)];
}

static void sched_numa_warn(const char *str)
{
	static int done = false;
	int i,j;

	if (done)
		return;

	done = true;

	printk(KERN_WARNING "ERROR: %s\n\n", str);

	for (i = 0; i < nr_node_ids; i++) {
		printk(KERN_WARNING "  ");
		for (j = 0; j < nr_node_ids; j++)
			printk(KERN_CONT "%02d ", node_distance(i,j));
		printk(KERN_CONT "\n");
	}
	printk(KERN_WARNING "\n");
}

static bool find_numa_distance(int distance)
{
	int i;

	if (distance == node_distance(0, 0))
		return true;

	for (i = 0; i < sched_domains_numa_levels; i++) {
		if (sched_domains_numa_distance[i] == distance)
			return true;
	}

	return false;
}

static void sched_init_numa(void)
{
	int next_distance, curr_distance = node_distance(0, 0);
	struct sched_domain_topology_level *tl;
	int level = 0;
	int i, j, k;

	sched_domains_numa_distance = kzalloc(sizeof(int) * nr_node_ids, GFP_KERNEL);
	if (!sched_domains_numa_distance)
		return;

	/*
	 * O(nr_nodes^2) deduplicating selection sort -- in order to find the
	 * unique distances in the node_distance() table.
	 *
	 * Assumes node_distance(0,j) includes all distances in
	 * node_distance(i,j) in order to avoid cubic time.
	 */
	next_distance = curr_distance;
	for (i = 0; i < nr_node_ids; i++) {
		for (j = 0; j < nr_node_ids; j++) {
			for (k = 0; k < nr_node_ids; k++) {
				int distance = node_distance(i, k);

				if (distance > curr_distance &&
				    (distance < next_distance ||
				     next_distance == curr_distance))
					next_distance = distance;

				/*
				 * While not a strong assumption it would be nice to know
				 * about cases where if node A is connected to B, B is not
				 * equally connected to A.
				 */
				if (sched_debug() && node_distance(k, i) != distance)
					sched_numa_warn("Node-distance not symmetric");

				if (sched_debug() && i && !find_numa_distance(distance))
					sched_numa_warn("Node-0 not representative");
			}
			if (next_distance != curr_distance) {
				sched_domains_numa_distance[level++] = next_distance;
				sched_domains_numa_levels = level;
				curr_distance = next_distance;
			} else break;
		}

		/*
		 * In case of sched_debug() we verify the above assumption.
		 */
		if (!sched_debug())
			break;
	}

	if (!level)
		return;

	/*
	 * 'level' contains the number of unique distances, excluding the
	 * identity distance node_distance(i,i).
	 *
	 * The sched_domains_numa_distance[] array includes the actual distance
	 * numbers.
	 */

	/*
	 * Here, we should temporarily reset sched_domains_numa_levels to 0.
	 * If it fails to allocate memory for array sched_domains_numa_masks[][],
	 * the array will contain less then 'level' members. This could be
	 * dangerous when we use it to iterate array sched_domains_numa_masks[][]
	 * in other functions.
	 *
	 * We reset it to 'level' at the end of this function.
	 */
	sched_domains_numa_levels = 0;

	sched_domains_numa_masks = kzalloc(sizeof(void *) * level, GFP_KERNEL);
	if (!sched_domains_numa_masks)
		return;

	/*
	 * Now for each level, construct a mask per node which contains all
	 * cpus of nodes that are that many hops away from us.
	 */
	for (i = 0; i < level; i++) {
		sched_domains_numa_masks[i] =
			kzalloc(nr_node_ids * sizeof(void *), GFP_KERNEL);
		if (!sched_domains_numa_masks[i])
			return;

		for (j = 0; j < nr_node_ids; j++) {
			struct cpumask *mask = kzalloc(cpumask_size(), GFP_KERNEL);
			if (!mask)
				return;

			sched_domains_numa_masks[i][j] = mask;

			for_each_node(k) {
				if (node_distance(j, k) > sched_domains_numa_distance[i])
					continue;

				cpumask_or(mask, mask, cpumask_of_node(k));
			}
		}
	}

	/* Compute default topology size */
	for (i = 0; sched_domain_topology[i].mask; i++);

	tl = kzalloc((i + level + 1) *
			sizeof(struct sched_domain_topology_level), GFP_KERNEL);
	if (!tl)
		return;

	/*
	 * Copy the default topology bits..
	 */
	for (i = 0; sched_domain_topology[i].mask; i++)
		tl[i] = sched_domain_topology[i];

	/*
	 * .. and append 'j' levels of NUMA goodness.
	 */
	for (j = 0; j < level; i++, j++) {
		tl[i] = (struct sched_domain_topology_level){
			.mask = sd_numa_mask,
			.sd_flags = cpu_numa_flags,
			.flags = SDTL_OVERLAP,
			.numa_level = j,
			SD_INIT_NAME(NUMA)
		};
	}

	sched_domain_topology = tl;

	sched_domains_numa_levels = level;
}

static void sched_domains_numa_masks_set(int cpu)
{
	int i, j;
	int node = cpu_to_node(cpu);

	for (i = 0; i < sched_domains_numa_levels; i++) {
		for (j = 0; j < nr_node_ids; j++) {
			if (node_distance(j, node) <= sched_domains_numa_distance[i])
				cpumask_set_cpu(cpu, sched_domains_numa_masks[i][j]);
		}
	}
}

static void sched_domains_numa_masks_clear(int cpu)
{
	int i, j;
	for (i = 0; i < sched_domains_numa_levels; i++) {
		for (j = 0; j < nr_node_ids; j++)
			cpumask_clear_cpu(cpu, sched_domains_numa_masks[i][j]);
	}
}

/*
 * Update sched_domains_numa_masks[level][node] array when new cpus
 * are onlined.
 */
static int sched_domains_numa_masks_update(struct notifier_block *nfb,
					   unsigned long action,
					   void *hcpu)
{
	int cpu = (long)hcpu;

	switch (action & ~CPU_TASKS_FROZEN) {
	case CPU_ONLINE:
		sched_domains_numa_masks_set(cpu);
		break;

	case CPU_DEAD:
		sched_domains_numa_masks_clear(cpu);
		break;

	default:
		return NOTIFY_DONE;
	}

	return NOTIFY_OK;
}
#else
static inline void sched_init_numa(void)
{
}

static int sched_domains_numa_masks_update(struct notifier_block *nfb,
					   unsigned long action,
					   void *hcpu)
{
	return 0;
}
#endif /* CONFIG_NUMA */

static int __sdt_alloc(const struct cpumask *cpu_map)
{
	struct sched_domain_topology_level *tl;
	int j;

	for_each_sd_topology(tl) {
		struct sd_data *sdd = &tl->data;

		sdd->sd = alloc_percpu(struct sched_domain *);
		if (!sdd->sd)
			return -ENOMEM;

		sdd->sg = alloc_percpu(struct sched_group *);
		if (!sdd->sg)
			return -ENOMEM;

		sdd->sgc = alloc_percpu(struct sched_group_capacity *);
		if (!sdd->sgc)
			return -ENOMEM;

		for_each_cpu(j, cpu_map) {
			struct sched_domain *sd;
			struct sched_group *sg;
			struct sched_group_capacity *sgc;

		       	sd = kzalloc_node(sizeof(struct sched_domain) + cpumask_size(),
					GFP_KERNEL, cpu_to_node(j));
			if (!sd)
				return -ENOMEM;

			*per_cpu_ptr(sdd->sd, j) = sd;

			sg = kzalloc_node(sizeof(struct sched_group) + cpumask_size(),
					GFP_KERNEL, cpu_to_node(j));
			if (!sg)
				return -ENOMEM;

			sg->next = sg;

			*per_cpu_ptr(sdd->sg, j) = sg;

			sgc = kzalloc_node(sizeof(struct sched_group_capacity) + cpumask_size(),
					GFP_KERNEL, cpu_to_node(j));
			if (!sgc)
				return -ENOMEM;

			*per_cpu_ptr(sdd->sgc, j) = sgc;
		}
	}

	return 0;
}

static void __sdt_free(const struct cpumask *cpu_map)
{
	struct sched_domain_topology_level *tl;
	int j;

	for_each_sd_topology(tl) {
		struct sd_data *sdd = &tl->data;

		for_each_cpu(j, cpu_map) {
			struct sched_domain *sd;

			if (sdd->sd) {
				sd = *per_cpu_ptr(sdd->sd, j);
				if (sd && (sd->flags & SD_OVERLAP))
					free_sched_groups(sd->groups, 0);
				kfree(*per_cpu_ptr(sdd->sd, j));
			}

			if (sdd->sg)
				kfree(*per_cpu_ptr(sdd->sg, j));
			if (sdd->sgc)
				kfree(*per_cpu_ptr(sdd->sgc, j));
		}
		free_percpu(sdd->sd);
		sdd->sd = NULL;
		free_percpu(sdd->sg);
		sdd->sg = NULL;
		free_percpu(sdd->sgc);
		sdd->sgc = NULL;
	}
}

struct sched_domain *build_sched_domain(struct sched_domain_topology_level *tl,
		const struct cpumask *cpu_map, struct sched_domain_attr *attr,
		struct sched_domain *child, int cpu)
{
	struct sched_domain *sd = sd_init(tl, cpu);
	if (!sd)
		return child;

	cpumask_and(sched_domain_span(sd), cpu_map, tl->mask(cpu));
	if (child) {
		sd->level = child->level + 1;
		sched_domain_level_max = max(sched_domain_level_max, sd->level);
		child->parent = sd;
		sd->child = child;

		if (!cpumask_subset(sched_domain_span(child),
				    sched_domain_span(sd))) {
			pr_err("BUG: arch topology borken\n");
#ifdef CONFIG_SCHED_DEBUG
			pr_err("     the %s domain not a subset of the %s domain\n",
					child->name, sd->name);
#endif
#ifdef CONFIG_PANIC_ON_SCHED_BUG
			BUG();
#endif
			/* Fixup, ensure @sd has at least @child cpus. */
			cpumask_or(sched_domain_span(sd),
				   sched_domain_span(sd),
				   sched_domain_span(child));
		}

	}
	set_domain_attribute(sd, attr);

	return sd;
}

/*
 * Build sched domains for a given set of cpus and attach the sched domains
 * to the individual cpus
 */
static int build_sched_domains(const struct cpumask *cpu_map,
			       struct sched_domain_attr *attr)
{
	enum s_alloc alloc_state;
	struct sched_domain *sd;
	struct s_data d;
	int i, ret = -ENOMEM;

	alloc_state = __visit_domain_allocation_hell(&d, cpu_map);
	if (alloc_state != sa_rootdomain)
		goto error;

	/* Set up domains for cpus specified by the cpu_map. */
	for_each_cpu(i, cpu_map) {
		struct sched_domain_topology_level *tl;

		sd = NULL;
		for_each_sd_topology(tl) {
			sd = build_sched_domain(tl, cpu_map, attr, sd, i);
			if (tl == sched_domain_topology)
				*per_cpu_ptr(d.sd, i) = sd;
			if (tl->flags & SDTL_OVERLAP || sched_feat(FORCE_SD_OVERLAP))
				sd->flags |= SD_OVERLAP;
			if (cpumask_equal(cpu_map, sched_domain_span(sd)))
				break;
		}
	}

	/* Build the groups for the domains */
	for_each_cpu(i, cpu_map) {
		for (sd = *per_cpu_ptr(d.sd, i); sd; sd = sd->parent) {
			sd->span_weight = cpumask_weight(sched_domain_span(sd));
			if (sd->flags & SD_OVERLAP) {
				if (build_overlap_sched_groups(sd, i))
					goto error;
			} else {
				if (build_sched_groups(sd, i))
					goto error;
			}
		}
	}

	/* Calculate CPU capacity for physical packages and nodes */
	for (i = nr_cpumask_bits-1; i >= 0; i--) {
		if (!cpumask_test_cpu(i, cpu_map))
			continue;

		for (sd = *per_cpu_ptr(d.sd, i); sd; sd = sd->parent) {
			claim_allocations(i, sd);
			init_sched_groups_capacity(i, sd);
		}
	}

	/* Attach the domains */
	rcu_read_lock();
	for_each_cpu(i, cpu_map) {
		sd = *per_cpu_ptr(d.sd, i);
		cpu_attach_domain(sd, d.rd, i);
	}
	rcu_read_unlock();

	ret = 0;
error:
	__free_domain_allocs(&d, alloc_state, cpu_map);
	return ret;
}

static cpumask_var_t *doms_cur;	/* current sched domains */
static int ndoms_cur;		/* number of sched domains in 'doms_cur' */
static struct sched_domain_attr *dattr_cur;
				/* attribues of custom domains in 'doms_cur' */

/*
 * Special case: If a kmalloc of a doms_cur partition (array of
 * cpumask) fails, then fallback to a single sched domain,
 * as determined by the single cpumask fallback_doms.
 */
static cpumask_var_t fallback_doms;

/*
 * arch_update_cpu_topology lets virtualized architectures update the
 * cpu core maps. It is supposed to return 1 if the topology changed
 * or 0 if it stayed the same.
 */
int __weak arch_update_cpu_topology(void)
{
	return 0;
}

cpumask_var_t *alloc_sched_domains(unsigned int ndoms)
{
	int i;
	cpumask_var_t *doms;

	doms = kmalloc(sizeof(*doms) * ndoms, GFP_KERNEL);
	if (!doms)
		return NULL;
	for (i = 0; i < ndoms; i++) {
		if (!alloc_cpumask_var(&doms[i], GFP_KERNEL)) {
			free_sched_domains(doms, i);
			return NULL;
		}
	}
	return doms;
}

void free_sched_domains(cpumask_var_t doms[], unsigned int ndoms)
{
	unsigned int i;
	for (i = 0; i < ndoms; i++)
		free_cpumask_var(doms[i]);
	kfree(doms);
}

/*
 * Set up scheduler domains and groups. Callers must hold the hotplug lock.
 * For now this just excludes isolated cpus, but could be used to
 * exclude other special cases in the future.
 */
static int init_sched_domains(const struct cpumask *cpu_map)
{
	int err;

	arch_update_cpu_topology();
	ndoms_cur = 1;
	doms_cur = alloc_sched_domains(ndoms_cur);
	if (!doms_cur)
		doms_cur = &fallback_doms;
	cpumask_andnot(doms_cur[0], cpu_map, cpu_isolated_map);
	err = build_sched_domains(doms_cur[0], NULL);
	register_sched_domain_sysctl();

	return err;
}

/*
 * Detach sched domains from a group of cpus specified in cpu_map
 * These cpus will now be attached to the NULL domain
 */
static void detach_destroy_domains(const struct cpumask *cpu_map)
{
	int i;

	rcu_read_lock();
	for_each_cpu(i, cpu_map)
		cpu_attach_domain(NULL, &def_root_domain, i);
	rcu_read_unlock();
}

/* handle null as "default" */
static int dattrs_equal(struct sched_domain_attr *cur, int idx_cur,
			struct sched_domain_attr *new, int idx_new)
{
	struct sched_domain_attr tmp;

	/* fast path */
	if (!new && !cur)
		return 1;

	tmp = SD_ATTR_INIT;
	return !memcmp(cur ? (cur + idx_cur) : &tmp,
			new ? (new + idx_new) : &tmp,
			sizeof(struct sched_domain_attr));
}

/*
 * Partition sched domains as specified by the 'ndoms_new'
 * cpumasks in the array doms_new[] of cpumasks. This compares
 * doms_new[] to the current sched domain partitioning, doms_cur[].
 * It destroys each deleted domain and builds each new domain.
 *
 * 'doms_new' is an array of cpumask_var_t's of length 'ndoms_new'.
 * The masks don't intersect (don't overlap.) We should setup one
 * sched domain for each mask. CPUs not in any of the cpumasks will
 * not be load balanced. If the same cpumask appears both in the
 * current 'doms_cur' domains and in the new 'doms_new', we can leave
 * it as it is.
 *
 * The passed in 'doms_new' should be allocated using
 * alloc_sched_domains.  This routine takes ownership of it and will
 * free_sched_domains it when done with it. If the caller failed the
 * alloc call, then it can pass in doms_new == NULL && ndoms_new == 1,
 * and partition_sched_domains() will fallback to the single partition
 * 'fallback_doms', it also forces the domains to be rebuilt.
 *
 * If doms_new == NULL it will be replaced with cpu_online_mask.
 * ndoms_new == 0 is a special case for destroying existing domains,
 * and it will not create the default domain.
 *
 * Call with hotplug lock held
 */
void partition_sched_domains(int ndoms_new, cpumask_var_t doms_new[],
			     struct sched_domain_attr *dattr_new)
{
	int i, j, n;
	int new_topology;

	mutex_lock(&sched_domains_mutex);

	/* always unregister in case we don't destroy any domains */
	unregister_sched_domain_sysctl();

	/* Let architecture update cpu core mappings. */
	new_topology = arch_update_cpu_topology();

	n = doms_new ? ndoms_new : 0;

	/* Destroy deleted domains */
	for (i = 0; i < ndoms_cur; i++) {
		for (j = 0; j < n && !new_topology; j++) {
			if (cpumask_equal(doms_cur[i], doms_new[j])
			    && dattrs_equal(dattr_cur, i, dattr_new, j))
				goto match1;
		}
		/* no match - a current sched domain not in new doms_new[] */
		detach_destroy_domains(doms_cur[i]);
match1:
		;
	}

	n = ndoms_cur;
	if (doms_new == NULL) {
		n = 0;
		doms_new = &fallback_doms;
		cpumask_andnot(doms_new[0], cpu_active_mask, cpu_isolated_map);
		WARN_ON_ONCE(dattr_new);
	}

	/* Build new domains */
	for (i = 0; i < ndoms_new; i++) {
		for (j = 0; j < n && !new_topology; j++) {
			if (cpumask_equal(doms_new[i], doms_cur[j])
			    && dattrs_equal(dattr_new, i, dattr_cur, j))
				goto match2;
		}
		/* no match - add a new doms_new */
		build_sched_domains(doms_new[i], dattr_new ? dattr_new + i : NULL);
match2:
		;
	}

	/* Remember the new sched domains */
	if (doms_cur != &fallback_doms)
		free_sched_domains(doms_cur, ndoms_cur);
	kfree(dattr_cur);	/* kfree(NULL) is safe */
	doms_cur = doms_new;
	dattr_cur = dattr_new;
	ndoms_cur = ndoms_new;

	register_sched_domain_sysctl();

	mutex_unlock(&sched_domains_mutex);
}

static int num_cpus_frozen;	/* used to mark begin/end of suspend/resume */

/*
 * Update cpusets according to cpu_active mask.  If cpusets are
 * disabled, cpuset_update_active_cpus() becomes a simple wrapper
 * around partition_sched_domains().
 *
 * If we come here as part of a suspend/resume, don't touch cpusets because we
 * want to restore it back to its original state upon resume anyway.
 */
static int cpuset_cpu_active(struct notifier_block *nfb, unsigned long action,
			     void *hcpu)
{
	switch (action) {
	case CPU_ONLINE_FROZEN:
	case CPU_DOWN_FAILED_FROZEN:

		/*
		 * num_cpus_frozen tracks how many CPUs are involved in suspend
		 * resume sequence. As long as this is not the last online
		 * operation in the resume sequence, just build a single sched
		 * domain, ignoring cpusets.
		 */
		num_cpus_frozen--;
		if (likely(num_cpus_frozen)) {
			partition_sched_domains(1, NULL, NULL);
			break;
		}

		/*
		 * This is the last CPU online operation. So fall through and
		 * restore the original sched domains by considering the
		 * cpuset configurations.
		 */

	case CPU_ONLINE:
	case CPU_DOWN_FAILED:
		cpuset_update_active_cpus(true);
		break;
	default:
		return NOTIFY_DONE;
	}
	return NOTIFY_OK;
}

static int cpuset_cpu_inactive(struct notifier_block *nfb, unsigned long action,
			       void *hcpu)
{
	switch (action) {
	case CPU_DOWN_PREPARE:
		cpuset_update_active_cpus(false);
		break;
	case CPU_DOWN_PREPARE_FROZEN:
		num_cpus_frozen++;
		partition_sched_domains(1, NULL, NULL);
		break;
	default:
		return NOTIFY_DONE;
	}
	return NOTIFY_OK;
}

void __init sched_init_smp(void)
{
	cpumask_var_t non_isolated_cpus;

	alloc_cpumask_var(&non_isolated_cpus, GFP_KERNEL);
	alloc_cpumask_var(&fallback_doms, GFP_KERNEL);

	sched_init_numa();

	/*
	 * There's no userspace yet to cause hotplug operations; hence all the
	 * cpu masks are stable and all blatant races in the below code cannot
	 * happen.
	 */
	mutex_lock(&sched_domains_mutex);
	init_sched_domains(cpu_active_mask);
	cpumask_andnot(non_isolated_cpus, cpu_possible_mask, cpu_isolated_map);
	if (cpumask_empty(non_isolated_cpus))
		cpumask_set_cpu(smp_processor_id(), non_isolated_cpus);
	mutex_unlock(&sched_domains_mutex);

	hotcpu_notifier(sched_domains_numa_masks_update, CPU_PRI_SCHED_ACTIVE);
	hotcpu_notifier(cpuset_cpu_active, CPU_PRI_CPUSET_ACTIVE);
	hotcpu_notifier(cpuset_cpu_inactive, CPU_PRI_CPUSET_INACTIVE);

	update_cluster_topology();

	init_hrtick();

	/* Move init over to a non-isolated CPU */
	if (set_cpus_allowed_ptr(current, non_isolated_cpus) < 0)
		BUG();
	sched_init_granularity();
	free_cpumask_var(non_isolated_cpus);

	init_sched_rt_class();
	init_sched_dl_class();
}
#else
void __init sched_init_smp(void)
{
	sched_init_granularity();
}
#endif /* CONFIG_SMP */

const_debug unsigned int sysctl_timer_migration = 1;

int in_sched_functions(unsigned long addr)
{
	return in_lock_functions(addr) ||
		(addr >= (unsigned long)__sched_text_start
		&& addr < (unsigned long)__sched_text_end);
}

#ifdef CONFIG_CGROUP_SCHED
/*
 * Default task group.
 * Every task in system belongs to this group at bootup.
 */
struct task_group root_task_group;
LIST_HEAD(task_groups);
#endif

DECLARE_PER_CPU(cpumask_var_t, load_balance_mask);

void __init sched_init(void)
{
	int i, j;
	unsigned long alloc_size = 0, ptr;

	if (sched_enable_hmp)
		pr_info("HMP scheduling enabled.\n");

	BUG_ON(num_possible_cpus() > BITS_PER_LONG);

#ifdef CONFIG_SCHED_HMP
	init_clusters();
#endif

#ifdef CONFIG_FAIR_GROUP_SCHED
	alloc_size += 2 * nr_cpu_ids * sizeof(void **);
#endif
#ifdef CONFIG_RT_GROUP_SCHED
	alloc_size += 2 * nr_cpu_ids * sizeof(void **);
#endif
#ifdef CONFIG_CPUMASK_OFFSTACK
	alloc_size += num_possible_cpus() * cpumask_size();
#endif
	if (alloc_size) {
		ptr = (unsigned long)kzalloc(alloc_size, GFP_NOWAIT);

#ifdef CONFIG_FAIR_GROUP_SCHED
		root_task_group.se = (struct sched_entity **)ptr;
		ptr += nr_cpu_ids * sizeof(void **);

		root_task_group.cfs_rq = (struct cfs_rq **)ptr;
		ptr += nr_cpu_ids * sizeof(void **);

#endif /* CONFIG_FAIR_GROUP_SCHED */
#ifdef CONFIG_RT_GROUP_SCHED
		root_task_group.rt_se = (struct sched_rt_entity **)ptr;
		ptr += nr_cpu_ids * sizeof(void **);

		root_task_group.rt_rq = (struct rt_rq **)ptr;
		ptr += nr_cpu_ids * sizeof(void **);

#endif /* CONFIG_RT_GROUP_SCHED */
#ifdef CONFIG_CPUMASK_OFFSTACK
		for_each_possible_cpu(i) {
			per_cpu(load_balance_mask, i) = (void *)ptr;
			ptr += cpumask_size();
		}
#endif /* CONFIG_CPUMASK_OFFSTACK */
	}

	init_rt_bandwidth(&def_rt_bandwidth,
			global_rt_period(), global_rt_runtime());
	init_dl_bandwidth(&def_dl_bandwidth,
			global_rt_period(), global_rt_runtime());

#ifdef CONFIG_SMP
	init_defrootdomain();
#endif

#ifdef CONFIG_RT_GROUP_SCHED
	init_rt_bandwidth(&root_task_group.rt_bandwidth,
			global_rt_period(), global_rt_runtime());
#endif /* CONFIG_RT_GROUP_SCHED */

#ifdef CONFIG_CGROUP_SCHED
	list_add(&root_task_group.list, &task_groups);
	INIT_LIST_HEAD(&root_task_group.children);
	INIT_LIST_HEAD(&root_task_group.siblings);
	autogroup_init(&init_task);

#endif /* CONFIG_CGROUP_SCHED */

	for_each_possible_cpu(i) {
		struct rq *rq;

		rq = cpu_rq(i);
		raw_spin_lock_init(&rq->lock);
		rq->nr_running = 0;
		rq->calc_load_active = 0;
		rq->calc_load_update = jiffies + LOAD_FREQ;
		init_cfs_rq(&rq->cfs);
		init_rt_rq(&rq->rt, rq);
		init_dl_rq(&rq->dl, rq);
#ifdef CONFIG_FAIR_GROUP_SCHED
		root_task_group.shares = ROOT_TASK_GROUP_LOAD;
		INIT_LIST_HEAD(&rq->leaf_cfs_rq_list);
		/*
		 * How much cpu bandwidth does root_task_group get?
		 *
		 * In case of task-groups formed thr' the cgroup filesystem, it
		 * gets 100% of the cpu resources in the system. This overall
		 * system cpu resource is divided among the tasks of
		 * root_task_group and its child task-groups in a fair manner,
		 * based on each entity's (task or task-group's) weight
		 * (se->load.weight).
		 *
		 * In other words, if root_task_group has 10 tasks of weight
		 * 1024) and two child groups A0 and A1 (of weight 1024 each),
		 * then A0's share of the cpu resource is:
		 *
		 *	A0's bandwidth = 1024 / (10*1024 + 1024 + 1024) = 8.33%
		 *
		 * We achieve this by letting root_task_group's tasks sit
		 * directly in rq->cfs (i.e root_task_group->se[] = NULL).
		 */
		init_cfs_bandwidth(&root_task_group.cfs_bandwidth);
		init_tg_cfs_entry(&root_task_group, &rq->cfs, NULL, i, NULL);
#endif /* CONFIG_FAIR_GROUP_SCHED */

		rq->rt.rt_runtime = def_rt_bandwidth.rt_runtime;
#ifdef CONFIG_RT_GROUP_SCHED
		init_tg_rt_entry(&root_task_group, &rq->rt, NULL, i, NULL);
#endif

		for (j = 0; j < CPU_LOAD_IDX_MAX; j++)
			rq->cpu_load[j] = 0;

		rq->last_load_update_tick = jiffies;

#ifdef CONFIG_SMP
		rq->sd = NULL;
		rq->rd = NULL;
		rq->cpu_capacity = SCHED_CAPACITY_SCALE;
		rq->post_schedule = 0;
		rq->active_balance = 0;
		rq->next_balance = jiffies;
		rq->push_cpu = 0;
		rq->push_task = NULL;
		rq->cpu = i;
		rq->online = 0;
		rq->idle_stamp = 0;
		rq->avg_idle = 2*sysctl_sched_migration_cost;
#ifdef CONFIG_SCHED_HMP
		cpumask_set_cpu(i, &rq->freq_domain_cpumask);
		rq->hmp_stats.cumulative_runnable_avg = 0;
		rq->window_start = 0;
		rq->hmp_stats.nr_big_tasks = 0;
		rq->hmp_flags = 0;
		rq->cur_irqload = 0;
		rq->avg_irqload = 0;
		rq->irqload_ts = 0;
		rq->static_cpu_pwr_cost = 0;
		rq->cc.cycles = SCHED_MIN_FREQ;
		rq->cc.time = 1;

		/*
		 * All cpus part of same cluster by default. This avoids the
		 * need to check for rq->cluster being non-NULL in hot-paths
		 * like select_best_cpu()
		 */
		rq->cluster = &init_cluster;
#ifdef CONFIG_SCHED_FREQ_INPUT
		rq->curr_runnable_sum = rq->prev_runnable_sum = 0;
		rq->nt_curr_runnable_sum = rq->nt_prev_runnable_sum = 0;
		rq->old_busy_time = 0;
		rq->old_estimated_time = 0;
		rq->old_busy_time_group = 0;
		rq->notifier_sent = 0;
		rq->hmp_stats.pred_demands_sum = 0;
#endif
#endif
		rq->max_idle_balance_cost = sysctl_sched_migration_cost;
		rq->cstate = 0;
		rq->wakeup_latency = 0;

		INIT_LIST_HEAD(&rq->cfs_tasks);

		rq_attach_root(rq, &def_root_domain);
#ifdef CONFIG_NO_HZ_COMMON
		rq->nohz_flags = 0;
#endif
#ifdef CONFIG_NO_HZ_FULL
		rq->last_sched_tick = 0;
#endif
#endif
		init_rq_hrtick(rq);
		atomic_set(&rq->nr_iowait, 0);
	}

	set_hmp_defaults();

	set_load_weight(&init_task);

#ifdef CONFIG_PREEMPT_NOTIFIERS
	INIT_HLIST_HEAD(&init_task.preempt_notifiers);
#endif

	/*
	 * The boot idle thread does lazy MMU switching as well:
	 */
	atomic_inc(&init_mm.mm_count);
	enter_lazy_tlb(&init_mm, current);

	/*
	 * Make us the idle thread. Technically, schedule() should not be
	 * called from this thread, however somewhere below it might be,
	 * but because we are the idle thread, we just pick up running again
	 * when this runqueue becomes "idle".
	 */
	init_idle(current, smp_processor_id());

	calc_load_update = jiffies + LOAD_FREQ;

	/*
	 * During early bootup we pretend to be a normal task:
	 */
	current->sched_class = &fair_sched_class;

#ifdef CONFIG_SMP
	zalloc_cpumask_var(&sched_domains_tmpmask, GFP_NOWAIT);
	/* May be allocated at isolcpus cmdline parse time */
	if (cpu_isolated_map == NULL)
		zalloc_cpumask_var(&cpu_isolated_map, GFP_NOWAIT);
	idle_thread_set_boot_cpu();
	set_cpu_rq_start_time();
#endif
	init_sched_fair_class();

	scheduler_running = 1;
}

#ifdef CONFIG_DEBUG_ATOMIC_SLEEP
static inline int preempt_count_equals(int preempt_offset)
{
	int nested = (preempt_count() & ~PREEMPT_ACTIVE) + rcu_preempt_depth();

	return (nested == preempt_offset);
}

static int __might_sleep_init_called;
int __init __might_sleep_init(void)
{
	__might_sleep_init_called = 1;
	return 0;
}
early_initcall(__might_sleep_init);

void __might_sleep(const char *file, int line, int preempt_offset)
{
	static unsigned long prev_jiffy;	/* ratelimiting */

	rcu_sleep_check(); /* WARN_ON_ONCE() by default, no rate limit reqd. */
	if ((preempt_count_equals(preempt_offset) && !irqs_disabled() &&
	     !is_idle_task(current)) || oops_in_progress)
		return;
	if (system_state != SYSTEM_RUNNING &&
	    (!__might_sleep_init_called || system_state != SYSTEM_BOOTING))
		return;
	if (time_before(jiffies, prev_jiffy + HZ) && prev_jiffy)
		return;
	prev_jiffy = jiffies;

	printk(KERN_ERR
		"BUG: sleeping function called from invalid context at %s:%d\n",
			file, line);
	printk(KERN_ERR
		"in_atomic(): %d, irqs_disabled(): %d, pid: %d, name: %s\n",
			in_atomic(), irqs_disabled(),
			current->pid, current->comm);

	debug_show_held_locks(current);
	if (irqs_disabled())
		print_irqtrace_events(current);
#ifdef CONFIG_DEBUG_PREEMPT
	if (!preempt_count_equals(preempt_offset)) {
		pr_err("Preemption disabled at:");
		print_ip_sym(current->preempt_disable_ip);
		pr_cont("\n");
	}
#endif
#ifdef CONFIG_PANIC_ON_SCHED_BUG
	BUG();
#endif
	dump_stack();
}
EXPORT_SYMBOL(__might_sleep);
#endif

#ifdef CONFIG_MAGIC_SYSRQ
static void normalize_task(struct rq *rq, struct task_struct *p)
{
	const struct sched_class *prev_class = p->sched_class;
	struct sched_attr attr = {
		.sched_policy = SCHED_NORMAL,
	};
	int old_prio = p->prio;
	int queued;

	queued = task_on_rq_queued(p);
	if (queued)
		dequeue_task(rq, p, 0);
	__setscheduler(rq, p, &attr, false);
	if (queued) {
		enqueue_task(rq, p, 0);
		resched_curr(rq);
	}

	check_class_changed(rq, p, prev_class, old_prio);
}

void normalize_rt_tasks(void)
{
	struct task_struct *g, *p;
	unsigned long flags;
	struct rq *rq;

	read_lock(&tasklist_lock);
	for_each_process_thread(g, p) {
		/*
		 * Only normalize user tasks:
		 */
		if (p->flags & PF_KTHREAD)
			continue;

		p->se.exec_start		= 0;
#ifdef CONFIG_SCHEDSTATS
		p->se.statistics.wait_start	= 0;
		p->se.statistics.sleep_start	= 0;
		p->se.statistics.block_start	= 0;
#endif

		if (!dl_task(p) && !rt_task(p)) {
			/*
			 * Renice negative nice level userspace
			 * tasks back to 0:
			 */
			if (task_nice(p) < 0)
				set_user_nice(p, 0);
			continue;
		}

		rq = task_rq_lock(p, &flags);
		normalize_task(rq, p);
		task_rq_unlock(rq, p, &flags);
	}
	read_unlock(&tasklist_lock);
}

#endif /* CONFIG_MAGIC_SYSRQ */

#if defined(CONFIG_IA64) || defined(CONFIG_KGDB_KDB)
/*
 * These functions are only useful for the IA64 MCA handling, or kdb.
 *
 * They can only be called when the whole system has been
 * stopped - every CPU needs to be quiescent, and no scheduling
 * activity can take place. Using them for anything else would
 * be a serious bug, and as a result, they aren't even visible
 * under any other configuration.
 */

/**
 * curr_task - return the current task for a given cpu.
 * @cpu: the processor in question.
 *
 * ONLY VALID WHEN THE WHOLE SYSTEM IS STOPPED!
 *
 * Return: The current task for @cpu.
 */
struct task_struct *curr_task(int cpu)
{
	return cpu_curr(cpu);
}

#endif /* defined(CONFIG_IA64) || defined(CONFIG_KGDB_KDB) */

#ifdef CONFIG_IA64
/**
 * set_curr_task - set the current task for a given cpu.
 * @cpu: the processor in question.
 * @p: the task pointer to set.
 *
 * Description: This function must only be used when non-maskable interrupts
 * are serviced on a separate stack. It allows the architecture to switch the
 * notion of the current task on a cpu in a non-blocking manner. This function
 * must be called with all CPU's synchronized, and interrupts disabled, the
 * and caller must save the original value of the current task (see
 * curr_task() above) and restore that value before reenabling interrupts and
 * re-starting the system.
 *
 * ONLY VALID WHEN THE WHOLE SYSTEM IS STOPPED!
 */
void set_curr_task(int cpu, struct task_struct *p)
{
	cpu_curr(cpu) = p;
}

#endif

#ifdef CONFIG_CGROUP_SCHED
/* task_group_lock serializes the addition/removal of task groups */
static DEFINE_SPINLOCK(task_group_lock);

static void free_sched_group(struct task_group *tg)
{
	free_fair_sched_group(tg);
	free_rt_sched_group(tg);
	autogroup_free(tg);
	kfree(tg);
}

/* allocate runqueue etc for a new task group */
struct task_group *sched_create_group(struct task_group *parent)
{
	struct task_group *tg;

	tg = kzalloc(sizeof(*tg), GFP_KERNEL);
	if (!tg)
		return ERR_PTR(-ENOMEM);

	if (!alloc_fair_sched_group(tg, parent))
		goto err;

	if (!alloc_rt_sched_group(tg, parent))
		goto err;

	return tg;

err:
	free_sched_group(tg);
	return ERR_PTR(-ENOMEM);
}

void sched_online_group(struct task_group *tg, struct task_group *parent)
{
	unsigned long flags;

	spin_lock_irqsave(&task_group_lock, flags);
	list_add_rcu(&tg->list, &task_groups);

	WARN_ON(!parent); /* root should already exist */

	tg->parent = parent;
	INIT_LIST_HEAD(&tg->children);
	list_add_rcu(&tg->siblings, &parent->children);
	spin_unlock_irqrestore(&task_group_lock, flags);
}

/* rcu callback to free various structures associated with a task group */
static void free_sched_group_rcu(struct rcu_head *rhp)
{
	/* now it should be safe to free those cfs_rqs */
	free_sched_group(container_of(rhp, struct task_group, rcu));
}

/* Destroy runqueue etc associated with a task group */
void sched_destroy_group(struct task_group *tg)
{
	/* wait for possible concurrent references to cfs_rqs complete */
	call_rcu(&tg->rcu, free_sched_group_rcu);
}

void sched_offline_group(struct task_group *tg)
{
	unsigned long flags;
	int i;

	/* end participation in shares distribution */
	for_each_possible_cpu(i)
		unregister_fair_sched_group(tg, i);

	spin_lock_irqsave(&task_group_lock, flags);
	list_del_rcu(&tg->list);
	list_del_rcu(&tg->siblings);
	spin_unlock_irqrestore(&task_group_lock, flags);
}

/* change task's runqueue when it moves between groups.
 *	The caller of this function should have put the task in its new group
 *	by now. This function just updates tsk->se.cfs_rq and tsk->se.parent to
 *	reflect its new group.
 */
void sched_move_task(struct task_struct *tsk)
{
	struct task_group *tg;
	int queued, running;
	unsigned long flags;
	struct rq *rq;

	rq = task_rq_lock(tsk, &flags);

	running = task_current(rq, tsk);
	queued = task_on_rq_queued(tsk);

	if (queued)
		dequeue_task(rq, tsk, DEQUEUE_SAVE | DEQUEUE_MOVE);
	if (unlikely(running))
		put_prev_task(rq, tsk);

	/*
	 * All callers are synchronized by task_rq_lock(); we do not use RCU
	 * which is pointless here. Thus, we pass "true" to task_css_check()
	 * to prevent lockdep warnings.
	 */
	tg = container_of(task_css_check(tsk, cpu_cgrp_id, true),
			  struct task_group, css);
	tg = autogroup_task_group(tsk, tg);
	tsk->sched_task_group = tg;

#ifdef CONFIG_FAIR_GROUP_SCHED
	if (tsk->sched_class->task_move_group)
		tsk->sched_class->task_move_group(tsk, queued);
	else
#endif
		set_task_rq(tsk, task_cpu(tsk));

	if (unlikely(running))
		tsk->sched_class->set_curr_task(rq);
	if (queued)
		enqueue_task(rq, tsk, ENQUEUE_RESTORE | ENQUEUE_MOVE);

	task_rq_unlock(rq, tsk, &flags);
}
#endif /* CONFIG_CGROUP_SCHED */

#ifdef CONFIG_RT_GROUP_SCHED
/*
 * Ensure that the real time constraints are schedulable.
 */
static DEFINE_MUTEX(rt_constraints_mutex);

/* Must be called with tasklist_lock held */
static inline int tg_has_rt_tasks(struct task_group *tg)
{
	struct task_struct *g, *p;

	/*
	 * Autogroups do not have RT tasks; see autogroup_create().
	 */
	if (task_group_is_autogroup(tg))
		return 0;

	for_each_process_thread(g, p) {
		if (rt_task(p) && task_group(p) == tg)
			return 1;
	}

	return 0;
}

struct rt_schedulable_data {
	struct task_group *tg;
	u64 rt_period;
	u64 rt_runtime;
};

static int tg_rt_schedulable(struct task_group *tg, void *data)
{
	struct rt_schedulable_data *d = data;
	struct task_group *child;
	unsigned long total, sum = 0;
	u64 period, runtime;

	period = ktime_to_ns(tg->rt_bandwidth.rt_period);
	runtime = tg->rt_bandwidth.rt_runtime;

	if (tg == d->tg) {
		period = d->rt_period;
		runtime = d->rt_runtime;
	}

	/*
	 * Cannot have more runtime than the period.
	 */
	if (runtime > period && runtime != RUNTIME_INF)
		return -EINVAL;

	/*
	 * Ensure we don't starve existing RT tasks.
	 */
	if (rt_bandwidth_enabled() && !runtime && tg_has_rt_tasks(tg))
		return -EBUSY;

	total = to_ratio(period, runtime);

	/*
	 * Nobody can have more than the global setting allows.
	 */
	if (total > to_ratio(global_rt_period(), global_rt_runtime()))
		return -EINVAL;

	/*
	 * The sum of our children's runtime should not exceed our own.
	 */
	list_for_each_entry_rcu(child, &tg->children, siblings) {
		period = ktime_to_ns(child->rt_bandwidth.rt_period);
		runtime = child->rt_bandwidth.rt_runtime;

		if (child == d->tg) {
			period = d->rt_period;
			runtime = d->rt_runtime;
		}

		sum += to_ratio(period, runtime);
	}

	if (sum > total)
		return -EINVAL;

	return 0;
}

static int __rt_schedulable(struct task_group *tg, u64 period, u64 runtime)
{
	int ret;

	struct rt_schedulable_data data = {
		.tg = tg,
		.rt_period = period,
		.rt_runtime = runtime,
	};

	rcu_read_lock();
	ret = walk_tg_tree(tg_rt_schedulable, tg_nop, &data);
	rcu_read_unlock();

	return ret;
}

static int tg_set_rt_bandwidth(struct task_group *tg,
		u64 rt_period, u64 rt_runtime)
{
	int i, err = 0;

	mutex_lock(&rt_constraints_mutex);
	read_lock(&tasklist_lock);
	err = __rt_schedulable(tg, rt_period, rt_runtime);
	if (err)
		goto unlock;

	raw_spin_lock_irq(&tg->rt_bandwidth.rt_runtime_lock);
	tg->rt_bandwidth.rt_period = ns_to_ktime(rt_period);
	tg->rt_bandwidth.rt_runtime = rt_runtime;

	for_each_possible_cpu(i) {
		struct rt_rq *rt_rq = tg->rt_rq[i];

		raw_spin_lock(&rt_rq->rt_runtime_lock);
		rt_rq->rt_runtime = rt_runtime;
		raw_spin_unlock(&rt_rq->rt_runtime_lock);
	}
	raw_spin_unlock_irq(&tg->rt_bandwidth.rt_runtime_lock);
unlock:
	read_unlock(&tasklist_lock);
	mutex_unlock(&rt_constraints_mutex);

	return err;
}

static int sched_group_set_rt_runtime(struct task_group *tg, long rt_runtime_us)
{
	u64 rt_runtime, rt_period;

	rt_period = ktime_to_ns(tg->rt_bandwidth.rt_period);
	rt_runtime = (u64)rt_runtime_us * NSEC_PER_USEC;
	if (rt_runtime_us < 0)
		rt_runtime = RUNTIME_INF;

	return tg_set_rt_bandwidth(tg, rt_period, rt_runtime);
}

static long sched_group_rt_runtime(struct task_group *tg)
{
	u64 rt_runtime_us;

	if (tg->rt_bandwidth.rt_runtime == RUNTIME_INF)
		return -1;

	rt_runtime_us = tg->rt_bandwidth.rt_runtime;
	do_div(rt_runtime_us, NSEC_PER_USEC);
	return rt_runtime_us;
}

static int sched_group_set_rt_period(struct task_group *tg, long rt_period_us)
{
	u64 rt_runtime, rt_period;

	rt_period = (u64)rt_period_us * NSEC_PER_USEC;
	rt_runtime = tg->rt_bandwidth.rt_runtime;

	if (rt_period == 0)
		return -EINVAL;

	return tg_set_rt_bandwidth(tg, rt_period, rt_runtime);
}

static long sched_group_rt_period(struct task_group *tg)
{
	u64 rt_period_us;

	rt_period_us = ktime_to_ns(tg->rt_bandwidth.rt_period);
	do_div(rt_period_us, NSEC_PER_USEC);
	return rt_period_us;
}
#endif /* CONFIG_RT_GROUP_SCHED */

#ifdef CONFIG_RT_GROUP_SCHED
static int sched_rt_global_constraints(void)
{
	int ret = 0;

	mutex_lock(&rt_constraints_mutex);
	read_lock(&tasklist_lock);
	ret = __rt_schedulable(NULL, 0, 0);
	read_unlock(&tasklist_lock);
	mutex_unlock(&rt_constraints_mutex);

	return ret;
}

static int sched_rt_can_attach(struct task_group *tg, struct task_struct *tsk)
{
	/* Don't accept realtime tasks when there is no way for them to run */
	if (rt_task(tsk) && tg->rt_bandwidth.rt_runtime == 0)
		return 0;

	return 1;
}

#else /* !CONFIG_RT_GROUP_SCHED */
static int sched_rt_global_constraints(void)
{
	unsigned long flags;
	int i, ret = 0;

	raw_spin_lock_irqsave(&def_rt_bandwidth.rt_runtime_lock, flags);
	for_each_possible_cpu(i) {
		struct rt_rq *rt_rq = &cpu_rq(i)->rt;

		raw_spin_lock(&rt_rq->rt_runtime_lock);
		rt_rq->rt_runtime = global_rt_runtime();
		raw_spin_unlock(&rt_rq->rt_runtime_lock);
	}
	raw_spin_unlock_irqrestore(&def_rt_bandwidth.rt_runtime_lock, flags);

	return ret;
}
#endif /* CONFIG_RT_GROUP_SCHED */

static int sched_dl_global_constraints(void)
{
	u64 runtime = global_rt_runtime();
	u64 period = global_rt_period();
	u64 new_bw = to_ratio(period, runtime);
	struct dl_bw *dl_b;
	int cpu, ret = 0;
	unsigned long flags;

	/*
	 * Here we want to check the bandwidth not being set to some
	 * value smaller than the currently allocated bandwidth in
	 * any of the root_domains.
	 *
	 * FIXME: Cycling on all the CPUs is overdoing, but simpler than
	 * cycling on root_domains... Discussion on different/better
	 * solutions is welcome!
	 */
	for_each_possible_cpu(cpu) {
		rcu_read_lock_sched();
		dl_b = dl_bw_of(cpu);

		raw_spin_lock_irqsave(&dl_b->lock, flags);
		if (new_bw < dl_b->total_bw)
			ret = -EBUSY;
		raw_spin_unlock_irqrestore(&dl_b->lock, flags);

		rcu_read_unlock_sched();

		if (ret)
			break;
	}

	return ret;
}

static void sched_dl_do_global(void)
{
	u64 new_bw = -1;
	struct dl_bw *dl_b;
	int cpu;
	unsigned long flags;

	def_dl_bandwidth.dl_period = global_rt_period();
	def_dl_bandwidth.dl_runtime = global_rt_runtime();

	if (global_rt_runtime() != RUNTIME_INF)
		new_bw = to_ratio(global_rt_period(), global_rt_runtime());

	/*
	 * FIXME: As above...
	 */
	for_each_possible_cpu(cpu) {
		rcu_read_lock_sched();
		dl_b = dl_bw_of(cpu);

		raw_spin_lock_irqsave(&dl_b->lock, flags);
		dl_b->bw = new_bw;
		raw_spin_unlock_irqrestore(&dl_b->lock, flags);

		rcu_read_unlock_sched();
	}
}

static int sched_rt_global_validate(void)
{
	if (sysctl_sched_rt_period <= 0)
		return -EINVAL;

	if ((sysctl_sched_rt_runtime != RUNTIME_INF) &&
		(sysctl_sched_rt_runtime > sysctl_sched_rt_period))
		return -EINVAL;

	return 0;
}

static void sched_rt_do_global(void)
{
	def_rt_bandwidth.rt_runtime = global_rt_runtime();
	def_rt_bandwidth.rt_period = ns_to_ktime(global_rt_period());
}

int sched_rt_handler(struct ctl_table *table, int write,
		void __user *buffer, size_t *lenp,
		loff_t *ppos)
{
	int old_period, old_runtime;
	static DEFINE_MUTEX(mutex);
	int ret;

	mutex_lock(&mutex);
	old_period = sysctl_sched_rt_period;
	old_runtime = sysctl_sched_rt_runtime;

	ret = proc_dointvec(table, write, buffer, lenp, ppos);

	if (!ret && write) {
		ret = sched_rt_global_validate();
		if (ret)
			goto undo;

		ret = sched_rt_global_constraints();
		if (ret)
			goto undo;

		ret = sched_dl_global_constraints();
		if (ret)
			goto undo;

		sched_rt_do_global();
		sched_dl_do_global();
	}
	if (0) {
undo:
		sysctl_sched_rt_period = old_period;
		sysctl_sched_rt_runtime = old_runtime;
	}
	mutex_unlock(&mutex);

	return ret;
}

int sched_rr_handler(struct ctl_table *table, int write,
		void __user *buffer, size_t *lenp,
		loff_t *ppos)
{
	int ret;
	static DEFINE_MUTEX(mutex);

	mutex_lock(&mutex);
	ret = proc_dointvec(table, write, buffer, lenp, ppos);
	/* make sure that internally we keep jiffies */
	/* also, writing zero resets timeslice to default */
	if (!ret && write) {
		sched_rr_timeslice = sched_rr_timeslice <= 0 ?
			RR_TIMESLICE : msecs_to_jiffies(sched_rr_timeslice);
	}
	mutex_unlock(&mutex);
	return ret;
}

#ifdef CONFIG_CGROUP_SCHED

static inline struct task_group *css_tg(struct cgroup_subsys_state *css)
{
	return css ? container_of(css, struct task_group, css) : NULL;
}

static struct cgroup_subsys_state *
cpu_cgroup_css_alloc(struct cgroup_subsys_state *parent_css)
{
	struct task_group *parent = css_tg(parent_css);
	struct task_group *tg;

	if (!parent) {
		/* This is early initialization for the top cgroup */
		return &root_task_group.css;
	}

	tg = sched_create_group(parent);
	if (IS_ERR(tg))
		return ERR_PTR(-ENOMEM);

	return &tg->css;
}

static int cpu_cgroup_css_online(struct cgroup_subsys_state *css)
{
	struct task_group *tg = css_tg(css);
	struct task_group *parent = css_tg(css->parent);

	if (parent)
		sched_online_group(tg, parent);
	return 0;
}

static void cpu_cgroup_css_free(struct cgroup_subsys_state *css)
{
	struct task_group *tg = css_tg(css);

	sched_destroy_group(tg);
}

static void cpu_cgroup_css_offline(struct cgroup_subsys_state *css)
{
	struct task_group *tg = css_tg(css);

	sched_offline_group(tg);
}

static void cpu_cgroup_fork(struct task_struct *task)
{
	sched_move_task(task);
}

static int cpu_cgroup_can_attach(struct cgroup_subsys_state *css,
				 struct cgroup_taskset *tset)
{
	struct task_struct *task;

	cgroup_taskset_for_each(task, tset) {
#ifdef CONFIG_RT_GROUP_SCHED
		if (!sched_rt_can_attach(css_tg(css), task))
			return -EINVAL;
#else
		/* We don't support RT-tasks being in separate groups */
		if (task->sched_class != &fair_sched_class)
			return -EINVAL;
#endif
	}
	return 0;
}

static void cpu_cgroup_attach(struct cgroup_subsys_state *css,
			      struct cgroup_taskset *tset)
{
	struct task_struct *task;

	cgroup_taskset_for_each(task, tset)
		sched_move_task(task);
}

static void cpu_cgroup_exit(struct cgroup_subsys_state *css,
			    struct cgroup_subsys_state *old_css,
			    struct task_struct *task)
{
	/*
	 * cgroup_exit() is called in the copy_process() failure path.
	 * Ignore this case since the task hasn't ran yet, this avoids
	 * trying to poke a half freed task state from generic code.
	 */
	if (!(task->flags & PF_EXITING))
		return;

	sched_move_task(task);
}

static u64 cpu_notify_on_migrate_read_u64(struct cgroup_subsys_state *css,
					  struct cftype *cft)
{
	struct task_group *tg = css_tg(css);

	return tg->notify_on_migrate;
}

static int cpu_notify_on_migrate_write_u64(struct cgroup_subsys_state *css,
					   struct cftype *cft, u64 notify)
{
	struct task_group *tg = css_tg(css);

	tg->notify_on_migrate = (notify > 0);

	return 0;
}

#ifdef CONFIG_SCHED_HMP

static u64 cpu_upmigrate_discourage_read_u64(struct cgroup_subsys_state *css,
					  struct cftype *cft)
{
	struct task_group *tg = css_tg(css);

	return tg->upmigrate_discouraged;
}

static int cpu_upmigrate_discourage_write_u64(struct cgroup_subsys_state *css,
				struct cftype *cft, u64 upmigrate_discourage)
{
	struct task_group *tg = css_tg(css);
	int discourage = upmigrate_discourage > 0;

	if (tg->upmigrate_discouraged == discourage)
		return 0;

	/*
	 * Revisit big-task classification for tasks of this cgroup. It would
	 * have been efficient to walk tasks of just this cgroup in running
	 * state, but we don't have easy means to do that. Walk all tasks in
	 * running state on all cpus instead and re-visit their big task
	 * classification.
	 */
	get_online_cpus();
	pre_big_task_count_change(cpu_online_mask);

	tg->upmigrate_discouraged = discourage;

	post_big_task_count_change(cpu_online_mask);
	put_online_cpus();

	return 0;
}

#endif	/* CONFIG_SCHED_HMP */

#ifdef CONFIG_FAIR_GROUP_SCHED
static int cpu_shares_write_u64(struct cgroup_subsys_state *css,
				struct cftype *cftype, u64 shareval)
{
	return sched_group_set_shares(css_tg(css), scale_load(shareval));
}

static u64 cpu_shares_read_u64(struct cgroup_subsys_state *css,
			       struct cftype *cft)
{
	struct task_group *tg = css_tg(css);

	return (u64) scale_load_down(tg->shares);
}

#ifdef CONFIG_CFS_BANDWIDTH
static DEFINE_MUTEX(cfs_constraints_mutex);

const u64 max_cfs_quota_period = 1 * NSEC_PER_SEC; /* 1s */
const u64 min_cfs_quota_period = 1 * NSEC_PER_MSEC; /* 1ms */

static int __cfs_schedulable(struct task_group *tg, u64 period, u64 runtime);

static int tg_set_cfs_bandwidth(struct task_group *tg, u64 period, u64 quota)
{
	int i, ret = 0, runtime_enabled, runtime_was_enabled;
	struct cfs_bandwidth *cfs_b = &tg->cfs_bandwidth;

	if (tg == &root_task_group)
		return -EINVAL;

	/*
	 * Ensure we have at some amount of bandwidth every period.  This is
	 * to prevent reaching a state of large arrears when throttled via
	 * entity_tick() resulting in prolonged exit starvation.
	 */
	if (quota < min_cfs_quota_period || period < min_cfs_quota_period)
		return -EINVAL;

	/*
	 * Likewise, bound things on the otherside by preventing insane quota
	 * periods.  This also allows us to normalize in computing quota
	 * feasibility.
	 */
	if (period > max_cfs_quota_period)
		return -EINVAL;

	/*
	 * Prevent race between setting of cfs_rq->runtime_enabled and
	 * unthrottle_offline_cfs_rqs().
	 */
	get_online_cpus();
	mutex_lock(&cfs_constraints_mutex);
	ret = __cfs_schedulable(tg, period, quota);
	if (ret)
		goto out_unlock;

	runtime_enabled = quota != RUNTIME_INF;
	runtime_was_enabled = cfs_b->quota != RUNTIME_INF;
	/*
	 * If we need to toggle cfs_bandwidth_used, off->on must occur
	 * before making related changes, and on->off must occur afterwards
	 */
	if (runtime_enabled && !runtime_was_enabled)
		cfs_bandwidth_usage_inc();
	raw_spin_lock_irq(&cfs_b->lock);
	cfs_b->period = ns_to_ktime(period);
	cfs_b->quota = quota;

	__refill_cfs_bandwidth_runtime(cfs_b);
	/* restart the period timer (if active) to handle new period expiry */
	if (runtime_enabled && cfs_b->timer_active) {
		/* force a reprogram */
		__start_cfs_bandwidth(cfs_b, true);
	}
	raw_spin_unlock_irq(&cfs_b->lock);

	for_each_online_cpu(i) {
		struct cfs_rq *cfs_rq = tg->cfs_rq[i];
		struct rq *rq = cfs_rq->rq;

		raw_spin_lock_irq(&rq->lock);
		cfs_rq->runtime_enabled = runtime_enabled;
		cfs_rq->runtime_remaining = 0;

		if (cfs_rq->throttled)
			unthrottle_cfs_rq(cfs_rq);
		raw_spin_unlock_irq(&rq->lock);
	}
	if (runtime_was_enabled && !runtime_enabled)
		cfs_bandwidth_usage_dec();
out_unlock:
	mutex_unlock(&cfs_constraints_mutex);
	put_online_cpus();

	return ret;
}

int tg_set_cfs_quota(struct task_group *tg, long cfs_quota_us)
{
	u64 quota, period;

	period = ktime_to_ns(tg->cfs_bandwidth.period);
	if (cfs_quota_us < 0)
		quota = RUNTIME_INF;
	else
		quota = (u64)cfs_quota_us * NSEC_PER_USEC;

	return tg_set_cfs_bandwidth(tg, period, quota);
}

long tg_get_cfs_quota(struct task_group *tg)
{
	u64 quota_us;

	if (tg->cfs_bandwidth.quota == RUNTIME_INF)
		return -1;

	quota_us = tg->cfs_bandwidth.quota;
	do_div(quota_us, NSEC_PER_USEC);

	return quota_us;
}

int tg_set_cfs_period(struct task_group *tg, long cfs_period_us)
{
	u64 quota, period;

	period = (u64)cfs_period_us * NSEC_PER_USEC;
	quota = tg->cfs_bandwidth.quota;

	return tg_set_cfs_bandwidth(tg, period, quota);
}

long tg_get_cfs_period(struct task_group *tg)
{
	u64 cfs_period_us;

	cfs_period_us = ktime_to_ns(tg->cfs_bandwidth.period);
	do_div(cfs_period_us, NSEC_PER_USEC);

	return cfs_period_us;
}

static s64 cpu_cfs_quota_read_s64(struct cgroup_subsys_state *css,
				  struct cftype *cft)
{
	return tg_get_cfs_quota(css_tg(css));
}

static int cpu_cfs_quota_write_s64(struct cgroup_subsys_state *css,
				   struct cftype *cftype, s64 cfs_quota_us)
{
	return tg_set_cfs_quota(css_tg(css), cfs_quota_us);
}

static u64 cpu_cfs_period_read_u64(struct cgroup_subsys_state *css,
				   struct cftype *cft)
{
	return tg_get_cfs_period(css_tg(css));
}

static int cpu_cfs_period_write_u64(struct cgroup_subsys_state *css,
				    struct cftype *cftype, u64 cfs_period_us)
{
	return tg_set_cfs_period(css_tg(css), cfs_period_us);
}

struct cfs_schedulable_data {
	struct task_group *tg;
	u64 period, quota;
};

/*
 * normalize group quota/period to be quota/max_period
 * note: units are usecs
 */
static u64 normalize_cfs_quota(struct task_group *tg,
			       struct cfs_schedulable_data *d)
{
	u64 quota, period;

	if (tg == d->tg) {
		period = d->period;
		quota = d->quota;
	} else {
		period = tg_get_cfs_period(tg);
		quota = tg_get_cfs_quota(tg);
	}

	/* note: these should typically be equivalent */
	if (quota == RUNTIME_INF || quota == -1)
		return RUNTIME_INF;

	return to_ratio(period, quota);
}

static int tg_cfs_schedulable_down(struct task_group *tg, void *data)
{
	struct cfs_schedulable_data *d = data;
	struct cfs_bandwidth *cfs_b = &tg->cfs_bandwidth;
	s64 quota = 0, parent_quota = -1;

	if (!tg->parent) {
		quota = RUNTIME_INF;
	} else {
		struct cfs_bandwidth *parent_b = &tg->parent->cfs_bandwidth;

		quota = normalize_cfs_quota(tg, d);
		parent_quota = parent_b->hierarchical_quota;

		/*
		 * ensure max(child_quota) <= parent_quota, inherit when no
		 * limit is set
		 */
		if (quota == RUNTIME_INF)
			quota = parent_quota;
		else if (parent_quota != RUNTIME_INF && quota > parent_quota)
			return -EINVAL;
	}
	cfs_b->hierarchical_quota = quota;

	return 0;
}

static int __cfs_schedulable(struct task_group *tg, u64 period, u64 quota)
{
	int ret;
	struct cfs_schedulable_data data = {
		.tg = tg,
		.period = period,
		.quota = quota,
	};

	if (quota != RUNTIME_INF) {
		do_div(data.period, NSEC_PER_USEC);
		do_div(data.quota, NSEC_PER_USEC);
	}

	rcu_read_lock();
	ret = walk_tg_tree(tg_cfs_schedulable_down, tg_nop, &data);
	rcu_read_unlock();

	return ret;
}

static int cpu_stats_show(struct seq_file *sf, void *v)
{
	struct task_group *tg = css_tg(seq_css(sf));
	struct cfs_bandwidth *cfs_b = &tg->cfs_bandwidth;

	seq_printf(sf, "nr_periods %d\n", cfs_b->nr_periods);
	seq_printf(sf, "nr_throttled %d\n", cfs_b->nr_throttled);
	seq_printf(sf, "throttled_time %llu\n", cfs_b->throttled_time);

	return 0;
}
#endif /* CONFIG_CFS_BANDWIDTH */
#endif /* CONFIG_FAIR_GROUP_SCHED */

#ifdef CONFIG_RT_GROUP_SCHED
static int cpu_rt_runtime_write(struct cgroup_subsys_state *css,
				struct cftype *cft, s64 val)
{
	return sched_group_set_rt_runtime(css_tg(css), val);
}

static s64 cpu_rt_runtime_read(struct cgroup_subsys_state *css,
			       struct cftype *cft)
{
	return sched_group_rt_runtime(css_tg(css));
}

static int cpu_rt_period_write_uint(struct cgroup_subsys_state *css,
				    struct cftype *cftype, u64 rt_period_us)
{
	return sched_group_set_rt_period(css_tg(css), rt_period_us);
}

static u64 cpu_rt_period_read_uint(struct cgroup_subsys_state *css,
				   struct cftype *cft)
{
	return sched_group_rt_period(css_tg(css));
}
#endif /* CONFIG_RT_GROUP_SCHED */

static struct cftype cpu_files[] = {
	{
		.name = "notify_on_migrate",
		.read_u64 = cpu_notify_on_migrate_read_u64,
		.write_u64 = cpu_notify_on_migrate_write_u64,
	},
#ifdef CONFIG_SCHED_HMP
	{
		.name = "upmigrate_discourage",
		.read_u64 = cpu_upmigrate_discourage_read_u64,
		.write_u64 = cpu_upmigrate_discourage_write_u64,
	},
#endif
#ifdef CONFIG_FAIR_GROUP_SCHED
	{
		.name = "shares",
		.read_u64 = cpu_shares_read_u64,
		.write_u64 = cpu_shares_write_u64,
	},
#endif
#ifdef CONFIG_CFS_BANDWIDTH
	{
		.name = "cfs_quota_us",
		.read_s64 = cpu_cfs_quota_read_s64,
		.write_s64 = cpu_cfs_quota_write_s64,
	},
	{
		.name = "cfs_period_us",
		.read_u64 = cpu_cfs_period_read_u64,
		.write_u64 = cpu_cfs_period_write_u64,
	},
	{
		.name = "stat",
		.seq_show = cpu_stats_show,
	},
#endif
#ifdef CONFIG_RT_GROUP_SCHED
	{
		.name = "rt_runtime_us",
		.read_s64 = cpu_rt_runtime_read,
		.write_s64 = cpu_rt_runtime_write,
	},
	{
		.name = "rt_period_us",
		.read_u64 = cpu_rt_period_read_uint,
		.write_u64 = cpu_rt_period_write_uint,
	},
#endif
	{ }	/* terminate */
};

struct cgroup_subsys cpu_cgrp_subsys = {
	.css_alloc	= cpu_cgroup_css_alloc,
	.css_free	= cpu_cgroup_css_free,
	.css_online	= cpu_cgroup_css_online,
	.css_offline	= cpu_cgroup_css_offline,
	.fork		= cpu_cgroup_fork,
	.can_attach	= cpu_cgroup_can_attach,
	.attach		= cpu_cgroup_attach,
	.allow_attach   = subsys_cgroup_allow_attach,
	.exit		= cpu_cgroup_exit,
	.legacy_cftypes	= cpu_files,
	.early_init	= 1,
};

#endif	/* CONFIG_CGROUP_SCHED */

void dump_cpu_task(int cpu)
{
	pr_info("Task dump for CPU %d:\n", cpu);
	sched_show_task(cpu_curr(cpu));
}<|MERGE_RESOLUTION|>--- conflicted
+++ resolved
@@ -1662,13 +1662,10 @@
 
 static inline void update_cluster_topology(void) {}
 
-<<<<<<< HEAD
-=======
 int register_cpu_cycle_counter_cb(struct cpu_cycle_counter_cb *cb)
 {
 	return 0;
 }
->>>>>>> e045a95c
 #endif	/* CONFIG_SCHED_HMP */
 
 #define SCHED_MIN_FREQ 1
