--- conflicted
+++ resolved
@@ -2222,8 +2222,8 @@
 }
 
 #ifdef CONFIG_SCHED_TUNE
-extern unsigned long boosted_cpu_util(int cpu, unsigned long other_util,
-				      struct sched_walt_cpu_load *walt_load);
+extern unsigned long stune_util(int cpu, unsigned long other_util,
+				struct sched_walt_cpu_load *walt_load);
 #endif
 
 static inline unsigned long
@@ -2635,17 +2635,6 @@
 # define arch_scale_freq_invariant()	false
 #endif
 
-<<<<<<< HEAD
-#ifdef CONFIG_CPU_FREQ_GOV_SCHEDUTIL
-=======
-#ifdef CONFIG_SMP
-static inline unsigned long capacity_orig_of(int cpu)
-{
-	return cpu_rq(cpu)->cpu_capacity_orig;
-}
-#endif
-
->>>>>>> f8b19f1e
 /**
  * enum schedutil_type - CPU utilization type
  * @FREQUENCY_UTIL:	Utilization used to select frequency
@@ -2694,13 +2683,6 @@
 static inline unsigned long cpu_util_rt(struct rq *rq)
 {
 	return READ_ONCE(rq->avg_rt.util_avg);
-}
-
-static inline unsigned long cpu_util_freq(int cpu)
-{
-	struct rq *rq = cpu_rq(cpu);
-
-	return min(cpu_util_cfs(rq) + cpu_util_rt(rq), capacity_orig_of(cpu));
 }
 
 #else /* CONFIG_CPU_FREQ_GOV_SCHEDUTIL */
