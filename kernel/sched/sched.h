
#include <linux/sched.h>
#include <linux/sched/sysctl.h>
#include <linux/sched/rt.h>
#include <linux/mutex.h>
#include <linux/spinlock.h>
#include <linux/stop_machine.h>
#include <linux/tick.h>

#include "cpupri.h"
#include "cpuacct.h"

extern __read_mostly int scheduler_running;

/*
 * Convert user-nice values [ -20 ... 0 ... 19 ]
 * to static priority [ MAX_RT_PRIO..MAX_PRIO-1 ],
 * and back.
 */
#define NICE_TO_PRIO(nice)	(MAX_RT_PRIO + (nice) + 20)
#define PRIO_TO_NICE(prio)	((prio) - MAX_RT_PRIO - 20)
#define TASK_NICE(p)		PRIO_TO_NICE((p)->static_prio)

/*
 * 'User priority' is the nice value converted to something we
 * can work with better when scaling various scheduler parameters,
 * it's a [ 0 ... 39 ] range.
 */
#define USER_PRIO(p)		((p)-MAX_RT_PRIO)
#define TASK_USER_PRIO(p)	USER_PRIO((p)->static_prio)
#define MAX_USER_PRIO		(USER_PRIO(MAX_PRIO))

/*
 * Helpers for converting nanosecond timing to jiffy resolution
 */
#define NS_TO_JIFFIES(TIME)	((unsigned long)(TIME) / (NSEC_PER_SEC / HZ))

/*
 * Increase resolution of nice-level calculations for 64-bit architectures.
 * The extra resolution improves shares distribution and load balancing of
 * low-weight task groups (eg. nice +19 on an autogroup), deeper taskgroup
 * hierarchies, especially on larger systems. This is not a user-visible change
 * and does not change the user-interface for setting shares/weights.
 *
 * We increase resolution only if we have enough bits to allow this increased
 * resolution (i.e. BITS_PER_LONG > 32). The costs for increasing resolution
 * when BITS_PER_LONG <= 32 are pretty high and the returns do not justify the
 * increased costs.
 */
#if 0 /* BITS_PER_LONG > 32 -- currently broken: it increases power usage under light load  */
# define SCHED_LOAD_RESOLUTION	10
# define scale_load(w)		((w) << SCHED_LOAD_RESOLUTION)
# define scale_load_down(w)	((w) >> SCHED_LOAD_RESOLUTION)
#else
# define SCHED_LOAD_RESOLUTION	0
# define scale_load(w)		(w)
# define scale_load_down(w)	(w)
#endif

#define SCHED_LOAD_SHIFT	(10 + SCHED_LOAD_RESOLUTION)
#define SCHED_LOAD_SCALE	(1L << SCHED_LOAD_SHIFT)

#define NICE_0_LOAD		SCHED_LOAD_SCALE
#define NICE_0_SHIFT		SCHED_LOAD_SHIFT

/*
 * These are the 'tuning knobs' of the scheduler:
 */

/*
 * single value that denotes runtime == period, ie unlimited time.
 */
#define RUNTIME_INF	((u64)~0ULL)

static inline int fair_policy(int policy)
{
	return policy == SCHED_NORMAL || policy == SCHED_BATCH;
}

static inline int rt_policy(int policy)
{
	return policy == SCHED_FIFO || policy == SCHED_RR;
}

static inline int task_has_rt_policy(struct task_struct *p)
{
	return rt_policy(p->policy);
}

/*
 * This is the priority-queue data structure of the RT scheduling class:
 */
struct rt_prio_array {
	DECLARE_BITMAP(bitmap, MAX_RT_PRIO+1); /* include 1 bit for delimiter */
	struct list_head queue[MAX_RT_PRIO];
};

struct rt_bandwidth {
	/* nests inside the rq lock: */
	raw_spinlock_t		rt_runtime_lock;
	ktime_t			rt_period;
	u64			rt_runtime;
	struct hrtimer		rt_period_timer;
};

extern struct mutex sched_domains_mutex;

#ifdef CONFIG_CGROUP_SCHED

#include <linux/cgroup.h>

struct cfs_rq;
struct rt_rq;

extern struct list_head task_groups;

struct cfs_bandwidth {
#ifdef CONFIG_CFS_BANDWIDTH
	raw_spinlock_t lock;
	ktime_t period;
	u64 quota, runtime;
	s64 hierarchal_quota;
	u64 runtime_expires;

	int idle, timer_active;
	struct hrtimer period_timer, slack_timer;
	struct list_head throttled_cfs_rq;

	/* statistics */
	int nr_periods, nr_throttled;
	u64 throttled_time;
#endif
};

/* task group related information */
struct task_group {
	struct cgroup_subsys_state css;

	bool notify_on_migrate;

#ifdef CONFIG_FAIR_GROUP_SCHED
	/* schedulable entities of this group on each cpu */
	struct sched_entity **se;
	/* runqueue "owned" by this group on each cpu */
	struct cfs_rq **cfs_rq;
	unsigned long shares;

	atomic_t load_weight;
	atomic64_t load_avg;
	atomic_t runnable_avg;
#endif

#ifdef CONFIG_RT_GROUP_SCHED
	struct sched_rt_entity **rt_se;
	struct rt_rq **rt_rq;

	struct rt_bandwidth rt_bandwidth;
#endif

	struct rcu_head rcu;
	struct list_head list;

	struct task_group *parent;
	struct list_head siblings;
	struct list_head children;

#ifdef CONFIG_SCHED_AUTOGROUP
	struct autogroup *autogroup;
#endif

	struct cfs_bandwidth cfs_bandwidth;
};

#ifdef CONFIG_FAIR_GROUP_SCHED
#define ROOT_TASK_GROUP_LOAD	NICE_0_LOAD

/*
 * A weight of 0 or 1 can cause arithmetics problems.
 * A weight of a cfs_rq is the sum of weights of which entities
 * are queued on this cfs_rq, so a weight of a entity should not be
 * too large, so as the shares value of a task group.
 * (The default weight is 1024 - so there's no practical
 *  limitation from this.)
 */
#define MIN_SHARES	(1UL <<  1)
#define MAX_SHARES	(1UL << 18)
#endif

typedef int (*tg_visitor)(struct task_group *, void *);

extern int walk_tg_tree_from(struct task_group *from,
			     tg_visitor down, tg_visitor up, void *data);

/*
 * Iterate the full tree, calling @down when first entering a node and @up when
 * leaving it for the final time.
 *
 * Caller must hold rcu_lock or sufficient equivalent.
 */
static inline int walk_tg_tree(tg_visitor down, tg_visitor up, void *data)
{
	return walk_tg_tree_from(&root_task_group, down, up, data);
}

extern int tg_nop(struct task_group *tg, void *data);

extern void free_fair_sched_group(struct task_group *tg);
extern int alloc_fair_sched_group(struct task_group *tg, struct task_group *parent);
extern void unregister_fair_sched_group(struct task_group *tg, int cpu);
extern void init_tg_cfs_entry(struct task_group *tg, struct cfs_rq *cfs_rq,
			struct sched_entity *se, int cpu,
			struct sched_entity *parent);
extern void init_cfs_bandwidth(struct cfs_bandwidth *cfs_b);
extern int sched_group_set_shares(struct task_group *tg, unsigned long shares);

extern void __refill_cfs_bandwidth_runtime(struct cfs_bandwidth *cfs_b);
extern void __start_cfs_bandwidth(struct cfs_bandwidth *cfs_b);
extern void unthrottle_cfs_rq(struct cfs_rq *cfs_rq);

extern void free_rt_sched_group(struct task_group *tg);
extern int alloc_rt_sched_group(struct task_group *tg, struct task_group *parent);
extern void init_tg_rt_entry(struct task_group *tg, struct rt_rq *rt_rq,
		struct sched_rt_entity *rt_se, int cpu,
		struct sched_rt_entity *parent);

extern struct task_group *sched_create_group(struct task_group *parent);
extern void sched_online_group(struct task_group *tg,
			       struct task_group *parent);
extern void sched_destroy_group(struct task_group *tg);
extern void sched_offline_group(struct task_group *tg);

extern void sched_move_task(struct task_struct *tsk);

#ifdef CONFIG_FAIR_GROUP_SCHED
extern int sched_group_set_shares(struct task_group *tg, unsigned long shares);
#endif

#else /* CONFIG_CGROUP_SCHED */

struct cfs_bandwidth { };

#endif	/* CONFIG_CGROUP_SCHED */

/* CFS-related fields in a runqueue */
struct cfs_rq {
	struct load_weight load;
	unsigned int nr_running, h_nr_running;

	u64 exec_clock;
	u64 min_vruntime;
#ifndef CONFIG_64BIT
	u64 min_vruntime_copy;
#endif

	struct rb_root tasks_timeline;
	struct rb_node *rb_leftmost;

	/*
	 * 'curr' points to currently running entity on this cfs_rq.
	 * It is set to NULL otherwise (i.e when none are currently running).
	 */
	struct sched_entity *curr, *next, *last, *skip;

#ifdef	CONFIG_SCHED_DEBUG
	unsigned int nr_spread_over;
#endif

#ifdef CONFIG_SMP
/*
 * Load-tracking only depends on SMP, FAIR_GROUP_SCHED dependency below may be
 * removed when useful for applications beyond shares distribution (e.g.
 * load-balance).
 */
#ifdef CONFIG_FAIR_GROUP_SCHED
	/*
	 * CFS Load tracking
	 * Under CFS, load is tracked on a per-entity basis and aggregated up.
	 * This allows for the description of both thread and group usage (in
	 * the FAIR_GROUP_SCHED case).
	 */
	u64 runnable_load_avg, blocked_load_avg;
	atomic64_t decay_counter, removed_load;
	u64 last_decay;
#endif /* CONFIG_FAIR_GROUP_SCHED */
/* These always depend on CONFIG_FAIR_GROUP_SCHED */
#ifdef CONFIG_FAIR_GROUP_SCHED
	u32 tg_runnable_contrib;
	u64 tg_load_contrib;
#endif /* CONFIG_FAIR_GROUP_SCHED */

	/*
	 *   h_load = weight * f(tg)
	 *
	 * Where f(tg) is the recursive weight fraction assigned to
	 * this group.
	 */
	unsigned long h_load;
#endif /* CONFIG_SMP */

#ifdef CONFIG_FAIR_GROUP_SCHED
	struct rq *rq;	/* cpu runqueue to which this cfs_rq is attached */

	/*
	 * leaf cfs_rqs are those that hold tasks (lowest schedulable entity in
	 * a hierarchy). Non-leaf lrqs hold other higher schedulable entities
	 * (like users, containers etc.)
	 *
	 * leaf_cfs_rq_list ties together list of leaf cfs_rq's in a cpu. This
	 * list is used during load balance.
	 */
	int on_list;
	struct list_head leaf_cfs_rq_list;
	struct task_group *tg;	/* group that "owns" this runqueue */

#ifdef CONFIG_CFS_BANDWIDTH
	int runtime_enabled;
	u64 runtime_expires;
	s64 runtime_remaining;

	u64 throttled_clock, throttled_clock_task;
	u64 throttled_clock_task_time;
	int throttled, throttle_count;
	struct list_head throttled_list;
#endif /* CONFIG_CFS_BANDWIDTH */
#endif /* CONFIG_FAIR_GROUP_SCHED */
};

static inline int rt_bandwidth_enabled(void)
{
	return sysctl_sched_rt_runtime >= 0;
}

/* Real-Time classes' related field in a runqueue: */
struct rt_rq {
	struct rt_prio_array active;
	unsigned int rt_nr_running;
#if defined CONFIG_SMP || defined CONFIG_RT_GROUP_SCHED
	struct {
		int curr; /* highest queued rt task prio */
#ifdef CONFIG_SMP
		int next; /* next highest */
#endif
	} highest_prio;
#endif
#ifdef CONFIG_SMP
	unsigned long rt_nr_migratory;
	unsigned long rt_nr_total;
	int overloaded;
	struct plist_head pushable_tasks;
#endif
	int rt_throttled;
	u64 rt_time;
	u64 rt_runtime;
	/* Nests inside the rq lock: */
	raw_spinlock_t rt_runtime_lock;

#ifdef CONFIG_RT_GROUP_SCHED
	unsigned long rt_nr_boosted;

	struct rq *rq;
	struct list_head leaf_rt_rq_list;
	struct task_group *tg;
#endif
};

#ifdef CONFIG_SMP

/*
 * We add the notion of a root-domain which will be used to define per-domain
 * variables. Each exclusive cpuset essentially defines an island domain by
 * fully partitioning the member cpus from any other cpuset. Whenever a new
 * exclusive cpuset is created, we also create and attach a new root-domain
 * object.
 *
 */
struct root_domain {
	atomic_t refcount;
	atomic_t rto_count;
	struct rcu_head rcu;
	cpumask_var_t span;
	cpumask_var_t online;

	/*
	 * The "RT overload" flag: it gets set if a CPU has more than
	 * one runnable RT task.
	 */
	cpumask_var_t rto_mask;
	struct cpupri cpupri;
};

extern struct root_domain def_root_domain;

#endif /* CONFIG_SMP */

/*
 * This is the main, per-CPU runqueue data structure.
 *
 * Locking rule: those places that want to lock multiple runqueues
 * (such as the load balancing or the thread migration code), lock
 * acquire operations must be ordered by ascending &runqueue.
 */
struct rq {
	/* runqueue lock: */
	raw_spinlock_t lock;

	/*
	 * nr_running and cpu_load should be in the same cacheline because
	 * remote CPUs use both these fields when doing load calculation.
	 */
	unsigned int nr_running;
	#define CPU_LOAD_IDX_MAX 5
	unsigned long cpu_load[CPU_LOAD_IDX_MAX];
	unsigned long last_load_update_tick;
#ifdef CONFIG_NO_HZ_COMMON
	u64 nohz_stamp;
	unsigned long nohz_flags;
#endif
#ifdef CONFIG_NO_HZ_FULL
	unsigned long last_sched_tick;
#endif
	int skip_clock_update;

	/* capture load from *all* tasks on this cpu: */
	struct load_weight load;
	unsigned long nr_load_updates;
	u64 nr_switches;

	struct cfs_rq cfs;
	struct rt_rq rt;

#ifdef CONFIG_FAIR_GROUP_SCHED
	/* list of leaf cfs_rq on this cpu: */
	struct list_head leaf_cfs_rq_list;
#ifdef CONFIG_SMP
	unsigned long h_load_throttle;
#endif /* CONFIG_SMP */
#endif /* CONFIG_FAIR_GROUP_SCHED */

#ifdef CONFIG_RT_GROUP_SCHED
	struct list_head leaf_rt_rq_list;
#endif

	/*
	 * This is part of a global counter where only the total sum
	 * over all CPUs matters. A task can increase this counter on
	 * one CPU and if it got migrated afterwards it may decrease
	 * it on another CPU. Always updated under the runqueue lock:
	 */
	unsigned long nr_uninterruptible;

	struct task_struct *curr, *idle, *stop;
	unsigned long next_balance;
	struct mm_struct *prev_mm;

	u64 clock;
	u64 clock_task;

	atomic_t nr_iowait;

#ifdef CONFIG_SMP
	struct root_domain *rd;
	struct sched_domain *sd;

	unsigned long cpu_power;

	unsigned char idle_balance;
	/* For active balancing */
	int post_schedule;
	int active_balance;
	int push_cpu;
	struct task_struct *push_task;
	struct cpu_stop_work active_balance_work;
	/* cpu of this runqueue: */
	int cpu;
	int online;

	struct list_head cfs_tasks;

	u64 rt_avg;
	u64 age_stamp;
	u64 idle_stamp;
	u64 avg_idle;
	int cstate, wakeup_latency, wakeup_energy;
#endif

#if defined(CONFIG_SCHED_FREQ_INPUT) || defined(CONFIG_SCHED_HMP)
	/*
	 * max_freq = user or thermal defined maximum
	 * max_possible_freq = maximum supported by hardware
	 */
	unsigned int cur_freq, max_freq, min_freq, max_possible_freq;
	struct cpumask freq_domain_cpumask;

	u64 cumulative_runnable_avg;
	int efficiency; /* Differentiate cpus with different IPC capability */
	int load_scale_factor;
	int capacity;
	int max_possible_capacity;
	u64 window_start;

	unsigned int curr_runnable_sum;
	unsigned int prev_runnable_sum;
#endif

#ifdef CONFIG_SCHED_HMP
	int nr_small_tasks, nr_big_tasks;
#endif

#ifdef CONFIG_IRQ_TIME_ACCOUNTING
	u64 prev_irq_time;
#endif
#ifdef CONFIG_PARAVIRT
	u64 prev_steal_time;
#endif
#ifdef CONFIG_PARAVIRT_TIME_ACCOUNTING
	u64 prev_steal_time_rq;
#endif

	/* calc_load related fields */
	unsigned long calc_load_update;
	long calc_load_active;

#ifdef CONFIG_SCHED_HRTICK
#ifdef CONFIG_SMP
	int hrtick_csd_pending;
	struct call_single_data hrtick_csd;
#endif
	struct hrtimer hrtick_timer;
#endif

#ifdef CONFIG_SCHEDSTATS
	/* latency stats */
	struct sched_info rq_sched_info;
	unsigned long long rq_cpu_time;
	/* could above be rq->cfs_rq.exec_clock + rq->rt_rq.rt_runtime ? */

	/* sys_sched_yield() stats */
	unsigned int yld_count;

	/* schedule() stats */
	unsigned int sched_count;
	unsigned int sched_goidle;

	/* try_to_wake_up() stats */
	unsigned int ttwu_count;
	unsigned int ttwu_local;
#endif

#ifdef CONFIG_SMP
	struct llist_head wake_list;
#endif

	struct sched_avg avg;
};

static inline int cpu_of(struct rq *rq)
{
#ifdef CONFIG_SMP
	return rq->cpu;
#else
	return 0;
#endif
}

DECLARE_PER_CPU(struct rq, runqueues);

#define cpu_rq(cpu)		(&per_cpu(runqueues, (cpu)))
#define this_rq()		(&__get_cpu_var(runqueues))
#define task_rq(p)		cpu_rq(task_cpu(p))
#define cpu_curr(cpu)		(cpu_rq(cpu)->curr)
#define raw_rq()		(&__raw_get_cpu_var(runqueues))

#ifdef CONFIG_SMP

#define rcu_dereference_check_sched_domain(p) \
	rcu_dereference_check((p), \
			      lockdep_is_held(&sched_domains_mutex))

/*
 * The domain tree (rq->sd) is protected by RCU's quiescent state transition.
 * See detach_destroy_domains: synchronize_sched for details.
 *
 * The domain tree of any CPU may only be accessed from within
 * preempt-disabled sections.
 */
#define for_each_domain(cpu, __sd) \
	for (__sd = rcu_dereference_check_sched_domain(cpu_rq(cpu)->sd); \
			__sd; __sd = __sd->parent)

#define for_each_lower_domain(sd) for (; sd; sd = sd->child)

/**
 * highest_flag_domain - Return highest sched_domain containing flag.
 * @cpu:	The cpu whose highest level of sched domain is to
 *		be returned.
 * @flag:	The flag to check for the highest sched_domain
 *		for the given cpu.
 *
 * Returns the highest sched_domain of a cpu which contains the given flag.
 */
static inline struct sched_domain *highest_flag_domain(int cpu, int flag)
{
	struct sched_domain *sd, *hsd = NULL;

	for_each_domain(cpu, sd) {
		if (!(sd->flags & flag))
			break;
		hsd = sd;
	}

	return hsd;
}

DECLARE_PER_CPU(struct sched_domain *, sd_llc);
DECLARE_PER_CPU(int, sd_llc_id);

struct sched_group_power {
	atomic_t ref;
	/*
	 * CPU power of this group, SCHED_LOAD_SCALE being max power for a
	 * single CPU.
	 */
	unsigned int power, power_orig;
	unsigned long next_update;
	/*
	 * Number of busy cpus in this group.
	 */
	atomic_t nr_busy_cpus;

	unsigned long cpumask[0]; /* iteration mask */
};

struct sched_group {
	struct sched_group *next;	/* Must be a circular list */
	atomic_t ref;

	unsigned int group_weight;
	struct sched_group_power *sgp;

	/*
	 * The CPUs this group covers.
	 *
	 * NOTE: this field is variable length. (Allocated dynamically
	 * by attaching extra space to the end of the structure,
	 * depending on how many CPUs the kernel has booted up with)
	 */
	unsigned long cpumask[0];
};

static inline struct cpumask *sched_group_cpus(struct sched_group *sg)
{
	return to_cpumask(sg->cpumask);
}

/*
 * cpumask masking which cpus in the group are allowed to iterate up the domain
 * tree.
 */
static inline struct cpumask *sched_group_mask(struct sched_group *sg)
{
	return to_cpumask(sg->sgp->cpumask);
}

/**
 * group_first_cpu - Returns the first cpu in the cpumask of a sched_group.
 * @group: The group whose first cpu is to be returned.
 */
static inline unsigned int group_first_cpu(struct sched_group *group)
{
	return cpumask_first(sched_group_cpus(group));
}

extern int group_balance_cpu(struct sched_group *sg);

#endif /* CONFIG_SMP */

#include "stats.h"
#include "auto_group.h"

<<<<<<< HEAD
extern unsigned int sched_ravg_window;
extern unsigned int pct_task_load(struct task_struct *p);
extern void init_new_task_load(struct task_struct *p);
=======
extern void init_new_task_load(struct task_struct *p);

#if defined(CONFIG_SCHED_FREQ_INPUT) || defined(CONFIG_SCHED_HMP)

extern unsigned int sched_ravg_window;
extern unsigned int sched_use_pelt;
extern unsigned int max_possible_freq;
extern unsigned int min_max_freq;
extern unsigned int pct_task_load(struct task_struct *p);
extern unsigned int max_possible_efficiency;
extern unsigned int min_possible_efficiency;
extern unsigned int max_capacity;
extern unsigned int min_capacity;
extern unsigned int max_load_scale_factor;
extern unsigned long capacity_scale_cpu_efficiency(int cpu);
extern unsigned long capacity_scale_cpu_freq(int cpu);
extern unsigned int sched_mostly_idle_load;
extern unsigned int sched_small_task;
extern unsigned int sched_upmigrate;
extern unsigned int sched_downmigrate;
extern unsigned int sched_init_task_load_pelt;
extern unsigned int sched_init_task_load_windows;
extern void fixup_nr_big_small_task(int cpu);

u64 scale_load_to_cpu(u64 load, int cpu);
unsigned int max_task_load(void);
>>>>>>> 6b6cff37

static inline void
inc_cumulative_runnable_avg(struct rq *rq, struct task_struct *p)
{
<<<<<<< HEAD
	rq->cumulative_runnable_avg += p->ravg.demand;
=======
	if (sched_use_pelt)
		rq->cumulative_runnable_avg +=
				p->se.avg.runnable_avg_sum_scaled;
	else
		rq->cumulative_runnable_avg += p->ravg.demand;
>>>>>>> 6b6cff37
}

static inline void
dec_cumulative_runnable_avg(struct rq *rq, struct task_struct *p)
{
<<<<<<< HEAD
	rq->cumulative_runnable_avg -= p->ravg.demand;
	BUG_ON((s64)rq->cumulative_runnable_avg < 0);
}

=======
	if (sched_use_pelt)
		rq->cumulative_runnable_avg -=
				p->se.avg.runnable_avg_sum_scaled;
	else
		rq->cumulative_runnable_avg -= p->ravg.demand;
	BUG_ON((s64)rq->cumulative_runnable_avg < 0);
}

#else	/* CONFIG_SCHED_FREQ_INPUT || CONFIG_SCHED_HMP */

static inline int pct_task_load(struct task_struct *p) { return 0; }

static inline void
inc_cumulative_runnable_avg(struct rq *rq, struct task_struct *p)
{
}

static inline void
dec_cumulative_runnable_avg(struct rq *rq, struct task_struct *p)
{
}

static inline unsigned long capacity_scale_cpu_efficiency(int cpu)
{
	return SCHED_LOAD_SCALE;
}

static inline unsigned long capacity_scale_cpu_freq(int cpu)
{
	return SCHED_LOAD_SCALE;
}

#endif	/* CONFIG_SCHED_FREQ_INPUT || CONFIG_SCHED_HMP */

#ifdef CONFIG_SCHED_HMP

extern unsigned int sched_enable_hmp;
extern unsigned int sched_enable_power_aware;

int mostly_idle_cpu(int cpu);
extern void check_for_migration(struct rq *rq, struct task_struct *p);
extern void pre_big_small_task_count_change(void);
extern void post_big_small_task_count_change(void);
extern void inc_nr_big_small_task(struct rq *rq, struct task_struct *p);
extern void dec_nr_big_small_task(struct rq *rq, struct task_struct *p);
extern void set_hmp_defaults(void);
extern unsigned int power_cost_at_freq(int cpu, unsigned int freq);

#else /* CONFIG_SCHED_HMP */

#define sched_enable_hmp 0

static inline void check_for_migration(struct rq *rq, struct task_struct *p) { }
static inline void pre_big_small_task_count_change(void) { }
static inline void post_big_small_task_count_change(void) { }
static inline void set_hmp_defaults(void) { }

static inline void inc_nr_big_small_task(struct rq *rq, struct task_struct *p)
{
}

static inline void dec_nr_big_small_task(struct rq *rq, struct task_struct *p)
{
}

#define power_cost_at_freq(...) 0

#define trace_sched_cpu_load(...)

#endif /* CONFIG_SCHED_HMP */

>>>>>>> 6b6cff37
#ifdef CONFIG_CGROUP_SCHED

/*
 * Return the group to which this tasks belongs.
 *
 * We cannot use task_subsys_state() and friends because the cgroup
 * subsystem changes that value before the cgroup_subsys::attach() method
 * is called, therefore we cannot pin it and might observe the wrong value.
 *
 * The same is true for autogroup's p->signal->autogroup->tg, the autogroup
 * core changes this before calling sched_move_task().
 *
 * Instead we use a 'copy' which is updated from sched_move_task() while
 * holding both task_struct::pi_lock and rq::lock.
 */
static inline struct task_group *task_group(struct task_struct *p)
{
	return p->sched_task_group;
}

static inline bool task_notify_on_migrate(struct task_struct *p)
{
	return task_group(p)->notify_on_migrate;
}

/* Change a task's cfs_rq and parent entity if it moves across CPUs/groups */
static inline void set_task_rq(struct task_struct *p, unsigned int cpu)
{
#if defined(CONFIG_FAIR_GROUP_SCHED) || defined(CONFIG_RT_GROUP_SCHED)
	struct task_group *tg = task_group(p);
#endif

#ifdef CONFIG_FAIR_GROUP_SCHED
	p->se.cfs_rq = tg->cfs_rq[cpu];
	p->se.parent = tg->se[cpu];
#endif

#ifdef CONFIG_RT_GROUP_SCHED
	p->rt.rt_rq  = tg->rt_rq[cpu];
	p->rt.parent = tg->rt_se[cpu];
#endif
}

#else /* CONFIG_CGROUP_SCHED */

static inline void set_task_rq(struct task_struct *p, unsigned int cpu) { }
static inline struct task_group *task_group(struct task_struct *p)
{
	return NULL;
}
static inline bool task_notify_on_migrate(struct task_struct *p)
{
	return false;
}
#endif /* CONFIG_CGROUP_SCHED */

static inline void __set_task_cpu(struct task_struct *p, unsigned int cpu)
{
	set_task_rq(p, cpu);
#ifdef CONFIG_SMP
	/*
	 * After ->cpu is set up to a new value, task_rq_lock(p, ...) can be
	 * successfuly executed on another CPU. We must ensure that updates of
	 * per-task data have been completed by this moment.
	 */
	smp_wmb();
	task_thread_info(p)->cpu = cpu;
#endif
}

/*
 * Tunables that become constants when CONFIG_SCHED_DEBUG is off:
 */
#ifdef CONFIG_SCHED_DEBUG
# include <linux/static_key.h>
# define const_debug __read_mostly
#else
# define const_debug const
#endif

extern const_debug unsigned int sysctl_sched_features;

#define SCHED_FEAT(name, enabled)	\
	__SCHED_FEAT_##name ,

enum {
#include "features.h"
	__SCHED_FEAT_NR,
};

#undef SCHED_FEAT

#if defined(CONFIG_SCHED_DEBUG) && defined(HAVE_JUMP_LABEL)
static __always_inline bool static_branch__true(struct static_key *key)
{
	return static_key_true(key); /* Not out of line branch. */
}

static __always_inline bool static_branch__false(struct static_key *key)
{
	return static_key_false(key); /* Out of line branch. */
}

#define SCHED_FEAT(name, enabled)					\
static __always_inline bool static_branch_##name(struct static_key *key) \
{									\
	return static_branch__##enabled(key);				\
}

#include "features.h"

#undef SCHED_FEAT

extern struct static_key sched_feat_keys[__SCHED_FEAT_NR];
#define sched_feat(x) (static_branch_##x(&sched_feat_keys[__SCHED_FEAT_##x]))
#else /* !(SCHED_DEBUG && HAVE_JUMP_LABEL) */
#define sched_feat(x) (sysctl_sched_features & (1UL << __SCHED_FEAT_##x))
#endif /* SCHED_DEBUG && HAVE_JUMP_LABEL */

#ifdef CONFIG_NUMA_BALANCING
#define sched_feat_numa(x) sched_feat(x)
#ifdef CONFIG_SCHED_DEBUG
#define numabalancing_enabled sched_feat_numa(NUMA)
#else
extern bool numabalancing_enabled;
#endif /* CONFIG_SCHED_DEBUG */
#else
#define sched_feat_numa(x) (0)
#define numabalancing_enabled (0)
#endif /* CONFIG_NUMA_BALANCING */

static inline u64 global_rt_period(void)
{
	return (u64)sysctl_sched_rt_period * NSEC_PER_USEC;
}

static inline u64 global_rt_runtime(void)
{
	if (sysctl_sched_rt_runtime < 0)
		return RUNTIME_INF;

	return (u64)sysctl_sched_rt_runtime * NSEC_PER_USEC;
}



static inline int task_current(struct rq *rq, struct task_struct *p)
{
	return rq->curr == p;
}

static inline int task_running(struct rq *rq, struct task_struct *p)
{
#ifdef CONFIG_SMP
	return p->on_cpu;
#else
	return task_current(rq, p);
#endif
}


#ifndef prepare_arch_switch
# define prepare_arch_switch(next)	do { } while (0)
#endif
#ifndef finish_arch_switch
# define finish_arch_switch(prev)	do { } while (0)
#endif
#ifndef finish_arch_post_lock_switch
# define finish_arch_post_lock_switch()	do { } while (0)
#endif

#ifndef __ARCH_WANT_UNLOCKED_CTXSW
static inline void prepare_lock_switch(struct rq *rq, struct task_struct *next)
{
#ifdef CONFIG_SMP
	/*
	 * We can optimise this out completely for !SMP, because the
	 * SMP rebalancing from interrupt is the only thing that cares
	 * here.
	 */
	next->on_cpu = 1;
#endif
}

static inline void finish_lock_switch(struct rq *rq, struct task_struct *prev)
{
#ifdef CONFIG_SMP
	/*
	 * After ->on_cpu is cleared, the task can be moved to a different CPU.
	 * We must ensure this doesn't happen until the switch is completely
	 * finished.
	 */
	smp_wmb();
	prev->on_cpu = 0;
#endif
#ifdef CONFIG_DEBUG_SPINLOCK
	/* this is a valid case when another task releases the spinlock */
	rq->lock.owner = current;
#endif
	/*
	 * If we are tracking spinlock dependencies then we have to
	 * fix up the runqueue lock - which gets 'carried over' from
	 * prev into current:
	 */
	spin_acquire(&rq->lock.dep_map, 0, 0, _THIS_IP_);

	raw_spin_unlock_irq(&rq->lock);
}

#else /* __ARCH_WANT_UNLOCKED_CTXSW */
static inline void prepare_lock_switch(struct rq *rq, struct task_struct *next)
{
#ifdef CONFIG_SMP
	/*
	 * We can optimise this out completely for !SMP, because the
	 * SMP rebalancing from interrupt is the only thing that cares
	 * here.
	 */
	next->on_cpu = 1;
#endif
	raw_spin_unlock(&rq->lock);
}

static inline void finish_lock_switch(struct rq *rq, struct task_struct *prev)
{
#ifdef CONFIG_SMP
	/*
	 * After ->on_cpu is cleared, the task can be moved to a different CPU.
	 * We must ensure this doesn't happen until the switch is completely
	 * finished.
	 */
	smp_wmb();
	prev->on_cpu = 0;
#endif
	local_irq_enable();
}
#endif /* __ARCH_WANT_UNLOCKED_CTXSW */

/*
 * wake flags
 */
#define WF_SYNC		0x01		/* waker goes to sleep after wakeup */
#define WF_FORK		0x02		/* child wakeup after fork */
#define WF_MIGRATED	0x4		/* internal use, task got migrated */

static inline void update_load_add(struct load_weight *lw, unsigned long inc)
{
	lw->weight += inc;
	lw->inv_weight = 0;
}

static inline void update_load_sub(struct load_weight *lw, unsigned long dec)
{
	lw->weight -= dec;
	lw->inv_weight = 0;
}

static inline void update_load_set(struct load_weight *lw, unsigned long w)
{
	lw->weight = w;
	lw->inv_weight = 0;
}

/*
 * To aid in avoiding the subversion of "niceness" due to uneven distribution
 * of tasks with abnormal "nice" values across CPUs the contribution that
 * each task makes to its run queue's load is weighted according to its
 * scheduling class and "nice" value. For SCHED_NORMAL tasks this is just a
 * scaled version of the new time slice allocation that they receive on time
 * slice expiry etc.
 */

#define WEIGHT_IDLEPRIO                3
#define WMULT_IDLEPRIO         1431655765

/*
 * Nice levels are multiplicative, with a gentle 10% change for every
 * nice level changed. I.e. when a CPU-bound task goes from nice 0 to
 * nice 1, it will get ~10% less CPU time than another CPU-bound task
 * that remained on nice 0.
 *
 * The "10% effect" is relative and cumulative: from _any_ nice level,
 * if you go up 1 level, it's -10% CPU usage, if you go down 1 level
 * it's +10% CPU usage. (to achieve that we use a multiplier of 1.25.
 * If a task goes up by ~10% and another task goes down by ~10% then
 * the relative distance between them is ~25%.)
 */
static const int prio_to_weight[40] = {
 /* -20 */     88761,     71755,     56483,     46273,     36291,
 /* -15 */     29154,     23254,     18705,     14949,     11916,
 /* -10 */      9548,      7620,      6100,      4904,      3906,
 /*  -5 */      3121,      2501,      1991,      1586,      1277,
 /*   0 */      1024,       820,       655,       526,       423,
 /*   5 */       335,       272,       215,       172,       137,
 /*  10 */       110,        87,        70,        56,        45,
 /*  15 */        36,        29,        23,        18,        15,
};

/*
 * Inverse (2^32/x) values of the prio_to_weight[] array, precalculated.
 *
 * In cases where the weight does not change often, we can use the
 * precalculated inverse to speed up arithmetics by turning divisions
 * into multiplications:
 */
static const u32 prio_to_wmult[40] = {
 /* -20 */     48388,     59856,     76040,     92818,    118348,
 /* -15 */    147320,    184698,    229616,    287308,    360437,
 /* -10 */    449829,    563644,    704093,    875809,   1099582,
 /*  -5 */   1376151,   1717300,   2157191,   2708050,   3363326,
 /*   0 */   4194304,   5237765,   6557202,   8165337,  10153587,
 /*   5 */  12820798,  15790321,  19976592,  24970740,  31350126,
 /*  10 */  39045157,  49367440,  61356676,  76695844,  95443717,
 /*  15 */ 119304647, 148102320, 186737708, 238609294, 286331153,
};

#define ENQUEUE_WAKEUP		1
#define ENQUEUE_HEAD		2
#ifdef CONFIG_SMP
#define ENQUEUE_WAKING		4	/* sched_class::task_waking was called */
#else
#define ENQUEUE_WAKING		0
#endif

#define DEQUEUE_SLEEP		1

struct sched_class {
	const struct sched_class *next;

	void (*enqueue_task) (struct rq *rq, struct task_struct *p, int flags);
	void (*dequeue_task) (struct rq *rq, struct task_struct *p, int flags);
	void (*yield_task) (struct rq *rq);
	bool (*yield_to_task) (struct rq *rq, struct task_struct *p, bool preempt);

	void (*check_preempt_curr) (struct rq *rq, struct task_struct *p, int flags);

	struct task_struct * (*pick_next_task) (struct rq *rq);
	void (*put_prev_task) (struct rq *rq, struct task_struct *p);

#ifdef CONFIG_SMP
	int  (*select_task_rq)(struct task_struct *p, int sd_flag, int flags);
	void (*migrate_task_rq)(struct task_struct *p, int next_cpu);

	void (*pre_schedule) (struct rq *this_rq, struct task_struct *task);
	void (*post_schedule) (struct rq *this_rq);
	void (*task_waking) (struct task_struct *task);
	void (*task_woken) (struct rq *this_rq, struct task_struct *task);

	void (*set_cpus_allowed)(struct task_struct *p,
				 const struct cpumask *newmask);

	void (*rq_online)(struct rq *rq);
	void (*rq_offline)(struct rq *rq);
#endif

	void (*set_curr_task) (struct rq *rq);
	void (*task_tick) (struct rq *rq, struct task_struct *p, int queued);
	void (*task_fork) (struct task_struct *p);

	void (*switched_from) (struct rq *this_rq, struct task_struct *task);
	void (*switched_to) (struct rq *this_rq, struct task_struct *task);
	void (*prio_changed) (struct rq *this_rq, struct task_struct *task,
			     int oldprio);

	unsigned int (*get_rr_interval) (struct rq *rq,
					 struct task_struct *task);

#ifdef CONFIG_FAIR_GROUP_SCHED
	void (*task_move_group) (struct task_struct *p, int on_rq);
#endif
};

#define sched_class_highest (&stop_sched_class)
#define for_each_class(class) \
   for (class = sched_class_highest; class; class = class->next)

extern const struct sched_class stop_sched_class;
extern const struct sched_class rt_sched_class;
extern const struct sched_class fair_sched_class;
extern const struct sched_class idle_sched_class;


#ifdef CONFIG_SMP

extern void update_group_power(struct sched_domain *sd, int cpu);

extern void trigger_load_balance(struct rq *rq, int cpu);
extern void idle_balance(int this_cpu, struct rq *this_rq);

/*
 * Only depends on SMP, FAIR_GROUP_SCHED may be removed when runnable_avg
 * becomes useful in lb
 */
#if defined(CONFIG_FAIR_GROUP_SCHED)
extern void idle_enter_fair(struct rq *this_rq);
extern void idle_exit_fair(struct rq *this_rq);
#else
static inline void idle_enter_fair(struct rq *this_rq) {}
static inline void idle_exit_fair(struct rq *this_rq) {}
#endif

#else	/* CONFIG_SMP */

static inline void idle_balance(int cpu, struct rq *rq)
{
}

#endif

#ifdef CONFIG_SYSRQ_SCHED_DEBUG
extern void sysrq_sched_debug_show(void);
#endif
extern void sched_init_granularity(void);
extern void update_max_interval(void);
extern void init_sched_rt_class(void);
extern void init_sched_fair_class(void);

extern void resched_task(struct task_struct *p);
extern void resched_cpu(int cpu);

extern struct rt_bandwidth def_rt_bandwidth;
extern void init_rt_bandwidth(struct rt_bandwidth *rt_b, u64 period, u64 runtime);

extern void update_idle_cpu_load(struct rq *this_rq);

#ifdef CONFIG_PARAVIRT
static inline u64 steal_ticks(u64 steal)
{
	if (unlikely(steal > NSEC_PER_SEC))
		return div_u64(steal, TICK_NSEC);

	return __iter_div_u64_rem(steal, TICK_NSEC, &steal);
}
#endif

static inline void inc_nr_running(struct rq *rq)
{
	sched_update_nr_prod(cpu_of(rq), rq->nr_running, true);
	rq->nr_running++;

#ifdef CONFIG_NO_HZ_FULL
	if (rq->nr_running == 2) {
		if (tick_nohz_full_cpu(rq->cpu)) {
			/* Order rq->nr_running write against the IPI */
			smp_wmb();
			smp_send_reschedule(rq->cpu);
		}
       }
#endif
}

static inline void dec_nr_running(struct rq *rq)
{
	sched_update_nr_prod(cpu_of(rq), rq->nr_running, false);
	rq->nr_running--;
}

static inline void rq_last_tick_reset(struct rq *rq)
{
#ifdef CONFIG_NO_HZ_FULL
	rq->last_sched_tick = jiffies;
#endif
}

extern void update_rq_clock(struct rq *rq);

extern void activate_task(struct rq *rq, struct task_struct *p, int flags);
extern void deactivate_task(struct rq *rq, struct task_struct *p, int flags);

extern void check_preempt_curr(struct rq *rq, struct task_struct *p, int flags);

extern const_debug unsigned int sysctl_sched_time_avg;
extern const_debug unsigned int sysctl_sched_nr_migrate;
extern const_debug unsigned int sysctl_sched_migration_cost;

static inline u64 sched_avg_period(void)
{
	return (u64)sysctl_sched_time_avg * NSEC_PER_MSEC / 2;
}

#ifdef CONFIG_SCHED_HRTICK

/*
 * Use hrtick when:
 *  - enabled by features
 *  - hrtimer is actually high res
 */
static inline int hrtick_enabled(struct rq *rq)
{
	if (!sched_feat(HRTICK))
		return 0;
	if (!cpu_active(cpu_of(rq)))
		return 0;
	return hrtimer_is_hres_active(&rq->hrtick_timer);
}

void hrtick_start(struct rq *rq, u64 delay);

#else

static inline int hrtick_enabled(struct rq *rq)
{
	return 0;
}

#endif /* CONFIG_SCHED_HRTICK */

#ifdef CONFIG_SMP
extern void sched_avg_update(struct rq *rq);
static inline void sched_rt_avg_update(struct rq *rq, u64 rt_delta)
{
	rq->rt_avg += rt_delta;
	sched_avg_update(rq);
}
#else
static inline void sched_rt_avg_update(struct rq *rq, u64 rt_delta) { }
static inline void sched_avg_update(struct rq *rq) { }
#endif

extern void start_bandwidth_timer(struct hrtimer *period_timer, ktime_t period);

#ifdef CONFIG_SMP
#ifdef CONFIG_PREEMPT

static inline void double_rq_lock(struct rq *rq1, struct rq *rq2);

/*
 * fair double_lock_balance: Safely acquires both rq->locks in a fair
 * way at the expense of forcing extra atomic operations in all
 * invocations.  This assures that the double_lock is acquired using the
 * same underlying policy as the spinlock_t on this architecture, which
 * reduces latency compared to the unfair variant below.  However, it
 * also adds more overhead and therefore may reduce throughput.
 */
static inline int _double_lock_balance(struct rq *this_rq, struct rq *busiest)
	__releases(this_rq->lock)
	__acquires(busiest->lock)
	__acquires(this_rq->lock)
{
	raw_spin_unlock(&this_rq->lock);
	double_rq_lock(this_rq, busiest);

	return 1;
}

#else
/*
 * Unfair double_lock_balance: Optimizes throughput at the expense of
 * latency by eliminating extra atomic operations when the locks are
 * already in proper order on entry.  This favors lower cpu-ids and will
 * grant the double lock to lower cpus over higher ids under contention,
 * regardless of entry order into the function.
 */
static inline int _double_lock_balance(struct rq *this_rq, struct rq *busiest)
	__releases(this_rq->lock)
	__acquires(busiest->lock)
	__acquires(this_rq->lock)
{
	int ret = 0;

	if (unlikely(!raw_spin_trylock(&busiest->lock))) {
		if (busiest < this_rq) {
			raw_spin_unlock(&this_rq->lock);
			raw_spin_lock(&busiest->lock);
			raw_spin_lock_nested(&this_rq->lock,
					      SINGLE_DEPTH_NESTING);
			ret = 1;
		} else
			raw_spin_lock_nested(&busiest->lock,
					      SINGLE_DEPTH_NESTING);
	}
	return ret;
}

#endif /* CONFIG_PREEMPT */

/*
 * double_lock_balance - lock the busiest runqueue, this_rq is locked already.
 */
static inline int double_lock_balance(struct rq *this_rq, struct rq *busiest)
{
	if (unlikely(!irqs_disabled())) {
		/* printk() doesn't work good under rq->lock */
		raw_spin_unlock(&this_rq->lock);
		BUG_ON(1);
	}

	return _double_lock_balance(this_rq, busiest);
}

static inline void double_unlock_balance(struct rq *this_rq, struct rq *busiest)
	__releases(busiest->lock)
{
	raw_spin_unlock(&busiest->lock);
	lock_set_subclass(&this_rq->lock.dep_map, 0, _RET_IP_);
}

/*
 * double_rq_lock - safely lock two runqueues
 *
 * Note this does not disable interrupts like task_rq_lock,
 * you need to do so manually before calling.
 */
static inline void double_rq_lock(struct rq *rq1, struct rq *rq2)
	__acquires(rq1->lock)
	__acquires(rq2->lock)
{
	BUG_ON(!irqs_disabled());
	if (rq1 == rq2) {
		raw_spin_lock(&rq1->lock);
		__acquire(rq2->lock);	/* Fake it out ;) */
	} else {
		if (rq1 < rq2) {
			raw_spin_lock(&rq1->lock);
			raw_spin_lock_nested(&rq2->lock, SINGLE_DEPTH_NESTING);
		} else {
			raw_spin_lock(&rq2->lock);
			raw_spin_lock_nested(&rq1->lock, SINGLE_DEPTH_NESTING);
		}
	}
}

/*
 * double_rq_unlock - safely unlock two runqueues
 *
 * Note this does not restore interrupts like task_rq_unlock,
 * you need to do so manually after calling.
 */
static inline void double_rq_unlock(struct rq *rq1, struct rq *rq2)
	__releases(rq1->lock)
	__releases(rq2->lock)
{
	raw_spin_unlock(&rq1->lock);
	if (rq1 != rq2)
		raw_spin_unlock(&rq2->lock);
	else
		__release(rq2->lock);
}

#else /* CONFIG_SMP */

/*
 * double_rq_lock - safely lock two runqueues
 *
 * Note this does not disable interrupts like task_rq_lock,
 * you need to do so manually before calling.
 */
static inline void double_rq_lock(struct rq *rq1, struct rq *rq2)
	__acquires(rq1->lock)
	__acquires(rq2->lock)
{
	BUG_ON(!irqs_disabled());
	BUG_ON(rq1 != rq2);
	raw_spin_lock(&rq1->lock);
	__acquire(rq2->lock);	/* Fake it out ;) */
}

/*
 * double_rq_unlock - safely unlock two runqueues
 *
 * Note this does not restore interrupts like task_rq_unlock,
 * you need to do so manually after calling.
 */
static inline void double_rq_unlock(struct rq *rq1, struct rq *rq2)
	__releases(rq1->lock)
	__releases(rq2->lock)
{
	BUG_ON(rq1 != rq2);
	raw_spin_unlock(&rq1->lock);
	__release(rq2->lock);
}

#endif

extern struct sched_entity *__pick_first_entity(struct cfs_rq *cfs_rq);
extern struct sched_entity *__pick_last_entity(struct cfs_rq *cfs_rq);
extern void print_cfs_stats(struct seq_file *m, int cpu);
extern void print_rt_stats(struct seq_file *m, int cpu);

extern void init_cfs_rq(struct cfs_rq *cfs_rq);
extern void init_rt_rq(struct rt_rq *rt_rq, struct rq *rq);

extern void cfs_bandwidth_usage_inc(void);
extern void cfs_bandwidth_usage_dec(void);

#ifdef CONFIG_NO_HZ_COMMON
enum rq_nohz_flag_bits {
	NOHZ_TICK_STOPPED,
	NOHZ_BALANCE_KICK,
};

#define nohz_flags(cpu)	(&cpu_rq(cpu)->nohz_flags)
#endif

#define NOHZ_KICK_ANY 0
#define NOHZ_KICK_RESTRICT 1

#ifdef CONFIG_IRQ_TIME_ACCOUNTING

DECLARE_PER_CPU(u64, cpu_hardirq_time);
DECLARE_PER_CPU(u64, cpu_softirq_time);

#ifndef CONFIG_64BIT
DECLARE_PER_CPU(seqcount_t, irq_time_seq);

static inline void irq_time_write_begin(void)
{
	__this_cpu_inc(irq_time_seq.sequence);
	smp_wmb();
}

static inline void irq_time_write_end(void)
{
	smp_wmb();
	__this_cpu_inc(irq_time_seq.sequence);
}

static inline u64 irq_time_read(int cpu)
{
	u64 irq_time;
	unsigned seq;

	do {
		seq = read_seqcount_begin(&per_cpu(irq_time_seq, cpu));
		irq_time = per_cpu(cpu_softirq_time, cpu) +
			   per_cpu(cpu_hardirq_time, cpu);
	} while (read_seqcount_retry(&per_cpu(irq_time_seq, cpu), seq));

	return irq_time;
}
#else /* CONFIG_64BIT */
static inline void irq_time_write_begin(void)
{
}

static inline void irq_time_write_end(void)
{
}

static inline u64 irq_time_read(int cpu)
{
	return per_cpu(cpu_softirq_time, cpu) + per_cpu(cpu_hardirq_time, cpu);
}
#endif /* CONFIG_64BIT */
#endif /* CONFIG_IRQ_TIME_ACCOUNTING */<|MERGE_RESOLUTION|>--- conflicted
+++ resolved
@@ -677,11 +677,6 @@
 #include "stats.h"
 #include "auto_group.h"
 
-<<<<<<< HEAD
-extern unsigned int sched_ravg_window;
-extern unsigned int pct_task_load(struct task_struct *p);
-extern void init_new_task_load(struct task_struct *p);
-=======
 extern void init_new_task_load(struct task_struct *p);
 
 #if defined(CONFIG_SCHED_FREQ_INPUT) || defined(CONFIG_SCHED_HMP)
@@ -708,31 +703,20 @@
 
 u64 scale_load_to_cpu(u64 load, int cpu);
 unsigned int max_task_load(void);
->>>>>>> 6b6cff37
 
 static inline void
 inc_cumulative_runnable_avg(struct rq *rq, struct task_struct *p)
 {
-<<<<<<< HEAD
-	rq->cumulative_runnable_avg += p->ravg.demand;
-=======
 	if (sched_use_pelt)
 		rq->cumulative_runnable_avg +=
 				p->se.avg.runnable_avg_sum_scaled;
 	else
 		rq->cumulative_runnable_avg += p->ravg.demand;
->>>>>>> 6b6cff37
 }
 
 static inline void
 dec_cumulative_runnable_avg(struct rq *rq, struct task_struct *p)
 {
-<<<<<<< HEAD
-	rq->cumulative_runnable_avg -= p->ravg.demand;
-	BUG_ON((s64)rq->cumulative_runnable_avg < 0);
-}
-
-=======
 	if (sched_use_pelt)
 		rq->cumulative_runnable_avg -=
 				p->se.avg.runnable_avg_sum_scaled;
@@ -804,7 +788,6 @@
 
 #endif /* CONFIG_SCHED_HMP */
 
->>>>>>> 6b6cff37
 #ifdef CONFIG_CGROUP_SCHED
 
 /*
