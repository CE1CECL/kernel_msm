/*
 * Completely Fair Scheduling (CFS) Class (SCHED_NORMAL/SCHED_BATCH)
 *
 *  Copyright (C) 2007 Red Hat, Inc., Ingo Molnar <mingo@redhat.com>
 *
 *  Interactivity improvements by Mike Galbraith
 *  (C) 2007 Mike Galbraith <efault@gmx.de>
 *
 *  Various enhancements by Dmitry Adamushko.
 *  (C) 2007 Dmitry Adamushko <dmitry.adamushko@gmail.com>
 *
 *  Group scheduling enhancements by Srivatsa Vaddagiri
 *  Copyright IBM Corporation, 2007
 *  Author: Srivatsa Vaddagiri <vatsa@linux.vnet.ibm.com>
 *
 *  Scaled math optimizations by Thomas Gleixner
 *  Copyright (C) 2007, Thomas Gleixner <tglx@linutronix.de>
 *
 *  Adaptive scheduling granularity, math enhancements by Peter Zijlstra
 *  Copyright (C) 2007 Red Hat, Inc., Peter Zijlstra
 */

#include <linux/sched.h>
#include <linux/latencytop.h>
#include <linux/cpumask.h>
#include <linux/cpuidle.h>
#include <linux/slab.h>
#include <linux/profile.h>
#include <linux/interrupt.h>
#include <linux/mempolicy.h>
#include <linux/migrate.h>
#include <linux/task_work.h>
#include <linux/module.h>

#include "sched.h"
#include "tune.h"
#include "walt.h"
#include <trace/events/sched.h>

#ifdef CONFIG_SCHED_WALT

static inline bool task_fits_max(struct task_struct *p, int cpu);
static void walt_fixup_sched_stats_fair(struct rq *rq, struct task_struct *p,
					u32 new_task_load, u32 new_pred_demand);
static void walt_fixup_nr_big_tasks(struct rq *rq, struct task_struct *p,
				    int delta, bool inc);
#endif /* CONFIG_SCHED_WALT */

#if defined(CONFIG_SCHED_WALT) && defined(CONFIG_CFS_BANDWIDTH)

static void walt_init_cfs_rq_stats(struct cfs_rq *cfs_rq);
static void walt_inc_cfs_rq_stats(struct cfs_rq *cfs_rq,
				  struct task_struct *p);
static void walt_dec_cfs_rq_stats(struct cfs_rq *cfs_rq,
				  struct task_struct *p);
static void walt_inc_throttled_cfs_rq_stats(struct walt_sched_stats *stats,
					    struct cfs_rq *cfs_rq);
static void walt_dec_throttled_cfs_rq_stats(struct walt_sched_stats *stats,
					    struct cfs_rq *cfs_rq);
#else
static inline void walt_init_cfs_rq_stats(struct cfs_rq *cfs_rq) {}
static inline void
walt_inc_cfs_rq_stats(struct cfs_rq *cfs_rq, struct task_struct *p) {}
static inline void
walt_dec_cfs_rq_stats(struct cfs_rq *cfs_rq, struct task_struct *p) {}

#define walt_inc_throttled_cfs_rq_stats(...)
#define walt_dec_throttled_cfs_rq_stats(...)

#endif


/*
 * Targeted preemption latency for CPU-bound tasks:
 * (default: 6ms * (1 + ilog(ncpus)), units: nanoseconds)
 *
 * NOTE: this latency value is not the same as the concept of
 * 'timeslice length' - timeslices in CFS are of variable length
 * and have no persistent notion like in traditional, time-slice
 * based scheduling concepts.
 *
 * (to see the precise effective timeslice length of your workload,
 *  run vmstat and monitor the context-switches (cs) field)
 */
unsigned int sysctl_sched_latency = 6000000ULL;
unsigned int normalized_sysctl_sched_latency = 6000000ULL;

unsigned int sysctl_sched_is_big_little = 1;
unsigned int sysctl_sched_sync_hint_enable = 1;
unsigned int sysctl_sched_cstate_aware = 1;
DEFINE_PER_CPU_READ_MOSTLY(int, sched_load_boost);

#ifdef CONFIG_SCHED_WALT
unsigned int sysctl_sched_use_walt_cpu_util = 1;
unsigned int sysctl_sched_use_walt_task_util = 1;
#endif
/*
 * The initial- and re-scaling of tunables is configurable
 * (default SCHED_TUNABLESCALING_LOG = *(1+ilog(ncpus))
 *
 * Options are:
 * SCHED_TUNABLESCALING_NONE - unscaled, always *1
 * SCHED_TUNABLESCALING_LOG - scaled logarithmical, *1+ilog(ncpus)
 * SCHED_TUNABLESCALING_LINEAR - scaled linear, *ncpus
 */
enum sched_tunable_scaling sysctl_sched_tunable_scaling
	= SCHED_TUNABLESCALING_LOG;

/*
 * Minimal preemption granularity for CPU-bound tasks:
 * (default: 0.75 msec * (1 + ilog(ncpus)), units: nanoseconds)
 */
unsigned int sysctl_sched_min_granularity = 750000ULL;
unsigned int normalized_sysctl_sched_min_granularity = 750000ULL;

/*
 * is kept at sysctl_sched_latency / sysctl_sched_min_granularity
 */
static unsigned int sched_nr_latency = 8;

/*
 * After fork, child runs first. If set to 0 (default) then
 * parent will (try to) run first.
 */
unsigned int sysctl_sched_child_runs_first __read_mostly;

/*
 * SCHED_OTHER wake-up granularity.
 * (default: 1 msec * (1 + ilog(ncpus)), units: nanoseconds)
 *
 * This option delays the preemption effects of decoupled workloads
 * and reduces their over-scheduling. Synchronous workloads will still
 * have immediate wakeup/sleep latencies.
 */
unsigned int sysctl_sched_wakeup_granularity = 1000000UL;
unsigned int normalized_sysctl_sched_wakeup_granularity = 1000000UL;

const_debug unsigned int sysctl_sched_migration_cost = 500000UL;

/*
 * The exponential sliding  window over which load is averaged for shares
 * distribution.
 * (default: 10msec)
 */
unsigned int __read_mostly sysctl_sched_shares_window = 10000000UL;

#ifdef CONFIG_CFS_BANDWIDTH
/*
 * Amount of runtime to allocate from global (tg) to local (per-cfs_rq) pool
 * each time a cfs_rq requests quota.
 *
 * Note: in the case that the slice exceeds the runtime remaining (either due
 * to consumption or the quota being specified to be smaller than the slice)
 * we will always only issue the remaining available time.
 *
 * default: 5 msec, units: microseconds
  */
unsigned int sysctl_sched_cfs_bandwidth_slice = 5000UL;
#endif

/*
 * The margin used when comparing utilization with CPU capacity:
 * util * margin < capacity * 1024
 */
unsigned int sysctl_sched_capacity_margin = 1078; /* ~5% margin */
unsigned int sysctl_sched_capacity_margin_down = 1205; /* ~15% margin */
#define capacity_margin sysctl_sched_capacity_margin

static inline void update_load_add(struct load_weight *lw, unsigned long inc)
{
	lw->weight += inc;
	lw->inv_weight = 0;
}

static inline void update_load_sub(struct load_weight *lw, unsigned long dec)
{
	lw->weight -= dec;
	lw->inv_weight = 0;
}

static inline void update_load_set(struct load_weight *lw, unsigned long w)
{
	lw->weight = w;
	lw->inv_weight = 0;
}

/*
 * Increase the granularity value when there are more CPUs,
 * because with more CPUs the 'effective latency' as visible
 * to users decreases. But the relationship is not linear,
 * so pick a second-best guess by going with the log2 of the
 * number of CPUs.
 *
 * This idea comes from the SD scheduler of Con Kolivas:
 */
static unsigned int get_update_sysctl_factor(void)
{
	unsigned int cpus = min_t(unsigned int, num_online_cpus(), 8);
	unsigned int factor;

	switch (sysctl_sched_tunable_scaling) {
	case SCHED_TUNABLESCALING_NONE:
		factor = 1;
		break;
	case SCHED_TUNABLESCALING_LINEAR:
		factor = cpus;
		break;
	case SCHED_TUNABLESCALING_LOG:
	default:
		factor = 1 + ilog2(cpus);
		break;
	}

	return factor;
}

static void update_sysctl(void)
{
	unsigned int factor = get_update_sysctl_factor();

#define SET_SYSCTL(name) \
	(sysctl_##name = (factor) * normalized_sysctl_##name)
	SET_SYSCTL(sched_min_granularity);
	SET_SYSCTL(sched_latency);
	SET_SYSCTL(sched_wakeup_granularity);
#undef SET_SYSCTL
}

void sched_init_granularity(void)
{
	update_sysctl();
}

#define WMULT_CONST	(~0U)
#define WMULT_SHIFT	32

static void __update_inv_weight(struct load_weight *lw)
{
	unsigned long w;

	if (likely(lw->inv_weight))
		return;

	w = scale_load_down(lw->weight);

	if (BITS_PER_LONG > 32 && unlikely(w >= WMULT_CONST))
		lw->inv_weight = 1;
	else if (unlikely(!w))
		lw->inv_weight = WMULT_CONST;
	else
		lw->inv_weight = WMULT_CONST / w;
}

/*
 * delta_exec * weight / lw.weight
 *   OR
 * (delta_exec * (weight * lw->inv_weight)) >> WMULT_SHIFT
 *
 * Either weight := NICE_0_LOAD and lw \e sched_prio_to_wmult[], in which case
 * we're guaranteed shift stays positive because inv_weight is guaranteed to
 * fit 32 bits, and NICE_0_LOAD gives another 10 bits; therefore shift >= 22.
 *
 * Or, weight =< lw.weight (because lw.weight is the runqueue weight), thus
 * weight/lw.weight <= 1, and therefore our shift will also be positive.
 */
static u64 __calc_delta(u64 delta_exec, unsigned long weight, struct load_weight *lw)
{
	u64 fact = scale_load_down(weight);
	int shift = WMULT_SHIFT;

	__update_inv_weight(lw);

	if (unlikely(fact >> 32)) {
		while (fact >> 32) {
			fact >>= 1;
			shift--;
		}
	}

	/* hint to use a 32x32->64 mul */
	fact = (u64)(u32)fact * lw->inv_weight;

	while (fact >> 32) {
		fact >>= 1;
		shift--;
	}

	return mul_u64_u32_shr(delta_exec, fact, shift);
}

const struct sched_class fair_sched_class;

/**************************************************************
 * CFS operations on generic schedulable entities:
 */

#ifdef CONFIG_FAIR_GROUP_SCHED

/* cpu runqueue to which this cfs_rq is attached */
static inline struct rq *rq_of(struct cfs_rq *cfs_rq)
{
	return cfs_rq->rq;
}

/* An entity is a task if it doesn't "own" a runqueue */
#define entity_is_task(se)	(!se->my_q)

static inline struct task_struct *task_of(struct sched_entity *se)
{
	SCHED_WARN_ON(!entity_is_task(se));
	return container_of(se, struct task_struct, se);
}

/* Walk up scheduling entities hierarchy */
#define for_each_sched_entity(se) \
		for (; se; se = se->parent)

static inline struct cfs_rq *task_cfs_rq(struct task_struct *p)
{
	return p->se.cfs_rq;
}

/* runqueue on which this entity is (to be) queued */
static inline struct cfs_rq *cfs_rq_of(struct sched_entity *se)
{
	return se->cfs_rq;
}

/* runqueue "owned" by this group */
static inline struct cfs_rq *group_cfs_rq(struct sched_entity *grp)
{
	return grp->my_q;
}

static inline void list_add_leaf_cfs_rq(struct cfs_rq *cfs_rq)
{
	if (!cfs_rq->on_list) {
		struct rq *rq = rq_of(cfs_rq);
		int cpu = cpu_of(rq);
		/*
		 * Ensure we either appear before our parent (if already
		 * enqueued) or force our parent to appear after us when it is
		 * enqueued. The fact that we always enqueue bottom-up
		 * reduces this to two cases and a special case for the root
		 * cfs_rq. Furthermore, it also means that we will always reset
		 * tmp_alone_branch either when the branch is connected
		 * to a tree or when we reach the beg of the tree
		 */
		if (cfs_rq->tg->parent &&
		    cfs_rq->tg->parent->cfs_rq[cpu]->on_list) {
			/*
			 * If parent is already on the list, we add the child
			 * just before. Thanks to circular linked property of
			 * the list, this means to put the child at the tail
			 * of the list that starts by parent.
			 */
			list_add_tail_rcu(&cfs_rq->leaf_cfs_rq_list,
				&(cfs_rq->tg->parent->cfs_rq[cpu]->leaf_cfs_rq_list));
			/*
			 * The branch is now connected to its tree so we can
			 * reset tmp_alone_branch to the beginning of the
			 * list.
			 */
			rq->tmp_alone_branch = &rq->leaf_cfs_rq_list;
		} else if (!cfs_rq->tg->parent) {
			/*
			 * cfs rq without parent should be put
			 * at the tail of the list.
			 */
			list_add_tail_rcu(&cfs_rq->leaf_cfs_rq_list,
				&rq->leaf_cfs_rq_list);
			/*
			 * We have reach the beg of a tree so we can reset
			 * tmp_alone_branch to the beginning of the list.
			 */
			rq->tmp_alone_branch = &rq->leaf_cfs_rq_list;
		} else {
			/*
			 * The parent has not already been added so we want to
			 * make sure that it will be put after us.
			 * tmp_alone_branch points to the beg of the branch
			 * where we will add parent.
			 */
			list_add_rcu(&cfs_rq->leaf_cfs_rq_list,
				rq->tmp_alone_branch);
			/*
			 * update tmp_alone_branch to points to the new beg
			 * of the branch
			 */
			rq->tmp_alone_branch = &cfs_rq->leaf_cfs_rq_list;
		}

		cfs_rq->on_list = 1;
	}
}

static inline void list_del_leaf_cfs_rq(struct cfs_rq *cfs_rq)
{
	if (cfs_rq->on_list) {
		list_del_rcu(&cfs_rq->leaf_cfs_rq_list);
		cfs_rq->on_list = 0;
	}
}

/* Iterate thr' all leaf cfs_rq's on a runqueue */
#define for_each_leaf_cfs_rq(rq, cfs_rq) \
	list_for_each_entry_rcu(cfs_rq, &rq->leaf_cfs_rq_list, leaf_cfs_rq_list)

/* Do the two (enqueued) entities belong to the same group ? */
static inline struct cfs_rq *
is_same_group(struct sched_entity *se, struct sched_entity *pse)
{
	if (se->cfs_rq == pse->cfs_rq)
		return se->cfs_rq;

	return NULL;
}

static inline struct sched_entity *parent_entity(struct sched_entity *se)
{
	return se->parent;
}

static void
find_matching_se(struct sched_entity **se, struct sched_entity **pse)
{
	int se_depth, pse_depth;

	/*
	 * preemption test can be made between sibling entities who are in the
	 * same cfs_rq i.e who have a common parent. Walk up the hierarchy of
	 * both tasks until we find their ancestors who are siblings of common
	 * parent.
	 */

	/* First walk up until both entities are at same depth */
	se_depth = (*se)->depth;
	pse_depth = (*pse)->depth;

	while (se_depth > pse_depth) {
		se_depth--;
		*se = parent_entity(*se);
	}

	while (pse_depth > se_depth) {
		pse_depth--;
		*pse = parent_entity(*pse);
	}

	while (!is_same_group(*se, *pse)) {
		*se = parent_entity(*se);
		*pse = parent_entity(*pse);
	}
}

#else	/* !CONFIG_FAIR_GROUP_SCHED */

static inline struct task_struct *task_of(struct sched_entity *se)
{
	return container_of(se, struct task_struct, se);
}

static inline struct rq *rq_of(struct cfs_rq *cfs_rq)
{
	return container_of(cfs_rq, struct rq, cfs);
}

#define entity_is_task(se)	1

#define for_each_sched_entity(se) \
		for (; se; se = NULL)

static inline struct cfs_rq *task_cfs_rq(struct task_struct *p)
{
	return &task_rq(p)->cfs;
}

static inline struct cfs_rq *cfs_rq_of(struct sched_entity *se)
{
	struct task_struct *p = task_of(se);
	struct rq *rq = task_rq(p);

	return &rq->cfs;
}

/* runqueue "owned" by this group */
static inline struct cfs_rq *group_cfs_rq(struct sched_entity *grp)
{
	return NULL;
}

static inline void list_add_leaf_cfs_rq(struct cfs_rq *cfs_rq)
{
}

static inline void list_del_leaf_cfs_rq(struct cfs_rq *cfs_rq)
{
}

#define for_each_leaf_cfs_rq(rq, cfs_rq) \
		for (cfs_rq = &rq->cfs; cfs_rq; cfs_rq = NULL)

static inline struct sched_entity *parent_entity(struct sched_entity *se)
{
	return NULL;
}

static inline void
find_matching_se(struct sched_entity **se, struct sched_entity **pse)
{
}

#endif	/* CONFIG_FAIR_GROUP_SCHED */

static __always_inline
void account_cfs_rq_runtime(struct cfs_rq *cfs_rq, u64 delta_exec);

/**************************************************************
 * Scheduling class tree data structure manipulation methods:
 */

static inline u64 max_vruntime(u64 max_vruntime, u64 vruntime)
{
	s64 delta = (s64)(vruntime - max_vruntime);
	if (delta > 0)
		max_vruntime = vruntime;

	return max_vruntime;
}

static inline u64 min_vruntime(u64 min_vruntime, u64 vruntime)
{
	s64 delta = (s64)(vruntime - min_vruntime);
	if (delta < 0)
		min_vruntime = vruntime;

	return min_vruntime;
}

static inline int entity_before(struct sched_entity *a,
				struct sched_entity *b)
{
	return (s64)(a->vruntime - b->vruntime) < 0;
}

static void update_min_vruntime(struct cfs_rq *cfs_rq)
{
	struct sched_entity *curr = cfs_rq->curr;

	u64 vruntime = cfs_rq->min_vruntime;

	if (curr) {
		if (curr->on_rq)
			vruntime = curr->vruntime;
		else
			curr = NULL;
	}

	if (cfs_rq->rb_leftmost) {
		struct sched_entity *se = rb_entry(cfs_rq->rb_leftmost,
						   struct sched_entity,
						   run_node);

		if (!curr)
			vruntime = se->vruntime;
		else
			vruntime = min_vruntime(vruntime, se->vruntime);
	}

	/* ensure we never gain time by being placed backwards. */
	cfs_rq->min_vruntime = max_vruntime(cfs_rq->min_vruntime, vruntime);
#ifndef CONFIG_64BIT
	smp_wmb();
	cfs_rq->min_vruntime_copy = cfs_rq->min_vruntime;
#endif
}

/*
 * Enqueue an entity into the rb-tree:
 */
static void __enqueue_entity(struct cfs_rq *cfs_rq, struct sched_entity *se)
{
	struct rb_node **link = &cfs_rq->tasks_timeline.rb_node;
	struct rb_node *parent = NULL;
	struct sched_entity *entry;
	int leftmost = 1;

	/*
	 * Find the right place in the rbtree:
	 */
	while (*link) {
		parent = *link;
		entry = rb_entry(parent, struct sched_entity, run_node);
		/*
		 * We dont care about collisions. Nodes with
		 * the same key stay together.
		 */
		if (entity_before(se, entry)) {
			link = &parent->rb_left;
		} else {
			link = &parent->rb_right;
			leftmost = 0;
		}
	}

	/*
	 * Maintain a cache of leftmost tree entries (it is frequently
	 * used):
	 */
	if (leftmost)
		cfs_rq->rb_leftmost = &se->run_node;

	rb_link_node(&se->run_node, parent, link);
	rb_insert_color(&se->run_node, &cfs_rq->tasks_timeline);
}

static void __dequeue_entity(struct cfs_rq *cfs_rq, struct sched_entity *se)
{
	if (cfs_rq->rb_leftmost == &se->run_node) {
		struct rb_node *next_node;

		next_node = rb_next(&se->run_node);
		cfs_rq->rb_leftmost = next_node;
	}

	rb_erase(&se->run_node, &cfs_rq->tasks_timeline);
}

struct sched_entity *__pick_first_entity(struct cfs_rq *cfs_rq)
{
	struct rb_node *left = cfs_rq->rb_leftmost;

	if (!left)
		return NULL;

	return rb_entry(left, struct sched_entity, run_node);
}

static struct sched_entity *__pick_next_entity(struct sched_entity *se)
{
	struct rb_node *next = rb_next(&se->run_node);

	if (!next)
		return NULL;

	return rb_entry(next, struct sched_entity, run_node);
}

#ifdef CONFIG_SCHED_DEBUG
struct sched_entity *__pick_last_entity(struct cfs_rq *cfs_rq)
{
	struct rb_node *last = rb_last(&cfs_rq->tasks_timeline);

	if (!last)
		return NULL;

	return rb_entry(last, struct sched_entity, run_node);
}

/**************************************************************
 * Scheduling class statistics methods:
 */

int sched_proc_update_handler(struct ctl_table *table, int write,
		void __user *buffer, size_t *lenp,
		loff_t *ppos)
{
	int ret = proc_dointvec_minmax(table, write, buffer, lenp, ppos);
	unsigned int factor = get_update_sysctl_factor();

	if (ret || !write)
		return ret;

	sched_nr_latency = DIV_ROUND_UP(sysctl_sched_latency,
					sysctl_sched_min_granularity);

#define WRT_SYSCTL(name) \
	(normalized_sysctl_##name = sysctl_##name / (factor))
	WRT_SYSCTL(sched_min_granularity);
	WRT_SYSCTL(sched_latency);
	WRT_SYSCTL(sched_wakeup_granularity);
#undef WRT_SYSCTL

	return 0;
}
#endif

/*
 * delta /= w
 */
static inline u64 calc_delta_fair(u64 delta, struct sched_entity *se)
{
	if (unlikely(se->load.weight != NICE_0_LOAD))
		delta = __calc_delta(delta, NICE_0_LOAD, &se->load);

	return delta;
}

/*
 * The idea is to set a period in which each task runs once.
 *
 * When there are too many tasks (sched_nr_latency) we have to stretch
 * this period because otherwise the slices get too small.
 *
 * p = (nr <= nl) ? l : l*nr/nl
 */
static u64 __sched_period(unsigned long nr_running)
{
	if (unlikely(nr_running > sched_nr_latency))
		return nr_running * sysctl_sched_min_granularity;
	else
		return sysctl_sched_latency;
}

/*
 * We calculate the wall-time slice from the period by taking a part
 * proportional to the weight.
 *
 * s = p*P[w/rw]
 */
static u64 sched_slice(struct cfs_rq *cfs_rq, struct sched_entity *se)
{
	u64 slice = __sched_period(cfs_rq->nr_running + !se->on_rq);

	for_each_sched_entity(se) {
		struct load_weight *load;
		struct load_weight lw;

		cfs_rq = cfs_rq_of(se);
		load = &cfs_rq->load;

		if (unlikely(!se->on_rq)) {
			lw = cfs_rq->load;

			update_load_add(&lw, se->load.weight);
			load = &lw;
		}
		slice = __calc_delta(slice, se->load.weight, load);
	}
	return slice;
}

/*
 * We calculate the vruntime slice of a to-be-inserted task.
 *
 * vs = s/w
 */
static u64 sched_vslice(struct cfs_rq *cfs_rq, struct sched_entity *se)
{
	return calc_delta_fair(sched_slice(cfs_rq, se), se);
}

#ifdef CONFIG_SMP
static int select_idle_sibling(struct task_struct *p, int prev_cpu, int cpu);
static unsigned long task_h_load(struct task_struct *p);

/*
 * We choose a half-life close to 1 scheduling period.
 * Note: The tables runnable_avg_yN_inv and runnable_avg_yN_sum are
 * dependent on this value.
 */
#define LOAD_AVG_PERIOD 32
#define LOAD_AVG_MAX 47742 /* maximum possible load avg */
#define LOAD_AVG_MAX_N 345 /* number of full periods to produce LOAD_AVG_MAX */

/* Give new sched_entity start runnable values to heavy its load in infant time */
void init_entity_runnable_average(struct sched_entity *se)
{
	struct sched_avg *sa = &se->avg;

	sa->last_update_time = 0;
	/*
	 * sched_avg's period_contrib should be strictly less then 1024, so
	 * we give it 1023 to make sure it is almost a period (1024us), and
	 * will definitely be update (after enqueue).
	 */
	sa->period_contrib = 1023;
	/*
	 * Tasks are intialized with full load to be seen as heavy tasks until
	 * they get a chance to stabilize to their real load level.
	 * Group entities are intialized with zero load to reflect the fact that
	 * nothing has been attached to the task group yet.
	 */
	if (entity_is_task(se))
		sa->load_avg = scale_load_down(se->load.weight);
	sa->load_sum = sa->load_avg * LOAD_AVG_MAX;

	/*
	 * At this point, util_avg won't be used in select_task_rq_fair anyway
	 */
	sa->util_avg = 0;
	sa->util_sum = 0;
	/* when this task enqueue'ed, it will contribute to its cfs_rq's load_avg */
}

static inline u64 cfs_rq_clock_task(struct cfs_rq *cfs_rq);
static void attach_entity_cfs_rq(struct sched_entity *se);

/*
 * With new tasks being created, their initial util_avgs are extrapolated
 * based on the cfs_rq's current util_avg:
 *
 *   util_avg = cfs_rq->util_avg / (cfs_rq->load_avg + 1) * se.load.weight
 *
 * However, in many cases, the above util_avg does not give a desired
 * value. Moreover, the sum of the util_avgs may be divergent, such
 * as when the series is a harmonic series.
 *
 * To solve this problem, we also cap the util_avg of successive tasks to
 * only 1/2 of the left utilization budget:
 *
 *   util_avg_cap = (1024 - cfs_rq->avg.util_avg) / 2^n
 *
 * where n denotes the nth task.
 *
 * For example, a simplest series from the beginning would be like:
 *
 *  task  util_avg: 512, 256, 128,  64,  32,   16,    8, ...
 * cfs_rq util_avg: 512, 768, 896, 960, 992, 1008, 1016, ...
 *
 * Finally, that extrapolated util_avg is clamped to the cap (util_avg_cap)
 * if util_avg > util_avg_cap.
 */
void post_init_entity_util_avg(struct sched_entity *se)
{
	struct cfs_rq *cfs_rq = cfs_rq_of(se);
	struct sched_avg *sa = &se->avg;
	long cap = (long)(SCHED_CAPACITY_SCALE - cfs_rq->avg.util_avg) / 2;

	if (cap > 0) {
		if (cfs_rq->avg.util_avg != 0) {
			sa->util_avg  = cfs_rq->avg.util_avg * se->load.weight;
			sa->util_avg /= (cfs_rq->avg.load_avg + 1);

			if (sa->util_avg > cap)
				sa->util_avg = cap;
		} else {
			sa->util_avg = cap;
		}
		sa->util_sum = sa->util_avg * LOAD_AVG_MAX;
	}

	if (entity_is_task(se)) {
		struct task_struct *p = task_of(se);
		if (p->sched_class != &fair_sched_class) {
			/*
			 * For !fair tasks do:
			 *
			update_cfs_rq_load_avg(now, cfs_rq, false);
			attach_entity_load_avg(cfs_rq, se);
			switched_from_fair(rq, p);
			 *
			 * such that the next switched_to_fair() has the
			 * expected state.
			 */
			se->avg.last_update_time = cfs_rq_clock_task(cfs_rq);
			return;
		}
	}

	attach_entity_cfs_rq(se);
}

#else /* !CONFIG_SMP */
void init_entity_runnable_average(struct sched_entity *se)
{
}
void post_init_entity_util_avg(struct sched_entity *se)
{
}
static void update_tg_load_avg(struct cfs_rq *cfs_rq, int force)
{
}
#endif /* CONFIG_SMP */

/*
 * Update the current task's runtime statistics.
 */
static void update_curr(struct cfs_rq *cfs_rq)
{
	struct sched_entity *curr = cfs_rq->curr;
	u64 now = rq_clock_task(rq_of(cfs_rq));
	u64 delta_exec;

	if (unlikely(!curr))
		return;

	delta_exec = now - curr->exec_start;
	if (unlikely((s64)delta_exec <= 0))
		return;

	curr->exec_start = now;

	schedstat_set(curr->statistics.exec_max,
		      max(delta_exec, curr->statistics.exec_max));

	curr->sum_exec_runtime += delta_exec;
	schedstat_add(cfs_rq->exec_clock, delta_exec);

	curr->vruntime += calc_delta_fair(delta_exec, curr);
	update_min_vruntime(cfs_rq);

	if (entity_is_task(curr)) {
		struct task_struct *curtask = task_of(curr);

		trace_sched_stat_runtime(curtask, delta_exec, curr->vruntime);
		cpuacct_charge(curtask, delta_exec);
		account_group_exec_runtime(curtask, delta_exec);
	}

	account_cfs_rq_runtime(cfs_rq, delta_exec);
}

static void update_curr_fair(struct rq *rq)
{
	update_curr(cfs_rq_of(&rq->curr->se));
}

static inline void
update_stats_wait_start(struct cfs_rq *cfs_rq, struct sched_entity *se)
{
	u64 wait_start, prev_wait_start;

	if (!schedstat_enabled())
		return;

	wait_start = rq_clock(rq_of(cfs_rq));
	prev_wait_start = schedstat_val(se->statistics.wait_start);

	if (entity_is_task(se) && task_on_rq_migrating(task_of(se)) &&
	    likely(wait_start > prev_wait_start))
		wait_start -= prev_wait_start;

	schedstat_set(se->statistics.wait_start, wait_start);
}

static inline void
update_stats_wait_end(struct cfs_rq *cfs_rq, struct sched_entity *se)
{
	struct task_struct *p;
	u64 delta;

	if (!schedstat_enabled())
		return;

	delta = rq_clock(rq_of(cfs_rq)) - schedstat_val(se->statistics.wait_start);

	if (entity_is_task(se)) {
		p = task_of(se);
		if (task_on_rq_migrating(p)) {
			/*
			 * Preserve migrating task's wait time so wait_start
			 * time stamp can be adjusted to accumulate wait time
			 * prior to migration.
			 */
			schedstat_set(se->statistics.wait_start, delta);
			return;
		}
		trace_sched_stat_wait(p, delta);
	}

	schedstat_set(se->statistics.wait_max,
		      max(schedstat_val(se->statistics.wait_max), delta));
	schedstat_inc(se->statistics.wait_count);
	schedstat_add(se->statistics.wait_sum, delta);
	schedstat_set(se->statistics.wait_start, 0);
}

static inline void
update_stats_enqueue_sleeper(struct cfs_rq *cfs_rq, struct sched_entity *se)
{
	struct task_struct *tsk = NULL;
	u64 sleep_start, block_start;

	if (!schedstat_enabled())
		return;

	sleep_start = schedstat_val(se->statistics.sleep_start);
	block_start = schedstat_val(se->statistics.block_start);

	if (entity_is_task(se))
		tsk = task_of(se);

	if (sleep_start) {
		u64 delta = rq_clock(rq_of(cfs_rq)) - sleep_start;

		if ((s64)delta < 0)
			delta = 0;

		if (unlikely(delta > schedstat_val(se->statistics.sleep_max)))
			schedstat_set(se->statistics.sleep_max, delta);

		schedstat_set(se->statistics.sleep_start, 0);
		schedstat_add(se->statistics.sum_sleep_runtime, delta);

		if (tsk) {
			account_scheduler_latency(tsk, delta >> 10, 1);
			trace_sched_stat_sleep(tsk, delta);
		}
	}
	if (block_start) {
		u64 delta = rq_clock(rq_of(cfs_rq)) - block_start;

		if ((s64)delta < 0)
			delta = 0;

		if (unlikely(delta > schedstat_val(se->statistics.block_max)))
			schedstat_set(se->statistics.block_max, delta);

		schedstat_set(se->statistics.block_start, 0);
		schedstat_add(se->statistics.sum_sleep_runtime, delta);

		if (tsk) {
			if (tsk->in_iowait) {
				schedstat_add(se->statistics.iowait_sum, delta);
				schedstat_inc(se->statistics.iowait_count);
				trace_sched_stat_iowait(tsk, delta);
			}

			trace_sched_stat_blocked(tsk, delta);
			trace_sched_blocked_reason(tsk);

			/*
			 * Blocking time is in units of nanosecs, so shift by
			 * 20 to get a milliseconds-range estimation of the
			 * amount of time that the task spent sleeping:
			 */
			if (unlikely(prof_on == SLEEP_PROFILING)) {
				profile_hits(SLEEP_PROFILING,
						(void *)get_wchan(tsk),
						delta >> 20);
			}
			account_scheduler_latency(tsk, delta >> 10, 0);
		}
	}
}

/*
 * Task is being enqueued - update stats:
 */
static inline void
update_stats_enqueue(struct cfs_rq *cfs_rq, struct sched_entity *se, int flags)
{
	if (!schedstat_enabled())
		return;

	/*
	 * Are we enqueueing a waiting task? (for current tasks
	 * a dequeue/enqueue event is a NOP)
	 */
	if (se != cfs_rq->curr)
		update_stats_wait_start(cfs_rq, se);

	if (flags & ENQUEUE_WAKEUP)
		update_stats_enqueue_sleeper(cfs_rq, se);
}

static inline void
update_stats_dequeue(struct cfs_rq *cfs_rq, struct sched_entity *se, int flags)
{

	if (!schedstat_enabled())
		return;

	/*
	 * Mark the end of the wait period if dequeueing a
	 * waiting task:
	 */
	if (se != cfs_rq->curr)
		update_stats_wait_end(cfs_rq, se);

	if ((flags & DEQUEUE_SLEEP) && entity_is_task(se)) {
		struct task_struct *tsk = task_of(se);

		if (tsk->state & TASK_INTERRUPTIBLE)
			schedstat_set(se->statistics.sleep_start,
				      rq_clock(rq_of(cfs_rq)));
		if (tsk->state & TASK_UNINTERRUPTIBLE)
			schedstat_set(se->statistics.block_start,
				      rq_clock(rq_of(cfs_rq)));
	}
}

/*
 * We are picking a new current task - update its stats:
 */
static inline void
update_stats_curr_start(struct cfs_rq *cfs_rq, struct sched_entity *se)
{
	/*
	 * We are starting a new run period:
	 */
	se->exec_start = rq_clock_task(rq_of(cfs_rq));
}

/**************************************************
 * Scheduling class queueing methods:
 */

#ifdef CONFIG_NUMA_BALANCING
/*
 * Approximate time to scan a full NUMA task in ms. The task scan period is
 * calculated based on the tasks virtual memory size and
 * numa_balancing_scan_size.
 */
unsigned int sysctl_numa_balancing_scan_period_min = 1000;
unsigned int sysctl_numa_balancing_scan_period_max = 60000;

/* Portion of address space to scan in MB */
unsigned int sysctl_numa_balancing_scan_size = 256;

/* Scan @scan_size MB every @scan_period after an initial @scan_delay in ms */
unsigned int sysctl_numa_balancing_scan_delay = 1000;

static unsigned int task_nr_scan_windows(struct task_struct *p)
{
	unsigned long rss = 0;
	unsigned long nr_scan_pages;

	/*
	 * Calculations based on RSS as non-present and empty pages are skipped
	 * by the PTE scanner and NUMA hinting faults should be trapped based
	 * on resident pages
	 */
	nr_scan_pages = sysctl_numa_balancing_scan_size << (20 - PAGE_SHIFT);
	rss = get_mm_rss(p->mm);
	if (!rss)
		rss = nr_scan_pages;

	rss = round_up(rss, nr_scan_pages);
	return rss / nr_scan_pages;
}

/* For sanitys sake, never scan more PTEs than MAX_SCAN_WINDOW MB/sec. */
#define MAX_SCAN_WINDOW 2560

static unsigned int task_scan_min(struct task_struct *p)
{
	unsigned int scan_size = READ_ONCE(sysctl_numa_balancing_scan_size);
	unsigned int scan, floor;
	unsigned int windows = 1;

	if (scan_size < MAX_SCAN_WINDOW)
		windows = MAX_SCAN_WINDOW / scan_size;
	floor = 1000 / windows;

	scan = sysctl_numa_balancing_scan_period_min / task_nr_scan_windows(p);
	return max_t(unsigned int, floor, scan);
}

static unsigned int task_scan_max(struct task_struct *p)
{
	unsigned int smin = task_scan_min(p);
	unsigned int smax;

	/* Watch for min being lower than max due to floor calculations */
	smax = sysctl_numa_balancing_scan_period_max / task_nr_scan_windows(p);
	return max(smin, smax);
}

static void account_numa_enqueue(struct rq *rq, struct task_struct *p)
{
	rq->nr_numa_running += (p->numa_preferred_nid != -1);
	rq->nr_preferred_running += (p->numa_preferred_nid == task_node(p));
}

static void account_numa_dequeue(struct rq *rq, struct task_struct *p)
{
	rq->nr_numa_running -= (p->numa_preferred_nid != -1);
	rq->nr_preferred_running -= (p->numa_preferred_nid == task_node(p));
}

struct numa_group {
	atomic_t refcount;

	spinlock_t lock; /* nr_tasks, tasks */
	int nr_tasks;
	pid_t gid;
	int active_nodes;

	struct rcu_head rcu;
	unsigned long total_faults;
	unsigned long max_faults_cpu;
	/*
	 * Faults_cpu is used to decide whether memory should move
	 * towards the CPU. As a consequence, these stats are weighted
	 * more by CPU use than by memory faults.
	 */
	unsigned long *faults_cpu;
	unsigned long faults[0];
};

/* Shared or private faults. */
#define NR_NUMA_HINT_FAULT_TYPES 2

/* Memory and CPU locality */
#define NR_NUMA_HINT_FAULT_STATS (NR_NUMA_HINT_FAULT_TYPES * 2)

/* Averaged statistics, and temporary buffers. */
#define NR_NUMA_HINT_FAULT_BUCKETS (NR_NUMA_HINT_FAULT_STATS * 2)

pid_t task_numa_group_id(struct task_struct *p)
{
	return p->numa_group ? p->numa_group->gid : 0;
}

/*
 * The averaged statistics, shared & private, memory & cpu,
 * occupy the first half of the array. The second half of the
 * array is for current counters, which are averaged into the
 * first set by task_numa_placement.
 */
static inline int task_faults_idx(enum numa_faults_stats s, int nid, int priv)
{
	return NR_NUMA_HINT_FAULT_TYPES * (s * nr_node_ids + nid) + priv;
}

static inline unsigned long task_faults(struct task_struct *p, int nid)
{
	if (!p->numa_faults)
		return 0;

	return p->numa_faults[task_faults_idx(NUMA_MEM, nid, 0)] +
		p->numa_faults[task_faults_idx(NUMA_MEM, nid, 1)];
}

static inline unsigned long group_faults(struct task_struct *p, int nid)
{
	if (!p->numa_group)
		return 0;

	return p->numa_group->faults[task_faults_idx(NUMA_MEM, nid, 0)] +
		p->numa_group->faults[task_faults_idx(NUMA_MEM, nid, 1)];
}

static inline unsigned long group_faults_cpu(struct numa_group *group, int nid)
{
	return group->faults_cpu[task_faults_idx(NUMA_MEM, nid, 0)] +
		group->faults_cpu[task_faults_idx(NUMA_MEM, nid, 1)];
}

/*
 * A node triggering more than 1/3 as many NUMA faults as the maximum is
 * considered part of a numa group's pseudo-interleaving set. Migrations
 * between these nodes are slowed down, to allow things to settle down.
 */
#define ACTIVE_NODE_FRACTION 3

static bool numa_is_active_node(int nid, struct numa_group *ng)
{
	return group_faults_cpu(ng, nid) * ACTIVE_NODE_FRACTION > ng->max_faults_cpu;
}

/* Handle placement on systems where not all nodes are directly connected. */
static unsigned long score_nearby_nodes(struct task_struct *p, int nid,
					int maxdist, bool task)
{
	unsigned long score = 0;
	int node;

	/*
	 * All nodes are directly connected, and the same distance
	 * from each other. No need for fancy placement algorithms.
	 */
	if (sched_numa_topology_type == NUMA_DIRECT)
		return 0;

	/*
	 * This code is called for each node, introducing N^2 complexity,
	 * which should be ok given the number of nodes rarely exceeds 8.
	 */
	for_each_online_node(node) {
		unsigned long faults;
		int dist = node_distance(nid, node);

		/*
		 * The furthest away nodes in the system are not interesting
		 * for placement; nid was already counted.
		 */
		if (dist == sched_max_numa_distance || node == nid)
			continue;

		/*
		 * On systems with a backplane NUMA topology, compare groups
		 * of nodes, and move tasks towards the group with the most
		 * memory accesses. When comparing two nodes at distance
		 * "hoplimit", only nodes closer by than "hoplimit" are part
		 * of each group. Skip other nodes.
		 */
		if (sched_numa_topology_type == NUMA_BACKPLANE &&
					dist > maxdist)
			continue;

		/* Add up the faults from nearby nodes. */
		if (task)
			faults = task_faults(p, node);
		else
			faults = group_faults(p, node);

		/*
		 * On systems with a glueless mesh NUMA topology, there are
		 * no fixed "groups of nodes". Instead, nodes that are not
		 * directly connected bounce traffic through intermediate
		 * nodes; a numa_group can occupy any set of nodes.
		 * The further away a node is, the less the faults count.
		 * This seems to result in good task placement.
		 */
		if (sched_numa_topology_type == NUMA_GLUELESS_MESH) {
			faults *= (sched_max_numa_distance - dist);
			faults /= (sched_max_numa_distance - LOCAL_DISTANCE);
		}

		score += faults;
	}

	return score;
}

/*
 * These return the fraction of accesses done by a particular task, or
 * task group, on a particular numa node.  The group weight is given a
 * larger multiplier, in order to group tasks together that are almost
 * evenly spread out between numa nodes.
 */
static inline unsigned long task_weight(struct task_struct *p, int nid,
					int dist)
{
	unsigned long faults, total_faults;

	if (!p->numa_faults)
		return 0;

	total_faults = p->total_numa_faults;

	if (!total_faults)
		return 0;

	faults = task_faults(p, nid);
	faults += score_nearby_nodes(p, nid, dist, true);

	return 1000 * faults / total_faults;
}

static inline unsigned long group_weight(struct task_struct *p, int nid,
					 int dist)
{
	unsigned long faults, total_faults;

	if (!p->numa_group)
		return 0;

	total_faults = p->numa_group->total_faults;

	if (!total_faults)
		return 0;

	faults = group_faults(p, nid);
	faults += score_nearby_nodes(p, nid, dist, false);

	return 1000 * faults / total_faults;
}

bool should_numa_migrate_memory(struct task_struct *p, struct page * page,
				int src_nid, int dst_cpu)
{
	struct numa_group *ng = p->numa_group;
	int dst_nid = cpu_to_node(dst_cpu);
	int last_cpupid, this_cpupid;

	this_cpupid = cpu_pid_to_cpupid(dst_cpu, current->pid);

	/*
	 * Multi-stage node selection is used in conjunction with a periodic
	 * migration fault to build a temporal task<->page relation. By using
	 * a two-stage filter we remove short/unlikely relations.
	 *
	 * Using P(p) ~ n_p / n_t as per frequentist probability, we can equate
	 * a task's usage of a particular page (n_p) per total usage of this
	 * page (n_t) (in a given time-span) to a probability.
	 *
	 * Our periodic faults will sample this probability and getting the
	 * same result twice in a row, given these samples are fully
	 * independent, is then given by P(n)^2, provided our sample period
	 * is sufficiently short compared to the usage pattern.
	 *
	 * This quadric squishes small probabilities, making it less likely we
	 * act on an unlikely task<->page relation.
	 */
	last_cpupid = page_cpupid_xchg_last(page, this_cpupid);
	if (!cpupid_pid_unset(last_cpupid) &&
				cpupid_to_nid(last_cpupid) != dst_nid)
		return false;

	/* Always allow migrate on private faults */
	if (cpupid_match_pid(p, last_cpupid))
		return true;

	/* A shared fault, but p->numa_group has not been set up yet. */
	if (!ng)
		return true;

	/*
	 * Destination node is much more heavily used than the source
	 * node? Allow migration.
	 */
	if (group_faults_cpu(ng, dst_nid) > group_faults_cpu(ng, src_nid) *
					ACTIVE_NODE_FRACTION)
		return true;

	/*
	 * Distribute memory according to CPU & memory use on each node,
	 * with 3/4 hysteresis to avoid unnecessary memory migrations:
	 *
	 * faults_cpu(dst)   3   faults_cpu(src)
	 * --------------- * - > ---------------
	 * faults_mem(dst)   4   faults_mem(src)
	 */
	return group_faults_cpu(ng, dst_nid) * group_faults(p, src_nid) * 3 >
	       group_faults_cpu(ng, src_nid) * group_faults(p, dst_nid) * 4;
}

static unsigned long weighted_cpuload(const int cpu);
static unsigned long source_load(int cpu, int type);
static unsigned long target_load(int cpu, int type);
static unsigned long capacity_of(int cpu);
static long effective_load(struct task_group *tg, int cpu, long wl, long wg);

/* Cached statistics for all CPUs within a node */
struct numa_stats {
	unsigned long nr_running;
	unsigned long load;

	/* Total compute capacity of CPUs on a node */
	unsigned long compute_capacity;

	/* Approximate capacity in terms of runnable tasks on a node */
	unsigned long task_capacity;
	int has_free_capacity;
};

/*
 * XXX borrowed from update_sg_lb_stats
 */
static void update_numa_stats(struct numa_stats *ns, int nid)
{
	int smt, cpu, cpus = 0;
	unsigned long capacity;

	memset(ns, 0, sizeof(*ns));
	for_each_cpu(cpu, cpumask_of_node(nid)) {
		struct rq *rq = cpu_rq(cpu);

		ns->nr_running += rq->nr_running;
		ns->load += weighted_cpuload(cpu);
		ns->compute_capacity += capacity_of(cpu);

		cpus++;
	}

	/*
	 * If we raced with hotplug and there are no CPUs left in our mask
	 * the @ns structure is NULL'ed and task_numa_compare() will
	 * not find this node attractive.
	 *
	 * We'll either bail at !has_free_capacity, or we'll detect a huge
	 * imbalance and bail there.
	 */
	if (!cpus)
		return;

	/* smt := ceil(cpus / capacity), assumes: 1 < smt_power < 2 */
	smt = DIV_ROUND_UP(SCHED_CAPACITY_SCALE * cpus, ns->compute_capacity);
	capacity = cpus / smt; /* cores */

	ns->task_capacity = min_t(unsigned, capacity,
		DIV_ROUND_CLOSEST(ns->compute_capacity, SCHED_CAPACITY_SCALE));
	ns->has_free_capacity = (ns->nr_running < ns->task_capacity);
}

struct task_numa_env {
	struct task_struct *p;

	int src_cpu, src_nid;
	int dst_cpu, dst_nid;

	struct numa_stats src_stats, dst_stats;

	int imbalance_pct;
	int dist;

	struct task_struct *best_task;
	long best_imp;
	int best_cpu;
};

static void task_numa_assign(struct task_numa_env *env,
			     struct task_struct *p, long imp)
{
	if (env->best_task)
		put_task_struct(env->best_task);
	if (p)
		get_task_struct(p);

	env->best_task = p;
	env->best_imp = imp;
	env->best_cpu = env->dst_cpu;
}

static bool load_too_imbalanced(long src_load, long dst_load,
				struct task_numa_env *env)
{
	long imb, old_imb;
	long orig_src_load, orig_dst_load;
	long src_capacity, dst_capacity;

	/*
	 * The load is corrected for the CPU capacity available on each node.
	 *
	 * src_load        dst_load
	 * ------------ vs ---------
	 * src_capacity    dst_capacity
	 */
	src_capacity = env->src_stats.compute_capacity;
	dst_capacity = env->dst_stats.compute_capacity;

	/* We care about the slope of the imbalance, not the direction. */
	if (dst_load < src_load)
		swap(dst_load, src_load);

	/* Is the difference below the threshold? */
	imb = dst_load * src_capacity * 100 -
	      src_load * dst_capacity * env->imbalance_pct;
	if (imb <= 0)
		return false;

	/*
	 * The imbalance is above the allowed threshold.
	 * Compare it with the old imbalance.
	 */
	orig_src_load = env->src_stats.load;
	orig_dst_load = env->dst_stats.load;

	if (orig_dst_load < orig_src_load)
		swap(orig_dst_load, orig_src_load);

	old_imb = orig_dst_load * src_capacity * 100 -
		  orig_src_load * dst_capacity * env->imbalance_pct;

	/* Would this change make things worse? */
	return (imb > old_imb);
}

/*
 * This checks if the overall compute and NUMA accesses of the system would
 * be improved if the source tasks was migrated to the target dst_cpu taking
 * into account that it might be best if task running on the dst_cpu should
 * be exchanged with the source task
 */
static void task_numa_compare(struct task_numa_env *env,
			      long taskimp, long groupimp)
{
	struct rq *src_rq = cpu_rq(env->src_cpu);
	struct rq *dst_rq = cpu_rq(env->dst_cpu);
	struct task_struct *cur;
	long src_load, dst_load;
	long load;
	long imp = env->p->numa_group ? groupimp : taskimp;
	long moveimp = imp;
	int dist = env->dist;

	rcu_read_lock();
	cur = task_rcu_dereference(&dst_rq->curr);
	if (cur && ((cur->flags & PF_EXITING) || is_idle_task(cur)))
		cur = NULL;

	/*
	 * Because we have preemption enabled we can get migrated around and
	 * end try selecting ourselves (current == env->p) as a swap candidate.
	 */
	if (cur == env->p)
		goto unlock;

	/*
	 * "imp" is the fault differential for the source task between the
	 * source and destination node. Calculate the total differential for
	 * the source task and potential destination task. The more negative
	 * the value is, the more rmeote accesses that would be expected to
	 * be incurred if the tasks were swapped.
	 */
	if (cur) {
		/* Skip this swap candidate if cannot move to the source cpu */
		if (!cpumask_test_cpu(env->src_cpu, tsk_cpus_allowed(cur)))
			goto unlock;

		/*
		 * If dst and source tasks are in the same NUMA group, or not
		 * in any group then look only at task weights.
		 */
		if (cur->numa_group == env->p->numa_group) {
			imp = taskimp + task_weight(cur, env->src_nid, dist) -
			      task_weight(cur, env->dst_nid, dist);
			/*
			 * Add some hysteresis to prevent swapping the
			 * tasks within a group over tiny differences.
			 */
			if (cur->numa_group)
				imp -= imp/16;
		} else {
			/*
			 * Compare the group weights. If a task is all by
			 * itself (not part of a group), use the task weight
			 * instead.
			 */
			if (cur->numa_group)
				imp += group_weight(cur, env->src_nid, dist) -
				       group_weight(cur, env->dst_nid, dist);
			else
				imp += task_weight(cur, env->src_nid, dist) -
				       task_weight(cur, env->dst_nid, dist);
		}
	}

	if (imp <= env->best_imp && moveimp <= env->best_imp)
		goto unlock;

	if (!cur) {
		/* Is there capacity at our destination? */
		if (env->src_stats.nr_running <= env->src_stats.task_capacity &&
		    !env->dst_stats.has_free_capacity)
			goto unlock;

		goto balance;
	}

	/* Balance doesn't matter much if we're running a task per cpu */
	if (imp > env->best_imp && src_rq->nr_running == 1 &&
			dst_rq->nr_running == 1)
		goto assign;

	/*
	 * In the overloaded case, try and keep the load balanced.
	 */
balance:
	load = task_h_load(env->p);
	dst_load = env->dst_stats.load + load;
	src_load = env->src_stats.load - load;

	if (moveimp > imp && moveimp > env->best_imp) {
		/*
		 * If the improvement from just moving env->p direction is
		 * better than swapping tasks around, check if a move is
		 * possible. Store a slightly smaller score than moveimp,
		 * so an actually idle CPU will win.
		 */
		if (!load_too_imbalanced(src_load, dst_load, env)) {
			imp = moveimp - 1;
			cur = NULL;
			goto assign;
		}
	}

	if (imp <= env->best_imp)
		goto unlock;

	if (cur) {
		load = task_h_load(cur);
		dst_load -= load;
		src_load += load;
	}

	if (load_too_imbalanced(src_load, dst_load, env))
		goto unlock;

	/*
	 * One idle CPU per node is evaluated for a task numa move.
	 * Call select_idle_sibling to maybe find a better one.
	 */
	if (!cur) {
		/*
		 * select_idle_siblings() uses an per-cpu cpumask that
		 * can be used from IRQ context.
		 */
		local_irq_disable();
		env->dst_cpu = select_idle_sibling(env->p, env->src_cpu,
						   env->dst_cpu);
		local_irq_enable();
	}

assign:
	task_numa_assign(env, cur, imp);
unlock:
	rcu_read_unlock();
}

static void task_numa_find_cpu(struct task_numa_env *env,
				long taskimp, long groupimp)
{
	int cpu;

	for_each_cpu(cpu, cpumask_of_node(env->dst_nid)) {
		/* Skip this CPU if the source task cannot migrate */
		if (!cpumask_test_cpu(cpu, tsk_cpus_allowed(env->p)))
			continue;

		env->dst_cpu = cpu;
		task_numa_compare(env, taskimp, groupimp);
	}
}

/* Only move tasks to a NUMA node less busy than the current node. */
static bool numa_has_capacity(struct task_numa_env *env)
{
	struct numa_stats *src = &env->src_stats;
	struct numa_stats *dst = &env->dst_stats;

	if (src->has_free_capacity && !dst->has_free_capacity)
		return false;

	/*
	 * Only consider a task move if the source has a higher load
	 * than the destination, corrected for CPU capacity on each node.
	 *
	 *      src->load                dst->load
	 * --------------------- vs ---------------------
	 * src->compute_capacity    dst->compute_capacity
	 */
	if (src->load * dst->compute_capacity * env->imbalance_pct >

	    dst->load * src->compute_capacity * 100)
		return true;

	return false;
}

static int task_numa_migrate(struct task_struct *p)
{
	struct task_numa_env env = {
		.p = p,

		.src_cpu = task_cpu(p),
		.src_nid = task_node(p),

		.imbalance_pct = 112,

		.best_task = NULL,
		.best_imp = 0,
		.best_cpu = -1,
	};
	struct sched_domain *sd;
	unsigned long taskweight, groupweight;
	int nid, ret, dist;
	long taskimp, groupimp;

	/*
	 * Pick the lowest SD_NUMA domain, as that would have the smallest
	 * imbalance and would be the first to start moving tasks about.
	 *
	 * And we want to avoid any moving of tasks about, as that would create
	 * random movement of tasks -- counter the numa conditions we're trying
	 * to satisfy here.
	 */
	rcu_read_lock();
	sd = rcu_dereference(per_cpu(sd_numa, env.src_cpu));
	if (sd)
		env.imbalance_pct = 100 + (sd->imbalance_pct - 100) / 2;
	rcu_read_unlock();

	/*
	 * Cpusets can break the scheduler domain tree into smaller
	 * balance domains, some of which do not cross NUMA boundaries.
	 * Tasks that are "trapped" in such domains cannot be migrated
	 * elsewhere, so there is no point in (re)trying.
	 */
	if (unlikely(!sd)) {
		p->numa_preferred_nid = task_node(p);
		return -EINVAL;
	}

	env.dst_nid = p->numa_preferred_nid;
	dist = env.dist = node_distance(env.src_nid, env.dst_nid);
	taskweight = task_weight(p, env.src_nid, dist);
	groupweight = group_weight(p, env.src_nid, dist);
	update_numa_stats(&env.src_stats, env.src_nid);
	taskimp = task_weight(p, env.dst_nid, dist) - taskweight;
	groupimp = group_weight(p, env.dst_nid, dist) - groupweight;
	update_numa_stats(&env.dst_stats, env.dst_nid);

	/* Try to find a spot on the preferred nid. */
	if (numa_has_capacity(&env))
		task_numa_find_cpu(&env, taskimp, groupimp);

	/*
	 * Look at other nodes in these cases:
	 * - there is no space available on the preferred_nid
	 * - the task is part of a numa_group that is interleaved across
	 *   multiple NUMA nodes; in order to better consolidate the group,
	 *   we need to check other locations.
	 */
	if (env.best_cpu == -1 || (p->numa_group && p->numa_group->active_nodes > 1)) {
		for_each_online_node(nid) {
			if (nid == env.src_nid || nid == p->numa_preferred_nid)
				continue;

			dist = node_distance(env.src_nid, env.dst_nid);
			if (sched_numa_topology_type == NUMA_BACKPLANE &&
						dist != env.dist) {
				taskweight = task_weight(p, env.src_nid, dist);
				groupweight = group_weight(p, env.src_nid, dist);
			}

			/* Only consider nodes where both task and groups benefit */
			taskimp = task_weight(p, nid, dist) - taskweight;
			groupimp = group_weight(p, nid, dist) - groupweight;
			if (taskimp < 0 && groupimp < 0)
				continue;

			env.dist = dist;
			env.dst_nid = nid;
			update_numa_stats(&env.dst_stats, env.dst_nid);
			if (numa_has_capacity(&env))
				task_numa_find_cpu(&env, taskimp, groupimp);
		}
	}

	/*
	 * If the task is part of a workload that spans multiple NUMA nodes,
	 * and is migrating into one of the workload's active nodes, remember
	 * this node as the task's preferred numa node, so the workload can
	 * settle down.
	 * A task that migrated to a second choice node will be better off
	 * trying for a better one later. Do not set the preferred node here.
	 */
	if (p->numa_group) {
		struct numa_group *ng = p->numa_group;

		if (env.best_cpu == -1)
			nid = env.src_nid;
		else
			nid = env.dst_nid;

		if (ng->active_nodes > 1 && numa_is_active_node(env.dst_nid, ng))
			sched_setnuma(p, env.dst_nid);
	}

	/* No better CPU than the current one was found. */
	if (env.best_cpu == -1)
		return -EAGAIN;

	/*
	 * Reset the scan period if the task is being rescheduled on an
	 * alternative node to recheck if the tasks is now properly placed.
	 */
	p->numa_scan_period = task_scan_min(p);

	if (env.best_task == NULL) {
		ret = migrate_task_to(p, env.best_cpu);
		if (ret != 0)
			trace_sched_stick_numa(p, env.src_cpu, env.best_cpu);
		return ret;
	}

	ret = migrate_swap(p, env.best_task);
	if (ret != 0)
		trace_sched_stick_numa(p, env.src_cpu, task_cpu(env.best_task));
	put_task_struct(env.best_task);
	return ret;
}

/* Attempt to migrate a task to a CPU on the preferred node. */
static void numa_migrate_preferred(struct task_struct *p)
{
	unsigned long interval = HZ;

	/* This task has no NUMA fault statistics yet */
	if (unlikely(p->numa_preferred_nid == -1 || !p->numa_faults))
		return;

	/* Periodically retry migrating the task to the preferred node */
	interval = min(interval, msecs_to_jiffies(p->numa_scan_period) / 16);
	p->numa_migrate_retry = jiffies + interval;

	/* Success if task is already running on preferred CPU */
	if (task_node(p) == p->numa_preferred_nid)
		return;

	/* Otherwise, try migrate to a CPU on the preferred node */
	task_numa_migrate(p);
}

/*
 * Find out how many nodes on the workload is actively running on. Do this by
 * tracking the nodes from which NUMA hinting faults are triggered. This can
 * be different from the set of nodes where the workload's memory is currently
 * located.
 */
static void numa_group_count_active_nodes(struct numa_group *numa_group)
{
	unsigned long faults, max_faults = 0;
	int nid, active_nodes = 0;

	for_each_online_node(nid) {
		faults = group_faults_cpu(numa_group, nid);
		if (faults > max_faults)
			max_faults = faults;
	}

	for_each_online_node(nid) {
		faults = group_faults_cpu(numa_group, nid);
		if (faults * ACTIVE_NODE_FRACTION > max_faults)
			active_nodes++;
	}

	numa_group->max_faults_cpu = max_faults;
	numa_group->active_nodes = active_nodes;
}

/*
 * When adapting the scan rate, the period is divided into NUMA_PERIOD_SLOTS
 * increments. The more local the fault statistics are, the higher the scan
 * period will be for the next scan window. If local/(local+remote) ratio is
 * below NUMA_PERIOD_THRESHOLD (where range of ratio is 1..NUMA_PERIOD_SLOTS)
 * the scan period will decrease. Aim for 70% local accesses.
 */
#define NUMA_PERIOD_SLOTS 10
#define NUMA_PERIOD_THRESHOLD 7

/*
 * Increase the scan period (slow down scanning) if the majority of
 * our memory is already on our local node, or if the majority of
 * the page accesses are shared with other processes.
 * Otherwise, decrease the scan period.
 */
static void update_task_scan_period(struct task_struct *p,
			unsigned long shared, unsigned long private)
{
	unsigned int period_slot;
	int ratio;
	int diff;

	unsigned long remote = p->numa_faults_locality[0];
	unsigned long local = p->numa_faults_locality[1];

	/*
	 * If there were no record hinting faults then either the task is
	 * completely idle or all activity is areas that are not of interest
	 * to automatic numa balancing. Related to that, if there were failed
	 * migration then it implies we are migrating too quickly or the local
	 * node is overloaded. In either case, scan slower
	 */
	if (local + shared == 0 || p->numa_faults_locality[2]) {
		p->numa_scan_period = min(p->numa_scan_period_max,
			p->numa_scan_period << 1);

		p->mm->numa_next_scan = jiffies +
			msecs_to_jiffies(p->numa_scan_period);

		return;
	}

	/*
	 * Prepare to scale scan period relative to the current period.
	 *	 == NUMA_PERIOD_THRESHOLD scan period stays the same
	 *       <  NUMA_PERIOD_THRESHOLD scan period decreases (scan faster)
	 *	 >= NUMA_PERIOD_THRESHOLD scan period increases (scan slower)
	 */
	period_slot = DIV_ROUND_UP(p->numa_scan_period, NUMA_PERIOD_SLOTS);
	ratio = (local * NUMA_PERIOD_SLOTS) / (local + remote);
	if (ratio >= NUMA_PERIOD_THRESHOLD) {
		int slot = ratio - NUMA_PERIOD_THRESHOLD;
		if (!slot)
			slot = 1;
		diff = slot * period_slot;
	} else {
		diff = -(NUMA_PERIOD_THRESHOLD - ratio) * period_slot;

		/*
		 * Scale scan rate increases based on sharing. There is an
		 * inverse relationship between the degree of sharing and
		 * the adjustment made to the scanning period. Broadly
		 * speaking the intent is that there is little point
		 * scanning faster if shared accesses dominate as it may
		 * simply bounce migrations uselessly
		 */
		ratio = DIV_ROUND_UP(private * NUMA_PERIOD_SLOTS, (private + shared + 1));
		diff = (diff * ratio) / NUMA_PERIOD_SLOTS;
	}

	p->numa_scan_period = clamp(p->numa_scan_period + diff,
			task_scan_min(p), task_scan_max(p));
	memset(p->numa_faults_locality, 0, sizeof(p->numa_faults_locality));
}

/*
 * Get the fraction of time the task has been running since the last
 * NUMA placement cycle. The scheduler keeps similar statistics, but
 * decays those on a 32ms period, which is orders of magnitude off
 * from the dozens-of-seconds NUMA balancing period. Use the scheduler
 * stats only if the task is so new there are no NUMA statistics yet.
 */
static u64 numa_get_avg_runtime(struct task_struct *p, u64 *period)
{
	u64 runtime, delta, now;
	/* Use the start of this time slice to avoid calculations. */
	now = p->se.exec_start;
	runtime = p->se.sum_exec_runtime;

	if (p->last_task_numa_placement) {
		delta = runtime - p->last_sum_exec_runtime;
		*period = now - p->last_task_numa_placement;
	} else {
		delta = p->se.avg.load_sum / p->se.load.weight;
		*period = LOAD_AVG_MAX;
	}

	p->last_sum_exec_runtime = runtime;
	p->last_task_numa_placement = now;

	return delta;
}

/*
 * Determine the preferred nid for a task in a numa_group. This needs to
 * be done in a way that produces consistent results with group_weight,
 * otherwise workloads might not converge.
 */
static int preferred_group_nid(struct task_struct *p, int nid)
{
	nodemask_t nodes;
	int dist;

	/* Direct connections between all NUMA nodes. */
	if (sched_numa_topology_type == NUMA_DIRECT)
		return nid;

	/*
	 * On a system with glueless mesh NUMA topology, group_weight
	 * scores nodes according to the number of NUMA hinting faults on
	 * both the node itself, and on nearby nodes.
	 */
	if (sched_numa_topology_type == NUMA_GLUELESS_MESH) {
		unsigned long score, max_score = 0;
		int node, max_node = nid;

		dist = sched_max_numa_distance;

		for_each_online_node(node) {
			score = group_weight(p, node, dist);
			if (score > max_score) {
				max_score = score;
				max_node = node;
			}
		}
		return max_node;
	}

	/*
	 * Finding the preferred nid in a system with NUMA backplane
	 * interconnect topology is more involved. The goal is to locate
	 * tasks from numa_groups near each other in the system, and
	 * untangle workloads from different sides of the system. This requires
	 * searching down the hierarchy of node groups, recursively searching
	 * inside the highest scoring group of nodes. The nodemask tricks
	 * keep the complexity of the search down.
	 */
	nodes = node_online_map;
	for (dist = sched_max_numa_distance; dist > LOCAL_DISTANCE; dist--) {
		unsigned long max_faults = 0;
		nodemask_t max_group = NODE_MASK_NONE;
		int a, b;

		/* Are there nodes at this distance from each other? */
		if (!find_numa_distance(dist))
			continue;

		for_each_node_mask(a, nodes) {
			unsigned long faults = 0;
			nodemask_t this_group;
			nodes_clear(this_group);

			/* Sum group's NUMA faults; includes a==b case. */
			for_each_node_mask(b, nodes) {
				if (node_distance(a, b) < dist) {
					faults += group_faults(p, b);
					node_set(b, this_group);
					node_clear(b, nodes);
				}
			}

			/* Remember the top group. */
			if (faults > max_faults) {
				max_faults = faults;
				max_group = this_group;
				/*
				 * subtle: at the smallest distance there is
				 * just one node left in each "group", the
				 * winner is the preferred nid.
				 */
				nid = a;
			}
		}
		/* Next round, evaluate the nodes within max_group. */
		if (!max_faults)
			break;
		nodes = max_group;
	}
	return nid;
}

static void task_numa_placement(struct task_struct *p)
{
	int seq, nid, max_nid = -1, max_group_nid = -1;
	unsigned long max_faults = 0, max_group_faults = 0;
	unsigned long fault_types[2] = { 0, 0 };
	unsigned long total_faults;
	u64 runtime, period;
	spinlock_t *group_lock = NULL;

	/*
	 * The p->mm->numa_scan_seq field gets updated without
	 * exclusive access. Use READ_ONCE() here to ensure
	 * that the field is read in a single access:
	 */
	seq = READ_ONCE(p->mm->numa_scan_seq);
	if (p->numa_scan_seq == seq)
		return;
	p->numa_scan_seq = seq;
	p->numa_scan_period_max = task_scan_max(p);

	total_faults = p->numa_faults_locality[0] +
		       p->numa_faults_locality[1];
	runtime = numa_get_avg_runtime(p, &period);

	/* If the task is part of a group prevent parallel updates to group stats */
	if (p->numa_group) {
		group_lock = &p->numa_group->lock;
		spin_lock_irq(group_lock);
	}

	/* Find the node with the highest number of faults */
	for_each_online_node(nid) {
		/* Keep track of the offsets in numa_faults array */
		int mem_idx, membuf_idx, cpu_idx, cpubuf_idx;
		unsigned long faults = 0, group_faults = 0;
		int priv;

		for (priv = 0; priv < NR_NUMA_HINT_FAULT_TYPES; priv++) {
			long diff, f_diff, f_weight;

			mem_idx = task_faults_idx(NUMA_MEM, nid, priv);
			membuf_idx = task_faults_idx(NUMA_MEMBUF, nid, priv);
			cpu_idx = task_faults_idx(NUMA_CPU, nid, priv);
			cpubuf_idx = task_faults_idx(NUMA_CPUBUF, nid, priv);

			/* Decay existing window, copy faults since last scan */
			diff = p->numa_faults[membuf_idx] - p->numa_faults[mem_idx] / 2;
			fault_types[priv] += p->numa_faults[membuf_idx];
			p->numa_faults[membuf_idx] = 0;

			/*
			 * Normalize the faults_from, so all tasks in a group
			 * count according to CPU use, instead of by the raw
			 * number of faults. Tasks with little runtime have
			 * little over-all impact on throughput, and thus their
			 * faults are less important.
			 */
			f_weight = div64_u64(runtime << 16, period + 1);
			f_weight = (f_weight * p->numa_faults[cpubuf_idx]) /
				   (total_faults + 1);
			f_diff = f_weight - p->numa_faults[cpu_idx] / 2;
			p->numa_faults[cpubuf_idx] = 0;

			p->numa_faults[mem_idx] += diff;
			p->numa_faults[cpu_idx] += f_diff;
			faults += p->numa_faults[mem_idx];
			p->total_numa_faults += diff;
			if (p->numa_group) {
				/*
				 * safe because we can only change our own group
				 *
				 * mem_idx represents the offset for a given
				 * nid and priv in a specific region because it
				 * is at the beginning of the numa_faults array.
				 */
				p->numa_group->faults[mem_idx] += diff;
				p->numa_group->faults_cpu[mem_idx] += f_diff;
				p->numa_group->total_faults += diff;
				group_faults += p->numa_group->faults[mem_idx];
			}
		}

		if (faults > max_faults) {
			max_faults = faults;
			max_nid = nid;
		}

		if (group_faults > max_group_faults) {
			max_group_faults = group_faults;
			max_group_nid = nid;
		}
	}

	update_task_scan_period(p, fault_types[0], fault_types[1]);

	if (p->numa_group) {
		numa_group_count_active_nodes(p->numa_group);
		spin_unlock_irq(group_lock);
		max_nid = preferred_group_nid(p, max_group_nid);
	}

	if (max_faults) {
		/* Set the new preferred node */
		if (max_nid != p->numa_preferred_nid)
			sched_setnuma(p, max_nid);

		if (task_node(p) != p->numa_preferred_nid)
			numa_migrate_preferred(p);
	}
}

static inline int get_numa_group(struct numa_group *grp)
{
	return atomic_inc_not_zero(&grp->refcount);
}

static inline void put_numa_group(struct numa_group *grp)
{
	if (atomic_dec_and_test(&grp->refcount))
		kfree_rcu(grp, rcu);
}

static void task_numa_group(struct task_struct *p, int cpupid, int flags,
			int *priv)
{
	struct numa_group *grp, *my_grp;
	struct task_struct *tsk;
	bool join = false;
	int cpu = cpupid_to_cpu(cpupid);
	int i;

	if (unlikely(!p->numa_group)) {
		unsigned int size = sizeof(struct numa_group) +
				    4*nr_node_ids*sizeof(unsigned long);

		grp = kzalloc(size, GFP_KERNEL | __GFP_NOWARN);
		if (!grp)
			return;

		atomic_set(&grp->refcount, 1);
		grp->active_nodes = 1;
		grp->max_faults_cpu = 0;
		spin_lock_init(&grp->lock);
		grp->gid = p->pid;
		/* Second half of the array tracks nids where faults happen */
		grp->faults_cpu = grp->faults + NR_NUMA_HINT_FAULT_TYPES *
						nr_node_ids;

		for (i = 0; i < NR_NUMA_HINT_FAULT_STATS * nr_node_ids; i++)
			grp->faults[i] = p->numa_faults[i];

		grp->total_faults = p->total_numa_faults;

		grp->nr_tasks++;
		rcu_assign_pointer(p->numa_group, grp);
	}

	rcu_read_lock();
	tsk = READ_ONCE(cpu_rq(cpu)->curr);

	if (!cpupid_match_pid(tsk, cpupid))
		goto no_join;

	grp = rcu_dereference(tsk->numa_group);
	if (!grp)
		goto no_join;

	my_grp = p->numa_group;
	if (grp == my_grp)
		goto no_join;

	/*
	 * Only join the other group if its bigger; if we're the bigger group,
	 * the other task will join us.
	 */
	if (my_grp->nr_tasks > grp->nr_tasks)
		goto no_join;

	/*
	 * Tie-break on the grp address.
	 */
	if (my_grp->nr_tasks == grp->nr_tasks && my_grp > grp)
		goto no_join;

	/* Always join threads in the same process. */
	if (tsk->mm == current->mm)
		join = true;

	/* Simple filter to avoid false positives due to PID collisions */
	if (flags & TNF_SHARED)
		join = true;

	/* Update priv based on whether false sharing was detected */
	*priv = !join;

	if (join && !get_numa_group(grp))
		goto no_join;

	rcu_read_unlock();

	if (!join)
		return;

	BUG_ON(irqs_disabled());
	double_lock_irq(&my_grp->lock, &grp->lock);

	for (i = 0; i < NR_NUMA_HINT_FAULT_STATS * nr_node_ids; i++) {
		my_grp->faults[i] -= p->numa_faults[i];
		grp->faults[i] += p->numa_faults[i];
	}
	my_grp->total_faults -= p->total_numa_faults;
	grp->total_faults += p->total_numa_faults;

	my_grp->nr_tasks--;
	grp->nr_tasks++;

	spin_unlock(&my_grp->lock);
	spin_unlock_irq(&grp->lock);

	rcu_assign_pointer(p->numa_group, grp);

	put_numa_group(my_grp);
	return;

no_join:
	rcu_read_unlock();
	return;
}

void task_numa_free(struct task_struct *p)
{
	struct numa_group *grp = p->numa_group;
	void *numa_faults = p->numa_faults;
	unsigned long flags;
	int i;

	if (grp) {
		spin_lock_irqsave(&grp->lock, flags);
		for (i = 0; i < NR_NUMA_HINT_FAULT_STATS * nr_node_ids; i++)
			grp->faults[i] -= p->numa_faults[i];
		grp->total_faults -= p->total_numa_faults;

		grp->nr_tasks--;
		spin_unlock_irqrestore(&grp->lock, flags);
		RCU_INIT_POINTER(p->numa_group, NULL);
		put_numa_group(grp);
	}

	p->numa_faults = NULL;
	kfree(numa_faults);
}

/*
 * Got a PROT_NONE fault for a page on @node.
 */
void task_numa_fault(int last_cpupid, int mem_node, int pages, int flags)
{
	struct task_struct *p = current;
	bool migrated = flags & TNF_MIGRATED;
	int cpu_node = task_node(current);
	int local = !!(flags & TNF_FAULT_LOCAL);
	struct numa_group *ng;
	int priv;

	if (!static_branch_likely(&sched_numa_balancing))
		return;

	/* for example, ksmd faulting in a user's mm */
	if (!p->mm)
		return;

	/* Allocate buffer to track faults on a per-node basis */
	if (unlikely(!p->numa_faults)) {
		int size = sizeof(*p->numa_faults) *
			   NR_NUMA_HINT_FAULT_BUCKETS * nr_node_ids;

		p->numa_faults = kzalloc(size, GFP_KERNEL|__GFP_NOWARN);
		if (!p->numa_faults)
			return;

		p->total_numa_faults = 0;
		memset(p->numa_faults_locality, 0, sizeof(p->numa_faults_locality));
	}

	/*
	 * First accesses are treated as private, otherwise consider accesses
	 * to be private if the accessing pid has not changed
	 */
	if (unlikely(last_cpupid == (-1 & LAST_CPUPID_MASK))) {
		priv = 1;
	} else {
		priv = cpupid_match_pid(p, last_cpupid);
		if (!priv && !(flags & TNF_NO_GROUP))
			task_numa_group(p, last_cpupid, flags, &priv);
	}

	/*
	 * If a workload spans multiple NUMA nodes, a shared fault that
	 * occurs wholly within the set of nodes that the workload is
	 * actively using should be counted as local. This allows the
	 * scan rate to slow down when a workload has settled down.
	 */
	ng = p->numa_group;
	if (!priv && !local && ng && ng->active_nodes > 1 &&
				numa_is_active_node(cpu_node, ng) &&
				numa_is_active_node(mem_node, ng))
		local = 1;

	task_numa_placement(p);

	/*
	 * Retry task to preferred node migration periodically, in case it
	 * case it previously failed, or the scheduler moved us.
	 */
	if (time_after(jiffies, p->numa_migrate_retry))
		numa_migrate_preferred(p);

	if (migrated)
		p->numa_pages_migrated += pages;
	if (flags & TNF_MIGRATE_FAIL)
		p->numa_faults_locality[2] += pages;

	p->numa_faults[task_faults_idx(NUMA_MEMBUF, mem_node, priv)] += pages;
	p->numa_faults[task_faults_idx(NUMA_CPUBUF, cpu_node, priv)] += pages;
	p->numa_faults_locality[local] += pages;
}

static void reset_ptenuma_scan(struct task_struct *p)
{
	/*
	 * We only did a read acquisition of the mmap sem, so
	 * p->mm->numa_scan_seq is written to without exclusive access
	 * and the update is not guaranteed to be atomic. That's not
	 * much of an issue though, since this is just used for
	 * statistical sampling. Use READ_ONCE/WRITE_ONCE, which are not
	 * expensive, to avoid any form of compiler optimizations:
	 */
	WRITE_ONCE(p->mm->numa_scan_seq, READ_ONCE(p->mm->numa_scan_seq) + 1);
	p->mm->numa_scan_offset = 0;
}

/*
 * The expensive part of numa migration is done from task_work context.
 * Triggered from task_tick_numa().
 */
void task_numa_work(struct callback_head *work)
{
	unsigned long migrate, next_scan, now = jiffies;
	struct task_struct *p = current;
	struct mm_struct *mm = p->mm;
	u64 runtime = p->se.sum_exec_runtime;
	struct vm_area_struct *vma;
	unsigned long start, end;
	unsigned long nr_pte_updates = 0;
	long pages, virtpages;

	SCHED_WARN_ON(p != container_of(work, struct task_struct, numa_work));

	work->next = work; /* protect against double add */
	/*
	 * Who cares about NUMA placement when they're dying.
	 *
	 * NOTE: make sure not to dereference p->mm before this check,
	 * exit_task_work() happens _after_ exit_mm() so we could be called
	 * without p->mm even though we still had it when we enqueued this
	 * work.
	 */
	if (p->flags & PF_EXITING)
		return;

	if (!mm->numa_next_scan) {
		mm->numa_next_scan = now +
			msecs_to_jiffies(sysctl_numa_balancing_scan_delay);
	}

	/*
	 * Enforce maximal scan/migration frequency..
	 */
	migrate = mm->numa_next_scan;
	if (time_before(now, migrate))
		return;

	if (p->numa_scan_period == 0) {
		p->numa_scan_period_max = task_scan_max(p);
		p->numa_scan_period = task_scan_min(p);
	}

	next_scan = now + msecs_to_jiffies(p->numa_scan_period);
	if (cmpxchg(&mm->numa_next_scan, migrate, next_scan) != migrate)
		return;

	/*
	 * Delay this task enough that another task of this mm will likely win
	 * the next time around.
	 */
	p->node_stamp += 2 * TICK_NSEC;

	start = mm->numa_scan_offset;
	pages = sysctl_numa_balancing_scan_size;
	pages <<= 20 - PAGE_SHIFT; /* MB in pages */
	virtpages = pages * 8;	   /* Scan up to this much virtual space */
	if (!pages)
		return;


	if (!down_read_trylock(&mm->mmap_sem))
		return;
	vma = find_vma(mm, start);
	if (!vma) {
		reset_ptenuma_scan(p);
		start = 0;
		vma = mm->mmap;
	}
	for (; vma; vma = vma->vm_next) {
		if (!vma_migratable(vma) || !vma_policy_mof(vma) ||
			is_vm_hugetlb_page(vma) || (vma->vm_flags & VM_MIXEDMAP)) {
			continue;
		}

		/*
		 * Shared library pages mapped by multiple processes are not
		 * migrated as it is expected they are cache replicated. Avoid
		 * hinting faults in read-only file-backed mappings or the vdso
		 * as migrating the pages will be of marginal benefit.
		 */
		if (!vma->vm_mm ||
		    (vma->vm_file && (vma->vm_flags & (VM_READ|VM_WRITE)) == (VM_READ)))
			continue;

		/*
		 * Skip inaccessible VMAs to avoid any confusion between
		 * PROT_NONE and NUMA hinting ptes
		 */
		if (!(vma->vm_flags & (VM_READ | VM_EXEC | VM_WRITE)))
			continue;

		do {
			start = max(start, vma->vm_start);
			end = ALIGN(start + (pages << PAGE_SHIFT), HPAGE_SIZE);
			end = min(end, vma->vm_end);
			nr_pte_updates = change_prot_numa(vma, start, end);

			/*
			 * Try to scan sysctl_numa_balancing_size worth of
			 * hpages that have at least one present PTE that
			 * is not already pte-numa. If the VMA contains
			 * areas that are unused or already full of prot_numa
			 * PTEs, scan up to virtpages, to skip through those
			 * areas faster.
			 */
			if (nr_pte_updates)
				pages -= (end - start) >> PAGE_SHIFT;
			virtpages -= (end - start) >> PAGE_SHIFT;

			start = end;
			if (pages <= 0 || virtpages <= 0)
				goto out;

			cond_resched();
		} while (end != vma->vm_end);
	}

out:
	/*
	 * It is possible to reach the end of the VMA list but the last few
	 * VMAs are not guaranteed to the vma_migratable. If they are not, we
	 * would find the !migratable VMA on the next scan but not reset the
	 * scanner to the start so check it now.
	 */
	if (vma)
		mm->numa_scan_offset = start;
	else
		reset_ptenuma_scan(p);
	up_read(&mm->mmap_sem);

	/*
	 * Make sure tasks use at least 32x as much time to run other code
	 * than they used here, to limit NUMA PTE scanning overhead to 3% max.
	 * Usually update_task_scan_period slows down scanning enough; on an
	 * overloaded system we need to limit overhead on a per task basis.
	 */
	if (unlikely(p->se.sum_exec_runtime != runtime)) {
		u64 diff = p->se.sum_exec_runtime - runtime;
		p->node_stamp += 32 * diff;
	}
}

/*
 * Drive the periodic memory faults..
 */
void task_tick_numa(struct rq *rq, struct task_struct *curr)
{
	struct callback_head *work = &curr->numa_work;
	u64 period, now;

	/*
	 * We don't care about NUMA placement if we don't have memory.
	 */
	if (!curr->mm || (curr->flags & PF_EXITING) || work->next != work)
		return;

	/*
	 * Using runtime rather than walltime has the dual advantage that
	 * we (mostly) drive the selection from busy threads and that the
	 * task needs to have done some actual work before we bother with
	 * NUMA placement.
	 */
	now = curr->se.sum_exec_runtime;
	period = (u64)curr->numa_scan_period * NSEC_PER_MSEC;

	if (now > curr->node_stamp + period) {
		if (!curr->node_stamp)
			curr->numa_scan_period = task_scan_min(curr);
		curr->node_stamp += period;

		if (!time_before(jiffies, curr->mm->numa_next_scan)) {
			init_task_work(work, task_numa_work); /* TODO: move this into sched_fork() */
			task_work_add(curr, work, true);
		}
	}
}
#else
static void task_tick_numa(struct rq *rq, struct task_struct *curr)
{
}

static inline void account_numa_enqueue(struct rq *rq, struct task_struct *p)
{
}

static inline void account_numa_dequeue(struct rq *rq, struct task_struct *p)
{
}
#endif /* CONFIG_NUMA_BALANCING */

static void
account_entity_enqueue(struct cfs_rq *cfs_rq, struct sched_entity *se)
{
	update_load_add(&cfs_rq->load, se->load.weight);
	if (!parent_entity(se))
		update_load_add(&rq_of(cfs_rq)->load, se->load.weight);
#ifdef CONFIG_SMP
	if (entity_is_task(se)) {
		struct rq *rq = rq_of(cfs_rq);

		account_numa_enqueue(rq, task_of(se));
		list_add(&se->group_node, &rq->cfs_tasks);
	}
#endif
	cfs_rq->nr_running++;
}

static void
account_entity_dequeue(struct cfs_rq *cfs_rq, struct sched_entity *se)
{
	update_load_sub(&cfs_rq->load, se->load.weight);
	if (!parent_entity(se))
		update_load_sub(&rq_of(cfs_rq)->load, se->load.weight);
#ifdef CONFIG_SMP
	if (entity_is_task(se)) {
		account_numa_dequeue(rq_of(cfs_rq), task_of(se));
		list_del_init(&se->group_node);
	}
#endif
	cfs_rq->nr_running--;
}

#ifdef CONFIG_FAIR_GROUP_SCHED
# ifdef CONFIG_SMP
static long calc_cfs_shares(struct cfs_rq *cfs_rq, struct task_group *tg)
{
	long tg_weight, load, shares;

	/*
	 * This really should be: cfs_rq->avg.load_avg, but instead we use
	 * cfs_rq->load.weight, which is its upper bound. This helps ramp up
	 * the shares for small weight interactive tasks.
	 */
	load = scale_load_down(cfs_rq->load.weight);

	tg_weight = atomic_long_read(&tg->load_avg);

	/* Ensure tg_weight >= load */
	tg_weight -= cfs_rq->tg_load_avg_contrib;
	tg_weight += load;

	shares = (tg->shares * load);
	if (tg_weight)
		shares /= tg_weight;

	if (shares < MIN_SHARES)
		shares = MIN_SHARES;
	if (shares > tg->shares)
		shares = tg->shares;

	return shares;
}
# else /* CONFIG_SMP */
static inline long calc_cfs_shares(struct cfs_rq *cfs_rq, struct task_group *tg)
{
	return tg->shares;
}
# endif /* CONFIG_SMP */

static void reweight_entity(struct cfs_rq *cfs_rq, struct sched_entity *se,
			    unsigned long weight)
{
	if (se->on_rq) {
		/* commit outstanding execution time */
		if (cfs_rq->curr == se)
			update_curr(cfs_rq);
		account_entity_dequeue(cfs_rq, se);
	}

	update_load_set(&se->load, weight);

	if (se->on_rq)
		account_entity_enqueue(cfs_rq, se);
}

static inline int throttled_hierarchy(struct cfs_rq *cfs_rq);

static void update_cfs_shares(struct sched_entity *se)
{
	struct cfs_rq *cfs_rq = group_cfs_rq(se);
	struct task_group *tg;
	long shares;

	if (!cfs_rq)
		return;

	if (throttled_hierarchy(cfs_rq))
		return;

	tg = cfs_rq->tg;

#ifndef CONFIG_SMP
	if (likely(se->load.weight == tg->shares))
		return;
#endif
	shares = calc_cfs_shares(cfs_rq, tg);

	reweight_entity(cfs_rq_of(se), se, shares);
}

#else /* CONFIG_FAIR_GROUP_SCHED */
static inline void update_cfs_shares(struct sched_entity *se)
{
}
#endif /* CONFIG_FAIR_GROUP_SCHED */

#ifdef CONFIG_SMP
u32 sched_get_wake_up_idle(struct task_struct *p)
{
	u32 enabled = p->flags & PF_WAKE_UP_IDLE;

	return !!enabled;
}
EXPORT_SYMBOL(sched_get_wake_up_idle);

int sched_set_wake_up_idle(struct task_struct *p, int wake_up_idle)
{
	int enable = !!wake_up_idle;

	if (enable)
		p->flags |= PF_WAKE_UP_IDLE;
	else
		p->flags &= ~PF_WAKE_UP_IDLE;

	return 0;
}
EXPORT_SYMBOL(sched_set_wake_up_idle);

/* Precomputed fixed inverse multiplies for multiplication by y^n */
static const u32 runnable_avg_yN_inv[] = {
	0xffffffff, 0xfa83b2da, 0xf5257d14, 0xefe4b99a, 0xeac0c6e6, 0xe5b906e6,
	0xe0ccdeeb, 0xdbfbb796, 0xd744fcc9, 0xd2a81d91, 0xce248c14, 0xc9b9bd85,
	0xc5672a10, 0xc12c4cc9, 0xbd08a39e, 0xb8fbaf46, 0xb504f333, 0xb123f581,
	0xad583ee9, 0xa9a15ab4, 0xa5fed6a9, 0xa2704302, 0x9ef5325f, 0x9b8d39b9,
	0x9837f050, 0x94f4efa8, 0x91c3d373, 0x8ea4398a, 0x8b95c1e3, 0x88980e80,
	0x85aac367, 0x82cd8698,
};

/*
 * Precomputed \Sum y^k { 1<=k<=n }.  These are floor(true_value) to prevent
 * over-estimates when re-combining.
 */
static const u32 runnable_avg_yN_sum[] = {
	    0, 1002, 1982, 2941, 3880, 4798, 5697, 6576, 7437, 8279, 9103,
	 9909,10698,11470,12226,12966,13690,14398,15091,15769,16433,17082,
	17718,18340,18949,19545,20128,20698,21256,21802,22336,22859,23371,
};

/*
 * Precomputed \Sum y^k { 1<=k<=n, where n%32=0). Values are rolled down to
 * lower integers. See Documentation/scheduler/sched-avg.txt how these
 * were generated:
 */
static const u32 __accumulated_sum_N32[] = {
	    0, 23371, 35056, 40899, 43820, 45281,
	46011, 46376, 46559, 46650, 46696, 46719,
};

/*
 * Approximate:
 *   val * y^n,    where y^32 ~= 0.5 (~1 scheduling period)
 */
static __always_inline u64 decay_load(u64 val, u64 n)
{
	unsigned int local_n;

	if (!n)
		return val;
	else if (unlikely(n > LOAD_AVG_PERIOD * 63))
		return 0;

	/* after bounds checking we can collapse to 32-bit */
	local_n = n;

	/*
	 * As y^PERIOD = 1/2, we can combine
	 *    y^n = 1/2^(n/PERIOD) * y^(n%PERIOD)
	 * With a look-up table which covers y^n (n<PERIOD)
	 *
	 * To achieve constant time decay_load.
	 */
	if (unlikely(local_n >= LOAD_AVG_PERIOD)) {
		val >>= local_n / LOAD_AVG_PERIOD;
		local_n %= LOAD_AVG_PERIOD;
	}

	val = mul_u64_u32_shr(val, runnable_avg_yN_inv[local_n], 32);
	return val;
}

/*
 * For updates fully spanning n periods, the contribution to runnable
 * average will be: \Sum 1024*y^n
 *
 * We can compute this reasonably efficiently by combining:
 *   y^PERIOD = 1/2 with precomputed \Sum 1024*y^n {for  n <PERIOD}
 */
static u32 __compute_runnable_contrib(u64 n)
{
	u32 contrib = 0;

	if (likely(n <= LOAD_AVG_PERIOD))
		return runnable_avg_yN_sum[n];
	else if (unlikely(n >= LOAD_AVG_MAX_N))
		return LOAD_AVG_MAX;

	/* Since n < LOAD_AVG_MAX_N, n/LOAD_AVG_PERIOD < 11 */
	contrib = __accumulated_sum_N32[n/LOAD_AVG_PERIOD];
	n %= LOAD_AVG_PERIOD;
	contrib = decay_load(contrib, n);
	return contrib + runnable_avg_yN_sum[n];
}

#define cap_scale(v, s) ((v)*(s) >> SCHED_CAPACITY_SHIFT)

/*
 * We can represent the historical contribution to runnable average as the
 * coefficients of a geometric series.  To do this we sub-divide our runnable
 * history into segments of approximately 1ms (1024us); label the segment that
 * occurred N-ms ago p_N, with p_0 corresponding to the current period, e.g.
 *
 * [<- 1024us ->|<- 1024us ->|<- 1024us ->| ...
 *      p0            p1           p2
 *     (now)       (~1ms ago)  (~2ms ago)
 *
 * Let u_i denote the fraction of p_i that the entity was runnable.
 *
 * We then designate the fractions u_i as our co-efficients, yielding the
 * following representation of historical load:
 *   u_0 + u_1*y + u_2*y^2 + u_3*y^3 + ...
 *
 * We choose y based on the with of a reasonably scheduling period, fixing:
 *   y^32 = 0.5
 *
 * This means that the contribution to load ~32ms ago (u_32) will be weighted
 * approximately half as much as the contribution to load within the last ms
 * (u_0).
 *
 * When a period "rolls over" and we have new u_0`, multiplying the previous
 * sum again by y is sufficient to update:
 *   load_avg = u_0` + y*(u_0 + u_1*y + u_2*y^2 + ... )
 *            = u_0 + u_1*y + u_2*y^2 + ... [re-labeling u_i --> u_{i+1}]
 */
static __always_inline int
__update_load_avg(u64 now, int cpu, struct sched_avg *sa,
		  unsigned long weight, int running, struct cfs_rq *cfs_rq)
{
	u64 delta, scaled_delta, periods;
	u32 contrib;
	unsigned int delta_w, scaled_delta_w, decayed = 0;
	unsigned long scale_freq, scale_cpu;

	delta = now - sa->last_update_time;
	/*
	 * This should only happen when time goes backwards, which it
	 * unfortunately does during sched clock init when we swap over to TSC.
	 */
	if ((s64)delta < 0) {
		sa->last_update_time = now;
		return 0;
	}

	/*
	 * Use 1024ns as the unit of measurement since it's a reasonable
	 * approximation of 1us and fast to compute.
	 */
	delta >>= 10;
	if (!delta)
		return 0;
	sa->last_update_time = now;

	scale_freq = arch_scale_freq_capacity(NULL, cpu);
	scale_cpu = arch_scale_cpu_capacity(NULL, cpu);
	trace_sched_contrib_scale_f(cpu, scale_freq, scale_cpu);

	/* delta_w is the amount already accumulated against our next period */
	delta_w = sa->period_contrib;
	if (delta + delta_w >= 1024) {
		decayed = 1;

		/* how much left for next period will start over, we don't know yet */
		sa->period_contrib = 0;

		/*
		 * Now that we know we're crossing a period boundary, figure
		 * out how much from delta we need to complete the current
		 * period and accrue it.
		 */
		delta_w = 1024 - delta_w;
		scaled_delta_w = cap_scale(delta_w, scale_freq);
		if (weight) {
			sa->load_sum += weight * scaled_delta_w;
			if (cfs_rq) {
				cfs_rq->runnable_load_sum +=
						weight * scaled_delta_w;
			}
		}
		if (running)
			sa->util_sum += scaled_delta_w * scale_cpu;

		delta -= delta_w;

		/* Figure out how many additional periods this update spans */
		periods = delta / 1024;
		delta %= 1024;

		sa->load_sum = decay_load(sa->load_sum, periods + 1);
		if (cfs_rq) {
			cfs_rq->runnable_load_sum =
				decay_load(cfs_rq->runnable_load_sum, periods + 1);
		}
		sa->util_sum = decay_load((u64)(sa->util_sum), periods + 1);

		/* Efficiently calculate \sum (1..n_period) 1024*y^i */
		contrib = __compute_runnable_contrib(periods);
		contrib = cap_scale(contrib, scale_freq);
		if (weight) {
			sa->load_sum += weight * contrib;
			if (cfs_rq)
				cfs_rq->runnable_load_sum += weight * contrib;
		}
		if (running)
			sa->util_sum += contrib * scale_cpu;
	}

	/* Remainder of delta accrued against u_0` */
	scaled_delta = cap_scale(delta, scale_freq);
	if (weight) {
		sa->load_sum += weight * scaled_delta;
		if (cfs_rq)
			cfs_rq->runnable_load_sum += weight * scaled_delta;
	}
	if (running)
		sa->util_sum += scaled_delta * scale_cpu;

	sa->period_contrib += delta;

	if (decayed) {
		sa->load_avg = div_u64(sa->load_sum, LOAD_AVG_MAX);
		if (cfs_rq) {
			cfs_rq->runnable_load_avg =
				div_u64(cfs_rq->runnable_load_sum, LOAD_AVG_MAX);
		}
		sa->util_avg = sa->util_sum / LOAD_AVG_MAX;
	}

	return decayed;
}

/*
 * Signed add and clamp on underflow.
 *
 * Explicitly do a load-store to ensure the intermediate value never hits
 * memory. This allows lockless observations without ever seeing the negative
 * values.
 */
#define add_positive(_ptr, _val) do {                           \
	typeof(_ptr) ptr = (_ptr);                              \
	typeof(_val) val = (_val);                              \
	typeof(*ptr) res, var = READ_ONCE(*ptr);                \
								\
	res = var + val;                                        \
								\
	if (val < 0 && res > var)                               \
		res = 0;                                        \
								\
	WRITE_ONCE(*ptr, res);                                  \
} while (0)

#ifdef CONFIG_FAIR_GROUP_SCHED
/**
 * update_tg_load_avg - update the tg's load avg
 * @cfs_rq: the cfs_rq whose avg changed
 * @force: update regardless of how small the difference
 *
 * This function 'ensures': tg->load_avg := \Sum tg->cfs_rq[]->avg.load.
 * However, because tg->load_avg is a global value there are performance
 * considerations.
 *
 * In order to avoid having to look at the other cfs_rq's, we use a
 * differential update where we store the last value we propagated. This in
 * turn allows skipping updates if the differential is 'small'.
 *
 * Updating tg's load_avg is necessary before update_cfs_share() (which is
 * done) and effective_load() (which is not done because it is too costly).
 */
static inline void update_tg_load_avg(struct cfs_rq *cfs_rq, int force)
{
	long delta = cfs_rq->avg.load_avg - cfs_rq->tg_load_avg_contrib;

	/*
	 * No need to update load_avg for root_task_group as it is not used.
	 */
	if (cfs_rq->tg == &root_task_group)
		return;

	if (force || abs(delta) > cfs_rq->tg_load_avg_contrib / 64) {
		atomic_long_add(delta, &cfs_rq->tg->load_avg);
		cfs_rq->tg_load_avg_contrib = cfs_rq->avg.load_avg;
	}
}

/*
 * Called within set_task_rq() right before setting a task's cpu. The
 * caller only guarantees p->pi_lock is held; no other assumptions,
 * including the state of rq->lock, should be made.
 */
void set_task_rq_fair(struct sched_entity *se,
		      struct cfs_rq *prev, struct cfs_rq *next)
{
	if (!sched_feat(ATTACH_AGE_LOAD))
		return;

	/*
	 * We are supposed to update the task to "current" time, then its up to
	 * date and ready to go to new CPU/cfs_rq. But we have difficulty in
	 * getting what current time is, so simply throw away the out-of-date
	 * time. This will result in the wakee task is less decayed, but giving
	 * the wakee more load sounds not bad.
	 */
	if (se->avg.last_update_time && prev) {
		u64 p_last_update_time;
		u64 n_last_update_time;

#ifndef CONFIG_64BIT
		u64 p_last_update_time_copy;
		u64 n_last_update_time_copy;

		do {
			p_last_update_time_copy = prev->load_last_update_time_copy;
			n_last_update_time_copy = next->load_last_update_time_copy;

			smp_rmb();

			p_last_update_time = prev->avg.last_update_time;
			n_last_update_time = next->avg.last_update_time;

		} while (p_last_update_time != p_last_update_time_copy ||
			 n_last_update_time != n_last_update_time_copy);
#else
		p_last_update_time = prev->avg.last_update_time;
		n_last_update_time = next->avg.last_update_time;
#endif
		__update_load_avg(p_last_update_time, cpu_of(rq_of(prev)),
				  &se->avg, 0, 0, NULL);
		se->avg.last_update_time = n_last_update_time;
	}
}

/* Take into account change of utilization of a child task group */
static inline void
update_tg_cfs_util(struct cfs_rq *cfs_rq, struct sched_entity *se)
{
	struct cfs_rq *gcfs_rq = group_cfs_rq(se);
	long delta = gcfs_rq->avg.util_avg - se->avg.util_avg;

	/* Nothing to update */
	if (!delta)
		return;

	/* Set new sched_entity's utilization */
	se->avg.util_avg = gcfs_rq->avg.util_avg;
	se->avg.util_sum = se->avg.util_avg * LOAD_AVG_MAX;

	/* Update parent cfs_rq utilization */
	add_positive(&cfs_rq->avg.util_avg, delta);
	cfs_rq->avg.util_sum = cfs_rq->avg.util_avg * LOAD_AVG_MAX;
}

/* Take into account change of load of a child task group */
static inline void
update_tg_cfs_load(struct cfs_rq *cfs_rq, struct sched_entity *se)
{
	struct cfs_rq *gcfs_rq = group_cfs_rq(se);
	long delta, load = gcfs_rq->avg.load_avg;

	/*
	 * If the load of group cfs_rq is null, the load of the
	 * sched_entity will also be null so we can skip the formula
	 */
	if (load) {
		long tg_load;

		/* Get tg's load and ensure tg_load > 0 */
		tg_load = atomic_long_read(&gcfs_rq->tg->load_avg) + 1;

		/* Ensure tg_load >= load and updated with current load*/
		tg_load -= gcfs_rq->tg_load_avg_contrib;
		tg_load += load;

		/*
		 * We need to compute a correction term in the case that the
		 * task group is consuming more CPU than a task of equal
		 * weight. A task with a weight equals to tg->shares will have
		 * a load less or equal to scale_load_down(tg->shares).
		 * Similarly, the sched_entities that represent the task group
		 * at parent level, can't have a load higher than
		 * scale_load_down(tg->shares). And the Sum of sched_entities'
		 * load must be <= scale_load_down(tg->shares).
		 */
		if (tg_load > scale_load_down(gcfs_rq->tg->shares)) {
			/* scale gcfs_rq's load into tg's shares*/
			load *= scale_load_down(gcfs_rq->tg->shares);
			load /= tg_load;
		}
	}

	delta = load - se->avg.load_avg;

	/* Nothing to update */
	if (!delta)
		return;

	/* Set new sched_entity's load */
	se->avg.load_avg = load;
	se->avg.load_sum = se->avg.load_avg * LOAD_AVG_MAX;

	/* Update parent cfs_rq load */
	add_positive(&cfs_rq->avg.load_avg, delta);
	cfs_rq->avg.load_sum = cfs_rq->avg.load_avg * LOAD_AVG_MAX;

	/*
	 * If the sched_entity is already enqueued, we also have to update the
	 * runnable load avg.
	 */
	if (se->on_rq) {
		/* Update parent cfs_rq runnable_load_avg */
		add_positive(&cfs_rq->runnable_load_avg, delta);
		cfs_rq->runnable_load_sum = cfs_rq->runnable_load_avg * LOAD_AVG_MAX;
	}
}

static inline void set_tg_cfs_propagate(struct cfs_rq *cfs_rq)
{
	cfs_rq->propagate_avg = 1;
}

static inline int test_and_clear_tg_cfs_propagate(struct sched_entity *se)
{
	struct cfs_rq *cfs_rq = group_cfs_rq(se);

	if (!cfs_rq->propagate_avg)
		return 0;

	cfs_rq->propagate_avg = 0;
	return 1;
}

/* Update task and its cfs_rq load average */
static inline int propagate_entity_load_avg(struct sched_entity *se)
{
	struct cfs_rq *cfs_rq;

	if (entity_is_task(se))
		return 0;

	if (!test_and_clear_tg_cfs_propagate(se))
		return 0;

	cfs_rq = cfs_rq_of(se);

	set_tg_cfs_propagate(cfs_rq);

	update_tg_cfs_util(cfs_rq, se);
	update_tg_cfs_load(cfs_rq, se);

	return 1;
}

/*
 * Check if we need to update the load and the utilization of a blocked
 * group_entity:
 */
static inline bool skip_blocked_update(struct sched_entity *se)
{
	struct cfs_rq *gcfs_rq = group_cfs_rq(se);

	/*
	 * If sched_entity still have not zero load or utilization, we have to
	 * decay it:
	 */
	if (se->avg.load_avg || se->avg.util_avg)
		return false;

	/*
	 * If there is a pending propagation, we have to update the load and
	 * the utilization of the sched_entity:
	 */
	if (gcfs_rq->propagate_avg)
		return false;

	/*
	 * Otherwise, the load and the utilization of the sched_entity is
	 * already zero and there is no pending propagation, so it will be a
	 * waste of time to try to decay it:
	 */
	return true;
}

#else /* CONFIG_FAIR_GROUP_SCHED */

static inline void update_tg_load_avg(struct cfs_rq *cfs_rq, int force) {}

static inline int propagate_entity_load_avg(struct sched_entity *se)
{
	return 0;
}

static inline void set_tg_cfs_propagate(struct cfs_rq *cfs_rq) {}

#endif /* CONFIG_FAIR_GROUP_SCHED */

static inline void cfs_rq_util_change(struct cfs_rq *cfs_rq)
{
	if (&this_rq()->cfs == cfs_rq) {
		/*
		 * There are a few boundary cases this might miss but it should
		 * get called often enough that that should (hopefully) not be
		 * a real problem -- added to that it only calls on the local
		 * CPU, so if we enqueue remotely we'll miss an update, but
		 * the next tick/schedule should update.
		 *
		 * It will not get called when we go idle, because the idle
		 * thread is a different class (!fair), nor will the utilization
		 * number include things like RT tasks.
		 *
		 * As is, the util number is not freq-invariant (we'd have to
		 * implement arch_scale_freq_capacity() for that).
		 *
		 * See cpu_util().
		 */
		cpufreq_update_util(rq_of(cfs_rq), 0);
	}
}

/*
 * Unsigned subtract and clamp on underflow.
 *
 * Explicitly do a load-store to ensure the intermediate value never hits
 * memory. This allows lockless observations without ever seeing the negative
 * values.
 */
#define sub_positive(_ptr, _val) do {				\
	typeof(_ptr) ptr = (_ptr);				\
	typeof(*ptr) val = (_val);				\
	typeof(*ptr) res, var = READ_ONCE(*ptr);		\
	res = var - val;					\
	if (res > var)						\
		res = 0;					\
	WRITE_ONCE(*ptr, res);					\
} while (0)

/**
 * update_cfs_rq_load_avg - update the cfs_rq's load/util averages
 * @now: current time, as per cfs_rq_clock_task()
 * @cfs_rq: cfs_rq to update
 * @update_freq: should we call cfs_rq_util_change() or will the call do so
 *
 * The cfs_rq avg is the direct sum of all its entities (blocked and runnable)
 * avg. The immediate corollary is that all (fair) tasks must be attached, see
 * post_init_entity_util_avg().
 *
 * cfs_rq->avg is used for task_h_load() and update_cfs_share() for example.
 *
 * Returns true if the load decayed or we removed load.
 *
 * Since both these conditions indicate a changed cfs_rq->avg.load we should
 * call update_tg_load_avg() when this function returns true.
 */
static inline int
update_cfs_rq_load_avg(u64 now, struct cfs_rq *cfs_rq, bool update_freq)
{
	struct sched_avg *sa = &cfs_rq->avg;
	int decayed, removed_load = 0, removed_util = 0;

	if (atomic_long_read(&cfs_rq->removed_load_avg)) {
		s64 r = atomic_long_xchg(&cfs_rq->removed_load_avg, 0);
		sub_positive(&sa->load_avg, r);
		sub_positive(&sa->load_sum, r * LOAD_AVG_MAX);
		removed_load = 1;
		set_tg_cfs_propagate(cfs_rq);
	}

	if (atomic_long_read(&cfs_rq->removed_util_avg)) {
		long r = atomic_long_xchg(&cfs_rq->removed_util_avg, 0);
		sub_positive(&sa->util_avg, r);
		sub_positive(&sa->util_sum, r * LOAD_AVG_MAX);
		removed_util = 1;
		set_tg_cfs_propagate(cfs_rq);
	}

	decayed = __update_load_avg(now, cpu_of(rq_of(cfs_rq)), sa,
		scale_load_down(cfs_rq->load.weight), cfs_rq->curr != NULL, cfs_rq);

#ifndef CONFIG_64BIT
	smp_wmb();
	cfs_rq->load_last_update_time_copy = sa->last_update_time;
#endif

	if (update_freq && (decayed || removed_util))
		cfs_rq_util_change(cfs_rq);

	/* Trace CPU load, unless cfs_rq belongs to a non-root task_group */
	if (cfs_rq == &rq_of(cfs_rq)->cfs)
		trace_sched_load_avg_cpu(cpu_of(rq_of(cfs_rq)), cfs_rq);

	return decayed || removed_load;
}

/*
 * Optional action to be done while updating the load average
 */
#define UPDATE_TG	0x1
#define SKIP_AGE_LOAD	0x2

/* Update task and its cfs_rq load average */
static inline void update_load_avg(struct sched_entity *se, int flags)
{
	struct cfs_rq *cfs_rq = cfs_rq_of(se);
	u64 now = cfs_rq_clock_task(cfs_rq);
	struct rq *rq = rq_of(cfs_rq);
	int cpu = cpu_of(rq);
	int decayed;
	void *ptr = NULL;

	/*
	 * Track task load average for carrying it to new CPU after migrated, and
	 * track group sched_entity load average for task_h_load calc in migration
	 */
	if (se->avg.last_update_time && !(flags & SKIP_AGE_LOAD)) {
		__update_load_avg(now, cpu, &se->avg,
			  se->on_rq * scale_load_down(se->load.weight),
			  cfs_rq->curr == se, NULL);
	}

	decayed  = update_cfs_rq_load_avg(now, cfs_rq, true);
	decayed |= propagate_entity_load_avg(se);

	if (decayed && (flags & UPDATE_TG))
		update_tg_load_avg(cfs_rq, 0);

	if (entity_is_task(se)) {
#ifdef CONFIG_SCHED_WALT
		ptr = (void *)&(task_of(se)->ravg);
#endif
		trace_sched_load_avg_task(task_of(se), &se->avg, ptr);
	}
}

/**
 * attach_entity_load_avg - attach this entity to its cfs_rq load avg
 * @cfs_rq: cfs_rq to attach to
 * @se: sched_entity to attach
 *
 * Must call update_cfs_rq_load_avg() before this, since we rely on
 * cfs_rq->avg.last_update_time being current.
 */
static void attach_entity_load_avg(struct cfs_rq *cfs_rq, struct sched_entity *se)
{
	se->avg.last_update_time = cfs_rq->avg.last_update_time;
	cfs_rq->avg.load_avg += se->avg.load_avg;
	cfs_rq->avg.load_sum += se->avg.load_sum;
	cfs_rq->avg.util_avg += se->avg.util_avg;
	cfs_rq->avg.util_sum += se->avg.util_sum;
	set_tg_cfs_propagate(cfs_rq);

	cfs_rq_util_change(cfs_rq);
}

/**
 * detach_entity_load_avg - detach this entity from its cfs_rq load avg
 * @cfs_rq: cfs_rq to detach from
 * @se: sched_entity to detach
 *
 * Must call update_cfs_rq_load_avg() before this, since we rely on
 * cfs_rq->avg.last_update_time being current.
 */
static void detach_entity_load_avg(struct cfs_rq *cfs_rq, struct sched_entity *se)
{

	sub_positive(&cfs_rq->avg.load_avg, se->avg.load_avg);
	sub_positive(&cfs_rq->avg.load_sum, se->avg.load_sum);
	sub_positive(&cfs_rq->avg.util_avg, se->avg.util_avg);
	sub_positive(&cfs_rq->avg.util_sum, se->avg.util_sum);
	set_tg_cfs_propagate(cfs_rq);

	cfs_rq_util_change(cfs_rq);
}

/* Add the load generated by se into cfs_rq's load average */
static inline void
enqueue_entity_load_avg(struct cfs_rq *cfs_rq, struct sched_entity *se)
{
	struct sched_avg *sa = &se->avg;

	cfs_rq->runnable_load_avg += sa->load_avg;
	cfs_rq->runnable_load_sum += sa->load_sum;

	if (!sa->last_update_time) {
		attach_entity_load_avg(cfs_rq, se);
		update_tg_load_avg(cfs_rq, 0);
	}
}

/* Remove the runnable load generated by se from cfs_rq's runnable load average */
static inline void
dequeue_entity_load_avg(struct cfs_rq *cfs_rq, struct sched_entity *se)
{
	cfs_rq->runnable_load_avg =
		max_t(long, cfs_rq->runnable_load_avg - se->avg.load_avg, 0);
	cfs_rq->runnable_load_sum =
		max_t(s64,  cfs_rq->runnable_load_sum - se->avg.load_sum, 0);
}

#ifndef CONFIG_64BIT
static inline u64 cfs_rq_last_update_time(struct cfs_rq *cfs_rq)
{
	u64 last_update_time_copy;
	u64 last_update_time;

	do {
		last_update_time_copy = cfs_rq->load_last_update_time_copy;
		smp_rmb();
		last_update_time = cfs_rq->avg.last_update_time;
	} while (last_update_time != last_update_time_copy);

	return last_update_time;
}
#else
static inline u64 cfs_rq_last_update_time(struct cfs_rq *cfs_rq)
{
	return cfs_rq->avg.last_update_time;
}
#endif

/*
 * Synchronize entity load avg of dequeued entity without locking
 * the previous rq.
 */
void sync_entity_load_avg(struct sched_entity *se)
{
	struct cfs_rq *cfs_rq = cfs_rq_of(se);
	u64 last_update_time;

	last_update_time = cfs_rq_last_update_time(cfs_rq);
	__update_load_avg(last_update_time, cpu_of(rq_of(cfs_rq)), &se->avg, 0, 0, NULL);
}

/*
 * Task first catches up with cfs_rq, and then subtract
 * itself from the cfs_rq (task must be off the queue now).
 */
void remove_entity_load_avg(struct sched_entity *se)
{
	struct cfs_rq *cfs_rq = cfs_rq_of(se);

	/*
	 * tasks cannot exit without having gone through wake_up_new_task() ->
	 * post_init_entity_util_avg() which will have added things to the
	 * cfs_rq, so we can remove unconditionally.
	 *
	 * Similarly for groups, they will have passed through
	 * post_init_entity_util_avg() before unregister_sched_fair_group()
	 * calls this.
	 */

	sync_entity_load_avg(se);
	atomic_long_add(se->avg.load_avg, &cfs_rq->removed_load_avg);
	atomic_long_add(se->avg.util_avg, &cfs_rq->removed_util_avg);
}

static inline unsigned long cfs_rq_runnable_load_avg(struct cfs_rq *cfs_rq)
{
	return cfs_rq->runnable_load_avg;
}

static inline unsigned long cfs_rq_load_avg(struct cfs_rq *cfs_rq)
{
	return cfs_rq->avg.load_avg;
}

static int idle_balance(struct rq *this_rq);

#else /* CONFIG_SMP */

static inline int
update_cfs_rq_load_avg(u64 now, struct cfs_rq *cfs_rq, bool update_freq)
{
	return 0;
}

#define UPDATE_TG	0x0
#define SKIP_AGE_LOAD	0x0

static inline void update_load_avg(struct sched_entity *se, int not_used1)
{
	cpufreq_update_util(rq_of(cfs_rq_of(se)), 0);
}

static inline void
enqueue_entity_load_avg(struct cfs_rq *cfs_rq, struct sched_entity *se) {}
static inline void
dequeue_entity_load_avg(struct cfs_rq *cfs_rq, struct sched_entity *se) {}
static inline void remove_entity_load_avg(struct sched_entity *se) {}

static inline void
attach_entity_load_avg(struct cfs_rq *cfs_rq, struct sched_entity *se) {}
static inline void
detach_entity_load_avg(struct cfs_rq *cfs_rq, struct sched_entity *se) {}

static inline int idle_balance(struct rq *rq)
{
	return 0;
}

#endif /* CONFIG_SMP */

static void check_spread(struct cfs_rq *cfs_rq, struct sched_entity *se)
{
#ifdef CONFIG_SCHED_DEBUG
	s64 d = se->vruntime - cfs_rq->min_vruntime;

	if (d < 0)
		d = -d;

	if (d > 3*sysctl_sched_latency)
		schedstat_inc(cfs_rq->nr_spread_over);
#endif
}

static void
place_entity(struct cfs_rq *cfs_rq, struct sched_entity *se, int initial)
{
	u64 vruntime = cfs_rq->min_vruntime;

	/*
	 * The 'current' period is already promised to the current tasks,
	 * however the extra weight of the new task will slow them down a
	 * little, place the new task so that it fits in the slot that
	 * stays open at the end.
	 */
	if (initial && sched_feat(START_DEBIT))
		vruntime += sched_vslice(cfs_rq, se);

	/* sleeps up to a single latency don't count. */
	if (!initial) {
		unsigned long thresh = sysctl_sched_latency;

		/*
		 * Halve their sleep time's effect, to allow
		 * for a gentler effect of sleepers:
		 */
		if (sched_feat(GENTLE_FAIR_SLEEPERS))
			thresh >>= 1;

		vruntime -= thresh;
	}

	/* ensure we never gain time by being placed backwards. */
	se->vruntime = max_vruntime(se->vruntime, vruntime);
}

static void check_enqueue_throttle(struct cfs_rq *cfs_rq);

static inline void check_schedstat_required(void)
{
#ifdef CONFIG_SCHEDSTATS
	if (schedstat_enabled())
		return;

	/* Force schedstat enabled if a dependent tracepoint is active */
	if (trace_sched_stat_wait_enabled()    ||
			trace_sched_stat_sleep_enabled()   ||
			trace_sched_stat_iowait_enabled()  ||
			trace_sched_stat_blocked_enabled() ||
			trace_sched_stat_runtime_enabled())  {
		printk_deferred_once("Scheduler tracepoints stat_sleep, stat_iowait, "
			     "stat_blocked and stat_runtime require the "
			     "kernel parameter schedstats=enabled or "
			     "kernel.sched_schedstats=1\n");
	}
#endif
}


/*
 * MIGRATION
 *
 *	dequeue
 *	  update_curr()
 *	    update_min_vruntime()
 *	  vruntime -= min_vruntime
 *
 *	enqueue
 *	  update_curr()
 *	    update_min_vruntime()
 *	  vruntime += min_vruntime
 *
 * this way the vruntime transition between RQs is done when both
 * min_vruntime are up-to-date.
 *
 * WAKEUP (remote)
 *
 *	->migrate_task_rq_fair() (p->state == TASK_WAKING)
 *	  vruntime -= min_vruntime
 *
 *	enqueue
 *	  update_curr()
 *	    update_min_vruntime()
 *	  vruntime += min_vruntime
 *
 * this way we don't have the most up-to-date min_vruntime on the originating
 * CPU and an up-to-date min_vruntime on the destination CPU.
 */

static void
enqueue_entity(struct cfs_rq *cfs_rq, struct sched_entity *se, int flags)
{
	bool renorm = !(flags & ENQUEUE_WAKEUP) || (flags & ENQUEUE_MIGRATED);
	bool curr = cfs_rq->curr == se;

	/*
	 * If we're the current task, we must renormalise before calling
	 * update_curr().
	 */
	if (renorm && curr)
		se->vruntime += cfs_rq->min_vruntime;

	update_curr(cfs_rq);

	/*
	 * Otherwise, renormalise after, such that we're placed at the current
	 * moment in time, instead of some random moment in the past. Being
	 * placed in the past could significantly boost this task to the
	 * fairness detriment of existing tasks.
	 */
	if (renorm && !curr)
		se->vruntime += cfs_rq->min_vruntime;

	/*
	 * When enqueuing a sched_entity, we must:
	 *   - Update loads to have both entity and cfs_rq synced with now.
	 *   - Add its load to cfs_rq->runnable_avg
	 *   - For group_entity, update its weight to reflect the new share of
	 *     its group cfs_rq
	 *   - Add its new weight to cfs_rq->load.weight
	 */
	update_load_avg(se, UPDATE_TG);
	enqueue_entity_load_avg(cfs_rq, se);
	update_cfs_shares(se);
	account_entity_enqueue(cfs_rq, se);

	if (flags & ENQUEUE_WAKEUP)
		place_entity(cfs_rq, se, 0);

	check_schedstat_required();
	update_stats_enqueue(cfs_rq, se, flags);
	check_spread(cfs_rq, se);
	if (!curr)
		__enqueue_entity(cfs_rq, se);
	se->on_rq = 1;

	if (cfs_rq->nr_running == 1) {
		list_add_leaf_cfs_rq(cfs_rq);
		check_enqueue_throttle(cfs_rq);
	}
}

static void __clear_buddies_last(struct sched_entity *se)
{
	for_each_sched_entity(se) {
		struct cfs_rq *cfs_rq = cfs_rq_of(se);
		if (cfs_rq->last != se)
			break;

		cfs_rq->last = NULL;
	}
}

static void __clear_buddies_next(struct sched_entity *se)
{
	for_each_sched_entity(se) {
		struct cfs_rq *cfs_rq = cfs_rq_of(se);
		if (cfs_rq->next != se)
			break;

		cfs_rq->next = NULL;
	}
}

static void __clear_buddies_skip(struct sched_entity *se)
{
	for_each_sched_entity(se) {
		struct cfs_rq *cfs_rq = cfs_rq_of(se);
		if (cfs_rq->skip != se)
			break;

		cfs_rq->skip = NULL;
	}
}

static void clear_buddies(struct cfs_rq *cfs_rq, struct sched_entity *se)
{
	if (cfs_rq->last == se)
		__clear_buddies_last(se);

	if (cfs_rq->next == se)
		__clear_buddies_next(se);

	if (cfs_rq->skip == se)
		__clear_buddies_skip(se);
}

static __always_inline void return_cfs_rq_runtime(struct cfs_rq *cfs_rq);

static void
dequeue_entity(struct cfs_rq *cfs_rq, struct sched_entity *se, int flags)
{
	/*
	 * Update run-time statistics of the 'current'.
	 */
	update_curr(cfs_rq);

	/*
	 * When dequeuing a sched_entity, we must:
	 *   - Update loads to have both entity and cfs_rq synced with now.
	 *   - Substract its load from the cfs_rq->runnable_avg.
	 *   - Substract its previous weight from cfs_rq->load.weight.
	 *   - For group entity, update its weight to reflect the new share
	 *     of its group cfs_rq.
	 */
	update_load_avg(se, UPDATE_TG);
	dequeue_entity_load_avg(cfs_rq, se);

	update_stats_dequeue(cfs_rq, se, flags);

	clear_buddies(cfs_rq, se);

	if (se != cfs_rq->curr)
		__dequeue_entity(cfs_rq, se);
	se->on_rq = 0;
	account_entity_dequeue(cfs_rq, se);

	/*
	 * Normalize after update_curr(); which will also have moved
	 * min_vruntime if @se is the one holding it back. But before doing
	 * update_min_vruntime() again, which will discount @se's position and
	 * can move min_vruntime forward still more.
	 */
	if (!(flags & DEQUEUE_SLEEP))
		se->vruntime -= cfs_rq->min_vruntime;

	/* return excess runtime on last dequeue */
	return_cfs_rq_runtime(cfs_rq);

	update_cfs_shares(se);

	/*
	 * Now advance min_vruntime if @se was the entity holding it back,
	 * except when: DEQUEUE_SAVE && !DEQUEUE_MOVE, in this case we'll be
	 * put back on, and if we advance min_vruntime, we'll be placed back
	 * further than we started -- ie. we'll be penalized.
	 */
	if ((flags & (DEQUEUE_SAVE | DEQUEUE_MOVE)) == DEQUEUE_SAVE)
		update_min_vruntime(cfs_rq);
}

/*
 * Preempt the current task with a newly woken task if needed:
 */
static void
check_preempt_tick(struct cfs_rq *cfs_rq, struct sched_entity *curr)
{
	unsigned long ideal_runtime, delta_exec;
	struct sched_entity *se;
	s64 delta;

	ideal_runtime = sched_slice(cfs_rq, curr);
	delta_exec = curr->sum_exec_runtime - curr->prev_sum_exec_runtime;
	if (delta_exec > ideal_runtime) {
		resched_curr(rq_of(cfs_rq));
		/*
		 * The current task ran long enough, ensure it doesn't get
		 * re-elected due to buddy favours.
		 */
		clear_buddies(cfs_rq, curr);
		return;
	}

	/*
	 * Ensure that a task that missed wakeup preemption by a
	 * narrow margin doesn't have to wait for a full slice.
	 * This also mitigates buddy induced latencies under load.
	 */
	if (delta_exec < sysctl_sched_min_granularity)
		return;

	se = __pick_first_entity(cfs_rq);
	delta = curr->vruntime - se->vruntime;

	if (delta < 0)
		return;

	if (delta > ideal_runtime)
		resched_curr(rq_of(cfs_rq));
}

static void
set_next_entity(struct cfs_rq *cfs_rq, struct sched_entity *se)
{
	/* 'current' is not kept within the tree. */
	if (se->on_rq) {
		/*
		 * Any task has to be enqueued before it get to execute on
		 * a CPU. So account for the time it spent waiting on the
		 * runqueue.
		 */
		update_stats_wait_end(cfs_rq, se);
		__dequeue_entity(cfs_rq, se);
		update_load_avg(se, UPDATE_TG);
	}

	update_stats_curr_start(cfs_rq, se);
	cfs_rq->curr = se;

	/*
	 * Track our maximum slice length, if the CPU's load is at
	 * least twice that of our own weight (i.e. dont track it
	 * when there are only lesser-weight tasks around):
	 */
	if (schedstat_enabled() && rq_of(cfs_rq)->load.weight >= 2*se->load.weight) {
		schedstat_set(se->statistics.slice_max,
			max((u64)schedstat_val(se->statistics.slice_max),
			    se->sum_exec_runtime - se->prev_sum_exec_runtime));
	}

	se->prev_sum_exec_runtime = se->sum_exec_runtime;
}

static int
wakeup_preempt_entity(struct sched_entity *curr, struct sched_entity *se);

/*
 * Pick the next process, keeping these things in mind, in this order:
 * 1) keep things fair between processes/task groups
 * 2) pick the "next" process, since someone really wants that to run
 * 3) pick the "last" process, for cache locality
 * 4) do not run the "skip" process, if something else is available
 */
static struct sched_entity *
pick_next_entity(struct cfs_rq *cfs_rq, struct sched_entity *curr)
{
	struct sched_entity *left = __pick_first_entity(cfs_rq);
	struct sched_entity *se;

	/*
	 * If curr is set we have to see if its left of the leftmost entity
	 * still in the tree, provided there was anything in the tree at all.
	 */
	if (!left || (curr && entity_before(curr, left)))
		left = curr;

	se = left; /* ideally we run the leftmost entity */

	/*
	 * Avoid running the skip buddy, if running something else can
	 * be done without getting too unfair.
	 */
	if (cfs_rq->skip == se) {
		struct sched_entity *second;

		if (se == curr) {
			second = __pick_first_entity(cfs_rq);
		} else {
			second = __pick_next_entity(se);
			if (!second || (curr && entity_before(curr, second)))
				second = curr;
		}

		if (second && wakeup_preempt_entity(second, left) < 1)
			se = second;
	}

	/*
	 * Prefer last buddy, try to return the CPU to a preempted task.
	 */
	if (cfs_rq->last && wakeup_preempt_entity(cfs_rq->last, left) < 1)
		se = cfs_rq->last;

	/*
	 * Someone really wants this to run. If it's not unfair, run it.
	 */
	if (cfs_rq->next && wakeup_preempt_entity(cfs_rq->next, left) < 1)
		se = cfs_rq->next;

	clear_buddies(cfs_rq, se);

	return se;
}

static bool check_cfs_rq_runtime(struct cfs_rq *cfs_rq);

static void put_prev_entity(struct cfs_rq *cfs_rq, struct sched_entity *prev)
{
	/*
	 * If still on the runqueue then deactivate_task()
	 * was not called and update_curr() has to be done:
	 */
	if (prev->on_rq)
		update_curr(cfs_rq);

	/* throttle cfs_rqs exceeding runtime */
	check_cfs_rq_runtime(cfs_rq);

	check_spread(cfs_rq, prev);

	if (prev->on_rq) {
		update_stats_wait_start(cfs_rq, prev);
		/* Put 'current' back into the tree. */
		__enqueue_entity(cfs_rq, prev);
		/* in !on_rq case, update occurred at dequeue */
		update_load_avg(prev, 0);
	}
	cfs_rq->curr = NULL;
}

static void
entity_tick(struct cfs_rq *cfs_rq, struct sched_entity *curr, int queued)
{
	/*
	 * Update run-time statistics of the 'current'.
	 */
	update_curr(cfs_rq);

	/*
	 * Ensure that runnable average is periodically updated.
	 */
	update_load_avg(curr, UPDATE_TG);
	update_cfs_shares(curr);

#ifdef CONFIG_SCHED_HRTICK
	/*
	 * queued ticks are scheduled to match the slice, so don't bother
	 * validating it and just reschedule.
	 */
	if (queued) {
		resched_curr(rq_of(cfs_rq));
		return;
	}
	/*
	 * don't let the period tick interfere with the hrtick preemption
	 */
	if (!sched_feat(DOUBLE_TICK) &&
			hrtimer_active(&rq_of(cfs_rq)->hrtick_timer))
		return;
#endif

	if (cfs_rq->nr_running > 1)
		check_preempt_tick(cfs_rq, curr);
}


/**************************************************
 * CFS bandwidth control machinery
 */

#ifdef CONFIG_CFS_BANDWIDTH

#ifdef HAVE_JUMP_LABEL
static struct static_key __cfs_bandwidth_used;

static inline bool cfs_bandwidth_used(void)
{
	return static_key_false(&__cfs_bandwidth_used);
}

void cfs_bandwidth_usage_inc(void)
{
	static_key_slow_inc(&__cfs_bandwidth_used);
}

void cfs_bandwidth_usage_dec(void)
{
	static_key_slow_dec(&__cfs_bandwidth_used);
}
#else /* HAVE_JUMP_LABEL */
static bool cfs_bandwidth_used(void)
{
	return true;
}

void cfs_bandwidth_usage_inc(void) {}
void cfs_bandwidth_usage_dec(void) {}
#endif /* HAVE_JUMP_LABEL */

/*
 * default period for cfs group bandwidth.
 * default: 0.1s, units: nanoseconds
 */
static inline u64 default_cfs_period(void)
{
	return 100000000ULL;
}

static inline u64 sched_cfs_bandwidth_slice(void)
{
	return (u64)sysctl_sched_cfs_bandwidth_slice * NSEC_PER_USEC;
}

/*
 * Replenish runtime according to assigned quota and update expiration time.
 * We use sched_clock_cpu directly instead of rq->clock to avoid adding
 * additional synchronization around rq->lock.
 *
 * requires cfs_b->lock
 */
void __refill_cfs_bandwidth_runtime(struct cfs_bandwidth *cfs_b)
{
	u64 now;

	if (cfs_b->quota == RUNTIME_INF)
		return;

	now = sched_clock_cpu(smp_processor_id());
	cfs_b->runtime = cfs_b->quota;
	cfs_b->runtime_expires = now + ktime_to_ns(cfs_b->period);
}

static inline struct cfs_bandwidth *tg_cfs_bandwidth(struct task_group *tg)
{
	return &tg->cfs_bandwidth;
}

/* rq->task_clock normalized against any time this cfs_rq has spent throttled */
static inline u64 cfs_rq_clock_task(struct cfs_rq *cfs_rq)
{
	if (unlikely(cfs_rq->throttle_count))
		return cfs_rq->throttled_clock_task - cfs_rq->throttled_clock_task_time;

	return rq_clock_task(rq_of(cfs_rq)) - cfs_rq->throttled_clock_task_time;
}

/* returns 0 on failure to allocate runtime */
static int assign_cfs_rq_runtime(struct cfs_rq *cfs_rq)
{
	struct task_group *tg = cfs_rq->tg;
	struct cfs_bandwidth *cfs_b = tg_cfs_bandwidth(tg);
	u64 amount = 0, min_amount, expires;

	/* note: this is a positive sum as runtime_remaining <= 0 */
	min_amount = sched_cfs_bandwidth_slice() - cfs_rq->runtime_remaining;

	raw_spin_lock(&cfs_b->lock);
	if (cfs_b->quota == RUNTIME_INF)
		amount = min_amount;
	else {
		start_cfs_bandwidth(cfs_b);

		if (cfs_b->runtime > 0) {
			amount = min(cfs_b->runtime, min_amount);
			cfs_b->runtime -= amount;
			cfs_b->idle = 0;
		}
	}
	expires = cfs_b->runtime_expires;
	raw_spin_unlock(&cfs_b->lock);

	cfs_rq->runtime_remaining += amount;
	/*
	 * we may have advanced our local expiration to account for allowed
	 * spread between our sched_clock and the one on which runtime was
	 * issued.
	 */
	if ((s64)(expires - cfs_rq->runtime_expires) > 0)
		cfs_rq->runtime_expires = expires;

	return cfs_rq->runtime_remaining > 0;
}

/*
 * Note: This depends on the synchronization provided by sched_clock and the
 * fact that rq->clock snapshots this value.
 */
static void expire_cfs_rq_runtime(struct cfs_rq *cfs_rq)
{
	struct cfs_bandwidth *cfs_b = tg_cfs_bandwidth(cfs_rq->tg);

	/* if the deadline is ahead of our clock, nothing to do */
	if (likely((s64)(rq_clock(rq_of(cfs_rq)) - cfs_rq->runtime_expires) < 0))
		return;

	if (cfs_rq->runtime_remaining < 0)
		return;

	/*
	 * If the local deadline has passed we have to consider the
	 * possibility that our sched_clock is 'fast' and the global deadline
	 * has not truly expired.
	 *
	 * Fortunately we can check determine whether this the case by checking
	 * whether the global deadline has advanced. It is valid to compare
	 * cfs_b->runtime_expires without any locks since we only care about
	 * exact equality, so a partial write will still work.
	 */

	if (cfs_rq->runtime_expires != cfs_b->runtime_expires) {
		/* extend local deadline, drift is bounded above by 2 ticks */
		cfs_rq->runtime_expires += TICK_NSEC;
	} else {
		/* global deadline is ahead, expiration has passed */
		cfs_rq->runtime_remaining = 0;
	}
}

static void __account_cfs_rq_runtime(struct cfs_rq *cfs_rq, u64 delta_exec)
{
	/* dock delta_exec before expiring quota (as it could span periods) */
	cfs_rq->runtime_remaining -= delta_exec;
	expire_cfs_rq_runtime(cfs_rq);

	if (likely(cfs_rq->runtime_remaining > 0))
		return;

	/*
	 * if we're unable to extend our runtime we resched so that the active
	 * hierarchy can be throttled
	 */
	if (!assign_cfs_rq_runtime(cfs_rq) && likely(cfs_rq->curr))
		resched_curr(rq_of(cfs_rq));
}

static __always_inline
void account_cfs_rq_runtime(struct cfs_rq *cfs_rq, u64 delta_exec)
{
	if (!cfs_bandwidth_used() || !cfs_rq->runtime_enabled)
		return;

	__account_cfs_rq_runtime(cfs_rq, delta_exec);
}

static inline int cfs_rq_throttled(struct cfs_rq *cfs_rq)
{
	return cfs_bandwidth_used() && cfs_rq->throttled;
}

/* check whether cfs_rq, or any parent, is throttled */
static inline int throttled_hierarchy(struct cfs_rq *cfs_rq)
{
	return cfs_bandwidth_used() && cfs_rq->throttle_count;
}

/*
 * Ensure that neither of the group entities corresponding to src_cpu or
 * dest_cpu are members of a throttled hierarchy when performing group
 * load-balance operations.
 */
static inline int throttled_lb_pair(struct task_group *tg,
				    int src_cpu, int dest_cpu)
{
	struct cfs_rq *src_cfs_rq, *dest_cfs_rq;

	src_cfs_rq = tg->cfs_rq[src_cpu];
	dest_cfs_rq = tg->cfs_rq[dest_cpu];

	return throttled_hierarchy(src_cfs_rq) ||
	       throttled_hierarchy(dest_cfs_rq);
}

/* updated child weight may affect parent so we have to do this bottom up */
static int tg_unthrottle_up(struct task_group *tg, void *data)
{
	struct rq *rq = data;
	struct cfs_rq *cfs_rq = tg->cfs_rq[cpu_of(rq)];

	cfs_rq->throttle_count--;
	if (!cfs_rq->throttle_count) {
		/* adjust cfs_rq_clock_task() */
		cfs_rq->throttled_clock_task_time += rq_clock_task(rq) -
					     cfs_rq->throttled_clock_task;
	}

	return 0;
}

static int tg_throttle_down(struct task_group *tg, void *data)
{
	struct rq *rq = data;
	struct cfs_rq *cfs_rq = tg->cfs_rq[cpu_of(rq)];

	/* group is entering throttled state, stop time */
	if (!cfs_rq->throttle_count)
		cfs_rq->throttled_clock_task = rq_clock_task(rq);
	cfs_rq->throttle_count++;

	return 0;
}

static void throttle_cfs_rq(struct cfs_rq *cfs_rq)
{
	struct rq *rq = rq_of(cfs_rq);
	struct cfs_bandwidth *cfs_b = tg_cfs_bandwidth(cfs_rq->tg);
	struct sched_entity *se;
	long task_delta, dequeue = 1;
	bool empty;

	se = cfs_rq->tg->se[cpu_of(rq_of(cfs_rq))];

	/* freeze hierarchy runnable averages while throttled */
	rcu_read_lock();
	walk_tg_tree_from(cfs_rq->tg, tg_throttle_down, tg_nop, (void *)rq);
	rcu_read_unlock();

	task_delta = cfs_rq->h_nr_running;
	for_each_sched_entity(se) {
		struct cfs_rq *qcfs_rq = cfs_rq_of(se);
		/* throttled entity or throttle-on-deactivate */
		if (!se->on_rq)
			break;

		if (dequeue)
			dequeue_entity(qcfs_rq, se, DEQUEUE_SLEEP);
		qcfs_rq->h_nr_running -= task_delta;
		walt_dec_throttled_cfs_rq_stats(&qcfs_rq->walt_stats, cfs_rq);

		if (qcfs_rq->load.weight)
			dequeue = 0;
	}

	if (!se) {
		sub_nr_running(rq, task_delta);
		walt_dec_throttled_cfs_rq_stats(&rq->walt_stats, cfs_rq);
	}

	cfs_rq->throttled = 1;
	cfs_rq->throttled_clock = rq_clock(rq);
	raw_spin_lock(&cfs_b->lock);
	empty = list_empty(&cfs_b->throttled_cfs_rq);

	/*
	 * Add to the _head_ of the list, so that an already-started
	 * distribute_cfs_runtime will not see us
	 */
	list_add_rcu(&cfs_rq->throttled_list, &cfs_b->throttled_cfs_rq);

	/*
	 * If we're the first throttled task, make sure the bandwidth
	 * timer is running.
	 */
	if (empty)
		start_cfs_bandwidth(cfs_b);

	raw_spin_unlock(&cfs_b->lock);
}

void unthrottle_cfs_rq(struct cfs_rq *cfs_rq)
{
	struct rq *rq = rq_of(cfs_rq);
	struct cfs_bandwidth *cfs_b = tg_cfs_bandwidth(cfs_rq->tg);
	struct sched_entity *se;
	int enqueue = 1;
	long task_delta;
	struct cfs_rq *tcfs_rq __maybe_unused = cfs_rq;

	se = cfs_rq->tg->se[cpu_of(rq)];

	cfs_rq->throttled = 0;

	update_rq_clock(rq);

	raw_spin_lock(&cfs_b->lock);
	cfs_b->throttled_time += rq_clock(rq) - cfs_rq->throttled_clock;
	list_del_rcu(&cfs_rq->throttled_list);
	raw_spin_unlock(&cfs_b->lock);

	/* update hierarchical throttle state */
	walk_tg_tree_from(cfs_rq->tg, tg_nop, tg_unthrottle_up, (void *)rq);

	if (!cfs_rq->load.weight)
		return;

	task_delta = cfs_rq->h_nr_running;
	for_each_sched_entity(se) {
		if (se->on_rq)
			enqueue = 0;

		cfs_rq = cfs_rq_of(se);
		if (enqueue)
			enqueue_entity(cfs_rq, se, ENQUEUE_WAKEUP);
		cfs_rq->h_nr_running += task_delta;
		walt_inc_throttled_cfs_rq_stats(&cfs_rq->walt_stats, tcfs_rq);

		if (cfs_rq_throttled(cfs_rq))
			break;
	}

	if (!se) {
		add_nr_running(rq, task_delta);
		walt_inc_throttled_cfs_rq_stats(&rq->walt_stats, tcfs_rq);
	}

	/* determine whether we need to wake up potentially idle cpu */
	if (rq->curr == rq->idle && rq->cfs.nr_running)
		resched_curr(rq);
}

static u64 distribute_cfs_runtime(struct cfs_bandwidth *cfs_b,
		u64 remaining, u64 expires)
{
	struct cfs_rq *cfs_rq;
	u64 runtime;
	u64 starting_runtime = remaining;

	rcu_read_lock();
	list_for_each_entry_rcu(cfs_rq, &cfs_b->throttled_cfs_rq,
				throttled_list) {
		struct rq *rq = rq_of(cfs_rq);

		raw_spin_lock(&rq->lock);
		if (!cfs_rq_throttled(cfs_rq))
			goto next;

		runtime = -cfs_rq->runtime_remaining + 1;
		if (runtime > remaining)
			runtime = remaining;
		remaining -= runtime;

		cfs_rq->runtime_remaining += runtime;
		cfs_rq->runtime_expires = expires;

		/* we check whether we're throttled above */
		if (cfs_rq->runtime_remaining > 0)
			unthrottle_cfs_rq(cfs_rq);

next:
		raw_spin_unlock(&rq->lock);

		if (!remaining)
			break;
	}
	rcu_read_unlock();

	return starting_runtime - remaining;
}

/*
 * Responsible for refilling a task_group's bandwidth and unthrottling its
 * cfs_rqs as appropriate. If there has been no activity within the last
 * period the timer is deactivated until scheduling resumes; cfs_b->idle is
 * used to track this state.
 */
static int do_sched_cfs_period_timer(struct cfs_bandwidth *cfs_b, int overrun)
{
	u64 runtime, runtime_expires;
	int throttled;

	/* no need to continue the timer with no bandwidth constraint */
	if (cfs_b->quota == RUNTIME_INF)
		goto out_deactivate;

	throttled = !list_empty(&cfs_b->throttled_cfs_rq);
	cfs_b->nr_periods += overrun;

	/*
	 * idle depends on !throttled (for the case of a large deficit), and if
	 * we're going inactive then everything else can be deferred
	 */
	if (cfs_b->idle && !throttled)
		goto out_deactivate;

	__refill_cfs_bandwidth_runtime(cfs_b);

	if (!throttled) {
		/* mark as potentially idle for the upcoming period */
		cfs_b->idle = 1;
		return 0;
	}

	/* account preceding periods in which throttling occurred */
	cfs_b->nr_throttled += overrun;

	runtime_expires = cfs_b->runtime_expires;

	/*
	 * This check is repeated as we are holding onto the new bandwidth while
	 * we unthrottle. This can potentially race with an unthrottled group
	 * trying to acquire new bandwidth from the global pool. This can result
	 * in us over-using our runtime if it is all used during this loop, but
	 * only by limited amounts in that extreme case.
	 */
	while (throttled && cfs_b->runtime > 0) {
		runtime = cfs_b->runtime;
		raw_spin_unlock(&cfs_b->lock);
		/* we can't nest cfs_b->lock while distributing bandwidth */
		runtime = distribute_cfs_runtime(cfs_b, runtime,
						 runtime_expires);
		raw_spin_lock(&cfs_b->lock);

		throttled = !list_empty(&cfs_b->throttled_cfs_rq);

		cfs_b->runtime -= min(runtime, cfs_b->runtime);
	}

	/*
	 * While we are ensured activity in the period following an
	 * unthrottle, this also covers the case in which the new bandwidth is
	 * insufficient to cover the existing bandwidth deficit.  (Forcing the
	 * timer to remain active while there are any throttled entities.)
	 */
	cfs_b->idle = 0;

	return 0;

out_deactivate:
	return 1;
}

/* a cfs_rq won't donate quota below this amount */
static const u64 min_cfs_rq_runtime = 1 * NSEC_PER_MSEC;
/* minimum remaining period time to redistribute slack quota */
static const u64 min_bandwidth_expiration = 2 * NSEC_PER_MSEC;
/* how long we wait to gather additional slack before distributing */
static const u64 cfs_bandwidth_slack_period = 5 * NSEC_PER_MSEC;

/*
 * Are we near the end of the current quota period?
 *
 * Requires cfs_b->lock for hrtimer_expires_remaining to be safe against the
 * hrtimer base being cleared by hrtimer_start. In the case of
 * migrate_hrtimers, base is never cleared, so we are fine.
 */
static int runtime_refresh_within(struct cfs_bandwidth *cfs_b, u64 min_expire)
{
	struct hrtimer *refresh_timer = &cfs_b->period_timer;
	u64 remaining;

	/* if the call-back is running a quota refresh is already occurring */
	if (hrtimer_callback_running(refresh_timer))
		return 1;

	/* is a quota refresh about to occur? */
	remaining = ktime_to_ns(hrtimer_expires_remaining(refresh_timer));
	if (remaining < min_expire)
		return 1;

	return 0;
}

static void start_cfs_slack_bandwidth(struct cfs_bandwidth *cfs_b)
{
	u64 min_left = cfs_bandwidth_slack_period + min_bandwidth_expiration;

	/* if there's a quota refresh soon don't bother with slack */
	if (runtime_refresh_within(cfs_b, min_left))
		return;

	hrtimer_start(&cfs_b->slack_timer,
			ns_to_ktime(cfs_bandwidth_slack_period),
			HRTIMER_MODE_REL);
}

/* we know any runtime found here is valid as update_curr() precedes return */
static void __return_cfs_rq_runtime(struct cfs_rq *cfs_rq)
{
	struct cfs_bandwidth *cfs_b = tg_cfs_bandwidth(cfs_rq->tg);
	s64 slack_runtime = cfs_rq->runtime_remaining - min_cfs_rq_runtime;

	if (slack_runtime <= 0)
		return;

	raw_spin_lock(&cfs_b->lock);
	if (cfs_b->quota != RUNTIME_INF &&
	    cfs_rq->runtime_expires == cfs_b->runtime_expires) {
		cfs_b->runtime += slack_runtime;

		/* we are under rq->lock, defer unthrottling using a timer */
		if (cfs_b->runtime > sched_cfs_bandwidth_slice() &&
		    !list_empty(&cfs_b->throttled_cfs_rq))
			start_cfs_slack_bandwidth(cfs_b);
	}
	raw_spin_unlock(&cfs_b->lock);

	/* even if it's not valid for return we don't want to try again */
	cfs_rq->runtime_remaining -= slack_runtime;
}

static __always_inline void return_cfs_rq_runtime(struct cfs_rq *cfs_rq)
{
	if (!cfs_bandwidth_used())
		return;

	if (!cfs_rq->runtime_enabled || cfs_rq->nr_running)
		return;

	__return_cfs_rq_runtime(cfs_rq);
}

/*
 * This is done with a timer (instead of inline with bandwidth return) since
 * it's necessary to juggle rq->locks to unthrottle their respective cfs_rqs.
 */
static void do_sched_cfs_slack_timer(struct cfs_bandwidth *cfs_b)
{
	u64 runtime = 0, slice = sched_cfs_bandwidth_slice();
	u64 expires;

	/* confirm we're still not at a refresh boundary */
	raw_spin_lock(&cfs_b->lock);
	if (runtime_refresh_within(cfs_b, min_bandwidth_expiration)) {
		raw_spin_unlock(&cfs_b->lock);
		return;
	}

	if (cfs_b->quota != RUNTIME_INF && cfs_b->runtime > slice)
		runtime = cfs_b->runtime;

	expires = cfs_b->runtime_expires;
	raw_spin_unlock(&cfs_b->lock);

	if (!runtime)
		return;

	runtime = distribute_cfs_runtime(cfs_b, runtime, expires);

	raw_spin_lock(&cfs_b->lock);
	if (expires == cfs_b->runtime_expires)
		cfs_b->runtime -= min(runtime, cfs_b->runtime);
	raw_spin_unlock(&cfs_b->lock);
}

/*
 * When a group wakes up we want to make sure that its quota is not already
 * expired/exceeded, otherwise it may be allowed to steal additional ticks of
 * runtime as update_curr() throttling can not not trigger until it's on-rq.
 */
static void check_enqueue_throttle(struct cfs_rq *cfs_rq)
{
	if (!cfs_bandwidth_used())
		return;

	/* an active group must be handled by the update_curr()->put() path */
	if (!cfs_rq->runtime_enabled || cfs_rq->curr)
		return;

	/* ensure the group is not already throttled */
	if (cfs_rq_throttled(cfs_rq))
		return;

	/* update runtime allocation */
	account_cfs_rq_runtime(cfs_rq, 0);
	if (cfs_rq->runtime_remaining <= 0)
		throttle_cfs_rq(cfs_rq);
}

static void sync_throttle(struct task_group *tg, int cpu)
{
	struct cfs_rq *pcfs_rq, *cfs_rq;

	if (!cfs_bandwidth_used())
		return;

	if (!tg->parent)
		return;

	cfs_rq = tg->cfs_rq[cpu];
	pcfs_rq = tg->parent->cfs_rq[cpu];

	cfs_rq->throttle_count = pcfs_rq->throttle_count;
	cfs_rq->throttled_clock_task = rq_clock_task(cpu_rq(cpu));
}

/* conditionally throttle active cfs_rq's from put_prev_entity() */
static bool check_cfs_rq_runtime(struct cfs_rq *cfs_rq)
{
	if (!cfs_bandwidth_used())
		return false;

	if (likely(!cfs_rq->runtime_enabled || cfs_rq->runtime_remaining > 0))
		return false;

	/*
	 * it's possible for a throttled entity to be forced into a running
	 * state (e.g. set_curr_task), in this case we're finished.
	 */
	if (cfs_rq_throttled(cfs_rq))
		return true;

	throttle_cfs_rq(cfs_rq);
	return true;
}

static enum hrtimer_restart sched_cfs_slack_timer(struct hrtimer *timer)
{
	struct cfs_bandwidth *cfs_b =
		container_of(timer, struct cfs_bandwidth, slack_timer);

	do_sched_cfs_slack_timer(cfs_b);

	return HRTIMER_NORESTART;
}

static enum hrtimer_restart sched_cfs_period_timer(struct hrtimer *timer)
{
	struct cfs_bandwidth *cfs_b =
		container_of(timer, struct cfs_bandwidth, period_timer);
	int overrun;
	int idle = 0;

	raw_spin_lock(&cfs_b->lock);
	for (;;) {
		overrun = hrtimer_forward_now(timer, cfs_b->period);
		if (!overrun)
			break;

		idle = do_sched_cfs_period_timer(cfs_b, overrun);
	}
	if (idle)
		cfs_b->period_active = 0;
	raw_spin_unlock(&cfs_b->lock);

	return idle ? HRTIMER_NORESTART : HRTIMER_RESTART;
}

void init_cfs_bandwidth(struct cfs_bandwidth *cfs_b)
{
	raw_spin_lock_init(&cfs_b->lock);
	cfs_b->runtime = 0;
	cfs_b->quota = RUNTIME_INF;
	cfs_b->period = ns_to_ktime(default_cfs_period());

	INIT_LIST_HEAD(&cfs_b->throttled_cfs_rq);
	hrtimer_init(&cfs_b->period_timer, CLOCK_MONOTONIC, HRTIMER_MODE_ABS_PINNED);
	cfs_b->period_timer.function = sched_cfs_period_timer;
	hrtimer_init(&cfs_b->slack_timer, CLOCK_MONOTONIC, HRTIMER_MODE_REL);
	cfs_b->slack_timer.function = sched_cfs_slack_timer;
}

static void init_cfs_rq_runtime(struct cfs_rq *cfs_rq)
{
	cfs_rq->runtime_enabled = 0;
	INIT_LIST_HEAD(&cfs_rq->throttled_list);
	walt_init_cfs_rq_stats(cfs_rq);
}

void start_cfs_bandwidth(struct cfs_bandwidth *cfs_b)
{
	lockdep_assert_held(&cfs_b->lock);

	if (!cfs_b->period_active) {
		cfs_b->period_active = 1;
		hrtimer_forward_now(&cfs_b->period_timer, cfs_b->period);
		hrtimer_start_expires(&cfs_b->period_timer, HRTIMER_MODE_ABS_PINNED);
	}
}

static void destroy_cfs_bandwidth(struct cfs_bandwidth *cfs_b)
{
	/* init_cfs_bandwidth() was not called */
	if (!cfs_b->throttled_cfs_rq.next)
		return;

	hrtimer_cancel(&cfs_b->period_timer);
	hrtimer_cancel(&cfs_b->slack_timer);
}

static void __maybe_unused update_runtime_enabled(struct rq *rq)
{
	struct cfs_rq *cfs_rq;

	for_each_leaf_cfs_rq(rq, cfs_rq) {
		struct cfs_bandwidth *cfs_b = &cfs_rq->tg->cfs_bandwidth;

		raw_spin_lock(&cfs_b->lock);
		cfs_rq->runtime_enabled = cfs_b->quota != RUNTIME_INF;
		raw_spin_unlock(&cfs_b->lock);
	}
}

static void __maybe_unused unthrottle_offline_cfs_rqs(struct rq *rq)
{
	struct cfs_rq *cfs_rq;

	for_each_leaf_cfs_rq(rq, cfs_rq) {
		if (!cfs_rq->runtime_enabled)
			continue;

		/*
		 * clock_task is not advancing so we just need to make sure
		 * there's some valid quota amount
		 */
		cfs_rq->runtime_remaining = 1;
		/*
		 * Offline rq is schedulable till cpu is completely disabled
		 * in take_cpu_down(), so we prevent new cfs throttling here.
		 */
		cfs_rq->runtime_enabled = 0;

		if (cfs_rq_throttled(cfs_rq))
			unthrottle_cfs_rq(cfs_rq);
	}
}

#else /* CONFIG_CFS_BANDWIDTH */
static inline u64 cfs_rq_clock_task(struct cfs_rq *cfs_rq)
{
	return rq_clock_task(rq_of(cfs_rq));
}

static void account_cfs_rq_runtime(struct cfs_rq *cfs_rq, u64 delta_exec) {}
static bool check_cfs_rq_runtime(struct cfs_rq *cfs_rq) { return false; }
static void check_enqueue_throttle(struct cfs_rq *cfs_rq) {}
static inline void sync_throttle(struct task_group *tg, int cpu) {}
static __always_inline void return_cfs_rq_runtime(struct cfs_rq *cfs_rq) {}

static inline int cfs_rq_throttled(struct cfs_rq *cfs_rq)
{
	return 0;
}

static inline int throttled_hierarchy(struct cfs_rq *cfs_rq)
{
	return 0;
}

static inline int throttled_lb_pair(struct task_group *tg,
				    int src_cpu, int dest_cpu)
{
	return 0;
}

void init_cfs_bandwidth(struct cfs_bandwidth *cfs_b) {}

#ifdef CONFIG_FAIR_GROUP_SCHED
static void init_cfs_rq_runtime(struct cfs_rq *cfs_rq) {}
#endif

static inline struct cfs_bandwidth *tg_cfs_bandwidth(struct task_group *tg)
{
	return NULL;
}
static inline void destroy_cfs_bandwidth(struct cfs_bandwidth *cfs_b) {}
static inline void update_runtime_enabled(struct rq *rq) {}
static inline void unthrottle_offline_cfs_rqs(struct rq *rq) {}

#endif /* CONFIG_CFS_BANDWIDTH */

/**************************************************
 * CFS operations on tasks:
 */

#ifdef CONFIG_SCHED_HRTICK
static void hrtick_start_fair(struct rq *rq, struct task_struct *p)
{
	struct sched_entity *se = &p->se;
	struct cfs_rq *cfs_rq = cfs_rq_of(se);

	SCHED_WARN_ON(task_rq(p) != rq);

	if (rq->cfs.h_nr_running > 1) {
		u64 slice = sched_slice(cfs_rq, se);
		u64 ran = se->sum_exec_runtime - se->prev_sum_exec_runtime;
		s64 delta = slice - ran;

		if (delta < 0) {
			if (rq->curr == p)
				resched_curr(rq);
			return;
		}
		hrtick_start(rq, delta);
	}
}

/*
 * called from enqueue/dequeue and updates the hrtick when the
 * current task is from our class and nr_running is low enough
 * to matter.
 */
static void hrtick_update(struct rq *rq)
{
	struct task_struct *curr = rq->curr;

	if (!hrtick_enabled(rq) || curr->sched_class != &fair_sched_class)
		return;

	if (cfs_rq_of(&curr->se)->nr_running < sched_nr_latency)
		hrtick_start_fair(rq, curr);
}
#else /* !CONFIG_SCHED_HRTICK */
static inline void
hrtick_start_fair(struct rq *rq, struct task_struct *p)
{
}

static inline void hrtick_update(struct rq *rq)
{
}
#endif

#ifdef CONFIG_SMP
static unsigned long capacity_orig_of(int cpu);
static unsigned long cpu_util(int cpu);
#endif

/*
 * The enqueue_task method is called before nr_running is
 * increased. Here we update the fair scheduling stats and
 * then put the task into the rbtree:
 */
static void
enqueue_task_fair(struct rq *rq, struct task_struct *p, int flags)
{
	struct cfs_rq *cfs_rq;
	struct sched_entity *se = &p->se;
#ifdef CONFIG_SMP
	int task_new = flags & ENQUEUE_WAKEUP_NEW;
#endif

#ifdef CONFIG_SCHED_WALT
	p->misfit = !task_fits_max(p, rq->cpu);
#endif
	/*
	 * If in_iowait is set, the code below may not trigger any cpufreq
	 * utilization updates, so do it here explicitly with the IOWAIT flag
	 * passed.
	 */
	if (p->in_iowait)
		cpufreq_update_this_cpu(rq, SCHED_CPUFREQ_IOWAIT);

	for_each_sched_entity(se) {
		if (se->on_rq)
			break;
		cfs_rq = cfs_rq_of(se);
		enqueue_entity(cfs_rq, se, flags);

		/*
		 * end evaluation on encountering a throttled cfs_rq
		 *
		 * note: in the case of encountering a throttled cfs_rq we will
		 * post the final h_nr_running increment below.
		 */
		if (cfs_rq_throttled(cfs_rq))
			break;
		cfs_rq->h_nr_running++;
		walt_inc_cfs_rq_stats(cfs_rq, p);

		flags = ENQUEUE_WAKEUP;
	}

	for_each_sched_entity(se) {
		cfs_rq = cfs_rq_of(se);
		cfs_rq->h_nr_running++;
		walt_inc_cfs_rq_stats(cfs_rq, p);

		if (cfs_rq_throttled(cfs_rq))
			break;

		update_load_avg(se, UPDATE_TG);
		update_cfs_shares(se);
	}

	if (!se) {
		add_nr_running(rq, 1);
		inc_rq_walt_stats(rq, p);
	}

#ifdef CONFIG_SMP

	/*
	 * Update SchedTune accounting.
	 *
	 * We do it before updating the CPU capacity to ensure the
	 * boost value of the current task is accounted for in the
	 * selection of the OPP.
	 *
	 * We do it also in the case where we enqueue a throttled task;
	 * we could argue that a throttled task should not boost a CPU,
	 * however:
	 * a) properly implementing CPU boosting considering throttled
	 *    tasks will increase a lot the complexity of the solution
	 * b) it's not easy to quantify the benefits introduced by
	 *    such a more complex solution.
	 * Thus, for the time being we go for the simple solution and boost
	 * also for throttled RQs.
	 */
	schedtune_enqueue_task(p, cpu_of(rq));

	if (!se) {
		if (!task_new && !rq->rd->overutilized &&
		    cpu_overutilized(rq->cpu)) {
			rq->rd->overutilized = true;
			trace_sched_overutilized(true);
		}
	}

#endif /* CONFIG_SMP */
	hrtick_update(rq);
}

static void set_next_buddy(struct sched_entity *se);

/*
 * The dequeue_task method is called before nr_running is
 * decreased. We remove the task from the rbtree and
 * update the fair scheduling stats:
 */
static void dequeue_task_fair(struct rq *rq, struct task_struct *p, int flags)
{
	struct cfs_rq *cfs_rq;
	struct sched_entity *se = &p->se;
	int task_sleep = flags & DEQUEUE_SLEEP;

	for_each_sched_entity(se) {
		cfs_rq = cfs_rq_of(se);
		dequeue_entity(cfs_rq, se, flags);

		/*
		 * end evaluation on encountering a throttled cfs_rq
		 *
		 * note: in the case of encountering a throttled cfs_rq we will
		 * post the final h_nr_running decrement below.
		*/
		if (cfs_rq_throttled(cfs_rq))
			break;
		cfs_rq->h_nr_running--;
		walt_dec_cfs_rq_stats(cfs_rq, p);

		/* Don't dequeue parent if it has other entities besides us */
		if (cfs_rq->load.weight) {
			/* Avoid re-evaluating load for this entity: */
			se = parent_entity(se);
			/*
			 * Bias pick_next to pick a task from this cfs_rq, as
			 * p is sleeping when it is within its sched_slice.
			 */
			if (task_sleep && se && !throttled_hierarchy(cfs_rq))
				set_next_buddy(se);
			break;
		}
		flags |= DEQUEUE_SLEEP;
	}

	for_each_sched_entity(se) {
		cfs_rq = cfs_rq_of(se);
		cfs_rq->h_nr_running--;
		walt_dec_cfs_rq_stats(cfs_rq, p);

		if (cfs_rq_throttled(cfs_rq))
			break;

		update_load_avg(se, UPDATE_TG);
		update_cfs_shares(se);
	}

	if (!se) {
		sub_nr_running(rq, 1);
		dec_rq_walt_stats(rq, p);
	}

#ifdef CONFIG_SMP

	/*
	 * Update SchedTune accounting
	 *
	 * We do it before updating the CPU capacity to ensure the
	 * boost value of the current task is accounted for in the
	 * selection of the OPP.
	 */
	schedtune_dequeue_task(p, cpu_of(rq));

#endif /* CONFIG_SMP */

	hrtick_update(rq);
}

#ifdef CONFIG_SMP

/* Working cpumask for: load_balance, load_balance_newidle. */
DEFINE_PER_CPU(cpumask_var_t, load_balance_mask);
DEFINE_PER_CPU(cpumask_var_t, select_idle_mask);

#ifdef CONFIG_SCHED_CORE_ROTATE
static int rotate_cpu_start;
static DEFINE_SPINLOCK(rotate_lock);
static unsigned long avoid_prev_cpu_last;

static struct find_first_cpu_bit_env first_cpu_bit_env = {
	.avoid_prev_cpu_last = &avoid_prev_cpu_last,
	.rotate_cpu_start = &rotate_cpu_start,
	.interval = HZ,
	.rotate_lock = &rotate_lock,
};
#endif

#ifdef CONFIG_NO_HZ_COMMON
/*
 * per rq 'load' arrray crap; XXX kill this.
 */

/*
 * The exact cpuload calculated at every tick would be:
 *
 *   load' = (1 - 1/2^i) * load + (1/2^i) * cur_load
 *
 * If a cpu misses updates for n ticks (as it was idle) and update gets
 * called on the n+1-th tick when cpu may be busy, then we have:
 *
 *   load_n   = (1 - 1/2^i)^n * load_0
 *   load_n+1 = (1 - 1/2^i)   * load_n + (1/2^i) * cur_load
 *
 * decay_load_missed() below does efficient calculation of
 *
 *   load' = (1 - 1/2^i)^n * load
 *
 * Because x^(n+m) := x^n * x^m we can decompose any x^n in power-of-2 factors.
 * This allows us to precompute the above in said factors, thereby allowing the
 * reduction of an arbitrary n in O(log_2 n) steps. (See also
 * fixed_power_int())
 *
 * The calculation is approximated on a 128 point scale.
 */
#define DEGRADE_SHIFT		7

static const u8 degrade_zero_ticks[CPU_LOAD_IDX_MAX] = {0, 8, 32, 64, 128};
static const u8 degrade_factor[CPU_LOAD_IDX_MAX][DEGRADE_SHIFT + 1] = {
	{   0,   0,  0,  0,  0,  0, 0, 0 },
	{  64,  32,  8,  0,  0,  0, 0, 0 },
	{  96,  72, 40, 12,  1,  0, 0, 0 },
	{ 112,  98, 75, 43, 15,  1, 0, 0 },
	{ 120, 112, 98, 76, 45, 16, 2, 0 }
};

/*
 * Update cpu_load for any missed ticks, due to tickless idle. The backlog
 * would be when CPU is idle and so we just decay the old load without
 * adding any new load.
 */
static unsigned long
decay_load_missed(unsigned long load, unsigned long missed_updates, int idx)
{
	int j = 0;

	if (!missed_updates)
		return load;

	if (missed_updates >= degrade_zero_ticks[idx])
		return 0;

	if (idx == 1)
		return load >> missed_updates;

	while (missed_updates) {
		if (missed_updates % 2)
			load = (load * degrade_factor[idx][j]) >> DEGRADE_SHIFT;

		missed_updates >>= 1;
		j++;
	}
	return load;
}
#endif /* CONFIG_NO_HZ_COMMON */

/**
 * __cpu_load_update - update the rq->cpu_load[] statistics
 * @this_rq: The rq to update statistics for
 * @this_load: The current load
 * @pending_updates: The number of missed updates
 *
 * Update rq->cpu_load[] statistics. This function is usually called every
 * scheduler tick (TICK_NSEC).
 *
 * This function computes a decaying average:
 *
 *   load[i]' = (1 - 1/2^i) * load[i] + (1/2^i) * load
 *
 * Because of NOHZ it might not get called on every tick which gives need for
 * the @pending_updates argument.
 *
 *   load[i]_n = (1 - 1/2^i) * load[i]_n-1 + (1/2^i) * load_n-1
 *             = A * load[i]_n-1 + B ; A := (1 - 1/2^i), B := (1/2^i) * load
 *             = A * (A * load[i]_n-2 + B) + B
 *             = A * (A * (A * load[i]_n-3 + B) + B) + B
 *             = A^3 * load[i]_n-3 + (A^2 + A + 1) * B
 *             = A^n * load[i]_0 + (A^(n-1) + A^(n-2) + ... + 1) * B
 *             = A^n * load[i]_0 + ((1 - A^n) / (1 - A)) * B
 *             = (1 - 1/2^i)^n * (load[i]_0 - load) + load
 *
 * In the above we've assumed load_n := load, which is true for NOHZ_FULL as
 * any change in load would have resulted in the tick being turned back on.
 *
 * For regular NOHZ, this reduces to:
 *
 *   load[i]_n = (1 - 1/2^i)^n * load[i]_0
 *
 * see decay_load_misses(). For NOHZ_FULL we get to subtract and add the extra
 * term.
 */
static void cpu_load_update(struct rq *this_rq, unsigned long this_load,
			    unsigned long pending_updates)
{
	unsigned long __maybe_unused tickless_load = this_rq->cpu_load[0];
	int i, scale;

	this_rq->nr_load_updates++;

	/* Update our load: */
	this_rq->cpu_load[0] = this_load; /* Fasttrack for idx 0 */
	for (i = 1, scale = 2; i < CPU_LOAD_IDX_MAX; i++, scale += scale) {
		unsigned long old_load, new_load;

		/* scale is effectively 1 << i now, and >> i divides by scale */

		old_load = this_rq->cpu_load[i];
#ifdef CONFIG_NO_HZ_COMMON
		old_load = decay_load_missed(old_load, pending_updates - 1, i);
		if (tickless_load) {
			old_load -= decay_load_missed(tickless_load, pending_updates - 1, i);
			/*
			 * old_load can never be a negative value because a
			 * decayed tickless_load cannot be greater than the
			 * original tickless_load.
			 */
			old_load += tickless_load;
		}
#endif
		new_load = this_load;
		/*
		 * Round up the averaging division if load is increasing. This
		 * prevents us from getting stuck on 9 if the load is 10, for
		 * example.
		 */
		if (new_load > old_load)
			new_load += scale - 1;

		this_rq->cpu_load[i] = (old_load * (scale - 1) + new_load) >> i;
	}

	sched_avg_update(this_rq);
}

/* Used instead of source_load when we know the type == 0 */
static unsigned long weighted_cpuload(const int cpu)
{
	return cfs_rq_runnable_load_avg(&cpu_rq(cpu)->cfs);
}

#ifdef CONFIG_NO_HZ_COMMON
/*
 * There is no sane way to deal with nohz on smp when using jiffies because the
 * cpu doing the jiffies update might drift wrt the cpu doing the jiffy reading
 * causing off-by-one errors in observed deltas; {0,2} instead of {1,1}.
 *
 * Therefore we need to avoid the delta approach from the regular tick when
 * possible since that would seriously skew the load calculation. This is why we
 * use cpu_load_update_periodic() for CPUs out of nohz. However we'll rely on
 * jiffies deltas for updates happening while in nohz mode (idle ticks, idle
 * loop exit, nohz_idle_balance, nohz full exit...)
 *
 * This means we might still be one tick off for nohz periods.
 */

static void cpu_load_update_nohz(struct rq *this_rq,
				 unsigned long curr_jiffies,
				 unsigned long load)
{
	unsigned long pending_updates;

	pending_updates = curr_jiffies - this_rq->last_load_update_tick;
	if (pending_updates) {
		this_rq->last_load_update_tick = curr_jiffies;
		/*
		 * In the regular NOHZ case, we were idle, this means load 0.
		 * In the NOHZ_FULL case, we were non-idle, we should consider
		 * its weighted load.
		 */
		cpu_load_update(this_rq, load, pending_updates);
	}
}

/*
 * Called from nohz_idle_balance() to update the load ratings before doing the
 * idle balance.
 */
static void cpu_load_update_idle(struct rq *this_rq)
{
	/*
	 * bail if there's load or we're actually up-to-date.
	 */
	if (weighted_cpuload(cpu_of(this_rq)))
		return;

	cpu_load_update_nohz(this_rq, READ_ONCE(jiffies), 0);
}

/*
 * Record CPU load on nohz entry so we know the tickless load to account
 * on nohz exit. cpu_load[0] happens then to be updated more frequently
 * than other cpu_load[idx] but it should be fine as cpu_load readers
 * shouldn't rely into synchronized cpu_load[*] updates.
 */
void cpu_load_update_nohz_start(void)
{
	struct rq *this_rq = this_rq();

	/*
	 * This is all lockless but should be fine. If weighted_cpuload changes
	 * concurrently we'll exit nohz. And cpu_load write can race with
	 * cpu_load_update_idle() but both updater would be writing the same.
	 */
	this_rq->cpu_load[0] = weighted_cpuload(cpu_of(this_rq));
}

/*
 * Account the tickless load in the end of a nohz frame.
 */
void cpu_load_update_nohz_stop(void)
{
	unsigned long curr_jiffies = READ_ONCE(jiffies);
	struct rq *this_rq = this_rq();
	unsigned long load;

	if (curr_jiffies == this_rq->last_load_update_tick)
		return;

	load = weighted_cpuload(cpu_of(this_rq));
	raw_spin_lock(&this_rq->lock);
	update_rq_clock(this_rq);
	cpu_load_update_nohz(this_rq, curr_jiffies, load);
	raw_spin_unlock(&this_rq->lock);
}
#else /* !CONFIG_NO_HZ_COMMON */
static inline void cpu_load_update_nohz(struct rq *this_rq,
					unsigned long curr_jiffies,
					unsigned long load) { }
#endif /* CONFIG_NO_HZ_COMMON */

static void cpu_load_update_periodic(struct rq *this_rq, unsigned long load)
{
#ifdef CONFIG_NO_HZ_COMMON
	/* See the mess around cpu_load_update_nohz(). */
	this_rq->last_load_update_tick = READ_ONCE(jiffies);
#endif
	cpu_load_update(this_rq, load, 1);
}

/*
 * Called from scheduler_tick()
 */
void cpu_load_update_active(struct rq *this_rq)
{
	unsigned long load = weighted_cpuload(cpu_of(this_rq));

	if (tick_nohz_tick_stopped())
		cpu_load_update_nohz(this_rq, READ_ONCE(jiffies), load);
	else
		cpu_load_update_periodic(this_rq, load);
}

/*
 * Return a low guess at the load of a migration-source cpu weighted
 * according to the scheduling class and "nice" value.
 *
 * We want to under-estimate the load of migration sources, to
 * balance conservatively.
 */
static unsigned long source_load(int cpu, int type)
{
	struct rq *rq = cpu_rq(cpu);
	unsigned long total = weighted_cpuload(cpu);

	if (type == 0 || !sched_feat(LB_BIAS))
		return total;

	return min(rq->cpu_load[type-1], total);
}

/*
 * Return a high guess at the load of a migration-target cpu weighted
 * according to the scheduling class and "nice" value.
 */
static unsigned long target_load(int cpu, int type)
{
	struct rq *rq = cpu_rq(cpu);
	unsigned long total = weighted_cpuload(cpu);

	if (type == 0 || !sched_feat(LB_BIAS))
		return total;

	return max(rq->cpu_load[type-1], total);
}


static unsigned long cpu_avg_load_per_task(int cpu)
{
	struct rq *rq = cpu_rq(cpu);
	unsigned long nr_running = READ_ONCE(rq->cfs.h_nr_running);
	unsigned long load_avg = weighted_cpuload(cpu);

	if (nr_running)
		return load_avg / nr_running;

	return 0;
}

#ifdef CONFIG_FAIR_GROUP_SCHED
/*
 * effective_load() calculates the load change as seen from the root_task_group
 *
 * Adding load to a group doesn't make a group heavier, but can cause movement
 * of group shares between cpus. Assuming the shares were perfectly aligned one
 * can calculate the shift in shares.
 *
 * Calculate the effective load difference if @wl is added (subtracted) to @tg
 * on this @cpu and results in a total addition (subtraction) of @wg to the
 * total group weight.
 *
 * Given a runqueue weight distribution (rw_i) we can compute a shares
 * distribution (s_i) using:
 *
 *   s_i = rw_i / \Sum rw_j						(1)
 *
 * Suppose we have 4 CPUs and our @tg is a direct child of the root group and
 * has 7 equal weight tasks, distributed as below (rw_i), with the resulting
 * shares distribution (s_i):
 *
 *   rw_i = {   2,   4,   1,   0 }
 *   s_i  = { 2/7, 4/7, 1/7,   0 }
 *
 * As per wake_affine() we're interested in the load of two CPUs (the CPU the
 * task used to run on and the CPU the waker is running on), we need to
 * compute the effect of waking a task on either CPU and, in case of a sync
 * wakeup, compute the effect of the current task going to sleep.
 *
 * So for a change of @wl to the local @cpu with an overall group weight change
 * of @wl we can compute the new shares distribution (s'_i) using:
 *
 *   s'_i = (rw_i + @wl) / (@wg + \Sum rw_j)				(2)
 *
 * Suppose we're interested in CPUs 0 and 1, and want to compute the load
 * differences in waking a task to CPU 0. The additional task changes the
 * weight and shares distributions like:
 *
 *   rw'_i = {   3,   4,   1,   0 }
 *   s'_i  = { 3/8, 4/8, 1/8,   0 }
 *
 * We can then compute the difference in effective weight by using:
 *
 *   dw_i = S * (s'_i - s_i)						(3)
 *
 * Where 'S' is the group weight as seen by its parent.
 *
 * Therefore the effective change in loads on CPU 0 would be 5/56 (3/8 - 2/7)
 * times the weight of the group. The effect on CPU 1 would be -4/56 (4/8 -
 * 4/7) times the weight of the group.
 */
static long effective_load(struct task_group *tg, int cpu, long wl, long wg)
{
	struct sched_entity *se = tg->se[cpu];

	if (!tg->parent)	/* the trivial, non-cgroup case */
		return wl;

	for_each_sched_entity(se) {
		struct cfs_rq *cfs_rq = se->my_q;
		long W, w = cfs_rq_load_avg(cfs_rq);

		tg = cfs_rq->tg;

		/*
		 * W = @wg + \Sum rw_j
		 */
		W = wg + atomic_long_read(&tg->load_avg);

		/* Ensure \Sum rw_j >= rw_i */
		W -= cfs_rq->tg_load_avg_contrib;
		W += w;

		/*
		 * w = rw_i + @wl
		 */
		w += wl;

		/*
		 * wl = S * s'_i; see (2)
		 */
		if (W > 0 && w < W)
			wl = (w * (long)scale_load_down(tg->shares)) / W;
		else
			wl = scale_load_down(tg->shares);

		/*
		 * Per the above, wl is the new se->load.weight value; since
		 * those are clipped to [MIN_SHARES, ...) do so now. See
		 * calc_cfs_shares().
		 */
		if (wl < MIN_SHARES)
			wl = MIN_SHARES;

		/*
		 * wl = dw_i = S * (s'_i - s_i); see (3)
		 */
		wl -= se->avg.load_avg;

		/*
		 * Recursively apply this logic to all parent groups to compute
		 * the final effective load change on the root group. Since
		 * only the @tg group gets extra weight, all parent groups can
		 * only redistribute existing shares. @wl is the shift in shares
		 * resulting from this level per the above.
		 */
		wg = 0;
	}

	return wl;
}
#else

static long effective_load(struct task_group *tg, int cpu, long wl, long wg)
{
	return wl;
}

#endif

static void record_wakee(struct task_struct *p)
{
	/*
	 * Only decay a single time; tasks that have less then 1 wakeup per
	 * jiffy will not have built up many flips.
	 */
	if (time_after(jiffies, current->wakee_flip_decay_ts + HZ)) {
		current->wakee_flips >>= 1;
		current->wakee_flip_decay_ts = jiffies;
	}

	if (current->last_wakee != p) {
		current->last_wakee = p;
		current->wakee_flips++;
	}
}

/*
 * Externally visible function. Let's keep the one above
 * so that the check is inlined/optimized in the sched paths.
 */
bool sched_is_energy_aware(void)
{
	return energy_aware();
}

/*
 * Returns the current capacity of cpu after applying both
 * cpu and freq scaling.
 */
unsigned long capacity_curr_of(int cpu)
{
	return cpu_rq(cpu)->cpu_capacity_orig *
	       arch_scale_freq_capacity(NULL, cpu)
	       >> SCHED_CAPACITY_SHIFT;
}

/*
 * Returns the current capacity of cpu after applying both
 * cpu and min freq scaling.
 */
unsigned long capacity_min_of(int cpu)
{
	if (!sched_feat(MIN_CAPACITY_CAPPING))
		return 0;
	return arch_scale_cpu_capacity(NULL, cpu) *
	       arch_scale_min_freq_capacity(NULL, cpu)
	       >> SCHED_CAPACITY_SHIFT;
}

/*
 * CPU candidates.
 *
 * These are labels to reference CPU candidates for an energy_diff.
 * Currently we support only two possible candidates: the task's previous CPU
 * and another candiate CPU.
 * More advanced/aggressive EAS selection policies can consider more
 * candidates.
 */
#define EAS_CPU_PRV	0
#define EAS_CPU_NXT	1
#define EAS_CPU_BKP	2
#define EAS_CPU_CNT	3

/*
 * energy_diff - supports the computation of the estimated energy impact in
 * moving a "task"'s "util_delta" between different CPU candidates.
 */
struct energy_env {
	/* Utilization to move */
	struct task_struct	*p;
	int			util_delta;

	/* Mask of CPUs candidates to evaluate */
	cpumask_t		cpus_mask;

	/* CPU candidates to evaluate */
	struct {

		/* CPU ID, must be in cpus_mask */
		int	cpu_id;

		/*
		 * Index (into sched_group_energy::cap_states) of the OPP the
		 * CPU needs to run at if the task is placed on it.
		 * This includes the both active and blocked load, due to
		 * other tasks on this CPU,  as well as the task's own
		 * utilization.
		 */
		int	cap_idx;
		int	cap;

		/* Estimated system energy */
		unsigned int energy;

		/* Estimated energy variation wrt EAS_CPU_PRV */
		int	nrg_delta;

	} cpu[EAS_CPU_CNT];

	/*
	 * Index (into energy_env::cpu) of the morst energy efficient CPU for
	 * the specified energy_env::task
	 */
	int			next_idx;

	/* Support data */
	struct sched_group	*sg_top;
	struct sched_group	*sg_cap;
	struct sched_group	*sg;
};

static int cpu_util_wake(int cpu, struct task_struct *p);

/*
 * __cpu_norm_util() returns the cpu util relative to a specific capacity,
 * i.e. it's busy ratio, in the range [0..SCHED_LOAD_SCALE], which is useful for
 * energy calculations.
 *
 * Since util is a scale-invariant utilization defined as:
 *
 *   util ~ (curr_freq/max_freq)*1024 * capacity_orig/1024 * running_time/time
 *
 * the normalized util can be found using the specific capacity.
 *
 *   capacity = capacity_orig * curr_freq/max_freq
 *
 *   norm_util = running_time/time ~ util/capacity
 */
static unsigned long __cpu_norm_util(unsigned long util, unsigned long capacity)
{
	if (util >= capacity)
		return SCHED_CAPACITY_SCALE;

	return (util << SCHED_CAPACITY_SHIFT)/capacity;
}

static unsigned long group_max_util(struct energy_env *eenv, int cpu_idx)
{
	unsigned long max_util = 0;
	unsigned long util;
	int cpu;

	for_each_cpu(cpu, sched_group_cpus(eenv->sg_cap)) {
		util = cpu_util_wake(cpu, eenv->p);

		/*
		 * If we are looking at the target CPU specified by the eenv,
		 * then we should add the (estimated) utilization of the task
		 * assuming we will wake it up on that CPU.
		 */
		if (unlikely(cpu == eenv->cpu[cpu_idx].cpu_id))
			util += eenv->util_delta;

		max_util = max(max_util, util);

		/*
		 * Take into account any minimum frequency imposed
		 * elsewhere which limits the energy states available
		 * If the MIN_CAPACITY_CAPPING feature is not enabled
		 * capacity_min_of will return 0 (not capped).
		 */
		max_util = max(max_util, capacity_min_of(cpu));

	}

	return max_util;
}

/*
 * group_norm_util() returns the approximated group util relative to it's
 * current capacity (busy ratio), in the range [0..SCHED_LOAD_SCALE], for use
 * in energy calculations.
 *
 * Since task executions may or may not overlap in time in the group the true
 * normalized util is between MAX(cpu_norm_util(i)) and SUM(cpu_norm_util(i))
 * when iterating over all CPUs in the group.
 * The latter estimate is used as it leads to a more pessimistic energy
 * estimate (more busy).
 */
static unsigned
long group_norm_util(struct energy_env *eenv, int cpu_idx)
{
	unsigned long capacity = eenv->cpu[cpu_idx].cap;
	unsigned long util, util_sum = 0;
	int cpu;

	for_each_cpu(cpu, sched_group_cpus(eenv->sg)) {
		util = cpu_util_wake(cpu, eenv->p);

		/*
		 * If we are looking at the target CPU specified by the eenv,
		 * then we should add the (estimated) utilization of the task
		 * assuming we will wake it up on that CPU.
		 */
		if (unlikely(cpu == eenv->cpu[cpu_idx].cpu_id))
			util += eenv->util_delta;

		util_sum += __cpu_norm_util(util, capacity);
	}

	return min_t(unsigned long, util_sum, SCHED_CAPACITY_SCALE);
}

static int find_new_capacity(struct energy_env *eenv, int cpu_idx)
{
	const struct sched_group_energy *sge = eenv->sg->sge;
	int idx, max_idx = sge->nr_cap_states - 1;
	unsigned long util = group_max_util(eenv, cpu_idx);

	/* default is max_cap if we don't find a match */
	eenv->cpu[cpu_idx].cap_idx = max_idx;
	eenv->cpu[cpu_idx].cap = sge->cap_states[max_idx].cap;

	for (idx = 0; idx < sge->nr_cap_states; idx++) {
		if (sge->cap_states[idx].cap >= util) {
			/* Keep track of SG's capacity */
			eenv->cpu[cpu_idx].cap_idx = idx;
			eenv->cpu[cpu_idx].cap = sge->cap_states[idx].cap;
			break;
		}
	}

	return eenv->cpu[cpu_idx].cap_idx;
}

static int group_idle_state(struct energy_env *eenv, int cpu_idx)
{
	struct sched_group *sg = eenv->sg;
	int i, state = INT_MAX;
	int src_in_grp, dst_in_grp;
	long grp_util = 0;

	/* Find the shallowest idle state in the sched group. */
	for_each_cpu(i, sched_group_cpus(sg))
		state = min(state, idle_get_state_idx(cpu_rq(i)));

	/* Take non-cpuidle idling into account (active idle/arch_cpu_idle()) */
	state++;

	src_in_grp = cpumask_test_cpu(eenv->cpu[EAS_CPU_PRV].cpu_id,
				      sched_group_cpus(sg));
	dst_in_grp = cpumask_test_cpu(eenv->cpu[cpu_idx].cpu_id,
				      sched_group_cpus(sg));
	if (src_in_grp == dst_in_grp) {
		/* both CPUs under consideration are in the same group or not in
		 * either group, migration should leave idle state the same.
		 */
		goto end;
	}

	/*
	 * Try to estimate if a deeper idle state is
	 * achievable when we move the task.
	 */
	for_each_cpu(i, sched_group_cpus(sg)) {
		grp_util += cpu_util_wake(i, eenv->p);
		if (unlikely(i == eenv->cpu[cpu_idx].cpu_id))
			grp_util += eenv->util_delta;
	}

	if (grp_util <=
		((long)sg->sgc->max_capacity * (int)sg->group_weight)) {
		/* after moving, this group is at most partly
		 * occupied, so it should have some idle time.
		 */
		int max_idle_state_idx = sg->sge->nr_idle_states - 2;
		int new_state = grp_util * max_idle_state_idx;
		if (grp_util <= 0)
			/* group will have no util, use lowest state */
			new_state = max_idle_state_idx + 1;
		else {
			/* for partially idle, linearly map util to idle
			 * states, excluding the lowest one. This does not
			 * correspond to the state we expect to enter in
			 * reality, but an indication of what might happen.
			 */
			new_state = min(max_idle_state_idx, (int)
					(new_state / sg->sgc->max_capacity));
			new_state = max_idle_state_idx - new_state;
		}
		state = new_state;
	} else {
		/* After moving, the group will be fully occupied
		 * so assume it will not be idle at all.
		 */
		state = 0;
	}
end:
	return state;
}

/*
 * calc_sg_energy: compute energy for the eenv's SG (i.e. eenv->sg).
 *
 * This works in iterations to compute the SG's energy for each CPU
 * candidate defined by the energy_env's cpu array.
 *
 * NOTE: in the following computations for busy_energy and idle_energy we do
 * not shift by SCHED_CAPACITY_SHIFT in order to reduce rounding errors.
 * The required scaling will be performed just one time, by the calling
 * functions, once we accumulated the contributons for all the SGs.
 */
static void calc_sg_energy(struct energy_env *eenv)
{
	struct sched_group *sg = eenv->sg;
	int busy_energy, idle_energy;
	unsigned int busy_power;
	unsigned int idle_power;
	unsigned long sg_util;
	int cap_idx, idle_idx;
	int total_energy = 0;
	int cpu_idx;

	for (cpu_idx = EAS_CPU_PRV; cpu_idx < EAS_CPU_CNT; ++cpu_idx) {


		if (eenv->cpu[cpu_idx].cpu_id == -1)
			continue;
		/* Compute ACTIVE energy */
		cap_idx = find_new_capacity(eenv, cpu_idx);
		busy_power = sg->sge->cap_states[cap_idx].power;
		/*
		 * in order to calculate cpu_norm_util, we need to know which
		 * capacity level the group will be at, so calculate that first
		 */
		sg_util = group_norm_util(eenv, cpu_idx);

		busy_energy   = sg_util * busy_power;

		/* Compute IDLE energy */
		idle_idx = group_idle_state(eenv, cpu_idx);
		idle_power = sg->sge->idle_states[idle_idx].power;

		idle_energy   = SCHED_CAPACITY_SCALE - sg_util;
		idle_energy  *= idle_power;

		total_energy = busy_energy + idle_energy;
		eenv->cpu[cpu_idx].energy += total_energy;
	}
}

/*
 * compute_energy() computes the absolute variation in energy consumption by
 * moving eenv.util_delta from EAS_CPU_PRV to EAS_CPU_NXT.
 *
 * NOTE: compute_energy() may fail when racing with sched_domain updates, in
 *       which case we abort by returning -EINVAL.
 */
static int compute_energy(struct energy_env *eenv)
{
	struct cpumask visit_cpus;
	int cpu_count;

	WARN_ON(!eenv->sg_top->sge);

	cpumask_copy(&visit_cpus, sched_group_cpus(eenv->sg_top));
	/* If a cpu is hotplugged in while we are in this function,
	 * it does not appear in the existing visit_cpus mask
	 * which came from the sched_group pointer of the
	 * sched_domain pointed at by sd_ea for either the prev
	 * or next cpu and was dereferenced in __energy_diff.
	 * Since we will dereference sd_scs later as we iterate
	 * through the CPUs we expect to visit, new CPUs can
	 * be present which are not in the visit_cpus mask.
	 * Guard this with cpu_count.
	 */
	cpu_count = cpumask_weight(&visit_cpus);

	while (!cpumask_empty(&visit_cpus)) {
		struct sched_group *sg_shared_cap = NULL;
		int cpu = cpumask_first(&visit_cpus);
		struct sched_domain *sd;

		/*
		 * Is the group utilization affected by cpus outside this
		 * sched_group?
		 * This sd may have groups with cpus which were not present
		 * when we took visit_cpus.
		 */
		sd = rcu_dereference(per_cpu(sd_scs, cpu));
		if (sd && sd->parent)
			sg_shared_cap = sd->parent->groups;

		for_each_domain(cpu, sd) {
			struct sched_group *sg = sd->groups;

			/* Has this sched_domain already been visited? */
			if (sd->child && group_first_cpu(sg) != cpu)
				break;

			do {
				eenv->sg_cap = sg;
				if (sg_shared_cap && sg_shared_cap->group_weight >= sg->group_weight)
					eenv->sg_cap = sg_shared_cap;

				/*
				 * Compute the energy for all the candidate
				 * CPUs in the current visited SG.
				 */
				eenv->sg = sg;
				calc_sg_energy(eenv);

				/* remove CPUs we have just visited */
				if (!sd->child) {
					/*
					 * cpu_count here is the number of
					 * cpus we expect to visit in this
					 * calculation. If we race against
					 * hotplug, we can have extra cpus
					 * added to the groups we are
					 * iterating which do not appear in
					 * the visit_cpus mask. In that case
					 * we are not able to calculate energy
					 * without restarting so we will bail
					 * out and use prev_cpu this time.
					 */
					if (!cpu_count)
						return -EINVAL;
					cpumask_xor(&visit_cpus, &visit_cpus, sched_group_cpus(sg));
					cpu_count--;
				}

				if (cpumask_equal(sched_group_cpus(sg), sched_group_cpus(eenv->sg_top)))
					goto next_cpu;

			} while (sg = sg->next, sg != sd->groups);
		}

		/*
		 * If we raced with hotplug and got an sd NULL-pointer;
		 * returning a wrong energy estimation is better than
		 * entering an infinite loop.
		 * Specifically: If a cpu is unplugged after we took
		 * the visit_cpus mask, it no longer has an sd_scs
		 * pointer, so when we dereference it, we get NULL.
		 */
		if (cpumask_test_cpu(cpu, &visit_cpus))
			return -EINVAL;
next_cpu:
		cpumask_clear_cpu(cpu, &visit_cpus);
		continue;
	}

	return 0;
}

static inline bool cpu_in_sg(struct sched_group *sg, int cpu)
{
	return cpu != -1 && cpumask_test_cpu(cpu, sched_group_cpus(sg));
}

/*
 * select_energy_cpu_idx(): estimate the energy impact of changing the
 * utilization distribution.
 *
 * The eenv parameter specifies the changes: utilisation amount and a pair of
 * possible CPU candidates (the previous CPU and a different target CPU).
 *
 * This function returns the index of a CPU candidate specified by the
 * energy_env which corresponds to the first CPU saving energy.
 * Thus, 0 (EAS_CPU_PRV) means that non of the CPU candidate is more energy
 * efficient than running on prev_cpu. This is also the value returned in case
 * of abort due to error conditions during the computations.
 * A value greater than zero means that the first energy-efficient CPU is the
 * one represented by eenv->cpu[eenv->next_idx].cpu_id.
 */
static inline int select_energy_cpu_idx(struct energy_env *eenv)
{
	struct sched_domain *sd;
	struct sched_group *sg;
	int sd_cpu = -1;
	int cpu_idx;
	int margin;

	sd_cpu = eenv->cpu[EAS_CPU_PRV].cpu_id;
	sd = rcu_dereference(per_cpu(sd_ea, sd_cpu));
	if (!sd)
		return EAS_CPU_PRV;

	cpumask_clear(&eenv->cpus_mask);
	for (cpu_idx = EAS_CPU_PRV; cpu_idx < EAS_CPU_CNT; ++cpu_idx) {
		int cpu = eenv->cpu[cpu_idx].cpu_id;

		if (cpu < 0)
			continue;
		cpumask_set_cpu(cpu, &eenv->cpus_mask);
	}

	sg = sd->groups;
	do {
		/* Skip SGs which do not contains a candidate CPU */
		if (!cpumask_intersects(&eenv->cpus_mask, sched_group_cpus(sg)))
			continue;

		eenv->sg_top = sg;
		/* energy is unscaled to reduce rounding errors */
		if (compute_energy(eenv) == -EINVAL)
			return EAS_CPU_PRV;

	} while (sg = sg->next, sg != sd->groups);

	/* Scale energy before comparisons */
	for (cpu_idx = EAS_CPU_PRV; cpu_idx < EAS_CPU_CNT; ++cpu_idx)
		eenv->cpu[cpu_idx].energy >>= SCHED_CAPACITY_SHIFT;

	/*
	 * Compute the dead-zone margin used to prevent too many task
	 * migrations with negligible energy savings.
	 * An energy saving is considered meaningful if it reduces the energy
	 * consumption of EAS_CPU_PRV CPU candidate by at least ~1.56%
	 */
	margin = eenv->cpu[EAS_CPU_PRV].energy >> 6;

	/*
	 * By default the EAS_CPU_PRV CPU is considered the most energy
	 * efficient, with a 0 energy variation.
	 */
	eenv->next_idx = EAS_CPU_PRV;

	trace_sched_energy_diff(eenv->p, eenv->cpu[EAS_CPU_PRV].cpu_id,
				eenv->cpu[EAS_CPU_PRV].energy,
				eenv->cpu[EAS_CPU_NXT].cpu_id,
				eenv->cpu[EAS_CPU_NXT].energy,
				eenv->cpu[EAS_CPU_BKP].cpu_id,
				eenv->cpu[EAS_CPU_BKP].energy);
	/*
	 * Compare the other CPU candidates to find a CPU which can be
	 * more energy efficient then EAS_CPU_PRV
	 */
	for (cpu_idx = EAS_CPU_NXT; cpu_idx < EAS_CPU_CNT; ++cpu_idx) {
		/* Skip not valid scheduled candidates */
		if (eenv->cpu[cpu_idx].cpu_id < 0)
			continue;
		/* Compute energy delta wrt EAS_CPU_PRV */
		eenv->cpu[cpu_idx].nrg_delta =
			eenv->cpu[cpu_idx].energy -
			eenv->cpu[EAS_CPU_PRV].energy;
		/* filter energy variations within the dead-zone margin */
		if (abs(eenv->cpu[cpu_idx].nrg_delta) < margin)
			eenv->cpu[cpu_idx].nrg_delta = 0;
		/* update the schedule candidate with min(nrg_delta) */
		if (eenv->cpu[cpu_idx].nrg_delta <
		    eenv->cpu[eenv->next_idx].nrg_delta) {
			eenv->next_idx = cpu_idx;
			if (sched_feat(FBT_STRICT_ORDER))
				break;
		}
	}

	return eenv->next_idx;
}

/*
 * Detect M:N waker/wakee relationships via a switching-frequency heuristic.
 *
 * A waker of many should wake a different task than the one last awakened
 * at a frequency roughly N times higher than one of its wakees.
 *
 * In order to determine whether we should let the load spread vs consolidating
 * to shared cache, we look for a minimum 'flip' frequency of llc_size in one
 * partner, and a factor of lls_size higher frequency in the other.
 *
 * With both conditions met, we can be relatively sure that the relationship is
 * non-monogamous, with partner count exceeding socket size.
 *
 * Waker/wakee being client/server, worker/dispatcher, interrupt source or
 * whatever is irrelevant, spread criteria is apparent partner count exceeds
 * socket size.
 */
static int wake_wide(struct task_struct *p)
{
	unsigned int master = current->wakee_flips;
	unsigned int slave = p->wakee_flips;
	int factor = this_cpu_read(sd_llc_size);

	if (master < slave)
		swap(master, slave);
	if (slave < factor || master < slave * factor)
		return 0;
	return 1;
}

static int wake_affine(struct sched_domain *sd, struct task_struct *p,
		       int prev_cpu, int sync)
{
	s64 this_load, load;
	s64 this_eff_load, prev_eff_load;
	int idx, this_cpu;
	struct task_group *tg;
	unsigned long weight;
	int balanced;

	idx	  = sd->wake_idx;
	this_cpu  = smp_processor_id();
	load	  = source_load(prev_cpu, idx);
	this_load = target_load(this_cpu, idx);

	/*
	 * If sync wakeup then subtract the (maximum possible)
	 * effect of the currently running task from the load
	 * of the current CPU:
	 */
	if (sync) {
		tg = task_group(current);
		weight = current->se.avg.load_avg;

		this_load += effective_load(tg, this_cpu, -weight, -weight);
		load += effective_load(tg, prev_cpu, 0, -weight);
	}

	tg = task_group(p);
	weight = p->se.avg.load_avg;

	/*
	 * In low-load situations, where prev_cpu is idle and this_cpu is idle
	 * due to the sync cause above having dropped this_load to 0, we'll
	 * always have an imbalance, but there's really nothing you can do
	 * about that, so that's good too.
	 *
	 * Otherwise check if either cpus are near enough in load to allow this
	 * task to be woken on this_cpu.
	 */
	this_eff_load = 100;
	this_eff_load *= capacity_of(prev_cpu);

	prev_eff_load = 100 + (sd->imbalance_pct - 100) / 2;
	prev_eff_load *= capacity_of(this_cpu);

	if (this_load > 0) {
		this_eff_load *= this_load +
			effective_load(tg, this_cpu, weight, weight);

		prev_eff_load *= load + effective_load(tg, prev_cpu, 0, weight);
	}

	balanced = this_eff_load <= prev_eff_load;

	schedstat_inc(p->se.statistics.nr_wakeups_affine_attempts);

	if (!balanced)
		return 0;

	schedstat_inc(sd->ttwu_move_affine);
	schedstat_inc(p->se.statistics.nr_wakeups_affine);

	return 1;
}

static inline unsigned long boosted_task_util(struct task_struct *p);

static inline bool __task_fits(struct task_struct *p, int cpu, int util)
{
	unsigned int margin;

	util += boosted_task_util(p);

	if (capacity_orig_of(task_cpu(p)) > capacity_orig_of(cpu))
		margin = sysctl_sched_capacity_margin_down;
	else
		margin = sysctl_sched_capacity_margin;

	return (capacity_orig_of(cpu) * 1024) > (util * margin);
}

static inline bool task_fits_max(struct task_struct *p, int cpu)
{
	unsigned long capacity = capacity_orig_of(cpu);
	unsigned long max_capacity = cpu_rq(cpu)->rd->max_cpu_capacity.val;

	if (capacity == max_capacity)
		return true;

	if (sched_boost_policy() == SCHED_BOOST_ON_BIG &&
					task_sched_boost(p))
		return false;

	return __task_fits(p, cpu, 0);
}

bool __cpu_overutilized(int cpu, int delta)
{
	return (capacity_orig_of(cpu) * 1024) <
			((cpu_util(cpu) + delta) * capacity_margin);
}

bool cpu_overutilized(int cpu)
{
	return __cpu_overutilized(cpu, 0);
}

#ifdef CONFIG_SCHED_TUNE

struct reciprocal_value schedtune_spc_rdiv;

static long
schedtune_margin(unsigned long signal, long boost)
{
	long long margin = 0;

	/*
	 * Signal proportional compensation (SPC)
	 *
	 * The Boost (B) value is used to compute a Margin (M) which is
	 * proportional to the complement of the original Signal (S):
	 *   M = B * (SCHED_CAPACITY_SCALE - S)
	 * The obtained M could be used by the caller to "boost" S.
	 */
	if (boost >= 0) {
		margin  = SCHED_CAPACITY_SCALE - signal;
		margin *= boost;
	} else
		margin = -signal * boost;

	margin  = reciprocal_divide(margin, schedtune_spc_rdiv);

	if (boost < 0)
		margin *= -1;
	return margin;
}

static inline int
schedtune_cpu_margin(unsigned long util, int cpu)
{
	int boost = schedtune_cpu_boost(cpu);

	if (boost == 0)
		return 0;

	return schedtune_margin(util, boost);
}

static inline long
schedtune_task_margin(struct task_struct *p)
{
	int boost = schedtune_task_boost(p);
	unsigned long util;
	long margin;

	if (boost == 0)
		return 0;

	util = task_util(p);
	margin = schedtune_margin(util, boost);

	return margin;
}

#else /* CONFIG_SCHED_TUNE */

static inline int
schedtune_cpu_margin(unsigned long util, int cpu)
{
	return 0;
}

static inline int
schedtune_task_margin(struct task_struct *p)
{
	return 0;
}

#endif /* CONFIG_SCHED_TUNE */

unsigned long
boosted_cpu_util(int cpu, struct sched_walt_cpu_load *walt_load)
{
	unsigned long util = cpu_util_freq(cpu, walt_load);
	long margin = schedtune_cpu_margin(util, cpu);

	trace_sched_boost_cpu(cpu, util, margin);

	return util + margin;
}

static inline unsigned long
boosted_task_util(struct task_struct *p)
{
	unsigned long util = task_util(p);
	long margin = schedtune_task_margin(p);

	trace_sched_boost_task(p, util, margin);

	return util + margin;
}

static unsigned long capacity_spare_wake(int cpu, struct task_struct *p)
{
	return capacity_orig_of(cpu) - cpu_util_wake(cpu, p);
}

/*
 * find_idlest_group finds and returns the least busy CPU group within the
 * domain.
 *
 * Assumes p is allowed on at least one CPU in sd.
 */
static struct sched_group *
find_idlest_group(struct sched_domain *sd, struct task_struct *p,
		  int this_cpu, int sd_flag)
{
	struct sched_group *idlest = NULL, *group = sd->groups;
	struct sched_group *most_spare_sg = NULL;
	unsigned long min_runnable_load = ULONG_MAX;
	unsigned long this_runnable_load = ULONG_MAX;
	unsigned long min_avg_load = ULONG_MAX, this_avg_load = ULONG_MAX;
	unsigned long most_spare = 0, this_spare = 0;
	int load_idx = sd->forkexec_idx;
	int imbalance_scale = 100 + (sd->imbalance_pct-100)/2;
	unsigned long imbalance = scale_load_down(NICE_0_LOAD) *
				(sd->imbalance_pct-100) / 100;

	if (sd_flag & SD_BALANCE_WAKE)
		load_idx = sd->wake_idx;

	do {
		unsigned long load, avg_load, runnable_load;
		unsigned long spare_cap, max_spare_cap;
		int local_group;
		int i;

		/* Skip over this group if it has no CPUs allowed */
		if (!cpumask_intersects(sched_group_cpus(group),
					tsk_cpus_allowed(p)))
			continue;

		local_group = cpumask_test_cpu(this_cpu,
					       sched_group_cpus(group));

		/*
		 * Tally up the load of all CPUs in the group and find
		 * the group containing the CPU with most spare capacity.
		 */
		avg_load = 0;
		runnable_load = 0;
		max_spare_cap = 0;

		for_each_cpu(i, sched_group_cpus(group)) {
			/* Bias balancing toward cpus of our domain */
			if (local_group)
				load = source_load(i, load_idx);
			else
				load = target_load(i, load_idx);

			runnable_load += load;

			avg_load += cfs_rq_load_avg(&cpu_rq(i)->cfs);

			spare_cap = capacity_spare_wake(i, p);

			if (spare_cap > max_spare_cap)
				max_spare_cap = spare_cap;
		}

		/* Adjust by relative CPU capacity of the group */
		avg_load = (avg_load * SCHED_CAPACITY_SCALE) /
					group->sgc->capacity;
		runnable_load = (runnable_load * SCHED_CAPACITY_SCALE) /
					group->sgc->capacity;

		if (local_group) {
			this_runnable_load = runnable_load;
			this_avg_load = avg_load;
			this_spare = max_spare_cap;
		} else {
			if (min_runnable_load > (runnable_load + imbalance)) {
				/*
				 * The runnable load is significantly smaller
				 *  so we can pick this new cpu
				 */
				min_runnable_load = runnable_load;
				min_avg_load = avg_load;
				idlest = group;
			} else if ((runnable_load < (min_runnable_load + imbalance)) &&
					(100*min_avg_load > imbalance_scale*avg_load)) {
				/*
				 * The runnable loads are close so we take
				 * into account blocked load through avg_load
				 *  which is blocked + runnable load
				 */
				min_avg_load = avg_load;
				idlest = group;
			}

			if (most_spare < max_spare_cap) {
				most_spare = max_spare_cap;
				most_spare_sg = group;
			}
		}
	} while (group = group->next, group != sd->groups);

	/*
	 * The cross-over point between using spare capacity or least load
	 * is too conservative for high utilization tasks on partially
	 * utilized systems if we require spare_capacity > task_util(p),
	 * so we allow for some task stuffing by using
	 * spare_capacity > task_util(p)/2.
	 * spare capacity can't be used for fork because the utilization has
	 * not been set yet as it need to get a rq to init the utilization
	 */
	if (sd_flag & SD_BALANCE_FORK)
		goto skip_spare;

	if (this_spare > task_util(p) / 2 &&
	    imbalance_scale*this_spare > 100*most_spare)
		return NULL;
	else if (most_spare > task_util(p) / 2)
		return most_spare_sg;

skip_spare:
	if (!idlest ||
	    (min_runnable_load > (this_runnable_load + imbalance)) ||
	    ((this_runnable_load < (min_runnable_load + imbalance)) &&
			(100*this_avg_load < imbalance_scale*min_avg_load)))
		return NULL;
	return idlest;
}

/*
 * find_idlest_group_cpu - find the idlest cpu among the cpus in group.
 */
static int
find_idlest_group_cpu(struct sched_group *group, struct task_struct *p, int this_cpu)
{
	unsigned long load, min_load = ULONG_MAX;
	unsigned int min_exit_latency = UINT_MAX;
	u64 latest_idle_timestamp = 0;
	int least_loaded_cpu = this_cpu;
	int shallowest_idle_cpu = -1;
	int i;

	/* Check if we have any choice: */
	if (group->group_weight == 1)
		return cpumask_first(sched_group_cpus(group));

	/* Traverse only the allowed CPUs */
	for_each_cpu_and(i, sched_group_cpus(group), tsk_cpus_allowed(p)) {
		if (idle_cpu(i)) {
			struct rq *rq = cpu_rq(i);
			struct cpuidle_state *idle = idle_get_state(rq);
			if (idle && idle->exit_latency < min_exit_latency) {
				/*
				 * We give priority to a CPU whose idle state
				 * has the smallest exit latency irrespective
				 * of any idle timestamp.
				 */
				min_exit_latency = idle->exit_latency;
				latest_idle_timestamp = rq->idle_stamp;
				shallowest_idle_cpu = i;
			} else if ((!idle || idle->exit_latency == min_exit_latency) &&
				   rq->idle_stamp > latest_idle_timestamp) {
				/*
				 * If equal or no active idle state, then
				 * the most recently idled CPU might have
				 * a warmer cache.
				 */
				latest_idle_timestamp = rq->idle_stamp;
				shallowest_idle_cpu = i;
			}
		} else if (shallowest_idle_cpu == -1) {
			load = weighted_cpuload(i);
			if (load < min_load || (load == min_load && i == this_cpu)) {
				min_load = load;
				least_loaded_cpu = i;
			}
		}
	}

	return shallowest_idle_cpu != -1 ? shallowest_idle_cpu : least_loaded_cpu;
}

static inline int find_idlest_cpu(struct sched_domain *sd, struct task_struct *p,
				  int cpu, int prev_cpu, int sd_flag)
{
	int wu = sd_flag & SD_BALANCE_WAKE;
	int cas_cpu = -1;
	int new_cpu = cpu;

	if (wu) {
		schedstat_inc(p->se.statistics.nr_wakeups_cas_attempts);
		schedstat_inc(this_rq()->eas_stats.cas_attempts);
	}

	if (!cpumask_intersects(sched_domain_span(sd), &p->cpus_allowed))
		return prev_cpu;

	while (sd) {
		struct sched_group *group;
		struct sched_domain *tmp;
		int weight;

		if (wu)
			schedstat_inc(sd->eas_stats.cas_attempts);

		if (!(sd->flags & sd_flag)) {
			sd = sd->child;
			continue;
		}

		group = find_idlest_group(sd, p, cpu, sd_flag);
		if (!group) {
			sd = sd->child;
			continue;
		}

		new_cpu = find_idlest_group_cpu(group, p, cpu);
		if (new_cpu == cpu) {
			/* Now try balancing at a lower domain level of cpu */
			sd = sd->child;
			continue;
		}

		/* Now try balancing at a lower domain level of new_cpu */
		cpu = cas_cpu = new_cpu;
		weight = sd->span_weight;
		sd = NULL;
		for_each_domain(cpu, tmp) {
			if (weight <= tmp->span_weight)
				break;
			if (tmp->flags & sd_flag)
				sd = tmp;
		}
		/* while loop will break here if sd == NULL */
	}

	if (wu && (cas_cpu >= 0)) {
		schedstat_inc(p->se.statistics.nr_wakeups_cas_count);
		schedstat_inc(this_rq()->eas_stats.cas_count);
	}

	return new_cpu;
}

#ifdef CONFIG_SCHED_SMT

static inline void set_idle_cores(int cpu, int val)
{
	struct sched_domain_shared *sds;

	sds = rcu_dereference(per_cpu(sd_llc_shared, cpu));
	if (sds)
		WRITE_ONCE(sds->has_idle_cores, val);
}

static inline bool test_idle_cores(int cpu, bool def)
{
	struct sched_domain_shared *sds;

	sds = rcu_dereference(per_cpu(sd_llc_shared, cpu));
	if (sds)
		return READ_ONCE(sds->has_idle_cores);

	return def;
}

/*
 * Scans the local SMT mask to see if the entire core is idle, and records this
 * information in sd_llc_shared->has_idle_cores.
 *
 * Since SMT siblings share all cache levels, inspecting this limited remote
 * state should be fairly cheap.
 */
void update_idle_core(struct rq *rq)
{
	int core = cpu_of(rq);
	int cpu;

	rcu_read_lock();
	if (test_idle_cores(core, true))
		goto unlock;

	for_each_cpu(cpu, cpu_smt_mask(core)) {
		if (cpu == core)
			continue;

		if (!idle_cpu(cpu))
			goto unlock;
	}

	set_idle_cores(core, 1);
unlock:
	rcu_read_unlock();
}

/*
 * Scan the entire LLC domain for idle cores; this dynamically switches off if
 * there are no idle cores left in the system; tracked through
 * sd_llc->shared->has_idle_cores and enabled through update_idle_core() above.
 */
static int select_idle_core(struct task_struct *p, struct sched_domain *sd, int target)
{
	struct cpumask *cpus = this_cpu_cpumask_var_ptr(select_idle_mask);
	int core, cpu;

	if (!test_idle_cores(target, false))
		return -1;

	cpumask_and(cpus, sched_domain_span(sd), tsk_cpus_allowed(p));

	for_each_cpu_wrap(core, cpus, target) {
		bool idle = true;

		for_each_cpu(cpu, cpu_smt_mask(core)) {
			cpumask_clear_cpu(cpu, cpus);
			if (!idle_cpu(cpu))
				idle = false;
		}

		if (idle)
			return core;
	}

	/*
	 * Failed to find an idle core; stop looking for one.
	 */
	set_idle_cores(target, 0);

	return -1;
}

/*
 * Scan the local SMT mask for idle CPUs.
 */
static int select_idle_smt(struct task_struct *p, struct sched_domain *sd, int target)
{
	int cpu;

	for_each_cpu(cpu, cpu_smt_mask(target)) {
		if (!cpumask_test_cpu(cpu, tsk_cpus_allowed(p)))
			continue;
		if (idle_cpu(cpu))
			return cpu;
	}

	return -1;
}

#else /* CONFIG_SCHED_SMT */

static inline int select_idle_core(struct task_struct *p, struct sched_domain *sd, int target)
{
	return -1;
}

static inline int select_idle_smt(struct task_struct *p, struct sched_domain *sd, int target)
{
	return -1;
}

#endif /* CONFIG_SCHED_SMT */

/*
 * Scan the LLC domain for idle CPUs; this is dynamically regulated by
 * comparing the average scan cost (tracked in sd->avg_scan_cost) against the
 * average idle time for this rq (as found in rq->avg_idle).
 */
static int select_idle_cpu(struct task_struct *p, struct sched_domain *sd, int target)
{
	struct sched_domain *this_sd;
	u64 avg_cost, avg_idle = this_rq()->avg_idle;
	u64 time, cost;
	s64 delta;
	int cpu;

	this_sd = rcu_dereference(*this_cpu_ptr(&sd_llc));
	if (!this_sd)
		return -1;

	avg_cost = this_sd->avg_scan_cost;

	/*
	 * Due to large variance we need a large fuzz factor; hackbench in
	 * particularly is sensitive here.
	 */
	if (sched_feat(SIS_AVG_CPU) && (avg_idle / 512) < avg_cost)
		return -1;

	time = local_clock();

	for_each_cpu_wrap(cpu, sched_domain_span(sd), target) {
		if (!cpumask_test_cpu(cpu, tsk_cpus_allowed(p)))
			continue;
		if (idle_cpu(cpu))
			break;
	}

	time = local_clock() - time;
	cost = this_sd->avg_scan_cost;
	delta = (s64)(time - cost) / 8;
	this_sd->avg_scan_cost += delta;

	return cpu;
}

/*
 * Try and locate an idle core/thread in the LLC cache domain.
 */
static int select_idle_sibling(struct task_struct *p, int prev, int target)
{
	struct sched_domain *sd;
	struct sched_group *sg;
	int i = task_cpu(p);
	int best_idle_cpu = -1;
	int best_idle_cstate = INT_MAX;
	unsigned long best_idle_capacity = ULONG_MAX;

	schedstat_inc(p->se.statistics.nr_wakeups_sis_attempts);
	schedstat_inc(this_rq()->eas_stats.sis_attempts);

	if (!sysctl_sched_cstate_aware) {
		if (idle_cpu(target)) {
			schedstat_inc(p->se.statistics.nr_wakeups_sis_idle);
			schedstat_inc(this_rq()->eas_stats.sis_idle);
			return target;
		}

		/*
		 * If the prevous cpu is cache affine and idle, don't be stupid.
		 */
		if (i != target && cpus_share_cache(i, target) && idle_cpu(i)) {
			schedstat_inc(p->se.statistics.nr_wakeups_sis_cache_affine);
			schedstat_inc(this_rq()->eas_stats.sis_cache_affine);
			return i;
		}

		sd = rcu_dereference(per_cpu(sd_llc, target));
		if (!sd)
			return target;

		i = select_idle_core(p, sd, target);
		if ((unsigned)i < nr_cpumask_bits)
			return i;

		i = select_idle_cpu(p, sd, target);
		if ((unsigned)i < nr_cpumask_bits)
			return i;

		i = select_idle_smt(p, sd, target);
		if ((unsigned)i < nr_cpumask_bits)
			return i;
	}

	/*
	 * Otherwise, iterate the domains and find an elegible idle cpu.
	 */
	sd = rcu_dereference(per_cpu(sd_llc, target));
	for_each_lower_domain(sd) {
		sg = sd->groups;
		do {
			if (!cpumask_intersects(sched_group_cpus(sg),
                                        tsk_cpus_allowed(p)))
				goto next;


			if (sysctl_sched_cstate_aware) {
				for_each_cpu_and(i, tsk_cpus_allowed(p), sched_group_cpus(sg)) {
					int idle_idx = idle_get_state_idx(cpu_rq(i));
					unsigned long new_usage = boosted_task_util(p);
					unsigned long capacity_orig = capacity_orig_of(i);

					if (new_usage > capacity_orig || !idle_cpu(i))
						goto next;

					if (i == target && new_usage <= capacity_curr_of(target)) {
						schedstat_inc(p->se.statistics.nr_wakeups_sis_suff_cap);
						schedstat_inc(this_rq()->eas_stats.sis_suff_cap);
						schedstat_inc(sd->eas_stats.sis_suff_cap);
						return target;
					}

					if (idle_idx < best_idle_cstate &&
					    capacity_orig <= best_idle_capacity) {
						best_idle_cpu = i;
						best_idle_cstate = idle_idx;
						best_idle_capacity = capacity_orig;
					}
				}
			} else {
				for_each_cpu(i, sched_group_cpus(sg)) {
					if (i == target || !idle_cpu(i))
						goto next;
				}

				target = cpumask_first_and(sched_group_cpus(sg),
					tsk_cpus_allowed(p));
				schedstat_inc(p->se.statistics.nr_wakeups_sis_idle_cpu);
				schedstat_inc(this_rq()->eas_stats.sis_idle_cpu);
				schedstat_inc(sd->eas_stats.sis_idle_cpu);
				goto done;
			}
next:
			sg = sg->next;
		} while (sg != sd->groups);
	}

	if (best_idle_cpu >= 0)
		target = best_idle_cpu;

done:
	schedstat_inc(p->se.statistics.nr_wakeups_sis_count);
	schedstat_inc(this_rq()->eas_stats.sis_count);

	return target;
}
 
/*
 * cpu_util_wake: Compute cpu utilization with any contributions from
 * the waking task p removed.  check_for_migration() looks for a better CPU of
 * rq->curr. For that case we should return cpu util with contributions from
 * currently running task p removed.
 */
static int cpu_util_wake(int cpu, struct task_struct *p)
{
	unsigned long util, capacity;

#ifdef CONFIG_SCHED_WALT
	/*
	 * WALT does not decay idle tasks in the same manner
	 * as PELT, so it makes little sense to subtract task
	 * utilization from cpu utilization. Instead just use
	 * cpu_util for this case.
	 */
	if (!walt_disabled && sysctl_sched_use_walt_cpu_util &&
	    p->state == TASK_WAKING)
		return cpu_util(cpu);
#endif
	/* Task has no contribution or is new */
	if (cpu != task_cpu(p) || !p->se.avg.last_update_time)
		return cpu_util(cpu);

	capacity = capacity_orig_of(cpu);
	util = max_t(long, cpu_util(cpu) - task_util(p), 0);

	return (util >= capacity) ? capacity : util;
}

struct find_best_target_env {
	struct cpumask *rtg_target;
	bool need_idle;
	bool placement_boost;
	bool avoid_prev_cpu;
};

#ifdef CONFIG_SCHED_WALT
static unsigned long cpu_estimated_capacity(int cpu, struct task_struct *p)
{
	unsigned long tutil, estimated_capacity;

	if (task_in_cum_window_demand(cpu_rq(cpu), p))
		tutil = 0;
	else
		tutil = task_util(p);

	estimated_capacity = cpu_util_cum(cpu, tutil);

	return estimated_capacity;
}
#else
static unsigned long cpu_estimated_capacity(int cpu, struct task_struct *p)
{
	return cpu_util_wake(cpu, p);
}
#endif

static bool is_packing_eligible(struct task_struct *p, int target_cpu,
				struct find_best_target_env *fbt_env,
				unsigned int target_cpus_count,
				int best_idle_cstate)
{
	unsigned long estimated_capacity;

	if (fbt_env->placement_boost || fbt_env->need_idle)
		return false;

	if (best_idle_cstate == -1)
		return false;

	if (target_cpus_count != 1)
		return true;

	estimated_capacity = cpu_estimated_capacity(target_cpu, p);
	estimated_capacity = add_capacity_margin(estimated_capacity,
						 target_cpu);

	/*
	 * If there is only one active CPU and it is already above its current
	 * capacity, avoid placing additional task on the CPU.
	 */
	return (estimated_capacity <= capacity_curr_of(target_cpu));
}

static inline bool skip_sg(struct task_struct *p, struct sched_group *sg,
			   struct cpumask *rtg_target)
{
	int fcpu = group_first_cpu(sg);

	/* Are all CPUs isolated in this group? */
	if (!sg->group_weight)
		return true;

	/*
	 * Don't skip a group if a task affinity allows it
	 * to run only on that group.
	 */
	if (cpumask_subset(tsk_cpus_allowed(p), sched_group_cpus(sg)))
		return false;

	if (!task_fits_max(p, fcpu))
		return true;

	if (rtg_target && !cpumask_test_cpu(fcpu, rtg_target))
		return true;

	return false;
}

static int start_cpu(bool boosted)
{
	struct root_domain *rd = cpu_rq(smp_processor_id())->rd;
	int start_cpu;

	start_cpu = boosted ? rd->max_cap_orig_cpu : rd->min_cap_orig_cpu;

	return walt_start_cpu(start_cpu);
}

unsigned int sched_smp_overlap_capacity;
static inline int find_best_target(struct task_struct *p, int *backup_cpu,
				   bool boosted, bool prefer_idle,
				   struct find_best_target_env *fbt_env)
{
	unsigned long min_util = boosted_task_util(p);
	unsigned long target_capacity = ULONG_MAX;
	unsigned long min_wake_util = ULONG_MAX;
	unsigned long target_max_spare_cap = 0;
	unsigned long target_util = ULONG_MAX;
	unsigned long best_active_util = ULONG_MAX;
	unsigned long target_idle_max_spare_cap = 0;
	int best_idle_cstate = INT_MAX;
	struct sched_domain *sd;
	struct sched_group *sg;
	int best_active_cpu = -1;
	int best_idle_cpu = -1;
	int target_cpu = -1;
	int cpu, i;
	unsigned int active_cpus_count = 0;

	*backup_cpu = -1;

	schedstat_inc(p->se.statistics.nr_wakeups_fbt_attempts);
	schedstat_inc(this_rq()->eas_stats.fbt_attempts);

	/* Find start CPU based on boost value */
	cpu = start_cpu(boosted);
	if (cpu < 0) {
		schedstat_inc(p->se.statistics.nr_wakeups_fbt_no_cpu);
		schedstat_inc(this_rq()->eas_stats.fbt_no_cpu);
		return -1;
	}

	/* Find SD for the start CPU */
	sd = rcu_dereference(per_cpu(sd_ea, cpu));
	if (!sd) {
		schedstat_inc(p->se.statistics.nr_wakeups_fbt_no_sd);
		schedstat_inc(this_rq()->eas_stats.fbt_no_sd);
		return -1;
	}

	/* Scan CPUs in all SDs */
	sg = sd->groups;
	do {
		cpumask_t search_cpus;
		bool do_rotate = false, avoid_prev_cpu = false;

		if (skip_sg(p, sg, fbt_env->rtg_target))
			continue;

		cpumask_copy(&search_cpus, tsk_cpus_allowed(p));
		cpumask_and(&search_cpus, &search_cpus, sched_group_cpus(sg));
		i = find_first_cpu_bit(p, &search_cpus, sg, &avoid_prev_cpu,
				       &do_rotate, &first_cpu_bit_env);
		if (do_rotate)
			fbt_env->avoid_prev_cpu = avoid_prev_cpu;

retry:
		while ((i = cpumask_next(i, &search_cpus)) < nr_cpu_ids) {
			unsigned long capacity_curr = capacity_curr_of(i);
			unsigned long capacity_orig = capacity_orig_of(i);
			unsigned long wake_util, new_util, min_capped_util;

			cpumask_clear_cpu(i, &search_cpus);
			if (avoid_prev_cpu && i == task_cpu(p))
				continue;

			if (!cpu_online(i) || cpu_isolated(i) || is_reserved(i))
				continue;

			if (walt_cpu_high_irqload(i))
				continue;

			trace_sched_cpu_util(i);

			/*
			 * p's blocked utilization is still accounted for on prev_cpu
			 * so prev_cpu will receive a negative bias due to the double
			 * accounting. However, the blocked utilization may be zero.
			 */
			wake_util = cpu_util_wake(i, p);
			new_util = wake_util + task_util(p);

			/*
			 * Ensure minimum capacity to grant the required boost.
			 * The target CPU can be already at a capacity level higher
			 * than the one required to boost the task.
			 */
			new_util = max(min_util, new_util);

			/*
			 * Include minimum capacity constraint:
			 * new_util contains the required utilization including
			 * boost. min_capped_util also takes into account a
			 * minimum capacity cap imposed on the CPU by external
			 * actors.
			 */
			min_capped_util = max(new_util, capacity_min_of(i));

			if (new_util > capacity_orig)
				continue;

			/*
			 * Case A) Latency sensitive tasks
			 *
			 * Unconditionally favoring tasks that prefer idle CPU to
			 * improve latency.
			 *
			 * Looking for:
			 * - an idle CPU, whatever its idle_state is, since
			 *   the first CPUs we explore are more likely to be
			 *   reserved for latency sensitive tasks.
			 * - a non idle CPU where the task fits in its current
			 *   capacity and has the maximum spare capacity.
			 * - a non idle CPU with lower contention from other
			 *   tasks and running at the lowest possible OPP.
			 *
			 * The last two goals tries to favor a non idle CPU
			 * where the task can run as if it is "almost alone".
			 * A maximum spare capacity CPU is favoured since
			 * the task already fits into that CPU's capacity
			 * without waiting for an OPP chance.
			 *
			 * The following code path is the only one in the CPUs
			 * exploration loop which is always used by
			 * prefer_idle tasks. It exits the loop with wither a
			 * best_active_cpu or a target_cpu which should
			 * represent an optimal choice for latency sensitive
			 * tasks.
			 */
			if (prefer_idle) {

				/*
				 * Case A.1: IDLE CPU
				 * Return the first IDLE CPU we find.
				 */
				if (idle_cpu(i)) {
					schedstat_inc(p->se.statistics.nr_wakeups_fbt_pref_idle);
					schedstat_inc(this_rq()->eas_stats.fbt_pref_idle);

					trace_sched_find_best_target(p,
							prefer_idle, min_util,
							cpu, best_idle_cpu,
							best_active_cpu, i);

					return i;
				}

				/*
				 * Case A.2: Target ACTIVE CPU
				 * Favor CPUs with max spare capacity.
				 */
				if ((capacity_curr > new_util) &&
					(capacity_orig - new_util > target_max_spare_cap)) {
					target_max_spare_cap = capacity_orig - new_util;
					target_cpu = i;
					continue;
				}
				if (target_cpu != -1)
					continue;


				/*
				 * Case A.3: Backup ACTIVE CPU
				 * Favor CPUs with:
				 * - lower utilization due to other tasks
				 * - lower utilization with the task in
				 */
				if (wake_util > min_wake_util)
					continue;
				if (new_util > best_active_util)
					continue;
				min_wake_util = wake_util;
				best_active_util = new_util;
				best_active_cpu = i;
				continue;
			}

			/*
			 * Favor CPUs with smaller capacity for Non latency
			 * sensitive tasks.
			 */
			if (capacity_orig > target_capacity)
				continue;

			/*
			 * Case B) Non latency sensitive tasks on IDLE CPUs.
			 *
			 * Find an optimal backup IDLE CPU for non latency
			 * sensitive tasks.
			 *
			 * Looking for:
			 * - minimizing the capacity_orig,
			 *   i.e. preferring LITTLE CPUs
			 * - favoring shallowest idle states
			 *   i.e. avoid to wakeup deep-idle CPUs
			 *
			 * The following code path is used by non latency
			 * sensitive tasks if IDLE CPUs are available. If at
			 * least one of such CPUs are available it sets the
			 * best_idle_cpu to the most suitable idle CPU to be
			 * selected.
			 *
			 * If idle CPUs are available, favour these CPUs to
			 * improve performances by spreading tasks.
			 * Indeed, the energy_diff() computed by the caller
			 * will take care to ensure the minimization of energy
			 * consumptions without affecting performance.
			 */
			if (idle_cpu(i)) {
				int idle_idx = idle_get_state_idx(cpu_rq(i));

				/* Favor CPUs that won't end up running at a
				 * high OPP.
				 */
				if ((capacity_orig - min_capped_util) <
					target_idle_max_spare_cap)
					continue;

				/*
				 * Skip CPUs in deeper idle state, but only
				 * if they are also less energy efficient.
				 * IOW, prefer a deep IDLE LITTLE CPU vs a
				 * shallow idle big CPU.
				 */
				if (sysctl_sched_cstate_aware &&
				    best_idle_cstate <= idle_idx)
					continue;

				/* Keep track of best idle CPU */
				target_capacity = capacity_orig;
				target_idle_max_spare_cap = capacity_orig -
							    min_capped_util;
				best_idle_cstate = idle_idx;
				best_idle_cpu = i;
				continue;
			}

			/*
			 * Consider only idle CPUs for active migration.
			 */
			if (p->state == TASK_RUNNING)
				continue;

			/*
			 * Case C) Non latency sensitive tasks on ACTIVE CPUs.
			 *
			 * Pack tasks in the most energy efficient capacities.
			 *
			 * This task packing strategy prefers more energy
			 * efficient CPUs (i.e. pack on smaller maximum
			 * capacity CPUs) while also trying to spread tasks to
			 * run them all at the lower OPP.
			 *
			 * This assumes for example that it's more energy
			 * efficient to run two tasks on two CPUs at a lower
			 * OPP than packing both on a single CPU but running
			 * that CPU at an higher OPP.
			 *
			 * Thus, this case keep track of the CPU with the
			 * smallest maximum capacity and highest spare maximum
			 * capacity.
			 */

			active_cpus_count++;

			/* Favor CPUs with maximum spare capacity */
			if ((capacity_orig - min_capped_util) <
				target_max_spare_cap)
				continue;

			target_max_spare_cap = capacity_orig - min_capped_util;
			target_capacity = capacity_orig;
			target_util = new_util;
			target_cpu = i;
		}

		if (do_rotate) {
			/*
			 * We started iteration somewhere in the middle of
			 * cpumask.  Iterate once again from bit 0 to the
			 * previous starting point bit.
			 */
			do_rotate = false;
			i = -1;
			goto retry;
		}

		if (!sysctl_sched_is_big_little && !prefer_idle) {

			/*
			 * If we find an idle CPU in the primary cluster,
			 * stop the search. We select this idle CPU or
			 * the active CPU (if there is one), whichever
			 * saves the energy.
			 */
			if (best_idle_cpu != -1)
				break;

			if (fbt_env->placement_boost) {
				target_capacity = ULONG_MAX;
				continue;
			}

			/*
			 * If we found an active CPU and its utilization
			 * is below the minimum packing threshold (overlap),
			 * no need to search further. Otherwise reset
			 * the target_capacity and continue the search.
			 */
			if (target_cpu != -1 && target_util <
					sched_smp_overlap_capacity)
				break;

			target_capacity = ULONG_MAX;
		}
	} while (sg = sg->next, sg != sd->groups);

	if (best_idle_cpu != -1 && !is_packing_eligible(p, target_cpu, fbt_env,
					active_cpus_count, best_idle_cstate)) {
		if (target_cpu == task_cpu(p))
			fbt_env->avoid_prev_cpu = true;

		target_cpu = best_idle_cpu;
		best_idle_cpu = -1;
	}

	/*
	 * For non latency sensitive tasks, cases B and C in the previous loop,
	 * we pick the best IDLE CPU only if we was not able to find a target
	 * ACTIVE CPU.
	 *
	 * Policies priorities:
	 *
	 * - prefer_idle tasks:
	 *
	 *   a) IDLE CPU available, we return immediately
	 *   b) ACTIVE CPU where task fits and has the bigger maximum spare
	 *      capacity (i.e. target_cpu)
	 *   c) ACTIVE CPU with less contention due to other tasks
	 *      (i.e. best_active_cpu)
	 *
	 * - NON prefer_idle tasks:
	 *
	 *   a) ACTIVE CPU: target_cpu
	 *   b) IDLE CPU: best_idle_cpu
	 */
	if (target_cpu == -1)
		target_cpu = prefer_idle
			? best_active_cpu
			: best_idle_cpu;
	else
		*backup_cpu = prefer_idle
		? best_active_cpu
		: best_idle_cpu;

	trace_sched_find_best_target(p, prefer_idle, min_util, cpu,
				     best_idle_cpu, best_active_cpu,
				     target_cpu);

	schedstat_inc(p->se.statistics.nr_wakeups_fbt_count);
	schedstat_inc(this_rq()->eas_stats.fbt_count);

	return target_cpu;
}

/*
 * Disable WAKE_AFFINE in the case where task @p doesn't fit in the
 * capacity of either the waking CPU @cpu or the previous CPU @prev_cpu.
 * 
 * In that case WAKE_AFFINE doesn't make sense and we'll let
 * BALANCE_WAKE sort things out.
 */
static int wake_cap(struct task_struct *p, int cpu, int prev_cpu)
{
	long min_cap, max_cap;
	min_cap = min(capacity_orig_of(prev_cpu), capacity_orig_of(cpu));
	max_cap = cpu_rq(cpu)->rd->max_cpu_capacity.val;
	/* Minimum capacity is close to max, no need to abort wake_affine */
	if (max_cap - min_cap < max_cap >> 3)
		return 0;

	/* Bring task utilization in sync with prev_cpu */
	sync_entity_load_avg(&p->se);

	return min_cap * 1024 < task_util(p) * capacity_margin;
}

static inline int wake_to_idle(struct task_struct *p)
{
	return (current->flags & PF_WAKE_UP_IDLE) ||
		 (p->flags & PF_WAKE_UP_IDLE);
}

static inline bool
bias_to_waker_cpu(struct task_struct *p, int cpu, struct cpumask *rtg_target)
{
	int rtg_target_cpu = rtg_target ? cpumask_first(rtg_target) : cpu;

	return cpumask_test_cpu(cpu, tsk_cpus_allowed(p)) &&
	       cpu_active(cpu) && !cpu_isolated(cpu) &&
	       capacity_orig_of(cpu) >= capacity_orig_of(rtg_target_cpu) &&
	       task_fits_max(p, cpu);
}

static inline bool
task_is_boosted(struct task_struct *p) {
#ifdef CONFIG_CGROUP_SCHEDTUNE
	return schedtune_task_boost(p) > 0;
#else
	return get_sysctl_sched_cfs_boost() > 0;
#endif
}

/*
 * Check whether cpu is in the fastest set of cpu's that p should run on.
 * If p is boosted, prefer that p runs on a faster cpu; otherwise, allow p
 * to run on any cpu.
 */
static inline bool
cpu_is_in_target_set(struct task_struct *p, int cpu)
{
	int first_cpu = start_cpu(task_is_boosted(p));
	int next_usable_cpu = cpumask_next(first_cpu - 1, tsk_cpus_allowed(p));
	return cpu >= next_usable_cpu || next_usable_cpu >= nr_cpu_ids;
}


#define SCHED_SELECT_PREV_CPU_NSEC	2000000
#define SCHED_FORCE_CPU_SELECTION_NSEC	20000000

static inline bool
bias_to_prev_cpu(struct task_struct *p, struct cpumask *rtg_target)
{
	int prev_cpu = task_cpu(p);
#ifdef CONFIG_SCHED_WALT
	u64 ms = p->ravg.mark_start;
#else
	u64 ms = sched_clock();
#endif

	if (!cpu_is_in_target_set(p, prev_cpu)) {
		return false;
	}

	if (cpu_isolated(prev_cpu) || !idle_cpu(prev_cpu))
		return false;

	if (!ms)
		return false;

	if (ms - p->last_cpu_deselected_ts >= SCHED_SELECT_PREV_CPU_NSEC) {
		return false;
	}

	if (ms - p->last_sleep_ts >= SCHED_SELECT_PREV_CPU_NSEC)
		return false;

	if (rtg_target && !cpumask_test_cpu(prev_cpu, rtg_target))
		return false;

	return true;
}

#ifdef CONFIG_SCHED_WALT
static inline struct cpumask *find_rtg_target(struct task_struct *p)
{
	struct related_thread_group *grp;
	struct cpumask *rtg_target;

	rcu_read_lock();

	grp = task_related_thread_group(p);
	if (grp && grp->preferred_cluster) {
		rtg_target = &grp->preferred_cluster->cpus;
		if (!task_fits_max(p, cpumask_first(rtg_target)))
			rtg_target = NULL;
	} else {
		rtg_target = NULL;
	}

	rcu_read_unlock();

	return rtg_target;
}
#else
static inline struct cpumask *find_rtg_target(struct task_struct *p)
{
	return NULL;
}
#endif

enum fastpaths {
	NONE = 0,
	SYNC_WAKEUP,
	PREV_CPU_BIAS,
};

static int select_energy_cpu_brute(struct task_struct *p, int prev_cpu,
				   int sync_boost)
{
	bool boosted, prefer_idle;
	struct sched_domain *sd;
	int target_cpu;
	int backup_cpu = -1;
	int next_cpu = -1;
	struct cpumask *rtg_target = find_rtg_target(p);
	struct find_best_target_env fbt_env;
	u64 start_t = 0;
	int fastpath = 0;

	if (trace_sched_task_util_enabled())
		start_t = sched_clock();

	schedstat_inc(p->se.statistics.nr_wakeups_secb_attempts);
	schedstat_inc(this_rq()->eas_stats.secb_attempts);

	rcu_read_lock();
	boosted = task_is_boosted(p);
#ifdef CONFIG_CGROUP_SCHEDTUNE
	prefer_idle = schedtune_prefer_idle(p) > 0;
#else
	prefer_idle = 0;
#endif

	fbt_env.rtg_target = rtg_target;
	if (sched_feat(EAS_USE_NEED_IDLE) && prefer_idle) {
		fbt_env.need_idle = true;
		prefer_idle = false;
	} else {
		fbt_env.need_idle = wake_to_idle(p);
	}
	fbt_env.placement_boost = task_sched_boost(p) ?
				  sched_boost_policy() != SCHED_BOOST_NONE :
				  false;
	fbt_env.avoid_prev_cpu = false;

	if (bias_to_prev_cpu(p, rtg_target)) {
		target_cpu = prev_cpu;
		fastpath = PREV_CPU_BIAS;
		goto unlock;
	}

	sd = rcu_dereference(per_cpu(sd_ea, prev_cpu));
	if (!sd) {
		target_cpu = prev_cpu;
		goto unlock;
	}

	sync_entity_load_avg(&p->se);

	/* Find a cpu with sufficient capacity */
	next_cpu = find_best_target(p, &backup_cpu, boosted || sync_boost,
				    prefer_idle, &fbt_env);
	if (next_cpu == -1) {
		target_cpu = prev_cpu;
		goto unlock;
	}

	if (fbt_env.placement_boost || fbt_env.need_idle ||
			fbt_env.avoid_prev_cpu || (rtg_target &&
			!cpumask_test_cpu(prev_cpu, rtg_target))) {
		target_cpu = next_cpu;
		goto unlock;
	}

	/* Unconditionally prefer IDLE CPUs for boosted/prefer_idle tasks */
	if ((boosted || prefer_idle) && idle_cpu(next_cpu)) {
		schedstat_inc(p->se.statistics.nr_wakeups_secb_idle_bt);
		schedstat_inc(this_rq()->eas_stats.secb_idle_bt);
		target_cpu = next_cpu;
		goto unlock;
	}

	target_cpu = prev_cpu;
	if (next_cpu != prev_cpu) {
		int delta = 0;
		struct energy_env eenv = {
			.p              = p,
			.util_delta     = task_util(p),
			/* Task's previous CPU candidate */
			.cpu[EAS_CPU_PRV] = {
				.cpu_id = prev_cpu,
			},
			/* Main alternative CPU candidate */
			.cpu[EAS_CPU_NXT] = {
				.cpu_id = next_cpu,
			},
			/* Backup alternative CPU candidate */
			.cpu[EAS_CPU_BKP] = {
				.cpu_id = backup_cpu,
			},
		};


#ifdef CONFIG_SCHED_WALT
		if (!walt_disabled && sysctl_sched_use_walt_cpu_util &&
			p->state == TASK_WAKING)
			delta = task_util(p);
#endif
		/* Not enough spare capacity on previous cpu */
		if (__cpu_overutilized(prev_cpu, delta)) {
			schedstat_inc(p->se.statistics.nr_wakeups_secb_insuff_cap);
			schedstat_inc(this_rq()->eas_stats.secb_insuff_cap);
			target_cpu = next_cpu;
			goto unlock;
		}

		/* Check if EAS_CPU_NXT is a more energy efficient CPU */
		if (select_energy_cpu_idx(&eenv) != EAS_CPU_PRV) {
			schedstat_inc(p->se.statistics.nr_wakeups_secb_nrg_sav);
			schedstat_inc(this_rq()->eas_stats.secb_nrg_sav);
			target_cpu = eenv.cpu[eenv.next_idx].cpu_id;
			goto unlock;
		}

		schedstat_inc(p->se.statistics.nr_wakeups_secb_no_nrg_sav);
		schedstat_inc(this_rq()->eas_stats.secb_no_nrg_sav);
		target_cpu = prev_cpu;
		goto unlock;
	}

	schedstat_inc(p->se.statistics.nr_wakeups_secb_count);
	schedstat_inc(this_rq()->eas_stats.secb_count);

unlock:
	rcu_read_unlock();
	trace_sched_task_util(p, next_cpu, backup_cpu, target_cpu,
			      fbt_env.need_idle, fastpath,
			      fbt_env.placement_boost, rtg_target ?
			      cpumask_first(rtg_target) : -1, start_t);
	return target_cpu;
}

/*
 * select_task_rq_fair: Select target runqueue for the waking task in domains
 * that have the 'sd_flag' flag set. In practice, this is SD_BALANCE_WAKE,
 * SD_BALANCE_FORK, or SD_BALANCE_EXEC.
 *
 * Balances load by selecting the idlest cpu in the idlest group, or under
 * certain conditions an idle sibling cpu if the domain has SD_WAKE_AFFINE set.
 *
 * Returns the target cpu number.
 *
 * preempt must be disabled.
 */
static int
select_task_rq_fair(struct task_struct *p, int prev_cpu, int sd_flag, int wake_flags)
{
	struct sched_domain *tmp, *affine_sd = NULL, *sd = NULL;
	int cpu = smp_processor_id();
	int new_cpu = prev_cpu;
	int want_affine = 0;
	int sync = wake_flags & WF_SYNC;

	if (sd_flag & SD_BALANCE_WAKE) {
		int _wake_cap = wake_cap(p, cpu, prev_cpu);

		if (cpumask_test_cpu(cpu, tsk_cpus_allowed(p))) {
			bool about_to_idle = (cpu_rq(cpu)->nr_running < 2);

			if (sysctl_sched_sync_hint_enable && sync &&
			    !_wake_cap && about_to_idle &&
			    cpu_is_in_target_set(p, cpu))
				return cpu;
		}

		record_wakee(p);
		want_affine = (!wake_wide(p) && !_wake_cap &&
			cpumask_test_cpu(cpu, tsk_cpus_allowed(p)));
	}

	if (energy_aware() && !(cpu_rq(prev_cpu)->rd->overutilized)) {
		/*
		 * If the sync flag is set but ignored, prefer to
		 * select cpu in the same cluster as current. So
		 * if current is a big cpu and sync is set, indicate
		 * that the selection algorithm for a boosted task
		 * should be used.
		 */
		bool sync_boost = sync && cpu >= start_cpu(true);

		return select_energy_cpu_brute(p, prev_cpu, sync_boost);
	}

	rcu_read_lock();
	for_each_domain(cpu, tmp) {
		if (!(tmp->flags & SD_LOAD_BALANCE))
			break;

		/*
		 * If both cpu and prev_cpu are part of this domain,
		 * cpu is a valid SD_WAKE_AFFINE target.
		 */
		if (want_affine && (tmp->flags & SD_WAKE_AFFINE) &&
		    cpumask_test_cpu(prev_cpu, sched_domain_span(tmp))) {
			affine_sd = tmp;
			break;
		}

		if (tmp->flags & sd_flag)
			sd = tmp;
		else if (!want_affine)
			break;
	}

	if (affine_sd) {
		sd = NULL; /* Prefer wake_affine over balance flags */
		if (cpu != prev_cpu && wake_affine(affine_sd, p, prev_cpu, sync))
			new_cpu = cpu;
	}

	if (sd && !(sd_flag & SD_BALANCE_FORK)) {
		/*
		 * We're going to need the task's util for capacity_spare_wake
		 * in find_idlest_group. Sync it up to prev_cpu's
		 * last_update_time.
		 */
		sync_entity_load_avg(&p->se);
	}

	if (!sd) {
		if (sd_flag & SD_BALANCE_WAKE) /* XXX always ? */
			new_cpu = select_idle_sibling(p, prev_cpu, new_cpu);

	} else {
		new_cpu = find_idlest_cpu(sd, p, cpu, prev_cpu, sd_flag);
	}
	rcu_read_unlock();

	return new_cpu;
}

/*
 * Called immediately before a task is migrated to a new cpu; task_cpu(p) and
 * cfs_rq_of(p) references at time of call are still valid and identify the
 * previous cpu. The caller guarantees p->pi_lock or task_rq(p)->lock is held.
 */
static void migrate_task_rq_fair(struct task_struct *p)
{
	/*
	 * As blocked tasks retain absolute vruntime the migration needs to
	 * deal with this by subtracting the old and adding the new
	 * min_vruntime -- the latter is done by enqueue_entity() when placing
	 * the task on the new runqueue.
	 */
	if (p->state == TASK_WAKING) {
		struct sched_entity *se = &p->se;
		struct cfs_rq *cfs_rq = cfs_rq_of(se);
		u64 min_vruntime;

#ifndef CONFIG_64BIT
		u64 min_vruntime_copy;

		do {
			min_vruntime_copy = cfs_rq->min_vruntime_copy;
			smp_rmb();
			min_vruntime = cfs_rq->min_vruntime;
		} while (min_vruntime != min_vruntime_copy);
#else
		min_vruntime = cfs_rq->min_vruntime;
#endif

		se->vruntime -= min_vruntime;
	}

	/*
	 * We are supposed to update the task to "current" time, then its up to date
	 * and ready to go to new CPU/cfs_rq. But we have difficulty in getting
	 * what current time is, so simply throw away the out-of-date time. This
	 * will result in the wakee task is less decayed, but giving the wakee more
	 * load sounds not bad.
	 */
	remove_entity_load_avg(&p->se);

	/* Tell new CPU we are migrated */
	p->se.avg.last_update_time = 0;

	/* We have migrated, no longer consider this task hot */
	p->se.exec_start = 0;
}

static void task_dead_fair(struct task_struct *p)
{
	remove_entity_load_avg(&p->se);
}
#else
#define task_fits_max(p, cpu) true
#endif /* CONFIG_SMP */

static unsigned long
wakeup_gran(struct sched_entity *curr, struct sched_entity *se)
{
	unsigned long gran = sysctl_sched_wakeup_granularity;

	/*
	 * Since its curr running now, convert the gran from real-time
	 * to virtual-time in his units.
	 *
	 * By using 'se' instead of 'curr' we penalize light tasks, so
	 * they get preempted easier. That is, if 'se' < 'curr' then
	 * the resulting gran will be larger, therefore penalizing the
	 * lighter, if otoh 'se' > 'curr' then the resulting gran will
	 * be smaller, again penalizing the lighter task.
	 *
	 * This is especially important for buddies when the leftmost
	 * task is higher priority than the buddy.
	 */
	return calc_delta_fair(gran, se);
}

/*
 * Should 'se' preempt 'curr'.
 *
 *             |s1
 *        |s2
 *   |s3
 *         g
 *      |<--->|c
 *
 *  w(c, s1) = -1
 *  w(c, s2) =  0
 *  w(c, s3) =  1
 *
 */
static int
wakeup_preempt_entity(struct sched_entity *curr, struct sched_entity *se)
{
	s64 gran, vdiff = curr->vruntime - se->vruntime;

	if (vdiff <= 0)
		return -1;

	gran = wakeup_gran(curr, se);
	if (vdiff > gran)
		return 1;

	return 0;
}

static void set_last_buddy(struct sched_entity *se)
{
	if (entity_is_task(se) && unlikely(task_of(se)->policy == SCHED_IDLE))
		return;

	for_each_sched_entity(se)
		cfs_rq_of(se)->last = se;
}

static void set_next_buddy(struct sched_entity *se)
{
	if (entity_is_task(se) && unlikely(task_of(se)->policy == SCHED_IDLE))
		return;

	for_each_sched_entity(se)
		cfs_rq_of(se)->next = se;
}

static void set_skip_buddy(struct sched_entity *se)
{
	for_each_sched_entity(se)
		cfs_rq_of(se)->skip = se;
}

/*
 * Preempt the current task with a newly woken task if needed:
 */
static void check_preempt_wakeup(struct rq *rq, struct task_struct *p, int wake_flags)
{
	struct task_struct *curr = rq->curr;
	struct sched_entity *se = &curr->se, *pse = &p->se;
	struct cfs_rq *cfs_rq = task_cfs_rq(curr);
	int scale = cfs_rq->nr_running >= sched_nr_latency;
	int next_buddy_marked = 0;

	if (unlikely(se == pse))
		return;

	/*
	 * This is possible from callers such as attach_tasks(), in which we
	 * unconditionally check_prempt_curr() after an enqueue (which may have
	 * lead to a throttle).  This both saves work and prevents false
	 * next-buddy nomination below.
	 */
	if (unlikely(throttled_hierarchy(cfs_rq_of(pse))))
		return;

	if (sched_feat(NEXT_BUDDY) && scale && !(wake_flags & WF_FORK)) {
		set_next_buddy(pse);
		next_buddy_marked = 1;
	}

	/*
	 * We can come here with TIF_NEED_RESCHED already set from new task
	 * wake up path.
	 *
	 * Note: this also catches the edge-case of curr being in a throttled
	 * group (e.g. via set_curr_task), since update_curr() (in the
	 * enqueue of curr) will have resulted in resched being set.  This
	 * prevents us from potentially nominating it as a false LAST_BUDDY
	 * below.
	 */
	if (test_tsk_need_resched(curr))
		return;

	/* Idle tasks are by definition preempted by non-idle tasks. */
	if (unlikely(curr->policy == SCHED_IDLE) &&
	    likely(p->policy != SCHED_IDLE))
		goto preempt;

	/*
	 * Batch and idle tasks do not preempt non-idle tasks (their preemption
	 * is driven by the tick):
	 */
	if (unlikely(p->policy != SCHED_NORMAL) || !sched_feat(WAKEUP_PREEMPTION))
		return;

	find_matching_se(&se, &pse);
	update_curr(cfs_rq_of(se));
	BUG_ON(!pse);
	if (wakeup_preempt_entity(se, pse) == 1) {
		/*
		 * Bias pick_next to pick the sched entity that is
		 * triggering this preemption.
		 */
		if (!next_buddy_marked)
			set_next_buddy(pse);
		goto preempt;
	}

	return;

preempt:
	resched_curr(rq);
	/*
	 * Only set the backward buddy when the current task is still
	 * on the rq. This can happen when a wakeup gets interleaved
	 * with schedule on the ->pre_schedule() or idle_balance()
	 * point, either of which can * drop the rq lock.
	 *
	 * Also, during early boot the idle thread is in the fair class,
	 * for obvious reasons its a bad idea to schedule back to it.
	 */
	if (unlikely(!se->on_rq || curr == rq->idle))
		return;

	if (sched_feat(LAST_BUDDY) && scale && entity_is_task(se))
		set_last_buddy(se);
}

static struct task_struct *
pick_next_task_fair(struct rq *rq, struct task_struct *prev, struct pin_cookie cookie)
{
	struct cfs_rq *cfs_rq = &rq->cfs;
	struct sched_entity *se;
	struct task_struct *p;
	int new_tasks;

again:
#ifdef CONFIG_FAIR_GROUP_SCHED
	if (!cfs_rq->nr_running)
		goto idle;

	if (prev->sched_class != &fair_sched_class)
		goto simple;

	/*
	 * Because of the set_next_buddy() in dequeue_task_fair() it is rather
	 * likely that a next task is from the same cgroup as the current.
	 *
	 * Therefore attempt to avoid putting and setting the entire cgroup
	 * hierarchy, only change the part that actually changes.
	 */

	do {
		struct sched_entity *curr = cfs_rq->curr;

		/*
		 * Since we got here without doing put_prev_entity() we also
		 * have to consider cfs_rq->curr. If it is still a runnable
		 * entity, update_curr() will update its vruntime, otherwise
		 * forget we've ever seen it.
		 */
		if (curr) {
			if (curr->on_rq)
				update_curr(cfs_rq);
			else
				curr = NULL;

			/*
			 * This call to check_cfs_rq_runtime() will do the
			 * throttle and dequeue its entity in the parent(s).
			 * Therefore the 'simple' nr_running test will indeed
			 * be correct.
			 */
			if (unlikely(check_cfs_rq_runtime(cfs_rq)))
				goto simple;
		}

		se = pick_next_entity(cfs_rq, curr);
		cfs_rq = group_cfs_rq(se);
	} while (cfs_rq);

	p = task_of(se);

	/*
	 * Since we haven't yet done put_prev_entity and if the selected task
	 * is a different task than we started out with, try and touch the
	 * least amount of cfs_rqs.
	 */
	if (prev != p) {
		struct sched_entity *pse = &prev->se;

		while (!(cfs_rq = is_same_group(se, pse))) {
			int se_depth = se->depth;
			int pse_depth = pse->depth;

			if (se_depth <= pse_depth) {
				put_prev_entity(cfs_rq_of(pse), pse);
				pse = parent_entity(pse);
			}
			if (se_depth >= pse_depth) {
				set_next_entity(cfs_rq_of(se), se);
				se = parent_entity(se);
			}
		}

		put_prev_entity(cfs_rq, pse);
		set_next_entity(cfs_rq, se);
	}

	if (hrtick_enabled(rq))
		hrtick_start_fair(rq, p);

	rq->misfit_task = !task_fits_max(p, rq->cpu);

	return p;
simple:
	cfs_rq = &rq->cfs;
#endif

	if (!cfs_rq->nr_running)
		goto idle;

	put_prev_task(rq, prev);

	do {
		se = pick_next_entity(cfs_rq, NULL);
		set_next_entity(cfs_rq, se);
		cfs_rq = group_cfs_rq(se);
	} while (cfs_rq);

	p = task_of(se);

	if (hrtick_enabled(rq))
		hrtick_start_fair(rq, p);

	rq->misfit_task = !task_fits_max(p, rq->cpu);

	return p;

idle:
	rq->misfit_task = 0;
	/*
	 * This is OK, because current is on_cpu, which avoids it being picked
	 * for load-balance and preemption/IRQs are still disabled avoiding
	 * further scheduler activity on it and we're being very careful to
	 * re-start the picking loop.
	 */
	lockdep_unpin_lock(&rq->lock, cookie);
	new_tasks = idle_balance(rq);
	lockdep_repin_lock(&rq->lock, cookie);
	/*
	 * Because idle_balance() releases (and re-acquires) rq->lock, it is
	 * possible for any higher priority task to appear. In that case we
	 * must re-start the pick_next_entity() loop.
	 */
	if (new_tasks < 0)
		return RETRY_TASK;

	if (new_tasks > 0)
		goto again;

	return NULL;
}

/*
 * Account for a descheduled task:
 */
static void put_prev_task_fair(struct rq *rq, struct task_struct *prev)
{
	struct sched_entity *se = &prev->se;
	struct cfs_rq *cfs_rq;

	for_each_sched_entity(se) {
		cfs_rq = cfs_rq_of(se);
		put_prev_entity(cfs_rq, se);
	}
}

/*
 * sched_yield() is very simple
 *
 * The magic of dealing with the ->skip buddy is in pick_next_entity.
 */
static void yield_task_fair(struct rq *rq)
{
	struct task_struct *curr = rq->curr;
	struct cfs_rq *cfs_rq = task_cfs_rq(curr);
	struct sched_entity *se = &curr->se;

	/*
	 * Are we the only task in the tree?
	 */
	if (unlikely(rq->nr_running == 1))
		return;

	clear_buddies(cfs_rq, se);

	if (curr->policy != SCHED_BATCH) {
		update_rq_clock(rq);
		/*
		 * Update run-time statistics of the 'current'.
		 */
		update_curr(cfs_rq);
		/*
		 * Tell update_rq_clock() that we've just updated,
		 * so we don't do microscopic update in schedule()
		 * and double the fastpath cost.
		 */
		rq_clock_skip_update(rq, true);
	}

	set_skip_buddy(se);
}

static bool yield_to_task_fair(struct rq *rq, struct task_struct *p, bool preempt)
{
	struct sched_entity *se = &p->se;

	/* throttled hierarchies are not runnable */
	if (!se->on_rq || throttled_hierarchy(cfs_rq_of(se)))
		return false;

	/* Tell the scheduler that we'd really like pse to run next. */
	set_next_buddy(se);

	yield_task_fair(rq);

	return true;
}

#ifdef CONFIG_SMP
/**************************************************
 * Fair scheduling class load-balancing methods.
 *
 * BASICS
 *
 * The purpose of load-balancing is to achieve the same basic fairness the
 * per-cpu scheduler provides, namely provide a proportional amount of compute
 * time to each task. This is expressed in the following equation:
 *
 *   W_i,n/P_i == W_j,n/P_j for all i,j                               (1)
 *
 * Where W_i,n is the n-th weight average for cpu i. The instantaneous weight
 * W_i,0 is defined as:
 *
 *   W_i,0 = \Sum_j w_i,j                                             (2)
 *
 * Where w_i,j is the weight of the j-th runnable task on cpu i. This weight
 * is derived from the nice value as per sched_prio_to_weight[].
 *
 * The weight average is an exponential decay average of the instantaneous
 * weight:
 *
 *   W'_i,n = (2^n - 1) / 2^n * W_i,n + 1 / 2^n * W_i,0               (3)
 *
 * C_i is the compute capacity of cpu i, typically it is the
 * fraction of 'recent' time available for SCHED_OTHER task execution. But it
 * can also include other factors [XXX].
 *
 * To achieve this balance we define a measure of imbalance which follows
 * directly from (1):
 *
 *   imb_i,j = max{ avg(W/C), W_i/C_i } - min{ avg(W/C), W_j/C_j }    (4)
 *
 * We them move tasks around to minimize the imbalance. In the continuous
 * function space it is obvious this converges, in the discrete case we get
 * a few fun cases generally called infeasible weight scenarios.
 *
 * [XXX expand on:
 *     - infeasible weights;
 *     - local vs global optima in the discrete case. ]
 *
 *
 * SCHED DOMAINS
 *
 * In order to solve the imbalance equation (4), and avoid the obvious O(n^2)
 * for all i,j solution, we create a tree of cpus that follows the hardware
 * topology where each level pairs two lower groups (or better). This results
 * in O(log n) layers. Furthermore we reduce the number of cpus going up the
 * tree to only the first of the previous level and we decrease the frequency
 * of load-balance at each level inv. proportional to the number of cpus in
 * the groups.
 *
 * This yields:
 *
 *     log_2 n     1     n
 *   \Sum       { --- * --- * 2^i } = O(n)                            (5)
 *     i = 0      2^i   2^i
 *                               `- size of each group
 *         |         |     `- number of cpus doing load-balance
 *         |         `- freq
 *         `- sum over all levels
 *
 * Coupled with a limit on how many tasks we can migrate every balance pass,
 * this makes (5) the runtime complexity of the balancer.
 *
 * An important property here is that each CPU is still (indirectly) connected
 * to every other cpu in at most O(log n) steps:
 *
 * The adjacency matrix of the resulting graph is given by:
 *
 *             log_2 n
 *   A_i,j = \Union     (i % 2^k == 0) && i / 2^(k+1) == j / 2^(k+1)  (6)
 *             k = 0
 *
 * And you'll find that:
 *
 *   A^(log_2 n)_i,j != 0  for all i,j                                (7)
 *
 * Showing there's indeed a path between every cpu in at most O(log n) steps.
 * The task movement gives a factor of O(m), giving a convergence complexity
 * of:
 *
 *   O(nm log n),  n := nr_cpus, m := nr_tasks                        (8)
 *
 *
 * WORK CONSERVING
 *
 * In order to avoid CPUs going idle while there's still work to do, new idle
 * balancing is more aggressive and has the newly idle cpu iterate up the domain
 * tree itself instead of relying on other CPUs to bring it work.
 *
 * This adds some complexity to both (5) and (8) but it reduces the total idle
 * time.
 *
 * [XXX more?]
 *
 *
 * CGROUPS
 *
 * Cgroups make a horror show out of (2), instead of a simple sum we get:
 *
 *                                s_k,i
 *   W_i,0 = \Sum_j \Prod_k w_k * -----                               (9)
 *                                 S_k
 *
 * Where
 *
 *   s_k,i = \Sum_j w_i,j,k  and  S_k = \Sum_i s_k,i                 (10)
 *
 * w_i,j,k is the weight of the j-th runnable task in the k-th cgroup on cpu i.
 *
 * The big problem is S_k, its a global sum needed to compute a local (W_i)
 * property.
 *
 * [XXX write more on how we solve this.. _after_ merging pjt's patches that
 *      rewrite all of this once again.]
 */

static unsigned long __read_mostly max_load_balance_interval = HZ/10;

enum fbq_type { regular, remote, all };

enum group_type {
	group_other = 0,
	group_misfit_task,
	group_imbalanced,
	group_overloaded,
};

#define LBF_ALL_PINNED	0x01
#define LBF_NEED_BREAK	0x02
#define LBF_DST_PINNED  0x04
#define LBF_SOME_PINNED	0x08
#define LBF_BIG_TASK_ACTIVE_BALANCE 0x80
#define LBF_IGNORE_BIG_TASKS 0x100
#define LBF_IGNORE_PREFERRED_CLUSTER_TASKS 0x200
#define LBF_MOVED_RELATED_THREAD_GROUP_TASK 0x400

struct lb_env {
	struct sched_domain	*sd;

	struct rq		*src_rq;
	int			src_cpu;

	int			dst_cpu;
	struct rq		*dst_rq;

	struct cpumask		*dst_grpmask;
	int			new_dst_cpu;
	enum cpu_idle_type	idle;
	long			imbalance;
	unsigned int		src_grp_nr_running;
	/* The set of CPUs under consideration for load-balancing */
	struct cpumask		*cpus;
	unsigned int		busiest_grp_capacity;
	unsigned int		busiest_nr_running;

	unsigned int		flags;

	unsigned int		loop;
	unsigned int		loop_break;
	unsigned int		loop_max;

	enum fbq_type		fbq_type;
	enum group_type		busiest_group_type;
	struct list_head	tasks;
};

/*
 * Is this task likely cache-hot:
 */
static int task_hot(struct task_struct *p, struct lb_env *env)
{
	s64 delta;

	lockdep_assert_held(&env->src_rq->lock);

	if (p->sched_class != &fair_sched_class)
		return 0;

	if (unlikely(p->policy == SCHED_IDLE))
		return 0;

	/*
	 * Buddy candidates are cache hot:
	 */
	if (sched_feat(CACHE_HOT_BUDDY) && env->dst_rq->nr_running &&
			(&p->se == cfs_rq_of(&p->se)->next ||
			 &p->se == cfs_rq_of(&p->se)->last))
		return 1;

	if (sysctl_sched_migration_cost == -1)
		return 1;
	if (sysctl_sched_migration_cost == 0)
		return 0;

	delta = rq_clock_task(env->src_rq) - p->se.exec_start;

	return delta < (s64)sysctl_sched_migration_cost;
}

#ifdef CONFIG_NUMA_BALANCING
/*
 * Returns 1, if task migration degrades locality
 * Returns 0, if task migration improves locality i.e migration preferred.
 * Returns -1, if task migration is not affected by locality.
 */
static int migrate_degrades_locality(struct task_struct *p, struct lb_env *env)
{
	struct numa_group *numa_group = rcu_dereference(p->numa_group);
	unsigned long src_faults, dst_faults;
	int src_nid, dst_nid;

	if (!static_branch_likely(&sched_numa_balancing))
		return -1;

	if (!p->numa_faults || !(env->sd->flags & SD_NUMA))
		return -1;

	src_nid = cpu_to_node(env->src_cpu);
	dst_nid = cpu_to_node(env->dst_cpu);

	if (src_nid == dst_nid)
		return -1;

	/* Migrating away from the preferred node is always bad. */
	if (src_nid == p->numa_preferred_nid) {
		if (env->src_rq->nr_running > env->src_rq->nr_preferred_running)
			return 1;
		else
			return -1;
	}

	/* Encourage migration to the preferred node. */
	if (dst_nid == p->numa_preferred_nid)
		return 0;

	if (numa_group) {
		src_faults = group_faults(p, src_nid);
		dst_faults = group_faults(p, dst_nid);
	} else {
		src_faults = task_faults(p, src_nid);
		dst_faults = task_faults(p, dst_nid);
	}

	return dst_faults < src_faults;
}

#else
static inline int migrate_degrades_locality(struct task_struct *p,
					     struct lb_env *env)
{
	return -1;
}
#endif

/*
 * can_migrate_task - may task p from runqueue rq be migrated to this_cpu?
 */
static
int can_migrate_task(struct task_struct *p, struct lb_env *env)
{
	int tsk_cache_hot;

	lockdep_assert_held(&env->src_rq->lock);

	/*
	 * We do not migrate tasks that are:
	 * 1) throttled_lb_pair, or
	 * 2) cannot be migrated to this CPU due to cpus_allowed, or
	 * 3) running (obviously), or
	 * 4) are cache-hot on their current CPU.
	 */
	if (throttled_lb_pair(task_group(p), env->src_cpu, env->dst_cpu))
		return 0;

	if (!cpumask_test_cpu(env->dst_cpu, tsk_cpus_allowed(p))) {
		int cpu;

		schedstat_inc(p->se.statistics.nr_failed_migrations_affine);

		env->flags |= LBF_SOME_PINNED;

		/*
		 * Remember if this task can be migrated to any other cpu in
		 * our sched_group. We may want to revisit it if we couldn't
		 * meet load balance goals by pulling other tasks on src_cpu.
		 *
		 * Also avoid computing new_dst_cpu if we have already computed
		 * one in current iteration.
		 */
		if (!env->dst_grpmask || (env->flags & LBF_DST_PINNED))
			return 0;

		/* Prevent to re-select dst_cpu via env's cpus */
		for_each_cpu_and(cpu, env->dst_grpmask, env->cpus) {
			if (cpumask_test_cpu(cpu, tsk_cpus_allowed(p))) {
				env->flags |= LBF_DST_PINNED;
				env->new_dst_cpu = cpu;
				break;
			}
		}

		return 0;
	}

	if (energy_aware() && !env->dst_rq->rd->overutilized &&
	    env->idle == CPU_NEWLY_IDLE) {
		long util_cum_dst, util_cum_src;
		unsigned long demand;

		demand = task_util(p);
		util_cum_dst = cpu_util_cum(env->dst_cpu, 0) + demand;
		util_cum_src = cpu_util_cum(env->src_cpu, 0) - demand;

		if (util_cum_dst > util_cum_src)
			return 0;
	}

	/* Record that we found atleast one task that could run on dst_cpu */
	env->flags &= ~LBF_ALL_PINNED;

#ifdef CONFIG_SCHED_WALT
	if (env->flags & LBF_IGNORE_PREFERRED_CLUSTER_TASKS &&
			 !preferred_cluster(cpu_rq(env->dst_cpu)->cluster, p))
		return 0;

	/* Don't detach task if it doesn't fit on the destination */
	if (env->flags & LBF_IGNORE_BIG_TASKS &&
		!task_fits_max(p, env->dst_cpu))
		return 0;
#endif

	if (task_running(env->src_rq, p)) {
		schedstat_inc(p->se.statistics.nr_failed_migrations_running);
		return 0;
	}

	/*
	 * Aggressive migration if:
	 * 1) IDLE or NEWLY_IDLE balance.
	 * 2) destination numa is preferred
	 * 3) task is cache cold, or
	 * 4) too many balance attempts have failed.
	 */
	tsk_cache_hot = migrate_degrades_locality(p, env);
	if (tsk_cache_hot == -1)
		tsk_cache_hot = task_hot(p, env);

	if (env->idle != CPU_NOT_IDLE || tsk_cache_hot <= 0 ||
	    env->sd->nr_balance_failed > env->sd->cache_nice_tries) {
		if (tsk_cache_hot == 1) {
			schedstat_inc(env->sd->lb_hot_gained[env->idle]);
			schedstat_inc(p->se.statistics.nr_forced_migrations);
		}
		return 1;
	}

	schedstat_inc(p->se.statistics.nr_failed_migrations_hot);
	return 0;
}

/*
 * detach_task() -- detach the task for the migration specified in env
 */
static void detach_task(struct task_struct *p, struct lb_env *env)
{
	lockdep_assert_held(&env->src_rq->lock);

	p->on_rq = TASK_ON_RQ_MIGRATING;
	deactivate_task(env->src_rq, p, 0);
	double_lock_balance(env->src_rq, env->dst_rq);
	set_task_cpu(p, env->dst_cpu);
	if (task_in_related_thread_group(p))
		env->flags |= LBF_MOVED_RELATED_THREAD_GROUP_TASK;
	double_unlock_balance(env->src_rq, env->dst_rq);
}

/*
 * detach_one_task() -- tries to dequeue exactly one task from env->src_rq, as
 * part of active balancing operations within "domain".
 *
 * Returns a task if successful and NULL otherwise.
 */
static struct task_struct *detach_one_task(struct lb_env *env)
{
	struct task_struct *p, *n;

	lockdep_assert_held(&env->src_rq->lock);

	list_for_each_entry_safe(p, n, &env->src_rq->cfs_tasks, se.group_node) {
		if (!can_migrate_task(p, env))
			continue;

		detach_task(p, env);

		/*
		 * Right now, this is only the second place where
		 * lb_gained[env->idle] is updated (other is detach_tasks)
		 * so we can safely collect stats here rather than
		 * inside detach_tasks().
		 */
		schedstat_inc(env->sd->lb_gained[env->idle]);
		return p;
	}
	return NULL;
}

static const unsigned int sched_nr_migrate_break = 32;

/*
 * detach_tasks() -- tries to detach up to imbalance weighted load from
 * busiest_rq, as part of a balancing operation within domain "sd".
 *
 * Returns number of detached tasks if successful and 0 otherwise.
 */
static int detach_tasks(struct lb_env *env)
{
	struct list_head *tasks = &env->src_rq->cfs_tasks;
	struct task_struct *p;
	unsigned long load;
	int detached = 0;
	int orig_loop = env->loop;

	lockdep_assert_held(&env->src_rq->lock);

	if (env->imbalance <= 0)
		return 0;

	if (!same_cluster(env->dst_cpu, env->src_cpu))
		env->flags |= LBF_IGNORE_PREFERRED_CLUSTER_TASKS;

	if (cpu_capacity(env->dst_cpu) < cpu_capacity(env->src_cpu))
		env->flags |= LBF_IGNORE_BIG_TASKS;

redo:
	while (!list_empty(tasks)) {
		/*
		 * We don't want to steal all, otherwise we may be treated likewise,
		 * which could at worst lead to a livelock crash.
		 */
		if (env->idle != CPU_NOT_IDLE && env->src_rq->nr_running <= 1)
			break;

		p = list_first_entry(tasks, struct task_struct, se.group_node);

		env->loop++;
		/* We've more or less seen every task there is, call it quits */
		if (env->loop > env->loop_max)
			break;

		/* take a breather every nr_migrate tasks */
		if (env->loop > env->loop_break) {
			env->loop_break += sched_nr_migrate_break;
			env->flags |= LBF_NEED_BREAK;
			break;
		}

		if (!can_migrate_task(p, env))
			goto next;

		load = task_h_load(p);

		if (sched_feat(LB_MIN) && load < 16 && !env->sd->nr_balance_failed)
			goto next;

		if ((load / 2) > env->imbalance)
			goto next;

		detach_task(p, env);
		list_add(&p->se.group_node, &env->tasks);

		detached++;
		env->imbalance -= load;

#ifdef CONFIG_PREEMPT
		/*
		 * NEWIDLE balancing is a source of latency, so preemptible
		 * kernels will stop after the first task is detached to minimize
		 * the critical section.
		 */
		if (env->idle == CPU_NEWLY_IDLE)
			break;
#endif

		/*
		 * We only want to steal up to the prescribed amount of
		 * weighted load.
		 */
		if (env->imbalance <= 0)
			break;

		continue;
next:
		list_move_tail(&p->se.group_node, tasks);
	}

	if (env->flags & (LBF_IGNORE_BIG_TASKS |
			LBF_IGNORE_PREFERRED_CLUSTER_TASKS) && !detached) {
		tasks = &env->src_rq->cfs_tasks;
		env->flags &= ~(LBF_IGNORE_BIG_TASKS |
				LBF_IGNORE_PREFERRED_CLUSTER_TASKS);
		env->loop = orig_loop;
		goto redo;
	}

	/*
	 * Right now, this is one of only two places we collect this stat
	 * so we can safely collect detach_one_task() stats here rather
	 * than inside detach_one_task().
	 */
	schedstat_add(env->sd->lb_gained[env->idle], detached);

	return detached;
}

/*
 * attach_task() -- attach the task detached by detach_task() to its new rq.
 */
static void attach_task(struct rq *rq, struct task_struct *p)
{
	lockdep_assert_held(&rq->lock);

	BUG_ON(task_rq(p) != rq);
	activate_task(rq, p, 0);
	p->on_rq = TASK_ON_RQ_QUEUED;
	check_preempt_curr(rq, p, 0);
}

/*
 * attach_one_task() -- attaches the task returned from detach_one_task() to
 * its new rq.
 */
static void attach_one_task(struct rq *rq, struct task_struct *p)
{
	raw_spin_lock(&rq->lock);
	attach_task(rq, p);
	raw_spin_unlock(&rq->lock);
}

/*
 * attach_tasks() -- attaches all tasks detached by detach_tasks() to their
 * new rq.
 */
static void attach_tasks(struct lb_env *env)
{
	struct list_head *tasks = &env->tasks;
	struct task_struct *p;

	raw_spin_lock(&env->dst_rq->lock);

	while (!list_empty(tasks)) {
		p = list_first_entry(tasks, struct task_struct, se.group_node);
		list_del_init(&p->se.group_node);

		attach_task(env->dst_rq, p);
	}

	raw_spin_unlock(&env->dst_rq->lock);
}

#ifdef CONFIG_FAIR_GROUP_SCHED
static void update_blocked_averages(int cpu)
{
	struct rq *rq = cpu_rq(cpu);
	struct cfs_rq *cfs_rq;
	unsigned long flags;

	raw_spin_lock_irqsave(&rq->lock, flags);
	update_rq_clock(rq);

	/*
	 * Iterates the task_group tree in a bottom up fashion, see
	 * list_add_leaf_cfs_rq() for details.
	 */
	for_each_leaf_cfs_rq(rq, cfs_rq) {
		struct sched_entity *se;

		/* throttled entities do not contribute to load */
		if (throttled_hierarchy(cfs_rq))
			continue;

		if (update_cfs_rq_load_avg(cfs_rq_clock_task(cfs_rq), cfs_rq, true))
			update_tg_load_avg(cfs_rq, 0);

		/* Propagate pending load changes to the parent, if any: */
		se = cfs_rq->tg->se[cpu];
		if (se && !skip_blocked_update(se))
			update_load_avg(se, 0);
	}
	raw_spin_unlock_irqrestore(&rq->lock, flags);
}

/*
 * Compute the hierarchical load factor for cfs_rq and all its ascendants.
 * This needs to be done in a top-down fashion because the load of a child
 * group is a fraction of its parents load.
 */
static void update_cfs_rq_h_load(struct cfs_rq *cfs_rq)
{
	struct rq *rq = rq_of(cfs_rq);
	struct sched_entity *se = cfs_rq->tg->se[cpu_of(rq)];
	unsigned long now = jiffies;
	unsigned long load;

	if (cfs_rq->last_h_load_update == now)
		return;

	cfs_rq->h_load_next = NULL;
	for_each_sched_entity(se) {
		cfs_rq = cfs_rq_of(se);
		cfs_rq->h_load_next = se;
		if (cfs_rq->last_h_load_update == now)
			break;
	}

	if (!se) {
		cfs_rq->h_load = cfs_rq_load_avg(cfs_rq);
		cfs_rq->last_h_load_update = now;
	}

	while ((se = cfs_rq->h_load_next) != NULL) {
		load = cfs_rq->h_load;
		load = div64_ul(load * se->avg.load_avg,
			cfs_rq_load_avg(cfs_rq) + 1);
		cfs_rq = group_cfs_rq(se);
		cfs_rq->h_load = load;
		cfs_rq->last_h_load_update = now;
	}
}

static unsigned long task_h_load(struct task_struct *p)
{
	struct cfs_rq *cfs_rq = task_cfs_rq(p);

	update_cfs_rq_h_load(cfs_rq);
	return div64_ul(p->se.avg.load_avg * cfs_rq->h_load,
			cfs_rq_load_avg(cfs_rq) + 1);
}
#else
static inline void update_blocked_averages(int cpu)
{
	struct rq *rq = cpu_rq(cpu);
	struct cfs_rq *cfs_rq = &rq->cfs;
	unsigned long flags;

	raw_spin_lock_irqsave(&rq->lock, flags);
	update_rq_clock(rq);
	update_cfs_rq_load_avg(cfs_rq_clock_task(cfs_rq), cfs_rq, true);
	raw_spin_unlock_irqrestore(&rq->lock, flags);
}

static unsigned long task_h_load(struct task_struct *p)
{
	return p->se.avg.load_avg;
}
#endif

/********** Helpers for find_busiest_group ************************/

/*
 * sg_lb_stats - stats of a sched_group required for load_balancing
 */
struct sg_lb_stats {
	unsigned long avg_load; /*Avg load across the CPUs of the group */
	unsigned long group_load; /* Total load over the CPUs of the group */
	unsigned long sum_weighted_load; /* Weighted load of group's tasks */
	unsigned long load_per_task;
	unsigned long group_capacity;
	unsigned long group_util; /* Total utilization of the group */
	unsigned int sum_nr_running; /* Nr tasks running in the group */
	unsigned int idle_cpus;
	unsigned int group_weight;
	enum group_type group_type;
	int group_no_capacity;
	int group_misfit_task; /* A cpu has a task too big for its capacity */
#ifdef CONFIG_NUMA_BALANCING
	unsigned int nr_numa_running;
	unsigned int nr_preferred_running;
#endif
};

/*
 * sd_lb_stats - Structure to store the statistics of a sched_domain
 *		 during load balancing.
 */
struct sd_lb_stats {
	struct sched_group *busiest;	/* Busiest group in this sd */
	struct sched_group *local;	/* Local group in this sd */
	unsigned long total_load;	/* Total load of all groups in sd */
	unsigned long total_capacity;	/* Total capacity of all groups in sd */
	unsigned long avg_load;	/* Average load across all groups in sd */

	struct sg_lb_stats busiest_stat;/* Statistics of the busiest group */
	struct sg_lb_stats local_stat;	/* Statistics of the local group */
};

static inline void init_sd_lb_stats(struct sd_lb_stats *sds)
{
	/*
	 * Skimp on the clearing to avoid duplicate work. We can avoid clearing
	 * local_stat because update_sg_lb_stats() does a full clear/assignment.
	 * We must however clear busiest_stat::avg_load because
	 * update_sd_pick_busiest() reads this before assignment.
	 */
	*sds = (struct sd_lb_stats){
		.busiest = NULL,
		.local = NULL,
		.total_load = 0UL,
		.total_capacity = 0UL,
		.busiest_stat = {
			.avg_load = 0UL,
			.sum_nr_running = 0,
			.group_type = group_other,
		},
	};
}

/**
 * get_sd_load_idx - Obtain the load index for a given sched domain.
 * @sd: The sched_domain whose load_idx is to be obtained.
 * @idle: The idle status of the CPU for whose sd load_idx is obtained.
 *
 * Return: The load index.
 */
static inline int get_sd_load_idx(struct sched_domain *sd,
					enum cpu_idle_type idle)
{
	int load_idx;

	switch (idle) {
	case CPU_NOT_IDLE:
		load_idx = sd->busy_idx;
		break;

	case CPU_NEWLY_IDLE:
		load_idx = sd->newidle_idx;
		break;
	default:
		load_idx = sd->idle_idx;
		break;
	}

	return load_idx;
}

static unsigned long scale_rt_capacity(int cpu)
{
	struct rq *rq = cpu_rq(cpu);
	u64 total, used, age_stamp, avg;
	s64 delta;

	/*
	 * Since we're reading these variables without serialization make sure
	 * we read them once before doing sanity checks on them.
	 */
	age_stamp = READ_ONCE(rq->age_stamp);
	avg = READ_ONCE(rq->rt_avg);
	delta = __rq_clock_broken(rq) - age_stamp;

	if (unlikely(delta < 0))
		delta = 0;

	total = sched_avg_period() + delta;

	used = div_u64(avg, total);

	if (likely(used < SCHED_CAPACITY_SCALE))
		return SCHED_CAPACITY_SCALE - used;

	return 1;
}

void init_max_cpu_capacity(struct max_cpu_capacity *mcc)
{
	raw_spin_lock_init(&mcc->lock);
	mcc->val = 0;
	mcc->cpu = -1;
}

static void update_cpu_capacity(struct sched_domain *sd, int cpu)
{
	unsigned long capacity = arch_scale_cpu_capacity(sd, cpu);
	struct sched_group *sdg = sd->groups;
	struct max_cpu_capacity *mcc;
	unsigned long max_capacity;
	int max_cap_cpu;
	unsigned long flags;

	capacity *= arch_scale_max_freq_capacity(sd, cpu);
	capacity >>= SCHED_CAPACITY_SHIFT;

	capacity = min(capacity, thermal_cap(cpu));
	cpu_rq(cpu)->cpu_capacity_orig = capacity;

	mcc = &cpu_rq(cpu)->rd->max_cpu_capacity;

	raw_spin_lock_irqsave(&mcc->lock, flags);
	max_capacity = mcc->val;
	max_cap_cpu = mcc->cpu;

	if ((max_capacity > capacity && max_cap_cpu == cpu) ||
	    (max_capacity < capacity)) {
		mcc->val = capacity;
		mcc->cpu = cpu;
#ifdef CONFIG_SCHED_DEBUG
		raw_spin_unlock_irqrestore(&mcc->lock, flags);
		printk_deferred(KERN_INFO "CPU%d: update max cpu_capacity %lu\n",
				cpu, capacity);
		goto skip_unlock;
#endif
	}
	raw_spin_unlock_irqrestore(&mcc->lock, flags);

skip_unlock: __attribute__ ((unused));

	capacity *= scale_rt_capacity(cpu);
	capacity >>= SCHED_CAPACITY_SHIFT;

	if (!capacity)
		capacity = 1;

	cpu_rq(cpu)->cpu_capacity = capacity;
	if (!sd->child) {
		sdg->sgc->capacity = capacity;
		sdg->sgc->max_capacity = capacity;
		sdg->sgc->min_capacity = capacity;
	}
}

void update_group_capacity(struct sched_domain *sd, int cpu)
{
	struct sched_domain *child = sd->child;
	struct sched_group *group, *sdg = sd->groups;
	unsigned long capacity, max_capacity, min_capacity;
	unsigned long interval;

	interval = msecs_to_jiffies(sd->balance_interval);
	interval = clamp(interval, 1UL, max_load_balance_interval);
	sdg->sgc->next_update = jiffies + interval;

	/*
	 * When there is only 1 CPU in the sched group of a higher
	 * level sched domain (sd->child != NULL), the load balance
	 * does not happen for the last level sched domain. Check
	 * this condition and update the CPU capacity accordingly.
	 */
	if (cpumask_weight(sched_group_cpus(sdg)) == 1) {
		update_cpu_capacity(sd, cpu);
		if (!child)
			return;
	}

	capacity = 0;
	max_capacity = 0;
	min_capacity = ULONG_MAX;

	if (child->flags & SD_OVERLAP) {
		/*
		 * SD_OVERLAP domains cannot assume that child groups
		 * span the current group.
		 */

		for_each_cpu(cpu, sched_group_cpus(sdg)) {
			struct sched_group_capacity *sgc;
			struct rq *rq = cpu_rq(cpu);

			if (cpumask_test_cpu(cpu, cpu_isolated_mask))
				continue;
			/*
			 * build_sched_domains() -> init_sched_groups_capacity()
			 * gets here before we've attached the domains to the
			 * runqueues.
			 *
			 * Use capacity_of(), which is set irrespective of domains
			 * in update_cpu_capacity().
			 *
			 * This avoids capacity from being 0 and
			 * causing divide-by-zero issues on boot.
			 */
			if (unlikely(!rq->sd)) {
				capacity += capacity_of(cpu);
			} else {
				sgc = rq->sd->groups->sgc;
				capacity += sgc->capacity;
			}

			max_capacity = max(capacity, max_capacity);
			min_capacity = min(capacity, min_capacity);
		}
	} else  {
		/*
		 * !SD_OVERLAP domains can assume that child groups
		 * span the current group.
		 */

		group = child->groups;
		do {
			struct sched_group_capacity *sgc = group->sgc;
			cpumask_t *cpus = sched_group_cpus(group);

			/* Revisit this later. This won't work for MT domain */
			if (!cpu_isolated(cpumask_first(cpus))) {
				capacity += sgc->capacity;
				max_capacity = max(sgc->max_capacity, max_capacity);
				min_capacity = min(sgc->min_capacity, min_capacity);
			}
			group = group->next;
		} while (group != child->groups);
	}

	sdg->sgc->capacity = capacity;
	sdg->sgc->max_capacity = max_capacity;
	sdg->sgc->min_capacity = min_capacity;
}

/*
 * Check whether the capacity of the rq has been noticeably reduced by side
 * activity. The imbalance_pct is used for the threshold.
 * Return true is the capacity is reduced
 */
static inline int
check_cpu_capacity(struct rq *rq, struct sched_domain *sd)
{
	return ((rq->cpu_capacity * sd->imbalance_pct) <
				(rq->cpu_capacity_orig * 100));
}

/*
 * Group imbalance indicates (and tries to solve) the problem where balancing
 * groups is inadequate due to tsk_cpus_allowed() constraints.
 *
 * Imagine a situation of two groups of 4 cpus each and 4 tasks each with a
 * cpumask covering 1 cpu of the first group and 3 cpus of the second group.
 * Something like:
 *
 * 	{ 0 1 2 3 } { 4 5 6 7 }
 * 	        *     * * *
 *
 * If we were to balance group-wise we'd place two tasks in the first group and
 * two tasks in the second group. Clearly this is undesired as it will overload
 * cpu 3 and leave one of the cpus in the second group unused.
 *
 * The current solution to this issue is detecting the skew in the first group
 * by noticing the lower domain failed to reach balance and had difficulty
 * moving tasks due to affinity constraints.
 *
 * When this is so detected; this group becomes a candidate for busiest; see
 * update_sd_pick_busiest(). And calculate_imbalance() and
 * find_busiest_group() avoid some of the usual balance conditions to allow it
 * to create an effective group imbalance.
 *
 * This is a somewhat tricky proposition since the next run might not find the
 * group imbalance and decide the groups need to be balanced again. A most
 * subtle and fragile situation.
 */

static inline int sg_imbalanced(struct sched_group *group)
{
	return group->sgc->imbalance;
}

/*
 * group_has_capacity returns true if the group has spare capacity that could
 * be used by some tasks.
 * We consider that a group has spare capacity if the  * number of task is
 * smaller than the number of CPUs or if the utilization is lower than the
 * available capacity for CFS tasks.
 * For the latter, we use a threshold to stabilize the state, to take into
 * account the variance of the tasks' load and to return true if the available
 * capacity in meaningful for the load balancer.
 * As an example, an available capacity of 1% can appear but it doesn't make
 * any benefit for the load balance.
 */
static inline bool
group_has_capacity(struct lb_env *env, struct sg_lb_stats *sgs)
{
	if (sgs->sum_nr_running < sgs->group_weight)
		return true;

	if ((sgs->group_capacity * 100) >
			(sgs->group_util * env->sd->imbalance_pct))
		return true;

	return false;
}

/*
 *  group_is_overloaded returns true if the group has more tasks than it can
 *  handle.
 *  group_is_overloaded is not equals to !group_has_capacity because a group
 *  with the exact right number of tasks, has no more spare capacity but is not
 *  overloaded so both group_has_capacity and group_is_overloaded return
 *  false.
 */
static inline bool
group_is_overloaded(struct lb_env *env, struct sg_lb_stats *sgs)
{
	if (sgs->sum_nr_running <= sgs->group_weight)
		return false;

	if ((sgs->group_capacity * 100) <
			(sgs->group_util * env->sd->imbalance_pct))
		return true;

	return false;
}


/*
 * group_smaller_cpu_capacity: Returns true if sched_group sg has smaller
 * per-cpu capacity than sched_group ref.
 */
static inline bool
group_smaller_cpu_capacity(struct sched_group *sg, struct sched_group *ref)
{
	return sg->sgc->max_capacity < ref->sgc->max_capacity;
}

static inline enum
group_type group_classify(struct sched_group *group,
			  struct sg_lb_stats *sgs)
{
	if (sgs->group_no_capacity)
		return group_overloaded;

	if (sg_imbalanced(group))
		return group_imbalanced;

	if (sgs->group_misfit_task)
		return group_misfit_task;

	return group_other;
}

#ifdef CONFIG_NO_HZ_COMMON
/*
 * idle load balancing data
 *  - used by the nohz balance, but we want it available here
 *    so that we can see which CPUs have no tick.
 */
static struct {
	cpumask_var_t idle_cpus_mask;
	atomic_t nr_cpus;
	unsigned long next_balance;     /* in jiffy units */
} nohz ____cacheline_aligned;

static inline void update_cpu_stats_if_tickless(struct rq *rq)
{
	/* only called from update_sg_lb_stats when irqs are disabled */
	if (cpumask_test_cpu(rq->cpu, nohz.idle_cpus_mask)) {
		/* rate limit updates to once-per-jiffie at most */
		if (READ_ONCE(jiffies) <= rq->last_load_update_tick)
			return;

		raw_spin_lock(&rq->lock);
		update_rq_clock(rq);
		cpu_load_update_idle(rq);
		update_cfs_rq_load_avg(rq->clock_task, &rq->cfs, false);
		raw_spin_unlock(&rq->lock);
	}
}

#else
static inline void update_cpu_stats_if_tickless(struct rq *rq) { }
#endif

/**
 * update_sg_lb_stats - Update sched_group's statistics for load balancing.
 * @env: The load balancing environment.
 * @group: sched_group whose statistics are to be updated.
 * @load_idx: Load index of sched_domain of this_cpu for load calc.
 * @local_group: Does group contain this_cpu.
 * @sgs: variable to hold the statistics for this group.
 * @overload: Indicate more than one runnable task for any CPU.
 * @overutilized: Indicate overutilization for any CPU.
 */
static inline void update_sg_lb_stats(struct lb_env *env,
			struct sched_group *group, int load_idx,
			int local_group, struct sg_lb_stats *sgs,
			bool *overload, bool *overutilized)
{
	unsigned long load;
	int i, nr_running;

	memset(sgs, 0, sizeof(*sgs));

	for_each_cpu_and(i, sched_group_cpus(group), env->cpus) {
		struct rq *rq = cpu_rq(i);

		trace_sched_cpu_load_lb(cpu_rq(i), idle_cpu(i),
				     sched_irqload(i),
				     power_cost(i, 0));

		if (cpu_isolated(i))
			continue;

		/* if we are entering idle and there are CPUs with
		 * their tick stopped, do an update for them
		 */
		if (env->idle == CPU_NEWLY_IDLE)
			update_cpu_stats_if_tickless(rq);

		/* Bias balancing toward cpus of our domain */
		if (local_group)
			load = target_load(i, load_idx);
		else
			load = source_load(i, load_idx);

		sgs->group_load += load;
		sgs->group_util += cpu_util(i);
		sgs->sum_nr_running += rq->cfs.h_nr_running;

		nr_running = rq->nr_running;
		if (nr_running > 1)
			*overload = true;

#ifdef CONFIG_NUMA_BALANCING
		sgs->nr_numa_running += rq->nr_numa_running;
		sgs->nr_preferred_running += rq->nr_preferred_running;
#endif
		sgs->sum_weighted_load += weighted_cpuload(i);
		/*
		 * No need to call idle_cpu() if nr_running is not 0
		 */
		if (!nr_running && idle_cpu(i))
			sgs->idle_cpus++;

		if (cpu_overutilized(i))
			*overutilized = true;

		if (!sgs->group_misfit_task && rq->misfit_task)
			sgs->group_misfit_task = capacity_of(i);
	}

	/* Isolated CPU has no weight */
	if (!group->group_weight) {
		sgs->group_capacity = 0;
		sgs->avg_load = 0;
		sgs->group_no_capacity = 1;
		sgs->group_type = group_other;
		sgs->group_weight = group->group_weight;
	} else {
		/* Adjust by relative CPU capacity of the group */
		sgs->group_capacity = group->sgc->capacity;
		sgs->avg_load = (sgs->group_load*SCHED_CAPACITY_SCALE) /
							sgs->group_capacity;

		sgs->group_weight = group->group_weight;

		sgs->group_no_capacity = group_is_overloaded(env, sgs);
		sgs->group_type = group_classify(group, sgs);
	}

	if (sgs->sum_nr_running)
		sgs->load_per_task = sgs->sum_weighted_load / sgs->sum_nr_running;
}

/**
 * update_sd_pick_busiest - return 1 on busiest group
 * @env: The load balancing environment.
 * @sds: sched_domain statistics
 * @sg: sched_group candidate to be checked for being the busiest
 * @sgs: sched_group statistics
 *
 * Determine if @sg is a busier group than the previously selected
 * busiest group.
 *
 * Return: %true if @sg is a busier group than the previously selected
 * busiest group. %false otherwise.
 */
static bool update_sd_pick_busiest(struct lb_env *env,
				   struct sd_lb_stats *sds,
				   struct sched_group *sg,
				   struct sg_lb_stats *sgs)
{
	struct sg_lb_stats *busiest = &sds->busiest_stat;

	if (sgs->group_type > busiest->group_type)
		return true;

	if (sgs->group_type < busiest->group_type)
		return false;

	/*
	 * Candidate sg doesn't face any serious load-balance problems
	 * so don't pick it if the local sg is already filled up.
	 */
	if (sgs->group_type == group_other &&
	    !group_has_capacity(env, &sds->local_stat))
		return false;

	if (sgs->avg_load <= busiest->avg_load)
		return false;

	if (!(env->sd->flags & SD_ASYM_CPUCAPACITY))
		goto asym_packing;

	/*
	 * Candidate sg has no more than one task per CPU and
	 * has higher per-CPU capacity. Migrating tasks to less
	 * capable CPUs may harm throughput. Maximize throughput,
	 * power/energy consequences are not considered.
	 */

	/*
	 * Candiate sg has no more than one task per cpu and has higher
	 * per-cpu capacity. No reason to pull tasks to less capable cpus.
	 */
	if (sgs->sum_nr_running <= sgs->group_weight &&
	    group_smaller_cpu_capacity(sds->local, sg))
		return false;

asym_packing:
	/* This is the busiest node in its class. */
	if (!(env->sd->flags & SD_ASYM_PACKING))
		return true;

	/* No ASYM_PACKING if target cpu is already busy */
	if (env->idle == CPU_NOT_IDLE)
		return true;
	/*
	 * ASYM_PACKING needs to move all the work to the lowest
	 * numbered CPUs in the group, therefore mark all groups
	 * higher than ourself as busy.
	 */
	if (sgs->sum_nr_running && env->dst_cpu < group_first_cpu(sg)) {
		if (!sds->busiest)
			return true;

		/* Prefer to move from highest possible cpu's work */
		if (group_first_cpu(sds->busiest) < group_first_cpu(sg))
			return true;
	}

	return false;
}

#ifdef CONFIG_NUMA_BALANCING
static inline enum fbq_type fbq_classify_group(struct sg_lb_stats *sgs)
{
	if (sgs->sum_nr_running > sgs->nr_numa_running)
		return regular;
	if (sgs->sum_nr_running > sgs->nr_preferred_running)
		return remote;
	return all;
}

static inline enum fbq_type fbq_classify_rq(struct rq *rq)
{
	if (rq->nr_running > rq->nr_numa_running)
		return regular;
	if (rq->nr_running > rq->nr_preferred_running)
		return remote;
	return all;
}
#else
static inline enum fbq_type fbq_classify_group(struct sg_lb_stats *sgs)
{
	return all;
}

static inline enum fbq_type fbq_classify_rq(struct rq *rq)
{
	return regular;
}
#endif /* CONFIG_NUMA_BALANCING */

#define lb_sd_parent(sd) \
	(sd->parent && sd->parent->groups != sd->parent->groups->next)

/**
 * update_sd_lb_stats - Update sched_domain's statistics for load balancing.
 * @env: The load balancing environment.
 * @sds: variable to hold the statistics for this sched_domain.
 */
static inline void update_sd_lb_stats(struct lb_env *env, struct sd_lb_stats *sds)
{
	struct sched_domain *child = env->sd->child;
	struct sched_group *sg = env->sd->groups;
	struct sg_lb_stats tmp_sgs;
	int load_idx, prefer_sibling = 0;
	bool overload = false, overutilized = false;

	if (child && child->flags & SD_PREFER_SIBLING)
		prefer_sibling = 1;

	load_idx = get_sd_load_idx(env->sd, env->idle);

	do {
		struct sg_lb_stats *sgs = &tmp_sgs;
		int local_group;

		local_group = cpumask_test_cpu(env->dst_cpu, sched_group_cpus(sg));
		if (local_group) {
			sds->local = sg;
			sgs = &sds->local_stat;

			if (env->idle != CPU_NEWLY_IDLE ||
			    time_after_eq(jiffies, sg->sgc->next_update))
				update_group_capacity(env->sd, env->dst_cpu);
		}

		update_sg_lb_stats(env, sg, load_idx, local_group, sgs,
						&overload, &overutilized);

		if (local_group)
			goto next_group;

		/*
		 * In case the child domain prefers tasks go to siblings
		 * first, lower the sg capacity so that we'll try
		 * and move all the excess tasks away. We lower the capacity
		 * of a group only if the local group has the capacity to fit
		 * these excess tasks. The extra check prevents the case where
		 * you always pull from the heaviest group when it is already
		 * under-utilized (possible with a large weight task outweighs
		 * the tasks on the system).
		 */
		if (prefer_sibling && sds->local &&
		    group_has_capacity(env, &sds->local_stat) &&
		    (sgs->sum_nr_running > 1)) {
			sgs->group_no_capacity = 1;
			sgs->group_type = group_classify(sg, sgs);
		}

		/*
		 * Ignore task groups with misfit tasks if local group has no
		 * capacity or if per-cpu capacity isn't higher.
		 */
		if (sgs->group_type == group_misfit_task && sds->local &&
		    (!group_has_capacity(env, &sds->local_stat) ||
		     !group_smaller_cpu_capacity(sg, sds->local)))
			sgs->group_type = group_other;

		if (update_sd_pick_busiest(env, sds, sg, sgs)) {
			sds->busiest = sg;
			sds->busiest_stat = *sgs;
			env->busiest_nr_running = sgs->sum_nr_running;
			env->busiest_grp_capacity = sgs->group_capacity;
		}

next_group:
		/* Now, start updating sd_lb_stats */
		sds->total_load += sgs->group_load;
		sds->total_capacity += sgs->group_capacity;

		sg = sg->next;
	} while (sg != env->sd->groups);

	if (env->sd->flags & SD_NUMA)
		env->fbq_type = fbq_classify_group(&sds->busiest_stat);

	env->src_grp_nr_running = sds->busiest_stat.sum_nr_running;

	if (!lb_sd_parent(env->sd)) {
		/* update overload indicator if we are at root domain */
		if (env->dst_rq->rd->overload != overload)
			env->dst_rq->rd->overload = overload;

		/* Update over-utilization (tipping point, U >= 0) indicator */
		if (env->dst_rq->rd->overutilized != overutilized) {
			env->dst_rq->rd->overutilized = overutilized;
			trace_sched_overutilized(overutilized);
		}
	} else {
		if (!env->dst_rq->rd->overutilized && overutilized) {
			env->dst_rq->rd->overutilized = true;
			trace_sched_overutilized(true);
		}
	}

}

/**
 * check_asym_packing - Check to see if the group is packed into the
 *			sched doman.
 *
 * This is primarily intended to used at the sibling level.  Some
 * cores like POWER7 prefer to use lower numbered SMT threads.  In the
 * case of POWER7, it can move to lower SMT modes only when higher
 * threads are idle.  When in lower SMT modes, the threads will
 * perform better since they share less core resources.  Hence when we
 * have idle threads, we want them to be the higher ones.
 *
 * This packing function is run on idle threads.  It checks to see if
 * the busiest CPU in this domain (core in the P7 case) has a higher
 * CPU number than the packing function is being run on.  Here we are
 * assuming lower CPU number will be equivalent to lower a SMT thread
 * number.
 *
 * Return: 1 when packing is required and a task should be moved to
 * this CPU.  The amount of the imbalance is returned in *imbalance.
 *
 * @env: The load balancing environment.
 * @sds: Statistics of the sched_domain which is to be packed
 */
static int check_asym_packing(struct lb_env *env, struct sd_lb_stats *sds)
{
	int busiest_cpu;

	if (!(env->sd->flags & SD_ASYM_PACKING))
		return 0;

	if (env->idle == CPU_NOT_IDLE)
		return 0;

	if (!sds->busiest)
		return 0;

	busiest_cpu = group_first_cpu(sds->busiest);
	if (env->dst_cpu > busiest_cpu)
		return 0;

	env->imbalance = DIV_ROUND_CLOSEST(
		sds->busiest_stat.avg_load * sds->busiest_stat.group_capacity,
		SCHED_CAPACITY_SCALE);

	return 1;
}

/**
 * fix_small_imbalance - Calculate the minor imbalance that exists
 *			amongst the groups of a sched_domain, during
 *			load balancing.
 * @env: The load balancing environment.
 * @sds: Statistics of the sched_domain whose imbalance is to be calculated.
 */
static inline
void fix_small_imbalance(struct lb_env *env, struct sd_lb_stats *sds)
{
	unsigned long tmp, capa_now = 0, capa_move = 0;
	unsigned int imbn = 2;
	unsigned long scaled_busy_load_per_task;
	struct sg_lb_stats *local, *busiest;

	local = &sds->local_stat;
	busiest = &sds->busiest_stat;

	if (!local->sum_nr_running)
		local->load_per_task = cpu_avg_load_per_task(env->dst_cpu);
	else if (busiest->load_per_task > local->load_per_task)
		imbn = 1;

	scaled_busy_load_per_task =
		(busiest->load_per_task * SCHED_CAPACITY_SCALE) /
		busiest->group_capacity;

	if (busiest->avg_load + scaled_busy_load_per_task >=
	    local->avg_load + (scaled_busy_load_per_task * imbn)) {
		env->imbalance = busiest->load_per_task;
		return;
	}

	/*
	 * OK, we don't have enough imbalance to justify moving tasks,
	 * however we may be able to increase total CPU capacity used by
	 * moving them.
	 */

	capa_now += busiest->group_capacity *
			min(busiest->load_per_task, busiest->avg_load);
	capa_now += local->group_capacity *
			min(local->load_per_task, local->avg_load);
	capa_now /= SCHED_CAPACITY_SCALE;

	/* Amount of load we'd subtract */
	if (busiest->avg_load > scaled_busy_load_per_task) {
		capa_move += busiest->group_capacity *
			    min(busiest->load_per_task,
				busiest->avg_load - scaled_busy_load_per_task);
	}

	/* Amount of load we'd add */
	if (busiest->avg_load * busiest->group_capacity <
	    busiest->load_per_task * SCHED_CAPACITY_SCALE) {
		tmp = (busiest->avg_load * busiest->group_capacity) /
		      local->group_capacity;
	} else {
		tmp = (busiest->load_per_task * SCHED_CAPACITY_SCALE) /
		      local->group_capacity;
	}
	capa_move += local->group_capacity *
		    min(local->load_per_task, local->avg_load + tmp);
	capa_move /= SCHED_CAPACITY_SCALE;

	/* Move if we gain throughput */
	if (capa_move > capa_now)
		env->imbalance = busiest->load_per_task;
}

/**
 * calculate_imbalance - Calculate the amount of imbalance present within the
 *			 groups of a given sched_domain during load balance.
 * @env: load balance environment
 * @sds: statistics of the sched_domain whose imbalance is to be calculated.
 */
static inline void calculate_imbalance(struct lb_env *env, struct sd_lb_stats *sds)
{
	unsigned long max_pull, load_above_capacity = ~0UL;
	struct sg_lb_stats *local, *busiest;

	local = &sds->local_stat;
	busiest = &sds->busiest_stat;

	if (busiest->group_type == group_imbalanced) {
		/*
		 * In the group_imb case we cannot rely on group-wide averages
		 * to ensure cpu-load equilibrium, look at wider averages. XXX
		 */
		busiest->load_per_task =
			min(busiest->load_per_task, sds->avg_load);
	}

	/*
	 * Avg load of busiest sg can be less and avg load of local sg can
	 * be greater than avg load across all sgs of sd because avg load
	 * factors in sg capacity and sgs with smaller group_type are
	 * skipped when updating the busiest sg:
	 */
	if (busiest->avg_load <= sds->avg_load ||
	    local->avg_load >= sds->avg_load) {
		/* Misfitting tasks should be migrated in any case */
		if (busiest->group_type == group_misfit_task) {
			env->imbalance = busiest->group_misfit_task;
			return;
		}

		/*
		 * Busiest group is overloaded, local is not, use the spare
		 * cycles to maximize throughput
		 */
		if (busiest->group_type == group_overloaded &&
		    local->group_type <= group_misfit_task) {
			env->imbalance = busiest->load_per_task;
			return;
		}

		env->imbalance = 0;
		return fix_small_imbalance(env, sds);
	}

	/*
	 * If there aren't any idle cpus, avoid creating some.
	 */
	if (busiest->group_type == group_overloaded &&
	    local->group_type   == group_overloaded) {
		load_above_capacity = busiest->sum_nr_running * SCHED_CAPACITY_SCALE;
		if (load_above_capacity > busiest->group_capacity) {
			load_above_capacity -= busiest->group_capacity;
			load_above_capacity *= scale_load_down(NICE_0_LOAD);
			load_above_capacity /= busiest->group_capacity;
		} else
			load_above_capacity = ~0UL;
	}

	/*
	 * We're trying to get all the cpus to the average_load, so we don't
	 * want to push ourselves above the average load, nor do we wish to
	 * reduce the max loaded cpu below the average load. At the same time,
	 * we also don't want to reduce the group load below the group
	 * capacity. Thus we look for the minimum possible imbalance.
	 */
	max_pull = min(busiest->avg_load - sds->avg_load, load_above_capacity);

	/* How much load to actually move to equalise the imbalance */
	env->imbalance = min(
		max_pull * busiest->group_capacity,
		(sds->avg_load - local->avg_load) * local->group_capacity
	) / SCHED_CAPACITY_SCALE;

	/* Boost imbalance to allow misfit task to be balanced. */
	if (busiest->group_type == group_misfit_task)
		env->imbalance = max_t(long, env->imbalance,
				     busiest->group_misfit_task);

	/*
	 * if *imbalance is less than the average load per runnable task
	 * there is no guarantee that any tasks will be moved so we'll have
	 * a think about bumping its value to force at least one task to be
	 * moved
	 */
	if (env->imbalance < busiest->load_per_task)
		return fix_small_imbalance(env, sds);
}

/******* find_busiest_group() helpers end here *********************/

/**
 * find_busiest_group - Returns the busiest group within the sched_domain
 * if there is an imbalance.
 *
 * Also calculates the amount of weighted load which should be moved
 * to restore balance.
 *
 * @env: The load balancing environment.
 *
 * Return:	- The busiest group if imbalance exists.
 */
static struct sched_group *find_busiest_group(struct lb_env *env)
{
	struct sg_lb_stats *local, *busiest;
	struct sd_lb_stats sds;

	init_sd_lb_stats(&sds);

	/*
	 * Compute the various statistics relavent for load balancing at
	 * this level.
	 */
	update_sd_lb_stats(env, &sds);

	if (energy_aware() && !env->dst_rq->rd->overutilized) {
		int cpu_local, cpu_busiest;
		long util_cum;
		unsigned long energy_local, energy_busiest;

		if (env->idle != CPU_NEWLY_IDLE)
			goto out_balanced;

		if (!sds.local || !sds.busiest)
			goto out_balanced;

		cpu_local = group_first_cpu(sds.local);
		cpu_busiest = group_first_cpu(sds.busiest);

		 /* TODO: don't assume same energy cpus are in same domain */
		energy_local = cpu_max_power_cost(cpu_local);
		energy_busiest = cpu_max_power_cost(cpu_busiest);
		if (energy_local > energy_busiest) {
			goto out_balanced;
		} else if (energy_local == energy_busiest) {
			if (cpu_rq(cpu_busiest)->nr_running < 2)
				goto out_balanced;

			util_cum = cpu_util_cum(cpu_busiest, 0);
			if (util_cum < cpu_util_cum(cpu_local, 0))
				goto out_balanced;
		}
	}

	local = &sds.local_stat;
	busiest = &sds.busiest_stat;

	/* ASYM feature bypasses nice load balance check */
	if (check_asym_packing(env, &sds))
		return sds.busiest;

	/* There is no busy sibling group to pull tasks from */
	if (!sds.busiest || busiest->sum_nr_running == 0)
		goto out_balanced;

	if (env->flags & LBF_BIG_TASK_ACTIVE_BALANCE)
		goto force_balance;

	sds.avg_load = (SCHED_CAPACITY_SCALE * sds.total_load)
						/ sds.total_capacity;

	/*
	 * If the busiest group is imbalanced the below checks don't
	 * work because they assume all things are equal, which typically
	 * isn't true due to cpus_allowed constraints and the like.
	 */
	if (busiest->group_type == group_imbalanced)
		goto force_balance;

	/* SD_BALANCE_NEWIDLE trumps SMP nice when underutilized */
	if (env->idle == CPU_NEWLY_IDLE && group_has_capacity(env, local) &&
	    busiest->group_no_capacity)
		goto force_balance;

	/* Misfitting tasks should be dealt with regardless of the avg load */
	if (busiest->group_type == group_misfit_task) {
		goto force_balance;
	}

	/*
	 * If the local group is busier than the selected busiest group
	 * don't try and pull any tasks.
	 */
	if (local->avg_load >= busiest->avg_load)
		goto out_balanced;

	/*
	 * Don't pull any tasks if this group is already above the domain
	 * average load.
	 */
	if (local->avg_load >= sds.avg_load)
		goto out_balanced;

	if (env->idle == CPU_IDLE) {
		/*
		 * This cpu is idle. If the busiest group is not overloaded
		 * and there is no imbalance between this and busiest group
		 * wrt idle cpus, it is balanced. The imbalance becomes
		 * significant if the diff is greater than 1 otherwise we
		 * might end up to just move the imbalance on another group
		 */
		if ((busiest->group_type != group_overloaded) &&
		    (local->idle_cpus <= (busiest->idle_cpus + 1)) &&
		    !group_smaller_cpu_capacity(sds.busiest, sds.local))
			goto out_balanced;
	} else {
		/*
		 * In the CPU_NEWLY_IDLE, CPU_NOT_IDLE cases, use
		 * imbalance_pct to be conservative.
		 */
		if (100 * busiest->avg_load <=
				env->sd->imbalance_pct * local->avg_load)
			goto out_balanced;
	}

force_balance:
	env->busiest_group_type = busiest->group_type;
	/* Looks like there is an imbalance. Compute it */
	calculate_imbalance(env, &sds);
	return sds.busiest;

out_balanced:
	env->imbalance = 0;
	return NULL;
}

/*
 * find_busiest_queue - find the busiest runqueue among the cpus in group.
 */
static struct rq *find_busiest_queue(struct lb_env *env,
				     struct sched_group *group)
{
	struct rq *busiest = NULL, *rq;
	unsigned long busiest_load = 0, busiest_capacity = 1;
	int i;

	for_each_cpu_and(i, sched_group_cpus(group), env->cpus) {
		unsigned long capacity, wl;
		enum fbq_type rt;

		rq = cpu_rq(i);
		rt = fbq_classify_rq(rq);

		/*
		 * We classify groups/runqueues into three groups:
		 *  - regular: there are !numa tasks
		 *  - remote:  there are numa tasks that run on the 'wrong' node
		 *  - all:     there is no distinction
		 *
		 * In order to avoid migrating ideally placed numa tasks,
		 * ignore those when there's better options.
		 *
		 * If we ignore the actual busiest queue to migrate another
		 * task, the next balance pass can still reduce the busiest
		 * queue by moving tasks around inside the node.
		 *
		 * If we cannot move enough load due to this classification
		 * the next pass will adjust the group classification and
		 * allow migration of more tasks.
		 *
		 * Both cases only affect the total convergence complexity.
		 */
		if (rt > env->fbq_type)
			continue;

		capacity = capacity_of(i);

		wl = weighted_cpuload(i);

		/*
		 * When comparing with imbalance, use weighted_cpuload()
		 * which is not scaled with the cpu capacity.
		 */

		if (rq->nr_running == 1 && wl > env->imbalance &&
		    !check_cpu_capacity(rq, env->sd) &&
		    env->busiest_group_type != group_misfit_task)
			continue;

		/*
		 * After enable energy awared scheduling, it has higher
		 * priority to migrate misfit task rather than from most
		 * loaded CPU; E.g. one CPU with single misfit task and
		 * other CPUs with multiple lower load tasks, we should
		 * firstly make sure the misfit task can be migrated onto
		 * higher capacity CPU.
		 */
		if (energy_aware() &&
		    capacity_orig_of(i) < capacity_orig_of(env->dst_cpu) &&
		    rq->misfit_task &&
		    env->busiest_group_type == group_misfit_task) {
			busiest_load = wl;
			busiest_capacity = capacity;
			busiest = rq;
			break;
		}

		/*
		 * For the load comparisons with the other cpu's, consider
		 * the weighted_cpuload() scaled with the cpu capacity, so
		 * that the load can be moved away from the cpu that is
		 * potentially running at a lower capacity.
		 *
		 * Thus we're looking for max(wl_i / capacity_i), crosswise
		 * multiplication to rid ourselves of the division works out
		 * to: wl_i * capacity_j > wl_j * capacity_i;  where j is
		 * our previous maximum.
		 */
		if (wl * busiest_capacity > busiest_load * capacity) {
			busiest_load = wl;
			busiest_capacity = capacity;
			busiest = rq;
		}
	}

	return busiest;
}

/*
 * Max backoff if we encounter pinned tasks. Pretty arbitrary value, but
 * so long as it is large enough.
 */
#define MAX_PINNED_INTERVAL	16
#define NEED_ACTIVE_BALANCE_THRESHOLD 10

static int need_active_balance(struct lb_env *env)
{
	struct sched_domain *sd = env->sd;

	if (env->flags & LBF_BIG_TASK_ACTIVE_BALANCE)
		return 1;

	if (env->idle == CPU_NEWLY_IDLE) {

		/*
		 * ASYM_PACKING needs to force migrate tasks from busy but
		 * higher numbered CPUs in order to pack all tasks in the
		 * lowest numbered CPUs.
		 */
		if ((sd->flags & SD_ASYM_PACKING) && env->src_cpu > env->dst_cpu)
			return 1;
	}

	/*
	 * The dst_cpu is idle and the src_cpu CPU has only 1 CFS task.
	 * It's worth migrating the task if the src_cpu's capacity is reduced
	 * because of other sched_class or IRQs if more capacity stays
	 * available on dst_cpu.
	 */
	if ((env->idle != CPU_NOT_IDLE) &&
	    (env->src_rq->cfs.h_nr_running == 1)) {
		if ((check_cpu_capacity(env->src_rq, sd)) &&
		    (capacity_of(env->src_cpu)*sd->imbalance_pct < capacity_of(env->dst_cpu)*100))
			return 1;
	}

	if ((env->idle != CPU_NOT_IDLE) &&
	    (capacity_orig_of(env->src_cpu) < capacity_orig_of(env->dst_cpu)) &&
	    env->src_rq->misfit_task)
		return 1;

	return unlikely(sd->nr_balance_failed >
			sd->cache_nice_tries + NEED_ACTIVE_BALANCE_THRESHOLD);
}

static int group_balance_cpu_not_isolated(struct sched_group *sg)
{
	cpumask_t cpus;

	cpumask_and(&cpus, sched_group_cpus(sg), sched_group_mask(sg));
	cpumask_andnot(&cpus, &cpus, cpu_isolated_mask);
	return cpumask_first(&cpus);
}

static int active_load_balance_cpu_stop(void *data);

static int should_we_balance(struct lb_env *env)
{
	struct sched_group *sg = env->sd->groups;
	struct cpumask *sg_cpus, *sg_mask;
	int cpu, balance_cpu = -1;

	/*
	 * In the newly idle case, we will allow all the cpu's
	 * to do the newly idle load balance.
	 */
	if (env->idle == CPU_NEWLY_IDLE)
		return 1;

	sg_cpus = sched_group_cpus(sg);
	sg_mask = sched_group_mask(sg);
	/* Try to find first idle cpu */
	for_each_cpu_and(cpu, sg_cpus, env->cpus) {
		if (!cpumask_test_cpu(cpu, sg_mask) || !idle_cpu(cpu) ||
		    cpu_isolated(cpu))
			continue;

		balance_cpu = cpu;
		break;
	}

	if (balance_cpu == -1)
		balance_cpu = group_balance_cpu_not_isolated(sg);

	/*
	 * First idle cpu or the first cpu(busiest) in this sched group
	 * is eligible for doing load balancing at this and above domains.
	 */
	return balance_cpu == env->dst_cpu;
}

/*
 * Check this_cpu to ensure it is balanced within domain. Attempt to move
 * tasks if there is an imbalance.
 */
static int load_balance(int this_cpu, struct rq *this_rq,
			struct sched_domain *sd, enum cpu_idle_type idle,
			int *continue_balancing)
{
	int ld_moved = 0, cur_ld_moved, active_balance = 0;
	struct sched_domain *sd_parent = sd->parent;
	struct sched_group *group = NULL;
	struct rq *busiest = NULL;
	unsigned long flags;
	struct cpumask *cpus = this_cpu_cpumask_var_ptr(load_balance_mask);

	struct lb_env env = {
		.sd			= sd,
		.dst_cpu		= this_cpu,
		.dst_rq			= this_rq,
		.dst_grpmask		= sched_group_cpus(sd->groups),
		.idle			= idle,
		.loop_break		= sched_nr_migrate_break,
		.cpus			= cpus,
		.fbq_type		= all,
		.tasks			= LIST_HEAD_INIT(env.tasks),
		.imbalance		= 0,
		.flags			= 0,
		.loop			= 0,
		.busiest_nr_running     = 0,
		.busiest_grp_capacity   = 0,
	};

	/*
	 * For NEWLY_IDLE load_balancing, we don't need to consider
	 * other cpus in our group
	 */
	if (idle == CPU_NEWLY_IDLE)
		env.dst_grpmask = NULL;

	cpumask_copy(cpus, cpu_active_mask);

	schedstat_inc(sd->lb_count[idle]);

redo:
	if (!should_we_balance(&env)) {
		*continue_balancing = 0;
		goto out_balanced;
	}

	group = find_busiest_group(&env);
	if (!group) {
		schedstat_inc(sd->lb_nobusyg[idle]);
		goto out_balanced;
	}

	busiest = find_busiest_queue(&env, group);
	if (!busiest) {
		schedstat_inc(sd->lb_nobusyq[idle]);
		goto out_balanced;
	}

	BUG_ON(busiest == env.dst_rq);

	schedstat_add(sd->lb_imbalance[idle], env.imbalance);

	env.src_cpu = busiest->cpu;
	env.src_rq = busiest;

	ld_moved = 0;
	if (busiest->nr_running > 1) {
		/*
		 * Attempt to move tasks. If find_busiest_group has found
		 * an imbalance but busiest->nr_running <= 1, the group is
		 * still unbalanced. ld_moved simply stays zero, so it is
		 * correctly treated as an imbalance.
		 */
		env.flags |= LBF_ALL_PINNED;
		env.loop_max  = min(sysctl_sched_nr_migrate, busiest->nr_running);

more_balance:
		raw_spin_lock_irqsave(&busiest->lock, flags);

		/* The world might have changed. Validate assumptions */
		if (busiest->nr_running <= 1) {
			raw_spin_unlock_irqrestore(&busiest->lock, flags);
			env.flags &= ~LBF_ALL_PINNED;
			goto no_move;
		}

		/*
		 * cur_ld_moved - load moved in current iteration
		 * ld_moved     - cumulative load moved across iterations
		 */
		cur_ld_moved = detach_tasks(&env);

		/*
		 * We've detached some tasks from busiest_rq. Every
		 * task is masked "TASK_ON_RQ_MIGRATING", so we can safely
		 * unlock busiest->lock, and we are able to be sure
		 * that nobody can manipulate the tasks in parallel.
		 * See task_rq_lock() family for the details.
		 */

		raw_spin_unlock(&busiest->lock);

		if (cur_ld_moved) {
			attach_tasks(&env);
			ld_moved += cur_ld_moved;
		}

		local_irq_restore(flags);

		if (env.flags & LBF_NEED_BREAK) {
			env.flags &= ~LBF_NEED_BREAK;
			goto more_balance;
		}

		/*
		 * Revisit (affine) tasks on src_cpu that couldn't be moved to
		 * us and move them to an alternate dst_cpu in our sched_group
		 * where they can run. The upper limit on how many times we
		 * iterate on same src_cpu is dependent on number of cpus in our
		 * sched_group.
		 *
		 * This changes load balance semantics a bit on who can move
		 * load to a given_cpu. In addition to the given_cpu itself
		 * (or a ilb_cpu acting on its behalf where given_cpu is
		 * nohz-idle), we now have balance_cpu in a position to move
		 * load to given_cpu. In rare situations, this may cause
		 * conflicts (balance_cpu and given_cpu/ilb_cpu deciding
		 * _independently_ and at _same_ time to move some load to
		 * given_cpu) causing exceess load to be moved to given_cpu.
		 * This however should not happen so much in practice and
		 * moreover subsequent load balance cycles should correct the
		 * excess load moved.
		 */
		if ((env.flags & LBF_DST_PINNED) && env.imbalance > 0) {

			/* Prevent to re-select dst_cpu via env's cpus */
			cpumask_clear_cpu(env.dst_cpu, env.cpus);

			env.dst_rq	 = cpu_rq(env.new_dst_cpu);
			env.dst_cpu	 = env.new_dst_cpu;
			env.flags	&= ~LBF_DST_PINNED;
			env.loop	 = 0;
			env.loop_break	 = sched_nr_migrate_break;

			/*
			 * Go back to "more_balance" rather than "redo" since we
			 * need to continue with same src_cpu.
			 */
			goto more_balance;
		}

		/*
		 * We failed to reach balance because of affinity.
		 */
		if (sd_parent) {
			int *group_imbalance = &sd_parent->groups->sgc->imbalance;

			if ((env.flags & LBF_SOME_PINNED) && env.imbalance > 0)
				*group_imbalance = 1;
		}

		/* All tasks on this runqueue were pinned by CPU affinity */
		if (unlikely(env.flags & LBF_ALL_PINNED)) {
			cpumask_clear_cpu(cpu_of(busiest), cpus);
			if (!cpumask_empty(cpus)) {
				env.loop = 0;
				env.loop_break = sched_nr_migrate_break;
				goto redo;
			}
			goto out_all_pinned;
		}
	}

no_move:
	if (!ld_moved) {
		if (!(env.flags & LBF_BIG_TASK_ACTIVE_BALANCE))
			schedstat_inc(sd->lb_failed[idle]);
		/*
		 * Increment the failure counter only on periodic balance.
		 * We do not want newidle balance, which can be very
		 * frequent, pollute the failure counter causing
		 * excessive cache_hot migrations and active balances.
		 */
		if (idle != CPU_NEWLY_IDLE &&
		    !(env.flags & LBF_BIG_TASK_ACTIVE_BALANCE)) {
			if (env.src_grp_nr_running > 1)
				sd->nr_balance_failed++;
		}

		if (need_active_balance(&env)) {
			raw_spin_lock_irqsave(&busiest->lock, flags);

			/*
			 * The CPUs are marked as reserved if tasks
			 * are pushed/pulled from other CPUs. In that case,
			 * bail out from the load balancer.
			 */
			if (is_reserved(this_cpu) ||
			    is_reserved(cpu_of(busiest))) {
				raw_spin_unlock_irqrestore(&busiest->lock,
							   flags);
				*continue_balancing = 0;
				goto out;
			}

			/* don't kick the active_load_balance_cpu_stop,
			 * if the curr task on busiest cpu can't be
			 * moved to this_cpu
			 */
			if (!cpumask_test_cpu(this_cpu,
					tsk_cpus_allowed(busiest->curr))) {
				raw_spin_unlock_irqrestore(&busiest->lock,
							    flags);
				env.flags |= LBF_ALL_PINNED;
				goto out_one_pinned;
			}

			/*
			 * ->active_balance synchronizes accesses to
			 * ->active_balance_work.  Once set, it's cleared
			 * only after active load balance is finished.
			 */
			if (!busiest->active_balance &&
			    !cpu_isolated(cpu_of(busiest))) {
				busiest->active_balance = 1;
				busiest->push_cpu = this_cpu;
				active_balance = 1;
			}
			raw_spin_unlock_irqrestore(&busiest->lock, flags);

			if (active_balance) {
				stop_one_cpu_nowait(cpu_of(busiest),
					active_load_balance_cpu_stop, busiest,
					&busiest->active_balance_work);
				*continue_balancing = 0;
			}

			/* We've kicked active balancing, force task migration. */
			sd->nr_balance_failed = sd->cache_nice_tries +
					NEED_ACTIVE_BALANCE_THRESHOLD - 1;
		}
	} else
		sd->nr_balance_failed = 0;

	if (likely(!active_balance)) {
		/* We were unbalanced, so reset the balancing interval */
		sd->balance_interval = sd->min_interval;
	} else {
		/*
		 * If we've begun active balancing, start to back off. This
		 * case may not be covered by the all_pinned logic if there
		 * is only 1 task on the busy runqueue (because we don't call
		 * detach_tasks).
		 */
		if (sd->balance_interval < sd->max_interval)
			sd->balance_interval *= 2;
	}

	goto out;

out_balanced:
	/*
	 * We reach balance although we may have faced some affinity
	 * constraints. Clear the imbalance flag if it was set.
	 */
	if (sd_parent) {
		int *group_imbalance = &sd_parent->groups->sgc->imbalance;

		if (*group_imbalance)
			*group_imbalance = 0;
	}

out_all_pinned:
	/*
	 * We reach balance because all tasks are pinned at this level so
	 * we can't migrate them. Let the imbalance flag set so parent level
	 * can try to migrate them.
	 */
	schedstat_inc(sd->lb_balanced[idle]);

	sd->nr_balance_failed = 0;

out_one_pinned:
	/* tune up the balancing interval */
	if (((env.flags & LBF_ALL_PINNED) &&
			sd->balance_interval < MAX_PINNED_INTERVAL) ||
			(sd->balance_interval < sd->max_interval))
		sd->balance_interval *= 2;

	ld_moved = 0;
out:
	trace_sched_load_balance(this_cpu, idle, *continue_balancing,
				 group ? group->cpumask[0] : 0,
				 busiest ? busiest->nr_running : 0,
				 env.imbalance, env.flags, ld_moved,
				 sd->balance_interval);
	return ld_moved;
}

static inline unsigned long
get_sd_balance_interval(struct sched_domain *sd, int cpu_busy)
{
	unsigned long interval = sd->balance_interval;

	if (cpu_busy)
		interval *= sd->busy_factor;

	/* scale ms to jiffies */
	interval = msecs_to_jiffies(interval);
	interval = clamp(interval, 1UL, max_load_balance_interval);

	return interval;
}

static inline void
update_next_balance(struct sched_domain *sd, unsigned long *next_balance)
{
	unsigned long interval, next;

	/* used by idle balance, so cpu_busy = 0 */
	interval = get_sd_balance_interval(sd, 0);
	next = sd->last_balance + interval;

	if (time_after(*next_balance, next))
		*next_balance = next;
}

/*
 * idle_balance is called by schedule() if this_cpu is about to become
 * idle. Attempts to pull tasks from other CPUs.
 */
static int idle_balance(struct rq *this_rq)
{
	unsigned long next_balance = jiffies + HZ;
	int this_cpu = this_rq->cpu;
	struct sched_domain *sd;
	int pulled_task = 0;
	u64 curr_cost = 0;

	if (cpu_isolated(this_cpu))
		return 0;

	/*
	 * We must set idle_stamp _before_ calling idle_balance(), such that we
	 * measure the duration of idle_balance() as idle time.
	 */
	this_rq->idle_stamp = rq_clock(this_rq);

	if (!energy_aware() &&
	    (this_rq->avg_idle < sysctl_sched_migration_cost ||
	     !this_rq->rd->overload)) {
		rcu_read_lock();
		sd = rcu_dereference_check_sched_domain(this_rq->sd);
		if (sd)
			update_next_balance(sd, &next_balance);
		rcu_read_unlock();

		goto out;
	}

	raw_spin_unlock(&this_rq->lock);

	update_blocked_averages(this_cpu);
	rcu_read_lock();
	for_each_domain(this_cpu, sd) {
		int continue_balancing = 1;
		u64 t0, domain_cost;

		if (!(sd->flags & SD_LOAD_BALANCE))
			continue;

		if (this_rq->avg_idle < curr_cost + sd->max_newidle_lb_cost) {
			update_next_balance(sd, &next_balance);
			break;
		}

		if (sd->flags & SD_BALANCE_NEWIDLE) {
			t0 = sched_clock_cpu(this_cpu);

			pulled_task = load_balance(this_cpu, this_rq,
						   sd, CPU_NEWLY_IDLE,
						   &continue_balancing);

			domain_cost = sched_clock_cpu(this_cpu) - t0;
			if (domain_cost > sd->max_newidle_lb_cost)
				sd->max_newidle_lb_cost = domain_cost;

			curr_cost += domain_cost;
		}

		update_next_balance(sd, &next_balance);

		/*
		 * Stop searching for tasks to pull if there are
		 * now runnable tasks on the balance rq or if
		 * continue_balancing has been unset (only possible
		 * due to active migration).
		 */
		if (pulled_task || this_rq->nr_running > 0 ||
						!continue_balancing)
			break;
	}
	rcu_read_unlock();

	raw_spin_lock(&this_rq->lock);

	if (curr_cost > this_rq->max_idle_balance_cost)
		this_rq->max_idle_balance_cost = curr_cost;

	/*
	 * While browsing the domains, we released the rq lock, a task could
	 * have been enqueued in the meantime. Since we're not going idle,
	 * pretend we pulled a task.
	 */
	if (this_rq->cfs.h_nr_running && !pulled_task)
		pulled_task = 1;

out:
	/* Move the next balance forward */
	if (time_after(this_rq->next_balance, next_balance))
		this_rq->next_balance = next_balance;

	/* Is there a task of a high priority class? */
	if (this_rq->nr_running != this_rq->cfs.h_nr_running)
		pulled_task = -1;

	if (pulled_task)
		this_rq->idle_stamp = 0;

	return pulled_task;
}

/*
 * active_load_balance_cpu_stop is run by cpu stopper. It pushes
 * running tasks off the busiest CPU onto idle CPUs. It requires at
 * least 1 task to be running on each physical CPU where possible, and
 * avoids physical / logical imbalances.
 */
static int active_load_balance_cpu_stop(void *data)
{
	struct rq *busiest_rq = data;
	int busiest_cpu = cpu_of(busiest_rq);
	int target_cpu = busiest_rq->push_cpu;
	struct rq *target_rq = cpu_rq(target_cpu);
	struct sched_domain *sd = NULL;
	struct task_struct *p = NULL;
	struct task_struct *push_task;
	int push_task_detached = 0;
	struct lb_env env = {
		.sd			= sd,
		.dst_cpu		= target_cpu,
		.dst_rq			= target_rq,
		.src_cpu		= busiest_rq->cpu,
		.src_rq			= busiest_rq,
		.idle			= CPU_IDLE,
		.busiest_nr_running	= 0,
		.busiest_grp_capacity	= 0,
		.flags			= 0,
		.loop			= 0,
	};
	bool moved = false;

	raw_spin_lock_irq(&busiest_rq->lock);

	/* make sure the requested cpu hasn't gone down in the meantime */
	if (unlikely(busiest_cpu != smp_processor_id() ||
		     !busiest_rq->active_balance))
		goto out_unlock;

	/* Is there any task to move? */
	if (busiest_rq->nr_running <= 1)
		goto out_unlock;

	/*
	 * This condition is "impossible", if it occurs
	 * we need to fix it. Originally reported by
	 * Bjorn Helgaas on a 128-cpu setup.
	 */
	BUG_ON(busiest_rq == target_rq);

	push_task = busiest_rq->push_task;
	target_cpu = busiest_rq->push_cpu;
	if (push_task) {
		if (task_on_rq_queued(push_task) &&
			push_task->state == TASK_RUNNING &&
			task_cpu(push_task) == busiest_cpu &&
					cpu_online(target_cpu)) {
			detach_task(push_task, &env);
			push_task_detached = 1;
			moved = true;
		}
		goto out_unlock;
	}

	/* Search for an sd spanning us and the target CPU. */
	rcu_read_lock();
	for_each_domain(target_cpu, sd) {
		if ((sd->flags & SD_LOAD_BALANCE) &&
		    cpumask_test_cpu(busiest_cpu, sched_domain_span(sd)))
				break;
	}

	if (likely(sd)) {
		env.sd = sd;
		schedstat_inc(sd->alb_count);

		p = detach_one_task(&env);
		if (p) {
			schedstat_inc(sd->alb_pushed);
			/* Active balancing done, reset the failure counter. */
			sd->nr_balance_failed = 0;
			moved = true;
		} else {
			schedstat_inc(sd->alb_failed);
		}
	}
	rcu_read_unlock();
out_unlock:
	busiest_rq->active_balance = 0;
	push_task = busiest_rq->push_task;
	target_cpu = busiest_rq->push_cpu;

	if (push_task)
		busiest_rq->push_task = NULL;

	raw_spin_unlock(&busiest_rq->lock);

	if (push_task) {
		if (push_task_detached)
			attach_one_task(target_rq, push_task);
		put_task_struct(push_task);
		clear_reserved(target_cpu);
	}

	if (p)
		attach_one_task(target_rq, p);

	local_irq_enable();

	return 0;
}

static inline int on_null_domain(struct rq *rq)
{
	return unlikely(!rcu_dereference_sched(rq->sd));
}

#ifdef CONFIG_NO_HZ_COMMON
/*
 * idle load balancing details
 * - When one of the busy CPUs notice that there may be an idle rebalancing
 *   needed, they will kick the idle load balancer, which then does idle
 *   load balancing for all the idle CPUs.
 */
static inline int find_new_ilb(int type)
{
	int ilb = nr_cpu_ids;
	struct sched_domain *sd;
	int cpu = raw_smp_processor_id();
	struct rq *rq = cpu_rq(cpu);
	cpumask_t cpumask;

	rcu_read_lock();
	sd = rcu_dereference_check_sched_domain(rq->sd);
	if (sd) {
		cpumask_and(&cpumask, nohz.idle_cpus_mask,
			    sched_domain_span(sd));
		cpumask_andnot(&cpumask, &cpumask,
			    cpu_isolated_mask);
		ilb = cpumask_first(&cpumask);
	}
	rcu_read_unlock();

	if (sd && (ilb >= nr_cpu_ids || !idle_cpu(ilb))) {
		if (!energy_aware() ||
		    (capacity_orig_of(cpu) ==
		     cpu_rq(cpu)->rd->max_cpu_capacity.val ||
		     cpu_overutilized(cpu))) {
			cpumask_andnot(&cpumask, nohz.idle_cpus_mask,
			    cpu_isolated_mask);
			ilb = cpumask_first(&cpumask);
		}
	}

	if (ilb < nr_cpu_ids && idle_cpu(ilb))
		return ilb;

	return nr_cpu_ids;
}

/*
 * Kick a CPU to do the nohz balancing, if it is time for it. We pick the
 * nohz_load_balancer CPU (if there is one) otherwise fallback to any idle
 * CPU (if there is one).
 */
static void nohz_balancer_kick(int type)
{
	int ilb_cpu;

	nohz.next_balance++;

	ilb_cpu = find_new_ilb(type);

	if (ilb_cpu >= nr_cpu_ids)
		return;

	if (test_and_set_bit(NOHZ_BALANCE_KICK, nohz_flags(ilb_cpu)))
		return;
	/*
	 * Use smp_send_reschedule() instead of resched_cpu().
	 * This way we generate a sched IPI on the target cpu which
	 * is idle. And the softirq performing nohz idle load balance
	 * will be run before returning from the IPI.
	 */
	smp_send_reschedule(ilb_cpu);
	return;
}

void nohz_balance_exit_idle(unsigned int cpu)
{
	if (unlikely(test_bit(NOHZ_TICK_STOPPED, nohz_flags(cpu)))) {
		/*
		 * Completely isolated CPUs don't ever set, so we must test.
		 */
		if (likely(cpumask_test_cpu(cpu, nohz.idle_cpus_mask))) {
			cpumask_clear_cpu(cpu, nohz.idle_cpus_mask);
			atomic_dec(&nohz.nr_cpus);
		}
		clear_bit(NOHZ_TICK_STOPPED, nohz_flags(cpu));
	}
}

static inline void set_cpu_sd_state_busy(void)
{
	struct sched_domain *sd;
	int cpu = smp_processor_id();

	rcu_read_lock();
	sd = rcu_dereference(per_cpu(sd_llc, cpu));

	if (!sd || !sd->nohz_idle)
		goto unlock;
	sd->nohz_idle = 0;

	atomic_inc(&sd->shared->nr_busy_cpus);
unlock:
	rcu_read_unlock();
}

void set_cpu_sd_state_idle(void)
{
	struct sched_domain *sd;
	int cpu = smp_processor_id();

	rcu_read_lock();
	sd = rcu_dereference(per_cpu(sd_llc, cpu));

	if (!sd || sd->nohz_idle)
		goto unlock;
	sd->nohz_idle = 1;

	atomic_dec(&sd->shared->nr_busy_cpus);
unlock:
	rcu_read_unlock();
}

/*
 * This routine will record that the cpu is going idle with tick stopped.
 * This info will be used in performing idle load balancing in the future.
 */
void nohz_balance_enter_idle(int cpu)
{
	/*
	 * If this cpu is going down, then nothing needs to be done.
	 */
	if (!cpu_active(cpu))
		return;

	if (test_bit(NOHZ_TICK_STOPPED, nohz_flags(cpu)))
		return;

	/*
	 * If we're a completely isolated CPU, we don't play.
	 */
	if (on_null_domain(cpu_rq(cpu)) || cpu_isolated(cpu))
		return;

	cpumask_set_cpu(cpu, nohz.idle_cpus_mask);
	atomic_inc(&nohz.nr_cpus);
	set_bit(NOHZ_TICK_STOPPED, nohz_flags(cpu));
}
#endif

static DEFINE_SPINLOCK(balancing);

/*
 * Scale the max load_balance interval with the number of CPUs in the system.
 * This trades load-balance latency on larger machines for less cross talk.
 */
void update_max_interval(void)
{
	cpumask_t avail_mask;
	unsigned int available_cpus;

	cpumask_andnot(&avail_mask, cpu_online_mask, cpu_isolated_mask);
	available_cpus = cpumask_weight(&avail_mask);

	max_load_balance_interval = HZ*available_cpus/10;
}

/*
 * It checks each scheduling domain to see if it is due to be balanced,
 * and initiates a balancing operation if so.
 *
 * Balancing parameters are set up in init_sched_domains.
 */
static void rebalance_domains(struct rq *rq, enum cpu_idle_type idle)
{
	int continue_balancing = 1;
	int cpu = rq->cpu;
	unsigned long interval;
	struct sched_domain *sd;
	/* Earliest time when we have to do rebalance again */
	unsigned long next_balance = jiffies + 60*HZ;
	int update_next_balance = 0;
	int need_serialize, need_decay = 0;
	u64 max_cost = 0;

	update_blocked_averages(cpu);

	rcu_read_lock();
	for_each_domain(cpu, sd) {
		/*
		 * Decay the newidle max times here because this is a regular
		 * visit to all the domains. Decay ~1% per second.
		 */
		if (time_after(jiffies, sd->next_decay_max_lb_cost)) {
			sd->max_newidle_lb_cost =
				(sd->max_newidle_lb_cost * 253) / 256;
			sd->next_decay_max_lb_cost = jiffies + HZ;
			need_decay = 1;
		}
		max_cost += sd->max_newidle_lb_cost;

		if (!(sd->flags & SD_LOAD_BALANCE))
			continue;

		/*
		 * Stop the load balance at this level. There is another
		 * CPU in our sched group which is doing load balancing more
		 * actively.
		 */
		if (!continue_balancing) {
			if (need_decay)
				continue;
			break;
		}

		interval = get_sd_balance_interval(sd, idle != CPU_IDLE);

		need_serialize = sd->flags & SD_SERIALIZE;
		if (need_serialize) {
			if (!spin_trylock(&balancing))
				goto out;
		}

		if (time_after_eq(jiffies, sd->last_balance + interval)) {
			if (load_balance(cpu, rq, sd, idle, &continue_balancing)) {
				/*
				 * The LBF_DST_PINNED logic could have changed
				 * env->dst_cpu, so we can't know our idle
				 * state even if we migrated tasks. Update it.
				 */
				idle = idle_cpu(cpu) ? CPU_IDLE : CPU_NOT_IDLE;
			}
			sd->last_balance = jiffies;
			interval = get_sd_balance_interval(sd, idle != CPU_IDLE);
		}
		if (need_serialize)
			spin_unlock(&balancing);
out:
		if (time_after(next_balance, sd->last_balance + interval)) {
			next_balance = sd->last_balance + interval;
			update_next_balance = 1;
		}
	}
	if (need_decay) {
		/*
		 * Ensure the rq-wide value also decays but keep it at a
		 * reasonable floor to avoid funnies with rq->avg_idle.
		 */
		rq->max_idle_balance_cost =
			max((u64)sysctl_sched_migration_cost, max_cost);
	}
	rcu_read_unlock();

	/*
	 * next_balance will be updated only when there is a need.
	 * When the cpu is attached to null domain for ex, it will not be
	 * updated.
	 */
	if (likely(update_next_balance)) {
		rq->next_balance = next_balance;

#ifdef CONFIG_NO_HZ_COMMON
		/*
		 * If this CPU has been elected to perform the nohz idle
		 * balance. Other idle CPUs have already rebalanced with
		 * nohz_idle_balance() and nohz.next_balance has been
		 * updated accordingly. This CPU is now running the idle load
		 * balance for itself and we need to update the
		 * nohz.next_balance accordingly.
		 */
		if ((idle == CPU_IDLE) && time_after(nohz.next_balance, rq->next_balance))
			nohz.next_balance = rq->next_balance;
#endif
	}
}

#ifdef CONFIG_NO_HZ_COMMON
/*
 * In CONFIG_NO_HZ_COMMON case, the idle balance kickee will do the
 * rebalancing for all the cpus for whom scheduler ticks are stopped.
 */
static void nohz_idle_balance(struct rq *this_rq, enum cpu_idle_type idle)
{
	int this_cpu = this_rq->cpu;
	struct rq *rq;
	int balance_cpu;
	/* Earliest time when we have to do rebalance again */
	unsigned long next_balance = jiffies + 60*HZ;
	int update_next_balance = 0;
	cpumask_t cpus;

	if (idle != CPU_IDLE ||
	    !test_bit(NOHZ_BALANCE_KICK, nohz_flags(this_cpu)))
		goto end;

	cpumask_andnot(&cpus, nohz.idle_cpus_mask, cpu_isolated_mask);

	for_each_cpu(balance_cpu, &cpus) {
		if (balance_cpu == this_cpu || !idle_cpu(balance_cpu))
			continue;

		/*
		 * If this cpu gets work to do, stop the load balancing
		 * work being done for other cpus. Next load
		 * balancing owner will pick it up.
		 */
		if (need_resched())
			break;

		rq = cpu_rq(balance_cpu);

		/*
		 * If time for next balance is due,
		 * do the balance.
		 */
		if (time_after_eq(jiffies, rq->next_balance)) {
			raw_spin_lock_irq(&rq->lock);
			update_rq_clock(rq);
			cpu_load_update_idle(rq);
			raw_spin_unlock_irq(&rq->lock);
			rebalance_domains(rq, CPU_IDLE);
		}

		if (time_after(next_balance, rq->next_balance)) {
			next_balance = rq->next_balance;
			update_next_balance = 1;
		}
	}

	/*
	 * next_balance will be updated only when there is a need.
	 * When the CPU is attached to null domain for ex, it will not be
	 * updated.
	 */
	if (likely(update_next_balance))
		nohz.next_balance = next_balance;
end:
	clear_bit(NOHZ_BALANCE_KICK, nohz_flags(this_cpu));
}

/*
 * Current heuristic for kicking the idle load balancer in the presence
 * of an idle cpu in the system.
 *   - This rq has more than one task.
 *   - This rq has at least one CFS task and the capacity of the CPU is
 *     significantly reduced because of RT tasks or IRQs.
 *   - At parent of LLC scheduler domain level, this cpu's scheduler group has
 *     multiple busy cpu.
 *   - For SD_ASYM_PACKING, if the lower numbered cpu's in the scheduler
 *     domain span are idle.
 */
static inline bool nohz_kick_needed(struct rq *rq, int *type)
{
	unsigned long now = jiffies;
	struct sched_domain_shared *sds;
	struct sched_domain *sd;
	int nr_busy;
	int cpu = rq->cpu;
	bool kick = false;
	cpumask_t cpumask;

	if (unlikely(rq->idle_balance))
		return false;

       /*
	* We may be recently in ticked or tickless idle mode. At the first
	* busy tick after returning from idle, we will update the busy stats.
	*/
	set_cpu_sd_state_busy();
	nohz_balance_exit_idle(cpu);

	/*
	 * None are in tickless mode and hence no need for NOHZ idle load
	 * balancing.
	 */
	cpumask_andnot(&cpumask, nohz.idle_cpus_mask, cpu_isolated_mask);
	if (cpumask_empty(&cpumask))
		return false;

	if (time_before(now, nohz.next_balance))
		return false;

	if (rq->nr_running >= 2 &&
	    (!energy_aware() || cpu_overutilized(cpu)))
		return true;

	/* Do idle load balance if there have misfit task */
	if (energy_aware())
		return rq->misfit_task;

	rcu_read_lock();
	sds = rcu_dereference(per_cpu(sd_llc_shared, cpu));
	if (sds && !energy_aware()) {
		/*
		 * XXX: write a coherent comment on why we do this.
		 * See also: http://lkml.kernel.org/r/20111202010832.602203411@sbsiddha-desk.sc.intel.com
		 */
		nr_busy = atomic_read(&sds->nr_busy_cpus);
		if (nr_busy > 1) {
			kick = true;
			goto unlock;
		}

	}

	sd = rcu_dereference(rq->sd);
	if (sd) {
		if ((rq->cfs.h_nr_running >= 1) &&
				check_cpu_capacity(rq, sd)) {
			kick = true;
			goto unlock;
		}
	}

	sd = rcu_dereference(per_cpu(sd_asym, cpu));
	if (sd && (cpumask_first_and(&cpumask, sched_domain_span(sd)) < cpu)) {
		kick = true;
		goto unlock;
	}

unlock:
	rcu_read_unlock();
	return kick;
}
#else
static void nohz_idle_balance(struct rq *this_rq, enum cpu_idle_type idle) { }
#endif

/*
 * run_rebalance_domains is triggered when needed from the scheduler tick.
 * Also triggered for nohz idle balancing (with nohz_balancing_kick set).
 */
static __latent_entropy void run_rebalance_domains(struct softirq_action *h)
{
	struct rq *this_rq = this_rq();
	enum cpu_idle_type idle = this_rq->idle_balance ?
						CPU_IDLE : CPU_NOT_IDLE;

	/*
	 * Since core isolation doesn't update nohz.idle_cpus_mask, there
	 * is a possibility this nohz kicked cpu could be isolated. Hence
	 * return if the cpu is isolated.
	 */
	if (cpu_isolated(this_rq->cpu))
		return;
	/*
	 * If this cpu has a pending nohz_balance_kick, then do the
	 * balancing on behalf of the other idle cpus whose ticks are
	 * stopped. Do nohz_idle_balance *before* rebalance_domains to
	 * give the idle cpus a chance to load balance. Else we may
	 * load balance only within the local sched_domain hierarchy
	 * and abort nohz_idle_balance altogether if we pull some load.
	 */
	nohz_idle_balance(this_rq, idle);
	rebalance_domains(this_rq, idle);
}

/*
 * Trigger the SCHED_SOFTIRQ if it is time to do periodic load balancing.
 */
void trigger_load_balance(struct rq *rq)
{
	int type = NOHZ_KICK_ANY;

	/* Don't need to rebalance while attached to NULL domain or
	 * cpu is isolated.
	 */
	if (unlikely(on_null_domain(rq)) || cpu_isolated(cpu_of(rq)))
		return;

	if (time_after_eq(jiffies, rq->next_balance))
		raise_softirq(SCHED_SOFTIRQ);
#ifdef CONFIG_NO_HZ_COMMON
	if (nohz_kick_needed(rq, &type))
		nohz_balancer_kick(type);
#endif
}

static void rq_online_fair(struct rq *rq)
{
	update_sysctl();

	update_runtime_enabled(rq);
}

static void rq_offline_fair(struct rq *rq)
{
	update_sysctl();

	/* Ensure any throttled groups are reachable by pick_next_task */
	unthrottle_offline_cfs_rqs(rq);
}

#endif /* CONFIG_SMP */

#ifdef CONFIG_SCHED_WALT
static inline void
walt_update_misfit_task(struct rq *rq, struct task_struct *curr)
{
	bool misfit = rq->misfit_task;

	if (curr->misfit != misfit) {
		walt_fixup_nr_big_tasks(rq, curr, 1, misfit);
		curr->misfit = misfit;
	}
}
#else
static inline void
walt_update_misfit_task(struct rq *rq, struct task_struct *curr)
{
}
#endif

/*
 * scheduler tick hitting a task of our scheduling class:
 */
static void task_tick_fair(struct rq *rq, struct task_struct *curr, int queued)
{
	struct cfs_rq *cfs_rq;
	struct sched_entity *se = &curr->se;

	for_each_sched_entity(se) {
		cfs_rq = cfs_rq_of(se);
		entity_tick(cfs_rq, se, queued);
	}

	if (static_branch_unlikely(&sched_numa_balancing))
		task_tick_numa(rq, curr);

#ifdef CONFIG_SMP
	if (!rq->rd->overutilized && cpu_overutilized(task_cpu(curr))) {
		rq->rd->overutilized = true;
		trace_sched_overutilized(true);
	}

	rq->misfit_task = !task_fits_max(curr, rq->cpu);
#endif
	walt_update_misfit_task(rq, curr);
}

/*
 * called on fork with the child task as argument from the parent's context
 *  - child not yet on the tasklist
 *  - preemption disabled
 */
static void task_fork_fair(struct task_struct *p)
{
	struct cfs_rq *cfs_rq;
	struct sched_entity *se = &p->se, *curr;
	struct rq *rq = this_rq();

	raw_spin_lock(&rq->lock);
	update_rq_clock(rq);

	cfs_rq = task_cfs_rq(current);
	curr = cfs_rq->curr;
	if (curr) {
		update_curr(cfs_rq);
		se->vruntime = curr->vruntime;
	}
	place_entity(cfs_rq, se, 1);

	if (sysctl_sched_child_runs_first && curr && entity_before(curr, se)) {
		/*
		 * Upon rescheduling, sched_class::put_prev_task() will place
		 * 'current' within the tree based on its new key value.
		 */
		swap(curr->vruntime, se->vruntime);
		resched_curr(rq);
	}

	se->vruntime -= cfs_rq->min_vruntime;
	raw_spin_unlock(&rq->lock);
}

/*
 * Priority of the task has changed. Check to see if we preempt
 * the current task.
 */
static void
prio_changed_fair(struct rq *rq, struct task_struct *p, int oldprio)
{
	if (!task_on_rq_queued(p))
		return;

	/*
	 * Reschedule if we are currently running on this runqueue and
	 * our priority decreased, or if we are not currently running on
	 * this runqueue and our priority is higher than the current's
	 */
	if (rq->curr == p) {
		if (p->prio > oldprio)
			resched_curr(rq);
	} else
		check_preempt_curr(rq, p, 0);
}

static inline bool vruntime_normalized(struct task_struct *p)
{
	struct sched_entity *se = &p->se;

	/*
	 * In both the TASK_ON_RQ_QUEUED and TASK_ON_RQ_MIGRATING cases,
	 * the dequeue_entity(.flags=0) will already have normalized the
	 * vruntime.
	 */
	if (p->on_rq)
		return true;

	/*
	 * When !on_rq, vruntime of the task has usually NOT been normalized.
	 * But there are some cases where it has already been normalized:
	 *
	 * - A forked child which is waiting for being woken up by
	 *   wake_up_new_task().
	 * - A task which has been woken up by try_to_wake_up() and
	 *   waiting for actually being woken up by sched_ttwu_pending().
	 */
	if (!se->sum_exec_runtime ||
<<<<<<< HEAD
	    (p->state == TASK_WAKING && p->sched_class == &fair_sched_class))
=======
	    (p->state == TASK_WAKING && p->sched_remote_wakeup))
>>>>>>> 46f9f7c3
		return true;

	return false;
}

#ifdef CONFIG_FAIR_GROUP_SCHED
/*
 * Propagate the changes of the sched_entity across the tg tree to make it
 * visible to the root
 */
static void propagate_entity_cfs_rq(struct sched_entity *se)
{
	struct cfs_rq *cfs_rq;

	/* Start to propagate at parent */
	se = se->parent;

	for_each_sched_entity(se) {
		cfs_rq = cfs_rq_of(se);

		if (cfs_rq_throttled(cfs_rq))
			break;

		update_load_avg(se, UPDATE_TG);
	}
}
#else
static void propagate_entity_cfs_rq(struct sched_entity *se) { }
#endif

static void detach_entity_cfs_rq(struct sched_entity *se)
{
	struct cfs_rq *cfs_rq = cfs_rq_of(se);

	/* Catch up with the cfs_rq and remove our load when we leave */
	update_load_avg(se, 0);
	detach_entity_load_avg(cfs_rq, se);
	update_tg_load_avg(cfs_rq, false);
	propagate_entity_cfs_rq(se);
}

static void attach_entity_cfs_rq(struct sched_entity *se)
{
	struct cfs_rq *cfs_rq = cfs_rq_of(se);

#ifdef CONFIG_FAIR_GROUP_SCHED
	/*
	 * Since the real-depth could have been changed (only FAIR
	 * class maintain depth value), reset depth properly.
	 */
	se->depth = se->parent ? se->parent->depth + 1 : 0;
#endif

	/* Synchronize entity with its cfs_rq */
	update_load_avg(se, sched_feat(ATTACH_AGE_LOAD) ? 0 : SKIP_AGE_LOAD);
	attach_entity_load_avg(cfs_rq, se);
	update_tg_load_avg(cfs_rq, false);
	propagate_entity_cfs_rq(se);
}

static void detach_task_cfs_rq(struct task_struct *p)
{
	struct sched_entity *se = &p->se;
	struct cfs_rq *cfs_rq = cfs_rq_of(se);

	if (!vruntime_normalized(p)) {
		/*
		 * Fix up our vruntime so that the current sleep doesn't
		 * cause 'unlimited' sleep bonus.
		 */
		place_entity(cfs_rq, se, 0);
		se->vruntime -= cfs_rq->min_vruntime;
	}

	detach_entity_cfs_rq(se);
}

static void attach_task_cfs_rq(struct task_struct *p)
{
	struct sched_entity *se = &p->se;
	struct cfs_rq *cfs_rq = cfs_rq_of(se);

	attach_entity_cfs_rq(se);

	if (!vruntime_normalized(p))
		se->vruntime += cfs_rq->min_vruntime;
}

static void switched_from_fair(struct rq *rq, struct task_struct *p)
{
	detach_task_cfs_rq(p);
}

static void switched_to_fair(struct rq *rq, struct task_struct *p)
{
	attach_task_cfs_rq(p);

	if (task_on_rq_queued(p)) {
		/*
		 * We were most likely switched from sched_rt, so
		 * kick off the schedule if running, otherwise just see
		 * if we can still preempt the current task.
		 */
		if (rq->curr == p)
			resched_curr(rq);
		else
			check_preempt_curr(rq, p, 0);
	}
}

/* Account for a task changing its policy or group.
 *
 * This routine is mostly called to set cfs_rq->curr field when a task
 * migrates between groups/classes.
 */
static void set_curr_task_fair(struct rq *rq)
{
	struct sched_entity *se = &rq->curr->se;

	for_each_sched_entity(se) {
		struct cfs_rq *cfs_rq = cfs_rq_of(se);

		set_next_entity(cfs_rq, se);
		/* ensure bandwidth has been allocated on our new cfs_rq */
		account_cfs_rq_runtime(cfs_rq, 0);
	}
}

void init_cfs_rq(struct cfs_rq *cfs_rq)
{
	cfs_rq->tasks_timeline = RB_ROOT;
	cfs_rq->min_vruntime = (u64)(-(1LL << 20));
#ifndef CONFIG_64BIT
	cfs_rq->min_vruntime_copy = cfs_rq->min_vruntime;
#endif
#ifdef CONFIG_SMP
#ifdef CONFIG_FAIR_GROUP_SCHED
	cfs_rq->propagate_avg = 0;
#endif
	atomic_long_set(&cfs_rq->removed_load_avg, 0);
	atomic_long_set(&cfs_rq->removed_util_avg, 0);
#endif
}

#ifdef CONFIG_FAIR_GROUP_SCHED
static void task_set_group_fair(struct task_struct *p)
{
	struct sched_entity *se = &p->se;

	set_task_rq(p, task_cpu(p));
	se->depth = se->parent ? se->parent->depth + 1 : 0;
}

static void task_move_group_fair(struct task_struct *p)
{
	detach_task_cfs_rq(p);
	set_task_rq(p, task_cpu(p));

#ifdef CONFIG_SMP
	/* Tell se's cfs_rq has been changed -- migrated */
	p->se.avg.last_update_time = 0;
#endif
	attach_task_cfs_rq(p);
}

static void task_change_group_fair(struct task_struct *p, int type)
{
	switch (type) {
	case TASK_SET_GROUP:
		task_set_group_fair(p);
		break;

	case TASK_MOVE_GROUP:
		task_move_group_fair(p);
		break;
	}
}

void free_fair_sched_group(struct task_group *tg)
{
	int i;

	destroy_cfs_bandwidth(tg_cfs_bandwidth(tg));

	for_each_possible_cpu(i) {
		if (tg->cfs_rq)
			kfree(tg->cfs_rq[i]);
		if (tg->se)
			kfree(tg->se[i]);
	}

	kfree(tg->cfs_rq);
	kfree(tg->se);
}

int alloc_fair_sched_group(struct task_group *tg, struct task_group *parent)
{
	struct sched_entity *se;
	struct cfs_rq *cfs_rq;
	int i;

	tg->cfs_rq = kzalloc(sizeof(cfs_rq) * nr_cpu_ids, GFP_KERNEL);
	if (!tg->cfs_rq)
		goto err;
	tg->se = kzalloc(sizeof(se) * nr_cpu_ids, GFP_KERNEL);
	if (!tg->se)
		goto err;

	tg->shares = NICE_0_LOAD;

	init_cfs_bandwidth(tg_cfs_bandwidth(tg));

	for_each_possible_cpu(i) {
		cfs_rq = kzalloc_node(sizeof(struct cfs_rq),
				      GFP_KERNEL, cpu_to_node(i));
		if (!cfs_rq)
			goto err;

		se = kzalloc_node(sizeof(struct sched_entity),
				  GFP_KERNEL, cpu_to_node(i));
		if (!se)
			goto err_free_rq;

		init_cfs_rq(cfs_rq);
		init_tg_cfs_entry(tg, cfs_rq, se, i, parent->se[i]);
		init_entity_runnable_average(se);
	}

	return 1;

err_free_rq:
	kfree(cfs_rq);
err:
	return 0;
}

void online_fair_sched_group(struct task_group *tg)
{
	struct sched_entity *se;
	struct rq *rq;
	int i;

	for_each_possible_cpu(i) {
		rq = cpu_rq(i);
		se = tg->se[i];

		raw_spin_lock_irq(&rq->lock);
		post_init_entity_util_avg(se);
		sync_throttle(tg, i);
		raw_spin_unlock_irq(&rq->lock);
	}
}

void unregister_fair_sched_group(struct task_group *tg)
{
	unsigned long flags;
	struct rq *rq;
	int cpu;

	for_each_possible_cpu(cpu) {
		if (tg->se[cpu])
			remove_entity_load_avg(tg->se[cpu]);

		/*
		 * Only empty task groups can be destroyed; so we can speculatively
		 * check on_list without danger of it being re-added.
		 */
		if (!tg->cfs_rq[cpu]->on_list)
			continue;

		rq = cpu_rq(cpu);

		raw_spin_lock_irqsave(&rq->lock, flags);
		list_del_leaf_cfs_rq(tg->cfs_rq[cpu]);
		raw_spin_unlock_irqrestore(&rq->lock, flags);
	}
}

void init_tg_cfs_entry(struct task_group *tg, struct cfs_rq *cfs_rq,
			struct sched_entity *se, int cpu,
			struct sched_entity *parent)
{
	struct rq *rq = cpu_rq(cpu);

	cfs_rq->tg = tg;
	cfs_rq->rq = rq;
	init_cfs_rq_runtime(cfs_rq);

	tg->cfs_rq[cpu] = cfs_rq;
	tg->se[cpu] = se;

	/* se could be NULL for root_task_group */
	if (!se)
		return;

	if (!parent) {
		se->cfs_rq = &rq->cfs;
		se->depth = 0;
	} else {
		se->cfs_rq = parent->my_q;
		se->depth = parent->depth + 1;
	}

	se->my_q = cfs_rq;
	/* guarantee group entities always have weight */
	update_load_set(&se->load, NICE_0_LOAD);
	se->parent = parent;
}

static DEFINE_MUTEX(shares_mutex);

int sched_group_set_shares(struct task_group *tg, unsigned long shares)
{
	int i;
	unsigned long flags;

	/*
	 * We can't change the weight of the root cgroup.
	 */
	if (!tg->se[0])
		return -EINVAL;

	shares = clamp(shares, scale_load(MIN_SHARES), scale_load(MAX_SHARES));

	mutex_lock(&shares_mutex);
	if (tg->shares == shares)
		goto done;

	tg->shares = shares;
	for_each_possible_cpu(i) {
		struct rq *rq = cpu_rq(i);
		struct sched_entity *se;

		se = tg->se[i];
		/* Propagate contribution to hierarchy */
		raw_spin_lock_irqsave(&rq->lock, flags);

		/* Possible calls to update_curr() need rq clock */
		update_rq_clock(rq);
		for_each_sched_entity(se) {
			update_load_avg(se, UPDATE_TG);
			update_cfs_shares(se);
		}
		raw_spin_unlock_irqrestore(&rq->lock, flags);
	}

done:
	mutex_unlock(&shares_mutex);
	return 0;
}
#else /* CONFIG_FAIR_GROUP_SCHED */

void free_fair_sched_group(struct task_group *tg) { }

int alloc_fair_sched_group(struct task_group *tg, struct task_group *parent)
{
	return 1;
}

void online_fair_sched_group(struct task_group *tg) { }

void unregister_fair_sched_group(struct task_group *tg) { }

#endif /* CONFIG_FAIR_GROUP_SCHED */


static unsigned int get_rr_interval_fair(struct rq *rq, struct task_struct *task)
{
	struct sched_entity *se = &task->se;
	unsigned int rr_interval = 0;

	/*
	 * Time slice is 0 for SCHED_OTHER tasks that are on an otherwise
	 * idle runqueue:
	 */
	if (rq->cfs.load.weight)
		rr_interval = NS_TO_JIFFIES(sched_slice(cfs_rq_of(se), se));

	return rr_interval;
}

/*
 * All the scheduling class methods:
 */
const struct sched_class fair_sched_class = {
	.next			= &idle_sched_class,
	.enqueue_task		= enqueue_task_fair,
	.dequeue_task		= dequeue_task_fair,
	.yield_task		= yield_task_fair,
	.yield_to_task		= yield_to_task_fair,

	.check_preempt_curr	= check_preempt_wakeup,

	.pick_next_task		= pick_next_task_fair,
	.put_prev_task		= put_prev_task_fair,

#ifdef CONFIG_SMP
	.select_task_rq		= select_task_rq_fair,
	.migrate_task_rq	= migrate_task_rq_fair,

	.rq_online		= rq_online_fair,
	.rq_offline		= rq_offline_fair,

	.task_dead		= task_dead_fair,
	.set_cpus_allowed	= set_cpus_allowed_common,
#endif

	.set_curr_task          = set_curr_task_fair,
	.task_tick		= task_tick_fair,
	.task_fork		= task_fork_fair,

	.prio_changed		= prio_changed_fair,
	.switched_from		= switched_from_fair,
	.switched_to		= switched_to_fair,

	.get_rr_interval	= get_rr_interval_fair,

	.update_curr		= update_curr_fair,

#ifdef CONFIG_FAIR_GROUP_SCHED
	.task_change_group	= task_change_group_fair,
#endif
#ifdef CONFIG_SCHED_WALT
	.fixup_walt_sched_stats	= walt_fixup_sched_stats_fair,
#endif
};

#ifdef CONFIG_SCHED_DEBUG
void print_cfs_stats(struct seq_file *m, int cpu)
{
	struct cfs_rq *cfs_rq;

	rcu_read_lock();
	for_each_leaf_cfs_rq(cpu_rq(cpu), cfs_rq)
		print_cfs_rq(m, cpu, cfs_rq);
	rcu_read_unlock();
}

#ifdef CONFIG_NUMA_BALANCING
void show_numa_stats(struct task_struct *p, struct seq_file *m)
{
	int node;
	unsigned long tsf = 0, tpf = 0, gsf = 0, gpf = 0;

	for_each_online_node(node) {
		if (p->numa_faults) {
			tsf = p->numa_faults[task_faults_idx(NUMA_MEM, node, 0)];
			tpf = p->numa_faults[task_faults_idx(NUMA_MEM, node, 1)];
		}
		if (p->numa_group) {
			gsf = p->numa_group->faults[task_faults_idx(NUMA_MEM, node, 0)],
			gpf = p->numa_group->faults[task_faults_idx(NUMA_MEM, node, 1)];
		}
		print_numa_stats(m, node, tsf, tpf, gsf, gpf);
	}
}
#endif /* CONFIG_NUMA_BALANCING */
#endif /* CONFIG_SCHED_DEBUG */

__init void init_sched_fair_class(void)
{
#ifdef CONFIG_SMP
	open_softirq(SCHED_SOFTIRQ, run_rebalance_domains);

#ifdef CONFIG_NO_HZ_COMMON
	nohz.next_balance = jiffies;
	zalloc_cpumask_var(&nohz.idle_cpus_mask, GFP_NOWAIT);
#endif
#endif /* SMP */

}

/* WALT sched implementation begins here */
#ifdef CONFIG_SCHED_WALT

#ifdef CONFIG_CFS_BANDWIDTH

static void walt_init_cfs_rq_stats(struct cfs_rq *cfs_rq)
{
	cfs_rq->walt_stats.nr_big_tasks = 0;
	cfs_rq->walt_stats.cumulative_runnable_avg = 0;
	cfs_rq->walt_stats.pred_demands_sum = 0;
}

static void walt_inc_cfs_rq_stats(struct cfs_rq *cfs_rq, struct task_struct *p)
{
	inc_nr_big_task(&cfs_rq->walt_stats, p);
	fixup_cumulative_runnable_avg(&cfs_rq->walt_stats, p->ravg.demand,
				      p->ravg.pred_demand);
}

static void walt_dec_cfs_rq_stats(struct cfs_rq *cfs_rq, struct task_struct *p)
{
	dec_nr_big_task(&cfs_rq->walt_stats, p);
	fixup_cumulative_runnable_avg(&cfs_rq->walt_stats, -(s64)p->ravg.demand,
				      -(s64)p->ravg.pred_demand);
}

static void walt_inc_throttled_cfs_rq_stats(struct walt_sched_stats *stats,
					    struct cfs_rq *tcfs_rq)
{
	struct rq *rq = rq_of(tcfs_rq);

	stats->nr_big_tasks += tcfs_rq->walt_stats.nr_big_tasks;
	fixup_cumulative_runnable_avg(stats,
				tcfs_rq->walt_stats.cumulative_runnable_avg,
				tcfs_rq->walt_stats.pred_demands_sum);

	if (stats == &rq->walt_stats)
		walt_fixup_cum_window_demand(rq,
			tcfs_rq->walt_stats.cumulative_runnable_avg);

}

static void walt_dec_throttled_cfs_rq_stats(struct walt_sched_stats *stats,
					    struct cfs_rq *tcfs_rq)
{
	struct rq *rq = rq_of(tcfs_rq);

	stats->nr_big_tasks -= tcfs_rq->walt_stats.nr_big_tasks;
	fixup_cumulative_runnable_avg(stats,
				-tcfs_rq->walt_stats.cumulative_runnable_avg,
				-tcfs_rq->walt_stats.pred_demands_sum);

	/*
	 * We remove the throttled cfs_rq's tasks's contribution from the
	 * cumulative window demand so that the same can be added
	 * unconditionally when the cfs_rq is unthrottled.
	 */
	if (stats == &rq->walt_stats)
		walt_fixup_cum_window_demand(rq,
			-tcfs_rq->walt_stats.cumulative_runnable_avg);
}

static void walt_fixup_sched_stats_fair(struct rq *rq, struct task_struct *p,
				       u32 new_task_load, u32 new_pred_demand)
{
	struct cfs_rq *cfs_rq;
	struct sched_entity *se = &p->se;
	s64 task_load_delta = (s64)new_task_load - task_load(p);
	s64 pred_demand_delta = PRED_DEMAND_DELTA;

	for_each_sched_entity(se) {
		cfs_rq = cfs_rq_of(se);

		fixup_cumulative_runnable_avg(&cfs_rq->walt_stats,
					      task_load_delta,
					      pred_demand_delta);
		if (cfs_rq_throttled(cfs_rq))
			break;
	}

	/* Fix up rq->walt_stats only if we didn't find any throttled cfs_rq */
	if (!se) {
		fixup_cumulative_runnable_avg(&rq->walt_stats,
					      task_load_delta,
					      pred_demand_delta);
		walt_fixup_cum_window_demand(rq, task_load_delta);
	}
}

static void walt_fixup_nr_big_tasks(struct rq *rq, struct task_struct *p,
				    int delta, bool inc)
{
	struct cfs_rq *cfs_rq;
	struct sched_entity *se = &p->se;

	for_each_sched_entity(se) {
		cfs_rq = cfs_rq_of(se);

		cfs_rq->walt_stats.nr_big_tasks += inc ? delta : -delta;
		BUG_ON(cfs_rq->walt_stats.nr_big_tasks < 0);

		if (cfs_rq_throttled(cfs_rq))
			break;
	}

	/* Fix up rq->walt_stats only if we didn't find any throttled cfs_rq */
	if (!se)
		walt_adjust_nr_big_tasks(rq, delta, inc);
}

/*
 * Check if task is part of a hierarchy where some cfs_rq does not have any
 * runtime left.
 *
 * We can't rely on throttled_hierarchy() to do this test, as
 * cfs_rq->throttle_count will not be updated yet when this function is called
 * from scheduler_tick()
 */
static int task_will_be_throttled(struct task_struct *p)
{
	struct sched_entity *se = &p->se;
	struct cfs_rq *cfs_rq;

	if (!cfs_bandwidth_used())
		return 0;

	for_each_sched_entity(se) {
		cfs_rq = cfs_rq_of(se);
		if (!cfs_rq->runtime_enabled)
			continue;
		if (cfs_rq->runtime_remaining <= 0)
			return 1;
	}

	return 0;
}

#else /* CONFIG_CFS_BANDWIDTH */

static void walt_fixup_sched_stats_fair(struct rq *rq, struct task_struct *p,
				       u32 new_task_load, u32 new_pred_demand)
{
	fixup_walt_sched_stats_common(rq, p, new_task_load, new_pred_demand);
}

static void walt_fixup_nr_big_tasks(struct rq *rq, struct task_struct *p,
				    int delta, bool inc)
{
	walt_adjust_nr_big_tasks(rq, delta, inc);
}

static int task_will_be_throttled(struct task_struct *p)
{
	return false;
}

#endif /* CONFIG_CFS_BANDWIDTH */

static inline int
kick_active_balance(struct rq *rq, struct task_struct *p, int new_cpu)
{
	unsigned long flags;
	int rc = 0;

	/* Invoke active balance to force migrate currently running task */
	raw_spin_lock_irqsave(&rq->lock, flags);
	if (!rq->active_balance) {
		rq->active_balance = 1;
		rq->push_cpu = new_cpu;
		get_task_struct(p);
		rq->push_task = p;
		rc = 1;
	}
	raw_spin_unlock_irqrestore(&rq->lock, flags);

	return rc;
}

#ifdef CONFIG_SCHED_WALT
struct walt_rotate_work {
	struct work_struct w;
	struct task_struct *src_task;
	struct task_struct *dst_task;
	int src_cpu;
	int dst_cpu;
};

static DEFINE_PER_CPU(struct walt_rotate_work, walt_rotate_works);

static void walt_rotate_work_func(struct work_struct *work)
{
	struct walt_rotate_work *wr = container_of(work,
				struct walt_rotate_work, w);

	migrate_swap(wr->src_task, wr->dst_task);

	put_task_struct(wr->src_task);
	put_task_struct(wr->dst_task);

	clear_reserved(wr->src_cpu);
	clear_reserved(wr->dst_cpu);
}

void walt_rotate_work_init(void)
{
	int i;

	for_each_possible_cpu(i) {
		struct walt_rotate_work *wr = &per_cpu(walt_rotate_works, i);

		INIT_WORK(&wr->w, walt_rotate_work_func);
	}
}

#define WALT_ROTATION_THRESHOLD_NS	16000000
static void walt_check_for_rotation(struct rq *src_rq)
{
	u64 wc, wait, max_wait = 0, run, max_run = 0;
	int deserved_cpu = nr_cpu_ids, dst_cpu = nr_cpu_ids;
	int i, src_cpu = cpu_of(src_rq);
	struct rq *dst_rq;
	struct walt_rotate_work *wr = NULL;

	if (!walt_rotation_enabled)
		return;

	if (got_boost_kick())
		return;

	if (is_max_capacity_cpu(src_cpu))
		return;

	wc = ktime_get_ns();
	for_each_possible_cpu(i) {
		struct rq *rq = cpu_rq(i);

		if (is_max_capacity_cpu(i))
			break;

		if (is_reserved(i))
			continue;

		if (!rq->misfit_task || rq->curr->sched_class !=
						&fair_sched_class)
			continue;

		wait = wc - rq->curr->last_enqueued_ts;
		if (wait > max_wait) {
			max_wait = wait;
			deserved_cpu = i;
		}
	}

	if (deserved_cpu != src_cpu)
		return;

	for_each_possible_cpu(i) {
		struct rq *rq = cpu_rq(i);

		if (!is_max_capacity_cpu(i))
			continue;

		if (is_reserved(i))
			continue;

		if (rq->curr->sched_class != &fair_sched_class)
			continue;

		if (rq->nr_running > 1)
			continue;

		run = wc - rq->curr->last_enqueued_ts;

		if (run < WALT_ROTATION_THRESHOLD_NS)
			continue;

		if (run > max_run) {
			max_run = run;
			dst_cpu = i;
		}
	}

	if (dst_cpu == nr_cpu_ids)
		return;

	dst_rq = cpu_rq(dst_cpu);

	double_rq_lock(src_rq, dst_rq);
	if (dst_rq->curr->sched_class == &fair_sched_class) {
		get_task_struct(src_rq->curr);
		get_task_struct(dst_rq->curr);

		mark_reserved(src_cpu);
		mark_reserved(dst_cpu);
		wr = &per_cpu(walt_rotate_works, src_cpu);

		wr->src_task = src_rq->curr;
		wr->dst_task = dst_rq->curr;

		wr->src_cpu = src_cpu;
		wr->dst_cpu = dst_cpu;
	}
	double_rq_unlock(src_rq, dst_rq);

	if (wr)
		queue_work_on(src_cpu, system_highpri_wq, &wr->w);
}
#else
static inline void walt_check_for_rotation(struct rq *rq)
{
}
#endif

static DEFINE_RAW_SPINLOCK(migration_lock);
void check_for_migration(struct rq *rq, struct task_struct *p)
{
	int new_cpu;
	int active_balance;
	int cpu = task_cpu(p);

	if (rq->misfit_task) {
		if (rq->curr->state != TASK_RUNNING ||
		    rq->curr->nr_cpus_allowed == 1)
			return;

		if (task_will_be_throttled(p))
			return;

		raw_spin_lock(&migration_lock);
		rcu_read_lock();
		new_cpu = select_energy_cpu_brute(p, cpu, 0);
		rcu_read_unlock();
		if (capacity_orig_of(new_cpu) > capacity_orig_of(cpu)) {
			active_balance = kick_active_balance(rq, p, new_cpu);
			if (active_balance) {
				mark_reserved(new_cpu);
				raw_spin_unlock(&migration_lock);
				stop_one_cpu_nowait(cpu,
					active_load_balance_cpu_stop, rq,
					&rq->active_balance_work);
				return;
			}
		} else {
			walt_check_for_rotation(rq);
		}
		raw_spin_unlock(&migration_lock);
	}
}

#endif /* CONFIG_SCHED_WALT */<|MERGE_RESOLUTION|>--- conflicted
+++ resolved
@@ -11126,11 +11126,7 @@
 	 *   waiting for actually being woken up by sched_ttwu_pending().
 	 */
 	if (!se->sum_exec_runtime ||
-<<<<<<< HEAD
-	    (p->state == TASK_WAKING && p->sched_class == &fair_sched_class))
-=======
 	    (p->state == TASK_WAKING && p->sched_remote_wakeup))
->>>>>>> 46f9f7c3
 		return true;
 
 	return false;
