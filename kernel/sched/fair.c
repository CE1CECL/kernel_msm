--- conflicted
+++ resolved
@@ -6251,13 +6251,8 @@
 	return margin;
 }
 
-<<<<<<< HEAD
-inline int
-schedtune_cpu_margin(unsigned long util, int cpu)
-=======
 inline long
 schedtune_cpu_margin_with(unsigned long util, int cpu, struct task_struct *p)
->>>>>>> bcf95174
 {
 	int boost = schedtune_cpu_boost_with(cpu, p);
 	long margin;
@@ -6265,15 +6260,11 @@
 	if (boost == 0)
 		margin = 0;
 	else
-		margin = schedtune_margin(util, boost);
-
-<<<<<<< HEAD
-	return schedtune_margin(util, boost, capacity_orig_of(cpu));
-=======
+		margin = schedtune_margin(util, boost, capacity_orig_of(cpu));
+
 	trace_sched_boost_cpu(cpu, util, margin);
 
 	return margin;
->>>>>>> bcf95174
 }
 
 long schedtune_task_margin(struct task_struct *task)
@@ -6291,30 +6282,24 @@
 	return margin;
 }
 
-<<<<<<< HEAD
+#ifdef CONFIG_SCHED_WALT
 unsigned long
 stune_util(int cpu, unsigned long other_util,
 		 struct sched_walt_cpu_load *walt_load)
 {
-	unsigned long util = min_t(unsigned long, SCHED_CAPACITY_SCALE,
-				   cpu_util_freq(cpu, walt_load) + other_util);
-	long margin = schedtune_cpu_margin(util, cpu);
-
-	trace_sched_boost_cpu(cpu, util, margin);
+	unsigned long util =
+		min_t(unsigned long, SCHED_CAPACITY_SCALE,
+		      cpu_util_freq_walt(cpu, walt_load) + other_util);
+	long margin = schedtune_cpu_margin_with(util, cpu, NULL);
 
 	return util + margin;
 }
-
-#else /* CONFIG_SCHED_TUNE */
-
-inline int
-schedtune_cpu_margin(unsigned long util, int cpu)
-=======
+#endif
+
 #else /* CONFIG_SCHED_TUNE */
 
 inline long
 schedtune_cpu_margin_with(unsigned long util, int cpu, struct task_struct *p)
->>>>>>> bcf95174
 {
 	return 0;
 }
