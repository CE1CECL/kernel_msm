--- conflicted
+++ resolved
@@ -6281,17 +6281,10 @@
 	if (boost == 0)
 		margin = 0;
 	else
-<<<<<<< HEAD
 		margin = schedtune_margin(util, boost, capacity_orig_of(cpu));
 
 	trace_sched_boost_cpu(cpu, util, margin);
 
-=======
-		margin = schedtune_margin(util, boost);
-
-	trace_sched_boost_cpu(cpu, util, margin);
-
->>>>>>> 99987d5a
 	return margin;
 }
 
@@ -6315,23 +6308,16 @@
 stune_util(int cpu, unsigned long other_util,
 		 struct sched_walt_cpu_load *walt_load)
 {
-<<<<<<< HEAD
-	unsigned long util =
-		min_t(unsigned long, SCHED_CAPACITY_SCALE,
-		      cpu_util_freq_walt(cpu, walt_load) + other_util);
+	unsigned long util = min_t(unsigned long, SCHED_CAPACITY_SCALE,
+				   cpu_util_freq_walt(cpu, walt_load) + other_util);
 	long margin = schedtune_cpu_margin_with(util, cpu, NULL);
-=======
-	unsigned long util = min_t(unsigned long, SCHED_CAPACITY_SCALE,
-				   cpu_util_freq(cpu, walt_load) + other_util);
-	long margin = schedtune_cpu_margin_with(util, cpu, NULL);
 
 	trace_sched_boost_cpu(cpu, util, margin);
->>>>>>> 99987d5a
 
 	return util + margin;
 }
-
 #endif
+
 #else /* CONFIG_SCHED_TUNE */
 
 inline long
