#include <linux/export.h>
#include <linux/sched.h>
#include <linux/tsacct_kern.h>
#include <linux/kernel_stat.h>
#include <linux/static_key.h>
#include <linux/context_tracking.h>
#include <linux/cpufreq_times.h>
#include "sched.h"
#ifdef CONFIG_PARAVIRT
#include <asm/paravirt.h>
#endif
#include "walt.h"

#ifdef CONFIG_IRQ_TIME_ACCOUNTING

/*
 * There are no locks covering percpu hardirq/softirq time.
 * They are only modified in vtime_account, on corresponding CPU
 * with interrupts disabled. So, writes are safe.
 * They are read and saved off onto struct rq in update_rq_clock().
 * This may result in other CPU reading this CPU's irq time and can
 * race with irq/vtime_account on this CPU. We would either get old
 * or new value with a side effect of accounting a slice of irq time to wrong
 * task when irq is in progress while we read rq->clock. That is a worthy
 * compromise in place of having locks on each irq in account_system_time.
 */
DEFINE_PER_CPU(struct irqtime, cpu_irqtime);

static int sched_clock_irqtime;

void enable_sched_clock_irqtime(void)
{
	sched_clock_irqtime = 1;
}

void disable_sched_clock_irqtime(void)
{
	sched_clock_irqtime = 0;
}

static void irqtime_account_delta(struct irqtime *irqtime, u64 delta,
				  enum cpu_usage_stat idx)
{
	u64 *cpustat = kcpustat_this_cpu->cpustat;

	u64_stats_update_begin(&irqtime->sync);
	cpustat[idx] += delta;
	irqtime->total += delta;
	irqtime->tick_delta += delta;
	u64_stats_update_end(&irqtime->sync);
}

/*
 * Called before incrementing preempt_count on {soft,}irq_enter
 * and before decrementing preempt_count on {soft,}irq_exit.
 */
void irqtime_account_irq(struct task_struct *curr)
{
	struct irqtime *irqtime = this_cpu_ptr(&cpu_irqtime);
	s64 delta;
	int cpu;
<<<<<<< HEAD
	u64 wallclock;
	bool account = true;
=======
#ifdef CONFIG_SCHED_WALT
	u64 wallclock;
	bool account = true;
#endif
>>>>>>> ca975794

	if (!sched_clock_irqtime)
		return;

	cpu = smp_processor_id();
<<<<<<< HEAD
	wallclock = sched_clock_cpu(cpu);
	delta = wallclock - irqtime->irq_start_time;
=======
#ifdef CONFIG_SCHED_WALT
	wallclock = sched_clock_cpu(cpu);
#endif
	delta = sched_clock_cpu(cpu) - irqtime->irq_start_time;
>>>>>>> ca975794
	irqtime->irq_start_time += delta;

	/*
	 * We do not account for softirq time from ksoftirqd here.
	 * We want to continue accounting softirq time to ksoftirqd thread
	 * in that case, so as not to confuse scheduler with a special task
	 * that do not consume any time, but still wants to run.
	 */
	if (hardirq_count())
		irqtime_account_delta(irqtime, delta, CPUTIME_IRQ);
	else if (in_serving_softirq() && curr != this_cpu_ksoftirqd())
		irqtime_account_delta(irqtime, delta, CPUTIME_SOFTIRQ);
<<<<<<< HEAD
	else
		account = false;

	u64_stats_update_end(&irqtime->sync);

	if (account)
		sched_account_irqtime(cpu, curr, delta, wallclock);
	else if (curr != this_cpu_ksoftirqd())
		sched_account_irqstart(cpu, curr, wallclock);
=======
#ifdef CONFIG_SCHED_WALT
	else
		account = false;

	if (account)
		walt_account_irqtime(cpu, curr, delta, wallclock);
#endif
>>>>>>> ca975794
}
EXPORT_SYMBOL_GPL(irqtime_account_irq);

static cputime_t irqtime_tick_accounted(cputime_t maxtime)
{
	struct irqtime *irqtime = this_cpu_ptr(&cpu_irqtime);
	cputime_t delta;

	delta = nsecs_to_cputime(irqtime->tick_delta);
	delta = min(delta, maxtime);
	irqtime->tick_delta -= cputime_to_nsecs(delta);

	return delta;
}

#else /* CONFIG_IRQ_TIME_ACCOUNTING */

#define sched_clock_irqtime	(0)

static cputime_t irqtime_tick_accounted(cputime_t dummy)
{
	return 0;
}

#endif /* !CONFIG_IRQ_TIME_ACCOUNTING */

static inline void task_group_account_field(struct task_struct *p, int index,
					    u64 tmp)
{
	/*
	 * Since all updates are sure to touch the root cgroup, we
	 * get ourselves ahead and touch it first. If the root cgroup
	 * is the only cgroup, then nothing else should be necessary.
	 *
	 */
	__this_cpu_add(kernel_cpustat.cpustat[index], tmp);

	cpuacct_account_field(p, index, tmp);
}

/*
 * Account user cpu time to a process.
 * @p: the process that the cpu time gets accounted to
 * @cputime: the cpu time spent in user space since the last update
 * @cputime_scaled: cputime scaled by cpu frequency
 */
void account_user_time(struct task_struct *p, cputime_t cputime,
		       cputime_t cputime_scaled)
{
	int index;

	/* Add user time to process. */
	p->utime += cputime;
	p->utimescaled += cputime_scaled;
	account_group_user_time(p, cputime);

	index = (task_nice(p) > 0) ? CPUTIME_NICE : CPUTIME_USER;

	/* Add user time to cpustat. */
	task_group_account_field(p, index, cputime_to_nsecs(cputime));

	/* Account for user time used */
	acct_account_cputime(p);

<<<<<<< HEAD
#ifdef CONFIG_CPU_FREQ_TIMES
	/* Account power usage for user time */
	cpufreq_acct_update_power(p, cputime);
#endif
=======
	/* Account power usage for user time */
	cpufreq_acct_update_power(p, cputime);
>>>>>>> ca975794
}

/*
 * Account guest cpu time to a process.
 * @p: the process that the cpu time gets accounted to
 * @cputime: the cpu time spent in virtual machine since the last update
 * @cputime_scaled: cputime scaled by cpu frequency
 */
static void account_guest_time(struct task_struct *p, cputime_t cputime,
			       cputime_t cputime_scaled)
{
	u64 *cpustat = kcpustat_this_cpu->cpustat;

	/* Add guest time to process. */
	p->utime += cputime;
	p->utimescaled += cputime_scaled;
	account_group_user_time(p, cputime);
	p->gtime += cputime;

	/* Add guest time to cpustat. */
	if (task_nice(p) > 0) {
		cpustat[CPUTIME_NICE] += cputime_to_nsecs(cputime);
		cpustat[CPUTIME_GUEST_NICE] += cputime_to_nsecs(cputime);
	} else {
		cpustat[CPUTIME_USER] += cputime_to_nsecs(cputime);
		cpustat[CPUTIME_GUEST] += cputime_to_nsecs(cputime);
	}
}

/*
 * Account system cpu time to a process and desired cpustat field
 * @p: the process that the cpu time gets accounted to
 * @cputime: the cpu time spent in kernel space since the last update
 * @cputime_scaled: cputime scaled by cpu frequency
 * @target_cputime64: pointer to cpustat field that has to be updated
 */
static inline
void __account_system_time(struct task_struct *p, cputime_t cputime,
			cputime_t cputime_scaled, int index)
{
	/* Add system time to process. */
	p->stime += cputime;
	p->stimescaled += cputime_scaled;
	account_group_system_time(p, cputime);

	/* Add system time to cpustat. */
	task_group_account_field(p, index, cputime_to_nsecs(cputime));

	/* Account for system time used */
	acct_account_cputime(p);
<<<<<<< HEAD
#ifdef CONFIG_CPU_FREQ_TIMES
	/* Account power usage for system time */
	cpufreq_acct_update_power(p, cputime);
#endif
=======

	/* Account power usage for system time */
	cpufreq_acct_update_power(p, cputime);
>>>>>>> ca975794
}

/*
 * Account system cpu time to a process.
 * @p: the process that the cpu time gets accounted to
 * @hardirq_offset: the offset to subtract from hardirq_count()
 * @cputime: the cpu time spent in kernel space since the last update
 * @cputime_scaled: cputime scaled by cpu frequency
 */
void account_system_time(struct task_struct *p, int hardirq_offset,
			 cputime_t cputime, cputime_t cputime_scaled)
{
	int index;

	if ((p->flags & PF_VCPU) && (irq_count() - hardirq_offset == 0)) {
		account_guest_time(p, cputime, cputime_scaled);
		return;
	}

	if (hardirq_count() - hardirq_offset)
		index = CPUTIME_IRQ;
	else if (in_serving_softirq())
		index = CPUTIME_SOFTIRQ;
	else
		index = CPUTIME_SYSTEM;

	__account_system_time(p, cputime, cputime_scaled, index);
}

/*
 * Account for involuntary wait time.
 * @cputime: the cpu time spent in involuntary wait
 */
void account_steal_time(cputime_t cputime)
{
	u64 *cpustat = kcpustat_this_cpu->cpustat;

	cpustat[CPUTIME_STEAL] += cputime_to_nsecs(cputime);
}

/*
 * Account for idle time.
 * @cputime: the cpu time spent in idle wait
 */
void account_idle_time(cputime_t cputime)
{
	u64 *cpustat = kcpustat_this_cpu->cpustat;
	struct rq *rq = this_rq();

	if (atomic_read(&rq->nr_iowait) > 0)
		cpustat[CPUTIME_IOWAIT] += cputime_to_nsecs(cputime);
	else
		cpustat[CPUTIME_IDLE] += cputime_to_nsecs(cputime);
}

/*
 * When a guest is interrupted for a longer amount of time, missed clock
 * ticks are not redelivered later. Due to that, this function may on
 * occasion account more time than the calling functions think elapsed.
 */
static __always_inline cputime_t steal_account_process_time(cputime_t maxtime)
{
#ifdef CONFIG_PARAVIRT
	if (static_key_false(&paravirt_steal_enabled)) {
		cputime_t steal_cputime;
		u64 steal;

		steal = paravirt_steal_clock(smp_processor_id());
		steal -= this_rq()->prev_steal_time;

		steal_cputime = min(nsecs_to_cputime(steal), maxtime);
		account_steal_time(steal_cputime);
		this_rq()->prev_steal_time += cputime_to_nsecs(steal_cputime);

		return steal_cputime;
	}
#endif
	return 0;
}

/*
 * Account how much elapsed time was spent in steal, irq, or softirq time.
 */
static inline cputime_t account_other_time(cputime_t max)
{
	cputime_t accounted;

	/* Shall be converted to a lockdep-enabled lightweight check */
	WARN_ON_ONCE(!irqs_disabled());

	accounted = steal_account_process_time(max);

	if (accounted < max)
		accounted += irqtime_tick_accounted(max - accounted);

	return accounted;
}

#ifdef CONFIG_64BIT
static inline u64 read_sum_exec_runtime(struct task_struct *t)
{
	return t->se.sum_exec_runtime;
}
#else
static u64 read_sum_exec_runtime(struct task_struct *t)
{
	u64 ns;
	struct rq_flags rf;
	struct rq *rq;

	rq = task_rq_lock(t, &rf);
	ns = t->se.sum_exec_runtime;
	task_rq_unlock(rq, t, &rf);

	return ns;
}
#endif

/*
 * Accumulate raw cputime values of dead tasks (sig->[us]time) and live
 * tasks (sum on group iteration) belonging to @tsk's group.
 */
void thread_group_cputime(struct task_struct *tsk, struct task_cputime *times)
{
	struct signal_struct *sig = tsk->signal;
	cputime_t utime, stime;
	struct task_struct *t;
	unsigned int seq, nextseq;
	unsigned long flags;

	/*
	 * Update current task runtime to account pending time since last
	 * scheduler action or thread_group_cputime() call. This thread group
	 * might have other running tasks on different CPUs, but updating
	 * their runtime can affect syscall performance, so we skip account
	 * those pending times and rely only on values updated on tick or
	 * other scheduler action.
	 */
	if (same_thread_group(current, tsk))
		(void) task_sched_runtime(current);

	rcu_read_lock();
	/* Attempt a lockless read on the first round. */
	nextseq = 0;
	do {
		seq = nextseq;
		flags = read_seqbegin_or_lock_irqsave(&sig->stats_lock, &seq);
		times->utime = sig->utime;
		times->stime = sig->stime;
		times->sum_exec_runtime = sig->sum_sched_runtime;

		for_each_thread(tsk, t) {
			task_cputime(t, &utime, &stime);
			times->utime += utime;
			times->stime += stime;
			times->sum_exec_runtime += read_sum_exec_runtime(t);
		}
		/* If lockless access failed, take the lock. */
		nextseq = 1;
	} while (need_seqretry(&sig->stats_lock, seq));
	done_seqretry_irqrestore(&sig->stats_lock, seq, flags);
	rcu_read_unlock();
}

#ifdef CONFIG_IRQ_TIME_ACCOUNTING
/*
 * Account a tick to a process and cpustat
 * @p: the process that the cpu time gets accounted to
 * @user_tick: is the tick from userspace
 * @rq: the pointer to rq
 *
 * Tick demultiplexing follows the order
 * - pending hardirq update
 * - pending softirq update
 * - user_time
 * - idle_time
 * - system time
 *   - check for guest_time
 *   - else account as system_time
 *
 * Check for hardirq is done both for system and user time as there is
 * no timer going off while we are on hardirq and hence we may never get an
 * opportunity to update it solely in system time.
 * p->stime and friends are only updated on system time and not on irq
 * softirq as those do not count in task exec_runtime any more.
 */
static void irqtime_account_process_tick(struct task_struct *p, int user_tick,
					 struct rq *rq, int ticks)
{
	u64 cputime = (__force u64) cputime_one_jiffy * ticks;
	cputime_t scaled, other;

	/*
	 * When returning from idle, many ticks can get accounted at
	 * once, including some ticks of steal, irq, and softirq time.
	 * Subtract those ticks from the amount of time accounted to
	 * idle, or potentially user or system time. Due to rounding,
	 * other time can exceed ticks occasionally.
	 */
	other = account_other_time(ULONG_MAX);
	if (other >= cputime)
		return;
	cputime -= other;
	scaled = cputime_to_scaled(cputime);

	if (this_cpu_ksoftirqd() == p) {
		/*
		 * ksoftirqd time do not get accounted in cpu_softirq_time.
		 * So, we have to handle it separately here.
		 * Also, p->stime needs to be updated for ksoftirqd.
		 */
		__account_system_time(p, cputime, scaled, CPUTIME_SOFTIRQ);
	} else if (user_tick) {
		account_user_time(p, cputime, scaled);
	} else if (p == rq->idle) {
		account_idle_time(cputime);
	} else if (p->flags & PF_VCPU) { /* System time or guest time */
		account_guest_time(p, cputime, scaled);
	} else {
		__account_system_time(p, cputime, scaled,	CPUTIME_SYSTEM);
	}
}

static void irqtime_account_idle_ticks(int ticks)
{
	struct rq *rq = this_rq();

	irqtime_account_process_tick(current, 0, rq, ticks);
}
#else /* CONFIG_IRQ_TIME_ACCOUNTING */
static inline void irqtime_account_idle_ticks(int ticks) {}
static inline void irqtime_account_process_tick(struct task_struct *p, int user_tick,
						struct rq *rq, int nr_ticks) {}
#endif /* CONFIG_IRQ_TIME_ACCOUNTING */

/*
 * Use precise platform statistics if available:
 */
#ifdef CONFIG_VIRT_CPU_ACCOUNTING

#ifndef __ARCH_HAS_VTIME_TASK_SWITCH
void vtime_common_task_switch(struct task_struct *prev)
{
	if (is_idle_task(prev))
		vtime_account_idle(prev);
	else
		vtime_account_system(prev);

#ifdef CONFIG_VIRT_CPU_ACCOUNTING_NATIVE
	vtime_account_user(prev);
#endif
	arch_vtime_task_switch(prev);
}
#endif

#endif /* CONFIG_VIRT_CPU_ACCOUNTING */


#ifdef CONFIG_VIRT_CPU_ACCOUNTING_NATIVE
/*
 * Archs that account the whole time spent in the idle task
 * (outside irq) as idle time can rely on this and just implement
 * vtime_account_system() and vtime_account_idle(). Archs that
 * have other meaning of the idle time (s390 only includes the
 * time spent by the CPU when it's in low power mode) must override
 * vtime_account().
 */
#ifndef __ARCH_HAS_VTIME_ACCOUNT
void vtime_account_irq_enter(struct task_struct *tsk)
{
	if (!in_interrupt() && is_idle_task(tsk))
		vtime_account_idle(tsk);
	else
		vtime_account_system(tsk);
}
EXPORT_SYMBOL_GPL(vtime_account_irq_enter);
#endif /* __ARCH_HAS_VTIME_ACCOUNT */

void task_cputime_adjusted(struct task_struct *p, cputime_t *ut, cputime_t *st)
{
	*ut = p->utime;
	*st = p->stime;
}
EXPORT_SYMBOL_GPL(task_cputime_adjusted);

void thread_group_cputime_adjusted(struct task_struct *p, cputime_t *ut, cputime_t *st)
{
	struct task_cputime cputime;

	thread_group_cputime(p, &cputime);

	*ut = cputime.utime;
	*st = cputime.stime;
}
#else /* !CONFIG_VIRT_CPU_ACCOUNTING_NATIVE */
/*
 * Account a single tick of cpu time.
 * @p: the process that the cpu time gets accounted to
 * @user_tick: indicates if the tick is a user or a system tick
 */
void account_process_tick(struct task_struct *p, int user_tick)
{
	cputime_t cputime, scaled, steal;
	struct rq *rq = this_rq();

	if (vtime_accounting_cpu_enabled())
		return;

	if (sched_clock_irqtime) {
		irqtime_account_process_tick(p, user_tick, rq, 1);
		return;
	}

	cputime = cputime_one_jiffy;
	steal = steal_account_process_time(ULONG_MAX);

	if (steal >= cputime)
		return;

	cputime -= steal;
	scaled = cputime_to_scaled(cputime);

	if (user_tick)
		account_user_time(p, cputime, scaled);
	else if ((p != rq->idle) || (irq_count() != HARDIRQ_OFFSET))
		account_system_time(p, HARDIRQ_OFFSET, cputime, scaled);
	else
		account_idle_time(cputime);
}

/*
 * Account multiple ticks of idle time.
 * @ticks: number of stolen ticks
 */
void account_idle_ticks(unsigned long ticks)
{
	cputime_t cputime, steal;

	if (sched_clock_irqtime) {
		irqtime_account_idle_ticks(ticks);
		return;
	}

	cputime = jiffies_to_cputime(ticks);
	steal = steal_account_process_time(ULONG_MAX);

	if (steal >= cputime)
		return;

	cputime -= steal;
	account_idle_time(cputime);
}

/*
 * Perform (stime * rtime) / total, but avoid multiplication overflow by
 * loosing precision when the numbers are big.
 */
static cputime_t scale_stime(u64 stime, u64 rtime, u64 total)
{
	u64 scaled;

	for (;;) {
		/* Make sure "rtime" is the bigger of stime/rtime */
		if (stime > rtime)
			swap(rtime, stime);

		/* Make sure 'total' fits in 32 bits */
		if (total >> 32)
			goto drop_precision;

		/* Does rtime (and thus stime) fit in 32 bits? */
		if (!(rtime >> 32))
			break;

		/* Can we just balance rtime/stime rather than dropping bits? */
		if (stime >> 31)
			goto drop_precision;

		/* We can grow stime and shrink rtime and try to make them both fit */
		stime <<= 1;
		rtime >>= 1;
		continue;

drop_precision:
		/* We drop from rtime, it has more bits than stime */
		rtime >>= 1;
		total >>= 1;
	}

	/*
	 * Make sure gcc understands that this is a 32x32->64 multiply,
	 * followed by a 64/32->64 divide.
	 */
	scaled = div_u64((u64) (u32) stime * (u64) (u32) rtime, (u32)total);
	return (__force cputime_t) scaled;
}

/*
 * Adjust tick based cputime random precision against scheduler runtime
 * accounting.
 *
 * Tick based cputime accounting depend on random scheduling timeslices of a
 * task to be interrupted or not by the timer.  Depending on these
 * circumstances, the number of these interrupts may be over or
 * under-optimistic, matching the real user and system cputime with a variable
 * precision.
 *
 * Fix this by scaling these tick based values against the total runtime
 * accounted by the CFS scheduler.
 *
 * This code provides the following guarantees:
 *
 *   stime + utime == rtime
 *   stime_i+1 >= stime_i, utime_i+1 >= utime_i
 *
 * Assuming that rtime_i+1 >= rtime_i.
 */
static void cputime_adjust(struct task_cputime *curr,
			   struct prev_cputime *prev,
			   cputime_t *ut, cputime_t *st)
{
	cputime_t rtime, stime, utime;
	unsigned long flags;

	/* Serialize concurrent callers such that we can honour our guarantees */
	raw_spin_lock_irqsave(&prev->lock, flags);
	rtime = nsecs_to_cputime(curr->sum_exec_runtime);

	/*
	 * This is possible under two circumstances:
	 *  - rtime isn't monotonic after all (a bug);
	 *  - we got reordered by the lock.
	 *
	 * In both cases this acts as a filter such that the rest of the code
	 * can assume it is monotonic regardless of anything else.
	 */
	if (prev->stime + prev->utime >= rtime)
		goto out;

	stime = curr->stime;
	utime = curr->utime;

	/*
	 * If either stime or both stime and utime are 0, assume all runtime is
	 * userspace. Once a task gets some ticks, the monotonicy code at
	 * 'update' will ensure things converge to the observed ratio.
	 */
	if (stime == 0) {
		utime = rtime;
		goto update;
	}

	if (utime == 0) {
		stime = rtime;
		goto update;
	}

	stime = scale_stime((__force u64)stime, (__force u64)rtime,
			    (__force u64)(stime + utime));

update:
	/*
	 * Make sure stime doesn't go backwards; this preserves monotonicity
	 * for utime because rtime is monotonic.
	 *
	 *  utime_i+1 = rtime_i+1 - stime_i
	 *            = rtime_i+1 - (rtime_i - utime_i)
	 *            = (rtime_i+1 - rtime_i) + utime_i
	 *            >= utime_i
	 */
	if (stime < prev->stime)
		stime = prev->stime;
	utime = rtime - stime;

	/*
	 * Make sure utime doesn't go backwards; this still preserves
	 * monotonicity for stime, analogous argument to above.
	 */
	if (utime < prev->utime) {
		utime = prev->utime;
		stime = rtime - utime;
	}

	prev->stime = stime;
	prev->utime = utime;
out:
	*ut = prev->utime;
	*st = prev->stime;
	raw_spin_unlock_irqrestore(&prev->lock, flags);
}

void task_cputime_adjusted(struct task_struct *p, cputime_t *ut, cputime_t *st)
{
	struct task_cputime cputime = {
		.sum_exec_runtime = p->se.sum_exec_runtime,
	};

	task_cputime(p, &cputime.utime, &cputime.stime);
	cputime_adjust(&cputime, &p->prev_cputime, ut, st);
}
EXPORT_SYMBOL_GPL(task_cputime_adjusted);

void thread_group_cputime_adjusted(struct task_struct *p, cputime_t *ut, cputime_t *st)
{
	struct task_cputime cputime;

	thread_group_cputime(p, &cputime);
	cputime_adjust(&cputime, &p->signal->prev_cputime, ut, st);
}
#endif /* !CONFIG_VIRT_CPU_ACCOUNTING_NATIVE */

#ifdef CONFIG_VIRT_CPU_ACCOUNTING_GEN
static cputime_t vtime_delta(struct task_struct *tsk)
{
	unsigned long now = READ_ONCE(jiffies);

	if (time_before(now, (unsigned long)tsk->vtime_snap))
		return 0;

	return jiffies_to_cputime(now - tsk->vtime_snap);
}

static cputime_t get_vtime_delta(struct task_struct *tsk)
{
	unsigned long now = READ_ONCE(jiffies);
	cputime_t delta, other;

	/*
	 * Unlike tick based timing, vtime based timing never has lost
	 * ticks, and no need for steal time accounting to make up for
	 * lost ticks. Vtime accounts a rounded version of actual
	 * elapsed time. Limit account_other_time to prevent rounding
	 * errors from causing elapsed vtime to go negative.
	 */
	delta = jiffies_to_cputime(now - tsk->vtime_snap);
	other = account_other_time(delta);
	WARN_ON_ONCE(tsk->vtime_snap_whence == VTIME_INACTIVE);
	tsk->vtime_snap = now;

	return delta - other;
}

static void __vtime_account_system(struct task_struct *tsk)
{
	cputime_t delta_cpu = get_vtime_delta(tsk);

	account_system_time(tsk, irq_count(), delta_cpu, cputime_to_scaled(delta_cpu));
}

void vtime_account_system(struct task_struct *tsk)
{
	if (!vtime_delta(tsk))
		return;

	write_seqcount_begin(&tsk->vtime_seqcount);
	__vtime_account_system(tsk);
	write_seqcount_end(&tsk->vtime_seqcount);
}

void vtime_account_user(struct task_struct *tsk)
{
	cputime_t delta_cpu;

	write_seqcount_begin(&tsk->vtime_seqcount);
	tsk->vtime_snap_whence = VTIME_SYS;
	if (vtime_delta(tsk)) {
		delta_cpu = get_vtime_delta(tsk);
		account_user_time(tsk, delta_cpu, cputime_to_scaled(delta_cpu));
	}
	write_seqcount_end(&tsk->vtime_seqcount);
}

void vtime_user_enter(struct task_struct *tsk)
{
	write_seqcount_begin(&tsk->vtime_seqcount);
	if (vtime_delta(tsk))
		__vtime_account_system(tsk);
	tsk->vtime_snap_whence = VTIME_USER;
	write_seqcount_end(&tsk->vtime_seqcount);
}

void vtime_guest_enter(struct task_struct *tsk)
{
	/*
	 * The flags must be updated under the lock with
	 * the vtime_snap flush and update.
	 * That enforces a right ordering and update sequence
	 * synchronization against the reader (task_gtime())
	 * that can thus safely catch up with a tickless delta.
	 */
	write_seqcount_begin(&tsk->vtime_seqcount);
	if (vtime_delta(tsk))
		__vtime_account_system(tsk);
	current->flags |= PF_VCPU;
	write_seqcount_end(&tsk->vtime_seqcount);
}
EXPORT_SYMBOL_GPL(vtime_guest_enter);

void vtime_guest_exit(struct task_struct *tsk)
{
	write_seqcount_begin(&tsk->vtime_seqcount);
	__vtime_account_system(tsk);
	current->flags &= ~PF_VCPU;
	write_seqcount_end(&tsk->vtime_seqcount);
}
EXPORT_SYMBOL_GPL(vtime_guest_exit);

void vtime_account_idle(struct task_struct *tsk)
{
	cputime_t delta_cpu = get_vtime_delta(tsk);

	account_idle_time(delta_cpu);
}

void arch_vtime_task_switch(struct task_struct *prev)
{
	write_seqcount_begin(&prev->vtime_seqcount);
	prev->vtime_snap_whence = VTIME_INACTIVE;
	write_seqcount_end(&prev->vtime_seqcount);

	write_seqcount_begin(&current->vtime_seqcount);
	current->vtime_snap_whence = VTIME_SYS;
	current->vtime_snap = jiffies;
	write_seqcount_end(&current->vtime_seqcount);
}

void vtime_init_idle(struct task_struct *t, int cpu)
{
	unsigned long flags;

	local_irq_save(flags);
	write_seqcount_begin(&t->vtime_seqcount);
	t->vtime_snap_whence = VTIME_SYS;
	t->vtime_snap = jiffies;
	write_seqcount_end(&t->vtime_seqcount);
	local_irq_restore(flags);
}

cputime_t task_gtime(struct task_struct *t)
{
	unsigned int seq;
	cputime_t gtime;

	if (!vtime_accounting_enabled())
		return t->gtime;

	do {
		seq = read_seqcount_begin(&t->vtime_seqcount);

		gtime = t->gtime;
		if (t->vtime_snap_whence == VTIME_SYS && t->flags & PF_VCPU)
			gtime += vtime_delta(t);

	} while (read_seqcount_retry(&t->vtime_seqcount, seq));

	return gtime;
}

/*
 * Fetch cputime raw values from fields of task_struct and
 * add up the pending nohz execution time since the last
 * cputime snapshot.
 */
static void
fetch_task_cputime(struct task_struct *t,
		   cputime_t *u_dst, cputime_t *s_dst,
		   cputime_t *u_src, cputime_t *s_src,
		   cputime_t *udelta, cputime_t *sdelta)
{
	unsigned int seq;
	unsigned long long delta;

	do {
		*udelta = 0;
		*sdelta = 0;

		seq = read_seqcount_begin(&t->vtime_seqcount);

		if (u_dst)
			*u_dst = *u_src;
		if (s_dst)
			*s_dst = *s_src;

		/* Task is sleeping, nothing to add */
		if (t->vtime_snap_whence == VTIME_INACTIVE ||
		    is_idle_task(t))
			continue;

		delta = vtime_delta(t);

		/*
		 * Task runs either in user or kernel space, add pending nohz time to
		 * the right place.
		 */
		if (t->vtime_snap_whence == VTIME_USER || t->flags & PF_VCPU) {
			*udelta = delta;
		} else {
			if (t->vtime_snap_whence == VTIME_SYS)
				*sdelta = delta;
		}
	} while (read_seqcount_retry(&t->vtime_seqcount, seq));
}


void task_cputime(struct task_struct *t, cputime_t *utime, cputime_t *stime)
{
	cputime_t udelta, sdelta;

	if (!vtime_accounting_enabled()) {
		if (utime)
			*utime = t->utime;
		if (stime)
			*stime = t->stime;
		return;
	}

	fetch_task_cputime(t, utime, stime, &t->utime,
			   &t->stime, &udelta, &sdelta);
	if (utime)
		*utime += udelta;
	if (stime)
		*stime += sdelta;
}

void task_cputime_scaled(struct task_struct *t,
			 cputime_t *utimescaled, cputime_t *stimescaled)
{
	cputime_t udelta, sdelta;

	if (!vtime_accounting_enabled()) {
		if (utimescaled)
			*utimescaled = t->utimescaled;
		if (stimescaled)
			*stimescaled = t->stimescaled;
		return;
	}

	fetch_task_cputime(t, utimescaled, stimescaled,
			   &t->utimescaled, &t->stimescaled, &udelta, &sdelta);
	if (utimescaled)
		*utimescaled += cputime_to_scaled(udelta);
	if (stimescaled)
		*stimescaled += cputime_to_scaled(sdelta);
}
#endif /* CONFIG_VIRT_CPU_ACCOUNTING_GEN */<|MERGE_RESOLUTION|>--- conflicted
+++ resolved
@@ -59,29 +59,15 @@
 	struct irqtime *irqtime = this_cpu_ptr(&cpu_irqtime);
 	s64 delta;
 	int cpu;
-<<<<<<< HEAD
 	u64 wallclock;
 	bool account = true;
-=======
-#ifdef CONFIG_SCHED_WALT
-	u64 wallclock;
-	bool account = true;
-#endif
->>>>>>> ca975794
 
 	if (!sched_clock_irqtime)
 		return;
 
 	cpu = smp_processor_id();
-<<<<<<< HEAD
 	wallclock = sched_clock_cpu(cpu);
 	delta = wallclock - irqtime->irq_start_time;
-=======
-#ifdef CONFIG_SCHED_WALT
-	wallclock = sched_clock_cpu(cpu);
-#endif
-	delta = sched_clock_cpu(cpu) - irqtime->irq_start_time;
->>>>>>> ca975794
 	irqtime->irq_start_time += delta;
 
 	/*
@@ -94,7 +80,6 @@
 		irqtime_account_delta(irqtime, delta, CPUTIME_IRQ);
 	else if (in_serving_softirq() && curr != this_cpu_ksoftirqd())
 		irqtime_account_delta(irqtime, delta, CPUTIME_SOFTIRQ);
-<<<<<<< HEAD
 	else
 		account = false;
 
@@ -104,15 +89,6 @@
 		sched_account_irqtime(cpu, curr, delta, wallclock);
 	else if (curr != this_cpu_ksoftirqd())
 		sched_account_irqstart(cpu, curr, wallclock);
-=======
-#ifdef CONFIG_SCHED_WALT
-	else
-		account = false;
-
-	if (account)
-		walt_account_irqtime(cpu, curr, delta, wallclock);
-#endif
->>>>>>> ca975794
 }
 EXPORT_SYMBOL_GPL(irqtime_account_irq);
 
@@ -177,15 +153,8 @@
 	/* Account for user time used */
 	acct_account_cputime(p);
 
-<<<<<<< HEAD
-#ifdef CONFIG_CPU_FREQ_TIMES
 	/* Account power usage for user time */
 	cpufreq_acct_update_power(p, cputime);
-#endif
-=======
-	/* Account power usage for user time */
-	cpufreq_acct_update_power(p, cputime);
->>>>>>> ca975794
 }
 
 /*
@@ -236,16 +205,9 @@
 
 	/* Account for system time used */
 	acct_account_cputime(p);
-<<<<<<< HEAD
-#ifdef CONFIG_CPU_FREQ_TIMES
+
 	/* Account power usage for system time */
 	cpufreq_acct_update_power(p, cputime);
-#endif
-=======
-
-	/* Account power usage for system time */
-	cpufreq_acct_update_power(p, cputime);
->>>>>>> ca975794
 }
 
 /*
