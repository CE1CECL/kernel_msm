--- conflicted
+++ resolved
@@ -495,13 +495,8 @@
 			if (desc->action && desc->action->name)
 				name = desc->action->name;
 
-<<<<<<< HEAD
-			log_bad_wake_reason("misconfigured IRQ %u %s", irq,
-					    name);
-=======
 			log_abnormal_wakeup_reason("misconfigured IRQ %u %s",
 						   irq, name);
->>>>>>> a1f19153
 		}
 #endif
 		return true;
