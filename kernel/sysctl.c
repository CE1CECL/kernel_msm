/*
 * sysctl.c: General linux system control interface
 *
 * Begun 24 March 1995, Stephen Tweedie
 * Added /proc support, Dec 1995
 * Added bdflush entry and intvec min/max checking, 2/23/96, Tom Dyas.
 * Added hooks for /proc/sys/net (minor, minor patch), 96/4/1, Mike Shaver.
 * Added kernel/java-{interpreter,appletviewer}, 96/5/10, Mike Shaver.
 * Dynamic registration fixes, Stephen Tweedie.
 * Added kswapd-interval, ctrl-alt-del, printk stuff, 1/8/97, Chris Horn.
 * Made sysctl support optional via CONFIG_SYSCTL, 1/10/97, Chris
 *  Horn.
 * Added proc_doulongvec_ms_jiffies_minmax, 09/08/99, Carlos H. Bauer.
 * Added proc_doulongvec_minmax, 09/08/99, Carlos H. Bauer.
 * Changed linked lists to use list.h instead of lists.h, 02/24/00, Bill
 *  Wendling.
 * The list_for_each() macro wasn't appropriate for the sysctl loop.
 *  Removed it and replaced it with older style, 03/23/00, Bill Wendling
 */

#include <linux/module.h>
#include <linux/aio.h>
#include <linux/mm.h>
#include <linux/swap.h>
#include <linux/slab.h>
#include <linux/sysctl.h>
#include <linux/bitmap.h>
#include <linux/signal.h>
#include <linux/printk.h>
#include <linux/proc_fs.h>
#include <linux/security.h>
#include <linux/ctype.h>
#include <linux/kmemcheck.h>
#include <linux/kmemleak.h>
#include <linux/fs.h>
#include <linux/init.h>
#include <linux/kernel.h>
#include <linux/kobject.h>
#include <linux/net.h>
#include <linux/sysrq.h>
#include <linux/highuid.h>
#include <linux/writeback.h>
#include <linux/ratelimit.h>
#include <linux/compaction.h>
#include <linux/hugetlb.h>
#include <linux/initrd.h>
#include <linux/key.h>
#include <linux/times.h>
#include <linux/limits.h>
#include <linux/dcache.h>
#include <linux/dnotify.h>
#include <linux/syscalls.h>
#include <linux/vmstat.h>
#include <linux/nfs_fs.h>
#include <linux/acpi.h>
#include <linux/reboot.h>
#include <linux/ftrace.h>
#include <linux/perf_event.h>
#include <linux/kprobes.h>
#include <linux/pipe_fs_i.h>
#include <linux/oom.h>
#include <linux/kmod.h>
#include <linux/capability.h>
#include <linux/binfmts.h>
#include <linux/sched/sysctl.h>
#include <linux/kexec.h>
#include <linux/bpf.h>
#include <linux/mount.h>

#include <asm/uaccess.h>
#include <asm/processor.h>

#ifdef CONFIG_X86
#include <asm/nmi.h>
#include <asm/stacktrace.h>
#include <asm/io.h>
#endif
#ifdef CONFIG_SPARC
#include <asm/setup.h>
#endif
#ifdef CONFIG_BSD_PROCESS_ACCT
#include <linux/acct.h>
#endif
#ifdef CONFIG_RT_MUTEXES
#include <linux/rtmutex.h>
#endif
#if defined(CONFIG_PROVE_LOCKING) || defined(CONFIG_LOCK_STAT)
#include <linux/lockdep.h>
#endif
#ifdef CONFIG_CHR_DEV_SG
#include <scsi/sg.h>
#endif

#ifdef CONFIG_LOCKUP_DETECTOR
#include <linux/nmi.h>
#endif

#if defined(CONFIG_SYSCTL)

/* External variables not in a header file. */
extern int suid_dumpable;
#ifdef CONFIG_COREDUMP
extern int core_uses_pid;
extern char core_pattern[];
extern unsigned int core_pipe_limit;
#endif
extern int pid_max;
extern int extra_free_kbytes;
extern int pid_max_min, pid_max_max;
extern int percpu_pagelist_fraction;
extern int compat_log;
extern int latencytop_enabled;
extern int sysctl_nr_open_min, sysctl_nr_open_max;
#ifndef CONFIG_MMU
extern int sysctl_nr_trim_pages;
#endif

/* Constants used for minimum and  maximum */
#ifdef CONFIG_LOCKUP_DETECTOR
static int sixty = 60;
#endif

static int __maybe_unused neg_one = -1;

static int zero;
static int __maybe_unused one = 1;
static int __maybe_unused two = 2;
static int __maybe_unused four = 4;
static unsigned long zero_ul;
static unsigned long one_ul = 1;
static unsigned long long_max = LONG_MAX;
static int one_hundred = 100;
#ifdef CONFIG_PRINTK
static int ten_thousand = 10000;
#endif

/* this is needed for the proc_doulongvec_minmax of vm_dirty_bytes */
static unsigned long dirty_bytes_min = 2 * PAGE_SIZE;

/* this is needed for the proc_dointvec_minmax for [fs_]overflow UID and GID */
static int maxolduid = 65535;
static int minolduid;

static int ngroups_max = NGROUPS_MAX;
static const int cap_last_cap = CAP_LAST_CAP;

/*this is needed for proc_doulongvec_minmax of sysctl_hung_task_timeout_secs */
#ifdef CONFIG_DETECT_HUNG_TASK
static unsigned long hung_task_timeout_max = (LONG_MAX/HZ);
#endif

#ifdef CONFIG_INOTIFY_USER
#include <linux/inotify.h>
#endif
#ifdef CONFIG_SPARC
#endif

#ifdef __hppa__
extern int pwrsw_enabled;
#endif

#ifdef CONFIG_SYSCTL_ARCH_UNALIGN_ALLOW
extern int unaligned_enabled;
#endif

#ifdef CONFIG_IA64
extern int unaligned_dump_stack;
#endif

#ifdef CONFIG_SYSCTL_ARCH_UNALIGN_NO_WARN
extern int no_unaligned_warning;
#endif

#ifdef CONFIG_PROC_SYSCTL

#define SYSCTL_WRITES_LEGACY	-1
#define SYSCTL_WRITES_WARN	 0
#define SYSCTL_WRITES_STRICT	 1

static int sysctl_writes_strict = SYSCTL_WRITES_STRICT;

static int proc_do_cad_pid(struct ctl_table *table, int write,
		  void __user *buffer, size_t *lenp, loff_t *ppos);
static int proc_taint(struct ctl_table *table, int write,
			       void __user *buffer, size_t *lenp, loff_t *ppos);
#endif

#ifdef CONFIG_PRINTK
static int proc_dointvec_minmax_sysadmin(struct ctl_table *table, int write,
				void __user *buffer, size_t *lenp, loff_t *ppos);
#endif

static int proc_dointvec_minmax_coredump(struct ctl_table *table, int write,
		void __user *buffer, size_t *lenp, loff_t *ppos);
#ifdef CONFIG_COREDUMP
static int proc_dostring_coredump(struct ctl_table *table, int write,
		void __user *buffer, size_t *lenp, loff_t *ppos);
#endif

#ifdef CONFIG_MAGIC_SYSRQ
/* Note: sysrq code uses it's own private copy */
static int __sysrq_enabled = CONFIG_MAGIC_SYSRQ_DEFAULT_ENABLE;

static int sysrq_sysctl_handler(struct ctl_table *table, int write,
				void __user *buffer, size_t *lenp,
				loff_t *ppos)
{
	int error;

	error = proc_dointvec(table, write, buffer, lenp, ppos);
	if (error)
		return error;

	if (write)
		sysrq_toggle_support(__sysrq_enabled);

	return 0;
}

#endif

static struct ctl_table kern_table[];
static struct ctl_table vm_table[];
static struct ctl_table fs_table[];
static struct ctl_table debug_table[];
static struct ctl_table dev_table[];
extern struct ctl_table random_table[];
#ifdef CONFIG_EPOLL
extern struct ctl_table epoll_table[];
#endif

#ifdef HAVE_ARCH_PICK_MMAP_LAYOUT
int sysctl_legacy_va_layout;
#endif

/* The default sysctl tables: */

static struct ctl_table sysctl_base_table[] = {
	{
		.procname	= "kernel",
		.mode		= 0555,
		.child		= kern_table,
	},
	{
		.procname	= "vm",
		.mode		= 0555,
		.child		= vm_table,
	},
	{
		.procname	= "fs",
		.mode		= 0555,
		.child		= fs_table,
	},
	{
		.procname	= "debug",
		.mode		= 0555,
		.child		= debug_table,
	},
	{
		.procname	= "dev",
		.mode		= 0555,
		.child		= dev_table,
	},
	{ }
};

#ifdef CONFIG_SCHED_DEBUG
static int min_sched_granularity_ns = 100000;		/* 100 usecs */
static int max_sched_granularity_ns = NSEC_PER_SEC;	/* 1 second */
static int min_wakeup_granularity_ns;			/* 0 usecs */
static int max_wakeup_granularity_ns = NSEC_PER_SEC;	/* 1 second */
#ifdef CONFIG_SMP
static int min_sched_tunable_scaling = SCHED_TUNABLESCALING_NONE;
static int max_sched_tunable_scaling = SCHED_TUNABLESCALING_END-1;
#endif /* CONFIG_SMP */
#endif /* CONFIG_SCHED_DEBUG */

#ifdef CONFIG_COMPACTION
static int min_extfrag_threshold;
static int max_extfrag_threshold = 1000;
#endif

static struct ctl_table kern_table[] = {
	{
		.procname	= "sched_child_runs_first",
		.data		= &sysctl_sched_child_runs_first,
		.maxlen		= sizeof(unsigned int),
		.mode		= 0644,
		.proc_handler	= proc_dointvec,
	},
#ifdef CONFIG_SCHED_DEBUG
	{
		.procname	= "sched_min_granularity_ns",
		.data		= &sysctl_sched_min_granularity,
		.maxlen		= sizeof(unsigned int),
		.mode		= 0644,
		.proc_handler	= sched_proc_update_handler,
		.extra1		= &min_sched_granularity_ns,
		.extra2		= &max_sched_granularity_ns,
	},
	{
		.procname	= "sched_latency_ns",
		.data		= &sysctl_sched_latency,
		.maxlen		= sizeof(unsigned int),
		.mode		= 0644,
		.proc_handler	= sched_proc_update_handler,
		.extra1		= &min_sched_granularity_ns,
		.extra2		= &max_sched_granularity_ns,
	},
	{
		.procname	= "sched_sync_hint_enable",
		.data		= &sysctl_sched_sync_hint_enable,
		.maxlen		= sizeof(unsigned int),
		.mode		= 0644,
		.proc_handler	= proc_dointvec,
	},
#ifdef CONFIG_SCHED_WALT
	{
		.procname	= "sched_use_walt_cpu_util",
		.data		= &sysctl_sched_use_walt_cpu_util,
		.maxlen		= sizeof(unsigned int),
		.mode		= 0644,
		.proc_handler	= proc_dointvec,
	},
	{
		.procname	= "sched_use_walt_task_util",
		.data		= &sysctl_sched_use_walt_task_util,
		.maxlen		= sizeof(unsigned int),
		.mode		= 0644,
		.proc_handler	= proc_dointvec,
	},
	{
		.procname	= "sched_walt_init_task_load_pct",
		.data		= &sysctl_sched_walt_init_task_load_pct,
		.maxlen		= sizeof(unsigned int),
		.mode		= 0644,
		.proc_handler	= proc_dointvec,
	},
	{
		.procname	= "sched_walt_cpu_high_irqload",
		.data		= &sysctl_sched_walt_cpu_high_irqload,
		.maxlen		= sizeof(unsigned int),
		.mode		= 0644,
		.proc_handler	= proc_dointvec,
	},
#endif
	{
		.procname	= "sched_initial_task_util",
		.data		= &sysctl_sched_initial_task_util,
		.maxlen		= sizeof(unsigned int),
		.mode		= 0644,
		.proc_handler	= proc_dointvec,
	},
	{
		.procname	= "sched_cstate_aware",
		.data		= &sysctl_sched_cstate_aware,
		.maxlen		= sizeof(unsigned int),
		.mode		= 0644,
		.proc_handler	= proc_dointvec,
	},
	{
		.procname	= "sched_wakeup_granularity_ns",
		.data		= &sysctl_sched_wakeup_granularity,
		.maxlen		= sizeof(unsigned int),
		.mode		= 0644,
		.proc_handler	= sched_proc_update_handler,
		.extra1		= &min_wakeup_granularity_ns,
		.extra2		= &max_wakeup_granularity_ns,
	},
#ifdef CONFIG_SMP
	{
		.procname	= "sched_tunable_scaling",
		.data		= &sysctl_sched_tunable_scaling,
		.maxlen		= sizeof(enum sched_tunable_scaling),
		.mode		= 0644,
		.proc_handler	= sched_proc_update_handler,
		.extra1		= &min_sched_tunable_scaling,
		.extra2		= &max_sched_tunable_scaling,
	},
	{
		.procname	= "sched_migration_cost_ns",
		.data		= &sysctl_sched_migration_cost,
		.maxlen		= sizeof(unsigned int),
		.mode		= 0644,
		.proc_handler	= proc_dointvec,
	},
	{
		.procname	= "sched_nr_migrate",
		.data		= &sysctl_sched_nr_migrate,
		.maxlen		= sizeof(unsigned int),
		.mode		= 0644,
		.proc_handler	= proc_dointvec,
	},
	{
		.procname	= "sched_time_avg_ms",
		.data		= &sysctl_sched_time_avg,
		.maxlen		= sizeof(unsigned int),
		.mode		= 0644,
		.proc_handler	= proc_dointvec_minmax,
		.extra1		= &one,
	},
	{
		.procname	= "sched_shares_window_ns",
		.data		= &sysctl_sched_shares_window,
		.maxlen		= sizeof(unsigned int),
		.mode		= 0644,
		.proc_handler	= proc_dointvec,
	},
#endif /* CONFIG_SMP */
#ifdef CONFIG_NUMA_BALANCING
	{
		.procname	= "numa_balancing_scan_delay_ms",
		.data		= &sysctl_numa_balancing_scan_delay,
		.maxlen		= sizeof(unsigned int),
		.mode		= 0644,
		.proc_handler	= proc_dointvec,
	},
	{
		.procname	= "numa_balancing_scan_period_min_ms",
		.data		= &sysctl_numa_balancing_scan_period_min,
		.maxlen		= sizeof(unsigned int),
		.mode		= 0644,
		.proc_handler	= proc_dointvec,
	},
	{
		.procname	= "numa_balancing_scan_period_max_ms",
		.data		= &sysctl_numa_balancing_scan_period_max,
		.maxlen		= sizeof(unsigned int),
		.mode		= 0644,
		.proc_handler	= proc_dointvec,
	},
	{
		.procname	= "numa_balancing_scan_size_mb",
		.data		= &sysctl_numa_balancing_scan_size,
		.maxlen		= sizeof(unsigned int),
		.mode		= 0644,
		.proc_handler	= proc_dointvec_minmax,
		.extra1		= &one,
	},
	{
		.procname	= "numa_balancing",
		.data		= NULL, /* filled in by handler */
		.maxlen		= sizeof(unsigned int),
		.mode		= 0644,
		.proc_handler	= sysctl_numa_balancing,
		.extra1		= &zero,
		.extra2		= &one,
	},
#endif /* CONFIG_NUMA_BALANCING */
#endif /* CONFIG_SCHED_DEBUG */
	{
		.procname	= "sched_rt_period_us",
		.data		= &sysctl_sched_rt_period,
		.maxlen		= sizeof(unsigned int),
		.mode		= 0644,
		.proc_handler	= sched_rt_handler,
	},
	{
		.procname	= "sched_rt_runtime_us",
		.data		= &sysctl_sched_rt_runtime,
		.maxlen		= sizeof(int),
		.mode		= 0644,
		.proc_handler	= sched_rt_handler,
	},
	{
		.procname	= "sched_rr_timeslice_ms",
		.data		= &sched_rr_timeslice,
		.maxlen		= sizeof(int),
		.mode		= 0644,
		.proc_handler	= sched_rr_handler,
	},
#ifdef CONFIG_SCHED_AUTOGROUP
	{
		.procname	= "sched_autogroup_enabled",
		.data		= &sysctl_sched_autogroup_enabled,
		.maxlen		= sizeof(unsigned int),
		.mode		= 0644,
		.proc_handler	= proc_dointvec_minmax,
		.extra1		= &zero,
		.extra2		= &one,
	},
#endif
#ifdef CONFIG_CFS_BANDWIDTH
	{
		.procname	= "sched_cfs_bandwidth_slice_us",
		.data		= &sysctl_sched_cfs_bandwidth_slice,
		.maxlen		= sizeof(unsigned int),
		.mode		= 0644,
		.proc_handler	= proc_dointvec_minmax,
		.extra1		= &one,
	},
#endif
#ifdef CONFIG_SCHED_TUNE
	{
		.procname	= "sched_cfs_boost",
		.data		= &sysctl_sched_cfs_boost,
		.maxlen		= sizeof(sysctl_sched_cfs_boost),
#ifdef CONFIG_CGROUP_SCHEDTUNE
		.mode		= 0444,
#else
		.mode		= 0644,
#endif
		.proc_handler	= &sysctl_sched_cfs_boost_handler,
		.extra1		= &zero,
		.extra2		= &one_hundred,
	},
#endif
#ifdef CONFIG_PROVE_LOCKING
	{
		.procname	= "prove_locking",
		.data		= &prove_locking,
		.maxlen		= sizeof(int),
		.mode		= 0644,
		.proc_handler	= proc_dointvec,
	},
#endif
#ifdef CONFIG_LOCK_STAT
	{
		.procname	= "lock_stat",
		.data		= &lock_stat,
		.maxlen		= sizeof(int),
		.mode		= 0644,
		.proc_handler	= proc_dointvec,
	},
#endif
	{
		.procname	= "panic",
		.data		= &panic_timeout,
		.maxlen		= sizeof(int),
		.mode		= 0644,
		.proc_handler	= proc_dointvec,
	},
#ifdef CONFIG_COREDUMP
	{
		.procname	= "core_uses_pid",
		.data		= &core_uses_pid,
		.maxlen		= sizeof(int),
		.mode		= 0644,
		.proc_handler	= proc_dointvec,
	},
	{
		.procname	= "core_pattern",
		.data		= core_pattern,
		.maxlen		= CORENAME_MAX_SIZE,
		.mode		= 0644,
		.proc_handler	= proc_dostring_coredump,
	},
	{
		.procname	= "core_pipe_limit",
		.data		= &core_pipe_limit,
		.maxlen		= sizeof(unsigned int),
		.mode		= 0644,
		.proc_handler	= proc_dointvec,
	},
#endif
#ifdef CONFIG_PROC_SYSCTL
	{
		.procname	= "tainted",
		.maxlen 	= sizeof(long),
		.mode		= 0644,
		.proc_handler	= proc_taint,
	},
	{
		.procname	= "sysctl_writes_strict",
		.data		= &sysctl_writes_strict,
		.maxlen		= sizeof(int),
		.mode		= 0644,
		.proc_handler	= proc_dointvec_minmax,
		.extra1		= &neg_one,
		.extra2		= &one,
	},
#endif
#ifdef CONFIG_LATENCYTOP
	{
		.procname	= "latencytop",
		.data		= &latencytop_enabled,
		.maxlen		= sizeof(int),
		.mode		= 0644,
		.proc_handler	= proc_dointvec,
	},
#endif
#ifdef CONFIG_BLK_DEV_INITRD
	{
		.procname	= "real-root-dev",
		.data		= &real_root_dev,
		.maxlen		= sizeof(int),
		.mode		= 0644,
		.proc_handler	= proc_dointvec,
	},
#endif
	{
		.procname	= "print-fatal-signals",
		.data		= &print_fatal_signals,
		.maxlen		= sizeof(int),
		.mode		= 0644,
		.proc_handler	= proc_dointvec,
	},
#ifdef CONFIG_SPARC
	{
		.procname	= "reboot-cmd",
		.data		= reboot_command,
		.maxlen		= 256,
		.mode		= 0644,
		.proc_handler	= proc_dostring,
	},
	{
		.procname	= "stop-a",
		.data		= &stop_a_enabled,
		.maxlen		= sizeof (int),
		.mode		= 0644,
		.proc_handler	= proc_dointvec,
	},
	{
		.procname	= "scons-poweroff",
		.data		= &scons_pwroff,
		.maxlen		= sizeof (int),
		.mode		= 0644,
		.proc_handler	= proc_dointvec,
	},
#endif
#ifdef CONFIG_SPARC64
	{
		.procname	= "tsb-ratio",
		.data		= &sysctl_tsb_ratio,
		.maxlen		= sizeof (int),
		.mode		= 0644,
		.proc_handler	= proc_dointvec,
	},
#endif
#ifdef __hppa__
	{
		.procname	= "soft-power",
		.data		= &pwrsw_enabled,
		.maxlen		= sizeof (int),
	 	.mode		= 0644,
		.proc_handler	= proc_dointvec,
	},
#endif
#ifdef CONFIG_SYSCTL_ARCH_UNALIGN_ALLOW
	{
		.procname	= "unaligned-trap",
		.data		= &unaligned_enabled,
		.maxlen		= sizeof (int),
		.mode		= 0644,
		.proc_handler	= proc_dointvec,
	},
#endif
	{
		.procname	= "ctrl-alt-del",
		.data		= &C_A_D,
		.maxlen		= sizeof(int),
		.mode		= 0644,
		.proc_handler	= proc_dointvec,
	},
#ifdef CONFIG_FUNCTION_TRACER
	{
		.procname	= "ftrace_enabled",
		.data		= &ftrace_enabled,
		.maxlen		= sizeof(int),
		.mode		= 0644,
		.proc_handler	= ftrace_enable_sysctl,
	},
#endif
#ifdef CONFIG_STACK_TRACER
	{
		.procname	= "stack_tracer_enabled",
		.data		= &stack_tracer_enabled,
		.maxlen		= sizeof(int),
		.mode		= 0644,
		.proc_handler	= stack_trace_sysctl,
	},
#endif
#ifdef CONFIG_TRACING
	{
		.procname	= "ftrace_dump_on_oops",
		.data		= &ftrace_dump_on_oops,
		.maxlen		= sizeof(int),
		.mode		= 0644,
		.proc_handler	= proc_dointvec,
	},
	{
		.procname	= "traceoff_on_warning",
		.data		= &__disable_trace_on_warning,
		.maxlen		= sizeof(__disable_trace_on_warning),
		.mode		= 0644,
		.proc_handler	= proc_dointvec,
	},
	{
		.procname	= "tracepoint_printk",
		.data		= &tracepoint_printk,
		.maxlen		= sizeof(tracepoint_printk),
		.mode		= 0644,
		.proc_handler	= proc_dointvec,
	},
#endif
#ifdef CONFIG_KEXEC_CORE
	{
		.procname	= "kexec_load_disabled",
		.data		= &kexec_load_disabled,
		.maxlen		= sizeof(int),
		.mode		= 0644,
		/* only handle a transition from default "0" to "1" */
		.proc_handler	= proc_dointvec_minmax,
		.extra1		= &one,
		.extra2		= &one,
	},
#endif
#ifdef CONFIG_MODULES
	{
		.procname	= "modprobe",
		.data		= &modprobe_path,
		.maxlen		= KMOD_PATH_LEN,
		.mode		= 0644,
		.proc_handler	= proc_dostring,
	},
	{
		.procname	= "modules_disabled",
		.data		= &modules_disabled,
		.maxlen		= sizeof(int),
		.mode		= 0644,
		/* only handle a transition from default "0" to "1" */
		.proc_handler	= proc_dointvec_minmax,
		.extra1		= &one,
		.extra2		= &one,
	},
#endif
#ifdef CONFIG_UEVENT_HELPER
	{
		.procname	= "hotplug",
		.data		= &uevent_helper,
		.maxlen		= UEVENT_HELPER_PATH_LEN,
		.mode		= 0644,
		.proc_handler	= proc_dostring,
	},
#endif
#ifdef CONFIG_CHR_DEV_SG
	{
		.procname	= "sg-big-buff",
		.data		= &sg_big_buff,
		.maxlen		= sizeof (int),
		.mode		= 0444,
		.proc_handler	= proc_dointvec,
	},
#endif
#ifdef CONFIG_BSD_PROCESS_ACCT
	{
		.procname	= "acct",
		.data		= &acct_parm,
		.maxlen		= 3*sizeof(int),
		.mode		= 0644,
		.proc_handler	= proc_dointvec,
	},
#endif
#ifdef CONFIG_MAGIC_SYSRQ
	{
		.procname	= "sysrq",
		.data		= &__sysrq_enabled,
		.maxlen		= sizeof (int),
		.mode		= 0644,
		.proc_handler	= sysrq_sysctl_handler,
	},
#endif
#ifdef CONFIG_PROC_SYSCTL
	{
		.procname	= "cad_pid",
		.data		= NULL,
		.maxlen		= sizeof (int),
		.mode		= 0600,
		.proc_handler	= proc_do_cad_pid,
	},
#endif
	{
		.procname	= "threads-max",
		.data		= NULL,
		.maxlen		= sizeof(int),
		.mode		= 0644,
		.proc_handler	= sysctl_max_threads,
	},
	{
		.procname	= "random",
		.mode		= 0555,
		.child		= random_table,
	},
	{
		.procname	= "usermodehelper",
		.mode		= 0555,
		.child		= usermodehelper_table,
	},
	{
		.procname	= "overflowuid",
		.data		= &overflowuid,
		.maxlen		= sizeof(int),
		.mode		= 0644,
		.proc_handler	= proc_dointvec_minmax,
		.extra1		= &minolduid,
		.extra2		= &maxolduid,
	},
	{
		.procname	= "overflowgid",
		.data		= &overflowgid,
		.maxlen		= sizeof(int),
		.mode		= 0644,
		.proc_handler	= proc_dointvec_minmax,
		.extra1		= &minolduid,
		.extra2		= &maxolduid,
	},
#ifdef CONFIG_S390
#ifdef CONFIG_MATHEMU
	{
		.procname	= "ieee_emulation_warnings",
		.data		= &sysctl_ieee_emulation_warnings,
		.maxlen		= sizeof(int),
		.mode		= 0644,
		.proc_handler	= proc_dointvec,
	},
#endif
	{
		.procname	= "userprocess_debug",
		.data		= &show_unhandled_signals,
		.maxlen		= sizeof(int),
		.mode		= 0644,
		.proc_handler	= proc_dointvec,
	},
#endif
	{
		.procname	= "pid_max",
		.data		= &pid_max,
		.maxlen		= sizeof (int),
		.mode		= 0644,
		.proc_handler	= proc_dointvec_minmax,
		.extra1		= &pid_max_min,
		.extra2		= &pid_max_max,
	},
	{
		.procname	= "panic_on_oops",
		.data		= &panic_on_oops,
		.maxlen		= sizeof(int),
		.mode		= 0644,
		.proc_handler	= proc_dointvec,
	},
#if defined CONFIG_PRINTK
	{
		.procname	= "printk",
		.data		= &console_loglevel,
		.maxlen		= 4*sizeof(int),
		.mode		= 0644,
		.proc_handler	= proc_dointvec,
	},
	{
		.procname	= "printk_ratelimit",
		.data		= &printk_ratelimit_state.interval,
		.maxlen		= sizeof(int),
		.mode		= 0644,
		.proc_handler	= proc_dointvec_jiffies,
	},
	{
		.procname	= "printk_ratelimit_burst",
		.data		= &printk_ratelimit_state.burst,
		.maxlen		= sizeof(int),
		.mode		= 0644,
		.proc_handler	= proc_dointvec,
	},
	{
		.procname	= "printk_delay",
		.data		= &printk_delay_msec,
		.maxlen		= sizeof(int),
		.mode		= 0644,
		.proc_handler	= proc_dointvec_minmax,
		.extra1		= &zero,
		.extra2		= &ten_thousand,
	},
	{
		.procname	= "dmesg_restrict",
		.data		= &dmesg_restrict,
		.maxlen		= sizeof(int),
		.mode		= 0644,
		.proc_handler	= proc_dointvec_minmax_sysadmin,
		.extra1		= &zero,
		.extra2		= &one,
	},
	{
		.procname	= "kptr_restrict",
		.data		= &kptr_restrict,
		.maxlen		= sizeof(int),
		.mode		= 0644,
		.proc_handler	= proc_dointvec_minmax_sysadmin,
		.extra1		= &zero,
		.extra2		= &four,
	},
#endif
	{
		.procname	= "ngroups_max",
		.data		= &ngroups_max,
		.maxlen		= sizeof (int),
		.mode		= 0444,
		.proc_handler	= proc_dointvec,
	},
	{
		.procname	= "cap_last_cap",
		.data		= (void *)&cap_last_cap,
		.maxlen		= sizeof(int),
		.mode		= 0444,
		.proc_handler	= proc_dointvec,
	},
#if defined(CONFIG_LOCKUP_DETECTOR)
	{
		.procname       = "watchdog",
		.data           = &watchdog_user_enabled,
		.maxlen         = sizeof (int),
		.mode           = 0644,
		.proc_handler   = proc_watchdog,
		.extra1		= &zero,
		.extra2		= &one,
	},
	{
		.procname	= "watchdog_thresh",
		.data		= &watchdog_thresh,
		.maxlen		= sizeof(int),
		.mode		= 0644,
		.proc_handler	= proc_watchdog_thresh,
		.extra1		= &zero,
		.extra2		= &sixty,
	},
	{
		.procname       = "nmi_watchdog",
		.data           = &nmi_watchdog_enabled,
		.maxlen         = sizeof (int),
		.mode           = 0644,
		.proc_handler   = proc_nmi_watchdog,
		.extra1		= &zero,
#if defined(CONFIG_HAVE_NMI_WATCHDOG) || defined(CONFIG_HARDLOCKUP_DETECTOR)
		.extra2		= &one,
#else
		.extra2		= &zero,
#endif
	},
	{
		.procname       = "soft_watchdog",
		.data           = &soft_watchdog_enabled,
		.maxlen         = sizeof (int),
		.mode           = 0644,
		.proc_handler   = proc_soft_watchdog,
		.extra1		= &zero,
		.extra2		= &one,
	},
	{
		.procname	= "watchdog_cpumask",
		.data		= &watchdog_cpumask_bits,
		.maxlen		= NR_CPUS,
		.mode		= 0644,
		.proc_handler	= proc_watchdog_cpumask,
	},
	{
		.procname	= "softlockup_panic",
		.data		= &softlockup_panic,
		.maxlen		= sizeof(int),
		.mode		= 0644,
		.proc_handler	= proc_dointvec_minmax,
		.extra1		= &zero,
		.extra2		= &one,
	},
#ifdef CONFIG_HARDLOCKUP_DETECTOR
	{
		.procname	= "hardlockup_panic",
		.data		= &hardlockup_panic,
		.maxlen		= sizeof(int),
		.mode		= 0644,
		.proc_handler	= proc_dointvec_minmax,
		.extra1		= &zero,
		.extra2		= &one,
	},
#endif
#ifdef CONFIG_SMP
	{
		.procname	= "softlockup_all_cpu_backtrace",
		.data		= &sysctl_softlockup_all_cpu_backtrace,
		.maxlen		= sizeof(int),
		.mode		= 0644,
		.proc_handler	= proc_dointvec_minmax,
		.extra1		= &zero,
		.extra2		= &one,
	},
	{
		.procname	= "hardlockup_all_cpu_backtrace",
		.data		= &sysctl_hardlockup_all_cpu_backtrace,
		.maxlen		= sizeof(int),
		.mode		= 0644,
		.proc_handler	= proc_dointvec_minmax,
		.extra1		= &zero,
		.extra2		= &one,
	},
#endif /* CONFIG_SMP */
#endif
#if defined(CONFIG_X86_LOCAL_APIC) && defined(CONFIG_X86)
	{
		.procname       = "unknown_nmi_panic",
		.data           = &unknown_nmi_panic,
		.maxlen         = sizeof (int),
		.mode           = 0644,
		.proc_handler   = proc_dointvec,
	},
#endif
#if defined(CONFIG_X86)
	{
		.procname	= "panic_on_unrecovered_nmi",
		.data		= &panic_on_unrecovered_nmi,
		.maxlen		= sizeof(int),
		.mode		= 0644,
		.proc_handler	= proc_dointvec,
	},
	{
		.procname	= "panic_on_io_nmi",
		.data		= &panic_on_io_nmi,
		.maxlen		= sizeof(int),
		.mode		= 0644,
		.proc_handler	= proc_dointvec,
	},
#ifdef CONFIG_DEBUG_STACKOVERFLOW
	{
		.procname	= "panic_on_stackoverflow",
		.data		= &sysctl_panic_on_stackoverflow,
		.maxlen		= sizeof(int),
		.mode		= 0644,
		.proc_handler	= proc_dointvec,
	},
#endif
	{
		.procname	= "bootloader_type",
		.data		= &bootloader_type,
		.maxlen		= sizeof (int),
		.mode		= 0444,
		.proc_handler	= proc_dointvec,
	},
	{
		.procname	= "bootloader_version",
		.data		= &bootloader_version,
		.maxlen		= sizeof (int),
		.mode		= 0444,
		.proc_handler	= proc_dointvec,
	},
	{
		.procname	= "kstack_depth_to_print",
		.data		= &kstack_depth_to_print,
		.maxlen		= sizeof(int),
		.mode		= 0644,
		.proc_handler	= proc_dointvec,
	},
	{
		.procname	= "io_delay_type",
		.data		= &io_delay_type,
		.maxlen		= sizeof(int),
		.mode		= 0644,
		.proc_handler	= proc_dointvec,
	},
#endif
#if defined(CONFIG_MMU)
	{
		.procname	= "randomize_va_space",
		.data		= &randomize_va_space,
		.maxlen		= sizeof(int),
		.mode		= 0644,
		.proc_handler	= proc_dointvec,
	},
#endif
#if defined(CONFIG_S390) && defined(CONFIG_SMP)
	{
		.procname	= "spin_retry",
		.data		= &spin_retry,
		.maxlen		= sizeof (int),
		.mode		= 0644,
		.proc_handler	= proc_dointvec,
	},
#endif
#if	defined(CONFIG_ACPI_SLEEP) && defined(CONFIG_X86)
	{
		.procname	= "acpi_video_flags",
		.data		= &acpi_realmode_flags,
		.maxlen		= sizeof (unsigned long),
		.mode		= 0644,
		.proc_handler	= proc_doulongvec_minmax,
	},
#endif
#ifdef CONFIG_SYSCTL_ARCH_UNALIGN_NO_WARN
	{
		.procname	= "ignore-unaligned-usertrap",
		.data		= &no_unaligned_warning,
		.maxlen		= sizeof (int),
	 	.mode		= 0644,
		.proc_handler	= proc_dointvec,
	},
#endif
#ifdef CONFIG_IA64
	{
		.procname	= "unaligned-dump-stack",
		.data		= &unaligned_dump_stack,
		.maxlen		= sizeof (int),
		.mode		= 0644,
		.proc_handler	= proc_dointvec,
	},
#endif
#ifdef CONFIG_DETECT_HUNG_TASK
	{
		.procname	= "hung_task_panic",
		.data		= &sysctl_hung_task_panic,
		.maxlen		= sizeof(int),
		.mode		= 0644,
		.proc_handler	= proc_dointvec_minmax,
		.extra1		= &zero,
		.extra2		= &one,
	},
	{
		.procname	= "hung_task_check_count",
		.data		= &sysctl_hung_task_check_count,
		.maxlen		= sizeof(int),
		.mode		= 0644,
		.proc_handler	= proc_dointvec_minmax,
		.extra1		= &zero,
	},
	{
		.procname	= "hung_task_timeout_secs",
		.data		= &sysctl_hung_task_timeout_secs,
		.maxlen		= sizeof(unsigned long),
		.mode		= 0644,
		.proc_handler	= proc_dohung_task_timeout_secs,
		.extra2		= &hung_task_timeout_max,
	},
	{
		.procname	= "hung_task_warnings",
		.data		= &sysctl_hung_task_warnings,
		.maxlen		= sizeof(int),
		.mode		= 0644,
		.proc_handler	= proc_dointvec_minmax,
		.extra1		= &neg_one,
	},
#endif
#ifdef CONFIG_COMPAT
	{
		.procname	= "compat-log",
		.data		= &compat_log,
		.maxlen		= sizeof (int),
	 	.mode		= 0644,
		.proc_handler	= proc_dointvec,
	},
#endif
#ifdef CONFIG_RT_MUTEXES
	{
		.procname	= "max_lock_depth",
		.data		= &max_lock_depth,
		.maxlen		= sizeof(int),
		.mode		= 0644,
		.proc_handler	= proc_dointvec,
	},
#endif
	{
		.procname	= "poweroff_cmd",
		.data		= &poweroff_cmd,
		.maxlen		= POWEROFF_CMD_PATH_LEN,
		.mode		= 0644,
		.proc_handler	= proc_dostring,
	},
#ifdef CONFIG_KEYS
	{
		.procname	= "keys",
		.mode		= 0555,
		.child		= key_sysctls,
	},
#endif
#ifdef CONFIG_PERF_EVENTS
	/*
	 * User-space scripts rely on the existence of this file
	 * as a feature check for perf_events being enabled.
	 *
	 * So it's an ABI, do not remove!
	 */
	{
		.procname	= "perf_event_paranoid",
		.data		= &sysctl_perf_event_paranoid,
		.maxlen		= sizeof(sysctl_perf_event_paranoid),
		.mode		= 0644,
		.proc_handler	= proc_dointvec,
	},
	{
		.procname	= "perf_event_mlock_kb",
		.data		= &sysctl_perf_event_mlock,
		.maxlen		= sizeof(sysctl_perf_event_mlock),
		.mode		= 0644,
		.proc_handler	= proc_dointvec,
	},
	{
		.procname	= "perf_event_max_sample_rate",
		.data		= &sysctl_perf_event_sample_rate,
		.maxlen		= sizeof(sysctl_perf_event_sample_rate),
		.mode		= 0644,
		.proc_handler	= perf_proc_update_handler,
		.extra1		= &one,
	},
	{
		.procname	= "perf_cpu_time_max_percent",
		.data		= &sysctl_perf_cpu_time_max_percent,
		.maxlen		= sizeof(sysctl_perf_cpu_time_max_percent),
		.mode		= 0644,
		.proc_handler	= perf_cpu_time_max_percent_handler,
		.extra1		= &zero,
		.extra2		= &one_hundred,
	},
#endif
#ifdef CONFIG_KMEMCHECK
	{
		.procname	= "kmemcheck",
		.data		= &kmemcheck_enabled,
		.maxlen		= sizeof(int),
		.mode		= 0644,
		.proc_handler	= proc_dointvec,
	},
#endif
	{
		.procname	= "panic_on_warn",
		.data		= &panic_on_warn,
		.maxlen		= sizeof(int),
		.mode		= 0644,
		.proc_handler	= proc_dointvec_minmax,
		.extra1		= &zero,
		.extra2		= &one,
	},
#if defined(CONFIG_SMP) && defined(CONFIG_NO_HZ_COMMON)
	{
		.procname	= "timer_migration",
		.data		= &sysctl_timer_migration,
		.maxlen		= sizeof(unsigned int),
		.mode		= 0644,
		.proc_handler	= timer_migration_handler,
		.extra1		= &zero,
		.extra2		= &one,
	},
#endif
#ifdef CONFIG_BPF_SYSCALL
	{
		.procname	= "unprivileged_bpf_disabled",
		.data		= &sysctl_unprivileged_bpf_disabled,
		.maxlen		= sizeof(sysctl_unprivileged_bpf_disabled),
		.mode		= 0644,
		/* only handle a transition from default "0" to "1" */
		.proc_handler	= proc_dointvec_minmax,
		.extra1		= &one,
		.extra2		= &one,
	},
#endif
#if defined(CONFIG_ARM) || defined(CONFIG_ARM64)
	{
		.procname	= "boot_reason",
		.data		= &boot_reason,
		.maxlen		= sizeof(int),
		.mode		= 0444,
		.proc_handler	= proc_dointvec,
	},

	{
		.procname	= "cold_boot",
		.data		= &cold_boot,
		.maxlen		= sizeof(int),
		.mode		= 0444,
		.proc_handler	= proc_dointvec,
	},
#endif
/*
 * NOTE: do not add new entries to this table unless you have read
 * Documentation/sysctl/ctl_unnumbered.txt
 */
	{ }
};

static struct ctl_table vm_table[] = {
	{
		.procname	= "overcommit_memory",
		.data		= &sysctl_overcommit_memory,
		.maxlen		= sizeof(sysctl_overcommit_memory),
		.mode		= 0644,
		.proc_handler	= proc_dointvec_minmax,
		.extra1		= &zero,
		.extra2		= &two,
	},
	{
		.procname	= "panic_on_oom",
		.data		= &sysctl_panic_on_oom,
		.maxlen		= sizeof(sysctl_panic_on_oom),
		.mode		= 0644,
		.proc_handler	= proc_dointvec_minmax,
		.extra1		= &zero,
		.extra2		= &two,
	},
	{
		.procname	= "oom_kill_allocating_task",
		.data		= &sysctl_oom_kill_allocating_task,
		.maxlen		= sizeof(sysctl_oom_kill_allocating_task),
		.mode		= 0644,
		.proc_handler	= proc_dointvec,
	},
	{
		.procname	= "oom_dump_tasks",
		.data		= &sysctl_oom_dump_tasks,
		.maxlen		= sizeof(sysctl_oom_dump_tasks),
		.mode		= 0644,
		.proc_handler	= proc_dointvec,
	},
	{
		.procname	= "overcommit_ratio",
		.data		= &sysctl_overcommit_ratio,
		.maxlen		= sizeof(sysctl_overcommit_ratio),
		.mode		= 0644,
		.proc_handler	= overcommit_ratio_handler,
	},
	{
		.procname	= "overcommit_kbytes",
		.data		= &sysctl_overcommit_kbytes,
		.maxlen		= sizeof(sysctl_overcommit_kbytes),
		.mode		= 0644,
		.proc_handler	= overcommit_kbytes_handler,
	},
	{
		.procname	= "page-cluster", 
		.data		= &page_cluster,
		.maxlen		= sizeof(int),
		.mode		= 0644,
		.proc_handler	= proc_dointvec_minmax,
		.extra1		= &zero,
	},
	{
		.procname	= "dirty_background_ratio",
		.data		= &dirty_background_ratio,
		.maxlen		= sizeof(dirty_background_ratio),
		.mode		= 0644,
		.proc_handler	= dirty_background_ratio_handler,
		.extra1		= &zero,
		.extra2		= &one_hundred,
	},
	{
		.procname	= "dirty_background_bytes",
		.data		= &dirty_background_bytes,
		.maxlen		= sizeof(dirty_background_bytes),
		.mode		= 0644,
		.proc_handler	= dirty_background_bytes_handler,
		.extra1		= &one_ul,
	},
	{
		.procname	= "dirty_ratio",
		.data		= &vm_dirty_ratio,
		.maxlen		= sizeof(vm_dirty_ratio),
		.mode		= 0644,
		.proc_handler	= dirty_ratio_handler,
		.extra1		= &zero,
		.extra2		= &one_hundred,
	},
	{
		.procname	= "dirty_bytes",
		.data		= &vm_dirty_bytes,
		.maxlen		= sizeof(vm_dirty_bytes),
		.mode		= 0644,
		.proc_handler	= dirty_bytes_handler,
		.extra1		= &dirty_bytes_min,
	},
	{
		.procname	= "dirty_writeback_centisecs",
		.data		= &dirty_writeback_interval,
		.maxlen		= sizeof(dirty_writeback_interval),
		.mode		= 0644,
		.proc_handler	= dirty_writeback_centisecs_handler,
	},
	{
		.procname	= "dirty_expire_centisecs",
		.data		= &dirty_expire_interval,
		.maxlen		= sizeof(dirty_expire_interval),
		.mode		= 0644,
		.proc_handler	= proc_dointvec_minmax,
		.extra1		= &zero,
	},
	{
		.procname	= "dirtytime_expire_seconds",
		.data		= &dirtytime_expire_interval,
		.maxlen		= sizeof(dirty_expire_interval),
		.mode		= 0644,
		.proc_handler	= dirtytime_interval_handler,
		.extra1		= &zero,
	},
	{
		.procname       = "nr_pdflush_threads",
		.mode           = 0444 /* read-only */,
		.proc_handler   = pdflush_proc_obsolete,
	},
	{
		.procname	= "swappiness",
		.data		= &vm_swappiness,
		.maxlen		= sizeof(vm_swappiness),
		.mode		= 0644,
		.proc_handler	= proc_dointvec_minmax,
		.extra1		= &zero,
		.extra2		= &one_hundred,
	},
#ifdef CONFIG_HUGETLB_PAGE
	{
		.procname	= "nr_hugepages",
		.data		= NULL,
		.maxlen		= sizeof(unsigned long),
		.mode		= 0644,
		.proc_handler	= hugetlb_sysctl_handler,
	},
#ifdef CONFIG_NUMA
	{
		.procname       = "nr_hugepages_mempolicy",
		.data           = NULL,
		.maxlen         = sizeof(unsigned long),
		.mode           = 0644,
		.proc_handler   = &hugetlb_mempolicy_sysctl_handler,
	},
#endif
	 {
		.procname	= "hugetlb_shm_group",
		.data		= &sysctl_hugetlb_shm_group,
		.maxlen		= sizeof(gid_t),
		.mode		= 0644,
		.proc_handler	= proc_dointvec,
	 },
	 {
		.procname	= "hugepages_treat_as_movable",
		.data		= &hugepages_treat_as_movable,
		.maxlen		= sizeof(int),
		.mode		= 0644,
		.proc_handler	= proc_dointvec,
	},
	{
		.procname	= "nr_overcommit_hugepages",
		.data		= NULL,
		.maxlen		= sizeof(unsigned long),
		.mode		= 0644,
		.proc_handler	= hugetlb_overcommit_handler,
	},
#endif
	{
		.procname	= "lowmem_reserve_ratio",
		.data		= &sysctl_lowmem_reserve_ratio,
		.maxlen		= sizeof(sysctl_lowmem_reserve_ratio),
		.mode		= 0644,
		.proc_handler	= lowmem_reserve_ratio_sysctl_handler,
	},
	{
		.procname	= "drop_caches",
		.data		= &sysctl_drop_caches,
		.maxlen		= sizeof(int),
		.mode		= 0644,
		.proc_handler	= drop_caches_sysctl_handler,
		.extra1		= &one,
		.extra2		= &four,
	},
#ifdef CONFIG_COMPACTION
	{
		.procname	= "compact_memory",
		.data		= &sysctl_compact_memory,
		.maxlen		= sizeof(int),
		.mode		= 0200,
		.proc_handler	= sysctl_compaction_handler,
	},
	{
		.procname	= "extfrag_threshold",
		.data		= &sysctl_extfrag_threshold,
		.maxlen		= sizeof(int),
		.mode		= 0644,
		.proc_handler	= sysctl_extfrag_handler,
		.extra1		= &min_extfrag_threshold,
		.extra2		= &max_extfrag_threshold,
	},
	{
		.procname	= "compact_unevictable_allowed",
		.data		= &sysctl_compact_unevictable_allowed,
		.maxlen		= sizeof(int),
		.mode		= 0644,
		.proc_handler	= proc_dointvec,
		.extra1		= &zero,
		.extra2		= &one,
	},

#endif /* CONFIG_COMPACTION */
	{
		.procname	= "min_free_kbytes",
		.data		= &min_free_kbytes,
		.maxlen		= sizeof(min_free_kbytes),
		.mode		= 0644,
		.proc_handler	= min_free_kbytes_sysctl_handler,
		.extra1		= &zero,
	},
	{
		.procname	= "extra_free_kbytes",
		.data		= &extra_free_kbytes,
		.maxlen		= sizeof(extra_free_kbytes),
		.mode		= 0644,
		.proc_handler	= min_free_kbytes_sysctl_handler,
		.extra1		= &zero,
	},
	{
		.procname	= "percpu_pagelist_fraction",
		.data		= &percpu_pagelist_fraction,
		.maxlen		= sizeof(percpu_pagelist_fraction),
		.mode		= 0644,
		.proc_handler	= percpu_pagelist_fraction_sysctl_handler,
		.extra1		= &zero,
	},
#ifdef CONFIG_MMU
	{
		.procname	= "max_map_count",
		.data		= &sysctl_max_map_count,
		.maxlen		= sizeof(sysctl_max_map_count),
		.mode		= 0644,
		.proc_handler	= proc_dointvec_minmax,
		.extra1		= &zero,
	},
#else
	{
		.procname	= "nr_trim_pages",
		.data		= &sysctl_nr_trim_pages,
		.maxlen		= sizeof(sysctl_nr_trim_pages),
		.mode		= 0644,
		.proc_handler	= proc_dointvec_minmax,
		.extra1		= &zero,
	},
#endif
	{
		.procname	= "laptop_mode",
		.data		= &laptop_mode,
		.maxlen		= sizeof(laptop_mode),
		.mode		= 0644,
		.proc_handler	= proc_dointvec_jiffies,
	},
	{
		.procname	= "block_dump",
		.data		= &block_dump,
		.maxlen		= sizeof(block_dump),
		.mode		= 0644,
		.proc_handler	= proc_dointvec,
		.extra1		= &zero,
	},
	{
		.procname	= "vfs_cache_pressure",
		.data		= &sysctl_vfs_cache_pressure,
		.maxlen		= sizeof(sysctl_vfs_cache_pressure),
		.mode		= 0644,
		.proc_handler	= proc_dointvec,
		.extra1		= &zero,
	},
#ifdef HAVE_ARCH_PICK_MMAP_LAYOUT
	{
		.procname	= "legacy_va_layout",
		.data		= &sysctl_legacy_va_layout,
		.maxlen		= sizeof(sysctl_legacy_va_layout),
		.mode		= 0644,
		.proc_handler	= proc_dointvec,
		.extra1		= &zero,
	},
#endif
#ifdef CONFIG_NUMA
	{
		.procname	= "zone_reclaim_mode",
		.data		= &zone_reclaim_mode,
		.maxlen		= sizeof(zone_reclaim_mode),
		.mode		= 0644,
		.proc_handler	= proc_dointvec,
		.extra1		= &zero,
	},
	{
		.procname	= "min_unmapped_ratio",
		.data		= &sysctl_min_unmapped_ratio,
		.maxlen		= sizeof(sysctl_min_unmapped_ratio),
		.mode		= 0644,
		.proc_handler	= sysctl_min_unmapped_ratio_sysctl_handler,
		.extra1		= &zero,
		.extra2		= &one_hundred,
	},
	{
		.procname	= "min_slab_ratio",
		.data		= &sysctl_min_slab_ratio,
		.maxlen		= sizeof(sysctl_min_slab_ratio),
		.mode		= 0644,
		.proc_handler	= sysctl_min_slab_ratio_sysctl_handler,
		.extra1		= &zero,
		.extra2		= &one_hundred,
	},
#endif
#ifdef CONFIG_SMP
	{
		.procname	= "stat_interval",
		.data		= &sysctl_stat_interval,
		.maxlen		= sizeof(sysctl_stat_interval),
		.mode		= 0644,
		.proc_handler	= proc_dointvec_jiffies,
	},
#endif
#ifdef CONFIG_MMU
	{
		.procname	= "mmap_min_addr",
		.data		= &dac_mmap_min_addr,
		.maxlen		= sizeof(unsigned long),
		.mode		= 0644,
		.proc_handler	= mmap_min_addr_handler,
	},
#endif
#ifdef CONFIG_NUMA
	{
		.procname	= "numa_zonelist_order",
		.data		= &numa_zonelist_order,
		.maxlen		= NUMA_ZONELIST_ORDER_LEN,
		.mode		= 0644,
		.proc_handler	= numa_zonelist_order_handler,
	},
#endif
#if (defined(CONFIG_X86_32) && !defined(CONFIG_UML))|| \
   (defined(CONFIG_SUPERH) && defined(CONFIG_VSYSCALL))
	{
		.procname	= "vdso_enabled",
#ifdef CONFIG_X86_32
		.data		= &vdso32_enabled,
		.maxlen		= sizeof(vdso32_enabled),
#else
		.data		= &vdso_enabled,
		.maxlen		= sizeof(vdso_enabled),
#endif
		.mode		= 0644,
		.proc_handler	= proc_dointvec,
		.extra1		= &zero,
	},
#endif
#ifdef CONFIG_HIGHMEM
	{
		.procname	= "highmem_is_dirtyable",
		.data		= &vm_highmem_is_dirtyable,
		.maxlen		= sizeof(vm_highmem_is_dirtyable),
		.mode		= 0644,
		.proc_handler	= proc_dointvec_minmax,
		.extra1		= &zero,
		.extra2		= &one,
	},
#endif
#ifdef CONFIG_MEMORY_FAILURE
	{
		.procname	= "memory_failure_early_kill",
		.data		= &sysctl_memory_failure_early_kill,
		.maxlen		= sizeof(sysctl_memory_failure_early_kill),
		.mode		= 0644,
		.proc_handler	= proc_dointvec_minmax,
		.extra1		= &zero,
		.extra2		= &one,
	},
	{
		.procname	= "memory_failure_recovery",
		.data		= &sysctl_memory_failure_recovery,
		.maxlen		= sizeof(sysctl_memory_failure_recovery),
		.mode		= 0644,
		.proc_handler	= proc_dointvec_minmax,
		.extra1		= &zero,
		.extra2		= &one,
	},
#endif
	{
		.procname	= "user_reserve_kbytes",
		.data		= &sysctl_user_reserve_kbytes,
		.maxlen		= sizeof(sysctl_user_reserve_kbytes),
		.mode		= 0644,
		.proc_handler	= proc_doulongvec_minmax,
	},
	{
		.procname	= "admin_reserve_kbytes",
		.data		= &sysctl_admin_reserve_kbytes,
		.maxlen		= sizeof(sysctl_admin_reserve_kbytes),
		.mode		= 0644,
		.proc_handler	= proc_doulongvec_minmax,
	},
#ifdef CONFIG_HAVE_ARCH_MMAP_RND_BITS
	{
		.procname	= "mmap_rnd_bits",
		.data		= &mmap_rnd_bits,
		.maxlen		= sizeof(mmap_rnd_bits),
		.mode		= 0600,
		.proc_handler	= proc_dointvec_minmax,
		.extra1		= (void *)&mmap_rnd_bits_min,
		.extra2		= (void *)&mmap_rnd_bits_max,
	},
#endif
#ifdef CONFIG_HAVE_ARCH_MMAP_RND_COMPAT_BITS
	{
		.procname	= "mmap_rnd_compat_bits",
		.data		= &mmap_rnd_compat_bits,
		.maxlen		= sizeof(mmap_rnd_compat_bits),
		.mode		= 0600,
		.proc_handler	= proc_dointvec_minmax,
		.extra1		= (void *)&mmap_rnd_compat_bits_min,
		.extra2		= (void *)&mmap_rnd_compat_bits_max,
	},
#endif
#ifdef CONFIG_SWAP
	{
		.procname	= "swap_ratio",
		.data		= &sysctl_swap_ratio,
		.maxlen		= sizeof(sysctl_swap_ratio),
		.mode		= 0644,
		.proc_handler	= proc_dointvec_minmax,
	},
	{
		.procname	= "swap_ratio_enable",
		.data		= &sysctl_swap_ratio_enable,
		.maxlen		= sizeof(sysctl_swap_ratio_enable),
		.mode		= 0644,
		.proc_handler	= proc_dointvec_minmax,
	},
#endif
	{ }
};

static struct ctl_table fs_table[] = {
	{
		.procname	= "inode-nr",
		.data		= &inodes_stat,
		.maxlen		= 2*sizeof(long),
		.mode		= 0444,
		.proc_handler	= proc_nr_inodes,
	},
	{
		.procname	= "inode-state",
		.data		= &inodes_stat,
		.maxlen		= 7*sizeof(long),
		.mode		= 0444,
		.proc_handler	= proc_nr_inodes,
	},
	{
		.procname	= "file-nr",
		.data		= &files_stat,
		.maxlen		= sizeof(files_stat),
		.mode		= 0444,
		.proc_handler	= proc_nr_files,
	},
	{
		.procname	= "file-max",
		.data		= &files_stat.max_files,
		.maxlen		= sizeof(files_stat.max_files),
		.mode		= 0644,
		.proc_handler	= proc_doulongvec_minmax,
		.extra1		= &zero_ul,
		.extra2		= &long_max,
	},
	{
		.procname	= "nr_open",
		.data		= &sysctl_nr_open,
		.maxlen		= sizeof(int),
		.mode		= 0644,
		.proc_handler	= proc_dointvec_minmax,
		.extra1		= &sysctl_nr_open_min,
		.extra2		= &sysctl_nr_open_max,
	},
	{
		.procname	= "dentry-state",
		.data		= &dentry_stat,
		.maxlen		= 6*sizeof(long),
		.mode		= 0444,
		.proc_handler	= proc_nr_dentry,
	},
	{
		.procname	= "overflowuid",
		.data		= &fs_overflowuid,
		.maxlen		= sizeof(int),
		.mode		= 0644,
		.proc_handler	= proc_dointvec_minmax,
		.extra1		= &minolduid,
		.extra2		= &maxolduid,
	},
	{
		.procname	= "overflowgid",
		.data		= &fs_overflowgid,
		.maxlen		= sizeof(int),
		.mode		= 0644,
		.proc_handler	= proc_dointvec_minmax,
		.extra1		= &minolduid,
		.extra2		= &maxolduid,
	},
#ifdef CONFIG_FILE_LOCKING
	{
		.procname	= "leases-enable",
		.data		= &leases_enable,
		.maxlen		= sizeof(int),
		.mode		= 0644,
		.proc_handler	= proc_dointvec,
	},
#endif
#ifdef CONFIG_DNOTIFY
	{
		.procname	= "dir-notify-enable",
		.data		= &dir_notify_enable,
		.maxlen		= sizeof(int),
		.mode		= 0644,
		.proc_handler	= proc_dointvec,
	},
#endif
#ifdef CONFIG_MMU
#ifdef CONFIG_FILE_LOCKING
	{
		.procname	= "lease-break-time",
		.data		= &lease_break_time,
		.maxlen		= sizeof(int),
		.mode		= 0644,
		.proc_handler	= proc_dointvec,
	},
#endif
#ifdef CONFIG_AIO
	{
		.procname	= "aio-nr",
		.data		= &aio_nr,
		.maxlen		= sizeof(aio_nr),
		.mode		= 0444,
		.proc_handler	= proc_doulongvec_minmax,
	},
	{
		.procname	= "aio-max-nr",
		.data		= &aio_max_nr,
		.maxlen		= sizeof(aio_max_nr),
		.mode		= 0644,
		.proc_handler	= proc_doulongvec_minmax,
	},
#endif /* CONFIG_AIO */
#ifdef CONFIG_INOTIFY_USER
	{
		.procname	= "inotify",
		.mode		= 0555,
		.child		= inotify_table,
	},
#endif	
#ifdef CONFIG_EPOLL
	{
		.procname	= "epoll",
		.mode		= 0555,
		.child		= epoll_table,
	},
#endif
#endif
	{
		.procname	= "protected_symlinks",
		.data		= &sysctl_protected_symlinks,
		.maxlen		= sizeof(int),
		.mode		= 0600,
		.proc_handler	= proc_dointvec_minmax,
		.extra1		= &zero,
		.extra2		= &one,
	},
	{
		.procname	= "protected_hardlinks",
		.data		= &sysctl_protected_hardlinks,
		.maxlen		= sizeof(int),
		.mode		= 0600,
		.proc_handler	= proc_dointvec_minmax,
		.extra1		= &zero,
		.extra2		= &one,
	},
	{
		.procname	= "protected_fifos",
		.data		= &sysctl_protected_fifos,
		.maxlen		= sizeof(int),
		.mode		= 0600,
		.proc_handler	= proc_dointvec_minmax,
		.extra1		= &zero,
		.extra2		= &two,
	},
	{
		.procname	= "protected_regular",
		.data		= &sysctl_protected_regular,
		.maxlen		= sizeof(int),
		.mode		= 0600,
		.proc_handler	= proc_dointvec_minmax,
		.extra1		= &zero,
		.extra2		= &two,
	},
	{
		.procname	= "suid_dumpable",
		.data		= &suid_dumpable,
		.maxlen		= sizeof(int),
		.mode		= 0644,
		.proc_handler	= proc_dointvec_minmax_coredump,
		.extra1		= &zero,
		.extra2		= &two,
	},
#if defined(CONFIG_BINFMT_MISC) || defined(CONFIG_BINFMT_MISC_MODULE)
	{
		.procname	= "binfmt_misc",
		.mode		= 0555,
		.child		= sysctl_mount_point,
	},
#endif
	{
		.procname	= "pipe-max-size",
		.data		= &pipe_max_size,
		.maxlen		= sizeof(int),
		.mode		= 0644,
		.proc_handler	= &pipe_proc_fn,
		.extra1		= &pipe_min_size,
	},
	{
		.procname	= "pipe-user-pages-hard",
		.data		= &pipe_user_pages_hard,
		.maxlen		= sizeof(pipe_user_pages_hard),
		.mode		= 0644,
		.proc_handler	= proc_doulongvec_minmax,
	},
	{
		.procname	= "pipe-user-pages-soft",
		.data		= &pipe_user_pages_soft,
		.maxlen		= sizeof(pipe_user_pages_soft),
		.mode		= 0644,
		.proc_handler	= proc_doulongvec_minmax,
	},
	{
		.procname	= "mount-max",
		.data		= &sysctl_mount_max,
		.maxlen		= sizeof(unsigned int),
		.mode		= 0644,
		.proc_handler	= proc_dointvec_minmax,
		.extra1		= &one,
	},
	{ }
};

static struct ctl_table debug_table[] = {
#ifdef CONFIG_SYSCTL_EXCEPTION_TRACE
	{
		.procname	= "exception-trace",
		.data		= &show_unhandled_signals,
		.maxlen		= sizeof(int),
		.mode		= 0644,
		.proc_handler	= proc_dointvec
	},
#endif
#if defined(CONFIG_OPTPROBES)
	{
		.procname	= "kprobes-optimization",
		.data		= &sysctl_kprobes_optimization,
		.maxlen		= sizeof(int),
		.mode		= 0644,
		.proc_handler	= proc_kprobes_optimization_handler,
		.extra1		= &zero,
		.extra2		= &one,
	},
#endif
	{ }
};

static struct ctl_table dev_table[] = {
	{ }
};

int __init sysctl_init(void)
{
	struct ctl_table_header *hdr;

	hdr = register_sysctl_table(sysctl_base_table);
	kmemleak_not_leak(hdr);
	return 0;
}

#endif /* CONFIG_SYSCTL */

/*
 * /proc/sys support
 */

#ifdef CONFIG_PROC_SYSCTL

static int _proc_do_string(char *data, int maxlen, int write,
			   char __user *buffer,
			   size_t *lenp, loff_t *ppos)
{
	size_t len;
	char __user *p;
	char c;

	if (!data || !maxlen || !*lenp) {
		*lenp = 0;
		return 0;
	}

	if (write) {
		if (sysctl_writes_strict == SYSCTL_WRITES_STRICT) {
			/* Only continue writes not past the end of buffer. */
			len = strlen(data);
			if (len > maxlen - 1)
				len = maxlen - 1;

			if (*ppos > len)
				return 0;
			len = *ppos;
		} else {
			/* Start writing from beginning of buffer. */
			len = 0;
		}

		*ppos += *lenp;
		p = buffer;
		while ((p - buffer) < *lenp && len < maxlen - 1) {
			if (get_user(c, p++))
				return -EFAULT;
			if (c == 0 || c == '\n')
				break;
			data[len++] = c;
		}
		data[len] = 0;
	} else {
		len = strlen(data);
		if (len > maxlen)
			len = maxlen;

		if (*ppos > len) {
			*lenp = 0;
			return 0;
		}

		data += *ppos;
		len  -= *ppos;

		if (len > *lenp)
			len = *lenp;
		if (len)
			if (copy_to_user(buffer, data, len))
				return -EFAULT;
		if (len < *lenp) {
			if (put_user('\n', buffer + len))
				return -EFAULT;
			len++;
		}
		*lenp = len;
		*ppos += len;
	}
	return 0;
}

static void warn_sysctl_write(struct ctl_table *table)
{
	pr_warn_once("%s wrote to %s when file position was not 0!\n"
		"This will not be supported in the future. To silence this\n"
		"warning, set kernel.sysctl_writes_strict = -1\n",
		current->comm, table->procname);
}

/**
 * proc_dostring - read a string sysctl
 * @table: the sysctl table
 * @write: %TRUE if this is a write to the sysctl file
 * @buffer: the user buffer
 * @lenp: the size of the user buffer
 * @ppos: file position
 *
 * Reads/writes a string from/to the user buffer. If the kernel
 * buffer provided is not large enough to hold the string, the
 * string is truncated. The copied string is %NULL-terminated.
 * If the string is being read by the user process, it is copied
 * and a newline '\n' is added. It is truncated if the buffer is
 * not large enough.
 *
 * Returns 0 on success.
 */
int proc_dostring(struct ctl_table *table, int write,
		  void __user *buffer, size_t *lenp, loff_t *ppos)
{
	if (write && *ppos && sysctl_writes_strict == SYSCTL_WRITES_WARN)
		warn_sysctl_write(table);

	return _proc_do_string((char *)(table->data), table->maxlen, write,
			       (char __user *)buffer, lenp, ppos);
}

static size_t proc_skip_spaces(char **buf)
{
	size_t ret;
	char *tmp = skip_spaces(*buf);
	ret = tmp - *buf;
	*buf = tmp;
	return ret;
}

static void proc_skip_char(char **buf, size_t *size, const char v)
{
	while (*size) {
		if (**buf != v)
			break;
		(*size)--;
		(*buf)++;
	}
}

#define TMPBUFLEN 22
/**
 * proc_get_long - reads an ASCII formatted integer from a user buffer
 *
 * @buf: a kernel buffer
 * @size: size of the kernel buffer
 * @val: this is where the number will be stored
 * @neg: set to %TRUE if number is negative
 * @perm_tr: a vector which contains the allowed trailers
 * @perm_tr_len: size of the perm_tr vector
 * @tr: pointer to store the trailer character
 *
 * In case of success %0 is returned and @buf and @size are updated with
 * the amount of bytes read. If @tr is non-NULL and a trailing
 * character exists (size is non-zero after returning from this
 * function), @tr is updated with the trailing character.
 */
static int proc_get_long(char **buf, size_t *size,
			  unsigned long *val, bool *neg,
			  const char *perm_tr, unsigned perm_tr_len, char *tr)
{
	int len;
	char *p, tmp[TMPBUFLEN];

	if (!*size)
		return -EINVAL;

	len = *size;
	if (len > TMPBUFLEN - 1)
		len = TMPBUFLEN - 1;

	memcpy(tmp, *buf, len);

	tmp[len] = 0;
	p = tmp;
	if (*p == '-' && *size > 1) {
		*neg = true;
		p++;
	} else
		*neg = false;
	if (!isdigit(*p))
		return -EINVAL;

	*val = simple_strtoul(p, &p, 0);

	len = p - tmp;

	/* We don't know if the next char is whitespace thus we may accept
	 * invalid integers (e.g. 1234...a) or two integers instead of one
	 * (e.g. 123...1). So lets not allow such large numbers. */
	if (len == TMPBUFLEN - 1)
		return -EINVAL;

	if (len < *size && perm_tr_len && !memchr(perm_tr, *p, perm_tr_len))
		return -EINVAL;

	if (tr && (len < *size))
		*tr = *p;

	*buf += len;
	*size -= len;

	return 0;
}

/**
 * proc_put_long - converts an integer to a decimal ASCII formatted string
 *
 * @buf: the user buffer
 * @size: the size of the user buffer
 * @val: the integer to be converted
 * @neg: sign of the number, %TRUE for negative
 *
 * In case of success %0 is returned and @buf and @size are updated with
 * the amount of bytes written.
 */
static int proc_put_long(void __user **buf, size_t *size, unsigned long val,
			  bool neg)
{
	int len;
	char tmp[TMPBUFLEN], *p = tmp;

	sprintf(p, "%s%lu", neg ? "-" : "", val);
	len = strlen(tmp);
	if (len > *size)
		len = *size;
	if (copy_to_user(*buf, tmp, len))
		return -EFAULT;
	*size -= len;
	*buf += len;
	return 0;
}
#undef TMPBUFLEN

static int proc_put_char(void __user **buf, size_t *size, char c)
{
	if (*size) {
		char __user **buffer = (char __user **)buf;
		if (put_user(c, *buffer))
			return -EFAULT;
		(*size)--, (*buffer)++;
		*buf = *buffer;
	}
	return 0;
}

static int do_proc_dointvec_conv(bool *negp, unsigned long *lvalp,
				 int *valp,
				 int write, void *data)
{
	if (write) {
		*valp = *negp ? -*lvalp : *lvalp;
	} else {
		int val = *valp;
		if (val < 0) {
			*negp = true;
			*lvalp = -(unsigned long)val;
		} else {
			*negp = false;
			*lvalp = (unsigned long)val;
		}
	}
	return 0;
}

static const char proc_wspace_sep[] = { ' ', '\t', '\n' };

static int __do_proc_dointvec(void *tbl_data, struct ctl_table *table,
		  int write, void __user *buffer,
		  size_t *lenp, loff_t *ppos,
		  int (*conv)(bool *negp, unsigned long *lvalp, int *valp,
			      int write, void *data),
		  void *data)
{
	int *i, vleft, first = 1, err = 0;
	unsigned long page = 0;
	size_t left;
	char *kbuf;
	
	if (!tbl_data || !table->maxlen || !*lenp || (*ppos && !write)) {
		*lenp = 0;
		return 0;
	}
	
	i = (int *) tbl_data;
	vleft = table->maxlen / sizeof(*i);
	left = *lenp;

	if (!conv)
		conv = do_proc_dointvec_conv;

	if (write) {
		if (*ppos) {
			switch (sysctl_writes_strict) {
			case SYSCTL_WRITES_STRICT:
				goto out;
			case SYSCTL_WRITES_WARN:
				warn_sysctl_write(table);
				break;
			default:
				break;
			}
		}

		if (left > PAGE_SIZE - 1)
			left = PAGE_SIZE - 1;
		page = __get_free_page(GFP_TEMPORARY);
		kbuf = (char *) page;
		if (!kbuf)
			return -ENOMEM;
		if (copy_from_user(kbuf, buffer, left)) {
			err = -EFAULT;
			goto free;
		}
		kbuf[left] = 0;
	}

	for (; left && vleft--; i++, first=0) {
		unsigned long lval;
		bool neg;

		if (write) {
			left -= proc_skip_spaces(&kbuf);

			if (!left)
				break;
			err = proc_get_long(&kbuf, &left, &lval, &neg,
					     proc_wspace_sep,
					     sizeof(proc_wspace_sep), NULL);
			if (err)
				break;
			if (conv(&neg, &lval, i, 1, data)) {
				err = -EINVAL;
				break;
			}
		} else {
			if (conv(&neg, &lval, i, 0, data)) {
				err = -EINVAL;
				break;
			}
			if (!first)
				err = proc_put_char(&buffer, &left, '\t');
			if (err)
				break;
			err = proc_put_long(&buffer, &left, lval, neg);
			if (err)
				break;
		}
	}

	if (!write && !first && left && !err)
		err = proc_put_char(&buffer, &left, '\n');
	if (write && !err && left)
		left -= proc_skip_spaces(&kbuf);
free:
	if (write) {
		free_page(page);
		if (first)
			return err ? : -EINVAL;
	}
	*lenp -= left;
out:
	*ppos += *lenp;
	return err;
}

static int do_proc_dointvec(struct ctl_table *table, int write,
		  void __user *buffer, size_t *lenp, loff_t *ppos,
		  int (*conv)(bool *negp, unsigned long *lvalp, int *valp,
			      int write, void *data),
		  void *data)
{
	return __do_proc_dointvec(table->data, table, write,
			buffer, lenp, ppos, conv, data);
}

/**
 * proc_dointvec - read a vector of integers
 * @table: the sysctl table
 * @write: %TRUE if this is a write to the sysctl file
 * @buffer: the user buffer
 * @lenp: the size of the user buffer
 * @ppos: file position
 *
 * Reads/writes up to table->maxlen/sizeof(unsigned int) integer
 * values from/to the user buffer, treated as an ASCII string. 
 *
 * Returns 0 on success.
 */
int proc_dointvec(struct ctl_table *table, int write,
		     void __user *buffer, size_t *lenp, loff_t *ppos)
{
    return do_proc_dointvec(table,write,buffer,lenp,ppos,
		    	    NULL,NULL);
}

/*
 * Taint values can only be increased
 * This means we can safely use a temporary.
 */
static int proc_taint(struct ctl_table *table, int write,
			       void __user *buffer, size_t *lenp, loff_t *ppos)
{
	struct ctl_table t;
	unsigned long tmptaint = get_taint();
	int err;

	if (write && !capable(CAP_SYS_ADMIN))
		return -EPERM;

	t = *table;
	t.data = &tmptaint;
	err = proc_doulongvec_minmax(&t, write, buffer, lenp, ppos);
	if (err < 0)
		return err;

	if (write) {
		/*
		 * Poor man's atomic or. Not worth adding a primitive
		 * to everyone's atomic.h for this
		 */
		int i;
		for (i = 0; i < BITS_PER_LONG && tmptaint >> i; i++) {
			if ((tmptaint >> i) & 1)
				add_taint(i, LOCKDEP_STILL_OK);
		}
	}

	return err;
}

#ifdef CONFIG_PRINTK
static int proc_dointvec_minmax_sysadmin(struct ctl_table *table, int write,
				void __user *buffer, size_t *lenp, loff_t *ppos)
{
	if (write && !capable(CAP_SYS_ADMIN))
		return -EPERM;

	return proc_dointvec_minmax(table, write, buffer, lenp, ppos);
}
#endif

struct do_proc_dointvec_minmax_conv_param {
	int *min;
	int *max;
};

static int do_proc_dointvec_minmax_conv(bool *negp, unsigned long *lvalp,
					int *valp,
					int write, void *data)
{
	struct do_proc_dointvec_minmax_conv_param *param = data;
	if (write) {
		int val;
		if (*negp) {
			if (*lvalp > (unsigned long) INT_MAX + 1)
				return -EINVAL;
			val = -*lvalp;
		} else {
			if (*lvalp > (unsigned long) INT_MAX)
				return -EINVAL;
			val = *lvalp;
		}
		if ((param->min && *param->min > val) ||
		    (param->max && *param->max < val))
			return -EINVAL;
		*valp = val;
	} else {
		int val = *valp;
		if (val < 0) {
			*negp = true;
			*lvalp = -(unsigned long)val;
		} else {
			*negp = false;
			*lvalp = (unsigned long)val;
		}
	}
	return 0;
}

/**
 * proc_dointvec_minmax - read a vector of integers with min/max values
 * @table: the sysctl table
 * @write: %TRUE if this is a write to the sysctl file
 * @buffer: the user buffer
 * @lenp: the size of the user buffer
 * @ppos: file position
 *
 * Reads/writes up to table->maxlen/sizeof(unsigned int) integer
 * values from/to the user buffer, treated as an ASCII string.
 *
 * This routine will ensure the values are within the range specified by
 * table->extra1 (min) and table->extra2 (max).
 *
 * Returns 0 on success.
 */
int proc_dointvec_minmax(struct ctl_table *table, int write,
		  void __user *buffer, size_t *lenp, loff_t *ppos)
{
	struct do_proc_dointvec_minmax_conv_param param = {
		.min = (int *) table->extra1,
		.max = (int *) table->extra2,
	};
	return do_proc_dointvec(table, write, buffer, lenp, ppos,
				do_proc_dointvec_minmax_conv, &param);
}

static void validate_coredump_safety(void)
{
#ifdef CONFIG_COREDUMP
	if (suid_dumpable == SUID_DUMP_ROOT &&
	    core_pattern[0] != '/' && core_pattern[0] != '|') {
		printk(KERN_WARNING "Unsafe core_pattern used with "\
			"suid_dumpable=2. Pipe handler or fully qualified "\
			"core dump path required.\n");
	}
#endif
}

static int proc_dointvec_minmax_coredump(struct ctl_table *table, int write,
		void __user *buffer, size_t *lenp, loff_t *ppos)
{
	int error = proc_dointvec_minmax(table, write, buffer, lenp, ppos);
	if (!error)
		validate_coredump_safety();
	return error;
}

#ifdef CONFIG_COREDUMP
static int proc_dostring_coredump(struct ctl_table *table, int write,
		  void __user *buffer, size_t *lenp, loff_t *ppos)
{
	int error = proc_dostring(table, write, buffer, lenp, ppos);
	if (!error)
		validate_coredump_safety();
	return error;
}
#endif

static int __do_proc_doulongvec_minmax(void *data, struct ctl_table *table, int write,
				     void __user *buffer,
				     size_t *lenp, loff_t *ppos,
				     unsigned long convmul,
				     unsigned long convdiv)
{
	unsigned long *i, *min, *max;
	int vleft, first = 1, err = 0;
	unsigned long page = 0;
	size_t left;
	char *kbuf;

	if (!data || !table->maxlen || !*lenp || (*ppos && !write)) {
		*lenp = 0;
		return 0;
	}

	i = (unsigned long *) data;
	min = (unsigned long *) table->extra1;
	max = (unsigned long *) table->extra2;
	vleft = table->maxlen / sizeof(unsigned long);
	left = *lenp;

	if (write) {
		if (*ppos) {
			switch (sysctl_writes_strict) {
			case SYSCTL_WRITES_STRICT:
				goto out;
			case SYSCTL_WRITES_WARN:
				warn_sysctl_write(table);
				break;
			default:
				break;
			}
		}

		if (left > PAGE_SIZE - 1)
			left = PAGE_SIZE - 1;
		page = __get_free_page(GFP_TEMPORARY);
		kbuf = (char *) page;
		if (!kbuf)
			return -ENOMEM;
		if (copy_from_user(kbuf, buffer, left)) {
			err = -EFAULT;
			goto free;
		}
		kbuf[left] = 0;
	}

	for (; left && vleft--; i++, first = 0) {
		unsigned long val;

		if (write) {
			bool neg;

			left -= proc_skip_spaces(&kbuf);

			err = proc_get_long(&kbuf, &left, &val, &neg,
					     proc_wspace_sep,
					     sizeof(proc_wspace_sep), NULL);
			if (err)
				break;
			if (neg)
				continue;
<<<<<<< HEAD
			if ((min && val < *min) || (max && val > *max))
				continue;
=======
			val = convmul * val / convdiv;
			if ((min && val < *min) || (max && val > *max)) {
				err = -EINVAL;
				break;
			}
>>>>>>> c61ebb66
			*i = val;
		} else {
			val = convdiv * (*i) / convmul;
			if (!first) {
				err = proc_put_char(&buffer, &left, '\t');
				if (err)
					break;
			}
			err = proc_put_long(&buffer, &left, val, false);
			if (err)
				break;
		}
	}

	if (!write && !first && left && !err)
		err = proc_put_char(&buffer, &left, '\n');
	if (write && !err)
		left -= proc_skip_spaces(&kbuf);
free:
	if (write) {
		free_page(page);
		if (first)
			return err ? : -EINVAL;
	}
	*lenp -= left;
out:
	*ppos += *lenp;
	return err;
}

static int do_proc_doulongvec_minmax(struct ctl_table *table, int write,
				     void __user *buffer,
				     size_t *lenp, loff_t *ppos,
				     unsigned long convmul,
				     unsigned long convdiv)
{
	return __do_proc_doulongvec_minmax(table->data, table, write,
			buffer, lenp, ppos, convmul, convdiv);
}

/**
 * proc_doulongvec_minmax - read a vector of long integers with min/max values
 * @table: the sysctl table
 * @write: %TRUE if this is a write to the sysctl file
 * @buffer: the user buffer
 * @lenp: the size of the user buffer
 * @ppos: file position
 *
 * Reads/writes up to table->maxlen/sizeof(unsigned long) unsigned long
 * values from/to the user buffer, treated as an ASCII string.
 *
 * This routine will ensure the values are within the range specified by
 * table->extra1 (min) and table->extra2 (max).
 *
 * Returns 0 on success.
 */
int proc_doulongvec_minmax(struct ctl_table *table, int write,
			   void __user *buffer, size_t *lenp, loff_t *ppos)
{
    return do_proc_doulongvec_minmax(table, write, buffer, lenp, ppos, 1l, 1l);
}

/**
 * proc_doulongvec_ms_jiffies_minmax - read a vector of millisecond values with min/max values
 * @table: the sysctl table
 * @write: %TRUE if this is a write to the sysctl file
 * @buffer: the user buffer
 * @lenp: the size of the user buffer
 * @ppos: file position
 *
 * Reads/writes up to table->maxlen/sizeof(unsigned long) unsigned long
 * values from/to the user buffer, treated as an ASCII string. The values
 * are treated as milliseconds, and converted to jiffies when they are stored.
 *
 * This routine will ensure the values are within the range specified by
 * table->extra1 (min) and table->extra2 (max).
 *
 * Returns 0 on success.
 */
int proc_doulongvec_ms_jiffies_minmax(struct ctl_table *table, int write,
				      void __user *buffer,
				      size_t *lenp, loff_t *ppos)
{
    return do_proc_doulongvec_minmax(table, write, buffer,
				     lenp, ppos, HZ, 1000l);
}


static int do_proc_dointvec_jiffies_conv(bool *negp, unsigned long *lvalp,
					 int *valp,
					 int write, void *data)
{
	if (write) {
		if (*lvalp > LONG_MAX / HZ)
			return 1;
		*valp = *negp ? -(*lvalp*HZ) : (*lvalp*HZ);
	} else {
		int val = *valp;
		unsigned long lval;
		if (val < 0) {
			*negp = true;
			lval = -(unsigned long)val;
		} else {
			*negp = false;
			lval = (unsigned long)val;
		}
		*lvalp = lval / HZ;
	}
	return 0;
}

static int do_proc_dointvec_userhz_jiffies_conv(bool *negp, unsigned long *lvalp,
						int *valp,
						int write, void *data)
{
	if (write) {
		if (USER_HZ < HZ && *lvalp > (LONG_MAX / HZ) * USER_HZ)
			return 1;
		*valp = clock_t_to_jiffies(*negp ? -*lvalp : *lvalp);
	} else {
		int val = *valp;
		unsigned long lval;
		if (val < 0) {
			*negp = true;
			lval = -(unsigned long)val;
		} else {
			*negp = false;
			lval = (unsigned long)val;
		}
		*lvalp = jiffies_to_clock_t(lval);
	}
	return 0;
}

static int do_proc_dointvec_ms_jiffies_conv(bool *negp, unsigned long *lvalp,
					    int *valp,
					    int write, void *data)
{
	if (write) {
		unsigned long jif = msecs_to_jiffies(*negp ? -*lvalp : *lvalp);

		if (jif > INT_MAX)
			return 1;
		*valp = (int)jif;
	} else {
		int val = *valp;
		unsigned long lval;
		if (val < 0) {
			*negp = true;
			lval = -(unsigned long)val;
		} else {
			*negp = false;
			lval = (unsigned long)val;
		}
		*lvalp = jiffies_to_msecs(lval);
	}
	return 0;
}

/**
 * proc_dointvec_jiffies - read a vector of integers as seconds
 * @table: the sysctl table
 * @write: %TRUE if this is a write to the sysctl file
 * @buffer: the user buffer
 * @lenp: the size of the user buffer
 * @ppos: file position
 *
 * Reads/writes up to table->maxlen/sizeof(unsigned int) integer
 * values from/to the user buffer, treated as an ASCII string. 
 * The values read are assumed to be in seconds, and are converted into
 * jiffies.
 *
 * Returns 0 on success.
 */
int proc_dointvec_jiffies(struct ctl_table *table, int write,
			  void __user *buffer, size_t *lenp, loff_t *ppos)
{
    return do_proc_dointvec(table,write,buffer,lenp,ppos,
		    	    do_proc_dointvec_jiffies_conv,NULL);
}

/**
 * proc_dointvec_userhz_jiffies - read a vector of integers as 1/USER_HZ seconds
 * @table: the sysctl table
 * @write: %TRUE if this is a write to the sysctl file
 * @buffer: the user buffer
 * @lenp: the size of the user buffer
 * @ppos: pointer to the file position
 *
 * Reads/writes up to table->maxlen/sizeof(unsigned int) integer
 * values from/to the user buffer, treated as an ASCII string. 
 * The values read are assumed to be in 1/USER_HZ seconds, and 
 * are converted into jiffies.
 *
 * Returns 0 on success.
 */
int proc_dointvec_userhz_jiffies(struct ctl_table *table, int write,
				 void __user *buffer, size_t *lenp, loff_t *ppos)
{
    return do_proc_dointvec(table,write,buffer,lenp,ppos,
		    	    do_proc_dointvec_userhz_jiffies_conv,NULL);
}

/**
 * proc_dointvec_ms_jiffies - read a vector of integers as 1 milliseconds
 * @table: the sysctl table
 * @write: %TRUE if this is a write to the sysctl file
 * @buffer: the user buffer
 * @lenp: the size of the user buffer
 * @ppos: file position
 * @ppos: the current position in the file
 *
 * Reads/writes up to table->maxlen/sizeof(unsigned int) integer
 * values from/to the user buffer, treated as an ASCII string. 
 * The values read are assumed to be in 1/1000 seconds, and 
 * are converted into jiffies.
 *
 * Returns 0 on success.
 */
int proc_dointvec_ms_jiffies(struct ctl_table *table, int write,
			     void __user *buffer, size_t *lenp, loff_t *ppos)
{
	return do_proc_dointvec(table, write, buffer, lenp, ppos,
				do_proc_dointvec_ms_jiffies_conv, NULL);
}

static int proc_do_cad_pid(struct ctl_table *table, int write,
			   void __user *buffer, size_t *lenp, loff_t *ppos)
{
	struct pid *new_pid;
	pid_t tmp;
	int r;

	tmp = pid_vnr(cad_pid);

	r = __do_proc_dointvec(&tmp, table, write, buffer,
			       lenp, ppos, NULL, NULL);
	if (r || !write)
		return r;

	new_pid = find_get_pid(tmp);
	if (!new_pid)
		return -ESRCH;

	put_pid(xchg(&cad_pid, new_pid));
	return 0;
}

/**
 * proc_do_large_bitmap - read/write from/to a large bitmap
 * @table: the sysctl table
 * @write: %TRUE if this is a write to the sysctl file
 * @buffer: the user buffer
 * @lenp: the size of the user buffer
 * @ppos: file position
 *
 * The bitmap is stored at table->data and the bitmap length (in bits)
 * in table->maxlen.
 *
 * We use a range comma separated format (e.g. 1,3-4,10-10) so that
 * large bitmaps may be represented in a compact manner. Writing into
 * the file will clear the bitmap then update it with the given input.
 *
 * Returns 0 on success.
 */
int proc_do_large_bitmap(struct ctl_table *table, int write,
			 void __user *buffer, size_t *lenp, loff_t *ppos)
{
	int err = 0;
	bool first = 1;
	size_t left = *lenp;
	unsigned long bitmap_len = table->maxlen;
	unsigned long *bitmap = *(unsigned long **) table->data;
	unsigned long *tmp_bitmap = NULL;
	char tr_a[] = { '-', ',', '\n' }, tr_b[] = { ',', '\n', 0 }, c;

	if (!bitmap || !bitmap_len || !left || (*ppos && !write)) {
		*lenp = 0;
		return 0;
	}

	if (write) {
		unsigned long page = 0;
		char *kbuf;

		if (left > PAGE_SIZE - 1)
			left = PAGE_SIZE - 1;

		page = __get_free_page(GFP_TEMPORARY);
		kbuf = (char *) page;
		if (!kbuf)
			return -ENOMEM;
		if (copy_from_user(kbuf, buffer, left)) {
			free_page(page);
			return -EFAULT;
                }
		kbuf[left] = 0;

		tmp_bitmap = kzalloc(BITS_TO_LONGS(bitmap_len) * sizeof(unsigned long),
				     GFP_KERNEL);
		if (!tmp_bitmap) {
			free_page(page);
			return -ENOMEM;
		}
		proc_skip_char(&kbuf, &left, '\n');
		while (!err && left) {
			unsigned long val_a, val_b;
			bool neg;

			err = proc_get_long(&kbuf, &left, &val_a, &neg, tr_a,
					     sizeof(tr_a), &c);
			if (err)
				break;
			if (val_a >= bitmap_len || neg) {
				err = -EINVAL;
				break;
			}

			val_b = val_a;
			if (left) {
				kbuf++;
				left--;
			}

			if (c == '-') {
				err = proc_get_long(&kbuf, &left, &val_b,
						     &neg, tr_b, sizeof(tr_b),
						     &c);
				if (err)
					break;
				if (val_b >= bitmap_len || neg ||
				    val_a > val_b) {
					err = -EINVAL;
					break;
				}
				if (left) {
					kbuf++;
					left--;
				}
			}

			bitmap_set(tmp_bitmap, val_a, val_b - val_a + 1);
			first = 0;
			proc_skip_char(&kbuf, &left, '\n');
		}
		free_page(page);
	} else {
		unsigned long bit_a, bit_b = 0;

		while (left) {
			bit_a = find_next_bit(bitmap, bitmap_len, bit_b);
			if (bit_a >= bitmap_len)
				break;
			bit_b = find_next_zero_bit(bitmap, bitmap_len,
						   bit_a + 1) - 1;

			if (!first) {
				err = proc_put_char(&buffer, &left, ',');
				if (err)
					break;
			}
			err = proc_put_long(&buffer, &left, bit_a, false);
			if (err)
				break;
			if (bit_a != bit_b) {
				err = proc_put_char(&buffer, &left, '-');
				if (err)
					break;
				err = proc_put_long(&buffer, &left, bit_b, false);
				if (err)
					break;
			}

			first = 0; bit_b++;
		}
		if (!err)
			err = proc_put_char(&buffer, &left, '\n');
	}

	if (!err) {
		if (write) {
			if (*ppos)
				bitmap_or(bitmap, bitmap, tmp_bitmap, bitmap_len);
			else
				bitmap_copy(bitmap, tmp_bitmap, bitmap_len);
		}
		kfree(tmp_bitmap);
		*lenp -= left;
		*ppos += *lenp;
		return 0;
	} else {
		kfree(tmp_bitmap);
		return err;
	}
}

#else /* CONFIG_PROC_SYSCTL */

int proc_dostring(struct ctl_table *table, int write,
		  void __user *buffer, size_t *lenp, loff_t *ppos)
{
	return -ENOSYS;
}

int proc_dointvec(struct ctl_table *table, int write,
		  void __user *buffer, size_t *lenp, loff_t *ppos)
{
	return -ENOSYS;
}

int proc_dointvec_minmax(struct ctl_table *table, int write,
		    void __user *buffer, size_t *lenp, loff_t *ppos)
{
	return -ENOSYS;
}

int proc_dointvec_jiffies(struct ctl_table *table, int write,
		    void __user *buffer, size_t *lenp, loff_t *ppos)
{
	return -ENOSYS;
}

int proc_dointvec_userhz_jiffies(struct ctl_table *table, int write,
		    void __user *buffer, size_t *lenp, loff_t *ppos)
{
	return -ENOSYS;
}

int proc_dointvec_ms_jiffies(struct ctl_table *table, int write,
			     void __user *buffer, size_t *lenp, loff_t *ppos)
{
	return -ENOSYS;
}

int proc_doulongvec_minmax(struct ctl_table *table, int write,
		    void __user *buffer, size_t *lenp, loff_t *ppos)
{
	return -ENOSYS;
}

int proc_doulongvec_ms_jiffies_minmax(struct ctl_table *table, int write,
				      void __user *buffer,
				      size_t *lenp, loff_t *ppos)
{
    return -ENOSYS;
}


#endif /* CONFIG_PROC_SYSCTL */

/*
 * No sense putting this after each symbol definition, twice,
 * exception granted :-)
 */
EXPORT_SYMBOL(proc_dointvec);
EXPORT_SYMBOL(proc_dointvec_jiffies);
EXPORT_SYMBOL(proc_dointvec_minmax);
EXPORT_SYMBOL(proc_dointvec_userhz_jiffies);
EXPORT_SYMBOL(proc_dointvec_ms_jiffies);
EXPORT_SYMBOL(proc_dostring);
EXPORT_SYMBOL(proc_doulongvec_minmax);
EXPORT_SYMBOL(proc_doulongvec_ms_jiffies_minmax);<|MERGE_RESOLUTION|>--- conflicted
+++ resolved
@@ -2549,16 +2549,11 @@
 				break;
 			if (neg)
 				continue;
-<<<<<<< HEAD
-			if ((min && val < *min) || (max && val > *max))
-				continue;
-=======
 			val = convmul * val / convdiv;
 			if ((min && val < *min) || (max && val > *max)) {
 				err = -EINVAL;
 				break;
 			}
->>>>>>> c61ebb66
 			*i = val;
 		} else {
 			val = convdiv * (*i) / convmul;
