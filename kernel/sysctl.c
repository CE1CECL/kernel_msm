/*
 * sysctl.c: General linux system control interface
 *
 * Begun 24 March 1995, Stephen Tweedie
 * Added /proc support, Dec 1995
 * Added bdflush entry and intvec min/max checking, 2/23/96, Tom Dyas.
 * Added hooks for /proc/sys/net (minor, minor patch), 96/4/1, Mike Shaver.
 * Added kernel/java-{interpreter,appletviewer}, 96/5/10, Mike Shaver.
 * Dynamic registration fixes, Stephen Tweedie.
 * Added kswapd-interval, ctrl-alt-del, printk stuff, 1/8/97, Chris Horn.
 * Made sysctl support optional via CONFIG_SYSCTL, 1/10/97, Chris
 *  Horn.
 * Added proc_doulongvec_ms_jiffies_minmax, 09/08/99, Carlos H. Bauer.
 * Added proc_doulongvec_minmax, 09/08/99, Carlos H. Bauer.
 * Changed linked lists to use list.h instead of lists.h, 02/24/00, Bill
 *  Wendling.
 * The list_for_each() macro wasn't appropriate for the sysctl loop.
 *  Removed it and replaced it with older style, 03/23/00, Bill Wendling
 */

#include <linux/module.h>
#include <linux/mm.h>
#include <linux/swap.h>
#include <linux/slab.h>
#include <linux/sysctl.h>
#include <linux/bitmap.h>
#include <linux/signal.h>
#include <linux/printk.h>
#include <linux/proc_fs.h>
#include <linux/security.h>
#include <linux/ctype.h>
#include <linux/kmemcheck.h>
#include <linux/kmemleak.h>
#include <linux/fs.h>
#include <linux/init.h>
#include <linux/kernel.h>
#include <linux/kobject.h>
#include <linux/net.h>
#include <linux/sysrq.h>
#include <linux/highuid.h>
#include <linux/writeback.h>
#include <linux/ratelimit.h>
#include <linux/compaction.h>
#include <linux/hugetlb.h>
#include <linux/initrd.h>
#include <linux/key.h>
#include <linux/times.h>
#include <linux/limits.h>
#include <linux/dcache.h>
#include <linux/dnotify.h>
#include <linux/syscalls.h>
#include <linux/vmstat.h>
#include <linux/nfs_fs.h>
#include <linux/acpi.h>
#include <linux/reboot.h>
#include <linux/ftrace.h>
#include <linux/perf_event.h>
#include <linux/kprobes.h>
#include <linux/pipe_fs_i.h>
#include <linux/oom.h>
#include <linux/kmod.h>
#include <linux/capability.h>
#include <linux/binfmts.h>
#include <linux/sched/sysctl.h>
#include <linux/kexec.h>

#include <asm/uaccess.h>
#include <asm/processor.h>

#ifdef CONFIG_X86
#include <asm/nmi.h>
#include <asm/stacktrace.h>
#include <asm/io.h>
#endif
#ifdef CONFIG_SPARC
#include <asm/setup.h>
#endif
#ifdef CONFIG_BSD_PROCESS_ACCT
#include <linux/acct.h>
#endif
#ifdef CONFIG_RT_MUTEXES
#include <linux/rtmutex.h>
#endif
#if defined(CONFIG_PROVE_LOCKING) || defined(CONFIG_LOCK_STAT)
#include <linux/lockdep.h>
#endif
#ifdef CONFIG_CHR_DEV_SG
#include <scsi/sg.h>
#endif

#ifdef CONFIG_LOCKUP_DETECTOR
#include <linux/nmi.h>
#endif


#if defined(CONFIG_SYSCTL)

/* External variables not in a header file. */
extern int max_threads;
extern int suid_dumpable;
#ifdef CONFIG_COREDUMP
extern int core_uses_pid;
extern char core_pattern[];
extern unsigned int core_pipe_limit;
#endif
extern int pid_max;
extern int extra_free_kbytes;
extern int min_free_order_shift;
extern int pid_max_min, pid_max_max;
extern int percpu_pagelist_fraction;
extern int compat_log;
extern int latencytop_enabled;
extern int sysctl_nr_open_min, sysctl_nr_open_max;
#ifndef CONFIG_MMU
extern int sysctl_nr_trim_pages;
#endif

/* Constants used for minimum and  maximum */
#ifdef CONFIG_LOCKUP_DETECTOR
static int sixty = 60;
#endif

static int __maybe_unused neg_one = -1;

static int zero;
static int __maybe_unused one = 1;
static int __maybe_unused two = 2;
static int __maybe_unused four = 4;
static unsigned long one_ul = 1;
static int one_hundred = 100;
#ifdef CONFIG_PRINTK
static int ten_thousand = 10000;
#endif

/* this is needed for the proc_doulongvec_minmax of vm_dirty_bytes */
static unsigned long dirty_bytes_min = 2 * PAGE_SIZE;

/* this is needed for the proc_dointvec_minmax for [fs_]overflow UID and GID */
static int maxolduid = 65535;
static int minolduid;

static int ngroups_max = NGROUPS_MAX;
static const int cap_last_cap = CAP_LAST_CAP;

/*this is needed for proc_doulongvec_minmax of sysctl_hung_task_timeout_secs */
#ifdef CONFIG_DETECT_HUNG_TASK
static unsigned long hung_task_timeout_max = (LONG_MAX/HZ);
#endif

#ifdef CONFIG_INOTIFY_USER
#include <linux/inotify.h>
#endif
#ifdef CONFIG_SPARC
#endif

#ifdef __hppa__
extern int pwrsw_enabled;
#endif

#ifdef CONFIG_SYSCTL_ARCH_UNALIGN_ALLOW
extern int unaligned_enabled;
#endif

#ifdef CONFIG_IA64
extern int unaligned_dump_stack;
#endif

#ifdef CONFIG_SYSCTL_ARCH_UNALIGN_NO_WARN
extern int no_unaligned_warning;
#endif

#ifdef CONFIG_PROC_SYSCTL

#define SYSCTL_WRITES_LEGACY	-1
#define SYSCTL_WRITES_WARN	 0
#define SYSCTL_WRITES_STRICT	 1

static int sysctl_writes_strict = SYSCTL_WRITES_WARN;

static int proc_do_cad_pid(struct ctl_table *table, int write,
		  void __user *buffer, size_t *lenp, loff_t *ppos);
static int proc_taint(struct ctl_table *table, int write,
			       void __user *buffer, size_t *lenp, loff_t *ppos);
#endif

#ifdef CONFIG_PRINTK
static int proc_dointvec_minmax_sysadmin(struct ctl_table *table, int write,
				void __user *buffer, size_t *lenp, loff_t *ppos);
#endif

static int proc_dointvec_minmax_coredump(struct ctl_table *table, int write,
		void __user *buffer, size_t *lenp, loff_t *ppos);
#ifdef CONFIG_COREDUMP
static int proc_dostring_coredump(struct ctl_table *table, int write,
		void __user *buffer, size_t *lenp, loff_t *ppos);
#endif

#ifdef CONFIG_MAGIC_SYSRQ
/* Note: sysrq code uses it's own private copy */
static int __sysrq_enabled = CONFIG_MAGIC_SYSRQ_DEFAULT_ENABLE;

static int sysrq_sysctl_handler(struct ctl_table *table, int write,
				void __user *buffer, size_t *lenp,
				loff_t *ppos)
{
	int error;

	error = proc_dointvec(table, write, buffer, lenp, ppos);
	if (error)
		return error;

	if (write)
		sysrq_toggle_support(__sysrq_enabled);

	return 0;
}

#endif

static struct ctl_table kern_table[];
static struct ctl_table vm_table[];
static struct ctl_table fs_table[];
static struct ctl_table debug_table[];
static struct ctl_table dev_table[];
extern struct ctl_table random_table[];
#ifdef CONFIG_EPOLL
extern struct ctl_table epoll_table[];
#endif

#ifdef HAVE_ARCH_PICK_MMAP_LAYOUT
int sysctl_legacy_va_layout;
#endif

/* The default sysctl tables: */

static struct ctl_table sysctl_base_table[] = {
	{
		.procname	= "kernel",
		.mode		= 0555,
		.child		= kern_table,
	},
	{
		.procname	= "vm",
		.mode		= 0555,
		.child		= vm_table,
	},
	{
		.procname	= "fs",
		.mode		= 0555,
		.child		= fs_table,
	},
	{
		.procname	= "debug",
		.mode		= 0555,
		.child		= debug_table,
	},
	{
		.procname	= "dev",
		.mode		= 0555,
		.child		= dev_table,
	},
	{ }
};

#ifdef CONFIG_SCHED_DEBUG
static int min_sched_granularity_ns = 100000;		/* 100 usecs */
static int max_sched_granularity_ns = NSEC_PER_SEC;	/* 1 second */
static int min_wakeup_granularity_ns;			/* 0 usecs */
static int max_wakeup_granularity_ns = NSEC_PER_SEC;	/* 1 second */
#ifdef CONFIG_SMP
static int min_sched_tunable_scaling = SCHED_TUNABLESCALING_NONE;
static int max_sched_tunable_scaling = SCHED_TUNABLESCALING_END-1;
#endif /* CONFIG_SMP */
#endif /* CONFIG_SCHED_DEBUG */

#ifdef CONFIG_COMPACTION
static int min_extfrag_threshold;
static int max_extfrag_threshold = 1000;
#endif

static struct ctl_table kern_table[] = {
	{
		.procname	= "sched_child_runs_first",
		.data		= &sysctl_sched_child_runs_first,
		.maxlen		= sizeof(unsigned int),
		.mode		= 0644,
		.proc_handler	= proc_dointvec,
	},
	{
		.procname	= "sched_wake_to_idle",
		.data		= &sysctl_sched_wake_to_idle,
		.maxlen		= sizeof(unsigned int),
		.mode		= 0644,
		.proc_handler	= proc_dointvec,
	},
	{
		.procname	= "sched_wakeup_load_threshold",
		.data		= &sysctl_sched_wakeup_load_threshold,
		.maxlen		= sizeof(unsigned int),
		.mode		= 0644,
		.proc_handler	= proc_dointvec,
	},
#ifdef CONFIG_SCHED_FREQ_INPUT
	{
		.procname	= "sched_freq_inc_notify",
		.data		= &sysctl_sched_freq_inc_notify,
		.maxlen		= sizeof(unsigned int),
		.mode		= 0644,
		.proc_handler	= proc_dointvec_minmax,
		.extra1		= &zero,
	},
	{
		.procname	= "sched_freq_dec_notify",
		.data		= &sysctl_sched_freq_dec_notify,
		.maxlen		= sizeof(unsigned int),
		.mode		= 0644,
		.proc_handler	= proc_dointvec_minmax,
		.extra1		= &zero,
	},
#endif
#ifdef CONFIG_SCHED_HMP
	{
		.procname       = "sched_cpu_high_irqload",
		.data           = &sysctl_sched_cpu_high_irqload,
		.maxlen         = sizeof(unsigned int),
		.mode           = 0644,
		.proc_handler   = proc_dointvec,
	},
	{
		.procname       = "sched_ravg_hist_size",
		.data           = &sysctl_sched_ravg_hist_size,
		.maxlen         = sizeof(unsigned int),
		.mode           = 0644,
		.proc_handler   = sched_window_update_handler,
	},
	{
		.procname       = "sched_window_stats_policy",
		.data           = &sysctl_sched_window_stats_policy,
		.maxlen         = sizeof(unsigned int),
		.mode           = 0644,
		.proc_handler   = sched_window_update_handler,
	},
#ifdef CONFIG_SCHED_QHMP
	{
		.procname	= "sched_small_task",
		.data		= &sysctl_sched_small_task_pct,
		.maxlen		= sizeof(unsigned int),
		.mode		= 0644,
		.proc_handler	= sched_hmp_proc_update_handler,
	},
	{
		.procname	= "sched_min_runtime",
		.data		= &sysctl_sched_min_runtime,
		.maxlen		= sizeof(unsigned int),
		.mode		= 0644,
		.proc_handler   = sched_hmp_proc_update_handler,
	},
	{
		.procname	= "sched_restrict_tasks_spread",
		.data		= &sysctl_sched_restrict_tasks_spread,
		.maxlen		= sizeof(unsigned int),
		.mode		= 0644,
		.proc_handler	= proc_dointvec_minmax,
		.extra1		= &zero,
		.extra2		= &one,
	},
	{
		.procname       = "sched_account_wait_time",
		.data           = &sysctl_sched_account_wait_time,
		.maxlen         = sizeof(unsigned int),
		.mode           = 0644,
		.proc_handler   = sched_window_update_handler,
	},
#ifdef CONFIG_SCHED_FREQ_INPUT
	{
		.procname       = "sched_freq_account_wait_time",
		.data           = &sysctl_sched_freq_account_wait_time,
		.maxlen         = sizeof(unsigned int),
		.mode           = 0644,
		.proc_handler   = sched_window_update_handler,
	},
	{
		.procname	= "sched_enable_power_aware",
		.data		= &sysctl_sched_enable_power_aware,
		.maxlen		= sizeof(unsigned int),
		.mode		= 0644,
		.proc_handler	= proc_dointvec_minmax,
		.extra1		= &zero,
		.extra2		= &one,
	},
	{
		.procname       = "sched_migration_fixup",
		.data           = &sysctl_sched_migration_fixup,
		.maxlen         = sizeof(unsigned int),
		.mode           = 0644,
		.proc_handler   = sched_window_update_handler,
	},
#endif
#endif
	{
		.procname	= "sched_spill_load",
		.data		= &sysctl_sched_spill_load_pct,
		.maxlen		= sizeof(unsigned int),
		.mode		= 0644,
		.proc_handler	= sched_hmp_proc_update_handler,
	},
	{
		.procname	= "sched_spill_nr_run",
		.data		= &sysctl_sched_spill_nr_run,
		.maxlen		= sizeof(unsigned int),
		.mode		= 0644,
		.proc_handler	= proc_dointvec_minmax,
		.extra1		= &zero,
	},
	{
		.procname	= "sched_upmigrate",
		.data		= &sysctl_sched_upmigrate_pct,
		.maxlen		= sizeof(unsigned int),
		.mode		= 0644,
		.proc_handler	= sched_hmp_proc_update_handler,
	},
	{
		.procname	= "sched_downmigrate",
		.data		= &sysctl_sched_downmigrate_pct,
		.maxlen		= sizeof(unsigned int),
		.mode		= 0644,
		.proc_handler	= sched_hmp_proc_update_handler,
	},
	{
		.procname	= "sched_upmigrate_min_nice",
		.data		= &sysctl_sched_upmigrate_min_nice,
		.maxlen		= sizeof(unsigned int),
		.mode		= 0644,
		.proc_handler	= sched_hmp_proc_update_handler,
	},
	{
		.procname	= "sched_init_task_load",
		.data		= &sysctl_sched_init_task_load_pct,
		.maxlen		= sizeof(unsigned int),
		.mode		= 0644,
		.proc_handler	= sched_hmp_proc_update_handler,
	},
#ifndef CONFIG_SCHED_QHMP
	{
		.procname	= "sched_select_prev_cpu_us",
		.data		= &sysctl_sched_select_prev_cpu_us,
		.maxlen		= sizeof(unsigned int),
		.mode		= 0644,
		.proc_handler   = sched_hmp_proc_update_handler,
	},
	{
		.procname       = "sched_enable_colocation",
		.data           = &sysctl_sched_enable_colocation,
		.maxlen         = sizeof(unsigned int),
		.mode           = 0644,
		.proc_handler   = proc_dointvec,
		.extra1		= &zero,
		.extra2		= &one,
	},
	{
		.procname	= "sched_restrict_cluster_spill",
		.data		= &sysctl_sched_restrict_cluster_spill,
		.maxlen		= sizeof(unsigned int),
		.mode		= 0644,
		.proc_handler	= proc_dointvec_minmax,
		.extra1		= &zero,
		.extra2		= &one,
	},
	{
		.procname	= "sched_small_wakee_task_load",
		.data		= &sysctl_sched_small_wakee_task_load_pct,
		.maxlen		= sizeof(unsigned int),
		.mode		= 0644,
		.proc_handler   = sched_hmp_proc_update_handler,
	},
	{
		.procname	= "sched_big_waker_task_load",
		.data		= &sysctl_sched_big_waker_task_load_pct,
		.maxlen		= sizeof(unsigned int),
		.mode		= 0644,
		.proc_handler   = sched_hmp_proc_update_handler,
	},
	{
		.procname       = "sched_enable_thread_grouping",
		.data           = &sysctl_sched_enable_thread_grouping,
		.maxlen         = sizeof(unsigned int),
		.mode           = 0644,
		.proc_handler   = proc_dointvec,
	},
	{
		.procname	= "sched_prefer_sync_wakee_to_waker",
		.data		= &sysctl_sched_prefer_sync_wakee_to_waker,
		.maxlen		= sizeof(unsigned int),
		.mode		= 0644,
		.proc_handler	= proc_dointvec_minmax,
		.extra1		= &zero,
		.extra2		= &one,
	},
#ifdef CONFIG_SCHED_FREQ_INPUT
	{
		.procname       = "sched_new_task_windows",
		.data           = &sysctl_sched_new_task_windows,
		.maxlen         = sizeof(unsigned int),
		.mode           = 0644,
		.proc_handler   = sched_window_update_handler,
	},
	{
		.procname	= "sched_pred_alert_freq",
		.data		= &sysctl_sched_pred_alert_freq,
		.maxlen		= sizeof(unsigned int),
		.mode		= 0644,
		.proc_handler	= proc_dointvec_minmax,
		.extra1		= &zero,
	},
	{
		.procname       = "sched_freq_aggregate",
		.data           = &sysctl_sched_freq_aggregate,
		.maxlen         = sizeof(unsigned int),
		.mode           = 0644,
		.proc_handler   = sched_window_update_handler,
	},
	{
		.procname	= "sched_freq_aggregate_threshold",
		.data		= &sysctl_sched_freq_aggregate_threshold_pct,
		.maxlen		= sizeof(unsigned int),
		.mode		= 0644,
		.proc_handler	= sched_hmp_proc_update_handler,
	},
#endif
#endif
	{
		.procname	= "sched_boost",
		.data		= &sysctl_sched_boost,
		.maxlen		= sizeof(unsigned int),
		.mode		= 0644,
		.proc_handler	= sched_boost_handler,
	},
#endif	/* CONFIG_SCHED_HMP */
#ifdef CONFIG_SCHED_DEBUG
	{
		.procname	= "sched_min_granularity_ns",
		.data		= &sysctl_sched_min_granularity,
		.maxlen		= sizeof(unsigned int),
		.mode		= 0644,
		.proc_handler	= sched_proc_update_handler,
		.extra1		= &min_sched_granularity_ns,
		.extra2		= &max_sched_granularity_ns,
	},
	{
		.procname	= "sched_latency_ns",
		.data		= &sysctl_sched_latency,
		.maxlen		= sizeof(unsigned int),
		.mode		= 0644,
		.proc_handler	= sched_proc_update_handler,
		.extra1		= &min_sched_granularity_ns,
		.extra2		= &max_sched_granularity_ns,
	},
	{
		.procname	= "sched_is_big_little",
		.data		= &sysctl_sched_is_big_little,
		.maxlen		= sizeof(unsigned int),
		.mode		= 0644,
		.proc_handler	= proc_dointvec,
	},
#ifdef CONFIG_SCHED_WALT
	{
		.procname	= "sched_use_walt_cpu_util",
		.data		= &sysctl_sched_use_walt_cpu_util,
		.maxlen		= sizeof(unsigned int),
		.mode		= 0644,
		.proc_handler	= proc_dointvec,
	},
	{
		.procname	= "sched_use_walt_task_util",
		.data		= &sysctl_sched_use_walt_task_util,
		.maxlen		= sizeof(unsigned int),
		.mode		= 0644,
		.proc_handler	= proc_dointvec,
	},
	{
		.procname	= "sched_walt_init_task_load_pct",
		.data		= &sysctl_sched_walt_init_task_load_pct,
		.maxlen		= sizeof(unsigned int),
		.mode		= 0644,
		.proc_handler	= proc_dointvec,
	},
	{
		.procname	= "sched_walt_cpu_high_irqload",
		.data		= &sysctl_sched_walt_cpu_high_irqload,
		.maxlen		= sizeof(unsigned int),
		.mode		= 0644,
		.proc_handler	= proc_dointvec,
	},
#endif
	{
		.procname	= "sched_sync_hint_enable",
		.data		= &sysctl_sched_sync_hint_enable,
		.maxlen		= sizeof(unsigned int),
		.mode		= 0644,
		.proc_handler	= proc_dointvec,
	},
	{
		.procname	= "sched_initial_task_util",
		.data		= &sysctl_sched_initial_task_util,
		.maxlen		= sizeof(unsigned int),
		.mode		= 0644,
		.proc_handler	= proc_dointvec,
	},
	{
		.procname	= "sched_cstate_aware",
		.data		= &sysctl_sched_cstate_aware,
		.maxlen		= sizeof(unsigned int),
		.mode		= 0644,
		.proc_handler	= proc_dointvec,
	},
	{
		.procname	= "sched_wakeup_granularity_ns",
		.data		= &sysctl_sched_wakeup_granularity,
		.maxlen		= sizeof(unsigned int),
		.mode		= 0644,
		.proc_handler	= sched_proc_update_handler,
		.extra1		= &min_wakeup_granularity_ns,
		.extra2		= &max_wakeup_granularity_ns,
	},
#ifdef CONFIG_SMP
	{
		.procname	= "sched_tunable_scaling",
		.data		= &sysctl_sched_tunable_scaling,
		.maxlen		= sizeof(enum sched_tunable_scaling),
		.mode		= 0644,
		.proc_handler	= sched_proc_update_handler,
		.extra1		= &min_sched_tunable_scaling,
		.extra2		= &max_sched_tunable_scaling,
	},
	{
		.procname	= "sched_migration_cost_ns",
		.data		= &sysctl_sched_migration_cost,
		.maxlen		= sizeof(unsigned int),
		.mode		= 0644,
		.proc_handler	= proc_dointvec,
	},
	{
		.procname	= "sched_nr_migrate",
		.data		= &sysctl_sched_nr_migrate,
		.maxlen		= sizeof(unsigned int),
		.mode		= 0644,
		.proc_handler	= proc_dointvec,
	},
	{
		.procname	= "sched_time_avg_ms",
		.data		= &sysctl_sched_time_avg,
		.maxlen		= sizeof(unsigned int),
		.mode		= 0644,
		.proc_handler	= proc_dointvec,
	},
	{
		.procname	= "sched_shares_window_ns",
		.data		= &sysctl_sched_shares_window,
		.maxlen		= sizeof(unsigned int),
		.mode		= 0644,
		.proc_handler	= proc_dointvec,
	},
	{
		.procname	= "timer_migration",
		.data		= &sysctl_timer_migration,
		.maxlen		= sizeof(unsigned int),
		.mode		= 0644,
		.proc_handler	= proc_dointvec_minmax,
		.extra1		= &zero,
		.extra2		= &one,
	},
#endif /* CONFIG_SMP */
#ifdef CONFIG_NUMA_BALANCING
	{
		.procname	= "numa_balancing_scan_delay_ms",
		.data		= &sysctl_numa_balancing_scan_delay,
		.maxlen		= sizeof(unsigned int),
		.mode		= 0644,
		.proc_handler	= proc_dointvec,
	},
	{
		.procname	= "numa_balancing_scan_period_min_ms",
		.data		= &sysctl_numa_balancing_scan_period_min,
		.maxlen		= sizeof(unsigned int),
		.mode		= 0644,
		.proc_handler	= proc_dointvec,
	},
	{
		.procname	= "numa_balancing_scan_period_max_ms",
		.data		= &sysctl_numa_balancing_scan_period_max,
		.maxlen		= sizeof(unsigned int),
		.mode		= 0644,
		.proc_handler	= proc_dointvec,
	},
	{
		.procname	= "numa_balancing_scan_size_mb",
		.data		= &sysctl_numa_balancing_scan_size,
		.maxlen		= sizeof(unsigned int),
		.mode		= 0644,
		.proc_handler	= proc_dointvec_minmax,
		.extra1		= &one,
	},
	{
		.procname	= "numa_balancing",
		.data		= NULL, /* filled in by handler */
		.maxlen		= sizeof(unsigned int),
		.mode		= 0644,
		.proc_handler	= sysctl_numa_balancing,
		.extra1		= &zero,
		.extra2		= &one,
	},
#endif /* CONFIG_NUMA_BALANCING */
#endif /* CONFIG_SCHED_DEBUG */
	{
		.procname	= "sched_rt_period_us",
		.data		= &sysctl_sched_rt_period,
		.maxlen		= sizeof(unsigned int),
		.mode		= 0644,
		.proc_handler	= sched_rt_handler,
	},
	{
		.procname	= "sched_rt_runtime_us",
		.data		= &sysctl_sched_rt_runtime,
		.maxlen		= sizeof(int),
		.mode		= 0644,
		.proc_handler	= sched_rt_handler,
	},
	{
		.procname	= "sched_rr_timeslice_ms",
		.data		= &sched_rr_timeslice,
		.maxlen		= sizeof(int),
		.mode		= 0644,
		.proc_handler	= sched_rr_handler,
	},
#ifdef CONFIG_SCHED_AUTOGROUP
	{
		.procname	= "sched_autogroup_enabled",
		.data		= &sysctl_sched_autogroup_enabled,
		.maxlen		= sizeof(unsigned int),
		.mode		= 0644,
		.proc_handler	= proc_dointvec_minmax,
		.extra1		= &zero,
		.extra2		= &one,
	},
#endif
#ifdef CONFIG_CFS_BANDWIDTH
	{
		.procname	= "sched_cfs_bandwidth_slice_us",
		.data		= &sysctl_sched_cfs_bandwidth_slice,
		.maxlen		= sizeof(unsigned int),
		.mode		= 0644,
		.proc_handler	= proc_dointvec_minmax,
		.extra1		= &one,
	},
#endif
<<<<<<< HEAD
#ifdef CONFIG_SCHEDSTATS
#ifdef CONFIG_SCHED_QHMP
	{
		.procname	= "sched_latency_panic_threshold_us",
		.data		= &sysctl_sched_latency_panic_threshold,
		.maxlen		= sizeof(unsigned int),
		.mode		= 0644,
		.proc_handler	= proc_dointvec_minmax,
	},
	{
		.procname	= "sched_latency_warn_threshold_us",
		.data		= &sysctl_sched_latency_warn_threshold,
		.maxlen		= sizeof(unsigned int),
		.mode		= 0644,
		.proc_handler	= proc_dointvec_minmax,
	},
	{
		.procname	= "sched_max_latency_us",
		.mode		= 0644,
		.proc_handler	= sched_max_latency_sysctl,
	},
#endif
=======
#ifdef CONFIG_SCHED_TUNE
	{
		.procname	= "sched_cfs_boost",
		.data		= &sysctl_sched_cfs_boost,
		.maxlen		= sizeof(sysctl_sched_cfs_boost),
#ifdef CONFIG_CGROUP_SCHEDTUNE
		.mode		= 0444,
#else
		.mode		= 0644,
#endif
		.proc_handler	= &sysctl_sched_cfs_boost_handler,
		.extra1		= &zero,
		.extra2		= &one_hundred,
	},
>>>>>>> 4450e966
#endif
#ifdef CONFIG_PROVE_LOCKING
	{
		.procname	= "prove_locking",
		.data		= &prove_locking,
		.maxlen		= sizeof(int),
		.mode		= 0644,
		.proc_handler	= proc_dointvec,
	},
#endif
#ifdef CONFIG_LOCK_STAT
	{
		.procname	= "lock_stat",
		.data		= &lock_stat,
		.maxlen		= sizeof(int),
		.mode		= 0644,
		.proc_handler	= proc_dointvec,
	},
#endif
	{
		.procname	= "panic",
		.data		= &panic_timeout,
		.maxlen		= sizeof(int),
		.mode		= 0644,
		.proc_handler	= proc_dointvec,
	},
#ifdef CONFIG_COREDUMP
	{
		.procname	= "core_uses_pid",
		.data		= &core_uses_pid,
		.maxlen		= sizeof(int),
		.mode		= 0644,
		.proc_handler	= proc_dointvec,
	},
	{
		.procname	= "core_pattern",
		.data		= core_pattern,
		.maxlen		= CORENAME_MAX_SIZE,
		.mode		= 0644,
		.proc_handler	= proc_dostring_coredump,
	},
	{
		.procname	= "core_pipe_limit",
		.data		= &core_pipe_limit,
		.maxlen		= sizeof(unsigned int),
		.mode		= 0644,
		.proc_handler	= proc_dointvec,
	},
#endif
#ifdef CONFIG_PROC_SYSCTL
	{
		.procname	= "tainted",
		.maxlen 	= sizeof(long),
		.mode		= 0644,
		.proc_handler	= proc_taint,
	},
	{
		.procname	= "sysctl_writes_strict",
		.data		= &sysctl_writes_strict,
		.maxlen		= sizeof(int),
		.mode		= 0644,
		.proc_handler	= proc_dointvec_minmax,
		.extra1		= &neg_one,
		.extra2		= &one,
	},
#endif
#ifdef CONFIG_LATENCYTOP
	{
		.procname	= "latencytop",
		.data		= &latencytop_enabled,
		.maxlen		= sizeof(int),
		.mode		= 0644,
		.proc_handler	= proc_dointvec,
	},
#endif
#ifdef CONFIG_BLK_DEV_INITRD
	{
		.procname	= "real-root-dev",
		.data		= &real_root_dev,
		.maxlen		= sizeof(int),
		.mode		= 0644,
		.proc_handler	= proc_dointvec,
	},
#endif
	{
		.procname	= "print-fatal-signals",
		.data		= &print_fatal_signals,
		.maxlen		= sizeof(int),
		.mode		= 0644,
		.proc_handler	= proc_dointvec,
	},
#ifdef CONFIG_SPARC
	{
		.procname	= "reboot-cmd",
		.data		= reboot_command,
		.maxlen		= 256,
		.mode		= 0644,
		.proc_handler	= proc_dostring,
	},
	{
		.procname	= "stop-a",
		.data		= &stop_a_enabled,
		.maxlen		= sizeof (int),
		.mode		= 0644,
		.proc_handler	= proc_dointvec,
	},
	{
		.procname	= "scons-poweroff",
		.data		= &scons_pwroff,
		.maxlen		= sizeof (int),
		.mode		= 0644,
		.proc_handler	= proc_dointvec,
	},
#endif
#ifdef CONFIG_SPARC64
	{
		.procname	= "tsb-ratio",
		.data		= &sysctl_tsb_ratio,
		.maxlen		= sizeof (int),
		.mode		= 0644,
		.proc_handler	= proc_dointvec,
	},
#endif
#ifdef __hppa__
	{
		.procname	= "soft-power",
		.data		= &pwrsw_enabled,
		.maxlen		= sizeof (int),
	 	.mode		= 0644,
		.proc_handler	= proc_dointvec,
	},
#endif
#ifdef CONFIG_SYSCTL_ARCH_UNALIGN_ALLOW
	{
		.procname	= "unaligned-trap",
		.data		= &unaligned_enabled,
		.maxlen		= sizeof (int),
		.mode		= 0644,
		.proc_handler	= proc_dointvec,
	},
#endif
	{
		.procname	= "ctrl-alt-del",
		.data		= &C_A_D,
		.maxlen		= sizeof(int),
		.mode		= 0644,
		.proc_handler	= proc_dointvec,
	},
#ifdef CONFIG_FUNCTION_TRACER
	{
		.procname	= "ftrace_enabled",
		.data		= &ftrace_enabled,
		.maxlen		= sizeof(int),
		.mode		= 0644,
		.proc_handler	= ftrace_enable_sysctl,
	},
#endif
#ifdef CONFIG_STACK_TRACER
	{
		.procname	= "stack_tracer_enabled",
		.data		= &stack_tracer_enabled,
		.maxlen		= sizeof(int),
		.mode		= 0644,
		.proc_handler	= stack_trace_sysctl,
	},
#endif
#ifdef CONFIG_TRACING
	{
		.procname	= "ftrace_dump_on_oops",
		.data		= &ftrace_dump_on_oops,
		.maxlen		= sizeof(int),
		.mode		= 0644,
		.proc_handler	= proc_dointvec,
	},
	{
		.procname	= "traceoff_on_warning",
		.data		= &__disable_trace_on_warning,
		.maxlen		= sizeof(__disable_trace_on_warning),
		.mode		= 0644,
		.proc_handler	= proc_dointvec,
	},
#endif
#ifdef CONFIG_KEXEC
	{
		.procname	= "kexec_load_disabled",
		.data		= &kexec_load_disabled,
		.maxlen		= sizeof(int),
		.mode		= 0644,
		/* only handle a transition from default "0" to "1" */
		.proc_handler	= proc_dointvec_minmax,
		.extra1		= &one,
		.extra2		= &one,
	},
#endif
#ifdef CONFIG_MODULES
	{
		.procname	= "modprobe",
		.data		= &modprobe_path,
		.maxlen		= KMOD_PATH_LEN,
		.mode		= 0644,
		.proc_handler	= proc_dostring,
	},
	{
		.procname	= "modules_disabled",
		.data		= &modules_disabled,
		.maxlen		= sizeof(int),
		.mode		= 0644,
		/* only handle a transition from default "0" to "1" */
		.proc_handler	= proc_dointvec_minmax,
		.extra1		= &one,
		.extra2		= &one,
	},
#endif
#ifdef CONFIG_UEVENT_HELPER
	{
		.procname	= "hotplug",
		.data		= &uevent_helper,
		.maxlen		= UEVENT_HELPER_PATH_LEN,
		.mode		= 0644,
		.proc_handler	= proc_dostring,
	},
#endif
#ifdef CONFIG_CHR_DEV_SG
	{
		.procname	= "sg-big-buff",
		.data		= &sg_big_buff,
		.maxlen		= sizeof (int),
		.mode		= 0444,
		.proc_handler	= proc_dointvec,
	},
#endif
#ifdef CONFIG_BSD_PROCESS_ACCT
	{
		.procname	= "acct",
		.data		= &acct_parm,
		.maxlen		= 3*sizeof(int),
		.mode		= 0644,
		.proc_handler	= proc_dointvec,
	},
#endif
#ifdef CONFIG_MAGIC_SYSRQ
	{
		.procname	= "sysrq",
		.data		= &__sysrq_enabled,
		.maxlen		= sizeof (int),
		.mode		= 0644,
		.proc_handler	= sysrq_sysctl_handler,
	},
#endif
#ifdef CONFIG_PROC_SYSCTL
	{
		.procname	= "cad_pid",
		.data		= NULL,
		.maxlen		= sizeof (int),
		.mode		= 0600,
		.proc_handler	= proc_do_cad_pid,
	},
#endif
	{
		.procname	= "threads-max",
		.data		= &max_threads,
		.maxlen		= sizeof(int),
		.mode		= 0644,
		.proc_handler	= proc_dointvec,
	},
	{
		.procname	= "random",
		.mode		= 0555,
		.child		= random_table,
	},
	{
		.procname	= "usermodehelper",
		.mode		= 0555,
		.child		= usermodehelper_table,
	},
	{
		.procname	= "overflowuid",
		.data		= &overflowuid,
		.maxlen		= sizeof(int),
		.mode		= 0644,
		.proc_handler	= proc_dointvec_minmax,
		.extra1		= &minolduid,
		.extra2		= &maxolduid,
	},
	{
		.procname	= "overflowgid",
		.data		= &overflowgid,
		.maxlen		= sizeof(int),
		.mode		= 0644,
		.proc_handler	= proc_dointvec_minmax,
		.extra1		= &minolduid,
		.extra2		= &maxolduid,
	},
#ifdef CONFIG_S390
#ifdef CONFIG_MATHEMU
	{
		.procname	= "ieee_emulation_warnings",
		.data		= &sysctl_ieee_emulation_warnings,
		.maxlen		= sizeof(int),
		.mode		= 0644,
		.proc_handler	= proc_dointvec,
	},
#endif
	{
		.procname	= "userprocess_debug",
		.data		= &show_unhandled_signals,
		.maxlen		= sizeof(int),
		.mode		= 0644,
		.proc_handler	= proc_dointvec,
	},
#endif
	{
		.procname	= "pid_max",
		.data		= &pid_max,
		.maxlen		= sizeof (int),
		.mode		= 0644,
		.proc_handler	= proc_dointvec_minmax,
		.extra1		= &pid_max_min,
		.extra2		= &pid_max_max,
	},
	{
		.procname	= "panic_on_oops",
		.data		= &panic_on_oops,
		.maxlen		= sizeof(int),
		.mode		= 0644,
		.proc_handler	= proc_dointvec,
	},
#if defined CONFIG_PRINTK
	{
		.procname	= "printk",
		.data		= &console_loglevel,
		.maxlen		= 4*sizeof(int),
		.mode		= 0644,
		.proc_handler	= proc_dointvec,
	},
	{
		.procname	= "printk_ratelimit",
		.data		= &printk_ratelimit_state.interval,
		.maxlen		= sizeof(int),
		.mode		= 0644,
		.proc_handler	= proc_dointvec_jiffies,
	},
	{
		.procname	= "printk_ratelimit_burst",
		.data		= &printk_ratelimit_state.burst,
		.maxlen		= sizeof(int),
		.mode		= 0644,
		.proc_handler	= proc_dointvec,
	},
	{
		.procname	= "printk_delay",
		.data		= &printk_delay_msec,
		.maxlen		= sizeof(int),
		.mode		= 0644,
		.proc_handler	= proc_dointvec_minmax,
		.extra1		= &zero,
		.extra2		= &ten_thousand,
	},
	{
		.procname	= "dmesg_restrict",
		.data		= &dmesg_restrict,
		.maxlen		= sizeof(int),
		.mode		= 0644,
		.proc_handler	= proc_dointvec_minmax_sysadmin,
		.extra1		= &zero,
		.extra2		= &one,
	},
	{
		.procname	= "kptr_restrict",
		.data		= &kptr_restrict,
		.maxlen		= sizeof(int),
		.mode		= 0644,
		.proc_handler	= proc_dointvec_minmax_sysadmin,
		.extra1		= &zero,
		.extra2		= &two,
	},
#endif
	{
		.procname	= "ngroups_max",
		.data		= &ngroups_max,
		.maxlen		= sizeof (int),
		.mode		= 0444,
		.proc_handler	= proc_dointvec,
	},
	{
		.procname	= "cap_last_cap",
		.data		= (void *)&cap_last_cap,
		.maxlen		= sizeof(int),
		.mode		= 0444,
		.proc_handler	= proc_dointvec,
	},
#if defined(CONFIG_LOCKUP_DETECTOR)
	{
		.procname       = "watchdog",
		.data           = &watchdog_user_enabled,
		.maxlen         = sizeof (int),
		.mode           = 0644,
		.proc_handler   = proc_dowatchdog,
		.extra1		= &zero,
		.extra2		= &one,
	},
	{
		.procname	= "watchdog_thresh",
		.data		= &watchdog_thresh,
		.maxlen		= sizeof(int),
		.mode		= 0644,
		.proc_handler	= proc_dowatchdog,
		.extra1		= &zero,
		.extra2		= &sixty,
	},
	{
		.procname	= "softlockup_panic",
		.data		= &softlockup_panic,
		.maxlen		= sizeof(int),
		.mode		= 0644,
		.proc_handler	= proc_dointvec_minmax,
		.extra1		= &zero,
		.extra2		= &one,
	},
#ifdef CONFIG_SMP
	{
		.procname	= "softlockup_all_cpu_backtrace",
		.data		= &sysctl_softlockup_all_cpu_backtrace,
		.maxlen		= sizeof(int),
		.mode		= 0644,
		.proc_handler	= proc_dointvec_minmax,
		.extra1		= &zero,
		.extra2		= &one,
	},
#endif /* CONFIG_SMP */
	{
		.procname       = "nmi_watchdog",
		.data           = &watchdog_user_enabled,
		.maxlen         = sizeof (int),
		.mode           = 0644,
		.proc_handler   = proc_dowatchdog,
		.extra1		= &zero,
		.extra2		= &one,
	},
#endif
#if defined(CONFIG_X86_LOCAL_APIC) && defined(CONFIG_X86)
	{
		.procname       = "unknown_nmi_panic",
		.data           = &unknown_nmi_panic,
		.maxlen         = sizeof (int),
		.mode           = 0644,
		.proc_handler   = proc_dointvec,
	},
#endif
#if defined(CONFIG_X86)
	{
		.procname	= "panic_on_unrecovered_nmi",
		.data		= &panic_on_unrecovered_nmi,
		.maxlen		= sizeof(int),
		.mode		= 0644,
		.proc_handler	= proc_dointvec,
	},
	{
		.procname	= "panic_on_io_nmi",
		.data		= &panic_on_io_nmi,
		.maxlen		= sizeof(int),
		.mode		= 0644,
		.proc_handler	= proc_dointvec,
	},
#ifdef CONFIG_DEBUG_STACKOVERFLOW
	{
		.procname	= "panic_on_stackoverflow",
		.data		= &sysctl_panic_on_stackoverflow,
		.maxlen		= sizeof(int),
		.mode		= 0644,
		.proc_handler	= proc_dointvec,
	},
#endif
	{
		.procname	= "bootloader_type",
		.data		= &bootloader_type,
		.maxlen		= sizeof (int),
		.mode		= 0444,
		.proc_handler	= proc_dointvec,
	},
	{
		.procname	= "bootloader_version",
		.data		= &bootloader_version,
		.maxlen		= sizeof (int),
		.mode		= 0444,
		.proc_handler	= proc_dointvec,
	},
	{
		.procname	= "kstack_depth_to_print",
		.data		= &kstack_depth_to_print,
		.maxlen		= sizeof(int),
		.mode		= 0644,
		.proc_handler	= proc_dointvec,
	},
	{
		.procname	= "io_delay_type",
		.data		= &io_delay_type,
		.maxlen		= sizeof(int),
		.mode		= 0644,
		.proc_handler	= proc_dointvec,
	},
#endif
#if defined(CONFIG_MMU)
	{
		.procname	= "randomize_va_space",
		.data		= &randomize_va_space,
		.maxlen		= sizeof(int),
		.mode		= 0644,
		.proc_handler	= proc_dointvec,
	},
#endif
#if defined(CONFIG_S390) && defined(CONFIG_SMP)
	{
		.procname	= "spin_retry",
		.data		= &spin_retry,
		.maxlen		= sizeof (int),
		.mode		= 0644,
		.proc_handler	= proc_dointvec,
	},
#endif
#if	defined(CONFIG_ACPI_SLEEP) && defined(CONFIG_X86)
	{
		.procname	= "acpi_video_flags",
		.data		= &acpi_realmode_flags,
		.maxlen		= sizeof (unsigned long),
		.mode		= 0644,
		.proc_handler	= proc_doulongvec_minmax,
	},
#endif
#ifdef CONFIG_SYSCTL_ARCH_UNALIGN_NO_WARN
	{
		.procname	= "ignore-unaligned-usertrap",
		.data		= &no_unaligned_warning,
		.maxlen		= sizeof (int),
	 	.mode		= 0644,
		.proc_handler	= proc_dointvec,
	},
#endif
#ifdef CONFIG_IA64
	{
		.procname	= "unaligned-dump-stack",
		.data		= &unaligned_dump_stack,
		.maxlen		= sizeof (int),
		.mode		= 0644,
		.proc_handler	= proc_dointvec,
	},
#endif
#ifdef CONFIG_DETECT_HUNG_TASK
	{
		.procname	= "hung_task_panic",
		.data		= &sysctl_hung_task_panic,
		.maxlen		= sizeof(int),
		.mode		= 0644,
		.proc_handler	= proc_dointvec_minmax,
		.extra1		= &zero,
		.extra2		= &one,
	},
	{
		.procname	= "hung_task_check_count",
		.data		= &sysctl_hung_task_check_count,
		.maxlen		= sizeof(int),
		.mode		= 0644,
		.proc_handler	= proc_dointvec_minmax,
		.extra1		= &zero,
	},
	{
		.procname	= "hung_task_timeout_secs",
		.data		= &sysctl_hung_task_timeout_secs,
		.maxlen		= sizeof(unsigned long),
		.mode		= 0644,
		.proc_handler	= proc_dohung_task_timeout_secs,
		.extra2		= &hung_task_timeout_max,
	},
	{
		.procname	= "hung_task_warnings",
		.data		= &sysctl_hung_task_warnings,
		.maxlen		= sizeof(int),
		.mode		= 0644,
		.proc_handler	= proc_dointvec_minmax,
		.extra1		= &neg_one,
	},
#endif
#ifdef CONFIG_COMPAT
	{
		.procname	= "compat-log",
		.data		= &compat_log,
		.maxlen		= sizeof (int),
	 	.mode		= 0644,
		.proc_handler	= proc_dointvec,
	},
#endif
#ifdef CONFIG_RT_MUTEXES
	{
		.procname	= "max_lock_depth",
		.data		= &max_lock_depth,
		.maxlen		= sizeof(int),
		.mode		= 0644,
		.proc_handler	= proc_dointvec,
	},
#endif
	{
		.procname	= "poweroff_cmd",
		.data		= &poweroff_cmd,
		.maxlen		= POWEROFF_CMD_PATH_LEN,
		.mode		= 0644,
		.proc_handler	= proc_dostring,
	},
#ifdef CONFIG_KEYS
	{
		.procname	= "keys",
		.mode		= 0555,
		.child		= key_sysctls,
	},
#endif
#ifdef CONFIG_PERF_EVENTS
	/*
	 * User-space scripts rely on the existence of this file
	 * as a feature check for perf_events being enabled.
	 *
	 * So it's an ABI, do not remove!
	 */
	{
		.procname	= "perf_event_paranoid",
		.data		= &sysctl_perf_event_paranoid,
		.maxlen		= sizeof(sysctl_perf_event_paranoid),
		.mode		= 0644,
		.proc_handler	= proc_dointvec,
	},
	{
		.procname	= "perf_event_mlock_kb",
		.data		= &sysctl_perf_event_mlock,
		.maxlen		= sizeof(sysctl_perf_event_mlock),
		.mode		= 0644,
		.proc_handler	= proc_dointvec,
	},
	{
		.procname	= "perf_event_max_sample_rate",
		.data		= &sysctl_perf_event_sample_rate,
		.maxlen		= sizeof(sysctl_perf_event_sample_rate),
		.mode		= 0644,
		.proc_handler	= perf_proc_update_handler,
		.extra1		= &one,
	},
	{
		.procname	= "perf_cpu_time_max_percent",
		.data		= &sysctl_perf_cpu_time_max_percent,
		.maxlen		= sizeof(sysctl_perf_cpu_time_max_percent),
		.mode		= 0644,
		.proc_handler	= perf_cpu_time_max_percent_handler,
		.extra1		= &zero,
		.extra2		= &one_hundred,
	},
#endif
#ifdef CONFIG_KMEMCHECK
	{
		.procname	= "kmemcheck",
		.data		= &kmemcheck_enabled,
		.maxlen		= sizeof(int),
		.mode		= 0644,
		.proc_handler	= proc_dointvec,
	},
#endif
#if defined(CONFIG_ARM) || defined(CONFIG_ARM64)
	{
		.procname	= "boot_reason",
		.data		= &boot_reason,
		.maxlen		= sizeof(int),
		.mode		= 0444,
		.proc_handler	= proc_dointvec,
	},

	{
		.procname	= "cold_boot",
		.data		= &cold_boot,
		.maxlen		= sizeof(int),
		.mode		= 0444,
		.proc_handler	= proc_dointvec,
	},
#endif
#ifdef CONFIG_ARCH_MMAP_RND_BITS
	{
		.procname	= "mmap_rnd_bits",
		.data		= &mmap_rnd_bits,
		.maxlen		= sizeof(mmap_rnd_bits),
		.mode		= 0644,
		.proc_handler	= proc_dointvec_minmax,
		.extra1		= &mmap_rnd_bits_min,
		.extra2		= &mmap_rnd_bits_max,
	},
#endif
	{ }
/*
 * NOTE: do not add new entries to this table unless you have read
 * Documentation/sysctl/ctl_unnumbered.txt
 */
};

static struct ctl_table vm_table[] = {
	{
		.procname	= "overcommit_memory",
		.data		= &sysctl_overcommit_memory,
		.maxlen		= sizeof(sysctl_overcommit_memory),
		.mode		= 0644,
		.proc_handler	= proc_dointvec_minmax,
		.extra1		= &zero,
		.extra2		= &two,
	},
	{
		.procname	= "panic_on_oom",
		.data		= &sysctl_panic_on_oom,
		.maxlen		= sizeof(sysctl_panic_on_oom),
		.mode		= 0644,
		.proc_handler	= proc_dointvec_minmax,
		.extra1		= &zero,
		.extra2		= &two,
	},
	{
		.procname	= "oom_kill_allocating_task",
		.data		= &sysctl_oom_kill_allocating_task,
		.maxlen		= sizeof(sysctl_oom_kill_allocating_task),
		.mode		= 0644,
		.proc_handler	= proc_dointvec,
	},
	{
		.procname	= "oom_dump_tasks",
		.data		= &sysctl_oom_dump_tasks,
		.maxlen		= sizeof(sysctl_oom_dump_tasks),
		.mode		= 0644,
		.proc_handler	= proc_dointvec,
	},
	{
		.procname	= "overcommit_ratio",
		.data		= &sysctl_overcommit_ratio,
		.maxlen		= sizeof(sysctl_overcommit_ratio),
		.mode		= 0644,
		.proc_handler	= overcommit_ratio_handler,
	},
	{
		.procname	= "overcommit_kbytes",
		.data		= &sysctl_overcommit_kbytes,
		.maxlen		= sizeof(sysctl_overcommit_kbytes),
		.mode		= 0644,
		.proc_handler	= overcommit_kbytes_handler,
	},
	{
		.procname	= "page-cluster",
		.data		= &page_cluster,
		.maxlen		= sizeof(int),
		.mode		= 0644,
		.proc_handler	= proc_dointvec_minmax,
		.extra1		= &zero,
	},
	{
		.procname	= "dirty_background_ratio",
		.data		= &dirty_background_ratio,
		.maxlen		= sizeof(dirty_background_ratio),
		.mode		= 0644,
		.proc_handler	= dirty_background_ratio_handler,
		.extra1		= &zero,
		.extra2		= &one_hundred,
	},
	{
		.procname	= "dirty_background_bytes",
		.data		= &dirty_background_bytes,
		.maxlen		= sizeof(dirty_background_bytes),
		.mode		= 0644,
		.proc_handler	= dirty_background_bytes_handler,
		.extra1		= &one_ul,
	},
	{
		.procname	= "dirty_ratio",
		.data		= &vm_dirty_ratio,
		.maxlen		= sizeof(vm_dirty_ratio),
		.mode		= 0644,
		.proc_handler	= dirty_ratio_handler,
		.extra1		= &zero,
		.extra2		= &one_hundred,
	},
	{
		.procname	= "dirty_bytes",
		.data		= &vm_dirty_bytes,
		.maxlen		= sizeof(vm_dirty_bytes),
		.mode		= 0644,
		.proc_handler	= dirty_bytes_handler,
		.extra1		= &dirty_bytes_min,
	},
	{
		.procname	= "dirty_writeback_centisecs",
		.data		= &dirty_writeback_interval,
		.maxlen		= sizeof(dirty_writeback_interval),
		.mode		= 0644,
		.proc_handler	= dirty_writeback_centisecs_handler,
	},
	{
		.procname	= "dirty_expire_centisecs",
		.data		= &dirty_expire_interval,
		.maxlen		= sizeof(dirty_expire_interval),
		.mode		= 0644,
		.proc_handler	= proc_dointvec_minmax,
		.extra1		= &zero,
	},
	{
		.procname       = "nr_pdflush_threads",
		.mode           = 0444 /* read-only */,
		.proc_handler   = pdflush_proc_obsolete,
	},
	{
		.procname	= "swappiness",
		.data		= &vm_swappiness,
		.maxlen		= sizeof(vm_swappiness),
		.mode		= 0644,
		.proc_handler	= proc_dointvec_minmax,
		.extra1		= &zero,
		.extra2		= &one_hundred,
	},
#ifdef CONFIG_HUGETLB_PAGE
	{
		.procname	= "nr_hugepages",
		.data		= NULL,
		.maxlen		= sizeof(unsigned long),
		.mode		= 0644,
		.proc_handler	= hugetlb_sysctl_handler,
	},
#ifdef CONFIG_NUMA
	{
		.procname       = "nr_hugepages_mempolicy",
		.data           = NULL,
		.maxlen         = sizeof(unsigned long),
		.mode           = 0644,
		.proc_handler   = &hugetlb_mempolicy_sysctl_handler,
	},
#endif
	 {
		.procname	= "hugetlb_shm_group",
		.data		= &sysctl_hugetlb_shm_group,
		.maxlen		= sizeof(gid_t),
		.mode		= 0644,
		.proc_handler	= proc_dointvec,
	 },
	 {
		.procname	= "hugepages_treat_as_movable",
		.data		= &hugepages_treat_as_movable,
		.maxlen		= sizeof(int),
		.mode		= 0644,
		.proc_handler	= proc_dointvec,
	},
	{
		.procname	= "nr_overcommit_hugepages",
		.data		= NULL,
		.maxlen		= sizeof(unsigned long),
		.mode		= 0644,
		.proc_handler	= hugetlb_overcommit_handler,
	},
#endif
	{
		.procname	= "lowmem_reserve_ratio",
		.data		= &sysctl_lowmem_reserve_ratio,
		.maxlen		= sizeof(sysctl_lowmem_reserve_ratio),
		.mode		= 0644,
		.proc_handler	= lowmem_reserve_ratio_sysctl_handler,
	},
	{
		.procname	= "drop_caches",
		.data		= &sysctl_drop_caches,
		.maxlen		= sizeof(int),
		.mode		= 0644,
		.proc_handler	= drop_caches_sysctl_handler,
		.extra1		= &one,
		.extra2		= &four,
	},
#ifdef CONFIG_COMPACTION
	{
		.procname	= "compact_memory",
		.data		= &sysctl_compact_memory,
		.maxlen		= sizeof(int),
		.mode		= 0200,
		.proc_handler	= sysctl_compaction_handler,
	},
	{
		.procname	= "extfrag_threshold",
		.data		= &sysctl_extfrag_threshold,
		.maxlen		= sizeof(int),
		.mode		= 0644,
		.proc_handler	= sysctl_extfrag_handler,
		.extra1		= &min_extfrag_threshold,
		.extra2		= &max_extfrag_threshold,
	},

#endif /* CONFIG_COMPACTION */
	{
		.procname	= "min_free_kbytes",
		.data		= &min_free_kbytes,
		.maxlen		= sizeof(min_free_kbytes),
		.mode		= 0644,
		.proc_handler	= min_free_kbytes_sysctl_handler,
		.extra1		= &zero,
	},
	{
		.procname	= "extra_free_kbytes",
		.data		= &extra_free_kbytes,
		.maxlen		= sizeof(extra_free_kbytes),
		.mode		= 0644,
		.proc_handler	= min_free_kbytes_sysctl_handler,
		.extra1		= &zero,
	},
	{
		.procname	= "min_free_order_shift",
		.data		= &min_free_order_shift,
		.maxlen		= sizeof(min_free_order_shift),
		.mode		= 0644,
		.proc_handler	= &proc_dointvec
	},
	{
		.procname	= "percpu_pagelist_fraction",
		.data		= &percpu_pagelist_fraction,
		.maxlen		= sizeof(percpu_pagelist_fraction),
		.mode		= 0644,
		.proc_handler	= percpu_pagelist_fraction_sysctl_handler,
		.extra1		= &zero,
	},
#ifdef CONFIG_MMU
	{
		.procname	= "max_map_count",
		.data		= &sysctl_max_map_count,
		.maxlen		= sizeof(sysctl_max_map_count),
		.mode		= 0644,
		.proc_handler	= proc_dointvec_minmax,
		.extra1		= &zero,
	},
#else
	{
		.procname	= "nr_trim_pages",
		.data		= &sysctl_nr_trim_pages,
		.maxlen		= sizeof(sysctl_nr_trim_pages),
		.mode		= 0644,
		.proc_handler	= proc_dointvec_minmax,
		.extra1		= &zero,
	},
#endif
	{
		.procname	= "laptop_mode",
		.data		= &laptop_mode,
		.maxlen		= sizeof(laptop_mode),
		.mode		= 0644,
		.proc_handler	= proc_dointvec_jiffies,
	},
	{
		.procname	= "block_dump",
		.data		= &block_dump,
		.maxlen		= sizeof(block_dump),
		.mode		= 0644,
		.proc_handler	= proc_dointvec,
		.extra1		= &zero,
	},
	{
		.procname	= "vfs_cache_pressure",
		.data		= &sysctl_vfs_cache_pressure,
		.maxlen		= sizeof(sysctl_vfs_cache_pressure),
		.mode		= 0644,
		.proc_handler	= proc_dointvec,
		.extra1		= &zero,
	},
#ifdef HAVE_ARCH_PICK_MMAP_LAYOUT
	{
		.procname	= "legacy_va_layout",
		.data		= &sysctl_legacy_va_layout,
		.maxlen		= sizeof(sysctl_legacy_va_layout),
		.mode		= 0644,
		.proc_handler	= proc_dointvec,
		.extra1		= &zero,
	},
#endif
#ifdef CONFIG_NUMA
	{
		.procname	= "zone_reclaim_mode",
		.data		= &zone_reclaim_mode,
		.maxlen		= sizeof(zone_reclaim_mode),
		.mode		= 0644,
		.proc_handler	= proc_dointvec,
		.extra1		= &zero,
	},
	{
		.procname	= "min_unmapped_ratio",
		.data		= &sysctl_min_unmapped_ratio,
		.maxlen		= sizeof(sysctl_min_unmapped_ratio),
		.mode		= 0644,
		.proc_handler	= sysctl_min_unmapped_ratio_sysctl_handler,
		.extra1		= &zero,
		.extra2		= &one_hundred,
	},
	{
		.procname	= "min_slab_ratio",
		.data		= &sysctl_min_slab_ratio,
		.maxlen		= sizeof(sysctl_min_slab_ratio),
		.mode		= 0644,
		.proc_handler	= sysctl_min_slab_ratio_sysctl_handler,
		.extra1		= &zero,
		.extra2		= &one_hundred,
	},
#endif
#ifdef CONFIG_SMP
	{
		.procname	= "stat_interval",
		.data		= &sysctl_stat_interval,
		.maxlen		= sizeof(sysctl_stat_interval),
		.mode		= 0644,
		.proc_handler	= proc_dointvec_jiffies,
	},
#endif
#ifdef CONFIG_MMU
	{
		.procname	= "mmap_min_addr",
		.data		= &dac_mmap_min_addr,
		.maxlen		= sizeof(unsigned long),
		.mode		= 0644,
		.proc_handler	= mmap_min_addr_handler,
	},
#endif
#ifdef CONFIG_NUMA
	{
		.procname	= "numa_zonelist_order",
		.data		= &numa_zonelist_order,
		.maxlen		= NUMA_ZONELIST_ORDER_LEN,
		.mode		= 0644,
		.proc_handler	= numa_zonelist_order_handler,
	},
#endif
#if (defined(CONFIG_X86_32) && !defined(CONFIG_UML))|| \
   (defined(CONFIG_SUPERH) && defined(CONFIG_VSYSCALL))
	{
		.procname	= "vdso_enabled",
#ifdef CONFIG_X86_32
		.data		= &vdso32_enabled,
		.maxlen		= sizeof(vdso32_enabled),
#else
		.data		= &vdso_enabled,
		.maxlen		= sizeof(vdso_enabled),
#endif
		.mode		= 0644,
		.proc_handler	= proc_dointvec,
		.extra1		= &zero,
	},
#endif
#ifdef CONFIG_HIGHMEM
	{
		.procname	= "highmem_is_dirtyable",
		.data		= &vm_highmem_is_dirtyable,
		.maxlen		= sizeof(vm_highmem_is_dirtyable),
		.mode		= 0644,
		.proc_handler	= proc_dointvec_minmax,
		.extra1		= &zero,
		.extra2		= &one,
	},
#endif
#ifdef CONFIG_MEMORY_FAILURE
	{
		.procname	= "memory_failure_early_kill",
		.data		= &sysctl_memory_failure_early_kill,
		.maxlen		= sizeof(sysctl_memory_failure_early_kill),
		.mode		= 0644,
		.proc_handler	= proc_dointvec_minmax,
		.extra1		= &zero,
		.extra2		= &one,
	},
	{
		.procname	= "memory_failure_recovery",
		.data		= &sysctl_memory_failure_recovery,
		.maxlen		= sizeof(sysctl_memory_failure_recovery),
		.mode		= 0644,
		.proc_handler	= proc_dointvec_minmax,
		.extra1		= &zero,
		.extra2		= &one,
	},
#endif
	{
		.procname	= "user_reserve_kbytes",
		.data		= &sysctl_user_reserve_kbytes,
		.maxlen		= sizeof(sysctl_user_reserve_kbytes),
		.mode		= 0644,
		.proc_handler	= proc_doulongvec_minmax,
	},
	{
		.procname	= "admin_reserve_kbytes",
		.data		= &sysctl_admin_reserve_kbytes,
		.maxlen		= sizeof(sysctl_admin_reserve_kbytes),
		.mode		= 0644,
		.proc_handler	= proc_doulongvec_minmax,
	},
#ifdef CONFIG_SWAP
	{
		.procname	= "swap_ratio",
		.data		= &sysctl_swap_ratio,
		.maxlen		= sizeof(sysctl_swap_ratio),
		.mode		= 0644,
		.proc_handler	= proc_dointvec_minmax,
	},
	{
		.procname	= "swap_ratio_enable",
		.data		= &sysctl_swap_ratio_enable,
		.maxlen		= sizeof(sysctl_swap_ratio_enable),
		.mode		= 0644,
		.proc_handler	= proc_dointvec_minmax,
	},
#endif
#ifdef CONFIG_HAVE_ARCH_MMAP_RND_BITS
	{
		.procname	= "mmap_rnd_bits",
		.data		= &mmap_rnd_bits,
		.maxlen		= sizeof(mmap_rnd_bits),
		.mode		= 0600,
		.proc_handler	= proc_dointvec_minmax,
		.extra1		= (void *)&mmap_rnd_bits_min,
		.extra2		= (void *)&mmap_rnd_bits_max,
	},
#endif
#ifdef CONFIG_HAVE_ARCH_MMAP_RND_COMPAT_BITS
	{
		.procname	= "mmap_rnd_compat_bits",
		.data		= &mmap_rnd_compat_bits,
		.maxlen		= sizeof(mmap_rnd_compat_bits),
		.mode		= 0600,
		.proc_handler	= proc_dointvec_minmax,
		.extra1		= (void *)&mmap_rnd_compat_bits_min,
		.extra2		= (void *)&mmap_rnd_compat_bits_max,
	},
#endif
	{ }
};

#if defined(CONFIG_BINFMT_MISC) || defined(CONFIG_BINFMT_MISC_MODULE)
static struct ctl_table binfmt_misc_table[] = {
	{ }
};
#endif

static struct ctl_table fs_table[] = {
	{
		.procname	= "inode-nr",
		.data		= &inodes_stat,
		.maxlen		= 2*sizeof(long),
		.mode		= 0444,
		.proc_handler	= proc_nr_inodes,
	},
	{
		.procname	= "inode-state",
		.data		= &inodes_stat,
		.maxlen		= 7*sizeof(long),
		.mode		= 0444,
		.proc_handler	= proc_nr_inodes,
	},
	{
		.procname	= "file-nr",
		.data		= &files_stat,
		.maxlen		= sizeof(files_stat),
		.mode		= 0444,
		.proc_handler	= proc_nr_files,
	},
	{
		.procname	= "file-max",
		.data		= &files_stat.max_files,
		.maxlen		= sizeof(files_stat.max_files),
		.mode		= 0644,
		.proc_handler	= proc_doulongvec_minmax,
	},
	{
		.procname	= "nr_open",
		.data		= &sysctl_nr_open,
		.maxlen		= sizeof(int),
		.mode		= 0644,
		.proc_handler	= proc_dointvec_minmax,
		.extra1		= &sysctl_nr_open_min,
		.extra2		= &sysctl_nr_open_max,
	},
	{
		.procname	= "dentry-state",
		.data		= &dentry_stat,
		.maxlen		= 6*sizeof(long),
		.mode		= 0444,
		.proc_handler	= proc_nr_dentry,
	},
	{
		.procname	= "overflowuid",
		.data		= &fs_overflowuid,
		.maxlen		= sizeof(int),
		.mode		= 0644,
		.proc_handler	= proc_dointvec_minmax,
		.extra1		= &minolduid,
		.extra2		= &maxolduid,
	},
	{
		.procname	= "overflowgid",
		.data		= &fs_overflowgid,
		.maxlen		= sizeof(int),
		.mode		= 0644,
		.proc_handler	= proc_dointvec_minmax,
		.extra1		= &minolduid,
		.extra2		= &maxolduid,
	},
#ifdef CONFIG_FILE_LOCKING
	{
		.procname	= "leases-enable",
		.data		= &leases_enable,
		.maxlen		= sizeof(int),
		.mode		= 0644,
		.proc_handler	= proc_dointvec,
	},
#endif
#ifdef CONFIG_DNOTIFY
	{
		.procname	= "dir-notify-enable",
		.data		= &dir_notify_enable,
		.maxlen		= sizeof(int),
		.mode		= 0644,
		.proc_handler	= proc_dointvec,
	},
#endif
#ifdef CONFIG_MMU
#ifdef CONFIG_FILE_LOCKING
	{
		.procname	= "lease-break-time",
		.data		= &lease_break_time,
		.maxlen		= sizeof(int),
		.mode		= 0644,
		.proc_handler	= proc_dointvec,
	},
#endif
#ifdef CONFIG_AIO
	{
		.procname	= "aio-nr",
		.data		= &aio_nr,
		.maxlen		= sizeof(aio_nr),
		.mode		= 0444,
		.proc_handler	= proc_doulongvec_minmax,
	},
	{
		.procname	= "aio-max-nr",
		.data		= &aio_max_nr,
		.maxlen		= sizeof(aio_max_nr),
		.mode		= 0644,
		.proc_handler	= proc_doulongvec_minmax,
	},
#endif /* CONFIG_AIO */
#ifdef CONFIG_INOTIFY_USER
	{
		.procname	= "inotify",
		.mode		= 0555,
		.child		= inotify_table,
	},
#endif
#ifdef CONFIG_EPOLL
	{
		.procname	= "epoll",
		.mode		= 0555,
		.child		= epoll_table,
	},
#endif
#endif
	{
		.procname	= "protected_symlinks",
		.data		= &sysctl_protected_symlinks,
		.maxlen		= sizeof(int),
		.mode		= 0600,
		.proc_handler	= proc_dointvec_minmax,
		.extra1		= &zero,
		.extra2		= &one,
	},
	{
		.procname	= "protected_hardlinks",
		.data		= &sysctl_protected_hardlinks,
		.maxlen		= sizeof(int),
		.mode		= 0600,
		.proc_handler	= proc_dointvec_minmax,
		.extra1		= &zero,
		.extra2		= &one,
	},
	{
		.procname	= "suid_dumpable",
		.data		= &suid_dumpable,
		.maxlen		= sizeof(int),
		.mode		= 0644,
		.proc_handler	= proc_dointvec_minmax_coredump,
		.extra1		= &zero,
		.extra2		= &two,
	},
#if defined(CONFIG_BINFMT_MISC) || defined(CONFIG_BINFMT_MISC_MODULE)
	{
		.procname	= "binfmt_misc",
		.mode		= 0555,
		.child		= binfmt_misc_table,
	},
#endif
	{
		.procname	= "pipe-max-size",
		.data		= &pipe_max_size,
		.maxlen		= sizeof(int),
		.mode		= 0644,
		.proc_handler	= &pipe_proc_fn,
		.extra1		= &pipe_min_size,
	},
	{
		.procname	= "pipe-user-pages-hard",
		.data		= &pipe_user_pages_hard,
		.maxlen		= sizeof(pipe_user_pages_hard),
		.mode		= 0644,
		.proc_handler	= proc_doulongvec_minmax,
	},
	{
		.procname	= "pipe-user-pages-soft",
		.data		= &pipe_user_pages_soft,
		.maxlen		= sizeof(pipe_user_pages_soft),
		.mode		= 0644,
		.proc_handler	= proc_doulongvec_minmax,
	},
	{ }
};

static struct ctl_table debug_table[] = {
#ifdef CONFIG_SYSCTL_EXCEPTION_TRACE
	{
		.procname	= "exception-trace",
		.data		= &show_unhandled_signals,
		.maxlen		= sizeof(int),
		.mode		= 0644,
		.proc_handler	= proc_dointvec
	},
#endif
#if defined(CONFIG_OPTPROBES)
	{
		.procname	= "kprobes-optimization",
		.data		= &sysctl_kprobes_optimization,
		.maxlen		= sizeof(int),
		.mode		= 0644,
		.proc_handler	= proc_kprobes_optimization_handler,
		.extra1		= &zero,
		.extra2		= &one,
	},
#endif
	{ }
};

static struct ctl_table dev_table[] = {
	{ }
};

int __init sysctl_init(void)
{
	struct ctl_table_header *hdr;

	hdr = register_sysctl_table(sysctl_base_table);
	kmemleak_not_leak(hdr);
	return 0;
}

#endif /* CONFIG_SYSCTL */

/*
 * /proc/sys support
 */

#ifdef CONFIG_PROC_SYSCTL

static int _proc_do_string(char *data, int maxlen, int write,
			   char __user *buffer,
			   size_t *lenp, loff_t *ppos)
{
	size_t len;
	char __user *p;
	char c;

	if (!data || !maxlen || !*lenp) {
		*lenp = 0;
		return 0;
	}

	if (write) {
		if (sysctl_writes_strict == SYSCTL_WRITES_STRICT) {
			/* Only continue writes not past the end of buffer. */
			len = strlen(data);
			if (len > maxlen - 1)
				len = maxlen - 1;

			if (*ppos > len)
				return 0;
			len = *ppos;
		} else {
			/* Start writing from beginning of buffer. */
			len = 0;
		}

		*ppos += *lenp;
		p = buffer;
		while ((p - buffer) < *lenp && len < maxlen - 1) {
			if (get_user(c, p++))
				return -EFAULT;
			if (c == 0 || c == '\n')
				break;
			data[len++] = c;
		}
		data[len] = 0;
	} else {
		len = strlen(data);
		if (len > maxlen)
			len = maxlen;

		if (*ppos > len) {
			*lenp = 0;
			return 0;
		}

		data += *ppos;
		len  -= *ppos;

		if (len > *lenp)
			len = *lenp;
		if (len)
			if (copy_to_user(buffer, data, len))
				return -EFAULT;
		if (len < *lenp) {
			if (put_user('\n', buffer + len))
				return -EFAULT;
			len++;
		}
		*lenp = len;
		*ppos += len;
	}
	return 0;
}

static void warn_sysctl_write(struct ctl_table *table)
{
	pr_warn_once("%s wrote to %s when file position was not 0!\n"
		"This will not be supported in the future. To silence this\n"
		"warning, set kernel.sysctl_writes_strict = -1\n",
		current->comm, table->procname);
}

/**
 * proc_dostring - read a string sysctl
 * @table: the sysctl table
 * @write: %TRUE if this is a write to the sysctl file
 * @buffer: the user buffer
 * @lenp: the size of the user buffer
 * @ppos: file position
 *
 * Reads/writes a string from/to the user buffer. If the kernel
 * buffer provided is not large enough to hold the string, the
 * string is truncated. The copied string is %NULL-terminated.
 * If the string is being read by the user process, it is copied
 * and a newline '\n' is added. It is truncated if the buffer is
 * not large enough.
 *
 * Returns 0 on success.
 */
int proc_dostring(struct ctl_table *table, int write,
		  void __user *buffer, size_t *lenp, loff_t *ppos)
{
	if (write && *ppos && sysctl_writes_strict == SYSCTL_WRITES_WARN)
		warn_sysctl_write(table);

	return _proc_do_string((char *)(table->data), table->maxlen, write,
			       (char __user *)buffer, lenp, ppos);
}

static size_t proc_skip_spaces(char **buf)
{
	size_t ret;
	char *tmp = skip_spaces(*buf);
	ret = tmp - *buf;
	*buf = tmp;
	return ret;
}

static void proc_skip_char(char **buf, size_t *size, const char v)
{
	while (*size) {
		if (**buf != v)
			break;
		(*size)--;
		(*buf)++;
	}
}

#define TMPBUFLEN 22
/**
 * proc_get_long - reads an ASCII formatted integer from a user buffer
 *
 * @buf: a kernel buffer
 * @size: size of the kernel buffer
 * @val: this is where the number will be stored
 * @neg: set to %TRUE if number is negative
 * @perm_tr: a vector which contains the allowed trailers
 * @perm_tr_len: size of the perm_tr vector
 * @tr: pointer to store the trailer character
 *
 * In case of success %0 is returned and @buf and @size are updated with
 * the amount of bytes read. If @tr is non-NULL and a trailing
 * character exists (size is non-zero after returning from this
 * function), @tr is updated with the trailing character.
 */
static int proc_get_long(char **buf, size_t *size,
			  unsigned long *val, bool *neg,
			  const char *perm_tr, unsigned perm_tr_len, char *tr)
{
	int len;
	char *p, tmp[TMPBUFLEN];

	if (!*size)
		return -EINVAL;

	len = *size;
	if (len > TMPBUFLEN - 1)
		len = TMPBUFLEN - 1;

	memcpy(tmp, *buf, len);

	tmp[len] = 0;
	p = tmp;
	if (*p == '-' && *size > 1) {
		*neg = true;
		p++;
	} else
		*neg = false;
	if (!isdigit(*p))
		return -EINVAL;

	*val = simple_strtoul(p, &p, 0);

	len = p - tmp;

	/* We don't know if the next char is whitespace thus we may accept
	 * invalid integers (e.g. 1234...a) or two integers instead of one
	 * (e.g. 123...1). So lets not allow such large numbers. */
	if (len == TMPBUFLEN - 1)
		return -EINVAL;

	if (len < *size && perm_tr_len && !memchr(perm_tr, *p, perm_tr_len))
		return -EINVAL;

	if (tr && (len < *size))
		*tr = *p;

	*buf += len;
	*size -= len;

	return 0;
}

/**
 * proc_put_long - converts an integer to a decimal ASCII formatted string
 *
 * @buf: the user buffer
 * @size: the size of the user buffer
 * @val: the integer to be converted
 * @neg: sign of the number, %TRUE for negative
 *
 * In case of success %0 is returned and @buf and @size are updated with
 * the amount of bytes written.
 */
static int proc_put_long(void __user **buf, size_t *size, unsigned long val,
			  bool neg)
{
	int len;
	char tmp[TMPBUFLEN], *p = tmp;

	sprintf(p, "%s%lu", neg ? "-" : "", val);
	len = strlen(tmp);
	if (len > *size)
		len = *size;
	if (copy_to_user(*buf, tmp, len))
		return -EFAULT;
	*size -= len;
	*buf += len;
	return 0;
}
#undef TMPBUFLEN

static int proc_put_char(void __user **buf, size_t *size, char c)
{
	if (*size) {
		char __user **buffer = (char __user **)buf;
		if (put_user(c, *buffer))
			return -EFAULT;
		(*size)--, (*buffer)++;
		*buf = *buffer;
	}
	return 0;
}

static int do_proc_dointvec_conv(bool *negp, unsigned long *lvalp,
				 int *valp,
				 int write, void *data)
{
	if (write) {
		*valp = *negp ? -*lvalp : *lvalp;
	} else {
		int val = *valp;
		if (val < 0) {
			*negp = true;
			*lvalp = (unsigned long)-val;
		} else {
			*negp = false;
			*lvalp = (unsigned long)val;
		}
	}
	return 0;
}

static const char proc_wspace_sep[] = { ' ', '\t', '\n' };

static int __do_proc_dointvec(void *tbl_data, struct ctl_table *table,
		  int write, void __user *buffer,
		  size_t *lenp, loff_t *ppos,
		  int (*conv)(bool *negp, unsigned long *lvalp, int *valp,
			      int write, void *data),
		  void *data)
{
	int *i, vleft, first = 1, err = 0;
	unsigned long page = 0;
	size_t left;
	char *kbuf;

	if (!tbl_data || !table->maxlen || !*lenp || (*ppos && !write)) {
		*lenp = 0;
		return 0;
	}

	i = (int *) tbl_data;
	vleft = table->maxlen / sizeof(*i);
	left = *lenp;

	if (!conv)
		conv = do_proc_dointvec_conv;

	if (write) {
		if (*ppos) {
			switch (sysctl_writes_strict) {
			case SYSCTL_WRITES_STRICT:
				goto out;
			case SYSCTL_WRITES_WARN:
				warn_sysctl_write(table);
				break;
			default:
				break;
			}
		}

		if (left > PAGE_SIZE - 1)
			left = PAGE_SIZE - 1;
		page = __get_free_page(GFP_TEMPORARY);
		kbuf = (char *) page;
		if (!kbuf)
			return -ENOMEM;
		if (copy_from_user(kbuf, buffer, left)) {
			err = -EFAULT;
			goto free;
		}
		kbuf[left] = 0;
	}

	for (; left && vleft--; i++, first=0) {
		unsigned long lval;
		bool neg;

		if (write) {
			left -= proc_skip_spaces(&kbuf);

			if (!left)
				break;
			err = proc_get_long(&kbuf, &left, &lval, &neg,
					     proc_wspace_sep,
					     sizeof(proc_wspace_sep), NULL);
			if (err)
				break;
			if (conv(&neg, &lval, i, 1, data)) {
				err = -EINVAL;
				break;
			}
		} else {
			if (conv(&neg, &lval, i, 0, data)) {
				err = -EINVAL;
				break;
			}
			if (!first)
				err = proc_put_char(&buffer, &left, '\t');
			if (err)
				break;
			err = proc_put_long(&buffer, &left, lval, neg);
			if (err)
				break;
		}
	}

	if (!write && !first && left && !err)
		err = proc_put_char(&buffer, &left, '\n');
	if (write && !err && left)
		left -= proc_skip_spaces(&kbuf);
free:
	if (write) {
		free_page(page);
		if (first)
			return err ? : -EINVAL;
	}
	*lenp -= left;
out:
	*ppos += *lenp;
	return err;
}

static int do_proc_dointvec(struct ctl_table *table, int write,
		  void __user *buffer, size_t *lenp, loff_t *ppos,
		  int (*conv)(bool *negp, unsigned long *lvalp, int *valp,
			      int write, void *data),
		  void *data)
{
	return __do_proc_dointvec(table->data, table, write,
			buffer, lenp, ppos, conv, data);
}

/**
 * proc_dointvec - read a vector of integers
 * @table: the sysctl table
 * @write: %TRUE if this is a write to the sysctl file
 * @buffer: the user buffer
 * @lenp: the size of the user buffer
 * @ppos: file position
 *
 * Reads/writes up to table->maxlen/sizeof(unsigned int) integer
 * values from/to the user buffer, treated as an ASCII string.
 *
 * Returns 0 on success.
 */
int proc_dointvec(struct ctl_table *table, int write,
		     void __user *buffer, size_t *lenp, loff_t *ppos)
{
    return do_proc_dointvec(table,write,buffer,lenp,ppos,
		    	    NULL,NULL);
}

/*
 * Taint values can only be increased
 * This means we can safely use a temporary.
 */
static int proc_taint(struct ctl_table *table, int write,
			       void __user *buffer, size_t *lenp, loff_t *ppos)
{
	struct ctl_table t;
	unsigned long tmptaint = get_taint();
	int err;

	if (write && !capable(CAP_SYS_ADMIN))
		return -EPERM;

	t = *table;
	t.data = &tmptaint;
	err = proc_doulongvec_minmax(&t, write, buffer, lenp, ppos);
	if (err < 0)
		return err;

	if (write) {
		/*
		 * Poor man's atomic or. Not worth adding a primitive
		 * to everyone's atomic.h for this
		 */
		int i;
		for (i = 0; i < BITS_PER_LONG && tmptaint >> i; i++) {
			if ((tmptaint >> i) & 1)
				add_taint(i, LOCKDEP_STILL_OK);
		}
	}

	return err;
}

#ifdef CONFIG_PRINTK
static int proc_dointvec_minmax_sysadmin(struct ctl_table *table, int write,
				void __user *buffer, size_t *lenp, loff_t *ppos)
{
	if (write && !capable(CAP_SYS_ADMIN))
		return -EPERM;

	return proc_dointvec_minmax(table, write, buffer, lenp, ppos);
}
#endif

struct do_proc_dointvec_minmax_conv_param {
	int *min;
	int *max;
};

static int do_proc_dointvec_minmax_conv(bool *negp, unsigned long *lvalp,
					int *valp,
					int write, void *data)
{
	struct do_proc_dointvec_minmax_conv_param *param = data;
	if (write) {
		int val = *negp ? -*lvalp : *lvalp;
		if ((param->min && *param->min > val) ||
		    (param->max && *param->max < val))
			return -EINVAL;
		*valp = val;
	} else {
		int val = *valp;
		if (val < 0) {
			*negp = true;
			*lvalp = (unsigned long)-val;
		} else {
			*negp = false;
			*lvalp = (unsigned long)val;
		}
	}
	return 0;
}

/**
 * proc_dointvec_minmax - read a vector of integers with min/max values
 * @table: the sysctl table
 * @write: %TRUE if this is a write to the sysctl file
 * @buffer: the user buffer
 * @lenp: the size of the user buffer
 * @ppos: file position
 *
 * Reads/writes up to table->maxlen/sizeof(unsigned int) integer
 * values from/to the user buffer, treated as an ASCII string.
 *
 * This routine will ensure the values are within the range specified by
 * table->extra1 (min) and table->extra2 (max).
 *
 * Returns 0 on success.
 */
int proc_dointvec_minmax(struct ctl_table *table, int write,
		  void __user *buffer, size_t *lenp, loff_t *ppos)
{
	struct do_proc_dointvec_minmax_conv_param param = {
		.min = (int *) table->extra1,
		.max = (int *) table->extra2,
	};
	return do_proc_dointvec(table, write, buffer, lenp, ppos,
				do_proc_dointvec_minmax_conv, &param);
}

static void validate_coredump_safety(void)
{
#ifdef CONFIG_COREDUMP
	if (suid_dumpable == SUID_DUMP_ROOT &&
	    core_pattern[0] != '/' && core_pattern[0] != '|') {
		printk(KERN_WARNING "Unsafe core_pattern used with "\
			"suid_dumpable=2. Pipe handler or fully qualified "\
			"core dump path required.\n");
	}
#endif
}

static int proc_dointvec_minmax_coredump(struct ctl_table *table, int write,
		void __user *buffer, size_t *lenp, loff_t *ppos)
{
	int error = proc_dointvec_minmax(table, write, buffer, lenp, ppos);
	if (!error)
		validate_coredump_safety();
	return error;
}

#ifdef CONFIG_COREDUMP
static int proc_dostring_coredump(struct ctl_table *table, int write,
		  void __user *buffer, size_t *lenp, loff_t *ppos)
{
	int error = proc_dostring(table, write, buffer, lenp, ppos);
	if (!error)
		validate_coredump_safety();
	return error;
}
#endif

static int __do_proc_doulongvec_minmax(void *data, struct ctl_table *table, int write,
				     void __user *buffer,
				     size_t *lenp, loff_t *ppos,
				     unsigned long convmul,
				     unsigned long convdiv)
{
	unsigned long *i, *min, *max;
	int vleft, first = 1, err = 0;
	unsigned long page = 0;
	size_t left;
	char *kbuf;

	if (!data || !table->maxlen || !*lenp || (*ppos && !write)) {
		*lenp = 0;
		return 0;
	}

	i = (unsigned long *) data;
	min = (unsigned long *) table->extra1;
	max = (unsigned long *) table->extra2;
	vleft = table->maxlen / sizeof(unsigned long);
	left = *lenp;

	if (write) {
		if (*ppos) {
			switch (sysctl_writes_strict) {
			case SYSCTL_WRITES_STRICT:
				goto out;
			case SYSCTL_WRITES_WARN:
				warn_sysctl_write(table);
				break;
			default:
				break;
			}
		}

		if (left > PAGE_SIZE - 1)
			left = PAGE_SIZE - 1;
		page = __get_free_page(GFP_TEMPORARY);
		kbuf = (char *) page;
		if (!kbuf)
			return -ENOMEM;
		if (copy_from_user(kbuf, buffer, left)) {
			err = -EFAULT;
			goto free;
		}
		kbuf[left] = 0;
	}

	for (; left && vleft--; i++, first = 0) {
		unsigned long val;

		if (write) {
			bool neg;

			left -= proc_skip_spaces(&kbuf);

			err = proc_get_long(&kbuf, &left, &val, &neg,
					     proc_wspace_sep,
					     sizeof(proc_wspace_sep), NULL);
			if (err)
				break;
			if (neg)
				continue;
			if ((min && val < *min) || (max && val > *max))
				continue;
			*i = val;
		} else {
			val = convdiv * (*i) / convmul;
			if (!first) {
				err = proc_put_char(&buffer, &left, '\t');
				if (err)
					break;
			}
			err = proc_put_long(&buffer, &left, val, false);
			if (err)
				break;
		}
	}

	if (!write && !first && left && !err)
		err = proc_put_char(&buffer, &left, '\n');
	if (write && !err)
		left -= proc_skip_spaces(&kbuf);
free:
	if (write) {
		free_page(page);
		if (first)
			return err ? : -EINVAL;
	}
	*lenp -= left;
out:
	*ppos += *lenp;
	return err;
}

static int do_proc_doulongvec_minmax(struct ctl_table *table, int write,
				     void __user *buffer,
				     size_t *lenp, loff_t *ppos,
				     unsigned long convmul,
				     unsigned long convdiv)
{
	return __do_proc_doulongvec_minmax(table->data, table, write,
			buffer, lenp, ppos, convmul, convdiv);
}

/**
 * proc_doulongvec_minmax - read a vector of long integers with min/max values
 * @table: the sysctl table
 * @write: %TRUE if this is a write to the sysctl file
 * @buffer: the user buffer
 * @lenp: the size of the user buffer
 * @ppos: file position
 *
 * Reads/writes up to table->maxlen/sizeof(unsigned long) unsigned long
 * values from/to the user buffer, treated as an ASCII string.
 *
 * This routine will ensure the values are within the range specified by
 * table->extra1 (min) and table->extra2 (max).
 *
 * Returns 0 on success.
 */
int proc_doulongvec_minmax(struct ctl_table *table, int write,
			   void __user *buffer, size_t *lenp, loff_t *ppos)
{
    return do_proc_doulongvec_minmax(table, write, buffer, lenp, ppos, 1l, 1l);
}

/**
 * proc_doulongvec_ms_jiffies_minmax - read a vector of millisecond values with min/max values
 * @table: the sysctl table
 * @write: %TRUE if this is a write to the sysctl file
 * @buffer: the user buffer
 * @lenp: the size of the user buffer
 * @ppos: file position
 *
 * Reads/writes up to table->maxlen/sizeof(unsigned long) unsigned long
 * values from/to the user buffer, treated as an ASCII string. The values
 * are treated as milliseconds, and converted to jiffies when they are stored.
 *
 * This routine will ensure the values are within the range specified by
 * table->extra1 (min) and table->extra2 (max).
 *
 * Returns 0 on success.
 */
int proc_doulongvec_ms_jiffies_minmax(struct ctl_table *table, int write,
				      void __user *buffer,
				      size_t *lenp, loff_t *ppos)
{
    return do_proc_doulongvec_minmax(table, write, buffer,
				     lenp, ppos, HZ, 1000l);
}


static int do_proc_dointvec_jiffies_conv(bool *negp, unsigned long *lvalp,
					 int *valp,
					 int write, void *data)
{
	if (write) {
		if (*lvalp > LONG_MAX / HZ)
			return 1;
		*valp = *negp ? -(*lvalp*HZ) : (*lvalp*HZ);
	} else {
		int val = *valp;
		unsigned long lval;
		if (val < 0) {
			*negp = true;
			lval = (unsigned long)-val;
		} else {
			*negp = false;
			lval = (unsigned long)val;
		}
		*lvalp = lval / HZ;
	}
	return 0;
}

static int do_proc_dointvec_userhz_jiffies_conv(bool *negp, unsigned long *lvalp,
						int *valp,
						int write, void *data)
{
	if (write) {
		if (USER_HZ < HZ && *lvalp > (LONG_MAX / HZ) * USER_HZ)
			return 1;
		*valp = clock_t_to_jiffies(*negp ? -*lvalp : *lvalp);
	} else {
		int val = *valp;
		unsigned long lval;
		if (val < 0) {
			*negp = true;
			lval = (unsigned long)-val;
		} else {
			*negp = false;
			lval = (unsigned long)val;
		}
		*lvalp = jiffies_to_clock_t(lval);
	}
	return 0;
}

static int do_proc_dointvec_ms_jiffies_conv(bool *negp, unsigned long *lvalp,
					    int *valp,
					    int write, void *data)
{
	if (write) {
		unsigned long jif = msecs_to_jiffies(*negp ? -*lvalp : *lvalp);

		if (jif > INT_MAX)
			return 1;
		*valp = (int)jif;
	} else {
		int val = *valp;
		unsigned long lval;
		if (val < 0) {
			*negp = true;
			lval = (unsigned long)-val;
		} else {
			*negp = false;
			lval = (unsigned long)val;
		}
		*lvalp = jiffies_to_msecs(lval);
	}
	return 0;
}

/**
 * proc_dointvec_jiffies - read a vector of integers as seconds
 * @table: the sysctl table
 * @write: %TRUE if this is a write to the sysctl file
 * @buffer: the user buffer
 * @lenp: the size of the user buffer
 * @ppos: file position
 *
 * Reads/writes up to table->maxlen/sizeof(unsigned int) integer
 * values from/to the user buffer, treated as an ASCII string.
 * The values read are assumed to be in seconds, and are converted into
 * jiffies.
 *
 * Returns 0 on success.
 */
int proc_dointvec_jiffies(struct ctl_table *table, int write,
			  void __user *buffer, size_t *lenp, loff_t *ppos)
{
    return do_proc_dointvec(table,write,buffer,lenp,ppos,
		    	    do_proc_dointvec_jiffies_conv,NULL);
}

/**
 * proc_dointvec_userhz_jiffies - read a vector of integers as 1/USER_HZ seconds
 * @table: the sysctl table
 * @write: %TRUE if this is a write to the sysctl file
 * @buffer: the user buffer
 * @lenp: the size of the user buffer
 * @ppos: pointer to the file position
 *
 * Reads/writes up to table->maxlen/sizeof(unsigned int) integer
 * values from/to the user buffer, treated as an ASCII string.
 * The values read are assumed to be in 1/USER_HZ seconds, and
 * are converted into jiffies.
 *
 * Returns 0 on success.
 */
int proc_dointvec_userhz_jiffies(struct ctl_table *table, int write,
				 void __user *buffer, size_t *lenp, loff_t *ppos)
{
    return do_proc_dointvec(table,write,buffer,lenp,ppos,
		    	    do_proc_dointvec_userhz_jiffies_conv,NULL);
}

/**
 * proc_dointvec_ms_jiffies - read a vector of integers as 1 milliseconds
 * @table: the sysctl table
 * @write: %TRUE if this is a write to the sysctl file
 * @buffer: the user buffer
 * @lenp: the size of the user buffer
 * @ppos: file position
 * @ppos: the current position in the file
 *
 * Reads/writes up to table->maxlen/sizeof(unsigned int) integer
 * values from/to the user buffer, treated as an ASCII string.
 * The values read are assumed to be in 1/1000 seconds, and
 * are converted into jiffies.
 *
 * Returns 0 on success.
 */
int proc_dointvec_ms_jiffies(struct ctl_table *table, int write,
			     void __user *buffer, size_t *lenp, loff_t *ppos)
{
	return do_proc_dointvec(table, write, buffer, lenp, ppos,
				do_proc_dointvec_ms_jiffies_conv, NULL);
}

static int proc_do_cad_pid(struct ctl_table *table, int write,
			   void __user *buffer, size_t *lenp, loff_t *ppos)
{
	struct pid *new_pid;
	pid_t tmp;
	int r;

	tmp = pid_vnr(cad_pid);

	r = __do_proc_dointvec(&tmp, table, write, buffer,
			       lenp, ppos, NULL, NULL);
	if (r || !write)
		return r;

	new_pid = find_get_pid(tmp);
	if (!new_pid)
		return -ESRCH;

	put_pid(xchg(&cad_pid, new_pid));
	return 0;
}

/**
 * proc_do_large_bitmap - read/write from/to a large bitmap
 * @table: the sysctl table
 * @write: %TRUE if this is a write to the sysctl file
 * @buffer: the user buffer
 * @lenp: the size of the user buffer
 * @ppos: file position
 *
 * The bitmap is stored at table->data and the bitmap length (in bits)
 * in table->maxlen.
 *
 * We use a range comma separated format (e.g. 1,3-4,10-10) so that
 * large bitmaps may be represented in a compact manner. Writing into
 * the file will clear the bitmap then update it with the given input.
 *
 * Returns 0 on success.
 */
int proc_do_large_bitmap(struct ctl_table *table, int write,
			 void __user *buffer, size_t *lenp, loff_t *ppos)
{
	int err = 0;
	bool first = 1;
	size_t left = *lenp;
	unsigned long bitmap_len = table->maxlen;
	unsigned long *bitmap = *(unsigned long **) table->data;
	unsigned long *tmp_bitmap = NULL;
	char tr_a[] = { '-', ',', '\n' }, tr_b[] = { ',', '\n', 0 }, c;

	if (!bitmap || !bitmap_len || !left || (*ppos && !write)) {
		*lenp = 0;
		return 0;
	}

	if (write) {
		unsigned long page = 0;
		char *kbuf;

		if (left > PAGE_SIZE - 1)
			left = PAGE_SIZE - 1;

		page = __get_free_page(GFP_TEMPORARY);
		kbuf = (char *) page;
		if (!kbuf)
			return -ENOMEM;
		if (copy_from_user(kbuf, buffer, left)) {
			free_page(page);
			return -EFAULT;
                }
		kbuf[left] = 0;

		tmp_bitmap = kzalloc(BITS_TO_LONGS(bitmap_len) * sizeof(unsigned long),
				     GFP_KERNEL);
		if (!tmp_bitmap) {
			free_page(page);
			return -ENOMEM;
		}
		proc_skip_char(&kbuf, &left, '\n');
		while (!err && left) {
			unsigned long val_a, val_b;
			bool neg;

			err = proc_get_long(&kbuf, &left, &val_a, &neg, tr_a,
					     sizeof(tr_a), &c);
			if (err)
				break;
			if (val_a >= bitmap_len || neg) {
				err = -EINVAL;
				break;
			}

			val_b = val_a;
			if (left) {
				kbuf++;
				left--;
			}

			if (c == '-') {
				err = proc_get_long(&kbuf, &left, &val_b,
						     &neg, tr_b, sizeof(tr_b),
						     &c);
				if (err)
					break;
				if (val_b >= bitmap_len || neg ||
				    val_a > val_b) {
					err = -EINVAL;
					break;
				}
				if (left) {
					kbuf++;
					left--;
				}
			}

			bitmap_set(tmp_bitmap, val_a, val_b - val_a + 1);
			first = 0;
			proc_skip_char(&kbuf, &left, '\n');
		}
		free_page(page);
	} else {
		unsigned long bit_a, bit_b = 0;

		while (left) {
			bit_a = find_next_bit(bitmap, bitmap_len, bit_b);
			if (bit_a >= bitmap_len)
				break;
			bit_b = find_next_zero_bit(bitmap, bitmap_len,
						   bit_a + 1) - 1;

			if (!first) {
				err = proc_put_char(&buffer, &left, ',');
				if (err)
					break;
			}
			err = proc_put_long(&buffer, &left, bit_a, false);
			if (err)
				break;
			if (bit_a != bit_b) {
				err = proc_put_char(&buffer, &left, '-');
				if (err)
					break;
				err = proc_put_long(&buffer, &left, bit_b, false);
				if (err)
					break;
			}

			first = 0; bit_b++;
		}
		if (!err)
			err = proc_put_char(&buffer, &left, '\n');
	}

	if (!err) {
		if (write) {
			if (*ppos)
				bitmap_or(bitmap, bitmap, tmp_bitmap, bitmap_len);
			else
				bitmap_copy(bitmap, tmp_bitmap, bitmap_len);
		}
		kfree(tmp_bitmap);
		*lenp -= left;
		*ppos += *lenp;
		return 0;
	} else {
		kfree(tmp_bitmap);
		return err;
	}
}

#else /* CONFIG_PROC_SYSCTL */

int proc_dostring(struct ctl_table *table, int write,
		  void __user *buffer, size_t *lenp, loff_t *ppos)
{
	return -ENOSYS;
}

int proc_dointvec(struct ctl_table *table, int write,
		  void __user *buffer, size_t *lenp, loff_t *ppos)
{
	return -ENOSYS;
}

int proc_dointvec_minmax(struct ctl_table *table, int write,
		    void __user *buffer, size_t *lenp, loff_t *ppos)
{
	return -ENOSYS;
}

int proc_dointvec_jiffies(struct ctl_table *table, int write,
		    void __user *buffer, size_t *lenp, loff_t *ppos)
{
	return -ENOSYS;
}

int proc_dointvec_userhz_jiffies(struct ctl_table *table, int write,
		    void __user *buffer, size_t *lenp, loff_t *ppos)
{
	return -ENOSYS;
}

int proc_dointvec_ms_jiffies(struct ctl_table *table, int write,
			     void __user *buffer, size_t *lenp, loff_t *ppos)
{
	return -ENOSYS;
}

int proc_doulongvec_minmax(struct ctl_table *table, int write,
		    void __user *buffer, size_t *lenp, loff_t *ppos)
{
	return -ENOSYS;
}

int proc_doulongvec_ms_jiffies_minmax(struct ctl_table *table, int write,
				      void __user *buffer,
				      size_t *lenp, loff_t *ppos)
{
    return -ENOSYS;
}


#endif /* CONFIG_PROC_SYSCTL */

/*
 * No sense putting this after each symbol definition, twice,
 * exception granted :-)
 */
EXPORT_SYMBOL(proc_dointvec);
EXPORT_SYMBOL(proc_dointvec_jiffies);
EXPORT_SYMBOL(proc_dointvec_minmax);
EXPORT_SYMBOL(proc_dointvec_userhz_jiffies);
EXPORT_SYMBOL(proc_dointvec_ms_jiffies);
EXPORT_SYMBOL(proc_dostring);
EXPORT_SYMBOL(proc_doulongvec_minmax);
EXPORT_SYMBOL(proc_doulongvec_ms_jiffies_minmax);<|MERGE_RESOLUTION|>--- conflicted
+++ resolved
@@ -556,64 +556,6 @@
 		.extra2		= &max_sched_granularity_ns,
 	},
 	{
-		.procname	= "sched_is_big_little",
-		.data		= &sysctl_sched_is_big_little,
-		.maxlen		= sizeof(unsigned int),
-		.mode		= 0644,
-		.proc_handler	= proc_dointvec,
-	},
-#ifdef CONFIG_SCHED_WALT
-	{
-		.procname	= "sched_use_walt_cpu_util",
-		.data		= &sysctl_sched_use_walt_cpu_util,
-		.maxlen		= sizeof(unsigned int),
-		.mode		= 0644,
-		.proc_handler	= proc_dointvec,
-	},
-	{
-		.procname	= "sched_use_walt_task_util",
-		.data		= &sysctl_sched_use_walt_task_util,
-		.maxlen		= sizeof(unsigned int),
-		.mode		= 0644,
-		.proc_handler	= proc_dointvec,
-	},
-	{
-		.procname	= "sched_walt_init_task_load_pct",
-		.data		= &sysctl_sched_walt_init_task_load_pct,
-		.maxlen		= sizeof(unsigned int),
-		.mode		= 0644,
-		.proc_handler	= proc_dointvec,
-	},
-	{
-		.procname	= "sched_walt_cpu_high_irqload",
-		.data		= &sysctl_sched_walt_cpu_high_irqload,
-		.maxlen		= sizeof(unsigned int),
-		.mode		= 0644,
-		.proc_handler	= proc_dointvec,
-	},
-#endif
-	{
-		.procname	= "sched_sync_hint_enable",
-		.data		= &sysctl_sched_sync_hint_enable,
-		.maxlen		= sizeof(unsigned int),
-		.mode		= 0644,
-		.proc_handler	= proc_dointvec,
-	},
-	{
-		.procname	= "sched_initial_task_util",
-		.data		= &sysctl_sched_initial_task_util,
-		.maxlen		= sizeof(unsigned int),
-		.mode		= 0644,
-		.proc_handler	= proc_dointvec,
-	},
-	{
-		.procname	= "sched_cstate_aware",
-		.data		= &sysctl_sched_cstate_aware,
-		.maxlen		= sizeof(unsigned int),
-		.mode		= 0644,
-		.proc_handler	= proc_dointvec,
-	},
-	{
 		.procname	= "sched_wakeup_granularity_ns",
 		.data		= &sysctl_sched_wakeup_granularity,
 		.maxlen		= sizeof(unsigned int),
@@ -753,7 +695,6 @@
 		.extra1		= &one,
 	},
 #endif
-<<<<<<< HEAD
 #ifdef CONFIG_SCHEDSTATS
 #ifdef CONFIG_SCHED_QHMP
 	{
@@ -776,22 +717,6 @@
 		.proc_handler	= sched_max_latency_sysctl,
 	},
 #endif
-=======
-#ifdef CONFIG_SCHED_TUNE
-	{
-		.procname	= "sched_cfs_boost",
-		.data		= &sysctl_sched_cfs_boost,
-		.maxlen		= sizeof(sysctl_sched_cfs_boost),
-#ifdef CONFIG_CGROUP_SCHEDTUNE
-		.mode		= 0444,
-#else
-		.mode		= 0644,
-#endif
-		.proc_handler	= &sysctl_sched_cfs_boost_handler,
-		.extra1		= &zero,
-		.extra2		= &one_hundred,
-	},
->>>>>>> 4450e966
 #endif
 #ifdef CONFIG_PROVE_LOCKING
 	{
