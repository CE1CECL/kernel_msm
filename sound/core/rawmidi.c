/*
 *  Abstract layer for MIDI v1.0 stream
 *  Copyright (c) by Jaroslav Kysela <perex@perex.cz>
 *
 *
 *   This program is free software; you can redistribute it and/or modify
 *   it under the terms of the GNU General Public License as published by
 *   the Free Software Foundation; either version 2 of the License, or
 *   (at your option) any later version.
 *
 *   This program is distributed in the hope that it will be useful,
 *   but WITHOUT ANY WARRANTY; without even the implied warranty of
 *   MERCHANTABILITY or FITNESS FOR A PARTICULAR PURPOSE.  See the
 *   GNU General Public License for more details.
 *
 *   You should have received a copy of the GNU General Public License
 *   along with this program; if not, write to the Free Software
 *   Foundation, Inc., 59 Temple Place, Suite 330, Boston, MA  02111-1307 USA
 *
 */

#include <sound/core.h>
#include <linux/major.h>
#include <linux/init.h>
#include <linux/sched.h>
#include <linux/slab.h>
#include <linux/time.h>
#include <linux/wait.h>
#include <linux/mutex.h>
#include <linux/module.h>
#include <linux/delay.h>
#include <sound/rawmidi.h>
#include <sound/info.h>
#include <sound/control.h>
#include <sound/minors.h>
#include <sound/initval.h>

MODULE_AUTHOR("Jaroslav Kysela <perex@perex.cz>");
MODULE_DESCRIPTION("Midlevel RawMidi code for ALSA.");
MODULE_LICENSE("GPL");

#ifdef CONFIG_SND_OSSEMUL
static int midi_map[SNDRV_CARDS];
static int amidi_map[SNDRV_CARDS] = {[0 ... (SNDRV_CARDS-1)] = 1};
module_param_array(midi_map, int, NULL, 0444);
MODULE_PARM_DESC(midi_map, "Raw MIDI device number assigned to 1st OSS device.");
module_param_array(amidi_map, int, NULL, 0444);
MODULE_PARM_DESC(amidi_map, "Raw MIDI device number assigned to 2nd OSS device.");
#endif /* CONFIG_SND_OSSEMUL */

static int snd_rawmidi_free(struct snd_rawmidi *rawmidi);
static int snd_rawmidi_dev_free(struct snd_device *device);
static int snd_rawmidi_dev_register(struct snd_device *device);
static int snd_rawmidi_dev_disconnect(struct snd_device *device);

static LIST_HEAD(snd_rawmidi_devices);
static DEFINE_MUTEX(register_mutex);

#define rmidi_err(rmidi, fmt, args...) \
	dev_err(&(rmidi)->dev, fmt, ##args)
#define rmidi_warn(rmidi, fmt, args...) \
	dev_warn(&(rmidi)->dev, fmt, ##args)
#define rmidi_dbg(rmidi, fmt, args...) \
	dev_dbg(&(rmidi)->dev, fmt, ##args)

static struct snd_rawmidi *snd_rawmidi_search(struct snd_card *card, int device)
{
	struct snd_rawmidi *rawmidi;

	list_for_each_entry(rawmidi, &snd_rawmidi_devices, list)
		if (rawmidi->card == card && rawmidi->device == device)
			return rawmidi;
	return NULL;
}

static inline unsigned short snd_rawmidi_file_flags(struct file *file)
{
	switch (file->f_mode & (FMODE_READ | FMODE_WRITE)) {
	case FMODE_WRITE:
		return SNDRV_RAWMIDI_LFLG_OUTPUT;
	case FMODE_READ:
		return SNDRV_RAWMIDI_LFLG_INPUT;
	default:
		return SNDRV_RAWMIDI_LFLG_OPEN;
	}
}

static inline int snd_rawmidi_ready(struct snd_rawmidi_substream *substream)
{
	struct snd_rawmidi_runtime *runtime = substream->runtime;
	return runtime->avail >= runtime->avail_min;
}

static inline int snd_rawmidi_ready_append(struct snd_rawmidi_substream *substream,
					   size_t count)
{
	struct snd_rawmidi_runtime *runtime = substream->runtime;
	return runtime->avail >= runtime->avail_min &&
	       (!substream->append || runtime->avail >= count);
}

static void snd_rawmidi_input_event_work(struct work_struct *work)
{
	struct snd_rawmidi_runtime *runtime =
		container_of(work, struct snd_rawmidi_runtime, event_work);
	if (runtime->event)
		runtime->event(runtime->substream);
}

static int snd_rawmidi_runtime_create(struct snd_rawmidi_substream *substream)
{
	struct snd_rawmidi_runtime *runtime;

	if ((runtime = kzalloc(sizeof(*runtime), GFP_KERNEL)) == NULL)
		return -ENOMEM;
	runtime->substream = substream;
	spin_lock_init(&runtime->lock);
	mutex_init(&runtime->realloc_mutex);
	init_waitqueue_head(&runtime->sleep);
	INIT_WORK(&runtime->event_work, snd_rawmidi_input_event_work);
	runtime->event = NULL;
	runtime->buffer_size = PAGE_SIZE;
	runtime->avail_min = 1;
	if (substream->stream == SNDRV_RAWMIDI_STREAM_INPUT)
		runtime->avail = 0;
	else
		runtime->avail = runtime->buffer_size;
	if ((runtime->buffer = kmalloc(runtime->buffer_size, GFP_KERNEL)) == NULL) {
		kfree(runtime);
		return -ENOMEM;
	}
	runtime->appl_ptr = runtime->hw_ptr = 0;
	substream->runtime = runtime;
	return 0;
}

static int snd_rawmidi_runtime_free(struct snd_rawmidi_substream *substream)
{
	struct snd_rawmidi_runtime *runtime = substream->runtime;

	kfree(runtime->buffer);
	kfree(runtime);
	substream->runtime = NULL;
	return 0;
}

static inline void snd_rawmidi_output_trigger(struct snd_rawmidi_substream *substream,int up)
{
	if (!substream->opened)
		return;
	substream->ops->trigger(substream, up);
}

static void snd_rawmidi_input_trigger(struct snd_rawmidi_substream *substream, int up)
{
	if (!substream->opened)
		return;
	substream->ops->trigger(substream, up);
	if (!up)
		cancel_work_sync(&substream->runtime->event_work);
}

int snd_rawmidi_drop_output(struct snd_rawmidi_substream *substream)
{
	unsigned long flags;
	struct snd_rawmidi_runtime *runtime = substream->runtime;

	snd_rawmidi_output_trigger(substream, 0);
	runtime->drain = 0;
	spin_lock_irqsave(&runtime->lock, flags);
	runtime->appl_ptr = runtime->hw_ptr = 0;
	runtime->avail = runtime->buffer_size;
	spin_unlock_irqrestore(&runtime->lock, flags);
	return 0;
}
EXPORT_SYMBOL(snd_rawmidi_drop_output);

int snd_rawmidi_drain_output(struct snd_rawmidi_substream *substream)
{
	int err;
	long timeout;
	struct snd_rawmidi_runtime *runtime = substream->runtime;

	err = 0;
	runtime->drain = 1;
	timeout = wait_event_interruptible_timeout(runtime->sleep,
				(runtime->avail >= runtime->buffer_size),
				10*HZ);
	if (signal_pending(current))
		err = -ERESTARTSYS;
	if (runtime->avail < runtime->buffer_size && !timeout) {
		rmidi_warn(substream->rmidi,
			   "rawmidi drain error (avail = %li, buffer_size = %li)\n",
			   (long)runtime->avail, (long)runtime->buffer_size);
		err = -EIO;
	}
	runtime->drain = 0;
	if (err != -ERESTARTSYS) {
		/* we need wait a while to make sure that Tx FIFOs are empty */
		if (substream->ops->drain)
			substream->ops->drain(substream);
		else
			msleep(50);
		snd_rawmidi_drop_output(substream);
	}
	return err;
}
EXPORT_SYMBOL(snd_rawmidi_drain_output);

int snd_rawmidi_drain_input(struct snd_rawmidi_substream *substream)
{
	unsigned long flags;
	struct snd_rawmidi_runtime *runtime = substream->runtime;

	snd_rawmidi_input_trigger(substream, 0);
	runtime->drain = 0;
	spin_lock_irqsave(&runtime->lock, flags);
	runtime->appl_ptr = runtime->hw_ptr = 0;
	runtime->avail = 0;
	spin_unlock_irqrestore(&runtime->lock, flags);
	return 0;
}
EXPORT_SYMBOL(snd_rawmidi_drain_input);

/* look for an available substream for the given stream direction;
 * if a specific subdevice is given, try to assign it
 */
static int assign_substream(struct snd_rawmidi *rmidi, int subdevice,
			    int stream, int mode,
			    struct snd_rawmidi_substream **sub_ret)
{
	struct snd_rawmidi_substream *substream;
	struct snd_rawmidi_str *s = &rmidi->streams[stream];
	static unsigned int info_flags[2] = {
		[SNDRV_RAWMIDI_STREAM_OUTPUT] = SNDRV_RAWMIDI_INFO_OUTPUT,
		[SNDRV_RAWMIDI_STREAM_INPUT] = SNDRV_RAWMIDI_INFO_INPUT,
	};

	if (!(rmidi->info_flags & info_flags[stream]))
		return -ENXIO;
	if (subdevice >= 0 && subdevice >= s->substream_count)
		return -ENODEV;

	list_for_each_entry(substream, &s->substreams, list) {
		if (substream->opened) {
			if (stream == SNDRV_RAWMIDI_STREAM_INPUT ||
			    !(mode & SNDRV_RAWMIDI_LFLG_APPEND) ||
			    !substream->append)
				continue;
		}
		if (subdevice < 0 || subdevice == substream->number) {
			*sub_ret = substream;
			return 0;
		}
	}
	return -EAGAIN;
}

/* open and do ref-counting for the given substream */
static int open_substream(struct snd_rawmidi *rmidi,
			  struct snd_rawmidi_substream *substream,
			  int mode)
{
	int err;

	if (substream->use_count == 0) {
		err = snd_rawmidi_runtime_create(substream);
		if (err < 0)
			return err;
		err = substream->ops->open(substream);
		if (err < 0) {
			snd_rawmidi_runtime_free(substream);
			return err;
		}
		substream->opened = 1;
		substream->active_sensing = 0;
		if (mode & SNDRV_RAWMIDI_LFLG_APPEND)
			substream->append = 1;
		substream->pid = get_pid(task_pid(current));
		rmidi->streams[substream->stream].substream_opened++;
	}
	substream->use_count++;
	return 0;
}

static void close_substream(struct snd_rawmidi *rmidi,
			    struct snd_rawmidi_substream *substream,
			    int cleanup);

static int rawmidi_open_priv(struct snd_rawmidi *rmidi, int subdevice, int mode,
			     struct snd_rawmidi_file *rfile)
{
	struct snd_rawmidi_substream *sinput = NULL, *soutput = NULL;
	int err;

	rfile->input = rfile->output = NULL;
	if (mode & SNDRV_RAWMIDI_LFLG_INPUT) {
		err = assign_substream(rmidi, subdevice,
				       SNDRV_RAWMIDI_STREAM_INPUT,
				       mode, &sinput);
		if (err < 0)
			return err;
	}
	if (mode & SNDRV_RAWMIDI_LFLG_OUTPUT) {
		err = assign_substream(rmidi, subdevice,
				       SNDRV_RAWMIDI_STREAM_OUTPUT,
				       mode, &soutput);
		if (err < 0)
			return err;
	}

	if (sinput) {
		err = open_substream(rmidi, sinput, mode);
		if (err < 0)
			return err;
	}
	if (soutput) {
		err = open_substream(rmidi, soutput, mode);
		if (err < 0) {
			if (sinput)
				close_substream(rmidi, sinput, 0);
			return err;
		}
	}

	rfile->rmidi = rmidi;
	rfile->input = sinput;
	rfile->output = soutput;
	return 0;
}

/* called from sound/core/seq/seq_midi.c */
int snd_rawmidi_kernel_open(struct snd_card *card, int device, int subdevice,
			    int mode, struct snd_rawmidi_file * rfile)
{
	struct snd_rawmidi *rmidi;
	int err;

	if (snd_BUG_ON(!rfile))
		return -EINVAL;

	mutex_lock(&register_mutex);
	rmidi = snd_rawmidi_search(card, device);
	if (rmidi == NULL) {
		mutex_unlock(&register_mutex);
		return -ENODEV;
	}
	if (!try_module_get(rmidi->card->module)) {
		mutex_unlock(&register_mutex);
		return -ENXIO;
	}
	mutex_unlock(&register_mutex);

	mutex_lock(&rmidi->open_mutex);
	err = rawmidi_open_priv(rmidi, subdevice, mode, rfile);
	mutex_unlock(&rmidi->open_mutex);
	if (err < 0)
		module_put(rmidi->card->module);
	return err;
}
EXPORT_SYMBOL(snd_rawmidi_kernel_open);

static int snd_rawmidi_open(struct inode *inode, struct file *file)
{
	int maj = imajor(inode);
	struct snd_card *card;
	int subdevice;
	unsigned short fflags;
	int err;
	struct snd_rawmidi *rmidi;
	struct snd_rawmidi_file *rawmidi_file = NULL;
	wait_queue_t wait;

	if ((file->f_flags & O_APPEND) && !(file->f_flags & O_NONBLOCK)) 
		return -EINVAL;		/* invalid combination */

	err = nonseekable_open(inode, file);
	if (err < 0)
		return err;

	if (maj == snd_major) {
		rmidi = snd_lookup_minor_data(iminor(inode),
					      SNDRV_DEVICE_TYPE_RAWMIDI);
#ifdef CONFIG_SND_OSSEMUL
	} else if (maj == SOUND_MAJOR) {
		rmidi = snd_lookup_oss_minor_data(iminor(inode),
						  SNDRV_OSS_DEVICE_TYPE_MIDI);
#endif
	} else
		return -ENXIO;

	if (rmidi == NULL)
		return -ENODEV;

	if (!try_module_get(rmidi->card->module)) {
		snd_card_unref(rmidi->card);
		return -ENXIO;
	}

	mutex_lock(&rmidi->open_mutex);
	card = rmidi->card;
	err = snd_card_file_add(card, file);
	if (err < 0)
		goto __error_card;
	fflags = snd_rawmidi_file_flags(file);
	if ((file->f_flags & O_APPEND) || maj == SOUND_MAJOR) /* OSS emul? */
		fflags |= SNDRV_RAWMIDI_LFLG_APPEND;
	rawmidi_file = kmalloc(sizeof(*rawmidi_file), GFP_KERNEL);
	if (rawmidi_file == NULL) {
		err = -ENOMEM;
		goto __error;
	}
	init_waitqueue_entry(&wait, current);
	add_wait_queue(&rmidi->open_wait, &wait);
	while (1) {
		subdevice = snd_ctl_get_preferred_subdevice(card, SND_CTL_SUBDEV_RAWMIDI);
		err = rawmidi_open_priv(rmidi, subdevice, fflags, rawmidi_file);
		if (err >= 0)
			break;
		if (err == -EAGAIN) {
			if (file->f_flags & O_NONBLOCK) {
				err = -EBUSY;
				break;
			}
		} else
			break;
		set_current_state(TASK_INTERRUPTIBLE);
		mutex_unlock(&rmidi->open_mutex);
		schedule();
		mutex_lock(&rmidi->open_mutex);
		if (rmidi->card->shutdown) {
			err = -ENODEV;
			break;
		}
		if (signal_pending(current)) {
			err = -ERESTARTSYS;
			break;
		}
	}
	remove_wait_queue(&rmidi->open_wait, &wait);
	if (err < 0) {
		kfree(rawmidi_file);
		goto __error;
	}
#ifdef CONFIG_SND_OSSEMUL
	if (rawmidi_file->input && rawmidi_file->input->runtime)
		rawmidi_file->input->runtime->oss = (maj == SOUND_MAJOR);
	if (rawmidi_file->output && rawmidi_file->output->runtime)
		rawmidi_file->output->runtime->oss = (maj == SOUND_MAJOR);
#endif
	file->private_data = rawmidi_file;
	mutex_unlock(&rmidi->open_mutex);
	snd_card_unref(rmidi->card);
	return 0;

 __error:
	snd_card_file_remove(card, file);
 __error_card:
	mutex_unlock(&rmidi->open_mutex);
	module_put(rmidi->card->module);
	snd_card_unref(rmidi->card);
	return err;
}

static void close_substream(struct snd_rawmidi *rmidi,
			    struct snd_rawmidi_substream *substream,
			    int cleanup)
{
	if (--substream->use_count)
		return;

	if (cleanup) {
		if (substream->stream == SNDRV_RAWMIDI_STREAM_INPUT)
			snd_rawmidi_input_trigger(substream, 0);
		else {
			if (substream->active_sensing) {
				unsigned char buf = 0xfe;
				/* sending single active sensing message
				 * to shut the device up
				 */
				snd_rawmidi_kernel_write(substream, &buf, 1);
			}
			if (snd_rawmidi_drain_output(substream) == -ERESTARTSYS)
				snd_rawmidi_output_trigger(substream, 0);
		}
	}
	substream->ops->close(substream);
	if (substream->runtime->private_free)
		substream->runtime->private_free(substream);
	snd_rawmidi_runtime_free(substream);
	substream->opened = 0;
	substream->append = 0;
	put_pid(substream->pid);
	substream->pid = NULL;
	rmidi->streams[substream->stream].substream_opened--;
}

static void rawmidi_release_priv(struct snd_rawmidi_file *rfile)
{
	struct snd_rawmidi *rmidi;

	rmidi = rfile->rmidi;
	mutex_lock(&rmidi->open_mutex);
	if (rfile->input) {
		close_substream(rmidi, rfile->input, 1);
		rfile->input = NULL;
	}
	if (rfile->output) {
		close_substream(rmidi, rfile->output, 1);
		rfile->output = NULL;
	}
	rfile->rmidi = NULL;
	mutex_unlock(&rmidi->open_mutex);
	wake_up(&rmidi->open_wait);
}

/* called from sound/core/seq/seq_midi.c */
int snd_rawmidi_kernel_release(struct snd_rawmidi_file *rfile)
{
	struct snd_rawmidi *rmidi;

	if (snd_BUG_ON(!rfile))
		return -ENXIO;
	
	rmidi = rfile->rmidi;
	rawmidi_release_priv(rfile);
	module_put(rmidi->card->module);
	return 0;
}
EXPORT_SYMBOL(snd_rawmidi_kernel_release);

static int snd_rawmidi_release(struct inode *inode, struct file *file)
{
	struct snd_rawmidi_file *rfile;
	struct snd_rawmidi *rmidi;
	struct module *module;

	rfile = file->private_data;
	rmidi = rfile->rmidi;
	rawmidi_release_priv(rfile);
	kfree(rfile);
	module = rmidi->card->module;
	snd_card_file_remove(rmidi->card, file);
	module_put(module);
	return 0;
}

static int snd_rawmidi_info(struct snd_rawmidi_substream *substream,
			    struct snd_rawmidi_info *info)
{
	struct snd_rawmidi *rmidi;
	
	if (substream == NULL)
		return -ENODEV;
	rmidi = substream->rmidi;
	memset(info, 0, sizeof(*info));
	info->card = rmidi->card->number;
	info->device = rmidi->device;
	info->subdevice = substream->number;
	info->stream = substream->stream;
	info->flags = rmidi->info_flags;
	strcpy(info->id, rmidi->id);
	strcpy(info->name, rmidi->name);
	strcpy(info->subname, substream->name);
	info->subdevices_count = substream->pstr->substream_count;
	info->subdevices_avail = (substream->pstr->substream_count -
				  substream->pstr->substream_opened);
	return 0;
}

static int snd_rawmidi_info_user(struct snd_rawmidi_substream *substream,
				 struct snd_rawmidi_info __user * _info)
{
	struct snd_rawmidi_info info;
	int err;
	if ((err = snd_rawmidi_info(substream, &info)) < 0)
		return err;
	if (copy_to_user(_info, &info, sizeof(struct snd_rawmidi_info)))
		return -EFAULT;
	return 0;
}

static int __snd_rawmidi_info_select(struct snd_card *card,
				     struct snd_rawmidi_info *info)
{
	struct snd_rawmidi *rmidi;
	struct snd_rawmidi_str *pstr;
	struct snd_rawmidi_substream *substream;

	rmidi = snd_rawmidi_search(card, info->device);
	if (!rmidi)
		return -ENXIO;
	if (info->stream < 0 || info->stream > 1)
		return -EINVAL;
	pstr = &rmidi->streams[info->stream];
	if (pstr->substream_count == 0)
		return -ENOENT;
	if (info->subdevice >= pstr->substream_count)
		return -ENXIO;
	list_for_each_entry(substream, &pstr->substreams, list) {
		if ((unsigned int)substream->number == info->subdevice)
			return snd_rawmidi_info(substream, info);
	}
	return -ENXIO;
}

int snd_rawmidi_info_select(struct snd_card *card, struct snd_rawmidi_info *info)
{
	int ret;

	mutex_lock(&register_mutex);
	ret = __snd_rawmidi_info_select(card, info);
	mutex_unlock(&register_mutex);
	return ret;
}
EXPORT_SYMBOL(snd_rawmidi_info_select);

static int snd_rawmidi_info_select_user(struct snd_card *card,
					struct snd_rawmidi_info __user *_info)
{
	int err;
	struct snd_rawmidi_info info;
	if (get_user(info.device, &_info->device))
		return -EFAULT;
	if (get_user(info.stream, &_info->stream))
		return -EFAULT;
	if (get_user(info.subdevice, &_info->subdevice))
		return -EFAULT;
	if ((err = snd_rawmidi_info_select(card, &info)) < 0)
		return err;
	if (copy_to_user(_info, &info, sizeof(struct snd_rawmidi_info)))
		return -EFAULT;
	return 0;
}

int snd_rawmidi_output_params(struct snd_rawmidi_substream *substream,
			      struct snd_rawmidi_params * params)
{
<<<<<<< HEAD
	char *newbuf;
	char *oldbuf;
=======
	char *newbuf, *oldbuf;
>>>>>>> dbcdf42b
	struct snd_rawmidi_runtime *runtime = substream->runtime;
	unsigned long flags;

	if (substream->append && substream->use_count > 1)
		return -EBUSY;
	snd_rawmidi_drain_output(substream);
	if (params->buffer_size < 32 || params->buffer_size > 1024L * 1024L) {
		return -EINVAL;
	}
	if (params->avail_min < 1 || params->avail_min > params->buffer_size) {
		return -EINVAL;
	}
	if (params->buffer_size != runtime->buffer_size) {
<<<<<<< HEAD
		mutex_lock(&runtime->realloc_mutex);
		newbuf = __krealloc(runtime->buffer, params->buffer_size,
				  GFP_KERNEL);
		if (!newbuf) {
			mutex_unlock(&runtime->realloc_mutex);
			return -ENOMEM;
		}
		spin_lock_irqsave(&runtime->lock, flags);
=======
		newbuf = kmalloc(params->buffer_size, GFP_KERNEL);
		if (!newbuf)
			return -ENOMEM;
		spin_lock_irq(&runtime->lock);
>>>>>>> dbcdf42b
		oldbuf = runtime->buffer;
		runtime->buffer = newbuf;
		runtime->buffer_size = params->buffer_size;
		runtime->avail = runtime->buffer_size;
<<<<<<< HEAD
		spin_unlock_irqrestore(&runtime->lock, flags);
		if (oldbuf != newbuf)
			kfree(oldbuf);
		mutex_unlock(&runtime->realloc_mutex);
=======
		runtime->appl_ptr = runtime->hw_ptr = 0;
		spin_unlock_irq(&runtime->lock);
		kfree(oldbuf);
>>>>>>> dbcdf42b
	}
	runtime->avail_min = params->avail_min;
	substream->active_sensing = !params->no_active_sensing;
	return 0;
}
EXPORT_SYMBOL(snd_rawmidi_output_params);

int snd_rawmidi_input_params(struct snd_rawmidi_substream *substream,
			     struct snd_rawmidi_params * params)
{
<<<<<<< HEAD
	char *newbuf;
	char *oldbuf;
=======
	char *newbuf, *oldbuf;
>>>>>>> dbcdf42b
	struct snd_rawmidi_runtime *runtime = substream->runtime;
	unsigned long flags;

	snd_rawmidi_drain_input(substream);
	if (params->buffer_size < 32 || params->buffer_size > 1024L * 1024L) {
		return -EINVAL;
	}
	if (params->avail_min < 1 || params->avail_min > params->buffer_size) {
		return -EINVAL;
	}
	if (params->buffer_size != runtime->buffer_size) {
<<<<<<< HEAD
		mutex_lock(&runtime->realloc_mutex);
		newbuf = __krealloc(runtime->buffer, params->buffer_size,
				  GFP_KERNEL);
		if (!newbuf) {
			mutex_unlock(&runtime->realloc_mutex);
			return -ENOMEM;
		}
		spin_lock_irqsave(&runtime->lock, flags);
		oldbuf = runtime->buffer;
		runtime->buffer = newbuf;
		runtime->buffer_size = params->buffer_size;
		spin_unlock_irqrestore(&runtime->lock, flags);
		if (oldbuf != newbuf)
			kfree(oldbuf);
		mutex_unlock(&runtime->realloc_mutex);
=======
		newbuf = kmalloc(params->buffer_size, GFP_KERNEL);
		if (!newbuf)
			return -ENOMEM;
		spin_lock_irq(&runtime->lock);
		oldbuf = runtime->buffer;
		runtime->buffer = newbuf;
		runtime->buffer_size = params->buffer_size;
		runtime->appl_ptr = runtime->hw_ptr = 0;
		spin_unlock_irq(&runtime->lock);
		kfree(oldbuf);
>>>>>>> dbcdf42b
	}
	runtime->avail_min = params->avail_min;
	return 0;
}
EXPORT_SYMBOL(snd_rawmidi_input_params);

static int snd_rawmidi_output_status(struct snd_rawmidi_substream *substream,
				     struct snd_rawmidi_status * status)
{
	struct snd_rawmidi_runtime *runtime = substream->runtime;

	memset(status, 0, sizeof(*status));
	status->stream = SNDRV_RAWMIDI_STREAM_OUTPUT;
	spin_lock_irq(&runtime->lock);
	status->avail = runtime->avail;
	spin_unlock_irq(&runtime->lock);
	return 0;
}

static int snd_rawmidi_input_status(struct snd_rawmidi_substream *substream,
				    struct snd_rawmidi_status * status)
{
	struct snd_rawmidi_runtime *runtime = substream->runtime;

	memset(status, 0, sizeof(*status));
	status->stream = SNDRV_RAWMIDI_STREAM_INPUT;
	spin_lock_irq(&runtime->lock);
	status->avail = runtime->avail;
	status->xruns = runtime->xruns;
	runtime->xruns = 0;
	spin_unlock_irq(&runtime->lock);
	return 0;
}

static long snd_rawmidi_ioctl(struct file *file, unsigned int cmd, unsigned long arg)
{
	struct snd_rawmidi_file *rfile;
	void __user *argp = (void __user *)arg;

	rfile = file->private_data;
	if (((cmd >> 8) & 0xff) != 'W')
		return -ENOTTY;
	switch (cmd) {
	case SNDRV_RAWMIDI_IOCTL_PVERSION:
		return put_user(SNDRV_RAWMIDI_VERSION, (int __user *)argp) ? -EFAULT : 0;
	case SNDRV_RAWMIDI_IOCTL_INFO:
	{
		int stream;
		struct snd_rawmidi_info __user *info = argp;
		if (get_user(stream, &info->stream))
			return -EFAULT;
		switch (stream) {
		case SNDRV_RAWMIDI_STREAM_INPUT:
			return snd_rawmidi_info_user(rfile->input, info);
		case SNDRV_RAWMIDI_STREAM_OUTPUT:
			return snd_rawmidi_info_user(rfile->output, info);
		default:
			return -EINVAL;
		}
	}
	case SNDRV_RAWMIDI_IOCTL_PARAMS:
	{
		struct snd_rawmidi_params params;
		if (copy_from_user(&params, argp, sizeof(struct snd_rawmidi_params)))
			return -EFAULT;
		switch (params.stream) {
		case SNDRV_RAWMIDI_STREAM_OUTPUT:
			if (rfile->output == NULL)
				return -EINVAL;
			return snd_rawmidi_output_params(rfile->output, &params);
		case SNDRV_RAWMIDI_STREAM_INPUT:
			if (rfile->input == NULL)
				return -EINVAL;
			return snd_rawmidi_input_params(rfile->input, &params);
		default:
			return -EINVAL;
		}
	}
	case SNDRV_RAWMIDI_IOCTL_STATUS:
	{
		int err = 0;
		struct snd_rawmidi_status status;
		if (copy_from_user(&status, argp, sizeof(struct snd_rawmidi_status)))
			return -EFAULT;
		switch (status.stream) {
		case SNDRV_RAWMIDI_STREAM_OUTPUT:
			if (rfile->output == NULL)
				return -EINVAL;
			err = snd_rawmidi_output_status(rfile->output, &status);
			break;
		case SNDRV_RAWMIDI_STREAM_INPUT:
			if (rfile->input == NULL)
				return -EINVAL;
			err = snd_rawmidi_input_status(rfile->input, &status);
			break;
		default:
			return -EINVAL;
		}
		if (err < 0)
			return err;
		if (copy_to_user(argp, &status, sizeof(struct snd_rawmidi_status)))
			return -EFAULT;
		return 0;
	}
	case SNDRV_RAWMIDI_IOCTL_DROP:
	{
		int val;
		if (get_user(val, (int __user *) argp))
			return -EFAULT;
		switch (val) {
		case SNDRV_RAWMIDI_STREAM_OUTPUT:
			if (rfile->output == NULL)
				return -EINVAL;
			return snd_rawmidi_drop_output(rfile->output);
		default:
			return -EINVAL;
		}
	}
	case SNDRV_RAWMIDI_IOCTL_DRAIN:
	{
		int val;
		if (get_user(val, (int __user *) argp))
			return -EFAULT;
		switch (val) {
		case SNDRV_RAWMIDI_STREAM_OUTPUT:
			if (rfile->output == NULL)
				return -EINVAL;
			return snd_rawmidi_drain_output(rfile->output);
		case SNDRV_RAWMIDI_STREAM_INPUT:
			if (rfile->input == NULL)
				return -EINVAL;
			return snd_rawmidi_drain_input(rfile->input);
		default:
			return -EINVAL;
		}
	}
	default:
		rmidi_dbg(rfile->rmidi,
			  "rawmidi: unknown command = 0x%x\n", cmd);
	}
	return -ENOTTY;
}

static int snd_rawmidi_control_ioctl(struct snd_card *card,
				     struct snd_ctl_file *control,
				     unsigned int cmd,
				     unsigned long arg)
{
	void __user *argp = (void __user *)arg;

	switch (cmd) {
	case SNDRV_CTL_IOCTL_RAWMIDI_NEXT_DEVICE:
	{
		int device;
		
		if (get_user(device, (int __user *)argp))
			return -EFAULT;
		if (device >= SNDRV_RAWMIDI_DEVICES) /* next device is -1 */
			device = SNDRV_RAWMIDI_DEVICES - 1;
		mutex_lock(&register_mutex);
		device = device < 0 ? 0 : device + 1;
		while (device < SNDRV_RAWMIDI_DEVICES) {
			if (snd_rawmidi_search(card, device))
				break;
			device++;
		}
		if (device == SNDRV_RAWMIDI_DEVICES)
			device = -1;
		mutex_unlock(&register_mutex);
		if (put_user(device, (int __user *)argp))
			return -EFAULT;
		return 0;
	}
	case SNDRV_CTL_IOCTL_RAWMIDI_PREFER_SUBDEVICE:
	{
		int val;
		
		if (get_user(val, (int __user *)argp))
			return -EFAULT;
		control->preferred_subdevice[SND_CTL_SUBDEV_RAWMIDI] = val;
		return 0;
	}
	case SNDRV_CTL_IOCTL_RAWMIDI_INFO:
		return snd_rawmidi_info_select_user(card, argp);
	}
	return -ENOIOCTLCMD;
}

/**
 * snd_rawmidi_receive - receive the input data from the device
 * @substream: the rawmidi substream
 * @buffer: the buffer pointer
 * @count: the data size to read
 *
 * Reads the data from the internal buffer.
 *
 * Return: The size of read data, or a negative error code on failure.
 */
int snd_rawmidi_receive(struct snd_rawmidi_substream *substream,
			const unsigned char *buffer, int count)
{
	unsigned long flags;
	int result = 0, count1;
	struct snd_rawmidi_runtime *runtime = substream->runtime;

	if (!substream->opened)
		return -EBADFD;
	if (runtime->buffer == NULL) {
		rmidi_dbg(substream->rmidi,
			  "snd_rawmidi_receive: input is not active!!!\n");
		return -EINVAL;
	}
	spin_lock_irqsave(&runtime->lock, flags);
	if (count == 1) {	/* special case, faster code */
		substream->bytes++;
		if (runtime->avail < runtime->buffer_size) {
			runtime->buffer[runtime->hw_ptr++] = buffer[0];
			runtime->hw_ptr %= runtime->buffer_size;
			runtime->avail++;
			result++;
		} else {
			runtime->xruns++;
		}
	} else {
		substream->bytes += count;
		count1 = runtime->buffer_size - runtime->hw_ptr;
		if (count1 > count)
			count1 = count;
		if (count1 > (int)(runtime->buffer_size - runtime->avail))
			count1 = runtime->buffer_size - runtime->avail;
		memcpy(runtime->buffer + runtime->hw_ptr, buffer, count1);
		runtime->hw_ptr += count1;
		runtime->hw_ptr %= runtime->buffer_size;
		runtime->avail += count1;
		count -= count1;
		result += count1;
		if (count > 0) {
			buffer += count1;
			count1 = count;
			if (count1 > (int)(runtime->buffer_size - runtime->avail)) {
				count1 = runtime->buffer_size - runtime->avail;
				runtime->xruns += count - count1;
			}
			if (count1 > 0) {
				memcpy(runtime->buffer, buffer, count1);
				runtime->hw_ptr = count1;
				runtime->avail += count1;
				result += count1;
			}
		}
	}
	if (result > 0) {
		if (runtime->event)
			schedule_work(&runtime->event_work);
		else if (snd_rawmidi_ready(substream))
			wake_up(&runtime->sleep);
	}
	spin_unlock_irqrestore(&runtime->lock, flags);
	return result;
}
EXPORT_SYMBOL(snd_rawmidi_receive);

static long snd_rawmidi_kernel_read1(struct snd_rawmidi_substream *substream,
				     unsigned char __user *userbuf,
				     unsigned char *kernelbuf, long count)
{
	unsigned long flags;
	long result = 0, count1;
	struct snd_rawmidi_runtime *runtime = substream->runtime;
	unsigned long appl_ptr;

	if (userbuf)
		mutex_lock(&runtime->realloc_mutex);
	spin_lock_irqsave(&runtime->lock, flags);
	while (count > 0 && runtime->avail) {
		count1 = runtime->buffer_size - runtime->appl_ptr;
		if (count1 > count)
			count1 = count;
		if (count1 > (int)runtime->avail)
			count1 = runtime->avail;

		/* update runtime->appl_ptr before unlocking for userbuf */
		appl_ptr = runtime->appl_ptr;
		runtime->appl_ptr += count1;
		runtime->appl_ptr %= runtime->buffer_size;
		runtime->avail -= count1;

		if (kernelbuf)
			memcpy(kernelbuf + result, runtime->buffer + appl_ptr, count1);
		if (userbuf) {
			spin_unlock_irqrestore(&runtime->lock, flags);
			if (copy_to_user(userbuf + result,
					 runtime->buffer + appl_ptr, count1)) {
				mutex_unlock(&runtime->realloc_mutex);
				return result > 0 ? result : -EFAULT;
			}
			spin_lock_irqsave(&runtime->lock, flags);
		}
		result += count1;
		count -= count1;
	}
	spin_unlock_irqrestore(&runtime->lock, flags);
	if (userbuf)
		mutex_unlock(&runtime->realloc_mutex);
	return result;
}

long snd_rawmidi_kernel_read(struct snd_rawmidi_substream *substream,
			     unsigned char *buf, long count)
{
	snd_rawmidi_input_trigger(substream, 1);
	return snd_rawmidi_kernel_read1(substream, NULL/*userbuf*/, buf, count);
}
EXPORT_SYMBOL(snd_rawmidi_kernel_read);

static ssize_t snd_rawmidi_read(struct file *file, char __user *buf, size_t count,
				loff_t *offset)
{
	long result;
	int count1;
	struct snd_rawmidi_file *rfile;
	struct snd_rawmidi_substream *substream;
	struct snd_rawmidi_runtime *runtime;

	rfile = file->private_data;
	substream = rfile->input;
	if (substream == NULL)
		return -EIO;
	runtime = substream->runtime;
	snd_rawmidi_input_trigger(substream, 1);
	result = 0;
	while (count > 0) {
		spin_lock_irq(&runtime->lock);
		while (!snd_rawmidi_ready(substream)) {
			wait_queue_t wait;
			if ((file->f_flags & O_NONBLOCK) != 0 || result > 0) {
				spin_unlock_irq(&runtime->lock);
				return result > 0 ? result : -EAGAIN;
			}
			init_waitqueue_entry(&wait, current);
			add_wait_queue(&runtime->sleep, &wait);
			set_current_state(TASK_INTERRUPTIBLE);
			spin_unlock_irq(&runtime->lock);
			schedule();
			remove_wait_queue(&runtime->sleep, &wait);
			if (rfile->rmidi->card->shutdown)
				return -ENODEV;
			if (signal_pending(current))
				return result > 0 ? result : -ERESTARTSYS;
			if (!runtime->avail)
				return result > 0 ? result : -EIO;
			spin_lock_irq(&runtime->lock);
		}
		spin_unlock_irq(&runtime->lock);
		count1 = snd_rawmidi_kernel_read1(substream,
						  (unsigned char __user *)buf,
						  NULL/*kernelbuf*/,
						  count);
		if (count1 < 0)
			return result > 0 ? result : count1;
		result += count1;
		buf += count1;
		count -= count1;
	}
	return result;
}

/**
 * snd_rawmidi_transmit_empty - check whether the output buffer is empty
 * @substream: the rawmidi substream
 *
 * Return: 1 if the internal output buffer is empty, 0 if not.
 */
int snd_rawmidi_transmit_empty(struct snd_rawmidi_substream *substream)
{
	struct snd_rawmidi_runtime *runtime = substream->runtime;
	int result;
	unsigned long flags;

	if (runtime->buffer == NULL) {
		rmidi_dbg(substream->rmidi,
			  "snd_rawmidi_transmit_empty: output is not active!!!\n");
		return 1;
	}
	spin_lock_irqsave(&runtime->lock, flags);
	result = runtime->avail >= runtime->buffer_size;
	spin_unlock_irqrestore(&runtime->lock, flags);
	return result;		
}
EXPORT_SYMBOL(snd_rawmidi_transmit_empty);

/**
 * __snd_rawmidi_transmit_peek - copy data from the internal buffer
 * @substream: the rawmidi substream
 * @buffer: the buffer pointer
 * @count: data size to transfer
 *
 * This is a variant of snd_rawmidi_transmit_peek() without spinlock.
 */
int __snd_rawmidi_transmit_peek(struct snd_rawmidi_substream *substream,
			      unsigned char *buffer, int count)
{
	int result, count1;
	struct snd_rawmidi_runtime *runtime = substream->runtime;

	if (runtime->buffer == NULL) {
		rmidi_dbg(substream->rmidi,
			  "snd_rawmidi_transmit_peek: output is not active!!!\n");
		return -EINVAL;
	}
	result = 0;
	if (runtime->avail >= runtime->buffer_size) {
		/* warning: lowlevel layer MUST trigger down the hardware */
		goto __skip;
	}
	if (count == 1) {	/* special case, faster code */
		*buffer = runtime->buffer[runtime->hw_ptr];
		result++;
	} else {
		count1 = runtime->buffer_size - runtime->hw_ptr;
		if (count1 > count)
			count1 = count;
		if (count1 > (int)(runtime->buffer_size - runtime->avail))
			count1 = runtime->buffer_size - runtime->avail;
		memcpy(buffer, runtime->buffer + runtime->hw_ptr, count1);
		count -= count1;
		result += count1;
		if (count > 0) {
			if (count > (int)(runtime->buffer_size - runtime->avail - count1))
				count = runtime->buffer_size - runtime->avail - count1;
			memcpy(buffer + count1, runtime->buffer, count);
			result += count;
		}
	}
      __skip:
	return result;
}
EXPORT_SYMBOL(__snd_rawmidi_transmit_peek);

/**
 * snd_rawmidi_transmit_peek - copy data from the internal buffer
 * @substream: the rawmidi substream
 * @buffer: the buffer pointer
 * @count: data size to transfer
 *
 * Copies data from the internal output buffer to the given buffer.
 *
 * Call this in the interrupt handler when the midi output is ready,
 * and call snd_rawmidi_transmit_ack() after the transmission is
 * finished.
 *
 * Return: The size of copied data, or a negative error code on failure.
 */
int snd_rawmidi_transmit_peek(struct snd_rawmidi_substream *substream,
			      unsigned char *buffer, int count)
{
	struct snd_rawmidi_runtime *runtime = substream->runtime;
	int result;
	unsigned long flags;

	spin_lock_irqsave(&runtime->lock, flags);
	result = __snd_rawmidi_transmit_peek(substream, buffer, count);
	spin_unlock_irqrestore(&runtime->lock, flags);
	return result;
}
EXPORT_SYMBOL(snd_rawmidi_transmit_peek);

/**
 * __snd_rawmidi_transmit_ack - acknowledge the transmission
 * @substream: the rawmidi substream
 * @count: the transferred count
 *
 * This is a variant of __snd_rawmidi_transmit_ack() without spinlock.
 */
int __snd_rawmidi_transmit_ack(struct snd_rawmidi_substream *substream, int count)
{
	struct snd_rawmidi_runtime *runtime = substream->runtime;

	if (runtime->buffer == NULL) {
		rmidi_dbg(substream->rmidi,
			  "snd_rawmidi_transmit_ack: output is not active!!!\n");
		return -EINVAL;
	}
	snd_BUG_ON(runtime->avail + count > runtime->buffer_size);
	runtime->hw_ptr += count;
	runtime->hw_ptr %= runtime->buffer_size;
	runtime->avail += count;
	substream->bytes += count;
	if (count > 0) {
		if (runtime->drain || snd_rawmidi_ready(substream))
			wake_up(&runtime->sleep);
	}
	return count;
}
EXPORT_SYMBOL(__snd_rawmidi_transmit_ack);

/**
 * snd_rawmidi_transmit_ack - acknowledge the transmission
 * @substream: the rawmidi substream
 * @count: the transferred count
 *
 * Advances the hardware pointer for the internal output buffer with
 * the given size and updates the condition.
 * Call after the transmission is finished.
 *
 * Return: The advanced size if successful, or a negative error code on failure.
 */
int snd_rawmidi_transmit_ack(struct snd_rawmidi_substream *substream, int count)
{
	struct snd_rawmidi_runtime *runtime = substream->runtime;
	int result;
	unsigned long flags;

	spin_lock_irqsave(&runtime->lock, flags);
	result = __snd_rawmidi_transmit_ack(substream, count);
	spin_unlock_irqrestore(&runtime->lock, flags);
	return result;
}
EXPORT_SYMBOL(snd_rawmidi_transmit_ack);

/**
 * snd_rawmidi_transmit - copy from the buffer to the device
 * @substream: the rawmidi substream
 * @buffer: the buffer pointer
 * @count: the data size to transfer
 * 
 * Copies data from the buffer to the device and advances the pointer.
 *
 * Return: The copied size if successful, or a negative error code on failure.
 */
int snd_rawmidi_transmit(struct snd_rawmidi_substream *substream,
			 unsigned char *buffer, int count)
{
	struct snd_rawmidi_runtime *runtime = substream->runtime;
	int result;
	unsigned long flags;

	spin_lock_irqsave(&runtime->lock, flags);
	if (!substream->opened)
		result = -EBADFD;
	else {
		count = __snd_rawmidi_transmit_peek(substream, buffer, count);
		if (count <= 0)
			result = count;
		else
			result = __snd_rawmidi_transmit_ack(substream, count);
	}
	spin_unlock_irqrestore(&runtime->lock, flags);
	return result;
}
EXPORT_SYMBOL(snd_rawmidi_transmit);

static long snd_rawmidi_kernel_write1(struct snd_rawmidi_substream *substream,
				      const unsigned char __user *userbuf,
				      const unsigned char *kernelbuf,
				      long count)
{
	unsigned long flags;
	long count1, result;
	struct snd_rawmidi_runtime *runtime = substream->runtime;
	unsigned long appl_ptr;

	if (!kernelbuf && !userbuf)
		return -EINVAL;
	if (snd_BUG_ON(!runtime->buffer))
		return -EINVAL;

	result = 0;
	if (userbuf)
		mutex_lock(&runtime->realloc_mutex);
	spin_lock_irqsave(&runtime->lock, flags);
	if (substream->append) {
		if ((long)runtime->avail < count) {
			spin_unlock_irqrestore(&runtime->lock, flags);
			if (userbuf)
				mutex_unlock(&runtime->realloc_mutex);
			return -EAGAIN;
		}
	}
	while (count > 0 && runtime->avail > 0) {
		count1 = runtime->buffer_size - runtime->appl_ptr;
		if (count1 > count)
			count1 = count;
		if (count1 > (long)runtime->avail)
			count1 = runtime->avail;

		/* update runtime->appl_ptr before unlocking for userbuf */
		appl_ptr = runtime->appl_ptr;
		runtime->appl_ptr += count1;
		runtime->appl_ptr %= runtime->buffer_size;
		runtime->avail -= count1;

		if (kernelbuf)
			memcpy(runtime->buffer + appl_ptr,
			       kernelbuf + result, count1);
		else if (userbuf) {
			spin_unlock_irqrestore(&runtime->lock, flags);
			if (copy_from_user(runtime->buffer + appl_ptr,
					   userbuf + result, count1)) {
				spin_lock_irqsave(&runtime->lock, flags);
				result = result > 0 ? result : -EFAULT;
				goto __end;
			}
			spin_lock_irqsave(&runtime->lock, flags);
		}
		result += count1;
		count -= count1;
	}
      __end:
	count1 = runtime->avail < runtime->buffer_size;
	spin_unlock_irqrestore(&runtime->lock, flags);
	if (userbuf)
		mutex_unlock(&runtime->realloc_mutex);
	if (count1)
		snd_rawmidi_output_trigger(substream, 1);
	return result;
}

long snd_rawmidi_kernel_write(struct snd_rawmidi_substream *substream,
			      const unsigned char *buf, long count)
{
	return snd_rawmidi_kernel_write1(substream, NULL, buf, count);
}
EXPORT_SYMBOL(snd_rawmidi_kernel_write);

static ssize_t snd_rawmidi_write(struct file *file, const char __user *buf,
				 size_t count, loff_t *offset)
{
	long result, timeout;
	int count1;
	struct snd_rawmidi_file *rfile;
	struct snd_rawmidi_runtime *runtime;
	struct snd_rawmidi_substream *substream;

	rfile = file->private_data;
	substream = rfile->output;
	runtime = substream->runtime;
	/* we cannot put an atomic message to our buffer */
	if (substream->append && count > runtime->buffer_size)
		return -EIO;
	result = 0;
	while (count > 0) {
		spin_lock_irq(&runtime->lock);
		while (!snd_rawmidi_ready_append(substream, count)) {
			wait_queue_t wait;
			if (file->f_flags & O_NONBLOCK) {
				spin_unlock_irq(&runtime->lock);
				return result > 0 ? result : -EAGAIN;
			}
			init_waitqueue_entry(&wait, current);
			add_wait_queue(&runtime->sleep, &wait);
			set_current_state(TASK_INTERRUPTIBLE);
			spin_unlock_irq(&runtime->lock);
			timeout = schedule_timeout(30 * HZ);
			remove_wait_queue(&runtime->sleep, &wait);
			if (rfile->rmidi->card->shutdown)
				return -ENODEV;
			if (signal_pending(current))
				return result > 0 ? result : -ERESTARTSYS;
			if (!runtime->avail && !timeout)
				return result > 0 ? result : -EIO;
			spin_lock_irq(&runtime->lock);
		}
		spin_unlock_irq(&runtime->lock);
		count1 = snd_rawmidi_kernel_write1(substream, buf, NULL, count);
		if (count1 < 0)
			return result > 0 ? result : count1;
		result += count1;
		buf += count1;
		if ((size_t)count1 < count && (file->f_flags & O_NONBLOCK))
			break;
		count -= count1;
	}
	if (file->f_flags & O_DSYNC) {
		spin_lock_irq(&runtime->lock);
		while (runtime->avail != runtime->buffer_size) {
			wait_queue_t wait;
			unsigned int last_avail = runtime->avail;
			init_waitqueue_entry(&wait, current);
			add_wait_queue(&runtime->sleep, &wait);
			set_current_state(TASK_INTERRUPTIBLE);
			spin_unlock_irq(&runtime->lock);
			timeout = schedule_timeout(30 * HZ);
			remove_wait_queue(&runtime->sleep, &wait);
			if (signal_pending(current))
				return result > 0 ? result : -ERESTARTSYS;
			if (runtime->avail == last_avail && !timeout)
				return result > 0 ? result : -EIO;
			spin_lock_irq(&runtime->lock);
		}
		spin_unlock_irq(&runtime->lock);
	}
	return result;
}

static unsigned int snd_rawmidi_poll(struct file *file, poll_table * wait)
{
	struct snd_rawmidi_file *rfile;
	struct snd_rawmidi_runtime *runtime;
	unsigned int mask;

	rfile = file->private_data;
	if (rfile->input != NULL) {
		runtime = rfile->input->runtime;
		snd_rawmidi_input_trigger(rfile->input, 1);
		poll_wait(file, &runtime->sleep, wait);
	}
	if (rfile->output != NULL) {
		runtime = rfile->output->runtime;
		poll_wait(file, &runtime->sleep, wait);
	}
	mask = 0;
	if (rfile->input != NULL) {
		if (snd_rawmidi_ready(rfile->input))
			mask |= POLLIN | POLLRDNORM;
	}
	if (rfile->output != NULL) {
		if (snd_rawmidi_ready(rfile->output))
			mask |= POLLOUT | POLLWRNORM;
	}
	return mask;
}

/*
 */
#ifdef CONFIG_COMPAT
#include "rawmidi_compat.c"
#else
#define snd_rawmidi_ioctl_compat	NULL
#endif

/*

 */

static void snd_rawmidi_proc_info_read(struct snd_info_entry *entry,
				       struct snd_info_buffer *buffer)
{
	struct snd_rawmidi *rmidi;
	struct snd_rawmidi_substream *substream;
	struct snd_rawmidi_runtime *runtime;

	rmidi = entry->private_data;
	snd_iprintf(buffer, "%s\n\n", rmidi->name);
	mutex_lock(&rmidi->open_mutex);
	if (rmidi->info_flags & SNDRV_RAWMIDI_INFO_OUTPUT) {
		list_for_each_entry(substream,
				    &rmidi->streams[SNDRV_RAWMIDI_STREAM_OUTPUT].substreams,
				    list) {
			snd_iprintf(buffer,
				    "Output %d\n"
				    "  Tx bytes     : %lu\n",
				    substream->number,
				    (unsigned long) substream->bytes);
			if (substream->opened) {
				snd_iprintf(buffer,
				    "  Owner PID    : %d\n",
				    pid_vnr(substream->pid));
				runtime = substream->runtime;
				snd_iprintf(buffer,
				    "  Mode         : %s\n"
				    "  Buffer size  : %lu\n"
				    "  Avail        : %lu\n",
				    runtime->oss ? "OSS compatible" : "native",
				    (unsigned long) runtime->buffer_size,
				    (unsigned long) runtime->avail);
			}
		}
	}
	if (rmidi->info_flags & SNDRV_RAWMIDI_INFO_INPUT) {
		list_for_each_entry(substream,
				    &rmidi->streams[SNDRV_RAWMIDI_STREAM_INPUT].substreams,
				    list) {
			snd_iprintf(buffer,
				    "Input %d\n"
				    "  Rx bytes     : %lu\n",
				    substream->number,
				    (unsigned long) substream->bytes);
			if (substream->opened) {
				snd_iprintf(buffer,
					    "  Owner PID    : %d\n",
					    pid_vnr(substream->pid));
				runtime = substream->runtime;
				snd_iprintf(buffer,
					    "  Buffer size  : %lu\n"
					    "  Avail        : %lu\n"
					    "  Overruns     : %lu\n",
					    (unsigned long) runtime->buffer_size,
					    (unsigned long) runtime->avail,
					    (unsigned long) runtime->xruns);
			}
		}
	}
	mutex_unlock(&rmidi->open_mutex);
}

/*
 *  Register functions
 */

static const struct file_operations snd_rawmidi_f_ops =
{
	.owner =	THIS_MODULE,
	.read =		snd_rawmidi_read,
	.write =	snd_rawmidi_write,
	.open =		snd_rawmidi_open,
	.release =	snd_rawmidi_release,
	.llseek =	no_llseek,
	.poll =		snd_rawmidi_poll,
	.unlocked_ioctl =	snd_rawmidi_ioctl,
	.compat_ioctl =	snd_rawmidi_ioctl_compat,
};

static int snd_rawmidi_alloc_substreams(struct snd_rawmidi *rmidi,
					struct snd_rawmidi_str *stream,
					int direction,
					int count)
{
	struct snd_rawmidi_substream *substream;
	int idx;

	for (idx = 0; idx < count; idx++) {
		substream = kzalloc(sizeof(*substream), GFP_KERNEL);
		if (!substream)
			return -ENOMEM;
		substream->stream = direction;
		substream->number = idx;
		substream->rmidi = rmidi;
		substream->pstr = stream;
		list_add_tail(&substream->list, &stream->substreams);
		stream->substream_count++;
	}
	return 0;
}

static void release_rawmidi_device(struct device *dev)
{
	kfree(container_of(dev, struct snd_rawmidi, dev));
}

/**
 * snd_rawmidi_new - create a rawmidi instance
 * @card: the card instance
 * @id: the id string
 * @device: the device index
 * @output_count: the number of output streams
 * @input_count: the number of input streams
 * @rrawmidi: the pointer to store the new rawmidi instance
 *
 * Creates a new rawmidi instance.
 * Use snd_rawmidi_set_ops() to set the operators to the new instance.
 *
 * Return: Zero if successful, or a negative error code on failure.
 */
int snd_rawmidi_new(struct snd_card *card, char *id, int device,
		    int output_count, int input_count,
		    struct snd_rawmidi ** rrawmidi)
{
	struct snd_rawmidi *rmidi;
	int err;
	static struct snd_device_ops ops = {
		.dev_free = snd_rawmidi_dev_free,
		.dev_register = snd_rawmidi_dev_register,
		.dev_disconnect = snd_rawmidi_dev_disconnect,
	};

	if (snd_BUG_ON(!card))
		return -ENXIO;
	if (rrawmidi)
		*rrawmidi = NULL;
	rmidi = kzalloc(sizeof(*rmidi), GFP_KERNEL);
	if (!rmidi)
		return -ENOMEM;
	rmidi->card = card;
	rmidi->device = device;
	mutex_init(&rmidi->open_mutex);
	init_waitqueue_head(&rmidi->open_wait);
	INIT_LIST_HEAD(&rmidi->streams[SNDRV_RAWMIDI_STREAM_INPUT].substreams);
	INIT_LIST_HEAD(&rmidi->streams[SNDRV_RAWMIDI_STREAM_OUTPUT].substreams);

	if (id != NULL)
		strlcpy(rmidi->id, id, sizeof(rmidi->id));

	snd_device_initialize(&rmidi->dev, card);
	rmidi->dev.release = release_rawmidi_device;
	dev_set_name(&rmidi->dev, "midiC%iD%i", card->number, device);

	if ((err = snd_rawmidi_alloc_substreams(rmidi,
						&rmidi->streams[SNDRV_RAWMIDI_STREAM_INPUT],
						SNDRV_RAWMIDI_STREAM_INPUT,
						input_count)) < 0) {
		snd_rawmidi_free(rmidi);
		return err;
	}
	if ((err = snd_rawmidi_alloc_substreams(rmidi,
						&rmidi->streams[SNDRV_RAWMIDI_STREAM_OUTPUT],
						SNDRV_RAWMIDI_STREAM_OUTPUT,
						output_count)) < 0) {
		snd_rawmidi_free(rmidi);
		return err;
	}
	if ((err = snd_device_new(card, SNDRV_DEV_RAWMIDI, rmidi, &ops)) < 0) {
		snd_rawmidi_free(rmidi);
		return err;
	}
	if (rrawmidi)
		*rrawmidi = rmidi;
	return 0;
}
EXPORT_SYMBOL(snd_rawmidi_new);

static void snd_rawmidi_free_substreams(struct snd_rawmidi_str *stream)
{
	struct snd_rawmidi_substream *substream;

	while (!list_empty(&stream->substreams)) {
		substream = list_entry(stream->substreams.next, struct snd_rawmidi_substream, list);
		list_del(&substream->list);
		kfree(substream);
	}
}

static int snd_rawmidi_free(struct snd_rawmidi *rmidi)
{
	if (!rmidi)
		return 0;

	snd_info_free_entry(rmidi->proc_entry);
	rmidi->proc_entry = NULL;
	mutex_lock(&register_mutex);
	if (rmidi->ops && rmidi->ops->dev_unregister)
		rmidi->ops->dev_unregister(rmidi);
	mutex_unlock(&register_mutex);

	snd_rawmidi_free_substreams(&rmidi->streams[SNDRV_RAWMIDI_STREAM_INPUT]);
	snd_rawmidi_free_substreams(&rmidi->streams[SNDRV_RAWMIDI_STREAM_OUTPUT]);
	if (rmidi->private_free)
		rmidi->private_free(rmidi);
	put_device(&rmidi->dev);
	return 0;
}

static int snd_rawmidi_dev_free(struct snd_device *device)
{
	struct snd_rawmidi *rmidi = device->device_data;
	return snd_rawmidi_free(rmidi);
}

#if defined(CONFIG_SND_SEQUENCER) || (defined(MODULE) && defined(CONFIG_SND_SEQUENCER_MODULE))
static void snd_rawmidi_dev_seq_free(struct snd_seq_device *device)
{
	struct snd_rawmidi *rmidi = device->private_data;
	rmidi->seq_dev = NULL;
}
#endif

static int snd_rawmidi_dev_register(struct snd_device *device)
{
	int err;
	struct snd_info_entry *entry;
	char name[16];
	struct snd_rawmidi *rmidi = device->device_data;

	if (rmidi->device >= SNDRV_RAWMIDI_DEVICES)
		return -ENOMEM;
	mutex_lock(&register_mutex);
	if (snd_rawmidi_search(rmidi->card, rmidi->device)) {
		mutex_unlock(&register_mutex);
		return -EBUSY;
	}
	list_add_tail(&rmidi->list, &snd_rawmidi_devices);
	mutex_unlock(&register_mutex);
	err = snd_register_device(SNDRV_DEVICE_TYPE_RAWMIDI,
				  rmidi->card, rmidi->device,
				  &snd_rawmidi_f_ops, rmidi, &rmidi->dev);
	if (err < 0) {
		rmidi_err(rmidi, "unable to register\n");
		mutex_lock(&register_mutex);
		list_del(&rmidi->list);
		mutex_unlock(&register_mutex);
		return err;
	}
	if (rmidi->ops && rmidi->ops->dev_register &&
	    (err = rmidi->ops->dev_register(rmidi)) < 0) {
		snd_unregister_device(&rmidi->dev);
		mutex_lock(&register_mutex);
		list_del(&rmidi->list);
		mutex_unlock(&register_mutex);
		return err;
	}
#ifdef CONFIG_SND_OSSEMUL
	rmidi->ossreg = 0;
	if ((int)rmidi->device == midi_map[rmidi->card->number]) {
		if (snd_register_oss_device(SNDRV_OSS_DEVICE_TYPE_MIDI,
					    rmidi->card, 0, &snd_rawmidi_f_ops,
					    rmidi) < 0) {
			rmidi_err(rmidi,
				  "unable to register OSS rawmidi device %i:%i\n",
				  rmidi->card->number, 0);
		} else {
			rmidi->ossreg++;
#ifdef SNDRV_OSS_INFO_DEV_MIDI
			snd_oss_info_register(SNDRV_OSS_INFO_DEV_MIDI, rmidi->card->number, rmidi->name);
#endif
		}
	}
	if ((int)rmidi->device == amidi_map[rmidi->card->number]) {
		if (snd_register_oss_device(SNDRV_OSS_DEVICE_TYPE_MIDI,
					    rmidi->card, 1, &snd_rawmidi_f_ops,
					    rmidi) < 0) {
			rmidi_err(rmidi,
				  "unable to register OSS rawmidi device %i:%i\n",
				  rmidi->card->number, 1);
		} else {
			rmidi->ossreg++;
		}
	}
#endif /* CONFIG_SND_OSSEMUL */
	sprintf(name, "midi%d", rmidi->device);
	entry = snd_info_create_card_entry(rmidi->card, name, rmidi->card->proc_root);
	if (entry) {
		entry->private_data = rmidi;
		entry->c.text.read = snd_rawmidi_proc_info_read;
		if (snd_info_register(entry) < 0) {
			snd_info_free_entry(entry);
			entry = NULL;
		}
	}
	rmidi->proc_entry = entry;
#if defined(CONFIG_SND_SEQUENCER) || (defined(MODULE) && defined(CONFIG_SND_SEQUENCER_MODULE))
	if (!rmidi->ops || !rmidi->ops->dev_register) { /* own registration mechanism */
		if (snd_seq_device_new(rmidi->card, rmidi->device, SNDRV_SEQ_DEV_ID_MIDISYNTH, 0, &rmidi->seq_dev) >= 0) {
			rmidi->seq_dev->private_data = rmidi;
			rmidi->seq_dev->private_free = snd_rawmidi_dev_seq_free;
			sprintf(rmidi->seq_dev->name, "MIDI %d-%d", rmidi->card->number, rmidi->device);
			snd_device_register(rmidi->card, rmidi->seq_dev);
		}
	}
#endif
	return 0;
}

static int snd_rawmidi_dev_disconnect(struct snd_device *device)
{
	struct snd_rawmidi *rmidi = device->device_data;
	int dir;

	mutex_lock(&register_mutex);
	mutex_lock(&rmidi->open_mutex);
	wake_up(&rmidi->open_wait);
	list_del_init(&rmidi->list);
	for (dir = 0; dir < 2; dir++) {
		struct snd_rawmidi_substream *s;
		list_for_each_entry(s, &rmidi->streams[dir].substreams, list) {
			if (s->runtime)
				wake_up(&s->runtime->sleep);
		}
	}

#ifdef CONFIG_SND_OSSEMUL
	if (rmidi->ossreg) {
		if ((int)rmidi->device == midi_map[rmidi->card->number]) {
			snd_unregister_oss_device(SNDRV_OSS_DEVICE_TYPE_MIDI, rmidi->card, 0);
#ifdef SNDRV_OSS_INFO_DEV_MIDI
			snd_oss_info_unregister(SNDRV_OSS_INFO_DEV_MIDI, rmidi->card->number);
#endif
		}
		if ((int)rmidi->device == amidi_map[rmidi->card->number])
			snd_unregister_oss_device(SNDRV_OSS_DEVICE_TYPE_MIDI, rmidi->card, 1);
		rmidi->ossreg = 0;
	}
#endif /* CONFIG_SND_OSSEMUL */
	snd_unregister_device(&rmidi->dev);
	mutex_unlock(&rmidi->open_mutex);
	mutex_unlock(&register_mutex);
	return 0;
}

/**
 * snd_rawmidi_set_ops - set the rawmidi operators
 * @rmidi: the rawmidi instance
 * @stream: the stream direction, SNDRV_RAWMIDI_STREAM_XXX
 * @ops: the operator table
 *
 * Sets the rawmidi operators for the given stream direction.
 */
void snd_rawmidi_set_ops(struct snd_rawmidi *rmidi, int stream,
			 struct snd_rawmidi_ops *ops)
{
	struct snd_rawmidi_substream *substream;
	
	list_for_each_entry(substream, &rmidi->streams[stream].substreams, list)
		substream->ops = ops;
}
EXPORT_SYMBOL(snd_rawmidi_set_ops);

/*
 *  ENTRY functions
 */

static int __init alsa_rawmidi_init(void)
{

	snd_ctl_register_ioctl(snd_rawmidi_control_ioctl);
	snd_ctl_register_ioctl_compat(snd_rawmidi_control_ioctl);
#ifdef CONFIG_SND_OSSEMUL
	{ int i;
	/* check device map table */
	for (i = 0; i < SNDRV_CARDS; i++) {
		if (midi_map[i] < 0 || midi_map[i] >= SNDRV_RAWMIDI_DEVICES) {
			pr_err("ALSA: rawmidi: invalid midi_map[%d] = %d\n",
			       i, midi_map[i]);
			midi_map[i] = 0;
		}
		if (amidi_map[i] < 0 || amidi_map[i] >= SNDRV_RAWMIDI_DEVICES) {
			pr_err("ALSA: rawmidi: invalid amidi_map[%d] = %d\n",
			       i, amidi_map[i]);
			amidi_map[i] = 1;
		}
	}
	}
#endif /* CONFIG_SND_OSSEMUL */
	return 0;
}

static void __exit alsa_rawmidi_exit(void)
{
	snd_ctl_unregister_ioctl(snd_rawmidi_control_ioctl);
	snd_ctl_unregister_ioctl_compat(snd_rawmidi_control_ioctl);
}

module_init(alsa_rawmidi_init)
module_exit(alsa_rawmidi_exit)<|MERGE_RESOLUTION|>--- conflicted
+++ resolved
@@ -636,15 +636,9 @@
 int snd_rawmidi_output_params(struct snd_rawmidi_substream *substream,
 			      struct snd_rawmidi_params * params)
 {
-<<<<<<< HEAD
-	char *newbuf;
-	char *oldbuf;
-=======
 	char *newbuf, *oldbuf;
->>>>>>> dbcdf42b
 	struct snd_rawmidi_runtime *runtime = substream->runtime;
-	unsigned long flags;
-
+	
 	if (substream->append && substream->use_count > 1)
 		return -EBUSY;
 	snd_rawmidi_drain_output(substream);
@@ -655,35 +649,17 @@
 		return -EINVAL;
 	}
 	if (params->buffer_size != runtime->buffer_size) {
-<<<<<<< HEAD
-		mutex_lock(&runtime->realloc_mutex);
-		newbuf = __krealloc(runtime->buffer, params->buffer_size,
-				  GFP_KERNEL);
-		if (!newbuf) {
-			mutex_unlock(&runtime->realloc_mutex);
-			return -ENOMEM;
-		}
-		spin_lock_irqsave(&runtime->lock, flags);
-=======
 		newbuf = kmalloc(params->buffer_size, GFP_KERNEL);
 		if (!newbuf)
 			return -ENOMEM;
 		spin_lock_irq(&runtime->lock);
->>>>>>> dbcdf42b
 		oldbuf = runtime->buffer;
 		runtime->buffer = newbuf;
 		runtime->buffer_size = params->buffer_size;
 		runtime->avail = runtime->buffer_size;
-<<<<<<< HEAD
-		spin_unlock_irqrestore(&runtime->lock, flags);
-		if (oldbuf != newbuf)
-			kfree(oldbuf);
-		mutex_unlock(&runtime->realloc_mutex);
-=======
 		runtime->appl_ptr = runtime->hw_ptr = 0;
 		spin_unlock_irq(&runtime->lock);
 		kfree(oldbuf);
->>>>>>> dbcdf42b
 	}
 	runtime->avail_min = params->avail_min;
 	substream->active_sensing = !params->no_active_sensing;
@@ -694,14 +670,8 @@
 int snd_rawmidi_input_params(struct snd_rawmidi_substream *substream,
 			     struct snd_rawmidi_params * params)
 {
-<<<<<<< HEAD
-	char *newbuf;
-	char *oldbuf;
-=======
 	char *newbuf, *oldbuf;
->>>>>>> dbcdf42b
 	struct snd_rawmidi_runtime *runtime = substream->runtime;
-	unsigned long flags;
 
 	snd_rawmidi_drain_input(substream);
 	if (params->buffer_size < 32 || params->buffer_size > 1024L * 1024L) {
@@ -711,23 +681,6 @@
 		return -EINVAL;
 	}
 	if (params->buffer_size != runtime->buffer_size) {
-<<<<<<< HEAD
-		mutex_lock(&runtime->realloc_mutex);
-		newbuf = __krealloc(runtime->buffer, params->buffer_size,
-				  GFP_KERNEL);
-		if (!newbuf) {
-			mutex_unlock(&runtime->realloc_mutex);
-			return -ENOMEM;
-		}
-		spin_lock_irqsave(&runtime->lock, flags);
-		oldbuf = runtime->buffer;
-		runtime->buffer = newbuf;
-		runtime->buffer_size = params->buffer_size;
-		spin_unlock_irqrestore(&runtime->lock, flags);
-		if (oldbuf != newbuf)
-			kfree(oldbuf);
-		mutex_unlock(&runtime->realloc_mutex);
-=======
 		newbuf = kmalloc(params->buffer_size, GFP_KERNEL);
 		if (!newbuf)
 			return -ENOMEM;
@@ -738,7 +691,6 @@
 		runtime->appl_ptr = runtime->hw_ptr = 0;
 		spin_unlock_irq(&runtime->lock);
 		kfree(oldbuf);
->>>>>>> dbcdf42b
 	}
 	runtime->avail_min = params->avail_min;
 	return 0;
