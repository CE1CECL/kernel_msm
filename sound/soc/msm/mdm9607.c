--- conflicted
+++ resolved
@@ -1,8 +1,4 @@
-<<<<<<< HEAD
-/* Copyright (c) 2012-2017, The Linux Foundation. All rights reserved.
-=======
 /* Copyright (c) 2012-2018, The Linux Foundation. All rights reserved.
->>>>>>> e045a95c
  *
  * This program is free software; you can redistribute it and/or modify
  * it under the terms of the GNU General Public License version 2 and
@@ -908,12 +904,8 @@
 static int mdm_sec_mi2s_mode_get(struct snd_kcontrol *kcontrol,
 				  struct snd_ctl_elem_value *ucontrol)
 {
-<<<<<<< HEAD
-	struct snd_soc_codec *codec = snd_soc_kcontrol_codec(kcontrol);
-=======
 	pr_debug("%s mdm_sec_mi2s_mode %d\n", __func__,
 		 mdm_sec_mi2s_mode);
->>>>>>> e045a95c
 
 	ucontrol->value.integer.value[0] = mdm_sec_mi2s_mode;
 	return 0;
