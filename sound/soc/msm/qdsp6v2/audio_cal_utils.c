--- conflicted
+++ resolved
@@ -124,12 +124,9 @@
 		size = 0;
 	case AUDIO_CORE_METAINFO_CAL_TYPE:
 		size = sizeof(struct audio_cal_info_metainfo);
-<<<<<<< HEAD
-=======
 		break;
 	case SRS_TRUMEDIA_CAL_TYPE:
 		size = 0;
->>>>>>> 09ed8de6
 		break;
 	default:
 		pr_err("%s:Invalid cal type %d!",
@@ -239,12 +236,9 @@
 		size = 0;
 	case AUDIO_CORE_METAINFO_CAL_TYPE:
 		size = sizeof(struct audio_cal_type_metainfo);
-<<<<<<< HEAD
-=======
 		break;
 	case SRS_TRUMEDIA_CAL_TYPE:
 		size = 0;
->>>>>>> 09ed8de6
 		break;
 	default:
 		pr_err("%s:Invalid cal type %d!",
