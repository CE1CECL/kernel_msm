--- conflicted
+++ resolved
@@ -1,8 +1,4 @@
-<<<<<<< HEAD
-/* Copyright (c) 2012-2017, The Linux Foundation. All rights reserved.
-=======
 /* Copyright (c) 2012-2018, The Linux Foundation. All rights reserved.
->>>>>>> e045a95c
  *
  * This program is free software; you can redistribute it and/or modify
  * it under the terms of the GNU General Public License version 2 and
@@ -1412,26 +1408,8 @@
 		kfree(prtd);
 		return -ENOMEM;
 	}
-<<<<<<< HEAD
-	prtd->audio_client = q6asm_audio_client_alloc(
-				(app_cb)compr_event_handler, prtd);
-	if (prtd->audio_client == NULL) {
-		pr_err("%s: Could not allocate memory for client\n", __func__);
-		kfree(pdata->audio_effects[rtd->dai_link->be_id]);
-                pdata->audio_effects[rtd->dai_link->be_id] = NULL;
-		kfree(pdata->dec_params[rtd->dai_link->be_id]);
-		pdata->cstream[rtd->dai_link->be_id] = NULL;
-		kfree(prtd);
-                runtime->private_data = NULL;
-		return -ENOMEM;
-	}
-
-	pr_debug("%s: session ID %d\n", __func__, prtd->audio_client->session);
-	prtd->audio_client->perf_mode = false;
-	prtd->session_id = prtd->audio_client->session;
+
         pdata->is_in_use[rtd->dai_link->be_id] = true;
-=======
->>>>>>> e045a95c
 	prtd->codec = FORMAT_MP3;
 	prtd->bytes_received = 0;
 	prtd->bytes_sent = 0;
@@ -1650,8 +1628,6 @@
 		pdata->dec_params[soc_prtd->dai_link->be_id] = NULL;
 	}
 	pdata->is_in_use[soc_prtd->dai_link->be_id] = false;
-<<<<<<< HEAD
-=======
 	kfree(prtd);
 	runtime->private_data = NULL;
 
@@ -1712,7 +1688,6 @@
 
 	q6asm_audio_client_free(ac);
 
->>>>>>> e045a95c
 	kfree(prtd);
 	runtime->private_data = NULL;
 
@@ -2509,32 +2484,6 @@
 		spin_unlock_irqrestore(&prtd->lock, flags);
 		if (gapless_transition)
 			pr_debug("%s session time in gapless transition",
-<<<<<<< HEAD
-				 __func__);
-		switch (q6core_get_avs_version()) {
-		case (Q6_SUBSYS_AVS2_6):
-			rc = q6asm_get_session_time_legacy(prtd->audio_client,
-							&timestamp);
-			break;
-		case (Q6_SUBSYS_AVS2_7):
-		case (Q6_SUBSYS_AVS2_8):
-			rc = q6asm_get_session_time(prtd->audio_client,
-							&timestamp);
-			break;
-		case (Q6_SUBSYS_INVALID):
-		default:
-			rc = -EINVAL;
-			pr_err("%s: INVALID AVS IMAGE\n", __func__);
-			break;
-		}
-		if (rc < 0) {
-			pr_err("%s: Get Session Time return value =%lld\n",
-				__func__, timestamp);
-			if (atomic_read(&prtd->error))
-				return -ENETRESET;
-			else
-				return -EAGAIN;
-=======
 				__func__);
 		/*
 		 - Do not query if no buffer has been given.
@@ -2568,7 +2517,6 @@
 				else
 					return -EAGAIN;
 			}
->>>>>>> e045a95c
 		}
 	} else {
 		spin_unlock_irqrestore(&prtd->lock, flags);
@@ -3365,8 +3313,6 @@
 		app_type, acdb_dev_id, sample_rate);
 done:
 	return ret;
-<<<<<<< HEAD
-=======
 }
 
 static int msm_compr_capture_app_type_cfg_put(struct snd_kcontrol *kcontrol,
@@ -3394,7 +3340,6 @@
 		acdb_dev_id, sample_rate, SESSION_TYPE_TX);
 
 	return 0;
->>>>>>> e045a95c
 }
 
 static int msm_compr_capture_app_type_cfg_get(struct snd_kcontrol *kcontrol,
