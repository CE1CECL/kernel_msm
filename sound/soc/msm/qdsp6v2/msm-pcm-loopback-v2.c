/* Copyright (c) 2013-2016, The Linux Foundation. All rights reserved.

* This program is free software; you can redistribute it and/or modify
* it under the terms of the GNU General Public License version 2 and
* only version 2 as published by the Free Software Foundation.

* This program is distributed in the hope that it will be useful,
* but WITHOUT ANY WARRANTY; without even the implied warranty of
* MERCHANTABILITY or FITNESS FOR A PARTICULAR PURPOSE.  See the
* GNU General Public License for more details.
*/

#include <linux/init.h>
#include <linux/err.h>
#include <linux/module.h>
#include <linux/platform_device.h>
#include <linux/slab.h>
#include <linux/dma-mapping.h>
#include <sound/apr_audio-v2.h>
#include <sound/core.h>
#include <sound/soc.h>
#include <sound/q6asm-v2.h>
#include <sound/pcm.h>
#include <sound/initval.h>
#include <sound/control.h>
#include <sound/tlv.h>
#include <asm/dma.h>

#include "msm-pcm-routing-v2.h"

#define LOOPBACK_VOL_MAX_STEPS 0x2000
#define LOOPBACK_SESSION_MAX 4

static DEFINE_MUTEX(loopback_session_lock);
static const DECLARE_TLV_DB_LINEAR(loopback_rx_vol_gain, 0,
				LOOPBACK_VOL_MAX_STEPS);

enum {
	LOOPBACK_SESSION_1,
	LOOPBACK_SESSION_2,
	LOOPBACK_SESSION_MAX,
};

struct msm_pcm_loopback {
	struct snd_pcm_substream *playback_substream;
	struct snd_pcm_substream *capture_substream;

	int instance;

	struct mutex lock;

	uint32_t samp_rate;
	uint32_t channel_mode;

	int playback_start;
	int capture_start;
	int session_id;
	struct audio_client *audio_client;
	int volume;
};

<<<<<<< HEAD
struct loopback_info {
	struct msm_pcm_loopback loop[LOOPBACK_SESSION_MAX];
=======
struct fe_dai_session_map {
	char stream_name[32];
	struct msm_pcm_loopback *loopback_priv;
};

static struct fe_dai_session_map session_map[LOOPBACK_SESSION_MAX] = {
	{ {}, NULL},
	{ {}, NULL},
	{ {}, NULL},
	{ {}, NULL},
>>>>>>> 9f9fa26e
};

static void stop_pcm(struct msm_pcm_loopback *pcm);
static int msm_pcm_loopback_get_session(struct snd_soc_pcm_runtime *rtd,
					struct msm_pcm_loopback **pcm);

static void msm_pcm_route_event_handler(enum msm_pcm_routing_event event,
					void *priv_data)
{
	struct msm_pcm_loopback *pcm = priv_data;

	BUG_ON(!pcm);

	pr_debug("%s: event 0x%x\n", __func__, event);

	switch (event) {
	case MSM_PCM_RT_EVT_DEVSWITCH:
		q6asm_cmd(pcm->audio_client, CMD_PAUSE);
		q6asm_cmd(pcm->audio_client, CMD_FLUSH);
		q6asm_run(pcm->audio_client, 0, 0, 0);
	default:
		pr_err("%s: default event 0x%x\n", __func__, event);
		break;
	}
}

static void msm_pcm_loopback_event_handler(uint32_t opcode, uint32_t token,
					   uint32_t *payload, void *priv)
{
	pr_debug("%s:\n", __func__);
	switch (opcode) {
	case APR_BASIC_RSP_RESULT: {
		switch (payload[0]) {
			break;
		default:
			break;
		}
	}
		break;
	default:
		pr_err("%s: Not Supported Event opcode[0x%x]\n",
			__func__, opcode);
		break;
	}
}

static int msm_loopback_session_mute_put(struct snd_kcontrol *kcontrol,
					 struct snd_ctl_elem_value *ucontrol)
{
	int ret = 0, n = 0;
	int mute = ucontrol->value.integer.value[0];
	struct msm_pcm_loopback *pcm = NULL;

	if ((mute < 0) || (mute > 1)) {
		pr_err(" %s Invalid arguments", __func__);
		ret = -EINVAL;
		goto done;
	}

	pr_debug("%s: mute=%d\n", __func__, mute);

	for (n = 0; n < LOOPBACK_SESSION_MAX; n++) {
		if (!strcmp(session_map[n].stream_name, "MultiMedia6"))
			pcm = session_map[n].loopback_priv;
	}
	if (pcm && pcm->audio_client) {
		ret = q6asm_set_mute(pcm->audio_client, mute);
		if (ret < 0)
			pr_err("%s: Send mute command failed rc=%d\n",
				__func__, ret);
	}
done:
	return ret;
}

static struct snd_kcontrol_new msm_loopback_controls[] = {
	SOC_SINGLE_EXT("HFP TX Mute", SND_SOC_NOPM, 0, 1, 0,
			NULL, msm_loopback_session_mute_put),
};

static int msm_pcm_loopback_probe(struct snd_soc_platform *platform)
{
	snd_soc_add_platform_controls(platform, msm_loopback_controls,
				      ARRAY_SIZE(msm_loopback_controls));

	return 0;
}
static int pcm_loopback_set_volume(struct msm_pcm_loopback *prtd, int volume)
{
	int rc = -EINVAL;

	pr_debug("%s: Setting volume 0x%x\n", __func__, volume);

	if (prtd && prtd->audio_client) {
		rc = q6asm_set_volume(prtd->audio_client, volume);
		if (rc < 0) {
			pr_err("%s: Send Volume command failed rc = %d\n",
				__func__, rc);
			return rc;
		}
		prtd->volume = volume;
	}
	return rc;
}

static int msm_pcm_loopback_get_session(struct snd_soc_pcm_runtime *rtd,
					struct msm_pcm_loopback **pcm)
{
	int ret = 0;
	int n, index = -1;

	dev_dbg(rtd->platform->dev, "%s: stream %s\n", __func__,
		rtd->dai_link->stream_name);

	mutex_lock(&loopback_session_lock);
	for (n = 0; n < LOOPBACK_SESSION_MAX; n++) {
		if (!strcmp(rtd->dai_link->stream_name,
		    session_map[n].stream_name)) {
			*pcm = session_map[n].loopback_priv;
			goto exit;
		}
		/*
		 * Store the min index value for allocating a new session.
		 * Here, if session stream name is not found in the
		 * existing entries after the loop iteration, then this
		 * index will be used to allocate the new session.
		 * This index variable is expected to point to the topmost
		 * available free session.
		 */
		if (!(session_map[n].stream_name[0]) && (index < 0))
			index = n;
	}

	if (index < 0) {
		dev_err(rtd->platform->dev, "%s: Max Sessions allocated\n",
				 __func__);
		ret = -EAGAIN;
		goto exit;
	}

	session_map[index].loopback_priv = kzalloc(
		sizeof(struct msm_pcm_loopback), GFP_KERNEL);
	if (!session_map[index].loopback_priv) {
		ret = -ENOMEM;
		goto exit;
	}

	strlcpy(session_map[index].stream_name,
		rtd->dai_link->stream_name,
		sizeof(session_map[index].stream_name));
	dev_dbg(rtd->platform->dev, "%s: stream %s index %d\n",
		__func__, session_map[index].stream_name, index);

	mutex_init(&session_map[index].loopback_priv->lock);
	*pcm = session_map[index].loopback_priv;
exit:
	mutex_unlock(&loopback_session_lock);
	return ret;
}

static int msm_pcm_open(struct snd_pcm_substream *substream)
{
	struct snd_pcm_runtime *runtime = substream->runtime;
	struct snd_soc_pcm_runtime *rtd = snd_pcm_substream_chip(substream);
<<<<<<< HEAD
	struct msm_pcm_loopback *pcm;
	struct loopback_info *loopback_info;
=======
	struct msm_pcm_loopback *pcm = NULL;
>>>>>>> 9f9fa26e
	int ret = 0;
	uint16_t bits_per_sample = 16;
	struct msm_pcm_routing_evt event;
	struct asm_session_mtmx_strtr_param_window_v2_t asm_mtmx_strtr_window;
	uint32_t param_id;

<<<<<<< HEAD
	dev_dbg(rtd->platform->dev, "%s: stream name: %s\n", __func__,
			rtd->dai_link->stream_name);

	loopback_info = dev_get_drvdata(rtd->platform->dev);
	if (!strcmp(rtd->dai_link->stream_name, "MultiMedia6"))
		pcm = &loopback_info->loop[LOOPBACK_SESSION_1];
	else
		pcm = &loopback_info->loop[LOOPBACK_SESSION_2];
=======
	ret =  msm_pcm_loopback_get_session(rtd, &pcm);
	if (ret)
		return ret;
>>>>>>> 9f9fa26e

	mutex_lock(&pcm->lock);

	pcm->volume = 0x2000;

	if (substream->stream == SNDRV_PCM_STREAM_PLAYBACK)
		pcm->playback_substream = substream;
	else if (substream->stream == SNDRV_PCM_STREAM_CAPTURE)
		pcm->capture_substream = substream;

	pcm->instance++;
	dev_dbg(rtd->platform->dev, "%s: pcm out open: %d,%d\n", __func__,
			pcm->instance, substream->stream);
	if (pcm->instance == 2) {
		struct snd_soc_pcm_runtime *soc_pcm_rx =
				pcm->playback_substream->private_data;
		struct snd_soc_pcm_runtime *soc_pcm_tx =
				pcm->capture_substream->private_data;
		if (pcm->audio_client != NULL)
			stop_pcm(pcm);

		pcm->audio_client = q6asm_audio_client_alloc(
				(app_cb)msm_pcm_loopback_event_handler, pcm);
		if (!pcm->audio_client) {
			dev_err(rtd->platform->dev,
				"%s: Could not allocate memory\n", __func__);
			mutex_unlock(&pcm->lock);
			return -ENOMEM;
		}
		pcm->session_id = pcm->audio_client->session;
		pcm->audio_client->perf_mode = false;
		ret = q6asm_open_loopback_v2(pcm->audio_client,
					     bits_per_sample);
		if (ret < 0) {
			dev_err(rtd->platform->dev,
				"%s: pcm out open failed\n", __func__);
			q6asm_audio_client_free(pcm->audio_client);
			mutex_unlock(&pcm->lock);
			return -ENOMEM;
		}
		event.event_func = msm_pcm_route_event_handler;
		event.priv_data = (void *) pcm;
		msm_pcm_routing_reg_phy_stream(soc_pcm_tx->dai_link->be_id,
			pcm->audio_client->perf_mode,
			pcm->session_id, pcm->capture_substream->stream);
		msm_pcm_routing_reg_phy_stream_v2(soc_pcm_rx->dai_link->be_id,
			pcm->audio_client->perf_mode,
			pcm->session_id, pcm->playback_substream->stream,
			event);
		if (substream->stream == SNDRV_PCM_STREAM_PLAYBACK) {
			pcm->playback_substream = substream;
			ret = pcm_loopback_set_volume(pcm, pcm->volume);
			if (ret < 0)
				dev_err(rtd->platform->dev,
					"Error %d setting volume", ret);
		}
		/* Set to largest negative value */
		asm_mtmx_strtr_window.window_lsw = 0x00000000;
		asm_mtmx_strtr_window.window_msw = 0x80000000;
		param_id = ASM_SESSION_MTMX_STRTR_PARAM_RENDER_WINDOW_START_V2;
		q6asm_send_mtmx_strtr_window(pcm->audio_client,
					     &asm_mtmx_strtr_window,
					     param_id);
		/* Set to largest positive value */
		asm_mtmx_strtr_window.window_lsw = 0xffffffff;
		asm_mtmx_strtr_window.window_msw = 0x7fffffff;
		param_id = ASM_SESSION_MTMX_STRTR_PARAM_RENDER_WINDOW_END_V2;
		q6asm_send_mtmx_strtr_window(pcm->audio_client,
					     &asm_mtmx_strtr_window,
					     param_id);
	}
	dev_info(rtd->platform->dev, "%s: Instance = %d, Stream ID = %s\n",
			__func__ , pcm->instance, substream->pcm->id);
	runtime->private_data = pcm;

	mutex_unlock(&pcm->lock);

	return 0;
}

static void stop_pcm(struct msm_pcm_loopback *pcm)
{
	struct snd_soc_pcm_runtime *soc_pcm_rx;
	struct snd_soc_pcm_runtime *soc_pcm_tx;

	if (pcm->audio_client == NULL)
		return;
	q6asm_cmd(pcm->audio_client, CMD_CLOSE);

	if (pcm->playback_substream != NULL) {
		soc_pcm_rx = pcm->playback_substream->private_data;
		msm_pcm_routing_dereg_phy_stream(soc_pcm_rx->dai_link->be_id,
				SNDRV_PCM_STREAM_PLAYBACK);
	}
	if (pcm->capture_substream != NULL) {
		soc_pcm_tx = pcm->capture_substream->private_data;
		msm_pcm_routing_dereg_phy_stream(soc_pcm_tx->dai_link->be_id,
				SNDRV_PCM_STREAM_CAPTURE);
	}
	q6asm_audio_client_free(pcm->audio_client);
	pcm->audio_client = NULL;
}

static int msm_pcm_close(struct snd_pcm_substream *substream)
{
	struct snd_pcm_runtime *runtime = substream->runtime;
	struct msm_pcm_loopback *pcm = runtime->private_data;
	struct snd_soc_pcm_runtime *rtd = snd_pcm_substream_chip(substream);
	int ret = 0, n;
	bool found = false;

	mutex_lock(&pcm->lock);

	dev_dbg(rtd->platform->dev, "%s: end pcm call:%d\n",
		__func__, substream->stream);
	if (substream->stream == SNDRV_PCM_STREAM_PLAYBACK)
		pcm->playback_start = 0;
	else if (substream->stream == SNDRV_PCM_STREAM_CAPTURE)
		pcm->capture_start = 0;

	pcm->instance--;
	if (!pcm->playback_start || !pcm->capture_start) {
		dev_dbg(rtd->platform->dev, "%s: end pcm call\n", __func__);
		stop_pcm(pcm);
	}

	if (!pcm->instance) {
		mutex_lock(&loopback_session_lock);
		for (n = 0; n < LOOPBACK_SESSION_MAX; n++) {
			if (!strcmp(rtd->dai_link->stream_name,
					session_map[n].stream_name)) {
				found = true;
				break;
			}
		}
		if (found) {
			memset(session_map[n].stream_name, 0,
				sizeof(session_map[n].stream_name));
			mutex_unlock(&pcm->lock);
			mutex_destroy(&session_map[n].loopback_priv->lock);
			session_map[n].loopback_priv = NULL;
			kfree(pcm);
			dev_dbg(rtd->platform->dev, "%s: stream freed %s\n",
				__func__, rtd->dai_link->stream_name);
			mutex_unlock(&loopback_session_lock);
			return 0;
		}
		mutex_unlock(&loopback_session_lock);
	}
	mutex_unlock(&pcm->lock);
	return ret;
}

static int msm_pcm_prepare(struct snd_pcm_substream *substream)
{
	int ret = 0;
	struct snd_pcm_runtime *runtime = substream->runtime;
	struct msm_pcm_loopback *pcm = runtime->private_data;
	struct snd_soc_pcm_runtime *rtd = snd_pcm_substream_chip(substream);

	mutex_lock(&pcm->lock);

	dev_dbg(rtd->platform->dev, "%s: ASM loopback stream:%d\n",
		__func__, substream->stream);
	if (substream->stream == SNDRV_PCM_STREAM_PLAYBACK) {
		if (!pcm->playback_start)
			pcm->playback_start = 1;
	} else if (substream->stream == SNDRV_PCM_STREAM_CAPTURE) {
		if (!pcm->capture_start)
			pcm->capture_start = 1;
	}
	mutex_unlock(&pcm->lock);

	return ret;
}

static int msm_pcm_trigger(struct snd_pcm_substream *substream, int cmd)
{
	struct snd_pcm_runtime *runtime = substream->runtime;
	struct msm_pcm_loopback *pcm = runtime->private_data;
	struct snd_soc_pcm_runtime *rtd = snd_pcm_substream_chip(substream);

	switch (cmd) {
	case SNDRV_PCM_TRIGGER_START:
	case SNDRV_PCM_TRIGGER_RESUME:
	case SNDRV_PCM_TRIGGER_PAUSE_RELEASE:
		dev_dbg(rtd->platform->dev,
			"%s: playback_start:%d,capture_start:%d\n", __func__,
			pcm->playback_start, pcm->capture_start);
		if (pcm->playback_start && pcm->capture_start)
			q6asm_run_nowait(pcm->audio_client, 0, 0, 0);
		break;
	case SNDRV_PCM_TRIGGER_SUSPEND:
	case SNDRV_PCM_TRIGGER_PAUSE_PUSH:
	case SNDRV_PCM_TRIGGER_STOP:
		dev_dbg(rtd->platform->dev,
			"%s:Pause/Stop - playback_start:%d,capture_start:%d\n",
			__func__, pcm->playback_start, pcm->capture_start);
		if (pcm->playback_start && pcm->capture_start)
			q6asm_cmd_nowait(pcm->audio_client, CMD_PAUSE);
		break;
	default:
		pr_err("%s: default cmd %d\n", __func__, cmd);
		break;
	}

	return 0;
}

static struct snd_pcm_ops msm_pcm_ops = {
	.open           = msm_pcm_open,
	.close          = msm_pcm_close,
	.prepare        = msm_pcm_prepare,
	.trigger        = msm_pcm_trigger,
};

static int msm_pcm_volume_ctl_put(struct snd_kcontrol *kcontrol,
				  struct snd_ctl_elem_value *ucontrol)
{
	int rc = 0;
	struct snd_pcm_volume *vol = kcontrol->private_data;
	struct snd_pcm_substream *substream = vol->pcm->streams[0].substream;
	struct msm_pcm_loopback *prtd = substream->runtime->private_data;
	int volume = ucontrol->value.integer.value[0];

	rc = pcm_loopback_set_volume(prtd, volume);
	return rc;
}

static int msm_pcm_add_controls(struct snd_soc_pcm_runtime *rtd)
{
	struct snd_pcm *pcm = rtd->pcm->streams[0].pcm;
	struct snd_pcm_volume *volume_info;
	struct snd_kcontrol *kctl;
	int ret = 0;

	dev_dbg(rtd->dev, "%s, Volume cntrl add\n", __func__);
	ret = snd_pcm_add_volume_ctls(pcm, SNDRV_PCM_STREAM_PLAYBACK,
				      NULL, 1,
				      rtd->dai_link->be_id,
				      &volume_info);
	if (ret < 0)
		return ret;
	kctl = volume_info->kctl;
	kctl->put = msm_pcm_volume_ctl_put;
	kctl->tlv.p = loopback_rx_vol_gain;
	return 0;
}

static int msm_asoc_pcm_new(struct snd_soc_pcm_runtime *rtd)
{
	struct snd_card *card = rtd->card->snd_card;
	int ret = 0;

	if (!card->dev->coherent_dma_mask)
		card->dev->coherent_dma_mask = DMA_BIT_MASK(32);

	ret = msm_pcm_add_controls(rtd);
	if (ret)
		dev_err(rtd->dev, "%s, kctl add failed\n", __func__);
	return ret;
}

static struct snd_soc_platform_driver msm_soc_platform = {
	.ops            = &msm_pcm_ops,
	.pcm_new        = msm_asoc_pcm_new,
	.probe          = msm_pcm_loopback_probe,
};

static int msm_pcm_probe(struct platform_device *pdev)
{
<<<<<<< HEAD
	struct loopback_info *loopback;
	int i = 0;
=======
>>>>>>> 9f9fa26e

	dev_dbg(&pdev->dev, "%s: dev name %s\n",
		__func__, dev_name(&pdev->dev));

<<<<<<< HEAD
	loopback = kzalloc(sizeof(struct loopback_info), GFP_KERNEL);
	if (!loopback)
		return -ENOMEM;

	for (i = 0; i < LOOPBACK_SESSION_MAX; i++)
		mutex_init(&loopback->loop[i].lock);

	dev_set_drvdata(&pdev->dev, loopback);
=======
>>>>>>> 9f9fa26e
	return snd_soc_register_platform(&pdev->dev,
				   &msm_soc_platform);
}

static int msm_pcm_remove(struct platform_device *pdev)
{
<<<<<<< HEAD
	struct loopback_info *loopback;
	int i = 0;

	loopback = dev_get_drvdata(&pdev->dev);
	if (loopback) {
		for (i = 0; i < LOOPBACK_SESSION_MAX; i++)
			mutex_destroy(&loopback->loop[i].lock);
		kfree(loopback);
	}

=======
>>>>>>> 9f9fa26e
	snd_soc_unregister_platform(&pdev->dev);
	return 0;
}

static const struct of_device_id msm_pcm_loopback_dt_match[] = {
	{.compatible = "qcom,msm-pcm-loopback"},
	{}
};

static struct platform_driver msm_pcm_driver = {
	.driver = {
		.name = "msm-pcm-loopback",
		.owner = THIS_MODULE,
		.of_match_table = msm_pcm_loopback_dt_match,
	},
	.probe = msm_pcm_probe,
	.remove = msm_pcm_remove,
};

static int __init msm_soc_platform_init(void)
{
	return platform_driver_register(&msm_pcm_driver);
}
module_init(msm_soc_platform_init);

static void __exit msm_soc_platform_exit(void)
{
	platform_driver_unregister(&msm_pcm_driver);
}
module_exit(msm_soc_platform_exit);

MODULE_DESCRIPTION("PCM loopback platform driver");
MODULE_LICENSE("GPL v2");<|MERGE_RESOLUTION|>--- conflicted
+++ resolved
@@ -35,12 +35,6 @@
 static const DECLARE_TLV_DB_LINEAR(loopback_rx_vol_gain, 0,
 				LOOPBACK_VOL_MAX_STEPS);
 
-enum {
-	LOOPBACK_SESSION_1,
-	LOOPBACK_SESSION_2,
-	LOOPBACK_SESSION_MAX,
-};
-
 struct msm_pcm_loopback {
 	struct snd_pcm_substream *playback_substream;
 	struct snd_pcm_substream *capture_substream;
@@ -59,10 +53,6 @@
 	int volume;
 };
 
-<<<<<<< HEAD
-struct loopback_info {
-	struct msm_pcm_loopback loop[LOOPBACK_SESSION_MAX];
-=======
 struct fe_dai_session_map {
 	char stream_name[32];
 	struct msm_pcm_loopback *loopback_priv;
@@ -73,7 +63,6 @@
 	{ {}, NULL},
 	{ {}, NULL},
 	{ {}, NULL},
->>>>>>> 9f9fa26e
 };
 
 static void stop_pcm(struct msm_pcm_loopback *pcm);
@@ -238,32 +227,16 @@
 {
 	struct snd_pcm_runtime *runtime = substream->runtime;
 	struct snd_soc_pcm_runtime *rtd = snd_pcm_substream_chip(substream);
-<<<<<<< HEAD
-	struct msm_pcm_loopback *pcm;
-	struct loopback_info *loopback_info;
-=======
 	struct msm_pcm_loopback *pcm = NULL;
->>>>>>> 9f9fa26e
 	int ret = 0;
 	uint16_t bits_per_sample = 16;
 	struct msm_pcm_routing_evt event;
 	struct asm_session_mtmx_strtr_param_window_v2_t asm_mtmx_strtr_window;
 	uint32_t param_id;
 
-<<<<<<< HEAD
-	dev_dbg(rtd->platform->dev, "%s: stream name: %s\n", __func__,
-			rtd->dai_link->stream_name);
-
-	loopback_info = dev_get_drvdata(rtd->platform->dev);
-	if (!strcmp(rtd->dai_link->stream_name, "MultiMedia6"))
-		pcm = &loopback_info->loop[LOOPBACK_SESSION_1];
-	else
-		pcm = &loopback_info->loop[LOOPBACK_SESSION_2];
-=======
 	ret =  msm_pcm_loopback_get_session(rtd, &pcm);
 	if (ret)
 		return ret;
->>>>>>> 9f9fa26e
 
 	mutex_lock(&pcm->lock);
 
@@ -535,45 +508,16 @@
 
 static int msm_pcm_probe(struct platform_device *pdev)
 {
-<<<<<<< HEAD
-	struct loopback_info *loopback;
-	int i = 0;
-=======
->>>>>>> 9f9fa26e
 
 	dev_dbg(&pdev->dev, "%s: dev name %s\n",
 		__func__, dev_name(&pdev->dev));
 
-<<<<<<< HEAD
-	loopback = kzalloc(sizeof(struct loopback_info), GFP_KERNEL);
-	if (!loopback)
-		return -ENOMEM;
-
-	for (i = 0; i < LOOPBACK_SESSION_MAX; i++)
-		mutex_init(&loopback->loop[i].lock);
-
-	dev_set_drvdata(&pdev->dev, loopback);
-=======
->>>>>>> 9f9fa26e
 	return snd_soc_register_platform(&pdev->dev,
 				   &msm_soc_platform);
 }
 
 static int msm_pcm_remove(struct platform_device *pdev)
 {
-<<<<<<< HEAD
-	struct loopback_info *loopback;
-	int i = 0;
-
-	loopback = dev_get_drvdata(&pdev->dev);
-	if (loopback) {
-		for (i = 0; i < LOOPBACK_SESSION_MAX; i++)
-			mutex_destroy(&loopback->loop[i].lock);
-		kfree(loopback);
-	}
-
-=======
->>>>>>> 9f9fa26e
 	snd_soc_unregister_platform(&pdev->dev);
 	return 0;
 }
