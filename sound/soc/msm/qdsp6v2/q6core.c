--- conflicted
+++ resolved
@@ -1,8 +1,4 @@
-<<<<<<< HEAD
-/* Copyright (c) 2012-2017, The Linux Foundation. All rights reserved.
-=======
 /* Copyright (c) 2012-2018, The Linux Foundation. All rights reserved.
->>>>>>> e045a95c
  *
  * This program is free software; you can redistribute it and/or modify
  * it under the terms of the GNU General Public License version 2 and
@@ -75,10 +71,7 @@
 	struct cal_type_data *cal_data[CORE_MAX_CAL];
 	uint32_t mem_map_cal_handle;
 	int32_t adsp_status;
-<<<<<<< HEAD
-=======
 	struct q6core_avcs_ver_info q6core_avcs_ver_info;
->>>>>>> e045a95c
 	u32 q6_core_avs_version;
 };
 
@@ -572,118 +565,6 @@
 	return ret;
 }
 
-<<<<<<< HEAD
-int core_dts_eagle_set(int size, char *data)
-{
-	struct adsp_dts_eagle *payload = NULL;
-	int rc = 0, size_aligned4byte;
-
-	pr_debug("DTS_EAGLE_CORE - %s\n", __func__);
-	if (size <= 0 || !data) {
-		pr_err("DTS_EAGLE_CORE - %s: invalid size %i or pointer %pK.\n",
-			__func__, size, data);
-		return -EINVAL;
-	}
-
-	size_aligned4byte = (size+3) & 0xFFFFFFFC;
-	ocm_core_open();
-	if (q6core_lcl.core_handle_q) {
-		payload = kzalloc(sizeof(struct adsp_dts_eagle) +
-				  size_aligned4byte, GFP_KERNEL);
-		if (!payload) {
-			pr_err("DTS_EAGLE_CORE - %s: out of memory (aligned size %i).\n",
-				__func__, size_aligned4byte);
-			return -ENOMEM;
-		}
-		payload->hdr.hdr_field = APR_HDR_FIELD(APR_MSG_TYPE_EVENT,
-						APR_HDR_LEN(APR_HDR_SIZE),
-						APR_PKT_VER);
-		payload->hdr.pkt_size = sizeof(struct adsp_dts_eagle) +
-					       size_aligned4byte;
-		payload->hdr.src_port = 0;
-		payload->hdr.dest_port = 0;
-		payload->hdr.token = 0;
-		payload->hdr.opcode = ADSP_CMD_SET_DTS_EAGLE_DATA_ID;
-		payload->id = DTS_EAGLE_LICENSE_ID;
-		payload->overwrite = 1;
-		payload->size = size;
-		memcpy(payload->data, data, size);
-		rc = apr_send_pkt(q6core_lcl.core_handle_q,
-				(uint32_t *)payload);
-		if (rc < 0) {
-			pr_err("DTS_EAGLE_CORE - %s: failed op[0x%x]rc[%d]\n",
-				__func__, payload->hdr.opcode, rc);
-		}
-		kfree(payload);
-	}
-	return rc;
-}
-
-int core_dts_eagle_get(int id, int size, char *data)
-{
-	struct apr_hdr ah;
-	int rc = 0;
-
-	pr_debug("DTS_EAGLE_CORE - %s\n", __func__);
-	if (size <= 0 || !data) {
-		pr_err("DTS_EAGLE_CORE - %s: invalid size %i or pointer %pK.\n",
-			__func__, size, data);
-		return -EINVAL;
-	}
-	ocm_core_open();
-	if (q6core_lcl.core_handle_q) {
-		ah.hdr_field = APR_HDR_FIELD(APR_MSG_TYPE_EVENT,
-				APR_HDR_LEN(APR_HDR_SIZE), APR_PKT_VER);
-		ah.pkt_size = sizeof(struct apr_hdr);
-		ah.src_port = 0;
-		ah.dest_port = 0;
-		ah.token = 0;
-		ah.opcode = id;
-
-		q6core_lcl.bus_bw_resp_received = 0;
-		generic_get_data = kzalloc(sizeof(struct generic_get_data_)
-					   + size, GFP_KERNEL);
-		if (!generic_get_data) {
-			pr_err("DTS_EAGLE_CORE - %s: error allocating memory of size %i\n",
-				__func__, size);
-			return -ENOMEM;
-		}
-
-		rc = apr_send_pkt(q6core_lcl.core_handle_q,
-				(uint32_t *)&ah);
-		if (rc < 0) {
-			pr_err("DTS_EAGLE_CORE - %s: failed op[0x%x]rc[%d]\n",
-				__func__, ah.opcode, rc);
-			goto fail_cmd_2;
-		}
-
-		rc = wait_event_timeout(q6core_lcl.bus_bw_req_wait,
-				(q6core_lcl.bus_bw_resp_received == 1),
-				msecs_to_jiffies(TIMEOUT_MS));
-		if (!rc) {
-			pr_err("DTS_EAGLE_CORE - %s: EAGLE get params timed out\n",
-				__func__);
-			rc = -EINVAL;
-			goto fail_cmd_2;
-		}
-		if (generic_get_data->valid) {
-			rc = 0;
-			memcpy(data, generic_get_data->ints, size);
-		} else {
-			rc = -EINVAL;
-			pr_err("DTS_EAGLE_CORE - %s: EAGLE get params problem getting data - check callback error value\n",
-				__func__);
-		}
-	}
-
-fail_cmd_2:
-	kfree(generic_get_data);
-	generic_get_data = NULL;
-	return rc;
-}
-
-=======
->>>>>>> e045a95c
 uint32_t core_set_dolby_manufacturer_id(int manufacturer_id)
 {
 	struct adsp_dolby_manufacturer_id payload;
