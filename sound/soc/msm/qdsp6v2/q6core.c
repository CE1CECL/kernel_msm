<<<<<<< HEAD
/* Copyright (c) 2012-2017, The Linux Foundation. All rights reserved.
=======
/* Copyright (c) 2012-2018, The Linux Foundation. All rights reserved.
>>>>>>> 4ace475a
 *
 * This program is free software; you can redistribute it and/or modify
 * it under the terms of the GNU General Public License version 2 and
 * only version 2 as published by the Free Software Foundation.
 *
 * This program is distributed in the hope that it will be useful,
 * but WITHOUT ANY WARRANTY; without even the implied warranty of
 * MERCHANTABILITY or FITNESS FOR A PARTICULAR PURPOSE.  See the
 * GNU General Public License for more details.
 */

#include <linux/kernel.h>
#include <linux/module.h>
#include <linux/string.h>
#include <linux/types.h>
#include <linux/spinlock.h>
#include <linux/mutex.h>
#include <linux/sched.h>
#include <linux/slab.h>
#include <linux/qdsp6v2/apr.h>
#include <soc/qcom/smd.h>
#include <sound/q6core.h>
#include <sound/audio_cal_utils.h>
#include <sound/adsp_err.h>

#define TIMEOUT_MS 1000
/*
 * AVS bring up in the modem is optimitized for the new
 * Sub System Restart design and 100 milliseconds timeout
 * is sufficient to make sure the Q6 will be ready.
 */
#define Q6_READY_TIMEOUT_MS 100

enum {
	META_CAL,
	CUST_TOP_CAL,
	CORE_MAX_CAL
};

enum ver_query_status {
	VER_QUERY_UNATTEMPTED,
	VER_QUERY_UNSUPPORTED,
	VER_QUERY_SUPPORTED
};

struct q6core_avcs_ver_info {
	enum ver_query_status status;
	struct avcs_fwk_ver_info avcs_fwk_ver_info;
};

struct q6core_str {
	struct apr_svc *core_handle_q;
	wait_queue_head_t bus_bw_req_wait;
	wait_queue_head_t cmd_req_wait;
	wait_queue_head_t avcs_fwk_ver_req_wait;
	u32 bus_bw_resp_received;
	enum cmd_flags {
		FLAG_NONE,
		FLAG_CMDRSP_LICENSE_RESULT,
		FLAG_AVCS_GET_VERSIONS_RESULT,
	} cmd_resp_received_flag;
	u32 avcs_fwk_ver_resp_received;
	struct mutex cmd_lock;
	struct mutex ver_lock;
	union {
		struct avcs_cmdrsp_get_license_validation_result
						cmdrsp_license_result;
	} cmd_resp_payload;
	u32 param;
	struct cal_type_data *cal_data[CORE_MAX_CAL];
	uint32_t mem_map_cal_handle;
	int32_t adsp_status;
<<<<<<< HEAD
	u32 q6_core_avs_version;
=======
	struct q6core_avcs_ver_info q6core_avcs_ver_info;
>>>>>>> 4ace475a
};

static struct q6core_str q6core_lcl;

struct generic_get_data_ {
	int valid;
	int size_in_ints;
	int ints[];
};
static struct generic_get_data_ *generic_get_data;

static int32_t aprv2_core_fn_q(struct apr_client_data *data, void *priv)
{
	uint32_t *payload1;

	if (data == NULL) {
		pr_err("%s: data argument is null\n", __func__);
		return -EINVAL;
	}

	pr_debug("%s: core msg: payload len = %u, apr resp opcode = 0x%x\n",
		__func__,
		data->payload_size, data->opcode);

	switch (data->opcode) {

	case APR_BASIC_RSP_RESULT:{

		if (data->payload_size == 0) {
			pr_err("%s: APR_BASIC_RSP_RESULT No Payload ",
					__func__);
			return 0;
		}

		payload1 = data->payload;

		switch (payload1[0]) {

		case AVCS_CMD_SHARED_MEM_UNMAP_REGIONS:
			pr_debug("%s: Cmd = AVCS_CMD_SHARED_MEM_UNMAP_REGIONS status[0x%x]\n",
				__func__, payload1[1]);
			q6core_lcl.bus_bw_resp_received = 1;
			wake_up(&q6core_lcl.bus_bw_req_wait);
			break;
		case AVCS_CMD_SHARED_MEM_MAP_REGIONS:
			pr_debug("%s: Cmd = AVCS_CMD_SHARED_MEM_MAP_REGIONS status[0x%x]\n",
				__func__, payload1[1]);
			q6core_lcl.bus_bw_resp_received = 1;
			wake_up(&q6core_lcl.bus_bw_req_wait);
			break;
		case AVCS_CMD_REGISTER_TOPOLOGIES:
			pr_debug("%s: Cmd = AVCS_CMD_REGISTER_TOPOLOGIES status[0x%x]\n",
				__func__, payload1[1]);
			/* -ADSP status to match Linux error standard */
			q6core_lcl.adsp_status = -payload1[1];
			q6core_lcl.bus_bw_resp_received = 1;
			wake_up(&q6core_lcl.bus_bw_req_wait);
			break;
		case AVCS_CMD_DEREGISTER_TOPOLOGIES:
			pr_debug("%s: Cmd = AVCS_CMD_DEREGISTER_TOPOLOGIES status[0x%x]\n",
				__func__, payload1[1]);
			q6core_lcl.bus_bw_resp_received = 1;
			wake_up(&q6core_lcl.bus_bw_req_wait);
			break;
		case AVCS_CMD_GET_FWK_VERSION:
			pr_debug("%s: Cmd = AVCS_CMD_GET_FWK_VERSION status[%s]\n",
				__func__, adsp_err_get_err_str(payload1[1]));
			/* ADSP status to match Linux error standard */
			q6core_lcl.adsp_status = -payload1[1];
			if (payload1[1] == ADSP_EUNSUPPORTED)
				q6core_lcl.q6core_avcs_ver_info.status =
					VER_QUERY_UNSUPPORTED;
			q6core_lcl.avcs_fwk_ver_resp_received = 1;
			wake_up(&q6core_lcl.avcs_fwk_ver_req_wait);
			break;
		default:
			pr_err("%s: Invalid cmd rsp[0x%x][0x%x] opcode %d\n",
					__func__,
					payload1[0], payload1[1], data->opcode);
			break;
		}
		break;
	}

	case RESET_EVENTS:{
		pr_debug("%s: Reset event received in Core service\n",
			__func__);
		apr_reset(q6core_lcl.core_handle_q);
		q6core_lcl.core_handle_q = NULL;
		break;
	}
	case AVCS_CMDRSP_SHARED_MEM_MAP_REGIONS:
		payload1 = data->payload;
		pr_debug("%s: AVCS_CMDRSP_SHARED_MEM_MAP_REGIONS handle %d\n",
			__func__, payload1[0]);
		q6core_lcl.mem_map_cal_handle = payload1[0];
		q6core_lcl.bus_bw_resp_received = 1;
		wake_up(&q6core_lcl.bus_bw_req_wait);
		break;
	case AVCS_CMDRSP_ADSP_EVENT_GET_STATE:
		payload1 = data->payload;
		q6core_lcl.param = payload1[0];
		pr_debug("%s: Received ADSP get state response 0x%x\n",
			 __func__, q6core_lcl.param);
		/* ensure .param is updated prior to .bus_bw_resp_received */
		wmb();
		q6core_lcl.bus_bw_resp_received = 1;
		wake_up(&q6core_lcl.bus_bw_req_wait);
		break;
	case AVCS_GET_VERSIONS_RSP:
		payload1 = data->payload;
		pr_debug("%s: Received ADSP version response[3]0x%x\n",
					 __func__, payload1[3]);
		q6core_lcl.cmd_resp_received_flag =
						FLAG_AVCS_GET_VERSIONS_RESULT;
		if (AVCS_CMDRSP_Q6_ID_2_6 == payload1[3]) {
			q6core_lcl.q6_core_avs_version = Q6_SUBSYS_AVS2_6;
			pr_debug("%s: Received ADSP version as 2.6\n",
							 __func__);
		} else if (AVCS_CMDRSP_Q6_ID_2_7 == payload1[3]) {
			q6core_lcl.q6_core_avs_version = Q6_SUBSYS_AVS2_7;
			pr_debug("%s: Received ADSP version as 2.7\n",
							 __func__);
		} else if (AVCS_CMDRSP_Q6_ID_2_8 == payload1[3]) {
			q6core_lcl.q6_core_avs_version = Q6_SUBSYS_AVS2_8;
			pr_info("%s: Received ADSP version as 2.8\n",
							 __func__);
		} else {
			pr_err("%s: ADSP version is neither 2.6 nor 2.7\n",
							 __func__);
			q6core_lcl.q6_core_avs_version = Q6_SUBSYS_INVALID;
		}
		wake_up(&q6core_lcl.cmd_req_wait);
		break;

	 case AVCS_CMDRSP_GET_LICENSE_VALIDATION_RESULT:
		payload1 = data->payload;
		pr_debug("%s: cmd = LICENSE_VALIDATION_RESULT, result = 0x%x\n",
				__func__, payload1[0]);
		q6core_lcl.cmd_resp_payload.cmdrsp_license_result.result
								= payload1[0];
		q6core_lcl.cmd_resp_received_flag = FLAG_CMDRSP_LICENSE_RESULT;
		wake_up(&q6core_lcl.cmd_req_wait);
		break;
	case AVCS_CMDRSP_GET_FWK_VERSION:
		pr_debug("%s: Received AVCS_CMDRSP_GET_FWK_VERSION\n",
			 __func__);
		q6core_lcl.q6core_avcs_ver_info.status = VER_QUERY_SUPPORTED;
		q6core_lcl.avcs_fwk_ver_resp_received = 1;
		wake_up(&q6core_lcl.avcs_fwk_ver_req_wait);
		break;
	default:
		pr_err("%s: Message id from adsp core svc: 0x%x\n",
			__func__, data->opcode);
		if (generic_get_data) {
			generic_get_data->valid = 1;
			generic_get_data->size_in_ints =
				data->payload_size/sizeof(int);
			pr_debug("callback size = %i\n",
				 data->payload_size);
			memcpy(generic_get_data->ints, data->payload,
				data->payload_size);
			q6core_lcl.bus_bw_resp_received = 1;
			wake_up(&q6core_lcl.bus_bw_req_wait);
			break;
		}
		break;
	}

	return 0;
}

void ocm_core_open(void)
{
	if (q6core_lcl.core_handle_q == NULL)
		q6core_lcl.core_handle_q = apr_register("ADSP", "CORE",
					aprv2_core_fn_q, 0xFFFFFFFF, NULL);
	pr_debug("%s: Open_q %pK\n", __func__, q6core_lcl.core_handle_q);
	if (q6core_lcl.core_handle_q == NULL)
		pr_err("%s: Unable to register CORE\n", __func__);
}

struct cal_block_data *cal_utils_get_cal_block_by_key(
		struct cal_type_data *cal_type, uint32_t key)
{
	struct list_head                *ptr, *next;
	struct cal_block_data           *cal_block = NULL;
	struct audio_cal_info_metainfo  *metainfo;

	list_for_each_safe(ptr, next,
		&cal_type->cal_blocks) {

		cal_block = list_entry(ptr,
			struct cal_block_data, list);
		metainfo = (struct audio_cal_info_metainfo *)
			cal_block->cal_info;
		if (metainfo->nKey != key) {
			pr_debug("%s: metainfo key mismatch!!! found:%x, needed:%x\n",
				__func__, metainfo->nKey, key);
		} else {
			pr_debug("%s: metainfo key match found", __func__);
			return cal_block;
		}
	}
	return NULL;
}

static int q6core_send_get_avcs_fwk_ver_cmd(void)
{
	struct apr_hdr avcs_ver_cmd;
	int ret;

	avcs_ver_cmd.hdr_field = APR_HDR_FIELD(APR_MSG_TYPE_SEQ_CMD,
					       APR_HDR_LEN(APR_HDR_SIZE),
					       APR_PKT_VER);
	avcs_ver_cmd.pkt_size = sizeof(struct apr_hdr);
	avcs_ver_cmd.src_port = 0;
	avcs_ver_cmd.dest_port = 0;
	avcs_ver_cmd.token = 0;
	avcs_ver_cmd.opcode = AVCS_CMD_GET_FWK_VERSION;

	q6core_lcl.adsp_status = 0;
	q6core_lcl.avcs_fwk_ver_resp_received = 0;

	ret = apr_send_pkt(q6core_lcl.core_handle_q,
			   (uint32_t *) &avcs_ver_cmd);
	if (ret < 0) {
		pr_err("%s: failed to send apr packet, ret=%d\n",
		       __func__, ret);
		goto done;
	}

	ret = wait_event_timeout(q6core_lcl.avcs_fwk_ver_req_wait,
				 (q6core_lcl.avcs_fwk_ver_resp_received == 1),
				 msecs_to_jiffies(TIMEOUT_MS));
	if (!ret) {
		pr_err("%s: wait_event timeout for AVCS fwk version info\n",
		       __func__);
		ret = -ETIME;
		goto done;
	}

	if (q6core_lcl.adsp_status < 0) {
		/*
		 * adsp_err_get_err_str expects a positive value but we store
		 * the DSP error as negative to match the Linux error standard.
		 * Pass in the negated value so adsp_err_get_err_str returns
		 * the correct string.
		 */
		pr_err("%s: DSP returned error[%s]\n",
			__func__,
			adsp_err_get_err_str(-q6core_lcl.adsp_status));
		ret = adsp_err_get_lnx_err_code(q6core_lcl.adsp_status);
		goto done;
	}

	ret = 0;

done:
	return ret;
}

int q6core_get_avcs_fwk_ver_info(uint32_t service_id,
				 struct avcs_fwk_ver_info *ver_info)
{
	int ret;

	mutex_lock(&(q6core_lcl.ver_lock));
	pr_debug("%s: q6core_avcs_ver_info.status(%d)\n",
		 __func__, q6core_lcl.q6core_avcs_ver_info.status);

	switch (q6core_lcl.q6core_avcs_ver_info.status) {
	case VER_QUERY_SUPPORTED:
		ret = 0;
		break;
	case VER_QUERY_UNSUPPORTED:
		ret = -ENOSYS;
		break;
	case VER_QUERY_UNATTEMPTED:
		if (q6core_is_adsp_ready()) {
			ret = q6core_send_get_avcs_fwk_ver_cmd();
		} else {
			pr_err("%s: ADSP is not ready to query version\n",
				 __func__);
			ret = -ENODEV;
		}
		break;
	default:
		pr_err("%s: Invalid version query status %d\n",
			 __func__, q6core_lcl.q6core_avcs_ver_info.status);
		ret = -EINVAL;
		break;
	}
	mutex_unlock(&(q6core_lcl.ver_lock));

	return ret;
}
EXPORT_SYMBOL(q6core_get_avcs_fwk_ver_info);

int32_t core_set_license(uint32_t key, uint32_t module_id)
{
	struct avcs_cmd_set_license *cmd_setl = NULL;
	struct cal_block_data *cal_block = NULL;
	int rc = 0, packet_size = 0;

	pr_debug("%s: key:0x%x, id:0x%x\n", __func__, key, module_id);

	mutex_lock(&(q6core_lcl.cmd_lock));
	if (q6core_lcl.cal_data[META_CAL] == NULL) {
		pr_err("%s: cal_data not initialized yet!!\n", __func__);
		rc = -EINVAL;
		goto cmd_unlock;
	}

	mutex_lock(&((q6core_lcl.cal_data[META_CAL])->lock));
	cal_block = cal_utils_get_cal_block_by_key(
				q6core_lcl.cal_data[META_CAL], key);
	if (cal_block == NULL ||
		cal_block->cal_data.kvaddr == NULL ||
		cal_block->cal_data.size <= 0) {
		pr_err("%s: Invalid cal block to send", __func__);
		rc = -EINVAL;
		goto cal_data_unlock;
	}

	packet_size = sizeof(struct avcs_cmd_set_license) +
					cal_block->cal_data.size;
	/*round up total packet_size to next 4 byte boundary*/
	packet_size = ((packet_size + 0x3)>>2)<<2;

	cmd_setl = kzalloc(packet_size, GFP_KERNEL);
	if (cmd_setl == NULL) {
		pr_err("%s: kzalloc for cmd_set_license failed for size %d\n",
							__func__, packet_size);
		rc  = -ENOMEM;
		goto cal_data_unlock;
	}

	ocm_core_open();
	if (q6core_lcl.core_handle_q == NULL) {
		pr_err("%s: apr registration for CORE failed\n", __func__);
		rc  = -ENODEV;
		goto fail_cmd;
	}

	cmd_setl->hdr.hdr_field = APR_HDR_FIELD(APR_MSG_TYPE_EVENT,
				APR_HDR_LEN(APR_HDR_SIZE), APR_PKT_VER);
	cmd_setl->hdr.pkt_size = packet_size;
	cmd_setl->hdr.src_port = 0;
	cmd_setl->hdr.dest_port = 0;
	cmd_setl->hdr.token = 0;
	cmd_setl->hdr.opcode = AVCS_CMD_SET_LICENSE;
	cmd_setl->id = module_id;
	cmd_setl->overwrite = 1;
	cmd_setl->size = cal_block->cal_data.size;
	memcpy((uint8_t *)cmd_setl + sizeof(struct avcs_cmd_set_license),
		cal_block->cal_data.kvaddr,
		cal_block->cal_data.size);
	pr_info("%s: Set license opcode=0x%x, id =0x%x, size = %d\n",
			__func__, cmd_setl->hdr.opcode,
			cmd_setl->id, cmd_setl->size);
	rc = apr_send_pkt(q6core_lcl.core_handle_q, (uint32_t *)cmd_setl);
	if (rc < 0)
		pr_err("%s: SET_LICENSE failed op[0x%x]rc[%d]\n",
					__func__, cmd_setl->hdr.opcode, rc);

fail_cmd:
	kfree(cmd_setl);
cal_data_unlock:
	mutex_unlock(&((q6core_lcl.cal_data[META_CAL])->lock));
cmd_unlock:
	mutex_unlock(&(q6core_lcl.cmd_lock));

	return rc;
}

int core_get_adsp_ver(void)
{
	struct avcs_cmd_get_version_result get_aver_cmd;
	int ret = 0;

	mutex_lock(&(q6core_lcl.cmd_lock));
	ocm_core_open();
	if (q6core_lcl.core_handle_q == NULL) {
		pr_err("%s: apr registration for CORE failed\n", __func__);
		ret  = -ENODEV;
		goto fail_cmd;
	}

	get_aver_cmd.hdr.hdr_field = APR_HDR_FIELD(APR_MSG_TYPE_SEQ_CMD,
				APR_HDR_LEN(APR_HDR_SIZE), APR_PKT_VER);
	get_aver_cmd.hdr.pkt_size =	sizeof(get_aver_cmd);
	get_aver_cmd.hdr.src_port = 0;
	get_aver_cmd.hdr.dest_port = 0;
	get_aver_cmd.hdr.token = 0;
	get_aver_cmd.hdr.opcode = AVCS_GET_VERSIONS;

	q6core_lcl.cmd_resp_received_flag &= ~(FLAG_AVCS_GET_VERSIONS_RESULT);
	ret = apr_send_pkt(q6core_lcl.core_handle_q,
				 (uint32_t *) &get_aver_cmd);
	if (ret < 0) {
		pr_err("%s: Core get DSP version  request failed, err %d\n",
							__func__, ret);
		ret = -EREMOTE;
		goto fail_cmd;
	}

	mutex_unlock(&(q6core_lcl.cmd_lock));
	ret = wait_event_timeout(q6core_lcl.cmd_req_wait,
			(q6core_lcl.cmd_resp_received_flag ==
				FLAG_AVCS_GET_VERSIONS_RESULT),
				msecs_to_jiffies(TIMEOUT_MS));
	mutex_lock(&(q6core_lcl.cmd_lock));
	if (!ret) {
		pr_err("%s: wait_event timeout for AVCS_GET_VERSIONS_RESULT\n",
				__func__);
		ret = -ETIMEDOUT;
		goto fail_cmd;
	}
	q6core_lcl.cmd_resp_received_flag &= ~(FLAG_AVCS_GET_VERSIONS_RESULT);

fail_cmd:
	if (ret < 0)
		q6core_lcl.q6_core_avs_version = Q6_SUBSYS_INVALID;
	mutex_unlock(&(q6core_lcl.cmd_lock));
	return ret;
}

enum q6_subsys_image q6core_get_avs_version(void)
{
	if (q6core_lcl.q6_core_avs_version == 0)
		core_get_adsp_ver();
	return q6core_lcl.q6_core_avs_version;
}

int32_t core_get_license_status(uint32_t module_id)
{
	struct avcs_cmd_get_license_validation_result get_lvr_cmd;
	int ret = 0;

	pr_debug("%s: module_id 0x%x", __func__, module_id);

	mutex_lock(&(q6core_lcl.cmd_lock));
	ocm_core_open();
	if (q6core_lcl.core_handle_q == NULL) {
		pr_err("%s: apr registration for CORE failed\n", __func__);
		ret  = -ENODEV;
		goto fail_cmd;
	}

	get_lvr_cmd.hdr.hdr_field = APR_HDR_FIELD(APR_MSG_TYPE_SEQ_CMD,
				APR_HDR_LEN(APR_HDR_SIZE), APR_PKT_VER);
	get_lvr_cmd.hdr.pkt_size =
		sizeof(struct avcs_cmd_get_license_validation_result);

	get_lvr_cmd.hdr.src_port = 0;
	get_lvr_cmd.hdr.dest_port = 0;
	get_lvr_cmd.hdr.token = 0;
	get_lvr_cmd.hdr.opcode = AVCS_CMD_GET_LICENSE_VALIDATION_RESULT;
	get_lvr_cmd.id = module_id;

	q6core_lcl.cmd_resp_received_flag &= ~(FLAG_CMDRSP_LICENSE_RESULT);
	ret = apr_send_pkt(q6core_lcl.core_handle_q, (uint32_t *) &get_lvr_cmd);
	if (ret < 0) {
		pr_err("%s: license_validation request failed, err %d\n",
							__func__, ret);
		ret = -EREMOTE;
		goto fail_cmd;
	}

	mutex_unlock(&(q6core_lcl.cmd_lock));
	ret = wait_event_timeout(q6core_lcl.cmd_req_wait,
			(q6core_lcl.cmd_resp_received_flag ==
				FLAG_CMDRSP_LICENSE_RESULT),
				msecs_to_jiffies(TIMEOUT_MS));
	mutex_lock(&(q6core_lcl.cmd_lock));
	if (!ret) {
		pr_err("%s: wait_event timeout for CMDRSP_LICENSE_RESULT\n",
				__func__);
		ret = -ETIME;
		goto fail_cmd;
	}
	q6core_lcl.cmd_resp_received_flag &= ~(FLAG_CMDRSP_LICENSE_RESULT);
	ret = q6core_lcl.cmd_resp_payload.cmdrsp_license_result.result;

fail_cmd:
	mutex_unlock(&(q6core_lcl.cmd_lock));
	pr_info("%s: cmdrsp_license_result.result = 0x%x for module 0x%x\n",
				__func__, ret, module_id);
	return ret;
}

<<<<<<< HEAD
int core_dts_eagle_set(int size, char *data)
{
	struct adsp_dts_eagle *payload = NULL;
	int rc = 0, size_aligned4byte;

	pr_debug("DTS_EAGLE_CORE - %s\n", __func__);
	if (size <= 0 || !data) {
		pr_err("DTS_EAGLE_CORE - %s: invalid size %i or pointer %pK.\n",
			__func__, size, data);
		return -EINVAL;
	}

	size_aligned4byte = (size+3) & 0xFFFFFFFC;
	ocm_core_open();
	if (q6core_lcl.core_handle_q) {
		payload = kzalloc(sizeof(struct adsp_dts_eagle) +
				  size_aligned4byte, GFP_KERNEL);
		if (!payload) {
			pr_err("DTS_EAGLE_CORE - %s: out of memory (aligned size %i).\n",
				__func__, size_aligned4byte);
			return -ENOMEM;
		}
		payload->hdr.hdr_field = APR_HDR_FIELD(APR_MSG_TYPE_EVENT,
						APR_HDR_LEN(APR_HDR_SIZE),
						APR_PKT_VER);
		payload->hdr.pkt_size = sizeof(struct adsp_dts_eagle) +
					       size_aligned4byte;
		payload->hdr.src_port = 0;
		payload->hdr.dest_port = 0;
		payload->hdr.token = 0;
		payload->hdr.opcode = ADSP_CMD_SET_DTS_EAGLE_DATA_ID;
		payload->id = DTS_EAGLE_LICENSE_ID;
		payload->overwrite = 1;
		payload->size = size;
		memcpy(payload->data, data, size);
		rc = apr_send_pkt(q6core_lcl.core_handle_q,
				(uint32_t *)payload);
		if (rc < 0) {
			pr_err("DTS_EAGLE_CORE - %s: failed op[0x%x]rc[%d]\n",
				__func__, payload->hdr.opcode, rc);
		}
		kfree(payload);
	}
	return rc;
}

int core_dts_eagle_get(int id, int size, char *data)
{
	struct apr_hdr ah;
	int rc = 0;

	pr_debug("DTS_EAGLE_CORE - %s\n", __func__);
	if (size <= 0 || !data) {
		pr_err("DTS_EAGLE_CORE - %s: invalid size %i or pointer %pK.\n",
			__func__, size, data);
		return -EINVAL;
	}
	ocm_core_open();
	if (q6core_lcl.core_handle_q) {
		ah.hdr_field = APR_HDR_FIELD(APR_MSG_TYPE_EVENT,
				APR_HDR_LEN(APR_HDR_SIZE), APR_PKT_VER);
		ah.pkt_size = sizeof(struct apr_hdr);
		ah.src_port = 0;
		ah.dest_port = 0;
		ah.token = 0;
		ah.opcode = id;

		q6core_lcl.bus_bw_resp_received = 0;
		generic_get_data = kzalloc(sizeof(struct generic_get_data_)
					   + size, GFP_KERNEL);
		if (!generic_get_data) {
			pr_err("DTS_EAGLE_CORE - %s: error allocating memory of size %i\n",
				__func__, size);
			return -ENOMEM;
		}

		rc = apr_send_pkt(q6core_lcl.core_handle_q,
				(uint32_t *)&ah);
		if (rc < 0) {
			pr_err("DTS_EAGLE_CORE - %s: failed op[0x%x]rc[%d]\n",
				__func__, ah.opcode, rc);
			goto fail_cmd_2;
		}

		rc = wait_event_timeout(q6core_lcl.bus_bw_req_wait,
				(q6core_lcl.bus_bw_resp_received == 1),
				msecs_to_jiffies(TIMEOUT_MS));
		if (!rc) {
			pr_err("DTS_EAGLE_CORE - %s: EAGLE get params timed out\n",
				__func__);
			rc = -EINVAL;
			goto fail_cmd_2;
		}
		if (generic_get_data->valid) {
			rc = 0;
			memcpy(data, generic_get_data->ints, size);
		} else {
			rc = -EINVAL;
			pr_err("DTS_EAGLE_CORE - %s: EAGLE get params problem getting data - check callback error value\n",
				__func__);
		}
	}

fail_cmd_2:
	kfree(generic_get_data);
	generic_get_data = NULL;
	return rc;
}

=======
>>>>>>> 4ace475a
uint32_t core_set_dolby_manufacturer_id(int manufacturer_id)
{
	struct adsp_dolby_manufacturer_id payload;
	int rc = 0;
	pr_debug("%s: manufacturer_id :%d\n", __func__, manufacturer_id);
	mutex_lock(&(q6core_lcl.cmd_lock));
	ocm_core_open();
	if (q6core_lcl.core_handle_q) {
		payload.hdr.hdr_field = APR_HDR_FIELD(APR_MSG_TYPE_EVENT,
			APR_HDR_LEN(APR_HDR_SIZE), APR_PKT_VER);
		payload.hdr.pkt_size =
			sizeof(struct adsp_dolby_manufacturer_id);
		payload.hdr.src_port = 0;
		payload.hdr.dest_port = 0;
		payload.hdr.token = 0;
		payload.hdr.opcode = ADSP_CMD_SET_DOLBY_MANUFACTURER_ID;
		payload.manufacturer_id = manufacturer_id;
		pr_debug("%s: Send Dolby security opcode=0x%x manufacturer ID = %d\n",
			__func__,
			payload.hdr.opcode, payload.manufacturer_id);
		rc = apr_send_pkt(q6core_lcl.core_handle_q,
						(uint32_t *)&payload);
		if (rc < 0)
			pr_err("%s: SET_DOLBY_MANUFACTURER_ID failed op[0x%x]rc[%d]\n",
				__func__, payload.hdr.opcode, rc);
	}
	mutex_unlock(&(q6core_lcl.cmd_lock));
	return rc;
}

/*
 * q6core_is_adsp_ready - get adsp state
 *
 * Return:  true on adsp state is up or false.
 */

bool q6core_is_adsp_ready(void)
{
	int rc;
	bool ret = false;
	struct apr_hdr hdr;

	pr_debug("%s: enter\n", __func__);
	memset(&hdr, 0, sizeof(hdr));
	hdr.hdr_field = APR_HDR_FIELD(APR_MSG_TYPE_SEQ_CMD,
				      APR_HDR_LEN(APR_HDR_SIZE), APR_PKT_VER);
	hdr.pkt_size = APR_PKT_SIZE(APR_HDR_SIZE, 0);
	hdr.opcode = AVCS_CMD_ADSP_EVENT_GET_STATE;

	ocm_core_open();
	q6core_lcl.bus_bw_resp_received = 0;
	rc = apr_send_pkt(q6core_lcl.core_handle_q, (uint32_t *)&hdr);
	if (rc < 0) {
		pr_err("%s: Get ADSP state APR packet send event %d\n",
			__func__, rc);
		goto bail;
	}

	rc = wait_event_timeout(q6core_lcl.bus_bw_req_wait,
				(q6core_lcl.bus_bw_resp_received == 1),
				msecs_to_jiffies(Q6_READY_TIMEOUT_MS));
	if (rc > 0 && q6core_lcl.bus_bw_resp_received) {
		/* ensure to read updated param by callback thread */
		rmb();
		ret = !!q6core_lcl.param;
	}
bail:
	pr_debug("%s: leave, rc %d, adsp ready %d\n", __func__, rc, ret);
	return ret;
}
EXPORT_SYMBOL(q6core_is_adsp_ready);

static int q6core_map_memory_regions(phys_addr_t *buf_add, uint32_t mempool_id,
			uint32_t *bufsz, uint32_t bufcnt, uint32_t *map_handle)
{
	struct avs_cmd_shared_mem_map_regions *mmap_regions = NULL;
	struct avs_shared_map_region_payload *mregions = NULL;
	void *mmap_region_cmd = NULL;
	void *payload = NULL;
	int ret = 0;
	int i = 0;
	int cmd_size = 0;

	cmd_size = sizeof(struct avs_cmd_shared_mem_map_regions)
			+ sizeof(struct avs_shared_map_region_payload)
			* bufcnt;

	mmap_region_cmd = kzalloc(cmd_size, GFP_KERNEL);
	if (mmap_region_cmd == NULL)
		return -ENOMEM;

	mmap_regions = (struct avs_cmd_shared_mem_map_regions *)mmap_region_cmd;
	mmap_regions->hdr.hdr_field = APR_HDR_FIELD(APR_MSG_TYPE_SEQ_CMD,
						APR_HDR_LEN(APR_HDR_SIZE),
								APR_PKT_VER);
	mmap_regions->hdr.pkt_size = cmd_size;
	mmap_regions->hdr.src_port = 0;
	mmap_regions->hdr.dest_port = 0;
	mmap_regions->hdr.token = 0;
	mmap_regions->hdr.opcode = AVCS_CMD_SHARED_MEM_MAP_REGIONS;
	mmap_regions->mem_pool_id = ADSP_MEMORY_MAP_SHMEM8_4K_POOL & 0x00ff;
	mmap_regions->num_regions = bufcnt & 0x00ff;
	mmap_regions->property_flag = 0x00;

	payload = ((u8 *) mmap_region_cmd +
				sizeof(struct avs_cmd_shared_mem_map_regions));
	mregions = (struct avs_shared_map_region_payload *)payload;

	for (i = 0; i < bufcnt; i++) {
		mregions->shm_addr_lsw = lower_32_bits(buf_add[i]);
		mregions->shm_addr_msw =
				msm_audio_populate_upper_32_bits(buf_add[i]);
		mregions->mem_size_bytes = bufsz[i];
		++mregions;
	}

	pr_debug("%s: sending memory map, addr %pK, size %d, bufcnt = %d\n",
		__func__, buf_add, bufsz[0], mmap_regions->num_regions);

	*map_handle = 0;
	q6core_lcl.bus_bw_resp_received = 0;
	ret = apr_send_pkt(q6core_lcl.core_handle_q, (uint32_t *)
		mmap_regions);
	if (ret < 0) {
		pr_err("%s: mmap regions failed %d\n",
			__func__, ret);
		ret = -EINVAL;
		goto done;
	}

	ret = wait_event_timeout(q6core_lcl.bus_bw_req_wait,
				(q6core_lcl.bus_bw_resp_received == 1),
				msecs_to_jiffies(TIMEOUT_MS));
	if (!ret) {
		pr_err("%s: timeout. waited for memory map\n", __func__);
		ret = -ETIME;
		goto done;
	}

	*map_handle = q6core_lcl.mem_map_cal_handle;
done:
	kfree(mmap_region_cmd);
	return ret;
}

static int q6core_memory_unmap_regions(uint32_t mem_map_handle)
{
	struct avs_cmd_shared_mem_unmap_regions unmap_regions;
	int ret = 0;

	memset(&unmap_regions, 0, sizeof(unmap_regions));
	unmap_regions.hdr.hdr_field = APR_HDR_FIELD(APR_MSG_TYPE_SEQ_CMD,
		APR_HDR_LEN(APR_HDR_SIZE), APR_PKT_VER);
	unmap_regions.hdr.pkt_size = sizeof(unmap_regions);
	unmap_regions.hdr.src_svc = APR_SVC_ADSP_CORE;
	unmap_regions.hdr.src_domain = APR_DOMAIN_APPS;
	unmap_regions.hdr.src_port = 0;
	unmap_regions.hdr.dest_svc = APR_SVC_ADSP_CORE;
	unmap_regions.hdr.dest_domain = APR_DOMAIN_ADSP;
	unmap_regions.hdr.dest_port = 0;
	unmap_regions.hdr.token = 0;
	unmap_regions.hdr.opcode = AVCS_CMD_SHARED_MEM_UNMAP_REGIONS;
	unmap_regions.mem_map_handle = mem_map_handle;

	q6core_lcl.bus_bw_resp_received = 0;

	pr_debug("%s: unmap regions map handle %d\n",
		__func__, mem_map_handle);

	ret = apr_send_pkt(q6core_lcl.core_handle_q, (uint32_t *)
		&unmap_regions);
	if (ret < 0) {
		pr_err("%s: unmap regions failed %d\n",
			__func__, ret);
		ret = -EINVAL;
		goto done;
	}

	ret = wait_event_timeout(q6core_lcl.bus_bw_req_wait,
				(q6core_lcl.bus_bw_resp_received == 1),
				msecs_to_jiffies(TIMEOUT_MS));
	if (!ret) {
		pr_err("%s: timeout. waited for memory_unmap\n",
		       __func__);
		ret = -ETIME;
		goto done;
	}
done:
	return ret;
}

static int q6core_dereg_all_custom_topologies(void)
{
	int ret = 0;
	struct avcs_cmd_deregister_topologies dereg_top;

	memset(&dereg_top, 0, sizeof(dereg_top));
	dereg_top.hdr.hdr_field = APR_HDR_FIELD(APR_MSG_TYPE_SEQ_CMD,
		APR_HDR_LEN(APR_HDR_SIZE), APR_PKT_VER);
	dereg_top.hdr.pkt_size = sizeof(dereg_top);
	dereg_top.hdr.src_svc = APR_SVC_ADSP_CORE;
	dereg_top.hdr.src_domain = APR_DOMAIN_APPS;
	dereg_top.hdr.src_port = 0;
	dereg_top.hdr.dest_svc = APR_SVC_ADSP_CORE;
	dereg_top.hdr.dest_domain = APR_DOMAIN_ADSP;
	dereg_top.hdr.dest_port = 0;
	dereg_top.hdr.token = 0;
	dereg_top.hdr.opcode = AVCS_CMD_DEREGISTER_TOPOLOGIES;
	dereg_top.payload_addr_lsw = 0;
	dereg_top.payload_addr_msw = 0;
	dereg_top.mem_map_handle = 0;
	dereg_top.payload_size = 0;
	dereg_top.mode = AVCS_MODE_DEREGISTER_ALL_CUSTOM_TOPOLOGIES;

	q6core_lcl.bus_bw_resp_received = 0;

	pr_debug("%s: Deregister topologies mode %d\n",
		__func__, dereg_top.mode);

	ret = apr_send_pkt(q6core_lcl.core_handle_q, (uint32_t *) &dereg_top);
	if (ret < 0) {
		pr_err("%s: Deregister topologies failed %d\n",
			__func__, ret);
		goto done;
	}

	ret = wait_event_timeout(q6core_lcl.bus_bw_req_wait,
				(q6core_lcl.bus_bw_resp_received == 1),
				msecs_to_jiffies(TIMEOUT_MS));
	if (!ret) {
		pr_err("%s: wait_event timeout for Deregister topologies\n",
			__func__);
		goto done;
	}
done:
	return ret;
}

static int q6core_send_custom_topologies(void)
{
	int ret = 0;
	int ret2 = 0;
	struct cal_block_data *cal_block = NULL;
	struct avcs_cmd_register_topologies reg_top;

	memset(&reg_top, 0, sizeof(reg_top));
	mutex_lock(&q6core_lcl.cal_data[CUST_TOP_CAL]->lock);
	mutex_lock(&q6core_lcl.cmd_lock);

	cal_block = cal_utils_get_only_cal_block(
		q6core_lcl.cal_data[CUST_TOP_CAL]);
	if (cal_block == NULL) {
		pr_debug("%s: cal block is NULL!\n", __func__);
		goto unlock;
	}
	if (cal_block->cal_data.size <= 0) {
		pr_debug("%s: cal size is %zd not sending\n",
			__func__, cal_block->cal_data.size);
		goto unlock;
	}

	if (!q6core_is_adsp_ready()) {
		pr_err("%s: ADSP is not ready!\n", __func__);
		ret  = -ENODEV;
		goto unlock;
	}

	q6core_dereg_all_custom_topologies();

	ret = q6core_map_memory_regions(&cal_block->cal_data.paddr, 0,
		(uint32_t *)&cal_block->map_data.map_size, 1,
		&cal_block->map_data.q6map_handle);
	if (!ret)  {
		pr_err("%s: q6core_map_memory_regions failed\n", __func__);
		goto unlock;
	}

	reg_top.hdr.hdr_field = APR_HDR_FIELD(APR_MSG_TYPE_SEQ_CMD,
		APR_HDR_LEN(APR_HDR_SIZE), APR_PKT_VER);
	reg_top.hdr.pkt_size = sizeof(reg_top);
	reg_top.hdr.src_svc = APR_SVC_ADSP_CORE;
	reg_top.hdr.src_domain = APR_DOMAIN_APPS;
	reg_top.hdr.src_port = 0;
	reg_top.hdr.dest_svc = APR_SVC_ADSP_CORE;
	reg_top.hdr.dest_domain = APR_DOMAIN_ADSP;
	reg_top.hdr.dest_port = 0;
	reg_top.hdr.token = 0;
	reg_top.hdr.opcode = AVCS_CMD_REGISTER_TOPOLOGIES;
	reg_top.payload_addr_lsw =
		lower_32_bits(cal_block->cal_data.paddr);
	reg_top.payload_addr_msw =
		msm_audio_populate_upper_32_bits(cal_block->cal_data.paddr);
	reg_top.mem_map_handle = cal_block->map_data.q6map_handle;
	reg_top.payload_size = cal_block->cal_data.size;

	q6core_lcl.adsp_status = 0;
	q6core_lcl.bus_bw_resp_received = 0;

	pr_debug("%s: Register topologies addr %pK, size %zd, map handle %d\n",
		__func__, &cal_block->cal_data.paddr, cal_block->cal_data.size,
		cal_block->map_data.q6map_handle);

	ret = apr_send_pkt(q6core_lcl.core_handle_q, (uint32_t *) &reg_top);
	if (ret < 0) {
		pr_err("%s: Register topologies failed %d\n",
			__func__, ret);
		goto unmap;
	}

	ret = wait_event_timeout(q6core_lcl.bus_bw_req_wait,
				(q6core_lcl.bus_bw_resp_received == 1),
				msecs_to_jiffies(TIMEOUT_MS));
	if (!ret) {
		pr_err("%s: wait_event timeout for Register topologies\n",
			__func__);
		goto unmap;
	}

	if (q6core_lcl.adsp_status < 0)
		ret = q6core_lcl.adsp_status;
unmap:
	ret2 = q6core_memory_unmap_regions(cal_block->map_data.q6map_handle);
	if (!ret2)  {
		pr_err("%s: q6core_memory_unmap_regions failed for map handle %d\n",
			__func__, cal_block->map_data.q6map_handle);
		ret = ret2;
		goto unlock;
	}

unlock:
	mutex_unlock(&q6core_lcl.cmd_lock);
	mutex_unlock(&q6core_lcl.cal_data[CUST_TOP_CAL]->lock);

	return ret;
}

static int get_cal_type_index(int32_t cal_type)
{
	int ret = -EINVAL;

	switch (cal_type) {
	case AUDIO_CORE_METAINFO_CAL_TYPE:
		ret = META_CAL;
		break;
	case CORE_CUSTOM_TOPOLOGIES_CAL_TYPE:
		ret = CUST_TOP_CAL;
		break;
	default:
		pr_err("%s: invalid cal type %d!\n", __func__, cal_type);
	}
	return ret;
}

static int q6core_alloc_cal(int32_t cal_type,
			    size_t data_size, void *data)
{
	int ret = 0;
	int cal_index;

	cal_index = get_cal_type_index(cal_type);
	if (cal_index < 0) {
		pr_err("%s: could not get cal index %d!\n",
			__func__, cal_index);
		ret = -EINVAL;
		goto done;
	}


	ret = cal_utils_alloc_cal(data_size, data,
		q6core_lcl.cal_data[cal_index], 0, NULL);
	if (ret < 0) {
		pr_err("%s: cal_utils_alloc_block failed, ret = %d, cal type = %d!\n",
			__func__, ret, cal_type);
		goto done;
	}
done:
	return ret;
}

static int q6core_dealloc_cal(int32_t cal_type,
			      size_t data_size, void *data)
{
	int ret = 0;
	int cal_index;

	cal_index = get_cal_type_index(cal_type);
	if (cal_index < 0) {
		pr_err("%s: could not get cal index %d!\n",
			__func__, cal_index);
		ret = -EINVAL;
		goto done;
	}


	ret = cal_utils_dealloc_cal(data_size, data,
					q6core_lcl.cal_data[cal_index]);
	if (ret < 0) {
		pr_err("%s: cal_utils_dealloc_block failed, ret = %d, cal type = %d!\n",
			__func__, ret, cal_type);
		goto done;
	}
done:
	return ret;
}

static int q6core_set_cal(int32_t cal_type,
	size_t data_size, void *data)
{
	int ret = 0;
	int cal_index;

	cal_index = get_cal_type_index(cal_type);
	if (cal_index < 0) {
		pr_err("%s: could not get cal index %d!\n",
			__func__, cal_index);
		ret = -EINVAL;
		goto done;
	}


	ret = cal_utils_set_cal(data_size, data,
				    q6core_lcl.cal_data[cal_index], 0, NULL);
	if (ret < 0) {
		pr_err("%s: cal_utils_set_cal failed, ret = %d, cal type = %d!\n",
		__func__, ret, cal_type);
		goto done;
	}

	if (cal_index == CUST_TOP_CAL)
		ret = q6core_send_custom_topologies();
done:
	return ret;
}

static void q6core_delete_cal_data(void)
{
	pr_debug("%s:\n", __func__);

	cal_utils_destroy_cal_types(CORE_MAX_CAL, q6core_lcl.cal_data);
	return;
}


static int q6core_init_cal_data(void)
{
	int ret = 0;
	struct cal_type_info    cal_type_info[] = {
		{{AUDIO_CORE_METAINFO_CAL_TYPE,
		{q6core_alloc_cal, q6core_dealloc_cal, NULL,
		q6core_set_cal, NULL, NULL} },
		{NULL, NULL, cal_utils_match_buf_num} },

		{{CORE_CUSTOM_TOPOLOGIES_CAL_TYPE,
		{q6core_alloc_cal, q6core_dealloc_cal, NULL,
		q6core_set_cal, NULL, NULL} },
		{NULL, NULL, cal_utils_match_buf_num} }
	};
	pr_debug("%s:\n", __func__);

	ret = cal_utils_create_cal_types(CORE_MAX_CAL,
		q6core_lcl.cal_data, cal_type_info);
	if (ret < 0) {
		pr_err("%s: could not create cal type!\n",
			__func__);
		goto err;
	}

	return ret;
err:
	q6core_delete_cal_data();
	return ret;
}

static int __init core_init(void)
{
	memset(&q6core_lcl, 0, sizeof(struct q6core_str));
	init_waitqueue_head(&q6core_lcl.bus_bw_req_wait);
	init_waitqueue_head(&q6core_lcl.cmd_req_wait);
	init_waitqueue_head(&q6core_lcl.avcs_fwk_ver_req_wait);
	q6core_lcl.cmd_resp_received_flag = FLAG_NONE;
	mutex_init(&q6core_lcl.cmd_lock);
	mutex_init(&q6core_lcl.ver_lock);

	q6core_init_cal_data();

	return 0;
}
module_init(core_init);

static void __exit core_exit(void)
{
	mutex_destroy(&q6core_lcl.cmd_lock);
	mutex_destroy(&q6core_lcl.ver_lock);
	q6core_delete_cal_data();
}
module_exit(core_exit);
MODULE_DESCRIPTION("ADSP core driver");
MODULE_LICENSE("GPL v2");
<|MERGE_RESOLUTION|>--- conflicted
+++ resolved
@@ -1,8 +1,4 @@
-<<<<<<< HEAD
-/* Copyright (c) 2012-2017, The Linux Foundation. All rights reserved.
-=======
 /* Copyright (c) 2012-2018, The Linux Foundation. All rights reserved.
->>>>>>> 4ace475a
  *
  * This program is free software; you can redistribute it and/or modify
  * it under the terms of the GNU General Public License version 2 and
@@ -61,8 +57,7 @@
 	u32 bus_bw_resp_received;
 	enum cmd_flags {
 		FLAG_NONE,
-		FLAG_CMDRSP_LICENSE_RESULT,
-		FLAG_AVCS_GET_VERSIONS_RESULT,
+		FLAG_CMDRSP_LICENSE_RESULT
 	} cmd_resp_received_flag;
 	u32 avcs_fwk_ver_resp_received;
 	struct mutex cmd_lock;
@@ -75,11 +70,7 @@
 	struct cal_type_data *cal_data[CORE_MAX_CAL];
 	uint32_t mem_map_cal_handle;
 	int32_t adsp_status;
-<<<<<<< HEAD
-	u32 q6_core_avs_version;
-=======
 	struct q6core_avcs_ver_info q6core_avcs_ver_info;
->>>>>>> 4ace475a
 };
 
 static struct q6core_str q6core_lcl;
@@ -189,33 +180,7 @@
 		q6core_lcl.bus_bw_resp_received = 1;
 		wake_up(&q6core_lcl.bus_bw_req_wait);
 		break;
-	case AVCS_GET_VERSIONS_RSP:
-		payload1 = data->payload;
-		pr_debug("%s: Received ADSP version response[3]0x%x\n",
-					 __func__, payload1[3]);
-		q6core_lcl.cmd_resp_received_flag =
-						FLAG_AVCS_GET_VERSIONS_RESULT;
-		if (AVCS_CMDRSP_Q6_ID_2_6 == payload1[3]) {
-			q6core_lcl.q6_core_avs_version = Q6_SUBSYS_AVS2_6;
-			pr_debug("%s: Received ADSP version as 2.6\n",
-							 __func__);
-		} else if (AVCS_CMDRSP_Q6_ID_2_7 == payload1[3]) {
-			q6core_lcl.q6_core_avs_version = Q6_SUBSYS_AVS2_7;
-			pr_debug("%s: Received ADSP version as 2.7\n",
-							 __func__);
-		} else if (AVCS_CMDRSP_Q6_ID_2_8 == payload1[3]) {
-			q6core_lcl.q6_core_avs_version = Q6_SUBSYS_AVS2_8;
-			pr_info("%s: Received ADSP version as 2.8\n",
-							 __func__);
-		} else {
-			pr_err("%s: ADSP version is neither 2.6 nor 2.7\n",
-							 __func__);
-			q6core_lcl.q6_core_avs_version = Q6_SUBSYS_INVALID;
-		}
-		wake_up(&q6core_lcl.cmd_req_wait);
-		break;
-
-	 case AVCS_CMDRSP_GET_LICENSE_VALIDATION_RESULT:
+	case AVCS_CMDRSP_GET_LICENSE_VALIDATION_RESULT:
 		payload1 = data->payload;
 		pr_debug("%s: cmd = LICENSE_VALIDATION_RESULT, result = 0x%x\n",
 				__func__, payload1[0]);
@@ -238,7 +203,7 @@
 			generic_get_data->valid = 1;
 			generic_get_data->size_in_ints =
 				data->payload_size/sizeof(int);
-			pr_debug("callback size = %i\n",
+			pr_debug("DTS_EAGLE_CORE callback size = %i\n",
 				 data->payload_size);
 			memcpy(generic_get_data->ints, data->payload,
 				data->payload_size);
@@ -456,10 +421,12 @@
 	return rc;
 }
 
-int core_get_adsp_ver(void)
-{
-	struct avcs_cmd_get_version_result get_aver_cmd;
+int32_t core_get_license_status(uint32_t module_id)
+{
+	struct avcs_cmd_get_license_validation_result get_lvr_cmd;
 	int ret = 0;
+
+	pr_debug("%s: module_id 0x%x", __func__, module_id);
 
 	mutex_lock(&(q6core_lcl.cmd_lock));
 	ocm_core_open();
@@ -469,67 +436,6 @@
 		goto fail_cmd;
 	}
 
-	get_aver_cmd.hdr.hdr_field = APR_HDR_FIELD(APR_MSG_TYPE_SEQ_CMD,
-				APR_HDR_LEN(APR_HDR_SIZE), APR_PKT_VER);
-	get_aver_cmd.hdr.pkt_size =	sizeof(get_aver_cmd);
-	get_aver_cmd.hdr.src_port = 0;
-	get_aver_cmd.hdr.dest_port = 0;
-	get_aver_cmd.hdr.token = 0;
-	get_aver_cmd.hdr.opcode = AVCS_GET_VERSIONS;
-
-	q6core_lcl.cmd_resp_received_flag &= ~(FLAG_AVCS_GET_VERSIONS_RESULT);
-	ret = apr_send_pkt(q6core_lcl.core_handle_q,
-				 (uint32_t *) &get_aver_cmd);
-	if (ret < 0) {
-		pr_err("%s: Core get DSP version  request failed, err %d\n",
-							__func__, ret);
-		ret = -EREMOTE;
-		goto fail_cmd;
-	}
-
-	mutex_unlock(&(q6core_lcl.cmd_lock));
-	ret = wait_event_timeout(q6core_lcl.cmd_req_wait,
-			(q6core_lcl.cmd_resp_received_flag ==
-				FLAG_AVCS_GET_VERSIONS_RESULT),
-				msecs_to_jiffies(TIMEOUT_MS));
-	mutex_lock(&(q6core_lcl.cmd_lock));
-	if (!ret) {
-		pr_err("%s: wait_event timeout for AVCS_GET_VERSIONS_RESULT\n",
-				__func__);
-		ret = -ETIMEDOUT;
-		goto fail_cmd;
-	}
-	q6core_lcl.cmd_resp_received_flag &= ~(FLAG_AVCS_GET_VERSIONS_RESULT);
-
-fail_cmd:
-	if (ret < 0)
-		q6core_lcl.q6_core_avs_version = Q6_SUBSYS_INVALID;
-	mutex_unlock(&(q6core_lcl.cmd_lock));
-	return ret;
-}
-
-enum q6_subsys_image q6core_get_avs_version(void)
-{
-	if (q6core_lcl.q6_core_avs_version == 0)
-		core_get_adsp_ver();
-	return q6core_lcl.q6_core_avs_version;
-}
-
-int32_t core_get_license_status(uint32_t module_id)
-{
-	struct avcs_cmd_get_license_validation_result get_lvr_cmd;
-	int ret = 0;
-
-	pr_debug("%s: module_id 0x%x", __func__, module_id);
-
-	mutex_lock(&(q6core_lcl.cmd_lock));
-	ocm_core_open();
-	if (q6core_lcl.core_handle_q == NULL) {
-		pr_err("%s: apr registration for CORE failed\n", __func__);
-		ret  = -ENODEV;
-		goto fail_cmd;
-	}
-
 	get_lvr_cmd.hdr.hdr_field = APR_HDR_FIELD(APR_MSG_TYPE_SEQ_CMD,
 				APR_HDR_LEN(APR_HDR_SIZE), APR_PKT_VER);
 	get_lvr_cmd.hdr.pkt_size =
@@ -541,7 +447,7 @@
 	get_lvr_cmd.hdr.opcode = AVCS_CMD_GET_LICENSE_VALIDATION_RESULT;
 	get_lvr_cmd.id = module_id;
 
-	q6core_lcl.cmd_resp_received_flag &= ~(FLAG_CMDRSP_LICENSE_RESULT);
+
 	ret = apr_send_pkt(q6core_lcl.core_handle_q, (uint32_t *) &get_lvr_cmd);
 	if (ret < 0) {
 		pr_err("%s: license_validation request failed, err %d\n",
@@ -550,6 +456,7 @@
 		goto fail_cmd;
 	}
 
+	q6core_lcl.cmd_resp_received_flag &= ~(FLAG_CMDRSP_LICENSE_RESULT);
 	mutex_unlock(&(q6core_lcl.cmd_lock));
 	ret = wait_event_timeout(q6core_lcl.cmd_req_wait,
 			(q6core_lcl.cmd_resp_received_flag ==
@@ -572,7 +479,6 @@
 	return ret;
 }
 
-<<<<<<< HEAD
 int core_dts_eagle_set(int size, char *data)
 {
 	struct adsp_dts_eagle *payload = NULL;
@@ -682,8 +588,6 @@
 	return rc;
 }
 
-=======
->>>>>>> 4ace475a
 uint32_t core_set_dolby_manufacturer_id(int manufacturer_id)
 {
 	struct adsp_dolby_manufacturer_id payload;
