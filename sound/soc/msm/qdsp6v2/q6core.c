--- conflicted
+++ resolved
@@ -1,8 +1,4 @@
-<<<<<<< HEAD
-/* Copyright (c) 2012-2017, The Linux Foundation. All rights reserved.
-=======
 /* Copyright (c) 2012-2018, The Linux Foundation. All rights reserved.
->>>>>>> e045a95c
  *
  * This program is free software; you can redistribute it and/or modify
  * it under the terms of the GNU General Public License version 2 and
@@ -75,10 +71,7 @@
 	struct cal_type_data *cal_data[CORE_MAX_CAL];
 	uint32_t mem_map_cal_handle;
 	int32_t adsp_status;
-<<<<<<< HEAD
-=======
 	struct q6core_avcs_ver_info q6core_avcs_ver_info;
->>>>>>> e045a95c
 	u32 q6_core_avs_version;
 };
 
