--- conflicted
+++ resolved
@@ -87,10 +87,8 @@
 	[snd_soc_dapm_mixer] = 8,
 	[snd_soc_dapm_mixer_named_ctl] = 8,
 	[snd_soc_dapm_pga] = 9,
-<<<<<<< HEAD
 	[snd_soc_dapm_aif_in] = 9,
 	[snd_soc_dapm_aif_out] = 9,
-=======
 	[snd_soc_dapm_buffer] = 9,
 	[snd_soc_dapm_scheduler] = 9,
 	[snd_soc_dapm_effect] = 9,
@@ -99,7 +97,6 @@
 	[snd_soc_dapm_encoder] = 9,
 	[snd_soc_dapm_decoder] = 9,
 	[snd_soc_dapm_adc] = 10,
->>>>>>> bb418a14
 	[snd_soc_dapm_out_drv] = 11,
 	[snd_soc_dapm_hp] = 11,
 	[snd_soc_dapm_spk] = 11,
