--- conflicted
+++ resolved
@@ -675,11 +675,7 @@
 
 config SND_SOC_WCD_MBHC
 	tristate
-<<<<<<< HEAD
-	default y if (SND_SOC_MSM8909_WCD=y || SND_SOC_MSM8X16_WCD!=y || SND_SOC_WCD9335=y) && SND_SOC_MDMCALIFORNIUM!=y
-=======
 	default y if (SND_SOC_MSM8909_WCD=y || SND_SOC_MSM8X16_WCD=y || SND_SOC_WCD9335=y) && SND_SOC_MDM9650!=y
->>>>>>> e045a95c
 
 config SND_SOC_WL1273
 	tristate
