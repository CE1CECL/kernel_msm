# Helper to resolve issues with configs that have SPI enabled but I2C
# modular, meaning we can't build the codec driver in with I2C support.
# We use an ordered list of conditional defaults to pick the appropriate
# setting - SPI can't be modular so that case doesn't need to be covered.
config SND_SOC_I2C_AND_SPI
	tristate
	default m if I2C=m
	default y if I2C=y
	default y if SPI_MASTER=y

menu "CODEC drivers"

config SND_SOC_ALL_CODECS
	tristate "Build all ASoC CODEC drivers"
	depends on COMPILE_TEST
	select SND_SOC_88PM860X if MFD_88PM860X
	select SND_SOC_L3
	select SND_SOC_AB8500_CODEC if ABX500_CORE
	select SND_SOC_AC97_CODEC
	select SND_SOC_AD1836 if SPI_MASTER
	select SND_SOC_AD193X_SPI if SPI_MASTER
	select SND_SOC_AD193X_I2C if I2C
	select SND_SOC_AD1980 if SND_SOC_AC97_BUS
	select SND_SOC_AD73311
	select SND_SOC_ADAU1373 if I2C
	select SND_SOC_ADAU1761_I2C if I2C
	select SND_SOC_ADAU1761_SPI if SPI
	select SND_SOC_ADAU1781_I2C if I2C
	select SND_SOC_ADAU1781_SPI if SPI
	select SND_SOC_ADAV801 if SPI_MASTER
	select SND_SOC_ADAV803 if I2C
	select SND_SOC_ADAU1977_SPI if SPI_MASTER
	select SND_SOC_ADAU1977_I2C if I2C
	select SND_SOC_ADAU1701 if I2C
	select SND_SOC_ADAU7002
	select SND_SOC_ADS117X
	select SND_SOC_AK4104 if SPI_MASTER
	select SND_SOC_AK4535 if I2C
	select SND_SOC_AK4554
	select SND_SOC_AK4613 if I2C
	select SND_SOC_AK4641 if I2C
	select SND_SOC_AK4642 if I2C
	select SND_SOC_AK4671 if I2C
	select SND_SOC_AK5386
	select SND_SOC_ALC5623 if I2C
	select SND_SOC_ALC5632 if I2C
	select SND_SOC_BT_SCO
	select SND_SOC_CQ0093VC
	select SND_SOC_CS35L32 if I2C
	select SND_SOC_CS35L33 if I2C
	select SND_SOC_CS35L34 if I2C
	select SND_SOC_CS35L35 if I2C
	select SND_SOC_CS35L41_SPI if SPI_MASTER
	select SND_SOC_CS35L41_I2C if I2C
	select SND_SOC_CS42L42 if I2C
	select SND_SOC_CS42L51_I2C if I2C
	select SND_SOC_CS42L52 if I2C && INPUT
	select SND_SOC_CS42L56 if I2C && INPUT
	select SND_SOC_CS42L73 if I2C
	select SND_SOC_CS4265 if I2C
	select SND_SOC_CS4270 if I2C
	select SND_SOC_CS4271_I2C if I2C
	select SND_SOC_CS4271_SPI if SPI_MASTER
	select SND_SOC_CS42XX8_I2C if I2C
	select SND_SOC_CS43130 if I2C
	select SND_SOC_CS4349 if I2C
	select SND_SOC_CS47L24 if MFD_CS47L24
	select SND_SOC_CS53L30 if I2C
	select SND_SOC_CX20442 if TTY
	select SND_SOC_DA7210 if SND_SOC_I2C_AND_SPI
	select SND_SOC_DA7213 if I2C
	select SND_SOC_DA7218 if I2C
	select SND_SOC_DA7219 if I2C
	select SND_SOC_DA732X if I2C
	select SND_SOC_DA9055 if I2C
	select SND_SOC_DIO2125
	select SND_SOC_DMIC if GPIOLIB
	select SND_SOC_ES8316 if I2C
	select SND_SOC_ES8328_SPI if SPI_MASTER
	select SND_SOC_ES8328_I2C if I2C
	select SND_SOC_ES7134
	select SND_SOC_GTM601
	select SND_SOC_HDAC_HDMI
	select SND_SOC_ICS43432
	select SND_SOC_INNO_RK3036
	select SND_SOC_ISABELLE if I2C
	select SND_SOC_JZ4740_CODEC
	select SND_SOC_LM4857 if I2C
	select SND_SOC_LM49453 if I2C
	select SND_SOC_MAX98088 if I2C
	select SND_SOC_MAX98090 if I2C
	select SND_SOC_MAX98095 if I2C
	select SND_SOC_MAX98357A if GPIOLIB
	select SND_SOC_MAX98371 if I2C
	select SND_SOC_MAX98504 if I2C
	select SND_SOC_MAX9867 if I2C
	select SND_SOC_MAX98925 if I2C
	select SND_SOC_MAX98926 if I2C
	select SND_SOC_MAX98927 if I2C
	select SND_SOC_MAX9850 if I2C
	select SND_SOC_MAX9860 if I2C
	select SND_SOC_MAX9768 if I2C
	select SND_SOC_MAX9877 if I2C
	select SND_SOC_MC13783 if MFD_MC13XXX
	select SND_SOC_ML26124 if I2C
	select SND_SOC_NAU8540 if I2C
	select SND_SOC_NAU8810 if I2C
	select SND_SOC_NAU8824 if I2C
	select SND_SOC_NAU8825 if I2C
	select SND_SOC_HDMI_CODEC
	select SND_SOC_PCM1681 if I2C
	select SND_SOC_PCM179X_I2C if I2C
	select SND_SOC_PCM179X_SPI if SPI_MASTER
	select SND_SOC_PCM3008
	select SND_SOC_PCM3168A_I2C if I2C
	select SND_SOC_PCM3168A_SPI if SPI_MASTER
	select SND_SOC_PCM5102A
	select SND_SOC_PCM512x_I2C if I2C
	select SND_SOC_PCM512x_SPI if SPI_MASTER
	select SND_SOC_RT274 if I2C
	select SND_SOC_RT286 if I2C
	select SND_SOC_RT298 if I2C
	select SND_SOC_RT5514 if I2C
	select SND_SOC_RT5616 if I2C
	select SND_SOC_RT5631 if I2C
	select SND_SOC_RT5640 if I2C
	select SND_SOC_RT5645 if I2C
	select SND_SOC_RT5651 if I2C
	select SND_SOC_RT5659 if I2C
	select SND_SOC_RT5660 if I2C
	select SND_SOC_RT5663 if I2C
	select SND_SOC_RT5665 if I2C
	select SND_SOC_RT5670 if I2C
	select SND_SOC_RT5677 if I2C && SPI_MASTER
	select SND_SOC_SGTL5000 if I2C
	select SND_SOC_SI476X if MFD_SI476X_CORE
	select SND_SOC_SIRF_AUDIO_CODEC
	select SND_SOC_SN95031 if INTEL_SCU_IPC
	select SND_SOC_SPDIF
	select SND_SOC_SSM2518 if I2C
	select SND_SOC_SSM2602_SPI if SPI_MASTER
	select SND_SOC_SSM2602_I2C if I2C
	select SND_SOC_SSM4567 if I2C
	select SND_SOC_STA32X if I2C
	select SND_SOC_STA350 if I2C
	select SND_SOC_STA529 if I2C
	select SND_SOC_STAC9766 if SND_SOC_AC97_BUS
	select SND_SOC_STI_SAS
	select SND_SOC_TAS2552 if I2C
	select SND_SOC_TAS5086 if I2C
	select SND_SOC_TAS571X if I2C
	select SND_SOC_TAS5720 if I2C
	select SND_SOC_TFA9879 if I2C
	select SND_SOC_TLV320AIC23_I2C if I2C
	select SND_SOC_TLV320AIC23_SPI if SPI_MASTER
	select SND_SOC_TLV320AIC26 if SPI_MASTER
	select SND_SOC_TLV320AIC31XX if I2C
	select SND_SOC_TLV320AIC32X4_I2C if I2C
	select SND_SOC_TLV320AIC32X4_SPI if SPI_MASTER
	select SND_SOC_TLV320AIC3X if I2C
	select SND_SOC_TPA6130A2 if I2C
	select SND_SOC_TLV320DAC33 if I2C
	select SND_SOC_TS3A227E if I2C
	select SND_SOC_TWL4030 if TWL4030_CORE
	select SND_SOC_TWL6040 if TWL6040_CORE
	select SND_SOC_UDA134X
	select SND_SOC_UDA1380 if I2C
	select SND_SOC_WL1273 if MFD_WL1273_CORE
	select SND_SOC_WM0010 if SPI_MASTER
	select SND_SOC_WM1250_EV1 if I2C
	select SND_SOC_WM2000 if I2C
	select SND_SOC_WM2200 if I2C
	select SND_SOC_WM5100 if I2C
	select SND_SOC_WM5102 if MFD_WM5102
	select SND_SOC_WM5110 if MFD_WM5110
	select SND_SOC_WM8350 if MFD_WM8350
	select SND_SOC_WM8400 if MFD_WM8400
	select SND_SOC_WM8510 if SND_SOC_I2C_AND_SPI
	select SND_SOC_WM8523 if I2C
	select SND_SOC_WM8524 if GPIOLIB
	select SND_SOC_WM8580 if I2C
	select SND_SOC_WM8711 if SND_SOC_I2C_AND_SPI
	select SND_SOC_WM8727
	select SND_SOC_WM8728 if SND_SOC_I2C_AND_SPI
	select SND_SOC_WM8731 if SND_SOC_I2C_AND_SPI
	select SND_SOC_WM8737 if SND_SOC_I2C_AND_SPI
	select SND_SOC_WM8741 if SND_SOC_I2C_AND_SPI
	select SND_SOC_WM8750 if SND_SOC_I2C_AND_SPI
	select SND_SOC_WM8753 if SND_SOC_I2C_AND_SPI
	select SND_SOC_WM8770 if SPI_MASTER
	select SND_SOC_WM8776 if SND_SOC_I2C_AND_SPI
	select SND_SOC_WM8782
	select SND_SOC_WM8804_I2C if I2C
	select SND_SOC_WM8804_SPI if SPI_MASTER
	select SND_SOC_WM8900 if I2C
	select SND_SOC_WM8903 if I2C
	select SND_SOC_WM8904 if I2C
	select SND_SOC_WM8940 if I2C
	select SND_SOC_WM8955 if I2C
	select SND_SOC_WM8960 if I2C
	select SND_SOC_WM8961 if I2C
	select SND_SOC_WM8962 if I2C && INPUT
	select SND_SOC_WM8971 if I2C
	select SND_SOC_WM8974 if I2C
	select SND_SOC_WM8978 if I2C
	select SND_SOC_WM8983 if SND_SOC_I2C_AND_SPI
	select SND_SOC_WM8985 if SND_SOC_I2C_AND_SPI
	select SND_SOC_WM8988 if SND_SOC_I2C_AND_SPI
	select SND_SOC_WM8990 if I2C
	select SND_SOC_WM8991 if I2C
	select SND_SOC_WM8993 if I2C
	select SND_SOC_WM8994 if MFD_WM8994
	select SND_SOC_WM8995 if SND_SOC_I2C_AND_SPI
	select SND_SOC_WM8996 if I2C
	select SND_SOC_WM8997 if MFD_WM8997
	select SND_SOC_WM8998 if MFD_WM8998
	select SND_SOC_WM9081 if I2C
	select SND_SOC_WM9090 if I2C
	select SND_SOC_WM9705 if SND_SOC_AC97_BUS
	select SND_SOC_WM9712 if SND_SOC_AC97_BUS
	select SND_SOC_WM9713 if SND_SOC_AC97_BUS
	select SND_SOC_TFA98XX if I2C
        help
          Normally ASoC codec drivers are only built if a machine driver which
          uses them is also built since they are only usable with a machine
          driver.  Selecting this option will allow these drivers to be built
          without an explicit machine driver for test and development purposes.

	  Support for the bus types used to access the codecs to be built must
	  be selected separately.

          If unsure select "N".

config SND_SOC_88PM860X
	tristate

config SND_SOC_ARIZONA
	tristate
	default y if SND_SOC_CS47L24=y
	default y if SND_SOC_WM5102=y
	default y if SND_SOC_WM5110=y
	default y if SND_SOC_WM8997=y
	default y if SND_SOC_WM8998=y
	default m if SND_SOC_CS47L24=m
	default m if SND_SOC_WM5102=m
	default m if SND_SOC_WM5110=m
	default m if SND_SOC_WM8997=m
	default m if SND_SOC_WM8998=m

config SND_SOC_WM_HUBS
	tristate
	default y if SND_SOC_WM8993=y || SND_SOC_WM8994=y
	default m if SND_SOC_WM8993=m || SND_SOC_WM8994=m

config SND_SOC_WM_ADSP
	tristate
	select SND_SOC_COMPRESS
	default y if SND_SOC_CS47L24=y
	default y if SND_SOC_WM5102=y
	default y if SND_SOC_WM5110=y
	default y if SND_SOC_WM2200=y
	default m if SND_SOC_CS47L24=m
	default m if SND_SOC_WM5102=m
	default m if SND_SOC_WM5110=m
	default m if SND_SOC_WM2200=m

config SND_SOC_AB8500_CODEC
	tristate

config SND_SOC_AC97_CODEC
	tristate "Build generic ASoC AC97 CODEC driver"
	select SND_AC97_CODEC
	select SND_SOC_AC97_BUS

config SND_SOC_AD1836
	tristate

config SND_SOC_AD193X
	tristate

config SND_SOC_AD193X_SPI
	tristate
	select SND_SOC_AD193X

config SND_SOC_AD193X_I2C
	tristate
	select SND_SOC_AD193X

config SND_SOC_AD1980
	select REGMAP_AC97
	tristate

config SND_SOC_AD73311
	tristate

config SND_SOC_ADAU_UTILS
	tristate

config SND_SOC_ADAU1373
	tristate
	select SND_SOC_ADAU_UTILS

config SND_SOC_ADAU1701
	tristate "Analog Devices ADAU1701 CODEC"
	depends on I2C
	select SND_SOC_SIGMADSP_I2C

config SND_SOC_ADAU17X1
	tristate
	select SND_SOC_SIGMADSP_REGMAP
	select SND_SOC_ADAU_UTILS

config SND_SOC_ADAU1761
	tristate
	select SND_SOC_ADAU17X1

config SND_SOC_ADAU1761_I2C
	tristate "Analog Devices AU1761 CODEC - I2C"
	depends on I2C
	select SND_SOC_ADAU1761
	select REGMAP_I2C

config SND_SOC_ADAU1761_SPI
	tristate "Analog Devices AU1761 CODEC - SPI"
	depends on SPI
	select SND_SOC_ADAU1761
	select REGMAP_SPI

config SND_SOC_ADAU1781
	select SND_SOC_ADAU17X1
	tristate

config SND_SOC_ADAU1781_I2C
	tristate
	select SND_SOC_ADAU1781
	select REGMAP_I2C

config SND_SOC_ADAU1781_SPI
	tristate
	select SND_SOC_ADAU1781
	select REGMAP_SPI

config SND_SOC_ADAU1977
	tristate

config SND_SOC_ADAU1977_SPI
	tristate
	select SND_SOC_ADAU1977
	select REGMAP_SPI

config SND_SOC_ADAU1977_I2C
	tristate
	select SND_SOC_ADAU1977
	select REGMAP_I2C

config SND_SOC_ADAU7002
	tristate "Analog Devices ADAU7002 Stereo PDM-to-I2S/TDM Converter"

config SND_SOC_ADAV80X
	tristate

config SND_SOC_ADAV801
	tristate
	select SND_SOC_ADAV80X

config SND_SOC_ADAV803
	tristate
	select SND_SOC_ADAV80X

config SND_SOC_ADS117X
	tristate

config SND_SOC_AK4104
	tristate "AKM AK4104 CODEC"
	depends on SPI_MASTER

config SND_SOC_AK4535
	tristate

config SND_SOC_AK4554
	tristate "AKM AK4554 CODEC"

config SND_SOC_AK4613
	tristate "AKM AK4613 CODEC"
	depends on I2C

config SND_SOC_AK4641
	tristate

config SND_SOC_AK4642
	tristate "AKM AK4642 CODEC"
	depends on I2C

config SND_SOC_AK4671
	tristate

config SND_SOC_AK5386
	tristate "AKM AK5638 CODEC"

config SND_SOC_ALC5623
       tristate "Realtek ALC5623 CODEC"
	depends on I2C

config SND_SOC_ALC5632
	tristate

config SND_SOC_BT_SCO
	tristate "Dummy BT SCO codec driver"

config SND_SOC_CQ0093VC
	tristate

config SND_SOC_CS35L32
	tristate "Cirrus Logic CS35L32 CODEC"
	depends on I2C

config SND_SOC_CS35L33
	tristate "Cirrus Logic CS35L33 CODEC"
	depends on I2C

config SND_SOC_CS35L34
	tristate "Cirrus Logic CS35L34 CODEC"
	depends on I2C

config SND_SOC_CS35L35
	tristate "Cirrus Logic CS35L35 CODEC"
	depends on I2C

config SND_SOC_CS35L41
	tristate "Cirrus Logic CS35L41 CODEC"
	select SND_SOC_WM_ADSP

config SND_SOC_CS35L41_SPI
	tristate "Cirrus Logic CS35L41 CODEC (SPI)"
	depends on SPI_MASTER
	select SND_SOC_CS35L41
	select REGMAP_SPI

config SND_SOC_CS35L41_I2C
	tristate "Cirrus Logic CS35L41 CODEC (I2C)"
	depends on I2C
	select SND_SOC_CS35L41
	select REGMAP_I2C

config SND_SOC_CS42L42
	tristate "Cirrus Logic CS42L42 CODEC"
	depends on I2C

config SND_SOC_CS42L51
	tristate

config SND_SOC_CS42L51_I2C
	tristate "Cirrus Logic CS42L51 CODEC (I2C)"
	depends on I2C
	select SND_SOC_CS42L51

config SND_SOC_CS42L52
	tristate "Cirrus Logic CS42L52 CODEC"
	depends on I2C && INPUT

config SND_SOC_CS42L56
	tristate "Cirrus Logic CS42L56 CODEC"
	depends on I2C && INPUT

config SND_SOC_CS42L73
	tristate "Cirrus Logic CS42L73 CODEC"
	depends on I2C

config SND_SOC_CS4265
	tristate "Cirrus Logic CS4265 CODEC"
	depends on I2C
	select REGMAP_I2C

# Cirrus Logic CS4270 Codec
config SND_SOC_CS4270
	tristate "Cirrus Logic CS4270 CODEC"
	depends on I2C

# Cirrus Logic CS4270 Codec VD = 3.3V Errata
# Select if you are affected by the errata where the part will not function
# if MCLK divide-by-1.5 is selected and VD is set to 3.3V.  The driver will
# not select any sample rates that require MCLK to be divided by 1.5.
config SND_SOC_CS4270_VD33_ERRATA
	bool
	depends on SND_SOC_CS4270

config SND_SOC_CS4271
	tristate

config SND_SOC_CS4271_I2C
	tristate "Cirrus Logic CS4271 CODEC (I2C)"
	depends on I2C
	select SND_SOC_CS4271
	select REGMAP_I2C

config SND_SOC_CS4271_SPI
	tristate "Cirrus Logic CS4271 CODEC (SPI)"
	depends on SPI_MASTER
	select SND_SOC_CS4271
	select REGMAP_SPI

config SND_SOC_CS42XX8
	tristate

config SND_SOC_CS42XX8_I2C
	tristate "Cirrus Logic CS42448/CS42888 CODEC (I2C)"
	depends on I2C
	select SND_SOC_CS42XX8
	select REGMAP_I2C

# Cirrus Logic CS43130 HiFi DAC
config SND_SOC_CS43130
        tristate "Cirrus Logic CS43130 CODEC"
        depends on I2C

# Cirrus Logic CS4349 HiFi DAC
config SND_SOC_CS4349
	tristate "Cirrus Logic CS4349 CODEC"
	depends on I2C

config SND_SOC_CS47L24
	tristate

# Cirrus Logic Quad-Channel ADC
config SND_SOC_CS53L30
	tristate "Cirrus Logic CS53L30 CODEC"
	depends on I2C

config SND_SOC_CX20442
	tristate
	depends on TTY

config SND_SOC_JZ4740_CODEC
	select REGMAP_MMIO
	tristate

config SND_SOC_L3
       tristate

config SND_SOC_DA7210
        tristate

config SND_SOC_DA7213
        tristate

config SND_SOC_DA7218
	tristate

config SND_SOC_DA7219
        tristate

config SND_SOC_DA732X
        tristate

config SND_SOC_DA9055
	tristate

config SND_SOC_DIO2125
	tristate "Dioo DIO2125 Amplifier"
	select GPIOLIB

config SND_SOC_DMIC
	tristate

config SND_SOC_HDMI_CODEC
	tristate
	select SND_PCM_ELD
	select SND_PCM_IEC958
	select HDMI

config SND_SOC_ES7134
       tristate "Everest Semi ES7134 CODEC"

config SND_SOC_ES8316
	tristate "Everest Semi ES8316 CODEC"
	depends on I2C

config SND_SOC_ES8328
	tristate

config SND_SOC_ES8328_I2C
	tristate "Everest Semi ES8328 CODEC (I2C)"
	depends on I2C
	select SND_SOC_ES8328

config SND_SOC_ES8328_SPI
	tristate "Everest Semi ES8328 CODEC (SPI)"
	depends on SPI_MASTER
	select SND_SOC_ES8328

config SND_SOC_GTM601
	tristate 'GTM601 UMTS modem audio codec'

config SND_SOC_HDAC_HDMI
	tristate
	select SND_HDA_EXT_CORE
	select SND_PCM_ELD
	select HDMI

config SND_SOC_ICS43432
	tristate

config SND_SOC_INNO_RK3036
	tristate "Inno codec driver for RK3036 SoC"
	select REGMAP_MMIO

config SND_SOC_ISABELLE
        tristate

config SND_SOC_LM49453
	tristate

config SND_SOC_MAX98088
       tristate

config SND_SOC_MAX98090
       tristate

config SND_SOC_MAX98095
       tristate

config SND_SOC_MAX98357A
       tristate

config SND_SOC_MAX98371
       tristate

config SND_SOC_MAX98504
	tristate "Maxim MAX98504 speaker amplifier"
	depends on I2C

config SND_SOC_MAX9867
	tristate

config SND_SOC_MAX98925
       tristate

config SND_SOC_MAX98926
	tristate

config SND_SOC_MAX98927
	tristate "Maxim Integrated MAX98927 Speaker Amplifier"
	depends on I2C

config SND_SOC_MAX9850
	tristate

config SND_SOC_MAX9860
	tristate "Maxim MAX9860 Mono Audio Voice Codec"
	depends on I2C
	select REGMAP_I2C

config SND_SOC_MSM8916_WCD_ANALOG
	tristate "Qualcomm MSM8916 WCD Analog Codec"
	depends on SPMI || COMPILE_TEST

config SND_SOC_MSM8916_WCD_DIGITAL
	tristate "Qualcomm MSM8916 WCD DIGITAL Codec"

config SND_SOC_PCM1681
	tristate "Texas Instruments PCM1681 CODEC"
	depends on I2C

config SND_SOC_PCM179X
	tristate

config SND_SOC_PCM179X_I2C
	tristate "Texas Instruments PCM179X CODEC (I2C)"
	depends on I2C
	select SND_SOC_PCM179X
	help
	  Enable support for Texas Instruments PCM179x CODEC.
	  Select this if your PCM179x is connected via an I2C bus.

config SND_SOC_PCM179X_SPI
	tristate "Texas Instruments PCM179X CODEC (SPI)"
	depends on SPI_MASTER
	select SND_SOC_PCM179X
	help
	  Enable support for Texas Instruments PCM179x CODEC.
	  Select this if your PCM179x is connected via an SPI bus.

config SND_SOC_PCM3008
       tristate

config SND_SOC_PCM3168A
	tristate

config SND_SOC_PCM3168A_I2C
	tristate "Texas Instruments PCM3168A CODEC - I2C"
	depends on I2C
	select SND_SOC_PCM3168A
	select REGMAP_I2C

config SND_SOC_PCM3168A_SPI
	tristate "Texas Instruments PCM3168A CODEC - SPI"
	depends on SPI_MASTER
	select SND_SOC_PCM3168A
	select REGMAP_SPI

config SND_SOC_PCM5102A
	tristate

config SND_SOC_PCM512x
	tristate

config SND_SOC_PCM512x_I2C
	tristate "Texas Instruments PCM512x CODECs - I2C"
	depends on I2C
	select SND_SOC_PCM512x
	select REGMAP_I2C

config SND_SOC_PCM512x_SPI
	tristate "Texas Instruments PCM512x CODECs - SPI"
	depends on SPI_MASTER
	select SND_SOC_PCM512x
	select REGMAP_SPI

config SND_SOC_RL6231
	tristate
	default y if SND_SOC_RT5514=y
	default y if SND_SOC_RT5616=y
	default y if SND_SOC_RT5640=y
	default y if SND_SOC_RT5645=y
	default y if SND_SOC_RT5651=y
	default y if SND_SOC_RT5659=y
	default y if SND_SOC_RT5660=y
	default y if SND_SOC_RT5663=y
	default y if SND_SOC_RT5665=y
	default y if SND_SOC_RT5670=y
	default y if SND_SOC_RT5677=y
	default m if SND_SOC_RT5514=m
	default m if SND_SOC_RT5616=m
	default m if SND_SOC_RT5640=m
	default m if SND_SOC_RT5645=m
	default m if SND_SOC_RT5651=m
	default m if SND_SOC_RT5659=m
	default m if SND_SOC_RT5660=m
	default m if SND_SOC_RT5663=m
	default m if SND_SOC_RT5665=m
	default m if SND_SOC_RT5670=m
	default m if SND_SOC_RT5677=m

config SND_SOC_RL6347A
	tristate
	default y if SND_SOC_RT274=y
	default y if SND_SOC_RT286=y
	default y if SND_SOC_RT298=y
	default m if SND_SOC_RT274=m
	default m if SND_SOC_RT286=m
	default m if SND_SOC_RT298=m

config SND_SOC_RT274
	tristate
	depends on I2C

config SND_SOC_RT286
	tristate
	depends on I2C

config SND_SOC_RT298
	tristate
	depends on I2C

config SND_SOC_RT5514
	tristate "Realtek RT5514 CODEC"

config SND_SOC_RT5514_SPI
	tristate "Realtek RT5514 CODEC SPI"

config SND_SOC_RT5616
	tristate "Realtek RT5616 CODEC"
	depends on I2C

config SND_SOC_RT5631
	tristate "Realtek ALC5631/RT5631 CODEC"
	depends on I2C

config SND_SOC_RT5640
	tristate

config SND_SOC_RT5645
        tristate

config SND_SOC_RT5651
	tristate

config SND_SOC_RT5659
	tristate

config SND_SOC_RT5660
	tristate

config SND_SOC_RT5663
	tristate

config SND_SOC_RT5665
	tristate

config SND_SOC_RT5670
	tristate

config SND_SOC_RT5677
	tristate
	select REGMAP_I2C
	select REGMAP_IRQ

config SND_SOC_RT5677_SPI
	tristate
	default SND_SOC_RT5677 && SPI

#Freescale sgtl5000 codec
config SND_SOC_SGTL5000
	tristate "Freescale SGTL5000 CODEC"
	depends on I2C

config SND_SOC_SI476X
	tristate

config SND_SOC_SIGMADSP
	tristate
	select CRC32

config SND_SOC_SIGMADSP_I2C
	tristate
	select SND_SOC_SIGMADSP

config SND_SOC_SIGMADSP_REGMAP
	tristate
	select SND_SOC_SIGMADSP

config SND_SOC_SIRF_AUDIO_CODEC
	tristate "SiRF SoC internal audio codec"
	select REGMAP_MMIO

config SND_SOC_SN95031
	tristate

config SND_SOC_SPDIF
	tristate "S/PDIF CODEC"

config SND_SOC_SSM2518
	tristate

config SND_SOC_SSM2602
	tristate

config SND_SOC_SSM2602_SPI
	tristate "Analog Devices SSM2602 CODEC - SPI"
	depends on SPI_MASTER
	select SND_SOC_SSM2602
	select REGMAP_SPI

config SND_SOC_SSM2602_I2C
	tristate "Analog Devices SSM2602 CODEC - I2C"
	depends on I2C
	select SND_SOC_SSM2602
	select REGMAP_I2C

config SND_SOC_SSM4567
	tristate "Analog Devices ssm4567 amplifier driver support"
	depends on I2C

config SND_SOC_STA32X
	tristate "STA326, STA328 and STA329 speaker amplifier"
	depends on I2C
	select REGMAP_I2C

config SND_SOC_STA350
	tristate "STA350 speaker amplifier"
	depends on I2C

config SND_SOC_STA529
	tristate

config SND_SOC_STAC9766
	tristate

config SND_SOC_STI_SAS
	tristate "codec Audio support for STI SAS codec"

config SND_SOC_TAS2552
	tristate "Texas Instruments TAS2552 Mono Audio amplifier"
	depends on I2C

config SND_SOC_TAS5086
	tristate "Texas Instruments TAS5086 speaker amplifier"
	depends on I2C

config SND_SOC_TAS571X
	tristate "Texas Instruments TAS5711/TAS5717/TAS5719/TAS5721 power amplifiers"
	depends on I2C

config SND_SOC_TAS5720
	tristate "Texas Instruments TAS5720 Mono Audio amplifier"
	depends on I2C
	help
	  Enable support for Texas Instruments TAS5720L/M high-efficiency mono
	  Class-D audio power amplifiers.

config SND_SOC_TFA9879
	tristate "NXP Semiconductors TFA9879 amplifier"
	depends on I2C

config SND_SOC_TLV320AIC23
	tristate

config SND_SOC_TLV320AIC23_I2C
	tristate "Texas Instruments TLV320AIC23 audio CODEC - I2C"
	depends on I2C
	select SND_SOC_TLV320AIC23

config SND_SOC_TLV320AIC23_SPI
	tristate "Texas Instruments TLV320AIC23 audio CODEC - SPI"
	depends on SPI_MASTER
	select SND_SOC_TLV320AIC23

config SND_SOC_TLV320AIC26
	tristate
	depends on SPI

config SND_SOC_TLV320AIC31XX
	tristate "Texas Instruments TLV320AIC31xx CODECs"
	depends on I2C
	select REGMAP_I2C

config SND_SOC_TLV320AIC32X4
	tristate

config SND_SOC_TLV320AIC32X4_I2C
	tristate
	depends on I2C
	select SND_SOC_TLV320AIC32X4

config SND_SOC_TLV320AIC32X4_SPI
	tristate
	depends on SPI_MASTER
	select SND_SOC_TLV320AIC32X4

config SND_SOC_TLV320AIC3X
	tristate "Texas Instruments TLV320AIC3x CODECs"
	depends on I2C

config SND_SOC_TLV320DAC33
	tristate

config SND_SOC_TS3A227E
	tristate "TI Headset/Mic detect and keypress chip"
	depends on I2C

config SND_SOC_TWL4030
	select MFD_TWL4030_AUDIO
	tristate

config SND_SOC_TWL6040
	tristate

config SND_SOC_UDA134X
       tristate

config SND_SOC_UDA1380
        tristate
	depends on I2C

config SND_SOC_WL1273
	tristate

config SND_SOC_WM0010
	tristate

config SND_SOC_WM1250_EV1
	tristate

config SND_SOC_WM2000
	tristate

config SND_SOC_WM2200
	tristate

config SND_SOC_WM5100
	tristate

config SND_SOC_WM5102
	tristate

config SND_SOC_WM5110
	tristate

config SND_SOC_WM8350
	tristate

config SND_SOC_WM8400
	tristate

config SND_SOC_WM8510
	tristate "Wolfson Microelectronics WM8510 CODEC"
	depends on SND_SOC_I2C_AND_SPI

config SND_SOC_WM8523
	tristate "Wolfson Microelectronics WM8523 DAC"
	depends on I2C

config SND_SOC_WM8524
	tristate "Wolfson Microelectronics WM8524 DAC"
	depends on GPIOLIB

config SND_SOC_WM8580
	tristate "Wolfson Microelectronics WM8580 and WM8581 CODECs"
	depends on I2C

config SND_SOC_WM8711
	tristate "Wolfson Microelectronics WM8711 CODEC"
	depends on SND_SOC_I2C_AND_SPI

config SND_SOC_WM8727
	tristate

config SND_SOC_WM8728
	tristate "Wolfson Microelectronics WM8728 DAC"
	depends on SND_SOC_I2C_AND_SPI

config SND_SOC_WM8731
	tristate "Wolfson Microelectronics WM8731 CODEC"
	depends on SND_SOC_I2C_AND_SPI

config SND_SOC_WM8737
	tristate "Wolfson Microelectronics WM8737 ADC"
	depends on SND_SOC_I2C_AND_SPI

config SND_SOC_WM8741
	tristate "Wolfson Microelectronics WM8737 DAC"
	depends on SND_SOC_I2C_AND_SPI

config SND_SOC_WM8750
	tristate "Wolfson Microelectronics WM8750 CODEC"
	depends on SND_SOC_I2C_AND_SPI

config SND_SOC_WM8753
	tristate "Wolfson Microelectronics WM8753 CODEC"
	depends on SND_SOC_I2C_AND_SPI

config SND_SOC_WM8770
	tristate "Wolfson Microelectronics WM8770 CODEC"
	depends on SPI_MASTER

config SND_SOC_WM8776
	tristate "Wolfson Microelectronics WM8776 CODEC"
	depends on SND_SOC_I2C_AND_SPI

config SND_SOC_WM8782
	tristate

config SND_SOC_WM8804
	tristate

config SND_SOC_WM8804_I2C
	tristate "Wolfson Microelectronics WM8804 S/PDIF transceiver I2C"
	depends on I2C
	select SND_SOC_WM8804
	select REGMAP_I2C

config SND_SOC_WM8804_SPI
	tristate "Wolfson Microelectronics WM8804 S/PDIF transceiver SPI"
	depends on SPI_MASTER
	select SND_SOC_WM8804
	select REGMAP_SPI

config SND_SOC_WM8900
	tristate

config SND_SOC_WM8903
	tristate "Wolfson Microelectronics WM8903 CODEC"
	depends on I2C

config SND_SOC_WM8904
	tristate

config SND_SOC_WM8940
        tristate

config SND_SOC_WM8955
	tristate

config SND_SOC_WM8960
	tristate "Wolfson Microelectronics WM8960 CODEC"
	depends on I2C

config SND_SOC_WM8961
	tristate

config SND_SOC_WM8962
	tristate "Wolfson Microelectronics WM8962 CODEC"
	depends on I2C && INPUT

config SND_SOC_WM8971
	tristate

config SND_SOC_WM8974
	tristate "Wolfson Microelectronics WM8974 codec"
	depends on I2C

config SND_SOC_WM8978
	tristate "Wolfson Microelectronics WM8978 codec"
	depends on I2C

config SND_SOC_WM8983
	tristate

config SND_SOC_WM8985
	tristate "Wolfson Microelectronics WM8985 and WM8758 codec driver"
	depends on SND_SOC_I2C_AND_SPI

config SND_SOC_WM8988
	tristate

config SND_SOC_WM8990
	tristate

config SND_SOC_WM8991
	tristate

config SND_SOC_WM8993
	tristate

config SND_SOC_WM8994
	tristate

config SND_SOC_WM8995
	tristate

config SND_SOC_WM8996
	tristate

config SND_SOC_WM8997
	tristate

config SND_SOC_WM8998
	tristate

config SND_SOC_WM9081
	tristate
	depends on I2C

config SND_SOC_WM9090
	tristate

config SND_SOC_WM9705
	tristate
	select REGMAP_AC97

config SND_SOC_WM9712
	tristate
	select REGMAP_AC97

config SND_SOC_WM9713
	tristate
	select REGMAP_AC97

config SND_SOC_ZX_AUD96P22
	tristate "ZTE ZX AUD96P22 CODEC"
	depends on I2C
	select REGMAP_I2C

# Amp
config SND_SOC_LM4857
	tristate

config SND_SOC_MAX9768
	tristate

config SND_SOC_MAX9877
	tristate

config SND_SOC_MC13783
	tristate

config SND_SOC_ML26124
	tristate

config SND_SOC_NAU8540
       tristate "Nuvoton Technology Corporation NAU85L40 CODEC"
       depends on I2C

config SND_SOC_NAU8810
	tristate "Nuvoton Technology Corporation NAU88C10 CODEC"
	depends on I2C

config SND_SOC_NAU8824
	tristate "Nuvoton Technology Corporation NAU88L24 CODEC"
	depends on I2C

config SND_SOC_NAU8825
	tristate

config SND_SOC_TPA6130A2
	tristate "Texas Instruments TPA6130A2 headphone amplifier"
	depends on I2C

<<<<<<< HEAD
config SND_SOC_CODEC_DETECT
	tristate "Google CODEC DETECT"
=======
config SND_SOC_TFA98XX
	tristate "NXP Semiconductors TFA98XX amplifier"
	depends on I2C
	help
	Enables support for NXP98xx Smart PA.
>>>>>>> a1f19153

endmenu<|MERGE_RESOLUTION|>--- conflicted
+++ resolved
@@ -1196,15 +1196,13 @@
 	tristate "Texas Instruments TPA6130A2 headphone amplifier"
 	depends on I2C
 
-<<<<<<< HEAD
 config SND_SOC_CODEC_DETECT
 	tristate "Google CODEC DETECT"
-=======
+
 config SND_SOC_TFA98XX
 	tristate "NXP Semiconductors TFA98XX amplifier"
 	depends on I2C
 	help
 	Enables support for NXP98xx Smart PA.
->>>>>>> a1f19153
 
 endmenu