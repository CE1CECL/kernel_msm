--- conflicted
+++ resolved
@@ -49,13 +49,8 @@
 				    uint32_t *zl, uint32_t *zr);
 #else
 static inline int tavil_mbhc_init(struct wcd934x_mbhc **mbhc,
-<<<<<<< HEAD
-			   struct snd_soc_codec *codec,
-			   struct fw_info *fw_data)
-=======
 				  struct snd_soc_codec *codec,
 				  struct fw_info *fw_data)
->>>>>>> ab757a98
 {
 	return 0;
 }
@@ -63,34 +58,20 @@
 {
 }
 static inline int tavil_mbhc_hs_detect(struct snd_soc_codec *codec,
-<<<<<<< HEAD
-				struct wcd_mbhc_config *mbhc_cfg)
-{
-	return 0;
-=======
 				       struct wcd_mbhc_config *mbhc_cfg)
 {
 		return 0;
->>>>>>> ab757a98
 }
 static inline void tavil_mbhc_deinit(struct snd_soc_codec *codec)
 {
 }
 static inline int tavil_mbhc_post_ssr_init(struct wcd934x_mbhc *mbhc,
-<<<<<<< HEAD
-				    struct snd_soc_codec *codec)
-=======
 					   struct snd_soc_codec *codec)
->>>>>>> ab757a98
 {
 	return 0;
 }
 static inline int tavil_mbhc_get_impedance(struct wcd934x_mbhc *wcd934x_mbhc,
-<<<<<<< HEAD
-				    uint32_t *zl, uint32_t *zr)
-=======
 					   uint32_t *zl, uint32_t *zr)
->>>>>>> ab757a98
 {
 	if (zl)
 		*zl = 0;
