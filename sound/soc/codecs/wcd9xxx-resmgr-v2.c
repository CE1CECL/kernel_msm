--- conflicted
+++ resolved
@@ -247,19 +247,15 @@
 			 * to CLK_SYS_MCLK_PRG
 			 */
 			wcd_resmgr_codec_reg_update_bits(resmgr,
-					WCD934X_CLK_SYS_MCLK_PRG, 0x91, 0x91);
+					WCD934X_CLK_SYS_MCLK_PRG, 0x91, 0x81);
 			wcd_resmgr_codec_reg_update_bits(resmgr,
 					WCD934X_CLK_SYS_MCLK_PRG, 0x02, 0x00);
 			wcd_resmgr_codec_reg_update_bits(resmgr,
-<<<<<<< HEAD
-					WCD934X_CLK_SYS_MCLK_PRG, 0x91, 0x81);
-=======
 					WCD934X_CLK_SYS_INT_CLK_TEST2, 0x04,
 					0x04);
 			wcd_resmgr_codec_reg_update_bits(resmgr,
 					WCD934X_CLK_SYS_INT_CLK_TEST2, 0x04,
 					0x00);
->>>>>>> 33c5592d
 			wcd_resmgr_codec_reg_update_bits(resmgr,
 					WCD93XX_CDC_CLK_RST_CTRL_FS_CNT_CONTROL,
 					0x01, 0x01);
