--- conflicted
+++ resolved
@@ -43,21 +43,12 @@
 static char __initdata saved_root_name[64];
 static int root_wait;
 #ifdef CONFIG_EARLY_SERVICES
-<<<<<<< HEAD
-static char saved_modem_name[64] __initdata;
-static char saved_early_userspace[64] __initdata;
-static char init_prog[128] = "/early_services/init_early";
-static char *init_prog_argv[2] = { init_prog, NULL };
-#define EARLY_SERVICES_MOUNT_POINT "/early_services"
-#define FIRMWARE_MOUNT_PATH "/early_services/vendor/firmware_mnt"
-=======
 static char saved_modem_name[64];
 static char saved_early_userspace[64];
 static char init_prog[128] = "/early_services/init_early";
 static char *init_prog_argv[2] = { init_prog, NULL };
 static int es_status; /*1= es mount is success 0= es failed to run*/
 #define EARLY_SERVICES_MOUNT_POINT "/early_services"
->>>>>>> a1f19153
 #endif
 dev_t ROOT_DEV;
 
@@ -440,11 +431,7 @@
 	return 0;
 }
 #ifdef CONFIG_EARLY_SERVICES
-<<<<<<< HEAD
-static int __init do_mount_part(char *name, char *fs, int flags,
-=======
 static int do_mount_part(char *name, char *fs, int flags,
->>>>>>> a1f19153
 				void *data, char *mnt_point)
 {
 	int err;
@@ -624,32 +611,24 @@
 }
 
 #ifdef CONFIG_EARLY_SERVICES
-<<<<<<< HEAD
-static int __init mount_partition(char *part_name, char *mnt_point)
-=======
 int get_early_services_status(void)
 {
 	return es_status;
 }
 
 static int mount_partition(char *part_name, char *mnt_point)
->>>>>>> a1f19153
 {
 	struct page *page = alloc_page(GFP_KERNEL);
 	char *fs_names = page_address(page);
 	char *p;
 	int err = -EPERM;
 
-<<<<<<< HEAD
-	get_fs_names(fs_names);
-=======
 	if (!part_name[0]) {
 		pr_err("Unknown partition\n");
 		return -ENOENT;
 	}
 
 	get_fs_names_runtime(fs_names);
->>>>>>> a1f19153
 	for (p = fs_names; *p; p += strlen(p)+1) {
 		err = do_mount_part(part_name, p, root_mountflags,
 					NULL, mnt_point);
@@ -660,19 +639,11 @@
 		case -EINVAL:
 			continue;
 		}
-<<<<<<< HEAD
-		printk_all_partitions();
-=======
->>>>>>> a1f19153
 		return err;
 	}
 	return err;
 }
-<<<<<<< HEAD
-void __init launch_early_services(void)
-=======
 void launch_early_services(void)
->>>>>>> a1f19153
 {
 	int rc = 0;
 
@@ -680,29 +651,16 @@
 	rc = mount_partition(saved_early_userspace, EARLY_SERVICES_MOUNT_POINT);
 	if (!rc) {
 		place_marker("Early Services Partition ready");
-<<<<<<< HEAD
-		if (!mount_partition(saved_modem_name, FIRMWARE_MOUNT_PATH))
-			place_marker("firmwares Partition ready");
-		rc = call_usermodehelper(init_prog, init_prog_argv, NULL, 0);
-		if (!rc)
-			pr_info("early_init launched\n");
-		else
-=======
 		rc = call_usermodehelper(init_prog, init_prog_argv, NULL, 0);
 		if (!rc) {
 			es_status = 1;
 			pr_info("early_init launched\n");
 		} else
->>>>>>> a1f19153
 			pr_err("early_init failed\n");
 	}
 }
 #else
-<<<<<<< HEAD
-void __init launch_early_services(void) { }
-=======
 void launch_early_services(void) { }
->>>>>>> a1f19153
 #endif
 /*
  * Prepare the namespace - decide what/where to mount, load ramdisks, etc.
