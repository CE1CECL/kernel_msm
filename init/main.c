--- conflicted
+++ resolved
@@ -95,11 +95,8 @@
 #include <asm/sections.h>
 #include <asm/cacheflush.h>
 #include <soc/qcom/boot_stats.h>
-<<<<<<< HEAD
-=======
 
 #include "do_mounts.h"
->>>>>>> a1f19153
 
 static int kernel_init(void *);
 
@@ -1045,8 +1042,6 @@
 	rcu_end_inkernel_boot();
 	place_marker("M - DRIVER Kernel Boot Done");
 
-<<<<<<< HEAD
-=======
 #ifdef CONFIG_EARLY_SERVICES
 	status = get_early_services_status();
 	if (status) {
@@ -1056,7 +1051,6 @@
 			;
 	}
 #endif
->>>>>>> a1f19153
 	if (ramdisk_execute_command) {
 		ret = run_init_process(ramdisk_execute_command);
 		if (!ret)
