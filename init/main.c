--- conflicted
+++ resolved
@@ -496,16 +496,6 @@
 {
 	const char *stack;
 
-<<<<<<< HEAD
-	if (IS_ENABLED(CONFIG_INIT_STACK_ALL))
-		stack = "all";
-	else if (IS_ENABLED(CONFIG_GCC_PLUGIN_STRUCTLEAK_BYREF_ALL))
-		stack = "byref_all";
-	else if (IS_ENABLED(CONFIG_GCC_PLUGIN_STRUCTLEAK_BYREF))
-		stack = "byref";
-	else if (IS_ENABLED(CONFIG_GCC_PLUGIN_STRUCTLEAK_USER))
-		stack = "__user";
-=======
 	if (IS_ENABLED(CONFIG_INIT_STACK_ALL_PATTERN))
 		stack = "all(pattern)";
 	else if (IS_ENABLED(CONFIG_INIT_STACK_ALL_ZERO))
@@ -516,7 +506,6 @@
 		stack = "byref(zero)";
 	else if (IS_ENABLED(CONFIG_GCC_PLUGIN_STRUCTLEAK_USER))
 		stack = "__user(zero)";
->>>>>>> 31d81621
 	else
 		stack = "off";
 
