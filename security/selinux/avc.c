/*
 * Implementation of the kernel access vector cache (AVC).
 *
 * Authors:  Stephen Smalley, <sds@epoch.ncsc.mil>
 *	     James Morris <jmorris@redhat.com>
 *
 * Update:   KaiGai, Kohei <kaigai@ak.jp.nec.com>
 *	Replaced the avc_lock spinlock by RCU.
 *
 * Copyright (C) 2003 Red Hat, Inc., James Morris <jmorris@redhat.com>
 *
 *	This program is free software; you can redistribute it and/or modify
 *	it under the terms of the GNU General Public License version 2,
 *	as published by the Free Software Foundation.
 */
#include <linux/types.h>
#include <linux/stddef.h>
#include <linux/kernel.h>
#include <linux/slab.h>
#include <linux/fs.h>
#include <linux/dcache.h>
#include <linux/init.h>
#include <linux/skbuff.h>
#include <linux/percpu.h>
#include <net/sock.h>
#include <linux/un.h>
#include <net/af_unix.h>
#include <linux/ip.h>
#include <linux/audit.h>
#include <linux/ipv6.h>
#include <net/ipv6.h>
#include "avc.h"
#include "avc_ss.h"
#include "classmap.h"

#define AVC_CACHE_SLOTS			512
#define AVC_DEF_CACHE_THRESHOLD		512
#define AVC_CACHE_RECLAIM		16

#ifdef CONFIG_SECURITY_SELINUX_AVC_STATS
#define avc_cache_stats_incr(field)	this_cpu_inc(avc_cache_stats.field)
#else
#define avc_cache_stats_incr(field)	do {} while (0)
#endif

struct avc_entry {
	u32			ssid;
	u32			tsid;
	u16			tclass;
	struct av_decision	avd;
};

struct avc_node {
	struct avc_entry	ae;
	struct hlist_node	list; /* anchored in avc_cache->slots[i] */
	struct rcu_head		rhead;
};

struct avc_cache {
	struct hlist_head	slots[AVC_CACHE_SLOTS]; /* head for avc_node->list */
	spinlock_t		slots_lock[AVC_CACHE_SLOTS]; /* lock for writes */
	atomic_t		lru_hint;	/* LRU hint for reclaim scan */
	atomic_t		active_nodes;
	u32			latest_notif;	/* latest revocation notification */
};

struct avc_callback_node {
	int (*callback) (u32 event);
	u32 events;
	struct avc_callback_node *next;
};

/* Exported via selinufs */
unsigned int avc_cache_threshold = AVC_DEF_CACHE_THRESHOLD;

#ifdef CONFIG_SECURITY_SELINUX_AVC_STATS
DEFINE_PER_CPU(struct avc_cache_stats, avc_cache_stats) = { 0 };
#endif

static struct avc_cache avc_cache;
static struct avc_callback_node *avc_callbacks;
static struct kmem_cache *avc_node_cachep;

static inline int avc_hash(u32 ssid, u32 tsid, u16 tclass)
{
	return (ssid ^ (tsid<<2) ^ (tclass<<4)) & (AVC_CACHE_SLOTS - 1);
}

/**
 * avc_dump_av - Display an access vector in human-readable form.
 * @tclass: target security class
 * @av: access vector
 */
static void avc_dump_av(struct audit_buffer *ab, u16 tclass, u32 av)
{
	const char **perms;
	int i, perm;

	if (av == 0) {
		audit_log_format(ab, " null");
		return;
	}

	perms = secclass_map[tclass-1].perms;

	audit_log_format(ab, " {");
	i = 0;
	perm = 1;
	while (i < (sizeof(av) * 8)) {
		if ((perm & av) && perms[i]) {
			audit_log_format(ab, " %s", perms[i]);
			av &= ~perm;
		}
		i++;
		perm <<= 1;
	}

	if (av)
		audit_log_format(ab, " 0x%x", av);

	audit_log_format(ab, " }");
}

/**
 * avc_dump_query - Display a SID pair and a class in human-readable form.
 * @ssid: source security identifier
 * @tsid: target security identifier
 * @tclass: target security class
 */
static void avc_dump_query(struct audit_buffer *ab, u32 ssid, u32 tsid, u16 tclass)
{
	int rc;
	char *scontext;
	u32 scontext_len;

	rc = security_sid_to_context(ssid, &scontext, &scontext_len);
	if (rc)
		audit_log_format(ab, "ssid=%d", ssid);
	else {
		audit_log_format(ab, "scontext=%s", scontext);
		kfree(scontext);
	}

	rc = security_sid_to_context(tsid, &scontext, &scontext_len);
	if (rc)
		audit_log_format(ab, " tsid=%d", tsid);
	else {
		audit_log_format(ab, " tcontext=%s", scontext);
		kfree(scontext);
	}

	BUG_ON(tclass >= ARRAY_SIZE(secclass_map));
	audit_log_format(ab, " tclass=%s", secclass_map[tclass-1].name);
}

/**
 * avc_init - Initialize the AVC.
 *
 * Initialize the access vector cache.
 */
void __init avc_init(void)
{
	int i;

	for (i = 0; i < AVC_CACHE_SLOTS; i++) {
		INIT_HLIST_HEAD(&avc_cache.slots[i]);
		spin_lock_init(&avc_cache.slots_lock[i]);
	}
	atomic_set(&avc_cache.active_nodes, 0);
	atomic_set(&avc_cache.lru_hint, 0);

	avc_node_cachep = kmem_cache_create("avc_node", sizeof(struct avc_node),
					     0, SLAB_PANIC, NULL);

	audit_log(current->audit_context, GFP_KERNEL, AUDIT_KERNEL, "AVC INITIALIZED\n");
}

int avc_get_hash_stats(char *page)
{
	int i, chain_len, max_chain_len, slots_used;
	struct avc_node *node;
	struct hlist_head *head;

	rcu_read_lock();

	slots_used = 0;
	max_chain_len = 0;
	for (i = 0; i < AVC_CACHE_SLOTS; i++) {
		head = &avc_cache.slots[i];
		if (!hlist_empty(head)) {
			slots_used++;
			chain_len = 0;
			hlist_for_each_entry_rcu(node, head, list)
				chain_len++;
			if (chain_len > max_chain_len)
				max_chain_len = chain_len;
		}
	}

	rcu_read_unlock();

	return scnprintf(page, PAGE_SIZE, "entries: %d\nbuckets used: %d/%d\n"
			 "longest chain: %d\n",
			 atomic_read(&avc_cache.active_nodes),
			 slots_used, AVC_CACHE_SLOTS, max_chain_len);
}

static void avc_node_free(struct rcu_head *rhead)
{
	struct avc_node *node = container_of(rhead, struct avc_node, rhead);
	kmem_cache_free(avc_node_cachep, node);
	avc_cache_stats_incr(frees);
}

static void avc_node_delete(struct avc_node *node)
{
	hlist_del_rcu(&node->list);
	call_rcu(&node->rhead, avc_node_free);
	atomic_dec(&avc_cache.active_nodes);
}

static void avc_node_kill(struct avc_node *node)
{
	kmem_cache_free(avc_node_cachep, node);
	avc_cache_stats_incr(frees);
	atomic_dec(&avc_cache.active_nodes);
}

static void avc_node_replace(struct avc_node *new, struct avc_node *old)
{
	hlist_replace_rcu(&old->list, &new->list);
	call_rcu(&old->rhead, avc_node_free);
	atomic_dec(&avc_cache.active_nodes);
}

static inline int avc_reclaim_node(void)
{
	struct avc_node *node;
	int hvalue, try, ecx;
	unsigned long flags;
	struct hlist_head *head;
	spinlock_t *lock;

	for (try = 0, ecx = 0; try < AVC_CACHE_SLOTS; try++) {
		hvalue = atomic_inc_return(&avc_cache.lru_hint) & (AVC_CACHE_SLOTS - 1);
		head = &avc_cache.slots[hvalue];
		lock = &avc_cache.slots_lock[hvalue];

		if (!spin_trylock_irqsave(lock, flags))
			continue;

		rcu_read_lock();
		hlist_for_each_entry(node, head, list) {
			avc_node_delete(node);
			avc_cache_stats_incr(reclaims);
			ecx++;
			if (ecx >= AVC_CACHE_RECLAIM) {
				rcu_read_unlock();
				spin_unlock_irqrestore(lock, flags);
				goto out;
			}
		}
		rcu_read_unlock();
		spin_unlock_irqrestore(lock, flags);
	}
out:
	return ecx;
}

static struct avc_node *avc_alloc_node(void)
{
	struct avc_node *node;

	node = kmem_cache_zalloc(avc_node_cachep, GFP_ATOMIC|__GFP_NOMEMALLOC);
	if (!node)
		goto out;

	INIT_HLIST_NODE(&node->list);
	avc_cache_stats_incr(allocations);

	if (atomic_inc_return(&avc_cache.active_nodes) > avc_cache_threshold)
		avc_reclaim_node();

out:
	return node;
}

static void avc_node_populate(struct avc_node *node, u32 ssid, u32 tsid, u16 tclass, struct av_decision *avd)
{
	node->ae.ssid = ssid;
	node->ae.tsid = tsid;
	node->ae.tclass = tclass;
	memcpy(&node->ae.avd, avd, sizeof(node->ae.avd));
}

static inline struct avc_node *avc_search_node(u32 ssid, u32 tsid, u16 tclass)
{
	struct avc_node *node, *ret = NULL;
	int hvalue;
	struct hlist_head *head;

	hvalue = avc_hash(ssid, tsid, tclass);
	head = &avc_cache.slots[hvalue];
	hlist_for_each_entry_rcu(node, head, list) {
		if (ssid == node->ae.ssid &&
		    tclass == node->ae.tclass &&
		    tsid == node->ae.tsid) {
			ret = node;
			break;
		}
	}

	return ret;
}

/**
 * avc_lookup - Look up an AVC entry.
 * @ssid: source security identifier
 * @tsid: target security identifier
 * @tclass: target security class
 *
 * Look up an AVC entry that is valid for the
 * (@ssid, @tsid), interpreting the permissions
 * based on @tclass.  If a valid AVC entry exists,
 * then this function returns the avc_node.
 * Otherwise, this function returns NULL.
 */
static struct avc_node *avc_lookup(u32 ssid, u32 tsid, u16 tclass)
{
	struct avc_node *node;

	avc_cache_stats_incr(lookups);
	node = avc_search_node(ssid, tsid, tclass);

	if (node)
		return node;

	avc_cache_stats_incr(misses);
	return NULL;
}

static int avc_latest_notif_update(int seqno, int is_insert)
{
	int ret = 0;
	static DEFINE_SPINLOCK(notif_lock);
	unsigned long flag;

	spin_lock_irqsave(&notif_lock, flag);
	if (is_insert) {
		if (seqno < avc_cache.latest_notif) {
			printk(KERN_WARNING "SELinux: avc:  seqno %d < latest_notif %d\n",
			       seqno, avc_cache.latest_notif);
			ret = -EAGAIN;
		}
	} else {
		if (seqno > avc_cache.latest_notif)
			avc_cache.latest_notif = seqno;
	}
	spin_unlock_irqrestore(&notif_lock, flag);

	return ret;
}

/**
 * avc_insert - Insert an AVC entry.
 * @ssid: source security identifier
 * @tsid: target security identifier
 * @tclass: target security class
 * @avd: resulting av decision
 *
 * Insert an AVC entry for the SID pair
 * (@ssid, @tsid) and class @tclass.
 * The access vectors and the sequence number are
 * normally provided by the security server in
 * response to a security_compute_av() call.  If the
 * sequence number @avd->seqno is not less than the latest
 * revocation notification, then the function copies
 * the access vectors into a cache entry, returns
 * avc_node inserted. Otherwise, this function returns NULL.
 */
static struct avc_node *avc_insert(u32 ssid, u32 tsid, u16 tclass, struct av_decision *avd)
{
	struct avc_node *pos, *node = NULL;
	int hvalue;
	unsigned long flag;

	if (avc_latest_notif_update(avd->seqno, 1))
		goto out;

	node = avc_alloc_node();
	if (node) {
		struct hlist_head *head;
		spinlock_t *lock;

		hvalue = avc_hash(ssid, tsid, tclass);
		avc_node_populate(node, ssid, tsid, tclass, avd);

		head = &avc_cache.slots[hvalue];
		lock = &avc_cache.slots_lock[hvalue];

		spin_lock_irqsave(lock, flag);
		hlist_for_each_entry(pos, head, list) {
			if (pos->ae.ssid == ssid &&
			    pos->ae.tsid == tsid &&
			    pos->ae.tclass == tclass) {
				avc_node_replace(node, pos);
				goto found;
			}
		}
		hlist_add_head_rcu(&node->list, head);
found:
		spin_unlock_irqrestore(lock, flag);
	}
out:
	return node;
}

/**
 * avc_audit_pre_callback - SELinux specific information
 * will be called by generic audit code
 * @ab: the audit buffer
 * @a: audit_data
 */
static void avc_audit_pre_callback(struct audit_buffer *ab, void *a)
{
	struct common_audit_data *ad = a;
	audit_log_format(ab, "avc:  %s ",
			 ad->selinux_audit_data->denied ? "denied" : "granted");
	avc_dump_av(ab, ad->selinux_audit_data->tclass,
			ad->selinux_audit_data->audited);
	audit_log_format(ab, " for ");
}

/**
 * avc_audit_post_callback - SELinux specific information
 * will be called by generic audit code
 * @ab: the audit buffer
 * @a: audit_data
 */
static void avc_audit_post_callback(struct audit_buffer *ab, void *a)
{
	struct common_audit_data *ad = a;
	audit_log_format(ab, " ");
	avc_dump_query(ab, ad->selinux_audit_data->ssid,
			   ad->selinux_audit_data->tsid,
			   ad->selinux_audit_data->tclass);
<<<<<<< HEAD
	audit_log_format(ab, " result=%d", ad->selinux_audit_data->result);
=======
	if (ad->selinux_audit_data->denied) {
		audit_log_format(ab, " permissive=%u",
				 ad->selinux_audit_data->result ? 0 : 1);
	}
>>>>>>> a3d5a3f5
}

/* This is the slow part of avc audit with big stack footprint */
noinline int slow_avc_audit(u32 ssid, u32 tsid, u16 tclass,
		u32 requested, u32 audited, u32 denied, int result,
		struct common_audit_data *a,
		unsigned flags)
{
	return internal_slow_avc_audit(ssid, tsid, tclass, requested, audited, denied,
				a, flags, 0);
}

/* This is the internal slow part of avc audit with big stack footprint */
noinline int internal_slow_avc_audit(u32 ssid, u32 tsid, u16 tclass,
		u32 requested, u32 audited, u32 denied,
		struct common_audit_data *a,
		unsigned flags, int result)
{
	struct common_audit_data stack_data;
	struct selinux_audit_data sad;

	if (!a) {
		a = &stack_data;
		a->type = LSM_AUDIT_DATA_NONE;
	}

	/*
	 * When in a RCU walk do the audit on the RCU retry.  This is because
	 * the collection of the dname in an inode audit message is not RCU
	 * safe.  Note this may drop some audits when the situation changes
	 * during retry. However this is logically just as if the operation
	 * happened a little later.
	 */
	if ((a->type == LSM_AUDIT_DATA_INODE) &&
	    (flags & MAY_NOT_BLOCK))
		return -ECHILD;

	sad.tclass = tclass;
	sad.requested = requested;
	sad.ssid = ssid;
	sad.tsid = tsid;
	sad.audited = audited;
	sad.denied = denied;
	sad.result = result;

	a->selinux_audit_data = &sad;

	common_lsm_audit(a, avc_audit_pre_callback, avc_audit_post_callback);
	return 0;
}

/**
 * avc_add_callback - Register a callback for security events.
 * @callback: callback function
 * @events: security events
 *
 * Register a callback function for events in the set @events.
 * Returns %0 on success or -%ENOMEM if insufficient memory
 * exists to add the callback.
 */
int __init avc_add_callback(int (*callback)(u32 event), u32 events)
{
	struct avc_callback_node *c;
	int rc = 0;

	c = kmalloc(sizeof(*c), GFP_KERNEL);
	if (!c) {
		rc = -ENOMEM;
		goto out;
	}

	c->callback = callback;
	c->events = events;
	c->next = avc_callbacks;
	avc_callbacks = c;
out:
	return rc;
}

static inline int avc_sidcmp(u32 x, u32 y)
{
	return (x == y || x == SECSID_WILD || y == SECSID_WILD);
}

/**
 * avc_update_node Update an AVC entry
 * @event : Updating event
 * @perms : Permission mask bits
 * @ssid,@tsid,@tclass : identifier of an AVC entry
 * @seqno : sequence number when decision was made
 *
 * if a valid AVC entry doesn't exist,this function returns -ENOENT.
 * if kmalloc() called internal returns NULL, this function returns -ENOMEM.
 * otherwise, this function updates the AVC entry. The original AVC-entry object
 * will release later by RCU.
 */
static int avc_update_node(u32 event, u32 perms, u32 ssid, u32 tsid, u16 tclass,
			   u32 seqno)
{
	int hvalue, rc = 0;
	unsigned long flag;
	struct avc_node *pos, *node, *orig = NULL;
	struct hlist_head *head;
	spinlock_t *lock;

	node = avc_alloc_node();
	if (!node) {
		rc = -ENOMEM;
		goto out;
	}

	/* Lock the target slot */
	hvalue = avc_hash(ssid, tsid, tclass);

	head = &avc_cache.slots[hvalue];
	lock = &avc_cache.slots_lock[hvalue];

	spin_lock_irqsave(lock, flag);

	hlist_for_each_entry(pos, head, list) {
		if (ssid == pos->ae.ssid &&
		    tsid == pos->ae.tsid &&
		    tclass == pos->ae.tclass &&
		    seqno == pos->ae.avd.seqno){
			orig = pos;
			break;
		}
	}

	if (!orig) {
		rc = -ENOENT;
		avc_node_kill(node);
		goto out_unlock;
	}

	/*
	 * Copy and replace original node.
	 */

	avc_node_populate(node, ssid, tsid, tclass, &orig->ae.avd);

	switch (event) {
	case AVC_CALLBACK_GRANT:
		node->ae.avd.allowed |= perms;
		break;
	case AVC_CALLBACK_TRY_REVOKE:
	case AVC_CALLBACK_REVOKE:
		node->ae.avd.allowed &= ~perms;
		break;
	case AVC_CALLBACK_AUDITALLOW_ENABLE:
		node->ae.avd.auditallow |= perms;
		break;
	case AVC_CALLBACK_AUDITALLOW_DISABLE:
		node->ae.avd.auditallow &= ~perms;
		break;
	case AVC_CALLBACK_AUDITDENY_ENABLE:
		node->ae.avd.auditdeny |= perms;
		break;
	case AVC_CALLBACK_AUDITDENY_DISABLE:
		node->ae.avd.auditdeny &= ~perms;
		break;
	}
	avc_node_replace(node, orig);
out_unlock:
	spin_unlock_irqrestore(lock, flag);
out:
	return rc;
}

/**
 * avc_flush - Flush the cache
 */
static void avc_flush(void)
{
	struct hlist_head *head;
	struct avc_node *node;
	spinlock_t *lock;
	unsigned long flag;
	int i;

	for (i = 0; i < AVC_CACHE_SLOTS; i++) {
		head = &avc_cache.slots[i];
		lock = &avc_cache.slots_lock[i];

		spin_lock_irqsave(lock, flag);
		/*
		 * With preemptable RCU, the outer spinlock does not
		 * prevent RCU grace periods from ending.
		 */
		rcu_read_lock();
		hlist_for_each_entry(node, head, list)
			avc_node_delete(node);
		rcu_read_unlock();
		spin_unlock_irqrestore(lock, flag);
	}
}

/**
 * avc_ss_reset - Flush the cache and revalidate migrated permissions.
 * @seqno: policy sequence number
 */
int avc_ss_reset(u32 seqno)
{
	struct avc_callback_node *c;
	int rc = 0, tmprc;

	avc_flush();

	for (c = avc_callbacks; c; c = c->next) {
		if (c->events & AVC_CALLBACK_RESET) {
			tmprc = c->callback(AVC_CALLBACK_RESET);
			/* save the first error encountered for the return
			   value and continue processing the callbacks */
			if (!rc)
				rc = tmprc;
		}
	}

	avc_latest_notif_update(seqno, 0);
	return rc;
}

/*
 * Slow-path helper function for avc_has_perm_noaudit,
 * when the avc_node lookup fails. We get called with
 * the RCU read lock held, and need to return with it
 * still held, but drop if for the security compute.
 *
 * Don't inline this, since it's the slow-path and just
 * results in a bigger stack frame.
 */
static noinline struct avc_node *avc_compute_av(u32 ssid, u32 tsid,
			 u16 tclass, struct av_decision *avd)
{
	rcu_read_unlock();
	security_compute_av(ssid, tsid, tclass, avd);
	rcu_read_lock();
	return avc_insert(ssid, tsid, tclass, avd);
}

static noinline int avc_denied(u32 ssid, u32 tsid,
			 u16 tclass, u32 requested,
			 unsigned flags,
			 struct av_decision *avd)
{
	if (flags & AVC_STRICT)
		return -EACCES;

	if (selinux_enforcing && !(avd->flags & AVD_FLAGS_PERMISSIVE))
		return -EACCES;

	avc_update_node(AVC_CALLBACK_GRANT, requested, ssid,
				tsid, tclass, avd->seqno);
	return 0;
}


/**
 * avc_has_perm_noaudit - Check permissions but perform no auditing.
 * @ssid: source security identifier
 * @tsid: target security identifier
 * @tclass: target security class
 * @requested: requested permissions, interpreted based on @tclass
 * @flags:  AVC_STRICT or 0
 * @avd: access vector decisions
 *
 * Check the AVC to determine whether the @requested permissions are granted
 * for the SID pair (@ssid, @tsid), interpreting the permissions
 * based on @tclass, and call the security server on a cache miss to obtain
 * a new decision and add it to the cache.  Return a copy of the decisions
 * in @avd.  Return %0 if all @requested permissions are granted,
 * -%EACCES if any permissions are denied, or another -errno upon
 * other errors.  This function is typically called by avc_has_perm(),
 * but may also be called directly to separate permission checking from
 * auditing, e.g. in cases where a lock must be held for the check but
 * should be released for the auditing.
 */
inline int avc_has_perm_noaudit(u32 ssid, u32 tsid,
			 u16 tclass, u32 requested,
			 unsigned flags,
			 struct av_decision *avd)
{
	struct avc_node *node;
	int rc = 0;
	u32 denied;

	BUG_ON(!requested);

	rcu_read_lock();

	node = avc_lookup(ssid, tsid, tclass);
	if (unlikely(!node)) {
		node = avc_compute_av(ssid, tsid, tclass, avd);
	} else {
		memcpy(avd, &node->ae.avd, sizeof(*avd));
		avd = &node->ae.avd;
	}

	denied = requested & ~(avd->allowed);
	if (unlikely(denied))
		rc = avc_denied(ssid, tsid, tclass, requested, flags, avd);

	rcu_read_unlock();
	return rc;
}

/**
 * avc_has_perm - Check permissions and perform any appropriate auditing.
 * @ssid: source security identifier
 * @tsid: target security identifier
 * @tclass: target security class
 * @requested: requested permissions, interpreted based on @tclass
 * @auditdata: auxiliary audit data
 * @flags: VFS walk flags
 *
 * Check the AVC to determine whether the @requested permissions are granted
 * for the SID pair (@ssid, @tsid), interpreting the permissions
 * based on @tclass, and call the security server on a cache miss to obtain
 * a new decision and add it to the cache.  Audit the granting or denial of
 * permissions in accordance with the policy.  Return %0 if all @requested
 * permissions are granted, -%EACCES if any permissions are denied, or
 * another -errno upon other errors.
 */
int avc_has_perm_flags(u32 ssid, u32 tsid, u16 tclass,
		       u32 requested, struct common_audit_data *auditdata,
		       unsigned flags)
{
	struct av_decision avd;
	int rc, rc2;

	rc = avc_has_perm_noaudit(ssid, tsid, tclass, requested, 0, &avd);

	rc2 = avc_audit(ssid, tsid, tclass, requested, &avd, rc, auditdata,
			flags);
	if (rc2)
		return rc2;
	return rc;
}

u32 avc_policy_seqno(void)
{
	return avc_cache.latest_notif;
}

void avc_disable(void)
{
	/*
	 * If you are looking at this because you have realized that we are
	 * not destroying the avc_node_cachep it might be easy to fix, but
	 * I don't know the memory barrier semantics well enough to know.  It's
	 * possible that some other task dereferenced security_ops when
	 * it still pointed to selinux operations.  If that is the case it's
	 * possible that it is about to use the avc and is about to need the
	 * avc_node_cachep.  I know I could wrap the security.c security_ops call
	 * in an rcu_lock, but seriously, it's not worth it.  Instead I just flush
	 * the cache and get that memory back.
	 */
	if (avc_node_cachep) {
		avc_flush();
		/* kmem_cache_destroy(avc_node_cachep); */
	}
}<|MERGE_RESOLUTION|>--- conflicted
+++ resolved
@@ -444,14 +444,10 @@
 	avc_dump_query(ab, ad->selinux_audit_data->ssid,
 			   ad->selinux_audit_data->tsid,
 			   ad->selinux_audit_data->tclass);
-<<<<<<< HEAD
-	audit_log_format(ab, " result=%d", ad->selinux_audit_data->result);
-=======
 	if (ad->selinux_audit_data->denied) {
 		audit_log_format(ab, " permissive=%u",
 				 ad->selinux_audit_data->result ? 0 : 1);
 	}
->>>>>>> a3d5a3f5
 }
 
 /* This is the slow part of avc audit with big stack footprint */
