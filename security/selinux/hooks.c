--- conflicted
+++ resolved
@@ -5307,22 +5307,13 @@
 		} else if (rc == -EINVAL) {
 			/* -EINVAL is a missing msg/perm mapping */
 			pr_warn_ratelimited("SELinux: unrecognized netlink"
-<<<<<<< HEAD
-			       " message: protocol=%hu nlmsg_type=%hu sclass=%s"
-			       " pig=%d comm=%s\n",
-			       sk->sk_protocol, nlh->nlmsg_type,
-			       secclass_map[sksec->sclass - 1].name,
-			       task_pid_nr(current), current->comm);
-			if (!enforcing_enabled(&selinux_state) ||
-			    security_get_allow_unknown(&selinux_state))
-				err = 0;
-=======
 				" message: protocol=%hu nlmsg_type=%hu sclass=%s"
 				" pid=%d comm=%s\n",
 				sk->sk_protocol, nlh->nlmsg_type,
 				secclass_map[sclass - 1].name,
 				task_pid_nr(current), current->comm);
-			if (selinux_enforcing && !security_get_allow_unknown())
+			if (!enforcing_enabled(&selinux_state) ||
+			    security_get_allow_unknown(&selinux_state))
 				return rc;
 			rc = 0;
 		} else if (rc == -ENOENT) {
@@ -5330,7 +5321,6 @@
 			rc = 0;
 		} else {
 			return rc;
->>>>>>> 0abb08b5
 		}
 
 		/* move to the next message after applying netlink padding */
