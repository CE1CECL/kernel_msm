/* Key garbage collector
 *
 * Copyright (C) 2009-2011 Red Hat, Inc. All Rights Reserved.
 * Written by David Howells (dhowells@redhat.com)
 *
 * This program is free software; you can redistribute it and/or
 * modify it under the terms of the GNU General Public Licence
 * as published by the Free Software Foundation; either version
 * 2 of the Licence, or (at your option) any later version.
 */

#include <linux/module.h>
#include <linux/slab.h>
#include <linux/security.h>
#include <keys/keyring-type.h>
#include "internal.h"

/*
 * Delay between key revocation/expiry in seconds
 */
unsigned key_gc_delay = 5 * 60;

/*
 * Reaper for unused keys.
 */
static void key_garbage_collector(struct work_struct *work);
DECLARE_WORK(key_gc_work, key_garbage_collector);

/*
 * Reaper for links from keyrings to dead keys.
 */
static void key_gc_timer_func(unsigned long);
static DEFINE_TIMER(key_gc_timer, key_gc_timer_func, 0, 0);

static time_t key_gc_next_run = LONG_MAX;
static struct key_type *key_gc_dead_keytype;

static unsigned long key_gc_flags;
#define KEY_GC_KEY_EXPIRED	0	/* A key expired and needs unlinking */
#define KEY_GC_REAP_KEYTYPE	1	/* A keytype is being unregistered */
#define KEY_GC_REAPING_KEYTYPE	2	/* Cleared when keytype reaped */


/*
 * Any key whose type gets unregistered will be re-typed to this if it can't be
 * immediately unlinked.
 */
struct key_type key_type_dead = {
	.name = "dead",
};

/*
 * Schedule a garbage collection run.
 * - time precision isn't particularly important
 */
void key_schedule_gc(time_t gc_at)
{
	unsigned long expires;
	time_t now = current_kernel_time().tv_sec;

	kenter("%ld", gc_at - now);

	if (gc_at <= now || test_bit(KEY_GC_REAP_KEYTYPE, &key_gc_flags)) {
		kdebug("IMMEDIATE");
		schedule_work(&key_gc_work);
	} else if (gc_at < key_gc_next_run) {
		kdebug("DEFERRED");
		key_gc_next_run = gc_at;
		expires = jiffies + (gc_at - now) * HZ;
		mod_timer(&key_gc_timer, expires);
	}
}

/*
 * Schedule a dead links collection run.
 */
void key_schedule_gc_links(void)
{
	set_bit(KEY_GC_KEY_EXPIRED, &key_gc_flags);
	schedule_work(&key_gc_work);
}

/*
 * Some key's cleanup time was met after it expired, so we need to get the
 * reaper to go through a cycle finding expired keys.
 */
static void key_gc_timer_func(unsigned long data)
{
	kenter("");
	key_gc_next_run = LONG_MAX;
	key_schedule_gc_links();
}

/*
 * wait_on_bit() sleep function for uninterruptible waiting
 */
static int key_gc_wait_bit(void *flags)
{
	schedule();
	return 0;
}

/*
 * Reap keys of dead type.
 *
 * We use three flags to make sure we see three complete cycles of the garbage
 * collector: the first to mark keys of that type as being dead, the second to
 * collect dead links and the third to clean up the dead keys.  We have to be
 * careful as there may already be a cycle in progress.
 *
 * The caller must be holding key_types_sem.
 */
void key_gc_keytype(struct key_type *ktype)
{
	kenter("%s", ktype->name);

	key_gc_dead_keytype = ktype;
	set_bit(KEY_GC_REAPING_KEYTYPE, &key_gc_flags);
	smp_mb();
	set_bit(KEY_GC_REAP_KEYTYPE, &key_gc_flags);

	kdebug("schedule");
	schedule_work(&key_gc_work);

	kdebug("sleep");
	wait_on_bit(&key_gc_flags, KEY_GC_REAPING_KEYTYPE, key_gc_wait_bit,
		    TASK_UNINTERRUPTIBLE);

	key_gc_dead_keytype = NULL;
	kleave("");
}

/*
 * Garbage collect pointers from a keyring.
 *
 * Not called with any locks held.  The keyring's key struct will not be
 * deallocated under us as only our caller may deallocate it.
 */
static void key_gc_keyring(struct key *keyring, time_t limit)
{
	struct keyring_list *klist;
	int loop;

	kenter("%x", key_serial(keyring));

	if (keyring->flags & ((1 << KEY_FLAG_INVALIDATED) |
			      (1 << KEY_FLAG_REVOKED)))
		goto dont_gc;

	/* scan the keyring looking for dead keys */
	rcu_read_lock();
	klist = rcu_dereference(keyring->payload.subscriptions);
	if (!klist)
		goto unlock_dont_gc;

	loop = klist->nkeys;
	smp_rmb();
	for (loop--; loop >= 0; loop--) {
		struct key *key = rcu_dereference(klist->keys[loop]);
		if (key_is_dead(key, limit))
			goto do_gc;
	}

unlock_dont_gc:
	rcu_read_unlock();
dont_gc:
	kleave(" [no gc]");
	return;

do_gc:
	rcu_read_unlock();

	keyring_gc(keyring, limit);
	kleave(" [gc]");
}

/*
 * Garbage collect a list of unreferenced, detached keys
 */
static noinline void key_gc_unused_keys(struct list_head *keys)
{
	while (!list_empty(keys)) {
		struct key *key =
			list_entry(keys->next, struct key, graveyard_link);
		list_del(&key->graveyard_link);

		kdebug("- %u", key->serial);
		key_check(key);

		security_key_free(key);

		/* deal with the user's key tracking and quota */
		if (test_bit(KEY_FLAG_IN_QUOTA, &key->flags)) {
			spin_lock(&key->user->lock);
			key->user->qnkeys--;
			key->user->qnbytes -= key->quotalen;
			spin_unlock(&key->user->lock);
		}

		atomic_dec(&key->user->nkeys);
		if (test_bit(KEY_FLAG_INSTANTIATED, &key->flags))
			atomic_dec(&key->user->nikeys);

		/* now throw away the key memory */
		if (key->type->destroy)
			key->type->destroy(key);

<<<<<<< HEAD
		key_user_put(key->user);
=======
                key_user_put(key->user);
>>>>>>> e0b34664

		kfree(key->description);

#ifdef KEY_DEBUGGING
		key->magic = KEY_DEBUG_MAGIC_X;
#endif
		kmem_cache_free(key_jar, key);
	}
}

/*
 * Garbage collector for unused keys.
 *
 * This is done in process context so that we don't have to disable interrupts
 * all over the place.  key_put() schedules this rather than trying to do the
 * cleanup itself, which means key_put() doesn't have to sleep.
 */
static void key_garbage_collector(struct work_struct *work)
{
	static LIST_HEAD(graveyard);
	static u8 gc_state;		/* Internal persistent state */
#define KEY_GC_REAP_AGAIN	0x01	/* - Need another cycle */
#define KEY_GC_REAPING_LINKS	0x02	/* - We need to reap links */
#define KEY_GC_SET_TIMER	0x04	/* - We need to restart the timer */
#define KEY_GC_REAPING_DEAD_1	0x10	/* - We need to mark dead keys */
#define KEY_GC_REAPING_DEAD_2	0x20	/* - We need to reap dead key links */
#define KEY_GC_REAPING_DEAD_3	0x40	/* - We need to reap dead keys */
#define KEY_GC_FOUND_DEAD_KEY	0x80	/* - We found at least one dead key */

	struct rb_node *cursor;
	struct key *key;
	time_t new_timer, limit;

	kenter("[%lx,%x]", key_gc_flags, gc_state);

	limit = current_kernel_time().tv_sec;
	if (limit > key_gc_delay)
		limit -= key_gc_delay;
	else
		limit = key_gc_delay;

	/* Work out what we're going to be doing in this pass */
	gc_state &= KEY_GC_REAPING_DEAD_1 | KEY_GC_REAPING_DEAD_2;
	gc_state <<= 1;
	if (test_and_clear_bit(KEY_GC_KEY_EXPIRED, &key_gc_flags))
		gc_state |= KEY_GC_REAPING_LINKS | KEY_GC_SET_TIMER;

	if (test_and_clear_bit(KEY_GC_REAP_KEYTYPE, &key_gc_flags))
		gc_state |= KEY_GC_REAPING_DEAD_1;
	kdebug("new pass %x", gc_state);

	new_timer = LONG_MAX;

	/* As only this function is permitted to remove things from the key
	 * serial tree, if cursor is non-NULL then it will always point to a
	 * valid node in the tree - even if lock got dropped.
	 */
	spin_lock(&key_serial_lock);
	cursor = rb_first(&key_serial_tree);

continue_scanning:
	while (cursor) {
		key = rb_entry(cursor, struct key, serial_node);
		cursor = rb_next(cursor);

		if (atomic_read(&key->usage) == 0)
			goto found_unreferenced_key;

		if (unlikely(gc_state & KEY_GC_REAPING_DEAD_1)) {
			if (key->type == key_gc_dead_keytype) {
				gc_state |= KEY_GC_FOUND_DEAD_KEY;
				set_bit(KEY_FLAG_DEAD, &key->flags);
				key->perm = 0;
				goto skip_dead_key;
			}
		}

		if (gc_state & KEY_GC_SET_TIMER) {
			if (key->expiry > limit && key->expiry < new_timer) {
				kdebug("will expire %x in %ld",
				       key_serial(key), key->expiry - limit);
				new_timer = key->expiry;
			}
		}

		if (unlikely(gc_state & KEY_GC_REAPING_DEAD_2))
			if (key->type == key_gc_dead_keytype)
				gc_state |= KEY_GC_FOUND_DEAD_KEY;

		if ((gc_state & KEY_GC_REAPING_LINKS) ||
		    unlikely(gc_state & KEY_GC_REAPING_DEAD_2)) {
			if (key->type == &key_type_keyring)
				goto found_keyring;
		}

		if (unlikely(gc_state & KEY_GC_REAPING_DEAD_3))
			if (key->type == key_gc_dead_keytype)
				goto destroy_dead_key;

	skip_dead_key:
		if (spin_is_contended(&key_serial_lock) || need_resched())
			goto contended;
	}

contended:
	spin_unlock(&key_serial_lock);

maybe_resched:
	if (cursor) {
		cond_resched();
		spin_lock(&key_serial_lock);
		goto continue_scanning;
	}

	/* We've completed the pass.  Set the timer if we need to and queue a
	 * new cycle if necessary.  We keep executing cycles until we find one
	 * where we didn't reap any keys.
	 */
	kdebug("pass complete");

	if (gc_state & KEY_GC_SET_TIMER && new_timer != (time_t)LONG_MAX) {
		new_timer += key_gc_delay;
		key_schedule_gc(new_timer);
	}

	if (unlikely(gc_state & KEY_GC_REAPING_DEAD_2) ||
	    !list_empty(&graveyard)) {
		/* Make sure that all pending keyring payload destructions are
		 * fulfilled and that people aren't now looking at dead or
		 * dying keys that they don't have a reference upon or a link
		 * to.
		 */
		kdebug("gc sync");
		synchronize_rcu();
	}

	if (!list_empty(&graveyard)) {
		kdebug("gc keys");
		key_gc_unused_keys(&graveyard);
	}

	if (unlikely(gc_state & (KEY_GC_REAPING_DEAD_1 |
				 KEY_GC_REAPING_DEAD_2))) {
		if (!(gc_state & KEY_GC_FOUND_DEAD_KEY)) {
			/* No remaining dead keys: short circuit the remaining
			 * keytype reap cycles.
			 */
			kdebug("dead short");
			gc_state &= ~(KEY_GC_REAPING_DEAD_1 | KEY_GC_REAPING_DEAD_2);
			gc_state |= KEY_GC_REAPING_DEAD_3;
		} else {
			gc_state |= KEY_GC_REAP_AGAIN;
		}
	}

	if (unlikely(gc_state & KEY_GC_REAPING_DEAD_3)) {
		kdebug("dead wake");
		smp_mb();
		clear_bit(KEY_GC_REAPING_KEYTYPE, &key_gc_flags);
		wake_up_bit(&key_gc_flags, KEY_GC_REAPING_KEYTYPE);
	}

	if (gc_state & KEY_GC_REAP_AGAIN)
		schedule_work(&key_gc_work);
	kleave(" [end %x]", gc_state);
	return;

	/* We found an unreferenced key - once we've removed it from the tree,
	 * we can safely drop the lock.
	 */
found_unreferenced_key:
	kdebug("unrefd key %d", key->serial);
	rb_erase(&key->serial_node, &key_serial_tree);
	spin_unlock(&key_serial_lock);

	list_add_tail(&key->graveyard_link, &graveyard);
	gc_state |= KEY_GC_REAP_AGAIN;
	goto maybe_resched;

	/* We found a keyring and we need to check the payload for links to
	 * dead or expired keys.  We don't flag another reap immediately as we
	 * have to wait for the old payload to be destroyed by RCU before we
	 * can reap the keys to which it refers.
	 */
found_keyring:
	spin_unlock(&key_serial_lock);
	kdebug("scan keyring %d", key->serial);
	key_gc_keyring(key, limit);
	goto maybe_resched;

	/* We found a dead key that is still referenced.  Reset its type and
	 * destroy its payload with its semaphore held.
	 */
destroy_dead_key:
	spin_unlock(&key_serial_lock);
	kdebug("destroy key %d", key->serial);
	down_write(&key->sem);
	key->type = &key_type_dead;
	if (key_gc_dead_keytype->destroy)
		key_gc_dead_keytype->destroy(key);
	memset(&key->payload, KEY_DESTROY, sizeof(key->payload));
	up_write(&key->sem);
	goto maybe_resched;
}<|MERGE_RESOLUTION|>--- conflicted
+++ resolved
@@ -205,11 +205,7 @@
 		if (key->type->destroy)
 			key->type->destroy(key);
 
-<<<<<<< HEAD
-		key_user_put(key->user);
-=======
                 key_user_put(key->user);
->>>>>>> e0b34664
 
 		kfree(key->description);
 
