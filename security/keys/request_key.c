/* Request a key from userspace
 *
 * Copyright (C) 2004-2007 Red Hat, Inc. All Rights Reserved.
 * Written by David Howells (dhowells@redhat.com)
 *
 * This program is free software; you can redistribute it and/or
 * modify it under the terms of the GNU General Public License
 * as published by the Free Software Foundation; either version
 * 2 of the License, or (at your option) any later version.
 *
 * See Documentation/security/keys-request-key.txt
 */

#include <linux/module.h>
#include <linux/sched.h>
#include <linux/kmod.h>
#include <linux/err.h>
#include <linux/keyctl.h>
#include <linux/slab.h>
#include "internal.h"

#define key_negative_timeout	60	/* default timeout on a negative key's existence */

/**
 * complete_request_key - Complete the construction of a key.
 * @cons: The key construction record.
 * @error: The success or failute of the construction.
 *
 * Complete the attempt to construct a key.  The key will be negated
 * if an error is indicated.  The authorisation key will be revoked
 * unconditionally.
 */
void complete_request_key(struct key_construction *cons, int error)
{
	kenter("{%d,%d},%d", cons->key->serial, cons->authkey->serial, error);

	if (error < 0)
		key_negate_and_link(cons->key, key_negative_timeout, NULL,
				    cons->authkey);
	else
		key_revoke(cons->authkey);

	key_put(cons->key);
	key_put(cons->authkey);
	kfree(cons);
}
EXPORT_SYMBOL(complete_request_key);

/*
 * Initialise a usermode helper that is going to have a specific session
 * keyring.
 *
 * This is called in context of freshly forked kthread before kernel_execve(),
 * so we can simply install the desired session_keyring at this point.
 */
static int umh_keys_init(struct subprocess_info *info, struct cred *cred)
{
	struct key *keyring = info->data;

	return install_session_keyring_to_cred(cred, keyring);
}

/*
 * Clean up a usermode helper with session keyring.
 */
static void umh_keys_cleanup(struct subprocess_info *info)
{
	struct key *keyring = info->data;
	key_put(keyring);
}

/*
 * Call a usermode helper with a specific session keyring.
 */
static int call_usermodehelper_keys(char *path, char **argv, char **envp,
					struct key *session_keyring, int wait)
{
	struct subprocess_info *info;

	info = call_usermodehelper_setup(path, argv, envp, GFP_KERNEL,
					  umh_keys_init, umh_keys_cleanup,
					  session_keyring);
	if (!info)
		return -ENOMEM;

	key_get(session_keyring);
	return call_usermodehelper_exec(info, wait);
}

/*
 * Request userspace finish the construction of a key
 * - execute "/sbin/request-key <op> <key> <uid> <gid> <keyring> <keyring> <keyring>"
 */
static int call_sbin_request_key(struct key_construction *cons,
				 const char *op,
				 void *aux)
{
	const struct cred *cred = current_cred();
	key_serial_t prkey, sskey;
	struct key *key = cons->key, *authkey = cons->authkey, *keyring,
		*session;
	char *argv[9], *envp[3], uid_str[12], gid_str[12];
	char key_str[12], keyring_str[3][12];
	char desc[20];
	int ret, i;

	kenter("{%d},{%d},%s", key->serial, authkey->serial, op);

	ret = install_user_keyrings();
	if (ret < 0)
		goto error_alloc;

	/* allocate a new session keyring */
	sprintf(desc, "_req.%u", key->serial);

	cred = get_current_cred();
	keyring = keyring_alloc(desc, cred->fsuid, cred->fsgid, cred,
				KEY_POS_ALL | KEY_USR_VIEW | KEY_USR_READ,
				KEY_ALLOC_QUOTA_OVERRUN, NULL);
	put_cred(cred);
	if (IS_ERR(keyring)) {
		ret = PTR_ERR(keyring);
		goto error_alloc;
	}

	/* attach the auth key to the session keyring */
	ret = key_link(keyring, authkey);
	if (ret < 0)
		goto error_link;

	/* record the UID and GID */
	sprintf(uid_str, "%d", from_kuid(&init_user_ns, cred->fsuid));
	sprintf(gid_str, "%d", from_kgid(&init_user_ns, cred->fsgid));

	/* we say which key is under construction */
	sprintf(key_str, "%d", key->serial);

	/* we specify the process's default keyrings */
	sprintf(keyring_str[0], "%d",
		cred->thread_keyring ? cred->thread_keyring->serial : 0);

	prkey = 0;
	if (cred->process_keyring)
		prkey = cred->process_keyring->serial;
	sprintf(keyring_str[1], "%d", prkey);

	rcu_read_lock();
	session = rcu_dereference(cred->session_keyring);
	if (!session)
		session = cred->user->session_keyring;
	sskey = session->serial;
	rcu_read_unlock();

	sprintf(keyring_str[2], "%d", sskey);

	/* set up a minimal environment */
	i = 0;
	envp[i++] = "HOME=/";
	envp[i++] = "PATH=/sbin:/bin:/usr/sbin:/usr/bin";
	envp[i] = NULL;

	/* set up the argument list */
	i = 0;
	argv[i++] = "/sbin/request-key";
	argv[i++] = (char *) op;
	argv[i++] = key_str;
	argv[i++] = uid_str;
	argv[i++] = gid_str;
	argv[i++] = keyring_str[0];
	argv[i++] = keyring_str[1];
	argv[i++] = keyring_str[2];
	argv[i] = NULL;

	/* do it */
	ret = call_usermodehelper_keys(argv[0], argv, envp, keyring,
				       UMH_WAIT_PROC);
	kdebug("usermode -> 0x%x", ret);
	if (ret >= 0) {
		/* ret is the exit/wait code */
		if (test_bit(KEY_FLAG_USER_CONSTRUCT, &key->flags) ||
		    key_validate(key) < 0)
			ret = -ENOKEY;
		else
			/* ignore any errors from userspace if the key was
			 * instantiated */
			ret = 0;
	}

error_link:
	key_put(keyring);

error_alloc:
	complete_request_key(cons, ret);
	kleave(" = %d", ret);
	return ret;
}

/*
 * Call out to userspace for key construction.
 *
 * Program failure is ignored in favour of key status.
 */
static int construct_key(struct key *key, const void *callout_info,
			 size_t callout_len, void *aux,
			 struct key *dest_keyring)
{
	struct key_construction *cons;
	request_key_actor_t actor;
	struct key *authkey;
	int ret;

	kenter("%d,%p,%zu,%p", key->serial, callout_info, callout_len, aux);

	cons = kmalloc(sizeof(*cons), GFP_KERNEL);
	if (!cons)
		return -ENOMEM;

	/* allocate an authorisation key */
	authkey = request_key_auth_new(key, callout_info, callout_len,
				       dest_keyring);
	if (IS_ERR(authkey)) {
		kfree(cons);
		ret = PTR_ERR(authkey);
		authkey = NULL;
	} else {
		cons->authkey = key_get(authkey);
		cons->key = key_get(key);

		/* make the call */
		actor = call_sbin_request_key;
		if (key->type->request_key)
			actor = key->type->request_key;

		ret = actor(cons, "create", aux);

		/* check that the actor called complete_request_key() prior to
		 * returning an error */
		WARN_ON(ret < 0 &&
			!test_bit(KEY_FLAG_REVOKED, &authkey->flags));
		key_put(authkey);
	}

	kleave(" = %d", ret);
	return ret;
}

/*
 * Get the appropriate destination keyring for the request.
 *
 * The keyring selected is returned with an extra reference upon it which the
 * caller must release.
 */
static int construct_get_dest_keyring(struct key **_dest_keyring)
{
	struct request_key_auth *rka;
	const struct cred *cred = current_cred();
	struct key *dest_keyring = *_dest_keyring, *authkey;
	int ret;

	kenter("%p", dest_keyring);

	/* find the appropriate keyring */
	if (dest_keyring) {
		/* the caller supplied one */
		key_get(dest_keyring);
	} else {
		bool do_perm_check = true;

		/* use a default keyring; falling through the cases until we
		 * find one that we actually have */
		switch (cred->jit_keyring) {
		case KEY_REQKEY_DEFL_DEFAULT:
		case KEY_REQKEY_DEFL_REQUESTOR_KEYRING:
			if (cred->request_key_auth) {
				authkey = cred->request_key_auth;
				down_read(&authkey->sem);
				rka = authkey->payload.data;
				if (!test_bit(KEY_FLAG_REVOKED,
					      &authkey->flags))
					dest_keyring =
						key_get(rka->dest_keyring);
				up_read(&authkey->sem);
				if (dest_keyring) {
					do_perm_check = false;
					break;
				}
			}

		case KEY_REQKEY_DEFL_THREAD_KEYRING:
			dest_keyring = key_get(cred->thread_keyring);
			if (dest_keyring)
				break;

		case KEY_REQKEY_DEFL_PROCESS_KEYRING:
			dest_keyring = key_get(cred->process_keyring);
			if (dest_keyring)
				break;

		case KEY_REQKEY_DEFL_SESSION_KEYRING:
			rcu_read_lock();
			dest_keyring = key_get(
				rcu_dereference(cred->session_keyring));
			rcu_read_unlock();

			if (dest_keyring)
				break;

		case KEY_REQKEY_DEFL_USER_SESSION_KEYRING:
			dest_keyring =
				key_get(cred->user->session_keyring);
			break;

		case KEY_REQKEY_DEFL_USER_KEYRING:
			dest_keyring = key_get(cred->user->uid_keyring);
			break;

		case KEY_REQKEY_DEFL_GROUP_KEYRING:
		default:
			BUG();
		}

		/*
		 * Require Write permission on the keyring.  This is essential
		 * because the default keyring may be the session keyring, and
		 * joining a keyring only requires Search permission.
		 *
		 * However, this check is skipped for the "requestor keyring" so
		 * that /sbin/request-key can itself use request_key() to add
		 * keys to the original requestor's destination keyring.
		 */
		if (dest_keyring && do_perm_check) {
			ret = key_permission(make_key_ref(dest_keyring, 1),
					     KEY_NEED_WRITE);
			if (ret) {
				key_put(dest_keyring);
				return ret;
			}
		}
	}

	*_dest_keyring = dest_keyring;
	kleave(" [dk %d]", key_serial(dest_keyring));
	return 0;
}

/*
 * Allocate a new key in under-construction state and attempt to link it in to
 * the requested keyring.
 *
 * May return a key that's already under construction instead if there was a
 * race between two thread calling request_key().
 */
static int construct_alloc_key(struct keyring_search_context *ctx,
			       struct key *dest_keyring,
			       unsigned long flags,
			       struct key_user *user,
			       struct key **_key)
{
	struct assoc_array_edit *edit;
	struct key *key;
	key_perm_t perm;
	key_ref_t key_ref;
	int ret;

	kenter("%s,%s,,,",
	       ctx->index_key.type->name, ctx->index_key.description);

	*_key = NULL;
	mutex_lock(&user->cons_lock);

	perm = KEY_POS_VIEW | KEY_POS_SEARCH | KEY_POS_LINK | KEY_POS_SETATTR;
	perm |= KEY_USR_VIEW;
	if (ctx->index_key.type->read)
		perm |= KEY_POS_READ;
	if (ctx->index_key.type == &key_type_keyring ||
	    ctx->index_key.type->update)
		perm |= KEY_POS_WRITE;

	key = key_alloc(ctx->index_key.type, ctx->index_key.description,
			ctx->cred->fsuid, ctx->cred->fsgid, ctx->cred,
			perm, flags);
	if (IS_ERR(key))
		goto alloc_failed;

	set_bit(KEY_FLAG_USER_CONSTRUCT, &key->flags);

	if (dest_keyring) {
		ret = __key_link_begin(dest_keyring, &ctx->index_key, &edit);
		if (ret < 0)
			goto link_prealloc_failed;
	}

	/* attach the key to the destination keyring under lock, but we do need
	 * to do another check just in case someone beat us to it whilst we
	 * waited for locks */
	mutex_lock(&key_construction_mutex);

	key_ref = search_process_keyrings(ctx);
	if (!IS_ERR(key_ref))
		goto key_already_present;

	if (dest_keyring)
		__key_link(key, &edit);

	mutex_unlock(&key_construction_mutex);
	if (dest_keyring)
		__key_link_end(dest_keyring, &ctx->index_key, edit);
	mutex_unlock(&user->cons_lock);
	*_key = key;
	kleave(" = 0 [%d]", key_serial(key));
	return 0;

	/* the key is now present - we tell the caller that we found it by
	 * returning -EINPROGRESS  */
key_already_present:
	key_put(key);
	mutex_unlock(&key_construction_mutex);
	key = key_ref_to_ptr(key_ref);
	if (dest_keyring) {
		ret = __key_link_check_live_key(dest_keyring, key);
		if (ret == 0)
			__key_link(key, &edit);
		__key_link_end(dest_keyring, &ctx->index_key, edit);
		if (ret < 0)
			goto link_check_failed;
	}
	mutex_unlock(&user->cons_lock);
	*_key = key;
	kleave(" = -EINPROGRESS [%d]", key_serial(key));
	return -EINPROGRESS;

link_check_failed:
	mutex_unlock(&user->cons_lock);
	key_put(key);
	kleave(" = %d [linkcheck]", ret);
	return ret;

link_prealloc_failed:
	mutex_unlock(&user->cons_lock);
	key_put(key);
	kleave(" = %d [prelink]", ret);
	return ret;

alloc_failed:
	mutex_unlock(&user->cons_lock);
	kleave(" = %ld", PTR_ERR(key));
	return PTR_ERR(key);
}

/*
 * Commence key construction.
 */
static struct key *construct_key_and_link(struct keyring_search_context *ctx,
					  const char *callout_info,
					  size_t callout_len,
					  void *aux,
					  struct key *dest_keyring,
					  unsigned long flags)
{
	struct key_user *user;
	struct key *key;
	int ret;

	kenter("");

	ret = construct_get_dest_keyring(&dest_keyring);
	if (ret)
		goto error;
<<<<<<< HEAD
=======

	if (ctx->index_key.type == &key_type_keyring)
		return ERR_PTR(-EPERM);
>>>>>>> e045a95c

	user = key_user_lookup(current_fsuid());
	if (!user) {
		ret = -ENOMEM;
		goto error_put_dest_keyring;
	}

	ret = construct_alloc_key(ctx, dest_keyring, flags, user, &key);
	key_user_put(user);

	if (ret == 0) {
		ret = construct_key(key, callout_info, callout_len, aux,
				    dest_keyring);
		if (ret < 0) {
			kdebug("cons failed");
			goto construction_failed;
		}
	} else if (ret == -EINPROGRESS) {
		ret = 0;
	} else {
		goto error_put_dest_keyring;
	}

	key_put(dest_keyring);
	kleave(" = key %d", key_serial(key));
	return key;

construction_failed:
	key_negate_and_link(key, key_negative_timeout, NULL, NULL);
	key_put(key);
error_put_dest_keyring:
	key_put(dest_keyring);
error:
	kleave(" = %d", ret);
	return ERR_PTR(ret);
}

/**
 * request_key_and_link - Request a key and cache it in a keyring.
 * @type: The type of key we want.
 * @description: The searchable description of the key.
 * @callout_info: The data to pass to the instantiation upcall (or NULL).
 * @callout_len: The length of callout_info.
 * @aux: Auxiliary data for the upcall.
 * @dest_keyring: Where to cache the key.
 * @flags: Flags to key_alloc().
 *
 * A key matching the specified criteria is searched for in the process's
 * keyrings and returned with its usage count incremented if found.  Otherwise,
 * if callout_info is not NULL, a key will be allocated and some service
 * (probably in userspace) will be asked to instantiate it.
 *
 * If successfully found or created, the key will be linked to the destination
 * keyring if one is provided.
 *
 * Returns a pointer to the key if successful; -EACCES, -ENOKEY, -EKEYREVOKED
 * or -EKEYEXPIRED if an inaccessible, negative, revoked or expired key was
 * found; -ENOKEY if no key was found and no @callout_info was given; -EDQUOT
 * if insufficient key quota was available to create a new key; or -ENOMEM if
 * insufficient memory was available.
 *
 * If the returned key was created, then it may still be under construction,
 * and wait_for_key_construction() should be used to wait for that to complete.
 */
struct key *request_key_and_link(struct key_type *type,
				 const char *description,
				 const void *callout_info,
				 size_t callout_len,
				 void *aux,
				 struct key *dest_keyring,
				 unsigned long flags)
{
	struct keyring_search_context ctx = {
		.index_key.type		= type,
		.index_key.description	= description,
		.cred			= current_cred(),
		.match_data.cmp		= key_default_cmp,
		.match_data.raw_data	= description,
		.match_data.lookup_type	= KEYRING_SEARCH_LOOKUP_DIRECT,
		.flags			= (KEYRING_SEARCH_DO_STATE_CHECK |
					   KEYRING_SEARCH_SKIP_EXPIRED),
	};
	struct key *key;
	key_ref_t key_ref;
	int ret;

	kenter("%s,%s,%p,%zu,%p,%p,%lx",
	       ctx.index_key.type->name, ctx.index_key.description,
	       callout_info, callout_len, aux, dest_keyring, flags);

	if (type->match_preparse) {
		ret = type->match_preparse(&ctx.match_data);
		if (ret < 0) {
			key = ERR_PTR(ret);
			goto error;
		}
	}

	/* search all the process keyrings for a key */
	key_ref = search_process_keyrings(&ctx);

	if (!IS_ERR(key_ref)) {
		key = key_ref_to_ptr(key_ref);
		if (dest_keyring) {
			construct_get_dest_keyring(&dest_keyring);
			ret = key_link(dest_keyring, key);
			key_put(dest_keyring);
			if (ret < 0) {
				key_put(key);
				key = ERR_PTR(ret);
				goto error_free;
			}
		}
	} else if (PTR_ERR(key_ref) != -EAGAIN) {
		key = ERR_CAST(key_ref);
	} else  {
		/* the search failed, but the keyrings were searchable, so we
		 * should consult userspace if we can */
		key = ERR_PTR(-ENOKEY);
		if (!callout_info)
			goto error_free;

		key = construct_key_and_link(&ctx, callout_info, callout_len,
					     aux, dest_keyring, flags);
	}

error_free:
	if (type->match_free)
		type->match_free(&ctx.match_data);
error:
	kleave(" = %p", key);
	return key;
}

/**
 * wait_for_key_construction - Wait for construction of a key to complete
 * @key: The key being waited for.
 * @intr: Whether to wait interruptibly.
 *
 * Wait for a key to finish being constructed.
 *
 * Returns 0 if successful; -ERESTARTSYS if the wait was interrupted; -ENOKEY
 * if the key was negated; or -EKEYREVOKED or -EKEYEXPIRED if the key was
 * revoked or expired.
 */
int wait_for_key_construction(struct key *key, bool intr)
{
	int ret;

	ret = wait_on_bit(&key->flags, KEY_FLAG_USER_CONSTRUCT,
			  intr ? TASK_INTERRUPTIBLE : TASK_UNINTERRUPTIBLE);
	if (ret)
		return -ERESTARTSYS;
	if (test_bit(KEY_FLAG_NEGATIVE, &key->flags)) {
		smp_rmb();
		return key->type_data.reject_error;
	}
	return key_validate(key);
}
EXPORT_SYMBOL(wait_for_key_construction);

/**
 * request_key - Request a key and wait for construction
 * @type: Type of key.
 * @description: The searchable description of the key.
 * @callout_info: The data to pass to the instantiation upcall (or NULL).
 *
 * As for request_key_and_link() except that it does not add the returned key
 * to a keyring if found, new keys are always allocated in the user's quota,
 * the callout_info must be a NUL-terminated string and no auxiliary data can
 * be passed.
 *
 * Furthermore, it then works as wait_for_key_construction() to wait for the
 * completion of keys undergoing construction with a non-interruptible wait.
 */
struct key *request_key(struct key_type *type,
			const char *description,
			const char *callout_info)
{
	struct key *key;
	size_t callout_len = 0;
	int ret;

	if (callout_info)
		callout_len = strlen(callout_info);
	key = request_key_and_link(type, description, callout_info, callout_len,
				   NULL, NULL, KEY_ALLOC_IN_QUOTA);
	if (!IS_ERR(key)) {
		ret = wait_for_key_construction(key, false);
		if (ret < 0) {
			key_put(key);
			return ERR_PTR(ret);
		}
	}
	return key;
}
EXPORT_SYMBOL(request_key);

/**
 * request_key_with_auxdata - Request a key with auxiliary data for the upcaller
 * @type: The type of key we want.
 * @description: The searchable description of the key.
 * @callout_info: The data to pass to the instantiation upcall (or NULL).
 * @callout_len: The length of callout_info.
 * @aux: Auxiliary data for the upcall.
 *
 * As for request_key_and_link() except that it does not add the returned key
 * to a keyring if found and new keys are always allocated in the user's quota.
 *
 * Furthermore, it then works as wait_for_key_construction() to wait for the
 * completion of keys undergoing construction with a non-interruptible wait.
 */
struct key *request_key_with_auxdata(struct key_type *type,
				     const char *description,
				     const void *callout_info,
				     size_t callout_len,
				     void *aux)
{
	struct key *key;
	int ret;

	key = request_key_and_link(type, description, callout_info, callout_len,
				   aux, NULL, KEY_ALLOC_IN_QUOTA);
	if (!IS_ERR(key)) {
		ret = wait_for_key_construction(key, false);
		if (ret < 0) {
			key_put(key);
			return ERR_PTR(ret);
		}
	}
	return key;
}
EXPORT_SYMBOL(request_key_with_auxdata);

/*
 * request_key_async - Request a key (allow async construction)
 * @type: Type of key.
 * @description: The searchable description of the key.
 * @callout_info: The data to pass to the instantiation upcall (or NULL).
 * @callout_len: The length of callout_info.
 *
 * As for request_key_and_link() except that it does not add the returned key
 * to a keyring if found, new keys are always allocated in the user's quota and
 * no auxiliary data can be passed.
 *
 * The caller should call wait_for_key_construction() to wait for the
 * completion of the returned key if it is still undergoing construction.
 */
struct key *request_key_async(struct key_type *type,
			      const char *description,
			      const void *callout_info,
			      size_t callout_len)
{
	return request_key_and_link(type, description, callout_info,
				    callout_len, NULL, NULL,
				    KEY_ALLOC_IN_QUOTA);
}
EXPORT_SYMBOL(request_key_async);

/*
 * request a key with auxiliary data for the upcaller (allow async construction)
 * @type: Type of key.
 * @description: The searchable description of the key.
 * @callout_info: The data to pass to the instantiation upcall (or NULL).
 * @callout_len: The length of callout_info.
 * @aux: Auxiliary data for the upcall.
 *
 * As for request_key_and_link() except that it does not add the returned key
 * to a keyring if found and new keys are always allocated in the user's quota.
 *
 * The caller should call wait_for_key_construction() to wait for the
 * completion of the returned key if it is still undergoing construction.
 */
struct key *request_key_async_with_auxdata(struct key_type *type,
					   const char *description,
					   const void *callout_info,
					   size_t callout_len,
					   void *aux)
{
	return request_key_and_link(type, description, callout_info,
				    callout_len, aux, NULL, KEY_ALLOC_IN_QUOTA);
}
EXPORT_SYMBOL(request_key_async_with_auxdata);<|MERGE_RESOLUTION|>--- conflicted
+++ resolved
@@ -466,12 +466,9 @@
 	ret = construct_get_dest_keyring(&dest_keyring);
 	if (ret)
 		goto error;
-<<<<<<< HEAD
-=======
 
 	if (ctx->index_key.type == &key_type_keyring)
 		return ERR_PTR(-EPERM);
->>>>>>> e045a95c
 
 	user = key_user_lookup(current_fsuid());
 	if (!user) {
