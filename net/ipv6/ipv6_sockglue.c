--- conflicted
+++ resolved
@@ -111,19 +111,11 @@
 			icsk->icsk_sync_mss(sk, icsk->icsk_pmtu_cookie);
 		}
 		opt = xchg((__force struct ipv6_txoptions **)&inet6_sk(sk)->opt,
-<<<<<<< HEAD
-		   opt);
-	} else {
-		spin_lock(&sk->sk_dst_lock);
-		opt = xchg((__force struct ipv6_txoptions **)&inet6_sk(sk)->opt,
-		   opt);
-=======
 			   opt);
 	} else {
 		spin_lock(&sk->sk_dst_lock);
 		opt = xchg((__force struct ipv6_txoptions **)&inet6_sk(sk)->opt,
 			   opt);
->>>>>>> e0b34664
 		spin_unlock(&sk->sk_dst_lock);
 	}
 	sk_dst_reset(sk);
