/*
 * INET		An implementation of the TCP/IP protocol suite for the LINUX
 *		operating system.  INET is implemented using the  BSD Socket
 *		interface as the means of communication with the user level.
 *
 *		RAW - implementation of IP "raw" sockets.
 *
 * Authors:	Ross Biro
 *		Fred N. van Kempen, <waltje@uWalt.NL.Mugnet.ORG>
 *
 * Fixes:
 *		Alan Cox	:	verify_area() fixed up
 *		Alan Cox	:	ICMP error handling
 *		Alan Cox	:	EMSGSIZE if you send too big a packet
 *		Alan Cox	: 	Now uses generic datagrams and shared
 *					skbuff library. No more peek crashes,
 *					no more backlogs
 *		Alan Cox	:	Checks sk->broadcast.
 *		Alan Cox	:	Uses skb_free_datagram/skb_copy_datagram
 *		Alan Cox	:	Raw passes ip options too
 *		Alan Cox	:	Setsocketopt added
 *		Alan Cox	:	Fixed error return for broadcasts
 *		Alan Cox	:	Removed wake_up calls
 *		Alan Cox	:	Use ttl/tos
 *		Alan Cox	:	Cleaned up old debugging
 *		Alan Cox	:	Use new kernel side addresses
 *	Arnt Gulbrandsen	:	Fixed MSG_DONTROUTE in raw sockets.
 *		Alan Cox	:	BSD style RAW socket demultiplexing.
 *		Alan Cox	:	Beginnings of mrouted support.
 *		Alan Cox	:	Added IP_HDRINCL option.
 *		Alan Cox	:	Skip broadcast check if BSDism set.
 *		David S. Miller	:	New socket lookup architecture.
 *
 *		This program is free software; you can redistribute it and/or
 *		modify it under the terms of the GNU General Public License
 *		as published by the Free Software Foundation; either version
 *		2 of the License, or (at your option) any later version.
 */

#include <linux/types.h>
#include <linux/atomic.h>
#include <asm/byteorder.h>
#include <asm/current.h>
#include <asm/uaccess.h>
#include <asm/ioctls.h>
#include <linux/stddef.h>
#include <linux/slab.h>
#include <linux/errno.h>
#include <linux/aio.h>
#include <linux/kernel.h>
#include <linux/export.h>
#include <linux/spinlock.h>
#include <linux/sockios.h>
#include <linux/socket.h>
#include <linux/in.h>
#include <linux/mroute.h>
#include <linux/netdevice.h>
#include <linux/in_route.h>
#include <linux/route.h>
#include <linux/skbuff.h>
#include <linux/igmp.h>
#include <net/net_namespace.h>
#include <net/dst.h>
#include <net/sock.h>
#include <linux/ip.h>
#include <linux/net.h>
#include <net/ip.h>
#include <net/icmp.h>
#include <net/udp.h>
#include <net/raw.h>
#include <net/snmp.h>
#include <net/tcp_states.h>
#include <net/inet_common.h>
#include <net/checksum.h>
#include <net/xfrm.h>
#include <linux/rtnetlink.h>
#include <linux/proc_fs.h>
#include <linux/seq_file.h>
#include <linux/netfilter.h>
#include <linux/netfilter_ipv4.h>
#include <linux/compat.h>

static struct raw_hashinfo raw_v4_hashinfo = {
	.lock = __RW_LOCK_UNLOCKED(raw_v4_hashinfo.lock),
};

void raw_hash_sk(struct sock *sk)
{
	struct raw_hashinfo *h = sk->sk_prot->h.raw_hash;
	struct hlist_head *head;

	head = &h->ht[inet_sk(sk)->inet_num & (RAW_HTABLE_SIZE - 1)];

	write_lock_bh(&h->lock);
	sk_add_node(sk, head);
	sock_prot_inuse_add(sock_net(sk), sk->sk_prot, 1);
	write_unlock_bh(&h->lock);
}
EXPORT_SYMBOL_GPL(raw_hash_sk);

void raw_unhash_sk(struct sock *sk)
{
	struct raw_hashinfo *h = sk->sk_prot->h.raw_hash;

	write_lock_bh(&h->lock);
	if (sk_del_node_init(sk))
		sock_prot_inuse_add(sock_net(sk), sk->sk_prot, -1);
	write_unlock_bh(&h->lock);
}
EXPORT_SYMBOL_GPL(raw_unhash_sk);

static struct sock *__raw_v4_lookup(struct net *net, struct sock *sk,
		unsigned short num, __be32 raddr, __be32 laddr, int dif)
{
	sk_for_each_from(sk) {
		struct inet_sock *inet = inet_sk(sk);

		if (net_eq(sock_net(sk), net) && inet->inet_num == num	&&
		    !(inet->inet_daddr && inet->inet_daddr != raddr) 	&&
		    !(inet->inet_rcv_saddr && inet->inet_rcv_saddr != laddr) &&
		    !(sk->sk_bound_dev_if && sk->sk_bound_dev_if != dif))
			goto found; /* gotcha */
	}
	sk = NULL;
found:
	return sk;
}

/*
 *	0 - deliver
 *	1 - block
 */
static int icmp_filter(const struct sock *sk, const struct sk_buff *skb)
{
	struct icmphdr _hdr;
	const struct icmphdr *hdr;

	hdr = skb_header_pointer(skb, skb_transport_offset(skb),
				 sizeof(_hdr), &_hdr);
	if (!hdr)
		return 1;

	if (hdr->type < 32) {
		__u32 data = raw_sk(sk)->filter.data;

		return ((1U << hdr->type) & data) != 0;
	}

	/* Do not block unknown ICMP types */
	return 0;
}

/* IP input processing comes here for RAW socket delivery.
 * Caller owns SKB, so we must make clones.
 *
 * RFC 1122: SHOULD pass TOS value up to the transport layer.
 * -> It does. And not only TOS, but all IP header.
 */
static int raw_v4_input(struct sk_buff *skb, const struct iphdr *iph, int hash)
{
	struct sock *sk;
	struct hlist_head *head;
	int delivered = 0;
	struct net *net;

	read_lock(&raw_v4_hashinfo.lock);
	head = &raw_v4_hashinfo.ht[hash];
	if (hlist_empty(head))
		goto out;

	net = dev_net(skb->dev);
	sk = __raw_v4_lookup(net, __sk_head(head), iph->protocol,
			     iph->saddr, iph->daddr,
			     skb->dev->ifindex);

	while (sk) {
		delivered = 1;
		if ((iph->protocol != IPPROTO_ICMP || !icmp_filter(sk, skb)) &&
		    ip_mc_sf_allow(sk, iph->daddr, iph->saddr,
				   skb->dev->ifindex)) {
			struct sk_buff *clone = skb_clone(skb, GFP_ATOMIC);

			/* Not releasing hash table! */
			if (clone)
				raw_rcv(sk, clone);
		}
		sk = __raw_v4_lookup(net, sk_next(sk), iph->protocol,
				     iph->saddr, iph->daddr,
				     skb->dev->ifindex);
	}
out:
	read_unlock(&raw_v4_hashinfo.lock);
	return delivered;
}

int raw_local_deliver(struct sk_buff *skb, int protocol)
{
	int hash;
	struct sock *raw_sk;

	hash = protocol & (RAW_HTABLE_SIZE - 1);
	raw_sk = sk_head(&raw_v4_hashinfo.ht[hash]);

	/* If there maybe a raw socket we must check - if not we
	 * don't care less
	 */
	if (raw_sk && !raw_v4_input(skb, ip_hdr(skb), hash))
		raw_sk = NULL;

	return raw_sk != NULL;

}

static void raw_err(struct sock *sk, struct sk_buff *skb, u32 info)
{
	struct inet_sock *inet = inet_sk(sk);
	const int type = icmp_hdr(skb)->type;
	const int code = icmp_hdr(skb)->code;
	int err = 0;
	int harderr = 0;

	if (type == ICMP_DEST_UNREACH && code == ICMP_FRAG_NEEDED)
		ipv4_sk_update_pmtu(skb, sk, info);
	else if (type == ICMP_REDIRECT) {
		ipv4_sk_redirect(skb, sk);
		return;
	}

	/* Report error on raw socket, if:
	   1. User requested ip_recverr.
	   2. Socket is connected (otherwise the error indication
	      is useless without ip_recverr and error is hard.
	 */
	if (!inet->recverr && sk->sk_state != TCP_ESTABLISHED)
		return;

	switch (type) {
	default:
	case ICMP_TIME_EXCEEDED:
		err = EHOSTUNREACH;
		break;
	case ICMP_SOURCE_QUENCH:
		return;
	case ICMP_PARAMETERPROB:
		err = EPROTO;
		harderr = 1;
		break;
	case ICMP_DEST_UNREACH:
		err = EHOSTUNREACH;
		if (code > NR_ICMP_UNREACH)
			break;
		err = icmp_err_convert[code].errno;
		harderr = icmp_err_convert[code].fatal;
		if (code == ICMP_FRAG_NEEDED) {
			harderr = inet->pmtudisc != IP_PMTUDISC_DONT;
			err = EMSGSIZE;
		}
	}

	if (inet->recverr) {
		const struct iphdr *iph = (const struct iphdr *)skb->data;
		u8 *payload = skb->data + (iph->ihl << 2);

		if (inet->hdrincl)
			payload = skb->data;
		ip_icmp_error(sk, skb, err, 0, info, payload);
	}

	if (inet->recverr || harderr) {
		sk->sk_err = err;
		sk->sk_error_report(sk);
	}
}

void raw_icmp_error(struct sk_buff *skb, int protocol, u32 info)
{
	int hash;
	struct sock *raw_sk;
	const struct iphdr *iph;
	struct net *net;

	hash = protocol & (RAW_HTABLE_SIZE - 1);

	read_lock(&raw_v4_hashinfo.lock);
	raw_sk = sk_head(&raw_v4_hashinfo.ht[hash]);
	if (raw_sk != NULL) {
		iph = (const struct iphdr *)skb->data;
		net = dev_net(skb->dev);

		while ((raw_sk = __raw_v4_lookup(net, raw_sk, protocol,
						iph->daddr, iph->saddr,
						skb->dev->ifindex)) != NULL) {
			raw_err(raw_sk, skb, info);
			raw_sk = sk_next(raw_sk);
			iph = (const struct iphdr *)skb->data;
		}
	}
	read_unlock(&raw_v4_hashinfo.lock);
}

static int raw_rcv_skb(struct sock *sk, struct sk_buff *skb)
{
	/* Charge it to the socket. */

	ipv4_pktinfo_prepare(sk, skb);
	if (sock_queue_rcv_skb(sk, skb) < 0) {
		kfree_skb(skb);
		return NET_RX_DROP;
	}

	return NET_RX_SUCCESS;
}

int raw_rcv(struct sock *sk, struct sk_buff *skb)
{
	if (!xfrm4_policy_check(sk, XFRM_POLICY_IN, skb)) {
		atomic_inc(&sk->sk_drops);
		kfree_skb(skb);
		return NET_RX_DROP;
	}
	nf_reset(skb);

	skb_push(skb, skb->data - skb_network_header(skb));

	raw_rcv_skb(sk, skb);
	return 0;
}

static int raw_send_hdrinc(struct sock *sk, struct flowi4 *fl4,
			   void *from, size_t length,
			   struct rtable **rtp,
			   unsigned int flags)
{
	struct inet_sock *inet = inet_sk(sk);
	struct net *net = sock_net(sk);
	struct iphdr *iph;
	struct sk_buff *skb;
	unsigned int iphlen;
	int err;
	struct rtable *rt = *rtp;
	int hlen, tlen;

	if (length > rt->dst.dev->mtu) {
		ip_local_error(sk, EMSGSIZE, fl4->daddr, inet->inet_dport,
			       rt->dst.dev->mtu);
		return -EMSGSIZE;
	}
	if (length < sizeof(struct iphdr))
		return -EINVAL;

	if (flags&MSG_PROBE)
		goto out;

	hlen = LL_RESERVED_SPACE(rt->dst.dev);
	tlen = rt->dst.dev->needed_tailroom;
	skb = sock_alloc_send_skb(sk,
				  length + hlen + tlen + 15,
				  flags & MSG_DONTWAIT, &err);
	if (skb == NULL)
		goto error;
	skb_reserve(skb, hlen);

	skb->priority = sk->sk_priority;
	skb->mark = sk->sk_mark;
	skb_dst_set(skb, &rt->dst);
	*rtp = NULL;

	skb_reset_network_header(skb);
	iph = ip_hdr(skb);
	skb_put(skb, length);

	skb->ip_summed = CHECKSUM_NONE;

	sock_tx_timestamp(sk, &skb_shinfo(skb)->tx_flags);

	skb->transport_header = skb->network_header;
	err = -EFAULT;
	if (memcpy_fromiovecend((void *)iph, from, 0, length))
		goto error_free;

	iphlen = iph->ihl * 4;

	/*
	 * We don't want to modify the ip header, but we do need to
	 * be sure that it won't cause problems later along the network
	 * stack.  Specifically we want to make sure that iph->ihl is a
	 * sane value.  If ihl points beyond the length of the buffer passed
	 * in, reject the frame as invalid
	 */
	err = -EINVAL;
	if (iphlen > length)
		goto error_free;

	if (iphlen >= sizeof(*iph)) {
		if (!iph->saddr)
			iph->saddr = fl4->saddr;
		iph->check   = 0;
		iph->tot_len = htons(length);
		if (!iph->id)
			ip_select_ident(skb, NULL);

		iph->check = ip_fast_csum((unsigned char *)iph, iph->ihl);
	}
	if (iph->protocol == IPPROTO_ICMP)
		icmp_out_count(net, ((struct icmphdr *)
			skb_transport_header(skb))->type);

	err = NF_HOOK(NFPROTO_IPV4, NF_INET_LOCAL_OUT, skb, NULL,
		      rt->dst.dev, dst_output);
	if (err > 0)
		err = net_xmit_errno(err);
	if (err)
		goto error;
out:
	return 0;

error_free:
	kfree_skb(skb);
error:
	IP_INC_STATS(net, IPSTATS_MIB_OUTDISCARDS);
	if (err == -ENOBUFS && !inet->recverr)
		err = 0;
	return err;
}

static int raw_probe_proto_opt(struct flowi4 *fl4, struct msghdr *msg)
{
	struct iovec *iov;
	u8 __user *type = NULL;
	u8 __user *code = NULL;
	int probed = 0;
	unsigned int i;

	if (!msg->msg_iov)
		return 0;

	for (i = 0; i < msg->msg_iovlen; i++) {
		iov = &msg->msg_iov[i];
		if (!iov)
			continue;

		switch (fl4->flowi4_proto) {
		case IPPROTO_ICMP:
			/* check if one-byte field is readable or not. */
			if (iov->iov_base && iov->iov_len < 1)
				break;

			if (!type) {
				type = iov->iov_base;
				/* check if code field is readable or not. */
				if (iov->iov_len > 1)
					code = type + 1;
			} else if (!code)
				code = iov->iov_base;

			if (type && code) {
				if (get_user(fl4->fl4_icmp_type, type) ||
				    get_user(fl4->fl4_icmp_code, code))
					return -EFAULT;
				probed = 1;
			}
			break;
		default:
			probed = 1;
			break;
		}
		if (probed)
			break;
	}
	return 0;
}

static int raw_sendmsg(struct kiocb *iocb, struct sock *sk, struct msghdr *msg,
		       size_t len)
{
	struct inet_sock *inet = inet_sk(sk);
	struct ipcm_cookie ipc;
	struct rtable *rt = NULL;
	struct flowi4 fl4;
	int free = 0;
	__be32 daddr;
	__be32 saddr;
	u8  tos;
	int err;
	struct ip_options_data opt_copy;
	int hdrincl;

	err = -EMSGSIZE;
	if (len > 0xFFFF)
		goto out;

	/* hdrincl should be READ_ONCE(inet->hdrincl)
	 * but READ_ONCE() doesn't work with bit fields
	 */
	hdrincl = inet->hdrincl;
	/*
	 *	Check the flags.
	 */

	err = -EOPNOTSUPP;
	if (msg->msg_flags & MSG_OOB)	/* Mirror BSD error message */
		goto out;               /* compatibility */

	/*
	 *	Get and verify the address.
	 */

	if (msg->msg_namelen) {
		DECLARE_SOCKADDR(struct sockaddr_in *, usin, msg->msg_name);
		err = -EINVAL;
		if (msg->msg_namelen < sizeof(*usin))
			goto out;
		if (usin->sin_family != AF_INET) {
			pr_info_once("%s: %s forgot to set AF_INET. Fix it!\n",
				     __func__, current->comm);
			err = -EAFNOSUPPORT;
			if (usin->sin_family)
				goto out;
		}
		daddr = usin->sin_addr.s_addr;
		/* ANK: I did not forget to get protocol from port field.
		 * I just do not know, who uses this weirdness.
		 * IP_HDRINCL is much more convenient.
		 */
	} else {
		err = -EDESTADDRREQ;
		if (sk->sk_state != TCP_ESTABLISHED)
			goto out;
		daddr = inet->inet_daddr;
	}

	ipc.addr = inet->inet_saddr;
	ipc.opt = NULL;
	ipc.tx_flags = 0;
	ipc.ttl = 0;
	ipc.tos = -1;
	ipc.oif = sk->sk_bound_dev_if;

	if (msg->msg_controllen) {
		err = ip_cmsg_send(sock_net(sk), msg, &ipc, false);
		if (err)
			goto out;
		if (ipc.opt)
			free = 1;
	}

	saddr = ipc.addr;
	ipc.addr = daddr;

	if (!ipc.opt) {
		struct ip_options_rcu *inet_opt;

		rcu_read_lock();
		inet_opt = rcu_dereference(inet->inet_opt);
		if (inet_opt) {
			memcpy(&opt_copy, inet_opt,
			       sizeof(*inet_opt) + inet_opt->opt.optlen);
			ipc.opt = &opt_copy.opt;
		}
		rcu_read_unlock();
	}

	if (ipc.opt) {
		err = -EINVAL;
		/* Linux does not mangle headers on raw sockets,
		 * so that IP options + IP_HDRINCL is non-sense.
		 */
		if (hdrincl)
			goto done;
		if (ipc.opt->opt.srr) {
			if (!daddr)
				goto done;
			daddr = ipc.opt->opt.faddr;
		}
	}
	tos = get_rtconn_flags(&ipc, sk);
	if (msg->msg_flags & MSG_DONTROUTE)
		tos |= RTO_ONLINK;

	if (ipv4_is_multicast(daddr)) {
		if (!ipc.oif)
			ipc.oif = inet->mc_index;
		if (!saddr)
			saddr = inet->mc_addr;
	} else if (!ipc.oif)
		ipc.oif = inet->uc_index;

	flowi4_init_output(&fl4, ipc.oif, sk->sk_mark, tos,
			   RT_SCOPE_UNIVERSE,
			   hdrincl ? IPPROTO_RAW : sk->sk_protocol,
			   inet_sk_flowi_flags(sk) |
<<<<<<< HEAD
			    (inet->hdrincl ? FLOWI_FLAG_KNOWN_NH : 0),
=======
			    (hdrincl ? FLOWI_FLAG_KNOWN_NH : 0),
>>>>>>> e045a95c
			   daddr, saddr, 0, 0, sk->sk_uid);

	if (!hdrincl) {
		err = raw_probe_proto_opt(&fl4, msg);
		if (err)
			goto done;
	}

	security_sk_classify_flow(sk, flowi4_to_flowi(&fl4));
	rt = ip_route_output_flow(sock_net(sk), &fl4, sk);
	if (IS_ERR(rt)) {
		err = PTR_ERR(rt);
		rt = NULL;
		goto done;
	}

	err = -EACCES;
	if (rt->rt_flags & RTCF_BROADCAST && !sock_flag(sk, SOCK_BROADCAST))
		goto done;

	if (msg->msg_flags & MSG_CONFIRM)
		goto do_confirm;
back_from_confirm:

	if (hdrincl)
		err = raw_send_hdrinc(sk, &fl4, msg->msg_iov, len,
				      &rt, msg->msg_flags);

	 else {
		sock_tx_timestamp(sk, &ipc.tx_flags);

		if (!ipc.addr)
			ipc.addr = fl4.daddr;
		lock_sock(sk);
		err = ip_append_data(sk, &fl4, ip_generic_getfrag,
				     msg->msg_iov, len, 0,
				     &ipc, &rt, msg->msg_flags);
		if (err)
			ip_flush_pending_frames(sk);
		else if (!(msg->msg_flags & MSG_MORE)) {
			err = ip_push_pending_frames(sk, &fl4);
			if (err == -ENOBUFS && !inet->recverr)
				err = 0;
		}
		release_sock(sk);
	}
done:
	if (free)
		kfree(ipc.opt);
	ip_rt_put(rt);

out:
	if (err < 0)
		return err;
	return len;

do_confirm:
	dst_confirm(&rt->dst);
	if (!(msg->msg_flags & MSG_PROBE) || len)
		goto back_from_confirm;
	err = 0;
	goto done;
}

static void raw_close(struct sock *sk, long timeout)
{
	/*
	 * Raw sockets may have direct kernel references. Kill them.
	 */
	ip_ra_control(sk, 0, NULL);

	sk_common_release(sk);
}

static void raw_destroy(struct sock *sk)
{
	lock_sock(sk);
	ip_flush_pending_frames(sk);
	release_sock(sk);
}

/* This gets rid of all the nasties in af_inet. -DaveM */
static int raw_bind(struct sock *sk, struct sockaddr *uaddr, int addr_len)
{
	struct inet_sock *inet = inet_sk(sk);
	struct sockaddr_in *addr = (struct sockaddr_in *) uaddr;
	int ret = -EINVAL;
	int chk_addr_ret;

	if (sk->sk_state != TCP_CLOSE || addr_len < sizeof(struct sockaddr_in))
		goto out;
	chk_addr_ret = inet_addr_type(sock_net(sk), addr->sin_addr.s_addr);
	ret = -EADDRNOTAVAIL;
	if (addr->sin_addr.s_addr && chk_addr_ret != RTN_LOCAL &&
	    chk_addr_ret != RTN_MULTICAST && chk_addr_ret != RTN_BROADCAST)
		goto out;
	inet->inet_rcv_saddr = inet->inet_saddr = addr->sin_addr.s_addr;
	if (chk_addr_ret == RTN_MULTICAST || chk_addr_ret == RTN_BROADCAST)
		inet->inet_saddr = 0;  /* Use device */
	sk_dst_reset(sk);
	ret = 0;
out:	return ret;
}

/*
 *	This should be easy, if there is something there
 *	we return it, otherwise we block.
 */

static int raw_recvmsg(struct kiocb *iocb, struct sock *sk, struct msghdr *msg,
		       size_t len, int noblock, int flags, int *addr_len)
{
	struct inet_sock *inet = inet_sk(sk);
	size_t copied = 0;
	int err = -EOPNOTSUPP;
	DECLARE_SOCKADDR(struct sockaddr_in *, sin, msg->msg_name);
	struct sk_buff *skb;

	if (flags & MSG_OOB)
		goto out;

	if (flags & MSG_ERRQUEUE) {
		err = ip_recv_error(sk, msg, len, addr_len);
		goto out;
	}

	skb = skb_recv_datagram(sk, flags, noblock, &err);
	if (!skb)
		goto out;

	copied = skb->len;
	if (len < copied) {
		msg->msg_flags |= MSG_TRUNC;
		copied = len;
	}

	err = skb_copy_datagram_iovec(skb, 0, msg->msg_iov, copied);
	if (err)
		goto done;

	sock_recv_ts_and_drops(msg, sk, skb);

	/* Copy the address. */
	if (sin) {
		sin->sin_family = AF_INET;
		sin->sin_addr.s_addr = ip_hdr(skb)->saddr;
		sin->sin_port = 0;
		memset(&sin->sin_zero, 0, sizeof(sin->sin_zero));
		*addr_len = sizeof(*sin);
	}
	if (inet->cmsg_flags)
		ip_cmsg_recv(msg, skb);
	if (flags & MSG_TRUNC)
		copied = skb->len;
done:
	skb_free_datagram(sk, skb);
out:
	if (err)
		return err;
	return copied;
}

static int raw_init(struct sock *sk)
{
	struct raw_sock *rp = raw_sk(sk);

	if (inet_sk(sk)->inet_num == IPPROTO_ICMP)
		memset(&rp->filter, 0, sizeof(rp->filter));
	return 0;
}

static int raw_seticmpfilter(struct sock *sk, char __user *optval, int optlen)
{
	if (optlen > sizeof(struct icmp_filter))
		optlen = sizeof(struct icmp_filter);
	if (copy_from_user(&raw_sk(sk)->filter, optval, optlen))
		return -EFAULT;
	return 0;
}

static int raw_geticmpfilter(struct sock *sk, char __user *optval, int __user *optlen)
{
	int len, ret = -EFAULT;

	if (get_user(len, optlen))
		goto out;
	ret = -EINVAL;
	if (len < 0)
		goto out;
	if (len > sizeof(struct icmp_filter))
		len = sizeof(struct icmp_filter);
	ret = -EFAULT;
	if (put_user(len, optlen) ||
	    copy_to_user(optval, &raw_sk(sk)->filter, len))
		goto out;
	ret = 0;
out:	return ret;
}

static int do_raw_setsockopt(struct sock *sk, int level, int optname,
			  char __user *optval, unsigned int optlen)
{
	if (optname == ICMP_FILTER) {
		if (inet_sk(sk)->inet_num != IPPROTO_ICMP)
			return -EOPNOTSUPP;
		else
			return raw_seticmpfilter(sk, optval, optlen);
	}
	return -ENOPROTOOPT;
}

static int raw_setsockopt(struct sock *sk, int level, int optname,
			  char __user *optval, unsigned int optlen)
{
	if (level != SOL_RAW)
		return ip_setsockopt(sk, level, optname, optval, optlen);
	return do_raw_setsockopt(sk, level, optname, optval, optlen);
}

#ifdef CONFIG_COMPAT
static int compat_raw_setsockopt(struct sock *sk, int level, int optname,
				 char __user *optval, unsigned int optlen)
{
	if (level != SOL_RAW)
		return compat_ip_setsockopt(sk, level, optname, optval, optlen);
	return do_raw_setsockopt(sk, level, optname, optval, optlen);
}
#endif

static int do_raw_getsockopt(struct sock *sk, int level, int optname,
			  char __user *optval, int __user *optlen)
{
	if (optname == ICMP_FILTER) {
		if (inet_sk(sk)->inet_num != IPPROTO_ICMP)
			return -EOPNOTSUPP;
		else
			return raw_geticmpfilter(sk, optval, optlen);
	}
	return -ENOPROTOOPT;
}

static int raw_getsockopt(struct sock *sk, int level, int optname,
			  char __user *optval, int __user *optlen)
{
	if (level != SOL_RAW)
		return ip_getsockopt(sk, level, optname, optval, optlen);
	return do_raw_getsockopt(sk, level, optname, optval, optlen);
}

#ifdef CONFIG_COMPAT
static int compat_raw_getsockopt(struct sock *sk, int level, int optname,
				 char __user *optval, int __user *optlen)
{
	if (level != SOL_RAW)
		return compat_ip_getsockopt(sk, level, optname, optval, optlen);
	return do_raw_getsockopt(sk, level, optname, optval, optlen);
}
#endif

static int raw_ioctl(struct sock *sk, int cmd, unsigned long arg)
{
	switch (cmd) {
	case SIOCOUTQ: {
		int amount = sk_wmem_alloc_get(sk);

		return put_user(amount, (int __user *)arg);
	}
	case SIOCINQ: {
		struct sk_buff *skb;
		int amount = 0;

		spin_lock_bh(&sk->sk_receive_queue.lock);
		skb = skb_peek(&sk->sk_receive_queue);
		if (skb != NULL)
			amount = skb->len;
		spin_unlock_bh(&sk->sk_receive_queue.lock);
		return put_user(amount, (int __user *)arg);
	}

	default:
#ifdef CONFIG_IP_MROUTE
		return ipmr_ioctl(sk, cmd, (void __user *)arg);
#else
		return -ENOIOCTLCMD;
#endif
	}
}

#ifdef CONFIG_COMPAT
static int compat_raw_ioctl(struct sock *sk, unsigned int cmd, unsigned long arg)
{
	switch (cmd) {
	case SIOCOUTQ:
	case SIOCINQ:
		return -ENOIOCTLCMD;
	default:
#ifdef CONFIG_IP_MROUTE
		return ipmr_compat_ioctl(sk, cmd, compat_ptr(arg));
#else
		return -ENOIOCTLCMD;
#endif
	}
}
#endif

struct proto raw_prot = {
	.name		   = "RAW",
	.owner		   = THIS_MODULE,
	.close		   = raw_close,
	.destroy	   = raw_destroy,
	.connect	   = ip4_datagram_connect,
	.disconnect	   = udp_disconnect,
	.ioctl		   = raw_ioctl,
	.init		   = raw_init,
	.setsockopt	   = raw_setsockopt,
	.getsockopt	   = raw_getsockopt,
	.sendmsg	   = raw_sendmsg,
	.recvmsg	   = raw_recvmsg,
	.bind		   = raw_bind,
	.backlog_rcv	   = raw_rcv_skb,
	.release_cb	   = ip4_datagram_release_cb,
	.hash		   = raw_hash_sk,
	.unhash		   = raw_unhash_sk,
	.obj_size	   = sizeof(struct raw_sock),
	.h.raw_hash	   = &raw_v4_hashinfo,
#ifdef CONFIG_COMPAT
	.compat_setsockopt = compat_raw_setsockopt,
	.compat_getsockopt = compat_raw_getsockopt,
	.compat_ioctl	   = compat_raw_ioctl,
#endif
};

#ifdef CONFIG_PROC_FS
static struct sock *raw_get_first(struct seq_file *seq)
{
	struct sock *sk;
	struct raw_iter_state *state = raw_seq_private(seq);

	for (state->bucket = 0; state->bucket < RAW_HTABLE_SIZE;
			++state->bucket) {
		sk_for_each(sk, &state->h->ht[state->bucket])
			if (sock_net(sk) == seq_file_net(seq))
				goto found;
	}
	sk = NULL;
found:
	return sk;
}

static struct sock *raw_get_next(struct seq_file *seq, struct sock *sk)
{
	struct raw_iter_state *state = raw_seq_private(seq);

	do {
		sk = sk_next(sk);
try_again:
		;
	} while (sk && sock_net(sk) != seq_file_net(seq));

	if (!sk && ++state->bucket < RAW_HTABLE_SIZE) {
		sk = sk_head(&state->h->ht[state->bucket]);
		goto try_again;
	}
	return sk;
}

static struct sock *raw_get_idx(struct seq_file *seq, loff_t pos)
{
	struct sock *sk = raw_get_first(seq);

	if (sk)
		while (pos && (sk = raw_get_next(seq, sk)) != NULL)
			--pos;
	return pos ? NULL : sk;
}

void *raw_seq_start(struct seq_file *seq, loff_t *pos)
{
	struct raw_iter_state *state = raw_seq_private(seq);

	read_lock(&state->h->lock);
	return *pos ? raw_get_idx(seq, *pos - 1) : SEQ_START_TOKEN;
}
EXPORT_SYMBOL_GPL(raw_seq_start);

void *raw_seq_next(struct seq_file *seq, void *v, loff_t *pos)
{
	struct sock *sk;

	if (v == SEQ_START_TOKEN)
		sk = raw_get_first(seq);
	else
		sk = raw_get_next(seq, v);
	++*pos;
	return sk;
}
EXPORT_SYMBOL_GPL(raw_seq_next);

void raw_seq_stop(struct seq_file *seq, void *v)
{
	struct raw_iter_state *state = raw_seq_private(seq);

	read_unlock(&state->h->lock);
}
EXPORT_SYMBOL_GPL(raw_seq_stop);

static void raw_sock_seq_show(struct seq_file *seq, struct sock *sp, int i)
{
	struct inet_sock *inet = inet_sk(sp);
	__be32 dest = inet->inet_daddr,
	       src = inet->inet_rcv_saddr;
	__u16 destp = 0,
	      srcp  = inet->inet_num;

	seq_printf(seq, "%4d: %08X:%04X %08X:%04X"
		" %02X %08X:%08X %02X:%08lX %08X %5u %8d %lu %d %pK %d\n",
		i, src, srcp, dest, destp, sp->sk_state,
		sk_wmem_alloc_get(sp),
		sk_rmem_alloc_get(sp),
		0, 0L, 0,
		from_kuid_munged(seq_user_ns(seq), sock_i_uid(sp)),
		0, sock_i_ino(sp),
		atomic_read(&sp->sk_refcnt), sp, atomic_read(&sp->sk_drops));
}

static int raw_seq_show(struct seq_file *seq, void *v)
{
	if (v == SEQ_START_TOKEN)
		seq_printf(seq, "  sl  local_address rem_address   st tx_queue "
				"rx_queue tr tm->when retrnsmt   uid  timeout "
				"inode ref pointer drops\n");
	else
		raw_sock_seq_show(seq, v, raw_seq_private(seq)->bucket);
	return 0;
}

static const struct seq_operations raw_seq_ops = {
	.start = raw_seq_start,
	.next  = raw_seq_next,
	.stop  = raw_seq_stop,
	.show  = raw_seq_show,
};

int raw_seq_open(struct inode *ino, struct file *file,
		 struct raw_hashinfo *h, const struct seq_operations *ops)
{
	int err;
	struct raw_iter_state *i;

	err = seq_open_net(ino, file, ops, sizeof(struct raw_iter_state));
	if (err < 0)
		return err;

	i = raw_seq_private((struct seq_file *)file->private_data);
	i->h = h;
	return 0;
}
EXPORT_SYMBOL_GPL(raw_seq_open);

static int raw_v4_seq_open(struct inode *inode, struct file *file)
{
	return raw_seq_open(inode, file, &raw_v4_hashinfo, &raw_seq_ops);
}

static const struct file_operations raw_seq_fops = {
	.owner	 = THIS_MODULE,
	.open	 = raw_v4_seq_open,
	.read	 = seq_read,
	.llseek	 = seq_lseek,
	.release = seq_release_net,
};

static __net_init int raw_init_net(struct net *net)
{
	if (!proc_create("raw", S_IRUGO, net->proc_net, &raw_seq_fops))
		return -ENOMEM;

	return 0;
}

static __net_exit void raw_exit_net(struct net *net)
{
	remove_proc_entry("raw", net->proc_net);
}

static __net_initdata struct pernet_operations raw_net_ops = {
	.init = raw_init_net,
	.exit = raw_exit_net,
};

int __init raw_proc_init(void)
{
	return register_pernet_subsys(&raw_net_ops);
}

void __init raw_proc_exit(void)
{
	unregister_pernet_subsys(&raw_net_ops);
}
#endif /* CONFIG_PROC_FS */<|MERGE_RESOLUTION|>--- conflicted
+++ resolved
@@ -589,11 +589,7 @@
 			   RT_SCOPE_UNIVERSE,
 			   hdrincl ? IPPROTO_RAW : sk->sk_protocol,
 			   inet_sk_flowi_flags(sk) |
-<<<<<<< HEAD
-			    (inet->hdrincl ? FLOWI_FLAG_KNOWN_NH : 0),
-=======
 			    (hdrincl ? FLOWI_FLAG_KNOWN_NH : 0),
->>>>>>> e045a95c
 			   daddr, saddr, 0, 0, sk->sk_uid);
 
 	if (!hdrincl) {
