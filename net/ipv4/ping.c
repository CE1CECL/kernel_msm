/*
 * INET		An implementation of the TCP/IP protocol suite for the LINUX
 *		operating system.  INET is implemented using the  BSD Socket
 *		interface as the means of communication with the user level.
 *
 *		"Ping" sockets
 *
 *		This program is free software; you can redistribute it and/or
 *		modify it under the terms of the GNU General Public License
 *		as published by the Free Software Foundation; either version
 *		2 of the License, or (at your option) any later version.
 *
 * Based on ipv4/udp.c code.
 *
 * Authors:	Vasiliy Kulikov / Openwall (for Linux 2.6),
 *		Pavel Kankovsky (for Linux 2.4.32)
 *
 * Pavel gave all rights to bugs to Vasiliy,
 * none of the bugs are Pavel's now.
 *
 */

#include <linux/uaccess.h>
#include <linux/types.h>
#include <linux/fcntl.h>
#include <linux/socket.h>
#include <linux/sockios.h>
#include <linux/in.h>
#include <linux/errno.h>
#include <linux/timer.h>
#include <linux/mm.h>
#include <linux/inet.h>
#include <linux/netdevice.h>
#include <net/snmp.h>
#include <net/ip.h>
#include <net/icmp.h>
#include <net/protocol.h>
#include <linux/skbuff.h>
#include <linux/proc_fs.h>
#include <linux/export.h>
#include <net/sock.h>
#include <net/ping.h>
#include <net/udp.h>
#include <net/route.h>
#include <net/inet_common.h>
#include <net/checksum.h>

<<<<<<< HEAD
#ifdef CONFIG_IPV6
=======
#if IS_ENABLED(CONFIG_IPV6)
>>>>>>> a3d5a3f5
#include <linux/in6.h>
#include <linux/icmpv6.h>
#include <net/addrconf.h>
#include <net/ipv6.h>
#include <net/transp_v6.h>
#endif


struct ping_table ping_table;
<<<<<<< HEAD
=======
struct pingv6_ops pingv6_ops;
EXPORT_SYMBOL_GPL(pingv6_ops);
>>>>>>> a3d5a3f5

static u16 ping_port_rover;

static inline int ping_hashfn(struct net *net, unsigned int num, unsigned int mask)
{
	int res = (num + net_hash_mix(net)) & mask;

	pr_debug("hash(%d) = %d\n", num, res);
	return res;
}
EXPORT_SYMBOL_GPL(ping_hash);

static inline struct hlist_nulls_head *ping_hashslot(struct ping_table *table,
					     struct net *net, unsigned int num)
{
	return &table->hash[ping_hashfn(net, num, PING_HTABLE_MASK)];
}

int ping_get_port(struct sock *sk, unsigned short ident)
{
	struct hlist_nulls_node *node;
	struct hlist_nulls_head *hlist;
	struct inet_sock *isk, *isk2;
	struct sock *sk2 = NULL;

	isk = inet_sk(sk);
	write_lock_bh(&ping_table.lock);
	if (ident == 0) {
		u32 i;
		u16 result = ping_port_rover + 1;

		for (i = 0; i < (1L << 16); i++, result++) {
			if (!result)
				result++; /* avoid zero */
			hlist = ping_hashslot(&ping_table, sock_net(sk),
					    result);
			ping_portaddr_for_each_entry(sk2, node, hlist) {
				isk2 = inet_sk(sk2);

				if (isk2->inet_num == result)
					goto next_port;
			}

			/* found */
			ping_port_rover = ident = result;
			break;
next_port:
			;
		}
		if (i >= (1L << 16))
			goto fail;
	} else {
		hlist = ping_hashslot(&ping_table, sock_net(sk), ident);
		ping_portaddr_for_each_entry(sk2, node, hlist) {
			isk2 = inet_sk(sk2);

			/* BUG? Why is this reuse and not reuseaddr? ping.c
			 * doesn't turn off SO_REUSEADDR, and it doesn't expect
			 * that other ping processes can steal its packets.
			 */
			if ((isk2->inet_num == ident) &&
			    (sk2 != sk) &&
			    (!sk2->sk_reuse || !sk->sk_reuse))
				goto fail;
		}
	}

	pr_debug("found port/ident = %d\n", ident);
	isk->inet_num = ident;
	if (sk_unhashed(sk)) {
		pr_debug("was not hashed\n");
		sock_hold(sk);
		hlist_nulls_add_head(&sk->sk_nulls_node, hlist);
		sock_prot_inuse_add(sock_net(sk), sk->sk_prot, 1);
	}
	write_unlock_bh(&ping_table.lock);
	return 0;

fail:
	write_unlock_bh(&ping_table.lock);
	return 1;
}
EXPORT_SYMBOL_GPL(ping_get_port);

void ping_hash(struct sock *sk)
{
	pr_debug("ping_hash(sk->port=%u)\n", inet_sk(sk)->inet_num);
	BUG(); /* "Please do not press this button again." */
}

void ping_unhash(struct sock *sk)
{
	struct inet_sock *isk = inet_sk(sk);
	pr_debug("ping_unhash(isk=%p,isk->num=%u)\n", isk, isk->inet_num);
	if (sk_hashed(sk)) {
		write_lock_bh(&ping_table.lock);
		hlist_nulls_del(&sk->sk_nulls_node);
		sock_put(sk);
		isk->inet_num = 0;
		isk->inet_sport = 0;
		sock_prot_inuse_add(sock_net(sk), sk->sk_prot, -1);
		write_unlock_bh(&ping_table.lock);
	}
}
EXPORT_SYMBOL_GPL(ping_unhash);

static struct sock *ping_lookup(struct net *net, struct sk_buff *skb, u16 ident)
{
	struct hlist_nulls_head *hslot = ping_hashslot(&ping_table, net, ident);
	struct sock *sk = NULL;
	struct inet_sock *isk;
	struct hlist_nulls_node *hnode;
	int dif = skb->dev->ifindex;

	if (skb->protocol == htons(ETH_P_IP)) {
		pr_debug("try to find: num = %d, daddr = %pI4, dif = %d\n",
			 (int)ident, &ip_hdr(skb)->daddr, dif);
<<<<<<< HEAD
#ifdef CONFIG_IPV6
=======
#if IS_ENABLED(CONFIG_IPV6)
>>>>>>> a3d5a3f5
	} else if (skb->protocol == htons(ETH_P_IPV6)) {
		pr_debug("try to find: num = %d, daddr = %pI6c, dif = %d\n",
			 (int)ident, &ipv6_hdr(skb)->daddr, dif);
#endif
	}

	read_lock_bh(&ping_table.lock);

	ping_portaddr_for_each_entry(sk, hnode, hslot) {
		isk = inet_sk(sk);

		pr_debug("iterate\n");
		if (isk->inet_num != ident)
			continue;

		if (skb->protocol == htons(ETH_P_IP) &&
		    sk->sk_family == AF_INET) {
			pr_debug("found: %p: num=%d, daddr=%pI4, dif=%d\n", sk,
				 (int) isk->inet_num, &isk->inet_rcv_saddr,
				 sk->sk_bound_dev_if);

			if (isk->inet_rcv_saddr &&
			    isk->inet_rcv_saddr != ip_hdr(skb)->daddr)
				continue;
<<<<<<< HEAD
#ifdef CONFIG_IPV6
=======
#if IS_ENABLED(CONFIG_IPV6)
>>>>>>> a3d5a3f5
		} else if (skb->protocol == htons(ETH_P_IPV6) &&
			   sk->sk_family == AF_INET6) {
			struct ipv6_pinfo *np = inet6_sk(sk);

			pr_debug("found: %p: num=%d, daddr=%pI6c, dif=%d\n", sk,
				 (int) isk->inet_num,
				 &inet6_sk(sk)->rcv_saddr,
				 sk->sk_bound_dev_if);

			if (!ipv6_addr_any(&np->rcv_saddr) &&
			    !ipv6_addr_equal(&np->rcv_saddr,
					     &ipv6_hdr(skb)->daddr))
				continue;
#endif
		}

		if (sk->sk_bound_dev_if && sk->sk_bound_dev_if != dif)
			continue;

		sock_hold(sk);
		goto exit;
	}

	sk = NULL;
exit:
	read_unlock_bh(&ping_table.lock);

	return sk;
}

static void inet_get_ping_group_range_net(struct net *net, kgid_t *low,
					  kgid_t *high)
{
	kgid_t *data = net->ipv4.sysctl_ping_group_range;
	unsigned int seq;

	do {
		seq = read_seqbegin(&sysctl_local_ports.lock);

		*low = data[0];
		*high = data[1];
	} while (read_seqretry(&sysctl_local_ports.lock, seq));
}


int ping_init_sock(struct sock *sk)
{
	struct net *net = sock_net(sk);
	kgid_t group = current_egid();
	struct group_info *group_info;
	int i, j, count;
	kgid_t low, high;
	int ret = 0;

	inet_get_ping_group_range_net(net, &low, &high);
	if (gid_lte(low, group) && gid_lte(group, high))
		return 0;

	group_info = get_current_groups();
	count = group_info->ngroups;
	for (i = 0; i < group_info->nblocks; i++) {
		int cp_count = min_t(int, NGROUPS_PER_BLOCK, count);
		for (j = 0; j < cp_count; j++) {
			kgid_t gid = group_info->blocks[i][j];
			if (gid_lte(low, gid) && gid_lte(gid, high))
				goto out_release_group;
		}

		count -= cp_count;
	}

	ret = -EACCES;

out_release_group:
	put_group_info(group_info);
	return ret;
}
EXPORT_SYMBOL_GPL(ping_init_sock);

void ping_close(struct sock *sk, long timeout)
{
	pr_debug("ping_close(sk=%p,sk->num=%u)\n",
		 inet_sk(sk), inet_sk(sk)->inet_num);
	pr_debug("isk->refcnt = %d\n", sk->sk_refcnt.counter);

	sk_common_release(sk);
}
EXPORT_SYMBOL_GPL(ping_close);

/* Checks the bind address and possibly modifies sk->sk_bound_dev_if. */
int ping_check_bind_addr(struct sock *sk, struct inet_sock *isk,
			 struct sockaddr *uaddr, int addr_len) {
	struct net *net = sock_net(sk);
	if (sk->sk_family == AF_INET) {
		struct sockaddr_in *addr = (struct sockaddr_in *) uaddr;
		int chk_addr_ret;

		if (addr_len < sizeof(*addr))
			return -EINVAL;

		pr_debug("ping_check_bind_addr(sk=%p,addr=%pI4,port=%d)\n",
			 sk, &addr->sin_addr.s_addr, ntohs(addr->sin_port));

		chk_addr_ret = inet_addr_type(net, addr->sin_addr.s_addr);

		if (addr->sin_addr.s_addr == htonl(INADDR_ANY))
			chk_addr_ret = RTN_LOCAL;

		if ((sysctl_ip_nonlocal_bind == 0 &&
		    isk->freebind == 0 && isk->transparent == 0 &&
		     chk_addr_ret != RTN_LOCAL) ||
		    chk_addr_ret == RTN_MULTICAST ||
		    chk_addr_ret == RTN_BROADCAST)
			return -EADDRNOTAVAIL;

#if IS_ENABLED(CONFIG_IPV6)
	} else if (sk->sk_family == AF_INET6) {
		struct sockaddr_in6 *addr = (struct sockaddr_in6 *) uaddr;
		int addr_type, scoped, has_addr;
		struct net_device *dev = NULL;

		if (addr_len < sizeof(*addr))
			return -EINVAL;

		pr_debug("ping_check_bind_addr(sk=%p,addr=%pI6c,port=%d)\n",
			 sk, addr->sin6_addr.s6_addr, ntohs(addr->sin6_port));

		addr_type = ipv6_addr_type(&addr->sin6_addr);
		scoped = __ipv6_addr_needs_scope_id(addr_type);
		if ((addr_type != IPV6_ADDR_ANY &&
		     !(addr_type & IPV6_ADDR_UNICAST)) ||
		    (scoped && !addr->sin6_scope_id))
			return -EINVAL;

		rcu_read_lock();
		if (addr->sin6_scope_id) {
			dev = dev_get_by_index_rcu(net, addr->sin6_scope_id);
			if (!dev) {
				rcu_read_unlock();
				return -ENODEV;
			}
		}
		has_addr = pingv6_ops.ipv6_chk_addr(net, &addr->sin6_addr, dev,
						    scoped);
		rcu_read_unlock();

		if (!(isk->freebind || isk->transparent || has_addr ||
		      addr_type == IPV6_ADDR_ANY))
			return -EADDRNOTAVAIL;

		if (scoped)
			sk->sk_bound_dev_if = addr->sin6_scope_id;
#endif
	} else {
		return -EAFNOSUPPORT;
	}
	return 0;
}

void ping_set_saddr(struct sock *sk, struct sockaddr *saddr)
{
	if (saddr->sa_family == AF_INET) {
		struct inet_sock *isk = inet_sk(sk);
		struct sockaddr_in *addr = (struct sockaddr_in *) saddr;
		isk->inet_rcv_saddr = isk->inet_saddr = addr->sin_addr.s_addr;
#if IS_ENABLED(CONFIG_IPV6)
	} else if (saddr->sa_family == AF_INET6) {
		struct sockaddr_in6 *addr = (struct sockaddr_in6 *) saddr;
		struct ipv6_pinfo *np = inet6_sk(sk);
		np->rcv_saddr = np->saddr = addr->sin6_addr;
#endif
	}
}

<<<<<<< HEAD
/* Checks the bind address and possibly modifies sk->sk_bound_dev_if. */
int ping_check_bind_addr(struct sock *sk, struct inet_sock *isk,
			 struct sockaddr *uaddr, int addr_len) {
	struct net *net = sock_net(sk);
	if (sk->sk_family == AF_INET) {
		struct sockaddr_in *addr = (struct sockaddr_in *) uaddr;
		int chk_addr_ret;

		if (addr_len < sizeof(*addr))
			return -EINVAL;

		pr_debug("ping_check_bind_addr(sk=%p,addr=%pI4,port=%d)\n",
			 sk, &addr->sin_addr.s_addr, ntohs(addr->sin_port));

		chk_addr_ret = inet_addr_type(net, addr->sin_addr.s_addr);

		if (addr->sin_addr.s_addr == htonl(INADDR_ANY))
			chk_addr_ret = RTN_LOCAL;

		if ((sysctl_ip_nonlocal_bind == 0 &&
		    isk->freebind == 0 && isk->transparent == 0 &&
		     chk_addr_ret != RTN_LOCAL) ||
		    chk_addr_ret == RTN_MULTICAST ||
		    chk_addr_ret == RTN_BROADCAST)
			return -EADDRNOTAVAIL;

#ifdef CONFIG_IPV6
	} else if (sk->sk_family == AF_INET6) {
		struct sockaddr_in6 *addr = (struct sockaddr_in6 *) uaddr;
		int addr_type, scoped, has_addr;
		struct net_device *dev = NULL;

		if (addr_len < sizeof(*addr))
			return -EINVAL;

		pr_debug("ping_check_bind_addr(sk=%p,addr=%pI6c,port=%d)\n",
			 sk, addr->sin6_addr.s6_addr, ntohs(addr->sin6_port));

		addr_type = ipv6_addr_type(&addr->sin6_addr);
		scoped = __ipv6_addr_needs_scope_id(addr_type);
		if ((addr_type != IPV6_ADDR_ANY &&
		     !(addr_type & IPV6_ADDR_UNICAST)) ||
		    (scoped && !addr->sin6_scope_id))
			return -EINVAL;

		rcu_read_lock();
		if (addr->sin6_scope_id) {
			dev = dev_get_by_index_rcu(net, addr->sin6_scope_id);
			if (!dev) {
				rcu_read_unlock();
				return -ENODEV;
			}
		}
		has_addr = ipv6_chk_addr(net, &addr->sin6_addr, dev, scoped);
		rcu_read_unlock();

		if (!(isk->freebind || isk->transparent || has_addr ||
		      addr_type == IPV6_ADDR_ANY))
			return -EADDRNOTAVAIL;

		if (scoped)
			sk->sk_bound_dev_if = addr->sin6_scope_id;
#endif
	} else {
		return -EAFNOSUPPORT;
	}
	return 0;
}

void ping_set_saddr(struct sock *sk, struct sockaddr *saddr)
{
	if (saddr->sa_family == AF_INET) {
		struct inet_sock *isk = inet_sk(sk);
		struct sockaddr_in *addr = (struct sockaddr_in *) saddr;
		isk->inet_rcv_saddr = isk->inet_saddr = addr->sin_addr.s_addr;
#ifdef CONFIG_IPV6
	} else if (saddr->sa_family == AF_INET6) {
		struct sockaddr_in6 *addr = (struct sockaddr_in6 *) saddr;
		struct ipv6_pinfo *np = inet6_sk(sk);
		np->rcv_saddr = np->saddr = addr->sin6_addr;
#endif
	}
}

=======
>>>>>>> a3d5a3f5
void ping_clear_saddr(struct sock *sk, int dif)
{
	sk->sk_bound_dev_if = dif;
	if (sk->sk_family == AF_INET) {
		struct inet_sock *isk = inet_sk(sk);
		isk->inet_rcv_saddr = isk->inet_saddr = 0;
<<<<<<< HEAD
#ifdef CONFIG_IPV6
	} else if (sk->sk_family == AF_INET6) {
		struct ipv6_pinfo *np = inet6_sk(sk);
		np->rcv_saddr = np->saddr = in6addr_any;
=======
#if IS_ENABLED(CONFIG_IPV6)
	} else if (sk->sk_family == AF_INET6) {
		struct ipv6_pinfo *np = inet6_sk(sk);
		memset(&np->rcv_saddr, 0, sizeof(np->rcv_saddr));
		memset(&np->saddr, 0, sizeof(np->saddr));
>>>>>>> a3d5a3f5
#endif
	}
}
/*
 * We need our own bind because there are no privileged id's == local ports.
 * Moreover, we don't allow binding to multi- and broadcast addresses.
 */

int ping_bind(struct sock *sk, struct sockaddr *uaddr, int addr_len)
{
	struct inet_sock *isk = inet_sk(sk);
	unsigned short snum;
	int err;
	int dif = sk->sk_bound_dev_if;

	err = ping_check_bind_addr(sk, isk, uaddr, addr_len);
	if (err)
		return err;

	lock_sock(sk);

	err = -EINVAL;
	if (isk->inet_num != 0)
		goto out;

	err = -EADDRINUSE;
	ping_set_saddr(sk, uaddr);
	snum = ntohs(((struct sockaddr_in *)uaddr)->sin_port);
	if (ping_get_port(sk, snum) != 0) {
		ping_clear_saddr(sk, dif);
		goto out;
	}

	pr_debug("after bind(): num = %d, dif = %d\n",
		 (int)isk->inet_num,
		 (int)sk->sk_bound_dev_if);

	err = 0;
	if ((sk->sk_family == AF_INET && isk->inet_rcv_saddr) ||
	    (sk->sk_family == AF_INET6 &&
	     !ipv6_addr_any(&inet6_sk(sk)->rcv_saddr)))
		sk->sk_userlocks |= SOCK_BINDADDR_LOCK;

	if (snum)
		sk->sk_userlocks |= SOCK_BINDPORT_LOCK;
	isk->inet_sport = htons(isk->inet_num);
	isk->inet_daddr = 0;
	isk->inet_dport = 0;

<<<<<<< HEAD
#ifdef CONFIG_IPV6
	if (sk->sk_family == AF_INET6)
		inet6_sk(sk)->daddr = in6addr_any;
=======
#if IS_ENABLED(CONFIG_IPV6)
	if (sk->sk_family == AF_INET6)
		memset(&inet6_sk(sk)->daddr, 0, sizeof(inet6_sk(sk)->daddr));
>>>>>>> a3d5a3f5
#endif

	sk_dst_reset(sk);
out:
	release_sock(sk);
	pr_debug("ping_v4_bind -> %d\n", err);
	return err;
}
EXPORT_SYMBOL_GPL(ping_bind);

/*
 * Is this a supported type of ICMP message?
 */

static inline int ping_supported(int family, int type, int code)
{
	return (family == AF_INET && type == ICMP_ECHO && code == 0) ||
	       (family == AF_INET6 && type == ICMPV6_ECHO_REQUEST && code == 0);
}

/*
 * This routine is called by the ICMP module when it gets some
 * sort of error condition.
 */

void ping_err(struct sk_buff *skb, int offset, u32 info)
{
	int family;
	struct icmphdr *icmph;
	struct inet_sock *inet_sock;
	int type;
	int code;
	struct net *net = dev_net(skb->dev);
	struct sock *sk;
	int harderr;
	int err;

	if (skb->protocol == htons(ETH_P_IP)) {
		family = AF_INET;
		type = icmp_hdr(skb)->type;
		code = icmp_hdr(skb)->code;
		icmph = (struct icmphdr *)(skb->data + offset);
	} else if (skb->protocol == htons(ETH_P_IPV6)) {
		family = AF_INET6;
		type = icmp6_hdr(skb)->icmp6_type;
		code = icmp6_hdr(skb)->icmp6_code;
		icmph = (struct icmphdr *) (skb->data + offset);
	} else {
		BUG();
	}

	/* We assume the packet has already been checked by icmp_unreach */

	if (!ping_supported(family, icmph->type, icmph->code))
		return;

	pr_debug("ping_err(proto=0x%x,type=%d,code=%d,id=%04x,seq=%04x)\n",
		 skb->protocol, type, code, ntohs(icmph->un.echo.id),
		 ntohs(icmph->un.echo.sequence));

	sk = ping_lookup(net, skb, ntohs(icmph->un.echo.id));
	if (sk == NULL) {
		pr_debug("no socket, dropping\n");
		return;	/* No socket for error */
	}
	pr_debug("err on socket %p\n", sk);

	err = 0;
	harderr = 0;
	inet_sock = inet_sk(sk);

	if (skb->protocol == htons(ETH_P_IP)) {
		switch (type) {
		default:
		case ICMP_TIME_EXCEEDED:
			err = EHOSTUNREACH;
			break;
		case ICMP_SOURCE_QUENCH:
			/* This is not a real error but ping wants to see it.
			 * Report it with some fake errno.
			 */
			err = EREMOTEIO;
			break;
		case ICMP_PARAMETERPROB:
			err = EPROTO;
			harderr = 1;
			break;
		case ICMP_DEST_UNREACH:
			if (code == ICMP_FRAG_NEEDED) { /* Path MTU discovery */
				ipv4_sk_update_pmtu(skb, sk, info);
				if (inet_sock->pmtudisc != IP_PMTUDISC_DONT) {
					err = EMSGSIZE;
					harderr = 1;
					break;
				}
				goto out;
			}
			err = EHOSTUNREACH;
			if (code <= NR_ICMP_UNREACH) {
				harderr = icmp_err_convert[code].fatal;
				err = icmp_err_convert[code].errno;
			}
			break;
		case ICMP_REDIRECT:
			/* See ICMP_SOURCE_QUENCH */
			ipv4_sk_redirect(skb, sk);
			err = EREMOTEIO;
			break;
		}
<<<<<<< HEAD
#ifdef CONFIG_IPV6
	} else if (skb->protocol == htons(ETH_P_IPV6)) {
		harderr = icmpv6_err_convert(type, code, &err);
=======
#if IS_ENABLED(CONFIG_IPV6)
	} else if (skb->protocol == htons(ETH_P_IPV6)) {
		harderr = pingv6_ops.icmpv6_err_convert(type, code, &err);
>>>>>>> a3d5a3f5
#endif
	}

	/*
	 *      RFC1122: OK.  Passes ICMP errors back to application, as per
	 *	4.1.3.3.
	 */
	if ((family == AF_INET && !inet_sock->recverr) ||
	    (family == AF_INET6 && !inet6_sk(sk)->recverr)) {
		if (!harderr || sk->sk_state != TCP_ESTABLISHED)
			goto out;
	} else {
		if (family == AF_INET) {
			ip_icmp_error(sk, skb, err, 0 /* no remote port */,
				      info, (u8 *)icmph);
<<<<<<< HEAD
#ifdef CONFIG_IPV6
		} else if (family == AF_INET6) {
			ipv6_icmp_error(sk, skb, err, 0 /* no remote port */,
					info, (u8 *)icmph);
=======
#if IS_ENABLED(CONFIG_IPV6)
		} else if (family == AF_INET6) {
			pingv6_ops.ipv6_icmp_error(sk, skb, err, 0,
						   info, (u8 *)icmph);
>>>>>>> a3d5a3f5
#endif
		}
	}
	sk->sk_err = err;
	sk->sk_error_report(sk);
out:
	sock_put(sk);
}
EXPORT_SYMBOL_GPL(ping_err);

/*
 *	Copy and checksum an ICMP Echo packet from user space into a buffer
 *	starting from the payload.
 */

int ping_getfrag(void *from, char *to,
		 int offset, int fraglen, int odd, struct sk_buff *skb)
{
	struct pingfakehdr *pfh = (struct pingfakehdr *)from;

	if (offset == 0) {
		if (fraglen < sizeof(struct icmphdr))
			BUG();
		if (csum_partial_copy_fromiovecend(to + sizeof(struct icmphdr),
			    pfh->iov, 0, fraglen - sizeof(struct icmphdr),
			    &pfh->wcheck))
			return -EFAULT;
	} else if (offset < sizeof(struct icmphdr)) {
			BUG();
	} else {
		if (csum_partial_copy_fromiovecend
				(to, pfh->iov, offset - sizeof(struct icmphdr),
				 fraglen, &pfh->wcheck))
			return -EFAULT;
	}

<<<<<<< HEAD
#ifdef CONFIG_IPV6
=======
#if IS_ENABLED(CONFIG_IPV6)
>>>>>>> a3d5a3f5
	/* For IPv6, checksum each skb as we go along, as expected by
	 * icmpv6_push_pending_frames. For IPv4, accumulate the checksum in
	 * wcheck, it will be finalized in ping_v4_push_pending_frames.
	 */
	if (pfh->family == AF_INET6) {
		skb->csum = pfh->wcheck;
		skb->ip_summed = CHECKSUM_NONE;
		pfh->wcheck = 0;
	}
#endif

	return 0;
}
EXPORT_SYMBOL_GPL(ping_getfrag);

static int ping_v4_push_pending_frames(struct sock *sk, struct pingfakehdr *pfh,
				       struct flowi4 *fl4)
{
	struct sk_buff *skb = skb_peek(&sk->sk_write_queue);

	pfh->wcheck = csum_partial((char *)&pfh->icmph,
		sizeof(struct icmphdr), pfh->wcheck);
	pfh->icmph.checksum = csum_fold(pfh->wcheck);
	memcpy(icmp_hdr(skb), &pfh->icmph, sizeof(struct icmphdr));
	skb->ip_summed = CHECKSUM_NONE;
	return ip_push_pending_frames(sk, fl4);
}

int ping_common_sendmsg(int family, struct msghdr *msg, size_t len,
			void *user_icmph, size_t icmph_len) {
	u8 type, code;

	if (len > 0xFFFF)
		return -EMSGSIZE;

	/*
	 *	Check the flags.
	 */

	/* Mirror BSD error message compatibility */
	if (msg->msg_flags & MSG_OOB)
		return -EOPNOTSUPP;

	/*
	 *	Fetch the ICMP header provided by the userland.
	 *	iovec is modified! The ICMP header is consumed.
	 */
	if (memcpy_fromiovec(user_icmph, msg->msg_iov, icmph_len))
		return -EFAULT;

	if (family == AF_INET) {
		type = ((struct icmphdr *) user_icmph)->type;
		code = ((struct icmphdr *) user_icmph)->code;
<<<<<<< HEAD
#ifdef CONFIG_IPV6
=======
#if IS_ENABLED(CONFIG_IPV6)
>>>>>>> a3d5a3f5
	} else if (family == AF_INET6) {
		type = ((struct icmp6hdr *) user_icmph)->icmp6_type;
		code = ((struct icmp6hdr *) user_icmph)->icmp6_code;
#endif
	} else {
		BUG();
	}

	if (!ping_supported(family, type, code))
		return -EINVAL;

	return 0;
}
<<<<<<< HEAD
=======
EXPORT_SYMBOL_GPL(ping_common_sendmsg);
>>>>>>> a3d5a3f5

int ping_v4_sendmsg(struct kiocb *iocb, struct sock *sk, struct msghdr *msg,
		    size_t len)
{
	struct net *net = sock_net(sk);
	struct flowi4 fl4;
	struct inet_sock *inet = inet_sk(sk);
	struct ipcm_cookie ipc;
	struct icmphdr user_icmph;
	struct pingfakehdr pfh;
	struct rtable *rt = NULL;
	struct ip_options_data opt_copy;
	int free = 0;
	__be32 saddr, daddr, faddr;
	u8  tos;
	int err;

	pr_debug("ping_v4_sendmsg(sk=%p,sk->num=%u)\n", inet, inet->inet_num);

	err = ping_common_sendmsg(AF_INET, msg, len, &user_icmph,
				  sizeof(user_icmph));
	if (err)
		return err;

	/*
	 *	Get and verify the address.
	 */

	if (msg->msg_name) {
		struct sockaddr_in *usin = (struct sockaddr_in *)msg->msg_name;
		if (msg->msg_namelen < sizeof(*usin))
			return -EINVAL;
		if (usin->sin_family != AF_INET)
			return -EINVAL;
		daddr = usin->sin_addr.s_addr;
		/* no remote port */
	} else {
		if (sk->sk_state != TCP_ESTABLISHED)
			return -EDESTADDRREQ;
		daddr = inet->inet_daddr;
		/* no remote port */
	}

	ipc.addr = inet->inet_saddr;
	ipc.opt = NULL;
	ipc.oif = sk->sk_bound_dev_if;
	ipc.tx_flags = 0;

	sock_tx_timestamp(sk, &ipc.tx_flags);

	if (msg->msg_controllen) {
		err = ip_cmsg_send(sock_net(sk), msg, &ipc);
		if (err)
			return err;
		if (ipc.opt)
			free = 1;
	}
	if (!ipc.opt) {
		struct ip_options_rcu *inet_opt;

		rcu_read_lock();
		inet_opt = rcu_dereference(inet->inet_opt);
		if (inet_opt) {
			memcpy(&opt_copy, inet_opt,
			       sizeof(*inet_opt) + inet_opt->opt.optlen);
			ipc.opt = &opt_copy.opt;
		}
		rcu_read_unlock();
	}

	saddr = ipc.addr;
	ipc.addr = faddr = daddr;

	if (ipc.opt && ipc.opt->opt.srr) {
		if (!daddr)
			return -EINVAL;
		faddr = ipc.opt->opt.faddr;
	}
	tos = RT_TOS(inet->tos);
	if (sock_flag(sk, SOCK_LOCALROUTE) ||
	    (msg->msg_flags & MSG_DONTROUTE) ||
	    (ipc.opt && ipc.opt->opt.is_strictroute)) {
		tos |= RTO_ONLINK;
	}

	if (ipv4_is_multicast(daddr)) {
		if (!ipc.oif)
			ipc.oif = inet->mc_index;
		if (!saddr)
			saddr = inet->mc_addr;
	} else if (!ipc.oif)
		ipc.oif = inet->uc_index;

	flowi4_init_output(&fl4, ipc.oif, sk->sk_mark, tos,
			   RT_SCOPE_UNIVERSE, sk->sk_protocol,
			   inet_sk_flowi_flags(sk), faddr, saddr, 0, 0,
			   sock_i_uid(sk));

	security_sk_classify_flow(sk, flowi4_to_flowi(&fl4));
	rt = ip_route_output_flow(net, &fl4, sk);
	if (IS_ERR(rt)) {
		err = PTR_ERR(rt);
		rt = NULL;
		if (err == -ENETUNREACH)
			IP_INC_STATS_BH(net, IPSTATS_MIB_OUTNOROUTES);
		goto out;
	}

	err = -EACCES;
	if ((rt->rt_flags & RTCF_BROADCAST) &&
	    !sock_flag(sk, SOCK_BROADCAST))
		goto out;

	if (msg->msg_flags & MSG_CONFIRM)
		goto do_confirm;
back_from_confirm:

	if (!ipc.addr)
		ipc.addr = fl4.daddr;

	lock_sock(sk);

	pfh.icmph.type = user_icmph.type; /* already checked */
	pfh.icmph.code = user_icmph.code; /* ditto */
	pfh.icmph.checksum = 0;
	pfh.icmph.un.echo.id = inet->inet_sport;
	pfh.icmph.un.echo.sequence = user_icmph.un.echo.sequence;
	pfh.iov = msg->msg_iov;
	pfh.wcheck = 0;
	pfh.family = AF_INET;

	err = ip_append_data(sk, &fl4, ping_getfrag, &pfh, len,
			0, &ipc, &rt, msg->msg_flags);
	if (err)
		ip_flush_pending_frames(sk);
	else
		err = ping_v4_push_pending_frames(sk, &pfh, &fl4);
	release_sock(sk);

out:
	ip_rt_put(rt);
	if (free)
		kfree(ipc.opt);
	if (!err) {
		icmp_out_count(sock_net(sk), user_icmph.type);
		return len;
	}
	return err;

do_confirm:
	dst_confirm(&rt->dst);
	if (!(msg->msg_flags & MSG_PROBE) || len)
		goto back_from_confirm;
	err = 0;
	goto out;
}

int ping_recvmsg(struct kiocb *iocb, struct sock *sk, struct msghdr *msg,
		 size_t len, int noblock, int flags, int *addr_len)
{
	struct inet_sock *isk = inet_sk(sk);
	int family = sk->sk_family;
	struct sockaddr_in *sin;
	struct sockaddr_in6 *sin6;
	struct sk_buff *skb;
	int copied, err;

	pr_debug("ping_recvmsg(sk=%p,sk->num=%u)\n", isk, isk->inet_num);

	err = -EOPNOTSUPP;
	if (flags & MSG_OOB)
		goto out;

	if (addr_len) {
		if (family == AF_INET)
			*addr_len = sizeof(*sin);
		else if (family == AF_INET6 && addr_len)
			*addr_len = sizeof(*sin6);
	}

	if (flags & MSG_ERRQUEUE) {
		if (family == AF_INET) {
			return ip_recv_error(sk, msg, len);
<<<<<<< HEAD
#ifdef CONFIG_IPV6
		} else if (family == AF_INET6) {
			return ipv6_recv_error(sk, msg, len);
=======
#if IS_ENABLED(CONFIG_IPV6)
		} else if (family == AF_INET6) {
			return pingv6_ops.ipv6_recv_error(sk, msg, len);
>>>>>>> a3d5a3f5
#endif
		}
	}

	skb = skb_recv_datagram(sk, flags, noblock, &err);
	if (!skb)
		goto out;

	copied = skb->len;
	if (copied > len) {
		msg->msg_flags |= MSG_TRUNC;
		copied = len;
	}

	/* Don't bother checking the checksum */
	err = skb_copy_datagram_iovec(skb, 0, msg->msg_iov, copied);
	if (err)
		goto done;

	sock_recv_timestamp(msg, sk, skb);

	/* Copy the address and add cmsg data. */
	if (family == AF_INET) {
		sin = (struct sockaddr_in *) msg->msg_name;
<<<<<<< HEAD
		sin->sin_family = AF_INET;
		sin->sin_port = 0 /* skb->h.uh->source */;
		sin->sin_addr.s_addr = ip_hdr(skb)->saddr;
		memset(sin->sin_zero, 0, sizeof(sin->sin_zero));
=======
		if (sin) {
			sin->sin_family = AF_INET;
			sin->sin_port = 0 /* skb->h.uh->source */;
			sin->sin_addr.s_addr = ip_hdr(skb)->saddr;
			memset(sin->sin_zero, 0, sizeof(sin->sin_zero));
		}
>>>>>>> a3d5a3f5

		if (isk->cmsg_flags)
			ip_cmsg_recv(msg, skb);

<<<<<<< HEAD
#ifdef CONFIG_IPV6
=======
#if IS_ENABLED(CONFIG_IPV6)
>>>>>>> a3d5a3f5
	} else if (family == AF_INET6) {
		struct ipv6_pinfo *np = inet6_sk(sk);
		struct ipv6hdr *ip6 = ipv6_hdr(skb);
		sin6 = (struct sockaddr_in6 *) msg->msg_name;
<<<<<<< HEAD
		sin6->sin6_family = AF_INET6;
		sin6->sin6_port = 0;
		sin6->sin6_addr = ip6->saddr;

		sin6->sin6_flowinfo = 0;
		if (np->sndflow)
			sin6->sin6_flowinfo = ip6_flowinfo(ip6);

		sin6->sin6_scope_id = ipv6_iface_scope_id(&sin6->sin6_addr,
							  IP6CB(skb)->iif);

		if (inet6_sk(sk)->rxopt.all)
			ip6_datagram_recv_ctl(sk, msg, skb);
=======

		if (sin6) {
			sin6->sin6_family = AF_INET6;
			sin6->sin6_port = 0;
			sin6->sin6_addr = ip6->saddr;
			sin6->sin6_flowinfo = 0;
			if (np->sndflow)
				sin6->sin6_flowinfo = ip6_flowinfo(ip6);
			sin6->sin6_scope_id =
				ipv6_iface_scope_id(&sin6->sin6_addr,
						    IP6CB(skb)->iif);
		}

		if (inet6_sk(sk)->rxopt.all)
			pingv6_ops.ip6_datagram_recv_ctl(sk, msg, skb);
>>>>>>> a3d5a3f5
#endif
	} else {
		BUG();
	}

	err = copied;

done:
	skb_free_datagram(sk, skb);
out:
	pr_debug("ping_recvmsg -> %d\n", err);
	return err;
}
EXPORT_SYMBOL_GPL(ping_recvmsg);

int ping_queue_rcv_skb(struct sock *sk, struct sk_buff *skb)
{
	pr_debug("ping_queue_rcv_skb(sk=%p,sk->num=%d,skb=%p)\n",
		 inet_sk(sk), inet_sk(sk)->inet_num, skb);
	if (sock_queue_rcv_skb(sk, skb) < 0) {
		kfree_skb(skb);
		pr_debug("ping_queue_rcv_skb -> failed\n");
		return -1;
	}
	return 0;
}
EXPORT_SYMBOL_GPL(ping_queue_rcv_skb);


/*
 *	All we need to do is get the socket.
 */

void ping_rcv(struct sk_buff *skb)
{
	struct sock *sk;
	struct net *net = dev_net(skb->dev);
	struct icmphdr *icmph = icmp_hdr(skb);

	/* We assume the packet has already been checked by icmp_rcv */

	pr_debug("ping_rcv(skb=%p,id=%04x,seq=%04x)\n",
		 skb, ntohs(icmph->un.echo.id), ntohs(icmph->un.echo.sequence));

	/* Push ICMP header back */
	skb_push(skb, skb->data - (u8 *)icmph);

	sk = ping_lookup(net, skb, ntohs(icmph->un.echo.id));
	if (sk != NULL) {
		pr_debug("rcv on socket %p\n", sk);
		ping_queue_rcv_skb(sk, skb_get(skb));
		sock_put(sk);
		return;
	}
	pr_debug("no socket, dropping\n");

	/* We're called from icmp_rcv(). kfree_skb() is done there. */
}
EXPORT_SYMBOL_GPL(ping_rcv);

struct proto ping_prot = {
	.name =		"PING",
	.owner =	THIS_MODULE,
	.init =		ping_init_sock,
	.close =	ping_close,
	.connect =	ip4_datagram_connect,
	.disconnect =	udp_disconnect,
	.setsockopt =	ip_setsockopt,
	.getsockopt =	ip_getsockopt,
	.sendmsg =	ping_v4_sendmsg,
	.recvmsg =	ping_recvmsg,
	.bind =		ping_bind,
	.backlog_rcv =	ping_queue_rcv_skb,
	.release_cb =	ip4_datagram_release_cb,
	.hash =		ping_hash,
	.unhash =	ping_unhash,
	.get_port =	ping_get_port,
	.obj_size =	sizeof(struct inet_sock),
};
EXPORT_SYMBOL(ping_prot);

#ifdef CONFIG_PROC_FS

static struct sock *ping_get_first(struct seq_file *seq, int start)
{
	struct sock *sk;
	struct ping_iter_state *state = seq->private;
	struct net *net = seq_file_net(seq);

	for (state->bucket = start; state->bucket < PING_HTABLE_SIZE;
	     ++state->bucket) {
		struct hlist_nulls_node *node;
		struct hlist_nulls_head *hslot;

		hslot = &ping_table.hash[state->bucket];

		if (hlist_nulls_empty(hslot))
			continue;

		sk_nulls_for_each(sk, node, hslot) {
			if (net_eq(sock_net(sk), net))
				goto found;
		}
	}
	sk = NULL;
found:
	return sk;
}

static struct sock *ping_get_next(struct seq_file *seq, struct sock *sk)
{
	struct ping_iter_state *state = seq->private;
	struct net *net = seq_file_net(seq);

	do {
		sk = sk_nulls_next(sk);
	} while (sk && (!net_eq(sock_net(sk), net)));

	if (!sk)
		return ping_get_first(seq, state->bucket + 1);
	return sk;
}

static struct sock *ping_get_idx(struct seq_file *seq, loff_t pos)
{
	struct sock *sk = ping_get_first(seq, 0);

	if (sk)
		while (pos && (sk = ping_get_next(seq, sk)) != NULL)
			--pos;
	return pos ? NULL : sk;
}

static void *ping_seq_start(struct seq_file *seq, loff_t *pos)
{
	struct ping_iter_state *state = seq->private;
	state->bucket = 0;

	read_lock_bh(&ping_table.lock);

	return *pos ? ping_get_idx(seq, *pos-1) : SEQ_START_TOKEN;
}

static void *ping_seq_next(struct seq_file *seq, void *v, loff_t *pos)
{
	struct sock *sk;

	if (v == SEQ_START_TOKEN)
		sk = ping_get_idx(seq, 0);
	else
		sk = ping_get_next(seq, v);

	++*pos;
	return sk;
}

static void ping_seq_stop(struct seq_file *seq, void *v)
{
	read_unlock_bh(&ping_table.lock);
}

static void ping_format_sock(struct sock *sp, struct seq_file *f,
		int bucket, int *len)
{
	struct inet_sock *inet = inet_sk(sp);
	__be32 dest = inet->inet_daddr;
	__be32 src = inet->inet_rcv_saddr;
	__u16 destp = ntohs(inet->inet_dport);
	__u16 srcp = ntohs(inet->inet_sport);

	seq_printf(f, "%5d: %08X:%04X %08X:%04X"
		" %02X %08X:%08X %02X:%08lX %08X %5d %8d %lu %d %pK %d%n",
		bucket, src, srcp, dest, destp, sp->sk_state,
		sk_wmem_alloc_get(sp),
		sk_rmem_alloc_get(sp),
		0, 0L, 0,
		from_kuid_munged(seq_user_ns(f), sock_i_uid(sp)),
		0, sock_i_ino(sp),
		atomic_read(&sp->sk_refcnt), sp,
		atomic_read(&sp->sk_drops), len);
}

static int ping_seq_show(struct seq_file *seq, void *v)
{
	if (v == SEQ_START_TOKEN)
		seq_printf(seq, "%-127s\n",
			   "  sl  local_address rem_address   st tx_queue "
			   "rx_queue tr tm->when retrnsmt   uid  timeout "
			   "inode ref pointer drops");
	else {
		struct ping_iter_state *state = seq->private;
		int len;

		ping_format_sock(v, seq, state->bucket, &len);
		seq_printf(seq, "%*s\n", 127 - len, "");
	}
	return 0;
}

static const struct seq_operations ping_seq_ops = {
	.show		= ping_seq_show,
	.start		= ping_seq_start,
	.next		= ping_seq_next,
	.stop		= ping_seq_stop,
};

static int ping_seq_open(struct inode *inode, struct file *file)
{
	return seq_open_net(inode, file, &ping_seq_ops,
			   sizeof(struct ping_iter_state));
}

static const struct file_operations ping_seq_fops = {
	.open		= ping_seq_open,
	.read		= seq_read,
	.llseek		= seq_lseek,
	.release	= seq_release_net,
};

static int ping_proc_register(struct net *net)
{
	struct proc_dir_entry *p;
	int rc = 0;

	p = proc_create("icmp", S_IRUGO, net->proc_net, &ping_seq_fops);
	if (!p)
		rc = -ENOMEM;
	return rc;
}

static void ping_proc_unregister(struct net *net)
{
	remove_proc_entry("icmp", net->proc_net);
}


static int __net_init ping_proc_init_net(struct net *net)
{
	return ping_proc_register(net);
}

static void __net_exit ping_proc_exit_net(struct net *net)
{
	ping_proc_unregister(net);
}

static struct pernet_operations ping_net_ops = {
	.init = ping_proc_init_net,
	.exit = ping_proc_exit_net,
};

int __init ping_proc_init(void)
{
	return register_pernet_subsys(&ping_net_ops);
}

void ping_proc_exit(void)
{
	unregister_pernet_subsys(&ping_net_ops);
}

#endif

void __init ping_init(void)
{
	int i;

	for (i = 0; i < PING_HTABLE_SIZE; i++)
		INIT_HLIST_NULLS_HEAD(&ping_table.hash[i], i);
	rwlock_init(&ping_table.lock);
}<|MERGE_RESOLUTION|>--- conflicted
+++ resolved
@@ -45,11 +45,7 @@
 #include <net/inet_common.h>
 #include <net/checksum.h>
 
-<<<<<<< HEAD
-#ifdef CONFIG_IPV6
-=======
-#if IS_ENABLED(CONFIG_IPV6)
->>>>>>> a3d5a3f5
+#if IS_ENABLED(CONFIG_IPV6)
 #include <linux/in6.h>
 #include <linux/icmpv6.h>
 #include <net/addrconf.h>
@@ -59,11 +55,8 @@
 
 
 struct ping_table ping_table;
-<<<<<<< HEAD
-=======
 struct pingv6_ops pingv6_ops;
 EXPORT_SYMBOL_GPL(pingv6_ops);
->>>>>>> a3d5a3f5
 
 static u16 ping_port_rover;
 
@@ -181,11 +174,7 @@
 	if (skb->protocol == htons(ETH_P_IP)) {
 		pr_debug("try to find: num = %d, daddr = %pI4, dif = %d\n",
 			 (int)ident, &ip_hdr(skb)->daddr, dif);
-<<<<<<< HEAD
-#ifdef CONFIG_IPV6
-=======
-#if IS_ENABLED(CONFIG_IPV6)
->>>>>>> a3d5a3f5
+#if IS_ENABLED(CONFIG_IPV6)
 	} else if (skb->protocol == htons(ETH_P_IPV6)) {
 		pr_debug("try to find: num = %d, daddr = %pI6c, dif = %d\n",
 			 (int)ident, &ipv6_hdr(skb)->daddr, dif);
@@ -210,11 +199,7 @@
 			if (isk->inet_rcv_saddr &&
 			    isk->inet_rcv_saddr != ip_hdr(skb)->daddr)
 				continue;
-<<<<<<< HEAD
-#ifdef CONFIG_IPV6
-=======
-#if IS_ENABLED(CONFIG_IPV6)
->>>>>>> a3d5a3f5
+#if IS_ENABLED(CONFIG_IPV6)
 		} else if (skb->protocol == htons(ETH_P_IPV6) &&
 			   sk->sk_family == AF_INET6) {
 			struct ipv6_pinfo *np = inet6_sk(sk);
@@ -389,111 +374,17 @@
 	}
 }
 
-<<<<<<< HEAD
-/* Checks the bind address and possibly modifies sk->sk_bound_dev_if. */
-int ping_check_bind_addr(struct sock *sk, struct inet_sock *isk,
-			 struct sockaddr *uaddr, int addr_len) {
-	struct net *net = sock_net(sk);
-	if (sk->sk_family == AF_INET) {
-		struct sockaddr_in *addr = (struct sockaddr_in *) uaddr;
-		int chk_addr_ret;
-
-		if (addr_len < sizeof(*addr))
-			return -EINVAL;
-
-		pr_debug("ping_check_bind_addr(sk=%p,addr=%pI4,port=%d)\n",
-			 sk, &addr->sin_addr.s_addr, ntohs(addr->sin_port));
-
-		chk_addr_ret = inet_addr_type(net, addr->sin_addr.s_addr);
-
-		if (addr->sin_addr.s_addr == htonl(INADDR_ANY))
-			chk_addr_ret = RTN_LOCAL;
-
-		if ((sysctl_ip_nonlocal_bind == 0 &&
-		    isk->freebind == 0 && isk->transparent == 0 &&
-		     chk_addr_ret != RTN_LOCAL) ||
-		    chk_addr_ret == RTN_MULTICAST ||
-		    chk_addr_ret == RTN_BROADCAST)
-			return -EADDRNOTAVAIL;
-
-#ifdef CONFIG_IPV6
-	} else if (sk->sk_family == AF_INET6) {
-		struct sockaddr_in6 *addr = (struct sockaddr_in6 *) uaddr;
-		int addr_type, scoped, has_addr;
-		struct net_device *dev = NULL;
-
-		if (addr_len < sizeof(*addr))
-			return -EINVAL;
-
-		pr_debug("ping_check_bind_addr(sk=%p,addr=%pI6c,port=%d)\n",
-			 sk, addr->sin6_addr.s6_addr, ntohs(addr->sin6_port));
-
-		addr_type = ipv6_addr_type(&addr->sin6_addr);
-		scoped = __ipv6_addr_needs_scope_id(addr_type);
-		if ((addr_type != IPV6_ADDR_ANY &&
-		     !(addr_type & IPV6_ADDR_UNICAST)) ||
-		    (scoped && !addr->sin6_scope_id))
-			return -EINVAL;
-
-		rcu_read_lock();
-		if (addr->sin6_scope_id) {
-			dev = dev_get_by_index_rcu(net, addr->sin6_scope_id);
-			if (!dev) {
-				rcu_read_unlock();
-				return -ENODEV;
-			}
-		}
-		has_addr = ipv6_chk_addr(net, &addr->sin6_addr, dev, scoped);
-		rcu_read_unlock();
-
-		if (!(isk->freebind || isk->transparent || has_addr ||
-		      addr_type == IPV6_ADDR_ANY))
-			return -EADDRNOTAVAIL;
-
-		if (scoped)
-			sk->sk_bound_dev_if = addr->sin6_scope_id;
-#endif
-	} else {
-		return -EAFNOSUPPORT;
-	}
-	return 0;
-}
-
-void ping_set_saddr(struct sock *sk, struct sockaddr *saddr)
-{
-	if (saddr->sa_family == AF_INET) {
-		struct inet_sock *isk = inet_sk(sk);
-		struct sockaddr_in *addr = (struct sockaddr_in *) saddr;
-		isk->inet_rcv_saddr = isk->inet_saddr = addr->sin_addr.s_addr;
-#ifdef CONFIG_IPV6
-	} else if (saddr->sa_family == AF_INET6) {
-		struct sockaddr_in6 *addr = (struct sockaddr_in6 *) saddr;
-		struct ipv6_pinfo *np = inet6_sk(sk);
-		np->rcv_saddr = np->saddr = addr->sin6_addr;
-#endif
-	}
-}
-
-=======
->>>>>>> a3d5a3f5
 void ping_clear_saddr(struct sock *sk, int dif)
 {
 	sk->sk_bound_dev_if = dif;
 	if (sk->sk_family == AF_INET) {
 		struct inet_sock *isk = inet_sk(sk);
 		isk->inet_rcv_saddr = isk->inet_saddr = 0;
-<<<<<<< HEAD
-#ifdef CONFIG_IPV6
-	} else if (sk->sk_family == AF_INET6) {
-		struct ipv6_pinfo *np = inet6_sk(sk);
-		np->rcv_saddr = np->saddr = in6addr_any;
-=======
 #if IS_ENABLED(CONFIG_IPV6)
 	} else if (sk->sk_family == AF_INET6) {
 		struct ipv6_pinfo *np = inet6_sk(sk);
 		memset(&np->rcv_saddr, 0, sizeof(np->rcv_saddr));
 		memset(&np->saddr, 0, sizeof(np->saddr));
->>>>>>> a3d5a3f5
 #endif
 	}
 }
@@ -543,15 +434,9 @@
 	isk->inet_daddr = 0;
 	isk->inet_dport = 0;
 
-<<<<<<< HEAD
-#ifdef CONFIG_IPV6
-	if (sk->sk_family == AF_INET6)
-		inet6_sk(sk)->daddr = in6addr_any;
-=======
 #if IS_ENABLED(CONFIG_IPV6)
 	if (sk->sk_family == AF_INET6)
 		memset(&inet6_sk(sk)->daddr, 0, sizeof(inet6_sk(sk)->daddr));
->>>>>>> a3d5a3f5
 #endif
 
 	sk_dst_reset(sk);
@@ -661,15 +546,9 @@
 			err = EREMOTEIO;
 			break;
 		}
-<<<<<<< HEAD
-#ifdef CONFIG_IPV6
-	} else if (skb->protocol == htons(ETH_P_IPV6)) {
-		harderr = icmpv6_err_convert(type, code, &err);
-=======
 #if IS_ENABLED(CONFIG_IPV6)
 	} else if (skb->protocol == htons(ETH_P_IPV6)) {
 		harderr = pingv6_ops.icmpv6_err_convert(type, code, &err);
->>>>>>> a3d5a3f5
 #endif
 	}
 
@@ -685,17 +564,10 @@
 		if (family == AF_INET) {
 			ip_icmp_error(sk, skb, err, 0 /* no remote port */,
 				      info, (u8 *)icmph);
-<<<<<<< HEAD
-#ifdef CONFIG_IPV6
-		} else if (family == AF_INET6) {
-			ipv6_icmp_error(sk, skb, err, 0 /* no remote port */,
-					info, (u8 *)icmph);
-=======
 #if IS_ENABLED(CONFIG_IPV6)
 		} else if (family == AF_INET6) {
 			pingv6_ops.ipv6_icmp_error(sk, skb, err, 0,
 						   info, (u8 *)icmph);
->>>>>>> a3d5a3f5
 #endif
 		}
 	}
@@ -732,11 +604,7 @@
 			return -EFAULT;
 	}
 
-<<<<<<< HEAD
-#ifdef CONFIG_IPV6
-=======
-#if IS_ENABLED(CONFIG_IPV6)
->>>>>>> a3d5a3f5
+#if IS_ENABLED(CONFIG_IPV6)
 	/* For IPv6, checksum each skb as we go along, as expected by
 	 * icmpv6_push_pending_frames. For IPv4, accumulate the checksum in
 	 * wcheck, it will be finalized in ping_v4_push_pending_frames.
@@ -790,11 +658,7 @@
 	if (family == AF_INET) {
 		type = ((struct icmphdr *) user_icmph)->type;
 		code = ((struct icmphdr *) user_icmph)->code;
-<<<<<<< HEAD
-#ifdef CONFIG_IPV6
-=======
-#if IS_ENABLED(CONFIG_IPV6)
->>>>>>> a3d5a3f5
+#if IS_ENABLED(CONFIG_IPV6)
 	} else if (family == AF_INET6) {
 		type = ((struct icmp6hdr *) user_icmph)->icmp6_type;
 		code = ((struct icmp6hdr *) user_icmph)->icmp6_code;
@@ -808,10 +672,7 @@
 
 	return 0;
 }
-<<<<<<< HEAD
-=======
 EXPORT_SYMBOL_GPL(ping_common_sendmsg);
->>>>>>> a3d5a3f5
 
 int ping_v4_sendmsg(struct kiocb *iocb, struct sock *sk, struct msghdr *msg,
 		    size_t len)
@@ -995,15 +856,9 @@
 	if (flags & MSG_ERRQUEUE) {
 		if (family == AF_INET) {
 			return ip_recv_error(sk, msg, len);
-<<<<<<< HEAD
-#ifdef CONFIG_IPV6
-		} else if (family == AF_INET6) {
-			return ipv6_recv_error(sk, msg, len);
-=======
 #if IS_ENABLED(CONFIG_IPV6)
 		} else if (family == AF_INET6) {
 			return pingv6_ops.ipv6_recv_error(sk, msg, len);
->>>>>>> a3d5a3f5
 #endif
 		}
 	}
@@ -1028,47 +883,21 @@
 	/* Copy the address and add cmsg data. */
 	if (family == AF_INET) {
 		sin = (struct sockaddr_in *) msg->msg_name;
-<<<<<<< HEAD
-		sin->sin_family = AF_INET;
-		sin->sin_port = 0 /* skb->h.uh->source */;
-		sin->sin_addr.s_addr = ip_hdr(skb)->saddr;
-		memset(sin->sin_zero, 0, sizeof(sin->sin_zero));
-=======
 		if (sin) {
 			sin->sin_family = AF_INET;
 			sin->sin_port = 0 /* skb->h.uh->source */;
 			sin->sin_addr.s_addr = ip_hdr(skb)->saddr;
 			memset(sin->sin_zero, 0, sizeof(sin->sin_zero));
 		}
->>>>>>> a3d5a3f5
 
 		if (isk->cmsg_flags)
 			ip_cmsg_recv(msg, skb);
 
-<<<<<<< HEAD
-#ifdef CONFIG_IPV6
-=======
-#if IS_ENABLED(CONFIG_IPV6)
->>>>>>> a3d5a3f5
+#if IS_ENABLED(CONFIG_IPV6)
 	} else if (family == AF_INET6) {
 		struct ipv6_pinfo *np = inet6_sk(sk);
 		struct ipv6hdr *ip6 = ipv6_hdr(skb);
 		sin6 = (struct sockaddr_in6 *) msg->msg_name;
-<<<<<<< HEAD
-		sin6->sin6_family = AF_INET6;
-		sin6->sin6_port = 0;
-		sin6->sin6_addr = ip6->saddr;
-
-		sin6->sin6_flowinfo = 0;
-		if (np->sndflow)
-			sin6->sin6_flowinfo = ip6_flowinfo(ip6);
-
-		sin6->sin6_scope_id = ipv6_iface_scope_id(&sin6->sin6_addr,
-							  IP6CB(skb)->iif);
-
-		if (inet6_sk(sk)->rxopt.all)
-			ip6_datagram_recv_ctl(sk, msg, skb);
-=======
 
 		if (sin6) {
 			sin6->sin6_family = AF_INET6;
@@ -1084,7 +913,6 @@
 
 		if (inet6_sk(sk)->rxopt.all)
 			pingv6_ops.ip6_datagram_recv_ctl(sk, msg, skb);
->>>>>>> a3d5a3f5
 #endif
 	} else {
 		BUG();
