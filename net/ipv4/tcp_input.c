/*
 * INET		An implementation of the TCP/IP protocol suite for the LINUX
 *		operating system.  INET is implemented using the  BSD Socket
 *		interface as the means of communication with the user level.
 *
 *		Implementation of the Transmission Control Protocol(TCP).
 *
 * Authors:	Ross Biro
 *		Fred N. van Kempen, <waltje@uWalt.NL.Mugnet.ORG>
 *		Mark Evans, <evansmp@uhura.aston.ac.uk>
 *		Corey Minyard <wf-rch!minyard@relay.EU.net>
 *		Florian La Roche, <flla@stud.uni-sb.de>
 *		Charles Hedrick, <hedrick@klinzhai.rutgers.edu>
 *		Linus Torvalds, <torvalds@cs.helsinki.fi>
 *		Alan Cox, <gw4pts@gw4pts.ampr.org>
 *		Matthew Dillon, <dillon@apollo.west.oic.com>
 *		Arnt Gulbrandsen, <agulbra@nvg.unit.no>
 *		Jorge Cwik, <jorge@laser.satlink.net>
 */

/*
 * Changes:
 *		Pedro Roque	:	Fast Retransmit/Recovery.
 *					Two receive queues.
 *					Retransmit queue handled by TCP.
 *					Better retransmit timer handling.
 *					New congestion avoidance.
 *					Header prediction.
 *					Variable renaming.
 *
 *		Eric		:	Fast Retransmit.
 *		Randy Scott	:	MSS option defines.
 *		Eric Schenk	:	Fixes to slow start algorithm.
 *		Eric Schenk	:	Yet another double ACK bug.
 *		Eric Schenk	:	Delayed ACK bug fixes.
 *		Eric Schenk	:	Floyd style fast retrans war avoidance.
 *		David S. Miller	:	Don't allow zero congestion window.
 *		Eric Schenk	:	Fix retransmitter so that it sends
 *					next packet on ack of previous packet.
 *		Andi Kleen	:	Moved open_request checking here
 *					and process RSTs for open_requests.
 *		Andi Kleen	:	Better prune_queue, and other fixes.
 *		Andrey Savochkin:	Fix RTT measurements in the presence of
 *					timestamps.
 *		Andrey Savochkin:	Check sequence numbers correctly when
 *					removing SACKs due to in sequence incoming
 *					data segments.
 *		Andi Kleen:		Make sure we never ack data there is not
 *					enough room for. Also make this condition
 *					a fatal error if it might still happen.
 *		Andi Kleen:		Add tcp_measure_rcv_mss to make
 *					connections with MSS<min(MTU,ann. MSS)
 *					work without delayed acks.
 *		Andi Kleen:		Process packets with PSH set in the
 *					fast path.
 *		J Hadi Salim:		ECN support
 *	 	Andrei Gurtov,
 *		Pasi Sarolahti,
 *		Panu Kuhlberg:		Experimental audit of TCP (re)transmission
 *					engine. Lots of bugs are found.
 *		Pasi Sarolahti:		F-RTO for dealing with spurious RTOs
 */

#define pr_fmt(fmt) "TCP: " fmt

#include <linux/mm.h>
#include <linux/slab.h>
#include <linux/module.h>
#include <linux/sysctl.h>
#include <linux/kernel.h>
#include <linux/prefetch.h>
#include <net/dst.h>
#include <net/tcp.h>
#include <net/inet_common.h>
#include <linux/ipsec.h>
#include <asm/unaligned.h>
#include <linux/errqueue.h>

int sysctl_tcp_timestamps __read_mostly = 1;
int sysctl_tcp_window_scaling __read_mostly = 1;
int sysctl_tcp_sack __read_mostly = 1;
int sysctl_tcp_fack __read_mostly = 1;
int sysctl_tcp_reordering __read_mostly = TCP_FASTRETRANS_THRESH;
EXPORT_SYMBOL(sysctl_tcp_reordering);
int sysctl_tcp_dsack __read_mostly = 1;
int sysctl_tcp_app_win __read_mostly = 31;
int sysctl_tcp_adv_win_scale __read_mostly = 1;
EXPORT_SYMBOL(sysctl_tcp_adv_win_scale);

/* rfc5961 challenge ack rate limiting */
int sysctl_tcp_challenge_ack_limit = 1000;

int sysctl_tcp_stdurg __read_mostly;
int sysctl_tcp_rfc1337 __read_mostly;
int sysctl_tcp_max_orphans __read_mostly = NR_FILE;
int sysctl_tcp_frto __read_mostly = 2;

int sysctl_tcp_thin_dupack __read_mostly;

int sysctl_tcp_moderate_rcvbuf __read_mostly = 1;
int sysctl_tcp_early_retrans __read_mostly = 3;
int sysctl_tcp_default_init_rwnd __read_mostly = TCP_INIT_CWND * 2;

#define FLAG_DATA		0x01 /* Incoming frame contained data.		*/
#define FLAG_WIN_UPDATE		0x02 /* Incoming ACK was a window update.	*/
#define FLAG_DATA_ACKED		0x04 /* This ACK acknowledged new data.		*/
#define FLAG_RETRANS_DATA_ACKED	0x08 /* "" "" some of which was retransmitted.	*/
#define FLAG_SYN_ACKED		0x10 /* This ACK acknowledged SYN.		*/
#define FLAG_DATA_SACKED	0x20 /* New SACK.				*/
#define FLAG_ECE		0x40 /* ECE in this ACK				*/
#define FLAG_SLOWPATH		0x100 /* Do not skip RFC checks for window update.*/
#define FLAG_ORIG_SACK_ACKED	0x200 /* Never retransmitted data are (s)acked	*/
#define FLAG_SND_UNA_ADVANCED	0x400 /* Snd_una was changed (!= FLAG_DATA_ACKED) */
#define FLAG_DSACKING_ACK	0x800 /* SACK blocks contained D-SACK info */
#define FLAG_SACK_RENEGING	0x2000 /* snd_una advanced to a sacked seq */
#define FLAG_UPDATE_TS_RECENT	0x4000 /* tcp_replace_ts_recent() */

#define FLAG_ACKED		(FLAG_DATA_ACKED|FLAG_SYN_ACKED)
#define FLAG_NOT_DUP		(FLAG_DATA|FLAG_WIN_UPDATE|FLAG_ACKED)
#define FLAG_CA_ALERT		(FLAG_DATA_SACKED|FLAG_ECE)
#define FLAG_FORWARD_PROGRESS	(FLAG_ACKED|FLAG_DATA_SACKED)

#define TCP_REMNANT (TCP_FLAG_FIN|TCP_FLAG_URG|TCP_FLAG_SYN|TCP_FLAG_PSH)
#define TCP_HP_BITS (~(TCP_RESERVED_BITS|TCP_FLAG_PSH))

/* Adapt the MSS value used to make delayed ack decision to the
 * real world.
 */
static void tcp_measure_rcv_mss(struct sock *sk, const struct sk_buff *skb)
{
	struct inet_connection_sock *icsk = inet_csk(sk);
	const unsigned int lss = icsk->icsk_ack.last_seg_size;
	unsigned int len;

	icsk->icsk_ack.last_seg_size = 0;

	/* skb->len may jitter because of SACKs, even if peer
	 * sends good full-sized frames.
	 */
	len = skb_shinfo(skb)->gso_size ? : skb->len;
	if (len >= icsk->icsk_ack.rcv_mss) {
		icsk->icsk_ack.rcv_mss = len;
	} else {
		/* Otherwise, we make more careful check taking into account,
		 * that SACKs block is variable.
		 *
		 * "len" is invariant segment length, including TCP header.
		 */
		len += skb->data - skb_transport_header(skb);
		if (len >= TCP_MSS_DEFAULT + sizeof(struct tcphdr) ||
		    /* If PSH is not set, packet should be
		     * full sized, provided peer TCP is not badly broken.
		     * This observation (if it is correct 8)) allows
		     * to handle super-low mtu links fairly.
		     */
		    (len >= TCP_MIN_MSS + sizeof(struct tcphdr) &&
		     !(tcp_flag_word(tcp_hdr(skb)) & TCP_REMNANT))) {
			/* Subtract also invariant (if peer is RFC compliant),
			 * tcp header plus fixed timestamp option length.
			 * Resulting "len" is MSS free of SACK jitter.
			 */
			len -= tcp_sk(sk)->tcp_header_len;
			icsk->icsk_ack.last_seg_size = len;
			if (len == lss) {
				icsk->icsk_ack.rcv_mss = len;
				return;
			}
		}
		if (icsk->icsk_ack.pending & ICSK_ACK_PUSHED)
			icsk->icsk_ack.pending |= ICSK_ACK_PUSHED2;
		icsk->icsk_ack.pending |= ICSK_ACK_PUSHED;
	}
}

static void tcp_incr_quickack(struct sock *sk)
{
	struct inet_connection_sock *icsk = inet_csk(sk);
	unsigned int quickacks = tcp_sk(sk)->rcv_wnd / (2 * icsk->icsk_ack.rcv_mss);

	if (quickacks == 0)
		quickacks = 2;
	if (quickacks > icsk->icsk_ack.quick)
		icsk->icsk_ack.quick = min(quickacks, TCP_MAX_QUICKACKS);
}

static void tcp_enter_quickack_mode(struct sock *sk)
{
	struct inet_connection_sock *icsk = inet_csk(sk);
	tcp_incr_quickack(sk);
	icsk->icsk_ack.pingpong = 0;
	icsk->icsk_ack.ato = TCP_ATO_MIN;
}

/* Send ACKs quickly, if "quick" count is not exhausted
 * and the session is not interactive.
 */

static inline bool tcp_in_quickack_mode(const struct sock *sk)
{
	const struct inet_connection_sock *icsk = inet_csk(sk);

	return icsk->icsk_ack.quick && !icsk->icsk_ack.pingpong;
}

static void tcp_ecn_queue_cwr(struct tcp_sock *tp)
{
	if (tp->ecn_flags & TCP_ECN_OK)
		tp->ecn_flags |= TCP_ECN_QUEUE_CWR;
}

static void tcp_ecn_accept_cwr(struct tcp_sock *tp, const struct sk_buff *skb)
{
	if (tcp_hdr(skb)->cwr)
		tp->ecn_flags &= ~TCP_ECN_DEMAND_CWR;
}

static void tcp_ecn_withdraw_cwr(struct tcp_sock *tp)
{
	tp->ecn_flags &= ~TCP_ECN_DEMAND_CWR;
}

static void __tcp_ecn_check_ce(struct tcp_sock *tp, const struct sk_buff *skb)
{
	switch (TCP_SKB_CB(skb)->ip_dsfield & INET_ECN_MASK) {
	case INET_ECN_NOT_ECT:
		/* Funny extension: if ECT is not set on a segment,
		 * and we already seen ECT on a previous segment,
		 * it is probably a retransmit.
		 */
		if (tp->ecn_flags & TCP_ECN_SEEN)
			tcp_enter_quickack_mode((struct sock *)tp);
		break;
	case INET_ECN_CE:
		if (tcp_ca_needs_ecn((struct sock *)tp))
			tcp_ca_event((struct sock *)tp, CA_EVENT_ECN_IS_CE);

		if (!(tp->ecn_flags & TCP_ECN_DEMAND_CWR)) {
			/* Better not delay acks, sender can have a very low cwnd */
			tcp_enter_quickack_mode((struct sock *)tp);
			tp->ecn_flags |= TCP_ECN_DEMAND_CWR;
		}
		tp->ecn_flags |= TCP_ECN_SEEN;
		break;
	default:
		if (tcp_ca_needs_ecn((struct sock *)tp))
			tcp_ca_event((struct sock *)tp, CA_EVENT_ECN_NO_CE);
		tp->ecn_flags |= TCP_ECN_SEEN;
		break;
	}
}

static void tcp_ecn_check_ce(struct tcp_sock *tp, const struct sk_buff *skb)
{
	if (tp->ecn_flags & TCP_ECN_OK)
		__tcp_ecn_check_ce(tp, skb);
}

static void tcp_ecn_rcv_synack(struct tcp_sock *tp, const struct tcphdr *th)
{
	if ((tp->ecn_flags & TCP_ECN_OK) && (!th->ece || th->cwr))
		tp->ecn_flags &= ~TCP_ECN_OK;
}

static void tcp_ecn_rcv_syn(struct tcp_sock *tp, const struct tcphdr *th)
{
	if ((tp->ecn_flags & TCP_ECN_OK) && (!th->ece || !th->cwr))
		tp->ecn_flags &= ~TCP_ECN_OK;
}

static bool tcp_ecn_rcv_ecn_echo(const struct tcp_sock *tp, const struct tcphdr *th)
{
	if (th->ece && !th->syn && (tp->ecn_flags & TCP_ECN_OK))
		return true;
	return false;
}

/* Buffer size and advertised window tuning.
 *
 * 1. Tuning sk->sk_sndbuf, when connection enters established state.
 */

static void tcp_sndbuf_expand(struct sock *sk)
{
	const struct tcp_sock *tp = tcp_sk(sk);
	int sndmem, per_mss;
	u32 nr_segs;

	/* Worst case is non GSO/TSO : each frame consumes one skb
	 * and skb->head is kmalloced using power of two area of memory
	 */
	per_mss = max_t(u32, tp->rx_opt.mss_clamp, tp->mss_cache) +
		  MAX_TCP_HEADER +
		  SKB_DATA_ALIGN(sizeof(struct skb_shared_info));

	per_mss = roundup_pow_of_two(per_mss) +
		  SKB_DATA_ALIGN(sizeof(struct sk_buff));

	nr_segs = max_t(u32, TCP_INIT_CWND, tp->snd_cwnd);
	nr_segs = max_t(u32, nr_segs, tp->reordering + 1);

	/* Fast Recovery (RFC 5681 3.2) :
	 * Cubic needs 1.7 factor, rounded to 2 to include
	 * extra cushion (application might react slowly to POLLOUT)
	 */
	sndmem = 2 * nr_segs * per_mss;

	if (sk->sk_sndbuf < sndmem)
		sk->sk_sndbuf = min(sndmem, sysctl_tcp_wmem[2]);
}

/* 2. Tuning advertised window (window_clamp, rcv_ssthresh)
 *
 * All tcp_full_space() is split to two parts: "network" buffer, allocated
 * forward and advertised in receiver window (tp->rcv_wnd) and
 * "application buffer", required to isolate scheduling/application
 * latencies from network.
 * window_clamp is maximal advertised window. It can be less than
 * tcp_full_space(), in this case tcp_full_space() - window_clamp
 * is reserved for "application" buffer. The less window_clamp is
 * the smoother our behaviour from viewpoint of network, but the lower
 * throughput and the higher sensitivity of the connection to losses. 8)
 *
 * rcv_ssthresh is more strict window_clamp used at "slow start"
 * phase to predict further behaviour of this connection.
 * It is used for two goals:
 * - to enforce header prediction at sender, even when application
 *   requires some significant "application buffer". It is check #1.
 * - to prevent pruning of receive queue because of misprediction
 *   of receiver window. Check #2.
 *
 * The scheme does not work when sender sends good segments opening
 * window and then starts to feed us spaghetti. But it should work
 * in common situations. Otherwise, we have to rely on queue collapsing.
 */

/* Slow part of check#2. */
static int __tcp_grow_window(const struct sock *sk, const struct sk_buff *skb)
{
	struct tcp_sock *tp = tcp_sk(sk);
	/* Optimize this! */
	int truesize = tcp_win_from_space(skb->truesize) >> 1;
	int window = tcp_win_from_space(sysctl_tcp_rmem[2]) >> 1;

	while (tp->rcv_ssthresh <= window) {
		if (truesize <= skb->len)
			return 2 * inet_csk(sk)->icsk_ack.rcv_mss;

		truesize >>= 1;
		window >>= 1;
	}
	return 0;
}

static void tcp_grow_window(struct sock *sk, const struct sk_buff *skb)
{
	struct tcp_sock *tp = tcp_sk(sk);

	/* Check #1 */
	if (tp->rcv_ssthresh < tp->window_clamp &&
	    (int)tp->rcv_ssthresh < tcp_space(sk) &&
	    !sk_under_memory_pressure(sk)) {
		int incr;

		/* Check #2. Increase window, if skb with such overhead
		 * will fit to rcvbuf in future.
		 */
		if (tcp_win_from_space(skb->truesize) <= skb->len)
			incr = 2 * tp->advmss;
		else
			incr = __tcp_grow_window(sk, skb);

		if (incr) {
			incr = max_t(int, incr, 2 * skb->len);
			tp->rcv_ssthresh = min(tp->rcv_ssthresh + incr,
					       tp->window_clamp);
			inet_csk(sk)->icsk_ack.quick |= 1;
		}
	}
}

/* 3. Tuning rcvbuf, when connection enters established state. */
static void tcp_fixup_rcvbuf(struct sock *sk)
{
	u32 mss = tcp_sk(sk)->advmss;
	int rcvmem;

	rcvmem = 2 * SKB_TRUESIZE(mss + MAX_TCP_HEADER) *
		 tcp_default_init_rwnd(mss);

	/* Dynamic Right Sizing (DRS) has 2 to 3 RTT latency
	 * Allow enough cushion so that sender is not limited by our window
	 */
	if (sysctl_tcp_moderate_rcvbuf)
		rcvmem <<= 2;

	if (sk->sk_rcvbuf < rcvmem)
		sk->sk_rcvbuf = min(rcvmem, sysctl_tcp_rmem[2]);
}

/* 4. Try to fixup all. It is made immediately after connection enters
 *    established state.
 */
void tcp_init_buffer_space(struct sock *sk)
{
	struct tcp_sock *tp = tcp_sk(sk);
	int maxwin;

	if (!(sk->sk_userlocks & SOCK_RCVBUF_LOCK))
		tcp_fixup_rcvbuf(sk);
	if (!(sk->sk_userlocks & SOCK_SNDBUF_LOCK))
		tcp_sndbuf_expand(sk);

	tp->rcvq_space.space = tp->rcv_wnd;
	tp->rcvq_space.time = tcp_time_stamp;
	tp->rcvq_space.seq = tp->copied_seq;

	maxwin = tcp_full_space(sk);

	if (tp->window_clamp >= maxwin) {
		tp->window_clamp = maxwin;

		if (sysctl_tcp_app_win && maxwin > 4 * tp->advmss)
			tp->window_clamp = max(maxwin -
					       (maxwin >> sysctl_tcp_app_win),
					       4 * tp->advmss);
	}

	/* Force reservation of one segment. */
	if (sysctl_tcp_app_win &&
	    tp->window_clamp > 2 * tp->advmss &&
	    tp->window_clamp + tp->advmss > maxwin)
		tp->window_clamp = max(2 * tp->advmss, maxwin - tp->advmss);

	tp->rcv_ssthresh = min(tp->rcv_ssthresh, tp->window_clamp);
	tp->snd_cwnd_stamp = tcp_time_stamp;
}

/* 5. Recalculate window clamp after socket hit its memory bounds. */
static void tcp_clamp_window(struct sock *sk)
{
	struct tcp_sock *tp = tcp_sk(sk);
	struct inet_connection_sock *icsk = inet_csk(sk);

	icsk->icsk_ack.quick = 0;

	if (sk->sk_rcvbuf < sysctl_tcp_rmem[2] &&
	    !(sk->sk_userlocks & SOCK_RCVBUF_LOCK) &&
	    !sk_under_memory_pressure(sk) &&
	    sk_memory_allocated(sk) < sk_prot_mem_limits(sk, 0)) {
		sk->sk_rcvbuf = min(atomic_read(&sk->sk_rmem_alloc),
				    sysctl_tcp_rmem[2]);
	}
	if (atomic_read(&sk->sk_rmem_alloc) > sk->sk_rcvbuf)
		tp->rcv_ssthresh = min(tp->window_clamp, 2U * tp->advmss);
}

/* Initialize RCV_MSS value.
 * RCV_MSS is an our guess about MSS used by the peer.
 * We haven't any direct information about the MSS.
 * It's better to underestimate the RCV_MSS rather than overestimate.
 * Overestimations make us ACKing less frequently than needed.
 * Underestimations are more easy to detect and fix by tcp_measure_rcv_mss().
 */
void tcp_initialize_rcv_mss(struct sock *sk)
{
	const struct tcp_sock *tp = tcp_sk(sk);
	unsigned int hint = min_t(unsigned int, tp->advmss, tp->mss_cache);

	hint = min(hint, tp->rcv_wnd / 2);
	hint = min(hint, TCP_MSS_DEFAULT);
	hint = max(hint, TCP_MIN_MSS);

	inet_csk(sk)->icsk_ack.rcv_mss = hint;
}
EXPORT_SYMBOL(tcp_initialize_rcv_mss);

/* Receiver "autotuning" code.
 *
 * The algorithm for RTT estimation w/o timestamps is based on
 * Dynamic Right-Sizing (DRS) by Wu Feng and Mike Fisk of LANL.
 * <http://public.lanl.gov/radiant/pubs.html#DRS>
 *
 * More detail on this code can be found at
 * <http://staff.psc.edu/jheffner/>,
 * though this reference is out of date.  A new paper
 * is pending.
 */
static void tcp_rcv_rtt_update(struct tcp_sock *tp, u32 sample, int win_dep)
{
	u32 new_sample = tp->rcv_rtt_est.rtt;
	long m = sample;

	if (m == 0)
		m = 1;

	if (new_sample != 0) {
		/* If we sample in larger samples in the non-timestamp
		 * case, we could grossly overestimate the RTT especially
		 * with chatty applications or bulk transfer apps which
		 * are stalled on filesystem I/O.
		 *
		 * Also, since we are only going for a minimum in the
		 * non-timestamp case, we do not smooth things out
		 * else with timestamps disabled convergence takes too
		 * long.
		 */
		if (!win_dep) {
			m -= (new_sample >> 3);
			new_sample += m;
		} else {
			m <<= 3;
			if (m < new_sample)
				new_sample = m;
		}
	} else {
		/* No previous measure. */
		new_sample = m << 3;
	}

	if (tp->rcv_rtt_est.rtt != new_sample)
		tp->rcv_rtt_est.rtt = new_sample;
}

static inline void tcp_rcv_rtt_measure(struct tcp_sock *tp)
{
	if (tp->rcv_rtt_est.time == 0)
		goto new_measure;
	if (before(tp->rcv_nxt, tp->rcv_rtt_est.seq))
		return;
	tcp_rcv_rtt_update(tp, tcp_time_stamp - tp->rcv_rtt_est.time, 1);

new_measure:
	tp->rcv_rtt_est.seq = tp->rcv_nxt + tp->rcv_wnd;
	tp->rcv_rtt_est.time = tcp_time_stamp;
}

static inline void tcp_rcv_rtt_measure_ts(struct sock *sk,
					  const struct sk_buff *skb)
{
	struct tcp_sock *tp = tcp_sk(sk);
	if (tp->rx_opt.rcv_tsecr &&
	    (TCP_SKB_CB(skb)->end_seq -
	     TCP_SKB_CB(skb)->seq >= inet_csk(sk)->icsk_ack.rcv_mss))
		tcp_rcv_rtt_update(tp, tcp_time_stamp - tp->rx_opt.rcv_tsecr, 0);
}

/*
 * This function should be called every time data is copied to user space.
 * It calculates the appropriate TCP receive buffer space.
 */
void tcp_rcv_space_adjust(struct sock *sk)
{
	struct tcp_sock *tp = tcp_sk(sk);
	int time;
	int copied;

	time = tcp_time_stamp - tp->rcvq_space.time;
	if (time < (tp->rcv_rtt_est.rtt >> 3) || tp->rcv_rtt_est.rtt == 0)
		return;

	/* Number of bytes copied to user in last RTT */
	copied = tp->copied_seq - tp->rcvq_space.seq;
	if (copied <= tp->rcvq_space.space)
		goto new_measure;

	/* A bit of theory :
	 * copied = bytes received in previous RTT, our base window
	 * To cope with packet losses, we need a 2x factor
	 * To cope with slow start, and sender growing its cwin by 100 %
	 * every RTT, we need a 4x factor, because the ACK we are sending
	 * now is for the next RTT, not the current one :
	 * <prev RTT . ><current RTT .. ><next RTT .... >
	 */

	if (sysctl_tcp_moderate_rcvbuf &&
	    !(sk->sk_userlocks & SOCK_RCVBUF_LOCK)) {
		int rcvwin, rcvmem, rcvbuf;

		/* minimal window to cope with packet losses, assuming
		 * steady state. Add some cushion because of small variations.
		 */
		rcvwin = (copied << 1) + 16 * tp->advmss;

		/* If rate increased by 25%,
		 *	assume slow start, rcvwin = 3 * copied
		 * If rate increased by 50%,
		 *	assume sender can use 2x growth, rcvwin = 4 * copied
		 */
		if (copied >=
		    tp->rcvq_space.space + (tp->rcvq_space.space >> 2)) {
			if (copied >=
			    tp->rcvq_space.space + (tp->rcvq_space.space >> 1))
				rcvwin <<= 1;
			else
				rcvwin += (rcvwin >> 1);
		}

		rcvmem = SKB_TRUESIZE(tp->advmss + MAX_TCP_HEADER);
		while (tcp_win_from_space(rcvmem) < tp->advmss)
			rcvmem += 128;

		rcvbuf = min(rcvwin / tp->advmss * rcvmem, sysctl_tcp_rmem[2]);
		if (rcvbuf > sk->sk_rcvbuf) {
			sk->sk_rcvbuf = rcvbuf;

			/* Make the window clamp follow along.  */
			tp->window_clamp = rcvwin;
		}
	}
	tp->rcvq_space.space = copied;

new_measure:
	tp->rcvq_space.seq = tp->copied_seq;
	tp->rcvq_space.time = tcp_time_stamp;
}

/* There is something which you must keep in mind when you analyze the
 * behavior of the tp->ato delayed ack timeout interval.  When a
 * connection starts up, we want to ack as quickly as possible.  The
 * problem is that "good" TCP's do slow start at the beginning of data
 * transmission.  The means that until we send the first few ACK's the
 * sender will sit on his end and only queue most of his data, because
 * he can only send snd_cwnd unacked packets at any given time.  For
 * each ACK we send, he increments snd_cwnd and transmits more of his
 * queue.  -DaveM
 */
static void tcp_event_data_recv(struct sock *sk, struct sk_buff *skb)
{
	struct tcp_sock *tp = tcp_sk(sk);
	struct inet_connection_sock *icsk = inet_csk(sk);
	u32 now;

	inet_csk_schedule_ack(sk);

	tcp_measure_rcv_mss(sk, skb);

	tcp_rcv_rtt_measure(tp);

	now = tcp_time_stamp;

	if (!icsk->icsk_ack.ato) {
		/* The _first_ data packet received, initialize
		 * delayed ACK engine.
		 */
		tcp_incr_quickack(sk);
		icsk->icsk_ack.ato = TCP_ATO_MIN;
	} else {
		int m = now - icsk->icsk_ack.lrcvtime;

		if (m <= TCP_ATO_MIN / 2) {
			/* The fastest case is the first. */
			icsk->icsk_ack.ato = (icsk->icsk_ack.ato >> 1) + TCP_ATO_MIN / 2;
		} else if (m < icsk->icsk_ack.ato) {
			icsk->icsk_ack.ato = (icsk->icsk_ack.ato >> 1) + m;
			if (icsk->icsk_ack.ato > icsk->icsk_rto)
				icsk->icsk_ack.ato = icsk->icsk_rto;
		} else if (m > icsk->icsk_rto) {
			/* Too long gap. Apparently sender failed to
			 * restart window, so that we send ACKs quickly.
			 */
			tcp_incr_quickack(sk);
			sk_mem_reclaim(sk);
		}
	}
	icsk->icsk_ack.lrcvtime = now;

	tcp_ecn_check_ce(tp, skb);

	if (skb->len >= 128)
		tcp_grow_window(sk, skb);
}

/* Called to compute a smoothed rtt estimate. The data fed to this
 * routine either comes from timestamps, or from segments that were
 * known _not_ to have been retransmitted [see Karn/Partridge
 * Proceedings SIGCOMM 87]. The algorithm is from the SIGCOMM 88
 * piece by Van Jacobson.
 * NOTE: the next three routines used to be one big routine.
 * To save cycles in the RFC 1323 implementation it was better to break
 * it up into three procedures. -- erics
 */
static void tcp_rtt_estimator(struct sock *sk, long mrtt_us)
{
	struct tcp_sock *tp = tcp_sk(sk);
	long m = mrtt_us; /* RTT */
	u32 srtt = tp->srtt_us;

	/*	The following amusing code comes from Jacobson's
	 *	article in SIGCOMM '88.  Note that rtt and mdev
	 *	are scaled versions of rtt and mean deviation.
	 *	This is designed to be as fast as possible
	 *	m stands for "measurement".
	 *
	 *	On a 1990 paper the rto value is changed to:
	 *	RTO = rtt + 4 * mdev
	 *
	 * Funny. This algorithm seems to be very broken.
	 * These formulae increase RTO, when it should be decreased, increase
	 * too slowly, when it should be increased quickly, decrease too quickly
	 * etc. I guess in BSD RTO takes ONE value, so that it is absolutely
	 * does not matter how to _calculate_ it. Seems, it was trap
	 * that VJ failed to avoid. 8)
	 */
	if (srtt != 0) {
		m -= (srtt >> 3);	/* m is now error in rtt est */
		srtt += m;		/* rtt = 7/8 rtt + 1/8 new */
		if (m < 0) {
			m = -m;		/* m is now abs(error) */
			m -= (tp->mdev_us >> 2);   /* similar update on mdev */
			/* This is similar to one of Eifel findings.
			 * Eifel blocks mdev updates when rtt decreases.
			 * This solution is a bit different: we use finer gain
			 * for mdev in this case (alpha*beta).
			 * Like Eifel it also prevents growth of rto,
			 * but also it limits too fast rto decreases,
			 * happening in pure Eifel.
			 */
			if (m > 0)
				m >>= 3;
		} else {
			m -= (tp->mdev_us >> 2);   /* similar update on mdev */
		}
		tp->mdev_us += m;		/* mdev = 3/4 mdev + 1/4 new */
		if (tp->mdev_us > tp->mdev_max_us) {
			tp->mdev_max_us = tp->mdev_us;
			if (tp->mdev_max_us > tp->rttvar_us)
				tp->rttvar_us = tp->mdev_max_us;
		}
		if (after(tp->snd_una, tp->rtt_seq)) {
			if (tp->mdev_max_us < tp->rttvar_us)
				tp->rttvar_us -= (tp->rttvar_us - tp->mdev_max_us) >> 2;
			tp->rtt_seq = tp->snd_nxt;
			tp->mdev_max_us = tcp_rto_min_us(sk);
		}
	} else {
		/* no previous measure. */
		srtt = m << 3;		/* take the measured time to be rtt */
		tp->mdev_us = m << 1;	/* make sure rto = 3*rtt */
		tp->rttvar_us = max(tp->mdev_us, tcp_rto_min_us(sk));
		tp->mdev_max_us = tp->rttvar_us;
		tp->rtt_seq = tp->snd_nxt;
	}
	tp->srtt_us = max(1U, srtt);
}

/* Set the sk_pacing_rate to allow proper sizing of TSO packets.
 * Note: TCP stack does not yet implement pacing.
 * FQ packet scheduler can be used to implement cheap but effective
 * TCP pacing, to smooth the burst on large writes when packets
 * in flight is significantly lower than cwnd (or rwin)
 */
static void tcp_update_pacing_rate(struct sock *sk)
{
	const struct tcp_sock *tp = tcp_sk(sk);
	u64 rate;

	/* set sk_pacing_rate to 200 % of current rate (mss * cwnd / srtt) */
	rate = (u64)tp->mss_cache * 2 * (USEC_PER_SEC << 3);

	rate *= max(tp->snd_cwnd, tp->packets_out);

	if (likely(tp->srtt_us))
		do_div(rate, tp->srtt_us);

	/* ACCESS_ONCE() is needed because sch_fq fetches sk_pacing_rate
	 * without any lock. We want to make sure compiler wont store
	 * intermediate values in this location.
	 */
	ACCESS_ONCE(sk->sk_pacing_rate) = min_t(u64, rate,
						sk->sk_max_pacing_rate);
}

/* Calculate rto without backoff.  This is the second half of Van Jacobson's
 * routine referred to above.
 */
static void tcp_set_rto(struct sock *sk)
{
	const struct tcp_sock *tp = tcp_sk(sk);
	/* Old crap is replaced with new one. 8)
	 *
	 * More seriously:
	 * 1. If rtt variance happened to be less 50msec, it is hallucination.
	 *    It cannot be less due to utterly erratic ACK generation made
	 *    at least by solaris and freebsd. "Erratic ACKs" has _nothing_
	 *    to do with delayed acks, because at cwnd>2 true delack timeout
	 *    is invisible. Actually, Linux-2.4 also generates erratic
	 *    ACKs in some circumstances.
	 */
	inet_csk(sk)->icsk_rto = __tcp_set_rto(tp);

	/* 2. Fixups made earlier cannot be right.
	 *    If we do not estimate RTO correctly without them,
	 *    all the algo is pure shit and should be replaced
	 *    with correct one. It is exactly, which we pretend to do.
	 */

	/* NOTE: clamping at TCP_RTO_MIN is not required, current algo
	 * guarantees that rto is higher.
	 */
	tcp_bound_rto(sk);
}

__u32 tcp_init_cwnd(const struct tcp_sock *tp, const struct dst_entry *dst)
{
	__u32 cwnd = (dst ? dst_metric(dst, RTAX_INITCWND) : 0);

	if (!cwnd)
		cwnd = TCP_INIT_CWND;
	return min_t(__u32, cwnd, tp->snd_cwnd_clamp);
}

/*
 * Packet counting of FACK is based on in-order assumptions, therefore TCP
 * disables it when reordering is detected
 */
void tcp_disable_fack(struct tcp_sock *tp)
{
	/* RFC3517 uses different metric in lost marker => reset on change */
	if (tcp_is_fack(tp))
		tp->lost_skb_hint = NULL;
	tp->rx_opt.sack_ok &= ~TCP_FACK_ENABLED;
}

/* Take a notice that peer is sending D-SACKs */
static void tcp_dsack_seen(struct tcp_sock *tp)
{
	tp->rx_opt.sack_ok |= TCP_DSACK_SEEN;
}

static void tcp_update_reordering(struct sock *sk, const int metric,
				  const int ts)
{
	struct tcp_sock *tp = tcp_sk(sk);
	if (metric > tp->reordering) {
		int mib_idx;

		tp->reordering = min(TCP_MAX_REORDERING, metric);

		/* This exciting event is worth to be remembered. 8) */
		if (ts)
			mib_idx = LINUX_MIB_TCPTSREORDER;
		else if (tcp_is_reno(tp))
			mib_idx = LINUX_MIB_TCPRENOREORDER;
		else if (tcp_is_fack(tp))
			mib_idx = LINUX_MIB_TCPFACKREORDER;
		else
			mib_idx = LINUX_MIB_TCPSACKREORDER;

		NET_INC_STATS_BH(sock_net(sk), mib_idx);
#if FASTRETRANS_DEBUG > 1
		pr_debug("Disorder%d %d %u f%u s%u rr%d\n",
			 tp->rx_opt.sack_ok, inet_csk(sk)->icsk_ca_state,
			 tp->reordering,
			 tp->fackets_out,
			 tp->sacked_out,
			 tp->undo_marker ? tp->undo_retrans : 0);
#endif
		tcp_disable_fack(tp);
	}

	if (metric > 0)
		tcp_disable_early_retrans(tp);
}

/* This must be called before lost_out is incremented */
static void tcp_verify_retransmit_hint(struct tcp_sock *tp, struct sk_buff *skb)
{
	if ((tp->retransmit_skb_hint == NULL) ||
	    before(TCP_SKB_CB(skb)->seq,
		   TCP_SKB_CB(tp->retransmit_skb_hint)->seq))
		tp->retransmit_skb_hint = skb;

	if (!tp->lost_out ||
	    after(TCP_SKB_CB(skb)->end_seq, tp->retransmit_high))
		tp->retransmit_high = TCP_SKB_CB(skb)->end_seq;
}

static void tcp_skb_mark_lost(struct tcp_sock *tp, struct sk_buff *skb)
{
	if (!(TCP_SKB_CB(skb)->sacked & (TCPCB_LOST|TCPCB_SACKED_ACKED))) {
		tcp_verify_retransmit_hint(tp, skb);

		tp->lost_out += tcp_skb_pcount(skb);
		TCP_SKB_CB(skb)->sacked |= TCPCB_LOST;
	}
}

static void tcp_skb_mark_lost_uncond_verify(struct tcp_sock *tp,
					    struct sk_buff *skb)
{
	tcp_verify_retransmit_hint(tp, skb);

	if (!(TCP_SKB_CB(skb)->sacked & (TCPCB_LOST|TCPCB_SACKED_ACKED))) {
		tp->lost_out += tcp_skb_pcount(skb);
		TCP_SKB_CB(skb)->sacked |= TCPCB_LOST;
	}
}

/* This procedure tags the retransmission queue when SACKs arrive.
 *
 * We have three tag bits: SACKED(S), RETRANS(R) and LOST(L).
 * Packets in queue with these bits set are counted in variables
 * sacked_out, retrans_out and lost_out, correspondingly.
 *
 * Valid combinations are:
 * Tag  InFlight	Description
 * 0	1		- orig segment is in flight.
 * S	0		- nothing flies, orig reached receiver.
 * L	0		- nothing flies, orig lost by net.
 * R	2		- both orig and retransmit are in flight.
 * L|R	1		- orig is lost, retransmit is in flight.
 * S|R  1		- orig reached receiver, retrans is still in flight.
 * (L|S|R is logically valid, it could occur when L|R is sacked,
 *  but it is equivalent to plain S and code short-curcuits it to S.
 *  L|S is logically invalid, it would mean -1 packet in flight 8))
 *
 * These 6 states form finite state machine, controlled by the following events:
 * 1. New ACK (+SACK) arrives. (tcp_sacktag_write_queue())
 * 2. Retransmission. (tcp_retransmit_skb(), tcp_xmit_retransmit_queue())
 * 3. Loss detection event of two flavors:
 *	A. Scoreboard estimator decided the packet is lost.
 *	   A'. Reno "three dupacks" marks head of queue lost.
 *	   A''. Its FACK modification, head until snd.fack is lost.
 *	B. SACK arrives sacking SND.NXT at the moment, when the
 *	   segment was retransmitted.
 * 4. D-SACK added new rule: D-SACK changes any tag to S.
 *
 * It is pleasant to note, that state diagram turns out to be commutative,
 * so that we are allowed not to be bothered by order of our actions,
 * when multiple events arrive simultaneously. (see the function below).
 *
 * Reordering detection.
 * --------------------
 * Reordering metric is maximal distance, which a packet can be displaced
 * in packet stream. With SACKs we can estimate it:
 *
 * 1. SACK fills old hole and the corresponding segment was not
 *    ever retransmitted -> reordering. Alas, we cannot use it
 *    when segment was retransmitted.
 * 2. The last flaw is solved with D-SACK. D-SACK arrives
 *    for retransmitted and already SACKed segment -> reordering..
 * Both of these heuristics are not used in Loss state, when we cannot
 * account for retransmits accurately.
 *
 * SACK block validation.
 * ----------------------
 *
 * SACK block range validation checks that the received SACK block fits to
 * the expected sequence limits, i.e., it is between SND.UNA and SND.NXT.
 * Note that SND.UNA is not included to the range though being valid because
 * it means that the receiver is rather inconsistent with itself reporting
 * SACK reneging when it should advance SND.UNA. Such SACK block this is
 * perfectly valid, however, in light of RFC2018 which explicitly states
 * that "SACK block MUST reflect the newest segment.  Even if the newest
 * segment is going to be discarded ...", not that it looks very clever
 * in case of head skb. Due to potentional receiver driven attacks, we
 * choose to avoid immediate execution of a walk in write queue due to
 * reneging and defer head skb's loss recovery to standard loss recovery
 * procedure that will eventually trigger (nothing forbids us doing this).
 *
 * Implements also blockage to start_seq wrap-around. Problem lies in the
 * fact that though start_seq (s) is before end_seq (i.e., not reversed),
 * there's no guarantee that it will be before snd_nxt (n). The problem
 * happens when start_seq resides between end_seq wrap (e_w) and snd_nxt
 * wrap (s_w):
 *
 *         <- outs wnd ->                          <- wrapzone ->
 *         u     e      n                         u_w   e_w  s n_w
 *         |     |      |                          |     |   |  |
 * |<------------+------+----- TCP seqno space --------------+---------->|
 * ...-- <2^31 ->|                                           |<--------...
 * ...---- >2^31 ------>|                                    |<--------...
 *
 * Current code wouldn't be vulnerable but it's better still to discard such
 * crazy SACK blocks. Doing this check for start_seq alone closes somewhat
 * similar case (end_seq after snd_nxt wrap) as earlier reversed check in
 * snd_nxt wrap -> snd_una region will then become "well defined", i.e.,
 * equal to the ideal case (infinite seqno space without wrap caused issues).
 *
 * With D-SACK the lower bound is extended to cover sequence space below
 * SND.UNA down to undo_marker, which is the last point of interest. Yet
 * again, D-SACK block must not to go across snd_una (for the same reason as
 * for the normal SACK blocks, explained above). But there all simplicity
 * ends, TCP might receive valid D-SACKs below that. As long as they reside
 * fully below undo_marker they do not affect behavior in anyway and can
 * therefore be safely ignored. In rare cases (which are more or less
 * theoretical ones), the D-SACK will nicely cross that boundary due to skb
 * fragmentation and packet reordering past skb's retransmission. To consider
 * them correctly, the acceptable range must be extended even more though
 * the exact amount is rather hard to quantify. However, tp->max_window can
 * be used as an exaggerated estimate.
 */
static bool tcp_is_sackblock_valid(struct tcp_sock *tp, bool is_dsack,
				   u32 start_seq, u32 end_seq)
{
	/* Too far in future, or reversed (interpretation is ambiguous) */
	if (after(end_seq, tp->snd_nxt) || !before(start_seq, end_seq))
		return false;

	/* Nasty start_seq wrap-around check (see comments above) */
	if (!before(start_seq, tp->snd_nxt))
		return false;

	/* In outstanding window? ...This is valid exit for D-SACKs too.
	 * start_seq == snd_una is non-sensical (see comments above)
	 */
	if (after(start_seq, tp->snd_una))
		return true;

	if (!is_dsack || !tp->undo_marker)
		return false;

	/* ...Then it's D-SACK, and must reside below snd_una completely */
	if (after(end_seq, tp->snd_una))
		return false;

	if (!before(start_seq, tp->undo_marker))
		return true;

	/* Too old */
	if (!after(end_seq, tp->undo_marker))
		return false;

	/* Undo_marker boundary crossing (overestimates a lot). Known already:
	 *   start_seq < undo_marker and end_seq >= undo_marker.
	 */
	return !before(start_seq, end_seq - tp->max_window);
}

/* Check for lost retransmit. This superb idea is borrowed from "ratehalving".
 * Event "B". Later note: FACK people cheated me again 8), we have to account
 * for reordering! Ugly, but should help.
 *
 * Search retransmitted skbs from write_queue that were sent when snd_nxt was
 * less than what is now known to be received by the other end (derived from
 * highest SACK block). Also calculate the lowest snd_nxt among the remaining
 * retransmitted skbs to avoid some costly processing per ACKs.
 */
static void tcp_mark_lost_retrans(struct sock *sk)
{
	const struct inet_connection_sock *icsk = inet_csk(sk);
	struct tcp_sock *tp = tcp_sk(sk);
	struct sk_buff *skb;
	int cnt = 0;
	u32 new_low_seq = tp->snd_nxt;
	u32 received_upto = tcp_highest_sack_seq(tp);

	if (!tcp_is_fack(tp) || !tp->retrans_out ||
	    !after(received_upto, tp->lost_retrans_low) ||
	    icsk->icsk_ca_state != TCP_CA_Recovery)
		return;

	tcp_for_write_queue(skb, sk) {
		u32 ack_seq = TCP_SKB_CB(skb)->ack_seq;

		if (skb == tcp_send_head(sk))
			break;
		if (cnt == tp->retrans_out)
			break;
		if (!after(TCP_SKB_CB(skb)->end_seq, tp->snd_una))
			continue;

		if (!(TCP_SKB_CB(skb)->sacked & TCPCB_SACKED_RETRANS))
			continue;

		/* TODO: We would like to get rid of tcp_is_fack(tp) only
		 * constraint here (see above) but figuring out that at
		 * least tp->reordering SACK blocks reside between ack_seq
		 * and received_upto is not easy task to do cheaply with
		 * the available datastructures.
		 *
		 * Whether FACK should check here for tp->reordering segs
		 * in-between one could argue for either way (it would be
		 * rather simple to implement as we could count fack_count
		 * during the walk and do tp->fackets_out - fack_count).
		 */
		if (after(received_upto, ack_seq)) {
			TCP_SKB_CB(skb)->sacked &= ~TCPCB_SACKED_RETRANS;
			tp->retrans_out -= tcp_skb_pcount(skb);

			tcp_skb_mark_lost_uncond_verify(tp, skb);
			NET_INC_STATS_BH(sock_net(sk), LINUX_MIB_TCPLOSTRETRANSMIT);
		} else {
			if (before(ack_seq, new_low_seq))
				new_low_seq = ack_seq;
			cnt += tcp_skb_pcount(skb);
		}
	}

	if (tp->retrans_out)
		tp->lost_retrans_low = new_low_seq;
}

static bool tcp_check_dsack(struct sock *sk, const struct sk_buff *ack_skb,
			    struct tcp_sack_block_wire *sp, int num_sacks,
			    u32 prior_snd_una)
{
	struct tcp_sock *tp = tcp_sk(sk);
	u32 start_seq_0 = get_unaligned_be32(&sp[0].start_seq);
	u32 end_seq_0 = get_unaligned_be32(&sp[0].end_seq);
	bool dup_sack = false;

	if (before(start_seq_0, TCP_SKB_CB(ack_skb)->ack_seq)) {
		dup_sack = true;
		tcp_dsack_seen(tp);
		NET_INC_STATS_BH(sock_net(sk), LINUX_MIB_TCPDSACKRECV);
	} else if (num_sacks > 1) {
		u32 end_seq_1 = get_unaligned_be32(&sp[1].end_seq);
		u32 start_seq_1 = get_unaligned_be32(&sp[1].start_seq);

		if (!after(end_seq_0, end_seq_1) &&
		    !before(start_seq_0, start_seq_1)) {
			dup_sack = true;
			tcp_dsack_seen(tp);
			NET_INC_STATS_BH(sock_net(sk),
					LINUX_MIB_TCPDSACKOFORECV);
		}
	}

	/* D-SACK for already forgotten data... Do dumb counting. */
	if (dup_sack && tp->undo_marker && tp->undo_retrans > 0 &&
	    !after(end_seq_0, prior_snd_una) &&
	    after(end_seq_0, tp->undo_marker))
		tp->undo_retrans--;

	return dup_sack;
}

struct tcp_sacktag_state {
	int	reord;
	int	fack_count;
	long	rtt_us; /* RTT measured by SACKing never-retransmitted data */
	int	flag;
};

/* Check if skb is fully within the SACK block. In presence of GSO skbs,
 * the incoming SACK may not exactly match but we can find smaller MSS
 * aligned portion of it that matches. Therefore we might need to fragment
 * which may fail and creates some hassle (caller must handle error case
 * returns).
 *
 * FIXME: this could be merged to shift decision code
 */
static int tcp_match_skb_to_sack(struct sock *sk, struct sk_buff *skb,
				  u32 start_seq, u32 end_seq)
{
	int err;
	bool in_sack;
	unsigned int pkt_len;
	unsigned int mss;

	in_sack = !after(start_seq, TCP_SKB_CB(skb)->seq) &&
		  !before(end_seq, TCP_SKB_CB(skb)->end_seq);

	if (tcp_skb_pcount(skb) > 1 && !in_sack &&
	    after(TCP_SKB_CB(skb)->end_seq, start_seq)) {
		mss = tcp_skb_mss(skb);
		in_sack = !after(start_seq, TCP_SKB_CB(skb)->seq);

		if (!in_sack) {
			pkt_len = start_seq - TCP_SKB_CB(skb)->seq;
			if (pkt_len < mss)
				pkt_len = mss;
		} else {
			pkt_len = end_seq - TCP_SKB_CB(skb)->seq;
			if (pkt_len < mss)
				return -EINVAL;
		}

		/* Round if necessary so that SACKs cover only full MSSes
		 * and/or the remaining small portion (if present)
		 */
		if (pkt_len > mss) {
			unsigned int new_len = (pkt_len / mss) * mss;
			if (!in_sack && new_len < pkt_len) {
				new_len += mss;
				if (new_len >= skb->len)
					return 0;
			}
			pkt_len = new_len;
		}
		err = tcp_fragment(sk, skb, pkt_len, mss, GFP_ATOMIC);
		if (err < 0)
			return err;
	}

	return in_sack;
}

/* Mark the given newly-SACKed range as such, adjusting counters and hints. */
static u8 tcp_sacktag_one(struct sock *sk,
			  struct tcp_sacktag_state *state, u8 sacked,
			  u32 start_seq, u32 end_seq,
			  int dup_sack, int pcount,
			  const struct skb_mstamp *xmit_time)
{
	struct tcp_sock *tp = tcp_sk(sk);
	int fack_count = state->fack_count;

	/* Account D-SACK for retransmitted packet. */
	if (dup_sack && (sacked & TCPCB_RETRANS)) {
		if (tp->undo_marker && tp->undo_retrans > 0 &&
		    after(end_seq, tp->undo_marker))
			tp->undo_retrans--;
		if (sacked & TCPCB_SACKED_ACKED)
			state->reord = min(fack_count, state->reord);
	}

	/* Nothing to do; acked frame is about to be dropped (was ACKed). */
	if (!after(end_seq, tp->snd_una))
		return sacked;

	if (!(sacked & TCPCB_SACKED_ACKED)) {
		if (sacked & TCPCB_SACKED_RETRANS) {
			/* If the segment is not tagged as lost,
			 * we do not clear RETRANS, believing
			 * that retransmission is still in flight.
			 */
			if (sacked & TCPCB_LOST) {
				sacked &= ~(TCPCB_LOST|TCPCB_SACKED_RETRANS);
				tp->lost_out -= pcount;
				tp->retrans_out -= pcount;
			}
		} else {
			if (!(sacked & TCPCB_RETRANS)) {
				/* New sack for not retransmitted frame,
				 * which was in hole. It is reordering.
				 */
				if (before(start_seq,
					   tcp_highest_sack_seq(tp)))
					state->reord = min(fack_count,
							   state->reord);
				if (!after(end_seq, tp->high_seq))
					state->flag |= FLAG_ORIG_SACK_ACKED;
				/* Pick the earliest sequence sacked for RTT */
				if (state->rtt_us < 0) {
					struct skb_mstamp now;

					skb_mstamp_get(&now);
					state->rtt_us = skb_mstamp_us_delta(&now,
								xmit_time);
				}
			}

			if (sacked & TCPCB_LOST) {
				sacked &= ~TCPCB_LOST;
				tp->lost_out -= pcount;
			}
		}

		sacked |= TCPCB_SACKED_ACKED;
		state->flag |= FLAG_DATA_SACKED;
		tp->sacked_out += pcount;

		fack_count += pcount;

		/* Lost marker hint past SACKed? Tweak RFC3517 cnt */
		if (!tcp_is_fack(tp) && (tp->lost_skb_hint != NULL) &&
		    before(start_seq, TCP_SKB_CB(tp->lost_skb_hint)->seq))
			tp->lost_cnt_hint += pcount;

		if (fack_count > tp->fackets_out)
			tp->fackets_out = fack_count;
	}

	/* D-SACK. We can detect redundant retransmission in S|R and plain R
	 * frames and clear it. undo_retrans is decreased above, L|R frames
	 * are accounted above as well.
	 */
	if (dup_sack && (sacked & TCPCB_SACKED_RETRANS)) {
		sacked &= ~TCPCB_SACKED_RETRANS;
		tp->retrans_out -= pcount;
	}

	return sacked;
}

/* Shift newly-SACKed bytes from this skb to the immediately previous
 * already-SACKed sk_buff. Mark the newly-SACKed bytes as such.
 */
static bool tcp_shifted_skb(struct sock *sk, struct sk_buff *skb,
			    struct tcp_sacktag_state *state,
			    unsigned int pcount, int shifted, int mss,
			    bool dup_sack)
{
	struct tcp_sock *tp = tcp_sk(sk);
	struct sk_buff *prev = tcp_write_queue_prev(sk, skb);
	u32 start_seq = TCP_SKB_CB(skb)->seq;	/* start of newly-SACKed */
	u32 end_seq = start_seq + shifted;	/* end of newly-SACKed */

	BUG_ON(!pcount);

	/* Adjust counters and hints for the newly sacked sequence
	 * range but discard the return value since prev is already
	 * marked. We must tag the range first because the seq
	 * advancement below implicitly advances
	 * tcp_highest_sack_seq() when skb is highest_sack.
	 */
	tcp_sacktag_one(sk, state, TCP_SKB_CB(skb)->sacked,
			start_seq, end_seq, dup_sack, pcount,
			&skb->skb_mstamp);

	if (skb == tp->lost_skb_hint)
		tp->lost_cnt_hint += pcount;

	TCP_SKB_CB(prev)->end_seq += shifted;
	TCP_SKB_CB(skb)->seq += shifted;

	tcp_skb_pcount_add(prev, pcount);
	BUG_ON(tcp_skb_pcount(skb) < pcount);
	tcp_skb_pcount_add(skb, -pcount);

	/* When we're adding to gso_segs == 1, gso_size will be zero,
	 * in theory this shouldn't be necessary but as long as DSACK
	 * code can come after this skb later on it's better to keep
	 * setting gso_size to something.
	 */
	if (!skb_shinfo(prev)->gso_size) {
		skb_shinfo(prev)->gso_size = mss;
		skb_shinfo(prev)->gso_type = sk->sk_gso_type;
	}

	/* CHECKME: To clear or not to clear? Mimics normal skb currently */
	if (tcp_skb_pcount(skb) <= 1) {
		skb_shinfo(skb)->gso_size = 0;
		skb_shinfo(skb)->gso_type = 0;
	}

	/* Difference in this won't matter, both ACKed by the same cumul. ACK */
	TCP_SKB_CB(prev)->sacked |= (TCP_SKB_CB(skb)->sacked & TCPCB_EVER_RETRANS);

	if (skb->len > 0) {
		BUG_ON(!tcp_skb_pcount(skb));
		NET_INC_STATS_BH(sock_net(sk), LINUX_MIB_SACKSHIFTED);
		return false;
	}

	/* Whole SKB was eaten :-) */

	if (skb == tp->retransmit_skb_hint)
		tp->retransmit_skb_hint = prev;
	if (skb == tp->lost_skb_hint) {
		tp->lost_skb_hint = prev;
		tp->lost_cnt_hint -= tcp_skb_pcount(prev);
	}

	TCP_SKB_CB(prev)->tcp_flags |= TCP_SKB_CB(skb)->tcp_flags;
	if (TCP_SKB_CB(skb)->tcp_flags & TCPHDR_FIN)
		TCP_SKB_CB(prev)->end_seq++;

	if (skb == tcp_highest_sack(sk))
		tcp_advance_highest_sack(sk, skb);

	tcp_unlink_write_queue(skb, sk);
	sk_wmem_free_skb(sk, skb);

	NET_INC_STATS_BH(sock_net(sk), LINUX_MIB_SACKMERGED);

	return true;
}

/* I wish gso_size would have a bit more sane initialization than
 * something-or-zero which complicates things
 */
static int tcp_skb_seglen(const struct sk_buff *skb)
{
	return tcp_skb_pcount(skb) == 1 ? skb->len : tcp_skb_mss(skb);
}

/* Shifting pages past head area doesn't work */
static int skb_can_shift(const struct sk_buff *skb)
{
	return !skb_headlen(skb) && skb_is_nonlinear(skb);
}

/* Try collapsing SACK blocks spanning across multiple skbs to a single
 * skb.
 */
static struct sk_buff *tcp_shift_skb_data(struct sock *sk, struct sk_buff *skb,
					  struct tcp_sacktag_state *state,
					  u32 start_seq, u32 end_seq,
					  bool dup_sack)
{
	struct tcp_sock *tp = tcp_sk(sk);
	struct sk_buff *prev;
	int mss;
	int pcount = 0;
	int len;
	int in_sack;

	if (!sk_can_gso(sk))
		goto fallback;

	/* Normally R but no L won't result in plain S */
	if (!dup_sack &&
	    (TCP_SKB_CB(skb)->sacked & (TCPCB_LOST|TCPCB_SACKED_RETRANS)) == TCPCB_SACKED_RETRANS)
		goto fallback;
	if (!skb_can_shift(skb))
		goto fallback;
	/* This frame is about to be dropped (was ACKed). */
	if (!after(TCP_SKB_CB(skb)->end_seq, tp->snd_una))
		goto fallback;

	/* Can only happen with delayed DSACK + discard craziness */
	if (unlikely(skb == tcp_write_queue_head(sk)))
		goto fallback;
	prev = tcp_write_queue_prev(sk, skb);

	if ((TCP_SKB_CB(prev)->sacked & TCPCB_TAGBITS) != TCPCB_SACKED_ACKED)
		goto fallback;

	in_sack = !after(start_seq, TCP_SKB_CB(skb)->seq) &&
		  !before(end_seq, TCP_SKB_CB(skb)->end_seq);

	if (in_sack) {
		len = skb->len;
		pcount = tcp_skb_pcount(skb);
		mss = tcp_skb_seglen(skb);

		/* TODO: Fix DSACKs to not fragment already SACKed and we can
		 * drop this restriction as unnecessary
		 */
		if (mss != tcp_skb_seglen(prev))
			goto fallback;
	} else {
		if (!after(TCP_SKB_CB(skb)->end_seq, start_seq))
			goto noop;
		/* CHECKME: This is non-MSS split case only?, this will
		 * cause skipped skbs due to advancing loop btw, original
		 * has that feature too
		 */
		if (tcp_skb_pcount(skb) <= 1)
			goto noop;

		in_sack = !after(start_seq, TCP_SKB_CB(skb)->seq);
		if (!in_sack) {
			/* TODO: head merge to next could be attempted here
			 * if (!after(TCP_SKB_CB(skb)->end_seq, end_seq)),
			 * though it might not be worth of the additional hassle
			 *
			 * ...we can probably just fallback to what was done
			 * previously. We could try merging non-SACKed ones
			 * as well but it probably isn't going to buy off
			 * because later SACKs might again split them, and
			 * it would make skb timestamp tracking considerably
			 * harder problem.
			 */
			goto fallback;
		}

		len = end_seq - TCP_SKB_CB(skb)->seq;
		BUG_ON(len < 0);
		BUG_ON(len > skb->len);

		/* MSS boundaries should be honoured or else pcount will
		 * severely break even though it makes things bit trickier.
		 * Optimize common case to avoid most of the divides
		 */
		mss = tcp_skb_mss(skb);

		/* TODO: Fix DSACKs to not fragment already SACKed and we can
		 * drop this restriction as unnecessary
		 */
		if (mss != tcp_skb_seglen(prev))
			goto fallback;

		if (len == mss) {
			pcount = 1;
		} else if (len < mss) {
			goto noop;
		} else {
			pcount = len / mss;
			len = pcount * mss;
		}
	}

	/* tcp_sacktag_one() won't SACK-tag ranges below snd_una */
	if (!after(TCP_SKB_CB(skb)->seq + len, tp->snd_una))
		goto fallback;

	if (!skb_shift(prev, skb, len))
		goto fallback;
	if (!tcp_shifted_skb(sk, skb, state, pcount, len, mss, dup_sack))
		goto out;

	/* Hole filled allows collapsing with the next as well, this is very
	 * useful when hole on every nth skb pattern happens
	 */
	if (prev == tcp_write_queue_tail(sk))
		goto out;
	skb = tcp_write_queue_next(sk, prev);

	if (!skb_can_shift(skb) ||
	    (skb == tcp_send_head(sk)) ||
	    ((TCP_SKB_CB(skb)->sacked & TCPCB_TAGBITS) != TCPCB_SACKED_ACKED) ||
	    (mss != tcp_skb_seglen(skb)))
		goto out;

	len = skb->len;
	if (skb_shift(prev, skb, len)) {
		pcount += tcp_skb_pcount(skb);
		tcp_shifted_skb(sk, skb, state, tcp_skb_pcount(skb), len, mss, 0);
	}

out:
	state->fack_count += pcount;
	return prev;

noop:
	return skb;

fallback:
	NET_INC_STATS_BH(sock_net(sk), LINUX_MIB_SACKSHIFTFALLBACK);
	return NULL;
}

static struct sk_buff *tcp_sacktag_walk(struct sk_buff *skb, struct sock *sk,
					struct tcp_sack_block *next_dup,
					struct tcp_sacktag_state *state,
					u32 start_seq, u32 end_seq,
					bool dup_sack_in)
{
	struct tcp_sock *tp = tcp_sk(sk);
	struct sk_buff *tmp;

	tcp_for_write_queue_from(skb, sk) {
		int in_sack = 0;
		bool dup_sack = dup_sack_in;

		if (skb == tcp_send_head(sk))
			break;

		/* queue is in-order => we can short-circuit the walk early */
		if (!before(TCP_SKB_CB(skb)->seq, end_seq))
			break;

		if ((next_dup != NULL) &&
		    before(TCP_SKB_CB(skb)->seq, next_dup->end_seq)) {
			in_sack = tcp_match_skb_to_sack(sk, skb,
							next_dup->start_seq,
							next_dup->end_seq);
			if (in_sack > 0)
				dup_sack = true;
		}

		/* skb reference here is a bit tricky to get right, since
		 * shifting can eat and free both this skb and the next,
		 * so not even _safe variant of the loop is enough.
		 */
		if (in_sack <= 0) {
			tmp = tcp_shift_skb_data(sk, skb, state,
						 start_seq, end_seq, dup_sack);
			if (tmp != NULL) {
				if (tmp != skb) {
					skb = tmp;
					continue;
				}

				in_sack = 0;
			} else {
				in_sack = tcp_match_skb_to_sack(sk, skb,
								start_seq,
								end_seq);
			}
		}

		if (unlikely(in_sack < 0))
			break;

		if (in_sack) {
			TCP_SKB_CB(skb)->sacked =
				tcp_sacktag_one(sk,
						state,
						TCP_SKB_CB(skb)->sacked,
						TCP_SKB_CB(skb)->seq,
						TCP_SKB_CB(skb)->end_seq,
						dup_sack,
						tcp_skb_pcount(skb),
						&skb->skb_mstamp);

			if (!before(TCP_SKB_CB(skb)->seq,
				    tcp_highest_sack_seq(tp)))
				tcp_advance_highest_sack(sk, skb);
		}

		state->fack_count += tcp_skb_pcount(skb);
	}
	return skb;
}

/* Avoid all extra work that is being done by sacktag while walking in
 * a normal way
 */
static struct sk_buff *tcp_sacktag_skip(struct sk_buff *skb, struct sock *sk,
					struct tcp_sacktag_state *state,
					u32 skip_to_seq)
{
	tcp_for_write_queue_from(skb, sk) {
		if (skb == tcp_send_head(sk))
			break;

		if (after(TCP_SKB_CB(skb)->end_seq, skip_to_seq))
			break;

		state->fack_count += tcp_skb_pcount(skb);
	}
	return skb;
}

static struct sk_buff *tcp_maybe_skipping_dsack(struct sk_buff *skb,
						struct sock *sk,
						struct tcp_sack_block *next_dup,
						struct tcp_sacktag_state *state,
						u32 skip_to_seq)
{
	if (next_dup == NULL)
		return skb;

	if (before(next_dup->start_seq, skip_to_seq)) {
		skb = tcp_sacktag_skip(skb, sk, state, next_dup->start_seq);
		skb = tcp_sacktag_walk(skb, sk, NULL, state,
				       next_dup->start_seq, next_dup->end_seq,
				       1);
	}

	return skb;
}

static int tcp_sack_cache_ok(const struct tcp_sock *tp, const struct tcp_sack_block *cache)
{
	return cache < tp->recv_sack_cache + ARRAY_SIZE(tp->recv_sack_cache);
}

static int
tcp_sacktag_write_queue(struct sock *sk, const struct sk_buff *ack_skb,
			u32 prior_snd_una, long *sack_rtt_us)
{
	struct tcp_sock *tp = tcp_sk(sk);
	const unsigned char *ptr = (skb_transport_header(ack_skb) +
				    TCP_SKB_CB(ack_skb)->sacked);
	struct tcp_sack_block_wire *sp_wire = (struct tcp_sack_block_wire *)(ptr+2);
	struct tcp_sack_block sp[TCP_NUM_SACKS];
	struct tcp_sack_block *cache;
	struct tcp_sacktag_state state;
	struct sk_buff *skb;
	int num_sacks = min(TCP_NUM_SACKS, (ptr[1] - TCPOLEN_SACK_BASE) >> 3);
	int used_sacks;
	bool found_dup_sack = false;
	int i, j;
	int first_sack_index;

	state.flag = 0;
	state.reord = tp->packets_out;
	state.rtt_us = -1L;

	if (!tp->sacked_out) {
		if (WARN_ON(tp->fackets_out))
			tp->fackets_out = 0;
		tcp_highest_sack_reset(sk);
	}

	found_dup_sack = tcp_check_dsack(sk, ack_skb, sp_wire,
					 num_sacks, prior_snd_una);
	if (found_dup_sack)
		state.flag |= FLAG_DSACKING_ACK;

	/* Eliminate too old ACKs, but take into
	 * account more or less fresh ones, they can
	 * contain valid SACK info.
	 */
	if (before(TCP_SKB_CB(ack_skb)->ack_seq, prior_snd_una - tp->max_window))
		return 0;

	if (!tp->packets_out)
		goto out;

	used_sacks = 0;
	first_sack_index = 0;
	for (i = 0; i < num_sacks; i++) {
		bool dup_sack = !i && found_dup_sack;

		sp[used_sacks].start_seq = get_unaligned_be32(&sp_wire[i].start_seq);
		sp[used_sacks].end_seq = get_unaligned_be32(&sp_wire[i].end_seq);

		if (!tcp_is_sackblock_valid(tp, dup_sack,
					    sp[used_sacks].start_seq,
					    sp[used_sacks].end_seq)) {
			int mib_idx;

			if (dup_sack) {
				if (!tp->undo_marker)
					mib_idx = LINUX_MIB_TCPDSACKIGNOREDNOUNDO;
				else
					mib_idx = LINUX_MIB_TCPDSACKIGNOREDOLD;
			} else {
				/* Don't count olds caused by ACK reordering */
				if ((TCP_SKB_CB(ack_skb)->ack_seq != tp->snd_una) &&
				    !after(sp[used_sacks].end_seq, tp->snd_una))
					continue;
				mib_idx = LINUX_MIB_TCPSACKDISCARD;
			}

			NET_INC_STATS_BH(sock_net(sk), mib_idx);
			if (i == 0)
				first_sack_index = -1;
			continue;
		}

		/* Ignore very old stuff early */
		if (!after(sp[used_sacks].end_seq, prior_snd_una))
			continue;

		used_sacks++;
	}

	/* order SACK blocks to allow in order walk of the retrans queue */
	for (i = used_sacks - 1; i > 0; i--) {
		for (j = 0; j < i; j++) {
			if (after(sp[j].start_seq, sp[j + 1].start_seq)) {
				swap(sp[j], sp[j + 1]);

				/* Track where the first SACK block goes to */
				if (j == first_sack_index)
					first_sack_index = j + 1;
			}
		}
	}

	skb = tcp_write_queue_head(sk);
	state.fack_count = 0;
	i = 0;

	if (!tp->sacked_out) {
		/* It's already past, so skip checking against it */
		cache = tp->recv_sack_cache + ARRAY_SIZE(tp->recv_sack_cache);
	} else {
		cache = tp->recv_sack_cache;
		/* Skip empty blocks in at head of the cache */
		while (tcp_sack_cache_ok(tp, cache) && !cache->start_seq &&
		       !cache->end_seq)
			cache++;
	}

	while (i < used_sacks) {
		u32 start_seq = sp[i].start_seq;
		u32 end_seq = sp[i].end_seq;
		bool dup_sack = (found_dup_sack && (i == first_sack_index));
		struct tcp_sack_block *next_dup = NULL;

		if (found_dup_sack && ((i + 1) == first_sack_index))
			next_dup = &sp[i + 1];

		/* Skip too early cached blocks */
		while (tcp_sack_cache_ok(tp, cache) &&
		       !before(start_seq, cache->end_seq))
			cache++;

		/* Can skip some work by looking recv_sack_cache? */
		if (tcp_sack_cache_ok(tp, cache) && !dup_sack &&
		    after(end_seq, cache->start_seq)) {

			/* Head todo? */
			if (before(start_seq, cache->start_seq)) {
				skb = tcp_sacktag_skip(skb, sk, &state,
						       start_seq);
				skb = tcp_sacktag_walk(skb, sk, next_dup,
						       &state,
						       start_seq,
						       cache->start_seq,
						       dup_sack);
			}

			/* Rest of the block already fully processed? */
			if (!after(end_seq, cache->end_seq))
				goto advance_sp;

			skb = tcp_maybe_skipping_dsack(skb, sk, next_dup,
						       &state,
						       cache->end_seq);

			/* ...tail remains todo... */
			if (tcp_highest_sack_seq(tp) == cache->end_seq) {
				/* ...but better entrypoint exists! */
				skb = tcp_highest_sack(sk);
				if (skb == NULL)
					break;
				state.fack_count = tp->fackets_out;
				cache++;
				goto walk;
			}

			skb = tcp_sacktag_skip(skb, sk, &state, cache->end_seq);
			/* Check overlap against next cached too (past this one already) */
			cache++;
			continue;
		}

		if (!before(start_seq, tcp_highest_sack_seq(tp))) {
			skb = tcp_highest_sack(sk);
			if (skb == NULL)
				break;
			state.fack_count = tp->fackets_out;
		}
		skb = tcp_sacktag_skip(skb, sk, &state, start_seq);

walk:
		skb = tcp_sacktag_walk(skb, sk, next_dup, &state,
				       start_seq, end_seq, dup_sack);

advance_sp:
		i++;
	}

	/* Clear the head of the cache sack blocks so we can skip it next time */
	for (i = 0; i < ARRAY_SIZE(tp->recv_sack_cache) - used_sacks; i++) {
		tp->recv_sack_cache[i].start_seq = 0;
		tp->recv_sack_cache[i].end_seq = 0;
	}
	for (j = 0; j < used_sacks; j++)
		tp->recv_sack_cache[i++] = sp[j];

	tcp_mark_lost_retrans(sk);

	tcp_verify_left_out(tp);

	if ((state.reord < tp->fackets_out) &&
	    ((inet_csk(sk)->icsk_ca_state != TCP_CA_Loss) || tp->undo_marker))
		tcp_update_reordering(sk, tp->fackets_out - state.reord, 0);

out:

#if FASTRETRANS_DEBUG > 0
	WARN_ON((int)tp->sacked_out < 0);
	WARN_ON((int)tp->lost_out < 0);
	WARN_ON((int)tp->retrans_out < 0);
	WARN_ON((int)tcp_packets_in_flight(tp) < 0);
#endif
	*sack_rtt_us = state.rtt_us;
	return state.flag;
}

/* Limits sacked_out so that sum with lost_out isn't ever larger than
 * packets_out. Returns false if sacked_out adjustement wasn't necessary.
 */
static bool tcp_limit_reno_sacked(struct tcp_sock *tp)
{
	u32 holes;

	holes = max(tp->lost_out, 1U);
	holes = min(holes, tp->packets_out);

	if ((tp->sacked_out + holes) > tp->packets_out) {
		tp->sacked_out = tp->packets_out - holes;
		return true;
	}
	return false;
}

/* If we receive more dupacks than we expected counting segments
 * in assumption of absent reordering, interpret this as reordering.
 * The only another reason could be bug in receiver TCP.
 */
static void tcp_check_reno_reordering(struct sock *sk, const int addend)
{
	struct tcp_sock *tp = tcp_sk(sk);
	if (tcp_limit_reno_sacked(tp))
		tcp_update_reordering(sk, tp->packets_out + addend, 0);
}

/* Emulate SACKs for SACKless connection: account for a new dupack. */

static void tcp_add_reno_sack(struct sock *sk)
{
	struct tcp_sock *tp = tcp_sk(sk);
	tp->sacked_out++;
	tcp_check_reno_reordering(sk, 0);
	tcp_verify_left_out(tp);
}

/* Account for ACK, ACKing some data in Reno Recovery phase. */

static void tcp_remove_reno_sacks(struct sock *sk, int acked)
{
	struct tcp_sock *tp = tcp_sk(sk);

	if (acked > 0) {
		/* One ACK acked hole. The rest eat duplicate ACKs. */
		if (acked - 1 >= tp->sacked_out)
			tp->sacked_out = 0;
		else
			tp->sacked_out -= acked - 1;
	}
	tcp_check_reno_reordering(sk, acked);
	tcp_verify_left_out(tp);
}

static inline void tcp_reset_reno_sack(struct tcp_sock *tp)
{
	tp->sacked_out = 0;
}

void tcp_clear_retrans(struct tcp_sock *tp)
{
	tp->retrans_out = 0;
	tp->lost_out = 0;
	tp->undo_marker = 0;
	tp->undo_retrans = -1;
	tp->fackets_out = 0;
	tp->sacked_out = 0;
}

static inline void tcp_init_undo(struct tcp_sock *tp)
{
	tp->undo_marker = tp->snd_una;
	/* Retransmission still in flight may cause DSACKs later. */
	tp->undo_retrans = tp->retrans_out ? : -1;
}

/* Enter Loss state. If we detect SACK reneging, forget all SACK information
 * and reset tags completely, otherwise preserve SACKs. If receiver
 * dropped its ofo queue, we will know this due to reneging detection.
 */
void tcp_enter_loss(struct sock *sk)
{
	const struct inet_connection_sock *icsk = inet_csk(sk);
	struct tcp_sock *tp = tcp_sk(sk);
	struct sk_buff *skb;
	bool new_recovery = false;
	bool is_reneg;			/* is receiver reneging on SACKs? */

	/* Reduce ssthresh if it has not yet been made inside this window. */
	if (icsk->icsk_ca_state <= TCP_CA_Disorder ||
	    !after(tp->high_seq, tp->snd_una) ||
	    (icsk->icsk_ca_state == TCP_CA_Loss && !icsk->icsk_retransmits)) {
		new_recovery = true;
		tp->prior_ssthresh = tcp_current_ssthresh(sk);
		tp->snd_ssthresh = icsk->icsk_ca_ops->ssthresh(sk);
		tcp_ca_event(sk, CA_EVENT_LOSS);
		tcp_init_undo(tp);
	}
	tp->snd_cwnd	   = 1;
	tp->snd_cwnd_cnt   = 0;
	tp->snd_cwnd_stamp = tcp_time_stamp;

	tp->retrans_out = 0;
	tp->lost_out = 0;

	if (tcp_is_reno(tp))
		tcp_reset_reno_sack(tp);

	skb = tcp_write_queue_head(sk);
	is_reneg = skb && (TCP_SKB_CB(skb)->sacked & TCPCB_SACKED_ACKED);
	if (is_reneg) {
		NET_INC_STATS_BH(sock_net(sk), LINUX_MIB_TCPSACKRENEGING);
		tp->sacked_out = 0;
		tp->fackets_out = 0;
	}
	tcp_clear_all_retrans_hints(tp);

	tcp_for_write_queue(skb, sk) {
		if (skb == tcp_send_head(sk))
			break;

		TCP_SKB_CB(skb)->sacked &= (~TCPCB_TAGBITS)|TCPCB_SACKED_ACKED;
		if (!(TCP_SKB_CB(skb)->sacked&TCPCB_SACKED_ACKED) || is_reneg) {
			TCP_SKB_CB(skb)->sacked &= ~TCPCB_SACKED_ACKED;
			TCP_SKB_CB(skb)->sacked |= TCPCB_LOST;
			tp->lost_out += tcp_skb_pcount(skb);
			tp->retransmit_high = TCP_SKB_CB(skb)->end_seq;
		}
	}
	tcp_verify_left_out(tp);

	/* Timeout in disordered state after receiving substantial DUPACKs
	 * suggests that the degree of reordering is over-estimated.
	 */
	if (icsk->icsk_ca_state <= TCP_CA_Disorder &&
	    tp->sacked_out >= sysctl_tcp_reordering)
		tp->reordering = min_t(unsigned int, tp->reordering,
				       sysctl_tcp_reordering);
	tcp_set_ca_state(sk, TCP_CA_Loss);
	tp->high_seq = tp->snd_nxt;
	tcp_ecn_queue_cwr(tp);

	/* F-RTO RFC5682 sec 3.1 step 1: retransmit SND.UNA if no previous
	 * loss recovery is underway except recurring timeout(s) on
	 * the same SND.UNA (sec 3.2). Disable F-RTO on path MTU probing
	 */
	tp->frto = sysctl_tcp_frto &&
		   (new_recovery || icsk->icsk_retransmits) &&
		   !inet_csk(sk)->icsk_mtup.probe_size;
}

/* If ACK arrived pointing to a remembered SACK, it means that our
 * remembered SACKs do not reflect real state of receiver i.e.
 * receiver _host_ is heavily congested (or buggy).
 *
 * To avoid big spurious retransmission bursts due to transient SACK
 * scoreboard oddities that look like reneging, we give the receiver a
 * little time (max(RTT/2, 10ms)) to send us some more ACKs that will
 * restore sanity to the SACK scoreboard. If the apparent reneging
 * persists until this RTO then we'll clear the SACK scoreboard.
 */
static bool tcp_check_sack_reneging(struct sock *sk, int flag)
{
	if (flag & FLAG_SACK_RENEGING) {
		struct tcp_sock *tp = tcp_sk(sk);
		unsigned long delay = max(usecs_to_jiffies(tp->srtt_us >> 4),
					  msecs_to_jiffies(10));

		inet_csk_reset_xmit_timer(sk, ICSK_TIME_RETRANS,
					  delay, TCP_RTO_MAX);
		return true;
	}
	return false;
}

static inline int tcp_fackets_out(const struct tcp_sock *tp)
{
	return tcp_is_reno(tp) ? tp->sacked_out + 1 : tp->fackets_out;
}

/* Heurestics to calculate number of duplicate ACKs. There's no dupACKs
 * counter when SACK is enabled (without SACK, sacked_out is used for
 * that purpose).
 *
 * Instead, with FACK TCP uses fackets_out that includes both SACKed
 * segments up to the highest received SACK block so far and holes in
 * between them.
 *
 * With reordering, holes may still be in flight, so RFC3517 recovery
 * uses pure sacked_out (total number of SACKed segments) even though
 * it violates the RFC that uses duplicate ACKs, often these are equal
 * but when e.g. out-of-window ACKs or packet duplication occurs,
 * they differ. Since neither occurs due to loss, TCP should really
 * ignore them.
 */
static inline int tcp_dupack_heuristics(const struct tcp_sock *tp)
{
	return tcp_is_fack(tp) ? tp->fackets_out : tp->sacked_out + 1;
}

static bool tcp_pause_early_retransmit(struct sock *sk, int flag)
{
	struct tcp_sock *tp = tcp_sk(sk);
	unsigned long delay;

	/* Delay early retransmit and entering fast recovery for
	 * max(RTT/4, 2msec) unless ack has ECE mark, no RTT samples
	 * available, or RTO is scheduled to fire first.
	 */
	if (sysctl_tcp_early_retrans < 2 || sysctl_tcp_early_retrans > 3 ||
	    (flag & FLAG_ECE) || !tp->srtt_us)
		return false;

	delay = max(usecs_to_jiffies(tp->srtt_us >> 5),
		    msecs_to_jiffies(2));

	if (!time_after(inet_csk(sk)->icsk_timeout, (jiffies + delay)))
		return false;

	inet_csk_reset_xmit_timer(sk, ICSK_TIME_EARLY_RETRANS, delay,
				  TCP_RTO_MAX);
	return true;
}

/* Linux NewReno/SACK/FACK/ECN state machine.
 * --------------------------------------
 *
 * "Open"	Normal state, no dubious events, fast path.
 * "Disorder"   In all the respects it is "Open",
 *		but requires a bit more attention. It is entered when
 *		we see some SACKs or dupacks. It is split of "Open"
 *		mainly to move some processing from fast path to slow one.
 * "CWR"	CWND was reduced due to some Congestion Notification event.
 *		It can be ECN, ICMP source quench, local device congestion.
 * "Recovery"	CWND was reduced, we are fast-retransmitting.
 * "Loss"	CWND was reduced due to RTO timeout or SACK reneging.
 *
 * tcp_fastretrans_alert() is entered:
 * - each incoming ACK, if state is not "Open"
 * - when arrived ACK is unusual, namely:
 *	* SACK
 *	* Duplicate ACK.
 *	* ECN ECE.
 *
 * Counting packets in flight is pretty simple.
 *
 *	in_flight = packets_out - left_out + retrans_out
 *
 *	packets_out is SND.NXT-SND.UNA counted in packets.
 *
 *	retrans_out is number of retransmitted segments.
 *
 *	left_out is number of segments left network, but not ACKed yet.
 *
 *		left_out = sacked_out + lost_out
 *
 *     sacked_out: Packets, which arrived to receiver out of order
 *		   and hence not ACKed. With SACKs this number is simply
 *		   amount of SACKed data. Even without SACKs
 *		   it is easy to give pretty reliable estimate of this number,
 *		   counting duplicate ACKs.
 *
 *       lost_out: Packets lost by network. TCP has no explicit
 *		   "loss notification" feedback from network (for now).
 *		   It means that this number can be only _guessed_.
 *		   Actually, it is the heuristics to predict lossage that
 *		   distinguishes different algorithms.
 *
 *	F.e. after RTO, when all the queue is considered as lost,
 *	lost_out = packets_out and in_flight = retrans_out.
 *
 *		Essentially, we have now two algorithms counting
 *		lost packets.
 *
 *		FACK: It is the simplest heuristics. As soon as we decided
 *		that something is lost, we decide that _all_ not SACKed
 *		packets until the most forward SACK are lost. I.e.
 *		lost_out = fackets_out - sacked_out and left_out = fackets_out.
 *		It is absolutely correct estimate, if network does not reorder
 *		packets. And it loses any connection to reality when reordering
 *		takes place. We use FACK by default until reordering
 *		is suspected on the path to this destination.
 *
 *		NewReno: when Recovery is entered, we assume that one segment
 *		is lost (classic Reno). While we are in Recovery and
 *		a partial ACK arrives, we assume that one more packet
 *		is lost (NewReno). This heuristics are the same in NewReno
 *		and SACK.
 *
 *  Imagine, that's all! Forget about all this shamanism about CWND inflation
 *  deflation etc. CWND is real congestion window, never inflated, changes
 *  only according to classic VJ rules.
 *
 * Really tricky (and requiring careful tuning) part of algorithm
 * is hidden in functions tcp_time_to_recover() and tcp_xmit_retransmit_queue().
 * The first determines the moment _when_ we should reduce CWND and,
 * hence, slow down forward transmission. In fact, it determines the moment
 * when we decide that hole is caused by loss, rather than by a reorder.
 *
 * tcp_xmit_retransmit_queue() decides, _what_ we should retransmit to fill
 * holes, caused by lost packets.
 *
 * And the most logically complicated part of algorithm is undo
 * heuristics. We detect false retransmits due to both too early
 * fast retransmit (reordering) and underestimated RTO, analyzing
 * timestamps and D-SACKs. When we detect that some segments were
 * retransmitted by mistake and CWND reduction was wrong, we undo
 * window reduction and abort recovery phase. This logic is hidden
 * inside several functions named tcp_try_undo_<something>.
 */

/* This function decides, when we should leave Disordered state
 * and enter Recovery phase, reducing congestion window.
 *
 * Main question: may we further continue forward transmission
 * with the same cwnd?
 */
static bool tcp_time_to_recover(struct sock *sk, int flag)
{
	struct tcp_sock *tp = tcp_sk(sk);
	__u32 packets_out;

	/* Trick#1: The loss is proven. */
	if (tp->lost_out)
		return true;

	/* Not-A-Trick#2 : Classic rule... */
	if (tcp_dupack_heuristics(tp) > tp->reordering)
		return true;

	/* Trick#4: It is still not OK... But will it be useful to delay
	 * recovery more?
	 */
	packets_out = tp->packets_out;
	if (packets_out <= tp->reordering &&
	    tp->sacked_out >= max_t(__u32, packets_out/2, sysctl_tcp_reordering) &&
	    !tcp_may_send_now(sk)) {
		/* We have nothing to send. This connection is limited
		 * either by receiver window or by application.
		 */
		return true;
	}

	/* If a thin stream is detected, retransmit after first
	 * received dupack. Employ only if SACK is supported in order
	 * to avoid possible corner-case series of spurious retransmissions
	 * Use only if there are no unsent data.
	 */
	if ((tp->thin_dupack || sysctl_tcp_thin_dupack) &&
	    tcp_stream_is_thin(tp) && tcp_dupack_heuristics(tp) > 1 &&
	    tcp_is_sack(tp) && !tcp_send_head(sk))
		return true;

	/* Trick#6: TCP early retransmit, per RFC5827.  To avoid spurious
	 * retransmissions due to small network reorderings, we implement
	 * Mitigation A.3 in the RFC and delay the retransmission for a short
	 * interval if appropriate.
	 */
	if (tp->do_early_retrans && !tp->retrans_out && tp->sacked_out &&
	    (tp->packets_out >= (tp->sacked_out + 1) && tp->packets_out < 4) &&
	    !tcp_may_send_now(sk))
		return !tcp_pause_early_retransmit(sk, flag);

	return false;
}

/* Detect loss in event "A" above by marking head of queue up as lost.
 * For FACK or non-SACK(Reno) senders, the first "packets" number of segments
 * are considered lost. For RFC3517 SACK, a segment is considered lost if it
 * has at least tp->reordering SACKed seqments above it; "packets" refers to
 * the maximum SACKed segments to pass before reaching this limit.
 */
static void tcp_mark_head_lost(struct sock *sk, int packets, int mark_head)
{
	struct tcp_sock *tp = tcp_sk(sk);
	struct sk_buff *skb;
	int cnt, oldcnt;
	int err;
	unsigned int mss;
	/* Use SACK to deduce losses of new sequences sent during recovery */
	const u32 loss_high = tcp_is_sack(tp) ?  tp->snd_nxt : tp->high_seq;

	WARN_ON(packets > tp->packets_out);
	if (tp->lost_skb_hint) {
		skb = tp->lost_skb_hint;
		cnt = tp->lost_cnt_hint;
		/* Head already handled? */
		if (mark_head && skb != tcp_write_queue_head(sk))
			return;
	} else {
		skb = tcp_write_queue_head(sk);
		cnt = 0;
	}

	tcp_for_write_queue_from(skb, sk) {
		if (skb == tcp_send_head(sk))
			break;
		/* TODO: do this better */
		/* this is not the most efficient way to do this... */
		tp->lost_skb_hint = skb;
		tp->lost_cnt_hint = cnt;

		if (after(TCP_SKB_CB(skb)->end_seq, loss_high))
			break;

		oldcnt = cnt;
		if (tcp_is_fack(tp) || tcp_is_reno(tp) ||
		    (TCP_SKB_CB(skb)->sacked & TCPCB_SACKED_ACKED))
			cnt += tcp_skb_pcount(skb);

		if (cnt > packets) {
			if ((tcp_is_sack(tp) && !tcp_is_fack(tp)) ||
			    (TCP_SKB_CB(skb)->sacked & TCPCB_SACKED_ACKED) ||
			    (oldcnt >= packets))
				break;

			mss = skb_shinfo(skb)->gso_size;
			err = tcp_fragment(sk, skb, (packets - oldcnt) * mss,
					   mss, GFP_ATOMIC);
			if (err < 0)
				break;
			cnt = packets;
		}

		tcp_skb_mark_lost(tp, skb);

		if (mark_head)
			break;
	}
	tcp_verify_left_out(tp);
}

/* Account newly detected lost packet(s) */

static void tcp_update_scoreboard(struct sock *sk, int fast_rexmit)
{
	struct tcp_sock *tp = tcp_sk(sk);

	if (tcp_is_reno(tp)) {
		tcp_mark_head_lost(sk, 1, 1);
	} else if (tcp_is_fack(tp)) {
		int lost = tp->fackets_out - tp->reordering;
		if (lost <= 0)
			lost = 1;
		tcp_mark_head_lost(sk, lost, 0);
	} else {
		int sacked_upto = tp->sacked_out - tp->reordering;
		if (sacked_upto >= 0)
			tcp_mark_head_lost(sk, sacked_upto, 0);
		else if (fast_rexmit)
			tcp_mark_head_lost(sk, 1, 1);
	}
}

/* CWND moderation, preventing bursts due to too big ACKs
 * in dubious situations.
 */
static inline void tcp_moderate_cwnd(struct tcp_sock *tp)
{
	tp->snd_cwnd = min(tp->snd_cwnd,
			   tcp_packets_in_flight(tp) + tcp_max_burst(tp));
	tp->snd_cwnd_stamp = tcp_time_stamp;
}

/* Nothing was retransmitted or returned timestamp is less
 * than timestamp of the first retransmission.
 */
static inline bool tcp_packet_delayed(const struct tcp_sock *tp)
{
	return !tp->retrans_stamp ||
		(tp->rx_opt.saw_tstamp && tp->rx_opt.rcv_tsecr &&
		 before(tp->rx_opt.rcv_tsecr, tp->retrans_stamp));
}

/* Undo procedures. */

/* We can clear retrans_stamp when there are no retransmissions in the
 * window. It would seem that it is trivially available for us in
 * tp->retrans_out, however, that kind of assumptions doesn't consider
 * what will happen if errors occur when sending retransmission for the
 * second time. ...It could the that such segment has only
 * TCPCB_EVER_RETRANS set at the present time. It seems that checking
 * the head skb is enough except for some reneging corner cases that
 * are not worth the effort.
 *
 * Main reason for all this complexity is the fact that connection dying
 * time now depends on the validity of the retrans_stamp, in particular,
 * that successive retransmissions of a segment must not advance
 * retrans_stamp under any conditions.
 */
static bool tcp_any_retrans_done(const struct sock *sk)
{
	const struct tcp_sock *tp = tcp_sk(sk);
	struct sk_buff *skb;

	if (tp->retrans_out)
		return true;

	skb = tcp_write_queue_head(sk);
	if (unlikely(skb && TCP_SKB_CB(skb)->sacked & TCPCB_EVER_RETRANS))
		return true;

	return false;
}

#if FASTRETRANS_DEBUG > 1
static void DBGUNDO(struct sock *sk, const char *msg)
{
	struct tcp_sock *tp = tcp_sk(sk);
	struct inet_sock *inet = inet_sk(sk);

	if (sk->sk_family == AF_INET) {
		pr_debug("Undo %s %pI4/%u c%u l%u ss%u/%u p%u\n",
			 msg,
			 &inet->inet_daddr, ntohs(inet->inet_dport),
			 tp->snd_cwnd, tcp_left_out(tp),
			 tp->snd_ssthresh, tp->prior_ssthresh,
			 tp->packets_out);
	}
#if IS_ENABLED(CONFIG_IPV6)
	else if (sk->sk_family == AF_INET6) {
		struct ipv6_pinfo *np = inet6_sk(sk);
		pr_debug("Undo %s %pI6/%u c%u l%u ss%u/%u p%u\n",
			 msg,
			 &np->daddr, ntohs(inet->inet_dport),
			 tp->snd_cwnd, tcp_left_out(tp),
			 tp->snd_ssthresh, tp->prior_ssthresh,
			 tp->packets_out);
	}
#endif
}
#else
#define DBGUNDO(x...) do { } while (0)
#endif

static void tcp_undo_cwnd_reduction(struct sock *sk, bool unmark_loss)
{
	struct tcp_sock *tp = tcp_sk(sk);

	if (unmark_loss) {
		struct sk_buff *skb;

		tcp_for_write_queue(skb, sk) {
			if (skb == tcp_send_head(sk))
				break;
			TCP_SKB_CB(skb)->sacked &= ~TCPCB_LOST;
		}
		tp->lost_out = 0;
		tcp_clear_all_retrans_hints(tp);
	}

	if (tp->prior_ssthresh) {
		const struct inet_connection_sock *icsk = inet_csk(sk);

		if (icsk->icsk_ca_ops->undo_cwnd)
			tp->snd_cwnd = icsk->icsk_ca_ops->undo_cwnd(sk);
		else
			tp->snd_cwnd = max(tp->snd_cwnd, tp->snd_ssthresh << 1);

		if (tp->prior_ssthresh > tp->snd_ssthresh) {
			tp->snd_ssthresh = tp->prior_ssthresh;
			tcp_ecn_withdraw_cwr(tp);
		}
	} else {
		tp->snd_cwnd = max(tp->snd_cwnd, tp->snd_ssthresh);
	}
	tp->snd_cwnd_stamp = tcp_time_stamp;
	tp->undo_marker = 0;
}

static inline bool tcp_may_undo(const struct tcp_sock *tp)
{
	return tp->undo_marker && (!tp->undo_retrans || tcp_packet_delayed(tp));
}

/* People celebrate: "We love our President!" */
static bool tcp_try_undo_recovery(struct sock *sk)
{
	struct tcp_sock *tp = tcp_sk(sk);

	if (tcp_may_undo(tp)) {
		int mib_idx;

		/* Happy end! We did not retransmit anything
		 * or our original transmission succeeded.
		 */
		DBGUNDO(sk, inet_csk(sk)->icsk_ca_state == TCP_CA_Loss ? "loss" : "retrans");
		tcp_undo_cwnd_reduction(sk, false);
		if (inet_csk(sk)->icsk_ca_state == TCP_CA_Loss)
			mib_idx = LINUX_MIB_TCPLOSSUNDO;
		else
			mib_idx = LINUX_MIB_TCPFULLUNDO;

		NET_INC_STATS_BH(sock_net(sk), mib_idx);
	}
	if (tp->snd_una == tp->high_seq && tcp_is_reno(tp)) {
		/* Hold old state until something *above* high_seq
		 * is ACKed. For Reno it is MUST to prevent false
		 * fast retransmits (RFC2582). SACK TCP is safe. */
		tcp_moderate_cwnd(tp);
		if (!tcp_any_retrans_done(sk))
			tp->retrans_stamp = 0;
		return true;
	}
	tcp_set_ca_state(sk, TCP_CA_Open);
	return false;
}

/* Try to undo cwnd reduction, because D-SACKs acked all retransmitted data */
static bool tcp_try_undo_dsack(struct sock *sk)
{
	struct tcp_sock *tp = tcp_sk(sk);

	if (tp->undo_marker && !tp->undo_retrans) {
		DBGUNDO(sk, "D-SACK");
		tcp_undo_cwnd_reduction(sk, false);
		NET_INC_STATS_BH(sock_net(sk), LINUX_MIB_TCPDSACKUNDO);
		return true;
	}
	return false;
}

/* Undo during loss recovery after partial ACK or using F-RTO. */
static bool tcp_try_undo_loss(struct sock *sk, bool frto_undo)
{
	struct tcp_sock *tp = tcp_sk(sk);

	if (frto_undo || tcp_may_undo(tp)) {
		tcp_undo_cwnd_reduction(sk, true);

		DBGUNDO(sk, "partial loss");
		NET_INC_STATS_BH(sock_net(sk), LINUX_MIB_TCPLOSSUNDO);
		if (frto_undo)
			NET_INC_STATS_BH(sock_net(sk),
					 LINUX_MIB_TCPSPURIOUSRTOS);
		inet_csk(sk)->icsk_retransmits = 0;
		if (frto_undo || tcp_is_sack(tp))
			tcp_set_ca_state(sk, TCP_CA_Open);
		return true;
	}
	return false;
}

/* The cwnd reduction in CWR and Recovery use the PRR algorithm
 * https://datatracker.ietf.org/doc/draft-ietf-tcpm-proportional-rate-reduction/
 * It computes the number of packets to send (sndcnt) based on packets newly
 * delivered:
 *   1) If the packets in flight is larger than ssthresh, PRR spreads the
 *	cwnd reductions across a full RTT.
 *   2) If packets in flight is lower than ssthresh (such as due to excess
 *	losses and/or application stalls), do not perform any further cwnd
 *	reductions, but instead slow start up to ssthresh.
 */
static void tcp_init_cwnd_reduction(struct sock *sk)
{
	struct tcp_sock *tp = tcp_sk(sk);

	tp->high_seq = tp->snd_nxt;
	tp->tlp_high_seq = 0;
	tp->snd_cwnd_cnt = 0;
	tp->prior_cwnd = tp->snd_cwnd;
	tp->prr_delivered = 0;
	tp->prr_out = 0;
	tp->snd_ssthresh = inet_csk(sk)->icsk_ca_ops->ssthresh(sk);
	tcp_ecn_queue_cwr(tp);
}

static void tcp_cwnd_reduction(struct sock *sk, const int prior_unsacked,
			       int fast_rexmit)
{
	struct tcp_sock *tp = tcp_sk(sk);
	int sndcnt = 0;
	int delta = tp->snd_ssthresh - tcp_packets_in_flight(tp);
	int newly_acked_sacked = prior_unsacked -
				 (tp->packets_out - tp->sacked_out);

	tp->prr_delivered += newly_acked_sacked;
	if (tcp_packets_in_flight(tp) > tp->snd_ssthresh) {
		u64 dividend = (u64)tp->snd_ssthresh * tp->prr_delivered +
			       tp->prior_cwnd - 1;
		sndcnt = div_u64(dividend, tp->prior_cwnd) - tp->prr_out;
	} else {
		sndcnt = min_t(int, delta,
			       max_t(int, tp->prr_delivered - tp->prr_out,
				     newly_acked_sacked) + 1);
	}

	sndcnt = max(sndcnt, (fast_rexmit ? 1 : 0));
	tp->snd_cwnd = tcp_packets_in_flight(tp) + sndcnt;
}

static inline void tcp_end_cwnd_reduction(struct sock *sk)
{
	struct tcp_sock *tp = tcp_sk(sk);

	/* Reset cwnd to ssthresh in CWR or Recovery (unless it's undone) */
	if (inet_csk(sk)->icsk_ca_state == TCP_CA_CWR ||
	    (tp->undo_marker && tp->snd_ssthresh < TCP_INFINITE_SSTHRESH)) {
		tp->snd_cwnd = tp->snd_ssthresh;
		tp->snd_cwnd_stamp = tcp_time_stamp;
	}
	tcp_ca_event(sk, CA_EVENT_COMPLETE_CWR);
}

/* Enter CWR state. Disable cwnd undo since congestion is proven with ECN */
void tcp_enter_cwr(struct sock *sk)
{
	struct tcp_sock *tp = tcp_sk(sk);

	tp->prior_ssthresh = 0;
	if (inet_csk(sk)->icsk_ca_state < TCP_CA_CWR) {
		tp->undo_marker = 0;
		tcp_init_cwnd_reduction(sk);
		tcp_set_ca_state(sk, TCP_CA_CWR);
	}
}

static void tcp_try_keep_open(struct sock *sk)
{
	struct tcp_sock *tp = tcp_sk(sk);
	int state = TCP_CA_Open;

	if (tcp_left_out(tp) || tcp_any_retrans_done(sk))
		state = TCP_CA_Disorder;

	if (inet_csk(sk)->icsk_ca_state != state) {
		tcp_set_ca_state(sk, state);
		tp->high_seq = tp->snd_nxt;
	}
}

static void tcp_try_to_open(struct sock *sk, int flag, const int prior_unsacked)
{
	struct tcp_sock *tp = tcp_sk(sk);

	tcp_verify_left_out(tp);

	if (!tcp_any_retrans_done(sk))
		tp->retrans_stamp = 0;

	if (flag & FLAG_ECE)
		tcp_enter_cwr(sk);

	if (inet_csk(sk)->icsk_ca_state != TCP_CA_CWR) {
		tcp_try_keep_open(sk);
	} else {
		tcp_cwnd_reduction(sk, prior_unsacked, 0);
	}
}

static void tcp_mtup_probe_failed(struct sock *sk)
{
	struct inet_connection_sock *icsk = inet_csk(sk);

	icsk->icsk_mtup.search_high = icsk->icsk_mtup.probe_size - 1;
	icsk->icsk_mtup.probe_size = 0;
}

static void tcp_mtup_probe_success(struct sock *sk)
{
	struct tcp_sock *tp = tcp_sk(sk);
	struct inet_connection_sock *icsk = inet_csk(sk);

	/* FIXME: breaks with very large cwnd */
	tp->prior_ssthresh = tcp_current_ssthresh(sk);
	tp->snd_cwnd = tp->snd_cwnd *
		       tcp_mss_to_mtu(sk, tp->mss_cache) /
		       icsk->icsk_mtup.probe_size;
	tp->snd_cwnd_cnt = 0;
	tp->snd_cwnd_stamp = tcp_time_stamp;
	tp->snd_ssthresh = tcp_current_ssthresh(sk);

	icsk->icsk_mtup.search_low = icsk->icsk_mtup.probe_size;
	icsk->icsk_mtup.probe_size = 0;
	tcp_sync_mss(sk, icsk->icsk_pmtu_cookie);
}

/* Do a simple retransmit without using the backoff mechanisms in
 * tcp_timer. This is used for path mtu discovery.
 * The socket is already locked here.
 */
void tcp_simple_retransmit(struct sock *sk)
{
	const struct inet_connection_sock *icsk = inet_csk(sk);
	struct tcp_sock *tp = tcp_sk(sk);
	struct sk_buff *skb;
	unsigned int mss = tcp_current_mss(sk);
	u32 prior_lost = tp->lost_out;

	tcp_for_write_queue(skb, sk) {
		if (skb == tcp_send_head(sk))
			break;
		if (tcp_skb_seglen(skb) > mss &&
		    !(TCP_SKB_CB(skb)->sacked & TCPCB_SACKED_ACKED)) {
			if (TCP_SKB_CB(skb)->sacked & TCPCB_SACKED_RETRANS) {
				TCP_SKB_CB(skb)->sacked &= ~TCPCB_SACKED_RETRANS;
				tp->retrans_out -= tcp_skb_pcount(skb);
			}
			tcp_skb_mark_lost_uncond_verify(tp, skb);
		}
	}

	tcp_clear_retrans_hints_partial(tp);

	if (prior_lost == tp->lost_out)
		return;

	if (tcp_is_reno(tp))
		tcp_limit_reno_sacked(tp);

	tcp_verify_left_out(tp);

	/* Don't muck with the congestion window here.
	 * Reason is that we do not increase amount of _data_
	 * in network, but units changed and effective
	 * cwnd/ssthresh really reduced now.
	 */
	if (icsk->icsk_ca_state != TCP_CA_Loss) {
		tp->high_seq = tp->snd_nxt;
		tp->snd_ssthresh = tcp_current_ssthresh(sk);
		tp->prior_ssthresh = 0;
		tp->undo_marker = 0;
		tcp_set_ca_state(sk, TCP_CA_Loss);
	}
	tcp_xmit_retransmit_queue(sk);
}
EXPORT_SYMBOL(tcp_simple_retransmit);

static void tcp_enter_recovery(struct sock *sk, bool ece_ack)
{
	struct tcp_sock *tp = tcp_sk(sk);
	int mib_idx;

	if (tcp_is_reno(tp))
		mib_idx = LINUX_MIB_TCPRENORECOVERY;
	else
		mib_idx = LINUX_MIB_TCPSACKRECOVERY;

	NET_INC_STATS_BH(sock_net(sk), mib_idx);

	tp->prior_ssthresh = 0;
	tcp_init_undo(tp);

	if (inet_csk(sk)->icsk_ca_state < TCP_CA_CWR) {
		if (!ece_ack)
			tp->prior_ssthresh = tcp_current_ssthresh(sk);
		tcp_init_cwnd_reduction(sk);
	}
	tcp_set_ca_state(sk, TCP_CA_Recovery);
}

/* Process an ACK in CA_Loss state. Move to CA_Open if lost data are
 * recovered or spurious. Otherwise retransmits more on partial ACKs.
 */
static void tcp_process_loss(struct sock *sk, int flag, bool is_dupack)
{
	struct tcp_sock *tp = tcp_sk(sk);
	bool recovered = !before(tp->snd_una, tp->high_seq);

	if (tp->frto) { /* F-RTO RFC5682 sec 3.1 (sack enhanced version). */
		/* Step 3.b. A timeout is spurious if not all data are
		 * lost, i.e., never-retransmitted data are (s)acked.
		 */
		if (tcp_try_undo_loss(sk, flag & FLAG_ORIG_SACK_ACKED))
			return;

		if (after(tp->snd_nxt, tp->high_seq) &&
		    (flag & FLAG_DATA_SACKED || is_dupack)) {
			tp->frto = 0; /* Loss was real: 2nd part of step 3.a */
		} else if (flag & FLAG_SND_UNA_ADVANCED && !recovered) {
			tp->high_seq = tp->snd_nxt;
			__tcp_push_pending_frames(sk, tcp_current_mss(sk),
						  TCP_NAGLE_OFF);
			if (after(tp->snd_nxt, tp->high_seq))
				return; /* Step 2.b */
			tp->frto = 0;
		}
	}

	if (recovered) {
		/* F-RTO RFC5682 sec 3.1 step 2.a and 1st part of step 3.a */
		tcp_try_undo_recovery(sk);
		return;
	}
	if (tcp_is_reno(tp)) {
		/* A Reno DUPACK means new data in F-RTO step 2.b above are
		 * delivered. Lower inflight to clock out (re)tranmissions.
		 */
		if (after(tp->snd_nxt, tp->high_seq) && is_dupack)
			tcp_add_reno_sack(sk);
		else if (flag & FLAG_SND_UNA_ADVANCED)
			tcp_reset_reno_sack(tp);
	}
	if (tcp_try_undo_loss(sk, false))
		return;
	tcp_xmit_retransmit_queue(sk);
}

/* Undo during fast recovery after partial ACK. */
static bool tcp_try_undo_partial(struct sock *sk, const int acked,
				 const int prior_unsacked)
{
	struct tcp_sock *tp = tcp_sk(sk);

	if (tp->undo_marker && tcp_packet_delayed(tp)) {
		/* Plain luck! Hole if filled with delayed
		 * packet, rather than with a retransmit.
		 */
		tcp_update_reordering(sk, tcp_fackets_out(tp) + acked, 1);

		/* We are getting evidence that the reordering degree is higher
		 * than we realized. If there are no retransmits out then we
		 * can undo. Otherwise we clock out new packets but do not
		 * mark more packets lost or retransmit more.
		 */
		if (tp->retrans_out) {
			tcp_cwnd_reduction(sk, prior_unsacked, 0);
			return true;
		}

		if (!tcp_any_retrans_done(sk))
			tp->retrans_stamp = 0;

		DBGUNDO(sk, "partial recovery");
		tcp_undo_cwnd_reduction(sk, true);
		NET_INC_STATS_BH(sock_net(sk), LINUX_MIB_TCPPARTIALUNDO);
		tcp_try_keep_open(sk);
		return true;
	}
	return false;
}

/* Process an event, which can update packets-in-flight not trivially.
 * Main goal of this function is to calculate new estimate for left_out,
 * taking into account both packets sitting in receiver's buffer and
 * packets lost by network.
 *
 * Besides that it does CWND reduction, when packet loss is detected
 * and changes state of machine.
 *
 * It does _not_ decide what to send, it is made in function
 * tcp_xmit_retransmit_queue().
 */
static void tcp_fastretrans_alert(struct sock *sk, const int acked,
				  const int prior_unsacked,
				  bool is_dupack, int flag)
{
	struct inet_connection_sock *icsk = inet_csk(sk);
	struct tcp_sock *tp = tcp_sk(sk);
	bool do_lost = is_dupack || ((flag & FLAG_DATA_SACKED) &&
				    (tcp_fackets_out(tp) > tp->reordering));
	int fast_rexmit = 0;

	if (WARN_ON(!tp->packets_out && tp->sacked_out))
		tp->sacked_out = 0;
	if (WARN_ON(!tp->sacked_out && tp->fackets_out))
		tp->fackets_out = 0;

	/* Now state machine starts.
	 * A. ECE, hence prohibit cwnd undoing, the reduction is required. */
	if (flag & FLAG_ECE)
		tp->prior_ssthresh = 0;

	/* B. In all the states check for reneging SACKs. */
	if (tcp_check_sack_reneging(sk, flag))
		return;

	/* C. Check consistency of the current state. */
	tcp_verify_left_out(tp);

	/* D. Check state exit conditions. State can be terminated
	 *    when high_seq is ACKed. */
	if (icsk->icsk_ca_state == TCP_CA_Open) {
		WARN_ON(tp->retrans_out != 0);
		tp->retrans_stamp = 0;
	} else if (!before(tp->snd_una, tp->high_seq)) {
		switch (icsk->icsk_ca_state) {
		case TCP_CA_CWR:
			/* CWR is to be held something *above* high_seq
			 * is ACKed for CWR bit to reach receiver. */
			if (tp->snd_una != tp->high_seq) {
				tcp_end_cwnd_reduction(sk);
				tcp_set_ca_state(sk, TCP_CA_Open);
			}
			break;

		case TCP_CA_Recovery:
			if (tcp_is_reno(tp))
				tcp_reset_reno_sack(tp);
			if (tcp_try_undo_recovery(sk))
				return;
			tcp_end_cwnd_reduction(sk);
			break;
		}
	}

	/* E. Process state. */
	switch (icsk->icsk_ca_state) {
	case TCP_CA_Recovery:
		if (!(flag & FLAG_SND_UNA_ADVANCED)) {
			if (tcp_is_reno(tp) && is_dupack)
				tcp_add_reno_sack(sk);
		} else {
			if (tcp_try_undo_partial(sk, acked, prior_unsacked))
				return;
			/* Partial ACK arrived. Force fast retransmit. */
			do_lost = tcp_is_reno(tp) ||
				  tcp_fackets_out(tp) > tp->reordering;
		}
		if (tcp_try_undo_dsack(sk)) {
			tcp_try_keep_open(sk);
			return;
		}
		break;
	case TCP_CA_Loss:
		tcp_process_loss(sk, flag, is_dupack);
		if (icsk->icsk_ca_state != TCP_CA_Open)
			return;
		/* Fall through to processing in Open state. */
	default:
		if (tcp_is_reno(tp)) {
			if (flag & FLAG_SND_UNA_ADVANCED)
				tcp_reset_reno_sack(tp);
			if (is_dupack)
				tcp_add_reno_sack(sk);
		}

		if (icsk->icsk_ca_state <= TCP_CA_Disorder)
			tcp_try_undo_dsack(sk);

		if (!tcp_time_to_recover(sk, flag)) {
			tcp_try_to_open(sk, flag, prior_unsacked);
			return;
		}

		/* MTU probe failure: don't reduce cwnd */
		if (icsk->icsk_ca_state < TCP_CA_CWR &&
		    icsk->icsk_mtup.probe_size &&
		    tp->snd_una == tp->mtu_probe.probe_seq_start) {
			tcp_mtup_probe_failed(sk);
			/* Restores the reduction we did in tcp_mtup_probe() */
			tp->snd_cwnd++;
			tcp_simple_retransmit(sk);
			return;
		}

		/* Otherwise enter Recovery state */
		tcp_enter_recovery(sk, (flag & FLAG_ECE));
		fast_rexmit = 1;
	}

	if (do_lost)
		tcp_update_scoreboard(sk, fast_rexmit);
	tcp_cwnd_reduction(sk, prior_unsacked, fast_rexmit);
	tcp_xmit_retransmit_queue(sk);
}

static inline bool tcp_ack_update_rtt(struct sock *sk, const int flag,
				      long seq_rtt_us, long sack_rtt_us)
{
	const struct tcp_sock *tp = tcp_sk(sk);

	/* Prefer RTT measured from ACK's timing to TS-ECR. This is because
	 * broken middle-boxes or peers may corrupt TS-ECR fields. But
	 * Karn's algorithm forbids taking RTT if some retransmitted data
	 * is acked (RFC6298).
	 */
	if (flag & FLAG_RETRANS_DATA_ACKED)
		seq_rtt_us = -1L;

	if (seq_rtt_us < 0)
		seq_rtt_us = sack_rtt_us;

	/* RTTM Rule: A TSecr value received in a segment is used to
	 * update the averaged RTT measurement only if the segment
	 * acknowledges some new data, i.e., only if it advances the
	 * left edge of the send window.
	 * See draft-ietf-tcplw-high-performance-00, section 3.3.
	 */
	if (seq_rtt_us < 0 && tp->rx_opt.saw_tstamp && tp->rx_opt.rcv_tsecr &&
	    flag & FLAG_ACKED)
		seq_rtt_us = jiffies_to_usecs(tcp_time_stamp - tp->rx_opt.rcv_tsecr);

	if (seq_rtt_us < 0)
		return false;

	tcp_rtt_estimator(sk, seq_rtt_us);
	tcp_set_rto(sk);

	/* RFC6298: only reset backoff on valid RTT measurement. */
	inet_csk(sk)->icsk_backoff = 0;
	return true;
}

/* Compute time elapsed between (last) SYNACK and the ACK completing 3WHS. */
static void tcp_synack_rtt_meas(struct sock *sk, const u32 synack_stamp)
{
	struct tcp_sock *tp = tcp_sk(sk);
	long seq_rtt_us = -1L;

	if (synack_stamp && !tp->total_retrans)
		seq_rtt_us = jiffies_to_usecs(tcp_time_stamp - synack_stamp);

	/* If the ACK acks both the SYNACK and the (Fast Open'd) data packets
	 * sent in SYN_RECV, SYNACK RTT is the smooth RTT computed in tcp_ack()
	 */
	if (!tp->srtt_us)
		tcp_ack_update_rtt(sk, FLAG_SYN_ACKED, seq_rtt_us, -1L);
}

static void tcp_cong_avoid(struct sock *sk, u32 ack, u32 acked)
{
	const struct inet_connection_sock *icsk = inet_csk(sk);

	icsk->icsk_ca_ops->cong_avoid(sk, ack, acked);
	tcp_sk(sk)->snd_cwnd_stamp = tcp_time_stamp;
}

/* Restart timer after forward progress on connection.
 * RFC2988 recommends to restart timer to now+rto.
 */
void tcp_rearm_rto(struct sock *sk)
{
	const struct inet_connection_sock *icsk = inet_csk(sk);
	struct tcp_sock *tp = tcp_sk(sk);

	/* If the retrans timer is currently being used by Fast Open
	 * for SYN-ACK retrans purpose, stay put.
	 */
	if (tp->fastopen_rsk)
		return;

	if (!tp->packets_out) {
		inet_csk_clear_xmit_timer(sk, ICSK_TIME_RETRANS);
	} else {
		u32 rto = inet_csk(sk)->icsk_rto;
		/* Offset the time elapsed after installing regular RTO */
		if (icsk->icsk_pending == ICSK_TIME_EARLY_RETRANS ||
		    icsk->icsk_pending == ICSK_TIME_LOSS_PROBE) {
			struct sk_buff *skb = tcp_write_queue_head(sk);
			const u32 rto_time_stamp =
				tcp_skb_timestamp(skb) + rto;
			s32 delta = (s32)(rto_time_stamp - tcp_time_stamp);
			/* delta may not be positive if the socket is locked
			 * when the retrans timer fires and is rescheduled.
			 */
			if (delta > 0)
				rto = delta;
		}
		inet_csk_reset_xmit_timer(sk, ICSK_TIME_RETRANS, rto,
					  TCP_RTO_MAX);
	}
}

/* This function is called when the delayed ER timer fires. TCP enters
 * fast recovery and performs fast-retransmit.
 */
void tcp_resume_early_retransmit(struct sock *sk)
{
	struct tcp_sock *tp = tcp_sk(sk);

	tcp_rearm_rto(sk);

	/* Stop if ER is disabled after the delayed ER timer is scheduled */
	if (!tp->do_early_retrans)
		return;

	tcp_enter_recovery(sk, false);
	tcp_update_scoreboard(sk, 1);
	tcp_xmit_retransmit_queue(sk);
}

/* If we get here, the whole TSO packet has not been acked. */
static u32 tcp_tso_acked(struct sock *sk, struct sk_buff *skb)
{
	struct tcp_sock *tp = tcp_sk(sk);
	u32 packets_acked;

	BUG_ON(!after(TCP_SKB_CB(skb)->end_seq, tp->snd_una));

	packets_acked = tcp_skb_pcount(skb);
	if (tcp_trim_head(sk, skb, tp->snd_una - TCP_SKB_CB(skb)->seq))
		return 0;
	packets_acked -= tcp_skb_pcount(skb);

	if (packets_acked) {
		BUG_ON(tcp_skb_pcount(skb) == 0);
		BUG_ON(!before(TCP_SKB_CB(skb)->seq, TCP_SKB_CB(skb)->end_seq));
	}

	return packets_acked;
}

static void tcp_ack_tstamp(struct sock *sk, struct sk_buff *skb,
			   u32 prior_snd_una)
{
	const struct skb_shared_info *shinfo;

	/* Avoid cache line misses to get skb_shinfo() and shinfo->tx_flags */
	if (likely(!(sk->sk_tsflags & SOF_TIMESTAMPING_TX_ACK)))
		return;

	shinfo = skb_shinfo(skb);
	if ((shinfo->tx_flags & SKBTX_ACK_TSTAMP) &&
	    between(shinfo->tskey, prior_snd_una, tcp_sk(sk)->snd_una - 1))
		__skb_tstamp_tx(skb, NULL, sk, SCM_TSTAMP_ACK);
}

/* Remove acknowledged frames from the retransmission queue. If our packet
 * is before the ack sequence we can discard it as it's confirmed to have
 * arrived at the other end.
 */
static int tcp_clean_rtx_queue(struct sock *sk, int prior_fackets,
			       u32 prior_snd_una, long sack_rtt_us)
{
	const struct inet_connection_sock *icsk = inet_csk(sk);
	struct skb_mstamp first_ackt, last_ackt, now;
	struct tcp_sock *tp = tcp_sk(sk);
	u32 prior_sacked = tp->sacked_out;
	u32 reord = tp->packets_out;
	bool fully_acked = true;
	long ca_seq_rtt_us = -1L;
	long seq_rtt_us = -1L;
	struct sk_buff *skb;
	u32 pkts_acked = 0;
	bool rtt_update;
	int flag = 0;

	first_ackt.v64 = 0;

	while ((skb = tcp_write_queue_head(sk)) && skb != tcp_send_head(sk)) {
		struct tcp_skb_cb *scb = TCP_SKB_CB(skb);
		u8 sacked = scb->sacked;
		u32 acked_pcount;

		tcp_ack_tstamp(sk, skb, prior_snd_una);

		/* Determine how many packets and what bytes were acked, tso and else */
		if (after(scb->end_seq, tp->snd_una)) {
			if (tcp_skb_pcount(skb) == 1 ||
			    !after(tp->snd_una, scb->seq))
				break;

			acked_pcount = tcp_tso_acked(sk, skb);
			if (!acked_pcount)
				break;

			fully_acked = false;
		} else {
			/* Speedup tcp_unlink_write_queue() and next loop */
			prefetchw(skb->next);
			acked_pcount = tcp_skb_pcount(skb);
		}

		if (unlikely(sacked & TCPCB_RETRANS)) {
			if (sacked & TCPCB_SACKED_RETRANS)
				tp->retrans_out -= acked_pcount;
			flag |= FLAG_RETRANS_DATA_ACKED;
		} else {
			last_ackt = skb->skb_mstamp;
			WARN_ON_ONCE(last_ackt.v64 == 0);
			if (!first_ackt.v64)
				first_ackt = last_ackt;

			if (!(sacked & TCPCB_SACKED_ACKED)) {
				reord = min(pkts_acked, reord);
				if (!after(scb->end_seq, tp->high_seq))
					flag |= FLAG_ORIG_SACK_ACKED;
			}
		}

		if (sacked & TCPCB_SACKED_ACKED)
			tp->sacked_out -= acked_pcount;
		if (sacked & TCPCB_LOST)
			tp->lost_out -= acked_pcount;

		tp->packets_out -= acked_pcount;
		pkts_acked += acked_pcount;

		/* Initial outgoing SYN's get put onto the write_queue
		 * just like anything else we transmit.  It is not
		 * true data, and if we misinform our callers that
		 * this ACK acks real data, we will erroneously exit
		 * connection startup slow start one packet too
		 * quickly.  This is severely frowned upon behavior.
		 */
		if (likely(!(scb->tcp_flags & TCPHDR_SYN))) {
			flag |= FLAG_DATA_ACKED;
		} else {
			flag |= FLAG_SYN_ACKED;
			tp->retrans_stamp = 0;
		}

		if (!fully_acked)
			break;

		tcp_unlink_write_queue(skb, sk);
		sk_wmem_free_skb(sk, skb);
		if (unlikely(skb == tp->retransmit_skb_hint))
			tp->retransmit_skb_hint = NULL;
		if (unlikely(skb == tp->lost_skb_hint))
			tp->lost_skb_hint = NULL;
	}

	if (likely(between(tp->snd_up, prior_snd_una, tp->snd_una)))
		tp->snd_up = tp->snd_una;

	if (skb && (TCP_SKB_CB(skb)->sacked & TCPCB_SACKED_ACKED))
		flag |= FLAG_SACK_RENEGING;

	skb_mstamp_get(&now);
	if (likely(first_ackt.v64)) {
		seq_rtt_us = skb_mstamp_us_delta(&now, &first_ackt);
		ca_seq_rtt_us = skb_mstamp_us_delta(&now, &last_ackt);
	}

	rtt_update = tcp_ack_update_rtt(sk, flag, seq_rtt_us, sack_rtt_us);

	if (flag & FLAG_ACKED) {
		const struct tcp_congestion_ops *ca_ops
			= inet_csk(sk)->icsk_ca_ops;

		tcp_rearm_rto(sk);
		if (unlikely(icsk->icsk_mtup.probe_size &&
			     !after(tp->mtu_probe.probe_seq_end, tp->snd_una))) {
			tcp_mtup_probe_success(sk);
		}

		if (tcp_is_reno(tp)) {
			tcp_remove_reno_sacks(sk, pkts_acked);
		} else {
			int delta;

			/* Non-retransmitted hole got filled? That's reordering */
			if (reord < prior_fackets)
				tcp_update_reordering(sk, tp->fackets_out - reord, 0);

			delta = tcp_is_fack(tp) ? pkts_acked :
						  prior_sacked - tp->sacked_out;
			tp->lost_cnt_hint -= min(tp->lost_cnt_hint, delta);
		}

		tp->fackets_out -= min(pkts_acked, tp->fackets_out);

		if (ca_ops->pkts_acked)
			ca_ops->pkts_acked(sk, pkts_acked, ca_seq_rtt_us);

	} else if (skb && rtt_update && sack_rtt_us >= 0 &&
		   sack_rtt_us > skb_mstamp_us_delta(&now, &skb->skb_mstamp)) {
		/* Do not re-arm RTO if the sack RTT is measured from data sent
		 * after when the head was last (re)transmitted. Otherwise the
		 * timeout may continue to extend in loss recovery.
		 */
		tcp_rearm_rto(sk);
	}

#if FASTRETRANS_DEBUG > 0
	WARN_ON((int)tp->sacked_out < 0);
	WARN_ON((int)tp->lost_out < 0);
	WARN_ON((int)tp->retrans_out < 0);
	if (!tp->packets_out && tcp_is_sack(tp)) {
		icsk = inet_csk(sk);
		if (tp->lost_out) {
			pr_debug("Leak l=%u %d\n",
				 tp->lost_out, icsk->icsk_ca_state);
			tp->lost_out = 0;
		}
		if (tp->sacked_out) {
			pr_debug("Leak s=%u %d\n",
				 tp->sacked_out, icsk->icsk_ca_state);
			tp->sacked_out = 0;
		}
		if (tp->retrans_out) {
			pr_debug("Leak r=%u %d\n",
				 tp->retrans_out, icsk->icsk_ca_state);
			tp->retrans_out = 0;
		}
	}
#endif
	return flag;
}

static void tcp_ack_probe(struct sock *sk)
{
	const struct tcp_sock *tp = tcp_sk(sk);
	struct inet_connection_sock *icsk = inet_csk(sk);

	/* Was it a usable window open? */

	if (!after(TCP_SKB_CB(tcp_send_head(sk))->end_seq, tcp_wnd_end(tp))) {
		icsk->icsk_backoff = 0;
		inet_csk_clear_xmit_timer(sk, ICSK_TIME_PROBE0);
		/* Socket must be waked up by subsequent tcp_data_snd_check().
		 * This function is not for random using!
		 */
	} else {
		unsigned long when = inet_csk_rto_backoff(icsk, TCP_RTO_MAX);

		inet_csk_reset_xmit_timer(sk, ICSK_TIME_PROBE0,
					  when, TCP_RTO_MAX);
	}
}

static inline bool tcp_ack_is_dubious(const struct sock *sk, const int flag)
{
	return !(flag & FLAG_NOT_DUP) || (flag & FLAG_CA_ALERT) ||
		inet_csk(sk)->icsk_ca_state != TCP_CA_Open;
}

/* Decide wheather to run the increase function of congestion control. */
static inline bool tcp_may_raise_cwnd(const struct sock *sk, const int flag)
{
	if (tcp_in_cwnd_reduction(sk))
		return false;

	/* If reordering is high then always grow cwnd whenever data is
	 * delivered regardless of its ordering. Otherwise stay conservative
	 * and only grow cwnd on in-order delivery (RFC5681). A stretched ACK w/
	 * new SACK or ECE mark may first advance cwnd here and later reduce
	 * cwnd in tcp_fastretrans_alert() based on more states.
	 */
	if (tcp_sk(sk)->reordering > sysctl_tcp_reordering)
		return flag & FLAG_FORWARD_PROGRESS;

	return flag & FLAG_DATA_ACKED;
}

/* Check that window update is acceptable.
 * The function assumes that snd_una<=ack<=snd_next.
 */
static inline bool tcp_may_update_window(const struct tcp_sock *tp,
					const u32 ack, const u32 ack_seq,
					const u32 nwin)
{
	return	after(ack, tp->snd_una) ||
		after(ack_seq, tp->snd_wl1) ||
		(ack_seq == tp->snd_wl1 && nwin > tp->snd_wnd);
}

/* Update our send window.
 *
 * Window update algorithm, described in RFC793/RFC1122 (used in linux-2.2
 * and in FreeBSD. NetBSD's one is even worse.) is wrong.
 */
static int tcp_ack_update_window(struct sock *sk, const struct sk_buff *skb, u32 ack,
				 u32 ack_seq)
{
	struct tcp_sock *tp = tcp_sk(sk);
	int flag = 0;
	u32 nwin = ntohs(tcp_hdr(skb)->window);

	if (likely(!tcp_hdr(skb)->syn))
		nwin <<= tp->rx_opt.snd_wscale;

	if (tcp_may_update_window(tp, ack, ack_seq, nwin)) {
		flag |= FLAG_WIN_UPDATE;
		tcp_update_wl(tp, ack_seq);

		if (tp->snd_wnd != nwin) {
			tp->snd_wnd = nwin;

			/* Note, it is the only place, where
			 * fast path is recovered for sending TCP.
			 */
			tp->pred_flags = 0;
			tcp_fast_path_check(sk);

			if (nwin > tp->max_window) {
				tp->max_window = nwin;
				tcp_sync_mss(sk, inet_csk(sk)->icsk_pmtu_cookie);
			}
		}
	}

	tp->snd_una = ack;

	return flag;
}

/* RFC 5961 7 [ACK Throttling] */
static void tcp_send_challenge_ack(struct sock *sk)
{
	/* unprotected vars, we dont care of overwrites */
	static u32 challenge_timestamp;
	static unsigned int challenge_count;
<<<<<<< HEAD
	u32 now = jiffies / HZ;
	u32 count;
=======
	u32 count, now;
>>>>>>> a0bfd9aa

	/* Check host-wide RFC 5961 rate limit. */
	now = jiffies / HZ;
	if (now != challenge_timestamp) {
		u32 half = (sysctl_tcp_challenge_ack_limit + 1) >> 1;

		challenge_timestamp = now;
		WRITE_ONCE(challenge_count, half +
			   prandom_u32_max(sysctl_tcp_challenge_ack_limit));
	}
	count = READ_ONCE(challenge_count);
	if (count > 0) {
		WRITE_ONCE(challenge_count, count - 1);
		NET_INC_STATS_BH(sock_net(sk), LINUX_MIB_TCPCHALLENGEACK);
		tcp_send_ack(sk);
	}
}

static void tcp_store_ts_recent(struct tcp_sock *tp)
{
	tp->rx_opt.ts_recent = tp->rx_opt.rcv_tsval;
	tp->rx_opt.ts_recent_stamp = get_seconds();
}

static void tcp_replace_ts_recent(struct tcp_sock *tp, u32 seq)
{
	if (tp->rx_opt.saw_tstamp && !after(seq, tp->rcv_wup)) {
		/* PAWS bug workaround wrt. ACK frames, the PAWS discard
		 * extra check below makes sure this can only happen
		 * for pure ACK frames.  -DaveM
		 *
		 * Not only, also it occurs for expired timestamps.
		 */

		if (tcp_paws_check(&tp->rx_opt, 0))
			tcp_store_ts_recent(tp);
	}
}

/* This routine deals with acks during a TLP episode.
 * Ref: loss detection algorithm in draft-dukkipati-tcpm-tcp-loss-probe.
 */
static void tcp_process_tlp_ack(struct sock *sk, u32 ack, int flag)
{
	struct tcp_sock *tp = tcp_sk(sk);
	bool is_tlp_dupack = (ack == tp->tlp_high_seq) &&
			     !(flag & (FLAG_SND_UNA_ADVANCED |
				       FLAG_NOT_DUP | FLAG_DATA_SACKED));

	/* Mark the end of TLP episode on receiving TLP dupack or when
	 * ack is after tlp_high_seq.
	 */
	if (is_tlp_dupack) {
		tp->tlp_high_seq = 0;
		return;
	}

	if (after(ack, tp->tlp_high_seq)) {
		tp->tlp_high_seq = 0;
		/* Don't reduce cwnd if DSACK arrives for TLP retrans. */
		if (!(flag & FLAG_DSACKING_ACK)) {
			tcp_init_cwnd_reduction(sk);
			tcp_set_ca_state(sk, TCP_CA_CWR);
			tcp_end_cwnd_reduction(sk);
			tcp_try_keep_open(sk);
			NET_INC_STATS_BH(sock_net(sk),
					 LINUX_MIB_TCPLOSSPROBERECOVERY);
		}
	}
}

static inline void tcp_in_ack_event(struct sock *sk, u32 flags)
{
	const struct inet_connection_sock *icsk = inet_csk(sk);

	if (icsk->icsk_ca_ops->in_ack_event)
		icsk->icsk_ca_ops->in_ack_event(sk, flags);
}

/* This routine deals with incoming acks, but not outgoing ones. */
static int tcp_ack(struct sock *sk, const struct sk_buff *skb, int flag)
{
	struct inet_connection_sock *icsk = inet_csk(sk);
	struct tcp_sock *tp = tcp_sk(sk);
	u32 prior_snd_una = tp->snd_una;
	u32 ack_seq = TCP_SKB_CB(skb)->seq;
	u32 ack = TCP_SKB_CB(skb)->ack_seq;
	bool is_dupack = false;
	u32 prior_fackets;
	int prior_packets = tp->packets_out;
	const int prior_unsacked = tp->packets_out - tp->sacked_out;
	int acked = 0; /* Number of packets newly acked */
	long sack_rtt_us = -1L;

	/* We very likely will need to access write queue head. */
	prefetchw(sk->sk_write_queue.next);

	/* If the ack is older than previous acks
	 * then we can probably ignore it.
	 */
	if (before(ack, prior_snd_una)) {
		/* RFC 5961 5.2 [Blind Data Injection Attack].[Mitigation] */
		if (before(ack, prior_snd_una - tp->max_window)) {
			tcp_send_challenge_ack(sk);
			return -1;
		}
		goto old_ack;
	}

	/* If the ack includes data we haven't sent yet, discard
	 * this segment (RFC793 Section 3.9).
	 */
	if (after(ack, tp->snd_nxt))
		goto invalid_ack;

	if (icsk->icsk_pending == ICSK_TIME_EARLY_RETRANS ||
	    icsk->icsk_pending == ICSK_TIME_LOSS_PROBE)
		tcp_rearm_rto(sk);

	if (after(ack, prior_snd_una)) {
		flag |= FLAG_SND_UNA_ADVANCED;
		icsk->icsk_retransmits = 0;
	}

	prior_fackets = tp->fackets_out;

	/* ts_recent update must be made after we are sure that the packet
	 * is in window.
	 */
	if (flag & FLAG_UPDATE_TS_RECENT)
		tcp_replace_ts_recent(tp, TCP_SKB_CB(skb)->seq);

	if (!(flag & FLAG_SLOWPATH) && after(ack, prior_snd_una)) {
		/* Window is constant, pure forward advance.
		 * No more checks are required.
		 * Note, we use the fact that SND.UNA>=SND.WL2.
		 */
		tcp_update_wl(tp, ack_seq);
		tp->snd_una = ack;
		flag |= FLAG_WIN_UPDATE;

		tcp_in_ack_event(sk, CA_ACK_WIN_UPDATE);

		NET_INC_STATS_BH(sock_net(sk), LINUX_MIB_TCPHPACKS);
	} else {
		u32 ack_ev_flags = CA_ACK_SLOWPATH;

		if (ack_seq != TCP_SKB_CB(skb)->end_seq)
			flag |= FLAG_DATA;
		else
			NET_INC_STATS_BH(sock_net(sk), LINUX_MIB_TCPPUREACKS);

		flag |= tcp_ack_update_window(sk, skb, ack, ack_seq);

		if (TCP_SKB_CB(skb)->sacked)
			flag |= tcp_sacktag_write_queue(sk, skb, prior_snd_una,
							&sack_rtt_us);

		if (tcp_ecn_rcv_ecn_echo(tp, tcp_hdr(skb))) {
			flag |= FLAG_ECE;
			ack_ev_flags |= CA_ACK_ECE;
		}

		if (flag & FLAG_WIN_UPDATE)
			ack_ev_flags |= CA_ACK_WIN_UPDATE;

		tcp_in_ack_event(sk, ack_ev_flags);
	}

	/* We passed data and got it acked, remove any soft error
	 * log. Something worked...
	 */
	sk->sk_err_soft = 0;
	icsk->icsk_probes_out = 0;
	tp->rcv_tstamp = tcp_time_stamp;
	if (!prior_packets)
		goto no_queue;

	/* See if we can take anything off of the retransmit queue. */
	acked = tp->packets_out;
	flag |= tcp_clean_rtx_queue(sk, prior_fackets, prior_snd_una,
				    sack_rtt_us);
	acked -= tp->packets_out;

	/* Advance cwnd if state allows */
	if (tcp_may_raise_cwnd(sk, flag))
		tcp_cong_avoid(sk, ack, acked);

	if (tcp_ack_is_dubious(sk, flag)) {
		is_dupack = !(flag & (FLAG_SND_UNA_ADVANCED | FLAG_NOT_DUP));
		tcp_fastretrans_alert(sk, acked, prior_unsacked,
				      is_dupack, flag);
	}
	if (tp->tlp_high_seq)
		tcp_process_tlp_ack(sk, ack, flag);

	if ((flag & FLAG_FORWARD_PROGRESS) || !(flag & FLAG_NOT_DUP)) {
		struct dst_entry *dst = __sk_dst_get(sk);
		if (dst)
			dst_confirm(dst);
	}

	if (icsk->icsk_pending == ICSK_TIME_RETRANS)
		tcp_schedule_loss_probe(sk);
	tcp_update_pacing_rate(sk);
	return 1;

no_queue:
	/* If data was DSACKed, see if we can undo a cwnd reduction. */
	if (flag & FLAG_DSACKING_ACK)
		tcp_fastretrans_alert(sk, acked, prior_unsacked,
				      is_dupack, flag);
	/* If this ack opens up a zero window, clear backoff.  It was
	 * being used to time the probes, and is probably far higher than
	 * it needs to be for normal retransmission.
	 */
	if (tcp_send_head(sk))
		tcp_ack_probe(sk);

	if (tp->tlp_high_seq)
		tcp_process_tlp_ack(sk, ack, flag);
	return 1;

invalid_ack:
	SOCK_DEBUG(sk, "Ack %u after %u:%u\n", ack, tp->snd_una, tp->snd_nxt);
	return -1;

old_ack:
	/* If data was SACKed, tag it and see if we should send more data.
	 * If data was DSACKed, see if we can undo a cwnd reduction.
	 */
	if (TCP_SKB_CB(skb)->sacked) {
		flag |= tcp_sacktag_write_queue(sk, skb, prior_snd_una,
						&sack_rtt_us);
		tcp_fastretrans_alert(sk, acked, prior_unsacked,
				      is_dupack, flag);
	}

	SOCK_DEBUG(sk, "Ack %u before %u:%u\n", ack, tp->snd_una, tp->snd_nxt);
	return 0;
}

/* Look for tcp options. Normally only called on SYN and SYNACK packets.
 * But, this can also be called on packets in the established flow when
 * the fast version below fails.
 */
void tcp_parse_options(const struct sk_buff *skb,
		       struct tcp_options_received *opt_rx, int estab,
		       struct tcp_fastopen_cookie *foc)
{
	const unsigned char *ptr;
	const struct tcphdr *th = tcp_hdr(skb);
	int length = (th->doff * 4) - sizeof(struct tcphdr);

	ptr = (const unsigned char *)(th + 1);
	opt_rx->saw_tstamp = 0;

	while (length > 0) {
		int opcode = *ptr++;
		int opsize;

		switch (opcode) {
		case TCPOPT_EOL:
			return;
		case TCPOPT_NOP:	/* Ref: RFC 793 section 3.1 */
			length--;
			continue;
		default:
			opsize = *ptr++;
			if (opsize < 2) /* "silly options" */
				return;
			if (opsize > length)
				return;	/* don't parse partial options */
			switch (opcode) {
			case TCPOPT_MSS:
				if (opsize == TCPOLEN_MSS && th->syn && !estab) {
					u16 in_mss = get_unaligned_be16(ptr);
					if (in_mss) {
						if (opt_rx->user_mss &&
						    opt_rx->user_mss < in_mss)
							in_mss = opt_rx->user_mss;
						opt_rx->mss_clamp = in_mss;
					}
				}
				break;
			case TCPOPT_WINDOW:
				if (opsize == TCPOLEN_WINDOW && th->syn &&
				    !estab && sysctl_tcp_window_scaling) {
					__u8 snd_wscale = *(__u8 *)ptr;
					opt_rx->wscale_ok = 1;
					if (snd_wscale > 14) {
						net_info_ratelimited("%s: Illegal window scaling value %d >14 received\n",
								     __func__,
								     snd_wscale);
						snd_wscale = 14;
					}
					opt_rx->snd_wscale = snd_wscale;
				}
				break;
			case TCPOPT_TIMESTAMP:
				if ((opsize == TCPOLEN_TIMESTAMP) &&
				    ((estab && opt_rx->tstamp_ok) ||
				     (!estab && sysctl_tcp_timestamps))) {
					opt_rx->saw_tstamp = 1;
					opt_rx->rcv_tsval = get_unaligned_be32(ptr);
					opt_rx->rcv_tsecr = get_unaligned_be32(ptr + 4);
				}
				break;
			case TCPOPT_SACK_PERM:
				if (opsize == TCPOLEN_SACK_PERM && th->syn &&
				    !estab && sysctl_tcp_sack) {
					opt_rx->sack_ok = TCP_SACK_SEEN;
					tcp_sack_reset(opt_rx);
				}
				break;

			case TCPOPT_SACK:
				if ((opsize >= (TCPOLEN_SACK_BASE + TCPOLEN_SACK_PERBLOCK)) &&
				   !((opsize - TCPOLEN_SACK_BASE) % TCPOLEN_SACK_PERBLOCK) &&
				   opt_rx->sack_ok) {
					TCP_SKB_CB(skb)->sacked = (ptr - 2) - (unsigned char *)th;
				}
				break;
#ifdef CONFIG_TCP_MD5SIG
			case TCPOPT_MD5SIG:
				/*
				 * The MD5 Hash has already been
				 * checked (see tcp_v{4,6}_do_rcv()).
				 */
				break;
#endif
			case TCPOPT_EXP:
				/* Fast Open option shares code 254 using a
				 * 16 bits magic number. It's valid only in
				 * SYN or SYN-ACK with an even size.
				 */
				if (opsize < TCPOLEN_EXP_FASTOPEN_BASE ||
				    get_unaligned_be16(ptr) != TCPOPT_FASTOPEN_MAGIC ||
				    foc == NULL || !th->syn || (opsize & 1))
					break;
				foc->len = opsize - TCPOLEN_EXP_FASTOPEN_BASE;
				if (foc->len >= TCP_FASTOPEN_COOKIE_MIN &&
				    foc->len <= TCP_FASTOPEN_COOKIE_MAX)
					memcpy(foc->val, ptr + 2, foc->len);
				else if (foc->len != 0)
					foc->len = -1;
				break;

			}
			ptr += opsize-2;
			length -= opsize;
		}
	}
}
EXPORT_SYMBOL(tcp_parse_options);

static bool tcp_parse_aligned_timestamp(struct tcp_sock *tp, const struct tcphdr *th)
{
	const __be32 *ptr = (const __be32 *)(th + 1);

	if (*ptr == htonl((TCPOPT_NOP << 24) | (TCPOPT_NOP << 16)
			  | (TCPOPT_TIMESTAMP << 8) | TCPOLEN_TIMESTAMP)) {
		tp->rx_opt.saw_tstamp = 1;
		++ptr;
		tp->rx_opt.rcv_tsval = ntohl(*ptr);
		++ptr;
		if (*ptr)
			tp->rx_opt.rcv_tsecr = ntohl(*ptr) - tp->tsoffset;
		else
			tp->rx_opt.rcv_tsecr = 0;
		return true;
	}
	return false;
}

/* Fast parse options. This hopes to only see timestamps.
 * If it is wrong it falls back on tcp_parse_options().
 */
static bool tcp_fast_parse_options(const struct sk_buff *skb,
				   const struct tcphdr *th, struct tcp_sock *tp)
{
	/* In the spirit of fast parsing, compare doff directly to constant
	 * values.  Because equality is used, short doff can be ignored here.
	 */
	if (th->doff == (sizeof(*th) / 4)) {
		tp->rx_opt.saw_tstamp = 0;
		return false;
	} else if (tp->rx_opt.tstamp_ok &&
		   th->doff == ((sizeof(*th) + TCPOLEN_TSTAMP_ALIGNED) / 4)) {
		if (tcp_parse_aligned_timestamp(tp, th))
			return true;
	}

	tcp_parse_options(skb, &tp->rx_opt, 1, NULL);
	if (tp->rx_opt.saw_tstamp && tp->rx_opt.rcv_tsecr)
		tp->rx_opt.rcv_tsecr -= tp->tsoffset;

	return true;
}

#ifdef CONFIG_TCP_MD5SIG
/*
 * Parse MD5 Signature option
 */
const u8 *tcp_parse_md5sig_option(const struct tcphdr *th)
{
	int length = (th->doff << 2) - sizeof(*th);
	const u8 *ptr = (const u8 *)(th + 1);

	/* If the TCP option is too short, we can short cut */
	if (length < TCPOLEN_MD5SIG)
		return NULL;

	while (length > 0) {
		int opcode = *ptr++;
		int opsize;

		switch (opcode) {
		case TCPOPT_EOL:
			return NULL;
		case TCPOPT_NOP:
			length--;
			continue;
		default:
			opsize = *ptr++;
			if (opsize < 2 || opsize > length)
				return NULL;
			if (opcode == TCPOPT_MD5SIG)
				return opsize == TCPOLEN_MD5SIG ? ptr : NULL;
		}
		ptr += opsize - 2;
		length -= opsize;
	}
	return NULL;
}
EXPORT_SYMBOL(tcp_parse_md5sig_option);
#endif

/* Sorry, PAWS as specified is broken wrt. pure-ACKs -DaveM
 *
 * It is not fatal. If this ACK does _not_ change critical state (seqs, window)
 * it can pass through stack. So, the following predicate verifies that
 * this segment is not used for anything but congestion avoidance or
 * fast retransmit. Moreover, we even are able to eliminate most of such
 * second order effects, if we apply some small "replay" window (~RTO)
 * to timestamp space.
 *
 * All these measures still do not guarantee that we reject wrapped ACKs
 * on networks with high bandwidth, when sequence space is recycled fastly,
 * but it guarantees that such events will be very rare and do not affect
 * connection seriously. This doesn't look nice, but alas, PAWS is really
 * buggy extension.
 *
 * [ Later note. Even worse! It is buggy for segments _with_ data. RFC
 * states that events when retransmit arrives after original data are rare.
 * It is a blatant lie. VJ forgot about fast retransmit! 8)8) It is
 * the biggest problem on large power networks even with minor reordering.
 * OK, let's give it small replay window. If peer clock is even 1hz, it is safe
 * up to bandwidth of 18Gigabit/sec. 8) ]
 */

static int tcp_disordered_ack(const struct sock *sk, const struct sk_buff *skb)
{
	const struct tcp_sock *tp = tcp_sk(sk);
	const struct tcphdr *th = tcp_hdr(skb);
	u32 seq = TCP_SKB_CB(skb)->seq;
	u32 ack = TCP_SKB_CB(skb)->ack_seq;

	return (/* 1. Pure ACK with correct sequence number. */
		(th->ack && seq == TCP_SKB_CB(skb)->end_seq && seq == tp->rcv_nxt) &&

		/* 2. ... and duplicate ACK. */
		ack == tp->snd_una &&

		/* 3. ... and does not update window. */
		!tcp_may_update_window(tp, ack, seq, ntohs(th->window) << tp->rx_opt.snd_wscale) &&

		/* 4. ... and sits in replay window. */
		(s32)(tp->rx_opt.ts_recent - tp->rx_opt.rcv_tsval) <= (inet_csk(sk)->icsk_rto * 1024) / HZ);
}

static inline bool tcp_paws_discard(const struct sock *sk,
				   const struct sk_buff *skb)
{
	const struct tcp_sock *tp = tcp_sk(sk);

	return !tcp_paws_check(&tp->rx_opt, TCP_PAWS_WINDOW) &&
	       !tcp_disordered_ack(sk, skb);
}

/* Check segment sequence number for validity.
 *
 * Segment controls are considered valid, if the segment
 * fits to the window after truncation to the window. Acceptability
 * of data (and SYN, FIN, of course) is checked separately.
 * See tcp_data_queue(), for example.
 *
 * Also, controls (RST is main one) are accepted using RCV.WUP instead
 * of RCV.NXT. Peer still did not advance his SND.UNA when we
 * delayed ACK, so that hisSND.UNA<=ourRCV.WUP.
 * (borrowed from freebsd)
 */

static inline bool tcp_sequence(const struct tcp_sock *tp, u32 seq, u32 end_seq)
{
	return	!before(end_seq, tp->rcv_wup) &&
		!after(seq, tp->rcv_nxt + tcp_receive_window(tp));
}

/* When we get a reset we do this. */
void tcp_reset(struct sock *sk)
{
	/* We want the right error as BSD sees it (and indeed as we do). */
	switch (sk->sk_state) {
	case TCP_SYN_SENT:
		sk->sk_err = ECONNREFUSED;
		break;
	case TCP_CLOSE_WAIT:
		sk->sk_err = EPIPE;
		break;
	case TCP_CLOSE:
		return;
	default:
		sk->sk_err = ECONNRESET;
	}
	/* This barrier is coupled with smp_rmb() in tcp_poll() */
	smp_wmb();

	if (!sock_flag(sk, SOCK_DEAD))
		sk->sk_error_report(sk);

	tcp_done(sk);
}

/*
 * 	Process the FIN bit. This now behaves as it is supposed to work
 *	and the FIN takes effect when it is validly part of sequence
 *	space. Not before when we get holes.
 *
 *	If we are ESTABLISHED, a received fin moves us to CLOSE-WAIT
 *	(and thence onto LAST-ACK and finally, CLOSE, we never enter
 *	TIME-WAIT)
 *
 *	If we are in FINWAIT-1, a received FIN indicates simultaneous
 *	close and we go into CLOSING (and later onto TIME-WAIT)
 *
 *	If we are in FINWAIT-2, a received FIN moves us to TIME-WAIT.
 */
static void tcp_fin(struct sock *sk)
{
	struct tcp_sock *tp = tcp_sk(sk);
	const struct dst_entry *dst;

	inet_csk_schedule_ack(sk);

	sk->sk_shutdown |= RCV_SHUTDOWN;
	sock_set_flag(sk, SOCK_DONE);

	switch (sk->sk_state) {
	case TCP_SYN_RECV:
	case TCP_ESTABLISHED:
		/* Move to CLOSE_WAIT */
		tcp_set_state(sk, TCP_CLOSE_WAIT);
		dst = __sk_dst_get(sk);
		if (!dst || !dst_metric(dst, RTAX_QUICKACK))
			inet_csk(sk)->icsk_ack.pingpong = 1;
		break;

	case TCP_CLOSE_WAIT:
	case TCP_CLOSING:
		/* Received a retransmission of the FIN, do
		 * nothing.
		 */
		break;
	case TCP_LAST_ACK:
		/* RFC793: Remain in the LAST-ACK state. */
		break;

	case TCP_FIN_WAIT1:
		/* This case occurs when a simultaneous close
		 * happens, we must ack the received FIN and
		 * enter the CLOSING state.
		 */
		tcp_send_ack(sk);
		tcp_set_state(sk, TCP_CLOSING);
		break;
	case TCP_FIN_WAIT2:
		/* Received a FIN -- send ACK and enter TIME_WAIT. */
		tcp_send_ack(sk);
		tcp_time_wait(sk, TCP_TIME_WAIT, 0);
		break;
	default:
		/* Only TCP_LISTEN and TCP_CLOSE are left, in these
		 * cases we should never reach this piece of code.
		 */
		pr_err("%s: Impossible, sk->sk_state=%d\n",
		       __func__, sk->sk_state);
		break;
	}

	/* It _is_ possible, that we have something out-of-order _after_ FIN.
	 * Probably, we should reset in this case. For now drop them.
	 */
	__skb_queue_purge(&tp->out_of_order_queue);
	if (tcp_is_sack(tp))
		tcp_sack_reset(&tp->rx_opt);
	sk_mem_reclaim(sk);

	if (!sock_flag(sk, SOCK_DEAD)) {
		sk->sk_state_change(sk);

		/* Do not send POLL_HUP for half duplex close. */
		if (sk->sk_shutdown == SHUTDOWN_MASK ||
		    sk->sk_state == TCP_CLOSE)
			sk_wake_async(sk, SOCK_WAKE_WAITD, POLL_HUP);
		else
			sk_wake_async(sk, SOCK_WAKE_WAITD, POLL_IN);
	}
}

static inline bool tcp_sack_extend(struct tcp_sack_block *sp, u32 seq,
				  u32 end_seq)
{
	if (!after(seq, sp->end_seq) && !after(sp->start_seq, end_seq)) {
		if (before(seq, sp->start_seq))
			sp->start_seq = seq;
		if (after(end_seq, sp->end_seq))
			sp->end_seq = end_seq;
		return true;
	}
	return false;
}

static void tcp_dsack_set(struct sock *sk, u32 seq, u32 end_seq)
{
	struct tcp_sock *tp = tcp_sk(sk);

	if (tcp_is_sack(tp) && sysctl_tcp_dsack) {
		int mib_idx;

		if (before(seq, tp->rcv_nxt))
			mib_idx = LINUX_MIB_TCPDSACKOLDSENT;
		else
			mib_idx = LINUX_MIB_TCPDSACKOFOSENT;

		NET_INC_STATS_BH(sock_net(sk), mib_idx);

		tp->rx_opt.dsack = 1;
		tp->duplicate_sack[0].start_seq = seq;
		tp->duplicate_sack[0].end_seq = end_seq;
	}
}

static void tcp_dsack_extend(struct sock *sk, u32 seq, u32 end_seq)
{
	struct tcp_sock *tp = tcp_sk(sk);

	if (!tp->rx_opt.dsack)
		tcp_dsack_set(sk, seq, end_seq);
	else
		tcp_sack_extend(tp->duplicate_sack, seq, end_seq);
}

static void tcp_send_dupack(struct sock *sk, const struct sk_buff *skb)
{
	struct tcp_sock *tp = tcp_sk(sk);

	if (TCP_SKB_CB(skb)->end_seq != TCP_SKB_CB(skb)->seq &&
	    before(TCP_SKB_CB(skb)->seq, tp->rcv_nxt)) {
		NET_INC_STATS_BH(sock_net(sk), LINUX_MIB_DELAYEDACKLOST);
		tcp_enter_quickack_mode(sk);

		if (tcp_is_sack(tp) && sysctl_tcp_dsack) {
			u32 end_seq = TCP_SKB_CB(skb)->end_seq;

			if (after(TCP_SKB_CB(skb)->end_seq, tp->rcv_nxt))
				end_seq = tp->rcv_nxt;
			tcp_dsack_set(sk, TCP_SKB_CB(skb)->seq, end_seq);
		}
	}

	tcp_send_ack(sk);
}

/* These routines update the SACK block as out-of-order packets arrive or
 * in-order packets close up the sequence space.
 */
static void tcp_sack_maybe_coalesce(struct tcp_sock *tp)
{
	int this_sack;
	struct tcp_sack_block *sp = &tp->selective_acks[0];
	struct tcp_sack_block *swalk = sp + 1;

	/* See if the recent change to the first SACK eats into
	 * or hits the sequence space of other SACK blocks, if so coalesce.
	 */
	for (this_sack = 1; this_sack < tp->rx_opt.num_sacks;) {
		if (tcp_sack_extend(sp, swalk->start_seq, swalk->end_seq)) {
			int i;

			/* Zap SWALK, by moving every further SACK up by one slot.
			 * Decrease num_sacks.
			 */
			tp->rx_opt.num_sacks--;
			for (i = this_sack; i < tp->rx_opt.num_sacks; i++)
				sp[i] = sp[i + 1];
			continue;
		}
		this_sack++, swalk++;
	}
}

static void tcp_sack_new_ofo_skb(struct sock *sk, u32 seq, u32 end_seq)
{
	struct tcp_sock *tp = tcp_sk(sk);
	struct tcp_sack_block *sp = &tp->selective_acks[0];
	int cur_sacks = tp->rx_opt.num_sacks;
	int this_sack;

	if (!cur_sacks)
		goto new_sack;

	for (this_sack = 0; this_sack < cur_sacks; this_sack++, sp++) {
		if (tcp_sack_extend(sp, seq, end_seq)) {
			/* Rotate this_sack to the first one. */
			for (; this_sack > 0; this_sack--, sp--)
				swap(*sp, *(sp - 1));
			if (cur_sacks > 1)
				tcp_sack_maybe_coalesce(tp);
			return;
		}
	}

	/* Could not find an adjacent existing SACK, build a new one,
	 * put it at the front, and shift everyone else down.  We
	 * always know there is at least one SACK present already here.
	 *
	 * If the sack array is full, forget about the last one.
	 */
	if (this_sack >= TCP_NUM_SACKS) {
		this_sack--;
		tp->rx_opt.num_sacks--;
		sp--;
	}
	for (; this_sack > 0; this_sack--, sp--)
		*sp = *(sp - 1);

new_sack:
	/* Build the new head SACK, and we're done. */
	sp->start_seq = seq;
	sp->end_seq = end_seq;
	tp->rx_opt.num_sacks++;
}

/* RCV.NXT advances, some SACKs should be eaten. */

static void tcp_sack_remove(struct tcp_sock *tp)
{
	struct tcp_sack_block *sp = &tp->selective_acks[0];
	int num_sacks = tp->rx_opt.num_sacks;
	int this_sack;

	/* Empty ofo queue, hence, all the SACKs are eaten. Clear. */
	if (skb_queue_empty(&tp->out_of_order_queue)) {
		tp->rx_opt.num_sacks = 0;
		return;
	}

	for (this_sack = 0; this_sack < num_sacks;) {
		/* Check if the start of the sack is covered by RCV.NXT. */
		if (!before(tp->rcv_nxt, sp->start_seq)) {
			int i;

			/* RCV.NXT must cover all the block! */
			WARN_ON(before(tp->rcv_nxt, sp->end_seq));

			/* Zap this SACK, by moving forward any other SACKS. */
			for (i = this_sack+1; i < num_sacks; i++)
				tp->selective_acks[i-1] = tp->selective_acks[i];
			num_sacks--;
			continue;
		}
		this_sack++;
		sp++;
	}
	tp->rx_opt.num_sacks = num_sacks;
}

/**
 * tcp_try_coalesce - try to merge skb to prior one
 * @sk: socket
 * @to: prior buffer
 * @from: buffer to add in queue
 * @fragstolen: pointer to boolean
 *
 * Before queueing skb @from after @to, try to merge them
 * to reduce overall memory use and queue lengths, if cost is small.
 * Packets in ofo or receive queues can stay a long time.
 * Better try to coalesce them right now to avoid future collapses.
 * Returns true if caller should free @from instead of queueing it
 */
static bool tcp_try_coalesce(struct sock *sk,
			     struct sk_buff *to,
			     struct sk_buff *from,
			     bool *fragstolen)
{
	int delta;

	*fragstolen = false;

	/* Its possible this segment overlaps with prior segment in queue */
	if (TCP_SKB_CB(from)->seq != TCP_SKB_CB(to)->end_seq)
		return false;

	if (!skb_try_coalesce(to, from, fragstolen, &delta))
		return false;

	atomic_add(delta, &sk->sk_rmem_alloc);
	sk_mem_charge(sk, delta);
	NET_INC_STATS_BH(sock_net(sk), LINUX_MIB_TCPRCVCOALESCE);
	TCP_SKB_CB(to)->end_seq = TCP_SKB_CB(from)->end_seq;
	TCP_SKB_CB(to)->ack_seq = TCP_SKB_CB(from)->ack_seq;
	TCP_SKB_CB(to)->tcp_flags |= TCP_SKB_CB(from)->tcp_flags;
	return true;
}

/* This one checks to see if we can put data from the
 * out_of_order queue into the receive_queue.
 */
static void tcp_ofo_queue(struct sock *sk)
{
	struct tcp_sock *tp = tcp_sk(sk);
	__u32 dsack_high = tp->rcv_nxt;
	struct sk_buff *skb, *tail;
	bool fragstolen, eaten;

	while ((skb = skb_peek(&tp->out_of_order_queue)) != NULL) {
		if (after(TCP_SKB_CB(skb)->seq, tp->rcv_nxt))
			break;

		if (before(TCP_SKB_CB(skb)->seq, dsack_high)) {
			__u32 dsack = dsack_high;
			if (before(TCP_SKB_CB(skb)->end_seq, dsack_high))
				dsack_high = TCP_SKB_CB(skb)->end_seq;
			tcp_dsack_extend(sk, TCP_SKB_CB(skb)->seq, dsack);
		}

		__skb_unlink(skb, &tp->out_of_order_queue);
		if (!after(TCP_SKB_CB(skb)->end_seq, tp->rcv_nxt)) {
			SOCK_DEBUG(sk, "ofo packet was already received\n");
			__kfree_skb(skb);
			continue;
		}
		SOCK_DEBUG(sk, "ofo requeuing : rcv_next %X seq %X - %X\n",
			   tp->rcv_nxt, TCP_SKB_CB(skb)->seq,
			   TCP_SKB_CB(skb)->end_seq);

		tail = skb_peek_tail(&sk->sk_receive_queue);
		eaten = tail && tcp_try_coalesce(sk, tail, skb, &fragstolen);
		tp->rcv_nxt = TCP_SKB_CB(skb)->end_seq;
		if (!eaten)
			__skb_queue_tail(&sk->sk_receive_queue, skb);
		if (TCP_SKB_CB(skb)->tcp_flags & TCPHDR_FIN)
			tcp_fin(sk);
		if (eaten)
			kfree_skb_partial(skb, fragstolen);
	}
}

static bool tcp_prune_ofo_queue(struct sock *sk);
static int tcp_prune_queue(struct sock *sk);

static int tcp_try_rmem_schedule(struct sock *sk, struct sk_buff *skb,
				 unsigned int size)
{
	if (atomic_read(&sk->sk_rmem_alloc) > sk->sk_rcvbuf ||
	    !sk_rmem_schedule(sk, skb, size)) {

		if (tcp_prune_queue(sk) < 0)
			return -1;

		if (!sk_rmem_schedule(sk, skb, size)) {
			if (!tcp_prune_ofo_queue(sk))
				return -1;

			if (!sk_rmem_schedule(sk, skb, size))
				return -1;
		}
	}
	return 0;
}

static void tcp_data_queue_ofo(struct sock *sk, struct sk_buff *skb)
{
	struct tcp_sock *tp = tcp_sk(sk);
	struct sk_buff *skb1;
	u32 seq, end_seq;

	tcp_ecn_check_ce(tp, skb);

	if (unlikely(tcp_try_rmem_schedule(sk, skb, skb->truesize))) {
		NET_INC_STATS_BH(sock_net(sk), LINUX_MIB_TCPOFODROP);
		__kfree_skb(skb);
		return;
	}

	/* Disable header prediction. */
	tp->pred_flags = 0;
	inet_csk_schedule_ack(sk);

	NET_INC_STATS_BH(sock_net(sk), LINUX_MIB_TCPOFOQUEUE);
	SOCK_DEBUG(sk, "out of order segment: rcv_next %X seq %X - %X\n",
		   tp->rcv_nxt, TCP_SKB_CB(skb)->seq, TCP_SKB_CB(skb)->end_seq);

	skb1 = skb_peek_tail(&tp->out_of_order_queue);
	if (!skb1) {
		/* Initial out of order segment, build 1 SACK. */
		if (tcp_is_sack(tp)) {
			tp->rx_opt.num_sacks = 1;
			tp->selective_acks[0].start_seq = TCP_SKB_CB(skb)->seq;
			tp->selective_acks[0].end_seq =
						TCP_SKB_CB(skb)->end_seq;
		}
		__skb_queue_head(&tp->out_of_order_queue, skb);
		goto end;
	}

	seq = TCP_SKB_CB(skb)->seq;
	end_seq = TCP_SKB_CB(skb)->end_seq;

	if (seq == TCP_SKB_CB(skb1)->end_seq) {
		bool fragstolen;

		if (!tcp_try_coalesce(sk, skb1, skb, &fragstolen)) {
			__skb_queue_after(&tp->out_of_order_queue, skb1, skb);
		} else {
			tcp_grow_window(sk, skb);
			kfree_skb_partial(skb, fragstolen);
			skb = NULL;
		}

		if (!tp->rx_opt.num_sacks ||
		    tp->selective_acks[0].end_seq != seq)
			goto add_sack;

		/* Common case: data arrive in order after hole. */
		tp->selective_acks[0].end_seq = end_seq;
		goto end;
	}

	/* Find place to insert this segment. */
	while (1) {
		if (!after(TCP_SKB_CB(skb1)->seq, seq))
			break;
		if (skb_queue_is_first(&tp->out_of_order_queue, skb1)) {
			skb1 = NULL;
			break;
		}
		skb1 = skb_queue_prev(&tp->out_of_order_queue, skb1);
	}

	/* Do skb overlap to previous one? */
	if (skb1 && before(seq, TCP_SKB_CB(skb1)->end_seq)) {
		if (!after(end_seq, TCP_SKB_CB(skb1)->end_seq)) {
			/* All the bits are present. Drop. */
			NET_INC_STATS_BH(sock_net(sk), LINUX_MIB_TCPOFOMERGE);
			__kfree_skb(skb);
			skb = NULL;
			tcp_dsack_set(sk, seq, end_seq);
			goto add_sack;
		}
		if (after(seq, TCP_SKB_CB(skb1)->seq)) {
			/* Partial overlap. */
			tcp_dsack_set(sk, seq,
				      TCP_SKB_CB(skb1)->end_seq);
		} else {
			if (skb_queue_is_first(&tp->out_of_order_queue,
					       skb1))
				skb1 = NULL;
			else
				skb1 = skb_queue_prev(
					&tp->out_of_order_queue,
					skb1);
		}
	}
	if (!skb1)
		__skb_queue_head(&tp->out_of_order_queue, skb);
	else
		__skb_queue_after(&tp->out_of_order_queue, skb1, skb);

	/* And clean segments covered by new one as whole. */
	while (!skb_queue_is_last(&tp->out_of_order_queue, skb)) {
		skb1 = skb_queue_next(&tp->out_of_order_queue, skb);

		if (!after(end_seq, TCP_SKB_CB(skb1)->seq))
			break;
		if (before(end_seq, TCP_SKB_CB(skb1)->end_seq)) {
			tcp_dsack_extend(sk, TCP_SKB_CB(skb1)->seq,
					 end_seq);
			break;
		}
		__skb_unlink(skb1, &tp->out_of_order_queue);
		tcp_dsack_extend(sk, TCP_SKB_CB(skb1)->seq,
				 TCP_SKB_CB(skb1)->end_seq);
		NET_INC_STATS_BH(sock_net(sk), LINUX_MIB_TCPOFOMERGE);
		__kfree_skb(skb1);
	}

add_sack:
	if (tcp_is_sack(tp))
		tcp_sack_new_ofo_skb(sk, seq, end_seq);
end:
	if (skb) {
		tcp_grow_window(sk, skb);
		skb_set_owner_r(skb, sk);
	}
}

static int __must_check tcp_queue_rcv(struct sock *sk, struct sk_buff *skb, int hdrlen,
		  bool *fragstolen)
{
	int eaten;
	struct sk_buff *tail = skb_peek_tail(&sk->sk_receive_queue);

	__skb_pull(skb, hdrlen);
	eaten = (tail &&
		 tcp_try_coalesce(sk, tail, skb, fragstolen)) ? 1 : 0;
	tcp_sk(sk)->rcv_nxt = TCP_SKB_CB(skb)->end_seq;
	if (!eaten) {
		__skb_queue_tail(&sk->sk_receive_queue, skb);
		skb_set_owner_r(skb, sk);
	}
	return eaten;
}

int tcp_send_rcvq(struct sock *sk, struct msghdr *msg, size_t size)
{
	struct sk_buff *skb;
	bool fragstolen;

	if (size == 0)
		return 0;

	skb = alloc_skb(size, sk->sk_allocation);
	if (!skb)
		goto err;

	if (tcp_try_rmem_schedule(sk, skb, skb->truesize))
		goto err_free;

	if (memcpy_fromiovec(skb_put(skb, size), msg->msg_iov, size))
		goto err_free;

	TCP_SKB_CB(skb)->seq = tcp_sk(sk)->rcv_nxt;
	TCP_SKB_CB(skb)->end_seq = TCP_SKB_CB(skb)->seq + size;
	TCP_SKB_CB(skb)->ack_seq = tcp_sk(sk)->snd_una - 1;

	if (tcp_queue_rcv(sk, skb, 0, &fragstolen)) {
		WARN_ON_ONCE(fragstolen); /* should not happen */
		__kfree_skb(skb);
	}
	return size;

err_free:
	kfree_skb(skb);
err:
	return -ENOMEM;
}

static void tcp_data_queue(struct sock *sk, struct sk_buff *skb)
{
	struct tcp_sock *tp = tcp_sk(sk);
	int eaten = -1;
	bool fragstolen = false;

	if (TCP_SKB_CB(skb)->seq == TCP_SKB_CB(skb)->end_seq)
		goto drop;

	skb_dst_drop(skb);
	__skb_pull(skb, tcp_hdr(skb)->doff * 4);

	tcp_ecn_accept_cwr(tp, skb);

	tp->rx_opt.dsack = 0;

	/*  Queue data for delivery to the user.
	 *  Packets in sequence go to the receive queue.
	 *  Out of sequence packets to the out_of_order_queue.
	 */
	if (TCP_SKB_CB(skb)->seq == tp->rcv_nxt) {
		if (tcp_receive_window(tp) == 0)
			goto out_of_window;

		/* Ok. In sequence. In window. */
		if (tp->ucopy.task == current &&
		    tp->copied_seq == tp->rcv_nxt && tp->ucopy.len &&
		    sock_owned_by_user(sk) && !tp->urg_data) {
			int chunk = min_t(unsigned int, skb->len,
					  tp->ucopy.len);

			__set_current_state(TASK_RUNNING);

			local_bh_enable();
			if (!skb_copy_datagram_iovec(skb, 0, tp->ucopy.iov, chunk)) {
				tp->ucopy.len -= chunk;
				tp->copied_seq += chunk;
				eaten = (chunk == skb->len);
				tcp_rcv_space_adjust(sk);
			}
			local_bh_disable();
		}

		if (eaten <= 0) {
queue_and_out:
			if (eaten < 0 &&
			    tcp_try_rmem_schedule(sk, skb, skb->truesize))
				goto drop;

			eaten = tcp_queue_rcv(sk, skb, 0, &fragstolen);
		}
		tp->rcv_nxt = TCP_SKB_CB(skb)->end_seq;
		if (skb->len)
			tcp_event_data_recv(sk, skb);
		if (TCP_SKB_CB(skb)->tcp_flags & TCPHDR_FIN)
			tcp_fin(sk);

		if (!skb_queue_empty(&tp->out_of_order_queue)) {
			tcp_ofo_queue(sk);

			/* RFC2581. 4.2. SHOULD send immediate ACK, when
			 * gap in queue is filled.
			 */
			if (skb_queue_empty(&tp->out_of_order_queue))
				inet_csk(sk)->icsk_ack.pingpong = 0;
		}

		if (tp->rx_opt.num_sacks)
			tcp_sack_remove(tp);

		tcp_fast_path_check(sk);

		if (eaten > 0)
			kfree_skb_partial(skb, fragstolen);
		if (!sock_flag(sk, SOCK_DEAD))
			sk->sk_data_ready(sk);
		return;
	}

	if (!after(TCP_SKB_CB(skb)->end_seq, tp->rcv_nxt)) {
		/* A retransmit, 2nd most common case.  Force an immediate ack. */
		NET_INC_STATS_BH(sock_net(sk), LINUX_MIB_DELAYEDACKLOST);
		tcp_dsack_set(sk, TCP_SKB_CB(skb)->seq, TCP_SKB_CB(skb)->end_seq);

out_of_window:
		tcp_enter_quickack_mode(sk);
		inet_csk_schedule_ack(sk);
drop:
		__kfree_skb(skb);
		return;
	}

	/* Out of window. F.e. zero window probe. */
	if (!before(TCP_SKB_CB(skb)->seq, tp->rcv_nxt + tcp_receive_window(tp)))
		goto out_of_window;

	tcp_enter_quickack_mode(sk);

	if (before(TCP_SKB_CB(skb)->seq, tp->rcv_nxt)) {
		/* Partial packet, seq < rcv_next < end_seq */
		SOCK_DEBUG(sk, "partial packet: rcv_next %X seq %X - %X\n",
			   tp->rcv_nxt, TCP_SKB_CB(skb)->seq,
			   TCP_SKB_CB(skb)->end_seq);

		tcp_dsack_set(sk, TCP_SKB_CB(skb)->seq, tp->rcv_nxt);

		/* If window is closed, drop tail of packet. But after
		 * remembering D-SACK for its head made in previous line.
		 */
		if (!tcp_receive_window(tp))
			goto out_of_window;
		goto queue_and_out;
	}

	tcp_data_queue_ofo(sk, skb);
}

static struct sk_buff *tcp_collapse_one(struct sock *sk, struct sk_buff *skb,
					struct sk_buff_head *list)
{
	struct sk_buff *next = NULL;

	if (!skb_queue_is_last(list, skb))
		next = skb_queue_next(list, skb);

	__skb_unlink(skb, list);
	__kfree_skb(skb);
	NET_INC_STATS_BH(sock_net(sk), LINUX_MIB_TCPRCVCOLLAPSED);

	return next;
}

/* Collapse contiguous sequence of skbs head..tail with
 * sequence numbers start..end.
 *
 * If tail is NULL, this means until the end of the list.
 *
 * Segments with FIN/SYN are not collapsed (only because this
 * simplifies code)
 */
static void
tcp_collapse(struct sock *sk, struct sk_buff_head *list,
	     struct sk_buff *head, struct sk_buff *tail,
	     u32 start, u32 end)
{
	struct sk_buff *skb, *n;
	bool end_of_skbs;

	/* First, check that queue is collapsible and find
	 * the point where collapsing can be useful. */
	skb = head;
restart:
	end_of_skbs = true;
	skb_queue_walk_from_safe(list, skb, n) {
		if (skb == tail)
			break;
		/* No new bits? It is possible on ofo queue. */
		if (!before(start, TCP_SKB_CB(skb)->end_seq)) {
			skb = tcp_collapse_one(sk, skb, list);
			if (!skb)
				break;
			goto restart;
		}

		/* The first skb to collapse is:
		 * - not SYN/FIN and
		 * - bloated or contains data before "start" or
		 *   overlaps to the next one.
		 */
		if (!(TCP_SKB_CB(skb)->tcp_flags & (TCPHDR_SYN | TCPHDR_FIN)) &&
		    (tcp_win_from_space(skb->truesize) > skb->len ||
		     before(TCP_SKB_CB(skb)->seq, start))) {
			end_of_skbs = false;
			break;
		}

		if (!skb_queue_is_last(list, skb)) {
			struct sk_buff *next = skb_queue_next(list, skb);
			if (next != tail &&
			    TCP_SKB_CB(skb)->end_seq != TCP_SKB_CB(next)->seq) {
				end_of_skbs = false;
				break;
			}
		}

		/* Decided to skip this, advance start seq. */
		start = TCP_SKB_CB(skb)->end_seq;
	}
	if (end_of_skbs ||
	    (TCP_SKB_CB(skb)->tcp_flags & (TCPHDR_SYN | TCPHDR_FIN)))
		return;

	while (before(start, end)) {
		int copy = min_t(int, SKB_MAX_ORDER(0, 0), end - start);
		struct sk_buff *nskb;

		nskb = alloc_skb(copy, GFP_ATOMIC);
		if (!nskb)
			return;

		memcpy(nskb->cb, skb->cb, sizeof(skb->cb));
		TCP_SKB_CB(nskb)->seq = TCP_SKB_CB(nskb)->end_seq = start;
		__skb_queue_before(list, skb, nskb);
		skb_set_owner_r(nskb, sk);

		/* Copy data, releasing collapsed skbs. */
		while (copy > 0) {
			int offset = start - TCP_SKB_CB(skb)->seq;
			int size = TCP_SKB_CB(skb)->end_seq - start;

			BUG_ON(offset < 0);
			if (size > 0) {
				size = min(copy, size);
				if (skb_copy_bits(skb, offset, skb_put(nskb, size), size))
					BUG();
				TCP_SKB_CB(nskb)->end_seq += size;
				copy -= size;
				start += size;
			}
			if (!before(start, TCP_SKB_CB(skb)->end_seq)) {
				skb = tcp_collapse_one(sk, skb, list);
				if (!skb ||
				    skb == tail ||
				    (TCP_SKB_CB(skb)->tcp_flags & (TCPHDR_SYN | TCPHDR_FIN)))
					return;
			}
		}
	}
}

/* Collapse ofo queue. Algorithm: select contiguous sequence of skbs
 * and tcp_collapse() them until all the queue is collapsed.
 */
static void tcp_collapse_ofo_queue(struct sock *sk)
{
	struct tcp_sock *tp = tcp_sk(sk);
	struct sk_buff *skb = skb_peek(&tp->out_of_order_queue);
	struct sk_buff *head;
	u32 start, end;

	if (skb == NULL)
		return;

	start = TCP_SKB_CB(skb)->seq;
	end = TCP_SKB_CB(skb)->end_seq;
	head = skb;

	for (;;) {
		struct sk_buff *next = NULL;

		if (!skb_queue_is_last(&tp->out_of_order_queue, skb))
			next = skb_queue_next(&tp->out_of_order_queue, skb);
		skb = next;

		/* Segment is terminated when we see gap or when
		 * we are at the end of all the queue. */
		if (!skb ||
		    after(TCP_SKB_CB(skb)->seq, end) ||
		    before(TCP_SKB_CB(skb)->end_seq, start)) {
			tcp_collapse(sk, &tp->out_of_order_queue,
				     head, skb, start, end);
			head = skb;
			if (!skb)
				break;
			/* Start new segment */
			start = TCP_SKB_CB(skb)->seq;
			end = TCP_SKB_CB(skb)->end_seq;
		} else {
			if (before(TCP_SKB_CB(skb)->seq, start))
				start = TCP_SKB_CB(skb)->seq;
			if (after(TCP_SKB_CB(skb)->end_seq, end))
				end = TCP_SKB_CB(skb)->end_seq;
		}
	}
}

/*
 * Purge the out-of-order queue.
 * Return true if queue was pruned.
 */
static bool tcp_prune_ofo_queue(struct sock *sk)
{
	struct tcp_sock *tp = tcp_sk(sk);
	bool res = false;

	if (!skb_queue_empty(&tp->out_of_order_queue)) {
		NET_INC_STATS_BH(sock_net(sk), LINUX_MIB_OFOPRUNED);
		__skb_queue_purge(&tp->out_of_order_queue);

		/* Reset SACK state.  A conforming SACK implementation will
		 * do the same at a timeout based retransmit.  When a connection
		 * is in a sad state like this, we care only about integrity
		 * of the connection not performance.
		 */
		if (tp->rx_opt.sack_ok)
			tcp_sack_reset(&tp->rx_opt);
		sk_mem_reclaim(sk);
		res = true;
	}
	return res;
}

/* Reduce allocated memory if we can, trying to get
 * the socket within its memory limits again.
 *
 * Return less than zero if we should start dropping frames
 * until the socket owning process reads some of the data
 * to stabilize the situation.
 */
static int tcp_prune_queue(struct sock *sk)
{
	struct tcp_sock *tp = tcp_sk(sk);

	SOCK_DEBUG(sk, "prune_queue: c=%x\n", tp->copied_seq);

	NET_INC_STATS_BH(sock_net(sk), LINUX_MIB_PRUNECALLED);

	if (atomic_read(&sk->sk_rmem_alloc) >= sk->sk_rcvbuf)
		tcp_clamp_window(sk);
	else if (sk_under_memory_pressure(sk))
		tp->rcv_ssthresh = min(tp->rcv_ssthresh, 4U * tp->advmss);

	tcp_collapse_ofo_queue(sk);
	if (!skb_queue_empty(&sk->sk_receive_queue))
		tcp_collapse(sk, &sk->sk_receive_queue,
			     skb_peek(&sk->sk_receive_queue),
			     NULL,
			     tp->copied_seq, tp->rcv_nxt);
	sk_mem_reclaim(sk);

	if (atomic_read(&sk->sk_rmem_alloc) <= sk->sk_rcvbuf)
		return 0;

	/* Collapsing did not help, destructive actions follow.
	 * This must not ever occur. */

	tcp_prune_ofo_queue(sk);

	if (atomic_read(&sk->sk_rmem_alloc) <= sk->sk_rcvbuf)
		return 0;

	/* If we are really being abused, tell the caller to silently
	 * drop receive data on the floor.  It will get retransmitted
	 * and hopefully then we'll have sufficient space.
	 */
	NET_INC_STATS_BH(sock_net(sk), LINUX_MIB_RCVPRUNED);

	/* Massive buffer overcommit. */
	tp->pred_flags = 0;
	return -1;
}

static bool tcp_should_expand_sndbuf(const struct sock *sk)
{
	const struct tcp_sock *tp = tcp_sk(sk);

	/* If the user specified a specific send buffer setting, do
	 * not modify it.
	 */
	if (sk->sk_userlocks & SOCK_SNDBUF_LOCK)
		return false;

	/* If we are under global TCP memory pressure, do not expand.  */
	if (sk_under_memory_pressure(sk))
		return false;

	/* If we are under soft global TCP memory pressure, do not expand.  */
	if (sk_memory_allocated(sk) >= sk_prot_mem_limits(sk, 0))
		return false;

	/* If we filled the congestion window, do not expand.  */
	if (tp->packets_out >= tp->snd_cwnd)
		return false;

	return true;
}

/* When incoming ACK allowed to free some skb from write_queue,
 * we remember this event in flag SOCK_QUEUE_SHRUNK and wake up socket
 * on the exit from tcp input handler.
 *
 * PROBLEM: sndbuf expansion does not work well with largesend.
 */
static void tcp_new_space(struct sock *sk)
{
	struct tcp_sock *tp = tcp_sk(sk);

	if (tcp_should_expand_sndbuf(sk)) {
		tcp_sndbuf_expand(sk);
		tp->snd_cwnd_stamp = tcp_time_stamp;
	}

	sk->sk_write_space(sk);
}

static void tcp_check_space(struct sock *sk)
{
	if (sock_flag(sk, SOCK_QUEUE_SHRUNK)) {
		sock_reset_flag(sk, SOCK_QUEUE_SHRUNK);
		if (sk->sk_socket &&
		    test_bit(SOCK_NOSPACE, &sk->sk_socket->flags))
			tcp_new_space(sk);
	}
}

static inline void tcp_data_snd_check(struct sock *sk)
{
	tcp_push_pending_frames(sk);
	tcp_check_space(sk);
}

/*
 * Check if sending an ack is needed.
 */
static void __tcp_ack_snd_check(struct sock *sk, int ofo_possible)
{
	struct tcp_sock *tp = tcp_sk(sk);

	    /* More than one full frame received... */
	if (((tp->rcv_nxt - tp->rcv_wup) > (inet_csk(sk)->icsk_ack.rcv_mss) *
					sysctl_tcp_delack_seg &&
	     /* ... and right edge of window advances far enough.
	      * (tcp_recvmsg() will send ACK otherwise). Or...
	      */
	     __tcp_select_window(sk) >= tp->rcv_wnd) ||
	    /* We ACK each frame or... */
	    tcp_in_quickack_mode(sk) ||
	    /* We have out of order data. */
	    (ofo_possible && skb_peek(&tp->out_of_order_queue))) {
		/* Then ack it now */
		tcp_send_ack(sk);
	} else {
		/* Else, send delayed ack. */
		tcp_send_delayed_ack(sk);
	}
}

static inline void tcp_ack_snd_check(struct sock *sk)
{
	if (!inet_csk_ack_scheduled(sk)) {
		/* We sent a data segment already. */
		return;
	}
	__tcp_ack_snd_check(sk, 1);
}

/*
 *	This routine is only called when we have urgent data
 *	signaled. Its the 'slow' part of tcp_urg. It could be
 *	moved inline now as tcp_urg is only called from one
 *	place. We handle URGent data wrong. We have to - as
 *	BSD still doesn't use the correction from RFC961.
 *	For 1003.1g we should support a new option TCP_STDURG to permit
 *	either form (or just set the sysctl tcp_stdurg).
 */

static void tcp_check_urg(struct sock *sk, const struct tcphdr *th)
{
	struct tcp_sock *tp = tcp_sk(sk);
	u32 ptr = ntohs(th->urg_ptr);

	if (ptr && !sysctl_tcp_stdurg)
		ptr--;
	ptr += ntohl(th->seq);

	/* Ignore urgent data that we've already seen and read. */
	if (after(tp->copied_seq, ptr))
		return;

	/* Do not replay urg ptr.
	 *
	 * NOTE: interesting situation not covered by specs.
	 * Misbehaving sender may send urg ptr, pointing to segment,
	 * which we already have in ofo queue. We are not able to fetch
	 * such data and will stay in TCP_URG_NOTYET until will be eaten
	 * by recvmsg(). Seems, we are not obliged to handle such wicked
	 * situations. But it is worth to think about possibility of some
	 * DoSes using some hypothetical application level deadlock.
	 */
	if (before(ptr, tp->rcv_nxt))
		return;

	/* Do we already have a newer (or duplicate) urgent pointer? */
	if (tp->urg_data && !after(ptr, tp->urg_seq))
		return;

	/* Tell the world about our new urgent pointer. */
	sk_send_sigurg(sk);

	/* We may be adding urgent data when the last byte read was
	 * urgent. To do this requires some care. We cannot just ignore
	 * tp->copied_seq since we would read the last urgent byte again
	 * as data, nor can we alter copied_seq until this data arrives
	 * or we break the semantics of SIOCATMARK (and thus sockatmark())
	 *
	 * NOTE. Double Dutch. Rendering to plain English: author of comment
	 * above did something sort of 	send("A", MSG_OOB); send("B", MSG_OOB);
	 * and expect that both A and B disappear from stream. This is _wrong_.
	 * Though this happens in BSD with high probability, this is occasional.
	 * Any application relying on this is buggy. Note also, that fix "works"
	 * only in this artificial test. Insert some normal data between A and B and we will
	 * decline of BSD again. Verdict: it is better to remove to trap
	 * buggy users.
	 */
	if (tp->urg_seq == tp->copied_seq && tp->urg_data &&
	    !sock_flag(sk, SOCK_URGINLINE) && tp->copied_seq != tp->rcv_nxt) {
		struct sk_buff *skb = skb_peek(&sk->sk_receive_queue);
		tp->copied_seq++;
		if (skb && !before(tp->copied_seq, TCP_SKB_CB(skb)->end_seq)) {
			__skb_unlink(skb, &sk->sk_receive_queue);
			__kfree_skb(skb);
		}
	}

	tp->urg_data = TCP_URG_NOTYET;
	tp->urg_seq = ptr;

	/* Disable header prediction. */
	tp->pred_flags = 0;
}

/* This is the 'fast' part of urgent handling. */
static void tcp_urg(struct sock *sk, struct sk_buff *skb, const struct tcphdr *th)
{
	struct tcp_sock *tp = tcp_sk(sk);

	/* Check if we get a new urgent pointer - normally not. */
	if (th->urg)
		tcp_check_urg(sk, th);

	/* Do we wait for any urgent data? - normally not... */
	if (tp->urg_data == TCP_URG_NOTYET) {
		u32 ptr = tp->urg_seq - ntohl(th->seq) + (th->doff * 4) -
			  th->syn;

		/* Is the urgent pointer pointing into this packet? */
		if (ptr < skb->len) {
			u8 tmp;
			if (skb_copy_bits(skb, ptr, &tmp, 1))
				BUG();
			tp->urg_data = TCP_URG_VALID | tmp;
			if (!sock_flag(sk, SOCK_DEAD))
				sk->sk_data_ready(sk);
		}
	}
}

static int tcp_copy_to_iovec(struct sock *sk, struct sk_buff *skb, int hlen)
{
	struct tcp_sock *tp = tcp_sk(sk);
	int chunk = skb->len - hlen;
	int err;

	local_bh_enable();
	if (skb_csum_unnecessary(skb))
		err = skb_copy_datagram_iovec(skb, hlen, tp->ucopy.iov, chunk);
	else
		err = skb_copy_and_csum_datagram_iovec(skb, hlen,
						       tp->ucopy.iov);

	if (!err) {
		tp->ucopy.len -= chunk;
		tp->copied_seq += chunk;
		tcp_rcv_space_adjust(sk);
	}

	local_bh_disable();
	return err;
}

static __sum16 __tcp_checksum_complete_user(struct sock *sk,
					    struct sk_buff *skb)
{
	__sum16 result;

	if (sock_owned_by_user(sk)) {
		local_bh_enable();
		result = __tcp_checksum_complete(skb);
		local_bh_disable();
	} else {
		result = __tcp_checksum_complete(skb);
	}
	return result;
}

static inline bool tcp_checksum_complete_user(struct sock *sk,
					     struct sk_buff *skb)
{
	return !skb_csum_unnecessary(skb) &&
	       __tcp_checksum_complete_user(sk, skb);
}

/* Does PAWS and seqno based validation of an incoming segment, flags will
 * play significant role here.
 */
static bool tcp_validate_incoming(struct sock *sk, struct sk_buff *skb,
				  const struct tcphdr *th, int syn_inerr)
{
	struct tcp_sock *tp = tcp_sk(sk);

	/* RFC1323: H1. Apply PAWS check first. */
	if (tcp_fast_parse_options(skb, th, tp) && tp->rx_opt.saw_tstamp &&
	    tcp_paws_discard(sk, skb)) {
		if (!th->rst) {
			NET_INC_STATS_BH(sock_net(sk), LINUX_MIB_PAWSESTABREJECTED);
			tcp_send_dupack(sk, skb);
			goto discard;
		}
		/* Reset is accepted even if it did not pass PAWS. */
	}

	/* Step 1: check sequence number */
	if (!tcp_sequence(tp, TCP_SKB_CB(skb)->seq, TCP_SKB_CB(skb)->end_seq)) {
		/* RFC793, page 37: "In all states except SYN-SENT, all reset
		 * (RST) segments are validated by checking their SEQ-fields."
		 * And page 69: "If an incoming segment is not acceptable,
		 * an acknowledgment should be sent in reply (unless the RST
		 * bit is set, if so drop the segment and return)".
		 */
		if (!th->rst) {
			if (th->syn)
				goto syn_challenge;
			tcp_send_dupack(sk, skb);
		}
		goto discard;
	}

	/* Step 2: check RST bit */
	if (th->rst) {
		/* RFC 5961 3.2 :
		 * If sequence number exactly matches RCV.NXT, then
		 *     RESET the connection
		 * else
		 *     Send a challenge ACK
		 */
		if (TCP_SKB_CB(skb)->seq == tp->rcv_nxt)
			tcp_reset(sk);
		else
			tcp_send_challenge_ack(sk);
		goto discard;
	}

	/* step 3: check security and precedence [ignored] */

	/* step 4: Check for a SYN
	 * RFC 5691 4.2 : Send a challenge ack
	 */
	if (th->syn) {
syn_challenge:
		if (syn_inerr)
			TCP_INC_STATS_BH(sock_net(sk), TCP_MIB_INERRS);
		NET_INC_STATS_BH(sock_net(sk), LINUX_MIB_TCPSYNCHALLENGE);
		tcp_send_challenge_ack(sk);
		goto discard;
	}

	return true;

discard:
	__kfree_skb(skb);
	return false;
}

/*
 *	TCP receive function for the ESTABLISHED state.
 *
 *	It is split into a fast path and a slow path. The fast path is
 * 	disabled when:
 *	- A zero window was announced from us - zero window probing
 *        is only handled properly in the slow path.
 *	- Out of order segments arrived.
 *	- Urgent data is expected.
 *	- There is no buffer space left
 *	- Unexpected TCP flags/window values/header lengths are received
 *	  (detected by checking the TCP header against pred_flags)
 *	- Data is sent in both directions. Fast path only supports pure senders
 *	  or pure receivers (this means either the sequence number or the ack
 *	  value must stay constant)
 *	- Unexpected TCP option.
 *
 *	When these conditions are not satisfied it drops into a standard
 *	receive procedure patterned after RFC793 to handle all cases.
 *	The first three cases are guaranteed by proper pred_flags setting,
 *	the rest is checked inline. Fast processing is turned on in
 *	tcp_data_queue when everything is OK.
 */
void tcp_rcv_established(struct sock *sk, struct sk_buff *skb,
			 const struct tcphdr *th, unsigned int len)
{
	struct tcp_sock *tp = tcp_sk(sk);

	if (unlikely(sk->sk_rx_dst == NULL))
		inet_csk(sk)->icsk_af_ops->sk_rx_dst_set(sk, skb);
	/*
	 *	Header prediction.
	 *	The code loosely follows the one in the famous
	 *	"30 instruction TCP receive" Van Jacobson mail.
	 *
	 *	Van's trick is to deposit buffers into socket queue
	 *	on a device interrupt, to call tcp_recv function
	 *	on the receive process context and checksum and copy
	 *	the buffer to user space. smart...
	 *
	 *	Our current scheme is not silly either but we take the
	 *	extra cost of the net_bh soft interrupt processing...
	 *	We do checksum and copy also but from device to kernel.
	 */

	tp->rx_opt.saw_tstamp = 0;

	/*	pred_flags is 0xS?10 << 16 + snd_wnd
	 *	if header_prediction is to be made
	 *	'S' will always be tp->tcp_header_len >> 2
	 *	'?' will be 0 for the fast path, otherwise pred_flags is 0 to
	 *  turn it off	(when there are holes in the receive
	 *	 space for instance)
	 *	PSH flag is ignored.
	 */

	if ((tcp_flag_word(th) & TCP_HP_BITS) == tp->pred_flags &&
	    TCP_SKB_CB(skb)->seq == tp->rcv_nxt &&
	    !after(TCP_SKB_CB(skb)->ack_seq, tp->snd_nxt)) {
		int tcp_header_len = tp->tcp_header_len;

		/* Timestamp header prediction: tcp_header_len
		 * is automatically equal to th->doff*4 due to pred_flags
		 * match.
		 */

		/* Check timestamp */
		if (tcp_header_len == sizeof(struct tcphdr) + TCPOLEN_TSTAMP_ALIGNED) {
			/* No? Slow path! */
			if (!tcp_parse_aligned_timestamp(tp, th))
				goto slow_path;

			/* If PAWS failed, check it more carefully in slow path */
			if ((s32)(tp->rx_opt.rcv_tsval - tp->rx_opt.ts_recent) < 0)
				goto slow_path;

			/* DO NOT update ts_recent here, if checksum fails
			 * and timestamp was corrupted part, it will result
			 * in a hung connection since we will drop all
			 * future packets due to the PAWS test.
			 */
		}

		if (len <= tcp_header_len) {
			/* Bulk data transfer: sender */
			if (len == tcp_header_len) {
				/* Predicted packet is in window by definition.
				 * seq == rcv_nxt and rcv_wup <= rcv_nxt.
				 * Hence, check seq<=rcv_wup reduces to:
				 */
				if (tcp_header_len ==
				    (sizeof(struct tcphdr) + TCPOLEN_TSTAMP_ALIGNED) &&
				    tp->rcv_nxt == tp->rcv_wup)
					tcp_store_ts_recent(tp);

				/* We know that such packets are checksummed
				 * on entry.
				 */
				tcp_ack(sk, skb, 0);
				__kfree_skb(skb);
				tcp_data_snd_check(sk);
				return;
			} else { /* Header too small */
				TCP_INC_STATS_BH(sock_net(sk), TCP_MIB_INERRS);
				goto discard;
			}
		} else {
			int eaten = 0;
			bool fragstolen = false;

			if (tp->ucopy.task == current &&
			    tp->copied_seq == tp->rcv_nxt &&
			    len - tcp_header_len <= tp->ucopy.len &&
			    sock_owned_by_user(sk)) {
				__set_current_state(TASK_RUNNING);

				if (!tcp_copy_to_iovec(sk, skb, tcp_header_len)) {
					/* Predicted packet is in window by definition.
					 * seq == rcv_nxt and rcv_wup <= rcv_nxt.
					 * Hence, check seq<=rcv_wup reduces to:
					 */
					if (tcp_header_len ==
					    (sizeof(struct tcphdr) +
					     TCPOLEN_TSTAMP_ALIGNED) &&
					    tp->rcv_nxt == tp->rcv_wup)
						tcp_store_ts_recent(tp);

					tcp_rcv_rtt_measure_ts(sk, skb);

					__skb_pull(skb, tcp_header_len);
					tp->rcv_nxt = TCP_SKB_CB(skb)->end_seq;
					NET_INC_STATS_BH(sock_net(sk), LINUX_MIB_TCPHPHITSTOUSER);
					eaten = 1;
				}
			}
			if (!eaten) {
				if (tcp_checksum_complete_user(sk, skb))
					goto csum_error;

				if ((int)skb->truesize > sk->sk_forward_alloc)
					goto step5;

				/* Predicted packet is in window by definition.
				 * seq == rcv_nxt and rcv_wup <= rcv_nxt.
				 * Hence, check seq<=rcv_wup reduces to:
				 */
				if (tcp_header_len ==
				    (sizeof(struct tcphdr) + TCPOLEN_TSTAMP_ALIGNED) &&
				    tp->rcv_nxt == tp->rcv_wup)
					tcp_store_ts_recent(tp);

				tcp_rcv_rtt_measure_ts(sk, skb);

				NET_INC_STATS_BH(sock_net(sk), LINUX_MIB_TCPHPHITS);

				/* Bulk data transfer: receiver */
				eaten = tcp_queue_rcv(sk, skb, tcp_header_len,
						      &fragstolen);
			}

			tcp_event_data_recv(sk, skb);

			if (TCP_SKB_CB(skb)->ack_seq != tp->snd_una) {
				/* Well, only one small jumplet in fast path... */
				tcp_ack(sk, skb, FLAG_DATA);
				tcp_data_snd_check(sk);
				if (!inet_csk_ack_scheduled(sk))
					goto no_ack;
			}

			__tcp_ack_snd_check(sk, 0);
no_ack:
			if (eaten)
				kfree_skb_partial(skb, fragstolen);
			sk->sk_data_ready(sk);
			return;
		}
	}

slow_path:
	if (len < (th->doff << 2) || tcp_checksum_complete_user(sk, skb))
		goto csum_error;

	if (!th->ack && !th->rst && !th->syn)
		goto discard;

	/*
	 *	Standard slow path.
	 */

	if (!tcp_validate_incoming(sk, skb, th, 1))
		return;

step5:
	if (tcp_ack(sk, skb, FLAG_SLOWPATH | FLAG_UPDATE_TS_RECENT) < 0)
		goto discard;

	tcp_rcv_rtt_measure_ts(sk, skb);

	/* Process urgent data. */
	tcp_urg(sk, skb, th);

	/* step 7: process the segment text */
	tcp_data_queue(sk, skb);

	tcp_data_snd_check(sk);
	tcp_ack_snd_check(sk);
	return;

csum_error:
	TCP_INC_STATS_BH(sock_net(sk), TCP_MIB_CSUMERRORS);
	TCP_INC_STATS_BH(sock_net(sk), TCP_MIB_INERRS);

discard:
	__kfree_skb(skb);
}
EXPORT_SYMBOL(tcp_rcv_established);

void tcp_finish_connect(struct sock *sk, struct sk_buff *skb)
{
	struct tcp_sock *tp = tcp_sk(sk);
	struct inet_connection_sock *icsk = inet_csk(sk);

	tcp_set_state(sk, TCP_ESTABLISHED);

	if (skb != NULL) {
		icsk->icsk_af_ops->sk_rx_dst_set(sk, skb);
		security_inet_conn_established(sk, skb);
	}

	/* Make sure socket is routed, for correct metrics.  */
	icsk->icsk_af_ops->rebuild_header(sk);

	tcp_init_metrics(sk);

	tcp_init_congestion_control(sk);

	/* Prevent spurious tcp_cwnd_restart() on first data
	 * packet.
	 */
	tp->lsndtime = tcp_time_stamp;

	tcp_init_buffer_space(sk);

	if (sock_flag(sk, SOCK_KEEPOPEN))
		inet_csk_reset_keepalive_timer(sk, keepalive_time_when(tp));

	if (!tp->rx_opt.snd_wscale)
		__tcp_fast_path_on(tp, tp->snd_wnd);
	else
		tp->pred_flags = 0;

	if (!sock_flag(sk, SOCK_DEAD)) {
		sk->sk_state_change(sk);
		sk_wake_async(sk, SOCK_WAKE_IO, POLL_OUT);
	}
}

static bool tcp_rcv_fastopen_synack(struct sock *sk, struct sk_buff *synack,
				    struct tcp_fastopen_cookie *cookie)
{
	struct tcp_sock *tp = tcp_sk(sk);
	struct sk_buff *data = tp->syn_data ? tcp_write_queue_head(sk) : NULL;
	u16 mss = tp->rx_opt.mss_clamp;
	bool syn_drop;

	if (mss == tp->rx_opt.user_mss) {
		struct tcp_options_received opt;

		/* Get original SYNACK MSS value if user MSS sets mss_clamp */
		tcp_clear_options(&opt);
		opt.user_mss = opt.mss_clamp = 0;
		tcp_parse_options(synack, &opt, 0, NULL);
		mss = opt.mss_clamp;
	}

	if (!tp->syn_fastopen)  /* Ignore an unsolicited cookie */
		cookie->len = -1;

	/* The SYN-ACK neither has cookie nor acknowledges the data. Presumably
	 * the remote receives only the retransmitted (regular) SYNs: either
	 * the original SYN-data or the corresponding SYN-ACK is lost.
	 */
	syn_drop = (cookie->len <= 0 && data && tp->total_retrans);

	tcp_fastopen_cache_set(sk, mss, cookie, syn_drop);

	if (data) { /* Retransmit unacked data in SYN */
		tcp_for_write_queue_from(data, sk) {
			if (data == tcp_send_head(sk) ||
			    __tcp_retransmit_skb(sk, data))
				break;
		}
		tcp_rearm_rto(sk);
		NET_INC_STATS_BH(sock_net(sk), LINUX_MIB_TCPFASTOPENACTIVEFAIL);
		return true;
	}
	tp->syn_data_acked = tp->syn_data;
	if (tp->syn_data_acked)
		NET_INC_STATS_BH(sock_net(sk), LINUX_MIB_TCPFASTOPENACTIVE);
	return false;
}

static int tcp_rcv_synsent_state_process(struct sock *sk, struct sk_buff *skb,
					 const struct tcphdr *th, unsigned int len)
{
	struct inet_connection_sock *icsk = inet_csk(sk);
	struct tcp_sock *tp = tcp_sk(sk);
	struct tcp_fastopen_cookie foc = { .len = -1 };
	int saved_clamp = tp->rx_opt.mss_clamp;

	tcp_parse_options(skb, &tp->rx_opt, 0, &foc);
	if (tp->rx_opt.saw_tstamp && tp->rx_opt.rcv_tsecr)
		tp->rx_opt.rcv_tsecr -= tp->tsoffset;

	if (th->ack) {
		/* rfc793:
		 * "If the state is SYN-SENT then
		 *    first check the ACK bit
		 *      If the ACK bit is set
		 *	  If SEG.ACK =< ISS, or SEG.ACK > SND.NXT, send
		 *        a reset (unless the RST bit is set, if so drop
		 *        the segment and return)"
		 */
		if (!after(TCP_SKB_CB(skb)->ack_seq, tp->snd_una) ||
		    after(TCP_SKB_CB(skb)->ack_seq, tp->snd_nxt))
			goto reset_and_undo;

		if (tp->rx_opt.saw_tstamp && tp->rx_opt.rcv_tsecr &&
		    !between(tp->rx_opt.rcv_tsecr, tp->retrans_stamp,
			     tcp_time_stamp)) {
			NET_INC_STATS_BH(sock_net(sk), LINUX_MIB_PAWSACTIVEREJECTED);
			goto reset_and_undo;
		}

		/* Now ACK is acceptable.
		 *
		 * "If the RST bit is set
		 *    If the ACK was acceptable then signal the user "error:
		 *    connection reset", drop the segment, enter CLOSED state,
		 *    delete TCB, and return."
		 */

		if (th->rst) {
			tcp_reset(sk);
			goto discard;
		}

		/* rfc793:
		 *   "fifth, if neither of the SYN or RST bits is set then
		 *    drop the segment and return."
		 *
		 *    See note below!
		 *                                        --ANK(990513)
		 */
		if (!th->syn)
			goto discard_and_undo;

		/* rfc793:
		 *   "If the SYN bit is on ...
		 *    are acceptable then ...
		 *    (our SYN has been ACKed), change the connection
		 *    state to ESTABLISHED..."
		 */

		tcp_ecn_rcv_synack(tp, th);

		tcp_init_wl(tp, TCP_SKB_CB(skb)->seq);
		tcp_ack(sk, skb, FLAG_SLOWPATH);

		/* Ok.. it's good. Set up sequence numbers and
		 * move to established.
		 */
		tp->rcv_nxt = TCP_SKB_CB(skb)->seq + 1;
		tp->rcv_wup = TCP_SKB_CB(skb)->seq + 1;

		/* RFC1323: The window in SYN & SYN/ACK segments is
		 * never scaled.
		 */
		tp->snd_wnd = ntohs(th->window);

		if (!tp->rx_opt.wscale_ok) {
			tp->rx_opt.snd_wscale = tp->rx_opt.rcv_wscale = 0;
			tp->window_clamp = min(tp->window_clamp, 65535U);
		}

		if (tp->rx_opt.saw_tstamp) {
			tp->rx_opt.tstamp_ok	   = 1;
			tp->tcp_header_len =
				sizeof(struct tcphdr) + TCPOLEN_TSTAMP_ALIGNED;
			tp->advmss	    -= TCPOLEN_TSTAMP_ALIGNED;
			tcp_store_ts_recent(tp);
		} else {
			tp->tcp_header_len = sizeof(struct tcphdr);
		}

		if (tcp_is_sack(tp) && sysctl_tcp_fack)
			tcp_enable_fack(tp);

		tcp_mtup_init(sk);
		tcp_sync_mss(sk, icsk->icsk_pmtu_cookie);
		tcp_initialize_rcv_mss(sk);

		/* Remember, tcp_poll() does not lock socket!
		 * Change state from SYN-SENT only after copied_seq
		 * is initialized. */
		tp->copied_seq = tp->rcv_nxt;

		smp_mb();

		tcp_finish_connect(sk, skb);

		if ((tp->syn_fastopen || tp->syn_data) &&
		    tcp_rcv_fastopen_synack(sk, skb, &foc))
			return -1;

		if (sk->sk_write_pending ||
		    icsk->icsk_accept_queue.rskq_defer_accept ||
		    icsk->icsk_ack.pingpong) {
			/* Save one ACK. Data will be ready after
			 * several ticks, if write_pending is set.
			 *
			 * It may be deleted, but with this feature tcpdumps
			 * look so _wonderfully_ clever, that I was not able
			 * to stand against the temptation 8)     --ANK
			 */
			inet_csk_schedule_ack(sk);
			icsk->icsk_ack.lrcvtime = tcp_time_stamp;
			tcp_enter_quickack_mode(sk);
			inet_csk_reset_xmit_timer(sk, ICSK_TIME_DACK,
						  TCP_DELACK_MAX, TCP_RTO_MAX);

discard:
			__kfree_skb(skb);
			return 0;
		} else {
			tcp_send_ack(sk);
		}
		return -1;
	}

	/* No ACK in the segment */

	if (th->rst) {
		/* rfc793:
		 * "If the RST bit is set
		 *
		 *      Otherwise (no ACK) drop the segment and return."
		 */

		goto discard_and_undo;
	}

	/* PAWS check. */
	if (tp->rx_opt.ts_recent_stamp && tp->rx_opt.saw_tstamp &&
	    tcp_paws_reject(&tp->rx_opt, 0))
		goto discard_and_undo;

	if (th->syn) {
		/* We see SYN without ACK. It is attempt of
		 * simultaneous connect with crossed SYNs.
		 * Particularly, it can be connect to self.
		 */
		tcp_set_state(sk, TCP_SYN_RECV);

		if (tp->rx_opt.saw_tstamp) {
			tp->rx_opt.tstamp_ok = 1;
			tcp_store_ts_recent(tp);
			tp->tcp_header_len =
				sizeof(struct tcphdr) + TCPOLEN_TSTAMP_ALIGNED;
		} else {
			tp->tcp_header_len = sizeof(struct tcphdr);
		}

		tp->rcv_nxt = TCP_SKB_CB(skb)->seq + 1;
		tp->rcv_wup = TCP_SKB_CB(skb)->seq + 1;

		/* RFC1323: The window in SYN & SYN/ACK segments is
		 * never scaled.
		 */
		tp->snd_wnd    = ntohs(th->window);
		tp->snd_wl1    = TCP_SKB_CB(skb)->seq;
		tp->max_window = tp->snd_wnd;

		tcp_ecn_rcv_syn(tp, th);

		tcp_mtup_init(sk);
		tcp_sync_mss(sk, icsk->icsk_pmtu_cookie);
		tcp_initialize_rcv_mss(sk);

		tcp_send_synack(sk);
#if 0
		/* Note, we could accept data and URG from this segment.
		 * There are no obstacles to make this (except that we must
		 * either change tcp_recvmsg() to prevent it from returning data
		 * before 3WHS completes per RFC793, or employ TCP Fast Open).
		 *
		 * However, if we ignore data in ACKless segments sometimes,
		 * we have no reasons to accept it sometimes.
		 * Also, seems the code doing it in step6 of tcp_rcv_state_process
		 * is not flawless. So, discard packet for sanity.
		 * Uncomment this return to process the data.
		 */
		return -1;
#else
		goto discard;
#endif
	}
	/* "fifth, if neither of the SYN or RST bits is set then
	 * drop the segment and return."
	 */

discard_and_undo:
	tcp_clear_options(&tp->rx_opt);
	tp->rx_opt.mss_clamp = saved_clamp;
	goto discard;

reset_and_undo:
	tcp_clear_options(&tp->rx_opt);
	tp->rx_opt.mss_clamp = saved_clamp;
	return 1;
}

/*
 *	This function implements the receiving procedure of RFC 793 for
 *	all states except ESTABLISHED and TIME_WAIT.
 *	It's called from both tcp_v4_rcv and tcp_v6_rcv and should be
 *	address independent.
 */

int tcp_rcv_state_process(struct sock *sk, struct sk_buff *skb,
			  const struct tcphdr *th, unsigned int len)
{
	struct tcp_sock *tp = tcp_sk(sk);
	struct inet_connection_sock *icsk = inet_csk(sk);
	struct request_sock *req;
	int queued = 0;
	bool acceptable;
	u32 synack_stamp;

	tp->rx_opt.saw_tstamp = 0;

	switch (sk->sk_state) {
	case TCP_CLOSE:
		goto discard;

	case TCP_LISTEN:
		if (th->ack)
			return 1;

		if (th->rst)
			goto discard;

		if (th->syn) {
			if (th->fin)
				goto discard;
			if (icsk->icsk_af_ops->conn_request(sk, skb) < 0)
				return 1;

			/* Now we have several options: In theory there is
			 * nothing else in the frame. KA9Q has an option to
			 * send data with the syn, BSD accepts data with the
			 * syn up to the [to be] advertised window and
			 * Solaris 2.1 gives you a protocol error. For now
			 * we just ignore it, that fits the spec precisely
			 * and avoids incompatibilities. It would be nice in
			 * future to drop through and process the data.
			 *
			 * Now that TTCP is starting to be used we ought to
			 * queue this data.
			 * But, this leaves one open to an easy denial of
			 * service attack, and SYN cookies can't defend
			 * against this problem. So, we drop the data
			 * in the interest of security over speed unless
			 * it's still in use.
			 */
			kfree_skb(skb);
			return 0;
		}
		goto discard;

	case TCP_SYN_SENT:
		queued = tcp_rcv_synsent_state_process(sk, skb, th, len);
		if (queued >= 0)
			return queued;

		/* Do step6 onward by hand. */
		tcp_urg(sk, skb, th);
		__kfree_skb(skb);
		tcp_data_snd_check(sk);
		return 0;
	}

	req = tp->fastopen_rsk;
	if (req != NULL) {
		WARN_ON_ONCE(sk->sk_state != TCP_SYN_RECV &&
		    sk->sk_state != TCP_FIN_WAIT1);

		if (tcp_check_req(sk, skb, req, NULL, true) == NULL)
			goto discard;
	}

	if (!th->ack && !th->rst && !th->syn)
		goto discard;

	if (!tcp_validate_incoming(sk, skb, th, 0))
		return 0;

	/* step 5: check the ACK field */
	acceptable = tcp_ack(sk, skb, FLAG_SLOWPATH |
				      FLAG_UPDATE_TS_RECENT) > 0;

	switch (sk->sk_state) {
	case TCP_SYN_RECV:
		if (!acceptable)
			return 1;

		/* Once we leave TCP_SYN_RECV, we no longer need req
		 * so release it.
		 */
		if (req) {
			synack_stamp = tcp_rsk(req)->snt_synack;
			tp->total_retrans = req->num_retrans;
			reqsk_fastopen_remove(sk, req, false);
		} else {
			synack_stamp = tp->lsndtime;
			/* Make sure socket is routed, for correct metrics. */
			icsk->icsk_af_ops->rebuild_header(sk);
			tcp_init_congestion_control(sk);

			tcp_mtup_init(sk);
			tp->copied_seq = tp->rcv_nxt;
			tcp_init_buffer_space(sk);
		}
		smp_mb();
		tcp_set_state(sk, TCP_ESTABLISHED);
		sk->sk_state_change(sk);

		/* Note, that this wakeup is only for marginal crossed SYN case.
		 * Passively open sockets are not waked up, because
		 * sk->sk_sleep == NULL and sk->sk_socket == NULL.
		 */
		if (sk->sk_socket)
			sk_wake_async(sk, SOCK_WAKE_IO, POLL_OUT);

		tp->snd_una = TCP_SKB_CB(skb)->ack_seq;
		tp->snd_wnd = ntohs(th->window) << tp->rx_opt.snd_wscale;
		tcp_init_wl(tp, TCP_SKB_CB(skb)->seq);
		tcp_synack_rtt_meas(sk, synack_stamp);

		if (tp->rx_opt.tstamp_ok)
			tp->advmss -= TCPOLEN_TSTAMP_ALIGNED;

		if (req) {
			/* Re-arm the timer because data may have been sent out.
			 * This is similar to the regular data transmission case
			 * when new data has just been ack'ed.
			 *
			 * (TFO) - we could try to be more aggressive and
			 * retransmitting any data sooner based on when they
			 * are sent out.
			 */
			tcp_rearm_rto(sk);
		} else
			tcp_init_metrics(sk);

		tcp_update_pacing_rate(sk);

		/* Prevent spurious tcp_cwnd_restart() on first data packet */
		tp->lsndtime = tcp_time_stamp;

		tcp_initialize_rcv_mss(sk);
		tcp_fast_path_on(tp);
		break;

	case TCP_FIN_WAIT1: {
		struct dst_entry *dst;
		int tmo;

		/* If we enter the TCP_FIN_WAIT1 state and we are a
		 * Fast Open socket and this is the first acceptable
		 * ACK we have received, this would have acknowledged
		 * our SYNACK so stop the SYNACK timer.
		 */
		if (req != NULL) {
			/* Return RST if ack_seq is invalid.
			 * Note that RFC793 only says to generate a
			 * DUPACK for it but for TCP Fast Open it seems
			 * better to treat this case like TCP_SYN_RECV
			 * above.
			 */
			if (!acceptable)
				return 1;
			/* We no longer need the request sock. */
			reqsk_fastopen_remove(sk, req, false);
			tcp_rearm_rto(sk);
		}
		if (tp->snd_una != tp->write_seq)
			break;

		tcp_set_state(sk, TCP_FIN_WAIT2);
		sk->sk_shutdown |= SEND_SHUTDOWN;

		dst = __sk_dst_get(sk);
		if (dst)
			dst_confirm(dst);

		if (!sock_flag(sk, SOCK_DEAD)) {
			/* Wake up lingering close() */
			sk->sk_state_change(sk);
			break;
		}

		if (tp->linger2 < 0 ||
		    (TCP_SKB_CB(skb)->end_seq != TCP_SKB_CB(skb)->seq &&
		     after(TCP_SKB_CB(skb)->end_seq - th->fin, tp->rcv_nxt))) {
			tcp_done(sk);
			NET_INC_STATS_BH(sock_net(sk), LINUX_MIB_TCPABORTONDATA);
			return 1;
		}

		tmo = tcp_fin_time(sk);
		if (tmo > TCP_TIMEWAIT_LEN) {
			inet_csk_reset_keepalive_timer(sk, tmo - TCP_TIMEWAIT_LEN);
		} else if (th->fin || sock_owned_by_user(sk)) {
			/* Bad case. We could lose such FIN otherwise.
			 * It is not a big problem, but it looks confusing
			 * and not so rare event. We still can lose it now,
			 * if it spins in bh_lock_sock(), but it is really
			 * marginal case.
			 */
			inet_csk_reset_keepalive_timer(sk, tmo);
		} else {
			tcp_time_wait(sk, TCP_FIN_WAIT2, tmo);
			goto discard;
		}
		break;
	}

	case TCP_CLOSING:
		if (tp->snd_una == tp->write_seq) {
			tcp_time_wait(sk, TCP_TIME_WAIT, 0);
			goto discard;
		}
		break;

	case TCP_LAST_ACK:
		if (tp->snd_una == tp->write_seq) {
			tcp_update_metrics(sk);
			tcp_done(sk);
			goto discard;
		}
		break;
	}

	/* step 6: check the URG bit */
	tcp_urg(sk, skb, th);

	/* step 7: process the segment text */
	switch (sk->sk_state) {
	case TCP_CLOSE_WAIT:
	case TCP_CLOSING:
	case TCP_LAST_ACK:
		if (!before(TCP_SKB_CB(skb)->seq, tp->rcv_nxt))
			break;
	case TCP_FIN_WAIT1:
	case TCP_FIN_WAIT2:
		/* RFC 793 says to queue data in these states,
		 * RFC 1122 says we MUST send a reset.
		 * BSD 4.4 also does reset.
		 */
		if (sk->sk_shutdown & RCV_SHUTDOWN) {
			if (TCP_SKB_CB(skb)->end_seq != TCP_SKB_CB(skb)->seq &&
			    after(TCP_SKB_CB(skb)->end_seq - th->fin, tp->rcv_nxt)) {
				NET_INC_STATS_BH(sock_net(sk), LINUX_MIB_TCPABORTONDATA);
				tcp_reset(sk);
				return 1;
			}
		}
		/* Fall through */
	case TCP_ESTABLISHED:
		tcp_data_queue(sk, skb);
		queued = 1;
		break;
	}

	/* tcp_data could move socket to TIME-WAIT */
	if (sk->sk_state != TCP_CLOSE) {
		tcp_data_snd_check(sk);
		tcp_ack_snd_check(sk);
	}

	if (!queued) {
discard:
		__kfree_skb(skb);
	}
	return 0;
}
EXPORT_SYMBOL(tcp_rcv_state_process);

static inline void pr_drop_req(struct request_sock *req, __u16 port, int family)
{
	struct inet_request_sock *ireq = inet_rsk(req);

	if (family == AF_INET)
		LIMIT_NETDEBUG(KERN_DEBUG pr_fmt("drop open request from %pI4/%u\n"),
			       &ireq->ir_rmt_addr, port);
#if IS_ENABLED(CONFIG_IPV6)
	else if (family == AF_INET6)
		LIMIT_NETDEBUG(KERN_DEBUG pr_fmt("drop open request from %pI6/%u\n"),
			       &ireq->ir_v6_rmt_addr, port);
#endif
}

/* RFC3168 : 6.1.1 SYN packets must not have ECT/ECN bits set
 *
 * If we receive a SYN packet with these bits set, it means a
 * network is playing bad games with TOS bits. In order to
 * avoid possible false congestion notifications, we disable
 * TCP ECN negociation.
 *
 * Exception: tcp_ca wants ECN. This is required for DCTCP
 * congestion control; it requires setting ECT on all packets,
 * including SYN. We inverse the test in this case: If our
 * local socket wants ECN, but peer only set ece/cwr (but not
 * ECT in IP header) its probably a non-DCTCP aware sender.
 */
static void tcp_ecn_create_request(struct request_sock *req,
				   const struct sk_buff *skb,
				   const struct sock *listen_sk)
{
	const struct tcphdr *th = tcp_hdr(skb);
	const struct net *net = sock_net(listen_sk);
	bool th_ecn = th->ece && th->cwr;
	bool ect, need_ecn;

	if (!th_ecn)
		return;

	ect = !INET_ECN_is_not_ect(TCP_SKB_CB(skb)->ip_dsfield);
	need_ecn = tcp_ca_needs_ecn(listen_sk);

	if (!ect && !need_ecn && net->ipv4.sysctl_tcp_ecn)
		inet_rsk(req)->ecn_ok = 1;
	else if (ect && need_ecn)
		inet_rsk(req)->ecn_ok = 1;
}

int tcp_conn_request(struct request_sock_ops *rsk_ops,
		     const struct tcp_request_sock_ops *af_ops,
		     struct sock *sk, struct sk_buff *skb)
{
	struct tcp_options_received tmp_opt;
	struct request_sock *req;
	struct tcp_sock *tp = tcp_sk(sk);
	struct dst_entry *dst = NULL;
	__u32 isn = TCP_SKB_CB(skb)->tcp_tw_isn;
	bool want_cookie = false, fastopen;
	struct flowi fl;
	struct tcp_fastopen_cookie foc = { .len = -1 };
	int err;


	/* TW buckets are converted to open requests without
	 * limitations, they conserve resources and peer is
	 * evidently real one.
	 */
	if ((sysctl_tcp_syncookies == 2 ||
	     inet_csk_reqsk_queue_is_full(sk)) && !isn) {
		want_cookie = tcp_syn_flood_action(sk, skb, rsk_ops->slab_name);
		if (!want_cookie)
			goto drop;
	}


	/* Accept backlog is full. If we have already queued enough
	 * of warm entries in syn queue, drop request. It is better than
	 * clogging syn queue with openreqs with exponentially increasing
	 * timeout.
	 */
	if (sk_acceptq_is_full(sk) && inet_csk_reqsk_queue_young(sk) > 1) {
		NET_INC_STATS_BH(sock_net(sk), LINUX_MIB_LISTENOVERFLOWS);
		goto drop;
	}

	req = inet_reqsk_alloc(rsk_ops);
	if (!req)
		goto drop;

	tcp_rsk(req)->af_specific = af_ops;

	tcp_clear_options(&tmp_opt);
	tmp_opt.mss_clamp = af_ops->mss_clamp;
	tmp_opt.user_mss  = tp->rx_opt.user_mss;
	tcp_parse_options(skb, &tmp_opt, 0, want_cookie ? NULL : &foc);

	if (want_cookie && !tmp_opt.saw_tstamp)
		tcp_clear_options(&tmp_opt);

	tmp_opt.tstamp_ok = tmp_opt.saw_tstamp;
	tcp_openreq_init(req, &tmp_opt, skb, sk);

	af_ops->init_req(req, sk, skb);

	if (security_inet_conn_request(sk, skb, req))
		goto drop_and_free;

	if (!want_cookie || tmp_opt.tstamp_ok)
		tcp_ecn_create_request(req, skb, sk);

	if (want_cookie) {
		isn = cookie_init_sequence(af_ops, sk, skb, &req->mss);
		req->cookie_ts = tmp_opt.tstamp_ok;
	} else if (!isn) {
		/* VJ's idea. We save last timestamp seen
		 * from the destination in peer table, when entering
		 * state TIME-WAIT, and check against it before
		 * accepting new connection request.
		 *
		 * If "isn" is not zero, this request hit alive
		 * timewait bucket, so that all the necessary checks
		 * are made in the function processing timewait state.
		 */
		if (tcp_death_row.sysctl_tw_recycle) {
			bool strict;

			dst = af_ops->route_req(sk, &fl, req, &strict);

			if (dst && strict &&
			    !tcp_peer_is_proven(req, dst, true,
						tmp_opt.saw_tstamp)) {
				NET_INC_STATS_BH(sock_net(sk), LINUX_MIB_PAWSPASSIVEREJECTED);
				goto drop_and_release;
			}
		}
		/* Kill the following clause, if you dislike this way. */
		else if (!sysctl_tcp_syncookies &&
			 (sysctl_max_syn_backlog - inet_csk_reqsk_queue_len(sk) <
			  (sysctl_max_syn_backlog >> 2)) &&
			 !tcp_peer_is_proven(req, dst, false,
					     tmp_opt.saw_tstamp)) {
			/* Without syncookies last quarter of
			 * backlog is filled with destinations,
			 * proven to be alive.
			 * It means that we continue to communicate
			 * to destinations, already remembered
			 * to the moment of synflood.
			 */
			pr_drop_req(req, ntohs(tcp_hdr(skb)->source),
				    rsk_ops->family);
			goto drop_and_release;
		}

		isn = af_ops->init_seq(skb);
	}
	if (!dst) {
		dst = af_ops->route_req(sk, &fl, req, NULL);
		if (!dst)
			goto drop_and_free;
	}

	tcp_rsk(req)->snt_isn = isn;
	tcp_openreq_init_rwin(req, sk, dst);
	fastopen = !want_cookie &&
		   tcp_try_fastopen(sk, skb, req, &foc, dst);
	err = af_ops->send_synack(sk, dst, &fl, req,
				  skb_get_queue_mapping(skb), &foc);
	if (!fastopen) {
		if (err || want_cookie)
			goto drop_and_free;

		tcp_rsk(req)->listener = NULL;
		af_ops->queue_hash_add(sk, req, TCP_TIMEOUT_INIT);
	}

	return 0;

drop_and_release:
	dst_release(dst);
drop_and_free:
	reqsk_free(req);
drop:
	NET_INC_STATS_BH(sock_net(sk), LINUX_MIB_LISTENDROPS);
	return 0;
}
EXPORT_SYMBOL(tcp_conn_request);<|MERGE_RESOLUTION|>--- conflicted
+++ resolved
@@ -3325,12 +3325,7 @@
 	/* unprotected vars, we dont care of overwrites */
 	static u32 challenge_timestamp;
 	static unsigned int challenge_count;
-<<<<<<< HEAD
-	u32 now = jiffies / HZ;
-	u32 count;
-=======
 	u32 count, now;
->>>>>>> a0bfd9aa
 
 	/* Check host-wide RFC 5961 rate limit. */
 	now = jiffies / HZ;
