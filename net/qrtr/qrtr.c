/*
 * Copyright (c) 2015, Sony Mobile Communications Inc.
 * Copyright (c) 2013, 2018-2019 The Linux Foundation. All rights reserved.
 *
 * This program is free software; you can redistribute it and/or modify
 * it under the terms of the GNU General Public License version 2 and
 * only version 2 as published by the Free Software Foundation.
 *
 * This program is distributed in the hope that it will be useful,
 * but WITHOUT ANY WARRANTY; without even the implied warranty of
 * MERCHANTABILITY or FITNESS FOR A PARTICULAR PURPOSE.  See the
 * GNU General Public License for more details.
 */
#include <linux/kthread.h>
#include <linux/module.h>
#include <linux/netlink.h>
#include <linux/qrtr.h>
#include <linux/termios.h>	/* For TIOCINQ/OUTQ */
#include <linux/wait.h>
#include <linux/rwsem.h>
#include <linux/ipc_logging.h>
#include <linux/uidgid.h>
#include <linux/pm_wakeup.h>

#include <net/sock.h>
#include <uapi/linux/sched/types.h>

#include "qrtr.h"

#define QRTR_LOG_PAGE_CNT 4
#define QRTR_INFO(ctx, x, ...)				\
	ipc_log_string(ctx, x, ##__VA_ARGS__)

#define QRTR_PROTO_VER_1 1
#define QRTR_PROTO_VER_2 3

/* auto-bind range */
#define QRTR_MIN_EPH_SOCKET 0x4000
#define QRTR_MAX_EPH_SOCKET 0x7fff

#define QRTR_PORT_CTRL_LEGACY 0xffff

/* qrtr socket states */
#define QRTR_STATE_MULTI	-2
#define QRTR_STATE_INIT	-1

#define AID_VENDOR_QRTR	KGIDT_INIT(2906)

/**
 * struct qrtr_hdr_v1 - (I|R)PCrouter packet header version 1
 * @version: protocol version
 * @type: packet type; one of QRTR_TYPE_*
 * @src_node_id: source node
 * @src_port_id: source port
 * @confirm_rx: boolean; whether a resume-tx packet should be send in reply
 * @size: length of packet, excluding this header
 * @dst_node_id: destination node
 * @dst_port_id: destination port
 */
struct qrtr_hdr_v1 {
	__le32 version;
	__le32 type;
	__le32 src_node_id;
	__le32 src_port_id;
	__le32 confirm_rx;
	__le32 size;
	__le32 dst_node_id;
	__le32 dst_port_id;
} __packed;

/**
 * struct qrtr_hdr_v2 - (I|R)PCrouter packet header later versions
 * @version: protocol version
 * @type: packet type; one of QRTR_TYPE_*
 * @flags: bitmask of QRTR_FLAGS_*
 * @optlen: length of optional header data
 * @size: length of packet, excluding this header and optlen
 * @src_node_id: source node
 * @src_port_id: source port
 * @dst_node_id: destination node
 * @dst_port_id: destination port
 */
struct qrtr_hdr_v2 {
	u8 version;
	u8 type;
	u8 flags;
	u8 optlen;
	__le32 size;
	__le16 src_node_id;
	__le16 src_port_id;
	__le16 dst_node_id;
	__le16 dst_port_id;
} __packed;

#define QRTR_FLAGS_CONFIRM_RX	BIT(0)

struct qrtr_cb {
	u32 src_node;
	u32 src_port;
	u32 dst_node;
	u32 dst_port;

	u8 type;
	u8 confirm_rx;
};

#define QRTR_HDR_MAX_SIZE max_t(size_t, sizeof(struct qrtr_hdr_v1), \
					sizeof(struct qrtr_hdr_v2))

struct qrtr_sock {
	/* WARNING: sk must be the first member */
	struct sock sk;
	struct sockaddr_qrtr us;
	struct sockaddr_qrtr peer;

	int state;
};

static inline struct qrtr_sock *qrtr_sk(struct sock *sk)
{
	BUILD_BUG_ON(offsetof(struct qrtr_sock, sk) != 0);
	return container_of(sk, struct qrtr_sock, sk);
}

static unsigned int qrtr_local_nid = CONFIG_QRTR_NODE_ID;

/* for node ids */
static RADIX_TREE(qrtr_nodes, GFP_KERNEL);
/* broadcast list */
static LIST_HEAD(qrtr_all_epts);
/* lock for qrtr_nodes, qrtr_all_epts and node reference */
static DECLARE_RWSEM(qrtr_node_lock);

/* local port allocation management */
static DEFINE_IDR(qrtr_ports);
static DEFINE_MUTEX(qrtr_port_lock);

/**
 * struct qrtr_node - endpoint node
 * @ep_lock: lock for endpoint management and callbacks
 * @ep: endpoint
 * @ref: reference count for node
 * @nid: node id
 * @net_id: network cluster identifer
 * @hello_sent: hello packet sent to endpoint
 * @qrtr_tx_flow: remote port tx flow control list
 * @resume_tx: wait until remote port acks control flag
 * @qrtr_tx_lock: lock for qrtr_tx_flow
 * @rx_queue: receive queue
 * @item: list item for broadcast list
 * @kworker: worker thread for recv work
 * @task: task to run the worker thread
 * @read_data: scheduled work for recv work
 * @say_hello: scheduled work for initiating hello
 * @ws: wakeupsource avoid system suspend
 * @ilc: ipc logging context reference
 */
struct qrtr_node {
	struct mutex ep_lock;
	struct qrtr_endpoint *ep;
	struct kref ref;
	unsigned int nid;
	unsigned int net_id;
	atomic_t hello_sent;
	atomic_t hello_rcvd;

	struct radix_tree_root qrtr_tx_flow;
	struct wait_queue_head resume_tx;
	struct mutex qrtr_tx_lock;	/* for qrtr_tx_flow */

	struct sk_buff_head rx_queue;
	struct list_head item;

	struct kthread_worker kworker;
	struct task_struct *task;
	struct kthread_work read_data;
	struct kthread_work say_hello;

	struct wakeup_source *ws;

	void *ilc;
};

struct qrtr_tx_flow_waiter {
	struct list_head node;
	struct sock *sk;
};

struct qrtr_tx_flow {
	atomic_t pending;
	struct list_head waiters;
};

#define QRTR_TX_FLOW_HIGH	10
#define QRTR_TX_FLOW_LOW	5

static struct sk_buff *qrtr_alloc_ctrl_packet(struct qrtr_ctrl_pkt **pkt);
static int qrtr_local_enqueue(struct qrtr_node *node, struct sk_buff *skb,
			      int type, struct sockaddr_qrtr *from,
			      struct sockaddr_qrtr *to, unsigned int flags);
static int qrtr_bcast_enqueue(struct qrtr_node *node, struct sk_buff *skb,
			      int type, struct sockaddr_qrtr *from,
			      struct sockaddr_qrtr *to, unsigned int flags);

static void qrtr_log_tx_msg(struct qrtr_node *node, struct qrtr_hdr_v1 *hdr,
			    struct sk_buff *skb)
{
	const struct qrtr_ctrl_pkt *pkt;
	u64 pl_buf = 0;

	if (!hdr || !skb || !skb->data)
		return;

	if (hdr->type == QRTR_TYPE_DATA) {
		pl_buf = *(u64 *)(skb->data + QRTR_HDR_MAX_SIZE);
		QRTR_INFO(node->ilc,
			  "TX DATA: Len:0x%x CF:0x%x src[0x%x:0x%x] dst[0x%x:0x%x] [%08x %08x] [%s]\n",
			  hdr->size, hdr->confirm_rx,
			  hdr->src_node_id, hdr->src_port_id,
			  hdr->dst_node_id, hdr->dst_port_id,
			  (unsigned int)pl_buf, (unsigned int)(pl_buf >> 32),
			  current->comm);
	} else {
		pkt = (struct qrtr_ctrl_pkt *)(skb->data + QRTR_HDR_MAX_SIZE);
		if (hdr->type == QRTR_TYPE_NEW_SERVER ||
		    hdr->type == QRTR_TYPE_DEL_SERVER)
			QRTR_INFO(node->ilc,
				  "TX CTRL: cmd:0x%x SVC[0x%x:0x%x] addr[0x%x:0x%x]\n",
				  hdr->type, le32_to_cpu(pkt->server.service),
				  le32_to_cpu(pkt->server.instance),
				  le32_to_cpu(pkt->server.node),
				  le32_to_cpu(pkt->server.port));
		else if (hdr->type == QRTR_TYPE_DEL_CLIENT ||
			 hdr->type == QRTR_TYPE_RESUME_TX)
			QRTR_INFO(node->ilc,
				  "TX CTRL: cmd:0x%x addr[0x%x:0x%x]\n",
				  hdr->type, le32_to_cpu(pkt->client.node),
				  le32_to_cpu(pkt->client.port));
		else if (hdr->type == QRTR_TYPE_HELLO ||
			 hdr->type == QRTR_TYPE_BYE)
			QRTR_INFO(node->ilc,
				  "TX CTRL: cmd:0x%x node[0x%x]\n",
				  hdr->type, hdr->src_node_id);
		else if (hdr->type == QRTR_TYPE_DEL_PROC)
			QRTR_INFO(node->ilc,
				  "TX CTRL: cmd:0x%x node[0x%x]\n",
				  hdr->type, pkt->proc.node);
	}
}

static void qrtr_log_rx_msg(struct qrtr_node *node, struct sk_buff *skb)
{
	const struct qrtr_ctrl_pkt *pkt;
	struct qrtr_cb *cb;
	u64 pl_buf = 0;

	if (!skb || !skb->data)
		return;

	cb = (struct qrtr_cb *)skb->cb;

	if (cb->type == QRTR_TYPE_DATA) {
		pl_buf = *(u64 *)(skb->data);
		QRTR_INFO(node->ilc,
			  "RX DATA: Len:0x%x CF:0x%x src[0x%x:0x%x] dst[0x%x:0x%x] [%08x %08x]\n",
			  skb->len, cb->confirm_rx, cb->src_node, cb->src_port,
			  cb->dst_node, cb->dst_port,
			  (unsigned int)pl_buf, (unsigned int)(pl_buf >> 32));
	} else {
		pkt = (struct qrtr_ctrl_pkt *)(skb->data);
		if (cb->type == QRTR_TYPE_NEW_SERVER ||
		    cb->type == QRTR_TYPE_DEL_SERVER)
			QRTR_INFO(node->ilc,
				  "RX CTRL: cmd:0x%x SVC[0x%x:0x%x] addr[0x%x:0x%x]\n",
				  cb->type, le32_to_cpu(pkt->server.service),
				  le32_to_cpu(pkt->server.instance),
				  le32_to_cpu(pkt->server.node),
				  le32_to_cpu(pkt->server.port));
		else if (cb->type == QRTR_TYPE_DEL_CLIENT ||
			 cb->type == QRTR_TYPE_RESUME_TX)
			QRTR_INFO(node->ilc,
				  "RX CTRL: cmd:0x%x addr[0x%x:0x%x]\n",
				  cb->type, le32_to_cpu(pkt->client.node),
				  le32_to_cpu(pkt->client.port));
		else if (cb->type == QRTR_TYPE_HELLO ||
			 cb->type == QRTR_TYPE_BYE)
			QRTR_INFO(node->ilc,
				  "RX CTRL: cmd:0x%x node[0x%x]\n",
				  cb->type, cb->src_node);
	}
}

static bool refcount_dec_and_rwsem_lock(refcount_t *r,
					struct rw_semaphore *sem)
{
	if (refcount_dec_not_one(r))
		return false;

	down_write(sem);
	if (!refcount_dec_and_test(r)) {
		up_write(sem);
		return false;
	}

	return true;
}

static inline int kref_put_rwsem_lock(struct kref *kref,
				      void (*release)(struct kref *kref),
				      struct rw_semaphore *sem)
{
	if (refcount_dec_and_rwsem_lock(&kref->refcount, sem)) {
		release(kref);
		return 1;
	}
	return 0;
}

/* Release node resources and free the node.
 *
 * Do not call directly, use qrtr_node_release.  To be used with
 * kref_put_mutex.  As such, the node mutex is expected to be locked on call.
 */
static void __qrtr_node_release(struct kref *kref)
{
	struct qrtr_tx_flow_waiter *waiter;
	struct qrtr_tx_flow_waiter *temp;
	struct radix_tree_iter iter;
	struct qrtr_tx_flow *flow;
	struct qrtr_node *node = container_of(kref, struct qrtr_node, ref);
	void __rcu **slot;

	if (node->nid != QRTR_EP_NID_AUTO) {
		radix_tree_for_each_slot(slot, &qrtr_nodes, &iter, 0) {
			if (node == *slot)
				radix_tree_delete(&qrtr_nodes, iter.index);
		}
	}

	list_del(&node->item);
	up_write(&qrtr_node_lock);

	/* Free tx flow counters */
	mutex_lock(&node->qrtr_tx_lock);
	radix_tree_for_each_slot(slot, &node->qrtr_tx_flow, &iter, 0) {
		flow = *slot;
		list_for_each_entry_safe(waiter, temp, &flow->waiters, node) {
			list_del(&waiter->node);
			sock_put(waiter->sk);
			kfree(waiter);
		}
		kfree(flow);
		radix_tree_delete(&node->qrtr_tx_flow, iter.index);
	}
	mutex_unlock(&node->qrtr_tx_lock);

	wakeup_source_unregister(node->ws);
	kthread_flush_worker(&node->kworker);
	kthread_stop(node->task);

	skb_queue_purge(&node->rx_queue);
	kfree(node);
}

/* Increment reference to node. */
static struct qrtr_node *qrtr_node_acquire(struct qrtr_node *node)
{
	if (node)
		kref_get(&node->ref);
	return node;
}

/* Decrement reference to node and release as necessary. */
static void qrtr_node_release(struct qrtr_node *node)
{
	if (!node)
		return;
	kref_put_rwsem_lock(&node->ref, __qrtr_node_release, &qrtr_node_lock);
}

/**
 * qrtr_tx_resume() - reset flow control counter
 * @node:	qrtr_node that the QRTR_TYPE_RESUME_TX packet arrived on
 * @skb:	skb for resume tx control packet
 */
static void qrtr_tx_resume(struct qrtr_node *node, struct sk_buff *skb)
{
	struct qrtr_tx_flow_waiter *waiter;
	struct qrtr_tx_flow_waiter *temp;
	struct qrtr_ctrl_pkt *pkt;
	struct qrtr_tx_flow *flow;
	struct sockaddr_qrtr src;
	struct qrtr_sock *ipc;
	struct sk_buff *skbn;
	unsigned long key;

	pkt = (struct qrtr_ctrl_pkt *)skb->data;
	if (le32_to_cpu(pkt->cmd) != QRTR_TYPE_RESUME_TX)
		return;

	src.sq_family = AF_QIPCRTR;
	src.sq_node = le32_to_cpu(pkt->client.node);
	src.sq_port = le32_to_cpu(pkt->client.port);
	key = (u64)src.sq_node << 32 | src.sq_port;

	flow = radix_tree_lookup(&node->qrtr_tx_flow, key);
	if (!flow)
		return;

	mutex_lock(&node->qrtr_tx_lock);
	atomic_set(&flow->pending, 0);
	wake_up_interruptible_all(&node->resume_tx);

	list_for_each_entry_safe(waiter, temp, &flow->waiters, node) {
		list_del(&waiter->node);
		skbn = alloc_skb(0, GFP_KERNEL);
		if (skbn) {
			ipc = qrtr_sk(waiter->sk);
			qrtr_local_enqueue(NULL, skbn, QRTR_TYPE_RESUME_TX,
					   &src, &ipc->us, 0);
		}
		sock_put(waiter->sk);
		kfree(waiter);
	}
	mutex_unlock(&node->qrtr_tx_lock);
}

/**
 * qrtr_tx_wait() - flow control for outgoing packets
 * @node:	qrtr_node that the packet is to be send to
 * @dest_node:	node id of the destination
 * @dest_port:	port number of the destination
 * @type:	type of message
 *
 * The flow control scheme is based around the low and high "watermarks". When
 * the low watermark is passed the confirm_rx flag is set on the outgoing
 * message, which will trigger the remote to send a control message of the type
 * QRTR_TYPE_RESUME_TX to reset the counter. If the high watermark is hit
 * further transmision should be paused.
 *
 * Return: 1 if confirm_rx should be set, 0 otherwise or errno failure
 */
static int qrtr_tx_wait(struct qrtr_node *node, struct sockaddr_qrtr *to,
			struct sock *sk, int type, unsigned int flags)
{
	struct qrtr_tx_flow_waiter *waiter;
	struct qrtr_tx_flow *flow;
	unsigned long key = (u64)to->sq_node << 32 | to->sq_port;
	int confirm_rx = 0;
	long timeo;
	long ret;

	/* Never set confirm_rx on non-data packets */
	if (type != QRTR_TYPE_DATA)
		return 0;

	/* Assume sk is set correctly for all data type packets */
	timeo = sock_sndtimeo(sk, flags & MSG_DONTWAIT);

	mutex_lock(&node->qrtr_tx_lock);
	flow = radix_tree_lookup(&node->qrtr_tx_flow, key);
	if (!flow) {
		flow = kzalloc(sizeof(*flow), GFP_KERNEL);
		if (!flow) {
			mutex_unlock(&node->qrtr_tx_lock);
			return 1;
		}
		INIT_LIST_HEAD(&flow->waiters);
		radix_tree_insert(&node->qrtr_tx_flow, key, flow);
	}
	mutex_unlock(&node->qrtr_tx_lock);

	ret = timeo;
	for (;;) {
		mutex_lock(&node->qrtr_tx_lock);
		if (atomic_read(&flow->pending) < QRTR_TX_FLOW_HIGH) {
			atomic_inc(&flow->pending);
			confirm_rx = atomic_read(&flow->pending) ==
				     QRTR_TX_FLOW_LOW;
			mutex_unlock(&node->qrtr_tx_lock);
			break;
		}
		if (!ret) {
			waiter = kzalloc(sizeof(*waiter), GFP_KERNEL);
			if (!waiter) {
				mutex_unlock(&node->qrtr_tx_lock);
				return -ENOMEM;
			}
			waiter->sk = sk;
			sock_hold(sk);
			list_add_tail(&waiter->node, &flow->waiters);
			mutex_unlock(&node->qrtr_tx_lock);
			return -EAGAIN;
		}
		mutex_unlock(&node->qrtr_tx_lock);

		ret = wait_event_interruptible_timeout(
				node->resume_tx,
				!node->ep ||
				atomic_read(&flow->pending) < QRTR_TX_FLOW_HIGH,
				timeo);
		if (ret < 0)
			return ret;
		if (!node->ep)
			return -EPIPE;
	}
	return confirm_rx;
}

/* Pass an outgoing packet socket buffer to the endpoint driver. */
static int qrtr_node_enqueue(struct qrtr_node *node, struct sk_buff *skb,
			     int type, struct sockaddr_qrtr *from,
			     struct sockaddr_qrtr *to, unsigned int flags)
{
	struct qrtr_hdr_v1 *hdr;
	int confirm_rx;
	size_t len = skb->len;
	int rc = -ENODEV;

	if (!atomic_read(&node->hello_sent) && type != QRTR_TYPE_HELLO) {
		kfree_skb(skb);
		return rc;
	}
	if (atomic_read(&node->hello_sent) && type == QRTR_TYPE_HELLO) {
		kfree_skb(skb);
		return 0;
	}

	/* If sk is null, this is a forwarded packet and should not wait */
	if (!skb->sk) {
		struct qrtr_cb *cb = (struct qrtr_cb *)skb->cb;

		confirm_rx = cb->confirm_rx;
	} else {
		confirm_rx = qrtr_tx_wait(node, to, skb->sk, type, flags);
		if (confirm_rx < 0) {
			kfree_skb(skb);
			return confirm_rx;
		}
	}

	hdr = skb_push(skb, sizeof(*hdr));
	hdr->version = cpu_to_le32(QRTR_PROTO_VER_1);
	hdr->type = cpu_to_le32(type);
	hdr->src_node_id = cpu_to_le32(from->sq_node);
	hdr->src_port_id = cpu_to_le32(from->sq_port);
	if (to->sq_node == QRTR_NODE_BCAST)
		hdr->dst_node_id = cpu_to_le32(node->nid);
	else
		hdr->dst_node_id = cpu_to_le32(to->sq_node);

	hdr->dst_port_id = cpu_to_le32(to->sq_port);
	hdr->size = cpu_to_le32(len);
	hdr->confirm_rx = !!confirm_rx;

	skb_put_padto(skb, ALIGN(len, 4) + sizeof(*hdr));
	qrtr_log_tx_msg(node, hdr, skb);

	mutex_lock(&node->ep_lock);
	if (node->ep)
		rc = node->ep->xmit(node->ep, skb);
	else
		kfree_skb(skb);
	mutex_unlock(&node->ep_lock);

	if (!rc && type == QRTR_TYPE_HELLO)
		atomic_inc(&node->hello_sent);

	if (rc) {
		struct qrtr_tx_flow *flow;
		unsigned long key = (u64)to->sq_node << 32 | to->sq_port;

		mutex_lock(&node->qrtr_tx_lock);
		flow = radix_tree_lookup(&node->qrtr_tx_flow, key);
		if (flow)
			atomic_dec(&flow->pending);
		mutex_unlock(&node->qrtr_tx_lock);
	}

	return rc;
}

/* Lookup node by id.
 *
 * callers must release with qrtr_node_release()
 */
static struct qrtr_node *qrtr_node_lookup(unsigned int nid)
{
	struct qrtr_node *node;

	down_read(&qrtr_node_lock);
	node = radix_tree_lookup(&qrtr_nodes, nid);
	node = qrtr_node_acquire(node);
	up_read(&qrtr_node_lock);

	return node;
}

/* Assign node id to node.
 *
 * This is mostly useful for automatic node id assignment, based on
 * the source id in the incoming packet.
 */
static void qrtr_node_assign(struct qrtr_node *node, unsigned int nid)
{
	struct qrtr_node *tnode = NULL;
	char name[32] = {0,};

	if (nid == QRTR_EP_NID_AUTO)
		return;
	if (nid == node->nid)
		return;

	down_read(&qrtr_node_lock);
	tnode = radix_tree_lookup(&qrtr_nodes, nid);
	up_read(&qrtr_node_lock);
	if (tnode)
		return;

	down_write(&qrtr_node_lock);
	radix_tree_insert(&qrtr_nodes, nid, node);

	if (node->nid == QRTR_EP_NID_AUTO)
		node->nid = nid;
	up_write(&qrtr_node_lock);

	snprintf(name, sizeof(name), "qrtr_%d", nid);
	if (!node->ilc) {
		node->ilc = ipc_log_context_create(QRTR_LOG_PAGE_CNT, name, 0);
	}
	/* create wakeup source for only  NID = 0.
	 * From other nodes sensor service stream samples
	 * cause APPS suspend problems and power drain issue.
	 */
	if (!node->ws && nid == 0)
		node->ws = wakeup_source_register(name);
}

/**
 * qrtr_peek_pkt_size() - Peek into the packet header to get potential pkt size
 *
 * @data: Starting address of the packet which points to router header.
 *
 * @returns: potential packet size on success, < 0 on error.
 *
 * This function is used by the underlying transport abstraction layer to
 * peek into the potential packet size of an incoming packet. This information
 * is used to perform link layer fragmentation and re-assembly
 */
int qrtr_peek_pkt_size(const void *data)
{
	const struct qrtr_hdr_v1 *v1;
	const struct qrtr_hdr_v2 *v2;
	unsigned int hdrlen;
	unsigned int size;
	unsigned int ver;

	/* Version field in v1 is little endian, so this works for both cases */
	ver = *(u8 *)data;

	switch (ver) {
	case QRTR_PROTO_VER_1:
		v1 = data;
		hdrlen = sizeof(*v1);
		size = le32_to_cpu(v1->size);
		break;
	case QRTR_PROTO_VER_2:
		v2 = data;
		hdrlen = sizeof(*v2) + v2->optlen;
		size = le32_to_cpu(v2->size);
		break;
	default:
		pr_err("qrtr: Invalid version %d\n", ver);
		return -EINVAL;
	}

	return ALIGN(size, 4) + hdrlen;
}
EXPORT_SYMBOL(qrtr_peek_pkt_size);

/**
 * qrtr_endpoint_post() - post incoming data
 * @ep: endpoint handle
 * @data: data pointer
 * @len: size of data in bytes
 *
 * Return: 0 on success; negative error code on failure
 */
int qrtr_endpoint_post(struct qrtr_endpoint *ep, const void *data, size_t len)
{
	struct qrtr_node *node = ep->node;
	const struct qrtr_hdr_v1 *v1;
	const struct qrtr_hdr_v2 *v2;
	struct sk_buff *skb;
	struct qrtr_cb *cb;
	unsigned int size;
	int err = -ENOMEM;
	int frag = false;
	unsigned int ver;
	size_t hdrlen;

	if (len & 3)
		return -EINVAL;

	skb = netdev_alloc_skb(NULL, len);
	if (!skb) {
		skb = alloc_skb_with_frags(0, len, 0, &err, GFP_ATOMIC);
		if (!skb) {
			pr_err("%s memory allocation failed\n", __func__);
			return -ENOMEM;
		}
		frag = true;
	}

	cb = (struct qrtr_cb *)skb->cb;

	/* Version field in v1 is little endian, so this works for both cases */
	ver = *(u8 *)data;

	switch (ver) {
	case QRTR_PROTO_VER_1:
		v1 = data;
		hdrlen = sizeof(*v1);

		cb->type = le32_to_cpu(v1->type);
		cb->src_node = le32_to_cpu(v1->src_node_id);
		cb->src_port = le32_to_cpu(v1->src_port_id);
		cb->confirm_rx = !!v1->confirm_rx;
		cb->dst_node = le32_to_cpu(v1->dst_node_id);
		cb->dst_port = le32_to_cpu(v1->dst_port_id);

		size = le32_to_cpu(v1->size);
		break;
	case QRTR_PROTO_VER_2:
		v2 = data;
		hdrlen = sizeof(*v2) + v2->optlen;

		cb->type = v2->type;
		cb->confirm_rx = !!(v2->flags & QRTR_FLAGS_CONFIRM_RX);
		cb->src_node = le16_to_cpu(v2->src_node_id);
		cb->src_port = le16_to_cpu(v2->src_port_id);
		cb->dst_node = le16_to_cpu(v2->dst_node_id);
		cb->dst_port = le16_to_cpu(v2->dst_port_id);

		if (cb->src_port == (u16)QRTR_PORT_CTRL)
			cb->src_port = QRTR_PORT_CTRL;
		if (cb->dst_port == (u16)QRTR_PORT_CTRL)
			cb->dst_port = QRTR_PORT_CTRL;

		size = le32_to_cpu(v2->size);
		break;
	default:
		pr_err("qrtr: Invalid version %d\n", ver);
		goto err;
	}

	if (cb->dst_port == QRTR_PORT_CTRL_LEGACY)
		cb->dst_port = QRTR_PORT_CTRL;

	if (len != ALIGN(size, 4) + hdrlen)
		goto err;

	if (cb->dst_port != QRTR_PORT_CTRL && cb->type != QRTR_TYPE_DATA &&
	    cb->type != QRTR_TYPE_RESUME_TX)
		goto err;

	__pm_wakeup_event(node->ws, 0);

	if (frag) {
		skb->data_len = size;
		skb->len = size;
		skb_store_bits(skb, 0, data + hdrlen, size);
	} else {
		skb_put_data(skb, data + hdrlen, size);
	}
	qrtr_log_rx_msg(node, skb);

	skb_queue_tail(&node->rx_queue, skb);
	kthread_queue_work(&node->kworker, &node->read_data);

	return 0;

err:
	kfree_skb(skb);
	return -EINVAL;

}
EXPORT_SYMBOL_GPL(qrtr_endpoint_post);

/**
 * qrtr_alloc_ctrl_packet() - allocate control packet skb
 * @pkt: reference to qrtr_ctrl_pkt pointer
 *
 * Returns newly allocated sk_buff, or NULL on failure
 *
 * This function allocates a sk_buff large enough to carry a qrtr_ctrl_pkt and
 * on success returns a reference to the control packet in @pkt.
 */
static struct sk_buff *qrtr_alloc_ctrl_packet(struct qrtr_ctrl_pkt **pkt)
{
	const int pkt_len = sizeof(struct qrtr_ctrl_pkt);
	struct sk_buff *skb;

	skb = alloc_skb(QRTR_HDR_MAX_SIZE + pkt_len, GFP_KERNEL);
	if (!skb)
		return NULL;

	skb_reserve(skb, QRTR_HDR_MAX_SIZE);
	*pkt = skb_put_zero(skb, pkt_len);

	return skb;
}

static struct qrtr_sock *qrtr_port_lookup(int port);
static void qrtr_port_put(struct qrtr_sock *ipc);

static bool qrtr_must_forward(struct qrtr_node *src,
			      struct qrtr_node *dst, u32 type)
{
	/* Node structure is not maintained for local processor.
	 * Hence src is null in that case.
	 */
	if (!src)
		return true;

	if (!dst)
		return false;

	if (type == QRTR_TYPE_HELLO || type == QRTR_TYPE_RESUME_TX)
		return false;

	if (dst == src || dst->nid == QRTR_EP_NID_AUTO)
		return false;

	if (abs(dst->net_id - src->net_id) > 1)
		return true;

	return false;
}

static void qrtr_fwd_ctrl_pkt(struct sk_buff *skb)
{
	struct qrtr_node *node;
	struct qrtr_node *src;
	struct qrtr_cb *cb = (struct qrtr_cb *)skb->cb;

	src = qrtr_node_lookup(cb->src_node);
	down_read(&qrtr_node_lock);
	list_for_each_entry(node, &qrtr_all_epts, item) {
		struct sockaddr_qrtr from;
		struct sockaddr_qrtr to;
		struct sk_buff *skbn;

		if (!qrtr_must_forward(src, node, cb->type))
			continue;

		skbn = skb_clone(skb, GFP_KERNEL);
		if (!skbn)
			break;

		from.sq_family = AF_QIPCRTR;
		from.sq_node = cb->src_node;
		from.sq_port = cb->src_port;

		to.sq_family = AF_QIPCRTR;
		to.sq_node = node->nid;
		to.sq_port = QRTR_PORT_CTRL;

		qrtr_node_enqueue(node, skbn, cb->type, &from, &to, 0);
	}
	up_read(&qrtr_node_lock);
	qrtr_node_release(src);
}

static void qrtr_fwd_pkt(struct sk_buff *skb, struct qrtr_cb *cb)
{
	struct sockaddr_qrtr from = {AF_QIPCRTR, cb->src_node, cb->src_port};
	struct sockaddr_qrtr to = {AF_QIPCRTR, cb->dst_node, cb->dst_port};
	struct qrtr_node *node;

	node = qrtr_node_lookup(cb->dst_node);
	if (!node) {
		kfree_skb(skb);
		return;
	}

	qrtr_node_enqueue(node, skb, cb->type, &from, &to, 0);
	qrtr_node_release(node);
}

static void qrtr_sock_queue_skb(struct qrtr_node *node, struct sk_buff *skb,
				struct qrtr_sock *ipc)
{
	struct qrtr_cb *cb = (struct qrtr_cb *)skb->cb;
	int rc;

	/* Don't queue HELLO if control port already received */
	if (cb->type == QRTR_TYPE_HELLO) {
		if (atomic_read(&node->hello_rcvd)) {
			kfree_skb(skb);
			return;
		}
		atomic_inc(&node->hello_rcvd);
	}

	rc = sock_queue_rcv_skb(&ipc->sk, skb);
	if (rc) {
		pr_err("%s: qrtr pkt dropped flow[%d] rc[%d]\n",
		       __func__, cb->confirm_rx, rc);
		kfree_skb(skb);
	}
}

/* Handle and route a received packet.
 *
 * This will auto-reply with resume-tx packet as necessary.
 */
static void qrtr_node_rx_work(struct kthread_work *work)
{
	struct qrtr_node *node = container_of(work, struct qrtr_node,
					      read_data);
	struct qrtr_ctrl_pkt *pkt;
	struct sk_buff *skb;

	while ((skb = skb_dequeue(&node->rx_queue)) != NULL) {
		struct qrtr_sock *ipc;
		struct qrtr_cb *cb;

		cb = (struct qrtr_cb *)skb->cb;
		qrtr_node_assign(node, cb->src_node);

		if (cb->type != QRTR_TYPE_DATA)
			qrtr_fwd_ctrl_pkt(skb);

		if (cb->type == QRTR_TYPE_NEW_SERVER &&
		    skb->len == sizeof(*pkt)) {
			pkt = (void *)skb->data;
			qrtr_node_assign(node, le32_to_cpu(pkt->server.node));
		}

		if (cb->type == QRTR_TYPE_RESUME_TX) {
			if (cb->dst_node != qrtr_local_nid) {
				qrtr_fwd_pkt(skb, cb);
				continue;
			}
			qrtr_tx_resume(node, skb);
			consume_skb(skb);
		} else if (cb->dst_node != qrtr_local_nid &&
			   cb->type == QRTR_TYPE_DATA) {
			qrtr_fwd_pkt(skb, cb);
		} else {
			ipc = qrtr_port_lookup(cb->dst_port);
			if (!ipc) {
				kfree_skb(skb);
			} else {
<<<<<<< HEAD
				qrtr_sock_queue_skb(node, skb, ipc);
=======
				if (sock_queue_rcv_skb(&ipc->sk, skb)) {
					pr_err("%s qrtr pkt dropped flow[%d]\n",
					       __func__, cb->confirm_rx);
					kfree_skb(skb);
				}

>>>>>>> fbab955f
				qrtr_port_put(ipc);
			}
		}
	}
}

static void qrtr_hello_work(struct kthread_work *work)
{
	struct sockaddr_qrtr from = {AF_QIPCRTR, 0, QRTR_PORT_CTRL};
	struct sockaddr_qrtr to = {AF_QIPCRTR, 0, QRTR_PORT_CTRL};
	struct qrtr_ctrl_pkt *pkt;
	struct qrtr_node *node;
	struct qrtr_sock *ctrl;
	struct sk_buff *skb;

	ctrl = qrtr_port_lookup(QRTR_PORT_CTRL);
	if (!ctrl)
		return;

	skb = qrtr_alloc_ctrl_packet(&pkt);
	if (!skb) {
		qrtr_port_put(ctrl);
		return;
	}

	node = container_of(work, struct qrtr_node, say_hello);
	pkt->cmd = cpu_to_le32(QRTR_TYPE_HELLO);
	from.sq_node = qrtr_local_nid;
	to.sq_node = node->nid;
	qrtr_node_enqueue(node, skb, QRTR_TYPE_HELLO, &from, &to, 0);
	qrtr_port_put(ctrl);
}

/**
 * qrtr_endpoint_register() - register a new endpoint
 * @ep: endpoint to register
 * @nid: desired node id; may be QRTR_EP_NID_AUTO for auto-assignment
 * @rt: flag to notify real time low latency endpoint
 * Return: 0 on success; negative error code on failure
 *
 * The specified endpoint must have the xmit function pointer set on call.
 */
int qrtr_endpoint_register(struct qrtr_endpoint *ep, unsigned int net_id,
			   bool rt)
{
	struct qrtr_node *node;
	struct sched_param param = {.sched_priority = 1};

	if (!ep || !ep->xmit)
		return -EINVAL;

	node = kzalloc(sizeof(*node), GFP_KERNEL);
	if (!node)
		return -ENOMEM;

	kref_init(&node->ref);
	mutex_init(&node->ep_lock);
	skb_queue_head_init(&node->rx_queue);
	node->nid = QRTR_EP_NID_AUTO;
	node->ep = ep;
	atomic_set(&node->hello_sent, 0);
	atomic_set(&node->hello_rcvd, 0);

	kthread_init_work(&node->read_data, qrtr_node_rx_work);
	kthread_init_work(&node->say_hello, qrtr_hello_work);
	kthread_init_worker(&node->kworker);
	node->task = kthread_run(kthread_worker_fn, &node->kworker, "qrtr_rx");
	if (IS_ERR(node->task)) {
		kfree(node);
		return -ENOMEM;
	}
	if (rt)
		sched_setscheduler(node->task, SCHED_FIFO, &param);

	mutex_init(&node->qrtr_tx_lock);
	INIT_RADIX_TREE(&node->qrtr_tx_flow, GFP_KERNEL);
	init_waitqueue_head(&node->resume_tx);

	qrtr_node_assign(node, node->nid);
	node->net_id = net_id;

	down_write(&qrtr_node_lock);
	list_add(&node->item, &qrtr_all_epts);
	up_write(&qrtr_node_lock);
	ep->node = node;

	kthread_queue_work(&node->kworker, &node->say_hello);
	return 0;
}
EXPORT_SYMBOL_GPL(qrtr_endpoint_register);

static u32 qrtr_calc_checksum(struct qrtr_ctrl_pkt *pkt)
{
	u32 checksum = 0;
	u32 mask = 0xffff;
	u16 upper_nb;
	u16 lower_nb;
	u32 *msg;
	int i;

	if (!pkt)
		return checksum;
	msg = (u32 *)pkt;

	for (i = 0; i < sizeof(*pkt) / sizeof(*msg); i++) {
		lower_nb = *msg & mask;
		upper_nb = (*msg >> 16) & mask;
		checksum += (upper_nb + lower_nb);
		msg++;
	}
	while (checksum > 0xffff)
		checksum = (checksum & mask) + ((checksum >> 16) & mask);

	checksum = ~checksum & mask;

	return checksum;
}

static void qrtr_fwd_del_proc(struct qrtr_node *src, unsigned int nid)
{
	struct sockaddr_qrtr from = {AF_QIPCRTR, 0, QRTR_PORT_CTRL};
	struct sockaddr_qrtr to = {AF_QIPCRTR, 0, QRTR_PORT_CTRL};
	struct qrtr_ctrl_pkt *pkt;
	struct qrtr_node *dst;
	struct sk_buff *skb;

	list_for_each_entry(dst, &qrtr_all_epts, item) {
		if (!qrtr_must_forward(src, dst, QRTR_TYPE_DEL_PROC))
			continue;

		skb = qrtr_alloc_ctrl_packet(&pkt);
		if (!skb)
			return;

		pkt->cmd = cpu_to_le32(QRTR_TYPE_DEL_PROC);
		pkt->proc.rsvd = QRTR_DEL_PROC_MAGIC;
		pkt->proc.node = cpu_to_le32(nid);
		pkt->proc.rsvd = cpu_to_le32(qrtr_calc_checksum(pkt));

		from.sq_node = src->nid;
		to.sq_node = dst->nid;
		qrtr_node_enqueue(dst, skb, QRTR_TYPE_DEL_PROC, &from, &to, 0);
	}
}

/**
 * qrtr_endpoint_unregister - unregister endpoint
 * @ep: endpoint to unregister
 */
void qrtr_endpoint_unregister(struct qrtr_endpoint *ep)
{
	struct radix_tree_iter iter;
	struct qrtr_node *node = ep->node;
	struct sockaddr_qrtr src = {AF_QIPCRTR, node->nid, QRTR_PORT_CTRL};
	struct sockaddr_qrtr dst = {AF_QIPCRTR, qrtr_local_nid, QRTR_PORT_CTRL};
	struct qrtr_ctrl_pkt *pkt;
	struct sk_buff *skb;
	void __rcu **slot;

	mutex_lock(&node->ep_lock);
	node->ep = NULL;
	mutex_unlock(&node->ep_lock);

	/* Notify the local controller about the event */
	down_read(&qrtr_node_lock);
	radix_tree_for_each_slot(slot, &qrtr_nodes, &iter, 0) {
		if (node != *slot)
			continue;

		skb = qrtr_alloc_ctrl_packet(&pkt);
		if (!skb)
			continue;

		src.sq_node = iter.index;
		pkt->cmd = cpu_to_le32(QRTR_TYPE_BYE);
		qrtr_local_enqueue(NULL, skb, QRTR_TYPE_BYE, &src, &dst, 0);

		qrtr_fwd_del_proc(node, iter.index);
	}
	up_read(&qrtr_node_lock);

	/* Wake up any transmitters waiting for resume-tx from the node */
	wake_up_interruptible_all(&node->resume_tx);

	qrtr_node_release(node);
	ep->node = NULL;
}
EXPORT_SYMBOL_GPL(qrtr_endpoint_unregister);

/* Lookup socket by port.
 *
 * Callers must release with qrtr_port_put()
 */
static struct qrtr_sock *qrtr_port_lookup(int port)
{
	struct qrtr_sock *ipc;

	if (port == QRTR_PORT_CTRL)
		port = 0;

	mutex_lock(&qrtr_port_lock);
	ipc = idr_find(&qrtr_ports, port);
	if (ipc)
		sock_hold(&ipc->sk);
	mutex_unlock(&qrtr_port_lock);

	return ipc;
}

/* Release acquired socket. */
static void qrtr_port_put(struct qrtr_sock *ipc)
{
	sock_put(&ipc->sk);
}

static void qrtr_send_del_client(struct qrtr_sock *ipc)
{
	struct qrtr_ctrl_pkt *pkt;
	struct sockaddr_qrtr to;
	struct qrtr_node *node;
	struct sk_buff *skbn;
	struct sk_buff *skb;
	int type = QRTR_TYPE_DEL_CLIENT;

	skb = qrtr_alloc_ctrl_packet(&pkt);
	if (!skb)
		return;

	to.sq_family = AF_QIPCRTR;
	to.sq_node = QRTR_NODE_BCAST;
	to.sq_port = QRTR_PORT_CTRL;

	pkt->cmd = cpu_to_le32(QRTR_TYPE_DEL_CLIENT);
	pkt->client.node = cpu_to_le32(ipc->us.sq_node);
	pkt->client.port = cpu_to_le32(ipc->us.sq_port);

	skb_set_owner_w(skb, &ipc->sk);

	if (ipc->state == QRTR_STATE_MULTI) {
		qrtr_bcast_enqueue(NULL, skb, type, &ipc->us, &to, 0);
		return;
	}

	if (ipc->state > QRTR_STATE_INIT) {
		node = qrtr_node_lookup(ipc->state);
		if (!node)
			goto exit;

		skbn = skb_clone(skb, GFP_KERNEL);
		if (!skbn) {
			qrtr_node_release(node);
			goto exit;
		}

		skb_set_owner_w(skbn, &ipc->sk);
		qrtr_node_enqueue(node, skbn, type, &ipc->us, &to, 0);
		qrtr_node_release(node);
	}
exit:
	qrtr_local_enqueue(NULL, skb, type, &ipc->us, &to, 0);
}

/* Remove port assignment. */
static void qrtr_port_remove(struct qrtr_sock *ipc)
{
	int port = ipc->us.sq_port;

	qrtr_send_del_client(ipc);
	if (port == QRTR_PORT_CTRL)
		port = 0;

	__sock_put(&ipc->sk);

	mutex_lock(&qrtr_port_lock);
	idr_remove(&qrtr_ports, port);
	mutex_unlock(&qrtr_port_lock);
}

/* Assign port number to socket.
 *
 * Specify port in the integer pointed to by port, and it will be adjusted
 * on return as necesssary.
 *
 * Port may be:
 *   0: Assign ephemeral port in [QRTR_MIN_EPH_SOCKET, QRTR_MAX_EPH_SOCKET]
 *   <QRTR_MIN_EPH_SOCKET: Specified; requires CAP_NET_ADMIN
 *   >QRTR_MIN_EPH_SOCKET: Specified; available to all
 */
static int qrtr_port_assign(struct qrtr_sock *ipc, int *port)
{
	int rc;

	if (!*port) {
		rc = idr_alloc_cyclic(&qrtr_ports, ipc, QRTR_MIN_EPH_SOCKET,
				      QRTR_MAX_EPH_SOCKET + 1, GFP_ATOMIC);
		if (rc >= 0)
			*port = rc;
	} else if (*port < QRTR_MIN_EPH_SOCKET &&
		   !(capable(CAP_NET_ADMIN) ||
		   in_egroup_p(AID_VENDOR_QRTR) ||
		   in_egroup_p(GLOBAL_ROOT_GID))) {
		rc = -EACCES;
	} else if (*port == QRTR_PORT_CTRL) {
		rc = idr_alloc(&qrtr_ports, ipc, 0, 1, GFP_ATOMIC);
	} else {
		rc = idr_alloc_cyclic(&qrtr_ports, ipc, *port, *port + 1,
				      GFP_ATOMIC);
		if (rc >= 0)
			*port = rc;
	}

	if (rc == -ENOSPC)
		return -EADDRINUSE;
	else if (rc < 0)
		return rc;

	sock_hold(&ipc->sk);

	return 0;
}

/* Reset all non-control ports */
static void qrtr_reset_ports(void)
{
	struct qrtr_sock *ipc;
	int id;

	idr_for_each_entry(&qrtr_ports, ipc, id) {
		/* Don't reset control port */
		if (id == 0)
			continue;

		sock_hold(&ipc->sk);
		ipc->sk.sk_err = ENETRESET;
		if (ipc->sk.sk_error_report)
			ipc->sk.sk_error_report(&ipc->sk);
		sock_put(&ipc->sk);
	}
}

/* Bind socket to address.
 *
 * Socket should be locked upon call.
 */
static int __qrtr_bind(struct socket *sock,
		       const struct sockaddr_qrtr *addr, int zapped)
{
	struct qrtr_sock *ipc = qrtr_sk(sock->sk);
	struct sock *sk = sock->sk;
	int port;
	int rc;

	/* rebinding ok */
	if (!zapped && addr->sq_port == ipc->us.sq_port)
		return 0;

	mutex_lock(&qrtr_port_lock);
	port = addr->sq_port;
	rc = qrtr_port_assign(ipc, &port);
	if (rc) {
		mutex_unlock(&qrtr_port_lock);
		return rc;
	}
	/* Notify all open ports about the new controller */
	if (port == QRTR_PORT_CTRL)
		qrtr_reset_ports();
	mutex_unlock(&qrtr_port_lock);

	if (port == QRTR_PORT_CTRL) {
		struct qrtr_node *node;

		down_write(&qrtr_node_lock);
		list_for_each_entry(node, &qrtr_all_epts, item) {
			atomic_set(&node->hello_sent, 0);
			atomic_set(&node->hello_rcvd, 0);
		}
		up_write(&qrtr_node_lock);
	}

	/* unbind previous, if any */
	if (!zapped)
		qrtr_port_remove(ipc);
	ipc->us.sq_port = port;
	sock_reset_flag(sk, SOCK_ZAPPED);

	return 0;
}

/* Auto bind to an ephemeral port. */
static int qrtr_autobind(struct socket *sock)
{
	struct sock *sk = sock->sk;
	struct sockaddr_qrtr addr;

	if (!sock_flag(sk, SOCK_ZAPPED))
		return 0;

	addr.sq_family = AF_QIPCRTR;
	addr.sq_node = qrtr_local_nid;
	addr.sq_port = 0;

	return __qrtr_bind(sock, &addr, 1);
}

/* Bind socket to specified sockaddr. */
static int qrtr_bind(struct socket *sock, struct sockaddr *saddr, int len)
{
	DECLARE_SOCKADDR(struct sockaddr_qrtr *, addr, saddr);
	struct qrtr_sock *ipc = qrtr_sk(sock->sk);
	struct sock *sk = sock->sk;
	int rc;

	if (len < sizeof(*addr) || addr->sq_family != AF_QIPCRTR)
		return -EINVAL;

	if (addr->sq_node != ipc->us.sq_node)
		return -EINVAL;

	lock_sock(sk);
	rc = __qrtr_bind(sock, addr, sock_flag(sk, SOCK_ZAPPED));
	release_sock(sk);

	return rc;
}

/* Queue packet to local peer socket. */
static int qrtr_local_enqueue(struct qrtr_node *node, struct sk_buff *skb,
			      int type, struct sockaddr_qrtr *from,
			      struct sockaddr_qrtr *to, unsigned int flags)
{
	struct qrtr_sock *ipc;
	struct qrtr_cb *cb;
	struct sock *sk = skb->sk;

	ipc = qrtr_port_lookup(to->sq_port);
	if (!ipc && to->sq_port == QRTR_PORT_CTRL) {
		kfree_skb(skb);
		return 0;
	}
	if (!ipc || &ipc->sk == skb->sk) { /* do not send to self */
		kfree_skb(skb);
		return -ENODEV;
	}
	/* Keep resetting NETRESET until socket is closed */
	if (sk && sk->sk_err == ENETRESET) {
		sock_hold(sk);
		sk->sk_err = ENETRESET;
		if (sk->sk_error_report)
			sk->sk_error_report(sk);
		sock_put(sk);
		kfree_skb(skb);
		return 0;
	}

	cb = (struct qrtr_cb *)skb->cb;
	cb->src_node = from->sq_node;
	cb->src_port = from->sq_port;

	if (sock_queue_rcv_skb(&ipc->sk, skb)) {
		qrtr_port_put(ipc);
		kfree_skb(skb);
		return -ENOSPC;
	}

	qrtr_port_put(ipc);

	return 0;
}

/* Queue packet for broadcast. */
static int qrtr_bcast_enqueue(struct qrtr_node *node, struct sk_buff *skb,
			      int type, struct sockaddr_qrtr *from,
			      struct sockaddr_qrtr *to, unsigned int flags)
{
	struct sk_buff *skbn;

	down_read(&qrtr_node_lock);
	list_for_each_entry(node, &qrtr_all_epts, item) {
		if (node->nid == QRTR_EP_NID_AUTO && type != QRTR_TYPE_HELLO)
			continue;
		skbn = skb_clone(skb, GFP_KERNEL);
		if (!skbn)
			break;
		skb_set_owner_w(skbn, skb->sk);
		qrtr_node_enqueue(node, skbn, type, from, to, flags);
	}
	up_read(&qrtr_node_lock);

	qrtr_local_enqueue(node, skb, type, from, to, flags);

	return 0;
}

static int qrtr_sendmsg(struct socket *sock, struct msghdr *msg, size_t len)
{
	DECLARE_SOCKADDR(struct sockaddr_qrtr *, addr, msg->msg_name);
	int (*enqueue_fn)(struct qrtr_node *, struct sk_buff *, int,
			  struct sockaddr_qrtr *, struct sockaddr_qrtr *,
			  unsigned int);
	struct qrtr_sock *ipc = qrtr_sk(sock->sk);
	struct sock *sk = sock->sk;
	struct qrtr_ctrl_pkt *pkt;
	struct qrtr_node *node;
	struct qrtr_node *srv_node;
	struct sk_buff *skb;
	size_t plen;
	u32 type = QRTR_TYPE_DATA;
	int rc;

	if (msg->msg_flags & ~(MSG_DONTWAIT))
		return -EINVAL;

	if (len > 65535)
		return -EMSGSIZE;

	lock_sock(sk);

	if (addr) {
		if (msg->msg_namelen < sizeof(*addr)) {
			release_sock(sk);
			return -EINVAL;
		}

		if (addr->sq_family != AF_QIPCRTR) {
			release_sock(sk);
			return -EINVAL;
		}

		rc = qrtr_autobind(sock);
		if (rc) {
			release_sock(sk);
			return rc;
		}
	} else if (sk->sk_state == TCP_ESTABLISHED) {
		addr = &ipc->peer;
	} else {
		release_sock(sk);
		return -ENOTCONN;
	}

	node = NULL;
	srv_node = NULL;
	if (addr->sq_node == QRTR_NODE_BCAST) {
		enqueue_fn = qrtr_bcast_enqueue;
		if (addr->sq_port != QRTR_PORT_CTRL) {
			release_sock(sk);
			return -EINVAL;
		}
	} else if (addr->sq_node == ipc->us.sq_node) {
		enqueue_fn = qrtr_local_enqueue;
	} else {
		enqueue_fn = qrtr_node_enqueue;
		node = qrtr_node_lookup(addr->sq_node);
		if (!node) {
			release_sock(sk);
			return -ECONNRESET;
		}

		if (ipc->state > QRTR_STATE_INIT && ipc->state != node->nid)
			ipc->state = QRTR_STATE_MULTI;
		else if (ipc->state == QRTR_STATE_INIT)
			ipc->state = node->nid;
	}

	plen = (len + 3) & ~3;
	skb = sock_alloc_send_skb(sk, plen + QRTR_HDR_MAX_SIZE,
				  msg->msg_flags & MSG_DONTWAIT, &rc);
	if (!skb)
		goto out_node;

	skb_reserve(skb, QRTR_HDR_MAX_SIZE);

	rc = memcpy_from_msg(skb_put(skb, len), msg, len);
	if (rc) {
		kfree_skb(skb);
		goto out_node;
	}

	if (ipc->us.sq_port == QRTR_PORT_CTRL ||
	    addr->sq_port == QRTR_PORT_CTRL) {
		if (len < 4) {
			rc = -EINVAL;
			kfree_skb(skb);
			goto out_node;
		}

		/* control messages already require the type as 'command' */
		skb_copy_bits(skb, 0, &type, 4);
		type = le32_to_cpu(type);
	}
	if (addr->sq_port == QRTR_PORT_CTRL && type == QRTR_TYPE_NEW_SERVER) {
		ipc->state = QRTR_STATE_MULTI;

		/* drop new server cmds that are not forwardable to dst node*/
		pkt = (struct qrtr_ctrl_pkt *)skb->data;
		srv_node = qrtr_node_lookup(pkt->server.node);
		if (!qrtr_must_forward(srv_node, node, type)) {
			rc = 0;
			kfree_skb(skb);
			qrtr_node_release(srv_node);
			goto out_node;
		}
		qrtr_node_release(srv_node);
	}

	rc = enqueue_fn(node, skb, type, &ipc->us, addr, msg->msg_flags);
	if (rc >= 0)
		rc = len;

out_node:
	qrtr_node_release(node);
	release_sock(sk);

	return rc;
}

static int qrtr_resume_tx(struct qrtr_cb *cb)
{
	struct sockaddr_qrtr remote = { AF_QIPCRTR,
					cb->src_node, cb->src_port };
	struct sockaddr_qrtr local = { AF_QIPCRTR, cb->dst_node, cb->dst_port };
	struct qrtr_ctrl_pkt *pkt;
	struct qrtr_node *node;
	struct sk_buff *skb;
	int ret;

	node = qrtr_node_lookup(remote.sq_node);
	if (!node)
		return -EINVAL;

	skb = qrtr_alloc_ctrl_packet(&pkt);
	if (!skb)
		return -ENOMEM;

	pkt->cmd = cpu_to_le32(QRTR_TYPE_RESUME_TX);
	pkt->client.node = cpu_to_le32(cb->dst_node);
	pkt->client.port = cpu_to_le32(cb->dst_port);

	ret = qrtr_node_enqueue(node, skb, QRTR_TYPE_RESUME_TX,
				&local, &remote, 0);

	qrtr_node_release(node);

	return ret;
}

static int qrtr_recvmsg(struct socket *sock, struct msghdr *msg,
			size_t size, int flags)
{
	DECLARE_SOCKADDR(struct sockaddr_qrtr *, addr, msg->msg_name);
	struct sock *sk = sock->sk;
	struct sk_buff *skb;
	struct qrtr_cb *cb;
	int copied, rc;

	lock_sock(sk);

	if (sock_flag(sk, SOCK_ZAPPED)) {
		release_sock(sk);
		return -EADDRNOTAVAIL;
	}

	skb = skb_recv_datagram(sk, flags & ~MSG_DONTWAIT,
				flags & MSG_DONTWAIT, &rc);
	if (!skb) {
		release_sock(sk);
		return rc;
	}
	cb = (struct qrtr_cb *)skb->cb;

	copied = skb->len;
	if (copied > size) {
		copied = size;
		msg->msg_flags |= MSG_TRUNC;
	}

	rc = skb_copy_datagram_msg(skb, 0, msg, copied);
	if (rc < 0)
		goto out;
	rc = copied;

	if (addr) {
		addr->sq_family = AF_QIPCRTR;
		addr->sq_node = cb->src_node;
		addr->sq_port = cb->src_port;
		msg->msg_namelen = sizeof(*addr);
	}

out:
	if (cb->confirm_rx)
		qrtr_resume_tx(cb);

	skb_free_datagram(sk, skb);
	release_sock(sk);

	return rc;
}

static int qrtr_connect(struct socket *sock, struct sockaddr *saddr,
			int len, int flags)
{
	DECLARE_SOCKADDR(struct sockaddr_qrtr *, addr, saddr);
	struct qrtr_sock *ipc = qrtr_sk(sock->sk);
	struct sock *sk = sock->sk;
	int rc;

	if (len < sizeof(*addr) || addr->sq_family != AF_QIPCRTR)
		return -EINVAL;

	lock_sock(sk);

	sk->sk_state = TCP_CLOSE;
	sock->state = SS_UNCONNECTED;

	rc = qrtr_autobind(sock);
	if (rc) {
		release_sock(sk);
		return rc;
	}

	ipc->peer = *addr;
	sock->state = SS_CONNECTED;
	sk->sk_state = TCP_ESTABLISHED;

	release_sock(sk);

	return 0;
}

static int qrtr_getname(struct socket *sock, struct sockaddr *saddr,
			int *len, int peer)
{
	struct qrtr_sock *ipc = qrtr_sk(sock->sk);
	struct sockaddr_qrtr qaddr;
	struct sock *sk = sock->sk;

	lock_sock(sk);
	if (peer) {
		if (sk->sk_state != TCP_ESTABLISHED) {
			release_sock(sk);
			return -ENOTCONN;
		}

		qaddr = ipc->peer;
	} else {
		qaddr = ipc->us;
	}
	release_sock(sk);

	*len = sizeof(qaddr);
	qaddr.sq_family = AF_QIPCRTR;

	memcpy(saddr, &qaddr, sizeof(qaddr));

	return 0;
}

static int qrtr_ioctl(struct socket *sock, unsigned int cmd, unsigned long arg)
{
	void __user *argp = (void __user *)arg;
	struct qrtr_sock *ipc = qrtr_sk(sock->sk);
	struct sock *sk = sock->sk;
	struct sockaddr_qrtr *sq;
	struct sk_buff *skb;
	struct ifreq ifr;
	long len = 0;
	int rc = 0;

	lock_sock(sk);

	switch (cmd) {
	case TIOCOUTQ:
		len = sk->sk_sndbuf - sk_wmem_alloc_get(sk);
		if (len < 0)
			len = 0;
		rc = put_user(len, (int __user *)argp);
		break;
	case TIOCINQ:
		skb = skb_peek(&sk->sk_receive_queue);
		if (skb)
			len = skb->len;
		rc = put_user(len, (int __user *)argp);
		break;
	case SIOCGIFADDR:
		if (copy_from_user(&ifr, argp, sizeof(ifr))) {
			rc = -EFAULT;
			break;
		}

		sq = (struct sockaddr_qrtr *)&ifr.ifr_addr;
		*sq = ipc->us;
		if (copy_to_user(argp, &ifr, sizeof(ifr))) {
			rc = -EFAULT;
			break;
		}
		break;
	case SIOCGSTAMP:
		rc = sock_get_timestamp(sk, argp);
		break;
	case SIOCADDRT:
	case SIOCDELRT:
	case SIOCSIFADDR:
	case SIOCGIFDSTADDR:
	case SIOCSIFDSTADDR:
	case SIOCGIFBRDADDR:
	case SIOCSIFBRDADDR:
	case SIOCGIFNETMASK:
	case SIOCSIFNETMASK:
		rc = -EINVAL;
		break;
	default:
		rc = -ENOIOCTLCMD;
		break;
	}

	release_sock(sk);

	return rc;
}

static int qrtr_release(struct socket *sock)
{
	struct sock *sk = sock->sk;
	struct qrtr_sock *ipc;

	if (!sk)
		return 0;

	lock_sock(sk);

	ipc = qrtr_sk(sk);
	sk->sk_shutdown = SHUTDOWN_MASK;
	if (!sock_flag(sk, SOCK_DEAD))
		sk->sk_state_change(sk);

	sock_orphan(sk);
	sock->sk = NULL;

	if (!sock_flag(sk, SOCK_ZAPPED))
		qrtr_port_remove(ipc);

	skb_queue_purge(&sk->sk_receive_queue);

	release_sock(sk);
	sock_put(sk);

	return 0;
}

static const struct proto_ops qrtr_proto_ops = {
	.owner		= THIS_MODULE,
	.family		= AF_QIPCRTR,
	.bind		= qrtr_bind,
	.connect	= qrtr_connect,
	.socketpair	= sock_no_socketpair,
	.accept		= sock_no_accept,
	.listen		= sock_no_listen,
	.sendmsg	= qrtr_sendmsg,
	.recvmsg	= qrtr_recvmsg,
	.getname	= qrtr_getname,
	.ioctl		= qrtr_ioctl,
	.poll		= datagram_poll,
	.shutdown	= sock_no_shutdown,
	.setsockopt	= sock_no_setsockopt,
	.getsockopt	= sock_no_getsockopt,
	.release	= qrtr_release,
	.mmap		= sock_no_mmap,
	.sendpage	= sock_no_sendpage,
};

static struct proto qrtr_proto = {
	.name		= "QIPCRTR",
	.owner		= THIS_MODULE,
	.obj_size	= sizeof(struct qrtr_sock),
};

static int qrtr_create(struct net *net, struct socket *sock,
		       int protocol, int kern)
{
	struct qrtr_sock *ipc;
	struct sock *sk;

	if (sock->type != SOCK_DGRAM)
		return -EPROTOTYPE;

	sk = sk_alloc(net, AF_QIPCRTR, GFP_KERNEL, &qrtr_proto, kern);
	if (!sk)
		return -ENOMEM;

	sock_set_flag(sk, SOCK_ZAPPED);

	sock_init_data(sock, sk);
	sock->ops = &qrtr_proto_ops;

	ipc = qrtr_sk(sk);
	ipc->us.sq_family = AF_QIPCRTR;
	ipc->us.sq_node = qrtr_local_nid;
	ipc->us.sq_port = 0;
	ipc->state = QRTR_STATE_INIT;

	return 0;
}

static const struct nla_policy qrtr_policy[IFA_MAX + 1] = {
	[IFA_LOCAL] = { .type = NLA_U32 },
};

static int qrtr_addr_doit(struct sk_buff *skb, struct nlmsghdr *nlh,
			  struct netlink_ext_ack *extack)
{
	struct nlattr *tb[IFA_MAX + 1];
	struct ifaddrmsg *ifm;
	int rc;

	if (!netlink_capable(skb, CAP_NET_ADMIN))
		return -EPERM;

	ASSERT_RTNL();

	rc = nlmsg_parse(nlh, sizeof(*ifm), tb, IFA_MAX, qrtr_policy, extack);
	if (rc < 0)
		return rc;

	ifm = nlmsg_data(nlh);
	if (!tb[IFA_LOCAL])
		return -EINVAL;

	qrtr_local_nid = nla_get_u32(tb[IFA_LOCAL]);
	return 0;
}

static const struct net_proto_family qrtr_family = {
	.owner	= THIS_MODULE,
	.family	= AF_QIPCRTR,
	.create	= qrtr_create,
};

static int __init qrtr_proto_init(void)
{
	int rc;

	rc = proto_register(&qrtr_proto, 1);
	if (rc)
		return rc;

	rc = sock_register(&qrtr_family);
	if (rc) {
		proto_unregister(&qrtr_proto);
		return rc;
	}

	rtnl_register(PF_QIPCRTR, RTM_NEWADDR, qrtr_addr_doit, NULL, 0);

	return 0;
}
postcore_initcall(qrtr_proto_init);

static void __exit qrtr_proto_fini(void)
{
	rtnl_unregister(PF_QIPCRTR, RTM_NEWADDR);
	sock_unregister(qrtr_family.family);
	proto_unregister(&qrtr_proto);
}
module_exit(qrtr_proto_fini);

MODULE_DESCRIPTION("Qualcomm IPC-router driver");
MODULE_LICENSE("GPL v2");<|MERGE_RESOLUTION|>--- conflicted
+++ resolved
@@ -953,16 +953,13 @@
 			if (!ipc) {
 				kfree_skb(skb);
 			} else {
-<<<<<<< HEAD
 				qrtr_sock_queue_skb(node, skb, ipc);
-=======
 				if (sock_queue_rcv_skb(&ipc->sk, skb)) {
 					pr_err("%s qrtr pkt dropped flow[%d]\n",
 					       __func__, cb->confirm_rx);
 					kfree_skb(skb);
 				}
 
->>>>>>> fbab955f
 				qrtr_port_put(ipc);
 			}
 		}
