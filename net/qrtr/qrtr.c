/*
 * Copyright (c) 2015, Sony Mobile Communications Inc.
 * Copyright (c) 2013, 2018-2019 The Linux Foundation. All rights reserved.
 *
 * This program is free software; you can redistribute it and/or modify
 * it under the terms of the GNU General Public License version 2 and
 * only version 2 as published by the Free Software Foundation.
 *
 * This program is distributed in the hope that it will be useful,
 * but WITHOUT ANY WARRANTY; without even the implied warranty of
 * MERCHANTABILITY or FITNESS FOR A PARTICULAR PURPOSE.  See the
 * GNU General Public License for more details.
 */
#include <linux/kthread.h>
#include <linux/module.h>
#include <linux/netlink.h>
#include <linux/qrtr.h>
#include <linux/termios.h>	/* For TIOCINQ/OUTQ */
#include <linux/wait.h>
#include <linux/rwsem.h>
#include <linux/ipc_logging.h>
#include <linux/uidgid.h>
#include <linux/pm_wakeup.h>

#include <net/sock.h>
#include <uapi/linux/sched/types.h>

#include "qrtr.h"

#define QRTR_LOG_PAGE_CNT 4
#define QRTR_INFO(ctx, x, ...)				\
	ipc_log_string(ctx, x, ##__VA_ARGS__)

#define QRTR_PROTO_VER_1 1
#define QRTR_PROTO_VER_2 3

/* auto-bind range */
#define QRTR_MIN_EPH_SOCKET 0x4000
#define QRTR_MAX_EPH_SOCKET 0x7fff

#define QRTR_PORT_CTRL_LEGACY 0xffff

/* qrtr socket states */
#define QRTR_STATE_MULTI	-2
#define QRTR_STATE_INIT	-1

#define AID_VENDOR_QRTR	KGIDT_INIT(2906)

/**
 * struct qrtr_hdr_v1 - (I|R)PCrouter packet header version 1
 * @version: protocol version
 * @type: packet type; one of QRTR_TYPE_*
 * @src_node_id: source node
 * @src_port_id: source port
 * @confirm_rx: boolean; whether a resume-tx packet should be send in reply
 * @size: length of packet, excluding this header
 * @dst_node_id: destination node
 * @dst_port_id: destination port
 */
struct qrtr_hdr_v1 {
	__le32 version;
	__le32 type;
	__le32 src_node_id;
	__le32 src_port_id;
	__le32 confirm_rx;
	__le32 size;
	__le32 dst_node_id;
	__le32 dst_port_id;
} __packed;

/**
 * struct qrtr_hdr_v2 - (I|R)PCrouter packet header later versions
 * @version: protocol version
 * @type: packet type; one of QRTR_TYPE_*
 * @flags: bitmask of QRTR_FLAGS_*
 * @optlen: length of optional header data
 * @size: length of packet, excluding this header and optlen
 * @src_node_id: source node
 * @src_port_id: source port
 * @dst_node_id: destination node
 * @dst_port_id: destination port
 */
struct qrtr_hdr_v2 {
	u8 version;
	u8 type;
	u8 flags;
	u8 optlen;
	__le32 size;
	__le16 src_node_id;
	__le16 src_port_id;
	__le16 dst_node_id;
	__le16 dst_port_id;
};

#define QRTR_FLAGS_CONFIRM_RX	BIT(0)

struct qrtr_cb {
	u32 src_node;
	u32 src_port;
	u32 dst_node;
	u32 dst_port;

	u8 type;
	u8 confirm_rx;
};

#define QRTR_HDR_MAX_SIZE max_t(size_t, sizeof(struct qrtr_hdr_v1), \
					sizeof(struct qrtr_hdr_v2))

struct qrtr_sock {
	/* WARNING: sk must be the first member */
	struct sock sk;
	struct sockaddr_qrtr us;
	struct sockaddr_qrtr peer;

	int state;
};

static inline struct qrtr_sock *qrtr_sk(struct sock *sk)
{
	BUILD_BUG_ON(offsetof(struct qrtr_sock, sk) != 0);
	return container_of(sk, struct qrtr_sock, sk);
}

static unsigned int qrtr_local_nid = 1;

/* for node ids */
static RADIX_TREE(qrtr_nodes, GFP_KERNEL);
/* broadcast list */
static LIST_HEAD(qrtr_all_epts);
/* lock for qrtr_nodes, qrtr_all_epts and node reference */
static DECLARE_RWSEM(qrtr_node_lock);

/* local port allocation management */
static DEFINE_IDR(qrtr_ports);
static DEFINE_MUTEX(qrtr_port_lock);

/* backup buffers */
#define QRTR_BACKUP_HI_NUM	5
#define QRTR_BACKUP_HI_SIZE	SZ_16K
#define QRTR_BACKUP_LO_NUM	20
#define QRTR_BACKUP_LO_SIZE	SZ_1K
static struct sk_buff_head qrtr_backup_lo;
static struct sk_buff_head qrtr_backup_hi;
static struct work_struct qrtr_backup_work;

/**
 * struct qrtr_node - endpoint node
 * @ep_lock: lock for endpoint management and callbacks
 * @ep: endpoint
 * @ref: reference count for node
 * @nid: node id
 * @net_id: network cluster identifer
 * @hello_sent: hello packet sent to endpoint
 * @qrtr_tx_flow: remote port tx flow control list
 * @resume_tx: wait until remote port acks control flag
 * @qrtr_tx_lock: lock for qrtr_tx_flow
 * @rx_queue: receive queue
 * @item: list item for broadcast list
 * @kworker: worker thread for recv work
 * @task: task to run the worker thread
 * @read_data: scheduled work for recv work
 * @say_hello: scheduled work for initiating hello
 * @ws: wakeupsource avoid system suspend
 * @ilc: ipc logging context reference
 */
struct qrtr_node {
	struct mutex ep_lock;
	struct qrtr_endpoint *ep;
	struct kref ref;
	unsigned int nid;
	unsigned int net_id;
	atomic_t hello_sent;
	atomic_t hello_rcvd;

	struct radix_tree_root qrtr_tx_flow;
	struct wait_queue_head resume_tx;
	struct mutex qrtr_tx_lock;	/* for qrtr_tx_flow */

	struct sk_buff_head rx_queue;
	struct list_head item;

	struct kthread_worker kworker;
	struct task_struct *task;
	struct kthread_work read_data;
	struct kthread_work say_hello;

	struct wakeup_source *ws;

	void *ilc;
};

struct qrtr_tx_flow_waiter {
	struct list_head node;
	struct sock *sk;
};

struct qrtr_tx_flow {
	atomic_t pending;
	struct list_head waiters;
};

#define QRTR_TX_FLOW_HIGH	10
#define QRTR_TX_FLOW_LOW	5

static struct sk_buff *qrtr_alloc_ctrl_packet(struct qrtr_ctrl_pkt **pkt);
static int qrtr_local_enqueue(struct qrtr_node *node, struct sk_buff *skb,
			      int type, struct sockaddr_qrtr *from,
			      struct sockaddr_qrtr *to, unsigned int flags);
static int qrtr_bcast_enqueue(struct qrtr_node *node, struct sk_buff *skb,
			      int type, struct sockaddr_qrtr *from,
			      struct sockaddr_qrtr *to, unsigned int flags);

static void qrtr_log_tx_msg(struct qrtr_node *node, struct qrtr_hdr_v1 *hdr,
			    struct sk_buff *skb)
{
	struct qrtr_ctrl_pkt pkt = {0,};
	u64 pl_buf = 0;

	if (!hdr || !skb)
		return;

	if (hdr->type == QRTR_TYPE_DATA) {
		skb_copy_bits(skb, QRTR_HDR_MAX_SIZE, &pl_buf, sizeof(pl_buf));
		QRTR_INFO(node->ilc,
			  "TX DATA: Len:0x%x CF:0x%x src[0x%x:0x%x] dst[0x%x:0x%x] [%08x %08x] [%s]\n",
			  hdr->size, hdr->confirm_rx,
			  hdr->src_node_id, hdr->src_port_id,
			  hdr->dst_node_id, hdr->dst_port_id,
			  (unsigned int)pl_buf, (unsigned int)(pl_buf >> 32),
			  current->comm);
	} else {
		skb_copy_bits(skb, QRTR_HDR_MAX_SIZE, &pkt, sizeof(pkt));
		if (hdr->type == QRTR_TYPE_NEW_SERVER ||
		    hdr->type == QRTR_TYPE_DEL_SERVER)
			QRTR_INFO(node->ilc,
				  "TX CTRL: cmd:0x%x SVC[0x%x:0x%x] addr[0x%x:0x%x]\n",
				  hdr->type, le32_to_cpu(pkt.server.service),
				  le32_to_cpu(pkt.server.instance),
				  le32_to_cpu(pkt.server.node),
				  le32_to_cpu(pkt.server.port));
		else if (hdr->type == QRTR_TYPE_DEL_CLIENT ||
			 hdr->type == QRTR_TYPE_RESUME_TX)
			QRTR_INFO(node->ilc,
				  "TX CTRL: cmd:0x%x addr[0x%x:0x%x]\n",
				  hdr->type, le32_to_cpu(pkt.client.node),
				  le32_to_cpu(pkt.client.port));
		else if (hdr->type == QRTR_TYPE_HELLO ||
			 hdr->type == QRTR_TYPE_BYE)
			QRTR_INFO(node->ilc,
				  "TX CTRL: cmd:0x%x node[0x%x]\n",
				  hdr->type, hdr->src_node_id);
		else if (hdr->type == QRTR_TYPE_DEL_PROC)
			QRTR_INFO(node->ilc,
				  "TX CTRL: cmd:0x%x node[0x%x]\n",
				  hdr->type, pkt.proc.node);
	}
}

static void qrtr_log_rx_msg(struct qrtr_node *node, struct sk_buff *skb)
{
	struct qrtr_ctrl_pkt pkt = {0,};
	struct qrtr_cb *cb;
	u64 pl_buf = 0;

	if (!skb || !skb->data)
		return;

	cb = (struct qrtr_cb *)skb->cb;

	if (cb->type == QRTR_TYPE_DATA) {
		skb_copy_bits(skb, 0, &pl_buf, sizeof(pl_buf));
		QRTR_INFO(node->ilc,
			  "RX DATA: Len:0x%x CF:0x%x src[0x%x:0x%x] dst[0x%x:0x%x] [%08x %08x]\n",
			  skb->len, cb->confirm_rx, cb->src_node, cb->src_port,
			  cb->dst_node, cb->dst_port,
			  (unsigned int)pl_buf, (unsigned int)(pl_buf >> 32));
	} else {
		skb_copy_bits(skb, 0, &pkt, sizeof(pkt));
		if (cb->type == QRTR_TYPE_NEW_SERVER ||
		    cb->type == QRTR_TYPE_DEL_SERVER)
			QRTR_INFO(node->ilc,
				  "RX CTRL: cmd:0x%x SVC[0x%x:0x%x] addr[0x%x:0x%x]\n",
				  cb->type, le32_to_cpu(pkt.server.service),
				  le32_to_cpu(pkt.server.instance),
				  le32_to_cpu(pkt.server.node),
				  le32_to_cpu(pkt.server.port));
		else if (cb->type == QRTR_TYPE_DEL_CLIENT ||
			 cb->type == QRTR_TYPE_RESUME_TX)
			QRTR_INFO(node->ilc,
				  "RX CTRL: cmd:0x%x addr[0x%x:0x%x]\n",
				  cb->type, le32_to_cpu(pkt.client.node),
				  le32_to_cpu(pkt.client.port));
		else if (cb->type == QRTR_TYPE_HELLO ||
			 cb->type == QRTR_TYPE_BYE)
			QRTR_INFO(node->ilc,
				  "RX CTRL: cmd:0x%x node[0x%x]\n",
				  cb->type, cb->src_node);
	}
}

static bool refcount_dec_and_rwsem_lock(refcount_t *r,
					struct rw_semaphore *sem)
{
	if (refcount_dec_not_one(r))
		return false;

	down_write(sem);
	if (!refcount_dec_and_test(r)) {
		up_write(sem);
		return false;
	}

	return true;
}

static inline int kref_put_rwsem_lock(struct kref *kref,
				      void (*release)(struct kref *kref),
				      struct rw_semaphore *sem)
{
	if (refcount_dec_and_rwsem_lock(&kref->refcount, sem)) {
		release(kref);
		return 1;
	}
	return 0;
}

/* Release node resources and free the node.
 *
 * Do not call directly, use qrtr_node_release.  To be used with
 * kref_put_mutex.  As such, the node mutex is expected to be locked on call.
 */
static void __qrtr_node_release(struct kref *kref)
{
	struct qrtr_tx_flow_waiter *waiter;
	struct qrtr_tx_flow_waiter *temp;
	struct radix_tree_iter iter;
	struct qrtr_tx_flow *flow;
	struct qrtr_node *node = container_of(kref, struct qrtr_node, ref);
	void __rcu **slot;

	if (node->nid != QRTR_EP_NID_AUTO) {
		radix_tree_for_each_slot(slot, &qrtr_nodes, &iter, 0) {
			if (node == *slot)
				radix_tree_iter_delete(&qrtr_nodes, &iter,
						       slot);
		}
	}

	list_del(&node->item);
	up_write(&qrtr_node_lock);

	/* Free tx flow counters */
	mutex_lock(&node->qrtr_tx_lock);
	radix_tree_for_each_slot(slot, &node->qrtr_tx_flow, &iter, 0) {
		flow = *slot;
		list_for_each_entry_safe(waiter, temp, &flow->waiters, node) {
			list_del(&waiter->node);
			sock_put(waiter->sk);
			kfree(waiter);
		}
		radix_tree_iter_delete(&node->qrtr_tx_flow, &iter, slot);
		kfree(flow);
	}
	mutex_unlock(&node->qrtr_tx_lock);

	wakeup_source_unregister(node->ws);
	kthread_flush_worker(&node->kworker);
	kthread_stop(node->task);

	skb_queue_purge(&node->rx_queue);
	kfree(node);
}

/* Increment reference to node. */
static struct qrtr_node *qrtr_node_acquire(struct qrtr_node *node)
{
	if (node)
		kref_get(&node->ref);
	return node;
}

/* Decrement reference to node and release as necessary. */
static void qrtr_node_release(struct qrtr_node *node)
{
	if (!node)
		return;
	kref_put_rwsem_lock(&node->ref, __qrtr_node_release, &qrtr_node_lock);
}

/**
 * qrtr_tx_resume() - reset flow control counter
 * @node:	qrtr_node that the QRTR_TYPE_RESUME_TX packet arrived on
 * @skb:	skb for resume tx control packet
 */
static void qrtr_tx_resume(struct qrtr_node *node, struct sk_buff *skb)
{
	struct qrtr_tx_flow_waiter *waiter;
	struct qrtr_tx_flow_waiter *temp;
	struct qrtr_ctrl_pkt pkt = {0,};
	struct qrtr_tx_flow *flow;
	struct sockaddr_qrtr src;
	struct qrtr_sock *ipc;
	struct sk_buff *skbn;
	unsigned long key;

	skb_copy_bits(skb, 0, &pkt, sizeof(pkt));
	if (le32_to_cpu(pkt.cmd) != QRTR_TYPE_RESUME_TX)
		return;

	src.sq_family = AF_QIPCRTR;
	src.sq_node = le32_to_cpu(pkt.client.node);
	src.sq_port = le32_to_cpu(pkt.client.port);
	key = (u64)src.sq_node << 32 | src.sq_port;

	mutex_lock(&node->qrtr_tx_lock);
	flow = radix_tree_lookup(&node->qrtr_tx_flow, key);
	if (!flow) {
		mutex_unlock(&node->qrtr_tx_lock);
		return;
	}

	atomic_set(&flow->pending, 0);
	wake_up_interruptible_all(&node->resume_tx);

	list_for_each_entry_safe(waiter, temp, &flow->waiters, node) {
		list_del(&waiter->node);
		skbn = alloc_skb(0, GFP_KERNEL);
		if (skbn) {
			ipc = qrtr_sk(waiter->sk);
			qrtr_local_enqueue(NULL, skbn, QRTR_TYPE_RESUME_TX,
					   &src, &ipc->us, 0);
		}
		sock_put(waiter->sk);
		kfree(waiter);
	}
	mutex_unlock(&node->qrtr_tx_lock);
}

/**
 * qrtr_tx_wait() - flow control for outgoing packets
 * @node:	qrtr_node that the packet is to be send to
 * @dest_node:	node id of the destination
 * @dest_port:	port number of the destination
 * @type:	type of message
 *
 * The flow control scheme is based around the low and high "watermarks". When
 * the low watermark is passed the confirm_rx flag is set on the outgoing
 * message, which will trigger the remote to send a control message of the type
 * QRTR_TYPE_RESUME_TX to reset the counter. If the high watermark is hit
 * further transmision should be paused.
 *
 * Return: 1 if confirm_rx should be set, 0 otherwise or errno failure
 */
static int qrtr_tx_wait(struct qrtr_node *node, struct sockaddr_qrtr *to,
			struct sock *sk, int type, unsigned int flags)
{
	struct qrtr_tx_flow_waiter *waiter;
	struct qrtr_tx_flow *flow;
	unsigned long key = (u64)to->sq_node << 32 | to->sq_port;
	int confirm_rx = 0;
	long timeo;
	long ret;

	/* Never set confirm_rx on non-data packets */
	if (type != QRTR_TYPE_DATA)
		return 0;

	/* Assume sk is set correctly for all data type packets */
	timeo = sock_sndtimeo(sk, flags & MSG_DONTWAIT);

	mutex_lock(&node->qrtr_tx_lock);
	flow = radix_tree_lookup(&node->qrtr_tx_flow, key);
	if (!flow) {
		flow = kzalloc(sizeof(*flow), GFP_KERNEL);
		if (!flow) {
			mutex_unlock(&node->qrtr_tx_lock);
			return 1;
		}
		INIT_LIST_HEAD(&flow->waiters);
		radix_tree_insert(&node->qrtr_tx_flow, key, flow);
	}
	mutex_unlock(&node->qrtr_tx_lock);

	ret = timeo;
	for (;;) {
		mutex_lock(&node->qrtr_tx_lock);
		if (atomic_read(&flow->pending) < QRTR_TX_FLOW_HIGH) {
			atomic_inc(&flow->pending);
			confirm_rx = atomic_read(&flow->pending) ==
				     QRTR_TX_FLOW_LOW;
			mutex_unlock(&node->qrtr_tx_lock);
			break;
		}
		if (!ret) {
			waiter = kzalloc(sizeof(*waiter), GFP_KERNEL);
			if (!waiter) {
				mutex_unlock(&node->qrtr_tx_lock);
				return -ENOMEM;
			}
			waiter->sk = sk;
			sock_hold(sk);
			list_add_tail(&waiter->node, &flow->waiters);
			mutex_unlock(&node->qrtr_tx_lock);
			return -EAGAIN;
		}
		mutex_unlock(&node->qrtr_tx_lock);

		ret = wait_event_interruptible_timeout(node->resume_tx,
				!node->ep ||
				atomic_read(&flow->pending) < QRTR_TX_FLOW_HIGH,
				timeo);
		if (ret < 0)
			return ret;
		if (!node->ep)
			return -EPIPE;
	}
	return confirm_rx;
}

/* Pass an outgoing packet socket buffer to the endpoint driver. */
static int qrtr_node_enqueue(struct qrtr_node *node, struct sk_buff *skb,
			     int type, struct sockaddr_qrtr *from,
			     struct sockaddr_qrtr *to, unsigned int flags)
{
	struct qrtr_hdr_v1 *hdr;
	int confirm_rx;
	size_t len = skb->len;
	int rc = -ENODEV;

	if (!atomic_read(&node->hello_sent) && type != QRTR_TYPE_HELLO) {
		kfree_skb(skb);
		return rc;
	}
	if (atomic_read(&node->hello_sent) && type == QRTR_TYPE_HELLO) {
		kfree_skb(skb);
		return 0;
	}

	/* If sk is null, this is a forwarded packet and should not wait */
	if (!skb->sk) {
		struct qrtr_cb *cb = (struct qrtr_cb *)skb->cb;

		confirm_rx = cb->confirm_rx;
	} else {
		confirm_rx = qrtr_tx_wait(node, to, skb->sk, type, flags);
		if (confirm_rx < 0) {
			kfree_skb(skb);
			return confirm_rx;
		}
	}

	hdr = skb_push(skb, sizeof(*hdr));
	hdr->version = cpu_to_le32(QRTR_PROTO_VER_1);
	hdr->type = cpu_to_le32(type);
	hdr->src_node_id = cpu_to_le32(from->sq_node);
	hdr->src_port_id = cpu_to_le32(from->sq_port);
	if (to->sq_node == QRTR_NODE_BCAST) {
		hdr->dst_node_id = cpu_to_le32(node->nid);
		hdr->dst_port_id = cpu_to_le32(QRTR_PORT_CTRL);
	} else
		hdr->dst_node_id = cpu_to_le32(to->sq_node);

	hdr->dst_port_id = cpu_to_le32(to->sq_port);
	hdr->size = cpu_to_le32(len);
	hdr->confirm_rx = !!confirm_rx;

	qrtr_log_tx_msg(node, hdr, skb);
	rc = skb_put_padto(skb, ALIGN(len, 4) + sizeof(*hdr));
	if (rc) {
		pr_err("%s: failed to pad size %lu to %lu rc:%d\n", __func__,
		       len, ALIGN(len, 4) + sizeof(*hdr), rc);
		return rc;
	}

	mutex_lock(&node->ep_lock);
	if (node->ep)
		rc = node->ep->xmit(node->ep, skb);
	else
		kfree_skb(skb);
	mutex_unlock(&node->ep_lock);

	if (!rc && type == QRTR_TYPE_HELLO)
		atomic_inc(&node->hello_sent);

	if (rc) {
		struct qrtr_tx_flow *flow;
		unsigned long key = (u64)to->sq_node << 32 | to->sq_port;

		mutex_lock(&node->qrtr_tx_lock);
		flow = radix_tree_lookup(&node->qrtr_tx_flow, key);
		if (flow)
			atomic_dec(&flow->pending);
		mutex_unlock(&node->qrtr_tx_lock);
	}

	return rc;
}

/* Lookup node by id.
 *
 * callers must release with qrtr_node_release()
 */
static struct qrtr_node *qrtr_node_lookup(unsigned int nid)
{
	struct qrtr_node *node;

	down_read(&qrtr_node_lock);
	node = radix_tree_lookup(&qrtr_nodes, nid);
	node = qrtr_node_acquire(node);
	up_read(&qrtr_node_lock);

	return node;
}

/* Assign node id to node.
 *
 * This is mostly useful for automatic node id assignment, based on
 * the source id in the incoming packet.
 */
static void qrtr_node_assign(struct qrtr_node *node, unsigned int nid)
{
	struct qrtr_node *tnode = NULL;
	char name[32] = {0,};

	if (nid == QRTR_EP_NID_AUTO)
		return;
	if (nid == node->nid)
		return;

	down_read(&qrtr_node_lock);
	tnode = radix_tree_lookup(&qrtr_nodes, nid);
	up_read(&qrtr_node_lock);
	if (tnode)
		return;

	/* If the node is not in qrtr_all_epts, it is being released and should
	 * not be inserted into the lookup table.
	 */
	down_write(&qrtr_node_lock);
	list_for_each_entry(tnode, &qrtr_all_epts, item) {
		if (tnode == node) {
			radix_tree_insert(&qrtr_nodes, nid, node);
			if (node->nid == QRTR_EP_NID_AUTO)
				node->nid = nid;
			break;
		}
	}
	up_write(&qrtr_node_lock);

	snprintf(name, sizeof(name), "qrtr_%d", nid);
	if (!node->ilc) {
		node->ilc = ipc_log_context_create(QRTR_LOG_PAGE_CNT, name, 0);
	}
	/* create wakeup source for only NID = 3,0 or 7.
	 * From other nodes sensor service stream samples
	 * cause APPS suspend problems and power drain issue.
	 */
	if (!node->ws && (nid == 0 || nid == 3 || nid == 7))
		node->ws = wakeup_source_register(NULL, name);
}

/**
 * qrtr_peek_pkt_size() - Peek into the packet header to get potential pkt size
 *
 * @data: Starting address of the packet which points to router header.
 *
 * @returns: potential packet size on success, < 0 on error.
 *
 * This function is used by the underlying transport abstraction layer to
 * peek into the potential packet size of an incoming packet. This information
 * is used to perform link layer fragmentation and re-assembly
 */
int qrtr_peek_pkt_size(const void *data)
{
	const struct qrtr_hdr_v1 *v1;
	const struct qrtr_hdr_v2 *v2;
	unsigned int hdrlen;
	unsigned int size;
	unsigned int ver;

	/* Version field in v1 is little endian, so this works for both cases */
	ver = *(u8 *)data;

	switch (ver) {
	case QRTR_PROTO_VER_1:
		v1 = data;
		hdrlen = sizeof(*v1);
		size = le32_to_cpu(v1->size);
		break;
	case QRTR_PROTO_VER_2:
		v2 = data;
		hdrlen = sizeof(*v2) + v2->optlen;
		size = le32_to_cpu(v2->size);
		break;
	default:
		pr_err("qrtr: Invalid version %d\n", ver);
		return -EINVAL;
	}

	return ALIGN(size, 4) + hdrlen;
}
EXPORT_SYMBOL(qrtr_peek_pkt_size);

static void qrtr_alloc_backup(struct work_struct *work)
{
	struct sk_buff *skb;
	int errcode;

	while (skb_queue_len(&qrtr_backup_lo) < QRTR_BACKUP_LO_NUM) {
		skb = alloc_skb_with_frags(sizeof(struct qrtr_hdr_v1),
					   QRTR_BACKUP_LO_SIZE, 0, &errcode,
					   GFP_KERNEL);
		if (!skb)
			break;
		skb_queue_tail(&qrtr_backup_lo, skb);
	}
	while (skb_queue_len(&qrtr_backup_hi) < QRTR_BACKUP_HI_NUM) {
		skb = alloc_skb_with_frags(sizeof(struct qrtr_hdr_v1),
					   QRTR_BACKUP_HI_SIZE, 0, &errcode,
					   GFP_KERNEL);
		if (!skb)
			break;
		skb_queue_tail(&qrtr_backup_hi, skb);
	}
}

static struct sk_buff *qrtr_get_backup(size_t len)
{
	struct sk_buff *skb = NULL;

	if (len < QRTR_BACKUP_LO_SIZE)
		skb = skb_dequeue(&qrtr_backup_lo);
	else if (len < QRTR_BACKUP_HI_SIZE)
		skb = skb_dequeue(&qrtr_backup_hi);

	if (skb)
		queue_work(system_unbound_wq, &qrtr_backup_work);

	return skb;
}

static void qrtr_backup_init(void)
{
	skb_queue_head_init(&qrtr_backup_lo);
	skb_queue_head_init(&qrtr_backup_hi);
	INIT_WORK(&qrtr_backup_work, qrtr_alloc_backup);
	queue_work(system_unbound_wq, &qrtr_backup_work);
}

static void qrtr_backup_deinit(void)
{
	cancel_work_sync(&qrtr_backup_work);
	skb_queue_purge(&qrtr_backup_lo);
	skb_queue_purge(&qrtr_backup_hi);
}

/**
 * qrtr_endpoint_post() - post incoming data
 * @ep: endpoint handle
 * @data: data pointer
 * @len: size of data in bytes
 *
 * Return: 0 on success; negative error code on failure
 */
int qrtr_endpoint_post(struct qrtr_endpoint *ep, const void *data, size_t len)
{
	struct qrtr_node *node = ep->node;
	const struct qrtr_hdr_v1 *v1;
	const struct qrtr_hdr_v2 *v2;
	struct sk_buff *skb;
	struct qrtr_cb *cb;
<<<<<<< HEAD
	unsigned int size;
	int errcode;
=======
	size_t size;
>>>>>>> 2215bae0
	unsigned int ver;
	size_t hdrlen;

	if (len == 0 || len & 3)
		return -EINVAL;

	skb = alloc_skb_with_frags(sizeof(*v1), len, 0, &errcode, GFP_ATOMIC);
	if (!skb) {
		skb = qrtr_get_backup(len);
		if (!skb) {
			pr_err("qrtr: Unable to get skb with len:%lu\n", len);
			return -ENOMEM;
		}
	}

	skb_reserve(skb, sizeof(*v1));
	cb = (struct qrtr_cb *)skb->cb;

	/* Version field in v1 is little endian, so this works for both cases */
	ver = *(u8*)data;

	switch (ver) {
	case QRTR_PROTO_VER_1:
		if (len < sizeof(*v1))
			goto err;
		v1 = data;
		hdrlen = sizeof(*v1);

		cb->type = le32_to_cpu(v1->type);
		cb->src_node = le32_to_cpu(v1->src_node_id);
		cb->src_port = le32_to_cpu(v1->src_port_id);
		cb->confirm_rx = !!v1->confirm_rx;
		cb->dst_node = le32_to_cpu(v1->dst_node_id);
		cb->dst_port = le32_to_cpu(v1->dst_port_id);

		size = le32_to_cpu(v1->size);
		break;
	case QRTR_PROTO_VER_2:
		if (len < sizeof(*v2))
			goto err;
		v2 = data;
		hdrlen = sizeof(*v2) + v2->optlen;

		cb->type = v2->type;
		cb->confirm_rx = !!(v2->flags & QRTR_FLAGS_CONFIRM_RX);
		cb->src_node = le16_to_cpu(v2->src_node_id);
		cb->src_port = le16_to_cpu(v2->src_port_id);
		cb->dst_node = le16_to_cpu(v2->dst_node_id);
		cb->dst_port = le16_to_cpu(v2->dst_port_id);

		if (cb->src_port == (u16)QRTR_PORT_CTRL)
			cb->src_port = QRTR_PORT_CTRL;
		if (cb->dst_port == (u16)QRTR_PORT_CTRL)
			cb->dst_port = QRTR_PORT_CTRL;

		size = le32_to_cpu(v2->size);
		break;
	default:
		pr_err("qrtr: Invalid version %d\n", ver);
		goto err;
	}

	if (cb->dst_port == QRTR_PORT_CTRL_LEGACY)
		cb->dst_port = QRTR_PORT_CTRL;

	if (len != ALIGN(size, 4) + hdrlen)
		goto err;

	if (cb->dst_port != QRTR_PORT_CTRL && cb->type != QRTR_TYPE_DATA &&
	    cb->type != QRTR_TYPE_RESUME_TX)
		goto err;

	pm_wakeup_ws_event(node->ws, 0, true);

	skb->data_len = size;
	skb->len = size;
	skb_store_bits(skb, 0, data + hdrlen, size);
	qrtr_log_rx_msg(node, skb);

	skb_queue_tail(&node->rx_queue, skb);
	kthread_queue_work(&node->kworker, &node->read_data);

	return 0;

err:
	kfree_skb(skb);
	return -EINVAL;

}
EXPORT_SYMBOL_GPL(qrtr_endpoint_post);

/**
 * qrtr_alloc_ctrl_packet() - allocate control packet skb
 * @pkt: reference to qrtr_ctrl_pkt pointer
 *
 * Returns newly allocated sk_buff, or NULL on failure
 *
 * This function allocates a sk_buff large enough to carry a qrtr_ctrl_pkt and
 * on success returns a reference to the control packet in @pkt.
 */
static struct sk_buff *qrtr_alloc_ctrl_packet(struct qrtr_ctrl_pkt **pkt)
{
	const int pkt_len = sizeof(struct qrtr_ctrl_pkt);
	struct sk_buff *skb;

	skb = alloc_skb(QRTR_HDR_MAX_SIZE + pkt_len, GFP_KERNEL);
	if (!skb)
		return NULL;

	skb_reserve(skb, QRTR_HDR_MAX_SIZE);
	*pkt = skb_put_zero(skb, pkt_len);

	return skb;
}

static struct qrtr_sock *qrtr_port_lookup(int port);
static void qrtr_port_put(struct qrtr_sock *ipc);

/* Prepare skb for forwarding by allocating enough linear memory to align and
 * add the header since qrtr transports do not support fragmented skbs
 */
static void qrtr_skb_align_linearize(struct sk_buff *skb)
{
	int nhead = ALIGN(skb->len, 4) + sizeof(struct qrtr_hdr_v1);
	int rc;

	if (!skb_is_nonlinear(skb))
		return;

	rc = pskb_expand_head(skb, nhead, 0, GFP_KERNEL);
	skb_condense(skb);
	if (rc)
		pr_err("%s: failed:%d to allocate linear skb size:%d\n",
		       __func__, rc, nhead);
}

static bool qrtr_must_forward(struct qrtr_node *src,
			      struct qrtr_node *dst, u32 type)
{
	/* Node structure is not maintained for local processor.
	 * Hence src is null in that case.
	 */
	if (!src)
		return true;

	if (!dst)
		return false;

	if (type == QRTR_TYPE_HELLO || type == QRTR_TYPE_RESUME_TX)
		return false;

	if (dst == src || dst->nid == QRTR_EP_NID_AUTO)
		return false;

	if (abs(dst->net_id - src->net_id) > 1)
		return true;

	return false;
}

static void qrtr_fwd_ctrl_pkt(struct qrtr_node *src, struct sk_buff *skb)
{
	struct qrtr_node *node;
	struct qrtr_cb *cb = (struct qrtr_cb *)skb->cb;

	qrtr_skb_align_linearize(skb);
	down_read(&qrtr_node_lock);
	list_for_each_entry(node, &qrtr_all_epts, item) {
		struct sockaddr_qrtr from;
		struct sockaddr_qrtr to;
		struct sk_buff *skbn;

		if (!qrtr_must_forward(src, node, cb->type))
			continue;

		skbn = skb_clone(skb, GFP_KERNEL);
		if (!skbn)
			break;

		from.sq_family = AF_QIPCRTR;
		from.sq_node = cb->src_node;
		from.sq_port = cb->src_port;

		to.sq_family = AF_QIPCRTR;
		to.sq_node = node->nid;
		to.sq_port = QRTR_PORT_CTRL;

		qrtr_node_enqueue(node, skbn, cb->type, &from, &to, 0);
	}
	up_read(&qrtr_node_lock);
}

static void qrtr_fwd_pkt(struct sk_buff *skb, struct qrtr_cb *cb)
{
	struct sockaddr_qrtr from = {AF_QIPCRTR, cb->src_node, cb->src_port};
	struct sockaddr_qrtr to = {AF_QIPCRTR, cb->dst_node, cb->dst_port};
	struct qrtr_node *node;

	qrtr_skb_align_linearize(skb);
	node = qrtr_node_lookup(cb->dst_node);
	if (!node)
		return;

	qrtr_node_enqueue(node, skb, cb->type, &from, &to, 0);
	qrtr_node_release(node);
}

static void qrtr_sock_queue_skb(struct qrtr_node *node, struct sk_buff *skb,
				struct qrtr_sock *ipc)
{
	struct qrtr_cb *cb = (struct qrtr_cb *)skb->cb;
	int rc;

	/* Don't queue HELLO if control port already received */
	if (cb->type == QRTR_TYPE_HELLO) {
		if (atomic_read(&node->hello_rcvd)) {
			kfree_skb(skb);
			return;
		}
		atomic_inc(&node->hello_rcvd);
	}

	rc = sock_queue_rcv_skb(&ipc->sk, skb);
	if (rc) {
		pr_err("%s: qrtr pkt dropped flow[%d] rc[%d]\n",
		       __func__, cb->confirm_rx, rc);
		kfree_skb(skb);
	}
}

/* Handle and route a received packet.
 *
 * This will auto-reply with resume-tx packet as necessary.
 */
static void qrtr_node_rx_work(struct kthread_work *work)
{
	struct qrtr_node *node = container_of(work, struct qrtr_node,
					      read_data);
	struct qrtr_ctrl_pkt pkt = {0,};
	struct sk_buff *skb;

	while ((skb = skb_dequeue(&node->rx_queue)) != NULL) {
		struct qrtr_sock *ipc;
		struct qrtr_cb *cb;

		cb = (struct qrtr_cb *)skb->cb;
		qrtr_node_assign(node, cb->src_node);

		if (cb->type != QRTR_TYPE_DATA)
			qrtr_fwd_ctrl_pkt(node, skb);

		if (cb->type == QRTR_TYPE_NEW_SERVER &&
		    skb->len == sizeof(pkt)) {
			skb_copy_bits(skb, 0, &pkt, sizeof(pkt));
			qrtr_node_assign(node, le32_to_cpu(pkt.server.node));
		}

		if (cb->type == QRTR_TYPE_RESUME_TX) {
			if (cb->dst_node != qrtr_local_nid) {
				qrtr_fwd_pkt(skb, cb);
				continue;
			}
			qrtr_tx_resume(node, skb);
			consume_skb(skb);
		} else if (cb->dst_node != qrtr_local_nid &&
			   cb->type == QRTR_TYPE_DATA) {
			qrtr_fwd_pkt(skb, cb);
		} else {
			ipc = qrtr_port_lookup(cb->dst_port);
			if (!ipc) {
				kfree_skb(skb);
			} else {
				qrtr_sock_queue_skb(node, skb, ipc);
				qrtr_port_put(ipc);
			}
		}
	}
}

static void qrtr_hello_work(struct kthread_work *work)
{
	struct sockaddr_qrtr from = {AF_QIPCRTR, 0, QRTR_PORT_CTRL};
	struct sockaddr_qrtr to = {AF_QIPCRTR, 0, QRTR_PORT_CTRL};
	struct qrtr_ctrl_pkt *pkt;
	struct qrtr_node *node;
	struct qrtr_sock *ctrl;
	struct sk_buff *skb;

	ctrl = qrtr_port_lookup(QRTR_PORT_CTRL);
	if (!ctrl)
		return;

	skb = qrtr_alloc_ctrl_packet(&pkt);
	if (!skb) {
		qrtr_port_put(ctrl);
		return;
	}

	node = container_of(work, struct qrtr_node, say_hello);
	pkt->cmd = cpu_to_le32(QRTR_TYPE_HELLO);
	from.sq_node = qrtr_local_nid;
	to.sq_node = node->nid;
	qrtr_node_enqueue(node, skb, QRTR_TYPE_HELLO, &from, &to, 0);
	qrtr_port_put(ctrl);
}

/**
 * qrtr_endpoint_register() - register a new endpoint
 * @ep: endpoint to register
 * @nid: desired node id; may be QRTR_EP_NID_AUTO for auto-assignment
 * @rt: flag to notify real time low latency endpoint
 * Return: 0 on success; negative error code on failure
 *
 * The specified endpoint must have the xmit function pointer set on call.
 */
int qrtr_endpoint_register(struct qrtr_endpoint *ep, unsigned int net_id,
			   bool rt)
{
	struct qrtr_node *node;
	struct sched_param param = {.sched_priority = 1};

	if (!ep || !ep->xmit)
		return -EINVAL;

	node = kzalloc(sizeof(*node), GFP_KERNEL);
	if (!node)
		return -ENOMEM;

	kref_init(&node->ref);
	mutex_init(&node->ep_lock);
	skb_queue_head_init(&node->rx_queue);
	node->nid = QRTR_EP_NID_AUTO;
	node->ep = ep;
	atomic_set(&node->hello_sent, 0);
	atomic_set(&node->hello_rcvd, 0);

	kthread_init_work(&node->read_data, qrtr_node_rx_work);
	kthread_init_work(&node->say_hello, qrtr_hello_work);
	kthread_init_worker(&node->kworker);
	node->task = kthread_run(kthread_worker_fn, &node->kworker, "qrtr_rx");
	if (IS_ERR(node->task)) {
		kfree(node);
		return -ENOMEM;
	}
	if (rt)
		sched_setscheduler(node->task, SCHED_FIFO, &param);

	mutex_init(&node->qrtr_tx_lock);
	INIT_RADIX_TREE(&node->qrtr_tx_flow, GFP_KERNEL);
	init_waitqueue_head(&node->resume_tx);

	qrtr_node_assign(node, node->nid);
	node->net_id = net_id;

	down_write(&qrtr_node_lock);
	list_add(&node->item, &qrtr_all_epts);
	up_write(&qrtr_node_lock);
	ep->node = node;

	kthread_queue_work(&node->kworker, &node->say_hello);
	return 0;
}
EXPORT_SYMBOL_GPL(qrtr_endpoint_register);

static u32 qrtr_calc_checksum(struct qrtr_ctrl_pkt *pkt)
{
	u32 checksum = 0;
	u32 mask = 0xffff;
	u16 upper_nb;
	u16 lower_nb;
	u32 *msg;
	int i;

	if (!pkt)
		return checksum;
	msg = (u32 *)pkt;

	for (i = 0; i < sizeof(*pkt) / sizeof(*msg); i++) {
		lower_nb = *msg & mask;
		upper_nb = (*msg >> 16) & mask;
		checksum += (upper_nb + lower_nb);
		msg++;
	}
	while (checksum > 0xffff)
		checksum = (checksum & mask) + ((checksum >> 16) & mask);

	checksum = ~checksum & mask;

	return checksum;
}

static void qrtr_fwd_del_proc(struct qrtr_node *src, unsigned int nid)
{
	struct sockaddr_qrtr from = {AF_QIPCRTR, 0, QRTR_PORT_CTRL};
	struct sockaddr_qrtr to = {AF_QIPCRTR, 0, QRTR_PORT_CTRL};
	struct qrtr_ctrl_pkt *pkt;
	struct qrtr_node *dst;
	struct sk_buff *skb;

	list_for_each_entry(dst, &qrtr_all_epts, item) {
		if (!qrtr_must_forward(src, dst, QRTR_TYPE_DEL_PROC))
			continue;

		skb = qrtr_alloc_ctrl_packet(&pkt);
		if (!skb)
			return;

		pkt->cmd = cpu_to_le32(QRTR_TYPE_DEL_PROC);
		pkt->proc.rsvd = QRTR_DEL_PROC_MAGIC;
		pkt->proc.node = cpu_to_le32(nid);
		pkt->proc.rsvd = cpu_to_le32(qrtr_calc_checksum(pkt));

		from.sq_node = src->nid;
		to.sq_node = dst->nid;
		qrtr_node_enqueue(dst, skb, QRTR_TYPE_DEL_PROC, &from, &to, 0);
	}
}

/**
 * qrtr_endpoint_unregister - unregister endpoint
 * @ep: endpoint to unregister
 */
void qrtr_endpoint_unregister(struct qrtr_endpoint *ep)
{
	struct radix_tree_iter iter;
	struct qrtr_node *node = ep->node;
	struct sockaddr_qrtr src = {AF_QIPCRTR, node->nid, QRTR_PORT_CTRL};
	struct sockaddr_qrtr dst = {AF_QIPCRTR, qrtr_local_nid, QRTR_PORT_CTRL};
	struct qrtr_ctrl_pkt *pkt;
	struct sk_buff *skb;
	void __rcu **slot;

	mutex_lock(&node->ep_lock);
	node->ep = NULL;
	mutex_unlock(&node->ep_lock);

	/* Notify the local controller about the event */
	down_read(&qrtr_node_lock);
	radix_tree_for_each_slot(slot, &qrtr_nodes, &iter, 0) {
		if (node != *slot)
			continue;

		skb = qrtr_alloc_ctrl_packet(&pkt);
		if (!skb)
			continue;

		src.sq_node = iter.index;
		pkt->cmd = cpu_to_le32(QRTR_TYPE_BYE);
		qrtr_local_enqueue(NULL, skb, QRTR_TYPE_BYE, &src, &dst, 0);

		qrtr_fwd_del_proc(node, iter.index);
	}
	up_read(&qrtr_node_lock);

	/* Wake up any transmitters waiting for resume-tx from the node */
	wake_up_interruptible_all(&node->resume_tx);

	qrtr_node_release(node);
	ep->node = NULL;
}
EXPORT_SYMBOL_GPL(qrtr_endpoint_unregister);

/* Lookup socket by port.
 *
 * Callers must release with qrtr_port_put()
 */
static struct qrtr_sock *qrtr_port_lookup(int port)
{
	struct qrtr_sock *ipc;

	if (port == QRTR_PORT_CTRL)
		port = 0;

	mutex_lock(&qrtr_port_lock);
	ipc = idr_find(&qrtr_ports, port);
	if (ipc)
		sock_hold(&ipc->sk);
	mutex_unlock(&qrtr_port_lock);

	return ipc;
}

/* Release acquired socket. */
static void qrtr_port_put(struct qrtr_sock *ipc)
{
	sock_put(&ipc->sk);
}

static void qrtr_send_del_client(struct qrtr_sock *ipc)
{
	struct qrtr_ctrl_pkt *pkt;
	struct sockaddr_qrtr to;
	struct qrtr_node *node;
	struct sk_buff *skbn;
	struct sk_buff *skb;
	int type = QRTR_TYPE_DEL_CLIENT;

	skb = qrtr_alloc_ctrl_packet(&pkt);
	if (!skb)
		return;

	to.sq_family = AF_QIPCRTR;
	to.sq_node = QRTR_NODE_BCAST;
	to.sq_port = QRTR_PORT_CTRL;

	pkt->cmd = cpu_to_le32(QRTR_TYPE_DEL_CLIENT);
	pkt->client.node = cpu_to_le32(ipc->us.sq_node);
	pkt->client.port = cpu_to_le32(ipc->us.sq_port);

	skb_set_owner_w(skb, &ipc->sk);

	if (ipc->state == QRTR_STATE_MULTI) {
		qrtr_bcast_enqueue(NULL, skb, type, &ipc->us, &to, 0);
		return;
	}

	if (ipc->state > QRTR_STATE_INIT) {
		node = qrtr_node_lookup(ipc->state);
		if (!node)
			goto exit;

		skbn = skb_clone(skb, GFP_KERNEL);
		if (!skbn) {
			qrtr_node_release(node);
			goto exit;
		}

		skb_set_owner_w(skbn, &ipc->sk);
		qrtr_node_enqueue(node, skbn, type, &ipc->us, &to, 0);
		qrtr_node_release(node);
	}
exit:
	qrtr_local_enqueue(NULL, skb, type, &ipc->us, &to, 0);
}

/* Remove port assignment. */
static void qrtr_port_remove(struct qrtr_sock *ipc)
{
	int port = ipc->us.sq_port;

	qrtr_send_del_client(ipc);
	if (port == QRTR_PORT_CTRL)
		port = 0;

	__sock_put(&ipc->sk);

	mutex_lock(&qrtr_port_lock);
	idr_remove(&qrtr_ports, port);
	mutex_unlock(&qrtr_port_lock);
}

/* Assign port number to socket.
 *
 * Specify port in the integer pointed to by port, and it will be adjusted
 * on return as necesssary.
 *
 * Port may be:
 *   0: Assign ephemeral port in [QRTR_MIN_EPH_SOCKET, QRTR_MAX_EPH_SOCKET]
 *   <QRTR_MIN_EPH_SOCKET: Specified; requires CAP_NET_ADMIN
 *   >QRTR_MIN_EPH_SOCKET: Specified; available to all
 */
static int qrtr_port_assign(struct qrtr_sock *ipc, int *port)
{
	int rc;

	if (!*port) {
		rc = idr_alloc_cyclic(&qrtr_ports, ipc, QRTR_MIN_EPH_SOCKET,
				      QRTR_MAX_EPH_SOCKET + 1, GFP_ATOMIC);
		if (rc >= 0)
			*port = rc;
	} else if (*port < QRTR_MIN_EPH_SOCKET &&
		   !(capable(CAP_NET_ADMIN) ||
		   in_egroup_p(AID_VENDOR_QRTR) ||
		   in_egroup_p(GLOBAL_ROOT_GID))) {
		rc = -EACCES;
	} else if (*port == QRTR_PORT_CTRL) {
		rc = idr_alloc(&qrtr_ports, ipc, 0, 1, GFP_ATOMIC);
	} else {
		rc = idr_alloc_cyclic(&qrtr_ports, ipc, *port, *port + 1,
				      GFP_ATOMIC);
		if (rc >= 0)
			*port = rc;
	}

	if (rc == -ENOSPC)
		return -EADDRINUSE;
	else if (rc < 0)
		return rc;

	sock_hold(&ipc->sk);

	return 0;
}

/* Reset all non-control ports */
static void qrtr_reset_ports(void)
{
	struct qrtr_sock *ipc;
	int id;

	idr_for_each_entry(&qrtr_ports, ipc, id) {
		/* Don't reset control port */
		if (id == 0)
			continue;

		sock_hold(&ipc->sk);
		ipc->sk.sk_err = ENETRESET;
		if (ipc->sk.sk_error_report)
			ipc->sk.sk_error_report(&ipc->sk);
		sock_put(&ipc->sk);
	}
}

/* Bind socket to address.
 *
 * Socket should be locked upon call.
 */
static int __qrtr_bind(struct socket *sock,
		       const struct sockaddr_qrtr *addr, int zapped)
{
	struct qrtr_sock *ipc = qrtr_sk(sock->sk);
	struct sock *sk = sock->sk;
	int port;
	int rc;

	/* rebinding ok */
	if (!zapped && addr->sq_port == ipc->us.sq_port)
		return 0;

	mutex_lock(&qrtr_port_lock);
	port = addr->sq_port;
	rc = qrtr_port_assign(ipc, &port);
	if (rc) {
		mutex_unlock(&qrtr_port_lock);
		return rc;
	}
	/* Notify all open ports about the new controller */
	if (port == QRTR_PORT_CTRL)
		qrtr_reset_ports();
	mutex_unlock(&qrtr_port_lock);

	if (port == QRTR_PORT_CTRL) {
		struct qrtr_node *node;

		down_write(&qrtr_node_lock);
		list_for_each_entry(node, &qrtr_all_epts, item) {
			atomic_set(&node->hello_sent, 0);
			atomic_set(&node->hello_rcvd, 0);
		}
		up_write(&qrtr_node_lock);
	}

	/* unbind previous, if any */
	if (!zapped)
		qrtr_port_remove(ipc);
	ipc->us.sq_port = port;
	sock_reset_flag(sk, SOCK_ZAPPED);

	return 0;
}

/* Auto bind to an ephemeral port. */
static int qrtr_autobind(struct socket *sock)
{
	struct sock *sk = sock->sk;
	struct sockaddr_qrtr addr;

	if (!sock_flag(sk, SOCK_ZAPPED))
		return 0;

	addr.sq_family = AF_QIPCRTR;
	addr.sq_node = qrtr_local_nid;
	addr.sq_port = 0;

	return __qrtr_bind(sock, &addr, 1);
}

/* Bind socket to specified sockaddr. */
static int qrtr_bind(struct socket *sock, struct sockaddr *saddr, int len)
{
	DECLARE_SOCKADDR(struct sockaddr_qrtr *, addr, saddr);
	struct qrtr_sock *ipc = qrtr_sk(sock->sk);
	struct sock *sk = sock->sk;
	int rc;

	if (len < sizeof(*addr) || addr->sq_family != AF_QIPCRTR)
		return -EINVAL;

	if (addr->sq_node != ipc->us.sq_node)
		return -EINVAL;

	lock_sock(sk);
	rc = __qrtr_bind(sock, addr, sock_flag(sk, SOCK_ZAPPED));
	release_sock(sk);

	return rc;
}

/* Queue packet to local peer socket. */
static int qrtr_local_enqueue(struct qrtr_node *node, struct sk_buff *skb,
			      int type, struct sockaddr_qrtr *from,
			      struct sockaddr_qrtr *to, unsigned int flags)
{
	struct qrtr_sock *ipc;
	struct qrtr_cb *cb;
	struct sock *sk = skb->sk;

	ipc = qrtr_port_lookup(to->sq_port);
	if (!ipc && to->sq_port == QRTR_PORT_CTRL) {
		kfree_skb(skb);
		return 0;
	}
	if (!ipc || &ipc->sk == skb->sk) { /* do not send to self */
		kfree_skb(skb);
		return -ENODEV;
	}
	/* Keep resetting NETRESET until socket is closed */
	if (sk && sk->sk_err == ENETRESET) {
		sock_hold(sk);
		sk->sk_err = ENETRESET;
		if (sk->sk_error_report)
			sk->sk_error_report(sk);
		sock_put(sk);
		kfree_skb(skb);
		return 0;
	}

	cb = (struct qrtr_cb *)skb->cb;
	cb->src_node = from->sq_node;
	cb->src_port = from->sq_port;

	if (sock_queue_rcv_skb(&ipc->sk, skb)) {
		qrtr_port_put(ipc);
		kfree_skb(skb);
		return -ENOSPC;
	}

	qrtr_port_put(ipc);

	return 0;
}

/* Queue packet for broadcast. */
static int qrtr_bcast_enqueue(struct qrtr_node *node, struct sk_buff *skb,
			      int type, struct sockaddr_qrtr *from,
			      struct sockaddr_qrtr *to, unsigned int flags)
{
	struct sk_buff *skbn;

	down_read(&qrtr_node_lock);
	list_for_each_entry(node, &qrtr_all_epts, item) {
		if (node->nid == QRTR_EP_NID_AUTO && type != QRTR_TYPE_HELLO)
			continue;
		skbn = skb_clone(skb, GFP_KERNEL);
		if (!skbn)
			break;
		skb_set_owner_w(skbn, skb->sk);
		qrtr_node_enqueue(node, skbn, type, from, to, flags);
	}
	up_read(&qrtr_node_lock);

	qrtr_local_enqueue(NULL, skb, type, from, to, flags);

	return 0;
}

static int qrtr_sendmsg(struct socket *sock, struct msghdr *msg, size_t len)
{
	DECLARE_SOCKADDR(struct sockaddr_qrtr *, addr, msg->msg_name);
	int (*enqueue_fn)(struct qrtr_node *, struct sk_buff *, int,
			  struct sockaddr_qrtr *, struct sockaddr_qrtr *,
			  unsigned int);
	struct qrtr_sock *ipc = qrtr_sk(sock->sk);
	struct sock *sk = sock->sk;
	struct qrtr_ctrl_pkt pkt;
	struct qrtr_node *node;
	struct qrtr_node *srv_node;
	struct sk_buff *skb;
	size_t plen;
	u32 type = QRTR_TYPE_DATA;
	int rc;

	if (msg->msg_flags & ~(MSG_DONTWAIT))
		return -EINVAL;

	if (len > 65535)
		return -EMSGSIZE;

	lock_sock(sk);

	if (addr) {
		if (msg->msg_namelen < sizeof(*addr)) {
			release_sock(sk);
			return -EINVAL;
		}

		if (addr->sq_family != AF_QIPCRTR) {
			release_sock(sk);
			return -EINVAL;
		}

		rc = qrtr_autobind(sock);
		if (rc) {
			release_sock(sk);
			return rc;
		}
	} else if (sk->sk_state == TCP_ESTABLISHED) {
		addr = &ipc->peer;
	} else {
		release_sock(sk);
		return -ENOTCONN;
	}

	node = NULL;
	srv_node = NULL;
	if (addr->sq_node == QRTR_NODE_BCAST) {
		if (addr->sq_port != QRTR_PORT_CTRL &&
		    qrtr_local_nid != QRTR_NODE_BCAST) {
			release_sock(sk);
			return -ENOTCONN;
		}
		enqueue_fn = qrtr_bcast_enqueue;
	} else if (addr->sq_node == ipc->us.sq_node) {
		enqueue_fn = qrtr_local_enqueue;
	} else {
		node = qrtr_node_lookup(addr->sq_node);
		if (!node) {
			release_sock(sk);
			return -ECONNRESET;
		}

		if (ipc->state > QRTR_STATE_INIT && ipc->state != node->nid)
			ipc->state = QRTR_STATE_MULTI;
		else if (ipc->state == QRTR_STATE_INIT)
			ipc->state = node->nid;
		enqueue_fn = qrtr_node_enqueue;
	}

	plen = (len + 3) & ~3;
	skb = sock_alloc_send_skb(sk, plen + QRTR_HDR_MAX_SIZE,
				  msg->msg_flags & MSG_DONTWAIT, &rc);
	if (!skb) {
		rc = -ENOMEM;
		goto out_node;
	}

	skb_reserve(skb, QRTR_HDR_MAX_SIZE);

	rc = memcpy_from_msg(skb_put(skb, len), msg, len);
	if (rc) {
		kfree_skb(skb);
		goto out_node;
	}

	if (ipc->us.sq_port == QRTR_PORT_CTRL ||
	    addr->sq_port == QRTR_PORT_CTRL) {
		if (len < 4) {
			rc = -EINVAL;
			kfree_skb(skb);
			goto out_node;
		}

		/* control messages already require the type as 'command' */
		skb_copy_bits(skb, 0, &type, 4);
		type = le32_to_cpu(type);
	}
	if (addr->sq_port == QRTR_PORT_CTRL && type == QRTR_TYPE_NEW_SERVER) {
		ipc->state = QRTR_STATE_MULTI;

		/* drop new server cmds that are not forwardable to dst node*/
		skb_copy_bits(skb, 0, &pkt, sizeof(pkt));
		srv_node = qrtr_node_lookup(le32_to_cpu(pkt.server.node));
		if (!qrtr_must_forward(srv_node, node, type)) {
			rc = 0;
			kfree_skb(skb);
			qrtr_node_release(srv_node);
			goto out_node;
		}
		qrtr_node_release(srv_node);
	}

	rc = enqueue_fn(node, skb, type, &ipc->us, addr, msg->msg_flags);
	if (rc >= 0)
		rc = len;

out_node:
	qrtr_node_release(node);
	release_sock(sk);

	return rc;
}

static int qrtr_resume_tx(struct qrtr_cb *cb)
{
	struct sockaddr_qrtr remote = { AF_QIPCRTR,
					cb->src_node, cb->src_port };
	struct sockaddr_qrtr local = { AF_QIPCRTR, cb->dst_node, cb->dst_port };
	struct qrtr_ctrl_pkt *pkt;
	struct qrtr_node *node;
	struct sk_buff *skb;
	int ret;

	node = qrtr_node_lookup(remote.sq_node);
	if (!node)
		return -EINVAL;

	skb = qrtr_alloc_ctrl_packet(&pkt);
	if (!skb)
		return -ENOMEM;

	pkt->cmd = cpu_to_le32(QRTR_TYPE_RESUME_TX);
	pkt->client.node = cpu_to_le32(cb->dst_node);
	pkt->client.port = cpu_to_le32(cb->dst_port);

	ret = qrtr_node_enqueue(node, skb, QRTR_TYPE_RESUME_TX,
				&local, &remote, 0);

	qrtr_node_release(node);

	return ret;
}

static int qrtr_recvmsg(struct socket *sock, struct msghdr *msg,
			size_t size, int flags)
{
	DECLARE_SOCKADDR(struct sockaddr_qrtr *, addr, msg->msg_name);
	struct sock *sk = sock->sk;
	struct sk_buff *skb;
	struct qrtr_cb *cb;
	int copied, rc;

	lock_sock(sk);

	if (sock_flag(sk, SOCK_ZAPPED)) {
		release_sock(sk);
		pr_err("%s: Invalid addr error\n", __func__);
		return -EADDRNOTAVAIL;
	}

	skb = skb_recv_datagram(sk, flags & ~MSG_DONTWAIT,
				flags & MSG_DONTWAIT, &rc);
	if (!skb) {
		release_sock(sk);
		return rc;
	}
	cb = (struct qrtr_cb *)skb->cb;

	copied = skb->len;
	if (copied > size) {
		copied = size;
		msg->msg_flags |= MSG_TRUNC;
	}

	rc = skb_copy_datagram_msg(skb, 0, msg, copied);
	if (rc < 0) {
		pr_err("%s: Failed to copy skb rc[%d]\n", __func__, rc);
		goto out;
	}
	rc = copied;

	if (addr) {
		/* There is an anonymous 2-byte hole after sq_family,
		 * make sure to clear it.
		 */
		memset(addr, 0, sizeof(*addr));

		addr->sq_family = AF_QIPCRTR;
		addr->sq_node = cb->src_node;
		addr->sq_port = cb->src_port;
		msg->msg_namelen = sizeof(*addr);
	}

out:
	if (cb->confirm_rx)
		qrtr_resume_tx(cb);

	skb_free_datagram(sk, skb);
	release_sock(sk);

	return rc;
}

static int qrtr_connect(struct socket *sock, struct sockaddr *saddr,
			int len, int flags)
{
	DECLARE_SOCKADDR(struct sockaddr_qrtr *, addr, saddr);
	struct qrtr_sock *ipc = qrtr_sk(sock->sk);
	struct sock *sk = sock->sk;
	int rc;

	if (len < sizeof(*addr) || addr->sq_family != AF_QIPCRTR)
		return -EINVAL;

	lock_sock(sk);

	sk->sk_state = TCP_CLOSE;
	sock->state = SS_UNCONNECTED;

	rc = qrtr_autobind(sock);
	if (rc) {
		release_sock(sk);
		return rc;
	}

	ipc->peer = *addr;
	sock->state = SS_CONNECTED;
	sk->sk_state = TCP_ESTABLISHED;

	release_sock(sk);

	return 0;
}

static int qrtr_getname(struct socket *sock, struct sockaddr *saddr,
			int peer)
{
	struct qrtr_sock *ipc = qrtr_sk(sock->sk);
	struct sockaddr_qrtr qaddr;
	struct sock *sk = sock->sk;

	lock_sock(sk);
	if (peer) {
		if (sk->sk_state != TCP_ESTABLISHED) {
			release_sock(sk);
			return -ENOTCONN;
		}

		qaddr = ipc->peer;
	} else {
		qaddr = ipc->us;
	}
	release_sock(sk);

	qaddr.sq_family = AF_QIPCRTR;

	memcpy(saddr, &qaddr, sizeof(qaddr));

	return sizeof(qaddr);
}

static int qrtr_ioctl(struct socket *sock, unsigned int cmd, unsigned long arg)
{
	void __user *argp = (void __user *)arg;
	struct qrtr_sock *ipc = qrtr_sk(sock->sk);
	struct sock *sk = sock->sk;
	struct sockaddr_qrtr *sq;
	struct sk_buff *skb;
	struct ifreq ifr;
	long len = 0;
	int rc = 0;

	lock_sock(sk);

	switch (cmd) {
	case TIOCOUTQ:
		len = sk->sk_sndbuf - sk_wmem_alloc_get(sk);
		if (len < 0)
			len = 0;
		rc = put_user(len, (int __user *)argp);
		break;
	case TIOCINQ:
		skb = skb_peek(&sk->sk_receive_queue);
		if (skb)
			len = skb->len;
		rc = put_user(len, (int __user *)argp);
		break;
	case SIOCGIFADDR:
		if (copy_from_user(&ifr, argp, sizeof(ifr))) {
			rc = -EFAULT;
			break;
		}

		sq = (struct sockaddr_qrtr *)&ifr.ifr_addr;
		*sq = ipc->us;
		if (copy_to_user(argp, &ifr, sizeof(ifr))) {
			rc = -EFAULT;
			break;
		}
		break;
	case SIOCGSTAMP:
		rc = sock_get_timestamp(sk, argp);
		break;
	case SIOCADDRT:
	case SIOCDELRT:
	case SIOCSIFADDR:
	case SIOCGIFDSTADDR:
	case SIOCSIFDSTADDR:
	case SIOCGIFBRDADDR:
	case SIOCSIFBRDADDR:
	case SIOCGIFNETMASK:
	case SIOCSIFNETMASK:
		rc = -EINVAL;
		break;
	default:
		rc = -ENOIOCTLCMD;
		break;
	}

	release_sock(sk);

	return rc;
}

static int qrtr_release(struct socket *sock)
{
	struct sock *sk = sock->sk;
	struct qrtr_sock *ipc;

	if (!sk)
		return 0;

	lock_sock(sk);

	ipc = qrtr_sk(sk);
	sk->sk_shutdown = SHUTDOWN_MASK;
	if (!sock_flag(sk, SOCK_DEAD))
		sk->sk_state_change(sk);

	sock_orphan(sk);
	sock->sk = NULL;

	if (!sock_flag(sk, SOCK_ZAPPED))
		qrtr_port_remove(ipc);

	skb_queue_purge(&sk->sk_receive_queue);

	release_sock(sk);
	sock_put(sk);

	return 0;
}

static const struct proto_ops qrtr_proto_ops = {
	.owner		= THIS_MODULE,
	.family		= AF_QIPCRTR,
	.bind		= qrtr_bind,
	.connect	= qrtr_connect,
	.socketpair	= sock_no_socketpair,
	.accept		= sock_no_accept,
	.listen		= sock_no_listen,
	.sendmsg	= qrtr_sendmsg,
	.recvmsg	= qrtr_recvmsg,
	.getname	= qrtr_getname,
	.ioctl		= qrtr_ioctl,
	.poll		= datagram_poll,
	.shutdown	= sock_no_shutdown,
	.setsockopt	= sock_no_setsockopt,
	.getsockopt	= sock_no_getsockopt,
	.release	= qrtr_release,
	.mmap		= sock_no_mmap,
	.sendpage	= sock_no_sendpage,
};

static struct proto qrtr_proto = {
	.name		= "QIPCRTR",
	.owner		= THIS_MODULE,
	.obj_size	= sizeof(struct qrtr_sock),
};

static int qrtr_create(struct net *net, struct socket *sock,
		       int protocol, int kern)
{
	struct qrtr_sock *ipc;
	struct sock *sk;

	if (sock->type != SOCK_DGRAM)
		return -EPROTOTYPE;

	sk = sk_alloc(net, AF_QIPCRTR, GFP_KERNEL, &qrtr_proto, kern);
	if (!sk)
		return -ENOMEM;

	sock_set_flag(sk, SOCK_ZAPPED);

	sock_init_data(sock, sk);
	sock->ops = &qrtr_proto_ops;

	ipc = qrtr_sk(sk);
	ipc->us.sq_family = AF_QIPCRTR;
	ipc->us.sq_node = qrtr_local_nid;
	ipc->us.sq_port = 0;
	ipc->state = QRTR_STATE_INIT;

	return 0;
}

static const struct nla_policy qrtr_policy[IFA_MAX + 1] = {
	[IFA_LOCAL] = { .type = NLA_U32 },
};

static int qrtr_addr_doit(struct sk_buff *skb, struct nlmsghdr *nlh,
			  struct netlink_ext_ack *extack)
{
	struct nlattr *tb[IFA_MAX + 1];
	struct ifaddrmsg *ifm;
	int rc;

	if (!netlink_capable(skb, CAP_NET_ADMIN))
		return -EPERM;

	ASSERT_RTNL();

	rc = nlmsg_parse(nlh, sizeof(*ifm), tb, IFA_MAX, qrtr_policy, extack);
	if (rc < 0)
		return rc;

	ifm = nlmsg_data(nlh);
	if (!tb[IFA_LOCAL])
		return -EINVAL;

	qrtr_local_nid = nla_get_u32(tb[IFA_LOCAL]);
	return 0;
}

static const struct net_proto_family qrtr_family = {
	.owner	= THIS_MODULE,
	.family	= AF_QIPCRTR,
	.create	= qrtr_create,
};

static int __init qrtr_proto_init(void)
{
	int rc;

	rc = proto_register(&qrtr_proto, 1);
	if (rc)
		return rc;

	rc = sock_register(&qrtr_family);
	if (rc) {
		proto_unregister(&qrtr_proto);
		return rc;
	}

	rc = rtnl_register_module(THIS_MODULE, PF_QIPCRTR, RTM_NEWADDR, qrtr_addr_doit, NULL, 0);
	if (rc) {
		sock_unregister(qrtr_family.family);
		proto_unregister(&qrtr_proto);
	}

	qrtr_backup_init();

	return rc;
}
postcore_initcall(qrtr_proto_init);

static void __exit qrtr_proto_fini(void)
{
	rtnl_unregister(PF_QIPCRTR, RTM_NEWADDR);
	sock_unregister(qrtr_family.family);
	proto_unregister(&qrtr_proto);

	qrtr_backup_deinit();
}
module_exit(qrtr_proto_fini);

MODULE_DESCRIPTION("Qualcomm IPC-router driver");
MODULE_LICENSE("GPL v2");
MODULE_ALIAS_NETPROTO(PF_QIPCRTR);<|MERGE_RESOLUTION|>--- conflicted
+++ resolved
@@ -770,12 +770,8 @@
 	const struct qrtr_hdr_v2 *v2;
 	struct sk_buff *skb;
 	struct qrtr_cb *cb;
-<<<<<<< HEAD
-	unsigned int size;
+	size_t size;
 	int errcode;
-=======
-	size_t size;
->>>>>>> 2215bae0
 	unsigned int ver;
 	size_t hdrlen;
 
