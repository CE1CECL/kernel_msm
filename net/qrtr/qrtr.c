--- conflicted
+++ resolved
@@ -1732,15 +1732,11 @@
 	rc = copied;
 
 	if (addr) {
-<<<<<<< HEAD
-=======
 		/* There is an anonymous 2-byte hole after sq_family,
 		 * make sure to clear it.
 		 */
 		memset(addr, 0, sizeof(*addr));
 
-		cb = (struct qrtr_cb *)skb->cb;
->>>>>>> 3881a459
 		addr->sq_family = AF_QIPCRTR;
 		addr->sq_node = cb->src_node;
 		addr->sq_port = cb->src_port;
