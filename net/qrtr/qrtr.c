--- conflicted
+++ resolved
@@ -1465,11 +1465,7 @@
 	}
 	up_read(&qrtr_node_lock);
 
-<<<<<<< HEAD
-	qrtr_local_enqueue(node, skb, type, from, to, flags);
-=======
-	qrtr_local_enqueue(NULL, skb, type, from, to);
->>>>>>> bcf95174
+	qrtr_local_enqueue(NULL, skb, type, from, to, flags);
 
 	return 0;
 }
