/*
 * Copyright (c) 2015, Sony Mobile Communications Inc.
 * Copyright (c) 2013, 2018-2019 The Linux Foundation. All rights reserved.
 *
 * This program is free software; you can redistribute it and/or modify
 * it under the terms of the GNU General Public License version 2 and
 * only version 2 as published by the Free Software Foundation.
 *
 * This program is distributed in the hope that it will be useful,
 * but WITHOUT ANY WARRANTY; without even the implied warranty of
 * MERCHANTABILITY or FITNESS FOR A PARTICULAR PURPOSE.  See the
 * GNU General Public License for more details.
 */
#include <linux/kthread.h>
#include <linux/module.h>
#include <linux/netlink.h>
#include <linux/qrtr.h>
#include <linux/termios.h>	/* For TIOCINQ/OUTQ */
#include <linux/wait.h>
#include <linux/rwsem.h>
#include <linux/ipc_logging.h>
#include <linux/uidgid.h>
#include <linux/pm_wakeup.h>

#include <net/sock.h>
#include <uapi/linux/sched/types.h>

#include "qrtr.h"

#define QRTR_LOG_PAGE_CNT 4
#define QRTR_INFO(ctx, x, ...)				\
	ipc_log_string(ctx, x, ##__VA_ARGS__)

#define QRTR_PROTO_VER_1 1
#define QRTR_PROTO_VER_2 3

/* auto-bind range */
#define QRTR_MIN_EPH_SOCKET 0x4000
#define QRTR_MAX_EPH_SOCKET 0x7fff

#define QRTR_PORT_CTRL_LEGACY 0xffff

/* qrtr socket states */
#define QRTR_STATE_MULTI	-2
#define QRTR_STATE_INIT	-1

#define AID_VENDOR_QRTR	KGIDT_INIT(2906)

/**
 * struct qrtr_hdr_v1 - (I|R)PCrouter packet header version 1
 * @version: protocol version
 * @type: packet type; one of QRTR_TYPE_*
 * @src_node_id: source node
 * @src_port_id: source port
 * @confirm_rx: boolean; whether a resume-tx packet should be send in reply
 * @size: length of packet, excluding this header
 * @dst_node_id: destination node
 * @dst_port_id: destination port
 */
struct qrtr_hdr_v1 {
	__le32 version;
	__le32 type;
	__le32 src_node_id;
	__le32 src_port_id;
	__le32 confirm_rx;
	__le32 size;
	__le32 dst_node_id;
	__le32 dst_port_id;
} __packed;

/**
 * struct qrtr_hdr_v2 - (I|R)PCrouter packet header later versions
 * @version: protocol version
 * @type: packet type; one of QRTR_TYPE_*
 * @flags: bitmask of QRTR_FLAGS_*
 * @optlen: length of optional header data
 * @size: length of packet, excluding this header and optlen
 * @src_node_id: source node
 * @src_port_id: source port
 * @dst_node_id: destination node
 * @dst_port_id: destination port
 */
struct qrtr_hdr_v2 {
	u8 version;
	u8 type;
	u8 flags;
	u8 optlen;
	__le32 size;
	__le16 src_node_id;
	__le16 src_port_id;
	__le16 dst_node_id;
	__le16 dst_port_id;
};

#define QRTR_FLAGS_CONFIRM_RX	BIT(0)

struct qrtr_cb {
	u32 src_node;
	u32 src_port;
	u32 dst_node;
	u32 dst_port;

	u8 type;
	u8 confirm_rx;
};

#define QRTR_HDR_MAX_SIZE max_t(size_t, sizeof(struct qrtr_hdr_v1), \
					sizeof(struct qrtr_hdr_v2))

struct qrtr_sock {
	/* WARNING: sk must be the first member */
	struct sock sk;
	struct sockaddr_qrtr us;
	struct sockaddr_qrtr peer;

	int state;
};

static inline struct qrtr_sock *qrtr_sk(struct sock *sk)
{
	BUILD_BUG_ON(offsetof(struct qrtr_sock, sk) != 0);
	return container_of(sk, struct qrtr_sock, sk);
}

static unsigned int qrtr_local_nid = 1;

/* for node ids */
static RADIX_TREE(qrtr_nodes, GFP_KERNEL);
/* broadcast list */
static LIST_HEAD(qrtr_all_epts);
/* lock for qrtr_nodes, qrtr_all_epts and node reference */
static DECLARE_RWSEM(qrtr_node_lock);

/* local port allocation management */
static DEFINE_IDR(qrtr_ports);
static DEFINE_MUTEX(qrtr_port_lock);

/* backup buffers */
#define QRTR_BACKUP_HI_NUM	5
#define QRTR_BACKUP_HI_SIZE	SZ_16K
#define QRTR_BACKUP_LO_NUM	20
#define QRTR_BACKUP_LO_SIZE	SZ_1K
static struct sk_buff_head qrtr_backup_lo;
static struct sk_buff_head qrtr_backup_hi;
static struct work_struct qrtr_backup_work;

/**
 * struct qrtr_node - endpoint node
 * @ep_lock: lock for endpoint management and callbacks
 * @ep: endpoint
 * @ref: reference count for node
 * @nid: node id
 * @net_id: network cluster identifer
 * @hello_sent: hello packet sent to endpoint
 * @qrtr_tx_flow: remote port tx flow control list
 * @resume_tx: wait until remote port acks control flag
 * @qrtr_tx_lock: lock for qrtr_tx_flow
 * @rx_queue: receive queue
 * @item: list item for broadcast list
 * @kworker: worker thread for recv work
 * @task: task to run the worker thread
 * @read_data: scheduled work for recv work
 * @say_hello: scheduled work for initiating hello
 * @ws: wakeupsource avoid system suspend
 * @ilc: ipc logging context reference
 */
struct qrtr_node {
	struct mutex ep_lock;
	struct qrtr_endpoint *ep;
	struct kref ref;
	unsigned int nid;
	unsigned int net_id;
	atomic_t hello_sent;
	atomic_t hello_rcvd;

	struct radix_tree_root qrtr_tx_flow;
	struct wait_queue_head resume_tx;
	struct mutex qrtr_tx_lock;	/* for qrtr_tx_flow */

	struct sk_buff_head rx_queue;
	struct list_head item;

	struct kthread_worker kworker;
	struct task_struct *task;
	struct kthread_work read_data;
	struct kthread_work say_hello;

	struct wakeup_source *ws;

	void *ilc;
};

struct qrtr_tx_flow_waiter {
	struct list_head node;
	struct sock *sk;
};

struct qrtr_tx_flow {
	atomic_t pending;
	struct list_head waiters;
};

#define QRTR_TX_FLOW_HIGH	10
#define QRTR_TX_FLOW_LOW	5

static struct sk_buff *qrtr_alloc_ctrl_packet(struct qrtr_ctrl_pkt **pkt);
static int qrtr_local_enqueue(struct qrtr_node *node, struct sk_buff *skb,
			      int type, struct sockaddr_qrtr *from,
			      struct sockaddr_qrtr *to, unsigned int flags);
static int qrtr_bcast_enqueue(struct qrtr_node *node, struct sk_buff *skb,
			      int type, struct sockaddr_qrtr *from,
			      struct sockaddr_qrtr *to, unsigned int flags);

static void qrtr_log_tx_msg(struct qrtr_node *node, struct qrtr_hdr_v1 *hdr,
			    struct sk_buff *skb)
{
	struct qrtr_ctrl_pkt pkt = {0,};
	u64 pl_buf = 0;

	if (!hdr || !skb)
		return;

	if (hdr->type == QRTR_TYPE_DATA) {
		skb_copy_bits(skb, QRTR_HDR_MAX_SIZE, &pl_buf, sizeof(pl_buf));
		QRTR_INFO(node->ilc,
			  "TX DATA: Len:0x%x CF:0x%x src[0x%x:0x%x] dst[0x%x:0x%x] [%08x %08x] [%s]\n",
			  hdr->size, hdr->confirm_rx,
			  hdr->src_node_id, hdr->src_port_id,
			  hdr->dst_node_id, hdr->dst_port_id,
			  (unsigned int)pl_buf, (unsigned int)(pl_buf >> 32),
			  current->comm);
	} else {
		skb_copy_bits(skb, QRTR_HDR_MAX_SIZE, &pkt, sizeof(pkt));
		if (hdr->type == QRTR_TYPE_NEW_SERVER ||
		    hdr->type == QRTR_TYPE_DEL_SERVER)
			QRTR_INFO(node->ilc,
				  "TX CTRL: cmd:0x%x SVC[0x%x:0x%x] addr[0x%x:0x%x]\n",
				  hdr->type, le32_to_cpu(pkt.server.service),
				  le32_to_cpu(pkt.server.instance),
				  le32_to_cpu(pkt.server.node),
				  le32_to_cpu(pkt.server.port));
		else if (hdr->type == QRTR_TYPE_DEL_CLIENT ||
			 hdr->type == QRTR_TYPE_RESUME_TX)
			QRTR_INFO(node->ilc,
				  "TX CTRL: cmd:0x%x addr[0x%x:0x%x]\n",
				  hdr->type, le32_to_cpu(pkt.client.node),
				  le32_to_cpu(pkt.client.port));
		else if (hdr->type == QRTR_TYPE_HELLO ||
			 hdr->type == QRTR_TYPE_BYE)
			QRTR_INFO(node->ilc,
				  "TX CTRL: cmd:0x%x node[0x%x]\n",
				  hdr->type, hdr->src_node_id);
		else if (hdr->type == QRTR_TYPE_DEL_PROC)
			QRTR_INFO(node->ilc,
				  "TX CTRL: cmd:0x%x node[0x%x]\n",
				  hdr->type, pkt.proc.node);
	}
}

static void qrtr_log_rx_msg(struct qrtr_node *node, struct sk_buff *skb)
{
	struct qrtr_ctrl_pkt pkt = {0,};
	struct qrtr_cb *cb;
	u64 pl_buf = 0;

	if (!skb || !skb->data)
		return;

	cb = (struct qrtr_cb *)skb->cb;

	if (cb->type == QRTR_TYPE_DATA) {
		skb_copy_bits(skb, 0, &pl_buf, sizeof(pl_buf));
		QRTR_INFO(node->ilc,
			  "RX DATA: Len:0x%x CF:0x%x src[0x%x:0x%x] dst[0x%x:0x%x] [%08x %08x]\n",
			  skb->len, cb->confirm_rx, cb->src_node, cb->src_port,
			  cb->dst_node, cb->dst_port,
			  (unsigned int)pl_buf, (unsigned int)(pl_buf >> 32));
	} else {
		skb_copy_bits(skb, 0, &pkt, sizeof(pkt));
		if (cb->type == QRTR_TYPE_NEW_SERVER ||
		    cb->type == QRTR_TYPE_DEL_SERVER)
			QRTR_INFO(node->ilc,
				  "RX CTRL: cmd:0x%x SVC[0x%x:0x%x] addr[0x%x:0x%x]\n",
				  cb->type, le32_to_cpu(pkt.server.service),
				  le32_to_cpu(pkt.server.instance),
				  le32_to_cpu(pkt.server.node),
				  le32_to_cpu(pkt.server.port));
		else if (cb->type == QRTR_TYPE_DEL_CLIENT ||
			 cb->type == QRTR_TYPE_RESUME_TX)
			QRTR_INFO(node->ilc,
				  "RX CTRL: cmd:0x%x addr[0x%x:0x%x]\n",
				  cb->type, le32_to_cpu(pkt.client.node),
				  le32_to_cpu(pkt.client.port));
		else if (cb->type == QRTR_TYPE_HELLO ||
			 cb->type == QRTR_TYPE_BYE)
			QRTR_INFO(node->ilc,
				  "RX CTRL: cmd:0x%x node[0x%x]\n",
				  cb->type, cb->src_node);
	}
}

static bool refcount_dec_and_rwsem_lock(refcount_t *r,
					struct rw_semaphore *sem)
{
	if (refcount_dec_not_one(r))
		return false;

	down_write(sem);
	if (!refcount_dec_and_test(r)) {
		up_write(sem);
		return false;
	}

	return true;
}

static inline int kref_put_rwsem_lock(struct kref *kref,
				      void (*release)(struct kref *kref),
				      struct rw_semaphore *sem)
{
	if (refcount_dec_and_rwsem_lock(&kref->refcount, sem)) {
		release(kref);
		return 1;
	}
	return 0;
}

/* Release node resources and free the node.
 *
 * Do not call directly, use qrtr_node_release.  To be used with
 * kref_put_mutex.  As such, the node mutex is expected to be locked on call.
 */
static void __qrtr_node_release(struct kref *kref)
{
	struct qrtr_tx_flow_waiter *waiter;
	struct qrtr_tx_flow_waiter *temp;
	struct radix_tree_iter iter;
	struct qrtr_tx_flow *flow;
	struct qrtr_node *node = container_of(kref, struct qrtr_node, ref);
	void __rcu **slot;

	if (node->nid != QRTR_EP_NID_AUTO) {
		radix_tree_for_each_slot(slot, &qrtr_nodes, &iter, 0) {
			if (node == *slot)
				radix_tree_iter_delete(&qrtr_nodes, &iter,
						       slot);
		}
	}

	list_del(&node->item);
	up_write(&qrtr_node_lock);

	/* Free tx flow counters */
	mutex_lock(&node->qrtr_tx_lock);
	radix_tree_for_each_slot(slot, &node->qrtr_tx_flow, &iter, 0) {
		flow = *slot;
		list_for_each_entry_safe(waiter, temp, &flow->waiters, node) {
			list_del(&waiter->node);
			sock_put(waiter->sk);
			kfree(waiter);
		}
		radix_tree_iter_delete(&node->qrtr_tx_flow, &iter, slot);
		kfree(flow);
	}
	mutex_unlock(&node->qrtr_tx_lock);

	wakeup_source_unregister(node->ws);
	kthread_flush_worker(&node->kworker);
	kthread_stop(node->task);

	skb_queue_purge(&node->rx_queue);
	kfree(node);
}

/* Increment reference to node. */
static struct qrtr_node *qrtr_node_acquire(struct qrtr_node *node)
{
	if (node)
		kref_get(&node->ref);
	return node;
}

/* Decrement reference to node and release as necessary. */
static void qrtr_node_release(struct qrtr_node *node)
{
	if (!node)
		return;
	kref_put_rwsem_lock(&node->ref, __qrtr_node_release, &qrtr_node_lock);
}

/**
 * qrtr_tx_resume() - reset flow control counter
 * @node:	qrtr_node that the QRTR_TYPE_RESUME_TX packet arrived on
 * @skb:	skb for resume tx control packet
 */
static void qrtr_tx_resume(struct qrtr_node *node, struct sk_buff *skb)
{
	struct qrtr_tx_flow_waiter *waiter;
	struct qrtr_tx_flow_waiter *temp;
	struct qrtr_ctrl_pkt pkt = {0,};
	struct qrtr_tx_flow *flow;
	struct sockaddr_qrtr src;
	struct qrtr_sock *ipc;
	struct sk_buff *skbn;
	unsigned long key;

	skb_copy_bits(skb, 0, &pkt, sizeof(pkt));
	if (le32_to_cpu(pkt.cmd) != QRTR_TYPE_RESUME_TX)
		return;

	src.sq_family = AF_QIPCRTR;
	src.sq_node = le32_to_cpu(pkt.client.node);
	src.sq_port = le32_to_cpu(pkt.client.port);
	key = (u64)src.sq_node << 32 | src.sq_port;

	mutex_lock(&node->qrtr_tx_lock);
	flow = radix_tree_lookup(&node->qrtr_tx_flow, key);
	if (!flow) {
		mutex_unlock(&node->qrtr_tx_lock);
		return;
	}

	atomic_set(&flow->pending, 0);
	wake_up_interruptible_all(&node->resume_tx);

	list_for_each_entry_safe(waiter, temp, &flow->waiters, node) {
		list_del(&waiter->node);
		skbn = alloc_skb(0, GFP_KERNEL);
		if (skbn) {
			ipc = qrtr_sk(waiter->sk);
			qrtr_local_enqueue(NULL, skbn, QRTR_TYPE_RESUME_TX,
					   &src, &ipc->us, 0);
		}
		sock_put(waiter->sk);
		kfree(waiter);
	}
	mutex_unlock(&node->qrtr_tx_lock);
}

/**
 * qrtr_tx_wait() - flow control for outgoing packets
 * @node:	qrtr_node that the packet is to be send to
 * @dest_node:	node id of the destination
 * @dest_port:	port number of the destination
 * @type:	type of message
 *
 * The flow control scheme is based around the low and high "watermarks". When
 * the low watermark is passed the confirm_rx flag is set on the outgoing
 * message, which will trigger the remote to send a control message of the type
 * QRTR_TYPE_RESUME_TX to reset the counter. If the high watermark is hit
 * further transmision should be paused.
 *
 * Return: 1 if confirm_rx should be set, 0 otherwise or errno failure
 */
static int qrtr_tx_wait(struct qrtr_node *node, struct sockaddr_qrtr *to,
			struct sock *sk, int type, unsigned int flags)
{
	struct qrtr_tx_flow_waiter *waiter;
	struct qrtr_tx_flow *flow;
	unsigned long key = (u64)to->sq_node << 32 | to->sq_port;
	int confirm_rx = 0;
	long timeo;
	long ret;

	/* Never set confirm_rx on non-data packets */
	if (type != QRTR_TYPE_DATA)
		return 0;

	/* Assume sk is set correctly for all data type packets */
	timeo = sock_sndtimeo(sk, flags & MSG_DONTWAIT);

	mutex_lock(&node->qrtr_tx_lock);
	flow = radix_tree_lookup(&node->qrtr_tx_flow, key);
	if (!flow) {
		flow = kzalloc(sizeof(*flow), GFP_KERNEL);
		if (!flow) {
			mutex_unlock(&node->qrtr_tx_lock);
			return 1;
		}
		INIT_LIST_HEAD(&flow->waiters);
		radix_tree_insert(&node->qrtr_tx_flow, key, flow);
	}
	mutex_unlock(&node->qrtr_tx_lock);

	ret = timeo;
	for (;;) {
		mutex_lock(&node->qrtr_tx_lock);
		if (atomic_read(&flow->pending) < QRTR_TX_FLOW_HIGH) {
			atomic_inc(&flow->pending);
			confirm_rx = atomic_read(&flow->pending) ==
				     QRTR_TX_FLOW_LOW;
			mutex_unlock(&node->qrtr_tx_lock);
			break;
		}
		if (!ret) {
			waiter = kzalloc(sizeof(*waiter), GFP_KERNEL);
			if (!waiter) {
				mutex_unlock(&node->qrtr_tx_lock);
				return -ENOMEM;
			}
			waiter->sk = sk;
			sock_hold(sk);
			list_add_tail(&waiter->node, &flow->waiters);
			mutex_unlock(&node->qrtr_tx_lock);
			return -EAGAIN;
		}
		mutex_unlock(&node->qrtr_tx_lock);

		ret = wait_event_interruptible_timeout(node->resume_tx,
				!node->ep ||
				atomic_read(&flow->pending) < QRTR_TX_FLOW_HIGH,
				timeo);
		if (ret < 0)
			return ret;
		if (!node->ep)
			return -EPIPE;
	}
	return confirm_rx;
}

/* Pass an outgoing packet socket buffer to the endpoint driver. */
static int qrtr_node_enqueue(struct qrtr_node *node, struct sk_buff *skb,
			     int type, struct sockaddr_qrtr *from,
			     struct sockaddr_qrtr *to, unsigned int flags)
{
	struct qrtr_hdr_v1 *hdr;
	int confirm_rx;
	size_t len = skb->len;
	int rc;

	if (!atomic_read(&node->hello_sent) && type != QRTR_TYPE_HELLO) {
		kfree_skb(skb);
		return rc;
	}
	if (atomic_read(&node->hello_sent) && type == QRTR_TYPE_HELLO) {
		kfree_skb(skb);
		return 0;
	}

	/* If sk is null, this is a forwarded packet and should not wait */
	if (!skb->sk) {
		struct qrtr_cb *cb = (struct qrtr_cb *)skb->cb;

		confirm_rx = cb->confirm_rx;
	} else {
		confirm_rx = qrtr_tx_wait(node, to, skb->sk, type, flags);
		if (confirm_rx < 0) {
			kfree_skb(skb);
			return confirm_rx;
		}
	}

	hdr = skb_push(skb, sizeof(*hdr));
	hdr->version = cpu_to_le32(QRTR_PROTO_VER_1);
	hdr->type = cpu_to_le32(type);
	hdr->src_node_id = cpu_to_le32(from->sq_node);
	hdr->src_port_id = cpu_to_le32(from->sq_port);
	if (to->sq_node == QRTR_NODE_BCAST) {
		hdr->dst_node_id = cpu_to_le32(node->nid);
		hdr->dst_port_id = cpu_to_le32(QRTR_PORT_CTRL);
	} else
		hdr->dst_node_id = cpu_to_le32(to->sq_node);

	hdr->dst_port_id = cpu_to_le32(to->sq_port);
	hdr->size = cpu_to_le32(len);
	hdr->confirm_rx = !!confirm_rx;

	qrtr_log_tx_msg(node, hdr, skb);
	rc = skb_put_padto(skb, ALIGN(len, 4) + sizeof(*hdr));
	if (rc) {
		pr_err("%s: failed to pad size %lu to %lu rc:%d\n", __func__,
		       len, ALIGN(len, 4) + sizeof(*hdr), rc);
		return rc;
	}

	mutex_lock(&node->ep_lock);
	if (node->ep)
		rc = node->ep->xmit(node->ep, skb);
	else
		kfree_skb(skb);
	mutex_unlock(&node->ep_lock);

	if (!rc && type == QRTR_TYPE_HELLO)
		atomic_inc(&node->hello_sent);

	if (rc) {
		struct qrtr_tx_flow *flow;
		unsigned long key = (u64)to->sq_node << 32 | to->sq_port;

		mutex_lock(&node->qrtr_tx_lock);
		flow = radix_tree_lookup(&node->qrtr_tx_flow, key);
		if (flow)
			atomic_dec(&flow->pending);
		mutex_unlock(&node->qrtr_tx_lock);
	}

	return rc;
}

/* Lookup node by id.
 *
 * callers must release with qrtr_node_release()
 */
static struct qrtr_node *qrtr_node_lookup(unsigned int nid)
{
	struct qrtr_node *node;

	down_read(&qrtr_node_lock);
	node = radix_tree_lookup(&qrtr_nodes, nid);
	node = qrtr_node_acquire(node);
	up_read(&qrtr_node_lock);

	return node;
}

/* Assign node id to node.
 *
 * This is mostly useful for automatic node id assignment, based on
 * the source id in the incoming packet.
 */
static void qrtr_node_assign(struct qrtr_node *node, unsigned int nid)
{
	struct qrtr_node *tnode = NULL;
	char name[32] = {0,};

	if (nid == QRTR_EP_NID_AUTO)
		return;
	if (nid == node->nid)
		return;

	down_read(&qrtr_node_lock);
	tnode = radix_tree_lookup(&qrtr_nodes, nid);
	up_read(&qrtr_node_lock);
	if (tnode)
		return;

	/* If the node is not in qrtr_all_epts, it is being released and should
	 * not be inserted into the lookup table.
	 */
	down_write(&qrtr_node_lock);
	list_for_each_entry(tnode, &qrtr_all_epts, item) {
		if (tnode == node) {
			radix_tree_insert(&qrtr_nodes, nid, node);
			if (node->nid == QRTR_EP_NID_AUTO)
				node->nid = nid;
			break;
		}
	}
	up_write(&qrtr_node_lock);

	snprintf(name, sizeof(name), "qrtr_%d", nid);
	if (!node->ilc) {
		node->ilc = ipc_log_context_create(QRTR_LOG_PAGE_CNT, name, 0);
	}
	/* create wakeup source for only NID = 3,0 or 7.
	 * From other nodes sensor service stream samples
	 * cause APPS suspend problems and power drain issue.
	 */
	if (!node->ws && (nid == 0 || nid == 3 || nid == 7))
		node->ws = wakeup_source_register(NULL, name);
}

/**
 * qrtr_peek_pkt_size() - Peek into the packet header to get potential pkt size
 *
 * @data: Starting address of the packet which points to router header.
 *
 * @returns: potential packet size on success, < 0 on error.
 *
 * This function is used by the underlying transport abstraction layer to
 * peek into the potential packet size of an incoming packet. This information
 * is used to perform link layer fragmentation and re-assembly
 */
int qrtr_peek_pkt_size(const void *data)
{
	const struct qrtr_hdr_v1 *v1;
	const struct qrtr_hdr_v2 *v2;
	unsigned int hdrlen;
	unsigned int size;
	unsigned int ver;

	/* Version field in v1 is little endian, so this works for both cases */
	ver = *(u8 *)data;

	switch (ver) {
	case QRTR_PROTO_VER_1:
		v1 = data;
		hdrlen = sizeof(*v1);
		size = le32_to_cpu(v1->size);
		break;
	case QRTR_PROTO_VER_2:
		v2 = data;
		hdrlen = sizeof(*v2) + v2->optlen;
		size = le32_to_cpu(v2->size);
		break;
	default:
		pr_err("qrtr: Invalid version %d\n", ver);
		return -EINVAL;
	}

	return ALIGN(size, 4) + hdrlen;
}
EXPORT_SYMBOL(qrtr_peek_pkt_size);

static void qrtr_alloc_backup(struct work_struct *work)
{
	struct sk_buff *skb;
	int errcode;

	while (skb_queue_len(&qrtr_backup_lo) < QRTR_BACKUP_LO_NUM) {
		skb = alloc_skb_with_frags(sizeof(struct qrtr_hdr_v1),
					   QRTR_BACKUP_LO_SIZE, 0, &errcode,
					   GFP_KERNEL);
		if (!skb)
			break;
		skb_queue_tail(&qrtr_backup_lo, skb);
	}
	while (skb_queue_len(&qrtr_backup_hi) < QRTR_BACKUP_HI_NUM) {
		skb = alloc_skb_with_frags(sizeof(struct qrtr_hdr_v1),
					   QRTR_BACKUP_HI_SIZE, 0, &errcode,
					   GFP_KERNEL);
		if (!skb)
			break;
		skb_queue_tail(&qrtr_backup_hi, skb);
	}
}

static struct sk_buff *qrtr_get_backup(size_t len)
{
	struct sk_buff *skb = NULL;

	if (len < QRTR_BACKUP_LO_SIZE)
		skb = skb_dequeue(&qrtr_backup_lo);
	else if (len < QRTR_BACKUP_HI_SIZE)
		skb = skb_dequeue(&qrtr_backup_hi);

	if (skb)
		queue_work(system_unbound_wq, &qrtr_backup_work);

	return skb;
}

static void qrtr_backup_init(void)
{
	skb_queue_head_init(&qrtr_backup_lo);
	skb_queue_head_init(&qrtr_backup_hi);
	INIT_WORK(&qrtr_backup_work, qrtr_alloc_backup);
	queue_work(system_unbound_wq, &qrtr_backup_work);
}

static void qrtr_backup_deinit(void)
{
	cancel_work_sync(&qrtr_backup_work);
	skb_queue_purge(&qrtr_backup_lo);
	skb_queue_purge(&qrtr_backup_hi);
}

/**
 * qrtr_endpoint_post() - post incoming data
 * @ep: endpoint handle
 * @data: data pointer
 * @len: size of data in bytes
 *
 * Return: 0 on success; negative error code on failure
 */
int qrtr_endpoint_post(struct qrtr_endpoint *ep, const void *data, size_t len)
{
	struct qrtr_node *node = ep->node;
	const struct qrtr_hdr_v1 *v1;
	const struct qrtr_hdr_v2 *v2;
	struct sk_buff *skb;
	struct qrtr_cb *cb;
	unsigned int size;
	int errcode;
	unsigned int ver;
	size_t hdrlen;

	if (len == 0 || len & 3)
		return -EINVAL;

<<<<<<< HEAD
	skb = alloc_skb_with_frags(sizeof(*v1), len, 0, &errcode, GFP_ATOMIC);
	if (!skb) {
		skb = qrtr_get_backup(len);
		if (!skb) {
			pr_err("qrtr: Unable to get skb with len:%lu\n", len);
			return -ENOMEM;
		}
	}
=======
	skb = __netdev_alloc_skb(NULL, len, GFP_ATOMIC | __GFP_NOWARN);
	if (!skb)
		return -ENOMEM;
>>>>>>> 72af4b84

	skb_reserve(skb, sizeof(*v1));
	cb = (struct qrtr_cb *)skb->cb;

	/* Version field in v1 is little endian, so this works for both cases */
	ver = *(u8*)data;

	switch (ver) {
	case QRTR_PROTO_VER_1:
		if (len < sizeof(*v1))
			goto err;
		v1 = data;
		hdrlen = sizeof(*v1);

		cb->type = le32_to_cpu(v1->type);
		cb->src_node = le32_to_cpu(v1->src_node_id);
		cb->src_port = le32_to_cpu(v1->src_port_id);
		cb->confirm_rx = !!v1->confirm_rx;
		cb->dst_node = le32_to_cpu(v1->dst_node_id);
		cb->dst_port = le32_to_cpu(v1->dst_port_id);

		size = le32_to_cpu(v1->size);
		break;
	case QRTR_PROTO_VER_2:
		if (len < sizeof(*v2))
			goto err;
		v2 = data;
		hdrlen = sizeof(*v2) + v2->optlen;

		cb->type = v2->type;
		cb->confirm_rx = !!(v2->flags & QRTR_FLAGS_CONFIRM_RX);
		cb->src_node = le16_to_cpu(v2->src_node_id);
		cb->src_port = le16_to_cpu(v2->src_port_id);
		cb->dst_node = le16_to_cpu(v2->dst_node_id);
		cb->dst_port = le16_to_cpu(v2->dst_port_id);

		if (cb->src_port == (u16)QRTR_PORT_CTRL)
			cb->src_port = QRTR_PORT_CTRL;
		if (cb->dst_port == (u16)QRTR_PORT_CTRL)
			cb->dst_port = QRTR_PORT_CTRL;

		size = le32_to_cpu(v2->size);
		break;
	default:
		pr_err("qrtr: Invalid version %d\n", ver);
		goto err;
	}

	if (cb->dst_port == QRTR_PORT_CTRL_LEGACY)
		cb->dst_port = QRTR_PORT_CTRL;

	if (len != ALIGN(size, 4) + hdrlen)
		goto err;

	if (cb->dst_port != QRTR_PORT_CTRL && cb->type != QRTR_TYPE_DATA &&
	    cb->type != QRTR_TYPE_RESUME_TX)
		goto err;

	pm_wakeup_ws_event(node->ws, 0, true);

	skb->data_len = size;
	skb->len = size;
	skb_store_bits(skb, 0, data + hdrlen, size);
	qrtr_log_rx_msg(node, skb);

	skb_queue_tail(&node->rx_queue, skb);
	kthread_queue_work(&node->kworker, &node->read_data);

	return 0;

err:
	kfree_skb(skb);
	return -EINVAL;

}
EXPORT_SYMBOL_GPL(qrtr_endpoint_post);

/**
 * qrtr_alloc_ctrl_packet() - allocate control packet skb
 * @pkt: reference to qrtr_ctrl_pkt pointer
 *
 * Returns newly allocated sk_buff, or NULL on failure
 *
 * This function allocates a sk_buff large enough to carry a qrtr_ctrl_pkt and
 * on success returns a reference to the control packet in @pkt.
 */
static struct sk_buff *qrtr_alloc_ctrl_packet(struct qrtr_ctrl_pkt **pkt)
{
	const int pkt_len = sizeof(struct qrtr_ctrl_pkt);
	struct sk_buff *skb;

	skb = alloc_skb(QRTR_HDR_MAX_SIZE + pkt_len, GFP_KERNEL);
	if (!skb)
		return NULL;

	skb_reserve(skb, QRTR_HDR_MAX_SIZE);
	*pkt = skb_put_zero(skb, pkt_len);

	return skb;
}

static struct qrtr_sock *qrtr_port_lookup(int port);
static void qrtr_port_put(struct qrtr_sock *ipc);

/* Prepare skb for forwarding by allocating enough linear memory to align and
 * add the header since qrtr transports do not support fragmented skbs
 */
static void qrtr_skb_align_linearize(struct sk_buff *skb)
{
	int nhead = ALIGN(skb->len, 4) + sizeof(struct qrtr_hdr_v1);
	int rc;

	if (!skb_is_nonlinear(skb))
		return;

	rc = pskb_expand_head(skb, nhead, 0, GFP_KERNEL);
	skb_condense(skb);
	if (rc)
		pr_err("%s: failed:%d to allocate linear skb size:%d\n",
		       __func__, rc, nhead);
}

static bool qrtr_must_forward(struct qrtr_node *src,
			      struct qrtr_node *dst, u32 type)
{
	/* Node structure is not maintained for local processor.
	 * Hence src is null in that case.
	 */
	if (!src)
		return true;

	if (!dst)
		return false;

	if (type == QRTR_TYPE_HELLO || type == QRTR_TYPE_RESUME_TX)
		return false;

	if (dst == src || dst->nid == QRTR_EP_NID_AUTO)
		return false;

	if (abs(dst->net_id - src->net_id) > 1)
		return true;

	return false;
}

static void qrtr_fwd_ctrl_pkt(struct qrtr_node *src, struct sk_buff *skb)
{
	struct qrtr_node *node;
	struct qrtr_cb *cb = (struct qrtr_cb *)skb->cb;

	qrtr_skb_align_linearize(skb);
	down_read(&qrtr_node_lock);
	list_for_each_entry(node, &qrtr_all_epts, item) {
		struct sockaddr_qrtr from;
		struct sockaddr_qrtr to;
		struct sk_buff *skbn;

		if (!qrtr_must_forward(src, node, cb->type))
			continue;

		skbn = skb_clone(skb, GFP_KERNEL);
		if (!skbn)
			break;

		from.sq_family = AF_QIPCRTR;
		from.sq_node = cb->src_node;
		from.sq_port = cb->src_port;

		to.sq_family = AF_QIPCRTR;
		to.sq_node = node->nid;
		to.sq_port = QRTR_PORT_CTRL;

		qrtr_node_enqueue(node, skbn, cb->type, &from, &to, 0);
	}
	up_read(&qrtr_node_lock);
}

static void qrtr_fwd_pkt(struct sk_buff *skb, struct qrtr_cb *cb)
{
	struct sockaddr_qrtr from = {AF_QIPCRTR, cb->src_node, cb->src_port};
	struct sockaddr_qrtr to = {AF_QIPCRTR, cb->dst_node, cb->dst_port};
	struct qrtr_node *node;

	qrtr_skb_align_linearize(skb);
	node = qrtr_node_lookup(cb->dst_node);
	if (!node)
		return;

	qrtr_node_enqueue(node, skb, cb->type, &from, &to, 0);
	qrtr_node_release(node);
}

static void qrtr_sock_queue_skb(struct qrtr_node *node, struct sk_buff *skb,
				struct qrtr_sock *ipc)
{
	struct qrtr_cb *cb = (struct qrtr_cb *)skb->cb;
	int rc;

	/* Don't queue HELLO if control port already received */
	if (cb->type == QRTR_TYPE_HELLO) {
		if (atomic_read(&node->hello_rcvd)) {
			kfree_skb(skb);
			return;
		}
		atomic_inc(&node->hello_rcvd);
	}

	rc = sock_queue_rcv_skb(&ipc->sk, skb);
	if (rc) {
		pr_err("%s: qrtr pkt dropped flow[%d] rc[%d]\n",
		       __func__, cb->confirm_rx, rc);
		kfree_skb(skb);
	}
}

/* Handle and route a received packet.
 *
 * This will auto-reply with resume-tx packet as necessary.
 */
static void qrtr_node_rx_work(struct kthread_work *work)
{
	struct qrtr_node *node = container_of(work, struct qrtr_node,
					      read_data);
	struct qrtr_ctrl_pkt pkt = {0,};
	struct sk_buff *skb;

	while ((skb = skb_dequeue(&node->rx_queue)) != NULL) {
		struct qrtr_sock *ipc;
		struct qrtr_cb *cb;

		cb = (struct qrtr_cb *)skb->cb;
		qrtr_node_assign(node, cb->src_node);

		if (cb->type != QRTR_TYPE_DATA)
			qrtr_fwd_ctrl_pkt(node, skb);

		if (cb->type == QRTR_TYPE_NEW_SERVER &&
		    skb->len == sizeof(pkt)) {
			skb_copy_bits(skb, 0, &pkt, sizeof(pkt));
			qrtr_node_assign(node, le32_to_cpu(pkt.server.node));
		}

		if (cb->type == QRTR_TYPE_RESUME_TX) {
			if (cb->dst_node != qrtr_local_nid) {
				qrtr_fwd_pkt(skb, cb);
				continue;
			}
			qrtr_tx_resume(node, skb);
			consume_skb(skb);
		} else if (cb->dst_node != qrtr_local_nid &&
			   cb->type == QRTR_TYPE_DATA) {
			qrtr_fwd_pkt(skb, cb);
		} else {
			ipc = qrtr_port_lookup(cb->dst_port);
			if (!ipc) {
				kfree_skb(skb);
			} else {
				qrtr_sock_queue_skb(node, skb, ipc);
				qrtr_port_put(ipc);
			}
		}
	}
}

static void qrtr_hello_work(struct kthread_work *work)
{
	struct sockaddr_qrtr from = {AF_QIPCRTR, 0, QRTR_PORT_CTRL};
	struct sockaddr_qrtr to = {AF_QIPCRTR, 0, QRTR_PORT_CTRL};
	struct qrtr_ctrl_pkt *pkt;
	struct qrtr_node *node;
	struct qrtr_sock *ctrl;
	struct sk_buff *skb;

	ctrl = qrtr_port_lookup(QRTR_PORT_CTRL);
	if (!ctrl)
		return;

	skb = qrtr_alloc_ctrl_packet(&pkt);
	if (!skb) {
		qrtr_port_put(ctrl);
		return;
	}

	node = container_of(work, struct qrtr_node, say_hello);
	pkt->cmd = cpu_to_le32(QRTR_TYPE_HELLO);
	from.sq_node = qrtr_local_nid;
	to.sq_node = node->nid;
	qrtr_node_enqueue(node, skb, QRTR_TYPE_HELLO, &from, &to, 0);
	qrtr_port_put(ctrl);
}

/**
 * qrtr_endpoint_register() - register a new endpoint
 * @ep: endpoint to register
 * @nid: desired node id; may be QRTR_EP_NID_AUTO for auto-assignment
 * @rt: flag to notify real time low latency endpoint
 * Return: 0 on success; negative error code on failure
 *
 * The specified endpoint must have the xmit function pointer set on call.
 */
int qrtr_endpoint_register(struct qrtr_endpoint *ep, unsigned int net_id,
			   bool rt)
{
	struct qrtr_node *node;
	struct sched_param param = {.sched_priority = 1};

	if (!ep || !ep->xmit)
		return -EINVAL;

	node = kzalloc(sizeof(*node), GFP_KERNEL);
	if (!node)
		return -ENOMEM;

	kref_init(&node->ref);
	mutex_init(&node->ep_lock);
	skb_queue_head_init(&node->rx_queue);
	node->nid = QRTR_EP_NID_AUTO;
	node->ep = ep;
	atomic_set(&node->hello_sent, 0);
	atomic_set(&node->hello_rcvd, 0);

	kthread_init_work(&node->read_data, qrtr_node_rx_work);
	kthread_init_work(&node->say_hello, qrtr_hello_work);
	kthread_init_worker(&node->kworker);
	node->task = kthread_run(kthread_worker_fn, &node->kworker, "qrtr_rx");
	if (IS_ERR(node->task)) {
		kfree(node);
		return -ENOMEM;
	}
	if (rt)
		sched_setscheduler(node->task, SCHED_FIFO, &param);

	mutex_init(&node->qrtr_tx_lock);
	INIT_RADIX_TREE(&node->qrtr_tx_flow, GFP_KERNEL);
	init_waitqueue_head(&node->resume_tx);

	qrtr_node_assign(node, node->nid);
	node->net_id = net_id;

	down_write(&qrtr_node_lock);
	list_add(&node->item, &qrtr_all_epts);
	up_write(&qrtr_node_lock);
	ep->node = node;

	kthread_queue_work(&node->kworker, &node->say_hello);
	return 0;
}
EXPORT_SYMBOL_GPL(qrtr_endpoint_register);

static u32 qrtr_calc_checksum(struct qrtr_ctrl_pkt *pkt)
{
	u32 checksum = 0;
	u32 mask = 0xffff;
	u16 upper_nb;
	u16 lower_nb;
	u32 *msg;
	int i;

	if (!pkt)
		return checksum;
	msg = (u32 *)pkt;

	for (i = 0; i < sizeof(*pkt) / sizeof(*msg); i++) {
		lower_nb = *msg & mask;
		upper_nb = (*msg >> 16) & mask;
		checksum += (upper_nb + lower_nb);
		msg++;
	}
	while (checksum > 0xffff)
		checksum = (checksum & mask) + ((checksum >> 16) & mask);

	checksum = ~checksum & mask;

	return checksum;
}

static void qrtr_fwd_del_proc(struct qrtr_node *src, unsigned int nid)
{
	struct sockaddr_qrtr from = {AF_QIPCRTR, 0, QRTR_PORT_CTRL};
	struct sockaddr_qrtr to = {AF_QIPCRTR, 0, QRTR_PORT_CTRL};
	struct qrtr_ctrl_pkt *pkt;
	struct qrtr_node *dst;
	struct sk_buff *skb;

	list_for_each_entry(dst, &qrtr_all_epts, item) {
		if (!qrtr_must_forward(src, dst, QRTR_TYPE_DEL_PROC))
			continue;

		skb = qrtr_alloc_ctrl_packet(&pkt);
		if (!skb)
			return;

		pkt->cmd = cpu_to_le32(QRTR_TYPE_DEL_PROC);
		pkt->proc.rsvd = QRTR_DEL_PROC_MAGIC;
		pkt->proc.node = cpu_to_le32(nid);
		pkt->proc.rsvd = cpu_to_le32(qrtr_calc_checksum(pkt));

		from.sq_node = src->nid;
		to.sq_node = dst->nid;
		qrtr_node_enqueue(dst, skb, QRTR_TYPE_DEL_PROC, &from, &to, 0);
	}
}

/**
 * qrtr_endpoint_unregister - unregister endpoint
 * @ep: endpoint to unregister
 */
void qrtr_endpoint_unregister(struct qrtr_endpoint *ep)
{
	struct radix_tree_iter iter;
	struct qrtr_node *node = ep->node;
	struct sockaddr_qrtr src = {AF_QIPCRTR, node->nid, QRTR_PORT_CTRL};
	struct sockaddr_qrtr dst = {AF_QIPCRTR, qrtr_local_nid, QRTR_PORT_CTRL};
	struct qrtr_ctrl_pkt *pkt;
	struct sk_buff *skb;
	void __rcu **slot;

	mutex_lock(&node->ep_lock);
	node->ep = NULL;
	mutex_unlock(&node->ep_lock);

	/* Notify the local controller about the event */
	down_read(&qrtr_node_lock);
	radix_tree_for_each_slot(slot, &qrtr_nodes, &iter, 0) {
		if (node != *slot)
			continue;

		skb = qrtr_alloc_ctrl_packet(&pkt);
		if (!skb)
			continue;

		src.sq_node = iter.index;
		pkt->cmd = cpu_to_le32(QRTR_TYPE_BYE);
		qrtr_local_enqueue(NULL, skb, QRTR_TYPE_BYE, &src, &dst, 0);

		qrtr_fwd_del_proc(node, iter.index);
	}
	up_read(&qrtr_node_lock);

	/* Wake up any transmitters waiting for resume-tx from the node */
	wake_up_interruptible_all(&node->resume_tx);

	qrtr_node_release(node);
	ep->node = NULL;
}
EXPORT_SYMBOL_GPL(qrtr_endpoint_unregister);

/* Lookup socket by port.
 *
 * Callers must release with qrtr_port_put()
 */
static struct qrtr_sock *qrtr_port_lookup(int port)
{
	struct qrtr_sock *ipc;

	if (port == QRTR_PORT_CTRL)
		port = 0;

	mutex_lock(&qrtr_port_lock);
	ipc = idr_find(&qrtr_ports, port);
	if (ipc)
		sock_hold(&ipc->sk);
	mutex_unlock(&qrtr_port_lock);

	return ipc;
}

/* Release acquired socket. */
static void qrtr_port_put(struct qrtr_sock *ipc)
{
	sock_put(&ipc->sk);
}

static void qrtr_send_del_client(struct qrtr_sock *ipc)
{
	struct qrtr_ctrl_pkt *pkt;
	struct sockaddr_qrtr to;
	struct qrtr_node *node;
	struct sk_buff *skbn;
	struct sk_buff *skb;
	int type = QRTR_TYPE_DEL_CLIENT;

	skb = qrtr_alloc_ctrl_packet(&pkt);
	if (!skb)
		return;

	to.sq_family = AF_QIPCRTR;
	to.sq_node = QRTR_NODE_BCAST;
	to.sq_port = QRTR_PORT_CTRL;

	pkt->cmd = cpu_to_le32(QRTR_TYPE_DEL_CLIENT);
	pkt->client.node = cpu_to_le32(ipc->us.sq_node);
	pkt->client.port = cpu_to_le32(ipc->us.sq_port);

	skb_set_owner_w(skb, &ipc->sk);

	if (ipc->state == QRTR_STATE_MULTI) {
		qrtr_bcast_enqueue(NULL, skb, type, &ipc->us, &to, 0);
		return;
	}

	if (ipc->state > QRTR_STATE_INIT) {
		node = qrtr_node_lookup(ipc->state);
		if (!node)
			goto exit;

		skbn = skb_clone(skb, GFP_KERNEL);
		if (!skbn) {
			qrtr_node_release(node);
			goto exit;
		}

		skb_set_owner_w(skbn, &ipc->sk);
		qrtr_node_enqueue(node, skbn, type, &ipc->us, &to, 0);
		qrtr_node_release(node);
	}
exit:
	qrtr_local_enqueue(NULL, skb, type, &ipc->us, &to, 0);
}

/* Remove port assignment. */
static void qrtr_port_remove(struct qrtr_sock *ipc)
{
	int port = ipc->us.sq_port;

	qrtr_send_del_client(ipc);
	if (port == QRTR_PORT_CTRL)
		port = 0;

	__sock_put(&ipc->sk);

	mutex_lock(&qrtr_port_lock);
	idr_remove(&qrtr_ports, port);
	mutex_unlock(&qrtr_port_lock);
}

/* Assign port number to socket.
 *
 * Specify port in the integer pointed to by port, and it will be adjusted
 * on return as necesssary.
 *
 * Port may be:
 *   0: Assign ephemeral port in [QRTR_MIN_EPH_SOCKET, QRTR_MAX_EPH_SOCKET]
 *   <QRTR_MIN_EPH_SOCKET: Specified; requires CAP_NET_ADMIN
 *   >QRTR_MIN_EPH_SOCKET: Specified; available to all
 */
static int qrtr_port_assign(struct qrtr_sock *ipc, int *port)
{
	u32 min_port;
	int rc;

	if (!*port) {
		rc = idr_alloc_cyclic(&qrtr_ports, ipc, QRTR_MIN_EPH_SOCKET,
				      QRTR_MAX_EPH_SOCKET + 1, GFP_ATOMIC);
		if (rc >= 0)
			*port = rc;
	} else if (*port < QRTR_MIN_EPH_SOCKET &&
		   !(capable(CAP_NET_ADMIN) ||
		   in_egroup_p(AID_VENDOR_QRTR) ||
		   in_egroup_p(GLOBAL_ROOT_GID))) {
		rc = -EACCES;
	} else if (*port == QRTR_PORT_CTRL) {
		min_port = 0;
		rc = idr_alloc_u32(&qrtr_ports, ipc, &min_port, 0, GFP_ATOMIC);
	} else {
		rc = idr_alloc_cyclic(&qrtr_ports, ipc, *port, *port + 1,
				      GFP_ATOMIC);
		if (rc >= 0)
			*port = rc;
	}

	if (rc == -ENOSPC)
		return -EADDRINUSE;
	else if (rc < 0)
		return rc;

	sock_hold(&ipc->sk);

	return 0;
}

/* Reset all non-control ports */
static void qrtr_reset_ports(void)
{
	struct qrtr_sock *ipc;
	int id;

	idr_for_each_entry(&qrtr_ports, ipc, id) {
		/* Don't reset control port */
		if (id == 0)
			continue;

		sock_hold(&ipc->sk);
		ipc->sk.sk_err = ENETRESET;
		if (ipc->sk.sk_error_report)
			ipc->sk.sk_error_report(&ipc->sk);
		sock_put(&ipc->sk);
	}
}

/* Bind socket to address.
 *
 * Socket should be locked upon call.
 */
static int __qrtr_bind(struct socket *sock,
		       const struct sockaddr_qrtr *addr, int zapped)
{
	struct qrtr_sock *ipc = qrtr_sk(sock->sk);
	struct sock *sk = sock->sk;
	int port;
	int rc;

	/* rebinding ok */
	if (!zapped && addr->sq_port == ipc->us.sq_port)
		return 0;

	mutex_lock(&qrtr_port_lock);
	port = addr->sq_port;
	rc = qrtr_port_assign(ipc, &port);
	if (rc) {
		mutex_unlock(&qrtr_port_lock);
		return rc;
	}
	/* Notify all open ports about the new controller */
	if (port == QRTR_PORT_CTRL)
		qrtr_reset_ports();
	mutex_unlock(&qrtr_port_lock);

	if (port == QRTR_PORT_CTRL) {
		struct qrtr_node *node;

		down_write(&qrtr_node_lock);
		list_for_each_entry(node, &qrtr_all_epts, item) {
			atomic_set(&node->hello_sent, 0);
			atomic_set(&node->hello_rcvd, 0);
		}
		up_write(&qrtr_node_lock);
	}

	/* unbind previous, if any */
	if (!zapped)
		qrtr_port_remove(ipc);
	ipc->us.sq_port = port;
	sock_reset_flag(sk, SOCK_ZAPPED);

	return 0;
}

/* Auto bind to an ephemeral port. */
static int qrtr_autobind(struct socket *sock)
{
	struct sock *sk = sock->sk;
	struct sockaddr_qrtr addr;

	if (!sock_flag(sk, SOCK_ZAPPED))
		return 0;

	addr.sq_family = AF_QIPCRTR;
	addr.sq_node = qrtr_local_nid;
	addr.sq_port = 0;

	return __qrtr_bind(sock, &addr, 1);
}

/* Bind socket to specified sockaddr. */
static int qrtr_bind(struct socket *sock, struct sockaddr *saddr, int len)
{
	DECLARE_SOCKADDR(struct sockaddr_qrtr *, addr, saddr);
	struct qrtr_sock *ipc = qrtr_sk(sock->sk);
	struct sock *sk = sock->sk;
	int rc;

	if (len < sizeof(*addr) || addr->sq_family != AF_QIPCRTR)
		return -EINVAL;

	if (addr->sq_node != ipc->us.sq_node)
		return -EINVAL;

	lock_sock(sk);
	rc = __qrtr_bind(sock, addr, sock_flag(sk, SOCK_ZAPPED));
	release_sock(sk);

	return rc;
}

/* Queue packet to local peer socket. */
static int qrtr_local_enqueue(struct qrtr_node *node, struct sk_buff *skb,
			      int type, struct sockaddr_qrtr *from,
			      struct sockaddr_qrtr *to, unsigned int flags)
{
	struct qrtr_sock *ipc;
	struct qrtr_cb *cb;
	struct sock *sk = skb->sk;

	ipc = qrtr_port_lookup(to->sq_port);
	if (!ipc && to->sq_port == QRTR_PORT_CTRL) {
		kfree_skb(skb);
		return 0;
	}
	if (!ipc || &ipc->sk == skb->sk) { /* do not send to self */
		kfree_skb(skb);
		return -ENODEV;
	}
	/* Keep resetting NETRESET until socket is closed */
	if (sk && sk->sk_err == ENETRESET) {
		sock_hold(sk);
		sk->sk_err = ENETRESET;
		if (sk->sk_error_report)
			sk->sk_error_report(sk);
		sock_put(sk);
		kfree_skb(skb);
		return 0;
	}

	cb = (struct qrtr_cb *)skb->cb;
	cb->src_node = from->sq_node;
	cb->src_port = from->sq_port;

	if (sock_queue_rcv_skb(&ipc->sk, skb)) {
		qrtr_port_put(ipc);
		kfree_skb(skb);
		return -ENOSPC;
	}

	qrtr_port_put(ipc);

	return 0;
}

/* Queue packet for broadcast. */
static int qrtr_bcast_enqueue(struct qrtr_node *node, struct sk_buff *skb,
			      int type, struct sockaddr_qrtr *from,
			      struct sockaddr_qrtr *to, unsigned int flags)
{
	struct sk_buff *skbn;

	down_read(&qrtr_node_lock);
	list_for_each_entry(node, &qrtr_all_epts, item) {
		if (node->nid == QRTR_EP_NID_AUTO && type != QRTR_TYPE_HELLO)
			continue;
		skbn = skb_clone(skb, GFP_KERNEL);
		if (!skbn)
			break;
		skb_set_owner_w(skbn, skb->sk);
		qrtr_node_enqueue(node, skbn, type, from, to, flags);
	}
	up_read(&qrtr_node_lock);

	qrtr_local_enqueue(NULL, skb, type, from, to, flags);

	return 0;
}

static int qrtr_sendmsg(struct socket *sock, struct msghdr *msg, size_t len)
{
	DECLARE_SOCKADDR(struct sockaddr_qrtr *, addr, msg->msg_name);
	int (*enqueue_fn)(struct qrtr_node *, struct sk_buff *, int,
			  struct sockaddr_qrtr *, struct sockaddr_qrtr *,
			  unsigned int);
	struct qrtr_sock *ipc = qrtr_sk(sock->sk);
	struct sock *sk = sock->sk;
	struct qrtr_ctrl_pkt pkt;
	struct qrtr_node *node;
	struct qrtr_node *srv_node;
	struct sk_buff *skb;
	size_t plen;
	u32 type = QRTR_TYPE_DATA;
	int rc;

	if (msg->msg_flags & ~(MSG_DONTWAIT))
		return -EINVAL;

	if (len > 65535)
		return -EMSGSIZE;

	lock_sock(sk);

	if (addr) {
		if (msg->msg_namelen < sizeof(*addr)) {
			release_sock(sk);
			return -EINVAL;
		}

		if (addr->sq_family != AF_QIPCRTR) {
			release_sock(sk);
			return -EINVAL;
		}

		rc = qrtr_autobind(sock);
		if (rc) {
			release_sock(sk);
			return rc;
		}
	} else if (sk->sk_state == TCP_ESTABLISHED) {
		addr = &ipc->peer;
	} else {
		release_sock(sk);
		return -ENOTCONN;
	}

	node = NULL;
	srv_node = NULL;
	if (addr->sq_node == QRTR_NODE_BCAST) {
		if (addr->sq_port != QRTR_PORT_CTRL &&
		    qrtr_local_nid != QRTR_NODE_BCAST) {
			release_sock(sk);
			return -ENOTCONN;
		}
		enqueue_fn = qrtr_bcast_enqueue;
	} else if (addr->sq_node == ipc->us.sq_node) {
		enqueue_fn = qrtr_local_enqueue;
	} else {
		node = qrtr_node_lookup(addr->sq_node);
		if (!node) {
			release_sock(sk);
			return -ECONNRESET;
		}

		if (ipc->state > QRTR_STATE_INIT && ipc->state != node->nid)
			ipc->state = QRTR_STATE_MULTI;
		else if (ipc->state == QRTR_STATE_INIT)
			ipc->state = node->nid;
		enqueue_fn = qrtr_node_enqueue;
	}

	plen = (len + 3) & ~3;
	skb = sock_alloc_send_skb(sk, plen + QRTR_HDR_MAX_SIZE,
				  msg->msg_flags & MSG_DONTWAIT, &rc);
	if (!skb) {
		rc = -ENOMEM;
		goto out_node;
	}

	skb_reserve(skb, QRTR_HDR_MAX_SIZE);

	rc = memcpy_from_msg(skb_put(skb, len), msg, len);
	if (rc) {
		kfree_skb(skb);
		goto out_node;
	}

	if (ipc->us.sq_port == QRTR_PORT_CTRL ||
	    addr->sq_port == QRTR_PORT_CTRL) {
		if (len < 4) {
			rc = -EINVAL;
			kfree_skb(skb);
			goto out_node;
		}

		/* control messages already require the type as 'command' */
		skb_copy_bits(skb, 0, &type, 4);
		type = le32_to_cpu(type);
	}
	if (addr->sq_port == QRTR_PORT_CTRL && type == QRTR_TYPE_NEW_SERVER) {
		ipc->state = QRTR_STATE_MULTI;

		/* drop new server cmds that are not forwardable to dst node*/
		skb_copy_bits(skb, 0, &pkt, sizeof(pkt));
		srv_node = qrtr_node_lookup(le32_to_cpu(pkt.server.node));
		if (!qrtr_must_forward(srv_node, node, type)) {
			rc = 0;
			kfree_skb(skb);
			qrtr_node_release(srv_node);
			goto out_node;
		}
		qrtr_node_release(srv_node);
	}

	rc = enqueue_fn(node, skb, type, &ipc->us, addr, msg->msg_flags);
	if (rc >= 0)
		rc = len;

out_node:
	qrtr_node_release(node);
	release_sock(sk);

	return rc;
}

static int qrtr_resume_tx(struct qrtr_cb *cb)
{
	struct sockaddr_qrtr remote = { AF_QIPCRTR,
					cb->src_node, cb->src_port };
	struct sockaddr_qrtr local = { AF_QIPCRTR, cb->dst_node, cb->dst_port };
	struct qrtr_ctrl_pkt *pkt;
	struct qrtr_node *node;
	struct sk_buff *skb;
	int ret;

	node = qrtr_node_lookup(remote.sq_node);
	if (!node)
		return -EINVAL;

	skb = qrtr_alloc_ctrl_packet(&pkt);
	if (!skb)
		return -ENOMEM;

	pkt->cmd = cpu_to_le32(QRTR_TYPE_RESUME_TX);
	pkt->client.node = cpu_to_le32(cb->dst_node);
	pkt->client.port = cpu_to_le32(cb->dst_port);

	ret = qrtr_node_enqueue(node, skb, QRTR_TYPE_RESUME_TX,
				&local, &remote, 0);

	qrtr_node_release(node);

	return ret;
}

static int qrtr_recvmsg(struct socket *sock, struct msghdr *msg,
			size_t size, int flags)
{
	DECLARE_SOCKADDR(struct sockaddr_qrtr *, addr, msg->msg_name);
	struct sock *sk = sock->sk;
	struct sk_buff *skb;
	struct qrtr_cb *cb;
	int copied, rc;

	lock_sock(sk);

	if (sock_flag(sk, SOCK_ZAPPED)) {
		release_sock(sk);
		return -EADDRNOTAVAIL;
	}

	skb = skb_recv_datagram(sk, flags & ~MSG_DONTWAIT,
				flags & MSG_DONTWAIT, &rc);
	if (!skb) {
		release_sock(sk);
		return rc;
	}
	cb = (struct qrtr_cb *)skb->cb;

	copied = skb->len;
	if (copied > size) {
		copied = size;
		msg->msg_flags |= MSG_TRUNC;
	}

	rc = skb_copy_datagram_msg(skb, 0, msg, copied);
	if (rc < 0)
		goto out;
	rc = copied;

	if (addr) {
		addr->sq_family = AF_QIPCRTR;
		addr->sq_node = cb->src_node;
		addr->sq_port = cb->src_port;
		msg->msg_namelen = sizeof(*addr);
	}

out:
	if (cb->confirm_rx)
		qrtr_resume_tx(cb);

	skb_free_datagram(sk, skb);
	release_sock(sk);

	return rc;
}

static int qrtr_connect(struct socket *sock, struct sockaddr *saddr,
			int len, int flags)
{
	DECLARE_SOCKADDR(struct sockaddr_qrtr *, addr, saddr);
	struct qrtr_sock *ipc = qrtr_sk(sock->sk);
	struct sock *sk = sock->sk;
	int rc;

	if (len < sizeof(*addr) || addr->sq_family != AF_QIPCRTR)
		return -EINVAL;

	lock_sock(sk);

	sk->sk_state = TCP_CLOSE;
	sock->state = SS_UNCONNECTED;

	rc = qrtr_autobind(sock);
	if (rc) {
		release_sock(sk);
		return rc;
	}

	ipc->peer = *addr;
	sock->state = SS_CONNECTED;
	sk->sk_state = TCP_ESTABLISHED;

	release_sock(sk);

	return 0;
}

static int qrtr_getname(struct socket *sock, struct sockaddr *saddr,
			int peer)
{
	struct qrtr_sock *ipc = qrtr_sk(sock->sk);
	struct sockaddr_qrtr qaddr;
	struct sock *sk = sock->sk;

	lock_sock(sk);
	if (peer) {
		if (sk->sk_state != TCP_ESTABLISHED) {
			release_sock(sk);
			return -ENOTCONN;
		}

		qaddr = ipc->peer;
	} else {
		qaddr = ipc->us;
	}
	release_sock(sk);

	qaddr.sq_family = AF_QIPCRTR;

	memcpy(saddr, &qaddr, sizeof(qaddr));

	return sizeof(qaddr);
}

static int qrtr_ioctl(struct socket *sock, unsigned int cmd, unsigned long arg)
{
	void __user *argp = (void __user *)arg;
	struct qrtr_sock *ipc = qrtr_sk(sock->sk);
	struct sock *sk = sock->sk;
	struct sockaddr_qrtr *sq;
	struct sk_buff *skb;
	struct ifreq ifr;
	long len = 0;
	int rc = 0;

	lock_sock(sk);

	switch (cmd) {
	case TIOCOUTQ:
		len = sk->sk_sndbuf - sk_wmem_alloc_get(sk);
		if (len < 0)
			len = 0;
		rc = put_user(len, (int __user *)argp);
		break;
	case TIOCINQ:
		skb = skb_peek(&sk->sk_receive_queue);
		if (skb)
			len = skb->len;
		rc = put_user(len, (int __user *)argp);
		break;
	case SIOCGIFADDR:
		if (copy_from_user(&ifr, argp, sizeof(ifr))) {
			rc = -EFAULT;
			break;
		}

		sq = (struct sockaddr_qrtr *)&ifr.ifr_addr;
		*sq = ipc->us;
		if (copy_to_user(argp, &ifr, sizeof(ifr))) {
			rc = -EFAULT;
			break;
		}
		break;
	case SIOCGSTAMP:
		rc = sock_get_timestamp(sk, argp);
		break;
	case SIOCADDRT:
	case SIOCDELRT:
	case SIOCSIFADDR:
	case SIOCGIFDSTADDR:
	case SIOCSIFDSTADDR:
	case SIOCGIFBRDADDR:
	case SIOCSIFBRDADDR:
	case SIOCGIFNETMASK:
	case SIOCSIFNETMASK:
		rc = -EINVAL;
		break;
	default:
		rc = -ENOIOCTLCMD;
		break;
	}

	release_sock(sk);

	return rc;
}

static int qrtr_release(struct socket *sock)
{
	struct sock *sk = sock->sk;
	struct qrtr_sock *ipc;

	if (!sk)
		return 0;

	lock_sock(sk);

	ipc = qrtr_sk(sk);
	sk->sk_shutdown = SHUTDOWN_MASK;
	if (!sock_flag(sk, SOCK_DEAD))
		sk->sk_state_change(sk);

	sock_orphan(sk);
	sock->sk = NULL;

	if (!sock_flag(sk, SOCK_ZAPPED))
		qrtr_port_remove(ipc);

	skb_queue_purge(&sk->sk_receive_queue);

	release_sock(sk);
	sock_put(sk);

	return 0;
}

static const struct proto_ops qrtr_proto_ops = {
	.owner		= THIS_MODULE,
	.family		= AF_QIPCRTR,
	.bind		= qrtr_bind,
	.connect	= qrtr_connect,
	.socketpair	= sock_no_socketpair,
	.accept		= sock_no_accept,
	.listen		= sock_no_listen,
	.sendmsg	= qrtr_sendmsg,
	.recvmsg	= qrtr_recvmsg,
	.getname	= qrtr_getname,
	.ioctl		= qrtr_ioctl,
	.poll		= datagram_poll,
	.shutdown	= sock_no_shutdown,
	.setsockopt	= sock_no_setsockopt,
	.getsockopt	= sock_no_getsockopt,
	.release	= qrtr_release,
	.mmap		= sock_no_mmap,
	.sendpage	= sock_no_sendpage,
};

static struct proto qrtr_proto = {
	.name		= "QIPCRTR",
	.owner		= THIS_MODULE,
	.obj_size	= sizeof(struct qrtr_sock),
};

static int qrtr_create(struct net *net, struct socket *sock,
		       int protocol, int kern)
{
	struct qrtr_sock *ipc;
	struct sock *sk;

	if (sock->type != SOCK_DGRAM)
		return -EPROTOTYPE;

	sk = sk_alloc(net, AF_QIPCRTR, GFP_KERNEL, &qrtr_proto, kern);
	if (!sk)
		return -ENOMEM;

	sock_set_flag(sk, SOCK_ZAPPED);

	sock_init_data(sock, sk);
	sock->ops = &qrtr_proto_ops;

	ipc = qrtr_sk(sk);
	ipc->us.sq_family = AF_QIPCRTR;
	ipc->us.sq_node = qrtr_local_nid;
	ipc->us.sq_port = 0;
	ipc->state = QRTR_STATE_INIT;

	return 0;
}

static const struct nla_policy qrtr_policy[IFA_MAX + 1] = {
	[IFA_LOCAL] = { .type = NLA_U32 },
};

static int qrtr_addr_doit(struct sk_buff *skb, struct nlmsghdr *nlh,
			  struct netlink_ext_ack *extack)
{
	struct nlattr *tb[IFA_MAX + 1];
	struct ifaddrmsg *ifm;
	int rc;

	if (!netlink_capable(skb, CAP_NET_ADMIN))
		return -EPERM;

	ASSERT_RTNL();

	rc = nlmsg_parse(nlh, sizeof(*ifm), tb, IFA_MAX, qrtr_policy, extack);
	if (rc < 0)
		return rc;

	ifm = nlmsg_data(nlh);
	if (!tb[IFA_LOCAL])
		return -EINVAL;

	qrtr_local_nid = nla_get_u32(tb[IFA_LOCAL]);
	return 0;
}

static const struct net_proto_family qrtr_family = {
	.owner	= THIS_MODULE,
	.family	= AF_QIPCRTR,
	.create	= qrtr_create,
};

static int __init qrtr_proto_init(void)
{
	int rc;

	rc = proto_register(&qrtr_proto, 1);
	if (rc)
		return rc;

	rc = sock_register(&qrtr_family);
	if (rc) {
		proto_unregister(&qrtr_proto);
		return rc;
	}

	rc = rtnl_register_module(THIS_MODULE, PF_QIPCRTR, RTM_NEWADDR, qrtr_addr_doit, NULL, 0);
	if (rc) {
		sock_unregister(qrtr_family.family);
		proto_unregister(&qrtr_proto);
	}

	qrtr_backup_init();

	return rc;
}
postcore_initcall(qrtr_proto_init);

static void __exit qrtr_proto_fini(void)
{
	rtnl_unregister(PF_QIPCRTR, RTM_NEWADDR);
	sock_unregister(qrtr_family.family);
	proto_unregister(&qrtr_proto);

	qrtr_backup_deinit();
}
module_exit(qrtr_proto_fini);

MODULE_DESCRIPTION("Qualcomm IPC-router driver");
MODULE_LICENSE("GPL v2");
MODULE_ALIAS_NETPROTO(PF_QIPCRTR);<|MERGE_RESOLUTION|>--- conflicted
+++ resolved
@@ -778,7 +778,6 @@
 	if (len == 0 || len & 3)
 		return -EINVAL;
 
-<<<<<<< HEAD
 	skb = alloc_skb_with_frags(sizeof(*v1), len, 0, &errcode, GFP_ATOMIC);
 	if (!skb) {
 		skb = qrtr_get_backup(len);
@@ -787,11 +786,6 @@
 			return -ENOMEM;
 		}
 	}
-=======
-	skb = __netdev_alloc_skb(NULL, len, GFP_ATOMIC | __GFP_NOWARN);
-	if (!skb)
-		return -ENOMEM;
->>>>>>> 72af4b84
 
 	skb_reserve(skb, sizeof(*v1));
 	cb = (struct qrtr_cb *)skb->cb;
