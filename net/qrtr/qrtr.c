/*
 * Copyright (c) 2015, Sony Mobile Communications Inc.
 * Copyright (c) 2013, 2018-2019 The Linux Foundation. All rights reserved.
 *
 * This program is free software; you can redistribute it and/or modify
 * it under the terms of the GNU General Public License version 2 and
 * only version 2 as published by the Free Software Foundation.
 *
 * This program is distributed in the hope that it will be useful,
 * but WITHOUT ANY WARRANTY; without even the implied warranty of
 * MERCHANTABILITY or FITNESS FOR A PARTICULAR PURPOSE.  See the
 * GNU General Public License for more details.
 */
#include <linux/kthread.h>
#include <linux/module.h>
#include <linux/netlink.h>
#include <linux/qrtr.h>
#include <linux/termios.h>	/* For TIOCINQ/OUTQ */
#include <linux/wait.h>
#include <linux/rwsem.h>
#include <linux/ipc_logging.h>
#include <linux/uidgid.h>
#include <linux/pm_wakeup.h>

#include <net/sock.h>
#include <uapi/linux/sched/types.h>

#include "qrtr.h"

#define QRTR_LOG_PAGE_CNT 4
#define QRTR_INFO(ctx, x, ...)				\
	ipc_log_string(ctx, x, ##__VA_ARGS__)

#define QRTR_PROTO_VER_1 1
#define QRTR_PROTO_VER_2 3

/* auto-bind range */
#define QRTR_MIN_EPH_SOCKET 0x4000
#define QRTR_MAX_EPH_SOCKET 0x7fff

#define QRTR_PORT_CTRL_LEGACY 0xffff

/* qrtr socket states */
#define QRTR_STATE_MULTI	-2
#define QRTR_STATE_INIT	-1

#define AID_VENDOR_QRTR	KGIDT_INIT(2906)

/**
 * struct qrtr_hdr_v1 - (I|R)PCrouter packet header version 1
 * @version: protocol version
 * @type: packet type; one of QRTR_TYPE_*
 * @src_node_id: source node
 * @src_port_id: source port
 * @confirm_rx: boolean; whether a resume-tx packet should be send in reply
 * @size: length of packet, excluding this header
 * @dst_node_id: destination node
 * @dst_port_id: destination port
 */
struct qrtr_hdr_v1 {
	__le32 version;
	__le32 type;
	__le32 src_node_id;
	__le32 src_port_id;
	__le32 confirm_rx;
	__le32 size;
	__le32 dst_node_id;
	__le32 dst_port_id;
} __packed;

/**
 * struct qrtr_hdr_v2 - (I|R)PCrouter packet header later versions
 * @version: protocol version
 * @type: packet type; one of QRTR_TYPE_*
 * @flags: bitmask of QRTR_FLAGS_*
 * @optlen: length of optional header data
 * @size: length of packet, excluding this header and optlen
 * @src_node_id: source node
 * @src_port_id: source port
 * @dst_node_id: destination node
 * @dst_port_id: destination port
 */
struct qrtr_hdr_v2 {
	u8 version;
	u8 type;
	u8 flags;
	u8 optlen;
	__le32 size;
	__le16 src_node_id;
	__le16 src_port_id;
	__le16 dst_node_id;
	__le16 dst_port_id;
};

#define QRTR_FLAGS_CONFIRM_RX	BIT(0)

struct qrtr_cb {
	u32 src_node;
	u32 src_port;
	u32 dst_node;
	u32 dst_port;

	u8 type;
	u8 confirm_rx;
};

#define QRTR_HDR_MAX_SIZE max_t(size_t, sizeof(struct qrtr_hdr_v1), \
					sizeof(struct qrtr_hdr_v2))

struct qrtr_sock {
	/* WARNING: sk must be the first member */
	struct sock sk;
	struct sockaddr_qrtr us;
	struct sockaddr_qrtr peer;

	int state;
};

static inline struct qrtr_sock *qrtr_sk(struct sock *sk)
{
	BUILD_BUG_ON(offsetof(struct qrtr_sock, sk) != 0);
	return container_of(sk, struct qrtr_sock, sk);
}

static unsigned int qrtr_local_nid = 1;

/* for node ids */
static RADIX_TREE(qrtr_nodes, GFP_KERNEL);
/* broadcast list */
static LIST_HEAD(qrtr_all_epts);
/* lock for qrtr_nodes, qrtr_all_epts and node reference */
static DECLARE_RWSEM(qrtr_node_lock);

/* local port allocation management */
static DEFINE_IDR(qrtr_ports);
static DEFINE_MUTEX(qrtr_port_lock);

/* backup buffers */
#define QRTR_BACKUP_HI_NUM	5
#define QRTR_BACKUP_HI_SIZE	SZ_16K
#define QRTR_BACKUP_LO_NUM	20
#define QRTR_BACKUP_LO_SIZE	SZ_1K
static struct sk_buff_head qrtr_backup_lo;
static struct sk_buff_head qrtr_backup_hi;
static struct work_struct qrtr_backup_work;

/**
 * struct qrtr_node - endpoint node
 * @ep_lock: lock for endpoint management and callbacks
 * @ep: endpoint
 * @ref: reference count for node
 * @nid: node id
 * @net_id: network cluster identifer
 * @hello_sent: hello packet sent to endpoint
 * @qrtr_tx_flow: remote port tx flow control list
 * @resume_tx: wait until remote port acks control flag
 * @qrtr_tx_lock: lock for qrtr_tx_flow
 * @rx_queue: receive queue
 * @item: list item for broadcast list
 * @kworker: worker thread for recv work
 * @task: task to run the worker thread
 * @read_data: scheduled work for recv work
 * @say_hello: scheduled work for initiating hello
 * @ws: wakeupsource avoid system suspend
 * @ilc: ipc logging context reference
 */
struct qrtr_node {
	struct mutex ep_lock;
	struct qrtr_endpoint *ep;
	struct kref ref;
	unsigned int nid;
	unsigned int net_id;
	atomic_t hello_sent;
	atomic_t hello_rcvd;

	struct radix_tree_root qrtr_tx_flow;
	struct wait_queue_head resume_tx;
	struct mutex qrtr_tx_lock;	/* for qrtr_tx_flow */

	struct sk_buff_head rx_queue;
	struct list_head item;

	struct kthread_worker kworker;
	struct task_struct *task;
	struct kthread_work read_data;
	struct kthread_work say_hello;

	struct wakeup_source *ws;

	void *ilc;
};

struct qrtr_tx_flow_waiter {
	struct list_head node;
	struct sock *sk;
};

struct qrtr_tx_flow {
	atomic_t pending;
	struct list_head waiters;
};

#define QRTR_TX_FLOW_HIGH	10
#define QRTR_TX_FLOW_LOW	5

static struct sk_buff *qrtr_alloc_ctrl_packet(struct qrtr_ctrl_pkt **pkt);
static int qrtr_local_enqueue(struct qrtr_node *node, struct sk_buff *skb,
			      int type, struct sockaddr_qrtr *from,
			      struct sockaddr_qrtr *to, unsigned int flags);
static int qrtr_bcast_enqueue(struct qrtr_node *node, struct sk_buff *skb,
			      int type, struct sockaddr_qrtr *from,
			      struct sockaddr_qrtr *to, unsigned int flags);

static void qrtr_log_tx_msg(struct qrtr_node *node, struct qrtr_hdr_v1 *hdr,
			    struct sk_buff *skb)
{
	struct qrtr_ctrl_pkt pkt = {0,};
	u64 pl_buf = 0;

	if (!hdr || !skb)
		return;

	if (hdr->type == QRTR_TYPE_DATA) {
		skb_copy_bits(skb, QRTR_HDR_MAX_SIZE, &pl_buf, sizeof(pl_buf));
		QRTR_INFO(node->ilc,
			  "TX DATA: Len:0x%x CF:0x%x src[0x%x:0x%x] dst[0x%x:0x%x] [%08x %08x] [%s]\n",
			  hdr->size, hdr->confirm_rx,
			  hdr->src_node_id, hdr->src_port_id,
			  hdr->dst_node_id, hdr->dst_port_id,
			  (unsigned int)pl_buf, (unsigned int)(pl_buf >> 32),
			  current->comm);
	} else {
		skb_copy_bits(skb, QRTR_HDR_MAX_SIZE, &pkt, sizeof(pkt));
		if (hdr->type == QRTR_TYPE_NEW_SERVER ||
		    hdr->type == QRTR_TYPE_DEL_SERVER)
			QRTR_INFO(node->ilc,
				  "TX CTRL: cmd:0x%x SVC[0x%x:0x%x] addr[0x%x:0x%x]\n",
				  hdr->type, le32_to_cpu(pkt.server.service),
				  le32_to_cpu(pkt.server.instance),
				  le32_to_cpu(pkt.server.node),
				  le32_to_cpu(pkt.server.port));
		else if (hdr->type == QRTR_TYPE_DEL_CLIENT ||
			 hdr->type == QRTR_TYPE_RESUME_TX)
			QRTR_INFO(node->ilc,
				  "TX CTRL: cmd:0x%x addr[0x%x:0x%x]\n",
				  hdr->type, le32_to_cpu(pkt.client.node),
				  le32_to_cpu(pkt.client.port));
		else if (hdr->type == QRTR_TYPE_HELLO ||
			 hdr->type == QRTR_TYPE_BYE)
			QRTR_INFO(node->ilc,
				  "TX CTRL: cmd:0x%x node[0x%x]\n",
				  hdr->type, hdr->src_node_id);
		else if (hdr->type == QRTR_TYPE_DEL_PROC)
			QRTR_INFO(node->ilc,
				  "TX CTRL: cmd:0x%x node[0x%x]\n",
				  hdr->type, pkt.proc.node);
	}
}

static void qrtr_log_rx_msg(struct qrtr_node *node, struct sk_buff *skb)
{
	struct qrtr_ctrl_pkt pkt = {0,};
	struct qrtr_cb *cb;
	u64 pl_buf = 0;

	if (!skb || !skb->data)
		return;

	cb = (struct qrtr_cb *)skb->cb;

	if (cb->type == QRTR_TYPE_DATA) {
		skb_copy_bits(skb, 0, &pl_buf, sizeof(pl_buf));
		QRTR_INFO(node->ilc,
			  "RX DATA: Len:0x%x CF:0x%x src[0x%x:0x%x] dst[0x%x:0x%x] [%08x %08x]\n",
			  skb->len, cb->confirm_rx, cb->src_node, cb->src_port,
			  cb->dst_node, cb->dst_port,
			  (unsigned int)pl_buf, (unsigned int)(pl_buf >> 32));
	} else {
		skb_copy_bits(skb, 0, &pkt, sizeof(pkt));
		if (cb->type == QRTR_TYPE_NEW_SERVER ||
		    cb->type == QRTR_TYPE_DEL_SERVER)
			QRTR_INFO(node->ilc,
				  "RX CTRL: cmd:0x%x SVC[0x%x:0x%x] addr[0x%x:0x%x]\n",
				  cb->type, le32_to_cpu(pkt.server.service),
				  le32_to_cpu(pkt.server.instance),
				  le32_to_cpu(pkt.server.node),
				  le32_to_cpu(pkt.server.port));
		else if (cb->type == QRTR_TYPE_DEL_CLIENT ||
			 cb->type == QRTR_TYPE_RESUME_TX)
			QRTR_INFO(node->ilc,
				  "RX CTRL: cmd:0x%x addr[0x%x:0x%x]\n",
				  cb->type, le32_to_cpu(pkt.client.node),
				  le32_to_cpu(pkt.client.port));
		else if (cb->type == QRTR_TYPE_HELLO ||
			 cb->type == QRTR_TYPE_BYE)
			QRTR_INFO(node->ilc,
				  "RX CTRL: cmd:0x%x node[0x%x]\n",
				  cb->type, cb->src_node);
	}
}

static bool refcount_dec_and_rwsem_lock(refcount_t *r,
					struct rw_semaphore *sem)
{
	if (refcount_dec_not_one(r))
		return false;

	down_write(sem);
	if (!refcount_dec_and_test(r)) {
		up_write(sem);
		return false;
	}

	return true;
}

static inline int kref_put_rwsem_lock(struct kref *kref,
				      void (*release)(struct kref *kref),
				      struct rw_semaphore *sem)
{
	if (refcount_dec_and_rwsem_lock(&kref->refcount, sem)) {
		release(kref);
		return 1;
	}
	return 0;
}

/* Release node resources and free the node.
 *
 * Do not call directly, use qrtr_node_release.  To be used with
 * kref_put_mutex.  As such, the node mutex is expected to be locked on call.
 */
static void __qrtr_node_release(struct kref *kref)
{
	struct qrtr_tx_flow_waiter *waiter;
	struct qrtr_tx_flow_waiter *temp;
	struct radix_tree_iter iter;
	struct qrtr_tx_flow *flow;
	struct qrtr_node *node = container_of(kref, struct qrtr_node, ref);
	void __rcu **slot;

	if (node->nid != QRTR_EP_NID_AUTO) {
		radix_tree_for_each_slot(slot, &qrtr_nodes, &iter, 0) {
			if (node == *slot)
				radix_tree_iter_delete(&qrtr_nodes, &iter,
						       slot);
		}
	}

	list_del(&node->item);
	up_write(&qrtr_node_lock);

	/* Free tx flow counters */
	mutex_lock(&node->qrtr_tx_lock);
	radix_tree_for_each_slot(slot, &node->qrtr_tx_flow, &iter, 0) {
		flow = *slot;
		list_for_each_entry_safe(waiter, temp, &flow->waiters, node) {
			list_del(&waiter->node);
			sock_put(waiter->sk);
			kfree(waiter);
		}
		radix_tree_iter_delete(&node->qrtr_tx_flow, &iter, slot);
		kfree(flow);
	}
	mutex_unlock(&node->qrtr_tx_lock);

	wakeup_source_unregister(node->ws);
	kthread_flush_worker(&node->kworker);
	kthread_stop(node->task);

	skb_queue_purge(&node->rx_queue);
	kfree(node);
}

/* Increment reference to node. */
static struct qrtr_node *qrtr_node_acquire(struct qrtr_node *node)
{
	if (node)
		kref_get(&node->ref);
	return node;
}

/* Decrement reference to node and release as necessary. */
static void qrtr_node_release(struct qrtr_node *node)
{
	if (!node)
		return;
	kref_put_rwsem_lock(&node->ref, __qrtr_node_release, &qrtr_node_lock);
}

/**
 * qrtr_tx_resume() - reset flow control counter
 * @node:	qrtr_node that the QRTR_TYPE_RESUME_TX packet arrived on
 * @skb:	skb for resume tx control packet
 */
static void qrtr_tx_resume(struct qrtr_node *node, struct sk_buff *skb)
{
	struct qrtr_tx_flow_waiter *waiter;
	struct qrtr_tx_flow_waiter *temp;
	struct qrtr_ctrl_pkt pkt = {0,};
	struct qrtr_tx_flow *flow;
	struct sockaddr_qrtr src;
	struct qrtr_sock *ipc;
	struct sk_buff *skbn;
	unsigned long key;

	skb_copy_bits(skb, 0, &pkt, sizeof(pkt));
	if (le32_to_cpu(pkt.cmd) != QRTR_TYPE_RESUME_TX)
		return;

	src.sq_family = AF_QIPCRTR;
	src.sq_node = le32_to_cpu(pkt.client.node);
	src.sq_port = le32_to_cpu(pkt.client.port);
	key = (u64)src.sq_node << 32 | src.sq_port;

	mutex_lock(&node->qrtr_tx_lock);
	flow = radix_tree_lookup(&node->qrtr_tx_flow, key);
	if (!flow) {
		mutex_unlock(&node->qrtr_tx_lock);
		return;
	}

	atomic_set(&flow->pending, 0);
	wake_up_interruptible_all(&node->resume_tx);

	list_for_each_entry_safe(waiter, temp, &flow->waiters, node) {
		list_del(&waiter->node);
		skbn = alloc_skb(0, GFP_KERNEL);
		if (skbn) {
			ipc = qrtr_sk(waiter->sk);
			qrtr_local_enqueue(NULL, skbn, QRTR_TYPE_RESUME_TX,
					   &src, &ipc->us, 0);
		}
		sock_put(waiter->sk);
		kfree(waiter);
	}
	mutex_unlock(&node->qrtr_tx_lock);
}

/**
 * qrtr_tx_wait() - flow control for outgoing packets
 * @node:	qrtr_node that the packet is to be send to
 * @dest_node:	node id of the destination
 * @dest_port:	port number of the destination
 * @type:	type of message
 *
 * The flow control scheme is based around the low and high "watermarks". When
 * the low watermark is passed the confirm_rx flag is set on the outgoing
 * message, which will trigger the remote to send a control message of the type
 * QRTR_TYPE_RESUME_TX to reset the counter. If the high watermark is hit
 * further transmision should be paused.
 *
 * Return: 1 if confirm_rx should be set, 0 otherwise or errno failure
 */
static int qrtr_tx_wait(struct qrtr_node *node, struct sockaddr_qrtr *to,
			struct sock *sk, int type, unsigned int flags)
{
	struct qrtr_tx_flow_waiter *waiter;
	struct qrtr_tx_flow *flow;
	unsigned long key = (u64)to->sq_node << 32 | to->sq_port;
	int confirm_rx = 0;
	long timeo;
	long ret;

	/* Never set confirm_rx on non-data packets */
	if (type != QRTR_TYPE_DATA)
		return 0;

	/* Assume sk is set correctly for all data type packets */
	timeo = sock_sndtimeo(sk, flags & MSG_DONTWAIT);

	mutex_lock(&node->qrtr_tx_lock);
	flow = radix_tree_lookup(&node->qrtr_tx_flow, key);
	if (!flow) {
		flow = kzalloc(sizeof(*flow), GFP_KERNEL);
		if (!flow) {
			mutex_unlock(&node->qrtr_tx_lock);
			return 1;
		}
		INIT_LIST_HEAD(&flow->waiters);
		radix_tree_insert(&node->qrtr_tx_flow, key, flow);
	}
	mutex_unlock(&node->qrtr_tx_lock);

	ret = timeo;
	for (;;) {
		mutex_lock(&node->qrtr_tx_lock);
		if (atomic_read(&flow->pending) < QRTR_TX_FLOW_HIGH) {
			atomic_inc(&flow->pending);
			confirm_rx = atomic_read(&flow->pending) ==
				     QRTR_TX_FLOW_LOW;
			mutex_unlock(&node->qrtr_tx_lock);
			break;
		}
		if (!ret) {
			waiter = kzalloc(sizeof(*waiter), GFP_KERNEL);
			if (!waiter) {
				mutex_unlock(&node->qrtr_tx_lock);
				return -ENOMEM;
			}
			waiter->sk = sk;
			sock_hold(sk);
			list_add_tail(&waiter->node, &flow->waiters);
			mutex_unlock(&node->qrtr_tx_lock);
			return -EAGAIN;
		}
		mutex_unlock(&node->qrtr_tx_lock);

		ret = wait_event_interruptible_timeout(node->resume_tx,
				!node->ep ||
				atomic_read(&flow->pending) < QRTR_TX_FLOW_HIGH,
				timeo);
		if (ret < 0)
			return ret;
		if (!node->ep)
			return -EPIPE;
	}
	return confirm_rx;
}

/* Pass an outgoing packet socket buffer to the endpoint driver. */
static int qrtr_node_enqueue(struct qrtr_node *node, struct sk_buff *skb,
			     int type, struct sockaddr_qrtr *from,
			     struct sockaddr_qrtr *to, unsigned int flags)
{
	struct qrtr_hdr_v1 *hdr;
	int confirm_rx;
	size_t len = skb->len;
	int rc = -ENODEV;

	if (!atomic_read(&node->hello_sent) && type != QRTR_TYPE_HELLO) {
		kfree_skb(skb);
		return rc;
	}
	if (atomic_read(&node->hello_sent) && type == QRTR_TYPE_HELLO) {
		kfree_skb(skb);
		return 0;
	}

	/* If sk is null, this is a forwarded packet and should not wait */
	if (!skb->sk) {
		struct qrtr_cb *cb = (struct qrtr_cb *)skb->cb;

		confirm_rx = cb->confirm_rx;
	} else {
		confirm_rx = qrtr_tx_wait(node, to, skb->sk, type, flags);
		if (confirm_rx < 0) {
			kfree_skb(skb);
			return confirm_rx;
		}
	}

	hdr = skb_push(skb, sizeof(*hdr));
	hdr->version = cpu_to_le32(QRTR_PROTO_VER_1);
	hdr->type = cpu_to_le32(type);
	hdr->src_node_id = cpu_to_le32(from->sq_node);
	hdr->src_port_id = cpu_to_le32(from->sq_port);
	if (to->sq_node == QRTR_NODE_BCAST) {
		hdr->dst_node_id = cpu_to_le32(node->nid);
		hdr->dst_port_id = cpu_to_le32(QRTR_PORT_CTRL);
	} else
		hdr->dst_node_id = cpu_to_le32(to->sq_node);

	hdr->dst_port_id = cpu_to_le32(to->sq_port);
	hdr->size = cpu_to_le32(len);
	hdr->confirm_rx = !!confirm_rx;

	qrtr_log_tx_msg(node, hdr, skb);
	rc = skb_put_padto(skb, ALIGN(len, 4) + sizeof(*hdr));
	if (rc) {
		pr_err("%s: failed to pad size %lu to %lu rc:%d\n", __func__,
		       len, ALIGN(len, 4) + sizeof(*hdr), rc);
		return rc;
	}

	mutex_lock(&node->ep_lock);
	if (node->ep)
		rc = node->ep->xmit(node->ep, skb);
	else
		kfree_skb(skb);
	mutex_unlock(&node->ep_lock);

	if (!rc && type == QRTR_TYPE_HELLO)
		atomic_inc(&node->hello_sent);

	if (rc) {
		struct qrtr_tx_flow *flow;
		unsigned long key = (u64)to->sq_node << 32 | to->sq_port;

		mutex_lock(&node->qrtr_tx_lock);
		flow = radix_tree_lookup(&node->qrtr_tx_flow, key);
		if (flow)
			atomic_dec(&flow->pending);
		mutex_unlock(&node->qrtr_tx_lock);
	}

	return rc;
}

/* Lookup node by id.
 *
 * callers must release with qrtr_node_release()
 */
static struct qrtr_node *qrtr_node_lookup(unsigned int nid)
{
	struct qrtr_node *node;

	down_read(&qrtr_node_lock);
	node = radix_tree_lookup(&qrtr_nodes, nid);
	node = qrtr_node_acquire(node);
	up_read(&qrtr_node_lock);

	return node;
}

/* Assign node id to node.
 *
 * This is mostly useful for automatic node id assignment, based on
 * the source id in the incoming packet.
 */
static void qrtr_node_assign(struct qrtr_node *node, unsigned int nid)
{
	struct qrtr_node *tnode = NULL;
	char name[32] = {0,};

	if (nid == QRTR_EP_NID_AUTO)
		return;
	if (nid == node->nid)
		return;

	down_read(&qrtr_node_lock);
	tnode = radix_tree_lookup(&qrtr_nodes, nid);
	up_read(&qrtr_node_lock);
	if (tnode)
		return;

	/* If the node is not in qrtr_all_epts, it is being released and should
	 * not be inserted into the lookup table.
	 */
	down_write(&qrtr_node_lock);
	list_for_each_entry(tnode, &qrtr_all_epts, item) {
		if (tnode == node) {
			radix_tree_insert(&qrtr_nodes, nid, node);
			if (node->nid == QRTR_EP_NID_AUTO)
				node->nid = nid;
			break;
		}
	}
	up_write(&qrtr_node_lock);

	snprintf(name, sizeof(name), "qrtr_%d", nid);
	if (!node->ilc) {
		node->ilc = ipc_log_context_create(QRTR_LOG_PAGE_CNT, name, 0);
	}
	/* create wakeup source for only NID = 3,0 or 7.
	 * From other nodes sensor service stream samples
	 * cause APPS suspend problems and power drain issue.
	 */
	if (!node->ws && (nid == 0 || nid == 3 || nid == 7))
		node->ws = wakeup_source_register(NULL, name);
}

/**
 * qrtr_peek_pkt_size() - Peek into the packet header to get potential pkt size
 *
 * @data: Starting address of the packet which points to router header.
 *
 * @returns: potential packet size on success, < 0 on error.
 *
 * This function is used by the underlying transport abstraction layer to
 * peek into the potential packet size of an incoming packet. This information
 * is used to perform link layer fragmentation and re-assembly
 */
int qrtr_peek_pkt_size(const void *data)
{
	const struct qrtr_hdr_v1 *v1;
	const struct qrtr_hdr_v2 *v2;
	unsigned int hdrlen;
	unsigned int size;
	unsigned int ver;

	/* Version field in v1 is little endian, so this works for both cases */
	ver = *(u8 *)data;

	switch (ver) {
	case QRTR_PROTO_VER_1:
		v1 = data;
		hdrlen = sizeof(*v1);
		size = le32_to_cpu(v1->size);
		break;
	case QRTR_PROTO_VER_2:
		v2 = data;
		hdrlen = sizeof(*v2) + v2->optlen;
		size = le32_to_cpu(v2->size);
		break;
	default:
		pr_err("qrtr: Invalid version %d\n", ver);
		return -EINVAL;
	}

	return ALIGN(size, 4) + hdrlen;
}
EXPORT_SYMBOL(qrtr_peek_pkt_size);

static void qrtr_alloc_backup(struct work_struct *work)
{
	struct sk_buff *skb;
	int errcode;

	while (skb_queue_len(&qrtr_backup_lo) < QRTR_BACKUP_LO_NUM) {
		skb = alloc_skb_with_frags(sizeof(struct qrtr_hdr_v1),
					   QRTR_BACKUP_LO_SIZE, 0, &errcode,
					   GFP_KERNEL);
		if (!skb)
			break;
		skb_queue_tail(&qrtr_backup_lo, skb);
	}
	while (skb_queue_len(&qrtr_backup_hi) < QRTR_BACKUP_HI_NUM) {
		skb = alloc_skb_with_frags(sizeof(struct qrtr_hdr_v1),
					   QRTR_BACKUP_HI_SIZE, 0, &errcode,
					   GFP_KERNEL);
		if (!skb)
			break;
		skb_queue_tail(&qrtr_backup_hi, skb);
	}
}

static struct sk_buff *qrtr_get_backup(size_t len)
{
	struct sk_buff *skb = NULL;

	if (len < QRTR_BACKUP_LO_SIZE)
		skb = skb_dequeue(&qrtr_backup_lo);
	else if (len < QRTR_BACKUP_HI_SIZE)
		skb = skb_dequeue(&qrtr_backup_hi);

	if (skb)
		queue_work(system_unbound_wq, &qrtr_backup_work);

	return skb;
}

static void qrtr_backup_init(void)
{
	skb_queue_head_init(&qrtr_backup_lo);
	skb_queue_head_init(&qrtr_backup_hi);
	INIT_WORK(&qrtr_backup_work, qrtr_alloc_backup);
	queue_work(system_unbound_wq, &qrtr_backup_work);
}

static void qrtr_backup_deinit(void)
{
	cancel_work_sync(&qrtr_backup_work);
	skb_queue_purge(&qrtr_backup_lo);
	skb_queue_purge(&qrtr_backup_hi);
}

/**
 * qrtr_endpoint_post() - post incoming data
 * @ep: endpoint handle
 * @data: data pointer
 * @len: size of data in bytes
 *
 * Return: 0 on success; negative error code on failure
 */
int qrtr_endpoint_post(struct qrtr_endpoint *ep, const void *data, size_t len)
{
	struct qrtr_node *node = ep->node;
	const struct qrtr_hdr_v1 *v1;
	const struct qrtr_hdr_v2 *v2;
	struct sk_buff *skb;
	struct qrtr_cb *cb;
	size_t size;
	int errcode;
	unsigned int ver;
	size_t hdrlen;

	if (len == 0 || len & 3)
		return -EINVAL;

	skb = alloc_skb_with_frags(sizeof(*v1), len, 0, &errcode, GFP_ATOMIC);
	if (!skb) {
		skb = qrtr_get_backup(len);
		if (!skb) {
			pr_err("qrtr: Unable to get skb with len:%lu\n", len);
			return -ENOMEM;
		}
	}

	skb_reserve(skb, sizeof(*v1));
	cb = (struct qrtr_cb *)skb->cb;

	/* Version field in v1 is little endian, so this works for both cases */
	ver = *(u8*)data;

	switch (ver) {
	case QRTR_PROTO_VER_1:
		if (len < sizeof(*v1))
			goto err;
		v1 = data;
		hdrlen = sizeof(*v1);

		cb->type = le32_to_cpu(v1->type);
		cb->src_node = le32_to_cpu(v1->src_node_id);
		cb->src_port = le32_to_cpu(v1->src_port_id);
		cb->confirm_rx = !!v1->confirm_rx;
		cb->dst_node = le32_to_cpu(v1->dst_node_id);
		cb->dst_port = le32_to_cpu(v1->dst_port_id);

		size = le32_to_cpu(v1->size);
		break;
	case QRTR_PROTO_VER_2:
		if (len < sizeof(*v2))
			goto err;
		v2 = data;
		hdrlen = sizeof(*v2) + v2->optlen;

		cb->type = v2->type;
		cb->confirm_rx = !!(v2->flags & QRTR_FLAGS_CONFIRM_RX);
		cb->src_node = le16_to_cpu(v2->src_node_id);
		cb->src_port = le16_to_cpu(v2->src_port_id);
		cb->dst_node = le16_to_cpu(v2->dst_node_id);
		cb->dst_port = le16_to_cpu(v2->dst_port_id);

		if (cb->src_port == (u16)QRTR_PORT_CTRL)
			cb->src_port = QRTR_PORT_CTRL;
		if (cb->dst_port == (u16)QRTR_PORT_CTRL)
			cb->dst_port = QRTR_PORT_CTRL;

		size = le32_to_cpu(v2->size);
		break;
	default:
		pr_err("qrtr: Invalid version %d\n", ver);
		goto err;
	}

<<<<<<< HEAD
	if (cb->dst_port == QRTR_PORT_CTRL_LEGACY)
		cb->dst_port = QRTR_PORT_CTRL;

	if (len != ALIGN(size, 4) + hdrlen)
=======
	if (!size || len != ALIGN(size, 4) + hdrlen)
>>>>>>> 11156bde
		goto err;

	if (cb->dst_port != QRTR_PORT_CTRL && cb->type != QRTR_TYPE_DATA &&
	    cb->type != QRTR_TYPE_RESUME_TX)
		goto err;

	pm_wakeup_ws_event(node->ws, 0, true);

	skb->data_len = size;
	skb->len = size;
	skb_store_bits(skb, 0, data + hdrlen, size);
	qrtr_log_rx_msg(node, skb);

	skb_queue_tail(&node->rx_queue, skb);
	kthread_queue_work(&node->kworker, &node->read_data);

	return 0;

err:
	kfree_skb(skb);
	return -EINVAL;

}
EXPORT_SYMBOL_GPL(qrtr_endpoint_post);

/**
 * qrtr_alloc_ctrl_packet() - allocate control packet skb
 * @pkt: reference to qrtr_ctrl_pkt pointer
 *
 * Returns newly allocated sk_buff, or NULL on failure
 *
 * This function allocates a sk_buff large enough to carry a qrtr_ctrl_pkt and
 * on success returns a reference to the control packet in @pkt.
 */
static struct sk_buff *qrtr_alloc_ctrl_packet(struct qrtr_ctrl_pkt **pkt)
{
	const int pkt_len = sizeof(struct qrtr_ctrl_pkt);
	struct sk_buff *skb;

	skb = alloc_skb(QRTR_HDR_MAX_SIZE + pkt_len, GFP_KERNEL);
	if (!skb)
		return NULL;

	skb_reserve(skb, QRTR_HDR_MAX_SIZE);
	*pkt = skb_put_zero(skb, pkt_len);

	return skb;
}

static struct qrtr_sock *qrtr_port_lookup(int port);
static void qrtr_port_put(struct qrtr_sock *ipc);

/* Prepare skb for forwarding by allocating enough linear memory to align and
 * add the header since qrtr transports do not support fragmented skbs
 */
static void qrtr_skb_align_linearize(struct sk_buff *skb)
{
	int nhead = ALIGN(skb->len, 4) + sizeof(struct qrtr_hdr_v1);
	int rc;

	if (!skb_is_nonlinear(skb))
		return;

	rc = pskb_expand_head(skb, nhead, 0, GFP_KERNEL);
	skb_condense(skb);
	if (rc)
		pr_err("%s: failed:%d to allocate linear skb size:%d\n",
		       __func__, rc, nhead);
}

static bool qrtr_must_forward(struct qrtr_node *src,
			      struct qrtr_node *dst, u32 type)
{
	/* Node structure is not maintained for local processor.
	 * Hence src is null in that case.
	 */
	if (!src)
		return true;

	if (!dst)
		return false;

	if (type == QRTR_TYPE_HELLO || type == QRTR_TYPE_RESUME_TX)
		return false;

	if (dst == src || dst->nid == QRTR_EP_NID_AUTO)
		return false;

	if (abs(dst->net_id - src->net_id) > 1)
		return true;

	return false;
}

static void qrtr_fwd_ctrl_pkt(struct qrtr_node *src, struct sk_buff *skb)
{
	struct qrtr_node *node;
	struct qrtr_cb *cb = (struct qrtr_cb *)skb->cb;

	qrtr_skb_align_linearize(skb);
	down_read(&qrtr_node_lock);
	list_for_each_entry(node, &qrtr_all_epts, item) {
		struct sockaddr_qrtr from;
		struct sockaddr_qrtr to;
		struct sk_buff *skbn;

		if (!qrtr_must_forward(src, node, cb->type))
			continue;

		skbn = skb_clone(skb, GFP_KERNEL);
		if (!skbn)
			break;

		from.sq_family = AF_QIPCRTR;
		from.sq_node = cb->src_node;
		from.sq_port = cb->src_port;

		to.sq_family = AF_QIPCRTR;
		to.sq_node = node->nid;
		to.sq_port = QRTR_PORT_CTRL;

		qrtr_node_enqueue(node, skbn, cb->type, &from, &to, 0);
	}
	up_read(&qrtr_node_lock);
}

static void qrtr_fwd_pkt(struct sk_buff *skb, struct qrtr_cb *cb)
{
	struct sockaddr_qrtr from = {AF_QIPCRTR, cb->src_node, cb->src_port};
	struct sockaddr_qrtr to = {AF_QIPCRTR, cb->dst_node, cb->dst_port};
	struct qrtr_node *node;

	qrtr_skb_align_linearize(skb);
	node = qrtr_node_lookup(cb->dst_node);
	if (!node)
		return;

	qrtr_node_enqueue(node, skb, cb->type, &from, &to, 0);
	qrtr_node_release(node);
}

static void qrtr_sock_queue_skb(struct qrtr_node *node, struct sk_buff *skb,
				struct qrtr_sock *ipc)
{
	struct qrtr_cb *cb = (struct qrtr_cb *)skb->cb;
	int rc;

	/* Don't queue HELLO if control port already received */
	if (cb->type == QRTR_TYPE_HELLO) {
		if (atomic_read(&node->hello_rcvd)) {
			kfree_skb(skb);
			return;
		}
		atomic_inc(&node->hello_rcvd);
	}

	rc = sock_queue_rcv_skb(&ipc->sk, skb);
	if (rc) {
		pr_err("%s: qrtr pkt dropped flow[%d] rc[%d]\n",
		       __func__, cb->confirm_rx, rc);
		kfree_skb(skb);
	}
}

/* Handle and route a received packet.
 *
 * This will auto-reply with resume-tx packet as necessary.
 */
static void qrtr_node_rx_work(struct kthread_work *work)
{
	struct qrtr_node *node = container_of(work, struct qrtr_node,
					      read_data);
	struct qrtr_ctrl_pkt pkt = {0,};
	struct sk_buff *skb;

	while ((skb = skb_dequeue(&node->rx_queue)) != NULL) {
		struct qrtr_sock *ipc;
		struct qrtr_cb *cb;

		cb = (struct qrtr_cb *)skb->cb;
		qrtr_node_assign(node, cb->src_node);

		if (cb->type != QRTR_TYPE_DATA)
			qrtr_fwd_ctrl_pkt(node, skb);

		if (cb->type == QRTR_TYPE_NEW_SERVER &&
		    skb->len == sizeof(pkt)) {
			skb_copy_bits(skb, 0, &pkt, sizeof(pkt));
			qrtr_node_assign(node, le32_to_cpu(pkt.server.node));
		}

		if (cb->type == QRTR_TYPE_RESUME_TX) {
			if (cb->dst_node != qrtr_local_nid) {
				qrtr_fwd_pkt(skb, cb);
				continue;
			}
			qrtr_tx_resume(node, skb);
			consume_skb(skb);
		} else if (cb->dst_node != qrtr_local_nid &&
			   cb->type == QRTR_TYPE_DATA) {
			qrtr_fwd_pkt(skb, cb);
		} else {
			ipc = qrtr_port_lookup(cb->dst_port);
			if (!ipc) {
				kfree_skb(skb);
			} else {
				qrtr_sock_queue_skb(node, skb, ipc);
				qrtr_port_put(ipc);
			}
		}
	}
}

static void qrtr_hello_work(struct kthread_work *work)
{
	struct sockaddr_qrtr from = {AF_QIPCRTR, 0, QRTR_PORT_CTRL};
	struct sockaddr_qrtr to = {AF_QIPCRTR, 0, QRTR_PORT_CTRL};
	struct qrtr_ctrl_pkt *pkt;
	struct qrtr_node *node;
	struct qrtr_sock *ctrl;
	struct sk_buff *skb;

	ctrl = qrtr_port_lookup(QRTR_PORT_CTRL);
	if (!ctrl)
		return;

	skb = qrtr_alloc_ctrl_packet(&pkt);
	if (!skb) {
		qrtr_port_put(ctrl);
		return;
	}

	node = container_of(work, struct qrtr_node, say_hello);
	pkt->cmd = cpu_to_le32(QRTR_TYPE_HELLO);
	from.sq_node = qrtr_local_nid;
	to.sq_node = node->nid;
	qrtr_node_enqueue(node, skb, QRTR_TYPE_HELLO, &from, &to, 0);
	qrtr_port_put(ctrl);
}

/**
 * qrtr_endpoint_register() - register a new endpoint
 * @ep: endpoint to register
 * @nid: desired node id; may be QRTR_EP_NID_AUTO for auto-assignment
 * @rt: flag to notify real time low latency endpoint
 * Return: 0 on success; negative error code on failure
 *
 * The specified endpoint must have the xmit function pointer set on call.
 */
int qrtr_endpoint_register(struct qrtr_endpoint *ep, unsigned int net_id,
			   bool rt)
{
	struct qrtr_node *node;
	struct sched_param param = {.sched_priority = 1};

	if (!ep || !ep->xmit)
		return -EINVAL;

	node = kzalloc(sizeof(*node), GFP_KERNEL);
	if (!node)
		return -ENOMEM;

	kref_init(&node->ref);
	mutex_init(&node->ep_lock);
	skb_queue_head_init(&node->rx_queue);
	node->nid = QRTR_EP_NID_AUTO;
	node->ep = ep;
	atomic_set(&node->hello_sent, 0);
	atomic_set(&node->hello_rcvd, 0);

	kthread_init_work(&node->read_data, qrtr_node_rx_work);
	kthread_init_work(&node->say_hello, qrtr_hello_work);
	kthread_init_worker(&node->kworker);
	node->task = kthread_run(kthread_worker_fn, &node->kworker, "qrtr_rx");
	if (IS_ERR(node->task)) {
		kfree(node);
		return -ENOMEM;
	}
	if (rt)
		sched_setscheduler(node->task, SCHED_FIFO, &param);

	mutex_init(&node->qrtr_tx_lock);
	INIT_RADIX_TREE(&node->qrtr_tx_flow, GFP_KERNEL);
	init_waitqueue_head(&node->resume_tx);

	qrtr_node_assign(node, node->nid);
	node->net_id = net_id;

	down_write(&qrtr_node_lock);
	list_add(&node->item, &qrtr_all_epts);
	up_write(&qrtr_node_lock);
	ep->node = node;

	kthread_queue_work(&node->kworker, &node->say_hello);
	return 0;
}
EXPORT_SYMBOL_GPL(qrtr_endpoint_register);

static u32 qrtr_calc_checksum(struct qrtr_ctrl_pkt *pkt)
{
	u32 checksum = 0;
	u32 mask = 0xffff;
	u16 upper_nb;
	u16 lower_nb;
	u32 *msg;
	int i;

	if (!pkt)
		return checksum;
	msg = (u32 *)pkt;

	for (i = 0; i < sizeof(*pkt) / sizeof(*msg); i++) {
		lower_nb = *msg & mask;
		upper_nb = (*msg >> 16) & mask;
		checksum += (upper_nb + lower_nb);
		msg++;
	}
	while (checksum > 0xffff)
		checksum = (checksum & mask) + ((checksum >> 16) & mask);

	checksum = ~checksum & mask;

	return checksum;
}

static void qrtr_fwd_del_proc(struct qrtr_node *src, unsigned int nid)
{
	struct sockaddr_qrtr from = {AF_QIPCRTR, 0, QRTR_PORT_CTRL};
	struct sockaddr_qrtr to = {AF_QIPCRTR, 0, QRTR_PORT_CTRL};
	struct qrtr_ctrl_pkt *pkt;
	struct qrtr_node *dst;
	struct sk_buff *skb;

	list_for_each_entry(dst, &qrtr_all_epts, item) {
		if (!qrtr_must_forward(src, dst, QRTR_TYPE_DEL_PROC))
			continue;

		skb = qrtr_alloc_ctrl_packet(&pkt);
		if (!skb)
			return;

		pkt->cmd = cpu_to_le32(QRTR_TYPE_DEL_PROC);
		pkt->proc.rsvd = QRTR_DEL_PROC_MAGIC;
		pkt->proc.node = cpu_to_le32(nid);
		pkt->proc.rsvd = cpu_to_le32(qrtr_calc_checksum(pkt));

		from.sq_node = src->nid;
		to.sq_node = dst->nid;
		qrtr_node_enqueue(dst, skb, QRTR_TYPE_DEL_PROC, &from, &to, 0);
	}
}

/**
 * qrtr_endpoint_unregister - unregister endpoint
 * @ep: endpoint to unregister
 */
void qrtr_endpoint_unregister(struct qrtr_endpoint *ep)
{
	struct radix_tree_iter iter;
	struct qrtr_node *node = ep->node;
	struct sockaddr_qrtr src = {AF_QIPCRTR, node->nid, QRTR_PORT_CTRL};
	struct sockaddr_qrtr dst = {AF_QIPCRTR, qrtr_local_nid, QRTR_PORT_CTRL};
	struct qrtr_ctrl_pkt *pkt;
	struct sk_buff *skb;
	void __rcu **slot;

	mutex_lock(&node->ep_lock);
	node->ep = NULL;
	mutex_unlock(&node->ep_lock);

	/* Notify the local controller about the event */
	down_read(&qrtr_node_lock);
	radix_tree_for_each_slot(slot, &qrtr_nodes, &iter, 0) {
		if (node != *slot)
			continue;

		skb = qrtr_alloc_ctrl_packet(&pkt);
		if (!skb)
			continue;

		src.sq_node = iter.index;
		pkt->cmd = cpu_to_le32(QRTR_TYPE_BYE);
		qrtr_local_enqueue(NULL, skb, QRTR_TYPE_BYE, &src, &dst, 0);

		qrtr_fwd_del_proc(node, iter.index);
	}
	up_read(&qrtr_node_lock);

	/* Wake up any transmitters waiting for resume-tx from the node */
	wake_up_interruptible_all(&node->resume_tx);

	qrtr_node_release(node);
	ep->node = NULL;
}
EXPORT_SYMBOL_GPL(qrtr_endpoint_unregister);

/* Lookup socket by port.
 *
 * Callers must release with qrtr_port_put()
 */
static struct qrtr_sock *qrtr_port_lookup(int port)
{
	struct qrtr_sock *ipc;

	if (port == QRTR_PORT_CTRL)
		port = 0;

	mutex_lock(&qrtr_port_lock);
	ipc = idr_find(&qrtr_ports, port);
	if (ipc)
		sock_hold(&ipc->sk);
	mutex_unlock(&qrtr_port_lock);

	return ipc;
}

/* Release acquired socket. */
static void qrtr_port_put(struct qrtr_sock *ipc)
{
	sock_put(&ipc->sk);
}

static void qrtr_send_del_client(struct qrtr_sock *ipc)
{
	struct qrtr_ctrl_pkt *pkt;
	struct sockaddr_qrtr to;
	struct qrtr_node *node;
	struct sk_buff *skbn;
	struct sk_buff *skb;
	int type = QRTR_TYPE_DEL_CLIENT;

	skb = qrtr_alloc_ctrl_packet(&pkt);
	if (!skb)
		return;

	to.sq_family = AF_QIPCRTR;
	to.sq_node = QRTR_NODE_BCAST;
	to.sq_port = QRTR_PORT_CTRL;

	pkt->cmd = cpu_to_le32(QRTR_TYPE_DEL_CLIENT);
	pkt->client.node = cpu_to_le32(ipc->us.sq_node);
	pkt->client.port = cpu_to_le32(ipc->us.sq_port);

	skb_set_owner_w(skb, &ipc->sk);

	if (ipc->state == QRTR_STATE_MULTI) {
		qrtr_bcast_enqueue(NULL, skb, type, &ipc->us, &to, 0);
		return;
	}

	if (ipc->state > QRTR_STATE_INIT) {
		node = qrtr_node_lookup(ipc->state);
		if (!node)
			goto exit;

		skbn = skb_clone(skb, GFP_KERNEL);
		if (!skbn) {
			qrtr_node_release(node);
			goto exit;
		}

		skb_set_owner_w(skbn, &ipc->sk);
		qrtr_node_enqueue(node, skbn, type, &ipc->us, &to, 0);
		qrtr_node_release(node);
	}
exit:
	qrtr_local_enqueue(NULL, skb, type, &ipc->us, &to, 0);
}

/* Remove port assignment. */
static void qrtr_port_remove(struct qrtr_sock *ipc)
{
	int port = ipc->us.sq_port;

	qrtr_send_del_client(ipc);
	if (port == QRTR_PORT_CTRL)
		port = 0;

	__sock_put(&ipc->sk);

	mutex_lock(&qrtr_port_lock);
	idr_remove(&qrtr_ports, port);
	mutex_unlock(&qrtr_port_lock);
}

/* Assign port number to socket.
 *
 * Specify port in the integer pointed to by port, and it will be adjusted
 * on return as necesssary.
 *
 * Port may be:
 *   0: Assign ephemeral port in [QRTR_MIN_EPH_SOCKET, QRTR_MAX_EPH_SOCKET]
 *   <QRTR_MIN_EPH_SOCKET: Specified; requires CAP_NET_ADMIN
 *   >QRTR_MIN_EPH_SOCKET: Specified; available to all
 */
static int qrtr_port_assign(struct qrtr_sock *ipc, int *port)
{
	int rc;

	if (!*port) {
		rc = idr_alloc_cyclic(&qrtr_ports, ipc, QRTR_MIN_EPH_SOCKET,
				      QRTR_MAX_EPH_SOCKET + 1, GFP_ATOMIC);
		if (rc >= 0)
			*port = rc;
	} else if (*port < QRTR_MIN_EPH_SOCKET &&
		   !(capable(CAP_NET_ADMIN) ||
		   in_egroup_p(AID_VENDOR_QRTR) ||
		   in_egroup_p(GLOBAL_ROOT_GID))) {
		rc = -EACCES;
	} else if (*port == QRTR_PORT_CTRL) {
		rc = idr_alloc(&qrtr_ports, ipc, 0, 1, GFP_ATOMIC);
	} else {
		rc = idr_alloc_cyclic(&qrtr_ports, ipc, *port, *port + 1,
				      GFP_ATOMIC);
		if (rc >= 0)
			*port = rc;
	}

	if (rc == -ENOSPC)
		return -EADDRINUSE;
	else if (rc < 0)
		return rc;

	sock_hold(&ipc->sk);

	return 0;
}

/* Reset all non-control ports */
static void qrtr_reset_ports(void)
{
	struct qrtr_sock *ipc;
	int id;

	idr_for_each_entry(&qrtr_ports, ipc, id) {
		/* Don't reset control port */
		if (id == 0)
			continue;

		sock_hold(&ipc->sk);
		ipc->sk.sk_err = ENETRESET;
		if (ipc->sk.sk_error_report)
			ipc->sk.sk_error_report(&ipc->sk);
		sock_put(&ipc->sk);
	}
}

/* Bind socket to address.
 *
 * Socket should be locked upon call.
 */
static int __qrtr_bind(struct socket *sock,
		       const struct sockaddr_qrtr *addr, int zapped)
{
	struct qrtr_sock *ipc = qrtr_sk(sock->sk);
	struct sock *sk = sock->sk;
	int port;
	int rc;

	/* rebinding ok */
	if (!zapped && addr->sq_port == ipc->us.sq_port)
		return 0;

	mutex_lock(&qrtr_port_lock);
	port = addr->sq_port;
	rc = qrtr_port_assign(ipc, &port);
	if (rc) {
		mutex_unlock(&qrtr_port_lock);
		return rc;
	}
	/* Notify all open ports about the new controller */
	if (port == QRTR_PORT_CTRL)
		qrtr_reset_ports();
	mutex_unlock(&qrtr_port_lock);

	if (port == QRTR_PORT_CTRL) {
		struct qrtr_node *node;

		down_write(&qrtr_node_lock);
		list_for_each_entry(node, &qrtr_all_epts, item) {
			atomic_set(&node->hello_sent, 0);
			atomic_set(&node->hello_rcvd, 0);
		}
		up_write(&qrtr_node_lock);
	}

	/* unbind previous, if any */
	if (!zapped)
		qrtr_port_remove(ipc);
	ipc->us.sq_port = port;
	sock_reset_flag(sk, SOCK_ZAPPED);

	return 0;
}

/* Auto bind to an ephemeral port. */
static int qrtr_autobind(struct socket *sock)
{
	struct sock *sk = sock->sk;
	struct sockaddr_qrtr addr;

	if (!sock_flag(sk, SOCK_ZAPPED))
		return 0;

	addr.sq_family = AF_QIPCRTR;
	addr.sq_node = qrtr_local_nid;
	addr.sq_port = 0;

	return __qrtr_bind(sock, &addr, 1);
}

/* Bind socket to specified sockaddr. */
static int qrtr_bind(struct socket *sock, struct sockaddr *saddr, int len)
{
	DECLARE_SOCKADDR(struct sockaddr_qrtr *, addr, saddr);
	struct qrtr_sock *ipc = qrtr_sk(sock->sk);
	struct sock *sk = sock->sk;
	int rc;

	if (len < sizeof(*addr) || addr->sq_family != AF_QIPCRTR)
		return -EINVAL;

	if (addr->sq_node != ipc->us.sq_node)
		return -EINVAL;

	lock_sock(sk);
	rc = __qrtr_bind(sock, addr, sock_flag(sk, SOCK_ZAPPED));
	release_sock(sk);

	return rc;
}

/* Queue packet to local peer socket. */
static int qrtr_local_enqueue(struct qrtr_node *node, struct sk_buff *skb,
			      int type, struct sockaddr_qrtr *from,
			      struct sockaddr_qrtr *to, unsigned int flags)
{
	struct qrtr_sock *ipc;
	struct qrtr_cb *cb;
	struct sock *sk = skb->sk;

	ipc = qrtr_port_lookup(to->sq_port);
	if (!ipc && to->sq_port == QRTR_PORT_CTRL) {
		kfree_skb(skb);
		return 0;
	}
	if (!ipc || &ipc->sk == skb->sk) { /* do not send to self */
		kfree_skb(skb);
		return -ENODEV;
	}
	/* Keep resetting NETRESET until socket is closed */
	if (sk && sk->sk_err == ENETRESET) {
		sock_hold(sk);
		sk->sk_err = ENETRESET;
		if (sk->sk_error_report)
			sk->sk_error_report(sk);
		sock_put(sk);
		kfree_skb(skb);
		return 0;
	}

	cb = (struct qrtr_cb *)skb->cb;
	cb->src_node = from->sq_node;
	cb->src_port = from->sq_port;

	if (sock_queue_rcv_skb(&ipc->sk, skb)) {
		qrtr_port_put(ipc);
		kfree_skb(skb);
		return -ENOSPC;
	}

	qrtr_port_put(ipc);

	return 0;
}

/* Queue packet for broadcast. */
static int qrtr_bcast_enqueue(struct qrtr_node *node, struct sk_buff *skb,
			      int type, struct sockaddr_qrtr *from,
			      struct sockaddr_qrtr *to, unsigned int flags)
{
	struct sk_buff *skbn;

	down_read(&qrtr_node_lock);
	list_for_each_entry(node, &qrtr_all_epts, item) {
		if (node->nid == QRTR_EP_NID_AUTO && type != QRTR_TYPE_HELLO)
			continue;
		skbn = skb_clone(skb, GFP_KERNEL);
		if (!skbn)
			break;
		skb_set_owner_w(skbn, skb->sk);
		qrtr_node_enqueue(node, skbn, type, from, to, flags);
	}
	up_read(&qrtr_node_lock);

	qrtr_local_enqueue(NULL, skb, type, from, to, flags);

	return 0;
}

static int qrtr_sendmsg(struct socket *sock, struct msghdr *msg, size_t len)
{
	DECLARE_SOCKADDR(struct sockaddr_qrtr *, addr, msg->msg_name);
	int (*enqueue_fn)(struct qrtr_node *, struct sk_buff *, int,
			  struct sockaddr_qrtr *, struct sockaddr_qrtr *,
			  unsigned int);
	struct qrtr_sock *ipc = qrtr_sk(sock->sk);
	struct sock *sk = sock->sk;
	struct qrtr_ctrl_pkt pkt;
	struct qrtr_node *node;
	struct qrtr_node *srv_node;
	struct sk_buff *skb;
	size_t plen;
	u32 type = QRTR_TYPE_DATA;
	int rc;

	if (msg->msg_flags & ~(MSG_DONTWAIT))
		return -EINVAL;

	if (len > 65535)
		return -EMSGSIZE;

	lock_sock(sk);

	if (addr) {
		if (msg->msg_namelen < sizeof(*addr)) {
			release_sock(sk);
			return -EINVAL;
		}

		if (addr->sq_family != AF_QIPCRTR) {
			release_sock(sk);
			return -EINVAL;
		}

		rc = qrtr_autobind(sock);
		if (rc) {
			release_sock(sk);
			return rc;
		}
	} else if (sk->sk_state == TCP_ESTABLISHED) {
		addr = &ipc->peer;
	} else {
		release_sock(sk);
		return -ENOTCONN;
	}

	node = NULL;
	srv_node = NULL;
	if (addr->sq_node == QRTR_NODE_BCAST) {
		if (addr->sq_port != QRTR_PORT_CTRL &&
		    qrtr_local_nid != QRTR_NODE_BCAST) {
			release_sock(sk);
			return -ENOTCONN;
		}
		enqueue_fn = qrtr_bcast_enqueue;
	} else if (addr->sq_node == ipc->us.sq_node) {
		enqueue_fn = qrtr_local_enqueue;
	} else {
		node = qrtr_node_lookup(addr->sq_node);
		if (!node) {
			release_sock(sk);
			return -ECONNRESET;
		}

		if (ipc->state > QRTR_STATE_INIT && ipc->state != node->nid)
			ipc->state = QRTR_STATE_MULTI;
		else if (ipc->state == QRTR_STATE_INIT)
			ipc->state = node->nid;
		enqueue_fn = qrtr_node_enqueue;
	}

	plen = (len + 3) & ~3;
	skb = sock_alloc_send_skb(sk, plen + QRTR_HDR_MAX_SIZE,
				  msg->msg_flags & MSG_DONTWAIT, &rc);
	if (!skb) {
		rc = -ENOMEM;
		goto out_node;
	}

	skb_reserve(skb, QRTR_HDR_MAX_SIZE);

	rc = memcpy_from_msg(skb_put(skb, len), msg, len);
	if (rc) {
		kfree_skb(skb);
		goto out_node;
	}

	if (ipc->us.sq_port == QRTR_PORT_CTRL ||
	    addr->sq_port == QRTR_PORT_CTRL) {
		if (len < 4) {
			rc = -EINVAL;
			kfree_skb(skb);
			goto out_node;
		}

		/* control messages already require the type as 'command' */
		skb_copy_bits(skb, 0, &type, 4);
		type = le32_to_cpu(type);
	}
	if (addr->sq_port == QRTR_PORT_CTRL && type == QRTR_TYPE_NEW_SERVER) {
		ipc->state = QRTR_STATE_MULTI;

		/* drop new server cmds that are not forwardable to dst node*/
		skb_copy_bits(skb, 0, &pkt, sizeof(pkt));
		srv_node = qrtr_node_lookup(le32_to_cpu(pkt.server.node));
		if (!qrtr_must_forward(srv_node, node, type)) {
			rc = 0;
			kfree_skb(skb);
			qrtr_node_release(srv_node);
			goto out_node;
		}
		qrtr_node_release(srv_node);
	}

	rc = enqueue_fn(node, skb, type, &ipc->us, addr, msg->msg_flags);
	if (rc >= 0)
		rc = len;

out_node:
	qrtr_node_release(node);
	release_sock(sk);

	return rc;
}

static int qrtr_resume_tx(struct qrtr_cb *cb)
{
	struct sockaddr_qrtr remote = { AF_QIPCRTR,
					cb->src_node, cb->src_port };
	struct sockaddr_qrtr local = { AF_QIPCRTR, cb->dst_node, cb->dst_port };
	struct qrtr_ctrl_pkt *pkt;
	struct qrtr_node *node;
	struct sk_buff *skb;
	int ret;

	node = qrtr_node_lookup(remote.sq_node);
	if (!node)
		return -EINVAL;

	skb = qrtr_alloc_ctrl_packet(&pkt);
	if (!skb)
		return -ENOMEM;

	pkt->cmd = cpu_to_le32(QRTR_TYPE_RESUME_TX);
	pkt->client.node = cpu_to_le32(cb->dst_node);
	pkt->client.port = cpu_to_le32(cb->dst_port);

	ret = qrtr_node_enqueue(node, skb, QRTR_TYPE_RESUME_TX,
				&local, &remote, 0);

	qrtr_node_release(node);

	return ret;
}

static int qrtr_recvmsg(struct socket *sock, struct msghdr *msg,
			size_t size, int flags)
{
	DECLARE_SOCKADDR(struct sockaddr_qrtr *, addr, msg->msg_name);
	struct sock *sk = sock->sk;
	struct sk_buff *skb;
	struct qrtr_cb *cb;
	int copied, rc;

	lock_sock(sk);

	if (sock_flag(sk, SOCK_ZAPPED)) {
		release_sock(sk);
		pr_err("%s: Invalid addr error\n", __func__);
		return -EADDRNOTAVAIL;
	}

	skb = skb_recv_datagram(sk, flags & ~MSG_DONTWAIT,
				flags & MSG_DONTWAIT, &rc);
	if (!skb) {
		release_sock(sk);
		return rc;
	}
	cb = (struct qrtr_cb *)skb->cb;

	copied = skb->len;
	if (copied > size) {
		copied = size;
		msg->msg_flags |= MSG_TRUNC;
	}

	rc = skb_copy_datagram_msg(skb, 0, msg, copied);
	if (rc < 0) {
		pr_err("%s: Failed to copy skb rc[%d]\n", __func__, rc);
		goto out;
	}
	rc = copied;

	if (addr) {
		/* There is an anonymous 2-byte hole after sq_family,
		 * make sure to clear it.
		 */
		memset(addr, 0, sizeof(*addr));

		addr->sq_family = AF_QIPCRTR;
		addr->sq_node = cb->src_node;
		addr->sq_port = cb->src_port;
		msg->msg_namelen = sizeof(*addr);
	}

out:
	if (cb->confirm_rx)
		qrtr_resume_tx(cb);

	skb_free_datagram(sk, skb);
	release_sock(sk);

	return rc;
}

static int qrtr_connect(struct socket *sock, struct sockaddr *saddr,
			int len, int flags)
{
	DECLARE_SOCKADDR(struct sockaddr_qrtr *, addr, saddr);
	struct qrtr_sock *ipc = qrtr_sk(sock->sk);
	struct sock *sk = sock->sk;
	int rc;

	if (len < sizeof(*addr) || addr->sq_family != AF_QIPCRTR)
		return -EINVAL;

	lock_sock(sk);

	sk->sk_state = TCP_CLOSE;
	sock->state = SS_UNCONNECTED;

	rc = qrtr_autobind(sock);
	if (rc) {
		release_sock(sk);
		return rc;
	}

	ipc->peer = *addr;
	sock->state = SS_CONNECTED;
	sk->sk_state = TCP_ESTABLISHED;

	release_sock(sk);

	return 0;
}

static int qrtr_getname(struct socket *sock, struct sockaddr *saddr,
			int peer)
{
	struct qrtr_sock *ipc = qrtr_sk(sock->sk);
	struct sockaddr_qrtr qaddr;
	struct sock *sk = sock->sk;

	lock_sock(sk);
	if (peer) {
		if (sk->sk_state != TCP_ESTABLISHED) {
			release_sock(sk);
			return -ENOTCONN;
		}

		qaddr = ipc->peer;
	} else {
		qaddr = ipc->us;
	}
	release_sock(sk);

	qaddr.sq_family = AF_QIPCRTR;

	memcpy(saddr, &qaddr, sizeof(qaddr));

	return sizeof(qaddr);
}

static int qrtr_ioctl(struct socket *sock, unsigned int cmd, unsigned long arg)
{
	void __user *argp = (void __user *)arg;
	struct qrtr_sock *ipc = qrtr_sk(sock->sk);
	struct sock *sk = sock->sk;
	struct sockaddr_qrtr *sq;
	struct sk_buff *skb;
	struct ifreq ifr;
	long len = 0;
	int rc = 0;

	lock_sock(sk);

	switch (cmd) {
	case TIOCOUTQ:
		len = sk->sk_sndbuf - sk_wmem_alloc_get(sk);
		if (len < 0)
			len = 0;
		rc = put_user(len, (int __user *)argp);
		break;
	case TIOCINQ:
		skb = skb_peek(&sk->sk_receive_queue);
		if (skb)
			len = skb->len;
		rc = put_user(len, (int __user *)argp);
		break;
	case SIOCGIFADDR:
		if (copy_from_user(&ifr, argp, sizeof(ifr))) {
			rc = -EFAULT;
			break;
		}

		sq = (struct sockaddr_qrtr *)&ifr.ifr_addr;
		*sq = ipc->us;
		if (copy_to_user(argp, &ifr, sizeof(ifr))) {
			rc = -EFAULT;
			break;
		}
		break;
	case SIOCGSTAMP:
		rc = sock_get_timestamp(sk, argp);
		break;
	case SIOCADDRT:
	case SIOCDELRT:
	case SIOCSIFADDR:
	case SIOCGIFDSTADDR:
	case SIOCSIFDSTADDR:
	case SIOCGIFBRDADDR:
	case SIOCSIFBRDADDR:
	case SIOCGIFNETMASK:
	case SIOCSIFNETMASK:
		rc = -EINVAL;
		break;
	default:
		rc = -ENOIOCTLCMD;
		break;
	}

	release_sock(sk);

	return rc;
}

static int qrtr_release(struct socket *sock)
{
	struct sock *sk = sock->sk;
	struct qrtr_sock *ipc;

	if (!sk)
		return 0;

	lock_sock(sk);

	ipc = qrtr_sk(sk);
	sk->sk_shutdown = SHUTDOWN_MASK;
	if (!sock_flag(sk, SOCK_DEAD))
		sk->sk_state_change(sk);

	sock_orphan(sk);
	sock->sk = NULL;

	if (!sock_flag(sk, SOCK_ZAPPED))
		qrtr_port_remove(ipc);

	skb_queue_purge(&sk->sk_receive_queue);

	release_sock(sk);
	sock_put(sk);

	return 0;
}

static const struct proto_ops qrtr_proto_ops = {
	.owner		= THIS_MODULE,
	.family		= AF_QIPCRTR,
	.bind		= qrtr_bind,
	.connect	= qrtr_connect,
	.socketpair	= sock_no_socketpair,
	.accept		= sock_no_accept,
	.listen		= sock_no_listen,
	.sendmsg	= qrtr_sendmsg,
	.recvmsg	= qrtr_recvmsg,
	.getname	= qrtr_getname,
	.ioctl		= qrtr_ioctl,
	.poll		= datagram_poll,
	.shutdown	= sock_no_shutdown,
	.setsockopt	= sock_no_setsockopt,
	.getsockopt	= sock_no_getsockopt,
	.release	= qrtr_release,
	.mmap		= sock_no_mmap,
	.sendpage	= sock_no_sendpage,
};

static struct proto qrtr_proto = {
	.name		= "QIPCRTR",
	.owner		= THIS_MODULE,
	.obj_size	= sizeof(struct qrtr_sock),
};

static int qrtr_create(struct net *net, struct socket *sock,
		       int protocol, int kern)
{
	struct qrtr_sock *ipc;
	struct sock *sk;

	if (sock->type != SOCK_DGRAM)
		return -EPROTOTYPE;

	sk = sk_alloc(net, AF_QIPCRTR, GFP_KERNEL, &qrtr_proto, kern);
	if (!sk)
		return -ENOMEM;

	sock_set_flag(sk, SOCK_ZAPPED);

	sock_init_data(sock, sk);
	sock->ops = &qrtr_proto_ops;

	ipc = qrtr_sk(sk);
	ipc->us.sq_family = AF_QIPCRTR;
	ipc->us.sq_node = qrtr_local_nid;
	ipc->us.sq_port = 0;
	ipc->state = QRTR_STATE_INIT;

	return 0;
}

static const struct nla_policy qrtr_policy[IFA_MAX + 1] = {
	[IFA_LOCAL] = { .type = NLA_U32 },
};

static int qrtr_addr_doit(struct sk_buff *skb, struct nlmsghdr *nlh,
			  struct netlink_ext_ack *extack)
{
	struct nlattr *tb[IFA_MAX + 1];
	struct ifaddrmsg *ifm;
	int rc;

	if (!netlink_capable(skb, CAP_NET_ADMIN))
		return -EPERM;

	ASSERT_RTNL();

	rc = nlmsg_parse(nlh, sizeof(*ifm), tb, IFA_MAX, qrtr_policy, extack);
	if (rc < 0)
		return rc;

	ifm = nlmsg_data(nlh);
	if (!tb[IFA_LOCAL])
		return -EINVAL;

	qrtr_local_nid = nla_get_u32(tb[IFA_LOCAL]);
	return 0;
}

static const struct net_proto_family qrtr_family = {
	.owner	= THIS_MODULE,
	.family	= AF_QIPCRTR,
	.create	= qrtr_create,
};

static int __init qrtr_proto_init(void)
{
	int rc;

	rc = proto_register(&qrtr_proto, 1);
	if (rc)
		return rc;

	rc = sock_register(&qrtr_family);
	if (rc) {
		proto_unregister(&qrtr_proto);
		return rc;
	}

	rc = rtnl_register_module(THIS_MODULE, PF_QIPCRTR, RTM_NEWADDR, qrtr_addr_doit, NULL, 0);
	if (rc) {
		sock_unregister(qrtr_family.family);
		proto_unregister(&qrtr_proto);
	}

	qrtr_backup_init();

	return rc;
}
postcore_initcall(qrtr_proto_init);

static void __exit qrtr_proto_fini(void)
{
	rtnl_unregister(PF_QIPCRTR, RTM_NEWADDR);
	sock_unregister(qrtr_family.family);
	proto_unregister(&qrtr_proto);

	qrtr_backup_deinit();
}
module_exit(qrtr_proto_fini);

MODULE_DESCRIPTION("Qualcomm IPC-router driver");
MODULE_LICENSE("GPL v2");
MODULE_ALIAS_NETPROTO(PF_QIPCRTR);<|MERGE_RESOLUTION|>--- conflicted
+++ resolved
@@ -834,14 +834,10 @@
 		goto err;
 	}
 
-<<<<<<< HEAD
 	if (cb->dst_port == QRTR_PORT_CTRL_LEGACY)
 		cb->dst_port = QRTR_PORT_CTRL;
 
-	if (len != ALIGN(size, 4) + hdrlen)
-=======
 	if (!size || len != ALIGN(size, 4) + hdrlen)
->>>>>>> 11156bde
 		goto err;
 
 	if (cb->dst_port != QRTR_PORT_CTRL && cb->type != QRTR_TYPE_DATA &&
