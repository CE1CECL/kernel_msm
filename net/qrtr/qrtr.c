/*
 * Copyright (c) 2015, Sony Mobile Communications Inc.
 * Copyright (c) 2013, 2018-2019 The Linux Foundation. All rights reserved.
 *
 * This program is free software; you can redistribute it and/or modify
 * it under the terms of the GNU General Public License version 2 and
 * only version 2 as published by the Free Software Foundation.
 *
 * This program is distributed in the hope that it will be useful,
 * but WITHOUT ANY WARRANTY; without even the implied warranty of
 * MERCHANTABILITY or FITNESS FOR A PARTICULAR PURPOSE.  See the
 * GNU General Public License for more details.
 */
#include <linux/kthread.h>
#include <linux/module.h>
#include <linux/netlink.h>
#include <linux/qrtr.h>
#include <linux/termios.h>	/* For TIOCINQ/OUTQ */
#include <linux/wait.h>
#include <linux/rwsem.h>
#include <linux/ipc_logging.h>
#include <linux/uidgid.h>
#include <linux/pm_wakeup.h>

#include <net/sock.h>
#include <uapi/linux/sched/types.h>

#include "qrtr.h"

#define QRTR_LOG_PAGE_CNT 4
#define QRTR_INFO(ctx, x, ...)				\
	ipc_log_string(ctx, x, ##__VA_ARGS__)

#define QRTR_PROTO_VER_1 1
#define QRTR_PROTO_VER_2 3

/* auto-bind range */
#define QRTR_MIN_EPH_SOCKET 0x4000
#define QRTR_MAX_EPH_SOCKET 0x7fff

#define QRTR_PORT_CTRL_LEGACY 0xffff

/* qrtr socket states */
#define QRTR_STATE_MULTI	-2
#define QRTR_STATE_INIT	-1

#define AID_VENDOR_QRTR	KGIDT_INIT(2906)

/**
 * struct qrtr_hdr_v1 - (I|R)PCrouter packet header version 1
 * @version: protocol version
 * @type: packet type; one of QRTR_TYPE_*
 * @src_node_id: source node
 * @src_port_id: source port
 * @confirm_rx: boolean; whether a resume-tx packet should be send in reply
 * @size: length of packet, excluding this header
 * @dst_node_id: destination node
 * @dst_port_id: destination port
 */
struct qrtr_hdr_v1 {
	__le32 version;
	__le32 type;
	__le32 src_node_id;
	__le32 src_port_id;
	__le32 confirm_rx;
	__le32 size;
	__le32 dst_node_id;
	__le32 dst_port_id;
} __packed;

/**
 * struct qrtr_hdr_v2 - (I|R)PCrouter packet header later versions
 * @version: protocol version
 * @type: packet type; one of QRTR_TYPE_*
 * @flags: bitmask of QRTR_FLAGS_*
 * @optlen: length of optional header data
 * @size: length of packet, excluding this header and optlen
 * @src_node_id: source node
 * @src_port_id: source port
 * @dst_node_id: destination node
 * @dst_port_id: destination port
 */
struct qrtr_hdr_v2 {
	u8 version;
	u8 type;
	u8 flags;
	u8 optlen;
	__le32 size;
	__le16 src_node_id;
	__le16 src_port_id;
	__le16 dst_node_id;
	__le16 dst_port_id;
} __packed;

#define QRTR_FLAGS_CONFIRM_RX	BIT(0)

struct qrtr_cb {
	u32 src_node;
	u32 src_port;
	u32 dst_node;
	u32 dst_port;

	u8 type;
	u8 confirm_rx;
};

#define QRTR_HDR_MAX_SIZE max_t(size_t, sizeof(struct qrtr_hdr_v1), \
					sizeof(struct qrtr_hdr_v2))

struct qrtr_sock {
	/* WARNING: sk must be the first member */
	struct sock sk;
	struct sockaddr_qrtr us;
	struct sockaddr_qrtr peer;

	int state;
};

static inline struct qrtr_sock *qrtr_sk(struct sock *sk)
{
	BUILD_BUG_ON(offsetof(struct qrtr_sock, sk) != 0);
	return container_of(sk, struct qrtr_sock, sk);
}

static unsigned int qrtr_local_nid = CONFIG_QRTR_NODE_ID;

/* for node ids */
static RADIX_TREE(qrtr_nodes, GFP_KERNEL);
/* broadcast list */
static LIST_HEAD(qrtr_all_epts);
/* lock for qrtr_nodes, qrtr_all_epts and node reference */
static DECLARE_RWSEM(qrtr_node_lock);

/* local port allocation management */
static DEFINE_IDR(qrtr_ports);
static DEFINE_MUTEX(qrtr_port_lock);

/**
 * struct qrtr_node - endpoint node
 * @ep_lock: lock for endpoint management and callbacks
 * @ep: endpoint
 * @ref: reference count for node
 * @nid: node id
 * @net_id: network cluster identifer
 * @hello_sent: hello packet sent to endpoint
 * @qrtr_tx_flow: remote port tx flow control list
 * @resume_tx: wait until remote port acks control flag
 * @qrtr_tx_lock: lock for qrtr_tx_flow
 * @rx_queue: receive queue
 * @item: list item for broadcast list
 * @kworker: worker thread for recv work
 * @task: task to run the worker thread
 * @read_data: scheduled work for recv work
 * @say_hello: scheduled work for initiating hello
 * @ws: wakeupsource avoid system suspend
 * @ilc: ipc logging context reference
 */
struct qrtr_node {
	struct mutex ep_lock;
	struct qrtr_endpoint *ep;
	struct kref ref;
	unsigned int nid;
	unsigned int net_id;
	atomic_t hello_sent;
	atomic_t hello_rcvd;

	struct radix_tree_root qrtr_tx_flow;
	struct wait_queue_head resume_tx;
	struct mutex qrtr_tx_lock;	/* for qrtr_tx_flow */

	struct sk_buff_head rx_queue;
	struct list_head item;

	struct kthread_worker kworker;
	struct task_struct *task;
	struct kthread_work read_data;
	struct kthread_work say_hello;

	struct wakeup_source *ws;

	void *ilc;
};

struct qrtr_tx_flow_waiter {
	struct list_head node;
	struct sock *sk;
};

struct qrtr_tx_flow {
	atomic_t pending;
	struct list_head waiters;
};

#define QRTR_TX_FLOW_HIGH	10
#define QRTR_TX_FLOW_LOW	5

static struct sk_buff *qrtr_alloc_ctrl_packet(struct qrtr_ctrl_pkt **pkt);
static int qrtr_local_enqueue(struct qrtr_node *node, struct sk_buff *skb,
			      int type, struct sockaddr_qrtr *from,
			      struct sockaddr_qrtr *to, unsigned int flags);
static int qrtr_bcast_enqueue(struct qrtr_node *node, struct sk_buff *skb,
			      int type, struct sockaddr_qrtr *from,
			      struct sockaddr_qrtr *to, unsigned int flags);
static void qrtr_handle_del_proc(struct sk_buff *skb);

static void qrtr_log_tx_msg(struct qrtr_node *node, struct qrtr_hdr_v1 *hdr,
			    struct sk_buff *skb)
{
	struct qrtr_ctrl_pkt pkt = {0,};
	u64 pl_buf = 0;
	u32 type;

	if (!hdr || !skb)
		return;

	type = le32_to_cpu(hdr->type);

	if (type == QRTR_TYPE_DATA) {
		skb_copy_bits(skb, QRTR_HDR_MAX_SIZE, &pl_buf, sizeof(pl_buf));
		QRTR_INFO(node->ilc,
			  "TX DATA: Len:0x%x CF:0x%x src[0x%x:0x%x] dst[0x%x:0x%x] [%08x %08x] [%s]\n",
			  hdr->size, hdr->confirm_rx,
			  hdr->src_node_id, hdr->src_port_id,
			  hdr->dst_node_id, hdr->dst_port_id,
			  (unsigned int)pl_buf, (unsigned int)(pl_buf >> 32),
			  current->comm);
	} else {
		skb_copy_bits(skb, QRTR_HDR_MAX_SIZE, &pkt, sizeof(pkt));
		if (type == QRTR_TYPE_NEW_SERVER ||
		    type == QRTR_TYPE_DEL_SERVER)
			QRTR_INFO(node->ilc,
				  "TX CTRL: cmd:0x%x SVC[0x%x:0x%x] addr[0x%x:0x%x]\n",
				  type, le32_to_cpu(pkt.server.service),
				  le32_to_cpu(pkt.server.instance),
				  le32_to_cpu(pkt.server.node),
				  le32_to_cpu(pkt.server.port));
		else if (type == QRTR_TYPE_DEL_CLIENT ||
			 type == QRTR_TYPE_RESUME_TX)
			QRTR_INFO(node->ilc,
				  "TX CTRL: cmd:0x%x addr[0x%x:0x%x]\n",
				  type, le32_to_cpu(pkt.client.node),
				  le32_to_cpu(pkt.client.port));
		else if (type == QRTR_TYPE_HELLO ||
			 type == QRTR_TYPE_BYE) {
			QRTR_INFO(node->ilc,
				  "TX CTRL: cmd:0x%x node[0x%x]\n",
				  type, hdr->src_node_id);
			if (le32_to_cpu(hdr->dst_node_id) == 0 ||
			    le32_to_cpu(hdr->dst_node_id) == 3)
				pr_err("qrtr: Modem QMI Readiness TX cmd:0x%x node[0x%x]\n",
				       type, hdr->src_node_id);
			}
		else if (type == QRTR_TYPE_DEL_PROC)
			QRTR_INFO(node->ilc,
				  "TX CTRL: cmd:0x%x node[0x%x]\n",
				  type, pkt.proc.node);
	}
}

static void qrtr_log_rx_msg(struct qrtr_node *node, struct sk_buff *skb)
{
	struct qrtr_ctrl_pkt pkt = {0,};
	struct qrtr_cb *cb;
	u64 pl_buf = 0;

	if (!skb || !skb->data)
		return;

	cb = (struct qrtr_cb *)skb->cb;

	if (cb->type == QRTR_TYPE_DATA) {
		skb_copy_bits(skb, 0, &pl_buf, sizeof(pl_buf));
		QRTR_INFO(node->ilc,
			  "RX DATA: Len:0x%x CF:0x%x src[0x%x:0x%x] dst[0x%x:0x%x] [%08x %08x]\n",
			  skb->len, cb->confirm_rx, cb->src_node, cb->src_port,
			  cb->dst_node, cb->dst_port,
			  (unsigned int)pl_buf, (unsigned int)(pl_buf >> 32));
	} else {
		skb_copy_bits(skb, 0, &pkt, sizeof(pkt));
		if (cb->type == QRTR_TYPE_NEW_SERVER ||
		    cb->type == QRTR_TYPE_DEL_SERVER)
			QRTR_INFO(node->ilc,
				  "RX CTRL: cmd:0x%x SVC[0x%x:0x%x] addr[0x%x:0x%x]\n",
				  cb->type, le32_to_cpu(pkt.server.service),
				  le32_to_cpu(pkt.server.instance),
				  le32_to_cpu(pkt.server.node),
				  le32_to_cpu(pkt.server.port));
		else if (cb->type == QRTR_TYPE_DEL_CLIENT ||
			 cb->type == QRTR_TYPE_RESUME_TX)
			QRTR_INFO(node->ilc,
				  "RX CTRL: cmd:0x%x addr[0x%x:0x%x]\n",
				  cb->type, le32_to_cpu(pkt.client.node),
				  le32_to_cpu(pkt.client.port));
		else if (cb->type == QRTR_TYPE_HELLO ||
			 cb->type == QRTR_TYPE_BYE) {
			QRTR_INFO(node->ilc,
				  "RX CTRL: cmd:0x%x node[0x%x]\n",
				  cb->type, cb->src_node);
			if (cb->src_node == 0 || cb->src_node == 3)
				pr_err("qrtr: Modem QMI Readiness RX cmd:0x%x node[0x%x]\n",
				       cb->type, cb->src_node);
			}
	}
}

static bool refcount_dec_and_rwsem_lock(refcount_t *r,
					struct rw_semaphore *sem)
{
	if (refcount_dec_not_one(r))
		return false;

	down_write(sem);
	if (!refcount_dec_and_test(r)) {
		up_write(sem);
		return false;
	}

	return true;
}

static inline int kref_put_rwsem_lock(struct kref *kref,
				      void (*release)(struct kref *kref),
				      struct rw_semaphore *sem)
{
	if (refcount_dec_and_rwsem_lock(&kref->refcount, sem)) {
		release(kref);
		return 1;
	}
	return 0;
}

/* Release node resources and free the node.
 *
 * Do not call directly, use qrtr_node_release.  To be used with
 * kref_put_mutex.  As such, the node mutex is expected to be locked on call.
 */
static void __qrtr_node_release(struct kref *kref)
{
	struct qrtr_tx_flow_waiter *waiter;
	struct qrtr_tx_flow_waiter *temp;
	struct radix_tree_iter iter;
	struct qrtr_tx_flow *flow;
	struct qrtr_node *node = container_of(kref, struct qrtr_node, ref);
	void __rcu **slot;

	if (node->nid != QRTR_EP_NID_AUTO) {
		radix_tree_for_each_slot(slot, &qrtr_nodes, &iter, 0) {
			if (node == *slot)
				radix_tree_delete(&qrtr_nodes, iter.index);
		}
	}

	list_del(&node->item);
	up_write(&qrtr_node_lock);

	/* Free tx flow counters */
	mutex_lock(&node->qrtr_tx_lock);
	radix_tree_for_each_slot(slot, &node->qrtr_tx_flow, &iter, 0) {
		flow = *slot;
		list_for_each_entry_safe(waiter, temp, &flow->waiters, node) {
			list_del(&waiter->node);
			sock_put(waiter->sk);
			kfree(waiter);
		}
		kfree(flow);
		radix_tree_delete(&node->qrtr_tx_flow, iter.index);
	}
	mutex_unlock(&node->qrtr_tx_lock);

	wakeup_source_unregister(node->ws);
	kthread_flush_worker(&node->kworker);
	kthread_stop(node->task);

	skb_queue_purge(&node->rx_queue);
	kfree(node);
}

/* Increment reference to node. */
static struct qrtr_node *qrtr_node_acquire(struct qrtr_node *node)
{
	if (node)
		kref_get(&node->ref);
	return node;
}

/* Decrement reference to node and release as necessary. */
static void qrtr_node_release(struct qrtr_node *node)
{
	if (!node)
		return;
	kref_put_rwsem_lock(&node->ref, __qrtr_node_release, &qrtr_node_lock);
}

/**
 * qrtr_tx_resume() - reset flow control counter
 * @node:	qrtr_node that the QRTR_TYPE_RESUME_TX packet arrived on
 * @skb:	skb for resume tx control packet
 */
static void qrtr_tx_resume(struct qrtr_node *node, struct sk_buff *skb)
{
	struct qrtr_tx_flow_waiter *waiter;
	struct qrtr_tx_flow_waiter *temp;
	struct qrtr_ctrl_pkt pkt = {0,};
	struct qrtr_tx_flow *flow;
	struct sockaddr_qrtr src;
	struct qrtr_sock *ipc;
	struct sk_buff *skbn;
	unsigned long key;

	skb_copy_bits(skb, 0, &pkt, sizeof(pkt));
	if (le32_to_cpu(pkt.cmd) != QRTR_TYPE_RESUME_TX)
		return;

	src.sq_family = AF_QIPCRTR;
	src.sq_node = le32_to_cpu(pkt.client.node);
	src.sq_port = le32_to_cpu(pkt.client.port);
	key = (u64)src.sq_node << 32 | src.sq_port;

	flow = radix_tree_lookup(&node->qrtr_tx_flow, key);
	if (!flow)
		return;

	mutex_lock(&node->qrtr_tx_lock);
	atomic_set(&flow->pending, 0);
	wake_up_interruptible_all(&node->resume_tx);

	list_for_each_entry_safe(waiter, temp, &flow->waiters, node) {
		list_del(&waiter->node);
		skbn = alloc_skb(0, GFP_KERNEL);
		if (skbn) {
			ipc = qrtr_sk(waiter->sk);
			qrtr_local_enqueue(NULL, skbn, QRTR_TYPE_RESUME_TX,
					   &src, &ipc->us, 0);
		}
		sock_put(waiter->sk);
		kfree(waiter);
	}
	mutex_unlock(&node->qrtr_tx_lock);
}

/**
 * qrtr_tx_wait() - flow control for outgoing packets
 * @node:	qrtr_node that the packet is to be send to
 * @dest_node:	node id of the destination
 * @dest_port:	port number of the destination
 * @type:	type of message
 *
 * The flow control scheme is based around the low and high "watermarks". When
 * the low watermark is passed the confirm_rx flag is set on the outgoing
 * message, which will trigger the remote to send a control message of the type
 * QRTR_TYPE_RESUME_TX to reset the counter. If the high watermark is hit
 * further transmision should be paused.
 *
 * Return: 1 if confirm_rx should be set, 0 otherwise or errno failure
 */
static int qrtr_tx_wait(struct qrtr_node *node, struct sockaddr_qrtr *to,
			struct sock *sk, int type, unsigned int flags)
{
	struct qrtr_tx_flow_waiter *waiter;
	struct qrtr_tx_flow *flow;
	unsigned long key = (u64)to->sq_node << 32 | to->sq_port;
	int confirm_rx = 0;
	long timeo;
	long ret;

	/* Never set confirm_rx on non-data packets */
	if (type != QRTR_TYPE_DATA)
		return 0;

	/* Assume sk is set correctly for all data type packets */
	timeo = sock_sndtimeo(sk, flags & MSG_DONTWAIT);

	mutex_lock(&node->qrtr_tx_lock);
	flow = radix_tree_lookup(&node->qrtr_tx_flow, key);
	if (!flow) {
		flow = kzalloc(sizeof(*flow), GFP_KERNEL);
		if (!flow)
			return 1;
		INIT_LIST_HEAD(&flow->waiters);
		radix_tree_insert(&node->qrtr_tx_flow, key, flow);
	}
	mutex_unlock(&node->qrtr_tx_lock);

	ret = timeo;
	for (;;) {
		mutex_lock(&node->qrtr_tx_lock);
		if (atomic_read(&flow->pending) < QRTR_TX_FLOW_HIGH) {
			atomic_inc(&flow->pending);
			confirm_rx = atomic_read(&flow->pending) ==
				     QRTR_TX_FLOW_LOW;
			mutex_unlock(&node->qrtr_tx_lock);
			break;
		}
		if (!ret) {
			waiter = kzalloc(sizeof(*waiter), GFP_KERNEL);
			if (!waiter) {
				mutex_unlock(&node->qrtr_tx_lock);
				return -ENOMEM;
			}
			waiter->sk = sk;
			sock_hold(sk);
			list_add_tail(&waiter->node, &flow->waiters);
			mutex_unlock(&node->qrtr_tx_lock);
			return -EAGAIN;
		}
		mutex_unlock(&node->qrtr_tx_lock);

		ret = wait_event_interruptible_timeout(
				node->resume_tx,
				!node->ep ||
				atomic_read(&flow->pending) < QRTR_TX_FLOW_HIGH,
				timeo);
		if (ret < 0)
			return ret;
		if (!node->ep)
			return -EPIPE;
	}
	return confirm_rx;
}

/* Pass an outgoing packet socket buffer to the endpoint driver. */
static int qrtr_node_enqueue(struct qrtr_node *node, struct sk_buff *skb,
			     int type, struct sockaddr_qrtr *from,
			     struct sockaddr_qrtr *to, unsigned int flags)
{
	struct qrtr_hdr_v1 *hdr;
	int confirm_rx;
	size_t len = skb->len;
	int rc = -ENODEV;

	if (!atomic_read(&node->hello_sent) && type != QRTR_TYPE_HELLO) {
		kfree_skb(skb);
		return rc;
	}
	if (atomic_read(&node->hello_sent) && type == QRTR_TYPE_HELLO) {
		kfree_skb(skb);
		return 0;
	}

	/* If sk is null, this is a forwarded packet and should not wait */
	if (!skb->sk) {
		struct qrtr_cb *cb = (struct qrtr_cb *)skb->cb;

		confirm_rx = cb->confirm_rx;
	} else {
		confirm_rx = qrtr_tx_wait(node, to, skb->sk, type, flags);
		if (confirm_rx < 0) {
			kfree_skb(skb);
			return confirm_rx;
		}
	}

	hdr = skb_push(skb, sizeof(*hdr));
	hdr->version = cpu_to_le32(QRTR_PROTO_VER_1);
	hdr->type = cpu_to_le32(type);
	hdr->src_node_id = cpu_to_le32(from->sq_node);
	hdr->src_port_id = cpu_to_le32(from->sq_port);
	if (to->sq_node == QRTR_NODE_BCAST)
		hdr->dst_node_id = cpu_to_le32(node->nid);
	else
		hdr->dst_node_id = cpu_to_le32(to->sq_node);

	hdr->dst_port_id = cpu_to_le32(to->sq_port);
	hdr->size = cpu_to_le32(len);
	hdr->confirm_rx = !!confirm_rx;

	qrtr_log_tx_msg(node, hdr, skb);
	rc = skb_put_padto(skb, ALIGN(len, 4) + sizeof(*hdr));
	if (rc) {
		pr_err("%s: failed to pad size %lu to %lu rc:%d\n", __func__,
		       len, ALIGN(len, 4) + sizeof(*hdr), rc);
		return rc;
	}

	mutex_lock(&node->ep_lock);
	if (node->ep)
		rc = node->ep->xmit(node->ep, skb);
	else
		kfree_skb(skb);
	mutex_unlock(&node->ep_lock);

	if (!rc && type == QRTR_TYPE_HELLO)
		atomic_inc(&node->hello_sent);

	if (rc) {
		struct qrtr_tx_flow *flow;
		unsigned long key = (u64)to->sq_node << 32 | to->sq_port;

		mutex_lock(&node->qrtr_tx_lock);
		flow = radix_tree_lookup(&node->qrtr_tx_flow, key);
		if (flow)
			atomic_dec(&flow->pending);
		mutex_unlock(&node->qrtr_tx_lock);
	}

	return rc;
}

/* Lookup node by id.
 *
 * callers must release with qrtr_node_release()
 */
static struct qrtr_node *qrtr_node_lookup(unsigned int nid)
{
	struct qrtr_node *node;

	down_read(&qrtr_node_lock);
	node = radix_tree_lookup(&qrtr_nodes, nid);
	node = qrtr_node_acquire(node);
	up_read(&qrtr_node_lock);

	return node;
}

/* Assign node id to node.
 *
 * This is mostly useful for automatic node id assignment, based on
 * the source id in the incoming packet.
 */
static void qrtr_node_assign(struct qrtr_node *node, unsigned int nid)
{
	struct qrtr_node *tnode = NULL;
	char name[32] = {0,};

	if (nid == QRTR_EP_NID_AUTO)
		return;
	if (nid == node->nid)
		return;

	down_read(&qrtr_node_lock);
	tnode = radix_tree_lookup(&qrtr_nodes, nid);
	up_read(&qrtr_node_lock);
	if (tnode)
		return;

	down_write(&qrtr_node_lock);
	radix_tree_insert(&qrtr_nodes, nid, node);

	if (node->nid == QRTR_EP_NID_AUTO)
		node->nid = nid;
	up_write(&qrtr_node_lock);

	snprintf(name, sizeof(name), "qrtr_%d", nid);
	if (!node->ilc) {
		node->ilc = ipc_log_context_create(QRTR_LOG_PAGE_CNT, name, 0);
	}
	/* create wakeup source for only  NID = 0.
	 * From other nodes sensor service stream samples
	 * cause APPS suspend problems and power drain issue.
	 */
	if (!node->ws && nid == 0)
		node->ws = wakeup_source_register(NULL, name);
}

/**
 * qrtr_peek_pkt_size() - Peek into the packet header to get potential pkt size
 *
 * @data: Starting address of the packet which points to router header.
 *
 * @returns: potential packet size on success, < 0 on error.
 *
 * This function is used by the underlying transport abstraction layer to
 * peek into the potential packet size of an incoming packet. This information
 * is used to perform link layer fragmentation and re-assembly
 */
int qrtr_peek_pkt_size(const void *data)
{
	const struct qrtr_hdr_v1 *v1;
	const struct qrtr_hdr_v2 *v2;
	unsigned int hdrlen;
	unsigned int size;
	unsigned int ver;

	/* Version field in v1 is little endian, so this works for both cases */
	ver = *(u8 *)data;

	switch (ver) {
	case QRTR_PROTO_VER_1:
		v1 = data;
		hdrlen = sizeof(*v1);
		size = le32_to_cpu(v1->size);
		break;
	case QRTR_PROTO_VER_2:
		v2 = data;
		hdrlen = sizeof(*v2) + v2->optlen;
		size = le32_to_cpu(v2->size);
		break;
	default:
		pr_err("qrtr: Invalid version %d\n", ver);
		return -EINVAL;
	}

	return ALIGN(size, 4) + hdrlen;
}
EXPORT_SYMBOL(qrtr_peek_pkt_size);

/**
 * qrtr_endpoint_post() - post incoming data
 * @ep: endpoint handle
 * @data: data pointer
 * @len: size of data in bytes
 *
 * Return: 0 on success; negative error code on failure
 */
int qrtr_endpoint_post(struct qrtr_endpoint *ep, const void *data, size_t len)
{
	struct qrtr_node *node = ep->node;
	const struct qrtr_hdr_v1 *v1;
	const struct qrtr_hdr_v2 *v2;
	struct sk_buff *skb;
	struct qrtr_cb *cb;
	unsigned int size;
	int errcode;
	unsigned int ver;
	size_t hdrlen;

	if (len & 3)
		return -EINVAL;

	skb = alloc_skb_with_frags(sizeof(*v1), len, 0, &errcode, GFP_ATOMIC);
	if (!skb)
		return -ENOMEM;

	skb_reserve(skb, sizeof(*v1));
	cb = (struct qrtr_cb *)skb->cb;

	/* Version field in v1 is little endian, so this works for both cases */
	ver = *(u8 *)data;

	switch (ver) {
	case QRTR_PROTO_VER_1:
		v1 = data;
		hdrlen = sizeof(*v1);

		cb->type = le32_to_cpu(v1->type);
		cb->src_node = le32_to_cpu(v1->src_node_id);
		cb->src_port = le32_to_cpu(v1->src_port_id);
		cb->confirm_rx = !!v1->confirm_rx;
		cb->dst_node = le32_to_cpu(v1->dst_node_id);
		cb->dst_port = le32_to_cpu(v1->dst_port_id);

		size = le32_to_cpu(v1->size);
		break;
	case QRTR_PROTO_VER_2:
		v2 = data;
		hdrlen = sizeof(*v2) + v2->optlen;

		cb->type = v2->type;
		cb->confirm_rx = !!(v2->flags & QRTR_FLAGS_CONFIRM_RX);
		cb->src_node = le16_to_cpu(v2->src_node_id);
		cb->src_port = le16_to_cpu(v2->src_port_id);
		cb->dst_node = le16_to_cpu(v2->dst_node_id);
		cb->dst_port = le16_to_cpu(v2->dst_port_id);

		if (cb->src_port == (u16)QRTR_PORT_CTRL)
			cb->src_port = QRTR_PORT_CTRL;
		if (cb->dst_port == (u16)QRTR_PORT_CTRL)
			cb->dst_port = QRTR_PORT_CTRL;

		size = le32_to_cpu(v2->size);
		break;
	default:
		pr_err("qrtr: Invalid version %d\n", ver);
		goto err;
	}

	if (cb->dst_port == QRTR_PORT_CTRL_LEGACY)
		cb->dst_port = QRTR_PORT_CTRL;

	if (len != ALIGN(size, 4) + hdrlen)
		goto err;

	if (cb->dst_port != QRTR_PORT_CTRL && cb->type != QRTR_TYPE_DATA &&
	    cb->type != QRTR_TYPE_RESUME_TX)
		goto err;

	__pm_wakeup_event(node->ws, 0);

	skb->data_len = size;
	skb->len = size;
	skb_store_bits(skb, 0, data + hdrlen, size);
	qrtr_log_rx_msg(node, skb);

	skb_queue_tail(&node->rx_queue, skb);
	kthread_queue_work(&node->kworker, &node->read_data);

	return 0;

err:
	kfree_skb(skb);
	return -EINVAL;

}
EXPORT_SYMBOL_GPL(qrtr_endpoint_post);

/**
 * qrtr_alloc_ctrl_packet() - allocate control packet skb
 * @pkt: reference to qrtr_ctrl_pkt pointer
 *
 * Returns newly allocated sk_buff, or NULL on failure
 *
 * This function allocates a sk_buff large enough to carry a qrtr_ctrl_pkt and
 * on success returns a reference to the control packet in @pkt.
 */
static struct sk_buff *qrtr_alloc_ctrl_packet(struct qrtr_ctrl_pkt **pkt)
{
	const int pkt_len = sizeof(struct qrtr_ctrl_pkt);
	struct sk_buff *skb;

	skb = alloc_skb(QRTR_HDR_MAX_SIZE + pkt_len, GFP_KERNEL);
	if (!skb)
		return NULL;

	skb_reserve(skb, QRTR_HDR_MAX_SIZE);
	*pkt = skb_put_zero(skb, pkt_len);

	return skb;
}

static struct qrtr_sock *qrtr_port_lookup(int port);
static void qrtr_port_put(struct qrtr_sock *ipc);

/* Prepare skb for forwarding by allocating enough linear memory to align and
 * add the header since qrtr transports do not support fragmented skbs
 */
static void qrtr_skb_align_linearize(struct sk_buff *skb)
{
	int nhead = ALIGN(skb->len, 4) + sizeof(struct qrtr_hdr_v1);
	int rc;

	if (!skb_is_nonlinear(skb))
		return;

	rc = pskb_expand_head(skb, nhead, 0, GFP_KERNEL);
	skb_condense(skb);
	if (rc)
		pr_err("%s: failed:%d to allocate linear skb size:%d\n",
		       __func__, rc, nhead);
}

static bool qrtr_must_forward(struct qrtr_node *src,
			      struct qrtr_node *dst, u32 type)
{
	/* Node structure is not maintained for local processor.
	 * Hence src is null in that case.
	 */
	if (!src)
		return true;

	if (!dst)
		return false;

	if (type == QRTR_TYPE_HELLO || type == QRTR_TYPE_RESUME_TX)
		return false;

	if (dst == src || dst->nid == QRTR_EP_NID_AUTO)
		return false;

	if (abs(dst->net_id - src->net_id) > 1)
		return true;

	return false;
}

static void qrtr_fwd_ctrl_pkt(struct sk_buff *skb)
{
	struct qrtr_node *node;
	struct qrtr_node *src;
	struct qrtr_cb *cb = (struct qrtr_cb *)skb->cb;

	qrtr_skb_align_linearize(skb);
	src = qrtr_node_lookup(cb->src_node);
	down_read(&qrtr_node_lock);
	list_for_each_entry(node, &qrtr_all_epts, item) {
		struct sockaddr_qrtr from;
		struct sockaddr_qrtr to;
		struct sk_buff *skbn;

		if (!qrtr_must_forward(src, node, cb->type))
			continue;

		skbn = skb_clone(skb, GFP_KERNEL);
		if (!skbn)
			break;

		from.sq_family = AF_QIPCRTR;
		from.sq_node = cb->src_node;
		from.sq_port = cb->src_port;

		to.sq_family = AF_QIPCRTR;
		to.sq_node = node->nid;
		to.sq_port = QRTR_PORT_CTRL;

		qrtr_node_enqueue(node, skbn, cb->type, &from, &to, 0);
	}
	up_read(&qrtr_node_lock);
	qrtr_node_release(src);
}

static void qrtr_fwd_pkt(struct sk_buff *skb, struct qrtr_cb *cb)
{
	struct sockaddr_qrtr from = {AF_QIPCRTR, cb->src_node, cb->src_port};
	struct sockaddr_qrtr to = {AF_QIPCRTR, cb->dst_node, cb->dst_port};
	struct qrtr_node *node;

	qrtr_skb_align_linearize(skb);
	node = qrtr_node_lookup(cb->dst_node);
	if (!node) {
		kfree_skb(skb);
		return;
	}

	qrtr_node_enqueue(node, skb, cb->type, &from, &to, 0);
	qrtr_node_release(node);
}

static void qrtr_sock_queue_skb(struct qrtr_node *node, struct sk_buff *skb,
				struct qrtr_sock *ipc)
{
	struct qrtr_cb *cb = (struct qrtr_cb *)skb->cb;
	int rc;

	/* Don't queue HELLO if control port already received */
	if (cb->type == QRTR_TYPE_HELLO) {
		if (atomic_read(&node->hello_rcvd)) {
			kfree_skb(skb);
			return;
		}
		atomic_inc(&node->hello_rcvd);
	}

	rc = sock_queue_rcv_skb(&ipc->sk, skb);
	if (rc) {
		pr_err("%s: qrtr pkt dropped flow[%d] rc[%d]\n",
		       __func__, cb->confirm_rx, rc);
		kfree_skb(skb);
	}
}

/* Handle and route a received packet.
 *
 * This will auto-reply with resume-tx packet as necessary.
 */
static void qrtr_node_rx_work(struct kthread_work *work)
{
	struct qrtr_node *node = container_of(work, struct qrtr_node,
					      read_data);
	struct qrtr_ctrl_pkt pkt = {0,};
	struct sk_buff *skb;

	while ((skb = skb_dequeue(&node->rx_queue)) != NULL) {
		struct qrtr_sock *ipc;
		struct qrtr_cb *cb;

		cb = (struct qrtr_cb *)skb->cb;
		qrtr_node_assign(node, cb->src_node);

		if (cb->type != QRTR_TYPE_DATA)
			qrtr_fwd_ctrl_pkt(skb);

		if (cb->type == QRTR_TYPE_NEW_SERVER &&
		    skb->len == sizeof(pkt)) {
			skb_copy_bits(skb, 0, &pkt, sizeof(pkt));
			qrtr_node_assign(node, le32_to_cpu(pkt.server.node));
		}

		if (cb->type == QRTR_TYPE_RESUME_TX) {
			if (cb->dst_node != qrtr_local_nid) {
				qrtr_fwd_pkt(skb, cb);
				continue;
			}
			qrtr_tx_resume(node, skb);
			consume_skb(skb);
		} else if (cb->dst_node != qrtr_local_nid &&
			   cb->type == QRTR_TYPE_DATA) {
			qrtr_fwd_pkt(skb, cb);
		} else if (cb->type == QRTR_TYPE_DEL_PROC) {
			qrtr_handle_del_proc(skb);
		} else {
			ipc = qrtr_port_lookup(cb->dst_port);
			if (!ipc) {
				kfree_skb(skb);
			} else {
				qrtr_sock_queue_skb(node, skb, ipc);
				qrtr_port_put(ipc);
			}
		}
	}
}

static void qrtr_handle_del_proc(struct sk_buff *skb)
{
	struct sockaddr_qrtr src = {AF_QIPCRTR, 0, QRTR_PORT_CTRL};
	struct sockaddr_qrtr dst = {AF_QIPCRTR, qrtr_local_nid, QRTR_PORT_CTRL};
	struct qrtr_ctrl_pkt pkt = {0,};

	skb_copy_bits(skb, 0, &pkt, sizeof(pkt));
	src.sq_node = le32_to_cpu(pkt.proc.node);

	memset(&pkt, 0, sizeof(pkt));
	pkt.cmd = cpu_to_le32(QRTR_TYPE_BYE);
	skb_store_bits(skb, 0, &pkt, sizeof(pkt));
	qrtr_local_enqueue(NULL, skb, QRTR_TYPE_BYE, &src, &dst, 0);
}

static void qrtr_hello_work(struct kthread_work *work)
{
	struct sockaddr_qrtr from = {AF_QIPCRTR, 0, QRTR_PORT_CTRL};
	struct sockaddr_qrtr to = {AF_QIPCRTR, 0, QRTR_PORT_CTRL};
	struct qrtr_ctrl_pkt *pkt;
	struct qrtr_node *node;
	struct qrtr_sock *ctrl;
	struct sk_buff *skb;

	ctrl = qrtr_port_lookup(QRTR_PORT_CTRL);
	if (!ctrl)
		return;

	skb = qrtr_alloc_ctrl_packet(&pkt);
	if (!skb) {
		qrtr_port_put(ctrl);
		return;
	}

	node = container_of(work, struct qrtr_node, say_hello);
	pkt->cmd = cpu_to_le32(QRTR_TYPE_HELLO);
	from.sq_node = qrtr_local_nid;
	to.sq_node = node->nid;
	qrtr_node_enqueue(node, skb, QRTR_TYPE_HELLO, &from, &to, 0);
	qrtr_port_put(ctrl);
}

/**
 * qrtr_endpoint_register() - register a new endpoint
 * @ep: endpoint to register
 * @nid: desired node id; may be QRTR_EP_NID_AUTO for auto-assignment
 * @rt: flag to notify real time low latency endpoint
 * Return: 0 on success; negative error code on failure
 *
 * The specified endpoint must have the xmit function pointer set on call.
 */
int qrtr_endpoint_register(struct qrtr_endpoint *ep, unsigned int net_id,
			   bool rt)
{
	struct qrtr_node *node;
	struct sched_param param = {.sched_priority = 1};

	if (!ep || !ep->xmit)
		return -EINVAL;

	node = kzalloc(sizeof(*node), GFP_KERNEL);
	if (!node)
		return -ENOMEM;

	kref_init(&node->ref);
	mutex_init(&node->ep_lock);
	skb_queue_head_init(&node->rx_queue);
	node->nid = QRTR_EP_NID_AUTO;
	node->ep = ep;
	atomic_set(&node->hello_sent, 0);
	atomic_set(&node->hello_rcvd, 0);

	kthread_init_work(&node->read_data, qrtr_node_rx_work);
	kthread_init_work(&node->say_hello, qrtr_hello_work);
	kthread_init_worker(&node->kworker);
	node->task = kthread_run(kthread_worker_fn, &node->kworker, "qrtr_rx");
	if (IS_ERR(node->task)) {
		kfree(node);
		return -ENOMEM;
	}
	if (rt)
		sched_setscheduler(node->task, SCHED_FIFO, &param);

	mutex_init(&node->qrtr_tx_lock);
	INIT_RADIX_TREE(&node->qrtr_tx_flow, GFP_KERNEL);
	init_waitqueue_head(&node->resume_tx);

	qrtr_node_assign(node, node->nid);
	node->net_id = net_id;

	down_write(&qrtr_node_lock);
	list_add(&node->item, &qrtr_all_epts);
	up_write(&qrtr_node_lock);
	ep->node = node;

	kthread_queue_work(&node->kworker, &node->say_hello);
	return 0;
}
EXPORT_SYMBOL_GPL(qrtr_endpoint_register);

static u32 qrtr_calc_checksum(struct qrtr_ctrl_pkt *pkt)
{
	u32 checksum = 0;
	u32 mask = 0xffff;
	u16 upper_nb;
	u16 lower_nb;
	u32 *msg;
	int i;

	if (!pkt)
		return checksum;
	msg = (u32 *)pkt;

	for (i = 0; i < sizeof(*pkt) / sizeof(*msg); i++) {
		lower_nb = *msg & mask;
		upper_nb = (*msg >> 16) & mask;
		checksum += (upper_nb + lower_nb);
		msg++;
	}
	while (checksum > 0xffff)
		checksum = (checksum & mask) + ((checksum >> 16) & mask);

	checksum = ~checksum & mask;

	return checksum;
}

static void qrtr_fwd_del_proc(struct qrtr_node *src, unsigned int nid)
{
	struct sockaddr_qrtr from = {AF_QIPCRTR, 0, QRTR_PORT_CTRL};
	struct sockaddr_qrtr to = {AF_QIPCRTR, 0, QRTR_PORT_CTRL};
	struct qrtr_ctrl_pkt *pkt;
	struct qrtr_node *dst;
	struct sk_buff *skb;

	list_for_each_entry(dst, &qrtr_all_epts, item) {
		if (!qrtr_must_forward(src, dst, QRTR_TYPE_DEL_PROC))
			continue;

		skb = qrtr_alloc_ctrl_packet(&pkt);
		if (!skb)
			return;

		pkt->cmd = cpu_to_le32(QRTR_TYPE_DEL_PROC);
		pkt->proc.rsvd = QRTR_DEL_PROC_MAGIC;
		pkt->proc.node = cpu_to_le32(nid);
		pkt->proc.rsvd = cpu_to_le32(qrtr_calc_checksum(pkt));

		from.sq_node = src->nid;
		to.sq_node = dst->nid;
		qrtr_node_enqueue(dst, skb, QRTR_TYPE_DEL_PROC, &from, &to, 0);
	}
}

/**
 * qrtr_endpoint_unregister - unregister endpoint
 * @ep: endpoint to unregister
 */
void qrtr_endpoint_unregister(struct qrtr_endpoint *ep)
{
	struct radix_tree_iter iter;
	struct qrtr_node *node = ep->node;
	struct sockaddr_qrtr src = {AF_QIPCRTR, node->nid, QRTR_PORT_CTRL};
	struct sockaddr_qrtr dst = {AF_QIPCRTR, qrtr_local_nid, QRTR_PORT_CTRL};
	struct qrtr_ctrl_pkt *pkt;
	struct sk_buff *skb;
	void __rcu **slot;

	mutex_lock(&node->ep_lock);
	node->ep = NULL;
	mutex_unlock(&node->ep_lock);

	/* Notify the local controller about the event */
	down_read(&qrtr_node_lock);
	radix_tree_for_each_slot(slot, &qrtr_nodes, &iter, 0) {
		if (node != *slot)
			continue;

		skb = qrtr_alloc_ctrl_packet(&pkt);
		if (!skb)
			continue;

		src.sq_node = iter.index;
		pkt->cmd = cpu_to_le32(QRTR_TYPE_BYE);
		qrtr_local_enqueue(NULL, skb, QRTR_TYPE_BYE, &src, &dst, 0);

		qrtr_fwd_del_proc(node, iter.index);
	}
	up_read(&qrtr_node_lock);

	/* Wake up any transmitters waiting for resume-tx from the node */
	wake_up_interruptible_all(&node->resume_tx);

	qrtr_node_release(node);
	ep->node = NULL;
}
EXPORT_SYMBOL_GPL(qrtr_endpoint_unregister);

/* Lookup socket by port.
 *
 * Callers must release with qrtr_port_put()
 */
static struct qrtr_sock *qrtr_port_lookup(int port)
{
	struct qrtr_sock *ipc;

	if (port == QRTR_PORT_CTRL)
		port = 0;

	mutex_lock(&qrtr_port_lock);
	ipc = idr_find(&qrtr_ports, port);
	if (ipc)
		sock_hold(&ipc->sk);
	mutex_unlock(&qrtr_port_lock);

	return ipc;
}

/* Release acquired socket. */
static void qrtr_port_put(struct qrtr_sock *ipc)
{
	sock_put(&ipc->sk);
}

static void qrtr_send_del_client(struct qrtr_sock *ipc)
{
	struct qrtr_ctrl_pkt *pkt;
	struct sockaddr_qrtr to;
	struct qrtr_node *node;
	struct sk_buff *skbn;
	struct sk_buff *skb;
	int type = QRTR_TYPE_DEL_CLIENT;

	skb = qrtr_alloc_ctrl_packet(&pkt);
	if (!skb)
		return;

	to.sq_family = AF_QIPCRTR;
	to.sq_node = QRTR_NODE_BCAST;
	to.sq_port = QRTR_PORT_CTRL;

	pkt->cmd = cpu_to_le32(QRTR_TYPE_DEL_CLIENT);
	pkt->client.node = cpu_to_le32(ipc->us.sq_node);
	pkt->client.port = cpu_to_le32(ipc->us.sq_port);

	skb_set_owner_w(skb, &ipc->sk);

	if (ipc->state == QRTR_STATE_MULTI) {
		qrtr_bcast_enqueue(NULL, skb, type, &ipc->us, &to, 0);
		return;
	}

	if (ipc->state > QRTR_STATE_INIT) {
		node = qrtr_node_lookup(ipc->state);
		if (!node)
			goto exit;

		skbn = skb_clone(skb, GFP_KERNEL);
		if (!skbn) {
			qrtr_node_release(node);
			goto exit;
		}

		skb_set_owner_w(skbn, &ipc->sk);
		qrtr_node_enqueue(node, skbn, type, &ipc->us, &to, 0);
		qrtr_node_release(node);
	}
exit:
	qrtr_local_enqueue(NULL, skb, type, &ipc->us, &to, 0);
}

/* Remove port assignment. */
static void qrtr_port_remove(struct qrtr_sock *ipc)
{
	int port = ipc->us.sq_port;

	qrtr_send_del_client(ipc);
	if (port == QRTR_PORT_CTRL)
		port = 0;

	__sock_put(&ipc->sk);

	mutex_lock(&qrtr_port_lock);
	idr_remove(&qrtr_ports, port);
	mutex_unlock(&qrtr_port_lock);
}

/* Assign port number to socket.
 *
 * Specify port in the integer pointed to by port, and it will be adjusted
 * on return as necesssary.
 *
 * Port may be:
 *   0: Assign ephemeral port in [QRTR_MIN_EPH_SOCKET, QRTR_MAX_EPH_SOCKET]
 *   <QRTR_MIN_EPH_SOCKET: Specified; requires CAP_NET_ADMIN
 *   >QRTR_MIN_EPH_SOCKET: Specified; available to all
 */
static int qrtr_port_assign(struct qrtr_sock *ipc, int *port)
{
	int rc;

	if (!*port) {
		rc = idr_alloc_cyclic(&qrtr_ports, ipc, QRTR_MIN_EPH_SOCKET,
				      QRTR_MAX_EPH_SOCKET + 1, GFP_ATOMIC);
		if (rc >= 0)
			*port = rc;
	} else if (*port < QRTR_MIN_EPH_SOCKET &&
		   !(capable(CAP_NET_ADMIN) ||
		   in_egroup_p(AID_VENDOR_QRTR) ||
		   in_egroup_p(GLOBAL_ROOT_GID))) {
		rc = -EACCES;
	} else if (*port == QRTR_PORT_CTRL) {
		rc = idr_alloc(&qrtr_ports, ipc, 0, 1, GFP_ATOMIC);
	} else {
		rc = idr_alloc_cyclic(&qrtr_ports, ipc, *port, *port + 1,
				      GFP_ATOMIC);
		if (rc >= 0)
			*port = rc;
	}

	if (rc == -ENOSPC)
		return -EADDRINUSE;
	else if (rc < 0)
		return rc;

	sock_hold(&ipc->sk);

	return 0;
}

/* Reset all non-control ports */
static void qrtr_reset_ports(void)
{
	struct qrtr_sock *ipc;
	int id;

	idr_for_each_entry(&qrtr_ports, ipc, id) {
		/* Don't reset control port */
		if (id == 0)
			continue;

		sock_hold(&ipc->sk);
		ipc->sk.sk_err = ENETRESET;
		if (ipc->sk.sk_error_report)
			ipc->sk.sk_error_report(&ipc->sk);
		sock_put(&ipc->sk);
	}
}

/* Bind socket to address.
 *
 * Socket should be locked upon call.
 */
static int __qrtr_bind(struct socket *sock,
		       const struct sockaddr_qrtr *addr, int zapped)
{
	struct qrtr_sock *ipc = qrtr_sk(sock->sk);
	struct sock *sk = sock->sk;
	int port;
	int rc;

	/* rebinding ok */
	if (!zapped && addr->sq_port == ipc->us.sq_port)
		return 0;

	mutex_lock(&qrtr_port_lock);
	port = addr->sq_port;
	rc = qrtr_port_assign(ipc, &port);
	if (rc) {
		mutex_unlock(&qrtr_port_lock);
		return rc;
	}
	/* Notify all open ports about the new controller */
	if (port == QRTR_PORT_CTRL)
		qrtr_reset_ports();
	mutex_unlock(&qrtr_port_lock);

	if (port == QRTR_PORT_CTRL) {
		struct qrtr_node *node;

		down_write(&qrtr_node_lock);
		list_for_each_entry(node, &qrtr_all_epts, item) {
			atomic_set(&node->hello_sent, 0);
			atomic_set(&node->hello_rcvd, 0);
		}
		up_write(&qrtr_node_lock);
	}

	/* unbind previous, if any */
	if (!zapped)
		qrtr_port_remove(ipc);
	ipc->us.sq_port = port;
	sock_reset_flag(sk, SOCK_ZAPPED);

	return 0;
}

/* Auto bind to an ephemeral port. */
static int qrtr_autobind(struct socket *sock)
{
	struct sock *sk = sock->sk;
	struct sockaddr_qrtr addr;

	if (!sock_flag(sk, SOCK_ZAPPED))
		return 0;

	addr.sq_family = AF_QIPCRTR;
	addr.sq_node = qrtr_local_nid;
	addr.sq_port = 0;

	return __qrtr_bind(sock, &addr, 1);
}

/* Bind socket to specified sockaddr. */
static int qrtr_bind(struct socket *sock, struct sockaddr *saddr, int len)
{
	DECLARE_SOCKADDR(struct sockaddr_qrtr *, addr, saddr);
	struct qrtr_sock *ipc = qrtr_sk(sock->sk);
	struct sock *sk = sock->sk;
	int rc;

	if (len < sizeof(*addr) || addr->sq_family != AF_QIPCRTR)
		return -EINVAL;

	if (addr->sq_node != ipc->us.sq_node)
		return -EINVAL;

	lock_sock(sk);
	rc = __qrtr_bind(sock, addr, sock_flag(sk, SOCK_ZAPPED));
	release_sock(sk);

	return rc;
}

/* Queue packet to local peer socket. */
static int qrtr_local_enqueue(struct qrtr_node *node, struct sk_buff *skb,
			      int type, struct sockaddr_qrtr *from,
			      struct sockaddr_qrtr *to, unsigned int flags)
{
	struct qrtr_sock *ipc;
	struct qrtr_cb *cb;
	struct sock *sk = skb->sk;

	ipc = qrtr_port_lookup(to->sq_port);
	if (!ipc && to->sq_port == QRTR_PORT_CTRL) {
		kfree_skb(skb);
		return 0;
	}
	if (!ipc || &ipc->sk == skb->sk) { /* do not send to self */
		kfree_skb(skb);
		return -ENODEV;
	}
	/* Keep resetting NETRESET until socket is closed */
	if (sk && sk->sk_err == ENETRESET) {
		sock_hold(sk);
		sk->sk_err = ENETRESET;
		if (sk->sk_error_report)
			sk->sk_error_report(sk);
		sock_put(sk);
		kfree_skb(skb);
		return 0;
	}

	cb = (struct qrtr_cb *)skb->cb;
	cb->src_node = from->sq_node;
	cb->src_port = from->sq_port;

	if (sock_queue_rcv_skb(&ipc->sk, skb)) {
		qrtr_port_put(ipc);
		kfree_skb(skb);
		return -ENOSPC;
	}

	qrtr_port_put(ipc);

	return 0;
}

/* Queue packet for broadcast. */
static int qrtr_bcast_enqueue(struct qrtr_node *node, struct sk_buff *skb,
			      int type, struct sockaddr_qrtr *from,
			      struct sockaddr_qrtr *to, unsigned int flags)
{
	struct sk_buff *skbn;

	down_read(&qrtr_node_lock);
	list_for_each_entry(node, &qrtr_all_epts, item) {
		if (node->nid == QRTR_EP_NID_AUTO && type != QRTR_TYPE_HELLO)
			continue;
		skbn = skb_clone(skb, GFP_KERNEL);
		if (!skbn)
			break;
		skb_set_owner_w(skbn, skb->sk);
		qrtr_node_enqueue(node, skbn, type, from, to, flags);
	}
	up_read(&qrtr_node_lock);

<<<<<<< HEAD
	qrtr_local_enqueue(node, skb, type, from, to, flags);
=======
	qrtr_local_enqueue(NULL, skb);
>>>>>>> 0abb08b5

	return 0;
}

static int qrtr_sendmsg(struct socket *sock, struct msghdr *msg, size_t len)
{
	DECLARE_SOCKADDR(struct sockaddr_qrtr *, addr, msg->msg_name);
	int (*enqueue_fn)(struct qrtr_node *, struct sk_buff *, int,
			  struct sockaddr_qrtr *, struct sockaddr_qrtr *,
			  unsigned int);
	struct qrtr_sock *ipc = qrtr_sk(sock->sk);
	struct sock *sk = sock->sk;
	struct qrtr_ctrl_pkt pkt;
	struct qrtr_node *node;
	struct qrtr_node *srv_node;
	struct sk_buff *skb;
	size_t plen;
	u32 type = QRTR_TYPE_DATA;
	int rc;

	if (msg->msg_flags & ~(MSG_DONTWAIT))
		return -EINVAL;

	if (len > 65535)
		return -EMSGSIZE;

	lock_sock(sk);

	if (addr) {
		if (msg->msg_namelen < sizeof(*addr)) {
			release_sock(sk);
			return -EINVAL;
		}

		if (addr->sq_family != AF_QIPCRTR) {
			release_sock(sk);
			return -EINVAL;
		}

		rc = qrtr_autobind(sock);
		if (rc) {
			release_sock(sk);
			return rc;
		}
	} else if (sk->sk_state == TCP_ESTABLISHED) {
		addr = &ipc->peer;
	} else {
		release_sock(sk);
		return -ENOTCONN;
	}

	node = NULL;
	srv_node = NULL;
	if (addr->sq_node == QRTR_NODE_BCAST) {
		if (addr->sq_port != QRTR_PORT_CTRL &&
		    qrtr_local_nid != QRTR_NODE_BCAST) {
			release_sock(sk);
			return -ENOTCONN;
		}
		enqueue_fn = qrtr_bcast_enqueue;
		if (addr->sq_port != QRTR_PORT_CTRL) {
			release_sock(sk);
			return -EINVAL;
		}
	} else if (addr->sq_node == ipc->us.sq_node) {
		enqueue_fn = qrtr_local_enqueue;
	} else {
		node = qrtr_node_lookup(addr->sq_node);
		if (!node) {
			release_sock(sk);
			return -ECONNRESET;
		}

		if (ipc->state > QRTR_STATE_INIT && ipc->state != node->nid)
			ipc->state = QRTR_STATE_MULTI;
		else if (ipc->state == QRTR_STATE_INIT)
			ipc->state = node->nid;
		enqueue_fn = qrtr_node_enqueue;
	}

	plen = (len + 3) & ~3;
	skb = sock_alloc_send_skb(sk, plen + QRTR_HDR_MAX_SIZE,
				  msg->msg_flags & MSG_DONTWAIT, &rc);
	if (!skb)
		goto out_node;

	skb_reserve(skb, QRTR_HDR_MAX_SIZE);

	rc = memcpy_from_msg(skb_put(skb, len), msg, len);
	if (rc) {
		kfree_skb(skb);
		goto out_node;
	}

	if (ipc->us.sq_port == QRTR_PORT_CTRL ||
	    addr->sq_port == QRTR_PORT_CTRL) {
		if (len < 4) {
			rc = -EINVAL;
			kfree_skb(skb);
			goto out_node;
		}

		/* control messages already require the type as 'command' */
		skb_copy_bits(skb, 0, &type, 4);
		type = le32_to_cpu(type);
	}
	if (addr->sq_port == QRTR_PORT_CTRL && type == QRTR_TYPE_NEW_SERVER) {
		ipc->state = QRTR_STATE_MULTI;

		/* drop new server cmds that are not forwardable to dst node*/
		skb_copy_bits(skb, 0, &pkt, sizeof(pkt));
		srv_node = qrtr_node_lookup(le32_to_cpu(pkt.server.node));
		if (!qrtr_must_forward(srv_node, node, type)) {
			rc = 0;
			kfree_skb(skb);
			qrtr_node_release(srv_node);
			goto out_node;
		}
		qrtr_node_release(srv_node);
	}

	rc = enqueue_fn(node, skb, type, &ipc->us, addr, msg->msg_flags);
	if (rc >= 0)
		rc = len;

out_node:
	qrtr_node_release(node);
	release_sock(sk);

	return rc;
}

static int qrtr_resume_tx(struct qrtr_cb *cb)
{
	struct sockaddr_qrtr remote = { AF_QIPCRTR,
					cb->src_node, cb->src_port };
	struct sockaddr_qrtr local = { AF_QIPCRTR, cb->dst_node, cb->dst_port };
	struct qrtr_ctrl_pkt *pkt;
	struct qrtr_node *node;
	struct sk_buff *skb;
	int ret;

	node = qrtr_node_lookup(remote.sq_node);
	if (!node)
		return -EINVAL;

	skb = qrtr_alloc_ctrl_packet(&pkt);
	if (!skb)
		return -ENOMEM;

	pkt->cmd = cpu_to_le32(QRTR_TYPE_RESUME_TX);
	pkt->client.node = cpu_to_le32(cb->dst_node);
	pkt->client.port = cpu_to_le32(cb->dst_port);

	ret = qrtr_node_enqueue(node, skb, QRTR_TYPE_RESUME_TX,
				&local, &remote, 0);

	qrtr_node_release(node);

	return ret;
}

static int qrtr_recvmsg(struct socket *sock, struct msghdr *msg,
			size_t size, int flags)
{
	DECLARE_SOCKADDR(struct sockaddr_qrtr *, addr, msg->msg_name);
	struct sock *sk = sock->sk;
	struct sk_buff *skb;
	struct qrtr_cb *cb;
	int copied, rc;

	lock_sock(sk);

	if (sock_flag(sk, SOCK_ZAPPED)) {
		release_sock(sk);
		return -EADDRNOTAVAIL;
	}

	skb = skb_recv_datagram(sk, flags & ~MSG_DONTWAIT,
				flags & MSG_DONTWAIT, &rc);
	if (!skb) {
		release_sock(sk);
		return rc;
	}
	cb = (struct qrtr_cb *)skb->cb;

	copied = skb->len;
	if (copied > size) {
		copied = size;
		msg->msg_flags |= MSG_TRUNC;
	}

	rc = skb_copy_datagram_msg(skb, 0, msg, copied);
	if (rc < 0)
		goto out;
	rc = copied;

	if (addr) {
		addr->sq_family = AF_QIPCRTR;
		addr->sq_node = cb->src_node;
		addr->sq_port = cb->src_port;
		msg->msg_namelen = sizeof(*addr);
	}

out:
	if (cb->confirm_rx)
		qrtr_resume_tx(cb);

	skb_free_datagram(sk, skb);
	release_sock(sk);

	return rc;
}

static int qrtr_connect(struct socket *sock, struct sockaddr *saddr,
			int len, int flags)
{
	DECLARE_SOCKADDR(struct sockaddr_qrtr *, addr, saddr);
	struct qrtr_sock *ipc = qrtr_sk(sock->sk);
	struct sock *sk = sock->sk;
	int rc;

	if (len < sizeof(*addr) || addr->sq_family != AF_QIPCRTR)
		return -EINVAL;

	lock_sock(sk);

	sk->sk_state = TCP_CLOSE;
	sock->state = SS_UNCONNECTED;

	rc = qrtr_autobind(sock);
	if (rc) {
		release_sock(sk);
		return rc;
	}

	ipc->peer = *addr;
	sock->state = SS_CONNECTED;
	sk->sk_state = TCP_ESTABLISHED;

	release_sock(sk);

	return 0;
}

static int qrtr_getname(struct socket *sock, struct sockaddr *saddr,
			int *len, int peer)
{
	struct qrtr_sock *ipc = qrtr_sk(sock->sk);
	struct sockaddr_qrtr qaddr;
	struct sock *sk = sock->sk;

	lock_sock(sk);
	if (peer) {
		if (sk->sk_state != TCP_ESTABLISHED) {
			release_sock(sk);
			return -ENOTCONN;
		}

		qaddr = ipc->peer;
	} else {
		qaddr = ipc->us;
	}
	release_sock(sk);

	*len = sizeof(qaddr);
	qaddr.sq_family = AF_QIPCRTR;

	memcpy(saddr, &qaddr, sizeof(qaddr));

	return 0;
}

static int qrtr_ioctl(struct socket *sock, unsigned int cmd, unsigned long arg)
{
	void __user *argp = (void __user *)arg;
	struct qrtr_sock *ipc = qrtr_sk(sock->sk);
	struct sock *sk = sock->sk;
	struct sockaddr_qrtr *sq;
	struct sk_buff *skb;
	struct ifreq ifr;
	long len = 0;
	int rc = 0;

	lock_sock(sk);

	switch (cmd) {
	case TIOCOUTQ:
		len = sk->sk_sndbuf - sk_wmem_alloc_get(sk);
		if (len < 0)
			len = 0;
		rc = put_user(len, (int __user *)argp);
		break;
	case TIOCINQ:
		skb = skb_peek(&sk->sk_receive_queue);
		if (skb)
			len = skb->len;
		rc = put_user(len, (int __user *)argp);
		break;
	case SIOCGIFADDR:
		if (copy_from_user(&ifr, argp, sizeof(ifr))) {
			rc = -EFAULT;
			break;
		}

		sq = (struct sockaddr_qrtr *)&ifr.ifr_addr;
		*sq = ipc->us;
		if (copy_to_user(argp, &ifr, sizeof(ifr))) {
			rc = -EFAULT;
			break;
		}
		break;
	case SIOCGSTAMP:
		rc = sock_get_timestamp(sk, argp);
		break;
	case SIOCADDRT:
	case SIOCDELRT:
	case SIOCSIFADDR:
	case SIOCGIFDSTADDR:
	case SIOCSIFDSTADDR:
	case SIOCGIFBRDADDR:
	case SIOCSIFBRDADDR:
	case SIOCGIFNETMASK:
	case SIOCSIFNETMASK:
		rc = -EINVAL;
		break;
	default:
		rc = -ENOIOCTLCMD;
		break;
	}

	release_sock(sk);

	return rc;
}

static int qrtr_release(struct socket *sock)
{
	struct sock *sk = sock->sk;
	struct qrtr_sock *ipc;

	if (!sk)
		return 0;

	lock_sock(sk);

	ipc = qrtr_sk(sk);
	sk->sk_shutdown = SHUTDOWN_MASK;
	if (!sock_flag(sk, SOCK_DEAD))
		sk->sk_state_change(sk);

	sock_orphan(sk);
	sock->sk = NULL;

	if (!sock_flag(sk, SOCK_ZAPPED))
		qrtr_port_remove(ipc);

	skb_queue_purge(&sk->sk_receive_queue);

	release_sock(sk);
	sock_put(sk);

	return 0;
}

static const struct proto_ops qrtr_proto_ops = {
	.owner		= THIS_MODULE,
	.family		= AF_QIPCRTR,
	.bind		= qrtr_bind,
	.connect	= qrtr_connect,
	.socketpair	= sock_no_socketpair,
	.accept		= sock_no_accept,
	.listen		= sock_no_listen,
	.sendmsg	= qrtr_sendmsg,
	.recvmsg	= qrtr_recvmsg,
	.getname	= qrtr_getname,
	.ioctl		= qrtr_ioctl,
	.poll		= datagram_poll,
	.shutdown	= sock_no_shutdown,
	.setsockopt	= sock_no_setsockopt,
	.getsockopt	= sock_no_getsockopt,
	.release	= qrtr_release,
	.mmap		= sock_no_mmap,
	.sendpage	= sock_no_sendpage,
};

static struct proto qrtr_proto = {
	.name		= "QIPCRTR",
	.owner		= THIS_MODULE,
	.obj_size	= sizeof(struct qrtr_sock),
};

static int qrtr_create(struct net *net, struct socket *sock,
		       int protocol, int kern)
{
	struct qrtr_sock *ipc;
	struct sock *sk;

	if (sock->type != SOCK_DGRAM)
		return -EPROTOTYPE;

	sk = sk_alloc(net, AF_QIPCRTR, GFP_KERNEL, &qrtr_proto, kern);
	if (!sk)
		return -ENOMEM;

	sock_set_flag(sk, SOCK_ZAPPED);

	sock_init_data(sock, sk);
	sock->ops = &qrtr_proto_ops;

	ipc = qrtr_sk(sk);
	ipc->us.sq_family = AF_QIPCRTR;
	ipc->us.sq_node = qrtr_local_nid;
	ipc->us.sq_port = 0;
	ipc->state = QRTR_STATE_INIT;

	return 0;
}

static const struct nla_policy qrtr_policy[IFA_MAX + 1] = {
	[IFA_LOCAL] = { .type = NLA_U32 },
};

static int qrtr_addr_doit(struct sk_buff *skb, struct nlmsghdr *nlh,
			  struct netlink_ext_ack *extack)
{
	struct nlattr *tb[IFA_MAX + 1];
	struct ifaddrmsg *ifm;
	int rc;

	if (!netlink_capable(skb, CAP_NET_ADMIN))
		return -EPERM;

	ASSERT_RTNL();

	rc = nlmsg_parse(nlh, sizeof(*ifm), tb, IFA_MAX, qrtr_policy, extack);
	if (rc < 0)
		return rc;

	ifm = nlmsg_data(nlh);
	if (!tb[IFA_LOCAL])
		return -EINVAL;

	qrtr_local_nid = nla_get_u32(tb[IFA_LOCAL]);
	return 0;
}

static const struct net_proto_family qrtr_family = {
	.owner	= THIS_MODULE,
	.family	= AF_QIPCRTR,
	.create	= qrtr_create,
};

static int __init qrtr_proto_init(void)
{
	int rc;

	rc = proto_register(&qrtr_proto, 1);
	if (rc)
		return rc;

	rc = sock_register(&qrtr_family);
	if (rc) {
		proto_unregister(&qrtr_proto);
		return rc;
	}

	rtnl_register(PF_QIPCRTR, RTM_NEWADDR, qrtr_addr_doit, NULL, 0);

	return 0;
}
postcore_initcall(qrtr_proto_init);

static void __exit qrtr_proto_fini(void)
{
	rtnl_unregister(PF_QIPCRTR, RTM_NEWADDR);
	sock_unregister(qrtr_family.family);
	proto_unregister(&qrtr_proto);
}
module_exit(qrtr_proto_fini);

MODULE_DESCRIPTION("Qualcomm IPC-router driver");
MODULE_LICENSE("GPL v2");<|MERGE_RESOLUTION|>--- conflicted
+++ resolved
@@ -1485,11 +1485,7 @@
 	}
 	up_read(&qrtr_node_lock);
 
-<<<<<<< HEAD
-	qrtr_local_enqueue(node, skb, type, from, to, flags);
-=======
-	qrtr_local_enqueue(NULL, skb);
->>>>>>> 0abb08b5
+	qrtr_local_enqueue(NULL, skb, type, from, to, flags);
 
 	return 0;
 }
