--- conflicted
+++ resolved
@@ -961,13 +961,8 @@
 	if (neigh_probe_enable) {
 		if (neigh->nud_state & (NUD_INCOMPLETE | NUD_PROBE | NUD_STALE))
 			neigh_probe(neigh);
-<<<<<<< HEAD
-	} else if (neigh->nud_state & (NUD_INCOMPLETE | NUD_PROBE)) {
-		neigh_probe(neigh);
-=======
 		else
 			write_unlock(&neigh->lock);
->>>>>>> e045a95c
 	} else {
 		if (neigh->nud_state & (NUD_INCOMPLETE | NUD_PROBE)) {
 			neigh_probe(neigh);
