--- conflicted
+++ resolved
@@ -288,15 +288,10 @@
 	final_p = fl6_update_dst(fl6, rcu_dereference(np->opt), &final);
 	rcu_read_unlock();
 
-<<<<<<< HEAD
 	dst = ip6_dst_lookup_flow(sock_net(sk), sk, fl6, final_p);
-	if (!asoc || saddr)
-=======
-	dst = ip6_dst_lookup_flow(sk, fl6, final_p);
 	if (!asoc || saddr) {
 		t->dst = dst;
 		memcpy(fl, &_fl, sizeof(_fl));
->>>>>>> 2d2af525
 		goto out;
 	}
 
