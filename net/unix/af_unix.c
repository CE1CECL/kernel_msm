--- conflicted
+++ resolved
@@ -1017,13 +1017,7 @@
 		struct path path;
 		umode_t mode = S_IFSOCK |
 		       (SOCK_INODE(sock)->i_mode & ~current_umask());
-<<<<<<< HEAD
-		u_path.dentry = NULL;
-		u_path.mnt = NULL;
-		err = unix_mknod(dentry, &path, mode, &u_path);
-=======
 		err = unix_mknod(sun_path, mode, &path);
->>>>>>> ba420f35
 		if (err) {
 			if (err == -EEXIST)
 				err = -EADDRINUSE;
