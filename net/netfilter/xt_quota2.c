--- conflicted
+++ resolved
@@ -300,25 +300,13 @@
 			if (!no_change)
 				e->quota -= charge;
 			ret = !ret;
-<<<<<<< HEAD
 			/* Send kernel uevent if quota is 0 */
 			if (e->quota == 0) {
 				quota2_log(par->in, par->out, e, q->name);
 			}
-		} else {
-			/* We are transitioning, log that fact. */
-			if (e->quota) {
-				quota2_log(par->in, par->out, e, q->name);
-			}
-=======
 		} else if (e->quota) {
 			/* We are transitioning, log that fact. */
-			quota2_log(par->hooknum,
-				   skb,
-				   par->in,
-				   par->out,
-				   q->name);
->>>>>>> acdc56dd
+			quota2_log(par->in, par->out, e, q->name);
 			/* we do not allow even small packets from now on */
 			e->quota = 0;
 		}
