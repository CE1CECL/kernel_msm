--- conflicted
+++ resolved
@@ -480,8 +480,6 @@
 	[NL80211_SCHED_SCAN_MATCH_ATTR_RSSI] = { .type = NLA_U32 },
 };
 
-<<<<<<< HEAD
-=======
 static const struct nla_policy
 nl80211_plan_policy[NL80211_SCHED_SCAN_PLAN_MAX + 1] = {
 	[NL80211_SCHED_SCAN_PLAN_INTERVAL] = { .type = NLA_U32 },
@@ -497,7 +495,6 @@
 	},
 };
 
->>>>>>> e045a95c
 /* policy for packet pattern attributes */
 static const struct nla_policy
 nl80211_packet_pattern_policy[MAX_NL80211_PKTPAT + 1] = {
