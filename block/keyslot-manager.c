// SPDX-License-Identifier: GPL-2.0
/*
 * Copyright 2019 Google LLC
 */

/**
 * DOC: The Keyslot Manager
 *
 * Many devices with inline encryption support have a limited number of "slots"
 * into which encryption contexts may be programmed, and requests can be tagged
 * with a slot number to specify the key to use for en/decryption.
 *
 * As the number of slots are limited, and programming keys is expensive on
 * many inline encryption hardware, we don't want to program the same key into
 * multiple slots - if multiple requests are using the same key, we want to
 * program just one slot with that key and use that slot for all requests.
 *
 * The keyslot manager manages these keyslots appropriately, and also acts as
 * an abstraction between the inline encryption hardware and the upper layers.
 *
 * Lower layer devices will set up a keyslot manager in their request queue
 * and tell it how to perform device specific operations like programming/
 * evicting keys from keyslots.
 *
 * Upper layers will call keyslot_manager_get_slot_for_key() to program a
 * key into some slot in the inline encryption hardware.
 */
#include <crypto/algapi.h>
#include <linux/keyslot-manager.h>
#include <linux/atomic.h>
#include <linux/mutex.h>
#include <linux/pm_runtime.h>
#include <linux/wait.h>
#include <linux/blkdev.h>

struct keyslot {
	atomic_t slot_refs;
	struct list_head idle_slot_node;
	struct hlist_node hash_node;
	struct blk_crypto_key key;
};

struct keyslot_manager {
	unsigned int num_slots;
	struct keyslot_mgmt_ll_ops ksm_ll_ops;
	unsigned int crypto_mode_supported[BLK_ENCRYPTION_MODE_MAX];
	void *ll_priv_data;

#ifdef CONFIG_PM
	/* Device for runtime power management (NULL if none) */
	struct device *dev;
#endif

	/* Protects programming and evicting keys from the device */
	struct rw_semaphore lock;

	/* List of idle slots, with least recently used slot at front */
	wait_queue_head_t idle_slots_wait_queue;
	struct list_head idle_slots;
	spinlock_t idle_slots_lock;

	/*
	 * Hash table which maps key hashes to keyslots, so that we can find a
	 * key's keyslot in O(1) time rather than O(num_slots).  Protected by
	 * 'lock'.  A cryptographic hash function is used so that timing attacks
	 * can't leak information about the raw keys.
	 */
	struct hlist_head *slot_hashtable;
	unsigned int slot_hashtable_size;

	/* Per-keyslot data */
	struct keyslot slots[];
};

static inline bool keyslot_manager_is_passthrough(struct keyslot_manager *ksm)
{
	return ksm->num_slots == 0;
}

<<<<<<< HEAD
=======
#ifdef CONFIG_PM
static inline void keyslot_manager_set_dev(struct keyslot_manager *ksm,
					   struct device *dev)
{
	ksm->dev = dev;
}

/* If there's an underlying device and it's suspended, resume it. */
static inline void keyslot_manager_pm_get(struct keyslot_manager *ksm)
{
	if (ksm->dev)
		pm_runtime_get_sync(ksm->dev);
}

static inline void keyslot_manager_pm_put(struct keyslot_manager *ksm)
{
	if (ksm->dev)
		pm_runtime_put_sync(ksm->dev);
}
#else /* CONFIG_PM */
static inline void keyslot_manager_set_dev(struct keyslot_manager *ksm,
					   struct device *dev)
{
}

static inline void keyslot_manager_pm_get(struct keyslot_manager *ksm)
{
}

static inline void keyslot_manager_pm_put(struct keyslot_manager *ksm)
{
}
#endif /* !CONFIG_PM */

static inline void keyslot_manager_hw_enter(struct keyslot_manager *ksm)
{
	/*
	 * Calling into the driver requires ksm->lock held and the device
	 * resumed.  But we must resume the device first, since that can acquire
	 * and release ksm->lock via keyslot_manager_reprogram_all_keys().
	 */
	keyslot_manager_pm_get(ksm);
	down_write(&ksm->lock);
}

static inline void keyslot_manager_hw_exit(struct keyslot_manager *ksm)
{
	up_write(&ksm->lock);
	keyslot_manager_pm_put(ksm);
}

>>>>>>> f8b19f1e
/**
 * keyslot_manager_create() - Create a keyslot manager
 * @dev: Device for runtime power management (NULL if none)
 * @num_slots: The number of key slots to manage.
 * @ksm_ll_ops: The struct keyslot_mgmt_ll_ops for the device that this keyslot
 *		manager will use to perform operations like programming and
 *		evicting keys.
 * @crypto_mode_supported:	Array of size BLK_ENCRYPTION_MODE_MAX of
 *				bitmasks that represents whether a crypto mode
 *				and data unit size are supported. The i'th bit
 *				of crypto_mode_supported[crypto_mode] is set iff
 *				a data unit size of (1 << i) is supported. We
 *				only support data unit sizes that are powers of
 *				2.
 * @ll_priv_data: Private data passed as is to the functions in ksm_ll_ops.
 *
 * Allocate memory for and initialize a keyslot manager. Called by e.g.
 * storage drivers to set up a keyslot manager in their request_queue.
 *
 * Context: May sleep
 * Return: Pointer to constructed keyslot manager or NULL on error.
 */
<<<<<<< HEAD
struct keyslot_manager *keyslot_manager_create(unsigned int num_slots,
=======
struct keyslot_manager *keyslot_manager_create(
	struct device *dev,
	unsigned int num_slots,
>>>>>>> f8b19f1e
	const struct keyslot_mgmt_ll_ops *ksm_ll_ops,
	const unsigned int crypto_mode_supported[BLK_ENCRYPTION_MODE_MAX],
	void *ll_priv_data)
{
	struct keyslot_manager *ksm;
	unsigned int slot;
	unsigned int i;

	if (num_slots == 0)
		return NULL;

	/* Check that all ops are specified */
	if (ksm_ll_ops->keyslot_program == NULL ||
	    ksm_ll_ops->keyslot_evict == NULL)
		return NULL;

	ksm = kvzalloc(struct_size(ksm, slots, num_slots), GFP_KERNEL);
	if (!ksm)
		return NULL;

	ksm->num_slots = num_slots;
	ksm->ksm_ll_ops = *ksm_ll_ops;
	memcpy(ksm->crypto_mode_supported, crypto_mode_supported,
	       sizeof(ksm->crypto_mode_supported));
	ksm->ll_priv_data = ll_priv_data;
	keyslot_manager_set_dev(ksm, dev);

	init_rwsem(&ksm->lock);

	init_waitqueue_head(&ksm->idle_slots_wait_queue);
	INIT_LIST_HEAD(&ksm->idle_slots);

	for (slot = 0; slot < num_slots; slot++) {
		list_add_tail(&ksm->slots[slot].idle_slot_node,
			      &ksm->idle_slots);
	}

	spin_lock_init(&ksm->idle_slots_lock);

	ksm->slot_hashtable_size = roundup_pow_of_two(num_slots);
	ksm->slot_hashtable = kvmalloc_array(ksm->slot_hashtable_size,
					     sizeof(ksm->slot_hashtable[0]),
					     GFP_KERNEL);
	if (!ksm->slot_hashtable)
		goto err_free_ksm;
	for (i = 0; i < ksm->slot_hashtable_size; i++)
		INIT_HLIST_HEAD(&ksm->slot_hashtable[i]);

	return ksm;

err_free_ksm:
	keyslot_manager_destroy(ksm);
	return NULL;
}
EXPORT_SYMBOL_GPL(keyslot_manager_create);

static inline struct hlist_head *
hash_bucket_for_key(struct keyslot_manager *ksm,
		    const struct blk_crypto_key *key)
{
	return &ksm->slot_hashtable[key->hash & (ksm->slot_hashtable_size - 1)];
}

static void remove_slot_from_lru_list(struct keyslot_manager *ksm, int slot)
{
	unsigned long flags;

	spin_lock_irqsave(&ksm->idle_slots_lock, flags);
	list_del(&ksm->slots[slot].idle_slot_node);
	spin_unlock_irqrestore(&ksm->idle_slots_lock, flags);
}

static int find_keyslot(struct keyslot_manager *ksm,
			const struct blk_crypto_key *key)
{
	const struct hlist_head *head = hash_bucket_for_key(ksm, key);
	const struct keyslot *slotp;

	hlist_for_each_entry(slotp, head, hash_node) {
		if (slotp->key.hash == key->hash &&
		    slotp->key.crypto_mode == key->crypto_mode &&
		    slotp->key.size == key->size &&
		    slotp->key.data_unit_size == key->data_unit_size &&
		    !crypto_memneq(slotp->key.raw, key->raw, key->size))
			return slotp - ksm->slots;
	}
	return -ENOKEY;
}

static int find_and_grab_keyslot(struct keyslot_manager *ksm,
				 const struct blk_crypto_key *key)
{
	int slot;

	slot = find_keyslot(ksm, key);
	if (slot < 0)
		return slot;
	if (atomic_inc_return(&ksm->slots[slot].slot_refs) == 1) {
		/* Took first reference to this slot; remove it from LRU list */
		remove_slot_from_lru_list(ksm, slot);
	}
	return slot;
}

/**
 * keyslot_manager_get_slot_for_key() - Program a key into a keyslot.
 * @ksm: The keyslot manager to program the key into.
 * @key: Pointer to the key object to program, including the raw key, crypto
 *	 mode, and data unit size.
 *
 * Get a keyslot that's been programmed with the specified key.  If one already
 * exists, return it with incremented refcount.  Otherwise, wait for a keyslot
 * to become idle and program it.
 *
 * Context: Process context. Takes and releases ksm->lock.
 * Return: The keyslot on success, else a -errno value.
 */
int keyslot_manager_get_slot_for_key(struct keyslot_manager *ksm,
				     const struct blk_crypto_key *key)
{
	int slot;
	int err;
	struct keyslot *idle_slot;

	if (keyslot_manager_is_passthrough(ksm))
		return 0;

	down_read(&ksm->lock);
	slot = find_and_grab_keyslot(ksm, key);
	up_read(&ksm->lock);
	if (slot != -ENOKEY)
		return slot;

	for (;;) {
<<<<<<< HEAD
		down_write(&ksm->lock);
=======
		keyslot_manager_hw_enter(ksm);
>>>>>>> f8b19f1e
		slot = find_and_grab_keyslot(ksm, key);
		if (slot != -ENOKEY) {
			keyslot_manager_hw_exit(ksm);
			return slot;
		}

		/*
		 * If we're here, that means there wasn't a slot that was
		 * already programmed with the key. So try to program it.
		 */
		if (!list_empty(&ksm->idle_slots))
			break;

		keyslot_manager_hw_exit(ksm);
		wait_event(ksm->idle_slots_wait_queue,
			   !list_empty(&ksm->idle_slots));
	}

	idle_slot = list_first_entry(&ksm->idle_slots, struct keyslot,
					     idle_slot_node);
	slot = idle_slot - ksm->slots;

	err = ksm->ksm_ll_ops.keyslot_program(ksm, key, slot);
	if (err) {
		wake_up(&ksm->idle_slots_wait_queue);
		keyslot_manager_hw_exit(ksm);
		return err;
	}

	/* Move this slot to the hash list for the new key. */
	if (idle_slot->key.crypto_mode != BLK_ENCRYPTION_MODE_INVALID)
		hlist_del(&idle_slot->hash_node);
	hlist_add_head(&idle_slot->hash_node, hash_bucket_for_key(ksm, key));

	atomic_set(&idle_slot->slot_refs, 1);
	idle_slot->key = *key;

	remove_slot_from_lru_list(ksm, slot);

	keyslot_manager_hw_exit(ksm);
	return slot;
}

/**
 * keyslot_manager_get_slot() - Increment the refcount on the specified slot.
 * @ksm: The keyslot manager that we want to modify.
 * @slot: The slot to increment the refcount of.
 *
 * This function assumes that there is already an active reference to that slot
 * and simply increments the refcount. This is useful when cloning a bio that
 * already has a reference to a keyslot, and we want the cloned bio to also have
 * its own reference.
 *
 * Context: Any context.
 */
void keyslot_manager_get_slot(struct keyslot_manager *ksm, unsigned int slot)
{
	if (keyslot_manager_is_passthrough(ksm))
		return;

	if (WARN_ON(slot >= ksm->num_slots))
		return;

	WARN_ON(atomic_inc_return(&ksm->slots[slot].slot_refs) < 2);
}

/**
 * keyslot_manager_put_slot() - Release a reference to a slot
 * @ksm: The keyslot manager to release the reference from.
 * @slot: The slot to release the reference from.
 *
 * Context: Any context.
 */
void keyslot_manager_put_slot(struct keyslot_manager *ksm, unsigned int slot)
{
	unsigned long flags;

	if (keyslot_manager_is_passthrough(ksm))
		return;

	if (WARN_ON(slot >= ksm->num_slots))
		return;

	if (atomic_dec_and_lock_irqsave(&ksm->slots[slot].slot_refs,
					&ksm->idle_slots_lock, flags)) {
		list_add_tail(&ksm->slots[slot].idle_slot_node,
			      &ksm->idle_slots);
		spin_unlock_irqrestore(&ksm->idle_slots_lock, flags);
		wake_up(&ksm->idle_slots_wait_queue);
	}
}

/**
 * keyslot_manager_crypto_mode_supported() - Find out if a crypto_mode/data
 *					     unit size combination is supported
 *					     by a ksm.
 * @ksm: The keyslot manager to check
 * @crypto_mode: The crypto mode to check for.
 * @data_unit_size: The data_unit_size for the mode.
 *
 * Calls and returns the result of the crypto_mode_supported function specified
 * by the ksm.
 *
 * Context: Process context.
 * Return: Whether or not this ksm supports the specified crypto_mode/
 *	   data_unit_size combo.
 */
bool keyslot_manager_crypto_mode_supported(struct keyslot_manager *ksm,
					   enum blk_crypto_mode_num crypto_mode,
					   unsigned int data_unit_size)
{
	if (!ksm)
		return false;
	if (WARN_ON(crypto_mode >= BLK_ENCRYPTION_MODE_MAX))
		return false;
	if (WARN_ON(!is_power_of_2(data_unit_size)))
		return false;
	return ksm->crypto_mode_supported[crypto_mode] & data_unit_size;
}

/**
 * keyslot_manager_evict_key() - Evict a key from the lower layer device.
 * @ksm: The keyslot manager to evict from
 * @key: The key to evict
 *
 * Find the keyslot that the specified key was programmed into, and evict that
 * slot from the lower layer device if that slot is not currently in use.
 *
 * Context: Process context. Takes and releases ksm->lock.
 * Return: 0 on success, -EBUSY if the key is still in use, or another
 *	   -errno value on other error.
 */
int keyslot_manager_evict_key(struct keyslot_manager *ksm,
			      const struct blk_crypto_key *key)
{
	int slot;
	int err;
	struct keyslot *slotp;
<<<<<<< HEAD

	if (keyslot_manager_is_passthrough(ksm)) {
		if (ksm->ksm_ll_ops.keyslot_evict) {
			down_write(&ksm->lock);
			err = ksm->ksm_ll_ops.keyslot_evict(ksm, key, -1);
			up_write(&ksm->lock);
			return err;
		}
		return 0;
	}

	down_write(&ksm->lock);
=======

	if (keyslot_manager_is_passthrough(ksm)) {
		if (ksm->ksm_ll_ops.keyslot_evict) {
			keyslot_manager_hw_enter(ksm);
			err = ksm->ksm_ll_ops.keyslot_evict(ksm, key, -1);
			keyslot_manager_hw_exit(ksm);
			return err;
		}
		return 0;
	}

	keyslot_manager_hw_enter(ksm);

>>>>>>> f8b19f1e
	slot = find_keyslot(ksm, key);
	if (slot < 0) {
		err = slot;
		goto out_unlock;
	}
	slotp = &ksm->slots[slot];

	if (atomic_read(&slotp->slot_refs) != 0) {
		err = -EBUSY;
		goto out_unlock;
	}
	err = ksm->ksm_ll_ops.keyslot_evict(ksm, key, slot);
	if (err)
		goto out_unlock;

	hlist_del(&slotp->hash_node);
	memzero_explicit(&slotp->key, sizeof(slotp->key));
	err = 0;
out_unlock:
<<<<<<< HEAD
=======
	keyslot_manager_hw_exit(ksm);
	return err;
}

/**
 * keyslot_manager_reprogram_all_keys() - Re-program all keyslots.
 * @ksm: The keyslot manager
 *
 * Re-program all keyslots that are supposed to have a key programmed.  This is
 * intended only for use by drivers for hardware that loses its keys on reset.
 *
 * Context: Process context. Takes and releases ksm->lock.
 */
void keyslot_manager_reprogram_all_keys(struct keyslot_manager *ksm)
{
	unsigned int slot;

	if (WARN_ON(keyslot_manager_is_passthrough(ksm)))
		return;

	/* This is for device initialization, so don't resume the device */
	down_write(&ksm->lock);
	for (slot = 0; slot < ksm->num_slots; slot++) {
		const struct keyslot *slotp = &ksm->slots[slot];
		int err;

		if (slotp->key.crypto_mode == BLK_ENCRYPTION_MODE_INVALID)
			continue;

		err = ksm->ksm_ll_ops.keyslot_program(ksm, &slotp->key, slot);
		WARN_ON(err);
	}
>>>>>>> f8b19f1e
	up_write(&ksm->lock);
}
<<<<<<< HEAD

/**
 * keyslot_manager_reprogram_all_keys() - Re-program all keyslots.
 * @ksm: The keyslot manager
 *
 * Re-program all keyslots that are supposed to have a key programmed.  This is
 * intended only for use by drivers for hardware that loses its keys on reset.
 *
 * Context: Process context. Takes and releases ksm->lock.
 */
void keyslot_manager_reprogram_all_keys(struct keyslot_manager *ksm)
{
	unsigned int slot;

	if (WARN_ON(keyslot_manager_is_passthrough(ksm)))
		return;

	down_write(&ksm->lock);
	for (slot = 0; slot < ksm->num_slots; slot++) {
		const struct keyslot *slotp = &ksm->slots[slot];
		int err;

		if (slotp->key.crypto_mode == BLK_ENCRYPTION_MODE_INVALID)
			continue;

		err = ksm->ksm_ll_ops.keyslot_program(ksm, &slotp->key, slot);
		WARN_ON(err);
	}
	up_write(&ksm->lock);
}
=======
>>>>>>> f8b19f1e
EXPORT_SYMBOL_GPL(keyslot_manager_reprogram_all_keys);

/**
 * keyslot_manager_private() - return the private data stored with ksm
 * @ksm: The keyslot manager
 *
 * Returns the private data passed to the ksm when it was created.
 */
void *keyslot_manager_private(struct keyslot_manager *ksm)
{
	return ksm->ll_priv_data;
}
EXPORT_SYMBOL_GPL(keyslot_manager_private);

void keyslot_manager_destroy(struct keyslot_manager *ksm)
{
	if (ksm) {
		kvfree(ksm->slot_hashtable);
		memzero_explicit(ksm, struct_size(ksm, slots, ksm->num_slots));
		kvfree(ksm);
	}
}
EXPORT_SYMBOL_GPL(keyslot_manager_destroy);

/**
 * keyslot_manager_create_passthrough() - Create a passthrough keyslot manager
<<<<<<< HEAD
=======
 * @dev: Device for runtime power management (NULL if none)
>>>>>>> f8b19f1e
 * @ksm_ll_ops: The struct keyslot_mgmt_ll_ops
 * @crypto_mode_supported: Bitmasks for supported encryption modes
 * @ll_priv_data: Private data passed as is to the functions in ksm_ll_ops.
 *
 * Allocate memory for and initialize a passthrough keyslot manager.
 * Called by e.g. storage drivers to set up a keyslot manager in their
 * request_queue, when the storage driver wants to manage its keys by itself.
 * This is useful for inline encryption hardware that don't have a small fixed
 * number of keyslots, and for layered devices.
 *
 * See keyslot_manager_create() for more details about the parameters.
 *
 * Context: This function may sleep
 * Return: Pointer to constructed keyslot manager or NULL on error.
 */
struct keyslot_manager *keyslot_manager_create_passthrough(
<<<<<<< HEAD
=======
	struct device *dev,
>>>>>>> f8b19f1e
	const struct keyslot_mgmt_ll_ops *ksm_ll_ops,
	const unsigned int crypto_mode_supported[BLK_ENCRYPTION_MODE_MAX],
	void *ll_priv_data)
{
	struct keyslot_manager *ksm;

	ksm = kzalloc(sizeof(*ksm), GFP_KERNEL);
	if (!ksm)
		return NULL;

	ksm->ksm_ll_ops = *ksm_ll_ops;
	memcpy(ksm->crypto_mode_supported, crypto_mode_supported,
	       sizeof(ksm->crypto_mode_supported));
	ksm->ll_priv_data = ll_priv_data;
<<<<<<< HEAD
=======
	keyslot_manager_set_dev(ksm, dev);
>>>>>>> f8b19f1e

	init_rwsem(&ksm->lock);

	return ksm;
}
EXPORT_SYMBOL_GPL(keyslot_manager_create_passthrough);

/**
 * keyslot_manager_intersect_modes() - restrict supported modes by child device
 * @parent: The keyslot manager for parent device
 * @child: The keyslot manager for child device, or NULL
 *
 * Clear any crypto mode support bits in @parent that aren't set in @child.
 * If @child is NULL, then all parent bits are cleared.
 *
 * Only use this when setting up the keyslot manager for a layered device,
 * before it's been exposed yet.
 */
void keyslot_manager_intersect_modes(struct keyslot_manager *parent,
				     const struct keyslot_manager *child)
{
	if (child) {
		unsigned int i;

		for (i = 0; i < ARRAY_SIZE(child->crypto_mode_supported); i++) {
			parent->crypto_mode_supported[i] &=
				child->crypto_mode_supported[i];
		}
	} else {
		memset(parent->crypto_mode_supported, 0,
		       sizeof(parent->crypto_mode_supported));
	}
}
EXPORT_SYMBOL_GPL(keyslot_manager_intersect_modes);

/**
 * keyslot_manager_derive_raw_secret() - Derive software secret from wrapped key
 * @ksm: The keyslot manager
 * @wrapped_key: The wrapped key
 * @wrapped_key_size: Size of the wrapped key in bytes
 * @secret: (output) the software secret
 * @secret_size: (output) the number of secret bytes to derive
 *
 * Given a hardware-wrapped key, ask the hardware to derive a secret which
 * software can use for cryptographic tasks other than inline encryption.  The
 * derived secret is guaranteed to be cryptographically isolated from the key
 * with which any inline encryption with this wrapped key would actually be
 * done.  I.e., both will be derived from the unwrapped key.
 *
 * Return: 0 on success, -EOPNOTSUPP if hardware-wrapped keys are unsupported,
 *	   or another -errno code.
 */
int keyslot_manager_derive_raw_secret(struct keyslot_manager *ksm,
				      const u8 *wrapped_key,
				      unsigned int wrapped_key_size,
				      u8 *secret, unsigned int secret_size)
{
	int err;

<<<<<<< HEAD
	down_write(&ksm->lock);
	if (ksm->ksm_ll_ops.derive_raw_secret) {
		err = ksm->ksm_ll_ops.derive_raw_secret(ksm, wrapped_key,
							wrapped_key_size,
							secret, secret_size);
	} else {
		err = -EOPNOTSUPP;
	}
	up_write(&ksm->lock);
=======
	if (ksm->ksm_ll_ops.derive_raw_secret) {
		keyslot_manager_hw_enter(ksm);
		err = ksm->ksm_ll_ops.derive_raw_secret(ksm, wrapped_key,
							wrapped_key_size,
							secret, secret_size);
		keyslot_manager_hw_exit(ksm);
	} else {
		err = -EOPNOTSUPP;
	}
>>>>>>> f8b19f1e

	return err;
}
EXPORT_SYMBOL_GPL(keyslot_manager_derive_raw_secret);<|MERGE_RESOLUTION|>--- conflicted
+++ resolved
@@ -77,8 +77,6 @@
 	return ksm->num_slots == 0;
 }
 
-<<<<<<< HEAD
-=======
 #ifdef CONFIG_PM
 static inline void keyslot_manager_set_dev(struct keyslot_manager *ksm,
 					   struct device *dev)
@@ -130,7 +128,6 @@
 	keyslot_manager_pm_put(ksm);
 }
 
->>>>>>> f8b19f1e
 /**
  * keyslot_manager_create() - Create a keyslot manager
  * @dev: Device for runtime power management (NULL if none)
@@ -153,13 +150,9 @@
  * Context: May sleep
  * Return: Pointer to constructed keyslot manager or NULL on error.
  */
-<<<<<<< HEAD
-struct keyslot_manager *keyslot_manager_create(unsigned int num_slots,
-=======
 struct keyslot_manager *keyslot_manager_create(
 	struct device *dev,
 	unsigned int num_slots,
->>>>>>> f8b19f1e
 	const struct keyslot_mgmt_ll_ops *ksm_ll_ops,
 	const unsigned int crypto_mode_supported[BLK_ENCRYPTION_MODE_MAX],
 	void *ll_priv_data)
@@ -294,11 +287,7 @@
 		return slot;
 
 	for (;;) {
-<<<<<<< HEAD
-		down_write(&ksm->lock);
-=======
 		keyslot_manager_hw_enter(ksm);
->>>>>>> f8b19f1e
 		slot = find_and_grab_keyslot(ksm, key);
 		if (slot != -ENOKEY) {
 			keyslot_manager_hw_exit(ksm);
@@ -437,20 +426,6 @@
 	int slot;
 	int err;
 	struct keyslot *slotp;
-<<<<<<< HEAD
-
-	if (keyslot_manager_is_passthrough(ksm)) {
-		if (ksm->ksm_ll_ops.keyslot_evict) {
-			down_write(&ksm->lock);
-			err = ksm->ksm_ll_ops.keyslot_evict(ksm, key, -1);
-			up_write(&ksm->lock);
-			return err;
-		}
-		return 0;
-	}
-
-	down_write(&ksm->lock);
-=======
 
 	if (keyslot_manager_is_passthrough(ksm)) {
 		if (ksm->ksm_ll_ops.keyslot_evict) {
@@ -464,7 +439,6 @@
 
 	keyslot_manager_hw_enter(ksm);
 
->>>>>>> f8b19f1e
 	slot = find_keyslot(ksm, key);
 	if (slot < 0) {
 		err = slot;
@@ -484,8 +458,6 @@
 	memzero_explicit(&slotp->key, sizeof(slotp->key));
 	err = 0;
 out_unlock:
-<<<<<<< HEAD
-=======
 	keyslot_manager_hw_exit(ksm);
 	return err;
 }
@@ -518,42 +490,8 @@
 		err = ksm->ksm_ll_ops.keyslot_program(ksm, &slotp->key, slot);
 		WARN_ON(err);
 	}
->>>>>>> f8b19f1e
 	up_write(&ksm->lock);
 }
-<<<<<<< HEAD
-
-/**
- * keyslot_manager_reprogram_all_keys() - Re-program all keyslots.
- * @ksm: The keyslot manager
- *
- * Re-program all keyslots that are supposed to have a key programmed.  This is
- * intended only for use by drivers for hardware that loses its keys on reset.
- *
- * Context: Process context. Takes and releases ksm->lock.
- */
-void keyslot_manager_reprogram_all_keys(struct keyslot_manager *ksm)
-{
-	unsigned int slot;
-
-	if (WARN_ON(keyslot_manager_is_passthrough(ksm)))
-		return;
-
-	down_write(&ksm->lock);
-	for (slot = 0; slot < ksm->num_slots; slot++) {
-		const struct keyslot *slotp = &ksm->slots[slot];
-		int err;
-
-		if (slotp->key.crypto_mode == BLK_ENCRYPTION_MODE_INVALID)
-			continue;
-
-		err = ksm->ksm_ll_ops.keyslot_program(ksm, &slotp->key, slot);
-		WARN_ON(err);
-	}
-	up_write(&ksm->lock);
-}
-=======
->>>>>>> f8b19f1e
 EXPORT_SYMBOL_GPL(keyslot_manager_reprogram_all_keys);
 
 /**
@@ -580,10 +518,7 @@
 
 /**
  * keyslot_manager_create_passthrough() - Create a passthrough keyslot manager
-<<<<<<< HEAD
-=======
  * @dev: Device for runtime power management (NULL if none)
->>>>>>> f8b19f1e
  * @ksm_ll_ops: The struct keyslot_mgmt_ll_ops
  * @crypto_mode_supported: Bitmasks for supported encryption modes
  * @ll_priv_data: Private data passed as is to the functions in ksm_ll_ops.
@@ -600,10 +535,7 @@
  * Return: Pointer to constructed keyslot manager or NULL on error.
  */
 struct keyslot_manager *keyslot_manager_create_passthrough(
-<<<<<<< HEAD
-=======
 	struct device *dev,
->>>>>>> f8b19f1e
 	const struct keyslot_mgmt_ll_ops *ksm_ll_ops,
 	const unsigned int crypto_mode_supported[BLK_ENCRYPTION_MODE_MAX],
 	void *ll_priv_data)
@@ -618,10 +550,7 @@
 	memcpy(ksm->crypto_mode_supported, crypto_mode_supported,
 	       sizeof(ksm->crypto_mode_supported));
 	ksm->ll_priv_data = ll_priv_data;
-<<<<<<< HEAD
-=======
 	keyslot_manager_set_dev(ksm, dev);
->>>>>>> f8b19f1e
 
 	init_rwsem(&ksm->lock);
 
@@ -681,17 +610,6 @@
 {
 	int err;
 
-<<<<<<< HEAD
-	down_write(&ksm->lock);
-	if (ksm->ksm_ll_ops.derive_raw_secret) {
-		err = ksm->ksm_ll_ops.derive_raw_secret(ksm, wrapped_key,
-							wrapped_key_size,
-							secret, secret_size);
-	} else {
-		err = -EOPNOTSUPP;
-	}
-	up_write(&ksm->lock);
-=======
 	if (ksm->ksm_ll_ops.derive_raw_secret) {
 		keyslot_manager_hw_enter(ksm);
 		err = ksm->ksm_ll_ops.derive_raw_secret(ksm, wrapped_key,
@@ -701,7 +619,6 @@
 	} else {
 		err = -EOPNOTSUPP;
 	}
->>>>>>> f8b19f1e
 
 	return err;
 }
