/*
 * Copyright (c) 2012-2013 The Linux Foundation. All rights reserved.
 *
 * Previously licensed under the ISC license by Qualcomm Atheros, Inc.
 *
 *
 * Permission to use, copy, modify, and/or distribute this software for
 * any purpose with or without fee is hereby granted, provided that the
 * above copyright notice and this permission notice appear in all
 * copies.
 *
 * THE SOFTWARE IS PROVIDED "AS IS" AND THE AUTHOR DISCLAIMS ALL
 * WARRANTIES WITH REGARD TO THIS SOFTWARE INCLUDING ALL IMPLIED
 * WARRANTIES OF MERCHANTABILITY AND FITNESS. IN NO EVENT SHALL THE
 * AUTHOR BE LIABLE FOR ANY SPECIAL, DIRECT, INDIRECT, OR CONSEQUENTIAL
 * DAMAGES OR ANY DAMAGES WHATSOEVER RESULTING FROM LOSS OF USE, DATA OR
 * PROFITS, WHETHER IN AN ACTION OF CONTRACT, NEGLIGENCE OR OTHER
 * TORTIOUS ACTION, ARISING OUT OF OR IN CONNECTION WITH THE USE OR
 * PERFORMANCE OF THIS SOFTWARE.
 */

/*
 * This file was originally distributed by Qualcomm Atheros, Inc.
 * under proprietary terms before Copyright ownership was assigned
 * to the Linux Foundation.
 */

/*
 *
 * This file limPropExtsUtils.cc contains the utility functions
 * to populate, parse proprietary extensions required to
 * support ANI feature set.
 *
 * Author:        Chandra Modumudi
 * Date:          11/27/02
 * History:-
 * Date           Modified by    Modification Information
 * --------------------------------------------------------------------
 *
 */
#include "aniGlobal.h"
#include "wniCfgSta.h"
#include "sirCommon.h"
#include "sirDebug.h"
#include "utilsApi.h"
#include "cfgApi.h"
#include "limApi.h"
#include "limTypes.h"
#include "limUtils.h"
#include "limAssocUtils.h"
#include "limPropExtsUtils.h"
#include "limSerDesUtils.h"
#include "limTrace.h"
#include "limSession.h"
#define LIM_GET_NOISE_MAX_TRY 5
/**
 * limExtractApCapability()
 *
 *FUNCTION:
 * This function is called to extract AP's HCF/WME/WSM capability
 * from the IEs received from it in Beacon/Probe Response frames
 *
 *LOGIC:
 *
 *ASSUMPTIONS:
 * NA
 *
 *NOTE:
 *
 * @param   pMac      Pointer to Global MAC structure
 * @param   pIE       Pointer to starting IE in Beacon/Probe Response
 * @param   ieLen     Length of all IEs combined
 * @param   qosCap    Bits are set according to capabilities
 * @return  0 - If AP does not assert HCF capability & 1 - otherwise
 */
void
limExtractApCapability(tpAniSirGlobal pMac, tANI_U8 *pIE, tANI_U16 ieLen,
                       tANI_U8 *qosCap, tANI_U16 *propCap, tANI_U8 *uapsd, 
                       tPowerdBm *localConstraint,
                       tpPESession psessionEntry
                       )
{
    tSirProbeRespBeacon *pBeaconStruct;
#if !defined WLAN_FEATURE_VOWIFI
    tANI_U32            localPowerConstraints = 0;
#endif
<<<<<<< HEAD

=======
    
>>>>>>> 98b80d9a
    pBeaconStruct = vos_mem_malloc(sizeof(tSirProbeRespBeacon));

    if ( NULL == pBeaconStruct )
    {
        limLog(pMac, LOGE, FL("Unable to allocate memory in limExtractApCapability") );
        return;
    }

    vos_mem_set( (tANI_U8 *) pBeaconStruct, sizeof(tSirProbeRespBeacon), 0);
    *qosCap = 0;
    *propCap = 0;
    *uapsd = 0;
    PELOG3(limLog( pMac, LOG3,
        FL("In limExtractApCapability: The IE's being received are:"));
    sirDumpBuf( pMac, SIR_LIM_MODULE_ID, LOG3, pIE, ieLen );)
    if (sirParseBeaconIE(pMac, pBeaconStruct, pIE, (tANI_U32)ieLen) == eSIR_SUCCESS)
    {
        if (pBeaconStruct->wmeInfoPresent || pBeaconStruct->wmeEdcaPresent)
            LIM_BSS_CAPS_SET(WME, *qosCap);
        if (LIM_BSS_CAPS_GET(WME, *qosCap) && pBeaconStruct->wsmCapablePresent)
            LIM_BSS_CAPS_SET(WSM, *qosCap);
        if (pBeaconStruct->propIEinfo.aniIndicator &&
            pBeaconStruct->propIEinfo.capabilityPresent)
            *propCap = pBeaconStruct->propIEinfo.capability;
        if (pBeaconStruct->HTCaps.present)
            pMac->lim.htCapabilityPresentInBeacon = 1;
        else
            pMac->lim.htCapabilityPresentInBeacon = 0;

#ifdef WLAN_FEATURE_11AC
        VOS_TRACE(VOS_MODULE_ID_PE, VOS_TRACE_LEVEL_INFO_MED,
            "***beacon.VHTCaps.present*****=%d",pBeaconStruct->VHTCaps.present);
        VOS_TRACE(VOS_MODULE_ID_PE, VOS_TRACE_LEVEL_INFO_MED,
           "***beacon.SU Beamformer Capable*****=%d",pBeaconStruct->VHTCaps.suBeamFormerCap);

        if ( pBeaconStruct->VHTCaps.present && pBeaconStruct->VHTOperation.present)
        {
            psessionEntry->vhtCapabilityPresentInBeacon = 1;
            psessionEntry->apCenterChan = pBeaconStruct->VHTOperation.chanCenterFreqSeg1;
            psessionEntry->apChanWidth = pBeaconStruct->VHTOperation.chanWidth;
        }
        else
        {
            psessionEntry->vhtCapabilityPresentInBeacon = 0;
        }
#endif
        // Extract the UAPSD flag from WMM Parameter element
        if (pBeaconStruct->wmeEdcaPresent)
            *uapsd = pBeaconStruct->edcaParams.qosInfo.uapsd;
#if defined FEATURE_WLAN_CCX
        /* If there is Power Constraint Element specifically,
         * adapt to it. Hence there is else condition check
         * for this if statement.
         */
        if ( pBeaconStruct->ccxTxPwr.present)
        {
            *localConstraint = pBeaconStruct->ccxTxPwr.power_limit;
        }
#endif
        if (pBeaconStruct->powerConstraintPresent)
#if 0
        //Remove this check. This function is expected to return localPowerConsraints
        //and it should just do that. Check for 11h enabled or not can be done at the caller
#if defined WLAN_FEATURE_VOWIFI
          && ( pMac->lim.gLim11hEnable
           || pMac->rrm.rrmPEContext.rrmEnable
#endif
#endif
        {
#if defined WLAN_FEATURE_VOWIFI 
           *localConstraint -= pBeaconStruct->localPowerConstraint.localPowerConstraints;
#else
           localPowerConstraints = (tANI_U32)pBeaconStruct->localPowerConstraint.localPowerConstraints;
#endif
        }
#if !defined WLAN_FEATURE_VOWIFI
        if (cfgSetInt(pMac, WNI_CFG_LOCAL_POWER_CONSTRAINT, localPowerConstraints) != eSIR_SUCCESS)
        {
            limLog(pMac, LOGP, FL("Could not update local power constraint to cfg."));
        }
#endif
    }
    vos_mem_free(pBeaconStruct);
    return;
} /****** end limExtractApCapability() ******/

/**
 * limGetHTCBState
 *
 *FUNCTION:
 * This routing provides the translation of Airgo Enum to HT enum for determining 
 * secondary channel offset.
 * Airgo Enum is required for backward compatibility purposes.
 *
 *
 *NOTE:
 *
 * @param  pMac - Pointer to Global MAC structure
 * @return The corresponding HT enumeration
 */
ePhyChanBondState  limGetHTCBState(ePhyChanBondState aniCBMode) 
{
    switch ( aniCBMode )
    {
#ifdef WLAN_FEATURE_11AC
        case PHY_QUADRUPLE_CHANNEL_20MHZ_HIGH_40MHZ_LOW:
        case PHY_QUADRUPLE_CHANNEL_20MHZ_HIGH_40MHZ_CENTERED:
        case PHY_QUADRUPLE_CHANNEL_20MHZ_HIGH_40MHZ_HIGH:
#endif
        case PHY_DOUBLE_CHANNEL_HIGH_PRIMARY:
        return PHY_DOUBLE_CHANNEL_HIGH_PRIMARY;
#ifdef WLAN_FEATURE_11AC
        case PHY_QUADRUPLE_CHANNEL_20MHZ_LOW_40MHZ_LOW:
        case PHY_QUADRUPLE_CHANNEL_20MHZ_LOW_40MHZ_CENTERED:
        case PHY_QUADRUPLE_CHANNEL_20MHZ_LOW_40MHZ_HIGH:
#endif
        case PHY_DOUBLE_CHANNEL_LOW_PRIMARY:
        return PHY_DOUBLE_CHANNEL_LOW_PRIMARY;
#ifdef WLAN_FEATURE_11AC
        case PHY_QUADRUPLE_CHANNEL_20MHZ_CENTERED_40MHZ_CENTERED:
           return PHY_SINGLE_CHANNEL_CENTERED;
#endif
        default :
           return PHY_SINGLE_CHANNEL_CENTERED;
     }
}

 /*
 * limGetStaPeerType
 *
 *FUNCTION:
 * Based on a combination of the following -
 * 1) tDphHashNode.aniPeer
 * 2) tDphHashNode.propCapability
 * this API determines if a given STA is an ANI peer or not
 *
 *LOGIC:
 *
 *ASSUMPTIONS:
 *
 *NOTE:
 *
 * @param  pMac - Pointer to Global MAC structure
 * @param  pStaDs - Pointer to the tpDphHashNode of the STA
 *         under consideration
 * @return tStaRateMode
 */
tStaRateMode limGetStaPeerType( tpAniSirGlobal pMac,
    tpDphHashNode pStaDs,
    tpPESession   psessionEntry)
{
tStaRateMode staPeerType = eSTA_11b;
  // Determine the peer-STA type
  if( pStaDs->aniPeer )
  {
    if(PROP_CAPABILITY_GET( TAURUS, pStaDs->propCapability ))
        staPeerType = eSTA_TAURUS;
    else if( PROP_CAPABILITY_GET( TITAN, pStaDs->propCapability ))
        staPeerType = eSTA_TITAN;
    else
        staPeerType = eSTA_POLARIS;
  }
#ifdef WLAN_FEATURE_11AC
  else if(pStaDs->mlmStaContext.vhtCapability)
      staPeerType = eSTA_11ac;
#endif
  else if(pStaDs->mlmStaContext.htCapability)
        staPeerType = eSTA_11n;
  else if(pStaDs->erpEnabled)
        staPeerType = eSTA_11bg;
  else if(psessionEntry->limRFBand == SIR_BAND_5_GHZ)
        staPeerType = eSTA_11a;
  return staPeerType;
}
<|MERGE_RESOLUTION|>--- conflicted
+++ resolved
@@ -84,11 +84,7 @@
 #if !defined WLAN_FEATURE_VOWIFI
     tANI_U32            localPowerConstraints = 0;
 #endif
-<<<<<<< HEAD
-
-=======
     
->>>>>>> 98b80d9a
     pBeaconStruct = vos_mem_malloc(sizeof(tSirProbeRespBeacon));
 
     if ( NULL == pBeaconStruct )
