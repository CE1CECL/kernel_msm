--- conflicted
+++ resolved
@@ -1150,13 +1150,9 @@
 		if (stack->sym == last_sym) {
 			fprintf(stderr, "%s:%d:error: recursive dependency detected!\n",
 				prop->file->name, prop->lineno);
-<<<<<<< HEAD
 			fprintf(stderr, "For a resolution refer to Documentation/kbuild/kconfig-language.txt\n");
 			fprintf(stderr, "subsection \"Kconfig recursive dependency limitations\"\n");
 		}
-=======
-
->>>>>>> d37ce01b
 		if (stack->expr) {
 			fprintf(stderr, "%s:%d:\tsymbol %s %s value contains %s\n",
 				prop->file->name, prop->lineno,
