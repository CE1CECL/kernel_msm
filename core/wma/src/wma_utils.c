--- conflicted
+++ resolved
@@ -1791,11 +1791,7 @@
 	sme_msg.type = eWNI_SME_RSO_CMD_STATUS_IND;
 	sme_msg.bodyptr = rso_status;
 	sme_msg.bodyval = 0;
-<<<<<<< HEAD
-	WMA_LOGI("%s: Post RSO cmd status to SME",  __func__);
-=======
 	WMA_LOGD("%s: Post RSO cmd status to SME",  __func__);
->>>>>>> cb0a55c3
 
 	qdf_status = cds_mq_post_message(QDF_MODULE_ID_SME, &sme_msg);
 	if (!QDF_IS_STATUS_SUCCESS(qdf_status)) {
