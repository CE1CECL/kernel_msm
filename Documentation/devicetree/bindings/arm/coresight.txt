--- conflicted
+++ resolved
@@ -85,7 +85,6 @@
 
 	* port or ports: same as above.
 
-<<<<<<< HEAD
 	* coresight-name: unique descriptive name of the component.
 
 * Additional required property for coresight-tgu devices:
@@ -99,9 +98,6 @@
 	  counters available in the TGU to do a comparision.
 
 * Optional properties for all components:
-	* reg-names: names corresponding to each reg property value.
-=======
-* Optional properties for all components:
 
 	* arm,coresight-loses-context-with-cpu : boolean. Indicates that the
 	  hardware will lose register context on CPU power down (e.g. CPUIdle).
@@ -110,7 +106,6 @@
 	  powers down the coresight component also powers down and loses its
 	  context. This property is currently only used for the ETM 4.x driver.
 
->>>>>>> 0f543a02
 * Optional properties for ETM/PTMs:
 
 	* arm,cp14: must be present if the system accesses ETM/PTM management
