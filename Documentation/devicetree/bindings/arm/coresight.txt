* CoreSight Components:

CoreSight components are compliant with the ARM CoreSight architecture
specification and can be connected in various topologies to suit a particular
SoCs tracing needs. These trace components can generally be classified as
sinks, links and sources. Trace data produced by one or more sources flows
through the intermediate links connecting the source to the currently selected
sink. Each CoreSight component device should use these properties to describe
its hardware characteristcs.

* Required properties for all components *except* non-configurable replicators:

	* compatible: These have to be supplemented with "arm,primecell" as
	  drivers are using the AMBA bus interface.  Possible values include:
		- Embedded Trace Buffer (version 1.0):
			"arm,coresight-etb10", "arm,primecell";

		- Trace Port Interface Unit:
			"arm,coresight-tpiu", "arm,primecell";

		- Trace Memory Controller, used for Embedded Trace Buffer(ETB),
		  Embedded Trace FIFO(ETF) and Embedded Trace Router(ETR)
		  configuration.  The configuration mode (ETB, ETF, ETR) is
		  discovered at boot time when the device is probed.
			"arm,coresight-tmc", "arm,primecell";

		- Trace Funnel:
			"arm,coresight-funnel", "arm,primecell";

		- Embedded Trace Macrocell (version 3.x) and
					Program Flow Trace Macrocell:
			"arm,coresight-etm3x", "arm,primecell";

		- Embedded Trace Macrocell (version 4.x):
			"arm,coresight-etm4x", "arm,primecell";

		- Coresight programmable Replicator :
			"arm,coresight-dynamic-replicator", "arm,primecell";

		- System Trace Macrocell:
			"arm,coresight-stm", "arm,primecell"; [1]

		- Trigger Generation Unit:
			"arm,primecell";

	* reg: physical base address and length of the register
	  set(s) of the component.

	* clocks: the clocks associated to this component.

	* clock-names: the name of the clocks referenced by the code.
	  Since we are using the AMBA framework, the name of the clock
	  providing the interconnect should be "apb_pclk", and some
	  coresight blocks also have an additional clock "atclk", which
	  clocks the core of that coresight component. The latter clock
	  is optional.

	* port or ports: The representation of the component's port
	  layout using the generic DT graph presentation found in
	  "bindings/graph.txt".

	* coresight-name: unique descriptive name of the component.

* Additional required properties for System Trace Macrocells (STM):
	* reg: along with the physical base address and length of the register
	  set as described above, another entry is required to describe the
	  mapping of the extended stimulus port area.

	* reg-names: the only acceptable values are "stm-base" and
	  "stm-stimulus-base", each corresponding to the areas defined in "reg".

* Required properties for devices that don't show up on the AMBA bus, such as
  non-configurable replicators:

	* compatible: Currently supported value is (note the absence of the
	  AMBA markee):
		- "arm,coresight-replicator"
		- "arm,coresight-cti"
		- "qcom,coresight-tpda"
		- "qcom,coresight-tpdm"
		- "qcom,coresight-hwevent"
		- "qcom,coresight-dummy"
		- "qcom,coresight-remote-etm"
		- "qcom,coresight-csr"
		- "qcom,coresight-dbgui"

	* port or ports: same as above.

	* coresight-name: unique descriptive name of the component.

* Additional required property for coresight-tgu devices:
	* tgu-steps: must be present. Indicates number of steps supported
	  by the TGU.
	* tgu-conditions: must be present. Indicates the number of conditions
	  supported by the TGU.
	* tgu-regs: must be present. Indicates the number of regs supported
	  by the TGU.
	* tgu-timer-counters: must be present. Indicates the number of timers and
	  counters available in the TGU to do a comparision.

* Optional properties for all components:
<<<<<<< HEAD
=======
	* reg-names: names corresponding to each reg property value.

* Optional properties for all components:
>>>>>>> a1f19153

	* arm,coresight-loses-context-with-cpu : boolean. Indicates that the
	  hardware will lose register context on CPU power down (e.g. CPUIdle).
	  An example of where this may be needed are systems which contain a
	  coresight component and CPU in the same power domain. When the CPU
	  powers down the coresight component also powers down and loses its
	  context. This property is currently only used for the ETM 4.x driver.

* Optional properties for ETM/PTMs:

	* arm,cp14: must be present if the system accesses ETM/PTM management
	  registers via co-processor 14.

	* cpu: the cpu phandle this ETM/PTM is affined to. When omitted the
	  source is considered to belong to CPU0.

	* qcom,tupwr-disable: For ETM, don't keep trace unit powered across power
	  collapse.

* Optional property for TMC:

	* arm,buffer-size: size of contiguous buffer space for TMC ETR
	  (embedded trace router). This property is obsolete. The buffer size
	  can be configured dynamically via buffer_size property in sysfs.

<<<<<<< HEAD
=======
	* arm,scatter-gather: boolean. Indicates that the TMC-ETR can safely
	  use the SG mode on this system.

>>>>>>> a1f19153
	* arm,default-sink: represents the default compile time CoreSight sink

	* coresight-ctis: represents flush and reset CTIs for TMC buffer

	* qcom,force-reg-dump: enables TMC reg dump support

	* arm,sg-enable : indicates whether scatter gather feature is enabled
	  by default for TMC ETR configuration.

<<<<<<< HEAD
	* arm,scatter-gather: boolean. Indicates that the TMC-ETR can safely
	  use the SG mode on this system.
=======
	* qcom,qdss-ipa-support : indicates whether qdss to ipa bam connection
	  need to support.
>>>>>>> a1f19153

* Required property for TPDAs:

	* qcom,tpda-atid: must be present. Specifies the ATID for TPDA.

* Optional properties for TPDAs:

	* qcom,bc-elem-size: specifies the BC element size supported by each
	  monitor connected to the aggregator on each port. Should be specified
	  in pairs (port, bc element size).

	* qcom,tc-elem-size: specifies the TC element size supported by each
	  monitor connected to the aggregator on each port. Should be specified
	  in pairs (port, tc element size).

	* qcom,dsb-elem-size: specifies the DSB element size supported by each
	  monitor connected to the aggregator on each port. Should be specified
	  in pairs (port, dsb element size).

	* qcom,cmb-elem-size: specifies the CMB element size supported by each
	  monitor connected to the aggregator on each port. Should be specified
	  in pairs (port, cmb element size).

* Optional properties for TPDM:

	* qcom,clk-enable: specifies whether additional clock bit needs to be
	  set for M4M TPDM.

	* qcom,msr-fix-req: boolean, indicating if MSRs need to be programmed
	  after enabling the subunit.

	* qcom,tpdm-clks: List of additional clocks required.

	* qcom,tpdm-regs: List of regulators required.

	* qcom,hw-enable-check: Check if the tpdm need to be probed as some tpdms
	  are not enabled in secure device.

* Required property for Remote ETMs:

	* qcom,inst-id: must be present. QMI instance id for remote ETMs.

* Optional properties for funnels:

	* qcom,duplicate-funnel: boolean, indicates its a duplicate of an
	  existing funnel. Funnel devices are now capable of supporting
	  multiple-input and multiple-output configuration with in built
	  hardware filtering for TPDM devices. Each set of input-output
	  combination is treated as independent funnel device.
	  funnel-base-dummy and funnel-base-real reg-names must be specified
	  when this property is enabled.
<<<<<<< HEAD

	* reg-names: funnel-base-dummy: dummy register space used by a
	  duplicate funnel. Should be a valid register address space that
	  no other device is using.

	* reg-names: funnel-base-real: actual register space for the
	  duplicate funnel.
=======

	* reg-names: funnel-base-dummy: dummy register space used by a
	  duplicate funnel. Should be a valid register address space that
	  no other device is using.

	* reg-names: funnel-base-real: actual register space for the
	  duplicate funnel.

* Optional properties for CSRs:

	* qcom,usb-bam-support: boolean, indicates CSR has the ability to operate on
	  usb bam, include enable,disable and flush.

	* qcom,hwctrl-set-support: boolean, indicates CSR has the ability to operate on
	  to "HWCTRL" register.

	* qcom,set-byte-cntr-support:boolean, indicates CSR has the ability to operate on
	  to "BYTECNT" register.

	* qcom,timestamp-support:boolean, indicates CSR support sys interface to read
	  timestamp value.
>>>>>>> a1f19153

Example:

1. Sinks
	etb@20010000 {
		compatible = "arm,coresight-etb10", "arm,primecell";
		reg = <0 0x20010000 0 0x1000>;

		clocks = <&oscclk6a>;
		clock-names = "apb_pclk";
		port {
			etb_in_port: endpoint@0 {
				slave-mode;
				remote-endpoint = <&replicator_out_port0>;
			};
		};
	};

	tpiu@20030000 {
		compatible = "arm,coresight-tpiu", "arm,primecell";
		reg = <0 0x20030000 0 0x1000>;

		clocks = <&oscclk6a>;
		clock-names = "apb_pclk";
		port {
			tpiu_in_port: endpoint@0 {
				slave-mode;
				remote-endpoint = <&replicator_out_port1>;
			};
		};
	};

2. Links
	replicator {
		/* non-configurable replicators don't show up on the
		 * AMBA bus.  As such no need to add "arm,primecell".
		 */
		compatible = "arm,coresight-replicator";

		ports {
			#address-cells = <1>;
			#size-cells = <0>;

			/* replicator output ports */
			port@0 {
				reg = <0>;
				replicator_out_port0: endpoint {
					remote-endpoint = <&etb_in_port>;
				};
			};

			port@1 {
				reg = <1>;
				replicator_out_port1: endpoint {
					remote-endpoint = <&tpiu_in_port>;
				};
			};

			/* replicator input port */
			port@2 {
				reg = <0>;
				replicator_in_port0: endpoint {
					slave-mode;
					remote-endpoint = <&funnel_out_port0>;
				};
			};
		};
	};

	funnel@20040000 {
		compatible = "arm,coresight-funnel", "arm,primecell";
		reg = <0 0x20040000 0 0x1000>;

		clocks = <&oscclk6a>;
		clock-names = "apb_pclk";
		ports {
			#address-cells = <1>;
			#size-cells = <0>;

			/* funnel output port */
			port@0 {
				reg = <0>;
				funnel_out_port0: endpoint {
					remote-endpoint =
							<&replicator_in_port0>;
				};
			};

			/* funnel input ports */
			port@1 {
				reg = <0>;
				funnel_in_port0: endpoint {
					slave-mode;
					remote-endpoint = <&ptm0_out_port>;
				};
			};

			port@2 {
				reg = <1>;
				funnel_in_port1: endpoint {
					slave-mode;
					remote-endpoint = <&ptm1_out_port>;
				};
			};

			port@3 {
				reg = <2>;
				funnel_in_port2: endpoint {
					slave-mode;
					remote-endpoint = <&etm0_out_port>;
				};
			};

		};
	};

	tpda_mss: tpda@7043000 {
		compatible = "qcom,coresight-tpda", "arm,primecell";
		reg = <0x7043000 0x1000>;
		reg-names = "tpda-base";

		coresight-name = "coresight-tpda-mss";

		qcom,tpda-atid = <67>;
		qcom,dsb-elem-size = <0 32>;
		qcom,cmb-elem-size = <0 32>;

		clocks = <&clock_aop qdss_clk>;
		clock-names = "apb_pclk";

		ports {
			#address-cells = <1>;
			#size-cells = <0>;
			port@0 {
				reg = <0>;
				tpda_mss_out_funnel_in1: endpoint {
				remote-endpoint =
					<&funnel_in1_in_tpda_mss>;
				};
			};
			port@1 {
				reg = <0>;
				tpda_mss_in_tpdm_mss: endpoint {
				slave-mode;
				remote-endpoint =
					<&tpdm_mss_out_tpda_mss>;
				};
			};
		};
	};
3. Sources
	ptm@2201c000 {
		compatible = "arm,coresight-etm3x", "arm,primecell";
		reg = <0 0x2201c000 0 0x1000>;

		cpu = <&cpu0>;
		clocks = <&oscclk6a>;
		clock-names = "apb_pclk";
		port {
			ptm0_out_port: endpoint {
				remote-endpoint = <&funnel_in_port0>;
			};
		};
	};

	ptm@2201d000 {
		compatible = "arm,coresight-etm3x", "arm,primecell";
		reg = <0 0x2201d000 0 0x1000>;

		cpu = <&cpu1>;
		clocks = <&oscclk6a>;
		clock-names = "apb_pclk";
		port {
			ptm1_out_port: endpoint {
				remote-endpoint = <&funnel_in_port1>;
			};
		};
	};

4. STM
	stm@20100000 {
		compatible = "arm,coresight-stm", "arm,primecell";
		reg = <0 0x20100000 0 0x1000>,
		      <0 0x28000000 0 0x180000>;
		reg-names = "stm-base", "stm-stimulus-base";

		clocks = <&soc_smc50mhz>;
		clock-names = "apb_pclk";
		port {
			stm_out_port: endpoint {
				remote-endpoint = <&main_funnel_in_port2>;
			};
		};
	};

	tpdm_mss: tpdm@7042000 {
		compatible = "qcom,coresight-tpdm", "arm,primecell";
		reg = <0x7042000 0x1000>;
		reg-names = "tpdm-base";

		coresight-name = "coresight-tpdm-mss";

		clocks = <&clock_aop qdss_clk>;
		clock-names = "apb_pclk";

		port{
			tpdm_mss_out_tpda_mss: endpoint {
				remote-endpoint = <&tpda_mss_in_tpdm_mss>;
		};
	};
};

5. TGUs
	ipcb_tgu: tgu@6b0c000 {
		compatible = "arm,primecell";
		arm,primecell-periphid = <0x0003b999>;
		reg = <0x06B0C000 0x1000>;
		reg-names = "tgu-base";
		tgu-steps = <3>;
		tgu-conditions = <4>;
		tgu-regs = <4>;
		tgu-timer-counters = <8>;

		coresight-name = "coresight-tgu-ipcb";

		clocks = <&clock_aop QDSS_CLK>;
		clock-names = "apb_pclk";
	};
[1]. There is currently two version of STM: STM32 and STM500.  Both
have the same HW interface and as such don't need an explicit binding name.<|MERGE_RESOLUTION|>--- conflicted
+++ resolved
@@ -99,12 +99,7 @@
 	  counters available in the TGU to do a comparision.
 
 * Optional properties for all components:
-<<<<<<< HEAD
-=======
 	* reg-names: names corresponding to each reg property value.
-
-* Optional properties for all components:
->>>>>>> a1f19153
 
 	* arm,coresight-loses-context-with-cpu : boolean. Indicates that the
 	  hardware will lose register context on CPU power down (e.g. CPUIdle).
@@ -130,28 +125,20 @@
 	  (embedded trace router). This property is obsolete. The buffer size
 	  can be configured dynamically via buffer_size property in sysfs.
 
-<<<<<<< HEAD
-=======
+	* arm,default-sink: represents the default compile time CoreSight sink
+
+	* coresight-ctis: represents flush and reset CTIs for TMC buffer
+
+	* qcom,force-reg-dump: enables TMC reg dump support
+
+	* arm,sg-enable : indicates whether scatter gather feature is enabled
+	  by default for TMC ETR configuration.
+
 	* arm,scatter-gather: boolean. Indicates that the TMC-ETR can safely
 	  use the SG mode on this system.
 
->>>>>>> a1f19153
-	* arm,default-sink: represents the default compile time CoreSight sink
-
-	* coresight-ctis: represents flush and reset CTIs for TMC buffer
-
-	* qcom,force-reg-dump: enables TMC reg dump support
-
-	* arm,sg-enable : indicates whether scatter gather feature is enabled
-	  by default for TMC ETR configuration.
-
-<<<<<<< HEAD
-	* arm,scatter-gather: boolean. Indicates that the TMC-ETR can safely
-	  use the SG mode on this system.
-=======
 	* qcom,qdss-ipa-support : indicates whether qdss to ipa bam connection
 	  need to support.
->>>>>>> a1f19153
 
 * Required property for TPDAs:
 
@@ -203,7 +190,6 @@
 	  combination is treated as independent funnel device.
 	  funnel-base-dummy and funnel-base-real reg-names must be specified
 	  when this property is enabled.
-<<<<<<< HEAD
 
 	* reg-names: funnel-base-dummy: dummy register space used by a
 	  duplicate funnel. Should be a valid register address space that
@@ -211,29 +197,6 @@
 
 	* reg-names: funnel-base-real: actual register space for the
 	  duplicate funnel.
-=======
-
-	* reg-names: funnel-base-dummy: dummy register space used by a
-	  duplicate funnel. Should be a valid register address space that
-	  no other device is using.
-
-	* reg-names: funnel-base-real: actual register space for the
-	  duplicate funnel.
-
-* Optional properties for CSRs:
-
-	* qcom,usb-bam-support: boolean, indicates CSR has the ability to operate on
-	  usb bam, include enable,disable and flush.
-
-	* qcom,hwctrl-set-support: boolean, indicates CSR has the ability to operate on
-	  to "HWCTRL" register.
-
-	* qcom,set-byte-cntr-support:boolean, indicates CSR has the ability to operate on
-	  to "BYTECNT" register.
-
-	* qcom,timestamp-support:boolean, indicates CSR support sys interface to read
-	  timestamp value.
->>>>>>> a1f19153
 
 Example:
 
