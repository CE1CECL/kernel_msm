--- conflicted
+++ resolved
@@ -1991,9 +1991,6 @@
 	memblock_free(start, size);
 	memblock_remove(start, size);
 
-<<<<<<< HEAD
-	arch_remove_memory(nid, start, size, NULL);
-=======
 	/*
 	 * Memory block device removal under the device_hotplug_lock is
 	 * a barrier against racing online attempts.
@@ -2004,7 +2001,6 @@
 
 	arch_remove_memory(nid, start, size, NULL);
 	__release_memory_resource(start, size);
->>>>>>> 9033d72d
 
 	try_offline_node(nid);
 
