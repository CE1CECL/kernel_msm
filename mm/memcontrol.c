/* memcontrol.c - Memory Controller
 *
 * Copyright IBM Corporation, 2007
 * Author Balbir Singh <balbir@linux.vnet.ibm.com>
 *
 * Copyright 2007 OpenVZ SWsoft Inc
 * Author: Pavel Emelianov <xemul@openvz.org>
 *
 * Memory thresholds
 * Copyright (C) 2009 Nokia Corporation
 * Author: Kirill A. Shutemov
 *
 * Kernel Memory Controller
 * Copyright (C) 2012 Parallels Inc. and Google Inc.
 * Authors: Glauber Costa and Suleiman Souhlal
 *
 * Native page reclaim
 * Charge lifetime sanitation
 * Lockless page tracking & accounting
 * Unified hierarchy configuration model
 * Copyright (C) 2015 Red Hat, Inc., Johannes Weiner
 *
 * This program is free software; you can redistribute it and/or modify
 * it under the terms of the GNU General Public License as published by
 * the Free Software Foundation; either version 2 of the License, or
 * (at your option) any later version.
 *
 * This program is distributed in the hope that it will be useful,
 * but WITHOUT ANY WARRANTY; without even the implied warranty of
 * MERCHANTABILITY or FITNESS FOR A PARTICULAR PURPOSE.  See the
 * GNU General Public License for more details.
 */

#include <linux/page_counter.h>
#include <linux/memcontrol.h>
#include <linux/cgroup.h>
#include <linux/mm.h>
#include <linux/hugetlb.h>
#include <linux/pagemap.h>
#include <linux/smp.h>
#include <linux/page-flags.h>
#include <linux/backing-dev.h>
#include <linux/bit_spinlock.h>
#include <linux/rcupdate.h>
#include <linux/limits.h>
#include <linux/export.h>
#include <linux/mutex.h>
#include <linux/rbtree.h>
#include <linux/slab.h>
#include <linux/swap.h>
#include <linux/swapops.h>
#include <linux/spinlock.h>
#include <linux/eventfd.h>
#include <linux/poll.h>
#include <linux/sort.h>
#include <linux/fs.h>
#include <linux/seq_file.h>
#include <linux/vmpressure.h>
#include <linux/mm_inline.h>
#include <linux/swap_cgroup.h>
#include <linux/cpu.h>
#include <linux/oom.h>
#include <linux/lockdep.h>
#include <linux/file.h>
#include <linux/tracehook.h>
#include "internal.h"
#include <net/sock.h>
#include <net/ip.h>
#include <net/tcp_memcontrol.h>
#include "slab.h"

#include <asm/uaccess.h>

#include <trace/events/vmscan.h>

struct cgroup_subsys memory_cgrp_subsys __read_mostly;
EXPORT_SYMBOL(memory_cgrp_subsys);

#define MEM_CGROUP_RECLAIM_RETRIES	5
static struct mem_cgroup *root_mem_cgroup __read_mostly;
struct cgroup_subsys_state *mem_cgroup_root_css __read_mostly;

/* Whether the swap controller is active */
#ifdef CONFIG_MEMCG_SWAP
int do_swap_account __read_mostly;
#else
#define do_swap_account		0
#endif

static const char * const mem_cgroup_stat_names[] = {
	"cache",
	"rss",
	"rss_huge",
	"mapped_file",
	"dirty",
	"writeback",
	"swap",
};

static const char * const mem_cgroup_events_names[] = {
	"pgpgin",
	"pgpgout",
	"pgfault",
	"pgmajfault",
};

static const char * const mem_cgroup_lru_names[] = {
	"inactive_anon",
	"active_anon",
	"inactive_file",
	"active_file",
	"unevictable",
};

#define THRESHOLDS_EVENTS_TARGET 128
#define SOFTLIMIT_EVENTS_TARGET 1024
#define NUMAINFO_EVENTS_TARGET	1024

/*
 * Cgroups above their limits are maintained in a RB-Tree, independent of
 * their hierarchy representation
 */

struct mem_cgroup_tree_per_zone {
	struct rb_root rb_root;
	spinlock_t lock;
};

struct mem_cgroup_tree_per_node {
	struct mem_cgroup_tree_per_zone rb_tree_per_zone[MAX_NR_ZONES];
};

struct mem_cgroup_tree {
	struct mem_cgroup_tree_per_node *rb_tree_per_node[MAX_NUMNODES];
};

static struct mem_cgroup_tree soft_limit_tree __read_mostly;

/* for OOM */
struct mem_cgroup_eventfd_list {
	struct list_head list;
	struct eventfd_ctx *eventfd;
};

/*
 * cgroup_event represents events which userspace want to receive.
 */
struct mem_cgroup_event {
	/*
	 * memcg which the event belongs to.
	 */
	struct mem_cgroup *memcg;
	/*
	 * eventfd to signal userspace about the event.
	 */
	struct eventfd_ctx *eventfd;
	/*
	 * Each of these stored in a list by the cgroup.
	 */
	struct list_head list;
	/*
	 * register_event() callback will be used to add new userspace
	 * waiter for changes related to this event.  Use eventfd_signal()
	 * on eventfd to send notification to userspace.
	 */
	int (*register_event)(struct mem_cgroup *memcg,
			      struct eventfd_ctx *eventfd, const char *args);
	/*
	 * unregister_event() callback will be called when userspace closes
	 * the eventfd or on cgroup removing.  This callback must be set,
	 * if you want provide notification functionality.
	 */
	void (*unregister_event)(struct mem_cgroup *memcg,
				 struct eventfd_ctx *eventfd);
	/*
	 * All fields below needed to unregister event when
	 * userspace closes eventfd.
	 */
	poll_table pt;
	wait_queue_head_t *wqh;
	wait_queue_t wait;
	struct work_struct remove;
};

static void mem_cgroup_threshold(struct mem_cgroup *memcg);
static void mem_cgroup_oom_notify(struct mem_cgroup *memcg);

/* Stuffs for move charges at task migration. */
/*
 * Types of charges to be moved.
 */
#define MOVE_ANON	0x1U
#define MOVE_FILE	0x2U
#define MOVE_MASK	(MOVE_ANON | MOVE_FILE)

/* "mc" and its members are protected by cgroup_mutex */
static struct move_charge_struct {
	spinlock_t	  lock; /* for from, to */
	struct mm_struct  *mm;
	struct mem_cgroup *from;
	struct mem_cgroup *to;
	unsigned long flags;
	unsigned long precharge;
	unsigned long moved_charge;
	unsigned long moved_swap;
	struct task_struct *moving_task;	/* a task moving charges */
	wait_queue_head_t waitq;		/* a waitq for other context */
} mc = {
	.lock = __SPIN_LOCK_UNLOCKED(mc.lock),
	.waitq = __WAIT_QUEUE_HEAD_INITIALIZER(mc.waitq),
};

/*
 * Maximum loops in mem_cgroup_hierarchical_reclaim(), used for soft
 * limit reclaim to prevent infinite loops, if they ever occur.
 */
#define	MEM_CGROUP_MAX_RECLAIM_LOOPS		100
#define	MEM_CGROUP_MAX_SOFT_LIMIT_RECLAIM_LOOPS	2

enum charge_type {
	MEM_CGROUP_CHARGE_TYPE_CACHE = 0,
	MEM_CGROUP_CHARGE_TYPE_ANON,
	MEM_CGROUP_CHARGE_TYPE_SWAPOUT,	/* for accounting swapcache */
	MEM_CGROUP_CHARGE_TYPE_DROP,	/* a page was unused swap cache */
	NR_CHARGE_TYPE,
};

/* for encoding cft->private value on file */
enum res_type {
	_MEM,
	_MEMSWAP,
	_OOM_TYPE,
	_KMEM,
};

#define MEMFILE_PRIVATE(x, val)	((x) << 16 | (val))
#define MEMFILE_TYPE(val)	((val) >> 16 & 0xffff)
#define MEMFILE_ATTR(val)	((val) & 0xffff)
/* Used for OOM nofiier */
#define OOM_CONTROL		(0)

/*
 * The memcg_create_mutex will be held whenever a new cgroup is created.
 * As a consequence, any change that needs to protect against new child cgroups
 * appearing has to hold it as well.
 */
static DEFINE_MUTEX(memcg_create_mutex);

/* Some nice accessors for the vmpressure. */
struct vmpressure *memcg_to_vmpressure(struct mem_cgroup *memcg)
{
	if (!memcg)
		memcg = root_mem_cgroup;
	return &memcg->vmpressure;
}

struct cgroup_subsys_state *vmpressure_to_css(struct vmpressure *vmpr)
{
	return &container_of(vmpr, struct mem_cgroup, vmpressure)->css;
}

static inline bool mem_cgroup_is_root(struct mem_cgroup *memcg)
{
	return (memcg == root_mem_cgroup);
}

/*
 * We restrict the id in the range of [1, 65535], so it can fit into
 * an unsigned short.
 */
#define MEM_CGROUP_ID_MAX	USHRT_MAX

static inline unsigned short mem_cgroup_id(struct mem_cgroup *memcg)
{
	return memcg->css.id;
}

/*
 * A helper function to get mem_cgroup from ID. must be called under
 * rcu_read_lock().  The caller is responsible for calling
 * css_tryget_online() if the mem_cgroup is used for charging. (dropping
 * refcnt from swap can be called against removed memcg.)
 */
static inline struct mem_cgroup *mem_cgroup_from_id(unsigned short id)
{
	struct cgroup_subsys_state *css;

	css = css_from_id(id, &memory_cgrp_subsys);
	return mem_cgroup_from_css(css);
}

/* Writing them here to avoid exposing memcg's inner layout */
#if defined(CONFIG_INET) && defined(CONFIG_MEMCG_KMEM)

void sock_update_memcg(struct sock *sk)
{
	if (mem_cgroup_sockets_enabled) {
		struct mem_cgroup *memcg;
		struct cg_proto *cg_proto;

		BUG_ON(!sk->sk_prot->proto_cgroup);

		/* Socket cloning can throw us here with sk_cgrp already
		 * filled. It won't however, necessarily happen from
		 * process context. So the test for root memcg given
		 * the current task's memcg won't help us in this case.
		 *
		 * Respecting the original socket's memcg is a better
		 * decision in this case.
		 */
		if (sk->sk_cgrp) {
			BUG_ON(mem_cgroup_is_root(sk->sk_cgrp->memcg));
			css_get(&sk->sk_cgrp->memcg->css);
			return;
		}

		rcu_read_lock();
		memcg = mem_cgroup_from_task(current);
		cg_proto = sk->sk_prot->proto_cgroup(memcg);
		if (cg_proto && test_bit(MEMCG_SOCK_ACTIVE, &cg_proto->flags) &&
		    css_tryget_online(&memcg->css)) {
			sk->sk_cgrp = cg_proto;
		}
		rcu_read_unlock();
	}
}
EXPORT_SYMBOL(sock_update_memcg);

void sock_release_memcg(struct sock *sk)
{
	if (mem_cgroup_sockets_enabled && sk->sk_cgrp) {
		struct mem_cgroup *memcg;
		WARN_ON(!sk->sk_cgrp->memcg);
		memcg = sk->sk_cgrp->memcg;
		css_put(&sk->sk_cgrp->memcg->css);
	}
}

struct cg_proto *tcp_proto_cgroup(struct mem_cgroup *memcg)
{
	if (!memcg || mem_cgroup_is_root(memcg))
		return NULL;

	return &memcg->tcp_mem;
}
EXPORT_SYMBOL(tcp_proto_cgroup);

#endif

#ifdef CONFIG_MEMCG_KMEM
/*
 * This will be the memcg's index in each cache's ->memcg_params.memcg_caches.
 * The main reason for not using cgroup id for this:
 *  this works better in sparse environments, where we have a lot of memcgs,
 *  but only a few kmem-limited. Or also, if we have, for instance, 200
 *  memcgs, and none but the 200th is kmem-limited, we'd have to have a
 *  200 entry array for that.
 *
 * The current size of the caches array is stored in memcg_nr_cache_ids. It
 * will double each time we have to increase it.
 */
static DEFINE_IDA(memcg_cache_ida);
int memcg_nr_cache_ids;

/* Protects memcg_nr_cache_ids */
static DECLARE_RWSEM(memcg_cache_ids_sem);

void memcg_get_cache_ids(void)
{
	down_read(&memcg_cache_ids_sem);
}

void memcg_put_cache_ids(void)
{
	up_read(&memcg_cache_ids_sem);
}

/*
 * MIN_SIZE is different than 1, because we would like to avoid going through
 * the alloc/free process all the time. In a small machine, 4 kmem-limited
 * cgroups is a reasonable guess. In the future, it could be a parameter or
 * tunable, but that is strictly not necessary.
 *
 * MAX_SIZE should be as large as the number of cgrp_ids. Ideally, we could get
 * this constant directly from cgroup, but it is understandable that this is
 * better kept as an internal representation in cgroup.c. In any case, the
 * cgrp_id space is not getting any smaller, and we don't have to necessarily
 * increase ours as well if it increases.
 */
#define MEMCG_CACHES_MIN_SIZE 4
#define MEMCG_CACHES_MAX_SIZE MEM_CGROUP_ID_MAX

/*
 * A lot of the calls to the cache allocation functions are expected to be
 * inlined by the compiler. Since the calls to memcg_kmem_get_cache are
 * conditional to this static branch, we'll have to allow modules that does
 * kmem_cache_alloc and the such to see this symbol as well
 */
struct static_key memcg_kmem_enabled_key;
EXPORT_SYMBOL(memcg_kmem_enabled_key);

#endif /* CONFIG_MEMCG_KMEM */

static struct mem_cgroup_per_zone *
mem_cgroup_zone_zoneinfo(struct mem_cgroup *memcg, struct zone *zone)
{
	int nid = zone_to_nid(zone);
	int zid = zone_idx(zone);

	return &memcg->nodeinfo[nid]->zoneinfo[zid];
}

/**
 * mem_cgroup_css_from_page - css of the memcg associated with a page
 * @page: page of interest
 *
 * If memcg is bound to the default hierarchy, css of the memcg associated
 * with @page is returned.  The returned css remains associated with @page
 * until it is released.
 *
 * If memcg is bound to a traditional hierarchy, the css of root_mem_cgroup
 * is returned.
 *
 * XXX: The above description of behavior on the default hierarchy isn't
 * strictly true yet as replace_page_cache_page() can modify the
 * association before @page is released even on the default hierarchy;
 * however, the current and planned usages don't mix the the two functions
 * and replace_page_cache_page() will soon be updated to make the invariant
 * actually true.
 */
struct cgroup_subsys_state *mem_cgroup_css_from_page(struct page *page)
{
	struct mem_cgroup *memcg;

	rcu_read_lock();

	memcg = page->mem_cgroup;

	if (!memcg || !cgroup_subsys_on_dfl(memory_cgrp_subsys))
		memcg = root_mem_cgroup;

	rcu_read_unlock();
	return &memcg->css;
}

/**
 * page_cgroup_ino - return inode number of the memcg a page is charged to
 * @page: the page
 *
 * Look up the closest online ancestor of the memory cgroup @page is charged to
 * and return its inode number or 0 if @page is not charged to any cgroup. It
 * is safe to call this function without holding a reference to @page.
 *
 * Note, this function is inherently racy, because there is nothing to prevent
 * the cgroup inode from getting torn down and potentially reallocated a moment
 * after page_cgroup_ino() returns, so it only should be used by callers that
 * do not care (such as procfs interfaces).
 */
ino_t page_cgroup_ino(struct page *page)
{
	struct mem_cgroup *memcg;
	unsigned long ino = 0;

	rcu_read_lock();
	memcg = READ_ONCE(page->mem_cgroup);
	while (memcg && !(memcg->css.flags & CSS_ONLINE))
		memcg = parent_mem_cgroup(memcg);
	if (memcg)
		ino = cgroup_ino(memcg->css.cgroup);
	rcu_read_unlock();
	return ino;
}

static struct mem_cgroup_per_zone *
mem_cgroup_page_zoneinfo(struct mem_cgroup *memcg, struct page *page)
{
	int nid = page_to_nid(page);
	int zid = page_zonenum(page);

	return &memcg->nodeinfo[nid]->zoneinfo[zid];
}

static struct mem_cgroup_tree_per_zone *
soft_limit_tree_node_zone(int nid, int zid)
{
	return &soft_limit_tree.rb_tree_per_node[nid]->rb_tree_per_zone[zid];
}

static struct mem_cgroup_tree_per_zone *
soft_limit_tree_from_page(struct page *page)
{
	int nid = page_to_nid(page);
	int zid = page_zonenum(page);

	return &soft_limit_tree.rb_tree_per_node[nid]->rb_tree_per_zone[zid];
}

static void __mem_cgroup_insert_exceeded(struct mem_cgroup_per_zone *mz,
					 struct mem_cgroup_tree_per_zone *mctz,
					 unsigned long new_usage_in_excess)
{
	struct rb_node **p = &mctz->rb_root.rb_node;
	struct rb_node *parent = NULL;
	struct mem_cgroup_per_zone *mz_node;

	if (mz->on_tree)
		return;

	mz->usage_in_excess = new_usage_in_excess;
	if (!mz->usage_in_excess)
		return;
	while (*p) {
		parent = *p;
		mz_node = rb_entry(parent, struct mem_cgroup_per_zone,
					tree_node);
		if (mz->usage_in_excess < mz_node->usage_in_excess)
			p = &(*p)->rb_left;
		/*
		 * We can't avoid mem cgroups that are over their soft
		 * limit by the same amount
		 */
		else if (mz->usage_in_excess >= mz_node->usage_in_excess)
			p = &(*p)->rb_right;
	}
	rb_link_node(&mz->tree_node, parent, p);
	rb_insert_color(&mz->tree_node, &mctz->rb_root);
	mz->on_tree = true;
}

static void __mem_cgroup_remove_exceeded(struct mem_cgroup_per_zone *mz,
					 struct mem_cgroup_tree_per_zone *mctz)
{
	if (!mz->on_tree)
		return;
	rb_erase(&mz->tree_node, &mctz->rb_root);
	mz->on_tree = false;
}

static void mem_cgroup_remove_exceeded(struct mem_cgroup_per_zone *mz,
				       struct mem_cgroup_tree_per_zone *mctz)
{
	unsigned long flags;

	spin_lock_irqsave(&mctz->lock, flags);
	__mem_cgroup_remove_exceeded(mz, mctz);
	spin_unlock_irqrestore(&mctz->lock, flags);
}

static unsigned long soft_limit_excess(struct mem_cgroup *memcg)
{
	unsigned long nr_pages = page_counter_read(&memcg->memory);
	unsigned long soft_limit = READ_ONCE(memcg->soft_limit);
	unsigned long excess = 0;

	if (nr_pages > soft_limit)
		excess = nr_pages - soft_limit;

	return excess;
}

static void mem_cgroup_update_tree(struct mem_cgroup *memcg, struct page *page)
{
	unsigned long excess;
	struct mem_cgroup_per_zone *mz;
	struct mem_cgroup_tree_per_zone *mctz;

	mctz = soft_limit_tree_from_page(page);
	/*
	 * Necessary to update all ancestors when hierarchy is used.
	 * because their event counter is not touched.
	 */
	for (; memcg; memcg = parent_mem_cgroup(memcg)) {
		mz = mem_cgroup_page_zoneinfo(memcg, page);
		excess = soft_limit_excess(memcg);
		/*
		 * We have to update the tree if mz is on RB-tree or
		 * mem is over its softlimit.
		 */
		if (excess || mz->on_tree) {
			unsigned long flags;

			spin_lock_irqsave(&mctz->lock, flags);
			/* if on-tree, remove it */
			if (mz->on_tree)
				__mem_cgroup_remove_exceeded(mz, mctz);
			/*
			 * Insert again. mz->usage_in_excess will be updated.
			 * If excess is 0, no tree ops.
			 */
			__mem_cgroup_insert_exceeded(mz, mctz, excess);
			spin_unlock_irqrestore(&mctz->lock, flags);
		}
	}
}

static void mem_cgroup_remove_from_trees(struct mem_cgroup *memcg)
{
	struct mem_cgroup_tree_per_zone *mctz;
	struct mem_cgroup_per_zone *mz;
	int nid, zid;

	for_each_node(nid) {
		for (zid = 0; zid < MAX_NR_ZONES; zid++) {
			mz = &memcg->nodeinfo[nid]->zoneinfo[zid];
			mctz = soft_limit_tree_node_zone(nid, zid);
			mem_cgroup_remove_exceeded(mz, mctz);
		}
	}
}

static struct mem_cgroup_per_zone *
__mem_cgroup_largest_soft_limit_node(struct mem_cgroup_tree_per_zone *mctz)
{
	struct rb_node *rightmost = NULL;
	struct mem_cgroup_per_zone *mz;

retry:
	mz = NULL;
	rightmost = rb_last(&mctz->rb_root);
	if (!rightmost)
		goto done;		/* Nothing to reclaim from */

	mz = rb_entry(rightmost, struct mem_cgroup_per_zone, tree_node);
	/*
	 * Remove the node now but someone else can add it back,
	 * we will to add it back at the end of reclaim to its correct
	 * position in the tree.
	 */
	__mem_cgroup_remove_exceeded(mz, mctz);
	if (!soft_limit_excess(mz->memcg) ||
	    !css_tryget_online(&mz->memcg->css))
		goto retry;
done:
	return mz;
}

static struct mem_cgroup_per_zone *
mem_cgroup_largest_soft_limit_node(struct mem_cgroup_tree_per_zone *mctz)
{
	struct mem_cgroup_per_zone *mz;

	spin_lock_irq(&mctz->lock);
	mz = __mem_cgroup_largest_soft_limit_node(mctz);
	spin_unlock_irq(&mctz->lock);
	return mz;
}

/*
 * Return page count for single (non recursive) @memcg.
 *
 * Implementation Note: reading percpu statistics for memcg.
 *
 * Both of vmstat[] and percpu_counter has threshold and do periodic
 * synchronization to implement "quick" read. There are trade-off between
 * reading cost and precision of value. Then, we may have a chance to implement
 * a periodic synchronization of counter in memcg's counter.
 *
 * But this _read() function is used for user interface now. The user accounts
 * memory usage by memory cgroup and he _always_ requires exact value because
 * he accounts memory. Even if we provide quick-and-fuzzy read, we always
 * have to visit all online cpus and make sum. So, for now, unnecessary
 * synchronization is not implemented. (just implemented for cpu hotplug)
 *
 * If there are kernel internal actions which can make use of some not-exact
 * value, and reading all cpu value can be performance bottleneck in some
 * common workload, threshold and synchronization as vmstat[] should be
 * implemented.
 */
static unsigned long
mem_cgroup_read_stat(struct mem_cgroup *memcg, enum mem_cgroup_stat_index idx)
{
	long val = 0;
	int cpu;

	/* Per-cpu values can be negative, use a signed accumulator */
	for_each_possible_cpu(cpu)
		val += per_cpu(memcg->stat->count[idx], cpu);
	/*
	 * Summing races with updates, so val may be negative.  Avoid exposing
	 * transient negative values.
	 */
	if (val < 0)
		val = 0;
	return val;
}

static unsigned long mem_cgroup_read_events(struct mem_cgroup *memcg,
					    enum mem_cgroup_events_index idx)
{
	unsigned long val = 0;
	int cpu;

	for_each_possible_cpu(cpu)
		val += per_cpu(memcg->stat->events[idx], cpu);
	return val;
}

static void mem_cgroup_charge_statistics(struct mem_cgroup *memcg,
					 struct page *page,
					 int nr_pages)
{
	/*
	 * Here, RSS means 'mapped anon' and anon's SwapCache. Shmem/tmpfs is
	 * counted as CACHE even if it's on ANON LRU.
	 */
	if (PageAnon(page))
		__this_cpu_add(memcg->stat->count[MEM_CGROUP_STAT_RSS],
				nr_pages);
	else
		__this_cpu_add(memcg->stat->count[MEM_CGROUP_STAT_CACHE],
				nr_pages);

	if (PageTransHuge(page))
		__this_cpu_add(memcg->stat->count[MEM_CGROUP_STAT_RSS_HUGE],
				nr_pages);

	/* pagein of a big page is an event. So, ignore page size */
	if (nr_pages > 0)
		__this_cpu_inc(memcg->stat->events[MEM_CGROUP_EVENTS_PGPGIN]);
	else {
		__this_cpu_inc(memcg->stat->events[MEM_CGROUP_EVENTS_PGPGOUT]);
		nr_pages = -nr_pages; /* for event */
	}

	__this_cpu_add(memcg->stat->nr_page_events, nr_pages);
}

static unsigned long mem_cgroup_node_nr_lru_pages(struct mem_cgroup *memcg,
						  int nid,
						  unsigned int lru_mask)
{
	unsigned long nr = 0;
	int zid;

	VM_BUG_ON((unsigned)nid >= nr_node_ids);

	for (zid = 0; zid < MAX_NR_ZONES; zid++) {
		struct mem_cgroup_per_zone *mz;
		enum lru_list lru;

		for_each_lru(lru) {
			if (!(BIT(lru) & lru_mask))
				continue;
			mz = &memcg->nodeinfo[nid]->zoneinfo[zid];
			nr += mz->lru_size[lru];
		}
	}
	return nr;
}

static unsigned long mem_cgroup_nr_lru_pages(struct mem_cgroup *memcg,
			unsigned int lru_mask)
{
	unsigned long nr = 0;
	int nid;

	for_each_node_state(nid, N_MEMORY)
		nr += mem_cgroup_node_nr_lru_pages(memcg, nid, lru_mask);
	return nr;
}

static bool mem_cgroup_event_ratelimit(struct mem_cgroup *memcg,
				       enum mem_cgroup_events_target target)
{
	unsigned long val, next;

	val = __this_cpu_read(memcg->stat->nr_page_events);
	next = __this_cpu_read(memcg->stat->targets[target]);
	/* from time_after() in jiffies.h */
	if ((long)next - (long)val < 0) {
		switch (target) {
		case MEM_CGROUP_TARGET_THRESH:
			next = val + THRESHOLDS_EVENTS_TARGET;
			break;
		case MEM_CGROUP_TARGET_SOFTLIMIT:
			next = val + SOFTLIMIT_EVENTS_TARGET;
			break;
		case MEM_CGROUP_TARGET_NUMAINFO:
			next = val + NUMAINFO_EVENTS_TARGET;
			break;
		default:
			break;
		}
		__this_cpu_write(memcg->stat->targets[target], next);
		return true;
	}
	return false;
}

/*
 * Check events in order.
 *
 */
static void memcg_check_events(struct mem_cgroup *memcg, struct page *page)
{
	/* threshold event is triggered in finer grain than soft limit */
	if (unlikely(mem_cgroup_event_ratelimit(memcg,
						MEM_CGROUP_TARGET_THRESH))) {
		bool do_softlimit;
		bool do_numainfo __maybe_unused;

		do_softlimit = mem_cgroup_event_ratelimit(memcg,
						MEM_CGROUP_TARGET_SOFTLIMIT);
#if MAX_NUMNODES > 1
		do_numainfo = mem_cgroup_event_ratelimit(memcg,
						MEM_CGROUP_TARGET_NUMAINFO);
#endif
		mem_cgroup_threshold(memcg);
		if (unlikely(do_softlimit))
			mem_cgroup_update_tree(memcg, page);
#if MAX_NUMNODES > 1
		if (unlikely(do_numainfo))
			atomic_inc(&memcg->numainfo_events);
#endif
	}
}

struct mem_cgroup *mem_cgroup_from_task(struct task_struct *p)
{
	/*
	 * mm_update_next_owner() may clear mm->owner to NULL
	 * if it races with swapoff, page migration, etc.
	 * So this can be called with p == NULL.
	 */
	if (unlikely(!p))
		return NULL;

	return mem_cgroup_from_css(task_css(p, memory_cgrp_id));
}
EXPORT_SYMBOL(mem_cgroup_from_task);

static struct mem_cgroup *get_mem_cgroup_from_mm(struct mm_struct *mm)
{
	struct mem_cgroup *memcg = NULL;

	rcu_read_lock();
	do {
		/*
		 * Page cache insertions can happen withou an
		 * actual mm context, e.g. during disk probing
		 * on boot, loopback IO, acct() writes etc.
		 */
		if (unlikely(!mm))
			memcg = root_mem_cgroup;
		else {
			memcg = mem_cgroup_from_task(rcu_dereference(mm->owner));
			if (unlikely(!memcg))
				memcg = root_mem_cgroup;
		}
	} while (!css_tryget_online(&memcg->css));
	rcu_read_unlock();
	return memcg;
}

/**
 * mem_cgroup_iter - iterate over memory cgroup hierarchy
 * @root: hierarchy root
 * @prev: previously returned memcg, NULL on first invocation
 * @reclaim: cookie for shared reclaim walks, NULL for full walks
 *
 * Returns references to children of the hierarchy below @root, or
 * @root itself, or %NULL after a full round-trip.
 *
 * Caller must pass the return value in @prev on subsequent
 * invocations for reference counting, or use mem_cgroup_iter_break()
 * to cancel a hierarchy walk before the round-trip is complete.
 *
 * Reclaimers can specify a zone and a priority level in @reclaim to
 * divide up the memcgs in the hierarchy among all concurrent
 * reclaimers operating on the same zone and priority.
 */
struct mem_cgroup *mem_cgroup_iter(struct mem_cgroup *root,
				   struct mem_cgroup *prev,
				   struct mem_cgroup_reclaim_cookie *reclaim)
{
	struct mem_cgroup_reclaim_iter *uninitialized_var(iter);
	struct cgroup_subsys_state *css = NULL;
	struct mem_cgroup *memcg = NULL;
	struct mem_cgroup *pos = NULL;

	if (mem_cgroup_disabled())
		return NULL;

	if (!root)
		root = root_mem_cgroup;

	if (prev && !reclaim)
		pos = prev;

	if (!root->use_hierarchy && root != root_mem_cgroup) {
		if (prev)
			goto out;
		return root;
	}

	rcu_read_lock();

	if (reclaim) {
		struct mem_cgroup_per_zone *mz;

		mz = mem_cgroup_zone_zoneinfo(root, reclaim->zone);
		iter = &mz->iter[reclaim->priority];

		if (prev && reclaim->generation != iter->generation)
			goto out_unlock;

		while (1) {
			pos = READ_ONCE(iter->position);
			if (!pos || css_tryget(&pos->css))
				break;
			/*
			 * css reference reached zero, so iter->position will
			 * be cleared by ->css_released. However, we should not
			 * rely on this happening soon, because ->css_released
			 * is called from a work queue, and by busy-waiting we
			 * might block it. So we clear iter->position right
			 * away.
			 */
			(void)cmpxchg(&iter->position, pos, NULL);
		}
	}

	if (pos)
		css = &pos->css;

	for (;;) {
		css = css_next_descendant_pre(css, &root->css);
		if (!css) {
			/*
			 * Reclaimers share the hierarchy walk, and a
			 * new one might jump in right at the end of
			 * the hierarchy - make sure they see at least
			 * one group and restart from the beginning.
			 */
			if (!prev)
				continue;
			break;
		}

		/*
		 * Verify the css and acquire a reference.  The root
		 * is provided by the caller, so we know it's alive
		 * and kicking, and don't take an extra reference.
		 */
		memcg = mem_cgroup_from_css(css);

		if (css == &root->css)
			break;

		if (css_tryget(css)) {
			/*
			 * Make sure the memcg is initialized:
			 * mem_cgroup_css_online() orders the the
			 * initialization against setting the flag.
			 */
			if (smp_load_acquire(&memcg->initialized))
				break;

			css_put(css);
		}

		memcg = NULL;
	}

	if (reclaim) {
		/*
		 * The position could have already been updated by a competing
		 * thread, so check that the value hasn't changed since we read
		 * it to avoid reclaiming from the same cgroup twice.
		 */
		(void)cmpxchg(&iter->position, pos, memcg);

		if (pos)
			css_put(&pos->css);

		if (!memcg)
			iter->generation++;
		else if (!prev)
			reclaim->generation = iter->generation;
	}

out_unlock:
	rcu_read_unlock();
out:
	if (prev && prev != root)
		css_put(&prev->css);

	return memcg;
}

/**
 * mem_cgroup_iter_break - abort a hierarchy walk prematurely
 * @root: hierarchy root
 * @prev: last visited hierarchy member as returned by mem_cgroup_iter()
 */
void mem_cgroup_iter_break(struct mem_cgroup *root,
			   struct mem_cgroup *prev)
{
	if (!root)
		root = root_mem_cgroup;
	if (prev && prev != root)
		css_put(&prev->css);
}

static void invalidate_reclaim_iterators(struct mem_cgroup *dead_memcg)
{
	struct mem_cgroup *memcg = dead_memcg;
	struct mem_cgroup_reclaim_iter *iter;
	struct mem_cgroup_per_zone *mz;
	int nid, zid;
	int i;

	while ((memcg = parent_mem_cgroup(memcg))) {
		for_each_node(nid) {
			for (zid = 0; zid < MAX_NR_ZONES; zid++) {
				mz = &memcg->nodeinfo[nid]->zoneinfo[zid];
				for (i = 0; i <= DEF_PRIORITY; i++) {
					iter = &mz->iter[i];
					cmpxchg(&iter->position,
						dead_memcg, NULL);
				}
			}
		}
	}
}

/*
 * Iteration constructs for visiting all cgroups (under a tree).  If
 * loops are exited prematurely (break), mem_cgroup_iter_break() must
 * be used for reference counting.
 */
#define for_each_mem_cgroup_tree(iter, root)		\
	for (iter = mem_cgroup_iter(root, NULL, NULL);	\
	     iter != NULL;				\
	     iter = mem_cgroup_iter(root, iter, NULL))

#define for_each_mem_cgroup(iter)			\
	for (iter = mem_cgroup_iter(NULL, NULL, NULL);	\
	     iter != NULL;				\
	     iter = mem_cgroup_iter(NULL, iter, NULL))

/**
 * mem_cgroup_zone_lruvec - get the lru list vector for a zone and memcg
 * @zone: zone of the wanted lruvec
 * @memcg: memcg of the wanted lruvec
 *
 * Returns the lru list vector holding pages for the given @zone and
 * @mem.  This can be the global zone lruvec, if the memory controller
 * is disabled.
 */
struct lruvec *mem_cgroup_zone_lruvec(struct zone *zone,
				      struct mem_cgroup *memcg)
{
	struct mem_cgroup_per_zone *mz;
	struct lruvec *lruvec;

	if (mem_cgroup_disabled()) {
		lruvec = &zone->lruvec;
		goto out;
	}

	mz = mem_cgroup_zone_zoneinfo(memcg, zone);
	lruvec = &mz->lruvec;
out:
	/*
	 * Since a node can be onlined after the mem_cgroup was created,
	 * we have to be prepared to initialize lruvec->zone here;
	 * and if offlined then reonlined, we need to reinitialize it.
	 */
	if (unlikely(lruvec->zone != zone))
		lruvec->zone = zone;
	return lruvec;
}

/**
 * mem_cgroup_page_lruvec - return lruvec for isolating/putting an LRU page
 * @page: the page
 * @zone: zone of the page
 *
 * This function is only safe when following the LRU page isolation
 * and putback protocol: the LRU lock must be held, and the page must
 * either be PageLRU() or the caller must have isolated/allocated it.
 */
struct lruvec *mem_cgroup_page_lruvec(struct page *page, struct zone *zone)
{
	struct mem_cgroup_per_zone *mz;
	struct mem_cgroup *memcg;
	struct lruvec *lruvec;

	if (mem_cgroup_disabled()) {
		lruvec = &zone->lruvec;
		goto out;
	}

	memcg = page->mem_cgroup;
	/*
	 * Swapcache readahead pages are added to the LRU - and
	 * possibly migrated - before they are charged.
	 */
	if (!memcg)
		memcg = root_mem_cgroup;

	mz = mem_cgroup_page_zoneinfo(memcg, page);
	lruvec = &mz->lruvec;
out:
	/*
	 * Since a node can be onlined after the mem_cgroup was created,
	 * we have to be prepared to initialize lruvec->zone here;
	 * and if offlined then reonlined, we need to reinitialize it.
	 */
	if (unlikely(lruvec->zone != zone))
		lruvec->zone = zone;
	return lruvec;
}

/**
 * mem_cgroup_update_lru_size - account for adding or removing an lru page
 * @lruvec: mem_cgroup per zone lru vector
 * @lru: index of lru list the page is sitting on
 * @nr_pages: positive when adding or negative when removing
 *
 * This function must be called when a page is added to or removed from an
 * lru list.
 */
void mem_cgroup_update_lru_size(struct lruvec *lruvec, enum lru_list lru,
				int nr_pages)
{
	struct mem_cgroup_per_zone *mz;
	unsigned long *lru_size;

	if (mem_cgroup_disabled())
		return;

	mz = container_of(lruvec, struct mem_cgroup_per_zone, lruvec);
	lru_size = mz->lru_size + lru;
	*lru_size += nr_pages;
	VM_BUG_ON((long)(*lru_size) < 0);
}

bool task_in_mem_cgroup(struct task_struct *task, struct mem_cgroup *memcg)
{
	struct mem_cgroup *task_memcg;
	struct task_struct *p;
	bool ret;

	p = find_lock_task_mm(task);
	if (p) {
		task_memcg = get_mem_cgroup_from_mm(p->mm);
		task_unlock(p);
	} else {
		/*
		 * All threads may have already detached their mm's, but the oom
		 * killer still needs to detect if they have already been oom
		 * killed to prevent needlessly killing additional tasks.
		 */
		rcu_read_lock();
		task_memcg = mem_cgroup_from_task(task);
		css_get(&task_memcg->css);
		rcu_read_unlock();
	}
	ret = mem_cgroup_is_descendant(task_memcg, memcg);
	css_put(&task_memcg->css);
	return ret;
}

#define mem_cgroup_from_counter(counter, member)	\
	container_of(counter, struct mem_cgroup, member)

/**
 * mem_cgroup_margin - calculate chargeable space of a memory cgroup
 * @memcg: the memory cgroup
 *
 * Returns the maximum amount of memory @mem can be charged with, in
 * pages.
 */
static unsigned long mem_cgroup_margin(struct mem_cgroup *memcg)
{
	unsigned long margin = 0;
	unsigned long count;
	unsigned long limit;

	count = page_counter_read(&memcg->memory);
	limit = READ_ONCE(memcg->memory.limit);
	if (count < limit)
		margin = limit - count;

	if (do_swap_account) {
		count = page_counter_read(&memcg->memsw);
		limit = READ_ONCE(memcg->memsw.limit);
		if (count <= limit)
			margin = min(margin, limit - count);
	}

	return margin;
}

/*
 * A routine for checking "mem" is under move_account() or not.
 *
 * Checking a cgroup is mc.from or mc.to or under hierarchy of
 * moving cgroups. This is for waiting at high-memory pressure
 * caused by "move".
 */
static bool mem_cgroup_under_move(struct mem_cgroup *memcg)
{
	struct mem_cgroup *from;
	struct mem_cgroup *to;
	bool ret = false;
	/*
	 * Unlike task_move routines, we access mc.to, mc.from not under
	 * mutual exclusion by cgroup_mutex. Here, we take spinlock instead.
	 */
	spin_lock(&mc.lock);
	from = mc.from;
	to = mc.to;
	if (!from)
		goto unlock;

	ret = mem_cgroup_is_descendant(from, memcg) ||
		mem_cgroup_is_descendant(to, memcg);
unlock:
	spin_unlock(&mc.lock);
	return ret;
}

static bool mem_cgroup_wait_acct_move(struct mem_cgroup *memcg)
{
	if (mc.moving_task && current != mc.moving_task) {
		if (mem_cgroup_under_move(memcg)) {
			DEFINE_WAIT(wait);
			prepare_to_wait(&mc.waitq, &wait, TASK_INTERRUPTIBLE);
			/* moving charge context might have finished. */
			if (mc.moving_task)
				schedule();
			finish_wait(&mc.waitq, &wait);
			return true;
		}
	}
	return false;
}

#define K(x) ((x) << (PAGE_SHIFT-10))
/**
 * mem_cgroup_print_oom_info: Print OOM information relevant to memory controller.
 * @memcg: The memory cgroup that went over limit
 * @p: Task that is going to be killed
 *
 * NOTE: @memcg and @p's mem_cgroup can be different when hierarchy is
 * enabled
 */
void mem_cgroup_print_oom_info(struct mem_cgroup *memcg, struct task_struct *p)
{
	/* oom_info_lock ensures that parallel ooms do not interleave */
	static DEFINE_MUTEX(oom_info_lock);
	struct mem_cgroup *iter;
	unsigned int i;

	mutex_lock(&oom_info_lock);
	rcu_read_lock();

	if (p) {
		pr_info("Task in ");
		pr_cont_cgroup_path(task_cgroup(p, memory_cgrp_id));
		pr_cont(" killed as a result of limit of ");
	} else {
		pr_info("Memory limit reached of cgroup ");
	}

	pr_cont_cgroup_path(memcg->css.cgroup);
	pr_cont("\n");

	rcu_read_unlock();

	pr_info("memory: usage %llukB, limit %llukB, failcnt %lu\n",
		K((u64)page_counter_read(&memcg->memory)),
		K((u64)memcg->memory.limit), memcg->memory.failcnt);
	pr_info("memory+swap: usage %llukB, limit %llukB, failcnt %lu\n",
		K((u64)page_counter_read(&memcg->memsw)),
		K((u64)memcg->memsw.limit), memcg->memsw.failcnt);
	pr_info("kmem: usage %llukB, limit %llukB, failcnt %lu\n",
		K((u64)page_counter_read(&memcg->kmem)),
		K((u64)memcg->kmem.limit), memcg->kmem.failcnt);

	for_each_mem_cgroup_tree(iter, memcg) {
		pr_info("Memory cgroup stats for ");
		pr_cont_cgroup_path(iter->css.cgroup);
		pr_cont(":");

		for (i = 0; i < MEM_CGROUP_STAT_NSTATS; i++) {
			if (i == MEM_CGROUP_STAT_SWAP && !do_swap_account)
				continue;
			pr_cont(" %s:%luKB", mem_cgroup_stat_names[i],
				K(mem_cgroup_read_stat(iter, i)));
		}

		for (i = 0; i < NR_LRU_LISTS; i++)
			pr_cont(" %s:%luKB", mem_cgroup_lru_names[i],
				K(mem_cgroup_nr_lru_pages(iter, BIT(i))));

		pr_cont("\n");
	}
	mutex_unlock(&oom_info_lock);
}

/*
 * This function returns the number of memcg under hierarchy tree. Returns
 * 1(self count) if no children.
 */
static int mem_cgroup_count_children(struct mem_cgroup *memcg)
{
	int num = 0;
	struct mem_cgroup *iter;

	for_each_mem_cgroup_tree(iter, memcg)
		num++;
	return num;
}

/*
 * Return the memory (and swap, if configured) limit for a memcg.
 */
static unsigned long mem_cgroup_get_limit(struct mem_cgroup *memcg)
{
	unsigned long limit;

	limit = memcg->memory.limit;
	if (mem_cgroup_swappiness(memcg)) {
		unsigned long memsw_limit;

		memsw_limit = memcg->memsw.limit;
		limit = min(limit + total_swap_pages, memsw_limit);
	}
	return limit;
}

static bool mem_cgroup_out_of_memory(struct mem_cgroup *memcg, gfp_t gfp_mask,
				     int order)
{
	struct oom_control oc = {
		.zonelist = NULL,
		.nodemask = NULL,
		.gfp_mask = gfp_mask,
		.order = order,
	};
	struct mem_cgroup *iter;
	unsigned long chosen_points = 0;
	unsigned long totalpages;
	unsigned int points = 0;
	struct task_struct *chosen = NULL;

	mutex_lock(&oom_lock);

	/*
	 * If current has a pending SIGKILL or is exiting, then automatically
	 * select it.  The goal is to allow it to allocate so that it may
	 * quickly exit and free its memory.
	 */
	if (fatal_signal_pending(current) || task_will_free_mem(current)) {
		mark_oom_victim(current);
		goto unlock;
	}

	check_panic_on_oom(&oc, CONSTRAINT_MEMCG, memcg);
	totalpages = mem_cgroup_get_limit(memcg) ? : 1;
	for_each_mem_cgroup_tree(iter, memcg) {
		struct css_task_iter it;
		struct task_struct *task;

		css_task_iter_start(&iter->css, &it);
		while ((task = css_task_iter_next(&it))) {
			switch (oom_scan_process_thread(&oc, task, totalpages)) {
			case OOM_SCAN_SELECT:
				if (chosen)
					put_task_struct(chosen);
				chosen = task;
				chosen_points = ULONG_MAX;
				get_task_struct(chosen);
				/* fall through */
			case OOM_SCAN_CONTINUE:
				continue;
			case OOM_SCAN_ABORT:
				css_task_iter_end(&it);
				mem_cgroup_iter_break(memcg, iter);
				if (chosen)
					put_task_struct(chosen);
				goto unlock;
			case OOM_SCAN_OK:
				break;
			};
			points = oom_badness(task, memcg, NULL, totalpages);
			if (!points || points < chosen_points)
				continue;
			/* Prefer thread group leaders for display purposes */
			if (points == chosen_points &&
			    thread_group_leader(chosen))
				continue;

			if (chosen)
				put_task_struct(chosen);
			chosen = task;
			chosen_points = points;
			get_task_struct(chosen);
		}
		css_task_iter_end(&it);
	}

	if (chosen) {
		points = chosen_points * 1000 / totalpages;
		oom_kill_process(&oc, chosen, points, totalpages, memcg,
				 "Memory cgroup out of memory");
	}
unlock:
	mutex_unlock(&oom_lock);
	return chosen;
}

#if MAX_NUMNODES > 1

/**
 * test_mem_cgroup_node_reclaimable
 * @memcg: the target memcg
 * @nid: the node ID to be checked.
 * @noswap : specify true here if the user wants flle only information.
 *
 * This function returns whether the specified memcg contains any
 * reclaimable pages on a node. Returns true if there are any reclaimable
 * pages in the node.
 */
static bool test_mem_cgroup_node_reclaimable(struct mem_cgroup *memcg,
		int nid, bool noswap)
{
	if (mem_cgroup_node_nr_lru_pages(memcg, nid, LRU_ALL_FILE))
		return true;
	if (noswap || !total_swap_pages)
		return false;
	if (mem_cgroup_node_nr_lru_pages(memcg, nid, LRU_ALL_ANON))
		return true;
	return false;

}

/*
 * Always updating the nodemask is not very good - even if we have an empty
 * list or the wrong list here, we can start from some node and traverse all
 * nodes based on the zonelist. So update the list loosely once per 10 secs.
 *
 */
static void mem_cgroup_may_update_nodemask(struct mem_cgroup *memcg)
{
	int nid;
	/*
	 * numainfo_events > 0 means there was at least NUMAINFO_EVENTS_TARGET
	 * pagein/pageout changes since the last update.
	 */
	if (!atomic_read(&memcg->numainfo_events))
		return;
	if (atomic_inc_return(&memcg->numainfo_updating) > 1)
		return;

	/* make a nodemask where this memcg uses memory from */
	memcg->scan_nodes = node_states[N_MEMORY];

	for_each_node_mask(nid, node_states[N_MEMORY]) {

		if (!test_mem_cgroup_node_reclaimable(memcg, nid, false))
			node_clear(nid, memcg->scan_nodes);
	}

	atomic_set(&memcg->numainfo_events, 0);
	atomic_set(&memcg->numainfo_updating, 0);
}

/*
 * Selecting a node where we start reclaim from. Because what we need is just
 * reducing usage counter, start from anywhere is O,K. Considering
 * memory reclaim from current node, there are pros. and cons.
 *
 * Freeing memory from current node means freeing memory from a node which
 * we'll use or we've used. So, it may make LRU bad. And if several threads
 * hit limits, it will see a contention on a node. But freeing from remote
 * node means more costs for memory reclaim because of memory latency.
 *
 * Now, we use round-robin. Better algorithm is welcomed.
 */
int mem_cgroup_select_victim_node(struct mem_cgroup *memcg)
{
	int node;

	mem_cgroup_may_update_nodemask(memcg);
	node = memcg->last_scanned_node;

	node = next_node(node, memcg->scan_nodes);
	if (node == MAX_NUMNODES)
		node = first_node(memcg->scan_nodes);
	/*
	 * We call this when we hit limit, not when pages are added to LRU.
	 * No LRU may hold pages because all pages are UNEVICTABLE or
	 * memcg is too small and all pages are not on LRU. In that case,
	 * we use curret node.
	 */
	if (unlikely(node == MAX_NUMNODES))
		node = numa_node_id();

	memcg->last_scanned_node = node;
	return node;
}
#else
int mem_cgroup_select_victim_node(struct mem_cgroup *memcg)
{
	return 0;
}
#endif

static int mem_cgroup_soft_reclaim(struct mem_cgroup *root_memcg,
				   struct zone *zone,
				   gfp_t gfp_mask,
				   unsigned long *total_scanned)
{
	struct mem_cgroup *victim = NULL;
	int total = 0;
	int loop = 0;
	unsigned long excess;
	unsigned long nr_scanned;
	struct mem_cgroup_reclaim_cookie reclaim = {
		.zone = zone,
		.priority = 0,
	};

	excess = soft_limit_excess(root_memcg);

	while (1) {
		victim = mem_cgroup_iter(root_memcg, victim, &reclaim);
		if (!victim) {
			loop++;
			if (loop >= 2) {
				/*
				 * If we have not been able to reclaim
				 * anything, it might because there are
				 * no reclaimable pages under this hierarchy
				 */
				if (!total)
					break;
				/*
				 * We want to do more targeted reclaim.
				 * excess >> 2 is not to excessive so as to
				 * reclaim too much, nor too less that we keep
				 * coming back to reclaim from this cgroup
				 */
				if (total >= (excess >> 2) ||
					(loop > MEM_CGROUP_MAX_RECLAIM_LOOPS))
					break;
			}
			continue;
		}
		total += mem_cgroup_shrink_node_zone(victim, gfp_mask, false,
						     zone, &nr_scanned);
		*total_scanned += nr_scanned;
		if (!soft_limit_excess(root_memcg))
			break;
	}
	mem_cgroup_iter_break(root_memcg, victim);
	return total;
}

#ifdef CONFIG_LOCKDEP
static struct lockdep_map memcg_oom_lock_dep_map = {
	.name = "memcg_oom_lock",
};
#endif

static DEFINE_SPINLOCK(memcg_oom_lock);

/*
 * Check OOM-Killer is already running under our hierarchy.
 * If someone is running, return false.
 */
static bool mem_cgroup_oom_trylock(struct mem_cgroup *memcg)
{
	struct mem_cgroup *iter, *failed = NULL;

	spin_lock(&memcg_oom_lock);

	for_each_mem_cgroup_tree(iter, memcg) {
		if (iter->oom_lock) {
			/*
			 * this subtree of our hierarchy is already locked
			 * so we cannot give a lock.
			 */
			failed = iter;
			mem_cgroup_iter_break(memcg, iter);
			break;
		} else
			iter->oom_lock = true;
	}

	if (failed) {
		/*
		 * OK, we failed to lock the whole subtree so we have
		 * to clean up what we set up to the failing subtree
		 */
		for_each_mem_cgroup_tree(iter, memcg) {
			if (iter == failed) {
				mem_cgroup_iter_break(memcg, iter);
				break;
			}
			iter->oom_lock = false;
		}
	} else
		mutex_acquire(&memcg_oom_lock_dep_map, 0, 1, _RET_IP_);

	spin_unlock(&memcg_oom_lock);

	return !failed;
}

static void mem_cgroup_oom_unlock(struct mem_cgroup *memcg)
{
	struct mem_cgroup *iter;

	spin_lock(&memcg_oom_lock);
	mutex_release(&memcg_oom_lock_dep_map, 1, _RET_IP_);
	for_each_mem_cgroup_tree(iter, memcg)
		iter->oom_lock = false;
	spin_unlock(&memcg_oom_lock);
}

static void mem_cgroup_mark_under_oom(struct mem_cgroup *memcg)
{
	struct mem_cgroup *iter;

	spin_lock(&memcg_oom_lock);
	for_each_mem_cgroup_tree(iter, memcg)
		iter->under_oom++;
	spin_unlock(&memcg_oom_lock);
}

static void mem_cgroup_unmark_under_oom(struct mem_cgroup *memcg)
{
	struct mem_cgroup *iter;

	/*
	 * When a new child is created while the hierarchy is under oom,
	 * mem_cgroup_oom_lock() may not be called. Watch for underflow.
	 */
	spin_lock(&memcg_oom_lock);
	for_each_mem_cgroup_tree(iter, memcg)
		if (iter->under_oom > 0)
			iter->under_oom--;
	spin_unlock(&memcg_oom_lock);
}

static DECLARE_WAIT_QUEUE_HEAD(memcg_oom_waitq);

struct oom_wait_info {
	struct mem_cgroup *memcg;
	wait_queue_t	wait;
};

static int memcg_oom_wake_function(wait_queue_t *wait,
	unsigned mode, int sync, void *arg)
{
	struct mem_cgroup *wake_memcg = (struct mem_cgroup *)arg;
	struct mem_cgroup *oom_wait_memcg;
	struct oom_wait_info *oom_wait_info;

	oom_wait_info = container_of(wait, struct oom_wait_info, wait);
	oom_wait_memcg = oom_wait_info->memcg;

	if (!mem_cgroup_is_descendant(wake_memcg, oom_wait_memcg) &&
	    !mem_cgroup_is_descendant(oom_wait_memcg, wake_memcg))
		return 0;
	return autoremove_wake_function(wait, mode, sync, arg);
}

static void memcg_oom_recover(struct mem_cgroup *memcg)
{
	/*
	 * For the following lockless ->under_oom test, the only required
	 * guarantee is that it must see the state asserted by an OOM when
	 * this function is called as a result of userland actions
	 * triggered by the notification of the OOM.  This is trivially
	 * achieved by invoking mem_cgroup_mark_under_oom() before
	 * triggering notification.
	 */
	if (memcg && memcg->under_oom)
		__wake_up(&memcg_oom_waitq, TASK_NORMAL, 0, memcg);
}

static void mem_cgroup_oom(struct mem_cgroup *memcg, gfp_t mask, int order)
{
	if (!current->memcg_may_oom)
		return;
	/*
	 * We are in the middle of the charge context here, so we
	 * don't want to block when potentially sitting on a callstack
	 * that holds all kinds of filesystem and mm locks.
	 *
	 * Also, the caller may handle a failed allocation gracefully
	 * (like optional page cache readahead) and so an OOM killer
	 * invocation might not even be necessary.
	 *
	 * That's why we don't do anything here except remember the
	 * OOM context and then deal with it at the end of the page
	 * fault when the stack is unwound, the locks are released,
	 * and when we know whether the fault was overall successful.
	 */
	css_get(&memcg->css);
	current->memcg_in_oom = memcg;
	current->memcg_oom_gfp_mask = mask;
	current->memcg_oom_order = order;
}

/**
 * mem_cgroup_oom_synchronize - complete memcg OOM handling
 * @handle: actually kill/wait or just clean up the OOM state
 *
 * This has to be called at the end of a page fault if the memcg OOM
 * handler was enabled.
 *
 * Memcg supports userspace OOM handling where failed allocations must
 * sleep on a waitqueue until the userspace task resolves the
 * situation.  Sleeping directly in the charge context with all kinds
 * of locks held is not a good idea, instead we remember an OOM state
 * in the task and mem_cgroup_oom_synchronize() has to be called at
 * the end of the page fault to complete the OOM handling.
 *
 * Returns %true if an ongoing memcg OOM situation was detected and
 * completed, %false otherwise.
 */
bool mem_cgroup_oom_synchronize(bool handle)
{
	struct mem_cgroup *memcg = current->memcg_in_oom;
	struct oom_wait_info owait;
	bool locked;

	/* OOM is global, do not handle */
	if (!memcg)
		return false;

	if (!handle || oom_killer_disabled)
		goto cleanup;

	owait.memcg = memcg;
	owait.wait.flags = 0;
	owait.wait.func = memcg_oom_wake_function;
	owait.wait.private = current;
	INIT_LIST_HEAD(&owait.wait.task_list);

	prepare_to_wait(&memcg_oom_waitq, &owait.wait, TASK_KILLABLE);
	mem_cgroup_mark_under_oom(memcg);

	locked = mem_cgroup_oom_trylock(memcg);

	if (locked)
		mem_cgroup_oom_notify(memcg);

	if (locked && !memcg->oom_kill_disable) {
		mem_cgroup_unmark_under_oom(memcg);
		finish_wait(&memcg_oom_waitq, &owait.wait);
		mem_cgroup_out_of_memory(memcg, current->memcg_oom_gfp_mask,
					 current->memcg_oom_order);
	} else {
		schedule();
		mem_cgroup_unmark_under_oom(memcg);
		finish_wait(&memcg_oom_waitq, &owait.wait);
	}

	if (locked) {
		mem_cgroup_oom_unlock(memcg);
		/*
		 * There is no guarantee that an OOM-lock contender
		 * sees the wakeups triggered by the OOM kill
		 * uncharges.  Wake any sleepers explicitely.
		 */
		memcg_oom_recover(memcg);
	}
cleanup:
	current->memcg_in_oom = NULL;
	css_put(&memcg->css);
	return true;
}

/**
 * mem_cgroup_begin_page_stat - begin a page state statistics transaction
 * @page: page that is going to change accounted state
 *
 * This function must mark the beginning of an accounted page state
 * change to prevent double accounting when the page is concurrently
 * being moved to another memcg:
 *
 *   memcg = mem_cgroup_begin_page_stat(page);
 *   if (TestClearPageState(page))
 *     mem_cgroup_update_page_stat(memcg, state, -1);
 *   mem_cgroup_end_page_stat(memcg);
 */
struct mem_cgroup *mem_cgroup_begin_page_stat(struct page *page)
{
	struct mem_cgroup *memcg;
	unsigned long flags;

	/*
	 * The RCU lock is held throughout the transaction.  The fast
	 * path can get away without acquiring the memcg->move_lock
	 * because page moving starts with an RCU grace period.
	 *
	 * The RCU lock also protects the memcg from being freed when
	 * the page state that is going to change is the only thing
	 * preventing the page from being uncharged.
	 * E.g. end-writeback clearing PageWriteback(), which allows
	 * migration to go ahead and uncharge the page before the
	 * account transaction might be complete.
	 */
	rcu_read_lock();

	if (mem_cgroup_disabled())
		return NULL;
again:
	memcg = page->mem_cgroup;
	if (unlikely(!memcg))
		return NULL;

	if (atomic_read(&memcg->moving_account) <= 0)
		return memcg;

	spin_lock_irqsave(&memcg->move_lock, flags);
	if (memcg != page->mem_cgroup) {
		spin_unlock_irqrestore(&memcg->move_lock, flags);
		goto again;
	}

	/*
	 * When charge migration first begins, we can have locked and
	 * unlocked page stat updates happening concurrently.  Track
	 * the task who has the lock for mem_cgroup_end_page_stat().
	 */
	memcg->move_lock_task = current;
	memcg->move_lock_flags = flags;

	return memcg;
}
EXPORT_SYMBOL(mem_cgroup_begin_page_stat);

/**
 * mem_cgroup_end_page_stat - finish a page state statistics transaction
 * @memcg: the memcg that was accounted against
 */
void mem_cgroup_end_page_stat(struct mem_cgroup *memcg)
{
	if (memcg && memcg->move_lock_task == current) {
		unsigned long flags = memcg->move_lock_flags;

		memcg->move_lock_task = NULL;
		memcg->move_lock_flags = 0;

		spin_unlock_irqrestore(&memcg->move_lock, flags);
	}

	rcu_read_unlock();
}
EXPORT_SYMBOL(mem_cgroup_end_page_stat);

/*
 * size of first charge trial. "32" comes from vmscan.c's magic value.
 * TODO: maybe necessary to use big numbers in big irons.
 */
#define CHARGE_BATCH	32U
struct memcg_stock_pcp {
	struct mem_cgroup *cached; /* this never be root cgroup */
	unsigned int nr_pages;
	struct work_struct work;
	unsigned long flags;
#define FLUSHING_CACHED_CHARGE	0
};
static DEFINE_PER_CPU(struct memcg_stock_pcp, memcg_stock);
static DEFINE_MUTEX(percpu_charge_mutex);

/**
 * consume_stock: Try to consume stocked charge on this cpu.
 * @memcg: memcg to consume from.
 * @nr_pages: how many pages to charge.
 *
 * The charges will only happen if @memcg matches the current cpu's memcg
 * stock, and at least @nr_pages are available in that stock.  Failure to
 * service an allocation will refill the stock.
 *
 * returns true if successful, false otherwise.
 */
static bool consume_stock(struct mem_cgroup *memcg, unsigned int nr_pages)
{
	struct memcg_stock_pcp *stock;
	bool ret = false;

	if (nr_pages > CHARGE_BATCH)
		return ret;

	stock = &get_cpu_var(memcg_stock);
	if (memcg == stock->cached && stock->nr_pages >= nr_pages) {
		stock->nr_pages -= nr_pages;
		ret = true;
	}
	put_cpu_var(memcg_stock);
	return ret;
}

/*
 * Returns stocks cached in percpu and reset cached information.
 */
static void drain_stock(struct memcg_stock_pcp *stock)
{
	struct mem_cgroup *old = stock->cached;

	if (stock->nr_pages) {
		page_counter_uncharge(&old->memory, stock->nr_pages);
		if (do_swap_account)
			page_counter_uncharge(&old->memsw, stock->nr_pages);
		css_put_many(&old->css, stock->nr_pages);
		stock->nr_pages = 0;
	}
	stock->cached = NULL;
}

/*
 * This must be called under preempt disabled or must be called by
 * a thread which is pinned to local cpu.
 */
static void drain_local_stock(struct work_struct *dummy)
{
	struct memcg_stock_pcp *stock = this_cpu_ptr(&memcg_stock);
	drain_stock(stock);
	clear_bit(FLUSHING_CACHED_CHARGE, &stock->flags);
}

/*
 * Cache charges(val) to local per_cpu area.
 * This will be consumed by consume_stock() function, later.
 */
static void refill_stock(struct mem_cgroup *memcg, unsigned int nr_pages)
{
	struct memcg_stock_pcp *stock = &get_cpu_var(memcg_stock);

	if (stock->cached != memcg) { /* reset if necessary */
		drain_stock(stock);
		stock->cached = memcg;
	}
	stock->nr_pages += nr_pages;
	put_cpu_var(memcg_stock);
}

/*
 * Drains all per-CPU charge caches for given root_memcg resp. subtree
 * of the hierarchy under it.
 */
static void drain_all_stock(struct mem_cgroup *root_memcg)
{
	int cpu, curcpu;

	/* If someone's already draining, avoid adding running more workers. */
	if (!mutex_trylock(&percpu_charge_mutex))
		return;
	/* Notify other cpus that system-wide "drain" is running */
	get_online_cpus();
	curcpu = get_cpu();
	for_each_online_cpu(cpu) {
		struct memcg_stock_pcp *stock = &per_cpu(memcg_stock, cpu);
		struct mem_cgroup *memcg;

		memcg = stock->cached;
		if (!memcg || !stock->nr_pages)
			continue;
		if (!mem_cgroup_is_descendant(memcg, root_memcg))
			continue;
		if (!test_and_set_bit(FLUSHING_CACHED_CHARGE, &stock->flags)) {
			if (cpu == curcpu)
				drain_local_stock(&stock->work);
			else
				schedule_work_on(cpu, &stock->work);
		}
	}
	put_cpu();
	put_online_cpus();
	mutex_unlock(&percpu_charge_mutex);
}

static int memcg_cpu_hotplug_callback(struct notifier_block *nb,
					unsigned long action,
					void *hcpu)
{
	int cpu = (unsigned long)hcpu;
	struct memcg_stock_pcp *stock;

	if (action == CPU_ONLINE)
		return NOTIFY_OK;

	if (action != CPU_DEAD && action != CPU_DEAD_FROZEN)
		return NOTIFY_OK;

	stock = &per_cpu(memcg_stock, cpu);
	drain_stock(stock);
	return NOTIFY_OK;
}

/*
 * Scheduled by try_charge() to be executed from the userland return path
 * and reclaims memory over the high limit.
 */
void mem_cgroup_handle_over_high(void)
{
	unsigned int nr_pages = current->memcg_nr_pages_over_high;
	struct mem_cgroup *memcg, *pos;

	if (likely(!nr_pages))
		return;

	pos = memcg = get_mem_cgroup_from_mm(current->mm);

	do {
		if (page_counter_read(&pos->memory) <= pos->high)
			continue;
		mem_cgroup_events(pos, MEMCG_HIGH, 1);
		try_to_free_mem_cgroup_pages(pos, nr_pages, GFP_KERNEL, true);
	} while ((pos = parent_mem_cgroup(pos)));

	css_put(&memcg->css);
	current->memcg_nr_pages_over_high = 0;
}

static int try_charge(struct mem_cgroup *memcg, gfp_t gfp_mask,
		      unsigned int nr_pages)
{
	unsigned int batch = max(CHARGE_BATCH, nr_pages);
	int nr_retries = MEM_CGROUP_RECLAIM_RETRIES;
	struct mem_cgroup *mem_over_limit;
	struct page_counter *counter;
	unsigned long nr_reclaimed;
	bool may_swap = true;
	bool drained = false;

	if (mem_cgroup_is_root(memcg))
		return 0;
retry:
	if (consume_stock(memcg, nr_pages))
		return 0;

	if (!do_swap_account ||
	    page_counter_try_charge(&memcg->memsw, batch, &counter)) {
		if (page_counter_try_charge(&memcg->memory, batch, &counter))
			goto done_restock;
		if (do_swap_account)
			page_counter_uncharge(&memcg->memsw, batch);
		mem_over_limit = mem_cgroup_from_counter(counter, memory);
	} else {
		mem_over_limit = mem_cgroup_from_counter(counter, memsw);
		may_swap = false;
	}

	if (batch > nr_pages) {
		batch = nr_pages;
		goto retry;
	}

	/*
	 * Unlike in global OOM situations, memcg is not in a physical
	 * memory shortage.  Allow dying and OOM-killed tasks to
	 * bypass the last charges so that they can exit quickly and
	 * free their memory.
	 */
	if (unlikely(test_thread_flag(TIF_MEMDIE) ||
		     fatal_signal_pending(current) ||
		     current->flags & PF_EXITING))
		goto force;

	if (unlikely(task_in_memcg_oom(current)))
		goto nomem;

	if (!gfpflags_allow_blocking(gfp_mask))
		goto nomem;

	mem_cgroup_events(mem_over_limit, MEMCG_MAX, 1);

	nr_reclaimed = try_to_free_mem_cgroup_pages(mem_over_limit, nr_pages,
						    gfp_mask, may_swap);

	if (mem_cgroup_margin(mem_over_limit) >= nr_pages)
		goto retry;

	if (!drained) {
		drain_all_stock(mem_over_limit);
		drained = true;
		goto retry;
	}

	if (gfp_mask & __GFP_NORETRY)
		goto nomem;
	/*
	 * Even though the limit is exceeded at this point, reclaim
	 * may have been able to free some pages.  Retry the charge
	 * before killing the task.
	 *
	 * Only for regular pages, though: huge pages are rather
	 * unlikely to succeed so close to the limit, and we fall back
	 * to regular pages anyway in case of failure.
	 */
	if (nr_reclaimed && nr_pages <= (1 << PAGE_ALLOC_COSTLY_ORDER))
		goto retry;
	/*
	 * At task move, charge accounts can be doubly counted. So, it's
	 * better to wait until the end of task_move if something is going on.
	 */
	if (mem_cgroup_wait_acct_move(mem_over_limit))
		goto retry;

	if (nr_retries--)
		goto retry;

	if (gfp_mask & __GFP_NOFAIL)
		goto force;

	if (fatal_signal_pending(current))
		goto force;

	mem_cgroup_events(mem_over_limit, MEMCG_OOM, 1);

	mem_cgroup_oom(mem_over_limit, gfp_mask,
		       get_order(nr_pages * PAGE_SIZE));
nomem:
	if (!(gfp_mask & __GFP_NOFAIL))
		return -ENOMEM;
force:
	/*
	 * The allocation either can't fail or will lead to more memory
	 * being freed very soon.  Allow memory usage go over the limit
	 * temporarily by force charging it.
	 */
	page_counter_charge(&memcg->memory, nr_pages);
	if (do_swap_account)
		page_counter_charge(&memcg->memsw, nr_pages);
	css_get_many(&memcg->css, nr_pages);

	return 0;

done_restock:
	css_get_many(&memcg->css, batch);
	if (batch > nr_pages)
		refill_stock(memcg, batch - nr_pages);

	/*
	 * If the hierarchy is above the normal consumption range, schedule
	 * reclaim on returning to userland.  We can perform reclaim here
	 * if __GFP_RECLAIM but let's always punt for simplicity and so that
	 * GFP_KERNEL can consistently be used during reclaim.  @memcg is
	 * not recorded as it most likely matches current's and won't
	 * change in the meantime.  As high limit is checked again before
	 * reclaim, the cost of mismatch is negligible.
	 */
	do {
		if (page_counter_read(&memcg->memory) > memcg->high) {
			current->memcg_nr_pages_over_high += batch;
			set_notify_resume(current);
			break;
		}
	} while ((memcg = parent_mem_cgroup(memcg)));

	return 0;
}

static void cancel_charge(struct mem_cgroup *memcg, unsigned int nr_pages)
{
	if (mem_cgroup_is_root(memcg))
		return;

	page_counter_uncharge(&memcg->memory, nr_pages);
	if (do_swap_account)
		page_counter_uncharge(&memcg->memsw, nr_pages);

	css_put_many(&memcg->css, nr_pages);
}

static void lock_page_lru(struct page *page, int *isolated)
{
	struct zone *zone = page_zone(page);

	spin_lock_irq(&zone->lru_lock);
	if (PageLRU(page)) {
		struct lruvec *lruvec;

		lruvec = mem_cgroup_page_lruvec(page, zone);
		ClearPageLRU(page);
		del_page_from_lru_list(page, lruvec, page_lru(page));
		*isolated = 1;
	} else
		*isolated = 0;
}

static void unlock_page_lru(struct page *page, int isolated)
{
	struct zone *zone = page_zone(page);

	if (isolated) {
		struct lruvec *lruvec;

		lruvec = mem_cgroup_page_lruvec(page, zone);
		VM_BUG_ON_PAGE(PageLRU(page), page);
		SetPageLRU(page);
		add_page_to_lru_list(page, lruvec, page_lru(page));
	}
	spin_unlock_irq(&zone->lru_lock);
}

static void commit_charge(struct page *page, struct mem_cgroup *memcg,
			  bool lrucare)
{
	int isolated;

	VM_BUG_ON_PAGE(page->mem_cgroup, page);

	/*
	 * In some cases, SwapCache and FUSE(splice_buf->radixtree), the page
	 * may already be on some other mem_cgroup's LRU.  Take care of it.
	 */
	if (lrucare)
		lock_page_lru(page, &isolated);

	/*
	 * Nobody should be changing or seriously looking at
	 * page->mem_cgroup at this point:
	 *
	 * - the page is uncharged
	 *
	 * - the page is off-LRU
	 *
	 * - an anonymous fault has exclusive page access, except for
	 *   a locked page table
	 *
	 * - a page cache insertion, a swapin fault, or a migration
	 *   have the page locked
	 */
	page->mem_cgroup = memcg;

	if (lrucare)
		unlock_page_lru(page, isolated);
}

#ifdef CONFIG_MEMCG_KMEM
static int memcg_alloc_cache_id(void)
{
	int id, size;
	int err;

	id = ida_simple_get(&memcg_cache_ida,
			    0, MEMCG_CACHES_MAX_SIZE, GFP_KERNEL);
	if (id < 0)
		return id;

	if (id < memcg_nr_cache_ids)
		return id;

	/*
	 * There's no space for the new id in memcg_caches arrays,
	 * so we have to grow them.
	 */
	down_write(&memcg_cache_ids_sem);

	size = 2 * (id + 1);
	if (size < MEMCG_CACHES_MIN_SIZE)
		size = MEMCG_CACHES_MIN_SIZE;
	else if (size > MEMCG_CACHES_MAX_SIZE)
		size = MEMCG_CACHES_MAX_SIZE;

	err = memcg_update_all_caches(size);
	if (!err)
		err = memcg_update_all_list_lrus(size);
	if (!err)
		memcg_nr_cache_ids = size;

	up_write(&memcg_cache_ids_sem);

	if (err) {
		ida_simple_remove(&memcg_cache_ida, id);
		return err;
	}
	return id;
}

static void memcg_free_cache_id(int id)
{
	ida_simple_remove(&memcg_cache_ida, id);
}

struct memcg_kmem_cache_create_work {
	struct mem_cgroup *memcg;
	struct kmem_cache *cachep;
	struct work_struct work;
};

static void memcg_kmem_cache_create_func(struct work_struct *w)
{
	struct memcg_kmem_cache_create_work *cw =
		container_of(w, struct memcg_kmem_cache_create_work, work);
	struct mem_cgroup *memcg = cw->memcg;
	struct kmem_cache *cachep = cw->cachep;

	memcg_create_kmem_cache(memcg, cachep);

	css_put(&memcg->css);
	kfree(cw);
}

/*
 * Enqueue the creation of a per-memcg kmem_cache.
 */
static void __memcg_schedule_kmem_cache_create(struct mem_cgroup *memcg,
					       struct kmem_cache *cachep)
{
	struct memcg_kmem_cache_create_work *cw;

	cw = kmalloc(sizeof(*cw), GFP_NOWAIT);
	if (!cw)
		return;

	css_get(&memcg->css);

	cw->memcg = memcg;
	cw->cachep = cachep;
	INIT_WORK(&cw->work, memcg_kmem_cache_create_func);

	schedule_work(&cw->work);
}

static void memcg_schedule_kmem_cache_create(struct mem_cgroup *memcg,
					     struct kmem_cache *cachep)
{
	/*
	 * We need to stop accounting when we kmalloc, because if the
	 * corresponding kmalloc cache is not yet created, the first allocation
	 * in __memcg_schedule_kmem_cache_create will recurse.
	 *
	 * However, it is better to enclose the whole function. Depending on
	 * the debugging options enabled, INIT_WORK(), for instance, can
	 * trigger an allocation. This too, will make us recurse. Because at
	 * this point we can't allow ourselves back into memcg_kmem_get_cache,
	 * the safest choice is to do it like this, wrapping the whole function.
	 */
	current->memcg_kmem_skip_account = 1;
	__memcg_schedule_kmem_cache_create(memcg, cachep);
	current->memcg_kmem_skip_account = 0;
}

/*
 * Return the kmem_cache we're supposed to use for a slab allocation.
 * We try to use the current memcg's version of the cache.
 *
 * If the cache does not exist yet, if we are the first user of it,
 * we either create it immediately, if possible, or create it asynchronously
 * in a workqueue.
 * In the latter case, we will let the current allocation go through with
 * the original cache.
 *
 * Can't be called in interrupt context or from kernel threads.
 * This function needs to be called with rcu_read_lock() held.
 */
struct kmem_cache *__memcg_kmem_get_cache(struct kmem_cache *cachep)
{
	struct mem_cgroup *memcg;
	struct kmem_cache *memcg_cachep;
	int kmemcg_id;

	VM_BUG_ON(!is_root_cache(cachep));

	if (current->memcg_kmem_skip_account)
		return cachep;

	memcg = get_mem_cgroup_from_mm(current->mm);
	kmemcg_id = READ_ONCE(memcg->kmemcg_id);
	if (kmemcg_id < 0)
		goto out;

	memcg_cachep = cache_from_memcg_idx(cachep, kmemcg_id);
	if (likely(memcg_cachep))
		return memcg_cachep;

	/*
	 * If we are in a safe context (can wait, and not in interrupt
	 * context), we could be be predictable and return right away.
	 * This would guarantee that the allocation being performed
	 * already belongs in the new cache.
	 *
	 * However, there are some clashes that can arrive from locking.
	 * For instance, because we acquire the slab_mutex while doing
	 * memcg_create_kmem_cache, this means no further allocation
	 * could happen with the slab_mutex held. So it's better to
	 * defer everything.
	 */
	memcg_schedule_kmem_cache_create(memcg, cachep);
out:
	css_put(&memcg->css);
	return cachep;
}

void __memcg_kmem_put_cache(struct kmem_cache *cachep)
{
	if (!is_root_cache(cachep))
		css_put(&cachep->memcg_params.memcg->css);
}

int __memcg_kmem_charge_memcg(struct page *page, gfp_t gfp, int order,
			      struct mem_cgroup *memcg)
{
	unsigned int nr_pages = 1 << order;
	struct page_counter *counter;
	int ret;

	if (!memcg_kmem_is_active(memcg))
		return 0;

	if (!page_counter_try_charge(&memcg->kmem, nr_pages, &counter))
		return -ENOMEM;

	ret = try_charge(memcg, gfp, nr_pages);
	if (ret) {
		page_counter_uncharge(&memcg->kmem, nr_pages);
		return ret;
	}

	page->mem_cgroup = memcg;

	return 0;
}

int __memcg_kmem_charge(struct page *page, gfp_t gfp, int order)
{
	struct mem_cgroup *memcg;
	int ret;

	memcg = get_mem_cgroup_from_mm(current->mm);
	ret = __memcg_kmem_charge_memcg(page, gfp, order, memcg);
	css_put(&memcg->css);
	return ret;
}

void __memcg_kmem_uncharge(struct page *page, int order)
{
	struct mem_cgroup *memcg = page->mem_cgroup;
	unsigned int nr_pages = 1 << order;

	if (!memcg)
		return;

	VM_BUG_ON_PAGE(mem_cgroup_is_root(memcg), page);

	page_counter_uncharge(&memcg->kmem, nr_pages);
	page_counter_uncharge(&memcg->memory, nr_pages);
	if (do_swap_account)
		page_counter_uncharge(&memcg->memsw, nr_pages);

	page->mem_cgroup = NULL;
	css_put_many(&memcg->css, nr_pages);
}
#endif /* CONFIG_MEMCG_KMEM */

#ifdef CONFIG_TRANSPARENT_HUGEPAGE

/*
 * Because tail pages are not marked as "used", set it. We're under
 * zone->lru_lock, 'splitting on pmd' and compound_lock.
 * charge/uncharge will be never happen and move_account() is done under
 * compound_lock(), so we don't have to take care of races.
 */
void mem_cgroup_split_huge_fixup(struct page *head)
{
	int i;

	if (mem_cgroup_disabled())
		return;

	for (i = 1; i < HPAGE_PMD_NR; i++)
		head[i].mem_cgroup = head->mem_cgroup;

	__this_cpu_sub(head->mem_cgroup->stat->count[MEM_CGROUP_STAT_RSS_HUGE],
		       HPAGE_PMD_NR);
}
#endif /* CONFIG_TRANSPARENT_HUGEPAGE */

#ifdef CONFIG_MEMCG_SWAP
static void mem_cgroup_swap_statistics(struct mem_cgroup *memcg,
					 bool charge)
{
	int val = (charge) ? 1 : -1;
	this_cpu_add(memcg->stat->count[MEM_CGROUP_STAT_SWAP], val);
}

/**
 * mem_cgroup_move_swap_account - move swap charge and swap_cgroup's record.
 * @entry: swap entry to be moved
 * @from:  mem_cgroup which the entry is moved from
 * @to:  mem_cgroup which the entry is moved to
 *
 * It succeeds only when the swap_cgroup's record for this entry is the same
 * as the mem_cgroup's id of @from.
 *
 * Returns 0 on success, -EINVAL on failure.
 *
 * The caller must have charged to @to, IOW, called page_counter_charge() about
 * both res and memsw, and called css_get().
 */
static int mem_cgroup_move_swap_account(swp_entry_t entry,
				struct mem_cgroup *from, struct mem_cgroup *to)
{
	unsigned short old_id, new_id;

	old_id = mem_cgroup_id(from);
	new_id = mem_cgroup_id(to);

	if (swap_cgroup_cmpxchg(entry, old_id, new_id) == old_id) {
		mem_cgroup_swap_statistics(from, false);
		mem_cgroup_swap_statistics(to, true);
		return 0;
	}
	return -EINVAL;
}
#else
static inline int mem_cgroup_move_swap_account(swp_entry_t entry,
				struct mem_cgroup *from, struct mem_cgroup *to)
{
	return -EINVAL;
}
#endif

static DEFINE_MUTEX(memcg_limit_mutex);

static int mem_cgroup_resize_limit(struct mem_cgroup *memcg,
				   unsigned long limit)
{
	unsigned long curusage;
	unsigned long oldusage;
	bool enlarge = false;
	int retry_count;
	int ret;

	/*
	 * For keeping hierarchical_reclaim simple, how long we should retry
	 * is depends on callers. We set our retry-count to be function
	 * of # of children which we should visit in this loop.
	 */
	retry_count = MEM_CGROUP_RECLAIM_RETRIES *
		      mem_cgroup_count_children(memcg);

	oldusage = page_counter_read(&memcg->memory);

	do {
		if (signal_pending(current)) {
			ret = -EINTR;
			break;
		}

		mutex_lock(&memcg_limit_mutex);
		if (limit > memcg->memsw.limit) {
			mutex_unlock(&memcg_limit_mutex);
			ret = -EINVAL;
			break;
		}
		if (limit > memcg->memory.limit)
			enlarge = true;
		ret = page_counter_limit(&memcg->memory, limit);
		mutex_unlock(&memcg_limit_mutex);

		if (!ret)
			break;

		try_to_free_mem_cgroup_pages(memcg, 1, GFP_KERNEL, true);

		curusage = page_counter_read(&memcg->memory);
		/* Usage is reduced ? */
		if (curusage >= oldusage)
			retry_count--;
		else
			oldusage = curusage;
	} while (retry_count);

	if (!ret && enlarge)
		memcg_oom_recover(memcg);

	return ret;
}

static int mem_cgroup_resize_memsw_limit(struct mem_cgroup *memcg,
					 unsigned long limit)
{
	unsigned long curusage;
	unsigned long oldusage;
	bool enlarge = false;
	int retry_count;
	int ret;

	/* see mem_cgroup_resize_res_limit */
	retry_count = MEM_CGROUP_RECLAIM_RETRIES *
		      mem_cgroup_count_children(memcg);

	oldusage = page_counter_read(&memcg->memsw);

	do {
		if (signal_pending(current)) {
			ret = -EINTR;
			break;
		}

		mutex_lock(&memcg_limit_mutex);
		if (limit < memcg->memory.limit) {
			mutex_unlock(&memcg_limit_mutex);
			ret = -EINVAL;
			break;
		}
		if (limit > memcg->memsw.limit)
			enlarge = true;
		ret = page_counter_limit(&memcg->memsw, limit);
		mutex_unlock(&memcg_limit_mutex);

		if (!ret)
			break;

		try_to_free_mem_cgroup_pages(memcg, 1, GFP_KERNEL, false);

		curusage = page_counter_read(&memcg->memsw);
		/* Usage is reduced ? */
		if (curusage >= oldusage)
			retry_count--;
		else
			oldusage = curusage;
	} while (retry_count);

	if (!ret && enlarge)
		memcg_oom_recover(memcg);

	return ret;
}

unsigned long mem_cgroup_soft_limit_reclaim(struct zone *zone, int order,
					    gfp_t gfp_mask,
					    unsigned long *total_scanned)
{
	unsigned long nr_reclaimed = 0;
	struct mem_cgroup_per_zone *mz, *next_mz = NULL;
	unsigned long reclaimed;
	int loop = 0;
	struct mem_cgroup_tree_per_zone *mctz;
	unsigned long excess;
	unsigned long nr_scanned;

	if (order > 0)
		return 0;

	mctz = soft_limit_tree_node_zone(zone_to_nid(zone), zone_idx(zone));
	/*
	 * This loop can run a while, specially if mem_cgroup's continuously
	 * keep exceeding their soft limit and putting the system under
	 * pressure
	 */
	do {
		if (next_mz)
			mz = next_mz;
		else
			mz = mem_cgroup_largest_soft_limit_node(mctz);
		if (!mz)
			break;

		nr_scanned = 0;
		reclaimed = mem_cgroup_soft_reclaim(mz->memcg, zone,
						    gfp_mask, &nr_scanned);
		nr_reclaimed += reclaimed;
		*total_scanned += nr_scanned;
		spin_lock_irq(&mctz->lock);
		__mem_cgroup_remove_exceeded(mz, mctz);

		/*
		 * If we failed to reclaim anything from this memory cgroup
		 * it is time to move on to the next cgroup
		 */
		next_mz = NULL;
		if (!reclaimed)
			next_mz = __mem_cgroup_largest_soft_limit_node(mctz);

		excess = soft_limit_excess(mz->memcg);
		/*
		 * One school of thought says that we should not add
		 * back the node to the tree if reclaim returns 0.
		 * But our reclaim could return 0, simply because due
		 * to priority we are exposing a smaller subset of
		 * memory to reclaim from. Consider this as a longer
		 * term TODO.
		 */
		/* If excess == 0, no tree ops */
		__mem_cgroup_insert_exceeded(mz, mctz, excess);
		spin_unlock_irq(&mctz->lock);
		css_put(&mz->memcg->css);
		loop++;
		/*
		 * Could not reclaim anything and there are no more
		 * mem cgroups to try or we seem to be looping without
		 * reclaiming anything.
		 */
		if (!nr_reclaimed &&
			(next_mz == NULL ||
			loop > MEM_CGROUP_MAX_SOFT_LIMIT_RECLAIM_LOOPS))
			break;
	} while (!nr_reclaimed);
	if (next_mz)
		css_put(&next_mz->memcg->css);
	return nr_reclaimed;
}

/*
 * Test whether @memcg has children, dead or alive.  Note that this
 * function doesn't care whether @memcg has use_hierarchy enabled and
 * returns %true if there are child csses according to the cgroup
 * hierarchy.  Testing use_hierarchy is the caller's responsiblity.
 */
static inline bool memcg_has_children(struct mem_cgroup *memcg)
{
	bool ret;

	/*
	 * The lock does not prevent addition or deletion of children, but
	 * it prevents a new child from being initialized based on this
	 * parent in css_online(), so it's enough to decide whether
	 * hierarchically inherited attributes can still be changed or not.
	 */
	lockdep_assert_held(&memcg_create_mutex);

	rcu_read_lock();
	ret = css_next_child(NULL, &memcg->css);
	rcu_read_unlock();
	return ret;
}

/*
 * Reclaims as many pages from the given memcg as possible and moves
 * the rest to the parent.
 *
 * Caller is responsible for holding css reference for memcg.
 */
static int mem_cgroup_force_empty(struct mem_cgroup *memcg)
{
	int nr_retries = MEM_CGROUP_RECLAIM_RETRIES;

	/* we call try-to-free pages for make this cgroup empty */
	lru_add_drain_all();
	/* try to free all pages in this cgroup */
	while (nr_retries && page_counter_read(&memcg->memory)) {
		int progress;

		if (signal_pending(current))
			return -EINTR;

		progress = try_to_free_mem_cgroup_pages(memcg, 1,
							GFP_KERNEL, true);
		if (!progress) {
			nr_retries--;
			/* maybe some writeback is necessary */
			congestion_wait(BLK_RW_ASYNC, HZ/10);
		}

	}

	return 0;
}

static ssize_t mem_cgroup_force_empty_write(struct kernfs_open_file *of,
					    char *buf, size_t nbytes,
					    loff_t off)
{
	struct mem_cgroup *memcg = mem_cgroup_from_css(of_css(of));

	if (mem_cgroup_is_root(memcg))
		return -EINVAL;
	return mem_cgroup_force_empty(memcg) ?: nbytes;
}

static u64 mem_cgroup_hierarchy_read(struct cgroup_subsys_state *css,
				     struct cftype *cft)
{
	return mem_cgroup_from_css(css)->use_hierarchy;
}

static int mem_cgroup_hierarchy_write(struct cgroup_subsys_state *css,
				      struct cftype *cft, u64 val)
{
	int retval = 0;
	struct mem_cgroup *memcg = mem_cgroup_from_css(css);
	struct mem_cgroup *parent_memcg = mem_cgroup_from_css(memcg->css.parent);

	mutex_lock(&memcg_create_mutex);

	if (memcg->use_hierarchy == val)
		goto out;

	/*
	 * If parent's use_hierarchy is set, we can't make any modifications
	 * in the child subtrees. If it is unset, then the change can
	 * occur, provided the current cgroup has no children.
	 *
	 * For the root cgroup, parent_mem is NULL, we allow value to be
	 * set if there are no children.
	 */
	if ((!parent_memcg || !parent_memcg->use_hierarchy) &&
				(val == 1 || val == 0)) {
		if (!memcg_has_children(memcg))
			memcg->use_hierarchy = val;
		else
			retval = -EBUSY;
	} else
		retval = -EINVAL;

out:
	mutex_unlock(&memcg_create_mutex);

	return retval;
}

static unsigned long tree_stat(struct mem_cgroup *memcg,
			       enum mem_cgroup_stat_index idx)
{
	struct mem_cgroup *iter;
	unsigned long val = 0;

	for_each_mem_cgroup_tree(iter, memcg)
		val += mem_cgroup_read_stat(iter, idx);

	return val;
}

static unsigned long mem_cgroup_usage(struct mem_cgroup *memcg, bool swap)
{
	unsigned long val;

	if (mem_cgroup_is_root(memcg)) {
		val = tree_stat(memcg, MEM_CGROUP_STAT_CACHE);
		val += tree_stat(memcg, MEM_CGROUP_STAT_RSS);
		if (swap)
			val += tree_stat(memcg, MEM_CGROUP_STAT_SWAP);
	} else {
		if (!swap)
			val = page_counter_read(&memcg->memory);
		else
			val = page_counter_read(&memcg->memsw);
	}
	return val;
}

enum {
	RES_USAGE,
	RES_LIMIT,
	RES_MAX_USAGE,
	RES_FAILCNT,
	RES_SOFT_LIMIT,
};

static u64 mem_cgroup_read_u64(struct cgroup_subsys_state *css,
			       struct cftype *cft)
{
	struct mem_cgroup *memcg = mem_cgroup_from_css(css);
	struct page_counter *counter;

	switch (MEMFILE_TYPE(cft->private)) {
	case _MEM:
		counter = &memcg->memory;
		break;
	case _MEMSWAP:
		counter = &memcg->memsw;
		break;
	case _KMEM:
		counter = &memcg->kmem;
		break;
	default:
		BUG();
	}

	switch (MEMFILE_ATTR(cft->private)) {
	case RES_USAGE:
		if (counter == &memcg->memory)
			return (u64)mem_cgroup_usage(memcg, false) * PAGE_SIZE;
		if (counter == &memcg->memsw)
			return (u64)mem_cgroup_usage(memcg, true) * PAGE_SIZE;
		return (u64)page_counter_read(counter) * PAGE_SIZE;
	case RES_LIMIT:
		return (u64)counter->limit * PAGE_SIZE;
	case RES_MAX_USAGE:
		return (u64)counter->watermark * PAGE_SIZE;
	case RES_FAILCNT:
		return counter->failcnt;
	case RES_SOFT_LIMIT:
		return (u64)memcg->soft_limit * PAGE_SIZE;
	default:
		BUG();
	}
}

#ifdef CONFIG_MEMCG_KMEM
static int memcg_activate_kmem(struct mem_cgroup *memcg,
			       unsigned long nr_pages)
{
	int err = 0;
	int memcg_id;

	BUG_ON(memcg->kmemcg_id >= 0);
	BUG_ON(memcg->kmem_acct_activated);
	BUG_ON(memcg->kmem_acct_active);

	/*
	 * For simplicity, we won't allow this to be disabled.  It also can't
	 * be changed if the cgroup has children already, or if tasks had
	 * already joined.
	 *
	 * If tasks join before we set the limit, a person looking at
	 * kmem.usage_in_bytes will have no way to determine when it took
	 * place, which makes the value quite meaningless.
	 *
	 * After it first became limited, changes in the value of the limit are
	 * of course permitted.
	 */
	mutex_lock(&memcg_create_mutex);
	if (cgroup_is_populated(memcg->css.cgroup) ||
	    (memcg->use_hierarchy && memcg_has_children(memcg)))
		err = -EBUSY;
	mutex_unlock(&memcg_create_mutex);
	if (err)
		goto out;

	memcg_id = memcg_alloc_cache_id();
	if (memcg_id < 0) {
		err = memcg_id;
		goto out;
	}

	/*
	 * We couldn't have accounted to this cgroup, because it hasn't got
	 * activated yet, so this should succeed.
	 */
	err = page_counter_limit(&memcg->kmem, nr_pages);
	VM_BUG_ON(err);

	static_key_slow_inc(&memcg_kmem_enabled_key);
	/*
	 * A memory cgroup is considered kmem-active as soon as it gets
	 * kmemcg_id. Setting the id after enabling static branching will
	 * guarantee no one starts accounting before all call sites are
	 * patched.
	 */
	memcg->kmemcg_id = memcg_id;
	memcg->kmem_acct_activated = true;
	memcg->kmem_acct_active = true;
out:
	return err;
}

static int memcg_update_kmem_limit(struct mem_cgroup *memcg,
				   unsigned long limit)
{
	int ret;

	mutex_lock(&memcg_limit_mutex);
	if (!memcg_kmem_is_active(memcg))
		ret = memcg_activate_kmem(memcg, limit);
	else
		ret = page_counter_limit(&memcg->kmem, limit);
	mutex_unlock(&memcg_limit_mutex);
	return ret;
}

static int memcg_propagate_kmem(struct mem_cgroup *memcg)
{
	int ret = 0;
	struct mem_cgroup *parent = parent_mem_cgroup(memcg);

	if (!parent)
		return 0;

	mutex_lock(&memcg_limit_mutex);
	/*
	 * If the parent cgroup is not kmem-active now, it cannot be activated
	 * after this point, because it has at least one child already.
	 */
	if (memcg_kmem_is_active(parent))
		ret = memcg_activate_kmem(memcg, PAGE_COUNTER_MAX);
	mutex_unlock(&memcg_limit_mutex);
	return ret;
}
#else
static int memcg_update_kmem_limit(struct mem_cgroup *memcg,
				   unsigned long limit)
{
	return -EINVAL;
}
#endif /* CONFIG_MEMCG_KMEM */

/*
 * The user of this function is...
 * RES_LIMIT.
 */
static ssize_t mem_cgroup_write(struct kernfs_open_file *of,
				char *buf, size_t nbytes, loff_t off)
{
	struct mem_cgroup *memcg = mem_cgroup_from_css(of_css(of));
	unsigned long nr_pages;
	int ret;

	buf = strstrip(buf);
	ret = page_counter_memparse(buf, "-1", &nr_pages);
	if (ret)
		return ret;

	switch (MEMFILE_ATTR(of_cft(of)->private)) {
	case RES_LIMIT:
		if (mem_cgroup_is_root(memcg)) { /* Can't set limit on root */
			ret = -EINVAL;
			break;
		}
		switch (MEMFILE_TYPE(of_cft(of)->private)) {
		case _MEM:
			ret = mem_cgroup_resize_limit(memcg, nr_pages);
			break;
		case _MEMSWAP:
			ret = mem_cgroup_resize_memsw_limit(memcg, nr_pages);
			break;
		case _KMEM:
			ret = memcg_update_kmem_limit(memcg, nr_pages);
			break;
		}
		break;
	case RES_SOFT_LIMIT:
		memcg->soft_limit = nr_pages;
		ret = 0;
		break;
	}
	return ret ?: nbytes;
}

static ssize_t mem_cgroup_reset(struct kernfs_open_file *of, char *buf,
				size_t nbytes, loff_t off)
{
	struct mem_cgroup *memcg = mem_cgroup_from_css(of_css(of));
	struct page_counter *counter;

	switch (MEMFILE_TYPE(of_cft(of)->private)) {
	case _MEM:
		counter = &memcg->memory;
		break;
	case _MEMSWAP:
		counter = &memcg->memsw;
		break;
	case _KMEM:
		counter = &memcg->kmem;
		break;
	default:
		BUG();
	}

	switch (MEMFILE_ATTR(of_cft(of)->private)) {
	case RES_MAX_USAGE:
		page_counter_reset_watermark(counter);
		break;
	case RES_FAILCNT:
		counter->failcnt = 0;
		break;
	default:
		BUG();
	}

	return nbytes;
}

static u64 mem_cgroup_move_charge_read(struct cgroup_subsys_state *css,
					struct cftype *cft)
{
	return mem_cgroup_from_css(css)->move_charge_at_immigrate;
}

#ifdef CONFIG_MMU
static int mem_cgroup_move_charge_write(struct cgroup_subsys_state *css,
					struct cftype *cft, u64 val)
{
	struct mem_cgroup *memcg = mem_cgroup_from_css(css);

	if (val & ~MOVE_MASK)
		return -EINVAL;

	/*
	 * No kind of locking is needed in here, because ->can_attach() will
	 * check this value once in the beginning of the process, and then carry
	 * on with stale data. This means that changes to this value will only
	 * affect task migrations starting after the change.
	 */
	memcg->move_charge_at_immigrate = val;
	return 0;
}
#else
static int mem_cgroup_move_charge_write(struct cgroup_subsys_state *css,
					struct cftype *cft, u64 val)
{
	return -ENOSYS;
}
#endif

#ifdef CONFIG_NUMA
static int memcg_numa_stat_show(struct seq_file *m, void *v)
{
	struct numa_stat {
		const char *name;
		unsigned int lru_mask;
	};

	static const struct numa_stat stats[] = {
		{ "total", LRU_ALL },
		{ "file", LRU_ALL_FILE },
		{ "anon", LRU_ALL_ANON },
		{ "unevictable", BIT(LRU_UNEVICTABLE) },
	};
	const struct numa_stat *stat;
	int nid;
	unsigned long nr;
	struct mem_cgroup *memcg = mem_cgroup_from_css(seq_css(m));

	for (stat = stats; stat < stats + ARRAY_SIZE(stats); stat++) {
		nr = mem_cgroup_nr_lru_pages(memcg, stat->lru_mask);
		seq_printf(m, "%s=%lu", stat->name, nr);
		for_each_node_state(nid, N_MEMORY) {
			nr = mem_cgroup_node_nr_lru_pages(memcg, nid,
							  stat->lru_mask);
			seq_printf(m, " N%d=%lu", nid, nr);
		}
		seq_putc(m, '\n');
	}

	for (stat = stats; stat < stats + ARRAY_SIZE(stats); stat++) {
		struct mem_cgroup *iter;

		nr = 0;
		for_each_mem_cgroup_tree(iter, memcg)
			nr += mem_cgroup_nr_lru_pages(iter, stat->lru_mask);
		seq_printf(m, "hierarchical_%s=%lu", stat->name, nr);
		for_each_node_state(nid, N_MEMORY) {
			nr = 0;
			for_each_mem_cgroup_tree(iter, memcg)
				nr += mem_cgroup_node_nr_lru_pages(
					iter, nid, stat->lru_mask);
			seq_printf(m, " N%d=%lu", nid, nr);
		}
		seq_putc(m, '\n');
	}

	return 0;
}
#endif /* CONFIG_NUMA */

static int memcg_stat_show(struct seq_file *m, void *v)
{
	struct mem_cgroup *memcg = mem_cgroup_from_css(seq_css(m));
	unsigned long memory, memsw;
	struct mem_cgroup *mi;
	unsigned int i;

	BUILD_BUG_ON(ARRAY_SIZE(mem_cgroup_stat_names) !=
		     MEM_CGROUP_STAT_NSTATS);
	BUILD_BUG_ON(ARRAY_SIZE(mem_cgroup_events_names) !=
		     MEM_CGROUP_EVENTS_NSTATS);
	BUILD_BUG_ON(ARRAY_SIZE(mem_cgroup_lru_names) != NR_LRU_LISTS);

	for (i = 0; i < MEM_CGROUP_STAT_NSTATS; i++) {
		if (i == MEM_CGROUP_STAT_SWAP && !do_swap_account)
			continue;
		seq_printf(m, "%s %lu\n", mem_cgroup_stat_names[i],
			   mem_cgroup_read_stat(memcg, i) * PAGE_SIZE);
	}

	for (i = 0; i < MEM_CGROUP_EVENTS_NSTATS; i++)
		seq_printf(m, "%s %lu\n", mem_cgroup_events_names[i],
			   mem_cgroup_read_events(memcg, i));

	for (i = 0; i < NR_LRU_LISTS; i++)
		seq_printf(m, "%s %lu\n", mem_cgroup_lru_names[i],
			   mem_cgroup_nr_lru_pages(memcg, BIT(i)) * PAGE_SIZE);

	/* Hierarchical information */
	memory = memsw = PAGE_COUNTER_MAX;
	for (mi = memcg; mi; mi = parent_mem_cgroup(mi)) {
		memory = min(memory, mi->memory.limit);
		memsw = min(memsw, mi->memsw.limit);
	}
	seq_printf(m, "hierarchical_memory_limit %llu\n",
		   (u64)memory * PAGE_SIZE);
	if (do_swap_account)
		seq_printf(m, "hierarchical_memsw_limit %llu\n",
			   (u64)memsw * PAGE_SIZE);

	for (i = 0; i < MEM_CGROUP_STAT_NSTATS; i++) {
		unsigned long long val = 0;

		if (i == MEM_CGROUP_STAT_SWAP && !do_swap_account)
			continue;
		for_each_mem_cgroup_tree(mi, memcg)
			val += mem_cgroup_read_stat(mi, i) * PAGE_SIZE;
		seq_printf(m, "total_%s %llu\n", mem_cgroup_stat_names[i], val);
	}

	for (i = 0; i < MEM_CGROUP_EVENTS_NSTATS; i++) {
		unsigned long long val = 0;

		for_each_mem_cgroup_tree(mi, memcg)
			val += mem_cgroup_read_events(mi, i);
		seq_printf(m, "total_%s %llu\n",
			   mem_cgroup_events_names[i], val);
	}

	for (i = 0; i < NR_LRU_LISTS; i++) {
		unsigned long long val = 0;

		for_each_mem_cgroup_tree(mi, memcg)
			val += mem_cgroup_nr_lru_pages(mi, BIT(i)) * PAGE_SIZE;
		seq_printf(m, "total_%s %llu\n", mem_cgroup_lru_names[i], val);
	}

#ifdef CONFIG_DEBUG_VM
	{
		int nid, zid;
		struct mem_cgroup_per_zone *mz;
		struct zone_reclaim_stat *rstat;
		unsigned long recent_rotated[2] = {0, 0};
		unsigned long recent_scanned[2] = {0, 0};

		for_each_online_node(nid)
			for (zid = 0; zid < MAX_NR_ZONES; zid++) {
				mz = &memcg->nodeinfo[nid]->zoneinfo[zid];
				rstat = &mz->lruvec.reclaim_stat;

				recent_rotated[0] += rstat->recent_rotated[0];
				recent_rotated[1] += rstat->recent_rotated[1];
				recent_scanned[0] += rstat->recent_scanned[0];
				recent_scanned[1] += rstat->recent_scanned[1];
			}
		seq_printf(m, "recent_rotated_anon %lu\n", recent_rotated[0]);
		seq_printf(m, "recent_rotated_file %lu\n", recent_rotated[1]);
		seq_printf(m, "recent_scanned_anon %lu\n", recent_scanned[0]);
		seq_printf(m, "recent_scanned_file %lu\n", recent_scanned[1]);
	}
#endif

	return 0;
}

static u64 mem_cgroup_swappiness_read(struct cgroup_subsys_state *css,
				      struct cftype *cft)
{
	struct mem_cgroup *memcg = mem_cgroup_from_css(css);

	return mem_cgroup_swappiness(memcg);
}

static int mem_cgroup_swappiness_write(struct cgroup_subsys_state *css,
				       struct cftype *cft, u64 val)
{
	struct mem_cgroup *memcg = mem_cgroup_from_css(css);

	if (val > 100)
		return -EINVAL;

	if (css->parent)
		memcg->swappiness = val;
	else
		vm_swappiness = val;

	return 0;
}

static void __mem_cgroup_threshold(struct mem_cgroup *memcg, bool swap)
{
	struct mem_cgroup_threshold_ary *t;
	unsigned long usage;
	int i;

	rcu_read_lock();
	if (!swap)
		t = rcu_dereference(memcg->thresholds.primary);
	else
		t = rcu_dereference(memcg->memsw_thresholds.primary);

	if (!t)
		goto unlock;

	usage = mem_cgroup_usage(memcg, swap);

	/*
	 * current_threshold points to threshold just below or equal to usage.
	 * If it's not true, a threshold was crossed after last
	 * call of __mem_cgroup_threshold().
	 */
	i = t->current_threshold;

	/*
	 * Iterate backward over array of thresholds starting from
	 * current_threshold and check if a threshold is crossed.
	 * If none of thresholds below usage is crossed, we read
	 * only one element of the array here.
	 */
	for (; i >= 0 && unlikely(t->entries[i].threshold > usage); i--)
		eventfd_signal(t->entries[i].eventfd, 1);

	/* i = current_threshold + 1 */
	i++;

	/*
	 * Iterate forward over array of thresholds starting from
	 * current_threshold+1 and check if a threshold is crossed.
	 * If none of thresholds above usage is crossed, we read
	 * only one element of the array here.
	 */
	for (; i < t->size && unlikely(t->entries[i].threshold <= usage); i++)
		eventfd_signal(t->entries[i].eventfd, 1);

	/* Update current_threshold */
	t->current_threshold = i - 1;
unlock:
	rcu_read_unlock();
}

static void mem_cgroup_threshold(struct mem_cgroup *memcg)
{
	while (memcg) {
		__mem_cgroup_threshold(memcg, false);
		if (do_swap_account)
			__mem_cgroup_threshold(memcg, true);

		memcg = parent_mem_cgroup(memcg);
	}
}

static int compare_thresholds(const void *a, const void *b)
{
	const struct mem_cgroup_threshold *_a = a;
	const struct mem_cgroup_threshold *_b = b;

	if (_a->threshold > _b->threshold)
		return 1;

	if (_a->threshold < _b->threshold)
		return -1;

	return 0;
}

static int mem_cgroup_oom_notify_cb(struct mem_cgroup *memcg)
{
	struct mem_cgroup_eventfd_list *ev;

	spin_lock(&memcg_oom_lock);

	list_for_each_entry(ev, &memcg->oom_notify, list)
		eventfd_signal(ev->eventfd, 1);

	spin_unlock(&memcg_oom_lock);
	return 0;
}

static void mem_cgroup_oom_notify(struct mem_cgroup *memcg)
{
	struct mem_cgroup *iter;

	for_each_mem_cgroup_tree(iter, memcg)
		mem_cgroup_oom_notify_cb(iter);
}

static int __mem_cgroup_usage_register_event(struct mem_cgroup *memcg,
	struct eventfd_ctx *eventfd, const char *args, enum res_type type)
{
	struct mem_cgroup_thresholds *thresholds;
	struct mem_cgroup_threshold_ary *new;
	unsigned long threshold;
	unsigned long usage;
	int i, size, ret;

	ret = page_counter_memparse(args, "-1", &threshold);
	if (ret)
		return ret;

	mutex_lock(&memcg->thresholds_lock);

	if (type == _MEM) {
		thresholds = &memcg->thresholds;
		usage = mem_cgroup_usage(memcg, false);
	} else if (type == _MEMSWAP) {
		thresholds = &memcg->memsw_thresholds;
		usage = mem_cgroup_usage(memcg, true);
	} else
		BUG();

	/* Check if a threshold crossed before adding a new one */
	if (thresholds->primary)
		__mem_cgroup_threshold(memcg, type == _MEMSWAP);

	size = thresholds->primary ? thresholds->primary->size + 1 : 1;

	/* Allocate memory for new array of thresholds */
	new = kmalloc(sizeof(*new) + size * sizeof(struct mem_cgroup_threshold),
			GFP_KERNEL);
	if (!new) {
		ret = -ENOMEM;
		goto unlock;
	}
	new->size = size;

	/* Copy thresholds (if any) to new array */
	if (thresholds->primary) {
		memcpy(new->entries, thresholds->primary->entries, (size - 1) *
				sizeof(struct mem_cgroup_threshold));
	}

	/* Add new threshold */
	new->entries[size - 1].eventfd = eventfd;
	new->entries[size - 1].threshold = threshold;

	/* Sort thresholds. Registering of new threshold isn't time-critical */
	sort(new->entries, size, sizeof(struct mem_cgroup_threshold),
			compare_thresholds, NULL);

	/* Find current threshold */
	new->current_threshold = -1;
	for (i = 0; i < size; i++) {
		if (new->entries[i].threshold <= usage) {
			/*
			 * new->current_threshold will not be used until
			 * rcu_assign_pointer(), so it's safe to increment
			 * it here.
			 */
			++new->current_threshold;
		} else
			break;
	}

	/* Free old spare buffer and save old primary buffer as spare */
	kfree(thresholds->spare);
	thresholds->spare = thresholds->primary;

	rcu_assign_pointer(thresholds->primary, new);

	/* To be sure that nobody uses thresholds */
	synchronize_rcu();

unlock:
	mutex_unlock(&memcg->thresholds_lock);

	return ret;
}

static int mem_cgroup_usage_register_event(struct mem_cgroup *memcg,
	struct eventfd_ctx *eventfd, const char *args)
{
	return __mem_cgroup_usage_register_event(memcg, eventfd, args, _MEM);
}

static int memsw_cgroup_usage_register_event(struct mem_cgroup *memcg,
	struct eventfd_ctx *eventfd, const char *args)
{
	return __mem_cgroup_usage_register_event(memcg, eventfd, args, _MEMSWAP);
}

static void __mem_cgroup_usage_unregister_event(struct mem_cgroup *memcg,
	struct eventfd_ctx *eventfd, enum res_type type)
{
	struct mem_cgroup_thresholds *thresholds;
	struct mem_cgroup_threshold_ary *new;
	unsigned long usage;
	int i, j, size;

	mutex_lock(&memcg->thresholds_lock);

	if (type == _MEM) {
		thresholds = &memcg->thresholds;
		usage = mem_cgroup_usage(memcg, false);
	} else if (type == _MEMSWAP) {
		thresholds = &memcg->memsw_thresholds;
		usage = mem_cgroup_usage(memcg, true);
	} else
		BUG();

	if (!thresholds->primary)
		goto unlock;

	/* Check if a threshold crossed before removing */
	__mem_cgroup_threshold(memcg, type == _MEMSWAP);

	/* Calculate new number of threshold */
	size = 0;
	for (i = 0; i < thresholds->primary->size; i++) {
		if (thresholds->primary->entries[i].eventfd != eventfd)
			size++;
	}

	new = thresholds->spare;

	/* Set thresholds array to NULL if we don't have thresholds */
	if (!size) {
		kfree(new);
		new = NULL;
		goto swap_buffers;
	}

	new->size = size;

	/* Copy thresholds and find current threshold */
	new->current_threshold = -1;
	for (i = 0, j = 0; i < thresholds->primary->size; i++) {
		if (thresholds->primary->entries[i].eventfd == eventfd)
			continue;

		new->entries[j] = thresholds->primary->entries[i];
		if (new->entries[j].threshold <= usage) {
			/*
			 * new->current_threshold will not be used
			 * until rcu_assign_pointer(), so it's safe to increment
			 * it here.
			 */
			++new->current_threshold;
		}
		j++;
	}

swap_buffers:
	/* Swap primary and spare array */
	thresholds->spare = thresholds->primary;

	rcu_assign_pointer(thresholds->primary, new);

	/* To be sure that nobody uses thresholds */
	synchronize_rcu();

	/* If all events are unregistered, free the spare array */
	if (!new) {
		kfree(thresholds->spare);
		thresholds->spare = NULL;
	}
unlock:
	mutex_unlock(&memcg->thresholds_lock);
}

static void mem_cgroup_usage_unregister_event(struct mem_cgroup *memcg,
	struct eventfd_ctx *eventfd)
{
	return __mem_cgroup_usage_unregister_event(memcg, eventfd, _MEM);
}

static void memsw_cgroup_usage_unregister_event(struct mem_cgroup *memcg,
	struct eventfd_ctx *eventfd)
{
	return __mem_cgroup_usage_unregister_event(memcg, eventfd, _MEMSWAP);
}

static int mem_cgroup_oom_register_event(struct mem_cgroup *memcg,
	struct eventfd_ctx *eventfd, const char *args)
{
	struct mem_cgroup_eventfd_list *event;

	event = kmalloc(sizeof(*event),	GFP_KERNEL);
	if (!event)
		return -ENOMEM;

	spin_lock(&memcg_oom_lock);

	event->eventfd = eventfd;
	list_add(&event->list, &memcg->oom_notify);

	/* already in OOM ? */
	if (memcg->under_oom)
		eventfd_signal(eventfd, 1);
	spin_unlock(&memcg_oom_lock);

	return 0;
}

static void mem_cgroup_oom_unregister_event(struct mem_cgroup *memcg,
	struct eventfd_ctx *eventfd)
{
	struct mem_cgroup_eventfd_list *ev, *tmp;

	spin_lock(&memcg_oom_lock);

	list_for_each_entry_safe(ev, tmp, &memcg->oom_notify, list) {
		if (ev->eventfd == eventfd) {
			list_del(&ev->list);
			kfree(ev);
		}
	}

	spin_unlock(&memcg_oom_lock);
}

static int mem_cgroup_oom_control_read(struct seq_file *sf, void *v)
{
	struct mem_cgroup *memcg = mem_cgroup_from_css(seq_css(sf));

	seq_printf(sf, "oom_kill_disable %d\n", memcg->oom_kill_disable);
	seq_printf(sf, "under_oom %d\n", (bool)memcg->under_oom);
	return 0;
}

static int mem_cgroup_oom_control_write(struct cgroup_subsys_state *css,
	struct cftype *cft, u64 val)
{
	struct mem_cgroup *memcg = mem_cgroup_from_css(css);

	/* cannot set to root cgroup and only 0 and 1 are allowed */
	if (!css->parent || !((val == 0) || (val == 1)))
		return -EINVAL;

	memcg->oom_kill_disable = val;
	if (!val)
		memcg_oom_recover(memcg);

	return 0;
}

#ifdef CONFIG_MEMCG_KMEM
static int memcg_init_kmem(struct mem_cgroup *memcg, struct cgroup_subsys *ss)
{
	int ret;

	ret = memcg_propagate_kmem(memcg);
	if (ret)
		return ret;

	return mem_cgroup_sockets_init(memcg, ss);
}

static void memcg_deactivate_kmem(struct mem_cgroup *memcg)
{
	struct cgroup_subsys_state *css;
	struct mem_cgroup *parent, *child;
	int kmemcg_id;

	if (!memcg->kmem_acct_active)
		return;

	/*
	 * Clear the 'active' flag before clearing memcg_caches arrays entries.
	 * Since we take the slab_mutex in memcg_deactivate_kmem_caches(), it
	 * guarantees no cache will be created for this cgroup after we are
	 * done (see memcg_create_kmem_cache()).
	 */
	memcg->kmem_acct_active = false;

	memcg_deactivate_kmem_caches(memcg);

	kmemcg_id = memcg->kmemcg_id;
	BUG_ON(kmemcg_id < 0);

	parent = parent_mem_cgroup(memcg);
	if (!parent)
		parent = root_mem_cgroup;

	/*
	 * Change kmemcg_id of this cgroup and all its descendants to the
	 * parent's id, and then move all entries from this cgroup's list_lrus
	 * to ones of the parent. After we have finished, all list_lrus
	 * corresponding to this cgroup are guaranteed to remain empty. The
	 * ordering is imposed by list_lru_node->lock taken by
	 * memcg_drain_all_list_lrus().
	 */
	css_for_each_descendant_pre(css, &memcg->css) {
		child = mem_cgroup_from_css(css);
		BUG_ON(child->kmemcg_id != kmemcg_id);
		child->kmemcg_id = parent->kmemcg_id;
		if (!memcg->use_hierarchy)
			break;
	}
	memcg_drain_all_list_lrus(kmemcg_id, parent->kmemcg_id);

	memcg_free_cache_id(kmemcg_id);
}

static void memcg_destroy_kmem(struct mem_cgroup *memcg)
{
	if (memcg->kmem_acct_activated) {
		memcg_destroy_kmem_caches(memcg);
		static_key_slow_dec(&memcg_kmem_enabled_key);
		WARN_ON(page_counter_read(&memcg->kmem));
	}
	mem_cgroup_sockets_destroy(memcg);
}
#else
static int memcg_init_kmem(struct mem_cgroup *memcg, struct cgroup_subsys *ss)
{
	return 0;
}

static void memcg_deactivate_kmem(struct mem_cgroup *memcg)
{
}

static void memcg_destroy_kmem(struct mem_cgroup *memcg)
{
}
#endif

#ifdef CONFIG_CGROUP_WRITEBACK

struct list_head *mem_cgroup_cgwb_list(struct mem_cgroup *memcg)
{
	return &memcg->cgwb_list;
}

static int memcg_wb_domain_init(struct mem_cgroup *memcg, gfp_t gfp)
{
	return wb_domain_init(&memcg->cgwb_domain, gfp);
}

static void memcg_wb_domain_exit(struct mem_cgroup *memcg)
{
	wb_domain_exit(&memcg->cgwb_domain);
}

static void memcg_wb_domain_size_changed(struct mem_cgroup *memcg)
{
	wb_domain_size_changed(&memcg->cgwb_domain);
}

struct wb_domain *mem_cgroup_wb_domain(struct bdi_writeback *wb)
{
	struct mem_cgroup *memcg = mem_cgroup_from_css(wb->memcg_css);

	if (!memcg->css.parent)
		return NULL;

	return &memcg->cgwb_domain;
}

/**
 * mem_cgroup_wb_stats - retrieve writeback related stats from its memcg
 * @wb: bdi_writeback in question
 * @pfilepages: out parameter for number of file pages
 * @pheadroom: out parameter for number of allocatable pages according to memcg
 * @pdirty: out parameter for number of dirty pages
 * @pwriteback: out parameter for number of pages under writeback
 *
 * Determine the numbers of file, headroom, dirty, and writeback pages in
 * @wb's memcg.  File, dirty and writeback are self-explanatory.  Headroom
 * is a bit more involved.
 *
 * A memcg's headroom is "min(max, high) - used".  In the hierarchy, the
 * headroom is calculated as the lowest headroom of itself and the
 * ancestors.  Note that this doesn't consider the actual amount of
 * available memory in the system.  The caller should further cap
 * *@pheadroom accordingly.
 */
void mem_cgroup_wb_stats(struct bdi_writeback *wb, unsigned long *pfilepages,
			 unsigned long *pheadroom, unsigned long *pdirty,
			 unsigned long *pwriteback)
{
	struct mem_cgroup *memcg = mem_cgroup_from_css(wb->memcg_css);
	struct mem_cgroup *parent;

	*pdirty = mem_cgroup_read_stat(memcg, MEM_CGROUP_STAT_DIRTY);

	/* this should eventually include NR_UNSTABLE_NFS */
	*pwriteback = mem_cgroup_read_stat(memcg, MEM_CGROUP_STAT_WRITEBACK);
	*pfilepages = mem_cgroup_nr_lru_pages(memcg, (1 << LRU_INACTIVE_FILE) |
						     (1 << LRU_ACTIVE_FILE));
	*pheadroom = PAGE_COUNTER_MAX;

	while ((parent = parent_mem_cgroup(memcg))) {
		unsigned long ceiling = min(memcg->memory.limit, memcg->high);
		unsigned long used = page_counter_read(&memcg->memory);

		*pheadroom = min(*pheadroom, ceiling - min(ceiling, used));
		memcg = parent;
	}
}

#else	/* CONFIG_CGROUP_WRITEBACK */

static int memcg_wb_domain_init(struct mem_cgroup *memcg, gfp_t gfp)
{
	return 0;
}

static void memcg_wb_domain_exit(struct mem_cgroup *memcg)
{
}

static void memcg_wb_domain_size_changed(struct mem_cgroup *memcg)
{
}

#endif	/* CONFIG_CGROUP_WRITEBACK */

/*
 * DO NOT USE IN NEW FILES.
 *
 * "cgroup.event_control" implementation.
 *
 * This is way over-engineered.  It tries to support fully configurable
 * events for each user.  Such level of flexibility is completely
 * unnecessary especially in the light of the planned unified hierarchy.
 *
 * Please deprecate this and replace with something simpler if at all
 * possible.
 */

/*
 * Unregister event and free resources.
 *
 * Gets called from workqueue.
 */
static void memcg_event_remove(struct work_struct *work)
{
	struct mem_cgroup_event *event =
		container_of(work, struct mem_cgroup_event, remove);
	struct mem_cgroup *memcg = event->memcg;

	remove_wait_queue(event->wqh, &event->wait);

	event->unregister_event(memcg, event->eventfd);

	/* Notify userspace the event is going away. */
	eventfd_signal(event->eventfd, 1);

	eventfd_ctx_put(event->eventfd);
	kfree(event);
	css_put(&memcg->css);
}

/*
 * Gets called on POLLHUP on eventfd when user closes it.
 *
 * Called with wqh->lock held and interrupts disabled.
 */
static int memcg_event_wake(wait_queue_t *wait, unsigned mode,
			    int sync, void *key)
{
	struct mem_cgroup_event *event =
		container_of(wait, struct mem_cgroup_event, wait);
	struct mem_cgroup *memcg = event->memcg;
	unsigned long flags = (unsigned long)key;

	if (flags & POLLHUP) {
		/*
		 * If the event has been detached at cgroup removal, we
		 * can simply return knowing the other side will cleanup
		 * for us.
		 *
		 * We can't race against event freeing since the other
		 * side will require wqh->lock via remove_wait_queue(),
		 * which we hold.
		 */
		spin_lock(&memcg->event_list_lock);
		if (!list_empty(&event->list)) {
			list_del_init(&event->list);
			/*
			 * We are in atomic context, but cgroup_event_remove()
			 * may sleep, so we have to call it in workqueue.
			 */
			schedule_work(&event->remove);
		}
		spin_unlock(&memcg->event_list_lock);
	}

	return 0;
}

static void memcg_event_ptable_queue_proc(struct file *file,
		wait_queue_head_t *wqh, poll_table *pt)
{
	struct mem_cgroup_event *event =
		container_of(pt, struct mem_cgroup_event, pt);

	event->wqh = wqh;
	add_wait_queue(wqh, &event->wait);
}

/*
 * DO NOT USE IN NEW FILES.
 *
 * Parse input and register new cgroup event handler.
 *
 * Input must be in format '<event_fd> <control_fd> <args>'.
 * Interpretation of args is defined by control file implementation.
 */
static ssize_t memcg_write_event_control(struct kernfs_open_file *of,
					 char *buf, size_t nbytes, loff_t off)
{
	struct cgroup_subsys_state *css = of_css(of);
	struct mem_cgroup *memcg = mem_cgroup_from_css(css);
	struct mem_cgroup_event *event;
	struct cgroup_subsys_state *cfile_css;
	unsigned int efd, cfd;
	struct fd efile;
	struct fd cfile;
	const char *name;
	char *endp;
	int ret;

	buf = strstrip(buf);

	efd = simple_strtoul(buf, &endp, 10);
	if (*endp != ' ')
		return -EINVAL;
	buf = endp + 1;

	cfd = simple_strtoul(buf, &endp, 10);
	if ((*endp != ' ') && (*endp != '\0'))
		return -EINVAL;
	buf = endp + 1;

	event = kzalloc(sizeof(*event), GFP_KERNEL);
	if (!event)
		return -ENOMEM;

	event->memcg = memcg;
	INIT_LIST_HEAD(&event->list);
	init_poll_funcptr(&event->pt, memcg_event_ptable_queue_proc);
	init_waitqueue_func_entry(&event->wait, memcg_event_wake);
	INIT_WORK(&event->remove, memcg_event_remove);

	efile = fdget(efd);
	if (!efile.file) {
		ret = -EBADF;
		goto out_kfree;
	}

	event->eventfd = eventfd_ctx_fileget(efile.file);
	if (IS_ERR(event->eventfd)) {
		ret = PTR_ERR(event->eventfd);
		goto out_put_efile;
	}

	cfile = fdget(cfd);
	if (!cfile.file) {
		ret = -EBADF;
		goto out_put_eventfd;
	}

	/* the process need read permission on control file */
	/* AV: shouldn't we check that it's been opened for read instead? */
	ret = inode_permission(file_inode(cfile.file), MAY_READ);
	if (ret < 0)
		goto out_put_cfile;

	/*
	 * Determine the event callbacks and set them in @event.  This used
	 * to be done via struct cftype but cgroup core no longer knows
	 * about these events.  The following is crude but the whole thing
	 * is for compatibility anyway.
	 *
	 * DO NOT ADD NEW FILES.
	 */
	name = cfile.file->f_path.dentry->d_name.name;

	if (!strcmp(name, "memory.usage_in_bytes")) {
		event->register_event = mem_cgroup_usage_register_event;
		event->unregister_event = mem_cgroup_usage_unregister_event;
	} else if (!strcmp(name, "memory.oom_control")) {
		event->register_event = mem_cgroup_oom_register_event;
		event->unregister_event = mem_cgroup_oom_unregister_event;
	} else if (!strcmp(name, "memory.pressure_level")) {
		event->register_event = vmpressure_register_event;
		event->unregister_event = vmpressure_unregister_event;
	} else if (!strcmp(name, "memory.memsw.usage_in_bytes")) {
		event->register_event = memsw_cgroup_usage_register_event;
		event->unregister_event = memsw_cgroup_usage_unregister_event;
	} else {
		ret = -EINVAL;
		goto out_put_cfile;
	}

	/*
	 * Verify @cfile should belong to @css.  Also, remaining events are
	 * automatically removed on cgroup destruction but the removal is
	 * asynchronous, so take an extra ref on @css.
	 */
	cfile_css = css_tryget_online_from_dir(cfile.file->f_path.dentry->d_parent,
					       &memory_cgrp_subsys);
	ret = -EINVAL;
	if (IS_ERR(cfile_css))
		goto out_put_cfile;
	if (cfile_css != css) {
		css_put(cfile_css);
		goto out_put_cfile;
	}

	ret = event->register_event(memcg, event->eventfd, buf);
	if (ret)
		goto out_put_css;

	efile.file->f_op->poll(efile.file, &event->pt);

	spin_lock(&memcg->event_list_lock);
	list_add(&event->list, &memcg->event_list);
	spin_unlock(&memcg->event_list_lock);

	fdput(cfile);
	fdput(efile);

	return nbytes;

out_put_css:
	css_put(css);
out_put_cfile:
	fdput(cfile);
out_put_eventfd:
	eventfd_ctx_put(event->eventfd);
out_put_efile:
	fdput(efile);
out_kfree:
	kfree(event);

	return ret;
}

static struct cftype mem_cgroup_legacy_files[] = {
	{
		.name = "usage_in_bytes",
		.private = MEMFILE_PRIVATE(_MEM, RES_USAGE),
		.read_u64 = mem_cgroup_read_u64,
	},
	{
		.name = "max_usage_in_bytes",
		.private = MEMFILE_PRIVATE(_MEM, RES_MAX_USAGE),
		.write = mem_cgroup_reset,
		.read_u64 = mem_cgroup_read_u64,
	},
	{
		.name = "limit_in_bytes",
		.private = MEMFILE_PRIVATE(_MEM, RES_LIMIT),
		.write = mem_cgroup_write,
		.read_u64 = mem_cgroup_read_u64,
	},
	{
		.name = "soft_limit_in_bytes",
		.private = MEMFILE_PRIVATE(_MEM, RES_SOFT_LIMIT),
		.write = mem_cgroup_write,
		.read_u64 = mem_cgroup_read_u64,
	},
	{
		.name = "failcnt",
		.private = MEMFILE_PRIVATE(_MEM, RES_FAILCNT),
		.write = mem_cgroup_reset,
		.read_u64 = mem_cgroup_read_u64,
	},
	{
		.name = "stat",
		.seq_show = memcg_stat_show,
	},
	{
		.name = "force_empty",
		.write = mem_cgroup_force_empty_write,
	},
	{
		.name = "use_hierarchy",
		.write_u64 = mem_cgroup_hierarchy_write,
		.read_u64 = mem_cgroup_hierarchy_read,
	},
	{
		.name = "cgroup.event_control",		/* XXX: for compat */
		.write = memcg_write_event_control,
		.flags = CFTYPE_NO_PREFIX | CFTYPE_WORLD_WRITABLE,
	},
	{
		.name = "swappiness",
		.read_u64 = mem_cgroup_swappiness_read,
		.write_u64 = mem_cgroup_swappiness_write,
	},
	{
		.name = "move_charge_at_immigrate",
		.read_u64 = mem_cgroup_move_charge_read,
		.write_u64 = mem_cgroup_move_charge_write,
	},
	{
		.name = "oom_control",
		.seq_show = mem_cgroup_oom_control_read,
		.write_u64 = mem_cgroup_oom_control_write,
		.private = MEMFILE_PRIVATE(_OOM_TYPE, OOM_CONTROL),
	},
	{
		.name = "pressure_level",
	},
#ifdef CONFIG_NUMA
	{
		.name = "numa_stat",
		.seq_show = memcg_numa_stat_show,
	},
#endif
#ifdef CONFIG_MEMCG_KMEM
	{
		.name = "kmem.limit_in_bytes",
		.private = MEMFILE_PRIVATE(_KMEM, RES_LIMIT),
		.write = mem_cgroup_write,
		.read_u64 = mem_cgroup_read_u64,
	},
	{
		.name = "kmem.usage_in_bytes",
		.private = MEMFILE_PRIVATE(_KMEM, RES_USAGE),
		.read_u64 = mem_cgroup_read_u64,
	},
	{
		.name = "kmem.failcnt",
		.private = MEMFILE_PRIVATE(_KMEM, RES_FAILCNT),
		.write = mem_cgroup_reset,
		.read_u64 = mem_cgroup_read_u64,
	},
	{
		.name = "kmem.max_usage_in_bytes",
		.private = MEMFILE_PRIVATE(_KMEM, RES_MAX_USAGE),
		.write = mem_cgroup_reset,
		.read_u64 = mem_cgroup_read_u64,
	},
#ifdef CONFIG_SLABINFO
	{
		.name = "kmem.slabinfo",
		.seq_start = slab_start,
		.seq_next = slab_next,
		.seq_stop = slab_stop,
		.seq_show = memcg_slab_show,
	},
#endif
#endif
	{ },	/* terminate */
};

static int alloc_mem_cgroup_per_zone_info(struct mem_cgroup *memcg, int node)
{
	struct mem_cgroup_per_node *pn;
	struct mem_cgroup_per_zone *mz;
	int zone, tmp = node;
	/*
	 * This routine is called against possible nodes.
	 * But it's BUG to call kmalloc() against offline node.
	 *
	 * TODO: this routine can waste much memory for nodes which will
	 *       never be onlined. It's better to use memory hotplug callback
	 *       function.
	 */
	if (!node_state(node, N_NORMAL_MEMORY))
		tmp = -1;
	pn = kzalloc_node(sizeof(*pn), GFP_KERNEL, tmp);
	if (!pn)
		return 1;

	for (zone = 0; zone < MAX_NR_ZONES; zone++) {
		mz = &pn->zoneinfo[zone];
		lruvec_init(&mz->lruvec);
		mz->usage_in_excess = 0;
		mz->on_tree = false;
		mz->memcg = memcg;
	}
	memcg->nodeinfo[node] = pn;
	return 0;
}

static void free_mem_cgroup_per_zone_info(struct mem_cgroup *memcg, int node)
{
	kfree(memcg->nodeinfo[node]);
}

static struct mem_cgroup *mem_cgroup_alloc(void)
{
	struct mem_cgroup *memcg;
	size_t size;

	size = sizeof(struct mem_cgroup);
	size += nr_node_ids * sizeof(struct mem_cgroup_per_node *);

	memcg = kzalloc(size, GFP_KERNEL);
	if (!memcg)
		return NULL;

	memcg->stat = alloc_percpu(struct mem_cgroup_stat_cpu);
	if (!memcg->stat)
		goto out_free;

	if (memcg_wb_domain_init(memcg, GFP_KERNEL))
		goto out_free_stat;

	return memcg;

out_free_stat:
	free_percpu(memcg->stat);
out_free:
	kfree(memcg);
	return NULL;
}

/*
 * At destroying mem_cgroup, references from swap_cgroup can remain.
 * (scanning all at force_empty is too costly...)
 *
 * Instead of clearing all references at force_empty, we remember
 * the number of reference from swap_cgroup and free mem_cgroup when
 * it goes down to 0.
 *
 * Removal of cgroup itself succeeds regardless of refs from swap.
 */

static void __mem_cgroup_free(struct mem_cgroup *memcg)
{
	int node;

	mem_cgroup_remove_from_trees(memcg);

	for_each_node(node)
		free_mem_cgroup_per_zone_info(memcg, node);

	free_percpu(memcg->stat);
	memcg_wb_domain_exit(memcg);
	kfree(memcg);
}

/*
 * Returns the parent mem_cgroup in memcgroup hierarchy with hierarchy enabled.
 */
struct mem_cgroup *parent_mem_cgroup(struct mem_cgroup *memcg)
{
	if (!memcg->memory.parent)
		return NULL;
	return mem_cgroup_from_counter(memcg->memory.parent, memory);
}
EXPORT_SYMBOL(parent_mem_cgroup);

static struct cgroup_subsys_state * __ref
mem_cgroup_css_alloc(struct cgroup_subsys_state *parent_css)
{
	struct mem_cgroup *memcg;
	long error = -ENOMEM;
	int node;

	memcg = mem_cgroup_alloc();
	if (!memcg)
		return ERR_PTR(error);

	for_each_node(node)
		if (alloc_mem_cgroup_per_zone_info(memcg, node))
			goto free_out;

	/* root ? */
	if (parent_css == NULL) {
		root_mem_cgroup = memcg;
		mem_cgroup_root_css = &memcg->css;
		page_counter_init(&memcg->memory, NULL);
		memcg->high = PAGE_COUNTER_MAX;
		memcg->soft_limit = PAGE_COUNTER_MAX;
		page_counter_init(&memcg->memsw, NULL);
		page_counter_init(&memcg->kmem, NULL);
	}

	memcg->last_scanned_node = MAX_NUMNODES;
	INIT_LIST_HEAD(&memcg->oom_notify);
	memcg->move_charge_at_immigrate = 0;
	mutex_init(&memcg->thresholds_lock);
	spin_lock_init(&memcg->move_lock);
	vmpressure_init(&memcg->vmpressure);
	INIT_LIST_HEAD(&memcg->event_list);
	spin_lock_init(&memcg->event_list_lock);
#ifdef CONFIG_MEMCG_KMEM
	memcg->kmemcg_id = -1;
#endif
#ifdef CONFIG_CGROUP_WRITEBACK
	INIT_LIST_HEAD(&memcg->cgwb_list);
#endif
	return &memcg->css;

free_out:
	__mem_cgroup_free(memcg);
	return ERR_PTR(error);
}

static int
mem_cgroup_css_online(struct cgroup_subsys_state *css)
{
	struct mem_cgroup *memcg = mem_cgroup_from_css(css);
	struct mem_cgroup *parent = mem_cgroup_from_css(css->parent);
	int ret;

	if (css->id > MEM_CGROUP_ID_MAX)
		return -ENOSPC;

	if (!parent)
		return 0;

	mutex_lock(&memcg_create_mutex);

	memcg->use_hierarchy = parent->use_hierarchy;
	memcg->oom_kill_disable = parent->oom_kill_disable;
	memcg->swappiness = mem_cgroup_swappiness(parent);

	if (parent->use_hierarchy) {
		page_counter_init(&memcg->memory, &parent->memory);
		memcg->high = PAGE_COUNTER_MAX;
		memcg->soft_limit = PAGE_COUNTER_MAX;
		page_counter_init(&memcg->memsw, &parent->memsw);
		page_counter_init(&memcg->kmem, &parent->kmem);

		/*
		 * No need to take a reference to the parent because cgroup
		 * core guarantees its existence.
		 */
	} else {
		page_counter_init(&memcg->memory, NULL);
		memcg->high = PAGE_COUNTER_MAX;
		memcg->soft_limit = PAGE_COUNTER_MAX;
		page_counter_init(&memcg->memsw, NULL);
		page_counter_init(&memcg->kmem, NULL);
		/*
		 * Deeper hierachy with use_hierarchy == false doesn't make
		 * much sense so let cgroup subsystem know about this
		 * unfortunate state in our controller.
		 */
		if (parent != root_mem_cgroup)
			memory_cgrp_subsys.broken_hierarchy = true;
	}
	mutex_unlock(&memcg_create_mutex);

	ret = memcg_init_kmem(memcg, &memory_cgrp_subsys);
	if (ret)
		return ret;

	/*
	 * Make sure the memcg is initialized: mem_cgroup_iter()
	 * orders reading memcg->initialized against its callers
	 * reading the memcg members.
	 */
	smp_store_release(&memcg->initialized, 1);

	return 0;
}

static void mem_cgroup_css_offline(struct cgroup_subsys_state *css)
{
	struct mem_cgroup *memcg = mem_cgroup_from_css(css);
	struct mem_cgroup_event *event, *tmp;

	/*
	 * Unregister events and notify userspace.
	 * Notify userspace about cgroup removing only after rmdir of cgroup
	 * directory to avoid race between userspace and kernelspace.
	 */
	spin_lock(&memcg->event_list_lock);
	list_for_each_entry_safe(event, tmp, &memcg->event_list, list) {
		list_del_init(&event->list);
		schedule_work(&event->remove);
	}
	spin_unlock(&memcg->event_list_lock);

	vmpressure_cleanup(&memcg->vmpressure);

	memcg_deactivate_kmem(memcg);

	wb_memcg_offline(memcg);
}

static void mem_cgroup_css_released(struct cgroup_subsys_state *css)
{
	struct mem_cgroup *memcg = mem_cgroup_from_css(css);

	invalidate_reclaim_iterators(memcg);
}

static void mem_cgroup_css_free(struct cgroup_subsys_state *css)
{
	struct mem_cgroup *memcg = mem_cgroup_from_css(css);

	memcg_destroy_kmem(memcg);
	__mem_cgroup_free(memcg);
}

/**
 * mem_cgroup_css_reset - reset the states of a mem_cgroup
 * @css: the target css
 *
 * Reset the states of the mem_cgroup associated with @css.  This is
 * invoked when the userland requests disabling on the default hierarchy
 * but the memcg is pinned through dependency.  The memcg should stop
 * applying policies and should revert to the vanilla state as it may be
 * made visible again.
 *
 * The current implementation only resets the essential configurations.
 * This needs to be expanded to cover all the visible parts.
 */
static void mem_cgroup_css_reset(struct cgroup_subsys_state *css)
{
	struct mem_cgroup *memcg = mem_cgroup_from_css(css);

	mem_cgroup_resize_limit(memcg, PAGE_COUNTER_MAX);
	mem_cgroup_resize_memsw_limit(memcg, PAGE_COUNTER_MAX);
	memcg_update_kmem_limit(memcg, PAGE_COUNTER_MAX);
	memcg->low = 0;
	memcg->high = PAGE_COUNTER_MAX;
	memcg->soft_limit = PAGE_COUNTER_MAX;
	memcg_wb_domain_size_changed(memcg);
}

#ifdef CONFIG_MMU
/* Handlers for move charge at task migration. */
static int mem_cgroup_do_precharge(unsigned long count)
{
	int ret;

	/* Try a single bulk charge without reclaim first, kswapd may wake */
	ret = try_charge(mc.to, GFP_KERNEL & ~__GFP_DIRECT_RECLAIM, count);
	if (!ret) {
		mc.precharge += count;
		return ret;
	}

	/* Try charges one by one with reclaim */
	while (count--) {
		ret = try_charge(mc.to, GFP_KERNEL & ~__GFP_NORETRY, 1);
		if (ret)
			return ret;
		mc.precharge++;
		cond_resched();
	}
	return 0;
}

/**
 * get_mctgt_type - get target type of moving charge
 * @vma: the vma the pte to be checked belongs
 * @addr: the address corresponding to the pte to be checked
 * @ptent: the pte to be checked
 * @target: the pointer the target page or swap ent will be stored(can be NULL)
 *
 * Returns
 *   0(MC_TARGET_NONE): if the pte is not a target for move charge.
 *   1(MC_TARGET_PAGE): if the page corresponding to this pte is a target for
 *     move charge. if @target is not NULL, the page is stored in target->page
 *     with extra refcnt got(Callers should handle it).
 *   2(MC_TARGET_SWAP): if the swap entry corresponding to this pte is a
 *     target for charge migration. if @target is not NULL, the entry is stored
 *     in target->ent.
 *
 * Called with pte lock held.
 */
union mc_target {
	struct page	*page;
	swp_entry_t	ent;
};

enum mc_target_type {
	MC_TARGET_NONE = 0,
	MC_TARGET_PAGE,
	MC_TARGET_SWAP,
};

static struct page *mc_handle_present_pte(struct vm_area_struct *vma,
						unsigned long addr, pte_t ptent)
{
	struct page *page = vm_normal_page(vma, addr, ptent);

	if (!page || !page_mapped(page))
		return NULL;
	if (PageAnon(page)) {
		if (!(mc.flags & MOVE_ANON))
			return NULL;
	} else {
		if (!(mc.flags & MOVE_FILE))
			return NULL;
	}
	if (!get_page_unless_zero(page))
		return NULL;

	return page;
}

#ifdef CONFIG_SWAP
static struct page *mc_handle_swap_pte(struct vm_area_struct *vma,
			unsigned long addr, pte_t ptent, swp_entry_t *entry)
{
	struct page *page = NULL;
	swp_entry_t ent = pte_to_swp_entry(ptent);

	if (!(mc.flags & MOVE_ANON) || non_swap_entry(ent))
		return NULL;
	/*
	 * Because lookup_swap_cache() updates some statistics counter,
	 * we call find_get_page() with swapper_space directly.
	 */
	page = find_get_page(swap_address_space(ent), ent.val);
	if (do_swap_account)
		entry->val = ent.val;

	return page;
}
#else
static struct page *mc_handle_swap_pte(struct vm_area_struct *vma,
			unsigned long addr, pte_t ptent, swp_entry_t *entry)
{
	return NULL;
}
#endif

static struct page *mc_handle_file_pte(struct vm_area_struct *vma,
			unsigned long addr, pte_t ptent, swp_entry_t *entry)
{
	struct page *page = NULL;
	struct address_space *mapping;
	pgoff_t pgoff;

	if (!vma->vm_file) /* anonymous vma */
		return NULL;
	if (!(mc.flags & MOVE_FILE))
		return NULL;

	mapping = vma->vm_file->f_mapping;
	pgoff = linear_page_index(vma, addr);

	/* page is moved even if it's not RSS of this task(page-faulted). */
#ifdef CONFIG_SWAP
	/* shmem/tmpfs may report page out on swap: account for that too. */
	if (shmem_mapping(mapping)) {
		page = find_get_entry(mapping, pgoff);
		if (radix_tree_exceptional_entry(page)) {
			swp_entry_t swp = radix_to_swp_entry(page);
			if (do_swap_account)
				*entry = swp;
			page = find_get_page(swap_address_space(swp), swp.val);
		}
	} else
		page = find_get_page(mapping, pgoff);
#else
	page = find_get_page(mapping, pgoff);
#endif
	return page;
}

/**
 * mem_cgroup_move_account - move account of the page
 * @page: the page
 * @nr_pages: number of regular pages (>1 for huge pages)
 * @from: mem_cgroup which the page is moved from.
 * @to:	mem_cgroup which the page is moved to. @from != @to.
 *
 * The caller must confirm following.
 * - page is not on LRU (isolate_page() is useful.)
 * - compound_lock is held when nr_pages > 1
 *
 * This function doesn't do "charge" to new cgroup and doesn't do "uncharge"
 * from old cgroup.
 */
static int mem_cgroup_move_account(struct page *page,
				   unsigned int nr_pages,
				   struct mem_cgroup *from,
				   struct mem_cgroup *to)
{
	unsigned long flags;
	int ret;
	bool anon;

	VM_BUG_ON(from == to);
	VM_BUG_ON_PAGE(PageLRU(page), page);
	/*
	 * The page is isolated from LRU. So, collapse function
	 * will not handle this page. But page splitting can happen.
	 * Do this check under compound_page_lock(). The caller should
	 * hold it.
	 */
	ret = -EBUSY;
	if (nr_pages > 1 && !PageTransHuge(page))
		goto out;

	/*
	 * Prevent mem_cgroup_replace_page() from looking at
	 * page->mem_cgroup of its source page while we change it.
	 */
	if (!trylock_page(page))
		goto out;

	ret = -EINVAL;
	if (page->mem_cgroup != from)
		goto out_unlock;

	anon = PageAnon(page);

	spin_lock_irqsave(&from->move_lock, flags);

	if (!anon && page_mapped(page)) {
		__this_cpu_sub(from->stat->count[MEM_CGROUP_STAT_FILE_MAPPED],
			       nr_pages);
		__this_cpu_add(to->stat->count[MEM_CGROUP_STAT_FILE_MAPPED],
			       nr_pages);
	}

	/*
	 * move_lock grabbed above and caller set from->moving_account, so
	 * mem_cgroup_update_page_stat() will serialize updates to PageDirty.
	 * So mapping should be stable for dirty pages.
	 */
	if (!anon && PageDirty(page)) {
		struct address_space *mapping = page_mapping(page);

		if (mapping_cap_account_dirty(mapping)) {
			__this_cpu_sub(from->stat->count[MEM_CGROUP_STAT_DIRTY],
				       nr_pages);
			__this_cpu_add(to->stat->count[MEM_CGROUP_STAT_DIRTY],
				       nr_pages);
		}
	}

	if (PageWriteback(page)) {
		__this_cpu_sub(from->stat->count[MEM_CGROUP_STAT_WRITEBACK],
			       nr_pages);
		__this_cpu_add(to->stat->count[MEM_CGROUP_STAT_WRITEBACK],
			       nr_pages);
	}

	/*
	 * It is safe to change page->mem_cgroup here because the page
	 * is referenced, charged, and isolated - we can't race with
	 * uncharging, charging, migration, or LRU putback.
	 */

	/* caller should have done css_get */
	page->mem_cgroup = to;
	spin_unlock_irqrestore(&from->move_lock, flags);

	ret = 0;

	local_irq_disable();
	mem_cgroup_charge_statistics(to, page, nr_pages);
	memcg_check_events(to, page);
	mem_cgroup_charge_statistics(from, page, -nr_pages);
	memcg_check_events(from, page);
	local_irq_enable();
out_unlock:
	unlock_page(page);
out:
	return ret;
}

static enum mc_target_type get_mctgt_type(struct vm_area_struct *vma,
		unsigned long addr, pte_t ptent, union mc_target *target)
{
	struct page *page = NULL;
	enum mc_target_type ret = MC_TARGET_NONE;
	swp_entry_t ent = { .val = 0 };

	if (pte_present(ptent))
		page = mc_handle_present_pte(vma, addr, ptent);
	else if (is_swap_pte(ptent))
		page = mc_handle_swap_pte(vma, addr, ptent, &ent);
	else if (pte_none(ptent))
		page = mc_handle_file_pte(vma, addr, ptent, &ent);

	if (!page && !ent.val)
		return ret;
	if (page) {
		/*
		 * Do only loose check w/o serialization.
		 * mem_cgroup_move_account() checks the page is valid or
		 * not under LRU exclusion.
		 */
		if (page->mem_cgroup == mc.from) {
			ret = MC_TARGET_PAGE;
			if (target)
				target->page = page;
		}
		if (!ret || !target)
			put_page(page);
	}
	/* There is a swap entry and a page doesn't exist or isn't charged */
	if (ent.val && !ret &&
	    mem_cgroup_id(mc.from) == lookup_swap_cgroup_id(ent)) {
		ret = MC_TARGET_SWAP;
		if (target)
			target->ent = ent;
	}
	return ret;
}

#ifdef CONFIG_TRANSPARENT_HUGEPAGE
/*
 * We don't consider swapping or file mapped pages because THP does not
 * support them for now.
 * Caller should make sure that pmd_trans_huge(pmd) is true.
 */
static enum mc_target_type get_mctgt_type_thp(struct vm_area_struct *vma,
		unsigned long addr, pmd_t pmd, union mc_target *target)
{
	struct page *page = NULL;
	enum mc_target_type ret = MC_TARGET_NONE;

	page = pmd_page(pmd);
	VM_BUG_ON_PAGE(!page || !PageHead(page), page);
	if (!(mc.flags & MOVE_ANON))
		return ret;
	if (page->mem_cgroup == mc.from) {
		ret = MC_TARGET_PAGE;
		if (target) {
			get_page(page);
			target->page = page;
		}
	}
	return ret;
}
#else
static inline enum mc_target_type get_mctgt_type_thp(struct vm_area_struct *vma,
		unsigned long addr, pmd_t pmd, union mc_target *target)
{
	return MC_TARGET_NONE;
}
#endif

static int mem_cgroup_count_precharge_pte_range(pmd_t *pmd,
					unsigned long addr, unsigned long end,
					struct mm_walk *walk)
{
	struct vm_area_struct *vma = walk->vma;
	pte_t *pte;
	spinlock_t *ptl;

	if (pmd_trans_huge_lock(pmd, vma, &ptl) == 1) {
		if (get_mctgt_type_thp(vma, addr, *pmd, NULL) == MC_TARGET_PAGE)
			mc.precharge += HPAGE_PMD_NR;
		spin_unlock(ptl);
		return 0;
	}

	if (pmd_trans_unstable(pmd))
		return 0;
	pte = pte_offset_map_lock(vma->vm_mm, pmd, addr, &ptl);
	for (; addr != end; pte++, addr += PAGE_SIZE)
		if (get_mctgt_type(vma, addr, *pte, NULL))
			mc.precharge++;	/* increment precharge temporarily */
	pte_unmap_unlock(pte - 1, ptl);
	cond_resched();

	return 0;
}

static unsigned long mem_cgroup_count_precharge(struct mm_struct *mm)
{
	unsigned long precharge;

	struct mm_walk mem_cgroup_count_precharge_walk = {
		.pmd_entry = mem_cgroup_count_precharge_pte_range,
		.mm = mm,
	};
	down_read(&mm->mmap_sem);
	walk_page_range(0, ~0UL, &mem_cgroup_count_precharge_walk);
	up_read(&mm->mmap_sem);

	precharge = mc.precharge;
	mc.precharge = 0;

	return precharge;
}

static int mem_cgroup_precharge_mc(struct mm_struct *mm)
{
	unsigned long precharge = mem_cgroup_count_precharge(mm);

	VM_BUG_ON(mc.moving_task);
	mc.moving_task = current;
	return mem_cgroup_do_precharge(precharge);
}

/* cancels all extra charges on mc.from and mc.to, and wakes up all waiters. */
static void __mem_cgroup_clear_mc(void)
{
	struct mem_cgroup *from = mc.from;
	struct mem_cgroup *to = mc.to;

	/* we must uncharge all the leftover precharges from mc.to */
	if (mc.precharge) {
		cancel_charge(mc.to, mc.precharge);
		mc.precharge = 0;
	}
	/*
	 * we didn't uncharge from mc.from at mem_cgroup_move_account(), so
	 * we must uncharge here.
	 */
	if (mc.moved_charge) {
		cancel_charge(mc.from, mc.moved_charge);
		mc.moved_charge = 0;
	}
	/* we must fixup refcnts and charges */
	if (mc.moved_swap) {
		/* uncharge swap account from the old cgroup */
		if (!mem_cgroup_is_root(mc.from))
			page_counter_uncharge(&mc.from->memsw, mc.moved_swap);

		/*
		 * we charged both to->memory and to->memsw, so we
		 * should uncharge to->memory.
		 */
		if (!mem_cgroup_is_root(mc.to))
			page_counter_uncharge(&mc.to->memory, mc.moved_swap);

		css_put_many(&mc.from->css, mc.moved_swap);

		/* we've already done css_get(mc.to) */
		mc.moved_swap = 0;
	}
	memcg_oom_recover(from);
	memcg_oom_recover(to);
	wake_up_all(&mc.waitq);
}

static void mem_cgroup_clear_mc(void)
{
	struct mm_struct *mm = mc.mm;

	/*
	 * we must clear moving_task before waking up waiters at the end of
	 * task migration.
	 */
	mc.moving_task = NULL;
	__mem_cgroup_clear_mc();
	spin_lock(&mc.lock);
	mc.from = NULL;
	mc.to = NULL;
	mc.mm = NULL;
	spin_unlock(&mc.lock);

	mmput(mm);
}

static int mem_cgroup_can_attach(struct cgroup_taskset *tset)
{
	struct cgroup_subsys_state *css;
	struct mem_cgroup *memcg;
	struct mem_cgroup *from;
	struct task_struct *leader, *p;
	struct mm_struct *mm;
	unsigned long move_flags;
	int ret = 0;

	/* charge immigration isn't supported on the default hierarchy */
	if (cgroup_subsys_on_dfl(memory_cgrp_subsys))
		return 0;

	/*
	 * Multi-process migrations only happen on the default hierarchy
	 * where charge immigration is not used.  Perform charge
	 * immigration if @tset contains a leader and whine if there are
	 * multiple.
	 */
	p = NULL;
	cgroup_taskset_for_each_leader(leader, css, tset) {
		WARN_ON_ONCE(p);
		p = leader;
		memcg = mem_cgroup_from_css(css);
	}
	if (!p)
		return 0;

	/*
	 * We are now commited to this value whatever it is. Changes in this
	 * tunable will only affect upcoming migrations, not the current one.
	 * So we need to save it, and keep it going.
	 */
	move_flags = READ_ONCE(memcg->move_charge_at_immigrate);
	if (!move_flags)
		return 0;

	from = mem_cgroup_from_task(p);

	VM_BUG_ON(from == memcg);

	mm = get_task_mm(p);
	if (!mm)
		return 0;
	/* We move charges only when we move a owner of the mm */
	if (mm->owner == p) {
		VM_BUG_ON(mc.from);
		VM_BUG_ON(mc.to);
		VM_BUG_ON(mc.precharge);
		VM_BUG_ON(mc.moved_charge);
		VM_BUG_ON(mc.moved_swap);

		spin_lock(&mc.lock);
		mc.mm = mm;
		mc.from = from;
		mc.to = memcg;
		mc.flags = move_flags;
		spin_unlock(&mc.lock);
		/* We set mc.moving_task later */

		ret = mem_cgroup_precharge_mc(mm);
		if (ret)
			mem_cgroup_clear_mc();
	} else {
		mmput(mm);
	}
	return ret;
}

static void mem_cgroup_cancel_attach(struct cgroup_taskset *tset)
{
	if (mc.to)
		mem_cgroup_clear_mc();
}

static int mem_cgroup_move_charge_pte_range(pmd_t *pmd,
				unsigned long addr, unsigned long end,
				struct mm_walk *walk)
{
	int ret = 0;
	struct vm_area_struct *vma = walk->vma;
	pte_t *pte;
	spinlock_t *ptl;
	enum mc_target_type target_type;
	union mc_target target;
	struct page *page;

	/*
	 * We don't take compound_lock() here but no race with splitting thp
	 * happens because:
	 *  - if pmd_trans_huge_lock() returns 1, the relevant thp is not
	 *    under splitting, which means there's no concurrent thp split,
	 *  - if another thread runs into split_huge_page() just after we
	 *    entered this if-block, the thread must wait for page table lock
	 *    to be unlocked in __split_huge_page_splitting(), where the main
	 *    part of thp split is not executed yet.
	 */
	if (pmd_trans_huge_lock(pmd, vma, &ptl) == 1) {
		if (mc.precharge < HPAGE_PMD_NR) {
			spin_unlock(ptl);
			return 0;
		}
		target_type = get_mctgt_type_thp(vma, addr, *pmd, &target);
		if (target_type == MC_TARGET_PAGE) {
			page = target.page;
			if (!isolate_lru_page(page)) {
				if (!mem_cgroup_move_account(page, HPAGE_PMD_NR,
							     mc.from, mc.to)) {
					mc.precharge -= HPAGE_PMD_NR;
					mc.moved_charge += HPAGE_PMD_NR;
				}
				putback_lru_page(page);
			}
			put_page(page);
		}
		spin_unlock(ptl);
		return 0;
	}

	if (pmd_trans_unstable(pmd))
		return 0;
retry:
	pte = pte_offset_map_lock(vma->vm_mm, pmd, addr, &ptl);
	for (; addr != end; addr += PAGE_SIZE) {
		pte_t ptent = *(pte++);
		swp_entry_t ent;

		if (!mc.precharge)
			break;

		switch (get_mctgt_type(vma, addr, ptent, &target)) {
		case MC_TARGET_PAGE:
			page = target.page;
			if (isolate_lru_page(page))
				goto put;
			if (!mem_cgroup_move_account(page, 1, mc.from, mc.to)) {
				mc.precharge--;
				/* we uncharge from mc.from later. */
				mc.moved_charge++;
			}
			putback_lru_page(page);
put:			/* get_mctgt_type() gets the page */
			put_page(page);
			break;
		case MC_TARGET_SWAP:
			ent = target.ent;
			if (!mem_cgroup_move_swap_account(ent, mc.from, mc.to)) {
				mc.precharge--;
				/* we fixup refcnts and charges later. */
				mc.moved_swap++;
			}
			break;
		default:
			break;
		}
	}
	pte_unmap_unlock(pte - 1, ptl);
	cond_resched();

	if (addr != end) {
		/*
		 * We have consumed all precharges we got in can_attach().
		 * We try charge one by one, but don't do any additional
		 * charges to mc.to if we have failed in charge once in attach()
		 * phase.
		 */
		ret = mem_cgroup_do_precharge(1);
		if (!ret)
			goto retry;
	}

	return ret;
}

static void mem_cgroup_move_charge(void)
{
	struct mm_walk mem_cgroup_move_charge_walk = {
		.pmd_entry = mem_cgroup_move_charge_pte_range,
		.mm = mc.mm,
	};

	lru_add_drain_all();
	/*
	 * Signal mem_cgroup_begin_page_stat() to take the memcg's
	 * move_lock while we're moving its pages to another memcg.
	 * Then wait for already started RCU-only updates to finish.
	 */
	atomic_inc(&mc.from->moving_account);
	synchronize_rcu();
retry:
	if (unlikely(!down_read_trylock(&mc.mm->mmap_sem))) {
		/*
		 * Someone who are holding the mmap_sem might be waiting in
		 * waitq. So we cancel all extra charges, wake up all waiters,
		 * and retry. Because we cancel precharges, we might not be able
		 * to move enough charges, but moving charge is a best-effort
		 * feature anyway, so it wouldn't be a big problem.
		 */
		__mem_cgroup_clear_mc();
		cond_resched();
		goto retry;
	}
	/*
	 * When we have consumed all precharges and failed in doing
	 * additional charge, the page walk just aborts.
	 */
	walk_page_range(0, ~0UL, &mem_cgroup_move_charge_walk);
	up_read(&mc.mm->mmap_sem);
	atomic_dec(&mc.from->moving_account);
}

static void mem_cgroup_move_task(void)
{
	if (mc.to) {
		mem_cgroup_move_charge();
		mem_cgroup_clear_mc();
	}
}
#else	/* !CONFIG_MMU */
static int mem_cgroup_can_attach(struct cgroup_taskset *tset)
{
	return 0;
}
static void mem_cgroup_cancel_attach(struct cgroup_taskset *tset)
{
}
static void mem_cgroup_move_task(void)
{
}
#endif

/*
 * Cgroup retains root cgroups across [un]mount cycles making it necessary
 * to verify whether we're attached to the default hierarchy on each mount
 * attempt.
 */
static void mem_cgroup_bind(struct cgroup_subsys_state *root_css)
{
	/*
	 * use_hierarchy is forced on the default hierarchy.  cgroup core
	 * guarantees that @root doesn't have any children, so turning it
	 * on for the root memcg is enough.
	 */
	if (cgroup_subsys_on_dfl(memory_cgrp_subsys))
		root_mem_cgroup->use_hierarchy = true;
	else
		root_mem_cgroup->use_hierarchy = false;
}

static u64 memory_current_read(struct cgroup_subsys_state *css,
			       struct cftype *cft)
{
	struct mem_cgroup *memcg = mem_cgroup_from_css(css);

	return (u64)page_counter_read(&memcg->memory) * PAGE_SIZE;
}

static int memory_low_show(struct seq_file *m, void *v)
{
	struct mem_cgroup *memcg = mem_cgroup_from_css(seq_css(m));
	unsigned long low = READ_ONCE(memcg->low);

	if (low == PAGE_COUNTER_MAX)
		seq_puts(m, "max\n");
	else
		seq_printf(m, "%llu\n", (u64)low * PAGE_SIZE);

	return 0;
}

static ssize_t memory_low_write(struct kernfs_open_file *of,
				char *buf, size_t nbytes, loff_t off)
{
	struct mem_cgroup *memcg = mem_cgroup_from_css(of_css(of));
	unsigned long low;
	int err;

	buf = strstrip(buf);
	err = page_counter_memparse(buf, "max", &low);
	if (err)
		return err;

	memcg->low = low;

	return nbytes;
}

static int memory_high_show(struct seq_file *m, void *v)
{
	struct mem_cgroup *memcg = mem_cgroup_from_css(seq_css(m));
	unsigned long high = READ_ONCE(memcg->high);

	if (high == PAGE_COUNTER_MAX)
		seq_puts(m, "max\n");
	else
		seq_printf(m, "%llu\n", (u64)high * PAGE_SIZE);

	return 0;
}

static ssize_t memory_high_write(struct kernfs_open_file *of,
				 char *buf, size_t nbytes, loff_t off)
{
	struct mem_cgroup *memcg = mem_cgroup_from_css(of_css(of));
	unsigned long nr_pages;
	unsigned long high;
	int err;

	buf = strstrip(buf);
	err = page_counter_memparse(buf, "max", &high);
	if (err)
		return err;

	memcg->high = high;

	nr_pages = page_counter_read(&memcg->memory);
	if (nr_pages > high)
		try_to_free_mem_cgroup_pages(memcg, nr_pages - high,
					     GFP_KERNEL, true);

	memcg_wb_domain_size_changed(memcg);
	return nbytes;
}

static int memory_max_show(struct seq_file *m, void *v)
{
	struct mem_cgroup *memcg = mem_cgroup_from_css(seq_css(m));
	unsigned long max = READ_ONCE(memcg->memory.limit);

	if (max == PAGE_COUNTER_MAX)
		seq_puts(m, "max\n");
	else
		seq_printf(m, "%llu\n", (u64)max * PAGE_SIZE);

	return 0;
}

static ssize_t memory_max_write(struct kernfs_open_file *of,
				char *buf, size_t nbytes, loff_t off)
{
	struct mem_cgroup *memcg = mem_cgroup_from_css(of_css(of));
	unsigned int nr_reclaims = MEM_CGROUP_RECLAIM_RETRIES;
	bool drained = false;
	unsigned long max;
	int err;

	buf = strstrip(buf);
	err = page_counter_memparse(buf, "max", &max);
	if (err)
		return err;

	xchg(&memcg->memory.limit, max);

	for (;;) {
		unsigned long nr_pages = page_counter_read(&memcg->memory);

		if (nr_pages <= max)
			break;

		if (signal_pending(current)) {
			err = -EINTR;
			break;
		}

		if (!drained) {
			drain_all_stock(memcg);
			drained = true;
			continue;
		}

		if (nr_reclaims) {
			if (!try_to_free_mem_cgroup_pages(memcg, nr_pages - max,
							  GFP_KERNEL, true))
				nr_reclaims--;
			continue;
		}

		mem_cgroup_events(memcg, MEMCG_OOM, 1);
		if (!mem_cgroup_out_of_memory(memcg, GFP_KERNEL, 0))
			break;
	}

	memcg_wb_domain_size_changed(memcg);
	return nbytes;
}

static int memory_events_show(struct seq_file *m, void *v)
{
	struct mem_cgroup *memcg = mem_cgroup_from_css(seq_css(m));

	seq_printf(m, "low %lu\n", mem_cgroup_read_events(memcg, MEMCG_LOW));
	seq_printf(m, "high %lu\n", mem_cgroup_read_events(memcg, MEMCG_HIGH));
	seq_printf(m, "max %lu\n", mem_cgroup_read_events(memcg, MEMCG_MAX));
	seq_printf(m, "oom %lu\n", mem_cgroup_read_events(memcg, MEMCG_OOM));

	return 0;
}

static struct cftype memory_files[] = {
	{
		.name = "current",
		.flags = CFTYPE_NOT_ON_ROOT,
		.read_u64 = memory_current_read,
	},
	{
		.name = "low",
		.flags = CFTYPE_NOT_ON_ROOT,
		.seq_show = memory_low_show,
		.write = memory_low_write,
	},
	{
		.name = "high",
		.flags = CFTYPE_NOT_ON_ROOT,
		.seq_show = memory_high_show,
		.write = memory_high_write,
	},
	{
		.name = "max",
		.flags = CFTYPE_NOT_ON_ROOT,
		.seq_show = memory_max_show,
		.write = memory_max_write,
	},
	{
		.name = "events",
		.flags = CFTYPE_NOT_ON_ROOT,
		.file_offset = offsetof(struct mem_cgroup, events_file),
		.seq_show = memory_events_show,
	},
	{ }	/* terminate */
};

struct cgroup_subsys memory_cgrp_subsys = {
	.css_alloc = mem_cgroup_css_alloc,
	.css_online = mem_cgroup_css_online,
	.css_offline = mem_cgroup_css_offline,
	.css_released = mem_cgroup_css_released,
	.css_free = mem_cgroup_css_free,
	.css_reset = mem_cgroup_css_reset,
	.can_attach = mem_cgroup_can_attach,
	.cancel_attach = mem_cgroup_cancel_attach,
	.attach = mem_cgroup_move_task,
<<<<<<< HEAD
=======
	.allow_attach = mem_cgroup_allow_attach,
	.post_attach = mem_cgroup_move_task,
>>>>>>> fc3f679a
	.bind = mem_cgroup_bind,
	.dfl_cftypes = memory_files,
	.legacy_cftypes = mem_cgroup_legacy_files,
	.early_init = 0,
};

/**
 * mem_cgroup_low - check if memory consumption is below the normal range
 * @root: the highest ancestor to consider
 * @memcg: the memory cgroup to check
 *
 * Returns %true if memory consumption of @memcg, and that of all
 * configurable ancestors up to @root, is below the normal range.
 */
bool mem_cgroup_low(struct mem_cgroup *root, struct mem_cgroup *memcg)
{
	if (mem_cgroup_disabled())
		return false;

	/*
	 * The toplevel group doesn't have a configurable range, so
	 * it's never low when looked at directly, and it is not
	 * considered an ancestor when assessing the hierarchy.
	 */

	if (memcg == root_mem_cgroup)
		return false;

	if (page_counter_read(&memcg->memory) >= memcg->low)
		return false;

	while (memcg != root) {
		memcg = parent_mem_cgroup(memcg);

		if (memcg == root_mem_cgroup)
			break;

		if (page_counter_read(&memcg->memory) >= memcg->low)
			return false;
	}
	return true;
}

/**
 * mem_cgroup_try_charge - try charging a page
 * @page: page to charge
 * @mm: mm context of the victim
 * @gfp_mask: reclaim mode
 * @memcgp: charged memcg return
 *
 * Try to charge @page to the memcg that @mm belongs to, reclaiming
 * pages according to @gfp_mask if necessary.
 *
 * Returns 0 on success, with *@memcgp pointing to the charged memcg.
 * Otherwise, an error code is returned.
 *
 * After page->mapping has been set up, the caller must finalize the
 * charge with mem_cgroup_commit_charge().  Or abort the transaction
 * with mem_cgroup_cancel_charge() in case page instantiation fails.
 */
int mem_cgroup_try_charge(struct page *page, struct mm_struct *mm,
			  gfp_t gfp_mask, struct mem_cgroup **memcgp)
{
	struct mem_cgroup *memcg = NULL;
	unsigned int nr_pages = 1;
	int ret = 0;

	if (mem_cgroup_disabled())
		goto out;

	if (PageSwapCache(page)) {
		/*
		 * Every swap fault against a single page tries to charge the
		 * page, bail as early as possible.  shmem_unuse() encounters
		 * already charged pages, too.  The USED bit is protected by
		 * the page lock, which serializes swap cache removal, which
		 * in turn serializes uncharging.
		 */
		VM_BUG_ON_PAGE(!PageLocked(page), page);
		if (page->mem_cgroup)
			goto out;

		if (do_swap_account) {
			swp_entry_t ent = { .val = page_private(page), };
			unsigned short id = lookup_swap_cgroup_id(ent);

			rcu_read_lock();
			memcg = mem_cgroup_from_id(id);
			if (memcg && !css_tryget_online(&memcg->css))
				memcg = NULL;
			rcu_read_unlock();
		}
	}

	if (PageTransHuge(page)) {
		nr_pages <<= compound_order(page);
		VM_BUG_ON_PAGE(!PageTransHuge(page), page);
	}

	if (!memcg)
		memcg = get_mem_cgroup_from_mm(mm);

	ret = try_charge(memcg, gfp_mask, nr_pages);

	css_put(&memcg->css);
out:
	*memcgp = memcg;
	return ret;
}

/**
 * mem_cgroup_commit_charge - commit a page charge
 * @page: page to charge
 * @memcg: memcg to charge the page to
 * @lrucare: page might be on LRU already
 *
 * Finalize a charge transaction started by mem_cgroup_try_charge(),
 * after page->mapping has been set up.  This must happen atomically
 * as part of the page instantiation, i.e. under the page table lock
 * for anonymous pages, under the page lock for page and swap cache.
 *
 * In addition, the page must not be on the LRU during the commit, to
 * prevent racing with task migration.  If it might be, use @lrucare.
 *
 * Use mem_cgroup_cancel_charge() to cancel the transaction instead.
 */
void mem_cgroup_commit_charge(struct page *page, struct mem_cgroup *memcg,
			      bool lrucare)
{
	unsigned int nr_pages = 1;

	VM_BUG_ON_PAGE(!page->mapping, page);
	VM_BUG_ON_PAGE(PageLRU(page) && !lrucare, page);

	if (mem_cgroup_disabled())
		return;
	/*
	 * Swap faults will attempt to charge the same page multiple
	 * times.  But reuse_swap_page() might have removed the page
	 * from swapcache already, so we can't check PageSwapCache().
	 */
	if (!memcg)
		return;

	commit_charge(page, memcg, lrucare);

	if (PageTransHuge(page)) {
		nr_pages <<= compound_order(page);
		VM_BUG_ON_PAGE(!PageTransHuge(page), page);
	}

	local_irq_disable();
	mem_cgroup_charge_statistics(memcg, page, nr_pages);
	memcg_check_events(memcg, page);
	local_irq_enable();

	if (do_swap_account && PageSwapCache(page)) {
		swp_entry_t entry = { .val = page_private(page) };
		/*
		 * The swap entry might not get freed for a long time,
		 * let's not wait for it.  The page already received a
		 * memory+swap charge, drop the swap entry duplicate.
		 */
		mem_cgroup_uncharge_swap(entry);
	}
}

/**
 * mem_cgroup_cancel_charge - cancel a page charge
 * @page: page to charge
 * @memcg: memcg to charge the page to
 *
 * Cancel a charge transaction started by mem_cgroup_try_charge().
 */
void mem_cgroup_cancel_charge(struct page *page, struct mem_cgroup *memcg)
{
	unsigned int nr_pages = 1;

	if (mem_cgroup_disabled())
		return;
	/*
	 * Swap faults will attempt to charge the same page multiple
	 * times.  But reuse_swap_page() might have removed the page
	 * from swapcache already, so we can't check PageSwapCache().
	 */
	if (!memcg)
		return;

	if (PageTransHuge(page)) {
		nr_pages <<= compound_order(page);
		VM_BUG_ON_PAGE(!PageTransHuge(page), page);
	}

	cancel_charge(memcg, nr_pages);
}

static void uncharge_batch(struct mem_cgroup *memcg, unsigned long pgpgout,
			   unsigned long nr_anon, unsigned long nr_file,
			   unsigned long nr_huge, struct page *dummy_page)
{
	unsigned long nr_pages = nr_anon + nr_file;
	unsigned long flags;

	if (!mem_cgroup_is_root(memcg)) {
		page_counter_uncharge(&memcg->memory, nr_pages);
		if (do_swap_account)
			page_counter_uncharge(&memcg->memsw, nr_pages);
		memcg_oom_recover(memcg);
	}

	local_irq_save(flags);
	__this_cpu_sub(memcg->stat->count[MEM_CGROUP_STAT_RSS], nr_anon);
	__this_cpu_sub(memcg->stat->count[MEM_CGROUP_STAT_CACHE], nr_file);
	__this_cpu_sub(memcg->stat->count[MEM_CGROUP_STAT_RSS_HUGE], nr_huge);
	__this_cpu_add(memcg->stat->events[MEM_CGROUP_EVENTS_PGPGOUT], pgpgout);
	__this_cpu_add(memcg->stat->nr_page_events, nr_pages);
	memcg_check_events(memcg, dummy_page);
	local_irq_restore(flags);

	if (!mem_cgroup_is_root(memcg))
		css_put_many(&memcg->css, nr_pages);
}

static void uncharge_list(struct list_head *page_list)
{
	struct mem_cgroup *memcg = NULL;
	unsigned long nr_anon = 0;
	unsigned long nr_file = 0;
	unsigned long nr_huge = 0;
	unsigned long pgpgout = 0;
	struct list_head *next;
	struct page *page;

	next = page_list->next;
	do {
		unsigned int nr_pages = 1;

		page = list_entry(next, struct page, lru);
		next = page->lru.next;

		VM_BUG_ON_PAGE(PageLRU(page), page);
		VM_BUG_ON_PAGE(page_count(page), page);

		if (!page->mem_cgroup)
			continue;

		/*
		 * Nobody should be changing or seriously looking at
		 * page->mem_cgroup at this point, we have fully
		 * exclusive access to the page.
		 */

		if (memcg != page->mem_cgroup) {
			if (memcg) {
				uncharge_batch(memcg, pgpgout, nr_anon, nr_file,
					       nr_huge, page);
				pgpgout = nr_anon = nr_file = nr_huge = 0;
			}
			memcg = page->mem_cgroup;
		}

		if (PageTransHuge(page)) {
			nr_pages <<= compound_order(page);
			VM_BUG_ON_PAGE(!PageTransHuge(page), page);
			nr_huge += nr_pages;
		}

		if (PageAnon(page))
			nr_anon += nr_pages;
		else
			nr_file += nr_pages;

		page->mem_cgroup = NULL;

		pgpgout++;
	} while (next != page_list);

	if (memcg)
		uncharge_batch(memcg, pgpgout, nr_anon, nr_file,
			       nr_huge, page);
}

/**
 * mem_cgroup_uncharge - uncharge a page
 * @page: page to uncharge
 *
 * Uncharge a page previously charged with mem_cgroup_try_charge() and
 * mem_cgroup_commit_charge().
 */
void mem_cgroup_uncharge(struct page *page)
{
	if (mem_cgroup_disabled())
		return;

	/* Don't touch page->lru of any random page, pre-check: */
	if (!page->mem_cgroup)
		return;

	INIT_LIST_HEAD(&page->lru);
	uncharge_list(&page->lru);
}

/**
 * mem_cgroup_uncharge_list - uncharge a list of page
 * @page_list: list of pages to uncharge
 *
 * Uncharge a list of pages previously charged with
 * mem_cgroup_try_charge() and mem_cgroup_commit_charge().
 */
void mem_cgroup_uncharge_list(struct list_head *page_list)
{
	if (mem_cgroup_disabled())
		return;

	if (!list_empty(page_list))
		uncharge_list(page_list);
}

/**
 * mem_cgroup_replace_page - migrate a charge to another page
 * @oldpage: currently charged page
 * @newpage: page to transfer the charge to
 *
 * Migrate the charge from @oldpage to @newpage.
 *
 * Both pages must be locked, @newpage->mapping must be set up.
 * Either or both pages might be on the LRU already.
 */
void mem_cgroup_replace_page(struct page *oldpage, struct page *newpage)
{
	struct mem_cgroup *memcg;
	int isolated;

	VM_BUG_ON_PAGE(!PageLocked(oldpage), oldpage);
	VM_BUG_ON_PAGE(!PageLocked(newpage), newpage);
	VM_BUG_ON_PAGE(PageAnon(oldpage) != PageAnon(newpage), newpage);
	VM_BUG_ON_PAGE(PageTransHuge(oldpage) != PageTransHuge(newpage),
		       newpage);

	if (mem_cgroup_disabled())
		return;

	/* Page cache replacement: new page already charged? */
	if (newpage->mem_cgroup)
		return;

	/* Swapcache readahead pages can get replaced before being charged */
	memcg = oldpage->mem_cgroup;
	if (!memcg)
		return;

	lock_page_lru(oldpage, &isolated);
	oldpage->mem_cgroup = NULL;
	unlock_page_lru(oldpage, isolated);

	commit_charge(newpage, memcg, true);
}

/*
 * subsys_initcall() for memory controller.
 *
 * Some parts like hotcpu_notifier() have to be initialized from this context
 * because of lock dependencies (cgroup_lock -> cpu hotplug) but basically
 * everything that doesn't depend on a specific mem_cgroup structure should
 * be initialized from here.
 */
static int __init mem_cgroup_init(void)
{
	int cpu, node;

	hotcpu_notifier(memcg_cpu_hotplug_callback, 0);

	for_each_possible_cpu(cpu)
		INIT_WORK(&per_cpu_ptr(&memcg_stock, cpu)->work,
			  drain_local_stock);

	for_each_node(node) {
		struct mem_cgroup_tree_per_node *rtpn;
		int zone;

		rtpn = kzalloc_node(sizeof(*rtpn), GFP_KERNEL,
				    node_online(node) ? node : NUMA_NO_NODE);

		for (zone = 0; zone < MAX_NR_ZONES; zone++) {
			struct mem_cgroup_tree_per_zone *rtpz;

			rtpz = &rtpn->rb_tree_per_zone[zone];
			rtpz->rb_root = RB_ROOT;
			spin_lock_init(&rtpz->lock);
		}
		soft_limit_tree.rb_tree_per_node[node] = rtpn;
	}

	return 0;
}
subsys_initcall(mem_cgroup_init);

#ifdef CONFIG_MEMCG_SWAP
/**
 * mem_cgroup_swapout - transfer a memsw charge to swap
 * @page: page whose memsw charge to transfer
 * @entry: swap entry to move the charge to
 *
 * Transfer the memsw charge of @page to @entry.
 */
void mem_cgroup_swapout(struct page *page, swp_entry_t entry)
{
	struct mem_cgroup *memcg;
	unsigned short oldid;

	VM_BUG_ON_PAGE(PageLRU(page), page);
	VM_BUG_ON_PAGE(page_count(page), page);

	if (!do_swap_account)
		return;

	memcg = page->mem_cgroup;

	/* Readahead page, never charged */
	if (!memcg)
		return;

	oldid = swap_cgroup_record(entry, mem_cgroup_id(memcg));
	VM_BUG_ON_PAGE(oldid, page);
	mem_cgroup_swap_statistics(memcg, true);

	page->mem_cgroup = NULL;

	if (!mem_cgroup_is_root(memcg))
		page_counter_uncharge(&memcg->memory, 1);

	/*
	 * Interrupts should be disabled here because the caller holds the
	 * mapping->tree_lock lock which is taken with interrupts-off. It is
	 * important here to have the interrupts disabled because it is the
	 * only synchronisation we have for udpating the per-CPU variables.
	 */
	VM_BUG_ON(!irqs_disabled());
	mem_cgroup_charge_statistics(memcg, page, -1);
	memcg_check_events(memcg, page);
}

/**
 * mem_cgroup_uncharge_swap - uncharge a swap entry
 * @entry: swap entry to uncharge
 *
 * Drop the memsw charge associated with @entry.
 */
void mem_cgroup_uncharge_swap(swp_entry_t entry)
{
	struct mem_cgroup *memcg;
	unsigned short id;

	if (!do_swap_account)
		return;

	id = swap_cgroup_record(entry, 0);
	rcu_read_lock();
	memcg = mem_cgroup_from_id(id);
	if (memcg) {
		if (!mem_cgroup_is_root(memcg))
			page_counter_uncharge(&memcg->memsw, 1);
		mem_cgroup_swap_statistics(memcg, false);
		css_put(&memcg->css);
	}
	rcu_read_unlock();
}

/* for remember boot option*/
#ifdef CONFIG_MEMCG_SWAP_ENABLED
static int really_do_swap_account __initdata = 1;
#else
static int really_do_swap_account __initdata;
#endif

static int __init enable_swap_account(char *s)
{
	if (!strcmp(s, "1"))
		really_do_swap_account = 1;
	else if (!strcmp(s, "0"))
		really_do_swap_account = 0;
	return 1;
}
__setup("swapaccount=", enable_swap_account);

static struct cftype memsw_cgroup_files[] = {
	{
		.name = "memsw.usage_in_bytes",
		.private = MEMFILE_PRIVATE(_MEMSWAP, RES_USAGE),
		.read_u64 = mem_cgroup_read_u64,
	},
	{
		.name = "memsw.max_usage_in_bytes",
		.private = MEMFILE_PRIVATE(_MEMSWAP, RES_MAX_USAGE),
		.write = mem_cgroup_reset,
		.read_u64 = mem_cgroup_read_u64,
	},
	{
		.name = "memsw.limit_in_bytes",
		.private = MEMFILE_PRIVATE(_MEMSWAP, RES_LIMIT),
		.write = mem_cgroup_write,
		.read_u64 = mem_cgroup_read_u64,
	},
	{
		.name = "memsw.failcnt",
		.private = MEMFILE_PRIVATE(_MEMSWAP, RES_FAILCNT),
		.write = mem_cgroup_reset,
		.read_u64 = mem_cgroup_read_u64,
	},
	{ },	/* terminate */
};

static int __init mem_cgroup_swap_init(void)
{
	if (!mem_cgroup_disabled() && really_do_swap_account) {
		do_swap_account = 1;
		WARN_ON(cgroup_add_legacy_cftypes(&memory_cgrp_subsys,
						  memsw_cgroup_files));
	}
	return 0;
}
subsys_initcall(mem_cgroup_swap_init);

#endif /* CONFIG_MEMCG_SWAP */<|MERGE_RESOLUTION|>--- conflicted
+++ resolved
@@ -5260,11 +5260,8 @@
 	.can_attach = mem_cgroup_can_attach,
 	.cancel_attach = mem_cgroup_cancel_attach,
 	.attach = mem_cgroup_move_task,
-<<<<<<< HEAD
-=======
 	.allow_attach = mem_cgroup_allow_attach,
 	.post_attach = mem_cgroup_move_task,
->>>>>>> fc3f679a
 	.bind = mem_cgroup_bind,
 	.dfl_cftypes = memory_files,
 	.legacy_cftypes = mem_cgroup_legacy_files,
