/*
 *  linux/mm/vmalloc.c
 *
 *  Copyright (C) 1993  Linus Torvalds
 *  Support of BIGMEM added by Gerhard Wichert, Siemens AG, July 1999
 *  SMP-safe vmalloc/vfree/ioremap, Tigran Aivazian <tigran@veritas.com>, May 2000
 *  Major rework to support vmap/vunmap, Christoph Hellwig, SGI, August 2002
 *  Numa awareness, Christoph Lameter, SGI, June 2005
 */

#include <linux/vmalloc.h>
#include <linux/mm.h>
#include <linux/module.h>
#include <linux/highmem.h>
#include <linux/sched/signal.h>
#include <linux/slab.h>
#include <linux/spinlock.h>
#include <linux/interrupt.h>
#include <linux/proc_fs.h>
#include <linux/seq_file.h>
#include <linux/debugobjects.h>
#include <linux/kallsyms.h>
#include <linux/list.h>
#include <linux/notifier.h>
#include <linux/rbtree.h>
#include <linux/radix-tree.h>
#include <linux/rcupdate.h>
#include <linux/pfn.h>
#include <linux/kmemleak.h>
#include <linux/atomic.h>
#include <linux/compiler.h>
#include <linux/llist.h>
#include <linux/bitops.h>
<<<<<<< HEAD
=======
#include <linux/rbtree_augmented.h>
>>>>>>> 96aaa2a2
#include <linux/overflow.h>

#include <linux/uaccess.h>
#include <asm/tlbflush.h>
#include <asm/shmparam.h>

#include "internal.h"

struct vfree_deferred {
	struct llist_head list;
	struct work_struct wq;
};
static DEFINE_PER_CPU(struct vfree_deferred, vfree_deferred);

static void __vunmap(const void *, int);

static void free_work(struct work_struct *w)
{
	struct vfree_deferred *p = container_of(w, struct vfree_deferred, wq);
	struct llist_node *t, *llnode;

	llist_for_each_safe(llnode, t, llist_del_all(&p->list))
		__vunmap((void *)llnode, 1);
}

/*** Page table manipulation functions ***/

static void vunmap_pte_range(pmd_t *pmd, unsigned long addr, unsigned long end)
{
	pte_t *pte;

	pte = pte_offset_kernel(pmd, addr);
	do {
		pte_t ptent = ptep_get_and_clear(&init_mm, addr, pte);
		WARN_ON(!pte_none(ptent) && !pte_present(ptent));
	} while (pte++, addr += PAGE_SIZE, addr != end);
}

static void vunmap_pmd_range(pud_t *pud, unsigned long addr, unsigned long end)
{
	pmd_t *pmd;
	unsigned long next;

	pmd = pmd_offset(pud, addr);
	do {
		next = pmd_addr_end(addr, end);
		if (pmd_clear_huge(pmd))
			continue;
		if (pmd_none_or_clear_bad(pmd))
			continue;
		vunmap_pte_range(pmd, addr, next);
	} while (pmd++, addr = next, addr != end);
}

static void vunmap_pud_range(p4d_t *p4d, unsigned long addr, unsigned long end)
{
	pud_t *pud;
	unsigned long next;

	pud = pud_offset(p4d, addr);
	do {
		next = pud_addr_end(addr, end);
		if (pud_clear_huge(pud))
			continue;
		if (pud_none_or_clear_bad(pud))
			continue;
		vunmap_pmd_range(pud, addr, next);
	} while (pud++, addr = next, addr != end);
}

static void vunmap_p4d_range(pgd_t *pgd, unsigned long addr, unsigned long end)
{
	p4d_t *p4d;
	unsigned long next;

	p4d = p4d_offset(pgd, addr);
	do {
		next = p4d_addr_end(addr, end);
		if (p4d_clear_huge(p4d))
			continue;
		if (p4d_none_or_clear_bad(p4d))
			continue;
		vunmap_pud_range(p4d, addr, next);
	} while (p4d++, addr = next, addr != end);
}

static void vunmap_page_range(unsigned long addr, unsigned long end)
{
	pgd_t *pgd;
	unsigned long next;

	BUG_ON(addr >= end);
	pgd = pgd_offset_k(addr);
	do {
		next = pgd_addr_end(addr, end);
		if (pgd_none_or_clear_bad(pgd))
			continue;
		vunmap_p4d_range(pgd, addr, next);
	} while (pgd++, addr = next, addr != end);
}

static int vmap_pte_range(pmd_t *pmd, unsigned long addr,
		unsigned long end, pgprot_t prot, struct page **pages, int *nr)
{
	pte_t *pte;

	/*
	 * nr is a running index into the array which helps higher level
	 * callers keep track of where we're up to.
	 */

	pte = pte_alloc_kernel(pmd, addr);
	if (!pte)
		return -ENOMEM;
	do {
		struct page *page = pages[*nr];

		if (WARN_ON(!pte_none(*pte)))
			return -EBUSY;
		if (WARN_ON(!page))
			return -ENOMEM;
		set_pte_at(&init_mm, addr, pte, mk_pte(page, prot));
		(*nr)++;
	} while (pte++, addr += PAGE_SIZE, addr != end);
	return 0;
}

static int vmap_pmd_range(pud_t *pud, unsigned long addr,
		unsigned long end, pgprot_t prot, struct page **pages, int *nr)
{
	pmd_t *pmd;
	unsigned long next;

	pmd = pmd_alloc(&init_mm, pud, addr);
	if (!pmd)
		return -ENOMEM;
	do {
		next = pmd_addr_end(addr, end);
		if (vmap_pte_range(pmd, addr, next, prot, pages, nr))
			return -ENOMEM;
	} while (pmd++, addr = next, addr != end);
	return 0;
}

static int vmap_pud_range(p4d_t *p4d, unsigned long addr,
		unsigned long end, pgprot_t prot, struct page **pages, int *nr)
{
	pud_t *pud;
	unsigned long next;

	pud = pud_alloc(&init_mm, p4d, addr);
	if (!pud)
		return -ENOMEM;
	do {
		next = pud_addr_end(addr, end);
		if (vmap_pmd_range(pud, addr, next, prot, pages, nr))
			return -ENOMEM;
	} while (pud++, addr = next, addr != end);
	return 0;
}

static int vmap_p4d_range(pgd_t *pgd, unsigned long addr,
		unsigned long end, pgprot_t prot, struct page **pages, int *nr)
{
	p4d_t *p4d;
	unsigned long next;

	p4d = p4d_alloc(&init_mm, pgd, addr);
	if (!p4d)
		return -ENOMEM;
	do {
		next = p4d_addr_end(addr, end);
		if (vmap_pud_range(p4d, addr, next, prot, pages, nr))
			return -ENOMEM;
	} while (p4d++, addr = next, addr != end);
	return 0;
}

/*
 * Set up page tables in kva (addr, end). The ptes shall have prot "prot", and
 * will have pfns corresponding to the "pages" array.
 *
 * Ie. pte at addr+N*PAGE_SIZE shall point to pfn corresponding to pages[N]
 */
static int vmap_page_range_noflush(unsigned long start, unsigned long end,
				   pgprot_t prot, struct page **pages)
{
	pgd_t *pgd;
	unsigned long next;
	unsigned long addr = start;
	int err = 0;
	int nr = 0;

	BUG_ON(addr >= end);
	pgd = pgd_offset_k(addr);
	do {
		next = pgd_addr_end(addr, end);
		err = vmap_p4d_range(pgd, addr, next, prot, pages, &nr);
		if (err)
			return err;
	} while (pgd++, addr = next, addr != end);

	return nr;
}

static int vmap_page_range(unsigned long start, unsigned long end,
			   pgprot_t prot, struct page **pages)
{
	int ret;

	ret = vmap_page_range_noflush(start, end, prot, pages);
	flush_cache_vmap(start, end);
	return ret;
}

int is_vmalloc_or_module_addr(const void *x)
{
	/*
	 * ARM, x86-64 and sparc64 put modules in a special place,
	 * and fall back on vmalloc() if that fails. Others
	 * just put it in the vmalloc space.
	 */
#if defined(CONFIG_MODULES) && defined(MODULES_VADDR)
	unsigned long addr = (unsigned long)x;
	if (addr >= MODULES_VADDR && addr < MODULES_END)
		return 1;
#endif
	return is_vmalloc_addr(x);
}

/*
 * Walk a vmap address to the struct page it maps.
 */
struct page *vmalloc_to_page(const void *vmalloc_addr)
{
	unsigned long addr = (unsigned long) vmalloc_addr;
	struct page *page = NULL;
	pgd_t *pgd = pgd_offset_k(addr);
	p4d_t *p4d;
	pud_t *pud;
	pmd_t *pmd;
	pte_t *ptep, pte;

	/*
	 * XXX we might need to change this if we add VIRTUAL_BUG_ON for
	 * architectures that do not vmalloc module space
	 */
	VIRTUAL_BUG_ON(!is_vmalloc_or_module_addr(vmalloc_addr));

	if (pgd_none(*pgd))
		return NULL;
	p4d = p4d_offset(pgd, addr);
	if (p4d_none(*p4d))
		return NULL;
	pud = pud_offset(p4d, addr);

	/*
	 * Don't dereference bad PUD or PMD (below) entries. This will also
	 * identify huge mappings, which we may encounter on architectures
	 * that define CONFIG_HAVE_ARCH_HUGE_VMAP=y. Such regions will be
	 * identified as vmalloc addresses by is_vmalloc_addr(), but are
	 * not [unambiguously] associated with a struct page, so there is
	 * no correct value to return for them.
	 */
	WARN_ON_ONCE(pud_bad(*pud));
	if (pud_none(*pud) || pud_bad(*pud))
		return NULL;
	pmd = pmd_offset(pud, addr);
	WARN_ON_ONCE(pmd_bad(*pmd));
	if (pmd_none(*pmd) || pmd_bad(*pmd))
		return NULL;

	ptep = pte_offset_map(pmd, addr);
	pte = *ptep;
	if (pte_present(pte))
		page = pte_page(pte);
	pte_unmap(ptep);
	return page;
}
EXPORT_SYMBOL(vmalloc_to_page);

/*
 * Map a vmalloc()-space virtual address to the physical page frame number.
 */
unsigned long vmalloc_to_pfn(const void *vmalloc_addr)
{
	return page_to_pfn(vmalloc_to_page(vmalloc_addr));
}
EXPORT_SYMBOL(vmalloc_to_pfn);


/*** Global kva allocator ***/

#define VM_LAZY_FREE	0x02
#define VM_VM_AREA	0x04

static DEFINE_SPINLOCK(vmap_area_lock);
/* Export for kexec only */
LIST_HEAD(vmap_area_list);
static LLIST_HEAD(vmap_purge_list);
static struct rb_root vmap_area_root = RB_ROOT;

/* The vmap cache globals are protected by vmap_area_lock */
static struct rb_node *free_vmap_cache;
static unsigned long cached_hole_size;
static unsigned long cached_vstart;
static unsigned long cached_align;

static unsigned long vmap_area_pcpu_hole;

static atomic_long_t nr_vmalloc_pages;

unsigned long vmalloc_nr_pages(void)
{
	return atomic_long_read(&nr_vmalloc_pages);
}

static struct vmap_area *__find_vmap_area(unsigned long addr)
{
	struct rb_node *n = vmap_area_root.rb_node;

	while (n) {
		struct vmap_area *va;

		va = rb_entry(n, struct vmap_area, rb_node);
		if (addr < va->va_start)
			n = n->rb_left;
		else if (addr >= va->va_end)
			n = n->rb_right;
		else
			return va;
	}

	return NULL;
}

static void __insert_vmap_area(struct vmap_area *va)
{
	struct rb_node **p = &vmap_area_root.rb_node;
	struct rb_node *parent = NULL;
	struct rb_node *tmp;

	while (*p) {
		struct vmap_area *tmp_va;

		parent = *p;
		tmp_va = rb_entry(parent, struct vmap_area, rb_node);
		if (va->va_start < tmp_va->va_end)
			p = &(*p)->rb_left;
		else if (va->va_end > tmp_va->va_start)
			p = &(*p)->rb_right;
		else
			BUG();
	}

	rb_link_node(&va->rb_node, parent, p);
	rb_insert_color(&va->rb_node, &vmap_area_root);

	/* address-sort this list */
	tmp = rb_prev(&va->rb_node);
	if (tmp) {
		struct vmap_area *prev;
		prev = rb_entry(tmp, struct vmap_area, rb_node);
		list_add_rcu(&va->list, &prev->list);
	} else
		list_add_rcu(&va->list, &vmap_area_list);
}

static void purge_vmap_area_lazy(void);

static BLOCKING_NOTIFIER_HEAD(vmap_notify_list);

/*
 * Allocate a region of KVA of the specified size and alignment, within the
 * vstart and vend.
 */
static struct vmap_area *alloc_vmap_area(unsigned long size,
				unsigned long align,
				unsigned long vstart, unsigned long vend,
				int node, gfp_t gfp_mask)
{
	struct vmap_area *va;
	struct rb_node *n;
	unsigned long addr;
	int purged = 0;
	struct vmap_area *first;

	BUG_ON(!size);
	BUG_ON(offset_in_page(size));
	BUG_ON(!is_power_of_2(align));

	might_sleep();

	va = kmalloc_node(sizeof(struct vmap_area),
			gfp_mask & GFP_RECLAIM_MASK, node);
	if (unlikely(!va))
		return ERR_PTR(-ENOMEM);

	/*
	 * Only scan the relevant parts containing pointers to other objects
	 * to avoid false negatives.
	 */
	kmemleak_scan_area(&va->rb_node, SIZE_MAX, gfp_mask & GFP_RECLAIM_MASK);

retry:
	spin_lock(&vmap_area_lock);
	/*
	 * Invalidate cache if we have more permissive parameters.
	 * cached_hole_size notes the largest hole noticed _below_
	 * the vmap_area cached in free_vmap_cache: if size fits
	 * into that hole, we want to scan from vstart to reuse
	 * the hole instead of allocating above free_vmap_cache.
	 * Note that __free_vmap_area may update free_vmap_cache
	 * without updating cached_hole_size or cached_align.
	 */
	if (!free_vmap_cache ||
			size < cached_hole_size ||
			vstart < cached_vstart ||
			align < cached_align) {
nocache:
		cached_hole_size = 0;
		free_vmap_cache = NULL;
	}
	/* record if we encounter less permissive parameters */
	cached_vstart = vstart;
	cached_align = align;

	/* find starting point for our search */
	if (free_vmap_cache) {
		first = rb_entry(free_vmap_cache, struct vmap_area, rb_node);
		addr = ALIGN(first->va_end, align);
		if (addr < vstart)
			goto nocache;
		if (addr + size < addr)
			goto overflow;

	} else {
		addr = ALIGN(vstart, align);
		if (addr + size < addr)
			goto overflow;

		n = vmap_area_root.rb_node;
		first = NULL;

		while (n) {
			struct vmap_area *tmp;
			tmp = rb_entry(n, struct vmap_area, rb_node);
			if (tmp->va_end >= addr) {
				first = tmp;
				if (tmp->va_start <= addr)
					break;
				n = n->rb_left;
			} else
				n = n->rb_right;
		}

		if (!first)
			goto found;
	}

	/* from the starting point, walk areas until a suitable hole is found */
	while (addr + size > first->va_start && addr + size <= vend) {
		if (addr + cached_hole_size < first->va_start)
			cached_hole_size = first->va_start - addr;
		addr = ALIGN(first->va_end, align);
		if (addr + size < addr)
			goto overflow;

		if (list_is_last(&first->list, &vmap_area_list))
			goto found;

		first = list_next_entry(first, list);
	}

found:
	/*
	 * Check also calculated address against the vstart,
	 * because it can be 0 because of big align request.
	 */
	if (addr + size > vend || addr < vstart)
		goto overflow;

	va->va_start = addr;
	va->va_end = addr + size;
	va->flags = 0;
	__insert_vmap_area(va);
	free_vmap_cache = &va->rb_node;
	spin_unlock(&vmap_area_lock);

	BUG_ON(!IS_ALIGNED(va->va_start, align));
	BUG_ON(va->va_start < vstart);
	BUG_ON(va->va_end > vend);

	return va;

overflow:
	spin_unlock(&vmap_area_lock);
	if (!purged) {
		purge_vmap_area_lazy();
		purged = 1;
		goto retry;
	}

	if (gfpflags_allow_blocking(gfp_mask)) {
		unsigned long freed = 0;
		blocking_notifier_call_chain(&vmap_notify_list, 0, &freed);
		if (freed > 0) {
			purged = 0;
			goto retry;
		}
	}

	if (!(gfp_mask & __GFP_NOWARN) && printk_ratelimit())
		pr_warn("vmap allocation for size %lu failed: use vmalloc=<size> to increase size\n",
			size);
	kfree(va);
	return ERR_PTR(-EBUSY);
}

int register_vmap_purge_notifier(struct notifier_block *nb)
{
	return blocking_notifier_chain_register(&vmap_notify_list, nb);
}
EXPORT_SYMBOL_GPL(register_vmap_purge_notifier);

int unregister_vmap_purge_notifier(struct notifier_block *nb)
{
	return blocking_notifier_chain_unregister(&vmap_notify_list, nb);
}
EXPORT_SYMBOL_GPL(unregister_vmap_purge_notifier);

static void __free_vmap_area(struct vmap_area *va)
{
	BUG_ON(RB_EMPTY_NODE(&va->rb_node));

	if (free_vmap_cache) {
		if (va->va_end < cached_vstart) {
			free_vmap_cache = NULL;
		} else {
			struct vmap_area *cache;
			cache = rb_entry(free_vmap_cache, struct vmap_area, rb_node);
			if (va->va_start <= cache->va_start) {
				free_vmap_cache = rb_prev(&va->rb_node);
				/*
				 * We don't try to update cached_hole_size or
				 * cached_align, but it won't go very wrong.
				 */
			}
		}
	}
	rb_erase(&va->rb_node, &vmap_area_root);
	RB_CLEAR_NODE(&va->rb_node);
	list_del_rcu(&va->list);

	/*
	 * Track the highest possible candidate for pcpu area
	 * allocation.  Areas outside of vmalloc area can be returned
	 * here too, consider only end addresses which fall inside
	 * vmalloc area proper.
	 */
	if (va->va_end > VMALLOC_START && va->va_end <= VMALLOC_END)
		vmap_area_pcpu_hole = max(vmap_area_pcpu_hole, va->va_end);

	kfree_rcu(va, rcu_head);
}

/*
 * Free a region of KVA allocated by alloc_vmap_area
 */
static void free_vmap_area(struct vmap_area *va)
{
	spin_lock(&vmap_area_lock);
	__free_vmap_area(va);
	spin_unlock(&vmap_area_lock);
}

/*
 * Clear the pagetable entries of a given vmap_area
 */
static void unmap_vmap_area(struct vmap_area *va)
{
	vunmap_page_range(va->va_start, va->va_end);
}

/*
 * lazy_max_pages is the maximum amount of virtual address space we gather up
 * before attempting to purge with a TLB flush.
 *
 * There is a tradeoff here: a larger number will cover more kernel page tables
 * and take slightly longer to purge, but it will linearly reduce the number of
 * global TLB flushes that must be performed. It would seem natural to scale
 * this number up linearly with the number of CPUs (because vmapping activity
 * could also scale linearly with the number of CPUs), however it is likely
 * that in practice, workloads might be constrained in other ways that mean
 * vmap activity will not scale linearly with CPUs. Also, I want to be
 * conservative and not introduce a big latency on huge systems, so go with
 * a less aggressive log scale. It will still be an improvement over the old
 * code, and it will be simple to change the scale factor if we find that it
 * becomes a problem on bigger systems.
 */
static unsigned long lazy_max_pages(void)
{
	unsigned int log;

	log = fls(num_online_cpus());

	return log * (32UL * 1024 * 1024 / PAGE_SIZE);
}

static atomic_t vmap_lazy_nr = ATOMIC_INIT(0);

/*
 * Serialize vmap purging.  There is no actual criticial section protected
 * by this look, but we want to avoid concurrent calls for performance
 * reasons and to make the pcpu_get_vm_areas more deterministic.
 */
static DEFINE_MUTEX(vmap_purge_lock);

/* for per-CPU blocks */
static void purge_fragmented_blocks_allcpus(void);

/*
 * called before a call to iounmap() if the caller wants vm_area_struct's
 * immediately freed.
 */
void set_iounmap_nonlazy(void)
{
	atomic_set(&vmap_lazy_nr, lazy_max_pages()+1);
}

/*
 * Purges all lazily-freed vmap areas.
 */
static bool __purge_vmap_area_lazy(unsigned long start, unsigned long end)
{
	struct llist_node *valist;
	struct vmap_area *va;
	struct vmap_area *n_va;
<<<<<<< HEAD
	bool do_free = false;
=======
	unsigned long flush_all_threshold = VMALLOC_END - VMALLOC_START;
>>>>>>> 96aaa2a2

	lockdep_assert_held(&vmap_purge_lock);

	valist = llist_del_all(&vmap_purge_list);
	llist_for_each_entry(va, valist, purge_list) {
		if (va->va_start < start)
			start = va->va_start;
		if (va->va_end > end)
			end = va->va_end;
		do_free = true;
	}

<<<<<<< HEAD
	if (!do_free)
		return false;

	flush_tlb_kernel_range(start, end);
=======
	if (end - start <= flush_all_threshold)
		flush_tlb_kernel_range(start, end);
	else
		flush_tlb_all();
	resched_threshold = lazy_max_pages() << 1;
>>>>>>> 96aaa2a2

	spin_lock(&vmap_area_lock);
	llist_for_each_entry_safe(va, n_va, valist, purge_list) {
		int nr = (va->va_end - va->va_start) >> PAGE_SHIFT;

		__free_vmap_area(va);
		atomic_sub(nr, &vmap_lazy_nr);
		cond_resched_lock(&vmap_area_lock);
	}
	spin_unlock(&vmap_area_lock);
	return true;
}

/*
 * Kick off a purge of the outstanding lazy areas. Don't bother if somebody
 * is already purging.
 */
static void try_purge_vmap_area_lazy(void)
{
	if (mutex_trylock(&vmap_purge_lock)) {
		__purge_vmap_area_lazy(ULONG_MAX, 0);
		mutex_unlock(&vmap_purge_lock);
	}
}

/*
 * Kick off a purge of the outstanding lazy areas.
 */
static void purge_vmap_area_lazy(void)
{
	mutex_lock(&vmap_purge_lock);
	purge_fragmented_blocks_allcpus();
	__purge_vmap_area_lazy(ULONG_MAX, 0);
	mutex_unlock(&vmap_purge_lock);
}

/*
 * Free a vmap area, caller ensuring that the area has been unmapped
 * and flush_cache_vunmap had been called for the correct range
 * previously.
 */
static void free_vmap_area_noflush(struct vmap_area *va)
{
	int nr_lazy;

	nr_lazy = atomic_add_return((va->va_end - va->va_start) >> PAGE_SHIFT,
				    &vmap_lazy_nr);

	/* After this point, we may free va at any time */
	llist_add(&va->purge_list, &vmap_purge_list);

	if (unlikely(nr_lazy > lazy_max_pages()))
		try_purge_vmap_area_lazy();
}

/*
 * Free and unmap a vmap area
 */
static void free_unmap_vmap_area(struct vmap_area *va)
{
	flush_cache_vunmap(va->va_start, va->va_end);
	unmap_vmap_area(va);
	if (debug_pagealloc_enabled())
		flush_tlb_kernel_range(va->va_start, va->va_end);

	free_vmap_area_noflush(va);
}

static struct vmap_area *find_vmap_area(unsigned long addr)
{
	struct vmap_area *va;

	spin_lock(&vmap_area_lock);
	va = __find_vmap_area(addr);
	spin_unlock(&vmap_area_lock);

	return va;
}

/*** Per cpu kva allocator ***/

/*
 * vmap space is limited especially on 32 bit architectures. Ensure there is
 * room for at least 16 percpu vmap blocks per CPU.
 */
/*
 * If we had a constant VMALLOC_START and VMALLOC_END, we'd like to be able
 * to #define VMALLOC_SPACE		(VMALLOC_END-VMALLOC_START). Guess
 * instead (we just need a rough idea)
 */
#if BITS_PER_LONG == 32
#define VMALLOC_SPACE		(128UL*1024*1024)
#else
#define VMALLOC_SPACE		(128UL*1024*1024*1024)
#endif

#define VMALLOC_PAGES		(VMALLOC_SPACE / PAGE_SIZE)
#define VMAP_MAX_ALLOC		BITS_PER_LONG	/* 256K with 4K pages */
#define VMAP_BBMAP_BITS_MAX	1024	/* 4MB with 4K pages */
#define VMAP_BBMAP_BITS_MIN	(VMAP_MAX_ALLOC*2)
#define VMAP_MIN(x, y)		((x) < (y) ? (x) : (y)) /* can't use min() */
#define VMAP_MAX(x, y)		((x) > (y) ? (x) : (y)) /* can't use max() */
#define VMAP_BBMAP_BITS		\
		VMAP_MIN(VMAP_BBMAP_BITS_MAX,	\
		VMAP_MAX(VMAP_BBMAP_BITS_MIN,	\
			VMALLOC_PAGES / roundup_pow_of_two(NR_CPUS) / 16))

#define VMAP_BLOCK_SIZE		(VMAP_BBMAP_BITS * PAGE_SIZE)

static bool vmap_initialized __read_mostly = false;

struct vmap_block_queue {
	spinlock_t lock;
	struct list_head free;
};

struct vmap_block {
	spinlock_t lock;
	struct vmap_area *va;
	unsigned long free, dirty;
	unsigned long dirty_min, dirty_max; /*< dirty range */
	struct list_head free_list;
	struct rcu_head rcu_head;
	struct list_head purge;
};

/* Queue of free and dirty vmap blocks, for allocation and flushing purposes */
static DEFINE_PER_CPU(struct vmap_block_queue, vmap_block_queue);

/*
 * Radix tree of vmap blocks, indexed by address, to quickly find a vmap block
 * in the free path. Could get rid of this if we change the API to return a
 * "cookie" from alloc, to be passed to free. But no big deal yet.
 */
static DEFINE_SPINLOCK(vmap_block_tree_lock);
static RADIX_TREE(vmap_block_tree, GFP_ATOMIC);

/*
 * We should probably have a fallback mechanism to allocate virtual memory
 * out of partially filled vmap blocks. However vmap block sizing should be
 * fairly reasonable according to the vmalloc size, so it shouldn't be a
 * big problem.
 */

static unsigned long addr_to_vb_idx(unsigned long addr)
{
	addr -= VMALLOC_START & ~(VMAP_BLOCK_SIZE-1);
	addr /= VMAP_BLOCK_SIZE;
	return addr;
}

static void *vmap_block_vaddr(unsigned long va_start, unsigned long pages_off)
{
	unsigned long addr;

	addr = va_start + (pages_off << PAGE_SHIFT);
	BUG_ON(addr_to_vb_idx(addr) != addr_to_vb_idx(va_start));
	return (void *)addr;
}

/**
 * new_vmap_block - allocates new vmap_block and occupies 2^order pages in this
 *                  block. Of course pages number can't exceed VMAP_BBMAP_BITS
 * @order:    how many 2^order pages should be occupied in newly allocated block
 * @gfp_mask: flags for the page level allocator
 *
 * Returns: virtual address in a newly allocated block or ERR_PTR(-errno)
 */
static void *new_vmap_block(unsigned int order, gfp_t gfp_mask)
{
	struct vmap_block_queue *vbq;
	struct vmap_block *vb;
	struct vmap_area *va;
	unsigned long vb_idx;
	int node, err;
	void *vaddr;

	node = numa_node_id();

	vb = kmalloc_node(sizeof(struct vmap_block),
			gfp_mask & GFP_RECLAIM_MASK, node);
	if (unlikely(!vb))
		return ERR_PTR(-ENOMEM);

	va = alloc_vmap_area(VMAP_BLOCK_SIZE, VMAP_BLOCK_SIZE,
					VMALLOC_START, VMALLOC_END,
					node, gfp_mask);
	if (IS_ERR(va)) {
		kfree(vb);
		return ERR_CAST(va);
	}

	err = radix_tree_preload(gfp_mask);
	if (unlikely(err)) {
		kfree(vb);
		free_vmap_area(va);
		return ERR_PTR(err);
	}

	vaddr = vmap_block_vaddr(va->va_start, 0);
	spin_lock_init(&vb->lock);
	vb->va = va;
	/* At least something should be left free */
	BUG_ON(VMAP_BBMAP_BITS <= (1UL << order));
	vb->free = VMAP_BBMAP_BITS - (1UL << order);
	vb->dirty = 0;
	vb->dirty_min = VMAP_BBMAP_BITS;
	vb->dirty_max = 0;
	INIT_LIST_HEAD(&vb->free_list);

	vb_idx = addr_to_vb_idx(va->va_start);
	spin_lock(&vmap_block_tree_lock);
	err = radix_tree_insert(&vmap_block_tree, vb_idx, vb);
	spin_unlock(&vmap_block_tree_lock);
	BUG_ON(err);
	radix_tree_preload_end();

	vbq = &get_cpu_var(vmap_block_queue);
	spin_lock(&vbq->lock);
	list_add_tail_rcu(&vb->free_list, &vbq->free);
	spin_unlock(&vbq->lock);
	put_cpu_var(vmap_block_queue);

	return vaddr;
}

static void free_vmap_block(struct vmap_block *vb)
{
	struct vmap_block *tmp;
	unsigned long vb_idx;

	vb_idx = addr_to_vb_idx(vb->va->va_start);
	spin_lock(&vmap_block_tree_lock);
	tmp = radix_tree_delete(&vmap_block_tree, vb_idx);
	spin_unlock(&vmap_block_tree_lock);
	BUG_ON(tmp != vb);

	free_vmap_area_noflush(vb->va);
	kfree_rcu(vb, rcu_head);
}

static void purge_fragmented_blocks(int cpu)
{
	LIST_HEAD(purge);
	struct vmap_block *vb;
	struct vmap_block *n_vb;
	struct vmap_block_queue *vbq = &per_cpu(vmap_block_queue, cpu);

	rcu_read_lock();
	list_for_each_entry_rcu(vb, &vbq->free, free_list) {

		if (!(vb->free + vb->dirty == VMAP_BBMAP_BITS && vb->dirty != VMAP_BBMAP_BITS))
			continue;

		spin_lock(&vb->lock);
		if (vb->free + vb->dirty == VMAP_BBMAP_BITS && vb->dirty != VMAP_BBMAP_BITS) {
			vb->free = 0; /* prevent further allocs after releasing lock */
			vb->dirty = VMAP_BBMAP_BITS; /* prevent purging it again */
			vb->dirty_min = 0;
			vb->dirty_max = VMAP_BBMAP_BITS;
			spin_lock(&vbq->lock);
			list_del_rcu(&vb->free_list);
			spin_unlock(&vbq->lock);
			spin_unlock(&vb->lock);
			list_add_tail(&vb->purge, &purge);
		} else
			spin_unlock(&vb->lock);
	}
	rcu_read_unlock();

	list_for_each_entry_safe(vb, n_vb, &purge, purge) {
		list_del(&vb->purge);
		free_vmap_block(vb);
	}
}

static void purge_fragmented_blocks_allcpus(void)
{
	int cpu;

	for_each_possible_cpu(cpu)
		purge_fragmented_blocks(cpu);
}

static void *vb_alloc(unsigned long size, gfp_t gfp_mask)
{
	struct vmap_block_queue *vbq;
	struct vmap_block *vb;
	void *vaddr = NULL;
	unsigned int order;

	BUG_ON(offset_in_page(size));
	BUG_ON(size > PAGE_SIZE*VMAP_MAX_ALLOC);
	if (WARN_ON(size == 0)) {
		/*
		 * Allocating 0 bytes isn't what caller wants since
		 * get_order(0) returns funny result. Just warn and terminate
		 * early.
		 */
		return NULL;
	}
	order = get_order(size);

	rcu_read_lock();
	vbq = &get_cpu_var(vmap_block_queue);
	list_for_each_entry_rcu(vb, &vbq->free, free_list) {
		unsigned long pages_off;

		spin_lock(&vb->lock);
		if (vb->free < (1UL << order)) {
			spin_unlock(&vb->lock);
			continue;
		}

		pages_off = VMAP_BBMAP_BITS - vb->free;
		vaddr = vmap_block_vaddr(vb->va->va_start, pages_off);
		vb->free -= 1UL << order;
		if (vb->free == 0) {
			spin_lock(&vbq->lock);
			list_del_rcu(&vb->free_list);
			spin_unlock(&vbq->lock);
		}

		spin_unlock(&vb->lock);
		break;
	}

	put_cpu_var(vmap_block_queue);
	rcu_read_unlock();

	/* Allocate new block if nothing was found */
	if (!vaddr)
		vaddr = new_vmap_block(order, gfp_mask);

	return vaddr;
}

static void vb_free(const void *addr, unsigned long size)
{
	unsigned long offset;
	unsigned long vb_idx;
	unsigned int order;
	struct vmap_block *vb;

	BUG_ON(offset_in_page(size));
	BUG_ON(size > PAGE_SIZE*VMAP_MAX_ALLOC);

	flush_cache_vunmap((unsigned long)addr, (unsigned long)addr + size);

	order = get_order(size);

	offset = (unsigned long)addr & (VMAP_BLOCK_SIZE - 1);
	offset >>= PAGE_SHIFT;

	vb_idx = addr_to_vb_idx((unsigned long)addr);
	rcu_read_lock();
	vb = radix_tree_lookup(&vmap_block_tree, vb_idx);
	rcu_read_unlock();
	BUG_ON(!vb);

	vunmap_page_range((unsigned long)addr, (unsigned long)addr + size);

	if (debug_pagealloc_enabled())
		flush_tlb_kernel_range((unsigned long)addr,
					(unsigned long)addr + size);

	spin_lock(&vb->lock);

	/* Expand dirty range */
	vb->dirty_min = min(vb->dirty_min, offset);
	vb->dirty_max = max(vb->dirty_max, offset + (1UL << order));

	vb->dirty += 1UL << order;
	if (vb->dirty == VMAP_BBMAP_BITS) {
		BUG_ON(vb->free);
		spin_unlock(&vb->lock);
		free_vmap_block(vb);
	} else
		spin_unlock(&vb->lock);
}

/**
 * vm_unmap_aliases - unmap outstanding lazy aliases in the vmap layer
 *
 * The vmap/vmalloc layer lazily flushes kernel virtual mappings primarily
 * to amortize TLB flushing overheads. What this means is that any page you
 * have now, may, in a former life, have been mapped into kernel virtual
 * address by the vmap layer and so there might be some CPUs with TLB entries
 * still referencing that page (additional to the regular 1:1 kernel mapping).
 *
 * vm_unmap_aliases flushes all such lazy mappings. After it returns, we can
 * be sure that none of the pages we have control over will have any aliases
 * from the vmap layer.
 */
void vm_unmap_aliases(void)
{
	unsigned long start = ULONG_MAX, end = 0;
	int cpu;
	int flush = 0;

	if (unlikely(!vmap_initialized))
		return;

	might_sleep();

	for_each_possible_cpu(cpu) {
		struct vmap_block_queue *vbq = &per_cpu(vmap_block_queue, cpu);
		struct vmap_block *vb;

		rcu_read_lock();
		list_for_each_entry_rcu(vb, &vbq->free, free_list) {
			spin_lock(&vb->lock);
			if (vb->dirty) {
				unsigned long va_start = vb->va->va_start;
				unsigned long s, e;

				s = va_start + (vb->dirty_min << PAGE_SHIFT);
				e = va_start + (vb->dirty_max << PAGE_SHIFT);

				start = min(s, start);
				end   = max(e, end);

				flush = 1;
			}
			spin_unlock(&vb->lock);
		}
		rcu_read_unlock();
	}

	mutex_lock(&vmap_purge_lock);
	purge_fragmented_blocks_allcpus();
	if (!__purge_vmap_area_lazy(start, end) && flush)
		flush_tlb_kernel_range(start, end);
	mutex_unlock(&vmap_purge_lock);
}
EXPORT_SYMBOL_GPL(vm_unmap_aliases);

/**
 * vm_unmap_ram - unmap linear kernel address space set up by vm_map_ram
 * @mem: the pointer returned by vm_map_ram
 * @count: the count passed to that vm_map_ram call (cannot unmap partial)
 */
void vm_unmap_ram(const void *mem, unsigned int count)
{
	unsigned long size = (unsigned long)count << PAGE_SHIFT;
	unsigned long addr = (unsigned long)mem;
	struct vmap_area *va;

	might_sleep();
	BUG_ON(!addr);
	BUG_ON(addr < VMALLOC_START);
	BUG_ON(addr > VMALLOC_END);
	BUG_ON(!PAGE_ALIGNED(addr));

	if (likely(count <= VMAP_MAX_ALLOC)) {
		debug_check_no_locks_freed(mem, size);
		vb_free(mem, size);
		return;
	}

	va = find_vmap_area(addr);
	BUG_ON(!va);
	debug_check_no_locks_freed((void *)va->va_start,
				    (va->va_end - va->va_start));
	free_unmap_vmap_area(va);
}
EXPORT_SYMBOL(vm_unmap_ram);

/**
 * vm_map_ram - map pages linearly into kernel virtual address (vmalloc space)
 * @pages: an array of pointers to the pages to be mapped
 * @count: number of pages
 * @node: prefer to allocate data structures on this node
 * @prot: memory protection to use. PAGE_KERNEL for regular RAM
 *
 * If you use this function for less than VMAP_MAX_ALLOC pages, it could be
 * faster than vmap so it's good.  But if you mix long-life and short-life
 * objects with vm_map_ram(), it could consume lots of address space through
 * fragmentation (especially on a 32bit machine).  You could see failures in
 * the end.  Please use this function for short-lived objects.
 *
 * Returns: a pointer to the address that has been mapped, or %NULL on failure
 */
void *vm_map_ram(struct page **pages, unsigned int count, int node, pgprot_t prot)
{
	unsigned long size = (unsigned long)count << PAGE_SHIFT;
	unsigned long addr;
	void *mem;

	if (likely(count <= VMAP_MAX_ALLOC)) {
		mem = vb_alloc(size, GFP_KERNEL);
		if (IS_ERR(mem))
			return NULL;
		addr = (unsigned long)mem;
	} else {
		struct vmap_area *va;
		va = alloc_vmap_area(size, PAGE_SIZE,
				VMALLOC_START, VMALLOC_END, node, GFP_KERNEL);
		if (IS_ERR(va))
			return NULL;

		addr = va->va_start;
		mem = (void *)addr;
	}
	if (vmap_page_range(addr, addr + size, prot, pages) < 0) {
		vm_unmap_ram(mem, count);
		return NULL;
	}
	return mem;
}
EXPORT_SYMBOL(vm_map_ram);

static struct vm_struct *vmlist __initdata;
/**
 * vm_area_add_early - add vmap area early during boot
 * @vm: vm_struct to add
 *
 * This function is used to add fixed kernel vm area to vmlist before
 * vmalloc_init() is called.  @vm->addr, @vm->size, and @vm->flags
 * should contain proper values and the other fields should be zero.
 *
 * DO NOT USE THIS FUNCTION UNLESS YOU KNOW WHAT YOU'RE DOING.
 */
void __init vm_area_add_early(struct vm_struct *vm)
{
	struct vm_struct *tmp, **p;

	BUG_ON(vmap_initialized);
	for (p = &vmlist; (tmp = *p) != NULL; p = &tmp->next) {
		if (tmp->addr >= vm->addr) {
			BUG_ON(tmp->addr < vm->addr + vm->size);
			break;
		} else
			BUG_ON(tmp->addr + tmp->size > vm->addr);
	}
	vm->next = *p;
	*p = vm;
}

/**
 * vm_area_register_early - register vmap area early during boot
 * @vm: vm_struct to register
 * @align: requested alignment
 *
 * This function is used to register kernel vm area before
 * vmalloc_init() is called.  @vm->size and @vm->flags should contain
 * proper values on entry and other fields should be zero.  On return,
 * vm->addr contains the allocated address.
 *
 * DO NOT USE THIS FUNCTION UNLESS YOU KNOW WHAT YOU'RE DOING.
 */
void __init vm_area_register_early(struct vm_struct *vm, size_t align)
{
	static size_t vm_init_off __initdata;
	unsigned long addr;

	addr = ALIGN(VMALLOC_START + vm_init_off, align);
	vm_init_off = PFN_ALIGN(addr + vm->size) - VMALLOC_START;

	vm->addr = (void *)addr;

	vm_area_add_early(vm);
}

void __init vmalloc_init(void)
{
	struct vmap_area *va;
	struct vm_struct *tmp;
	int i;

	for_each_possible_cpu(i) {
		struct vmap_block_queue *vbq;
		struct vfree_deferred *p;

		vbq = &per_cpu(vmap_block_queue, i);
		spin_lock_init(&vbq->lock);
		INIT_LIST_HEAD(&vbq->free);
		p = &per_cpu(vfree_deferred, i);
		init_llist_head(&p->list);
		INIT_WORK(&p->wq, free_work);
	}

	/* Import existing vmlist entries. */
	for (tmp = vmlist; tmp; tmp = tmp->next) {
		va = kzalloc(sizeof(struct vmap_area), GFP_NOWAIT);
		va->flags = VM_VM_AREA;
		va->va_start = (unsigned long)tmp->addr;
		va->va_end = va->va_start + tmp->size;
		va->vm = tmp;
		__insert_vmap_area(va);
	}

	vmap_area_pcpu_hole = VMALLOC_END;

	vmap_initialized = true;
}

/**
 * map_kernel_range_noflush - map kernel VM area with the specified pages
 * @addr: start of the VM area to map
 * @size: size of the VM area to map
 * @prot: page protection flags to use
 * @pages: pages to map
 *
 * Map PFN_UP(@size) pages at @addr.  The VM area @addr and @size
 * specify should have been allocated using get_vm_area() and its
 * friends.
 *
 * NOTE:
 * This function does NOT do any cache flushing.  The caller is
 * responsible for calling flush_cache_vmap() on to-be-mapped areas
 * before calling this function.
 *
 * RETURNS:
 * The number of pages mapped on success, -errno on failure.
 */
int map_kernel_range_noflush(unsigned long addr, unsigned long size,
			     pgprot_t prot, struct page **pages)
{
	return vmap_page_range_noflush(addr, addr + size, prot, pages);
}

/**
 * unmap_kernel_range_noflush - unmap kernel VM area
 * @addr: start of the VM area to unmap
 * @size: size of the VM area to unmap
 *
 * Unmap PFN_UP(@size) pages at @addr.  The VM area @addr and @size
 * specify should have been allocated using get_vm_area() and its
 * friends.
 *
 * NOTE:
 * This function does NOT do any cache flushing.  The caller is
 * responsible for calling flush_cache_vunmap() on to-be-mapped areas
 * before calling this function and flush_tlb_kernel_range() after.
 */
void unmap_kernel_range_noflush(unsigned long addr, unsigned long size)
{
	vunmap_page_range(addr, addr + size);
}
EXPORT_SYMBOL_GPL(unmap_kernel_range_noflush);

/**
 * unmap_kernel_range - unmap kernel VM area and flush cache and TLB
 * @addr: start of the VM area to unmap
 * @size: size of the VM area to unmap
 *
 * Similar to unmap_kernel_range_noflush() but flushes vcache before
 * the unmapping and tlb after.
 */
void unmap_kernel_range(unsigned long addr, unsigned long size)
{
	unsigned long end = addr + size;

	flush_cache_vunmap(addr, end);
	vunmap_page_range(addr, end);
	flush_tlb_kernel_range(addr, end);
}
EXPORT_SYMBOL_GPL(unmap_kernel_range);

int map_vm_area(struct vm_struct *area, pgprot_t prot, struct page **pages)
{
	unsigned long addr = (unsigned long)area->addr;
	unsigned long end = addr + get_vm_area_size(area);
	int err;

	err = vmap_page_range(addr, end, prot, pages);

	return err > 0 ? 0 : err;
}
EXPORT_SYMBOL_GPL(map_vm_area);

static void setup_vmalloc_vm(struct vm_struct *vm, struct vmap_area *va,
			      unsigned long flags, const void *caller)
{
	spin_lock(&vmap_area_lock);
	vm->flags = flags;
	vm->addr = (void *)va->va_start;
	vm->size = va->va_end - va->va_start;
	vm->caller = caller;
	va->vm = vm;
	va->flags |= VM_VM_AREA;
	spin_unlock(&vmap_area_lock);
}

static void clear_vm_uninitialized_flag(struct vm_struct *vm)
{
	/*
	 * Before removing VM_UNINITIALIZED,
	 * we should make sure that vm has proper values.
	 * Pair with smp_rmb() in show_numa_info().
	 */
	smp_wmb();
	vm->flags &= ~VM_UNINITIALIZED;
}

static struct vm_struct *__get_vm_area_node(unsigned long size,
		unsigned long align, unsigned long flags, unsigned long start,
		unsigned long end, int node, gfp_t gfp_mask, const void *caller)
{
	struct vmap_area *va;
	struct vm_struct *area;

	BUG_ON(in_interrupt());
	size = PAGE_ALIGN(size);
	if (unlikely(!size))
		return NULL;

	if (flags & VM_IOREMAP)
		align = 1ul << clamp_t(int, get_count_order_long(size),
				       PAGE_SHIFT, IOREMAP_MAX_ORDER);

	area = kzalloc_node(sizeof(*area), gfp_mask & GFP_RECLAIM_MASK, node);
	if (unlikely(!area))
		return NULL;

	if (!(flags & VM_NO_GUARD))
		size += PAGE_SIZE;

	va = alloc_vmap_area(size, align, start, end, node, gfp_mask);
	if (IS_ERR(va)) {
		kfree(area);
		return NULL;
	}

	setup_vmalloc_vm(area, va, flags, caller);

	return area;
}

struct vm_struct *__get_vm_area(unsigned long size, unsigned long flags,
				unsigned long start, unsigned long end)
{
	return __get_vm_area_node(size, 1, flags, start, end, NUMA_NO_NODE,
				  GFP_KERNEL, __builtin_return_address(0));
}
EXPORT_SYMBOL_GPL(__get_vm_area);

struct vm_struct *__get_vm_area_caller(unsigned long size, unsigned long flags,
				       unsigned long start, unsigned long end,
				       const void *caller)
{
	return __get_vm_area_node(size, 1, flags, start, end, NUMA_NO_NODE,
				  GFP_KERNEL, caller);
}

/**
 *	get_vm_area  -  reserve a contiguous kernel virtual area
 *	@size:		size of the area
 *	@flags:		%VM_IOREMAP for I/O mappings or VM_ALLOC
 *
 *	Search an area of @size in the kernel virtual mapping area,
 *	and reserved it for out purposes.  Returns the area descriptor
 *	on success or %NULL on failure.
 */
struct vm_struct *get_vm_area(unsigned long size, unsigned long flags)
{
	return __get_vm_area_node(size, 1, flags, VMALLOC_START, VMALLOC_END,
				  NUMA_NO_NODE, GFP_KERNEL,
				  __builtin_return_address(0));
}
EXPORT_SYMBOL_GPL(get_vm_area);

struct vm_struct *get_vm_area_caller(unsigned long size, unsigned long flags,
				const void *caller)
{
	return __get_vm_area_node(size, 1, flags, VMALLOC_START, VMALLOC_END,
				  NUMA_NO_NODE, GFP_KERNEL, caller);
}

/**
 *	find_vm_area  -  find a continuous kernel virtual area
 *	@addr:		base address
 *
 *	Search for the kernel VM area starting at @addr, and return it.
 *	It is up to the caller to do all required locking to keep the returned
 *	pointer valid.
 */
struct vm_struct *find_vm_area(const void *addr)
{
	struct vmap_area *va;

	va = find_vmap_area((unsigned long)addr);
	if (va && va->flags & VM_VM_AREA)
		return va->vm;

	return NULL;
}

/**
 *	remove_vm_area  -  find and remove a continuous kernel virtual area
 *	@addr:		base address
 *
 *	Search for the kernel VM area starting at @addr, and remove it.
 *	This function returns the found VM area, but using it is NOT safe
 *	on SMP machines, except for its size or flags.
 */
struct vm_struct *remove_vm_area(const void *addr)
{
	struct vmap_area *va;

	might_sleep();

	va = find_vmap_area((unsigned long)addr);
	if (va && va->flags & VM_VM_AREA) {
		struct vm_struct *vm = va->vm;

		spin_lock(&vmap_area_lock);
		va->vm = NULL;
		va->flags &= ~VM_VM_AREA;
		va->flags |= VM_LAZY_FREE;
		spin_unlock(&vmap_area_lock);

		kasan_free_shadow(vm);
		free_unmap_vmap_area(va);

		return vm;
	}
	return NULL;
}

static void __vunmap(const void *addr, int deallocate_pages)
{
	struct vm_struct *area;

	if (!addr)
		return;

	if (WARN(!PAGE_ALIGNED(addr), "Trying to vfree() bad address (%p)\n",
			addr))
		return;

	area = find_vm_area(addr);
	if (unlikely(!area)) {
		WARN(1, KERN_ERR "Trying to vfree() nonexistent vm area (%p)\n",
				addr);
		return;
	}

	debug_check_no_locks_freed(area->addr, get_vm_area_size(area));
	debug_check_no_obj_freed(area->addr, get_vm_area_size(area));

	remove_vm_area(addr);
	if (deallocate_pages) {
		int i;

		for (i = 0; i < area->nr_pages; i++) {
			struct page *page = area->pages[i];

			BUG_ON(!page);
			__free_pages(page, 0);
		}
		atomic_long_sub(area->nr_pages, &nr_vmalloc_pages);

		kvfree(area->pages);
	}

	kfree(area);
	return;
}

static inline void __vfree_deferred(const void *addr)
{
	/*
	 * Use raw_cpu_ptr() because this can be called from preemptible
	 * context. Preemption is absolutely fine here, because the llist_add()
	 * implementation is lockless, so it works even if we are adding to
	 * nother cpu's list.  schedule_work() should be fine with this too.
	 */
	struct vfree_deferred *p = raw_cpu_ptr(&vfree_deferred);

	if (llist_add((struct llist_node *)addr, &p->list))
		schedule_work(&p->wq);
}

/**
 *	vfree_atomic  -  release memory allocated by vmalloc()
 *	@addr:		memory base address
 *
 *	This one is just like vfree() but can be called in any atomic context
 *	except NMIs.
 */
void vfree_atomic(const void *addr)
{
	BUG_ON(in_nmi());

	kmemleak_free(addr);

	if (!addr)
		return;
	__vfree_deferred(addr);
}

/**
 *	vfree  -  release memory allocated by vmalloc()
 *	@addr:		memory base address
 *
 *	Free the virtually continuous memory area starting at @addr, as
 *	obtained from vmalloc(), vmalloc_32() or __vmalloc(). If @addr is
 *	NULL, no operation is performed.
 *
 *	Must not be called in NMI context (strictly speaking, only if we don't
 *	have CONFIG_ARCH_HAVE_NMI_SAFE_CMPXCHG, but making the calling
 *	conventions for vfree() arch-depenedent would be a really bad idea)
 *
 *	NOTE: assumes that the object at @addr has a size >= sizeof(llist_node)
 */
void vfree(const void *addr)
{
	BUG_ON(in_nmi());

	kmemleak_free(addr);

	if (!addr)
		return;
	if (unlikely(in_interrupt()))
		__vfree_deferred(addr);
	else
		__vunmap(addr, 1);
}
EXPORT_SYMBOL(vfree);

/**
 *	vunmap  -  release virtual mapping obtained by vmap()
 *	@addr:		memory base address
 *
 *	Free the virtually contiguous memory area starting at @addr,
 *	which was created from the page array passed to vmap().
 *
 *	Must not be called in interrupt context.
 */
void vunmap(const void *addr)
{
	BUG_ON(in_interrupt());
	might_sleep();
	if (addr)
		__vunmap(addr, 0);
}
EXPORT_SYMBOL(vunmap);

/**
 *	vmap  -  map an array of pages into virtually contiguous space
 *	@pages:		array of page pointers
 *	@count:		number of pages to map
 *	@flags:		vm_area->flags
 *	@prot:		page protection for the mapping
 *
 *	Maps @count pages from @pages into contiguous kernel virtual
 *	space.
 */
void *vmap(struct page **pages, unsigned int count,
		unsigned long flags, pgprot_t prot)
{
	struct vm_struct *area;
	unsigned long size;		/* In bytes */

	might_sleep();

	if (count > totalram_pages)
		return NULL;

	size = (unsigned long)count << PAGE_SHIFT;
	area = get_vm_area_caller(size, flags, __builtin_return_address(0));
	if (!area)
		return NULL;

	if (map_vm_area(area, prot, pages)) {
		vunmap(area->addr);
		return NULL;
	}

	return area->addr;
}
EXPORT_SYMBOL(vmap);

static void *__vmalloc_node(unsigned long size, unsigned long align,
			    gfp_t gfp_mask, pgprot_t prot,
			    int node, const void *caller);
static void *__vmalloc_area_node(struct vm_struct *area, gfp_t gfp_mask,
				 pgprot_t prot, int node)
{
	struct page **pages;
	unsigned int nr_pages, array_size, i;
	const gfp_t nested_gfp = (gfp_mask & GFP_RECLAIM_MASK) | __GFP_ZERO;
	const gfp_t alloc_mask = gfp_mask | __GFP_NOWARN;
	const gfp_t highmem_mask = (gfp_mask & (GFP_DMA | GFP_DMA32)) ?
					0 :
					__GFP_HIGHMEM;

	nr_pages = get_vm_area_size(area) >> PAGE_SHIFT;
	array_size = (nr_pages * sizeof(struct page *));

	/* Please note that the recursion is strictly bounded. */
	if (array_size > PAGE_SIZE) {
		pages = __vmalloc_node(array_size, 1, nested_gfp|highmem_mask,
				PAGE_KERNEL, node, area->caller);
	} else {
		pages = kmalloc_node(array_size, nested_gfp, node);
	}

	if (!pages) {
		remove_vm_area(area->addr);
		kfree(area);
		return NULL;
	}

	area->pages = pages;
	area->nr_pages = nr_pages;

	for (i = 0; i < area->nr_pages; i++) {
		struct page *page;

		if (node == NUMA_NO_NODE)
			page = alloc_page(alloc_mask|highmem_mask);
		else
			page = alloc_pages_node(node, alloc_mask|highmem_mask, 0);

		if (unlikely(!page)) {
			/* Successfully allocated i pages, free them in __vunmap() */
			area->nr_pages = i;
			atomic_long_add(area->nr_pages, &nr_vmalloc_pages);
			goto fail;
		}
		area->pages[i] = page;
		if (gfpflags_allow_blocking(gfp_mask|highmem_mask))
			cond_resched();
	}
	atomic_long_add(area->nr_pages, &nr_vmalloc_pages);

	if (map_vm_area(area, prot, pages))
		goto fail;
	return area->addr;

fail:
	warn_alloc(gfp_mask, NULL,
			  "vmalloc: allocation failure, allocated %ld of %ld bytes",
			  (area->nr_pages*PAGE_SIZE), area->size);
	vfree(area->addr);
	return NULL;
}

/**
 *	__vmalloc_node_range  -  allocate virtually contiguous memory
 *	@size:		allocation size
 *	@align:		desired alignment
 *	@start:		vm area range start
 *	@end:		vm area range end
 *	@gfp_mask:	flags for the page level allocator
 *	@prot:		protection mask for the allocated pages
 *	@vm_flags:	additional vm area flags (e.g. %VM_NO_GUARD)
 *	@node:		node to use for allocation or NUMA_NO_NODE
 *	@caller:	caller's return address
 *
 *	Allocate enough pages to cover @size from the page level
 *	allocator with @gfp_mask flags.  Map them into contiguous
 *	kernel virtual space, using a pagetable protection of @prot.
 */
void *__vmalloc_node_range(unsigned long size, unsigned long align,
			unsigned long start, unsigned long end, gfp_t gfp_mask,
			pgprot_t prot, unsigned long vm_flags, int node,
			const void *caller)
{
	struct vm_struct *area;
	void *addr;
	unsigned long real_size = size;

	size = PAGE_ALIGN(size);
	if (!size || (size >> PAGE_SHIFT) > totalram_pages)
		goto fail;

	area = __get_vm_area_node(size, align, VM_ALLOC | VM_UNINITIALIZED |
				vm_flags, start, end, node, gfp_mask, caller);
	if (!area)
		goto fail;

	addr = __vmalloc_area_node(area, gfp_mask, prot, node);
	if (!addr)
		return NULL;

	/*
	 * First make sure the mappings are removed from all page-tables
	 * before they are freed.
	 */
	vmalloc_sync_unmappings();

	/*
	 * In this function, newly allocated vm_struct has VM_UNINITIALIZED
	 * flag. It means that vm_struct is not fully initialized.
	 * Now, it is fully initialized, so remove this flag here.
	 */
	clear_vm_uninitialized_flag(area);

	kmemleak_vmalloc(area, size, gfp_mask);

	return addr;

fail:
	warn_alloc(gfp_mask, NULL,
			  "vmalloc: allocation failure: %lu bytes", real_size);
	return NULL;
}

/**
 *	__vmalloc_node  -  allocate virtually contiguous memory
 *	@size:		allocation size
 *	@align:		desired alignment
 *	@gfp_mask:	flags for the page level allocator
 *	@prot:		protection mask for the allocated pages
 *	@node:		node to use for allocation or NUMA_NO_NODE
 *	@caller:	caller's return address
 *
 *	Allocate enough pages to cover @size from the page level
 *	allocator with @gfp_mask flags.  Map them into contiguous
 *	kernel virtual space, using a pagetable protection of @prot.
 *
 *	Reclaim modifiers in @gfp_mask - __GFP_NORETRY, __GFP_RETRY_MAYFAIL
 *	and __GFP_NOFAIL are not supported
 *
 *	Any use of gfp flags outside of GFP_KERNEL should be consulted
 *	with mm people.
 *
 */
static void *__vmalloc_node(unsigned long size, unsigned long align,
			    gfp_t gfp_mask, pgprot_t prot,
			    int node, const void *caller)
{
	return __vmalloc_node_range(size, align, VMALLOC_START, VMALLOC_END,
				gfp_mask, prot, 0, node, caller);
}

void *__vmalloc(unsigned long size, gfp_t gfp_mask, pgprot_t prot)
{
	return __vmalloc_node(size, 1, gfp_mask, prot, NUMA_NO_NODE,
				__builtin_return_address(0));
}
EXPORT_SYMBOL(__vmalloc);

static inline void *__vmalloc_node_flags(unsigned long size,
					int node, gfp_t flags)
{
	return __vmalloc_node(size, 1, flags, PAGE_KERNEL,
					node, __builtin_return_address(0));
}


void *__vmalloc_node_flags_caller(unsigned long size, int node, gfp_t flags,
				  void *caller)
{
	return __vmalloc_node(size, 1, flags, PAGE_KERNEL, node, caller);
}

/**
 *	vmalloc  -  allocate virtually contiguous memory
 *	@size:		allocation size
 *	Allocate enough pages to cover @size from the page level
 *	allocator and map them into contiguous kernel virtual space.
 *
 *	For tight control over page level allocator and protection flags
 *	use __vmalloc() instead.
 */
void *vmalloc(unsigned long size)
{
	return __vmalloc_node_flags(size, NUMA_NO_NODE,
				    GFP_KERNEL);
}
EXPORT_SYMBOL(vmalloc);

/**
 *	vzalloc - allocate virtually contiguous memory with zero fill
 *	@size:	allocation size
 *	Allocate enough pages to cover @size from the page level
 *	allocator and map them into contiguous kernel virtual space.
 *	The memory allocated is set to zero.
 *
 *	For tight control over page level allocator and protection flags
 *	use __vmalloc() instead.
 */
void *vzalloc(unsigned long size)
{
	return __vmalloc_node_flags(size, NUMA_NO_NODE,
				GFP_KERNEL | __GFP_ZERO);
}
EXPORT_SYMBOL(vzalloc);

/**
 * vmalloc_user - allocate zeroed virtually contiguous memory for userspace
 * @size: allocation size
 *
 * The resulting memory area is zeroed so it can be mapped to userspace
 * without leaking data.
 */
void *vmalloc_user(unsigned long size)
{
	struct vm_struct *area;
	void *ret;

	ret = __vmalloc_node(size, SHMLBA,
			     GFP_KERNEL | __GFP_ZERO,
			     PAGE_KERNEL, NUMA_NO_NODE,
			     __builtin_return_address(0));
	if (ret) {
		area = find_vm_area(ret);
		area->flags |= VM_USERMAP;
	}
	return ret;
}
EXPORT_SYMBOL(vmalloc_user);

/**
 *	vmalloc_node  -  allocate memory on a specific node
 *	@size:		allocation size
 *	@node:		numa node
 *
 *	Allocate enough pages to cover @size from the page level
 *	allocator and map them into contiguous kernel virtual space.
 *
 *	For tight control over page level allocator and protection flags
 *	use __vmalloc() instead.
 */
void *vmalloc_node(unsigned long size, int node)
{
	return __vmalloc_node(size, 1, GFP_KERNEL, PAGE_KERNEL,
					node, __builtin_return_address(0));
}
EXPORT_SYMBOL(vmalloc_node);

/**
 * vzalloc_node - allocate memory on a specific node with zero fill
 * @size:	allocation size
 * @node:	numa node
 *
 * Allocate enough pages to cover @size from the page level
 * allocator and map them into contiguous kernel virtual space.
 * The memory allocated is set to zero.
 *
 * For tight control over page level allocator and protection flags
 * use __vmalloc_node() instead.
 */
void *vzalloc_node(unsigned long size, int node)
{
	return __vmalloc_node_flags(size, node,
			 GFP_KERNEL | __GFP_ZERO);
}
EXPORT_SYMBOL(vzalloc_node);

/**
 *	vmalloc_exec  -  allocate virtually contiguous, executable memory
 *	@size:		allocation size
 *
 *	Kernel-internal function to allocate enough pages to cover @size
 *	the page level allocator and map them into contiguous and
 *	executable kernel virtual space.
 *
 *	For tight control over page level allocator and protection flags
 *	use __vmalloc() instead.
 */

void *vmalloc_exec(unsigned long size)
{
	return __vmalloc_node(size, 1, GFP_KERNEL, PAGE_KERNEL_EXEC,
			      NUMA_NO_NODE, __builtin_return_address(0));
}

#if defined(CONFIG_64BIT) && defined(CONFIG_ZONE_DMA32)
#define GFP_VMALLOC32 (GFP_DMA32 | GFP_KERNEL)
#elif defined(CONFIG_64BIT) && defined(CONFIG_ZONE_DMA)
#define GFP_VMALLOC32 (GFP_DMA | GFP_KERNEL)
#else
/*
 * 64b systems should always have either DMA or DMA32 zones. For others
 * GFP_DMA32 should do the right thing and use the normal zone.
 */
#define GFP_VMALLOC32 GFP_DMA32 | GFP_KERNEL
#endif

/**
 *	vmalloc_32  -  allocate virtually contiguous memory (32bit addressable)
 *	@size:		allocation size
 *
 *	Allocate enough 32bit PA addressable pages to cover @size from the
 *	page level allocator and map them into contiguous kernel virtual space.
 */
void *vmalloc_32(unsigned long size)
{
	return __vmalloc_node(size, 1, GFP_VMALLOC32, PAGE_KERNEL,
			      NUMA_NO_NODE, __builtin_return_address(0));
}
EXPORT_SYMBOL(vmalloc_32);

/**
 * vmalloc_32_user - allocate zeroed virtually contiguous 32bit memory
 *	@size:		allocation size
 *
 * The resulting memory area is 32bit addressable and zeroed so it can be
 * mapped to userspace without leaking data.
 */
void *vmalloc_32_user(unsigned long size)
{
	struct vm_struct *area;
	void *ret;

	ret = __vmalloc_node(size, 1, GFP_VMALLOC32 | __GFP_ZERO, PAGE_KERNEL,
			     NUMA_NO_NODE, __builtin_return_address(0));
	if (ret) {
		area = find_vm_area(ret);
		area->flags |= VM_USERMAP;
	}
	return ret;
}
EXPORT_SYMBOL(vmalloc_32_user);

/*
 * small helper routine , copy contents to buf from addr.
 * If the page is not present, fill zero.
 */

static int aligned_vread(char *buf, char *addr, unsigned long count)
{
	struct page *p;
	int copied = 0;

	while (count) {
		unsigned long offset, length;

		offset = offset_in_page(addr);
		length = PAGE_SIZE - offset;
		if (length > count)
			length = count;
		p = vmalloc_to_page(addr);
		/*
		 * To do safe access to this _mapped_ area, we need
		 * lock. But adding lock here means that we need to add
		 * overhead of vmalloc()/vfree() calles for this _debug_
		 * interface, rarely used. Instead of that, we'll use
		 * kmap() and get small overhead in this access function.
		 */
		if (p) {
			/*
			 * we can expect USER0 is not used (see vread/vwrite's
			 * function description)
			 */
			void *map = kmap_atomic(p);
			memcpy(buf, map + offset, length);
			kunmap_atomic(map);
		} else
			memset(buf, 0, length);

		addr += length;
		buf += length;
		copied += length;
		count -= length;
	}
	return copied;
}

static int aligned_vwrite(char *buf, char *addr, unsigned long count)
{
	struct page *p;
	int copied = 0;

	while (count) {
		unsigned long offset, length;

		offset = offset_in_page(addr);
		length = PAGE_SIZE - offset;
		if (length > count)
			length = count;
		p = vmalloc_to_page(addr);
		/*
		 * To do safe access to this _mapped_ area, we need
		 * lock. But adding lock here means that we need to add
		 * overhead of vmalloc()/vfree() calles for this _debug_
		 * interface, rarely used. Instead of that, we'll use
		 * kmap() and get small overhead in this access function.
		 */
		if (p) {
			/*
			 * we can expect USER0 is not used (see vread/vwrite's
			 * function description)
			 */
			void *map = kmap_atomic(p);
			memcpy(map + offset, buf, length);
			kunmap_atomic(map);
		}
		addr += length;
		buf += length;
		copied += length;
		count -= length;
	}
	return copied;
}

/**
 *	vread() -  read vmalloc area in a safe way.
 *	@buf:		buffer for reading data
 *	@addr:		vm address.
 *	@count:		number of bytes to be read.
 *
 *	Returns # of bytes which addr and buf should be increased.
 *	(same number to @count). Returns 0 if [addr...addr+count) doesn't
 *	includes any intersect with alive vmalloc area.
 *
 *	This function checks that addr is a valid vmalloc'ed area, and
 *	copy data from that area to a given buffer. If the given memory range
 *	of [addr...addr+count) includes some valid address, data is copied to
 *	proper area of @buf. If there are memory holes, they'll be zero-filled.
 *	IOREMAP area is treated as memory hole and no copy is done.
 *
 *	If [addr...addr+count) doesn't includes any intersects with alive
 *	vm_struct area, returns 0. @buf should be kernel's buffer.
 *
 *	Note: In usual ops, vread() is never necessary because the caller
 *	should know vmalloc() area is valid and can use memcpy().
 *	This is for routines which have to access vmalloc area without
 *	any informaion, as /dev/kmem.
 *
 */

long vread(char *buf, char *addr, unsigned long count)
{
	struct vmap_area *va;
	struct vm_struct *vm;
	char *vaddr, *buf_start = buf;
	unsigned long buflen = count;
	unsigned long n;

	/* Don't allow overflow */
	if ((unsigned long) addr + count < count)
		count = -(unsigned long) addr;

	spin_lock(&vmap_area_lock);
	list_for_each_entry(va, &vmap_area_list, list) {
		if (!count)
			break;

		if (!(va->flags & VM_VM_AREA))
			continue;

		vm = va->vm;
		vaddr = (char *) vm->addr;
		if (addr >= vaddr + get_vm_area_size(vm))
			continue;
		while (addr < vaddr) {
			if (count == 0)
				goto finished;
			*buf = '\0';
			buf++;
			addr++;
			count--;
		}
		n = vaddr + get_vm_area_size(vm) - addr;
		if (n > count)
			n = count;
		if (!(vm->flags & VM_IOREMAP))
			aligned_vread(buf, addr, n);
		else /* IOREMAP area is treated as memory hole */
			memset(buf, 0, n);
		buf += n;
		addr += n;
		count -= n;
	}
finished:
	spin_unlock(&vmap_area_lock);

	if (buf == buf_start)
		return 0;
	/* zero-fill memory holes */
	if (buf != buf_start + buflen)
		memset(buf, 0, buflen - (buf - buf_start));

	return buflen;
}

/**
 *	vwrite() -  write vmalloc area in a safe way.
 *	@buf:		buffer for source data
 *	@addr:		vm address.
 *	@count:		number of bytes to be read.
 *
 *	Returns # of bytes which addr and buf should be incresed.
 *	(same number to @count).
 *	If [addr...addr+count) doesn't includes any intersect with valid
 *	vmalloc area, returns 0.
 *
 *	This function checks that addr is a valid vmalloc'ed area, and
 *	copy data from a buffer to the given addr. If specified range of
 *	[addr...addr+count) includes some valid address, data is copied from
 *	proper area of @buf. If there are memory holes, no copy to hole.
 *	IOREMAP area is treated as memory hole and no copy is done.
 *
 *	If [addr...addr+count) doesn't includes any intersects with alive
 *	vm_struct area, returns 0. @buf should be kernel's buffer.
 *
 *	Note: In usual ops, vwrite() is never necessary because the caller
 *	should know vmalloc() area is valid and can use memcpy().
 *	This is for routines which have to access vmalloc area without
 *	any informaion, as /dev/kmem.
 */

long vwrite(char *buf, char *addr, unsigned long count)
{
	struct vmap_area *va;
	struct vm_struct *vm;
	char *vaddr;
	unsigned long n, buflen;
	int copied = 0;

	/* Don't allow overflow */
	if ((unsigned long) addr + count < count)
		count = -(unsigned long) addr;
	buflen = count;

	spin_lock(&vmap_area_lock);
	list_for_each_entry(va, &vmap_area_list, list) {
		if (!count)
			break;

		if (!(va->flags & VM_VM_AREA))
			continue;

		vm = va->vm;
		vaddr = (char *) vm->addr;
		if (addr >= vaddr + get_vm_area_size(vm))
			continue;
		while (addr < vaddr) {
			if (count == 0)
				goto finished;
			buf++;
			addr++;
			count--;
		}
		n = vaddr + get_vm_area_size(vm) - addr;
		if (n > count)
			n = count;
		if (!(vm->flags & VM_IOREMAP)) {
			aligned_vwrite(buf, addr, n);
			copied++;
		}
		buf += n;
		addr += n;
		count -= n;
	}
finished:
	spin_unlock(&vmap_area_lock);
	if (!copied)
		return 0;
	return buflen;
}

/**
 *	remap_vmalloc_range_partial  -  map vmalloc pages to userspace
 *	@vma:		vma to cover
 *	@uaddr:		target user address to start at
 *	@kaddr:		virtual address of vmalloc kernel memory
 *	@pgoff:		offset from @kaddr to start at
 *	@size:		size of map area
 *
 *	Returns:	0 for success, -Exxx on failure
 *
 *	This function checks that @kaddr is a valid vmalloc'ed area,
 *	and that it is big enough to cover the range starting at
 *	@uaddr in @vma. Will return failure if that criteria isn't
 *	met.
 *
 *	Similar to remap_pfn_range() (see mm/memory.c)
 */
int remap_vmalloc_range_partial(struct vm_area_struct *vma, unsigned long uaddr,
				void *kaddr, unsigned long pgoff,
				unsigned long size)
{
	struct vm_struct *area;
	unsigned long off;
	unsigned long end_index;

	if (check_shl_overflow(pgoff, PAGE_SHIFT, &off))
		return -EINVAL;

	size = PAGE_ALIGN(size);

	if (!PAGE_ALIGNED(uaddr) || !PAGE_ALIGNED(kaddr))
		return -EINVAL;

	area = find_vm_area(kaddr);
	if (!area)
		return -EINVAL;

	if (!(area->flags & VM_USERMAP))
		return -EINVAL;

	if (check_add_overflow(size, off, &end_index) ||
	    end_index > get_vm_area_size(area))
		return -EINVAL;
	kaddr += off;

	do {
		struct page *page = vmalloc_to_page(kaddr);
		int ret;

		ret = vm_insert_page(vma, uaddr, page);
		if (ret)
			return ret;

		uaddr += PAGE_SIZE;
		kaddr += PAGE_SIZE;
		size -= PAGE_SIZE;
	} while (size > 0);

	vma->vm_flags |= VM_DONTEXPAND | VM_DONTDUMP;

	return 0;
}
EXPORT_SYMBOL(remap_vmalloc_range_partial);

/**
 *	remap_vmalloc_range  -  map vmalloc pages to userspace
 *	@vma:		vma to cover (map full range of vma)
 *	@addr:		vmalloc memory
 *	@pgoff:		number of pages into addr before first page to map
 *
 *	Returns:	0 for success, -Exxx on failure
 *
 *	This function checks that addr is a valid vmalloc'ed area, and
 *	that it is big enough to cover the vma. Will return failure if
 *	that criteria isn't met.
 *
 *	Similar to remap_pfn_range() (see mm/memory.c)
 */
int remap_vmalloc_range(struct vm_area_struct *vma, void *addr,
						unsigned long pgoff)
{
	return remap_vmalloc_range_partial(vma, vma->vm_start,
					   addr, pgoff,
					   vma->vm_end - vma->vm_start);
}
EXPORT_SYMBOL(remap_vmalloc_range);

/*
 * Implement stubs for vmalloc_sync_[un]mappings () if the architecture chose
 * not to have one.
 *
 * The purpose of this function is to make sure the vmalloc area
 * mappings are identical in all page-tables in the system.
 */
void __weak vmalloc_sync_mappings(void)
{
}

void __weak vmalloc_sync_unmappings(void)
{
}

static int f(pte_t *pte, pgtable_t table, unsigned long addr, void *data)
{
	pte_t ***p = data;

	if (p) {
		*(*p) = pte;
		(*p)++;
	}
	return 0;
}

/**
 *	alloc_vm_area - allocate a range of kernel address space
 *	@size:		size of the area
 *	@ptes:		returns the PTEs for the address space
 *
 *	Returns:	NULL on failure, vm_struct on success
 *
 *	This function reserves a range of kernel address space, and
 *	allocates pagetables to map that range.  No actual mappings
 *	are created.
 *
 *	If @ptes is non-NULL, pointers to the PTEs (in init_mm)
 *	allocated for the VM area are returned.
 */
struct vm_struct *alloc_vm_area(size_t size, pte_t **ptes)
{
	struct vm_struct *area;

	area = get_vm_area_caller(size, VM_IOREMAP,
				__builtin_return_address(0));
	if (area == NULL)
		return NULL;

	/*
	 * This ensures that page tables are constructed for this region
	 * of kernel virtual address space and mapped into init_mm.
	 */
	if (apply_to_page_range(&init_mm, (unsigned long)area->addr,
				size, f, ptes ? &ptes : NULL)) {
		free_vm_area(area);
		return NULL;
	}

	return area;
}
EXPORT_SYMBOL_GPL(alloc_vm_area);

void free_vm_area(struct vm_struct *area)
{
	struct vm_struct *ret;
	ret = remove_vm_area(area->addr);
	BUG_ON(ret != area);
	kfree(area);
}
EXPORT_SYMBOL_GPL(free_vm_area);

#ifdef CONFIG_SMP
static struct vmap_area *node_to_va(struct rb_node *n)
{
	return rb_entry_safe(n, struct vmap_area, rb_node);
}

/**
 * pvm_find_next_prev - find the next and prev vmap_area surrounding @end
 * @end: target address
 * @pnext: out arg for the next vmap_area
 * @pprev: out arg for the previous vmap_area
 *
 * Returns: %true if either or both of next and prev are found,
 *	    %false if no vmap_area exists
 *
 * Find vmap_areas end addresses of which enclose @end.  ie. if not
 * NULL, *pnext->va_end > @end and *pprev->va_end <= @end.
 */
static bool pvm_find_next_prev(unsigned long end,
			       struct vmap_area **pnext,
			       struct vmap_area **pprev)
{
	struct rb_node *n = vmap_area_root.rb_node;
	struct vmap_area *va = NULL;

	while (n) {
		va = rb_entry(n, struct vmap_area, rb_node);
		if (end < va->va_end)
			n = n->rb_left;
		else if (end > va->va_end)
			n = n->rb_right;
		else
			break;
	}

	if (!va)
		return false;

	if (va->va_end > end) {
		*pnext = va;
		*pprev = node_to_va(rb_prev(&(*pnext)->rb_node));
	} else {
		*pprev = va;
		*pnext = node_to_va(rb_next(&(*pprev)->rb_node));
	}
	return true;
}

/**
 * pvm_determine_end - find the highest aligned address between two vmap_areas
 * @pnext: in/out arg for the next vmap_area
 * @pprev: in/out arg for the previous vmap_area
 * @align: alignment
 *
 * Returns: determined end address
 *
 * Find the highest aligned address between *@pnext and *@pprev below
 * VMALLOC_END.  *@pnext and *@pprev are adjusted so that the aligned
 * down address is between the end addresses of the two vmap_areas.
 *
 * Please note that the address returned by this function may fall
 * inside *@pnext vmap_area.  The caller is responsible for checking
 * that.
 */
static unsigned long pvm_determine_end(struct vmap_area **pnext,
				       struct vmap_area **pprev,
				       unsigned long align)
{
	const unsigned long vmalloc_end = VMALLOC_END & ~(align - 1);
	unsigned long addr;

	if (*pnext)
		addr = min((*pnext)->va_start & ~(align - 1), vmalloc_end);
	else
		addr = vmalloc_end;

	while (*pprev && (*pprev)->va_end > addr) {
		*pnext = *pprev;
		*pprev = node_to_va(rb_prev(&(*pnext)->rb_node));
	}

	return addr;
}

/**
 * pcpu_get_vm_areas - allocate vmalloc areas for percpu allocator
 * @offsets: array containing offset of each area
 * @sizes: array containing size of each area
 * @nr_vms: the number of areas to allocate
 * @align: alignment, all entries in @offsets and @sizes must be aligned to this
 *
 * Returns: kmalloc'd vm_struct pointer array pointing to allocated
 *	    vm_structs on success, %NULL on failure
 *
 * Percpu allocator wants to use congruent vm areas so that it can
 * maintain the offsets among percpu areas.  This function allocates
 * congruent vmalloc areas for it with GFP_KERNEL.  These areas tend to
 * be scattered pretty far, distance between two areas easily going up
 * to gigabytes.  To avoid interacting with regular vmallocs, these
 * areas are allocated from top.
 *
 * Despite its complicated look, this allocator is rather simple.  It
 * does everything top-down and scans areas from the end looking for
 * matching slot.  While scanning, if any of the areas overlaps with
 * existing vmap_area, the base address is pulled down to fit the
 * area.  Scanning is repeated till all the areas fit and then all
 * necessary data structures are inserted and the result is returned.
 */
struct vm_struct **pcpu_get_vm_areas(const unsigned long *offsets,
				     const size_t *sizes, int nr_vms,
				     size_t align)
{
	const unsigned long vmalloc_start = ALIGN(VMALLOC_START, align);
	const unsigned long vmalloc_end = VMALLOC_END & ~(align - 1);
	struct vmap_area **vas, *prev, *next;
	struct vm_struct **vms;
	int area, area2, last_area, term_area;
	unsigned long base, start, end, last_end;
	bool purged = false;

	/* verify parameters and allocate data structures */
	BUG_ON(offset_in_page(align) || !is_power_of_2(align));
	for (last_area = 0, area = 0; area < nr_vms; area++) {
		start = offsets[area];
		end = start + sizes[area];

		/* is everything aligned properly? */
		BUG_ON(!IS_ALIGNED(offsets[area], align));
		BUG_ON(!IS_ALIGNED(sizes[area], align));

		/* detect the area with the highest address */
		if (start > offsets[last_area])
			last_area = area;

		for (area2 = area + 1; area2 < nr_vms; area2++) {
			unsigned long start2 = offsets[area2];
			unsigned long end2 = start2 + sizes[area2];

			BUG_ON(start2 < end && start < end2);
		}
	}
	last_end = offsets[last_area] + sizes[last_area];

	if (vmalloc_end - vmalloc_start < last_end) {
		WARN_ON(true);
		return NULL;
	}

	vms = kcalloc(nr_vms, sizeof(vms[0]), GFP_KERNEL);
	vas = kcalloc(nr_vms, sizeof(vas[0]), GFP_KERNEL);
	if (!vas || !vms)
		goto err_free2;

	for (area = 0; area < nr_vms; area++) {
		vas[area] = kzalloc(sizeof(struct vmap_area), GFP_KERNEL);
		vms[area] = kzalloc(sizeof(struct vm_struct), GFP_KERNEL);
		if (!vas[area] || !vms[area])
			goto err_free;
	}
retry:
	spin_lock(&vmap_area_lock);

	/* start scanning - we scan from the top, begin with the last area */
	area = term_area = last_area;
	start = offsets[area];
	end = start + sizes[area];

	if (!pvm_find_next_prev(vmap_area_pcpu_hole, &next, &prev)) {
		base = vmalloc_end - last_end;
		goto found;
	}
	base = pvm_determine_end(&next, &prev, align) - end;

	while (true) {
		BUG_ON(next && next->va_end <= base + end);
		BUG_ON(prev && prev->va_end > base + end);

		/*
		 * base might have underflowed, add last_end before
		 * comparing.
		 */
		if (base + last_end < vmalloc_start + last_end) {
			spin_unlock(&vmap_area_lock);
			if (!purged) {
				purge_vmap_area_lazy();
				purged = true;
				goto retry;
			}
			goto err_free;
		}

		/*
		 * If next overlaps, move base downwards so that it's
		 * right below next and then recheck.
		 */
		if (next && next->va_start < base + end) {
			base = pvm_determine_end(&next, &prev, align) - end;
			term_area = area;
			continue;
		}

		/*
		 * If prev overlaps, shift down next and prev and move
		 * base so that it's right below new next and then
		 * recheck.
		 */
		if (prev && prev->va_end > base + start)  {
			next = prev;
			prev = node_to_va(rb_prev(&next->rb_node));
			base = pvm_determine_end(&next, &prev, align) - end;
			term_area = area;
			continue;
		}

		/*
		 * This area fits, move on to the previous one.  If
		 * the previous one is the terminal one, we're done.
		 */
		area = (area + nr_vms - 1) % nr_vms;
		if (area == term_area)
			break;
		start = offsets[area];
		end = start + sizes[area];
		pvm_find_next_prev(base + end, &next, &prev);
	}
found:
	/* we've found a fitting base, insert all va's */
	for (area = 0; area < nr_vms; area++) {
		struct vmap_area *va = vas[area];

		va->va_start = base + offsets[area];
		va->va_end = va->va_start + sizes[area];
		__insert_vmap_area(va);
	}

	vmap_area_pcpu_hole = base + offsets[last_area];

	spin_unlock(&vmap_area_lock);

	/* insert all vm's */
	for (area = 0; area < nr_vms; area++)
		setup_vmalloc_vm(vms[area], vas[area], VM_ALLOC,
				 pcpu_get_vm_areas);

	kfree(vas);
	return vms;

err_free:
	for (area = 0; area < nr_vms; area++) {
		kfree(vas[area]);
		kfree(vms[area]);
	}
err_free2:
	kfree(vas);
	kfree(vms);
	return NULL;
}

/**
 * pcpu_free_vm_areas - free vmalloc areas for percpu allocator
 * @vms: vm_struct pointer array returned by pcpu_get_vm_areas()
 * @nr_vms: the number of allocated areas
 *
 * Free vm_structs and the array allocated by pcpu_get_vm_areas().
 */
void pcpu_free_vm_areas(struct vm_struct **vms, int nr_vms)
{
	int i;

	for (i = 0; i < nr_vms; i++)
		free_vm_area(vms[i]);
	kfree(vms);
}
#endif	/* CONFIG_SMP */

#ifdef CONFIG_PROC_FS
static void *s_start(struct seq_file *m, loff_t *pos)
	__acquires(&vmap_area_lock)
{
	spin_lock(&vmap_area_lock);
	return seq_list_start(&vmap_area_list, *pos);
}

static void *s_next(struct seq_file *m, void *p, loff_t *pos)
{
	return seq_list_next(p, &vmap_area_list, pos);
}

static void s_stop(struct seq_file *m, void *p)
	__releases(&vmap_area_lock)
{
	spin_unlock(&vmap_area_lock);
}

static void show_numa_info(struct seq_file *m, struct vm_struct *v)
{
	if (IS_ENABLED(CONFIG_NUMA)) {
		unsigned int nr, *counters = m->private;

		if (!counters)
			return;

		if (v->flags & VM_UNINITIALIZED)
			return;
		/* Pair with smp_wmb() in clear_vm_uninitialized_flag() */
		smp_rmb();

		memset(counters, 0, nr_node_ids * sizeof(unsigned int));

		for (nr = 0; nr < v->nr_pages; nr++)
			counters[page_to_nid(v->pages[nr])]++;

		for_each_node_state(nr, N_HIGH_MEMORY)
			if (counters[nr])
				seq_printf(m, " N%u=%u", nr, counters[nr]);
	}
}

static int s_show(struct seq_file *m, void *p)
{
	struct vmap_area *va;
	struct vm_struct *v;

	va = list_entry(p, struct vmap_area, list);

	/*
	 * s_show can encounter race with remove_vm_area, !VM_VM_AREA on
	 * behalf of vmap area is being tear down or vm_map_ram allocation.
	 */
	if (!(va->flags & VM_VM_AREA)) {
		seq_printf(m, "0x%pK-0x%pK %7ld %s\n",
			(void *)va->va_start, (void *)va->va_end,
			va->va_end - va->va_start,
			va->flags & VM_LAZY_FREE ? "unpurged vm_area" : "vm_map_ram");

		return 0;
	}

	v = va->vm;

	seq_printf(m, "0x%pK-0x%pK %7ld",
		v->addr, v->addr + v->size, v->size);

	if (v->caller)
		seq_printf(m, " %pS", v->caller);

	if (v->nr_pages)
		seq_printf(m, " pages=%d", v->nr_pages);

	if (v->phys_addr)
		seq_printf(m, " phys=%pa", &v->phys_addr);

	if (v->flags & VM_IOREMAP)
		seq_puts(m, " ioremap");

	if (v->flags & VM_ALLOC)
		seq_puts(m, " vmalloc");

	if (v->flags & VM_MAP)
		seq_puts(m, " vmap");

	if (v->flags & VM_USERMAP)
		seq_puts(m, " user");

	if (is_vmalloc_addr(v->pages))
		seq_puts(m, " vpages");

	show_numa_info(m, v);
	seq_putc(m, '\n');
	return 0;
}

static const struct seq_operations vmalloc_op = {
	.start = s_start,
	.next = s_next,
	.stop = s_stop,
	.show = s_show,
};

static int __init proc_vmalloc_init(void)
{
	if (IS_ENABLED(CONFIG_NUMA))
		proc_create_seq_private("vmallocinfo", 0400, NULL,
				&vmalloc_op,
				nr_node_ids * sizeof(unsigned int), NULL);
	else
		proc_create_seq("vmallocinfo", 0400, NULL, &vmalloc_op);
	return 0;
}
module_init(proc_vmalloc_init);

#endif
<|MERGE_RESOLUTION|>--- conflicted
+++ resolved
@@ -31,10 +31,6 @@
 #include <linux/compiler.h>
 #include <linux/llist.h>
 #include <linux/bitops.h>
-<<<<<<< HEAD
-=======
-#include <linux/rbtree_augmented.h>
->>>>>>> 96aaa2a2
 #include <linux/overflow.h>
 
 #include <linux/uaccess.h>
@@ -673,11 +669,8 @@
 	struct llist_node *valist;
 	struct vmap_area *va;
 	struct vmap_area *n_va;
-<<<<<<< HEAD
 	bool do_free = false;
-=======
 	unsigned long flush_all_threshold = VMALLOC_END - VMALLOC_START;
->>>>>>> 96aaa2a2
 
 	lockdep_assert_held(&vmap_purge_lock);
 
@@ -690,18 +683,13 @@
 		do_free = true;
 	}
 
-<<<<<<< HEAD
 	if (!do_free)
 		return false;
 
-	flush_tlb_kernel_range(start, end);
-=======
 	if (end - start <= flush_all_threshold)
 		flush_tlb_kernel_range(start, end);
 	else
 		flush_tlb_all();
-	resched_threshold = lazy_max_pages() << 1;
->>>>>>> 96aaa2a2
 
 	spin_lock(&vmap_area_lock);
 	llist_for_each_entry_safe(va, n_va, valist, purge_list) {
