--- conflicted
+++ resolved
@@ -548,15 +548,6 @@
 	help
 	  Turns on the DebugFS interface for CMA.
 
-config  CMA_ALLOW_WRITE_DEBUGFS
-	depends on CMA_DEBUGFS
-	bool "Allow CMA debugfs write"
-	help
-	  Say 'y' here to allow the CMA debugfs write.
-	  CMA debugfs write could be risky as it allows
-	  cma allocation, so it is not recommended to
-	  enable this option on any production device.
-
 config CMA_AREAS
 	int "Maximum count of the CMA areas"
 	depends on CMA
@@ -824,40 +815,12 @@
 	  information includes global and per chunk statistics, which can
 	  be used to help understand percpu memory usage.
 
-<<<<<<< HEAD
-=======
-config ARCH_SUPPORTS_SPECULATIVE_PAGE_FAULT
-       def_bool n
-
-config SPECULATIVE_PAGE_FAULT
-       bool "Speculative page faults"
-       default y
-       depends on ARCH_SUPPORTS_SPECULATIVE_PAGE_FAULT
-       depends on MMU && SMP
-       help
-         Try to handle user space page faults without holding the mmap_sem.
-
-	 This should allow better concurrency for massively threaded process
-	 since the page fault handler will not wait for other threads memory
-	 layout change to be done, assuming that this change is done in another
-	 part of the process's memory space. This type of page fault is named
-	 speculative page fault.
-
-	 If the speculative page fault fails because of a concurrency is
-	 detected or because underlying PMD or PTE tables are not yet
-	 allocating, it is failing its processing and a classic page fault
-	 is then tried.
-
->>>>>>> a1f19153
 config HAVE_LOW_MEMORY_KILLER
 	bool "Have user/kernel space low memory killer"
 	default n
 	help
 	  Say 'y' if you have a user/kernel low memory killer and thus you
 	  want page allocator to provide sufficient time before it triggers
-<<<<<<< HEAD
-	  Out of Memory killer.
-=======
 	  Out of Memory killer.
 
 config PROCESS_RECLAIM
@@ -884,5 +847,4 @@
 	  This option helps ensure that clients who require ZONE_DMA memory are
 	  always using ZONE_DMA memory.
 
-	  If unsure, say "n".
->>>>>>> a1f19153
+	  If unsure, say "n".