--- conflicted
+++ resolved
@@ -3688,12 +3688,8 @@
 	for ( ; ; ) {
 		bool ret;
 
-<<<<<<< HEAD
 		ktime_t event_ts;
-		alloc_order = reclaim_order = pgdat->kswapd_order;
-=======
 		alloc_order = reclaim_order = READ_ONCE(pgdat->kswapd_order);
->>>>>>> 83c1026e
 		classzone_idx = kswapd_classzone_idx(pgdat, classzone_idx);
 
 kswapd_try_sleep:
