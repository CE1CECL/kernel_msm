--- conflicted
+++ resolved
@@ -2617,8 +2617,7 @@
 	if (p->flags & SWP_CONTINUED)
 		free_swap_count_continuations(p);
 
-	if (!p->bdev || (p->bdev->bd_disk->flags & GENHD_FL_NO_RANDOMIZE) ||
-			!blk_queue_nonrot(bdev_get_queue(p->bdev)))
+	if (!p->bdev || !blk_queue_nonrot(bdev_get_queue(p->bdev)))
 		atomic_dec(&nr_rotate_swap);
 
 	mutex_lock(&swapon_mutex);
@@ -3190,15 +3189,7 @@
 	if (bdi_cap_stable_pages_required(inode_to_bdi(inode)))
 		p->flags |= SWP_STABLE_WRITES;
 
-<<<<<<< HEAD
-	if (bdi_cap_synchronous_io(inode_to_bdi(inode)))
-		p->flags |= SWP_SYNCHRONOUS_IO;
-
-	if (p->bdev && !(p->bdev->bd_disk->flags & GENHD_FL_NO_RANDOMIZE) &&
-				blk_queue_nonrot(bdev_get_queue(p->bdev))) {
-=======
 	if (p->bdev && blk_queue_nonrot(bdev_get_queue(p->bdev))) {
->>>>>>> fbab955f
 		int cpu;
 		unsigned long ci, nr_cluster;
 
