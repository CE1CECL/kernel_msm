// SPDX-License-Identifier: GPL-2.0
/*
 *	mm/mremap.c
 *
 *	(C) Copyright 1996 Linus Torvalds
 *
 *	Address space accounting code	<alan@lxorguk.ukuu.org.uk>
 *	(C) Copyright 2002 Red Hat Inc, All Rights Reserved
 */

#include <linux/mm.h>
#include <linux/hugetlb.h>
#include <linux/shm.h>
#include <linux/ksm.h>
#include <linux/mman.h>
#include <linux/swap.h>
#include <linux/capability.h>
#include <linux/fs.h>
#include <linux/swapops.h>
#include <linux/highmem.h>
#include <linux/security.h>
#include <linux/syscalls.h>
#include <linux/mmu_notifier.h>
#include <linux/uaccess.h>
#include <linux/mm-arch-hooks.h>
#include <linux/userfaultfd_k.h>

#include <asm/cacheflush.h>
#include <asm/tlbflush.h>

#include "internal.h"

static pmd_t *get_old_pmd(struct mm_struct *mm, unsigned long addr)
{
	pgd_t *pgd;
	p4d_t *p4d;
	pud_t *pud;
	pmd_t *pmd;

	pgd = pgd_offset(mm, addr);
	if (pgd_none_or_clear_bad(pgd))
		return NULL;

	p4d = p4d_offset(pgd, addr);
	if (p4d_none_or_clear_bad(p4d))
		return NULL;

	pud = pud_offset(p4d, addr);
	if (pud_none_or_clear_bad(pud))
		return NULL;

	pmd = pmd_offset(pud, addr);
	if (pmd_none(*pmd))
		return NULL;

	return pmd;
}

static pmd_t *alloc_new_pmd(struct mm_struct *mm, struct vm_area_struct *vma,
			    unsigned long addr)
{
	pgd_t *pgd;
	p4d_t *p4d;
	pud_t *pud;
	pmd_t *pmd;

	pgd = pgd_offset(mm, addr);
	p4d = p4d_alloc(mm, pgd, addr);
	if (!p4d)
		return NULL;
	pud = pud_alloc(mm, p4d, addr);
	if (!pud)
		return NULL;

	pmd = pmd_alloc(mm, pud, addr);
	if (!pmd)
		return NULL;

	VM_BUG_ON(pmd_trans_huge(*pmd));

	return pmd;
}

static void take_rmap_locks(struct vm_area_struct *vma)
{
	if (vma->vm_file)
		i_mmap_lock_write(vma->vm_file->f_mapping);
	if (vma->anon_vma)
		anon_vma_lock_write(vma->anon_vma);
}

static void drop_rmap_locks(struct vm_area_struct *vma)
{
	if (vma->anon_vma)
		anon_vma_unlock_write(vma->anon_vma);
	if (vma->vm_file)
		i_mmap_unlock_write(vma->vm_file->f_mapping);
}

static pte_t move_soft_dirty_pte(pte_t pte)
{
	/*
	 * Set soft dirty bit so we can notice
	 * in userspace the ptes were moved.
	 */
#ifdef CONFIG_MEM_SOFT_DIRTY
	if (pte_present(pte))
		pte = pte_mksoft_dirty(pte);
	else if (is_swap_pte(pte))
		pte = pte_swp_mksoft_dirty(pte);
#endif
	return pte;
}

static void move_ptes(struct vm_area_struct *vma, pmd_t *old_pmd,
		unsigned long old_addr, unsigned long old_end,
		struct vm_area_struct *new_vma, pmd_t *new_pmd,
		unsigned long new_addr, bool need_rmap_locks)
{
	struct mm_struct *mm = vma->vm_mm;
	pte_t *old_pte, *new_pte, pte;
	spinlock_t *old_ptl, *new_ptl;
	bool force_flush = false;
	unsigned long len = old_end - old_addr;

	/*
	 * When need_rmap_locks is true, we take the i_mmap_rwsem and anon_vma
	 * locks to ensure that rmap will always observe either the old or the
	 * new ptes. This is the easiest way to avoid races with
	 * truncate_pagecache(), page migration, etc...
	 *
	 * When need_rmap_locks is false, we use other ways to avoid
	 * such races:
	 *
	 * - During exec() shift_arg_pages(), we use a specially tagged vma
	 *   which rmap call sites look for using is_vma_temporary_stack().
	 *
	 * - During mremap(), new_vma is often known to be placed after vma
	 *   in rmap traversal order. This ensures rmap will always observe
	 *   either the old pte, or the new pte, or both (the page table locks
	 *   serialize access to individual ptes, but only rmap traversal
	 *   order guarantees that we won't miss both the old and new ptes).
	 */
	if (need_rmap_locks)
		take_rmap_locks(vma);

	/*
	 * We don't have to worry about the ordering of src and dst
	 * pte locks because exclusive mmap_sem prevents deadlock.
	 */
	old_pte = pte_offset_map_lock(mm, old_pmd, old_addr, &old_ptl);
	new_pte = pte_offset_map(new_pmd, new_addr);
	new_ptl = pte_lockptr(mm, new_pmd);
	if (new_ptl != old_ptl)
		spin_lock_nested(new_ptl, SINGLE_DEPTH_NESTING);
	flush_tlb_batched_pending(vma->vm_mm);
	arch_enter_lazy_mmu_mode();

	for (; old_addr < old_end; old_pte++, old_addr += PAGE_SIZE,
				   new_pte++, new_addr += PAGE_SIZE) {
		if (pte_none(*old_pte))
			continue;

		pte = ptep_get_and_clear(mm, old_addr, old_pte);
		/*
		 * If we are remapping a valid PTE, make sure
		 * to flush TLB before we drop the PTL for the
		 * PTE.
		 *
		 * NOTE! Both old and new PTL matter: the old one
		 * for racing with page_mkclean(), the new one to
		 * make sure the physical page stays valid until
		 * the TLB entry for the old mapping has been
		 * flushed.
		 */
		if (pte_present(pte))
			force_flush = true;
		pte = move_pte(pte, new_vma->vm_page_prot, old_addr, new_addr);
		pte = move_soft_dirty_pte(pte);
		set_pte_at(mm, new_addr, new_pte, pte);
	}

	arch_leave_lazy_mmu_mode();
	if (force_flush)
		flush_tlb_range(vma, old_end - len, old_end);
	if (new_ptl != old_ptl)
		spin_unlock(new_ptl);
	pte_unmap(new_pte - 1);
	pte_unmap_unlock(old_pte - 1, old_ptl);
	if (need_rmap_locks)
		drop_rmap_locks(vma);
}

#define LATENCY_LIMIT	(64 * PAGE_SIZE)

unsigned long move_page_tables(struct vm_area_struct *vma,
		unsigned long old_addr, struct vm_area_struct *new_vma,
		unsigned long new_addr, unsigned long len,
		bool need_rmap_locks)
{
	unsigned long extent, next, old_end;
	pmd_t *old_pmd, *new_pmd;
	unsigned long mmun_start;	/* For mmu_notifiers */
	unsigned long mmun_end;		/* For mmu_notifiers */

	old_end = old_addr + len;
	flush_cache_range(vma, old_addr, old_end);

	mmun_start = old_addr;
	mmun_end   = old_end;
	mmu_notifier_invalidate_range_start(vma->vm_mm, mmun_start, mmun_end);

	for (; old_addr < old_end; old_addr += extent, new_addr += extent) {
		cond_resched();
		next = (old_addr + PMD_SIZE) & PMD_MASK;
		/* even if next overflowed, extent below will be ok */
		extent = next - old_addr;
		if (extent > old_end - old_addr)
			extent = old_end - old_addr;
		old_pmd = get_old_pmd(vma->vm_mm, old_addr);
		if (!old_pmd)
			continue;
		new_pmd = alloc_new_pmd(vma->vm_mm, vma, new_addr);
		if (!new_pmd)
			break;
		if (is_swap_pmd(*old_pmd) || pmd_trans_huge(*old_pmd) || pmd_devmap(*old_pmd)) {
			if (extent == HPAGE_PMD_SIZE) {
				bool moved;
				/* See comment in move_ptes() */
				if (need_rmap_locks)
					take_rmap_locks(vma);
				moved = move_huge_pmd(vma, old_addr, new_addr,
						    old_end, old_pmd, new_pmd);
				if (need_rmap_locks)
					drop_rmap_locks(vma);
				if (moved)
					continue;
			}
			split_huge_pmd(vma, old_pmd, old_addr);
			if (pmd_trans_unstable(old_pmd))
				continue;
		}
		if (pte_alloc(new_vma->vm_mm, new_pmd, new_addr))
			break;
		next = (new_addr + PMD_SIZE) & PMD_MASK;
		if (extent > next - new_addr)
			extent = next - new_addr;
		if (extent > LATENCY_LIMIT)
			extent = LATENCY_LIMIT;
		move_ptes(vma, old_pmd, old_addr, old_addr + extent, new_vma,
			  new_pmd, new_addr, need_rmap_locks);
	}

	mmu_notifier_invalidate_range_end(vma->vm_mm, mmun_start, mmun_end);

	return len + old_addr - old_end;	/* how much done */
}

static unsigned long move_vma(struct vm_area_struct *vma,
		unsigned long old_addr, unsigned long old_len,
		unsigned long new_len, unsigned long new_addr,
		bool *locked, struct vm_userfaultfd_ctx *uf,
		struct list_head *uf_unmap)
{
	struct mm_struct *mm = vma->vm_mm;
	struct vm_area_struct *new_vma;
	unsigned long vm_flags = vma->vm_flags;
	unsigned long new_pgoff;
	unsigned long moved_len;
	unsigned long excess = 0;
	unsigned long hiwater_vm;
	int split = 0;
	int err;
	bool need_rmap_locks;

	/*
	 * We'd prefer to avoid failure later on in do_munmap:
	 * which may split one vma into three before unmapping.
	 */
	if (mm->map_count >= sysctl_max_map_count - 3)
		return -ENOMEM;

	/*
	 * Advise KSM to break any KSM pages in the area to be moved:
	 * it would be confusing if they were to turn up at the new
	 * location, where they happen to coincide with different KSM
	 * pages recently unmapped.  But leave vma->vm_flags as it was,
	 * so KSM can come around to merge on vma and new_vma afterwards.
	 */
	err = ksm_madvise(vma, old_addr, old_addr + old_len,
						MADV_UNMERGEABLE, &vm_flags);
	if (err)
		return err;

	new_pgoff = vma->vm_pgoff + ((old_addr - vma->vm_start) >> PAGE_SHIFT);
	new_vma = copy_vma(&vma, new_addr, new_len, new_pgoff,
			   &need_rmap_locks);
	if (!new_vma)
		return -ENOMEM;

	/* new_vma is returned protected by copy_vma, to prevent speculative
	 * page fault to be done in the destination area before we move the pte.
	 * Now, we must also protect the source VMA since we don't want pages
	 * to be mapped in our back while we are copying the PTEs.
	 */
	if (vma != new_vma)
		vm_raw_write_begin(vma);

	moved_len = move_page_tables(vma, old_addr, new_vma, new_addr, old_len,
				     need_rmap_locks);
	if (moved_len < old_len) {
		err = -ENOMEM;
	} else if (vma->vm_ops && vma->vm_ops->mremap) {
		err = vma->vm_ops->mremap(new_vma);
	}

	if (unlikely(err)) {
		/*
		 * On error, move entries back from new area to old,
		 * which will succeed since page tables still there,
		 * and then proceed to unmap new area instead of old.
		 */
		move_page_tables(new_vma, new_addr, vma, old_addr, moved_len,
				 true);
		if (vma != new_vma)
			vm_raw_write_end(vma);
		vma = new_vma;
		old_len = new_len;
		old_addr = new_addr;
		new_addr = err;
	} else {
		mremap_userfaultfd_prep(new_vma, uf);
		arch_remap(mm, old_addr, old_addr + old_len,
			   new_addr, new_addr + new_len);
		if (vma != new_vma)
			vm_raw_write_end(vma);
	}
	vm_raw_write_end(new_vma);

	/* Conceal VM_ACCOUNT so old reservation is not undone */
	if (vm_flags & VM_ACCOUNT) {
		vma->vm_flags &= ~VM_ACCOUNT;
		excess = vma->vm_end - vma->vm_start - old_len;
		if (old_addr > vma->vm_start &&
		    old_addr + old_len < vma->vm_end)
			split = 1;
	}

	/*
	 * If we failed to move page tables we still do total_vm increment
	 * since do_munmap() will decrement it by old_len == new_len.
	 *
	 * Since total_vm is about to be raised artificially high for a
	 * moment, we need to restore high watermark afterwards: if stats
	 * are taken meanwhile, total_vm and hiwater_vm appear too high.
	 * If this were a serious issue, we'd add a flag to do_munmap().
	 */
	hiwater_vm = mm->hiwater_vm;
	vm_stat_account(mm, vma->vm_flags, new_len >> PAGE_SHIFT);

	/* Tell pfnmap has moved from this vma */
	if (unlikely(vma->vm_flags & VM_PFNMAP))
		untrack_pfn_moved(vma);

	if (do_munmap(mm, old_addr, old_len, uf_unmap) < 0) {
		/* OOM: unable to split vma, just get accounts right */
		vm_unacct_memory(excess >> PAGE_SHIFT);
		excess = 0;
	}
	mm->hiwater_vm = hiwater_vm;

	/* Restore VM_ACCOUNT if one or two pieces of vma left */
	if (excess) {
		vma->vm_flags |= VM_ACCOUNT;
		if (split)
			vma->vm_next->vm_flags |= VM_ACCOUNT;
	}

	if (vm_flags & VM_LOCKED) {
		mm->locked_vm += new_len >> PAGE_SHIFT;
		*locked = true;
	}

	return new_addr;
}

static struct vm_area_struct *vma_to_resize(unsigned long addr,
	unsigned long old_len, unsigned long new_len, unsigned long *p)
{
	struct mm_struct *mm = current->mm;
	struct vm_area_struct *vma = find_vma(mm, addr);
	unsigned long pgoff;

	if (!vma || vma->vm_start > addr)
		return ERR_PTR(-EFAULT);

	/*
	 * !old_len is a special case where an attempt is made to 'duplicate'
	 * a mapping.  This makes no sense for private mappings as it will
	 * instead create a fresh/new mapping unrelated to the original.  This
	 * is contrary to the basic idea of mremap which creates new mappings
	 * based on the original.  There are no known use cases for this
	 * behavior.  As a result, fail such attempts.
	 */
	if (!old_len && !(vma->vm_flags & (VM_SHARED | VM_MAYSHARE))) {
		pr_warn_once("%s (%d): attempted to duplicate a private mapping with mremap.  This is not supported.\n", current->comm, current->pid);
		return ERR_PTR(-EINVAL);
	}

	if (is_vm_hugetlb_page(vma))
		return ERR_PTR(-EINVAL);

	/* We can't remap across vm area boundaries */
	if (old_len > vma->vm_end - addr)
		return ERR_PTR(-EFAULT);

	if (new_len == old_len)
		return vma;

	/* Need to be careful about a growing mapping */
	pgoff = (addr - vma->vm_start) >> PAGE_SHIFT;
	pgoff += vma->vm_pgoff;
	if (pgoff + (new_len >> PAGE_SHIFT) < pgoff)
		return ERR_PTR(-EINVAL);

	if (vma->vm_flags & (VM_DONTEXPAND | VM_PFNMAP))
		return ERR_PTR(-EFAULT);

	if (vma->vm_flags & VM_LOCKED) {
		unsigned long locked, lock_limit;
		locked = mm->locked_vm << PAGE_SHIFT;
		lock_limit = rlimit(RLIMIT_MEMLOCK);
		locked += new_len - old_len;
		if (locked > lock_limit && !capable(CAP_IPC_LOCK))
			return ERR_PTR(-EAGAIN);
	}

	if (!may_expand_vm(mm, vma->vm_flags,
				(new_len - old_len) >> PAGE_SHIFT))
		return ERR_PTR(-ENOMEM);

	if (vma->vm_flags & VM_ACCOUNT) {
		unsigned long charged = (new_len - old_len) >> PAGE_SHIFT;
		if (security_vm_enough_memory_mm(mm, charged))
			return ERR_PTR(-ENOMEM);
		*p = charged;
	}

	return vma;
}

static unsigned long mremap_to(unsigned long addr, unsigned long old_len,
		unsigned long new_addr, unsigned long new_len, bool *locked,
		struct vm_userfaultfd_ctx *uf,
		struct list_head *uf_unmap_early,
		struct list_head *uf_unmap)
{
	struct mm_struct *mm = current->mm;
	struct vm_area_struct *vma;
	unsigned long ret = -EINVAL;
	unsigned long charged = 0;
	unsigned long map_flags;

	if (offset_in_page(new_addr))
		goto out;

	if (new_len > TASK_SIZE || new_addr > TASK_SIZE - new_len)
		goto out;

	/* Ensure the old/new locations do not overlap */
	if (addr + old_len > new_addr && new_addr + new_len > addr)
		goto out;

	ret = do_munmap(mm, new_addr, new_len, uf_unmap_early);
	if (ret)
		goto out;

	if (old_len >= new_len) {
		ret = do_munmap(mm, addr+new_len, old_len - new_len, uf_unmap);
		if (ret && old_len != new_len)
			goto out;
		old_len = new_len;
	}

	vma = vma_to_resize(addr, old_len, new_len, &charged);
	if (IS_ERR(vma)) {
		ret = PTR_ERR(vma);
		goto out;
	}

	map_flags = MAP_FIXED;
	if (vma->vm_flags & VM_MAYSHARE)
		map_flags |= MAP_SHARED;

	ret = get_unmapped_area(vma->vm_file, new_addr, new_len, vma->vm_pgoff +
				((addr - vma->vm_start) >> PAGE_SHIFT),
				map_flags);
	if (offset_in_page(ret))
		goto out1;

	ret = move_vma(vma, addr, old_len, new_len, new_addr, locked, uf,
		       uf_unmap);
	if (!(offset_in_page(ret)))
		goto out;
out1:
	vm_unacct_memory(charged);

out:
	return ret;
}

static int vma_expandable(struct vm_area_struct *vma, unsigned long delta)
{
	unsigned long end = vma->vm_end + delta;
	if (end < vma->vm_end) /* overflow */
		return 0;
	if (vma->vm_next && vma->vm_next->vm_start < end) /* intersection */
		return 0;
	if (get_unmapped_area(NULL, vma->vm_start, end - vma->vm_start,
			      0, MAP_FIXED) & ~PAGE_MASK)
		return 0;
	return 1;
}

/*
 * Expand (or shrink) an existing mapping, potentially moving it at the
 * same time (controlled by the MREMAP_MAYMOVE flag and available VM space)
 *
 * MREMAP_FIXED option added 5-Dec-1999 by Benjamin LaHaise
 * This option implies MREMAP_MAYMOVE.
 */
SYSCALL_DEFINE5(mremap, unsigned long, addr, unsigned long, old_len,
		unsigned long, new_len, unsigned long, flags,
		unsigned long, new_addr)
{
	struct mm_struct *mm = current->mm;
	struct vm_area_struct *vma;
	unsigned long ret = -EINVAL;
	unsigned long charged = 0;
	bool locked = false;
	struct vm_userfaultfd_ctx uf = NULL_VM_UFFD_CTX;
	LIST_HEAD(uf_unmap_early);
	LIST_HEAD(uf_unmap);

	addr = untagged_addr(addr);
<<<<<<< HEAD
	new_addr = untagged_addr(new_addr);
=======
>>>>>>> a1f19153

	if (flags & ~(MREMAP_FIXED | MREMAP_MAYMOVE))
		return ret;

	if (flags & MREMAP_FIXED && !(flags & MREMAP_MAYMOVE))
		return ret;

	if (offset_in_page(addr))
		return ret;

	old_len = PAGE_ALIGN(old_len);
	new_len = PAGE_ALIGN(new_len);

	/*
	 * We allow a zero old-len as a special case
	 * for DOS-emu "duplicate shm area" thing. But
	 * a zero new-len is nonsensical.
	 */
	if (!new_len)
		return ret;

	if (down_write_killable(&current->mm->mmap_sem))
		return -EINTR;

	if (flags & MREMAP_FIXED) {
		ret = mremap_to(addr, old_len, new_addr, new_len,
				&locked, &uf, &uf_unmap_early, &uf_unmap);
		goto out;
	}

	/*
	 * Always allow a shrinking remap: that just unmaps
	 * the unnecessary pages..
	 * do_munmap does all the needed commit accounting
	 */
	if (old_len >= new_len) {
		ret = do_munmap(mm, addr+new_len, old_len - new_len, &uf_unmap);
		if (ret && old_len != new_len)
			goto out;
		ret = addr;
		goto out;
	}

	/*
	 * Ok, we need to grow..
	 */
	vma = vma_to_resize(addr, old_len, new_len, &charged);
	if (IS_ERR(vma)) {
		ret = PTR_ERR(vma);
		goto out;
	}

	/* old_len exactly to the end of the area..
	 */
	if (old_len == vma->vm_end - addr) {
		/* can we just expand the current mapping? */
		if (vma_expandable(vma, new_len - old_len)) {
			int pages = (new_len - old_len) >> PAGE_SHIFT;

			if (vma_adjust(vma, vma->vm_start, addr + new_len,
				       vma->vm_pgoff, NULL)) {
				ret = -ENOMEM;
				goto out;
			}

			vm_stat_account(mm, vma->vm_flags, pages);
			if (vma->vm_flags & VM_LOCKED) {
				mm->locked_vm += pages;
				locked = true;
				new_addr = addr;
			}
			ret = addr;
			goto out;
		}
	}

	/*
	 * We weren't able to just expand or shrink the area,
	 * we need to create a new one and move it..
	 */
	ret = -ENOMEM;
	if (flags & MREMAP_MAYMOVE) {
		unsigned long map_flags = 0;
		if (vma->vm_flags & VM_MAYSHARE)
			map_flags |= MAP_SHARED;

		new_addr = get_unmapped_area(vma->vm_file, 0, new_len,
					vma->vm_pgoff +
					((addr - vma->vm_start) >> PAGE_SHIFT),
					map_flags);
		if (offset_in_page(new_addr)) {
			ret = new_addr;
			goto out;
		}

		ret = move_vma(vma, addr, old_len, new_len, new_addr,
			       &locked, &uf, &uf_unmap);
	}
out:
	if (offset_in_page(ret)) {
		vm_unacct_memory(charged);
		locked = 0;
	}
	up_write(&current->mm->mmap_sem);
	if (locked && new_len > old_len)
		mm_populate(new_addr + old_len, new_len - old_len);
	userfaultfd_unmap_complete(mm, &uf_unmap_early);
	mremap_userfaultfd_complete(&uf, addr, new_addr, old_len);
	userfaultfd_unmap_complete(mm, &uf_unmap);
	return ret;
}<|MERGE_RESOLUTION|>--- conflicted
+++ resolved
@@ -298,14 +298,6 @@
 	if (!new_vma)
 		return -ENOMEM;
 
-	/* new_vma is returned protected by copy_vma, to prevent speculative
-	 * page fault to be done in the destination area before we move the pte.
-	 * Now, we must also protect the source VMA since we don't want pages
-	 * to be mapped in our back while we are copying the PTEs.
-	 */
-	if (vma != new_vma)
-		vm_raw_write_begin(vma);
-
 	moved_len = move_page_tables(vma, old_addr, new_vma, new_addr, old_len,
 				     need_rmap_locks);
 	if (moved_len < old_len) {
@@ -322,8 +314,6 @@
 		 */
 		move_page_tables(new_vma, new_addr, vma, old_addr, moved_len,
 				 true);
-		if (vma != new_vma)
-			vm_raw_write_end(vma);
 		vma = new_vma;
 		old_len = new_len;
 		old_addr = new_addr;
@@ -332,10 +322,7 @@
 		mremap_userfaultfd_prep(new_vma, uf);
 		arch_remap(mm, old_addr, old_addr + old_len,
 			   new_addr, new_addr + new_len);
-		if (vma != new_vma)
-			vm_raw_write_end(vma);
-	}
-	vm_raw_write_end(new_vma);
+	}
 
 	/* Conceal VM_ACCOUNT so old reservation is not undone */
 	if (vm_flags & VM_ACCOUNT) {
@@ -543,10 +530,6 @@
 	LIST_HEAD(uf_unmap);
 
 	addr = untagged_addr(addr);
-<<<<<<< HEAD
-	new_addr = untagged_addr(new_addr);
-=======
->>>>>>> a1f19153
 
 	if (flags & ~(MREMAP_FIXED | MREMAP_MAYMOVE))
 		return ret;
