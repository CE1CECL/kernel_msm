--- conflicted
+++ resolved
@@ -1093,9 +1093,9 @@
 
 	if (fatal_signal_pending(current))
 		return;
-<<<<<<< HEAD
-	out_of_memory(&oc);
-	mutex_unlock(&oom_lock);
+
+	if (__ratelimit(&pfoom_rs))
+		pr_warn("Huh VM_FAULT_OOM leaked out to the #PF handler. Retrying PF\n");
 }
 
 /* Call this function with task_lock being held as we're accessing ->mm */
@@ -1120,9 +1120,4 @@
 				(long)(PAGE_SIZE / 1024),
 			global_node_page_state(NR_FILE_PAGES) *
 				(long)(PAGE_SIZE / 1024));
-=======
-
-	if (__ratelimit(&pfoom_rs))
-		pr_warn("Huh VM_FAULT_OOM leaked out to the #PF handler. Retrying PF\n");
->>>>>>> 6d1f178f
 }