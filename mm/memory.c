/*
 *  linux/mm/memory.c
 *
 *  Copyright (C) 1991, 1992, 1993, 1994  Linus Torvalds
 */

/*
 * demand-loading started 01.12.91 - seems it is high on the list of
 * things wanted, and it should be easy to implement. - Linus
 */

/*
 * Ok, demand-loading was easy, shared pages a little bit tricker. Shared
 * pages started 02.12.91, seems to work. - Linus.
 *
 * Tested sharing by executing about 30 /bin/sh: under the old kernel it
 * would have taken more than the 6M I have free, but it worked well as
 * far as I could see.
 *
 * Also corrected some "invalidate()"s - I wasn't doing enough of them.
 */

/*
 * Real VM (paging to/from disk) started 18.12.91. Much more work and
 * thought has to go into this. Oh, well..
 * 19.12.91  -  works, somewhat. Sometimes I get faults, don't know why.
 *		Found it. Everything seems to work now.
 * 20.12.91  -  Ok, making the swap-device changeable like the root.
 */

/*
 * 05.04.94  -  Multi-page memory management added for v1.1.
 * 		Idea by Alex Bligh (alex@cconcepts.co.uk)
 *
 * 16.07.99  -  Support of BIGMEM added by Gerhard Wichert, Siemens AG
 *		(Gerhard.Wichert@pdb.siemens.de)
 *
 * Aug/Sep 2004 Changed to four level page tables (Andi Kleen)
 */

#include <linux/kernel_stat.h>
#include <linux/mm.h>
#include <linux/hugetlb.h>
#include <linux/mman.h>
#include <linux/swap.h>
#include <linux/highmem.h>
#include <linux/pagemap.h>
#include <linux/ksm.h>
#include <linux/rmap.h>
#include <linux/export.h>
#include <linux/delayacct.h>
#include <linux/init.h>
#include <linux/writeback.h>
#include <linux/memcontrol.h>
#include <linux/mmu_notifier.h>
#include <linux/kallsyms.h>
#include <linux/swapops.h>
#include <linux/elf.h>
#include <linux/gfp.h>
#include <linux/migrate.h>
#include <linux/string.h>
#include <linux/dma-debug.h>
#include <linux/debugfs.h>

#include <asm/io.h>
#include <asm/pgalloc.h>
#include <asm/uaccess.h>
#include <asm/tlb.h>
#include <asm/tlbflush.h>
#include <asm/pgtable.h>

#include "internal.h"

#ifdef LAST_CPUPID_NOT_IN_PAGE_FLAGS
#warning Unfortunate NUMA and NUMA Balancing config, growing page-frame for last_cpupid.
#endif

#ifndef CONFIG_NEED_MULTIPLE_NODES
/* use the per-pgdat data instead for discontigmem - mbligh */
unsigned long max_mapnr;
struct page *mem_map;

EXPORT_SYMBOL(max_mapnr);
EXPORT_SYMBOL(mem_map);
#endif

/*
 * A number of key systems in x86 including ioremap() rely on the assumption
 * that high_memory defines the upper bound on direct map memory, then end
 * of ZONE_NORMAL.  Under CONFIG_DISCONTIG this means that max_low_pfn and
 * highstart_pfn must be the same; there must be no gap between ZONE_NORMAL
 * and ZONE_HIGHMEM.
 */
void * high_memory;

EXPORT_SYMBOL(high_memory);

/*
 * Randomize the address space (stacks, mmaps, brk, etc.).
 *
 * ( When CONFIG_COMPAT_BRK=y we exclude brk from randomization,
 *   as ancient (libc5 based) binaries can segfault. )
 */
int randomize_va_space __read_mostly =
#ifdef CONFIG_COMPAT_BRK
					1;
#else
					2;
#endif

static int __init disable_randmaps(char *s)
{
	randomize_va_space = 0;
	return 1;
}
__setup("norandmaps", disable_randmaps);

unsigned long zero_pfn __read_mostly;
unsigned long highest_memmap_pfn __read_mostly;

EXPORT_SYMBOL(zero_pfn);

/*
 * CONFIG_MMU architectures set up ZERO_PAGE in their paging_init()
 */
static int __init init_zero_pfn(void)
{
	zero_pfn = page_to_pfn(ZERO_PAGE(0));
	return 0;
}
core_initcall(init_zero_pfn);


#if defined(SPLIT_RSS_COUNTING)

void sync_mm_rss(struct mm_struct *mm)
{
	int i;

	for (i = 0; i < NR_MM_COUNTERS; i++) {
		if (current->rss_stat.count[i]) {
			add_mm_counter(mm, i, current->rss_stat.count[i]);
			current->rss_stat.count[i] = 0;
		}
	}
	current->rss_stat.events = 0;
}

static void add_mm_counter_fast(struct mm_struct *mm, int member, int val)
{
	struct task_struct *task = current;

	if (likely(task->mm == mm))
		task->rss_stat.count[member] += val;
	else
		add_mm_counter(mm, member, val);
}
#define inc_mm_counter_fast(mm, member) add_mm_counter_fast(mm, member, 1)
#define dec_mm_counter_fast(mm, member) add_mm_counter_fast(mm, member, -1)

/* sync counter once per 64 page faults */
#define TASK_RSS_EVENTS_THRESH	(64)
static void check_sync_rss_stat(struct task_struct *task)
{
	if (unlikely(task != current))
		return;
	if (unlikely(task->rss_stat.events++ > TASK_RSS_EVENTS_THRESH))
		sync_mm_rss(task->mm);
}
#else /* SPLIT_RSS_COUNTING */

#define inc_mm_counter_fast(mm, member) inc_mm_counter(mm, member)
#define dec_mm_counter_fast(mm, member) dec_mm_counter(mm, member)

static void check_sync_rss_stat(struct task_struct *task)
{
}

#endif /* SPLIT_RSS_COUNTING */

#ifdef HAVE_GENERIC_MMU_GATHER

static int tlb_next_batch(struct mmu_gather *tlb)
{
	struct mmu_gather_batch *batch;

	batch = tlb->active;
	if (batch->next) {
		tlb->active = batch->next;
		return 1;
	}

	if (tlb->batch_count == MAX_GATHER_BATCH_COUNT)
		return 0;

	batch = (void *)__get_free_pages(GFP_NOWAIT | __GFP_NOWARN, 0);
	if (!batch)
		return 0;

	tlb->batch_count++;
	batch->next = NULL;
	batch->nr   = 0;
	batch->max  = MAX_GATHER_BATCH;

	tlb->active->next = batch;
	tlb->active = batch;

	return 1;
}

/* tlb_gather_mmu
 *	Called to initialize an (on-stack) mmu_gather structure for page-table
 *	tear-down from @mm. The @fullmm argument is used when @mm is without
 *	users and we're going to destroy the full address space (exit/execve).
 */
void tlb_gather_mmu(struct mmu_gather *tlb, struct mm_struct *mm, unsigned long start, unsigned long end)
{
	tlb->mm = mm;

	/* Is it from 0 to ~0? */
	tlb->fullmm     = !(start | (end+1));
	tlb->need_flush_all = 0;
	tlb->local.next = NULL;
	tlb->local.nr   = 0;
	tlb->local.max  = ARRAY_SIZE(tlb->__pages);
	tlb->active     = &tlb->local;
	tlb->batch_count = 0;

#ifdef CONFIG_HAVE_RCU_TABLE_FREE
	tlb->batch = NULL;
#endif

	__tlb_reset_range(tlb);
}

static void tlb_flush_mmu_tlbonly(struct mmu_gather *tlb)
{
	if (!tlb->end)
		return;

	tlb_flush(tlb);
#ifdef CONFIG_HAVE_RCU_TABLE_FREE
	tlb_table_flush(tlb);
#endif
	__tlb_reset_range(tlb);
}

static void tlb_flush_mmu_free(struct mmu_gather *tlb)
{
	struct mmu_gather_batch *batch;

	for (batch = &tlb->local; batch; batch = batch->next) {
		free_pages_and_swap_cache(batch->pages, batch->nr);
		batch->nr = 0;
	}
	tlb->active = &tlb->local;
}

void tlb_flush_mmu(struct mmu_gather *tlb)
{
	tlb_flush_mmu_tlbonly(tlb);
	tlb_flush_mmu_free(tlb);
}

/* tlb_finish_mmu
 *	Called at the end of the shootdown operation to free up any resources
 *	that were required.
 */
void tlb_finish_mmu(struct mmu_gather *tlb, unsigned long start, unsigned long end)
{
	struct mmu_gather_batch *batch, *next;

	tlb_flush_mmu(tlb);

	/* keep the page table cache within bounds */
	check_pgt_cache();

	for (batch = tlb->local.next; batch; batch = next) {
		next = batch->next;
		free_pages((unsigned long)batch, 0);
	}
	tlb->local.next = NULL;
}

/* __tlb_remove_page
 *	Must perform the equivalent to __free_pte(pte_get_and_clear(ptep)), while
 *	handling the additional races in SMP caused by other CPUs caching valid
 *	mappings in their TLBs. Returns the number of free page slots left.
 *	When out of page slots we must call tlb_flush_mmu().
 */
int __tlb_remove_page(struct mmu_gather *tlb, struct page *page)
{
	struct mmu_gather_batch *batch;

	VM_BUG_ON(!tlb->end);

	batch = tlb->active;
	batch->pages[batch->nr++] = page;
	if (batch->nr == batch->max) {
		if (!tlb_next_batch(tlb))
			return 0;
		batch = tlb->active;
	}
	VM_BUG_ON_PAGE(batch->nr > batch->max, page);

	return batch->max - batch->nr;
}

#endif /* HAVE_GENERIC_MMU_GATHER */

#ifdef CONFIG_HAVE_RCU_TABLE_FREE

/*
 * See the comment near struct mmu_table_batch.
 */

static void tlb_remove_table_smp_sync(void *arg)
{
	/* Simply deliver the interrupt */
}

static void tlb_remove_table_one(void *table)
{
	/*
	 * This isn't an RCU grace period and hence the page-tables cannot be
	 * assumed to be actually RCU-freed.
	 *
	 * It is however sufficient for software page-table walkers that rely on
	 * IRQ disabling. See the comment near struct mmu_table_batch.
	 */
	smp_call_function(tlb_remove_table_smp_sync, NULL, 1);
	__tlb_remove_table(table);
}

static void tlb_remove_table_rcu(struct rcu_head *head)
{
	struct mmu_table_batch *batch;
	int i;

	batch = container_of(head, struct mmu_table_batch, rcu);

	for (i = 0; i < batch->nr; i++)
		__tlb_remove_table(batch->tables[i]);

	free_page((unsigned long)batch);
}

void tlb_table_flush(struct mmu_gather *tlb)
{
	struct mmu_table_batch **batch = &tlb->batch;

	if (*batch) {
		call_rcu_sched(&(*batch)->rcu, tlb_remove_table_rcu);
		*batch = NULL;
	}
}

void tlb_remove_table(struct mmu_gather *tlb, void *table)
{
	struct mmu_table_batch **batch = &tlb->batch;

	/*
	 * When there's less then two users of this mm there cannot be a
	 * concurrent page-table walk.
	 */
	if (atomic_read(&tlb->mm->mm_users) < 2) {
		__tlb_remove_table(table);
		return;
	}

	if (*batch == NULL) {
		*batch = (struct mmu_table_batch *)__get_free_page(GFP_NOWAIT | __GFP_NOWARN);
		if (*batch == NULL) {
			tlb_remove_table_one(table);
			return;
		}
		(*batch)->nr = 0;
	}
	(*batch)->tables[(*batch)->nr++] = table;
	if ((*batch)->nr == MAX_TABLE_BATCH)
		tlb_table_flush(tlb);
}

#endif /* CONFIG_HAVE_RCU_TABLE_FREE */

/*
 * Note: this doesn't free the actual pages themselves. That
 * has been handled earlier when unmapping all the memory regions.
 */
static void free_pte_range(struct mmu_gather *tlb, pmd_t *pmd,
			   unsigned long addr)
{
	pgtable_t token = pmd_pgtable(*pmd);
	pmd_clear(pmd);
	pte_free_tlb(tlb, token, addr);
	atomic_long_dec(&tlb->mm->nr_ptes);
}

static inline void free_pmd_range(struct mmu_gather *tlb, pud_t *pud,
				unsigned long addr, unsigned long end,
				unsigned long floor, unsigned long ceiling)
{
	pmd_t *pmd;
	unsigned long next;
	unsigned long start;

	start = addr;
	pmd = pmd_offset(pud, addr);
	do {
		next = pmd_addr_end(addr, end);
		if (pmd_none_or_clear_bad(pmd))
			continue;
		free_pte_range(tlb, pmd, addr);
	} while (pmd++, addr = next, addr != end);

	start &= PUD_MASK;
	if (start < floor)
		return;
	if (ceiling) {
		ceiling &= PUD_MASK;
		if (!ceiling)
			return;
	}
	if (end - 1 > ceiling - 1)
		return;

	pmd = pmd_offset(pud, start);
	pud_clear(pud);
	pmd_free_tlb(tlb, pmd, start);
}

static inline void free_pud_range(struct mmu_gather *tlb, pgd_t *pgd,
				unsigned long addr, unsigned long end,
				unsigned long floor, unsigned long ceiling)
{
	pud_t *pud;
	unsigned long next;
	unsigned long start;

	start = addr;
	pud = pud_offset(pgd, addr);
	do {
		next = pud_addr_end(addr, end);
		if (pud_none_or_clear_bad(pud))
			continue;
		free_pmd_range(tlb, pud, addr, next, floor, ceiling);
	} while (pud++, addr = next, addr != end);

	start &= PGDIR_MASK;
	if (start < floor)
		return;
	if (ceiling) {
		ceiling &= PGDIR_MASK;
		if (!ceiling)
			return;
	}
	if (end - 1 > ceiling - 1)
		return;

	pud = pud_offset(pgd, start);
	pgd_clear(pgd);
	pud_free_tlb(tlb, pud, start);
}

/*
 * This function frees user-level page tables of a process.
 */
void free_pgd_range(struct mmu_gather *tlb,
			unsigned long addr, unsigned long end,
			unsigned long floor, unsigned long ceiling)
{
	pgd_t *pgd;
	unsigned long next;

	/*
	 * The next few lines have given us lots of grief...
	 *
	 * Why are we testing PMD* at this top level?  Because often
	 * there will be no work to do at all, and we'd prefer not to
	 * go all the way down to the bottom just to discover that.
	 *
	 * Why all these "- 1"s?  Because 0 represents both the bottom
	 * of the address space and the top of it (using -1 for the
	 * top wouldn't help much: the masks would do the wrong thing).
	 * The rule is that addr 0 and floor 0 refer to the bottom of
	 * the address space, but end 0 and ceiling 0 refer to the top
	 * Comparisons need to use "end - 1" and "ceiling - 1" (though
	 * that end 0 case should be mythical).
	 *
	 * Wherever addr is brought up or ceiling brought down, we must
	 * be careful to reject "the opposite 0" before it confuses the
	 * subsequent tests.  But what about where end is brought down
	 * by PMD_SIZE below? no, end can't go down to 0 there.
	 *
	 * Whereas we round start (addr) and ceiling down, by different
	 * masks at different levels, in order to test whether a table
	 * now has no other vmas using it, so can be freed, we don't
	 * bother to round floor or end up - the tests don't need that.
	 */

	addr &= PMD_MASK;
	if (addr < floor) {
		addr += PMD_SIZE;
		if (!addr)
			return;
	}
	if (ceiling) {
		ceiling &= PMD_MASK;
		if (!ceiling)
			return;
	}
	if (end - 1 > ceiling - 1)
		end -= PMD_SIZE;
	if (addr > end - 1)
		return;

	pgd = pgd_offset(tlb->mm, addr);
	do {
		next = pgd_addr_end(addr, end);
		if (pgd_none_or_clear_bad(pgd))
			continue;
		free_pud_range(tlb, pgd, addr, next, floor, ceiling);
	} while (pgd++, addr = next, addr != end);
}

void free_pgtables(struct mmu_gather *tlb, struct vm_area_struct *vma,
		unsigned long floor, unsigned long ceiling)
{
	while (vma) {
		struct vm_area_struct *next = vma->vm_next;
		unsigned long addr = vma->vm_start;

		/*
		 * Hide vma from rmap and truncate_pagecache before freeing
		 * pgtables
		 */
		unlink_anon_vmas(vma);
		unlink_file_vma(vma);

		if (is_vm_hugetlb_page(vma)) {
			hugetlb_free_pgd_range(tlb, addr, vma->vm_end,
				floor, next? next->vm_start: ceiling);
		} else {
			/*
			 * Optimization: gather nearby vmas into one call down
			 */
			while (next && next->vm_start <= vma->vm_end + PMD_SIZE
			       && !is_vm_hugetlb_page(next)) {
				vma = next;
				next = vma->vm_next;
				unlink_anon_vmas(vma);
				unlink_file_vma(vma);
			}
			free_pgd_range(tlb, addr, vma->vm_end,
				floor, next? next->vm_start: ceiling);
		}
		vma = next;
	}
}

int __pte_alloc(struct mm_struct *mm, struct vm_area_struct *vma,
		pmd_t *pmd, unsigned long address)
{
	spinlock_t *ptl;
	pgtable_t new = pte_alloc_one(mm, address);
	int wait_split_huge_page;
	if (!new)
		return -ENOMEM;

	/*
	 * Ensure all pte setup (eg. pte page lock and page clearing) are
	 * visible before the pte is made visible to other CPUs by being
	 * put into page tables.
	 *
	 * The other side of the story is the pointer chasing in the page
	 * table walking code (when walking the page table without locking;
	 * ie. most of the time). Fortunately, these data accesses consist
	 * of a chain of data-dependent loads, meaning most CPUs (alpha
	 * being the notable exception) will already guarantee loads are
	 * seen in-order. See the alpha page table accessors for the
	 * smp_read_barrier_depends() barriers in page table walking code.
	 */
	smp_wmb(); /* Could be smp_wmb__xxx(before|after)_spin_lock */

	ptl = pmd_lock(mm, pmd);
	wait_split_huge_page = 0;
	if (likely(pmd_none(*pmd))) {	/* Has another populated it ? */
		atomic_long_inc(&mm->nr_ptes);
		pmd_populate(mm, pmd, new);
		new = NULL;
	} else if (unlikely(pmd_trans_splitting(*pmd)))
		wait_split_huge_page = 1;
	spin_unlock(ptl);
	if (new)
		pte_free(mm, new);
	if (wait_split_huge_page)
		wait_split_huge_page(vma->anon_vma, pmd);
	return 0;
}

int __pte_alloc_kernel(pmd_t *pmd, unsigned long address)
{
	pte_t *new = pte_alloc_one_kernel(&init_mm, address);
	if (!new)
		return -ENOMEM;

	smp_wmb(); /* See comment in __pte_alloc */

	spin_lock(&init_mm.page_table_lock);
	if (likely(pmd_none(*pmd))) {	/* Has another populated it ? */
		pmd_populate_kernel(&init_mm, pmd, new);
		new = NULL;
	} else
		VM_BUG_ON(pmd_trans_splitting(*pmd));
	spin_unlock(&init_mm.page_table_lock);
	if (new)
		pte_free_kernel(&init_mm, new);
	return 0;
}

static inline void init_rss_vec(int *rss)
{
	memset(rss, 0, sizeof(int) * NR_MM_COUNTERS);
}

static inline void add_mm_rss_vec(struct mm_struct *mm, int *rss)
{
	int i;

	if (current->mm == mm)
		sync_mm_rss(mm);
	for (i = 0; i < NR_MM_COUNTERS; i++)
		if (rss[i])
			add_mm_counter(mm, i, rss[i]);
}

/*
 * This function is called to print an error when a bad pte
 * is found. For example, we might have a PFN-mapped pte in
 * a region that doesn't allow it.
 *
 * The calling function must still handle the error.
 */
static void print_bad_pte(struct vm_area_struct *vma, unsigned long addr,
			  pte_t pte, struct page *page)
{
	pgd_t *pgd = pgd_offset(vma->vm_mm, addr);
	pud_t *pud = pud_offset(pgd, addr);
	pmd_t *pmd = pmd_offset(pud, addr);
	struct address_space *mapping;
	pgoff_t index;
	static unsigned long resume;
	static unsigned long nr_shown;
	static unsigned long nr_unshown;

	/*
	 * Allow a burst of 60 reports, then keep quiet for that minute;
	 * or allow a steady drip of one report per second.
	 */
	if (nr_shown == 60) {
		if (time_before(jiffies, resume)) {
			nr_unshown++;
			return;
		}
		if (nr_unshown) {
			printk(KERN_ALERT
				"BUG: Bad page map: %lu messages suppressed\n",
				nr_unshown);
			nr_unshown = 0;
		}
		nr_shown = 0;
	}
	if (nr_shown++ == 0)
		resume = jiffies + 60 * HZ;

	mapping = vma->vm_file ? vma->vm_file->f_mapping : NULL;
	index = linear_page_index(vma, addr);

	printk(KERN_ALERT
		"BUG: Bad page map in process %s  pte:%08llx pmd:%08llx\n",
		current->comm,
		(long long)pte_val(pte), (long long)pmd_val(*pmd));
	if (page)
		dump_page(page, "bad pte");
	printk(KERN_ALERT
		"addr:%p vm_flags:%08lx anon_vma:%p mapping:%p index:%lx\n",
		(void *)addr, vma->vm_flags, vma->anon_vma, mapping, index);
	/*
	 * Choose text because data symbols depend on CONFIG_KALLSYMS_ALL=y
	 */
	if (vma->vm_ops)
		printk(KERN_ALERT "vma->vm_ops->fault: %pSR\n",
		       vma->vm_ops->fault);
	if (vma->vm_file)
		printk(KERN_ALERT "vma->vm_file->f_op->mmap: %pSR\n",
		       vma->vm_file->f_op->mmap);
	dump_stack();
	add_taint(TAINT_BAD_PAGE, LOCKDEP_NOW_UNRELIABLE);
}

/*
 * vm_normal_page -- This function gets the "struct page" associated with a pte.
 *
 * "Special" mappings do not wish to be associated with a "struct page" (either
 * it doesn't exist, or it exists but they don't want to touch it). In this
 * case, NULL is returned here. "Normal" mappings do have a struct page.
 *
 * There are 2 broad cases. Firstly, an architecture may define a pte_special()
 * pte bit, in which case this function is trivial. Secondly, an architecture
 * may not have a spare pte bit, which requires a more complicated scheme,
 * described below.
 *
 * A raw VM_PFNMAP mapping (ie. one that is not COWed) is always considered a
 * special mapping (even if there are underlying and valid "struct pages").
 * COWed pages of a VM_PFNMAP are always normal.
 *
 * The way we recognize COWed pages within VM_PFNMAP mappings is through the
 * rules set up by "remap_pfn_range()": the vma will have the VM_PFNMAP bit
 * set, and the vm_pgoff will point to the first PFN mapped: thus every special
 * mapping will always honor the rule
 *
 *	pfn_of_page == vma->vm_pgoff + ((addr - vma->vm_start) >> PAGE_SHIFT)
 *
 * And for normal mappings this is false.
 *
 * This restricts such mappings to be a linear translation from virtual address
 * to pfn. To get around this restriction, we allow arbitrary mappings so long
 * as the vma is not a COW mapping; in that case, we know that all ptes are
 * special (because none can have been COWed).
 *
 *
 * In order to support COW of arbitrary special mappings, we have VM_MIXEDMAP.
 *
 * VM_MIXEDMAP mappings can likewise contain memory with or without "struct
 * page" backing, however the difference is that _all_ pages with a struct
 * page (that is, those where pfn_valid is true) are refcounted and considered
 * normal pages by the VM. The disadvantage is that pages are refcounted
 * (which can be slower and simply not an option for some PFNMAP users). The
 * advantage is that we don't have to follow the strict linearity rule of
 * PFNMAP mappings in order to support COWable mappings.
 *
 */
#ifdef __HAVE_ARCH_PTE_SPECIAL
# define HAVE_PTE_SPECIAL 1
#else
# define HAVE_PTE_SPECIAL 0
#endif
struct page *vm_normal_page(struct vm_area_struct *vma, unsigned long addr,
				pte_t pte)
{
	unsigned long pfn = pte_pfn(pte);

	if (HAVE_PTE_SPECIAL) {
		if (likely(!pte_special(pte)))
			goto check_pfn;
		if (vma->vm_flags & (VM_PFNMAP | VM_MIXEDMAP))
			return NULL;
		if (!is_zero_pfn(pfn))
			print_bad_pte(vma, addr, pte, NULL);
		return NULL;
	}

	/* !HAVE_PTE_SPECIAL case follows: */

	if (unlikely(vma->vm_flags & (VM_PFNMAP|VM_MIXEDMAP))) {
		if (vma->vm_flags & VM_MIXEDMAP) {
			if (!pfn_valid(pfn))
				return NULL;
			goto out;
		} else {
			unsigned long off;
			off = (addr - vma->vm_start) >> PAGE_SHIFT;
			if (pfn == vma->vm_pgoff + off)
				return NULL;
			if (!is_cow_mapping(vma->vm_flags))
				return NULL;
		}
	}

	if (is_zero_pfn(pfn))
		return NULL;
check_pfn:
	if (unlikely(pfn > highest_memmap_pfn)) {
		print_bad_pte(vma, addr, pte, NULL);
		return NULL;
	}

	/*
	 * NOTE! We still have PageReserved() pages in the page tables.
	 * eg. VDSO mappings can cause them to exist.
	 */
out:
	return pfn_to_page(pfn);
}

/*
 * copy one vm_area from one task to the other. Assumes the page tables
 * already present in the new task to be cleared in the whole range
 * covered by this vma.
 */

static inline unsigned long
copy_one_pte(struct mm_struct *dst_mm, struct mm_struct *src_mm,
		pte_t *dst_pte, pte_t *src_pte, struct vm_area_struct *vma,
		unsigned long addr, int *rss)
{
	unsigned long vm_flags = vma->vm_flags;
	pte_t pte = *src_pte;
	struct page *page;

	/* pte contains position in swap or file, so copy. */
	if (unlikely(!pte_present(pte))) {
		if (!pte_file(pte)) {
			swp_entry_t entry = pte_to_swp_entry(pte);

			if (likely(!non_swap_entry(entry))) {
				if (swap_duplicate(entry) < 0)
					return entry.val;

				/* make sure dst_mm is on swapoff's mmlist. */
				if (unlikely(list_empty(&dst_mm->mmlist))) {
					spin_lock(&mmlist_lock);
					if (list_empty(&dst_mm->mmlist))
						list_add(&dst_mm->mmlist,
							 &src_mm->mmlist);
					spin_unlock(&mmlist_lock);
				}
				rss[MM_SWAPENTS]++;
			} else if (is_migration_entry(entry)) {
				page = migration_entry_to_page(entry);

				if (PageAnon(page))
					rss[MM_ANONPAGES]++;
				else
					rss[MM_FILEPAGES]++;

				if (is_write_migration_entry(entry) &&
				    is_cow_mapping(vm_flags)) {
					/*
					 * COW mappings require pages in both
					 * parent and child to be set to read.
					 */
					make_migration_entry_read(&entry);
					pte = swp_entry_to_pte(entry);
					if (pte_swp_soft_dirty(*src_pte))
						pte = pte_swp_mksoft_dirty(pte);
					set_pte_at(src_mm, addr, src_pte, pte);
				}
			}
		}
		goto out_set_pte;
	}

	/*
	 * If it's a COW mapping, write protect it both
	 * in the parent and the child
	 */
	if (is_cow_mapping(vm_flags)) {
		ptep_set_wrprotect(src_mm, addr, src_pte);
		pte = pte_wrprotect(pte);
	}

	/*
	 * If it's a shared mapping, mark it clean in
	 * the child
	 */
	if (vm_flags & VM_SHARED)
		pte = pte_mkclean(pte);
	pte = pte_mkold(pte);

	page = vm_normal_page(vma, addr, pte);
	if (page) {
		get_page(page);
		page_dup_rmap(page);
		if (PageAnon(page))
			rss[MM_ANONPAGES]++;
		else
			rss[MM_FILEPAGES]++;
	}

out_set_pte:
	set_pte_at(dst_mm, addr, dst_pte, pte);
	return 0;
}

static int copy_pte_range(struct mm_struct *dst_mm, struct mm_struct *src_mm,
		   pmd_t *dst_pmd, pmd_t *src_pmd, struct vm_area_struct *vma,
		   unsigned long addr, unsigned long end)
{
	pte_t *orig_src_pte, *orig_dst_pte;
	pte_t *src_pte, *dst_pte;
	spinlock_t *src_ptl, *dst_ptl;
	int progress = 0;
	int rss[NR_MM_COUNTERS];
	swp_entry_t entry = (swp_entry_t){0};

again:
	init_rss_vec(rss);

	dst_pte = pte_alloc_map_lock(dst_mm, dst_pmd, addr, &dst_ptl);
	if (!dst_pte)
		return -ENOMEM;
	src_pte = pte_offset_map(src_pmd, addr);
	src_ptl = pte_lockptr(src_mm, src_pmd);
	spin_lock_nested(src_ptl, SINGLE_DEPTH_NESTING);
	orig_src_pte = src_pte;
	orig_dst_pte = dst_pte;
	arch_enter_lazy_mmu_mode();

	do {
		/*
		 * We are holding two locks at this point - either of them
		 * could generate latencies in another task on another CPU.
		 */
		if (progress >= 32) {
			progress = 0;
			if (need_resched() ||
			    spin_needbreak(src_ptl) || spin_needbreak(dst_ptl))
				break;
		}
		if (pte_none(*src_pte)) {
			progress++;
			continue;
		}
		entry.val = copy_one_pte(dst_mm, src_mm, dst_pte, src_pte,
							vma, addr, rss);
		if (entry.val)
			break;
		progress += 8;
	} while (dst_pte++, src_pte++, addr += PAGE_SIZE, addr != end);

	arch_leave_lazy_mmu_mode();
	spin_unlock(src_ptl);
	pte_unmap(orig_src_pte);
	add_mm_rss_vec(dst_mm, rss);
	pte_unmap_unlock(orig_dst_pte, dst_ptl);
	cond_resched();

	if (entry.val) {
		if (add_swap_count_continuation(entry, GFP_KERNEL) < 0)
			return -ENOMEM;
		progress = 0;
	}
	if (addr != end)
		goto again;
	return 0;
}

static inline int copy_pmd_range(struct mm_struct *dst_mm, struct mm_struct *src_mm,
		pud_t *dst_pud, pud_t *src_pud, struct vm_area_struct *vma,
		unsigned long addr, unsigned long end)
{
	pmd_t *src_pmd, *dst_pmd;
	unsigned long next;

	dst_pmd = pmd_alloc(dst_mm, dst_pud, addr);
	if (!dst_pmd)
		return -ENOMEM;
	src_pmd = pmd_offset(src_pud, addr);
	do {
		next = pmd_addr_end(addr, end);
		if (pmd_trans_huge(*src_pmd)) {
			int err;
			VM_BUG_ON(next-addr != HPAGE_PMD_SIZE);
			err = copy_huge_pmd(dst_mm, src_mm,
					    dst_pmd, src_pmd, addr, vma);
			if (err == -ENOMEM)
				return -ENOMEM;
			if (!err)
				continue;
			/* fall through */
		}
		if (pmd_none_or_clear_bad(src_pmd))
			continue;
		if (copy_pte_range(dst_mm, src_mm, dst_pmd, src_pmd,
						vma, addr, next))
			return -ENOMEM;
	} while (dst_pmd++, src_pmd++, addr = next, addr != end);
	return 0;
}

static inline int copy_pud_range(struct mm_struct *dst_mm, struct mm_struct *src_mm,
		pgd_t *dst_pgd, pgd_t *src_pgd, struct vm_area_struct *vma,
		unsigned long addr, unsigned long end)
{
	pud_t *src_pud, *dst_pud;
	unsigned long next;

	dst_pud = pud_alloc(dst_mm, dst_pgd, addr);
	if (!dst_pud)
		return -ENOMEM;
	src_pud = pud_offset(src_pgd, addr);
	do {
		next = pud_addr_end(addr, end);
		if (pud_none_or_clear_bad(src_pud))
			continue;
		if (copy_pmd_range(dst_mm, src_mm, dst_pud, src_pud,
						vma, addr, next))
			return -ENOMEM;
	} while (dst_pud++, src_pud++, addr = next, addr != end);
	return 0;
}

int copy_page_range(struct mm_struct *dst_mm, struct mm_struct *src_mm,
		struct vm_area_struct *vma)
{
	pgd_t *src_pgd, *dst_pgd;
	unsigned long next;
	unsigned long addr = vma->vm_start;
	unsigned long end = vma->vm_end;
	unsigned long mmun_start;	/* For mmu_notifiers */
	unsigned long mmun_end;		/* For mmu_notifiers */
	bool is_cow;
	int ret;

	/*
	 * Don't copy ptes where a page fault will fill them correctly.
	 * Fork becomes much lighter when there are big shared or private
	 * readonly mappings. The tradeoff is that copy_page_range is more
	 * efficient than faulting.
	 */
	if (!(vma->vm_flags & (VM_HUGETLB | VM_NONLINEAR |
			       VM_PFNMAP | VM_MIXEDMAP))) {
		if (!vma->anon_vma)
			return 0;
	}

	if (is_vm_hugetlb_page(vma))
		return copy_hugetlb_page_range(dst_mm, src_mm, vma);

	if (unlikely(vma->vm_flags & VM_PFNMAP)) {
		/*
		 * We do not free on error cases below as remove_vma
		 * gets called on error from higher level routine
		 */
		ret = track_pfn_copy(vma);
		if (ret)
			return ret;
	}

	/*
	 * We need to invalidate the secondary MMU mappings only when
	 * there could be a permission downgrade on the ptes of the
	 * parent mm. And a permission downgrade will only happen if
	 * is_cow_mapping() returns true.
	 */
	is_cow = is_cow_mapping(vma->vm_flags);
	mmun_start = addr;
	mmun_end   = end;
	if (is_cow)
		mmu_notifier_invalidate_range_start(src_mm, mmun_start,
						    mmun_end);

	ret = 0;
	dst_pgd = pgd_offset(dst_mm, addr);
	src_pgd = pgd_offset(src_mm, addr);
	do {
		next = pgd_addr_end(addr, end);
		if (pgd_none_or_clear_bad(src_pgd))
			continue;
		if (unlikely(copy_pud_range(dst_mm, src_mm, dst_pgd, src_pgd,
					    vma, addr, next))) {
			ret = -ENOMEM;
			break;
		}
	} while (dst_pgd++, src_pgd++, addr = next, addr != end);

	if (is_cow)
		mmu_notifier_invalidate_range_end(src_mm, mmun_start, mmun_end);
	return ret;
}

static unsigned long zap_pte_range(struct mmu_gather *tlb,
				struct vm_area_struct *vma, pmd_t *pmd,
				unsigned long addr, unsigned long end,
				struct zap_details *details)
{
	struct mm_struct *mm = tlb->mm;
	int force_flush = 0;
	int rss[NR_MM_COUNTERS];
	spinlock_t *ptl;
	pte_t *start_pte;
	pte_t *pte;

again:
	init_rss_vec(rss);
	start_pte = pte_offset_map_lock(mm, pmd, addr, &ptl);
	pte = start_pte;
	arch_enter_lazy_mmu_mode();
	do {
		pte_t ptent = *pte;
		if (pte_none(ptent)) {
			continue;
		}

		if (pte_present(ptent)) {
			struct page *page;

			page = vm_normal_page(vma, addr, ptent);
			if (unlikely(details) && page) {
				/*
				 * unmap_shared_mapping_pages() wants to
				 * invalidate cache without truncating:
				 * unmap shared but keep private pages.
				 */
				if (details->check_mapping &&
				    details->check_mapping != page->mapping)
					continue;
				/*
				 * Each page->index must be checked when
				 * invalidating or truncating nonlinear.
				 */
				if (details->nonlinear_vma &&
				    (page->index < details->first_index ||
				     page->index > details->last_index))
					continue;
			}
			ptent = ptep_get_and_clear_full(mm, addr, pte,
							tlb->fullmm);
			tlb_remove_tlb_entry(tlb, pte, addr);
			if (unlikely(!page))
				continue;
			if (unlikely(details) && details->nonlinear_vma
			    && linear_page_index(details->nonlinear_vma,
						addr) != page->index) {
				pte_t ptfile = pgoff_to_pte(page->index);
				if (pte_soft_dirty(ptent))
					ptfile = pte_file_mksoft_dirty(ptfile);
				set_pte_at(mm, addr, pte, ptfile);
			}
			if (PageAnon(page))
				rss[MM_ANONPAGES]--;
			else {
				if (pte_dirty(ptent)) {
					force_flush = 1;
					set_page_dirty(page);
				}
				if (pte_young(ptent) &&
				    likely(!(vma->vm_flags & VM_SEQ_READ)))
					mark_page_accessed(page);
				rss[MM_FILEPAGES]--;
			}
			page_remove_rmap(page);
			if (unlikely(page_mapcount(page) < 0))
				print_bad_pte(vma, addr, ptent, page);
			if (unlikely(!__tlb_remove_page(tlb, page))) {
				force_flush = 1;
				addr += PAGE_SIZE;
				break;
			}
			continue;
		}
		/*
		 * If details->check_mapping, we leave swap entries;
		 * if details->nonlinear_vma, we leave file entries.
		 */
		if (unlikely(details))
			continue;
		if (pte_file(ptent)) {
			if (unlikely(!(vma->vm_flags & VM_NONLINEAR)))
				print_bad_pte(vma, addr, ptent, NULL);
		} else {
			swp_entry_t entry = pte_to_swp_entry(ptent);

			if (!non_swap_entry(entry))
				rss[MM_SWAPENTS]--;
			else if (is_migration_entry(entry)) {
				struct page *page;

				page = migration_entry_to_page(entry);

				if (PageAnon(page))
					rss[MM_ANONPAGES]--;
				else
					rss[MM_FILEPAGES]--;
			}
			if (unlikely(!free_swap_and_cache(entry)))
				print_bad_pte(vma, addr, ptent, NULL);
		}
		pte_clear_not_present_full(mm, addr, pte, tlb->fullmm);
	} while (pte++, addr += PAGE_SIZE, addr != end);

	add_mm_rss_vec(mm, rss);
	arch_leave_lazy_mmu_mode();

	/* Do the actual TLB flush before dropping ptl */
	if (force_flush)
		tlb_flush_mmu_tlbonly(tlb);
	pte_unmap_unlock(start_pte, ptl);

	/*
	 * If we forced a TLB flush (either due to running out of
	 * batch buffers or because we needed to flush dirty TLB
	 * entries before releasing the ptl), free the batched
	 * memory too. Restart if we didn't do everything.
	 */
	if (force_flush) {
		force_flush = 0;
		tlb_flush_mmu_free(tlb);

		if (addr != end)
			goto again;
	}

	return addr;
}

static inline unsigned long zap_pmd_range(struct mmu_gather *tlb,
				struct vm_area_struct *vma, pud_t *pud,
				unsigned long addr, unsigned long end,
				struct zap_details *details)
{
	pmd_t *pmd;
	unsigned long next;

	pmd = pmd_offset(pud, addr);
	do {
		next = pmd_addr_end(addr, end);
		if (pmd_trans_huge(*pmd)) {
			if (next - addr != HPAGE_PMD_SIZE) {
#ifdef CONFIG_DEBUG_VM
				if (!rwsem_is_locked(&tlb->mm->mmap_sem)) {
					pr_err("%s: mmap_sem is unlocked! addr=0x%lx end=0x%lx vma->vm_start=0x%lx vma->vm_end=0x%lx\n",
						__func__, addr, end,
						vma->vm_start,
						vma->vm_end);
					BUG();
				}
#endif
				split_huge_page_pmd(vma, addr, pmd);
			} else if (zap_huge_pmd(tlb, vma, pmd, addr))
				goto next;
			/* fall through */
		}
		/*
		 * Here there can be other concurrent MADV_DONTNEED or
		 * trans huge page faults running, and if the pmd is
		 * none or trans huge it can change under us. This is
		 * because MADV_DONTNEED holds the mmap_sem in read
		 * mode.
		 */
		if (pmd_none_or_trans_huge_or_clear_bad(pmd))
			goto next;
		next = zap_pte_range(tlb, vma, pmd, addr, next, details);
next:
		cond_resched();
	} while (pmd++, addr = next, addr != end);

	return addr;
}

static inline unsigned long zap_pud_range(struct mmu_gather *tlb,
				struct vm_area_struct *vma, pgd_t *pgd,
				unsigned long addr, unsigned long end,
				struct zap_details *details)
{
	pud_t *pud;
	unsigned long next;

	pud = pud_offset(pgd, addr);
	do {
		next = pud_addr_end(addr, end);
		if (pud_none_or_clear_bad(pud))
			continue;
		next = zap_pmd_range(tlb, vma, pud, addr, next, details);
	} while (pud++, addr = next, addr != end);

	return addr;
}

static void unmap_page_range(struct mmu_gather *tlb,
			     struct vm_area_struct *vma,
			     unsigned long addr, unsigned long end,
			     struct zap_details *details)
{
	pgd_t *pgd;
	unsigned long next;

	if (details && !details->check_mapping && !details->nonlinear_vma)
		details = NULL;

	BUG_ON(addr >= end);
	tlb_start_vma(tlb, vma);
	pgd = pgd_offset(vma->vm_mm, addr);
	do {
		next = pgd_addr_end(addr, end);
		if (pgd_none_or_clear_bad(pgd))
			continue;
		next = zap_pud_range(tlb, vma, pgd, addr, next, details);
	} while (pgd++, addr = next, addr != end);
	tlb_end_vma(tlb, vma);
}


static void unmap_single_vma(struct mmu_gather *tlb,
		struct vm_area_struct *vma, unsigned long start_addr,
		unsigned long end_addr,
		struct zap_details *details)
{
	unsigned long start = max(vma->vm_start, start_addr);
	unsigned long end;

	if (start >= vma->vm_end)
		return;
	end = min(vma->vm_end, end_addr);
	if (end <= vma->vm_start)
		return;

	if (vma->vm_file)
		uprobe_munmap(vma, start, end);

	if (unlikely(vma->vm_flags & VM_PFNMAP))
		untrack_pfn(vma, 0, 0);

	if (start != end) {
		if (unlikely(is_vm_hugetlb_page(vma))) {
			/*
			 * It is undesirable to test vma->vm_file as it
			 * should be non-null for valid hugetlb area.
			 * However, vm_file will be NULL in the error
			 * cleanup path of mmap_region. When
			 * hugetlbfs ->mmap method fails,
			 * mmap_region() nullifies vma->vm_file
			 * before calling this function to clean up.
			 * Since no pte has actually been setup, it is
			 * safe to do nothing in this case.
			 */
			if (vma->vm_file) {
				mutex_lock(&vma->vm_file->f_mapping->i_mmap_mutex);
				__unmap_hugepage_range_final(tlb, vma, start, end, NULL);
				mutex_unlock(&vma->vm_file->f_mapping->i_mmap_mutex);
			}
		} else
			unmap_page_range(tlb, vma, start, end, details);
	}
}

/**
 * unmap_vmas - unmap a range of memory covered by a list of vma's
 * @tlb: address of the caller's struct mmu_gather
 * @vma: the starting vma
 * @start_addr: virtual address at which to start unmapping
 * @end_addr: virtual address at which to end unmapping
 *
 * Unmap all pages in the vma list.
 *
 * Only addresses between `start' and `end' will be unmapped.
 *
 * The VMA list must be sorted in ascending virtual address order.
 *
 * unmap_vmas() assumes that the caller will flush the whole unmapped address
 * range after unmap_vmas() returns.  So the only responsibility here is to
 * ensure that any thus-far unmapped pages are flushed before unmap_vmas()
 * drops the lock and schedules.
 */
void unmap_vmas(struct mmu_gather *tlb,
		struct vm_area_struct *vma, unsigned long start_addr,
		unsigned long end_addr)
{
	struct mm_struct *mm = vma->vm_mm;

	mmu_notifier_invalidate_range_start(mm, start_addr, end_addr);
	for ( ; vma && vma->vm_start < end_addr; vma = vma->vm_next)
		unmap_single_vma(tlb, vma, start_addr, end_addr, NULL);
	mmu_notifier_invalidate_range_end(mm, start_addr, end_addr);
}

/**
 * zap_page_range - remove user pages in a given range
 * @vma: vm_area_struct holding the applicable pages
 * @start: starting address of pages to zap
 * @size: number of bytes to zap
 * @details: details of nonlinear truncation or shared cache invalidation
 *
 * Caller must protect the VMA list
 */
void zap_page_range(struct vm_area_struct *vma, unsigned long start,
		unsigned long size, struct zap_details *details)
{
	struct mm_struct *mm = vma->vm_mm;
	struct mmu_gather tlb;
	unsigned long end = start + size;

	lru_add_drain();
	tlb_gather_mmu(&tlb, mm, start, end);
	update_hiwater_rss(mm);
	mmu_notifier_invalidate_range_start(mm, start, end);
	for ( ; vma && vma->vm_start < end; vma = vma->vm_next)
		unmap_single_vma(&tlb, vma, start, end, details);
	mmu_notifier_invalidate_range_end(mm, start, end);
	tlb_finish_mmu(&tlb, start, end);
}

/**
 * zap_page_range_single - remove user pages in a given range
 * @vma: vm_area_struct holding the applicable pages
 * @address: starting address of pages to zap
 * @size: number of bytes to zap
 * @details: details of nonlinear truncation or shared cache invalidation
 *
 * The range must fit into one VMA.
 */
static void zap_page_range_single(struct vm_area_struct *vma, unsigned long address,
		unsigned long size, struct zap_details *details)
{
	struct mm_struct *mm = vma->vm_mm;
	struct mmu_gather tlb;
	unsigned long end = address + size;

	lru_add_drain();
	tlb_gather_mmu(&tlb, mm, address, end);
	update_hiwater_rss(mm);
	mmu_notifier_invalidate_range_start(mm, address, end);
	unmap_single_vma(&tlb, vma, address, end, details);
	mmu_notifier_invalidate_range_end(mm, address, end);
	tlb_finish_mmu(&tlb, address, end);
}

/**
 * zap_vma_ptes - remove ptes mapping the vma
 * @vma: vm_area_struct holding ptes to be zapped
 * @address: starting address of pages to zap
 * @size: number of bytes to zap
 *
 * This function only unmaps ptes assigned to VM_PFNMAP vmas.
 *
 * The entire address range must be fully contained within the vma.
 *
 * Returns 0 if successful.
 */
int zap_vma_ptes(struct vm_area_struct *vma, unsigned long address,
		unsigned long size)
{
	if (address < vma->vm_start || address + size > vma->vm_end ||
	    		!(vma->vm_flags & VM_PFNMAP))
		return -1;
	zap_page_range_single(vma, address, size, NULL);
	return 0;
}
EXPORT_SYMBOL_GPL(zap_vma_ptes);

pte_t *__get_locked_pte(struct mm_struct *mm, unsigned long addr,
			spinlock_t **ptl)
{
	pgd_t * pgd = pgd_offset(mm, addr);
	pud_t * pud = pud_alloc(mm, pgd, addr);
	if (pud) {
		pmd_t * pmd = pmd_alloc(mm, pud, addr);
		if (pmd) {
			VM_BUG_ON(pmd_trans_huge(*pmd));
			return pte_alloc_map_lock(mm, pmd, addr, ptl);
		}
	}
	return NULL;
}

/*
 * This is the old fallback for page remapping.
 *
 * For historical reasons, it only allows reserved pages. Only
 * old drivers should use this, and they needed to mark their
 * pages reserved for the old functions anyway.
 */
static int insert_page(struct vm_area_struct *vma, unsigned long addr,
			struct page *page, pgprot_t prot)
{
	struct mm_struct *mm = vma->vm_mm;
	int retval;
	pte_t *pte;
	spinlock_t *ptl;

	retval = -EINVAL;
	if (PageAnon(page))
		goto out;
	retval = -ENOMEM;
	flush_dcache_page(page);
	pte = get_locked_pte(mm, addr, &ptl);
	if (!pte)
		goto out;
	retval = -EBUSY;
	if (!pte_none(*pte))
		goto out_unlock;

	/* Ok, finally just insert the thing.. */
	get_page(page);
	inc_mm_counter_fast(mm, MM_FILEPAGES);
	page_add_file_rmap(page);
	set_pte_at(mm, addr, pte, mk_pte(page, prot));

	retval = 0;
	pte_unmap_unlock(pte, ptl);
	return retval;
out_unlock:
	pte_unmap_unlock(pte, ptl);
out:
	return retval;
}

/**
 * vm_insert_page - insert single page into user vma
 * @vma: user vma to map to
 * @addr: target user address of this page
 * @page: source kernel page
 *
 * This allows drivers to insert individual pages they've allocated
 * into a user vma.
 *
 * The page has to be a nice clean _individual_ kernel allocation.
 * If you allocate a compound page, you need to have marked it as
 * such (__GFP_COMP), or manually just split the page up yourself
 * (see split_page()).
 *
 * NOTE! Traditionally this was done with "remap_pfn_range()" which
 * took an arbitrary page protection parameter. This doesn't allow
 * that. Your vma protection will have to be set up correctly, which
 * means that if you want a shared writable mapping, you'd better
 * ask for a shared writable mapping!
 *
 * The page does not need to be reserved.
 *
 * Usually this function is called from f_op->mmap() handler
 * under mm->mmap_sem write-lock, so it can change vma->vm_flags.
 * Caller must set VM_MIXEDMAP on vma if it wants to call this
 * function from other places, for example from page-fault handler.
 */
int vm_insert_page(struct vm_area_struct *vma, unsigned long addr,
			struct page *page)
{
	if (addr < vma->vm_start || addr >= vma->vm_end)
		return -EFAULT;
	if (!page_count(page))
		return -EINVAL;
	if (!(vma->vm_flags & VM_MIXEDMAP)) {
		BUG_ON(down_read_trylock(&vma->vm_mm->mmap_sem));
		BUG_ON(vma->vm_flags & VM_PFNMAP);
		vma->vm_flags |= VM_MIXEDMAP;
	}
	return insert_page(vma, addr, page, vma->vm_page_prot);
}
EXPORT_SYMBOL(vm_insert_page);

static int insert_pfn(struct vm_area_struct *vma, unsigned long addr,
			unsigned long pfn, pgprot_t prot)
{
	struct mm_struct *mm = vma->vm_mm;
	int retval;
	pte_t *pte, entry;
	spinlock_t *ptl;

	retval = -ENOMEM;
	pte = get_locked_pte(mm, addr, &ptl);
	if (!pte)
		goto out;
	retval = -EBUSY;
	if (!pte_none(*pte))
		goto out_unlock;

	/* Ok, finally just insert the thing.. */
	entry = pte_mkspecial(pfn_pte(pfn, prot));
	set_pte_at(mm, addr, pte, entry);
	update_mmu_cache(vma, addr, pte); /* XXX: why not for insert_page? */

	retval = 0;
out_unlock:
	pte_unmap_unlock(pte, ptl);
out:
	return retval;
}

/**
 * vm_insert_pfn - insert single pfn into user vma
 * @vma: user vma to map to
 * @addr: target user address of this page
 * @pfn: source kernel pfn
 *
 * Similar to vm_insert_page, this allows drivers to insert individual pages
 * they've allocated into a user vma. Same comments apply.
 *
 * This function should only be called from a vm_ops->fault handler, and
 * in that case the handler should return NULL.
 *
 * vma cannot be a COW mapping.
 *
 * As this is called only for pages that do not currently exist, we
 * do not need to flush old virtual caches or the TLB.
 */
int vm_insert_pfn(struct vm_area_struct *vma, unsigned long addr,
			unsigned long pfn)
{
	int ret;
	pgprot_t pgprot = vma->vm_page_prot;
	/*
	 * Technically, architectures with pte_special can avoid all these
	 * restrictions (same for remap_pfn_range).  However we would like
	 * consistency in testing and feature parity among all, so we should
	 * try to keep these invariants in place for everybody.
	 */
	BUG_ON(!(vma->vm_flags & (VM_PFNMAP|VM_MIXEDMAP)));
	BUG_ON((vma->vm_flags & (VM_PFNMAP|VM_MIXEDMAP)) ==
						(VM_PFNMAP|VM_MIXEDMAP));
	BUG_ON((vma->vm_flags & VM_PFNMAP) && is_cow_mapping(vma->vm_flags));
	BUG_ON((vma->vm_flags & VM_MIXEDMAP) && pfn_valid(pfn));

	if (addr < vma->vm_start || addr >= vma->vm_end)
		return -EFAULT;
	if (track_pfn_insert(vma, &pgprot, pfn))
		return -EINVAL;

	ret = insert_pfn(vma, addr, pfn, pgprot);

	return ret;
}
EXPORT_SYMBOL(vm_insert_pfn);

int vm_insert_mixed(struct vm_area_struct *vma, unsigned long addr,
			unsigned long pfn)
{
	BUG_ON(!(vma->vm_flags & VM_MIXEDMAP));

	if (addr < vma->vm_start || addr >= vma->vm_end)
		return -EFAULT;

	/*
	 * If we don't have pte special, then we have to use the pfn_valid()
	 * based VM_MIXEDMAP scheme (see vm_normal_page), and thus we *must*
	 * refcount the page if pfn_valid is true (hence insert_page rather
	 * than insert_pfn).  If a zero_pfn were inserted into a VM_MIXEDMAP
	 * without pte special, it would there be refcounted as a normal page.
	 */
	if (!HAVE_PTE_SPECIAL && pfn_valid(pfn)) {
		struct page *page;

		page = pfn_to_page(pfn);
		return insert_page(vma, addr, page, vma->vm_page_prot);
	}
	return insert_pfn(vma, addr, pfn, vma->vm_page_prot);
}
EXPORT_SYMBOL(vm_insert_mixed);

/*
 * maps a range of physical memory into the requested pages. the old
 * mappings are removed. any references to nonexistent pages results
 * in null mappings (currently treated as "copy-on-access")
 */
static int remap_pte_range(struct mm_struct *mm, pmd_t *pmd,
			unsigned long addr, unsigned long end,
			unsigned long pfn, pgprot_t prot)
{
	pte_t *pte;
	spinlock_t *ptl;

	pte = pte_alloc_map_lock(mm, pmd, addr, &ptl);
	if (!pte)
		return -ENOMEM;
	arch_enter_lazy_mmu_mode();
	do {
		BUG_ON(!pte_none(*pte));
		set_pte_at(mm, addr, pte, pte_mkspecial(pfn_pte(pfn, prot)));
		pfn++;
	} while (pte++, addr += PAGE_SIZE, addr != end);
	arch_leave_lazy_mmu_mode();
	pte_unmap_unlock(pte - 1, ptl);
	return 0;
}

static inline int remap_pmd_range(struct mm_struct *mm, pud_t *pud,
			unsigned long addr, unsigned long end,
			unsigned long pfn, pgprot_t prot)
{
	pmd_t *pmd;
	unsigned long next;

	pfn -= addr >> PAGE_SHIFT;
	pmd = pmd_alloc(mm, pud, addr);
	if (!pmd)
		return -ENOMEM;
	VM_BUG_ON(pmd_trans_huge(*pmd));
	do {
		next = pmd_addr_end(addr, end);
		if (remap_pte_range(mm, pmd, addr, next,
				pfn + (addr >> PAGE_SHIFT), prot))
			return -ENOMEM;
	} while (pmd++, addr = next, addr != end);
	return 0;
}

static inline int remap_pud_range(struct mm_struct *mm, pgd_t *pgd,
			unsigned long addr, unsigned long end,
			unsigned long pfn, pgprot_t prot)
{
	pud_t *pud;
	unsigned long next;

	pfn -= addr >> PAGE_SHIFT;
	pud = pud_alloc(mm, pgd, addr);
	if (!pud)
		return -ENOMEM;
	do {
		next = pud_addr_end(addr, end);
		if (remap_pmd_range(mm, pud, addr, next,
				pfn + (addr >> PAGE_SHIFT), prot))
			return -ENOMEM;
	} while (pud++, addr = next, addr != end);
	return 0;
}

/**
 * remap_pfn_range - remap kernel memory to userspace
 * @vma: user vma to map to
 * @addr: target user address to start at
 * @pfn: physical address of kernel memory
 * @size: size of map area
 * @prot: page protection flags for this mapping
 *
 *  Note: this is only safe if the mm semaphore is held when called.
 */
int remap_pfn_range(struct vm_area_struct *vma, unsigned long addr,
		    unsigned long pfn, unsigned long size, pgprot_t prot)
{
	pgd_t *pgd;
	unsigned long next;
	unsigned long end = addr + PAGE_ALIGN(size);
	struct mm_struct *mm = vma->vm_mm;
	int err;

	/*
	 * Physically remapped pages are special. Tell the
	 * rest of the world about it:
	 *   VM_IO tells people not to look at these pages
	 *	(accesses can have side effects).
	 *   VM_PFNMAP tells the core MM that the base pages are just
	 *	raw PFN mappings, and do not have a "struct page" associated
	 *	with them.
	 *   VM_DONTEXPAND
	 *      Disable vma merging and expanding with mremap().
	 *   VM_DONTDUMP
	 *      Omit vma from core dump, even when VM_IO turned off.
	 *
	 * There's a horrible special case to handle copy-on-write
	 * behaviour that some programs depend on. We mark the "original"
	 * un-COW'ed pages by matching them up with "vma->vm_pgoff".
	 * See vm_normal_page() for details.
	 */
	if (is_cow_mapping(vma->vm_flags)) {
		if (addr != vma->vm_start || end != vma->vm_end)
			return -EINVAL;
		vma->vm_pgoff = pfn;
	}

	err = track_pfn_remap(vma, &prot, pfn, addr, PAGE_ALIGN(size));
	if (err)
		return -EINVAL;

	vma->vm_flags |= VM_IO | VM_PFNMAP | VM_DONTEXPAND | VM_DONTDUMP;

	BUG_ON(addr >= end);
	pfn -= addr >> PAGE_SHIFT;
	pgd = pgd_offset(mm, addr);
	flush_cache_range(vma, addr, end);
	do {
		next = pgd_addr_end(addr, end);
		err = remap_pud_range(mm, pgd, addr, next,
				pfn + (addr >> PAGE_SHIFT), prot);
		if (err)
			break;
	} while (pgd++, addr = next, addr != end);

	if (err)
		untrack_pfn(vma, pfn, PAGE_ALIGN(size));

	return err;
}
EXPORT_SYMBOL(remap_pfn_range);

/**
 * vm_iomap_memory - remap memory to userspace
 * @vma: user vma to map to
 * @start: start of area
 * @len: size of area
 *
 * This is a simplified io_remap_pfn_range() for common driver use. The
 * driver just needs to give us the physical memory range to be mapped,
 * we'll figure out the rest from the vma information.
 *
 * NOTE! Some drivers might want to tweak vma->vm_page_prot first to get
 * whatever write-combining details or similar.
 */
int vm_iomap_memory(struct vm_area_struct *vma, phys_addr_t start, unsigned long len)
{
	unsigned long vm_len, pfn, pages;

	/* Check that the physical memory area passed in looks valid */
	if (start + len < start)
		return -EINVAL;
	/*
	 * You *really* shouldn't map things that aren't page-aligned,
	 * but we've historically allowed it because IO memory might
	 * just have smaller alignment.
	 */
	len += start & ~PAGE_MASK;
	pfn = start >> PAGE_SHIFT;
	pages = (len + ~PAGE_MASK) >> PAGE_SHIFT;
	if (pfn + pages < pfn)
		return -EINVAL;

	/* We start the mapping 'vm_pgoff' pages into the area */
	if (vma->vm_pgoff > pages)
		return -EINVAL;
	pfn += vma->vm_pgoff;
	pages -= vma->vm_pgoff;

	/* Can we fit all of the mapping? */
	vm_len = vma->vm_end - vma->vm_start;
	if (vm_len >> PAGE_SHIFT > pages)
		return -EINVAL;

	/* Ok, let it rip */
	return io_remap_pfn_range(vma, vma->vm_start, pfn, vm_len, vma->vm_page_prot);
}
EXPORT_SYMBOL(vm_iomap_memory);

static int apply_to_pte_range(struct mm_struct *mm, pmd_t *pmd,
				     unsigned long addr, unsigned long end,
				     pte_fn_t fn, void *data)
{
	pte_t *pte;
	int err;
	pgtable_t token;
	spinlock_t *uninitialized_var(ptl);

	pte = (mm == &init_mm) ?
		pte_alloc_kernel(pmd, addr) :
		pte_alloc_map_lock(mm, pmd, addr, &ptl);
	if (!pte)
		return -ENOMEM;

	BUG_ON(pmd_huge(*pmd));

	arch_enter_lazy_mmu_mode();

	token = pmd_pgtable(*pmd);

	do {
		err = fn(pte++, token, addr, data);
		if (err)
			break;
	} while (addr += PAGE_SIZE, addr != end);

	arch_leave_lazy_mmu_mode();

	if (mm != &init_mm)
		pte_unmap_unlock(pte-1, ptl);
	return err;
}

static int apply_to_pmd_range(struct mm_struct *mm, pud_t *pud,
				     unsigned long addr, unsigned long end,
				     pte_fn_t fn, void *data)
{
	pmd_t *pmd;
	unsigned long next;
	int err;

	BUG_ON(pud_huge(*pud));

	pmd = pmd_alloc(mm, pud, addr);
	if (!pmd)
		return -ENOMEM;
	do {
		next = pmd_addr_end(addr, end);
		err = apply_to_pte_range(mm, pmd, addr, next, fn, data);
		if (err)
			break;
	} while (pmd++, addr = next, addr != end);
	return err;
}

static int apply_to_pud_range(struct mm_struct *mm, pgd_t *pgd,
				     unsigned long addr, unsigned long end,
				     pte_fn_t fn, void *data)
{
	pud_t *pud;
	unsigned long next;
	int err;

	pud = pud_alloc(mm, pgd, addr);
	if (!pud)
		return -ENOMEM;
	do {
		next = pud_addr_end(addr, end);
		err = apply_to_pmd_range(mm, pud, addr, next, fn, data);
		if (err)
			break;
	} while (pud++, addr = next, addr != end);
	return err;
}

/*
 * Scan a region of virtual memory, filling in page tables as necessary
 * and calling a provided function on each leaf page table.
 */
int apply_to_page_range(struct mm_struct *mm, unsigned long addr,
			unsigned long size, pte_fn_t fn, void *data)
{
	pgd_t *pgd;
	unsigned long next;
	unsigned long end = addr + size;
	int err;

	BUG_ON(addr >= end);
	pgd = pgd_offset(mm, addr);
	do {
		next = pgd_addr_end(addr, end);
		err = apply_to_pud_range(mm, pgd, addr, next, fn, data);
		if (err)
			break;
	} while (pgd++, addr = next, addr != end);

	return err;
}
EXPORT_SYMBOL_GPL(apply_to_page_range);

/*
 * handle_pte_fault chooses page fault handler according to an entry
 * which was read non-atomically.  Before making any commitment, on
 * those architectures or configurations (e.g. i386 with PAE) which
 * might give a mix of unmatched parts, do_swap_page and do_nonlinear_fault
 * must check under lock before unmapping the pte and proceeding
 * (but do_wp_page is only called after already making such a check;
 * and do_anonymous_page can safely check later on).
 */
static inline int pte_unmap_same(struct mm_struct *mm, pmd_t *pmd,
				pte_t *page_table, pte_t orig_pte)
{
	int same = 1;
#if defined(CONFIG_SMP) || defined(CONFIG_PREEMPT)
	if (sizeof(pte_t) > sizeof(unsigned long)) {
		spinlock_t *ptl = pte_lockptr(mm, pmd);
		spin_lock(ptl);
		same = pte_same(*page_table, orig_pte);
		spin_unlock(ptl);
	}
#endif
	pte_unmap(page_table);
	return same;
}

static inline void cow_user_page(struct page *dst, struct page *src, unsigned long va, struct vm_area_struct *vma)
{
	debug_dma_assert_idle(src);

	/*
	 * If the source page was a PFN mapping, we don't have
	 * a "struct page" for it. We do a best-effort copy by
	 * just copying from the original user address. If that
	 * fails, we just zero-fill it. Live with it.
	 */
	if (unlikely(!src)) {
		void *kaddr = kmap_atomic(dst);
		void __user *uaddr = (void __user *)(va & PAGE_MASK);

		/*
		 * This really shouldn't fail, because the page is there
		 * in the page tables. But it might just be unreadable,
		 * in which case we just give up and fill the result with
		 * zeroes.
		 */
		if (__copy_from_user_inatomic(kaddr, uaddr, PAGE_SIZE))
			clear_page(kaddr);
		kunmap_atomic(kaddr);
		flush_dcache_page(dst);
	} else
		copy_user_highpage(dst, src, va, vma);
}

/*
 * Notify the address space that the page is about to become writable so that
 * it can prohibit this or wait for the page to get into an appropriate state.
 *
 * We do this without the lock held, so that it can sleep if it needs to.
 */
static int do_page_mkwrite(struct vm_area_struct *vma, struct page *page,
	       unsigned long address)
{
	struct vm_fault vmf;
	int ret;

	vmf.virtual_address = (void __user *)(address & PAGE_MASK);
	vmf.pgoff = page->index;
	vmf.flags = FAULT_FLAG_WRITE|FAULT_FLAG_MKWRITE;
	vmf.page = page;

	ret = vma->vm_ops->page_mkwrite(vma, &vmf);
	if (unlikely(ret & (VM_FAULT_ERROR | VM_FAULT_NOPAGE)))
		return ret;
	if (unlikely(!(ret & VM_FAULT_LOCKED))) {
		lock_page(page);
		if (!page->mapping) {
			unlock_page(page);
			return 0; /* retry */
		}
		ret |= VM_FAULT_LOCKED;
	} else
		VM_BUG_ON_PAGE(!PageLocked(page), page);
	return ret;
}

/*
 * This routine handles present pages, when users try to write
 * to a shared page. It is done by copying the page to a new address
 * and decrementing the shared-page counter for the old page.
 *
 * Note that this routine assumes that the protection checks have been
 * done by the caller (the low-level page fault routine in most cases).
 * Thus we can safely just mark it writable once we've done any necessary
 * COW.
 *
 * We also mark the page dirty at this point even though the page will
 * change only once the write actually happens. This avoids a few races,
 * and potentially makes it more efficient.
 *
 * We enter with non-exclusive mmap_sem (to exclude vma changes,
 * but allow concurrent faults), with pte both mapped and locked.
 * We return with mmap_sem still held, but pte unmapped and unlocked.
 */
static int do_wp_page(struct mm_struct *mm, struct vm_area_struct *vma,
		unsigned long address, pte_t *page_table, pmd_t *pmd,
		spinlock_t *ptl, pte_t orig_pte)
	__releases(ptl)
{
	struct page *old_page, *new_page = NULL;
	pte_t entry;
	int ret = 0;
	int page_mkwrite = 0;
	struct page *dirty_page = NULL;
	unsigned long mmun_start = 0;	/* For mmu_notifiers */
	unsigned long mmun_end = 0;	/* For mmu_notifiers */
	struct mem_cgroup *memcg;

	old_page = vm_normal_page(vma, address, orig_pte);
	if (!old_page) {
		/*
		 * VM_MIXEDMAP !pfn_valid() case, or VM_SOFTDIRTY clear on a
		 * VM_PFNMAP VMA.
		 *
		 * We should not cow pages in a shared writeable mapping.
		 * Just mark the pages writable as we can't do any dirty
		 * accounting on raw pfn maps.
		 */
		if ((vma->vm_flags & (VM_WRITE|VM_SHARED)) ==
				     (VM_WRITE|VM_SHARED))
			goto reuse;
		goto gotten;
	}

	/*
	 * Take out anonymous pages first, anonymous shared vmas are
	 * not dirty accountable.
	 */
	if (PageAnon(old_page) && !PageKsm(old_page)) {
		if (!trylock_page(old_page)) {
			page_cache_get(old_page);
			pte_unmap_unlock(page_table, ptl);
			lock_page(old_page);
			page_table = pte_offset_map_lock(mm, pmd, address,
							 &ptl);
			if (!pte_same(*page_table, orig_pte)) {
				unlock_page(old_page);
				goto unlock;
			}
			page_cache_release(old_page);
		}
		if (reuse_swap_page(old_page)) {
			/*
			 * The page is all ours.  Move it to our anon_vma so
			 * the rmap code will not search our parent or siblings.
			 * Protected against the rmap code by the page lock.
			 */
			page_move_anon_rmap(old_page, vma, address);
			unlock_page(old_page);
			goto reuse;
		}
		unlock_page(old_page);
	} else if (unlikely((vma->vm_flags & (VM_WRITE|VM_SHARED)) ==
					(VM_WRITE|VM_SHARED))) {
		/*
		 * Only catch write-faults on shared writable pages,
		 * read-only shared pages can get COWed by
		 * get_user_pages(.write=1, .force=1).
		 */
		if (vma->vm_ops && vma->vm_ops->page_mkwrite) {
			int tmp;
			page_cache_get(old_page);
			pte_unmap_unlock(page_table, ptl);
			tmp = do_page_mkwrite(vma, old_page, address);
			if (unlikely(!tmp || (tmp &
					(VM_FAULT_ERROR | VM_FAULT_NOPAGE)))) {
				page_cache_release(old_page);
				return tmp;
			}
			/*
			 * Since we dropped the lock we need to revalidate
			 * the PTE as someone else may have changed it.  If
			 * they did, we just return, as we can count on the
			 * MMU to tell us if they didn't also make it writable.
			 */
			page_table = pte_offset_map_lock(mm, pmd, address,
							 &ptl);
			if (!pte_same(*page_table, orig_pte)) {
				unlock_page(old_page);
				goto unlock;
			}

			page_mkwrite = 1;
		}
		dirty_page = old_page;
		get_page(dirty_page);

reuse:
		/*
		 * Clear the pages cpupid information as the existing
		 * information potentially belongs to a now completely
		 * unrelated process.
		 */
		if (old_page)
			page_cpupid_xchg_last(old_page, (1 << LAST_CPUPID_SHIFT) - 1);

		flush_cache_page(vma, address, pte_pfn(orig_pte));
		entry = pte_mkyoung(orig_pte);
		entry = maybe_mkwrite(pte_mkdirty(entry), vma);
		if (ptep_set_access_flags(vma, address, page_table, entry,1))
			update_mmu_cache(vma, address, page_table);
		pte_unmap_unlock(page_table, ptl);
		ret |= VM_FAULT_WRITE;

		if (!dirty_page)
			return ret;

		if (!page_mkwrite) {
			struct address_space *mapping;
			int dirtied;

			lock_page(dirty_page);
			dirtied = set_page_dirty(dirty_page);
			VM_BUG_ON_PAGE(PageAnon(dirty_page), dirty_page);
			mapping = dirty_page->mapping;
			unlock_page(dirty_page);

			if (dirtied && mapping) {
				/*
				 * Some device drivers do not set page.mapping
				 * but still dirty their pages
				 */
				balance_dirty_pages_ratelimited(mapping);
			}

			/* file_update_time outside page_lock */
			if (vma->vm_file)
				file_update_time(vma->vm_file);
		}
		put_page(dirty_page);
		if (page_mkwrite) {
			struct address_space *mapping = dirty_page->mapping;

			set_page_dirty(dirty_page);
			unlock_page(dirty_page);
			page_cache_release(dirty_page);
			if (mapping)	{
				/*
				 * Some device drivers do not set page.mapping
				 * but still dirty their pages
				 */
				balance_dirty_pages_ratelimited(mapping);
			}
		}

		return ret;
	}

	/*
	 * Ok, we need to copy. Oh, well..
	 */
	page_cache_get(old_page);
gotten:
	pte_unmap_unlock(page_table, ptl);

	if (unlikely(anon_vma_prepare(vma)))
		goto oom;

	if (is_zero_pfn(pte_pfn(orig_pte))) {
		new_page = alloc_zeroed_user_highpage_movable(vma, address);
		if (!new_page)
			goto oom;
	} else {
		new_page = alloc_page_vma(GFP_HIGHUSER_MOVABLE, vma, address);
		if (!new_page)
			goto oom;
		cow_user_page(new_page, old_page, address, vma);
	}
	__SetPageUptodate(new_page);

	if (mem_cgroup_try_charge(new_page, mm, GFP_KERNEL, &memcg))
		goto oom_free_new;

	mmun_start  = address & PAGE_MASK;
	mmun_end    = mmun_start + PAGE_SIZE;
	mmu_notifier_invalidate_range_start(mm, mmun_start, mmun_end);

	/*
	 * Re-check the pte - we dropped the lock
	 */
	page_table = pte_offset_map_lock(mm, pmd, address, &ptl);
	if (likely(pte_same(*page_table, orig_pte))) {
		if (old_page) {
			if (!PageAnon(old_page)) {
				dec_mm_counter_fast(mm, MM_FILEPAGES);
				inc_mm_counter_fast(mm, MM_ANONPAGES);
			}
		} else
			inc_mm_counter_fast(mm, MM_ANONPAGES);
		flush_cache_page(vma, address, pte_pfn(orig_pte));
		entry = mk_pte(new_page, vma->vm_page_prot);
		entry = maybe_mkwrite(pte_mkdirty(entry), vma);
		/*
		 * Clear the pte entry and flush it first, before updating the
		 * pte with the new entry. This will avoid a race condition
		 * seen in the presence of one thread doing SMC and another
		 * thread doing COW.
		 */
		ptep_clear_flush(vma, address, page_table);
		page_add_new_anon_rmap(new_page, vma, address);
		mem_cgroup_commit_charge(new_page, memcg, false);
		lru_cache_add_active_or_unevictable(new_page, vma);
		/*
		 * We call the notify macro here because, when using secondary
		 * mmu page tables (such as kvm shadow page tables), we want the
		 * new page to be mapped directly into the secondary page table.
		 */
		set_pte_at_notify(mm, address, page_table, entry);
		update_mmu_cache(vma, address, page_table);
		if (old_page) {
			/*
			 * Only after switching the pte to the new page may
			 * we remove the mapcount here. Otherwise another
			 * process may come and find the rmap count decremented
			 * before the pte is switched to the new page, and
			 * "reuse" the old page writing into it while our pte
			 * here still points into it and can be read by other
			 * threads.
			 *
			 * The critical issue is to order this
			 * page_remove_rmap with the ptp_clear_flush above.
			 * Those stores are ordered by (if nothing else,)
			 * the barrier present in the atomic_add_negative
			 * in page_remove_rmap.
			 *
			 * Then the TLB flush in ptep_clear_flush ensures that
			 * no process can access the old page before the
			 * decremented mapcount is visible. And the old page
			 * cannot be reused until after the decremented
			 * mapcount is visible. So transitively, TLBs to
			 * old page will be flushed before it can be reused.
			 */
			page_remove_rmap(old_page);
		}

		/* Free the old page.. */
		new_page = old_page;
		ret |= VM_FAULT_WRITE;
	} else
		mem_cgroup_cancel_charge(new_page, memcg);

	if (new_page)
		page_cache_release(new_page);
unlock:
	pte_unmap_unlock(page_table, ptl);
	if (mmun_end > mmun_start)
		mmu_notifier_invalidate_range_end(mm, mmun_start, mmun_end);
	if (old_page) {
		/*
		 * Don't let another task, with possibly unlocked vma,
		 * keep the mlocked page.
		 */
		if ((ret & VM_FAULT_WRITE) && (vma->vm_flags & VM_LOCKED)) {
			lock_page(old_page);	/* LRU manipulation */
			munlock_vma_page(old_page);
			unlock_page(old_page);
		}
		page_cache_release(old_page);
	}
	return ret;
oom_free_new:
	page_cache_release(new_page);
oom:
	if (old_page)
		page_cache_release(old_page);
	return VM_FAULT_OOM;
}

static void unmap_mapping_range_vma(struct vm_area_struct *vma,
		unsigned long start_addr, unsigned long end_addr,
		struct zap_details *details)
{
	zap_page_range_single(vma, start_addr, end_addr - start_addr, details);
}

static inline void unmap_mapping_range_tree(struct rb_root *root,
					    struct zap_details *details)
{
	struct vm_area_struct *vma;
	pgoff_t vba, vea, zba, zea;

	vma_interval_tree_foreach(vma, root,
			details->first_index, details->last_index) {

		vba = vma->vm_pgoff;
		vea = vba + vma_pages(vma) - 1;
		/* Assume for now that PAGE_CACHE_SHIFT == PAGE_SHIFT */
		zba = details->first_index;
		if (zba < vba)
			zba = vba;
		zea = details->last_index;
		if (zea > vea)
			zea = vea;

		unmap_mapping_range_vma(vma,
			((zba - vba) << PAGE_SHIFT) + vma->vm_start,
			((zea - vba + 1) << PAGE_SHIFT) + vma->vm_start,
				details);
	}
}

static inline void unmap_mapping_range_list(struct list_head *head,
					    struct zap_details *details)
{
	struct vm_area_struct *vma;

	/*
	 * In nonlinear VMAs there is no correspondence between virtual address
	 * offset and file offset.  So we must perform an exhaustive search
	 * across *all* the pages in each nonlinear VMA, not just the pages
	 * whose virtual address lies outside the file truncation point.
	 */
	list_for_each_entry(vma, head, shared.nonlinear) {
		details->nonlinear_vma = vma;
		unmap_mapping_range_vma(vma, vma->vm_start, vma->vm_end, details);
	}
}

/**
 * unmap_mapping_range - unmap the portion of all mmaps in the specified address_space corresponding to the specified page range in the underlying file.
 * @mapping: the address space containing mmaps to be unmapped.
 * @holebegin: byte in first page to unmap, relative to the start of
 * the underlying file.  This will be rounded down to a PAGE_SIZE
 * boundary.  Note that this is different from truncate_pagecache(), which
 * must keep the partial page.  In contrast, we must get rid of
 * partial pages.
 * @holelen: size of prospective hole in bytes.  This will be rounded
 * up to a PAGE_SIZE boundary.  A holelen of zero truncates to the
 * end of the file.
 * @even_cows: 1 when truncating a file, unmap even private COWed pages;
 * but 0 when invalidating pagecache, don't throw away private data.
 */
void unmap_mapping_range(struct address_space *mapping,
		loff_t const holebegin, loff_t const holelen, int even_cows)
{
	struct zap_details details;
	pgoff_t hba = holebegin >> PAGE_SHIFT;
	pgoff_t hlen = (holelen + PAGE_SIZE - 1) >> PAGE_SHIFT;

	/* Check for overflow. */
	if (sizeof(holelen) > sizeof(hlen)) {
		long long holeend =
			(holebegin + holelen + PAGE_SIZE - 1) >> PAGE_SHIFT;
		if (holeend & ~(long long)ULONG_MAX)
			hlen = ULONG_MAX - hba + 1;
	}

	details.check_mapping = even_cows? NULL: mapping;
	details.nonlinear_vma = NULL;
	details.first_index = hba;
	details.last_index = hba + hlen - 1;
	if (details.last_index < details.first_index)
		details.last_index = ULONG_MAX;


	mutex_lock(&mapping->i_mmap_mutex);
	if (unlikely(!RB_EMPTY_ROOT(&mapping->i_mmap)))
		unmap_mapping_range_tree(&mapping->i_mmap, &details);
	if (unlikely(!list_empty(&mapping->i_mmap_nonlinear)))
		unmap_mapping_range_list(&mapping->i_mmap_nonlinear, &details);
	mutex_unlock(&mapping->i_mmap_mutex);
}
EXPORT_SYMBOL(unmap_mapping_range);

/*
 * We enter with non-exclusive mmap_sem (to exclude vma changes,
 * but allow concurrent faults), and pte mapped but not yet locked.
 * We return with pte unmapped and unlocked.
 *
 * We return with the mmap_sem locked or unlocked in the same cases
 * as does filemap_fault().
 */
static int do_swap_page(struct mm_struct *mm, struct vm_area_struct *vma,
		unsigned long address, pte_t *page_table, pmd_t *pmd,
		unsigned int flags, pte_t orig_pte)
{
	spinlock_t *ptl;
	struct page *page, *swapcache;
	struct mem_cgroup *memcg;
	swp_entry_t entry;
	pte_t pte;
	int locked;
	int exclusive = 0;
	int ret = 0;

	if (!pte_unmap_same(mm, pmd, page_table, orig_pte))
		goto out;

	entry = pte_to_swp_entry(orig_pte);
	if (unlikely(non_swap_entry(entry))) {
		if (is_migration_entry(entry)) {
			migration_entry_wait(mm, pmd, address);
		} else if (is_hwpoison_entry(entry)) {
			ret = VM_FAULT_HWPOISON;
		} else {
			print_bad_pte(vma, address, orig_pte, NULL);
			ret = VM_FAULT_SIGBUS;
		}
		goto out;
	}
	delayacct_set_flag(DELAYACCT_PF_SWAPIN);
	page = lookup_swap_cache(entry);
	if (!page) {
		page = swapin_readahead(entry,
					GFP_HIGHUSER_MOVABLE, vma, address);
		if (!page) {
			/*
			 * Back out if somebody else faulted in this pte
			 * while we released the pte lock.
			 */
			page_table = pte_offset_map_lock(mm, pmd, address, &ptl);
			if (likely(pte_same(*page_table, orig_pte)))
				ret = VM_FAULT_OOM;
			delayacct_clear_flag(DELAYACCT_PF_SWAPIN);
			goto unlock;
		}

		/* Had to read the page from swap area: Major fault */
		ret = VM_FAULT_MAJOR;
		count_vm_event(PGMAJFAULT);
		mem_cgroup_count_vm_event(mm, PGMAJFAULT);
	} else if (PageHWPoison(page)) {
		/*
		 * hwpoisoned dirty swapcache pages are kept for killing
		 * owner processes (which may be unknown at hwpoison time)
		 */
		ret = VM_FAULT_HWPOISON;
		delayacct_clear_flag(DELAYACCT_PF_SWAPIN);
		swapcache = page;
		goto out_release;
	}

	swapcache = page;
	locked = lock_page_or_retry(page, mm, flags);

	delayacct_clear_flag(DELAYACCT_PF_SWAPIN);
	if (!locked) {
		ret |= VM_FAULT_RETRY;
		goto out_release;
	}

	/*
	 * Make sure try_to_free_swap or reuse_swap_page or swapoff did not
	 * release the swapcache from under us.  The page pin, and pte_same
	 * test below, are not enough to exclude that.  Even if it is still
	 * swapcache, we need to check that the page's swap has not changed.
	 */
	if (unlikely(!PageSwapCache(page) || page_private(page) != entry.val))
		goto out_page;

	page = ksm_might_need_to_copy(page, vma, address);
	if (unlikely(!page)) {
		ret = VM_FAULT_OOM;
		page = swapcache;
		goto out_page;
	}

	if (mem_cgroup_try_charge(page, mm, GFP_KERNEL, &memcg)) {
		ret = VM_FAULT_OOM;
		goto out_page;
	}

	/*
	 * Back out if somebody else already faulted in this pte.
	 */
	page_table = pte_offset_map_lock(mm, pmd, address, &ptl);
	if (unlikely(!pte_same(*page_table, orig_pte)))
		goto out_nomap;

	if (unlikely(!PageUptodate(page))) {
		ret = VM_FAULT_SIGBUS;
		goto out_nomap;
	}

	/*
	 * The page isn't present yet, go ahead with the fault.
	 *
	 * Be careful about the sequence of operations here.
	 * To get its accounting right, reuse_swap_page() must be called
	 * while the page is counted on swap but not yet in mapcount i.e.
	 * before page_add_anon_rmap() and swap_free(); try_to_free_swap()
	 * must be called after the swap_free(), or it will never succeed.
	 */

	inc_mm_counter_fast(mm, MM_ANONPAGES);
	dec_mm_counter_fast(mm, MM_SWAPENTS);
	pte = mk_pte(page, vma->vm_page_prot);
	if ((flags & FAULT_FLAG_WRITE) && reuse_swap_page(page)) {
		pte = maybe_mkwrite(pte_mkdirty(pte), vma);
		flags &= ~FAULT_FLAG_WRITE;
		ret |= VM_FAULT_WRITE;
		exclusive = 1;
	}
	flush_icache_page(vma, page);
	if (pte_swp_soft_dirty(orig_pte))
		pte = pte_mksoft_dirty(pte);
	set_pte_at(mm, address, page_table, pte);
	if (page == swapcache) {
		do_page_add_anon_rmap(page, vma, address, exclusive);
		mem_cgroup_commit_charge(page, memcg, true);
	} else { /* ksm created a completely new copy */
		page_add_new_anon_rmap(page, vma, address);
		mem_cgroup_commit_charge(page, memcg, false);
		lru_cache_add_active_or_unevictable(page, vma);
	}

	swap_free(entry);
	if ((PageSwapCache(page) && vm_swap_full(page_swap_info(page))) ||
		(vma->vm_flags & VM_LOCKED) || PageMlocked(page))
		try_to_free_swap(page);
	unlock_page(page);
	if (page != swapcache) {
		/*
		 * Hold the lock to avoid the swap entry to be reused
		 * until we take the PT lock for the pte_same() check
		 * (to avoid false positives from pte_same). For
		 * further safety release the lock after the swap_free
		 * so that the swap count won't change under a
		 * parallel locked swapcache.
		 */
		unlock_page(swapcache);
		page_cache_release(swapcache);
	}

	if (flags & FAULT_FLAG_WRITE) {
		ret |= do_wp_page(mm, vma, address, page_table, pmd, ptl, pte);
		if (ret & VM_FAULT_ERROR)
			ret &= VM_FAULT_ERROR;
		goto out;
	}

	/* No need to invalidate - it was non-present before */
	update_mmu_cache(vma, address, page_table);
unlock:
	pte_unmap_unlock(page_table, ptl);
out:
	return ret;
out_nomap:
	mem_cgroup_cancel_charge(page, memcg);
	pte_unmap_unlock(page_table, ptl);
out_page:
	unlock_page(page);
out_release:
	page_cache_release(page);
	if (page != swapcache) {
		unlock_page(swapcache);
		page_cache_release(swapcache);
	}
	return ret;
}

/*
 * We enter with non-exclusive mmap_sem (to exclude vma changes,
 * but allow concurrent faults), and pte mapped but not yet locked.
 * We return with mmap_sem still held, but pte unmapped and unlocked.
 */
static int do_anonymous_page(struct mm_struct *mm, struct vm_area_struct *vma,
		unsigned long address, pte_t *page_table, pmd_t *pmd,
		unsigned int flags)
{
	struct mem_cgroup *memcg;
	struct page *page;
	spinlock_t *ptl;
	pte_t entry;

	pte_unmap(page_table);

	/* File mapping without ->vm_ops ? */
	if (vma->vm_flags & VM_SHARED)
		return VM_FAULT_SIGBUS;
<<<<<<< HEAD

	/* Check if we need to add a guard page to the stack */
	if (check_stack_guard_page(vma, address) < 0)
		return VM_FAULT_SIGSEGV;
=======
>>>>>>> e045a95c

	/* Use the zero-page for reads */
	if (!(flags & FAULT_FLAG_WRITE)) {
		entry = pte_mkspecial(pfn_pte(my_zero_pfn(address),
						vma->vm_page_prot));
		page_table = pte_offset_map_lock(mm, pmd, address, &ptl);
		if (!pte_none(*page_table))
			goto unlock;
		goto setpte;
	}

	/* Allocate our own private page. */
	if (unlikely(anon_vma_prepare(vma)))
		goto oom;
	page = alloc_zeroed_user_highpage_movable(vma, address);
	if (!page)
		goto oom;
	/*
	 * The memory barrier inside __SetPageUptodate makes sure that
	 * preceeding stores to the page contents become visible before
	 * the set_pte_at() write.
	 */
	__SetPageUptodate(page);

	if (mem_cgroup_try_charge(page, mm, GFP_KERNEL, &memcg))
		goto oom_free_page;

	entry = mk_pte(page, vma->vm_page_prot);
	if (vma->vm_flags & VM_WRITE)
		entry = pte_mkwrite(pte_mkdirty(entry));

	page_table = pte_offset_map_lock(mm, pmd, address, &ptl);
	if (!pte_none(*page_table))
		goto release;

	inc_mm_counter_fast(mm, MM_ANONPAGES);
	page_add_new_anon_rmap(page, vma, address);
	mem_cgroup_commit_charge(page, memcg, false);
	lru_cache_add_active_or_unevictable(page, vma);
setpte:
	set_pte_at(mm, address, page_table, entry);

	/* No need to invalidate - it was non-present before */
	update_mmu_cache(vma, address, page_table);
unlock:
	pte_unmap_unlock(page_table, ptl);
	return 0;
release:
	mem_cgroup_cancel_charge(page, memcg);
	page_cache_release(page);
	goto unlock;
oom_free_page:
	page_cache_release(page);
oom:
	return VM_FAULT_OOM;
}

/*
 * The mmap_sem must have been held on entry, and may have been
 * released depending on flags and vma->vm_ops->fault() return value.
 * See filemap_fault() and __lock_page_retry().
 */
static int __do_fault(struct vm_area_struct *vma, unsigned long address,
		pgoff_t pgoff, unsigned int flags, struct page **page)
{
	struct vm_fault vmf;
	int ret;

	vmf.virtual_address = (void __user *)(address & PAGE_MASK);
	vmf.pgoff = pgoff;
	vmf.flags = flags;
	vmf.page = NULL;

	ret = vma->vm_ops->fault(vma, &vmf);
	if (unlikely(ret & (VM_FAULT_ERROR | VM_FAULT_NOPAGE | VM_FAULT_RETRY)))
		return ret;

	if (unlikely(PageHWPoison(vmf.page))) {
		if (ret & VM_FAULT_LOCKED)
			unlock_page(vmf.page);
		page_cache_release(vmf.page);
		return VM_FAULT_HWPOISON;
	}

	if (unlikely(!(ret & VM_FAULT_LOCKED)))
		lock_page(vmf.page);
	else
		VM_BUG_ON_PAGE(!PageLocked(vmf.page), vmf.page);

	*page = vmf.page;
	return ret;
}

/**
 * do_set_pte - setup new PTE entry for given page and add reverse page mapping.
 *
 * @vma: virtual memory area
 * @address: user virtual address
 * @page: page to map
 * @pte: pointer to target page table entry
 * @write: true, if new entry is writable
 * @anon: true, if it's anonymous page
 *
 * Caller must hold page table lock relevant for @pte.
 *
 * Target users are page handler itself and implementations of
 * vm_ops->map_pages.
 */
void do_set_pte(struct vm_area_struct *vma, unsigned long address,
		struct page *page, pte_t *pte, bool write, bool anon)
{
	pte_t entry;

	flush_icache_page(vma, page);
	entry = mk_pte(page, vma->vm_page_prot);
	if (write)
		entry = maybe_mkwrite(pte_mkdirty(entry), vma);
	else if (pte_file(*pte) && pte_file_soft_dirty(*pte))
		entry = pte_mksoft_dirty(entry);
	if (anon) {
		inc_mm_counter_fast(vma->vm_mm, MM_ANONPAGES);
		page_add_new_anon_rmap(page, vma, address);
	} else {
		inc_mm_counter_fast(vma->vm_mm, MM_FILEPAGES);
		page_add_file_rmap(page);
	}
	set_pte_at(vma->vm_mm, address, pte, entry);

	/* no need to invalidate: a not-present page won't be cached */
	update_mmu_cache(vma, address, pte);
}

static unsigned long fault_around_bytes __read_mostly =
	rounddown_pow_of_two(4096);

#ifdef CONFIG_DEBUG_FS
static int fault_around_bytes_get(void *data, u64 *val)
{
	*val = fault_around_bytes;
	return 0;
}

/*
 * fault_around_pages() and fault_around_mask() expects fault_around_bytes
 * rounded down to nearest page order. It's what do_fault_around() expects to
 * see.
 */
static int fault_around_bytes_set(void *data, u64 val)
{
	if (val / PAGE_SIZE > PTRS_PER_PTE)
		return -EINVAL;
	if (val > PAGE_SIZE)
		fault_around_bytes = rounddown_pow_of_two(val);
	else
		fault_around_bytes = PAGE_SIZE; /* rounddown_pow_of_two(0) is undefined */
	return 0;
}
DEFINE_SIMPLE_ATTRIBUTE(fault_around_bytes_fops,
		fault_around_bytes_get, fault_around_bytes_set, "%llu\n");

static int __init fault_around_debugfs(void)
{
	void *ret;

	ret = debugfs_create_file("fault_around_bytes", 0644, NULL, NULL,
			&fault_around_bytes_fops);
	if (!ret)
		pr_warn("Failed to create fault_around_bytes in debugfs");
	return 0;
}
late_initcall(fault_around_debugfs);
#endif

/*
 * do_fault_around() tries to map few pages around the fault address. The hope
 * is that the pages will be needed soon and this will lower the number of
 * faults to handle.
 *
 * It uses vm_ops->map_pages() to map the pages, which skips the page if it's
 * not ready to be mapped: not up-to-date, locked, etc.
 *
 * This function is called with the page table lock taken. In the split ptlock
 * case the page table lock only protects only those entries which belong to
 * the page table corresponding to the fault address.
 *
 * This function doesn't cross the VMA boundaries, in order to call map_pages()
 * only once.
 *
 * fault_around_pages() defines how many pages we'll try to map.
 * do_fault_around() expects it to return a power of two less than or equal to
 * PTRS_PER_PTE.
 *
 * The virtual address of the area that we map is naturally aligned to the
 * fault_around_pages() value (and therefore to page order).  This way it's
 * easier to guarantee that we don't cross page table boundaries.
 */
static void do_fault_around(struct vm_area_struct *vma, unsigned long address,
		pte_t *pte, pgoff_t pgoff, unsigned int flags)
{
	unsigned long start_addr, nr_pages, mask;
	pgoff_t max_pgoff;
	struct vm_fault vmf;
	int off;

	nr_pages = ACCESS_ONCE(fault_around_bytes) >> PAGE_SHIFT;
	mask = ~(nr_pages * PAGE_SIZE - 1) & PAGE_MASK;

	start_addr = max(address & mask, vma->vm_start);
	off = ((address - start_addr) >> PAGE_SHIFT) & (PTRS_PER_PTE - 1);
	pte -= off;
	pgoff -= off;

	/*
	 *  max_pgoff is either end of page table or end of vma
	 *  or fault_around_pages() from pgoff, depending what is nearest.
	 */
	max_pgoff = pgoff - ((start_addr >> PAGE_SHIFT) & (PTRS_PER_PTE - 1)) +
		PTRS_PER_PTE - 1;
	max_pgoff = min3(max_pgoff, vma_pages(vma) + vma->vm_pgoff - 1,
			pgoff + nr_pages - 1);

	/* Check if it makes any sense to call ->map_pages */
	while (!pte_none(*pte)) {
		if (++pgoff > max_pgoff)
			return;
		start_addr += PAGE_SIZE;
		if (start_addr >= vma->vm_end)
			return;
		pte++;
	}

	vmf.virtual_address = (void __user *) start_addr;
	vmf.pte = pte;
	vmf.pgoff = pgoff;
	vmf.max_pgoff = max_pgoff;
	vmf.flags = flags;
	vma->vm_ops->map_pages(vma, &vmf);
}

static int do_read_fault(struct mm_struct *mm, struct vm_area_struct *vma,
		unsigned long address, pmd_t *pmd,
		pgoff_t pgoff, unsigned int flags, pte_t orig_pte)
{
	struct page *fault_page;
	spinlock_t *ptl;
	pte_t *pte;
	int ret = 0;

	/*
	 * Let's call ->map_pages() first and use ->fault() as fallback
	 * if page by the offset is not ready to be mapped (cold cache or
	 * something).
	 */
	if (vma->vm_ops->map_pages && !(flags & FAULT_FLAG_NONLINEAR) &&
	    fault_around_bytes >> PAGE_SHIFT > 1) {
		pte = pte_offset_map_lock(mm, pmd, address, &ptl);
		do_fault_around(vma, address, pte, pgoff, flags);
		if (!pte_same(*pte, orig_pte))
			goto unlock_out;
		pte_unmap_unlock(pte, ptl);
	}

	ret = __do_fault(vma, address, pgoff, flags, &fault_page);
	if (unlikely(ret & (VM_FAULT_ERROR | VM_FAULT_NOPAGE | VM_FAULT_RETRY)))
		return ret;

	pte = pte_offset_map_lock(mm, pmd, address, &ptl);
	if (unlikely(!pte_same(*pte, orig_pte))) {
		pte_unmap_unlock(pte, ptl);
		unlock_page(fault_page);
		page_cache_release(fault_page);
		return ret;
	}
	do_set_pte(vma, address, fault_page, pte, false, false);
	unlock_page(fault_page);
unlock_out:
	pte_unmap_unlock(pte, ptl);
	return ret;
}

static int do_cow_fault(struct mm_struct *mm, struct vm_area_struct *vma,
		unsigned long address, pmd_t *pmd,
		pgoff_t pgoff, unsigned int flags, pte_t orig_pte)
{
	struct page *fault_page, *new_page;
	struct mem_cgroup *memcg;
	spinlock_t *ptl;
	pte_t *pte;
	int ret;

	if (unlikely(anon_vma_prepare(vma)))
		return VM_FAULT_OOM;

	new_page = alloc_page_vma(GFP_HIGHUSER_MOVABLE, vma, address);
	if (!new_page)
		return VM_FAULT_OOM;

	if (mem_cgroup_try_charge(new_page, mm, GFP_KERNEL, &memcg)) {
		page_cache_release(new_page);
		return VM_FAULT_OOM;
	}

	ret = __do_fault(vma, address, pgoff, flags, &fault_page);
	if (unlikely(ret & (VM_FAULT_ERROR | VM_FAULT_NOPAGE | VM_FAULT_RETRY)))
		goto uncharge_out;

	copy_user_highpage(new_page, fault_page, address, vma);
	__SetPageUptodate(new_page);

	pte = pte_offset_map_lock(mm, pmd, address, &ptl);
	if (unlikely(!pte_same(*pte, orig_pte))) {
		pte_unmap_unlock(pte, ptl);
		unlock_page(fault_page);
		page_cache_release(fault_page);
		goto uncharge_out;
	}
	do_set_pte(vma, address, new_page, pte, true, true);
	mem_cgroup_commit_charge(new_page, memcg, false);
	lru_cache_add_active_or_unevictable(new_page, vma);
	pte_unmap_unlock(pte, ptl);
	unlock_page(fault_page);
	page_cache_release(fault_page);
	return ret;
uncharge_out:
	mem_cgroup_cancel_charge(new_page, memcg);
	page_cache_release(new_page);
	return ret;
}

static int do_shared_fault(struct mm_struct *mm, struct vm_area_struct *vma,
		unsigned long address, pmd_t *pmd,
		pgoff_t pgoff, unsigned int flags, pte_t orig_pte)
{
	struct page *fault_page;
	struct address_space *mapping;
	spinlock_t *ptl;
	pte_t *pte;
	int dirtied = 0;
	int ret, tmp;

	ret = __do_fault(vma, address, pgoff, flags, &fault_page);
	if (unlikely(ret & (VM_FAULT_ERROR | VM_FAULT_NOPAGE | VM_FAULT_RETRY)))
		return ret;

	/*
	 * Check if the backing address space wants to know that the page is
	 * about to become writable
	 */
	if (vma->vm_ops->page_mkwrite) {
		unlock_page(fault_page);
		tmp = do_page_mkwrite(vma, fault_page, address);
		if (unlikely(!tmp ||
				(tmp & (VM_FAULT_ERROR | VM_FAULT_NOPAGE)))) {
			page_cache_release(fault_page);
			return tmp;
		}
	}

	pte = pte_offset_map_lock(mm, pmd, address, &ptl);
	if (unlikely(!pte_same(*pte, orig_pte))) {
		pte_unmap_unlock(pte, ptl);
		unlock_page(fault_page);
		page_cache_release(fault_page);
		return ret;
	}
	do_set_pte(vma, address, fault_page, pte, true, false);
	pte_unmap_unlock(pte, ptl);

	if (set_page_dirty(fault_page))
		dirtied = 1;
	mapping = fault_page->mapping;
	unlock_page(fault_page);
	if ((dirtied || vma->vm_ops->page_mkwrite) && mapping) {
		/*
		 * Some device drivers do not set page.mapping but still
		 * dirty their pages
		 */
		balance_dirty_pages_ratelimited(mapping);
	}

	/* file_update_time outside page_lock */
	if (vma->vm_file && !vma->vm_ops->page_mkwrite)
		file_update_time(vma->vm_file);

	return ret;
}

/*
 * We enter with non-exclusive mmap_sem (to exclude vma changes,
 * but allow concurrent faults).
 * The mmap_sem may have been released depending on flags and our
 * return value.  See filemap_fault() and __lock_page_or_retry().
 */
static int do_linear_fault(struct mm_struct *mm, struct vm_area_struct *vma,
		unsigned long address, pte_t *page_table, pmd_t *pmd,
		unsigned int flags, pte_t orig_pte)
{
	pgoff_t pgoff = (((address & PAGE_MASK)
			- vma->vm_start) >> PAGE_SHIFT) + vma->vm_pgoff;

	pte_unmap(page_table);
	/* The VMA was not fully populated on mmap() or missing VM_DONTEXPAND */
	if (!vma->vm_ops->fault)
		return VM_FAULT_SIGBUS;
	if (!(flags & FAULT_FLAG_WRITE))
		return do_read_fault(mm, vma, address, pmd, pgoff, flags,
				orig_pte);
	if (!(vma->vm_flags & VM_SHARED))
		return do_cow_fault(mm, vma, address, pmd, pgoff, flags,
				orig_pte);
	return do_shared_fault(mm, vma, address, pmd, pgoff, flags, orig_pte);
}

/*
 * Fault of a previously existing named mapping. Repopulate the pte
 * from the encoded file_pte if possible. This enables swappable
 * nonlinear vmas.
 *
 * We enter with non-exclusive mmap_sem (to exclude vma changes,
 * but allow concurrent faults), and pte mapped but not yet locked.
 * We return with pte unmapped and unlocked.
 * The mmap_sem may have been released depending on flags and our
 * return value.  See filemap_fault() and __lock_page_or_retry().
 */
static int do_nonlinear_fault(struct mm_struct *mm, struct vm_area_struct *vma,
		unsigned long address, pte_t *page_table, pmd_t *pmd,
		unsigned int flags, pte_t orig_pte)
{
	pgoff_t pgoff;

	flags |= FAULT_FLAG_NONLINEAR;

	if (!pte_unmap_same(mm, pmd, page_table, orig_pte))
		return 0;

	if (unlikely(!(vma->vm_flags & VM_NONLINEAR))) {
		/*
		 * Page table corrupted: show pte and kill process.
		 */
		print_bad_pte(vma, address, orig_pte, NULL);
		return VM_FAULT_SIGBUS;
	}

	pgoff = pte_to_pgoff(orig_pte);
	if (!(flags & FAULT_FLAG_WRITE))
		return do_read_fault(mm, vma, address, pmd, pgoff, flags,
				orig_pte);
	if (!(vma->vm_flags & VM_SHARED))
		return do_cow_fault(mm, vma, address, pmd, pgoff, flags,
				orig_pte);
	return do_shared_fault(mm, vma, address, pmd, pgoff, flags, orig_pte);
}

static int numa_migrate_prep(struct page *page, struct vm_area_struct *vma,
				unsigned long addr, int page_nid,
				int *flags)
{
	get_page(page);

	count_vm_numa_event(NUMA_HINT_FAULTS);
	if (page_nid == numa_node_id()) {
		count_vm_numa_event(NUMA_HINT_FAULTS_LOCAL);
		*flags |= TNF_FAULT_LOCAL;
	}

	return mpol_misplaced(page, vma, addr);
}

static int do_numa_page(struct mm_struct *mm, struct vm_area_struct *vma,
		   unsigned long addr, pte_t pte, pte_t *ptep, pmd_t *pmd)
{
	struct page *page = NULL;
	spinlock_t *ptl;
	int page_nid = -1;
	int last_cpupid;
	int target_nid;
	bool migrated = false;
	int flags = 0;

	/*
	* The "pte" at this point cannot be used safely without
	* validation through pte_unmap_same(). It's of NUMA type but
	* the pfn may be screwed if the read is non atomic.
	*
	* ptep_modify_prot_start is not called as this is clearing
	* the _PAGE_NUMA bit and it is not really expected that there
	* would be concurrent hardware modifications to the PTE.
	*/
	ptl = pte_lockptr(mm, pmd);
	spin_lock(ptl);
	if (unlikely(!pte_same(*ptep, pte))) {
		pte_unmap_unlock(ptep, ptl);
		goto out;
	}

	pte = pte_mknonnuma(pte);
	set_pte_at(mm, addr, ptep, pte);
	update_mmu_cache(vma, addr, ptep);

	page = vm_normal_page(vma, addr, pte);
	if (!page) {
		pte_unmap_unlock(ptep, ptl);
		return 0;
	}
	BUG_ON(is_zero_pfn(page_to_pfn(page)));

	/*
	 * Avoid grouping on DSO/COW pages in specific and RO pages
	 * in general, RO pages shouldn't hurt as much anyway since
	 * they can be in shared cache state.
	 */
	if (!pte_write(pte))
		flags |= TNF_NO_GROUP;

	/*
	 * Flag if the page is shared between multiple address spaces. This
	 * is later used when determining whether to group tasks together
	 */
	if (page_mapcount(page) > 1 && (vma->vm_flags & VM_SHARED))
		flags |= TNF_SHARED;

	last_cpupid = page_cpupid_last(page);
	page_nid = page_to_nid(page);
	target_nid = numa_migrate_prep(page, vma, addr, page_nid, &flags);
	pte_unmap_unlock(ptep, ptl);
	if (target_nid == -1) {
		put_page(page);
		goto out;
	}

	/* Migrate to the requested node */
	migrated = migrate_misplaced_page(page, vma, target_nid);
	if (migrated) {
		page_nid = target_nid;
		flags |= TNF_MIGRATED;
	}

out:
	if (page_nid != -1)
		task_numa_fault(last_cpupid, page_nid, 1, flags);
	return 0;
}

/*
 * These routines also need to handle stuff like marking pages dirty
 * and/or accessed for architectures that don't do it in hardware (most
 * RISC architectures).  The early dirtying is also good on the i386.
 *
 * There is also a hook called "update_mmu_cache()" that architectures
 * with external mmu caches can use to update those (ie the Sparc or
 * PowerPC hashed page tables that act as extended TLBs).
 *
 * We enter with non-exclusive mmap_sem (to exclude vma changes,
 * but allow concurrent faults), and pte mapped but not yet locked.
 * We return with pte unmapped and unlocked.
 *
 * The mmap_sem may have been released depending on flags and our
 * return value.  See filemap_fault() and __lock_page_or_retry().
 */
static int handle_pte_fault(struct mm_struct *mm,
		     struct vm_area_struct *vma, unsigned long address,
		     pte_t *pte, pmd_t *pmd, unsigned int flags)
{
	pte_t entry;
	spinlock_t *ptl;

	entry = ACCESS_ONCE(*pte);
	if (!pte_present(entry)) {
		if (pte_none(entry)) {
			if (vma->vm_ops)
<<<<<<< HEAD
				return do_linear_fault(mm, vma, address, pte,
					pmd, flags, entry);

			return do_anonymous_page(mm, vma, address, pte, pmd,
					flags);
=======
				return do_linear_fault(mm, vma, address,
						pte, pmd, flags, entry);
			return do_anonymous_page(mm, vma, address,
						 pte, pmd, flags);
>>>>>>> e045a95c
		}
		if (pte_file(entry))
			return do_nonlinear_fault(mm, vma, address,
					pte, pmd, flags, entry);
		return do_swap_page(mm, vma, address,
					pte, pmd, flags, entry);
	}

	if (pte_numa(entry))
		return do_numa_page(mm, vma, address, entry, pte, pmd);

	ptl = pte_lockptr(mm, pmd);
	spin_lock(ptl);
	if (unlikely(!pte_same(*pte, entry)))
		goto unlock;
	if (flags & FAULT_FLAG_WRITE) {
		if (!pte_write(entry))
			return do_wp_page(mm, vma, address,
					pte, pmd, ptl, entry);
		entry = pte_mkdirty(entry);
	}
	entry = pte_mkyoung(entry);
	if (ptep_set_access_flags(vma, address, pte, entry, flags & FAULT_FLAG_WRITE)) {
		update_mmu_cache(vma, address, pte);
	} else {
		/*
		 * This is needed only for protection faults but the arch code
		 * is not yet telling us if this is a protection fault or not.
		 * This still avoids useless tlb flushes for .text page faults
		 * with threads.
		 */
		if (flags & FAULT_FLAG_WRITE)
			flush_tlb_fix_spurious_fault(vma, address);
	}
unlock:
	pte_unmap_unlock(pte, ptl);
	return 0;
}

/*
 * By the time we get here, we already hold the mm semaphore
 *
 * The mmap_sem may have been released depending on flags and our
 * return value.  See filemap_fault() and __lock_page_or_retry().
 */
static int __handle_mm_fault(struct mm_struct *mm, struct vm_area_struct *vma,
			     unsigned long address, unsigned int flags)
{
	pgd_t *pgd;
	pud_t *pud;
	pmd_t *pmd;
	pte_t *pte;

	if (unlikely(is_vm_hugetlb_page(vma)))
		return hugetlb_fault(mm, vma, address, flags);

	pgd = pgd_offset(mm, address);
	pud = pud_alloc(mm, pgd, address);
	if (!pud)
		return VM_FAULT_OOM;
	pmd = pmd_alloc(mm, pud, address);
	if (!pmd)
		return VM_FAULT_OOM;
	if (pmd_none(*pmd) && transparent_hugepage_enabled(vma)) {
		int ret = VM_FAULT_FALLBACK;
		if (!vma->vm_ops)
			ret = do_huge_pmd_anonymous_page(mm, vma, address,
					pmd, flags);
		if (!(ret & VM_FAULT_FALLBACK))
			return ret;
	} else {
		pmd_t orig_pmd = *pmd;
		int ret;

		barrier();
		if (pmd_trans_huge(orig_pmd)) {
			unsigned int dirty = flags & FAULT_FLAG_WRITE;

			/*
			 * If the pmd is splitting, return and retry the
			 * the fault.  Alternative: wait until the split
			 * is done, and goto retry.
			 */
			if (pmd_trans_splitting(orig_pmd))
				return 0;

			if (pmd_numa(orig_pmd))
				return do_huge_pmd_numa_page(mm, vma, address,
							     orig_pmd, pmd);

			if (dirty && !pmd_write(orig_pmd)) {
				ret = do_huge_pmd_wp_page(mm, vma, address, pmd,
							  orig_pmd);
				if (!(ret & VM_FAULT_FALLBACK))
					return ret;
			} else {
				huge_pmd_set_accessed(mm, vma, address, pmd,
						      orig_pmd, dirty);
				return 0;
			}
		}
	}

	/*
	 * Use __pte_alloc instead of pte_alloc_map, because we can't
	 * run pte_offset_map on the pmd, if an huge pmd could
	 * materialize from under us from a different thread.
	 */
	if (unlikely(pmd_none(*pmd)) &&
	    unlikely(__pte_alloc(mm, vma, pmd, address)))
		return VM_FAULT_OOM;
	/*
	 * If a huge pmd materialized under us just retry later.  Use
	 * pmd_trans_unstable() instead of pmd_trans_huge() to ensure the pmd
	 * didn't become pmd_trans_huge under us and then back to pmd_none, as
	 * a result of MADV_DONTNEED running immediately after a huge pmd fault
	 * in a different thread of this mm, in turn leading to a misleading
	 * pmd_trans_huge() retval.  All we have to ensure is that it is a
	 * regular pmd that we can walk with pte_offset_map() and we can do that
	 * through an atomic read in C, which is what pmd_trans_unstable()
	 * provides.
	 */
	if (unlikely(pmd_trans_unstable(pmd)))
		return 0;
	/*
	 * A regular pmd is established and it can't morph into a huge pmd
	 * from under us anymore at this point because we hold the mmap_sem
	 * read mode and khugepaged takes it in write mode. So now it's
	 * safe to run pte_offset_map().
	 */
	pte = pte_offset_map(pmd, address);

	return handle_pte_fault(mm, vma, address, pte, pmd, flags);
}

/*
 * By the time we get here, we already hold the mm semaphore
 *
 * The mmap_sem may have been released depending on flags and our
 * return value.  See filemap_fault() and __lock_page_or_retry().
 */
int handle_mm_fault(struct mm_struct *mm, struct vm_area_struct *vma,
		    unsigned long address, unsigned int flags)
{
	int ret;

	__set_current_state(TASK_RUNNING);

	count_vm_event(PGFAULT);
	mem_cgroup_count_vm_event(mm, PGFAULT);

	/* do counter updates before entering really critical section. */
	check_sync_rss_stat(current);

	/*
	 * Enable the memcg OOM handling for faults triggered in user
	 * space.  Kernel faults are handled more gracefully.
	 */
	if (flags & FAULT_FLAG_USER)
		mem_cgroup_oom_enable();

	ret = __handle_mm_fault(mm, vma, address, flags);

	if (flags & FAULT_FLAG_USER) {
		mem_cgroup_oom_disable();
                /*
                 * The task may have entered a memcg OOM situation but
                 * if the allocation error was handled gracefully (no
                 * VM_FAULT_OOM), there is no need to kill anything.
                 * Just clean up the OOM state peacefully.
                 */
                if (task_in_memcg_oom(current) && !(ret & VM_FAULT_OOM))
                        mem_cgroup_oom_synchronize(false);
	}

	return ret;
}

#ifndef __PAGETABLE_PUD_FOLDED
/*
 * Allocate page upper directory.
 * We've already handled the fast-path in-line.
 */
int __pud_alloc(struct mm_struct *mm, pgd_t *pgd, unsigned long address)
{
	pud_t *new = pud_alloc_one(mm, address);
	if (!new)
		return -ENOMEM;

	smp_wmb(); /* See comment in __pte_alloc */

	spin_lock(&mm->page_table_lock);
	if (pgd_present(*pgd))		/* Another has populated it */
		pud_free(mm, new);
	else
		pgd_populate(mm, pgd, new);
	spin_unlock(&mm->page_table_lock);
	return 0;
}
#endif /* __PAGETABLE_PUD_FOLDED */

#ifndef __PAGETABLE_PMD_FOLDED
/*
 * Allocate page middle directory.
 * We've already handled the fast-path in-line.
 */
int __pmd_alloc(struct mm_struct *mm, pud_t *pud, unsigned long address)
{
	pmd_t *new = pmd_alloc_one(mm, address);
	if (!new)
		return -ENOMEM;

	smp_wmb(); /* See comment in __pte_alloc */

	spin_lock(&mm->page_table_lock);
#ifndef __ARCH_HAS_4LEVEL_HACK
	if (pud_present(*pud))		/* Another has populated it */
		pmd_free(mm, new);
	else
		pud_populate(mm, pud, new);
#else
	if (pgd_present(*pud))		/* Another has populated it */
		pmd_free(mm, new);
	else
		pgd_populate(mm, pud, new);
#endif /* __ARCH_HAS_4LEVEL_HACK */
	spin_unlock(&mm->page_table_lock);
	return 0;
}
#endif /* __PAGETABLE_PMD_FOLDED */

static int __follow_pte(struct mm_struct *mm, unsigned long address,
		pte_t **ptepp, spinlock_t **ptlp)
{
	pgd_t *pgd;
	pud_t *pud;
	pmd_t *pmd;
	pte_t *ptep;

	pgd = pgd_offset(mm, address);
	if (pgd_none(*pgd) || unlikely(pgd_bad(*pgd)))
		goto out;

	pud = pud_offset(pgd, address);
	if (pud_none(*pud) || unlikely(pud_bad(*pud)))
		goto out;

	pmd = pmd_offset(pud, address);
	VM_BUG_ON(pmd_trans_huge(*pmd));
	if (pmd_none(*pmd) || unlikely(pmd_bad(*pmd)))
		goto out;

	/* We cannot handle huge page PFN maps. Luckily they don't exist. */
	if (pmd_huge(*pmd))
		goto out;

	ptep = pte_offset_map_lock(mm, pmd, address, ptlp);
	if (!ptep)
		goto out;
	if (!pte_present(*ptep))
		goto unlock;
	*ptepp = ptep;
	return 0;
unlock:
	pte_unmap_unlock(ptep, *ptlp);
out:
	return -EINVAL;
}

static inline int follow_pte(struct mm_struct *mm, unsigned long address,
			     pte_t **ptepp, spinlock_t **ptlp)
{
	int res;

	/* (void) is needed to make gcc happy */
	(void) __cond_lock(*ptlp,
			   !(res = __follow_pte(mm, address, ptepp, ptlp)));
	return res;
}

/**
 * follow_pfn - look up PFN at a user virtual address
 * @vma: memory mapping
 * @address: user virtual address
 * @pfn: location to store found PFN
 *
 * Only IO mappings and raw PFN mappings are allowed.
 *
 * Returns zero and the pfn at @pfn on success, -ve otherwise.
 */
int follow_pfn(struct vm_area_struct *vma, unsigned long address,
	unsigned long *pfn)
{
	int ret = -EINVAL;
	spinlock_t *ptl;
	pte_t *ptep;

	if (!(vma->vm_flags & (VM_IO | VM_PFNMAP)))
		return ret;

	ret = follow_pte(vma->vm_mm, address, &ptep, &ptl);
	if (ret)
		return ret;
	*pfn = pte_pfn(*ptep);
	pte_unmap_unlock(ptep, ptl);
	return 0;
}
EXPORT_SYMBOL(follow_pfn);

#ifdef CONFIG_HAVE_IOREMAP_PROT
int follow_phys(struct vm_area_struct *vma,
		unsigned long address, unsigned int flags,
		unsigned long *prot, resource_size_t *phys)
{
	int ret = -EINVAL;
	pte_t *ptep, pte;
	spinlock_t *ptl;

	if (!(vma->vm_flags & (VM_IO | VM_PFNMAP)))
		goto out;

	if (follow_pte(vma->vm_mm, address, &ptep, &ptl))
		goto out;
	pte = *ptep;

	if ((flags & FOLL_WRITE) && !pte_write(pte))
		goto unlock;

	*prot = pgprot_val(pte_pgprot(pte));
	*phys = (resource_size_t)pte_pfn(pte) << PAGE_SHIFT;

	ret = 0;
unlock:
	pte_unmap_unlock(ptep, ptl);
out:
	return ret;
}

int generic_access_phys(struct vm_area_struct *vma, unsigned long addr,
			void *buf, int len, int write)
{
	resource_size_t phys_addr;
	unsigned long prot = 0;
	void __iomem *maddr;
	int offset = addr & (PAGE_SIZE-1);

	if (follow_phys(vma, addr, write, &prot, &phys_addr))
		return -EINVAL;

	maddr = ioremap_prot(phys_addr, PAGE_ALIGN(len + offset), prot);
	if (write)
		memcpy_toio(maddr + offset, buf, len);
	else
		memcpy_fromio(buf, maddr + offset, len);
	iounmap(maddr);

	return len;
}
EXPORT_SYMBOL_GPL(generic_access_phys);
#endif

/*
 * Access another process' address space as given in mm.  If non-NULL, use the
 * given task for page fault accounting.
 */
static int __access_remote_vm(struct task_struct *tsk, struct mm_struct *mm,
		unsigned long addr, void *buf, int len, int write)
{
	struct vm_area_struct *vma;
	void *old_buf = buf;

	down_read(&mm->mmap_sem);
	/* ignore errors, just check how much was successfully transferred */
	while (len) {
		int bytes, ret, offset;
		void *maddr;
		struct page *page = NULL;

		ret = get_user_pages(tsk, mm, addr, 1,
				write, 1, &page, &vma);
		if (ret <= 0) {
#ifndef CONFIG_HAVE_IOREMAP_PROT
			break;
#else
			/*
			 * Check if this is a VM_IO | VM_PFNMAP VMA, which
			 * we can access using slightly different code.
			 */
			vma = find_vma(mm, addr);
			if (!vma || vma->vm_start > addr)
				break;
			if (vma->vm_ops && vma->vm_ops->access)
				ret = vma->vm_ops->access(vma, addr, buf,
							  len, write);
			if (ret <= 0)
				break;
			bytes = ret;
#endif
		} else {
			bytes = len;
			offset = addr & (PAGE_SIZE-1);
			if (bytes > PAGE_SIZE-offset)
				bytes = PAGE_SIZE-offset;

			maddr = kmap(page);
			if (write) {
				copy_to_user_page(vma, page, addr,
						  maddr + offset, buf, bytes);
				set_page_dirty_lock(page);
			} else {
				copy_from_user_page(vma, page, addr,
						    buf, maddr + offset, bytes);
			}
			kunmap(page);
			page_cache_release(page);
		}
		len -= bytes;
		buf += bytes;
		addr += bytes;
	}
	up_read(&mm->mmap_sem);

	return buf - old_buf;
}

/**
 * access_remote_vm - access another process' address space
 * @mm:		the mm_struct of the target address space
 * @addr:	start address to access
 * @buf:	source or destination buffer
 * @len:	number of bytes to transfer
 * @write:	whether the access is a write
 *
 * The caller must hold a reference on @mm.
 */
int access_remote_vm(struct mm_struct *mm, unsigned long addr,
		void *buf, int len, int write)
{
	return __access_remote_vm(NULL, mm, addr, buf, len, write);
}

/*
 * Access another process' address space.
 * Source/target buffer must be kernel space,
 * Do not walk the page table directly, use get_user_pages
 */
int access_process_vm(struct task_struct *tsk, unsigned long addr,
		void *buf, int len, int write)
{
	struct mm_struct *mm;
	int ret;

	mm = get_task_mm(tsk);
	if (!mm)
		return 0;

	ret = __access_remote_vm(tsk, mm, addr, buf, len, write);
	mmput(mm);

	return ret;
}

/*
 * Print the name of a VMA.
 */
void print_vma_addr(char *prefix, unsigned long ip)
{
	struct mm_struct *mm = current->mm;
	struct vm_area_struct *vma;

	/*
	 * Do not print if we are in atomic
	 * contexts (in exception stacks, etc.):
	 */
	if (preempt_count())
		return;

	down_read(&mm->mmap_sem);
	vma = find_vma(mm, ip);
	if (vma && vma->vm_file) {
		struct file *f = vma->vm_file;
		char *buf = (char *)__get_free_page(GFP_KERNEL);
		if (buf) {
			char *p;

			p = d_path(&f->f_path, buf, PAGE_SIZE);
			if (IS_ERR(p))
				p = "?";
			printk("%s%s[%lx+%lx]", prefix, kbasename(p),
					vma->vm_start,
					vma->vm_end - vma->vm_start);
			free_page((unsigned long)buf);
		}
	}
	up_read(&mm->mmap_sem);
}

#if defined(CONFIG_PROVE_LOCKING) || defined(CONFIG_DEBUG_ATOMIC_SLEEP)
void might_fault(void)
{
	/*
	 * Some code (nfs/sunrpc) uses socket ops on kernel memory while
	 * holding the mmap_sem, this is safe because kernel memory doesn't
	 * get paged out, therefore we'll never actually fault, and the
	 * below annotations will generate false positives.
	 */
	if (segment_eq(get_fs(), KERNEL_DS))
		return;

	/*
	 * it would be nicer only to annotate paths which are not under
	 * pagefault_disable, however that requires a larger audit and
	 * providing helpers like get_user_atomic.
	 */
	if (in_atomic())
		return;

	__might_sleep(__FILE__, __LINE__, 0);

	if (current->mm)
		might_lock_read(&current->mm->mmap_sem);
}
EXPORT_SYMBOL(might_fault);
#endif

#if defined(CONFIG_TRANSPARENT_HUGEPAGE) || defined(CONFIG_HUGETLBFS)
static void clear_gigantic_page(struct page *page,
				unsigned long addr,
				unsigned int pages_per_huge_page)
{
	int i;
	struct page *p = page;

	might_sleep();
	for (i = 0; i < pages_per_huge_page;
	     i++, p = mem_map_next(p, page, i)) {
		cond_resched();
		clear_user_highpage(p, addr + i * PAGE_SIZE);
	}
}
void clear_huge_page(struct page *page,
		     unsigned long addr, unsigned int pages_per_huge_page)
{
	int i;

	if (unlikely(pages_per_huge_page > MAX_ORDER_NR_PAGES)) {
		clear_gigantic_page(page, addr, pages_per_huge_page);
		return;
	}

	might_sleep();
	for (i = 0; i < pages_per_huge_page; i++) {
		cond_resched();
		clear_user_highpage(page + i, addr + i * PAGE_SIZE);
	}
}

static void copy_user_gigantic_page(struct page *dst, struct page *src,
				    unsigned long addr,
				    struct vm_area_struct *vma,
				    unsigned int pages_per_huge_page)
{
	int i;
	struct page *dst_base = dst;
	struct page *src_base = src;

	for (i = 0; i < pages_per_huge_page; ) {
		cond_resched();
		copy_user_highpage(dst, src, addr + i*PAGE_SIZE, vma);

		i++;
		dst = mem_map_next(dst, dst_base, i);
		src = mem_map_next(src, src_base, i);
	}
}

void copy_user_huge_page(struct page *dst, struct page *src,
			 unsigned long addr, struct vm_area_struct *vma,
			 unsigned int pages_per_huge_page)
{
	int i;

	if (unlikely(pages_per_huge_page > MAX_ORDER_NR_PAGES)) {
		copy_user_gigantic_page(dst, src, addr, vma,
					pages_per_huge_page);
		return;
	}

	might_sleep();
	for (i = 0; i < pages_per_huge_page; i++) {
		cond_resched();
		copy_user_highpage(dst + i, src + i, addr + i*PAGE_SIZE, vma);
	}
}
#endif /* CONFIG_TRANSPARENT_HUGEPAGE || CONFIG_HUGETLBFS */

#if USE_SPLIT_PTE_PTLOCKS && ALLOC_SPLIT_PTLOCKS

static struct kmem_cache *page_ptl_cachep;

void __init ptlock_cache_init(void)
{
	page_ptl_cachep = kmem_cache_create("page->ptl", sizeof(spinlock_t), 0,
			SLAB_PANIC, NULL);
}

bool ptlock_alloc(struct page *page)
{
	spinlock_t *ptl;

	ptl = kmem_cache_alloc(page_ptl_cachep, GFP_KERNEL);
	if (!ptl)
		return false;
	page->ptl = ptl;
	return true;
}

void ptlock_free(struct page *page)
{
	kmem_cache_free(page_ptl_cachep, page->ptl);
}
#endif<|MERGE_RESOLUTION|>--- conflicted
+++ resolved
@@ -2599,13 +2599,6 @@
 	/* File mapping without ->vm_ops ? */
 	if (vma->vm_flags & VM_SHARED)
 		return VM_FAULT_SIGBUS;
-<<<<<<< HEAD
-
-	/* Check if we need to add a guard page to the stack */
-	if (check_stack_guard_page(vma, address) < 0)
-		return VM_FAULT_SIGSEGV;
-=======
->>>>>>> e045a95c
 
 	/* Use the zero-page for reads */
 	if (!(flags & FAULT_FLAG_WRITE)) {
@@ -3176,18 +3169,10 @@
 	if (!pte_present(entry)) {
 		if (pte_none(entry)) {
 			if (vma->vm_ops)
-<<<<<<< HEAD
-				return do_linear_fault(mm, vma, address, pte,
-					pmd, flags, entry);
-
-			return do_anonymous_page(mm, vma, address, pte, pmd,
-					flags);
-=======
 				return do_linear_fault(mm, vma, address,
 						pte, pmd, flags, entry);
 			return do_anonymous_page(mm, vma, address,
 						 pte, pmd, flags);
->>>>>>> e045a95c
 		}
 		if (pte_file(entry))
 			return do_nonlinear_fault(mm, vma, address,
