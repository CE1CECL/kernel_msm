/*
 *  linux/mm/memory.c
 *
 *  Copyright (C) 1991, 1992, 1993, 1994  Linus Torvalds
 */

/*
 * demand-loading started 01.12.91 - seems it is high on the list of
 * things wanted, and it should be easy to implement. - Linus
 */

/*
 * Ok, demand-loading was easy, shared pages a little bit tricker. Shared
 * pages started 02.12.91, seems to work. - Linus.
 *
 * Tested sharing by executing about 30 /bin/sh: under the old kernel it
 * would have taken more than the 6M I have free, but it worked well as
 * far as I could see.
 *
 * Also corrected some "invalidate()"s - I wasn't doing enough of them.
 */

/*
 * Real VM (paging to/from disk) started 18.12.91. Much more work and
 * thought has to go into this. Oh, well..
 * 19.12.91  -  works, somewhat. Sometimes I get faults, don't know why.
 *		Found it. Everything seems to work now.
 * 20.12.91  -  Ok, making the swap-device changeable like the root.
 */

/*
 * 05.04.94  -  Multi-page memory management added for v1.1.
 *              Idea by Alex Bligh (alex@cconcepts.co.uk)
 *
 * 16.07.99  -  Support of BIGMEM added by Gerhard Wichert, Siemens AG
 *		(Gerhard.Wichert@pdb.siemens.de)
 *
 * Aug/Sep 2004 Changed to four level page tables (Andi Kleen)
 */

#include <linux/kernel_stat.h>
#include <linux/mm.h>
#include <linux/sched/mm.h>
#include <linux/sched/coredump.h>
#include <linux/sched/numa_balancing.h>
#include <linux/sched/task.h>
#include <linux/hugetlb.h>
#include <linux/mman.h>
#include <linux/swap.h>
#include <linux/highmem.h>
#include <linux/pagemap.h>
#include <linux/memremap.h>
#include <linux/ksm.h>
#include <linux/rmap.h>
#include <linux/export.h>
#include <linux/delayacct.h>
#include <linux/init.h>
#include <linux/pfn_t.h>
#include <linux/writeback.h>
#include <linux/memcontrol.h>
#include <linux/mmu_notifier.h>
#include <linux/swapops.h>
#include <linux/elf.h>
#include <linux/gfp.h>
#include <linux/migrate.h>
#include <linux/string.h>
#include <linux/dma-debug.h>
#include <linux/debugfs.h>
#include <linux/userfaultfd_k.h>
#include <linux/dax.h>
#include <linux/oom.h>

#include <trace/events/kmem.h>

#include <asm/io.h>
#include <asm/mmu_context.h>
#include <asm/pgalloc.h>
#include <linux/uaccess.h>
#include <asm/tlb.h>
#include <asm/tlbflush.h>
#include <asm/pgtable.h>

#include "internal.h"

#if defined(LAST_CPUPID_NOT_IN_PAGE_FLAGS) && !defined(CONFIG_COMPILE_TEST)
#warning Unfortunate NUMA and NUMA Balancing config, growing page-frame for last_cpupid.
#endif

#ifndef CONFIG_NEED_MULTIPLE_NODES
/* use the per-pgdat data instead for discontigmem - mbligh */
unsigned long max_mapnr;
EXPORT_SYMBOL(max_mapnr);

struct page *mem_map;
EXPORT_SYMBOL(mem_map);
#endif

/*
 * A number of key systems in x86 including ioremap() rely on the assumption
 * that high_memory defines the upper bound on direct map memory, then end
 * of ZONE_NORMAL.  Under CONFIG_DISCONTIG this means that max_low_pfn and
 * highstart_pfn must be the same; there must be no gap between ZONE_NORMAL
 * and ZONE_HIGHMEM.
 */
void *high_memory;
EXPORT_SYMBOL(high_memory);

/*
 * Randomize the address space (stacks, mmaps, brk, etc.).
 *
 * ( When CONFIG_COMPAT_BRK=y we exclude brk from randomization,
 *   as ancient (libc5 based) binaries can segfault. )
 */
int randomize_va_space __read_mostly =
#ifdef CONFIG_COMPAT_BRK
					1;
#else
					2;
#endif

static int __init disable_randmaps(char *s)
{
	randomize_va_space = 0;
	return 1;
}
__setup("norandmaps", disable_randmaps);

unsigned long zero_pfn __read_mostly;
EXPORT_SYMBOL(zero_pfn);

unsigned long highest_memmap_pfn __read_mostly;

/*
 * CONFIG_MMU architectures set up ZERO_PAGE in their paging_init()
 */
static int __init init_zero_pfn(void)
{
	zero_pfn = page_to_pfn(ZERO_PAGE(0));
	return 0;
}
core_initcall(init_zero_pfn);

/*
 * Only trace rss_stat when there is a 512kb cross over.
 * Smaller changes may be lost unless every small change is
 * crossing into or returning to a 512kb boundary.
 */
#define TRACE_MM_COUNTER_THRESHOLD 128

void mm_trace_rss_stat(struct mm_struct *mm, int member, long count,
		       long value)
{
	long thresh_mask = ~(TRACE_MM_COUNTER_THRESHOLD - 1);

	/* Threshold roll-over, trace it */
	if ((count & thresh_mask) != ((count - value) & thresh_mask))
		trace_rss_stat(mm, member, count);
}

#if defined(SPLIT_RSS_COUNTING)

void sync_mm_rss(struct mm_struct *mm)
{
	int i;

	for (i = 0; i < NR_MM_COUNTERS; i++) {
		if (current->rss_stat.count[i]) {
			add_mm_counter(mm, i, current->rss_stat.count[i]);
			current->rss_stat.count[i] = 0;
		}
	}
	current->rss_stat.events = 0;
}

static void add_mm_counter_fast(struct mm_struct *mm, int member, int val)
{
	struct task_struct *task = current;

	if (likely(task->mm == mm))
		task->rss_stat.count[member] += val;
	else
		add_mm_counter(mm, member, val);
}
#define inc_mm_counter_fast(mm, member) add_mm_counter_fast(mm, member, 1)
#define dec_mm_counter_fast(mm, member) add_mm_counter_fast(mm, member, -1)

/* sync counter once per 64 page faults */
#define TASK_RSS_EVENTS_THRESH	(64)
static void check_sync_rss_stat(struct task_struct *task)
{
	if (unlikely(task != current))
		return;
	if (unlikely(task->rss_stat.events++ > TASK_RSS_EVENTS_THRESH))
		sync_mm_rss(task->mm);
}
#else /* SPLIT_RSS_COUNTING */

#define inc_mm_counter_fast(mm, member) inc_mm_counter(mm, member)
#define dec_mm_counter_fast(mm, member) dec_mm_counter(mm, member)

static void check_sync_rss_stat(struct task_struct *task)
{
}

#endif /* SPLIT_RSS_COUNTING */

#ifdef HAVE_GENERIC_MMU_GATHER

static bool tlb_next_batch(struct mmu_gather *tlb)
{
	struct mmu_gather_batch *batch;

	batch = tlb->active;
	if (batch->next) {
		tlb->active = batch->next;
		return true;
	}

	if (tlb->batch_count == MAX_GATHER_BATCH_COUNT)
		return false;

	batch = (void *)__get_free_pages(GFP_NOWAIT | __GFP_NOWARN, 0);
	if (!batch)
		return false;

	tlb->batch_count++;
	batch->next = NULL;
	batch->nr   = 0;
	batch->max  = MAX_GATHER_BATCH;

	tlb->active->next = batch;
	tlb->active = batch;

	return true;
}

void arch_tlb_gather_mmu(struct mmu_gather *tlb, struct mm_struct *mm,
				unsigned long start, unsigned long end)
{
	tlb->mm = mm;

	/* Is it from 0 to ~0? */
	tlb->fullmm     = !(start | (end+1));
	tlb->need_flush_all = 0;
	tlb->local.next = NULL;
	tlb->local.nr   = 0;
	tlb->local.max  = ARRAY_SIZE(tlb->__pages);
	tlb->active     = &tlb->local;
	tlb->batch_count = 0;

#ifdef CONFIG_HAVE_RCU_TABLE_FREE
	tlb->batch = NULL;
#endif
	tlb->page_size = 0;

	__tlb_reset_range(tlb);
}

static void tlb_flush_mmu_free(struct mmu_gather *tlb)
{
	struct mmu_gather_batch *batch;

#ifdef CONFIG_HAVE_RCU_TABLE_FREE
	tlb_table_flush(tlb);
#endif
	for (batch = &tlb->local; batch && batch->nr; batch = batch->next) {
		free_pages_and_swap_cache(batch->pages, batch->nr);
		batch->nr = 0;
	}
	tlb->active = &tlb->local;
}

void tlb_flush_mmu(struct mmu_gather *tlb)
{
	tlb_flush_mmu_tlbonly(tlb);
	tlb_flush_mmu_free(tlb);
}

/* tlb_finish_mmu
 *	Called at the end of the shootdown operation to free up any resources
 *	that were required.
 */
void arch_tlb_finish_mmu(struct mmu_gather *tlb,
		unsigned long start, unsigned long end, bool force)
{
	struct mmu_gather_batch *batch, *next;

	if (force)
		__tlb_adjust_range(tlb, start, end - start);

	tlb_flush_mmu(tlb);

	/* keep the page table cache within bounds */
	check_pgt_cache();

	for (batch = tlb->local.next; batch; batch = next) {
		next = batch->next;
		free_pages((unsigned long)batch, 0);
	}
	tlb->local.next = NULL;
}

/* __tlb_remove_page
 *	Must perform the equivalent to __free_pte(pte_get_and_clear(ptep)), while
 *	handling the additional races in SMP caused by other CPUs caching valid
 *	mappings in their TLBs. Returns the number of free page slots left.
 *	When out of page slots we must call tlb_flush_mmu().
 *returns true if the caller should flush.
 */
bool __tlb_remove_page_size(struct mmu_gather *tlb, struct page *page, int page_size)
{
	struct mmu_gather_batch *batch;

	VM_BUG_ON(!tlb->end);
	VM_WARN_ON(tlb->page_size != page_size);

	batch = tlb->active;
	/*
	 * Add the page and check if we are full. If so
	 * force a flush.
	 */
	batch->pages[batch->nr++] = page;
	if (batch->nr == batch->max) {
		if (!tlb_next_batch(tlb))
			return true;
		batch = tlb->active;
	}
	VM_BUG_ON_PAGE(batch->nr > batch->max, page);

	return false;
}

#endif /* HAVE_GENERIC_MMU_GATHER */

#ifdef CONFIG_HAVE_RCU_TABLE_FREE

/*
 * See the comment near struct mmu_table_batch.
 */

/*
 * If we want tlb_remove_table() to imply TLB invalidates.
 */
static inline void tlb_table_invalidate(struct mmu_gather *tlb)
{
#ifdef CONFIG_HAVE_RCU_TABLE_INVALIDATE
	/*
	 * Invalidate page-table caches used by hardware walkers. Then we still
	 * need to RCU-sched wait while freeing the pages because software
	 * walkers can still be in-flight.
	 */
	tlb_flush_mmu_tlbonly(tlb);
#endif
}

static void tlb_remove_table_smp_sync(void *arg)
{
	/* Simply deliver the interrupt */
}

static void tlb_remove_table_one(void *table)
{
	/*
	 * This isn't an RCU grace period and hence the page-tables cannot be
	 * assumed to be actually RCU-freed.
	 *
	 * It is however sufficient for software page-table walkers that rely on
	 * IRQ disabling. See the comment near struct mmu_table_batch.
	 */
	smp_call_function(tlb_remove_table_smp_sync, NULL, 1);
	__tlb_remove_table(table);
}

static void tlb_remove_table_rcu(struct rcu_head *head)
{
	struct mmu_table_batch *batch;
	int i;

	batch = container_of(head, struct mmu_table_batch, rcu);

	for (i = 0; i < batch->nr; i++)
		__tlb_remove_table(batch->tables[i]);

	free_page((unsigned long)batch);
}

void tlb_table_flush(struct mmu_gather *tlb)
{
	struct mmu_table_batch **batch = &tlb->batch;

	if (*batch) {
		tlb_table_invalidate(tlb);
		call_rcu_sched(&(*batch)->rcu, tlb_remove_table_rcu);
		*batch = NULL;
	}
}

void tlb_remove_table(struct mmu_gather *tlb, void *table)
{
	struct mmu_table_batch **batch = &tlb->batch;

	if (*batch == NULL) {
		*batch = (struct mmu_table_batch *)__get_free_page(GFP_NOWAIT | __GFP_NOWARN);
		if (*batch == NULL) {
			tlb_table_invalidate(tlb);
			tlb_remove_table_one(table);
			return;
		}
		(*batch)->nr = 0;
	}

	(*batch)->tables[(*batch)->nr++] = table;
	if ((*batch)->nr == MAX_TABLE_BATCH)
		tlb_table_flush(tlb);
}

#endif /* CONFIG_HAVE_RCU_TABLE_FREE */

/**
 * tlb_gather_mmu - initialize an mmu_gather structure for page-table tear-down
 * @tlb: the mmu_gather structure to initialize
 * @mm: the mm_struct of the target address space
 * @start: start of the region that will be removed from the page-table
 * @end: end of the region that will be removed from the page-table
 *
 * Called to initialize an (on-stack) mmu_gather structure for page-table
 * tear-down from @mm. The @start and @end are set to 0 and -1
 * respectively when @mm is without users and we're going to destroy
 * the full address space (exit/execve).
 */
void tlb_gather_mmu(struct mmu_gather *tlb, struct mm_struct *mm,
			unsigned long start, unsigned long end)
{
	arch_tlb_gather_mmu(tlb, mm, start, end);
	inc_tlb_flush_pending(tlb->mm);
}

void tlb_finish_mmu(struct mmu_gather *tlb,
		unsigned long start, unsigned long end)
{
	/*
	 * If there are parallel threads are doing PTE changes on same range
	 * under non-exclusive lock(e.g., mmap_sem read-side) but defer TLB
	 * flush by batching, a thread has stable TLB entry can fail to flush
	 * the TLB by observing pte_none|!pte_dirty, for example so flush TLB
	 * forcefully if we detect parallel PTE batching threads.
	 */
	bool force = mm_tlb_flush_nested(tlb->mm);

	arch_tlb_finish_mmu(tlb, start, end, force);
	dec_tlb_flush_pending(tlb->mm);
}

/*
 * Note: this doesn't free the actual pages themselves. That
 * has been handled earlier when unmapping all the memory regions.
 */
static void free_pte_range(struct mmu_gather *tlb, pmd_t *pmd,
			   unsigned long addr)
{
	pgtable_t token = pmd_pgtable(*pmd);
	pmd_clear(pmd);
	pte_free_tlb(tlb, token, addr);
	mm_dec_nr_ptes(tlb->mm);
}

static inline void free_pmd_range(struct mmu_gather *tlb, pud_t *pud,
				unsigned long addr, unsigned long end,
				unsigned long floor, unsigned long ceiling)
{
	pmd_t *pmd;
	unsigned long next;
	unsigned long start;

	start = addr;
	pmd = pmd_offset(pud, addr);
	do {
		next = pmd_addr_end(addr, end);
		if (pmd_none_or_clear_bad(pmd))
			continue;
		free_pte_range(tlb, pmd, addr);
	} while (pmd++, addr = next, addr != end);

	start &= PUD_MASK;
	if (start < floor)
		return;
	if (ceiling) {
		ceiling &= PUD_MASK;
		if (!ceiling)
			return;
	}
	if (end - 1 > ceiling - 1)
		return;

	pmd = pmd_offset(pud, start);
	pud_clear(pud);
	pmd_free_tlb(tlb, pmd, start);
	mm_dec_nr_pmds(tlb->mm);
}

static inline void free_pud_range(struct mmu_gather *tlb, p4d_t *p4d,
				unsigned long addr, unsigned long end,
				unsigned long floor, unsigned long ceiling)
{
	pud_t *pud;
	unsigned long next;
	unsigned long start;

	start = addr;
	pud = pud_offset(p4d, addr);
	do {
		next = pud_addr_end(addr, end);
		if (pud_none_or_clear_bad(pud))
			continue;
		free_pmd_range(tlb, pud, addr, next, floor, ceiling);
	} while (pud++, addr = next, addr != end);

	start &= P4D_MASK;
	if (start < floor)
		return;
	if (ceiling) {
		ceiling &= P4D_MASK;
		if (!ceiling)
			return;
	}
	if (end - 1 > ceiling - 1)
		return;

	pud = pud_offset(p4d, start);
	p4d_clear(p4d);
	pud_free_tlb(tlb, pud, start);
	mm_dec_nr_puds(tlb->mm);
}

static inline void free_p4d_range(struct mmu_gather *tlb, pgd_t *pgd,
				unsigned long addr, unsigned long end,
				unsigned long floor, unsigned long ceiling)
{
	p4d_t *p4d;
	unsigned long next;
	unsigned long start;

	start = addr;
	p4d = p4d_offset(pgd, addr);
	do {
		next = p4d_addr_end(addr, end);
		if (p4d_none_or_clear_bad(p4d))
			continue;
		free_pud_range(tlb, p4d, addr, next, floor, ceiling);
	} while (p4d++, addr = next, addr != end);

	start &= PGDIR_MASK;
	if (start < floor)
		return;
	if (ceiling) {
		ceiling &= PGDIR_MASK;
		if (!ceiling)
			return;
	}
	if (end - 1 > ceiling - 1)
		return;

	p4d = p4d_offset(pgd, start);
	pgd_clear(pgd);
	p4d_free_tlb(tlb, p4d, start);
}

/*
 * This function frees user-level page tables of a process.
 */
void free_pgd_range(struct mmu_gather *tlb,
			unsigned long addr, unsigned long end,
			unsigned long floor, unsigned long ceiling)
{
	pgd_t *pgd;
	unsigned long next;

	/*
	 * The next few lines have given us lots of grief...
	 *
	 * Why are we testing PMD* at this top level?  Because often
	 * there will be no work to do at all, and we'd prefer not to
	 * go all the way down to the bottom just to discover that.
	 *
	 * Why all these "- 1"s?  Because 0 represents both the bottom
	 * of the address space and the top of it (using -1 for the
	 * top wouldn't help much: the masks would do the wrong thing).
	 * The rule is that addr 0 and floor 0 refer to the bottom of
	 * the address space, but end 0 and ceiling 0 refer to the top
	 * Comparisons need to use "end - 1" and "ceiling - 1" (though
	 * that end 0 case should be mythical).
	 *
	 * Wherever addr is brought up or ceiling brought down, we must
	 * be careful to reject "the opposite 0" before it confuses the
	 * subsequent tests.  But what about where end is brought down
	 * by PMD_SIZE below? no, end can't go down to 0 there.
	 *
	 * Whereas we round start (addr) and ceiling down, by different
	 * masks at different levels, in order to test whether a table
	 * now has no other vmas using it, so can be freed, we don't
	 * bother to round floor or end up - the tests don't need that.
	 */

	addr &= PMD_MASK;
	if (addr < floor) {
		addr += PMD_SIZE;
		if (!addr)
			return;
	}
	if (ceiling) {
		ceiling &= PMD_MASK;
		if (!ceiling)
			return;
	}
	if (end - 1 > ceiling - 1)
		end -= PMD_SIZE;
	if (addr > end - 1)
		return;
	/*
	 * We add page table cache pages with PAGE_SIZE,
	 * (see pte_free_tlb()), flush the tlb if we need
	 */
	tlb_remove_check_page_size_change(tlb, PAGE_SIZE);
	pgd = pgd_offset(tlb->mm, addr);
	do {
		next = pgd_addr_end(addr, end);
		if (pgd_none_or_clear_bad(pgd))
			continue;
		free_p4d_range(tlb, pgd, addr, next, floor, ceiling);
	} while (pgd++, addr = next, addr != end);
}

void free_pgtables(struct mmu_gather *tlb, struct vm_area_struct *vma,
		unsigned long floor, unsigned long ceiling)
{
	while (vma) {
		struct vm_area_struct *next = vma->vm_next;
		unsigned long addr = vma->vm_start;

		/*
		 * Hide vma from rmap and truncate_pagecache before freeing
		 * pgtables
		 */
		unlink_anon_vmas(vma);
		unlink_file_vma(vma);

		if (is_vm_hugetlb_page(vma)) {
			hugetlb_free_pgd_range(tlb, addr, vma->vm_end,
				floor, next ? next->vm_start : ceiling);
		} else {
			/*
			 * Optimization: gather nearby vmas into one call down
			 */
			while (next && next->vm_start <= vma->vm_end + PMD_SIZE
			       && !is_vm_hugetlb_page(next)) {
				vma = next;
				next = vma->vm_next;
				unlink_anon_vmas(vma);
				unlink_file_vma(vma);
			}
			free_pgd_range(tlb, addr, vma->vm_end,
				floor, next ? next->vm_start : ceiling);
		}
		vma = next;
	}
}

int __pte_alloc(struct mm_struct *mm, pmd_t *pmd, unsigned long address)
{
	spinlock_t *ptl;
	pgtable_t new = pte_alloc_one(mm, address);
	if (!new)
		return -ENOMEM;

	/*
	 * Ensure all pte setup (eg. pte page lock and page clearing) are
	 * visible before the pte is made visible to other CPUs by being
	 * put into page tables.
	 *
	 * The other side of the story is the pointer chasing in the page
	 * table walking code (when walking the page table without locking;
	 * ie. most of the time). Fortunately, these data accesses consist
	 * of a chain of data-dependent loads, meaning most CPUs (alpha
	 * being the notable exception) will already guarantee loads are
	 * seen in-order. See the alpha page table accessors for the
	 * smp_read_barrier_depends() barriers in page table walking code.
	 */
	smp_wmb(); /* Could be smp_wmb__xxx(before|after)_spin_lock */

	ptl = pmd_lock(mm, pmd);
	if (likely(pmd_none(*pmd))) {	/* Has another populated it ? */
		mm_inc_nr_ptes(mm);
		pmd_populate(mm, pmd, new);
		new = NULL;
	}
	spin_unlock(ptl);
	if (new)
		pte_free(mm, new);
	return 0;
}

int __pte_alloc_kernel(pmd_t *pmd, unsigned long address)
{
	pte_t *new = pte_alloc_one_kernel(&init_mm, address);
	if (!new)
		return -ENOMEM;

	smp_wmb(); /* See comment in __pte_alloc */

	spin_lock(&init_mm.page_table_lock);
	if (likely(pmd_none(*pmd))) {	/* Has another populated it ? */
		pmd_populate_kernel(&init_mm, pmd, new);
		new = NULL;
	}
	spin_unlock(&init_mm.page_table_lock);
	if (new)
		pte_free_kernel(&init_mm, new);
	return 0;
}

static inline void init_rss_vec(int *rss)
{
	memset(rss, 0, sizeof(int) * NR_MM_COUNTERS);
}

static inline void add_mm_rss_vec(struct mm_struct *mm, int *rss)
{
	int i;

	if (current->mm == mm)
		sync_mm_rss(mm);
	for (i = 0; i < NR_MM_COUNTERS; i++)
		if (rss[i])
			add_mm_counter(mm, i, rss[i]);
}

/*
 * This function is called to print an error when a bad pte
 * is found. For example, we might have a PFN-mapped pte in
 * a region that doesn't allow it.
 *
 * The calling function must still handle the error.
 */
static void print_bad_pte(struct vm_area_struct *vma, unsigned long addr,
			  pte_t pte, struct page *page)
{
	pgd_t *pgd = pgd_offset(vma->vm_mm, addr);
	p4d_t *p4d = p4d_offset(pgd, addr);
	pud_t *pud = pud_offset(p4d, addr);
	pmd_t *pmd = pmd_offset(pud, addr);
	struct address_space *mapping;
	pgoff_t index;
	static unsigned long resume;
	static unsigned long nr_shown;
	static unsigned long nr_unshown;

	/*
	 * Allow a burst of 60 reports, then keep quiet for that minute;
	 * or allow a steady drip of one report per second.
	 */
	if (nr_shown == 60) {
		if (time_before(jiffies, resume)) {
			nr_unshown++;
			return;
		}
		if (nr_unshown) {
			pr_alert("BUG: Bad page map: %lu messages suppressed\n",
				 nr_unshown);
			nr_unshown = 0;
		}
		nr_shown = 0;
	}
	if (nr_shown++ == 0)
		resume = jiffies + 60 * HZ;

	mapping = vma->vm_file ? vma->vm_file->f_mapping : NULL;
	index = linear_page_index(vma, addr);

	pr_alert("BUG: Bad page map in process %s  pte:%08llx pmd:%08llx\n",
		 current->comm,
		 (long long)pte_val(pte), (long long)pmd_val(*pmd));
	if (page)
		dump_page(page, "bad pte");
	pr_alert("addr:%p vm_flags:%08lx anon_vma:%p mapping:%p index:%lx\n",
		 (void *)addr, vma->vm_flags, vma->anon_vma, mapping, index);
	pr_alert("file:%pD fault:%pf mmap:%pf readpage:%pf\n",
		 vma->vm_file,
		 vma->vm_ops ? vma->vm_ops->fault : NULL,
		 vma->vm_file ? vma->vm_file->f_op->mmap : NULL,
		 mapping ? mapping->a_ops->readpage : NULL);
	dump_stack();
	add_taint(TAINT_BAD_PAGE, LOCKDEP_NOW_UNRELIABLE);
}

/*
 * vm_normal_page -- This function gets the "struct page" associated with a pte.
 *
 * "Special" mappings do not wish to be associated with a "struct page" (either
 * it doesn't exist, or it exists but they don't want to touch it). In this
 * case, NULL is returned here. "Normal" mappings do have a struct page.
 *
 * There are 2 broad cases. Firstly, an architecture may define a pte_special()
 * pte bit, in which case this function is trivial. Secondly, an architecture
 * may not have a spare pte bit, which requires a more complicated scheme,
 * described below.
 *
 * A raw VM_PFNMAP mapping (ie. one that is not COWed) is always considered a
 * special mapping (even if there are underlying and valid "struct pages").
 * COWed pages of a VM_PFNMAP are always normal.
 *
 * The way we recognize COWed pages within VM_PFNMAP mappings is through the
 * rules set up by "remap_pfn_range()": the vma will have the VM_PFNMAP bit
 * set, and the vm_pgoff will point to the first PFN mapped: thus every special
 * mapping will always honor the rule
 *
 *	pfn_of_page == vma->vm_pgoff + ((addr - vma->vm_start) >> PAGE_SHIFT)
 *
 * And for normal mappings this is false.
 *
 * This restricts such mappings to be a linear translation from virtual address
 * to pfn. To get around this restriction, we allow arbitrary mappings so long
 * as the vma is not a COW mapping; in that case, we know that all ptes are
 * special (because none can have been COWed).
 *
 *
 * In order to support COW of arbitrary special mappings, we have VM_MIXEDMAP.
 *
 * VM_MIXEDMAP mappings can likewise contain memory with or without "struct
 * page" backing, however the difference is that _all_ pages with a struct
 * page (that is, those where pfn_valid is true) are refcounted and considered
 * normal pages by the VM. The disadvantage is that pages are refcounted
 * (which can be slower and simply not an option for some PFNMAP users). The
 * advantage is that we don't have to follow the strict linearity rule of
 * PFNMAP mappings in order to support COWable mappings.
 *
 */
struct page *_vm_normal_page(struct vm_area_struct *vma, unsigned long addr,
			     pte_t pte, bool with_public_device)
{
	unsigned long pfn = pte_pfn(pte);

	if (IS_ENABLED(CONFIG_ARCH_HAS_PTE_SPECIAL)) {
		if (likely(!pte_special(pte)))
			goto check_pfn;
		if (vma->vm_ops && vma->vm_ops->find_special_page)
			return vma->vm_ops->find_special_page(vma, addr);
		if (vma->vm_flags & (VM_PFNMAP | VM_MIXEDMAP))
			return NULL;
		if (is_zero_pfn(pfn))
			return NULL;

		/*
		 * Device public pages are special pages (they are ZONE_DEVICE
		 * pages but different from persistent memory). They behave
		 * allmost like normal pages. The difference is that they are
		 * not on the lru and thus should never be involve with any-
		 * thing that involve lru manipulation (mlock, numa balancing,
		 * ...).
		 *
		 * This is why we still want to return NULL for such page from
		 * vm_normal_page() so that we do not have to special case all
		 * call site of vm_normal_page().
		 */
		if (likely(pfn <= highest_memmap_pfn)) {
			struct page *page = pfn_to_page(pfn);

			if (is_device_public_page(page)) {
				if (with_public_device)
					return page;
				return NULL;
			}
		}

		if (pte_devmap(pte))
			return NULL;

		print_bad_pte(vma, addr, pte, NULL);
		return NULL;
	}

	/* !CONFIG_ARCH_HAS_PTE_SPECIAL case follows: */

	if (unlikely(vma->vm_flags & (VM_PFNMAP|VM_MIXEDMAP))) {
		if (vma->vm_flags & VM_MIXEDMAP) {
			if (!pfn_valid(pfn))
				return NULL;
			goto out;
		} else {
			unsigned long off;
			off = (addr - vma->vm_start) >> PAGE_SHIFT;
			if (pfn == vma->vm_pgoff + off)
				return NULL;
			if (!is_cow_mapping(vma->vm_flags))
				return NULL;
		}
	}

	if (is_zero_pfn(pfn))
		return NULL;

check_pfn:
	if (unlikely(pfn > highest_memmap_pfn)) {
		print_bad_pte(vma, addr, pte, NULL);
		return NULL;
	}

	/*
	 * NOTE! We still have PageReserved() pages in the page tables.
	 * eg. VDSO mappings can cause them to exist.
	 */
out:
	return pfn_to_page(pfn);
}

#ifdef CONFIG_TRANSPARENT_HUGEPAGE
struct page *vm_normal_page_pmd(struct vm_area_struct *vma, unsigned long addr,
				pmd_t pmd)
{
	unsigned long pfn = pmd_pfn(pmd);

	/*
	 * There is no pmd_special() but there may be special pmds, e.g.
	 * in a direct-access (dax) mapping, so let's just replicate the
	 * !CONFIG_ARCH_HAS_PTE_SPECIAL case from vm_normal_page() here.
	 */
	if (unlikely(vma->vm_flags & (VM_PFNMAP|VM_MIXEDMAP))) {
		if (vma->vm_flags & VM_MIXEDMAP) {
			if (!pfn_valid(pfn))
				return NULL;
			goto out;
		} else {
			unsigned long off;
			off = (addr - vma->vm_start) >> PAGE_SHIFT;
			if (pfn == vma->vm_pgoff + off)
				return NULL;
			if (!is_cow_mapping(vma->vm_flags))
				return NULL;
		}
	}

	if (pmd_devmap(pmd))
		return NULL;
	if (is_zero_pfn(pfn))
		return NULL;
	if (unlikely(pfn > highest_memmap_pfn))
		return NULL;

	/*
	 * NOTE! We still have PageReserved() pages in the page tables.
	 * eg. VDSO mappings can cause them to exist.
	 */
out:
	return pfn_to_page(pfn);
}
#endif

/*
 * copy one vm_area from one task to the other. Assumes the page tables
 * already present in the new task to be cleared in the whole range
 * covered by this vma.
 */

static inline unsigned long
copy_one_pte(struct mm_struct *dst_mm, struct mm_struct *src_mm,
		pte_t *dst_pte, pte_t *src_pte, struct vm_area_struct *vma,
		unsigned long addr, int *rss)
{
	unsigned long vm_flags = vma->vm_flags;
	pte_t pte = *src_pte;
	struct page *page;

	/* pte contains position in swap or file, so copy. */
	if (unlikely(!pte_present(pte))) {
		swp_entry_t entry = pte_to_swp_entry(pte);

		if (likely(!non_swap_entry(entry))) {
			if (swap_duplicate(entry) < 0)
				return entry.val;

			/* make sure dst_mm is on swapoff's mmlist. */
			if (unlikely(list_empty(&dst_mm->mmlist))) {
				spin_lock(&mmlist_lock);
				if (list_empty(&dst_mm->mmlist))
					list_add(&dst_mm->mmlist,
							&src_mm->mmlist);
				spin_unlock(&mmlist_lock);
			}
			rss[MM_SWAPENTS]++;
		} else if (is_migration_entry(entry)) {
			page = migration_entry_to_page(entry);

			rss[mm_counter(page)]++;

			if (is_write_migration_entry(entry) &&
					is_cow_mapping(vm_flags)) {
				/*
				 * COW mappings require pages in both
				 * parent and child to be set to read.
				 */
				make_migration_entry_read(&entry);
				pte = swp_entry_to_pte(entry);
				if (pte_swp_soft_dirty(*src_pte))
					pte = pte_swp_mksoft_dirty(pte);
				set_pte_at(src_mm, addr, src_pte, pte);
			}
		} else if (is_device_private_entry(entry)) {
			page = device_private_entry_to_page(entry);

			/*
			 * Update rss count even for unaddressable pages, as
			 * they should treated just like normal pages in this
			 * respect.
			 *
			 * We will likely want to have some new rss counters
			 * for unaddressable pages, at some point. But for now
			 * keep things as they are.
			 */
			get_page(page);
			rss[mm_counter(page)]++;
			page_dup_rmap(page, false);

			/*
			 * We do not preserve soft-dirty information, because so
			 * far, checkpoint/restore is the only feature that
			 * requires that. And checkpoint/restore does not work
			 * when a device driver is involved (you cannot easily
			 * save and restore device driver state).
			 */
			if (is_write_device_private_entry(entry) &&
			    is_cow_mapping(vm_flags)) {
				make_device_private_entry_read(&entry);
				pte = swp_entry_to_pte(entry);
				set_pte_at(src_mm, addr, src_pte, pte);
			}
		}
		goto out_set_pte;
	}

	/*
	 * If it's a COW mapping, write protect it both
	 * in the parent and the child
	 */
	if (is_cow_mapping(vm_flags) && pte_write(pte)) {
		ptep_set_wrprotect(src_mm, addr, src_pte);
		pte = pte_wrprotect(pte);
	}

	/*
	 * If it's a shared mapping, mark it clean in
	 * the child
	 */
	if (vm_flags & VM_SHARED)
		pte = pte_mkclean(pte);
	pte = pte_mkold(pte);

	page = vm_normal_page(vma, addr, pte);
	if (page) {
		get_page(page);
		page_dup_rmap(page, false);
		rss[mm_counter(page)]++;
	} else if (pte_devmap(pte)) {
		page = pte_page(pte);

		/*
		 * Cache coherent device memory behave like regular page and
		 * not like persistent memory page. For more informations see
		 * MEMORY_DEVICE_CACHE_COHERENT in memory_hotplug.h
		 */
		if (is_device_public_page(page)) {
			get_page(page);
			page_dup_rmap(page, false);
			rss[mm_counter(page)]++;
		}
	}

out_set_pte:
	set_pte_at(dst_mm, addr, dst_pte, pte);
	return 0;
}

static int copy_pte_range(struct mm_struct *dst_mm, struct mm_struct *src_mm,
		   pmd_t *dst_pmd, pmd_t *src_pmd, struct vm_area_struct *vma,
		   unsigned long addr, unsigned long end)
{
	pte_t *orig_src_pte, *orig_dst_pte;
	pte_t *src_pte, *dst_pte;
	spinlock_t *src_ptl, *dst_ptl;
	int progress = 0;
	int rss[NR_MM_COUNTERS];
	swp_entry_t entry = (swp_entry_t){0};

again:
	init_rss_vec(rss);

	dst_pte = pte_alloc_map_lock(dst_mm, dst_pmd, addr, &dst_ptl);
	if (!dst_pte)
		return -ENOMEM;
	src_pte = pte_offset_map(src_pmd, addr);
	src_ptl = pte_lockptr(src_mm, src_pmd);
	spin_lock_nested(src_ptl, SINGLE_DEPTH_NESTING);
	orig_src_pte = src_pte;
	orig_dst_pte = dst_pte;
	arch_enter_lazy_mmu_mode();

	do {
		/*
		 * We are holding two locks at this point - either of them
		 * could generate latencies in another task on another CPU.
		 */
		if (progress >= 32) {
			progress = 0;
			if (need_resched() ||
			    spin_needbreak(src_ptl) || spin_needbreak(dst_ptl))
				break;
		}
		if (pte_none(*src_pte)) {
			progress++;
			continue;
		}
		entry.val = copy_one_pte(dst_mm, src_mm, dst_pte, src_pte,
							vma, addr, rss);
		if (entry.val)
			break;
		progress += 8;
	} while (dst_pte++, src_pte++, addr += PAGE_SIZE, addr != end);

	arch_leave_lazy_mmu_mode();
	spin_unlock(src_ptl);
	pte_unmap(orig_src_pte);
	add_mm_rss_vec(dst_mm, rss);
	pte_unmap_unlock(orig_dst_pte, dst_ptl);
	cond_resched();

	if (entry.val) {
		if (add_swap_count_continuation(entry, GFP_KERNEL) < 0)
			return -ENOMEM;
		progress = 0;
	}
	if (addr != end)
		goto again;
	return 0;
}

static inline int copy_pmd_range(struct mm_struct *dst_mm, struct mm_struct *src_mm,
		pud_t *dst_pud, pud_t *src_pud, struct vm_area_struct *vma,
		unsigned long addr, unsigned long end)
{
	pmd_t *src_pmd, *dst_pmd;
	unsigned long next;

	dst_pmd = pmd_alloc(dst_mm, dst_pud, addr);
	if (!dst_pmd)
		return -ENOMEM;
	src_pmd = pmd_offset(src_pud, addr);
	do {
		next = pmd_addr_end(addr, end);
		if (is_swap_pmd(*src_pmd) || pmd_trans_huge(*src_pmd)
			|| pmd_devmap(*src_pmd)) {
			int err;
			VM_BUG_ON_VMA(next-addr != HPAGE_PMD_SIZE, vma);
			err = copy_huge_pmd(dst_mm, src_mm,
					    dst_pmd, src_pmd, addr, vma);
			if (err == -ENOMEM)
				return -ENOMEM;
			if (!err)
				continue;
			/* fall through */
		}
		if (pmd_none_or_clear_bad(src_pmd))
			continue;
		if (copy_pte_range(dst_mm, src_mm, dst_pmd, src_pmd,
						vma, addr, next))
			return -ENOMEM;
	} while (dst_pmd++, src_pmd++, addr = next, addr != end);
	return 0;
}

static inline int copy_pud_range(struct mm_struct *dst_mm, struct mm_struct *src_mm,
		p4d_t *dst_p4d, p4d_t *src_p4d, struct vm_area_struct *vma,
		unsigned long addr, unsigned long end)
{
	pud_t *src_pud, *dst_pud;
	unsigned long next;

	dst_pud = pud_alloc(dst_mm, dst_p4d, addr);
	if (!dst_pud)
		return -ENOMEM;
	src_pud = pud_offset(src_p4d, addr);
	do {
		next = pud_addr_end(addr, end);
		if (pud_trans_huge(*src_pud) || pud_devmap(*src_pud)) {
			int err;

			VM_BUG_ON_VMA(next-addr != HPAGE_PUD_SIZE, vma);
			err = copy_huge_pud(dst_mm, src_mm,
					    dst_pud, src_pud, addr, vma);
			if (err == -ENOMEM)
				return -ENOMEM;
			if (!err)
				continue;
			/* fall through */
		}
		if (pud_none_or_clear_bad(src_pud))
			continue;
		if (copy_pmd_range(dst_mm, src_mm, dst_pud, src_pud,
						vma, addr, next))
			return -ENOMEM;
	} while (dst_pud++, src_pud++, addr = next, addr != end);
	return 0;
}

static inline int copy_p4d_range(struct mm_struct *dst_mm, struct mm_struct *src_mm,
		pgd_t *dst_pgd, pgd_t *src_pgd, struct vm_area_struct *vma,
		unsigned long addr, unsigned long end)
{
	p4d_t *src_p4d, *dst_p4d;
	unsigned long next;

	dst_p4d = p4d_alloc(dst_mm, dst_pgd, addr);
	if (!dst_p4d)
		return -ENOMEM;
	src_p4d = p4d_offset(src_pgd, addr);
	do {
		next = p4d_addr_end(addr, end);
		if (p4d_none_or_clear_bad(src_p4d))
			continue;
		if (copy_pud_range(dst_mm, src_mm, dst_p4d, src_p4d,
						vma, addr, next))
			return -ENOMEM;
	} while (dst_p4d++, src_p4d++, addr = next, addr != end);
	return 0;
}

int copy_page_range(struct mm_struct *dst_mm, struct mm_struct *src_mm,
		struct vm_area_struct *vma)
{
	pgd_t *src_pgd, *dst_pgd;
	unsigned long next;
	unsigned long addr = vma->vm_start;
	unsigned long end = vma->vm_end;
	unsigned long mmun_start;	/* For mmu_notifiers */
	unsigned long mmun_end;		/* For mmu_notifiers */
	bool is_cow;
	int ret;

	/*
	 * Don't copy ptes where a page fault will fill them correctly.
	 * Fork becomes much lighter when there are big shared or private
	 * readonly mappings. The tradeoff is that copy_page_range is more
	 * efficient than faulting.
	 */
	if (!(vma->vm_flags & (VM_HUGETLB | VM_PFNMAP | VM_MIXEDMAP)) &&
			!vma->anon_vma)
		return 0;

	if (is_vm_hugetlb_page(vma))
		return copy_hugetlb_page_range(dst_mm, src_mm, vma);

	if (unlikely(vma->vm_flags & VM_PFNMAP)) {
		/*
		 * We do not free on error cases below as remove_vma
		 * gets called on error from higher level routine
		 */
		ret = track_pfn_copy(vma);
		if (ret)
			return ret;
	}

	/*
	 * We need to invalidate the secondary MMU mappings only when
	 * there could be a permission downgrade on the ptes of the
	 * parent mm. And a permission downgrade will only happen if
	 * is_cow_mapping() returns true.
	 */
	is_cow = is_cow_mapping(vma->vm_flags);
	mmun_start = addr;
	mmun_end   = end;
	if (is_cow)
		mmu_notifier_invalidate_range_start(src_mm, mmun_start,
						    mmun_end);

	ret = 0;
	dst_pgd = pgd_offset(dst_mm, addr);
	src_pgd = pgd_offset(src_mm, addr);
	do {
		next = pgd_addr_end(addr, end);
		if (pgd_none_or_clear_bad(src_pgd))
			continue;
		if (unlikely(copy_p4d_range(dst_mm, src_mm, dst_pgd, src_pgd,
					    vma, addr, next))) {
			ret = -ENOMEM;
			break;
		}
	} while (dst_pgd++, src_pgd++, addr = next, addr != end);

	if (is_cow)
		mmu_notifier_invalidate_range_end(src_mm, mmun_start, mmun_end);
	return ret;
}

static unsigned long zap_pte_range(struct mmu_gather *tlb,
				struct vm_area_struct *vma, pmd_t *pmd,
				unsigned long addr, unsigned long end,
				struct zap_details *details)
{
	struct mm_struct *mm = tlb->mm;
	int force_flush = 0;
	int rss[NR_MM_COUNTERS];
	spinlock_t *ptl;
	pte_t *start_pte;
	pte_t *pte;
	swp_entry_t entry;

	tlb_remove_check_page_size_change(tlb, PAGE_SIZE);
again:
	init_rss_vec(rss);
	start_pte = pte_offset_map_lock(mm, pmd, addr, &ptl);
	pte = start_pte;
	flush_tlb_batched_pending(mm);
	arch_enter_lazy_mmu_mode();
	do {
		pte_t ptent = *pte;
		if (pte_none(ptent))
			continue;

		if (need_resched())
			break;

		if (pte_present(ptent)) {
			struct page *page;

			page = _vm_normal_page(vma, addr, ptent, true);
			if (unlikely(details) && page) {
				/*
				 * unmap_shared_mapping_pages() wants to
				 * invalidate cache without truncating:
				 * unmap shared but keep private pages.
				 */
				if (details->check_mapping &&
				    details->check_mapping != page_rmapping(page))
					continue;
			}
			ptent = ptep_get_and_clear_full(mm, addr, pte,
							tlb->fullmm);
			tlb_remove_tlb_entry(tlb, pte, addr);
			if (unlikely(!page))
				continue;

			if (!PageAnon(page)) {
				if (pte_dirty(ptent)) {
					force_flush = 1;
					set_page_dirty(page);
				}
				if (pte_young(ptent) &&
				    likely(!(vma->vm_flags & VM_SEQ_READ)))
					mark_page_accessed(page);
			}
			rss[mm_counter(page)]--;
			page_remove_rmap(page, false);
			if (unlikely(page_mapcount(page) < 0))
				print_bad_pte(vma, addr, ptent, page);
			if (unlikely(__tlb_remove_page(tlb, page))) {
				force_flush = 1;
				addr += PAGE_SIZE;
				break;
			}
			continue;
		}

		entry = pte_to_swp_entry(ptent);
		if (non_swap_entry(entry) && is_device_private_entry(entry)) {
			struct page *page = device_private_entry_to_page(entry);

			if (unlikely(details && details->check_mapping)) {
				/*
				 * unmap_shared_mapping_pages() wants to
				 * invalidate cache without truncating:
				 * unmap shared but keep private pages.
				 */
				if (details->check_mapping !=
				    page_rmapping(page))
					continue;
			}

			pte_clear_not_present_full(mm, addr, pte, tlb->fullmm);
			rss[mm_counter(page)]--;
			page_remove_rmap(page, false);
			put_page(page);
			continue;
		}

		/* If details->check_mapping, we leave swap entries. */
		if (unlikely(details))
			continue;

		entry = pte_to_swp_entry(ptent);
		if (!non_swap_entry(entry))
			rss[MM_SWAPENTS]--;
		else if (is_migration_entry(entry)) {
			struct page *page;

			page = migration_entry_to_page(entry);
			rss[mm_counter(page)]--;
		}
		if (unlikely(!free_swap_and_cache(entry)))
			print_bad_pte(vma, addr, ptent, NULL);
		pte_clear_not_present_full(mm, addr, pte, tlb->fullmm);
	} while (pte++, addr += PAGE_SIZE, addr != end);

	add_mm_rss_vec(mm, rss);
	arch_leave_lazy_mmu_mode();

	/* Do the actual TLB flush before dropping ptl */
	if (force_flush)
		tlb_flush_mmu_tlbonly(tlb);
	pte_unmap_unlock(start_pte, ptl);

	/*
	 * If we forced a TLB flush (either due to running out of
	 * batch buffers or because we needed to flush dirty TLB
	 * entries before releasing the ptl), free the batched
	 * memory too. Restart if we didn't do everything.
	 */
	if (force_flush) {
		force_flush = 0;
		tlb_flush_mmu_free(tlb);
	}

	if (addr != end) {
		cond_resched();
		goto again;
	}

	return addr;
}

static inline unsigned long zap_pmd_range(struct mmu_gather *tlb,
				struct vm_area_struct *vma, pud_t *pud,
				unsigned long addr, unsigned long end,
				struct zap_details *details)
{
	pmd_t *pmd;
	unsigned long next;

	pmd = pmd_offset(pud, addr);
	do {
		next = pmd_addr_end(addr, end);
		if (is_swap_pmd(*pmd) || pmd_trans_huge(*pmd) || pmd_devmap(*pmd)) {
			if (next - addr != HPAGE_PMD_SIZE)
				__split_huge_pmd(vma, pmd, addr, false, NULL);
			else if (zap_huge_pmd(tlb, vma, pmd, addr))
				goto next;
			/* fall through */
		}
		/*
		 * Here there can be other concurrent MADV_DONTNEED or
		 * trans huge page faults running, and if the pmd is
		 * none or trans huge it can change under us. This is
		 * because MADV_DONTNEED holds the mmap_sem in read
		 * mode.
		 */
		if (pmd_none_or_trans_huge_or_clear_bad(pmd))
			goto next;
		next = zap_pte_range(tlb, vma, pmd, addr, next, details);
next:
		cond_resched();
	} while (pmd++, addr = next, addr != end);

	return addr;
}

static inline unsigned long zap_pud_range(struct mmu_gather *tlb,
				struct vm_area_struct *vma, p4d_t *p4d,
				unsigned long addr, unsigned long end,
				struct zap_details *details)
{
	pud_t *pud;
	unsigned long next;

	pud = pud_offset(p4d, addr);
	do {
		next = pud_addr_end(addr, end);
		if (pud_trans_huge(*pud) || pud_devmap(*pud)) {
			if (next - addr != HPAGE_PUD_SIZE) {
				VM_BUG_ON_VMA(!rwsem_is_locked(&tlb->mm->mmap_sem), vma);
				split_huge_pud(vma, pud, addr);
			} else if (zap_huge_pud(tlb, vma, pud, addr))
				goto next;
			/* fall through */
		}
		if (pud_none_or_clear_bad(pud))
			continue;
		next = zap_pmd_range(tlb, vma, pud, addr, next, details);
next:
		cond_resched();
	} while (pud++, addr = next, addr != end);

	return addr;
}

static inline unsigned long zap_p4d_range(struct mmu_gather *tlb,
				struct vm_area_struct *vma, pgd_t *pgd,
				unsigned long addr, unsigned long end,
				struct zap_details *details)
{
	p4d_t *p4d;
	unsigned long next;

	p4d = p4d_offset(pgd, addr);
	do {
		next = p4d_addr_end(addr, end);
		if (p4d_none_or_clear_bad(p4d))
			continue;
		next = zap_pud_range(tlb, vma, p4d, addr, next, details);
	} while (p4d++, addr = next, addr != end);

	return addr;
}

void unmap_page_range(struct mmu_gather *tlb,
			     struct vm_area_struct *vma,
			     unsigned long addr, unsigned long end,
			     struct zap_details *details)
{
	pgd_t *pgd;
	unsigned long next;

	BUG_ON(addr >= end);
	tlb_start_vma(tlb, vma);
	pgd = pgd_offset(vma->vm_mm, addr);
	do {
		next = pgd_addr_end(addr, end);
		if (pgd_none_or_clear_bad(pgd))
			continue;
		next = zap_p4d_range(tlb, vma, pgd, addr, next, details);
	} while (pgd++, addr = next, addr != end);
	tlb_end_vma(tlb, vma);
}


static void unmap_single_vma(struct mmu_gather *tlb,
		struct vm_area_struct *vma, unsigned long start_addr,
		unsigned long end_addr,
		struct zap_details *details)
{
	unsigned long start = max(vma->vm_start, start_addr);
	unsigned long end;

	if (start >= vma->vm_end)
		return;
	end = min(vma->vm_end, end_addr);
	if (end <= vma->vm_start)
		return;

	if (vma->vm_file)
		uprobe_munmap(vma, start, end);

	if (unlikely(vma->vm_flags & VM_PFNMAP))
		untrack_pfn(vma, 0, 0);

	if (start != end) {
		if (unlikely(is_vm_hugetlb_page(vma))) {
			/*
			 * It is undesirable to test vma->vm_file as it
			 * should be non-null for valid hugetlb area.
			 * However, vm_file will be NULL in the error
			 * cleanup path of mmap_region. When
			 * hugetlbfs ->mmap method fails,
			 * mmap_region() nullifies vma->vm_file
			 * before calling this function to clean up.
			 * Since no pte has actually been setup, it is
			 * safe to do nothing in this case.
			 */
			if (vma->vm_file) {
				i_mmap_lock_write(vma->vm_file->f_mapping);
				__unmap_hugepage_range_final(tlb, vma, start, end, NULL);
				i_mmap_unlock_write(vma->vm_file->f_mapping);
			}
		} else
			unmap_page_range(tlb, vma, start, end, details);
	}
}

/**
 * unmap_vmas - unmap a range of memory covered by a list of vma's
 * @tlb: address of the caller's struct mmu_gather
 * @vma: the starting vma
 * @start_addr: virtual address at which to start unmapping
 * @end_addr: virtual address at which to end unmapping
 *
 * Unmap all pages in the vma list.
 *
 * Only addresses between `start' and `end' will be unmapped.
 *
 * The VMA list must be sorted in ascending virtual address order.
 *
 * unmap_vmas() assumes that the caller will flush the whole unmapped address
 * range after unmap_vmas() returns.  So the only responsibility here is to
 * ensure that any thus-far unmapped pages are flushed before unmap_vmas()
 * drops the lock and schedules.
 */
void unmap_vmas(struct mmu_gather *tlb,
		struct vm_area_struct *vma, unsigned long start_addr,
		unsigned long end_addr)
{
	struct mm_struct *mm = vma->vm_mm;

	mmu_notifier_invalidate_range_start(mm, start_addr, end_addr);
	for ( ; vma && vma->vm_start < end_addr; vma = vma->vm_next)
		unmap_single_vma(tlb, vma, start_addr, end_addr, NULL);
	mmu_notifier_invalidate_range_end(mm, start_addr, end_addr);
}

/**
 * zap_page_range - remove user pages in a given range
 * @vma: vm_area_struct holding the applicable pages
 * @start: starting address of pages to zap
 * @size: number of bytes to zap
 *
 * Caller must protect the VMA list
 */
void zap_page_range(struct vm_area_struct *vma, unsigned long start,
		unsigned long size)
{
	struct mm_struct *mm = vma->vm_mm;
	struct mmu_gather tlb;
	unsigned long end = start + size;

	lru_add_drain();
	tlb_gather_mmu(&tlb, mm, start, end);
	update_hiwater_rss(mm);
	mmu_notifier_invalidate_range_start(mm, start, end);
	for ( ; vma && vma->vm_start < end; vma = vma->vm_next)
		unmap_single_vma(&tlb, vma, start, end, NULL);
	mmu_notifier_invalidate_range_end(mm, start, end);
	tlb_finish_mmu(&tlb, start, end);
}

/**
 * zap_page_range_single - remove user pages in a given range
 * @vma: vm_area_struct holding the applicable pages
 * @address: starting address of pages to zap
 * @size: number of bytes to zap
 * @details: details of shared cache invalidation
 *
 * The range must fit into one VMA.
 */
static void zap_page_range_single(struct vm_area_struct *vma, unsigned long address,
		unsigned long size, struct zap_details *details)
{
	struct mm_struct *mm = vma->vm_mm;
	struct mmu_gather tlb;
	unsigned long end = address + size;

	lru_add_drain();
	tlb_gather_mmu(&tlb, mm, address, end);
	update_hiwater_rss(mm);
	mmu_notifier_invalidate_range_start(mm, address, end);
	unmap_single_vma(&tlb, vma, address, end, details);
	mmu_notifier_invalidate_range_end(mm, address, end);
	tlb_finish_mmu(&tlb, address, end);
}

/**
 * zap_vma_ptes - remove ptes mapping the vma
 * @vma: vm_area_struct holding ptes to be zapped
 * @address: starting address of pages to zap
 * @size: number of bytes to zap
 *
 * This function only unmaps ptes assigned to VM_PFNMAP vmas.
 *
 * The entire address range must be fully contained within the vma.
 *
 */
void zap_vma_ptes(struct vm_area_struct *vma, unsigned long address,
		unsigned long size)
{
	if (address < vma->vm_start || address + size > vma->vm_end ||
	    		!(vma->vm_flags & VM_PFNMAP))
		return;

	zap_page_range_single(vma, address, size, NULL);
}
EXPORT_SYMBOL_GPL(zap_vma_ptes);

pte_t *__get_locked_pte(struct mm_struct *mm, unsigned long addr,
			spinlock_t **ptl)
{
	pgd_t *pgd;
	p4d_t *p4d;
	pud_t *pud;
	pmd_t *pmd;

	pgd = pgd_offset(mm, addr);
	p4d = p4d_alloc(mm, pgd, addr);
	if (!p4d)
		return NULL;
	pud = pud_alloc(mm, p4d, addr);
	if (!pud)
		return NULL;
	pmd = pmd_alloc(mm, pud, addr);
	if (!pmd)
		return NULL;

	VM_BUG_ON(pmd_trans_huge(*pmd));
	return pte_alloc_map_lock(mm, pmd, addr, ptl);
}

/*
 * This is the old fallback for page remapping.
 *
 * For historical reasons, it only allows reserved pages. Only
 * old drivers should use this, and they needed to mark their
 * pages reserved for the old functions anyway.
 */
static int insert_page(struct vm_area_struct *vma, unsigned long addr,
			struct page *page, pgprot_t prot)
{
	struct mm_struct *mm = vma->vm_mm;
	int retval;
	pte_t *pte;
	spinlock_t *ptl;

	retval = -EINVAL;
	if (PageAnon(page))
		goto out;
	retval = -ENOMEM;
	flush_dcache_page(page);
	pte = get_locked_pte(mm, addr, &ptl);
	if (!pte)
		goto out;
	retval = -EBUSY;
	if (!pte_none(*pte))
		goto out_unlock;

	/* Ok, finally just insert the thing.. */
	get_page(page);
	inc_mm_counter_fast(mm, mm_counter_file(page));
	page_add_file_rmap(page, false);
	set_pte_at(mm, addr, pte, mk_pte(page, prot));

	retval = 0;
	pte_unmap_unlock(pte, ptl);
	return retval;
out_unlock:
	pte_unmap_unlock(pte, ptl);
out:
	return retval;
}

/**
 * vm_insert_page - insert single page into user vma
 * @vma: user vma to map to
 * @addr: target user address of this page
 * @page: source kernel page
 *
 * This allows drivers to insert individual pages they've allocated
 * into a user vma.
 *
 * The page has to be a nice clean _individual_ kernel allocation.
 * If you allocate a compound page, you need to have marked it as
 * such (__GFP_COMP), or manually just split the page up yourself
 * (see split_page()).
 *
 * NOTE! Traditionally this was done with "remap_pfn_range()" which
 * took an arbitrary page protection parameter. This doesn't allow
 * that. Your vma protection will have to be set up correctly, which
 * means that if you want a shared writable mapping, you'd better
 * ask for a shared writable mapping!
 *
 * The page does not need to be reserved.
 *
 * Usually this function is called from f_op->mmap() handler
 * under mm->mmap_sem write-lock, so it can change vma->vm_flags.
 * Caller must set VM_MIXEDMAP on vma if it wants to call this
 * function from other places, for example from page-fault handler.
 */
int vm_insert_page(struct vm_area_struct *vma, unsigned long addr,
			struct page *page)
{
	if (addr < vma->vm_start || addr >= vma->vm_end)
		return -EFAULT;
	if (!page_count(page))
		return -EINVAL;
	if (!(vma->vm_flags & VM_MIXEDMAP)) {
		BUG_ON(down_read_trylock(&vma->vm_mm->mmap_sem));
		BUG_ON(vma->vm_flags & VM_PFNMAP);
		vma->vm_flags |= VM_MIXEDMAP;
	}
	return insert_page(vma, addr, page, vma->vm_page_prot);
}
EXPORT_SYMBOL(vm_insert_page);

static int insert_pfn(struct vm_area_struct *vma, unsigned long addr,
			pfn_t pfn, pgprot_t prot, bool mkwrite)
{
	struct mm_struct *mm = vma->vm_mm;
	int retval;
	pte_t *pte, entry;
	spinlock_t *ptl;

	retval = -ENOMEM;
	pte = get_locked_pte(mm, addr, &ptl);
	if (!pte)
		goto out;
	retval = -EBUSY;
	if (!pte_none(*pte)) {
		if (mkwrite) {
			/*
			 * For read faults on private mappings the PFN passed
			 * in may not match the PFN we have mapped if the
			 * mapped PFN is a writeable COW page.  In the mkwrite
			 * case we are creating a writable PTE for a shared
			 * mapping and we expect the PFNs to match. If they
			 * don't match, we are likely racing with block
			 * allocation and mapping invalidation so just skip the
			 * update.
			 */
			if (pte_pfn(*pte) != pfn_t_to_pfn(pfn)) {
				WARN_ON_ONCE(!is_zero_pfn(pte_pfn(*pte)));
				goto out_unlock;
			}
			entry = pte_mkyoung(*pte);
			entry = maybe_mkwrite(pte_mkdirty(entry), vma);
			if (ptep_set_access_flags(vma, addr, pte, entry, 1))
				update_mmu_cache(vma, addr, pte);
		}
		goto out_unlock;
	}

	/* Ok, finally just insert the thing.. */
	if (pfn_t_devmap(pfn))
		entry = pte_mkdevmap(pfn_t_pte(pfn, prot));
	else
		entry = pte_mkspecial(pfn_t_pte(pfn, prot));

	if (mkwrite) {
		entry = pte_mkyoung(entry);
		entry = maybe_mkwrite(pte_mkdirty(entry), vma);
	}

	set_pte_at(mm, addr, pte, entry);
	update_mmu_cache(vma, addr, pte); /* XXX: why not for insert_page? */

	retval = 0;
out_unlock:
	pte_unmap_unlock(pte, ptl);
out:
	return retval;
}

/**
 * vm_insert_pfn - insert single pfn into user vma
 * @vma: user vma to map to
 * @addr: target user address of this page
 * @pfn: source kernel pfn
 *
 * Similar to vm_insert_page, this allows drivers to insert individual pages
 * they've allocated into a user vma. Same comments apply.
 *
 * This function should only be called from a vm_ops->fault handler, and
 * in that case the handler should return NULL.
 *
 * vma cannot be a COW mapping.
 *
 * As this is called only for pages that do not currently exist, we
 * do not need to flush old virtual caches or the TLB.
 */
int vm_insert_pfn(struct vm_area_struct *vma, unsigned long addr,
			unsigned long pfn)
{
	return vm_insert_pfn_prot(vma, addr, pfn, vma->vm_page_prot);
}
EXPORT_SYMBOL(vm_insert_pfn);

/**
 * vm_insert_pfn_prot - insert single pfn into user vma with specified pgprot
 * @vma: user vma to map to
 * @addr: target user address of this page
 * @pfn: source kernel pfn
 * @pgprot: pgprot flags for the inserted page
 *
 * This is exactly like vm_insert_pfn, except that it allows drivers to
 * to override pgprot on a per-page basis.
 *
 * This only makes sense for IO mappings, and it makes no sense for
 * cow mappings.  In general, using multiple vmas is preferable;
 * vm_insert_pfn_prot should only be used if using multiple VMAs is
 * impractical.
 */
int vm_insert_pfn_prot(struct vm_area_struct *vma, unsigned long addr,
			unsigned long pfn, pgprot_t pgprot)
{
	int ret;
	/*
	 * Technically, architectures with pte_special can avoid all these
	 * restrictions (same for remap_pfn_range).  However we would like
	 * consistency in testing and feature parity among all, so we should
	 * try to keep these invariants in place for everybody.
	 */
	BUG_ON(!(vma->vm_flags & (VM_PFNMAP|VM_MIXEDMAP)));
	BUG_ON((vma->vm_flags & (VM_PFNMAP|VM_MIXEDMAP)) ==
						(VM_PFNMAP|VM_MIXEDMAP));
	BUG_ON((vma->vm_flags & VM_PFNMAP) && is_cow_mapping(vma->vm_flags));
	BUG_ON((vma->vm_flags & VM_MIXEDMAP) && pfn_valid(pfn));

	if (addr < vma->vm_start || addr >= vma->vm_end)
		return -EFAULT;

	if (!pfn_modify_allowed(pfn, pgprot))
		return -EACCES;

	track_pfn_insert(vma, &pgprot, __pfn_to_pfn_t(pfn, PFN_DEV));

	ret = insert_pfn(vma, addr, __pfn_to_pfn_t(pfn, PFN_DEV), pgprot,
			false);

	return ret;
}
EXPORT_SYMBOL(vm_insert_pfn_prot);

static bool vm_mixed_ok(struct vm_area_struct *vma, pfn_t pfn)
{
	/* these checks mirror the abort conditions in vm_normal_page */
	if (vma->vm_flags & VM_MIXEDMAP)
		return true;
	if (pfn_t_devmap(pfn))
		return true;
	if (pfn_t_special(pfn))
		return true;
	if (is_zero_pfn(pfn_t_to_pfn(pfn)))
		return true;
	return false;
}

static int __vm_insert_mixed(struct vm_area_struct *vma, unsigned long addr,
			pfn_t pfn, bool mkwrite)
{
	pgprot_t pgprot = vma->vm_page_prot;

	BUG_ON(!vm_mixed_ok(vma, pfn));

	if (addr < vma->vm_start || addr >= vma->vm_end)
		return -EFAULT;

	track_pfn_insert(vma, &pgprot, pfn);

	if (!pfn_modify_allowed(pfn_t_to_pfn(pfn), pgprot))
		return -EACCES;

	/*
	 * If we don't have pte special, then we have to use the pfn_valid()
	 * based VM_MIXEDMAP scheme (see vm_normal_page), and thus we *must*
	 * refcount the page if pfn_valid is true (hence insert_page rather
	 * than insert_pfn).  If a zero_pfn were inserted into a VM_MIXEDMAP
	 * without pte special, it would there be refcounted as a normal page.
	 */
	if (!IS_ENABLED(CONFIG_ARCH_HAS_PTE_SPECIAL) &&
	    !pfn_t_devmap(pfn) && pfn_t_valid(pfn)) {
		struct page *page;

		/*
		 * At this point we are committed to insert_page()
		 * regardless of whether the caller specified flags that
		 * result in pfn_t_has_page() == false.
		 */
		page = pfn_to_page(pfn_t_to_pfn(pfn));
		return insert_page(vma, addr, page, pgprot);
	}
	return insert_pfn(vma, addr, pfn, pgprot, mkwrite);
}

int vm_insert_mixed(struct vm_area_struct *vma, unsigned long addr,
			pfn_t pfn)
{
	return __vm_insert_mixed(vma, addr, pfn, false);

}
EXPORT_SYMBOL(vm_insert_mixed);

/*
 *  If the insertion of PTE failed because someone else already added a
 *  different entry in the mean time, we treat that as success as we assume
 *  the same entry was actually inserted.
 */

vm_fault_t vmf_insert_mixed_mkwrite(struct vm_area_struct *vma,
		unsigned long addr, pfn_t pfn)
{
	int err;

	err =  __vm_insert_mixed(vma, addr, pfn, true);
	if (err == -ENOMEM)
		return VM_FAULT_OOM;
	if (err < 0 && err != -EBUSY)
		return VM_FAULT_SIGBUS;
	return VM_FAULT_NOPAGE;
}
EXPORT_SYMBOL(vmf_insert_mixed_mkwrite);

/*
 * maps a range of physical memory into the requested pages. the old
 * mappings are removed. any references to nonexistent pages results
 * in null mappings (currently treated as "copy-on-access")
 */
static int remap_pte_range(struct mm_struct *mm, pmd_t *pmd,
			unsigned long addr, unsigned long end,
			unsigned long pfn, pgprot_t prot)
{
	pte_t *pte;
	spinlock_t *ptl;
	int err = 0;

	pte = pte_alloc_map_lock(mm, pmd, addr, &ptl);
	if (!pte)
		return -ENOMEM;
	arch_enter_lazy_mmu_mode();
	do {
		BUG_ON(!pte_none(*pte));
		if (!pfn_modify_allowed(pfn, prot)) {
			err = -EACCES;
			break;
		}
		set_pte_at(mm, addr, pte, pte_mkspecial(pfn_pte(pfn, prot)));
		pfn++;
	} while (pte++, addr += PAGE_SIZE, addr != end);
	arch_leave_lazy_mmu_mode();
	pte_unmap_unlock(pte - 1, ptl);
	return err;
}

static inline int remap_pmd_range(struct mm_struct *mm, pud_t *pud,
			unsigned long addr, unsigned long end,
			unsigned long pfn, pgprot_t prot)
{
	pmd_t *pmd;
	unsigned long next;
	int err;

	pfn -= addr >> PAGE_SHIFT;
	pmd = pmd_alloc(mm, pud, addr);
	if (!pmd)
		return -ENOMEM;
	VM_BUG_ON(pmd_trans_huge(*pmd));
	do {
		next = pmd_addr_end(addr, end);
		err = remap_pte_range(mm, pmd, addr, next,
				pfn + (addr >> PAGE_SHIFT), prot);
		if (err)
			return err;
	} while (pmd++, addr = next, addr != end);
	return 0;
}

static inline int remap_pud_range(struct mm_struct *mm, p4d_t *p4d,
			unsigned long addr, unsigned long end,
			unsigned long pfn, pgprot_t prot)
{
	pud_t *pud;
	unsigned long next;
	int err;

	pfn -= addr >> PAGE_SHIFT;
	pud = pud_alloc(mm, p4d, addr);
	if (!pud)
		return -ENOMEM;
	do {
		next = pud_addr_end(addr, end);
		err = remap_pmd_range(mm, pud, addr, next,
				pfn + (addr >> PAGE_SHIFT), prot);
		if (err)
			return err;
	} while (pud++, addr = next, addr != end);
	return 0;
}

static inline int remap_p4d_range(struct mm_struct *mm, pgd_t *pgd,
			unsigned long addr, unsigned long end,
			unsigned long pfn, pgprot_t prot)
{
	p4d_t *p4d;
	unsigned long next;
	int err;

	pfn -= addr >> PAGE_SHIFT;
	p4d = p4d_alloc(mm, pgd, addr);
	if (!p4d)
		return -ENOMEM;
	do {
		next = p4d_addr_end(addr, end);
		err = remap_pud_range(mm, p4d, addr, next,
				pfn + (addr >> PAGE_SHIFT), prot);
		if (err)
			return err;
	} while (p4d++, addr = next, addr != end);
	return 0;
}

/**
 * remap_pfn_range - remap kernel memory to userspace
 * @vma: user vma to map to
 * @addr: target user address to start at
 * @pfn: physical address of kernel memory
 * @size: size of map area
 * @prot: page protection flags for this mapping
 *
 *  Note: this is only safe if the mm semaphore is held when called.
 */
int remap_pfn_range(struct vm_area_struct *vma, unsigned long addr,
		    unsigned long pfn, unsigned long size, pgprot_t prot)
{
	pgd_t *pgd;
	unsigned long next;
	unsigned long end = addr + PAGE_ALIGN(size);
	struct mm_struct *mm = vma->vm_mm;
	unsigned long remap_pfn = pfn;
	int err;

	/*
	 * Physically remapped pages are special. Tell the
	 * rest of the world about it:
	 *   VM_IO tells people not to look at these pages
	 *	(accesses can have side effects).
	 *   VM_PFNMAP tells the core MM that the base pages are just
	 *	raw PFN mappings, and do not have a "struct page" associated
	 *	with them.
	 *   VM_DONTEXPAND
	 *      Disable vma merging and expanding with mremap().
	 *   VM_DONTDUMP
	 *      Omit vma from core dump, even when VM_IO turned off.
	 *
	 * There's a horrible special case to handle copy-on-write
	 * behaviour that some programs depend on. We mark the "original"
	 * un-COW'ed pages by matching them up with "vma->vm_pgoff".
	 * See vm_normal_page() for details.
	 */
	if (is_cow_mapping(vma->vm_flags)) {
		if (addr != vma->vm_start || end != vma->vm_end)
			return -EINVAL;
		vma->vm_pgoff = pfn;
	}

	err = track_pfn_remap(vma, &prot, remap_pfn, addr, PAGE_ALIGN(size));
	if (err)
		return -EINVAL;

	vma->vm_flags |= VM_IO | VM_PFNMAP | VM_DONTEXPAND | VM_DONTDUMP;

	BUG_ON(addr >= end);
	pfn -= addr >> PAGE_SHIFT;
	pgd = pgd_offset(mm, addr);
	flush_cache_range(vma, addr, end);
	do {
		next = pgd_addr_end(addr, end);
		err = remap_p4d_range(mm, pgd, addr, next,
				pfn + (addr >> PAGE_SHIFT), prot);
		if (err)
			break;
	} while (pgd++, addr = next, addr != end);

	if (err)
		untrack_pfn(vma, remap_pfn, PAGE_ALIGN(size));

	return err;
}
EXPORT_SYMBOL(remap_pfn_range);

/**
 * vm_iomap_memory - remap memory to userspace
 * @vma: user vma to map to
 * @start: start of area
 * @len: size of area
 *
 * This is a simplified io_remap_pfn_range() for common driver use. The
 * driver just needs to give us the physical memory range to be mapped,
 * we'll figure out the rest from the vma information.
 *
 * NOTE! Some drivers might want to tweak vma->vm_page_prot first to get
 * whatever write-combining details or similar.
 */
int vm_iomap_memory(struct vm_area_struct *vma, phys_addr_t start, unsigned long len)
{
	unsigned long vm_len, pfn, pages;

	/* Check that the physical memory area passed in looks valid */
	if (start + len < start)
		return -EINVAL;
	/*
	 * You *really* shouldn't map things that aren't page-aligned,
	 * but we've historically allowed it because IO memory might
	 * just have smaller alignment.
	 */
	len += start & ~PAGE_MASK;
	pfn = start >> PAGE_SHIFT;
	pages = (len + ~PAGE_MASK) >> PAGE_SHIFT;
	if (pfn + pages < pfn)
		return -EINVAL;

	/* We start the mapping 'vm_pgoff' pages into the area */
	if (vma->vm_pgoff > pages)
		return -EINVAL;
	pfn += vma->vm_pgoff;
	pages -= vma->vm_pgoff;

	/* Can we fit all of the mapping? */
	vm_len = vma->vm_end - vma->vm_start;
	if (vm_len >> PAGE_SHIFT > pages)
		return -EINVAL;

	/* Ok, let it rip */
	return io_remap_pfn_range(vma, vma->vm_start, pfn, vm_len, vma->vm_page_prot);
}
EXPORT_SYMBOL(vm_iomap_memory);

static int apply_to_pte_range(struct mm_struct *mm, pmd_t *pmd,
				     unsigned long addr, unsigned long end,
				     pte_fn_t fn, void *data)
{
	pte_t *pte;
	int err;
	pgtable_t token;
	spinlock_t *uninitialized_var(ptl);

	pte = (mm == &init_mm) ?
		pte_alloc_kernel(pmd, addr) :
		pte_alloc_map_lock(mm, pmd, addr, &ptl);
	if (!pte)
		return -ENOMEM;

	BUG_ON(pmd_huge(*pmd));

	arch_enter_lazy_mmu_mode();

	token = pmd_pgtable(*pmd);

	do {
		err = fn(pte++, token, addr, data);
		if (err)
			break;
	} while (addr += PAGE_SIZE, addr != end);

	arch_leave_lazy_mmu_mode();

	if (mm != &init_mm)
		pte_unmap_unlock(pte-1, ptl);
	return err;
}

static int apply_to_pmd_range(struct mm_struct *mm, pud_t *pud,
				     unsigned long addr, unsigned long end,
				     pte_fn_t fn, void *data)
{
	pmd_t *pmd;
	unsigned long next;
	int err;

	BUG_ON(pud_huge(*pud));

	pmd = pmd_alloc(mm, pud, addr);
	if (!pmd)
		return -ENOMEM;
	do {
		next = pmd_addr_end(addr, end);
		err = apply_to_pte_range(mm, pmd, addr, next, fn, data);
		if (err)
			break;
	} while (pmd++, addr = next, addr != end);
	return err;
}

static int apply_to_pud_range(struct mm_struct *mm, p4d_t *p4d,
				     unsigned long addr, unsigned long end,
				     pte_fn_t fn, void *data)
{
	pud_t *pud;
	unsigned long next;
	int err;

	pud = pud_alloc(mm, p4d, addr);
	if (!pud)
		return -ENOMEM;
	do {
		next = pud_addr_end(addr, end);
		err = apply_to_pmd_range(mm, pud, addr, next, fn, data);
		if (err)
			break;
	} while (pud++, addr = next, addr != end);
	return err;
}

static int apply_to_p4d_range(struct mm_struct *mm, pgd_t *pgd,
				     unsigned long addr, unsigned long end,
				     pte_fn_t fn, void *data)
{
	p4d_t *p4d;
	unsigned long next;
	int err;

	p4d = p4d_alloc(mm, pgd, addr);
	if (!p4d)
		return -ENOMEM;
	do {
		next = p4d_addr_end(addr, end);
		err = apply_to_pud_range(mm, p4d, addr, next, fn, data);
		if (err)
			break;
	} while (p4d++, addr = next, addr != end);
	return err;
}

/*
 * Scan a region of virtual memory, filling in page tables as necessary
 * and calling a provided function on each leaf page table.
 */
int apply_to_page_range(struct mm_struct *mm, unsigned long addr,
			unsigned long size, pte_fn_t fn, void *data)
{
	pgd_t *pgd;
	unsigned long next;
	unsigned long end = addr + size;
	int err;

	if (WARN_ON(addr >= end))
		return -EINVAL;

	pgd = pgd_offset(mm, addr);
	do {
		next = pgd_addr_end(addr, end);
		err = apply_to_p4d_range(mm, pgd, addr, next, fn, data);
		if (err)
			break;
	} while (pgd++, addr = next, addr != end);

	return err;
}
EXPORT_SYMBOL_GPL(apply_to_page_range);

/*
 * handle_pte_fault chooses page fault handler according to an entry which was
 * read non-atomically.  Before making any commitment, on those architectures
 * or configurations (e.g. i386 with PAE) which might give a mix of unmatched
 * parts, do_swap_page must check under lock before unmapping the pte and
 * proceeding (but do_wp_page is only called after already making such a check;
 * and do_anonymous_page can safely check later on).
 */
static inline int pte_unmap_same(struct mm_struct *mm, pmd_t *pmd,
				pte_t *page_table, pte_t orig_pte)
{
	int same = 1;
#if defined(CONFIG_SMP) || defined(CONFIG_PREEMPT)
	if (sizeof(pte_t) > sizeof(unsigned long)) {
		spinlock_t *ptl = pte_lockptr(mm, pmd);
		spin_lock(ptl);
		same = pte_same(*page_table, orig_pte);
		spin_unlock(ptl);
	}
#endif
	pte_unmap(page_table);
	return same;
}

static inline void cow_user_page(struct page *dst, struct page *src, unsigned long va, struct vm_area_struct *vma)
{
	debug_dma_assert_idle(src);

	/*
	 * If the source page was a PFN mapping, we don't have
	 * a "struct page" for it. We do a best-effort copy by
	 * just copying from the original user address. If that
	 * fails, we just zero-fill it. Live with it.
	 */
	if (unlikely(!src)) {
		void *kaddr = kmap_atomic(dst);
		void __user *uaddr = (void __user *)(va & PAGE_MASK);

		/*
		 * This really shouldn't fail, because the page is there
		 * in the page tables. But it might just be unreadable,
		 * in which case we just give up and fill the result with
		 * zeroes.
		 */
		if (__copy_from_user_inatomic(kaddr, uaddr, PAGE_SIZE))
			clear_page(kaddr);
		kunmap_atomic(kaddr);
		flush_dcache_page(dst);
	} else
		copy_user_highpage(dst, src, va, vma);
}

static gfp_t __get_fault_gfp_mask(struct vm_area_struct *vma)
{
	struct file *vm_file = vma->vm_file;

	if (vm_file)
		return mapping_gfp_mask(vm_file->f_mapping) | __GFP_FS | __GFP_IO;

	/*
	 * Special mappings (e.g. VDSO) do not have any file so fake
	 * a default GFP_KERNEL for them.
	 */
	return GFP_KERNEL;
}

/*
 * Notify the address space that the page is about to become writable so that
 * it can prohibit this or wait for the page to get into an appropriate state.
 *
 * We do this without the lock held, so that it can sleep if it needs to.
 */
static vm_fault_t do_page_mkwrite(struct vm_fault *vmf)
{
	vm_fault_t ret;
	struct page *page = vmf->page;
	unsigned int old_flags = vmf->flags;

	vmf->flags = FAULT_FLAG_WRITE|FAULT_FLAG_MKWRITE;

	if (vmf->vma->vm_file &&
	    IS_SWAPFILE(vmf->vma->vm_file->f_mapping->host))
		return VM_FAULT_SIGBUS;

	ret = vmf->vma->vm_ops->page_mkwrite(vmf);
	/* Restore original flags so that caller is not surprised */
	vmf->flags = old_flags;
	if (unlikely(ret & (VM_FAULT_ERROR | VM_FAULT_NOPAGE)))
		return ret;
	if (unlikely(!(ret & VM_FAULT_LOCKED))) {
		lock_page(page);
		if (!page->mapping) {
			unlock_page(page);
			return 0; /* retry */
		}
		ret |= VM_FAULT_LOCKED;
	} else
		VM_BUG_ON_PAGE(!PageLocked(page), page);
	return ret;
}

/*
 * Handle dirtying of a page in shared file mapping on a write fault.
 *
 * The function expects the page to be locked and unlocks it.
 */
static void fault_dirty_shared_page(struct vm_area_struct *vma,
				    struct page *page)
{
	struct address_space *mapping;
	bool dirtied;
	bool page_mkwrite = vma->vm_ops && vma->vm_ops->page_mkwrite;

	dirtied = set_page_dirty(page);
	VM_BUG_ON_PAGE(PageAnon(page), page);
	/*
	 * Take a local copy of the address_space - page.mapping may be zeroed
	 * by truncate after unlock_page().   The address_space itself remains
	 * pinned by vma->vm_file's reference.  We rely on unlock_page()'s
	 * release semantics to prevent the compiler from undoing this copying.
	 */
	mapping = page_rmapping(page);
	unlock_page(page);

	if ((dirtied || page_mkwrite) && mapping) {
		/*
		 * Some device drivers do not set page.mapping
		 * but still dirty their pages
		 */
		balance_dirty_pages_ratelimited(mapping);
	}

	if (!page_mkwrite)
		file_update_time(vma->vm_file);
}

/*
 * Handle write page faults for pages that can be reused in the current vma
 *
 * This can happen either due to the mapping being with the VM_SHARED flag,
 * or due to us being the last reference standing to the page. In either
 * case, all we need to do here is to mark the page as writable and update
 * any related book-keeping.
 */
static inline void wp_page_reuse(struct vm_fault *vmf)
	__releases(vmf->ptl)
{
	struct vm_area_struct *vma = vmf->vma;
	struct page *page = vmf->page;
	pte_t entry;
	/*
	 * Clear the pages cpupid information as the existing
	 * information potentially belongs to a now completely
	 * unrelated process.
	 */
	if (page)
		page_cpupid_xchg_last(page, (1 << LAST_CPUPID_SHIFT) - 1);

	flush_cache_page(vma, vmf->address, pte_pfn(vmf->orig_pte));
	entry = pte_mkyoung(vmf->orig_pte);
	entry = maybe_mkwrite(pte_mkdirty(entry), vma);
	if (ptep_set_access_flags(vma, vmf->address, vmf->pte, entry, 1))
		update_mmu_cache(vma, vmf->address, vmf->pte);
	pte_unmap_unlock(vmf->pte, vmf->ptl);
}

/*
 * Handle the case of a page which we actually need to copy to a new page.
 *
 * Called with mmap_sem locked and the old page referenced, but
 * without the ptl held.
 *
 * High level logic flow:
 *
 * - Allocate a page, copy the content of the old page to the new one.
 * - Handle book keeping and accounting - cgroups, mmu-notifiers, etc.
 * - Take the PTL. If the pte changed, bail out and release the allocated page
 * - If the pte is still the way we remember it, update the page table and all
 *   relevant references. This includes dropping the reference the page-table
 *   held to the old page, as well as updating the rmap.
 * - In any case, unlock the PTL and drop the reference we took to the old page.
 */
static vm_fault_t wp_page_copy(struct vm_fault *vmf)
{
	struct vm_area_struct *vma = vmf->vma;
	struct mm_struct *mm = vma->vm_mm;
	struct page *old_page = vmf->page;
	struct page *new_page = NULL;
	pte_t entry;
	int page_copied = 0;
	const unsigned long mmun_start = vmf->address & PAGE_MASK;
	const unsigned long mmun_end = mmun_start + PAGE_SIZE;
	struct mem_cgroup *memcg;

	if (unlikely(anon_vma_prepare(vma)))
		goto oom;

	if (is_zero_pfn(pte_pfn(vmf->orig_pte))) {
		new_page = alloc_zeroed_user_highpage_movable(vma,
							      vmf->address);
		if (!new_page)
			goto oom;
	} else {
		new_page = alloc_page_vma(GFP_HIGHUSER_MOVABLE, vma,
				vmf->address);
		if (!new_page)
			goto oom;
		cow_user_page(new_page, old_page, vmf->address, vma);
	}

	if (mem_cgroup_try_charge_delay(new_page, mm, GFP_KERNEL, &memcg, false))
		goto oom_free_new;

	__SetPageUptodate(new_page);

	mmu_notifier_invalidate_range_start(mm, mmun_start, mmun_end);

	/*
	 * Re-check the pte - we dropped the lock
	 */
	vmf->pte = pte_offset_map_lock(mm, vmf->pmd, vmf->address, &vmf->ptl);
	if (likely(pte_same(*vmf->pte, vmf->orig_pte))) {
		if (old_page) {
			if (!PageAnon(old_page)) {
				dec_mm_counter_fast(mm,
						mm_counter_file(old_page));
				inc_mm_counter_fast(mm, MM_ANONPAGES);
			}
		} else {
			inc_mm_counter_fast(mm, MM_ANONPAGES);
		}
		flush_cache_page(vma, vmf->address, pte_pfn(vmf->orig_pte));
		entry = mk_pte(new_page, vma->vm_page_prot);
		entry = maybe_mkwrite(pte_mkdirty(entry), vma);
		/*
		 * Clear the pte entry and flush it first, before updating the
		 * pte with the new entry. This will avoid a race condition
		 * seen in the presence of one thread doing SMC and another
		 * thread doing COW.
		 */
		ptep_clear_flush_notify(vma, vmf->address, vmf->pte);
		page_add_new_anon_rmap(new_page, vma, vmf->address, false);
		mem_cgroup_commit_charge(new_page, memcg, false, false);
		lru_cache_add_active_or_unevictable(new_page, vma);
		/*
		 * We call the notify macro here because, when using secondary
		 * mmu page tables (such as kvm shadow page tables), we want the
		 * new page to be mapped directly into the secondary page table.
		 */
		set_pte_at_notify(mm, vmf->address, vmf->pte, entry);
		update_mmu_cache(vma, vmf->address, vmf->pte);
		if (old_page) {
			/*
			 * Only after switching the pte to the new page may
			 * we remove the mapcount here. Otherwise another
			 * process may come and find the rmap count decremented
			 * before the pte is switched to the new page, and
			 * "reuse" the old page writing into it while our pte
			 * here still points into it and can be read by other
			 * threads.
			 *
			 * The critical issue is to order this
			 * page_remove_rmap with the ptp_clear_flush above.
			 * Those stores are ordered by (if nothing else,)
			 * the barrier present in the atomic_add_negative
			 * in page_remove_rmap.
			 *
			 * Then the TLB flush in ptep_clear_flush ensures that
			 * no process can access the old page before the
			 * decremented mapcount is visible. And the old page
			 * cannot be reused until after the decremented
			 * mapcount is visible. So transitively, TLBs to
			 * old page will be flushed before it can be reused.
			 */
			page_remove_rmap(old_page, false);
		}

		/* Free the old page.. */
		new_page = old_page;
		page_copied = 1;
	} else {
		mem_cgroup_cancel_charge(new_page, memcg, false);
	}

	if (new_page)
		put_page(new_page);

	pte_unmap_unlock(vmf->pte, vmf->ptl);
	/*
	 * No need to double call mmu_notifier->invalidate_range() callback as
	 * the above ptep_clear_flush_notify() did already call it.
	 */
	mmu_notifier_invalidate_range_only_end(mm, mmun_start, mmun_end);
	if (old_page) {
		/*
		 * Don't let another task, with possibly unlocked vma,
		 * keep the mlocked page.
		 */
		if (page_copied && (vma->vm_flags & VM_LOCKED)) {
			lock_page(old_page);	/* LRU manipulation */
			if (PageMlocked(old_page))
				munlock_vma_page(old_page);
			unlock_page(old_page);
		}
		put_page(old_page);
	}
	return page_copied ? VM_FAULT_WRITE : 0;
oom_free_new:
	put_page(new_page);
oom:
	if (old_page)
		put_page(old_page);
	return VM_FAULT_OOM;
}

/**
 * finish_mkwrite_fault - finish page fault for a shared mapping, making PTE
 *			  writeable once the page is prepared
 *
 * @vmf: structure describing the fault
 *
 * This function handles all that is needed to finish a write page fault in a
 * shared mapping due to PTE being read-only once the mapped page is prepared.
 * It handles locking of PTE and modifying it. The function returns
 * VM_FAULT_WRITE on success, 0 when PTE got changed before we acquired PTE
 * lock.
 *
 * The function expects the page to be locked or other protection against
 * concurrent faults / writeback (such as DAX radix tree locks).
 */
vm_fault_t finish_mkwrite_fault(struct vm_fault *vmf)
{
	WARN_ON_ONCE(!(vmf->vma->vm_flags & VM_SHARED));
	vmf->pte = pte_offset_map_lock(vmf->vma->vm_mm, vmf->pmd, vmf->address,
				       &vmf->ptl);
	/*
	 * We might have raced with another page fault while we released the
	 * pte_offset_map_lock.
	 */
	if (!pte_same(*vmf->pte, vmf->orig_pte)) {
		pte_unmap_unlock(vmf->pte, vmf->ptl);
		return VM_FAULT_NOPAGE;
	}
	wp_page_reuse(vmf);
	return 0;
}

/*
 * Handle write page faults for VM_MIXEDMAP or VM_PFNMAP for a VM_SHARED
 * mapping
 */
static vm_fault_t wp_pfn_shared(struct vm_fault *vmf)
{
	struct vm_area_struct *vma = vmf->vma;

	if (vma->vm_ops && vma->vm_ops->pfn_mkwrite) {
		vm_fault_t ret;

		pte_unmap_unlock(vmf->pte, vmf->ptl);
		vmf->flags |= FAULT_FLAG_MKWRITE;
		ret = vma->vm_ops->pfn_mkwrite(vmf);
		if (ret & (VM_FAULT_ERROR | VM_FAULT_NOPAGE))
			return ret;
		return finish_mkwrite_fault(vmf);
	}
	wp_page_reuse(vmf);
	return VM_FAULT_WRITE;
}

static vm_fault_t wp_page_shared(struct vm_fault *vmf)
	__releases(vmf->ptl)
{
	struct vm_area_struct *vma = vmf->vma;

	get_page(vmf->page);

	if (vma->vm_ops && vma->vm_ops->page_mkwrite) {
		vm_fault_t tmp;

		pte_unmap_unlock(vmf->pte, vmf->ptl);
		tmp = do_page_mkwrite(vmf);
		if (unlikely(!tmp || (tmp &
				      (VM_FAULT_ERROR | VM_FAULT_NOPAGE)))) {
			put_page(vmf->page);
			return tmp;
		}
		tmp = finish_mkwrite_fault(vmf);
		if (unlikely(tmp & (VM_FAULT_ERROR | VM_FAULT_NOPAGE))) {
			unlock_page(vmf->page);
			put_page(vmf->page);
			return tmp;
		}
	} else {
		wp_page_reuse(vmf);
		lock_page(vmf->page);
	}
	fault_dirty_shared_page(vma, vmf->page);
	put_page(vmf->page);

	return VM_FAULT_WRITE;
}

/*
 * This routine handles present pages, when users try to write
 * to a shared page. It is done by copying the page to a new address
 * and decrementing the shared-page counter for the old page.
 *
 * Note that this routine assumes that the protection checks have been
 * done by the caller (the low-level page fault routine in most cases).
 * Thus we can safely just mark it writable once we've done any necessary
 * COW.
 *
 * We also mark the page dirty at this point even though the page will
 * change only once the write actually happens. This avoids a few races,
 * and potentially makes it more efficient.
 *
 * We enter with non-exclusive mmap_sem (to exclude vma changes,
 * but allow concurrent faults), with pte both mapped and locked.
 * We return with mmap_sem still held, but pte unmapped and unlocked.
 */
static vm_fault_t do_wp_page(struct vm_fault *vmf)
	__releases(vmf->ptl)
{
	struct vm_area_struct *vma = vmf->vma;

	vmf->page = vm_normal_page(vma, vmf->address, vmf->orig_pte);
	if (!vmf->page) {
		/*
		 * VM_MIXEDMAP !pfn_valid() case, or VM_SOFTDIRTY clear on a
		 * VM_PFNMAP VMA.
		 *
		 * We should not cow pages in a shared writeable mapping.
		 * Just mark the pages writable and/or call ops->pfn_mkwrite.
		 */
		if ((vma->vm_flags & (VM_WRITE|VM_SHARED)) ==
				     (VM_WRITE|VM_SHARED))
			return wp_pfn_shared(vmf);

		pte_unmap_unlock(vmf->pte, vmf->ptl);
		return wp_page_copy(vmf);
	}

	/*
	 * Take out anonymous pages first, anonymous shared vmas are
	 * not dirty accountable.
	 */
	if (PageAnon(vmf->page) && !PageKsm(vmf->page)) {
		int total_map_swapcount;
		if (!trylock_page(vmf->page)) {
			get_page(vmf->page);
			pte_unmap_unlock(vmf->pte, vmf->ptl);
			lock_page(vmf->page);
			vmf->pte = pte_offset_map_lock(vma->vm_mm, vmf->pmd,
					vmf->address, &vmf->ptl);
			if (!pte_same(*vmf->pte, vmf->orig_pte)) {
				unlock_page(vmf->page);
				pte_unmap_unlock(vmf->pte, vmf->ptl);
				put_page(vmf->page);
				return 0;
			}
			put_page(vmf->page);
		}
		if (reuse_swap_page(vmf->page, &total_map_swapcount)) {
			if (total_map_swapcount == 1) {
				/*
				 * The page is all ours. Move it to
				 * our anon_vma so the rmap code will
				 * not search our parent or siblings.
				 * Protected against the rmap code by
				 * the page lock.
				 */
				page_move_anon_rmap(vmf->page, vma);
			}
			unlock_page(vmf->page);
			wp_page_reuse(vmf);
			return VM_FAULT_WRITE;
		}
		unlock_page(vmf->page);
	} else if (unlikely((vma->vm_flags & (VM_WRITE|VM_SHARED)) ==
					(VM_WRITE|VM_SHARED))) {
		return wp_page_shared(vmf);
	}

	/*
	 * Ok, we need to copy. Oh, well..
	 */
	get_page(vmf->page);

	pte_unmap_unlock(vmf->pte, vmf->ptl);
	return wp_page_copy(vmf);
}

static void unmap_mapping_range_vma(struct vm_area_struct *vma,
		unsigned long start_addr, unsigned long end_addr,
		struct zap_details *details)
{
	zap_page_range_single(vma, start_addr, end_addr - start_addr, details);
}

static inline void unmap_mapping_range_tree(struct rb_root_cached *root,
					    struct zap_details *details)
{
	struct vm_area_struct *vma;
	pgoff_t vba, vea, zba, zea;

	vma_interval_tree_foreach(vma, root,
			details->first_index, details->last_index) {

		vba = vma->vm_pgoff;
		vea = vba + vma_pages(vma) - 1;
		zba = details->first_index;
		if (zba < vba)
			zba = vba;
		zea = details->last_index;
		if (zea > vea)
			zea = vea;

		unmap_mapping_range_vma(vma,
			((zba - vba) << PAGE_SHIFT) + vma->vm_start,
			((zea - vba + 1) << PAGE_SHIFT) + vma->vm_start,
				details);
	}
}

/**
 * unmap_mapping_pages() - Unmap pages from processes.
 * @mapping: The address space containing pages to be unmapped.
 * @start: Index of first page to be unmapped.
 * @nr: Number of pages to be unmapped.  0 to unmap to end of file.
 * @even_cows: Whether to unmap even private COWed pages.
 *
 * Unmap the pages in this address space from any userspace process which
 * has them mmaped.  Generally, you want to remove COWed pages as well when
 * a file is being truncated, but not when invalidating pages from the page
 * cache.
 */
void unmap_mapping_pages(struct address_space *mapping, pgoff_t start,
		pgoff_t nr, bool even_cows)
{
	struct zap_details details = { };

	details.check_mapping = even_cows ? NULL : mapping;
	details.first_index = start;
	details.last_index = start + nr - 1;
	if (details.last_index < details.first_index)
		details.last_index = ULONG_MAX;

	i_mmap_lock_write(mapping);
	if (unlikely(!RB_EMPTY_ROOT(&mapping->i_mmap.rb_root)))
		unmap_mapping_range_tree(&mapping->i_mmap, &details);
	i_mmap_unlock_write(mapping);
}

/**
 * unmap_mapping_range - unmap the portion of all mmaps in the specified
 * address_space corresponding to the specified byte range in the underlying
 * file.
 *
 * @mapping: the address space containing mmaps to be unmapped.
 * @holebegin: byte in first page to unmap, relative to the start of
 * the underlying file.  This will be rounded down to a PAGE_SIZE
 * boundary.  Note that this is different from truncate_pagecache(), which
 * must keep the partial page.  In contrast, we must get rid of
 * partial pages.
 * @holelen: size of prospective hole in bytes.  This will be rounded
 * up to a PAGE_SIZE boundary.  A holelen of zero truncates to the
 * end of the file.
 * @even_cows: 1 when truncating a file, unmap even private COWed pages;
 * but 0 when invalidating pagecache, don't throw away private data.
 */
void unmap_mapping_range(struct address_space *mapping,
		loff_t const holebegin, loff_t const holelen, int even_cows)
{
	pgoff_t hba = holebegin >> PAGE_SHIFT;
	pgoff_t hlen = (holelen + PAGE_SIZE - 1) >> PAGE_SHIFT;

	/* Check for overflow. */
	if (sizeof(holelen) > sizeof(hlen)) {
		long long holeend =
			(holebegin + holelen + PAGE_SIZE - 1) >> PAGE_SHIFT;
		if (holeend & ~(long long)ULONG_MAX)
			hlen = ULONG_MAX - hba + 1;
	}

	unmap_mapping_pages(mapping, hba, hlen, even_cows);
}
EXPORT_SYMBOL(unmap_mapping_range);

/*
 * We enter with non-exclusive mmap_sem (to exclude vma changes,
 * but allow concurrent faults), and pte mapped but not yet locked.
 * We return with pte unmapped and unlocked.
 *
 * We return with the mmap_sem locked or unlocked in the same cases
 * as does filemap_fault().
 */
vm_fault_t do_swap_page(struct vm_fault *vmf)
{
	struct vm_area_struct *vma = vmf->vma;
	struct page *page = NULL, *swapcache;
	struct mem_cgroup *memcg;
	swp_entry_t entry;
	pte_t pte;
	int locked;
	int exclusive = 0;
	vm_fault_t ret = 0;

	if (!pte_unmap_same(vma->vm_mm, vmf->pmd, vmf->pte, vmf->orig_pte))
		goto out;

	entry = pte_to_swp_entry(vmf->orig_pte);
	if (unlikely(non_swap_entry(entry))) {
		if (is_migration_entry(entry)) {
			migration_entry_wait(vma->vm_mm, vmf->pmd,
					     vmf->address);
		} else if (is_device_private_entry(entry)) {
			/*
			 * For un-addressable device memory we call the pgmap
			 * fault handler callback. The callback must migrate
			 * the page back to some CPU accessible page.
			 */
			ret = device_private_entry_fault(vma, vmf->address, entry,
						 vmf->flags, vmf->pmd);
		} else if (is_hwpoison_entry(entry)) {
			ret = VM_FAULT_HWPOISON;
		} else {
			print_bad_pte(vma, vmf->address, vmf->orig_pte, NULL);
			ret = VM_FAULT_SIGBUS;
		}
		goto out;
	}


	delayacct_set_flag(DELAYACCT_PF_SWAPIN);
	page = lookup_swap_cache(entry, vma, vmf->address);
	swapcache = page;

	if (!page) {
<<<<<<< HEAD
		struct swap_info_struct *si = swp_swap_info(entry);

		if (si->flags & SWP_SYNCHRONOUS_IO &&
				__swap_count(si, entry) == 1) {
			/* skip swapcache */
			page = alloc_page_vma(GFP_HIGHUSER_MOVABLE, vma,
							vmf->address);
=======
		if (skip_swapcache) {
			page = alloc_page_vma(GFP_HIGHUSER_MOVABLE | __GFP_CMA,
					      vma, vmf->address);
>>>>>>> c9bd1012
			if (page) {
				__SetPageLocked(page);
				__SetPageSwapBacked(page);
				set_page_private(page, entry.val);
				lru_cache_add_anon(page);
				swap_readpage(page, true);
			}
		} else {
			page = swapin_readahead(entry, GFP_HIGHUSER_MOVABLE,
						vmf);
			swapcache = page;
		}

		if (!page) {
			/*
			 * Back out if somebody else faulted in this pte
			 * while we released the pte lock.
			 */
			vmf->pte = pte_offset_map_lock(vma->vm_mm, vmf->pmd,
					vmf->address, &vmf->ptl);
			if (likely(pte_same(*vmf->pte, vmf->orig_pte)))
				ret = VM_FAULT_OOM;
			delayacct_clear_flag(DELAYACCT_PF_SWAPIN);
			goto unlock;
		}

		/* Had to read the page from swap area: Major fault */
		ret = VM_FAULT_MAJOR;
		count_vm_event(PGMAJFAULT);
		count_memcg_event_mm(vma->vm_mm, PGMAJFAULT);
	} else if (PageHWPoison(page)) {
		/*
		 * hwpoisoned dirty swapcache pages are kept for killing
		 * owner processes (which may be unknown at hwpoison time)
		 */
		ret = VM_FAULT_HWPOISON;
		delayacct_clear_flag(DELAYACCT_PF_SWAPIN);
		goto out_release;
	}

	locked = lock_page_or_retry(page, vma->vm_mm, vmf->flags);

	delayacct_clear_flag(DELAYACCT_PF_SWAPIN);
	if (!locked) {
		ret |= VM_FAULT_RETRY;
		goto out_release;
	}

	/*
	 * Make sure try_to_free_swap or reuse_swap_page or swapoff did not
	 * release the swapcache from under us.  The page pin, and pte_same
	 * test below, are not enough to exclude that.  Even if it is still
	 * swapcache, we need to check that the page's swap has not changed.
	 */
	if (unlikely((!PageSwapCache(page) ||
			page_private(page) != entry.val)) && swapcache)
		goto out_page;

	page = ksm_might_need_to_copy(page, vma, vmf->address);
	if (unlikely(!page)) {
		ret = VM_FAULT_OOM;
		page = swapcache;
		goto out_page;
	}

	if (mem_cgroup_try_charge_delay(page, vma->vm_mm, GFP_KERNEL,
					&memcg, false)) {
		ret = VM_FAULT_OOM;
		goto out_page;
	}

	/*
	 * Back out if somebody else already faulted in this pte.
	 */
	vmf->pte = pte_offset_map_lock(vma->vm_mm, vmf->pmd, vmf->address,
			&vmf->ptl);
	if (unlikely(!pte_same(*vmf->pte, vmf->orig_pte)))
		goto out_nomap;

	if (unlikely(!PageUptodate(page))) {
		ret = VM_FAULT_SIGBUS;
		goto out_nomap;
	}

	/*
	 * The page isn't present yet, go ahead with the fault.
	 *
	 * Be careful about the sequence of operations here.
	 * To get its accounting right, reuse_swap_page() must be called
	 * while the page is counted on swap but not yet in mapcount i.e.
	 * before page_add_anon_rmap() and swap_free(); try_to_free_swap()
	 * must be called after the swap_free(), or it will never succeed.
	 */

	inc_mm_counter_fast(vma->vm_mm, MM_ANONPAGES);
	dec_mm_counter_fast(vma->vm_mm, MM_SWAPENTS);
	pte = mk_pte(page, vma->vm_page_prot);
	if ((vmf->flags & FAULT_FLAG_WRITE) && reuse_swap_page(page, NULL)) {
		pte = maybe_mkwrite(pte_mkdirty(pte), vma);
		vmf->flags &= ~FAULT_FLAG_WRITE;
		ret |= VM_FAULT_WRITE;
		exclusive = RMAP_EXCLUSIVE;
	}
	flush_icache_page(vma, page);
	if (pte_swp_soft_dirty(vmf->orig_pte))
		pte = pte_mksoft_dirty(pte);
	set_pte_at(vma->vm_mm, vmf->address, vmf->pte, pte);
	arch_do_swap_page(vma->vm_mm, vma, vmf->address, pte, vmf->orig_pte);
	vmf->orig_pte = pte;

	/* ksm created a completely new copy */
	if (unlikely(page != swapcache && swapcache)) {
		page_add_new_anon_rmap(page, vma, vmf->address, false);
		mem_cgroup_commit_charge(page, memcg, false, false);
		lru_cache_add_active_or_unevictable(page, vma);
	} else {
		do_page_add_anon_rmap(page, vma, vmf->address, exclusive);
		mem_cgroup_commit_charge(page, memcg, true, false);
		activate_page(page);
	}

	swap_free(entry);
	if (mem_cgroup_swap_full(page) ||
	    (vma->vm_flags & VM_LOCKED) || PageMlocked(page))
		try_to_free_swap(page);
	unlock_page(page);
	if (page != swapcache && swapcache) {
		/*
		 * Hold the lock to avoid the swap entry to be reused
		 * until we take the PT lock for the pte_same() check
		 * (to avoid false positives from pte_same). For
		 * further safety release the lock after the swap_free
		 * so that the swap count won't change under a
		 * parallel locked swapcache.
		 */
		unlock_page(swapcache);
		put_page(swapcache);
	}

	if (vmf->flags & FAULT_FLAG_WRITE) {
		ret |= do_wp_page(vmf);
		if (ret & VM_FAULT_ERROR)
			ret &= VM_FAULT_ERROR;
		goto out;
	}

	/* No need to invalidate - it was non-present before */
	update_mmu_cache(vma, vmf->address, vmf->pte);
unlock:
	pte_unmap_unlock(vmf->pte, vmf->ptl);
out:
	return ret | VM_FAULT_SWAP;
out_nomap:
	mem_cgroup_cancel_charge(page, memcg, false);
	pte_unmap_unlock(vmf->pte, vmf->ptl);
out_page:
	unlock_page(page);
out_release:
	put_page(page);
	if (page != swapcache && swapcache) {
		unlock_page(swapcache);
		put_page(swapcache);
	}
	return ret | VM_FAULT_SWAP;
}

/*
 * We enter with non-exclusive mmap_sem (to exclude vma changes,
 * but allow concurrent faults), and pte mapped but not yet locked.
 * We return with mmap_sem still held, but pte unmapped and unlocked.
 */
static vm_fault_t do_anonymous_page(struct vm_fault *vmf)
{
	struct vm_area_struct *vma = vmf->vma;
	struct mem_cgroup *memcg;
	struct page *page;
	vm_fault_t ret = 0;
	pte_t entry;

	/* File mapping without ->vm_ops ? */
	if (vma->vm_flags & VM_SHARED)
		return VM_FAULT_SIGBUS;

	/*
	 * Use pte_alloc() instead of pte_alloc_map().  We can't run
	 * pte_offset_map() on pmds where a huge pmd might be created
	 * from a different thread.
	 *
	 * pte_alloc_map() is safe to use under down_write(mmap_sem) or when
	 * parallel threads are excluded by other means.
	 *
	 * Here we only have down_read(mmap_sem).
	 */
	if (pte_alloc(vma->vm_mm, vmf->pmd, vmf->address))
		return VM_FAULT_OOM;

	/* See the comment in pte_alloc_one_map() */
	if (unlikely(pmd_trans_unstable(vmf->pmd)))
		return 0;

	/* Use the zero-page for reads */
	if (!(vmf->flags & FAULT_FLAG_WRITE) &&
			!mm_forbids_zeropage(vma->vm_mm)) {
		entry = pte_mkspecial(pfn_pte(my_zero_pfn(vmf->address),
						vma->vm_page_prot));
		vmf->pte = pte_offset_map_lock(vma->vm_mm, vmf->pmd,
				vmf->address, &vmf->ptl);
		if (!pte_none(*vmf->pte))
			goto unlock;
		ret = check_stable_address_space(vma->vm_mm);
		if (ret)
			goto unlock;
		/* Deliver the page fault to userland, check inside PT lock */
		if (userfaultfd_missing(vma)) {
			pte_unmap_unlock(vmf->pte, vmf->ptl);
			return handle_userfault(vmf, VM_UFFD_MISSING);
		}
		goto setpte;
	}

	/* Allocate our own private page. */
	if (unlikely(anon_vma_prepare(vma)))
		goto oom;
	page = alloc_zeroed_user_highpage_movable(vma, vmf->address);
	if (!page)
		goto oom;

	if (mem_cgroup_try_charge_delay(page, vma->vm_mm, GFP_KERNEL, &memcg,
					false))
		goto oom_free_page;

	/*
	 * The memory barrier inside __SetPageUptodate makes sure that
	 * preceeding stores to the page contents become visible before
	 * the set_pte_at() write.
	 */
	__SetPageUptodate(page);

	entry = mk_pte(page, vma->vm_page_prot);
	if (vma->vm_flags & VM_WRITE)
		entry = pte_mkwrite(pte_mkdirty(entry));

	vmf->pte = pte_offset_map_lock(vma->vm_mm, vmf->pmd, vmf->address,
			&vmf->ptl);
	if (!pte_none(*vmf->pte))
		goto release;

	ret = check_stable_address_space(vma->vm_mm);
	if (ret)
		goto release;

	/* Deliver the page fault to userland, check inside PT lock */
	if (userfaultfd_missing(vma)) {
		pte_unmap_unlock(vmf->pte, vmf->ptl);
		mem_cgroup_cancel_charge(page, memcg, false);
		put_page(page);
		return handle_userfault(vmf, VM_UFFD_MISSING);
	}

	inc_mm_counter_fast(vma->vm_mm, MM_ANONPAGES);
	page_add_new_anon_rmap(page, vma, vmf->address, false);
	mem_cgroup_commit_charge(page, memcg, false, false);
	lru_cache_add_active_or_unevictable(page, vma);
setpte:
	set_pte_at(vma->vm_mm, vmf->address, vmf->pte, entry);

	/* No need to invalidate - it was non-present before */
	update_mmu_cache(vma, vmf->address, vmf->pte);
unlock:
	pte_unmap_unlock(vmf->pte, vmf->ptl);
	return ret;
release:
	mem_cgroup_cancel_charge(page, memcg, false);
	put_page(page);
	goto unlock;
oom_free_page:
	put_page(page);
oom:
	return VM_FAULT_OOM;
}

/*
 * The mmap_sem must have been held on entry, and may have been
 * released depending on flags and vma->vm_ops->fault() return value.
 * See filemap_fault() and __lock_page_retry().
 */
static vm_fault_t __do_fault(struct vm_fault *vmf)
{
	struct vm_area_struct *vma = vmf->vma;
	vm_fault_t ret;

	/*
	 * Preallocate pte before we take page_lock because this might lead to
	 * deadlocks for memcg reclaim which waits for pages under writeback:
	 *				lock_page(A)
	 *				SetPageWriteback(A)
	 *				unlock_page(A)
	 * lock_page(B)
	 *				lock_page(B)
	 * pte_alloc_pne
	 *   shrink_page_list
	 *     wait_on_page_writeback(A)
	 *				SetPageWriteback(B)
	 *				unlock_page(B)
	 *				# flush A, B to clear the writeback
	 */
	if (pmd_none(*vmf->pmd) && !vmf->prealloc_pte) {
		vmf->prealloc_pte = pte_alloc_one(vmf->vma->vm_mm,
						  vmf->address);
		if (!vmf->prealloc_pte)
			return VM_FAULT_OOM;
		smp_wmb(); /* See comment in __pte_alloc() */
	}

	ret = vma->vm_ops->fault(vmf);
	if (unlikely(ret & (VM_FAULT_ERROR | VM_FAULT_NOPAGE | VM_FAULT_RETRY |
			    VM_FAULT_DONE_COW)))
		return ret;

	if (unlikely(PageHWPoison(vmf->page))) {
		if (ret & VM_FAULT_LOCKED)
			unlock_page(vmf->page);
		put_page(vmf->page);
		vmf->page = NULL;
		return VM_FAULT_HWPOISON;
	}

	if (unlikely(!(ret & VM_FAULT_LOCKED)))
		lock_page(vmf->page);
	else
		VM_BUG_ON_PAGE(!PageLocked(vmf->page), vmf->page);

	return ret;
}

/*
 * The ordering of these checks is important for pmds with _PAGE_DEVMAP set.
 * If we check pmd_trans_unstable() first we will trip the bad_pmd() check
 * inside of pmd_none_or_trans_huge_or_clear_bad(). This will end up correctly
 * returning 1 but not before it spams dmesg with the pmd_clear_bad() output.
 */
static int pmd_devmap_trans_unstable(pmd_t *pmd)
{
	return pmd_devmap(*pmd) || pmd_trans_unstable(pmd);
}

static vm_fault_t pte_alloc_one_map(struct vm_fault *vmf)
{
	struct vm_area_struct *vma = vmf->vma;

	if (!pmd_none(*vmf->pmd))
		goto map_pte;
	if (vmf->prealloc_pte) {
		vmf->ptl = pmd_lock(vma->vm_mm, vmf->pmd);
		if (unlikely(!pmd_none(*vmf->pmd))) {
			spin_unlock(vmf->ptl);
			goto map_pte;
		}

		mm_inc_nr_ptes(vma->vm_mm);
		pmd_populate(vma->vm_mm, vmf->pmd, vmf->prealloc_pte);
		spin_unlock(vmf->ptl);
		vmf->prealloc_pte = NULL;
	} else if (unlikely(pte_alloc(vma->vm_mm, vmf->pmd, vmf->address))) {
		return VM_FAULT_OOM;
	}
map_pte:
	/*
	 * If a huge pmd materialized under us just retry later.  Use
	 * pmd_trans_unstable() via pmd_devmap_trans_unstable() instead of
	 * pmd_trans_huge() to ensure the pmd didn't become pmd_trans_huge
	 * under us and then back to pmd_none, as a result of MADV_DONTNEED
	 * running immediately after a huge pmd fault in a different thread of
	 * this mm, in turn leading to a misleading pmd_trans_huge() retval.
	 * All we have to ensure is that it is a regular pmd that we can walk
	 * with pte_offset_map() and we can do that through an atomic read in
	 * C, which is what pmd_trans_unstable() provides.
	 */
	if (pmd_devmap_trans_unstable(vmf->pmd))
		return VM_FAULT_NOPAGE;

	/*
	 * At this point we know that our vmf->pmd points to a page of ptes
	 * and it cannot become pmd_none(), pmd_devmap() or pmd_trans_huge()
	 * for the duration of the fault.  If a racing MADV_DONTNEED runs and
	 * we zap the ptes pointed to by our vmf->pmd, the vmf->ptl will still
	 * be valid and we will re-check to make sure the vmf->pte isn't
	 * pte_none() under vmf->ptl protection when we return to
	 * alloc_set_pte().
	 */
	vmf->pte = pte_offset_map_lock(vma->vm_mm, vmf->pmd, vmf->address,
			&vmf->ptl);
	return 0;
}

#ifdef CONFIG_TRANSPARENT_HUGE_PAGECACHE

#define HPAGE_CACHE_INDEX_MASK (HPAGE_PMD_NR - 1)
static inline bool transhuge_vma_suitable(struct vm_area_struct *vma,
		unsigned long haddr)
{
	if (((vma->vm_start >> PAGE_SHIFT) & HPAGE_CACHE_INDEX_MASK) !=
			(vma->vm_pgoff & HPAGE_CACHE_INDEX_MASK))
		return false;
	if (haddr < vma->vm_start || haddr + HPAGE_PMD_SIZE > vma->vm_end)
		return false;
	return true;
}

static void deposit_prealloc_pte(struct vm_fault *vmf)
{
	struct vm_area_struct *vma = vmf->vma;

	pgtable_trans_huge_deposit(vma->vm_mm, vmf->pmd, vmf->prealloc_pte);
	/*
	 * We are going to consume the prealloc table,
	 * count that as nr_ptes.
	 */
	mm_inc_nr_ptes(vma->vm_mm);
	vmf->prealloc_pte = NULL;
}

static vm_fault_t do_set_pmd(struct vm_fault *vmf, struct page *page)
{
	struct vm_area_struct *vma = vmf->vma;
	bool write = vmf->flags & FAULT_FLAG_WRITE;
	unsigned long haddr = vmf->address & HPAGE_PMD_MASK;
	pmd_t entry;
	int i;
	vm_fault_t ret;

	if (!transhuge_vma_suitable(vma, haddr))
		return VM_FAULT_FALLBACK;

	ret = VM_FAULT_FALLBACK;
	page = compound_head(page);

	/*
	 * Archs like ppc64 need additonal space to store information
	 * related to pte entry. Use the preallocated table for that.
	 */
	if (arch_needs_pgtable_deposit() && !vmf->prealloc_pte) {
		vmf->prealloc_pte = pte_alloc_one(vma->vm_mm, vmf->address);
		if (!vmf->prealloc_pte)
			return VM_FAULT_OOM;
		smp_wmb(); /* See comment in __pte_alloc() */
	}

	vmf->ptl = pmd_lock(vma->vm_mm, vmf->pmd);
	if (unlikely(!pmd_none(*vmf->pmd)))
		goto out;

	for (i = 0; i < HPAGE_PMD_NR; i++)
		flush_icache_page(vma, page + i);

	entry = mk_huge_pmd(page, vma->vm_page_prot);
	if (write)
		entry = maybe_pmd_mkwrite(pmd_mkdirty(entry), vma);

	add_mm_counter(vma->vm_mm, mm_counter_file(page), HPAGE_PMD_NR);
	page_add_file_rmap(page, true);
	/*
	 * deposit and withdraw with pmd lock held
	 */
	if (arch_needs_pgtable_deposit())
		deposit_prealloc_pte(vmf);

	set_pmd_at(vma->vm_mm, haddr, vmf->pmd, entry);

	update_mmu_cache_pmd(vma, haddr, vmf->pmd);

	/* fault is handled */
	ret = 0;
	count_vm_event(THP_FILE_MAPPED);
out:
	spin_unlock(vmf->ptl);
	return ret;
}
#else
static vm_fault_t do_set_pmd(struct vm_fault *vmf, struct page *page)
{
	BUILD_BUG();
	return 0;
}
#endif

/**
 * alloc_set_pte - setup new PTE entry for given page and add reverse page
 * mapping. If needed, the fucntion allocates page table or use pre-allocated.
 *
 * @vmf: fault environment
 * @memcg: memcg to charge page (only for private mappings)
 * @page: page to map
 *
 * Caller must take care of unlocking vmf->ptl, if vmf->pte is non-NULL on
 * return.
 *
 * Target users are page handler itself and implementations of
 * vm_ops->map_pages.
 */
vm_fault_t alloc_set_pte(struct vm_fault *vmf, struct mem_cgroup *memcg,
		struct page *page)
{
	struct vm_area_struct *vma = vmf->vma;
	bool write = vmf->flags & FAULT_FLAG_WRITE;
	pte_t entry;
	vm_fault_t ret;

	if (pmd_none(*vmf->pmd) && PageTransCompound(page) &&
			IS_ENABLED(CONFIG_TRANSPARENT_HUGE_PAGECACHE)) {
		/* THP on COW? */
		VM_BUG_ON_PAGE(memcg, page);

		ret = do_set_pmd(vmf, page);
		if (ret != VM_FAULT_FALLBACK)
			return ret;
	}

	if (!vmf->pte) {
		ret = pte_alloc_one_map(vmf);
		if (ret)
			return ret;
	}

	/* Re-check under ptl */
	if (unlikely(!pte_none(*vmf->pte)))
		return VM_FAULT_NOPAGE;

	flush_icache_page(vma, page);
	entry = mk_pte(page, vma->vm_page_prot);
	if (write)
		entry = maybe_mkwrite(pte_mkdirty(entry), vma);

	if (vmf->flags & FAULT_FLAG_PREFAULT_OLD)
		entry = pte_mkold(entry);

	/* copy-on-write page */
	if (write && !(vma->vm_flags & VM_SHARED)) {
		inc_mm_counter_fast(vma->vm_mm, MM_ANONPAGES);
		page_add_new_anon_rmap(page, vma, vmf->address, false);
		mem_cgroup_commit_charge(page, memcg, false, false);
		lru_cache_add_active_or_unevictable(page, vma);
	} else {
		inc_mm_counter_fast(vma->vm_mm, mm_counter_file(page));
		page_add_file_rmap(page, false);
	}
	set_pte_at(vma->vm_mm, vmf->address, vmf->pte, entry);

	/* no need to invalidate: a not-present page won't be cached */
	update_mmu_cache(vma, vmf->address, vmf->pte);

	return 0;
}


/**
 * finish_fault - finish page fault once we have prepared the page to fault
 *
 * @vmf: structure describing the fault
 *
 * This function handles all that is needed to finish a page fault once the
 * page to fault in is prepared. It handles locking of PTEs, inserts PTE for
 * given page, adds reverse page mapping, handles memcg charges and LRU
 * addition. The function returns 0 on success, VM_FAULT_ code in case of
 * error.
 *
 * The function expects the page to be locked and on success it consumes a
 * reference of a page being mapped (for the PTE which maps it).
 */
vm_fault_t finish_fault(struct vm_fault *vmf)
{
	struct page *page;
	vm_fault_t ret = 0;

	/* Did we COW the page? */
	if ((vmf->flags & FAULT_FLAG_WRITE) &&
	    !(vmf->vma->vm_flags & VM_SHARED))
		page = vmf->cow_page;
	else
		page = vmf->page;

	/*
	 * check even for read faults because we might have lost our CoWed
	 * page
	 */
	if (!(vmf->vma->vm_flags & VM_SHARED))
		ret = check_stable_address_space(vmf->vma->vm_mm);
	if (!ret)
		ret = alloc_set_pte(vmf, vmf->memcg, page);
	if (vmf->pte)
		pte_unmap_unlock(vmf->pte, vmf->ptl);
	return ret;
}

/*
 * If architecture emulates "accessed" or "young" bit without HW support,
 * there is no much gain with fault_around.
 */
static unsigned long fault_around_bytes __read_mostly =
#ifndef __HAVE_ARCH_PTEP_SET_ACCESS_FLAGS
	PAGE_SIZE;
#else
	rounddown_pow_of_two(65536);
#endif

#ifdef CONFIG_DEBUG_FS
static int fault_around_bytes_get(void *data, u64 *val)
{
	*val = fault_around_bytes;
	return 0;
}

/*
 * fault_around_bytes must be rounded down to the nearest page order as it's
 * what do_fault_around() expects to see.
 */
static int fault_around_bytes_set(void *data, u64 val)
{
	if (val / PAGE_SIZE > PTRS_PER_PTE)
		return -EINVAL;
	if (val > PAGE_SIZE)
		fault_around_bytes = rounddown_pow_of_two(val);
	else
		fault_around_bytes = PAGE_SIZE; /* rounddown_pow_of_two(0) is undefined */
	return 0;
}
DEFINE_DEBUGFS_ATTRIBUTE(fault_around_bytes_fops,
		fault_around_bytes_get, fault_around_bytes_set, "%llu\n");

static int __init fault_around_debugfs(void)
{
	void *ret;

	ret = debugfs_create_file_unsafe("fault_around_bytes", 0644, NULL, NULL,
			&fault_around_bytes_fops);
	if (!ret)
		pr_warn("Failed to create fault_around_bytes in debugfs");
	return 0;
}
late_initcall(fault_around_debugfs);
#endif

/*
 * do_fault_around() tries to map few pages around the fault address. The hope
 * is that the pages will be needed soon and this will lower the number of
 * faults to handle.
 *
 * It uses vm_ops->map_pages() to map the pages, which skips the page if it's
 * not ready to be mapped: not up-to-date, locked, etc.
 *
 * This function is called with the page table lock taken. In the split ptlock
 * case the page table lock only protects only those entries which belong to
 * the page table corresponding to the fault address.
 *
 * This function doesn't cross the VMA boundaries, in order to call map_pages()
 * only once.
 *
 * fault_around_bytes defines how many bytes we'll try to map.
 * do_fault_around() expects it to be set to a power of two less than or equal
 * to PTRS_PER_PTE.
 *
 * The virtual address of the area that we map is naturally aligned to
 * fault_around_bytes rounded down to the machine page size
 * (and therefore to page order).  This way it's easier to guarantee
 * that we don't cross page table boundaries.
 */
static vm_fault_t do_fault_around(struct vm_fault *vmf)
{
	unsigned long address = vmf->address, nr_pages, mask;
	pgoff_t start_pgoff = vmf->pgoff;
	pgoff_t end_pgoff;
	int off;
	vm_fault_t ret = 0;

	nr_pages = READ_ONCE(fault_around_bytes) >> PAGE_SHIFT;
	mask = ~(nr_pages * PAGE_SIZE - 1) & PAGE_MASK;

	vmf->address = max(address & mask, vmf->vma->vm_start);
	off = ((address - vmf->address) >> PAGE_SHIFT) & (PTRS_PER_PTE - 1);
	start_pgoff -= off;

	/*
	 *  end_pgoff is either the end of the page table, the end of
	 *  the vma or nr_pages from start_pgoff, depending what is nearest.
	 */
	end_pgoff = start_pgoff -
		((vmf->address >> PAGE_SHIFT) & (PTRS_PER_PTE - 1)) +
		PTRS_PER_PTE - 1;
	end_pgoff = min3(end_pgoff, vma_pages(vmf->vma) + vmf->vma->vm_pgoff - 1,
			start_pgoff + nr_pages - 1);

	if (pmd_none(*vmf->pmd)) {
		vmf->prealloc_pte = pte_alloc_one(vmf->vma->vm_mm,
						  vmf->address);
		if (!vmf->prealloc_pte)
			goto out;
		smp_wmb(); /* See comment in __pte_alloc() */
	}

	vmf->vma->vm_ops->map_pages(vmf, start_pgoff, end_pgoff);

	/* Huge page is mapped? Page fault is solved */
	if (pmd_trans_huge(*vmf->pmd)) {
		ret = VM_FAULT_NOPAGE;
		goto out;
	}

	/* ->map_pages() haven't done anything useful. Cold page cache? */
	if (!vmf->pte)
		goto out;

	/* check if the page fault is solved */
	vmf->pte -= (vmf->address >> PAGE_SHIFT) - (address >> PAGE_SHIFT);
	if (!pte_none(*vmf->pte))
		ret = VM_FAULT_NOPAGE;
	pte_unmap_unlock(vmf->pte, vmf->ptl);
out:
	vmf->address = address;
	vmf->pte = NULL;
	return ret;
}

static vm_fault_t do_read_fault(struct vm_fault *vmf)
{
	struct vm_area_struct *vma = vmf->vma;
	vm_fault_t ret = 0;

	/*
	 * Let's call ->map_pages() first and use ->fault() as fallback
	 * if page by the offset is not ready to be mapped (cold cache or
	 * something).
	 */
	if (vma->vm_ops->map_pages && fault_around_bytes >> PAGE_SHIFT > 1) {
		ret = do_fault_around(vmf);
		if (ret)
			return ret;
	}

	ret = __do_fault(vmf);
	if (unlikely(ret & (VM_FAULT_ERROR | VM_FAULT_NOPAGE | VM_FAULT_RETRY)))
		return ret;

	ret |= finish_fault(vmf);
	unlock_page(vmf->page);
	if (unlikely(ret & (VM_FAULT_ERROR | VM_FAULT_NOPAGE | VM_FAULT_RETRY)))
		put_page(vmf->page);
	return ret;
}

static vm_fault_t do_cow_fault(struct vm_fault *vmf)
{
	struct vm_area_struct *vma = vmf->vma;
	vm_fault_t ret;

	if (unlikely(anon_vma_prepare(vma)))
		return VM_FAULT_OOM;

	vmf->cow_page = alloc_page_vma(GFP_HIGHUSER_MOVABLE, vma, vmf->address);
	if (!vmf->cow_page)
		return VM_FAULT_OOM;

	if (mem_cgroup_try_charge_delay(vmf->cow_page, vma->vm_mm, GFP_KERNEL,
				&vmf->memcg, false)) {
		put_page(vmf->cow_page);
		return VM_FAULT_OOM;
	}

	ret = __do_fault(vmf);
	if (unlikely(ret & (VM_FAULT_ERROR | VM_FAULT_NOPAGE | VM_FAULT_RETRY)))
		goto uncharge_out;
	if (ret & VM_FAULT_DONE_COW)
		return ret;

	copy_user_highpage(vmf->cow_page, vmf->page, vmf->address, vma);
	__SetPageUptodate(vmf->cow_page);

	ret |= finish_fault(vmf);
	unlock_page(vmf->page);
	put_page(vmf->page);
	if (unlikely(ret & (VM_FAULT_ERROR | VM_FAULT_NOPAGE | VM_FAULT_RETRY)))
		goto uncharge_out;
	return ret;
uncharge_out:
	mem_cgroup_cancel_charge(vmf->cow_page, vmf->memcg, false);
	put_page(vmf->cow_page);
	return ret;
}

static vm_fault_t do_shared_fault(struct vm_fault *vmf)
{
	struct vm_area_struct *vma = vmf->vma;
	vm_fault_t ret, tmp;

	ret = __do_fault(vmf);
	if (unlikely(ret & (VM_FAULT_ERROR | VM_FAULT_NOPAGE | VM_FAULT_RETRY)))
		return ret;

	/*
	 * Check if the backing address space wants to know that the page is
	 * about to become writable
	 */
	if (vma->vm_ops->page_mkwrite) {
		unlock_page(vmf->page);
		tmp = do_page_mkwrite(vmf);
		if (unlikely(!tmp ||
				(tmp & (VM_FAULT_ERROR | VM_FAULT_NOPAGE)))) {
			put_page(vmf->page);
			return tmp;
		}
	}

	ret |= finish_fault(vmf);
	if (unlikely(ret & (VM_FAULT_ERROR | VM_FAULT_NOPAGE |
					VM_FAULT_RETRY))) {
		unlock_page(vmf->page);
		put_page(vmf->page);
		return ret;
	}

	fault_dirty_shared_page(vma, vmf->page);
	return ret;
}

/*
 * We enter with non-exclusive mmap_sem (to exclude vma changes,
 * but allow concurrent faults).
 * The mmap_sem may have been released depending on flags and our
 * return value.  See filemap_fault() and __lock_page_or_retry().
 * If mmap_sem is released, vma may become invalid (for example
 * by other thread calling munmap()).
 */
static vm_fault_t do_fault(struct vm_fault *vmf)
{
	struct vm_area_struct *vma = vmf->vma;
	struct mm_struct *vm_mm = vma->vm_mm;
	vm_fault_t ret;

	/*
	 * The VMA was not fully populated on mmap() or missing VM_DONTEXPAND
	 */
	if (!vma->vm_ops->fault) {
		/*
		 * If we find a migration pmd entry or a none pmd entry, which
		 * should never happen, return SIGBUS
		 */
		if (unlikely(!pmd_present(*vmf->pmd)))
			ret = VM_FAULT_SIGBUS;
		else {
			vmf->pte = pte_offset_map_lock(vmf->vma->vm_mm,
						       vmf->pmd,
						       vmf->address,
						       &vmf->ptl);
			/*
			 * Make sure this is not a temporary clearing of pte
			 * by holding ptl and checking again. A R/M/W update
			 * of pte involves: take ptl, clearing the pte so that
			 * we don't have concurrent modification by hardware
			 * followed by an update.
			 */
			if (unlikely(pte_none(*vmf->pte)))
				ret = VM_FAULT_SIGBUS;
			else
				ret = VM_FAULT_NOPAGE;

			pte_unmap_unlock(vmf->pte, vmf->ptl);
		}
	} else if (!(vmf->flags & FAULT_FLAG_WRITE))
		ret = do_read_fault(vmf);
	else if (!(vma->vm_flags & VM_SHARED))
		ret = do_cow_fault(vmf);
	else
		ret = do_shared_fault(vmf);

	/* preallocated pagetable is unused: free it */
	if (vmf->prealloc_pte) {
		pte_free(vm_mm, vmf->prealloc_pte);
		vmf->prealloc_pte = NULL;
	}
	return ret;
}

static int numa_migrate_prep(struct page *page, struct vm_area_struct *vma,
				unsigned long addr, int page_nid,
				int *flags)
{
	get_page(page);

	count_vm_numa_event(NUMA_HINT_FAULTS);
	if (page_nid == numa_node_id()) {
		count_vm_numa_event(NUMA_HINT_FAULTS_LOCAL);
		*flags |= TNF_FAULT_LOCAL;
	}

	return mpol_misplaced(page, vma, addr);
}

static vm_fault_t do_numa_page(struct vm_fault *vmf)
{
	struct vm_area_struct *vma = vmf->vma;
	struct page *page = NULL;
	int page_nid = -1;
	int last_cpupid;
	int target_nid;
	bool migrated = false;
	pte_t pte;
	bool was_writable = pte_savedwrite(vmf->orig_pte);
	int flags = 0;

	/*
	 * The "pte" at this point cannot be used safely without
	 * validation through pte_unmap_same(). It's of NUMA type but
	 * the pfn may be screwed if the read is non atomic.
	 */
	vmf->ptl = pte_lockptr(vma->vm_mm, vmf->pmd);
	spin_lock(vmf->ptl);
	if (unlikely(!pte_same(*vmf->pte, vmf->orig_pte))) {
		pte_unmap_unlock(vmf->pte, vmf->ptl);
		goto out;
	}

	/*
	 * Make it present again, Depending on how arch implementes non
	 * accessible ptes, some can allow access by kernel mode.
	 */
	pte = ptep_modify_prot_start(vma->vm_mm, vmf->address, vmf->pte);
	pte = pte_modify(pte, vma->vm_page_prot);
	pte = pte_mkyoung(pte);
	if (was_writable)
		pte = pte_mkwrite(pte);
	ptep_modify_prot_commit(vma->vm_mm, vmf->address, vmf->pte, pte);
	update_mmu_cache(vma, vmf->address, vmf->pte);

	page = vm_normal_page(vma, vmf->address, pte);
	if (!page) {
		pte_unmap_unlock(vmf->pte, vmf->ptl);
		return 0;
	}

	/* TODO: handle PTE-mapped THP */
	if (PageCompound(page)) {
		pte_unmap_unlock(vmf->pte, vmf->ptl);
		return 0;
	}

	/*
	 * Avoid grouping on RO pages in general. RO pages shouldn't hurt as
	 * much anyway since they can be in shared cache state. This misses
	 * the case where a mapping is writable but the process never writes
	 * to it but pte_write gets cleared during protection updates and
	 * pte_dirty has unpredictable behaviour between PTE scan updates,
	 * background writeback, dirty balancing and application behaviour.
	 */
	if (!pte_write(pte))
		flags |= TNF_NO_GROUP;

	/*
	 * Flag if the page is shared between multiple address spaces. This
	 * is later used when determining whether to group tasks together
	 */
	if (page_mapcount(page) > 1 && (vma->vm_flags & VM_SHARED))
		flags |= TNF_SHARED;

	last_cpupid = page_cpupid_last(page);
	page_nid = page_to_nid(page);
	target_nid = numa_migrate_prep(page, vma, vmf->address, page_nid,
			&flags);
	pte_unmap_unlock(vmf->pte, vmf->ptl);
	if (target_nid == -1) {
		put_page(page);
		goto out;
	}

	/* Migrate to the requested node */
	migrated = migrate_misplaced_page(page, vma, target_nid);
	if (migrated) {
		page_nid = target_nid;
		flags |= TNF_MIGRATED;
	} else
		flags |= TNF_MIGRATE_FAIL;

out:
	if (page_nid != -1)
		task_numa_fault(last_cpupid, page_nid, 1, flags);
	return 0;
}

static inline vm_fault_t create_huge_pmd(struct vm_fault *vmf)
{
	if (vma_is_anonymous(vmf->vma))
		return do_huge_pmd_anonymous_page(vmf);
	if (vmf->vma->vm_ops->huge_fault)
		return vmf->vma->vm_ops->huge_fault(vmf, PE_SIZE_PMD);
	return VM_FAULT_FALLBACK;
}

/* `inline' is required to avoid gcc 4.1.2 build error */
static inline vm_fault_t wp_huge_pmd(struct vm_fault *vmf, pmd_t orig_pmd)
{
	if (vma_is_anonymous(vmf->vma))
		return do_huge_pmd_wp_page(vmf, orig_pmd);
	if (vmf->vma->vm_ops->huge_fault)
		return vmf->vma->vm_ops->huge_fault(vmf, PE_SIZE_PMD);

	/* COW handled on pte level: split pmd */
	VM_BUG_ON_VMA(vmf->vma->vm_flags & VM_SHARED, vmf->vma);
	__split_huge_pmd(vmf->vma, vmf->pmd, vmf->address, false, NULL);

	return VM_FAULT_FALLBACK;
}

static inline bool vma_is_accessible(struct vm_area_struct *vma)
{
	return vma->vm_flags & (VM_READ | VM_EXEC | VM_WRITE);
}

static vm_fault_t create_huge_pud(struct vm_fault *vmf)
{
#ifdef CONFIG_TRANSPARENT_HUGEPAGE
	/* No support for anonymous transparent PUD pages yet */
	if (vma_is_anonymous(vmf->vma))
		return VM_FAULT_FALLBACK;
	if (vmf->vma->vm_ops->huge_fault)
		return vmf->vma->vm_ops->huge_fault(vmf, PE_SIZE_PUD);
#endif /* CONFIG_TRANSPARENT_HUGEPAGE */
	return VM_FAULT_FALLBACK;
}

static vm_fault_t wp_huge_pud(struct vm_fault *vmf, pud_t orig_pud)
{
#ifdef CONFIG_TRANSPARENT_HUGEPAGE
	/* No support for anonymous transparent PUD pages yet */
	if (vma_is_anonymous(vmf->vma))
		return VM_FAULT_FALLBACK;
	if (vmf->vma->vm_ops->huge_fault)
		return vmf->vma->vm_ops->huge_fault(vmf, PE_SIZE_PUD);
#endif /* CONFIG_TRANSPARENT_HUGEPAGE */
	return VM_FAULT_FALLBACK;
}

/*
 * These routines also need to handle stuff like marking pages dirty
 * and/or accessed for architectures that don't do it in hardware (most
 * RISC architectures).  The early dirtying is also good on the i386.
 *
 * There is also a hook called "update_mmu_cache()" that architectures
 * with external mmu caches can use to update those (ie the Sparc or
 * PowerPC hashed page tables that act as extended TLBs).
 *
 * We enter with non-exclusive mmap_sem (to exclude vma changes, but allow
 * concurrent faults).
 *
 * The mmap_sem may have been released depending on flags and our return value.
 * See filemap_fault() and __lock_page_or_retry().
 */
static vm_fault_t handle_pte_fault(struct vm_fault *vmf)
{
	pte_t entry;

	if (unlikely(pmd_none(*vmf->pmd))) {
		/*
		 * Leave __pte_alloc() until later: because vm_ops->fault may
		 * want to allocate huge page, and if we expose page table
		 * for an instant, it will be difficult to retract from
		 * concurrent faults and from rmap lookups.
		 */
		vmf->pte = NULL;
	} else {
		/* See comment in pte_alloc_one_map() */
		if (pmd_devmap_trans_unstable(vmf->pmd))
			return 0;
		/*
		 * A regular pmd is established and it can't morph into a huge
		 * pmd from under us anymore at this point because we hold the
		 * mmap_sem read mode and khugepaged takes it in write mode.
		 * So now it's safe to run pte_offset_map().
		 */
		vmf->pte = pte_offset_map(vmf->pmd, vmf->address);
		vmf->orig_pte = *vmf->pte;

		/*
		 * some architectures can have larger ptes than wordsize,
		 * e.g.ppc44x-defconfig has CONFIG_PTE_64BIT=y and
		 * CONFIG_32BIT=y, so READ_ONCE cannot guarantee atomic
		 * accesses.  The code below just needs a consistent view
		 * for the ifs and we later double check anyway with the
		 * ptl lock held. So here a barrier will do.
		 */
		barrier();
		if (pte_none(vmf->orig_pte)) {
			pte_unmap(vmf->pte);
			vmf->pte = NULL;
		}
	}

	if (!vmf->pte) {
		if (vma_is_anonymous(vmf->vma))
			return do_anonymous_page(vmf);
		else
			return do_fault(vmf);
	}

	if (!pte_present(vmf->orig_pte))
		return do_swap_page(vmf);

	if (pte_protnone(vmf->orig_pte) && vma_is_accessible(vmf->vma))
		return do_numa_page(vmf);

	vmf->ptl = pte_lockptr(vmf->vma->vm_mm, vmf->pmd);
	spin_lock(vmf->ptl);
	entry = vmf->orig_pte;
	if (unlikely(!pte_same(*vmf->pte, entry)))
		goto unlock;
	if (vmf->flags & FAULT_FLAG_WRITE) {
		if (!pte_write(entry))
			return do_wp_page(vmf);
		entry = pte_mkdirty(entry);
	}
	entry = pte_mkyoung(entry);
	if (ptep_set_access_flags(vmf->vma, vmf->address, vmf->pte, entry,
				vmf->flags & FAULT_FLAG_WRITE)) {
		update_mmu_cache(vmf->vma, vmf->address, vmf->pte);
	} else {
		/*
		 * This is needed only for protection faults but the arch code
		 * is not yet telling us if this is a protection fault or not.
		 * This still avoids useless tlb flushes for .text page faults
		 * with threads.
		 */
		if (vmf->flags & FAULT_FLAG_WRITE)
			flush_tlb_fix_spurious_fault(vmf->vma, vmf->address);
	}
unlock:
	pte_unmap_unlock(vmf->pte, vmf->ptl);
	return 0;
}

/*
 * By the time we get here, we already hold the mm semaphore
 *
 * The mmap_sem may have been released depending on flags and our
 * return value.  See filemap_fault() and __lock_page_or_retry().
 */
static vm_fault_t __handle_mm_fault(struct vm_area_struct *vma,
		unsigned long address, unsigned int flags)
{
	struct vm_fault vmf = {
		.vma = vma,
		.address = address & PAGE_MASK,
		.flags = flags,
		.pgoff = linear_page_index(vma, address),
		.gfp_mask = __get_fault_gfp_mask(vma),
	};
	unsigned int dirty = flags & FAULT_FLAG_WRITE;
	struct mm_struct *mm = vma->vm_mm;
	pgd_t *pgd;
	p4d_t *p4d;
	vm_fault_t ret;

	pgd = pgd_offset(mm, address);
	p4d = p4d_alloc(mm, pgd, address);
	if (!p4d)
		return VM_FAULT_OOM;

	vmf.pud = pud_alloc(mm, p4d, address);
	if (!vmf.pud)
		return VM_FAULT_OOM;
	if (pud_none(*vmf.pud) && __transparent_hugepage_enabled(vma)) {
		ret = create_huge_pud(&vmf);
		if (!(ret & VM_FAULT_FALLBACK))
			return ret;
	} else {
		pud_t orig_pud = *vmf.pud;

		barrier();
		if (pud_trans_huge(orig_pud) || pud_devmap(orig_pud)) {

			/* NUMA case for anonymous PUDs would go here */

			if (dirty && !pud_write(orig_pud)) {
				ret = wp_huge_pud(&vmf, orig_pud);
				if (!(ret & VM_FAULT_FALLBACK))
					return ret;
			} else {
				huge_pud_set_accessed(&vmf, orig_pud);
				return 0;
			}
		}
	}

	vmf.pmd = pmd_alloc(mm, vmf.pud, address);
	if (!vmf.pmd)
		return VM_FAULT_OOM;
	if (pmd_none(*vmf.pmd) && __transparent_hugepage_enabled(vma)) {
		ret = create_huge_pmd(&vmf);
		if (!(ret & VM_FAULT_FALLBACK))
			return ret;
	} else {
		pmd_t orig_pmd = *vmf.pmd;

		barrier();
		if (unlikely(is_swap_pmd(orig_pmd))) {
			VM_BUG_ON(thp_migration_supported() &&
					  !is_pmd_migration_entry(orig_pmd));
			if (is_pmd_migration_entry(orig_pmd))
				pmd_migration_entry_wait(mm, vmf.pmd);
			return 0;
		}
		if (pmd_trans_huge(orig_pmd) || pmd_devmap(orig_pmd)) {
			if (pmd_protnone(orig_pmd) && vma_is_accessible(vma))
				return do_huge_pmd_numa_page(&vmf, orig_pmd);

			if (dirty && !pmd_write(orig_pmd)) {
				ret = wp_huge_pmd(&vmf, orig_pmd);
				if (!(ret & VM_FAULT_FALLBACK))
					return ret;
			} else {
				huge_pmd_set_accessed(&vmf, orig_pmd);
				return 0;
			}
		}
	}

	return handle_pte_fault(&vmf);
}

/*
 * By the time we get here, we already hold the mm semaphore
 *
 * The mmap_sem may have been released depending on flags and our
 * return value.  See filemap_fault() and __lock_page_or_retry().
 */
vm_fault_t handle_mm_fault(struct vm_area_struct *vma, unsigned long address,
		unsigned int flags)
{
	vm_fault_t ret;

	__set_current_state(TASK_RUNNING);

	count_vm_event(PGFAULT);
	count_memcg_event_mm(vma->vm_mm, PGFAULT);

	/* do counter updates before entering really critical section. */
	check_sync_rss_stat(current);

	if (!arch_vma_access_permitted(vma, flags & FAULT_FLAG_WRITE,
					    flags & FAULT_FLAG_INSTRUCTION,
					    flags & FAULT_FLAG_REMOTE))
		return VM_FAULT_SIGSEGV;

	/*
	 * Enable the memcg OOM handling for faults triggered in user
	 * space.  Kernel faults are handled more gracefully.
	 */
	if (flags & FAULT_FLAG_USER)
		mem_cgroup_enter_user_fault();

	if (unlikely(is_vm_hugetlb_page(vma)))
		ret = hugetlb_fault(vma->vm_mm, vma, address, flags);
	else
		ret = __handle_mm_fault(vma, address, flags);

	if (flags & FAULT_FLAG_USER) {
		mem_cgroup_exit_user_fault();
		/*
		 * The task may have entered a memcg OOM situation but
		 * if the allocation error was handled gracefully (no
		 * VM_FAULT_OOM), there is no need to kill anything.
		 * Just clean up the OOM state peacefully.
		 */
		if (task_in_memcg_oom(current) && !(ret & VM_FAULT_OOM))
			mem_cgroup_oom_synchronize(false);
	}

	return ret;
}
EXPORT_SYMBOL_GPL(handle_mm_fault);

#ifndef __PAGETABLE_P4D_FOLDED
/*
 * Allocate p4d page table.
 * We've already handled the fast-path in-line.
 */
int __p4d_alloc(struct mm_struct *mm, pgd_t *pgd, unsigned long address)
{
	p4d_t *new = p4d_alloc_one(mm, address);
	if (!new)
		return -ENOMEM;

	smp_wmb(); /* See comment in __pte_alloc */

	spin_lock(&mm->page_table_lock);
	if (pgd_present(*pgd))		/* Another has populated it */
		p4d_free(mm, new);
	else
		pgd_populate(mm, pgd, new);
	spin_unlock(&mm->page_table_lock);
	return 0;
}
#endif /* __PAGETABLE_P4D_FOLDED */

#ifndef __PAGETABLE_PUD_FOLDED
/*
 * Allocate page upper directory.
 * We've already handled the fast-path in-line.
 */
int __pud_alloc(struct mm_struct *mm, p4d_t *p4d, unsigned long address)
{
	pud_t *new = pud_alloc_one(mm, address);
	if (!new)
		return -ENOMEM;

	smp_wmb(); /* See comment in __pte_alloc */

	spin_lock(&mm->page_table_lock);
#ifndef __ARCH_HAS_5LEVEL_HACK
	if (!p4d_present(*p4d)) {
		mm_inc_nr_puds(mm);
		p4d_populate(mm, p4d, new);
	} else	/* Another has populated it */
		pud_free(mm, new);
#else
	if (!pgd_present(*p4d)) {
		mm_inc_nr_puds(mm);
		pgd_populate(mm, p4d, new);
	} else	/* Another has populated it */
		pud_free(mm, new);
#endif /* __ARCH_HAS_5LEVEL_HACK */
	spin_unlock(&mm->page_table_lock);
	return 0;
}
#endif /* __PAGETABLE_PUD_FOLDED */

#ifndef __PAGETABLE_PMD_FOLDED
/*
 * Allocate page middle directory.
 * We've already handled the fast-path in-line.
 */
int __pmd_alloc(struct mm_struct *mm, pud_t *pud, unsigned long address)
{
	spinlock_t *ptl;
	pmd_t *new = pmd_alloc_one(mm, address);
	if (!new)
		return -ENOMEM;

	smp_wmb(); /* See comment in __pte_alloc */

	ptl = pud_lock(mm, pud);
#ifndef __ARCH_HAS_4LEVEL_HACK
	if (!pud_present(*pud)) {
		mm_inc_nr_pmds(mm);
		pud_populate(mm, pud, new);
	} else	/* Another has populated it */
		pmd_free(mm, new);
#else
	if (!pgd_present(*pud)) {
		mm_inc_nr_pmds(mm);
		pgd_populate(mm, pud, new);
	} else /* Another has populated it */
		pmd_free(mm, new);
#endif /* __ARCH_HAS_4LEVEL_HACK */
	spin_unlock(ptl);
	return 0;
}
#endif /* __PAGETABLE_PMD_FOLDED */

static int __follow_pte_pmd(struct mm_struct *mm, unsigned long address,
			    unsigned long *start, unsigned long *end,
			    pte_t **ptepp, pmd_t **pmdpp, spinlock_t **ptlp)
{
	pgd_t *pgd;
	p4d_t *p4d;
	pud_t *pud;
	pmd_t *pmd;
	pte_t *ptep;

	pgd = pgd_offset(mm, address);
	if (pgd_none(*pgd) || unlikely(pgd_bad(*pgd)))
		goto out;

	p4d = p4d_offset(pgd, address);
	if (p4d_none(*p4d) || unlikely(p4d_bad(*p4d)))
		goto out;

	pud = pud_offset(p4d, address);
	if (pud_none(*pud) || unlikely(pud_bad(*pud)))
		goto out;

	pmd = pmd_offset(pud, address);
	VM_BUG_ON(pmd_trans_huge(*pmd));

	if (pmd_huge(*pmd)) {
		if (!pmdpp)
			goto out;

		if (start && end) {
			*start = address & PMD_MASK;
			*end = *start + PMD_SIZE;
			mmu_notifier_invalidate_range_start(mm, *start, *end);
		}
		*ptlp = pmd_lock(mm, pmd);
		if (pmd_huge(*pmd)) {
			*pmdpp = pmd;
			return 0;
		}
		spin_unlock(*ptlp);
		if (start && end)
			mmu_notifier_invalidate_range_end(mm, *start, *end);
	}

	if (pmd_none(*pmd) || unlikely(pmd_bad(*pmd)))
		goto out;

	if (start && end) {
		*start = address & PAGE_MASK;
		*end = *start + PAGE_SIZE;
		mmu_notifier_invalidate_range_start(mm, *start, *end);
	}
	ptep = pte_offset_map_lock(mm, pmd, address, ptlp);
	if (!pte_present(*ptep))
		goto unlock;
	*ptepp = ptep;
	return 0;
unlock:
	pte_unmap_unlock(ptep, *ptlp);
	if (start && end)
		mmu_notifier_invalidate_range_end(mm, *start, *end);
out:
	return -EINVAL;
}

static inline int follow_pte(struct mm_struct *mm, unsigned long address,
			     pte_t **ptepp, spinlock_t **ptlp)
{
	int res;

	/* (void) is needed to make gcc happy */
	(void) __cond_lock(*ptlp,
			   !(res = __follow_pte_pmd(mm, address, NULL, NULL,
						    ptepp, NULL, ptlp)));
	return res;
}

int follow_pte_pmd(struct mm_struct *mm, unsigned long address,
			     unsigned long *start, unsigned long *end,
			     pte_t **ptepp, pmd_t **pmdpp, spinlock_t **ptlp)
{
	int res;

	/* (void) is needed to make gcc happy */
	(void) __cond_lock(*ptlp,
			   !(res = __follow_pte_pmd(mm, address, start, end,
						    ptepp, pmdpp, ptlp)));
	return res;
}
EXPORT_SYMBOL(follow_pte_pmd);

/**
 * follow_pfn - look up PFN at a user virtual address
 * @vma: memory mapping
 * @address: user virtual address
 * @pfn: location to store found PFN
 *
 * Only IO mappings and raw PFN mappings are allowed.
 *
 * Returns zero and the pfn at @pfn on success, -ve otherwise.
 */
int follow_pfn(struct vm_area_struct *vma, unsigned long address,
	unsigned long *pfn)
{
	int ret = -EINVAL;
	spinlock_t *ptl;
	pte_t *ptep;

	if (!(vma->vm_flags & (VM_IO | VM_PFNMAP)))
		return ret;

	ret = follow_pte(vma->vm_mm, address, &ptep, &ptl);
	if (ret)
		return ret;
	*pfn = pte_pfn(*ptep);
	pte_unmap_unlock(ptep, ptl);
	return 0;
}
EXPORT_SYMBOL(follow_pfn);

#ifdef CONFIG_HAVE_IOREMAP_PROT
int follow_phys(struct vm_area_struct *vma,
		unsigned long address, unsigned int flags,
		unsigned long *prot, resource_size_t *phys)
{
	int ret = -EINVAL;
	pte_t *ptep, pte;
	spinlock_t *ptl;

	if (!(vma->vm_flags & (VM_IO | VM_PFNMAP)))
		goto out;

	if (follow_pte(vma->vm_mm, address, &ptep, &ptl))
		goto out;
	pte = *ptep;

	if ((flags & FOLL_WRITE) && !pte_write(pte))
		goto unlock;

	*prot = pgprot_val(pte_pgprot(pte));
	*phys = (resource_size_t)pte_pfn(pte) << PAGE_SHIFT;

	ret = 0;
unlock:
	pte_unmap_unlock(ptep, ptl);
out:
	return ret;
}

int generic_access_phys(struct vm_area_struct *vma, unsigned long addr,
			void *buf, int len, int write)
{
	resource_size_t phys_addr;
	unsigned long prot = 0;
	void __iomem *maddr;
	int offset = addr & (PAGE_SIZE-1);

	if (follow_phys(vma, addr, write, &prot, &phys_addr))
		return -EINVAL;

	maddr = ioremap_prot(phys_addr, PAGE_ALIGN(len + offset), prot);
	if (!maddr)
		return -ENOMEM;

	if (write)
		memcpy_toio(maddr + offset, buf, len);
	else
		memcpy_fromio(buf, maddr + offset, len);
	iounmap(maddr);

	return len;
}
EXPORT_SYMBOL_GPL(generic_access_phys);
#endif

/*
 * Access another process' address space as given in mm.  If non-NULL, use the
 * given task for page fault accounting.
 */
int __access_remote_vm(struct task_struct *tsk, struct mm_struct *mm,
		unsigned long addr, void *buf, int len, unsigned int gup_flags)
{
	struct vm_area_struct *vma;
	void *old_buf = buf;
	int write = gup_flags & FOLL_WRITE;

	if (down_read_killable(&mm->mmap_sem))
		return 0;

	/* ignore errors, just check how much was successfully transferred */
	while (len) {
		int bytes, ret, offset;
		void *maddr;
		struct page *page = NULL;

		ret = get_user_pages_remote(tsk, mm, addr, 1,
				gup_flags, &page, &vma, NULL);
		if (ret <= 0) {
#ifndef CONFIG_HAVE_IOREMAP_PROT
			break;
#else
			/*
			 * Check if this is a VM_IO | VM_PFNMAP VMA, which
			 * we can access using slightly different code.
			 */
			vma = find_vma(mm, addr);
			if (!vma || vma->vm_start > addr)
				break;
			if (vma->vm_ops && vma->vm_ops->access)
				ret = vma->vm_ops->access(vma, addr, buf,
							  len, write);
			if (ret <= 0)
				break;
			bytes = ret;
#endif
		} else {
			bytes = len;
			offset = addr & (PAGE_SIZE-1);
			if (bytes > PAGE_SIZE-offset)
				bytes = PAGE_SIZE-offset;

			maddr = kmap(page);
			if (write) {
				copy_to_user_page(vma, page, addr,
						  maddr + offset, buf, bytes);
				set_page_dirty_lock(page);
			} else {
				copy_from_user_page(vma, page, addr,
						    buf, maddr + offset, bytes);
			}
			kunmap(page);
			put_page(page);
		}
		len -= bytes;
		buf += bytes;
		addr += bytes;
	}
	up_read(&mm->mmap_sem);

	return buf - old_buf;
}

/**
 * access_remote_vm - access another process' address space
 * @mm:		the mm_struct of the target address space
 * @addr:	start address to access
 * @buf:	source or destination buffer
 * @len:	number of bytes to transfer
 * @gup_flags:	flags modifying lookup behaviour
 *
 * The caller must hold a reference on @mm.
 */
int access_remote_vm(struct mm_struct *mm, unsigned long addr,
		void *buf, int len, unsigned int gup_flags)
{
	return __access_remote_vm(NULL, mm, addr, buf, len, gup_flags);
}

/*
 * Access another process' address space.
 * Source/target buffer must be kernel space,
 * Do not walk the page table directly, use get_user_pages
 */
int access_process_vm(struct task_struct *tsk, unsigned long addr,
		void *buf, int len, unsigned int gup_flags)
{
	struct mm_struct *mm;
	int ret;

	mm = get_task_mm(tsk);
	if (!mm)
		return 0;

	ret = __access_remote_vm(tsk, mm, addr, buf, len, gup_flags);

	mmput(mm);

	return ret;
}
EXPORT_SYMBOL_GPL(access_process_vm);

/*
 * Print the name of a VMA.
 */
void print_vma_addr(char *prefix, unsigned long ip)
{
	struct mm_struct *mm = current->mm;
	struct vm_area_struct *vma;

	/*
	 * we might be running from an atomic context so we cannot sleep
	 */
	if (!down_read_trylock(&mm->mmap_sem))
		return;

	vma = find_vma(mm, ip);
	if (vma && vma->vm_file) {
		struct file *f = vma->vm_file;
		char *buf = (char *)__get_free_page(GFP_NOWAIT);
		if (buf) {
			char *p;

			p = file_path(f, buf, PAGE_SIZE);
			if (IS_ERR(p))
				p = "?";
			printk("%s%s[%lx+%lx]", prefix, kbasename(p),
					vma->vm_start,
					vma->vm_end - vma->vm_start);
			free_page((unsigned long)buf);
		}
	}
	up_read(&mm->mmap_sem);
}

#if defined(CONFIG_PROVE_LOCKING) || defined(CONFIG_DEBUG_ATOMIC_SLEEP)
void __might_fault(const char *file, int line)
{
	/*
	 * Some code (nfs/sunrpc) uses socket ops on kernel memory while
	 * holding the mmap_sem, this is safe because kernel memory doesn't
	 * get paged out, therefore we'll never actually fault, and the
	 * below annotations will generate false positives.
	 */
	if (uaccess_kernel())
		return;
	if (pagefault_disabled())
		return;
	__might_sleep(file, line, 0);
#if defined(CONFIG_DEBUG_ATOMIC_SLEEP)
	if (current->mm)
		might_lock_read(&current->mm->mmap_sem);
#endif
}
EXPORT_SYMBOL(__might_fault);
#endif

#if defined(CONFIG_TRANSPARENT_HUGEPAGE) || defined(CONFIG_HUGETLBFS)
/*
 * Process all subpages of the specified huge page with the specified
 * operation.  The target subpage will be processed last to keep its
 * cache lines hot.
 */
static inline void process_huge_page(
	unsigned long addr_hint, unsigned int pages_per_huge_page,
	void (*process_subpage)(unsigned long addr, int idx, void *arg),
	void *arg)
{
	int i, n, base, l;
	unsigned long addr = addr_hint &
		~(((unsigned long)pages_per_huge_page << PAGE_SHIFT) - 1);

	/* Process target subpage last to keep its cache lines hot */
	might_sleep();
	n = (addr_hint - addr) / PAGE_SIZE;
	if (2 * n <= pages_per_huge_page) {
		/* If target subpage in first half of huge page */
		base = 0;
		l = n;
		/* Process subpages at the end of huge page */
		for (i = pages_per_huge_page - 1; i >= 2 * n; i--) {
			cond_resched();
			process_subpage(addr + i * PAGE_SIZE, i, arg);
		}
	} else {
		/* If target subpage in second half of huge page */
		base = pages_per_huge_page - 2 * (pages_per_huge_page - n);
		l = pages_per_huge_page - n;
		/* Process subpages at the begin of huge page */
		for (i = 0; i < base; i++) {
			cond_resched();
			process_subpage(addr + i * PAGE_SIZE, i, arg);
		}
	}
	/*
	 * Process remaining subpages in left-right-left-right pattern
	 * towards the target subpage
	 */
	for (i = 0; i < l; i++) {
		int left_idx = base + i;
		int right_idx = base + 2 * l - 1 - i;

		cond_resched();
		process_subpage(addr + left_idx * PAGE_SIZE, left_idx, arg);
		cond_resched();
		process_subpage(addr + right_idx * PAGE_SIZE, right_idx, arg);
	}
}

static void clear_gigantic_page(struct page *page,
				unsigned long addr,
				unsigned int pages_per_huge_page)
{
	int i;
	struct page *p = page;

	might_sleep();
	for (i = 0; i < pages_per_huge_page;
	     i++, p = mem_map_next(p, page, i)) {
		cond_resched();
		clear_user_highpage(p, addr + i * PAGE_SIZE);
	}
}

static void clear_subpage(unsigned long addr, int idx, void *arg)
{
	struct page *page = arg;

	clear_user_highpage(page + idx, addr);
}

void clear_huge_page(struct page *page,
		     unsigned long addr_hint, unsigned int pages_per_huge_page)
{
	unsigned long addr = addr_hint &
		~(((unsigned long)pages_per_huge_page << PAGE_SHIFT) - 1);

	if (unlikely(pages_per_huge_page > MAX_ORDER_NR_PAGES)) {
		clear_gigantic_page(page, addr, pages_per_huge_page);
		return;
	}

	process_huge_page(addr_hint, pages_per_huge_page, clear_subpage, page);
}

static void copy_user_gigantic_page(struct page *dst, struct page *src,
				    unsigned long addr,
				    struct vm_area_struct *vma,
				    unsigned int pages_per_huge_page)
{
	int i;
	struct page *dst_base = dst;
	struct page *src_base = src;

	for (i = 0; i < pages_per_huge_page; ) {
		cond_resched();
		copy_user_highpage(dst, src, addr + i*PAGE_SIZE, vma);

		i++;
		dst = mem_map_next(dst, dst_base, i);
		src = mem_map_next(src, src_base, i);
	}
}

struct copy_subpage_arg {
	struct page *dst;
	struct page *src;
	struct vm_area_struct *vma;
};

static void copy_subpage(unsigned long addr, int idx, void *arg)
{
	struct copy_subpage_arg *copy_arg = arg;

	copy_user_highpage(copy_arg->dst + idx, copy_arg->src + idx,
			   addr, copy_arg->vma);
}

void copy_user_huge_page(struct page *dst, struct page *src,
			 unsigned long addr_hint, struct vm_area_struct *vma,
			 unsigned int pages_per_huge_page)
{
	unsigned long addr = addr_hint &
		~(((unsigned long)pages_per_huge_page << PAGE_SHIFT) - 1);
	struct copy_subpage_arg arg = {
		.dst = dst,
		.src = src,
		.vma = vma,
	};

	if (unlikely(pages_per_huge_page > MAX_ORDER_NR_PAGES)) {
		copy_user_gigantic_page(dst, src, addr, vma,
					pages_per_huge_page);
		return;
	}

	process_huge_page(addr_hint, pages_per_huge_page, copy_subpage, &arg);
}

long copy_huge_page_from_user(struct page *dst_page,
				const void __user *usr_src,
				unsigned int pages_per_huge_page,
				bool allow_pagefault)
{
	void *src = (void *)usr_src;
	void *page_kaddr;
	unsigned long i, rc = 0;
	unsigned long ret_val = pages_per_huge_page * PAGE_SIZE;

	for (i = 0; i < pages_per_huge_page; i++) {
		if (allow_pagefault)
			page_kaddr = kmap(dst_page + i);
		else
			page_kaddr = kmap_atomic(dst_page + i);
		rc = copy_from_user(page_kaddr,
				(const void __user *)(src + i * PAGE_SIZE),
				PAGE_SIZE);
		if (allow_pagefault)
			kunmap(dst_page + i);
		else
			kunmap_atomic(page_kaddr);

		ret_val -= (PAGE_SIZE - rc);
		if (rc)
			break;

		cond_resched();
	}
	return ret_val;
}
#endif /* CONFIG_TRANSPARENT_HUGEPAGE || CONFIG_HUGETLBFS */

#if USE_SPLIT_PTE_PTLOCKS && ALLOC_SPLIT_PTLOCKS

static struct kmem_cache *page_ptl_cachep;

void __init ptlock_cache_init(void)
{
	page_ptl_cachep = kmem_cache_create("page->ptl", sizeof(spinlock_t), 0,
			SLAB_PANIC, NULL);
}

bool ptlock_alloc(struct page *page)
{
	spinlock_t *ptl;

	ptl = kmem_cache_alloc(page_ptl_cachep, GFP_KERNEL);
	if (!ptl)
		return false;
	page->ptl = ptl;
	return true;
}

void ptlock_free(struct page *page)
{
	kmem_cache_free(page_ptl_cachep, page->ptl);
}
#endif<|MERGE_RESOLUTION|>--- conflicted
+++ resolved
@@ -2973,19 +2973,13 @@
 	swapcache = page;
 
 	if (!page) {
-<<<<<<< HEAD
 		struct swap_info_struct *si = swp_swap_info(entry);
 
 		if (si->flags & SWP_SYNCHRONOUS_IO &&
 				__swap_count(si, entry) == 1) {
 			/* skip swapcache */
-			page = alloc_page_vma(GFP_HIGHUSER_MOVABLE, vma,
-							vmf->address);
-=======
-		if (skip_swapcache) {
 			page = alloc_page_vma(GFP_HIGHUSER_MOVABLE | __GFP_CMA,
 					      vma, vmf->address);
->>>>>>> c9bd1012
 			if (page) {
 				__SetPageLocked(page);
 				__SetPageSwapBacked(page);
