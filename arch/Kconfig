# SPDX-License-Identifier: GPL-2.0
#
# General architecture dependent options
#

config CRASH_CORE
	bool

config KEXEC_CORE
	select CRASH_CORE
	bool

config HAVE_IMA_KEXEC
	bool

config HOTPLUG_SMT
	bool

config OPROFILE
	tristate "OProfile system profiling"
	depends on PROFILING
	depends on HAVE_OPROFILE
	select RING_BUFFER
	select RING_BUFFER_ALLOW_SWAP
	help
	  OProfile is a profiling system capable of profiling the
	  whole system, include the kernel, kernel modules, libraries,
	  and applications.

	  If unsure, say N.

config OPROFILE_EVENT_MULTIPLEX
	bool "OProfile multiplexing support (EXPERIMENTAL)"
	default n
	depends on OPROFILE && X86
	help
	  The number of hardware counters is limited. The multiplexing
	  feature enables OProfile to gather more events than counters
	  are provided by the hardware. This is realized by switching
	  between events at a user specified time interval.

	  If unsure, say N.

config HAVE_OPROFILE
	bool

config OPROFILE_NMI_TIMER
	def_bool y
	depends on PERF_EVENTS && HAVE_PERF_EVENTS_NMI && !PPC64

config KPROBES
	bool "Kprobes"
	depends on MODULES
	depends on HAVE_KPROBES
	select KALLSYMS
	help
	  Kprobes allows you to trap at almost any kernel address and
	  execute a callback function.  register_kprobe() establishes
	  a probepoint and specifies the callback.  Kprobes is useful
	  for kernel debugging, non-intrusive instrumentation and testing.
	  If in doubt, say "N".

config JUMP_LABEL
       bool "Optimize very unlikely/likely branches"
       depends on HAVE_ARCH_JUMP_LABEL
       help
         This option enables a transparent branch optimization that
	 makes certain almost-always-true or almost-always-false branch
	 conditions even cheaper to execute within the kernel.

	 Certain performance-sensitive kernel code, such as trace points,
	 scheduler functionality, networking code and KVM have such
	 branches and include support for this optimization technique.

         If it is detected that the compiler has support for "asm goto",
	 the kernel will compile such branches with just a nop
	 instruction. When the condition flag is toggled to true, the
	 nop will be converted to a jump instruction to execute the
	 conditional block of instructions.

	 This technique lowers overhead and stress on the branch prediction
	 of the processor and generally makes the kernel faster. The update
	 of the condition is slower, but those are always very rare.

	 ( On 32-bit x86, the necessary options added to the compiler
	   flags may increase the size of the kernel slightly. )

config STATIC_KEYS_SELFTEST
	bool "Static key selftest"
	depends on JUMP_LABEL
	help
	  Boot time self-test of the branch patching code.

config OPTPROBES
	def_bool y
	depends on KPROBES && HAVE_OPTPROBES
	select TASKS_RCU if PREEMPT

config KPROBES_ON_FTRACE
	def_bool y
	depends on KPROBES && HAVE_KPROBES_ON_FTRACE
	depends on DYNAMIC_FTRACE_WITH_REGS
	help
	 If function tracer is enabled and the arch supports full
	 passing of pt_regs to function tracing, then kprobes can
	 optimize on top of function tracing.

config UPROBES
	def_bool n
	depends on ARCH_SUPPORTS_UPROBES
	help
	  Uprobes is the user-space counterpart to kprobes: they
	  enable instrumentation applications (such as 'perf probe')
	  to establish unintrusive probes in user-space binaries and
	  libraries, by executing handler functions when the probes
	  are hit by user-space applications.

	  ( These probes come in the form of single-byte breakpoints,
	    managed by the kernel and kept transparent to the probed
	    application. )

config HAVE_64BIT_ALIGNED_ACCESS
	def_bool 64BIT && !HAVE_EFFICIENT_UNALIGNED_ACCESS
	help
	  Some architectures require 64 bit accesses to be 64 bit
	  aligned, which also requires structs containing 64 bit values
	  to be 64 bit aligned too. This includes some 32 bit
	  architectures which can do 64 bit accesses, as well as 64 bit
	  architectures without unaligned access.

	  This symbol should be selected by an architecture if 64 bit
	  accesses are required to be 64 bit aligned in this way even
	  though it is not a 64 bit architecture.

	  See Documentation/unaligned-memory-access.txt for more
	  information on the topic of unaligned memory accesses.

config HAVE_EFFICIENT_UNALIGNED_ACCESS
	bool
	help
	  Some architectures are unable to perform unaligned accesses
	  without the use of get_unaligned/put_unaligned. Others are
	  unable to perform such accesses efficiently (e.g. trap on
	  unaligned access and require fixing it up in the exception
	  handler.)

	  This symbol should be selected by an architecture if it can
	  perform unaligned accesses efficiently to allow different
	  code paths to be selected for these cases. Some network
	  drivers, for example, could opt to not fix up alignment
	  problems with received packets if doing so would not help
	  much.

	  See Documentation/unaligned-memory-access.txt for more
	  information on the topic of unaligned memory accesses.

config ARCH_USE_BUILTIN_BSWAP
       bool
       help
	 Modern versions of GCC (since 4.4) have builtin functions
	 for handling byte-swapping. Using these, instead of the old
	 inline assembler that the architecture code provides in the
	 __arch_bswapXX() macros, allows the compiler to see what's
	 happening and offers more opportunity for optimisation. In
	 particular, the compiler will be able to combine the byteswap
	 with a nearby load or store and use load-and-swap or
	 store-and-swap instructions if the architecture has them. It
	 should almost *never* result in code which is worse than the
	 hand-coded assembler in <asm/swab.h>.  But just in case it
	 does, the use of the builtins is optional.

	 Any architecture with load-and-swap or store-and-swap
	 instructions should set this. And it shouldn't hurt to set it
	 on architectures that don't have such instructions.

config KRETPROBES
	def_bool y
	depends on KPROBES && HAVE_KRETPROBES && ROP_PROTECTION_NONE

config USER_RETURN_NOTIFIER
	bool
	depends on HAVE_USER_RETURN_NOTIFIER
	help
	  Provide a kernel-internal notification when a cpu is about to
	  switch to user mode.

config HAVE_IOREMAP_PROT
	bool

config HAVE_KPROBES
	bool

config HAVE_KRETPROBES
	bool

config HAVE_OPTPROBES
	bool

config HAVE_KPROBES_ON_FTRACE
	bool

config HAVE_NMI
	bool

#
# An arch should select this if it provides all these things:
#
#	task_pt_regs()		in asm/processor.h or asm/ptrace.h
#	arch_has_single_step()	if there is hardware single-step support
#	arch_has_block_step()	if there is hardware block-step support
#	asm/syscall.h		supplying asm-generic/syscall.h interface
#	linux/regset.h		user_regset interfaces
#	CORE_DUMP_USE_REGSET	#define'd in linux/elf.h
#	TIF_SYSCALL_TRACE	calls tracehook_report_syscall_{entry,exit}
#	TIF_NOTIFY_RESUME	calls tracehook_notify_resume()
#	signal delivery		calls tracehook_signal_handler()
#
config HAVE_ARCH_TRACEHOOK
	bool

config HAVE_DMA_CONTIGUOUS
	bool

config GENERIC_SMP_IDLE_THREAD
       bool

config GENERIC_IDLE_POLL_SETUP
       bool

config ARCH_HAS_FORTIFY_SOURCE
	bool
	help
	  An architecture should select this when it can successfully
	  build and run with CONFIG_FORTIFY_SOURCE.

# Select if arch has all set_memory_ro/rw/x/nx() functions in asm/cacheflush.h
config ARCH_HAS_SET_MEMORY
	bool

# Select if arch init_task initializer is different to init/init_task.c
config ARCH_INIT_TASK
       bool

# Select if arch has its private alloc_task_struct() function
config ARCH_TASK_STRUCT_ALLOCATOR
	bool

# Select if arch has its private alloc_thread_stack() function
config ARCH_THREAD_STACK_ALLOCATOR
	bool

# Select if arch wants to size task_struct dynamically via arch_task_struct_size:
config ARCH_WANTS_DYNAMIC_TASK_STRUCT
	bool

config HAVE_REGS_AND_STACK_ACCESS_API
	bool
	help
	  This symbol should be selected by an architecure if it supports
	  the API needed to access registers and stack entries from pt_regs,
	  declared in asm/ptrace.h
	  For example the kprobes-based event tracer needs this API.

config HAVE_CLK
	bool
	help
	  The <linux/clk.h> calls support software clock gating and
	  thus are a key power management tool on many systems.

config HAVE_DMA_API_DEBUG
	bool

config HAVE_HW_BREAKPOINT
	bool
	depends on PERF_EVENTS

config HAVE_MIXED_BREAKPOINTS_REGS
	bool
	depends on HAVE_HW_BREAKPOINT
	help
	  Depending on the arch implementation of hardware breakpoints,
	  some of them have separate registers for data and instruction
	  breakpoints addresses, others have mixed registers to store
	  them but define the access type in a control register.
	  Select this option if your arch implements breakpoints under the
	  latter fashion.

config HAVE_USER_RETURN_NOTIFIER
	bool

config HAVE_PERF_EVENTS_NMI
	bool
	help
	  System hardware can generate an NMI using the perf event
	  subsystem.  Also has support for calculating CPU cycle events
	  to determine how many clock cycles in a given period.

config HAVE_HARDLOCKUP_DETECTOR_PERF
	bool
	depends on HAVE_PERF_EVENTS_NMI
	help
	  The arch chooses to use the generic perf-NMI-based hardlockup
	  detector. Must define HAVE_PERF_EVENTS_NMI.

config HAVE_NMI_WATCHDOG
	depends on HAVE_NMI
	bool
	help
	  The arch provides a low level NMI watchdog. It provides
	  asm/nmi.h, and defines its own arch_touch_nmi_watchdog().

config HAVE_HARDLOCKUP_DETECTOR_ARCH
	bool
	select HAVE_NMI_WATCHDOG
	help
	  The arch chooses to provide its own hardlockup detector, which is
	  a superset of the HAVE_NMI_WATCHDOG. It also conforms to config
	  interfaces and parameters provided by hardlockup detector subsystem.

config HAVE_PERF_REGS
	bool
	help
	  Support selective register dumps for perf events. This includes
	  bit-mapping of each registers and a unique architecture id.

config HAVE_PERF_USER_STACK_DUMP
	bool
	help
	  Support user stack dumps for perf event samples. This needs
	  access to the user stack pointer which is not unified across
	  architectures.

config HAVE_ARCH_JUMP_LABEL
	bool

config HAVE_RCU_TABLE_FREE
	bool

config HAVE_RCU_TABLE_INVALIDATE
	bool

config ARCH_WANT_IRQS_OFF_ACTIVATE_MM
	bool
	help
	  Temporary select until all architectures can be converted to have
	  irqs disabled over activate_mm. Architectures that do IPI based TLB
	  shootdowns should enable this.

config ARCH_HAVE_NMI_SAFE_CMPXCHG
	bool

config HAVE_ALIGNED_STRUCT_PAGE
	bool
	help
	  This makes sure that struct pages are double word aligned and that
	  e.g. the SLUB allocator can perform double word atomic operations
	  on a struct page for better performance. However selecting this
	  might increase the size of a struct page by a word.

config HAVE_CMPXCHG_LOCAL
	bool

config HAVE_CMPXCHG_DOUBLE
	bool

config ARCH_WEAK_RELEASE_ACQUIRE
	bool

config ARCH_WANT_IPC_PARSE_VERSION
	bool

config ARCH_WANT_COMPAT_IPC_PARSE_VERSION
	bool

config ARCH_WANT_OLD_COMPAT_IPC
	select ARCH_WANT_COMPAT_IPC_PARSE_VERSION
	bool

config HAVE_ARCH_SECCOMP_FILTER
	bool
	help
	  An arch should select this symbol if it provides all of these things:
	  - syscall_get_arch()
	  - syscall_get_arguments()
	  - syscall_rollback()
	  - syscall_set_return_value()
	  - SIGSYS siginfo_t support
	  - secure_computing is called from a ptrace_event()-safe context
	  - secure_computing return value is checked and a return value of -1
	    results in the system call being skipped immediately.
	  - seccomp syscall wired up

config SECCOMP_FILTER
	def_bool y
	depends on HAVE_ARCH_SECCOMP_FILTER && SECCOMP && NET
	help
	  Enable tasks to build secure computing environments defined
	  in terms of Berkeley Packet Filter programs which implement
	  task-defined system call filtering polices.

	  See Documentation/prctl/seccomp_filter.txt for details.

config HAVE_GCC_PLUGINS
	bool
	help
	  An arch should select this symbol if it supports building with
	  GCC plugins.

menuconfig GCC_PLUGINS
	bool "GCC plugins"
	depends on HAVE_GCC_PLUGINS
	depends on !COMPILE_TEST
	help
	  GCC plugins are loadable modules that provide extra features to the
	  compiler. They are useful for runtime instrumentation and static analysis.

	  See Documentation/gcc-plugins.txt for details.

config GCC_PLUGIN_CYC_COMPLEXITY
	bool "Compute the cyclomatic complexity of a function" if EXPERT
	depends on GCC_PLUGINS
	depends on !COMPILE_TEST
	help
	  The complexity M of a function's control flow graph is defined as:
	   M = E - N + 2P
	  where

	  E = the number of edges
	  N = the number of nodes
	  P = the number of connected components (exit nodes).

	  Enabling this plugin reports the complexity to stderr during the
	  build. It mainly serves as a simple example of how to create a
	  gcc plugin for the kernel.

config GCC_PLUGIN_SANCOV
	bool
	depends on GCC_PLUGINS
	help
	  This plugin inserts a __sanitizer_cov_trace_pc() call at the start of
	  basic blocks. It supports all gcc versions with plugin support (from
	  gcc-4.5 on). It is based on the commit "Add fuzzing coverage support"
	  by Dmitry Vyukov <dvyukov@google.com>.

config GCC_PLUGIN_LATENT_ENTROPY
	bool "Generate some entropy during boot and runtime"
	depends on GCC_PLUGINS
	help
	  By saying Y here the kernel will instrument some kernel code to
	  extract some entropy from both original and artificially created
	  program state.  This will help especially embedded systems where
	  there is little 'natural' source of entropy normally.  The cost
	  is some slowdown of the boot process (about 0.5%) and fork and
	  irq processing.

	  Note that entropy extracted this way is not cryptographically
	  secure!

	  This plugin was ported from grsecurity/PaX. More information at:
	   * https://grsecurity.net/
	   * https://pax.grsecurity.net/

config GCC_PLUGIN_STRUCTLEAK
	bool "Force initialization of variables containing userspace addresses"
	depends on GCC_PLUGINS
	help
	  This plugin zero-initializes any structures containing a
	  __user attribute. This can prevent some classes of information
	  exposures.

	  This plugin was ported from grsecurity/PaX. More information at:
	   * https://grsecurity.net/
	   * https://pax.grsecurity.net/

config GCC_PLUGIN_STRUCTLEAK_BYREF_ALL
	bool "Force initialize all struct type variables passed by reference"
	depends on GCC_PLUGIN_STRUCTLEAK
	help
	  Zero initialize any struct type local variable that may be passed by
	  reference without having been initialized.

config GCC_PLUGIN_STRUCTLEAK_VERBOSE
	bool "Report forcefully initialized variables"
	depends on GCC_PLUGIN_STRUCTLEAK
	depends on !COMPILE_TEST
	help
	  This option will cause a warning to be printed each time the
	  structleak plugin finds a variable it thinks needs to be
	  initialized. Since not all existing initializers are detected
	  by the plugin, this can produce false positive warnings.

config GCC_PLUGIN_RANDSTRUCT
	bool "Randomize layout of sensitive kernel structures"
	depends on GCC_PLUGINS
	select MODVERSIONS if MODULES
	help
	  If you say Y here, the layouts of structures that are entirely
	  function pointers (and have not been manually annotated with
	  __no_randomize_layout), or structures that have been explicitly
	  marked with __randomize_layout, will be randomized at compile-time.
	  This can introduce the requirement of an additional information
	  exposure vulnerability for exploits targeting these structure
	  types.

	  Enabling this feature will introduce some performance impact,
	  slightly increase memory usage, and prevent the use of forensic
	  tools like Volatility against the system (unless the kernel
	  source tree isn't cleaned after kernel installation).

	  The seed used for compilation is located at
	  scripts/gcc-plgins/randomize_layout_seed.h.  It remains after
	  a make clean to allow for external modules to be compiled with
	  the existing seed and will be removed by a make mrproper or
	  make distclean.

	  Note that the implementation requires gcc 4.7 or newer.

	  This plugin was ported from grsecurity/PaX. More information at:
	   * https://grsecurity.net/
	   * https://pax.grsecurity.net/

config GCC_PLUGIN_RANDSTRUCT_PERFORMANCE
	bool "Use cacheline-aware structure randomization"
	depends on GCC_PLUGIN_RANDSTRUCT
	depends on !COMPILE_TEST
	help
	  If you say Y here, the RANDSTRUCT randomization will make a
	  best effort at restricting randomization to cacheline-sized
	  groups of elements.  It will further not randomize bitfields
	  in structures.  This reduces the performance hit of RANDSTRUCT
	  at the cost of weakened randomization.

config HAVE_CC_STACKPROTECTOR
	bool
	help
	  An arch should select this symbol if:
	  - its compiler supports the -fstack-protector option
	  - it has implemented a stack canary (e.g. __stack_chk_guard)

config CC_STACKPROTECTOR
	def_bool n
	help
	  Set when a stack-protector mode is enabled, so that the build
	  can enable kernel-side support for the GCC feature.

choice
	prompt "Stack Protector buffer overflow detection"
	depends on HAVE_CC_STACKPROTECTOR
	default CC_STACKPROTECTOR_NONE
	help
	  This option turns on the "stack-protector" GCC feature. This
	  feature puts, at the beginning of functions, a canary value on
	  the stack just before the return address, and validates
	  the value just before actually returning.  Stack based buffer
	  overflows (that need to overwrite this return address) now also
	  overwrite the canary, which gets detected and the attack is then
	  neutralized via a kernel panic.

config CC_STACKPROTECTOR_NONE
	bool "None"
	help
	  Disable "stack-protector" GCC feature.

config CC_STACKPROTECTOR_REGULAR
	bool "Regular"
	select CC_STACKPROTECTOR
	help
	  Functions will have the stack-protector canary logic added if they
	  have an 8-byte or larger character array on the stack.

	  This feature requires gcc version 4.2 or above, or a distribution
	  gcc with the feature backported ("-fstack-protector").

	  On an x86 "defconfig" build, this feature adds canary checks to
	  about 3% of all kernel functions, which increases kernel code size
	  by about 0.3%.

config CC_STACKPROTECTOR_STRONG
	bool "Strong"
	select CC_STACKPROTECTOR
	help
	  Functions will have the stack-protector canary logic added in any
	  of the following conditions:

	  - local variable's address used as part of the right hand side of an
	    assignment or function argument
	  - local variable is an array (or union containing an array),
	    regardless of array type or length
	  - uses register local variables

	  This feature requires gcc version 4.9 or above, or a distribution
	  gcc with the feature backported ("-fstack-protector-strong").

	  On an x86 "defconfig" build, this feature adds canary checks to
	  about 20% of all kernel functions, which increases the kernel code
	  size by about 2%.

endchoice

config THIN_ARCHIVES
	def_bool y
	help
	  Select this if the architecture wants to use thin archives
	  instead of ld -r to create the built-in.o files.

config LD_DEAD_CODE_DATA_ELIMINATION
	bool
	help
	  Select this if the architecture wants to do dead code and
	  data elimination with the linker by compiling with
	  -ffunction-sections -fdata-sections and linking with
	  --gc-sections.

	  This requires that the arch annotates or otherwise protects
	  its external entry points from being discarded. Linker scripts
	  must also merge .text.*, .data.*, and .bss.* correctly into
	  output sections. Care must be taken not to pull in unrelated
	  sections (e.g., '.text.init'). Typically '.' in section names
	  is used to distinguish them from label names / C identifiers.

config LTO
	def_bool n

config ARCH_SUPPORTS_LTO_CLANG
	bool
	help
	  An architecture should select this option it supports:
	  - compiling with clang,
	  - compiling inline assembly with clang's integrated assembler,
	  - and linking with either lld or GNU gold w/ LLVMgold.

config ARCH_SUPPORTS_THINLTO
	bool
	help
	  An architecture should select this if it supports clang's ThinLTO.

config THINLTO
	bool "Use clang ThinLTO (EXPERIMENTAL)"
	depends on LTO_CLANG && ARCH_SUPPORTS_THINLTO
	default y
	help
	  Use ThinLTO to speed up Link Time Optimization.

choice
	prompt "Link-Time Optimization (LTO) (EXPERIMENTAL)"
	default LTO_NONE
	help
	  This option turns on Link-Time Optimization (LTO).

config LTO_NONE
	bool "None"

config LTO_CLANG
	bool "Use clang Link Time Optimization (LTO) (EXPERIMENTAL)"
	depends on ARCH_SUPPORTS_LTO_CLANG
	depends on !FTRACE_MCOUNT_RECORD || HAVE_C_RECORDMCOUNT
	depends on !KASAN
	select LTO
	select THIN_ARCHIVES
<<<<<<< HEAD
	select LD_DEAD_CODE_DATA_ELIMINATION
=======
>>>>>>> a1f19153
	help
          This option enables clang's Link Time Optimization (LTO), which allows
          the compiler to optimize the kernel globally at link time. If you
          enable this option, the compiler generates LLVM IR instead of object
          files, and the actual compilation from IR occurs at the LTO link step,
          which may take several minutes.

          If you select this option, you must compile the kernel with clang >=
          5.0 (make CC=clang) and GNU gold from binutils >= 2.27, and have the
          LLVMgold plug-in in LD_LIBRARY_PATH.

endchoice

config CFI
	bool

config CFI_PERMISSIVE
	bool "Use CFI in permissive mode"
	depends on CFI
	help
	  When selected, Control Flow Integrity (CFI) violations result in a
	  warning instead of a kernel panic. This option is useful for finding
	  CFI violations in drivers during development.

config CFI_CLANG
	bool "Use clang Control Flow Integrity (CFI) (EXPERIMENTAL)"
	depends on LTO_CLANG
	depends on KALLSYMS
	select CFI
	help
	  This option enables clang Control Flow Integrity (CFI), which adds
	  runtime checking for indirect function calls.

config CFI_CLANG_SHADOW
	bool "Use CFI shadow to speed up cross-module checks"
	default y
	depends on CFI_CLANG
	help
	  If you select this option, the kernel builds a fast look-up table of
	  CFI check functions in loaded modules to reduce overhead.

config ARCH_SUPPORTS_SHADOW_CALL_STACK
	bool
	help
	  An architecture should select this if it supports Clang's Shadow
	  Call Stack, has asm/scs.h, and implements runtime support for shadow
	  stack switching.

choice
	prompt "Return-oriented programming (ROP) protection"
	default ROP_PROTECTION_NONE
	help
	  This option controls kernel protections against return-oriented
	  programming (ROP) attacks, which involve overwriting function return
	  addresses.

config ROP_PROTECTION_NONE
	bool "None"

config SHADOW_CALL_STACK
	bool "Clang Shadow Call Stack"
	depends on ARCH_SUPPORTS_SHADOW_CALL_STACK
	help
	  This option enables Clang's Shadow Call Stack, which uses a
	  shadow stack to protect function return addresses from being
	  overwritten by an attacker. More information can be found from
	  Clang's documentation:

	    https://clang.llvm.org/docs/ShadowCallStack.html

	  Note that security guarantees in the kernel differ from the ones
	  documented for user space. The kernel must store addresses of shadow
	  stacks used by other tasks and interrupt handlers in memory, which
	  means an attacker capable reading and writing arbitrary memory may
	  be able to locate them and hijack control flow by modifying shadow
	  stacks that are not currently in use.

endchoice

config SHADOW_CALL_STACK_VMAP
	bool "Use virtually mapped shadow call stacks"
	depends on SHADOW_CALL_STACK
	help
	  Use virtually mapped shadow call stacks. Selecting this option
	  provides better stack exhaustion protection, but increases per-thread
	  memory consumption as a full page is allocated for each shadow stack.

config HAVE_ARCH_WITHIN_STACK_FRAMES
	bool
	help
	  An architecture should select this if it can walk the kernel stack
	  frames to determine if an object is part of either the arguments
	  or local variables (i.e. that it excludes saved return addresses,
	  and similar) by implementing an inline arch_within_stack_frames(),
	  which is used by CONFIG_HARDENED_USERCOPY.

config HAVE_CONTEXT_TRACKING
	bool
	help
	  Provide kernel/user boundaries probes necessary for subsystems
	  that need it, such as userspace RCU extended quiescent state.
	  Syscalls need to be wrapped inside user_exit()-user_enter() through
	  the slow path using TIF_NOHZ flag. Exceptions handlers must be
	  wrapped as well. Irqs are already protected inside
	  rcu_irq_enter/rcu_irq_exit() but preemption or signal handling on
	  irq exit still need to be protected.

config HAVE_VIRT_CPU_ACCOUNTING
	bool

config ARCH_HAS_SCALED_CPUTIME
	bool

config HAVE_VIRT_CPU_ACCOUNTING_GEN
	bool
	default y if 64BIT
	help
	  With VIRT_CPU_ACCOUNTING_GEN, cputime_t becomes 64-bit.
	  Before enabling this option, arch code must be audited
	  to ensure there are no races in concurrent read/write of
	  cputime_t. For example, reading/writing 64-bit cputime_t on
	  some 32-bit arches may require multiple accesses, so proper
	  locking is needed to protect against concurrent accesses.


config HAVE_IRQ_TIME_ACCOUNTING
	bool
	help
	  Archs need to ensure they use a high enough resolution clock to
	  support irq time accounting and then call enable_sched_clock_irqtime().

config HAVE_ARCH_TRANSPARENT_HUGEPAGE
	bool

config HAVE_ARCH_TRANSPARENT_HUGEPAGE_PUD
	bool

config HAVE_ARCH_HUGE_VMAP
	bool

config HAVE_ARCH_SOFT_DIRTY
	bool

config HAVE_MOD_ARCH_SPECIFIC
	bool
	help
	  The arch uses struct mod_arch_specific to store data.  Many arches
	  just need a simple module loader without arch specific data - those
	  should not enable this.

config MODULES_USE_ELF_RELA
	bool
	help
	  Modules only use ELF RELA relocations.  Modules with ELF REL
	  relocations will give an error.

config MODULES_USE_ELF_REL
	bool
	help
	  Modules only use ELF REL relocations.  Modules with ELF RELA
	  relocations will give an error.

config HAVE_UNDERSCORE_SYMBOL_PREFIX
	bool
	help
	  Some architectures generate an _ in front of C symbols; things like
	  module loading and assembly files need to know about this.

config HAVE_IRQ_EXIT_ON_IRQ_STACK
	bool
	help
	  Architecture doesn't only execute the irq handler on the irq stack
	  but also irq_exit(). This way we can process softirqs on this irq
	  stack instead of switching to a new one when we call __do_softirq()
	  in the end of an hardirq.
	  This spares a stack switch and improves cache usage on softirq
	  processing.

config PGTABLE_LEVELS
	int
	default 2

config ARCH_HAS_ELF_RANDOMIZE
	bool
	help
	  An architecture supports choosing randomized locations for
	  stack, mmap, brk, and ET_DYN. Defined functions:
	  - arch_mmap_rnd()
	  - arch_randomize_brk()

config HAVE_ARCH_MMAP_RND_BITS
	bool
	help
	  An arch should select this symbol if it supports setting a variable
	  number of bits for use in establishing the base address for mmap
	  allocations, has MMU enabled and provides values for both:
	  - ARCH_MMAP_RND_BITS_MIN
	  - ARCH_MMAP_RND_BITS_MAX

config HAVE_EXIT_THREAD
	bool
	help
	  An architecture implements exit_thread.

config ARCH_MMAP_RND_BITS_MIN
	int

config ARCH_MMAP_RND_BITS_MAX
	int

config ARCH_MMAP_RND_BITS_DEFAULT
	int

config ARCH_MMAP_RND_BITS
	int "Number of bits to use for ASLR of mmap base address" if EXPERT
	range ARCH_MMAP_RND_BITS_MIN ARCH_MMAP_RND_BITS_MAX
	default ARCH_MMAP_RND_BITS_DEFAULT if ARCH_MMAP_RND_BITS_DEFAULT
	default ARCH_MMAP_RND_BITS_MIN
	depends on HAVE_ARCH_MMAP_RND_BITS
	help
	  This value can be used to select the number of bits to use to
	  determine the random offset to the base address of vma regions
	  resulting from mmap allocations. This value will be bounded
	  by the architecture's minimum and maximum supported values.

	  This value can be changed after boot using the
	  /proc/sys/vm/mmap_rnd_bits tunable

config HAVE_ARCH_MMAP_RND_COMPAT_BITS
	bool
	help
	  An arch should select this symbol if it supports running applications
	  in compatibility mode, supports setting a variable number of bits for
	  use in establishing the base address for mmap allocations, has MMU
	  enabled and provides values for both:
	  - ARCH_MMAP_RND_COMPAT_BITS_MIN
	  - ARCH_MMAP_RND_COMPAT_BITS_MAX

config ARCH_MMAP_RND_COMPAT_BITS_MIN
	int

config ARCH_MMAP_RND_COMPAT_BITS_MAX
	int

config ARCH_MMAP_RND_COMPAT_BITS_DEFAULT
	int

config ARCH_MMAP_RND_COMPAT_BITS
	int "Number of bits to use for ASLR of mmap base address for compatible applications" if EXPERT
	range ARCH_MMAP_RND_COMPAT_BITS_MIN ARCH_MMAP_RND_COMPAT_BITS_MAX
	default ARCH_MMAP_RND_COMPAT_BITS_DEFAULT if ARCH_MMAP_RND_COMPAT_BITS_DEFAULT
	default ARCH_MMAP_RND_COMPAT_BITS_MIN
	depends on HAVE_ARCH_MMAP_RND_COMPAT_BITS
	help
	  This value can be used to select the number of bits to use to
	  determine the random offset to the base address of vma regions
	  resulting from mmap allocations for compatible applications This
	  value will be bounded by the architecture's minimum and maximum
	  supported values.

	  This value can be changed after boot using the
	  /proc/sys/vm/mmap_rnd_compat_bits tunable

config HAVE_ARCH_COMPAT_MMAP_BASES
	bool
	help
	  This allows 64bit applications to invoke 32-bit mmap() syscall
	  and vice-versa 32-bit applications to call 64-bit mmap().
	  Required for applications doing different bitness syscalls.

config HAVE_COPY_THREAD_TLS
	bool
	help
	  Architecture provides copy_thread_tls to accept tls argument via
	  normal C parameter passing, rather than extracting the syscall
	  argument from pt_regs.

config HAVE_STACK_VALIDATION
	bool
	help
	  Architecture supports the 'objtool check' host tool command, which
	  performs compile-time stack metadata validation.

config HAVE_RELIABLE_STACKTRACE
	bool
	help
	  Architecture has a save_stack_trace_tsk_reliable() function which
	  only returns a stack trace if it can guarantee the trace is reliable.

config HAVE_ARCH_HASH
	bool
	default n
	help
	  If this is set, the architecture provides an <asm/hash.h>
	  file which provides platform-specific implementations of some
	  functions in <linux/hash.h> or fs/namei.c.

config ISA_BUS_API
	def_bool ISA

#
# ABI hall of shame
#
config CLONE_BACKWARDS
	bool
	help
	  Architecture has tls passed as the 4th argument of clone(2),
	  not the 5th one.

config CLONE_BACKWARDS2
	bool
	help
	  Architecture has the first two arguments of clone(2) swapped.

config CLONE_BACKWARDS3
	bool
	help
	  Architecture has tls passed as the 3rd argument of clone(2),
	  not the 5th one.

config ODD_RT_SIGACTION
	bool
	help
	  Architecture has unusual rt_sigaction(2) arguments

config OLD_SIGSUSPEND
	bool
	help
	  Architecture has old sigsuspend(2) syscall, of one-argument variety

config OLD_SIGSUSPEND3
	bool
	help
	  Even weirder antique ABI - three-argument sigsuspend(2)

config OLD_SIGACTION
	bool
	help
	  Architecture has old sigaction(2) syscall.  Nope, not the same
	  as OLD_SIGSUSPEND | OLD_SIGSUSPEND3 - alpha has sigsuspend(2),
	  but fairly different variant of sigaction(2), thanks to OSF/1
	  compatibility...

config COMPAT_OLD_SIGACTION
	bool

config ARCH_NO_COHERENT_DMA_MMAP
	bool

config CPU_NO_EFFICIENT_FFS
	def_bool n

config HAVE_ARCH_VMAP_STACK
	def_bool n
	help
	  An arch should select this symbol if it can support kernel stacks
	  in vmalloc space.  This means:

	  - vmalloc space must be large enough to hold many kernel stacks.
	    This may rule out many 32-bit architectures.

	  - Stacks in vmalloc space need to work reliably.  For example, if
	    vmap page tables are created on demand, either this mechanism
	    needs to work while the stack points to a virtual address with
	    unpopulated page tables or arch code (switch_to() and switch_mm(),
	    most likely) needs to ensure that the stack's page table entries
	    are populated before running on a possibly unpopulated stack.

	  - If the stack overflows into a guard page, something reasonable
	    should happen.  The definition of "reasonable" is flexible, but
	    instantly rebooting without logging anything would be unfriendly.

config VMAP_STACK
	default y
	bool "Use a virtually-mapped stack"
	depends on HAVE_ARCH_VMAP_STACK && !KASAN
	---help---
	  Enable this if you want the use virtually-mapped kernel stacks
	  with guard pages.  This causes kernel stack overflows to be
	  caught immediately rather than causing difficult-to-diagnose
	  corruption.

	  This is presently incompatible with KASAN because KASAN expects
	  the stack to map directly to the KASAN shadow map using a formula
	  that is incorrect if the stack is in vmalloc space.

config ARCH_OPTIONAL_KERNEL_RWX
	def_bool n

config ARCH_OPTIONAL_KERNEL_RWX_DEFAULT
	def_bool n

config ARCH_HAS_STRICT_KERNEL_RWX
	def_bool n

config STRICT_KERNEL_RWX
	bool "Make kernel text and rodata read-only" if ARCH_OPTIONAL_KERNEL_RWX
	depends on ARCH_HAS_STRICT_KERNEL_RWX
	default !ARCH_OPTIONAL_KERNEL_RWX || ARCH_OPTIONAL_KERNEL_RWX_DEFAULT
	help
	  If this is set, kernel text and rodata memory will be made read-only,
	  and non-text memory will be made non-executable. This provides
	  protection against certain security exploits (e.g. executing the heap
	  or modifying text)

	  These features are considered standard security practice these days.
	  You should say Y here in almost all cases.

config ARCH_HAS_STRICT_MODULE_RWX
	def_bool n

config STRICT_MODULE_RWX
	bool "Set loadable kernel module data as NX and text as RO" if ARCH_OPTIONAL_KERNEL_RWX
	depends on ARCH_HAS_STRICT_MODULE_RWX && MODULES
	default !ARCH_OPTIONAL_KERNEL_RWX || ARCH_OPTIONAL_KERNEL_RWX_DEFAULT
	help
	  If this is set, module text and rodata memory will be made read-only,
	  and non-text memory will be made non-executable. This provides
	  protection against certain security exploits (e.g. writing to text)

config ARCH_HAS_REFCOUNT
	bool
	help
	  An architecture selects this when it has implemented refcount_t
	  using open coded assembly primitives that provide an optimized
	  refcount_t implementation, possibly at the expense of some full
	  refcount state checks of CONFIG_REFCOUNT_FULL=y.

	  The refcount overflow check behavior, however, must be retained.
	  Catching overflows is the primary security concern for protecting
	  against bugs in reference counts.

config REFCOUNT_FULL
	bool "Perform full reference count validation at the expense of speed"
	help
	  Enabling this switches the refcounting infrastructure from a fast
	  unchecked atomic_t implementation to a fully state checked
	  implementation, which can be (slightly) slower but provides protections
	  against various use-after-free conditions that can be used in
	  security flaw exploits.

config PANIC_ON_REFCOUNT_ERROR
	bool "Kernel panic on refcount error detection"
	depends on REFCOUNT_FULL
	help
	  If enabled, the kernel will panic when the refcount library
	  has detected any type of error (e.g. potential use-after-free
	  or potential memory-leaks) with an object associated with that
	  reference counter.

config HAVE_ARCH_COMPILER_H
	bool
	help
	  An architecture can select this if it provides an
	  asm/compiler.h header that should be included after
	  linux/compiler-*.h in order to override macro definitions that those
	  headers generally provide.

# Select if the architecture has support for applying RELR relocations.
config ARCH_HAS_RELR
	bool

config RELR
	bool "Use RELR relocation packing"
	depends on ARCH_HAS_RELR && TOOLS_SUPPORT_RELR
	default y
	help
	  Store the kernel's dynamic relocations in the RELR relocation packing
	  format. Requires a compatible linker (LLD supports this feature), as
	  well as compatible NM and OBJCOPY utilities (llvm-nm and llvm-objcopy
	  are compatible).

source "kernel/gcov/Kconfig"<|MERGE_RESOLUTION|>--- conflicted
+++ resolved
@@ -657,10 +657,6 @@
 	depends on !KASAN
 	select LTO
 	select THIN_ARCHIVES
-<<<<<<< HEAD
-	select LD_DEAD_CODE_DATA_ELIMINATION
-=======
->>>>>>> a1f19153
 	help
           This option enables clang's Link Time Optimization (LTO), which allows
           the compiler to optimize the kernel globally at link time. If you
