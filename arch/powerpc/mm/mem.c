/*
 *  PowerPC version
 *    Copyright (C) 1995-1996 Gary Thomas (gdt@linuxppc.org)
 *
 *  Modifications by Paul Mackerras (PowerMac) (paulus@cs.anu.edu.au)
 *  and Cort Dougan (PReP) (cort@cs.nmt.edu)
 *    Copyright (C) 1996 Paul Mackerras
 *  PPC44x/36-bit changes by Matt Porter (mporter@mvista.com)
 *
 *  Derived from "arch/i386/mm/init.c"
 *    Copyright (C) 1991, 1992, 1993, 1994  Linus Torvalds
 *
 *  This program is free software; you can redistribute it and/or
 *  modify it under the terms of the GNU General Public License
 *  as published by the Free Software Foundation; either version
 *  2 of the License, or (at your option) any later version.
 *
 */

#include <linux/export.h>
#include <linux/sched.h>
#include <linux/kernel.h>
#include <linux/errno.h>
#include <linux/string.h>
#include <linux/gfp.h>
#include <linux/types.h>
#include <linux/mm.h>
#include <linux/stddef.h>
#include <linux/init.h>
#include <linux/bootmem.h>
#include <linux/highmem.h>
#include <linux/initrd.h>
#include <linux/pagemap.h>
#include <linux/suspend.h>
#include <linux/memblock.h>
#include <linux/hugetlb.h>
#include <linux/slab.h>
#include <linux/vmalloc.h>
#include <linux/memremap.h>

#include <asm/pgalloc.h>
#include <asm/prom.h>
#include <asm/io.h>
#include <asm/mmu_context.h>
#include <asm/pgtable.h>
#include <asm/mmu.h>
#include <asm/smp.h>
#include <asm/machdep.h>
#include <asm/btext.h>
#include <asm/tlb.h>
#include <asm/sections.h>
#include <asm/sparsemem.h>
#include <asm/vdso.h>
#include <asm/fixmap.h>
#include <asm/swiotlb.h>
#include <asm/rtas.h>

#include "mmu_decl.h"

#ifndef CPU_FTR_COHERENT_ICACHE
#define CPU_FTR_COHERENT_ICACHE	0	/* XXX for now */
#define CPU_FTR_NOEXECUTE	0
#endif

unsigned long long memory_limit;
bool init_mem_is_free;

#ifdef CONFIG_HIGHMEM
pte_t *kmap_pte;
EXPORT_SYMBOL(kmap_pte);
pgprot_t kmap_prot;
EXPORT_SYMBOL(kmap_prot);
#define TOP_ZONE ZONE_HIGHMEM

static inline pte_t *virt_to_kpte(unsigned long vaddr)
{
	return pte_offset_kernel(pmd_offset(pud_offset(pgd_offset_k(vaddr),
			vaddr), vaddr), vaddr);
}
#else
#define TOP_ZONE ZONE_NORMAL
#endif

int page_is_ram(unsigned long pfn)
{
	return memblock_is_memory(__pfn_to_phys(pfn));
}

pgprot_t phys_mem_access_prot(struct file *file, unsigned long pfn,
			      unsigned long size, pgprot_t vma_prot)
{
	if (ppc_md.phys_mem_access_prot)
		return ppc_md.phys_mem_access_prot(file, pfn, size, vma_prot);

	if (!page_is_ram(pfn))
		vma_prot = pgprot_noncached(vma_prot);

	return vma_prot;
}
EXPORT_SYMBOL(phys_mem_access_prot);

#ifdef CONFIG_MEMORY_HOTPLUG

#ifdef CONFIG_NUMA
int memory_add_physaddr_to_nid(u64 start)
{
	return hot_add_scn_to_nid(start);
}
#endif

int __weak create_section_mapping(unsigned long start, unsigned long end, int nid)
{
	return -ENODEV;
}

int __weak remove_section_mapping(unsigned long start, unsigned long end)
{
	return -ENODEV;
}

int __ref arch_add_memory(int nid, u64 start, u64 size, struct vmem_altmap *altmap,
			  bool want_memblock)
{
	unsigned long start_pfn = start >> PAGE_SHIFT;
	unsigned long nr_pages = size >> PAGE_SHIFT;
	int rc;

	resize_hpt_for_hotplug(memblock_phys_mem_size());

	start = (unsigned long)__va(start);
	rc = create_section_mapping(start, start + size, nid);
	if (rc) {
		pr_warn("Unable to create mapping for hot added memory 0x%llx..0x%llx: %d\n",
			start, start + size, rc);
		return -EFAULT;
	}
	flush_inval_dcache_range(start, start + size);

	return __add_pages(nid, start_pfn, nr_pages, altmap, want_memblock);
}

<<<<<<< HEAD
#ifdef CONFIG_MEMORY_HOTREMOVE
int __meminit arch_remove_memory(int nid, u64 start, u64 size,
					struct vmem_altmap *altmap)
=======
void __ref arch_remove_memory(int nid, u64 start, u64 size,
			     struct vmem_altmap *altmap)
>>>>>>> 9033d72d
{
	unsigned long start_pfn = start >> PAGE_SHIFT;
	unsigned long nr_pages = size >> PAGE_SHIFT;
	int ret;

	__remove_pages(start_pfn, nr_pages, altmap);

	/* Remove htab bolted mappings for this section of memory */
	start = (unsigned long)__va(start);
	flush_inval_dcache_range(start, start + size);
	ret = remove_section_mapping(start, start + size);
	WARN_ON_ONCE(ret);

	/* Ensure all vmalloc mappings are flushed in case they also
	 * hit that section of memory
	 */
	vm_unmap_aliases();

	resize_hpt_for_hotplug(memblock_phys_mem_size());
}
#endif

/*
 * walk_memory_resource() needs to make sure there is no holes in a given
 * memory range.  PPC64 does not maintain the memory layout in /proc/iomem.
 * Instead it maintains it in memblock.memory structures.  Walk through the
 * memory regions, find holes and callback for contiguous regions.
 */
int
walk_system_ram_range(unsigned long start_pfn, unsigned long nr_pages,
		void *arg, int (*func)(unsigned long, unsigned long, void *))
{
	struct memblock_region *reg;
	unsigned long end_pfn = start_pfn + nr_pages;
	unsigned long tstart, tend;
	int ret = -1;

	for_each_memblock(memory, reg) {
		tstart = max(start_pfn, memblock_region_memory_base_pfn(reg));
		tend = min(end_pfn, memblock_region_memory_end_pfn(reg));
		if (tstart >= tend)
			continue;
		ret = (*func)(tstart, tend - tstart, arg);
		if (ret)
			break;
	}
	return ret;
}
EXPORT_SYMBOL_GPL(walk_system_ram_range);

#ifndef CONFIG_NEED_MULTIPLE_NODES
void __init mem_topology_setup(void)
{
	max_low_pfn = max_pfn = memblock_end_of_DRAM() >> PAGE_SHIFT;
	min_low_pfn = MEMORY_START >> PAGE_SHIFT;
#ifdef CONFIG_HIGHMEM
	max_low_pfn = lowmem_end_addr >> PAGE_SHIFT;
#endif

	/* Place all memblock_regions in the same node and merge contiguous
	 * memblock_regions
	 */
	memblock_set_node(0, PHYS_ADDR_MAX, &memblock.memory, 0);
}

void __init initmem_init(void)
{
	/* XXX need to clip this if using highmem? */
	sparse_memory_present_with_active_regions(0);
	sparse_init();
}

/* mark pages that don't exist as nosave */
static int __init mark_nonram_nosave(void)
{
	struct memblock_region *reg, *prev = NULL;

	for_each_memblock(memory, reg) {
		if (prev &&
		    memblock_region_memory_end_pfn(prev) < memblock_region_memory_base_pfn(reg))
			register_nosave_region(memblock_region_memory_end_pfn(prev),
					       memblock_region_memory_base_pfn(reg));
		prev = reg;
	}
	return 0;
}
#else /* CONFIG_NEED_MULTIPLE_NODES */
static int __init mark_nonram_nosave(void)
{
	return 0;
}
#endif

static bool zone_limits_final;

/*
 * The memory zones past TOP_ZONE are managed by generic mm code.
 * These should be set to zero since that's what every other
 * architecture does.
 */
static unsigned long max_zone_pfns[MAX_NR_ZONES] = {
	[0            ... TOP_ZONE        ] = ~0UL,
	[TOP_ZONE + 1 ... MAX_NR_ZONES - 1] = 0
};

/*
 * Restrict the specified zone and all more restrictive zones
 * to be below the specified pfn.  May not be called after
 * paging_init().
 */
void __init limit_zone_pfn(enum zone_type zone, unsigned long pfn_limit)
{
	int i;

	if (WARN_ON(zone_limits_final))
		return;

	for (i = zone; i >= 0; i--) {
		if (max_zone_pfns[i] > pfn_limit)
			max_zone_pfns[i] = pfn_limit;
	}
}

/*
 * Find the least restrictive zone that is entirely below the
 * specified pfn limit.  Returns < 0 if no suitable zone is found.
 *
 * pfn_limit must be u64 because it can exceed 32 bits even on 32-bit
 * systems -- the DMA limit can be higher than any possible real pfn.
 */
int dma_pfn_limit_to_zone(u64 pfn_limit)
{
	int i;

	for (i = TOP_ZONE; i >= 0; i--) {
		if (max_zone_pfns[i] <= pfn_limit)
			return i;
	}

	return -EPERM;
}

/*
 * paging_init() sets up the page tables - in fact we've already done this.
 */
void __init paging_init(void)
{
	unsigned long long total_ram = memblock_phys_mem_size();
	phys_addr_t top_of_ram = memblock_end_of_DRAM();

#ifdef CONFIG_PPC32
	unsigned long v = __fix_to_virt(__end_of_fixed_addresses - 1);
	unsigned long end = __fix_to_virt(FIX_HOLE);

	for (; v < end; v += PAGE_SIZE)
		map_kernel_page(v, 0, 0); /* XXX gross */
#endif

#ifdef CONFIG_HIGHMEM
	map_kernel_page(PKMAP_BASE, 0, 0);	/* XXX gross */
	pkmap_page_table = virt_to_kpte(PKMAP_BASE);

	kmap_pte = virt_to_kpte(__fix_to_virt(FIX_KMAP_BEGIN));
	kmap_prot = PAGE_KERNEL;
#endif /* CONFIG_HIGHMEM */

	printk(KERN_DEBUG "Top of RAM: 0x%llx, Total RAM: 0x%llx\n",
	       (unsigned long long)top_of_ram, total_ram);
	printk(KERN_DEBUG "Memory hole size: %ldMB\n",
	       (long int)((top_of_ram - total_ram) >> 20));

#ifdef CONFIG_HIGHMEM
	limit_zone_pfn(ZONE_NORMAL, lowmem_end_addr >> PAGE_SHIFT);
#endif
	limit_zone_pfn(TOP_ZONE, top_of_ram >> PAGE_SHIFT);
	zone_limits_final = true;
	free_area_init_nodes(max_zone_pfns);

	mark_nonram_nosave();
}

void __init mem_init(void)
{
	/*
	 * book3s is limited to 16 page sizes due to encoding this in
	 * a 4-bit field for slices.
	 */
	BUILD_BUG_ON(MMU_PAGE_COUNT > 16);

#ifdef CONFIG_SWIOTLB
	/*
	 * Some platforms (e.g. 85xx) limit DMA-able memory way below
	 * 4G. We force memblock to bottom-up mode to ensure that the
	 * memory allocated in swiotlb_init() is DMA-able.
	 * As it's the last memblock allocation, no need to reset it
	 * back to to-down.
	 */
	memblock_set_bottom_up(true);
	swiotlb_init(0);
#endif

	high_memory = (void *) __va(max_low_pfn * PAGE_SIZE);
	set_max_mapnr(max_pfn);
	free_all_bootmem();

#ifdef CONFIG_HIGHMEM
	{
		unsigned long pfn, highmem_mapnr;

		highmem_mapnr = lowmem_end_addr >> PAGE_SHIFT;
		for (pfn = highmem_mapnr; pfn < max_mapnr; ++pfn) {
			phys_addr_t paddr = (phys_addr_t)pfn << PAGE_SHIFT;
			struct page *page = pfn_to_page(pfn);
			if (!memblock_is_reserved(paddr))
				free_highmem_page(page);
		}
	}
#endif /* CONFIG_HIGHMEM */

#if defined(CONFIG_PPC_FSL_BOOK3E) && !defined(CONFIG_SMP)
	/*
	 * If smp is enabled, next_tlbcam_idx is initialized in the cpu up
	 * functions.... do it here for the non-smp case.
	 */
	per_cpu(next_tlbcam_idx, smp_processor_id()) =
		(mfspr(SPRN_TLB1CFG) & TLBnCFG_N_ENTRY) - 1;
#endif

	mem_init_print_info(NULL);
#ifdef CONFIG_PPC32
	pr_info("Kernel virtual memory layout:\n");
	pr_info("  * 0x%08lx..0x%08lx  : fixmap\n", FIXADDR_START, FIXADDR_TOP);
#ifdef CONFIG_HIGHMEM
	pr_info("  * 0x%08lx..0x%08lx  : highmem PTEs\n",
		PKMAP_BASE, PKMAP_ADDR(LAST_PKMAP));
#endif /* CONFIG_HIGHMEM */
#ifdef CONFIG_NOT_COHERENT_CACHE
	pr_info("  * 0x%08lx..0x%08lx  : consistent mem\n",
		IOREMAP_TOP, IOREMAP_TOP + CONFIG_CONSISTENT_SIZE);
#endif /* CONFIG_NOT_COHERENT_CACHE */
	pr_info("  * 0x%08lx..0x%08lx  : early ioremap\n",
		ioremap_bot, IOREMAP_TOP);
	pr_info("  * 0x%08lx..0x%08lx  : vmalloc & ioremap\n",
		VMALLOC_START, VMALLOC_END);
#endif /* CONFIG_PPC32 */
}

void free_initmem(void)
{
	ppc_md.progress = ppc_printk_progress;
	mark_initmem_nx();
	init_mem_is_free = true;
	free_initmem_default(POISON_FREE_INITMEM);
}

#ifdef CONFIG_BLK_DEV_INITRD
void __init free_initrd_mem(unsigned long start, unsigned long end)
{
	free_reserved_area((void *)start, (void *)end, -1, "initrd");
}
#endif

/*
 * This is called when a page has been modified by the kernel.
 * It just marks the page as not i-cache clean.  We do the i-cache
 * flush later when the page is given to a user process, if necessary.
 */
void flush_dcache_page(struct page *page)
{
	if (cpu_has_feature(CPU_FTR_COHERENT_ICACHE))
		return;
	/* avoid an atomic op if possible */
	if (test_bit(PG_arch_1, &page->flags))
		clear_bit(PG_arch_1, &page->flags);
}
EXPORT_SYMBOL(flush_dcache_page);

void flush_dcache_icache_page(struct page *page)
{
#ifdef CONFIG_HUGETLB_PAGE
	if (PageCompound(page)) {
		flush_dcache_icache_hugepage(page);
		return;
	}
#endif
#if defined(CONFIG_PPC_8xx) || defined(CONFIG_PPC64)
	/* On 8xx there is no need to kmap since highmem is not supported */
	__flush_dcache_icache(page_address(page));
#else
	if (IS_ENABLED(CONFIG_BOOKE) || sizeof(phys_addr_t) > sizeof(void *)) {
		void *start = kmap_atomic(page);
		__flush_dcache_icache(start);
		kunmap_atomic(start);
	} else {
		__flush_dcache_icache_phys(page_to_pfn(page) << PAGE_SHIFT);
	}
#endif
}
EXPORT_SYMBOL(flush_dcache_icache_page);

void clear_user_page(void *page, unsigned long vaddr, struct page *pg)
{
	clear_page(page);

	/*
	 * We shouldn't have to do this, but some versions of glibc
	 * require it (ld.so assumes zero filled pages are icache clean)
	 * - Anton
	 */
	flush_dcache_page(pg);
}
EXPORT_SYMBOL(clear_user_page);

void copy_user_page(void *vto, void *vfrom, unsigned long vaddr,
		    struct page *pg)
{
	copy_page(vto, vfrom);

	/*
	 * We should be able to use the following optimisation, however
	 * there are two problems.
	 * Firstly a bug in some versions of binutils meant PLT sections
	 * were not marked executable.
	 * Secondly the first word in the GOT section is blrl, used
	 * to establish the GOT address. Until recently the GOT was
	 * not marked executable.
	 * - Anton
	 */
#if 0
	if (!vma->vm_file && ((vma->vm_flags & VM_EXEC) == 0))
		return;
#endif

	flush_dcache_page(pg);
}

void flush_icache_user_range(struct vm_area_struct *vma, struct page *page,
			     unsigned long addr, int len)
{
	unsigned long maddr;

	maddr = (unsigned long) kmap(page) + (addr & ~PAGE_MASK);
	flush_icache_range(maddr, maddr + len);
	kunmap(page);
}
EXPORT_SYMBOL(flush_icache_user_range);

/*
 * This is called at the end of handling a user page fault, when the
 * fault has been handled by updating a PTE in the linux page tables.
 * We use it to preload an HPTE into the hash table corresponding to
 * the updated linux PTE.
 * 
 * This must always be called with the pte lock held.
 */
void update_mmu_cache(struct vm_area_struct *vma, unsigned long address,
		      pte_t *ptep)
{
#ifdef CONFIG_PPC_STD_MMU
	/*
	 * We don't need to worry about _PAGE_PRESENT here because we are
	 * called with either mm->page_table_lock held or ptl lock held
	 */
	unsigned long access, trap;

	if (radix_enabled()) {
		prefetch((void *)address);
		return;
	}

	/* We only want HPTEs for linux PTEs that have _PAGE_ACCESSED set */
	if (!pte_young(*ptep) || address >= TASK_SIZE)
		return;

	/* We try to figure out if we are coming from an instruction
	 * access fault and pass that down to __hash_page so we avoid
	 * double-faulting on execution of fresh text. We have to test
	 * for regs NULL since init will get here first thing at boot
	 *
	 * We also avoid filling the hash if not coming from a fault
	 */

	trap = current->thread.regs ? TRAP(current->thread.regs) : 0UL;
	switch (trap) {
	case 0x300:
		access = 0UL;
		break;
	case 0x400:
		access = _PAGE_EXEC;
		break;
	default:
		return;
	}

	hash_preload(vma->vm_mm, address, access, trap);
#endif /* CONFIG_PPC_STD_MMU */
#if (defined(CONFIG_PPC_BOOK3E_64) || defined(CONFIG_PPC_FSL_BOOK3E)) \
	&& defined(CONFIG_HUGETLB_PAGE)
	if (is_vm_hugetlb_page(vma))
		book3e_hugetlb_preload(vma, address, *ptep);
#endif
}

/*
 * System memory should not be in /proc/iomem but various tools expect it
 * (eg kdump).
 */
static int __init add_system_ram_resources(void)
{
	struct memblock_region *reg;

	for_each_memblock(memory, reg) {
		struct resource *res;
		unsigned long base = reg->base;
		unsigned long size = reg->size;

		res = kzalloc(sizeof(struct resource), GFP_KERNEL);
		WARN_ON(!res);

		if (res) {
			res->name = "System RAM";
			res->start = base;
			res->end = base + size - 1;
			res->flags = IORESOURCE_SYSTEM_RAM | IORESOURCE_BUSY;
			WARN_ON(request_resource(&iomem_resource, res) < 0);
		}
	}

	return 0;
}
subsys_initcall(add_system_ram_resources);

#ifdef CONFIG_STRICT_DEVMEM
/*
 * devmem_is_allowed(): check to see if /dev/mem access to a certain address
 * is valid. The argument is a physical page number.
 *
 * Access has to be given to non-kernel-ram areas as well, these contain the
 * PCI mmio resources as well as potential bios/acpi data regions.
 */
int devmem_is_allowed(unsigned long pfn)
{
	if (page_is_rtas_user_buf(pfn))
		return 1;
	if (iomem_is_exclusive(PFN_PHYS(pfn)))
		return 0;
	if (!page_is_ram(pfn))
		return 1;
	return 0;
}
#endif /* CONFIG_STRICT_DEVMEM */<|MERGE_RESOLUTION|>--- conflicted
+++ resolved
@@ -139,14 +139,8 @@
 	return __add_pages(nid, start_pfn, nr_pages, altmap, want_memblock);
 }
 
-<<<<<<< HEAD
-#ifdef CONFIG_MEMORY_HOTREMOVE
-int __meminit arch_remove_memory(int nid, u64 start, u64 size,
-					struct vmem_altmap *altmap)
-=======
 void __ref arch_remove_memory(int nid, u64 start, u64 size,
 			     struct vmem_altmap *altmap)
->>>>>>> 9033d72d
 {
 	unsigned long start_pfn = start >> PAGE_SHIFT;
 	unsigned long nr_pages = size >> PAGE_SHIFT;
