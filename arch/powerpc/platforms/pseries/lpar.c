/*
 * pSeries_lpar.c
 * Copyright (C) 2001 Todd Inglett, IBM Corporation
 *
 * pSeries LPAR support.
 * 
 * This program is free software; you can redistribute it and/or modify
 * it under the terms of the GNU General Public License as published by
 * the Free Software Foundation; either version 2 of the License, or
 * (at your option) any later version.
 * 
 * This program is distributed in the hope that it will be useful,
 * but WITHOUT ANY WARRANTY; without even the implied warranty of
 * MERCHANTABILITY or FITNESS FOR A PARTICULAR PURPOSE.  See the
 * GNU General Public License for more details.
 * 
 * You should have received a copy of the GNU General Public License
 * along with this program; if not, write to the Free Software
 * Foundation, Inc., 59 Temple Place, Suite 330, Boston, MA  02111-1307 USA
 */

/* Enables debugging of low-level hash table routines - careful! */
#undef DEBUG

#include <linux/kernel.h>
#include <linux/dma-mapping.h>
#include <linux/console.h>
#include <linux/export.h>
#include <linux/jump_label.h>
#include <linux/delay.h>
#include <linux/stop_machine.h>
#include <asm/processor.h>
#include <asm/mmu.h>
#include <asm/page.h>
#include <asm/pgtable.h>
#include <asm/machdep.h>
#include <asm/mmu_context.h>
#include <asm/iommu.h>
#include <asm/tlbflush.h>
#include <asm/tlb.h>
#include <asm/prom.h>
#include <asm/cputable.h>
#include <asm/udbg.h>
#include <asm/smp.h>
#include <asm/trace.h>
#include <asm/firmware.h>
#include <asm/plpar_wrappers.h>
#include <asm/kexec.h>
#include <asm/fadump.h>
#include <asm/asm-prototypes.h>
#include <asm/debugfs.h>

#include "pseries.h"

/* Flag bits for H_BULK_REMOVE */
#define HBR_REQUEST	0x4000000000000000UL
#define HBR_RESPONSE	0x8000000000000000UL
#define HBR_END		0xc000000000000000UL
#define HBR_AVPN	0x0200000000000000UL
#define HBR_ANDCOND	0x0100000000000000UL


/* in hvCall.S */
EXPORT_SYMBOL(plpar_hcall);
EXPORT_SYMBOL(plpar_hcall9);
EXPORT_SYMBOL(plpar_hcall_norets);

void vpa_init(int cpu)
{
	int hwcpu = get_hard_smp_processor_id(cpu);
	unsigned long addr;
	long ret;
	struct paca_struct *pp;
	struct dtl_entry *dtl;

	/*
	 * The spec says it "may be problematic" if CPU x registers the VPA of
	 * CPU y. We should never do that, but wail if we ever do.
	 */
	WARN_ON(cpu != smp_processor_id());

	if (cpu_has_feature(CPU_FTR_ALTIVEC))
		lppaca_of(cpu).vmxregs_in_use = 1;

	if (cpu_has_feature(CPU_FTR_ARCH_207S))
		lppaca_of(cpu).ebb_regs_in_use = 1;

	addr = __pa(&lppaca_of(cpu));
	ret = register_vpa(hwcpu, addr);

	if (ret) {
		pr_err("WARNING: VPA registration for cpu %d (hw %d) of area "
		       "%lx failed with %ld\n", cpu, hwcpu, addr, ret);
		return;
	}

#ifdef CONFIG_PPC_STD_MMU_64
	/*
	 * PAPR says this feature is SLB-Buffer but firmware never
	 * reports that.  All SPLPAR support SLB shadow buffer.
	 */
	if (!radix_enabled() && firmware_has_feature(FW_FEATURE_SPLPAR)) {
		addr = __pa(paca[cpu].slb_shadow_ptr);
		ret = register_slb_shadow(hwcpu, addr);
		if (ret)
			pr_err("WARNING: SLB shadow buffer registration for "
			       "cpu %d (hw %d) of area %lx failed with %ld\n",
			       cpu, hwcpu, addr, ret);
	}
#endif /* CONFIG_PPC_STD_MMU_64 */

	/*
	 * Register dispatch trace log, if one has been allocated.
	 */
	pp = &paca[cpu];
	dtl = pp->dispatch_log;
	if (dtl) {
		pp->dtl_ridx = 0;
		pp->dtl_curr = dtl;
		lppaca_of(cpu).dtl_idx = 0;

		/* hypervisor reads buffer length from this field */
		dtl->enqueue_to_dispatch_time = cpu_to_be32(DISPATCH_LOG_BYTES);
		ret = register_dtl(hwcpu, __pa(dtl));
		if (ret)
			pr_err("WARNING: DTL registration of cpu %d (hw %d) "
			       "failed with %ld\n", smp_processor_id(),
			       hwcpu, ret);
		lppaca_of(cpu).dtl_enable_mask = 2;
	}
}

#ifdef CONFIG_PPC_STD_MMU_64

static long pSeries_lpar_hpte_insert(unsigned long hpte_group,
				     unsigned long vpn, unsigned long pa,
				     unsigned long rflags, unsigned long vflags,
				     int psize, int apsize, int ssize)
{
	unsigned long lpar_rc;
	unsigned long flags;
	unsigned long slot;
	unsigned long hpte_v, hpte_r;

	if (!(vflags & HPTE_V_BOLTED))
		pr_devel("hpte_insert(group=%lx, vpn=%016lx, "
			 "pa=%016lx, rflags=%lx, vflags=%lx, psize=%d)\n",
			 hpte_group, vpn,  pa, rflags, vflags, psize);

	hpte_v = hpte_encode_v(vpn, psize, apsize, ssize) | vflags | HPTE_V_VALID;
	hpte_r = hpte_encode_r(pa, psize, apsize) | rflags;

	if (!(vflags & HPTE_V_BOLTED))
		pr_devel(" hpte_v=%016lx, hpte_r=%016lx\n", hpte_v, hpte_r);

	/* Now fill in the actual HPTE */
	/* Set CEC cookie to 0         */
	/* Zero page = 0               */
	/* I-cache Invalidate = 0      */
	/* I-cache synchronize = 0     */
	/* Exact = 0                   */
	flags = 0;

	if (firmware_has_feature(FW_FEATURE_XCMO) && !(hpte_r & HPTE_R_N))
		flags |= H_COALESCE_CAND;

	lpar_rc = plpar_pte_enter(flags, hpte_group, hpte_v, hpte_r, &slot);
	if (unlikely(lpar_rc == H_PTEG_FULL)) {
		if (!(vflags & HPTE_V_BOLTED))
			pr_devel(" full\n");
		return -1;
	}

	/*
	 * Since we try and ioremap PHBs we don't own, the pte insert
	 * will fail. However we must catch the failure in hash_page
	 * or we will loop forever, so return -2 in this case.
	 */
	if (unlikely(lpar_rc != H_SUCCESS)) {
		if (!(vflags & HPTE_V_BOLTED))
			pr_devel(" lpar err %ld\n", lpar_rc);
		return -2;
	}
	if (!(vflags & HPTE_V_BOLTED))
		pr_devel(" -> slot: %lu\n", slot & 7);

	/* Because of iSeries, we have to pass down the secondary
	 * bucket bit here as well
	 */
	return (slot & 7) | (!!(vflags & HPTE_V_SECONDARY) << 3);
}

static DEFINE_SPINLOCK(pSeries_lpar_tlbie_lock);

static long pSeries_lpar_hpte_remove(unsigned long hpte_group)
{
	unsigned long slot_offset;
	unsigned long lpar_rc;
	int i;
	unsigned long dummy1, dummy2;

	/* pick a random slot to start at */
	slot_offset = mftb() & 0x7;

	for (i = 0; i < HPTES_PER_GROUP; i++) {

		/* don't remove a bolted entry */
		lpar_rc = plpar_pte_remove(H_ANDCOND, hpte_group + slot_offset,
					   (0x1UL << 4), &dummy1, &dummy2);
		if (lpar_rc == H_SUCCESS)
			return i;

		/*
		 * The test for adjunct partition is performed before the
		 * ANDCOND test.  H_RESOURCE may be returned, so we need to
		 * check for that as well.
		 */
		BUG_ON(lpar_rc != H_NOT_FOUND && lpar_rc != H_RESOURCE);

		slot_offset++;
		slot_offset &= 0x7;
	}

	return -1;
}

static void manual_hpte_clear_all(void)
{
	unsigned long size_bytes = 1UL << ppc64_pft_size;
	unsigned long hpte_count = size_bytes >> 4;
	struct {
		unsigned long pteh;
		unsigned long ptel;
	} ptes[4];
	long lpar_rc;
	unsigned long i, j;

	/* Read in batches of 4,
	 * invalidate only valid entries not in the VRMA
	 * hpte_count will be a multiple of 4
         */
	for (i = 0; i < hpte_count; i += 4) {
		lpar_rc = plpar_pte_read_4_raw(0, i, (void *)ptes);
		if (lpar_rc != H_SUCCESS)
			continue;
		for (j = 0; j < 4; j++){
			if ((ptes[j].pteh & HPTE_V_VRMA_MASK) ==
				HPTE_V_VRMA_MASK)
				continue;
			if (ptes[j].pteh & HPTE_V_VALID)
				plpar_pte_remove_raw(0, i + j, 0,
					&(ptes[j].pteh), &(ptes[j].ptel));
		}
	}
}

static int hcall_hpte_clear_all(void)
{
	int rc;

	do {
		rc = plpar_hcall_norets(H_CLEAR_HPT);
	} while (rc == H_CONTINUE);

	return rc;
}

static void pseries_hpte_clear_all(void)
{
	int rc;

	rc = hcall_hpte_clear_all();
	if (rc != H_SUCCESS)
		manual_hpte_clear_all();

#ifdef __LITTLE_ENDIAN__
	/*
	 * Reset exceptions to big endian.
	 *
	 * FIXME this is a hack for kexec, we need to reset the exception
	 * endian before starting the new kernel and this is a convenient place
	 * to do it.
	 *
	 * This is also called on boot when a fadump happens. In that case we
	 * must not change the exception endian mode.
	 */
	if (firmware_has_feature(FW_FEATURE_SET_MODE) && !is_fadump_active())
		pseries_big_endian_exceptions();
#endif
}

/*
 * NOTE: for updatepp ops we are fortunate that the linux "newpp" bits and
 * the low 3 bits of flags happen to line up.  So no transform is needed.
 * We can probably optimize here and assume the high bits of newpp are
 * already zero.  For now I am paranoid.
 */
static long pSeries_lpar_hpte_updatepp(unsigned long slot,
				       unsigned long newpp,
				       unsigned long vpn,
				       int psize, int apsize,
				       int ssize, unsigned long inv_flags)
{
	unsigned long lpar_rc;
	unsigned long flags;
	unsigned long want_v;

	want_v = hpte_encode_avpn(vpn, psize, ssize);

	pr_devel("    update: avpnv=%016lx, hash=%016lx, f=%lx, psize: %d ...",
		 want_v, slot, flags, psize);

	flags = (newpp & 7) | H_AVPN;
	if (mmu_has_feature(MMU_FTR_KERNEL_RO))
		/* Move pp0 into bit 8 (IBM 55) */
		flags |= (newpp & HPTE_R_PP0) >> 55;

	lpar_rc = plpar_pte_protect(flags, slot, want_v);

	if (lpar_rc == H_NOT_FOUND) {
		pr_devel("not found !\n");
		return -1;
	}

	pr_devel("ok\n");

	BUG_ON(lpar_rc != H_SUCCESS);

	return 0;
}

static long __pSeries_lpar_hpte_find(unsigned long want_v, unsigned long hpte_group)
{
	long lpar_rc;
	unsigned long i, j;
	struct {
		unsigned long pteh;
		unsigned long ptel;
	} ptes[4];

	for (i = 0; i < HPTES_PER_GROUP; i += 4, hpte_group += 4) {

		lpar_rc = plpar_pte_read_4(0, hpte_group, (void *)ptes);
		if (lpar_rc != H_SUCCESS)
			continue;

		for (j = 0; j < 4; j++) {
			if (HPTE_V_COMPARE(ptes[j].pteh, want_v) &&
			    (ptes[j].pteh & HPTE_V_VALID))
				return i + j;
		}
	}

	return -1;
}

static long pSeries_lpar_hpte_find(unsigned long vpn, int psize, int ssize)
{
	long slot;
	unsigned long hash;
	unsigned long want_v;
	unsigned long hpte_group;

	hash = hpt_hash(vpn, mmu_psize_defs[psize].shift, ssize);
	want_v = hpte_encode_avpn(vpn, psize, ssize);

	/* Bolted entries are always in the primary group */
	hpte_group = (hash & htab_hash_mask) * HPTES_PER_GROUP;
	slot = __pSeries_lpar_hpte_find(want_v, hpte_group);
	if (slot < 0)
		return -1;
	return hpte_group + slot;
}

static void pSeries_lpar_hpte_updateboltedpp(unsigned long newpp,
					     unsigned long ea,
					     int psize, int ssize)
{
	unsigned long vpn;
	unsigned long lpar_rc, slot, vsid, flags;

	vsid = get_kernel_vsid(ea, ssize);
	vpn = hpt_vpn(ea, vsid, ssize);

	slot = pSeries_lpar_hpte_find(vpn, psize, ssize);
	BUG_ON(slot == -1);

	flags = newpp & 7;
	if (mmu_has_feature(MMU_FTR_KERNEL_RO))
		/* Move pp0 into bit 8 (IBM 55) */
		flags |= (newpp & HPTE_R_PP0) >> 55;

	lpar_rc = plpar_pte_protect(flags, slot, 0);

	BUG_ON(lpar_rc != H_SUCCESS);
}

static void pSeries_lpar_hpte_invalidate(unsigned long slot, unsigned long vpn,
					 int psize, int apsize,
					 int ssize, int local)
{
	unsigned long want_v;
	unsigned long lpar_rc;
	unsigned long dummy1, dummy2;

	pr_devel("    inval : slot=%lx, vpn=%016lx, psize: %d, local: %d\n",
		 slot, vpn, psize, local);

	want_v = hpte_encode_avpn(vpn, psize, ssize);
	lpar_rc = plpar_pte_remove(H_AVPN, slot, want_v, &dummy1, &dummy2);
	if (lpar_rc == H_NOT_FOUND)
		return;

	BUG_ON(lpar_rc != H_SUCCESS);
}

#ifdef CONFIG_TRANSPARENT_HUGEPAGE
/*
 * Limit iterations holding pSeries_lpar_tlbie_lock to 3. We also need
 * to make sure that we avoid bouncing the hypervisor tlbie lock.
 */
#define PPC64_HUGE_HPTE_BATCH 12

static void __pSeries_lpar_hugepage_invalidate(unsigned long *slot,
					     unsigned long *vpn, int count,
					     int psize, int ssize)
{
	unsigned long param[PLPAR_HCALL9_BUFSIZE];
	int i = 0, pix = 0, rc;
	unsigned long flags = 0;
	int lock_tlbie = !mmu_has_feature(MMU_FTR_LOCKLESS_TLBIE);

	if (lock_tlbie)
		spin_lock_irqsave(&pSeries_lpar_tlbie_lock, flags);

	for (i = 0; i < count; i++) {

		if (!firmware_has_feature(FW_FEATURE_BULK_REMOVE)) {
			pSeries_lpar_hpte_invalidate(slot[i], vpn[i], psize, 0,
						     ssize, 0);
		} else {
			param[pix] = HBR_REQUEST | HBR_AVPN | slot[i];
			param[pix+1] = hpte_encode_avpn(vpn[i], psize, ssize);
			pix += 2;
			if (pix == 8) {
				rc = plpar_hcall9(H_BULK_REMOVE, param,
						  param[0], param[1], param[2],
						  param[3], param[4], param[5],
						  param[6], param[7]);
				BUG_ON(rc != H_SUCCESS);
				pix = 0;
			}
		}
	}
	if (pix) {
		param[pix] = HBR_END;
		rc = plpar_hcall9(H_BULK_REMOVE, param, param[0], param[1],
				  param[2], param[3], param[4], param[5],
				  param[6], param[7]);
		BUG_ON(rc != H_SUCCESS);
	}

	if (lock_tlbie)
		spin_unlock_irqrestore(&pSeries_lpar_tlbie_lock, flags);
}

static void pSeries_lpar_hugepage_invalidate(unsigned long vsid,
					     unsigned long addr,
					     unsigned char *hpte_slot_array,
					     int psize, int ssize, int local)
{
	int i, index = 0;
	unsigned long s_addr = addr;
	unsigned int max_hpte_count, valid;
	unsigned long vpn_array[PPC64_HUGE_HPTE_BATCH];
	unsigned long slot_array[PPC64_HUGE_HPTE_BATCH];
	unsigned long shift, hidx, vpn = 0, hash, slot;

	shift = mmu_psize_defs[psize].shift;
	max_hpte_count = 1U << (PMD_SHIFT - shift);

	for (i = 0; i < max_hpte_count; i++) {
		valid = hpte_valid(hpte_slot_array, i);
		if (!valid)
			continue;
		hidx =  hpte_hash_index(hpte_slot_array, i);

		/* get the vpn */
		addr = s_addr + (i * (1ul << shift));
		vpn = hpt_vpn(addr, vsid, ssize);
		hash = hpt_hash(vpn, shift, ssize);
		if (hidx & _PTEIDX_SECONDARY)
			hash = ~hash;

		slot = (hash & htab_hash_mask) * HPTES_PER_GROUP;
		slot += hidx & _PTEIDX_GROUP_IX;

		slot_array[index] = slot;
		vpn_array[index] = vpn;
		if (index == PPC64_HUGE_HPTE_BATCH - 1) {
			/*
			 * Now do a bluk invalidate
			 */
			__pSeries_lpar_hugepage_invalidate(slot_array,
							   vpn_array,
							   PPC64_HUGE_HPTE_BATCH,
							   psize, ssize);
			index = 0;
		} else
			index++;
	}
	if (index)
		__pSeries_lpar_hugepage_invalidate(slot_array, vpn_array,
						   index, psize, ssize);
}
#else
static void pSeries_lpar_hugepage_invalidate(unsigned long vsid,
					     unsigned long addr,
					     unsigned char *hpte_slot_array,
					     int psize, int ssize, int local)
{
	WARN(1, "%s called without THP support\n", __func__);
}
#endif

static int pSeries_lpar_hpte_removebolted(unsigned long ea,
					  int psize, int ssize)
{
	unsigned long vpn;
	unsigned long slot, vsid;

	vsid = get_kernel_vsid(ea, ssize);
	vpn = hpt_vpn(ea, vsid, ssize);

	slot = pSeries_lpar_hpte_find(vpn, psize, ssize);
	if (slot == -1)
		return -ENOENT;

	/*
	 * lpar doesn't use the passed actual page size
	 */
	pSeries_lpar_hpte_invalidate(slot, vpn, psize, 0, ssize, 0);
	return 0;
}

/*
 * Take a spinlock around flushes to avoid bouncing the hypervisor tlbie
 * lock.
 */
static void pSeries_lpar_flush_hash_range(unsigned long number, int local)
{
	unsigned long vpn;
	unsigned long i, pix, rc;
	unsigned long flags = 0;
	struct ppc64_tlb_batch *batch = this_cpu_ptr(&ppc64_tlb_batch);
	int lock_tlbie = !mmu_has_feature(MMU_FTR_LOCKLESS_TLBIE);
	unsigned long param[PLPAR_HCALL9_BUFSIZE];
	unsigned long hash, index, shift, hidx, slot;
	real_pte_t pte;
	int psize, ssize;

	if (lock_tlbie)
		spin_lock_irqsave(&pSeries_lpar_tlbie_lock, flags);

	psize = batch->psize;
	ssize = batch->ssize;
	pix = 0;
	for (i = 0; i < number; i++) {
		vpn = batch->vpn[i];
		pte = batch->pte[i];
		pte_iterate_hashed_subpages(pte, psize, vpn, index, shift) {
			hash = hpt_hash(vpn, shift, ssize);
			hidx = __rpte_to_hidx(pte, index);
			if (hidx & _PTEIDX_SECONDARY)
				hash = ~hash;
			slot = (hash & htab_hash_mask) * HPTES_PER_GROUP;
			slot += hidx & _PTEIDX_GROUP_IX;
			if (!firmware_has_feature(FW_FEATURE_BULK_REMOVE)) {
				/*
				 * lpar doesn't use the passed actual page size
				 */
				pSeries_lpar_hpte_invalidate(slot, vpn, psize,
							     0, ssize, local);
			} else {
				param[pix] = HBR_REQUEST | HBR_AVPN | slot;
				param[pix+1] = hpte_encode_avpn(vpn, psize,
								ssize);
				pix += 2;
				if (pix == 8) {
					rc = plpar_hcall9(H_BULK_REMOVE, param,
						param[0], param[1], param[2],
						param[3], param[4], param[5],
						param[6], param[7]);
					BUG_ON(rc != H_SUCCESS);
					pix = 0;
				}
			}
		} pte_iterate_hashed_end();
	}
	if (pix) {
		param[pix] = HBR_END;
		rc = plpar_hcall9(H_BULK_REMOVE, param, param[0], param[1],
				  param[2], param[3], param[4], param[5],
				  param[6], param[7]);
		BUG_ON(rc != H_SUCCESS);
	}

	if (lock_tlbie)
		spin_unlock_irqrestore(&pSeries_lpar_tlbie_lock, flags);
}

static int __init disable_bulk_remove(char *str)
{
	if (strcmp(str, "off") == 0 &&
	    firmware_has_feature(FW_FEATURE_BULK_REMOVE)) {
			printk(KERN_INFO "Disabling BULK_REMOVE firmware feature");
			powerpc_firmware_features &= ~FW_FEATURE_BULK_REMOVE;
	}
	return 1;
}

__setup("bulk_remove=", disable_bulk_remove);

#define HPT_RESIZE_TIMEOUT	10000 /* ms */

struct hpt_resize_state {
	unsigned long shift;
	int commit_rc;
};

static int pseries_lpar_resize_hpt_commit(void *data)
{
	struct hpt_resize_state *state = data;

	state->commit_rc = plpar_resize_hpt_commit(0, state->shift);
	if (state->commit_rc != H_SUCCESS)
		return -EIO;

	/* Hypervisor has transitioned the HTAB, update our globals */
	ppc64_pft_size = state->shift;
	htab_size_bytes = 1UL << ppc64_pft_size;
	htab_hash_mask = (htab_size_bytes >> 7) - 1;

	return 0;
}

/*
 * Must be called in process context. The caller must hold the
 * cpus_lock.
 */
static int pseries_lpar_resize_hpt(unsigned long shift)
{
	struct hpt_resize_state state = {
		.shift = shift,
		.commit_rc = H_FUNCTION,
	};
	unsigned int delay, total_delay = 0;
	int rc;
	ktime_t t0, t1, t2;

	might_sleep();

	if (!firmware_has_feature(FW_FEATURE_HPT_RESIZE))
		return -ENODEV;

	printk(KERN_INFO "lpar: Attempting to resize HPT to shift %lu\n",
	       shift);

	t0 = ktime_get();

	rc = plpar_resize_hpt_prepare(0, shift);
	while (H_IS_LONG_BUSY(rc)) {
		delay = get_longbusy_msecs(rc);
		total_delay += delay;
		if (total_delay > HPT_RESIZE_TIMEOUT) {
			/* prepare with shift==0 cancels an in-progress resize */
			rc = plpar_resize_hpt_prepare(0, 0);
			if (rc != H_SUCCESS)
				printk(KERN_WARNING
				       "lpar: Unexpected error %d cancelling timed out HPT resize\n",
				       rc);
			return -ETIMEDOUT;
		}
		msleep(delay);
		rc = plpar_resize_hpt_prepare(0, shift);
	};

	switch (rc) {
	case H_SUCCESS:
		/* Continue on */
		break;

	case H_PARAMETER:
		return -EINVAL;
	case H_RESOURCE:
		return -EPERM;
	default:
		printk(KERN_WARNING
		       "lpar: Unexpected error %d from H_RESIZE_HPT_PREPARE\n",
		       rc);
		return -EIO;
	}

	t1 = ktime_get();

	rc = stop_machine_cpuslocked(pseries_lpar_resize_hpt_commit,
				     &state, NULL);

	t2 = ktime_get();

	if (rc != 0) {
		switch (state.commit_rc) {
		case H_PTEG_FULL:
			printk(KERN_WARNING
			       "lpar: Hash collision while resizing HPT\n");
			return -ENOSPC;

		default:
			printk(KERN_WARNING
			       "lpar: Unexpected error %d from H_RESIZE_HPT_COMMIT\n",
			       state.commit_rc);
			return -EIO;
		};
	}

	printk(KERN_INFO
	       "lpar: HPT resize to shift %lu complete (%lld ms / %lld ms)\n",
	       shift, (long long) ktime_ms_delta(t1, t0),
	       (long long) ktime_ms_delta(t2, t1));

	return 0;
}

static int pseries_lpar_register_process_table(unsigned long base,
			unsigned long page_size, unsigned long table_size)
{
	long rc;
	unsigned long flags = 0;

	if (table_size)
		flags |= PROC_TABLE_NEW;
	if (radix_enabled())
		flags |= PROC_TABLE_RADIX | PROC_TABLE_GTSE;
	else
		flags |= PROC_TABLE_HPT_SLB;
	for (;;) {
		rc = plpar_hcall_norets(H_REGISTER_PROC_TBL, flags, base,
					page_size, table_size);
		if (!H_IS_LONG_BUSY(rc))
			break;
		mdelay(get_longbusy_msecs(rc));
	}
	if (rc != H_SUCCESS) {
		pr_err("Failed to register process table (rc=%ld)\n", rc);
		BUG();
	}
	return rc;
}

void __init hpte_init_pseries(void)
{
	mmu_hash_ops.hpte_invalidate	 = pSeries_lpar_hpte_invalidate;
	mmu_hash_ops.hpte_updatepp	 = pSeries_lpar_hpte_updatepp;
	mmu_hash_ops.hpte_updateboltedpp = pSeries_lpar_hpte_updateboltedpp;
	mmu_hash_ops.hpte_insert	 = pSeries_lpar_hpte_insert;
	mmu_hash_ops.hpte_remove	 = pSeries_lpar_hpte_remove;
	mmu_hash_ops.hpte_removebolted   = pSeries_lpar_hpte_removebolted;
	mmu_hash_ops.flush_hash_range	 = pSeries_lpar_flush_hash_range;
	mmu_hash_ops.hpte_clear_all      = pseries_hpte_clear_all;
	mmu_hash_ops.hugepage_invalidate = pSeries_lpar_hugepage_invalidate;
	register_process_table		 = pseries_lpar_register_process_table;

	if (firmware_has_feature(FW_FEATURE_HPT_RESIZE))
		mmu_hash_ops.resize_hpt = pseries_lpar_resize_hpt;
}

void radix_init_pseries(void)
{
	pr_info("Using radix MMU under hypervisor\n");
	register_process_table = pseries_lpar_register_process_table;
}

#ifdef CONFIG_PPC_SMLPAR
#define CMO_FREE_HINT_DEFAULT 1
static int cmo_free_hint_flag = CMO_FREE_HINT_DEFAULT;

static int __init cmo_free_hint(char *str)
{
	char *parm;
	parm = strstrip(str);

	if (strcasecmp(parm, "no") == 0 || strcasecmp(parm, "off") == 0) {
		printk(KERN_INFO "cmo_free_hint: CMO free page hinting is not active.\n");
		cmo_free_hint_flag = 0;
		return 1;
	}

	cmo_free_hint_flag = 1;
	printk(KERN_INFO "cmo_free_hint: CMO free page hinting is active.\n");

	if (strcasecmp(parm, "yes") == 0 || strcasecmp(parm, "on") == 0)
		return 1;

	return 0;
}

__setup("cmo_free_hint=", cmo_free_hint);

static void pSeries_set_page_state(struct page *page, int order,
				   unsigned long state)
{
	int i, j;
	unsigned long cmo_page_sz, addr;

	cmo_page_sz = cmo_get_page_size();
	addr = __pa((unsigned long)page_address(page));

	for (i = 0; i < (1 << order); i++, addr += PAGE_SIZE) {
		for (j = 0; j < PAGE_SIZE; j += cmo_page_sz)
			plpar_hcall_norets(H_PAGE_INIT, state, addr + j, 0);
	}
}

void arch_free_page(struct page *page, int order)
{
	if (radix_enabled())
		return;
	if (!cmo_free_hint_flag || !firmware_has_feature(FW_FEATURE_CMO))
		return;

	pSeries_set_page_state(page, order, H_PAGE_SET_UNUSED);
}
EXPORT_SYMBOL(arch_free_page);

#endif /* CONFIG_PPC_SMLPAR */
#endif /* CONFIG_PPC_STD_MMU_64 */

#ifdef CONFIG_TRACEPOINTS
#ifdef HAVE_JUMP_LABEL
struct static_key hcall_tracepoint_key = STATIC_KEY_INIT;

int hcall_tracepoint_regfunc(void)
{
	static_key_slow_inc(&hcall_tracepoint_key);
	return 0;
}

void hcall_tracepoint_unregfunc(void)
{
	static_key_slow_dec(&hcall_tracepoint_key);
}
#else
/*
 * We optimise our hcall path by placing hcall_tracepoint_refcount
 * directly in the TOC so we can check if the hcall tracepoints are
 * enabled via a single load.
 */

/* NB: reg/unreg are called while guarded with the tracepoints_mutex */
extern long hcall_tracepoint_refcount;

int hcall_tracepoint_regfunc(void)
{
	hcall_tracepoint_refcount++;
	return 0;
}

void hcall_tracepoint_unregfunc(void)
{
	hcall_tracepoint_refcount--;
}
#endif

/*
 * Since the tracing code might execute hcalls we need to guard against
 * recursion. One example of this are spinlocks calling H_YIELD on
 * shared processor partitions.
 */
static DEFINE_PER_CPU(unsigned int, hcall_trace_depth);


void __trace_hcall_entry(unsigned long opcode, unsigned long *args)
{
	unsigned long flags;
	unsigned int *depth;

	/*
	 * We cannot call tracepoints inside RCU idle regions which
	 * means we must not trace H_CEDE.
	 */
	if (opcode == H_CEDE)
		return;

	local_irq_save(flags);

	depth = this_cpu_ptr(&hcall_trace_depth);

	if (*depth)
		goto out;

	(*depth)++;
	preempt_disable();
	trace_hcall_entry(opcode, args);
	(*depth)--;

out:
	local_irq_restore(flags);
}

void __trace_hcall_exit(long opcode, unsigned long retval,
			unsigned long *retbuf)
{
	unsigned long flags;
	unsigned int *depth;

	if (opcode == H_CEDE)
		return;

	local_irq_save(flags);

	depth = this_cpu_ptr(&hcall_trace_depth);

	if (*depth)
		goto out;

	(*depth)++;
	trace_hcall_exit(opcode, retval, retbuf);
	preempt_enable();
	(*depth)--;

out:
	local_irq_restore(flags);
}
#endif

/**
 * h_get_mpp
 * H_GET_MPP hcall returns info in 7 parms
 */
int h_get_mpp(struct hvcall_mpp_data *mpp_data)
{
	int rc;
	unsigned long retbuf[PLPAR_HCALL9_BUFSIZE];

	rc = plpar_hcall9(H_GET_MPP, retbuf);

	mpp_data->entitled_mem = retbuf[0];
	mpp_data->mapped_mem = retbuf[1];

	mpp_data->group_num = (retbuf[2] >> 2 * 8) & 0xffff;
	mpp_data->pool_num = retbuf[2] & 0xffff;

	mpp_data->mem_weight = (retbuf[3] >> 7 * 8) & 0xff;
	mpp_data->unallocated_mem_weight = (retbuf[3] >> 6 * 8) & 0xff;
	mpp_data->unallocated_entitlement = retbuf[3] & 0xffffffffffffUL;

	mpp_data->pool_size = retbuf[4];
	mpp_data->loan_request = retbuf[5];
	mpp_data->backing_mem = retbuf[6];

	return rc;
}
EXPORT_SYMBOL(h_get_mpp);

int h_get_mpp_x(struct hvcall_mpp_x_data *mpp_x_data)
{
	int rc;
	unsigned long retbuf[PLPAR_HCALL9_BUFSIZE] = { 0 };

	rc = plpar_hcall9(H_GET_MPP_X, retbuf);

	mpp_x_data->coalesced_bytes = retbuf[0];
	mpp_x_data->pool_coalesced_bytes = retbuf[1];
	mpp_x_data->pool_purr_cycles = retbuf[2];
	mpp_x_data->pool_spurr_cycles = retbuf[3];

	return rc;
}

static unsigned long vsid_unscramble(unsigned long vsid, int ssize)
{
	unsigned long protovsid;
	unsigned long va_bits = VA_BITS;
	unsigned long modinv, vsid_modulus;
	unsigned long max_mod_inv, tmp_modinv;

	if (!mmu_has_feature(MMU_FTR_68_BIT_VA))
		va_bits = 65;

	if (ssize == MMU_SEGSIZE_256M) {
		modinv = VSID_MULINV_256M;
		vsid_modulus = ((1UL << (va_bits - SID_SHIFT)) - 1);
	} else {
		modinv = VSID_MULINV_1T;
		vsid_modulus = ((1UL << (va_bits - SID_SHIFT_1T)) - 1);
	}

	/*
	 * vsid outside our range.
	 */
	if (vsid >= vsid_modulus)
		return 0;

	/*
	 * If modinv is the modular multiplicate inverse of (x % vsid_modulus)
	 * and vsid = (protovsid * x) % vsid_modulus, then we say:
	 *   protovsid = (vsid * modinv) % vsid_modulus
	 */

	/* Check if (vsid * modinv) overflow (63 bits) */
	max_mod_inv = 0x7fffffffffffffffull / vsid;
	if (modinv < max_mod_inv)
		return (vsid * modinv) % vsid_modulus;

	tmp_modinv = modinv/max_mod_inv;
	modinv %= max_mod_inv;

	protovsid = (((vsid * max_mod_inv) % vsid_modulus) * tmp_modinv) % vsid_modulus;
	protovsid = (protovsid + vsid * modinv) % vsid_modulus;

	return protovsid;
}

static int __init reserve_vrma_context_id(void)
{
	unsigned long protovsid;

	/*
	 * Reserve context ids which map to reserved virtual addresses. For now
	 * we only reserve the context id which maps to the VRMA VSID. We ignore
	 * the addresses in "ibm,adjunct-virtual-addresses" because we don't
	 * enable adjunct support via the "ibm,client-architecture-support"
	 * interface.
	 */
	protovsid = vsid_unscramble(VRMA_VSID, MMU_SEGSIZE_1T);
	hash__reserve_context_id(protovsid >> ESID_BITS_1T);
	return 0;
}
machine_device_initcall(pseries, reserve_vrma_context_id);

#ifdef CONFIG_DEBUG_FS
/* debugfs file interface for vpa data */
static ssize_t vpa_file_read(struct file *filp, char __user *buf, size_t len,
			      loff_t *pos)
{
	int cpu = (long)filp->private_data;
	struct lppaca *lppaca = &lppaca_of(cpu);

	return simple_read_from_buffer(buf, len, pos, lppaca,
				sizeof(struct lppaca));
}

static const struct file_operations vpa_fops = {
	.open		= simple_open,
	.read		= vpa_file_read,
	.llseek		= default_llseek,
};

static int __init vpa_debugfs_init(void)
{
	char name[16];
	long i;
<<<<<<< HEAD
	static struct dentry *vpa_dir;
=======
	struct dentry *vpa_dir;
>>>>>>> a3e631c1

	if (!firmware_has_feature(FW_FEATURE_SPLPAR))
		return 0;

	vpa_dir = debugfs_create_dir("vpa", powerpc_debugfs_root);
	if (!vpa_dir) {
		pr_warn("%s: can't create vpa root dir\n", __func__);
		return -ENOMEM;
	}

	/* set up the per-cpu vpa file*/
	for_each_possible_cpu(i) {
		struct dentry *d;

		sprintf(name, "cpu-%ld", i);

		d = debugfs_create_file(name, 0400, vpa_dir, (void *)i,
					&vpa_fops);
		if (!d) {
			pr_warn("%s: can't create per-cpu vpa file\n",
					__func__);
			return -ENOMEM;
		}
	}

	return 0;
}
machine_arch_initcall(pseries, vpa_debugfs_init);
#endif /* CONFIG_DEBUG_FS */<|MERGE_RESOLUTION|>--- conflicted
+++ resolved
@@ -1060,11 +1060,7 @@
 {
 	char name[16];
 	long i;
-<<<<<<< HEAD
-	static struct dentry *vpa_dir;
-=======
 	struct dentry *vpa_dir;
->>>>>>> a3e631c1
 
 	if (!firmware_has_feature(FW_FEATURE_SPLPAR))
 		return 0;
