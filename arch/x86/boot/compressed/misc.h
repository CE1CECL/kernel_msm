--- conflicted
+++ resolved
@@ -8,14 +8,8 @@
  * paravirt and debugging variants are added.)
  */
 #undef CONFIG_PARAVIRT
-<<<<<<< HEAD
 #undef CONFIG_KASAN
-#ifdef CONFIG_X86_32
-#define _ASM_X86_DESC_H 1
-#endif
-=======
 #undef CONFIG_PARAVIRT_SPINLOCKS
->>>>>>> 68e50dad
 
 #include <linux/linkage.h>
 #include <linux/screen_info.h>
