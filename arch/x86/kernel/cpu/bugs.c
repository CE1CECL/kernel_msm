// SPDX-License-Identifier: GPL-2.0
/*
 *  Copyright (C) 1994  Linus Torvalds
 *
 *  Cyrix stuff, June 1998 by:
 *	- Rafael R. Reilova (moved everything from head.S),
 *        <rreilova@ececs.uc.edu>
 *	- Channing Corn (tests & fixes),
 *	- Andrew D. Balsa (code cleanup).
 */
#include <linux/init.h>
#include <linux/utsname.h>
#include <linux/cpu.h>
#include <linux/module.h>
#include <linux/nospec.h>
#include <linux/prctl.h>
#include <linux/sched/smt.h>

#include <asm/spec-ctrl.h>
#include <asm/cmdline.h>
#include <asm/bugs.h>
#include <asm/processor.h>
#include <asm/processor-flags.h>
#include <asm/fpu/internal.h>
#include <asm/msr.h>
#include <asm/vmx.h>
#include <asm/paravirt.h>
#include <asm/alternative.h>
#include <asm/pgtable.h>
#include <asm/set_memory.h>
#include <asm/intel-family.h>
#include <asm/e820/api.h>

<<<<<<< HEAD
static void __init spectre_v2_select_mitigation(void);
static void __init ssb_select_mitigation(void);
static void __init l1tf_select_mitigation(void);
=======
#include "cpu.h"

static void __init spectre_v1_select_mitigation(void);
static void __init spectre_v2_select_mitigation(void);
static void __init ssb_select_mitigation(void);
static void __init l1tf_select_mitigation(void);
static void __init mds_select_mitigation(void);
static void __init taa_select_mitigation(void);
>>>>>>> LA.UM.9.1.R1.10.00.00.604.030

/* The base value of the SPEC_CTRL MSR that always has to be preserved. */
u64 x86_spec_ctrl_base;
EXPORT_SYMBOL_GPL(x86_spec_ctrl_base);
static DEFINE_MUTEX(spec_ctrl_mutex);

/*
 * The vendor and possibly platform specific bits which can be modified in
 * x86_spec_ctrl_base.
 */
static u64 __ro_after_init x86_spec_ctrl_mask = SPEC_CTRL_IBRS;

/*
 * AMD specific MSR info for Speculative Store Bypass control.
 * x86_amd_ls_cfg_ssbd_mask is initialized in identify_boot_cpu().
 */
u64 __ro_after_init x86_amd_ls_cfg_base;
u64 __ro_after_init x86_amd_ls_cfg_ssbd_mask;

/* Control conditional STIPB in switch_to() */
DEFINE_STATIC_KEY_FALSE(switch_to_cond_stibp);
/* Control conditional IBPB in switch_mm() */
DEFINE_STATIC_KEY_FALSE(switch_mm_cond_ibpb);
/* Control unconditional IBPB in switch_mm() */
DEFINE_STATIC_KEY_FALSE(switch_mm_always_ibpb);

void __init check_bugs(void)
{
	identify_boot_cpu();

	/*
	 * identify_boot_cpu() initialized SMT support information, let the
	 * core code know.
	 */
	cpu_smt_check_topology();

	if (!IS_ENABLED(CONFIG_SMP)) {
		pr_info("CPU: ");
		print_cpu_info(&boot_cpu_data);
	}

	/*
	 * Read the SPEC_CTRL MSR to account for reserved bits which may
	 * have unknown values. AMD64_LS_CFG MSR is cached in the early AMD
	 * init code as it is not enumerated and depends on the family.
	 */
	if (boot_cpu_has(X86_FEATURE_MSR_SPEC_CTRL))
		rdmsrl(MSR_IA32_SPEC_CTRL, x86_spec_ctrl_base);

	/* Allow STIBP in MSR_SPEC_CTRL if supported */
	if (boot_cpu_has(X86_FEATURE_STIBP))
		x86_spec_ctrl_mask |= SPEC_CTRL_STIBP;

	/* Select the proper spectre mitigation before patching alternatives */
	spectre_v2_select_mitigation();

	/*
	 * Select proper mitigation for any exposure to the Speculative Store
	 * Bypass vulnerability.
	 */
	ssb_select_mitigation();
<<<<<<< HEAD
=======
	l1tf_select_mitigation();
	mds_select_mitigation();
	taa_select_mitigation();
>>>>>>> LA.UM.9.1.R1.10.00.00.604.030

	l1tf_select_mitigation();

#ifdef CONFIG_X86_32
	/*
	 * Check whether we are able to run this kernel safely on SMP.
	 *
	 * - i386 is no longer supported.
	 * - In order to run on anything without a TSC, we need to be
	 *   compiled for a i486.
	 */
	if (boot_cpu_data.x86 < 4)
		panic("Kernel requires i486+ for 'invlpg' and other features");

	init_utsname()->machine[1] =
		'0' + (boot_cpu_data.x86 > 6 ? 6 : boot_cpu_data.x86);
	alternative_instructions();

	fpu__init_check_bugs();
#else /* CONFIG_X86_64 */
	alternative_instructions();

	/*
	 * Make sure the first 2MB area is not mapped by huge pages
	 * There are typically fixed size MTRRs in there and overlapping
	 * MTRRs into large pages causes slow downs.
	 *
	 * Right now we don't do that with gbpages because there seems
	 * very little benefit for that case.
	 */
	if (!direct_gbpages)
		set_memory_4k((unsigned long)__va(0), 1);
#endif
}

void
x86_virt_spec_ctrl(u64 guest_spec_ctrl, u64 guest_virt_spec_ctrl, bool setguest)
{
	u64 msrval, guestval, hostval = x86_spec_ctrl_base;
	struct thread_info *ti = current_thread_info();

	/* Is MSR_SPEC_CTRL implemented ? */
	if (static_cpu_has(X86_FEATURE_MSR_SPEC_CTRL)) {
		/*
		 * Restrict guest_spec_ctrl to supported values. Clear the
		 * modifiable bits in the host base value and or the
		 * modifiable bits from the guest value.
		 */
		guestval = hostval & ~x86_spec_ctrl_mask;
		guestval |= guest_spec_ctrl & x86_spec_ctrl_mask;

		/* SSBD controlled in MSR_SPEC_CTRL */
		if (static_cpu_has(X86_FEATURE_SPEC_CTRL_SSBD) ||
		    static_cpu_has(X86_FEATURE_AMD_SSBD))
			hostval |= ssbd_tif_to_spec_ctrl(ti->flags);

		/* Conditional STIBP enabled? */
		if (static_branch_unlikely(&switch_to_cond_stibp))
			hostval |= stibp_tif_to_spec_ctrl(ti->flags);

		if (hostval != guestval) {
			msrval = setguest ? guestval : hostval;
			wrmsrl(MSR_IA32_SPEC_CTRL, msrval);
		}
	}

	/*
	 * If SSBD is not handled in MSR_SPEC_CTRL on AMD, update
	 * MSR_AMD64_L2_CFG or MSR_VIRT_SPEC_CTRL if supported.
	 */
	if (!static_cpu_has(X86_FEATURE_LS_CFG_SSBD) &&
	    !static_cpu_has(X86_FEATURE_VIRT_SSBD))
		return;

	/*
	 * If the host has SSBD mitigation enabled, force it in the host's
	 * virtual MSR value. If its not permanently enabled, evaluate
	 * current's TIF_SSBD thread flag.
	 */
	if (static_cpu_has(X86_FEATURE_SPEC_STORE_BYPASS_DISABLE))
		hostval = SPEC_CTRL_SSBD;
	else
		hostval = ssbd_tif_to_spec_ctrl(ti->flags);

	/* Sanitize the guest value */
	guestval = guest_virt_spec_ctrl & SPEC_CTRL_SSBD;

	if (hostval != guestval) {
		unsigned long tif;

		tif = setguest ? ssbd_spec_ctrl_to_tif(guestval) :
				 ssbd_spec_ctrl_to_tif(hostval);

		speculation_ctrl_update(tif);
	}
}
EXPORT_SYMBOL_GPL(x86_virt_spec_ctrl);

static void x86_amd_ssb_disable(void)
{
	u64 msrval = x86_amd_ls_cfg_base | x86_amd_ls_cfg_ssbd_mask;

	if (boot_cpu_has(X86_FEATURE_VIRT_SSBD))
		wrmsrl(MSR_AMD64_VIRT_SPEC_CTRL, SPEC_CTRL_SSBD);
	else if (boot_cpu_has(X86_FEATURE_LS_CFG_SSBD))
		wrmsrl(MSR_AMD64_LS_CFG, msrval);
}

#undef pr_fmt
<<<<<<< HEAD
=======
#define pr_fmt(fmt)	"MDS: " fmt

/* Default mitigation for MDS-affected CPUs */
static enum mds_mitigations mds_mitigation __ro_after_init = MDS_MITIGATION_FULL;
static bool mds_nosmt __ro_after_init = false;

static const char * const mds_strings[] = {
	[MDS_MITIGATION_OFF]	= "Vulnerable",
	[MDS_MITIGATION_FULL]	= "Mitigation: Clear CPU buffers",
	[MDS_MITIGATION_VMWERV]	= "Vulnerable: Clear CPU buffers attempted, no microcode",
};

static void __init mds_select_mitigation(void)
{
	if (!boot_cpu_has_bug(X86_BUG_MDS) || cpu_mitigations_off()) {
		mds_mitigation = MDS_MITIGATION_OFF;
		return;
	}

	if (mds_mitigation == MDS_MITIGATION_FULL) {
		if (!boot_cpu_has(X86_FEATURE_MD_CLEAR))
			mds_mitigation = MDS_MITIGATION_VMWERV;

		static_branch_enable(&mds_user_clear);

		if (!boot_cpu_has(X86_BUG_MSBDS_ONLY) &&
		    (mds_nosmt || cpu_mitigations_auto_nosmt()))
			cpu_smt_disable(false);
	}

	pr_info("%s\n", mds_strings[mds_mitigation]);
}

static int __init mds_cmdline(char *str)
{
	if (!boot_cpu_has_bug(X86_BUG_MDS))
		return 0;

	if (!str)
		return -EINVAL;

	if (!strcmp(str, "off"))
		mds_mitigation = MDS_MITIGATION_OFF;
	else if (!strcmp(str, "full"))
		mds_mitigation = MDS_MITIGATION_FULL;
	else if (!strcmp(str, "full,nosmt")) {
		mds_mitigation = MDS_MITIGATION_FULL;
		mds_nosmt = true;
	}

	return 0;
}
early_param("mds", mds_cmdline);

#undef pr_fmt
#define pr_fmt(fmt)	"TAA: " fmt

/* Default mitigation for TAA-affected CPUs */
static enum taa_mitigations taa_mitigation __ro_after_init = TAA_MITIGATION_VERW;
static bool taa_nosmt __ro_after_init;

static const char * const taa_strings[] = {
	[TAA_MITIGATION_OFF]		= "Vulnerable",
	[TAA_MITIGATION_UCODE_NEEDED]	= "Vulnerable: Clear CPU buffers attempted, no microcode",
	[TAA_MITIGATION_VERW]		= "Mitigation: Clear CPU buffers",
	[TAA_MITIGATION_TSX_DISABLED]	= "Mitigation: TSX disabled",
};

static void __init taa_select_mitigation(void)
{
	u64 ia32_cap;

	if (!boot_cpu_has_bug(X86_BUG_TAA)) {
		taa_mitigation = TAA_MITIGATION_OFF;
		return;
	}

	/* TSX previously disabled by tsx=off */
	if (!boot_cpu_has(X86_FEATURE_RTM)) {
		taa_mitigation = TAA_MITIGATION_TSX_DISABLED;
		goto out;
	}

	if (cpu_mitigations_off()) {
		taa_mitigation = TAA_MITIGATION_OFF;
		return;
	}

	/* TAA mitigation is turned off on the cmdline (tsx_async_abort=off) */
	if (taa_mitigation == TAA_MITIGATION_OFF)
		goto out;

	if (boot_cpu_has(X86_FEATURE_MD_CLEAR))
		taa_mitigation = TAA_MITIGATION_VERW;
	else
		taa_mitigation = TAA_MITIGATION_UCODE_NEEDED;

	/*
	 * VERW doesn't clear the CPU buffers when MD_CLEAR=1 and MDS_NO=1.
	 * A microcode update fixes this behavior to clear CPU buffers. It also
	 * adds support for MSR_IA32_TSX_CTRL which is enumerated by the
	 * ARCH_CAP_TSX_CTRL_MSR bit.
	 *
	 * On MDS_NO=1 CPUs if ARCH_CAP_TSX_CTRL_MSR is not set, microcode
	 * update is required.
	 */
	ia32_cap = x86_read_arch_cap_msr();
	if ( (ia32_cap & ARCH_CAP_MDS_NO) &&
	    !(ia32_cap & ARCH_CAP_TSX_CTRL_MSR))
		taa_mitigation = TAA_MITIGATION_UCODE_NEEDED;

	/*
	 * TSX is enabled, select alternate mitigation for TAA which is
	 * the same as MDS. Enable MDS static branch to clear CPU buffers.
	 *
	 * For guests that can't determine whether the correct microcode is
	 * present on host, enable the mitigation for UCODE_NEEDED as well.
	 */
	static_branch_enable(&mds_user_clear);

	if (taa_nosmt || cpu_mitigations_auto_nosmt())
		cpu_smt_disable(false);

out:
	pr_info("%s\n", taa_strings[taa_mitigation]);
}

static int __init tsx_async_abort_parse_cmdline(char *str)
{
	if (!boot_cpu_has_bug(X86_BUG_TAA))
		return 0;

	if (!str)
		return -EINVAL;

	if (!strcmp(str, "off")) {
		taa_mitigation = TAA_MITIGATION_OFF;
	} else if (!strcmp(str, "full")) {
		taa_mitigation = TAA_MITIGATION_VERW;
	} else if (!strcmp(str, "full,nosmt")) {
		taa_mitigation = TAA_MITIGATION_VERW;
		taa_nosmt = true;
	}

	return 0;
}
early_param("tsx_async_abort", tsx_async_abort_parse_cmdline);

#undef pr_fmt
#define pr_fmt(fmt)     "Spectre V1 : " fmt

enum spectre_v1_mitigation {
	SPECTRE_V1_MITIGATION_NONE,
	SPECTRE_V1_MITIGATION_AUTO,
};

static enum spectre_v1_mitigation spectre_v1_mitigation __ro_after_init =
	SPECTRE_V1_MITIGATION_AUTO;

static const char * const spectre_v1_strings[] = {
	[SPECTRE_V1_MITIGATION_NONE] = "Vulnerable: __user pointer sanitization and usercopy barriers only; no swapgs barriers",
	[SPECTRE_V1_MITIGATION_AUTO] = "Mitigation: usercopy/swapgs barriers and __user pointer sanitization",
};

/*
 * Does SMAP provide full mitigation against speculative kernel access to
 * userspace?
 */
static bool smap_works_speculatively(void)
{
	if (!boot_cpu_has(X86_FEATURE_SMAP))
		return false;

	/*
	 * On CPUs which are vulnerable to Meltdown, SMAP does not
	 * prevent speculative access to user data in the L1 cache.
	 * Consider SMAP to be non-functional as a mitigation on these
	 * CPUs.
	 */
	if (boot_cpu_has(X86_BUG_CPU_MELTDOWN))
		return false;

	return true;
}

static void __init spectre_v1_select_mitigation(void)
{
	if (!boot_cpu_has_bug(X86_BUG_SPECTRE_V1) || cpu_mitigations_off()) {
		spectre_v1_mitigation = SPECTRE_V1_MITIGATION_NONE;
		return;
	}

	if (spectre_v1_mitigation == SPECTRE_V1_MITIGATION_AUTO) {
		/*
		 * With Spectre v1, a user can speculatively control either
		 * path of a conditional swapgs with a user-controlled GS
		 * value.  The mitigation is to add lfences to both code paths.
		 *
		 * If FSGSBASE is enabled, the user can put a kernel address in
		 * GS, in which case SMAP provides no protection.
		 *
		 * [ NOTE: Don't check for X86_FEATURE_FSGSBASE until the
		 *	   FSGSBASE enablement patches have been merged. ]
		 *
		 * If FSGSBASE is disabled, the user can only put a user space
		 * address in GS.  That makes an attack harder, but still
		 * possible if there's no SMAP protection.
		 */
		if (!smap_works_speculatively()) {
			/*
			 * Mitigation can be provided from SWAPGS itself or
			 * PTI as the CR3 write in the Meltdown mitigation
			 * is serializing.
			 *
			 * If neither is there, mitigate with an LFENCE to
			 * stop speculation through swapgs.
			 */
			if (boot_cpu_has_bug(X86_BUG_SWAPGS) &&
			    !boot_cpu_has(X86_FEATURE_PTI))
				setup_force_cpu_cap(X86_FEATURE_FENCE_SWAPGS_USER);

			/*
			 * Enable lfences in the kernel entry (non-swapgs)
			 * paths, to prevent user entry from speculatively
			 * skipping swapgs.
			 */
			setup_force_cpu_cap(X86_FEATURE_FENCE_SWAPGS_KERNEL);
		}
	}

	pr_info("%s\n", spectre_v1_strings[spectre_v1_mitigation]);
}

static int __init nospectre_v1_cmdline(char *str)
{
	spectre_v1_mitigation = SPECTRE_V1_MITIGATION_NONE;
	return 0;
}
early_param("nospectre_v1", nospectre_v1_cmdline);

#undef pr_fmt
>>>>>>> LA.UM.9.1.R1.10.00.00.604.030
#define pr_fmt(fmt)     "Spectre V2 : " fmt

static enum spectre_v2_mitigation spectre_v2_enabled __ro_after_init =
	SPECTRE_V2_NONE;

static enum spectre_v2_user_mitigation spectre_v2_user __ro_after_init =
	SPECTRE_V2_USER_NONE;

#ifdef CONFIG_RETPOLINE
static bool spectre_v2_bad_module;

bool retpoline_module_ok(bool has_retpoline)
{
	if (spectre_v2_enabled == SPECTRE_V2_NONE || has_retpoline)
		return true;

	pr_err("System may be vulnerable to spectre v2\n");
	spectre_v2_bad_module = true;
	return false;
}

static inline const char *spectre_v2_module_string(void)
{
	return spectre_v2_bad_module ? " - vulnerable module loaded" : "";
}
#else
static inline const char *spectre_v2_module_string(void) { return ""; }
#endif

static inline bool match_option(const char *arg, int arglen, const char *opt)
{
	int len = strlen(opt);

	return len == arglen && !strncmp(arg, opt, len);
}

/* The kernel command line selection for spectre v2 */
enum spectre_v2_mitigation_cmd {
	SPECTRE_V2_CMD_NONE,
	SPECTRE_V2_CMD_AUTO,
	SPECTRE_V2_CMD_FORCE,
	SPECTRE_V2_CMD_RETPOLINE,
	SPECTRE_V2_CMD_RETPOLINE_GENERIC,
	SPECTRE_V2_CMD_RETPOLINE_AMD,
};

enum spectre_v2_user_cmd {
	SPECTRE_V2_USER_CMD_NONE,
	SPECTRE_V2_USER_CMD_AUTO,
	SPECTRE_V2_USER_CMD_FORCE,
	SPECTRE_V2_USER_CMD_PRCTL,
	SPECTRE_V2_USER_CMD_PRCTL_IBPB,
	SPECTRE_V2_USER_CMD_SECCOMP,
	SPECTRE_V2_USER_CMD_SECCOMP_IBPB,
};

static const char * const spectre_v2_user_strings[] = {
	[SPECTRE_V2_USER_NONE]		= "User space: Vulnerable",
	[SPECTRE_V2_USER_STRICT]	= "User space: Mitigation: STIBP protection",
	[SPECTRE_V2_USER_PRCTL]		= "User space: Mitigation: STIBP via prctl",
	[SPECTRE_V2_USER_SECCOMP]	= "User space: Mitigation: STIBP via seccomp and prctl",
};

static const struct {
	const char			*option;
	enum spectre_v2_user_cmd	cmd;
	bool				secure;
} v2_user_options[] __initconst = {
	{ "auto",		SPECTRE_V2_USER_CMD_AUTO,		false },
	{ "off",		SPECTRE_V2_USER_CMD_NONE,		false },
	{ "on",			SPECTRE_V2_USER_CMD_FORCE,		true  },
	{ "prctl",		SPECTRE_V2_USER_CMD_PRCTL,		false },
	{ "prctl,ibpb",		SPECTRE_V2_USER_CMD_PRCTL_IBPB,		false },
	{ "seccomp",		SPECTRE_V2_USER_CMD_SECCOMP,		false },
	{ "seccomp,ibpb",	SPECTRE_V2_USER_CMD_SECCOMP_IBPB,	false },
};

static void __init spec_v2_user_print_cond(const char *reason, bool secure)
{
	if (boot_cpu_has_bug(X86_BUG_SPECTRE_V2) != secure)
		pr_info("spectre_v2_user=%s forced on command line.\n", reason);
}

static enum spectre_v2_user_cmd __init
spectre_v2_parse_user_cmdline(enum spectre_v2_mitigation_cmd v2_cmd)
{
	char arg[20];
	int ret, i;

	switch (v2_cmd) {
	case SPECTRE_V2_CMD_NONE:
		return SPECTRE_V2_USER_CMD_NONE;
	case SPECTRE_V2_CMD_FORCE:
		return SPECTRE_V2_USER_CMD_FORCE;
	default:
		break;
	}

	ret = cmdline_find_option(boot_command_line, "spectre_v2_user",
				  arg, sizeof(arg));
	if (ret < 0)
		return SPECTRE_V2_USER_CMD_AUTO;

	for (i = 0; i < ARRAY_SIZE(v2_user_options); i++) {
		if (match_option(arg, ret, v2_user_options[i].option)) {
			spec_v2_user_print_cond(v2_user_options[i].option,
						v2_user_options[i].secure);
			return v2_user_options[i].cmd;
		}
	}

	pr_err("Unknown user space protection option (%s). Switching to AUTO select\n", arg);
	return SPECTRE_V2_USER_CMD_AUTO;
}

static void __init
spectre_v2_user_select_mitigation(enum spectre_v2_mitigation_cmd v2_cmd)
{
	enum spectre_v2_user_mitigation mode = SPECTRE_V2_USER_NONE;
	bool smt_possible = IS_ENABLED(CONFIG_SMP);
	enum spectre_v2_user_cmd cmd;

	if (!boot_cpu_has(X86_FEATURE_IBPB) && !boot_cpu_has(X86_FEATURE_STIBP))
		return;

	if (cpu_smt_control == CPU_SMT_FORCE_DISABLED ||
	    cpu_smt_control == CPU_SMT_NOT_SUPPORTED)
		smt_possible = false;

	cmd = spectre_v2_parse_user_cmdline(v2_cmd);
	switch (cmd) {
	case SPECTRE_V2_USER_CMD_NONE:
		goto set_mode;
	case SPECTRE_V2_USER_CMD_FORCE:
		mode = SPECTRE_V2_USER_STRICT;
		break;
	case SPECTRE_V2_USER_CMD_PRCTL:
	case SPECTRE_V2_USER_CMD_PRCTL_IBPB:
		mode = SPECTRE_V2_USER_PRCTL;
		break;
	case SPECTRE_V2_USER_CMD_AUTO:
	case SPECTRE_V2_USER_CMD_SECCOMP:
	case SPECTRE_V2_USER_CMD_SECCOMP_IBPB:
		if (IS_ENABLED(CONFIG_SECCOMP))
			mode = SPECTRE_V2_USER_SECCOMP;
		else
			mode = SPECTRE_V2_USER_PRCTL;
		break;
	}

	/* Initialize Indirect Branch Prediction Barrier */
	if (boot_cpu_has(X86_FEATURE_IBPB)) {
		setup_force_cpu_cap(X86_FEATURE_USE_IBPB);

		switch (cmd) {
		case SPECTRE_V2_USER_CMD_FORCE:
		case SPECTRE_V2_USER_CMD_PRCTL_IBPB:
		case SPECTRE_V2_USER_CMD_SECCOMP_IBPB:
			static_branch_enable(&switch_mm_always_ibpb);
			break;
		case SPECTRE_V2_USER_CMD_PRCTL:
		case SPECTRE_V2_USER_CMD_AUTO:
		case SPECTRE_V2_USER_CMD_SECCOMP:
			static_branch_enable(&switch_mm_cond_ibpb);
			break;
		default:
			break;
		}

		pr_info("mitigation: Enabling %s Indirect Branch Prediction Barrier\n",
			static_key_enabled(&switch_mm_always_ibpb) ?
			"always-on" : "conditional");
	}

	/* If enhanced IBRS is enabled no STIPB required */
	if (spectre_v2_enabled == SPECTRE_V2_IBRS_ENHANCED)
		return;

	/*
	 * If SMT is not possible or STIBP is not available clear the STIPB
	 * mode.
	 */
	if (!smt_possible || !boot_cpu_has(X86_FEATURE_STIBP))
		mode = SPECTRE_V2_USER_NONE;
set_mode:
	spectre_v2_user = mode;
	/* Only print the STIBP mode when SMT possible */
	if (smt_possible)
		pr_info("%s\n", spectre_v2_user_strings[mode]);
}

static const char * const spectre_v2_strings[] = {
	[SPECTRE_V2_NONE]			= "Vulnerable",
	[SPECTRE_V2_RETPOLINE_GENERIC]		= "Mitigation: Full generic retpoline",
	[SPECTRE_V2_RETPOLINE_AMD]		= "Mitigation: Full AMD retpoline",
	[SPECTRE_V2_IBRS_ENHANCED]		= "Mitigation: Enhanced IBRS",
};

static const struct {
	const char *option;
	enum spectre_v2_mitigation_cmd cmd;
	bool secure;
} mitigation_options[] __initconst = {
	{ "off",		SPECTRE_V2_CMD_NONE,		  false },
	{ "on",			SPECTRE_V2_CMD_FORCE,		  true  },
	{ "retpoline",		SPECTRE_V2_CMD_RETPOLINE,	  false },
	{ "retpoline,amd",	SPECTRE_V2_CMD_RETPOLINE_AMD,	  false },
	{ "retpoline,generic",	SPECTRE_V2_CMD_RETPOLINE_GENERIC, false },
	{ "auto",		SPECTRE_V2_CMD_AUTO,		  false },
};

static void __init spec_v2_print_cond(const char *reason, bool secure)
{
	if (boot_cpu_has_bug(X86_BUG_SPECTRE_V2) != secure)
		pr_info("%s selected on command line.\n", reason);
}

static enum spectre_v2_mitigation_cmd __init spectre_v2_parse_cmdline(void)
{
	enum spectre_v2_mitigation_cmd cmd = SPECTRE_V2_CMD_AUTO;
	char arg[20];
	int ret, i;

	if (cmdline_find_option_bool(boot_command_line, "nospectre_v2"))
		return SPECTRE_V2_CMD_NONE;

	ret = cmdline_find_option(boot_command_line, "spectre_v2", arg, sizeof(arg));
	if (ret < 0)
		return SPECTRE_V2_CMD_AUTO;

	for (i = 0; i < ARRAY_SIZE(mitigation_options); i++) {
		if (!match_option(arg, ret, mitigation_options[i].option))
			continue;
		cmd = mitigation_options[i].cmd;
		break;
	}

	if (i >= ARRAY_SIZE(mitigation_options)) {
		pr_err("unknown option (%s). Switching to AUTO select\n", arg);
		return SPECTRE_V2_CMD_AUTO;
	}

	if ((cmd == SPECTRE_V2_CMD_RETPOLINE ||
	     cmd == SPECTRE_V2_CMD_RETPOLINE_AMD ||
	     cmd == SPECTRE_V2_CMD_RETPOLINE_GENERIC) &&
	    !IS_ENABLED(CONFIG_RETPOLINE)) {
		pr_err("%s selected but not compiled in. Switching to AUTO select\n", mitigation_options[i].option);
		return SPECTRE_V2_CMD_AUTO;
	}

	if (cmd == SPECTRE_V2_CMD_RETPOLINE_AMD &&
	    boot_cpu_data.x86_vendor != X86_VENDOR_AMD) {
		pr_err("retpoline,amd selected but CPU is not AMD. Switching to AUTO select\n");
		return SPECTRE_V2_CMD_AUTO;
	}

	spec_v2_print_cond(mitigation_options[i].option,
			   mitigation_options[i].secure);
	return cmd;
}

static void __init spectre_v2_select_mitigation(void)
{
	enum spectre_v2_mitigation_cmd cmd = spectre_v2_parse_cmdline();
	enum spectre_v2_mitigation mode = SPECTRE_V2_NONE;

	/*
	 * If the CPU is not affected and the command line mode is NONE or AUTO
	 * then nothing to do.
	 */
	if (!boot_cpu_has_bug(X86_BUG_SPECTRE_V2) &&
	    (cmd == SPECTRE_V2_CMD_NONE || cmd == SPECTRE_V2_CMD_AUTO))
		return;

	switch (cmd) {
	case SPECTRE_V2_CMD_NONE:
		return;

	case SPECTRE_V2_CMD_FORCE:
	case SPECTRE_V2_CMD_AUTO:
		if (boot_cpu_has(X86_FEATURE_IBRS_ENHANCED)) {
			mode = SPECTRE_V2_IBRS_ENHANCED;
			/* Force it so VMEXIT will restore correctly */
			x86_spec_ctrl_base |= SPEC_CTRL_IBRS;
			wrmsrl(MSR_IA32_SPEC_CTRL, x86_spec_ctrl_base);
			goto specv2_set_mode;
		}
		if (IS_ENABLED(CONFIG_RETPOLINE))
			goto retpoline_auto;
		break;
	case SPECTRE_V2_CMD_RETPOLINE_AMD:
		if (IS_ENABLED(CONFIG_RETPOLINE))
			goto retpoline_amd;
		break;
	case SPECTRE_V2_CMD_RETPOLINE_GENERIC:
		if (IS_ENABLED(CONFIG_RETPOLINE))
			goto retpoline_generic;
		break;
	case SPECTRE_V2_CMD_RETPOLINE:
		if (IS_ENABLED(CONFIG_RETPOLINE))
			goto retpoline_auto;
		break;
	}
	pr_err("Spectre mitigation: kernel not compiled with retpoline; no mitigation available!");
	return;

retpoline_auto:
	if (boot_cpu_data.x86_vendor == X86_VENDOR_AMD) {
	retpoline_amd:
		if (!boot_cpu_has(X86_FEATURE_LFENCE_RDTSC)) {
			pr_err("Spectre mitigation: LFENCE not serializing, switching to generic retpoline\n");
			goto retpoline_generic;
		}
		mode = SPECTRE_V2_RETPOLINE_AMD;
		setup_force_cpu_cap(X86_FEATURE_RETPOLINE_AMD);
		setup_force_cpu_cap(X86_FEATURE_RETPOLINE);
	} else {
	retpoline_generic:
		mode = SPECTRE_V2_RETPOLINE_GENERIC;
		setup_force_cpu_cap(X86_FEATURE_RETPOLINE);
	}

specv2_set_mode:
	spectre_v2_enabled = mode;
	pr_info("%s\n", spectre_v2_strings[mode]);

	/*
	 * If spectre v2 protection has been enabled, unconditionally fill
	 * RSB during a context switch; this protects against two independent
	 * issues:
	 *
	 *	- RSB underflow (and switch to BTB) on Skylake+
	 *	- SpectreRSB variant of spectre v2 on X86_BUG_SPECTRE_V2 CPUs
	 */
	setup_force_cpu_cap(X86_FEATURE_RSB_CTXSW);
	pr_info("Spectre v2 / SpectreRSB mitigation: Filling RSB on context switch\n");

	/*
	 * Retpoline means the kernel is safe because it has no indirect
	 * branches. Enhanced IBRS protects firmware too, so, enable restricted
	 * speculation around firmware calls only when Enhanced IBRS isn't
	 * supported.
	 *
	 * Use "mode" to check Enhanced IBRS instead of boot_cpu_has(), because
	 * the user might select retpoline on the kernel command line and if
	 * the CPU supports Enhanced IBRS, kernel might un-intentionally not
	 * enable IBRS around firmware calls.
	 */
	if (boot_cpu_has(X86_FEATURE_IBRS) && mode != SPECTRE_V2_IBRS_ENHANCED) {
		setup_force_cpu_cap(X86_FEATURE_USE_IBRS_FW);
		pr_info("Enabling Restricted Speculation for firmware calls\n");
	}

	/* Set up IBPB and STIBP depending on the general spectre V2 command */
	spectre_v2_user_select_mitigation(cmd);

	/* Enable STIBP if appropriate */
	arch_smt_update();
}

static void update_stibp_msr(void * __unused)
{
	wrmsrl(MSR_IA32_SPEC_CTRL, x86_spec_ctrl_base);
}

/* Update x86_spec_ctrl_base in case SMT state changed. */
static void update_stibp_strict(void)
{
	u64 mask = x86_spec_ctrl_base & ~SPEC_CTRL_STIBP;

	if (sched_smt_active())
		mask |= SPEC_CTRL_STIBP;

	if (mask == x86_spec_ctrl_base)
		return;

	pr_info("Update user space SMT mitigation: STIBP %s\n",
		mask & SPEC_CTRL_STIBP ? "always-on" : "off");
	x86_spec_ctrl_base = mask;
	on_each_cpu(update_stibp_msr, NULL, 1);
}

/* Update the static key controlling the evaluation of TIF_SPEC_IB */
static void update_indir_branch_cond(void)
{
	if (sched_smt_active())
		static_branch_enable(&switch_to_cond_stibp);
	else
		static_branch_disable(&switch_to_cond_stibp);
}

<<<<<<< HEAD
=======
#undef pr_fmt
#define pr_fmt(fmt) fmt

/* Update the static key controlling the MDS CPU buffer clear in idle */
static void update_mds_branch_idle(void)
{
	/*
	 * Enable the idle clearing if SMT is active on CPUs which are
	 * affected only by MSBDS and not any other MDS variant.
	 *
	 * The other variants cannot be mitigated when SMT is enabled, so
	 * clearing the buffers on idle just to prevent the Store Buffer
	 * repartitioning leak would be a window dressing exercise.
	 */
	if (!boot_cpu_has_bug(X86_BUG_MSBDS_ONLY))
		return;

	if (sched_smt_active())
		static_branch_enable(&mds_idle_clear);
	else
		static_branch_disable(&mds_idle_clear);
}

#define MDS_MSG_SMT "MDS CPU bug present and SMT on, data leak possible. See https://www.kernel.org/doc/html/latest/admin-guide/hw-vuln/mds.html for more details.\n"
#define TAA_MSG_SMT "TAA CPU bug present and SMT on, data leak possible. See https://www.kernel.org/doc/html/latest/admin-guide/hw-vuln/tsx_async_abort.html for more details.\n"

>>>>>>> LA.UM.9.1.R1.10.00.00.604.030
void arch_smt_update(void)
{
	mutex_lock(&spec_ctrl_mutex);

	switch (spectre_v2_user) {
	case SPECTRE_V2_USER_NONE:
		break;
	case SPECTRE_V2_USER_STRICT:
		update_stibp_strict();
		break;
	case SPECTRE_V2_USER_PRCTL:
	case SPECTRE_V2_USER_SECCOMP:
		update_indir_branch_cond();
		break;
	}

<<<<<<< HEAD
=======
	switch (mds_mitigation) {
	case MDS_MITIGATION_FULL:
	case MDS_MITIGATION_VMWERV:
		if (sched_smt_active() && !boot_cpu_has(X86_BUG_MSBDS_ONLY))
			pr_warn_once(MDS_MSG_SMT);
		update_mds_branch_idle();
		break;
	case MDS_MITIGATION_OFF:
		break;
	}

	switch (taa_mitigation) {
	case TAA_MITIGATION_VERW:
	case TAA_MITIGATION_UCODE_NEEDED:
		if (sched_smt_active())
			pr_warn_once(TAA_MSG_SMT);
		break;
	case TAA_MITIGATION_TSX_DISABLED:
	case TAA_MITIGATION_OFF:
		break;
	}

>>>>>>> LA.UM.9.1.R1.10.00.00.604.030
	mutex_unlock(&spec_ctrl_mutex);
}

#undef pr_fmt
#define pr_fmt(fmt)	"Speculative Store Bypass: " fmt

static enum ssb_mitigation ssb_mode __ro_after_init = SPEC_STORE_BYPASS_NONE;

/* The kernel command line selection */
enum ssb_mitigation_cmd {
	SPEC_STORE_BYPASS_CMD_NONE,
	SPEC_STORE_BYPASS_CMD_AUTO,
	SPEC_STORE_BYPASS_CMD_ON,
	SPEC_STORE_BYPASS_CMD_PRCTL,
	SPEC_STORE_BYPASS_CMD_SECCOMP,
};

static const char * const ssb_strings[] = {
	[SPEC_STORE_BYPASS_NONE]	= "Vulnerable",
	[SPEC_STORE_BYPASS_DISABLE]	= "Mitigation: Speculative Store Bypass disabled",
	[SPEC_STORE_BYPASS_PRCTL]	= "Mitigation: Speculative Store Bypass disabled via prctl",
	[SPEC_STORE_BYPASS_SECCOMP]	= "Mitigation: Speculative Store Bypass disabled via prctl and seccomp",
};

static const struct {
	const char *option;
	enum ssb_mitigation_cmd cmd;
} ssb_mitigation_options[]  __initconst = {
	{ "auto",	SPEC_STORE_BYPASS_CMD_AUTO },    /* Platform decides */
	{ "on",		SPEC_STORE_BYPASS_CMD_ON },      /* Disable Speculative Store Bypass */
	{ "off",	SPEC_STORE_BYPASS_CMD_NONE },    /* Don't touch Speculative Store Bypass */
	{ "prctl",	SPEC_STORE_BYPASS_CMD_PRCTL },   /* Disable Speculative Store Bypass via prctl */
	{ "seccomp",	SPEC_STORE_BYPASS_CMD_SECCOMP }, /* Disable Speculative Store Bypass via prctl and seccomp */
};

static enum ssb_mitigation_cmd __init ssb_parse_cmdline(void)
{
	enum ssb_mitigation_cmd cmd = SPEC_STORE_BYPASS_CMD_AUTO;
	char arg[20];
	int ret, i;

	if (cmdline_find_option_bool(boot_command_line, "nospec_store_bypass_disable")) {
		return SPEC_STORE_BYPASS_CMD_NONE;
	} else {
		ret = cmdline_find_option(boot_command_line, "spec_store_bypass_disable",
					  arg, sizeof(arg));
		if (ret < 0)
			return SPEC_STORE_BYPASS_CMD_AUTO;

		for (i = 0; i < ARRAY_SIZE(ssb_mitigation_options); i++) {
			if (!match_option(arg, ret, ssb_mitigation_options[i].option))
				continue;

			cmd = ssb_mitigation_options[i].cmd;
			break;
		}

		if (i >= ARRAY_SIZE(ssb_mitigation_options)) {
			pr_err("unknown option (%s). Switching to AUTO select\n", arg);
			return SPEC_STORE_BYPASS_CMD_AUTO;
		}
	}

	return cmd;
}

static enum ssb_mitigation __init __ssb_select_mitigation(void)
{
	enum ssb_mitigation mode = SPEC_STORE_BYPASS_NONE;
	enum ssb_mitigation_cmd cmd;

	if (!boot_cpu_has(X86_FEATURE_SSBD))
		return mode;

	cmd = ssb_parse_cmdline();
	if (!boot_cpu_has_bug(X86_BUG_SPEC_STORE_BYPASS) &&
	    (cmd == SPEC_STORE_BYPASS_CMD_NONE ||
	     cmd == SPEC_STORE_BYPASS_CMD_AUTO))
		return mode;

	switch (cmd) {
	case SPEC_STORE_BYPASS_CMD_AUTO:
	case SPEC_STORE_BYPASS_CMD_SECCOMP:
		/*
		 * Choose prctl+seccomp as the default mode if seccomp is
		 * enabled.
		 */
		if (IS_ENABLED(CONFIG_SECCOMP))
			mode = SPEC_STORE_BYPASS_SECCOMP;
		else
			mode = SPEC_STORE_BYPASS_PRCTL;
		break;
	case SPEC_STORE_BYPASS_CMD_ON:
		mode = SPEC_STORE_BYPASS_DISABLE;
		break;
	case SPEC_STORE_BYPASS_CMD_PRCTL:
		mode = SPEC_STORE_BYPASS_PRCTL;
		break;
	case SPEC_STORE_BYPASS_CMD_NONE:
		break;
	}

	/*
	 * We have three CPU feature flags that are in play here:
	 *  - X86_BUG_SPEC_STORE_BYPASS - CPU is susceptible.
	 *  - X86_FEATURE_SSBD - CPU is able to turn off speculative store bypass
	 *  - X86_FEATURE_SPEC_STORE_BYPASS_DISABLE - engage the mitigation
	 */
	if (mode == SPEC_STORE_BYPASS_DISABLE) {
		setup_force_cpu_cap(X86_FEATURE_SPEC_STORE_BYPASS_DISABLE);
		/*
		 * Intel uses the SPEC CTRL MSR Bit(2) for this, while AMD may
		 * use a completely different MSR and bit dependent on family.
		 */
		if (!static_cpu_has(X86_FEATURE_SPEC_CTRL_SSBD) &&
		    !static_cpu_has(X86_FEATURE_AMD_SSBD)) {
			x86_amd_ssb_disable();
		} else {
			x86_spec_ctrl_base |= SPEC_CTRL_SSBD;
			x86_spec_ctrl_mask |= SPEC_CTRL_SSBD;
			wrmsrl(MSR_IA32_SPEC_CTRL, x86_spec_ctrl_base);
		}
	}

	return mode;
}

static void ssb_select_mitigation(void)
{
	ssb_mode = __ssb_select_mitigation();

	if (boot_cpu_has_bug(X86_BUG_SPEC_STORE_BYPASS))
		pr_info("%s\n", ssb_strings[ssb_mode]);
}

#undef pr_fmt
#define pr_fmt(fmt)     "Speculation prctl: " fmt

static void task_update_spec_tif(struct task_struct *tsk)
{
	/* Force the update of the real TIF bits */
	set_tsk_thread_flag(tsk, TIF_SPEC_FORCE_UPDATE);

	/*
	 * Immediately update the speculation control MSRs for the current
	 * task, but for a non-current task delay setting the CPU
	 * mitigation until it is scheduled next.
	 *
	 * This can only happen for SECCOMP mitigation. For PRCTL it's
	 * always the current task.
	 */
	if (tsk == current)
		speculation_ctrl_update_current();
}

static int ssb_prctl_set(struct task_struct *task, unsigned long ctrl)
{
	if (ssb_mode != SPEC_STORE_BYPASS_PRCTL &&
	    ssb_mode != SPEC_STORE_BYPASS_SECCOMP)
		return -ENXIO;

	switch (ctrl) {
	case PR_SPEC_ENABLE:
		/* If speculation is force disabled, enable is not allowed */
		if (task_spec_ssb_force_disable(task))
			return -EPERM;
		task_clear_spec_ssb_disable(task);
		task_update_spec_tif(task);
		break;
	case PR_SPEC_DISABLE:
		task_set_spec_ssb_disable(task);
		task_update_spec_tif(task);
		break;
	case PR_SPEC_FORCE_DISABLE:
		task_set_spec_ssb_disable(task);
		task_set_spec_ssb_force_disable(task);
		task_update_spec_tif(task);
		break;
	default:
		return -ERANGE;
	}
	return 0;
}

static int ib_prctl_set(struct task_struct *task, unsigned long ctrl)
{
	switch (ctrl) {
	case PR_SPEC_ENABLE:
		if (spectre_v2_user == SPECTRE_V2_USER_NONE)
			return 0;
		/*
		 * Indirect branch speculation is always disabled in strict
		 * mode.
		 */
		if (spectre_v2_user == SPECTRE_V2_USER_STRICT)
			return -EPERM;
		task_clear_spec_ib_disable(task);
		task_update_spec_tif(task);
		break;
	case PR_SPEC_DISABLE:
	case PR_SPEC_FORCE_DISABLE:
		/*
		 * Indirect branch speculation is always allowed when
		 * mitigation is force disabled.
		 */
		if (spectre_v2_user == SPECTRE_V2_USER_NONE)
			return -EPERM;
		if (spectre_v2_user == SPECTRE_V2_USER_STRICT)
			return 0;
		task_set_spec_ib_disable(task);
		if (ctrl == PR_SPEC_FORCE_DISABLE)
			task_set_spec_ib_force_disable(task);
		task_update_spec_tif(task);
		break;
	default:
		return -ERANGE;
	}
	return 0;
}

int arch_prctl_spec_ctrl_set(struct task_struct *task, unsigned long which,
			     unsigned long ctrl)
{
	switch (which) {
	case PR_SPEC_STORE_BYPASS:
		return ssb_prctl_set(task, ctrl);
	case PR_SPEC_INDIRECT_BRANCH:
		return ib_prctl_set(task, ctrl);
	default:
		return -ENODEV;
	}
}

#ifdef CONFIG_SECCOMP
void arch_seccomp_spec_mitigate(struct task_struct *task)
{
	if (ssb_mode == SPEC_STORE_BYPASS_SECCOMP)
		ssb_prctl_set(task, PR_SPEC_FORCE_DISABLE);
	if (spectre_v2_user == SPECTRE_V2_USER_SECCOMP)
		ib_prctl_set(task, PR_SPEC_FORCE_DISABLE);
}
#endif

static int ssb_prctl_get(struct task_struct *task)
{
	switch (ssb_mode) {
	case SPEC_STORE_BYPASS_DISABLE:
		return PR_SPEC_DISABLE;
	case SPEC_STORE_BYPASS_SECCOMP:
	case SPEC_STORE_BYPASS_PRCTL:
		if (task_spec_ssb_force_disable(task))
			return PR_SPEC_PRCTL | PR_SPEC_FORCE_DISABLE;
		if (task_spec_ssb_disable(task))
			return PR_SPEC_PRCTL | PR_SPEC_DISABLE;
		return PR_SPEC_PRCTL | PR_SPEC_ENABLE;
	default:
		if (boot_cpu_has_bug(X86_BUG_SPEC_STORE_BYPASS))
			return PR_SPEC_ENABLE;
		return PR_SPEC_NOT_AFFECTED;
	}
}

static int ib_prctl_get(struct task_struct *task)
{
	if (!boot_cpu_has_bug(X86_BUG_SPECTRE_V2))
		return PR_SPEC_NOT_AFFECTED;

	switch (spectre_v2_user) {
	case SPECTRE_V2_USER_NONE:
		return PR_SPEC_ENABLE;
	case SPECTRE_V2_USER_PRCTL:
	case SPECTRE_V2_USER_SECCOMP:
		if (task_spec_ib_force_disable(task))
			return PR_SPEC_PRCTL | PR_SPEC_FORCE_DISABLE;
		if (task_spec_ib_disable(task))
			return PR_SPEC_PRCTL | PR_SPEC_DISABLE;
		return PR_SPEC_PRCTL | PR_SPEC_ENABLE;
	case SPECTRE_V2_USER_STRICT:
		return PR_SPEC_DISABLE;
	default:
		return PR_SPEC_NOT_AFFECTED;
	}
}

int arch_prctl_spec_ctrl_get(struct task_struct *task, unsigned long which)
{
	switch (which) {
	case PR_SPEC_STORE_BYPASS:
		return ssb_prctl_get(task);
	case PR_SPEC_INDIRECT_BRANCH:
		return ib_prctl_get(task);
	default:
		return -ENODEV;
	}
}

void x86_spec_ctrl_setup_ap(void)
{
	if (boot_cpu_has(X86_FEATURE_MSR_SPEC_CTRL))
		wrmsrl(MSR_IA32_SPEC_CTRL, x86_spec_ctrl_base);

	if (ssb_mode == SPEC_STORE_BYPASS_DISABLE)
		x86_amd_ssb_disable();
}

bool itlb_multihit_kvm_mitigation;
EXPORT_SYMBOL_GPL(itlb_multihit_kvm_mitigation);

#undef pr_fmt
#define pr_fmt(fmt)	"L1TF: " fmt

/* Default mitigation for L1TF-affected CPUs */
enum l1tf_mitigations l1tf_mitigation __ro_after_init = L1TF_MITIGATION_FLUSH;
#if IS_ENABLED(CONFIG_KVM_INTEL)
EXPORT_SYMBOL_GPL(l1tf_mitigation);
#endif
enum vmx_l1d_flush_state l1tf_vmx_mitigation = VMENTER_L1D_FLUSH_AUTO;
EXPORT_SYMBOL_GPL(l1tf_vmx_mitigation);

/*
 * These CPUs all support 44bits physical address space internally in the
 * cache but CPUID can report a smaller number of physical address bits.
 *
 * The L1TF mitigation uses the top most address bit for the inversion of
 * non present PTEs. When the installed memory reaches into the top most
 * address bit due to memory holes, which has been observed on machines
 * which report 36bits physical address bits and have 32G RAM installed,
 * then the mitigation range check in l1tf_select_mitigation() triggers.
 * This is a false positive because the mitigation is still possible due to
 * the fact that the cache uses 44bit internally. Use the cache bits
 * instead of the reported physical bits and adjust them on the affected
 * machines to 44bit if the reported bits are less than 44.
 */
static void override_cache_bits(struct cpuinfo_x86 *c)
{
	if (c->x86 != 6)
		return;

	switch (c->x86_model) {
	case INTEL_FAM6_NEHALEM:
	case INTEL_FAM6_WESTMERE:
	case INTEL_FAM6_SANDYBRIDGE:
	case INTEL_FAM6_IVYBRIDGE:
	case INTEL_FAM6_HASWELL_CORE:
	case INTEL_FAM6_HASWELL_ULT:
	case INTEL_FAM6_HASWELL_GT3E:
	case INTEL_FAM6_BROADWELL_CORE:
	case INTEL_FAM6_BROADWELL_GT3E:
	case INTEL_FAM6_SKYLAKE_MOBILE:
	case INTEL_FAM6_SKYLAKE_DESKTOP:
	case INTEL_FAM6_KABYLAKE_MOBILE:
	case INTEL_FAM6_KABYLAKE_DESKTOP:
		if (c->x86_cache_bits < 44)
			c->x86_cache_bits = 44;
		break;
	}
}

static void __init l1tf_select_mitigation(void)
{
	u64 half_pa;

	if (!boot_cpu_has_bug(X86_BUG_L1TF))
		return;

	override_cache_bits(&boot_cpu_data);

	switch (l1tf_mitigation) {
	case L1TF_MITIGATION_OFF:
	case L1TF_MITIGATION_FLUSH_NOWARN:
	case L1TF_MITIGATION_FLUSH:
		break;
	case L1TF_MITIGATION_FLUSH_NOSMT:
	case L1TF_MITIGATION_FULL:
		cpu_smt_disable(false);
		break;
	case L1TF_MITIGATION_FULL_FORCE:
		cpu_smt_disable(true);
		break;
	}

#if CONFIG_PGTABLE_LEVELS == 2
	pr_warn("Kernel not compiled for PAE. No mitigation for L1TF\n");
	return;
#endif

	half_pa = (u64)l1tf_pfn_limit() << PAGE_SHIFT;
	if (l1tf_mitigation != L1TF_MITIGATION_OFF &&
			e820__mapped_any(half_pa, ULLONG_MAX - half_pa, E820_TYPE_RAM)) {
		pr_warn("System has more than MAX_PA/2 memory. L1TF mitigation not effective.\n");
		pr_info("You may make it effective by booting the kernel with mem=%llu parameter.\n",
				half_pa);
		pr_info("However, doing so will make a part of your RAM unusable.\n");
		pr_info("Reading https://www.kernel.org/doc/html/latest/admin-guide/l1tf.html might help you decide.\n");
		return;
	}

	setup_force_cpu_cap(X86_FEATURE_L1TF_PTEINV);
}

static int __init l1tf_cmdline(char *str)
{
	if (!boot_cpu_has_bug(X86_BUG_L1TF))
		return 0;

	if (!str)
		return -EINVAL;

	if (!strcmp(str, "off"))
		l1tf_mitigation = L1TF_MITIGATION_OFF;
	else if (!strcmp(str, "flush,nowarn"))
		l1tf_mitigation = L1TF_MITIGATION_FLUSH_NOWARN;
	else if (!strcmp(str, "flush"))
		l1tf_mitigation = L1TF_MITIGATION_FLUSH;
	else if (!strcmp(str, "flush,nosmt"))
		l1tf_mitigation = L1TF_MITIGATION_FLUSH_NOSMT;
	else if (!strcmp(str, "full"))
		l1tf_mitigation = L1TF_MITIGATION_FULL;
	else if (!strcmp(str, "full,force"))
		l1tf_mitigation = L1TF_MITIGATION_FULL_FORCE;

	return 0;
}
early_param("l1tf", l1tf_cmdline);

#undef pr_fmt

#ifdef CONFIG_SYSFS

#define L1TF_DEFAULT_MSG "Mitigation: PTE Inversion"

#if IS_ENABLED(CONFIG_KVM_INTEL)
static const char * const l1tf_vmx_states[] = {
	[VMENTER_L1D_FLUSH_AUTO]		= "auto",
	[VMENTER_L1D_FLUSH_NEVER]		= "vulnerable",
	[VMENTER_L1D_FLUSH_COND]		= "conditional cache flushes",
	[VMENTER_L1D_FLUSH_ALWAYS]		= "cache flushes",
	[VMENTER_L1D_FLUSH_EPT_DISABLED]	= "EPT disabled",
	[VMENTER_L1D_FLUSH_NOT_REQUIRED]	= "flush not necessary"
};

static ssize_t l1tf_show_state(char *buf)
{
	if (l1tf_vmx_mitigation == VMENTER_L1D_FLUSH_AUTO)
		return sprintf(buf, "%s\n", L1TF_DEFAULT_MSG);

	if (l1tf_vmx_mitigation == VMENTER_L1D_FLUSH_EPT_DISABLED ||
	    (l1tf_vmx_mitigation == VMENTER_L1D_FLUSH_NEVER &&
	     sched_smt_active())) {
		return sprintf(buf, "%s; VMX: %s\n", L1TF_DEFAULT_MSG,
			       l1tf_vmx_states[l1tf_vmx_mitigation]);
	}

	return sprintf(buf, "%s; VMX: %s, SMT %s\n", L1TF_DEFAULT_MSG,
		       l1tf_vmx_states[l1tf_vmx_mitigation],
		       sched_smt_active() ? "vulnerable" : "disabled");
}

static ssize_t itlb_multihit_show_state(char *buf)
{
	if (itlb_multihit_kvm_mitigation)
		return sprintf(buf, "KVM: Mitigation: Split huge pages\n");
	else
		return sprintf(buf, "KVM: Vulnerable\n");
}
#else
static ssize_t l1tf_show_state(char *buf)
{
	return sprintf(buf, "%s\n", L1TF_DEFAULT_MSG);
}

static ssize_t itlb_multihit_show_state(char *buf)
{
	return sprintf(buf, "Processor vulnerable\n");
}
#endif

<<<<<<< HEAD
=======
static ssize_t mds_show_state(char *buf)
{
	if (boot_cpu_has(X86_FEATURE_HYPERVISOR)) {
		return sprintf(buf, "%s; SMT Host state unknown\n",
			       mds_strings[mds_mitigation]);
	}

	if (boot_cpu_has(X86_BUG_MSBDS_ONLY)) {
		return sprintf(buf, "%s; SMT %s\n", mds_strings[mds_mitigation],
			       (mds_mitigation == MDS_MITIGATION_OFF ? "vulnerable" :
			        sched_smt_active() ? "mitigated" : "disabled"));
	}

	return sprintf(buf, "%s; SMT %s\n", mds_strings[mds_mitigation],
		       sched_smt_active() ? "vulnerable" : "disabled");
}

static ssize_t tsx_async_abort_show_state(char *buf)
{
	if ((taa_mitigation == TAA_MITIGATION_TSX_DISABLED) ||
	    (taa_mitigation == TAA_MITIGATION_OFF))
		return sprintf(buf, "%s\n", taa_strings[taa_mitigation]);

	if (boot_cpu_has(X86_FEATURE_HYPERVISOR)) {
		return sprintf(buf, "%s; SMT Host state unknown\n",
			       taa_strings[taa_mitigation]);
	}

	return sprintf(buf, "%s; SMT %s\n", taa_strings[taa_mitigation],
		       sched_smt_active() ? "vulnerable" : "disabled");
}

>>>>>>> LA.UM.9.1.R1.10.00.00.604.030
static char *stibp_state(void)
{
	if (spectre_v2_enabled == SPECTRE_V2_IBRS_ENHANCED)
		return "";

	switch (spectre_v2_user) {
	case SPECTRE_V2_USER_NONE:
		return ", STIBP: disabled";
	case SPECTRE_V2_USER_STRICT:
		return ", STIBP: forced";
	case SPECTRE_V2_USER_PRCTL:
	case SPECTRE_V2_USER_SECCOMP:
		if (static_key_enabled(&switch_to_cond_stibp))
			return ", STIBP: conditional";
	}
	return "";
}

static char *ibpb_state(void)
{
	if (boot_cpu_has(X86_FEATURE_IBPB)) {
		if (static_key_enabled(&switch_mm_always_ibpb))
			return ", IBPB: always-on";
		if (static_key_enabled(&switch_mm_cond_ibpb))
			return ", IBPB: conditional";
		return ", IBPB: disabled";
	}
	return "";
}

static ssize_t cpu_show_common(struct device *dev, struct device_attribute *attr,
			       char *buf, unsigned int bug)
{
	if (!boot_cpu_has_bug(bug))
		return sprintf(buf, "Not affected\n");

	switch (bug) {
	case X86_BUG_CPU_MELTDOWN:
		if (boot_cpu_has(X86_FEATURE_PTI))
			return sprintf(buf, "Mitigation: PTI\n");

		break;

	case X86_BUG_SPECTRE_V1:
		return sprintf(buf, "Mitigation: __user pointer sanitization\n");

	case X86_BUG_SPECTRE_V2:
		return sprintf(buf, "%s%s%s%s%s%s\n", spectre_v2_strings[spectre_v2_enabled],
			       ibpb_state(),
			       boot_cpu_has(X86_FEATURE_USE_IBRS_FW) ? ", IBRS_FW" : "",
			       stibp_state(),
			       boot_cpu_has(X86_FEATURE_RSB_CTXSW) ? ", RSB filling" : "",
			       spectre_v2_module_string());

	case X86_BUG_SPEC_STORE_BYPASS:
		return sprintf(buf, "%s\n", ssb_strings[ssb_mode]);

	case X86_BUG_L1TF:
		if (boot_cpu_has(X86_FEATURE_L1TF_PTEINV))
			return l1tf_show_state(buf);
		break;
<<<<<<< HEAD
=======

	case X86_BUG_MDS:
		return mds_show_state(buf);

	case X86_BUG_TAA:
		return tsx_async_abort_show_state(buf);

	case X86_BUG_ITLB_MULTIHIT:
		return itlb_multihit_show_state(buf);

>>>>>>> LA.UM.9.1.R1.10.00.00.604.030
	default:
		break;
	}

	return sprintf(buf, "Vulnerable\n");
}

ssize_t cpu_show_meltdown(struct device *dev, struct device_attribute *attr, char *buf)
{
	return cpu_show_common(dev, attr, buf, X86_BUG_CPU_MELTDOWN);
}

ssize_t cpu_show_spectre_v1(struct device *dev, struct device_attribute *attr, char *buf)
{
	return cpu_show_common(dev, attr, buf, X86_BUG_SPECTRE_V1);
}

ssize_t cpu_show_spectre_v2(struct device *dev, struct device_attribute *attr, char *buf)
{
	return cpu_show_common(dev, attr, buf, X86_BUG_SPECTRE_V2);
}

ssize_t cpu_show_spec_store_bypass(struct device *dev, struct device_attribute *attr, char *buf)
{
	return cpu_show_common(dev, attr, buf, X86_BUG_SPEC_STORE_BYPASS);
}

ssize_t cpu_show_l1tf(struct device *dev, struct device_attribute *attr, char *buf)
{
	return cpu_show_common(dev, attr, buf, X86_BUG_L1TF);
}
<<<<<<< HEAD
=======

ssize_t cpu_show_mds(struct device *dev, struct device_attribute *attr, char *buf)
{
	return cpu_show_common(dev, attr, buf, X86_BUG_MDS);
}

ssize_t cpu_show_tsx_async_abort(struct device *dev, struct device_attribute *attr, char *buf)
{
	return cpu_show_common(dev, attr, buf, X86_BUG_TAA);
}

ssize_t cpu_show_itlb_multihit(struct device *dev, struct device_attribute *attr, char *buf)
{
	return cpu_show_common(dev, attr, buf, X86_BUG_ITLB_MULTIHIT);
}
>>>>>>> LA.UM.9.1.R1.10.00.00.604.030
#endif<|MERGE_RESOLUTION|>--- conflicted
+++ resolved
@@ -26,16 +26,12 @@
 #include <asm/vmx.h>
 #include <asm/paravirt.h>
 #include <asm/alternative.h>
+#include <asm/hypervisor.h>
 #include <asm/pgtable.h>
 #include <asm/set_memory.h>
 #include <asm/intel-family.h>
 #include <asm/e820/api.h>
 
-<<<<<<< HEAD
-static void __init spectre_v2_select_mitigation(void);
-static void __init ssb_select_mitigation(void);
-static void __init l1tf_select_mitigation(void);
-=======
 #include "cpu.h"
 
 static void __init spectre_v1_select_mitigation(void);
@@ -44,7 +40,6 @@
 static void __init l1tf_select_mitigation(void);
 static void __init mds_select_mitigation(void);
 static void __init taa_select_mitigation(void);
->>>>>>> LA.UM.9.1.R1.10.00.00.604.030
 
 /* The base value of the SPEC_CTRL MSR that always has to be preserved. */
 u64 x86_spec_ctrl_base;
@@ -71,6 +66,13 @@
 /* Control unconditional IBPB in switch_mm() */
 DEFINE_STATIC_KEY_FALSE(switch_mm_always_ibpb);
 
+/* Control MDS CPU buffer clear before returning to user space */
+DEFINE_STATIC_KEY_FALSE(mds_user_clear);
+EXPORT_SYMBOL_GPL(mds_user_clear);
+/* Control MDS CPU buffer clear before idling (halt, mwait) */
+DEFINE_STATIC_KEY_FALSE(mds_idle_clear);
+EXPORT_SYMBOL_GPL(mds_idle_clear);
+
 void __init check_bugs(void)
 {
 	identify_boot_cpu();
@@ -98,22 +100,15 @@
 	if (boot_cpu_has(X86_FEATURE_STIBP))
 		x86_spec_ctrl_mask |= SPEC_CTRL_STIBP;
 
-	/* Select the proper spectre mitigation before patching alternatives */
+	/* Select the proper CPU mitigations before patching alternatives: */
+	spectre_v1_select_mitigation();
 	spectre_v2_select_mitigation();
-
-	/*
-	 * Select proper mitigation for any exposure to the Speculative Store
-	 * Bypass vulnerability.
-	 */
 	ssb_select_mitigation();
-<<<<<<< HEAD
-=======
 	l1tf_select_mitigation();
 	mds_select_mitigation();
 	taa_select_mitigation();
->>>>>>> LA.UM.9.1.R1.10.00.00.604.030
-
-	l1tf_select_mitigation();
+
+	arch_smt_update();
 
 #ifdef CONFIG_X86_32
 	/*
@@ -221,8 +216,6 @@
 }
 
 #undef pr_fmt
-<<<<<<< HEAD
-=======
 #define pr_fmt(fmt)	"MDS: " fmt
 
 /* Default mitigation for MDS-affected CPUs */
@@ -464,7 +457,6 @@
 early_param("nospectre_v1", nospectre_v1_cmdline);
 
 #undef pr_fmt
->>>>>>> LA.UM.9.1.R1.10.00.00.604.030
 #define pr_fmt(fmt)     "Spectre V2 : " fmt
 
 static enum spectre_v2_mitigation spectre_v2_enabled __ro_after_init =
@@ -688,7 +680,8 @@
 	char arg[20];
 	int ret, i;
 
-	if (cmdline_find_option_bool(boot_command_line, "nospectre_v2"))
+	if (cmdline_find_option_bool(boot_command_line, "nospectre_v2") ||
+	    cpu_mitigations_off())
 		return SPECTRE_V2_CMD_NONE;
 
 	ret = cmdline_find_option(boot_command_line, "spectre_v2", arg, sizeof(arg));
@@ -820,9 +813,6 @@
 
 	/* Set up IBPB and STIBP depending on the general spectre V2 command */
 	spectre_v2_user_select_mitigation(cmd);
-
-	/* Enable STIBP if appropriate */
-	arch_smt_update();
 }
 
 static void update_stibp_msr(void * __unused)
@@ -856,8 +846,6 @@
 		static_branch_disable(&switch_to_cond_stibp);
 }
 
-<<<<<<< HEAD
-=======
 #undef pr_fmt
 #define pr_fmt(fmt) fmt
 
@@ -884,7 +872,6 @@
 #define MDS_MSG_SMT "MDS CPU bug present and SMT on, data leak possible. See https://www.kernel.org/doc/html/latest/admin-guide/hw-vuln/mds.html for more details.\n"
 #define TAA_MSG_SMT "TAA CPU bug present and SMT on, data leak possible. See https://www.kernel.org/doc/html/latest/admin-guide/hw-vuln/tsx_async_abort.html for more details.\n"
 
->>>>>>> LA.UM.9.1.R1.10.00.00.604.030
 void arch_smt_update(void)
 {
 	mutex_lock(&spec_ctrl_mutex);
@@ -901,8 +888,6 @@
 		break;
 	}
 
-<<<<<<< HEAD
-=======
 	switch (mds_mitigation) {
 	case MDS_MITIGATION_FULL:
 	case MDS_MITIGATION_VMWERV:
@@ -925,7 +910,6 @@
 		break;
 	}
 
->>>>>>> LA.UM.9.1.R1.10.00.00.604.030
 	mutex_unlock(&spec_ctrl_mutex);
 }
 
@@ -967,7 +951,8 @@
 	char arg[20];
 	int ret, i;
 
-	if (cmdline_find_option_bool(boot_command_line, "nospec_store_bypass_disable")) {
+	if (cmdline_find_option_bool(boot_command_line, "nospec_store_bypass_disable") ||
+	    cpu_mitigations_off()) {
 		return SPEC_STORE_BYPASS_CMD_NONE;
 	} else {
 		ret = cmdline_find_option(boot_command_line, "spec_store_bypass_disable",
@@ -1029,6 +1014,16 @@
 	}
 
 	/*
+	 * If SSBD is controlled by the SPEC_CTRL MSR, then set the proper
+	 * bit in the mask to allow guests to use the mitigation even in the
+	 * case where the host does not enable it.
+	 */
+	if (static_cpu_has(X86_FEATURE_SPEC_CTRL_SSBD) ||
+	    static_cpu_has(X86_FEATURE_AMD_SSBD)) {
+		x86_spec_ctrl_mask |= SPEC_CTRL_SSBD;
+	}
+
+	/*
 	 * We have three CPU feature flags that are in play here:
 	 *  - X86_BUG_SPEC_STORE_BYPASS - CPU is susceptible.
 	 *  - X86_FEATURE_SSBD - CPU is able to turn off speculative store bypass
@@ -1045,7 +1040,6 @@
 			x86_amd_ssb_disable();
 		} else {
 			x86_spec_ctrl_base |= SPEC_CTRL_SSBD;
-			x86_spec_ctrl_mask |= SPEC_CTRL_SSBD;
 			wrmsrl(MSR_IA32_SPEC_CTRL, x86_spec_ctrl_base);
 		}
 	}
@@ -1291,6 +1285,11 @@
 	if (!boot_cpu_has_bug(X86_BUG_L1TF))
 		return;
 
+	if (cpu_mitigations_off())
+		l1tf_mitigation = L1TF_MITIGATION_OFF;
+	else if (cpu_mitigations_auto_nosmt())
+		l1tf_mitigation = L1TF_MITIGATION_FLUSH_NOSMT;
+
 	override_cache_bits(&boot_cpu_data);
 
 	switch (l1tf_mitigation) {
@@ -1319,7 +1318,7 @@
 		pr_info("You may make it effective by booting the kernel with mem=%llu parameter.\n",
 				half_pa);
 		pr_info("However, doing so will make a part of your RAM unusable.\n");
-		pr_info("Reading https://www.kernel.org/doc/html/latest/admin-guide/l1tf.html might help you decide.\n");
+		pr_info("Reading https://www.kernel.org/doc/html/latest/admin-guide/hw-vuln/l1tf.html might help you decide.\n");
 		return;
 	}
 
@@ -1352,6 +1351,7 @@
 early_param("l1tf", l1tf_cmdline);
 
 #undef pr_fmt
+#define pr_fmt(fmt) fmt
 
 #ifdef CONFIG_SYSFS
 
@@ -1403,8 +1403,6 @@
 }
 #endif
 
-<<<<<<< HEAD
-=======
 static ssize_t mds_show_state(char *buf)
 {
 	if (boot_cpu_has(X86_FEATURE_HYPERVISOR)) {
@@ -1437,7 +1435,6 @@
 		       sched_smt_active() ? "vulnerable" : "disabled");
 }
 
->>>>>>> LA.UM.9.1.R1.10.00.00.604.030
 static char *stibp_state(void)
 {
 	if (spectre_v2_enabled == SPECTRE_V2_IBRS_ENHANCED)
@@ -1482,7 +1479,7 @@
 		break;
 
 	case X86_BUG_SPECTRE_V1:
-		return sprintf(buf, "Mitigation: __user pointer sanitization\n");
+		return sprintf(buf, "%s\n", spectre_v1_strings[spectre_v1_mitigation]);
 
 	case X86_BUG_SPECTRE_V2:
 		return sprintf(buf, "%s%s%s%s%s%s\n", spectre_v2_strings[spectre_v2_enabled],
@@ -1499,8 +1496,6 @@
 		if (boot_cpu_has(X86_FEATURE_L1TF_PTEINV))
 			return l1tf_show_state(buf);
 		break;
-<<<<<<< HEAD
-=======
 
 	case X86_BUG_MDS:
 		return mds_show_state(buf);
@@ -1511,7 +1506,6 @@
 	case X86_BUG_ITLB_MULTIHIT:
 		return itlb_multihit_show_state(buf);
 
->>>>>>> LA.UM.9.1.R1.10.00.00.604.030
 	default:
 		break;
 	}
@@ -1543,8 +1537,6 @@
 {
 	return cpu_show_common(dev, attr, buf, X86_BUG_L1TF);
 }
-<<<<<<< HEAD
-=======
 
 ssize_t cpu_show_mds(struct device *dev, struct device_attribute *attr, char *buf)
 {
@@ -1560,5 +1552,4 @@
 {
 	return cpu_show_common(dev, attr, buf, X86_BUG_ITLB_MULTIHIT);
 }
->>>>>>> LA.UM.9.1.R1.10.00.00.604.030
 #endif