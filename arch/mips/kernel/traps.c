/*
 * This file is subject to the terms and conditions of the GNU General Public
 * License.  See the file "COPYING" in the main directory of this archive
 * for more details.
 *
 * Copyright (C) 1994 - 1999, 2000, 01, 06 Ralf Baechle
 * Copyright (C) 1995, 1996 Paul M. Antoine
 * Copyright (C) 1998 Ulf Carlsson
 * Copyright (C) 1999 Silicon Graphics, Inc.
 * Kevin D. Kissell, kevink@mips.com and Carsten Langgaard, carstenl@mips.com
 * Copyright (C) 2000, 01 MIPS Technologies, Inc.
 * Copyright (C) 2002, 2003, 2004, 2005, 2007  Maciej W. Rozycki
 */
#include <linux/bug.h>
#include <linux/compiler.h>
#include <linux/init.h>
#include <linux/kernel.h>
#include <linux/mm.h>
#include <linux/sched.h>
#include <linux/smp.h>
#include <linux/spinlock.h>
#include <linux/kallsyms.h>
#include <linux/bootmem.h>
#include <linux/interrupt.h>
#include <linux/ptrace.h>
#include <linux/kgdb.h>
#include <linux/kdebug.h>
#include <linux/kprobes.h>
#include <linux/notifier.h>
#include <linux/kdb.h>
#include <linux/irq.h>
#include <linux/perf_event.h>

#include <asm/bootinfo.h>
#include <asm/branch.h>
#include <asm/break.h>
#include <asm/cop2.h>
#include <asm/cpu.h>
#include <asm/dsp.h>
#include <asm/fpu.h>
#include <asm/fpu_emulator.h>
#include <asm/mipsregs.h>
#include <asm/mipsmtregs.h>
#include <asm/module.h>
#include <asm/pgtable.h>
#include <asm/ptrace.h>
#include <asm/sections.h>
#include <asm/system.h>
#include <asm/tlbdebug.h>
#include <asm/traps.h>
#include <asm/uaccess.h>
#include <asm/watch.h>
#include <asm/mmu_context.h>
#include <asm/types.h>
#include <asm/stacktrace.h>
#include <asm/uasm.h>

extern void check_wait(void);
extern asmlinkage void r4k_wait(void);
extern asmlinkage void rollback_handle_int(void);
extern asmlinkage void handle_int(void);
extern asmlinkage void handle_tlbm(void);
extern asmlinkage void handle_tlbl(void);
extern asmlinkage void handle_tlbs(void);
extern asmlinkage void handle_adel(void);
extern asmlinkage void handle_ades(void);
extern asmlinkage void handle_ibe(void);
extern asmlinkage void handle_dbe(void);
extern asmlinkage void handle_sys(void);
extern asmlinkage void handle_bp(void);
extern asmlinkage void handle_ri(void);
extern asmlinkage void handle_ri_rdhwr_vivt(void);
extern asmlinkage void handle_ri_rdhwr(void);
extern asmlinkage void handle_cpu(void);
extern asmlinkage void handle_ov(void);
extern asmlinkage void handle_tr(void);
extern asmlinkage void handle_fpe(void);
extern asmlinkage void handle_mdmx(void);
extern asmlinkage void handle_watch(void);
extern asmlinkage void handle_mt(void);
extern asmlinkage void handle_dsp(void);
extern asmlinkage void handle_mcheck(void);
extern asmlinkage void handle_reserved(void);

extern int fpu_emulator_cop1Handler(struct pt_regs *xcp,
				    struct mips_fpu_struct *ctx, int has_fpu,
				    void *__user *fault_addr);

void (*board_be_init)(void);
int (*board_be_handler)(struct pt_regs *regs, int is_fixup);
void (*board_nmi_handler_setup)(void);
void (*board_ejtag_handler_setup)(void);
void (*board_bind_eic_interrupt)(int irq, int regset);
void (*board_ebase_setup)(void);


static void show_raw_backtrace(unsigned long reg29)
{
	unsigned long *sp = (unsigned long *)(reg29 & ~3);
	unsigned long addr;

	printk("Call Trace:");
#ifdef CONFIG_KALLSYMS
	printk("\n");
#endif
	while (!kstack_end(sp)) {
		unsigned long __user *p =
			(unsigned long __user *)(unsigned long)sp++;
		if (__get_user(addr, p)) {
			printk(" (Bad stack address)");
			break;
		}
		if (__kernel_text_address(addr))
			print_ip_sym(addr);
	}
	printk("\n");
}

#ifdef CONFIG_KALLSYMS
int raw_show_trace;
static int __init set_raw_show_trace(char *str)
{
	raw_show_trace = 1;
	return 1;
}
__setup("raw_show_trace", set_raw_show_trace);
#endif

static void show_backtrace(struct task_struct *task, const struct pt_regs *regs)
{
	unsigned long sp = regs->regs[29];
	unsigned long ra = regs->regs[31];
	unsigned long pc = regs->cp0_epc;

	if (raw_show_trace || !__kernel_text_address(pc)) {
		show_raw_backtrace(sp);
		return;
	}
	printk("Call Trace:\n");
	do {
		print_ip_sym(pc);
		pc = unwind_stack(task, &sp, pc, &ra);
	} while (pc);
	printk("\n");
}

/*
 * This routine abuses get_user()/put_user() to reference pointers
 * with at least a bit of error checking ...
 */
static void show_stacktrace(struct task_struct *task,
	const struct pt_regs *regs)
{
	const int field = 2 * sizeof(unsigned long);
	long stackdata;
	int i;
	unsigned long __user *sp = (unsigned long __user *)regs->regs[29];

	printk("Stack :");
	i = 0;
	while ((unsigned long) sp & (PAGE_SIZE - 1)) {
		if (i && ((i % (64 / field)) == 0))
			printk("\n       ");
		if (i > 39) {
			printk(" ...");
			break;
		}

		if (__get_user(stackdata, sp++)) {
			printk(" (Bad stack address)");
			break;
		}

		printk(" %0*lx", field, stackdata);
		i++;
	}
	printk("\n");
	show_backtrace(task, regs);
}

void show_stack(struct task_struct *task, unsigned long *sp)
{
	struct pt_regs regs;
	if (sp) {
		regs.regs[29] = (unsigned long)sp;
		regs.regs[31] = 0;
		regs.cp0_epc = 0;
	} else {
		if (task && task != current) {
			regs.regs[29] = task->thread.reg29;
			regs.regs[31] = 0;
			regs.cp0_epc = task->thread.reg31;
#ifdef CONFIG_KGDB_KDB
		} else if (atomic_read(&kgdb_active) != -1 &&
			   kdb_current_regs) {
			memcpy(&regs, kdb_current_regs, sizeof(regs));
#endif /* CONFIG_KGDB_KDB */
		} else {
			prepare_frametrace(&regs);
		}
	}
	show_stacktrace(task, &regs);
}

/*
 * The architecture-independent dump_stack generator
 */
void dump_stack(void)
{
	struct pt_regs regs;

	prepare_frametrace(&regs);
	show_backtrace(current, &regs);
}

EXPORT_SYMBOL(dump_stack);

static void show_code(unsigned int __user *pc)
{
	long i;
	unsigned short __user *pc16 = NULL;

	printk("\nCode:");

	if ((unsigned long)pc & 1)
		pc16 = (unsigned short __user *)((unsigned long)pc & ~1);
	for(i = -3 ; i < 6 ; i++) {
		unsigned int insn;
		if (pc16 ? __get_user(insn, pc16 + i) : __get_user(insn, pc + i)) {
			printk(" (Bad address in epc)\n");
			break;
		}
		printk("%c%0*x%c", (i?' ':'<'), pc16 ? 4 : 8, insn, (i?' ':'>'));
	}
}

static void __show_regs(const struct pt_regs *regs)
{
	const int field = 2 * sizeof(unsigned long);
	unsigned int cause = regs->cp0_cause;
	int i;

	printk("Cpu %d\n", smp_processor_id());

	/*
	 * Saved main processor registers
	 */
	for (i = 0; i < 32; ) {
		if ((i % 4) == 0)
			printk("$%2d   :", i);
		if (i == 0)
			printk(" %0*lx", field, 0UL);
		else if (i == 26 || i == 27)
			printk(" %*s", field, "");
		else
			printk(" %0*lx", field, regs->regs[i]);

		i++;
		if ((i % 4) == 0)
			printk("\n");
	}

#ifdef CONFIG_CPU_HAS_SMARTMIPS
	printk("Acx    : %0*lx\n", field, regs->acx);
#endif
	printk("Hi    : %0*lx\n", field, regs->hi);
	printk("Lo    : %0*lx\n", field, regs->lo);

	/*
	 * Saved cp0 registers
	 */
	printk("epc   : %0*lx %pS\n", field, regs->cp0_epc,
	       (void *) regs->cp0_epc);
	printk("    %s\n", print_tainted());
	printk("ra    : %0*lx %pS\n", field, regs->regs[31],
	       (void *) regs->regs[31]);

	printk("Status: %08x    ", (uint32_t) regs->cp0_status);

	if (current_cpu_data.isa_level == MIPS_CPU_ISA_I) {
		if (regs->cp0_status & ST0_KUO)
			printk("KUo ");
		if (regs->cp0_status & ST0_IEO)
			printk("IEo ");
		if (regs->cp0_status & ST0_KUP)
			printk("KUp ");
		if (regs->cp0_status & ST0_IEP)
			printk("IEp ");
		if (regs->cp0_status & ST0_KUC)
			printk("KUc ");
		if (regs->cp0_status & ST0_IEC)
			printk("IEc ");
	} else {
		if (regs->cp0_status & ST0_KX)
			printk("KX ");
		if (regs->cp0_status & ST0_SX)
			printk("SX ");
		if (regs->cp0_status & ST0_UX)
			printk("UX ");
		switch (regs->cp0_status & ST0_KSU) {
		case KSU_USER:
			printk("USER ");
			break;
		case KSU_SUPERVISOR:
			printk("SUPERVISOR ");
			break;
		case KSU_KERNEL:
			printk("KERNEL ");
			break;
		default:
			printk("BAD_MODE ");
			break;
		}
		if (regs->cp0_status & ST0_ERL)
			printk("ERL ");
		if (regs->cp0_status & ST0_EXL)
			printk("EXL ");
		if (regs->cp0_status & ST0_IE)
			printk("IE ");
	}
	printk("\n");

	printk("Cause : %08x\n", cause);

	cause = (cause & CAUSEF_EXCCODE) >> CAUSEB_EXCCODE;
	if (1 <= cause && cause <= 5)
		printk("BadVA : %0*lx\n", field, regs->cp0_badvaddr);

	printk("PrId  : %08x (%s)\n", read_c0_prid(),
	       cpu_name_string());
}

/*
 * FIXME: really the generic show_regs should take a const pointer argument.
 */
void show_regs(struct pt_regs *regs)
{
	__show_regs((struct pt_regs *)regs);
}

void show_registers(struct pt_regs *regs)
{
	const int field = 2 * sizeof(unsigned long);

	__show_regs(regs);
	print_modules();
	printk("Process %s (pid: %d, threadinfo=%p, task=%p, tls=%0*lx)\n",
	       current->comm, current->pid, current_thread_info(), current,
	      field, current_thread_info()->tp_value);
	if (cpu_has_userlocal) {
		unsigned long tls;

		tls = read_c0_userlocal();
		if (tls != current_thread_info()->tp_value)
			printk("*HwTLS: %0*lx\n", field, tls);
	}

	show_stacktrace(current, regs);
	show_code((unsigned int __user *) regs->cp0_epc);
	printk("\n");
}

static int regs_to_trapnr(struct pt_regs *regs)
{
	return (regs->cp0_cause >> 2) & 0x1f;
}

static DEFINE_RAW_SPINLOCK(die_lock);

void __noreturn die(const char *str, struct pt_regs *regs)
{
	static int die_counter;
	int sig = SIGSEGV;
#ifdef CONFIG_MIPS_MT_SMTC
	unsigned long dvpret;
#endif /* CONFIG_MIPS_MT_SMTC */

	oops_enter();

	if (notify_die(DIE_OOPS, str, regs, 0, regs_to_trapnr(regs), SIGSEGV) == NOTIFY_STOP)
		sig = 0;

	console_verbose();
	raw_spin_lock_irq(&die_lock);
#ifdef CONFIG_MIPS_MT_SMTC
	dvpret = dvpe();
#endif /* CONFIG_MIPS_MT_SMTC */
	bust_spinlocks(1);
#ifdef CONFIG_MIPS_MT_SMTC
	mips_mt_regdump(dvpret);
#endif /* CONFIG_MIPS_MT_SMTC */

	printk("%s[#%d]:\n", str, ++die_counter);
	show_registers(regs);
	add_taint(TAINT_DIE);
	raw_spin_unlock_irq(&die_lock);

	oops_exit();

	if (in_interrupt())
		panic("Fatal exception in interrupt");

	if (panic_on_oops) {
		printk(KERN_EMERG "Fatal exception: panic in 5 seconds");
		ssleep(5);
		panic("Fatal exception");
	}

	do_exit(sig);
}

extern struct exception_table_entry __start___dbe_table[];
extern struct exception_table_entry __stop___dbe_table[];

__asm__(
"	.section	__dbe_table, \"a\"\n"
"	.previous			\n");

/* Given an address, look for it in the exception tables. */
static const struct exception_table_entry *search_dbe_tables(unsigned long addr)
{
	const struct exception_table_entry *e;

	e = search_extable(__start___dbe_table, __stop___dbe_table - 1, addr);
	if (!e)
		e = search_module_dbetables(addr);
	return e;
}

asmlinkage void do_be(struct pt_regs *regs)
{
	const int field = 2 * sizeof(unsigned long);
	const struct exception_table_entry *fixup = NULL;
	int data = regs->cp0_cause & 4;
	int action = MIPS_BE_FATAL;

	/* XXX For now.  Fixme, this searches the wrong table ...  */
	if (data && !user_mode(regs))
		fixup = search_dbe_tables(exception_epc(regs));

	if (fixup)
		action = MIPS_BE_FIXUP;

	if (board_be_handler)
		action = board_be_handler(regs, fixup != NULL);

	switch (action) {
	case MIPS_BE_DISCARD:
		return;
	case MIPS_BE_FIXUP:
		if (fixup) {
			regs->cp0_epc = fixup->nextinsn;
			return;
		}
		break;
	default:
		break;
	}

	/*
	 * Assume it would be too dangerous to continue ...
	 */
	printk(KERN_ALERT "%s bus error, epc == %0*lx, ra == %0*lx\n",
	       data ? "Data" : "Instruction",
	       field, regs->cp0_epc, field, regs->regs[31]);
	if (notify_die(DIE_OOPS, "bus error", regs, 0, regs_to_trapnr(regs), SIGBUS)
	    == NOTIFY_STOP)
		return;

	die_if_kernel("Oops", regs);
	force_sig(SIGBUS, current);
}

/*
 * ll/sc, rdhwr, sync emulation
 */

#define OPCODE 0xfc000000
#define BASE   0x03e00000
#define RT     0x001f0000
#define OFFSET 0x0000ffff
#define LL     0xc0000000
#define SC     0xe0000000
#define SPEC0  0x00000000
#define SPEC3  0x7c000000
#define RD     0x0000f800
#define FUNC   0x0000003f
#define SYNC   0x0000000f
#define RDHWR  0x0000003b

/*
 * The ll_bit is cleared by r*_switch.S
 */

unsigned int ll_bit;
struct task_struct *ll_task;

static inline int simulate_ll(struct pt_regs *regs, unsigned int opcode)
{
	unsigned long value, __user *vaddr;
	long offset;

	/*
	 * analyse the ll instruction that just caused a ri exception
	 * and put the referenced address to addr.
	 */

	/* sign extend offset */
	offset = opcode & OFFSET;
	offset <<= 16;
	offset >>= 16;

	vaddr = (unsigned long __user *)
	        ((unsigned long)(regs->regs[(opcode & BASE) >> 21]) + offset);

	if ((unsigned long)vaddr & 3)
		return SIGBUS;
	if (get_user(value, vaddr))
		return SIGSEGV;

	preempt_disable();

	if (ll_task == NULL || ll_task == current) {
		ll_bit = 1;
	} else {
		ll_bit = 0;
	}
	ll_task = current;

	preempt_enable();

	regs->regs[(opcode & RT) >> 16] = value;

	return 0;
}

static inline int simulate_sc(struct pt_regs *regs, unsigned int opcode)
{
	unsigned long __user *vaddr;
	unsigned long reg;
	long offset;

	/*
	 * analyse the sc instruction that just caused a ri exception
	 * and put the referenced address to addr.
	 */

	/* sign extend offset */
	offset = opcode & OFFSET;
	offset <<= 16;
	offset >>= 16;

	vaddr = (unsigned long __user *)
	        ((unsigned long)(regs->regs[(opcode & BASE) >> 21]) + offset);
	reg = (opcode & RT) >> 16;

	if ((unsigned long)vaddr & 3)
		return SIGBUS;

	preempt_disable();

	if (ll_bit == 0 || ll_task != current) {
		regs->regs[reg] = 0;
		preempt_enable();
		return 0;
	}

	preempt_enable();

	if (put_user(regs->regs[reg], vaddr))
		return SIGSEGV;

	regs->regs[reg] = 1;

	return 0;
}

/*
 * ll uses the opcode of lwc0 and sc uses the opcode of swc0.  That is both
 * opcodes are supposed to result in coprocessor unusable exceptions if
 * executed on ll/sc-less processors.  That's the theory.  In practice a
 * few processors such as NEC's VR4100 throw reserved instruction exceptions
 * instead, so we're doing the emulation thing in both exception handlers.
 */
static int simulate_llsc(struct pt_regs *regs, unsigned int opcode)
{
	if ((opcode & OPCODE) == LL) {
		perf_sw_event(PERF_COUNT_SW_EMULATION_FAULTS,
				1, regs, 0);
		return simulate_ll(regs, opcode);
	}
	if ((opcode & OPCODE) == SC) {
		perf_sw_event(PERF_COUNT_SW_EMULATION_FAULTS,
				1, regs, 0);
		return simulate_sc(regs, opcode);
	}

	return -1;			/* Must be something else ... */
}

/*
 * Simulate trapping 'rdhwr' instructions to provide user accessible
 * registers not implemented in hardware.
 */
static int simulate_rdhwr(struct pt_regs *regs, unsigned int opcode)
{
	struct thread_info *ti = task_thread_info(current);

	if ((opcode & OPCODE) == SPEC3 && (opcode & FUNC) == RDHWR) {
		int rd = (opcode & RD) >> 11;
		int rt = (opcode & RT) >> 16;
		perf_sw_event(PERF_COUNT_SW_EMULATION_FAULTS,
				1, regs, 0);
		switch (rd) {
		case 0:		/* CPU number */
			regs->regs[rt] = smp_processor_id();
			return 0;
		case 1:		/* SYNCI length */
			regs->regs[rt] = min(current_cpu_data.dcache.linesz,
					     current_cpu_data.icache.linesz);
			return 0;
		case 2:		/* Read count register */
			regs->regs[rt] = read_c0_count();
			return 0;
		case 3:		/* Count register resolution */
			switch (current_cpu_data.cputype) {
			case CPU_20KC:
			case CPU_25KF:
				regs->regs[rt] = 1;
				break;
			default:
				regs->regs[rt] = 2;
			}
			return 0;
		case 29:
			regs->regs[rt] = ti->tp_value;
			return 0;
		default:
			return -1;
		}
	}

	/* Not ours.  */
	return -1;
}

static int simulate_sync(struct pt_regs *regs, unsigned int opcode)
{
	if ((opcode & OPCODE) == SPEC0 && (opcode & FUNC) == SYNC) {
		perf_sw_event(PERF_COUNT_SW_EMULATION_FAULTS,
				1, regs, 0);
		return 0;
	}

	return -1;			/* Must be something else ... */
}

asmlinkage void do_ov(struct pt_regs *regs)
{
	siginfo_t info;

	die_if_kernel("Integer overflow", regs);

	info.si_code = FPE_INTOVF;
	info.si_signo = SIGFPE;
	info.si_errno = 0;
	info.si_addr = (void __user *) regs->cp0_epc;
	force_sig_info(SIGFPE, &info, current);
}

static int process_fpemu_return(int sig, void __user *fault_addr)
{
	if (sig == SIGSEGV || sig == SIGBUS) {
		struct siginfo si = {0};
		si.si_addr = fault_addr;
		si.si_signo = sig;
		if (sig == SIGSEGV) {
			if (find_vma(current->mm, (unsigned long)fault_addr))
				si.si_code = SEGV_ACCERR;
			else
				si.si_code = SEGV_MAPERR;
		} else {
			si.si_code = BUS_ADRERR;
		}
		force_sig_info(sig, &si, current);
		return 1;
	} else if (sig) {
		force_sig(sig, current);
		return 1;
	} else {
		return 0;
	}
}

/*
 * XXX Delayed fp exceptions when doing a lazy ctx switch XXX
 */
asmlinkage void do_fpe(struct pt_regs *regs, unsigned long fcr31)
{
	siginfo_t info = {0};

	if (notify_die(DIE_FP, "FP exception", regs, 0, regs_to_trapnr(regs), SIGFPE)
	    == NOTIFY_STOP)
		return;
	die_if_kernel("FP exception in kernel code", regs);

	if (fcr31 & FPU_CSR_UNI_X) {
		int sig;
		void __user *fault_addr = NULL;

		/*
		 * Unimplemented operation exception.  If we've got the full
		 * software emulator on-board, let's use it...
		 *
		 * Force FPU to dump state into task/thread context.  We're
		 * moving a lot of data here for what is probably a single
		 * instruction, but the alternative is to pre-decode the FP
		 * register operands before invoking the emulator, which seems
		 * a bit extreme for what should be an infrequent event.
		 */
		/* Ensure 'resume' not overwrite saved fp context again. */
		lose_fpu(1);

		/* Run the emulator */
		sig = fpu_emulator_cop1Handler(regs, &current->thread.fpu, 1,
					       &fault_addr);

		/*
		 * We can't allow the emulated instruction to leave any of
		 * the cause bit set in $fcr31.
		 */
		current->thread.fpu.fcr31 &= ~FPU_CSR_ALL_X;

		/* Restore the hardware register state */
		own_fpu(1);	/* Using the FPU again.  */

		/* If something went wrong, signal */
		process_fpemu_return(sig, fault_addr);

		return;
	} else if (fcr31 & FPU_CSR_INV_X)
		info.si_code = FPE_FLTINV;
	else if (fcr31 & FPU_CSR_DIV_X)
		info.si_code = FPE_FLTDIV;
	else if (fcr31 & FPU_CSR_OVF_X)
		info.si_code = FPE_FLTOVF;
	else if (fcr31 & FPU_CSR_UDF_X)
		info.si_code = FPE_FLTUND;
	else if (fcr31 & FPU_CSR_INE_X)
		info.si_code = FPE_FLTRES;
	else
		info.si_code = __SI_FAULT;
	info.si_signo = SIGFPE;
	info.si_errno = 0;
	info.si_addr = (void __user *) regs->cp0_epc;
	force_sig_info(SIGFPE, &info, current);
}

static void do_trap_or_bp(struct pt_regs *regs, unsigned int code,
	const char *str)
{
	siginfo_t info;
	char b[40];

#ifdef CONFIG_KGDB_LOW_LEVEL_TRAP
	if (kgdb_ll_trap(DIE_TRAP, str, regs, code, regs_to_trapnr(regs), SIGTRAP) == NOTIFY_STOP)
		return;
#endif /* CONFIG_KGDB_LOW_LEVEL_TRAP */

	if (notify_die(DIE_TRAP, str, regs, code, regs_to_trapnr(regs), SIGTRAP) == NOTIFY_STOP)
		return;

	/*
	 * A short test says that IRIX 5.3 sends SIGTRAP for all trap
	 * insns, even for trap and break codes that indicate arithmetic
	 * failures.  Weird ...
	 * But should we continue the brokenness???  --macro
	 */
	switch (code) {
	case BRK_OVERFLOW:
	case BRK_DIVZERO:
		scnprintf(b, sizeof(b), "%s instruction in kernel code", str);
		die_if_kernel(b, regs);
		if (code == BRK_DIVZERO)
			info.si_code = FPE_INTDIV;
		else
			info.si_code = FPE_INTOVF;
		info.si_signo = SIGFPE;
		info.si_errno = 0;
		info.si_addr = (void __user *) regs->cp0_epc;
		force_sig_info(SIGFPE, &info, current);
		break;
	case BRK_BUG:
		die_if_kernel("Kernel bug detected", regs);
		force_sig(SIGTRAP, current);
		break;
	case BRK_MEMU:
		/*
		 * Address errors may be deliberately induced by the FPU
		 * emulator to retake control of the CPU after executing the
		 * instruction in the delay slot of an emulated branch.
		 *
		 * Terminate if exception was recognized as a delay slot return
		 * otherwise handle as normal.
		 */
		if (do_dsemulret(regs))
			return;

		die_if_kernel("Math emu break/trap", regs);
		force_sig(SIGTRAP, current);
		break;
	default:
		scnprintf(b, sizeof(b), "%s instruction in kernel code", str);
		die_if_kernel(b, regs);
		force_sig(SIGTRAP, current);
	}
}

asmlinkage void do_bp(struct pt_regs *regs)
{
	unsigned int opcode, bcode;

	if (__get_user(opcode, (unsigned int __user *) exception_epc(regs)))
		goto out_sigsegv;

	/*
	 * There is the ancient bug in the MIPS assemblers that the break
	 * code starts left to bit 16 instead to bit 6 in the opcode.
	 * Gas is bug-compatible, but not always, grrr...
	 * We handle both cases with a simple heuristics.  --macro
	 */
	bcode = ((opcode >> 6) & ((1 << 20) - 1));
	if (bcode >= (1 << 10))
		bcode >>= 10;

	/*
	 * notify the kprobe handlers, if instruction is likely to
	 * pertain to them.
	 */
	switch (bcode) {
	case BRK_KPROBE_BP:
		if (notify_die(DIE_BREAK, "debug", regs, bcode, regs_to_trapnr(regs), SIGTRAP) == NOTIFY_STOP)
			return;
		else
			break;
	case BRK_KPROBE_SSTEPBP:
		if (notify_die(DIE_SSTEPBP, "single_step", regs, bcode, regs_to_trapnr(regs), SIGTRAP) == NOTIFY_STOP)
			return;
		else
			break;
	default:
		break;
	}

	do_trap_or_bp(regs, bcode, "Break");
	return;

out_sigsegv:
	force_sig(SIGSEGV, current);
}

asmlinkage void do_tr(struct pt_regs *regs)
{
	unsigned int opcode, tcode = 0;

	if (__get_user(opcode, (unsigned int __user *) exception_epc(regs)))
		goto out_sigsegv;

	/* Immediate versions don't provide a code.  */
	if (!(opcode & OPCODE))
		tcode = ((opcode >> 6) & ((1 << 10) - 1));

	do_trap_or_bp(regs, tcode, "Trap");
	return;

out_sigsegv:
	force_sig(SIGSEGV, current);
}

asmlinkage void do_ri(struct pt_regs *regs)
{
	unsigned int __user *epc = (unsigned int __user *)exception_epc(regs);
	unsigned long old_epc = regs->cp0_epc;
	unsigned int opcode = 0;
	int status = -1;

	if (notify_die(DIE_RI, "RI Fault", regs, 0, regs_to_trapnr(regs), SIGILL)
	    == NOTIFY_STOP)
		return;

	die_if_kernel("Reserved instruction in kernel code", regs);

	if (unlikely(compute_return_epc(regs) < 0))
		return;

	if (unlikely(get_user(opcode, epc) < 0))
		status = SIGSEGV;

	if (!cpu_has_llsc && status < 0)
		status = simulate_llsc(regs, opcode);

	if (status < 0)
		status = simulate_rdhwr(regs, opcode);

	if (status < 0)
		status = simulate_sync(regs, opcode);

	if (status < 0)
		status = SIGILL;

	if (unlikely(status > 0)) {
		regs->cp0_epc = old_epc;		/* Undo skip-over.  */
		force_sig(status, current);
	}
}

/*
 * MIPS MT processors may have fewer FPU contexts than CPU threads. If we've
 * emulated more than some threshold number of instructions, force migration to
 * a "CPU" that has FP support.
 */
static void mt_ase_fp_affinity(void)
{
#ifdef CONFIG_MIPS_MT_FPAFF
	if (mt_fpemul_threshold > 0 &&
	     ((current->thread.emulated_fp++ > mt_fpemul_threshold))) {
		/*
		 * If there's no FPU present, or if the application has already
		 * restricted the allowed set to exclude any CPUs with FPUs,
		 * we'll skip the procedure.
		 */
		if (cpus_intersects(current->cpus_allowed, mt_fpu_cpumask)) {
			cpumask_t tmask;

			current->thread.user_cpus_allowed
				= current->cpus_allowed;
			cpus_and(tmask, current->cpus_allowed,
				mt_fpu_cpumask);
			set_cpus_allowed_ptr(current, &tmask);
			set_thread_flag(TIF_FPUBOUND);
		}
	}
#endif /* CONFIG_MIPS_MT_FPAFF */
}

/*
 * No lock; only written during early bootup by CPU 0.
 */
static RAW_NOTIFIER_HEAD(cu2_chain);

int __ref register_cu2_notifier(struct notifier_block *nb)
{
	return raw_notifier_chain_register(&cu2_chain, nb);
}

int cu2_notifier_call_chain(unsigned long val, void *v)
{
	return raw_notifier_call_chain(&cu2_chain, val, v);
}

static int default_cu2_call(struct notifier_block *nfb, unsigned long action,
        void *data)
{
	struct pt_regs *regs = data;

	switch (action) {
	default:
		die_if_kernel("Unhandled kernel unaligned access or invalid "
			      "instruction", regs);
		/* Fall through  */

	case CU2_EXCEPTION:
		force_sig(SIGILL, current);
	}

	return NOTIFY_OK;
}

asmlinkage void do_cpu(struct pt_regs *regs)
{
	unsigned int __user *epc;
	unsigned long old_epc;
	unsigned int opcode;
	unsigned int cpid;
	int status;
	unsigned long __maybe_unused flags;

	die_if_kernel("do_cpu invoked from kernel context!", regs);

	cpid = (regs->cp0_cause >> CAUSEB_CE) & 3;

	switch (cpid) {
	case 0:
		epc = (unsigned int __user *)exception_epc(regs);
		old_epc = regs->cp0_epc;
		opcode = 0;
		status = -1;

		if (unlikely(compute_return_epc(regs) < 0))
			return;

		if (unlikely(get_user(opcode, epc) < 0))
			status = SIGSEGV;

		if (!cpu_has_llsc && status < 0)
			status = simulate_llsc(regs, opcode);

		if (status < 0)
			status = simulate_rdhwr(regs, opcode);

		if (status < 0)
			status = SIGILL;

		if (unlikely(status > 0)) {
			regs->cp0_epc = old_epc;	/* Undo skip-over.  */
			force_sig(status, current);
		}

		return;

	case 1:
		if (used_math())	/* Using the FPU again.  */
			own_fpu(1);
		else {			/* First time FPU user.  */
			init_fpu();
			set_used_math();
		}

		if (!raw_cpu_has_fpu) {
			int sig;
			void __user *fault_addr = NULL;
			sig = fpu_emulator_cop1Handler(regs,
						       &current->thread.fpu,
						       0, &fault_addr);
			if (!process_fpemu_return(sig, fault_addr))
				mt_ase_fp_affinity();
		}

		return;

	case 2:
		raw_notifier_call_chain(&cu2_chain, CU2_EXCEPTION, regs);
		return;

	case 3:
		break;
	}

	force_sig(SIGILL, current);
}

asmlinkage void do_mdmx(struct pt_regs *regs)
{
	force_sig(SIGILL, current);
}

/*
 * Called with interrupts disabled.
 */
asmlinkage void do_watch(struct pt_regs *regs)
{
	u32 cause;

	/*
	 * Clear WP (bit 22) bit of cause register so we don't loop
	 * forever.
	 */
	cause = read_c0_cause();
	cause &= ~(1 << 22);
	write_c0_cause(cause);

	/*
	 * If the current thread has the watch registers loaded, save
	 * their values and send SIGTRAP.  Otherwise another thread
	 * left the registers set, clear them and continue.
	 */
	if (test_tsk_thread_flag(current, TIF_LOAD_WATCH)) {
		mips_read_watch_registers();
		local_irq_enable();
		force_sig(SIGTRAP, current);
	} else {
		mips_clear_watch_registers();
		local_irq_enable();
	}
}

asmlinkage void do_mcheck(struct pt_regs *regs)
{
	const int field = 2 * sizeof(unsigned long);
	int multi_match = regs->cp0_status & ST0_TS;

	show_regs(regs);

	if (multi_match) {
		printk("Index   : %0x\n", read_c0_index());
		printk("Pagemask: %0x\n", read_c0_pagemask());
		printk("EntryHi : %0*lx\n", field, read_c0_entryhi());
		printk("EntryLo0: %0*lx\n", field, read_c0_entrylo0());
		printk("EntryLo1: %0*lx\n", field, read_c0_entrylo1());
		printk("\n");
		dump_tlb_all();
	}

	show_code((unsigned int __user *) regs->cp0_epc);

	/*
	 * Some chips may have other causes of machine check (e.g. SB1
	 * graduation timer)
	 */
	panic("Caught Machine Check exception - %scaused by multiple "
	      "matching entries in the TLB.",
	      (multi_match) ? "" : "not ");
}

asmlinkage void do_mt(struct pt_regs *regs)
{
	int subcode;

	subcode = (read_vpe_c0_vpecontrol() & VPECONTROL_EXCPT)
			>> VPECONTROL_EXCPT_SHIFT;
	switch (subcode) {
	case 0:
		printk(KERN_DEBUG "Thread Underflow\n");
		break;
	case 1:
		printk(KERN_DEBUG "Thread Overflow\n");
		break;
	case 2:
		printk(KERN_DEBUG "Invalid YIELD Qualifier\n");
		break;
	case 3:
		printk(KERN_DEBUG "Gating Storage Exception\n");
		break;
	case 4:
		printk(KERN_DEBUG "YIELD Scheduler Exception\n");
		break;
	case 5:
		printk(KERN_DEBUG "Gating Storage Schedulier Exception\n");
		break;
	default:
		printk(KERN_DEBUG "*** UNKNOWN THREAD EXCEPTION %d ***\n",
			subcode);
		break;
	}
	die_if_kernel("MIPS MT Thread exception in kernel", regs);

	force_sig(SIGILL, current);
}


asmlinkage void do_dsp(struct pt_regs *regs)
{
	if (cpu_has_dsp)
		panic("Unexpected DSP exception");

	force_sig(SIGILL, current);
}

asmlinkage void do_reserved(struct pt_regs *regs)
{
	/*
	 * Game over - no way to handle this if it ever occurs.  Most probably
	 * caused by a new unknown cpu type or after another deadly
	 * hard/software error.
	 */
	show_regs(regs);
	panic("Caught reserved exception %ld - should not happen.",
	      (regs->cp0_cause & 0x7f) >> 2);
}

static int __initdata l1parity = 1;
static int __init nol1parity(char *s)
{
	l1parity = 0;
	return 1;
}
__setup("nol1par", nol1parity);
static int __initdata l2parity = 1;
static int __init nol2parity(char *s)
{
	l2parity = 0;
	return 1;
}
__setup("nol2par", nol2parity);

/*
 * Some MIPS CPUs can enable/disable for cache parity detection, but do
 * it different ways.
 */
static inline void parity_protection_init(void)
{
	switch (current_cpu_type()) {
	case CPU_24K:
	case CPU_34K:
	case CPU_74K:
	case CPU_1004K:
		{
#define ERRCTL_PE	0x80000000
#define ERRCTL_L2P	0x00800000
			unsigned long errctl;
			unsigned int l1parity_present, l2parity_present;

			errctl = read_c0_ecc();
			errctl &= ~(ERRCTL_PE|ERRCTL_L2P);

			/* probe L1 parity support */
			write_c0_ecc(errctl | ERRCTL_PE);
			back_to_back_c0_hazard();
			l1parity_present = (read_c0_ecc() & ERRCTL_PE);

			/* probe L2 parity support */
			write_c0_ecc(errctl|ERRCTL_L2P);
			back_to_back_c0_hazard();
			l2parity_present = (read_c0_ecc() & ERRCTL_L2P);

			if (l1parity_present && l2parity_present) {
				if (l1parity)
					errctl |= ERRCTL_PE;
				if (l1parity ^ l2parity)
					errctl |= ERRCTL_L2P;
			} else if (l1parity_present) {
				if (l1parity)
					errctl |= ERRCTL_PE;
			} else if (l2parity_present) {
				if (l2parity)
					errctl |= ERRCTL_L2P;
			} else {
				/* No parity available */
			}

			printk(KERN_INFO "Writing ErrCtl register=%08lx\n", errctl);

			write_c0_ecc(errctl);
			back_to_back_c0_hazard();
			errctl = read_c0_ecc();
			printk(KERN_INFO "Readback ErrCtl register=%08lx\n", errctl);

			if (l1parity_present)
				printk(KERN_INFO "Cache parity protection %sabled\n",
				       (errctl & ERRCTL_PE) ? "en" : "dis");

			if (l2parity_present) {
				if (l1parity_present && l1parity)
					errctl ^= ERRCTL_L2P;
				printk(KERN_INFO "L2 cache parity protection %sabled\n",
				       (errctl & ERRCTL_L2P) ? "en" : "dis");
			}
		}
		break;

	case CPU_5KC:
		write_c0_ecc(0x80000000);
		back_to_back_c0_hazard();
		/* Set the PE bit (bit 31) in the c0_errctl register. */
		printk(KERN_INFO "Cache parity protection %sabled\n",
		       (read_c0_ecc() & 0x80000000) ? "en" : "dis");
		break;
	case CPU_20KC:
	case CPU_25KF:
		/* Clear the DE bit (bit 16) in the c0_status register. */
		printk(KERN_INFO "Enable cache parity protection for "
		       "MIPS 20KC/25KF CPUs.\n");
		clear_c0_status(ST0_DE);
		break;
	default:
		break;
	}
}

asmlinkage void cache_parity_error(void)
{
	const int field = 2 * sizeof(unsigned long);
	unsigned int reg_val;

	/* For the moment, report the problem and hang. */
	printk("Cache error exception:\n");
	printk("cp0_errorepc == %0*lx\n", field, read_c0_errorepc());
	reg_val = read_c0_cacheerr();
	printk("c0_cacheerr == %08x\n", reg_val);

	printk("Decoded c0_cacheerr: %s cache fault in %s reference.\n",
	       reg_val & (1<<30) ? "secondary" : "primary",
	       reg_val & (1<<31) ? "data" : "insn");
	printk("Error bits: %s%s%s%s%s%s%s\n",
	       reg_val & (1<<29) ? "ED " : "",
	       reg_val & (1<<28) ? "ET " : "",
	       reg_val & (1<<26) ? "EE " : "",
	       reg_val & (1<<25) ? "EB " : "",
	       reg_val & (1<<24) ? "EI " : "",
	       reg_val & (1<<23) ? "E1 " : "",
	       reg_val & (1<<22) ? "E0 " : "");
	printk("IDX: 0x%08x\n", reg_val & ((1<<22)-1));

#if defined(CONFIG_CPU_MIPS32) || defined(CONFIG_CPU_MIPS64)
	if (reg_val & (1<<22))
		printk("DErrAddr0: 0x%0*lx\n", field, read_c0_derraddr0());

	if (reg_val & (1<<23))
		printk("DErrAddr1: 0x%0*lx\n", field, read_c0_derraddr1());
#endif

	panic("Can't handle the cache error!");
}

/*
 * SDBBP EJTAG debug exception handler.
 * We skip the instruction and return to the next instruction.
 */
void ejtag_exception_handler(struct pt_regs *regs)
{
	const int field = 2 * sizeof(unsigned long);
	unsigned long depc, old_epc;
	unsigned int debug;

	printk(KERN_DEBUG "SDBBP EJTAG debug exception - not handled yet, just ignored!\n");
	depc = read_c0_depc();
	debug = read_c0_debug();
	printk(KERN_DEBUG "c0_depc = %0*lx, DEBUG = %08x\n", field, depc, debug);
	if (debug & 0x80000000) {
		/*
		 * In branch delay slot.
		 * We cheat a little bit here and use EPC to calculate the
		 * debug return address (DEPC). EPC is restored after the
		 * calculation.
		 */
		old_epc = regs->cp0_epc;
		regs->cp0_epc = depc;
		__compute_return_epc(regs);
		depc = regs->cp0_epc;
		regs->cp0_epc = old_epc;
	} else
		depc += 4;
	write_c0_depc(depc);

#if 0
	printk(KERN_DEBUG "\n\n----- Enable EJTAG single stepping ----\n\n");
	write_c0_debug(debug | 0x100);
#endif
}

/*
 * NMI exception handler.
 * No lock; only written during early bootup by CPU 0.
 */
<<<<<<< HEAD
void __noreturn nmi_exception_handler(struct pt_regs *regs)
=======
static RAW_NOTIFIER_HEAD(nmi_chain);

int register_nmi_notifier(struct notifier_block *nb)
{
	return raw_notifier_chain_register(&nmi_chain, nb);
}

NORET_TYPE void ATTRIB_NORET nmi_exception_handler(struct pt_regs *regs)
>>>>>>> 7bf6612e
{
	raw_notifier_call_chain(&nmi_chain, 0, regs);
	bust_spinlocks(1);
	printk("NMI taken!!!!\n");
	die("NMI", regs);
}

#define VECTORSPACING 0x100	/* for EI/VI mode */

unsigned long ebase;
unsigned long exception_handlers[32];
unsigned long vi_handlers[64];

void __init *set_except_vector(int n, void *addr)
{
	unsigned long handler = (unsigned long) addr;
	unsigned long old_handler = exception_handlers[n];

	exception_handlers[n] = handler;
	if (n == 0 && cpu_has_divec) {
		unsigned long jump_mask = ~((1 << 28) - 1);
		u32 *buf = (u32 *)(ebase + 0x200);
		unsigned int k0 = 26;
		if ((handler & jump_mask) == ((ebase + 0x200) & jump_mask)) {
			uasm_i_j(&buf, handler & ~jump_mask);
			uasm_i_nop(&buf);
		} else {
			UASM_i_LA(&buf, k0, handler);
			uasm_i_jr(&buf, k0);
			uasm_i_nop(&buf);
		}
		local_flush_icache_range(ebase + 0x200, (unsigned long)buf);
	}
	return (void *)old_handler;
}

static asmlinkage void do_default_vi(void)
{
	show_regs(get_irq_regs());
	panic("Caught unexpected vectored interrupt.");
}

static void *set_vi_srs_handler(int n, vi_handler_t addr, int srs)
{
	unsigned long handler;
	unsigned long old_handler = vi_handlers[n];
	int srssets = current_cpu_data.srsets;
	u32 *w;
	unsigned char *b;

	BUG_ON(!cpu_has_veic && !cpu_has_vint);

	if (addr == NULL) {
		handler = (unsigned long) do_default_vi;
		srs = 0;
	} else
		handler = (unsigned long) addr;
	vi_handlers[n] = (unsigned long) addr;

	b = (unsigned char *)(ebase + 0x200 + n*VECTORSPACING);

	if (srs >= srssets)
		panic("Shadow register set %d not supported", srs);

	if (cpu_has_veic) {
		if (board_bind_eic_interrupt)
			board_bind_eic_interrupt(n, srs);
	} else if (cpu_has_vint) {
		/* SRSMap is only defined if shadow sets are implemented */
		if (srssets > 1)
			change_c0_srsmap(0xf << n*4, srs << n*4);
	}

	if (srs == 0) {
		/*
		 * If no shadow set is selected then use the default handler
		 * that does normal register saving and a standard interrupt exit
		 */

		extern char except_vec_vi, except_vec_vi_lui;
		extern char except_vec_vi_ori, except_vec_vi_end;
		extern char rollback_except_vec_vi;
		char *vec_start = (cpu_wait == r4k_wait) ?
			&rollback_except_vec_vi : &except_vec_vi;
#ifdef CONFIG_MIPS_MT_SMTC
		/*
		 * We need to provide the SMTC vectored interrupt handler
		 * not only with the address of the handler, but with the
		 * Status.IM bit to be masked before going there.
		 */
		extern char except_vec_vi_mori;
		const int mori_offset = &except_vec_vi_mori - vec_start;
#endif /* CONFIG_MIPS_MT_SMTC */
		const int handler_len = &except_vec_vi_end - vec_start;
		const int lui_offset = &except_vec_vi_lui - vec_start;
		const int ori_offset = &except_vec_vi_ori - vec_start;

		if (handler_len > VECTORSPACING) {
			/*
			 * Sigh... panicing won't help as the console
			 * is probably not configured :(
			 */
			panic("VECTORSPACING too small");
		}

		memcpy(b, vec_start, handler_len);
#ifdef CONFIG_MIPS_MT_SMTC
		BUG_ON(n > 7);	/* Vector index %d exceeds SMTC maximum. */

		w = (u32 *)(b + mori_offset);
		*w = (*w & 0xffff0000) | (0x100 << n);
#endif /* CONFIG_MIPS_MT_SMTC */
		w = (u32 *)(b + lui_offset);
		*w = (*w & 0xffff0000) | (((u32)handler >> 16) & 0xffff);
		w = (u32 *)(b + ori_offset);
		*w = (*w & 0xffff0000) | ((u32)handler & 0xffff);
		local_flush_icache_range((unsigned long)b,
					 (unsigned long)(b+handler_len));
	}
	else {
		/*
		 * In other cases jump directly to the interrupt handler
		 *
		 * It is the handlers responsibility to save registers if required
		 * (eg hi/lo) and return from the exception using "eret"
		 */
		w = (u32 *)b;
		*w++ = 0x08000000 | (((u32)handler >> 2) & 0x03fffff); /* j handler */
		*w = 0;
		local_flush_icache_range((unsigned long)b,
					 (unsigned long)(b+8));
	}

	return (void *)old_handler;
}

void *set_vi_handler(int n, vi_handler_t addr)
{
	return set_vi_srs_handler(n, addr, 0);
}

extern void cpu_cache_init(void);
extern void tlb_init(void);
extern void flush_tlb_handlers(void);

/*
 * Timer interrupt
 */
int cp0_compare_irq;
int cp0_compare_irq_shift;

/*
 * Performance counter IRQ or -1 if shared with timer
 */
int cp0_perfcount_irq;
EXPORT_SYMBOL_GPL(cp0_perfcount_irq);

static int __cpuinitdata noulri;

static int __init ulri_disable(char *s)
{
	pr_info("Disabling ulri\n");
	noulri = 1;

	return 1;
}
__setup("noulri", ulri_disable);

void __cpuinit per_cpu_trap_init(void)
{
	unsigned int cpu = smp_processor_id();
	unsigned int status_set = ST0_CU0;
	unsigned int hwrena = cpu_hwrena_impl_bits;
#ifdef CONFIG_MIPS_MT_SMTC
	int secondaryTC = 0;
	int bootTC = (cpu == 0);

	/*
	 * Only do per_cpu_trap_init() for first TC of Each VPE.
	 * Note that this hack assumes that the SMTC init code
	 * assigns TCs consecutively and in ascending order.
	 */

	if (((read_c0_tcbind() & TCBIND_CURTC) != 0) &&
	    ((read_c0_tcbind() & TCBIND_CURVPE) == cpu_data[cpu - 1].vpe_id))
		secondaryTC = 1;
#endif /* CONFIG_MIPS_MT_SMTC */

	/*
	 * Disable coprocessors and select 32-bit or 64-bit addressing
	 * and the 16/32 or 32/32 FPR register model.  Reset the BEV
	 * flag that some firmware may have left set and the TS bit (for
	 * IP27).  Set XX for ISA IV code to work.
	 */
#ifdef CONFIG_64BIT
	status_set |= ST0_FR|ST0_KX|ST0_SX|ST0_UX;
#endif
	if (current_cpu_data.isa_level == MIPS_CPU_ISA_IV)
		status_set |= ST0_XX;
	if (cpu_has_dsp)
		status_set |= ST0_MX;

	change_c0_status(ST0_CU|ST0_MX|ST0_RE|ST0_FR|ST0_BEV|ST0_TS|ST0_KX|ST0_SX|ST0_UX,
			 status_set);

	if (cpu_has_mips_r2)
		hwrena |= 0x0000000f;

	if (!noulri && cpu_has_userlocal)
		hwrena |= (1 << 29);

	if (hwrena)
		write_c0_hwrena(hwrena);

#ifdef CONFIG_MIPS_MT_SMTC
	if (!secondaryTC) {
#endif /* CONFIG_MIPS_MT_SMTC */

	if (cpu_has_veic || cpu_has_vint) {
		unsigned long sr = set_c0_status(ST0_BEV);
		write_c0_ebase(ebase);
		write_c0_status(sr);
		/* Setting vector spacing enables EI/VI mode  */
		change_c0_intctl(0x3e0, VECTORSPACING);
	}
	if (cpu_has_divec) {
		if (cpu_has_mipsmt) {
			unsigned int vpflags = dvpe();
			set_c0_cause(CAUSEF_IV);
			evpe(vpflags);
		} else
			set_c0_cause(CAUSEF_IV);
	}

	/*
	 * Before R2 both interrupt numbers were fixed to 7, so on R2 only:
	 *
	 *  o read IntCtl.IPTI to determine the timer interrupt
	 *  o read IntCtl.IPPCI to determine the performance counter interrupt
	 */
	if (cpu_has_mips_r2) {
		cp0_compare_irq_shift = CAUSEB_TI - CAUSEB_IP;
		cp0_compare_irq = (read_c0_intctl() >> INTCTLB_IPTI) & 7;
		cp0_perfcount_irq = (read_c0_intctl() >> INTCTLB_IPPCI) & 7;
		if (cp0_perfcount_irq == cp0_compare_irq)
			cp0_perfcount_irq = -1;
	} else {
		cp0_compare_irq = CP0_LEGACY_COMPARE_IRQ;
		cp0_compare_irq_shift = cp0_compare_irq;
		cp0_perfcount_irq = -1;
	}

#ifdef CONFIG_MIPS_MT_SMTC
	}
#endif /* CONFIG_MIPS_MT_SMTC */

	if (!cpu_data[cpu].asid_cache)
		cpu_data[cpu].asid_cache = ASID_FIRST_VERSION;

	atomic_inc(&init_mm.mm_count);
	current->active_mm = &init_mm;
	BUG_ON(current->mm);
	enter_lazy_tlb(&init_mm, current);

#ifdef CONFIG_MIPS_MT_SMTC
	if (bootTC) {
#endif /* CONFIG_MIPS_MT_SMTC */
		cpu_cache_init();
		tlb_init();
#ifdef CONFIG_MIPS_MT_SMTC
	} else if (!secondaryTC) {
		/*
		 * First TC in non-boot VPE must do subset of tlb_init()
		 * for MMU countrol registers.
		 */
		write_c0_pagemask(PM_DEFAULT_MASK);
		write_c0_wired(0);
	}
#endif /* CONFIG_MIPS_MT_SMTC */
	TLBMISS_HANDLER_SETUP();
}

/* Install CPU exception handler */
void __init set_handler(unsigned long offset, void *addr, unsigned long size)
{
	memcpy((void *)(ebase + offset), addr, size);
	local_flush_icache_range(ebase + offset, ebase + offset + size);
}

static char panic_null_cerr[] __cpuinitdata =
	"Trying to set NULL cache error exception handler";

/*
 * Install uncached CPU exception handler.
 * This is suitable only for the cache error exception which is the only
 * exception handler that is being run uncached.
 */
void __cpuinit set_uncached_handler(unsigned long offset, void *addr,
	unsigned long size)
{
	unsigned long uncached_ebase = CKSEG1ADDR(ebase);

	if (!addr)
		panic(panic_null_cerr);

	memcpy((void *)(uncached_ebase + offset), addr, size);
}

static int __initdata rdhwr_noopt;
static int __init set_rdhwr_noopt(char *str)
{
	rdhwr_noopt = 1;
	return 1;
}

__setup("rdhwr_noopt", set_rdhwr_noopt);

void __init trap_init(void)
{
	extern char except_vec3_generic, except_vec3_r4000;
	extern char except_vec4;
	unsigned long i;
	int rollback;

	check_wait();
	rollback = (cpu_wait == r4k_wait);

#if defined(CONFIG_KGDB)
	if (kgdb_early_setup)
		return;	/* Already done */
#endif

	if (cpu_has_veic || cpu_has_vint) {
		unsigned long size = 0x200 + VECTORSPACING*64;
		ebase = (unsigned long)
			__alloc_bootmem(size, 1 << fls(size), 0);
	} else {
		ebase = CKSEG0;
		if (cpu_has_mips_r2)
			ebase += (read_c0_ebase() & 0x3ffff000);
	}

	if (board_ebase_setup)
		board_ebase_setup();
	per_cpu_trap_init();

	/*
	 * Copy the generic exception handlers to their final destination.
	 * This will be overriden later as suitable for a particular
	 * configuration.
	 */
	set_handler(0x180, &except_vec3_generic, 0x80);

	/*
	 * Setup default vectors
	 */
	for (i = 0; i <= 31; i++)
		set_except_vector(i, handle_reserved);

	/*
	 * Copy the EJTAG debug exception vector handler code to it's final
	 * destination.
	 */
	if (cpu_has_ejtag && board_ejtag_handler_setup)
		board_ejtag_handler_setup();

	/*
	 * Only some CPUs have the watch exceptions.
	 */
	if (cpu_has_watch)
		set_except_vector(23, handle_watch);

	/*
	 * Initialise interrupt handlers
	 */
	if (cpu_has_veic || cpu_has_vint) {
		int nvec = cpu_has_veic ? 64 : 8;
		for (i = 0; i < nvec; i++)
			set_vi_handler(i, NULL);
	}
	else if (cpu_has_divec)
		set_handler(0x200, &except_vec4, 0x8);

	/*
	 * Some CPUs can enable/disable for cache parity detection, but does
	 * it different ways.
	 */
	parity_protection_init();

	/*
	 * The Data Bus Errors / Instruction Bus Errors are signaled
	 * by external hardware.  Therefore these two exceptions
	 * may have board specific handlers.
	 */
	if (board_be_init)
		board_be_init();

	set_except_vector(0, rollback ? rollback_handle_int : handle_int);
	set_except_vector(1, handle_tlbm);
	set_except_vector(2, handle_tlbl);
	set_except_vector(3, handle_tlbs);

	set_except_vector(4, handle_adel);
	set_except_vector(5, handle_ades);

	set_except_vector(6, handle_ibe);
	set_except_vector(7, handle_dbe);

	set_except_vector(8, handle_sys);
	set_except_vector(9, handle_bp);
	set_except_vector(10, rdhwr_noopt ? handle_ri :
			  (cpu_has_vtag_icache ?
			   handle_ri_rdhwr_vivt : handle_ri_rdhwr));
	set_except_vector(11, handle_cpu);
	set_except_vector(12, handle_ov);
	set_except_vector(13, handle_tr);

	if (current_cpu_type() == CPU_R6000 ||
	    current_cpu_type() == CPU_R6000A) {
		/*
		 * The R6000 is the only R-series CPU that features a machine
		 * check exception (similar to the R4000 cache error) and
		 * unaligned ldc1/sdc1 exception.  The handlers have not been
		 * written yet.  Well, anyway there is no R6000 machine on the
		 * current list of targets for Linux/MIPS.
		 * (Duh, crap, there is someone with a triple R6k machine)
		 */
		//set_except_vector(14, handle_mc);
		//set_except_vector(15, handle_ndc);
	}


	if (board_nmi_handler_setup)
		board_nmi_handler_setup();

	if (cpu_has_fpu && !cpu_has_nofpuex)
		set_except_vector(15, handle_fpe);

	set_except_vector(22, handle_mdmx);

	if (cpu_has_mcheck)
		set_except_vector(24, handle_mcheck);

	if (cpu_has_mipsmt)
		set_except_vector(25, handle_mt);

	set_except_vector(26, handle_dsp);

	if (cpu_has_vce)
		/* Special exception: R4[04]00 uses also the divec space. */
		memcpy((void *)(ebase + 0x180), &except_vec3_r4000, 0x100);
	else if (cpu_has_4kex)
		memcpy((void *)(ebase + 0x180), &except_vec3_generic, 0x80);
	else
		memcpy((void *)(ebase + 0x080), &except_vec3_generic, 0x80);

	local_flush_icache_range(ebase, ebase + 0x400);
	flush_tlb_handlers();

	sort_extable(__start___dbe_table, __stop___dbe_table);

	cu2_notifier(default_cu2_call, 0x80000000);	/* Run last  */
}<|MERGE_RESOLUTION|>--- conflicted
+++ resolved
@@ -1342,18 +1342,14 @@
  * NMI exception handler.
  * No lock; only written during early bootup by CPU 0.
  */
-<<<<<<< HEAD
+static RAW_NOTIFIER_HEAD(nmi_chain);
+
+int register_nmi_notifier(struct notifier_block *nb)
+{
+	return raw_notifier_chain_register(&nmi_chain, nb);
+}
+
 void __noreturn nmi_exception_handler(struct pt_regs *regs)
-=======
-static RAW_NOTIFIER_HEAD(nmi_chain);
-
-int register_nmi_notifier(struct notifier_block *nb)
-{
-	return raw_notifier_chain_register(&nmi_chain, nb);
-}
-
-NORET_TYPE void ATTRIB_NORET nmi_exception_handler(struct pt_regs *regs)
->>>>>>> 7bf6612e
 {
 	raw_notifier_call_chain(&nmi_chain, 0, regs);
 	bust_spinlocks(1);
