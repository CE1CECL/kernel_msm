/*
 * Based on arch/arm/include/asm/mmu_context.h
 *
 * Copyright (C) 1996 Russell King.
 * Copyright (C) 2012 ARM Ltd.
 *
 * This program is free software; you can redistribute it and/or modify
 * it under the terms of the GNU General Public License version 2 as
 * published by the Free Software Foundation.
 *
 * This program is distributed in the hope that it will be useful,
 * but WITHOUT ANY WARRANTY; without even the implied warranty of
 * MERCHANTABILITY or FITNESS FOR A PARTICULAR PURPOSE.  See the
 * GNU General Public License for more details.
 *
 * You should have received a copy of the GNU General Public License
 * along with this program.  If not, see <http://www.gnu.org/licenses/>.
 */
#ifndef __ASM_MMU_CONTEXT_H
#define __ASM_MMU_CONTEXT_H

#include <linux/compiler.h>
#include <linux/sched.h>

#include <asm/cacheflush.h>
#include <asm/cpufeature.h>
#include <asm/proc-fns.h>
#include <asm-generic/mm_hooks.h>
#include <asm/cputype.h>
#include <asm/pgtable.h>
#include <asm/sysreg.h>
#include <asm/tlbflush.h>

static inline void contextidr_thread_switch(struct task_struct *next)
{
	if (!IS_ENABLED(CONFIG_PID_IN_CONTEXTIDR))
		return;

	write_sysreg(task_pid_nr(next), contextidr_el1);
	isb();
}

/*
 * Set TTBR0 to empty_zero_page. No translations will be possible via TTBR0.
 */
static inline void cpu_set_reserved_ttbr0(void)
{
	unsigned long ttbr = virt_to_phys(empty_zero_page);

	write_sysreg(ttbr, ttbr0_el1);
	isb();
}

/*
 * TCR.T0SZ value to use when the ID map is active. Usually equals
 * TCR_T0SZ(VA_BITS), unless system RAM is positioned very high in
 * physical memory, in which case it will be smaller.
 */
extern u64 idmap_t0sz;

static inline bool __cpu_uses_extended_idmap(void)
{
	return (!IS_ENABLED(CONFIG_ARM64_VA_BITS_48) &&
		unlikely(idmap_t0sz != TCR_T0SZ(VA_BITS)));
}

/*
 * Set TCR.T0SZ to its default value (based on VA_BITS)
 */
static inline void __cpu_set_tcr_t0sz(unsigned long t0sz)
{
	unsigned long tcr;

	if (!__cpu_uses_extended_idmap())
		return;

	tcr = read_sysreg(tcr_el1);
	tcr &= ~TCR_T0SZ_MASK;
	tcr |= t0sz << TCR_T0SZ_OFFSET;
	write_sysreg(tcr, tcr_el1);
	isb();
}

#define cpu_set_default_tcr_t0sz()	__cpu_set_tcr_t0sz(TCR_T0SZ(VA_BITS))
#define cpu_set_idmap_tcr_t0sz()	__cpu_set_tcr_t0sz(idmap_t0sz)

/*
 * Remove the idmap from TTBR0_EL1 and install the pgd of the active mm.
 *
 * The idmap lives in the same VA range as userspace, but uses global entries
 * and may use a different TCR_EL1.T0SZ. To avoid issues resulting from
 * speculative TLB fetches, we must temporarily install the reserved page
 * tables while we invalidate the TLBs and set up the correct TCR_EL1.T0SZ.
 *
 * If current is a not a user task, the mm covers the TTBR1_EL1 page tables,
 * which should not be installed in TTBR0_EL1. In this case we can leave the
 * reserved page tables in place.
 */
static inline void cpu_uninstall_idmap(void)
{
	struct mm_struct *mm = current->active_mm;

	cpu_set_reserved_ttbr0();
	local_flush_tlb_all();
	cpu_set_default_tcr_t0sz();

	if (mm != &init_mm && !system_uses_ttbr0_pan())
		cpu_switch_mm(mm->pgd, mm);
}

static inline void cpu_install_idmap(void)
{
	cpu_set_reserved_ttbr0();
	local_flush_tlb_all();
	cpu_set_idmap_tcr_t0sz();

	cpu_switch_mm(idmap_pg_dir, &init_mm);
}

/*
 * Atomically replaces the active TTBR1_EL1 PGD with a new VA-compatible PGD,
 * avoiding the possibility of conflicting TLB entries being allocated.
 */
static inline void cpu_replace_ttbr1(pgd_t *pgd)
{
	typedef void (ttbr_replace_func)(phys_addr_t);
	extern ttbr_replace_func idmap_cpu_replace_ttbr1;
	ttbr_replace_func *replace_phys;

	phys_addr_t pgd_phys = virt_to_phys(pgd);

	replace_phys = (void *)virt_to_phys(idmap_cpu_replace_ttbr1);

	cpu_install_idmap();
	replace_phys(pgd_phys);
	cpu_uninstall_idmap();
}

/*
 * It would be nice to return ASIDs back to the allocator, but unfortunately
 * that introduces a race with a generation rollover where we could erroneously
 * free an ASID allocated in a future generation. We could workaround this by
 * freeing the ASID from the context of the dying mm (e.g. in arch_exit_mmap),
 * but we'd then need to make sure that we didn't dirty any TLBs afterwards.
 * Setting a reserved TTBR0 or EPD0 would work, but it all gets ugly when you
 * take CPU migration into account.
 */
#define destroy_context(mm)		do { } while(0)
void check_and_switch_context(struct mm_struct *mm, unsigned int cpu);

#define init_new_context(tsk,mm)	({ atomic64_set(&(mm)->context.id, 0); 0; })

/*
 * This is called when "tsk" is about to enter lazy TLB mode.
 *
 * mm:  describes the currently active mm context
 * tsk: task which is entering lazy tlb
 * cpu: cpu number which is entering lazy tlb
 *
 * tsk->mm will be NULL
 */
static inline void
enter_lazy_tlb(struct mm_struct *mm, struct task_struct *tsk)
{
}

#ifdef CONFIG_ARM64_SW_TTBR0_PAN
static inline void update_saved_ttbr0(struct task_struct *tsk,
				      struct mm_struct *mm)
{
	if (system_uses_ttbr0_pan()) {
		BUG_ON(mm->pgd == swapper_pg_dir);
		task_thread_info(tsk)->ttbr0 =
			virt_to_phys(mm->pgd) | ASID(mm) << 48;
	}
}
#else
static inline void update_saved_ttbr0(struct task_struct *tsk,
				      struct mm_struct *mm)
{
}
#endif

static inline void __switch_mm(struct mm_struct *next)
{
	unsigned int cpu = smp_processor_id();

	/*
	 * init_mm.pgd does not contain any user mappings and it is always
	 * active for kernel addresses in TTBR1. Just set the reserved TTBR0.
	 */
	if (next == &init_mm) {
		cpu_set_reserved_ttbr0();
		return;
	}

	check_and_switch_context(next, cpu);
}

static inline void
switch_mm(struct mm_struct *prev, struct mm_struct *next,
	  struct task_struct *tsk)
{
	if (prev != next)
		__switch_mm(next);

	/*
	 * Update the saved TTBR0_EL1 of the scheduled-in task as the previous
	 * value may have not been initialised yet (activate_mm caller) or the
	 * ASID has changed since the last run (following the context switch
<<<<<<< HEAD
	 * of another thread of the same process).
	 */
	update_saved_ttbr0(tsk, next);
=======
	 * of another thread of the same process). Avoid setting the reserved
	 * TTBR0_EL1 to swapper_pg_dir (init_mm; e.g. via idle_task_exit).
	 */
	if (next != &init_mm)
		update_saved_ttbr0(tsk, next);
>>>>>>> 0455ac9d
}

#define deactivate_mm(tsk,mm)	do { } while (0)
#define activate_mm(prev,next)	switch_mm(prev, next, current)

void verify_cpu_asid_bits(void);

#endif<|MERGE_RESOLUTION|>--- conflicted
+++ resolved
@@ -208,17 +208,11 @@
 	 * Update the saved TTBR0_EL1 of the scheduled-in task as the previous
 	 * value may have not been initialised yet (activate_mm caller) or the
 	 * ASID has changed since the last run (following the context switch
-<<<<<<< HEAD
-	 * of another thread of the same process).
-	 */
-	update_saved_ttbr0(tsk, next);
-=======
 	 * of another thread of the same process). Avoid setting the reserved
 	 * TTBR0_EL1 to swapper_pg_dir (init_mm; e.g. via idle_task_exit).
 	 */
 	if (next != &init_mm)
 		update_saved_ttbr0(tsk, next);
->>>>>>> 0455ac9d
 }
 
 #define deactivate_mm(tsk,mm)	do { } while (0)
