--- conflicted
+++ resolved
@@ -42,22 +42,14 @@
 #define ARM64_HAS_DCPOP				21
 #define ARM64_UNMAP_KERNEL_AT_EL0		23
 #define ARM64_HARDEN_BRANCH_PREDICTOR		24
-<<<<<<< HEAD
 #define ARM64_HW_DBM				25
 #define ARM64_SSBD				26
 #define ARM64_MISMATCHED_CACHE_TYPE		27
 #define ARM64_SSBS				28
 #define ARM64_WORKAROUND_1188873		29
 #define ARM64_SPECTRE_BHB			30
-=======
-#define ARM64_SSBD				25
-#define ARM64_MISMATCHED_CACHE_TYPE		26
-#define ARM64_SSBS				27
-#define ARM64_WORKAROUND_1188873		28
-#define ARM64_SPECTRE_BHB			29
-#define ARM64_WORKAROUND_1742098		30
->>>>>>> e0d94572
+#define ARM64_WORKAROUND_1742098		31
 
-#define ARM64_NCAPS				31
+#define ARM64_NCAPS				32
 
 #endif /* __ASM_CPUCAPS_H */