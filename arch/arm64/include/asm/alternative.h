--- conflicted
+++ resolved
@@ -114,12 +114,7 @@
 	.popsection
 	.pushsection .altinstr_replacement, "ax"
 663:	\insn2
-<<<<<<< HEAD
-664:	.popsection
-	.org	. - (664b-663b) + (662b-661b)
-=======
 664:	.org	. - (664b-663b) + (662b-661b)
->>>>>>> f698052e
 	.org	. - (662b-661b) + (664b-663b)
 	.previous
 	.endif
