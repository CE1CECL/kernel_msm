--- conflicted
+++ resolved
@@ -851,14 +851,6 @@
 	if (dma_mmap_from_dev_coherent(dev, vma, cpu_addr, size, &ret))
 		return ret;
 
-<<<<<<< HEAD
-	if (!is_vmalloc_addr(cpu_addr)) {
-		unsigned long pfn = page_to_pfn(virt_to_page(cpu_addr));
-		return __swiotlb_mmap_pfn(vma, pfn, size);
-	}
-
-	if (attrs & DMA_ATTR_FORCE_CONTIGUOUS) {
-=======
 	area = find_vm_area(cpu_addr);
 
 	if (area && area->pages)
@@ -866,7 +858,6 @@
 	else if (!is_vmalloc_addr(cpu_addr))
 		pfn = page_to_pfn(virt_to_page(cpu_addr));
 	else if (is_vmalloc_addr(cpu_addr))
->>>>>>> a1ef8a6b
 		/*
 		 * DMA_ATTR_FORCE_CONTIGUOUS and atomic pool allocations are
 		 * always remapped, hence in the vmalloc space.
@@ -887,21 +878,12 @@
 	struct page *page = NULL;
 	struct vm_struct *area = find_vm_area(cpu_addr);
 
-<<<<<<< HEAD
-	if (!is_vmalloc_addr(cpu_addr)) {
-		struct page *page = virt_to_page(cpu_addr);
-		return __swiotlb_get_sgtable_page(sgt, page, size);
-	}
-
-	if (attrs & DMA_ATTR_FORCE_CONTIGUOUS) {
-=======
 	if (area && area->pages)
 		return sg_alloc_table_from_pages(sgt, area->pages, count, 0,
 					size, GFP_KERNEL);
 	else if (!is_vmalloc_addr(cpu_addr))
 		page = virt_to_page(cpu_addr);
 	else if (is_vmalloc_addr(cpu_addr))
->>>>>>> a1ef8a6b
 		/*
 		 * DMA_ATTR_FORCE_CONTIGUOUS and atomic pool allocations
 		 * are always remapped, hence in the vmalloc space.
