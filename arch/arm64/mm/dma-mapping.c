--- conflicted
+++ resolved
@@ -36,14 +36,11 @@
 
 #include <asm/cacheflush.h>
 #include <asm/tlbflush.h>
-<<<<<<< HEAD
 #include <asm/dma-iommu.h>
 #include <linux/of_address.h>
 #include <linux/dma-mapping-fast.h>
 #include <linux/msm_dma_iommu_mapping.h>
 
-=======
->>>>>>> 2d2af525
 
 static int swiotlb __ro_after_init;
 
@@ -1013,7 +1010,7 @@
 	}
 #endif
 }
-EXPORT_SYMBOL(arch_setup_dma_ops);
+EXPORT_SYMBOL_GPL(arch_setup_dma_ops);
 
 #ifdef CONFIG_ARM64_DMA_USE_IOMMU
 
@@ -1121,18 +1118,9 @@
 
 static void arm_iommu_setup_dma_ops(struct device *dev, u64 dma_base, u64 size)
 {
-<<<<<<< HEAD
 	struct iommu_domain *domain;
 	struct iommu_group *group;
 	struct dma_iommu_mapping mapping = {0};
-=======
-	if (!dev->dma_ops) {
-		if (dev->removed_mem)
-			set_dma_ops(dev, &removed_dma_ops);
-		else
-			dev->dma_ops = &arm64_swiotlb_dma_ops;
-	}
->>>>>>> 2d2af525
 
 	group = dev->iommu_group;
 	if (!group)
@@ -1169,8 +1157,3 @@
 {
 }
 #endif
-<<<<<<< HEAD
-=======
-}
-EXPORT_SYMBOL_GPL(arch_setup_dma_ops);
->>>>>>> 2d2af525
