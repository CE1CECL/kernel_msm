--- conflicted
+++ resolved
@@ -120,11 +120,7 @@
 
 	/* We're out of ASIDs, so increment the global generation count */
 	generation = atomic64_add_return_relaxed(ASID_FIRST_VERSION,
-<<<<<<< HEAD
-					&asid_generation);
-=======
 						 &asid_generation);
->>>>>>> ba420f35
 	flush_context(cpu);
 
 	/* We have at least 1 ASID per CPU, so this will always succeed */
