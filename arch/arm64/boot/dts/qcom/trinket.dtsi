/*
 * Copyright (c) 2018-2019, The Linux Foundation.All rights reserved.
 *
 * This program is free software; you can redistribute it and/or modify
 * it under the terms of the GNU General Public License version 2 and
 * only version 2 as published by the Free Software Foundation.
 *
 * This program is distributed in the hope that it will be useful,
 * but WITHOUT ANY WARRANTY; without even the implied warranty of
 * MERCHANTABILITY or FITNESS FOR A PARTICULAR PURPOSE.  See the
 * GNU General Public License for more details.
 */

#include "skeleton64.dtsi"
#include <dt-bindings/interrupt-controller/arm-gic.h>
#include <dt-bindings/clock/qcom,rpmcc.h>
#include <dt-bindings/clock/qcom,gcc-trinket.h>
#include <dt-bindings/clock/qcom,cpucc-sm8150.h>
#include <dt-bindings/clock/qcom,dispcc-trinket.h>
#include <dt-bindings/clock/qcom,gpucc-trinket.h>
#include <dt-bindings/clock/qcom,videocc-trinket.h>
#include <dt-bindings/iio/qcom,spmi-vadc.h>
#include <dt-bindings/spmi/spmi.h>
#include <dt-bindings/regulator/qcom,rpm-smd-regulator.h>
#include <dt-bindings/msm/msm-bus-ids.h>

#define MHZ_TO_MBPS(mhz, w) ((mhz * 1000000 * w) / (1024 * 1024))
#define BW_OPP_ENTRY(mhz, w) opp-mhz {opp-hz = /bits/ 64 <MHZ_TO_MBPS(mhz, w)>;}
#define DDR_TYPE_LPDDR3		5
#define DDR_TYPE_LPDDR4X	7

/ {
	model = "Qualcomm Technologies, Inc. TRINKET";
	compatible = "qcom,trinket";
	qcom,msm-id = <394 0x10000>;
	qcom,msm-name = "trinket";
	qcom,pmic-name = "pm6125 + pmi632";
	interrupt-parent = <&wakegic>;

	mem-offline {
		compatible = "qcom,mem-offline";
		offline-sizes = <0x1 0x40000000 0x0 0x80000000>,
				<0x1 0xc0000000 0x0 0xc0000000>,
				<0x2 0xc0000000 0x1 0x40000000>;
		granule = <512>;
	};

	aliases {
		serial0 = &qupv3_se4_2uart;
		sdhc1 = &sdhc_1; /* SDC1 eMMC slot */
		sdhc2 = &sdhc_2; /* SDC2 SD Card slot */
		ufshc1 = &ufshc_mem; /* Embedded UFS slot */
		swr0 = &swr0;
		swr1 = &swr1;
		swr2 = &swr2;
	};

	cpus {
		#address-cells = <2>;
		#size-cells = <0>;

		CPU0: cpu@0 {
			device_type = "cpu";
			compatible = "arm,armv8";
			reg = <0x0 0x0>;
			enable-method = "psci";
			capacity-dmips-mhz = <1024>;
			sched-energy-costs = <&CPU_COST_0 &CLUSTER_COST_0>;
			d-cache-size = <0x8000>;
			i-cache-size = <0x8000>;
			next-level-cache = <&L2_0>;
			qcom,lmh-dcvs = <&lmh_dcvs0>;
			#cooling-cells = <2>;
			L2_0: l2-cache {
			      compatible = "arm,arch-cache";
			      cache-size = <0x80000>;
			      cache-level = <2>;
			};
			L1_I_0: l1-icache {
				compatible = "arm,arch-cache";
				qcom,dump-size = <0x9040>;
			};

			L1_D_0: l1-dcache {
				compatible = "arm,arch-cache";
				qcom,dump-size = <0x9040>;
			};

			L1_TLB_0: l1-tlb {
				qcom,dump-size = <0x2000>;
			};
		};

		CPU1: cpu@1 {
			device_type = "cpu";
			compatible = "arm,armv8";
			reg = <0x0 0x1>;
			enable-method = "psci";
			capacity-dmips-mhz = <1024>;
			sched-energy-costs = <&CPU_COST_0 &CLUSTER_COST_0>;
			d-cache-size = <0x8000>;
			i-cache-size = <0x8000>;
			next-level-cache = <&L2_0>;
			qcom,lmh-dcvs = <&lmh_dcvs0>;
			#cooling-cells = <2>;

			L1_I_1: l1-icache {
				compatible = "arm,arch-cache";
				qcom,dump-size = <0x9040>;
			};

			L1_D_1: l1-dcache {
				compatible = "arm,arch-cache";
				qcom,dump-size = <0x9040>;
			};

			L1_TLB_1: l1-tlb {
				qcom,dump-size = <0x2000>;
			};
		};

		CPU2: cpu@2 {
			device_type = "cpu";
			compatible = "arm,armv8";
			reg = <0x0 0x2>;
			enable-method = "psci";
			capacity-dmips-mhz = <1024>;
			sched-energy-costs = <&CPU_COST_0 &CLUSTER_COST_0>;
			d-cache-size = <0x8000>;
			i-cache-size = <0x8000>;
			next-level-cache = <&L2_0>;
			qcom,lmh-dcvs = <&lmh_dcvs0>;
			#cooling-cells = <2>;

			L1_I_2: l1-icache {
				compatible = "arm,arch-cache";
				qcom,dump-size = <0x9040>;
			};

			L1_D_2: l1-dcache {
				compatible = "arm,arch-cache";
				qcom,dump-size = <0x9040>;
			};

			L1_TLB_2: l1-tlb {
				qcom,dump-size = <0x2000>;
			};
		};

		CPU3: cpu@3 {
			device_type = "cpu";
			compatible = "arm,armv8";
			reg = <0x0 0x3>;
			enable-method = "psci";
			capacity-dmips-mhz = <1024>;
			sched-energy-costs = <&CPU_COST_0 &CLUSTER_COST_0>;
			d-cache-size = <0x8000>;
			i-cache-size = <0x8000>;
			next-level-cache = <&L2_0>;
			qcom,lmh-dcvs = <&lmh_dcvs0>;
			#cooling-cells = <2>;

			L1_I_3: l1-icache {
				compatible = "arm,arch-cache";
				qcom,dump-size = <0x9040>;
			};

			L1_D_3: l1-dcache {
				compatible = "arm,arch-cache";
				qcom,dump-size = <0x9040>;
			};

			L1_TLB_3: l1-tlb {
				qcom,dump-size = <0x2000>;
			};
		};

		CPU4: cpu@100 {
			device_type = "cpu";
			compatible = "arm,armv8";
			reg = <0x0 0x100>;
			enable-method = "psci";
			capacity-dmips-mhz = <1638>;
			sched-energy-costs = <&CPU_COST_1 &CLUSTER_COST_1>;
			d-cache-size = <0x10000>;
			i-cache-size = <0x10000>;
			next-level-cache = <&L2_1>;
			qcom,lmh-dcvs = <&lmh_dcvs1>;
			#cooling-cells = <2>;
			L2_1: l2-cache {
			      compatible = "arm,arch-cache";
			      cache-size = <0x100000>;
			      cache-level = <2>;
			};

			L1_I_100: l1-icache {
				compatible = "arm,arch-cache";
				qcom,dump-size = <0x12000>;
			};

			L1_D_100: l1-dcache {
				compatible = "arm,arch-cache";
				qcom,dump-size = <0x12000>;
			};

			L1_TLB_100: l1-tlb {
				qcom,dump-size = <0x4800>;
			};
		};

		CPU5: cpu@101 {
			device_type = "cpu";
			compatible = "arm,armv8";
			reg = <0x0 0x101>;
			enable-method = "psci";
			capacity-dmips-mhz = <1638>;
			sched-energy-costs = <&CPU_COST_1 &CLUSTER_COST_1>;
			d-cache-size = <0x10000>;
			i-cache-size = <0x10000>;
			next-level-cache = <&L2_1>;
			qcom,lmh-dcvs = <&lmh_dcvs1>;
			#cooling-cells = <2>;

			L1_I_101: l1-icache {
				compatible = "arm,arch-cache";
				qcom,dump-size = <0x12000>;
			};

			L1_D_101: l1-dcache {
				compatible = "arm,arch-cache";
				qcom,dump-size = <0x12000>;
			};

			L1_TLB_101: l1-tlb {
				qcom,dump-size = <0x4800>;
			};
		};

		CPU6: cpu@102 {
			device_type = "cpu";
			compatible = "arm,armv8";
			reg = <0x0 0x102>;
			enable-method = "psci";
			capacity-dmips-mhz = <1638>;
			sched-energy-costs = <&CPU_COST_1 &CLUSTER_COST_1>;
			d-cache-size = <0x10000>;
			i-cache-size = <0x10000>;
			next-level-cache = <&L2_1>;
			qcom,lmh-dcvs = <&lmh_dcvs1>;
			#cooling-cells = <2>;

			L1_I_102: l1-icache {
				compatible = "arm,arch-cache";
				qcom,dump-size = <0x12000>;
			};

			L1_D_102: l1-dcache {
				compatible = "arm,arch-cache";
				qcom,dump-size = <0x12000>;
			};

			L1_TLB_102: l1-tlb {
				qcom,dump-size = <0x4800>;
			};
		};

		CPU7: cpu@103 {
			device_type = "cpu";
			compatible = "arm,armv8";
			reg = <0x0 0x103>;
			enable-method = "psci";
			capacity-dmips-mhz = <1638>;
			sched-energy-costs = <&CPU_COST_1 &CLUSTER_COST_1>;
			d-cache-size = <0x10000>;
			i-cache-size = <0x10000>;
			next-level-cache = <&L2_1>;
			qcom,lmh-dcvs = <&lmh_dcvs1>;
			#cooling-cells = <2>;

			L1_I_103: l1-icache {
				compatible = "arm,arch-cache";
				qcom,dump-size = <0x12000>;
			};

			L1_D_103: l1-dcache {
				compatible = "arm,arch-cache";
				qcom,dump-size = <0x12000>;
			};

			L1_TLB_103: l1-tlb {
				qcom,dump-size = <0x4800>;
			};
		};

		cpu-map {
			cluster0 {
				core0 {
					cpu = <&CPU0>;
				};

				core1 {
					cpu = <&CPU1>;
				};

				core2 {
					cpu = <&CPU2>;
				};

				core3 {
					cpu = <&CPU3>;
				};
			};

			cluster1 {
				core0 {
					cpu = <&CPU4>;
				};

				core1 {
					cpu = <&CPU5>;
				};

				core2 {
					cpu = <&CPU6>;
				};

				core3 {
					cpu = <&CPU7>;
				};
			};
		};
	};

	energy_costs: energy-costs {
		compatible = "sched-energy";

		CPU_COST_0: core-cost0 {
			busy-cost-data = <
				300000	12
				614400	22
				864000	39
				1017600	54
				1305600	83
				1420800	102
				1612800	130
				1804800	172
			>;
			idle-cost-data = <
				10 8 6 4
			>;
		};

		CPU_COST_1: core-cost1 {
			busy-cost-data = <
				300000	211
				652800	417
				902400	722
				1056000	991
				1401600	1577
				1536000	1932
				1804800	2579
				2016000	3391
			>;
			idle-cost-data = <
				100 60 40 20
			>;
		};

		CLUSTER_COST_0: cluster-cost0 {
			busy-cost-data = <
				300000	5
				614400	8
				864000	9
				1017600	12
				1305600	18
				1420800	21
				1612800	27
				1804800	36
			>;
			idle-cost-data = <
				4 3 2 1
			>;
		};

		CLUSTER_COST_1: cluster-cost1 {
			busy-cost-data = <
				300000	38
				652800	46
				902400	52
				1056000	68
				1401600	88
				1536000	100
				1804800	108
				2016000	120
			>;
			idle-cost-data = <
				4 3 2 1
			>;
		};
	};

	psci {
		compatible = "arm,psci-1.0";
		method = "smc";
	};

	chosen {
		bootargs = "rcupdate.rcu_expedited=1 rcu_nocbs=0-7";
	};

	soc: soc { };

	firmware: firmware {
		android {
			compatible = "android,firmware";
			vbmeta {
				compatible = "android,vbmeta";
				parts = "vbmeta,boot,system,vendor,dtbo";
			};
			fstab {
				compatible = "android,fstab";
				vendor {
					compatble = "android,vendor";
					dev = "/dev/block/platform/soc/4804000.ufshc/by-name/vendor";
					type = "ext4";
					mnt_flags = "ro,barrier=1,discard";
					fsmgr_flags = "wait,slotselect,avb";
					status = "ok";
				};
			};
		};
	};

	reserved-memory {
		#address-cells = <2>;
		#size-cells = <2>;
		ranges;

		hyp_region: hyp_region@45700000 {
			compatible = "removed-dma-pool";
			no-map;
			reg = <0 0x45700000 0 0x600000>;
		};

		xbl_aop_mem: xbl_aop_mem@45e00000 {
			compatible = "removed-dma-pool";
			no-map;
			reg = <0x0 0x45e00000 0x0 0x140000>;
		};

		sec_apps_mem: sec_apps_region@45fff000 {
			compatible = "removed-dma-pool";
			no-map;
			reg = <0x0 0x45fff000 0x0 0x1000>;
		};

		smem_region: smem@46000000 {
			compatible = "removed-dma-pool";
			no-map;
			reg = <0x0 0x46000000 0x0 0x200000>;
		};

		removed_region: removed_region@46200000 {
			compatible = "removed-dma-pool";
			no-map;
			reg = <0 0x46200000 0 0x2d00000>;
		};

		pil_camera_mem: camera_region@4ab00000 {
			compatible = "removed-dma-pool";
			no-map;
			reg = <0 0x4ab00000 0 0x500000>;
		};

		pil_modem_mem: modem_region@4b000000 {
			compatible = "removed-dma-pool";
			no-map;
			reg = <0 0x4b000000 0 0x7e00000>;
		};

		pil_video_mem: pil_video_region@52e00000 {
			compatible = "removed-dma-pool";
			no-map;
			reg = <0 0x52e00000 0 0x500000>;
		};

		wlan_msa_mem: wlan_msa_region@53300000 {
			compatible = "removed-dma-pool";
			no-map;
			reg = <0 0x53300000 0 0x200000>;
		};

		pil_cdsp_mem: cdsp_regions@53500000 {
			compatible = "removed-dma-pool";
			no-map;
			reg = <0 0x53500000 0 0x1e00000>;
		};

		pil_adsp_mem: pil_adsp_region@55300000 {
			compatible = "removed-dma-pool";
			no-map;
			reg = <0 0x55300000 0 0x1e00000>;
		};

		pil_ipa_fw_mem: ips_fw_region@57100000 {
			compatible = "removed-dma-pool";
			no-map;
			reg = <0 0x57100000 0 0x10000>;
		};

		pil_ipa_gsi_mem: ipa_gsi_region@57110000 {
			compatible = "removed-dma-pool";
			no-map;
			reg = <0 0x57110000 0 0x5000>;
		};

		pil_gpu_mem: gpu_region@57115000 {
			compatible = "removed-dma-pool";
			no-map;
			reg = <0 0x57115000 0 0x2000>;
		};

		cdsp_sec_mem: cdsp_sec_regions@5f800000 {
			compatible = "removed-dma-pool";
			no-map;
			reg = <0 0x5f800000 0 0x1e00000>;
		};

		qseecom_mem: qseecom_region@5e400000 {
			compatible = "shared-dma-pool";
			no-map;
			reg = <0 0x5e400000 0 0x1400000>;
		};

		qseecom_ta_mem: qseecom_ta_region {
			compatible = "shared-dma-pool";
			alloc-ranges = <0 0x00000000 0 0xffffffff>;
			reusable;
			alignment = <0 0x400000>;
			size = <0 0x1000000>;
		};

		secure_display_memory: secure_display_region {
			compatible = "shared-dma-pool";
			alloc-ranges = <0 0x00000000 0 0xffffffff>;
			reusable;
			alignment = <0 0x400000>;
			size = <0 0x8c00000>;
		};

		adsp_mem: adsp_region {
			compatible = "shared-dma-pool";
			alloc-ranges = <0 0x00000000 0 0xffffffff>;
			reusable;
			alignment = <0 0x400000>;
			size = <0 0x800000>;
		};

		sdsp_mem: sdsp_region {
			compatible = "shared-dma-pool";
			alloc-ranges = <0 0x00000000 0 0xffffffff>;
			reusable;
			alignment = <0 0x400000>;
			size = <0 0x400000>;
		};

		dump_mem: mem_dump_region {
			compatible = "shared-dma-pool";
			reusable;
			size = <0 0x400000>;
		};

		cont_splash_memory: cont_splash_region@5c000000 {
			reg = <0x0 0x5c000000 0x0 0x00f00000>;
			label = "cont_splash_region";
		};

		dfps_data_memory: dfps_data_region@5cf00000 {
			reg = <0x0 0x5cf00000 0x0 0x0100000>;
			label = "dfps_data_region";
		};

		disp_rdump_memory: disp_rdump_region@5c000000 {
			reg = <0x0 0x5c000000 0x0 0x01000000>;
			label = "disp_rdump_region";
		};

		/* global autoconfigured region for contiguous allocations */
		linux,cma {
			compatible = "shared-dma-pool";
			alloc-ranges = <0 0x00000000 0 0xffffffff>;
			reusable;
			alignment = <0 0x400000>;
			size = <0 0x2000000>;
			linux,cma-default;
		};
	};
};

&soc {
	#address-cells = <1>;
	#size-cells = <1>;
	ranges = <0 0 0 0xffffffff>;
	compatible = "simple-bus";

	intc: interrupt-controller@f200000 {
		compatible = "arm,gic-v3";
		#interrupt-cells = <3>;
		interrupt-controller;
		interrupt-parent = <&intc>;
		#redistributor-regions = <1>;
		redistributor-stride = <0x0 0x20000>;
		reg = <0xf200000 0x10000>,     /* GICD */
		      <0xf300000 0x100000>;    /* GICR * 8 */
		interrupts = <1 9 4>;
	};

	jtag_mm0: jtagmm@9040000 {
		compatible = "qcom,jtagv8-mm";
		reg = <0x9040000 0x1000>;
		reg-names = "etm-base";

		clocks = <&clock_rpmcc RPM_SMD_QDSS_CLK>;
		clock-names = "core_clk";

		qcom,coresight-jtagmm-cpu = <&CPU0>;
	};

	jtag_mm1: jtagmm@9140000 {
		compatible = "qcom,jtagv8-mm";
		reg = <0x9140000 0x1000>;
		reg-names = "etm-base";

		clocks = <&clock_rpmcc RPM_SMD_QDSS_CLK>;
		clock-names = "core_clk";

		qcom,coresight-jtagmm-cpu = <&CPU1>;
	};

	jtag_mm2: jtagmm@9240000 {
		compatible = "qcom,jtagv8-mm";
		reg = <0x9240000 0x1000>;
		reg-names = "etm-base";

		clocks = <&clock_rpmcc RPM_SMD_QDSS_CLK>;
		clock-names = "core_clk";

		qcom,coresight-jtagmm-cpu = <&CPU2>;
	};

	jtag_mm3: jtagmm@9340000 {
		compatible = "qcom,jtagv8-mm";
		reg = <0x9340000 0x1000>;
		reg-names = "etm-base";

		clocks = <&clock_rpmcc RPM_SMD_QDSS_CLK>;
		clock-names = "core_clk";

		qcom,coresight-jtagmm-cpu = <&CPU3>;
	};

	jtag_mm4: jtagmm@9440000 {
		compatible = "qcom,jtagv8-mm";
		reg = <0x9440000 0x1000>;
		reg-names = "etm-base";

		clocks = <&clock_rpmcc RPM_SMD_QDSS_CLK>;
		clock-names = "core_clk";

		qcom,coresight-jtagmm-cpu = <&CPU4>;
	};

	jtag_mm5: jtagmm@9540000 {
		compatible = "qcom,jtagv8-mm";
		reg = <0x9540000 0x1000>;
		reg-names = "etm-base";

		clocks = <&clock_rpmcc RPM_SMD_QDSS_CLK>;
		clock-names = "core_clk";

		qcom,coresight-jtagmm-cpu = <&CPU5>;
	};

	jtag_mm6: jtagmm@9640000 {
		compatible = "qcom,jtagv8-mm";
		reg = <0x9640000 0x1000>;
		reg-names = "etm-base";

		clocks = <&clock_rpmcc RPM_SMD_QDSS_CLK>;
		clock-names = "core_clk";

		qcom,coresight-jtagmm-cpu = <&CPU6>;
	};

	jtag_mm7: jtagmm@9740000 {
		compatible = "qcom,jtagv8-mm";
		reg = <0x9740000 0x1000>;
		reg-names = "etm-base";

		clocks = <&clock_rpmcc RPM_SMD_QDSS_CLK>;
		clock-names = "core_clk";

		qcom,coresight-jtagmm-cpu = <&CPU7>;
	};

	wakegic: wake-gic {
		compatible = "qcom,mpm-gic-trinket", "qcom,mpm-gic";
		interrupts-extended = <&wakegic GIC_SPI 197
						IRQ_TYPE_EDGE_RISING>;
		reg = <0x45f01b8 0x1000>,
			<0xf011008 0x4>;  /* MSM_APCS_GCC_BASE 4K */
		reg-names = "vmpm", "ipc";
		qcom,num-mpm-irqs = <96>;
		interrupt-controller;
		interrupt-parent = <&intc>;
		#interrupt-cells = <3>;
	};

	wakegpio: wake-gpio {
		compatible = "qcom,mpm-gpio-trinket", "qcom,mpm-gpio";
		interrupt-controller;
		interrupt-parent = <&intc>;
		#interrupt-cells = <2>;
	};

	qcom,memshare {
		compatible = "qcom,memshare";

		qcom,client_1 {
			compatible = "qcom,memshare-peripheral";
			qcom,peripheral-size = <0x0>;
			qcom,client-id = <0>;
			qcom,allocate-boot-time;
			label = "modem";
		};

		qcom,client_2 {
			compatible = "qcom,memshare-peripheral";
			qcom,peripheral-size = <0x0>;
			qcom,client-id = <2>;
			label = "modem";
		};

		mem_client_3_size: qcom,client_3 {
			compatible = "qcom,memshare-peripheral";
			qcom,peripheral-size = <0x500000>;
			qcom,client-id = <1>;
			qcom,allocate-on-request;
			label = "modem";
		};
	};

	timer {
		compatible = "arm,armv8-timer";
		interrupts = <1 1 0xf08>,
			     <1 2 0xf08>,
			     <1 3 0xf08>,
			     <1 0 0xf08>;
		clock-frequency = <19200000>;
	};

	timer@f120000 {
		#address-cells = <1>;
		#size-cells = <1>;
		ranges;
		compatible = "arm,armv7-timer-mem";
		reg = <0xf120000 0x1000>;
		clock-frequency = <19200000>;

		frame@f121000 {
			frame-number = <0>;
			interrupts = <0 8 0x4>,
				     <0 7 0x4>;
			reg = <0xf121000 0x1000>,
			      <0xf122000 0x1000>;
		};

		frame@f123000 {
			frame-number = <1>;
			interrupts = <0 9 0x4>;
			reg = <0xf123000 0x1000>;
			status = "disabled";
		};

		frame@f124000 {
			frame-number = <2>;
			interrupts = <0 10 0x4>;
			reg = <0xf124000 0x1000>;
			status = "disabled";
		};

		frame@f125000 {
			frame-number = <3>;
			interrupts = <0 11 0x4>;
			reg = <0xf125000 0x1000>;
			status = "disabled";
		};

		frame@f126000 {
			frame-number = <4>;
			interrupts = <0 12 0x4>;
			reg = <0xf126000 0x1000>;
			status = "disabled";
		};

		frame@f127000 {
			frame-number = <5>;
			interrupts = <0 13 0x4>;
			reg = <0xf127000 0x1000>;
			status = "disabled";
		};

		frame@f128000 {
			frame-number = <6>;
			interrupts = <0 14 0x4>;
			reg = <0xf128000 0x1000>;
			status = "disabled";
		};
	};

	clocks {
		sleep_clk: sleep-clk {
			compatible = "fixed-clock";
			clock-frequency = <32000>;
			clock-output-names = "chip_sleep_clk";
			#clock-cells = <1>;
		};

		xo_board {
			compatible = "fixed-clock";
			#clock-cells = <0>;
			clock-frequency = <19200000>;
			clock-output-names = "xo_board";
		};
	};

	clock_rpmcc: qcom,rpmcc {
		compatible = "qcom,rpmcc-trinket";
		#clock-cells = <1>;
	};

	clock_gcc: qcom,gcc@1400000 {
		compatible = "qcom,gcc-trinket", "syscon";
		reg = <0x1400000 0x1f0000>;
		reg-names = "cc_base";
		vdd_cx-supply = <&VDD_CX_LEVEL>;
		vdd_cx_ao-supply = <&VDD_CX_LEVEL_AO>;
		#clock-cells = <1>;
		#reset-cells = <1>;
	};

	clock_videocc: qcom,videocc@5b00000 {
		compatible = "qcom,videocc-trinket", "syscon";
		reg = <0x5b00000 0x10000>;
		reg-names = "cc_base";
		vdd_cx-supply = <&VDD_CX_LEVEL>;
		#clock-cells = <1>;
	};

	clock_dispcc: qcom,dispcc@5f00000 {
		compatible = "qcom,dispcc-trinket", "syscon";
		reg = <0x5f00000 0x20000>;
		reg-names = "cc_base";
		vdd_cx-supply = <&VDD_CX_LEVEL>;
		clock-names = "cfg_ahb_clk";
		clocks = <&clock_gcc GCC_DISP_AHB_CLK>;
		#clock-cells = <1>;
	};

	clock_gpucc: qcom,gpupcc@5990000 {
		compatible = "qcom,gpucc-trinket", "syscon";
		reg = <0x5990000 0x9000>;
		reg-names = "cc_base";
		vdd_cx-supply = <&VDD_CX_LEVEL>;
		vdd_mx-supply = <&VDD_MX_LEVEL>;
		qcom,gpu_cc_gx_gfx3d_clk_src-opp-handle = <&msm_gpu>;
		#clock-cells = <1>;
	};

	mccc_debug: syscon@447d200 {
		compatible = "syscon";
		reg = <0x0447d200 0x100>;
	};

	cpucc_debug: syscon@f11101c {
		compatible = "syscon";
		reg = <0xf11101c 0x4>;
	};

	clock_cpucc: qcom,cpucc@f521000 {
		compatible = "qcom,clk-cpu-osm-trinket";
		reg = <0xf521000 0x1400>,
			<0xf523000 0x1400>;
		reg-names = "osm_pwrcl_base", "osm_perfcl_base";
		#clock-cells = <1>;
	};

	clock_debugcc: qcom,cc-debug {
		compatible = "qcom,debugcc-trinket";
		qcom,gcc = <&clock_gcc>;
		qcom,videocc = <&clock_videocc>;
		qcom,dispcc = <&clock_dispcc>;
		qcom,gpucc = <&clock_gpucc>;
		qcom,mccc = <&mccc_debug>;
		qcom,cpucc = <&cpucc_debug>;
		clock-names = "cxo";
		clocks = <&clock_rpmcc RPM_SMD_XO_CLK_SRC>;
		#clock-cells = <1>;
	};

	arm64-cpu-erp {
		compatible = "arm,arm64-cpu-erp";
		interrupts = <0 43 4>,
			     <0 44 4>,
			     <0 41 4>,
			     <0 42 4>;

		interrupt-names = "pri-dbe-irq",
				  "sec-dbe-irq",
				  "pri-ext-irq",
				  "sec-ext-irq";

		poll-delay-ms = <5000>;
	};

	ufs_ice: ufsice@4810000 {
		compatible = "qcom,ice";
		reg = <0x4810000 0x8000>;
		qcom,enable-ice-clk;
		clock-names = "ufs_core_clk", "bus_clk",
				"iface_clk", "ice_core_clk";
		clocks = <&clock_gcc GCC_UFS_PHY_AXI_CLK>,
			 <&clock_gcc GCC_UFS_MEM_CLKREF_CLK>,
			 <&clock_gcc GCC_UFS_PHY_AHB_CLK>,
			 <&clock_gcc GCC_UFS_PHY_ICE_CORE_CLK>;
		qcom,op-freq-hz = <0>, <0>, <0>, <300000000>;
		vdd-hba-supply = <&ufs_phy_gdsc>;
		qcom,msm-bus,name = "ufs_ice_noc";
		qcom,msm-bus,num-cases = <2>;
		qcom,msm-bus,num-paths = <1>;
		qcom,msm-bus,vectors-KBps =
				<1 650 0 0>,    /* No vote */
				<1 650 1000 0>; /* Max. bandwidth */
		qcom,bus-vector-names = "MIN",
					"MAX";
		qcom,instance-type = "ufs";
	};

	ufsphy_mem: ufsphy_mem@4807000 {
		reg = <0x4807000 0xdb8>; /* PHY regs */
		reg-names = "phy_mem";
		#phy-cells = <0>;

		lanes-per-direction = <1>;

		clock-names = "ref_clk_src",
			"ref_clk",
			"ref_aux_clk";
		clocks = <&clock_rpmcc RPM_SMD_LN_BB_CLK1>,
			<&clock_gcc GCC_UFS_MEM_CLKREF_CLK>,
			<&clock_gcc GCC_UFS_PHY_PHY_AUX_CLK>;

		status = "disabled";
	};

	ufshc_mem: ufshc@4804000 {
		compatible = "qcom,ufshc";
		reg = <0x4804000 0x3000>;
		interrupts = <0 356 0>;
		phys = <&ufsphy_mem>;
		phy-names = "ufsphy";
		ufs-qcom-crypto = <&ufs_ice>;

		lanes-per-direction = <1>;
		dev-ref-clk-freq = <0>; /* 19.2 MHz */
		spm-level = <5>;

		clock-names =
			"core_clk",
			"bus_aggr_clk",
			"iface_clk",
			"core_clk_unipro",
			"core_clk_ice",
			"ref_clk",
			"tx_lane0_sync_clk",
			"rx_lane0_sync_clk";
		clocks =
			<&clock_gcc GCC_UFS_PHY_AXI_CLK>,
			<&clock_gcc GCC_SYS_NOC_UFS_PHY_AXI_CLK>,
			<&clock_gcc GCC_UFS_PHY_AHB_CLK>,
			<&clock_gcc GCC_UFS_PHY_UNIPRO_CORE_CLK>,
			<&clock_gcc GCC_UFS_PHY_ICE_CORE_CLK>,
			<&clock_rpmcc RPM_SMD_LN_BB_CLK1>,
			<&clock_gcc GCC_UFS_PHY_TX_SYMBOL_0_CLK>,
			<&clock_gcc GCC_UFS_PHY_RX_SYMBOL_0_CLK>;
		freq-table-hz =
			<50000000 240000000>,
			<0 0>,
			<0 0>,
			<37500000 150000000>,
			<75000000 300000000>,
			<0 0>,
			<0 0>,
			<0 0>;

		qcom,msm-bus,name = "ufshc_mem";
		qcom,msm-bus,num-cases = <12>;
		qcom,msm-bus,num-paths = <2>;
		qcom,msm-bus,vectors-KBps =
		/*
		 * During HS G3 UFS runs at nominal voltage corner, vote
		 * higher bandwidth to push other buses in the data path
		 * to run at nominal to achieve max throughput.
		 * 4GBps pushes BIMC to run at nominal.
		 * 200MBps pushes CNOC to run at nominal.
		 * Vote for half of this bandwidth for HS G3 1-lane.
		 * For max bandwidth, vote high enough to push the buses
		 * to run in turbo voltage corner.
		 */
		<123 512 0 0>, <1 757 0 0>,          /* No vote */
		<123 512 922 0>, <1 757 1000 0>,     /* PWM G1 */
		<123 512 1844 0>, <1 757 1000 0>,    /* PWM G2 */
		<123 512 3688 0>, <1 757 1000 0>,    /* PWM G3 */
		<123 512 7376 0>, <1 757 1000 0>,    /* PWM G4 */
		<123 512 127796 0>, <1 757 1000 0>,  /* HS G1 RA */
		<123 512 255591 0>, <1 757 1000 0>,  /* HS G2 RA */
		<123 512 2097152 0>, <1 757 102400 0>,  /* HS G3 RA */
		<123 512 149422 0>, <1 757 1000 0>,  /* HS G1 RB */
		<123 512 298189 0>, <1 757 1000 0>,  /* HS G2 RB */
		<123 512 2097152 0>, <1 757 102400 0>,  /* HS G3 RB */
		<123 512 7643136 0>, <1 757 307200 0>; /* Max. bandwidth */

		qcom,bus-vector-names = "MIN",
		"PWM_G1_L1", "PWM_G2_L1", "PWM_G3_L1", "PWM_G4_L1",
		"HS_RA_G1_L1", "HS_RA_G2_L1", "HS_RA_G3_L1",
		"HS_RB_G1_L1", "HS_RB_G2_L1", "HS_RB_G3_L1",
		"MAX";

		/* PM QoS */
		qcom,pm-qos-cpu-groups = <0x0f 0xf0>;
		qcom,pm-qos-cpu-group-latency-us = <26 26>;
		qcom,pm-qos-default-cpu = <0>;

		pinctrl-names = "dev-reset-assert", "dev-reset-deassert";
		pinctrl-0 = <&ufs_dev_reset_assert>;
		pinctrl-1 = <&ufs_dev_reset_deassert>;

		resets = <&clock_gcc GCC_UFS_PHY_BCR>;
		reset-names = "core_reset";
		non-removable;

		status = "disabled";
	};

	qcom,msm-imem@c125000 {
		compatible = "qcom,msm-imem";
		reg = <0xc125000 0x1000>;
		ranges = <0x0 0xc125000 0x1000>;
		#address-cells = <1>;
		#size-cells = <1>;

		mem_dump_table@10 {
			compatible = "qcom,msm-imem-mem_dump_table";
			reg = <0x10 8>;
		};

		restart_reason@65c {
			compatible = "qcom,msm-imem-restart_reason";
			reg = <0x65c 4>;
		};

		dload_type@1c {
			compatible = "qcom,msm-imem-dload-type";
			reg = <0x1c 0x4>;
		};

		boot_stats@6b0 {
			compatible = "qcom,msm-imem-boot_stats";
			reg = <0x6b0 32>;
		};

		kaslr_offset@6d0 {
			compatible = "qcom,msm-imem-kaslr_offset";
			reg = <0x6d0 12>;
		};

		pil@94c {
			compatible = "qcom,msm-imem-pil";
			reg = <0x94c 200>;
		};

		diag_dload@c8 {
			compatible = "qcom,msm-imem-diag-dload";
			reg = <0xc8 200>;
		};
	};

	restart@440b000 {
		compatible = "qcom,pshold";
		reg = <0x440b000 0x4>,
		      <0x03d3000 0x4>;
		reg-names = "pshold-base", "tcsr-boot-misc-detect";
	};

	qcom,mpm2-sleep-counter@4403000 {
		compatible = "qcom,mpm2-sleep-counter";
		reg = <0x4403000 0x1000>;
		clock-frequency = <32768>;
	};

	qcom,msm-rtb {
		compatible = "qcom,msm-rtb";
		qcom,rtb-size = <0x100000>;
	};

	thermal_zones: thermal-zones {};

	dcc: dcc_v2@1be2000 {
		compatible = "qcom,dcc-v2";
		reg = <0x1be2000 0x1000>,
			<0x1bef000 0x1000>;
		reg-names = "dcc-base", "dcc-ram-base";
		dcc-ram-offset = <0x1000>;
	};

	tsens0: tsens@4410000 {
		compatible = "qcom,sm6150-tsens";
		reg = <0x4410000 0x8>,
		      <0x4411000 0x1ff>;
		reg-names = "tsens_srot_physical",
			    "tsens_tm_physical";
		interrupts = <0 275 0>, <0 190 0>;
		interrupt-names = "tsens-upper-lower", "tsens-critical";
		#thermal-sensor-cells = <1>;
	};

	cpu_pmu: cpu-pmu {
		compatible = "arm,armv8-pmuv3";
		qcom,irq-is-percpu;
		interrupts = <1 6 4>;
	};

	eud: qcom,msm-eud@1610000 {
		compatible = "qcom,msm-eud";
		interrupt-names = "eud_irq";
		interrupts = <GIC_SPI 189 IRQ_TYPE_LEVEL_HIGH>;
		reg = <0x1610000 0x2000>,
		      <0x1612000 0x1000>;
		reg-names = "eud_base", "eud_mode_mgr2";
		qcom,secure-eud-en;
		qcom,eud-clock-vote-req;
		clocks = <&clock_gcc GCC_AHB2PHY_USB_CLK>;
		clock-names = "eud_ahb2phy_clk";
		status = "ok";
	};

	qcom,msm-gladiator-v2@f100000 {
		compatible = "qcom,msm-gladiator-v2";
		reg = <0xf100000 0xdc00>;
		reg-names = "gladiator_base";
		interrupts = <0 22 0>;
		clock-names = "atb_clk";
		clocks = <&clock_rpmcc RPM_QDSS_CLK>;
	};

	pil_modem: qcom,mss@6080000 {
		compatible = "qcom,pil-tz-generic";
		reg = <0x6080000 0x100>;

		clocks = <&clock_rpmcc CXO_SMD_PIL_MSS_CLK>;
		clock-names = "xo";
		qcom,proxy-clock-names = "xo";

		vdd_cx-supply = <&VDD_CX_LEVEL>;
		qcom,vdd_cx-uV-uA = <RPM_SMD_REGULATOR_LEVEL_TURBO 100000>;
		qcom,mas-crypto = <&mas_crypto_c0>;
		qcom,proxy-reg-names = "vdd_cx";

		qcom,firmware-name = "modem";
		memory-region = <&pil_modem_mem>;
		qcom,proxy-timeout-ms = <10000>;
		qcom,sysmon-id = <0>;
		qcom,ssctl-instance-id = <0x12>;
		qcom,pas-id = <4>;
		qcom,smem-id = <421>;
		qcom,minidump-id = <3>;
		qcom,aux-minidump-ids = <4>;
		qcom,complete-ramdump;

		/* Inputs from mss */
		interrupts-extended = <&wakegic 0 307 1>,
				<&modem_smp2p_in 0 0>,
				<&modem_smp2p_in 2 0>,
				<&modem_smp2p_in 1 0>,
				<&modem_smp2p_in 3 0>,
				<&modem_smp2p_in 7 0>;

		interrupt-names = "qcom,wdog",
				"qcom,err-fatal",
				"qcom,proxy-unvote",
				"qcom,err-ready",
				"qcom,stop-ack",
				"qcom,shutdown-ack";

		/* Outputs to mss */
		qcom,smem-states = <&modem_smp2p_out 0>;
		qcom,smem-state-names = "qcom,force-stop";
	};

	rpm_bus: qcom,rpm-smd {
		compatible = "qcom,rpm-smd";
		rpm-channel-name = "rpm_requests";
		interrupts = <GIC_SPI 194 IRQ_TYPE_EDGE_RISING>;
		rpm-channel-type = <15>; /* SMD_APPS_RPM */
	};

	wdog: qcom,wdt@f017000 {
		compatible = "qcom,msm-watchdog";
		reg = <0xf017000 0x1000>;
		reg-names = "wdt-base";
		interrupts = <0 3 0>, <0 4 0>;
		qcom,bark-time = <11000>;
		qcom,pet-time = <9360>;
		qcom,ipi-ping;
		qcom,wakeup-enable;
		qcom,scandump-sizes = <0x40000>;
	};

	qcom,chd_silver {
		compatible = "qcom,core-hang-detect";
		label = "silver";
		qcom,threshold-arr = <0xf1880b0 0xf1980b0
				      0xf1a80b0 0xf1b80b0>;
		qcom,config-arr = <0xf1880b8 0xf1980b8
				   0xf1a80b8 0xf1b80b8>;
	};

	qcom,chd_gold {
		compatible = "qcom,core-hang-detect";
		label = "gold";
		qcom,threshold-arr = <0xf0880b0 0xf0980b0
				      0xf0a80b0 0xf0b80b0>;
		qcom,config-arr = <0xf0880b8 0xf0980b8
				   0xf0a80b8 0xf0b80b8>;
	};

	qcom,ghd {
		compatible = "qcom,gladiator-hang-detect";
		qcom,threshold-arr = <0x0f1d141c 0x0f1d1420
				      0x0f1d1424 0x0f1d1428
				      0x0f1d142c 0x0f1d1430>;
		qcom,config-reg = <0x0f1d1434>;
	};

	qcom,sps {
		compatible = "qcom,msm-sps-4k";
		qcom,pipe-attr-ee;
	};

	gpi_dma0: qcom,gpi-dma@0x04a00000 {
		#dma-cells = <5>;
		compatible = "qcom,gpi-dma";
		reg = <0x04a00000 0x60000>;
		reg-names = "gpi-top";
		interrupts = <0 335 0>, <0 336 0>, <0 337 0>, <0 338 0>,
			     <0 339 0>, <0 340 0>, <0 341 0>, <0 342 0>;
		qcom,ev-factor = <2>;
		qcom,max-num-gpii = <8>;
		qcom,gpii-mask = <0x1f>;
		iommus = <&apps_smmu 0x0136 0x0>;
		qcom,smmu-cfg = <0x1>;
		qcom,iova-range = <0x0 0x100000 0x0 0x100000>;
		status = "ok";
	};

	gpi_dma1: qcom,gpi-dma@0x04c00000 {
		#dma-cells = <5>;
		compatible = "qcom,gpi-dma";
		reg = <0x04c00000 0x60000>;
		reg-names = "gpi-top";
		interrupts = <0 314 0>, <0 315 0>, <0 316 0>, <0 317 0>,
			     <0 318 0>, <0 319 0>, <0 320 0>, <0 321 0>;
		qcom,ev-factor = <2>;
		qcom,max-num-gpii = <8>;
		qcom,gpii-mask = <0x0f>;
		qcom,smmu-cfg = <0x1>;
		qcom,iova-range = <0x0 0x100000 0x0 0x100000>;
		iommus = <&apps_smmu 0x0156 0x0>;
		status = "ok";
	};

	qcom,lpass@ab00000 {
		compatible = "qcom,pil-tz-generic";
		reg = <0xab00000 0x00100>;

		vdd_cx-supply = <&VDD_CX_LEVEL>;
		qcom,proxy-reg-names = "vdd_cx";
		qcom,vdd_cx-uV-uA = <RPM_SMD_REGULATOR_LEVEL_TURBO 100000>;
		qcom,mas-crypto = <&mas_crypto_c0>;

		clocks = <&clock_rpmcc CXO_SMD_PIL_LPASS_CLK>;
		clock-names = "xo";
		qcom,proxy-clock-names = "xo";

		qcom,pas-id = <1>;
		qcom,proxy-timeout-ms = <10000>;
		qcom,smem-id = <423>;
		qcom,sysmon-id = <1>;
		qcom,ssctl-instance-id = <0x14>;
		qcom,firmware-name = "adsp";
		memory-region = <&pil_adsp_mem>;
		qcom,complete-ramdump;

		/* Inputs from lpass */
		interrupts-extended = <&wakegic 0 396 1>,
				      <&adsp_smp2p_in 0 0>,
				      <&adsp_smp2p_in 2 0>,
				      <&adsp_smp2p_in 1 0>,
				      <&adsp_smp2p_in 3 0>;

		interrupt-names = "qcom,wdog",
				  "qcom,err-fatal",
				  "qcom,proxy-unvote",
				  "qcom,err-ready",
				  "qcom,stop-ack";

		/* Outputs to lpass */
		qcom,smem-states = <&adsp_smp2p_out 0>;
		qcom,smem-state-names = "qcom,force-stop";
	};

	qcom,turing@b300000 {
		compatible = "qcom,pil-tz-generic";
		reg = <0xb300000 0x100000>;

		vdd_cx-supply = <&VDD_CX_LEVEL>;
		qcom,proxy-reg-names = "vdd_cx";
		qcom,vdd_cx-uV-uA = <RPM_SMD_REGULATOR_LEVEL_TURBO 100000>;
		qcom,mas-crypto = <&mas_crypto_c0>;

		clocks = <&clock_rpmcc CXO_SMD_PIL_CDSP_CLK>;
		clock-names = "xo";
		qcom,proxy-clock-names = "xo";

		qcom,pas-id = <18>;
		qcom,proxy-timeout-ms = <10000>;
		qcom,smem-id = <601>;
		qcom,sysmon-id = <7>;
		qcom,ssctl-instance-id = <0x17>;
		qcom,firmware-name = "cdsp";
		memory-region = <&pil_cdsp_mem>;
		qcom,complete-ramdump;

		/* Inputs from turing */
		interrupts-extended = <&wakegic 0 265 1>,
				      <&cdsp_smp2p_in 0 0>,
				      <&cdsp_smp2p_in 2 0>,
				      <&cdsp_smp2p_in 1 0>,
				      <&cdsp_smp2p_in 3 0>;

		interrupt-names = "qcom,wdog",
				  "qcom,err-fatal",
				  "qcom,proxy-unvote",
				  "qcom,err-ready",
				  "qcom,stop-ack";

		/* Outputs to turing */
		qcom,smem-states = <&cdsp_smp2p_out 0>;
		qcom,smem-state-names = "qcom,force-stop";
	};

	cpuss_dump: cpuss_dump {
		compatible = "qcom,cpuss-dump";
		qcom,l1_i_cache0 {
			qcom,dump-node = <&L1_I_0>;
			qcom,dump-id = <0x60>;
		};
		qcom,l1_i_cache1 {
			qcom,dump-node = <&L1_I_1>;
			qcom,dump-id = <0x61>;
		};
		qcom,l1_i_cache2 {
			qcom,dump-node = <&L1_I_2>;
			qcom,dump-id = <0x62>;
		};
		qcom,l1_i_cache3 {
			qcom,dump-node = <&L1_I_3>;
			qcom,dump-id = <0x63>;
		};
		qcom,l1_i_cache100 {
			qcom,dump-node = <&L1_I_100>;
			qcom,dump-id = <0x64>;
		};
		qcom,l1_i_cache101 {
			qcom,dump-node = <&L1_I_101>;
			qcom,dump-id = <0x65>;
		};
		qcom,l1_i_cache102 {
			qcom,dump-node = <&L1_I_102>;
			qcom,dump-id = <0x66>;
		};
		qcom,l1_i_cache103 {
			qcom,dump-node = <&L1_I_103>;
			qcom,dump-id = <0x67>;
		};
		qcom,l1_d_cache0 {
			qcom,dump-node = <&L1_D_0>;
			qcom,dump-id = <0x80>;
		};
		qcom,l1_d_cache1 {
			qcom,dump-node = <&L1_D_1>;
			qcom,dump-id = <0x81>;
		};
		qcom,l1_d_cache2 {
			qcom,dump-node = <&L1_D_2>;
			qcom,dump-id = <0x82>;
		};
		qcom,l1_d_cache3 {
			qcom,dump-node = <&L1_D_3>;
			qcom,dump-id = <0x83>;
		};
		qcom,l1_d_cache100 {
			qcom,dump-node = <&L1_D_100>;
			qcom,dump-id = <0x84>;
		};
		qcom,l1_d_cache101 {
			qcom,dump-node = <&L1_D_101>;
			qcom,dump-id = <0x85>;
		};
		qcom,l1_d_cache102 {
			qcom,dump-node = <&L1_D_102>;
			qcom,dump-id = <0x86>;
		};
		qcom,l1_d_cache103 {
			qcom,dump-node = <&L1_D_103>;
			qcom,dump-id = <0x87>;
		};
		qcom,l1_tlb_dump0 {
			qcom,dump-node = <&L1_TLB_0>;
			qcom,dump-id = <0x120>;
		};
		qcom,l1_tlb_dump1 {
			qcom,dump-node = <&L1_TLB_1>;
			qcom,dump-id = <0x121>;
		};
		qcom,l1_tlb_dump2 {
			qcom,dump-node = <&L1_TLB_2>;
			qcom,dump-id = <0x122>;
		};
		qcom,l1_tlb_dump3 {
			qcom,dump-node = <&L1_TLB_3>;
			qcom,dump-id = <0x123>;
		};
		qcom,l1_tlb_dump100 {
			qcom,dump-node = <&L1_TLB_100>;
			qcom,dump-id = <0x124>;
		};
		qcom,l1_tlb_dump101 {
			qcom,dump-node = <&L1_TLB_101>;
			qcom,dump-id = <0x125>;
		};
		qcom,l1_tlb_dump102 {
			qcom,dump-node = <&L1_TLB_102>;
			qcom,dump-id = <0x126>;
		};
		qcom,l1_tlb_dump103 {
			qcom,dump-node = <&L1_TLB_103>;
			qcom,dump-id = <0x127>;
		};
	};

	mem_dump {
		compatible = "qcom,mem-dump";
		memory-region = <&dump_mem>;

		rpm_sw {
			qcom,dump-size = <0x28000>;
			qcom,dump-id = <0xea>;
		};

		pmic {
			qcom,dump-size = <0x10000>;
			qcom,dump-id = <0xe4>;
		};

		fcm {
			qcom,dump-size = <0x8400>;
			qcom,dump-id = <0xee>;
		};

		tmc_etf {
			qcom,dump-size = <0x8000>;
			qcom,dump-id = <0xf0>;
		};

		etr_reg {
			qcom,dump-size = <0x1000>;
			qcom,dump-id = <0x100>;
		};

		etf_reg {
			qcom,dump-size = <0x1000>;
			qcom,dump-id = <0x101>;
		};

		misc_data {
			qcom,dump-size = <0x1000>;
			qcom,dump-id = <0xe8>;
		};
	};

	mem_dump {
		compatible = "qcom,mem-dump";
		memory-region = <&dump_mem>;

		rpm_sw {
			qcom,dump-size = <0x28000>;
			qcom,dump-id = <0xea>;
		};

		pmic {
			qcom,dump-size = <0x10000>;
			qcom,dump-id = <0xe4>;
		};

		fcm {
			qcom,dump-size = <0x8400>;
			qcom,dump-id = <0xee>;
		};

		tmc_etf {
			qcom,dump-size = <0x8000>;
			qcom,dump-id = <0xf0>;
		};

		etr_reg {
			qcom,dump-size = <0x1000>;
			qcom,dump-id = <0x100>;
		};

		etf_reg {
			qcom,dump-size = <0x1000>;
			qcom,dump-id = <0x101>;
		};

		misc_data {
			qcom,dump-size = <0x1000>;
			qcom,dump-id = <0xe8>;
		};
	};

	tcsr_mutex_block: syscon@00340000 {
		compatible = "syscon";
		reg = <0x00340000 0x20000>;
	};

	tcsr_mutex: hwlock {
		compatible = "qcom,tcsr-mutex";
		syscon = <&tcsr_mutex_block 0 0x1000>;
		#hwlock-cells = <1>;
	};

	smem: qcom,smem {
		compatible = "qcom,smem";
		memory-region = <&smem_region>;
		hwlocks = <&tcsr_mutex 3>;
	};

	rpm_msg_ram: memory@045F0000 {
			compatible = "qcom,rpm-msg-ram";
			reg = <0x045f0000 0x7000>;
	};

	apcs_glb: mailbox@0F111000 {
		compatible = "qcom,trinket-apcs-hmss-global";
		reg = <0x0F111000 0x1000>;

		#mbox-cells = <1>;
	};

	qcom,msm-cdsp-loader {
		compatible = "qcom,cdsp-loader";
		qcom,proc-img-to-load = "cdsp";
	};

	qcom,msm-adsprpc-mem {
		compatible = "qcom,msm-adsprpc-mem-region";
		memory-region = <&adsp_mem>;
		restrict-access;
	};

	qcom,msm_fastrpc {
		compatible = "qcom,msm-fastrpc-compute";
		qcom,rpc-latency-us = <611>;
		qcom,adsp-remoteheap-vmid = <22 37>;
		qcom,fastrpc-adsp-audio-pdr;
		qcom,fastrpc-adsp-sensors-pdr;

		qcom,msm_fastrpc_compute_cb1 {
			compatible = "qcom,msm-fastrpc-compute-cb";
			label = "cdsprpc-smd";
			iommus = <&apps_smmu 0x0C01 0x0>;
		};

		qcom,msm_fastrpc_compute_cb2 {
			compatible = "qcom,msm-fastrpc-compute-cb";
			label = "cdsprpc-smd";
			iommus = <&apps_smmu 0x0C02 0x0>;
		};

		qcom,msm_fastrpc_compute_cb3 {
			compatible = "qcom,msm-fastrpc-compute-cb";
			label = "cdsprpc-smd";
			iommus = <&apps_smmu 0x0C03 0x0>;
		};

		qcom,msm_fastrpc_compute_cb4 {
			compatible = "qcom,msm-fastrpc-compute-cb";
			label = "cdsprpc-smd";
			iommus = <&apps_smmu 0x0C04 0x0>;
		};

		qcom,msm_fastrpc_compute_cb5 {
			compatible = "qcom,msm-fastrpc-compute-cb";
			label = "cdsprpc-smd";
			iommus = <&apps_smmu 0x0C05 0x0>;
		};

		qcom,msm_fastrpc_compute_cb6 {
			compatible = "qcom,msm-fastrpc-compute-cb";
			label = "cdsprpc-smd";
			iommus = <&apps_smmu 0x0C06 0x0>;
		};

		qcom,msm_fastrpc_compute_cb9 {
			compatible = "qcom,msm-fastrpc-compute-cb";
			label = "cdsprpc-smd";
			qcom,secure-context-bank;
			iommus = <&apps_smmu 0x0C09 0x0>;
		};

		qcom,msm_fastrpc_compute_cb10 {
			compatible = "qcom,msm-fastrpc-compute-cb";
			label = "adsprpc-smd";
			iommus = <&apps_smmu 0x0043 0x0>,
				 <&apps_smmu 0x0044 0x0>;
			shared-sid = <2>;
			shared-cb  = <5>;
		};
	};

	rpm-glink {
		compatible = "qcom,glink-rpm";
		interrupts = <GIC_SPI 194 IRQ_TYPE_EDGE_RISING>;
		qcom,rpm-msg-ram = <&rpm_msg_ram>;
		mboxes = <&apcs_glb 0>;

		qcom,rpm_glink_ssr {
			qcom,glink-channels = "glink_ssr";
			qcom,notify-edges = <&glink_modem>,
					    <&glink_adsp>,
					    <&glink_cdsp>;
		};

	};

	qcom,glink {
		compatible = "qcom,glink";
		#address-cells = <1>;
		#size-cells = <1>;
		ranges;

		glink_modem: modem {
			qcom,remote-pid = <1>;
			transport = "smem";
			mboxes = <&apcs_glb 12>;
			mbox-names = "mpss_smem";
			interrupts = <GIC_SPI 68 IRQ_TYPE_EDGE_RISING>;

			label = "modem";
			qcom,glink-label = "mpss";

			qcom,modem_qrtr {
				qcom,glink-channels = "IPCRTR";
				qcom,intents = <0x800  5
						0x2000 3
						0x4400 2>;
			};

			qcom,msm_fastrpc_rpmsg {
				compatible = "qcom,msm-fastrpc-rpmsg";
				qcom,glink-channels = "fastrpcglink-apps-dsp";
				qcom,intents = <0x64 64>;
			};

			qcom,modem_ds {
				qcom,glink-channels = "DS";
				qcom,intents = <0x4000 2>;
			};

			qcom,modem_glink_ssr {
				qcom,glink-channels = "glink_ssr";
				qcom,notify-edges = <&glink_adsp>,
						    <&glink_cdsp>;
			};
		};

		glink_adsp: adsp {
			qcom,remote-pid = <2>;
			transport = "smem";
			mboxes = <&apcs_glb 8>;
			mbox-names = "adsp_smem";
			interrupts = <GIC_SPI 391 IRQ_TYPE_EDGE_RISING>;

			label = "adsp";
			qcom,glink-label = "lpass";

			qcom,adsp_qrtr {
				qcom,glink-channels = "IPCRTR";
				qcom,intents = <0x800  5
						0x2000 3
						0x4400 2>;
			};

			qcom,apr_tal_rpmsg {
				qcom,glink-channels = "apr_audio_svc";
				qcom,intents = <0x200 20>;
			};

			qcom,msm_fastrpc_rpmsg {
				compatible = "qcom,msm-fastrpc-rpmsg";
				qcom,glink-channels = "fastrpcglink-apps-dsp";
				qcom,intents = <0x64 64>;
			};

			qcom,adsp_glink_ssr {
				qcom,glink-channels = "glink_ssr";
				qcom,notify-edges = <&glink_modem>,
						    <&glink_cdsp>;
			};
		};

		glink_cdsp: cdsp {
			qcom,remote-pid = <5>;
			transport = "smem";
			mboxes = <&apcs_glb 28>;
			mbox-names = "cdsp_smem";
			interrupts = <GIC_SPI 261 IRQ_TYPE_EDGE_RISING>;

			label = "cdsp";
			qcom,glink-label = "cdsp";

			qcom,cdsp_qrtr {
				qcom,glink-channels = "IPCRTR";
				qcom,intents = <0x800  5
						0x2000 3
						0x4400 2>;
			};

			qcom,msm_fastrpc_rpmsg {
				compatible = "qcom,msm-fastrpc-rpmsg";
				qcom,glink-channels = "fastrpcglink-apps-dsp";
				qcom,intents = <0x64 64>;
			};

			qcom,msm_cdsprm_rpmsg {
				compatible = "qcom,msm-cdsprm-rpmsg";
				qcom,glink-channels = "cdsprmglink-apps-dsp";
				qcom,intents = <0x20 12>;

				msm_cdsp_rm: qcom,msm_cdsp_rm {
					compatible = "qcom,msm-cdsp-rm";
					qcom,qos-latency-us = <44>;
					qcom,qos-maxhold-ms = <20>;
					#cooling-cells = <2>;
				};

				msm_hvx_rm: qcom,msm_hvx_rm {
					compatible = "qcom,msm-hvx-rm";
					#cooling-cells = <2>;
				};
			};

			qcom,cdsp_glink_ssr {
				qcom,glink-channels = "glink_ssr";
				qcom,notify-edges = <&glink_modem>,
						    <&glink_adsp>;
			};
		};

		glink_spi_xprt_wdsp: wdsp {
			qcom,remote-pid = <10>;
			transport = "spi";
			tx-descriptors = <0x12000 0x12004>;
			rx-descriptors = <0x1200c 0x12010>;

			qcom,wdsp_ctrl {
				qcom,glink-channels = "g_glink_ctrl";
				qcom,intents = <0x400 1>;
			};

			qcom,wdsp_ild {
				qcom,glink-channels =
					"g_glink_persistent_data_ild";
			};

			qcom,wdsp_nild {
				qcom,glink-channels =
					"g_glink_persistent_data_nild";
			};

			qcom,wdsp_data {
				qcom,glink-channels = "g_glink_audio_data";
				qcom,intents = <0x1000 2>;
			};

			qcom,diag_data {
				qcom,glink-channels = "DIAG_DATA";
				qcom,intents = <0x4000 2>;
			};

			qcom,diag_ctrl {
				qcom,glink-channels = "DIAG_CTRL";
				qcom,intents = <0x4000 1>;
			};

			qcom,diag_cmd {
				qcom,glink-channels = "DIAG_CMD";
				qcom,intents = <0x4000 1 >;
			};
		};
	};

	qcom,glinkpkt {
		compatible = "qcom,glinkpkt";

		qcom,glinkpkt-at-mdm0 {
			qcom,glinkpkt-edge = "mpss";
			qcom,glinkpkt-ch-name = "DS";
			qcom,glinkpkt-dev-name = "at_mdm0";
		};

		qcom,glinkpkt-apr-apps2 {
			qcom,glinkpkt-edge = "adsp";
			qcom,glinkpkt-ch-name = "apr_apps2";
			qcom,glinkpkt-dev-name = "apr_apps2";
		};

		qcom,glinkpkt-data40-cntl {
			qcom,glinkpkt-edge = "mpss";
			qcom,glinkpkt-ch-name = "DATA40_CNTL";
			qcom,glinkpkt-dev-name = "smdcntl8";
		};

		qcom,glinkpkt-data1 {
			qcom,glinkpkt-edge = "mpss";
			qcom,glinkpkt-ch-name = "DATA1";
			qcom,glinkpkt-dev-name = "smd7";
		};

		qcom,glinkpkt-data4 {
			qcom,glinkpkt-edge = "mpss";
			qcom,glinkpkt-ch-name = "DATA4";
			qcom,glinkpkt-dev-name = "smd8";
		};

		qcom,glinkpkt-data11 {
			qcom,glinkpkt-edge = "mpss";
			qcom,glinkpkt-ch-name = "DATA11";
			qcom,glinkpkt-dev-name = "smd11";
		};
	};

	qcom,smp2p_sleepstate {
		compatible = "qcom,smp2p-sleepstate";
		qcom,smem-states = <&sleepstate_smp2p_out 0>;
		interrupt-parent = <&sleepstate_smp2p_in>;
		interrupts = <0 0>;
		interrupt-names = "smp2p-sleepstate-in";
	};

	qcom,smp2p-modem {
		compatible = "qcom,smp2p";
		qcom,smem = <435>, <428>;
		interrupts = <GIC_SPI 70 IRQ_TYPE_EDGE_RISING>;
		mboxes = <&apcs_glb 14>;
		qcom,local-pid = <0>;
		qcom,remote-pid = <1>;

		modem_smp2p_out: master-kernel {
			qcom,entry-name = "master-kernel";
			#qcom,smem-state-cells = <1>;
		};

		modem_smp2p_in: slave-kernel {
			qcom,entry-name = "slave-kernel";
			interrupt-controller;
			#interrupt-cells = <2>;
		};

		smp2p_ipa_1_out: qcom,smp2p-ipa-1-out {
			qcom,entry-name = "ipa";
			#qcom,smem-state-cells = <1>;
		};

		/* ipa - inbound entry from mss */
		smp2p_ipa_1_in: qcom,smp2p-ipa-1-in {
			qcom,entry-name = "ipa";
			interrupt-controller;
			#interrupt-cells = <2>;
		};

		smp2p_wlan_1_in: qcom,smp2p-wlan-1-in {
			qcom,entry-name = "wlan";
			interrupt-controller;
			#interrupt-cells = <2>;
		};

	};

	qcom,smp2p-adsp {
		compatible = "qcom,smp2p";
		qcom,smem = <443>, <429>;
		interrupts = <GIC_SPI 393 IRQ_TYPE_EDGE_RISING>;
		mboxes = <&apcs_glb 10>;
		qcom,local-pid = <0>;
		qcom,remote-pid = <2>;

		adsp_smp2p_out: master-kernel {
			qcom,entry-name = "master-kernel";
			#qcom,smem-state-cells = <1>;
		};

		adsp_smp2p_in: slave-kernel {
			qcom,entry-name = "slave-kernel";
			interrupt-controller;
			#interrupt-cells = <2>;
		};

		smp2p_rdbg2_out: qcom,smp2p-rdbg2-out {
			qcom,entry-name = "rdbg";
			#qcom,smem-state-cells = <1>;
		};

		smp2p_rdbg2_in: qcom,smp2p-rdbg2-in {
			qcom,entry-name = "rdbg";
			interrupt-controller;
			#interrupt-cells = <2>;
		};

		sleepstate_smp2p_out: sleepstate-out {
			qcom,entry-name = "sleepstate";
			#qcom,smem-state-cells = <1>;
		};

		sleepstate_smp2p_in: qcom,sleepstate-in {
			qcom,entry-name = "sleepstate_see";
			interrupt-controller;
			#interrupt-cells = <2>;
		};
	};

	qcom,smp2p-cdsp {
		compatible = "qcom,smp2p";
		qcom,smem = <94>, <432>;
		interrupts = <GIC_SPI 263 IRQ_TYPE_EDGE_RISING>;
		mboxes = <&apcs_glb 30>;
		qcom,local-pid = <0>;
		qcom,remote-pid = <5>;

		cdsp_smp2p_out: master-kernel {
			qcom,entry-name = "master-kernel";
			#qcom,smem-state-cells = <1>;
		};

		cdsp_smp2p_in: slave-kernel {
			qcom,entry-name = "slave-kernel";
			interrupt-controller;
			#interrupt-cells = <2>;
		};

		smp2p_rdbg5_out: qcom,smp2p-rdbg5-out {
			qcom,entry-name = "rdbg";
			#qcom,smem-state-cells = <1>;
		};

		smp2p_rdbg5_in: qcom,smp2p-rdbg5-in {
			qcom,entry-name = "rdbg";
			interrupt-controller;
			#interrupt-cells = <2>;
		};

	};

	qcom_seecom: qseecom@46d00000 {
		compatible = "qcom,qseecom";
		reg = <0x46d00000 0x2200000>;
		reg-names = "secapp-region";
		memory-region = <&qseecom_mem>;
		qcom,hlos-num-ce-hw-instances = <1>;
		qcom,hlos-ce-hw-instance = <0>;
		qcom,qsee-ce-hw-instance = <0>;
		qcom,disk-encrypt-pipe-pair = <2>;
		qcom,support-fde;
		qcom,fde-key-size;
		qcom,appsbl-qseecom-support;
		qcom,commonlib64-loaded-by-uefi;
		qcom,msm-bus,name = "qseecom-noc";
		qcom,msm-bus,num-cases = <4>;
		qcom,msm-bus,num-paths = <1>;
		qcom,msm-bus,vectors-KBps =
			<55 512 0 0>,
			<55 512 200000 400000>,
			<55 512 300000 800000>,
			<55 512 400000 1000000>;
		clock-names =
			"core_clk_src", "core_clk",
			"iface_clk", "bus_clk";
		clocks =
			<&clock_rpmcc QSEECOM_CE1_CLK>,
			<&clock_rpmcc QSEECOM_CE1_CLK>,
			<&clock_rpmcc QSEECOM_CE1_CLK>,
			<&clock_rpmcc QSEECOM_CE1_CLK>;
		qcom,ce-opp-freq = <171430000>;
		qcom,qsee-reentrancy-support = <2>;
	};

	qcom_smcinvoke: smcinvoke@46d00000 {
		compatible = "qcom,smcinvoke";
		reg = <0x46d00000 0x2200000>;
		reg-names = "secapp-region";
	};

	qcom_rng: qrng@1b53000 {
		compatible = "qcom,msm-rng";
		reg = <0x1b53000 0x1000>;
		qcom,msm-rng-iface-clk;
		qcom,no-qrng-config;
		qcom,msm-bus,name = "msm-rng-noc";
		qcom,msm-bus,num-cases = <2>;
		qcom,msm-bus,num-paths = <1>;
		qcom,msm-bus,vectors-KBps =
			<1 618 0 0>,    /* No vote */
			<1 618 0 300000>;  /* 75 MHz */
		clocks = <&clock_gcc GCC_PRNG_AHB_CLK>;
		clock-names = "iface_clk";
	};

	qcom_tzlog: tz-log@0c125720 {
		compatible = "qcom,tz-log";
		reg = <0x0c125720 0x3000>;
		qcom,hyplog-enabled;
		hyplog-address-offset = <0x410>;
		hyplog-size-offset = <0x414>;
	};

	spmi_bus: qcom,spmi@1c40000 {
		compatible = "qcom,spmi-pmic-arb";
		reg = <0x1c40000 0x1100>,
			<0x1e00000 0x2000000>,
			<0x3e00000 0x100000>,
			<0x3f00000 0xa0000>,
			<0x1c0a000 0x26000>;
		reg-names = "core", "chnls", "obsrvr", "intr", "cnfg";
		interrupt-names = "periph_irq";
		interrupts = <GIC_SPI 183 IRQ_TYPE_NONE>;
		qcom,ee = <0>;
		qcom,channel = <0>;
		#address-cells = <1>;
		#size-cells = <1>;
		interrupt-controller;
		#interrupt-cells = <4>;
		cell-index = <0>;
	};

	qcom,rmtfs_sharedmem@0 {
		compatible = "qcom,sharedmem-uio";
		reg = <0x0 0x200000>;
		reg-names = "rmtfs";
		qcom,client-id = <0x00000001>;
		qcom,guard-memory;
<<<<<<< HEAD
=======
		qcom,vm-nav-path;
>>>>>>> 15457316
	};

	qcom_cedev: qcedev@1b20000 {
		compatible = "qcom,qcedev";
		reg = <0x1b20000 0x20000>,
			<0x1b04000 0x24000>;
		reg-names = "crypto-base","crypto-bam-base";
		interrupts = <0 247 0>;
		qcom,bam-pipe-pair = <3>;
		qcom,ce-hw-instance = <0>;
		qcom,ce-device = <0>;
		qcom,ce-hw-shared;
		qcom,bam-ee = <0>;
		qcom,msm-bus,name = "qcedev-noc";
		qcom,msm-bus,num-cases = <2>;
		qcom,msm-bus,num-paths = <1>;
		qcom,msm-bus,vectors-KBps =
			<55 512 0 0>,
			<55 512 393600 393600>;
		clock-names =
			"core_clk_src", "core_clk",
			"iface_clk", "bus_clk";
		clocks =
			<&clock_rpmcc QCEDEV_CE1_CLK>,
			<&clock_rpmcc QCEDEV_CE1_CLK>,
			<&clock_rpmcc QCEDEV_CE1_CLK>,
			<&clock_rpmcc QCEDEV_CE1_CLK>;
		qcom,ce-opp-freq = <171430000>;
		qcom,smmu-s1-enable;
		iommus = <&apps_smmu 0x01A6 0x0011>,
			 <&apps_smmu 0x01B6 0x0011>;
	};

	qcom_msmhdcp: qcom,msm_hdcp {
		compatible = "qcom,msm-hdcp";
	};

	qcom_crypto: qcrypto@1b20000 {
		compatible = "qcom,qcrypto";
		reg = <0x1b20000 0x20000>,
			 <0x1b04000 0x24000>;
		reg-names = "crypto-base","crypto-bam-base";
		interrupts = <0 247 0>;
		qcom,bam-pipe-pair = <2>;
		qcom,ce-hw-instance = <0>;
		qcom,ce-device = <0>;
		qcom,bam-ee = <0>;
		qcom,ce-hw-shared;
		qcom,clk-mgmt-sus-res;
		qcom,msm-bus,name = "qcrypto-noc";
		qcom,msm-bus,num-cases = <2>;
		qcom,msm-bus,num-paths = <1>;
		qcom,msm-bus,vectors-KBps =
			<55 512 0 0>,
			<55 512 393600 393600>;
		clock-names =
			"core_clk_src", "core_clk",
			"iface_clk", "bus_clk";
		clocks =
			<&clock_rpmcc QCRYPTO_CE1_CLK>,
			<&clock_rpmcc QCRYPTO_CE1_CLK>,
			<&clock_rpmcc QCRYPTO_CE1_CLK>,
			<&clock_rpmcc QCRYPTO_CE1_CLK>;
		qcom,use-sw-aes-cbc-ecb-ctr-algo;
		qcom,use-sw-aes-xts-algo;
		qcom,use-sw-aes-ccm-algo;
		qcom,use-sw-ahash-algo;
		qcom,use-sw-aead-algo;
		qcom,use-sw-hmac-algo;
		qcom,smmu-s1-enable;
		iommus = <&apps_smmu 0x01A4 0x0011>,
			<&apps_smmu 0x01B4 0x0011>;
	};

	bluetooth: bt_wcn3990 {
		compatible = "qca,wcn3990";
		qca,bt-vdd-io-supply = <&pm6125_l9>;
		qca,bt-vdd-core-supply = <&pm6125_l17>;
		qca,bt-vdd-pa-supply = <&pm6125_l23>;
		qca,bt-vdd-xtal-supply = <&pm6125_l16>;

		qca,bt-vdd-io-voltage-level = <1700000 1900000>; /* IO */
		qca,bt-vdd-core-voltage-level = <1304000 1304000>; /* RFA */
		qca,bt-vdd-pa-voltage-level =  <3000000 3400000>;  /*chain0 */
		qca,bt-vdd-xtal-voltage-level = <1700000 1900000>; /* XO */

		qca,bt-vdd-io-current-level = <1>; /* LPM/PFM */
		qca,bt-vdd-core-current-level = <1>; /* LPM/PFM */
		qca,bt-vdd-pa-current-level = <1>; /* LPM/PFM */
		qca,bt-vdd-xtal-current-level = <1>; /* LPM/PFM */
	};

	slim_aud: slim@a2c0000 {
		cell-index = <1>;
		compatible = "qcom,slim-ngd";
		reg = <0xa2c0000 0x2c000>,
			<0xa284000 0x2a000>;
		reg-names = "slimbus_physical", "slimbus_bam_physical";
		interrupts = <0 397 0>, <0 398 0>;
		interrupt-names = "slimbus_irq", "slimbus_bam_irq";
		qcom,apps-ch-pipes = <0x7c0000>;
		qcom,ea-pc = <0x310>;
		status = "disabled";
		qcom,iommu-s1-bypass;

		iommu_slim_aud_ctrl_cb: qcom,iommu_slim_ctrl_cb {
			compatible = "qcom,iommu-slim-ctrl-cb";
			iommus = <&apps_smmu 0x66 0x0>,
				 <&apps_smmu 0x6d 0x0>,
				 <&apps_smmu 0x6e 0x1>,
				 <&apps_smmu 0x70 0x1>;
		};
	};

	slim_qca: slim@a340000 {
		cell-index = <3>;
		compatible = "qcom,slim-ngd";
		reg = <0xa340000 0x2c000>,
			<0xa304000 0x20000>;
		reg-names = "slimbus_physical", "slimbus_bam_physical";
		interrupts = <0 403 0>, <0 404 0>;
		interrupt-names = "slimbus_irq", "slimbus_bam_irq";
		status = "ok";
		qcom,iommu-s1-bypass;

		iommu_slim_qca_ctrl_cb: qcom,iommu_slim_ctrl_cb {
			compatible = "qcom,iommu-slim-ctrl-cb";
			iommus = <&apps_smmu 0x73 0x0>;
		};

		/* Slimbus Slave DT for WCN3990 */
		btfmslim_codec: wcn3990 {
			compatible = "qcom,btfmslim_slave";
			elemental-addr = [00 01 20 02 17 02];
			qcom,btfm-slim-ifd = "btfmslim_slave_ifd";
			qcom,btfm-slim-ifd-elemental-addr = [00 00 20 02 17 02];
		};
	};

	sdcc1_ice: sdcc1ice@4748000{
		compatible = "qcom,ice";
		reg = <0x4748000 0x8000>;
		qcom,enable-ice-clk;
		clock-names = "ice_core_clk_src", "ice_core_clk",
				"bus_clk", "iface_clk";
		clocks = <&clock_gcc GCC_SDCC1_ICE_CORE_CLK_SRC>,
			<&clock_gcc GCC_SDCC1_ICE_CORE_CLK>,
			<&clock_gcc GCC_SDCC1_AHB_CLK>,
			<&clock_gcc GCC_SDCC1_APPS_CLK>;
		qcom,op-freq-hz = <300000000>, <0>, <0>, <0>;
		qcom,msm-bus,name = "sdcc_ice_noc";
		qcom,msm-bus,num-cases = <2>;
		qcom,msm-bus,num-paths = <1>;
		qcom,msm-bus,vectors-KBps =
				<1 757 0 0>,    /* No vote */
				<1 757 1000 0>; /* Max. bandwidth */
		qcom,bus-vector-names = "MIN",
					"MAX";
		qcom,instance-type = "sdcc";
	};

	sdhc_1: sdhci@4744000 {
		compatible = "qcom,sdhci-msm-v5";
		reg = <0x4744000 0x1000>, <0x4745000 0x1000>;
		reg-names = "hc_mem", "cmdq_mem";

		interrupts = <GIC_SPI 348 IRQ_TYPE_NONE>,
					<GIC_SPI 352 IRQ_TYPE_NONE>;
		interrupt-names = "hc_irq", "pwr_irq";
		sdhc-msm-crypto = <&sdcc1_ice>;

		qcom,bus-width = <8>;
		qcom,large-address-bus;

		qcom,clk-rates = <400000 20000000 25000000 50000000 100000000
						192000000 384000000>;
		qcom,bus-speed-mode = "HS400_1p8v", "HS200_1p8v", "DDR_1p8v";

		qcom,devfreq,freq-table = <50000000 200000000>;

		qcom,msm-bus,name = "sdhc1";
		qcom,msm-bus,num-cases = <9>;
		qcom,msm-bus,num-paths = <2>;
		qcom,msm-bus,vectors-KBps =
			/* No vote */
			<78 512 0 0>, <1 606 0 0>,
			/* 400 KB/s*/
			<78 512 1046 1600>,
			<1 606 1600 1600>,
			/* 20 MB/s */
			<78 512 20480 80000>,
			<1 606 80000 80000>,
			/* 25 MB/s */
			<78 512 25600 100000>,
			<1 606 50000 100000>,
			/* 50 MB/s */
			<78 512 51200 200000>,
			<1 606 65000 100000>,
			/* 100 MB/s */
			<78 512 102400 200000>,
			<1 606 65000 100000>,
			/* 200 MB/s */
			<78 512 204800 400000>,
			<1 606 300000 300000>,
			/* 400 MB/s */
			<78 512 204800 400000>,
			<1 606 300000 300000>,
			/* Max. bandwidth */
			<78 512 1338562 4096000>,
			<1 606 1338562 4096000>;
		qcom,bus-bw-vectors-bps = <0 400000 20000000 25000000 50000000
			100750000 200000000 400000000 4294967295>;

		/* PM QoS */
		qcom,pm-qos-irq-type = "affine_irq";
		qcom,pm-qos-irq-latency = <40 40>;
		qcom,pm-qos-cpu-groups = <0x0f 0xf0>;
		qcom,pm-qos-cmdq-latency-us = <40 40>, <40 40>;
		qcom,pm-qos-legacy-latency-us = <40 40>, <40 40>;

		qcom,scaling-lower-bus-speed-mode = "DDR52";

		clocks = <&clock_gcc GCC_SDCC1_AHB_CLK>,
			<&clock_gcc GCC_SDCC1_APPS_CLK>,
			<&clock_gcc GCC_SDCC1_ICE_CORE_CLK>;
		clock-names = "iface_clk", "core_clk", "ice_core_clk";

		qcom,ice-clk-rates = <300000000 75000000>;

		/* DLL HSR settings. Refer go/hsr - <Target> DLL settings */
		qcom,dll-hsr-list = <0x000f642c 0x0 0x0 0x00010800 0x80040873>;

		qcom,nonremovable;
		status = "disabled";
	};

	sdhc_2: sdhci@4784000 {
		compatible = "qcom,sdhci-msm-v5";
		reg = <0x4784000 0x1000>;
		reg-names = "hc_mem";

		interrupts = <GIC_SPI 350 IRQ_TYPE_NONE>,
					<GIC_SPI 353 IRQ_TYPE_NONE>;
		interrupt-names = "hc_irq", "pwr_irq";

		qcom,bus-width = <4>;
		qcom,large-address-bus;

		qcom,clk-rates = <400000 20000000 25000000
				50000000 100000000 202000000>;
		qcom,bus-speed-mode = "SDR12", "SDR25", "SDR50", "DDR50",
				      "SDR104";

		qcom,devfreq,freq-table = <50000000 202000000>;

		qcom,msm-bus,name = "sdhc2";
		qcom,msm-bus,num-cases = <8>;
		qcom,msm-bus,num-paths = <2>;
		qcom,msm-bus,vectors-KBps =
			/* No vote */
			<81 512 0 0>, <1 608 0 0>,
			/* 400 KB/s*/
			<81 512 1046 3200>,
			<1 608 1600 1600>,
			/* 20 MB/s */
			<81 512 52286 160000>,
			<1 608 80000 80000>,
			/* 25 MB/s */
			<81 512 65360 200000>,
			<1 608 100000 100000>,
			/* 50 MB/s */
			<81 512 130718 400000>,
			<1 608 133320 133320>,
			/* 100 MB/s */
			<81 512 261438 400000>,
			<1 608 150000 150000>,
			/* 200 MB/s */
			<81 512 261438 800000>,
			<1 608 300000 300000>,
			/* Max. bandwidth */
			<81 512 1338562 4096000>,
			<1 608 1338562 4096000>;
		qcom,bus-bw-vectors-bps = <0 400000 20000000 25000000 50000000
			100750000 200000000 4294967295>;

		/* PM QoS */
		qcom,pm-qos-irq-type = "affine_irq";
		qcom,pm-qos-irq-latency = <40 40>;
		qcom,pm-qos-cpu-groups = <0x0f 0xf0>;
		qcom,pm-qos-legacy-latency-us = <40 40>, <40 40>;

		clocks = <&clock_gcc GCC_SDCC2_AHB_CLK>,
			<&clock_gcc GCC_SDCC2_APPS_CLK>;
		clock-names = "iface_clk", "core_clk";

		/* DLL HSR settings. Refer go/hsr - <Target> DLL settings */
		qcom,dll-hsr-list = <0x0007642c 0x0 0x0 0x00010800 0x80040873>;

		status = "disabled";
	};

	qcom,msm_gsi {
		compatible = "qcom,msm_gsi";
	};

	qcom,rmnet-ipa {
		compatible = "qcom,rmnet-ipa3";
		qcom,rmnet-ipa-ssr;
		qcom,ipa-platform-type-msm;
		qcom,ipa-advertise-sg-support;
		qcom,ipa-napi-enable;
	};

	ipa_hw: qcom,ipa@5800000 {
		compatible = "qcom,ipa";
		reg = <0x5800000 0x34000>,
		      <0x5804000 0x2c000>;
		reg-names = "ipa-base", "gsi-base";
		interrupts = <0 257 0>, <0 259 0>;
		interrupt-names = "ipa-irq", "gsi-irq";
		qcom,ipa-hw-ver = <16>; /* IPA core version = IPAv4.2 */
		qcom,ipa-hw-mode = <0>;
		qcom,ee = <0>;
		qcom,use-ipa-tethering-bridge;
		qcom,modem-cfg-emb-pipe-flt;
		qcom,ipa-wdi2;
		qcom,ipa-wdi2_over_gsi;
		qcom,ipa-endp-delay-wa;
		qcom,ipa-fltrt-not-hashable;
		qcom,use-64-bit-dma-mask;
		qcom,arm-smmu;
		qcom,smmu-fast-map;
		qcom,use-ipa-pm;
		clocks = <&clock_rpmcc RPM_SMD_IPA_CLK>;
		clock-names = "core_clk";
		qcom,msm-bus,name = "ipa";
		qcom,msm-bus,num-cases = <5>;
		qcom,msm-bus,num-paths = <3>;
		qcom,msm-bus,vectors-KBps =
		/* No vote */
		<MSM_BUS_MASTER_IPA MSM_BUS_SLAVE_EBI_CH0 0 0>,
		<MSM_BUS_MASTER_IPA MSM_BUS_SLAVE_OCIMEM 0 0>,
		<MSM_BUS_MASTER_AMPSS_M0 MSM_BUS_SLAVE_IPA_CFG 0 0>,
		/* SVS2 */
		<MSM_BUS_MASTER_IPA MSM_BUS_SLAVE_EBI_CH0 80000 465000>,
		<MSM_BUS_MASTER_IPA MSM_BUS_SLAVE_OCIMEM 80000 68570>,
		<MSM_BUS_MASTER_AMPSS_M0 MSM_BUS_SLAVE_IPA_CFG 80000 30>,
		/* SVS */
		<MSM_BUS_MASTER_IPA MSM_BUS_SLAVE_EBI_CH0 80000 2000000>,
		<MSM_BUS_MASTER_IPA MSM_BUS_SLAVE_OCIMEM 80000 267461>,
		<MSM_BUS_MASTER_AMPSS_M0 MSM_BUS_SLAVE_IPA_CFG 80000 109890>,
		/* NOMINAL */
		<MSM_BUS_MASTER_IPA MSM_BUS_SLAVE_EBI_CH0  206000 4000000>,
		<MSM_BUS_MASTER_IPA MSM_BUS_SLAVE_OCIMEM 206000 712961>,
		<MSM_BUS_MASTER_AMPSS_M0 MSM_BUS_SLAVE_IPA_CFG 206000 491520>,
		/* TURBO */
		<MSM_BUS_MASTER_IPA MSM_BUS_SLAVE_EBI_CH0 206000 5598900>,
		<MSM_BUS_MASTER_IPA MSM_BUS_SLAVE_OCIMEM 206000 1436481>,
		<MSM_BUS_MASTER_AMPSS_M0 MSM_BUS_SLAVE_IPA_CFG 206000 491520>;
		qcom,bus-vector-names =
			"MIN", "SVS2", "SVS", "NOMINAL", "TURBO";
		qcom,throughput-threshold = <310 600 1000>;
		qcom,scaling-exceptions = <>;

		/* smp2p information */
		qcom,smp2p_map_ipa_1_out {
			compatible = "qcom,smp2p-map-ipa-1-out";
			qcom,smem-states = <&smp2p_ipa_1_out 0>;
			qcom,smem-state-names = "ipa-smp2p-out";
		};

		qcom,smp2p_map_ipa_1_in {
			compatible = "qcom,smp2p-map-ipa-1-in";
			interrupts-extended = <&smp2p_ipa_1_in 0 0>;
			interrupt-names = "ipa-smp2p-in";
		};
	};

	ipa_smmu_ap: ipa_smmu_ap {
		compatible = "qcom,ipa-smmu-ap-cb";
		iommus = <&apps_smmu 0x00E0 0x0>;
		qcom,iova-mapping = <0x10000000 0x30000000>;
		/* modem tables in IMEM */
		qcom,additional-mapping = <0x0c123000 0x0c123000 0x2000>;
	};

	ipa_smmu_wlan: ipa_smmu_wlan {
		compatible = "qcom,ipa-smmu-wlan-cb";
		iommus = <&apps_smmu 0x00E1 0x0>;
		/* ipa-uc ram */
		qcom,additional-mapping = <0x5860000 0x5860000 0x80000>;
	};

	ipa_smmu_uc: ipa_smmu_uc {
		compatible = "qcom,ipa-smmu-uc-cb";
		iommus = <&apps_smmu 0x00E2 0x0>;
		qcom,iova-mapping = <0x40400000 0x1fc00000>;
	};

	qcom,ipa_fws {
		compatible = "qcom,pil-tz-generic";
		qcom,pas-id = <0xf>;
		qcom,firmware-name = "ipa_fws";
		qcom,pil-force-shutdown;
		memory-region = <&pil_ipa_fw_mem>;
	};

	qcom,venus@5ae0000 {
		compatible = "qcom,pil-tz-generic";
		reg = <0x5ae0000 0x4000>;

		vdd-supply = <&venus_gdsc>;
		qcom,proxy-reg-names = "vdd";
		qcom,mas-crypto = <&mas_crypto_c0>;

		clocks = <&clock_videocc VIDEO_CC_VENUS_CTL_CORE_CLK>,
			<&clock_videocc VIDEO_CC_VENUS_AHB_CLK>,
			<&clock_videocc VIDEO_CC_VENUS_CTL_AXI_CLK>;
		clock-names = "core_clk", "iface_clk", "bus_clk";
		qcom,proxy-clock-names = "core_clk", "iface_clk", "bus_clk";

		qcom,pas-id = <9>;
		qcom,msm-bus,name = "pil-venus";
		qcom,msm-bus,num-cases = <2>;
		qcom,msm-bus,num-paths = <1>;
		qcom,msm-bus,vectors-KBps =
			<63 512 0 0>,
			<63 512 0 304000>;
		qcom,proxy-timeout-ms = <100>;
		qcom,firmware-name = "venus";
		memory-region = <&pil_video_mem>;
	};

	cx_ipeak_lm: cx_ipeak@3ed000 {
		compatible = "qcom,cx-ipeak-v2";
		reg = <0x3ed000 0xc00c>;
	};

	ssc_sensors: qcom,msm-ssc-sensors {
		compatible = "qcom,msm-ssc-sensors";
		status = "ok";
	};

	ddr4_bw_opp_table: ddr4-bw-opp-table {
		compatible = "operating-points-v2";
		BW_OPP_ENTRY( 200, 8); /* 1525 MB/s */
		BW_OPP_ENTRY( 300, 8); /* 2288 MB/s */
		BW_OPP_ENTRY( 451, 8); /* 3440 MB/s */
		BW_OPP_ENTRY( 547, 8); /* 4173 MB/s */
		BW_OPP_ENTRY( 681, 8); /* 5195 MB/s */
		BW_OPP_ENTRY( 768, 8); /* 5859 MB/s */
		BW_OPP_ENTRY(1017, 8); /* 7759 MB/s */
		BW_OPP_ENTRY(1353, 8); /*10322 MB/s */
		BW_OPP_ENTRY(1555, 8); /*11863 MB/s */
		BW_OPP_ENTRY(1804, 8); /*13763 MB/s */
	};

	suspendable_ddr4_bw_opp_table: suspendable-ddr4-bw-opp-table {
		compatible = "operating-points-v2";
		BW_OPP_ENTRY(   0, 8); /*    0 MB/s */
		BW_OPP_ENTRY( 200, 8); /* 1525 MB/s */
		BW_OPP_ENTRY( 300, 8); /* 2288 MB/s */
		BW_OPP_ENTRY( 451, 8); /* 3440 MB/s */
		BW_OPP_ENTRY( 547, 8); /* 4173 MB/s */
		BW_OPP_ENTRY( 681, 8); /* 5195 MB/s */
		BW_OPP_ENTRY( 768, 8); /* 5859 MB/s */
		BW_OPP_ENTRY(1017, 8); /* 7759 MB/s */
		BW_OPP_ENTRY(1353, 8); /*10322 MB/s */
		BW_OPP_ENTRY(1555, 8); /*11863 MB/s */
		BW_OPP_ENTRY(1804, 8); /*13763 MB/s */
	};

	ddr3_bw_opp_table: ddr3-bw-opp-table {
		compatible = "operating-points-v2";
		BW_OPP_ENTRY( 200, 8); /* 1525 MB/s */
		BW_OPP_ENTRY( 300, 8); /* 2288 MB/s */
		BW_OPP_ENTRY( 451, 8); /* 3440 MB/s */
		BW_OPP_ENTRY( 547, 8); /* 4173 MB/s */
		BW_OPP_ENTRY( 681, 8); /* 5195 MB/s */
		BW_OPP_ENTRY( 768, 8); /* 5859 MB/s */
		BW_OPP_ENTRY( 931, 8); /* 7102 MB/s */
	};

	suspendable_ddr3_bw_opp_table: suspendable-ddr3-bw-opp-table {
		compatible = "operating-points-v2";
		BW_OPP_ENTRY(   0, 8); /*    0 MB/s */
		BW_OPP_ENTRY( 200, 8); /* 1525 MB/s */
		BW_OPP_ENTRY( 300, 8); /* 2288 MB/s */
		BW_OPP_ENTRY( 451, 8); /* 3440 MB/s */
		BW_OPP_ENTRY( 547, 8); /* 4173 MB/s */
		BW_OPP_ENTRY( 681, 8); /* 5195 MB/s */
		BW_OPP_ENTRY( 768, 8); /* 5859 MB/s */
		BW_OPP_ENTRY( 931, 8); /* 7102 MB/s */
	};

	cpu_cpu_ddr_bw: qcom,cpu-cpu-ddr-bw {
		compatible = "qcom,devbw";
		governor = "performance";
		qcom,src-dst-ports =
			<MSM_BUS_MASTER_AMPSS_M0 MSM_BUS_SLAVE_EBI_CH0>;
		qcom,active-only;
		ddr3-opp {
			operating-points-v2 = <&ddr3_bw_opp_table>;
			qcom,ddr-type = <DDR_TYPE_LPDDR3>;
		};
		ddr4-opp {
			operating-points-v2 = <&ddr4_bw_opp_table>;
			qcom,ddr-type = <DDR_TYPE_LPDDR4X>;
		};
	};

	cpu_cpu_ddr_bwmon: qcom,cpu-cpu-ddr-bwmon@01b8e200 {
		compatible = "qcom,bimc-bwmon4";
		reg = <0x01b8e200 0x100>, <0x01b8e100 0x100>;
		reg-names = "base", "global_base";
		interrupts = <GIC_SPI 421 IRQ_TYPE_LEVEL_HIGH>;
		qcom,mport = <0>;
		qcom,hw-timer-hz = <19200000>;
		qcom,target-dev = <&cpu_cpu_ddr_bw>;
		qcom,count-unit = <0x10000>;
	};

	cpu0_cpu_ddr_lat: qcom,cpu0-cpu-ddr-lat {
		compatible = "qcom,devbw";
		governor = "performance";
		qcom,src-dst-ports =
			<MSM_BUS_MASTER_AMPSS_M0 MSM_BUS_SLAVE_EBI_CH0>;
		qcom,active-only;
		ddr3-opp {
			operating-points-v2 = <&ddr3_bw_opp_table>;
			qcom,ddr-type = <DDR_TYPE_LPDDR3>;
		};
		ddr4-opp {
			operating-points-v2 = <&ddr4_bw_opp_table>;
			qcom,ddr-type = <DDR_TYPE_LPDDR4X>;
		};
	};

	cpu0_cpu_ddr_latmon: qcom,cpu0-cpu-ddr-latmon {
		compatible = "qcom,arm-memlat-mon";
		qcom,cpulist = <&CPU0 &CPU1 &CPU2 &CPU3>;
		qcom,target-dev = <&cpu0_cpu_ddr_lat>;
		qcom,cachemiss-ev = <0x17>;
		qcom,stall-cycle-ev = <0xE7>;
		ddr3-map {
			qcom,ddr-type = <DDR_TYPE_LPDDR3>;
			qcom,core-dev-table =
				<  864000 MHZ_TO_MBPS(200, 8) >,
				< 1305600 MHZ_TO_MBPS(451, 8) >,
				< 1804800 MHZ_TO_MBPS(768, 8) >;
		};
		ddr4-map {
			qcom,ddr-type = <DDR_TYPE_LPDDR4X>;
			qcom,core-dev-table =
				<  864000 MHZ_TO_MBPS( 300, 8) >,
				< 1305600 MHZ_TO_MBPS( 547, 8) >,
				< 1420000 MHZ_TO_MBPS( 768, 8) >,
				< 1804800 MHZ_TO_MBPS(1017, 8) >;
		};
	};

	cpu4_cpu_ddr_lat: qcom,cpu4-cpu-ddr-lat {
		compatible = "qcom,devbw";
		governor = "performance";
		qcom,src-dst-ports =
			<MSM_BUS_MASTER_AMPSS_M0 MSM_BUS_SLAVE_EBI_CH0>;
		qcom,active-only;
		ddr3-opp {
			operating-points-v2 = <&ddr3_bw_opp_table>;
			qcom,ddr-type = <DDR_TYPE_LPDDR3>;
		};
		ddr4-opp {
			operating-points-v2 = <&ddr4_bw_opp_table>;
			qcom,ddr-type = <DDR_TYPE_LPDDR4X>;
		};
	};

	cpu4_cpu_ddr_latmon: qcom,cpu4-cpu-ddr-latmon {
		compatible = "qcom,arm-memlat-mon";
		qcom,cpulist = <&CPU4 &CPU5 &CPU6 &CPU7>;
		qcom,target-dev = <&cpu4_cpu_ddr_lat>;
		qcom,cachemiss-ev = <0x17>;
		qcom,stall-cycle-ev = <0x24>;
		ddr3-map {
			qcom,ddr-type = <DDR_TYPE_LPDDR3>;
			qcom,core-dev-table =
				< 1056000 MHZ_TO_MBPS(200, 8) >,
				< 1401600 MHZ_TO_MBPS(451, 8) >,
				< 1804800 MHZ_TO_MBPS(768, 8) >,
				< 2016000 MHZ_TO_MBPS(931, 8) >;
		};
		ddr4-map {
			qcom,ddr-type = <DDR_TYPE_LPDDR4X>;
			qcom,core-dev-table =
				<  902400 MHZ_TO_MBPS( 451, 8) >,
				< 1401600 MHZ_TO_MBPS(1017, 8) >,
				< 1804800 MHZ_TO_MBPS(1555, 8) >,
				< 2016000 MHZ_TO_MBPS(1804, 8) >;
		};
	};

	cpu0_cpu_ddr_latfloor: qcom,cpu0-cpu-ddr-latfloor {
		compatible = "qcom,devbw";
		governor = "performance";
		qcom,src-dst-ports =
			<MSM_BUS_MASTER_AMPSS_M0 MSM_BUS_SLAVE_EBI_CH0>;
		qcom,active-only;
		ddr3-opp {
			operating-points-v2 = <&ddr3_bw_opp_table>;
			qcom,ddr-type = <DDR_TYPE_LPDDR3>;
		};
		ddr4-opp {
			operating-points-v2 = <&ddr4_bw_opp_table>;
			qcom,ddr-type = <DDR_TYPE_LPDDR4X>;
		};
	};

	cpu0_computemon: qcom,cpu0-computemon {
		compatible = "qcom,arm-cpu-mon";
		qcom,cpulist = <&CPU0 &CPU1 &CPU2 &CPU3>;
		qcom,target-dev = <&cpu0_cpu_ddr_latfloor>;
		ddr3-map {
			qcom,ddr-type = <DDR_TYPE_LPDDR3>;
			qcom,core-dev-table =
				<  614400 MHZ_TO_MBPS( 200, 8) >,
				< 1305600 MHZ_TO_MBPS( 451, 8) >,
				< 1804800 MHZ_TO_MBPS( 768, 8) >;
		};
		ddr4-map {
			qcom,ddr-type = <DDR_TYPE_LPDDR4X>;
			qcom,core-dev-table =
				<  614400 MHZ_TO_MBPS( 300, 8) >,
				< 1017600 MHZ_TO_MBPS( 451, 8) >,
				< 1420000 MHZ_TO_MBPS( 547, 8) >,
				< 1804800 MHZ_TO_MBPS( 768, 8) >;
		};
	};

	cpu4_cpu_ddr_latfloor: qcom,cpu4-cpu-ddr-latfloor {
		compatible = "qcom,devbw";
		governor = "performance";
		qcom,src-dst-ports =
			<MSM_BUS_MASTER_AMPSS_M0 MSM_BUS_SLAVE_EBI_CH0>;
		qcom,active-only;
		ddr3-opp {
			operating-points-v2 = <&ddr3_bw_opp_table>;
			qcom,ddr-type = <DDR_TYPE_LPDDR3>;
		};
		ddr4-opp {
			operating-points-v2 = <&ddr4_bw_opp_table>;
			qcom,ddr-type = <DDR_TYPE_LPDDR4X>;
		};
	};

	cpu4_computemon: qcom,cpu4-computemon {
		compatible = "qcom,arm-cpu-mon";
		qcom,cpulist = <&CPU4 &CPU5 &CPU6 &CPU7>;
		qcom,target-dev = <&cpu4_cpu_ddr_latfloor>;
		ddr3-map {
			qcom,ddr-type = <DDR_TYPE_LPDDR3>;
			qcom,core-dev-table =
				< 1056000 MHZ_TO_MBPS( 200, 8) >,
				< 1401600 MHZ_TO_MBPS( 451, 8) >,
				< 1804800 MHZ_TO_MBPS( 768, 8) >,
				< 2016000 MHZ_TO_MBPS( 931, 8) >;
		};
		ddr4-map {
			qcom,ddr-type = <DDR_TYPE_LPDDR4X>;
			qcom,core-dev-table =
				<  902400 MHZ_TO_MBPS( 300, 8) >,
				< 1056000 MHZ_TO_MBPS( 547, 8) >,
				< 1401680 MHZ_TO_MBPS( 768, 8) >,
				< 1804800 MHZ_TO_MBPS(1017, 8) >,
				< 2016000 MHZ_TO_MBPS(1804, 8) >;
		};
	};

	demux {
		compatible = "qcom,demux";
	};

	qfprom: qfprom@1b46018 {
		compatible = "qcom,qfprom";
		reg = <0x1b46018 0x4>;
		#address-cells = <1>;
		#size-cells = <1>;
		read-only;
		ranges;
	};
};

#include "pmi632.dtsi"
#include "pm6125.dtsi"
#include "trinket-qupv3.dtsi"
#include "trinket-pinctrl.dtsi"
#include "trinket-ion.dtsi"
#include "pm6125-rpm-regulator.dtsi"
#include "trinket-regulator.dtsi"
#include "trinket-gdsc.dtsi"
#include "trinket-usb.dtsi"
#include "trinket-camera.dtsi"
#include "msm-arm-smmu-trinket.dtsi"
#include "trinket-qupv3.dtsi"
#include "trinket-coresight.dtsi"
#include "trinket-vidc.dtsi"
#include "trinket-pm.dtsi"
#include "trinket-gpu.dtsi"
#include "trinket-bus.dtsi"
#include "trinket-sde-pll.dtsi"
#include "trinket-sde.dtsi"
#include "msm-rdbg.dtsi"

&pm6125_vadc {
	pinctrl-names = "default";
	pinctrl-0 = <&camera_therm_default &emmc_therm_default>;

	rf_pa0_therm {
		reg = <ADC_AMUX_THM1_PU2>;
		label = "rf_pa0_therm";
		qcom,ratiometric;
		qcom,hw-settle-time = <200>;
		qcom,pre-scaling = <1 1>;
	};

	quiet_therm {
		reg = <ADC_AMUX_THM2_PU2>;
		label = "quiet_therm";
		qcom,ratiometric;
		qcom,hw-settle-time = <200>;
		qcom,pre-scaling = <1 1>;
	};

	camera_flash_therm {
		reg = <ADC_GPIO1_PU2>;
		label = "camera_flash_therm";
		qcom,ratiometric;
		qcom,hw-settle-time = <200>;
		qcom,pre-scaling = <1 1>;
	};

	emmc_ufs_therm {
		reg = <ADC_GPIO3_PU2>;
		label = "emmc_ufs_therm";
		qcom,ratiometric;
		qcom,hw-settle-time = <200>;
		qcom,pre-scaling = <1 1>;
	};
};

&pm6125_gpios {
	camera_therm {
		camera_therm_default: camera_therm_default {
			pins = "gpio3";
			bias-high-impedance;
		};
	};

	emmc_therm {
		emmc_therm_default: emmc_therm_default {
			pins = "gpio6";
			bias-high-impedance;
		};
	};

};

&spmi_bus {
	qcom,pm6125@0 {
		pm6125_adc_tm_iio: adc_tm@3400 {
			compatible = "qcom,adc-tm5-iio";
			reg = <0x3400 0x100>;
			#thermal-sensor-cells = <1>;
			#address-cells = <1>;
			#size-cells = <0>;
			io-channels = <&pm6125_vadc ADC_GPIO1_PU2>,
					<&pm6125_vadc ADC_GPIO3_PU2>;

			camera_flash_therm {
				reg = <ADC_GPIO1_PU2>;
				qcom,ratiometric;
				qcom,hw-settle-time = <200>;
			};

			emmc_ufs_therm {
				reg = <ADC_GPIO3_PU2>;
				qcom,ratiometric;
				qcom,hw-settle-time = <200>;
			};
		};
	};
};

&pm6125_adc_tm {
	io-channels = <&pm6125_vadc ADC_AMUX_THM1_PU2>,
			<&pm6125_vadc ADC_AMUX_THM2_PU2>,
			<&pm6125_vadc ADC_XO_THERM_PU2>;

	/* Channel nodes */
	rf_pa0_therm {
		reg = <ADC_AMUX_THM1_PU2>;
		qcom,ratiometric;
		qcom,hw-settle-time = <200>;
	};

	quiet_therm {
		reg = <ADC_AMUX_THM2_PU2>;
		qcom,ratiometric;
		qcom,hw-settle-time = <200>;
	};

	xo_therm {
		reg = <ADC_XO_THERM_PU2>;
		qcom,ratiometric;
		qcom,hw-settle-time = <200>;
	};
};

&pmi632_vadc {
	pinctrl-names = "default";
	pinctrl-0 = <&conn_therm_default &skin_therm_default>;

	xo_therm {
		status = "disabled";
	};

	bat_therm {
		qcom,lut-index = <1>;
	};

	bat_therm_30k {
		qcom,lut-index = <1>;
	};

	bat_therm_400k {
		qcom,lut-index = <1>;
	};

	conn_therm {
		reg = <ADC_GPIO1_PU2>;
		label = "conn_therm";
		qcom,ratiometric;
		qcom,hw-settle-time = <200>;
		qcom,pre-scaling = <1 1>;
	};

	skin_therm {
		reg = <ADC_GPIO2_PU2>;
		label = "skin_therm";
		qcom,ratiometric;
		qcom,hw-settle-time = <200>;
		qcom,pre-scaling = <1 1>;
	};
};

&pmi632_gpios {
	conn_therm {
		conn_therm_default: conn_therm_default {
			pins = "gpio1";
			bias-high-impedance;
		};
	};

	skin_therm {
		skin_therm_default: skin_therm_default {
			pins = "gpio3";
			bias-high-impedance;
		};
	};

};

&pmi632_adc_tm {
	io-channels = <&pmi632_vadc ADC_GPIO1_PU2>,
			<&pmi632_vadc ADC_VBAT_SNS>,
			<&pmi632_vadc ADC_GPIO2_PU2>;

	/* Channel nodes */
	conn_therm {
		reg = <ADC_GPIO1_PU2>;
		qcom,ratiometric;
		qcom,hw-settle-time = <200>;
	};

	vbat_sns {
		reg = <ADC_VBAT_SNS>;
		qcom,kernel-client;
		qcom,scale-type = <0>;
		qcom,prescaling = <3>;
	};

	skin_therm {
		reg = <ADC_GPIO2_PU2>;
		qcom,ratiometric;
		qcom,hw-settle-time = <200>;
	};
};

&ufs_phy_gdsc {
	status = "ok";
};

&usb30_prim_gdsc {
	status = "ok";
};

&camss_cpp_gdsc {
	status = "ok";
};

&camss_top_gdsc {
	status = "ok";
};

&camss_vfe0_gdsc {
	status = "ok";
};

&camss_vfe1_gdsc {
	status = "ok";
};

&hlos1_vote_turing_mmu_tbu1_gdsc {
	status = "ok";
};

&hlos1_vote_turing_mmu_tbu0_gdsc {
	status = "ok";
};

&hlos1_vote_mm_snoc_mmu_tbu_rt_gdsc {
	status = "ok";
};

&hlos1_vote_mm_snoc_mmu_tbu_nrt_gdsc {
	status = "ok";
};

&mdss_core_gdsc {
	status = "ok";
};

&gpu_cx_gdsc {
	status = "ok";
};

&gpu_gx_gdsc {
	status = "ok";
};

&vcodec0_gdsc {
	qcom,support-hw-trigger;
	status = "ok";
};

&venus_gdsc {
	status = "ok";
};

&qupv3_se4_2uart {
	status = "ok";
};

&qupv3_se9_4uart {
	status = "ok";
};

&qupv3_se1_i2c {
	status = "ok";
	fsa4480: fsa4480@43 {
		compatible = "qcom,fsa4480-i2c";
		reg = <0x43>;
		pinctrl-names = "default";
		pinctrl-0 = <&fsa_usbc_ana_en>;
	};
};

&msm_vidc {
	qcom,cx-ipeak-data = <&cx_ipeak_lm 6>;
	qcom,clock-freq-threshold = <460000000>;
};

#include "trinket-audio.dtsi"
#include "trinket-thermal.dtsi"

&soc {
	icnss: qcom,icnss@C800000 {
		compatible = "qcom,icnss";
		reg = <0xC800000 0x800000>,
		      <0xa0000000 0x10000000>,
		      <0xb0000000 0x10000>;
		reg-names = "membase", "smmu_iova_base", "smmu_iova_ipa";
		iommus = <&apps_smmu 0x80 0x1>;
		interrupts = <0 358 0 /* CE0 */ >,
			     <0 359 0 /* CE1 */ >,
			     <0 360 0 /* CE2 */ >,
			     <0 361 0 /* CE3 */ >,
			     <0 362 0 /* CE4 */ >,
			     <0 363 0 /* CE5 */ >,
			     <0 364 0 /* CE6 */ >,
			     <0 365 0 /* CE7 */ >,
			     <0 366 0 /* CE8 */ >,
			     <0 367 0 /* CE9 */ >,
			     <0 368 0 /* CE10 */ >,
			     <0 369 0 /* CE11 */ >;
		qcom,wlan-msa-memory = <0x100000>;
		qcom,wlan-msa-fixed-region = <&wlan_msa_mem>;
		vdd-cx-mx-supply = <&L8A>;
		vdd-1.8-xo-supply = <&L16A>;
		vdd-1.3-rfa-supply = <&L17A>;
		vdd-3.3-ch0-supply = <&L23A>;
		qcom,vdd-cx-mx-config = <640000 640000>;
		qcom,vdd-3.3-ch0-config = <3000000 3312000>;
		qcom,icnss-adc_tm = <&pmi632_adc_tm>;
		io-channels = <&pmi632_vadc ADC_VBAT_SNS>;
		io-channel-names = "icnss";
		qcom,smp2p_map_wlan_1_in {
		interrupts-extended = <&smp2p_wlan_1_in 0 0>,
					      <&smp2p_wlan_1_in 1 0>;
			interrupt-names = "qcom,smp2p-force-fatal-error",
					  "qcom,smp2p-early-crash-ind";
		};
	};
};

&qupv3_se1_i2c {
	status="ok";
	#include "pm8008.dtsi"
};

&tlmm {
	pm8008_active: pm8008_active {
		mux {
			pins = "gpio49";
			function = "gpio";
		};

		config {
			pins = "gpio49";
			bias-pull-up;
			output-high;
			drive-strength = <2>;
		};
	};
};

&pm8008_gpios {
	gpio1_active {
		pm8008_gpio1_active: pm8008_gpio1_active {
			pins = "gpio1";
			function = "normal";
			power-source = <1>;
			bias-disable;
			input-enable;
		};
	};
};

&pm8008_chip {
	pinctrl-names = "default";
	pinctrl-0 = <&pm8008_active>;
};

&pm8008_regulators {
	vdd_l1_l2-supply = <&S6A>;
};

&pm8008_9 {
	/* GPIO1 pinctrl config */
	pinctrl-names = "default";
	pinctrl-0 = <&pm8008_gpio1_active>;
};

&L1P {
	regulator-max-microvolt = <1200000>;
	qcom,min-dropout-voltage = <100000>;
};

&L2P {
	regulator-max-microvolt = <1104000>;
	qcom,min-dropout-voltage = <100000>;
};

&L3P {
	regulator-min-microvolt = <2800000>;
	regulator-max-microvolt = <2800000>;
};

&L4P {
	regulator-min-microvolt = <2800000>;
	regulator-max-microvolt = <2800000>;
};

&L5P {
	regulator-min-microvolt = <2800000>;
	regulator-max-microvolt = <2800000>;
};

&L6P {
	regulator-min-microvolt = <3000000>;
	regulator-max-microvolt = <3000000>;
};

&L7P {
	regulator-min-microvolt = <3000000>;
	regulator-max-microvolt = <3000000>;
};<|MERGE_RESOLUTION|>--- conflicted
+++ resolved
@@ -1466,46 +1466,6 @@
 		qcom,l1_tlb_dump103 {
 			qcom,dump-node = <&L1_TLB_103>;
 			qcom,dump-id = <0x127>;
-		};
-	};
-
-	mem_dump {
-		compatible = "qcom,mem-dump";
-		memory-region = <&dump_mem>;
-
-		rpm_sw {
-			qcom,dump-size = <0x28000>;
-			qcom,dump-id = <0xea>;
-		};
-
-		pmic {
-			qcom,dump-size = <0x10000>;
-			qcom,dump-id = <0xe4>;
-		};
-
-		fcm {
-			qcom,dump-size = <0x8400>;
-			qcom,dump-id = <0xee>;
-		};
-
-		tmc_etf {
-			qcom,dump-size = <0x8000>;
-			qcom,dump-id = <0xf0>;
-		};
-
-		etr_reg {
-			qcom,dump-size = <0x1000>;
-			qcom,dump-id = <0x100>;
-		};
-
-		etf_reg {
-			qcom,dump-size = <0x1000>;
-			qcom,dump-id = <0x101>;
-		};
-
-		misc_data {
-			qcom,dump-size = <0x1000>;
-			qcom,dump-id = <0xe8>;
 		};
 	};
 
@@ -2079,10 +2039,7 @@
 		reg-names = "rmtfs";
 		qcom,client-id = <0x00000001>;
 		qcom,guard-memory;
-<<<<<<< HEAD
-=======
 		qcom,vm-nav-path;
->>>>>>> 15457316
 	};
 
 	qcom_cedev: qcedev@1b20000 {
