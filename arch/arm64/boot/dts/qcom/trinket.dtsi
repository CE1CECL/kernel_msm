/*
 * Copyright (c) 2018-2019, The Linux Foundation.All rights reserved.
 *
 * This program is free software; you can redistribute it and/or modify
 * it under the terms of the GNU General Public License version 2 and
 * only version 2 as published by the Free Software Foundation.
 *
 * This program is distributed in the hope that it will be useful,
 * but WITHOUT ANY WARRANTY; without even the implied warranty of
 * MERCHANTABILITY or FITNESS FOR A PARTICULAR PURPOSE.  See the
 * GNU General Public License for more details.
 */

#include "skeleton64.dtsi"
#include <dt-bindings/interrupt-controller/arm-gic.h>
#include <dt-bindings/clock/qcom,rpmcc.h>
#include <dt-bindings/clock/qcom,gcc-trinket.h>
#include <dt-bindings/clock/qcom,cpucc-sm8150.h>
#include <dt-bindings/clock/qcom,dispcc-trinket.h>
#include <dt-bindings/clock/qcom,gpucc-trinket.h>
#include <dt-bindings/clock/qcom,videocc-sm6150.h>
#include <dt-bindings/iio/qcom,spmi-vadc.h>
#include <dt-bindings/spmi/spmi.h>
#include <dt-bindings/regulator/qcom,rpm-smd-regulator.h>
#include <dt-bindings/msm/msm-bus-ids.h>

/ {
	model = "Qualcomm Technologies, Inc. TRINKET";
	compatible = "qcom,trinket";
	qcom,msm-id = <394 0x10000>;
	interrupt-parent = <&wakegic>;

	aliases {
		serial0 = &qupv3_se4_2uart;
		sdhc1 = &sdhc_1; /* SDC1 eMMC slot */
		sdhc2 = &sdhc_2; /* SDC2 SD Card slot */
		ufshc1 = &ufshc_mem; /* Embedded UFS slot */
	};

	cpus {
		#address-cells = <2>;
		#size-cells = <0>;

		CPU0: cpu@0 {
			device_type = "cpu";
			compatible = "arm,armv8";
			reg = <0x0 0x0>;
			enable-method = "psci";
			capacity-dmips-mhz = <1024>;
			sched-energy-costs = <&CPU_COST_0 &CLUSTER_COST_0>;
			next-level-cache = <&L2_0>;
			qcom,lmh-dcvs = <&lmh_dcvs0>;
			#cooling-cells = <2>;
			L2_0: l2-cache {
			      compatible = "arm,arch-cache";
			      cache-level = <2>;
			};
			L1_I_0: l1-icache {
				compatible = "arm,arch-cache";
				qcom,dump-size = <0x9040>;
			};

			L1_D_0: l1-dcache {
				compatible = "arm,arch-cache";
				qcom,dump-size = <0x9040>;
			};

			L1_TLB_0: l1-tlb {
				qcom,dump-size = <0x2800>;
			};
		};

		CPU1: cpu@1 {
			device_type = "cpu";
			compatible = "arm,armv8";
			reg = <0x0 0x1>;
			enable-method = "psci";
			capacity-dmips-mhz = <1024>;
			sched-energy-costs = <&CPU_COST_0 &CLUSTER_COST_0>;
			next-level-cache = <&L2_0>;
			qcom,lmh-dcvs = <&lmh_dcvs0>;
			#cooling-cells = <2>;

			L1_I_1: l1-icache {
				compatible = "arm,arch-cache";
				qcom,dump-size = <0x9040>;
			};

			L1_D_1: l1-dcache {
				compatible = "arm,arch-cache";
				qcom,dump-size = <0x9040>;
			};

			L1_TLB_1: l1-tlb {
				qcom,dump-size = <0x2800>;
			};
		};

		CPU2: cpu@2 {
			device_type = "cpu";
			compatible = "arm,armv8";
			reg = <0x0 0x2>;
			enable-method = "psci";
			capacity-dmips-mhz = <1024>;
			sched-energy-costs = <&CPU_COST_0 &CLUSTER_COST_0>;
			next-level-cache = <&L2_0>;
			qcom,lmh-dcvs = <&lmh_dcvs0>;
			#cooling-cells = <2>;

			L1_I_2: l1-icache {
				compatible = "arm,arch-cache";
				qcom,dump-size = <0x9040>;
			};

			L1_D_2: l1-dcache {
				compatible = "arm,arch-cache";
				qcom,dump-size = <0x9040>;
			};

			L1_TLB_2: l1-tlb {
				qcom,dump-size = <0x2800>;
			};
		};

		CPU3: cpu@3 {
			device_type = "cpu";
			compatible = "arm,armv8";
			reg = <0x0 0x3>;
			enable-method = "psci";
			capacity-dmips-mhz = <1024>;
			sched-energy-costs = <&CPU_COST_0 &CLUSTER_COST_0>;
			next-level-cache = <&L2_0>;
			qcom,lmh-dcvs = <&lmh_dcvs0>;
			#cooling-cells = <2>;

			L1_I_3: l1-icache {
				compatible = "arm,arch-cache";
				qcom,dump-size = <0x9040>;
			};

			L1_D_3: l1-dcache {
				compatible = "arm,arch-cache";
				qcom,dump-size = <0x9040>;
			};

			L1_TLB_3: l1-tlb {
				qcom,dump-size = <0x2800>;
			};
		};

		CPU4: cpu@100 {
			device_type = "cpu";
			compatible = "arm,armv8";
			reg = <0x0 0x100>;
			enable-method = "psci";
			capacity-dmips-mhz = <1638>;
			sched-energy-costs = <&CPU_COST_1 &CLUSTER_COST_1>;
			next-level-cache = <&L2_1>;
			qcom,lmh-dcvs = <&lmh_dcvs0>;
			#cooling-cells = <2>;
			L2_1: l2-cache {
			      compatible = "arm,arch-cache";
			      cache-level = <2>;
			};

			L1_I_100: l1-icache {
				compatible = "arm,arch-cache";
				qcom,dump-size = <0x12000>;
			};

			L1_D_100: l1-dcache {
				compatible = "arm,arch-cache";
				qcom,dump-size = <0x12000>;
			};

			L1_TLB_100: l1-tlb {
				qcom,dump-size = <0x4800>;
			};
		};

		CPU5: cpu@101 {
			device_type = "cpu";
			compatible = "arm,armv8";
			reg = <0x0 0x101>;
			enable-method = "psci";
			capacity-dmips-mhz = <1638>;
			sched-energy-costs = <&CPU_COST_1 &CLUSTER_COST_1>;
			next-level-cache = <&L2_1>;
			qcom,lmh-dcvs = <&lmh_dcvs0>;
			#cooling-cells = <2>;

			L1_I_101: l1-icache {
				compatible = "arm,arch-cache";
				qcom,dump-size = <0x12000>;
			};

			L1_D_101: l1-dcache {
				compatible = "arm,arch-cache";
				qcom,dump-size = <0x12000>;
			};

			L1_TLB_101: l1-tlb {
				qcom,dump-size = <0x4800>;
			};
		};

		CPU6: cpu@102 {
			device_type = "cpu";
			compatible = "arm,armv8";
			reg = <0x0 0x102>;
			enable-method = "psci";
			capacity-dmips-mhz = <1638>;
			sched-energy-costs = <&CPU_COST_1 &CLUSTER_COST_1>;
			next-level-cache = <&L2_1>;
			qcom,lmh-dcvs = <&lmh_dcvs0>;
			#cooling-cells = <2>;

			L1_I_102: l1-icache {
				compatible = "arm,arch-cache";
				qcom,dump-size = <0x12000>;
			};

			L1_D_102: l1-dcache {
				compatible = "arm,arch-cache";
				qcom,dump-size = <0x12000>;
			};

			L1_TLB_102: l1-tlb {
				qcom,dump-size = <0x4800>;
			};
		};

		CPU7: cpu@103 {
			device_type = "cpu";
			compatible = "arm,armv8";
			reg = <0x0 0x103>;
			enable-method = "psci";
			capacity-dmips-mhz = <1638>;
			sched-energy-costs = <&CPU_COST_1 &CLUSTER_COST_1>;
			next-level-cache = <&L2_1>;
			qcom,lmh-dcvs = <&lmh_dcvs0>;
			#cooling-cells = <2>;

			L1_I_103: l1-icache {
				compatible = "arm,arch-cache";
				qcom,dump-size = <0x12000>;
			};

			L1_D_103: l1-dcache {
				compatible = "arm,arch-cache";
				qcom,dump-size = <0x12000>;
			};

			L1_TLB_103: l1-tlb {
				qcom,dump-size = <0x4800>;
			};
		};

		cpu-map {
			cluster0 {
				core0 {
					cpu = <&CPU0>;
				};

				core1 {
					cpu = <&CPU1>;
				};

				core2 {
					cpu = <&CPU2>;
				};

				core3 {
					cpu = <&CPU3>;
				};
			};

			cluster1 {
				core0 {
					cpu = <&CPU4>;
				};

				core1 {
					cpu = <&CPU5>;
				};

				core2 {
					cpu = <&CPU6>;
				};

				core3 {
					cpu = <&CPU7>;
				};
			};
		};
	};

	energy_costs: energy-costs {
		compatible = "sched-energy";

		CPU_COST_0: core-cost0 {
			busy-cost-data = <
				300000	12
				614400	22
				864000	39
				1017600	54
				1305600	83
				1420800	102
				1612800	130
				1804800	172
			>;
			idle-cost-data = <
				10 8 6 4
			>;
		};

		CPU_COST_1: core-cost1 {
			busy-cost-data = <
				300000	211
				652800	417
				902400	722
				1056000	991
				1401600	1577
				1536000	1932
				1804800	2579
				2016000	3391
			>;
			idle-cost-data = <
				100 60 40 20
			>;
		};

		CLUSTER_COST_0: cluster-cost0 {
			busy-cost-data = <
				300000	5
				614400	8
				864000	9
				1017600	12
				1305600	18
				1420800	21
				1612800	27
				1804800	36
			>;
			idle-cost-data = <
				4 3 2 1
			>;
		};

		CLUSTER_COST_1: cluster-cost1 {
			busy-cost-data = <
				300000	38
				652800	46
				902400	52
				1056000	68
				1401600	88
				1536000	100
				1804800	108
				2016000	120
			>;
			idle-cost-data = <
				4 3 2 1
			>;
		};
	};

	psci {
		compatible = "arm,psci-1.0";
		method = "smc";
	};

	chosen {
		bootargs = "rcupdate.rcu_expedited=1 rcu_nocbs=0-7";
	};

	soc: soc { };

	firmware: firmware {
		android {
			compatible = "android,firmware";
			vbmeta {
				compatible = "android,vbmeta";
				parts = "vbmeta,boot,system,vendor,dtbo";
			};
			fstab {
				compatible = "android,fstab";
				vendor {
					compatble = "android,vendor";
					dev = "/dev/block/platform/soc/4804000.ufshc/by-name/vendor";
					type = "ext4";
					mnt_flags = "ro.barrier=1,discard";
					fsmgr_flags = "wait,slotselect";
					status = "ok";
				};
			};
		};
	};

	reserved-memory {
		#address-cells = <2>;
		#size-cells = <2>;
		ranges;

		hyp_region: hyp_region@45700000 {
			compatible = "removed-dma-pool";
			no-map;
			reg = <0 0x45700000 0 0x600000>;
		};

		xbl_aop_mem: xbl_aop_mem@45e00000 {
			compatible = "removed-dma-pool";
			no-map;
			reg = <0x0 0x45e00000 0x0 0x140000>;
		};

		sec_apps_mem: sec_apps_region@45fff000 {
			compatible = "removed-dma-pool";
			no-map;
			reg = <0x0 0x45fff000 0x0 0x1000>;
		};

		smem_region: smem@46000000 {
			compatible = "removed-dma-pool";
			no-map;
			reg = <0x0 0x46000000 0x0 0x200000>;
		};

		removed_region: removed_region@46200000 {
			compatible = "removed-dma-pool";
			no-map;
			reg = <0 0x46200000 0 0x2d00000>;
		};

		pil_camera_mem: camera_region@4ab00000 {
			compatible = "removed-dma-pool";
			no-map;
			reg = <0 0x4ab00000 0 0x500000>;
		};

		pil_modem_mem: modem_region@4b000000 {
			compatible = "removed-dma-pool";
			no-map;
			reg = <0 0x4b000000 0 0x7e00000>;
		};

		pil_video_mem: pil_video_region@52e00000 {
			compatible = "removed-dma-pool";
			no-map;
			reg = <0 0x52e00000 0 0x500000>;
		};

		wlan_msa_mem: wlan_msa_region@53300000 {
			compatible = "removed-dma-pool";
			no-map;
			reg = <0 0x53300000 0 0x200000>;
		};

		pil_cdsp_mem: cdsp_regions@53500000 {
			compatible = "removed-dma-pool";
			no-map;
			reg = <0 0x53500000 0 0x1e00000>;
		};

		pil_adsp_mem: pil_adsp_region@55300000 {
			compatible = "removed-dma-pool";
			no-map;
			reg = <0 0x55300000 0 0x1e00000>;
		};

		pil_ipa_fw_mem: ips_fw_region@57100000 {
			compatible = "removed-dma-pool";
			no-map;
			reg = <0 0x57100000 0 0x10000>;
		};

		pil_ipa_gsi_mem: ipa_gsi_region@57110000 {
			compatible = "removed-dma-pool";
			no-map;
			reg = <0 0x57110000 0 0x5000>;
		};

		pil_gpu_mem: gpu_region@57115000 {
			compatible = "removed-dma-pool";
			no-map;
			reg = <0 0x57115000 0 0x2000>;
		};

		cdsp_sec_mem: cdsp_sec_regions@5f800000 {
			compatible = "removed-dma-pool";
			no-map;
			reg = <0 0x5f800000 0 0x800000>;
		};

		qseecom_mem: qseecom_region@5e400000 {
			compatible = "shared-dma-pool";
			no-map;
			reg = <0 0x5e400000 0 0x1400000>;
		};

		qseecom_ta_mem: qseecom_ta_region {
			compatible = "shared-dma-pool";
			alloc-ranges = <0 0x00000000 0 0xffffffff>;
			reusable;
			alignment = <0 0x400000>;
			size = <0 0x1000000>;
		};

		adsp_mem: adsp_region {
			compatible = "shared-dma-pool";
			alloc-ranges = <0 0x00000000 0 0xffffffff>;
			reusable;
			alignment = <0 0x400000>;
			size = <0 0x800000>;
		};

		dump_mem: mem_dump_region {
			compatible = "shared-dma-pool";
			reusable;
			size = <0 0x400000>;
		};

		/* global autoconfigured region for contiguous allocations */
		linux,cma {
			compatible = "shared-dma-pool";
			alloc-ranges = <0 0x00000000 0 0xffffffff>;
			reusable;
			alignment = <0 0x400000>;
			size = <0 0x2000000>;
			linux,cma-default;
		};
	};
};

&soc {
	#address-cells = <1>;
	#size-cells = <1>;
	ranges = <0 0 0 0xffffffff>;
	compatible = "simple-bus";

	intc: interrupt-controller@f200000 {
		compatible = "arm,gic-v3";
		#interrupt-cells = <3>;
		interrupt-controller;
		interrupt-parent = <&intc>;
		#redistributor-regions = <1>;
		redistributor-stride = <0x0 0x20000>;
		reg = <0xf200000 0x10000>,     /* GICD */
		      <0xf300000 0x100000>;    /* GICR * 8 */
		interrupts = <1 9 4>;
	};

	jtag_mm0: jtagmm@9040000 {
		compatible = "qcom,jtagv8-mm";
		reg = <0x9040000 0x1000>;
		reg-names = "etm-base";

		clocks = <&clock_rpmcc RPM_SMD_QDSS_CLK>;
		clock-names = "core_clk";

		qcom,coresight-jtagmm-cpu = <&CPU0>;
	};

	jtag_mm1: jtagmm@9140000 {
		compatible = "qcom,jtagv8-mm";
		reg = <0x9140000 0x1000>;
		reg-names = "etm-base";

		clocks = <&clock_rpmcc RPM_SMD_QDSS_CLK>;
		clock-names = "core_clk";

		qcom,coresight-jtagmm-cpu = <&CPU1>;
	};

	jtag_mm2: jtagmm@9240000 {
		compatible = "qcom,jtagv8-mm";
		reg = <0x9240000 0x1000>;
		reg-names = "etm-base";

		clocks = <&clock_rpmcc RPM_SMD_QDSS_CLK>;
		clock-names = "core_clk";

		qcom,coresight-jtagmm-cpu = <&CPU2>;
	};

	jtag_mm3: jtagmm@9340000 {
		compatible = "qcom,jtagv8-mm";
		reg = <0x9340000 0x1000>;
		reg-names = "etm-base";

		clocks = <&clock_rpmcc RPM_SMD_QDSS_CLK>;
		clock-names = "core_clk";

		qcom,coresight-jtagmm-cpu = <&CPU3>;
	};

	jtag_mm4: jtagmm@9440000 {
		compatible = "qcom,jtagv8-mm";
		reg = <0x9440000 0x1000>;
		reg-names = "etm-base";

		clocks = <&clock_rpmcc RPM_SMD_QDSS_CLK>;
		clock-names = "core_clk";

		qcom,coresight-jtagmm-cpu = <&CPU4>;
	};

	jtag_mm5: jtagmm@9540000 {
		compatible = "qcom,jtagv8-mm";
		reg = <0x9540000 0x1000>;
		reg-names = "etm-base";

		clocks = <&clock_rpmcc RPM_SMD_QDSS_CLK>;
		clock-names = "core_clk";

		qcom,coresight-jtagmm-cpu = <&CPU5>;
	};

	jtag_mm6: jtagmm@9640000 {
		compatible = "qcom,jtagv8-mm";
		reg = <0x9640000 0x1000>;
		reg-names = "etm-base";

		clocks = <&clock_rpmcc RPM_SMD_QDSS_CLK>;
		clock-names = "core_clk";

		qcom,coresight-jtagmm-cpu = <&CPU6>;
	};

	jtag_mm7: jtagmm@9740000 {
		compatible = "qcom,jtagv8-mm";
		reg = <0x9740000 0x1000>;
		reg-names = "etm-base";

		clocks = <&clock_rpmcc RPM_SMD_QDSS_CLK>;
		clock-names = "core_clk";

		qcom,coresight-jtagmm-cpu = <&CPU7>;
	};

	wakegic: wake-gic {
		compatible = "qcom,mpm-gic-trinket", "qcom,mpm-gic";
		interrupts-extended = <&wakegic GIC_SPI 171
						IRQ_TYPE_EDGE_RISING>;
		reg = <0x45f01b8 0x1000>,
			<0xf011008 0x4>;  /* MSM_APCS_GCC_BASE 4K */
		reg-names = "vmpm", "ipc";
		qcom,num-mpm-irqs = <96>;
		interrupt-controller;
		interrupt-parent = <&intc>;
		#interrupt-cells = <3>;
	};

	wakegpio: wake-gpio {
		compatible = "qcom,mpm-gpio-trinket", "qcom,mpm-gpio";
		interrupt-controller;
		interrupt-parent = <&intc>;
		#interrupt-cells = <2>;
	};

	timer {
		compatible = "arm,armv8-timer";
		interrupts = <1 1 0xf08>,
			     <1 2 0xf08>,
			     <1 3 0xf08>,
			     <1 0 0xf08>;
		clock-frequency = <19200000>;
	};

	timer@f120000 {
		#address-cells = <1>;
		#size-cells = <1>;
		ranges;
		compatible = "arm,armv7-timer-mem";
		reg = <0xf120000 0x1000>;
		clock-frequency = <19200000>;

		frame@f121000 {
			frame-number = <0>;
			interrupts = <0 8 0x4>,
				     <0 7 0x4>;
			reg = <0xf121000 0x1000>,
			      <0xf122000 0x1000>;
		};

		frame@f123000 {
			frame-number = <1>;
			interrupts = <0 9 0x4>;
			reg = <0xf123000 0x1000>;
			status = "disabled";
		};

		frame@f124000 {
			frame-number = <2>;
			interrupts = <0 10 0x4>;
			reg = <0xf124000 0x1000>;
			status = "disabled";
		};

		frame@f125000 {
			frame-number = <3>;
			interrupts = <0 11 0x4>;
			reg = <0xf125000 0x1000>;
			status = "disabled";
		};

		frame@f126000 {
			frame-number = <4>;
			interrupts = <0 12 0x4>;
			reg = <0xf126000 0x1000>;
			status = "disabled";
		};

		frame@f127000 {
			frame-number = <5>;
			interrupts = <0 13 0x4>;
			reg = <0xf127000 0x1000>;
			status = "disabled";
		};

		frame@f128000 {
			frame-number = <6>;
			interrupts = <0 14 0x4>;
			reg = <0xf128000 0x1000>;
			status = "disabled";
		};
	};

	clock_rpmcc: qcom,rpmcc {
		compatible = "qcom,dummycc";
		clock-output-names = "rpmcc_clocks";
		#clock-cells = <1>;
	};

	clock_gcc: qcom,gcc {
		compatible = "qcom,dummycc";
		clock-output-names = "gcc_clocks";
		#clock-cells = <1>;
		#reset-cells = <1>;
	};

	clock_videocc: qcom,videocc {
		compatible = "qcom,dummycc";
		clock-output-names = "videocc_clocks";
		#clock-cells = <1>;
		#reset-cells = <1>;
	};

	clock_dispcc: qcom,dispcc {
		compatible = "qcom,dummycc";
		clock-output-names = "dispcc_clocks";
		#clock-cells = <1>;
		#reset-cells = <1>;
	};

	clock_gpucc: qcom,gpupcc {
		compatible = "qcom,dummycc";
		clock-output-names = "gpucc_clocks";
		#clock-cells = <1>;
		#reset-cells = <1>;
	};

	clock_cpucc: qcom,cpucc {
		compatible = "qcom,dummycc";
		clock-output-names = "cpucc_clocks";
		#clock-cells = <1>;
	};

	arm64-cpu-erp {
		compatible = "arm,arm64-cpu-erp";
		interrupts = <0 43 4>,
			     <0 44 4>,
			     <0 41 4>,
			     <0 42 4>;

		interrupt-names = "pri-dbe-irq",
				  "sec-dbe-irq",
				  "pri-ext-irq",
				  "sec-ext-irq";

		poll-delay-ms = <5000>;
	};

	ufsphy_mem: ufsphy_mem@4807000 {
		reg = <0x4807000 0xdb8>; /* PHY regs */
		reg-names = "phy_mem";
		#phy-cells = <0>;

		lanes-per-direction = <1>;

		clock-names = "ref_clk_src",
			"ref_clk",
			"ref_aux_clk";
		clocks = <&clock_rpmcc RPM_SMD_LN_BB_CLK1>,
			<&clock_gcc GCC_UFS_MEM_CLKREF_CLK>,
			<&clock_gcc GCC_UFS_PHY_PHY_AUX_CLK>;

		status = "disabled";
	};

	ufshc_mem: ufshc@4804000 {
		compatible = "qcom,ufshc";
		reg = <0x4804000 0x3000>;
		interrupts = <0 356 0>;
		phys = <&ufsphy_mem>;
		phy-names = "ufsphy";

		lanes-per-direction = <1>;
		dev-ref-clk-freq = <0>; /* 19.2 MHz */
		spm-level = <5>;

		clock-names =
			"core_clk",
			"bus_aggr_clk",
			"iface_clk",
			"core_clk_unipro",
			"core_clk_ice",
			"ref_clk",
			"tx_lane0_sync_clk",
			"rx_lane0_sync_clk";
		clocks =
			<&clock_gcc GCC_UFS_PHY_AXI_CLK>,
			<&clock_gcc GCC_SYS_NOC_UFS_PHY_AXI_CLK>,
			<&clock_gcc GCC_UFS_PHY_AHB_CLK>,
			<&clock_gcc GCC_UFS_PHY_UNIPRO_CORE_CLK>,
			<&clock_gcc GCC_UFS_PHY_ICE_CORE_CLK>,
			<&clock_rpmcc RPM_SMD_LN_BB_CLK1>,
			<&clock_gcc GCC_UFS_PHY_TX_SYMBOL_0_CLK>,
			<&clock_gcc GCC_UFS_PHY_RX_SYMBOL_0_CLK>;
		freq-table-hz =
			<50000000 240000000>,
			<0 0>,
			<0 0>,
			<37500000 150000000>,
			<75000000 300000000>,
			<0 0>,
			<0 0>,
			<0 0>;

		qcom,msm-bus,name = "ufshc_mem";
		qcom,msm-bus,num-cases = <12>;
		qcom,msm-bus,num-paths = <2>;
		qcom,msm-bus,vectors-KBps =
		/*
		 * During HS G3 UFS runs at nominal voltage corner, vote
		 * higher bandwidth to push other buses in the data path
		 * to run at nominal to achieve max throughput.
		 * 4GBps pushes BIMC to run at nominal.
		 * 200MBps pushes CNOC to run at nominal.
		 * Vote for half of this bandwidth for HS G3 1-lane.
		 * For max bandwidth, vote high enough to push the buses
		 * to run in turbo voltage corner.
		 */
		<123 512 0 0>, <1 757 0 0>,          /* No vote */
		<123 512 922 0>, <1 757 1000 0>,     /* PWM G1 */
		<123 512 1844 0>, <1 757 1000 0>,    /* PWM G2 */
		<123 512 3688 0>, <1 757 1000 0>,    /* PWM G3 */
		<123 512 7376 0>, <1 757 1000 0>,    /* PWM G4 */
		<123 512 127796 0>, <1 757 1000 0>,  /* HS G1 RA */
		<123 512 255591 0>, <1 757 1000 0>,  /* HS G2 RA */
		<123 512 2097152 0>, <1 757 102400 0>,  /* HS G3 RA */
		<123 512 149422 0>, <1 757 1000 0>,  /* HS G1 RB */
		<123 512 298189 0>, <1 757 1000 0>,  /* HS G2 RB */
		<123 512 2097152 0>, <1 757 102400 0>,  /* HS G3 RB */
		<123 512 7643136 0>, <1 757 307200 0>; /* Max. bandwidth */

		qcom,bus-vector-names = "MIN",
		"PWM_G1_L1", "PWM_G2_L1", "PWM_G3_L1", "PWM_G4_L1",
		"HS_RA_G1_L1", "HS_RA_G2_L1", "HS_RA_G3_L1",
		"HS_RB_G1_L1", "HS_RB_G2_L1", "HS_RB_G3_L1",
		"MAX";

		/* PM QoS */
		qcom,pm-qos-cpu-groups = <0x0f 0xf0>;
		qcom,pm-qos-cpu-group-latency-us = <26 26>;
		qcom,pm-qos-default-cpu = <0>;

		pinctrl-names = "dev-reset-assert", "dev-reset-deassert";
		pinctrl-0 = <&ufs_dev_reset_assert>;
		pinctrl-1 = <&ufs_dev_reset_deassert>;

		resets = <&clock_gcc GCC_UFS_PHY_BCR>;
		reset-names = "core_reset";
		non-removable;

		status = "disabled";
	};

	qcom,msm-imem@c125000 {
		compatible = "qcom,msm-imem";
		reg = <0xc125000 0x1000>;
		ranges = <0x0 0xc125000 0x1000>;
		#address-cells = <1>;
		#size-cells = <1>;

		mem_dump_table@10 {
			compatible = "qcom,msm-imem-mem_dump_table";
			reg = <0x10 8>;
		};

		restart_reason@65c {
			compatible = "qcom,msm-imem-restart_reason";
			reg = <0x65c 4>;
		};

		dload_type@1c {
			compatible = "qcom,msm-imem-dload-type";
			reg = <0x1c 0x4>;
		};

		boot_stats@6b0 {
			compatible = "qcom,msm-imem-boot_stats";
			reg = <0x6b0 32>;
		};

		kaslr_offset@6d0 {
			compatible = "qcom,msm-imem-kaslr_offset";
			reg = <0x6d0 12>;
		};

		pil@94c {
			compatible = "qcom,msm-imem-pil";
			reg = <0x94c 200>;
		};

		diag_dload@c8 {
			compatible = "qcom,msm-imem-diag-dload";
			reg = <0xc8 200>;
		};
	};

	restart@440b000 {
		compatible = "qcom,pshold";
		reg = <0x440b000 0x4>,
		      <0x03d3000 0x4>;
		reg-names = "pshold-base", "tcsr-boot-misc-detect";
	};

	qcom,mpm2-sleep-counter@4403000 {
		compatible = "qcom,mpm2-sleep-counter";
		reg = <0x4403000 0x1000>;
		clock-frequency = <32768>;
	};

	qcom,msm-rtb {
		compatible = "qcom,msm-rtb";
		qcom,rtb-size = <0x100000>;
	};

	thermal_zones: thermal-zones {};

	dcc: dcc_v2@1be2000 {
		compatible = "qcom,dcc-v2";
		reg = <0x1be2000 0x1000>,
			<0x1bef000 0x1000>;
		reg-names = "dcc-base", "dcc-ram-base";
		dcc-ram-offset = <0x1000>;
	};

	tsens0: tsens@4410000 {
		compatible = "qcom,sm6150-tsens";
		reg = <0x4410000 0x8>,
		      <0x4411000 0x1ff>;
		reg-names = "tsens_srot_physical",
			    "tsens_tm_physical";
		interrupts = <0 275 0>, <0 190 0>;
		interrupt-names = "tsens-upper-lower", "tsens-critical";
		#thermal-sensor-cells = <1>;
	};

	cpu_pmu: cpu-pmu {
		compatible = "arm,armv8-pmuv3";
		qcom,irq-is-percpu;
		interrupts = <1 6 4>;
	};

	eud: qcom,msm-eud@1610000 {
		compatible = "qcom,msm-eud";
		interrupt-names = "eud_irq";
		interrupts = <GIC_SPI 189 IRQ_TYPE_LEVEL_HIGH>;
		reg = <0x1610000 0x2000>,
		      <0x1612000 0x1000>;
		reg-names = "eud_base", "eud_mode_mgr2";
		qcom,secure-eud-en;
		qcom,eud-clock-vote-req;
		clocks = <&clock_gcc GCC_AHB2PHY_USB_CLK>;
		clock-names = "eud_ahb2phy_clk";
		status = "ok";
	};

	qcom,msm-gladiator-v2@f100000 {
		compatible = "qcom,msm-gladiator-v2";
		reg = <0xf100000 0xdc00>;
		reg-names = "gladiator_base";
		interrupts = <0 22 0>;
		clock-names = "atb_clk";
		clocks = <&clock_rpmcc RPM_QDSS_CLK>;
	};

	pil_modem: qcom,mss@6080000 {
		compatible = "qcom,pil-tz-generic";
		reg = <0x6080000 0x100>;

		clocks = <&clock_rpmcc CXO_SMD_PIL_MSS_CLK>;
		clock-names = "xo";
		qcom,proxy-clock-names = "xo";

		vdd_cx-supply = <&VDD_CX_LEVEL>;
		qcom,vdd_cx-uV-uA = <RPM_SMD_REGULATOR_LEVEL_TURBO 100000>;
		qcom,proxy-reg-names = "vdd_cx";

		qcom,firmware-name = "modem";
		memory-region = <&pil_modem_mem>;
		qcom,proxy-timeout-ms = <10000>;
		qcom,sysmon-id = <0>;
		qcom,ssctl-instance-id = <0x12>;
		qcom,pas-id = <4>;
		qcom,smem-id = <421>;
		qcom,complete-ramdump;

		/* Inputs from mss */
		interrupts-extended = <&intc 0 307 1>,
				<&modem_smp2p_in 0 0>,
				<&modem_smp2p_in 2 0>,
				<&modem_smp2p_in 1 0>,
				<&modem_smp2p_in 3 0>,
				<&modem_smp2p_in 7 0>;

		interrupt-names = "qcom,wdog",
				"qcom,err-fatal",
				"qcom,proxy-unvote",
				"qcom,err-ready",
				"qcom,stop-ack",
				"qcom,shutdown-ack";

		/* Outputs to mss */
		qcom,smem-states = <&modem_smp2p_out 0>;
		qcom,smem-state-names = "qcom,force-stop";
	};

	rpm_bus: qcom,rpm-smd {
		compatible = "qcom,rpm-smd";
		rpm-channel-name = "rpm_requests";
		interrupts = <GIC_SPI 194 IRQ_TYPE_EDGE_RISING>;
		rpm-channel-type = <15>; /* SMD_APPS_RPM */
	};

	wdog: qcom,wdt@f017000 {
		compatible = "qcom,msm-watchdog";
		reg = <0xf017000 0x1000>;
		reg-names = "wdt-base";
		interrupts = <0 3 0>, <0 4 0>;
		qcom,bark-time = <11000>;
		qcom,pet-time = <9360>;
		qcom,ipi-ping;
		qcom,wakeup-enable;
		qcom,scandump-sizes = <0x40000>;
	};

	qcom,chd_silver {
		compatible = "qcom,core-hang-detect";
		label = "silver";
		qcom,threshold-arr = <0xf1880b0 0xf1980b0
				      0xf1a80b0 0xf1b80b0>;
		qcom,config-arr = <0xf1880b8 0xf1980b8
				   0xf1a80b8 0xf1b80b8>;
	};

	qcom,chd_gold {
		compatible = "qcom,core-hang-detect";
		label = "gold";
		qcom,threshold-arr = <0xf0880b0 0xf0980b0
				      0xf0a80b0 0xf0b80b0>;
		qcom,config-arr = <0xf0880b8 0xf0980b8
				   0xf0a80b8 0xf0b80b8>;
	};

	qcom,ghd {
		compatible = "qcom,gladiator-hang-detect";
		qcom,threshold-arr = <0x0f1d141c 0x0f1d1420
				      0x0f1d1424 0x0f1d1428
				      0x0f1d142c 0x0f1d1430>;
		qcom,config-reg = <0x0f1d1434>;
	};

	qcom,sps {
		compatible = "qcom,msm-sps-4k";
		qcom,pipe-attr-ee;
	};

	gpi_dma0: qcom,gpi-dma@0x04a00000 {
		#dma-cells = <5>;
		compatible = "qcom,gpi-dma";
		reg = <0x04a00000 0x60000>;
		reg-names = "gpi-top";
		interrupts = <0 335 0>, <0 336 0>, <0 337 0>, <0 338 0>,
			     <0 339 0>, <0 340 0>, <0 341 0>, <0 342 0>;
		qcom,ev-factor = <2>;
		qcom,max-num-gpii = <8>;
		qcom,gpii-mask = <0x1f>;
		iommus = <&apps_smmu 0x0136 0x0>;
		qcom,smmu-cfg = <0x1>;
		qcom,iova-range = <0x0 0x100000 0x0 0x100000>;
		status = "ok";
	};

	gpi_dma1: qcom,gpi-dma@0x04c00000 {
		#dma-cells = <5>;
		compatible = "qcom,gpi-dma";
		reg = <0x04c00000 0x60000>;
		reg-names = "gpi-top";
		interrupts = <0 314 0>, <0 315 0>, <0 316 0>, <0 317 0>,
			     <0 318 0>, <0 319 0>, <0 320 0>, <0 321 0>;
		qcom,ev-factor = <2>;
		qcom,max-num-gpii = <8>;
		qcom,gpii-mask = <0x0f>;
		qcom,smmu-cfg = <0x1>;
		qcom,iova-range = <0x0 0x100000 0x0 0x100000>;
		iommus = <&apps_smmu 0x0156 0x0>;
		status = "ok";
	};

	qcom,lpass@ab00000 {
		compatible = "qcom,pil-tz-generic";
		reg = <0xab00000 0x00100>;

		vdd_cx-supply = <&VDD_CX_LEVEL>;
		qcom,proxy-reg-names = "vdd_cx";
		qcom,vdd_cx-uV-uA = <RPM_SMD_REGULATOR_LEVEL_TURBO 100000>;

		clocks = <&clock_rpmcc CXO_SMD_PIL_LPASS_CLK>;
		clock-names = "xo";
		qcom,proxy-clock-names = "xo";

		qcom,pas-id = <1>;
		qcom,proxy-timeout-ms = <10000>;
		qcom,smem-id = <423>;
		qcom,sysmon-id = <1>;
		qcom,ssctl-instance-id = <0x14>;
		qcom,firmware-name = "adsp";
		memory-region = <&pil_adsp_mem>;
		qcom,complete-ramdump;

		/* Inputs from lpass */
		interrupts-extended = <&intc 0 396 1>,
				      <&adsp_smp2p_in 0 0>,
				      <&adsp_smp2p_in 2 0>,
				      <&adsp_smp2p_in 1 0>,
				      <&adsp_smp2p_in 3 0>;

		interrupt-names = "qcom,wdog",
				  "qcom,err-fatal",
				  "qcom,proxy-unvote",
				  "qcom,err-ready",
				  "qcom,stop-ack";

		/* Outputs to lpass */
		qcom,smem-states = <&adsp_smp2p_out 0>;
		qcom,smem-state-names = "qcom,force-stop";
	};

	qcom,turing@b300000 {
		compatible = "qcom,pil-tz-generic";
		reg = <0xb300000 0x100000>;

		vdd_cx-supply = <&VDD_CX_LEVEL>;
		qcom,proxy-reg-names = "vdd_cx";
		qcom,vdd_cx-uV-uA = <RPM_SMD_REGULATOR_LEVEL_TURBO 100000>;

		clocks = <&clock_rpmcc CXO_SMD_PIL_CDSP_CLK>;
		clock-names = "xo";
		qcom,proxy-clock-names = "xo";

		qcom,pas-id = <18>;
		qcom,proxy-timeout-ms = <10000>;
		qcom,smem-id = <601>;
		qcom,sysmon-id = <7>;
		qcom,ssctl-instance-id = <0x17>;
		qcom,firmware-name = "cdsp";
		memory-region = <&pil_cdsp_mem>;
		qcom,complete-ramdump;

		/* Inputs from turing */
		interrupts-extended = <&intc 0 265 1>,
				      <&cdsp_smp2p_in 0 0>,
				      <&cdsp_smp2p_in 2 0>,
				      <&cdsp_smp2p_in 1 0>,
				      <&cdsp_smp2p_in 3 0>;

		interrupt-names = "qcom,wdog",
				  "qcom,err-fatal",
				  "qcom,proxy-unvote",
				  "qcom,err-ready",
				  "qcom,stop-ack";

		/* Outputs to turing */
		qcom,smem-states = <&cdsp_smp2p_out 0>;
		qcom,smem-state-names = "qcom,force-stop";
	};

	cpuss_dump: cpuss_dump {
		compatible = "qcom,cpuss-dump";
		qcom,l1_i_cache0 {
			qcom,dump-node = <&L1_I_0>;
			qcom,dump-id = <0x60>;
		};
		qcom,l1_i_cache1 {
			qcom,dump-node = <&L1_I_1>;
			qcom,dump-id = <0x61>;
		};
		qcom,l1_i_cache2 {
			qcom,dump-node = <&L1_I_2>;
			qcom,dump-id = <0x62>;
		};
		qcom,l1_i_cache3 {
			qcom,dump-node = <&L1_I_3>;
			qcom,dump-id = <0x63>;
		};
		qcom,l1_i_cache100 {
			qcom,dump-node = <&L1_I_100>;
			qcom,dump-id = <0x64>;
		};
		qcom,l1_i_cache101 {
			qcom,dump-node = <&L1_I_101>;
			qcom,dump-id = <0x65>;
		};
		qcom,l1_i_cache102 {
			qcom,dump-node = <&L1_I_102>;
			qcom,dump-id = <0x66>;
		};
		qcom,l1_i_cache103 {
			qcom,dump-node = <&L1_I_103>;
			qcom,dump-id = <0x67>;
		};
		qcom,l1_d_cache0 {
			qcom,dump-node = <&L1_D_0>;
			qcom,dump-id = <0x80>;
		};
		qcom,l1_d_cache1 {
			qcom,dump-node = <&L1_D_1>;
			qcom,dump-id = <0x81>;
		};
		qcom,l1_d_cache2 {
			qcom,dump-node = <&L1_D_2>;
			qcom,dump-id = <0x82>;
		};
		qcom,l1_d_cache3 {
			qcom,dump-node = <&L1_D_3>;
			qcom,dump-id = <0x83>;
		};
		qcom,l1_d_cache100 {
			qcom,dump-node = <&L1_D_100>;
			qcom,dump-id = <0x84>;
		};
		qcom,l1_d_cache101 {
			qcom,dump-node = <&L1_D_101>;
			qcom,dump-id = <0x85>;
		};
		qcom,l1_d_cache102 {
			qcom,dump-node = <&L1_D_102>;
			qcom,dump-id = <0x86>;
		};
		qcom,l1_d_cache103 {
			qcom,dump-node = <&L1_D_103>;
			qcom,dump-id = <0x87>;
		};
		qcom,l1_tlb_dump0 {
			qcom,dump-node = <&L1_TLB_0>;
			qcom,dump-id = <0x20>;
		};
		qcom,l1_tlb_dump1 {
			qcom,dump-node = <&L1_TLB_1>;
			qcom,dump-id = <0x21>;
		};
		qcom,l1_tlb_dump2 {
			qcom,dump-node = <&L1_TLB_2>;
			qcom,dump-id = <0x22>;
		};
		qcom,l1_tlb_dump3 {
			qcom,dump-node = <&L1_TLB_3>;
			qcom,dump-id = <0x23>;
		};
		qcom,l1_tlb_dump100 {
			qcom,dump-node = <&L1_TLB_100>;
			qcom,dump-id = <0x24>;
		};
		qcom,l1_tlb_dump101 {
			qcom,dump-node = <&L1_TLB_101>;
			qcom,dump-id = <0x25>;
		};
		qcom,l1_tlb_dump102 {
			qcom,dump-node = <&L1_TLB_102>;
			qcom,dump-id = <0x26>;
		};
		qcom,l1_tlb_dump103 {
			qcom,dump-node = <&L1_TLB_103>;
			qcom,dump-id = <0x27>;
		};
	};

	mem_dump {
		compatible = "qcom,mem-dump";
		memory-region = <&dump_mem>;

		rpm_sw {
			qcom,dump-size = <0x28000>;
			qcom,dump-id = <0xea>;
		};

		pmic {
			qcom,dump-size = <0x10000>;
			qcom,dump-id = <0xe4>;
		};

		fcm {
			qcom,dump-size = <0x8400>;
			qcom,dump-id = <0xee>;
		};

		tmc_etf {
			qcom,dump-size = <0x8000>;
			qcom,dump-id = <0xf0>;
		};

		etr_reg {
			qcom,dump-size = <0x1000>;
			qcom,dump-id = <0x100>;
		};

		etf_reg {
			qcom,dump-size = <0x1000>;
			qcom,dump-id = <0x101>;
		};

		misc_data {
			qcom,dump-size = <0x1000>;
			qcom,dump-id = <0xe8>;
		};
	};

	tcsr_mutex_block: syscon@00340000 {
		compatible = "syscon";
		reg = <0x00340000 0x20000>;
	};

	tcsr_mutex: hwlock {
		compatible = "qcom,tcsr-mutex";
		syscon = <&tcsr_mutex_block 0 0x1000>;
		#hwlock-cells = <1>;
	};

	smem: qcom,smem {
		compatible = "qcom,smem";
		memory-region = <&smem_region>;
		hwlocks = <&tcsr_mutex 3>;
	};

	rpm_msg_ram: memory@045F0000 {
			compatible = "qcom,rpm-msg-ram";
			reg = <0x045f0000 0x7000>;
	};

	apcs_glb: mailbox@0F111000 {
		compatible = "qcom,trinket-apcs-hmss-global";
		reg = <0x0F111000 0x1000>;

		#mbox-cells = <1>;
	};

	qcom,msm-cdsp-loader {
		compatible = "qcom,cdsp-loader";
		qcom,proc-img-to-load = "cdsp";
	};

	qcom,msm-adsprpc-mem {
		compatible = "qcom,msm-adsprpc-mem-region";
		memory-region = <&adsp_mem>;
		restrict-access;
	};

	qcom,msm_fastrpc {
		compatible = "qcom,msm-fastrpc-compute";
		qcom,rpc-latency-us = <611>;
		qcom,adsp-remoteheap-vmid = <22 37>;
		qcom,fastrpc-adsp-audio-pdr;
		qcom,fastrpc-adsp-sensors-pdr;

		qcom,msm_fastrpc_compute_cb1 {
			compatible = "qcom,msm-fastrpc-compute-cb";
			label = "cdsprpc-smd";
			iommus = <&apps_smmu 0x0C01 0x0>;
			dma-coherent;
		};

		qcom,msm_fastrpc_compute_cb2 {
			compatible = "qcom,msm-fastrpc-compute-cb";
			label = "cdsprpc-smd";
			iommus = <&apps_smmu 0x0C02 0x0>;
			dma-coherent;
		};

		qcom,msm_fastrpc_compute_cb3 {
			compatible = "qcom,msm-fastrpc-compute-cb";
			label = "cdsprpc-smd";
			iommus = <&apps_smmu 0x0C03 0x0>;
			dma-coherent;
		};

		qcom,msm_fastrpc_compute_cb4 {
			compatible = "qcom,msm-fastrpc-compute-cb";
			label = "cdsprpc-smd";
			iommus = <&apps_smmu 0x0C04 0x0>;
			dma-coherent;
		};

		qcom,msm_fastrpc_compute_cb5 {
			compatible = "qcom,msm-fastrpc-compute-cb";
			label = "cdsprpc-smd";
			iommus = <&apps_smmu 0x0C05 0x0>;
			dma-coherent;
		};

		qcom,msm_fastrpc_compute_cb6 {
			compatible = "qcom,msm-fastrpc-compute-cb";
			label = "cdsprpc-smd";
			iommus = <&apps_smmu 0x0C06 0x0>;
			dma-coherent;
		};

		qcom,msm_fastrpc_compute_cb9 {
			compatible = "qcom,msm-fastrpc-compute-cb";
			label = "cdsprpc-smd";
			qcom,secure-context-bank;
			iommus = <&apps_smmu 0x0C09 0x0>;
			dma-coherent;
		};

		qcom,msm_fastrpc_compute_cb10 {
			compatible = "qcom,msm-fastrpc-compute-cb";
			label = "adsprpc-smd";
			iommus = <&apps_smmu 0x0043 0x0>,
				 <&apps_smmu 0x0044 0x0>;
			shared-sid = <2>;
			shared-cb  = <5>;
			dma-coherent;
		};
	};

	rpm-glink {
		compatible = "qcom,glink-rpm";
		interrupts = <GIC_SPI 194 IRQ_TYPE_EDGE_RISING>;
		qcom,rpm-msg-ram = <&rpm_msg_ram>;
		mboxes = <&apcs_glb 0>;

		qcom,rpm_glink_ssr {
			qcom,glink-channels = "glink_ssr";
			qcom,notify-edges = <&glink_modem>,
					    <&glink_adsp>,
					    <&glink_cdsp>;
		};

	};

	qcom,glink {
		compatible = "qcom,glink";
		#address-cells = <1>;
		#size-cells = <1>;
		ranges;

		glink_modem: modem {
			qcom,remote-pid = <1>;
			transport = "smem";
			mboxes = <&apcs_glb 12>;
			mbox-names = "mpss_smem";
			interrupts = <GIC_SPI 68 IRQ_TYPE_EDGE_RISING>;

			label = "modem";
			qcom,glink-label = "mpss";

			qcom,modem_qrtr {
				qcom,glink-channels = "IPCRTR";
				qcom,intents = <0x800  5
						0x2000 3
						0x4400 2>;
			};

			qcom,msm_fastrpc_rpmsg {
				compatible = "qcom,msm-fastrpc-rpmsg";
				qcom,glink-channels = "fastrpcglink-apps-dsp";
				qcom,intents = <0x64 64>;
			};

			qcom,modem_ds {
				qcom,glink-channels = "DS";
				qcom,intents = <0x4000 2>;
			};

			qcom,modem_glink_ssr {
				qcom,glink-channels = "glink_ssr";
				qcom,notify-edges = <&glink_adsp>,
						    <&glink_cdsp>;
			};
		};

		glink_adsp: adsp {
			qcom,remote-pid = <2>;
			transport = "smem";
			mboxes = <&apcs_glb 8>;
			mbox-names = "adsp_smem";
			interrupts = <GIC_SPI 391 IRQ_TYPE_EDGE_RISING>;

			label = "adsp";
			qcom,glink-label = "lpass";

			qcom,adsp_qrtr {
				qcom,glink-channels = "IPCRTR";
				qcom,intents = <0x800  5
						0x2000 3
						0x4400 2>;
			};

			qcom,apr_tal_rpmsg {
				qcom,glink-channels = "apr_audio_svc";
				qcom,intents = <0x200 20>;
			};

			qcom,msm_fastrpc_rpmsg {
				compatible = "qcom,msm-fastrpc-rpmsg";
				qcom,glink-channels = "fastrpcglink-apps-dsp";
				qcom,intents = <0x64 64>;
			};

			qcom,adsp_glink_ssr {
				qcom,glink-channels = "glink_ssr";
				qcom,notify-edges = <&glink_modem>,
						    <&glink_cdsp>;
			};
		};

		glink_cdsp: cdsp {
			qcom,remote-pid = <5>;
			transport = "smem";
			mboxes = <&apcs_glb 28>;
			mbox-names = "cdsp_smem";
			interrupts = <GIC_SPI 261 IRQ_TYPE_EDGE_RISING>;

			label = "cdsp";
			qcom,glink-label = "cdsp";

			qcom,cdsp_qrtr {
				qcom,glink-channels = "IPCRTR";
				qcom,intents = <0x800  5
						0x2000 3
						0x4400 2>;
			};

			qcom,msm_fastrpc_rpmsg {
				compatible = "qcom,msm-fastrpc-rpmsg";
				qcom,glink-channels = "fastrpcglink-apps-dsp";
				qcom,intents = <0x64 64>;
			};

			qcom,cdsp_glink_ssr {
				qcom,glink-channels = "glink_ssr";
				qcom,notify-edges = <&glink_modem>,
						    <&glink_adsp>;
			};
		};

		glink_spi_xprt_wdsp: wdsp {
			qcom,remote-pid = <10>;
			transport = "spi";
			tx-descriptors = <0x12000 0x12004>;
			rx-descriptors = <0x1200c 0x12010>;

			qcom,wdsp_ctrl {
				qcom,glink-channels = "g_glink_ctrl";
				qcom,intents = <0x400 1>;
			};

			qcom,wdsp_ild {
				qcom,glink-channels =
					"g_glink_persistent_data_ild";
			};

			qcom,wdsp_nild {
				qcom,glink-channels =
					"g_glink_persistent_data_nild";
			};

			qcom,wdsp_data {
				qcom,glink-channels = "g_glink_audio_data";
				qcom,intents = <0x1000 2>;
			};
		};
	};

	qcom,glinkpkt {
		compatible = "qcom,glinkpkt";

		qcom,glinkpkt-at-mdm0 {
			qcom,glinkpkt-edge = "mpss";
			qcom,glinkpkt-ch-name = "DS";
			qcom,glinkpkt-dev-name = "at_mdm0";
		};

		qcom,glinkpkt-apr-apps2 {
			qcom,glinkpkt-edge = "adsp";
			qcom,glinkpkt-ch-name = "apr_apps2";
			qcom,glinkpkt-dev-name = "apr_apps2";
		};

		qcom,glinkpkt-data40-cntl {
			qcom,glinkpkt-edge = "mpss";
			qcom,glinkpkt-ch-name = "DATA40_CNTL";
			qcom,glinkpkt-dev-name = "smdcntl8";
		};

		qcom,glinkpkt-data1 {
			qcom,glinkpkt-edge = "mpss";
			qcom,glinkpkt-ch-name = "DATA1";
			qcom,glinkpkt-dev-name = "smd7";
		};

		qcom,glinkpkt-data4 {
			qcom,glinkpkt-edge = "mpss";
			qcom,glinkpkt-ch-name = "DATA4";
			qcom,glinkpkt-dev-name = "smd8";
		};

		qcom,glinkpkt-data11 {
			qcom,glinkpkt-edge = "mpss";
			qcom,glinkpkt-ch-name = "DATA11";
			qcom,glinkpkt-dev-name = "smd11";
		};
	};

	qcom,smp2p_sleepstate {
		compatible = "qcom,smp2p-sleepstate";
		qcom,smem-states = <&sleepstate_smp2p_out 0>;
		interrupt-parent = <&sleepstate_smp2p_in>;
		interrupts = <0 0>;
		interrupt-names = "smp2p-sleepstate-in";
	};

	qcom,smp2p-modem {
		compatible = "qcom,smp2p";
		qcom,smem = <435>, <428>;
		interrupts = <GIC_SPI 70 IRQ_TYPE_EDGE_RISING>;
		mboxes = <&apcs_glb 14>;
		qcom,local-pid = <0>;
		qcom,remote-pid = <1>;

		modem_smp2p_out: master-kernel {
			qcom,entry-name = "master-kernel";
			#qcom,smem-state-cells = <1>;
		};

		modem_smp2p_in: slave-kernel {
			qcom,entry-name = "slave-kernel";
			interrupt-controller;
			#interrupt-cells = <2>;
		};

		smp2p_ipa_1_out: qcom,smp2p-ipa-1-out {
			qcom,entry-name = "ipa";
			#qcom,smem-state-cells = <1>;
		};

		/* ipa - inbound entry from mss */
		smp2p_ipa_1_in: qcom,smp2p-ipa-1-in {
			qcom,entry-name = "ipa";
			interrupt-controller;
			#interrupt-cells = <2>;
		};
	};

	qcom,smp2p-adsp {
		compatible = "qcom,smp2p";
		qcom,smem = <443>, <429>;
		interrupts = <GIC_SPI 393 IRQ_TYPE_EDGE_RISING>;
		mboxes = <&apcs_glb 10>;
		qcom,local-pid = <0>;
		qcom,remote-pid = <2>;

		adsp_smp2p_out: master-kernel {
			qcom,entry-name = "master-kernel";
			#qcom,smem-state-cells = <1>;
		};

		adsp_smp2p_in: slave-kernel {
			qcom,entry-name = "slave-kernel";
			interrupt-controller;
			#interrupt-cells = <2>;
		};

		sleepstate_smp2p_out: sleepstate-out {
			qcom,entry-name = "sleepstate";
			#qcom,smem-state-cells = <1>;
		};

		sleepstate_smp2p_in: qcom,sleepstate-in {
			qcom,entry-name = "sleepstate_see";
			interrupt-controller;
			#interrupt-cells = <2>;
		};
	};

	qcom,smp2p-cdsp {
		compatible = "qcom,smp2p";
		qcom,smem = <94>, <432>;
		interrupts = <GIC_SPI 263 IRQ_TYPE_EDGE_RISING>;
		mboxes = <&apcs_glb 30>;
		qcom,local-pid = <0>;
		qcom,remote-pid = <5>;

		cdsp_smp2p_out: master-kernel {
			qcom,entry-name = "master-kernel";
			#qcom,smem-state-cells = <1>;
		};

		cdsp_smp2p_in: slave-kernel {
			qcom,entry-name = "slave-kernel";
			interrupt-controller;
			#interrupt-cells = <2>;
		};
	};

	qcom_seecom: qseecom@46d00000 {
		compatible = "qcom,qseecom";
		reg = <0x46d00000 0x2200000>;
		reg-names = "secapp-region";
		memory-region = <&qseecom_mem>;
		qcom,hlos-num-ce-hw-instances = <1>;
		qcom,hlos-ce-hw-instance = <0>;
		qcom,qsee-ce-hw-instance = <0>;
		qcom,disk-encrypt-pipe-pair = <2>;
		qcom,support-fde;
		qcom,no-clock-support;
		qcom,fde-key-size;
		qcom,appsbl-qseecom-support;
		qcom,commonlib64-loaded-by-uefi;
		qcom,qsee-reentrancy-support = <2>;
	};

	qcom_smcinvoke: smcinvoke@46d00000 {
		compatible = "qcom,smcinvoke";
		reg = <0x46d00000 0x2200000>;
		reg-names = "secapp-region";
	};

	qcom_rng: qrng@1b53000 {
		compatible = "qcom,msm-rng";
		reg = <0x1b53000 0x1000>;
		qcom,msm-rng-iface-clk;
		qcom,no-qrng-config;
		qcom,msm-bus,name = "msm-rng-noc";
		qcom,msm-bus,num-cases = <2>;
		qcom,msm-bus,num-paths = <1>;
		qcom,msm-bus,vectors-KBps =
			<1 618 0 0>,    /* No vote */
			<1 618 0 300000>;  /* 75 MHz */
		clocks = <&clock_gcc GCC_PRNG_AHB_CLK>;
		clock-names = "iface_clk";
	};

	qcom_tzlog: tz-log@0c125720 {
		compatible = "qcom,tz-log";
		reg = <0x0c125720 0x3000>;
		qcom,hyplog-enabled;
		hyplog-address-offset = <0x410>;
		hyplog-size-offset = <0x414>;
	};

	spmi_bus: qcom,spmi@1c40000 {
		compatible = "qcom,spmi-pmic-arb";
		reg = <0x1c40000 0x1100>,
			<0x1e00000 0x2000000>,
			<0x3e00000 0x100000>,
			<0x3f00000 0xa0000>,
			<0x1c0a000 0x26000>;
		reg-names = "core", "chnls", "obsrvr", "intr", "cnfg";
		interrupt-names = "periph_irq";
		interrupts = <GIC_SPI 183 IRQ_TYPE_NONE>;
		qcom,ee = <0>;
		qcom,channel = <0>;
		#address-cells = <1>;
		#size-cells = <1>;
		interrupt-controller;
		#interrupt-cells = <4>;
		cell-index = <0>;
	};

	qcom,rmtfs_sharedmem@0 {
		compatible = "qcom,sharedmem-uio";
		reg = <0x0 0x200000>;
		reg-names = "rmtfs";
		qcom,client-id = <0x00000001>;
	};

	qcom_cedev: qcedev@1b20000 {
		compatible = "qcom,qcedev";
		reg = <0x1b20000 0x20000>,
			<0x1b04000 0x24000>;
		reg-names = "crypto-base","crypto-bam-base";
		interrupts = <0 247 0>;
		qcom,bam-pipe-pair = <3>;
		qcom,ce-hw-instance = <0>;
		qcom,ce-device = <0>;
		qcom,ce-hw-shared;
		qcom,bam-ee = <0>;
		qcom,msm-bus,name = "qcedev-noc";
		qcom,msm-bus,num-cases = <2>;
		qcom,msm-bus,num-paths = <1>;
		qcom,msm-bus,vectors-KBps =
				<125 512 0 0>,
				<125 512 393600 393600>;
		qcom,smmu-s1-enable;
		qcom,no-clock-support;
		iommus = <&apps_smmu 0x01A6 0x0011>,
			 <&apps_smmu 0x01B6 0x0011>;
	};

	qcom_crypto: qcrypto@1b20000 {
		compatible = "qcom,qcrypto";
		reg = <0x1b20000 0x20000>,
			 <0x1b04000 0x24000>;
		reg-names = "crypto-base","crypto-bam-base";
		interrupts = <0 247 0>;
		qcom,bam-pipe-pair = <2>;
		qcom,ce-hw-instance = <0>;
		qcom,ce-device = <0>;
		qcom,bam-ee = <0>;
		qcom,ce-hw-shared;
		qcom,clk-mgmt-sus-res;
		qcom,msm-bus,name = "qcrypto-noc";
		qcom,msm-bus,num-cases = <2>;
		qcom,msm-bus,num-paths = <1>;
		qcom,msm-bus,vectors-KBps =
			<125 512 0 0>,
			<125 512 393600 393600>;
		qcom,use-sw-aes-cbc-ecb-ctr-algo;
		qcom,use-sw-aes-xts-algo;
		qcom,use-sw-aes-ccm-algo;
		qcom,use-sw-ahash-algo;
		qcom,use-sw-aead-algo;
		qcom,use-sw-hmac-algo;
		qcom,smmu-s1-enable;
		qcom,no-clock-support;
		iommus = <&apps_smmu 0x01A4 0x0011>,
			<&apps_smmu 0x01B4 0x0011>;
	};

	slim_aud: slim@a2c0000 {
		cell-index = <1>;
		compatible = "qcom,slim-ngd";
		reg = <0xa2c0000 0x2c000>,
			<0xa284000 0x2a000>;
		reg-names = "slimbus_physical", "slimbus_bam_physical";
		interrupts = <0 397 0>, <0 398 0>;
		interrupt-names = "slimbus_irq", "slimbus_bam_irq";
		qcom,apps-ch-pipes = <0x7c0000>;
		qcom,ea-pc = <0x310>;
		status = "disabled";
		qcom,iommu-s1-bypass;

		iommu_slim_aud_ctrl_cb: qcom,iommu_slim_ctrl_cb {
			compatible = "qcom,iommu-slim-ctrl-cb";
			iommus = <&apps_smmu 0x66 0x0>,
				 <&apps_smmu 0x6d 0x0>,
				 <&apps_smmu 0x6e 0x1>,
				 <&apps_smmu 0x70 0x1>;
		};
	};

	slim_qca: slim@a340000 {
		cell-index = <3>;
		compatible = "qcom,slim-ngd";
		reg = <0xa340000 0x2c000>,
			<0xa304000 0x20000>;
		reg-names = "slimbus_physical", "slimbus_bam_physical";
		interrupts = <0 403 0>, <0 404 0>;
		interrupt-names = "slimbus_irq", "slimbus_bam_irq";
		status = "disabled";
		qcom,iommu-s1-bypass;

		iommu_slim_qca_ctrl_cb: qcom,iommu_slim_ctrl_cb {
			compatible = "qcom,iommu-slim-ctrl-cb";
			iommus = <&apps_smmu 0x73 0x0>;
		};
	};

	sdcc1_ice: sdcc1ice@4748000{
		compatible = "qcom,ice";
		reg = <0x4748000 0x8000>;
		qcom,enable-ice-clk;
		clock-names = "ice_core_clk_src", "ice_core_clk",
				"bus_clk", "iface_clk";
		clocks = <&clock_gcc GCC_SDCC1_ICE_CORE_CLK_SRC>,
			<&clock_gcc GCC_SDCC1_ICE_CORE_CLK>,
			<&clock_gcc GCC_SDCC1_AHB_CLK>,
			<&clock_gcc GCC_SDCC1_APPS_CLK>;
		qcom,op-freq-hz = <300000000>, <0>, <0>, <0>;
		qcom,msm-bus,name = "sdcc_ice_noc";
		qcom,msm-bus,num-cases = <2>;
		qcom,msm-bus,num-paths = <1>;
		qcom,msm-bus,vectors-KBps =
				<1 757 0 0>,    /* No vote */
				<1 757 1000 0>; /* Max. bandwidth */
		qcom,bus-vector-names = "MIN",
					"MAX";
		qcom,instance-type = "sdcc";
	};

	sdhc_1: sdhci@4744000 {
		compatible = "qcom,sdhci-msm-v5";
		reg = <0x4744000 0x1000>, <0x4745000 0x1000>;
		reg-names = "hc_mem", "cmdq_mem";

		interrupts = <GIC_SPI 348 IRQ_TYPE_NONE>,
					<GIC_SPI 352 IRQ_TYPE_NONE>;
		interrupt-names = "hc_irq", "pwr_irq";
		sdhc-msm-crypto = <&sdcc1_ice>;

		qcom,bus-width = <8>;
		qcom,large-address-bus;

		qcom,clk-rates = <400000 20000000 25000000 50000000 100000000
						192000000 384000000>;
		qcom,bus-speed-mode = "HS400_1p8v", "HS200_1p8v", "DDR_1p8v";

		qcom,devfreq,freq-table = <50000000 200000000>;

		clocks = <&clock_gcc GCC_SDCC1_AHB_CLK>,
			<&clock_gcc GCC_SDCC1_APPS_CLK>,
			<&clock_gcc GCC_SDCC1_ICE_CORE_CLK>;
		clock-names = "iface_clk", "core_clk", "ice_core_clk";

		qcom,ice-clk-rates = <300000000 75000000>;

		qcom,nonremovable;
		status = "disabled";
	};

	sdhc_2: sdhci@4784000 {
		compatible = "qcom,sdhci-msm-v5";
		reg = <0x4784000 0x1000>;
		reg-names = "hc_mem";

		interrupts = <GIC_SPI 350 IRQ_TYPE_NONE>,
					<GIC_SPI 353 IRQ_TYPE_NONE>;
		interrupt-names = "hc_irq", "pwr_irq";

		qcom,bus-width = <4>;
		qcom,large-address-bus;

		qcom,clk-rates = <400000 20000000 25000000
				50000000 100000000 202000000>;
		qcom,bus-speed-mode = "SDR12", "SDR25", "SDR50", "DDR50",
				      "SDR104";

		qcom,devfreq,freq-table = <50000000 202000000>;

		clocks = <&clock_gcc GCC_SDCC2_AHB_CLK>,
			<&clock_gcc GCC_SDCC2_APPS_CLK>;
		clock-names = "iface_clk", "core_clk";

		status = "disabled";
	};

<<<<<<< HEAD
	qcom,msm_gsi {
		compatible = "qcom,msm_gsi";
	};

	qcom,rmnet-ipa {
		compatible = "qcom,rmnet-ipa3";
		qcom,rmnet-ipa-ssr;
		qcom,ipa-platform-type-msm;
		qcom,ipa-advertise-sg-support;
		qcom,ipa-napi-enable;
	};

	ipa_hw: qcom,ipa@5800000 {
		compatible = "qcom,ipa";
		reg = <0x5800000 0x34000>,
		      <0x5804000 0x2c000>;
		reg-names = "ipa-base", "gsi-base";
		interrupts = <0 257 0>, <0 259 0>;
		interrupt-names = "ipa-irq", "gsi-irq";
		qcom,ipa-hw-ver = <16>; /* IPA core version = IPAv4.2 */
		qcom,ipa-hw-mode = <0>;
		qcom,ee = <0>;
		qcom,use-ipa-tethering-bridge;
		qcom,modem-cfg-emb-pipe-flt;
		qcom,ipa-wdi2;
		qcom,ipa-wdi2_over_gsi;
		qcom,ipa-fltrt-not-hashable;
		qcom,use-64-bit-dma-mask;
		qcom,arm-smmu;
		qcom,smmu-fast-map;
		qcom,use-ipa-pm;
		qcom,bandwidth-vote-for-ipa;
		qcom,msm-bus,name = "ipa";
		qcom,msm-bus,num-cases = <5>;
		qcom,msm-bus,num-paths = <4>;
		qcom,msm-bus,vectors-KBps =
		/* No vote */
		<MSM_BUS_MASTER_IPA MSM_BUS_SLAVE_EBI_CH0 0 0>,
		<MSM_BUS_MASTER_IPA MSM_BUS_SLAVE_OCIMEM 0 0>,
		<MSM_BUS_MASTER_AMPSS_M0 MSM_BUS_SLAVE_IPA_CFG 0 0>,
		<MSM_BUS_MASTER_IPA_CORE MSM_BUS_SLAVE_IPA_CORE 0 0>,
		/* SVS2 */
		<MSM_BUS_MASTER_IPA MSM_BUS_SLAVE_EBI_CH0 80000 465000>,
		<MSM_BUS_MASTER_IPA MSM_BUS_SLAVE_OCIMEM 80000 68570>,
		<MSM_BUS_MASTER_AMPSS_M0 MSM_BUS_SLAVE_IPA_CFG 80000 30>,
		<MSM_BUS_MASTER_IPA_CORE MSM_BUS_SLAVE_IPA_CORE 0 30>,
		/* SVS */
		<MSM_BUS_MASTER_IPA MSM_BUS_SLAVE_EBI_CH0 80000 2000000>,
		<MSM_BUS_MASTER_IPA MSM_BUS_SLAVE_OCIMEM 80000 267461>,
		<MSM_BUS_MASTER_AMPSS_M0 MSM_BUS_SLAVE_IPA_CFG 80000 109890>,
		<MSM_BUS_MASTER_IPA_CORE MSM_BUS_SLAVE_IPA_CORE 0 109>,
		/* NOMINAL */
		<MSM_BUS_MASTER_IPA MSM_BUS_SLAVE_EBI_CH0  206000 4000000>,
		<MSM_BUS_MASTER_IPA MSM_BUS_SLAVE_OCIMEM 206000 712961>,
		<MSM_BUS_MASTER_AMPSS_M0 MSM_BUS_SLAVE_IPA_CFG 206000 491520>,
		<MSM_BUS_MASTER_IPA_CORE MSM_BUS_SLAVE_IPA_CORE 0 491>,
		/* TURBO */
		<MSM_BUS_MASTER_IPA MSM_BUS_SLAVE_EBI_CH0 206000 5598900>,
		<MSM_BUS_MASTER_IPA MSM_BUS_SLAVE_OCIMEM 206000 1436481>,
		<MSM_BUS_MASTER_AMPSS_M0 MSM_BUS_SLAVE_IPA_CFG 206000 491520>,
		<MSM_BUS_MASTER_IPA_CORE MSM_BUS_SLAVE_IPA_CORE 0 491>;
		qcom,bus-vector-names =
			"MIN", "SVS2", "SVS", "NOMINAL", "TURBO";
		qcom,throughput-threshold = <310 600 1000>;
		qcom,scaling-exceptions = <>;

		/* smp2p information */
		qcom,smp2p_map_ipa_1_out {
			compatible = "qcom,smp2p-map-ipa-1-out";
			qcom,smem-states = <&smp2p_ipa_1_out 0>;
			qcom,smem-state-names = "ipa-smp2p-out";
		};

		qcom,smp2p_map_ipa_1_in {
			compatible = "qcom,smp2p-map-ipa-1-in";
			interrupts-extended = <&smp2p_ipa_1_in 0 0>;
			interrupt-names = "ipa-smp2p-in";
		};
	};

	ipa_smmu_ap: ipa_smmu_ap {
		compatible = "qcom,ipa-smmu-ap-cb";
		iommus = <&apps_smmu 0x00E0 0x0>;
		qcom,iova-mapping = <0x20000000 0x40000000>;
		/* modem tables in IMEM */
		qcom,additional-mapping = <0x0c123000 0x0c123000 0x2000>;
	};

	ipa_smmu_wlan: ipa_smmu_wlan {
		compatible = "qcom,ipa-smmu-wlan-cb";
		qcom,smmu-s1-bypass;
		iommus = <&apps_smmu 0x00E1 0x0>;
		/* ipa-uc ram */
		qcom,additional-mapping = <0x5860000 0x5860000 0x80000>;
	};

	ipa_smmu_uc: ipa_smmu_uc {
		compatible = "qcom,ipa-smmu-uc-cb";
		qcom,smmu-s1-bypass;
		iommus = <&apps_smmu 0x00E2 0x0>;
		qcom,iova-mapping = <0x40400000 0x1fc00000>;
	};

	qcom,ipa_fws {
		compatible = "qcom,pil-tz-generic";
		qcom,pas-id = <0xf>;
		qcom,firmware-name = "ipa_fws";
		qcom,pil-force-shutdown;
		memory-region = <&pil_ipa_fw_mem>;
=======
	qcom,venus@5ae0000 {
		compatible = "qcom,pil-tz-generic";
		reg = <0x5ae0000 0x4000>;

		vdd-supply = <&venus_gdsc>;
		qcom,proxy-reg-names = "vdd";

		clocks = <&clock_videocc VIDEO_CC_VENUS_CTL_CORE_CLK>,
			<&clock_videocc VIDEO_CC_VENUS_AHB_CLK>,
			<&clock_videocc VIDEO_CC_VENUS_CTL_AXI_CLK>;
		clock-names = "core_clk", "iface_clk", "bus_clk";
		qcom,proxy-clock-names = "core_clk", "iface_clk", "bus_clk";

		qcom,pas-id = <9>;
		qcom,msm-bus,name = "pil-venus";
		qcom,msm-bus,num-cases = <2>;
		qcom,msm-bus,num-paths = <1>;
		qcom,msm-bus,vectors-KBps =
			<63 512 0 0>,
			<63 512 0 304000>;
		qcom,proxy-timeout-ms = <100>;
		qcom,firmware-name = "venus";
		memory-region = <&pil_video_mem>;
>>>>>>> 73ce650e
	};
};

#include "pmi632.dtsi"
#include "pm6125.dtsi"
#include "trinket-qupv3.dtsi"
#include "trinket-pinctrl.dtsi"
#include "trinket-ion.dtsi"
#include "pm6125-rpm-regulator.dtsi"
#include "trinket-regulator.dtsi"
#include "trinket-gdsc.dtsi"
#include "trinket-usb.dtsi"
#include "msm-arm-smmu-trinket.dtsi"
#include "trinket-qupv3.dtsi"
#include "trinket-coresight.dtsi"
#include "trinket-vidc.dtsi"
#include "trinket-pm.dtsi"

&pm6125_vadc {
	rf_pa0_therm {
		reg = <ADC_AMUX_THM1_PU2>;
		label = "rf_pa0_therm";
		qcom,ratiometric;
		qcom,hw-settle-time = <200>;
		qcom,pre-scaling = <1 1>;
	};

	quiet_therm {
		reg = <ADC_AMUX_THM2_PU2>;
		label = "quiet_therm";
		qcom,ratiometric;
		qcom,hw-settle-time = <200>;
		qcom,pre-scaling = <1 1>;
	};

	camera_flash_therm {
		reg = <ADC_GPIO1_PU2>;
		label = "camera_flash_therm";
		qcom,ratiometric;
		qcom,hw-settle-time = <200>;
		qcom,pre-scaling = <1 1>;
	};

	emmc_ufs_therm {
		reg = <ADC_GPIO3_PU2>;
		label = "emmc_ufs_therm";
		qcom,ratiometric;
		qcom,hw-settle-time = <200>;
		qcom,pre-scaling = <1 1>;
	};

	rf_pa1_therm {
		reg = <ADC_GPIO4_PU2>;
		label = "rf_pa1_therm";
		qcom,ratiometric;
		qcom,hw-settle-time = <200>;
		qcom,pre-scaling = <1 1>;
	};

};

&spmi_bus {
	qcom,pm6125@0 {
		pm6125_adc_tm_iio: adc_tm@3400 {
			compatible = "qcom,adc-tm5-iio";
			reg = <0x3400 0x100>;
			#thermal-sensor-cells = <1>;
			io-channels = <&pm6125_vadc ADC_GPIO1_PU2>,
					<&pm6125_vadc ADC_GPIO3_PU2>;

			emmc_ufs_therm {
				reg = <ADC_GPIO1_PU2>;
				qcom,ratiometric;
				qcom,hw-settle-time = <200>;
			};

			camera_flash_therm {
				reg = <ADC_GPIO3_PU2>;
				qcom,ratiometric;
				qcom,hw-settle-time = <200>;
			};
		};
	};
};

&pm6125_adc_tm {
	io-channels = <&pm6125_vadc ADC_AMUX_THM1_PU2>,
			<&pm6125_vadc ADC_AMUX_THM2_PU2>,
			<&pm6125_vadc ADC_XO_THERM_PU2>,
			<&pm6125_vadc ADC_GPIO4_PU2>;

	/* Channel nodes */
	rf_pa0_therm {
		reg = <ADC_AMUX_THM1_PU2>;
		qcom,ratiometric;
		qcom,hw-settle-time = <200>;
	};

	quiet_therm {
		reg = <ADC_AMUX_THM2_PU2>;
		qcom,ratiometric;
		qcom,hw-settle-time = <200>;
	};

	xo_therm {
		reg = <ADC_XO_THERM_PU2>;
		qcom,ratiometric;
		qcom,hw-settle-time = <200>;
	};

	rf_pa1_therm {
		reg = <ADC_GPIO4_PU2>;
		qcom,ratiometric;
		qcom,hw-settle-time = <200>;
	};
};

&pmi632_vadc {
	bat_therm {
		qcom,lut-index = <1>;
	};

	bat_therm_30k {
		qcom,lut-index = <1>;
	};

	bat_therm_400k {
		qcom,lut-index = <1>;
	};

	conn_therm {
		reg = <ADC_GPIO1_PU2>;
		label = "conn_therm";
		qcom,ratiometric;
		qcom,hw-settle-time = <200>;
		qcom,pre-scaling = <1 1>;
	};

	skin_therm {
		reg = <ADC_GPIO2_PU2>;
		label = "skin_therm";
		qcom,ratiometric;
		qcom,hw-settle-time = <200>;
		qcom,pre-scaling = <1 1>;
	};
};

&pmi632_adc_tm {
	io-channels = <&pmi632_vadc ADC_GPIO1_PU2>,
			<&pmi632_vadc ADC_GPIO2_PU2>;

	/* Channel nodes */
	conn_therm {
		reg = <ADC_GPIO1_PU2>;
		qcom,ratiometric;
		qcom,hw-settle-time = <200>;
	};

	skin_therm {
		reg = <ADC_GPIO2_PU2>;
		qcom,ratiometric;
		qcom,hw-settle-time = <200>;
	};
};

&ufs_phy_gdsc {
	status = "ok";
};

&usb30_prim_gdsc {
	status = "ok";
};

&camss_cpp_gdsc {
	status = "ok";
};

&camss_top_gdsc {
	status = "ok";
};

&camss_vfe0_gdsc {
	status = "ok";
};

&camss_vfe1_gdsc {
	status = "ok";
};

&mdss_core_gdsc {
	status = "ok";
};

&gpu_cx_gdsc {
	status = "ok";
};

&gpu_gx_gdsc {
	status = "ok";
};

&vcodec0_gdsc {
	status = "ok";
};

&venus_gdsc {
	status = "ok";
};

&qupv3_se4_2uart {
	status = "ok";
};

#include "trinket-thermal.dtsi"<|MERGE_RESOLUTION|>--- conflicted
+++ resolved
@@ -1966,7 +1966,6 @@
 		status = "disabled";
 	};
 
-<<<<<<< HEAD
 	qcom,msm_gsi {
 		compatible = "qcom,msm_gsi";
 	};
@@ -2076,7 +2075,8 @@
 		qcom,firmware-name = "ipa_fws";
 		qcom,pil-force-shutdown;
 		memory-region = <&pil_ipa_fw_mem>;
-=======
+	};
+
 	qcom,venus@5ae0000 {
 		compatible = "qcom,pil-tz-generic";
 		reg = <0x5ae0000 0x4000>;
@@ -2100,7 +2100,6 @@
 		qcom,proxy-timeout-ms = <100>;
 		qcom,firmware-name = "venus";
 		memory-region = <&pil_video_mem>;
->>>>>>> 73ce650e
 	};
 };
 
