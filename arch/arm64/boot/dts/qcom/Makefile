--- conflicted
+++ resolved
@@ -36,24 +36,15 @@
 		sm8150-qrd-dvt-overlay.dtbo \
 		sa8155-adp-star-overlay.dtbo \
 		sa8155p-adp-star-overlay.dtbo \
-<<<<<<< HEAD
-		sa8155-adp-air-overlay.dtbo \
-                sa8155p-adp-air-overlay.dtbo \
-=======
 		sa8155-v2-adp-air-overlay.dtbo \
                 sa8155p-v2-adp-air-overlay.dtbo \
->>>>>>> e0615925
 		sm8150-sdx50m-cdp-overlay.dtbo \
 		sm8150-sdx50m-mtp-overlay.dtbo \
 		sm8150-sdx50m-mtp-2.5k-panel-overlay.dtbo \
 		sm8150-sdx50m-qrd-overlay.dtbo \
 		sm8150-sdxprairie-cdp-overlay.dtbo \
-<<<<<<< HEAD
-		sm8150-sdxprairie-mtp-overlay.dtbo
-=======
 		sm8150-sdxprairie-mtp-overlay.dtbo \
 		sm8150-hdk-overlay.dtbo
->>>>>>> e0615925
 
 sm8150-cdp-overlay.dtbo-base := sm8150.dtb sm8150-v2.dtb sm8150p.dtb sm8150p-v2.dtb
 sm8150-mtp-overlay.dtbo-base := sm8150.dtb sm8150-v2.dtb sm8150p.dtb sm8150p-v2.dtb
@@ -63,13 +54,8 @@
 sm8150-qrd-dvt-overlay.dtbo-base := sm8150-v2.dtb sm8150p-v2.dtb
 sa8155-adp-star-overlay.dtbo-base := sa8155.dtb sa8155-v2.dtb
 sa8155p-adp-star-overlay.dtbo-base := sa8155p.dtb sa8155p-v2.dtb
-<<<<<<< HEAD
-sa8155-adp-air-overlay.dtbo-base := sa8155.dtb sa8155-v2.dtb
-sa8155p-adp-air-overlay.dtbo-base := sa8155p.dtb sa8155p-v2.dtb
-=======
 sa8155-v2-adp-air-overlay.dtbo-base := sa8155.dtb sa8155-v2.dtb
 sa8155p-v2-adp-air-overlay.dtbo-base := sa8155p.dtb sa8155p-v2.dtb
->>>>>>> e0615925
 sm8150-sdx50m-cdp-overlay.dtbo-base := sm8150.dtb sm8150-v2.dtb sm8150p.dtb sm8150p-v2.dtb
 sm8150-sdx50m-mtp-overlay.dtbo-base := sm8150.dtb sm8150-v2.dtb sm8150p.dtb sm8150p-v2.dtb
 sm8150-sdx50m-mtp-2.5k-panel-overlay.dtbo-base := sm8150.dtb sm8150-v2.dtb sm8150p.dtb sm8150p-v2.dtb
@@ -186,13 +172,6 @@
 
 ifeq ($(CONFIG_BUILD_ARM64_DT_OVERLAY),y)
 	dtbo-$(CONFIG_ARCH_TRINKET) += \
-<<<<<<< HEAD
-		trinket-rumi-overlay.dtbo
-
-trinket-rumi-overlay.dtbo-base := trinket.dtb
-else
-dtb-$(CONFIG_ARCH_TRINKET)	+= trinket-rumi.dtb
-=======
 		trinket-rumi-overlay.dtbo \
 		trinket-idp-overlay.dtbo
 
@@ -201,7 +180,6 @@
 else
 dtb-$(CONFIG_ARCH_TRINKET)	+= trinket-rumi.dtb \
 	trinket-idp.dtb
->>>>>>> e0615925
 endif
 
 dtb-$(CONFIG_ARCH_SDXPRAIRIE) += sdxprairie-rumi.dtb \
