--- conflicted
+++ resolved
@@ -1,5 +1,5 @@
 /*
- * Copyright (c) 2019, The Linux Foundation. All rights reserved.
+ * Copyright (c) 2019-2020, The Linux Foundation. All rights reserved.
 
  * This program is free software; you can redistribute it and/or modify
  * it under the terms of the GNU General Public License version 2 and
@@ -101,6 +101,24 @@
 			regulator-name = "ldoa13";
 			regulator-min-microvolt = <3000000>;
 			regulator-max-microvolt = <3230000>;
+		};
+
+		S6A: pm6155_1_s6: regulator-pm6155-1-s6 {
+			regulator-name = "smpa6";
+			regulator-min-microvolt = <947000>;
+			regulator-max-microvolt = <1404000>;
+		};
+
+		S5A: pm6155_1_s5: regulator-pm6155-1-s5 {
+			regulator-name = "smpa5";
+			regulator-min-microvolt = <1896000>;
+			regulator-max-microvolt = <2040000>;
+		};
+
+		L15A: pm6155_1_l15: regulator-pm6155-1-l15 {
+			regulator-name = "ldoa15";
+			regulator-min-microvolt = <1904000>;
+			regulator-max-microvolt = <1904000>;
 		};
 	};
 
@@ -214,37 +232,302 @@
 				= <RPMH_REGULATOR_LEVEL_MAX>;
 	};
 
+	/* PWR_CTR1_VDD_1P8 supply */
+	vreg_conn_1p8: vreg_conn_1p8 {
+		compatible = "regulator-fixed";
+		regulator-name = "vreg_conn_1p8";
+		startup-delay-us = <4000>;
+		enable-active-high;
+		gpio = <&pm6155_1_gpios 1 0>;
+	};
+
+	/* PWR_CTR2_VDD_PA supply */
+	vreg_conn_pa: vreg_conn_pa {
+		compatible = "regulator-fixed";
+		regulator-name = "vreg_conn_pa";
+		startup-delay-us = <4000>;
+		enable-active-high;
+		gpio = <&pm6155_1_gpios 6 0>;
+	};
+
 	vreg_wlan: vreg_wlan {
 		compatible = "qcom,stub-regulator";
 		regulator-name = "vreg_wlan";
 	};
 
-	cnss_pcie: qcom,cnss {
-		compatible = "qcom,cnss";
-		wlan-en-gpio = <&tlmm 98 0>;
-		vdd-wlan-supply = <&vreg_wlan>;
-		reg = <0x10000000 0x10000000>,
-			<0x20000000 0x10000>;
-		reg-names = "smmu_iova_base", "smmu_iova_ipa";
-		qcom,smmu-s1-enable;
+	cnss_pcie: qcom,cnss-qca-converged {
+		compatible = "qcom,cnss-qca-converged";
+
+		qcom,converged-dt;
+		qcom,wlan-rc-num = <0>;
+		qcom,bus-type=<0>;
 		qcom,notify-modem-status;
-		pinctrl-names = "wlan_en_active", "wlan_en_sleep";
-		pinctrl-0 = <&cnss_wlan_en_active>;
-		pinctrl-1 = <&cnss_wlan_en_sleep>;
-		qcom,wlan-rc-num = <0>;
-		qcom,wlan-ramdump-dynamic = <0x200000>;
-
 		qcom,msm-bus,name = "msm-cnss";
 		qcom,msm-bus,num-cases = <4>;
 		qcom,msm-bus,num-paths = <2>;
 		qcom,msm-bus,vectors-KBps =
-				<45 512 0 0>, <1 512 0 0>,
-				/* Upto 200 Mbps */
-				<45 512 41421 655360>, <1 512 41421 655360>,
-				/* Upto 400 Mbps */
-				<45 512 98572 655360>, <1 512 98572 1600000>,
-				/* Upto 800 Mbps */
-				<45 512 207108 1146880>, <1 512 207108 3124992>;
+			<45 512 0 0>, <1 512 0 0>,
+			/* Upto 200 Mbps */
+			<45 512 41421 655360>, <1 512 41421 655360>,
+			/* Upto 400 Mbps */
+			<45 512 98572 655360>, <1 512 98572 1600000>,
+			/* Upto 800 Mbps */
+			<45 512 207108 1146880>, <1 512 207108 3124992>;
+
+		#address-cells=<1>;
+		#size-cells=<1>;
+		ranges = <0x10000000 0x10000000 0x10000000>,
+		      <0x20000000 0x20000000 0x10000>,
+		      <0xa0000000 0xa0000000 0x10000000>,
+		      <0xb0000000 0xb0000000 0x10000>;
+
+		vdd-wlan-ctrl1-supply = <&vreg_conn_pa>;
+		vdd-wlan-ctrl2-supply = <&vreg_conn_1p8>;
+		vdd-wlan-supply = <&vreg_wlan>;
+		vdd-wlan-rfa1-supply = <&pm6155_1_s6>;
+		vdd-wlan-rfa2-supply = <&pm6155_1_s5>;
+		vdd-wlan-rfa3-supply = <&pm6155_1_l15>;
+
+		wlan_vregs = "vdd-wlan-ctrl1", "vdd-wlan-ctrl2";
+		qcom,vdd-wlan-ctrl1-info = <0 0 0 0>;
+		qcom,vdd-wlan-ctrl2-info = <0 0 0 0>;
+
+		wlan-en-gpio = <&tlmm 98 0>;
+		pinctrl-names = "wlan_en_active", "wlan_en_sleep";
+		pinctrl-0 = <&cnss_wlan_en_active>;
+		pinctrl-1 = <&cnss_wlan_en_sleep>;
+
+		chip_cfg@0 {
+			reg = <0x10000000 0x10000000>,
+			    <0x20000000 0x10000>;
+			reg-names = "smmu_iova_base", "smmu_iova_ipa";
+
+			supported-ids = <0x003e>;
+			wlan_vregs = "vdd-wlan";
+			qcom,vdd-wlan-info = <0 0 0 10>;
+
+			qcom,smmu-s1-enable;
+			qcom,wlan-ramdump-dynamic = <0x200000>;
+		};
+
+		chip_cfg@1 {
+			reg = <0xa0000000 0x10000000>,
+			    <0xb0000000 0x10000>;
+			reg-names = "smmu_iova_base", "smmu_iova_ipa";
+
+			supported-ids = <0x1101>;
+			wlan_vregs = "vdd-wlan-rfa1", "vdd-wlan-rfa2",
+				   "vdd-wlan-rfa3";
+			qcom,vdd-wlan-rfa1-info = <1350000 1350000 0 0>;
+			qcom,vdd-wlan-rfa2-info = <2040000 2040000 0 0>;
+			qcom,vdd-wlan-rfa3-info = <1904000 1904000 0 0>;
+
+			qcom,wlan-ramdump-dynamic = <0x400000>;
+			mhi,max-channels = <30>;
+			mhi,timeout = <10000>;
+
+			mhi_channels {
+				mhi_chan@0 {
+					reg = <0>;
+					label = "LOOPBACK";
+					mhi,num-elements = <32>;
+					mhi,event-ring = <1>;
+					mhi,chan-dir = <1>;
+					mhi,data-type = <0>;
+					mhi,doorbell-mode = <2>;
+					mhi,ee = <0x14>;
+				};
+
+				mhi_chan@1 {
+					reg = <1>;
+					label = "LOOPBACK";
+					mhi,num-elements = <32>;
+					mhi,event-ring = <1>;
+					mhi,chan-dir = <2>;
+					mhi,data-type = <0>;
+					mhi,doorbell-mode = <2>;
+					mhi,ee = <0x14>;
+				};
+
+				mhi_chan@4 {
+					reg = <4>;
+					label = "DIAG";
+					mhi,num-elements = <32>;
+					mhi,event-ring = <1>;
+					mhi,chan-dir = <1>;
+					mhi,data-type = <0>;
+					mhi,doorbell-mode = <2>;
+					mhi,ee = <0x14>;
+				};
+
+				mhi_chan@5 {
+					reg = <5>;
+					label = "DIAG";
+					mhi,num-elements = <32>;
+					mhi,event-ring = <1>;
+					mhi,chan-dir = <2>;
+					mhi,data-type = <0>;
+					mhi,doorbell-mode = <2>;
+					mhi,ee = <0x14>;
+				};
+
+				mhi_chan@20 {
+					reg = <20>;
+					label = "IPCR";
+					mhi,num-elements = <32>;
+					mhi,event-ring = <1>;
+					mhi,chan-dir = <1>;
+					mhi,data-type = <1>;
+					mhi,doorbell-mode = <2>;
+					mhi,ee = <0x14>;
+					mhi,auto-start;
+				};
+
+				mhi_chan@21 {
+					reg = <21>;
+					label = "IPCR";
+					mhi,num-elements = <32>;
+					mhi,event-ring = <1>;
+					mhi,chan-dir = <2>;
+					mhi,data-type = <0>;
+					mhi,doorbell-mode = <2>;
+					mhi,ee = <0x14>;
+					mhi,auto-queue;
+					mhi,auto-start;
+				};
+			};
+
+			mhi_events {
+				mhi_event@0 {
+					mhi,num-elements = <32>;
+					mhi,intmod = <1>;
+					mhi,msi = <1>;
+					mhi,priority = <1>;
+					mhi,brstmode = <2>;
+					mhi,data-type = <1>;
+				};
+
+				mhi_event@1 {
+					mhi,num-elements = <256>;
+					mhi,intmod = <1>;
+					mhi,msi = <2>;
+					mhi,priority = <1>;
+					mhi,brstmode = <2>;
+				};
+			};
+		};
+
+		chip_cfg@2 {
+			reg = <0xa0000000 0x10000000>,
+			    <0xb0000000 0x10000>;
+			reg-names = "smmu_iova_base", "smmu_iova_ipa";
+
+			supported-ids = <0x1102>;
+			wlan_vregs = "vdd-wlan-rfa1", "vdd-wlan-rfa2",
+				   "vdd-wlan-rfa3";
+			qcom,vdd-wlan-rfa1-info = <1350000 1350000 0 0>;
+			qcom,vdd-wlan-rfa2-info = <2040000 2040000 0 0>;
+			qcom,vdd-wlan-rfa3-info = <1904000 1904000 0 0>;
+
+			qcom,wlan-ramdump-dynamic = <0x300000>;
+			mhi,max-channels = <30>;
+			mhi,timeout = <10000>;
+			mhi,ee = <0x3>, <0x4>;
+			mhi,ee-names = "SBL", "RDDM";
+			mhi,bhie-offset = <0x0324>;
+
+			mhi_channels {
+				#address-cells = <1>;
+				#size-cells = <0>;
+				mhi_chan@0 {
+					reg = <0>;
+					label = "LOOPBACK";
+					mhi,num-elements = <32>;
+					mhi,event-ring = <1>;
+					mhi,chan-dir = <1>;
+					mhi,data-type = <0>;
+					mhi,doorbell-mode = <2>;
+					mhi,ee = <0x14>;
+				};
+
+				mhi_chan@1 {
+					reg = <1>;
+					label = "LOOPBACK";
+					mhi,num-elements = <32>;
+					mhi,event-ring = <1>;
+					mhi,chan-dir = <2>;
+					mhi,data-type = <0>;
+					mhi,doorbell-mode = <2>;
+					mhi,ee = <0x14>;
+				};
+
+				mhi_chan@4 {
+					reg = <4>;
+					label = "DIAG";
+					mhi,num-elements = <32>;
+					mhi,event-ring = <1>;
+					mhi,chan-dir = <1>;
+					mhi,data-type = <0>;
+					mhi,doorbell-mode = <2>;
+					mhi,ee = <0x14>;
+				};
+
+				mhi_chan@5 {
+					reg = <5>;
+					label = "DIAG";
+					mhi,num-elements = <32>;
+					mhi,event-ring = <1>;
+					mhi,chan-dir = <2>;
+					mhi,data-type = <0>;
+					mhi,doorbell-mode = <2>;
+					mhi,ee = <0x14>;
+				};
+
+				mhi_chan@16 {
+					reg = <16>;
+					label = "IPCR";
+					mhi,num-elements = <32>;
+					mhi,event-ring = <1>;
+					mhi,chan-dir = <1>;
+					mhi,data-type = <1>;
+					mhi,doorbell-mode = <2>;
+					mhi,ee = <0x14>;
+					mhi,auto-start;
+				};
+
+				mhi_chan@17 {
+					reg = <17>;
+					label = "IPCR";
+					mhi,num-elements = <32>;
+					mhi,event-ring = <1>;
+					mhi,chan-dir = <2>;
+					mhi,data-type = <0>;
+					mhi,doorbell-mode = <2>;
+					mhi,ee = <0x14>;
+					mhi,auto-queue;
+					mhi,auto-start;
+				};
+			};
+
+			mhi_events {
+				mhi_event@0 {
+					mhi,num-elements = <32>;
+					mhi,intmod = <1>;
+					mhi,msi = <1>;
+					mhi,priority = <1>;
+					mhi,brstmode = <2>;
+					mhi,data-type = <1>;
+				};
+
+				mhi_event@1 {
+					mhi,num-elements = <256>;
+					mhi,intmod = <1>;
+					mhi,msi = <2>;
+					mhi,priority = <1>;
+					mhi,brstmode = <2>;
+				};
+			};
+		};
 	};
 
 	sdhc_2: sdhci@8804000 {
@@ -321,10 +604,26 @@
 		pinctrl-names = "default";
 		pinctrl-0 = <&bt_en_active>;
 		qca,bt-reset-gpio = <&tlmm 85 0>; /* BT_EN */
+
+		/* PWR_CTR1_VDD_PA */
+		qca,bt-vdd-pa-supply = <&vreg_conn_pa>;
+		/* PWR_CTR2_VDD_1P8 */
+		qca,bt-chip-pwd-supply = <&vreg_conn_1p8>;
+
+		qca,bt-vdd-vm-supply = <&pm6155_1_s6>;
+		qca,bt-vdd-5a-supply = <&pm6155_1_s5>;
+		qca,bt-vdd-vh-supply = <&pm6155_1_l15>;
+
+		qca,bt-vdd-vm-voltage-level = <1370000 1370000>;
+		qca,bt-vdd-5a-voltage-level = <2040000 2040000>;
+		qca,bt-vdd-vh-voltage-level = <1904000 1904000>;
+
+		qca,bt-vdd-vm-current-level = <0>;
+		qca,bt-vdd-5a-current-level = <0>;
+		qca,bt-vdd-vh-current-level = <450000>;
+
 		status = "ok";
 	};
-<<<<<<< HEAD
-=======
 
 	subsys_notif_virt: qcom,subsys_notif_virt@2D000000 {
 		compatible = "qcom,subsys-notif-virt";
@@ -358,7 +657,6 @@
 		clocks = <&clock_virt GCC_PRNG_AHB_CLK>;
 		clock-names = "iface_clk";
 	};
->>>>>>> LA.UM.9.1.R1.10.00.00.604.030
 };
 
 #include "sa6155p-vm-pinctrl.dtsi"
@@ -369,8 +667,6 @@
 #include "sa6155p-vm-pcie.dtsi"
 #include "pm6155-vm.dtsi"
 
-<<<<<<< HEAD
-=======
 &tdm_quin_rx {
 	qcom,msm-cpudai-tdm-clk-internal = <0>;
 	qcom,msm-cpudai-tdm-sync-src = <0>;
@@ -385,7 +681,6 @@
 	qcom,model = "sa6155-adp-star-snd-card";
 };
 
->>>>>>> 3f527a98
 &tlmm {
 	dirconn-list =  <100 216 1>,
 			<99 215 1>;
