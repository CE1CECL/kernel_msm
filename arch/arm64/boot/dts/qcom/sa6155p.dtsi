/* Copyright (c) 2018-2019, The Linux Foundation. All rights reserved.
 *
 * This program is free software; you can redistribute it and/or modify
 * it under the terms of the GNU General Public License version 2 and
 * only version 2 as published by the Free Software Foundation.
 *
 * This program is distributed in the hope that it will be useful,
 * but WITHOUT ANY WARRANTY; without even the implied warranty of
 * MERCHANTABILITY or FITNESS FOR A PARTICULAR PURPOSE.  See the
 * GNU General Public License for more details.
 */

#include "sm6150.dtsi"
#include "sa6155-pmic.dtsi"
#include "sa6155-display.dtsi"
#include "sm6150-camera-sensor-adp.dtsi"

/ {
	model = "Qualcomm Technologies, Inc. SA6155P";
	qcom,msm-name = "SA6155P";
	qcom,msm-id = <377 0>, <380 0>;

	aliases {
		pci-domain0 = &pcie0; /* PCIe0 domain */
	};
};

/* Delete second instance of pm6155 definitions for APQ version */
&spmi_bus {
	/delete-node/ qcom,pm6155@4;
	/delete-node/ qcom,pm6155@5;
};

&soc {
	/delete-node/ rpmh-regulator-modemlvl;
	/delete-node/ rpmh-regulator-ldoc2;
	/delete-node/ rpmh-regulator-ldoc3;
	/delete-node/ rpmh-regulator-ldoc4;
	/delete-node/ rpmh-regulator-ldoc13;
	/delete-node/ rpmh-regulator-ldoc14;
	/delete-node/ rpmh-regulator-ldoc16;
	/delete-node/ rpmh-regulator-ldoc17;
	/delete-node/ rpmh-regulator-ldoc18;
	/delete-node/ bt_wcn3990;

	qcom,rmnet-ipa {
		status="disabled";
<<<<<<< HEAD
	};
	qfprom: qfprom@780130 {
		compatible = "qcom,qfprom";
		reg = <0x00780130 0x4>;
		#address-cells = <1>;
		#size-cells = <1>;
		read-only;
		ranges;
=======
>>>>>>> 15457316
	};
	qfprom: qfprom@780130 {
		compatible = "qcom,qfprom";
		reg = <0x00780130 0x4>;
		#address-cells = <1>;
		#size-cells = <1>;
		read-only;
		ranges;
	};
};

&ipa_hw {
	status="disabled";
};

&ipa_hw {
	status="disabled";
};

&pil_modem {
	/delete-property/ vdd_mss-supply;
};

&qusb_phy0 {
	reg = <0x88e2000 0x180>,
		<0x007801f8 0x4>,
		<0x01fcb3e4 0x4>;
	reg-names = "qusb_phy_base",
		"tune2_efuse_addr",
		"tcsr_conn_box_spare_0";
	vdd-supply = <&L5A>;
	vdda18-supply = <&L12A>;
	vdda33-supply = <&L13A>;
};

&tpdm_west {
	status = "disabled";
};

&usb_qmp_phy {
	vdd-supply = <&L5A>;
	core-supply = <&L12A>;
};

&qusb_phy1 {
	vdd-supply = <&L5A>;
	vdda18-supply = <&L12A>;
	vdda33-supply = <&L13A>;
};

&mdss_dsi0_pll {
	/delete-property/ qcom,dsi-pll-ssc-en;
};
<<<<<<< HEAD

&slpi_tlmm {
	status = "ok";
};

&clock_gcc {
	compatible = "qcom,gcc-sa6155", "syscon";
	/delete-property/ protected-clocks;
};

&clock_videocc {
	compatible = "qcom,videocc-sa6155", "syscon";
};

&clock_dispcc {
	compatible = "qcom,dispcc-sa6155", "syscon";
};

&clock_scc {
	compatible = "qcom,scc-sa6155", "syscon";
	vdd_scc_cx-supply = <&VDD_CX_LEVEL>;
	status = "ok";
};

&clock_camcc {
	compatible = "qcom,camcc-sa6155", "syscon";
	vdd_mx-supply = <&VDD_CX_LEVEL>;
};

&clock_gpucc {
	compatible = "qcom,gpucc-sa6155", "syscon";
	vdd_mx-supply = <&VDD_CX_LEVEL>;
};

&thermal_zones {
	lmh-dcvs-00 {
		trips {
			active-config {
				temperature = <105000>;
				hysteresis = <40000>;
			};
		};
	};

	lmh-dcvs-01 {
		trips {
			active-config {
				temperature = <105000>;
				hysteresis = <40000>;
			};
		};
	};

	cpuss-0-step {
		trips {
			cpu45-config {
				temperature = <115000>;
			};
		};
	};

	cpuss-1-step {
		trips {
			cpu23-config {
				temperature = <115000>;
			};
		};
	};

	cpuss-2-step {
		trips {
			cpu01-config {
				temperature = <115000>;
			};
		};
	};

	cpu-1-0-step {
		trips {
			cpu6-0-config {
				temperature = <115000>;
			};
		};
	};

	cpu-1-1-step {
		trips {
			cpu6-1-config {
				temperature = <115000>;
			};
		};
	};

	cpu-1-2-step {
		trips {
			cpu7-0-config {
				temperature = <115000>;
			};
		};
	};

	cpu-1-3-step {
		trips {
			cpu7-1-config {
				temperature = <115000>;
=======

&slpi_tlmm {
	status = "ok";
};

&msm_vidc {
	compatible = "qcom,msm-vidc", "qcom,sm6150-vidc", "qcom,sa6155p-vidc";
	qcom,allowed-clock-rates = <133330000 240000000 300000000
		380000000 410000000 460000000>;
};

&clock_gcc {
	compatible = "qcom,gcc-sa6155", "syscon";
	/delete-property/ protected-clocks;
};

&clock_videocc {
	compatible = "qcom,videocc-sa6155", "syscon";
};

&clock_dispcc {
	compatible = "qcom,dispcc-sa6155", "syscon";
};

&clock_scc {
	compatible = "qcom,scc-sa6155", "syscon";
	vdd_scc_cx-supply = <&VDD_CX_LEVEL>;
	status = "ok";
};

&clock_camcc {
	compatible = "qcom,camcc-sa6155", "syscon";
	vdd_mx-supply = <&VDD_CX_LEVEL>;
};

&clock_gpucc {
	compatible = "qcom,gpucc-sa6155", "syscon";
	vdd_mx-supply = <&VDD_CX_LEVEL>;
};

&thermal_zones {
	lmh-dcvs-00 {
		trips {
			active-config {
				temperature = <105000>;
				hysteresis = <40000>;
			};
		};
	};

	lmh-dcvs-01 {
		trips {
			active-config {
				temperature = <105000>;
				hysteresis = <40000>;
			};
		};
	};

	cpuss-0-step {
		trips {
			cpu45-config {
				temperature = <115000>;
			};
		};
	};

	cpuss-1-step {
		trips {
			cpu23-config {
				temperature = <115000>;
			};
		};
	};

	cpuss-2-step {
		trips {
			cpu01-config {
				temperature = <115000>;
			};
		};
	};

	cpu-1-0-step {
		trips {
			cpu6-0-config {
				temperature = <115000>;
			};
		};
	};

	cpu-1-1-step {
		trips {
			cpu6-1-config {
				temperature = <115000>;
			};
		};
	};

	cpu-1-2-step {
		trips {
			cpu7-0-config {
				temperature = <115000>;
			};
		};
	};

	cpu-1-3-step {
		trips {
			cpu7-1-config {
				temperature = <115000>;
			};
		};
	};

	gpu-step {
		trips {
			gpu-trip {
				temperature = <105000>;
			};

			gpu-cx-mon {
				temperature = <110000>;
			};
		};
	};

	q6-hvx-step {
		trips {
			q6-hvx-config {
				temperature = <105000>;
			};

			q6-hvx-trip1 {
				temperature = <105000>;
			};

			q6-hvx-cx-mon {
				temperature = <110000>;
			};
		};
	};

	mdm-core-step {
		trips {
			mdm-core-cx-mon {
				temperature = <110000>;
			};
		};
	};

	camera-step {
		trips {
			camera-cx-mon {
				temperature = <110000>;
			};
		};
	};

	wlan-step {
		trips {
			wlan-cx-mon {
				temperature = <110000>;
			};
		};
	};

	display-step {
		trips {
			display-cx-mon {
				temperature = <110000>;
			};
		};
	};

	video-step {
		trips {
			video-cx-mon {
				temperature = <110000>;
>>>>>>> 15457316
			};
		};
	};

	quiet-therm-step {
		status = "disabled";
	};
};

/* GPU power level overrides */
&msm_gpu {
	/*
	 * Speed-bin zero is default speed bin.
	 * For rest of the speed bins, speed-bin value
	 * is calulated as FMAX/4.8 MHz round up to zero
	 * decimal places.
	 */
<<<<<<< HEAD
=======

	/delete-node/qcom,gpu-pwrlevel-bins;
>>>>>>> 15457316
	qcom,gpu-pwrlevel-bins {
		#address-cells = <1>;
		#size-cells = <0>;

		compatible="qcom,gpu-pwrlevel-bins";

		qcom,gpu-pwrlevels-0 {
			#address-cells = <1>;
			#size-cells = <0>;

			qcom,speed-bin = <0>;

<<<<<<< HEAD
			qcom,initial-pwrlevel = <5>;
=======
			qcom,initial-pwrlevel = <4>;
>>>>>>> 15457316
			qcom,ca-target-pwrlevel = <3>;

			/* TURBO */
			qcom,gpu-pwrlevel@0 {
				reg = <0>;
				qcom,gpu-freq = <845000000>;
				qcom,bus-freq = <11>;
				qcom,bus-min = <10>;
				qcom,bus-max = <11>;
			};

			/* NOM L1 */
			qcom,gpu-pwrlevel@1 {
				reg = <1>;
				qcom,gpu-freq = <745000000>;
				qcom,bus-freq = <10>;
				qcom,bus-min = <9>;
				qcom,bus-max = <11>;
			};

			/* NOM */
			qcom,gpu-pwrlevel@2 {
				reg = <2>;
				qcom,gpu-freq = <650000000>;
				qcom,bus-freq = <9>;
				qcom,bus-min = <8>;
				qcom,bus-max = <10>;
			};

			/* SVS L1 */
			qcom,gpu-pwrlevel@3 {
				reg = <3>;
				qcom,gpu-freq = <500000000>;
				qcom,bus-freq = <8>;
				qcom,bus-min = <7>;
				qcom,bus-max = <9>;
			};

			/* SVS */
			qcom,gpu-pwrlevel@4 {
				reg = <4>;
				qcom,gpu-freq = <435000000>;
				qcom,bus-freq = <7>;
				qcom,bus-min = <5>;
				qcom,bus-max = <8>;
			};

<<<<<<< HEAD
			/* Low SVS */
			qcom,gpu-pwrlevel@5 {
				reg = <5>;
				qcom,gpu-freq = <290000000>;
				qcom,bus-freq = <4>;
				qcom,bus-min = <4>;
				qcom,bus-max = <5>;
			};

			/* XO */
			qcom,gpu-pwrlevel@6 {
				reg = <6>;
=======
			/* XO */
			qcom,gpu-pwrlevel@5 {
				reg = <5>;
>>>>>>> 15457316
				qcom,gpu-freq = <0>;
				qcom,bus-freq = <0>;
				qcom,bus-min = <0>;
				qcom,bus-max = <0>;
			};
		};

		qcom,gpu-pwrlevels-1 {
			#address-cells = <1>;
			#size-cells = <0>;

			qcom,speed-bin = <177>;

<<<<<<< HEAD
			qcom,initial-pwrlevel = <5>;
=======
			qcom,initial-pwrlevel = <4>;
>>>>>>> 15457316
			qcom,ca-target-pwrlevel = <3>;

			/* TURBO */
			qcom,gpu-pwrlevel@0 {
				reg = <0>;
				qcom,gpu-freq = <845000000>;
				qcom,bus-freq = <11>;
				qcom,bus-min = <10>;
				qcom,bus-max = <11>;
			};

			/* NOM L1 */
			qcom,gpu-pwrlevel@1 {
				reg = <1>;
				qcom,gpu-freq = <745000000>;
				qcom,bus-freq = <10>;
				qcom,bus-min = <9>;
				qcom,bus-max = <11>;
			};

			/* NOM */
			qcom,gpu-pwrlevel@2 {
				reg = <2>;
				qcom,gpu-freq = <650000000>;
				qcom,bus-freq = <9>;
				qcom,bus-min = <8>;
				qcom,bus-max = <10>;
			};

			/* SVS L1 */
			qcom,gpu-pwrlevel@3 {
				reg = <3>;
				qcom,gpu-freq = <500000000>;
				qcom,bus-freq = <8>;
				qcom,bus-min = <7>;
				qcom,bus-max = <9>;
			};

			/* SVS */
			qcom,gpu-pwrlevel@4 {
				reg = <4>;
				qcom,gpu-freq = <435000000>;
				qcom,bus-freq = <7>;
				qcom,bus-min = <5>;
				qcom,bus-max = <8>;
			};

<<<<<<< HEAD
			/* Low SVS */
			qcom,gpu-pwrlevel@5 {
				reg = <5>;
				qcom,gpu-freq = <290000000>;
				qcom,bus-freq = <4>;
				qcom,bus-min = <4>;
				qcom,bus-max = <5>;
			};

			/* XO */
			qcom,gpu-pwrlevel@6 {
				reg = <6>;
				qcom,gpu-freq = <0>;
				qcom,bus-freq = <0>;
				qcom,bus-min = <0>;
				qcom,bus-max = <0>;
			};
		};

=======
			/* XO */
			qcom,gpu-pwrlevel@5 {
				reg = <5>;
				qcom,gpu-freq = <0>;
				qcom,bus-freq = <0>;
				qcom,bus-min = <0>;
				qcom,bus-max = <0>;
			};
		};

>>>>>>> 15457316
		qcom,gpu-pwrlevels-2 {
			#address-cells = <1>;
			#size-cells = <0>;

			qcom,speed-bin = <156>;

<<<<<<< HEAD
			qcom,initial-pwrlevel = <4>;
=======
			qcom,initial-pwrlevel = <3>;
>>>>>>> 15457316
			qcom,ca-target-pwrlevel = <2>;

			/* NOM L1 */
			qcom,gpu-pwrlevel@0 {
				reg = <0>;
				qcom,gpu-freq = <745000000>;
				qcom,bus-freq = <11>;
				qcom,bus-min = <10>;
				qcom,bus-max = <11>;
			};

			/* NOM */
			qcom,gpu-pwrlevel@1 {
				reg = <1>;
				qcom,gpu-freq = <650000000>;
				qcom,bus-freq = <9>;
				qcom,bus-min = <8>;
				qcom,bus-max = <10>;
			};

			/* SVS L1 */
			qcom,gpu-pwrlevel@2 {
				reg = <2>;
				qcom,gpu-freq = <500000000>;
				qcom,bus-freq = <8>;
				qcom,bus-min = <7>;
				qcom,bus-max = <9>;
			};

			/* SVS */
			qcom,gpu-pwrlevel@3 {
				reg = <3>;
				qcom,gpu-freq = <435000000>;
				qcom,bus-freq = <7>;
				qcom,bus-min = <5>;
				qcom,bus-max = <8>;
			};

<<<<<<< HEAD
			/* Low SVS */
			qcom,gpu-pwrlevel@4 {
				reg = <4>;
				qcom,gpu-freq = <290000000>;
				qcom,bus-freq = <4>;
				qcom,bus-min = <4>;
				qcom,bus-max = <5>;
			};

			/* XO */
			qcom,gpu-pwrlevel@5 {
				reg = <5>;
=======
			/* XO */
			qcom,gpu-pwrlevel@4 {
				reg = <4>;
>>>>>>> 15457316
				qcom,gpu-freq = <0>;
				qcom,bus-freq = <0>;
				qcom,bus-min = <0>;
				qcom,bus-max = <0>;
			};
		};

		qcom,gpu-pwrlevels-3 {
			#address-cells = <1>;
			#size-cells = <0>;
<<<<<<< HEAD

			qcom,speed-bin = <136>;

			qcom,initial-pwrlevel = <3>;
			qcom,ca-target-pwrlevel = <1>;

=======

			qcom,speed-bin = <136>;

			qcom,initial-pwrlevel = <2>;
			qcom,ca-target-pwrlevel = <1>;

>>>>>>> 15457316
			/* NOM */
			qcom,gpu-pwrlevel@0 {
				reg = <0>;
				qcom,gpu-freq = <650000000>;
				qcom,bus-freq = <9>;
				qcom,bus-min = <8>;
				qcom,bus-max = <10>;
			};

			/* SVS L1 */
			qcom,gpu-pwrlevel@1 {
				reg = <1>;
				qcom,gpu-freq = <500000000>;
				qcom,bus-freq = <8>;
				qcom,bus-min = <7>;
				qcom,bus-max = <9>;
			};

			/* SVS */
			qcom,gpu-pwrlevel@2 {
				reg = <2>;
				qcom,gpu-freq = <435000000>;
				qcom,bus-freq = <7>;
				qcom,bus-min = <5>;
				qcom,bus-max = <8>;
			};

<<<<<<< HEAD
			/* Low SVS */
			qcom,gpu-pwrlevel@3 {
				reg = <3>;
				qcom,gpu-freq = <290000000>;
				qcom,bus-freq = <4>;
				qcom,bus-min = <4>;
				qcom,bus-max = <5>;
			};

			/* XO */
			qcom,gpu-pwrlevel@4 {
				reg = <4>;
=======
			/* XO */
			qcom,gpu-pwrlevel@3 {
				reg = <3>;
>>>>>>> 15457316
				qcom,gpu-freq = <0>;
				qcom,bus-freq = <0>;
				qcom,bus-min = <0>;
				qcom,bus-max = <0>;
			};
		};

		qcom,gpu-pwrlevels-4 {
			#address-cells = <1>;
			#size-cells = <0>;

			qcom,speed-bin = <105>;

			qcom,initial-pwrlevel = <1>;
<<<<<<< HEAD
			qcom,ca-target-pwrlevel = <2>;
=======
			qcom,ca-target-pwrlevel = <0>;
>>>>>>> 15457316

			/* SVS L1 */
			qcom,gpu-pwrlevel@0 {
				reg = <0>;
				qcom,gpu-freq = <500000000>;
				qcom,bus-freq = <8>;
				qcom,bus-min = <7>;
				qcom,bus-max = <9>;
			};

			/* SVS */
			qcom,gpu-pwrlevel@1 {
				reg = <1>;
				qcom,gpu-freq = <435000000>;
				qcom,bus-freq = <7>;
				qcom,bus-min = <5>;
				qcom,bus-max = <8>;
			};

<<<<<<< HEAD
			/* Low SVS */
			qcom,gpu-pwrlevel@2 {
				reg = <2>;
				qcom,gpu-freq = <290000000>;
				qcom,bus-freq = <4>;
				qcom,bus-min = <4>;
				qcom,bus-max = <5>;
			};

			/* XO */
			qcom,gpu-pwrlevel@3 {
				reg = <3>;
				qcom,gpu-freq = <0>;
				qcom,bus-freq = <0>;
				qcom,bus-min = <0>;
				qcom,bus-max = <0>;
			};
		};

=======
			/* XO */
			qcom,gpu-pwrlevel@2 {
				reg = <2>;
				qcom,gpu-freq = <0>;
				qcom,bus-freq = <0>;
				qcom,bus-min = <0>;
				qcom,bus-max = <0>;
			};
		};

>>>>>>> 15457316
		qcom,gpu-pwrlevels-5 {
			#address-cells = <1>;
			#size-cells = <0>;

			qcom,speed-bin = <73>;

<<<<<<< HEAD
			qcom,initial-pwrlevel = <1>;
=======
			qcom,initial-pwrlevel = <0>;
>>>>>>> 15457316
			qcom,ca-target-pwrlevel = <0>;

			/* SVS */
			qcom,gpu-pwrlevel@0 {
				reg = <0>;
				qcom,gpu-freq = <350000000>;
				qcom,bus-freq = <7>;
				qcom,bus-min = <5>;
				qcom,bus-max = <8>;
			};

<<<<<<< HEAD
			/* Low SVS */
			qcom,gpu-pwrlevel@1 {
				reg = <1>;
				qcom,gpu-freq = <290000000>;
				qcom,bus-freq = <4>;
				qcom,bus-min = <4>;
				qcom,bus-max = <5>;
			};

			/* XO */
			qcom,gpu-pwrlevel@2 {
				reg = <2>;
=======
			/* XO */
			qcom,gpu-pwrlevel@1 {
				reg = <1>;
>>>>>>> 15457316
				qcom,gpu-freq = <0>;
				qcom,bus-freq = <0>;
				qcom,bus-min = <0>;
				qcom,bus-max = <0>;
			};
		};
	};
};

/* Audio device tree */
#include "sa6155-audio.dtsi"
#include "sa6155-pcie.dtsi"<|MERGE_RESOLUTION|>--- conflicted
+++ resolved
@@ -45,7 +45,6 @@
 
 	qcom,rmnet-ipa {
 		status="disabled";
-<<<<<<< HEAD
 	};
 	qfprom: qfprom@780130 {
 		compatible = "qcom,qfprom";
@@ -54,21 +53,7 @@
 		#size-cells = <1>;
 		read-only;
 		ranges;
-=======
->>>>>>> 15457316
-	};
-	qfprom: qfprom@780130 {
-		compatible = "qcom,qfprom";
-		reg = <0x00780130 0x4>;
-		#address-cells = <1>;
-		#size-cells = <1>;
-		read-only;
-		ranges;
-	};
-};
-
-&ipa_hw {
-	status="disabled";
+	};
 };
 
 &ipa_hw {
@@ -109,10 +94,15 @@
 &mdss_dsi0_pll {
 	/delete-property/ qcom,dsi-pll-ssc-en;
 };
-<<<<<<< HEAD
 
 &slpi_tlmm {
 	status = "ok";
+};
+
+&msm_vidc {
+	compatible = "qcom,msm-vidc", "qcom,sm6150-vidc", "qcom,sa6155p-vidc";
+	qcom,allowed-clock-rates = <133330000 240000000 300000000
+		380000000 410000000 460000000>;
 };
 
 &clock_gcc {
@@ -215,118 +205,6 @@
 		trips {
 			cpu7-1-config {
 				temperature = <115000>;
-=======
-
-&slpi_tlmm {
-	status = "ok";
-};
-
-&msm_vidc {
-	compatible = "qcom,msm-vidc", "qcom,sm6150-vidc", "qcom,sa6155p-vidc";
-	qcom,allowed-clock-rates = <133330000 240000000 300000000
-		380000000 410000000 460000000>;
-};
-
-&clock_gcc {
-	compatible = "qcom,gcc-sa6155", "syscon";
-	/delete-property/ protected-clocks;
-};
-
-&clock_videocc {
-	compatible = "qcom,videocc-sa6155", "syscon";
-};
-
-&clock_dispcc {
-	compatible = "qcom,dispcc-sa6155", "syscon";
-};
-
-&clock_scc {
-	compatible = "qcom,scc-sa6155", "syscon";
-	vdd_scc_cx-supply = <&VDD_CX_LEVEL>;
-	status = "ok";
-};
-
-&clock_camcc {
-	compatible = "qcom,camcc-sa6155", "syscon";
-	vdd_mx-supply = <&VDD_CX_LEVEL>;
-};
-
-&clock_gpucc {
-	compatible = "qcom,gpucc-sa6155", "syscon";
-	vdd_mx-supply = <&VDD_CX_LEVEL>;
-};
-
-&thermal_zones {
-	lmh-dcvs-00 {
-		trips {
-			active-config {
-				temperature = <105000>;
-				hysteresis = <40000>;
-			};
-		};
-	};
-
-	lmh-dcvs-01 {
-		trips {
-			active-config {
-				temperature = <105000>;
-				hysteresis = <40000>;
-			};
-		};
-	};
-
-	cpuss-0-step {
-		trips {
-			cpu45-config {
-				temperature = <115000>;
-			};
-		};
-	};
-
-	cpuss-1-step {
-		trips {
-			cpu23-config {
-				temperature = <115000>;
-			};
-		};
-	};
-
-	cpuss-2-step {
-		trips {
-			cpu01-config {
-				temperature = <115000>;
-			};
-		};
-	};
-
-	cpu-1-0-step {
-		trips {
-			cpu6-0-config {
-				temperature = <115000>;
-			};
-		};
-	};
-
-	cpu-1-1-step {
-		trips {
-			cpu6-1-config {
-				temperature = <115000>;
-			};
-		};
-	};
-
-	cpu-1-2-step {
-		trips {
-			cpu7-0-config {
-				temperature = <115000>;
-			};
-		};
-	};
-
-	cpu-1-3-step {
-		trips {
-			cpu7-1-config {
-				temperature = <115000>;
 			};
 		};
 	};
@@ -395,7 +273,6 @@
 		trips {
 			video-cx-mon {
 				temperature = <110000>;
->>>>>>> 15457316
 			};
 		};
 	};
@@ -413,11 +290,8 @@
 	 * is calulated as FMAX/4.8 MHz round up to zero
 	 * decimal places.
 	 */
-<<<<<<< HEAD
-=======
 
 	/delete-node/qcom,gpu-pwrlevel-bins;
->>>>>>> 15457316
 	qcom,gpu-pwrlevel-bins {
 		#address-cells = <1>;
 		#size-cells = <0>;
@@ -430,11 +304,7 @@
 
 			qcom,speed-bin = <0>;
 
-<<<<<<< HEAD
-			qcom,initial-pwrlevel = <5>;
-=======
 			qcom,initial-pwrlevel = <4>;
->>>>>>> 15457316
 			qcom,ca-target-pwrlevel = <3>;
 
 			/* TURBO */
@@ -482,24 +352,9 @@
 				qcom,bus-max = <8>;
 			};
 
-<<<<<<< HEAD
-			/* Low SVS */
-			qcom,gpu-pwrlevel@5 {
-				reg = <5>;
-				qcom,gpu-freq = <290000000>;
-				qcom,bus-freq = <4>;
-				qcom,bus-min = <4>;
-				qcom,bus-max = <5>;
-			};
-
-			/* XO */
-			qcom,gpu-pwrlevel@6 {
-				reg = <6>;
-=======
 			/* XO */
 			qcom,gpu-pwrlevel@5 {
 				reg = <5>;
->>>>>>> 15457316
 				qcom,gpu-freq = <0>;
 				qcom,bus-freq = <0>;
 				qcom,bus-min = <0>;
@@ -513,11 +368,7 @@
 
 			qcom,speed-bin = <177>;
 
-<<<<<<< HEAD
-			qcom,initial-pwrlevel = <5>;
-=======
 			qcom,initial-pwrlevel = <4>;
->>>>>>> 15457316
 			qcom,ca-target-pwrlevel = <3>;
 
 			/* TURBO */
@@ -565,27 +416,6 @@
 				qcom,bus-max = <8>;
 			};
 
-<<<<<<< HEAD
-			/* Low SVS */
-			qcom,gpu-pwrlevel@5 {
-				reg = <5>;
-				qcom,gpu-freq = <290000000>;
-				qcom,bus-freq = <4>;
-				qcom,bus-min = <4>;
-				qcom,bus-max = <5>;
-			};
-
-			/* XO */
-			qcom,gpu-pwrlevel@6 {
-				reg = <6>;
-				qcom,gpu-freq = <0>;
-				qcom,bus-freq = <0>;
-				qcom,bus-min = <0>;
-				qcom,bus-max = <0>;
-			};
-		};
-
-=======
 			/* XO */
 			qcom,gpu-pwrlevel@5 {
 				reg = <5>;
@@ -596,18 +426,13 @@
 			};
 		};
 
->>>>>>> 15457316
 		qcom,gpu-pwrlevels-2 {
 			#address-cells = <1>;
 			#size-cells = <0>;
 
 			qcom,speed-bin = <156>;
 
-<<<<<<< HEAD
-			qcom,initial-pwrlevel = <4>;
-=======
 			qcom,initial-pwrlevel = <3>;
->>>>>>> 15457316
 			qcom,ca-target-pwrlevel = <2>;
 
 			/* NOM L1 */
@@ -646,24 +471,9 @@
 				qcom,bus-max = <8>;
 			};
 
-<<<<<<< HEAD
-			/* Low SVS */
-			qcom,gpu-pwrlevel@4 {
-				reg = <4>;
-				qcom,gpu-freq = <290000000>;
-				qcom,bus-freq = <4>;
-				qcom,bus-min = <4>;
-				qcom,bus-max = <5>;
-			};
-
-			/* XO */
-			qcom,gpu-pwrlevel@5 {
-				reg = <5>;
-=======
 			/* XO */
 			qcom,gpu-pwrlevel@4 {
 				reg = <4>;
->>>>>>> 15457316
 				qcom,gpu-freq = <0>;
 				qcom,bus-freq = <0>;
 				qcom,bus-min = <0>;
@@ -674,21 +484,12 @@
 		qcom,gpu-pwrlevels-3 {
 			#address-cells = <1>;
 			#size-cells = <0>;
-<<<<<<< HEAD
-
-			qcom,speed-bin = <136>;
-
-			qcom,initial-pwrlevel = <3>;
-			qcom,ca-target-pwrlevel = <1>;
-
-=======
 
 			qcom,speed-bin = <136>;
 
 			qcom,initial-pwrlevel = <2>;
 			qcom,ca-target-pwrlevel = <1>;
 
->>>>>>> 15457316
 			/* NOM */
 			qcom,gpu-pwrlevel@0 {
 				reg = <0>;
@@ -716,24 +517,9 @@
 				qcom,bus-max = <8>;
 			};
 
-<<<<<<< HEAD
-			/* Low SVS */
-			qcom,gpu-pwrlevel@3 {
-				reg = <3>;
-				qcom,gpu-freq = <290000000>;
-				qcom,bus-freq = <4>;
-				qcom,bus-min = <4>;
-				qcom,bus-max = <5>;
-			};
-
-			/* XO */
-			qcom,gpu-pwrlevel@4 {
-				reg = <4>;
-=======
 			/* XO */
 			qcom,gpu-pwrlevel@3 {
 				reg = <3>;
->>>>>>> 15457316
 				qcom,gpu-freq = <0>;
 				qcom,bus-freq = <0>;
 				qcom,bus-min = <0>;
@@ -748,11 +534,7 @@
 			qcom,speed-bin = <105>;
 
 			qcom,initial-pwrlevel = <1>;
-<<<<<<< HEAD
-			qcom,ca-target-pwrlevel = <2>;
-=======
 			qcom,ca-target-pwrlevel = <0>;
->>>>>>> 15457316
 
 			/* SVS L1 */
 			qcom,gpu-pwrlevel@0 {
@@ -772,27 +554,6 @@
 				qcom,bus-max = <8>;
 			};
 
-<<<<<<< HEAD
-			/* Low SVS */
-			qcom,gpu-pwrlevel@2 {
-				reg = <2>;
-				qcom,gpu-freq = <290000000>;
-				qcom,bus-freq = <4>;
-				qcom,bus-min = <4>;
-				qcom,bus-max = <5>;
-			};
-
-			/* XO */
-			qcom,gpu-pwrlevel@3 {
-				reg = <3>;
-				qcom,gpu-freq = <0>;
-				qcom,bus-freq = <0>;
-				qcom,bus-min = <0>;
-				qcom,bus-max = <0>;
-			};
-		};
-
-=======
 			/* XO */
 			qcom,gpu-pwrlevel@2 {
 				reg = <2>;
@@ -803,18 +564,13 @@
 			};
 		};
 
->>>>>>> 15457316
 		qcom,gpu-pwrlevels-5 {
 			#address-cells = <1>;
 			#size-cells = <0>;
 
 			qcom,speed-bin = <73>;
 
-<<<<<<< HEAD
-			qcom,initial-pwrlevel = <1>;
-=======
 			qcom,initial-pwrlevel = <0>;
->>>>>>> 15457316
 			qcom,ca-target-pwrlevel = <0>;
 
 			/* SVS */
@@ -826,24 +582,9 @@
 				qcom,bus-max = <8>;
 			};
 
-<<<<<<< HEAD
-			/* Low SVS */
-			qcom,gpu-pwrlevel@1 {
-				reg = <1>;
-				qcom,gpu-freq = <290000000>;
-				qcom,bus-freq = <4>;
-				qcom,bus-min = <4>;
-				qcom,bus-max = <5>;
-			};
-
-			/* XO */
-			qcom,gpu-pwrlevel@2 {
-				reg = <2>;
-=======
 			/* XO */
 			qcom,gpu-pwrlevel@1 {
 				reg = <1>;
->>>>>>> 15457316
 				qcom,gpu-freq = <0>;
 				qcom,bus-freq = <0>;
 				qcom,bus-min = <0>;
