/*
 * Copyright (c) 2018, The Linux Foundation. All rights reserved.
 *
 * This program is free software; you can redistribute it and/or modify
 * it under the terms of the GNU General Public License version 2 and
 * only version 2 as published by the Free Software Foundation.
 *
 * This program is distributed in the hope that it will be useful,
 * but WITHOUT ANY WARRANTY; without even the implied warranty of
 * MERCHANTABILITY or FITNESS FOR A PARTICULAR PURPOSE.  See the
 * GNU General Public License for more details.
 */

/* delete PMIC specific nodes */
&soc {
	/* delete rpm-smd base node to delete all regulator in one shot */
	/delete-node/ qcom,rpm-smd;

	/* add rpm-smd node again */
	rpm_bus: qcom,rpm-smd {
		compatible = "qcom,rpm-smd";
		rpm-channel-name = "rpm_requests";
		rpm-channel-type = <15>; /* SMD_APPS_RPM */
	};

	/* delete all pmic nodes */
	qcom,spmi@200f000 {
		/delete-node/ qcom,pm8937@0;
		/delete-node/ qcom,pm8937@1;
	};
};

/* delete all node referring PM8937 */
&soc {
	thermal-zones {
		/delete-node/ pa-therm1-adc;
		/delete-node/ xo-therm-adc;
		/delete-node/ xo-therm-buf-adc;
		/delete-node/ case-therm-adc;
		/delete-node/ pa-therm0-adc;
		/delete-node/ pm8937_tz;

		aoss0-lowf {
			cooling-maps {
				cx_vdd_cdev {
					/delete-property/ cooling-device;
				};
			};
		};
	};

	qcom,cpu-clock-8939@b111050 {
		/delete-property/ vdd-c1-supply;
	};

	qcom,gcc@1800000 {
		/delete-property/ vdd_dig-supply;
		/delete-property/ vdd_hf_dig-supply;
		/delete-property/ vdd_hf_pll-supply;
	};

	usb@78db000 {
		/delete-property/ hsusb_vdd_dig-supply;
		/delete-property/ HSUSB_1p8-supply;
		/delete-property/ HSUSB_3p3-supply;
		/delete-property/ vbus_otg-supply;
	};

	qcom,mss@4080000 {
		/delete-property/ vdd_mss-supply;
		/delete-property/ vdd_cx-supply;
		/delete-property/ vdd_mx-supply;
		/delete-property/ vdd_pll-supply;
		vdd_mss-supply = <&pm8916_s1_level>;
		vdd_cx-supply = <&pm8916_s1_level>;
		vdd_mx-supply = <&pm8916_l2_level_ao>;
		vdd_pll-supply = <&pm8916_l7>;
	};

	qcom,lpass@c200000 {
		/delete-property/ vdd_cx-supply;
		vdd_cx-supply = <&pm8916_s1_level>;
	};

	qcom,pronto@a21b000 {
		/delete-property/ vdd_pronto_pll-supply;
		vdd_pronto_pll-supply = <&pm8916_l7>;
	};

	qcom,wcnss-wlan@a000000 {
		/delete-property/ qcom,wcnss-adc_tm;
		qcom,pronto-vddmx-supply = <&pm8916_l2_level_ao>;
		qcom,pronto-vddcx-supply = <&pm8916_s1_level>;
		qcom,pronto-vddpx-supply = <&pm8916_l7>;
		qcom,iris-vddxo-supply   = <&pm8916_l7>;
		qcom,iris-vddrfa-supply  = <&pm8916_l3>;
		qcom,iris-vddpa-supply   = <&pm8916_l9>;
		qcom,iris-vdddig-supply  = <&pm8916_l7>;

		qcom,iris-vddxo-voltage-level = <1800000 0 1800000>;
		qcom,iris-vddrfa-voltage-level = <1325000 0 1325000>;
		qcom,iris-vddpa-voltage-level = <3300000 0 3300000>;
		qcom,iris-vdddig-voltage-level = <1800000 0 1800000>;

		qcom,vddmx-voltage-level = <RPM_SMD_REGULATOR_LEVEL_NOM
					    RPM_SMD_REGULATOR_LEVEL_NONE
					    RPM_SMD_REGULATOR_LEVEL_TURBO>;
		qcom,vddcx-voltage-level = <RPM_SMD_REGULATOR_LEVEL_NOM
					    RPM_SMD_REGULATOR_LEVEL_NONE
					    RPM_SMD_REGULATOR_LEVEL_TURBO>;
		qcom,vddpx-voltage-level = <1800000 0 1800000>;

		qcom,iris-vddxo-current = <10000>;
		qcom,iris-vddrfa-current = <100000>;
		qcom,iris-vddpa-current = <515000>;
		qcom,iris-vdddig-current = <10000>;

		qcom,pronto-vddmx-current = <0>;
		qcom,pronto-vddcx-current = <0>;
		qcom,pronto-vddpx-current = <0>;
	};

	/* mem_acc */
	/delete-node/ regulator@01946004;
	/* apc vreg */
	/delete-node/ regulator@b018000;
	/delete-node/ eldo2;
	/delete-node/ adv_vreg;
};

#include "pm8916-rpm-regulator.dtsi"
#include "pm8916.dtsi"
#include "qm215-regulator.dtsi"

&spmi_bus {
	pm8916@1 {
		/delete-node/ msm8x16_wcd_codec@f000;
	};
};

&pm8916_gpios {
	disp_vdda_en_default: disp_vdda_en_default {
		pins = "gpio3";
		function = "normal";
		power-source = <0>;
		drive-strength = <8>;
		output-high;
	};
};

&soc {
	disp_vdda_eldo1: gpio-regulator@0 {
		compatible = "regulator-fixed";
		reg = <0x00 0x00>;
		regulator-name = "disp_vdda_eldo1";
		regulator-min-microvolt = <1200000>;
		regulator-max-microvolt = <1200000>;
		regulator-enable-ramp-delay = <135>;
		enable-active-high;
		gpio = <&pm8916_gpios 3 0>;
		pinctrl-names = "default";
		pinctrl-0 = <&disp_vdda_en_default>;
		vin-supply = <&pm8916_s3>;
	};
};

&mdss_dsi0_pll {
	vddio-supply = <&pm8916_l6>;
};

&mdss_dsi0 {
	/delete-property/ vdd-supply;
	vddio-supply = <&pm8916_l6>;
};

&mdss_dsi {
	vdda-supply = <&pm8916_l6>;
	vddio-supply = <&pm8916_l6>;

	qcom,phy-supply-entries {
		#address-cells = <1>;
		#size-cells = <0>;

		qcom,phy-supply-entry@0 {
			reg = <0>;
			qcom,supply-name = "vddio";
			qcom,supply-min-voltage = <1744000>;
			qcom,supply-max-voltage = <1904000>;
			qcom,supply-enable-load = <100000>;
			qcom,supply-disable-load = <100>;
		};
	};

	qcom,ctrl-supply-entries {
		#address-cells = <1>;
		#size-cells = <0>;

		qcom,ctrl-supply-entry@0 {
			reg = <0>;
			qcom,supply-name = "vdda";
			qcom,supply-min-voltage = <1744000>;
			qcom,supply-max-voltage = <1904000>;
			qcom,supply-enable-load = <100000>;
			qcom,supply-disable-load = <100>;
		};
	};
};

&clock_cpu {
	vdd-c1-supply = <&apc_vreg_corner>;
};

&clock_gcc {
	vdd_dig-supply = <&pm8916_s1_level>;
	vdd_hf_dig-supply = <&pm8916_s1_level_ao>;
	vdd_hf_pll-supply = <&pm8916_l7_ao>;
};

&pm8916_vadc {
	chan@0 {
		label = "usb_in";
		reg = <0>;
		qcom,decimation = <0>;
		qcom,pre-div-channel-scaling = <7>;
		qcom,calibration-type = "absolute";
		qcom,scale-function = <0>;
		qcom,hw-settle-time = <0>;
		qcom,fast-avg-setup = <0>;
	};

	chan@2 {
		label = "ireg_fb";
		reg = <2>;
		qcom,decimation = <0>;
		qcom,pre-div-channel-scaling = <6>;
		qcom,calibration-type = "absolute";
		qcom,scale-function = <0>;
		qcom,hw-settle-time = <0>;
		qcom,fast-avg-setup = <0>;
	};

	chan@5 {
		label = "vcoin";
		reg = <5>;
		qcom,decimation = <0>;
		qcom,pre-div-channel-scaling = <1>;
		qcom,calibration-type = "absolute";
		qcom,scale-function = <0>;
		qcom,hw-settle-time = <0>;
		qcom,fast-avg-setup = <0>;
	};

	chan@6 {
		label = "vbat_sns";
		reg = <6>;
		qcom,decimation = <0>;
		qcom,pre-div-channel-scaling = <1>;
		qcom,calibration-type = "absolute";
		qcom,scale-function = <0>;
		qcom,hw-settle-time = <0>;
		qcom,fast-avg-setup = <0>;
	};

	chan@7 {
		label = "vph_pwr";
		reg = <7>;
		qcom,decimation = <0>;
		qcom,pre-div-channel-scaling = <1>;
		qcom,calibration-type = "absolute";
		qcom,scale-function = <0>;
		qcom,hw-settle-time = <0>;
		qcom,fast-avg-setup = <0>;
	};

	chan@b {
		label = "chg_temp";
		reg = <0xb>;
		qcom,decimation = <0>;
		qcom,pre-div-channel-scaling = <0>;
		qcom,calibration-type = "absolute";
		qcom,scale-function = <3>;
		qcom,hw-settle-time = <0>;
		qcom,fast-avg-setup = <0>;
	};

	chan@11 {
		label = "skin_therm";
		reg = <0x11>;
		qcom,decimation = <0>;
		qcom,pre-div-channel-scaling = <0>;
		qcom,calibration-type = "ratiometric";
		qcom,scale-function = <2>;
		qcom,hw-settle-time = <2>;
		qcom,fast-avg-setup = <0>;
		qcom,vadc-thermal-node;
	};

	chan@30 {
		label = "batt_therm";
		reg = <0x30>;
		qcom,decimation = <0>;
		qcom,pre-div-channel-scaling = <0>;
		qcom,calibration-type = "ratiometric";
		qcom,scale-function = <22>;
		qcom,hw-settle-time = <0xb>;
		qcom,fast-avg-setup = <0>;
	};

	chan@31 {
		label = "batt_id";
		reg = <0x31>;
		qcom,decimation = <0>;
		qcom,pre-div-channel-scaling = <0>;
		qcom,calibration-type = "ratiometric";
		qcom,scale-function = <0>;
		qcom,hw-settle-time = <0xb>;
		qcom,fast-avg-setup = <0>;
	};

	chan@36 {
		label = "pa_therm0";
		reg = <0x36>;
		qcom,decimation = <0>;
		qcom,pre-div-channel-scaling = <0>;
		qcom,calibration-type = "ratiometric";
		qcom,scale-function = <2>;
		qcom,hw-settle-time = <2>;
		qcom,fast-avg-setup = <0>;
		qcom,vadc-thermal-node;
	};

	chan@32 {
		label = "xo_therm";
		reg = <0x32>;
		qcom,decimation = <0>;
		qcom,pre-div-channel-scaling = <0>;
		qcom,calibration-type = "ratiometric";
		qcom,scale-function = <4>;
		qcom,hw-settle-time = <2>;
		qcom,fast-avg-setup = <0>;
		qcom,vadc-thermal-node;
	};

	chan@3c {
		label = "xo_therm_buf";
		reg = <0x3c>;
		qcom,decimation = <0>;
		qcom,pre-div-channel-scaling = <0>;
		qcom,calibration-type = "ratiometric";
		qcom,scale-function = <4>;
		qcom,hw-settle-time = <2>;
		qcom,fast-avg-setup = <0>;
		qcom,vadc-thermal-node;
	};
};

&pm8916_adc_tm {
	/* Channel Node */
	chan@30 {
		label = "batt_therm";
		reg = <0x30>;
		qcom,decimation = <0>;
		qcom,pre-div-channel-scaling = <0>;
		qcom,calibration-type = "ratiometric";
		qcom,scale-function = <8>;
		qcom,hw-settle-time = <0xb>;
		qcom,fast-avg-setup = <0x2>;
		qcom,btm-channel-number = <0x48>;
	};

	chan@6 {
		label = "vbat_sns";
		reg = <0x6>;
		qcom,decimation = <0>;
		qcom,pre-div-channel-scaling = <1>;
		qcom,calibration-type = "absolute";
		qcom,scale-function = <0>;
		qcom,hw-settle-time = <0xb>;
		qcom,fast-avg-setup = <0x2>;
		qcom,btm-channel-number = <0x68>;
	};
};

&soc {
	thermal-zones {
		xo-therm-buf-adc {
			polling-delay-passive = <0>;
<<<<<<< HEAD
			polling-delay = <0>;
=======
			polling-delay = <5000>;
>>>>>>> c99be547
			thermal-sensors = <&pm8916_vadc 0x3c>;
			thermal-governor = "user_space";

			trips {
				active-config0 {
					temperature = <65000>;
					hysteresis = <1000>;
					type = "passive";
				};
			};
		};

		xo-therm-adc {
			polling-delay-passive = <0>;
<<<<<<< HEAD
			polling-delay = <0>;
=======
			polling-delay = <5000>;
>>>>>>> c99be547
			thermal-sensors = <&pm8916_vadc 0x32>;
			thermal-governor = "user_space";

			trips {
				active-config0 {
					temperature = <65000>;
					hysteresis = <1000>;
					type = "passive";
				};
			};
		};

		pa-therm0-adc {
			polling-delay-passive = <0>;
<<<<<<< HEAD
			polling-delay = <0>;
=======
			polling-delay = <5000>;
>>>>>>> c99be547
			thermal-sensors = <&pm8916_vadc 0x36>;
			thermal-governor = "user_space";

			trips {
				active-config0 {
					temperature = <65000>;
					hysteresis = <1000>;
					type = "passive";
				};
			};
		};

		skin-therm-adc {
			polling-delay-passive = <0>;
<<<<<<< HEAD
			polling-delay = <0>;
=======
			polling-delay = <5000>;
>>>>>>> c99be547
			thermal-sensors = <&pm8916_vadc 0x11>;
			thermal-governor = "user_space";

			trips {
				active-config0 {
					temperature = <65000>;
					hysteresis = <1000>;
					type = "passive";
				};
			};
		};

		aoss0-lowf {
			cooling-maps {
				cx_vdd_cdev {
					cooling-device = <&pm8916_cx_cdev 0 0>;
				};
			};
		};

		pm8916_tz {
			polling-delay-passive = <0>;
			polling-delay = <0>;
			thermal-governor = "step_wise";
			thermal-sensors = <&pm8916_tz>;

			trips {
				pm8916_trip0: pm8916-trip0 {
					temperature = <105000>;
					hysteresis = <0>;
					type = "passive";
				};
				pm8916_trip1: pm8916-trip1 {
					temperature = <125000>;
					hysteresis = <0>;
					type = "passive";
				};
				pm8916_trip2: pm8916-trip2 {
					temperature = <145000>;
					hysteresis = <0>;
					type = "passive";
				};
			};
		};
	};
};

&soc {
	usb_vdig_supply: usb_vdig_supply {
		compatible = "regulator-fixed";
		regulator-name = "usb_vdig_supply";
		regulator-min-microvolt = <1200000>;
		regulator-max-microvolt = <1200000>;
	};
};

&usb_otg {
	hsusb_vdd_dig-supply = <&usb_vdig_supply>;
	HSUSB_1p8-supply = <&pm8916_l7>;
	HSUSB_3p3-supply = <&pm8916_l13>;
	extcon = <&pm8916_chg>;
};<|MERGE_RESOLUTION|>--- conflicted
+++ resolved
@@ -385,11 +385,7 @@
 	thermal-zones {
 		xo-therm-buf-adc {
 			polling-delay-passive = <0>;
-<<<<<<< HEAD
-			polling-delay = <0>;
-=======
 			polling-delay = <5000>;
->>>>>>> c99be547
 			thermal-sensors = <&pm8916_vadc 0x3c>;
 			thermal-governor = "user_space";
 
@@ -404,11 +400,7 @@
 
 		xo-therm-adc {
 			polling-delay-passive = <0>;
-<<<<<<< HEAD
-			polling-delay = <0>;
-=======
 			polling-delay = <5000>;
->>>>>>> c99be547
 			thermal-sensors = <&pm8916_vadc 0x32>;
 			thermal-governor = "user_space";
 
@@ -423,11 +415,7 @@
 
 		pa-therm0-adc {
 			polling-delay-passive = <0>;
-<<<<<<< HEAD
-			polling-delay = <0>;
-=======
 			polling-delay = <5000>;
->>>>>>> c99be547
 			thermal-sensors = <&pm8916_vadc 0x36>;
 			thermal-governor = "user_space";
 
@@ -442,11 +430,7 @@
 
 		skin-therm-adc {
 			polling-delay-passive = <0>;
-<<<<<<< HEAD
-			polling-delay = <0>;
-=======
 			polling-delay = <5000>;
->>>>>>> c99be547
 			thermal-sensors = <&pm8916_vadc 0x11>;
 			thermal-governor = "user_space";
 
