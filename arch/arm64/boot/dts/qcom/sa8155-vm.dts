--- conflicted
+++ resolved
@@ -40,11 +40,8 @@
 
 &pcie0 {
 	status = "ok";
-<<<<<<< HEAD
-=======
 };
 
 &sdhc_2 {
 	status = "ok";
->>>>>>> 15457316
 };