--- conflicted
+++ resolved
@@ -1061,6 +1061,7 @@
 		qcom,smmu-s1-enable;
 
 		mhi,max-channels = <30>;
+		mhi,buffer-len = <0x8000>;
 		mhi,timeout = <10000>;
 
 		mhi_channels {
@@ -1407,8 +1408,6 @@
 		status = "disabled";
 	};
 
-<<<<<<< HEAD
-=======
 	mtl_rx_setup: rx-queues-config {
 		snps,rx-queues-to-use = <4>;
 		snps,rx-sched-sp;
@@ -1467,7 +1466,6 @@
 		};
 	};
 
->>>>>>> LA.UM.9.1.R1.10.00.00.604.030
 	ethqos_hw: qcom,ethernet@00020000 {
 		compatible = "qcom,sdxprairie-ethqos";
 		qcom,arm-smmu;
@@ -1486,18 +1484,21 @@
 			<&tlmm 90 2>, <&pdc 0 290 1>, <&pdc 0 291 1>;
 		interrupt-names = "macirq", "eth_lpi",
 			"phy-intr",	"ptp_pps_irq_0", "ptp_pps_irq_1";
-
+		qcom,msm-bus,name = "emac";
+		qcom,msm-bus,num-cases = <4>;
+		qcom,msm-bus,num-paths = <2>;
+		qcom,msm-bus,vectors-KBps =
+			<98 512 0 0>, <1 781 0 0>,  /* No vote */
+			<98 512 2500 0>, <1 781 0 40000>,  /* 10Mbps vote */
+			<98 512 25000 0>, <1 781 0 40000>,  /* 100Mbps vote */
+			<98 512 250000 0>, <1 781 0 40000>; /* 1000Mbps vote */
+		qcom,bus-vector-names = "0", "10", "100", "1000";
 		snps,tso;
-<<<<<<< HEAD
-		rx-fifo-depth = <4096>;
-		tx-fifo-depth = <4096>;
-=======
 		snps,pbl = <32>;
 		rx-fifo-depth = <16384>;
 		tx-fifo-depth = <20480>;
 		snps,mtl-rx-config = <&mtl_rx_setup>;
 		snps,mtl-tx-config = <&mtl_tx_setup>;
->>>>>>> LA.UM.9.1.R1.10.00.00.604.030
 
 		vreg_rgmii-supply = <&pmxprairie_vref_rgmii>;
 		vreg_emac_phy-supply =  <&vreg_emac_phy>;
