/*
 * Stack tracing support
 *
 * Copyright (C) 2012 ARM Ltd.
 *
 * This program is free software; you can redistribute it and/or modify
 * it under the terms of the GNU General Public License version 2 as
 * published by the Free Software Foundation.
 *
 * This program is distributed in the hope that it will be useful,
 * but WITHOUT ANY WARRANTY; without even the implied warranty of
 * MERCHANTABILITY or FITNESS FOR A PARTICULAR PURPOSE.  See the
 * GNU General Public License for more details.
 *
 * You should have received a copy of the GNU General Public License
 * along with this program.  If not, see <http://www.gnu.org/licenses/>.
 */
#include <linux/kernel.h>
#include <linux/export.h>
#include <linux/ftrace.h>
#include <linux/sched.h>
#include <linux/stacktrace.h>

#include <asm/irq.h>
#include <asm/stack_pointer.h>
#include <asm/stacktrace.h>

/*
 * AArch64 PCS assigns the frame pointer to x29.
 *
 * A simple function prologue looks like this:
 * 	sub	sp, sp, #0x10
 *   	stp	x29, x30, [sp]
 *	mov	x29, sp
 *
 * A simple function epilogue looks like this:
 *	mov	sp, x29
 *	ldp	x29, x30, [sp]
 *	add	sp, sp, #0x10
 */
int notrace unwind_frame(struct task_struct *tsk, struct stackframe *frame)
{
	unsigned long high, low;
	unsigned long fp = frame->fp;
	unsigned long irq_stack_ptr;

	if (!tsk)
		tsk = current;

	/*
	 * Switching between stacks is valid when tracing current and in
	 * non-preemptible context.
	 */
	if (tsk == current && !preemptible())
		irq_stack_ptr = IRQ_STACK_PTR(smp_processor_id());
	else
		irq_stack_ptr = 0;

	low  = frame->sp;
	/* irq stacks are not THREAD_SIZE aligned */
	if (on_irq_stack(frame->sp, raw_smp_processor_id()))
		high = irq_stack_ptr;
	else
		high = ALIGN(low, THREAD_SIZE) - 0x20;

	if (fp < low || fp > high || fp & 0xf)
		return -EINVAL;

	frame->sp = fp + 0x10;
	frame->fp = READ_ONCE_NOCHECK(*(unsigned long *)(fp));
	frame->pc = READ_ONCE_NOCHECK(*(unsigned long *)(fp + 8));

#ifdef CONFIG_FUNCTION_GRAPH_TRACER
	if (tsk->ret_stack &&
			(frame->pc == (unsigned long)return_to_handler)) {
		if (WARN_ON_ONCE(frame->graph == -1))
			return -EINVAL;
		if (frame->graph < -1)
			frame->graph += FTRACE_NOTRACE_DEPTH;

		/*
		 * This is a case where function graph tracer has
		 * modified a return address (LR) in a stack frame
		 * to hook a function return.
		 * So replace it to an original value.
		 */
		frame->pc = tsk->ret_stack[frame->graph--].ret;
	}
#endif /* CONFIG_FUNCTION_GRAPH_TRACER */

	/*
	 * Check whether we are going to walk through from interrupt stack
	 * to task stack.
	 * If we reach the end of the stack - and its an interrupt stack,
	 * unpack the dummy frame to find the original elr.
	 *
	 * Check the frame->fp we read from the bottom of the irq_stack,
	 * and the original task stack pointer are both in current->stack.
	 */
	if (frame->sp == irq_stack_ptr) {
		struct pt_regs *irq_args;
		unsigned long orig_sp = IRQ_STACK_TO_TASK_STACK(irq_stack_ptr);

		if (object_is_on_stack((void *)orig_sp) &&
		   object_is_on_stack((void *)frame->fp)) {
			frame->sp = orig_sp;

			/* orig_sp is the saved pt_regs, find the elr */
			irq_args = (struct pt_regs *)orig_sp;
			frame->pc = irq_args->pc;
		} else {
			/*
			 * This frame has a non-standard format, and we
			 * didn't fix it, because the data looked wrong.
			 * Refuse to output this frame.
			 */
			return -EINVAL;
		}
	}

	return 0;
}

void notrace walk_stackframe(struct task_struct *tsk, struct stackframe *frame,
		     int (*fn)(struct stackframe *, void *), void *data)
{
	while (1) {
		int ret;

		if (fn(frame, data))
			break;
		ret = unwind_frame(tsk, frame);
		if (ret < 0)
			break;
	}
}

#ifdef CONFIG_STACKTRACE
struct stack_trace_data {
	struct stack_trace *trace;
	unsigned int no_sched_functions;
	unsigned int skip;
};

static int save_trace(struct stackframe *frame, void *d)
{
	struct stack_trace_data *data = d;
	struct stack_trace *trace = data->trace;
	unsigned long addr = frame->pc;

	if (data->no_sched_functions && in_sched_functions(addr))
		return 0;
	if (data->skip) {
		data->skip--;
		return 0;
	}

	trace->entries[trace->nr_entries++] = addr;

	return trace->nr_entries >= trace->max_entries;
}

void save_stack_trace_regs(struct pt_regs *regs, struct stack_trace *trace)
{
	struct stack_trace_data data;
	struct stackframe frame;

	data.trace = trace;
	data.skip = trace->skip;
	data.no_sched_functions = 0;

	frame.fp = regs->regs[29];
	frame.sp = regs->sp;
	frame.pc = regs->pc;
#ifdef CONFIG_FUNCTION_GRAPH_TRACER
	frame.graph = current->curr_ret_stack;
#endif

	walk_stackframe(current, &frame, save_trace, &data);
	if (trace->nr_entries < trace->max_entries)
		trace->entries[trace->nr_entries++] = ULONG_MAX;
}

static noinline void __save_stack_trace(struct task_struct *tsk,
	struct stack_trace *trace, unsigned int nosched)
{
	struct stack_trace_data data;
	struct stackframe frame;

	if (!try_get_task_stack(tsk))
		return;

	data.trace = trace;
	data.skip = trace->skip;
	data.no_sched_functions = nosched;

	if (tsk != current) {
		frame.fp = thread_saved_fp(tsk);
		frame.sp = thread_saved_sp(tsk);
		frame.pc = thread_saved_pc(tsk);
	} else {
		/* We don't want this function nor the caller */
		data.skip += 2;
		frame.fp = (unsigned long)__builtin_frame_address(0);
		frame.sp = current_stack_pointer;
		frame.pc = (unsigned long)__save_stack_trace;
	}
#ifdef CONFIG_FUNCTION_GRAPH_TRACER
	frame.graph = tsk->curr_ret_stack;
#endif

	walk_stackframe(tsk, &frame, save_trace, &data);
	if (trace->nr_entries < trace->max_entries)
		trace->entries[trace->nr_entries++] = ULONG_MAX;

	put_task_stack(tsk);
<<<<<<< HEAD
}
EXPORT_SYMBOL(save_stack_trace_tsk);

void save_stack_trace_tsk(struct task_struct *tsk, struct stack_trace *trace)
{
	__save_stack_trace(tsk, trace, 1);
=======
>>>>>>> ca975794
}

void save_stack_trace(struct stack_trace *trace)
{
	__save_stack_trace(current, trace, 0);
}

EXPORT_SYMBOL_GPL(save_stack_trace);
#endif<|MERGE_RESOLUTION|>--- conflicted
+++ resolved
@@ -214,21 +214,17 @@
 		trace->entries[trace->nr_entries++] = ULONG_MAX;
 
 	put_task_stack(tsk);
-<<<<<<< HEAD
+}
+
+void save_stack_trace_tsk(struct task_struct *tsk, struct stack_trace *trace)
+{
+	__save_stack_trace(tsk, trace, 1);
 }
 EXPORT_SYMBOL(save_stack_trace_tsk);
 
-void save_stack_trace_tsk(struct task_struct *tsk, struct stack_trace *trace)
-{
-	__save_stack_trace(tsk, trace, 1);
-=======
->>>>>>> ca975794
-}
-
 void save_stack_trace(struct stack_trace *trace)
 {
 	__save_stack_trace(current, trace, 0);
 }
-
 EXPORT_SYMBOL_GPL(save_stack_trace);
 #endif