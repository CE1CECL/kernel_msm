--- conflicted
+++ resolved
@@ -82,11 +82,7 @@
 $(obj)/vdso.o : $(obj)/vdso.so
 
 # Link rule for the .so file, .lds has to be first
-<<<<<<< HEAD
 $(obj)/vdso.so.dbg: $(obj)/vdso.lds $(obj-vdso) FORCE
-=======
-$(obj)/vdso.so.dbg: $(src)/vdso.lds $(obj-vdso)
->>>>>>> a4834780
 	$(call if_changed,vdsold_and_vdso_check)
 
 # Strip rule for the .so file
