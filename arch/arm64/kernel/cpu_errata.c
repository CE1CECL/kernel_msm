/*
 * Contains CPU specific errata definitions
 *
 * Copyright (C) 2014 ARM Ltd.
 *
 * This program is free software; you can redistribute it and/or modify
 * it under the terms of the GNU General Public License version 2 as
 * published by the Free Software Foundation.
 *
 * This program is distributed in the hope that it will be useful,
 * but WITHOUT ANY WARRANTY; without even the implied warranty of
 * MERCHANTABILITY or FITNESS FOR A PARTICULAR PURPOSE.  See the
 * GNU General Public License for more details.
 *
 * You should have received a copy of the GNU General Public License
 * along with this program.  If not, see <http://www.gnu.org/licenses/>.
 */

#include <linux/arm-smccc.h>
#include <linux/psci.h>
#include <linux/types.h>
#include <linux/cpu.h>
#include <asm/cpu.h>
#include <asm/cputype.h>
#include <asm/cpufeature.h>

static bool __maybe_unused
is_affected_midr_range(const struct arm64_cpu_capabilities *entry, int scope)
{
	u32 midr = read_cpuid_id();

	WARN_ON(scope != SCOPE_LOCAL_CPU || preemptible());
	return is_midr_in_range(midr, &entry->midr_range);
}

static bool __maybe_unused
is_affected_midr_range_list(const struct arm64_cpu_capabilities *entry,
			    int scope)
{
	WARN_ON(scope != SCOPE_LOCAL_CPU || preemptible());
	return is_midr_in_range_list(read_cpuid_id(), entry->midr_range_list);
}

static bool __maybe_unused
is_kryo_midr(const struct arm64_cpu_capabilities *entry, int scope)
{
	u32 model;

	WARN_ON(scope != SCOPE_LOCAL_CPU || preemptible());

	model = read_cpuid_id();
	model &= MIDR_IMPLEMENTOR_MASK | (0xf00 << MIDR_PARTNUM_SHIFT) |
		 MIDR_ARCHITECTURE_MASK;

	return model == entry->midr_range.model;
}

static bool
has_mismatched_cache_type(const struct arm64_cpu_capabilities *entry,
			  int scope)
{
	u64 mask = CTR_CACHE_MINLINE_MASK;

	/* Skip matching the min line sizes for cache type check */
	if (entry->capability == ARM64_MISMATCHED_CACHE_TYPE)
		mask ^= arm64_ftr_reg_ctrel0.strict_mask;

	WARN_ON(scope != SCOPE_LOCAL_CPU || preemptible());
	return (read_cpuid_cachetype() & mask) !=
	       (arm64_ftr_reg_ctrel0.sys_val & mask);
}

static void
cpu_enable_trap_ctr_access(const struct arm64_cpu_capabilities *__unused)
{
	/* Clear SCTLR_EL1.UCT */
	config_sctlr_el1(SCTLR_EL1_UCT, 0);
}

#include <asm/mmu_context.h>
#include <asm/cacheflush.h>

DEFINE_PER_CPU_READ_MOSTLY(struct bp_hardening_data, bp_hardening_data);

#ifdef CONFIG_KVM
extern char __smccc_workaround_1_smc_start[];
extern char __smccc_workaround_1_smc_end[];

static void __copy_hyp_vect_bpi(int slot, const char *hyp_vecs_start,
				const char *hyp_vecs_end)
{
	void *dst = lm_alias(__bp_harden_hyp_vecs_start + slot * SZ_2K);
	int i;

	for (i = 0; i < SZ_2K; i += 0x80)
		memcpy(dst + i, hyp_vecs_start, hyp_vecs_end - hyp_vecs_start);

	flush_icache_range((uintptr_t)dst, (uintptr_t)dst + SZ_2K);
}

static void install_bp_hardening_cb(bp_hardening_cb_t fn,
				    const char *hyp_vecs_start,
				    const char *hyp_vecs_end)
{
	static int last_slot = -1;
	static DEFINE_SPINLOCK(bp_lock);
	int cpu, slot = -1;

	spin_lock(&bp_lock);
	for_each_possible_cpu(cpu) {
		if (per_cpu(bp_hardening_data.fn, cpu) == fn) {
			slot = per_cpu(bp_hardening_data.hyp_vectors_slot, cpu);
			break;
		}
	}

	if (slot == -1) {
		last_slot++;
		BUG_ON(((__bp_harden_hyp_vecs_end - __bp_harden_hyp_vecs_start)
			/ SZ_2K) <= last_slot);
		slot = last_slot;
		__copy_hyp_vect_bpi(slot, hyp_vecs_start, hyp_vecs_end);
	}

	__this_cpu_write(bp_hardening_data.hyp_vectors_slot, slot);
	__this_cpu_write(bp_hardening_data.fn, fn);
	spin_unlock(&bp_lock);
}
#else
#define __smccc_workaround_1_smc_start		NULL
#define __smccc_workaround_1_smc_end		NULL

static void install_bp_hardening_cb(bp_hardening_cb_t fn,
				      const char *hyp_vecs_start,
				      const char *hyp_vecs_end)
{
	__this_cpu_write(bp_hardening_data.fn, fn);
}
#endif	/* CONFIG_KVM */

#include <uapi/linux/psci.h>

static void call_smc_arch_workaround_1(void)
{
	arm_smccc_1_1_smc(ARM_SMCCC_ARCH_WORKAROUND_1, NULL);
}

static void call_hvc_arch_workaround_1(void)
{
	arm_smccc_1_1_hvc(ARM_SMCCC_ARCH_WORKAROUND_1, NULL);
}

static void qcom_link_stack_sanitization(void)
{
	u64 tmp;

	asm volatile("mov	%0, x30		\n"
		     ".rept	16		\n"
		     "bl	. + 4		\n"
		     ".endr			\n"
		     "mov	x30, %0		\n"
		     : "=&r" (tmp));
}

static bool __nospectre_v2;
static int __init parse_nospectre_v2(char *str)
{
	__nospectre_v2 = true;
	return 0;
}
early_param("nospectre_v2", parse_nospectre_v2);

/*
 * -1: No workaround
 *  0: No workaround required
 *  1: Workaround installed
 */
static int detect_harden_bp_fw(void)
{
	bp_hardening_cb_t cb;
	void *smccc_start, *smccc_end;
	struct arm_smccc_res res;
	u32 midr = read_cpuid_id();

	if (psci_ops.smccc_version == SMCCC_VERSION_1_0)
		return -1;

	switch (psci_ops.conduit) {
	case PSCI_CONDUIT_HVC:
		arm_smccc_1_1_hvc(ARM_SMCCC_ARCH_FEATURES_FUNC_ID,
				  ARM_SMCCC_ARCH_WORKAROUND_1, &res);
		switch ((int)res.a0) {
		case 1:
			/* Firmware says we're just fine */
			return 0;
		case 0:
			cb = call_hvc_arch_workaround_1;
			/* This is a guest, no need to patch KVM vectors */
			smccc_start = NULL;
			smccc_end = NULL;
			break;
		default:
			return -1;
		}
		break;

	case PSCI_CONDUIT_SMC:
		arm_smccc_1_1_smc(ARM_SMCCC_ARCH_FEATURES_FUNC_ID,
				  ARM_SMCCC_ARCH_WORKAROUND_1, &res);
		switch ((int)res.a0) {
		case 1:
			/* Firmware says we're just fine */
			return 0;
		case 0:
			cb = call_smc_arch_workaround_1;
			smccc_start = __smccc_workaround_1_smc_start;
			smccc_end = __smccc_workaround_1_smc_end;
			break;
		default:
			return -1;
		}
		break;

	default:
		return -1;
	}

	if (((midr & MIDR_CPU_MODEL_MASK) == MIDR_QCOM_FALKOR) ||
	    ((midr & MIDR_CPU_MODEL_MASK) == MIDR_QCOM_FALKOR_V1))
		cb = qcom_link_stack_sanitization;

	if (IS_ENABLED(CONFIG_HARDEN_BRANCH_PREDICTOR))
		install_bp_hardening_cb(cb, smccc_start, smccc_end);

	return 1;
}

DEFINE_PER_CPU_READ_MOSTLY(u64, arm64_ssbd_callback_required);

int ssbd_state __read_mostly = ARM64_SSBD_KERNEL;
static bool __ssb_safe = true;

static const struct ssbd_options {
	const char	*str;
	int		state;
} ssbd_options[] = {
	{ "force-on",	ARM64_SSBD_FORCE_ENABLE, },
	{ "force-off",	ARM64_SSBD_FORCE_DISABLE, },
	{ "kernel",	ARM64_SSBD_KERNEL, },
};

static int __init ssbd_cfg(char *buf)
{
	int i;

	if (!buf || !buf[0])
		return -EINVAL;

	for (i = 0; i < ARRAY_SIZE(ssbd_options); i++) {
		int len = strlen(ssbd_options[i].str);

		if (strncmp(buf, ssbd_options[i].str, len))
			continue;

		ssbd_state = ssbd_options[i].state;
		return 0;
	}

	return -EINVAL;
}
early_param("ssbd", ssbd_cfg);

void arm64_set_ssbd_mitigation(bool state)
{
	if (!IS_ENABLED(CONFIG_ARM64_SSBD)) {
		pr_info_once("SSBD disabled by kernel configuration\n");
		return;
	}

	if (this_cpu_has_cap(ARM64_SSBS)) {
		if (state)
			asm volatile(SET_PSTATE_SSBS(0));
		else
			asm volatile(SET_PSTATE_SSBS(1));
		return;
	}

	switch (psci_ops.conduit) {
	case PSCI_CONDUIT_HVC:
		arm_smccc_1_1_hvc(ARM_SMCCC_ARCH_WORKAROUND_2, state, NULL);
		break;

	case PSCI_CONDUIT_SMC:
		arm_smccc_1_1_smc(ARM_SMCCC_ARCH_WORKAROUND_2, state, NULL);
		break;

	default:
		WARN_ON_ONCE(1);
		break;
	}
}

static bool has_ssbd_mitigation(const struct arm64_cpu_capabilities *entry,
				    int scope)
{
	struct arm_smccc_res res;
	bool required = true;
	s32 val;
	bool this_cpu_safe = false;

	WARN_ON(scope != SCOPE_LOCAL_CPU || preemptible());

	if (cpu_mitigations_off())
		ssbd_state = ARM64_SSBD_FORCE_DISABLE;

	/* delay setting __ssb_safe until we get a firmware response */
	if (is_midr_in_range_list(read_cpuid_id(), entry->midr_range_list))
		this_cpu_safe = true;

	if (this_cpu_has_cap(ARM64_SSBS)) {
		if (!this_cpu_safe)
			__ssb_safe = false;
		required = false;
		goto out_printmsg;
	}

	if (psci_ops.smccc_version == SMCCC_VERSION_1_0) {
		ssbd_state = ARM64_SSBD_UNKNOWN;
		if (!this_cpu_safe)
			__ssb_safe = false;
		return false;
	}

	switch (psci_ops.conduit) {
	case PSCI_CONDUIT_HVC:
		arm_smccc_1_1_hvc(ARM_SMCCC_ARCH_FEATURES_FUNC_ID,
				  ARM_SMCCC_ARCH_WORKAROUND_2, &res);
		break;

	case PSCI_CONDUIT_SMC:
		arm_smccc_1_1_smc(ARM_SMCCC_ARCH_FEATURES_FUNC_ID,
				  ARM_SMCCC_ARCH_WORKAROUND_2, &res);
		break;

	default:
		ssbd_state = ARM64_SSBD_UNKNOWN;
		if (!this_cpu_safe)
			__ssb_safe = false;
		return false;
	}

	val = (s32)res.a0;

	switch (val) {
	case SMCCC_RET_NOT_SUPPORTED:
		ssbd_state = ARM64_SSBD_UNKNOWN;
		if (!this_cpu_safe)
			__ssb_safe = false;
		return false;

	/* machines with mixed mitigation requirements must not return this */
	case SMCCC_RET_NOT_REQUIRED:
		pr_info_once("%s mitigation not required\n", entry->desc);
		ssbd_state = ARM64_SSBD_MITIGATED;
		return false;

	case SMCCC_RET_SUCCESS:
		__ssb_safe = false;
		required = true;
		break;

	case 1:	/* Mitigation not required on this CPU */
		required = false;
		break;

	default:
		WARN_ON(1);
		if (!this_cpu_safe)
			__ssb_safe = false;
		return false;
	}

	switch (ssbd_state) {
	case ARM64_SSBD_FORCE_DISABLE:
		arm64_set_ssbd_mitigation(false);
		required = false;
		break;

	case ARM64_SSBD_KERNEL:
		if (required) {
			__this_cpu_write(arm64_ssbd_callback_required, 1);
			arm64_set_ssbd_mitigation(true);
		}
		break;

	case ARM64_SSBD_FORCE_ENABLE:
		arm64_set_ssbd_mitigation(true);
		required = true;
		break;

	default:
		WARN_ON(1);
		break;
	}

out_printmsg:
	switch (ssbd_state) {
	case ARM64_SSBD_FORCE_DISABLE:
		pr_info_once("%s disabled from command-line\n", entry->desc);
		break;

	case ARM64_SSBD_FORCE_ENABLE:
		pr_info_once("%s forced from command-line\n", entry->desc);
		break;
	}

	return required;
}

/* known invulnerable cores */
static const struct midr_range arm64_ssb_cpus[] = {
	MIDR_ALL_VERSIONS(MIDR_CORTEX_A35),
	MIDR_ALL_VERSIONS(MIDR_CORTEX_A53),
	MIDR_ALL_VERSIONS(MIDR_CORTEX_A55),
	{},
};

#define CAP_MIDR_RANGE(model, v_min, r_min, v_max, r_max)	\
	.matches = is_affected_midr_range,			\
	.midr_range = MIDR_RANGE(model, v_min, r_min, v_max, r_max)

#define CAP_MIDR_ALL_VERSIONS(model)					\
	.matches = is_affected_midr_range,				\
	.midr_range = MIDR_ALL_VERSIONS(model)

#define MIDR_FIXED(rev, revidr_mask) \
	.fixed_revs = (struct arm64_midr_revidr[]){{ (rev), (revidr_mask) }, {}}

#define ERRATA_MIDR_RANGE(model, v_min, r_min, v_max, r_max)		\
	.type = ARM64_CPUCAP_LOCAL_CPU_ERRATUM,				\
	CAP_MIDR_RANGE(model, v_min, r_min, v_max, r_max)

#define CAP_MIDR_RANGE_LIST(list)				\
	.matches = is_affected_midr_range_list,			\
	.midr_range_list = list

/* Errata affecting a range of revisions of  given model variant */
#define ERRATA_MIDR_REV_RANGE(m, var, r_min, r_max)	 \
	ERRATA_MIDR_RANGE(m, var, r_min, var, r_max)

/* Errata affecting a single variant/revision of a model */
#define ERRATA_MIDR_REV(model, var, rev)	\
	ERRATA_MIDR_RANGE(model, var, rev, var, rev)

/* Errata affecting all variants/revisions of a given a model */
#define ERRATA_MIDR_ALL_VERSIONS(model)				\
	.type = ARM64_CPUCAP_LOCAL_CPU_ERRATUM,			\
	CAP_MIDR_ALL_VERSIONS(model)

/* Errata affecting a list of midr ranges, with same work around */
#define ERRATA_MIDR_RANGE_LIST(midr_list)			\
	.type = ARM64_CPUCAP_LOCAL_CPU_ERRATUM,			\
	CAP_MIDR_RANGE_LIST(midr_list)

/* Track overall mitigation state. We are only mitigated if all cores are ok */
static bool __hardenbp_enab = true;
static bool __spectrev2_safe = true;

/*
 * List of CPUs that do not need any Spectre-v2 mitigation at all.
 */
static const struct midr_range spectre_v2_safe_list[] = {
	MIDR_ALL_VERSIONS(MIDR_CORTEX_A35),
	MIDR_ALL_VERSIONS(MIDR_CORTEX_A53),
	MIDR_ALL_VERSIONS(MIDR_CORTEX_A55),
	MIDR_ALL_VERSIONS(MIDR_KRYO3S),
	MIDR_ALL_VERSIONS(MIDR_KRYO4S),
	MIDR_ALL_VERSIONS(MIDR_KRYO2XX_SILVER),
	MIDR_RANGE(MIDR_KRYO4G, 0, 0, 12, 13),
	MIDR_RANGE(MIDR_KRYO4G, 13, 15,
		   (MIDR_VARIANT_MASK >> MIDR_VARIANT_SHIFT),
		   MIDR_REVISION_MASK),
	{ /* sentinel */ }
};

/*
 * Track overall bp hardening for all heterogeneous cores in the machine.
 * We are only considered "safe" if all booted cores are known safe.
 */
static bool __maybe_unused
check_branch_predictor(const struct arm64_cpu_capabilities *entry, int scope)
{
	int need_wa;

	WARN_ON(scope != SCOPE_LOCAL_CPU || preemptible());

	/* If the CPU has CSV2 set, we're safe */
	if (cpuid_feature_extract_unsigned_field(read_cpuid(ID_AA64PFR0_EL1),
						 ID_AA64PFR0_CSV2_SHIFT))
		return false;

	/* Alternatively, we have a list of unaffected CPUs */
	if (is_midr_in_range_list(read_cpuid_id(), spectre_v2_safe_list))
		return false;

	/* Fallback to firmware detection */
	need_wa = detect_harden_bp_fw();
	if (!need_wa)
		return false;

	__spectrev2_safe = false;

	if (!IS_ENABLED(CONFIG_HARDEN_BRANCH_PREDICTOR)) {
		pr_warn_once("spectrev2 mitigation disabled by kernel configuration\n");
		__hardenbp_enab = false;
		return false;
	}

	/* forced off */
	if (__nospectre_v2 || cpu_mitigations_off()) {
		pr_info_once("spectrev2 mitigation disabled by command line option\n");
		__hardenbp_enab = false;
		return false;
	}

	if (need_wa < 0) {
		pr_warn_once("ARM_SMCCC_ARCH_WORKAROUND_1 missing from firmware\n");
		__hardenbp_enab = false;
	}

	return (need_wa > 0);
}

const struct arm64_cpu_capabilities arm64_errata[] = {
#if	defined(CONFIG_ARM64_ERRATUM_826319) || \
	defined(CONFIG_ARM64_ERRATUM_827319) || \
	defined(CONFIG_ARM64_ERRATUM_824069)
	{
	/* Cortex-A53 r0p[012] */
		.desc = "ARM errata 826319, 827319, 824069",
		.capability = ARM64_WORKAROUND_CLEAN_CACHE,
		ERRATA_MIDR_REV_RANGE(MIDR_CORTEX_A53, 0, 0, 2),
		.cpu_enable = cpu_enable_cache_maint_trap,
	},
#endif
#ifdef CONFIG_ARM64_ERRATUM_819472
	{
	/* Cortex-A53 r0p[01] */
		.desc = "ARM errata 819472",
		.capability = ARM64_WORKAROUND_CLEAN_CACHE,
		ERRATA_MIDR_REV_RANGE(MIDR_CORTEX_A53, 0, 0, 1),
		.cpu_enable = cpu_enable_cache_maint_trap,
	},
#endif
#ifdef CONFIG_ARM64_ERRATUM_832075
	{
	/* Cortex-A57 r0p0 - r1p2 */
		.desc = "ARM erratum 832075",
		.capability = ARM64_WORKAROUND_DEVICE_LOAD_ACQUIRE,
		ERRATA_MIDR_RANGE(MIDR_CORTEX_A57,
				  0, 0,
				  1, 2),
	},
#endif
#ifdef CONFIG_ARM64_ERRATUM_834220
	{
	/* Cortex-A57 r0p0 - r1p2 */
		.desc = "ARM erratum 834220",
		.capability = ARM64_WORKAROUND_834220,
		ERRATA_MIDR_RANGE(MIDR_CORTEX_A57,
				  0, 0,
				  1, 2),
	},
#endif
#ifdef CONFIG_ARM64_ERRATUM_845719
	{
	/* Cortex-A53 r0p[01234] */
		.desc = "ARM erratum 845719",
		.capability = ARM64_WORKAROUND_845719,
		ERRATA_MIDR_REV_RANGE(MIDR_CORTEX_A53, 0, 0, 4),
	},
	{
	/* Kryo2xx Silver rAp4 */
		.desc = "Kryo2xx Silver erratum 845719",
		.capability = ARM64_WORKAROUND_845719,
<<<<<<< HEAD
		ERRATA_MIDR_REV(MIDR_KRYO2XX_SILVER, 0xA, 0x4),
=======
		ERRATA_MIDR_REV_RANGE(MIDR_KRYO2XX_SILVER, 0xA, 4, 4),
>>>>>>> a1f19153
	},
#endif
#ifdef CONFIG_CAVIUM_ERRATUM_23154
	{
	/* Cavium ThunderX, pass 1.x */
		.desc = "Cavium erratum 23154",
		.capability = ARM64_WORKAROUND_CAVIUM_23154,
		ERRATA_MIDR_REV_RANGE(MIDR_THUNDERX, 0, 0, 1),
	},
#endif
#ifdef CONFIG_CAVIUM_ERRATUM_27456
	{
	/* Cavium ThunderX, T88 pass 1.x - 2.1 */
		.desc = "Cavium erratum 27456",
		.capability = ARM64_WORKAROUND_CAVIUM_27456,
		ERRATA_MIDR_RANGE(MIDR_THUNDERX,
				  0, 0,
				  1, 1),
	},
	{
	/* Cavium ThunderX, T81 pass 1.0 */
		.desc = "Cavium erratum 27456",
		.capability = ARM64_WORKAROUND_CAVIUM_27456,
		ERRATA_MIDR_REV(MIDR_THUNDERX_81XX, 0, 0),
	},
#endif
#ifdef CONFIG_CAVIUM_ERRATUM_30115
	{
	/* Cavium ThunderX, T88 pass 1.x - 2.2 */
		.desc = "Cavium erratum 30115",
		.capability = ARM64_WORKAROUND_CAVIUM_30115,
		ERRATA_MIDR_RANGE(MIDR_THUNDERX,
				      0, 0,
				      1, 2),
	},
	{
	/* Cavium ThunderX, T81 pass 1.0 - 1.2 */
		.desc = "Cavium erratum 30115",
		.capability = ARM64_WORKAROUND_CAVIUM_30115,
		ERRATA_MIDR_REV_RANGE(MIDR_THUNDERX_81XX, 0, 0, 2),
	},
	{
	/* Cavium ThunderX, T83 pass 1.0 */
		.desc = "Cavium erratum 30115",
		.capability = ARM64_WORKAROUND_CAVIUM_30115,
		ERRATA_MIDR_REV(MIDR_THUNDERX_83XX, 0, 0),
	},
#endif
	{
		.desc = "Mismatched cache line size",
		.capability = ARM64_MISMATCHED_CACHE_LINE_SIZE,
		.matches = has_mismatched_cache_type,
		.type = ARM64_CPUCAP_LOCAL_CPU_ERRATUM,
		.cpu_enable = cpu_enable_trap_ctr_access,
	},
	{
		.desc = "Mismatched cache type",
		.capability = ARM64_MISMATCHED_CACHE_TYPE,
		.matches = has_mismatched_cache_type,
		.type = ARM64_CPUCAP_LOCAL_CPU_ERRATUM,
		.cpu_enable = cpu_enable_trap_ctr_access,
	},
#ifdef CONFIG_QCOM_FALKOR_ERRATUM_1003
	{
		.desc = "Qualcomm Technologies Falkor erratum 1003",
		.capability = ARM64_WORKAROUND_QCOM_FALKOR_E1003,
		ERRATA_MIDR_REV(MIDR_QCOM_FALKOR_V1, 0, 0),
	},
	{
		.desc = "Qualcomm Technologies Kryo erratum 1003",
		.capability = ARM64_WORKAROUND_QCOM_FALKOR_E1003,
		.type = ARM64_CPUCAP_LOCAL_CPU_ERRATUM,
		.midr_range.model = MIDR_QCOM_KRYO,
		.matches = is_kryo_midr,
	},
#endif
#ifdef CONFIG_QCOM_FALKOR_ERRATUM_1009
	{
		.desc = "Qualcomm Technologies Falkor erratum 1009",
		.capability = ARM64_WORKAROUND_REPEAT_TLBI,
		ERRATA_MIDR_REV(MIDR_QCOM_FALKOR_V1, 0, 0),
	},
#endif
#ifdef CONFIG_ARM64_ERRATUM_1286807
	{
	/* Cortex-A76 r0p0 to r3p0 */
		.desc = "ARM erratum 1286807",
		.capability = ARM64_WORKAROUND_REPEAT_TLBI,
		ERRATA_MIDR_RANGE(MIDR_CORTEX_A76,
				  0, 0,
				  3, 0),
	},
	{
		.capability = ARM64_WORKAROUND_REPEAT_TLBI,
		ERRATA_MIDR_RANGE(MIDR_KRYO4G,
				  12, 14,
				  13, 14),
	},
#endif
#ifdef CONFIG_ARM64_ERRATUM_858921
	{
	/* Cortex-A73 all versions */
		.desc = "ARM erratum 858921",
		.capability = ARM64_WORKAROUND_858921,
		ERRATA_MIDR_ALL_VERSIONS(MIDR_CORTEX_A73),
	},
	{
	/* KRYO2XX all versions */
		.desc = "ARM erratum 858921",
		.capability = ARM64_WORKAROUND_858921,
		ERRATA_MIDR_ALL_VERSIONS(MIDR_KRYO2XX_GOLD),
	},
#endif
	{
		.capability = ARM64_HARDEN_BRANCH_PREDICTOR,
		.type = ARM64_CPUCAP_LOCAL_CPU_ERRATUM,
		.matches = check_branch_predictor,
	},
	{
		.desc = "Speculative Store Bypass Disable",
		.type = ARM64_CPUCAP_LOCAL_CPU_ERRATUM,
		.capability = ARM64_SSBD,
		.matches = has_ssbd_mitigation,
		.midr_range_list = arm64_ssb_cpus,
	},
#ifdef CONFIG_ARM64_ERRATUM_1188873
	{
		.desc = "ARM erratum 1188873",
		.capability = ARM64_WORKAROUND_1188873,
		/* Cortex-A76 r0p0 to r2p0 */
<<<<<<< HEAD
		ERRATA_MIDR_REV_RANGE(MIDR_CORTEX_A76, 0,
			MIDR_CPU_VAR_REV(0, 0),
			MIDR_CPU_VAR_REV(2, 0)),
=======
		ERRATA_MIDR_RANGE(MIDR_CORTEX_A76,
				  0, 0,
				  2, 0),
>>>>>>> a1f19153

	},
	{
		.desc = "ARM erratum 1188873",
		.capability = ARM64_WORKAROUND_1188873,
		/* Kryo-4G r15p14 */
<<<<<<< HEAD
		ERRATA_MIDR_REV_RANGE(MIDR_KRYO4G, 0,
			MIDR_CPU_VAR_REV(15, 14),
			MIDR_CPU_VAR_REV(15, 15)),
=======
		ERRATA_MIDR_RANGE(MIDR_KRYO4G,
				  15, 14,
				  15, 15),
>>>>>>> a1f19153
	},
#endif
	{
	}
};

ssize_t cpu_show_spectre_v1(struct device *dev, struct device_attribute *attr,
			    char *buf)
{
	return sprintf(buf, "Mitigation: __user pointer sanitization\n");
}

ssize_t cpu_show_spectre_v2(struct device *dev, struct device_attribute *attr,
		char *buf)
{
	if (__spectrev2_safe)
		return sprintf(buf, "Not affected\n");

	if (__hardenbp_enab)
		return sprintf(buf, "Mitigation: Branch predictor hardening\n");

	return sprintf(buf, "Vulnerable\n");
}

ssize_t cpu_show_spec_store_bypass(struct device *dev,
		struct device_attribute *attr, char *buf)
{
	if (__ssb_safe)
		return sprintf(buf, "Not affected\n");

	switch (ssbd_state) {
	case ARM64_SSBD_KERNEL:
	case ARM64_SSBD_FORCE_ENABLE:
		if (IS_ENABLED(CONFIG_ARM64_SSBD))
			return sprintf(buf,
			    "Mitigation: Speculative Store Bypass disabled via prctl\n");
	}

	return sprintf(buf, "Vulnerable\n");
}<|MERGE_RESOLUTION|>--- conflicted
+++ resolved
@@ -583,11 +583,7 @@
 	/* Kryo2xx Silver rAp4 */
 		.desc = "Kryo2xx Silver erratum 845719",
 		.capability = ARM64_WORKAROUND_845719,
-<<<<<<< HEAD
 		ERRATA_MIDR_REV(MIDR_KRYO2XX_SILVER, 0xA, 0x4),
-=======
-		ERRATA_MIDR_REV_RANGE(MIDR_KRYO2XX_SILVER, 0xA, 4, 4),
->>>>>>> a1f19153
 	},
 #endif
 #ifdef CONFIG_CAVIUM_ERRATUM_23154
@@ -718,30 +714,17 @@
 		.desc = "ARM erratum 1188873",
 		.capability = ARM64_WORKAROUND_1188873,
 		/* Cortex-A76 r0p0 to r2p0 */
-<<<<<<< HEAD
 		ERRATA_MIDR_REV_RANGE(MIDR_CORTEX_A76, 0,
 			MIDR_CPU_VAR_REV(0, 0),
 			MIDR_CPU_VAR_REV(2, 0)),
-=======
-		ERRATA_MIDR_RANGE(MIDR_CORTEX_A76,
-				  0, 0,
-				  2, 0),
->>>>>>> a1f19153
-
 	},
 	{
 		.desc = "ARM erratum 1188873",
 		.capability = ARM64_WORKAROUND_1188873,
 		/* Kryo-4G r15p14 */
-<<<<<<< HEAD
 		ERRATA_MIDR_REV_RANGE(MIDR_KRYO4G, 0,
 			MIDR_CPU_VAR_REV(15, 14),
 			MIDR_CPU_VAR_REV(15, 15)),
-=======
-		ERRATA_MIDR_RANGE(MIDR_KRYO4G,
-				  15, 14,
-				  15, 15),
->>>>>>> a1f19153
 	},
 #endif
 	{
