/*
 * SMP initialisation and IPI support
 * Based on arch/arm/kernel/smp.c
 *
 * Copyright (C) 2012 ARM Ltd.
 *
 * This program is free software; you can redistribute it and/or modify
 * it under the terms of the GNU General Public License version 2 as
 * published by the Free Software Foundation.
 *
 * This program is distributed in the hope that it will be useful,
 * but WITHOUT ANY WARRANTY; without even the implied warranty of
 * MERCHANTABILITY or FITNESS FOR A PARTICULAR PURPOSE.  See the
 * GNU General Public License for more details.
 *
 * You should have received a copy of the GNU General Public License
 * along with this program.  If not, see <http://www.gnu.org/licenses/>.
 */

#include <linux/acpi.h>
#include <linux/arm_sdei.h>
#include <linux/delay.h>
#include <linux/init.h>
#include <linux/kernel.h>
#include <linux/spinlock.h>
#include <linux/sched/mm.h>
#include <linux/sched/hotplug.h>
#include <linux/sched/task_stack.h>
#include <linux/interrupt.h>
#include <linux/cache.h>
#include <linux/profile.h>
#include <linux/errno.h>
#include <linux/mm.h>
#include <linux/err.h>
#include <linux/cpu.h>
#include <linux/smp.h>
#include <linux/seq_file.h>
#include <linux/irq.h>
#include <linux/percpu.h>
#include <linux/clockchips.h>
#include <linux/completion.h>
#include <linux/of.h>
#include <linux/irq_work.h>
#include <linux/kexec.h>

#include <asm/alternative.h>
#include <asm/atomic.h>
#include <asm/cacheflush.h>
#include <asm/cpu.h>
#include <asm/cputype.h>
#include <asm/cpu_ops.h>
#include <asm/daifflags.h>
#include <asm/mmu_context.h>
#include <asm/numa.h>
#include <asm/pgtable.h>
#include <asm/pgalloc.h>
#include <asm/processor.h>
#include <asm/scs.h>
#include <asm/smp_plat.h>
#include <asm/sections.h>
#include <asm/tlbflush.h>
#include <asm/ptrace.h>
#include <asm/virt.h>
#include <asm/system_misc.h>
#include <soc/qcom/minidump.h>

#include <soc/qcom/scm.h>
#include <soc/qcom/lpm_levels.h>

#define CREATE_TRACE_POINTS
#include <trace/events/ipi.h>

DEFINE_PER_CPU_READ_MOSTLY(int, cpu_number);
EXPORT_PER_CPU_SYMBOL(cpu_number);

/*
 * as from 2.5, kernels no longer have an init_tasks structure
 * so we need some other way of telling a new secondary core
 * where to place its SVC stack
 */
struct secondary_data secondary_data;
/* Number of CPUs which aren't online, but looping in kernel text. */
int cpus_stuck_in_kernel;

enum ipi_msg_type {
	IPI_RESCHEDULE,
	IPI_CALL_FUNC,
	IPI_CPU_STOP,
	IPI_CPU_CRASH_STOP,
	IPI_TIMER,
	IPI_IRQ_WORK,
	IPI_WAKEUP
};

#ifdef CONFIG_HOTPLUG_CPU
static int op_cpu_kill(unsigned int cpu);
#else
static inline int op_cpu_kill(unsigned int cpu)
{
	return -ENOSYS;
}
#endif


/*
 * Boot a secondary CPU, and assign it the specified idle task.
 * This also gives us the initial stack to use for this CPU.
 */
static int boot_secondary(unsigned int cpu, struct task_struct *idle)
{
	if (cpu_ops[cpu]->cpu_boot)
		return cpu_ops[cpu]->cpu_boot(cpu);

	return -EOPNOTSUPP;
}

static DECLARE_COMPLETION(cpu_running);
bool va52mismatch __ro_after_init;

int __cpu_up(unsigned int cpu, struct task_struct *idle)
{
	int ret;
	long status;

	/*
	 * We need to tell the secondary core where to find its stack and the
	 * page tables.
	 */
	secondary_data.task = idle;
	secondary_data.stack = task_stack_page(idle) + THREAD_SIZE;
	update_cpu_boot_status(CPU_MMU_OFF);
	__flush_dcache_area(&secondary_data, sizeof(secondary_data));

	/*
	 * Now bring the CPU into our world.
	 */
	ret = boot_secondary(cpu, idle);
	if (ret == 0) {
		/*
		 * CPU was successfully started, wait for it to come online or
		 * time out.
		 */
		wait_for_completion_timeout(&cpu_running,
					    msecs_to_jiffies(1000));

		if (!cpu_online(cpu)) {
			pr_crit("CPU%u: failed to come online\n", cpu);

			if (IS_ENABLED(CONFIG_ARM64_52BIT_VA) && va52mismatch)
				pr_crit("CPU%u: does not support 52-bit VAs\n", cpu);

			ret = -EIO;
		}
	} else {
		pr_err("CPU%u: failed to boot: %d\n", cpu, ret);
		return ret;
	}

	secondary_data.task = NULL;
	secondary_data.stack = NULL;
	status = READ_ONCE(secondary_data.status);
	if (ret && status) {

		if (status == CPU_MMU_OFF)
			status = READ_ONCE(__early_cpu_boot_status);

		switch (status) {
		default:
			pr_err("CPU%u: failed in unknown state : 0x%lx\n",
					cpu, status);
			break;
		case CPU_KILL_ME:
			if (!op_cpu_kill(cpu)) {
				pr_crit("CPU%u: died during early boot\n", cpu);
				break;
			}
			/* Fall through */
			pr_crit("CPU%u: may not have shut down cleanly\n", cpu);
		case CPU_STUCK_IN_KERNEL:
			pr_crit("CPU%u: is stuck in kernel\n", cpu);
			cpus_stuck_in_kernel++;
			break;
		case CPU_PANIC_KERNEL:
			panic("CPU%u detected unsupported configuration\n", cpu);
		}
	}

	return ret;
}

/*
 * This is the secondary CPU boot entry.  We're using this CPUs
 * idle thread stack, but a set of temporary page tables.
 */
asmlinkage notrace void secondary_start_kernel(void)
{
	u64 mpidr = read_cpuid_mpidr() & MPIDR_HWID_BITMASK;
	struct mm_struct *mm = &init_mm;
	unsigned int cpu;

	cpu = task_cpu(current);
	set_my_cpu_offset(per_cpu_offset(cpu));

	/*
	 * All kernel threads share the same mm context; grab a
	 * reference and switch to it.
	 */
	mmgrab(mm);
	current->active_mm = mm;

	/*
	 * TTBR0 is only used for the identity mapping at this stage. Make it
	 * point to zero page to avoid speculatively fetching new entries.
	 */
	cpu_uninstall_idmap();

	preempt_disable();
	trace_hardirqs_off();

	/*
	 * If the system has established the capabilities, make sure
	 * this CPU ticks all of those. If it doesn't, the CPU will
	 * fail to come online.
	 */
	check_local_cpu_capabilities();

	if (cpu_ops[cpu]->cpu_postboot)
		cpu_ops[cpu]->cpu_postboot();

	/*
	 * Log the CPU info before it is marked online and might get read.
	 */
	cpuinfo_store_cpu();

	/*
	 * Enable GIC and timers.
	 */
	notify_cpu_starting(cpu);

	store_cpu_topology(cpu);
	numa_add_cpu(cpu);

	/*
	 * OK, now it's safe to let the boot CPU continue.  Wait for
	 * the CPU migration code to notice that the CPU is online
	 * before we continue.
	 */
	pr_info("CPU%u: Booted secondary processor 0x%010lx [0x%08x]\n",
					 cpu, (unsigned long)mpidr,
					 read_cpuid_id());
	set_cpu_psci_function_id(cpu, 0);
	update_cpu_boot_status(CPU_BOOT_SUCCESS);
	set_cpu_online(cpu, true);
	complete(&cpu_running);

	local_daif_restore(DAIF_PROCCTX);

	/*
	 * OK, it's off to the idle thread for us
	 */
	cpu_startup_entry(CPUHP_AP_ONLINE_IDLE);
}

#ifdef CONFIG_HOTPLUG_CPU
static int op_cpu_disable(unsigned int cpu)
{
	/*
	 * If we don't have a cpu_die method, abort before we reach the point
	 * of no return. CPU0 may not have an cpu_ops, so test for it.
	 */
	if (!cpu_ops[cpu] || !cpu_ops[cpu]->cpu_die)
		return -EOPNOTSUPP;

	/*
	 * We may need to abort a hot unplug for some other mechanism-specific
	 * reason.
	 */
	if (cpu_ops[cpu]->cpu_disable)
		return cpu_ops[cpu]->cpu_disable(cpu);

	return 0;
}

/*
 * __cpu_disable runs on the processor to be shutdown.
 */
int __cpu_disable(void)
{
	unsigned int cpu = smp_processor_id();
	int ret;

	ret = op_cpu_disable(cpu);
	if (ret)
		return ret;

	remove_cpu_topology(cpu);
	numa_remove_cpu(cpu);

	/*
	 * Take this CPU offline.  Once we clear this, we can't return,
	 * and we must not schedule until we're ready to give up the cpu.
	 */
	set_cpu_online(cpu, false);

	/*
	 * OK - migrate IRQs away from this CPU
	 */
	irq_migrate_all_off_this_cpu();

	return 0;
}

static int op_cpu_kill(unsigned int cpu)
{
	/*
	 * If we have no means of synchronising with the dying CPU, then assume
	 * that it is really dead. We can only wait for an arbitrary length of
	 * time and hope that it's dead, so let's skip the wait and just hope.
	 */
	if (!cpu_ops[cpu]->cpu_kill)
		return 0;

	return cpu_ops[cpu]->cpu_kill(cpu);
}

/*
 * called on the thread which is asking for a CPU to be shutdown -
 * waits until shutdown has completed, or it is timed out.
 */
void __cpu_die(unsigned int cpu)
{
	int err;

	if (!cpu_wait_death(cpu, 5)) {
		pr_crit("CPU%u: cpu didn't die\n", cpu);
		return;
	}
	pr_info("CPU%u: shutdown\n", cpu);

	/*
	 * Now that the dying CPU is beyond the point of no return w.r.t.
	 * in-kernel synchronisation, try to get the firwmare to help us to
	 * verify that it has really left the kernel before we consider
	 * clobbering anything it might still be using.
	 */
	err = op_cpu_kill(cpu);
	if (err)
		pr_warn("CPU%d may not have shut down cleanly: %d\n",
			cpu, err);
}

/*
 * Called from the idle thread for the CPU which has been shutdown.
 *
 */
void cpu_die(void)
{
	unsigned int cpu = smp_processor_id();

	/* Save the shadow stack pointer before exiting the idle task */
	scs_save(current);

	idle_task_exit();

	local_daif_mask();

	/* Tell __cpu_die() that this CPU is now safe to dispose of */
	(void)cpu_report_death();

	/*
	 * Actually shutdown the CPU. This must never fail. The specific hotplug
	 * mechanism must perform all required cache maintenance to ensure that
	 * no dirty lines are lost in the process of shutting down the CPU.
	 */
	cpu_ops[cpu]->cpu_die(cpu);

	BUG();
}
#endif

/*
 * Kill the calling secondary CPU, early in bringup before it is turned
 * online.
 */
void cpu_die_early(void)
{
	int cpu = smp_processor_id();

	pr_crit("CPU%d: will not boot\n", cpu);

	/* Mark this CPU absent */
	set_cpu_present(cpu, 0);

#ifdef CONFIG_HOTPLUG_CPU
	update_cpu_boot_status(CPU_KILL_ME);
	/* Check if we can park ourselves */
	if (cpu_ops[cpu] && cpu_ops[cpu]->cpu_die)
		cpu_ops[cpu]->cpu_die(cpu);
#endif
	update_cpu_boot_status(CPU_STUCK_IN_KERNEL);

	cpu_park_loop();
}

static void __init hyp_mode_check(void)
{
	if (is_hyp_mode_available())
		pr_info("CPU: All CPU(s) started at EL2\n");
	else if (is_hyp_mode_mismatched())
		WARN_TAINT(1, TAINT_CPU_OUT_OF_SPEC,
			   "CPU: CPUs started in inconsistent modes");
	else
		pr_info("CPU: All CPU(s) started at EL1\n");
}

#if defined(CONFIG_QCOM_SCM_MODULE) && \
	defined(CONFIG_QCOM_QHEE_ENABLE_MEM_PROTECTION)
int __init __weak scm_enable_mem_protection(void)
{
	return 0;
}
#endif

void __init smp_cpus_done(unsigned int max_cpus)
{
	pr_info("SMP: Total of %d processors activated.\n", num_online_cpus());
	setup_cpu_features();
	hyp_mode_check();
	apply_alternatives_all();
	scm_enable_mem_protection();
	mark_linear_text_alias_ro();
}

void __init smp_prepare_boot_cpu(void)
{
	set_my_cpu_offset(per_cpu_offset(smp_processor_id()));
	cpuinfo_store_boot_cpu();
}

static u64 __init of_get_cpu_mpidr(struct device_node *dn)
{
	const __be32 *cell;
	u64 hwid;

	/*
	 * A cpu node with missing "reg" property is
	 * considered invalid to build a cpu_logical_map
	 * entry.
	 */
	cell = of_get_property(dn, "reg", NULL);
	if (!cell) {
		pr_err("%pOF: missing reg property\n", dn);
		return INVALID_HWID;
	}

	hwid = of_read_number(cell, of_n_addr_cells(dn));
	/*
	 * Non affinity bits must be set to 0 in the DT
	 */
	if (hwid & ~MPIDR_HWID_BITMASK) {
		pr_err("%pOF: invalid reg property\n", dn);
		return INVALID_HWID;
	}
	return hwid;
}

/*
 * Duplicate MPIDRs are a recipe for disaster. Scan all initialized
 * entries and check for duplicates. If any is found just ignore the
 * cpu. cpu_logical_map was initialized to INVALID_HWID to avoid
 * matching valid MPIDR values.
 */
static bool __init is_mpidr_duplicate(unsigned int cpu, u64 hwid)
{
	unsigned int i;

	for (i = 1; (i < cpu) && (i < NR_CPUS); i++)
		if (cpu_logical_map(i) == hwid)
			return true;
	return false;
}

/*
 * Initialize cpu operations for a logical cpu and
 * set it in the possible mask on success
 */
static int __init smp_cpu_setup(int cpu)
{
	if (cpu_read_ops(cpu))
		return -ENODEV;

	if (cpu_ops[cpu]->cpu_init(cpu))
		return -ENODEV;

	set_cpu_possible(cpu, true);

	return 0;
}

static bool bootcpu_valid __initdata;
static unsigned int cpu_count = 1;

#ifdef CONFIG_ACPI
static struct acpi_madt_generic_interrupt cpu_madt_gicc[NR_CPUS];

struct acpi_madt_generic_interrupt *acpi_cpu_get_madt_gicc(int cpu)
{
	return &cpu_madt_gicc[cpu];
}

/*
 * acpi_map_gic_cpu_interface - parse processor MADT entry
 *
 * Carry out sanity checks on MADT processor entry and initialize
 * cpu_logical_map on success
 */
static void __init
acpi_map_gic_cpu_interface(struct acpi_madt_generic_interrupt *processor)
{
	u64 hwid = processor->arm_mpidr;

	if (!(processor->flags & ACPI_MADT_ENABLED)) {
		pr_debug("skipping disabled CPU entry with 0x%llx MPIDR\n", hwid);
		return;
	}

	if (hwid & ~MPIDR_HWID_BITMASK || hwid == INVALID_HWID) {
		pr_err("skipping CPU entry with invalid MPIDR 0x%llx\n", hwid);
		return;
	}

	if (is_mpidr_duplicate(cpu_count, hwid)) {
		pr_err("duplicate CPU MPIDR 0x%llx in MADT\n", hwid);
		return;
	}

	/* Check if GICC structure of boot CPU is available in the MADT */
	if (cpu_logical_map(0) == hwid) {
		if (bootcpu_valid) {
			pr_err("duplicate boot CPU MPIDR: 0x%llx in MADT\n",
			       hwid);
			return;
		}
		bootcpu_valid = true;
		cpu_madt_gicc[0] = *processor;
		return;
	}

	if (cpu_count >= NR_CPUS)
		return;

	/* map the logical cpu id to cpu MPIDR */
	cpu_logical_map(cpu_count) = hwid;

	cpu_madt_gicc[cpu_count] = *processor;

	/*
	 * Set-up the ACPI parking protocol cpu entries
	 * while initializing the cpu_logical_map to
	 * avoid parsing MADT entries multiple times for
	 * nothing (ie a valid cpu_logical_map entry should
	 * contain a valid parking protocol data set to
	 * initialize the cpu if the parking protocol is
	 * the only available enable method).
	 */
	acpi_set_mailbox_entry(cpu_count, processor);

	cpu_count++;
}

static int __init
acpi_parse_gic_cpu_interface(struct acpi_subtable_header *header,
			     const unsigned long end)
{
	struct acpi_madt_generic_interrupt *processor;

	processor = (struct acpi_madt_generic_interrupt *)header;
	if (BAD_MADT_GICC_ENTRY(processor, end))
		return -EINVAL;

	acpi_table_print_madt_entry(header);

	acpi_map_gic_cpu_interface(processor);

	return 0;
}

static void __init acpi_parse_and_init_cpus(void)
{
	int i;

	/*
	 * do a walk of MADT to determine how many CPUs
	 * we have including disabled CPUs, and get information
	 * we need for SMP init.
	 */
	acpi_table_parse_madt(ACPI_MADT_TYPE_GENERIC_INTERRUPT,
				      acpi_parse_gic_cpu_interface, 0);

	/*
	 * In ACPI, SMP and CPU NUMA information is provided in separate
	 * static tables, namely the MADT and the SRAT.
	 *
	 * Thus, it is simpler to first create the cpu logical map through
	 * an MADT walk and then map the logical cpus to their node ids
	 * as separate steps.
	 */
	acpi_map_cpus_to_nodes();

	for (i = 0; i < nr_cpu_ids; i++)
		early_map_cpu_to_node(i, acpi_numa_get_nid(i));
}
#else
#define acpi_parse_and_init_cpus(...)	do { } while (0)
#endif
<<<<<<< HEAD
void (*__smp_cross_call)(const struct cpumask *, unsigned int);
=======
/* Dummy vendor field */
>>>>>>> a4834780
DEFINE_PER_CPU(bool, pending_ipi);
EXPORT_SYMBOL_GPL(pending_ipi);

static void (*__smp_update_ipi_history_cb)(int cpu);
/*
 * Enumerate the possible CPU set from the device tree and build the
 * cpu logical map array containing MPIDR values related to logical
 * cpus. Assumes that cpu_logical_map(0) has already been initialized.
 */
static void __init of_parse_and_init_cpus(void)
{
	struct device_node *dn;

	for_each_node_by_type(dn, "cpu") {
		u64 hwid = of_get_cpu_mpidr(dn);

		if (hwid == INVALID_HWID)
			goto next;

		if (is_mpidr_duplicate(cpu_count, hwid)) {
			pr_err("%pOF: duplicate cpu reg properties in the DT\n",
				dn);
			goto next;
		}

		/*
		 * The numbering scheme requires that the boot CPU
		 * must be assigned logical id 0. Record it so that
		 * the logical map built from DT is validated and can
		 * be used.
		 */
		if (hwid == cpu_logical_map(0)) {
			if (bootcpu_valid) {
				pr_err("%pOF: duplicate boot cpu reg property in DT\n",
					dn);
				goto next;
			}

			bootcpu_valid = true;
			early_map_cpu_to_node(0, of_node_to_nid(dn));

			/*
			 * cpu_logical_map has already been
			 * initialized and the boot cpu doesn't need
			 * the enable-method so continue without
			 * incrementing cpu.
			 */
			continue;
		}

		if (cpu_count >= NR_CPUS)
			goto next;

		pr_debug("cpu logical map 0x%llx\n", hwid);
		cpu_logical_map(cpu_count) = hwid;

		early_map_cpu_to_node(cpu_count, of_node_to_nid(dn));
next:
		cpu_count++;
	}
}

/*
 * Enumerate the possible CPU set from the device tree or ACPI and build the
 * cpu logical map array containing MPIDR values related to logical
 * cpus. Assumes that cpu_logical_map(0) has already been initialized.
 */
void __init smp_init_cpus(void)
{
	int i;

	if (acpi_disabled)
		of_parse_and_init_cpus();
	else
		acpi_parse_and_init_cpus();

	if (cpu_count > nr_cpu_ids)
		pr_warn("Number of cores (%d) exceeds configured maximum of %u - clipping\n",
			cpu_count, nr_cpu_ids);

	if (!bootcpu_valid) {
		pr_err("missing boot CPU MPIDR, not enabling secondaries\n");
		return;
	}

	/*
	 * We need to set the cpu_logical_map entries before enabling
	 * the cpus so that cpu processor description entries (DT cpu nodes
	 * and ACPI MADT entries) can be retrieved by matching the cpu hwid
	 * with entries in cpu_logical_map while initializing the cpus.
	 * If the cpu set-up fails, invalidate the cpu_logical_map entry.
	 */
	for (i = 1; i < nr_cpu_ids; i++) {
		if (cpu_logical_map(i) != INVALID_HWID) {
			if (smp_cpu_setup(i))
				cpu_logical_map(i) = INVALID_HWID;
		}
	}
}

void __init smp_prepare_cpus(unsigned int max_cpus)
{
	int err;
	unsigned int cpu;
	unsigned int this_cpu;

	init_cpu_topology();

	this_cpu = smp_processor_id();
	store_cpu_topology(this_cpu);
	numa_store_cpu_info(this_cpu);
	numa_add_cpu(this_cpu);

	/*
	 * If UP is mandated by "nosmp" (which implies "maxcpus=0"), don't set
	 * secondary CPUs present.
	 */
	if (max_cpus == 0)
		return;

	/*
	 * Initialise the present map (which describes the set of CPUs
	 * actually populated at the present time) and release the
	 * secondaries from the bootloader.
	 */
	for_each_possible_cpu(cpu) {

		per_cpu(cpu_number, cpu) = cpu;

		if (cpu == smp_processor_id())
			continue;

		if (!cpu_ops[cpu])
			continue;

		err = cpu_ops[cpu]->cpu_prepare(cpu);
		if (err)
			continue;

		set_cpu_present(cpu, true);
		numa_store_cpu_info(cpu);
	}
}

void __init set_smp_cross_call(void (*fn)(const struct cpumask *, unsigned int))
{
	__smp_cross_call = fn;
}

void set_update_ipi_history_callback(void (*fn)(int))
{
	__smp_update_ipi_history_cb = fn;
}
EXPORT_SYMBOL_GPL(set_update_ipi_history_callback);

static const char *ipi_types[NR_IPI] __tracepoint_string = {
#define S(x,s)	[x] = s
	S(IPI_RESCHEDULE, "Rescheduling interrupts"),
	S(IPI_CALL_FUNC, "Function call interrupts"),
	S(IPI_CPU_STOP, "CPU stop interrupts"),
	S(IPI_CPU_CRASH_STOP, "CPU stop (for crash dump) interrupts"),
	S(IPI_TIMER, "Timer broadcast interrupts"),
	S(IPI_IRQ_WORK, "IRQ work interrupts"),
	S(IPI_WAKEUP, "CPU wake-up interrupts"),
};

static void smp_cross_call(const struct cpumask *target, unsigned int ipinr)
{
	trace_ipi_raise(target, ipi_types[ipinr]);
	__smp_cross_call(target, ipinr);
}

static void smp_cross_call_common(const struct cpumask *cpumask,
				  unsigned int func)
{
	unsigned int cpu;

	for_each_cpu(cpu, cpumask)
		per_cpu(pending_ipi, cpu) = true;

	smp_cross_call(cpumask, func);
}

void show_ipi_list(struct seq_file *p, int prec)
{
	unsigned int cpu, i;

	for (i = 0; i < NR_IPI; i++) {
		seq_printf(p, "%*s%u:%s", prec - 1, "IPI", i,
			   prec >= 4 ? " " : "");
		for_each_online_cpu(cpu)
			seq_printf(p, "%10u ",
				   __get_irq_stat(cpu, ipi_irqs[i]));
		seq_printf(p, "      %s\n", ipi_types[i]);
	}
}

u64 smp_irq_stat_cpu(unsigned int cpu)
{
	u64 sum = 0;
	int i;

	for (i = 0; i < NR_IPI; i++)
		sum += __get_irq_stat(cpu, ipi_irqs[i]);

	return sum;
}

void arch_send_call_function_ipi_mask(const struct cpumask *mask)
{
	smp_cross_call_common(mask, IPI_CALL_FUNC);
}

void arch_send_call_function_single_ipi(int cpu)
{
	smp_cross_call_common(cpumask_of(cpu), IPI_CALL_FUNC);
}

#ifdef CONFIG_ARM64_ACPI_PARKING_PROTOCOL
void arch_send_wakeup_ipi_mask(const struct cpumask *mask)
{
	smp_cross_call_common(mask, IPI_WAKEUP);
}
#endif

#ifdef CONFIG_IRQ_WORK
void arch_irq_work_raise(void)
{
	if (__smp_cross_call)
		smp_cross_call_common(cpumask_of(smp_processor_id()),
				      IPI_IRQ_WORK);
}
#endif

static DEFINE_RAW_SPINLOCK(stop_lock);

DEFINE_PER_CPU(struct pt_regs, regs_before_stop);

/*
 * ipi_cpu_stop - handle IPI from smp_send_stop()
 */
static void ipi_cpu_stop(unsigned int cpu, struct pt_regs *regs)
{
	if (system_state == SYSTEM_BOOTING ||
	    system_state == SYSTEM_RUNNING) {
		per_cpu(regs_before_stop, cpu) = *regs;
		raw_spin_lock(&stop_lock);
		pr_crit("CPU%u: stopping\n", cpu);
		__show_regs(regs);
		dump_stack();
		if (vendor_panic_cb)
			vendor_panic_cb(regs->sp);
		raw_spin_unlock(&stop_lock);
	}

	set_cpu_active(cpu, false);

	flush_cache_all();
	local_daif_mask();
	sdei_mask_local_cpu();

	while (1)
		cpu_relax();
}

#ifdef CONFIG_KEXEC_CORE
static atomic_t waiting_for_crash_ipi = ATOMIC_INIT(0);
#endif

static void ipi_cpu_crash_stop(unsigned int cpu, struct pt_regs *regs)
{
#ifdef CONFIG_KEXEC_CORE
	crash_save_cpu(regs, cpu);

	atomic_dec(&waiting_for_crash_ipi);

	local_irq_disable();
	sdei_mask_local_cpu();

#ifdef CONFIG_HOTPLUG_CPU
	if (cpu_ops[cpu]->cpu_die)
		cpu_ops[cpu]->cpu_die(cpu);
#endif

	/* just in case */
	cpu_park_loop();
#endif
}

/*
 * Main handler for inter-processor interrupts
 */
void handle_IPI(int ipinr, struct pt_regs *regs)
{
	unsigned int cpu = smp_processor_id();
	struct pt_regs *old_regs = set_irq_regs(regs);

	if ((unsigned)ipinr < NR_IPI) {
		trace_ipi_entry_rcuidle(ipi_types[ipinr]);
		__inc_irq_stat(cpu, ipi_irqs[ipinr]);
	}

	switch (ipinr) {
	case IPI_RESCHEDULE:
		scheduler_ipi();
		break;

	case IPI_CALL_FUNC:
		irq_enter();
		generic_smp_call_function_interrupt();
		irq_exit();
		break;

	case IPI_CPU_STOP:
		irq_enter();
		ipi_cpu_stop(cpu, regs);
		irq_exit();
		break;

	case IPI_CPU_CRASH_STOP:
		if (IS_ENABLED(CONFIG_KEXEC_CORE)) {
			irq_enter();
			ipi_cpu_crash_stop(cpu, regs);

			unreachable();
		}
		break;

#ifdef CONFIG_GENERIC_CLOCKEVENTS_BROADCAST
	case IPI_TIMER:
		irq_enter();
		tick_receive_broadcast();
		irq_exit();
		break;
#endif

#ifdef CONFIG_IRQ_WORK
	case IPI_IRQ_WORK:
		irq_enter();
		irq_work_run();
		irq_exit();
		break;
#endif

#ifdef CONFIG_ARM64_ACPI_PARKING_PROTOCOL
	case IPI_WAKEUP:
		WARN_ONCE(!acpi_parking_protocol_valid(cpu),
			  "CPU%u: Wake-up IPI outside the ACPI parking protocol\n",
			  cpu);
		break;
#endif

	default:
		pr_crit("CPU%u: Unknown IPI message 0x%x\n", cpu, ipinr);
		break;
	}

	if ((unsigned)ipinr < NR_IPI)
		trace_ipi_exit_rcuidle(ipi_types[ipinr]);
	per_cpu(pending_ipi, cpu) = false;
	set_irq_regs(old_regs);
}

void smp_send_reschedule(int cpu)
{
	BUG_ON(cpu_is_offline(cpu));
	if (__smp_update_ipi_history_cb)
		__smp_update_ipi_history_cb(cpu);
	smp_cross_call_common(cpumask_of(cpu), IPI_RESCHEDULE);
}

#ifdef CONFIG_GENERIC_CLOCKEVENTS_BROADCAST
void tick_broadcast(const struct cpumask *mask)
{
	smp_cross_call_common(mask, IPI_TIMER);
}
#endif

/*
 * The number of CPUs online, not counting this CPU (which may not be
 * fully online and so not counted in num_online_cpus()).
 */
static inline unsigned int num_other_online_cpus(void)
{
	unsigned int this_cpu_online = cpu_online(smp_processor_id());

	return num_online_cpus() - this_cpu_online;
}

void smp_send_stop(void)
{
	unsigned long timeout;

	if (num_other_online_cpus()) {
		cpumask_t mask;

		cpumask_copy(&mask, cpu_online_mask);
		cpumask_clear_cpu(smp_processor_id(), &mask);

		if (system_state <= SYSTEM_RUNNING)
			pr_crit("SMP: stopping secondary CPUs\n");
		smp_cross_call_common(&mask, IPI_CPU_STOP);
	}

	/* Wait up to one second for other CPUs to stop */
	timeout = USEC_PER_SEC;
	while (num_other_online_cpus() && timeout--)
		udelay(1);

	if (num_other_online_cpus())
		pr_warning("SMP: failed to stop secondary CPUs %*pbl\n",
			   cpumask_pr_args(cpu_online_mask));

	sdei_mask_local_cpu();
}

#ifdef CONFIG_KEXEC_CORE
void crash_smp_send_stop(void)
{
	static int cpus_stopped;
	cpumask_t mask;
	unsigned long timeout;

	/*
	 * This function can be called twice in panic path, but obviously
	 * we execute this only once.
	 */
	if (cpus_stopped)
		return;

	cpus_stopped = 1;

	/*
	 * If this cpu is the only one alive at this point in time, online or
	 * not, there are no stop messages to be sent around, so just back out.
	 */
	if (num_other_online_cpus() == 0) {
		sdei_mask_local_cpu();
		return;
	}

	cpumask_copy(&mask, cpu_online_mask);
	cpumask_clear_cpu(smp_processor_id(), &mask);

	atomic_set(&waiting_for_crash_ipi, num_other_online_cpus());

	pr_crit("SMP: stopping secondary CPUs\n");
	smp_cross_call(&mask, IPI_CPU_CRASH_STOP);

	/* Wait up to one second for other CPUs to stop */
	timeout = USEC_PER_SEC;
	while ((atomic_read(&waiting_for_crash_ipi) > 0) && timeout--)
		udelay(1);

	if (atomic_read(&waiting_for_crash_ipi) > 0)
		pr_warning("SMP: failed to stop secondary CPUs %*pbl\n",
			   cpumask_pr_args(&mask));

	sdei_mask_local_cpu();
}

bool smp_crash_stop_failed(void)
{
	return (atomic_read(&waiting_for_crash_ipi) > 0);
}
#endif

/*
 * not supported here
 */
int setup_profiling_timer(unsigned int multiplier)
{
	return -EINVAL;
}

static bool have_cpu_die(void)
{
#ifdef CONFIG_HOTPLUG_CPU
	int any_cpu = raw_smp_processor_id();

	if (cpu_ops[any_cpu] && cpu_ops[any_cpu]->cpu_die)
		return true;
#endif
	return false;
}

bool cpus_are_stuck_in_kernel(void)
{
	bool smp_spin_tables = (num_possible_cpus() > 1 && !have_cpu_die());

	return !!cpus_stuck_in_kernel || smp_spin_tables;
}<|MERGE_RESOLUTION|>--- conflicted
+++ resolved
@@ -613,11 +613,8 @@
 #else
 #define acpi_parse_and_init_cpus(...)	do { } while (0)
 #endif
-<<<<<<< HEAD
 void (*__smp_cross_call)(const struct cpumask *, unsigned int);
-=======
 /* Dummy vendor field */
->>>>>>> a4834780
 DEFINE_PER_CPU(bool, pending_ipi);
 EXPORT_SYMBOL_GPL(pending_ipi);
 
