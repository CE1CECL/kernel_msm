--- conflicted
+++ resolved
@@ -517,7 +517,6 @@
 	dove-dove-db.dtb
 dtb-$(CONFIG_ARCH_MEDIATEK) += mt6589-aquaris5.dtb
 
-<<<<<<< HEAD
 DTB_NAMES := $(subst $\",,$(CONFIG_BUILD_ARM_APPENDED_DTB_IMAGE_NAMES))
 ifneq ($(DTB_NAMES),)
 DTB_LIST := $(addsuffix .dtb,$(DTB_NAMES))
@@ -525,21 +524,7 @@
 DTB_LIST := $(dtb-y)
 endif
 
-targets += dtbs dtbs_install
-targets += $(DTB_LIST)
 endif
 
-# *.dtb used to be generated in the directory above. Clean out the
-# old build results so people don't accidentally use them.
-dtbs: $(addprefix $(obj)/, $(DTB_LIST))
-	$(Q)rm -f $(obj)/../*.dtb
-
-clean-files := *.dtb
-
-dtbs_install: $(addsuffix _dtbinst_, $(dtb-y))
-=======
-endif
-
-always		:= $(dtb-y)
-clean-files	:= *.dtb
->>>>>>> f97bd9e5
+always		:= $(DTB_LIST)
+clean-files	:= *.dtb