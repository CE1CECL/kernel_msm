--- conflicted
+++ resolved
@@ -573,15 +573,9 @@
 			"camss_vfe_ahb_clk", "camss_vfe_vbif_ahb_clk",
 			"camss_vfe_vbif_axi_clk",
 			"camss_csi_vfe_clk";
-<<<<<<< HEAD
-		qcom,clock-rates = <0 0 0 0 0 0 0 0 0 0 0 384000000 0
-					0 0 0 0 0 0 0 0 0 0 0 576000000 0
-					0 0 0 0 0 0 0 0 0 0 0 600000000 0>;
-=======
 		qcom,clock-rates = <0 0 0 0 0 0 480000000 0 0 0 0 0 0
 					0 0 0 0 0 0 576000000 0 0 0 0 0 0
 					0 0 0 0 0 0 600000000 0 0 0 0 0 0>;
->>>>>>> 72627951
 		status = "ok";
 		qos-entries = <8>;
 		qos-regs = <0x404 0x408 0x40c 0x410 0x414 0x418
@@ -659,15 +653,9 @@
 			"camss_vfe_ahb_clk", "camss_vfe_vbif_ahb_clk",
 			"camss_vfe_vbif_axi_clk",
 			"camss_csi_vfe_clk";
-<<<<<<< HEAD
-		qcom,clock-rates = <0 0 0 0 0 0 0 0 0 0 0 384000000 0
-					0 0 0 0 0 0 0 0 0 0 0 576000000 0
-					0 0 0 0 0 0 0 0 0 0 0 600000000 0>;
-=======
 		qcom,clock-rates = <0 0 0 0 0 0 480000000 0 0 0 0 0 0
 					0 0 0 0 0 0 576000000 0 0 0 0 0 0
 					0 0 0 0 0 0 600000000 0 0 0 0 0 0>;
->>>>>>> 72627951
 		status = "ok";
 		qos-entries = <8>;
 		qos-regs = <0x404 0x408 0x40c 0x410 0x414 0x418
