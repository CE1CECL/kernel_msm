/* Copyright (c) 2014, The Linux Foundation. All rights reserved.
 *
 * This program is free software; you can redistribute it and/or modify
 * it under the terms of the GNU General Public License version 2 and
 * only version 2 as published by the Free Software Foundation.
 *
 * This program is distributed in the hope that it will be useful,
 * but WITHOUT ANY WARRANTY; without even the implied warranty of
 * MERCHANTABILITY or FITNESS FOR A PARTICULAR PURPOSE.  See the
 * GNU General Public License for more details.
 */


/dts-v1/;
#include "apq8026-v1.dtsi"
#include "msm8226-w-memory.dtsi"
#include "msm8226-w-qseecom.dtsi"
<<<<<<< HEAD
#include "msm8226-720p-cdp.dtsi"
#include "msm8x26w-gpu.dts"
=======
#include "msm8226-w-sharedmem.dtsi"
#include "msm8226-720p-cdp.dtsi"
#include "msm8x26w-gpu.dtsi"
>>>>>>> 62a3c2da

/ {
	model = "Qualcomm Technologies, Inc. APQ 8026W CDP";
	compatible = "qcom,apq8026-cdp", "qcom,apq8026", "qcom,cdp";
	qcom,board-id = <1 4>;
};

<<<<<<< HEAD
=======
&mdss_fb0 {
	/* cont_splash memory*/
	qcom,memblock-reserve = <0x07e9c000 0x64000>;
};

>>>>>>> 62a3c2da
&mdss_dsi0 {
	qcom,dsi-pref-prim-pan = <&dsi_nt35590_qvga_cmd>;
};

&dsi_nt35590_qvga_cmd {
	qcom,cont-splash-enabled;
};

<<<<<<< HEAD
&mdss_fb0 {
	/* cont_splash memory*/
	qcom,memblock-reserve = <0x04200000 0x64000>;
};

&soc {
	qcom,mss@fc880000 {
		/delete-property/ qcom,gpio-err-fatal;
		/delete-property/ qcom,gpio-err-ready;
		/delete-property/ qcom,gpio-proxy-unvote;
		/delete-property/ qcom,gpio-stop-ack;
		/delete-property/ qcom,gpio-force-stop;
	};
};

=======
>>>>>>> 62a3c2da
&pm8x26_rtc {
	qcom,qpnp-rtc-write = <1>;
};<|MERGE_RESOLUTION|>--- conflicted
+++ resolved
@@ -15,14 +15,9 @@
 #include "apq8026-v1.dtsi"
 #include "msm8226-w-memory.dtsi"
 #include "msm8226-w-qseecom.dtsi"
-<<<<<<< HEAD
-#include "msm8226-720p-cdp.dtsi"
-#include "msm8x26w-gpu.dts"
-=======
 #include "msm8226-w-sharedmem.dtsi"
 #include "msm8226-720p-cdp.dtsi"
 #include "msm8x26w-gpu.dtsi"
->>>>>>> 62a3c2da
 
 / {
 	model = "Qualcomm Technologies, Inc. APQ 8026W CDP";
@@ -30,14 +25,11 @@
 	qcom,board-id = <1 4>;
 };
 
-<<<<<<< HEAD
-=======
 &mdss_fb0 {
 	/* cont_splash memory*/
 	qcom,memblock-reserve = <0x07e9c000 0x64000>;
 };
 
->>>>>>> 62a3c2da
 &mdss_dsi0 {
 	qcom,dsi-pref-prim-pan = <&dsi_nt35590_qvga_cmd>;
 };
@@ -46,24 +38,6 @@
 	qcom,cont-splash-enabled;
 };
 
-<<<<<<< HEAD
-&mdss_fb0 {
-	/* cont_splash memory*/
-	qcom,memblock-reserve = <0x04200000 0x64000>;
-};
-
-&soc {
-	qcom,mss@fc880000 {
-		/delete-property/ qcom,gpio-err-fatal;
-		/delete-property/ qcom,gpio-err-ready;
-		/delete-property/ qcom,gpio-proxy-unvote;
-		/delete-property/ qcom,gpio-stop-ack;
-		/delete-property/ qcom,gpio-force-stop;
-	};
-};
-
-=======
->>>>>>> 62a3c2da
 &pm8x26_rtc {
 	qcom,qpnp-rtc-write = <1>;
 };