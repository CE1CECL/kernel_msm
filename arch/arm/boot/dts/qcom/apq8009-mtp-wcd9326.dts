/*
 * Copyright (c) 2015,2016 The Linux Foundation. All rights reserved.
 *
 * This program is free software; you can redistribute it and/or modify
 * it under the terms of the GNU General Public License version 2 and
 * only version 2 as published by the Free Software Foundation.
 *
 * This program is distributed in the hope that it will be useful,
 * but WITHOUT ANY WARRANTY; without even the implied warranty of
 * MERCHANTABILITY or FITNESS FOR A PARTICULAR PURPOSE.  See the
 * GNU General Public License for more details.
 */

/dts-v1/;

#include "msm8909-mtp.dtsi"
#include "msm8909-pm8916.dtsi"
#include "msm8909-pm8916-mtp.dtsi"
#include "apq8009-audio-external_codec.dtsi"
#include "apq8009w-memory.dtsi"

/ {
	model = "Qualcomm Technologies, Inc. APQ8009 WCD9326 MTP";
	compatible = "qcom,apq8009-mtp", "qcom,apq8009", "qcom,mtp";
	qcom,msm-id = <265 0>;
	qcom,board-id= <8 0x105>;
<<<<<<< HEAD
};

&external_image_mem {
	reg = <0x0 0x87a00000 0x0 0x0600000>;
};

&modem_adsp_mem {
	reg = <0x0 0x88000000 0x0 0x02c00000>;
};

&peripheral_mem {
	reg = <0x0 0x8ac00000 0x0 0x0500000>;
=======
>>>>>>> 9f9fa26e
};<|MERGE_RESOLUTION|>--- conflicted
+++ resolved
@@ -24,19 +24,4 @@
 	compatible = "qcom,apq8009-mtp", "qcom,apq8009", "qcom,mtp";
 	qcom,msm-id = <265 0>;
 	qcom,board-id= <8 0x105>;
-<<<<<<< HEAD
-};
-
-&external_image_mem {
-	reg = <0x0 0x87a00000 0x0 0x0600000>;
-};
-
-&modem_adsp_mem {
-	reg = <0x0 0x88000000 0x0 0x02c00000>;
-};
-
-&peripheral_mem {
-	reg = <0x0 0x8ac00000 0x0 0x0500000>;
-=======
->>>>>>> 9f9fa26e
 };