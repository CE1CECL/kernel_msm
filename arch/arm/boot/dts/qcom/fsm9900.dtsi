/* Copyright (c) 2013-2014, The Linux Foundation. All rights reserved.
 *
 * This program is free software; you can redistribute it and/or modify
 * it under the terms of the GNU General Public License version 2 and
 * only version 2 as published by the Free Software Foundation.
 *
 * This program is distributed in the hope that it will be useful,
 * but WITHOUT ANY WARRANTY; without even the implied warranty of
 * MERCHANTABILITY or FITNESS FOR A PARTICULAR PURPOSE.  See the
 * GNU General Public License for more details.
 */

<<<<<<< HEAD
/include/ "skeleton64.dtsi"
=======
#include "skeleton64.dtsi"
#include <dt-bindings/clock/msm-clocks-krait.h>
>>>>>>> 6b6cff37

/ {
	model = "Qualcomm Technologies, Inc. FSM9900";
	compatible = "qcom,fsm9900";
	interrupt-parent = <&intc>;

	aliases {
		sdhc1 = &sdhc_1; /* SDC1 eMMC slot */
		sdhc2 = &sdhc_2; /* SDC2 SD card slot */
	};

	cpus {
		#size-cells = <0>;
		#address-cells = <1>;

		CPU0: cpu@0 {
			device_type = "cpu";
			compatible = "qcom,krait";
			reg = <0x0>;
		};

		CPU1: cpu@1 {
			device_type = "cpu";
			compatible = "qcom,krait";
			reg = <0x1>;
		};

		CPU2: cpu@2 {
			device_type = "cpu";
			compatible = "qcom,krait";
			reg = <0x2>;
		};

		CPU3: cpu@3 {
			device_type = "cpu";
			compatible = "qcom,krait";
			reg = <0x3>;
		};
	};

	soc: soc { };

	memory {
		#address-cells = <2>;
		#size-cells = <2>;

		qsecom_mem: qsecom_region {
			linux,contiguous-region;
			reg = <0 0 0 0x600000>;
			label = "qseecom_mem";
                };
	};
};

/include/ "msm-gdsc.dtsi"
&soc {
	#address-cells = <1>;
	#size-cells = <1>;
	ranges = <0 0 0 0xffffffff>;

	intc: interrupt-controller@f9000000 {
		compatible = "qcom,msm-qgic2";
		interrupt-controller;
		#interrupt-cells = <3>;
		reg = <0xF9000000 0x1000>,
		      <0xF9002000 0x1000>;
	};

	msmgpio: gpio@fd510000 {
		compatible = "qcom,msm-gpio";
		gpio-controller;
		#gpio-cells = <2>;
		interrupt-controller;
		#interrupt-cells = <2>;
		reg = <0xfd510000 0x4000>;
		ngpio = <142>;
		interrupts = <0 208 0>;
		qcom,direct-connect-irqs = <5>;
	};

	restart@fc4ab000 {
		compatible = "qcom,pshold";
		reg = <0xfc4ab000 0x4>;
	};

	timer {
		compatible = "arm,armv7-timer";
		interrupts = <1 2 0 1 3 0>;
		clock-frequency = <19200000>;
	};

	timer@f9020000 {
		#address-cells = <1>;
		#size-cells = <1>;
		ranges;
		compatible = "arm,armv7-timer-mem";
		reg = <0xf9020000 0x1000>;
		clock-frequency = <19200000>;

		frame@f9021000 {
			frame-number = <0>;
			interrupts = <0 8 0x4>,
				     <0 7 0x4>;
			reg = <0xf9021000 0x1000>,
			      <0xf9022000 0x1000>;
		};

		frame@f9023000 {
			frame-number = <1>;
			interrupts = <0 9 0x4>;
			reg = <0xf9023000 0x1000>;
			status = "disabled";
		};

		frame@f9024000 {
			frame-number = <2>;
			interrupts = <0 10 0x4>;
			reg = <0xf9024000 0x1000>;
			status = "disabled";
		};

		frame@f9025000 {
			frame-number = <3>;
			interrupts = <0 11 0x4>;
			reg = <0xf9025000 0x1000>;
			status = "disabled";
		};

		frame@f9026000 {
			frame-number = <4>;
			interrupts = <0 12 0x4>;
			reg = <0xf9026000 0x1000>;
			status = "disabled";
		};

		frame@f9027000 {
			frame-number = <5>;
			interrupts = <0 13 0x4>;
			reg = <0xf9027000 0x1000>;
			status = "disabled";
		};

		frame@f9028000 {
			frame-number = <6>;
			interrupts = <0 14 0x4>;
			reg = <0xf9028000 0x1000>;
			status = "disabled";
		};
	};

	serial@f9960000 {
		compatible = "qcom,msm-lsuart-v14";
		reg = <0xf9960000 0x1000>;
		interrupts = <0 104 0>;
		status = "disabled";
	};

	qcom,uim@f995d000 { /* BLSP2_UART1 */
		compatible = "qcom,uim";
		reg = <0xf995d000 0x1000>;
		interrupts = <0 101 0>;
		status = "disabled";
		qcom,uim-data-gpio = <&msmgpio 24 0>;
		qcom,uim-clk-gpio = <&msmgpio 25 0>;
		qcom,uim-reset-gpio = <&msmgpio 26 0>;
		qcom,uim-card-detect-gpio = <&msmgpio 27 0>;
	};

	qcom,smem@1c100000 {
		compatible = "qcom,smem";
		reg = <0x1c100000 0x200000>,
			<0xf9011000 0x1000>;
		reg-names = "smem", "irq-reg-base";

		qcom,smd-hex0 {
			compatible = "qcom,smd";
			qcom,smd-edge = <0>;
			qcom,smd-irq-offset = <0x8>;
			qcom,smd-irq-bitmask = <0x100>;
			interrupts = <0 72 1>;
			label = "hex0";
			qcom,not-loadable;
		};

		qcom,smd-hex1 {
			compatible = "qcom,smd";
			qcom,smd-edge = <6>;
			qcom,smd-irq-offset = <0x8>;
			qcom,smd-irq-bitmask = <0x1000>;
			interrupts = <0 68 1>;
			label = "hex1";
			qcom,not-loadable;
		};

		qcom,smd-hex2 {
			compatible = "qcom,smd";
			qcom,smd-edge = <1>;
			qcom,smd-irq-offset = <0x8>;
			qcom,smd-irq-bitmask = <0x10000>;
			interrupts = <0 64 1>;
			label = "hex2";
			qcom,not-loadable;
		};

		qcom,smd-hex3 {
			compatible = "qcom,smd";
			qcom,smd-edge = <3>;
			qcom,smd-irq-offset = <0x8>;
			qcom,smd-irq-bitmask = <0x100000>;
			interrupts = <0 60 1>;
			label = "hex3";
			qcom,not-loadable;
		};


		qcom,smd-tenx {
			compatible = "qcom,smd";
			qcom,smd-edge = <10>;
			qcom,smd-irq-offset = <0x8>;
			qcom,smd-irq-bitmask = <0x10>;
			interrupts = <0 26 1>;
			label = "tenx";
			qcom,not-loadable;
		};
	};

	qcom,smdpkt {
		compatible = "qcom,smdpkt";

		qcom,smdpkt-logging_1 {
			qcom,smdpkt-remote = "hex0";
			qcom,smdpkt-port-name = "LOGGING_1";
			qcom,smdpkt-dev-name = "smd_logging_1";
		};

		qcom,smdpkt-cdm_logging_1 {
			qcom,smdpkt-remote = "hex0";
			qcom,smdpkt-port-name = "CDM LOGGING_1";
			qcom,smdpkt-dev-name = "smd_cdm_logging_1";
		};

		qcom,smdpkt-logging_2 {
			qcom,smdpkt-remote = "hex1";
			qcom,smdpkt-port-name = "LOGGING_2";
			qcom,smdpkt-dev-name = "smd_logging_2";
		};

		qcom,smdpkt-cdm_logging_2 {
			qcom,smdpkt-remote = "hex1";
			qcom,smdpkt-port-name = "CDM LOGGING_2";
			qcom,smdpkt-dev-name = "smd_cdm_logging_2";
		};

		qcom,smdpkt-mnr {
			qcom,smdpkt-remote = "hex1";
			qcom,smdpkt-port-name = "MNR_DATA";
			qcom,smdpkt-dev-name = "smd_mnr_data";
		};

		qcom,smdpkt-data_2 {
			qcom,smdpkt-remote = "hex1";
			qcom,smdpkt-port-name = "DATA_2";
			qcom,smdpkt-dev-name = "smd_data_2";
		};

		qcom,smdpkt-logging_0 {
			qcom,smdpkt-remote = "hex2";
			qcom,smdpkt-port-name = "LOGGING";
			qcom,smdpkt-dev-name = "smd_logging_0";
		};

		qcom,smdpkt-data_0 {
			qcom,smdpkt-remote = "hex2";
			qcom,smdpkt-port-name = "DATA";
			qcom,smdpkt-dev-name = "smd_data_0";
		};

		qcom,smdpkt-tf_0 {
			qcom,smdpkt-remote = "hex2";
			qcom,smdpkt-port-name = "TESTFRAMEWORK";
			qcom,smdpkt-dev-name = "smd_tf_0";
		};

		qcom,smdpkt-logging_3 {
			qcom,smdpkt-remote = "hex3";
			qcom,smdpkt-port-name = "LOGGING_3";
			qcom,smdpkt-dev-name = "smd_logging_3";
		};

		qcom,smdpkt-data_3 {
			qcom,smdpkt-remote = "hex3";
			qcom,smdpkt-port-name = "DATA_3";
			qcom,smdpkt-dev-name = "smd_data_3";
		};

		qcom,smdpkt-tf_3 {
			qcom,smdpkt-remote = "hex3";
			qcom,smdpkt-port-name = "TESTFRAMEWORK_3";
			qcom,smdpkt-dev-name = "smd_tf_3";
		};

		qcom,smdpkt-logging_4 {
			qcom,smdpkt-remote = "tenx";
			qcom,smdpkt-port-name = "LOGGING_4";
			qcom,smdpkt-dev-name = "smd_logging_4";
		};

		qcom,smdpkt-phy_trace {
			qcom,smdpkt-remote = "tenx";
			qcom,smdpkt-port-name = "PHY_TRACE";
			qcom,smdpkt-dev-name = "smd_phy_trace";
		};
	};

	qcom,ipc_router{
		compatible = "qcom,ipc_router";
		qcom,node-id = <1>;
	};

	qcom,ipc_router_hex0_xprt {
		compatible = "qcom,ipc_router_smd_xprt";
		qcom,ch-name = "IPCRTR";
		qcom,xprt-remote = "hex0";
		qcom,xprt-linkid = <1>;
		qcom,xprt-version = <1>;
		qcom,fragmented-data;
	};

	qcom,ipc_router_hex1_xprt {
		compatible = "qcom,ipc_router_smd_xprt";
		qcom,ch-name = "IPCRTR";
		qcom,xprt-remote = "hex1";
		qcom,xprt-linkid = <1>;
		qcom,xprt-version = <1>;
		qcom,fragmented-data;
	};

	qcom,ipc_router_hex2_xprt {
		compatible = "qcom,ipc_router_smd_xprt";
		qcom,ch-name = "IPCRTR";
		qcom,xprt-remote = "hex2";
		qcom,xprt-linkid = <1>;
		qcom,xprt-version = <1>;
		qcom,fragmented-data;
	};

	qcom,ipc_router_hex3_xprt {
		compatible = "qcom,ipc_router_smd_xprt";
		qcom,ch-name = "IPCRTR";
		qcom,xprt-remote = "hex3";
		qcom,xprt-linkid = <1>;
		qcom,xprt-version = <1>;
		qcom,fragmented-data;
	};

	qcom,ipc_router_q6fs_xprt {
		compatible = "qcom,ipc_router_smd_xprt";
		qcom,ch-name = "IPCRTR";
		qcom,xprt-remote = "tenx";
		qcom,xprt-linkid = <1>;
		qcom,xprt-version = <1>;
		qcom,fragmented-data;
	};

	cpu-pmu {
		compatible = "qcom,krait-pmu";
		qcom,irq-is-percpu;
		interrupts = <1 7 0xf00>;
	};

	qcom,msm-imem@fe805000 {
		compatible = "qcom,msm-imem";
		reg = <0xfe805000 0x1000>; /* Address and size of IMEM */
		ranges = <0x0 0xfe805000 0x1000>;
		#address-cells = <1>;
		#size-cells = <1>;

		download_mode@0 {
			compatible = "qcom,msm-imem-download_mode";
			reg = <0x0 8>;
		};

		mem_dump_table@14 {
			compatible = "qcom,msm-imem-mem_dump_table";
			reg = <0x14 4>;
		};

		restart_reason@65c {
			compatible = "qcom,msm-imem-restart_reason";
			reg = <0x65c 4>;
		};

		imem_cache_erp: cache_erp@6a4 {
			compatible = "qcom,msm-imem-cache_erp";
			reg = <0x6a4 4>;
		};

		boot_stats@6b0 {
			compatible = "qcom,msm-imem-boot_stats";
			reg = <0x6b0 32>;
		};

		pil@94c {
			compatible = "qcom,msm-imem-pil";
			reg = <0x94c 200>;
		};

		emergency_download_mode@fe0 {
			compatible = "qcom,msm-imem-emergency_download_mode";
			reg = <0xfe0 12>;
		};
	};

	qcom,cache_erp {
		compatible = "qcom,cache_erp";
		interrupts = <1 9 0>, <0 2 0>;
		interrupt-names = "l1_irq", "l2_irq";
		qcom,msm-imem-phandle = <&imem_cache_erp>;
	};

	qcom,cache_dump {
		compatible = "qcom,cache_dump";
		qcom,l1-dump-size = <0x100000>;
		qcom,l2-dump-size = <0x300000>;
	};

	qcom,rmtfs_sharedmem@30000000 {
		compatible = "qcom,sharedmem-uio";
		reg = <0x30000000 0x00180000>;
		reg-names = "rmtfs";
		qcom,client-id = <0x00000001>;
	};

	qcom,ion {
		compatible = "qcom,msm-ion";
		#address-cells = <1>;
		#size-cells = <0>;

		qcom,ion-heap@25 {
			reg = <25>;
			qcom,ion-heap-type = "SYSTEM";
		};

		qcom,ion-heap@27 { /* QSECOM HEAP */
			compatible = "qcom,msm-ion-reserve";
			reg = <27>;
			linux,contiguous-region = <&qsecom_mem>;
			qcom,ion-heap-type = "DMA";
		};
	};

	qcom,wdt@f9017000 {
		compatible = "qcom,msm-watchdog";
		reg = <0xf9017000 0x1000>;
		reg-names = "wdt-base";
		interrupts = <0 3 0>, <0 4 0>;
		qcom,bark-time = <11000>;
		qcom,pet-time = <10000>;
		qcom,ipi-ping;
	};

	i2c@f9966000 { /* BLSP-2 QUP-4 */
		cell-index = <0>;
		compatible = "qcom,i2c-qup";
		reg = <0xf9966000 0x500>;
		#address-cells = <1>;
		#size-cells = <0>;
		reg-names = "qup_phys_addr";
		interrupts = <0 103 0>;
		interrupt-names = "qup_err_intr";
		qcom,i2c-bus-freq = <100000>;
		qcom,i2c-src-freq = <19200000>;
		qcom,sda-gpio = <&msmgpio 38 0>;
		qcom,scl-gpio = <&msmgpio 39 0>;
		qcom,master-id = <84>;
	};

	i2c@f9967000 { /* BLSP-2 QUP-5 */
		cell-index = <0>;
		compatible = "qcom,i2c-qup";
		reg = <0Xf9967000 0x500>;
		#address-cells = <1>;
		#size-cells = <0>;
		reg-names = "qup_phys_addr";
		interrupts = <0 105 0>;
		interrupt-names = "qup_err_intr";
		qcom,i2c-bus-freq = <100000>;
		qcom,i2c-src-freq = <19200000>;
		qcom,sda-gpio = <&msmgpio 137 0>;
		qcom,scl-gpio = <&msmgpio 141 0>;
		qcom,master-id = <84>;
		status = "disabled";
	};


	i2c@f9924000 { /* BLSP-1 QUP-2 */
		cell-index = <1>;
		compatible = "qcom,i2c-qup";
		reg = <0xf9924000 0x500>;
		#address-cells = <1>;
		#size-cells = <0>;
		reg-names = "qup_phys_addr";
		interrupts = <0 96 0>;
		interrupt-names = "qup_err_intr";
		qcom,i2c-bus-freq = <100000>;
		qcom,i2c-src-freq = <19200000>;
		qcom,sda-gpio = <&msmgpio 6 0>;
		qcom,scl-gpio = <&msmgpio 7 0>;
		qcom,master-id = <86>;
	};

	sdhc_1: sdhci@f9824900 {
		qcom,bus-width = <8>;
		compatible = "qcom,sdhci-msm";
		reg = <0xf9824900 0x11c>, <0xf9824000 0x800>;
		reg-names = "hc_mem", "core_mem";
		interrupts = <0 123 0>, <0 138 0>;
		interrupt-names = "hc_irq", "pwr_irq";
		qcom,bus-speed-mode = "HS200_1p8v", "DDR_1p8v";
		qcom,cpu-dma-latency-us = <200>;

		qcom,msm-bus,name = "sdhc1";
		qcom,msm-bus,num-cases = <8>;
		qcom,msm-bus,num-paths = <1>;
		qcom,msm-bus,vectors-KBps = <78 512 0 0>, /* No vote */
				<78 512 1600 3200>,    /* 400 KB/s*/
				<78 512 80000 160000>, /* 20 MB/s */
				<78 512 100000 200000>, /* 25 MB/s */
				<78 512 200000 400000>, /* 50 MB/s */
				<78 512 400000 800000>, /* 100 MB/s */
				<78 512 800000 1600000>, /* 200 MB/s */
				<78 512 2048000 4096000>; /* Max. bandwidth */
		qcom,bus-bw-vectors-bps = <0 400000 20000000 25000000 50000000 100000000 200000000 4294967295>;
		status = "disable";
	};

	sdhc_2: sdhci@f98a4900 {
		compatible = "qcom,sdhci-msm";
		reg = <0xf98a4900 0x11c>, <0xf98a4000 0x800>;
		reg-names = "hc_mem", "core_mem";
		interrupts = <0 125 0>, <0 221 0>;
		interrupt-names = "hc_irq", "pwr_irq";

		qcom,bus-width = <4>;
		qcom,cpu-dma-latency-us = <200>;

		qcom,msm-bus,name = "sdhc2";
		qcom,msm-bus,num-cases = <8>;
		qcom,msm-bus,num-paths = <1>;
		qcom,msm-bus,vectors-KBps = <81 512 0 0>, /* No vote */
				<81 512 1600 3200>,    /* 400 KB/s*/
				<81 512 80000 160000>, /* 20 MB/s */
				<81 512 100000 200000>, /* 25 MB/s */
				<81 512 200000 400000>, /* 50 MB/s */
				<81 512 400000 800000>, /* 100 MB/s */
				<81 512 800000 1600000>, /* 200 MB/s */
				<81 512 2048000 4096000>; /* Max. bandwidth */
		qcom,bus-bw-vectors-bps = <0 400000 20000000 25000000 50000000 100000000 200000000 4294967295>;
		status = "disable";
	};

	qcom,sps@fe204000 {
		compatible = "qcom,msm_sps";
		reg = <0xfe204000 0x1f000>,
			<0xfe223000 0x10000>;
		reg-names = "bam_mem", "core_mem";
		interrupts = <0 94 0>;
	};

	qcom,qcrypto@fd440000 {
		compatible = "qcom,qcrypto";
		reg = <0xfd440000 0x20000>,
			<0xfd444000 0x8000>;
		reg-names = "crypto-base","crypto-bam-base";
		interrupts = <0 110 0>;
		qcom,bam-pipe-pair = <1>;
		qcom,ce-hw-instance = <1>;
		qcom,ce-device = <0>;
	};
	qcom,qcrypto@fe040000 {
		compatible = "qcom,qcrypto";
		reg = <0xfe040000 0x20000>,
			<0xfe044000 0x8000>;
		reg-names = "crypto-base","crypto-bam-base";
		interrupts = <0 115 0>;
		qcom,bam-pipe-pair = <1>;
		qcom,ce-hw-instance = <6>;
		qcom,ce-device = <1>;
	};
	qcom,qcrypto@fe000000 {
		compatible = "qcom,qcrypto";
		reg = <0xfe000000 0x20000>,
			<0xfe004000 0x8000>;
		reg-names = "crypto-base","crypto-bam-base";
		interrupts = <0 116 0>;
		qcom,bam-pipe-pair = <1>;
		qcom,ce-hw-instance = <7>;
		qcom,ce-device = <2>;
	};

	qcom,qcota@fe140000 {
		compatible = "qcom,qcota";
		reg = <0xfe140000 0x20000>,
			<0xfe144000 0x8000>;
		reg-names = "crypto-base","crypto-bam-base";
		interrupts = <0 111 0>;
		qcom,bam-pipe-pair = <1>;
		qcom,ce-hw-instance = <2>;
		qcom,ce-device = <0>;
	};
	qcom,qcota@fe0c0000 {
		compatible = "qcom,qcota";
		reg = <0xfe0c0000 0x20000>,
			<0xfe0c4000 0x8000>;
		reg-names = "crypto-base","crypto-bam-base";
		interrupts = <0 113 0>;
		qcom,bam-pipe-pair = <1>;
		qcom,ce-hw-instance = <4>;
		qcom,ce-device = <1>;
	};

	tsens: tsens@fc4a8000 {
		compatible = "qcom,fsm9900-tsens";
		reg = <0xfc4a8000 0x2000>,
			<0xfc4bc000 0x1000>;
		reg-names = "tsens_physical", "tsens_eeprom_physical";
		interrupts = <0 184 0>;
		qcom,sensors = <7>;
		qcom,slope = <3200 3200 3200 3200 3200 3200 3200>;
	};

	qcom,msm-thermal {
		compatible = "qcom,msm-thermal";
		qcom,sensor-id = <3>;
		qcom,poll-ms = <250>;
		qcom,limit-temp = <85>;
		qcom,temp-hysteresis = <10>;
		qcom,freq-step = <2>;
		qcom,freq-control-mask = <0xf>;
		qcom,therm-reset-temp = <115>;
		qcom,core-limit-temp = <110>;
		qcom,core-temp-hysteresis = <10>;
		qcom,core-control-mask = <0xe>;
		qcom,hotplug-temp = <120>;
		qcom,hotplug-temp-hysteresis = <20>;
		qcom,freq-mitigation-temp = <110>;
		qcom,freq-mitigation-temp-hysteresis = <20>;
		qcom,freq-mitigation-value = <883200>;
		qcom,freq-mitigation-control-mask = <0x01>;
		qcom,cpu-sensors = "tsens_tz_sensor3", "tsens_tz_sensor4",
				"tsens_tz_sensor5", "tsens_tz_sensor6";
	};

	cache: qcom,cache {
		compatible = "devfreq-simple-dev";
		clock-names = "devfreq_clk";
		clocks = <&clock_krait clk_l2_clk>;
		governor = "cpufreq";
		freq-tbl-khz =
			<  300000 >,
			<  345600 >,
			<  422400 >,
			<  499200 >,
			<  576000 >,
			<  652800 >,
			<  729600 >,
			<  806400 >,
			<  883200 >,
			<  960000 >,
			< 1036800 >,
			< 1113600 >,
			< 1190400 >,
			< 1267200 >,
			< 1344000 >,
			< 1420800 >,
			< 1497600 >,
			< 1574400 >,
			< 1651200 >;
	};

	cpubw: qcom,cpubw {
		compatible = "qcom,devbw";
		governor = "cpufreq";
		qcom,src-dst-ports = <1 512>, <2 512>;
		qcom,active-only;
		qcom,bw-tbl =
			<  572 /*  75 MHz */ >,
			< 1144 /* 150 MHz */ >,
			< 2342 /* 307 MHz */ >,
			< 3509 /* 460 MHz */ >,
			< 6103 /* 800 MHz */ >;
	};

	devfreq-cpufreq {
		cpubw-cpufreq {
			target-dev = <&cpubw>;
			cpu-to-dev-map =
				<  300000  572 >,
				<  422400 1144 >,
				<  883200 2342 >,
				< 1190400 3509 >,
				< 2265600 6103 >;
		};
		cache-cpufreq {
			target-dev = <&cache>;
			cpu-to-dev-map =
				<  300000  300000 >,
				<  422400  422400 >,
				<  576000  576000 >,
				<  729600  729600 >,
				<  883200  883200 >,
				< 1036800 1036800 >,
				< 1190400 1190400 >,
				< 1344000 1344000 >,
				< 1497600 1497600 >,
				< 2265600 1651200 >;
		};
	};

	qcom,msm-cpufreq {
		compatible = "qcom,msm-cpufreq";
		clock-names = "l2_clk", "cpu0_clk", "cpu1_clk", "cpu2_clk",
				"cpu3_clk";
		clocks = <&clock_krait clk_l2_clk>,
			 <&clock_krait clk_krait0_clk>,
			 <&clock_krait clk_krait1_clk>,
			 <&clock_krait clk_krait2_clk>,
			 <&clock_krait clk_krait3_clk>;
		qcom,cpufreq-table =
			<  300000 >,
			<  422400 >,
			<  576000 >,
			<  729600 >,
			<  883200 >,
			< 1036800 >,
			< 1190400 >,
			< 1344000 >,
			< 1497600 >,
			< 1651200 >,
			< 1804800 >,
			< 1958400 >,
			< 2112000 >,
			< 2265600 >;
	};

	clock_krait: qcom,clock-krait@f9016000 {
		compatible = "qcom,clock-krait-8974";
		reg = <0xf9016000 0x20>,
			<0xf908a000 0x20>,
			<0xf909a000 0x20>,
			<0xf90aa000 0x20>,
			<0xf90ba000 0x20>,
			<0xfc4b80b0 0x08>,
			<0xf9011000 0x50>;
		reg-names = "hfpll_l2_clk", "hfpll0_clk",
				"hfpll1_clk", "hfpll2_clk",
				"hfpll3_clk", "efuse", "meas";
		cpu0-supply = <&pma8084_s8>;
		cpu1-supply = <&pma8084_s8>;
		cpu2-supply = <&pma8084_s8>;
		cpu3-supply = <&pma8084_s8>;
		l2-dig-supply = <&pma8084_s2_corner_ao>;
		hfpll-dig-supply = <&pma8084_s2_corner_ao>;
		hfpll-analog-supply = <&pma8084_l12_ao>;
		qcom,hfpll-config-val = <0x04D0405D>;
		qcom,hfpll-user-vco-mask = <0x00100000>;
		qcom,pvs-config-ver = <1>;
		#clock-cells = <1>;


		qcom,l2-fmax =
			<          0 0			 >,
			<  576000000 4 /* SVS_SOC */	 >,
			<  883200000 5 /* NORMAL */	 >,
			< 1651200000 7 /* SUPER_TURBO */ >;

		/*   2.3GHz   */
		qcom,speed2-pvs0-bin-v0 =
			<          0       0    0 >,
			<  300000000  800000   72 >,
			<  422400000  810000  102 >,
			<  576000000  830000  141 >,
			<  729600000  850000  182 >,
			<  883200000  870000  224 >,
			< 1036800000  890000  267 >,
			< 1190400000  910000  311 >,
			< 1344000000  930000  357 >,
			< 1497600000  950000  404 >,
			< 1651200000  970000  452 >,
			< 1804800000  990000  501 >,
			< 1958400000 1010000  553 >,
			< 2112000000 1030000  606 >,
			< 2265600000 1050000  658 >;

		qcom,speed2-pvs1-bin-v0 =
			<          0       0    0 >,
			<  300000000  800000   72 >,
			<  422400000  805000  102 >,
			<  576000000  815000  141 >,
			<  729600000  825000  182 >,
			<  883200000  845000  224 >,
			< 1036800000  865000  267 >,
			< 1190400000  885000  311 >,
			< 1344000000  905000  357 >,
			< 1497600000  925000  404 >,
			< 1651200000  945000  452 >,
			< 1804800000  965000  501 >,
			< 1958400000  985000  553 >,
			< 2112000000 1005000  606 >,
			< 2265600000 1025000  658 >;

		qcom,speed2-pvs2-bin-v0 =
			<          0       0    0 >,
			<  300000000  800000   72 >,
			<  422400000  800000  102 >,
			<  576000000  800000  141 >,
			<  729600000  810000  182 >,
			<  883200000  820000  224 >,
			< 1036800000  840000  267 >,
			< 1190400000  860000  311 >,
			< 1344000000  880000  357 >,
			< 1497600000  900000  404 >,
			< 1651200000  920000  452 >,
			< 1804800000  940000  501 >,
			< 1958400000  960000  553 >,
			< 2112000000  980000  606 >,
			< 2265600000 1000000  658 >;

		/*   2.0GHz   */
		qcom,speed0-pvs0-bin-v0 =
			<          0       0    0 >,
			<  300000000  850000   75 >,
			<  422400000  850000  105 >,
			<  576000000  870000  146 >,
			<  729600000  890000  188 >,
			<  883200000  910000  231 >,
			< 1036800000  930000  276 >,
			< 1190400000  950000  321 >,
			< 1344000000  970000  368 >,
			< 1497600000  990000  416 >,
			< 1651200000 1010000  467 >,
			< 1804800000 1030000  518 >,
			< 1958400000 1050000  569 >;

		qcom,speed0-pvs1-bin-v0 =
			<          0       0    0 >,
			<  300000000  850000   75 >,
			<  422400000  850000  105 >,
			<  576000000  850000  146 >,
			<  729600000  865000  188 >,
			<  883200000  885000  231 >,
			< 1036800000  905000  276 >,
			< 1190400000  925000  321 >,
			< 1344000000  945000  368 >,
			< 1497600000  965000  416 >,
			< 1651200000  985000  467 >,
			< 1804800000 1005000  518 >,
			< 1958400000 1025000  569 >;

		qcom,speed0-pvs2-bin-v0 =
			<          0       0    0 >,
			<  300000000  800000   75 >,
			<  422400000  800000  105 >,
			<  576000000  820000  146 >,
			<  729600000  840000  188 >,
			<  883200000  860000  231 >,
			< 1036800000  880000  276 >,
			< 1190400000  900000  321 >,
			< 1344000000  920000  368 >,
			< 1497600000  940000  416 >,
			< 1651200000  960000  467 >,
			< 1804800000  980000  518 >,
			< 1958400000 1000000  569 >;

		qcom,speed0-pvs3-bin-v0 =
			<          0       0    0 >,
			<  300000000  800000   75 >,
			<  422400000  800000  105 >,
			<  576000000  800000  146 >,
			<  729600000  815000  188 >,
			<  883200000  835000  231 >,
			< 1036800000  855000  276 >,
			< 1190400000  875000  321 >,
			< 1344000000  895000  368 >,
			< 1497600000  915000  416 >,
			< 1651200000  935000  467 >,
			< 1804800000  955000  518 >,
			< 1958400000  975000  569 >;

		qcom,speed0-pvs4-bin-v0 =
			<          0       0    0 >,
			<  300000000  775000   75 >,
			<  422400000  775000  105 >,
			<  576000000  775000  146 >,
			<  729600000  790000  188 >,
			<  883200000  810000  231 >,
			< 1036800000  830000  276 >,
			< 1190400000  850000  321 >,
			< 1344000000  870000  368 >,
			< 1497600000  890000  416 >,
			< 1651200000  910000  467 >,
			< 1804800000  930000  518 >,
			< 1958400000  950000  569 >;

		/*   1.8GHz   */
		qcom,speed4-pvs0-bin-v0 =
			<          0       0    0 >,
			<  300000000  850000   75 >,
			<  422400000  870000  105 >,
			<  576000000  890000  146 >,
			<  729600000  910000  188 >,
			<  883200000  930000  231 >,
			< 1036800000  950000  276 >,
			< 1190400000  970000  321 >,
			< 1344000000  990000  368 >,
			< 1497600000 1010000  416 >,
			< 1651200000 1030000  467 >,
			< 1804800000 1050000  518 >;

		qcom,speed4-pvs1-bin-v0 =
			<          0       0    0 >,
			<  300000000  850000   75 >,
			<  422400000  850000  105 >,
			<  576000000  865000  146 >,
			<  729600000  885000  188 >,
			<  883200000  905000  231 >,
			< 1036800000  925000  276 >,
			< 1190400000  945000  321 >,
			< 1344000000  965000  368 >,
			< 1497600000  985000  416 >,
			< 1651200000 1005000  467 >,
			< 1804800000 1025000  518 >;

		qcom,speed4-pvs2-bin-v0 =
			<          0       0    0 >,
			<  300000000  800000   75 >,
			<  422400000  820000  105 >,
			<  576000000  840000  146 >,
			<  729600000  860000  188 >,
			<  883200000  880000  231 >,
			< 1036800000  900000  276 >,
			< 1190400000  920000  321 >,
			< 1344000000  940000  368 >,
			< 1497600000  960000  416 >,
			< 1651200000  980000  467 >,
			< 1804800000 1000000  518 >;

		qcom,speed4-pvs3-bin-v0 =
			<          0       0    0 >,
			<  300000000  800000   75 >,
			<  422400000  800000  105 >,
			<  576000000  815000  146 >,
			<  729600000  835000  188 >,
			<  883200000  855000  231 >,
			< 1036800000  875000  276 >,
			< 1190400000  895000  321 >,
			< 1344000000  915000  368 >,
			< 1497600000  935000  416 >,
			< 1651200000  955000  467 >,
			< 1804800000  975000  518 >;

		qcom,speed4-pvs4-bin-v0 =
			<          0       0    0 >,
			<  300000000  775000   75 >,
			<  422400000  775000  105 >,
			<  576000000  790000  146 >,
			<  729600000  810000  188 >,
			<  883200000  830000  231 >,
			< 1036800000  850000  276 >,
			< 1190400000  870000  321 >,
			< 1344000000  890000  368 >,
			< 1497600000  910000  416 >,
			< 1651200000  930000  467 >,
			< 1804800000  950000  518 >;

		/*   2.3GHz RC1   */
		qcom,speed2-pvs0-bin-v1 =
			<          0       0    0 >,
			<  300000000  850000   75 >,
			<  422400000  860000  106 >,
			<  576000000  880000  147 >,
			<  729600000  900000  189 >,
			<  883200000  920000  233 >,
			< 1036800000  940000  278 >,
			< 1190400000  960000  324 >,
			< 1344000000  980000  371 >,
			< 1497600000 1000000  420 >,
			< 1651200000 1020000  470 >,
			< 1804800000 1040000  521 >,
			< 1958400000 1060000  576 >,
			< 2112000000 1080000  633 >,
			< 2265600000 1100000  691 >;

		qcom,speed2-pvs1-bin-v1 =
			<          0       0    0 >,
			<  300000000  825000   75 >,
			<  422400000  835000  106 >,
			<  576000000  855000  147 >,
			<  729600000  875000  189 >,
			<  883200000  895000  233 >,
			< 1036800000  915000  278 >,
			< 1190400000  935000  324 >,
			< 1344000000  955000  371 >,
			< 1497600000  975000  420 >,
			< 1651200000  995000  470 >,
			< 1804800000 1015000  521 >,
			< 1958400000 1035000  576 >,
			< 2112000000 1055000  633 >,
			< 2265600000 1075000  691 >;

		qcom,speed2-pvs2-bin-v1 =
			<          0       0    0 >,
			<  300000000  800000   75 >,
			<  422400000  810000  106 >,
			<  576000000  830000  147 >,
			<  729600000  850000  189 >,
			<  883200000  870000  233 >,
			< 1036800000  890000  278 >,
			< 1190400000  910000  324 >,
			< 1344000000  930000  371 >,
			< 1497600000  950000  420 >,
			< 1651200000  970000  470 >,
			< 1804800000  990000  521 >,
			< 1958400000 1010000  576 >,
			< 2112000000 1030000  633 >,
			< 2265600000 1050000  691 >;

		qcom,speed2-pvs3-bin-v1 =
			<          0       0    0 >,
			<  300000000  800000   75 >,
			<  422400000  805000  106 >,
			<  576000000  815000  147 >,
			<  729600000  825000  189 >,
			<  883200000  845000  233 >,
			< 1036800000  865000  278 >,
			< 1190400000  885000  324 >,
			< 1344000000  905000  371 >,
			< 1497600000  925000  420 >,
			< 1651200000  945000  470 >,
			< 1804800000  965000  521 >,
			< 1958400000  985000  576 >,
			< 2112000000 1005000  633 >,
			< 2265600000 1025000  691 >;

		qcom,speed2-pvs4-bin-v1 =
			<          0       0    0 >,
			<  300000000  800000   75 >,
			<  422400000  800000  106 >,
			<  576000000  800000  147 >,
			<  729600000  810000  189 >,
			<  883200000  820000  233 >,
			< 1036800000  840000  278 >,
			< 1190400000  860000  324 >,
			< 1344000000  880000  371 >,
			< 1497600000  900000  420 >,
			< 1651200000  920000  470 >,
			< 1804800000  940000  521 >,
			< 1958400000  960000  576 >,
			< 2112000000  980000  633 >,
			< 2265600000 1000000  691 >;

		/*   2.0GHz RC1   */
		qcom,speed0-pvs0-bin-v1 =
			<          0       0    0 >,
			<  300000000  850000   77 >,
			<  422400000  850000  110 >,
			<  576000000  870000  152 >,
			<  729600000  890000  196 >,
			<  883200000  910000  240 >,
			< 1036800000  930000  286 >,
			< 1190400000  950000  334 >,
			< 1344000000  970000  383 >,
			< 1497600000  990000  432 >,
			< 1651200000 1010000  486 >,
			< 1804800000 1030000  541 >,
			< 1958400000 1050000  598 >;

		qcom,speed0-pvs1-bin-v1 =
			<          0       0    0 >,
			<  300000000  850000   77 >,
			<  422400000  850000  110 >,
			<  576000000  850000  152 >,
			<  729600000  865000  196 >,
			<  883200000  885000  240 >,
			< 1036800000  905000  286 >,
			< 1190400000  925000  334 >,
			< 1344000000  945000  383 >,
			< 1497600000  965000  432 >,
			< 1651200000  985000  486 >,
			< 1804800000 1005000  541 >,
			< 1958400000 1025000  598 >;

		qcom,speed0-pvs2-bin-v1 =
			<          0       0    0 >,
			<  300000000  800000   77 >,
			<  422400000  800000  110 >,
			<  576000000  820000  152 >,
			<  729600000  840000  196 >,
			<  883200000  860000  240 >,
			< 1036800000  880000  286 >,
			< 1190400000  900000  334 >,
			< 1344000000  920000  383 >,
			< 1497600000  940000  432 >,
			< 1651200000  960000  486 >,
			< 1804800000  980000  541 >,
			< 1958400000 1000000  598 >;

		qcom,speed0-pvs3-bin-v1 =
			<          0       0    0 >,
			<  300000000  800000   77 >,
			<  422400000  800000  110 >,
			<  576000000  800000  152 >,
			<  729600000  815000  196 >,
			<  883200000  835000  240 >,
			< 1036800000  855000  286 >,
			< 1190400000  875000  334 >,
			< 1344000000  895000  383 >,
			< 1497600000  915000  432 >,
			< 1651200000  935000  486 >,
			< 1804800000  955000  541 >,
			< 1958400000  975000  598 >;

		qcom,speed0-pvs4-bin-v1 =
			<          0       0    0 >,
			<  300000000  775000   77 >,
			<  422400000  775000  110 >,
			<  576000000  775000  152 >,
			<  729600000  790000  196 >,
			<  883200000  810000  240 >,
			< 1036800000  830000  286 >,
			< 1190400000  850000  334 >,
			< 1344000000  870000  383 >,
			< 1497600000  890000  432 >,
			< 1651200000  910000  486 >,
			< 1804800000  930000  541 >,
			< 1958400000  950000  598 >;

		qcom,speed0-pvs5-bin-v1 =
			<          0       0    0 >,
			<  300000000  875000   77 >,
			<  422400000  875000  110 >,
			<  576000000  895000  152 >,
			<  729600000  915000  196 >,
			<  883200000  935000  240 >,
			< 1036800000  955000  286 >,
			< 1190400000  975000  334 >,
			< 1344000000  995000  383 >,
			< 1497600000 1015000  432 >,
			< 1651200000 1035000  486 >,
			< 1804800000 1055000  541 >,
			< 1958400000 1075000  598 >;

		qcom,speed0-pvs6-bin-v1 =
			<          0       0    0 >,
			<  300000000  875000   77 >,
			<  422400000  900000  110 >,
			<  576000000  920000  152 >,
			<  729600000  940000  196 >,
			<  883200000  960000  240 >,
			< 1036800000  980000  286 >,
			< 1190400000 1000000  334 >,
			< 1344000000 1020000  383 >,
			< 1497600000 1040000  432 >,
			< 1651200000 1060000  486 >,
			< 1804800000 1080000  541 >,
			< 1958400000 1100000  598 >;

		/*   1.8GHz RC1   */
		qcom,speed4-pvs0-bin-v1 =
			<          0       0    0 >,
			<  300000000  850000   77 >,
			<  422400000  850000  110 >,
			<  576000000  870000  152 >,
			<  729600000  890000  196 >,
			<  883200000  910000  240 >,
			< 1036800000  930000  286 >,
			< 1190400000  950000  334 >,
			< 1344000000  970000  383 >,
			< 1497600000  990000  432 >,
			< 1651200000 1010000  486 >,
			< 1804800000 1030000  541 >;

		qcom,speed4-pvs1-bin-v1 =
			<          0       0    0 >,
			<  300000000  850000   77 >,
			<  422400000  850000  110 >,
			<  576000000  850000  152 >,
			<  729600000  865000  196 >,
			<  883200000  885000  240 >,
			< 1036800000  905000  286 >,
			< 1190400000  925000  334 >,
			< 1344000000  945000  383 >,
			< 1497600000  965000  432 >,
			< 1651200000  985000  486 >,
			< 1804800000 1005000  541 >;

		qcom,speed4-pvs2-bin-v1 =
			<          0       0    0 >,
			<  300000000  800000   77 >,
			<  422400000  800000  110 >,
			<  576000000  820000  152 >,
			<  729600000  840000  196 >,
			<  883200000  860000  240 >,
			< 1036800000  880000  286 >,
			< 1190400000  900000  334 >,
			< 1344000000  920000  383 >,
			< 1497600000  940000  432 >,
			< 1651200000  960000  486 >,
			< 1804800000  980000  541 >;

		qcom,speed4-pvs3-bin-v1 =
			<          0       0    0 >,
			<  300000000  800000   77 >,
			<  422400000  800000  110 >,
			<  576000000  800000  152 >,
			<  729600000  815000  196 >,
			<  883200000  835000  240 >,
			< 1036800000  855000  286 >,
			< 1190400000  875000  334 >,
			< 1344000000  895000  383 >,
			< 1497600000  915000  432 >,
			< 1651200000  935000  486 >,
			< 1804800000  955000  541 >;

		qcom,speed4-pvs4-bin-v1 =
			<          0       0    0 >,
			<  300000000  775000   77 >,
			<  422400000  775000  110 >,
			<  576000000  775000  152 >,
			<  729600000  790000  196 >,
			<  883200000  810000  240 >,
			< 1036800000  830000  286 >,
			< 1190400000  850000  334 >,
			< 1344000000  870000  383 >,
			< 1497600000  890000  432 >,
			< 1651200000  910000  486 >,
			< 1804800000  930000  541 >;

		qcom,speed4-pvs5-bin-v1 =
			<          0       0    0 >,
			<  300000000  875000   77 >,
			<  422400000  875000  110 >,
			<  576000000  895000  152 >,
			<  729600000  915000  196 >,
			<  883200000  935000  240 >,
			< 1036800000  955000  286 >,
			< 1190400000  975000  334 >,
			< 1344000000  995000  383 >,
			< 1497600000 1015000  432 >,
			< 1651200000 1035000  486 >,
			< 1804800000 1055000  541 >;

		qcom,speed4-pvs6-bin-v1 =
			<          0       0    0 >,
			<  300000000  875000   77 >,
			<  422400000  900000  110 >,
			<  576000000  920000  152 >,
			<  729600000  940000  196 >,
			<  883200000  960000  240 >,
			< 1036800000  980000  286 >,
			< 1190400000 1000000  334 >,
			< 1344000000 1020000  383 >,
			< 1497600000 1040000  432 >,
			< 1651200000 1060000  486 >,
			< 1804800000 1080000  541 >;
	};

	qcom,bbif@fd300000 {
		compatible = "qcom,bbif";
		reg = <0xfd300000 0x10000>;
		vdd-lbbrx-supply = <&pma8084_l4>;
		vdd-hbbrx-supply = <&pma8084_l14>;
	};

	qcom,rfic@fd4a4090 {
		compatible = "qcom,rfic";
		reg = <0xfd4a4090 0x40>,
			<0x3a000000 0xa00000>,
			<0xf9b10000 0x8000>;
		vdd-switch-supply = <&pma8084_l18>;
		vdd-wtr-supply = <&pma8084_l19>;
		vdd-ftr1-supply = <&pma8084_l23>;
		vdd-ftr2-supply = <&pma8084_l25>;
		vdd-1v3-supply = <&pma8084_l11>;
		vdd-1v8-supply = <&pma8084_l26>;

	};

	ssbi1:  qcom,ssbi@f9b18000 {
		compatible = "qcom,ssbi";
		reg = <0xf9b18000 0x4000>;
		reg-names = "ssbi1_base";
		qcom,controller-type = "geni-ssbi-arbiter";

		rfic@1 {
			compatible = "qcom,rfic";
		};
	};

	ssbi2:  qcom,ssbi@f9b1c000 {
		compatible = "qcom,ssbi";
		reg = <0xf9b1c000 0x4000>;
		reg-names = "ssbi2_base";
		qcom,controller-type = "geni-ssbi-arbiter";

		rfic@2 {
			compatible = "qcom,rfic";
		};
	};

	ssbi3:  qcom,ssbi@f9b20000 {
		compatible = "qcom,ssbi";
		reg = <0xf9b20000 0x4000>;
		reg-names = "ssbi3_base";
		qcom,controller-type = "geni-ssbi-arbiter";

		rfic@3 {
			compatible = "qcom,rfic";
		};
	};

	ssbi4:  qcom,ssbi@f9b24000 {
		compatible = "qcom,ssbi";
		reg = <0xf9b24000 0x4000>;
		reg-names = "ssbi4_base";
		qcom,controller-type = "geni-ssbi-arbiter";

		rfic@4 {
			compatible = "qcom,rfic";
		};
	};

	ssbi5:  qcom,ssbi@f9b28000 {
		compatible = "qcom,ssbi";
		reg = <0xf9b28000 0x4000>;
		reg-names = "ssbi5_base";
		qcom,controller-type = "geni-ssbi-arbiter";

		rfic@5 {
			compatible = "qcom,rfic";
		};
	};

	ssbi6:  qcom,ssbi@f9b2c000 {
		compatible = "qcom,ssbi";
		reg = <0xf9b2c000 0x4000>;
		reg-names = "ssbi6_base";
		qcom,controller-type = "geni-ssbi-arbiter";

		rfic@6 {
			compatible = "qcom,rfic";
		};
	};

	ssbi7:  qcom,ssbi@f9b30000 {
		compatible = "qcom,ssbi";
		reg = <0xf9b30000 0x4000>;
		reg-names = "ssbi7_base";
		qcom,controller-type = "geni-ssbi-arbiter";

		rfic@7 {
			compatible = "qcom,rfic";
		};
	};

	qcom,qfpfuse@fc4b8000 {
		compatible = "qcom,qfp-fuse";
		reg = <0xfc4b8000 0x7000>;
		qcom,blow-status-offset = <0x2048>;
		status = "disabled";
	};

	qcom,msm-rng@f9bff000 {
		compatible = "qcom,msm-rng";
		reg = <0xf9bff000 0x200>;
		qcom,msm-rng-iface-clk;
	};

	emac0: qcom,emac@feb20000 {
		cell-index = <0>;
		compatible = "qcom,emac";
		reg-names = "emac", "emac_csr", "emac_1588",
			"emac_qserdes", "emac_sgmii_phy";
		reg = <0xfeb20000 0x10000>,
			<0xfeb36000 0x1000>,
			<0xfeb3c000 0x4000>,
			<0xfeb38000 0x300>,
			<0xfeb38300 0x100>;
		#address-cells = <0>;
		interrupt-parent = <&emac0>;
		#interrupt-cells = <1>;
		interrupts = <0 1 2 3 4 5>;
		interrupt-map-mask = <0xffffffff>;
		interrupt-map = <0 &intc 0 76 0
			1 &intc 0 77 0
			2 &intc 0 78 0
			3 &intc 0 79 0
			4 &intc 0 80 0
			5 &msmgpio 5 0x8>;
		interrupt-names = "emac_core0_irq",
			"emac_core1_irq",
			"emac_core2_irq",
			"emac_core3_irq",
			"emac_sgmii_irq",
			"emac_wol_irq";
		qcom,emac-gpio-mdc = <&msmgpio 123 0>;
		qcom,emac-gpio-mdio = <&msmgpio 124 0>;
		qcom,emac-tstamp-en;
		phy-mode = "sgmii";
		phy-addr = <0>;
		status = "disable";
	};

	emac1: qcom,emac@feb00000 {
		cell-index = <1>;
		compatible = "qcom,emac";
		reg-names = "emac", "emac_csr", "emac_1588",
			"emac_qserdes", "emac_sgmii_phy";
		reg = <0xfeb00000 0x10000>,
			<0xfeb16000 0x1000>,
			<0xfeb1c000 0x4000>,
			<0xfeb18000 0x300>,
			<0xfeb18300 0x100>;
		#address-cells = <0>;
		interrupt-parent = <&emac1>;
		#interrupt-cells = <1>;
		interrupts = <0 1 2 3 4 5>;
		interrupt-map-mask = <0xffffffff>;
		interrupt-map = <0 &intc 0 136 0
			1 &intc 0 119 0
			2 &intc 0 120 0
			3 &intc 0 121 0
			4 &intc 0 122 0
			5 &msmgpio 4 0x8>;
		interrupt-names = "emac_core0_irq",
			"emac_core1_irq",
			"emac_core2_irq",
			"emac_core3_irq",
			"emac_sgmii_irq",
			"emac_wol_irq";
		qcom,emac-gpio-mdc = <&msmgpio 125 0>;
		qcom,emac-gpio-mdio = <&msmgpio 126 0>;
		qcom,emac-tstamp-en;
		phy-mode = "sgmii";
		phy-addr = <1>;
		status = "disable";
	};

	spmi_bus: qcom,spmi@fc4c0000 {
		cell-index = <0>;
		compatible = "qcom,spmi-pmic-arb";
		reg-names = "core", "intr", "cnfg";
		reg = <0xfc4cf000 0x1000>,
		      <0Xfc4cb000 0x1000>,
		      <0Xfc4ca000 0x1000>;
		/* 190,ee0_krait_hlos_spmi_periph_irq */
		/* 187,channel_0_krait_hlos_trans_done_irq */
		interrupts = <0 190 0>, <0 187 0>;
		qcom,not-wakeup;
		qcom,pmic-arb-ee = <0>;
		qcom,pmic-arb-channel = <0>;
		#address-cells = <1>;
		#size-cells = <0>;
		interrupt-controller;
		#interrupt-cells = <3>;
	};

	rpm_bus: qcom,rpm-smd {
		compatible = "qcom,rpm-smd";
		rpm-channel-name = "rpm_requests";
		rpm-channel-type = <15>; /* SMD_APPS_RPM */
	};

	qcom,mpm@fc4281d0 {
		compatible = "qcom,mpm-v2";
		reg = <0xfc4281d0 0x1000>, /* MSM_RPM_MPM_BASE 4K */
		    <0xf9011008 0x4>;   /* MSM_APCS_GCC_BASE 4K */
		reg-names = "vmpm", "ipc";
		interrupts = <0 171 1>;

		qcom,ipc-bit-offset = <1>;

		qcom,gic-parent = <&intc>;
		qcom,gic-map = <2 216>; /* tsens_upper_lower_int */

		qcom,gpio-parent = <&msmgpio>;
		qcom,gpio-map = <3 1>;
	};

	qcom,modem-femto@fbc00000 {
		compatible = "qcom,pil-femto-modem";
		#address-cells=<1>;
		#size-cells=<1>;
		ranges;
		reg = <0xfbc00000 0x100>;
		reg-names = "qdsp6_base";
		qcom,firmware-name = "mba";
		qcom,max-num-modems = <5>;

		qcom,modem@fd4a7000 {
			compatible = "qcom,pil-femto-modem-desc";
			reg = <0xfd4a7000 0x20>;
			reg-names = "rmb_base";
			qcom,firmware-name = "mdm0";
			qcom,modem-id = <0>;
			qcom,max-num-images = <1>;
		};

		qcom,modem@fd4a7030 {
			compatible = "qcom,pil-femto-modem-desc";
			reg = <0xfd4a7030 0x20>;
			reg-names = "rmb_base";
			qcom,firmware-name = "mdm1";
			qcom,modem-id = <1>;
			qcom,max-num-images = <1>;
		};

		qcom,modem@fd4a7060 {
			compatible = "qcom,pil-femto-modem-desc";
			reg = <0xfd4a7060 0x20>;
			reg-names = "rmb_base";
			qcom,firmware-name = "mdm2";
			qcom,modem-id = <2>;
			qcom,max-num-images = <1>;
		};

		qcom,modem@fd4a7090 {
			compatible = "qcom,pil-femto-modem-desc";
			reg = <0xfd4a7090 0x20>;
			reg-names = "rmb_base";
			qcom,firmware-name = "mdm3";
			qcom,modem-id = <3>;
			qcom,max-num-images = <1>;
		};

		qcom,modem@fd4a70c0 {
			compatible = "qcom,pil-femto-modem-desc";
			reg = <0xfd4a70c0 0x20>;
			reg-names = "rmb_base";
			qcom,firmware-name = "mdm4";
			qcom,modem-id = <4>;
			qcom,max-num-images = <1>;
			qcom,pil-skip-entry-check;
		};
	};

	usb_otg: usb@f9a55000 {
		compatible = "qcom,hsusb-otg";
		reg = <0xf9a55000 0x400>;
		interrupts = <0 134 0 0 140 0>;
		interrupt-names = "core_irq", "async_irq";
		HSUSB_VDDCX-supply = <&pma8084_s2>;
		HSUSB_1p8-supply = <&pma8084_l6>;
		HSUSB_3p3-supply = <&pma8084_l24>;
		qcom,vdd-voltage-level = <0 900000 1050000>;

		qcom,hsusb-otg-phy-type = <2>;
		qcom,hsusb-otg-mode = <1>;
		qcom,hsusb-otg-otg-control = <1>; /* USB PHY detects VBUS */
		qcom,hsusb-otg-default-mode = <1>;
		qcom,dp-manual-pullup;

		qcom,msm-bus,name = "usb2";
		qcom,msm-bus,num-cases = <2>;
		qcom,msm-bus,num-paths = <1>;
		qcom,msm-bus,vectors-KBps =
				<87 512 0 0>,
				<87 512 60000 960000>;
	};

	android_usb@fe8050c8 {
		compatible = "qcom,android-usb";
		qcom,pm-qos-latency = <2 1001 30001>;
	};

	pcie0: qcom,pcie@fc520000 {
		compatible = "qcom,msm_pcie";
		cell-index = <0>;
		qcom,ctrl-amt = <1>;

		reg = <0xfc520000 0x2000>,
		      <0xfc526000 0x1000>,
		      <0xff800000 0x1000>,
		      <0xff801000 0x1000>,
		      <0xff870000 0x1000>,
		      <0xff880000 0x80000>,
		      <0xff900000 0x700000>;

		reg-names = "parf", "phy", "dm_core", "elbi",
				"conf", "io", "bars";

		#address-cells = <0>;
		interrupt-parent = <&pcie0>;
		interrupts = <0 1 2 3 4 5 6 7 8 9 10 11 12>;
		#interrupt-cells = <1>;
		interrupt-map-mask = <0xffffffff>;
		interrupt-map = <0 &intc 0 141 0
				1 &intc 0 142 0
				2 &intc 0 143 0
				3 &intc 0 144 0
				4 &intc 0 145 0
				5 &intc 0 146 0
				6 &intc 0 147 0
				7 &intc 0 148 0
				8 &intc 0 149 0
				9 &intc 0 150 0
				10 &intc 0 151 0
				11 &intc 0 152 0
				12 &msmgpio 35 0x2>;
		interrupt-names = "int_msi", "int_a", "int_b", "int_c", "int_d",
				"int_pls_pme", "int_pme_legacy", "int_pls_err",
				"int_aer_legacy", "int_pls_link_up",
				"int_pls_link_down", "int_bridge_flush_n",
				"int_wake";

		perst-gpio = <&msmgpio 33 0>;
		wake-gpio = <&msmgpio 35 0>;
		clkreq-gpio = <&msmgpio 32 0>;

		gdsc-vdd-supply = <&gdsc_pcie_0>;
		vreg-1.8-supply = <&pma8084_l12>;
		vreg-0.9-supply = <&pma8084_l3>;
		qcom,vreg-0.9-voltage-level = <950000 950000 24000>;

		clock-names = "pcie_0_pipe_clk", "pcie_0_ref_clk_src",
				"pcie_0_aux_clk", "pcie_0_cfg_ahb_clk",
				"pcie_0_mstr_axi_clk", "pcie_0_slv_axi_clk",
				"pcie_0_ldo";
		max-clock-frequency-hz = <125000000>, <0>, <1010000>,
						<0>, <0>, <0>, <0>;
		status = "disabled";
	};

	pcie1: qcom,pcie@fc528000 {
		compatible = "qcom,msm_pcie";
		cell-index = <1>;
		qcom,ctrl-amt = <1>;

		reg = <0xfc528000 0x2000>,
		      <0xfc52e000 0x1000>,
		      <0xff000000 0x1000>,
		      <0xff001000 0x1000>,
		      <0xff070000 0x1000>,
		      <0xff080000 0x80000>,
		      <0xff100000 0x700000>;

		reg-names = "parf", "phy", "dm_core", "elbi",
				"conf", "io", "bars";

		#address-cells = <0>;
		interrupt-parent = <&pcie1>;
		interrupts = <0 1 2 3 4 5 6 7 8 9 10 11 12>;
		#interrupt-cells = <1>;
		interrupt-map-mask = <0xffffffff>;
		interrupt-map = <0 &intc 0 81 0
				1 &intc 0 82 0
				2 &intc 0 83 0
				3 &intc 0 84 0
				4 &intc 0 85 0
				5 &intc 0 86 0
				6 &intc 0 87 0
				7 &intc 0 88 0
				8 &intc 0 89 0
				9 &intc 0 90 0
				10 &intc 0 91 0
				11 &intc 0 92 0
				12 &msmgpio 141 0x2>;
		interrupt-names = "int_msi", "int_a", "int_b", "int_c", "int_d",
				"int_pls_pme", "int_pme_legacy", "int_pls_err",
				"int_aer_legacy", "int_pls_link_up",
				"int_pls_link_down", "int_bridge_flush_n",
				"int_wake";

		perst-gpio = <&msmgpio 29 0>;
		wake-gpio = <&msmgpio 141 0>;
		clkreq-gpio = <&msmgpio 28 0>;

		gdsc-vdd-supply = <&gdsc_pcie_1>;
		vreg-1.8-supply = <&pma8084_l12>;
		vreg-0.9-supply = <&pma8084_l3>;
		qcom,vreg-0.9-voltage-level = <950000 950000 24000>;

		clock-names = "pcie_1_pipe_clk", "pcie_1_ref_clk_src",
				"pcie_1_aux_clk", "pcie_1_cfg_ahb_clk",
				"pcie_1_mstr_axi_clk", "pcie_1_slv_axi_clk",
				"pcie_1_ldo";
		max-clock-frequency-hz = <125000000>, <0>, <1010000>,
						<0>, <0>, <0>, <0>;
		status = "disabled";
	};

	qseecom: qcom,qseecom@30280000 {
		compatible = "qcom,qseecom";
		reg = <0x30280000 0x600000>;
		reg-names = "secapp-region";
		qcom,disk-encrypt-pipe-pair = <2>;
		qcom,hlos-ce-hw-instance = <1>;
		qcom,qsee-ce-hw-instance = <0>;
		qcom,msm-bus,name = "qseecom-noc";
		qcom,msm-bus,num-cases = <4>;
		qcom,msm-bus,num-paths = <1>;
		qcom,msm-bus,vectors-KBps =
				<55 512 0 0>,
				<55 512 3936000 393600>,
				<55 512 3936000 393600>,
				<55 512 3936000 393600>;
	};

	qcom,pp2s {
		compatible = "qcom,pp2s";
		interrupts = <0 219 0>;
		interrupt-names = "pp2s_irq";
	};

	qcom,wallclock@fd4aa000 {
		compatible = "qcom,wallclock";
		reg-names = "wallclock_time_bank", "wallclock_cntrl_bank";
		reg = <0xfd4aa000 0x20>, <0xfd4a9000 0x40>;
	};

	qcom,danipc@24200000 {
		compatible = "qcom,danipc";
		reg-names = "ipc_bufs", "agent_table", "krait_ipc_intr_en",
			"cpu0_ipc", "cpu1_ipc", "cpu2_ipc", "cpu3_ipc",
			"dsp0_ipc", "dsp1_ipc", "dsp2_ipc", "krait_ipc",
			"qdsp6_0_ipc", "qdsp6_1_ipc", "qdsp6_2_ipc",
			"qdsp6_3_ipc";
		reg = <0x24200000 0x80000>, /* ipc_bufs */
			<0x1cf60000 0x2000>, /* agent_table */
			<0xfd4a3500 0x100>, /* krait_ipc_intr_en */
			<0xf683a000 0x100>, /* cpu0_ipc */
			<0xf683a000 0x100>, /* cpu1_ipc */
			<0xf683c000 0x100>, /* cpu2_ipc */
			<0xf683c000 0x100>, /* cpu3_ipc */
			<0xf6862000 0x100>, /* dsp0_ipc */
			<0xf6862000 0x100>, /* dsp1_ipc */
			<0xf6878000 0x100>, /* dsp2_ipc */
			<0xfd490000 0x100>, /* krait_ipc */
			<0xfd491000 0x100>, /* qdsp6_0_ipc */
			<0xfd492000 0x100>, /* qdsp6_1_ipc */
			<0xfd496000 0x100>, /* qdsp6_2_ipc */
			<0xfd494000 0x100>; /* qdsp6_3_ipc */
		qcom,qdsp6-2-shm-size = <0x4000000>;
		interrupts = <0 202 0>;
	};
};

&gdsc_pcie_0{
	status = "disabled";
};

&gdsc_pcie_1{
	status = "disabled";
};

/include/ "msm-pma8084.dtsi"
/include/ "fsm9900-regulator.dtsi"

&pma8084_vadc {
	chan@32 {
		label = "xo_therm";
		reg = <0x32>;
		qcom,decimation = <0>;
		qcom,pre-div-channel-scaling = <0>;
		qcom,calibration-type = "ratiometric";
		qcom,scale-function = <11>;
		qcom,hw-settle-time = <2>;
		qcom,fast-avg-setup = <0>;
	};

	chan@33 {
		label = "amux_therm1";
		reg = <0x33>;
		qcom,decimation = <0>;
		qcom,pre-div-channel-scaling = <0>;
		qcom,calibration-type = "ratiometric";
		qcom,scale-function = <2>;
		qcom,hw-settle-time = <2>;
		qcom,fast-avg-setup = <0>;
	};

	chan@34 {
		label = "amux_therm2";
		reg = <0x34>;
		qcom,decimation = <0>;
		qcom,pre-div-channel-scaling = <0>;
		qcom,calibration-type = "ratiometric";
		qcom,scale-function = <2>;
		qcom,hw-settle-time = <2>;
		qcom,fast-avg-setup = <0>;
	};

	chan@35 {
		label = "amux_therm3";
		reg = <0x35>;
		qcom,decimation = <0>;
		qcom,pre-div-channel-scaling = <0>;
		qcom,calibration-type = "ratiometric";
		qcom,scale-function = <2>;
		qcom,hw-settle-time = <2>;
		qcom,fast-avg-setup = <0>;
	};

	chan@37 {
		label = "amux_therm4";
		reg = <0x37>;
		qcom,decimation = <0>;
		qcom,pre-div-channel-scaling = <0>;
		qcom,calibration-type = "ratiometric";
		qcom,scale-function = <2>;
		qcom,hw-settle-time = <2>;
		qcom,fast-avg-setup = <0>;
	};

	chan@73 {
		label = "pa_therm1";
		reg = <0x73>;
		qcom,decimation = <0>;
		qcom,pre-div-channel-scaling = <0>;
		qcom,calibration-type = "ratiometric";
		qcom,scale-function = <11>;
		qcom,hw-settle-time = <2>;
		qcom,fast-avg-setup = <0>;
	};

	chan@74 {
		label = "pa_therm2";
		reg = <0x74>;
		qcom,decimation = <0>;
		qcom,pre-div-channel-scaling = <0>;
		qcom,calibration-type = "ratiometric";
		qcom,scale-function = <11>;
		qcom,hw-settle-time = <2>;
		qcom,fast-avg-setup = <0>;
	};

	chan@75 {
		label = "pa_therm3";
		reg = <0x75>;
		qcom,decimation = <0>;
		qcom,pre-div-channel-scaling = <0>;
		qcom,calibration-type = "ratiometric";
		qcom,scale-function = <11>;
		qcom,hw-settle-time = <2>;
		qcom,fast-avg-setup = <0>;
	};

	chan@77 {
		label = "pa_therm4";
		reg = <0x77>;
		qcom,decimation = <0>;
		qcom,pre-div-channel-scaling = <0>;
		qcom,calibration-type = "ratiometric";
		qcom,scale-function = <11>;
		qcom,hw-settle-time = <2>;
		qcom,fast-avg-setup = <0>;
	};
};

&pma8084_adc_tm {
	chan@8 {
		label = "die_temp";
		reg = <8>;
		qcom,decimation = <0>;
		qcom,pre-div-channel-scaling = <0>;
		qcom,calibration-type = "absolute";
		qcom,scale-function = <3>;
		qcom,hw-settle-time = <0>;
		qcom,fast-avg-setup = <3>;
		qcom,btm-channel-number = <0x48>;
	};

	chan@73 {
		label = "pa_therm1";
		reg = <0x73>;
		qcom,decimation = <0>;
		qcom,pre-div-channel-scaling = <0>;
		qcom,calibration-type = "ratiometric";
		qcom,scale-function = <11>;
		qcom,hw-settle-time = <2>;
		qcom,fast-avg-setup = <0>;
		qcom,btm-channel-number = <0x68>;
		qcom,thermal-node;
	};

	chan@74 {
		label = "pa_therm2";
		reg = <0x74>;
		qcom,decimation = <0>;
		qcom,pre-div-channel-scaling = <0>;
		qcom,calibration-type = "ratiometric";
		qcom,scale-function = <11>;
		qcom,hw-settle-time = <2>;
		qcom,fast-avg-setup = <0>;
		qcom,btm-channel-number = <0x70>;
		qcom,thermal-node;
	};

	chan@75 {
		label = "pa_therm3";
		reg = <0x75>;
		qcom,decimation = <0>;
		qcom,pre-div-channel-scaling = <0>;
		qcom,calibration-type = "ratiometric";
		qcom,scale-function = <11>;
		qcom,hw-settle-time = <2>;
		qcom,fast-avg-setup = <0>;
		qcom,btm-channel-number = <0x78>;
		qcom,thermal-node;
	};

	chan@77 {
		label = "pa_therm4";
		reg = <0x77>;
		qcom,decimation = <0>;
		qcom,pre-div-channel-scaling = <0>;
		qcom,calibration-type = "ratiometric";
		qcom,scale-function = <11>;
		qcom,hw-settle-time = <2>;
		qcom,fast-avg-setup = <0>;
		qcom,btm-channel-number = <0x80>;
		qcom,thermal-node;
	};
};

&pma8084_gpios {
	gpio@c000 { /* GPIO 1 */
	};

	gpio@c100 { /* GPIO 2 */
	};

	gpio@c200 { /* GPIO 3 */
	};

	gpio@c300 { /* GPIO 4 */
	};

	gpio@c400 { /* GPIO 5 */
	};

	gpio@c500 { /* GPIO 6 */
	};

	gpio@c600 { /* GPIO 7 */
	};

	gpio@c700 { /* GPIO 8 */
	};

	gpio@c800 { /* GPIO 9 */
	};

	gpio@c900 { /* GPIO 10 */
	};

	gpio@ca00 { /* GPIO 11 */
	};

	gpio@cb00 { /* GPIO 12 */
	};

	gpio@cc00 { /* GPIO 13 */
	};

	gpio@cd00 { /* GPIO 14 */
	};

	gpio@ce00 { /* GPIO 15 */
	};

	gpio@cf00 { /* GPIO 16 */
		/* PCIe_3p3v_vreg regulator enable */
		qcom,mode = <1>;                /* Digital output */
		qcom,output-type = <0>;         /* CMOS logic */
		qcom,invert = <1>;              /* high */
		qcom,pull = <5>;                /* no pull */
		qcom,vin-sel = <2>;             /* VPH_PWR */
		qcom,src-sel = <0>;             /* Constant */
		qcom,out-strength = <3>;        /* High */
		qcom,master-en = <1>;           /* Enable GPIO */
	};

	gpio@d000 { /* GPIO 17 */
	};

	gpio@d100 { /* GPIO 18 */
	};

	gpio@d200 { /* GPIO 19 */
	};

	gpio@d300 { /* GPIO 20 */
	};

	gpio@d400 { /* GPIO 21 */
	};

	gpio@d500 { /* GPIO 22 */
		/* PCIe_3p3v_vreg regulator enable */
		qcom,mode = <1>;                /* Digital output */
		qcom,output-type = <0>;         /* CMOS logic */
		qcom,invert = <1>;              /* high */
		qcom,pull = <5>;                /* no pull */
		qcom,vin-sel = <2>;             /* VPH_PWR */
		qcom,src-sel = <0>;             /* Constant */
		qcom,out-strength = <3>;        /* High */
		qcom,master-en = <1>;           /* Enable GPIO */
	};
};

&pma8084_mpps {
	mpp@a000 { /* MPP 1 */
	};

	mpp@a100 { /* MPP 2 */
	};

	mpp@a200 { /* MPP 3 */
	};

	mpp@a300 { /* MPP 4 */
	};

	mpp@a400 { /* MPP 5 */
	};

	mpp@a500 { /* MPP 6 */
	};

	mpp@a600 { /* MPP 7 */
	};

	mpp@a700 { /* MPP 8 */
	};
};<|MERGE_RESOLUTION|>--- conflicted
+++ resolved
@@ -10,12 +10,8 @@
  * GNU General Public License for more details.
  */
 
-<<<<<<< HEAD
-/include/ "skeleton64.dtsi"
-=======
 #include "skeleton64.dtsi"
 #include <dt-bindings/clock/msm-clocks-krait.h>
->>>>>>> 6b6cff37
 
 / {
 	model = "Qualcomm Technologies, Inc. FSM9900";
@@ -70,7 +66,7 @@
 	};
 };
 
-/include/ "msm-gdsc.dtsi"
+#include "msm-gdsc.dtsi"
 &soc {
 	#address-cells = <1>;
 	#size-cells = <1>;
@@ -1771,8 +1767,8 @@
 	status = "disabled";
 };
 
-/include/ "msm-pma8084.dtsi"
-/include/ "fsm9900-regulator.dtsi"
+#include "msm-pma8084.dtsi"
+#include "fsm9900-regulator.dtsi"
 
 &pma8084_vadc {
 	chan@32 {
