/* Copyright (c) 2015-2017, The Linux Foundation. All rights reserved.
 *
 * This program is free software; you can redistribute it and/or modify
 * it under the terms of the GNU General Public License version 2 and
 * only version 2 as published by the Free Software Foundation.
 *
 * This program is distributed in the hope that it will be useful,
 * but WITHOUT ANY WARRANTY; without even the implied warranty of
 * MERCHANTABILITY or FITNESS FOR A PARTICULAR PURPOSE.  See the
 * GNU General Public License for more details.
 */

/* To use BIMC based bus governor */
&gpubw {
	qcom,bw-tbl =
		<    0 >,	/*   9.6 MHz */
		<  366 >,	/*  48.0 MHz */
		<  732 >,	/*  96.0 MHz */
		< 1464 >,	/* 192.0 MHz */
		< 2929 >;	/* 384.0 MHz */
};

&msm_gpu {

	/* To disable GPU wake up on touch event */
	qcom,disable-wake-on-touch;

	/* To disable GPU wake up on touch event */
	qcom,disable-wake-on-touch;

	/* Bus Scale Settings */
	qcom,msm-bus,num-cases = <3>;
	qcom,msm-bus,vectors-KBps =
		<26 512 0 0>,
		<26 512 0 1536000>,
		<26 512 0 3070000>;

	/delete-node/qcom,gpu-pwrlevels;

	/* Power levels */
	qcom,gpu-pwrlevels {
		#address-cells = <1>;
		#size-cells = <0>;

		compatible = "qcom,gpu-pwrlevels";

		qcom,gpu-pwrlevel@0 {
			reg = <0>;
			qcom,gpu-freq = <200000000>;
			qcom,bus-freq = <1>;
			qcom,bus-min = <1>;
			qcom,bus-max = <1>;
		};

		qcom,gpu-pwrlevel@1 {
			reg = <1>;
			qcom,gpu-freq = <19200000>;
			qcom,bus-freq = <0>;
			qcom,bus-min = <0>;
			qcom,bus-max = <0>;
		};

	};

<<<<<<< HEAD
	/delete-node/qcom,gpu-speed-config@0;
=======
>>>>>>> e045a95c
};

&kgsl_msm_iommu {
		qcom,retention;
};<|MERGE_RESOLUTION|>--- conflicted
+++ resolved
@@ -21,9 +21,6 @@
 };
 
 &msm_gpu {
-
-	/* To disable GPU wake up on touch event */
-	qcom,disable-wake-on-touch;
 
 	/* To disable GPU wake up on touch event */
 	qcom,disable-wake-on-touch;
@@ -62,10 +59,6 @@
 
 	};
 
-<<<<<<< HEAD
-	/delete-node/qcom,gpu-speed-config@0;
-=======
->>>>>>> e045a95c
 };
 
 &kgsl_msm_iommu {
