<<<<<<< HEAD
/* Copyright (c) 2015-2017, The Linux Foundation. All rights reserved.
=======
/* Copyright (c) 2015-2018, The Linux Foundation. All rights reserved.
>>>>>>> e045a95c
 *
 * This program is free software; you can redistribute it and/or modify
 * it under the terms of the GNU General Public License version 2 and
 * only version 2 as published by the Free Software Foundation.
 *
 * This program is distributed in the hope that it will be useful,
 * but WITHOUT ANY WARRANTY; without even the implied warranty of
 * MERCHANTABILITY or FITNESS FOR A PARTICULAR PURPOSE.  See the
 * GNU General Public License for more details.
 */

&mdss_mdp {
	dsi_auo_cx_qvga_cmd: qcom,mdss_dsi_auo_cx_qvga_cmd {
		qcom,mdss-dsi-panel-name = "AUO qvga cx command mode dsi panel";
		qcom,mdss-dsi-panel-controller = <&mdss_dsi0>;
		qcom,ulps-enabled;
		qcom,mdss-dsi-panel-type = "dsi_cmd_mode";
		qcom,mdss-dsi-panel-destination = "display_1";
		qcom,mdss-dsi-panel-framerate = <60>;
		qcom,mdss-dsi-virtual-channel-id = <0>;
		qcom,mdss-dsi-stream = <0>;
		qcom,mdss-dsi-panel-width = <320>;
		qcom,mdss-dsi-panel-height = <320>;
		qcom,mdss-pan-physical-height-dimension = <29>;
		qcom,mdss-pan-physical-width-dimension = <29>;
		qcom,mdss-dsi-h-front-porch = <4>;
		qcom,mdss-dsi-h-back-porch = <4>;
		qcom,mdss-dsi-h-pulse-width = <4>;
		qcom,mdss-dsi-h-sync-skew = <0>;
		qcom,mdss-dsi-v-back-porch = <8>;
		qcom,mdss-dsi-v-front-porch = <8>;
		qcom,mdss-dsi-v-pulse-width = <8>;
		qcom,mdss-dsi-h-left-border = <0>;
		qcom,mdss-dsi-h-right-border = <0>;
		qcom,mdss-dsi-v-top-border = <0>;
		qcom,mdss-dsi-v-bottom-border = <0>;
		qcom,mdss-dsi-bpp = <24>;
		qcom,mdss-dsi-color-order = "rgb_swap_rgb";
		qcom,mdss-dsi-underflow-color = <0xff>;
		qcom,mdss-dsi-border-color = <0>;
<<<<<<< HEAD
		qcom,mdss-dsi-panel-status-check-mode ="te_signal_check";
=======
		qcom,mdss-dsi-panel-status-check-mode = "te_signal_check";
>>>>>>> e045a95c
		qcom,esd-check-enabled;
		qcom,mdss-dsi-on-command = [
			39 01 00 00 00 00 06 F0 55 AA 52 08 00
			39 01 00 00 00 00 06 BD 03 20 14 4B 00
			39 01 00 00 00 00 06 BE 03 20 14 4B 01
			39 01 00 00 00 00 06 BF 03 20 14 4B 00
			39 01 00 00 00 00 04 BB 07 07 07
			39 01 00 00 00 00 02 C7 40
			39 01 00 00 00 00 06 F0 55 AA 52 08 02
			15 01 00 00 00 00 02 EB 02
			39 01 00 00 00 00 03 FE 08 50
			39 01 00 00 00 00 04 C3 F2 95 04
			39 01 00 00 00 00 04 E9 00 36 38
			15 01 00 00 00 00 02 CA 04
			39 01 00 00 00 00 06 F0 55 AA 52 08 01
			39 01 00 00 00 00 04 B0 03 03 03
			39 01 00 00 00 00 04 B1 05 05 05
			39 01 00 00 00 00 04 B2 01 01 01
			39 01 00 00 00 00 04 B4 07 07 07
			39 01 00 00 00 00 04 B5 03 03 03
			39 01 00 00 00 00 04 B6 55 55 55
			39 01 00 00 00 00 04 B7 36 36 36
			39 01 00 00 00 00 04 B8 23 23 23
			39 01 00 00 00 00 04 B9 03 03 03
			39 01 00 00 00 00 04 BA 03 03 03
			39 01 00 00 00 00 04 BE 32 30 70
			39 01 00 00 00 00 08 CF FF D4 95 E8 4F 00 04
			15 01 00 00 00 00 02 35 00
			15 01 00 00 00 00 02 36 00
			15 01 00 00 00 00 02 C0 20
			39 01 00 00 00 00 07 C2 17 17 17 17 17 0B
			32 01 00 00 00 00 02 00 00
			39 01 00 00 00 00 06 F0 55 AA 52 08 02
			39 01 00 00 14 00 09 ED 48 00 FF 13 08 30 0C 00
			05 01 00 00 20 00 02 11 00
			39 01 00 00 00 00 06 F0 55 AA 52 08 02
			39 01 00 00 14 00 09 ED 48 00 FE 13 08 30 0C 00
			39 01 00 00 14 00 09 ED 48 00 E6 13 08 30 0C 00
			39 01 00 00 14 00 09 ED 48 00 E2 13 08 30 0C 00
			39 01 00 00 14 00 09 ED 48 00 E0 13 08 30 0C 00
			39 01 00 00 14 00 09 ED 48 00 E0 13 08 00 0C 00
			];
		qcom,mdss-dsi-post-panel-on-command = [05 01 00 00 00 00 02 29 00
			39 01 00 00 00 00 06 F0 55 AA 52 08 00
			];
		qcom,mdss-dsi-off-command = [
					05 01 00 00 32 00 02 28 00
					05 01 00 00 78 00 02 10 00
					];
		qcom,mdss-dsi-on-command-state = "dsi_lp_mode";
		qcom,mdss-dsi-off-command-state = "dsi_hs_mode";
		qcom,mdss-dsi-idle-on-command = [
			05 01 00 00 00 00 01 39 /* Idle-Mode On */
			];
		qcom,mdss-dsi-idle-on-command-state = "dsi_hs_mode";
		qcom,mdss-dsi-idle-off-command = [
			05 01 00 00 00 00 01 38 /* Idle-Mode Off  */
			];
		qcom,mdss-dsi-idle-off-command-state = "dsi_hs_mode";
		qcom,mdss-dsi-idle-fps = <30>;
		qcom,mdss-dsi-traffic-mode = "burst_mode";
		qcom,mdss-dsi-lane-map = "lane_map_0123";
		qcom,mdss-dsi-bllp-eof-power-mode;
		qcom,mdss-dsi-bllp-power-mode;
		qcom,mdss-dsi-lane-0-state;
		qcom,mdss-dsi-te-pin-select = <1>;
		qcom,mdss-dsi-te-dcs-command = <1>;
		qcom,mdss-dsi-te-using-te-pin;
		/* qcom,mdss-dsi-te-check-enable; */
		qcom,mdss-dsi-panel-timings = [5F 12 0A 00 32 34 10 16 0F 03 04 00];
		qcom,mdss-dsi-t-clk-post = <0x05>;
		qcom,mdss-dsi-t-clk-pre = <0x11>;
		qcom,mdss-dsi-bl-min-level = <1>;
		qcom,mdss-dsi-bl-max-level = <255>;
		qcom,mdss-dsi-dma-trigger = "trigger_sw";
		qcom,mdss-dsi-mdp-trigger = "none";
		qcom,mdss-dsi-bl-pmic-control-type = "bl_ctrl_dcs";
		qcom,mdss-dsi-reset-sequence = <1 20>, <0 20>, <1 20>;
		/* clk = totlaH * totalV * bpp* 84fps */
		qcom,mdss-dsi-panel-clockrate = <230243328>;
	};
};<|MERGE_RESOLUTION|>--- conflicted
+++ resolved
@@ -1,8 +1,4 @@
-<<<<<<< HEAD
-/* Copyright (c) 2015-2017, The Linux Foundation. All rights reserved.
-=======
 /* Copyright (c) 2015-2018, The Linux Foundation. All rights reserved.
->>>>>>> e045a95c
  *
  * This program is free software; you can redistribute it and/or modify
  * it under the terms of the GNU General Public License version 2 and
@@ -43,11 +39,7 @@
 		qcom,mdss-dsi-color-order = "rgb_swap_rgb";
 		qcom,mdss-dsi-underflow-color = <0xff>;
 		qcom,mdss-dsi-border-color = <0>;
-<<<<<<< HEAD
-		qcom,mdss-dsi-panel-status-check-mode ="te_signal_check";
-=======
 		qcom,mdss-dsi-panel-status-check-mode = "te_signal_check";
->>>>>>> e045a95c
 		qcom,esd-check-enabled;
 		qcom,mdss-dsi-on-command = [
 			39 01 00 00 00 00 06 F0 55 AA 52 08 00
