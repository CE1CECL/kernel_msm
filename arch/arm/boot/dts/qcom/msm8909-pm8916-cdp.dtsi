--- conflicted
+++ resolved
@@ -27,8 +27,6 @@
 		};
 	};
 
-<<<<<<< HEAD
-=======
 };
 
 &audio_codec {
@@ -36,7 +34,6 @@
 	qcom,model = "msm8909-pm8916-snd-card";
 	asoc-codec = <&stub_codec>, <&pm8916_tombak_dig>;
 	asoc-codec-names = "msm-stub-codec.1", "tombak_codec";
->>>>>>> e045a95c
 };
 
 &dsi_auo_qvga_cmd {
