/* Copyright (c) 2014-2016, The Linux Foundation. All rights reserved.
 *
 * This program is free software; you can redistribute it and/or modify
 * it under the terms of the GNU General Public License version 2 and
 * only version 2 as published by the Free Software Foundation.
 *
 * This program is distributed in the hope that it will be useful,
 * but WITHOUT ANY WARRANTY; without even the implied warranty of
 * MERCHANTABILITY or FITNESS FOR A PARTICULAR PURPOSE.  See the
 * GNU General Public License for more details.
 */

#include "skeleton64.dtsi"
#include <dt-bindings/clock/msm-clocks-8909.h>
#include <dt-bindings/clock/msm-clocks-a7.h>

/ {
	model = "Qualcomm Technologies, Inc. MSM8909";
	compatible = "qcom,msm8909";
	qcom,msm-id =	<245 0>,
			<258 0>,
			<265 0>,
			<275 0>;
	interrupt-parent = <&intc>;

	chosen {
		bootargs = "sched_enable_hmp=1";
	};

	aliases {
		/* smdtty devices */
		smd1 = &smdtty_apps_fm;
		smd2 = &smdtty_apps_riva_bt_acl;
		smd3 = &smdtty_apps_riva_bt_cmd;
		smd5 = &smdtty_apps_riva_ant_cmd;
		smd6 = &smdtty_apps_riva_ant_data;
		smd7 = &smdtty_data1;
		smd8 = &smdtty_data4;
		smd11 = &smdtty_data11;
		smd21 = &smdtty_data21;
		smd36 = &smdtty_loopback;

		sdhc1 = &sdhc_1; /* SDC1 eMMC slot */
		sdhc2 = &sdhc_2; /* SDC2 SD card slot */
		spi0 = &spi_0; /* SPI0 controller device */
		 i2c5 = &i2c_5; /* I2c5 cntroller device */
		i2c3 = &i2c_3; /* I2C3 controller */
		i2c1 = &i2c_1; /* I2C1 controller */
		i2c2 = &i2c_2; /* I2C2 NFC qup2 device */
		i2c4 = &i2c_4; /* I2C4 controller device */
	};

	cpus {
		#address-cells = <1>;
		#size-cells = <0>;

		cpu-map {
			cluster0 {
				core0 {
					cpu = <&CPU0>;
				};
				core1 {
					cpu = <&CPU1>;
				};
				core2 {
					cpu = <&CPU2>;
				};
				core3 {
					cpu = <&CPU3>;
				};
			};
		};

		CPU0: cpu@0 {
			device_type = "cpu";
			compatible = "arm,cortex-a7";
			reg = <0x0>;
			qcom,sleep-status = <&cpu0_slp_sts>;
			qcom,limits-info = <&mitigation_profile0>;
		};

		CPU1: cpu@1 {
			device_type = "cpu";
			compatible = "arm,cortex-a7";
			reg = <0x1>;
			qcom,sleep-status = <&cpu1_slp_sts>;
			qcom,limits-info = <&mitigation_profile2>;
		};

		CPU2: cpu@2 {
			device_type = "cpu";
			compatible = "arm,cortex-a7";
			reg = <0x2>;
			qcom,sleep-status = <&cpu2_slp_sts>;
			qcom,limits-info = <&mitigation_profile1>;
		};

		CPU3: cpu@3 {
			device_type = "cpu";
			compatible = "arm,cortex-a7";
			reg = <0x3>;
			qcom,sleep-status = <&cpu3_slp_sts>;
			qcom,limits-info = <&mitigation_profile2>;
		};
	};

	reserved-memory {
		#address-cells = <2>;
		#size-cells = <2>;
		ranges;

		external_image_mem: external_image__region@0 {
			reg = <0x0 0x87a00000 0x0 0x0600000>;
			compatible = "removed-dma-pool";
			no-map;
		};

		modem_adsp_mem: modem_adsp_region@0 {
			reg = <0x0 0x88000000 0x0 0x05500000>;
			compatible = "removed-dma-pool";
			no-map;
		};

		peripheral_mem: pheripheral_region@0 {
			reg = <0x0 0x8d500000 0x0 0x0500000>;
			compatible = "removed-dma-pool";
			no-map;
		};

		venus_qseecom_mem: venus_qseecom_region@0 {
			compatible = "shared-dma-pool";
			reusable;
			alloc-ranges = <0x0 0x80000000 0x0 0x10000000>;
			alignment = <0 0x400000>;
			size = <0 0x0600000>;
		};

		audio_mem: audio_region@0 {
			compatible = "shared-dma-pool";
			reusable;
			alignment = <0 0x400000>;
			size = <0 0x400000>;
		};

		cont_splash_mem: splash_region@83000000 {
			reg = <0x0 0x83000000 0x0 0xc00000>;
		};
	};

	soc: soc { };
};

#include "msm8909-ion.dtsi"
#include "msm8909-smp2p.dtsi"
#include "msm8909-ipcrouter.dtsi"
#include "msm-gdsc-8916.dtsi"
#include "msm8909-iommu.dtsi"
#include "msm8909-iommu-domains.dtsi"
#include "msm8909-gpu.dtsi"
#include "msm8909-coresight.dtsi"
#include "msm8909-bus.dtsi"
#include "msm8909-mdss.dtsi"
#include "msm8909-mdss-pll.dtsi"

&soc {
	#address-cells = <1>;
	#size-cells = <1>;
	ranges = <0 0 0 0xffffffff>;
	compatible = "simple-bus";

	intc: interrupt-controller@b000000 {
		compatible = "qcom,msm-qgic2";
		interrupt-controller;
		#interrupt-cells = <3>;
		reg = <0x0b000000 0x1000>,
		<0x0b002000 0x1000>;
	};

	restart@4ab000 {
		compatible = "qcom,pshold";
		reg =	<0x4ab000 0x4>,
			<0x193d100 0x4>;
		reg-names = "pshold-base", "tcsr-boot-misc-detect";
	};

	timer {
		compatible = "arm,armv7-timer";
		interrupts = <1 2 0xf08>,
			     <1 3 0xf08>,
			     <1 4 0xf08>,
			     <1 1 0xf08>;
		clock-frequency = <19200000>;
	};

	timer@b020000 {
		#address-cells = <1>;
		#size-cells = <1>;
		ranges;
		compatible = "arm,armv7-timer-mem";
		reg = <0xb020000 0x1000>;
		clock-frequency = <19200000>;

		frame@b021000 {
			frame-number = <0>;
			interrupts = <0 8 0x4>,
				     <0 7 0x4>;
			reg = <0xb021000 0x1000>,
			      <0xb022000 0x1000>;
		};
		frame@b023000 {
			frame-number = <1>;
			interrupts = <0 9 0x4>;
			reg = <0xb023000 0x1000>;
			status = "disabled";
		};
		frame@b024000 {
			frame-number = <2>;
			interrupts = <0 10 0x4>;
			reg = <0xb024000 0x1000>;
			status = "disabled";
		};
		frame@b025000 {
			frame-number = <3>;
			interrupts = <0 11 0x4>;
			reg = <0xb025000 0x1000>;
			status = "disabled";
		};
		frame@b026000 {
			frame-number = <4>;
			interrupts = <0 12 0x4>;
			reg = <0xb026000 0x1000>;
			status = "disabled";
		};
		frame@b027000 {
			frame-number = <5>;
			interrupts = <0 13 0x4>;
			reg = <0xb027000 0x1000>;
			status = "disabled";
		};
		frame@b028000 {
			frame-number = <6>;
			interrupts = <0 14 0x4>;
			reg = <0xb028000 0x1000>;
			status = "disabled";
		};
	};

	clock_rpm: qcom,rpmcc@1800000 {
		compatible = "qcom,rpmcc-8909";
		reg = <0x1800000 0x80000>;
		reg-names = "cc_base";
		#clock-cells = <1>;
	};

	clock_gcc: qcom,gcc@1800000 {
		compatible = "qcom,gcc-8909";
		reg = <0x1800000 0x80000>,
		      <0xb016000 0x00040>;
		reg-names = "cc_base", "apcs_base";
		vdd_dig-supply = <&pm8909_s1_corner>;
		vdd_sr2_dig-supply = <&pm8909_s1_corner_ao>;
		vdd_sr2_pll-supply = <&pm8909_l7_ao>;
		clocks = <&clock_rpm clk_xo_clk_src>,
			<&clock_rpm clk_xo_a_clk_src>;
		clock-names = "xo", "xo_a";
		#clock-cells = <1>;
		qcom,dev-opp-list = <&msm_gpu>;
	};

	clock_gcc_mdss: qcom,gcc-mdss@1ac8300 {
		compatible = "qcom,gcc-mdss-8909";
		clocks = <&mdss_dsi0_pll clk_dsi_pll0_pixel_clk_src>,
			 <&mdss_dsi0_pll clk_dsi_pll0_byte_clk_src>;
		clock-names = "pixel_src", "byte_src";
		#clock-cells = <1>;
	};

	clock_debug: qcom,cc-debug@1874000 {
		compatible = "qcom,cc-debug-8909";
		reg = <0x1874000 0x4>,
			<0xb01101c 0x8>;
		reg-names = "cc_base", "meas";
		clocks = <&clock_rpm clk_rpm_debug_mux>;
		clock-names = "rpm_debug_mux";
		#clock-cells = <1>;
	};

	clock_cpu: qcom,clock-a7@0b011050 {
		compatible = "qcom,clock-a53-8916";
		reg = <0x0b011050 0x8>,
		      <0x0005c00c 0x8>;
		reg-names = "rcg-base", "efuse";
		qcom,safe-freq = < 400000000 >;
		cpu-vdd-supply = <&pm8909_s1_corner_ao>;
		qcom,a7ssmux-opp-store-vcorner = <&CPU0>;
		clocks = <&clock_gcc clk_gpll0_ao_clk_src>,
			 <&clock_gcc clk_a7sspll>;
		clock-names = "clk-4", "clk-5";
		qcom,speed0-bin-v0 =
			<          0 0>,
			<  400000000 4>,
			<  800000000 5>,
			< 1267200000 7>;
		qcom,speed2-bin-v0 =
			<          0 0>,
			<  400000000 4>,
			<  800000000 5>,
			< 1094400000 7>;
		#clock-cells = <1>;
	};

	cpubw: qcom,cpubw {
		compatible = "qcom,devbw";
		governor = "cpufreq";
		qcom,src-dst-ports = <1 512>;
		qcom,active-only;
		qcom,bw-tbl =
			<  762 /* 100 MHz */>,
			< 1525 /* 200 MHz */>,
			< 3051 /* 400 MHz */>,
			< 4066 /* 533 MHz */>;
	};

	devfreq-cpufreq {
		cpubw-cpufreq {
			target-dev = <&cpubw>;
			cpu-to-dev-map =
				 <  400000  762>,
				 <  800000  1525>,
				 <  998400  3051>,
				 < 1094400  4066>;
		};
	};

	qcom,cpu-bwmon {
		compatible = "qcom,bimc-bwmon2";
		reg = <0x408000 0x300>, <0x401000 0x200>;
		reg-names = "base", "global_base";
		interrupts = <0 183 4>;
		qcom,mport = <0>;
		qcom,target-dev = <&cpubw>;
	};

	qcom,msm-cpufreq {
		reg = <0 4>;
		compatible = "qcom,msm-cpufreq";
		clocks = <&clock_cpu  clk_a7ssmux>,
			 <&clock_cpu  clk_a7ssmux>,
			 <&clock_cpu  clk_a7ssmux>,
			 <&clock_cpu  clk_a7ssmux>;
		clock-names = "cpu0_clk", "cpu1_clk",
				"cpu2_clk", "cpu3_clk";
		qcom,cpufreq-table =
			 <  200000 >,
			 <  400000 >,
			 <  533330 >,
			 <  800000 >,
			 <  998400 >,
			 < 1094400 >,
			 < 1190400 >,
			 < 1248000 >,
			 < 1267200 >;
	};


	blsp1_uart1: serial@78af000 {
		compatible = "qcom,msm-lsuart-v14";
		reg = <0x78af000 0x200>;
		interrupts = <0 107 0>;
		status = "disabled";
		clocks = <&clock_gcc clk_gcc_blsp1_uart1_apps_clk>,
			 <&clock_gcc clk_gcc_blsp1_ahb_clk>;
		clock-names = "core_clk", "iface_clk";
	};

	blsp1_uart2: serial@78b0000 {
		compatible = "qcom,msm-lsuart-v14";
		reg = <0x78b0000 0x200>;
		interrupts = <0 108 0>;
		status = "disabled";
		clocks = <&clock_gcc clk_gcc_blsp1_uart2_apps_clk>,
			 <&clock_gcc clk_gcc_blsp1_ahb_clk>;
		clock-names = "core_clk", "iface_clk";
	};

	qcom,sps {
		compatible = "qcom,msm_sps_4k";
		qcom,device-type = <3>;
		qcom,pipe-attr-ee;
	};

	tsens: tsens@4a8000 {
		compatible = "qcom,msm8909-tsens";
		reg = <0x4a8000 0x2000>,
		      <0x5c000  0x1000>;
		reg-names = "tsens_physical", "tsens_eeprom_physical";
		interrupts = <0 184 0>;
		interrupt-names = "tsens-upper-lower";
		qcom,sensors = <5>;
		qcom,slope = <3000 3000 3000 3000 3000>;
		qcom,sensor-id = <0 1 2 3 4>;
	};

	qcom,sensor-information {
		compatible = "qcom,sensor-information";
		sensor_information0: qcom,sensor-information-0 {
			qcom,sensor-type = "tsens";
			qcom,sensor-name = "tsens_tz_sensor0";
			qcom,alias-name = "pop_mem";
		};

		sensor_information1: qcom,sensor-information-1 {
			qcom,sensor-type =  "tsens";
			qcom,sensor-name = "tsens_tz_sensor1";
		};

		sensor_information2: qcom,sensor-information-2 {
			qcom,sensor-type =  "tsens";
			qcom,sensor-name = "tsens_tz_sensor2";
		};

		sensor_information3: qcom,sensor-information-3 {
			qcom,sensor-type =  "tsens";
			qcom,sensor-name = "tsens_tz_sensor3";
		};

		sensor_information4: qcom,sensor-information-4 {
			qcom,sensor-type = "tsens";
			qcom,sensor-name = "tsens_tz_sensor4";
		};

		sensor_information5: qcom,sensor-information-5 {
			qcom,sensor-type = "adc";
			qcom,sensor-name = "pa_therm0";
		};

		sensor_information6: qcom,sensor-information-6 {
			qcom,sensor-type = "adc";
			qcom,sensor-name = "case_therm";
		};

		sensor_information7: qcom,sensor-information-7 {
			qcom,sensor-type = "alarm";
			qcom,sensor-name = "pm8909_tz";
			qcom,scaling-factor = <1000>;
		};

		sensor_information8: qcom,sensor-information-8 {
			qcom,sensor-type = "adc";
			qcom,sensor-name = "xo_therm";
		};

		sensor_information9: qcom,sensor-information-9 {
			qcom,sensor-type = "adc";
			qcom,sensor-name = "xo_therm_buf";
		};
	};

	mitigation_profile0: qcom,limit_info-0 {
		qcom,temperature-sensor = <&sensor_information3>;
		qcom,boot-frequency-mitigate;
		qcom,emergency-frequency-mitigate;
	};

	mitigation_profile1: qcom,limit_info-1 {
		qcom,temperature-sensor = <&sensor_information3>;
		qcom,boot-frequency-mitigate;
		qcom,hotplug-mitigation-enable;
	};

	mitigation_profile2: qcom,limit_info-2 {
		qcom,temperature-sensor = <&sensor_information4>;
		qcom,boot-frequency-mitigate;
		qcom,hotplug-mitigation-enable;
	};

	qcom,msm-thermal {
		compatible = "qcom,msm-thermal";
		qcom,sensor-id = <3>;
		qcom,poll-ms = <250>;
		qcom,limit-temp = <60>;
		qcom,temp-hysteresis = <10>;
		qcom,freq-step = <2>;
		qcom,core-limit-temp = <80>;
		qcom,core-temp-hysteresis = <10>;
		qcom,hotplug-temp = <97>;
		qcom,hotplug-temp-hysteresis = <12>;
		qcom,freq-mitigation-temp = <97>;
		qcom,freq-mitigation-temp-hysteresis = <12>;
		qcom,freq-mitigation-value = <400000>;
		qcom,online-hotplug-core;
		qcom,therm-reset-temp = <115>;
		qcom,disable-cx-phase-ctrl;
		qcom,disable-gfx-phase-ctrl;
		qcom,disable-vdd-mx;
		qcom,disable-psm;
		qcom,disable-ocr;
		qcom,vdd-restriction-temp = <5>;
		qcom,vdd-restriction-temp-hysteresis = <10>;
		vdd-dig-supply = <&pm8909_s1_floor_corner>;

		qcom,vdd-dig-rstr{
			qcom,vdd-rstr-reg = "vdd-dig";
			qcom,levels = <5 7 7>; /* Nominal, Super Turbo, Super Turbo */
			qcom,min-level = <1>; /* No Request */
		};
	};

	qcom,ipc-spinlock@1905000 {
		compatible = "qcom,ipc-spinlock-sfpb";
		reg = <0x1905000 0x8000>;
		qcom,num-locks = <8>;
	};

	msm_vidc: qcom,vidc@1d00000 {
		compatible = "qcom,msm-vidc";
		reg = <0x01d00000 0xff000>;
		interrupts = <0 44 0>;
		qcom,hfi-version = "3xx";
		venus-supply = <&gdsc_venus>;
		venus-core0-supply = <&gdsc_venus_core0>;
		clocks = <&clock_gcc clk_gcc_venus0_vcodec0_clk>,
			<&clock_gcc clk_gcc_venus0_core0_vcodec0_clk>,
			<&clock_gcc clk_gcc_venus0_ahb_clk>,
			<&clock_gcc clk_gcc_venus0_axi_clk>;
		clock-names = "core_clk", "core0_clk", "iface_clk", "bus_clk";
		qcom,clock-configs = <0x1 0x0 0x0 0x0>;
		qcom,sw-power-collapse;
		qcom,slave-side-cp;
		qcom,dcvs-tbl =
			<108000 108000 244800 0x00000004>, /* Encoder */
			<108000 108000 244800 0x0f00000c>; /* Decoder */
		qcom,dcvs-limit =
			<8160 30>, /* Encoder */
			<8160 30>; /* Decoder */
		qcom,hfi = "venus";
		qcom,reg-presets = <0xe0020 0x05555556>,
			<0xe0024 0x05555556>,
			<0x80124 0x00000003>;
		qcom,qdss-presets = <0x826000 0x1000>,
			<0x827000 0x1000>,
			<0x822000 0x1000>,
			<0x803000 0x1000>,
			<0x9180000 0x1000>,
			<0x9181000 0x1000>;
		qcom,max-hw-load = <244800>; /* 1080p@30 */
		qcom,firmware-name = "venus";
		qcom,allowed-clock-rates = <133330000 266670000 307200000>;
		qcom,clock-freq-tbl {
			qcom,profile-enc {
				qcom,codec-mask = <0x55555555>;
				qcom,cycles-per-mb = <2316>;
				qcom,low-power-mode-factor = <32768>;
			};
			qcom,profile-dec {
				qcom,codec-mask = <0xf3ffffff>;
				qcom,cycles-per-mb = <788>;
			};
			qcom,profile-hevcdec {
				qcom,codec-mask = <0x0c000000>;
				qcom,cycles-per-mb = <1015>;
			};
		};
		qcom,vidc-iommu-domains {
			qcom,domain-ns {
				qcom,vidc-domain-phandle = <&venus_domain_ns>;
				qcom,vidc-buffer-types = <0xfff>;
			};
			qcom,domain-sec-bs {
				qcom,vidc-domain-phandle =
						<&venus_domain_sec_bitstream>;
				qcom,vidc-buffer-types = <0x241>;
			};
			qcom,domain-sec-px {
				qcom,vidc-domain-phandle =
						<&venus_domain_sec_pixel>;
				qcom,vidc-buffer-types = <0x106>;
			};
			qcom,domain-sec-np {
				qcom,vidc-domain-phandle =
						<&venus_domain_sec_non_pixel>;
				qcom,vidc-buffer-types = <0x480>;
			};
		};
		venus_bus_ddr {
			compatible = "qcom,msm-vidc,bus";
			label = "venus-ddr";
			qcom,bus-master = <MSM_BUS_MASTER_VIDEO_P0>;
			qcom,bus-slave = <MSM_BUS_SLAVE_EBI_CH0>;
			qcom,bus-governor = "venus-ddr-gov";
			qcom,bus-range-kbps = <1000 917000>;
		};

		arm9_bus_ddr {
			compatible = "qcom,msm-vidc,bus";
			label = "venus-arm9-ddr";
			qcom,bus-master = <MSM_BUS_MASTER_VIDEO_P0>;
			qcom,bus-slave = <MSM_BUS_SLAVE_EBI_CH0>;
			qcom,bus-governor = "performance";
			qcom,bus-range-kbps = <1 1>;
		};

		venus-ddr-gov {
			compatible = "qcom,msm-vidc,governor,table";
			name = "venus-ddr-gov";
			status = "ok";
			qcom,bus-freq-table {
				qcom,profile-enc {
					qcom,codec-mask = <0x55555555>;
					qcom,load-busfreq-tbl =
						<244800 841000>,   /* 1080p30E   */
						<216000 740000>,   /* 720p60E    */
						<194400 680000>,   /* FWVGA120E  */
						<144000 496000>,   /* VGA120E    */
						<108000 370000>,   /* 720p30E    */
						<97200  340000>,   /* FWVGA60E   */
						<48600  170000>,   /* FWVGA30E   */
						<72000  248000>,   /* VGA60E     */
						<36000  124000>,   /* VGA30E     */
						<18000  70000>,    /* QVGA60E    */
						<9000   35000>,    /* QVGA30E    */
						<0      0>;
				};
				qcom,profile-dec {
					qcom,codec-mask = <0xffffffff>;
					qcom,load-busfreq-tbl =
						<244800 605000>,   /* 1080p30D   */
						<216000 540000>,   /* 720p60D    */
						<194400 484000>,   /* FWVGA120D  */
						<144000 360000>,   /* VGA120D    */
						<108000 270000>,   /* 720p30D    */
						<97200  242000>,   /* FWVGA60D   */
						<48600  121000>,   /* FWVGA30D   */
						<72000  180000>,   /* VGA60D     */
						<36000  90000>,    /* VGA30D     */
						<18000  45000>,    /* HVGA30D    */
						<0      0>;
				};
			};
		};
	};
	qcom,smem@87d00000 {
		compatible = "qcom,smem";
		reg = <0x87d00000 0x100000>,
			<0x0b011008 0x4>,
			<0x60000 0x8000>,
			<0x193D000 0x8>;
		reg-names = "smem", "irq-reg-base", "aux-mem1", "smem_targ_info_reg";
		qcom,mpu-enabled;

		qcom,smd-modem {
			compatible = "qcom,smd";
			qcom,smd-edge = <0>;
			qcom,smd-irq-offset = <0x0>;
			qcom,smd-irq-bitmask = <0x1000>;
			interrupts = <0 25 1>;
			label = "modem";
			qcom,not-loadable;
		};

		qcom,smsm-modem {
			compatible = "qcom,smsm";
			qcom,smsm-edge = <0>;
			qcom,smsm-irq-offset = <0x0>;
			qcom,smsm-irq-bitmask = <0x2000>;
			interrupts = <0 26 1>;
		};

		qcom,smd-wcnss {
			compatible = "qcom,smd";
			qcom,smd-edge = <6>;
			qcom,smd-irq-offset = <0x0>;
			qcom,smd-irq-bitmask = <0x20000>;
			interrupts = <0 142 1>;
			label = "wcnss";
		};

		qcom,smsm-wcnss {
			compatible = "qcom,smsm";
			qcom,smsm-edge = <6>;
			qcom,smsm-irq-offset = <0x0>;
			qcom,smsm-irq-bitmask = <0x80000>;
			interrupts = <0 144 1>;
		};

		qcom,smd-rpm {
			compatible = "qcom,smd";
			qcom,smd-edge = <15>;
			qcom,smd-irq-offset = <0x0>;
			qcom,smd-irq-bitmask = <0x1>;
			interrupts = <0 168 1>;
			label = "rpm";
			qcom,irq-no-suspend;
			qcom,not-loadable;
		};
	};

	rpm_bus: qcom,rpm-smd {
		compatible = "qcom,rpm-smd";
		rpm-channel-name = "rpm_requests";
		rpm-channel-type = <15>; /* SMD_APPS_RPM */
	};

	qcom,bam_dmux@4044000 {
		compatible = "qcom,bam_dmux";
		reg = <0x4044000 0x19000>;
		interrupts = <0 29 1>;
		qcom,rx-ring-size = <32>;
		qcom,max-rx-mtu = <4096>;
		qcom,fast-shutdown;
	};

	qcom,smdtty {
		compatible = "qcom,smdtty";

		smdtty_apps_fm: qcom,smdtty-apps-fm {
			qcom,smdtty-remote = "wcnss";
			qcom,smdtty-port-name = "APPS_FM";
		};

		smdtty_apps_riva_bt_acl: smdtty-apps-riva-bt-acl {
			qcom,smdtty-remote = "wcnss";
			qcom,smdtty-port-name = "APPS_RIVA_BT_ACL";
		};

		smdtty_apps_riva_bt_cmd: qcom,smdtty-apps-riva-bt-cmd {
			qcom,smdtty-remote = "wcnss";
			qcom,smdtty-port-name = "APPS_RIVA_BT_CMD";
		};

		smdtty_apps_riva_ant_cmd: smdtty-apps-riva-ant-cmd {
			qcom,smdtty-remote = "wcnss";
			qcom,smdtty-port-name = "APPS_RIVA_ANT_CMD";
		};

		smdtty_apps_riva_ant_data: smdtty-apps-riva-ant-data {
			qcom,smdtty-remote = "wcnss";
			qcom,smdtty-port-name = "APPS_RIVA_ANT_DATA";
		};

		smdtty_data1: qcom,smdtty-data1 {
			qcom,smdtty-remote = "modem";
			qcom,smdtty-port-name = "DATA1";
		};

		smdtty_data4: qcom,smdtty-data4 {
			qcom,smdtty-remote = "modem";
			qcom,smdtty-port-name = "DATA4";
		};

		smdtty_data11: qcom,smdtty-data11 {
			qcom,smdtty-remote = "modem";
			qcom,smdtty-port-name = "DATA11";
		};

		smdtty_data21: qcom,smdtty-data21 {
			qcom,smdtty-remote = "modem";
			qcom,smdtty-port-name = "DATA21";
		};

		smdtty_loopback: smdtty-loopback {
			qcom,smdtty-remote = "modem";
			qcom,smdtty-port-name = "LOOPBACK";
			qcom,smdtty-dev-name = "LOOPBACK_TTY";
		};
	};

	qcom,smdpkt {
		compatible = "qcom,smdpkt";

		qcom,smdpkt-data5-cntl {
			qcom,smdpkt-remote = "modem";
			qcom,smdpkt-port-name = "DATA5_CNTL";
			qcom,smdpkt-dev-name = "smdcntl0";
		};

		qcom,smdpkt-data22 {
			qcom,smdpkt-remote = "modem";
			qcom,smdpkt-port-name = "DATA22";
			qcom,smdpkt-dev-name = "smd22";
		};

		qcom,smdpkt-data40-cntl {
			qcom,smdpkt-remote = "modem";
			qcom,smdpkt-port-name = "DATA40_CNTL";
			qcom,smdpkt-dev-name = "smdcntl8";
		};

		qcom,smdpkt-apr-apps2 {
			qcom,smdpkt-remote = "modem";
			qcom,smdpkt-port-name = "apr_apps2";
			qcom,smdpkt-dev-name = "apr_apps2";
		};

		qcom,smdpkt-loopback {
			qcom,smdpkt-remote = "modem";
			qcom,smdpkt-port-name = "LOOPBACK";
			qcom,smdpkt-dev-name = "smd_pkt_loopback";
		};
	};

	qcom,iris-fm {
		compatible = "qcom,iris_fm";
	};

	wcnss: qcom,wcnss-wlan@a000000 {
		compatible = "qcom,wcnss_wlan";
		reg = <0x0a000000 0x280000>,
			<0xb011008 0x04>,
			<0x0a21b000 0x3000>,
			<0x03204000 0x00000100>,
			<0x03200800 0x00000200>,
			<0x0A100400 0x00000200>,
			<0x0A205050 0x00000200>,
			<0x0A219000 0x00000020>,
			<0x0A080488 0x00000008>,
			<0x0A080fb0 0x00000008>,
			<0x0A08040c 0x00000008>,
			<0x0A0120a8 0x00000008>,
			<0x0A012448 0x00000008>,
			<0x0A080c00 0x00000001>;

		reg-names = "wcnss_mmio", "wcnss_fiq",
			    "pronto_phy_base", "riva_phy_base",
			    "riva_ccu_base", "pronto_a2xb_base",
			    "pronto_ccpu_base", "pronto_saw2_base",
			    "wlan_tx_phy_aborts","wlan_brdg_err_source",
			    "wlan_tx_status", "alarms_txctl",
			    "alarms_tactl", "pronto_mcu_base";

		interrupts = <0 145 0 0 146 0>;
		interrupt-names = "wcnss_wlantx_irq", "wcnss_wlanrx_irq";

		qcom,pronto-vddmx-supply = <&pm8909_l3_corner_ao>;
		qcom,pronto-vddcx-supply = <&pm8909_s1_corner>;
		qcom,pronto-vddpx-supply = <&pm8909_l7>;
		qcom,iris-vddxo-supply   = <&pm8909_l7>;
		qcom,iris-vddrfa-supply  = <&pm8909_l10>;
		qcom,iris-vddpa-supply   = <&pm8909_l9>;
		qcom,iris-vdddig-supply  = <&pm8909_l5>;

		qcom,iris-vddxo-voltage-level = <1800000 0 1800000>;
		qcom,iris-vddrfa-voltage-level = <1300000 0 1300000>;
		qcom,iris-vddpa-voltage-level = <3300000 0 3300000>;
		qcom,iris-vdddig-voltage-level = <1800000 0 1800000>;

		qcom,vddmx-voltage-level = <5 1 7>;
		qcom,vddcx-voltage-level = <5 1 7>;
		qcom,vddpx-voltage-level = <1800000 0 1800000>;

		qcom,iris-vddxo-current = <10000>;
		qcom,iris-vddrfa-current = <100000>;
		qcom,iris-vddpa-current = <515000>;
		qcom,iris-vdddig-current = <10000>;

		qcom,pronto-vddmx-current = <0>;
		qcom,pronto-vddcx-current = <0>;
		qcom,pronto-vddpx-current = <0>;

		pinctrl-names = "wcnss_default", "wcnss_sleep",
						"wcnss_gpio_default";
		pinctrl-0 = <&wcnss_default>;
		pinctrl-1 = <&wcnss_sleep>;
		pinctrl-2 = <&wcnss_gpio_default>;

		gpios = <&msm_gpio 40 0>, <&msm_gpio 41 0>, <&msm_gpio 42 0>,
					<&msm_gpio 43 0>, <&msm_gpio 44 0>;

		clocks = <&clock_rpm clk_xo_wlan_clk>,
			 <&clock_rpm clk_rf_clk2>,
			 <&clock_debug clk_gcc_debug_mux>,
			 <&clock_gcc clk_wcnss_m_clk>;
		clock-names = "xo", "rf_clk", "measure", "wcnss_debug";

		qcom,wlan-rx-buff-count = <512>;
		qcom,has-autodetect-xo;
		qcom,is-pronto-v3;
		qcom,is-pronto-vadc;
		qcom,has-pronto-hw;
		qcom,wcnss-adc_tm = <&pm8909_adc_tm>;
	};

	usb_otg: usb@78d9000 {
		compatible = "qcom,hsusb-otg";
		reg = <0x78d9000 0x400>, <0x6c000 0x200>;
		reg-names = "core", "phy_csr";

		interrupts = <0 134 0>,<0 140 0>;
		interrupt-names = "core_irq", "async_irq";

		hsusb_vdd_dig-supply = <&pm8909_l2>;
		HSUSB_1p8-supply = <&pm8909_l7>;
		HSUSB_3p3-supply = <&pm8909_l13>;
		qcom,vdd-voltage-level = <0 1200000 1200000>;

		qcom,hsusb-otg-phy-init-seq = <0x73 0x80 0xffffffff>;
		qcom,hsusb-otg-phy-type = <3>; /* SNPS Femto PHY */
		qcom,hsusb-otg-mode = <1>; /* DEVICE only */
		qcom,hsusb-otg-otg-control = <2>; /* PMIC */
		qcom,dp-manual-pullup;
		qcom,phy-dvdd-always-on;
		qcom,hsusb-otg-mpm-dpsehv-int = <49>;
		qcom,hsusb-otg-mpm-dmsehv-int = <58>;

		qcom,msm-bus,name = "usb2";
		qcom,msm-bus,num-cases = <3>;
		qcom,msm-bus,num-paths = <1>;
		qcom,msm-bus,vectors-KBps =
				<87 512 0 0>,
				<87 512 80000 0>,
				<87 512 6000  6000>;
		clocks = <&clock_gcc clk_gcc_usb_hs_ahb_clk>,
			 <&clock_gcc clk_gcc_usb_hs_system_clk>,
			 <&clock_gcc clk_gcc_usb2a_phy_sleep_clk>,
			 <&clock_rpm clk_bimc_usb_a_clk>,
			 <&clock_rpm clk_snoc_usb_a_clk>,
			 <&clock_rpm clk_pcnoc_usb_a_clk>,
			 <&clock_gcc clk_gcc_qusb2_phy_clk>,
			 <&clock_gcc clk_gcc_usb2_hs_phy_only_clk>,
			 <&clock_gcc clk_gcc_usb_hs_phy_cfg_ahb_clk>,
			 <&clock_rpm clk_xo_otg_clk>;
		clock-names = "iface_clk", "core_clk", "sleep_clk",
				"bimc_clk", "snoc_clk", "pcnoc_clk",
				"phy_reset_clk", "phy_por_clk", "phy_csr_clk",
				"xo";
		qcom,bus-clk-rate = <400000000 200000000 100000000>;
		qcom,max-nominal-sysclk-rate = <100000000>;
	};

	android_usb: android_usb@086000c8 {
		compatible = "qcom,android-usb";
		reg = <0x086000c8 0xc8>;
		qcom,pm-qos-latency = <2 1001 12701>;
		qcom,streaming-func = "rndis","mtp";
	};

	qcom,usbbam@78c4000 {
		compatible = "qcom,usb-bam-msm";
		reg = <0x78c4000 0x15000>;
		reg-names = "hsusb";
		interrupts = <0 135 0>;
		interrupt-names = "hsusb";
		qcom,bam-type = <1>;
		qcom,usb-bam-num-pipes = <2>;
		qcom,usb-bam-fifo-baseaddr = <0x08603800>;
		qcom,ignore-core-reset-ack;
		qcom,disable-clk-gating;
<<<<<<< HEAD
		qcom,bam-type = <1>;

		qcom,pipe0 {
			label = "hsusb-qdss-in-0";
			qcom,usb-bam-mem-type = <3>;
=======
		qcom,reset-bam-on-disconnect;

		qcom,pipe0 {
			label = "hsusb-qdss-in-0";
			qcom,usb-bam-mem-type = <2>;
>>>>>>> a8390301
			qcom,dir = <1>;
			qcom,pipe-num = <0>;
			qcom,peer-bam = <0>;
			qcom,peer-bam-physical-address = <0x884000>;
			qcom,src-bam-pipe-index = <0>;
			qcom,dst-bam-pipe-index = <0>;
			qcom,data-fifo-offset = <0x0>;
			qcom,data-fifo-size = <0x600>;
			qcom,descriptor-fifo-offset = <0x600>;
			qcom,descriptor-fifo-size = <0x200>;
		};
	};

	spmi_bus: qcom,spmi@200f000 {
		compatible = "qcom,spmi-pmic-arb";
		reg = <0x200f000 0x1000>,
			<0x2400000 0x400000>,
			<0x2c00000 0x400000>,
			<0x3800000 0x200000>,
			<0x200a000 0x2100>;
		reg-names = "core", "chnls", "obsrvr", "intr", "cnfg";
		interrupts = <0 190 0>;
		qcom,pmic-arb-channel = <0>;
		qcom,pmic-arb-ee = <0>;
		#interrupt-cells = <3>;
		interrupt-controller;
		#address-cells = <1>;
		#size-cells = <0>;
		cell-index = <0>;
	};

	qcom,rmtfs_sharedmem@87c00000 {
		compatible = "qcom,sharedmem-uio";
		reg = <0x87c00000 0xe0000>;
		reg-names = "rmtfs";
		qcom,client-id = <0x00000001>;
	};

	qcom,dsp_sharedmem@87ce0000 {
		compatible = "qcom,sharedmem-uio";
		reg = <0x87ce0000 0x10000>;
		reg-names = "rfsa_dsp";
		qcom,client-id = <0x011013ec>;
	};

	qcom,mdm_sharedmem@87cf0000 {
		compatible = "qcom,sharedmem-uio";
		reg = <0x87cf0000 0x10000>;
		reg-names = "rfsa_mdm";
		qcom,client-id = <0x011013ed>;
	};

	cpu-pmu {
		compatible = "arm,cortex-a7-pmu";
		qcom,irq-is-percpu;
		interrupts = <1 7 0xf00>;
	};

	jtag_fuse: jtagfuse@5e01c {
		compatible = "qcom,jtag-fuse-v2";
		reg = <0x5e01c 0x8>;
		reg-names = "fuse-base";
	};

	jtag_mm0: jtagmm@84c000 {
		compatible = "qcom,jtag-mm";
		reg = <0x84c000 0x1000>,
		      <0x840000 0x1000>;
		reg-names = "etm-base","debug-base";

		clocks = <&clock_rpm clk_qdss_clk>,
			 <&clock_rpm clk_qdss_a_clk>;
		clock-names = "core_clk", "core_a_clk";

		qcom,coresight-jtagmm-cpu = <&CPU0>;
	};

	jtag_mm1: jtagmm@84d000 {
		compatible = "qcom,jtag-mm";
		reg = <0x84d000 0x1000>,
		      <0x842000 0x1000>;
		reg-names = "etm-base","debug-base";

		clocks = <&clock_rpm clk_qdss_clk>,
			 <&clock_rpm clk_qdss_a_clk>;
		clock-names = "core_clk", "core_a_clk";

		qcom,coresight-jtagmm-cpu = <&CPU1>;
	};

	jtag_mm2: jtagmm@84e000 {
		compatible = "qcom,jtag-mm";
		reg = <0x84e000 0x1000>,
		      <0x844000 0x1000>;
		reg-names = "etm-base","debug-base";

		clocks = <&clock_rpm clk_qdss_clk>,
			 <&clock_rpm clk_qdss_a_clk>;
		clock-names = "core_clk", "core_a_clk";

		qcom,coresight-jtagmm-cpu = <&CPU2>;
	};

	jtag_mm3: jtagmm@84f000 {
		compatible = "qcom,jtag-mm";
		reg = <0x84f000 0x1000>,
		      <0x846000 0x1000>;
		reg-names = "etm-base","debug-base";

		clocks = <&clock_rpm clk_qdss_clk>,
			 <&clock_rpm clk_qdss_a_clk>;
		clock-names = "core_clk", "core_a_clk";

		qcom,coresight-jtagmm-cpu = <&CPU3>;
	};

	sdhc_1: sdhci@7824000 {
		compatible = "qcom,sdhci-msm";
		reg = <0x07824900 0x11c>, <0x07824000 0x800>;
		reg-names = "hc_mem", "core_mem";

		interrupts = <0 123 0>, <0 138 0>;
		interrupt-names = "hc_irq", "pwr_irq";

		qcom,bus-width = <8>;

		qcom,pm-qos-irq-type = "affine_irq";
		qcom,pm-qos-irq-latency = <2 250>;

		qcom,msm-bus,name = "sdhc1";
		qcom,msm-bus,num-cases = <8>;
		qcom,msm-bus,num-paths = <1>;
		qcom,msm-bus,vectors-KBps = <78 512 0 0>, /* No vote */
				<78 512 1046 3200>,    /* 400 KB/s*/
				<78 512 52286 160000>, /* 20 MB/s */
				<78 512 65360 200000>, /* 25 MB/s */
				<78 512 130718 400000>, /* 50 MB/s */
				<78 512 261438 800000>, /* 100 MB/s */
				<78 512 261438 800000>, /* 200 MB/s */
				<78 512 1338562 4096000>; /* Max. bandwidth */
		qcom,bus-bw-vectors-bps = <0 400000 20000000 25000000 50000000
						100000000 200000000 4294967295>;


		clocks = <&clock_gcc clk_gcc_sdcc1_ahb_clk>,
			 <&clock_gcc clk_gcc_sdcc1_apps_clk>;
		clock-names = "iface_clk", "core_clk";
		qcom,clk-rates = <400000 25000000 50000000 100000000 177770000>;
		qcom,devfreq,freq-table = <50000000 177770000>;

		status = "disabled";
	};

	sdhc_2: sdhci@07864000 {
		compatible = "qcom,sdhci-msm";
		reg = <0x07864900 0x11c>, <0x07864000 0x800>;
		reg-names = "hc_mem", "core_mem";

		interrupts = <0 125 0>, <0 221 0>;
		interrupt-names = "hc_irq", "pwr_irq";

		qcom,bus-width = <4>;

		qcom,pm-qos-irq-type = "affine_irq";
		qcom,pm-qos-irq-latency = <2 250>;

		qcom,msm-bus,name = "sdhc2";
		qcom,msm-bus,num-cases = <8>;
		qcom,msm-bus,num-paths = <1>;
		qcom,msm-bus,vectors-KBps = <81 512 0 0>, /* No vote */
				<81 512 1046 3200>,    /* 400 KB/s*/
				<81 512 52286 160000>, /* 20 MB/s */
				<81 512 65360 200000>, /* 25 MB/s */
				<81 512 130718 400000>, /* 50 MB/s */
				<81 512 261438 800000>, /* 100 MB/s */
				<81 512 261438 800000>, /* 200 MB/s */
				<81 512 1338562 4096000>; /* Max. bandwidth */
		qcom,bus-bw-vectors-bps = <0 400000 20000000 25000000 50000000
						100000000 200000000 4294967295>;

		clocks = <&clock_gcc clk_gcc_sdcc2_ahb_clk>,
			 <&clock_gcc clk_gcc_sdcc2_apps_clk>;
		clock-names = "iface_clk", "core_clk";

		qcom,clk-rates = <400000 25000000 50000000 100000000 200000000>;
		qcom,devfreq,freq-table = <50000000 200000000>;

		status = "disabled";
	};

	qcom,wdt@b017000 {
		compatible = "qcom,msm-watchdog";
		reg = <0xb017000 0x1000>;
		reg-names = "wdt-base";
		interrupts = <0 3 0>, <0 4 0>;
		qcom,bark-time = <11000>;
		qcom,pet-time = <10000>;
		qcom,ipi-ping;
	};

	qcom,msm-rtb {
		compatible = "qcom,msm-rtb";
		qcom,rtb-size = <0x100000>; /* 1M EBI1 buffer */
	};

	qcom,msm-imem@8600000 {
		compatible = "qcom,msm-imem";
		reg = <0x08600000 0x1000>; /* Address and size of IMEM */
		ranges = <0x0 0x08600000 0x1000>;
		#address-cells = <1>;
		#size-cells = <1>;

		mem_dump_table@10 {
			compatible = "qcom,msm-imem-mem_dump_table";
			reg = <0x10 8>;
		};

		boot_stats@6b0 {
			compatible = "qcom,msm-imem-boot_stats";
			reg = <0x6b0 32>;
		};

		pil@94c {
			compatible = "qcom,msm-imem-pil";
			reg = <0x94c 200>;
		};

		restart_reason@65c {
			compatible = "qcom,msm-imem-restart_reason";
			reg = <0x65c 4>;
		};
	};

	qcom,mpm2-sleep-counter@4a3000 {
		compatible = "qcom,mpm2-sleep-counter";
		reg = <0x4a3000 0x1000>;
		clock-frequency = <32768>;
	};

	spi_0: spi@78ba000 { /* BLSP1 QUP6 */
		compatible = "qcom,spi-qup-v2";
		#address-cells = <1>;
		#size-cells = <0>;
		reg-names = "spi_physical", "spi_bam_physical";
		reg = <0x78ba000 0x600>,
		      <0x7884000 0x23000>;
		interrupt-names = "spi_irq", "spi_bam_irq";
		interrupts = <0 100 0>, <0 238 0>;
		spi-max-frequency = <19200000>;
		pinctrl-names = "spi_default", "spi_sleep";
		pinctrl-0 = <&spi0_default &spi0_cs0_active>;
		pinctrl-1 = <&spi0_sleep &spi0_cs0_sleep>;
		clocks = <&clock_gcc clk_gcc_blsp1_ahb_clk>,
		<&clock_gcc clk_gcc_blsp1_qup6_spi_apps_clk>;
		clock-names = "iface_clk", "core_clk";
		qcom,infinite-mode = <0>;
		qcom,use-bam;
		qcom,use-pinctrl;
		qcom,ver-reg-exists;
		qcom,bam-consumer-pipe-index = <14>;
		qcom,bam-producer-pipe-index = <15>;
		qcom,master-id = <86>;
};

	dma_blsp1: qcom,sps-dma@7884000 { /* BLSP1 */
		#dma-cells = <4>;
		compatible = "qcom,sps-dma";
		reg = <0x7884000 0x23000>;
		interrupts = <0 238 0>;
		qcom,summing-threshold = <10>;
	};

	i2c_2: i2c@78b6000 { /* BLSP1 QUP2 */
		compatible = "qcom,i2c-msm-v2";
		#address-cells = <1>;
		#size-cells = <0>;
		reg-names = "qup_phys_addr";
		reg = <0x78b6000 0x1000>;
		interrupt-names = "qup_irq";
		interrupts = <0 96 0>;
		qcom,clk-freq-out = <400000>;
		qcom,clk-freq-in  = <19200000>;
		clock-names = "iface_clk", "core_clk";
		clocks = <&clock_gcc clk_gcc_blsp1_ahb_clk>,
			 <&clock_gcc clk_gcc_blsp1_qup2_i2c_apps_clk>;

		pinctrl-names = "i2c_active", "i2c_sleep";
		pinctrl-0 = <&i2c_2_active>;
		pinctrl-1 = <&i2c_2_sleep>;
		qcom,noise-rjct-scl = <0>;
		qcom,noise-rjct-sda = <0>;
		dmas = <&dma_blsp1 6 64 0x20000020 0x20>,
			<&dma_blsp1 7 32 0x20000020 0x20>;
		dma-names = "tx", "rx";
		qcom,master-id = <86>;
	};

	i2c_4: i2c@78b8000 { /* BLSP1 QUP4 */
		compatible = "qcom,i2c-msm-v2";
		#address-cells = <1>;
		#size-cells = <0>;
		reg-names = "qup_phys_addr";
		reg = <0x78b8000 0x1000>;
		interrupt-names = "qup_irq";
		interrupts = <0 98 0>;
		clocks = <&clock_gcc clk_gcc_blsp1_ahb_clk>,
			 <&clock_gcc clk_gcc_blsp1_qup4_i2c_apps_clk>;
		clock-names = "iface_clk", "core_clk";
		qcom,clk-freq-out = <100000>;
		qcom,clk-freq-in  = <19200000>;
		pinctrl-names = "i2c_active", "i2c_sleep";
		pinctrl-0 = <&i2c_4_active>;
		pinctrl-1 = <&i2c_4_sleep>;
		qcom,noise-rjct-scl = <0>;
		qcom,noise-rjct-sda = <0>;
		dmas = <&dma_blsp1 10 64 0x20000020 0x20>,
			<&dma_blsp1 11 32 0x20000020 0x20>;
		dma-names = "tx", "rx";
		qcom,master-id = <86>;
	};

	 i2c_5: i2c@78b9000 { /* BLSP1 QUP5 */
		compatible = "qcom,i2c-msm-v2";
		#address-cells = <1>;
		#size-cells = <0>;
		reg-names = "qup_phys_addr";
		reg = <0x78b9000 0x1000>;
		interrupt-names = "qup_irq";
		interrupts = <0 99 0>;
		clocks = <&clock_gcc clk_gcc_blsp1_ahb_clk>,
			 <&clock_gcc clk_gcc_blsp1_qup5_i2c_apps_clk>;
		clock-names = "iface_clk", "core_clk";
		qcom,clk-freq-out = <100000>;
		qcom,clk-freq-in  = <19200000>;
		pinctrl-names = "i2c_active", "i2c_sleep";
		pinctrl-0 = <&i2c_5_active>;
		pinctrl-1 = <&i2c_5_sleep>;
		qcom,noise-rjct-scl = <0>;
		qcom,noise-rjct-sda = <0>;
		dmas = <&dma_blsp1 12 64 0x20000020 0x20>,
		<&dma_blsp1 13 32 0x20000020 0x20>;
		dma-names = "tx", "rx";
		qcom,master-id = <86>;
};

	i2c_3: i2c@78b7000 { /* BLSP1 QUP3 */
		compatible = "qcom,i2c-msm-v2";
		#address-cells = <1>;
		#size-cells = <0>;
		reg-names = "qup_phys_addr";
		reg = <0x78b7000 0x1000>;
		interrupt-names = "qup_irq";
		interrupts = <0 97 0>;
		clocks = <&clock_gcc clk_gcc_blsp1_ahb_clk>,
			 <&clock_gcc clk_gcc_blsp1_qup3_i2c_apps_clk>;
		clock-names = "iface_clk", "core_clk";
		qcom,clk-freq-out = <100000>;
		qcom,clk-freq-in  = <19200000>;
		pinctrl-names = "i2c_active", "i2c_sleep";
		pinctrl-0 = <&i2c_3_active>;
		pinctrl-1 = <&i2c_3_sleep>;
		qcom,noise-rjct-scl = <0>;
		qcom,noise-rjct-sda = <0>;
		dmas = <&dma_blsp1 8 64 0x20000020 0x20>,
			<&dma_blsp1 9  32 0x20000020 0x20>;
		dma-names = "tx", "rx";
		qcom,master-id = <86>;
	};

	i2c_1: i2c@78b5000 { /* BLSP1 QUP1 */
		compatible = "qcom,i2c-msm-v2";
		#address-cells = <1>;
		#size-cells = <0>;
		reg-names = "qup_phys_addr";
		reg = <0x78b5000 0x1000>;
		interrupt-names = "qup_irq";
		interrupts = <0 95 0>;
		clocks = <&clock_gcc clk_gcc_blsp1_ahb_clk>,
			 <&clock_gcc clk_gcc_blsp1_qup1_i2c_apps_clk>;
		clock-names = "iface_clk", "core_clk";
		qcom,clk-freq-out = <100000>;
		qcom,clk-freq-in  = <19200000>;
		pinctrl-names = "i2c_active", "i2c_sleep";
		pinctrl-0 = <&i2c_1_active>;
		pinctrl-1 = <&i2c_1_sleep>;
		qcom,noise-rjct-scl = <0>;
		qcom,noise-rjct-sda = <0>;
		dmas = <&dma_blsp1 4 64 0x20000020 0x20>,
			<&dma_blsp1 5  32 0x20000020 0x20>;
		dma-names = "tx", "rx";
		qcom,master-id = <86>;
	};

	qcom,venus@1de0000 {
		compatible = "qcom,pil-tz-generic";
		reg = <0x1de0000 0x4000>;

		vdd-supply = <&gdsc_venus>;
		qcom,proxy-reg-names = "vdd";

		clocks = <&clock_gcc clk_gcc_venus0_vcodec0_clk>,
			 <&clock_gcc clk_gcc_venus0_ahb_clk>,
			 <&clock_gcc clk_gcc_venus0_axi_clk>,
			 <&clock_gcc clk_gcc_crypto_clk>,
			 <&clock_gcc clk_gcc_crypto_ahb_clk>,
			 <&clock_gcc clk_gcc_crypto_axi_clk>,
			 <&clock_gcc clk_crypto_clk_src>;

		clock-names = "core_clk", "iface_clk", "bus_clk",
				"scm_core_clk", "scm_iface_clk",
				"scm_bus_clk", "scm_core_clk_src";

		qcom,proxy-clock-names = "core_clk", "iface_clk",
					 "bus_clk", "scm_core_clk",
					 "scm_iface_clk", "scm_bus_clk",
					 "scm_core_clk_src";
		qcom,scm_core_clk_src-freq = <80000000>;

		qcom,pas-id = <9>;
		qcom,proxy-timeout-ms = <100>;
		qcom,firmware-name = "venus";
		memory-region = <&venus_qseecom_mem>;
	};

	pcm0: qcom,msm-pcm {
		compatible = "qcom,msm-pcm-dsp";
		qcom,msm-pcm-dsp-id = <0>;
	};

	routing: qcom,msm-pcm-routing {
		compatible = "qcom,msm-pcm-routing";
	};

	pcm1: qcom,msm-pcm-low-latency {
		compatible = "qcom,msm-pcm-dsp";
		qcom,msm-pcm-dsp-id = <1>;
		qcom,msm-pcm-low-latency;
		qcom,latency-level = "regular";
	};

	pcm2: qcom,msm-ultra-low-latency {
		compatible = "qcom,msm-pcm-dsp";
		qcom,msm-pcm-dsp-id = <2>;
		qcom,msm-pcm-low-latency;
		qcom,latency-level = "ultra";
	};

	lpa: qcom,msm-pcm-lpa {
		compatible = "qcom,msm-pcm-lpa";
	};

	compress: qcom,msm-compress-dsp {
		compatible = "qcom,msm-compress-dsp";
		qcom,adsp-version = "MDSP 1.2";
	};

	voip: qcom,msm-voip-dsp {
		compatible = "qcom,msm-voip-dsp";
	};

	voice: qcom,msm-pcm-voice {
		compatible = "qcom,msm-pcm-voice";
		qcom,destroy-cvd;
		qcom,vote-bms;
	};

	stub_codec: qcom,msm-stub-codec {
		compatible = "qcom,msm-stub-codec";
	};

	qcom,msm-dai-fe {
		compatible = "qcom,msm-dai-fe";
	};

	afe: qcom,msm-pcm-afe {
		compatible = "qcom,msm-pcm-afe";
	};

	voice_svc: qcom,msm-voice-svc {
		compatible = "qcom,msm-voice-svc";
	};

	loopback: qcom,msm-pcm-loopback {
		compatible = "qcom,msm-pcm-loopback";
	};

	qcom,msm-dai-mi2s {
		compatible = "qcom,msm-dai-mi2s";
		dai_mi2s0: qcom,msm-dai-q6-mi2s-prim {
			compatible = "qcom,msm-dai-q6-mi2s";
			qcom,msm-dai-q6-mi2s-dev-id = <0>;
			qcom,msm-mi2s-rx-lines = <3>;
			qcom,msm-mi2s-tx-lines = <0>;
		};

		dai_mi2s1: qcom,msm-dai-q6-mi2s-sec {
			compatible = "qcom,msm-dai-q6-mi2s";
			qcom,msm-dai-q6-mi2s-dev-id = <1>;
			qcom,msm-mi2s-rx-lines = <1>;
			qcom,msm-mi2s-tx-lines = <0>;
		};

		dai_mi2s3: qcom,msm-dai-q6-mi2s-quat {
			compatible = "qcom,msm-dai-q6-mi2s";
			qcom,msm-dai-q6-mi2s-dev-id = <3>;
			qcom,msm-mi2s-rx-lines = <1>;
			qcom,msm-mi2s-tx-lines = <2>;
		};

		dai_mi2s5: qcom,msm-dai-q6-mi2s-quin {
			compatible = "qcom,msm-dai-q6-mi2s";
			qcom,msm-dai-q6-mi2s-dev-id = <5>;
			qcom,msm-mi2s-rx-lines = <1>;
			qcom,msm-mi2s-tx-lines = <2>;
		};

		dai_mi2s2: qcom,msm-dai-q6-mi2s-tert {
			compatible = "qcom,msm-dai-q6-mi2s";
			qcom,msm-dai-q6-mi2s-dev-id = <2>;
			qcom,msm-mi2s-rx-lines = <0>;
			qcom,msm-mi2s-tx-lines = <3>;
		};

		dai_mi2s6: qcom,msm-dai-q6-mi2s-senary {
			compatible = "qcom,msm-dai-q6-mi2s";
			qcom,msm-dai-q6-mi2s-dev-id = <6>;
			qcom,msm-mi2s-rx-lines = <0>;
			qcom,msm-mi2s-tx-lines = <3>;
		};
	};

	lsm: qcom,msm-lsm-client {
		compatible = "qcom,msm-lsm-client";
	};

	qcom,msm-dai-q6 {
		compatible = "qcom,msm-dai-q6";
		bt_sco_rx: qcom,msm-dai-q6-bt-sco-rx {
			compatible = "qcom,msm-dai-q6-dev";
			qcom,msm-dai-q6-dev-id = <12288>;
		};

		bt_sco_tx: qcom,msm-dai-q6-bt-sco-tx {
			compatible = "qcom,msm-dai-q6-dev";
			qcom,msm-dai-q6-dev-id = <12289>;
		};

		bt_a2dp_rx: qcom,msm-dai-q6-bt-a2dp-rx {
			compatible = "qcom,msm-dai-q6-dev";
			qcom,msm-dai-q6-dev-id = <12290>;
		};

		int_fm_rx: qcom,msm-dai-q6-int-fm-rx {
			compatible = "qcom,msm-dai-q6-dev";
			qcom,msm-dai-q6-dev-id = <12292>;
		};

		int_fm_tx: qcom,msm-dai-q6-int-fm-tx {
			compatible = "qcom,msm-dai-q6-dev";
			qcom,msm-dai-q6-dev-id = <12293>;
		};

		afe_pcm_rx: qcom,msm-dai-q6-be-afe-pcm-rx {
			compatible = "qcom,msm-dai-q6-dev";
			qcom,msm-dai-q6-dev-id = <224>;
		};

		afe_pcm_tx: qcom,msm-dai-q6-be-afe-pcm-tx {
			compatible = "qcom,msm-dai-q6-dev";
			qcom,msm-dai-q6-dev-id = <225>;
		};

		afe_proxy_rx: qcom,msm-dai-q6-afe-proxy-rx {
			compatible = "qcom,msm-dai-q6-dev";
			qcom,msm-dai-q6-dev-id = <241>;
		};

		afe_proxy_tx: qcom,msm-dai-q6-afe-proxy-tx {
			compatible = "qcom,msm-dai-q6-dev";
			qcom,msm-dai-q6-dev-id = <240>;
		};

		incall_record_rx: qcom,msm-dai-q6-incall-record-rx {
			compatible = "qcom,msm-dai-q6-dev";
			qcom,msm-dai-q6-dev-id = <32771>;
		};

		incall_record_tx: qcom,msm-dai-q6-incall-record-tx {
			compatible = "qcom,msm-dai-q6-dev";
			qcom,msm-dai-q6-dev-id = <32772>;
		};

		incall_music_rx: qcom,msm-dai-q6-incall-music-rx {
			compatible = "qcom,msm-dai-q6-dev";
			qcom,msm-dai-q6-dev-id = <32773>;
		};

		incall_music_2_rx: qcom,msm-dai-q6-incall-music-2-rx {
			compatible = "qcom,msm-dai-q6-dev";
			qcom,msm-dai-q6-dev-id = <32770>;
		};
	};

	hostless: qcom,msm-pcm-hostless {
		compatible = "qcom,msm-pcm-hostless";
	};

	dai_pri_auxpcm: qcom,msm-pri-auxpcm {
		compatible = "qcom,msm-auxpcm-dev";
		qcom,msm-cpudai-auxpcm-mode = <0>, <0>;
		qcom,msm-cpudai-auxpcm-sync = <1>, <1>;
		qcom,msm-cpudai-auxpcm-frame = <5>, <4>;
		qcom,msm-cpudai-auxpcm-quant = <2>, <2>;
		qcom,msm-cpudai-auxpcm-num-slots = <1>, <1>;
		qcom,msm-cpudai-auxpcm-slot-mapping = <1>, <1>;
		qcom,msm-cpudai-auxpcm-data = <0>, <0>;
		qcom,msm-cpudai-auxpcm-pcm-clk-rate = <2048000>, <2048000>;
		qcom,msm-auxpcm-interface = "primary";
	};

	qcom,msm-audio-ion {
		compatible = "qcom,msm-audio-ion";
	};

	qcom,adsprpc-mem {
		compatible = "qcom,msm-adsprpc-mem-region";
		memory-region = <&modem_adsp_mem>;
	};

	qcom,msm-adsp-loader {
		compatible = "qcom,adsp-loader";
		qcom,adsp-state = <0>;
		qcom,proc-img-to-load = "modem";
	};

	qcom,avtimer@770600c {
		compatible = "qcom,avtimer";
		reg = <0x0770600C 0x4>,
			<0x07706010 0x4>;
		reg-names = "avtimer_lsb_addr", "avtimer_msb_addr";
		qcom,clk-div = <27>;
	};

	qcom,memshare {
		compatible = "qcom,memshare";

		qcom,client_1 {
			compatible = "qcom,memshare-peripheral";
			qcom,peripheral-size = <0x200000>;
			qcom,client-id = <0>;
			qcom,allocate-boot-time;
			label = "modem";
		};

		qcom,client_2 {
			compatible = "qcom,memshare-peripheral";
			qcom,peripheral-size = <0x300000>;
			qcom,client-id = <2>;
			label = "modem";
		};

		qcom,client_3 {
			compatible = "qcom,memshare-peripheral";
			qcom,peripheral-size = <0>;
			qcom,client-id = <1>;
			label = "modem";
		};
	};


	qcom_tzlog: tz-log@8600720 {
		compatible = "qcom,tz-log";
		reg = <0x08600720 0x1000>;
		status = "disabled";
	};

	qcom_rng: qrng@22000 {
		compatible = "qcom,msm-rng";
		reg = <0x22000 0x200>;
		qcom,msm-rng-iface-clk;
		qcom,msm-bus,name = "msm-rng-noc";
		qcom,msm-bus,num-cases = <2>;
		qcom,msm-bus,num-paths = <1>;
		qcom,msm-bus,vectors-KBps =
				<1 618 0 0>,		/* No vote */
				<1 618 0 800>;		/* 100 MB/s */
		clocks = <&clock_gcc clk_gcc_prng_ahb_clk>;
		clock-names = "iface_clk";
		status = "disabled";
	};

	qcom_crypto: qcrypto@720000 {
		compatible = "qcom,qcrypto";
		reg = <0x720000 0x20000>,
		      <0x704000 0x20000>;
		reg-names = "crypto-base","crypto-bam-base";
		interrupts = <0 207 0>;
		qcom,bam-pipe-pair = <2>;
		qcom,ce-hw-instance = <0>;
		qcom,ce-device = <0>;
		qcom,clk-mgmt-sus-res;
		qcom,msm-bus,name = "qcrypto-noc";
		qcom,msm-bus,num-cases = <2>;
		qcom,msm-bus,num-paths = <1>;
		qcom,msm-bus,vectors-KBps =
				<55 512 0 0>,
				<55 512 393600 800000>; /* 49.2MHz & 100MHz */
		clocks = <&clock_gcc clk_crypto_clk_src>,
			 <&clock_gcc clk_gcc_crypto_clk>,
			 <&clock_gcc clk_gcc_crypto_ahb_clk>,
			 <&clock_gcc clk_gcc_crypto_axi_clk>;
		clock-names = "core_clk_src", "core_clk",
				"iface_clk", "bus_clk";
		qcom,use-sw-aes-cbc-ecb-ctr-algo;
		qcom,use-sw-aes-xts-algo;
		qcom,use-sw-ahash-algo;
		status = "disabled";
		qcom,ce-opp-freq = <100000000>;
	};

	qcom_cedev: qcedev@720000 {
		compatible = "qcom,qcedev";
		reg = <0x720000 0x20000>,
		      <0x704000 0x20000>;
		reg-names = "crypto-base","crypto-bam-base";
		interrupts = <0 207 0>;
		qcom,bam-pipe-pair = <1>;
		qcom,ce-hw-instance = <0>;
		qcom,ce-device = <0>;
		qcom,ce-hw-shared;
		qcom,msm-bus,name = "qcedev-noc";
		qcom,msm-bus,num-cases = <2>;
		qcom,msm-bus,num-paths = <1>;
		qcom,msm-bus,vectors-KBps =
				<55 512 0 0>,
				<55 512 3936000 393600>;
		clocks = <&clock_gcc clk_crypto_clk_src>,
			 <&clock_gcc clk_gcc_crypto_clk>,
			 <&clock_gcc clk_gcc_crypto_ahb_clk>,
			 <&clock_gcc clk_gcc_crypto_axi_clk>;
		clock-names = "core_clk_src", "core_clk",
				"iface_clk", "bus_clk";
		status = "disabled";
		qcom,ce-opp-freq = <100000000>;
	};

	qcom_seecom: qseecom@87a00000 {
		compatible = "qcom,qseecom";
		reg = <0x87a00000 0x200000>;
		reg-names = "secapp-region";
		qcom,disk-encrypt-pipe-pair = <2>;
		qcom,hlos-ce-hw-instance = <0>;
		qcom,qsee-ce-hw-instance = <0>;
		qcom,msm-bus,name = "qseecom-noc";
		qcom,msm-bus,num-cases = <4>;
		qcom,msm-bus,num-paths = <1>;
		qcom,support-bus-scaling;
		qcom,support-fde;
		qcom,msm-bus,vectors-KBps =
				<55 512 0 0>,
				<55 512 0 0>,
				<55 512 120000 1200000>,
				<55 512 393600 3936000>;
		clocks = <&clock_gcc clk_crypto_clk_src>,
			 <&clock_gcc clk_gcc_crypto_clk>,
			 <&clock_gcc clk_gcc_crypto_ahb_clk>,
			 <&clock_gcc clk_gcc_crypto_axi_clk>;
		clock-names = "core_clk_src", "core_clk",
				"iface_clk", "bus_clk";
		status = "disabled";
		qcom,ce-opp-freq = <100000000>;
	};

	qcom,pronto@a21b000 {
		compatible = "qcom,pil-tz-generic";
		reg = <0x0a21b000 0x3000>;
		interrupts = <0 149 1>;

		vdd_pronto_pll-supply = <&pm8909_l7>;
		proxy-reg-names = "vdd_pronto_pll";
		vdd_pronto_pll-uV-uA = <1800000 18000>;
		clocks = <&clock_rpm clk_xo_pil_pronto_clk>,
			 <&clock_gcc clk_gcc_crypto_clk>,
			 <&clock_gcc clk_gcc_crypto_ahb_clk>,
			 <&clock_gcc clk_gcc_crypto_axi_clk>,
			 <&clock_gcc clk_crypto_clk_src>;

		clock-names = "xo", "scm_core_clk", "scm_iface_clk",
				"scm_bus_clk", "scm_core_clk_src";
		qcom,proxy-clock-names = "xo", "scm_core_clk", "scm_iface_clk",
				 "scm_bus_clk", "scm_core_clk_src";
		qcom,scm_core_clk_src = <80000000>;

		qcom,pas-id = <6>;
		qcom,proxy-timeout-ms = <10000>;
		qcom,smem-id = <422>;
		qcom,sysmon-id = <6>;
		qcom,ssctl-instance-id = <0x13>;
		qcom,firmware-name = "wcnss";

		/* GPIO inputs from wcnss */
		qcom,gpio-err-fatal = <&smp2pgpio_ssr_smp2p_4_in 0 0>;
		qcom,gpio-err-ready = <&smp2pgpio_ssr_smp2p_4_in 1 0>;
		qcom,gpio-proxy-unvote = <&smp2pgpio_ssr_smp2p_4_in 2 0>;
		qcom,gpio-stop-ack = <&smp2pgpio_ssr_smp2p_4_in 3 0>;

		/* GPIO output to wcnss */
		qcom,gpio-force-stop = <&smp2pgpio_ssr_smp2p_4_out 0 0>;
		memory-region = <&peripheral_mem>;
	};

	qcom,mss@4080000 {
		compatible = "qcom,pil-q6v55-mss";
		reg = <0x04080000 0x100>,
		      <0x0194f000 0x010>,
		      <0x01950000 0x008>,
		      <0x01951000 0x008>,
		      <0x04020000 0x040>,
		      <0x0183e000 0x004>;
		reg-names = "qdsp6_base", "halt_q6", "halt_modem", "halt_nc",
				 "rmb_base", "restart_reg";

		interrupts = <0 24 1>;
		vdd_cx-supply = <&pm8909_s1_corner>;
		vdd_cx-voltage = <7>;
		vdd_mx-supply = <&pm8909_l3_corner_ao>;
		vdd_mx-uV = <3>;
		vdd_pll-supply = <&pm8909_l7>;
		qcom,vdd_pll = <1800000>;

		clocks = <&clock_rpm clk_xo_pil_mss_clk>,
			 <&clock_gcc clk_gcc_mss_cfg_ahb_clk>,
			 <&clock_gcc clk_gcc_mss_q6_bimc_axi_clk>,
			 <&clock_gcc clk_gcc_boot_rom_ahb_clk>;
		clock-names = "xo", "iface_clk", "bus_clk", "mem_clk";
		qcom,proxy-clock-names = "xo";
		qcom,active-clock-names = "iface_clk", "bus_clk", "mem_clk";

		qcom,firmware-name = "modem";
		qcom,pil-self-auth;
		qcom,sysmon-id = <0>;
		qcom,ssctl-instance-id = <0x12>;

		/* GPIO inputs from mss */
		qcom,gpio-err-fatal = <&smp2pgpio_ssr_smp2p_1_in 0 0>;
		qcom,gpio-err-ready = <&smp2pgpio_ssr_smp2p_1_in 1 0>;
		qcom,gpio-proxy-unvote = <&smp2pgpio_ssr_smp2p_1_in 2 0>;
		qcom,gpio-stop-ack = <&smp2pgpio_ssr_smp2p_1_in 3 0>;

		/* GPIO output to mss */
		qcom,gpio-force-stop = <&smp2pgpio_ssr_smp2p_1_out 0 0>;
		memory-region = <&modem_adsp_mem>;
	};

	mcd {
		compatible = "qcom,mcd";
		qcom,ce-hw-instance = <0>;
		qcom,ce-device = <0>;
		clocks = <&clock_gcc clk_crypto_clk_src>,
			 <&clock_gcc clk_gcc_crypto_clk>,
			 <&clock_gcc clk_gcc_crypto_ahb_clk>,
			 <&clock_gcc clk_gcc_crypto_axi_clk>;
		clock-names = "core_clk_src", "core_clk",
				"iface_clk", "bus_clk";
		qcom,ce-opp-freq = <100000000>;
	};

	cpu0_slp_sts: cpu-sleep-status@b088008 {
		reg = <0xb088008 0x100>;
		qcom,sleep-status-mask= <0x80000>;
	};

	cpu1_slp_sts: cpu-sleep-status@b098008 {
		reg = <0xb098008 0x100>;
		qcom,sleep-status-mask= <0x80000>;
	};

	cpu2_slp_sts: cpu-sleep-status@b0a8008 {
		reg = <0xb0a8008 0x100>;
		qcom,sleep-status-mask= <0x80000>;
	};

	cpu3_slp_sts: cpu-sleep-status@b0b8008 {
		reg = <0xb0b8008 0x100>;
		qcom,sleep-status-mask= <0x80000>;
	};
};

&gdsc_venus {
	clock-names = "bus_clk", "core_clk";
	clocks = <&clock_gcc clk_gcc_venus0_axi_clk>,
		 <&clock_gcc clk_gcc_venus0_vcodec0_clk>;
	status = "okay";
};

&gdsc_venus_core0 {
	qcom,support-hw-trigger;
	clock-names = "core0_clk";
	clocks = <&clock_gcc clk_gcc_venus0_core0_vcodec0_clk>;
	status = "okay";
};

&gdsc_mdss {
	clock-names = "core_clk", "bus_clk";
	clocks = <&clock_gcc clk_gcc_mdss_mdp_clk>,
		 <&clock_gcc clk_gcc_mdss_axi_clk>;
	status = "okay";
};

&gdsc_vfe {
	clock-names = "core_clk", "bus_clk", "csi_clk";
	clocks = <&clock_gcc clk_gcc_camss_vfe0_clk>,
		 <&clock_gcc clk_gcc_camss_vfe_axi_clk>,
		 <&clock_gcc clk_gcc_camss_csi_vfe0_clk>;
	status = "okay";
};

&gdsc_oxili_gx {
	clock-names = "core_clk";
	clocks = <&clock_gcc clk_gcc_oxili_gfx3d_clk>;
	status = "okay";
};<|MERGE_RESOLUTION|>--- conflicted
+++ resolved
@@ -945,19 +945,11 @@
 		qcom,usb-bam-fifo-baseaddr = <0x08603800>;
 		qcom,ignore-core-reset-ack;
 		qcom,disable-clk-gating;
-<<<<<<< HEAD
-		qcom,bam-type = <1>;
-
-		qcom,pipe0 {
-			label = "hsusb-qdss-in-0";
-			qcom,usb-bam-mem-type = <3>;
-=======
 		qcom,reset-bam-on-disconnect;
 
 		qcom,pipe0 {
 			label = "hsusb-qdss-in-0";
 			qcom,usb-bam-mem-type = <2>;
->>>>>>> a8390301
 			qcom,dir = <1>;
 			qcom,pipe-num = <0>;
 			qcom,peer-bam = <0>;
