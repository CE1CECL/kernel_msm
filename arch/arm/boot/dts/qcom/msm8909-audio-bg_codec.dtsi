--- conflicted
+++ resolved
@@ -182,8 +182,4 @@
 		compatible = "qcom,wcd-dsp-glink";
 		qcom,msm-codec-glink-edge = "bg";
 	};
-<<<<<<< HEAD
-
-=======
->>>>>>> dffcf6c0
 };