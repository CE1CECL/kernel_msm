/* Copyright (c) 2016, The Linux Foundation. All rights reserved.
 *
 * This program is free software; you can redistribute it and/or modify
 * it under the terms of the GNU General Public License version 2 and
 * only version 2 as published by the Free Software Foundation.
 *
 * This program is distributed in the hope that it will be useful,
 * but WITHOUT ANY WARRANTY; without even the implied warranty of
 * MERCHANTABILITY or FITNESS FOR A PARTICULAR PURPOSE.  See the
 * GNU General Public License for more details.
 */

&soc {
	mdss_mdp: qcom,mdss_mdp@c900000 {
		compatible = "qcom,mdss_mdp";
		status = "ok";
		reg = <0x0c900000 0x90000>,
		      <0x0c9b0000 0x1040>;
		reg-names = "mdp_phys", "vbif_phys";
		interrupts = <0 83 0>;
		interrupt-controller;
		#interrupt-cells = <1>;
		vdd-supply = <&gdsc_mdss>;
		vdd-cx-supply = <&pmcobalt_s1_level>;
		vdd-cx-min-uV = <RPM_SMD_REGULATOR_LEVEL_LOW_SVS>;
		vdd-cx-max-uV = <RPM_SMD_REGULATOR_LEVEL_TURBO>;

		/* Bus Scale Settings */
		qcom,msm-bus,name = "mdss_mdp";
		qcom,msm-bus,num-cases = <3>;
		qcom,msm-bus,num-paths = <2>;
		qcom,msm-bus,vectors-KBps =
			<22 512 0 0>, <23 512 0 0>,
			<22 512 0 6400000>, <23 512 0 6400000>,
			<22 512 0 6400000>, <23 512 0 6400000>;

		/* Fudge factors */
		qcom,mdss-ab-factor = <1 1>;		/* 1 time  */
		qcom,mdss-ib-factor = <1 1>;		/* 1 time  */
		qcom,mdss-clk-factor = <105 100>;	/* 1.05 times */

		qcom,max-mixer-width = <2560>;
		qcom,max-pipe-width = <2560>;

		qcom,max-dest-scaler-input-width = <2048>;
		qcom,max-dest-scaler-output-width = <2560>;

		/* VBIF QoS remapper settings*/
		qcom,mdss-vbif-qos-rt-setting = <1 2 2 2>;
		qcom,vbif-settings = <0x00ac 0x00000040>,
				     <0x00d0 0x00001010>; /* v1 only */

		qcom,mdss-has-panic-ctrl;
		qcom,mdss-per-pipe-panic-luts = <0x000f>,
						<0xffff>,
						<0xfffc>,
						<0xff00>;

		qcom,mdss-mdp-reg-offset = <0x00001000>;
		qcom,max-bandwidth-low-kbps = <6700000>;
		qcom,max-bandwidth-high-kbps = <6700000>;
		qcom,max-bandwidth-per-pipe-kbps = <2400000>;
		qcom,max-clk-rate = <412500000>;
		qcom,mdss-default-ot-rd-limit = <32>;
		qcom,mdss-default-ot-wr-limit = <32>;
		qcom,mdss-dram-channels = <2>;

		qcom,mdss-pipe-vig-off = <0x00005000 0x00007000
					  0x00009000 0x0000b000>;
		qcom,mdss-pipe-dma-off = <0x00025000 0x00027000
					  0x00029000 0x0002b000>;
		qcom,mdss-pipe-cursor-off = <0x00035000 0x00037000>;

		qcom,mdss-pipe-vig-xin-id = <0 4 8 12>;
		qcom,mdss-pipe-dma-xin-id = <1 5 9 13>;
		qcom,mdss-pipe-cursor-xin-id = <2 10>;

		/* These Offsets are relative to
		 * "mdp_phys + mdp-reg-offset" address
		*/
		qcom,mdss-pipe-vig-clk-ctrl-offsets = <0x2ac 0 0>,
						      <0x2b4 0 0>,
						      <0x2bc 0 0>,
						      <0x2c4 0 0>;
		qcom,mdss-pipe-dma-clk-ctrl-offsets = <0x2ac  8 12>,
						      <0x2b4  8 12>,
						      <0x2c4  8 12>,
						      <0x2c4 12 14>;
		qcom,mdss-pipe-cursor-clk-ctrl-offsets = <0x3a8 16 15>,
							 <0x3b0 16 15>;

		qcom,mdss-ctl-off = <0x00002000 0x00002200 0x00002400
				     0x00002600 0x00002800>;
		qcom,mdss-mixer-intf-off = <0x00045000 0x00046000
					    0x00047000 0x0004a000>;
		qcom,mdss-dspp-off = <0x00055000 0x00057000>;
		qcom,mdss-wb-off = <0x00066000>;
		qcom,mdss-intf-off = <0x0006b000 0x0006b800
					0x0006c000 0x0006c800>;
		qcom,mdss-pingpong-off = <0x00071000 0x00071800
					  0x00072000 0x00072800>;
		qcom,mdss-slave-pingpong-off = <0x00073000>;
		qcom,mdss-ppb-ctl-off = <0x00000330 0x00000338 0x00000370
			0x00000374> ;
		qcom,mdss-ppb-cfg-off = <0x00000334 0x0000033C>;
		qcom,mdss-has-pingpong-split;
		qcom,mdss-has-separate-rotator;

		qcom,mdss-ad-off = <0x0079000 0x00079800>;
		qcom,mdss-cdm-off = <0x0007a200>;
		qcom,mdss-dsc-off = <0x00081000 0x00081400>;
		qcom,mdss-wfd-mode = "intf";
		qcom,mdss-has-source-split;
		qcom,mdss-highest-bank-bit = <0x2>;
		qcom,mdss-has-decimation;
		qcom,mdss-idle-power-collapse-enabled;
		clocks = <&clock_mmss clk_mmss_mnoc_ahb_clk>,
			 <&clock_mmss clk_mmss_mdss_ahb_clk>,
			 <&clock_mmss clk_mmss_mdss_axi_clk>,
			 <&clock_mmss clk_mdp_clk_src>,
			 <&clock_mmss clk_mmss_mdss_mdp_clk>,
			 <&clock_mmss clk_mmss_mdss_vsync_clk>,
			 <&clock_mmss clk_mmss_mdss_mdp_lut_clk>;
		clock-names = "mnoc_clk", "iface_clk", "bus_clk",
				"core_clk_src", "core_clk", "vsync_clk",
				"lut_clk";

		qcom,mdp-settings = <0x01190 0x00000000>,
				    <0x012ac 0xc0000ccc>,
				    <0x012b4 0xc0000ccc>,
				    <0x012bc 0x00cccccc>,
				    <0x012c4 0x000000cc>,
				    <0x013a8 0x0cccc0c0>,
				    <0x013b0 0xccccc0c0>,
				    <0x013b8 0xcccc0000>,
				    <0x013d0 0x00cc0000>,
				    <0x0506c 0x00000000>,
				    <0x0706c 0x00000000>,
				    <0x0906c 0x00000000>,
				    <0x0b06c 0x00000000>,
				    <0x1506c 0x00000000>,
				    <0x1706c 0x00000000>,
				    <0x1906c 0x00000000>,
				    <0x1b06c 0x00000000>,
				    <0x2506c 0x00000000>,
				    <0x2706c 0x00000000>;

		qcom,regs-dump-mdp = <0x01000 0x01458>,
				     <0x02000 0x02094>,
				     <0x02200 0x02294>,
				     <0x02400 0x02494>,
				     <0x02600 0x02694>,
				     <0x02800 0x02894>,
				     <0x05000 0x05154>,
				     <0x05a00 0x05b00>,
				     <0x07000 0x07154>,
				     <0x07a00 0x07b00>,
				     <0x09000 0x09154>,
				     <0x09a00 0x09b00>,
				     <0x0b000 0x0b154>,
				     <0x0ba00 0x0bb00>,
				     <0x25000 0x25184>,
				     <0x27000 0x27184>,
				     <0x29000 0x29184>,
				     <0x2b000 0x2b184>,
				     <0x35000 0x35150>,
				     <0x37000 0x37150>,
				     <0x45000 0x452bc>,
				     <0x46000 0x462bc>,
				     <0x47000 0x472bc>,
				     <0x48000 0x482bc>,
				     <0x49000 0x492bc>,
				     <0x4a000 0x4a2bc>,
				     <0x55000 0x5522c>,
				     <0x57000 0x5722c>,
				     <0x66000 0x662c0>,
				     <0x6b000 0x6b268>,
				     <0x6b800 0x6ba68>,
				     <0x6c000 0x6c268>,
				     <0x6c800 0x6ca68>,
				     <0x71000 0x710d4>,
				     <0x71800 0x718d4>,
				     <0x73000 0x730d4>,
				     <0x81000 0x81140>,
				     <0x81400 0x81540>;

		qcom,regs-dump-names-mdp = "MDP",
			"CTL_0",    "CTL_1", "CTL_2",   "CTL_3", "CTL_4",
			"VIG0_SSPP", "VIG0",  "VIG1_SSPP", "VIG1",
			"VIG2_SSPP", "VIG2",  "VIG3_SSPP", "VIG3",
			"DMA0_SSPP", "DMA1_SSPP",
			"DMA2_SSPP", "DMA3_SSPP",
			"CURSOR0_SSPP", "CURSOR1_SSPP",
			"LAYER_0", "LAYER_1", "LAYER_2",
			"LAYER_3", "LAYER_4", "LAYER_5",
			"DSPP_0",  "DSPP_1",
			"WB_2",
			"INTF_0", "INTF_1",  "INTF_2", "INTF_3",
			"PP_0",    "PP_1", "PP_4",
			"DSC_0",    "DSC_1";

		/* buffer parameters to calculate prefill bandwidth */
		qcom,mdss-prefill-outstanding-buffer-bytes = <0>;
		qcom,mdss-prefill-y-buffer-bytes = <0>;
		qcom,mdss-prefill-scaler-buffer-lines-bilinear = <2>;
		qcom,mdss-prefill-scaler-buffer-lines-caf = <4>;
		qcom,mdss-prefill-post-scaler-buffer-pixels = <2560>;
		qcom,mdss-prefill-pingpong-buffer-pixels = <5120>;

		qcom,mdss-pp-offsets {
			qcom,mdss-sspp-mdss-igc-lut-off = <0x2000>;
			qcom,mdss-sspp-vig-pcc-off = <0x1780>;
			qcom,mdss-sspp-rgb-pcc-off = <0x380>;
			qcom,mdss-sspp-dma-pcc-off = <0x380>;
			qcom,mdss-lm-pgc-off = <0x3c0>;
			qcom,mdss-dspp-gamut-off = <0x1600>;
			qcom,mdss-dspp-pcc-off = <0x1700>;
			qcom,mdss-dspp-pgc-off = <0x17c0>;
		};

		qcom,mdss-scaler-offsets {
			qcom,mdss-vig-scaler-off = <0xa00>;
			qcom,mdss-vig-scaler-lut-off = <0xb00>;
			qcom,mdss-has-dest-scaler;
			qcom,mdss-dest-block-off = <0x00061000>;
			qcom,mdss-dest-scaler-off = <0x800 0x1000>;
			qcom,mdss-dest-scaler-lut-off = <0x900 0x1100>;
		};

		smmu_mdp_unsec: qcom,smmu_mdp_unsec_cb {
			compatible = "qcom,smmu_mdp_unsec";
			iommus = <&mmss_smmu 0>;
			gdsc-mmagic-mdss-supply = <&gdsc_bimc_smmu>;
			clocks = <&clock_gcc clk_mmssnoc_axi_clk>,
				<&clock_mmss clk_mmss_mnoc_ahb_clk>,
				<&clock_mmss clk_mmss_bimc_smmu_ahb_clk>,
				<&clock_mmss clk_mmss_bimc_smmu_axi_clk>;
			clock-names = "mmss_noc_axi_clk",
					"mmss_noc_ahb_clk",
					"mmss_smmu_ahb_clk",
					"mmss_smmu_axi_clk";
		};

		smmu_mdp_sec: qcom,smmu_mdp_sec_cb {
			compatible = "qcom,smmu_mdp_sec";
			iommus = <&mmss_smmu 1>;
			gdsc-mmagic-mdss-supply = <&gdsc_bimc_smmu>;
			clocks = <&clock_gcc clk_mmssnoc_axi_clk>,
				<&clock_mmss clk_mmss_mnoc_ahb_clk>,
				<&clock_mmss clk_mmss_bimc_smmu_ahb_clk>,
				<&clock_mmss clk_mmss_bimc_smmu_axi_clk>;
			clock-names = "mmss_noc_axi_clk",
					"mmss_noc_ahb_clk",
					"mmss_smmu_ahb_clk",
					"mmss_smmu_axi_clk";
		};

		mdss_fb0: qcom,mdss_fb_primary {
			cell-index = <0>;
			compatible = "qcom,mdss-fb";
			qcom,cont-splash-memory {
				linux,contiguous-region = <&cont_splash_mem>;
			};
		};

		mdss_fb1: qcom,mdss_fb_wfd {
			cell-index = <1>;
			compatible = "qcom,mdss-fb";
		};

		mdss_fb2: qcom,mdss_fb_hdmi {
			cell-index = <2>;
			compatible = "qcom,mdss-fb";
		};

		mdss_fb3: qcom,mdss_fb_dp {
			cell-index = <3>;
			compatible = "qcom,mdss-fb";
		};

	};

	mdss_dsi: qcom,mdss_dsi@0 {
		compatible = "qcom,mdss-dsi";
		#address-cells = <1>;
		#size-cells = <1>;
		gdsc-supply = <&gdsc_mdss>;
		vdda-1p2-supply = <&pmcobalt_l2>;
		vdda-0p9-supply = <&pmcobalt_l1>;
		ranges = <0xc994000 0xc994000 0x400
			0xc994400 0xc994400 0x7c0
			0xc828000 0xc828000 0xac
			0xc996000 0xc996000 0x400
			0xc996400 0xc996400 0x7c0
			0xc828000 0xc828000 0xac>;

		/* Bus Scale Settings */
		qcom,msm-bus,name = "mdss_dsi";
		qcom,msm-bus,num-cases = <2>;
		qcom,msm-bus,num-paths = <1>;
		qcom,msm-bus,vectors-KBps =
			<22 512 0 0>,
			<22 512 0 1000>;

		qcom,mmss-ulp-clamp-ctrl-offset = <0x14>;

		clocks = <&clock_mmss clk_mmss_mdss_mdp_clk>,
			 <&clock_mmss clk_mmss_mnoc_ahb_clk>,
			 <&clock_mmss clk_mmss_mdss_ahb_clk>,
			 <&clock_mmss clk_mmss_mdss_axi_clk>,
			 <&clock_mmss clk_mmss_misc_ahb_clk>,
			 <&clock_mmss clk_ext_byte0_clk_src>,
			 <&clock_mmss clk_ext_byte1_clk_src>,
			 <&clock_mmss clk_ext_pclk0_clk_src>,
			 <&clock_mmss clk_ext_pclk1_clk_src>;
		clock-names = "mdp_core_clk",
			"mnoc_clk", "iface_clk",
			"bus_clk", "core_mmss_clk",
			"ext_byte0_clk", "ext_byte1_clk",
			"ext_pixel0_clk", "ext_pixel1_clk";

		qcom,core-supply-entries {
			#address-cells = <1>;
			#size-cells = <0>;

			qcom,core-supply-entry@0 {
				reg = <0>;
				qcom,supply-name = "gdsc";
				qcom,supply-min-voltage = <0>;
				qcom,supply-max-voltage = <0>;
				qcom,supply-enable-load = <0>;
				qcom,supply-disable-load = <0>;
			};
		};

		qcom,ctrl-supply-entries {
			#address-cells = <1>;
			#size-cells = <0>;

			qcom,ctrl-supply-entry@0 {
				reg = <0>;
				qcom,supply-name = "vdda-1p2";
				qcom,supply-min-voltage = <1200000>;
				qcom,supply-max-voltage = <1200000>;
				qcom,supply-enable-load = <12560>;
				qcom,supply-disable-load = <4>;
			};
		};

		qcom,phy-supply-entries {
			#address-cells = <1>;
			#size-cells = <0>;

			qcom,phy-supply-entry@0 {
				reg = <0>;
				qcom,supply-name = "vdda-0p9";
				qcom,supply-min-voltage = <880000>;
				qcom,supply-max-voltage = <880000>;
				qcom,supply-enable-load = <73400>;
				qcom,supply-disable-load = <32>;
			};
		};

		mdss_dsi0: qcom,mdss_dsi_ctrl0@c994000 {
			pinctrl-names = "mdss_default", "mdss_sleep";
			pinctrl-0 = <&mdss_dsi_active &mdss_te_active>;
			pinctrl-1 = <&mdss_dsi_suspend &mdss_te_suspend>;
			compatible = "qcom,mdss-dsi-ctrl";
			label = "MDSS DSI CTRL->0";
			cell-index = <0>;
			reg =	<0xc994000 0x400>,
				<0xc994400 0x7c0>,
				<0xc828000 0xac>;
			reg-names = "dsi_ctrl", "dsi_phy", "mmss_misc_phys";

			qcom,timing-db-mode;
			wqhd-vddio-supply = <&pmcobalt_l14>;
			lab-supply = <&lab_regulator>;
			ibb-supply = <&ibb_regulator>;
			qcom,mdss-mdp = <&mdss_mdp>;
			qcom,mdss-fb-map = <&mdss_fb0>;

			clocks = <&clock_mmss clk_mmss_mdss_byte0_clk>,
				 <&clock_mmss clk_mmss_mdss_pclk0_clk>,
				 <&clock_mmss clk_mmss_mdss_esc0_clk>,
				 <&clock_mmss clk_byte0_clk_src>,
				 <&clock_mmss clk_pclk0_clk_src>,
				 <&clock_mmss clk_mmss_mdss_byte0_intf_clk>;
			clock-names = "byte_clk", "pixel_clk", "core_clk",
				"byte_clk_rcg", "pixel_clk_rcg",
				"byte_intf_clk";

			qcom,platform-strength-ctrl =  [55 03
							55 03
							55 03
							55 03
							55 00];
			qcom,platform-lane-config = [00 00 00 00
						00 00 00 00
						00 00 00 00
						00 00 00 00
						00 00 00 80];
		};

		mdss_dsi1: qcom,mdss_dsi_ctrl1@c996000 {
			compatible = "qcom,mdss-dsi-ctrl";
			label = "MDSS DSI CTRL->1";
			cell-index = <1>;
			reg =	<0xc996000 0x400>,
				<0xc996400 0x7c0>,
				<0xc828000 0xac>;
			reg-names = "dsi_ctrl", "dsi_phy", "mmss_misc_phys";

			qcom,timing-db-mode;
			wqhd-vddio-supply = <&pmcobalt_l14>;
			lab-supply = <&lab_regulator>;
			ibb-supply = <&ibb_regulator>;
			qcom,mdss-mdp = <&mdss_mdp>;
			qcom,mdss-fb-map = <&mdss_fb0>;

			clocks = <&clock_mmss clk_mmss_mdss_byte1_clk>,
				 <&clock_mmss clk_mmss_mdss_pclk1_clk>,
				 <&clock_mmss clk_mmss_mdss_esc1_clk>,
				 <&clock_mmss clk_byte1_clk_src>,
				 <&clock_mmss clk_pclk1_clk_src>,
				 <&clock_mmss clk_mmss_mdss_byte1_intf_clk>;
			clock-names = "byte_clk", "pixel_clk", "core_clk",
				"byte_clk_rcg", "pixel_clk_rcg",
				"byte_intf_clk";

			qcom,platform-strength-ctrl =  [55 03
							55 03
							55 03
							55 03
							55 00];
			qcom,platform-lane-config = [00 00 00 00
						00 00 00 00
						00 00 00 00
						00 00 00 00
						00 00 00 80];
		};
	};

	qcom,mdss_wb_panel {
		compatible = "qcom,mdss_wb";
		qcom,mdss_pan_res = <640 480>;
		qcom,mdss_pan_bpp = <24>;
		qcom,mdss-fb-map = <&mdss_fb1>;
	};

	msm_ext_disp: qcom,msm_ext_disp {
		compatible = "qcom,msm-ext-disp";

<<<<<<< HEAD
		hdmi_audio: qcom,msm-hdmi-audio-rx {
			compatible = "qcom,msm-hdmi-audio-codec-rx";
=======
		ext_disp_audio_codec: qcom,msm-ext-disp-audio-codec-rx {
			compatible = "qcom,msm-ext-disp-audio-codec-rx";
			qcom,msm_ext_disp = <&msm_ext_disp>;
>>>>>>> bcb35287
		};
	};

	mdss_dp_ctrl: qcom,dp_ctrl@c990000 {
		cell-index = <0>;
		compatible = "qcom,mdss-dp";
		qcom,mdss-fb-map = <&mdss_fb3>;

		gdsc-supply = <&gdsc_mdss>;
		vdda-1p2-supply = <&pmcobalt_l2>;
		vdda-0p9-supply = <&pmcobalt_l1>;

		reg =	<0xc990000 0xa84>,
			<0xc011000 0x910>,
			<0x1fcb200 0x050>,
			<0x780000 0x621c>,
			<0xc9e1000 0x02c>;
		reg-names = "dp_ctrl", "dp_phy", "tcsr_regs",
				"qfprom_physical","hdcp_physical";

		clocks = <&clock_mmss clk_mmss_mnoc_ahb_clk>,
			 <&clock_mmss clk_mmss_mdss_ahb_clk>,
			 <&clock_mmss clk_mmss_mdss_axi_clk>,
			 <&clock_mmss clk_mmss_mdss_mdp_clk>,
			 <&clock_mmss clk_mmss_mdss_hdmi_dp_ahb_clk>,
			 <&clock_mmss clk_mmss_mdss_dp_aux_clk>,
			 <&clock_mmss clk_mmss_mdss_dp_link_clk>,
			 <&clock_mmss clk_mmss_mdss_dp_link_intf_clk>,
			 <&clock_mmss clk_mmss_mdss_dp_crypto_clk>,
			 <&clock_mmss clk_mmss_mdss_dp_pixel_clk>;
		clock-names = "core_mnoc_clk", "core_iface_clk", "core_bus_clk",
			"core_mdp_core_clk", "core_alt_iface_clk",
			"core_aux_clk", "ctrl_link_clk",
			"ctrl_link_iface_clk", "ctrl_crypto_clk",
			"ctrl_pixel_clk";

		qcom,dp-usbpd-detection = <&pmicobalt_pdphy>;

		qcom,msm_ext_disp = <&msm_ext_disp>;

		qcom,core-supply-entries {
			#address-cells = <1>;
			#size-cells = <0>;

			qcom,core-supply-entry@0 {
				reg = <0>;
				qcom,supply-name = "gdsc";
				qcom,supply-min-voltage = <0>;
				qcom,supply-max-voltage = <0>;
				qcom,supply-enable-load = <0>;
				qcom,supply-disable-load = <0>;
			};
		};

		qcom,ctrl-supply-entries {
			#address-cells = <1>;
			#size-cells = <0>;

			qcom,ctrl-supply-entry@0 {
				reg = <0>;
				qcom,supply-name = "vdda-1p2";
				qcom,supply-min-voltage = <1200000>;
				qcom,supply-max-voltage = <1200000>;
				qcom,supply-enable-load = <12560>;
				qcom,supply-disable-load = <4>;
			};
		};

		qcom,phy-supply-entries {
			#address-cells = <1>;
			#size-cells = <0>;

			qcom,phy-supply-entry@0 {
				reg = <0>;
				qcom,supply-name = "vdda-0p9";
				qcom,supply-min-voltage = <880000>;
				qcom,supply-max-voltage = <880000>;
				qcom,supply-enable-load = <73400>;
				qcom,supply-disable-load = <32>;
			};
		};
	};

	mdss_rotator: qcom,mdss_rotator {
		compatible = "qcom,sde_rotator";
		reg = <0x0c900000 0xab100>,
		      <0x0c9b8000 0x1040>;
		reg-names = "mdp_phys",
			"rot_vbif_phys";

		qcom,mdss-rot-mode = <1>;
		qcom,mdss-highest-bank-bit = <0x2>;

		/* Bus Scale Settings */
		qcom,msm-bus,name = "mdss_rotator";
		qcom,msm-bus,num-cases = <3>;
		qcom,msm-bus,num-paths = <1>;
		qcom,msm-bus,vectors-KBps =
			<25 512 0 0>,
			<25 512 0 6400000>,
			<25 512 0 6400000>;

		rot-vdd-supply = <&gdsc_mdss>;
		qcom,supply-names = "rot-vdd";

		clocks = <&clock_mmss clk_mmss_mnoc_ahb_clk>,
			<&clock_mmss clk_mmss_mdss_ahb_clk>,
			<&clock_mmss clk_rot_clk_src>,
			<&clock_mmss clk_mmss_mdss_rot_clk>,
			<&clock_mmss clk_mmss_mdss_axi_clk>;
		clock-names = "mnoc_clk",
			"iface_clk", "rot_core_clk",
			"rot_clk", "axi_clk";

		interrupt-parent = <&mdss_mdp>;
		interrupts = <2 0>;

		/* VBIF QoS remapper settings*/
		qcom,mdss-rot-vbif-qos-setting = <1 1 1 1>;

		qcom,mdss-default-ot-rd-limit = <32>;
		qcom,mdss-default-ot-wr-limit = <32>;

		smmu_rot_unsec: qcom,smmu_rot_unsec_cb {
			compatible = "qcom,smmu_sde_rot_unsec";
			iommus = <&mmss_smmu 0xe00>;
			gdsc-mdss-supply = <&gdsc_bimc_smmu>;
			clocks = <&clock_gcc clk_mmssnoc_axi_clk>,
				<&clock_mmss clk_mmss_mnoc_ahb_clk>,
				<&clock_mmss clk_mmss_bimc_smmu_ahb_clk>,
				<&clock_mmss clk_mmss_bimc_smmu_axi_clk>;
			clock-names = "mmss_noc_axi_clk",
					"mmss_noc_ahb_clk",
					"mmss_smmu_ahb_clk",
					"mmss_smmu_axi_clk";
		};

		smmu_rot_sec: qcom,smmu_rot_sec_cb {
			compatible = "qcom,smmu_sde_rot_sec";
			iommus = <&mmss_smmu 0xe01>;
			gdsc-mdss-supply = <&gdsc_bimc_smmu>;
			clocks = <&clock_gcc clk_mmssnoc_axi_clk>,
				<&clock_mmss clk_mmss_mnoc_ahb_clk>,
				<&clock_mmss clk_mmss_bimc_smmu_ahb_clk>,
				<&clock_mmss clk_mmss_bimc_smmu_axi_clk>;
			clock-names = "mmss_noc_axi_clk",
					"mmss_noc_ahb_clk",
					"mmss_smmu_ahb_clk",
					"mmss_smmu_axi_clk";
			      };
	};

	mdss_hdmi_tx: qcom,hdmi_tx@c9a0000 {
		cell-index = <0>;
		compatible = "qcom,hdmi-tx";

		reg =	<0xc9a0000 0x50c>,
			<0x780000 0x621c>,
			<0xc9e0000 0x28>;
		reg-names = "core_physical", "qfprom_physical", "hdcp_physical";

		hpd-gdsc-supply = <&gdsc_mdss>;

		qcom,supply-names = "hpd-gdsc";
		qcom,min-voltage-level = <0>;
		qcom,max-voltage-level = <0>;
		qcom,enable-load = <0>;
		qcom,disable-load = <0>;

		qcom,msm_ext_disp = <&msm_ext_disp>;

		clocks = <&clock_mmss clk_mmss_mnoc_ahb_clk>,
			 <&clock_mmss clk_mmss_mdss_ahb_clk>,
			 <&clock_mmss clk_mmss_mdss_hdmi_clk>,
			 <&clock_mmss clk_mmss_mdss_mdp_clk>,
			 <&clock_mmss clk_mmss_mdss_hdmi_dp_ahb_clk>,
			 <&clock_mmss clk_mmss_mdss_extpclk_clk>;

		clock-names = "hpd_mnoc_clk", "hpd_iface_clk",
				"hpd_core_clk", "hpd_mdp_core_clk",
				"hpd_alt_iface_clk", "core_extp_clk";

		qcom,mdss-fb-map = <&mdss_fb2>;
		qcom,pluggable;
	};
};

#include "msmcobalt-mdss-panels.dtsi"<|MERGE_RESOLUTION|>--- conflicted
+++ resolved
@@ -451,14 +451,9 @@
 	msm_ext_disp: qcom,msm_ext_disp {
 		compatible = "qcom,msm-ext-disp";
 
-<<<<<<< HEAD
-		hdmi_audio: qcom,msm-hdmi-audio-rx {
-			compatible = "qcom,msm-hdmi-audio-codec-rx";
-=======
 		ext_disp_audio_codec: qcom,msm-ext-disp-audio-codec-rx {
 			compatible = "qcom,msm-ext-disp-audio-codec-rx";
 			qcom,msm_ext_disp = <&msm_ext_disp>;
->>>>>>> bcb35287
 		};
 	};
 
