/*
 *  linux/arch/arm/kernel/traps.c
 *
 *  Copyright (C) 1995-2009 Russell King
 *  Fragments that appear the same as linux/arch/i386/kernel/traps.c (C) Linus Torvalds
 *
 * This program is free software; you can redistribute it and/or modify
 * it under the terms of the GNU General Public License version 2 as
 * published by the Free Software Foundation.
 *
 *  'traps.c' handles hardware exceptions after we have saved some state in
 *  'linux/arch/arm/lib/traps.S'.  Mostly a debugging aid, but will probably
 *  kill the offending process.
 */
#include <linux/signal.h>
#include <linux/personality.h>
#include <linux/kallsyms.h>
#include <linux/spinlock.h>
#include <linux/uaccess.h>
#include <linux/hardirq.h>
#include <linux/kdebug.h>
#include <linux/module.h>
#include <linux/kexec.h>
#include <linux/bug.h>
#include <linux/delay.h>
#include <linux/init.h>
#include <linux/sched.h>
#include <linux/bug.h>

#include <linux/atomic.h>
#include <asm/cacheflush.h>
#include <asm/exception.h>
#include <asm/unistd.h>
#include <asm/traps.h>
#include <asm/unwind.h>
#include <asm/tls.h>
#include <asm/system_misc.h>

#include <trace/events/exception.h>

//adbg++
#include <linux/stacktrace.h>
static int asus_save_stack = 0;
static struct stack_trace *asus_strace = NULL;
//adbg--
<<<<<<< HEAD
static const char *handler[]= { "prefetch abort", "data abort", "address exception", "interrupt" };
=======
static const char *handler[]= {
	"prefetch abort",
	"data abort",
	"address exception",
	"interrupt",
	"undefined instruction",
};
>>>>>>> 62a3c2da

void *vectors_page;

#ifdef CONFIG_DEBUG_USER
unsigned int user_debug;

static int __init user_debug_setup(char *str)
{
	get_option(&str, &user_debug);
	return 1;
}
__setup("user_debug=", user_debug_setup);
#endif

static void dump_mem(const char *, const char *, unsigned long, unsigned long);

void dump_backtrace_entry(unsigned long where, unsigned long from, unsigned long frame)
{
#ifdef CONFIG_KALLSYMS
<<<<<<< HEAD
//adbg++  
    char sym1[KSYM_SYMBOL_LEN], sym2[KSYM_SYMBOL_LEN];  
    sprint_symbol(sym1, where);  
    sprint_symbol(sym2, from);  
    if(asus_save_stack && (asus_strace->max_entries > asus_strace->nr_entries))  
        asus_strace->entries[asus_strace->nr_entries++] = where;  
    else  
        printk("[<%08lx>] (%pS) from [<%08lx>] (%pS)\n", where, (void *)where, from, (void *)from);  
//adbg--  
=======
//adbg++
    char sym1[KSYM_SYMBOL_LEN], sym2[KSYM_SYMBOL_LEN];
    sprint_symbol(sym1, where);
    sprint_symbol(sym2, from);
    if(asus_save_stack && (asus_strace->max_entries > asus_strace->nr_entries))
        asus_strace->entries[asus_strace->nr_entries++] = where;
    else
        printk("[<%08lx>] (%pS) from [<%08lx>] (%pS)\n", where, (void *)where, from, (void *)from);
//adbg--
>>>>>>> 62a3c2da
#else
	printk("Function entered at [<%08lx>] from [<%08lx>]\n", where, from);
#endif

	if (in_exception_text(where))
		dump_mem("", "Exception stack", frame + 4, frame + 4 + sizeof(struct pt_regs));
}

#ifndef CONFIG_ARM_UNWIND
/*
 * Stack pointers should always be within the kernels view of
 * physical memory.  If it is not there, then we can't dump
 * out any information relating to the stack.
 */
static int verify_stack(unsigned long sp)
{
	if (sp < PAGE_OFFSET ||
	    (sp > (unsigned long)high_memory && high_memory != NULL))
		return -EFAULT;

	return 0;
}
#endif

/*
 * Dump out the contents of some memory nicely...
 */
static void dump_mem(const char *lvl, const char *str, unsigned long bottom,
		     unsigned long top)
{
	unsigned long first;
	mm_segment_t fs;
	int i;

	/*
	 * We need to switch to kernel mode so that we can use __get_user
	 * to safely read from kernel space.  Note that we now dump the
	 * code first, just in case the backtrace kills us.
	 */
	fs = get_fs();
	set_fs(KERNEL_DS);

	printk("%s%s(0x%08lx to 0x%08lx)\n", lvl, str, bottom, top);

	for (first = bottom & ~31; first < top; first += 32) {
		unsigned long p;
		char str[sizeof(" 12345678") * 8 + 1];

		memset(str, ' ', sizeof(str));
		str[sizeof(str) - 1] = '\0';

		for (p = first, i = 0; i < 8 && p < top; i++, p += 4) {
			if (p >= bottom && p < top) {
				unsigned long val;
				if (__get_user(val, (unsigned long *)p) == 0)
					sprintf(str + i * 9, " %08lx", val);
				else
					sprintf(str + i * 9, " ????????");
			}
		}
		printk("%s%04lx:%s\n", lvl, first & 0xffff, str);
	}

	set_fs(fs);
}

static void dump_instr(const char *lvl, struct pt_regs *regs)
{
	unsigned long addr = instruction_pointer(regs);
	const int thumb = thumb_mode(regs);
	const int width = thumb ? 4 : 8;
	mm_segment_t fs;
	char str[sizeof("00000000 ") * 5 + 2 + 1], *p = str;
	int i;

	/*
	 * We need to switch to kernel mode so that we can use __get_user
	 * to safely read from kernel space.  Note that we now dump the
	 * code first, just in case the backtrace kills us.
	 */
	fs = get_fs();
	set_fs(KERNEL_DS);

	for (i = -4; i < 1 + !!thumb; i++) {
		unsigned int val, bad;

		if (thumb)
			bad = __get_user(val, &((u16 *)addr)[i]);
		else
			bad = __get_user(val, &((u32 *)addr)[i]);

		if (!bad)
			p += sprintf(p, i == 0 ? "(%0*x) " : "%0*x ",
					width, val);
		else {
			p += sprintf(p, "bad PC value");
			break;
		}
	}
	printk("%sCode: %s\n", lvl, str);

	set_fs(fs);
}

#ifdef CONFIG_ARM_UNWIND
static inline void dump_backtrace(struct pt_regs *regs, struct task_struct *tsk)
{
	unwind_backtrace(regs, tsk);
}
#else
static void dump_backtrace(struct pt_regs *regs, struct task_struct *tsk)
{
	unsigned int fp, mode;
	int ok = 1;

	printk("Backtrace: ");

	if (!tsk)
		tsk = current;

	if (regs) {
		fp = regs->ARM_fp;
		mode = processor_mode(regs);
	} else if (tsk != current) {
		fp = thread_saved_fp(tsk);
		mode = 0x10;
	} else {
		asm("mov %0, fp" : "=r" (fp) : : "cc");
		mode = 0x10;
	}

	if (!fp) {
		printk("no frame pointer");
		ok = 0;
	} else if (verify_stack(fp)) {
		printk("invalid frame pointer 0x%08x", fp);
		ok = 0;
	} else if (fp < (unsigned long)end_of_stack(tsk))
		printk("frame pointer underflow");
	printk("\n");

	if (ok)
		c_backtrace(fp, mode);
}
#endif

<<<<<<< HEAD
//ASUS_BSP ++  
void save_stack_trace_asus(struct task_struct *tsk, struct stack_trace *trace)  
{  
=======
//ASUS_BSP ++
void save_stack_trace_asus(struct task_struct *tsk, struct stack_trace *trace)
{
>>>>>>> 62a3c2da
    asus_save_stack = 1;
    asus_strace = trace;
    unwind_backtrace(NULL, tsk);
    asus_save_stack = 0;
}

void dump_stack(void)
{
    dump_backtrace(NULL, NULL);
}

EXPORT_SYMBOL(dump_stack);
<<<<<<< HEAD
//ASUS_BSP -- 
=======
//ASUS_BSP --
>>>>>>> 62a3c2da

void show_stack(struct task_struct *tsk, unsigned long *sp)
{
	dump_backtrace(NULL, tsk);
	barrier();
}

#ifdef CONFIG_PREEMPT
#define S_PREEMPT " PREEMPT"
#else
#define S_PREEMPT ""
#endif
#ifdef CONFIG_SMP
#define S_SMP " SMP"
#else
#define S_SMP ""
#endif
#ifdef CONFIG_THUMB2_KERNEL
#define S_ISA " THUMB2"
#else
#define S_ISA " ARM"
#endif

static int __die(const char *str, int err, struct pt_regs *regs)
{
	struct task_struct *tsk = current;
	static int die_counter;
	int ret;

	printk(KERN_EMERG "Internal error: %s: %x [#%d]" S_PREEMPT S_SMP
	       S_ISA "\n", str, err, ++die_counter);

	/* trap and error numbers are mostly meaningless on ARM */
	ret = notify_die(DIE_OOPS, str, regs, err, tsk->thread.trap_no, SIGSEGV);
	if (ret == NOTIFY_STOP)
		return 1;

	print_modules();
	__show_regs(regs);
	printk(KERN_EMERG "Process %.*s (pid: %d, stack limit = 0x%p)\n",
		TASK_COMM_LEN, tsk->comm, task_pid_nr(tsk), end_of_stack(tsk));

	if (!user_mode(regs) || in_interrupt()) {
		dump_mem(KERN_EMERG, "Stack: ", regs->ARM_sp,
			 THREAD_SIZE + (unsigned long)task_stack_page(tsk));
		dump_backtrace(regs, tsk);
		dump_instr(KERN_EMERG, regs);
	}

	return 0;
}

static arch_spinlock_t die_lock = __ARCH_SPIN_LOCK_UNLOCKED;
static int die_owner = -1;
static unsigned int die_nest_count;

static unsigned long oops_begin(void)
{
	int cpu;
	unsigned long flags;

	oops_enter();

	/* racy, but better than risking deadlock. */
	raw_local_irq_save(flags);
	cpu = smp_processor_id();
	if (!arch_spin_trylock(&die_lock)) {
		if (cpu == die_owner)
			/* nested oops. should stop eventually */;
		else
			arch_spin_lock(&die_lock);
	}
	die_nest_count++;
	die_owner = cpu;
	console_verbose();
	bust_spinlocks(1);
	return flags;
}

static void oops_end(unsigned long flags, struct pt_regs *regs, int signr)
{
	if (regs && kexec_should_crash(current))
		crash_kexec(regs);

	bust_spinlocks(0);
	die_owner = -1;
	add_taint(TAINT_DIE, LOCKDEP_NOW_UNRELIABLE);
	die_nest_count--;
	if (!die_nest_count)
		/* Nest count reaches zero, release the lock. */
		arch_spin_unlock(&die_lock);
	raw_local_irq_restore(flags);
	oops_exit();

	if (in_interrupt())
		panic("Fatal exception in interrupt");
	if (panic_on_oops)
		panic("Fatal exception");
	if (signr)
		do_exit(signr);
}

/*
 * This function is protected against re-entrancy.
 */
void die(const char *str, struct pt_regs *regs, int err)
{
	enum bug_trap_type bug_type = BUG_TRAP_TYPE_NONE;
	unsigned long flags = oops_begin();
	int sig = SIGSEGV;

	if (!user_mode(regs))
		bug_type = report_bug(regs->ARM_pc, regs);
	if (bug_type != BUG_TRAP_TYPE_NONE)
		str = "Oops - BUG";

	if (__die(str, err, regs))
		sig = 0;

	oops_end(flags, regs, sig);
}

void arm_notify_die(const char *str, struct pt_regs *regs,
		struct siginfo *info, unsigned long err, unsigned long trap)
{
	if (user_mode(regs)) {
		current->thread.error_code = err;
		current->thread.trap_no = trap;

		force_sig_info(info->si_signo, info, current);
	} else {
		die(str, regs, err);
	}
}

#ifdef CONFIG_GENERIC_BUG

int is_valid_bugaddr(unsigned long pc)
{
#ifdef CONFIG_THUMB2_KERNEL
	unsigned short bkpt;
#else
	unsigned long bkpt;
#endif

	if (probe_kernel_address((unsigned *)pc, bkpt))
		return 0;

	return bkpt == BUG_INSTR_VALUE;
}

#endif

static LIST_HEAD(undef_hook);
static DEFINE_RAW_SPINLOCK(undef_lock);

void register_undef_hook(struct undef_hook *hook)
{
	unsigned long flags;

	raw_spin_lock_irqsave(&undef_lock, flags);
	list_add(&hook->node, &undef_hook);
	raw_spin_unlock_irqrestore(&undef_lock, flags);
}

void unregister_undef_hook(struct undef_hook *hook)
{
	unsigned long flags;

	raw_spin_lock_irqsave(&undef_lock, flags);
	list_del(&hook->node);
	raw_spin_unlock_irqrestore(&undef_lock, flags);
}

static int call_undef_hook(struct pt_regs *regs, unsigned int instr)
{
	struct undef_hook *hook;
	unsigned long flags;
	int (*fn)(struct pt_regs *regs, unsigned int instr) = NULL;

	raw_spin_lock_irqsave(&undef_lock, flags);
	list_for_each_entry(hook, &undef_hook, node)
		if ((instr & hook->instr_mask) == hook->instr_val &&
		    (regs->ARM_cpsr & hook->cpsr_mask) == hook->cpsr_val)
			fn = hook->fn;
	raw_spin_unlock_irqrestore(&undef_lock, flags);

	return fn ? fn(regs, instr) : 1;
}

asmlinkage void __exception do_undefinstr(struct pt_regs *regs)
{
	unsigned int instr;
	siginfo_t info;
	void __user *pc;

	pc = (void __user *)instruction_pointer(regs);

	if (processor_mode(regs) == SVC_MODE) {
#ifdef CONFIG_THUMB2_KERNEL
		if (thumb_mode(regs)) {
			instr = ((u16 *)pc)[0];
			if (is_wide_instruction(instr)) {
				instr <<= 16;
				instr |= ((u16 *)pc)[1];
			}
		} else
#endif
			instr = *(u32 *) pc;
	} else if (thumb_mode(regs)) {
		if (get_user(instr, (u16 __user *)pc))
			goto die_sig;
		if (is_wide_instruction(instr)) {
			unsigned int instr2;
			if (get_user(instr2, (u16 __user *)pc+1))
				goto die_sig;
			instr <<= 16;
			instr |= instr2;
		}
	} else if (get_user(instr, (u32 __user *)pc)) {
		goto die_sig;
	}

	if (call_undef_hook(regs, instr) == 0)
		return;

die_sig:
	trace_undef_instr(regs, (void *)pc);

#ifdef CONFIG_DEBUG_USER
	if (user_debug & UDBG_UNDEFINED) {
		printk(KERN_INFO "%s (%d): undefined instruction: pc=%p\n",
			current->comm, task_pid_nr(current), pc);
		dump_instr(KERN_INFO, regs);
	}
#endif

	info.si_signo = SIGILL;
	info.si_errno = 0;
	info.si_code  = ILL_ILLOPC;
	info.si_addr  = pc;

	arm_notify_die("Oops - undefined instruction", regs, &info, 0, 6);
}

asmlinkage void do_unexp_fiq (struct pt_regs *regs)
{
	printk("Hmm.  Unexpected FIQ received, but trying to continue\n");
	printk("You may have a hardware problem...\n");
}

/*
 * bad_mode handles the impossible case in the vectors.  If you see one of
 * these, then it's extremely serious, and could mean you have buggy hardware.
 * It never returns, and never tries to sync.  We hope that we can at least
 * dump out some state information...
 */
asmlinkage void bad_mode(struct pt_regs *regs, int reason)
{
	console_verbose();

	printk(KERN_CRIT "Bad mode in %s handler detected\n", handler[reason]);

	die("Oops - bad mode", regs, 0);
	local_irq_disable();
	panic("bad mode");
}

static int bad_syscall(int n, struct pt_regs *regs)
{
	struct thread_info *thread = current_thread_info();
	siginfo_t info;

	if ((current->personality & PER_MASK) != PER_LINUX &&
	    thread->exec_domain->handler) {
		thread->exec_domain->handler(n, regs);
		return regs->ARM_r0;
	}

#ifdef CONFIG_DEBUG_USER
	if (user_debug & UDBG_SYSCALL) {
		printk(KERN_ERR "[%d] %s: obsolete system call %08x.\n",
			task_pid_nr(current), current->comm, n);
		dump_instr(KERN_ERR, regs);
	}
#endif

	info.si_signo = SIGILL;
	info.si_errno = 0;
	info.si_code  = ILL_ILLTRP;
	info.si_addr  = (void __user *)instruction_pointer(regs) -
			 (thumb_mode(regs) ? 2 : 4);

	arm_notify_die("Oops - bad syscall", regs, &info, n, 0);

	return regs->ARM_r0;
}

static inline int
do_cache_op(unsigned long start, unsigned long end, int flags)
{
	struct mm_struct *mm = current->active_mm;
	struct vm_area_struct *vma;

	if (end < start || flags)
		return -EINVAL;

	down_read(&mm->mmap_sem);
	vma = find_vma(mm, start);
	if (vma && vma->vm_start < end) {
		if (start < vma->vm_start)
			start = vma->vm_start;
		if (end > vma->vm_end)
			end = vma->vm_end;

		up_read(&mm->mmap_sem);
		return flush_cache_user_range(start, end);
	}
	up_read(&mm->mmap_sem);
	return -EINVAL;
}

/*
 * Handle all unrecognised system calls.
 *  0x9f0000 - 0x9fffff are some more esoteric system calls
 */
#define NR(x) ((__ARM_NR_##x) - __ARM_NR_BASE)
asmlinkage int arm_syscall(int no, struct pt_regs *regs)
{
	struct thread_info *thread = current_thread_info();
	siginfo_t info;

	if ((no >> 16) != (__ARM_NR_BASE>> 16))
		return bad_syscall(no, regs);

	switch (no & 0xffff) {
	case 0: /* branch through 0 */
		info.si_signo = SIGSEGV;
		info.si_errno = 0;
		info.si_code  = SEGV_MAPERR;
		info.si_addr  = NULL;

		arm_notify_die("branch through zero", regs, &info, 0, 0);
		return 0;

	case NR(breakpoint): /* SWI BREAK_POINT */
		regs->ARM_pc -= thumb_mode(regs) ? 2 : 4;
		ptrace_break(current, regs);
		return regs->ARM_r0;

	/*
	 * Flush a region from virtual address 'r0' to virtual address 'r1'
	 * _exclusive_.  There is no alignment requirement on either address;
	 * user space does not need to know the hardware cache layout.
	 *
	 * r2 contains flags.  It should ALWAYS be passed as ZERO until it
	 * is defined to be something else.  For now we ignore it, but may
	 * the fires of hell burn in your belly if you break this rule. ;)
	 *
	 * (at a later date, we may want to allow this call to not flush
	 * various aspects of the cache.  Passing '0' will guarantee that
	 * everything necessary gets flushed to maintain consistency in
	 * the specified region).
	 */
	case NR(cacheflush):
		return do_cache_op(regs->ARM_r0, regs->ARM_r1, regs->ARM_r2);

	case NR(usr26):
		if (!(elf_hwcap & HWCAP_26BIT))
			break;
		regs->ARM_cpsr &= ~MODE32_BIT;
		return regs->ARM_r0;

	case NR(usr32):
		if (!(elf_hwcap & HWCAP_26BIT))
			break;
		regs->ARM_cpsr |= MODE32_BIT;
		return regs->ARM_r0;

	case NR(set_tls):
		thread->tp_value[0] = regs->ARM_r0;
		if (tls_emu)
			return 0;
		if (has_tls_reg) {
			asm ("mcr p15, 0, %0, c13, c0, 3"
				: : "r" (regs->ARM_r0));
		} else {
			/*
			 * User space must never try to access this directly.
			 * Expect your app to break eventually if you do so.
			 * The user helper at 0xffff0fe0 must be used instead.
			 * (see entry-armv.S for details)
			 */
			*((unsigned int *)0xffff0ff0) = regs->ARM_r0;
		}
		return 0;

#ifdef CONFIG_NEEDS_SYSCALL_FOR_CMPXCHG
	/*
	 * Atomically store r1 in *r2 if *r2 is equal to r0 for user space.
	 * Return zero in r0 if *MEM was changed or non-zero if no exchange
	 * happened.  Also set the user C flag accordingly.
	 * If access permissions have to be fixed up then non-zero is
	 * returned and the operation has to be re-attempted.
	 *
	 * *NOTE*: This is a ghost syscall private to the kernel.  Only the
	 * __kuser_cmpxchg code in entry-armv.S should be aware of its
	 * existence.  Don't ever use this from user code.
	 */
	case NR(cmpxchg):
	for (;;) {
		extern void do_DataAbort(unsigned long addr, unsigned int fsr,
					 struct pt_regs *regs);
		unsigned long val;
		unsigned long addr = regs->ARM_r2;
		struct mm_struct *mm = current->mm;
		pgd_t *pgd; pmd_t *pmd; pte_t *pte;
		spinlock_t *ptl;

		regs->ARM_cpsr &= ~PSR_C_BIT;
		down_read(&mm->mmap_sem);
		pgd = pgd_offset(mm, addr);
		if (!pgd_present(*pgd))
			goto bad_access;
		pmd = pmd_offset(pgd, addr);
		if (!pmd_present(*pmd))
			goto bad_access;
		pte = pte_offset_map_lock(mm, pmd, addr, &ptl);
		if (!pte_present(*pte) || !pte_write(*pte) || !pte_dirty(*pte)) {
			pte_unmap_unlock(pte, ptl);
			goto bad_access;
		}
		val = *(unsigned long *)addr;
		val -= regs->ARM_r0;
		if (val == 0) {
			*(unsigned long *)addr = regs->ARM_r1;
			regs->ARM_cpsr |= PSR_C_BIT;
		}
		pte_unmap_unlock(pte, ptl);
		up_read(&mm->mmap_sem);
		return val;

		bad_access:
		up_read(&mm->mmap_sem);
		/* simulate a write access fault */
		do_DataAbort(addr, 15 + (1 << 11), regs);
	}
#endif

	default:
		/* Calls 9f00xx..9f07ff are defined to return -ENOSYS
		   if not implemented, rather than raising SIGILL.  This
		   way the calling program can gracefully determine whether
		   a feature is supported.  */
		if ((no & 0xffff) <= 0x7ff)
			return -ENOSYS;
		break;
	}
#ifdef CONFIG_DEBUG_USER
	/*
	 * experience shows that these seem to indicate that
	 * something catastrophic has happened
	 */
	if (user_debug & UDBG_SYSCALL) {
		printk("[%d] %s: arm syscall %d\n",
		       task_pid_nr(current), current->comm, no);
		dump_instr("", regs);
		if (user_mode(regs)) {
			__show_regs(regs);
			c_backtrace(regs->ARM_fp, processor_mode(regs));
		}
	}
#endif
	info.si_signo = SIGILL;
	info.si_errno = 0;
	info.si_code  = ILL_ILLTRP;
	info.si_addr  = (void __user *)instruction_pointer(regs) -
			 (thumb_mode(regs) ? 2 : 4);

	arm_notify_die("Oops - bad syscall(2)", regs, &info, no, 0);
	return 0;
}

#ifdef CONFIG_TLS_REG_EMUL

/*
 * We might be running on an ARMv6+ processor which should have the TLS
 * register but for some reason we can't use it, or maybe an SMP system
 * using a pre-ARMv6 processor (there are apparently a few prototypes like
 * that in existence) and therefore access to that register must be
 * emulated.
 */

static int get_tp_trap(struct pt_regs *regs, unsigned int instr)
{
	int reg = (instr >> 12) & 15;
	if (reg == 15)
		return 1;
	regs->uregs[reg] = current_thread_info()->tp_value[0];
	regs->ARM_pc += 4;
	return 0;
}

static struct undef_hook arm_mrc_hook = {
	.instr_mask	= 0x0fff0fff,
	.instr_val	= 0x0e1d0f70,
	.cpsr_mask	= PSR_T_BIT,
	.cpsr_val	= 0,
	.fn		= get_tp_trap,
};

static int __init arm_mrc_hook_init(void)
{
	register_undef_hook(&arm_mrc_hook);
	return 0;
}

late_initcall(arm_mrc_hook_init);

#endif

void __bad_xchg(volatile void *ptr, int size)
{
	printk("xchg: bad data size: pc 0x%p, ptr 0x%p, size %d\n",
		__builtin_return_address(0), ptr, size);
	BUG();
}
EXPORT_SYMBOL(__bad_xchg);

/*
 * A data abort trap was taken, but we did not handle the instruction.
 * Try to abort the user program, or panic if it was the kernel.
 */
asmlinkage void
baddataabort(int code, unsigned long instr, struct pt_regs *regs)
{
	unsigned long addr = instruction_pointer(regs);
	siginfo_t info;

#ifdef CONFIG_DEBUG_USER
	if (user_debug & UDBG_BADABORT) {
		printk(KERN_ERR "[%d] %s: bad data abort: code %d instr 0x%08lx\n",
			task_pid_nr(current), current->comm, code, instr);
		dump_instr(KERN_ERR, regs);
		show_pte(current->mm, addr);
	}
#endif

	info.si_signo = SIGILL;
	info.si_errno = 0;
	info.si_code  = ILL_ILLOPC;
	info.si_addr  = (void __user *)addr;

	arm_notify_die("unknown data abort code", regs, &info, instr, 0);
}

void __readwrite_bug(const char *fn)
{
	printk("%s called, but not implemented\n", fn);
	BUG();
}
EXPORT_SYMBOL(__readwrite_bug);

void __pte_error(const char *file, int line, pte_t pte)
{
	printk("%s:%d: bad pte %08llx.\n", file, line, (long long)pte_val(pte));
}

void __pmd_error(const char *file, int line, pmd_t pmd)
{
	printk("%s:%d: bad pmd %08llx.\n", file, line, (long long)pmd_val(pmd));
}

void __pgd_error(const char *file, int line, pgd_t pgd)
{
	printk("%s:%d: bad pgd %08llx.\n", file, line, (long long)pgd_val(pgd));
}

asmlinkage void __div0(void)
{
	printk("Division by zero in kernel.\n");
	BUG_ON(PANIC_CORRUPTION);
	dump_stack();
}
EXPORT_SYMBOL(__div0);

void abort(void)
{
	BUG();

	/* if that doesn't kill us, halt */
	panic("Oops failed to kill thread");
}
EXPORT_SYMBOL(abort);

void __init trap_init(void)
{
	return;
}

#ifdef CONFIG_KUSER_HELPERS
static void __init kuser_init(void *vectors)
{
	extern char __kuser_helper_start[], __kuser_helper_end[];
	int kuser_sz = __kuser_helper_end - __kuser_helper_start;

	memcpy(vectors + 0x1000 - kuser_sz, __kuser_helper_start, kuser_sz);

	/*
	 * vectors + 0xfe0 = __kuser_get_tls
	 * vectors + 0xfe8 = hardware TLS instruction at 0xffff0fe8
	 */
	if (tls_emu || has_tls_reg)
		memcpy(vectors + 0xfe0, vectors + 0xfe8, 4);
}
#else
static void __init kuser_init(void *vectors)
{
}
#endif

void __init early_trap_init(void *vectors_base)
{
	unsigned long vectors = (unsigned long)vectors_base;
	extern char __stubs_start[], __stubs_end[];
	extern char __vectors_start[], __vectors_end[];
	unsigned i;

	vectors_page = vectors_base;

	/*
	 * Poison the vectors page with an undefined instruction.  This
	 * instruction is chosen to be undefined for both ARM and Thumb
	 * ISAs.  The Thumb version is an undefined instruction with a
	 * branch back to the undefined instruction.
	 */
	for (i = 0; i < PAGE_SIZE / sizeof(u32); i++)
		((u32 *)vectors_base)[i] = 0xe7fddef1;

	/*
	 * Copy the vectors, stubs and kuser helpers (in entry-armv.S)
	 * into the vector page, mapped at 0xffff0000, and ensure these
	 * are visible to the instruction stream.
	 */
	memcpy((void *)vectors, __vectors_start, __vectors_end - __vectors_start);
	memcpy((void *)vectors + 0x1000, __stubs_start, __stubs_end - __stubs_start);

	kuser_init(vectors_base);

	flush_icache_range(vectors, vectors + PAGE_SIZE * 2);
	modify_domain(DOMAIN_USER, DOMAIN_CLIENT);
}<|MERGE_RESOLUTION|>--- conflicted
+++ resolved
@@ -43,9 +43,6 @@
 static int asus_save_stack = 0;
 static struct stack_trace *asus_strace = NULL;
 //adbg--
-<<<<<<< HEAD
-static const char *handler[]= { "prefetch abort", "data abort", "address exception", "interrupt" };
-=======
 static const char *handler[]= {
 	"prefetch abort",
 	"data abort",
@@ -53,7 +50,6 @@
 	"interrupt",
 	"undefined instruction",
 };
->>>>>>> 62a3c2da
 
 void *vectors_page;
 
@@ -73,17 +69,6 @@
 void dump_backtrace_entry(unsigned long where, unsigned long from, unsigned long frame)
 {
 #ifdef CONFIG_KALLSYMS
-<<<<<<< HEAD
-//adbg++  
-    char sym1[KSYM_SYMBOL_LEN], sym2[KSYM_SYMBOL_LEN];  
-    sprint_symbol(sym1, where);  
-    sprint_symbol(sym2, from);  
-    if(asus_save_stack && (asus_strace->max_entries > asus_strace->nr_entries))  
-        asus_strace->entries[asus_strace->nr_entries++] = where;  
-    else  
-        printk("[<%08lx>] (%pS) from [<%08lx>] (%pS)\n", where, (void *)where, from, (void *)from);  
-//adbg--  
-=======
 //adbg++
     char sym1[KSYM_SYMBOL_LEN], sym2[KSYM_SYMBOL_LEN];
     sprint_symbol(sym1, where);
@@ -93,7 +78,6 @@
     else
         printk("[<%08lx>] (%pS) from [<%08lx>] (%pS)\n", where, (void *)where, from, (void *)from);
 //adbg--
->>>>>>> 62a3c2da
 #else
 	printk("Function entered at [<%08lx>] from [<%08lx>]\n", where, from);
 #endif
@@ -240,15 +224,9 @@
 }
 #endif
 
-<<<<<<< HEAD
-//ASUS_BSP ++  
-void save_stack_trace_asus(struct task_struct *tsk, struct stack_trace *trace)  
-{  
-=======
 //ASUS_BSP ++
 void save_stack_trace_asus(struct task_struct *tsk, struct stack_trace *trace)
 {
->>>>>>> 62a3c2da
     asus_save_stack = 1;
     asus_strace = trace;
     unwind_backtrace(NULL, tsk);
@@ -261,11 +239,7 @@
 }
 
 EXPORT_SYMBOL(dump_stack);
-<<<<<<< HEAD
-//ASUS_BSP -- 
-=======
 //ASUS_BSP --
->>>>>>> 62a3c2da
 
 void show_stack(struct task_struct *tsk, unsigned long *sp)
 {
