/*
 *  linux/arch/arm/kernel/smp.c
 *
 *  Copyright (C) 2002 ARM Limited, All Rights Reserved.
 *
 * This program is free software; you can redistribute it and/or modify
 * it under the terms of the GNU General Public License version 2 as
 * published by the Free Software Foundation.
 */
#include <linux/module.h>
#include <linux/delay.h>
#include <linux/init.h>
#include <linux/spinlock.h>
#include <linux/sched/mm.h>
#include <linux/sched/hotplug.h>
#include <linux/sched/task_stack.h>
#include <linux/interrupt.h>
#include <linux/cache.h>
#include <linux/profile.h>
#include <linux/errno.h>
#include <linux/mm.h>
#include <linux/err.h>
#include <linux/cpu.h>
#include <linux/seq_file.h>
#include <linux/irq.h>
#include <linux/nmi.h>
#include <linux/percpu.h>
#include <linux/clockchips.h>
#include <linux/completion.h>
#include <linux/cpufreq.h>
#include <linux/irq_work.h>

#include <linux/atomic.h>
#include <asm/bugs.h>
#include <asm/smp.h>
#include <asm/cacheflush.h>
#include <asm/cpu.h>
#include <asm/cputype.h>
#include <asm/exception.h>
#include <asm/idmap.h>
#include <asm/topology.h>
#include <asm/mmu_context.h>
#include <asm/pgtable.h>
#include <asm/pgalloc.h>
#include <asm/procinfo.h>
#include <asm/processor.h>
#include <asm/sections.h>
#include <asm/tlbflush.h>
#include <asm/ptrace.h>
#include <asm/smp_plat.h>
#include <asm/virt.h>
#include <asm/mach/arch.h>
#include <asm/mpu.h>

#define CREATE_TRACE_POINTS
#include <trace/events/ipi.h>

/*
 * as from 2.5, kernels no longer have an init_tasks structure
 * so we need some other way of telling a new secondary core
 * where to place its SVC stack
 */
struct secondary_data secondary_data;

/*
 * control for which core is the next to come out of the secondary
 * boot "holding pen"
 */
volatile int pen_release = -1;

enum ipi_msg_type {
	IPI_WAKEUP,
	IPI_TIMER,
	IPI_RESCHEDULE,
	IPI_CALL_FUNC,
	IPI_CPU_STOP,
	IPI_IRQ_WORK,
	IPI_COMPLETION,
	/*
	 * CPU_BACKTRACE is special and not included in NR_IPI
	 * or tracable with trace_ipi_*
	 */
	IPI_CPU_BACKTRACE,
	/*
	 * SGI8-15 can be reserved by secure firmware, and thus may
	 * not be usable by the kernel. Please keep the above limited
	 * to at most 8 entries.
	 */
};

static DECLARE_COMPLETION(cpu_running);

static struct smp_operations smp_ops __ro_after_init;

void __init smp_set_ops(const struct smp_operations *ops)
{
	if (ops)
		smp_ops = *ops;
};

static unsigned long get_arch_pgd(pgd_t *pgd)
{
#ifdef CONFIG_ARM_LPAE
	return __phys_to_pfn(virt_to_phys(pgd));
#else
	return virt_to_phys(pgd);
#endif
}

#if defined(CONFIG_BIG_LITTLE) && defined(CONFIG_HARDEN_BRANCH_PREDICTOR)
static int secondary_biglittle_prepare(unsigned int cpu)
{
	if (!cpu_vtable[cpu])
		cpu_vtable[cpu] = kzalloc(sizeof(*cpu_vtable[cpu]), GFP_KERNEL);

	return cpu_vtable[cpu] ? 0 : -ENOMEM;
}

static void secondary_biglittle_init(void)
{
	init_proc_vtable(lookup_processor(read_cpuid_id())->proc);
}
#else
static int secondary_biglittle_prepare(unsigned int cpu)
{
	return 0;
}

static void secondary_biglittle_init(void)
{
}
#endif

int __cpu_up(unsigned int cpu, struct task_struct *idle)
{
	int ret;

	if (!smp_ops.smp_boot_secondary)
		return -ENOSYS;

	ret = secondary_biglittle_prepare(cpu);
	if (ret)
		return ret;

	/*
	 * We need to tell the secondary core where to find
	 * its stack and the page tables.
	 */
	secondary_data.stack = task_stack_page(idle) + THREAD_START_SP;
#ifdef CONFIG_ARM_MPU
	secondary_data.mpu_rgn_info = &mpu_rgn_info;
#endif

#ifdef CONFIG_MMU
	secondary_data.pgdir = virt_to_phys(idmap_pgd);
	secondary_data.swapper_pg_dir = get_arch_pgd(swapper_pg_dir);
#endif
	sync_cache_w(&secondary_data);

	/*
	 * Now bring the CPU into our world.
	 */
	ret = smp_ops.smp_boot_secondary(cpu, idle);
	if (ret == 0) {
		/*
		 * CPU was successfully started, wait for it
		 * to come online or time out.
		 */
		wait_for_completion_timeout(&cpu_running,
						 msecs_to_jiffies(1000));

		if (!cpu_online(cpu)) {
			pr_crit("CPU%u: failed to come online\n", cpu);
			ret = -EIO;
		}
	} else {
		pr_err("CPU%u: failed to boot: %d\n", cpu, ret);
	}


	memset(&secondary_data, 0, sizeof(secondary_data));
	return ret;
}

/* platform specific SMP operations */
void __init smp_init_cpus(void)
{
	if (smp_ops.smp_init_cpus)
		smp_ops.smp_init_cpus();
}

int platform_can_secondary_boot(void)
{
	return !!smp_ops.smp_boot_secondary;
}

int platform_can_cpu_hotplug(void)
{
#ifdef CONFIG_HOTPLUG_CPU
	if (smp_ops.cpu_kill)
		return 1;
#endif

	return 0;
}

#ifdef CONFIG_HOTPLUG_CPU
static int platform_cpu_kill(unsigned int cpu)
{
	if (smp_ops.cpu_kill)
		return smp_ops.cpu_kill(cpu);
	return 1;
}

static int platform_cpu_disable(unsigned int cpu)
{
	if (smp_ops.cpu_disable)
		return smp_ops.cpu_disable(cpu);

	return 0;
}

int platform_can_hotplug_cpu(unsigned int cpu)
{
	/* cpu_die must be specified to support hotplug */
	if (!smp_ops.cpu_die)
		return 0;

	if (smp_ops.cpu_can_disable)
		return smp_ops.cpu_can_disable(cpu);

	/*
	 * By default, allow disabling all CPUs except the first one,
	 * since this is special on a lot of platforms, e.g. because
	 * of clock tick interrupts.
	 */
	return cpu != 0;
}

/*
 * __cpu_disable runs on the processor to be shutdown.
 */
int __cpu_disable(void)
{
	unsigned int cpu = smp_processor_id();
	int ret;

	ret = platform_cpu_disable(cpu);
	if (ret)
		return ret;

	/*
	 * Take this CPU offline.  Once we clear this, we can't return,
	 * and we must not schedule until we're ready to give up the cpu.
	 */
	set_cpu_online(cpu, false);

	/*
	 * OK - migrate IRQs away from this CPU
	 */
	irq_migrate_all_off_this_cpu();

	/*
	 * Flush user cache and TLB mappings, and then remove this CPU
	 * from the vm mask set of all processes.
	 *
	 * Caches are flushed to the Level of Unification Inner Shareable
	 * to write-back dirty lines to unified caches shared by all CPUs.
	 */
	flush_cache_louis();
	local_flush_tlb_all();

	return 0;
}

static DECLARE_COMPLETION(cpu_died);

/*
 * called on the thread which is asking for a CPU to be shutdown -
 * waits until shutdown has completed, or it is timed out.
 */
void __cpu_die(unsigned int cpu)
{
	if (!wait_for_completion_timeout(&cpu_died, msecs_to_jiffies(5000))) {
		pr_err("CPU%u: cpu didn't die\n", cpu);
		return;
	}
	pr_debug("CPU%u: shutdown\n", cpu);

	clear_tasks_mm_cpumask(cpu);
	/*
	 * platform_cpu_kill() is generally expected to do the powering off
	 * and/or cutting of clocks to the dying CPU.  Optionally, this may
	 * be done by the CPU which is dying in preference to supporting
	 * this call, but that means there is _no_ synchronisation between
	 * the requesting CPU and the dying CPU actually losing power.
	 */
	if (!platform_cpu_kill(cpu))
		pr_err("CPU%u: unable to kill\n", cpu);
}

/*
 * Called from the idle thread for the CPU which has been shutdown.
 *
 * Note that we disable IRQs here, but do not re-enable them
 * before returning to the caller. This is also the behaviour
 * of the other hotplug-cpu capable cores, so presumably coming
 * out of idle fixes this.
 */
void arch_cpu_idle_dead(void)
{
	unsigned int cpu = smp_processor_id();

	idle_task_exit();

	local_irq_disable();

	/*
	 * Flush the data out of the L1 cache for this CPU.  This must be
	 * before the completion to ensure that data is safely written out
	 * before platform_cpu_kill() gets called - which may disable
	 * *this* CPU and power down its cache.
	 */
	flush_cache_louis();

	/*
	 * Tell __cpu_die() that this CPU is now safe to dispose of.  Once
	 * this returns, power and/or clocks can be removed at any point
	 * from this CPU and its cache by platform_cpu_kill().
	 */
	complete(&cpu_died);

	/*
	 * Ensure that the cache lines associated with that completion are
	 * written out.  This covers the case where _this_ CPU is doing the
	 * powering down, to ensure that the completion is visible to the
	 * CPU waiting for this one.
	 */
	flush_cache_louis();

	/*
	 * The actual CPU shutdown procedure is at least platform (if not
	 * CPU) specific.  This may remove power, or it may simply spin.
	 *
	 * Platforms are generally expected *NOT* to return from this call,
	 * although there are some which do because they have no way to
	 * power down the CPU.  These platforms are the _only_ reason we
	 * have a return path which uses the fragment of assembly below.
	 *
	 * The return path should not be used for platforms which can
	 * power off the CPU.
	 */
	if (smp_ops.cpu_die)
		smp_ops.cpu_die(cpu);

	pr_warn("CPU%u: smp_ops.cpu_die() returned, trying to resuscitate\n",
		cpu);

	/*
	 * Do not return to the idle loop - jump back to the secondary
	 * cpu initialisation.  There's some initialisation which needs
	 * to be repeated to undo the effects of taking the CPU offline.
	 */
	__asm__("mov	sp, %0\n"
	"	mov	fp, #0\n"
	"	b	secondary_start_kernel"
		:
		: "r" (task_stack_page(current) + THREAD_SIZE - 8));
}
#endif /* CONFIG_HOTPLUG_CPU */

/*
 * Called by both boot and secondaries to move global data into
 * per-processor storage.
 */
static void smp_store_cpu_info(unsigned int cpuid)
{
	struct cpuinfo_arm *cpu_info = &per_cpu(cpu_data, cpuid);

	cpu_info->loops_per_jiffy = loops_per_jiffy;
	cpu_info->cpuid = read_cpuid_id();

	store_cpu_topology(cpuid);
}

/*
 * This is the secondary CPU boot entry.  We're using this CPUs
 * idle thread stack, but a set of temporary page tables.
 */
asmlinkage void secondary_start_kernel(void)
{
	struct mm_struct *mm = &init_mm;
	unsigned int cpu;

	secondary_biglittle_init();

	/*
	 * The identity mapping is uncached (strongly ordered), so
	 * switch away from it before attempting any exclusive accesses.
	 */
	cpu_switch_mm(mm->pgd, mm);
	local_flush_bp_all();
	enter_lazy_tlb(mm, current);
	local_flush_tlb_all();

	/*
	 * All kernel threads share the same mm context; grab a
	 * reference and switch to it.
	 */
	cpu = smp_processor_id();
	mmgrab(mm);
	current->active_mm = mm;
	cpumask_set_cpu(cpu, mm_cpumask(mm));

	cpu_init();

#ifndef CONFIG_MMU
	setup_vectors_base();
#endif
	pr_debug("CPU%u: Booted secondary processor\n", cpu);

	preempt_disable();
	trace_hardirqs_off();

	/*
	 * Give the platform a chance to do its own initialisation.
	 */
	if (smp_ops.smp_secondary_init)
		smp_ops.smp_secondary_init(cpu);

	notify_cpu_starting(cpu);

	calibrate_delay();

	smp_store_cpu_info(cpu);

	/*
	 * OK, now it's safe to let the boot CPU continue.  Wait for
	 * the CPU migration code to notice that the CPU is online
	 * before we continue - which happens after __cpu_up returns.
	 */
	set_cpu_online(cpu, true);

	check_other_bugs();

	complete(&cpu_running);

	local_irq_enable();
	local_fiq_enable();
	local_abt_enable();

	/*
	 * OK, it's off to the idle thread for us
	 */
	cpu_startup_entry(CPUHP_AP_ONLINE_IDLE);
}

void __init smp_cpus_done(unsigned int max_cpus)
{
	int cpu;
	unsigned long bogosum = 0;

	for_each_online_cpu(cpu)
		bogosum += per_cpu(cpu_data, cpu).loops_per_jiffy;

	printk(KERN_INFO "SMP: Total of %d processors activated "
	       "(%lu.%02lu BogoMIPS).\n",
	       num_online_cpus(),
	       bogosum / (500000/HZ),
	       (bogosum / (5000/HZ)) % 100);

	hyp_mode_check();
}

void __init smp_prepare_boot_cpu(void)
{
	set_my_cpu_offset(per_cpu_offset(smp_processor_id()));
}

void __init smp_prepare_cpus(unsigned int max_cpus)
{
	unsigned int ncores = num_possible_cpus();

	init_cpu_topology();

	smp_store_cpu_info(smp_processor_id());

	/*
	 * are we trying to boot more cores than exist?
	 */
	if (max_cpus > ncores)
		max_cpus = ncores;
	if (ncores > 1 && max_cpus) {
		/*
		 * Initialise the present map, which describes the set of CPUs
		 * actually populated at the present time. A platform should
		 * re-initialize the map in the platforms smp_prepare_cpus()
		 * if present != possible (e.g. physical hotplug).
		 */
		init_cpu_present(cpu_possible_mask);

		/*
		 * Initialise the SCU if there are more than one CPU
		 * and let them know where to start.
		 */
		if (smp_ops.smp_prepare_cpus)
			smp_ops.smp_prepare_cpus(max_cpus);
	}
}

static void (*__smp_cross_call)(const struct cpumask *, unsigned int);

void __init set_smp_cross_call(void (*fn)(const struct cpumask *, unsigned int))
{
	if (!__smp_cross_call)
		__smp_cross_call = fn;
}

static const char *ipi_types[NR_IPI] __tracepoint_string = {
#define S(x,s)	[x] = s
	S(IPI_WAKEUP, "CPU wakeup interrupts"),
	S(IPI_TIMER, "Timer broadcast interrupts"),
	S(IPI_RESCHEDULE, "Rescheduling interrupts"),
	S(IPI_CALL_FUNC, "Function call interrupts"),
	S(IPI_CPU_STOP, "CPU stop interrupts"),
	S(IPI_IRQ_WORK, "IRQ work interrupts"),
	S(IPI_COMPLETION, "completion interrupts"),
};

static void smp_cross_call(const struct cpumask *target, unsigned int ipinr)
{
	trace_ipi_raise_rcuidle(target, ipi_types[ipinr]);
	__smp_cross_call(target, ipinr);
}

DEFINE_PER_CPU(bool, pending_ipi);
static void smp_cross_call_common(const struct cpumask *cpumask,
						unsigned int func)
{
	unsigned int cpu;

	for_each_cpu(cpu, cpumask)
		per_cpu(pending_ipi, cpu) = true;

	smp_cross_call(cpumask, func);
}

void show_ipi_list(struct seq_file *p, int prec)
{
	unsigned int cpu, i;

	for (i = 0; i < NR_IPI; i++) {
		seq_printf(p, "%*s%u: ", prec - 1, "IPI", i);

		for_each_online_cpu(cpu)
			seq_printf(p, "%10u ",
				   __get_irq_stat(cpu, ipi_irqs[i]));

		seq_printf(p, " %s\n", ipi_types[i]);
	}
}

u64 smp_irq_stat_cpu(unsigned int cpu)
{
	u64 sum = 0;
	int i;

	for (i = 0; i < NR_IPI; i++)
		sum += __get_irq_stat(cpu, ipi_irqs[i]);

	return sum;
}

void arch_send_call_function_ipi_mask(const struct cpumask *mask)
{
	smp_cross_call_common(mask, IPI_CALL_FUNC);
}

void arch_send_wakeup_ipi_mask(const struct cpumask *mask)
{
	smp_cross_call_common(mask, IPI_WAKEUP);
}

void arch_send_call_function_single_ipi(int cpu)
{
	smp_cross_call_common(cpumask_of(cpu), IPI_CALL_FUNC);
}

#ifdef CONFIG_IRQ_WORK
void arch_irq_work_raise(void)
{
	if (arch_irq_work_has_interrupt())
		smp_cross_call_common(cpumask_of(smp_processor_id()),
				IPI_IRQ_WORK);
}
#endif

#ifdef CONFIG_GENERIC_CLOCKEVENTS_BROADCAST
void tick_broadcast(const struct cpumask *mask)
{
	smp_cross_call_common(mask, IPI_TIMER);
}
#endif

static DEFINE_RAW_SPINLOCK(stop_lock);

/*
 * ipi_cpu_stop - handle IPI from smp_send_stop()
 */
static void ipi_cpu_stop(unsigned int cpu)
{
	if (system_state <= SYSTEM_RUNNING) {
		raw_spin_lock(&stop_lock);
		pr_crit("CPU%u: stopping\n", cpu);
		dump_stack();
		raw_spin_unlock(&stop_lock);
	}

	set_cpu_online(cpu, false);

	local_fiq_disable();
	local_irq_disable();

	while (1) {
		cpu_relax();
		wfe();
	}
}

static DEFINE_PER_CPU(struct completion *, cpu_completion);

int register_ipi_completion(struct completion *completion, int cpu)
{
	per_cpu(cpu_completion, cpu) = completion;
	return IPI_COMPLETION;
}

static void ipi_complete(unsigned int cpu)
{
	complete(per_cpu(cpu_completion, cpu));
}

/*
 * Main handler for inter-processor interrupts
 */
asmlinkage void __exception_irq_entry do_IPI(int ipinr, struct pt_regs *regs)
{
	handle_IPI(ipinr, regs);
}

void handle_IPI(int ipinr, struct pt_regs *regs)
{
	unsigned int cpu = smp_processor_id();
	struct pt_regs *old_regs = set_irq_regs(regs);

	if ((unsigned)ipinr < NR_IPI) {
		trace_ipi_entry_rcuidle(ipi_types[ipinr]);
		__inc_irq_stat(cpu, ipi_irqs[ipinr]);
	}

	switch (ipinr) {
	case IPI_WAKEUP:
		break;

#ifdef CONFIG_GENERIC_CLOCKEVENTS_BROADCAST
	case IPI_TIMER:
		irq_enter();
		tick_receive_broadcast();
		irq_exit();
		break;
#endif

	case IPI_RESCHEDULE:
		scheduler_ipi();
		break;

	case IPI_CALL_FUNC:
		irq_enter();
		generic_smp_call_function_interrupt();
		irq_exit();
		break;

	case IPI_CPU_STOP:
		irq_enter();
		ipi_cpu_stop(cpu);
		irq_exit();
		break;

#ifdef CONFIG_IRQ_WORK
	case IPI_IRQ_WORK:
		irq_enter();
		irq_work_run();
		irq_exit();
		break;
#endif

	case IPI_COMPLETION:
		irq_enter();
		ipi_complete(cpu);
		irq_exit();
		break;

	case IPI_CPU_BACKTRACE:
		printk_nmi_enter();
		irq_enter();
		nmi_cpu_backtrace(regs);
		irq_exit();
		printk_nmi_exit();
		break;

	default:
		pr_crit("CPU%u: Unknown IPI message 0x%x\n",
		        cpu, ipinr);
		break;
	}

	if ((unsigned)ipinr < NR_IPI)
		trace_ipi_exit_rcuidle(ipi_types[ipinr]);

	per_cpu(pending_ipi, cpu) = false;
	set_irq_regs(old_regs);
}

void smp_send_reschedule(int cpu)
{
	smp_cross_call_common(cpumask_of(cpu), IPI_RESCHEDULE);
}

void smp_send_stop(void)
{
	unsigned long timeout;
	struct cpumask mask;

	cpumask_copy(&mask, cpu_online_mask);
	cpumask_clear_cpu(smp_processor_id(), &mask);
	if (!cpumask_empty(&mask))
		smp_cross_call_common(&mask, IPI_CPU_STOP);

	/* Wait up to one second for other CPUs to stop */
	timeout = USEC_PER_SEC;
	while (num_online_cpus() > 1 && timeout--)
		udelay(1);

	if (num_online_cpus() > 1)
		pr_warn("SMP: failed to stop secondary CPUs\n");
}

/* In case panic() and panic() called at the same time on CPU1 and CPU2,
 * and CPU 1 calls panic_smp_self_stop() before crash_smp_send_stop()
 * CPU1 can't receive the ipi irqs from CPU2, CPU1 will be always online,
 * kdump fails. So split out the panic_smp_self_stop() and add
 * set_cpu_online(smp_processor_id(), false).
 */
void panic_smp_self_stop(void)
{
	pr_debug("CPU %u will stop doing anything useful since another CPU has paniced\n",
	         smp_processor_id());
	set_cpu_online(smp_processor_id(), false);
	while (1)
		cpu_relax();
}

/*
 * not supported here
 */
int setup_profiling_timer(unsigned int multiplier)
{
	return -EINVAL;
}

#ifdef CONFIG_CPU_FREQ

static DEFINE_PER_CPU(unsigned long, l_p_j_ref);
static DEFINE_PER_CPU(unsigned long, l_p_j_ref_freq);
static unsigned long global_l_p_j_ref;
static unsigned long global_l_p_j_ref_freq;

static int cpufreq_callback(struct notifier_block *nb,
					unsigned long val, void *data)
{
	struct cpufreq_freqs *freq = data;
	int cpu = freq->cpu;

	if (freq->flags & CPUFREQ_CONST_LOOPS)
		return NOTIFY_OK;

	if (!per_cpu(l_p_j_ref, cpu)) {
		per_cpu(l_p_j_ref, cpu) =
			per_cpu(cpu_data, cpu).loops_per_jiffy;
		per_cpu(l_p_j_ref_freq, cpu) = freq->old;
		if (!global_l_p_j_ref) {
			global_l_p_j_ref = loops_per_jiffy;
			global_l_p_j_ref_freq = freq->old;
		}
	}

	if ((val == CPUFREQ_PRECHANGE  && freq->old < freq->new) ||
	    (val == CPUFREQ_POSTCHANGE && freq->old > freq->new)) {
		loops_per_jiffy = cpufreq_scale(global_l_p_j_ref,
						global_l_p_j_ref_freq,
						freq->new);
		per_cpu(cpu_data, cpu).loops_per_jiffy =
			cpufreq_scale(per_cpu(l_p_j_ref, cpu),
					per_cpu(l_p_j_ref_freq, cpu),
					freq->new);
	}
	return NOTIFY_OK;
}

static struct notifier_block cpufreq_notifier = {
	.notifier_call  = cpufreq_callback,
};

static int __init register_cpufreq_notifier(void)
{
	return cpufreq_register_notifier(&cpufreq_notifier,
						CPUFREQ_TRANSITION_NOTIFIER);
}
core_initcall(register_cpufreq_notifier);

#endif

static void raise_nmi(cpumask_t *mask)
{
<<<<<<< HEAD
	/*
	 * Generate the backtrace directly if we are running in a calling
	 * context that is not preemptible by the backtrace IPI. Note
	 * that nmi_cpu_backtrace() automatically removes the current cpu
	 * from mask.
	 */
	if (cpumask_test_cpu(smp_processor_id(), mask) && irqs_disabled())
		nmi_cpu_backtrace(NULL);

	smp_cross_call_common(mask, IPI_CPU_BACKTRACE);
=======
	__smp_cross_call(mask, IPI_CPU_BACKTRACE);
>>>>>>> d1f7f3be
}

void arch_trigger_cpumask_backtrace(const cpumask_t *mask, bool exclude_self)
{
	nmi_trigger_cpumask_backtrace(mask, exclude_self, raise_nmi);
}<|MERGE_RESOLUTION|>--- conflicted
+++ resolved
@@ -822,20 +822,7 @@
 
 static void raise_nmi(cpumask_t *mask)
 {
-<<<<<<< HEAD
-	/*
-	 * Generate the backtrace directly if we are running in a calling
-	 * context that is not preemptible by the backtrace IPI. Note
-	 * that nmi_cpu_backtrace() automatically removes the current cpu
-	 * from mask.
-	 */
-	if (cpumask_test_cpu(smp_processor_id(), mask) && irqs_disabled())
-		nmi_cpu_backtrace(NULL);
-
-	smp_cross_call_common(mask, IPI_CPU_BACKTRACE);
-=======
 	__smp_cross_call(mask, IPI_CPU_BACKTRACE);
->>>>>>> d1f7f3be
 }
 
 void arch_trigger_cpumask_backtrace(const cpumask_t *mask, bool exclude_self)
