--- conflicted
+++ resolved
@@ -360,16 +360,9 @@
 
 static struct sched_domain_topology_level arm_topology[] = {
 #ifdef CONFIG_SCHED_MC
-<<<<<<< HEAD
-	{ cpu_corepower_mask, cpu_corepower_flags, SD_INIT_NAME(GMC) },
-	{ cpu_coregroup_mask, core_flags, SD_INIT_NAME(MC) },
-#endif
-	{ cpu_cpu_mask, cpu_flags, SD_INIT_NAME(DIE) },
-=======
 	{ cpu_coregroup_mask, core_flags, cpu_core_energy, SD_INIT_NAME(MC) },
 #endif
 	{ cpu_cpu_mask, cpu_flags, cpu_cluster_energy, SD_INIT_NAME(DIE) },
->>>>>>> ad490df6
 	{ NULL, },
 };
 
