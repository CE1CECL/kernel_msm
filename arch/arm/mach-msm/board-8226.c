--- conflicted
+++ resolved
@@ -164,11 +164,7 @@
 }
 
 
-<<<<<<< HEAD
-//ASUS_BSP +++
-=======
 //ASUS_BSP lenter +++
->>>>>>> 475703d5
 #ifdef CONFIG_BATTERY_ASUS
 static struct platform_device robin_asus_bat_device = {
        .name = "asus_bat",
@@ -181,11 +177,7 @@
 	&robin_asus_bat_device,
 	#endif
 };
-<<<<<<< HEAD
-//ASUS_BSP ---
-=======
 //ASUS_BSP lenter ---
->>>>>>> 475703d5
 
 /*
  * Used to satisfy dependencies for devices that need to be
@@ -212,15 +204,9 @@
 	fan53555_regulator_init();
 	cpr_regulator_init();
 
-<<<<<<< HEAD
-//ASUS_BSP +++
-	platform_add_devices(msm_robin_devices, ARRAY_SIZE(msm_robin_devices));
-//ASUS_BSP ---
-=======
 //ASUS_BSP lenter +++
 	platform_add_devices(msm_robin_devices, ARRAY_SIZE(msm_robin_devices));
 //ASUS_BSP lenter ---
->>>>>>> 475703d5
 }
 
 void __init msm8226_init(void)
