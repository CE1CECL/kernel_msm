--- conflicted
+++ resolved
@@ -57,14 +57,7 @@
 	{}
 };
 
-<<<<<<< HEAD
-//++ASUS_BSP : add for miniporting
-#include <linux/init.h>
-#include <linux/ioport.h>
-#include <mach/board.h>
-=======
 //++ASUS_BSP : add for gpio
->>>>>>> 62a3c2da
 #include <mach/gpio.h>
 #include <mach/gpiomux.h>
 extern int __init device_gpio_init(void);// asus gpio init
@@ -81,11 +74,8 @@
 	device_gpio_init();
 
 }
-<<<<<<< HEAD
-=======
 //--ASUS_BSP : add for gpio
 
->>>>>>> 62a3c2da
 //ASUS_BSP BerylHou +++ "Add for BT porting"
 static struct resource bluesleep_resources[] = {
 	{
@@ -117,11 +107,6 @@
 
 //ASUS_BSP BerylHou ---
 
-<<<<<<< HEAD
-//--ASUS_BSP : add for miniporting
-
-=======
->>>>>>> 62a3c2da
 static struct of_dev_auxdata msm8226_auxdata_lookup[] __initdata = {
 	OF_DEV_AUXDATA("qcom,sdhci-msm", 0xF9824900, \
 			"msm_sdcc.1", NULL),
@@ -138,37 +123,6 @@
 
 //ASUS_BSP BerylHou +++ "Add for BT porting"
 static void gpio_bt_init(void)
-<<<<<<< HEAD
-{
-	printk("[bt] gpio init");
-	
-	bluesleep_resources[0].start = GPIO_BT_WAKE_UP_HOST;
-	bluesleep_resources[0].end = GPIO_BT_WAKE_UP_HOST;
-
-	if (g_ASUS_hwID == WI500Q_EVB2) {
-		bluesleep_resources[1].start = GPIO_HOST_WAKE_UP_BT_EVB2;
-		bluesleep_resources[1].end = GPIO_HOST_WAKE_UP_BT_EVB2;
-	} else {
-		bluesleep_resources[1].start = GPIO_HOST_WAKE_UP_BT_SR;
-		bluesleep_resources[1].end = GPIO_HOST_WAKE_UP_BT_SR;
-	}
-
-	bluesleep_resources[2].start = gpio_to_irq(GPIO_BT_WAKE_UP_HOST);
-	bluesleep_resources[2].end = gpio_to_irq(GPIO_BT_WAKE_UP_HOST);
-
-}
-
-static void __init board_8226_bluesleep_setup(void)
-{
-	printk("set up bt sleep mode\n");
-	gpio_bt_init();
-	platform_device_register(&msm_bluesleep_device);
-}
-//ASUS_BSP BerylHou ---
-
-static void __init msm8226_early_memory(void)
-=======
->>>>>>> 62a3c2da
 {
 	printk("[bt] gpio init");
 	
@@ -261,17 +215,10 @@
 	if (socinfo_init() < 0)
 		pr_err("%s: socinfo_init() failed\n", __func__);
 
-<<<<<<< HEAD
-//+++ASUS_BSP : add for miniporting
-//	msm8226_init_gpiomux();
-	device_gpiomux_init();
-//---ASUS_BSP : add for miniporting
-=======
 //+++ASUS_BSP : add for gpio
 //	msm8226_init_gpiomux();
 	device_gpiomux_init();
 //---ASUS_BSP : add for gpio
->>>>>>> 62a3c2da
 	msm8226_add_drivers();
 	board_8226_bluesleep_setup(); //ASUS_BSP BerylHou +++ "BT porting"
 }
