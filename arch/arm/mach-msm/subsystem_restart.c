/* Copyright (c) 2011-2012, Code Aurora Forum. All rights reserved.
 *
 * This program is free software; you can redistribute it and/or modify
 * it under the terms of the GNU General Public License version 2 and
 * only version 2 as published by the Free Software Foundation.
 *
 * This program is distributed in the hope that it will be useful,
 * but WITHOUT ANY WARRANTY; without even the implied warranty of
 * MERCHANTABILITY or FITNESS FOR A PARTICULAR PURPOSE.  See the
 * GNU General Public License for more details.
 */

#define pr_fmt(fmt) "subsys-restart: %s(): " fmt, __func__

#include <linux/kernel.h>
#include <linux/module.h>
#include <linux/uaccess.h>
#include <linux/module.h>
#include <linux/fs.h>
#include <linux/delay.h>
#include <linux/list.h>
#include <linux/io.h>
#include <linux/kthread.h>
#include <linux/time.h>
#include <linux/wakelock.h>
#include <linux/suspend.h>
#include <linux/mutex.h>
#include <linux/slab.h>
#include <linux/spinlock.h>

#include <asm/current.h>

#include <mach/peripheral-loader.h>
#include <mach/socinfo.h>
#include <mach/subsystem_notif.h>
#include <mach/subsystem_restart.h>

#if defined(CONFIG_LGE_CRASH_HANDLER)
#include <mach/restart.h>
#include <mach/board_lge.h>
#endif
#include "smd_private.h"

struct subsys_soc_restart_order {
	const char * const *subsystem_list;
	int count;

	struct mutex shutdown_lock;
	struct mutex powerup_lock;
	struct subsys_device *subsys_ptrs[];
};

struct restart_log {
	struct timeval time;
	struct subsys_device *dev;
	struct list_head list;
};

<<<<<<< HEAD
static int restart_level;
static int enable_ramdumps = 1;
=======
struct subsys_device {
	struct subsys_desc *desc;
	struct list_head list;
	struct wake_lock wake_lock;
	char wlname[64];
	struct work_struct work;
	spinlock_t restart_lock;
	bool restarting;

	void *notify;

	struct mutex shutdown_lock;
	struct mutex powerup_lock;

	void *restart_order;
};

static int enable_ramdumps;
module_param(enable_ramdumps, int, S_IRUGO | S_IWUSR);

>>>>>>> 41812391
struct workqueue_struct *ssr_wq;

static LIST_HEAD(restart_log_list);
static LIST_HEAD(subsystem_list);
static DEFINE_MUTEX(subsystem_list_lock);
static DEFINE_MUTEX(soc_order_reg_lock);
static DEFINE_MUTEX(restart_log_mutex);

/* SOC specific restart orders go here */

#define DEFINE_SINGLE_RESTART_ORDER(name, order)		\
	static struct subsys_soc_restart_order __##name = {	\
		.subsystem_list = order,			\
		.count = ARRAY_SIZE(order),			\
		.subsys_ptrs = {[ARRAY_SIZE(order)] = NULL}	\
	};							\
	static struct subsys_soc_restart_order *name[] = {      \
		&__##name,					\
	}

/* MSM 8x60 restart ordering info */
static const char * const _order_8x60_all[] = {
	"external_modem",  "modem", "lpass"
};
DEFINE_SINGLE_RESTART_ORDER(orders_8x60_all, _order_8x60_all);

static const char * const _order_8x60_modems[] = {"external_modem", "modem"};
DEFINE_SINGLE_RESTART_ORDER(orders_8x60_modems, _order_8x60_modems);

/* MSM 8960 restart ordering info */
static const char * const order_8960[] = {"modem", "lpass"};
/*SGLTE restart ordering info*/
static const char * const order_8960_sglte[] = {"external_modem",
						"modem"};

static struct subsys_soc_restart_order restart_orders_8960_one = {
	.subsystem_list = order_8960,
	.count = ARRAY_SIZE(order_8960),
	.subsys_ptrs = {[ARRAY_SIZE(order_8960)] = NULL}
	};

static struct subsys_soc_restart_order restart_orders_8960_fusion_sglte = {
	.subsystem_list = order_8960_sglte,
	.count = ARRAY_SIZE(order_8960_sglte),
	.subsys_ptrs = {[ARRAY_SIZE(order_8960_sglte)] = NULL}
	};

static struct subsys_soc_restart_order *restart_orders_8960[] = {
	&restart_orders_8960_one,
	};

static struct subsys_soc_restart_order *restart_orders_8960_sglte[] = {
	&restart_orders_8960_fusion_sglte,
	};

/* These will be assigned to one of the sets above after
 * runtime SoC identification.
 */
static struct subsys_soc_restart_order **restart_orders;
static int n_restart_orders;

static int restart_level = RESET_SOC;

int get_restart_level()
{
	return restart_level;
}
EXPORT_SYMBOL(get_restart_level);

static int restart_level_set(const char *val, struct kernel_param *kp)
{
	int ret;
	int old_val = restart_level;

	if (cpu_is_msm9615()) {
		pr_err("Only Phase 1 subsystem restart is supported\n");
		return -EINVAL;
	}

	ret = param_set_int(val, kp);
	if (ret)
		return ret;

	switch (restart_level) {
	case RESET_SOC:
	case RESET_SUBSYS_COUPLED:
	case RESET_SUBSYS_INDEPENDENT:
		pr_info("Phase %d behavior activated.\n", restart_level);
		break;
	default:
		restart_level = old_val;
		return -EINVAL;
	}
	return 0;
}

module_param_call(restart_level, restart_level_set, param_get_int,
			&restart_level, 0644);

static struct subsys_soc_restart_order *
update_restart_order(struct subsys_device *dev)
{
	int i, j;
	struct subsys_soc_restart_order *order;
	const char *name = dev->desc->name;
	int len = SUBSYS_NAME_MAX_LENGTH;

	mutex_lock(&soc_order_reg_lock);
	for (j = 0; j < n_restart_orders; j++) {
		order = restart_orders[j];
		for (i = 0; i < order->count; i++) {
			if (!strncmp(order->subsystem_list[i], name, len)) {
				order->subsys_ptrs[i] = dev;
				goto found;
			}
		}
	}
	order = NULL;
found:
	mutex_unlock(&soc_order_reg_lock);

	return order;
}

static int max_restarts;
module_param(max_restarts, int, 0644);

static long max_history_time = 3600;
module_param(max_history_time, long, 0644);

static void do_epoch_check(struct subsys_device *dev)
{
	int n = 0;
	struct timeval *time_first = NULL, *curr_time;
	struct restart_log *r_log, *temp;
	static int max_restarts_check;
	static long max_history_time_check;
#if defined(CONFIG_LGE_CRASH_HANDLER)
	int ssr_magic_number = get_ssr_magic_number();
#endif

	mutex_lock(&restart_log_mutex);

	max_restarts_check = max_restarts;
	max_history_time_check = max_history_time;

	/* Check if epoch checking is enabled */
	if (!max_restarts_check)
		goto out;

	r_log = kmalloc(sizeof(struct restart_log), GFP_KERNEL);
	if (!r_log)
		goto out;
	r_log->dev = dev;
	do_gettimeofday(&r_log->time);
	curr_time = &r_log->time;
	INIT_LIST_HEAD(&r_log->list);

	list_add_tail(&r_log->list, &restart_log_list);

	list_for_each_entry_safe(r_log, temp, &restart_log_list, list) {

		if ((curr_time->tv_sec - r_log->time.tv_sec) >
				max_history_time_check) {

			pr_debug("Deleted node with restart_time = %ld\n",
					r_log->time.tv_sec);
			list_del(&r_log->list);
			kfree(r_log);
			continue;
		}
		if (!n) {
			time_first = &r_log->time;
			pr_debug("Time_first: %ld\n", time_first->tv_sec);
		}
		n++;
		pr_debug("Restart_time: %ld\n", r_log->time.tv_sec);
	}

	if (time_first && n >= max_restarts_check) {
		if ((curr_time->tv_sec - time_first->tv_sec) <
				max_history_time_check) {
#if defined(CONFIG_LGE_CRASH_HANDLER)
			msm_set_restart_mode(ssr_magic_number | SUB_UNAB_THD);
#endif
			WARN(1, "Subsystems have crashed %d times in less than "\
				"%ld seconds!", max_restarts_check,
				max_history_time_check);
		}
	}

out:
	mutex_unlock(&restart_log_mutex);
}

static void for_each_subsys_device(struct subsys_device **list, unsigned count,
		void *data, void (*fn)(struct subsys_device *, void *))
{
	while (count--) {
		struct subsys_device *dev = *list++;
		if (!dev)
			continue;
		fn(dev, data);
	}
}

static void __send_notification_to_order(struct subsys_device *dev, void *data)
{
	enum subsys_notif_type type = (enum subsys_notif_type)data;

	subsys_notif_queue_notification(dev->notify, type);
}

static void send_notification_to_order(struct subsys_device **l, unsigned n,
		enum subsys_notif_type t)
{
	for_each_subsys_device(l, n, (void *)t, __send_notification_to_order);
}

static void subsystem_shutdown(struct subsys_device *dev, void *data)
{
	const char *name = dev->desc->name;

	pr_info("[%p]: Shutting down %s\n", current, name);
	if (dev->desc->shutdown(dev->desc) < 0)
		panic("subsys-restart: [%p]: Failed to shutdown %s!",
			current, name);
}

static void subsystem_ramdump(struct subsys_device *dev, void *data)
{
	const char *name = dev->desc->name;

	if (dev->desc->ramdump)
		if (dev->desc->ramdump(enable_ramdumps, dev->desc) < 0)
			pr_warn("%s[%p]: Ramdump failed.\n", name, current);
}

static void subsystem_powerup(struct subsys_device *dev, void *data)
{
	const char *name = dev->desc->name;

	pr_info("[%p]: Powering up %s\n", current, name);
	if (dev->desc->powerup(dev->desc) < 0)
		panic("[%p]: Failed to powerup %s!", current, name);
}

static void subsystem_restart_wq_func(struct work_struct *work)
{
	struct subsys_device *dev = container_of(work,
						struct subsys_device, work);
	struct subsys_device **list;
	struct subsys_desc *desc = dev->desc;
	struct subsys_soc_restart_order *soc_restart_order = NULL;
	struct mutex *powerup_lock;
	struct mutex *shutdown_lock;
	unsigned count;
	unsigned long flags;

<<<<<<< HEAD
	int i;
	int restart_list_count = 0;

#if defined(CONFIG_LGE_CRASH_HANDLER)
	int ssr_magic_number = get_ssr_magic_number();
#endif
	if (r_work->use_restart_order)
		soc_restart_order = subsys->restart_order;
=======
	if (restart_level != RESET_SUBSYS_INDEPENDENT)
		soc_restart_order = dev->restart_order;
>>>>>>> 41812391

	/*
	 * It's OK to not take the registration lock at this point.
	 * This is because the subsystem list inside the relevant
	 * restart order is not being traversed.
	 */
	if (!soc_restart_order) {
		list = &dev;
		count = 1;
		powerup_lock = &dev->powerup_lock;
		shutdown_lock = &dev->shutdown_lock;
	} else {
		list = soc_restart_order->subsys_ptrs;
		count = soc_restart_order->count;
		powerup_lock = &soc_restart_order->powerup_lock;
		shutdown_lock = &soc_restart_order->shutdown_lock;
	}

	pr_debug("[%p]: Attempting to get shutdown lock!\n", current);

	/*
	 * Try to acquire shutdown_lock. If this fails, these subsystems are
	 * already being restarted - return.
	 */
	if (!mutex_trylock(shutdown_lock))
		goto out;

	pr_debug("[%p]: Attempting to get powerup lock!\n", current);

	/*
	 * Now that we've acquired the shutdown lock, either we're the first to
	 * restart these subsystems or some other thread is doing the powerup
	 * sequence for these subsystems. In the latter case, panic and bail
	 * out, since a subsystem died in its powerup sequence.
	 */
	if (!mutex_trylock(powerup_lock)) {
#if defined(CONFIG_LGE_CRASH_HANDLER)
		msm_set_restart_mode(ssr_magic_number | SUB_THD_F_PWR);
#endif
		WARN(1, "%s[%p]: Subsystem died during powerup!",
						__func__, current);
	}

	do_epoch_check(dev);

	/*
	 * It's necessary to take the registration lock because the subsystem
	 * list in the SoC restart order will be traversed and it shouldn't be
	 * changed until _this_ restart sequence completes.
	 */
	mutex_lock(&soc_order_reg_lock);

	pr_debug("[%p]: Starting restart sequence for %s\n", current,
<<<<<<< HEAD
			r_work->subsys->name);

	_send_notification_to_order(restart_list,
				restart_list_count,
				SUBSYS_BEFORE_SHUTDOWN);

	for (i = 0; i < restart_list_count; i++) {

		if (!restart_list[i])
			continue;

		pr_info("[%p]: Shutting down %s\n", current,
			restart_list[i]->name);

		if (restart_list[i]->shutdown(subsys) < 0) {
#if defined(CONFIG_LGE_CRASH_HANDLER)
			msm_set_restart_mode(ssr_magic_number | SUB_THD_F_SD);
#endif
			WARN(1, "subsys-restart: %s[%p]: Failed to shutdown %s!",
				__func__, current, restart_list[i]->name);
		}
	}
=======
			desc->name);
	send_notification_to_order(list, count, SUBSYS_BEFORE_SHUTDOWN);
	for_each_subsys_device(list, count, NULL, subsystem_shutdown);
	send_notification_to_order(list, count, SUBSYS_AFTER_SHUTDOWN);
>>>>>>> 41812391

	/*
	 * Now that we've finished shutting down these subsystems, release the
	 * shutdown lock. If a subsystem restart request comes in for a
	 * subsystem in _this_ restart order after the unlock below, and
	 * before the powerup lock is released, panic and bail out.
	 */
	mutex_unlock(shutdown_lock);

	/* Collect ram dumps for all subsystems in order here */
<<<<<<< HEAD
	for (i = 0; i < restart_list_count; i++) {
		if (!restart_list[i])
			continue;

		if (restart_list[i]->ramdump)
			if (restart_list[i]->ramdump(enable_ramdumps,
							subsys) < 0)
				pr_warn("%s[%p]: Ramdump failed.\n",
						restart_list[i]->name, current);
	}

	_send_notification_to_order(restart_list,
			restart_list_count,
			SUBSYS_BEFORE_POWERUP);

	for (i = restart_list_count - 1; i >= 0; i--) {

		if (!restart_list[i])
			continue;

		pr_info("[%p]: Powering up %s\n", current,
					restart_list[i]->name);

		if (restart_list[i]->powerup(subsys) < 0) {
#if defined(CONFIG_LGE_CRASH_HANDLER)
			msm_set_restart_mode(ssr_magic_number | SUB_THD_F_PWR);
#endif
			WARN(1, "%s[%p]: Failed to powerup %s!", __func__,
				current, restart_list[i]->name);
		}
	}
=======
	for_each_subsys_device(list, count, NULL, subsystem_ramdump);
>>>>>>> 41812391

	send_notification_to_order(list, count, SUBSYS_BEFORE_POWERUP);
	for_each_subsys_device(list, count, NULL, subsystem_powerup);
	send_notification_to_order(list, count, SUBSYS_AFTER_POWERUP);

	pr_info("[%p]: Restart sequence for %s completed.\n",
			current, desc->name);

	mutex_unlock(powerup_lock);

	mutex_unlock(&soc_order_reg_lock);

	pr_debug("[%p]: Released powerup lock!\n", current);

out:
	spin_lock_irqsave(&dev->restart_lock, flags);
	wake_unlock(&dev->wake_lock);
	dev->restarting = false;
	spin_unlock_irqrestore(&dev->restart_lock, flags);
}

static void __subsystem_restart_dev(struct subsys_device *dev)
{
<<<<<<< HEAD
	struct restart_wq_data *data = NULL;
	int rc;
#if defined(CONFIG_LGE_CRASH_HANDLER)
	int ssr_magic_number = get_ssr_magic_number();
#endif
=======
	struct subsys_desc *desc = dev->desc;
	unsigned long flags;
>>>>>>> 41812391

	spin_lock_irqsave(&dev->restart_lock, flags);
	if (!dev->restarting) {
		pr_debug("Restarting %s [level=%d]!\n", desc->name,
				restart_level);

<<<<<<< HEAD
	data = kzalloc(sizeof(struct restart_wq_data), GFP_ATOMIC);
	if (!data) {
#if defined(CONFIG_LGE_CRASH_HANDLER)
		msm_set_restart_mode(ssr_magic_number | SUB_UNAB_THD);
#endif
		pr_err("%s: Unable to allocate memory to restart %s.",
		      __func__, subsys->name);
		return;
	}

	data->subsys = subsys;

	if (restart_level != RESET_SUBSYS_INDEPENDENT)
		data->use_restart_order = 1;

	snprintf(data->wlname, sizeof(data->wlname), "ssr(%s)", subsys->name);
	wake_lock_init(&data->ssr_wake_lock, WAKE_LOCK_SUSPEND, data->wlname);
	wake_lock(&data->ssr_wake_lock);

	INIT_WORK(&data->work, subsystem_restart_wq_func);
	rc = queue_work(ssr_wq, &data->work);
	if (rc < 0) {
#if defined(CONFIG_LGE_CRASH_HANDLER)
		msm_set_restart_mode(ssr_magic_number | SUB_UNAB_THD);
#endif
		pr_err("%s: Unable to schedule work to restart %s (%d).",
		     __func__, subsys->name, rc);
	}
=======
		dev->restarting = true;
		wake_lock(&dev->wake_lock);
		queue_work(ssr_wq, &dev->work);
	}
	spin_unlock_irqrestore(&dev->restart_lock, flags);
>>>>>>> 41812391
}

int subsystem_restart_dev(struct subsys_device *dev)
{
<<<<<<< HEAD
	struct subsys_data *subsys;
#if defined(CONFIG_LGE_CRASH_HANDLER)
	u32 ssr_magic_number;
#endif

	if (!subsys_name) {
		pr_err("Invalid subsystem name.\n");
		return -EINVAL;
	}
=======
	const char *name = dev->desc->name;
>>>>>>> 41812391

	pr_info("Restart sequence requested for %s, restart_level = %d.\n",
		name, restart_level);

#if defined(CONFIG_LGE_CRASH_HANDLER)
	set_ssr_magic_number(subsys_name);
	ssr_magic_number = get_ssr_magic_number();
#endif

	switch (restart_level) {

	case RESET_SUBSYS_COUPLED:
	case RESET_SUBSYS_INDEPENDENT:
		__subsystem_restart_dev(dev);
		break;
	case RESET_SOC:
<<<<<<< HEAD
#if defined(CONFIG_LGE_CRASH_HANDLER)
		msm_set_restart_mode(ssr_magic_number | SUB_RESET_SOC);
#endif
		WARN(1, "subsys-restart: Resetting the SoC - %s crashed.",
			subsys->name);
=======
		panic("subsys-restart: Resetting the SoC - %s crashed.", name);
>>>>>>> 41812391
		break;
	default:
<<<<<<< HEAD
#if defined(CONFIG_LGE_CRASH_HANDLER)
		msm_set_restart_mode(ssr_magic_number | SUB_UNKNOWN);
#endif
		pr_err("subsys-restart: Unknown restart level!\n");
	break;

=======
		panic("subsys-restart: Unknown restart level!\n");
		break;
>>>>>>> 41812391
	}

	return 0;
}
EXPORT_SYMBOL(subsystem_restart_dev);

int subsystem_restart(const char *name)
{
	struct subsys_device *dev;

	mutex_lock(&subsystem_list_lock);
	list_for_each_entry(dev, &subsystem_list, list)
		if (!strncmp(dev->desc->name, name, SUBSYS_NAME_MAX_LENGTH))
			goto found;
	dev = NULL;
found:
	mutex_unlock(&subsystem_list_lock);
	if (dev)
		return subsystem_restart_dev(dev);
	return -ENODEV;
}
EXPORT_SYMBOL(subsystem_restart);

struct subsys_device *subsys_register(struct subsys_desc *desc)
{
	struct subsys_device *dev;

	dev = kzalloc(sizeof(*dev), GFP_KERNEL);
	if (!dev)
		return ERR_PTR(-ENOMEM);

	dev->desc = desc;
	dev->notify = subsys_notif_add_subsys(desc->name);
	dev->restart_order = update_restart_order(dev);

	snprintf(dev->wlname, sizeof(dev->wlname), "ssr(%s)", desc->name);
	wake_lock_init(&dev->wake_lock, WAKE_LOCK_SUSPEND, dev->wlname);
	INIT_WORK(&dev->work, subsystem_restart_wq_func);
	spin_lock_init(&dev->restart_lock);

	mutex_init(&dev->shutdown_lock);
	mutex_init(&dev->powerup_lock);

	mutex_lock(&subsystem_list_lock);
	list_add(&dev->list, &subsystem_list);
	mutex_unlock(&subsystem_list_lock);

	return dev;
}
EXPORT_SYMBOL(subsys_register);

void subsys_unregister(struct subsys_device *dev)
{
	if (IS_ERR_OR_NULL(dev))
		return;
	mutex_lock(&subsystem_list_lock);
	list_del(&dev->list);
	mutex_unlock(&subsystem_list_lock);
	wake_lock_destroy(&dev->wake_lock);
	kfree(dev);
}
EXPORT_SYMBOL(subsys_unregister);

static int ssr_panic_handler(struct notifier_block *this,
				unsigned long event, void *ptr)
{
	struct subsys_device *dev;

	list_for_each_entry(dev, &subsystem_list, list)
		if (dev->desc->crash_shutdown)
			dev->desc->crash_shutdown(dev->desc);
	return NOTIFY_DONE;
}

static struct notifier_block panic_nb = {
	.notifier_call  = ssr_panic_handler,
};

static int __init ssr_init_soc_restart_orders(void)
{
	int i;

	atomic_notifier_chain_register(&panic_notifier_list,
			&panic_nb);

	if (cpu_is_msm8x60()) {
		for (i = 0; i < ARRAY_SIZE(orders_8x60_all); i++) {
			mutex_init(&orders_8x60_all[i]->powerup_lock);
			mutex_init(&orders_8x60_all[i]->shutdown_lock);
		}

		for (i = 0; i < ARRAY_SIZE(orders_8x60_modems); i++) {
			mutex_init(&orders_8x60_modems[i]->powerup_lock);
			mutex_init(&orders_8x60_modems[i]->shutdown_lock);
		}

		restart_orders = orders_8x60_all;
		n_restart_orders = ARRAY_SIZE(orders_8x60_all);
	}

	if (cpu_is_msm8960() || cpu_is_msm8930() || cpu_is_msm8930aa() ||
	    cpu_is_msm9615() || cpu_is_apq8064() || cpu_is_msm8627() ||
	    cpu_is_msm8960ab()) {
		if (socinfo_get_platform_subtype() == PLATFORM_SUBTYPE_SGLTE) {
			restart_orders = restart_orders_8960_sglte;
			n_restart_orders =
				ARRAY_SIZE(restart_orders_8960_sglte);
		} else {
			restart_orders = restart_orders_8960;
			n_restart_orders = ARRAY_SIZE(restart_orders_8960);
		}
		for (i = 0; i < n_restart_orders; i++) {
			mutex_init(&restart_orders[i]->powerup_lock);
			mutex_init(&restart_orders[i]->shutdown_lock);
		}
	}

	if (restart_orders == NULL || n_restart_orders < 1) {
		WARN_ON(1);
		return -EINVAL;
	}

	return 0;
}

static int __init subsys_restart_init(void)
{
<<<<<<< HEAD
	restart_level = RESET_SUBSYS_INDEPENDENT;

	ssr_wq = alloc_workqueue("ssr_wq", 0, 0);

	if (!ssr_wq) {
		pr_err("%s: out of memory\n", __func__);
		return -ENOMEM;
	}
=======
	ssr_wq = alloc_workqueue("ssr_wq", 0, 0);
	if (!ssr_wq)
		panic("Couldn't allocate workqueue for subsystem restart.\n");
>>>>>>> 41812391

	return ssr_init_soc_restart_orders();
}
arch_initcall(subsys_restart_init);

MODULE_DESCRIPTION("Subsystem Restart Driver");
MODULE_LICENSE("GPL v2");<|MERGE_RESOLUTION|>--- conflicted
+++ resolved
@@ -56,10 +56,6 @@
 	struct list_head list;
 };
 
-<<<<<<< HEAD
-static int restart_level;
-static int enable_ramdumps = 1;
-=======
 struct subsys_device {
 	struct subsys_desc *desc;
 	struct list_head list;
@@ -77,10 +73,9 @@
 	void *restart_order;
 };
 
-static int enable_ramdumps;
+static int enable_ramdumps = 1;
 module_param(enable_ramdumps, int, S_IRUGO | S_IWUSR);
 
->>>>>>> 41812391
 struct workqueue_struct *ssr_wq;
 
 static LIST_HEAD(restart_log_list);
@@ -142,7 +137,7 @@
 static struct subsys_soc_restart_order **restart_orders;
 static int n_restart_orders;
 
-static int restart_level = RESET_SOC;
+static int restart_level = RESET_SUBSYS_INDEPENDENT;
 
 int get_restart_level()
 {
@@ -303,11 +298,18 @@
 static void subsystem_shutdown(struct subsys_device *dev, void *data)
 {
 	const char *name = dev->desc->name;
+#if defined(CONFIG_LGE_CRASH_HANDLER)
+	int ssr_magic_number = get_ssr_magic_number();
+#endif
 
 	pr_info("[%p]: Shutting down %s\n", current, name);
-	if (dev->desc->shutdown(dev->desc) < 0)
-		panic("subsys-restart: [%p]: Failed to shutdown %s!",
+	if (dev->desc->shutdown(dev->desc) < 0) {
+#if defined(CONFIG_LGE_CRASH_HANDLER)
+		msm_set_restart_mode(ssr_magic_number | SUB_THD_F_SD);
+#endif
+		WARN(1, "subsys-restart: [%p]: Failed to shutdown %s!",
 			current, name);
+	}
 }
 
 static void subsystem_ramdump(struct subsys_device *dev, void *data)
@@ -322,10 +324,17 @@
 static void subsystem_powerup(struct subsys_device *dev, void *data)
 {
 	const char *name = dev->desc->name;
+#if defined(CONFIG_LGE_CRASH_HANDLER)
+	int ssr_magic_number = get_ssr_magic_number();
+#endif
 
 	pr_info("[%p]: Powering up %s\n", current, name);
-	if (dev->desc->powerup(dev->desc) < 0)
-		panic("[%p]: Failed to powerup %s!", current, name);
+	if (dev->desc->powerup(dev->desc) < 0) {
+#if defined(CONFIG_LGE_CRASH_HANDLER)
+		msm_set_restart_mode(ssr_magic_number | SUB_THD_F_PWR);
+#endif
+		WARN(1, "[%p]: Failed to powerup %s!", current, name);
+	}
 }
 
 static void subsystem_restart_wq_func(struct work_struct *work)
@@ -339,20 +348,12 @@
 	struct mutex *shutdown_lock;
 	unsigned count;
 	unsigned long flags;
-
-<<<<<<< HEAD
-	int i;
-	int restart_list_count = 0;
-
 #if defined(CONFIG_LGE_CRASH_HANDLER)
 	int ssr_magic_number = get_ssr_magic_number();
 #endif
-	if (r_work->use_restart_order)
-		soc_restart_order = subsys->restart_order;
-=======
+
 	if (restart_level != RESET_SUBSYS_INDEPENDENT)
 		soc_restart_order = dev->restart_order;
->>>>>>> 41812391
 
 	/*
 	 * It's OK to not take the registration lock at this point.
@@ -406,35 +407,10 @@
 	mutex_lock(&soc_order_reg_lock);
 
 	pr_debug("[%p]: Starting restart sequence for %s\n", current,
-<<<<<<< HEAD
-			r_work->subsys->name);
-
-	_send_notification_to_order(restart_list,
-				restart_list_count,
-				SUBSYS_BEFORE_SHUTDOWN);
-
-	for (i = 0; i < restart_list_count; i++) {
-
-		if (!restart_list[i])
-			continue;
-
-		pr_info("[%p]: Shutting down %s\n", current,
-			restart_list[i]->name);
-
-		if (restart_list[i]->shutdown(subsys) < 0) {
-#if defined(CONFIG_LGE_CRASH_HANDLER)
-			msm_set_restart_mode(ssr_magic_number | SUB_THD_F_SD);
-#endif
-			WARN(1, "subsys-restart: %s[%p]: Failed to shutdown %s!",
-				__func__, current, restart_list[i]->name);
-		}
-	}
-=======
 			desc->name);
 	send_notification_to_order(list, count, SUBSYS_BEFORE_SHUTDOWN);
 	for_each_subsys_device(list, count, NULL, subsystem_shutdown);
 	send_notification_to_order(list, count, SUBSYS_AFTER_SHUTDOWN);
->>>>>>> 41812391
 
 	/*
 	 * Now that we've finished shutting down these subsystems, release the
@@ -445,41 +421,7 @@
 	mutex_unlock(shutdown_lock);
 
 	/* Collect ram dumps for all subsystems in order here */
-<<<<<<< HEAD
-	for (i = 0; i < restart_list_count; i++) {
-		if (!restart_list[i])
-			continue;
-
-		if (restart_list[i]->ramdump)
-			if (restart_list[i]->ramdump(enable_ramdumps,
-							subsys) < 0)
-				pr_warn("%s[%p]: Ramdump failed.\n",
-						restart_list[i]->name, current);
-	}
-
-	_send_notification_to_order(restart_list,
-			restart_list_count,
-			SUBSYS_BEFORE_POWERUP);
-
-	for (i = restart_list_count - 1; i >= 0; i--) {
-
-		if (!restart_list[i])
-			continue;
-
-		pr_info("[%p]: Powering up %s\n", current,
-					restart_list[i]->name);
-
-		if (restart_list[i]->powerup(subsys) < 0) {
-#if defined(CONFIG_LGE_CRASH_HANDLER)
-			msm_set_restart_mode(ssr_magic_number | SUB_THD_F_PWR);
-#endif
-			WARN(1, "%s[%p]: Failed to powerup %s!", __func__,
-				current, restart_list[i]->name);
-		}
-	}
-=======
 	for_each_subsys_device(list, count, NULL, subsystem_ramdump);
->>>>>>> 41812391
 
 	send_notification_to_order(list, count, SUBSYS_BEFORE_POWERUP);
 	for_each_subsys_device(list, count, NULL, subsystem_powerup);
@@ -503,81 +445,33 @@
 
 static void __subsystem_restart_dev(struct subsys_device *dev)
 {
-<<<<<<< HEAD
-	struct restart_wq_data *data = NULL;
-	int rc;
-#if defined(CONFIG_LGE_CRASH_HANDLER)
-	int ssr_magic_number = get_ssr_magic_number();
-#endif
-=======
 	struct subsys_desc *desc = dev->desc;
 	unsigned long flags;
->>>>>>> 41812391
 
 	spin_lock_irqsave(&dev->restart_lock, flags);
 	if (!dev->restarting) {
 		pr_debug("Restarting %s [level=%d]!\n", desc->name,
 				restart_level);
 
-<<<<<<< HEAD
-	data = kzalloc(sizeof(struct restart_wq_data), GFP_ATOMIC);
-	if (!data) {
-#if defined(CONFIG_LGE_CRASH_HANDLER)
-		msm_set_restart_mode(ssr_magic_number | SUB_UNAB_THD);
-#endif
-		pr_err("%s: Unable to allocate memory to restart %s.",
-		      __func__, subsys->name);
-		return;
-	}
-
-	data->subsys = subsys;
-
-	if (restart_level != RESET_SUBSYS_INDEPENDENT)
-		data->use_restart_order = 1;
-
-	snprintf(data->wlname, sizeof(data->wlname), "ssr(%s)", subsys->name);
-	wake_lock_init(&data->ssr_wake_lock, WAKE_LOCK_SUSPEND, data->wlname);
-	wake_lock(&data->ssr_wake_lock);
-
-	INIT_WORK(&data->work, subsystem_restart_wq_func);
-	rc = queue_work(ssr_wq, &data->work);
-	if (rc < 0) {
-#if defined(CONFIG_LGE_CRASH_HANDLER)
-		msm_set_restart_mode(ssr_magic_number | SUB_UNAB_THD);
-#endif
-		pr_err("%s: Unable to schedule work to restart %s (%d).",
-		     __func__, subsys->name, rc);
-	}
-=======
 		dev->restarting = true;
 		wake_lock(&dev->wake_lock);
 		queue_work(ssr_wq, &dev->work);
 	}
 	spin_unlock_irqrestore(&dev->restart_lock, flags);
->>>>>>> 41812391
 }
 
 int subsystem_restart_dev(struct subsys_device *dev)
 {
-<<<<<<< HEAD
-	struct subsys_data *subsys;
+	const char *name = dev->desc->name;
 #if defined(CONFIG_LGE_CRASH_HANDLER)
 	u32 ssr_magic_number;
 #endif
-
-	if (!subsys_name) {
-		pr_err("Invalid subsystem name.\n");
-		return -EINVAL;
-	}
-=======
-	const char *name = dev->desc->name;
->>>>>>> 41812391
 
 	pr_info("Restart sequence requested for %s, restart_level = %d.\n",
 		name, restart_level);
 
 #if defined(CONFIG_LGE_CRASH_HANDLER)
-	set_ssr_magic_number(subsys_name);
+	set_ssr_magic_number(name);
 	ssr_magic_number = get_ssr_magic_number();
 #endif
 
@@ -588,28 +482,17 @@
 		__subsystem_restart_dev(dev);
 		break;
 	case RESET_SOC:
-<<<<<<< HEAD
 #if defined(CONFIG_LGE_CRASH_HANDLER)
 		msm_set_restart_mode(ssr_magic_number | SUB_RESET_SOC);
 #endif
-		WARN(1, "subsys-restart: Resetting the SoC - %s crashed.",
-			subsys->name);
-=======
-		panic("subsys-restart: Resetting the SoC - %s crashed.", name);
->>>>>>> 41812391
+		WARN(1, "subsys-restart: Resetting the SoC - %s crashed.", name);
 		break;
 	default:
-<<<<<<< HEAD
 #if defined(CONFIG_LGE_CRASH_HANDLER)
 		msm_set_restart_mode(ssr_magic_number | SUB_UNKNOWN);
 #endif
 		pr_err("subsys-restart: Unknown restart level!\n");
-	break;
-
-=======
-		panic("subsys-restart: Unknown restart level!\n");
 		break;
->>>>>>> 41812391
 	}
 
 	return 0;
@@ -737,20 +620,11 @@
 
 static int __init subsys_restart_init(void)
 {
-<<<<<<< HEAD
-	restart_level = RESET_SUBSYS_INDEPENDENT;
-
 	ssr_wq = alloc_workqueue("ssr_wq", 0, 0);
-
 	if (!ssr_wq) {
 		pr_err("%s: out of memory\n", __func__);
 		return -ENOMEM;
 	}
-=======
-	ssr_wq = alloc_workqueue("ssr_wq", 0, 0);
-	if (!ssr_wq)
-		panic("Couldn't allocate workqueue for subsystem restart.\n");
->>>>>>> 41812391
 
 	return ssr_init_soc_restart_orders();
 }
