--- conflicted
+++ resolved
@@ -3221,18 +3221,11 @@
 	CLK_LOOKUP("dma_bam_pclk", gcc_bam_dma_ahb_clk.c, "msm_sps"),
 
 	/* I2C Clocks */
-<<<<<<< HEAD
-	//ASUS_BSP +++ "Sensor bus porting"
 	CLK_LOOKUP("iface_clk",          gcc_blsp1_ahb_clk.c, "f9924000.i2c"),
 	CLK_LOOKUP("core_clk", gcc_blsp1_qup2_i2c_apps_clk.c, "f9924000.i2c"),
-	//ASUS_BSP --- "Sensor bus porting"
-=======
-	CLK_LOOKUP("iface_clk",          gcc_blsp1_ahb_clk.c, "f9924000.i2c"),
-	CLK_LOOKUP("core_clk", gcc_blsp1_qup2_i2c_apps_clk.c, "f9924000.i2c"),
 
 	CLK_LOOKUP("iface_clk",          gcc_blsp1_ahb_clk.c, "f9926000.i2c"),
 	CLK_LOOKUP("core_clk", gcc_blsp1_qup4_i2c_apps_clk.c, "f9926000.i2c"),
->>>>>>> 62a3c2da
 
 	CLK_LOOKUP("iface_clk", gcc_blsp1_ahb_clk.c, "f9927000.i2c"),
 	CLK_LOOKUP("core_clk", gcc_blsp1_qup5_i2c_apps_clk.c, "f9927000.i2c"),
@@ -3255,15 +3248,8 @@
 	CLK_LOOKUP("core_clk", gcc_blsp1_uart4_apps_clk.c, "f9920000.serial"),         //BT uart clock with evb2
 	//ASUS_BSP ---
 
-<<<<<<< HEAD
-	//ASUS_BSP +++ "ECG Sensor porting"
-	CLK_LOOKUP("iface_clk",       gcc_blsp1_ahb_clk.c, "f9922000.serial"),
-	CLK_LOOKUP("core_clk", gcc_blsp1_uart6_apps_clk.c, "f9922000.serial"),			//UART for ECG sensor
-	//ASUS_BSP --- "ECG Sensor porting"
-=======
 	CLK_LOOKUP("iface_clk",       gcc_blsp1_ahb_clk.c, "f9922000.serial"),
 	CLK_LOOKUP("core_clk", gcc_blsp1_uart6_apps_clk.c, "f9922000.serial"),
->>>>>>> 62a3c2da
 
 	CLK_LOOKUP("iface_clk",       gcc_blsp1_ahb_clk.c, "f995e000.serial"),
 	CLK_LOOKUP("core_clk", gcc_blsp1_uart2_apps_clk.c, "f995e000.serial"),
