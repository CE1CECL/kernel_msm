#
# arch/arm/Makefile
#
# This file is included by the global makefile so that you can add your own
# architecture-specific flags and dependencies.
#
# This file is subject to the terms and conditions of the GNU General Public
# License.  See the file "COPYING" in the main directory of this archive
# for more details.
#
# Copyright (C) 1995-2001 by Russell King

# Ensure linker flags are correct
LDFLAGS		:=

<<<<<<< HEAD
ifeq ($(CONFIG_BUILD_ARM64_DT_OVERLAY),y)
export DTC_FLAGS := -@
endif

LDFLAGS_vmlinux	:=-p --no-undefined -X --pic-veneer
=======
LDFLAGS_vmlinux	:= --no-undefined -X --pic-veneer
>>>>>>> 5b2d33ae
ifeq ($(CONFIG_CPU_ENDIAN_BE8),y)
LDFLAGS_vmlinux	+= --be8
LDFLAGS_MODULE	+= --be8
endif

ifeq ($(CONFIG_ARM_MODULE_PLTS),y)
LDFLAGS_MODULE	+= -T $(srctree)/arch/arm/kernel/module.lds
endif

GZFLAGS		:=-9
#KBUILD_CFLAGS	+=-pipe

# Never generate .eh_frame
KBUILD_CFLAGS	+= $(call cc-option,-fno-dwarf2-cfi-asm)

# This should work on most of the modern platforms
KBUILD_DEFCONFIG := multi_v7_defconfig
ifeq ($(COMPILER),clang)
KBUILD_CFLAGS += -Wa,-mno-warn-deprecated
endif

# defines filename extension depending memory management type.
ifeq ($(CONFIG_MMU),)
MMUEXT		:= -nommu
KBUILD_CFLAGS	+= $(call cc-option,-mno-unaligned-access)
endif

ifeq ($(CONFIG_FRAME_POINTER),y)
KBUILD_CFLAGS	+=-fno-omit-frame-pointer
ifeq ($(cc-name),gcc)
KBUILD_CFLAGS += $(call cc-option,-mapcs,) $(call cc-option,-mno-sched-prolog,)
endif
endif

ifeq ($(CONFIG_CPU_BIG_ENDIAN),y)
KBUILD_CPPFLAGS	+= $(call cc-option,-mbig-endian)
CHECKFLAGS	+= -D__ARMEB__
AS		+= -EB
LD		+= -EB
else
KBUILD_CPPFLAGS	+= $(call cc-option,-mlittle-endian)
CHECKFLAGS	+= -D__ARMEL__
AS		+= -EL
LD		+= -EL
endif

#
# The Scalar Replacement of Aggregates (SRA) optimization pass in GCC 4.9 and
# later may result in code being generated that handles signed short and signed
# char struct members incorrectly. So disable it.
# (https://gcc.gnu.org/bugzilla/show_bug.cgi?id=65932)
#
KBUILD_CFLAGS	+= $(call cc-option,-fno-ipa-sra)

# This selects which instruction set is used.
# Note that GCC does not numerically define an architecture version
# macro, but instead defines a whole series of macros which makes
# testing for a specific architecture or later rather impossible.
arch-$(CONFIG_CPU_32v7M)	=-D__LINUX_ARM_ARCH__=7 -march=armv7-m -Wa,-march=armv7-m
arch-$(CONFIG_CPU_32v7)		=-D__LINUX_ARM_ARCH__=7 $(call cc-option,-march=armv7-a,-march=armv5t -Wa$(comma)-march=armv7-a)
arch-$(CONFIG_CPU_32v6)		=-D__LINUX_ARM_ARCH__=6 $(call cc-option,-march=armv6,-march=armv5t -Wa$(comma)-march=armv6)
# Only override the compiler option if ARMv6. The ARMv6K extensions are
# always available in ARMv7
ifeq ($(CONFIG_CPU_32v6),y)
arch-$(CONFIG_CPU_32v6K)	=-D__LINUX_ARM_ARCH__=6 $(call cc-option,-march=armv6k,-march=armv5t -Wa$(comma)-march=armv6k)
endif
arch-$(CONFIG_CPU_32v5)		=-D__LINUX_ARM_ARCH__=5 $(call cc-option,-march=armv5te,-march=armv4t)
arch-$(CONFIG_CPU_32v4T)	=-D__LINUX_ARM_ARCH__=4 -march=armv4t
arch-$(CONFIG_CPU_32v4)		=-D__LINUX_ARM_ARCH__=4 -march=armv4
arch-$(CONFIG_CPU_32v3)		=-D__LINUX_ARM_ARCH__=3 -march=armv3

# Evaluate arch cc-option calls now
arch-y := $(arch-y)

# This selects how we optimise for the processor.
tune-$(CONFIG_CPU_ARM7TDMI)	=-mtune=arm7tdmi
tune-$(CONFIG_CPU_ARM720T)	=-mtune=arm7tdmi
tune-$(CONFIG_CPU_ARM740T)	=-mtune=arm7tdmi
tune-$(CONFIG_CPU_ARM9TDMI)	=-mtune=arm9tdmi
tune-$(CONFIG_CPU_ARM940T)	=-mtune=arm9tdmi
tune-$(CONFIG_CPU_ARM946E)	=$(call cc-option,-mtune=arm9e,-mtune=arm9tdmi)
tune-$(CONFIG_CPU_ARM920T)	=-mtune=arm9tdmi
tune-$(CONFIG_CPU_ARM922T)	=-mtune=arm9tdmi
tune-$(CONFIG_CPU_ARM925T)	=-mtune=arm9tdmi
tune-$(CONFIG_CPU_ARM926T)	=-mtune=arm9tdmi
tune-$(CONFIG_CPU_FA526)	=-mtune=arm9tdmi
tune-$(CONFIG_CPU_SA110)	=-mtune=strongarm110
tune-$(CONFIG_CPU_SA1100)	=-mtune=strongarm1100
tune-$(CONFIG_CPU_XSCALE)	=$(call cc-option,-mtune=xscale,-mtune=strongarm110) -Wa,-mcpu=xscale
tune-$(CONFIG_CPU_XSC3)		=$(call cc-option,-mtune=xscale,-mtune=strongarm110) -Wa,-mcpu=xscale
tune-$(CONFIG_CPU_FEROCEON)	=$(call cc-option,-mtune=marvell-f,-mtune=xscale)
tune-$(CONFIG_CPU_V6)		=$(call cc-option,-mtune=arm1136j-s,-mtune=strongarm)
tune-$(CONFIG_CPU_V6K)		=$(call cc-option,-mtune=arm1136j-s,-mtune=strongarm)

# Evaluate tune cc-option calls now
tune-y := $(tune-y)

ifeq ($(CONFIG_AEABI),y)
CFLAGS_ABI	:=-mabi=aapcs-linux -mfpu=vfp
else
CFLAGS_ABI	:=$(call cc-option,-mapcs-32,-mabi=apcs-gnu) $(call cc-option,-mno-thumb-interwork,)
endif

ifeq ($(CONFIG_ARM_UNWIND),y)
CFLAGS_ABI	+=-funwind-tables
endif

ifeq ($(cc-name),clang)
CFLAGS_ABI	+= -meabi gnu
endif

# Accept old syntax despite ".syntax unified"
AFLAGS_NOWARN	:=$(call as-option,-Wa$(comma)-mno-warn-deprecated,-Wa$(comma)-W)

ifeq ($(CONFIG_THUMB2_KERNEL),y)
AFLAGS_AUTOIT	:=$(call as-option,-Wa$(comma)-mimplicit-it=always,-Wa$(comma)-mauto-it)
CFLAGS_ISA	:=-mthumb $(AFLAGS_AUTOIT) $(AFLAGS_NOWARN)
AFLAGS_ISA	:=$(CFLAGS_ISA) -Wa$(comma)-mthumb
# Work around buggy relocation from gas if requested:
ifeq ($(CONFIG_THUMB2_AVOID_R_ARM_THM_JUMP11),y)
CFLAGS_MODULE	+=-fno-optimize-sibling-calls
endif
else
CFLAGS_ISA	:=$(call cc-option,-marm,) $(AFLAGS_NOWARN)
AFLAGS_ISA	:=$(CFLAGS_ISA)
endif

ifeq ($(CONFIG_MODULES_USE_LONG_CALLS),y)
CFLAGS_MODULE	+= -mlong-calls
endif

# Need -Uarm for gcc < 3.x
KBUILD_CFLAGS	+=$(CFLAGS_ABI) $(CFLAGS_ISA) $(arch-y) $(tune-y) $(call cc-option,-mshort-load-bytes,$(call cc-option,-malignment-traps,)) -msoft-float $(call cc-option, -Uarm,)
KBUILD_AFLAGS	+=$(CFLAGS_ABI) $(AFLAGS_ISA) $(arch-y) $(tune-y) -include asm/unified.h -msoft-float

CHECKFLAGS	+= -D__arm__ -m32

#Default value
head-y		:= arch/arm/kernel/head$(MMUEXT).o

# Text offset. This list is sorted numerically by address in order to
# provide a means to avoid/resolve conflicts in multi-arch kernels.
textofs-y	:= 0x00008000
# We don't want the htc bootloader to corrupt kernel during resume
textofs-$(CONFIG_PM_H1940)      := 0x00108000
# SA1111 DMA bug: we don't want the kernel to live in precious DMA-able memory
ifeq ($(CONFIG_ARCH_SA1100),y)
textofs-$(CONFIG_SA1111) := 0x00208000
endif
textofs-$(CONFIG_ARCH_MSM8X60) := 0x00208000
textofs-$(CONFIG_ARCH_MSM8960) := 0x00208000
textofs-$(CONFIG_ARCH_AXXIA) := 0x00308000

# Machine directory name.  This list is sorted alphanumerically
# by CONFIG_* macro name.
machine-$(CONFIG_ARCH_ACTIONS)		+= actions
machine-$(CONFIG_ARCH_ALPINE)		+= alpine
machine-$(CONFIG_ARCH_ARTPEC)		+= artpec
machine-$(CONFIG_ARCH_AT91)		+= at91
machine-$(CONFIG_ARCH_AXXIA)		+= axxia
machine-$(CONFIG_ARCH_BCM)		+= bcm
machine-$(CONFIG_ARCH_BERLIN)		+= berlin
machine-$(CONFIG_ARCH_CLPS711X)		+= clps711x
machine-$(CONFIG_ARCH_CNS3XXX)		+= cns3xxx
machine-$(CONFIG_ARCH_DAVINCI)		+= davinci
machine-$(CONFIG_ARCH_DIGICOLOR)	+= digicolor
machine-$(CONFIG_ARCH_DOVE)		+= dove
machine-$(CONFIG_ARCH_EBSA110)		+= ebsa110
machine-$(CONFIG_ARCH_EFM32)		+= efm32
machine-$(CONFIG_ARCH_EP93XX)		+= ep93xx
machine-$(CONFIG_ARCH_EXYNOS)		+= exynos
machine-$(CONFIG_ARCH_FOOTBRIDGE)	+= footbridge
machine-$(CONFIG_ARCH_GEMINI)		+= gemini
machine-$(CONFIG_ARCH_HIGHBANK)		+= highbank
machine-$(CONFIG_ARCH_HISI)		+= hisi
machine-$(CONFIG_ARCH_INTEGRATOR)	+= integrator
machine-$(CONFIG_ARCH_IOP13XX)		+= iop13xx
machine-$(CONFIG_ARCH_IOP32X)		+= iop32x
machine-$(CONFIG_ARCH_IOP33X)		+= iop33x
machine-$(CONFIG_ARCH_IXP4XX)		+= ixp4xx
machine-$(CONFIG_ARCH_KEYSTONE)		+= keystone
machine-$(CONFIG_ARCH_KS8695)		+= ks8695
machine-$(CONFIG_ARCH_LPC18XX)		+= lpc18xx
machine-$(CONFIG_ARCH_LPC32XX)		+= lpc32xx
machine-$(CONFIG_ARCH_MESON)		+= meson
machine-$(CONFIG_ARCH_MMP)		+= mmp
machine-$(CONFIG_ARCH_MPS2)		+= vexpress
machine-$(CONFIG_ARCH_MOXART)		+= moxart
machine-$(CONFIG_ARCH_MV78XX0)		+= mv78xx0
machine-$(CONFIG_ARCH_MVEBU)		+= mvebu
machine-$(CONFIG_ARCH_MXC)		+= imx
machine-$(CONFIG_ARCH_MEDIATEK)		+= mediatek
machine-$(CONFIG_ARCH_MXS)		+= mxs
machine-$(CONFIG_ARCH_NETX)		+= netx
machine-$(CONFIG_ARCH_NOMADIK)		+= nomadik
machine-$(CONFIG_ARCH_NSPIRE)		+= nspire
machine-$(CONFIG_ARCH_OXNAS)		+= oxnas
machine-$(CONFIG_ARCH_OMAP1)		+= omap1
machine-$(CONFIG_ARCH_OMAP2PLUS)	+= omap2
machine-$(CONFIG_ARCH_ORION5X)		+= orion5x
machine-$(CONFIG_ARCH_PICOXCELL)	+= picoxcell
machine-$(CONFIG_ARCH_PXA)		+= pxa
machine-$(CONFIG_ARCH_QCOM)		+= qcom
machine-$(CONFIG_ARCH_REALVIEW)		+= realview
machine-$(CONFIG_ARCH_ROCKCHIP)		+= rockchip
machine-$(CONFIG_ARCH_RPC)		+= rpc
machine-$(CONFIG_ARCH_S3C24XX)		+= s3c24xx
machine-$(CONFIG_ARCH_S3C64XX)		+= s3c64xx
machine-$(CONFIG_ARCH_S5PV210)		+= s5pv210
machine-$(CONFIG_ARCH_SA1100)		+= sa1100
machine-$(CONFIG_ARCH_SHMOBILE) 	+= shmobile
machine-$(CONFIG_ARCH_SIRF)		+= prima2
machine-$(CONFIG_ARCH_SOCFPGA)		+= socfpga
machine-$(CONFIG_ARCH_STI)		+= sti
machine-$(CONFIG_ARCH_STM32)		+= stm32
machine-$(CONFIG_ARCH_SUNXI)		+= sunxi
machine-$(CONFIG_ARCH_TANGO)		+= tango
machine-$(CONFIG_ARCH_TEGRA)		+= tegra
machine-$(CONFIG_ARCH_U300)		+= u300
machine-$(CONFIG_ARCH_U8500)		+= ux500
machine-$(CONFIG_ARCH_UNIPHIER)		+= uniphier
machine-$(CONFIG_ARCH_VERSATILE)	+= versatile
machine-$(CONFIG_ARCH_VEXPRESS)		+= vexpress
machine-$(CONFIG_ARCH_VT8500)		+= vt8500
machine-$(CONFIG_ARCH_W90X900)		+= w90x900
machine-$(CONFIG_ARCH_ZX)		+= zx
machine-$(CONFIG_ARCH_ZYNQ)		+= zynq
machine-$(CONFIG_PLAT_SPEAR)		+= spear

# Platform directory name.  This list is sorted alphanumerically
# by CONFIG_* macro name.
plat-$(CONFIG_ARCH_EXYNOS)	+= samsung
plat-$(CONFIG_ARCH_OMAP)	+= omap
plat-$(CONFIG_ARCH_S3C64XX)	+= samsung
plat-$(CONFIG_ARCH_S5PV210)	+= samsung
plat-$(CONFIG_PLAT_IOP)		+= iop
plat-$(CONFIG_PLAT_ORION)	+= orion
plat-$(CONFIG_PLAT_PXA)		+= pxa
plat-$(CONFIG_PLAT_S3C24XX)	+= samsung
plat-$(CONFIG_PLAT_VERSATILE)	+= versatile

ifeq ($(CONFIG_ARCH_EBSA110),y)
# This is what happens if you forget the IOCS16 line.
# PCMCIA cards stop working.
CFLAGS_3c589_cs.o :=-DISA_SIXTEEN_BIT_PERIPHERAL
export CFLAGS_3c589_cs.o
endif

# The byte offset of the kernel image in RAM from the start of RAM.
TEXT_OFFSET := $(textofs-y)

# The first directory contains additional information for the boot setup code
ifneq ($(machine-y),)
MACHINE  := arch/arm/mach-$(word 1,$(machine-y))/
else
MACHINE  :=
endif
ifeq ($(CONFIG_ARCH_MULTIPLATFORM),y)
MACHINE  :=
endif

machdirs := $(patsubst %,arch/arm/mach-%/,$(machine-y))
platdirs := $(patsubst %,arch/arm/plat-%/,$(sort $(plat-y)))

ifneq ($(CONFIG_ARCH_MULTIPLATFORM),y)
ifneq ($(CONFIG_ARM_SINGLE_ARMV7M),y)
ifeq ($(KBUILD_SRC),)
KBUILD_CPPFLAGS += $(patsubst %,-I%include,$(machdirs) $(platdirs))
else
KBUILD_CPPFLAGS += $(patsubst %,-I$(srctree)/%include,$(machdirs) $(platdirs))
endif
endif
endif

export	TEXT_OFFSET GZFLAGS MMUEXT

# Do we have FASTFPE?
FASTFPE		:=arch/arm/fastfpe
ifeq ($(FASTFPE),$(wildcard $(FASTFPE)))
FASTFPE_OBJ	:=$(FASTFPE)/
endif

core-$(CONFIG_FPE_NWFPE)	+= arch/arm/nwfpe/
core-$(CONFIG_FPE_FASTFPE)	+= $(FASTFPE_OBJ)
core-$(CONFIG_VFP)		+= arch/arm/vfp/
core-$(CONFIG_XEN)		+= arch/arm/xen/
core-$(CONFIG_KVM_ARM_HOST) 	+= arch/arm/kvm/
core-$(CONFIG_VDSO)		+= arch/arm/vdso/

# If we have a machine-specific directory, then include it in the build.
core-y				+= arch/arm/kernel/ arch/arm/mm/ arch/arm/common/
core-y				+= arch/arm/probes/
core-y				+= arch/arm/net/
core-y				+= arch/arm/crypto/
core-y				+= arch/arm/firmware/
core-y				+= $(machdirs) $(platdirs)

drivers-$(CONFIG_OPROFILE)      += arch/arm/oprofile/

libs-y				:= arch/arm/lib/ $(libs-y)

# Default target when executing plain make
boot := arch/arm/boot
ifeq ($(CONFIG_XIP_KERNEL),y)
KBUILD_IMAGE := $(boot)/xipImage
else ifeq ($(CONFIG_BUILD_ARM_APPENDED_DTB_IMAGE),y)
KBUILD_IMAGE := $(boot)/$(subst $\",,$(CONFIG_BUILD_ARM_APPENDED_KERNEL_IMAGE_NAME))
else
KBUILD_IMAGE := $(boot)/zImage
endif

# Build the DT binary blobs if we have OF configured
ifeq ($(CONFIG_USE_OF),y)
KBUILD_DTBS := dtbs
endif

all:	$(notdir $(KBUILD_IMAGE)) $(KBUILD_DTBS)

DTSSUBDIR	:= qcom

archheaders:
	$(Q)$(MAKE) $(build)=arch/arm/tools uapi

archprepare:
	$(Q)$(MAKE) $(build)=arch/arm/tools kapi

# Convert bzImage to zImage
bzImage: zImage

BOOT_TARGETS	= zImage Image xipImage bootpImage uImage
INSTALL_TARGETS	= zinstall uinstall install

PHONY += bzImage $(BOOT_TARGETS) $(INSTALL_TARGETS)

bootpImage uImage: zImage
zImage: Image

$(BOOT_TARGETS): vmlinux
	$(Q)$(MAKE) $(build)=$(boot) MACHINE=$(MACHINE) $(boot)/$@
	@$(kecho) '  Kernel: $(boot)/$@ is ready'

$(INSTALL_TARGETS):
	$(Q)$(MAKE) $(build)=$(boot) MACHINE=$(MACHINE) $@

%.dtb: | scripts
	$(Q)$(MAKE) $(build)=$(boot)/dts MACHINE=$(MACHINE) $(boot)/dts/$@

dtbs: scripts
	$(Q)$(MAKE) $(build)=$(boot)/dts MACHINE=$(MACHINE) dtbs
	$(foreach DIR, $(DTSSUBDIR), $(Q)$(MAKE) $(build)=$(boot)/dts/$(DIR) MACHINE=$(MACHINE) dtbs)

PHONY += vdso_install
vdso_install:
ifeq ($(CONFIG_VDSO),y)
	$(Q)$(MAKE) $(build)=arch/arm/vdso $@
endif

zImage-dtb: vmlinux scripts dtbs
	$(Q)$(MAKE) $(build)=$(boot) MACHINE=$(MACHINE) DTSSUBDIR=$(DTSSUBDIR) $(boot)/$@

Image-dtb: vmlinux scripts dtbs
	$(Q)$(MAKE) $(build)=$(boot) MACHINE=$(MACHINE) DTSSUBDIR=$(DTSSUBDIR) $(boot)/$@


# We use MRPROPER_FILES and CLEAN_FILES now
archclean:
	$(Q)$(MAKE) $(clean)=$(boot)

# My testing targets (bypasses dependencies)
bp:;	$(Q)$(MAKE) $(build)=$(boot) MACHINE=$(MACHINE) $(boot)/bootpImage


define archhelp
  echo  '* zImage        - Compressed kernel image (arch/$(ARCH)/boot/zImage)'
  echo  '  Image         - Uncompressed kernel image (arch/$(ARCH)/boot/Image)'
  echo  '* xipImage      - XIP kernel image, if configured (arch/$(ARCH)/boot/xipImage)'
  echo  '  uImage        - U-Boot wrapped zImage'
  echo  '  bootpImage    - Combined zImage and initial RAM disk'
  echo  '                  (supply initrd image via make variable INITRD=<path>)'
  echo  '* dtbs          - Build device tree blobs for enabled boards'
  echo  '  dtbs_install  - Install dtbs to $(INSTALL_DTBS_PATH)'
  echo  '  install       - Install uncompressed kernel'
  echo  '  zinstall      - Install compressed kernel'
  echo  '  uinstall      - Install U-Boot wrapped compressed kernel'
  echo  '                  Install using (your) ~/bin/$(INSTALLKERNEL) or'
  echo  '                  (distribution) /sbin/$(INSTALLKERNEL) or'
  echo  '                  install to $$(INSTALL_PATH) and run lilo'
  echo  '  vdso_install  - Install unstripped vdso.so to $$(INSTALL_MOD_PATH)/vdso'
endef<|MERGE_RESOLUTION|>--- conflicted
+++ resolved
@@ -13,15 +13,11 @@
 # Ensure linker flags are correct
 LDFLAGS		:=
 
-<<<<<<< HEAD
 ifeq ($(CONFIG_BUILD_ARM64_DT_OVERLAY),y)
 export DTC_FLAGS := -@
 endif
 
-LDFLAGS_vmlinux	:=-p --no-undefined -X --pic-veneer
-=======
 LDFLAGS_vmlinux	:= --no-undefined -X --pic-veneer
->>>>>>> 5b2d33ae
 ifeq ($(CONFIG_CPU_ENDIAN_BE8),y)
 LDFLAGS_vmlinux	+= --be8
 LDFLAGS_MODULE	+= --be8
