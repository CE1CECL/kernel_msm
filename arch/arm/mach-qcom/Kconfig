--- conflicted
+++ resolved
@@ -226,8 +226,6 @@
 	select DEVFREQ_GOV_QCOM_BW_HWMON
 	select HWSPINLOCK
 	select HAVE_CLK_PREPARE
-<<<<<<< HEAD
-=======
 
 config ARCH_SDM429W
 	bool "Enable support for SDM429W"
@@ -264,7 +262,6 @@
 	select MSM_JTAG_MM if CORESIGHT_ETM
 	select MSM_RPM_LOG
 	select MSM_RPM_STATS_LOG
->>>>>>> a1f19153
 
 endmenu
 endif