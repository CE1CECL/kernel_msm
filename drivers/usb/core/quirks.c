--- conflicted
+++ resolved
@@ -300,13 +300,11 @@
 	/* INTEL VALUE SSD */
 	{ USB_DEVICE(0x8086, 0xf1a5), .driver_info = USB_QUIRK_RESET_RESUME },
 
-<<<<<<< HEAD
 	/* Google USB-C 3.5mm Audio Dongle */
 	{ USB_DEVICE(0x18d1, 0x5025), .driver_info = USB_QUIRK_NO_LPM },
-=======
+
 	/* novation SoundControl XL */
 	{ USB_DEVICE(0x1235, 0x0061), .driver_info = USB_QUIRK_RESET_RESUME },
->>>>>>> 10d9c6f9
 
 	{ }  /* terminating entry must be last */
 };
