--- conflicted
+++ resolved
@@ -1227,11 +1227,7 @@
 
 	if (fi_midi && fi_midi->f) {
 		midi = func_to_midi(fi_midi->f);
-<<<<<<< HEAD
-		if (midi->rmidi && midi->rmidi->card)
-=======
 		if (midi->rmidi && midi->card && midi->rmidi->card)
->>>>>>> a1f19153
 			return sprintf(buf, "%d %d\n",
 			midi->rmidi->card->number, midi->rmidi->device);
 	}
