// SPDX-License-Identifier: GPL-2.0
/*
 * RNDIS MSG parser
 *
 * Authors:	Benedikt Spranger, Pengutronix
 *		Robert Schwebel, Pengutronix
 *
 *		This software was originally developed in conformance with
 *		Microsoft's Remote NDIS Specification License Agreement.
 *
 * 03/12/2004 Kai-Uwe Bloem <linux-development@auerswald.de>
 *		Fixed message length bug in init_response
 *
 * 03/25/2004 Kai-Uwe Bloem <linux-development@auerswald.de>
 *		Fixed rndis_rm_hdr length bug.
 *
 * Copyright (C) 2004 by David Brownell
 *		updates to merge with Linux 2.6, better match RNDIS spec
 */

#include <linux/module.h>
#include <linux/moduleparam.h>
#include <linux/kernel.h>
#include <linux/errno.h>
#include <linux/idr.h>
#include <linux/list.h>
#include <linux/proc_fs.h>
#include <linux/slab.h>
#include <linux/seq_file.h>
#include <linux/netdevice.h>

#include <asm/io.h>
#include <asm/byteorder.h>
#include <asm/unaligned.h>

#include "u_rndis.h"

#undef	VERBOSE_DEBUG

#include "rndis.h"

/* The driver for your USB chip needs to support ep0 OUT to work with
 * RNDIS, plus all three CDC Ethernet endpoints (interrupt not optional).
 *
 * Windows hosts need an INF file like Documentation/usb/linux.inf
 * and will be happier if you provide the host_addr module parameter.
 */

#if 0
static int rndis_debug = 0;
module_param (rndis_debug, int, 0);
MODULE_PARM_DESC (rndis_debug, "enable debugging");
#else
#define rndis_debug		0
#endif

#ifdef CONFIG_USB_GADGET_DEBUG_FILES

#define	NAME_TEMPLATE "driver/rndis-%03d"

#endif /* CONFIG_USB_GADGET_DEBUG_FILES */

static DEFINE_IDA(rndis_ida);

/* Driver Version */
static const __le32 rndis_driver_version = cpu_to_le32(1);

/* Function Prototypes */
static rndis_resp_t *rndis_add_response(struct rndis_params *params,
					u32 length);

#ifdef CONFIG_USB_GADGET_DEBUG_FILES

static const struct file_operations rndis_proc_fops;

#endif /* CONFIG_USB_GADGET_DEBUG_FILES */

/* supported OIDs */
static const u32 oid_supported_list[] = {
	/* the general stuff */
	RNDIS_OID_GEN_SUPPORTED_LIST,
	RNDIS_OID_GEN_HARDWARE_STATUS,
	RNDIS_OID_GEN_MEDIA_SUPPORTED,
	RNDIS_OID_GEN_MEDIA_IN_USE,
	RNDIS_OID_GEN_MAXIMUM_FRAME_SIZE,
	RNDIS_OID_GEN_LINK_SPEED,
	RNDIS_OID_GEN_TRANSMIT_BLOCK_SIZE,
	RNDIS_OID_GEN_RECEIVE_BLOCK_SIZE,
	RNDIS_OID_GEN_VENDOR_ID,
	RNDIS_OID_GEN_VENDOR_DESCRIPTION,
	RNDIS_OID_GEN_VENDOR_DRIVER_VERSION,
	RNDIS_OID_GEN_CURRENT_PACKET_FILTER,
	RNDIS_OID_GEN_MAXIMUM_TOTAL_SIZE,
	RNDIS_OID_GEN_MEDIA_CONNECT_STATUS,
	RNDIS_OID_GEN_PHYSICAL_MEDIUM,

	/* the statistical stuff */
	RNDIS_OID_GEN_XMIT_OK,
	RNDIS_OID_GEN_RCV_OK,
	RNDIS_OID_GEN_XMIT_ERROR,
	RNDIS_OID_GEN_RCV_ERROR,
	RNDIS_OID_GEN_RCV_NO_BUFFER,
#ifdef	RNDIS_OPTIONAL_STATS
	RNDIS_OID_GEN_DIRECTED_BYTES_XMIT,
	RNDIS_OID_GEN_DIRECTED_FRAMES_XMIT,
	RNDIS_OID_GEN_MULTICAST_BYTES_XMIT,
	RNDIS_OID_GEN_MULTICAST_FRAMES_XMIT,
	RNDIS_OID_GEN_BROADCAST_BYTES_XMIT,
	RNDIS_OID_GEN_BROADCAST_FRAMES_XMIT,
	RNDIS_OID_GEN_DIRECTED_BYTES_RCV,
	RNDIS_OID_GEN_DIRECTED_FRAMES_RCV,
	RNDIS_OID_GEN_MULTICAST_BYTES_RCV,
	RNDIS_OID_GEN_MULTICAST_FRAMES_RCV,
	RNDIS_OID_GEN_BROADCAST_BYTES_RCV,
	RNDIS_OID_GEN_BROADCAST_FRAMES_RCV,
	RNDIS_OID_GEN_RCV_CRC_ERROR,
	RNDIS_OID_GEN_TRANSMIT_QUEUE_LENGTH,
#endif	/* RNDIS_OPTIONAL_STATS */

	/* mandatory 802.3 */
	/* the general stuff */
	RNDIS_OID_802_3_PERMANENT_ADDRESS,
	RNDIS_OID_802_3_CURRENT_ADDRESS,
	RNDIS_OID_802_3_MULTICAST_LIST,
	RNDIS_OID_802_3_MAC_OPTIONS,
	RNDIS_OID_802_3_MAXIMUM_LIST_SIZE,

	/* the statistical stuff */
	RNDIS_OID_802_3_RCV_ERROR_ALIGNMENT,
	RNDIS_OID_802_3_XMIT_ONE_COLLISION,
	RNDIS_OID_802_3_XMIT_MORE_COLLISIONS,
#ifdef	RNDIS_OPTIONAL_STATS
	RNDIS_OID_802_3_XMIT_DEFERRED,
	RNDIS_OID_802_3_XMIT_MAX_COLLISIONS,
	RNDIS_OID_802_3_RCV_OVERRUN,
	RNDIS_OID_802_3_XMIT_UNDERRUN,
	RNDIS_OID_802_3_XMIT_HEARTBEAT_FAILURE,
	RNDIS_OID_802_3_XMIT_TIMES_CRS_LOST,
	RNDIS_OID_802_3_XMIT_LATE_COLLISIONS,
#endif	/* RNDIS_OPTIONAL_STATS */

#ifdef	RNDIS_PM
	/* PM and wakeup are "mandatory" for USB, but the RNDIS specs
	 * don't say what they mean ... and the NDIS specs are often
	 * confusing and/or ambiguous in this context.  (That is, more
	 * so than their specs for the other OIDs.)
	 *
	 * FIXME someone who knows what these should do, please
	 * implement them!
	 */

	/* power management */
	OID_PNP_CAPABILITIES,
	OID_PNP_QUERY_POWER,
	OID_PNP_SET_POWER,

#ifdef	RNDIS_WAKEUP
	/* wake up host */
	OID_PNP_ENABLE_WAKE_UP,
	OID_PNP_ADD_WAKE_UP_PATTERN,
	OID_PNP_REMOVE_WAKE_UP_PATTERN,
#endif	/* RNDIS_WAKEUP */
#endif	/* RNDIS_PM */
};


/* NDIS Functions */
static int gen_ndis_query_resp(struct rndis_params *params, u32 OID, u8 *buf,
			       unsigned buf_len, rndis_resp_t *r)
{
	int retval = -ENOTSUPP;
	u32 length = 4;	/* usually */
	__le32 *outbuf;
	int i, count;
	rndis_query_cmplt_type *resp;
	struct net_device *net;
	struct rtnl_link_stats64 temp;
	const struct rtnl_link_stats64 *stats;

	if (!r) return -ENOMEM;
	resp = (rndis_query_cmplt_type *)r->buf;

	if (!resp) return -ENOMEM;

	if (buf_len && rndis_debug > 1) {
		pr_debug("query OID %08x value, len %d:\n", OID, buf_len);
		for (i = 0; i < buf_len; i += 16) {
			pr_debug("%03d: %08x %08x %08x %08x\n", i,
				get_unaligned_le32(&buf[i]),
				get_unaligned_le32(&buf[i + 4]),
				get_unaligned_le32(&buf[i + 8]),
				get_unaligned_le32(&buf[i + 12]));
		}
	}

	/* response goes here, right after the header */
	outbuf = (__le32 *)&resp[1];
	resp->InformationBufferOffset = cpu_to_le32(16);

	net = params->dev;
	stats = dev_get_stats(net, &temp);

	switch (OID) {

	/* general oids (table 4-1) */

	/* mandatory */
	case RNDIS_OID_GEN_SUPPORTED_LIST:
		pr_debug("%s: RNDIS_OID_GEN_SUPPORTED_LIST\n", __func__);
		length = sizeof(oid_supported_list);
		count  = length / sizeof(u32);
		for (i = 0; i < count; i++)
			outbuf[i] = cpu_to_le32(oid_supported_list[i]);
		retval = 0;
		break;

	/* mandatory */
	case RNDIS_OID_GEN_HARDWARE_STATUS:
		pr_debug("%s: RNDIS_OID_GEN_HARDWARE_STATUS\n", __func__);
		/* Bogus question!
		 * Hardware must be ready to receive high level protocols.
		 * BTW:
		 * reddite ergo quae sunt Caesaris Caesari
		 * et quae sunt Dei Deo!
		 */
		*outbuf = cpu_to_le32(0);
		retval = 0;
		break;

	/* mandatory */
	case RNDIS_OID_GEN_MEDIA_SUPPORTED:
		pr_debug("%s: RNDIS_OID_GEN_MEDIA_SUPPORTED\n", __func__);
		*outbuf = cpu_to_le32(params->medium);
		retval = 0;
		break;

	/* mandatory */
	case RNDIS_OID_GEN_MEDIA_IN_USE:
		pr_debug("%s: RNDIS_OID_GEN_MEDIA_IN_USE\n", __func__);
		/* one medium, one transport... (maybe you do it better) */
		*outbuf = cpu_to_le32(params->medium);
		retval = 0;
		break;

	/* mandatory */
	case RNDIS_OID_GEN_MAXIMUM_FRAME_SIZE:
		pr_debug("%s: RNDIS_OID_GEN_MAXIMUM_FRAME_SIZE\n", __func__);
		if (params->dev) {
			*outbuf = cpu_to_le32(params->dev->mtu);
			retval = 0;
		}
		break;

	/* mandatory */
	case RNDIS_OID_GEN_LINK_SPEED:
		if (rndis_debug > 1)
			pr_debug("%s: RNDIS_OID_GEN_LINK_SPEED\n", __func__);
		if (params->media_state == RNDIS_MEDIA_STATE_DISCONNECTED)
			*outbuf = cpu_to_le32(0);
		else
			*outbuf = cpu_to_le32(params->speed);
		retval = 0;
		break;

	/* mandatory */
	case RNDIS_OID_GEN_TRANSMIT_BLOCK_SIZE:
		pr_debug("%s: RNDIS_OID_GEN_TRANSMIT_BLOCK_SIZE\n", __func__);
		if (params->dev) {
			*outbuf = cpu_to_le32(params->dev->mtu);
			retval = 0;
		}
		break;

	/* mandatory */
	case RNDIS_OID_GEN_RECEIVE_BLOCK_SIZE:
		pr_debug("%s: RNDIS_OID_GEN_RECEIVE_BLOCK_SIZE\n", __func__);
		if (params->dev) {
			*outbuf = cpu_to_le32(params->dev->mtu);
			retval = 0;
		}
		break;

	/* mandatory */
	case RNDIS_OID_GEN_VENDOR_ID:
		pr_debug("%s: RNDIS_OID_GEN_VENDOR_ID\n", __func__);
		*outbuf = cpu_to_le32(params->vendorID);
		retval = 0;
		break;

	/* mandatory */
	case RNDIS_OID_GEN_VENDOR_DESCRIPTION:
		pr_debug("%s: RNDIS_OID_GEN_VENDOR_DESCRIPTION\n", __func__);
		if (params->vendorDescr) {
			length = strlen(params->vendorDescr);
			memcpy(outbuf, params->vendorDescr, length);
		} else {
			outbuf[0] = 0;
		}
		retval = 0;
		break;

	case RNDIS_OID_GEN_VENDOR_DRIVER_VERSION:
		pr_debug("%s: RNDIS_OID_GEN_VENDOR_DRIVER_VERSION\n", __func__);
		/* Created as LE */
		*outbuf = rndis_driver_version;
		retval = 0;
		break;

	/* mandatory */
	case RNDIS_OID_GEN_CURRENT_PACKET_FILTER:
		pr_debug("%s: RNDIS_OID_GEN_CURRENT_PACKET_FILTER\n", __func__);
		*outbuf = cpu_to_le32(*params->filter);
		retval = 0;
		break;

	/* mandatory */
	case RNDIS_OID_GEN_MAXIMUM_TOTAL_SIZE:
		pr_debug("%s: RNDIS_OID_GEN_MAXIMUM_TOTAL_SIZE\n", __func__);
		*outbuf = cpu_to_le32(RNDIS_MAX_TOTAL_SIZE);
		retval = 0;
		break;

	/* mandatory */
	case RNDIS_OID_GEN_MEDIA_CONNECT_STATUS:
		if (rndis_debug > 1)
			pr_debug("%s: RNDIS_OID_GEN_MEDIA_CONNECT_STATUS\n", __func__);
		*outbuf = cpu_to_le32(params->media_state);
		retval = 0;
		break;

	case RNDIS_OID_GEN_PHYSICAL_MEDIUM:
		pr_debug("%s: RNDIS_OID_GEN_PHYSICAL_MEDIUM\n", __func__);
		*outbuf = cpu_to_le32(0);
		retval = 0;
		break;

	/* The RNDIS specification is incomplete/wrong.   Some versions
	 * of MS-Windows expect OIDs that aren't specified there.  Other
	 * versions emit undefined RNDIS messages. DOCUMENT ALL THESE!
	 */
	case RNDIS_OID_GEN_MAC_OPTIONS:		/* from WinME */
		pr_debug("%s: RNDIS_OID_GEN_MAC_OPTIONS\n", __func__);
		*outbuf = cpu_to_le32(
			  RNDIS_MAC_OPTION_RECEIVE_SERIALIZED
			| RNDIS_MAC_OPTION_FULL_DUPLEX);
		retval = 0;
		break;

	/* statistics OIDs (table 4-2) */

	/* mandatory */
	case RNDIS_OID_GEN_XMIT_OK:
		if (rndis_debug > 1)
			pr_debug("%s: RNDIS_OID_GEN_XMIT_OK\n", __func__);
		if (stats) {
			*outbuf = cpu_to_le32(stats->tx_packets
				- stats->tx_errors - stats->tx_dropped);
			retval = 0;
		}
		break;

	/* mandatory */
	case RNDIS_OID_GEN_RCV_OK:
		if (rndis_debug > 1)
			pr_debug("%s: RNDIS_OID_GEN_RCV_OK\n", __func__);
		if (stats) {
			*outbuf = cpu_to_le32(stats->rx_packets
				- stats->rx_errors - stats->rx_dropped);
			retval = 0;
		}
		break;

	/* mandatory */
	case RNDIS_OID_GEN_XMIT_ERROR:
		if (rndis_debug > 1)
			pr_debug("%s: RNDIS_OID_GEN_XMIT_ERROR\n", __func__);
		if (stats) {
			*outbuf = cpu_to_le32(stats->tx_errors);
			retval = 0;
		}
		break;

	/* mandatory */
	case RNDIS_OID_GEN_RCV_ERROR:
		if (rndis_debug > 1)
			pr_debug("%s: RNDIS_OID_GEN_RCV_ERROR\n", __func__);
		if (stats) {
			*outbuf = cpu_to_le32(stats->rx_errors);
			retval = 0;
		}
		break;

	/* mandatory */
	case RNDIS_OID_GEN_RCV_NO_BUFFER:
		pr_debug("%s: RNDIS_OID_GEN_RCV_NO_BUFFER\n", __func__);
		if (stats) {
			*outbuf = cpu_to_le32(stats->rx_dropped);
			retval = 0;
		}
		break;

	/* ieee802.3 OIDs (table 4-3) */

	/* mandatory */
	case RNDIS_OID_802_3_PERMANENT_ADDRESS:
		pr_debug("%s: RNDIS_OID_802_3_PERMANENT_ADDRESS\n", __func__);
		if (params->dev) {
			length = ETH_ALEN;
			memcpy(outbuf, params->host_mac, length);
			retval = 0;
		}
		break;

	/* mandatory */
	case RNDIS_OID_802_3_CURRENT_ADDRESS:
		pr_debug("%s: RNDIS_OID_802_3_CURRENT_ADDRESS\n", __func__);
		if (params->dev) {
			length = ETH_ALEN;
			memcpy(outbuf, params->host_mac, length);
			retval = 0;
		}
		break;

	/* mandatory */
	case RNDIS_OID_802_3_MULTICAST_LIST:
		pr_debug("%s: RNDIS_OID_802_3_MULTICAST_LIST\n", __func__);
		/* Multicast base address only */
		*outbuf = cpu_to_le32(0xE0000000);
		retval = 0;
		break;

	/* mandatory */
	case RNDIS_OID_802_3_MAXIMUM_LIST_SIZE:
		pr_debug("%s: RNDIS_OID_802_3_MAXIMUM_LIST_SIZE\n", __func__);
		/* Multicast base address only */
		*outbuf = cpu_to_le32(1);
		retval = 0;
		break;

	case RNDIS_OID_802_3_MAC_OPTIONS:
		pr_debug("%s: RNDIS_OID_802_3_MAC_OPTIONS\n", __func__);
		*outbuf = cpu_to_le32(0);
		retval = 0;
		break;

	/* ieee802.3 statistics OIDs (table 4-4) */

	/* mandatory */
	case RNDIS_OID_802_3_RCV_ERROR_ALIGNMENT:
		pr_debug("%s: RNDIS_OID_802_3_RCV_ERROR_ALIGNMENT\n", __func__);
		if (stats) {
			*outbuf = cpu_to_le32(stats->rx_frame_errors);
			retval = 0;
		}
		break;

	/* mandatory */
	case RNDIS_OID_802_3_XMIT_ONE_COLLISION:
		pr_debug("%s: RNDIS_OID_802_3_XMIT_ONE_COLLISION\n", __func__);
		*outbuf = cpu_to_le32(0);
		retval = 0;
		break;

	/* mandatory */
	case RNDIS_OID_802_3_XMIT_MORE_COLLISIONS:
		pr_debug("%s: RNDIS_OID_802_3_XMIT_MORE_COLLISIONS\n", __func__);
		*outbuf = cpu_to_le32(0);
		retval = 0;
		break;

	default:
		pr_warn("%s: query unknown OID 0x%08X\n", __func__, OID);
	}
	if (retval < 0)
		length = 0;

	resp->InformationBufferLength = cpu_to_le32(length);
	r->length = length + sizeof(*resp);
	resp->MessageLength = cpu_to_le32(r->length);
	return retval;
}

static int gen_ndis_set_resp(struct rndis_params *params, u32 OID,
			     u8 *buf, u32 buf_len, rndis_resp_t *r)
{
	rndis_set_cmplt_type *resp;
	int i, retval = -ENOTSUPP;

	if (!r)
		return -ENOMEM;
	resp = (rndis_set_cmplt_type *)r->buf;
	if (!resp)
		return -ENOMEM;

	if (buf_len && rndis_debug > 1) {
		pr_debug("set OID %08x value, len %d:\n", OID, buf_len);
		for (i = 0; i < buf_len; i += 16) {
			pr_debug("%03d: %08x %08x %08x %08x\n", i,
				get_unaligned_le32(&buf[i]),
				get_unaligned_le32(&buf[i + 4]),
				get_unaligned_le32(&buf[i + 8]),
				get_unaligned_le32(&buf[i + 12]));
		}
	}

	switch (OID) {
	case RNDIS_OID_GEN_CURRENT_PACKET_FILTER:

		/* these NDIS_PACKET_TYPE_* bitflags are shared with
		 * cdc_filter; it's not RNDIS-specific
		 * NDIS_PACKET_TYPE_x == USB_CDC_PACKET_TYPE_x for x in:
		 *	PROMISCUOUS, DIRECTED,
		 *	MULTICAST, ALL_MULTICAST, BROADCAST
		 */
		*params->filter = (u16)get_unaligned_le32(buf);
		pr_debug("%s: RNDIS_OID_GEN_CURRENT_PACKET_FILTER %08x\n",
			__func__, *params->filter);

		/* this call has a significant side effect:  it's
		 * what makes the packet flow start and stop, like
		 * activating the CDC Ethernet altsetting.
		 */
		retval = 0;
		if (*params->filter) {
			pr_debug("%s(): disable flow control\n", __func__);
			rndis_flow_control(params, false);
		} else {
			pr_err("%s(): enable flow control\n", __func__);
			rndis_flow_control(params, true);
		}
		break;

	case RNDIS_OID_802_3_MULTICAST_LIST:
		/* I think we can ignore this */
		pr_debug("%s: RNDIS_OID_802_3_MULTICAST_LIST\n", __func__);
		retval = 0;
		break;

	default:
		pr_warn("%s: set unknown OID 0x%08X, size %d\n",
			__func__, OID, buf_len);
	}

	return retval;
}

/*
 * Response Functions
 */

static int rndis_init_response(struct rndis_params *params,
			       rndis_init_msg_type *buf)
{
	rndis_init_cmplt_type *resp;
	rndis_resp_t *r;

	if (!params->dev)
		return -ENOTSUPP;

	r = rndis_add_response(params, sizeof(rndis_init_cmplt_type));
	if (!r)
		return -ENOMEM;
	resp = (rndis_init_cmplt_type *)r->buf;

	resp->MessageType = cpu_to_le32(RNDIS_MSG_INIT_C);
	resp->MessageLength = cpu_to_le32(52);
	resp->RequestID = buf->RequestID; /* Still LE in msg buffer */
	resp->Status = cpu_to_le32(RNDIS_STATUS_SUCCESS);
	resp->MajorVersion = cpu_to_le32(RNDIS_MAJOR_VERSION);
	resp->MinorVersion = cpu_to_le32(RNDIS_MINOR_VERSION);
	resp->DeviceFlags = cpu_to_le32(RNDIS_DF_CONNECTIONLESS);
	resp->Medium = cpu_to_le32(RNDIS_MEDIUM_802_3);
	resp->MaxPacketsPerTransfer = cpu_to_le32(params->max_pkt_per_xfer);
	resp->MaxTransferSize = cpu_to_le32(params->max_pkt_per_xfer *
		(params->dev->mtu
		+ sizeof(struct ethhdr)
		+ sizeof(struct rndis_packet_msg_type)
		+ 22));
	resp->PacketAlignmentFactor = cpu_to_le32(params->pkt_alignment_factor);
	resp->AFListOffset = cpu_to_le32(0);
	resp->AFListSize = cpu_to_le32(0);

	params->resp_avail(params->v);
	return 0;
}

static int rndis_query_response(struct rndis_params *params,
				rndis_query_msg_type *buf)
{
	rndis_query_cmplt_type *resp;
	rndis_resp_t *r;

	/* pr_debug("%s: OID = %08X\n", __func__, cpu_to_le32(buf->OID)); */
	if (!params->dev)
		return -ENOTSUPP;

	/*
	 * we need more memory:
	 * gen_ndis_query_resp expects enough space for
	 * rndis_query_cmplt_type followed by data.
	 * oid_supported_list is the largest data reply
	 */
	r = rndis_add_response(params,
		sizeof(oid_supported_list) + sizeof(rndis_query_cmplt_type));
	if (!r)
		return -ENOMEM;
	resp = (rndis_query_cmplt_type *)r->buf;

	resp->MessageType = cpu_to_le32(RNDIS_MSG_QUERY_C);
	resp->RequestID = buf->RequestID; /* Still LE in msg buffer */

	if (gen_ndis_query_resp(params, le32_to_cpu(buf->OID),
			le32_to_cpu(buf->InformationBufferOffset)
					+ 8 + (u8 *)buf,
			le32_to_cpu(buf->InformationBufferLength),
			r)) {
		/* OID not supported */
		resp->Status = cpu_to_le32(RNDIS_STATUS_NOT_SUPPORTED);
		resp->MessageLength = cpu_to_le32(sizeof *resp);
		resp->InformationBufferLength = cpu_to_le32(0);
		resp->InformationBufferOffset = cpu_to_le32(0);
	} else
		resp->Status = cpu_to_le32(RNDIS_STATUS_SUCCESS);

	params->resp_avail(params->v);
	return 0;
}

static int rndis_set_response(struct rndis_params *params,
			      rndis_set_msg_type *buf)
{
	u32 BufLength, BufOffset;
	rndis_set_cmplt_type *resp;
	rndis_resp_t *r;

	BufLength = le32_to_cpu(buf->InformationBufferLength);
	BufOffset = le32_to_cpu(buf->InformationBufferOffset);
	if ((BufLength > RNDIS_MAX_TOTAL_SIZE) ||
	    (BufOffset + 8 >= RNDIS_MAX_TOTAL_SIZE))
<<<<<<< HEAD
		    return -EINVAL;
=======
		return -EINVAL;
>>>>>>> 1060324a

	r = rndis_add_response(params, sizeof(rndis_set_cmplt_type));
	if (!r)
		return -ENOMEM;
	resp = (rndis_set_cmplt_type *)r->buf;

#ifdef	VERBOSE_DEBUG
	pr_debug("%s: Length: %d\n", __func__, BufLength);
	pr_debug("%s: Offset: %d\n", __func__, BufOffset);
	pr_debug("%s: InfoBuffer: ", __func__);

	for (i = 0; i < BufLength; i++) {
		pr_debug("%02x ", *(((u8 *) buf) + i + 8 + BufOffset));
	}

	pr_debug("\n");
#endif

	resp->MessageType = cpu_to_le32(RNDIS_MSG_SET_C);
	resp->MessageLength = cpu_to_le32(16);
	resp->RequestID = buf->RequestID; /* Still LE in msg buffer */
	if (gen_ndis_set_resp(params, le32_to_cpu(buf->OID),
			((u8 *)buf) + 8 + BufOffset, BufLength, r))
		resp->Status = cpu_to_le32(RNDIS_STATUS_NOT_SUPPORTED);
	else
		resp->Status = cpu_to_le32(RNDIS_STATUS_SUCCESS);

	params->resp_avail(params->v);
	return 0;
}

static int rndis_reset_response(struct rndis_params *params,
				rndis_reset_msg_type *buf)
{
	rndis_reset_cmplt_type *resp;
	rndis_resp_t *r;
	u8 *xbuf;
	u32 length;

	/* drain the response queue */
	while ((xbuf = rndis_get_next_response(params, &length)))
		rndis_free_response(params, xbuf);

	r = rndis_add_response(params, sizeof(rndis_reset_cmplt_type));
	if (!r)
		return -ENOMEM;
	resp = (rndis_reset_cmplt_type *)r->buf;

	resp->MessageType = cpu_to_le32(RNDIS_MSG_RESET_C);
	resp->MessageLength = cpu_to_le32(16);
	resp->Status = cpu_to_le32(RNDIS_STATUS_SUCCESS);
	/* resent information */
	resp->AddressingReset = cpu_to_le32(1);

	params->resp_avail(params->v);
	return 0;
}

static int rndis_keepalive_response(struct rndis_params *params,
				    rndis_keepalive_msg_type *buf)
{
	rndis_keepalive_cmplt_type *resp;
	rndis_resp_t *r;

	/* host "should" check only in RNDIS_DATA_INITIALIZED state */

	r = rndis_add_response(params, sizeof(rndis_keepalive_cmplt_type));
	if (!r)
		return -ENOMEM;
	resp = (rndis_keepalive_cmplt_type *)r->buf;

	resp->MessageType = cpu_to_le32(RNDIS_MSG_KEEPALIVE_C);
	resp->MessageLength = cpu_to_le32(16);
	resp->RequestID = buf->RequestID; /* Still LE in msg buffer */
	resp->Status = cpu_to_le32(RNDIS_STATUS_SUCCESS);

	params->resp_avail(params->v);
	return 0;
}


/*
 * Device to Host Comunication
 */
static int rndis_indicate_status_msg(struct rndis_params *params, u32 status)
{
	rndis_indicate_status_msg_type *resp;
	rndis_resp_t *r;

	if (params->state == RNDIS_UNINITIALIZED)
		return -ENOTSUPP;

	r = rndis_add_response(params, sizeof(rndis_indicate_status_msg_type));
	if (!r)
		return -ENOMEM;
	resp = (rndis_indicate_status_msg_type *)r->buf;

	resp->MessageType = cpu_to_le32(RNDIS_MSG_INDICATE);
	resp->MessageLength = cpu_to_le32(20);
	resp->Status = cpu_to_le32(status);
	resp->StatusBufferLength = cpu_to_le32(0);
	resp->StatusBufferOffset = cpu_to_le32(0);

	params->resp_avail(params->v);
	return 0;
}

int rndis_signal_connect(struct rndis_params *params)
{
	params->media_state = RNDIS_MEDIA_STATE_CONNECTED;
	return rndis_indicate_status_msg(params, RNDIS_STATUS_MEDIA_CONNECT);
}
EXPORT_SYMBOL_GPL(rndis_signal_connect);

int rndis_signal_disconnect(struct rndis_params *params)
{
	params->media_state = RNDIS_MEDIA_STATE_DISCONNECTED;
	return rndis_indicate_status_msg(params, RNDIS_STATUS_MEDIA_DISCONNECT);
}
EXPORT_SYMBOL_GPL(rndis_signal_disconnect);

void rndis_uninit(struct rndis_params *params)
{
	u8 *buf;
	u32 length;

	if (!params)
		return;
	params->state = RNDIS_UNINITIALIZED;

	/* drain the response queue */
	while ((buf = rndis_get_next_response(params, &length)))
		rndis_free_response(params, buf);
}
EXPORT_SYMBOL_GPL(rndis_uninit);

void rndis_set_host_mac(struct rndis_params *params, const u8 *addr)
{
	params->host_mac = addr;
}
EXPORT_SYMBOL_GPL(rndis_set_host_mac);

/*
 * Message Parser
 */
int rndis_msg_parser(struct rndis_params *params, u8 *buf)
{
	u32 MsgType, MsgLength;
	__le32 *tmp;

	if (!buf)
		return -ENOMEM;

	tmp = (__le32 *)buf;
	MsgType   = get_unaligned_le32(tmp++);
	MsgLength = get_unaligned_le32(tmp++);

	if (!params)
		return -ENOTSUPP;

	/* NOTE: RNDIS is *EXTREMELY* chatty ... Windows constantly polls for
	 * rx/tx statistics and link status, in addition to KEEPALIVE traffic
	 * and normal HC level polling to see if there's any IN traffic.
	 */

	/* For USB: responses may take up to 10 seconds */
	switch (MsgType) {
	case RNDIS_MSG_INIT:
		pr_debug("%s: RNDIS_MSG_INIT\n", __func__);
		tmp++; /* to get RequestID */
		params->host_rndis_major_ver = get_unaligned_le32(tmp++);
		params->host_rndis_minor_ver = get_unaligned_le32(tmp++);
		params->dl_max_xfer_size = get_unaligned_le32(tmp++);

		pr_debug("%s(): RNDIS Host Major:%d Minor:%d version\n",
					__func__, params->host_rndis_major_ver,
					params->host_rndis_minor_ver);
		pr_debug("%s(): DL Max Transfer size:%x\n",
				__func__, params->dl_max_xfer_size);
		params->state = RNDIS_INITIALIZED;
		return rndis_init_response(params, (rndis_init_msg_type *)buf);

	case RNDIS_MSG_HALT:
		pr_debug("%s: RNDIS_MSG_HALT\n",
			__func__);
		if (params->state == RNDIS_DATA_INITIALIZED) {
			if (params->flow_ctrl_enable) {
				params->flow_ctrl_enable(true, params);
			} else {
				if (params->dev) {
					netif_carrier_off(params->dev);
					netif_stop_queue(params->dev);
				}
			}
			params->state = RNDIS_UNINITIALIZED;
		}
		return 0;

	case RNDIS_MSG_QUERY:
		return rndis_query_response(params,
					(rndis_query_msg_type *)buf);

	case RNDIS_MSG_SET:
		return rndis_set_response(params, (rndis_set_msg_type *)buf);

	case RNDIS_MSG_RESET:
		pr_debug("%s: RNDIS_MSG_RESET\n",
			__func__);
		return rndis_reset_response(params,
					(rndis_reset_msg_type *)buf);

	case RNDIS_MSG_KEEPALIVE:
		/* For USB: host does this every 5 seconds */
		if (rndis_debug > 1)
			pr_debug("%s: RNDIS_MSG_KEEPALIVE\n",
				__func__);
		return rndis_keepalive_response(params,
						 (rndis_keepalive_msg_type *)
						 buf);

	default:
		/* At least Windows XP emits some undefined RNDIS messages.
		 * In one case those messages seemed to relate to the host
		 * suspending itself.
		 */
		pr_warn("%s: unknown RNDIS message 0x%08X len %d\n",
			__func__, MsgType, MsgLength);
		/* Garbled message can be huge, so limit what we display */
		if (MsgLength > 16)
			MsgLength = 16;
		print_hex_dump_bytes(__func__, DUMP_PREFIX_OFFSET,
				     buf, MsgLength);
		break;
	}

	return -ENOTSUPP;
}
EXPORT_SYMBOL_GPL(rndis_msg_parser);

static inline int rndis_get_nr(void)
{
	return ida_simple_get(&rndis_ida, 0, 0, GFP_KERNEL);
}

static inline void rndis_put_nr(int nr)
{
	ida_simple_remove(&rndis_ida, nr);
}

struct rndis_params *rndis_register(void (*resp_avail)(void *v), void *v,
	void (*flow_ctrl_enable)(bool enable, struct rndis_params *params))
{
	struct rndis_params *params;
	int i;

	if (!resp_avail)
		return ERR_PTR(-EINVAL);

	i = rndis_get_nr();
	if (i < 0) {
		pr_debug("failed\n");

		return ERR_PTR(-ENODEV);
	}

	params = kzalloc(sizeof(*params), GFP_KERNEL);
	if (!params) {
		rndis_put_nr(i);

		return ERR_PTR(-ENOMEM);
	}

#ifdef	CONFIG_USB_GADGET_DEBUG_FILES
	{
		struct proc_dir_entry *proc_entry;
		char name[20];

		sprintf(name, NAME_TEMPLATE, i);
		proc_entry = proc_create_data(name, 0660, NULL,
					      &rndis_proc_fops, params);
		if (!proc_entry) {
			kfree(params);
			rndis_put_nr(i);

			return ERR_PTR(-EIO);
		}
	}
#endif

	params->confignr = i;
	params->used = 1;
	params->state = RNDIS_UNINITIALIZED;
	params->media_state = RNDIS_MEDIA_STATE_DISCONNECTED;
	params->resp_avail = resp_avail;
	params->flow_ctrl_enable = flow_ctrl_enable;
	params->v = v;
	INIT_LIST_HEAD(&params->resp_queue);
	spin_lock_init(&params->resp_lock);
	pr_debug("%s: configNr = %d\n", __func__, i);

	return params;
}
EXPORT_SYMBOL_GPL(rndis_register);

void rndis_deregister(struct rndis_params *params)
{
	int i;

	pr_debug("%s:\n", __func__);

	if (!params)
		return;

	i = params->confignr;

#ifdef CONFIG_USB_GADGET_DEBUG_FILES
	{
		char name[20];

		sprintf(name, NAME_TEMPLATE, i);
		remove_proc_entry(name, NULL);
	}
#endif

	kfree(params);
	rndis_put_nr(i);
}
EXPORT_SYMBOL_GPL(rndis_deregister);
int rndis_set_param_dev(struct rndis_params *params, struct net_device *dev,
			u16 *cdc_filter)
{
	pr_debug("%s:\n", __func__);
	if (!dev)
		return -EINVAL;
	if (!params)
		return -1;

	params->dev = dev;
	params->filter = cdc_filter;

	return 0;
}
EXPORT_SYMBOL_GPL(rndis_set_param_dev);

int rndis_set_param_vendor(struct rndis_params *params, u32 vendorID,
			   const char *vendorDescr)
{
	pr_debug("%s:\n", __func__);
	if (!vendorDescr) return -1;
	if (!params)
		return -1;

	params->vendorID = vendorID;
	params->vendorDescr = vendorDescr;

	return 0;
}
EXPORT_SYMBOL_GPL(rndis_set_param_vendor);

int rndis_set_param_medium(struct rndis_params *params, u32 medium, u32 speed)
{
	pr_debug("%s: %u %u\n", __func__, medium, speed);
	if (!params)
		return -1;

	params->medium = medium;
	params->speed = speed;

	return 0;
}
EXPORT_SYMBOL_GPL(rndis_set_param_medium);

u32 rndis_get_dl_max_xfer_size(struct rndis_params *params)
{
	pr_debug("%s:\n", __func__);
	return params->dl_max_xfer_size;
}

u32 rndis_get_ul_max_xfer_size(struct rndis_params *params)
{
	pr_debug("%s:\n", __func__);
	return params->ul_max_xfer_size;
}

void rndis_set_max_pkt_xfer(struct rndis_params *params, u8 max_pkt_per_xfer)
{
	pr_debug("%s:\n", __func__);

	params->max_pkt_per_xfer = max_pkt_per_xfer;
}
EXPORT_SYMBOL_GPL(rndis_set_max_pkt_xfer);

/**
 * rndis_flow_control: enable/disable flow control with USB RNDIS interface
 * params - RNDIS network parameter
 * enable_flow_control - true: perform flow control, false: disable flow control
 *
 * In hw accelerated mode, this function triggers functionality to start/stop
 * endless transfers, otherwise it enables/disables RNDIS network interface.
 */
void rndis_flow_control(struct rndis_params *params, bool enable_flow_control)
{
	if (!params) {
		pr_err("%s: failed, params NULL\n", __func__);
		return;
	}

	pr_debug("%s(): params->state:%x\n", __func__, params->state);

	if (enable_flow_control) {
		if (params->state == RNDIS_DATA_INITIALIZED) {
			if (params->flow_ctrl_enable) {
				params->flow_ctrl_enable(enable_flow_control,
								params);
			} else {
				netif_carrier_off(params->dev);
				netif_stop_queue(params->dev);
			}
		}
		params->state = RNDIS_INITIALIZED;
	} else {
		if (params->state != RNDIS_DATA_INITIALIZED) {
			if (params->flow_ctrl_enable) {
				params->flow_ctrl_enable(enable_flow_control,
								params);
			} else {
				netif_carrier_on(params->dev);
				if (netif_running(params->dev))
					netif_wake_queue(params->dev);
			}
		}
		params->state = RNDIS_DATA_INITIALIZED;
	}
}
EXPORT_SYMBOL_GPL(rndis_flow_control);

void rndis_add_hdr(struct sk_buff *skb)
{
	struct rndis_packet_msg_type *header;

	if (!skb)
		return;
	header = skb_push(skb, sizeof(*header));
	memset(header, 0, sizeof *header);
	header->MessageType = cpu_to_le32(RNDIS_MSG_PACKET);
	header->MessageLength = cpu_to_le32(skb->len);
	header->DataOffset = cpu_to_le32(36);
	header->DataLength = cpu_to_le32(skb->len - sizeof(*header));
}
EXPORT_SYMBOL_GPL(rndis_add_hdr);

void rndis_free_response(struct rndis_params *params, u8 *buf)
{
	rndis_resp_t *r, *n;

	spin_lock(&params->resp_lock);
	list_for_each_entry_safe(r, n, &params->resp_queue, list) {
		if (r->buf == buf) {
			list_del(&r->list);
			kfree(r);
		}
	}
	spin_unlock(&params->resp_lock);
}
EXPORT_SYMBOL_GPL(rndis_free_response);

u8 *rndis_get_next_response(struct rndis_params *params, u32 *length)
{
	rndis_resp_t *r, *n;

	if (!length) return NULL;

	spin_lock(&params->resp_lock);
	list_for_each_entry_safe(r, n, &params->resp_queue, list) {
		if (!r->send) {
			r->send = 1;
			*length = r->length;
			spin_unlock(&params->resp_lock);
			return r->buf;
		}
	}

	spin_unlock(&params->resp_lock);
	return NULL;
}
EXPORT_SYMBOL_GPL(rndis_get_next_response);

static rndis_resp_t *rndis_add_response(struct rndis_params *params, u32 length)
{
	rndis_resp_t *r;

	/* NOTE: this gets copied into ether.c USB_BUFSIZ bytes ... */
	r = kmalloc(sizeof(rndis_resp_t) + length, GFP_ATOMIC);
	if (!r) return NULL;

	r->buf = (u8 *)(r + 1);
	r->length = length;
	r->send = 0;

	spin_lock(&params->resp_lock);
	list_add_tail(&r->list, &params->resp_queue);
	spin_unlock(&params->resp_lock);
	return r;
}

int rndis_rm_hdr(struct gether *port,
			struct sk_buff *skb,
			struct sk_buff_head *list)
{
	while (skb->len) {
		struct rndis_packet_msg_type *hdr;
		struct sk_buff          *skb2;
		u32             msg_len, data_offset, data_len;

		/* some rndis hosts send extra byte to avoid zlp, ignore it */
		if (skb->len == 1) {
			dev_kfree_skb_any(skb);
			return 0;
		}

		if (skb->len < sizeof(*hdr)) {
			pr_err("invalid rndis pkt: skblen:%u hdr_len:%lu\n",
					skb->len, sizeof(*hdr));
			dev_kfree_skb_any(skb);
			return -EINVAL;
		}

		hdr = (void *)skb->data;
		msg_len = le32_to_cpu(hdr->MessageLength);
		data_offset = le32_to_cpu(hdr->DataOffset);
		data_len = le32_to_cpu(hdr->DataLength);

		if (skb->len < msg_len ||
				((data_offset + data_len + 8) > msg_len)) {
			pr_err("invalid rndis message: %d/%d/%d/%d, len:%d\n",
					le32_to_cpu(hdr->MessageType), msg_len,
					data_offset, data_len, skb->len);
			dev_kfree_skb_any(skb);
			return -EOVERFLOW;
		}
		if (le32_to_cpu(hdr->MessageType) != RNDIS_MSG_PACKET) {
			pr_err("invalid rndis message: %d/%d/%d/%d, len:%d\n",
					le32_to_cpu(hdr->MessageType), msg_len,
					data_offset, data_len, skb->len);
			dev_kfree_skb_any(skb);
			return -EINVAL;
		}

		skb_pull(skb, data_offset + 8);

		if (msg_len == skb->len) {
			skb_trim(skb, data_len);
			break;
		}

		skb2 = skb_clone(skb, GFP_ATOMIC);
		if (!skb2) {
			pr_err("%s:skb clone failed\n", __func__);
			dev_kfree_skb_any(skb);
			return -ENOMEM;
		}

		skb_pull(skb, msg_len - sizeof(*hdr));
		skb_trim(skb2, data_len);
		skb_queue_tail(list, skb2);
	}

	skb_queue_tail(list, skb);
	return 0;
}
EXPORT_SYMBOL_GPL(rndis_rm_hdr);

void rndis_set_pkt_alignment_factor(struct rndis_params *params,
		u8 pkt_alignment_factor)
{
	pr_debug("%s:\n", __func__);

	if (!params) {
		pr_err("%s: failed, params NULL\n", __func__);
		return;
	}

	params->pkt_alignment_factor = pkt_alignment_factor;
}
EXPORT_SYMBOL_GPL(rndis_set_pkt_alignment_factor);

#ifdef CONFIG_USB_GADGET_DEBUG_FILES

static int rndis_proc_show(struct seq_file *m, void *v)
{
	rndis_params *param = m->private;

	seq_printf(m,
			 "Config Nr. %d\n"
			 "used      : %s\n"
			 "state     : %s\n"
			 "medium    : 0x%08X\n"
			 "speed     : %d\n"
			 "cable     : %s\n"
			 "vendor ID : 0x%08X\n"
			 "vendor    : %s\n",
			 param->confignr, (param->used) ? "y" : "n",
			 ({ char *s = "?";
			 switch (param->state) {
			 case RNDIS_UNINITIALIZED:
				s = "RNDIS_UNINITIALIZED"; break;
			 case RNDIS_INITIALIZED:
				s = "RNDIS_INITIALIZED"; break;
			 case RNDIS_DATA_INITIALIZED:
				s = "RNDIS_DATA_INITIALIZED"; break;
			} s; }),
			 param->medium,
			 (param->media_state) ? 0 : param->speed*100,
			 (param->media_state) ? "disconnected" : "connected",
			 param->vendorID, param->vendorDescr);
	return 0;
}

static ssize_t rndis_proc_write(struct file *file, const char __user *buffer,
				size_t count, loff_t *ppos)
{
	rndis_params *p = PDE_DATA(file_inode(file));
	u32 speed = 0;
	int i, fl_speed = 0;

	for (i = 0; i < count; i++) {
		char c;
		if (get_user(c, buffer))
			return -EFAULT;
		switch (c) {
		case '0':
		case '1':
		case '2':
		case '3':
		case '4':
		case '5':
		case '6':
		case '7':
		case '8':
		case '9':
			fl_speed = 1;
			speed = speed * 10 + c - '0';
			break;
		case 'C':
		case 'c':
			rndis_signal_connect(p);
			break;
		case 'D':
		case 'd':
			rndis_signal_disconnect(p);
			break;
		default:
			if (fl_speed) p->speed = speed;
			else pr_debug("%c is not valid\n", c);
			break;
		}

		buffer++;
	}

	return count;
}

static int rndis_proc_open(struct inode *inode, struct file *file)
{
	return single_open(file, rndis_proc_show, PDE_DATA(inode));
}

static const struct file_operations rndis_proc_fops = {
	.owner		= THIS_MODULE,
	.open		= rndis_proc_open,
	.read		= seq_read,
	.llseek		= seq_lseek,
	.release	= single_release,
	.write		= rndis_proc_write,
};

#define	NAME_TEMPLATE "driver/rndis-%03d"

#endif /* CONFIG_USB_GADGET_DEBUG_FILES */

MODULE_DESCRIPTION("Remote NDIS USB Gadget driver");
MODULE_LICENSE("GPL v2");<|MERGE_RESOLUTION|>--- conflicted
+++ resolved
@@ -637,11 +637,7 @@
 	BufOffset = le32_to_cpu(buf->InformationBufferOffset);
 	if ((BufLength > RNDIS_MAX_TOTAL_SIZE) ||
 	    (BufOffset + 8 >= RNDIS_MAX_TOTAL_SIZE))
-<<<<<<< HEAD
-		    return -EINVAL;
-=======
 		return -EINVAL;
->>>>>>> 1060324a
 
 	r = rndis_add_response(params, sizeof(rndis_set_cmplt_type));
 	if (!r)
