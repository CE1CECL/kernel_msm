// SPDX-License-Identifier: GPL-2.0+
/*
 * f_fs.c -- user mode file system API for USB composite function controllers
 *
 * Copyright (C) 2010 Samsung Electronics
 * Author: Michal Nazarewicz <mina86@mina86.com>
 *
 * Based on inode.c (GadgetFS) which was:
 * Copyright (C) 2003-2004 David Brownell
 * Copyright (C) 2003 Agilent Technologies
 */


/* #define DEBUG */
/* #define VERBOSE_DEBUG */

#include <linux/blkdev.h>
#include <linux/pagemap.h>
#include <linux/export.h>
#include <linux/hid.h>
#include <linux/module.h>
#include <linux/sched/signal.h>
#include <linux/uio.h>
#include <asm/unaligned.h>

#include <linux/usb/composite.h>
#include <linux/usb/functionfs.h>

#include <linux/aio.h>
#include <linux/mmu_context.h>
#include <linux/poll.h>
#include <linux/eventfd.h>

#include "u_fs.h"
#include "u_f.h"
#include "u_os_desc.h"
#include "configfs.h"

#define FUNCTIONFS_MAGIC	0xa647361 /* Chosen by a honest dice roll ;) */

#define NUM_PAGES	10 /* # of pages for ipc logging */

/* Need to stub out these functions when the ipc logging driver is configured as
   a module. */
#ifdef CONFIG_IPC_LOGGING_MODULE
static inline int ipc_log_string(void *ilctxt, const char *fmt, ...)
{ return -EINVAL; }
static inline void *ipc_log_context_create(int max_num_pages,
	const char *modname, uint16_t user_version)
{ return NULL; }
static inline int ipc_log_context_destroy(void *ctxt)
{ return 0; }
#endif

#ifdef CONFIG_DYNAMIC_DEBUG
#define ffs_log(fmt, ...) do { \
	ipc_log_string(ffs->ipc_log, "%s: " fmt,  __func__, ##__VA_ARGS__); \
	dynamic_pr_debug("%s: " fmt, __func__, ##__VA_ARGS__); \
} while (0)
#else
#define ffs_log(fmt, ...) \
	ipc_log_string(ffs->ipc_log, "%s: " fmt,  __func__, ##__VA_ARGS__)
#endif

/* Reference counter handling */
static void ffs_data_get(struct ffs_data *ffs);
static void ffs_data_put(struct ffs_data *ffs);
/* Creates new ffs_data object. */
static struct ffs_data *__must_check ffs_data_new(const char *dev_name)
	__attribute__((malloc));

/* Opened counter handling. */
static void ffs_data_opened(struct ffs_data *ffs);
static void ffs_data_closed(struct ffs_data *ffs);

/* Called with ffs->mutex held; take over ownership of data. */
static int __must_check
__ffs_data_got_descs(struct ffs_data *ffs, char *data, size_t len);
static int __must_check
__ffs_data_got_strings(struct ffs_data *ffs, char *data, size_t len);


/* The function structure ***************************************************/

struct ffs_ep;

struct ffs_function {
	struct usb_configuration	*conf;
	struct usb_gadget		*gadget;
	struct ffs_data			*ffs;

	struct ffs_ep			*eps;
	u8				eps_revmap[16];
	short				*interfaces_nums;

	struct usb_function		function;
};


static struct ffs_function *ffs_func_from_usb(struct usb_function *f)
{
	return container_of(f, struct ffs_function, function);
}


static inline enum ffs_setup_state
ffs_setup_state_clear_cancelled(struct ffs_data *ffs)
{
	return (enum ffs_setup_state)
		cmpxchg(&ffs->setup_state, FFS_SETUP_CANCELLED, FFS_NO_SETUP);
}


static void ffs_func_eps_disable(struct ffs_function *func);
static int __must_check ffs_func_eps_enable(struct ffs_function *func);

static int ffs_func_bind(struct usb_configuration *,
			 struct usb_function *);
static int ffs_func_set_alt(struct usb_function *, unsigned, unsigned);
static void ffs_func_disable(struct usb_function *);
static int ffs_func_setup(struct usb_function *,
			  const struct usb_ctrlrequest *);
static bool ffs_func_req_match(struct usb_function *,
			       const struct usb_ctrlrequest *,
			       bool config0);
static void ffs_func_suspend(struct usb_function *);
static void ffs_func_resume(struct usb_function *);


static int ffs_func_revmap_ep(struct ffs_function *func, u8 num);
static int ffs_func_revmap_intf(struct ffs_function *func, u8 intf);


/* The endpoints structures *************************************************/

struct ffs_ep {
	struct usb_ep			*ep;	/* P: ffs->eps_lock */
	struct usb_request		*req;	/* P: epfile->mutex */

	/* [0]: full speed, [1]: high speed, [2]: super speed */
	struct usb_endpoint_descriptor	*descs[3];

	u8				num;

	int				status;	/* P: epfile->mutex */
};

struct ffs_epfile {
	/* Protects ep->ep and ep->req. */
	struct mutex			mutex;

	struct ffs_data			*ffs;
	struct ffs_ep			*ep;	/* P: ffs->eps_lock */
	atomic_t			opened;

	struct dentry			*dentry;

	/*
	 * Buffer for holding data from partial reads which may happen since
	 * we’re rounding user read requests to a multiple of a max packet size.
	 *
	 * The pointer is initialised with NULL value and may be set by
	 * __ffs_epfile_read_data function to point to a temporary buffer.
	 *
	 * In normal operation, calls to __ffs_epfile_read_buffered will consume
	 * data from said buffer and eventually free it.  Importantly, while the
	 * function is using the buffer, it sets the pointer to NULL.  This is
	 * all right since __ffs_epfile_read_data and __ffs_epfile_read_buffered
	 * can never run concurrently (they are synchronised by epfile->mutex)
	 * so the latter will not assign a new value to the pointer.
	 *
	 * Meanwhile ffs_func_eps_disable frees the buffer (if the pointer is
	 * valid) and sets the pointer to READ_BUFFER_DROP value.  This special
	 * value is crux of the synchronisation between ffs_func_eps_disable and
	 * __ffs_epfile_read_data.
	 *
	 * Once __ffs_epfile_read_data is about to finish it will try to set the
	 * pointer back to its old value (as described above), but seeing as the
	 * pointer is not-NULL (namely READ_BUFFER_DROP) it will instead free
	 * the buffer.
	 *
	 * == State transitions ==
	 *
	 * • ptr == NULL:  (initial state)
	 *   ◦ __ffs_epfile_read_buffer_free: go to ptr == DROP
	 *   ◦ __ffs_epfile_read_buffered:    nop
	 *   ◦ __ffs_epfile_read_data allocates temp buffer: go to ptr == buf
	 *   ◦ reading finishes:              n/a, not in ‘and reading’ state
	 * • ptr == DROP:
	 *   ◦ __ffs_epfile_read_buffer_free: nop
	 *   ◦ __ffs_epfile_read_buffered:    go to ptr == NULL
	 *   ◦ __ffs_epfile_read_data allocates temp buffer: free buf, nop
	 *   ◦ reading finishes:              n/a, not in ‘and reading’ state
	 * • ptr == buf:
	 *   ◦ __ffs_epfile_read_buffer_free: free buf, go to ptr == DROP
	 *   ◦ __ffs_epfile_read_buffered:    go to ptr == NULL and reading
	 *   ◦ __ffs_epfile_read_data:        n/a, __ffs_epfile_read_buffered
	 *                                    is always called first
	 *   ◦ reading finishes:              n/a, not in ‘and reading’ state
	 * • ptr == NULL and reading:
	 *   ◦ __ffs_epfile_read_buffer_free: go to ptr == DROP and reading
	 *   ◦ __ffs_epfile_read_buffered:    n/a, mutex is held
	 *   ◦ __ffs_epfile_read_data:        n/a, mutex is held
	 *   ◦ reading finishes and …
	 *     … all data read:               free buf, go to ptr == NULL
	 *     … otherwise:                   go to ptr == buf and reading
	 * • ptr == DROP and reading:
	 *   ◦ __ffs_epfile_read_buffer_free: nop
	 *   ◦ __ffs_epfile_read_buffered:    n/a, mutex is held
	 *   ◦ __ffs_epfile_read_data:        n/a, mutex is held
	 *   ◦ reading finishes:              free buf, go to ptr == DROP
	 */
	struct ffs_buffer		*read_buffer;
#define READ_BUFFER_DROP ((struct ffs_buffer *)ERR_PTR(-ESHUTDOWN))

	char				name[5];

	unsigned char			in;	/* P: ffs->eps_lock */
	unsigned char			isoc;	/* P: ffs->eps_lock */

	bool				invalid;
};

struct ffs_buffer {
	size_t length;
	char *data;
	char storage[];
};

/*  ffs_io_data structure ***************************************************/

struct ffs_io_data {
	bool aio;
	bool read;

	struct kiocb *kiocb;
	struct iov_iter data;
	const void *to_free;
	char *buf;

	struct mm_struct *mm;
	struct work_struct work;

	struct usb_ep *ep;
	struct usb_request *req;

	struct ffs_data *ffs;
};

struct ffs_desc_helper {
	struct ffs_data *ffs;
	unsigned interfaces_count;
	unsigned eps_count;
};

static int  __must_check ffs_epfiles_create(struct ffs_data *ffs);
static void ffs_epfiles_destroy(struct ffs_epfile *epfiles, unsigned count);

static struct dentry *
ffs_sb_create_file(struct super_block *sb, const char *name, void *data,
		   const struct file_operations *fops);

/* Devices management *******************************************************/

DEFINE_MUTEX(ffs_lock);
EXPORT_SYMBOL_GPL(ffs_lock);

static struct ffs_dev *_ffs_find_dev(const char *name);
static struct ffs_dev *_ffs_alloc_dev(void);
static void _ffs_free_dev(struct ffs_dev *dev);
static int ffs_acquire_dev(const char *dev_name, struct ffs_data *ffs_data);
static void ffs_release_dev(struct ffs_dev *ffs_dev);
static int ffs_ready(struct ffs_data *ffs);
static void ffs_closed(struct ffs_data *ffs);

/* Misc helper functions ****************************************************/

static int ffs_mutex_lock(struct mutex *mutex, unsigned nonblock)
	__attribute__((warn_unused_result, nonnull));
static char *ffs_prepare_buffer(const char __user *buf, size_t len,
	size_t extra_buf_alloc)
	__attribute__((warn_unused_result, nonnull));


/* Control file aka ep0 *****************************************************/

static void ffs_ep0_complete(struct usb_ep *ep, struct usb_request *req)
{
	struct ffs_data *ffs = req->context;

	complete(&ffs->ep0req_completion);
}

static int __ffs_ep0_queue_wait(struct ffs_data *ffs, char *data, size_t len)
	__releases(&ffs->ev.waitq.lock)
{
	struct usb_request *req = ffs->ep0req;
	int ret;

	req->zero     = len < le16_to_cpu(ffs->ev.setup.wLength);

	spin_unlock_irq(&ffs->ev.waitq.lock);

	ffs_log("enter: state %d setup_state %d flags %lu", ffs->state,
		ffs->setup_state, ffs->flags);

	req->buf      = data;
	req->length   = len;

	/*
	 * UDC layer requires to provide a buffer even for ZLP, but should
	 * not use it at all. Let's provide some poisoned pointer to catch
	 * possible bug in the driver.
	 */
	if (req->buf == NULL)
		req->buf = (void *)0xDEADBABE;

	reinit_completion(&ffs->ep0req_completion);

	ret = usb_ep_queue(ffs->gadget->ep0, req, GFP_ATOMIC);
	if (unlikely(ret < 0))
		return ret;

	ret = wait_for_completion_interruptible(&ffs->ep0req_completion);
	if (unlikely(ret)) {
		usb_ep_dequeue(ffs->gadget->ep0, req);
		return -EINTR;
	}

	ffs->setup_state = FFS_NO_SETUP;

	ffs_log("exit: state %d setup_state %d flags %lu", ffs->state,
		ffs->setup_state, ffs->flags);

	return req->status ? req->status : req->actual;
}

static int __ffs_ep0_stall(struct ffs_data *ffs)
{
	ffs_log("state %d setup_state %d flags %lu can_stall %d", ffs->state,
		ffs->setup_state, ffs->flags, ffs->ev.can_stall);

	if (ffs->ev.can_stall) {
		pr_vdebug("ep0 stall\n");
		usb_ep_set_halt(ffs->gadget->ep0);
		ffs->setup_state = FFS_NO_SETUP;
		return -EL2HLT;
	} else {
		pr_debug("bogus ep0 stall!\n");
		return -ESRCH;
	}
}

static ssize_t ffs_ep0_write(struct file *file, const char __user *buf,
			     size_t len, loff_t *ptr)
{
	struct ffs_data *ffs = file->private_data;
	struct usb_gadget *gadget = ffs->gadget;
	ssize_t ret;
	char *data;

	ENTER();

	ffs_log("enter:len %zu state %d setup_state %d flags %lu", len,
		ffs->state, ffs->setup_state, ffs->flags);

	/* Fast check if setup was canceled */
	if (ffs_setup_state_clear_cancelled(ffs) == FFS_SETUP_CANCELLED)
		return -EIDRM;

	/* Acquire mutex */
	ret = ffs_mutex_lock(&ffs->mutex, file->f_flags & O_NONBLOCK);
	if (unlikely(ret < 0))
		return ret;

	/* Check state */
	switch (ffs->state) {
	case FFS_READ_DESCRIPTORS:
	case FFS_READ_STRINGS:
		/* Copy data */
		if (unlikely(len < 16)) {
			ret = -EINVAL;
			break;
		}

		data = ffs_prepare_buffer(buf, len, 0);
		if (IS_ERR(data)) {
			ret = PTR_ERR(data);
			break;
		}

		/* Handle data */
		if (ffs->state == FFS_READ_DESCRIPTORS) {
			pr_info("read descriptors\n");
			ret = __ffs_data_got_descs(ffs, data, len);
			if (unlikely(ret < 0))
				break;

			ffs->state = FFS_READ_STRINGS;
			ret = len;
		} else {
			pr_info("read strings\n");
			ret = __ffs_data_got_strings(ffs, data, len);
			if (unlikely(ret < 0))
				break;

			ret = ffs_epfiles_create(ffs);
			if (unlikely(ret)) {
				ffs->state = FFS_CLOSING;
				break;
			}

			ffs->state = FFS_ACTIVE;
			mutex_unlock(&ffs->mutex);

			ret = ffs_ready(ffs);
			if (unlikely(ret < 0)) {
				ffs->state = FFS_CLOSING;
				return ret;
			}

			return len;
		}
		break;

	case FFS_ACTIVE:
		data = NULL;
		/*
		 * We're called from user space, we can use _irq
		 * rather then _irqsave
		 */
		spin_lock_irq(&ffs->ev.waitq.lock);
		switch (ffs_setup_state_clear_cancelled(ffs)) {
		case FFS_SETUP_CANCELLED:
			ret = -EIDRM;
			goto done_spin;

		case FFS_NO_SETUP:
			ret = -ESRCH;
			goto done_spin;

		case FFS_SETUP_PENDING:
			break;
		}

		/* FFS_SETUP_PENDING */
		if (!(ffs->ev.setup.bRequestType & USB_DIR_IN)) {
			spin_unlock_irq(&ffs->ev.waitq.lock);
			ret = __ffs_ep0_stall(ffs);
			break;
		}

		/* FFS_SETUP_PENDING and not stall */
		len = min(len, (size_t)le16_to_cpu(ffs->ev.setup.wLength));

		spin_unlock_irq(&ffs->ev.waitq.lock);

		data = ffs_prepare_buffer(buf, len, gadget->extra_buf_alloc);
		if (IS_ERR(data)) {
			ret = PTR_ERR(data);
			break;
		}

		spin_lock_irq(&ffs->ev.waitq.lock);

		/*
		 * We are guaranteed to be still in FFS_ACTIVE state
		 * but the state of setup could have changed from
		 * FFS_SETUP_PENDING to FFS_SETUP_CANCELLED so we need
		 * to check for that.  If that happened we copied data
		 * from user space in vain but it's unlikely.
		 *
		 * For sure we are not in FFS_NO_SETUP since this is
		 * the only place FFS_SETUP_PENDING -> FFS_NO_SETUP
		 * transition can be performed and it's protected by
		 * mutex.
		 */
		if (ffs_setup_state_clear_cancelled(ffs) ==
		    FFS_SETUP_CANCELLED) {
			ret = -EIDRM;
done_spin:
			spin_unlock_irq(&ffs->ev.waitq.lock);
		} else {
			/* unlocks spinlock */
			ret = __ffs_ep0_queue_wait(ffs, data, len);
		}
		kfree(data);
		break;

	default:
		ret = -EBADFD;
		break;
	}

	ffs_log("exit:ret %zd state %d setup_state %d flags %lu", ret,
		ffs->state, ffs->setup_state, ffs->flags);

	mutex_unlock(&ffs->mutex);
	return ret;
}

/* Called with ffs->ev.waitq.lock and ffs->mutex held, both released on exit. */
static ssize_t __ffs_ep0_read_events(struct ffs_data *ffs, char __user *buf,
				     size_t n)
	__releases(&ffs->ev.waitq.lock)
{
	/*
	 * n cannot be bigger than ffs->ev.count, which cannot be bigger than
	 * size of ffs->ev.types array (which is four) so that's how much space
	 * we reserve.
	 */
	struct usb_functionfs_event events[ARRAY_SIZE(ffs->ev.types)];
	const size_t size = n * sizeof *events;
	unsigned i = 0;

	memset(events, 0, size);

	do {
		events[i].type = ffs->ev.types[i];
		if (events[i].type == FUNCTIONFS_SETUP) {
			events[i].u.setup = ffs->ev.setup;
			ffs->setup_state = FFS_SETUP_PENDING;
		}
	} while (++i < n);

	ffs->ev.count -= n;
	if (ffs->ev.count)
		memmove(ffs->ev.types, ffs->ev.types + n,
			ffs->ev.count * sizeof *ffs->ev.types);

	spin_unlock_irq(&ffs->ev.waitq.lock);

	ffs_log("state %d setup_state %d flags %lu #evt %zu", ffs->state,
		ffs->setup_state, ffs->flags, n);

	mutex_unlock(&ffs->mutex);

	return unlikely(copy_to_user(buf, events, size)) ? -EFAULT : size;
}

static ssize_t ffs_ep0_read(struct file *file, char __user *buf,
			    size_t len, loff_t *ptr)
{
	struct ffs_data *ffs = file->private_data;
	char *data = NULL;
	size_t n;
	int ret;

	ENTER();

	ffs_log("enter:len %zu state %d setup_state %d flags %lu", len,
		ffs->state, ffs->setup_state, ffs->flags);

	/* Fast check if setup was canceled */
	if (ffs_setup_state_clear_cancelled(ffs) == FFS_SETUP_CANCELLED)
		return -EIDRM;

	/* Acquire mutex */
	ret = ffs_mutex_lock(&ffs->mutex, file->f_flags & O_NONBLOCK);
	if (unlikely(ret < 0))
		return ret;

	/* Check state */
	if (ffs->state != FFS_ACTIVE) {
		ret = -EBADFD;
		goto done_mutex;
	}

	/*
	 * We're called from user space, we can use _irq rather then
	 * _irqsave
	 */
	spin_lock_irq(&ffs->ev.waitq.lock);

	switch (ffs_setup_state_clear_cancelled(ffs)) {
	case FFS_SETUP_CANCELLED:
		ret = -EIDRM;
		break;

	case FFS_NO_SETUP:
		n = len / sizeof(struct usb_functionfs_event);
		if (unlikely(!n)) {
			ret = -EINVAL;
			break;
		}

		if ((file->f_flags & O_NONBLOCK) && !ffs->ev.count) {
			ret = -EAGAIN;
			break;
		}

		if (wait_event_interruptible_exclusive_locked_irq(ffs->ev.waitq,
							ffs->ev.count)) {
			ret = -EINTR;
			break;
		}

		/* unlocks spinlock */
		return __ffs_ep0_read_events(ffs, buf,
					     min(n, (size_t)ffs->ev.count));

	case FFS_SETUP_PENDING:
		if (ffs->ev.setup.bRequestType & USB_DIR_IN) {
			spin_unlock_irq(&ffs->ev.waitq.lock);
			ret = __ffs_ep0_stall(ffs);
			goto done_mutex;
		}

		len = min(len, (size_t)le16_to_cpu(ffs->ev.setup.wLength));

		spin_unlock_irq(&ffs->ev.waitq.lock);

		if (likely(len)) {
			data = kmalloc(len, GFP_KERNEL);
			if (unlikely(!data)) {
				ret = -ENOMEM;
				goto done_mutex;
			}
		}

		spin_lock_irq(&ffs->ev.waitq.lock);

		/* See ffs_ep0_write() */
		if (ffs_setup_state_clear_cancelled(ffs) ==
		    FFS_SETUP_CANCELLED) {
			ret = -EIDRM;
			break;
		}

		/* unlocks spinlock */
		ret = __ffs_ep0_queue_wait(ffs, data, len);
		if (likely(ret > 0) && unlikely(copy_to_user(buf, data, len)))
			ret = -EFAULT;
		goto done_mutex;

	default:
		ret = -EBADFD;
		break;
	}

	spin_unlock_irq(&ffs->ev.waitq.lock);
done_mutex:
	ffs_log("exit:ret %d state %d setup_state %d flags %lu", ret,
		ffs->state, ffs->setup_state, ffs->flags);

	mutex_unlock(&ffs->mutex);
	kfree(data);

	return ret;
}

static int ffs_ep0_open(struct inode *inode, struct file *file)
{
	struct ffs_data *ffs = inode->i_private;

	ENTER();

	ffs_log("state %d setup_state %d flags %lu opened %d", ffs->state,
		ffs->setup_state, ffs->flags, atomic_read(&ffs->opened));

	if (unlikely(ffs->state == FFS_CLOSING))
		return -EBUSY;

	file->private_data = ffs;
	ffs_data_opened(ffs);

	return 0;
}

static int ffs_ep0_release(struct inode *inode, struct file *file)
{
	struct ffs_data *ffs = file->private_data;

	ENTER();

	ffs_log("state %d setup_state %d flags %lu opened %d", ffs->state,
		ffs->setup_state, ffs->flags, atomic_read(&ffs->opened));

	ffs_data_closed(ffs);

	return 0;
}

static long ffs_ep0_ioctl(struct file *file, unsigned code, unsigned long value)
{
	struct ffs_data *ffs = file->private_data;
	struct usb_gadget *gadget = ffs->gadget;
	long ret;

	ENTER();

	ffs_log("state %d setup_state %d flags %lu opened %d", ffs->state,
		ffs->setup_state, ffs->flags, atomic_read(&ffs->opened));

	if (code == FUNCTIONFS_INTERFACE_REVMAP) {
		struct ffs_function *func = ffs->func;
		ret = func ? ffs_func_revmap_intf(func, value) : -ENODEV;
	} else if (gadget && gadget->ops->ioctl) {
		ret = gadget->ops->ioctl(gadget, code, value);
	} else {
		ret = -ENOTTY;
	}

	return ret;
}

static __poll_t ffs_ep0_poll(struct file *file, poll_table *wait)
{
	struct ffs_data *ffs = file->private_data;
	__poll_t mask = EPOLLWRNORM;
	int ret;

	ffs_log("enter:state %d setup_state %d flags %lu opened %d", ffs->state,
		ffs->setup_state, ffs->flags, atomic_read(&ffs->opened));

	poll_wait(file, &ffs->ev.waitq, wait);

	ret = ffs_mutex_lock(&ffs->mutex, file->f_flags & O_NONBLOCK);
	if (unlikely(ret < 0))
		return mask;

	switch (ffs->state) {
	case FFS_READ_DESCRIPTORS:
	case FFS_READ_STRINGS:
		mask |= EPOLLOUT;
		break;

	case FFS_ACTIVE:
		switch (ffs->setup_state) {
		case FFS_NO_SETUP:
			if (ffs->ev.count)
				mask |= EPOLLIN;
			break;

		case FFS_SETUP_PENDING:
		case FFS_SETUP_CANCELLED:
			mask |= (EPOLLIN | EPOLLOUT);
			break;
		}
	case FFS_CLOSING:
		break;
	case FFS_DEACTIVATED:
		break;
	}

	ffs_log("exit: mask %u", mask);

	mutex_unlock(&ffs->mutex);

	return mask;
}

static const struct file_operations ffs_ep0_operations = {
	.llseek =	no_llseek,

	.open =		ffs_ep0_open,
	.write =	ffs_ep0_write,
	.read =		ffs_ep0_read,
	.release =	ffs_ep0_release,
	.unlocked_ioctl =	ffs_ep0_ioctl,
	.poll =		ffs_ep0_poll,
};


/* "Normal" endpoints operations ********************************************/

static void ffs_epfile_io_complete(struct usb_ep *_ep, struct usb_request *req)
{
	ENTER();
	if (likely(req->context)) {
		struct ffs_ep *ep = _ep->driver_data;
		ep->status = req->status ? req->status : req->actual;
		complete(req->context);
	}
}

static ssize_t ffs_copy_to_iter(void *data, int data_len, struct iov_iter *iter)
{
	ssize_t ret = copy_to_iter(data, data_len, iter);
	if (likely(ret == data_len))
		return ret;

	if (unlikely(iov_iter_count(iter)))
		return -EFAULT;

	/*
	 * Dear user space developer!
	 *
	 * TL;DR: To stop getting below error message in your kernel log, change
	 * user space code using functionfs to align read buffers to a max
	 * packet size.
	 *
	 * Some UDCs (e.g. dwc3) require request sizes to be a multiple of a max
	 * packet size.  When unaligned buffer is passed to functionfs, it
	 * internally uses a larger, aligned buffer so that such UDCs are happy.
	 *
	 * Unfortunately, this means that host may send more data than was
	 * requested in read(2) system call.  f_fs doesn’t know what to do with
	 * that excess data so it simply drops it.
	 *
	 * Was the buffer aligned in the first place, no such problem would
	 * happen.
	 *
	 * Data may be dropped only in AIO reads.  Synchronous reads are handled
	 * by splitting a request into multiple parts.  This splitting may still
	 * be a problem though so it’s likely best to align the buffer
	 * regardless of it being AIO or not..
	 *
	 * This only affects OUT endpoints, i.e. reading data with a read(2),
	 * aio_read(2) etc. system calls.  Writing data to an IN endpoint is not
	 * affected.
	 */
	pr_err("functionfs read size %d > requested size %zd, dropping excess data. "
	       "Align read buffer size to max packet size to avoid the problem.\n",
	       data_len, ret);

	return ret;
}

static void ffs_user_copy_worker(struct work_struct *work)
{
	struct ffs_io_data *io_data = container_of(work, struct ffs_io_data,
						   work);
	struct ffs_data *ffs = io_data->ffs;
	int ret = io_data->req->status ? io_data->req->status :
					 io_data->req->actual;
	bool kiocb_has_eventfd = io_data->kiocb->ki_flags & IOCB_EVENTFD;

	ffs_log("enter: ret %d for %s", ret, io_data->read ? "read" : "write");

	if (io_data->read && ret > 0) {
		mm_segment_t oldfs = get_fs();

		set_fs(USER_DS);
		use_mm(io_data->mm);
		ret = ffs_copy_to_iter(io_data->buf, ret, &io_data->data);
		unuse_mm(io_data->mm);
		set_fs(oldfs);
	}

	io_data->kiocb->ki_complete(io_data->kiocb, ret, ret);

	if (io_data->ffs->ffs_eventfd && !kiocb_has_eventfd)
		eventfd_signal(io_data->ffs->ffs_eventfd, 1);

	usb_ep_free_request(io_data->ep, io_data->req);

	if (io_data->read)
		kfree(io_data->to_free);
	kfree(io_data->buf);
	kfree(io_data);

	ffs_log("exit");
}

static void ffs_epfile_async_io_complete(struct usb_ep *_ep,
					 struct usb_request *req)
{
	struct ffs_io_data *io_data = req->context;
	struct ffs_data *ffs = io_data->ffs;

	ENTER();

	ffs_log("enter");

	INIT_WORK(&io_data->work, ffs_user_copy_worker);
	queue_work(ffs->io_completion_wq, &io_data->work);
}

static void __ffs_epfile_read_buffer_free(struct ffs_epfile *epfile)
{
	/*
	 * See comment in struct ffs_epfile for full read_buffer pointer
	 * synchronisation story.
	 */
	struct ffs_buffer *buf = xchg(&epfile->read_buffer, READ_BUFFER_DROP);
	if (buf && buf != READ_BUFFER_DROP)
		kfree(buf);
}

/* Assumes epfile->mutex is held. */
static ssize_t __ffs_epfile_read_buffered(struct ffs_epfile *epfile,
					  struct iov_iter *iter)
{
	/*
	 * Null out epfile->read_buffer so ffs_func_eps_disable does not free
	 * the buffer while we are using it.  See comment in struct ffs_epfile
	 * for full read_buffer pointer synchronisation story.
	 */
	struct ffs_buffer *buf = xchg(&epfile->read_buffer, NULL);
	ssize_t ret;
	if (!buf || buf == READ_BUFFER_DROP)
		return 0;

	ret = copy_to_iter(buf->data, buf->length, iter);
	if (buf->length == ret) {
		kfree(buf);
		return ret;
	}

	if (unlikely(iov_iter_count(iter))) {
		ret = -EFAULT;
	} else {
		buf->length -= ret;
		buf->data += ret;
	}

	if (cmpxchg(&epfile->read_buffer, NULL, buf))
		kfree(buf);

	return ret;
}

/* Assumes epfile->mutex is held. */
static ssize_t __ffs_epfile_read_data(struct ffs_epfile *epfile,
				      void *data, int data_len,
				      struct iov_iter *iter)
{
	struct ffs_buffer *buf;

	ssize_t ret = copy_to_iter(data, data_len, iter);
	if (likely(data_len == ret))
		return ret;

	if (unlikely(iov_iter_count(iter)))
		return -EFAULT;

	/* See ffs_copy_to_iter for more context. */
	pr_warn("functionfs read size %d > requested size %zd, splitting request into multiple reads.",
		data_len, ret);

	data_len -= ret;
	buf = kmalloc(sizeof(*buf) + data_len, GFP_KERNEL);
	if (!buf)
		return -ENOMEM;
	buf->length = data_len;
	buf->data = buf->storage;
	memcpy(buf->storage, data + ret, data_len);

	/*
	 * At this point read_buffer is NULL or READ_BUFFER_DROP (if
	 * ffs_func_eps_disable has been called in the meanwhile).  See comment
	 * in struct ffs_epfile for full read_buffer pointer synchronisation
	 * story.
	 */
	if (unlikely(cmpxchg(&epfile->read_buffer, NULL, buf)))
		kfree(buf);

	return ret;
}

static ssize_t ffs_epfile_io(struct file *file, struct ffs_io_data *io_data)
{
	struct ffs_epfile *epfile = file->private_data;
	struct ffs_data *ffs;
	struct usb_request *req;
	struct ffs_ep *ep;
	char *data = NULL;
	ssize_t ret, data_len = -EINVAL;
	int halt;
	size_t extra_buf_alloc = 0;

	/* Are we still active? */
	if (WARN_ON(epfile->ffs->state != FFS_ACTIVE))
		return -ENODEV;

	ffs = epfile->ffs;
	ffs_log("enter: %s", epfile->name);

	/* Wait for endpoint to be enabled */
	ep = epfile->ep;
	if (!ep) {
		if (file->f_flags & O_NONBLOCK)
			return -EAGAIN;

		/*
		 * epfile->invalid is set when EPs are disabled. Userspace
		 * might have stale threads continuing to do I/O and may be
		 * unaware of that especially if we block here. Instead return
		 * an error immediately here and don't allow any more I/O
		 * until the epfile is reopened.
		 */
		if (epfile->invalid)
			return -ENODEV;

		ret = wait_event_interruptible(
				epfile->ffs->wait, (ep = epfile->ep));
		if (ret)
			return -EINTR;
	}

	/* Do we halt? */
	halt = (!io_data->read == !epfile->in);
	if (halt && epfile->isoc)
		return -EINVAL;

	/* We will be using request and read_buffer */
	ret = ffs_mutex_lock(&epfile->mutex, file->f_flags & O_NONBLOCK);
	if (unlikely(ret))
		goto error;

	/* Allocate & copy */
	if (!halt) {
		struct usb_gadget *gadget;

		/*
		 * Do we have buffered data from previous partial read?  Check
		 * that for synchronous case only because we do not have
		 * facility to ‘wake up’ a pending asynchronous read and push
		 * buffered data to it which we would need to make things behave
		 * consistently.
		 */
		if (!io_data->aio && io_data->read) {
			ret = __ffs_epfile_read_buffered(epfile, &io_data->data);
			if (ret)
				goto error_mutex;
		}

		/*
		 * if we _do_ wait above, the epfile->ffs->gadget might be NULL
		 * before the waiting completes, so do not assign to 'gadget'
		 * earlier
		 */
		gadget = epfile->ffs->gadget;

		spin_lock_irq(&epfile->ffs->eps_lock);
		/* In the meantime, endpoint got disabled or changed. */
		if (epfile->ep != ep) {
			ret = -ESHUTDOWN;
			goto error_lock;
		}
		data_len = iov_iter_count(&io_data->data);
		/*
		 * Controller may require buffer size to be aligned to
		 * maxpacketsize of an out endpoint.
		 */
		if (io_data->read)
			data_len = usb_ep_align_maybe(gadget, ep->ep, data_len);
		spin_unlock_irq(&epfile->ffs->eps_lock);

		extra_buf_alloc = gadget->extra_buf_alloc;
		if (!io_data->read)
			data = kmalloc(data_len + extra_buf_alloc,
					GFP_KERNEL);
		else
			data = kmalloc(data_len, GFP_KERNEL);
		if (unlikely(!data)) {
			ret = -ENOMEM;
			goto error_mutex;
		}
		if (!io_data->read &&
		    !copy_from_iter_full(data, data_len, &io_data->data)) {
			ret = -EFAULT;
			goto error_mutex;
		}
	}

	spin_lock_irq(&epfile->ffs->eps_lock);

	if (epfile->ep != ep) {
		/* In the meantime, endpoint got disabled or changed. */
		ret = -ESHUTDOWN;
	} else if (halt) {
		ret = usb_ep_set_halt(ep->ep);
		if (!ret)
			ret = -EBADMSG;
	} else if (unlikely(data_len == -EINVAL)) {
		/*
		 * Sanity Check: even though data_len can't be used
		 * uninitialized at the time I write this comment, some
		 * compilers complain about this situation.
		 * In order to keep the code clean from warnings, data_len is
		 * being initialized to -EINVAL during its declaration, which
		 * means we can't rely on compiler anymore to warn no future
		 * changes won't result in data_len being used uninitialized.
		 * For such reason, we're adding this redundant sanity check
		 * here.
		 */
		WARN(1, "%s: data_len == -EINVAL\n", __func__);
		ret = -EINVAL;
	} else if (!io_data->aio) {
		DECLARE_COMPLETION_ONSTACK(done);
		bool interrupted = false;

		req = ep->req;
		req->buf      = data;
		req->length   = data_len;

		req->context  = &done;
		req->complete = ffs_epfile_io_complete;

		ret = usb_ep_queue(ep->ep, req, GFP_ATOMIC);
		if (unlikely(ret < 0))
			goto error_lock;

		spin_unlock_irq(&epfile->ffs->eps_lock);

		ffs_log("queued %zd bytes on %s", data_len, epfile->name);

		if (unlikely(wait_for_completion_interruptible(&done))) {
			/*
			 * To avoid race condition with ffs_epfile_io_complete,
			 * dequeue the request first then check
			 * status. usb_ep_dequeue API should guarantee no race
			 * condition with req->complete callback.
			 */
			spin_lock_irq(&epfile->ffs->eps_lock);
			interrupted = true;
			if (ep->ep) {
				usb_ep_dequeue(ep->ep, req);
				spin_unlock_irq(&epfile->ffs->eps_lock);
				wait_for_completion(&done);
				interrupted = ep->status < 0;
			} else {
				spin_unlock_irq(&epfile->ffs->eps_lock);
			}
		}

		ffs_log("%s:ep status %d for req %pK", epfile->name, ep->status,
				req);

		if (interrupted) {
			ret = -EINTR;
			goto error_mutex;
		}

		ret = -ENODEV;
		spin_lock_irq(&epfile->ffs->eps_lock);
		if (ep->ep)
			ret = ep->status;
		spin_unlock_irq(&epfile->ffs->eps_lock);
		if (io_data->read && ret > 0)
			ret = __ffs_epfile_read_data(epfile, data, ep->status,
						     &io_data->data);
		goto error_mutex;
	} else if (!(req = usb_ep_alloc_request(ep->ep, GFP_ATOMIC))) {
		ret = -ENOMEM;
	} else {
		req->buf      = data;
		req->length   = data_len;

		io_data->buf = data;
		io_data->ep = ep->ep;
		io_data->req = req;
		io_data->ffs = epfile->ffs;

		req->context  = io_data;
		req->complete = ffs_epfile_async_io_complete;

		ret = usb_ep_queue(ep->ep, req, GFP_ATOMIC);
		if (unlikely(ret)) {
			io_data->req = NULL;
			usb_ep_free_request(ep->ep, req);
			goto error_lock;
		}

		ffs_log("queued %zd bytes on %s", data_len, epfile->name);

		ret = -EIOCBQUEUED;
		/*
		 * Do not kfree the buffer in this function.  It will be freed
		 * by ffs_user_copy_worker.
		 */
		data = NULL;
	}

error_lock:
	spin_unlock_irq(&epfile->ffs->eps_lock);
error_mutex:
	mutex_unlock(&epfile->mutex);
error:
	kfree(data);

	ffs_log("exit: %s ret %zd", epfile->name, ret);

	return ret;
}

static int
ffs_epfile_open(struct inode *inode, struct file *file)
{
	struct ffs_epfile *epfile = inode->i_private;
	struct ffs_data *ffs = epfile->ffs;

	ENTER();

	ffs_log("%s: state %d setup_state %d flag %lu opened %u",
		epfile->name, epfile->ffs->state, epfile->ffs->setup_state,
		epfile->ffs->flags, atomic_read(&epfile->opened));

	if (WARN_ON(epfile->ffs->state != FFS_ACTIVE))
		return -ENODEV;

	file->private_data = epfile;
	ffs_data_opened(epfile->ffs);
	atomic_inc(&epfile->opened);

	return 0;
}

static int ffs_aio_cancel(struct kiocb *kiocb)
{
	struct ffs_io_data *io_data = kiocb->private;
	struct ffs_epfile *epfile = kiocb->ki_filp->private_data;
	struct ffs_data *ffs = epfile->ffs;
	unsigned long flags;
	int value;

	ENTER();

	ffs_log("enter:state %d setup_state %d flag %lu", epfile->ffs->state,
		epfile->ffs->setup_state, epfile->ffs->flags);

	spin_lock_irqsave(&epfile->ffs->eps_lock, flags);

	if (likely(io_data && io_data->ep && io_data->req))
		value = usb_ep_dequeue(io_data->ep, io_data->req);
	else
		value = -EINVAL;

	spin_unlock_irqrestore(&epfile->ffs->eps_lock, flags);

	ffs_log("exit: value %d", value);

	return value;
}

static ssize_t ffs_epfile_write_iter(struct kiocb *kiocb, struct iov_iter *from)
{
	struct ffs_epfile *epfile = kiocb->ki_filp->private_data;
	struct ffs_data *ffs = epfile->ffs;
	struct ffs_io_data io_data, *p = &io_data;
	ssize_t res;

	ENTER();

	ffs_log("enter");

	if (!is_sync_kiocb(kiocb)) {
		p = kzalloc(sizeof(io_data), GFP_KERNEL);
		if (unlikely(!p))
			return -ENOMEM;
		p->aio = true;
	} else {
		memset(p, 0, sizeof(*p));
		p->aio = false;
	}

	p->read = false;
	p->kiocb = kiocb;
	p->data = *from;
	p->mm = current->mm;

	kiocb->private = p;

	if (p->aio)
		kiocb_set_cancel_fn(kiocb, ffs_aio_cancel);

	res = ffs_epfile_io(kiocb->ki_filp, p);
	if (res == -EIOCBQUEUED)
		return res;
	if (p->aio)
		kfree(p);
	else
		*from = p->data;

	ffs_log("exit: ret %zd", res);

	return res;
}

static ssize_t ffs_epfile_read_iter(struct kiocb *kiocb, struct iov_iter *to)
{
	struct ffs_epfile *epfile = kiocb->ki_filp->private_data;
	struct ffs_data *ffs = epfile->ffs;
	struct ffs_io_data io_data, *p = &io_data;
	ssize_t res;

	ENTER();

	ffs_log("enter");

	if (!is_sync_kiocb(kiocb)) {
		p = kzalloc(sizeof(io_data), GFP_KERNEL);
		if (unlikely(!p))
			return -ENOMEM;
		p->aio = true;
	} else {
		memset(p, 0, sizeof(*p));
		p->aio = false;
	}

	p->read = true;
	p->kiocb = kiocb;
	if (p->aio) {
		p->to_free = dup_iter(&p->data, to, GFP_KERNEL);
		if (!p->to_free) {
			kfree(p);
			return -ENOMEM;
		}
	} else {
		p->data = *to;
		p->to_free = NULL;
	}
	p->mm = current->mm;

	kiocb->private = p;

	if (p->aio)
		kiocb_set_cancel_fn(kiocb, ffs_aio_cancel);

	res = ffs_epfile_io(kiocb->ki_filp, p);
	if (res == -EIOCBQUEUED)
		return res;

	if (p->aio) {
		kfree(p->to_free);
		kfree(p);
	} else {
		*to = p->data;
	}

	ffs_log("exit: ret %zd", res);

	return res;
}

static int
ffs_epfile_release(struct inode *inode, struct file *file)
{
	struct ffs_epfile *epfile = inode->i_private;
	struct ffs_data *ffs = epfile->ffs;

	ENTER();

	__ffs_epfile_read_buffer_free(epfile);
	ffs_log("%s: state %d setup_state %d flag %lu opened %u",
		epfile->name, epfile->ffs->state, epfile->ffs->setup_state,
		epfile->ffs->flags, atomic_read(&epfile->opened));

	if (atomic_dec_and_test(&epfile->opened))
		epfile->invalid = false;

	ffs_data_closed(epfile->ffs);

	return 0;
}

static long ffs_epfile_ioctl(struct file *file, unsigned code,
			     unsigned long value)
{
	struct ffs_epfile *epfile = file->private_data;
	struct ffs_data *ffs = epfile->ffs;
	struct ffs_ep *ep;
	int ret;

	ENTER();

	ffs_log("%s: code 0x%08x value %#lx state %d setup_state %d flag %lu",
		epfile->name, code, value, epfile->ffs->state,
		epfile->ffs->setup_state, epfile->ffs->flags);

	if (WARN_ON(epfile->ffs->state != FFS_ACTIVE))
		return -ENODEV;

	/* Wait for endpoint to be enabled */
	ep = epfile->ep;
	if (!ep) {
		if (file->f_flags & O_NONBLOCK)
			return -EAGAIN;

		/* don't allow any I/O until file is reopened */
		if (epfile->invalid)
			return -ENODEV;

		ret = wait_event_interruptible(
				epfile->ffs->wait, (ep = epfile->ep));
		if (ret)
			return -EINTR;
	}

	spin_lock_irq(&epfile->ffs->eps_lock);

	/* In the meantime, endpoint got disabled or changed. */
	if (epfile->ep != ep) {
		spin_unlock_irq(&epfile->ffs->eps_lock);
		return -ESHUTDOWN;
	}

	switch (code) {
	case FUNCTIONFS_FIFO_STATUS:
		ret = usb_ep_fifo_status(epfile->ep->ep);
		break;
	case FUNCTIONFS_FIFO_FLUSH:
		usb_ep_fifo_flush(epfile->ep->ep);
		ret = 0;
		break;
	case FUNCTIONFS_CLEAR_HALT:
		ret = usb_ep_clear_halt(epfile->ep->ep);
		break;
	case FUNCTIONFS_ENDPOINT_REVMAP:
		ret = epfile->ep->num;
		break;
	case FUNCTIONFS_ENDPOINT_DESC:
	{
		int desc_idx;
		struct usb_endpoint_descriptor desc1, *desc;

		switch (epfile->ffs->gadget->speed) {
		case USB_SPEED_SUPER_PLUS:
		case USB_SPEED_SUPER:
			desc_idx = 2;
			break;
		case USB_SPEED_HIGH:
			desc_idx = 1;
			break;
		default:
			desc_idx = 0;
		}

		desc = epfile->ep->descs[desc_idx];
		memcpy(&desc1, desc, desc->bLength);

		spin_unlock_irq(&epfile->ffs->eps_lock);
		ret = copy_to_user((void __user *)value, &desc1, desc1.bLength);
		if (ret)
			ret = -EFAULT;
		return ret;
	}
	default:
		ret = -ENOTTY;
	}
	spin_unlock_irq(&epfile->ffs->eps_lock);

	ffs_log("exit: %s: ret %d\n", epfile->name, ret);

	return ret;
}

#ifdef CONFIG_COMPAT
static long ffs_epfile_compat_ioctl(struct file *file, unsigned code,
		unsigned long value)
{
	return ffs_epfile_ioctl(file, code, value);
}
#endif

static const struct file_operations ffs_epfile_operations = {
	.llseek =	no_llseek,

	.open =		ffs_epfile_open,
	.write_iter =	ffs_epfile_write_iter,
	.read_iter =	ffs_epfile_read_iter,
	.release =	ffs_epfile_release,
	.unlocked_ioctl =	ffs_epfile_ioctl,
#ifdef CONFIG_COMPAT
	.compat_ioctl = ffs_epfile_compat_ioctl,
#endif
};


/* File system and super block operations ***********************************/

/*
 * Mounting the file system creates a controller file, used first for
 * function configuration then later for event monitoring.
 */

static struct inode *__must_check
ffs_sb_make_inode(struct super_block *sb, void *data,
		  const struct file_operations *fops,
		  const struct inode_operations *iops,
		  struct ffs_file_perms *perms)
{
	struct ffs_data	*ffs = sb->s_fs_info;
	struct inode *inode;

	ENTER();

	ffs_log("enter");

	inode = new_inode(sb);

	if (likely(inode)) {
		struct timespec64 ts = current_time(inode);

		inode->i_ino	 = get_next_ino();
		inode->i_mode    = perms->mode;
		inode->i_uid     = perms->uid;
		inode->i_gid     = perms->gid;
		inode->i_atime   = ts;
		inode->i_mtime   = ts;
		inode->i_ctime   = ts;
		inode->i_private = data;
		if (fops)
			inode->i_fop = fops;
		if (iops)
			inode->i_op  = iops;
	}

	return inode;
}

/* Create "regular" file */
static struct dentry *ffs_sb_create_file(struct super_block *sb,
					const char *name, void *data,
					const struct file_operations *fops)
{
	struct ffs_data	*ffs = sb->s_fs_info;
	struct dentry	*dentry;
	struct inode	*inode;

	ENTER();

	ffs_log("enter");

	dentry = d_alloc_name(sb->s_root, name);
	if (unlikely(!dentry))
		return NULL;

	inode = ffs_sb_make_inode(sb, data, fops, NULL, &ffs->file_perms);
	if (unlikely(!inode)) {
		dput(dentry);
		return NULL;
	}

	d_add(dentry, inode);

	return dentry;
}

/* Super block */
static const struct super_operations ffs_sb_operations = {
	.statfs =	simple_statfs,
	.drop_inode =	generic_delete_inode,
};

struct ffs_sb_fill_data {
	struct ffs_file_perms perms;
	umode_t root_mode;
	const char *dev_name;
	bool no_disconnect;
	struct ffs_data *ffs_data;
};

static int ffs_sb_fill(struct super_block *sb, void *_data, int silent)
{
	struct ffs_sb_fill_data *data = _data;
	struct inode	*inode;
	struct ffs_data	*ffs = data->ffs_data;

	ENTER();

	ffs_log("enter");

	ffs->sb              = sb;
	data->ffs_data       = NULL;
	sb->s_fs_info        = ffs;
	sb->s_blocksize      = PAGE_SIZE;
	sb->s_blocksize_bits = PAGE_SHIFT;
	sb->s_magic          = FUNCTIONFS_MAGIC;
	sb->s_op             = &ffs_sb_operations;
	sb->s_time_gran      = 1;

	/* Root inode */
	data->perms.mode = data->root_mode;
	inode = ffs_sb_make_inode(sb, NULL,
				  &simple_dir_operations,
				  &simple_dir_inode_operations,
				  &data->perms);
	sb->s_root = d_make_root(inode);
	if (unlikely(!sb->s_root))
		return -ENOMEM;

	/* EP0 file */
	if (unlikely(!ffs_sb_create_file(sb, "ep0", ffs,
					 &ffs_ep0_operations)))
		return -ENOMEM;

	return 0;
}

static int ffs_fs_parse_opts(struct ffs_sb_fill_data *data, char *opts)
{
	ENTER();

	if (!opts || !*opts)
		return 0;

	for (;;) {
		unsigned long value;
		char *eq, *comma;

		/* Option limit */
		comma = strchr(opts, ',');
		if (comma)
			*comma = 0;

		/* Value limit */
		eq = strchr(opts, '=');
		if (unlikely(!eq)) {
			pr_err("'=' missing in %s\n", opts);
			return -EINVAL;
		}
		*eq = 0;

		/* Parse value */
		if (kstrtoul(eq + 1, 0, &value)) {
			pr_err("%s: invalid value: %s\n", opts, eq + 1);
			return -EINVAL;
		}

		/* Interpret option */
		switch (eq - opts) {
		case 13:
			if (!memcmp(opts, "no_disconnect", 13))
				data->no_disconnect = !!value;
			else
				goto invalid;
			break;
		case 5:
			if (!memcmp(opts, "rmode", 5))
				data->root_mode  = (value & 0555) | S_IFDIR;
			else if (!memcmp(opts, "fmode", 5))
				data->perms.mode = (value & 0666) | S_IFREG;
			else
				goto invalid;
			break;

		case 4:
			if (!memcmp(opts, "mode", 4)) {
				data->root_mode  = (value & 0555) | S_IFDIR;
				data->perms.mode = (value & 0666) | S_IFREG;
			} else {
				goto invalid;
			}
			break;

		case 3:
			if (!memcmp(opts, "uid", 3)) {
				data->perms.uid = make_kuid(current_user_ns(), value);
				if (!uid_valid(data->perms.uid)) {
					pr_err("%s: unmapped value: %lu\n", opts, value);
					return -EINVAL;
				}
			} else if (!memcmp(opts, "gid", 3)) {
				data->perms.gid = make_kgid(current_user_ns(), value);
				if (!gid_valid(data->perms.gid)) {
					pr_err("%s: unmapped value: %lu\n", opts, value);
					return -EINVAL;
				}
			} else {
				goto invalid;
			}
			break;

		default:
invalid:
			pr_err("%s: invalid option\n", opts);
			return -EINVAL;
		}

		/* Next iteration */
		if (!comma)
			break;
		opts = comma + 1;
	}

	return 0;
}

/* "mount -t functionfs dev_name /dev/function" ends up here */

static struct dentry *
ffs_fs_mount(struct file_system_type *t, int flags,
	      const char *dev_name, void *opts)
{
	struct ffs_sb_fill_data data = {
		.perms = {
			.mode = S_IFREG | 0600,
			.uid = GLOBAL_ROOT_UID,
			.gid = GLOBAL_ROOT_GID,
		},
		.root_mode = S_IFDIR | 0500,
		.no_disconnect = false,
	};
	struct dentry *rv;
	int ret;
	struct ffs_data	*ffs;

	ENTER();

	ret = ffs_fs_parse_opts(&data, opts);
	if (unlikely(ret < 0))
		return ERR_PTR(ret);

	ffs = ffs_data_new(dev_name);
	if (IS_ERR_OR_NULL(ffs)) {
		if (!ffs)
			return ERR_PTR(-ENOMEM);
		else
			return ERR_PTR((long) ffs);
	}

	ffs->file_perms = data.perms;
	ffs->no_disconnect = data.no_disconnect;

	ffs->dev_name = kstrdup(dev_name, GFP_KERNEL);
	if (unlikely(!ffs->dev_name)) {
		ffs_data_put(ffs);
		return ERR_PTR(-ENOMEM);
	}

	ret = ffs_acquire_dev(dev_name, ffs);
	if (ret) {
		ffs_data_put(ffs);
		return ERR_PTR(ret);
	}
	data.ffs_data = ffs;

	rv = mount_nodev(t, flags, &data, ffs_sb_fill);
	if (IS_ERR(rv) && data.ffs_data)
		ffs_data_put(data.ffs_data);
	return rv;
}

static void
ffs_fs_kill_sb(struct super_block *sb)
{
	ENTER();

	kill_litter_super(sb);
	if (sb->s_fs_info)
		ffs_data_closed(sb->s_fs_info);
}

static struct file_system_type ffs_fs_type = {
	.owner		= THIS_MODULE,
	.name		= "functionfs",
	.mount		= ffs_fs_mount,
	.kill_sb	= ffs_fs_kill_sb,
};
MODULE_ALIAS_FS("functionfs");


/* Driver's main init/cleanup functions *************************************/

static int functionfs_init(void)
{
	int ret;

	ENTER();

	ret = register_filesystem(&ffs_fs_type);
	if (likely(!ret))
		pr_info("file system registered\n");
	else
		pr_err("failed registering file system (%d)\n", ret);

	return ret;
}

static void functionfs_cleanup(void)
{
	ENTER();

	pr_info("unloading\n");
	unregister_filesystem(&ffs_fs_type);
}


/* ffs_data and ffs_function construction and destruction code **************/

static void ffs_data_clear(struct ffs_data *ffs);
static void ffs_data_reset(struct ffs_data *ffs);

static void ffs_data_get(struct ffs_data *ffs)
{
	ENTER();

	ffs_log("ref %u", refcount_read(&ffs->ref));

	refcount_inc(&ffs->ref);
}

static void ffs_data_opened(struct ffs_data *ffs)
{
	ENTER();

	ffs_log("enter: state %d setup_state %d flag %lu opened %d ref %d",
		ffs->state, ffs->setup_state, ffs->flags,
		atomic_read(&ffs->opened), refcount_read(&ffs->ref));

	refcount_inc(&ffs->ref);
	if (atomic_add_return(1, &ffs->opened) == 1 &&
			ffs->state == FFS_DEACTIVATED) {
		ffs->state = FFS_CLOSING;
		ffs_data_reset(ffs);
	}
}

static void ffs_data_put(struct ffs_data *ffs)
{
	ENTER();

	ffs_log("ref %u", refcount_read(&ffs->ref));

	if (unlikely(refcount_dec_and_test(&ffs->ref))) {
		pr_info("%s(): freeing\n", __func__);
		ffs_data_clear(ffs);
		ffs_release_dev(ffs->private_data);
		BUG_ON(waitqueue_active(&ffs->ev.waitq) ||
		       waitqueue_active(&ffs->ep0req_completion.wait) ||
		       waitqueue_active(&ffs->wait));
		destroy_workqueue(ffs->io_completion_wq);
		ipc_log_context_destroy(ffs->ipc_log);
		kfree(ffs->dev_name);
		kfree(ffs);
	}
}

static void ffs_data_closed(struct ffs_data *ffs)
{
	ENTER();

	ffs_log("state %d setup_state %d flag %lu opened %d", ffs->state,
		ffs->setup_state, ffs->flags, atomic_read(&ffs->opened));

	if (atomic_dec_and_test(&ffs->opened)) {
		if (ffs->no_disconnect) {
			ffs->state = FFS_DEACTIVATED;
			mutex_lock(&ffs->mutex);
			if (ffs->epfiles) {
				ffs_epfiles_destroy(ffs->epfiles,
						   ffs->eps_count);
				ffs->epfiles = NULL;
			}
			mutex_unlock(&ffs->mutex);
			if (ffs->setup_state == FFS_SETUP_PENDING)
				__ffs_ep0_stall(ffs);
		} else {
			ffs->state = FFS_CLOSING;
			ffs_data_reset(ffs);
		}
	}
	if (atomic_read(&ffs->opened) < 0) {
		ffs->state = FFS_CLOSING;
		ffs_data_reset(ffs);
	}

	ffs_data_put(ffs);
}

static struct ffs_data *ffs_data_new(const char *dev_name)
{
	char ipcname[24] = "usb_ffs_";
	struct ffs_dev *ffs_dev;
	struct ffs_data *ffs = kzalloc(sizeof *ffs, GFP_KERNEL);
	if (unlikely(!ffs))
		return NULL;

	ffs_dev = _ffs_find_dev(dev_name);
	if (ffs_dev && ffs_dev->mounted) {
		pr_info("%s(): %s Already mounted\n", __func__, dev_name);
		kfree(ffs);
		return ERR_PTR(-EBUSY);
	}

	ENTER();

	ffs->io_completion_wq = alloc_ordered_workqueue("%s", 0, dev_name);
	if (!ffs->io_completion_wq) {
		kfree(ffs);
		return NULL;
	}

	refcount_set(&ffs->ref, 1);
	atomic_set(&ffs->opened, 0);
	ffs->state = FFS_READ_DESCRIPTORS;
	mutex_init(&ffs->mutex);
	spin_lock_init(&ffs->eps_lock);
	init_waitqueue_head(&ffs->ev.waitq);
	init_waitqueue_head(&ffs->wait);
	init_completion(&ffs->ep0req_completion);

	/* XXX REVISIT need to update it in some places, or do we? */
	ffs->ev.can_stall = 1;

	strlcat(ipcname, dev_name, sizeof(ipcname));
	ffs->ipc_log = ipc_log_context_create(NUM_PAGES, ipcname, 0);
	if (IS_ERR_OR_NULL(ffs->ipc_log))
		ffs->ipc_log =  NULL;

	return ffs;
}

static void ffs_data_clear(struct ffs_data *ffs)
{
	ENTER();

	ffs_log("enter: state %d setup_state %d flag %lu", ffs->state,
		ffs->setup_state, ffs->flags);

	pr_debug("%s: ffs->gadget= %pK, ffs->flags= %lu\n",
				__func__, ffs->gadget, ffs->flags);
	ffs_closed(ffs);

	BUG_ON(ffs->gadget);

	mutex_lock(&ffs->mutex);
	if (ffs->epfiles) {
		ffs_epfiles_destroy(ffs->epfiles, ffs->eps_count);
		ffs->epfiles = NULL;
	}
	mutex_unlock(&ffs->mutex);

	if (ffs->ffs_eventfd) {
		eventfd_ctx_put(ffs->ffs_eventfd);
		ffs->ffs_eventfd = NULL;
	}

	kfree(ffs->raw_descs_data);
	kfree(ffs->raw_strings);
	kfree(ffs->stringtabs);
}

static void ffs_data_reset(struct ffs_data *ffs)
{
	ENTER();

	ffs_log("enter: state %d setup_state %d flag %lu", ffs->state,
		ffs->setup_state, ffs->flags);

	ffs_data_clear(ffs);

	ffs->raw_descs_data = NULL;
	ffs->raw_descs = NULL;
	ffs->raw_strings = NULL;
	ffs->stringtabs = NULL;

	ffs->raw_descs_length = 0;
	ffs->fs_descs_count = 0;
	ffs->hs_descs_count = 0;
	ffs->ss_descs_count = 0;

	ffs->strings_count = 0;
	ffs->interfaces_count = 0;
	ffs->eps_count = 0;

	ffs->ev.count = 0;

	ffs->state = FFS_READ_DESCRIPTORS;
	ffs->setup_state = FFS_NO_SETUP;
	ffs->flags = 0;

	ffs->ms_os_descs_ext_prop_count = 0;
	ffs->ms_os_descs_ext_prop_name_len = 0;
	ffs->ms_os_descs_ext_prop_data_len = 0;
}


static int functionfs_bind(struct ffs_data *ffs, struct usb_composite_dev *cdev)
{
	struct usb_gadget_strings **lang;
	int first_id;

	ENTER();

	ffs_log("enter: state %d setup_state %d flag %lu", ffs->state,
		ffs->setup_state, ffs->flags);

	if (WARN_ON(ffs->state != FFS_ACTIVE
		 || test_and_set_bit(FFS_FL_BOUND, &ffs->flags)))
		return -EBADFD;

	first_id = usb_string_ids_n(cdev, ffs->strings_count);
	if (unlikely(first_id < 0))
		return first_id;

	ffs->ep0req = usb_ep_alloc_request(cdev->gadget->ep0, GFP_KERNEL);
	if (unlikely(!ffs->ep0req))
		return -ENOMEM;
	ffs->ep0req->complete = ffs_ep0_complete;
	ffs->ep0req->context = ffs;

	lang = ffs->stringtabs;
	if (lang) {
		for (; *lang; ++lang) {
			struct usb_string *str = (*lang)->strings;
			int id = first_id;
			for (; str->s; ++id, ++str)
				str->id = id;
		}
	}

	ffs->gadget = cdev->gadget;

	ffs_data_get(ffs);
	return 0;
}

static void functionfs_unbind(struct ffs_data *ffs)
{
	ENTER();

	if (!WARN_ON(!ffs->gadget)) {
		usb_ep_free_request(ffs->gadget->ep0, ffs->ep0req);
		ffs->ep0req = NULL;
		ffs->gadget = NULL;
		clear_bit(FFS_FL_BOUND, &ffs->flags);
		ffs_log("state %d setup_state %d flag %lu gadget %pK\n",
			ffs->state, ffs->setup_state, ffs->flags, ffs->gadget);
		ffs_data_put(ffs);
	}
}

static int ffs_epfiles_create(struct ffs_data *ffs)
{
	struct ffs_epfile *epfile, *epfiles;
	unsigned i, count;

	ENTER();

	ffs_log("enter: eps_count %u state %d setup_state %d flag %lu",
		ffs->eps_count, ffs->state, ffs->setup_state, ffs->flags);

	count = ffs->eps_count;
	epfiles = kcalloc(count, sizeof(*epfiles), GFP_KERNEL);
	if (!epfiles)
		return -ENOMEM;

	epfile = epfiles;
	for (i = 1; i <= count; ++i, ++epfile) {
		epfile->ffs = ffs;
		mutex_init(&epfile->mutex);
		if (ffs->user_flags & FUNCTIONFS_VIRTUAL_ADDR)
			sprintf(epfile->name, "ep%02x", ffs->eps_addrmap[i]);
		else
			sprintf(epfile->name, "ep%u", i);
		epfile->dentry = ffs_sb_create_file(ffs->sb, epfile->name,
						 epfile,
						 &ffs_epfile_operations);
		if (unlikely(!epfile->dentry)) {
			ffs_epfiles_destroy(epfiles, i - 1);
			return -ENOMEM;
		}

		atomic_set(&epfile->opened, 0);
	}

	ffs->epfiles = epfiles;

	return 0;
}

static void ffs_epfiles_destroy(struct ffs_epfile *epfiles, unsigned count)
{
	struct ffs_epfile *epfile = epfiles;
	struct ffs_data *ffs = epfiles->ffs;

	ENTER();

	ffs_log("enter: count %u", count);

	for (; count; --count, ++epfile) {
		BUG_ON(mutex_is_locked(&epfile->mutex));
		if (epfile->dentry) {
			d_delete(epfile->dentry);
			dput(epfile->dentry);
			epfile->dentry = NULL;
		}
	}

	kfree(epfiles);
}

static void ffs_func_eps_disable(struct ffs_function *func)
{
	struct ffs_ep *ep         = func->eps;
	struct ffs_data *ffs      = func->ffs;
	struct ffs_epfile *epfile = func->ffs->epfiles;
	unsigned count            = func->ffs->eps_count;
	unsigned long flags;

	ffs_log("enter: state %d setup_state %d flag %lu", func->ffs->state,
		func->ffs->setup_state, func->ffs->flags);

	spin_lock_irqsave(&func->ffs->eps_lock, flags);
	while (count--) {
		/* pending requests get nuked */
		if (likely(ep->ep))
			usb_ep_disable(ep->ep);
		++ep;

		if (epfile) {
			epfile->invalid = true; /* until file is reopened */
			epfile->ep = NULL;
			__ffs_epfile_read_buffer_free(epfile);
			++epfile;
		}
	}
	spin_unlock_irqrestore(&func->ffs->eps_lock, flags);
}

static int ffs_func_eps_enable(struct ffs_function *func)
{
	struct ffs_data *ffs      = func->ffs;
	struct ffs_ep *ep         = func->eps;
	struct ffs_epfile *epfile = ffs->epfiles;
	unsigned count            = ffs->eps_count;
	unsigned long flags;
	int ret = 0;

	ffs_log("enter: state %d setup_state %d flag %lu", func->ffs->state,
		func->ffs->setup_state, func->ffs->flags);

	spin_lock_irqsave(&func->ffs->eps_lock, flags);
	while(count--) {
		ep->ep->driver_data = ep;

		ret = config_ep_by_speed(func->gadget, &func->function, ep->ep);
		if (ret) {
			pr_err("%s: config_ep_by_speed(%s) returned %d\n",
					__func__, ep->ep->name, ret);
			break;
		}

		ret = usb_ep_enable(ep->ep);
		if (likely(!ret)) {
			epfile->ep = ep;
			epfile->in = usb_endpoint_dir_in(ep->ep->desc);
			epfile->isoc = usb_endpoint_xfer_isoc(ep->ep->desc);
			ffs_log("usb_ep_enable %s", ep->ep->name);
		} else {
			ffs_log("usb_ep_enable %s ret %d", ep->ep->name, ret);
			break;
		}

		++ep;
		++epfile;
	}

	wake_up_interruptible(&ffs->wait);
	spin_unlock_irqrestore(&func->ffs->eps_lock, flags);

	return ret;
}


/* Parsing and building descriptors and strings *****************************/

/*
 * This validates if data pointed by data is a valid USB descriptor as
 * well as record how many interfaces, endpoints and strings are
 * required by given configuration.  Returns address after the
 * descriptor or NULL if data is invalid.
 */

enum ffs_entity_type {
	FFS_DESCRIPTOR, FFS_INTERFACE, FFS_STRING, FFS_ENDPOINT
};

enum ffs_os_desc_type {
	FFS_OS_DESC, FFS_OS_DESC_EXT_COMPAT, FFS_OS_DESC_EXT_PROP
};

typedef int (*ffs_entity_callback)(enum ffs_entity_type entity,
				   u8 *valuep,
				   struct usb_descriptor_header *desc,
				   void *priv);

typedef int (*ffs_os_desc_callback)(enum ffs_os_desc_type entity,
				    struct usb_os_desc_header *h, void *data,
				    unsigned len, void *priv);

static int __must_check ffs_do_single_desc(struct ffs_data *ffs,
					   char *data, unsigned int len,
					   ffs_entity_callback entity,
					   void *priv)
{
	struct usb_descriptor_header *_ds = (void *)data;
	u8 length;
	int ret;

	ENTER();

	ffs_log("enter: len %u", len);

	/* At least two bytes are required: length and type */
	if (len < 2) {
		pr_vdebug("descriptor too short\n");
		return -EINVAL;
	}

	/* If we have at least as many bytes as the descriptor takes? */
	length = _ds->bLength;
	if (len < length) {
		pr_vdebug("descriptor longer then available data\n");
		return -EINVAL;
	}

#define __entity_check_INTERFACE(val)  1
#define __entity_check_STRING(val)     (val)
#define __entity_check_ENDPOINT(val)   ((val) & USB_ENDPOINT_NUMBER_MASK)
#define __entity(type, val) do {					\
		pr_vdebug("entity " #type "(%02x)\n", (val));		\
		if (unlikely(!__entity_check_ ##type(val))) {		\
			pr_vdebug("invalid entity's value\n");		\
			return -EINVAL;					\
		}							\
		ret = entity(FFS_ ##type, &val, _ds, priv);		\
		if (unlikely(ret < 0)) {				\
			pr_debug("entity " #type "(%02x); ret = %d\n",	\
				 (val), ret);				\
			return ret;					\
		}							\
	} while (0)

	/* Parse descriptor depending on type. */
	switch (_ds->bDescriptorType) {
	case USB_DT_DEVICE:
	case USB_DT_CONFIG:
	case USB_DT_STRING:
	case USB_DT_DEVICE_QUALIFIER:
		/* function can't have any of those */
		pr_vdebug("descriptor reserved for gadget: %d\n",
		      _ds->bDescriptorType);
		return -EINVAL;

	case USB_DT_INTERFACE: {
		struct usb_interface_descriptor *ds = (void *)_ds;
		pr_vdebug("interface descriptor\n");
		if (length != sizeof *ds)
			goto inv_length;

		__entity(INTERFACE, ds->bInterfaceNumber);
		if (ds->iInterface)
			__entity(STRING, ds->iInterface);
	}
		break;

	case USB_DT_ENDPOINT: {
		struct usb_endpoint_descriptor *ds = (void *)_ds;
		pr_vdebug("endpoint descriptor\n");
		if (length != USB_DT_ENDPOINT_SIZE &&
		    length != USB_DT_ENDPOINT_AUDIO_SIZE)
			goto inv_length;
		__entity(ENDPOINT, ds->bEndpointAddress);
	}
		break;

	case HID_DT_HID:
		pr_vdebug("hid descriptor\n");
		if (length != sizeof(struct hid_descriptor))
			goto inv_length;
		break;

	case USB_DT_OTG:
		if (length != sizeof(struct usb_otg_descriptor))
			goto inv_length;
		break;

	case USB_DT_INTERFACE_ASSOCIATION: {
		struct usb_interface_assoc_descriptor *ds = (void *)_ds;
		pr_vdebug("interface association descriptor\n");
		if (length != sizeof *ds)
			goto inv_length;
		if (ds->iFunction)
			__entity(STRING, ds->iFunction);
	}
		break;

	case USB_DT_SS_ENDPOINT_COMP:
		pr_vdebug("EP SS companion descriptor\n");
		if (length != sizeof(struct usb_ss_ep_comp_descriptor))
			goto inv_length;
		break;

	case USB_DT_OTHER_SPEED_CONFIG:
	case USB_DT_INTERFACE_POWER:
	case USB_DT_DEBUG:
	case USB_DT_SECURITY:
	case USB_DT_CS_RADIO_CONTROL:
		/* TODO */
		pr_vdebug("unimplemented descriptor: %d\n", _ds->bDescriptorType);
		return -EINVAL;

	default:
		/* We should never be here */
		pr_vdebug("unknown descriptor: %d\n", _ds->bDescriptorType);
		return -EINVAL;

inv_length:
		pr_vdebug("invalid length: %d (descriptor %d)\n",
			  _ds->bLength, _ds->bDescriptorType);
		return -EINVAL;
	}

#undef __entity
#undef __entity_check_DESCRIPTOR
#undef __entity_check_INTERFACE
#undef __entity_check_STRING
#undef __entity_check_ENDPOINT

	ffs_log("exit: desc type %d length %d", _ds->bDescriptorType, length);

	return length;
}

static int __must_check ffs_do_descs(struct ffs_data *ffs, unsigned int count,
				     char *data, unsigned int len,
				     ffs_entity_callback entity, void *priv)
{
	const unsigned _len = len;
	unsigned long num = 0;

	ENTER();

	ffs_log("enter: len %u", len);

	for (;;) {
		int ret;

		if (num == count)
			data = NULL;

		/* Record "descriptor" entity */
		ret = entity(FFS_DESCRIPTOR, (u8 *)num, (void *)data, priv);
		if (unlikely(ret < 0)) {
			pr_debug("entity DESCRIPTOR(%02lx); ret = %d\n",
				 num, ret);
			return ret;
		}

		if (!data)
			return _len - len;

		ret = ffs_do_single_desc(ffs, data, len, entity, priv);
		if (unlikely(ret < 0)) {
			pr_debug("%s returns %d\n", __func__, ret);
			return ret;
		}

		len -= ret;
		data += ret;
		++num;
	}
}

static int __ffs_data_do_entity(enum ffs_entity_type type,
				u8 *valuep, struct usb_descriptor_header *desc,
				void *priv)
{
	struct ffs_desc_helper *helper = priv;
	struct ffs_data *ffs = helper->ffs;
	struct usb_endpoint_descriptor *d;

	ENTER();

	ffs_log("enter: type %u", type);

	switch (type) {
	case FFS_DESCRIPTOR:
		break;

	case FFS_INTERFACE:
		/*
		 * Interfaces are indexed from zero so if we
		 * encountered interface "n" then there are at least
		 * "n+1" interfaces.
		 */
		if (*valuep >= helper->interfaces_count)
			helper->interfaces_count = *valuep + 1;
		break;

	case FFS_STRING:
		/*
		 * Strings are indexed from 1 (0 is reserved
		 * for languages list)
		 */
		if (*valuep > helper->ffs->strings_count)
			helper->ffs->strings_count = *valuep;
		break;

	case FFS_ENDPOINT:
		d = (void *)desc;
		helper->eps_count++;
		if (helper->eps_count >= FFS_MAX_EPS_COUNT)
			return -EINVAL;
		/* Check if descriptors for any speed were already parsed */
		if (!helper->ffs->eps_count && !helper->ffs->interfaces_count)
			helper->ffs->eps_addrmap[helper->eps_count] =
				d->bEndpointAddress;
		else if (helper->ffs->eps_addrmap[helper->eps_count] !=
				d->bEndpointAddress)
			return -EINVAL;
		break;
	}

	return 0;
}

static int __ffs_do_os_desc_header(struct ffs_data *ffs,
				   enum ffs_os_desc_type *next_type,
				   struct usb_os_desc_header *desc)
{
	u16 bcd_version = le16_to_cpu(desc->bcdVersion);
	u16 w_index = le16_to_cpu(desc->wIndex);

	ffs_log("enter: bcd:%x w_index:%d", bcd_version, w_index);

	if (bcd_version != 1) {
		pr_vdebug("unsupported os descriptors version: %d",
			  bcd_version);
		return -EINVAL;
	}
	switch (w_index) {
	case 0x4:
		*next_type = FFS_OS_DESC_EXT_COMPAT;
		break;
	case 0x5:
		*next_type = FFS_OS_DESC_EXT_PROP;
		break;
	default:
		pr_vdebug("unsupported os descriptor type: %d", w_index);
		return -EINVAL;
	}

	return sizeof(*desc);
}

/*
 * Process all extended compatibility/extended property descriptors
 * of a feature descriptor
 */
static int __must_check ffs_do_single_os_desc(struct ffs_data *ffs,
					      char *data, unsigned int len,
					      enum ffs_os_desc_type type,
					      u16 feature_count,
					      ffs_os_desc_callback entity,
					      void *priv,
					      struct usb_os_desc_header *h)
{
	int ret;
	const unsigned _len = len;

	ENTER();

	ffs_log("enter: len %u os desc type %d", len, type);

	/* loop over all ext compat/ext prop descriptors */
	while (feature_count--) {
		ret = entity(type, h, data, len, priv);
		if (unlikely(ret < 0)) {
			ffs_log("bad OS descriptor, type: %d\n", type);
			return ret;
		}
		data += ret;
		len -= ret;
	}


	return _len - len;
}

/* Process a number of complete Feature Descriptors (Ext Compat or Ext Prop) */
static int __must_check ffs_do_os_descs(struct ffs_data *ffs,
					unsigned int count, char *data,
					unsigned int len,
					ffs_os_desc_callback entity, void *priv)
{
	const unsigned _len = len;
	unsigned long num = 0;

	ENTER();

	ffs_log("enter: len %u", len);

	for (num = 0; num < count; ++num) {
		int ret;
		enum ffs_os_desc_type type;
		u16 feature_count;
		struct usb_os_desc_header *desc = (void *)data;

		if (len < sizeof(*desc))
			return -EINVAL;

		/*
		 * Record "descriptor" entity.
		 * Process dwLength, bcdVersion, wIndex, get b/wCount.
		 * Move the data pointer to the beginning of extended
		 * compatibilities proper or extended properties proper
		 * portions of the data
		 */
		if (le32_to_cpu(desc->dwLength) > len)
			return -EINVAL;

		ret = __ffs_do_os_desc_header(ffs, &type, desc);
		if (unlikely(ret < 0)) {
			ffs_log("entity OS_DESCRIPTOR(%02lx); ret = %d\n",
				 num, ret);
			return ret;
		}
		/*
		 * 16-bit hex "?? 00" Little Endian looks like 8-bit hex "??"
		 */
		feature_count = le16_to_cpu(desc->wCount);
		if (type == FFS_OS_DESC_EXT_COMPAT &&
		    (feature_count > 255 || desc->Reserved))
				return -EINVAL;
		len -= ret;
		data += ret;

		/*
		 * Process all function/property descriptors
		 * of this Feature Descriptor
		 */
		ret = ffs_do_single_os_desc(ffs, data, len, type,
					    feature_count, entity, priv, desc);
		if (unlikely(ret < 0)) {
			ffs_log("%s returns %d\n", __func__, ret);
			return ret;
		}

		len -= ret;
		data += ret;
	}

	return _len - len;
}

/**
 * Validate contents of the buffer from userspace related to OS descriptors.
 */
static int __ffs_data_do_os_desc(enum ffs_os_desc_type type,
				 struct usb_os_desc_header *h, void *data,
				 unsigned len, void *priv)
{
	struct ffs_data *ffs = priv;
	u8 length;

	ENTER();

	ffs_log("enter: type %d len %u", type, len);

	switch (type) {
	case FFS_OS_DESC_EXT_COMPAT: {
		struct usb_ext_compat_desc *d = data;
		int i;

		if (len < sizeof(*d) ||
		    d->bFirstInterfaceNumber >= ffs->interfaces_count)
			return -EINVAL;
		if (d->Reserved1 != 1) {
			/*
			 * According to the spec, Reserved1 must be set to 1
			 * but older kernels incorrectly rejected non-zero
			 * values.  We fix it here to avoid returning EINVAL
			 * in response to values we used to accept.
			 */
			pr_debug("usb_ext_compat_desc::Reserved1 forced to 1\n");
			d->Reserved1 = 1;
		}
		for (i = 0; i < ARRAY_SIZE(d->Reserved2); ++i)
			if (d->Reserved2[i])
				return -EINVAL;

		length = sizeof(struct usb_ext_compat_desc);
	}
		break;
	case FFS_OS_DESC_EXT_PROP: {
		struct usb_ext_prop_desc *d = data;
		u32 type, pdl;
		u16 pnl;

		if (len < sizeof(*d) || h->interface >= ffs->interfaces_count)
			return -EINVAL;
		length = le32_to_cpu(d->dwSize);
		if (len < length)
			return -EINVAL;
		type = le32_to_cpu(d->dwPropertyDataType);
		if (type < USB_EXT_PROP_UNICODE ||
		    type > USB_EXT_PROP_UNICODE_MULTI) {
			pr_vdebug("unsupported os descriptor property type: %d",
				  type);
			return -EINVAL;
		}
		pnl = le16_to_cpu(d->wPropertyNameLength);
		if (length < 14 + pnl) {
			pr_vdebug("invalid os descriptor length: %d pnl:%d (descriptor %d)\n",
				  length, pnl, type);
			return -EINVAL;
		}
		pdl = le32_to_cpu(*(__le32 *)((u8 *)data + 10 + pnl));
		if (length != 14 + pnl + pdl) {
			pr_vdebug("invalid os descriptor length: %d pnl:%d pdl:%d (descriptor %d)\n",
				  length, pnl, pdl, type);
			return -EINVAL;
		}
		++ffs->ms_os_descs_ext_prop_count;
		/* property name reported to the host as "WCHAR"s */
		ffs->ms_os_descs_ext_prop_name_len += pnl * 2;
		ffs->ms_os_descs_ext_prop_data_len += pdl;
	}
		break;
	default:
		pr_vdebug("unknown descriptor: %d\n", type);
		return -EINVAL;
	}

	return length;
}

static int __ffs_data_got_descs(struct ffs_data *ffs,
				char *const _data, size_t len)
{
	char *data = _data, *raw_descs;
	unsigned os_descs_count = 0, counts[3], flags;
	int ret = -EINVAL, i;
	struct ffs_desc_helper helper;

	ENTER();

	ffs_log("enter: len %zu", len);

	if (get_unaligned_le32(data + 4) != len)
		goto error;

	switch (get_unaligned_le32(data)) {
	case FUNCTIONFS_DESCRIPTORS_MAGIC:
		flags = FUNCTIONFS_HAS_FS_DESC | FUNCTIONFS_HAS_HS_DESC;
		data += 8;
		len  -= 8;
		break;
	case FUNCTIONFS_DESCRIPTORS_MAGIC_V2:
		flags = get_unaligned_le32(data + 8);
		ffs->user_flags = flags;
		if (flags & ~(FUNCTIONFS_HAS_FS_DESC |
			      FUNCTIONFS_HAS_HS_DESC |
			      FUNCTIONFS_HAS_SS_DESC |
			      FUNCTIONFS_HAS_MS_OS_DESC |
			      FUNCTIONFS_VIRTUAL_ADDR |
			      FUNCTIONFS_EVENTFD |
			      FUNCTIONFS_ALL_CTRL_RECIP |
			      FUNCTIONFS_CONFIG0_SETUP)) {
			ret = -ENOSYS;
			goto error;
		}
		data += 12;
		len  -= 12;
		break;
	default:
		goto error;
	}

	if (flags & FUNCTIONFS_EVENTFD) {
		if (len < 4)
			goto error;
		ffs->ffs_eventfd =
			eventfd_ctx_fdget((int)get_unaligned_le32(data));
		if (IS_ERR(ffs->ffs_eventfd)) {
			ret = PTR_ERR(ffs->ffs_eventfd);
			ffs->ffs_eventfd = NULL;
			goto error;
		}
		data += 4;
		len  -= 4;
	}

	/* Read fs_count, hs_count and ss_count (if present) */
	for (i = 0; i < 3; ++i) {
		if (!(flags & (1 << i))) {
			counts[i] = 0;
		} else if (len < 4) {
			goto error;
		} else {
			counts[i] = get_unaligned_le32(data);
			data += 4;
			len  -= 4;
		}
	}
	if (flags & (1 << i)) {
		if (len < 4) {
			goto error;
		}
		os_descs_count = get_unaligned_le32(data);
		data += 4;
		len -= 4;
	};

	/* Read descriptors */
	raw_descs = data;
	helper.ffs = ffs;
	for (i = 0; i < 3; ++i) {
		if (!counts[i])
			continue;
		helper.interfaces_count = 0;
		helper.eps_count = 0;
		ret = ffs_do_descs(ffs, counts[i], data, len,
				   __ffs_data_do_entity, &helper);
		if (ret < 0)
			goto error;
		if (!ffs->eps_count && !ffs->interfaces_count) {
			ffs->eps_count = helper.eps_count;
			ffs->interfaces_count = helper.interfaces_count;
		} else {
			if (ffs->eps_count != helper.eps_count) {
				ret = -EINVAL;
				goto error;
			}
			if (ffs->interfaces_count != helper.interfaces_count) {
				ret = -EINVAL;
				goto error;
			}
		}
		data += ret;
		len  -= ret;
	}
	if (os_descs_count) {
		ret = ffs_do_os_descs(ffs, os_descs_count, data, len,
				      __ffs_data_do_os_desc, ffs);
		if (ret < 0)
			goto error;
		data += ret;
		len -= ret;
	}

	if (raw_descs == data || len) {
		ret = -EINVAL;
		goto error;
	}

	ffs->raw_descs_data	= _data;
	ffs->raw_descs		= raw_descs;
	ffs->raw_descs_length	= data - raw_descs;
	ffs->fs_descs_count	= counts[0];
	ffs->hs_descs_count	= counts[1];
	ffs->ss_descs_count	= counts[2];
	ffs->ms_os_descs_count	= os_descs_count;

	return 0;

error:
	kfree(_data);
	return ret;
}

static int __ffs_data_got_strings(struct ffs_data *ffs,
				  char *const _data, size_t len)
{
	u32 str_count, needed_count, lang_count;
	struct usb_gadget_strings **stringtabs, *t;
	const char *data = _data;
	struct usb_string *s;

	ENTER();

	ffs_log("enter: len %zu", len);

	if (unlikely(len < 16 ||
		     get_unaligned_le32(data) != FUNCTIONFS_STRINGS_MAGIC ||
		     get_unaligned_le32(data + 4) != len))
		goto error;
	str_count  = get_unaligned_le32(data + 8);
	lang_count = get_unaligned_le32(data + 12);

	/* if one is zero the other must be zero */
	if (unlikely(!str_count != !lang_count))
		goto error;

	/* Do we have at least as many strings as descriptors need? */
	needed_count = ffs->strings_count;
	if (unlikely(str_count < needed_count))
		goto error;

	/*
	 * If we don't need any strings just return and free all
	 * memory.
	 */
	if (!needed_count) {
		kfree(_data);
		return 0;
	}

	/* Allocate everything in one chunk so there's less maintenance. */
	{
		unsigned i = 0;
		vla_group(d);
		vla_item(d, struct usb_gadget_strings *, stringtabs,
			lang_count + 1);
		vla_item(d, struct usb_gadget_strings, stringtab, lang_count);
		vla_item(d, struct usb_string, strings,
			lang_count*(needed_count+1));

		char *vlabuf = kmalloc(vla_group_size(d), GFP_KERNEL);

		if (unlikely(!vlabuf)) {
			kfree(_data);
			return -ENOMEM;
		}

		/* Initialize the VLA pointers */
		stringtabs = vla_ptr(vlabuf, d, stringtabs);
		t = vla_ptr(vlabuf, d, stringtab);
		i = lang_count;
		do {
			*stringtabs++ = t++;
		} while (--i);
		*stringtabs = NULL;

		/* stringtabs = vlabuf = d_stringtabs for later kfree */
		stringtabs = vla_ptr(vlabuf, d, stringtabs);
		t = vla_ptr(vlabuf, d, stringtab);
		s = vla_ptr(vlabuf, d, strings);
	}

	/* For each language */
	data += 16;
	len -= 16;

	do { /* lang_count > 0 so we can use do-while */
		unsigned needed = needed_count;
		u32 str_per_lang = str_count;

		if (unlikely(len < 3))
			goto error_free;
		t->language = get_unaligned_le16(data);
		t->strings  = s;
		++t;

		data += 2;
		len -= 2;

		/* For each string */
		do { /* str_count > 0 so we can use do-while */
			size_t length = strnlen(data, len);

			if (unlikely(length == len))
				goto error_free;

			/*
			 * User may provide more strings then we need,
			 * if that's the case we simply ignore the
			 * rest
			 */
			if (likely(needed)) {
				/*
				 * s->id will be set while adding
				 * function to configuration so for
				 * now just leave garbage here.
				 */
				s->s = data;
				--needed;
				++s;
			}

			data += length + 1;
			len -= length + 1;
		} while (--str_per_lang);

		s->id = 0;   /* terminator */
		s->s = NULL;
		++s;

	} while (--lang_count);

	/* Some garbage left? */
	if (unlikely(len))
		goto error_free;

	/* Done! */
	ffs->stringtabs = stringtabs;
	ffs->raw_strings = _data;

	return 0;

error_free:
	kfree(stringtabs);
error:
	kfree(_data);
	return -EINVAL;
}


/* Events handling and management *******************************************/

static void __ffs_event_add(struct ffs_data *ffs,
			    enum usb_functionfs_event_type type)
{
	enum usb_functionfs_event_type rem_type1, rem_type2 = type;
	int neg = 0;

	ffs_log("enter: type %d state %d setup_state %d flag %lu", type,
		ffs->state, ffs->setup_state, ffs->flags);

	/*
	 * Abort any unhandled setup
	 *
	 * We do not need to worry about some cmpxchg() changing value
	 * of ffs->setup_state without holding the lock because when
	 * state is FFS_SETUP_PENDING cmpxchg() in several places in
	 * the source does nothing.
	 */
	if (ffs->setup_state == FFS_SETUP_PENDING)
		ffs->setup_state = FFS_SETUP_CANCELLED;

	/*
	 * Logic of this function guarantees that there are at most four pending
	 * evens on ffs->ev.types queue.  This is important because the queue
	 * has space for four elements only and __ffs_ep0_read_events function
	 * depends on that limit as well.  If more event types are added, those
	 * limits have to be revisited or guaranteed to still hold.
	 */
	switch (type) {
	case FUNCTIONFS_RESUME:
		rem_type2 = FUNCTIONFS_SUSPEND;
		/* FALL THROUGH */
	case FUNCTIONFS_SUSPEND:
	case FUNCTIONFS_SETUP:
		rem_type1 = type;
		/* Discard all similar events */
		break;

	case FUNCTIONFS_BIND:
	case FUNCTIONFS_UNBIND:
	case FUNCTIONFS_DISABLE:
	case FUNCTIONFS_ENABLE:
		/* Discard everything other then power management. */
		rem_type1 = FUNCTIONFS_SUSPEND;
		rem_type2 = FUNCTIONFS_RESUME;
		neg = 1;
		break;

	default:
		WARN(1, "%d: unknown event, this should not happen\n", type);
		return;
	}

	{
		u8 *ev  = ffs->ev.types, *out = ev;
		unsigned n = ffs->ev.count;
		for (; n; --n, ++ev)
			if ((*ev == rem_type1 || *ev == rem_type2) == neg)
				*out++ = *ev;
			else
				pr_vdebug("purging event %d\n", *ev);
		ffs->ev.count = out - ffs->ev.types;
	}

	pr_vdebug("adding event %d\n", type);
	ffs->ev.types[ffs->ev.count++] = type;
	wake_up_locked(&ffs->ev.waitq);
	if (ffs->ffs_eventfd)
		eventfd_signal(ffs->ffs_eventfd, 1);
}

static void ffs_event_add(struct ffs_data *ffs,
			  enum usb_functionfs_event_type type)
{
	unsigned long flags;
	spin_lock_irqsave(&ffs->ev.waitq.lock, flags);
	__ffs_event_add(ffs, type);
	spin_unlock_irqrestore(&ffs->ev.waitq.lock, flags);
}

/* Bind/unbind USB function hooks *******************************************/

static int ffs_ep_addr2idx(struct ffs_data *ffs, u8 endpoint_address)
{
	int i;

	for (i = 1; i < ARRAY_SIZE(ffs->eps_addrmap); ++i)
		if (ffs->eps_addrmap[i] == endpoint_address)
			return i;
	return -ENOENT;
}

static int __ffs_func_bind_do_descs(enum ffs_entity_type type, u8 *valuep,
				    struct usb_descriptor_header *desc,
				    void *priv)
{
	struct usb_endpoint_descriptor *ds = (void *)desc;
	struct ffs_function *func = priv;
	struct ffs_data *ffs = func->ffs;
	struct ffs_ep *ffs_ep;
	unsigned ep_desc_id;
	int idx;
	static const char *speed_names[] = { "full", "high", "super" };

	ffs_log("enter");

	if (type != FFS_DESCRIPTOR)
		return 0;

	/*
	 * If ss_descriptors is not NULL, we are reading super speed
	 * descriptors; if hs_descriptors is not NULL, we are reading high
	 * speed descriptors; otherwise, we are reading full speed
	 * descriptors.
	 */
	if (func->function.ss_descriptors) {
		ep_desc_id = 2;
		func->function.ss_descriptors[(long)valuep] = desc;
	} else if (func->function.hs_descriptors) {
		ep_desc_id = 1;
		func->function.hs_descriptors[(long)valuep] = desc;
	} else {
		ep_desc_id = 0;
		func->function.fs_descriptors[(long)valuep]    = desc;
	}

	if (!desc || desc->bDescriptorType != USB_DT_ENDPOINT)
		return 0;

	idx = ffs_ep_addr2idx(func->ffs, ds->bEndpointAddress) - 1;
	if (idx < 0)
		return idx;

	ffs_ep = func->eps + idx;

	if (unlikely(ffs_ep->descs[ep_desc_id])) {
		pr_err("two %sspeed descriptors for EP %d\n",
			  speed_names[ep_desc_id],
			  ds->bEndpointAddress & USB_ENDPOINT_NUMBER_MASK);
		return -EINVAL;
	}
	ffs_ep->descs[ep_desc_id] = ds;

	ffs_dump_mem(": Original  ep desc", ds, ds->bLength);
	if (ffs_ep->ep) {
		ds->bEndpointAddress = ffs_ep->descs[0]->bEndpointAddress;
		if (!ds->wMaxPacketSize)
			ds->wMaxPacketSize = ffs_ep->descs[0]->wMaxPacketSize;
	} else {
		struct usb_request *req;
		struct usb_ep *ep;
		u8 bEndpointAddress;

		/*
		 * We back up bEndpointAddress because autoconfig overwrites
		 * it with physical endpoint address.
		 */
		bEndpointAddress = ds->bEndpointAddress;
		pr_vdebug("autoconfig\n");
		ep = usb_ep_autoconfig(func->gadget, ds);
		if (unlikely(!ep))
			return -ENOTSUPP;
		ep->driver_data = func->eps + idx;

		req = usb_ep_alloc_request(ep, GFP_KERNEL);
		if (unlikely(!req))
			return -ENOMEM;

		ffs_ep->ep  = ep;
		ffs_ep->req = req;
		func->eps_revmap[ds->bEndpointAddress &
				 USB_ENDPOINT_NUMBER_MASK] = idx + 1;
		/*
		 * If we use virtual address mapping, we restore
		 * original bEndpointAddress value.
		 */
		if (func->ffs->user_flags & FUNCTIONFS_VIRTUAL_ADDR)
			ds->bEndpointAddress = bEndpointAddress;
	}
	ffs_dump_mem(": Rewritten ep desc", ds, ds->bLength);

	return 0;
}

static int __ffs_func_bind_do_nums(enum ffs_entity_type type, u8 *valuep,
				   struct usb_descriptor_header *desc,
				   void *priv)
{
	struct ffs_function *func = priv;
	struct ffs_data *ffs = func->ffs;
	unsigned idx;
	u8 newValue;

	ffs_log("enter: type %d", type);

	switch (type) {
	default:
	case FFS_DESCRIPTOR:
		/* Handled in previous pass by __ffs_func_bind_do_descs() */
		return 0;

	case FFS_INTERFACE:
		idx = *valuep;
		if (func->interfaces_nums[idx] < 0) {
			int id = usb_interface_id(func->conf, &func->function);
			if (unlikely(id < 0))
				return id;
			func->interfaces_nums[idx] = id;
		}
		newValue = func->interfaces_nums[idx];
		break;

	case FFS_STRING:
		/* String' IDs are allocated when fsf_data is bound to cdev */
		newValue = func->ffs->stringtabs[0]->strings[*valuep - 1].id;
		break;

	case FFS_ENDPOINT:
		/*
		 * USB_DT_ENDPOINT are handled in
		 * __ffs_func_bind_do_descs().
		 */
		if (desc->bDescriptorType == USB_DT_ENDPOINT)
			return 0;

		idx = (*valuep & USB_ENDPOINT_NUMBER_MASK) - 1;
		if (unlikely(!func->eps[idx].ep))
			return -EINVAL;

		{
			struct usb_endpoint_descriptor **descs;
			descs = func->eps[idx].descs;
			newValue = descs[descs[0] ? 0 : 1]->bEndpointAddress;
		}
		break;
	}

	pr_vdebug("%02x -> %02x\n", *valuep, newValue);
	*valuep = newValue;

	ffs_log("exit: newValue %d", newValue);

	return 0;
}

static int __ffs_func_bind_do_os_desc(enum ffs_os_desc_type type,
				      struct usb_os_desc_header *h, void *data,
				      unsigned len, void *priv)
{
	struct ffs_function *func = priv;
	struct ffs_data *ffs = func->ffs;
	u8 length = 0;

	ffs_log("enter: type %d", type);

	switch (type) {
	case FFS_OS_DESC_EXT_COMPAT: {
		struct usb_ext_compat_desc *desc = data;
		struct usb_os_desc_table *t;

		t = &func->function.os_desc_table[desc->bFirstInterfaceNumber];
		t->if_id = func->interfaces_nums[desc->bFirstInterfaceNumber];
		memcpy(t->os_desc->ext_compat_id, &desc->CompatibleID,
		       ARRAY_SIZE(desc->CompatibleID) +
		       ARRAY_SIZE(desc->SubCompatibleID));
		length = sizeof(*desc);
	}
		break;
	case FFS_OS_DESC_EXT_PROP: {
		struct usb_ext_prop_desc *desc = data;
		struct usb_os_desc_table *t;
		struct usb_os_desc_ext_prop *ext_prop;
		char *ext_prop_name;
		char *ext_prop_data;

		t = &func->function.os_desc_table[h->interface];
		t->if_id = func->interfaces_nums[h->interface];

		ext_prop = func->ffs->ms_os_descs_ext_prop_avail;
		func->ffs->ms_os_descs_ext_prop_avail += sizeof(*ext_prop);

		ext_prop->type = le32_to_cpu(desc->dwPropertyDataType);
		ext_prop->name_len = le16_to_cpu(desc->wPropertyNameLength);
		ext_prop->data_len = le32_to_cpu(*(__le32 *)
			usb_ext_prop_data_len_ptr(data, ext_prop->name_len));
		length = ext_prop->name_len + ext_prop->data_len + 14;

		ext_prop_name = func->ffs->ms_os_descs_ext_prop_name_avail;
		func->ffs->ms_os_descs_ext_prop_name_avail +=
			ext_prop->name_len;

		ext_prop_data = func->ffs->ms_os_descs_ext_prop_data_avail;
		func->ffs->ms_os_descs_ext_prop_data_avail +=
			ext_prop->data_len;
		memcpy(ext_prop_data,
		       usb_ext_prop_data_ptr(data, ext_prop->name_len),
		       ext_prop->data_len);
		/* unicode data reported to the host as "WCHAR"s */
		switch (ext_prop->type) {
		case USB_EXT_PROP_UNICODE:
		case USB_EXT_PROP_UNICODE_ENV:
		case USB_EXT_PROP_UNICODE_LINK:
		case USB_EXT_PROP_UNICODE_MULTI:
			ext_prop->data_len *= 2;
			break;
		}
		ext_prop->data = ext_prop_data;

		memcpy(ext_prop_name, usb_ext_prop_name_ptr(data),
		       ext_prop->name_len);
		/* property name reported to the host as "WCHAR"s */
		ext_prop->name_len *= 2;
		ext_prop->name = ext_prop_name;

		t->os_desc->ext_prop_len +=
			ext_prop->name_len + ext_prop->data_len + 14;
		++t->os_desc->ext_prop_count;
		list_add_tail(&ext_prop->entry, &t->os_desc->ext_prop);
	}
		break;
	default:
		pr_vdebug("unknown descriptor: %d\n", type);
	}

	return length;
}

static inline struct f_fs_opts *ffs_do_functionfs_bind(struct usb_function *f,
						struct usb_configuration *c)
{
	struct ffs_function *func = ffs_func_from_usb(f);
	struct f_fs_opts *ffs_opts =
		container_of(f->fi, struct f_fs_opts, func_inst);
	struct ffs_data *ffs = ffs_opts->dev->ffs_data;
	struct ffs_data *ffs_data;
	int ret;

	ENTER();

	/*
	 * Legacy gadget triggers binding in functionfs_ready_callback,
	 * which already uses locking; taking the same lock here would
	 * cause a deadlock.
	 *
	 * Configfs-enabled gadgets however do need ffs_dev_lock.
	 */
	if (!ffs_opts->no_configfs)
		ffs_dev_lock();
	ret = ffs_opts->dev->desc_ready ? 0 : -ENODEV;
	ffs_data = ffs_opts->dev->ffs_data;
	if (!ffs_opts->no_configfs)
		ffs_dev_unlock();
	if (ret)
		return ERR_PTR(ret);

	func->ffs = ffs_data;
	func->conf = c;
	func->gadget = c->cdev->gadget;

	/*
	 * in drivers/usb/gadget/configfs.c:configfs_composite_bind()
	 * configurations are bound in sequence with list_for_each_entry,
	 * in each configuration its functions are bound in sequence
	 * with list_for_each_entry, so we assume no race condition
	 * with regard to ffs_opts->bound access
	 */
	if (!ffs_opts->refcnt) {
		ret = functionfs_bind(func->ffs, c->cdev);
		if (ret) {
			ffs_log("functionfs_bind returned %d", ret);
			return ERR_PTR(ret);
		}
	}
	ffs_opts->refcnt++;
	func->function.strings = func->ffs->stringtabs;

	return ffs_opts;
}

static int _ffs_func_bind(struct usb_configuration *c,
			  struct usb_function *f)
{
	struct ffs_function *func = ffs_func_from_usb(f);
	struct ffs_data *ffs = func->ffs;

	const int full = !!func->ffs->fs_descs_count;
	const int high = !!func->ffs->hs_descs_count;
	const int super = !!func->ffs->ss_descs_count;

	int fs_len, hs_len, ss_len, ret, i;
	struct ffs_ep *eps_ptr;

	/* Make it a single chunk, less management later on */
	vla_group(d);
	vla_item_with_sz(d, struct ffs_ep, eps, ffs->eps_count);
	vla_item_with_sz(d, struct usb_descriptor_header *, fs_descs,
		full ? ffs->fs_descs_count + 1 : 0);
	vla_item_with_sz(d, struct usb_descriptor_header *, hs_descs,
		high ? ffs->hs_descs_count + 1 : 0);
	vla_item_with_sz(d, struct usb_descriptor_header *, ss_descs,
		super ? ffs->ss_descs_count + 1 : 0);
	vla_item_with_sz(d, short, inums, ffs->interfaces_count);
	vla_item_with_sz(d, struct usb_os_desc_table, os_desc_table,
			 c->cdev->use_os_string ? ffs->interfaces_count : 0);
	vla_item_with_sz(d, char[16], ext_compat,
			 c->cdev->use_os_string ? ffs->interfaces_count : 0);
	vla_item_with_sz(d, struct usb_os_desc, os_desc,
			 c->cdev->use_os_string ? ffs->interfaces_count : 0);
	vla_item_with_sz(d, struct usb_os_desc_ext_prop, ext_prop,
			 ffs->ms_os_descs_ext_prop_count);
	vla_item_with_sz(d, char, ext_prop_name,
			 ffs->ms_os_descs_ext_prop_name_len);
	vla_item_with_sz(d, char, ext_prop_data,
			 ffs->ms_os_descs_ext_prop_data_len);
	vla_item_with_sz(d, char, raw_descs, ffs->raw_descs_length);
	char *vlabuf;

	ENTER();

	ffs_log("enter: state %d setup_state %d flag %lu", ffs->state,
		ffs->setup_state, ffs->flags);

	/* Has descriptors only for speeds gadget does not support */
	if (unlikely(!(full | high | super)))
		return -ENOTSUPP;

	/* Allocate a single chunk, less management later on */
	vlabuf = kzalloc(vla_group_size(d), GFP_KERNEL);
	if (unlikely(!vlabuf))
		return -ENOMEM;

	ffs->ms_os_descs_ext_prop_avail = vla_ptr(vlabuf, d, ext_prop);
	ffs->ms_os_descs_ext_prop_name_avail =
		vla_ptr(vlabuf, d, ext_prop_name);
	ffs->ms_os_descs_ext_prop_data_avail =
		vla_ptr(vlabuf, d, ext_prop_data);

	/* Copy descriptors  */
	memcpy(vla_ptr(vlabuf, d, raw_descs), ffs->raw_descs,
	       ffs->raw_descs_length);

	memset(vla_ptr(vlabuf, d, inums), 0xff, d_inums__sz);
	eps_ptr = vla_ptr(vlabuf, d, eps);
	for (i = 0; i < ffs->eps_count; i++)
		eps_ptr[i].num = -1;

	/* Save pointers
	 * d_eps == vlabuf, func->eps used to kfree vlabuf later
	*/
	func->eps             = vla_ptr(vlabuf, d, eps);
	func->interfaces_nums = vla_ptr(vlabuf, d, inums);

	/*
	 * Go through all the endpoint descriptors and allocate
	 * endpoints first, so that later we can rewrite the endpoint
	 * numbers without worrying that it may be described later on.
	 */
	if (likely(full)) {
		func->function.fs_descriptors = vla_ptr(vlabuf, d, fs_descs);
		fs_len = ffs_do_descs(ffs, ffs->fs_descs_count,
				      vla_ptr(vlabuf, d, raw_descs),
				      d_raw_descs__sz,
				      __ffs_func_bind_do_descs, func);
		if (unlikely(fs_len < 0)) {
			ret = fs_len;
			goto error;
		}
	} else {
		fs_len = 0;
	}

	if (likely(high)) {
		func->function.hs_descriptors = vla_ptr(vlabuf, d, hs_descs);
		hs_len = ffs_do_descs(ffs, ffs->hs_descs_count,
				      vla_ptr(vlabuf, d, raw_descs) + fs_len,
				      d_raw_descs__sz - fs_len,
				      __ffs_func_bind_do_descs, func);
		if (unlikely(hs_len < 0)) {
			ret = hs_len;
			goto error;
		}
	} else {
		hs_len = 0;
	}

	if (likely(super)) {
		func->function.ss_descriptors = func->function.ssp_descriptors =
			vla_ptr(vlabuf, d, ss_descs);
		ss_len = ffs_do_descs(ffs, ffs->ss_descs_count,
				vla_ptr(vlabuf, d, raw_descs) + fs_len + hs_len,
				d_raw_descs__sz - fs_len - hs_len,
				__ffs_func_bind_do_descs, func);
		if (unlikely(ss_len < 0)) {
			ret = ss_len;
			goto error;
		}
		func->function.ssp_descriptors = func->function.ss_descriptors;
	} else {
		ss_len = 0;
	}

	/*
	 * Now handle interface numbers allocation and interface and
	 * endpoint numbers rewriting.  We can do that in one go
	 * now.
	 */
	ret = ffs_do_descs(ffs, ffs->fs_descs_count +
			   (high ? ffs->hs_descs_count : 0) +
			   (super ? ffs->ss_descs_count : 0),
			   vla_ptr(vlabuf, d, raw_descs), d_raw_descs__sz,
			   __ffs_func_bind_do_nums, func);
	if (unlikely(ret < 0))
		goto error;

	func->function.os_desc_table = vla_ptr(vlabuf, d, os_desc_table);
	if (c->cdev->use_os_string) {
		for (i = 0; i < ffs->interfaces_count; ++i) {
			struct usb_os_desc *desc;

			desc = func->function.os_desc_table[i].os_desc =
				vla_ptr(vlabuf, d, os_desc) +
				i * sizeof(struct usb_os_desc);
			desc->ext_compat_id =
				vla_ptr(vlabuf, d, ext_compat) + i * 16;
			INIT_LIST_HEAD(&desc->ext_prop);
		}
		ret = ffs_do_os_descs(ffs, ffs->ms_os_descs_count,
				      vla_ptr(vlabuf, d, raw_descs) +
				      fs_len + hs_len + ss_len,
				      d_raw_descs__sz - fs_len - hs_len -
				      ss_len,
				      __ffs_func_bind_do_os_desc, func);
		if (unlikely(ret < 0))
			goto error;
	}
	func->function.os_desc_n =
		c->cdev->use_os_string ? ffs->interfaces_count : 0;

	/* And we're done */
	ffs_event_add(ffs, FUNCTIONFS_BIND);

	return 0;

error:
	/* XXX Do we need to release all claimed endpoints here? */
	ffs_log("exit: ret %d", ret);
	return ret;
}

static int ffs_func_bind(struct usb_configuration *c,
			 struct usb_function *f)
{
	struct f_fs_opts *ffs_opts = ffs_do_functionfs_bind(f, c);
	struct ffs_function *func = ffs_func_from_usb(f);
	struct ffs_data *ffs = func->ffs;
	int ret;

	if (IS_ERR(ffs_opts))
		return PTR_ERR(ffs_opts);

	ffs_log("enter");

	ret = _ffs_func_bind(c, f);
	if (ret && !--ffs_opts->refcnt)
		functionfs_unbind(func->ffs);

	return ret;
}


/* Other USB function hooks *************************************************/

static void ffs_reset_work(struct work_struct *work)
{
	struct ffs_data *ffs = container_of(work,
		struct ffs_data, reset_work);

	ffs_log("enter");

	ffs_data_reset(ffs);
}

static int ffs_func_set_alt(struct usb_function *f,
			    unsigned interface, unsigned alt)
{
	struct ffs_function *func = ffs_func_from_usb(f);
	struct ffs_data *ffs = func->ffs;
	int ret = 0, intf;

	ffs_log("enter: alt %d", (int)alt);

	if (alt != (unsigned)-1) {
		intf = ffs_func_revmap_intf(func, interface);
		if (unlikely(intf < 0))
			return intf;
	}

	if (ffs->func) {
		ffs_func_eps_disable(ffs->func);
		ffs->func = NULL;
	}

	if (ffs->state == FFS_DEACTIVATED) {
		ffs->state = FFS_CLOSING;
		INIT_WORK(&ffs->reset_work, ffs_reset_work);
		schedule_work(&ffs->reset_work);
		return -ENODEV;
	}

	if (ffs->state != FFS_ACTIVE)
		return -ENODEV;

	if (alt == (unsigned)-1) {
		ffs->func = NULL;
		ffs_event_add(ffs, FUNCTIONFS_DISABLE);
		return 0;
	}

	ffs->func = func;
	ret = ffs_func_eps_enable(func);
	if (likely(ret >= 0))
		ffs_event_add(ffs, FUNCTIONFS_ENABLE);

	return ret;
}

static void ffs_func_disable(struct usb_function *f)
{
	struct ffs_function *func = ffs_func_from_usb(f);
	struct ffs_data *ffs = func->ffs;

	ffs_log("enter");
	ffs_func_set_alt(f, 0, (unsigned)-1);
}

static int ffs_func_setup(struct usb_function *f,
			  const struct usb_ctrlrequest *creq)
{
	struct ffs_function *func = ffs_func_from_usb(f);
	struct ffs_data *ffs = func->ffs;
	unsigned long flags;
	int ret;

	ENTER();

	pr_vdebug("creq->bRequestType = %02x\n", creq->bRequestType);
	pr_vdebug("creq->bRequest     = %02x\n", creq->bRequest);
	pr_vdebug("creq->wValue       = %04x\n", le16_to_cpu(creq->wValue));
	pr_vdebug("creq->wIndex       = %04x\n", le16_to_cpu(creq->wIndex));
	pr_vdebug("creq->wLength      = %04x\n", le16_to_cpu(creq->wLength));

	ffs_log("enter: state %d reqtype=%02x req=%02x wv=%04x wi=%04x wl=%04x",
			ffs->state, creq->bRequestType, creq->bRequest,
			le16_to_cpu(creq->wValue), le16_to_cpu(creq->wIndex),
			le16_to_cpu(creq->wLength));

	/*
	 * Most requests directed to interface go through here
	 * (notable exceptions are set/get interface) so we need to
	 * handle them.  All other either handled by composite or
	 * passed to usb_configuration->setup() (if one is set).  No
	 * matter, we will handle requests directed to endpoint here
	 * as well (as it's straightforward).  Other request recipient
	 * types are only handled when the user flag FUNCTIONFS_ALL_CTRL_RECIP
	 * is being used.
	 */
	if (ffs->state != FFS_ACTIVE)
		return -ENODEV;

	switch (creq->bRequestType & USB_RECIP_MASK) {
	case USB_RECIP_INTERFACE:
		ret = ffs_func_revmap_intf(func, le16_to_cpu(creq->wIndex));
		if (unlikely(ret < 0))
			return ret;
		break;

	case USB_RECIP_ENDPOINT:
		ret = ffs_func_revmap_ep(func, le16_to_cpu(creq->wIndex));
		if (unlikely(ret < 0))
			return ret;
		if (func->ffs->user_flags & FUNCTIONFS_VIRTUAL_ADDR)
			ret = func->ffs->eps_addrmap[ret];
		break;

	default:
		if (func->ffs->user_flags & FUNCTIONFS_ALL_CTRL_RECIP)
			ret = le16_to_cpu(creq->wIndex);
		else
			return -EOPNOTSUPP;
	}

	spin_lock_irqsave(&ffs->ev.waitq.lock, flags);
	ffs->ev.setup = *creq;
	ffs->ev.setup.wIndex = cpu_to_le16(ret);
	__ffs_event_add(ffs, FUNCTIONFS_SETUP);
	spin_unlock_irqrestore(&ffs->ev.waitq.lock, flags);

	return creq->wLength == 0 ? USB_GADGET_DELAYED_STATUS : 0;
}

static bool ffs_func_req_match(struct usb_function *f,
			       const struct usb_ctrlrequest *creq,
			       bool config0)
{
	struct ffs_function *func = ffs_func_from_usb(f);

	if (config0 && !(func->ffs->user_flags & FUNCTIONFS_CONFIG0_SETUP))
		return false;

	switch (creq->bRequestType & USB_RECIP_MASK) {
	case USB_RECIP_INTERFACE:
		return (ffs_func_revmap_intf(func,
					     le16_to_cpu(creq->wIndex)) >= 0);
	case USB_RECIP_ENDPOINT:
		return (ffs_func_revmap_ep(func,
					   le16_to_cpu(creq->wIndex)) >= 0);
	default:
		return (bool) (func->ffs->user_flags &
			       FUNCTIONFS_ALL_CTRL_RECIP);
	}
}

static void ffs_func_suspend(struct usb_function *f)
{
	struct ffs_data *ffs = ffs_func_from_usb(f)->ffs;

	ENTER();

	ffs_log("enter");

	ffs_event_add(ffs_func_from_usb(f)->ffs, FUNCTIONFS_SUSPEND);
}

static void ffs_func_resume(struct usb_function *f)
{
	struct ffs_data *ffs = ffs_func_from_usb(f)->ffs;

	ENTER();

	ffs_log("enter");

	ffs_event_add(ffs_func_from_usb(f)->ffs, FUNCTIONFS_RESUME);
}


/* Endpoint and interface numbers reverse mapping ***************************/

static int ffs_func_revmap_ep(struct ffs_function *func, u8 num)
{
	num = func->eps_revmap[num & USB_ENDPOINT_NUMBER_MASK];
	return num ? num : -EDOM;
}

static int ffs_func_revmap_intf(struct ffs_function *func, u8 intf)
{
	short *nums = func->interfaces_nums;
	unsigned count = func->ffs->interfaces_count;

	for (; count; --count, ++nums) {
		if (*nums >= 0 && *nums == intf)
			return nums - func->interfaces_nums;
	}

	return -EDOM;
}


/* Devices management *******************************************************/

static LIST_HEAD(ffs_devices);

static struct ffs_dev *_ffs_do_find_dev(const char *name)
{
	struct ffs_dev *dev;

	if (!name)
		return NULL;

	list_for_each_entry(dev, &ffs_devices, entry) {
		if (strcmp(dev->name, name) == 0)
			return dev;
	}

	return NULL;
}

/*
 * ffs_lock must be taken by the caller of this function
 */
static struct ffs_dev *_ffs_get_single_dev(void)
{
	struct ffs_dev *dev;

	if (list_is_singular(&ffs_devices)) {
		dev = list_first_entry(&ffs_devices, struct ffs_dev, entry);
		if (dev->single)
			return dev;
	}

	return NULL;
}

/*
 * ffs_lock must be taken by the caller of this function
 */
static struct ffs_dev *_ffs_find_dev(const char *name)
{
	struct ffs_dev *dev;

	dev = _ffs_get_single_dev();
	if (dev)
		return dev;

	dev = _ffs_do_find_dev(name);

	return dev;
}

/* Configfs support *********************************************************/

static inline struct f_fs_opts *to_ffs_opts(struct config_item *item)
{
	return container_of(to_config_group(item), struct f_fs_opts,
			    func_inst.group);
}

static void ffs_attr_release(struct config_item *item)
{
	struct f_fs_opts *opts = to_ffs_opts(item);

	usb_put_function_instance(&opts->func_inst);
}

static struct configfs_item_operations ffs_item_ops = {
	.release	= ffs_attr_release,
};

static const struct config_item_type ffs_func_type = {
	.ct_item_ops	= &ffs_item_ops,
	.ct_owner	= THIS_MODULE,
};


/* Function registration interface ******************************************/

static void ffs_free_inst(struct usb_function_instance *f)
{
	struct f_fs_opts *opts;

	opts = to_f_fs_opts(f);
	ffs_release_dev(opts->dev);
	ffs_dev_lock();
	_ffs_free_dev(opts->dev);
	ffs_dev_unlock();
	kfree(opts);
}

static int ffs_set_inst_name(struct usb_function_instance *fi, const char *name)
{
	if (strlen(name) >= FIELD_SIZEOF(struct ffs_dev, name))
		return -ENAMETOOLONG;
	return ffs_name_dev(to_f_fs_opts(fi)->dev, name);
}

static struct usb_function_instance *ffs_alloc_inst(void)
{
	struct f_fs_opts *opts;
	struct ffs_dev *dev;

	opts = kzalloc(sizeof(*opts), GFP_KERNEL);
	if (!opts)
		return ERR_PTR(-ENOMEM);

	opts->func_inst.set_inst_name = ffs_set_inst_name;
	opts->func_inst.free_func_inst = ffs_free_inst;
	ffs_dev_lock();
	dev = _ffs_alloc_dev();
	ffs_dev_unlock();
	if (IS_ERR(dev)) {
		kfree(opts);
		return ERR_CAST(dev);
	}
	opts->dev = dev;
	dev->opts = opts;

	config_group_init_type_name(&opts->func_inst.group, "",
				    &ffs_func_type);
	return &opts->func_inst;
}

static void ffs_free(struct usb_function *f)
{
	kfree(ffs_func_from_usb(f));
}

static void ffs_func_unbind(struct usb_configuration *c,
			    struct usb_function *f)
{
	struct ffs_function *func = ffs_func_from_usb(f);
	struct ffs_data *ffs = func->ffs;
	struct f_fs_opts *opts =
		container_of(f->fi, struct f_fs_opts, func_inst);
	struct ffs_ep *ep = func->eps;
	unsigned count = ffs->eps_count;
	unsigned long flags;

	ENTER();

	ffs_log("enter: state %d setup_state %d flag %lu", ffs->state,
		ffs->setup_state, ffs->flags);

	if (ffs->func == func) {
		ffs_func_eps_disable(func);
		ffs->func = NULL;
	}

<<<<<<< HEAD
	/* Drain any pending AIO completions */
	drain_workqueue(ffs->io_completion_wq);

	if (!--opts->refcnt)
=======
	if (!--opts->refcnt) {
		ffs_event_add(ffs, FUNCTIONFS_UNBIND);
>>>>>>> 161322e4
		functionfs_unbind(ffs);
	}

	/* cleanup after autoconfig */
	spin_lock_irqsave(&func->ffs->eps_lock, flags);
	while (count--) {
		if (ep->ep && ep->req)
			usb_ep_free_request(ep->ep, ep->req);
		ep->req = NULL;
		++ep;
	}
	spin_unlock_irqrestore(&func->ffs->eps_lock, flags);
	kfree(func->eps);
	func->eps = NULL;
	/*
	 * eps, descriptors and interfaces_nums are allocated in the
	 * same chunk so only one free is required.
	 */
	func->function.fs_descriptors = NULL;
	func->function.hs_descriptors = NULL;
	func->function.ss_descriptors = NULL;
	func->function.ssp_descriptors = NULL;
	func->interfaces_nums = NULL;

	if (opts->refcnt) {
		ffs_event_add(ffs, FUNCTIONFS_UNBIND);

		ffs_log("exit: state %d setup_state %d flag %lu", ffs->state,
			ffs->setup_state, ffs->flags);
	}
}

static struct usb_function *ffs_alloc(struct usb_function_instance *fi)
{
	struct ffs_function *func;

	ENTER();

	func = kzalloc(sizeof(*func), GFP_KERNEL);
	if (unlikely(!func))
		return ERR_PTR(-ENOMEM);

	func->function.name    = "Function FS Gadget";

	func->function.bind    = ffs_func_bind;
	func->function.unbind  = ffs_func_unbind;
	func->function.set_alt = ffs_func_set_alt;
	func->function.disable = ffs_func_disable;
	func->function.setup   = ffs_func_setup;
	func->function.req_match = ffs_func_req_match;
	func->function.suspend = ffs_func_suspend;
	func->function.resume  = ffs_func_resume;
	func->function.free_func = ffs_free;

	return &func->function;
}

/*
 * ffs_lock must be taken by the caller of this function
 */
static struct ffs_dev *_ffs_alloc_dev(void)
{
	struct ffs_dev *dev;
	int ret;

	if (_ffs_get_single_dev())
			return ERR_PTR(-EBUSY);

	dev = kzalloc(sizeof(*dev), GFP_KERNEL);
	if (!dev)
		return ERR_PTR(-ENOMEM);

	if (list_empty(&ffs_devices)) {
		ret = functionfs_init();
		if (ret) {
			kfree(dev);
			return ERR_PTR(ret);
		}
	}

	list_add(&dev->entry, &ffs_devices);

	return dev;
}

int ffs_name_dev(struct ffs_dev *dev, const char *name)
{
	struct ffs_dev *existing;
	int ret = 0;

	ffs_dev_lock();

	existing = _ffs_do_find_dev(name);
	if (!existing)
		strlcpy(dev->name, name, ARRAY_SIZE(dev->name));
	else if (existing != dev)
		ret = -EBUSY;

	ffs_dev_unlock();

	return ret;
}
EXPORT_SYMBOL_GPL(ffs_name_dev);

int ffs_single_dev(struct ffs_dev *dev)
{
	int ret;

	ret = 0;
	ffs_dev_lock();

	if (!list_is_singular(&ffs_devices))
		ret = -EBUSY;
	else
		dev->single = true;

	ffs_dev_unlock();

	return ret;
}
EXPORT_SYMBOL_GPL(ffs_single_dev);

/*
 * ffs_lock must be taken by the caller of this function
 */
static void _ffs_free_dev(struct ffs_dev *dev)
{
	list_del(&dev->entry);

	kfree(dev);
	if (list_empty(&ffs_devices))
		functionfs_cleanup();
}

static int ffs_acquire_dev(const char *dev_name, struct ffs_data *ffs_data)
{
	int ret = 0;
	struct ffs_dev *ffs_dev;

	ENTER();

	ffs_dev_lock();

	ffs_dev = _ffs_find_dev(dev_name);
	if (!ffs_dev) {
		ret = -ENOENT;
	} else if (ffs_dev->mounted) {
		ret = -EBUSY;
	} else if (ffs_dev->ffs_acquire_dev_callback &&
		   ffs_dev->ffs_acquire_dev_callback(ffs_dev)) {
		ret = -ENOENT;
	} else {
		ffs_dev->mounted = true;
		ffs_dev->ffs_data = ffs_data;
		ffs_data->private_data = ffs_dev;
	}

	ffs_dev_unlock();
	return ret;
}

static void ffs_release_dev(struct ffs_dev *ffs_dev)
{
	ENTER();

	ffs_dev_lock();

	if (ffs_dev && ffs_dev->mounted) {
		ffs_dev->mounted = false;
		if (ffs_dev->ffs_data) {
			ffs_dev->ffs_data->private_data = NULL;
			ffs_dev->ffs_data = NULL;
		}

		if (ffs_dev->ffs_release_dev_callback)
			ffs_dev->ffs_release_dev_callback(ffs_dev);
	}

	ffs_dev_unlock();
}

static int ffs_ready(struct ffs_data *ffs)
{
	struct ffs_dev *ffs_obj;
	int ret = 0;

	ENTER();

	ffs_log("enter");

	ffs_dev_lock();

	ffs_obj = ffs->private_data;
	if (!ffs_obj) {
		ret = -EINVAL;
		goto done;
	}
	if (WARN_ON(ffs_obj->desc_ready)) {
		ret = -EBUSY;
		goto done;
	}

	ffs_obj->desc_ready = true;

	if (ffs_obj->ffs_ready_callback) {
		ret = ffs_obj->ffs_ready_callback(ffs);
		if (ret)
			goto done;
	}

	set_bit(FFS_FL_CALL_CLOSED_CALLBACK, &ffs->flags);
done:
	ffs_dev_unlock();

	ffs_log("exit: ret %d", ret);

	return ret;
}

static void ffs_closed(struct ffs_data *ffs)
{
	struct ffs_dev *ffs_obj;
	struct f_fs_opts *opts;
	struct config_item *ci;

	ENTER();

	ffs_log("enter");

	ffs_dev_lock();

	ffs_obj = ffs->private_data;
	if (!ffs_obj)
		goto done;

	ffs_obj->desc_ready = false;

	if (test_and_clear_bit(FFS_FL_CALL_CLOSED_CALLBACK, &ffs->flags) &&
	    ffs_obj->ffs_closed_callback)
		ffs_obj->ffs_closed_callback(ffs);

	if (ffs_obj->opts)
		opts = ffs_obj->opts;
	else
		goto done;

	if (opts->no_configfs || !opts->func_inst.group.cg_item.ci_parent
	    || !kref_read(&opts->func_inst.group.cg_item.ci_kref))
		goto done;

	ci = opts->func_inst.group.cg_item.ci_parent->ci_parent;
	ffs_dev_unlock();

	if (test_bit(FFS_FL_BOUND, &ffs->flags)) {
		unregister_gadget_item(ci);
		ffs_log("unreg gadget done");
	}

	return;
done:
	ffs_dev_unlock();

	ffs_log("exit error");
}

/* Misc helper functions ****************************************************/

static int ffs_mutex_lock(struct mutex *mutex, unsigned nonblock)
{
	return nonblock
		? likely(mutex_trylock(mutex)) ? 0 : -EAGAIN
		: mutex_lock_interruptible(mutex);
}

/**
 * ffs_prepare_buffer() - copy userspace buffer into kernel.
 * @buf: userspace buffer
 * @len: length of the buffer
 * @extra_alloc_buf: Extra buffer allocation if required by UDC.
 *
 * This function returns pointer to the copied buffer
 */
static char *ffs_prepare_buffer(const char __user *buf, size_t len,
		size_t extra_buf_alloc)
{
	char *data;

	if (unlikely(!len))
		return NULL;

	data = kmalloc(len + extra_buf_alloc, GFP_KERNEL);
	if (unlikely(!data))
		return ERR_PTR(-ENOMEM);

	if (unlikely(copy_from_user(data, buf, len))) {
		kfree(data);
		return ERR_PTR(-EFAULT);
	}

	pr_vdebug("Buffer from user space:\n");
	ffs_dump_mem("", data, len);

	return data;
}

DECLARE_USB_FUNCTION_INIT(ffs, ffs_alloc_inst, ffs_alloc);
MODULE_LICENSE("GPL");
MODULE_AUTHOR("Michal Nazarewicz");<|MERGE_RESOLUTION|>--- conflicted
+++ resolved
@@ -3799,15 +3799,11 @@
 		ffs->func = NULL;
 	}
 
-<<<<<<< HEAD
 	/* Drain any pending AIO completions */
 	drain_workqueue(ffs->io_completion_wq);
 
-	if (!--opts->refcnt)
-=======
 	if (!--opts->refcnt) {
 		ffs_event_add(ffs, FUNCTIONFS_UNBIND);
->>>>>>> 161322e4
 		functionfs_unbind(ffs);
 	}
 
