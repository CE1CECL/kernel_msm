// SPDX-License-Identifier: GPL-2.0+
/*
 * f_fs.c -- user mode file system API for USB composite function controllers
 *
 * Copyright (C) 2010 Samsung Electronics
 * Author: Michal Nazarewicz <mina86@mina86.com>
 *
 * Based on inode.c (GadgetFS) which was:
 * Copyright (C) 2003-2004 David Brownell
 * Copyright (C) 2003 Agilent Technologies
 */


/* #define DEBUG */
/* #define VERBOSE_DEBUG */

#include <linux/blkdev.h>
#include <linux/pagemap.h>
#include <linux/export.h>
#include <linux/hid.h>
#include <linux/module.h>
#include <linux/sched/signal.h>
#include <linux/uio.h>
#include <asm/unaligned.h>

#include <linux/usb/composite.h>
#include <linux/usb/functionfs.h>

#include <linux/aio.h>
#include <linux/mmu_context.h>
#include <linux/poll.h>
#include <linux/eventfd.h>

#include "u_fs.h"
#include "u_f.h"
#include "u_os_desc.h"
#include "configfs.h"

#define FUNCTIONFS_MAGIC	0xa647361 /* Chosen by a honest dice roll ;) */

#define NUM_PAGES	10 /* # of pages for ipc logging */

/* Need to stub out these functions when the ipc logging driver is configured as
   a module. */
#ifdef CONFIG_IPC_LOGGING_MODULE
static inline int ipc_log_string(void *ilctxt, const char *fmt, ...)
{ return -EINVAL; }
static inline void *ipc_log_context_create(int max_num_pages,
	const char *modname, uint16_t user_version)
{ return NULL; }
static inline int ipc_log_context_destroy(void *ctxt)
{ return 0; }
#endif

#ifdef CONFIG_DYNAMIC_DEBUG
#define ffs_log(fmt, ...) do { \
	ipc_log_string(ffs->ipc_log, "%s: " fmt,  __func__, ##__VA_ARGS__); \
	dynamic_pr_debug("%s: " fmt, __func__, ##__VA_ARGS__); \
} while (0)
#else
#define ffs_log(fmt, ...) \
	ipc_log_string(ffs->ipc_log, "%s: " fmt,  __func__, ##__VA_ARGS__)
#endif

/* Reference counter handling */
static void ffs_data_get(struct ffs_data *ffs);
static void ffs_data_put(struct ffs_data *ffs);
/* Creates new ffs_data object. */
static struct ffs_data *__must_check ffs_data_new(const char *dev_name)
	__attribute__((malloc));

/* Opened counter handling. */
static void ffs_data_opened(struct ffs_data *ffs);
static void ffs_data_closed(struct ffs_data *ffs);

/* Called with ffs->mutex held; take over ownership of data. */
static int __must_check
__ffs_data_got_descs(struct ffs_data *ffs, char *data, size_t len);
static int __must_check
__ffs_data_got_strings(struct ffs_data *ffs, char *data, size_t len);


/* The function structure ***************************************************/

struct ffs_ep;

struct ffs_function {
	struct usb_configuration	*conf;
	struct usb_gadget		*gadget;
	struct ffs_data			*ffs;

	struct ffs_ep			*eps;
	u8				eps_revmap[16];
	short				*interfaces_nums;

	struct usb_function		function;
};


static struct ffs_function *ffs_func_from_usb(struct usb_function *f)
{
	return container_of(f, struct ffs_function, function);
}


static inline enum ffs_setup_state
ffs_setup_state_clear_cancelled(struct ffs_data *ffs)
{
	return (enum ffs_setup_state)
		cmpxchg(&ffs->setup_state, FFS_SETUP_CANCELLED, FFS_NO_SETUP);
}


static void ffs_func_eps_disable(struct ffs_function *func);
static int __must_check ffs_func_eps_enable(struct ffs_function *func);

static int ffs_func_bind(struct usb_configuration *,
			 struct usb_function *);
static int ffs_func_set_alt(struct usb_function *, unsigned, unsigned);
static void ffs_func_disable(struct usb_function *);
static int ffs_func_setup(struct usb_function *,
			  const struct usb_ctrlrequest *);
static bool ffs_func_req_match(struct usb_function *,
			       const struct usb_ctrlrequest *,
			       bool config0);
static void ffs_func_suspend(struct usb_function *);
static void ffs_func_resume(struct usb_function *);


static int ffs_func_revmap_ep(struct ffs_function *func, u8 num);
static int ffs_func_revmap_intf(struct ffs_function *func, u8 intf);


/* The endpoints structures *************************************************/

struct ffs_ep {
	struct usb_ep			*ep;	/* P: ffs->eps_lock */
	struct usb_request		*req;	/* P: epfile->mutex */

	/* [0]: full speed, [1]: high speed, [2]: super speed */
	struct usb_endpoint_descriptor	*descs[3];

	u8				num;

	int				status;	/* P: epfile->mutex */
};

struct ffs_epfile {
	/* Protects ep->ep and ep->req. */
	struct mutex			mutex;

	struct ffs_data			*ffs;
	struct ffs_ep			*ep;	/* P: ffs->eps_lock */
	atomic_t			opened;

	struct dentry			*dentry;

	/*
	 * Buffer for holding data from partial reads which may happen since
	 * we’re rounding user read requests to a multiple of a max packet size.
	 *
	 * The pointer is initialised with NULL value and may be set by
	 * __ffs_epfile_read_data function to point to a temporary buffer.
	 *
	 * In normal operation, calls to __ffs_epfile_read_buffered will consume
	 * data from said buffer and eventually free it.  Importantly, while the
	 * function is using the buffer, it sets the pointer to NULL.  This is
	 * all right since __ffs_epfile_read_data and __ffs_epfile_read_buffered
	 * can never run concurrently (they are synchronised by epfile->mutex)
	 * so the latter will not assign a new value to the pointer.
	 *
	 * Meanwhile ffs_func_eps_disable frees the buffer (if the pointer is
	 * valid) and sets the pointer to READ_BUFFER_DROP value.  This special
	 * value is crux of the synchronisation between ffs_func_eps_disable and
	 * __ffs_epfile_read_data.
	 *
	 * Once __ffs_epfile_read_data is about to finish it will try to set the
	 * pointer back to its old value (as described above), but seeing as the
	 * pointer is not-NULL (namely READ_BUFFER_DROP) it will instead free
	 * the buffer.
	 *
	 * == State transitions ==
	 *
	 * • ptr == NULL:  (initial state)
	 *   ◦ __ffs_epfile_read_buffer_free: go to ptr == DROP
	 *   ◦ __ffs_epfile_read_buffered:    nop
	 *   ◦ __ffs_epfile_read_data allocates temp buffer: go to ptr == buf
	 *   ◦ reading finishes:              n/a, not in ‘and reading’ state
	 * • ptr == DROP:
	 *   ◦ __ffs_epfile_read_buffer_free: nop
	 *   ◦ __ffs_epfile_read_buffered:    go to ptr == NULL
	 *   ◦ __ffs_epfile_read_data allocates temp buffer: free buf, nop
	 *   ◦ reading finishes:              n/a, not in ‘and reading’ state
	 * • ptr == buf:
	 *   ◦ __ffs_epfile_read_buffer_free: free buf, go to ptr == DROP
	 *   ◦ __ffs_epfile_read_buffered:    go to ptr == NULL and reading
	 *   ◦ __ffs_epfile_read_data:        n/a, __ffs_epfile_read_buffered
	 *                                    is always called first
	 *   ◦ reading finishes:              n/a, not in ‘and reading’ state
	 * • ptr == NULL and reading:
	 *   ◦ __ffs_epfile_read_buffer_free: go to ptr == DROP and reading
	 *   ◦ __ffs_epfile_read_buffered:    n/a, mutex is held
	 *   ◦ __ffs_epfile_read_data:        n/a, mutex is held
	 *   ◦ reading finishes and …
	 *     … all data read:               free buf, go to ptr == NULL
	 *     … otherwise:                   go to ptr == buf and reading
	 * • ptr == DROP and reading:
	 *   ◦ __ffs_epfile_read_buffer_free: nop
	 *   ◦ __ffs_epfile_read_buffered:    n/a, mutex is held
	 *   ◦ __ffs_epfile_read_data:        n/a, mutex is held
	 *   ◦ reading finishes:              free buf, go to ptr == DROP
	 */
	struct ffs_buffer		*read_buffer;
#define READ_BUFFER_DROP ((struct ffs_buffer *)ERR_PTR(-ESHUTDOWN))

	char				name[5];

	unsigned char			in;	/* P: ffs->eps_lock */
	unsigned char			isoc;	/* P: ffs->eps_lock */

	bool				invalid;
};

struct ffs_buffer {
	size_t length;
	char *data;
	char storage[];
};

/*  ffs_io_data structure ***************************************************/

struct ffs_io_data {
	bool aio;
	bool read;

	struct kiocb *kiocb;
	struct iov_iter data;
	const void *to_free;
	char *buf;

	struct mm_struct *mm;
	struct work_struct work;

	struct usb_ep *ep;
	struct usb_request *req;

	struct ffs_data *ffs;
};

struct ffs_desc_helper {
	struct ffs_data *ffs;
	unsigned interfaces_count;
	unsigned eps_count;
};

static int  __must_check ffs_epfiles_create(struct ffs_data *ffs);
static void ffs_epfiles_destroy(struct ffs_epfile *epfiles, unsigned count);

static struct dentry *
ffs_sb_create_file(struct super_block *sb, const char *name, void *data,
		   const struct file_operations *fops);

/* Devices management *******************************************************/

DEFINE_MUTEX(ffs_lock);
EXPORT_SYMBOL_GPL(ffs_lock);

static struct ffs_dev *_ffs_find_dev(const char *name);
static struct ffs_dev *_ffs_alloc_dev(void);
static void _ffs_free_dev(struct ffs_dev *dev);
static int ffs_acquire_dev(const char *dev_name, struct ffs_data *ffs_data);
static void ffs_release_dev(struct ffs_dev *ffs_dev);
static int ffs_ready(struct ffs_data *ffs);
static void ffs_closed(struct ffs_data *ffs);

/* Misc helper functions ****************************************************/

static int ffs_mutex_lock(struct mutex *mutex, unsigned nonblock)
	__attribute__((warn_unused_result, nonnull));
static char *ffs_prepare_buffer(const char __user *buf, size_t len,
	size_t extra_buf_alloc)
	__attribute__((warn_unused_result, nonnull));


/* Control file aka ep0 *****************************************************/

static void ffs_ep0_complete(struct usb_ep *ep, struct usb_request *req)
{
	struct ffs_data *ffs = req->context;

	complete(&ffs->ep0req_completion);
}

static int __ffs_ep0_queue_wait(struct ffs_data *ffs, char *data, size_t len)
	__releases(&ffs->ev.waitq.lock)
{
	struct usb_request *req = ffs->ep0req;
	int ret;

	req->zero     = len < le16_to_cpu(ffs->ev.setup.wLength);

	spin_unlock_irq(&ffs->ev.waitq.lock);

	ffs_log("enter: state %d setup_state %d flags %lu", ffs->state,
		ffs->setup_state, ffs->flags);

	req->buf      = data;
	req->length   = len;

	/*
	 * UDC layer requires to provide a buffer even for ZLP, but should
	 * not use it at all. Let's provide some poisoned pointer to catch
	 * possible bug in the driver.
	 */
	if (req->buf == NULL)
		req->buf = (void *)0xDEADBABE;

	reinit_completion(&ffs->ep0req_completion);

	ret = usb_ep_queue(ffs->gadget->ep0, req, GFP_ATOMIC);
	if (unlikely(ret < 0))
		return ret;

	ret = wait_for_completion_interruptible(&ffs->ep0req_completion);
	if (unlikely(ret)) {
		usb_ep_dequeue(ffs->gadget->ep0, req);
		return -EINTR;
	}

	ffs->setup_state = FFS_NO_SETUP;

	ffs_log("exit: state %d setup_state %d flags %lu", ffs->state,
		ffs->setup_state, ffs->flags);

	return req->status ? req->status : req->actual;
}

static int __ffs_ep0_stall(struct ffs_data *ffs)
{
	ffs_log("state %d setup_state %d flags %lu can_stall %d", ffs->state,
		ffs->setup_state, ffs->flags, ffs->ev.can_stall);

	if (ffs->ev.can_stall) {
		pr_vdebug("ep0 stall\n");
		usb_ep_set_halt(ffs->gadget->ep0);
		ffs->setup_state = FFS_NO_SETUP;
		return -EL2HLT;
	} else {
		pr_debug("bogus ep0 stall!\n");
		return -ESRCH;
	}
}

static ssize_t ffs_ep0_write(struct file *file, const char __user *buf,
			     size_t len, loff_t *ptr)
{
	struct ffs_data *ffs = file->private_data;
	struct usb_gadget *gadget = ffs->gadget;
	ssize_t ret;
	char *data;

	ENTER();

	ffs_log("enter:len %zu state %d setup_state %d flags %lu", len,
		ffs->state, ffs->setup_state, ffs->flags);

	/* Fast check if setup was canceled */
	if (ffs_setup_state_clear_cancelled(ffs) == FFS_SETUP_CANCELLED)
		return -EIDRM;

	/* Acquire mutex */
	ret = ffs_mutex_lock(&ffs->mutex, file->f_flags & O_NONBLOCK);
	if (unlikely(ret < 0))
		return ret;

	/* Check state */
	switch (ffs->state) {
	case FFS_READ_DESCRIPTORS:
	case FFS_READ_STRINGS:
		/* Copy data */
		if (unlikely(len < 16)) {
			ret = -EINVAL;
			break;
		}

		data = ffs_prepare_buffer(buf, len, 0);
		if (IS_ERR(data)) {
			ret = PTR_ERR(data);
			break;
		}

		/* Handle data */
		if (ffs->state == FFS_READ_DESCRIPTORS) {
			pr_info("read descriptors\n");
			ret = __ffs_data_got_descs(ffs, data, len);
			if (unlikely(ret < 0))
				break;

			ffs->state = FFS_READ_STRINGS;
			ret = len;
		} else {
			pr_info("read strings\n");
			ret = __ffs_data_got_strings(ffs, data, len);
			if (unlikely(ret < 0))
				break;

			ret = ffs_epfiles_create(ffs);
			if (unlikely(ret)) {
				ffs->state = FFS_CLOSING;
				break;
			}

			ffs->state = FFS_ACTIVE;
			mutex_unlock(&ffs->mutex);

			ret = ffs_ready(ffs);
			if (unlikely(ret < 0)) {
				ffs->state = FFS_CLOSING;
				return ret;
			}

			return len;
		}
		break;

	case FFS_ACTIVE:
		data = NULL;
		/*
		 * We're called from user space, we can use _irq
		 * rather then _irqsave
		 */
		spin_lock_irq(&ffs->ev.waitq.lock);
		switch (ffs_setup_state_clear_cancelled(ffs)) {
		case FFS_SETUP_CANCELLED:
			ret = -EIDRM;
			goto done_spin;

		case FFS_NO_SETUP:
			ret = -ESRCH;
			goto done_spin;

		case FFS_SETUP_PENDING:
			break;
		}

		/* FFS_SETUP_PENDING */
		if (!(ffs->ev.setup.bRequestType & USB_DIR_IN)) {
			spin_unlock_irq(&ffs->ev.waitq.lock);
			ret = __ffs_ep0_stall(ffs);
			break;
		}

		/* FFS_SETUP_PENDING and not stall */
		len = min(len, (size_t)le16_to_cpu(ffs->ev.setup.wLength));

		spin_unlock_irq(&ffs->ev.waitq.lock);

		data = ffs_prepare_buffer(buf, len, gadget->extra_buf_alloc);
		if (IS_ERR(data)) {
			ret = PTR_ERR(data);
			break;
		}

		spin_lock_irq(&ffs->ev.waitq.lock);

		/*
		 * We are guaranteed to be still in FFS_ACTIVE state
		 * but the state of setup could have changed from
		 * FFS_SETUP_PENDING to FFS_SETUP_CANCELLED so we need
		 * to check for that.  If that happened we copied data
		 * from user space in vain but it's unlikely.
		 *
		 * For sure we are not in FFS_NO_SETUP since this is
		 * the only place FFS_SETUP_PENDING -> FFS_NO_SETUP
		 * transition can be performed and it's protected by
		 * mutex.
		 */
		if (ffs_setup_state_clear_cancelled(ffs) ==
		    FFS_SETUP_CANCELLED) {
			ret = -EIDRM;
done_spin:
			spin_unlock_irq(&ffs->ev.waitq.lock);
		} else {
			/* unlocks spinlock */
			ret = __ffs_ep0_queue_wait(ffs, data, len);
		}
		kfree(data);
		break;

	default:
		ret = -EBADFD;
		break;
	}

	ffs_log("exit:ret %zd state %d setup_state %d flags %lu", ret,
		ffs->state, ffs->setup_state, ffs->flags);

	mutex_unlock(&ffs->mutex);
	return ret;
}

/* Called with ffs->ev.waitq.lock and ffs->mutex held, both released on exit. */
static ssize_t __ffs_ep0_read_events(struct ffs_data *ffs, char __user *buf,
				     size_t n)
	__releases(&ffs->ev.waitq.lock)
{
	/*
	 * n cannot be bigger than ffs->ev.count, which cannot be bigger than
	 * size of ffs->ev.types array (which is four) so that's how much space
	 * we reserve.
	 */
	struct usb_functionfs_event events[ARRAY_SIZE(ffs->ev.types)];
	const size_t size = n * sizeof *events;
	unsigned i = 0;

	memset(events, 0, size);

	do {
		events[i].type = ffs->ev.types[i];
		if (events[i].type == FUNCTIONFS_SETUP) {
			events[i].u.setup = ffs->ev.setup;
			ffs->setup_state = FFS_SETUP_PENDING;
		}
	} while (++i < n);

	ffs->ev.count -= n;
	if (ffs->ev.count)
		memmove(ffs->ev.types, ffs->ev.types + n,
			ffs->ev.count * sizeof *ffs->ev.types);

	spin_unlock_irq(&ffs->ev.waitq.lock);

	ffs_log("state %d setup_state %d flags %lu #evt %zu", ffs->state,
		ffs->setup_state, ffs->flags, n);

	mutex_unlock(&ffs->mutex);

	return unlikely(copy_to_user(buf, events, size)) ? -EFAULT : size;
}

static ssize_t ffs_ep0_read(struct file *file, char __user *buf,
			    size_t len, loff_t *ptr)
{
	struct ffs_data *ffs = file->private_data;
	char *data = NULL;
	size_t n;
	int ret;

	ENTER();

	ffs_log("enter:len %zu state %d setup_state %d flags %lu", len,
		ffs->state, ffs->setup_state, ffs->flags);

	/* Fast check if setup was canceled */
	if (ffs_setup_state_clear_cancelled(ffs) == FFS_SETUP_CANCELLED)
		return -EIDRM;

	/* Acquire mutex */
	ret = ffs_mutex_lock(&ffs->mutex, file->f_flags & O_NONBLOCK);
	if (unlikely(ret < 0))
		return ret;

	/* Check state */
	if (ffs->state != FFS_ACTIVE) {
		ret = -EBADFD;
		goto done_mutex;
	}

	/*
	 * We're called from user space, we can use _irq rather then
	 * _irqsave
	 */
	spin_lock_irq(&ffs->ev.waitq.lock);

	switch (ffs_setup_state_clear_cancelled(ffs)) {
	case FFS_SETUP_CANCELLED:
		ret = -EIDRM;
		break;

	case FFS_NO_SETUP:
		n = len / sizeof(struct usb_functionfs_event);
		if (unlikely(!n)) {
			ret = -EINVAL;
			break;
		}

		if ((file->f_flags & O_NONBLOCK) && !ffs->ev.count) {
			ret = -EAGAIN;
			break;
		}

		if (wait_event_interruptible_exclusive_locked_irq(ffs->ev.waitq,
							ffs->ev.count)) {
			ret = -EINTR;
			break;
		}

		/* unlocks spinlock */
		return __ffs_ep0_read_events(ffs, buf,
					     min(n, (size_t)ffs->ev.count));

	case FFS_SETUP_PENDING:
		if (ffs->ev.setup.bRequestType & USB_DIR_IN) {
			spin_unlock_irq(&ffs->ev.waitq.lock);
			ret = __ffs_ep0_stall(ffs);
			goto done_mutex;
		}

		len = min(len, (size_t)le16_to_cpu(ffs->ev.setup.wLength));

		spin_unlock_irq(&ffs->ev.waitq.lock);

		if (likely(len)) {
			data = kmalloc(len, GFP_KERNEL);
			if (unlikely(!data)) {
				ret = -ENOMEM;
				goto done_mutex;
			}
		}

		spin_lock_irq(&ffs->ev.waitq.lock);

		/* See ffs_ep0_write() */
		if (ffs_setup_state_clear_cancelled(ffs) ==
		    FFS_SETUP_CANCELLED) {
			ret = -EIDRM;
			break;
		}

		/* unlocks spinlock */
		ret = __ffs_ep0_queue_wait(ffs, data, len);
		if (likely(ret > 0) && unlikely(copy_to_user(buf, data, len)))
			ret = -EFAULT;
		goto done_mutex;

	default:
		ret = -EBADFD;
		break;
	}

	spin_unlock_irq(&ffs->ev.waitq.lock);
done_mutex:
	ffs_log("exit:ret %d state %d setup_state %d flags %lu", ret,
		ffs->state, ffs->setup_state, ffs->flags);

	mutex_unlock(&ffs->mutex);
	kfree(data);

	return ret;
}

static int ffs_ep0_open(struct inode *inode, struct file *file)
{
	struct ffs_data *ffs = inode->i_private;

	ENTER();

	ffs_log("state %d setup_state %d flags %lu opened %d", ffs->state,
		ffs->setup_state, ffs->flags, atomic_read(&ffs->opened));

	if (unlikely(ffs->state == FFS_CLOSING))
		return -EBUSY;

	file->private_data = ffs;
	ffs_data_opened(ffs);

	return stream_open(inode, file);
}

static int ffs_ep0_release(struct inode *inode, struct file *file)
{
	struct ffs_data *ffs = file->private_data;

	ENTER();

	ffs_log("state %d setup_state %d flags %lu opened %d", ffs->state,
		ffs->setup_state, ffs->flags, atomic_read(&ffs->opened));

	ffs_data_closed(ffs);

	return 0;
}

static long ffs_ep0_ioctl(struct file *file, unsigned code, unsigned long value)
{
	struct ffs_data *ffs = file->private_data;
	struct usb_gadget *gadget = ffs->gadget;
	long ret;

	ENTER();

	ffs_log("state %d setup_state %d flags %lu opened %d", ffs->state,
		ffs->setup_state, ffs->flags, atomic_read(&ffs->opened));

	if (code == FUNCTIONFS_INTERFACE_REVMAP) {
		struct ffs_function *func = ffs->func;
		ret = func ? ffs_func_revmap_intf(func, value) : -ENODEV;
	} else if (gadget && gadget->ops->ioctl) {
		ret = gadget->ops->ioctl(gadget, code, value);
	} else {
		ret = -ENOTTY;
	}

	return ret;
}

static __poll_t ffs_ep0_poll(struct file *file, poll_table *wait)
{
	struct ffs_data *ffs = file->private_data;
	__poll_t mask = EPOLLWRNORM;
	int ret;

	ffs_log("enter:state %d setup_state %d flags %lu opened %d", ffs->state,
		ffs->setup_state, ffs->flags, atomic_read(&ffs->opened));

	poll_wait(file, &ffs->ev.waitq, wait);

	ret = ffs_mutex_lock(&ffs->mutex, file->f_flags & O_NONBLOCK);
	if (unlikely(ret < 0))
		return mask;

	switch (ffs->state) {
	case FFS_READ_DESCRIPTORS:
	case FFS_READ_STRINGS:
		mask |= EPOLLOUT;
		break;

	case FFS_ACTIVE:
		switch (ffs->setup_state) {
		case FFS_NO_SETUP:
			if (ffs->ev.count)
				mask |= EPOLLIN;
			break;

		case FFS_SETUP_PENDING:
		case FFS_SETUP_CANCELLED:
			mask |= (EPOLLIN | EPOLLOUT);
			break;
		}
	case FFS_CLOSING:
		break;
	case FFS_DEACTIVATED:
		break;
	}

	ffs_log("exit: mask %u", mask);

	mutex_unlock(&ffs->mutex);

	return mask;
}

static const struct file_operations ffs_ep0_operations = {
	.llseek =	no_llseek,

	.open =		ffs_ep0_open,
	.write =	ffs_ep0_write,
	.read =		ffs_ep0_read,
	.release =	ffs_ep0_release,
	.unlocked_ioctl =	ffs_ep0_ioctl,
	.poll =		ffs_ep0_poll,
};


/* "Normal" endpoints operations ********************************************/

static void ffs_epfile_io_complete(struct usb_ep *_ep, struct usb_request *req)
{
	ENTER();
	if (likely(req->context)) {
		struct ffs_ep *ep = _ep->driver_data;
		ep->status = req->status ? req->status : req->actual;
		complete(req->context);
	}
}

static ssize_t ffs_copy_to_iter(void *data, int data_len, struct iov_iter *iter)
{
	ssize_t ret = copy_to_iter(data, data_len, iter);
	if (likely(ret == data_len))
		return ret;

	if (unlikely(iov_iter_count(iter)))
		return -EFAULT;

	/*
	 * Dear user space developer!
	 *
	 * TL;DR: To stop getting below error message in your kernel log, change
	 * user space code using functionfs to align read buffers to a max
	 * packet size.
	 *
	 * Some UDCs (e.g. dwc3) require request sizes to be a multiple of a max
	 * packet size.  When unaligned buffer is passed to functionfs, it
	 * internally uses a larger, aligned buffer so that such UDCs are happy.
	 *
	 * Unfortunately, this means that host may send more data than was
	 * requested in read(2) system call.  f_fs doesn’t know what to do with
	 * that excess data so it simply drops it.
	 *
	 * Was the buffer aligned in the first place, no such problem would
	 * happen.
	 *
	 * Data may be dropped only in AIO reads.  Synchronous reads are handled
	 * by splitting a request into multiple parts.  This splitting may still
	 * be a problem though so it’s likely best to align the buffer
	 * regardless of it being AIO or not..
	 *
	 * This only affects OUT endpoints, i.e. reading data with a read(2),
	 * aio_read(2) etc. system calls.  Writing data to an IN endpoint is not
	 * affected.
	 */
	pr_err("functionfs read size %d > requested size %zd, dropping excess data. "
	       "Align read buffer size to max packet size to avoid the problem.\n",
	       data_len, ret);

	return ret;
}

static void ffs_user_copy_worker(struct work_struct *work)
{
	struct ffs_io_data *io_data = container_of(work, struct ffs_io_data,
						   work);
	struct ffs_data *ffs = io_data->ffs;
	int ret = io_data->req->status ? io_data->req->status :
					 io_data->req->actual;
	bool kiocb_has_eventfd = io_data->kiocb->ki_flags & IOCB_EVENTFD;

	ffs_log("enter: ret %d for %s", ret, io_data->read ? "read" : "write");

	if (io_data->read && ret > 0) {
		mm_segment_t oldfs = get_fs();

		set_fs(USER_DS);
		use_mm(io_data->mm);
		ret = ffs_copy_to_iter(io_data->buf, ret, &io_data->data);
		unuse_mm(io_data->mm);
		set_fs(oldfs);
	}

	io_data->kiocb->ki_complete(io_data->kiocb, ret, ret);

	if (io_data->ffs->ffs_eventfd && !kiocb_has_eventfd)
		eventfd_signal(io_data->ffs->ffs_eventfd, 1);

	usb_ep_free_request(io_data->ep, io_data->req);

	if (io_data->read)
		kfree(io_data->to_free);
	kfree(io_data->buf);
	kfree(io_data);

	ffs_log("exit");
}

static void ffs_epfile_async_io_complete(struct usb_ep *_ep,
					 struct usb_request *req)
{
	struct ffs_io_data *io_data = req->context;
	struct ffs_data *ffs = io_data->ffs;

	ENTER();

	ffs_log("enter");

	INIT_WORK(&io_data->work, ffs_user_copy_worker);
	queue_work(ffs->io_completion_wq, &io_data->work);
}

static void __ffs_epfile_read_buffer_free(struct ffs_epfile *epfile)
{
	/*
	 * See comment in struct ffs_epfile for full read_buffer pointer
	 * synchronisation story.
	 */
	struct ffs_buffer *buf = xchg(&epfile->read_buffer, READ_BUFFER_DROP);
	if (buf && buf != READ_BUFFER_DROP)
		kfree(buf);
}

/* Assumes epfile->mutex is held. */
static ssize_t __ffs_epfile_read_buffered(struct ffs_epfile *epfile,
					  struct iov_iter *iter)
{
	/*
	 * Null out epfile->read_buffer so ffs_func_eps_disable does not free
	 * the buffer while we are using it.  See comment in struct ffs_epfile
	 * for full read_buffer pointer synchronisation story.
	 */
	struct ffs_buffer *buf = xchg(&epfile->read_buffer, NULL);
	ssize_t ret;
	if (!buf || buf == READ_BUFFER_DROP)
		return 0;

	ret = copy_to_iter(buf->data, buf->length, iter);
	if (buf->length == ret) {
		kfree(buf);
		return ret;
	}

	if (unlikely(iov_iter_count(iter))) {
		ret = -EFAULT;
	} else {
		buf->length -= ret;
		buf->data += ret;
	}

	if (cmpxchg(&epfile->read_buffer, NULL, buf))
		kfree(buf);

	return ret;
}

/* Assumes epfile->mutex is held. */
static ssize_t __ffs_epfile_read_data(struct ffs_epfile *epfile,
				      void *data, int data_len,
				      struct iov_iter *iter)
{
	struct ffs_buffer *buf;

	ssize_t ret = copy_to_iter(data, data_len, iter);
	if (likely(data_len == ret))
		return ret;

	if (unlikely(iov_iter_count(iter)))
		return -EFAULT;

	/* See ffs_copy_to_iter for more context. */
	pr_warn("functionfs read size %d > requested size %zd, splitting request into multiple reads.",
		data_len, ret);

	data_len -= ret;
	buf = kmalloc(sizeof(*buf) + data_len, GFP_KERNEL);
	if (!buf)
		return -ENOMEM;
	buf->length = data_len;
	buf->data = buf->storage;
	memcpy(buf->storage, data + ret, data_len);

	/*
	 * At this point read_buffer is NULL or READ_BUFFER_DROP (if
	 * ffs_func_eps_disable has been called in the meanwhile).  See comment
	 * in struct ffs_epfile for full read_buffer pointer synchronisation
	 * story.
	 */
	if (unlikely(cmpxchg(&epfile->read_buffer, NULL, buf)))
		kfree(buf);

	return ret;
}

static ssize_t ffs_epfile_io(struct file *file, struct ffs_io_data *io_data)
{
	struct ffs_epfile *epfile = file->private_data;
	struct ffs_data *ffs;
	struct usb_request *req;
	struct ffs_ep *ep;
	char *data = NULL;
	ssize_t ret, data_len = -EINVAL;
	int halt;
	size_t extra_buf_alloc = 0;

	/* Are we still active? */
	if (WARN_ON(epfile->ffs->state != FFS_ACTIVE))
		return -ENODEV;

	ffs = epfile->ffs;
	ffs_log("enter: %s", epfile->name);

	/* Wait for endpoint to be enabled */
	ep = epfile->ep;
	if (!ep) {
		if (file->f_flags & O_NONBLOCK)
			return -EAGAIN;

		/*
		 * epfile->invalid is set when EPs are disabled. Userspace
		 * might have stale threads continuing to do I/O and may be
		 * unaware of that especially if we block here. Instead return
		 * an error immediately here and don't allow any more I/O
		 * until the epfile is reopened.
		 */
		if (epfile->invalid)
			return -ENODEV;

		ret = wait_event_interruptible(
				epfile->ffs->wait, (ep = epfile->ep));
		if (ret)
			return -EINTR;
	}

	/* Do we halt? */
	halt = (!io_data->read == !epfile->in);
	if (halt && epfile->isoc)
		return -EINVAL;

	/* We will be using request and read_buffer */
	ret = ffs_mutex_lock(&epfile->mutex, file->f_flags & O_NONBLOCK);
	if (unlikely(ret))
		goto error;

	/* Allocate & copy */
	if (!halt) {
		struct usb_gadget *gadget;

		/*
		 * Do we have buffered data from previous partial read?  Check
		 * that for synchronous case only because we do not have
		 * facility to ‘wake up’ a pending asynchronous read and push
		 * buffered data to it which we would need to make things behave
		 * consistently.
		 */
		if (!io_data->aio && io_data->read) {
			ret = __ffs_epfile_read_buffered(epfile, &io_data->data);
			if (ret)
				goto error_mutex;
		}

		/*
		 * if we _do_ wait above, the epfile->ffs->gadget might be NULL
		 * before the waiting completes, so do not assign to 'gadget'
		 * earlier
		 */
		gadget = epfile->ffs->gadget;

		spin_lock_irq(&epfile->ffs->eps_lock);
		/* In the meantime, endpoint got disabled or changed. */
		if (epfile->ep != ep) {
			ret = -ESHUTDOWN;
			goto error_lock;
		}
		data_len = iov_iter_count(&io_data->data);
		/*
		 * Controller may require buffer size to be aligned to
		 * maxpacketsize of an out endpoint.
		 */
		if (io_data->read)
			data_len = usb_ep_align_maybe(gadget, ep->ep, data_len);
		spin_unlock_irq(&epfile->ffs->eps_lock);

		extra_buf_alloc = gadget->extra_buf_alloc;
		if (!io_data->read)
			data = kmalloc(data_len + extra_buf_alloc,
					GFP_KERNEL);
		else
			data = kmalloc(data_len, GFP_KERNEL);
		if (unlikely(!data)) {
			ret = -ENOMEM;
			goto error_mutex;
		}
		if (!io_data->read &&
		    !copy_from_iter_full(data, data_len, &io_data->data)) {
			ret = -EFAULT;
			goto error_mutex;
		}
	}

	spin_lock_irq(&epfile->ffs->eps_lock);

	if (epfile->ep != ep) {
		/* In the meantime, endpoint got disabled or changed. */
		ret = -ESHUTDOWN;
	} else if (halt) {
		ret = usb_ep_set_halt(ep->ep);
		if (!ret)
			ret = -EBADMSG;
	} else if (unlikely(data_len == -EINVAL)) {
		/*
		 * Sanity Check: even though data_len can't be used
		 * uninitialized at the time I write this comment, some
		 * compilers complain about this situation.
		 * In order to keep the code clean from warnings, data_len is
		 * being initialized to -EINVAL during its declaration, which
		 * means we can't rely on compiler anymore to warn no future
		 * changes won't result in data_len being used uninitialized.
		 * For such reason, we're adding this redundant sanity check
		 * here.
		 */
		WARN(1, "%s: data_len == -EINVAL\n", __func__);
		ret = -EINVAL;
	} else if (!io_data->aio) {
		DECLARE_COMPLETION_ONSTACK(done);
		bool interrupted = false;

		req = ep->req;
		req->buf      = data;
		req->length   = data_len;

		req->context  = &done;
		req->complete = ffs_epfile_io_complete;

		ret = usb_ep_queue(ep->ep, req, GFP_ATOMIC);
		if (unlikely(ret < 0))
			goto error_lock;

		spin_unlock_irq(&epfile->ffs->eps_lock);

		ffs_log("queued %zd bytes on %s", data_len, epfile->name);

		if (unlikely(wait_for_completion_interruptible(&done))) {
			/*
			 * To avoid race condition with ffs_epfile_io_complete,
			 * dequeue the request first then check
			 * status. usb_ep_dequeue API should guarantee no race
			 * condition with req->complete callback.
			 */
			spin_lock_irq(&epfile->ffs->eps_lock);
			interrupted = true;
			/*
			 * While we were acquiring lock endpoint got
			 * disabled (disconnect) or changed
			 (composition switch) ?
			 */
			if (epfile->ep == ep) {
				usb_ep_dequeue(ep->ep, req);
				spin_unlock_irq(&epfile->ffs->eps_lock);
				wait_for_completion(&done);
				interrupted = ep->status < 0;
			} else {
				spin_unlock_irq(&epfile->ffs->eps_lock);
			}
		}

		ffs_log("%s:ep status %d for req %pK", epfile->name, ep->status,
				req);

		if (interrupted) {
			ret = -EINTR;
			goto error_mutex;
		}

		ret = -ENODEV;
		spin_lock_irq(&epfile->ffs->eps_lock);
		/*
		 * While we were acquiring lock endpoint got
		 * disabled (disconnect) or changed
		 * (composition switch) ?
		 */
		if (epfile->ep == ep)
			ret = ep->status;
		spin_unlock_irq(&epfile->ffs->eps_lock);
		if (io_data->read && ret > 0)
			ret = __ffs_epfile_read_data(epfile, data, ep->status,
						     &io_data->data);
		goto error_mutex;
	} else if (!(req = usb_ep_alloc_request(ep->ep, GFP_ATOMIC))) {
		ret = -ENOMEM;
	} else {
		req->buf      = data;
		req->length   = data_len;

		io_data->buf = data;
		io_data->ep = ep->ep;
		io_data->req = req;
		io_data->ffs = epfile->ffs;

		req->context  = io_data;
		req->complete = ffs_epfile_async_io_complete;

		ret = usb_ep_queue(ep->ep, req, GFP_ATOMIC);
		if (unlikely(ret)) {
			io_data->req = NULL;
			usb_ep_free_request(ep->ep, req);
			goto error_lock;
		}

		ffs_log("queued %zd bytes on %s", data_len, epfile->name);

		ret = -EIOCBQUEUED;
		/*
		 * Do not kfree the buffer in this function.  It will be freed
		 * by ffs_user_copy_worker.
		 */
		data = NULL;
	}

error_lock:
	spin_unlock_irq(&epfile->ffs->eps_lock);
error_mutex:
	mutex_unlock(&epfile->mutex);
error:
	kfree(data);

	ffs_log("exit: %s ret %zd", epfile->name, ret);

	return ret;
}

static int
ffs_epfile_open(struct inode *inode, struct file *file)
{
	struct ffs_epfile *epfile = inode->i_private;
	struct ffs_data *ffs = epfile->ffs;

	ENTER();

	ffs_log("%s: state %d setup_state %d flag %lu opened %u",
		epfile->name, epfile->ffs->state, epfile->ffs->setup_state,
		epfile->ffs->flags, atomic_read(&epfile->opened));

	if (WARN_ON(epfile->ffs->state != FFS_ACTIVE))
		return -ENODEV;

	file->private_data = epfile;
	ffs_data_opened(epfile->ffs);
	atomic_inc(&epfile->opened);

	return stream_open(inode, file);
}

static int ffs_aio_cancel(struct kiocb *kiocb)
{
	struct ffs_io_data *io_data = kiocb->private;
	struct ffs_epfile *epfile = kiocb->ki_filp->private_data;
	struct ffs_data *ffs = epfile->ffs;
	unsigned long flags;
	int value;

	ENTER();

	ffs_log("enter:state %d setup_state %d flag %lu", epfile->ffs->state,
		epfile->ffs->setup_state, epfile->ffs->flags);

	spin_lock_irqsave(&epfile->ffs->eps_lock, flags);

	if (likely(io_data && io_data->ep && io_data->req))
		value = usb_ep_dequeue(io_data->ep, io_data->req);
	else
		value = -EINVAL;

	spin_unlock_irqrestore(&epfile->ffs->eps_lock, flags);

	ffs_log("exit: value %d", value);

	return value;
}

static ssize_t ffs_epfile_write_iter(struct kiocb *kiocb, struct iov_iter *from)
{
	struct ffs_epfile *epfile = kiocb->ki_filp->private_data;
	struct ffs_data *ffs = epfile->ffs;
	struct ffs_io_data io_data, *p = &io_data;
	ssize_t res;

	ENTER();

	ffs_log("enter");

	if (!is_sync_kiocb(kiocb)) {
		p = kzalloc(sizeof(io_data), GFP_KERNEL);
		if (unlikely(!p))
			return -ENOMEM;
		p->aio = true;
	} else {
		memset(p, 0, sizeof(*p));
		p->aio = false;
	}

	p->read = false;
	p->kiocb = kiocb;
	p->data = *from;
	p->mm = current->mm;

	kiocb->private = p;

	if (p->aio)
		kiocb_set_cancel_fn(kiocb, ffs_aio_cancel);

	res = ffs_epfile_io(kiocb->ki_filp, p);
	if (res == -EIOCBQUEUED)
		return res;
	if (p->aio)
		kfree(p);
	else
		*from = p->data;

	ffs_log("exit: ret %zd", res);

	return res;
}

static ssize_t ffs_epfile_read_iter(struct kiocb *kiocb, struct iov_iter *to)
{
	struct ffs_epfile *epfile = kiocb->ki_filp->private_data;
	struct ffs_data *ffs = epfile->ffs;
	struct ffs_io_data io_data, *p = &io_data;
	ssize_t res;

	ENTER();

	ffs_log("enter");

	if (!is_sync_kiocb(kiocb)) {
		p = kzalloc(sizeof(io_data), GFP_KERNEL);
		if (unlikely(!p))
			return -ENOMEM;
		p->aio = true;
	} else {
		memset(p, 0, sizeof(*p));
		p->aio = false;
	}

	p->read = true;
	p->kiocb = kiocb;
	if (p->aio) {
		p->to_free = dup_iter(&p->data, to, GFP_KERNEL);
		if (!p->to_free) {
			kfree(p);
			return -ENOMEM;
		}
	} else {
		p->data = *to;
		p->to_free = NULL;
	}
	p->mm = current->mm;

	kiocb->private = p;

	if (p->aio)
		kiocb_set_cancel_fn(kiocb, ffs_aio_cancel);

	res = ffs_epfile_io(kiocb->ki_filp, p);
	if (res == -EIOCBQUEUED)
		return res;

	if (p->aio) {
		kfree(p->to_free);
		kfree(p);
	} else {
		*to = p->data;
	}

	ffs_log("exit: ret %zd", res);

	return res;
}

static int
ffs_epfile_release(struct inode *inode, struct file *file)
{
	struct ffs_epfile *epfile = inode->i_private;
	struct ffs_data *ffs = epfile->ffs;
	unsigned long flags;

	ENTER();

	spin_lock_irqsave(&epfile->ffs->eps_lock, flags);
	__ffs_epfile_read_buffer_free(epfile);
	spin_unlock_irqrestore(&epfile->ffs->eps_lock, flags);
	ffs_log("%s: state %d setup_state %d flag %lu opened %u",
		epfile->name, epfile->ffs->state, epfile->ffs->setup_state,
		epfile->ffs->flags, atomic_read(&epfile->opened));

	if (atomic_dec_and_test(&epfile->opened))
		epfile->invalid = false;

	ffs_data_closed(epfile->ffs);

	return 0;
}

static long ffs_epfile_ioctl(struct file *file, unsigned code,
			     unsigned long value)
{
	struct ffs_epfile *epfile = file->private_data;
	struct ffs_data *ffs = epfile->ffs;
	struct ffs_ep *ep;
	int ret;

	ENTER();

	ffs_log("%s: code 0x%08x value %#lx state %d setup_state %d flag %lu",
		epfile->name, code, value, epfile->ffs->state,
		epfile->ffs->setup_state, epfile->ffs->flags);

	if (WARN_ON(epfile->ffs->state != FFS_ACTIVE))
		return -ENODEV;

	/* Wait for endpoint to be enabled */
	ep = epfile->ep;
	if (!ep) {
		if (file->f_flags & O_NONBLOCK)
			return -EAGAIN;

		/* don't allow any I/O until file is reopened */
		if (epfile->invalid)
			return -ENODEV;

		ret = wait_event_interruptible(
				epfile->ffs->wait, (ep = epfile->ep));
		if (ret)
			return -EINTR;
	}

	spin_lock_irq(&epfile->ffs->eps_lock);

	/* In the meantime, endpoint got disabled or changed. */
	if (epfile->ep != ep) {
		spin_unlock_irq(&epfile->ffs->eps_lock);
		return -ESHUTDOWN;
	}

	switch (code) {
	case FUNCTIONFS_FIFO_STATUS:
		ret = usb_ep_fifo_status(epfile->ep->ep);
		break;
	case FUNCTIONFS_FIFO_FLUSH:
		usb_ep_fifo_flush(epfile->ep->ep);
		ret = 0;
		break;
	case FUNCTIONFS_CLEAR_HALT:
		ret = usb_ep_clear_halt(epfile->ep->ep);
		break;
	case FUNCTIONFS_ENDPOINT_REVMAP:
		ret = epfile->ep->num;
		break;
	case FUNCTIONFS_ENDPOINT_DESC:
	{
		int desc_idx;
		struct usb_endpoint_descriptor desc1, *desc;

		switch (epfile->ffs->gadget->speed) {
		case USB_SPEED_SUPER_PLUS:
		case USB_SPEED_SUPER:
			desc_idx = 2;
			break;
		case USB_SPEED_HIGH:
			desc_idx = 1;
			break;
		default:
			desc_idx = 0;
		}

		desc = epfile->ep->descs[desc_idx];
		memcpy(&desc1, desc, desc->bLength);

		spin_unlock_irq(&epfile->ffs->eps_lock);
		ret = copy_to_user((void __user *)value, &desc1, desc1.bLength);
		if (ret)
			ret = -EFAULT;
		return ret;
	}
	default:
		ret = -ENOTTY;
	}
	spin_unlock_irq(&epfile->ffs->eps_lock);

	ffs_log("exit: %s: ret %d\n", epfile->name, ret);

	return ret;
}

#ifdef CONFIG_COMPAT
static long ffs_epfile_compat_ioctl(struct file *file, unsigned code,
		unsigned long value)
{
	return ffs_epfile_ioctl(file, code, value);
}
#endif

static const struct file_operations ffs_epfile_operations = {
	.llseek =	no_llseek,

	.open =		ffs_epfile_open,
	.write_iter =	ffs_epfile_write_iter,
	.read_iter =	ffs_epfile_read_iter,
	.release =	ffs_epfile_release,
	.unlocked_ioctl =	ffs_epfile_ioctl,
#ifdef CONFIG_COMPAT
	.compat_ioctl = ffs_epfile_compat_ioctl,
#endif
};


/* File system and super block operations ***********************************/

/*
 * Mounting the file system creates a controller file, used first for
 * function configuration then later for event monitoring.
 */

static struct inode *__must_check
ffs_sb_make_inode(struct super_block *sb, void *data,
		  const struct file_operations *fops,
		  const struct inode_operations *iops,
		  struct ffs_file_perms *perms)
{
	struct ffs_data	*ffs = sb->s_fs_info;
	struct inode *inode;

	ENTER();

	ffs_log("enter");

	inode = new_inode(sb);

	if (likely(inode)) {
		struct timespec64 ts = current_time(inode);

		inode->i_ino	 = get_next_ino();
		inode->i_mode    = perms->mode;
		inode->i_uid     = perms->uid;
		inode->i_gid     = perms->gid;
		inode->i_atime   = ts;
		inode->i_mtime   = ts;
		inode->i_ctime   = ts;
		inode->i_private = data;
		if (fops)
			inode->i_fop = fops;
		if (iops)
			inode->i_op  = iops;
	}

	return inode;
}

/* Create "regular" file */
static struct dentry *ffs_sb_create_file(struct super_block *sb,
					const char *name, void *data,
					const struct file_operations *fops)
{
	struct ffs_data	*ffs = sb->s_fs_info;
	struct dentry	*dentry;
	struct inode	*inode;

	ENTER();

	ffs_log("enter");

	dentry = d_alloc_name(sb->s_root, name);
	if (unlikely(!dentry))
		return NULL;

	inode = ffs_sb_make_inode(sb, data, fops, NULL, &ffs->file_perms);
	if (unlikely(!inode)) {
		dput(dentry);
		return NULL;
	}

	d_add(dentry, inode);

	return dentry;
}

/* Super block */
static const struct super_operations ffs_sb_operations = {
	.statfs =	simple_statfs,
	.drop_inode =	generic_delete_inode,
};

struct ffs_sb_fill_data {
	struct ffs_file_perms perms;
	umode_t root_mode;
	const char *dev_name;
	bool no_disconnect;
	struct ffs_data *ffs_data;
};

static int ffs_sb_fill(struct super_block *sb, void *_data, int silent)
{
	struct ffs_sb_fill_data *data = _data;
	struct inode	*inode;
	struct ffs_data	*ffs = data->ffs_data;

	ENTER();

	ffs_log("enter");

	ffs->sb              = sb;
	data->ffs_data       = NULL;
	sb->s_fs_info        = ffs;
	sb->s_blocksize      = PAGE_SIZE;
	sb->s_blocksize_bits = PAGE_SHIFT;
	sb->s_magic          = FUNCTIONFS_MAGIC;
	sb->s_op             = &ffs_sb_operations;
	sb->s_time_gran      = 1;

	/* Root inode */
	data->perms.mode = data->root_mode;
	inode = ffs_sb_make_inode(sb, NULL,
				  &simple_dir_operations,
				  &simple_dir_inode_operations,
				  &data->perms);
	sb->s_root = d_make_root(inode);
	if (unlikely(!sb->s_root))
		return -ENOMEM;

	/* EP0 file */
	if (unlikely(!ffs_sb_create_file(sb, "ep0", ffs,
					 &ffs_ep0_operations)))
		return -ENOMEM;

	return 0;
}

static int ffs_fs_parse_opts(struct ffs_sb_fill_data *data, char *opts)
{
	ENTER();

	if (!opts || !*opts)
		return 0;

	for (;;) {
		unsigned long value;
		char *eq, *comma;

		/* Option limit */
		comma = strchr(opts, ',');
		if (comma)
			*comma = 0;

		/* Value limit */
		eq = strchr(opts, '=');
		if (unlikely(!eq)) {
			pr_err("'=' missing in %s\n", opts);
			return -EINVAL;
		}
		*eq = 0;

		/* Parse value */
		if (kstrtoul(eq + 1, 0, &value)) {
			pr_err("%s: invalid value: %s\n", opts, eq + 1);
			return -EINVAL;
		}

		/* Interpret option */
		switch (eq - opts) {
		case 13:
			if (!memcmp(opts, "no_disconnect", 13))
				data->no_disconnect = !!value;
			else
				goto invalid;
			break;
		case 5:
			if (!memcmp(opts, "rmode", 5))
				data->root_mode  = (value & 0555) | S_IFDIR;
			else if (!memcmp(opts, "fmode", 5))
				data->perms.mode = (value & 0666) | S_IFREG;
			else
				goto invalid;
			break;

		case 4:
			if (!memcmp(opts, "mode", 4)) {
				data->root_mode  = (value & 0555) | S_IFDIR;
				data->perms.mode = (value & 0666) | S_IFREG;
			} else {
				goto invalid;
			}
			break;

		case 3:
			if (!memcmp(opts, "uid", 3)) {
				data->perms.uid = make_kuid(current_user_ns(), value);
				if (!uid_valid(data->perms.uid)) {
					pr_err("%s: unmapped value: %lu\n", opts, value);
					return -EINVAL;
				}
			} else if (!memcmp(opts, "gid", 3)) {
				data->perms.gid = make_kgid(current_user_ns(), value);
				if (!gid_valid(data->perms.gid)) {
					pr_err("%s: unmapped value: %lu\n", opts, value);
					return -EINVAL;
				}
			} else {
				goto invalid;
			}
			break;

		default:
invalid:
			pr_err("%s: invalid option\n", opts);
			return -EINVAL;
		}

		/* Next iteration */
		if (!comma)
			break;
		opts = comma + 1;
	}

	return 0;
}

/* "mount -t functionfs dev_name /dev/function" ends up here */

static struct dentry *
ffs_fs_mount(struct file_system_type *t, int flags,
	      const char *dev_name, void *opts)
{
	struct ffs_sb_fill_data data = {
		.perms = {
			.mode = S_IFREG | 0600,
			.uid = GLOBAL_ROOT_UID,
			.gid = GLOBAL_ROOT_GID,
		},
		.root_mode = S_IFDIR | 0500,
		.no_disconnect = false,
	};
	struct dentry *rv;
	int ret;
	struct ffs_data	*ffs;

	ENTER();

	ret = ffs_fs_parse_opts(&data, opts);
	if (unlikely(ret < 0))
		return ERR_PTR(ret);

	ffs = ffs_data_new(dev_name);
	if (IS_ERR_OR_NULL(ffs)) {
		if (!ffs)
			return ERR_PTR(-ENOMEM);
		else
			return ERR_PTR((long) ffs);
	}

	ffs->file_perms = data.perms;
	ffs->no_disconnect = data.no_disconnect;

	ffs->dev_name = kstrdup(dev_name, GFP_KERNEL);
	if (unlikely(!ffs->dev_name)) {
		ffs_data_put(ffs);
		return ERR_PTR(-ENOMEM);
	}

	ret = ffs_acquire_dev(dev_name, ffs);
	if (ret) {
		ffs_data_put(ffs);
		return ERR_PTR(ret);
	}
	data.ffs_data = ffs;

	rv = mount_nodev(t, flags, &data, ffs_sb_fill);
	if (IS_ERR(rv) && data.ffs_data)
		ffs_data_put(data.ffs_data);
	return rv;
}

static void
ffs_fs_kill_sb(struct super_block *sb)
{
	ENTER();

	kill_litter_super(sb);
	if (sb->s_fs_info)
		ffs_data_closed(sb->s_fs_info);
}

static struct file_system_type ffs_fs_type = {
	.owner		= THIS_MODULE,
	.name		= "functionfs",
	.mount		= ffs_fs_mount,
	.kill_sb	= ffs_fs_kill_sb,
};
MODULE_ALIAS_FS("functionfs");


/* Driver's main init/cleanup functions *************************************/

static int functionfs_init(void)
{
	int ret;

	ENTER();

	ret = register_filesystem(&ffs_fs_type);
	if (likely(!ret))
		pr_info("file system registered\n");
	else
		pr_err("failed registering file system (%d)\n", ret);

	return ret;
}

static void functionfs_cleanup(void)
{
	ENTER();

	pr_info("unloading\n");
	unregister_filesystem(&ffs_fs_type);
}


/* ffs_data and ffs_function construction and destruction code **************/

static void ffs_data_clear(struct ffs_data *ffs);
static void ffs_data_reset(struct ffs_data *ffs);

static void ffs_data_get(struct ffs_data *ffs)
{
	ENTER();

	ffs_log("ref %u", refcount_read(&ffs->ref));

	refcount_inc(&ffs->ref);
}

static void ffs_data_opened(struct ffs_data *ffs)
{
	ENTER();

	ffs_log("enter: state %d setup_state %d flag %lu opened %d ref %d",
		ffs->state, ffs->setup_state, ffs->flags,
		atomic_read(&ffs->opened), refcount_read(&ffs->ref));

	refcount_inc(&ffs->ref);
	if (atomic_add_return(1, &ffs->opened) == 1 &&
			ffs->state == FFS_DEACTIVATED) {
		ffs->state = FFS_CLOSING;
		ffs_data_reset(ffs);
	}
}

static void ffs_data_put(struct ffs_data *ffs)
{
	ENTER();

	ffs_log("ref %u", refcount_read(&ffs->ref));

	if (unlikely(refcount_dec_and_test(&ffs->ref))) {
		pr_info("%s(): freeing\n", __func__);
		ffs_data_clear(ffs);
		ffs_release_dev(ffs->private_data);
		BUG_ON(waitqueue_active(&ffs->ev.waitq) ||
		       waitqueue_active(&ffs->ep0req_completion.wait) ||
		       waitqueue_active(&ffs->wait));
		destroy_workqueue(ffs->io_completion_wq);
		ipc_log_context_destroy(ffs->ipc_log);
		kfree(ffs->dev_name);
		kfree(ffs);
	}
}

static void ffs_data_closed(struct ffs_data *ffs)
{
	struct ffs_epfile *epfiles;
	unsigned long flags;

	ENTER();

	ffs_log("state %d setup_state %d flag %lu opened %d", ffs->state,
		ffs->setup_state, ffs->flags, atomic_read(&ffs->opened));

	if (atomic_dec_and_test(&ffs->opened)) {
		if (ffs->no_disconnect) {
			ffs->state = FFS_DEACTIVATED;
<<<<<<< HEAD
			spin_lock_irqsave(&ffs->eps_lock, flags);
			epfiles = ffs->epfiles;
			ffs->epfiles = NULL;
			spin_unlock_irqrestore(&ffs->eps_lock,
							flags);

			if (epfiles)
				ffs_epfiles_destroy(epfiles,
						 ffs->eps_count);

=======
			mutex_lock(&ffs->mutex);
			if (ffs->epfiles) {
				ffs_epfiles_destroy(ffs->epfiles,
						   ffs->eps_count);
				ffs->epfiles = NULL;
			}
			mutex_unlock(&ffs->mutex);
>>>>>>> 99bd4b5a
			if (ffs->setup_state == FFS_SETUP_PENDING)
				__ffs_ep0_stall(ffs);
		} else {
			ffs->state = FFS_CLOSING;
			ffs_data_reset(ffs);
		}
	}
	if (atomic_read(&ffs->opened) < 0) {
		ffs->state = FFS_CLOSING;
		ffs_data_reset(ffs);
	}

	ffs_data_put(ffs);
}

static struct ffs_data *ffs_data_new(const char *dev_name)
{
	char ipcname[24] = "usb_ffs_";
	struct ffs_dev *ffs_dev;
	struct ffs_data *ffs = kzalloc(sizeof *ffs, GFP_KERNEL);
	if (unlikely(!ffs))
		return NULL;

	ffs_dev = _ffs_find_dev(dev_name);
	if (ffs_dev && ffs_dev->mounted) {
		pr_info("%s(): %s Already mounted\n", __func__, dev_name);
		kfree(ffs);
		return ERR_PTR(-EBUSY);
	}

	ENTER();

	ffs->io_completion_wq = alloc_ordered_workqueue("%s", 0, dev_name);
	if (!ffs->io_completion_wq) {
		kfree(ffs);
		return NULL;
	}

	refcount_set(&ffs->ref, 1);
	atomic_set(&ffs->opened, 0);
	ffs->state = FFS_READ_DESCRIPTORS;
	mutex_init(&ffs->mutex);
	spin_lock_init(&ffs->eps_lock);
	init_waitqueue_head(&ffs->ev.waitq);
	init_waitqueue_head(&ffs->wait);
	init_completion(&ffs->ep0req_completion);

	/* XXX REVISIT need to update it in some places, or do we? */
	ffs->ev.can_stall = 1;

	strlcat(ipcname, dev_name, sizeof(ipcname));
	ffs->ipc_log = ipc_log_context_create(NUM_PAGES, ipcname, 0);
	if (IS_ERR_OR_NULL(ffs->ipc_log))
		ffs->ipc_log =  NULL;

	return ffs;
}

static void ffs_data_clear(struct ffs_data *ffs)
{
	struct ffs_epfile *epfiles;
	unsigned long flags;

	ENTER();

	ffs_log("enter: state %d setup_state %d flag %lu", ffs->state,
		ffs->setup_state, ffs->flags);

	pr_debug("%s: ffs->gadget= %pK, ffs->flags= %lu\n",
				__func__, ffs->gadget, ffs->flags);
	ffs_closed(ffs);

	BUG_ON(ffs->gadget);

<<<<<<< HEAD
	spin_lock_irqsave(&ffs->eps_lock, flags);
	epfiles = ffs->epfiles;
	ffs->epfiles = NULL;
	spin_unlock_irqrestore(&ffs->eps_lock, flags);
=======
	mutex_lock(&ffs->mutex);
	if (ffs->epfiles) {
		ffs_epfiles_destroy(ffs->epfiles, ffs->eps_count);
		ffs->epfiles = NULL;
	}
>>>>>>> 99bd4b5a

	/*
	 * potential race possible between ffs_func_eps_disable
	 * & ffs_epfile_release therefore maintaining a local
	 * copy of epfile will save us from use-after-free.
	 */
	if (epfiles) {
		ffs_epfiles_destroy(epfiles, ffs->eps_count);
		ffs->epfiles = NULL;
	}

	if (ffs->ffs_eventfd) {
		eventfd_ctx_put(ffs->ffs_eventfd);
		ffs->ffs_eventfd = NULL;
	}

	kfree(ffs->raw_descs_data);
	ffs->raw_descs_data = NULL;
	kfree(ffs->raw_strings);
	ffs->raw_strings = NULL;
	kfree(ffs->stringtabs);
	ffs->stringtabs = NULL;
	mutex_unlock(&ffs->mutex);
}

static void ffs_data_reset(struct ffs_data *ffs)
{
	ENTER();

	ffs_log("enter: state %d setup_state %d flag %lu", ffs->state,
		ffs->setup_state, ffs->flags);

	ffs_data_clear(ffs);

<<<<<<< HEAD
	ffs->raw_descs_data = NULL;
=======
>>>>>>> 99bd4b5a
	ffs->raw_descs = NULL;

	ffs->raw_descs_length = 0;
	ffs->fs_descs_count = 0;
	ffs->hs_descs_count = 0;
	ffs->ss_descs_count = 0;

	ffs->strings_count = 0;
	ffs->interfaces_count = 0;
	ffs->eps_count = 0;

	ffs->ev.count = 0;

	ffs->state = FFS_READ_DESCRIPTORS;
	ffs->setup_state = FFS_NO_SETUP;
	ffs->flags = 0;

	ffs->ms_os_descs_ext_prop_count = 0;
	ffs->ms_os_descs_ext_prop_name_len = 0;
	ffs->ms_os_descs_ext_prop_data_len = 0;
}


static int functionfs_bind(struct ffs_data *ffs, struct usb_composite_dev *cdev)
{
	struct usb_gadget_strings **lang;
	int first_id;

	ENTER();

	ffs_log("enter: state %d setup_state %d flag %lu", ffs->state,
		ffs->setup_state, ffs->flags);

	if (WARN_ON(ffs->state != FFS_ACTIVE
		 || test_and_set_bit(FFS_FL_BOUND, &ffs->flags)))
		return -EBADFD;

	first_id = usb_string_ids_n(cdev, ffs->strings_count);
	if (unlikely(first_id < 0))
		return first_id;

	ffs->ep0req = usb_ep_alloc_request(cdev->gadget->ep0, GFP_KERNEL);
	if (unlikely(!ffs->ep0req))
		return -ENOMEM;
	ffs->ep0req->complete = ffs_ep0_complete;
	ffs->ep0req->context = ffs;

	lang = ffs->stringtabs;
	if (lang) {
		for (; *lang; ++lang) {
			struct usb_string *str = (*lang)->strings;
			int id = first_id;
			for (; str->s; ++id, ++str)
				str->id = id;
		}
	}

	ffs->gadget = cdev->gadget;

	ffs_data_get(ffs);
	return 0;
}

static void functionfs_unbind(struct ffs_data *ffs)
{
	ENTER();

	if (!WARN_ON(!ffs->gadget)) {
		usb_ep_free_request(ffs->gadget->ep0, ffs->ep0req);
		ffs->ep0req = NULL;
		ffs->gadget = NULL;
		clear_bit(FFS_FL_BOUND, &ffs->flags);
		ffs_log("state %d setup_state %d flag %lu gadget %pK\n",
			ffs->state, ffs->setup_state, ffs->flags, ffs->gadget);
		ffs_data_put(ffs);
	}
}

static int ffs_epfiles_create(struct ffs_data *ffs)
{
	struct ffs_epfile *epfile, *epfiles;
	unsigned i, count;

	ENTER();

	ffs_log("enter: eps_count %u state %d setup_state %d flag %lu",
		ffs->eps_count, ffs->state, ffs->setup_state, ffs->flags);

	count = ffs->eps_count;
	epfiles = kcalloc(count, sizeof(*epfiles), GFP_KERNEL);
	if (!epfiles)
		return -ENOMEM;

	epfile = epfiles;
	for (i = 1; i <= count; ++i, ++epfile) {
		epfile->ffs = ffs;
		mutex_init(&epfile->mutex);
		if (ffs->user_flags & FUNCTIONFS_VIRTUAL_ADDR)
			sprintf(epfile->name, "ep%02x", ffs->eps_addrmap[i]);
		else
			sprintf(epfile->name, "ep%u", i);
		epfile->dentry = ffs_sb_create_file(ffs->sb, epfile->name,
						 epfile,
						 &ffs_epfile_operations);
		if (unlikely(!epfile->dentry)) {
			ffs_epfiles_destroy(epfiles, i - 1);
			return -ENOMEM;
		}

		atomic_set(&epfile->opened, 0);
	}

	ffs->epfiles = epfiles;

	return 0;
}

static void ffs_epfiles_destroy(struct ffs_epfile *epfiles, unsigned count)
{
	struct ffs_epfile *epfile = epfiles;
	struct ffs_data *ffs = epfiles->ffs;

	ENTER();

	ffs_log("enter: count %u", count);

	for (; count; --count, ++epfile) {
		BUG_ON(mutex_is_locked(&epfile->mutex));
		if (epfile->dentry) {
			d_delete(epfile->dentry);
			dput(epfile->dentry);
			epfile->dentry = NULL;
		}
	}

	kfree(epfiles);
}

static void ffs_func_eps_disable(struct ffs_function *func)
{
<<<<<<< HEAD
	struct ffs_data *ffs;
=======
	struct ffs_data *ffs      = func->ffs;
>>>>>>> 99bd4b5a
	struct ffs_ep *ep;
	struct ffs_epfile *epfile;
	unsigned short count;
	unsigned long flags;

	spin_lock_irqsave(&func->ffs->eps_lock, flags);
	ffs = func->ffs;
	count = func->ffs->eps_count;
	epfile = func->ffs->epfiles;
	ep = func->eps;

	ffs_log("enter: state %d setup_state %d flag %lu", func->ffs->state,
		func->ffs->setup_state, func->ffs->flags);

<<<<<<< HEAD
=======
	spin_lock_irqsave(&func->ffs->eps_lock, flags);
	count = func->ffs->eps_count;
	epfile = func->ffs->epfiles;
	ep = func->eps;
>>>>>>> 99bd4b5a
	while (count--) {
		/* pending requests get nuked */
		if (likely(ep->ep))
			usb_ep_disable(ep->ep);
		++ep;

		if (epfile) {
			epfile->invalid = true; /* until file is reopened */
			epfile->ep = NULL;
			__ffs_epfile_read_buffer_free(epfile);
			++epfile;
		}
	}
	spin_unlock_irqrestore(&func->ffs->eps_lock, flags);
}

static int ffs_func_eps_enable(struct ffs_function *func)
{
	struct ffs_data *ffs;
	struct ffs_ep *ep;
	struct ffs_epfile *epfile;
	unsigned short count;
	unsigned long flags;
	int ret = 0;

	ffs_log("enter: state %d setup_state %d flag %lu", func->ffs->state,
		func->ffs->setup_state, func->ffs->flags);

	spin_lock_irqsave(&func->ffs->eps_lock, flags);
	ffs = func->ffs;
	ep = func->eps;
	epfile = ffs->epfiles;
	count = ffs->eps_count;
	while(count--) {
		ep->ep->driver_data = ep;

		ret = config_ep_by_speed(func->gadget, &func->function, ep->ep);
		if (ret) {
			pr_err("%s: config_ep_by_speed(%s) returned %d\n",
					__func__, ep->ep->name, ret);
			break;
		}

		ret = usb_ep_enable(ep->ep);
		if (likely(!ret)) {
			epfile->ep = ep;
			epfile->in = usb_endpoint_dir_in(ep->ep->desc);
			epfile->isoc = usb_endpoint_xfer_isoc(ep->ep->desc);
			ffs_log("usb_ep_enable %s", ep->ep->name);
		} else {
			ffs_log("usb_ep_enable %s ret %d", ep->ep->name, ret);
			break;
		}

		++ep;
		++epfile;
	}

	wake_up_interruptible(&ffs->wait);
	spin_unlock_irqrestore(&func->ffs->eps_lock, flags);

	return ret;
}


/* Parsing and building descriptors and strings *****************************/

/*
 * This validates if data pointed by data is a valid USB descriptor as
 * well as record how many interfaces, endpoints and strings are
 * required by given configuration.  Returns address after the
 * descriptor or NULL if data is invalid.
 */

enum ffs_entity_type {
	FFS_DESCRIPTOR, FFS_INTERFACE, FFS_STRING, FFS_ENDPOINT
};

enum ffs_os_desc_type {
	FFS_OS_DESC, FFS_OS_DESC_EXT_COMPAT, FFS_OS_DESC_EXT_PROP
};

typedef int (*ffs_entity_callback)(enum ffs_entity_type entity,
				   u8 *valuep,
				   struct usb_descriptor_header *desc,
				   void *priv);

typedef int (*ffs_os_desc_callback)(enum ffs_os_desc_type entity,
				    struct usb_os_desc_header *h, void *data,
				    unsigned len, void *priv);

static int __must_check ffs_do_single_desc(struct ffs_data *ffs,
					   char *data, unsigned int len,
					   ffs_entity_callback entity,
					   void *priv)
{
	struct usb_descriptor_header *_ds = (void *)data;
	u8 length;
	int ret;

	ENTER();

	ffs_log("enter: len %u", len);

	/* At least two bytes are required: length and type */
	if (len < 2) {
		pr_vdebug("descriptor too short\n");
		return -EINVAL;
	}

	/* If we have at least as many bytes as the descriptor takes? */
	length = _ds->bLength;
	if (len < length) {
		pr_vdebug("descriptor longer then available data\n");
		return -EINVAL;
	}

#define __entity_check_INTERFACE(val)  1
#define __entity_check_STRING(val)     (val)
#define __entity_check_ENDPOINT(val)   ((val) & USB_ENDPOINT_NUMBER_MASK)
#define __entity(type, val) do {					\
		pr_vdebug("entity " #type "(%02x)\n", (val));		\
		if (unlikely(!__entity_check_ ##type(val))) {		\
			pr_vdebug("invalid entity's value\n");		\
			return -EINVAL;					\
		}							\
		ret = entity(FFS_ ##type, &val, _ds, priv);		\
		if (unlikely(ret < 0)) {				\
			pr_debug("entity " #type "(%02x); ret = %d\n",	\
				 (val), ret);				\
			return ret;					\
		}							\
	} while (0)

	/* Parse descriptor depending on type. */
	switch (_ds->bDescriptorType) {
	case USB_DT_DEVICE:
	case USB_DT_CONFIG:
	case USB_DT_STRING:
	case USB_DT_DEVICE_QUALIFIER:
		/* function can't have any of those */
		pr_vdebug("descriptor reserved for gadget: %d\n",
		      _ds->bDescriptorType);
		return -EINVAL;

	case USB_DT_INTERFACE: {
		struct usb_interface_descriptor *ds = (void *)_ds;
		pr_vdebug("interface descriptor\n");
		if (length != sizeof *ds)
			goto inv_length;

		__entity(INTERFACE, ds->bInterfaceNumber);
		if (ds->iInterface)
			__entity(STRING, ds->iInterface);
	}
		break;

	case USB_DT_ENDPOINT: {
		struct usb_endpoint_descriptor *ds = (void *)_ds;
		pr_vdebug("endpoint descriptor\n");
		if (length != USB_DT_ENDPOINT_SIZE &&
		    length != USB_DT_ENDPOINT_AUDIO_SIZE)
			goto inv_length;
		__entity(ENDPOINT, ds->bEndpointAddress);
	}
		break;

	case HID_DT_HID:
		pr_vdebug("hid descriptor\n");
		if (length != sizeof(struct hid_descriptor))
			goto inv_length;
		break;

	case USB_DT_OTG:
		if (length != sizeof(struct usb_otg_descriptor))
			goto inv_length;
		break;

	case USB_DT_INTERFACE_ASSOCIATION: {
		struct usb_interface_assoc_descriptor *ds = (void *)_ds;
		pr_vdebug("interface association descriptor\n");
		if (length != sizeof *ds)
			goto inv_length;
		if (ds->iFunction)
			__entity(STRING, ds->iFunction);
	}
		break;

	case USB_DT_SS_ENDPOINT_COMP:
		pr_vdebug("EP SS companion descriptor\n");
		if (length != sizeof(struct usb_ss_ep_comp_descriptor))
			goto inv_length;
		break;

	case USB_DT_OTHER_SPEED_CONFIG:
	case USB_DT_INTERFACE_POWER:
	case USB_DT_DEBUG:
	case USB_DT_SECURITY:
	case USB_DT_CS_RADIO_CONTROL:
		/* TODO */
		pr_vdebug("unimplemented descriptor: %d\n", _ds->bDescriptorType);
		return -EINVAL;

	default:
		/* We should never be here */
		pr_vdebug("unknown descriptor: %d\n", _ds->bDescriptorType);
		return -EINVAL;

inv_length:
		pr_vdebug("invalid length: %d (descriptor %d)\n",
			  _ds->bLength, _ds->bDescriptorType);
		return -EINVAL;
	}

#undef __entity
#undef __entity_check_DESCRIPTOR
#undef __entity_check_INTERFACE
#undef __entity_check_STRING
#undef __entity_check_ENDPOINT

	ffs_log("exit: desc type %d length %d", _ds->bDescriptorType, length);

	return length;
}

static int __must_check ffs_do_descs(struct ffs_data *ffs, unsigned int count,
				     char *data, unsigned int len,
				     ffs_entity_callback entity, void *priv)
{
	const unsigned _len = len;
	unsigned long num = 0;

	ENTER();

	ffs_log("enter: len %u", len);

	for (;;) {
		int ret;

		if (num == count)
			data = NULL;

		/* Record "descriptor" entity */
		ret = entity(FFS_DESCRIPTOR, (u8 *)num, (void *)data, priv);
		if (unlikely(ret < 0)) {
			pr_debug("entity DESCRIPTOR(%02lx); ret = %d\n",
				 num, ret);
			return ret;
		}

		if (!data)
			return _len - len;

		ret = ffs_do_single_desc(ffs, data, len, entity, priv);
		if (unlikely(ret < 0)) {
			pr_debug("%s returns %d\n", __func__, ret);
			return ret;
		}

		len -= ret;
		data += ret;
		++num;
	}
}

static int __ffs_data_do_entity(enum ffs_entity_type type,
				u8 *valuep, struct usb_descriptor_header *desc,
				void *priv)
{
	struct ffs_desc_helper *helper = priv;
	struct ffs_data *ffs = helper->ffs;
	struct usb_endpoint_descriptor *d;

	ENTER();

	ffs_log("enter: type %u", type);

	switch (type) {
	case FFS_DESCRIPTOR:
		break;

	case FFS_INTERFACE:
		/*
		 * Interfaces are indexed from zero so if we
		 * encountered interface "n" then there are at least
		 * "n+1" interfaces.
		 */
		if (*valuep >= helper->interfaces_count)
			helper->interfaces_count = *valuep + 1;
		break;

	case FFS_STRING:
		/*
		 * Strings are indexed from 1 (0 is reserved
		 * for languages list)
		 */
		if (*valuep > helper->ffs->strings_count)
			helper->ffs->strings_count = *valuep;
		break;

	case FFS_ENDPOINT:
		d = (void *)desc;
		helper->eps_count++;
		if (helper->eps_count >= FFS_MAX_EPS_COUNT)
			return -EINVAL;
		/* Check if descriptors for any speed were already parsed */
		if (!helper->ffs->eps_count && !helper->ffs->interfaces_count)
			helper->ffs->eps_addrmap[helper->eps_count] =
				d->bEndpointAddress;
		else if (helper->ffs->eps_addrmap[helper->eps_count] !=
				d->bEndpointAddress)
			return -EINVAL;
		break;
	}

	return 0;
}

static int __ffs_do_os_desc_header(struct ffs_data *ffs,
				   enum ffs_os_desc_type *next_type,
				   struct usb_os_desc_header *desc)
{
	u16 bcd_version = le16_to_cpu(desc->bcdVersion);
	u16 w_index = le16_to_cpu(desc->wIndex);

	ffs_log("enter: bcd:%x w_index:%d", bcd_version, w_index);

	if (bcd_version != 1) {
		pr_vdebug("unsupported os descriptors version: %d",
			  bcd_version);
		return -EINVAL;
	}
	switch (w_index) {
	case 0x4:
		*next_type = FFS_OS_DESC_EXT_COMPAT;
		break;
	case 0x5:
		*next_type = FFS_OS_DESC_EXT_PROP;
		break;
	default:
		pr_vdebug("unsupported os descriptor type: %d", w_index);
		return -EINVAL;
	}

	return sizeof(*desc);
}

/*
 * Process all extended compatibility/extended property descriptors
 * of a feature descriptor
 */
static int __must_check ffs_do_single_os_desc(struct ffs_data *ffs,
					      char *data, unsigned int len,
					      enum ffs_os_desc_type type,
					      u16 feature_count,
					      ffs_os_desc_callback entity,
					      void *priv,
					      struct usb_os_desc_header *h)
{
	int ret;
	const unsigned _len = len;

	ENTER();

	ffs_log("enter: len %u os desc type %d", len, type);

	/* loop over all ext compat/ext prop descriptors */
	while (feature_count--) {
		ret = entity(type, h, data, len, priv);
		if (unlikely(ret < 0)) {
			ffs_log("bad OS descriptor, type: %d\n", type);
			return ret;
		}
		data += ret;
		len -= ret;
	}


	return _len - len;
}

/* Process a number of complete Feature Descriptors (Ext Compat or Ext Prop) */
static int __must_check ffs_do_os_descs(struct ffs_data *ffs,
					unsigned int count, char *data,
					unsigned int len,
					ffs_os_desc_callback entity, void *priv)
{
	const unsigned _len = len;
	unsigned long num = 0;

	ENTER();

	ffs_log("enter: len %u", len);

	for (num = 0; num < count; ++num) {
		int ret;
		enum ffs_os_desc_type type;
		u16 feature_count;
		struct usb_os_desc_header *desc = (void *)data;

		if (len < sizeof(*desc))
			return -EINVAL;

		/*
		 * Record "descriptor" entity.
		 * Process dwLength, bcdVersion, wIndex, get b/wCount.
		 * Move the data pointer to the beginning of extended
		 * compatibilities proper or extended properties proper
		 * portions of the data
		 */
		if (le32_to_cpu(desc->dwLength) > len)
			return -EINVAL;

		ret = __ffs_do_os_desc_header(ffs, &type, desc);
		if (unlikely(ret < 0)) {
			ffs_log("entity OS_DESCRIPTOR(%02lx); ret = %d\n",
				 num, ret);
			return ret;
		}
		/*
		 * 16-bit hex "?? 00" Little Endian looks like 8-bit hex "??"
		 */
		feature_count = le16_to_cpu(desc->wCount);
		if (type == FFS_OS_DESC_EXT_COMPAT &&
		    (feature_count > 255 || desc->Reserved))
				return -EINVAL;
		len -= ret;
		data += ret;

		/*
		 * Process all function/property descriptors
		 * of this Feature Descriptor
		 */
		ret = ffs_do_single_os_desc(ffs, data, len, type,
					    feature_count, entity, priv, desc);
		if (unlikely(ret < 0)) {
			ffs_log("%s returns %d\n", __func__, ret);
			return ret;
		}

		len -= ret;
		data += ret;
	}

	return _len - len;
}

/**
 * Validate contents of the buffer from userspace related to OS descriptors.
 */
static int __ffs_data_do_os_desc(enum ffs_os_desc_type type,
				 struct usb_os_desc_header *h, void *data,
				 unsigned len, void *priv)
{
	struct ffs_data *ffs = priv;
	u8 length;

	ENTER();

	ffs_log("enter: type %d len %u", type, len);

	switch (type) {
	case FFS_OS_DESC_EXT_COMPAT: {
		struct usb_ext_compat_desc *d = data;
		int i;

		if (len < sizeof(*d) ||
		    d->bFirstInterfaceNumber >= ffs->interfaces_count)
			return -EINVAL;
		if (d->Reserved1 != 1) {
			/*
			 * According to the spec, Reserved1 must be set to 1
			 * but older kernels incorrectly rejected non-zero
			 * values.  We fix it here to avoid returning EINVAL
			 * in response to values we used to accept.
			 */
			pr_debug("usb_ext_compat_desc::Reserved1 forced to 1\n");
			d->Reserved1 = 1;
		}
		for (i = 0; i < ARRAY_SIZE(d->Reserved2); ++i)
			if (d->Reserved2[i])
				return -EINVAL;

		length = sizeof(struct usb_ext_compat_desc);
	}
		break;
	case FFS_OS_DESC_EXT_PROP: {
		struct usb_ext_prop_desc *d = data;
		u32 type, pdl;
		u16 pnl;

		if (len < sizeof(*d) || h->interface >= ffs->interfaces_count)
			return -EINVAL;
		length = le32_to_cpu(d->dwSize);
		if (len < length)
			return -EINVAL;
		type = le32_to_cpu(d->dwPropertyDataType);
		if (type < USB_EXT_PROP_UNICODE ||
		    type > USB_EXT_PROP_UNICODE_MULTI) {
			pr_vdebug("unsupported os descriptor property type: %d",
				  type);
			return -EINVAL;
		}
		pnl = le16_to_cpu(d->wPropertyNameLength);
		if (length < 14 + pnl) {
			pr_vdebug("invalid os descriptor length: %d pnl:%d (descriptor %d)\n",
				  length, pnl, type);
			return -EINVAL;
		}
		pdl = le32_to_cpu(*(__le32 *)((u8 *)data + 10 + pnl));
		if (length != 14 + pnl + pdl) {
			pr_vdebug("invalid os descriptor length: %d pnl:%d pdl:%d (descriptor %d)\n",
				  length, pnl, pdl, type);
			return -EINVAL;
		}
		++ffs->ms_os_descs_ext_prop_count;
		/* property name reported to the host as "WCHAR"s */
		ffs->ms_os_descs_ext_prop_name_len += pnl * 2;
		ffs->ms_os_descs_ext_prop_data_len += pdl;
	}
		break;
	default:
		pr_vdebug("unknown descriptor: %d\n", type);
		return -EINVAL;
	}

	return length;
}

static int __ffs_data_got_descs(struct ffs_data *ffs,
				char *const _data, size_t len)
{
	char *data = _data, *raw_descs;
	unsigned os_descs_count = 0, counts[3], flags;
	int ret = -EINVAL, i;
	struct ffs_desc_helper helper;

	ENTER();

	ffs_log("enter: len %zu", len);

	if (get_unaligned_le32(data + 4) != len)
		goto error;

	switch (get_unaligned_le32(data)) {
	case FUNCTIONFS_DESCRIPTORS_MAGIC:
		flags = FUNCTIONFS_HAS_FS_DESC | FUNCTIONFS_HAS_HS_DESC;
		data += 8;
		len  -= 8;
		break;
	case FUNCTIONFS_DESCRIPTORS_MAGIC_V2:
		flags = get_unaligned_le32(data + 8);
		ffs->user_flags = flags;
		if (flags & ~(FUNCTIONFS_HAS_FS_DESC |
			      FUNCTIONFS_HAS_HS_DESC |
			      FUNCTIONFS_HAS_SS_DESC |
			      FUNCTIONFS_HAS_MS_OS_DESC |
			      FUNCTIONFS_VIRTUAL_ADDR |
			      FUNCTIONFS_EVENTFD |
			      FUNCTIONFS_ALL_CTRL_RECIP |
			      FUNCTIONFS_CONFIG0_SETUP)) {
			ret = -ENOSYS;
			goto error;
		}
		data += 12;
		len  -= 12;
		break;
	default:
		goto error;
	}

	if (flags & FUNCTIONFS_EVENTFD) {
		if (len < 4)
			goto error;
		ffs->ffs_eventfd =
			eventfd_ctx_fdget((int)get_unaligned_le32(data));
		if (IS_ERR(ffs->ffs_eventfd)) {
			ret = PTR_ERR(ffs->ffs_eventfd);
			ffs->ffs_eventfd = NULL;
			goto error;
		}
		data += 4;
		len  -= 4;
	}

	/* Read fs_count, hs_count and ss_count (if present) */
	for (i = 0; i < 3; ++i) {
		if (!(flags & (1 << i))) {
			counts[i] = 0;
		} else if (len < 4) {
			goto error;
		} else {
			counts[i] = get_unaligned_le32(data);
			data += 4;
			len  -= 4;
		}
	}
	if (flags & (1 << i)) {
		if (len < 4) {
			goto error;
		}
		os_descs_count = get_unaligned_le32(data);
		data += 4;
		len -= 4;
	};

	/* Read descriptors */
	raw_descs = data;
	helper.ffs = ffs;
	for (i = 0; i < 3; ++i) {
		if (!counts[i])
			continue;
		helper.interfaces_count = 0;
		helper.eps_count = 0;
		ret = ffs_do_descs(ffs, counts[i], data, len,
				   __ffs_data_do_entity, &helper);
		if (ret < 0)
			goto error;
		if (!ffs->eps_count && !ffs->interfaces_count) {
			ffs->eps_count = helper.eps_count;
			ffs->interfaces_count = helper.interfaces_count;
		} else {
			if (ffs->eps_count != helper.eps_count) {
				ret = -EINVAL;
				goto error;
			}
			if (ffs->interfaces_count != helper.interfaces_count) {
				ret = -EINVAL;
				goto error;
			}
		}
		data += ret;
		len  -= ret;
	}
	if (os_descs_count) {
		ret = ffs_do_os_descs(ffs, os_descs_count, data, len,
				      __ffs_data_do_os_desc, ffs);
		if (ret < 0)
			goto error;
		data += ret;
		len -= ret;
	}

	if (raw_descs == data || len) {
		ret = -EINVAL;
		goto error;
	}

	ffs->raw_descs_data	= _data;
	ffs->raw_descs		= raw_descs;
	ffs->raw_descs_length	= data - raw_descs;
	ffs->fs_descs_count	= counts[0];
	ffs->hs_descs_count	= counts[1];
	ffs->ss_descs_count	= counts[2];
	ffs->ms_os_descs_count	= os_descs_count;

	return 0;

error:
	kfree(_data);
	return ret;
}

static int __ffs_data_got_strings(struct ffs_data *ffs,
				  char *const _data, size_t len)
{
	u32 str_count, needed_count, lang_count;
	struct usb_gadget_strings **stringtabs, *t;
	const char *data = _data;
	struct usb_string *s;

	ENTER();

	ffs_log("enter: len %zu", len);

	if (unlikely(len < 16 ||
		     get_unaligned_le32(data) != FUNCTIONFS_STRINGS_MAGIC ||
		     get_unaligned_le32(data + 4) != len))
		goto error;
	str_count  = get_unaligned_le32(data + 8);
	lang_count = get_unaligned_le32(data + 12);

	/* if one is zero the other must be zero */
	if (unlikely(!str_count != !lang_count))
		goto error;

	/* Do we have at least as many strings as descriptors need? */
	needed_count = ffs->strings_count;
	if (unlikely(str_count < needed_count))
		goto error;

	/*
	 * If we don't need any strings just return and free all
	 * memory.
	 */
	if (!needed_count) {
		kfree(_data);
		return 0;
	}

	/* Allocate everything in one chunk so there's less maintenance. */
	{
		unsigned i = 0;
		vla_group(d);
		vla_item(d, struct usb_gadget_strings *, stringtabs,
			lang_count + 1);
		vla_item(d, struct usb_gadget_strings, stringtab, lang_count);
		vla_item(d, struct usb_string, strings,
			lang_count*(needed_count+1));

		char *vlabuf = kmalloc(vla_group_size(d), GFP_KERNEL);

		if (unlikely(!vlabuf)) {
			kfree(_data);
			return -ENOMEM;
		}

		/* Initialize the VLA pointers */
		stringtabs = vla_ptr(vlabuf, d, stringtabs);
		t = vla_ptr(vlabuf, d, stringtab);
		i = lang_count;
		do {
			*stringtabs++ = t++;
		} while (--i);
		*stringtabs = NULL;

		/* stringtabs = vlabuf = d_stringtabs for later kfree */
		stringtabs = vla_ptr(vlabuf, d, stringtabs);
		t = vla_ptr(vlabuf, d, stringtab);
		s = vla_ptr(vlabuf, d, strings);
	}

	/* For each language */
	data += 16;
	len -= 16;

	do { /* lang_count > 0 so we can use do-while */
		unsigned needed = needed_count;
		u32 str_per_lang = str_count;

		if (unlikely(len < 3))
			goto error_free;
		t->language = get_unaligned_le16(data);
		t->strings  = s;
		++t;

		data += 2;
		len -= 2;

		/* For each string */
		do { /* str_count > 0 so we can use do-while */
			size_t length = strnlen(data, len);

			if (unlikely(length == len))
				goto error_free;

			/*
			 * User may provide more strings then we need,
			 * if that's the case we simply ignore the
			 * rest
			 */
			if (likely(needed)) {
				/*
				 * s->id will be set while adding
				 * function to configuration so for
				 * now just leave garbage here.
				 */
				s->s = data;
				--needed;
				++s;
			}

			data += length + 1;
			len -= length + 1;
		} while (--str_per_lang);

		s->id = 0;   /* terminator */
		s->s = NULL;
		++s;

	} while (--lang_count);

	/* Some garbage left? */
	if (unlikely(len))
		goto error_free;

	/* Done! */
	ffs->stringtabs = stringtabs;
	ffs->raw_strings = _data;

	return 0;

error_free:
	kfree(stringtabs);
error:
	kfree(_data);
	return -EINVAL;
}


/* Events handling and management *******************************************/

static void __ffs_event_add(struct ffs_data *ffs,
			    enum usb_functionfs_event_type type)
{
	enum usb_functionfs_event_type rem_type1, rem_type2 = type;
	int neg = 0;

	ffs_log("enter: type %d state %d setup_state %d flag %lu", type,
		ffs->state, ffs->setup_state, ffs->flags);

	/*
	 * Abort any unhandled setup
	 *
	 * We do not need to worry about some cmpxchg() changing value
	 * of ffs->setup_state without holding the lock because when
	 * state is FFS_SETUP_PENDING cmpxchg() in several places in
	 * the source does nothing.
	 */
	if (ffs->setup_state == FFS_SETUP_PENDING)
		ffs->setup_state = FFS_SETUP_CANCELLED;

	/*
	 * Logic of this function guarantees that there are at most four pending
	 * evens on ffs->ev.types queue.  This is important because the queue
	 * has space for four elements only and __ffs_ep0_read_events function
	 * depends on that limit as well.  If more event types are added, those
	 * limits have to be revisited or guaranteed to still hold.
	 */
	switch (type) {
	case FUNCTIONFS_RESUME:
		rem_type2 = FUNCTIONFS_SUSPEND;
		/* FALL THROUGH */
	case FUNCTIONFS_SUSPEND:
	case FUNCTIONFS_SETUP:
		rem_type1 = type;
		/* Discard all similar events */
		break;

	case FUNCTIONFS_BIND:
	case FUNCTIONFS_UNBIND:
	case FUNCTIONFS_DISABLE:
	case FUNCTIONFS_ENABLE:
		/* Discard everything other then power management. */
		rem_type1 = FUNCTIONFS_SUSPEND;
		rem_type2 = FUNCTIONFS_RESUME;
		neg = 1;
		break;

	default:
		WARN(1, "%d: unknown event, this should not happen\n", type);
		return;
	}

	{
		u8 *ev  = ffs->ev.types, *out = ev;
		unsigned n = ffs->ev.count;
		for (; n; --n, ++ev)
			if ((*ev == rem_type1 || *ev == rem_type2) == neg)
				*out++ = *ev;
			else
				pr_vdebug("purging event %d\n", *ev);
		ffs->ev.count = out - ffs->ev.types;
	}

	pr_vdebug("adding event %d\n", type);
	ffs->ev.types[ffs->ev.count++] = type;
	wake_up_locked(&ffs->ev.waitq);
	if (ffs->ffs_eventfd)
		eventfd_signal(ffs->ffs_eventfd, 1);
}

static void ffs_event_add(struct ffs_data *ffs,
			  enum usb_functionfs_event_type type)
{
	unsigned long flags;
	spin_lock_irqsave(&ffs->ev.waitq.lock, flags);
	__ffs_event_add(ffs, type);
	spin_unlock_irqrestore(&ffs->ev.waitq.lock, flags);
}

/* Bind/unbind USB function hooks *******************************************/

static int ffs_ep_addr2idx(struct ffs_data *ffs, u8 endpoint_address)
{
	int i;

	for (i = 1; i < ARRAY_SIZE(ffs->eps_addrmap); ++i)
		if (ffs->eps_addrmap[i] == endpoint_address)
			return i;
	return -ENOENT;
}

static int __ffs_func_bind_do_descs(enum ffs_entity_type type, u8 *valuep,
				    struct usb_descriptor_header *desc,
				    void *priv)
{
	struct usb_endpoint_descriptor *ds = (void *)desc;
	struct ffs_function *func = priv;
	struct ffs_data *ffs = func->ffs;
	struct ffs_ep *ffs_ep;
	unsigned ep_desc_id;
	int idx;
	static const char *speed_names[] = { "full", "high", "super" };

	ffs_log("enter");

	if (type != FFS_DESCRIPTOR)
		return 0;

	/*
	 * If ss_descriptors is not NULL, we are reading super speed
	 * descriptors; if hs_descriptors is not NULL, we are reading high
	 * speed descriptors; otherwise, we are reading full speed
	 * descriptors.
	 */
	if (func->function.ss_descriptors) {
		ep_desc_id = 2;
		func->function.ss_descriptors[(long)valuep] = desc;
	} else if (func->function.hs_descriptors) {
		ep_desc_id = 1;
		func->function.hs_descriptors[(long)valuep] = desc;
	} else {
		ep_desc_id = 0;
		func->function.fs_descriptors[(long)valuep]    = desc;
	}

	if (!desc || desc->bDescriptorType != USB_DT_ENDPOINT)
		return 0;

	idx = ffs_ep_addr2idx(func->ffs, ds->bEndpointAddress) - 1;
	if (idx < 0)
		return idx;

	ffs_ep = func->eps + idx;

	if (unlikely(ffs_ep->descs[ep_desc_id])) {
		pr_err("two %sspeed descriptors for EP %d\n",
			  speed_names[ep_desc_id],
			  ds->bEndpointAddress & USB_ENDPOINT_NUMBER_MASK);
		return -EINVAL;
	}
	ffs_ep->descs[ep_desc_id] = ds;

	ffs_dump_mem(": Original  ep desc", ds, ds->bLength);
	if (ffs_ep->ep) {
		ds->bEndpointAddress = ffs_ep->descs[0]->bEndpointAddress;
		if (!ds->wMaxPacketSize)
			ds->wMaxPacketSize = ffs_ep->descs[0]->wMaxPacketSize;
	} else {
		struct usb_request *req;
		struct usb_ep *ep;
		u8 bEndpointAddress;

		/*
		 * We back up bEndpointAddress because autoconfig overwrites
		 * it with physical endpoint address.
		 */
		bEndpointAddress = ds->bEndpointAddress;
		pr_vdebug("autoconfig\n");
		ep = usb_ep_autoconfig(func->gadget, ds);
		if (unlikely(!ep))
			return -ENOTSUPP;
		ep->driver_data = func->eps + idx;

		req = usb_ep_alloc_request(ep, GFP_KERNEL);
		if (unlikely(!req))
			return -ENOMEM;

		ffs_ep->ep  = ep;
		ffs_ep->req = req;
		func->eps_revmap[ds->bEndpointAddress &
				 USB_ENDPOINT_NUMBER_MASK] = idx + 1;
		/*
		 * If we use virtual address mapping, we restore
		 * original bEndpointAddress value.
		 */
		if (func->ffs->user_flags & FUNCTIONFS_VIRTUAL_ADDR)
			ds->bEndpointAddress = bEndpointAddress;
	}
	ffs_dump_mem(": Rewritten ep desc", ds, ds->bLength);

	return 0;
}

static int __ffs_func_bind_do_nums(enum ffs_entity_type type, u8 *valuep,
				   struct usb_descriptor_header *desc,
				   void *priv)
{
	struct ffs_function *func = priv;
	struct ffs_data *ffs = func->ffs;
	unsigned idx;
	u8 newValue;

	ffs_log("enter: type %d", type);

	switch (type) {
	default:
	case FFS_DESCRIPTOR:
		/* Handled in previous pass by __ffs_func_bind_do_descs() */
		return 0;

	case FFS_INTERFACE:
		idx = *valuep;
		if (func->interfaces_nums[idx] < 0) {
			int id = usb_interface_id(func->conf, &func->function);
			if (unlikely(id < 0))
				return id;
			func->interfaces_nums[idx] = id;
		}
		newValue = func->interfaces_nums[idx];
		break;

	case FFS_STRING:
		/* String' IDs are allocated when fsf_data is bound to cdev */
		newValue = func->ffs->stringtabs[0]->strings[*valuep - 1].id;
		break;

	case FFS_ENDPOINT:
		/*
		 * USB_DT_ENDPOINT are handled in
		 * __ffs_func_bind_do_descs().
		 */
		if (desc->bDescriptorType == USB_DT_ENDPOINT)
			return 0;

		idx = (*valuep & USB_ENDPOINT_NUMBER_MASK) - 1;
		if (unlikely(!func->eps[idx].ep))
			return -EINVAL;

		{
			struct usb_endpoint_descriptor **descs;
			descs = func->eps[idx].descs;
			newValue = descs[descs[0] ? 0 : 1]->bEndpointAddress;
		}
		break;
	}

	pr_vdebug("%02x -> %02x\n", *valuep, newValue);
	*valuep = newValue;

	ffs_log("exit: newValue %d", newValue);

	return 0;
}

static int __ffs_func_bind_do_os_desc(enum ffs_os_desc_type type,
				      struct usb_os_desc_header *h, void *data,
				      unsigned len, void *priv)
{
	struct ffs_function *func = priv;
	struct ffs_data *ffs = func->ffs;
	u8 length = 0;

	ffs_log("enter: type %d", type);

	switch (type) {
	case FFS_OS_DESC_EXT_COMPAT: {
		struct usb_ext_compat_desc *desc = data;
		struct usb_os_desc_table *t;

		t = &func->function.os_desc_table[desc->bFirstInterfaceNumber];
		t->if_id = func->interfaces_nums[desc->bFirstInterfaceNumber];
		memcpy(t->os_desc->ext_compat_id, &desc->CompatibleID,
		       ARRAY_SIZE(desc->CompatibleID) +
		       ARRAY_SIZE(desc->SubCompatibleID));
		length = sizeof(*desc);
	}
		break;
	case FFS_OS_DESC_EXT_PROP: {
		struct usb_ext_prop_desc *desc = data;
		struct usb_os_desc_table *t;
		struct usb_os_desc_ext_prop *ext_prop;
		char *ext_prop_name;
		char *ext_prop_data;

		t = &func->function.os_desc_table[h->interface];
		t->if_id = func->interfaces_nums[h->interface];

		ext_prop = func->ffs->ms_os_descs_ext_prop_avail;
		func->ffs->ms_os_descs_ext_prop_avail += sizeof(*ext_prop);

		ext_prop->type = le32_to_cpu(desc->dwPropertyDataType);
		ext_prop->name_len = le16_to_cpu(desc->wPropertyNameLength);
		ext_prop->data_len = le32_to_cpu(*(__le32 *)
			usb_ext_prop_data_len_ptr(data, ext_prop->name_len));
		length = ext_prop->name_len + ext_prop->data_len + 14;

		ext_prop_name = func->ffs->ms_os_descs_ext_prop_name_avail;
		func->ffs->ms_os_descs_ext_prop_name_avail +=
			ext_prop->name_len;

		ext_prop_data = func->ffs->ms_os_descs_ext_prop_data_avail;
		func->ffs->ms_os_descs_ext_prop_data_avail +=
			ext_prop->data_len;
		memcpy(ext_prop_data,
		       usb_ext_prop_data_ptr(data, ext_prop->name_len),
		       ext_prop->data_len);
		/* unicode data reported to the host as "WCHAR"s */
		switch (ext_prop->type) {
		case USB_EXT_PROP_UNICODE:
		case USB_EXT_PROP_UNICODE_ENV:
		case USB_EXT_PROP_UNICODE_LINK:
		case USB_EXT_PROP_UNICODE_MULTI:
			ext_prop->data_len *= 2;
			break;
		}
		ext_prop->data = ext_prop_data;

		memcpy(ext_prop_name, usb_ext_prop_name_ptr(data),
		       ext_prop->name_len);
		/* property name reported to the host as "WCHAR"s */
		ext_prop->name_len *= 2;
		ext_prop->name = ext_prop_name;

		t->os_desc->ext_prop_len +=
			ext_prop->name_len + ext_prop->data_len + 14;
		++t->os_desc->ext_prop_count;
		list_add_tail(&ext_prop->entry, &t->os_desc->ext_prop);
	}
		break;
	default:
		pr_vdebug("unknown descriptor: %d\n", type);
	}

	return length;
}

static inline struct f_fs_opts *ffs_do_functionfs_bind(struct usb_function *f,
						struct usb_configuration *c)
{
	struct ffs_function *func = ffs_func_from_usb(f);
	struct f_fs_opts *ffs_opts =
		container_of(f->fi, struct f_fs_opts, func_inst);
	struct ffs_data *ffs = ffs_opts->dev->ffs_data;
	struct ffs_data *ffs_data;
	int ret;

	ENTER();

	/*
	 * Legacy gadget triggers binding in functionfs_ready_callback,
	 * which already uses locking; taking the same lock here would
	 * cause a deadlock.
	 *
	 * Configfs-enabled gadgets however do need ffs_dev_lock.
	 */
	if (!ffs_opts->no_configfs)
		ffs_dev_lock();
	ret = ffs_opts->dev->desc_ready ? 0 : -ENODEV;
	ffs_data = ffs_opts->dev->ffs_data;
	if (!ffs_opts->no_configfs)
		ffs_dev_unlock();
	if (ret)
		return ERR_PTR(ret);

	func->ffs = ffs_data;
	func->conf = c;
	func->gadget = c->cdev->gadget;

	/*
	 * in drivers/usb/gadget/configfs.c:configfs_composite_bind()
	 * configurations are bound in sequence with list_for_each_entry,
	 * in each configuration its functions are bound in sequence
	 * with list_for_each_entry, so we assume no race condition
	 * with regard to ffs_opts->bound access
	 */
	if (!ffs_opts->refcnt) {
		ret = functionfs_bind(func->ffs, c->cdev);
		if (ret) {
			ffs_log("functionfs_bind returned %d", ret);
			return ERR_PTR(ret);
		}
	}
	ffs_opts->refcnt++;
	func->function.strings = func->ffs->stringtabs;

	return ffs_opts;
}

static int _ffs_func_bind(struct usb_configuration *c,
			  struct usb_function *f)
{
	struct ffs_function *func = ffs_func_from_usb(f);
	struct ffs_data *ffs = func->ffs;

	const int full = !!func->ffs->fs_descs_count;
	const int high = !!func->ffs->hs_descs_count;
	const int super = !!func->ffs->ss_descs_count;

	int fs_len, hs_len, ss_len, ret, i;
	struct ffs_ep *eps_ptr;

	/* Make it a single chunk, less management later on */
	vla_group(d);
	vla_item_with_sz(d, struct ffs_ep, eps, ffs->eps_count);
	vla_item_with_sz(d, struct usb_descriptor_header *, fs_descs,
		full ? ffs->fs_descs_count + 1 : 0);
	vla_item_with_sz(d, struct usb_descriptor_header *, hs_descs,
		high ? ffs->hs_descs_count + 1 : 0);
	vla_item_with_sz(d, struct usb_descriptor_header *, ss_descs,
		super ? ffs->ss_descs_count + 1 : 0);
	vla_item_with_sz(d, short, inums, ffs->interfaces_count);
	vla_item_with_sz(d, struct usb_os_desc_table, os_desc_table,
			 c->cdev->use_os_string ? ffs->interfaces_count : 0);
	vla_item_with_sz(d, char[16], ext_compat,
			 c->cdev->use_os_string ? ffs->interfaces_count : 0);
	vla_item_with_sz(d, struct usb_os_desc, os_desc,
			 c->cdev->use_os_string ? ffs->interfaces_count : 0);
	vla_item_with_sz(d, struct usb_os_desc_ext_prop, ext_prop,
			 ffs->ms_os_descs_ext_prop_count);
	vla_item_with_sz(d, char, ext_prop_name,
			 ffs->ms_os_descs_ext_prop_name_len);
	vla_item_with_sz(d, char, ext_prop_data,
			 ffs->ms_os_descs_ext_prop_data_len);
	vla_item_with_sz(d, char, raw_descs, ffs->raw_descs_length);
	char *vlabuf;

	ENTER();

	ffs_log("enter: state %d setup_state %d flag %lu", ffs->state,
		ffs->setup_state, ffs->flags);

	/* Has descriptors only for speeds gadget does not support */
	if (unlikely(!(full | high | super)))
		return -ENOTSUPP;

	/* Allocate a single chunk, less management later on */
	vlabuf = kzalloc(vla_group_size(d), GFP_KERNEL);
	if (unlikely(!vlabuf))
		return -ENOMEM;

	ffs->ms_os_descs_ext_prop_avail = vla_ptr(vlabuf, d, ext_prop);
	ffs->ms_os_descs_ext_prop_name_avail =
		vla_ptr(vlabuf, d, ext_prop_name);
	ffs->ms_os_descs_ext_prop_data_avail =
		vla_ptr(vlabuf, d, ext_prop_data);

	/* Copy descriptors  */
	memcpy(vla_ptr(vlabuf, d, raw_descs), ffs->raw_descs,
	       ffs->raw_descs_length);

	memset(vla_ptr(vlabuf, d, inums), 0xff, d_inums__sz);
	eps_ptr = vla_ptr(vlabuf, d, eps);
	for (i = 0; i < ffs->eps_count; i++)
		eps_ptr[i].num = -1;

	/* Save pointers
	 * d_eps == vlabuf, func->eps used to kfree vlabuf later
	*/
	func->eps             = vla_ptr(vlabuf, d, eps);
	func->interfaces_nums = vla_ptr(vlabuf, d, inums);

	/*
	 * Go through all the endpoint descriptors and allocate
	 * endpoints first, so that later we can rewrite the endpoint
	 * numbers without worrying that it may be described later on.
	 */
	if (likely(full)) {
		func->function.fs_descriptors = vla_ptr(vlabuf, d, fs_descs);
		fs_len = ffs_do_descs(ffs, ffs->fs_descs_count,
				      vla_ptr(vlabuf, d, raw_descs),
				      d_raw_descs__sz,
				      __ffs_func_bind_do_descs, func);
		if (unlikely(fs_len < 0)) {
			ret = fs_len;
			goto error;
		}
	} else {
		fs_len = 0;
	}

	if (likely(high)) {
		func->function.hs_descriptors = vla_ptr(vlabuf, d, hs_descs);
		hs_len = ffs_do_descs(ffs, ffs->hs_descs_count,
				      vla_ptr(vlabuf, d, raw_descs) + fs_len,
				      d_raw_descs__sz - fs_len,
				      __ffs_func_bind_do_descs, func);
		if (unlikely(hs_len < 0)) {
			ret = hs_len;
			goto error;
		}
	} else {
		hs_len = 0;
	}

	if (likely(super)) {
		func->function.ss_descriptors = func->function.ssp_descriptors =
			vla_ptr(vlabuf, d, ss_descs);
		ss_len = ffs_do_descs(ffs, ffs->ss_descs_count,
				vla_ptr(vlabuf, d, raw_descs) + fs_len + hs_len,
				d_raw_descs__sz - fs_len - hs_len,
				__ffs_func_bind_do_descs, func);
		if (unlikely(ss_len < 0)) {
			ret = ss_len;
			goto error;
		}
		func->function.ssp_descriptors = func->function.ss_descriptors;
	} else {
		ss_len = 0;
	}

	/*
	 * Now handle interface numbers allocation and interface and
	 * endpoint numbers rewriting.  We can do that in one go
	 * now.
	 */
	ret = ffs_do_descs(ffs, ffs->fs_descs_count +
			   (high ? ffs->hs_descs_count : 0) +
			   (super ? ffs->ss_descs_count : 0),
			   vla_ptr(vlabuf, d, raw_descs), d_raw_descs__sz,
			   __ffs_func_bind_do_nums, func);
	if (unlikely(ret < 0))
		goto error;

	func->function.os_desc_table = vla_ptr(vlabuf, d, os_desc_table);
	if (c->cdev->use_os_string) {
		for (i = 0; i < ffs->interfaces_count; ++i) {
			struct usb_os_desc *desc;

			desc = func->function.os_desc_table[i].os_desc =
				vla_ptr(vlabuf, d, os_desc) +
				i * sizeof(struct usb_os_desc);
			desc->ext_compat_id =
				vla_ptr(vlabuf, d, ext_compat) + i * 16;
			INIT_LIST_HEAD(&desc->ext_prop);
		}
		ret = ffs_do_os_descs(ffs, ffs->ms_os_descs_count,
				      vla_ptr(vlabuf, d, raw_descs) +
				      fs_len + hs_len + ss_len,
				      d_raw_descs__sz - fs_len - hs_len -
				      ss_len,
				      __ffs_func_bind_do_os_desc, func);
		if (unlikely(ret < 0))
			goto error;
	}
	func->function.os_desc_n =
		c->cdev->use_os_string ? ffs->interfaces_count : 0;

	/* And we're done */
	ffs_event_add(ffs, FUNCTIONFS_BIND);

	return 0;

error:
	/* XXX Do we need to release all claimed endpoints here? */
	ffs_log("exit: ret %d", ret);
	return ret;
}

static int ffs_func_bind(struct usb_configuration *c,
			 struct usb_function *f)
{
	struct f_fs_opts *ffs_opts = ffs_do_functionfs_bind(f, c);
	struct ffs_function *func = ffs_func_from_usb(f);
	struct ffs_data *ffs = func->ffs;
	int ret;

	if (IS_ERR(ffs_opts))
		return PTR_ERR(ffs_opts);

	ffs_log("enter");

	ret = _ffs_func_bind(c, f);
	if (ret && !--ffs_opts->refcnt)
		functionfs_unbind(func->ffs);

	return ret;
}


/* Other USB function hooks *************************************************/

static void ffs_reset_work(struct work_struct *work)
{
	struct ffs_data *ffs = container_of(work,
		struct ffs_data, reset_work);

	ffs_log("enter");

	ffs_data_reset(ffs);
}

static int ffs_func_set_alt(struct usb_function *f,
			    unsigned interface, unsigned alt)
{
	struct ffs_function *func = ffs_func_from_usb(f);
	struct ffs_data *ffs = func->ffs;
	int ret = 0, intf;

	ffs_log("enter: alt %d", (int)alt);

	if (alt != (unsigned)-1) {
		intf = ffs_func_revmap_intf(func, interface);
		if (unlikely(intf < 0))
			return intf;
	}

	if (ffs->func) {
		ffs_func_eps_disable(ffs->func);
		ffs->func = NULL;
	}

	if (ffs->state == FFS_DEACTIVATED) {
		ffs->state = FFS_CLOSING;
		INIT_WORK(&ffs->reset_work, ffs_reset_work);
		schedule_work(&ffs->reset_work);
		return -ENODEV;
	}

	if (ffs->state != FFS_ACTIVE)
		return -ENODEV;

	if (alt == (unsigned)-1) {
		ffs->func = NULL;
		ffs_event_add(ffs, FUNCTIONFS_DISABLE);
		return 0;
	}

	ffs->func = func;
	ret = ffs_func_eps_enable(func);
	if (likely(ret >= 0))
		ffs_event_add(ffs, FUNCTIONFS_ENABLE);

	return ret;
}

static void ffs_func_disable(struct usb_function *f)
{
	struct ffs_function *func = ffs_func_from_usb(f);
	struct ffs_data *ffs = func->ffs;

	ffs_log("enter");
	ffs_func_set_alt(f, 0, (unsigned)-1);
}

static int ffs_func_setup(struct usb_function *f,
			  const struct usb_ctrlrequest *creq)
{
	struct ffs_function *func = ffs_func_from_usb(f);
	struct ffs_data *ffs = func->ffs;
	unsigned long flags;
	int ret;

	ENTER();

	pr_vdebug("creq->bRequestType = %02x\n", creq->bRequestType);
	pr_vdebug("creq->bRequest     = %02x\n", creq->bRequest);
	pr_vdebug("creq->wValue       = %04x\n", le16_to_cpu(creq->wValue));
	pr_vdebug("creq->wIndex       = %04x\n", le16_to_cpu(creq->wIndex));
	pr_vdebug("creq->wLength      = %04x\n", le16_to_cpu(creq->wLength));

	ffs_log("enter: state %d reqtype=%02x req=%02x wv=%04x wi=%04x wl=%04x",
			ffs->state, creq->bRequestType, creq->bRequest,
			le16_to_cpu(creq->wValue), le16_to_cpu(creq->wIndex),
			le16_to_cpu(creq->wLength));

	/*
	 * Most requests directed to interface go through here
	 * (notable exceptions are set/get interface) so we need to
	 * handle them.  All other either handled by composite or
	 * passed to usb_configuration->setup() (if one is set).  No
	 * matter, we will handle requests directed to endpoint here
	 * as well (as it's straightforward).  Other request recipient
	 * types are only handled when the user flag FUNCTIONFS_ALL_CTRL_RECIP
	 * is being used.
	 */
	if (ffs->state != FFS_ACTIVE)
		return -ENODEV;

	switch (creq->bRequestType & USB_RECIP_MASK) {
	case USB_RECIP_INTERFACE:
		ret = ffs_func_revmap_intf(func, le16_to_cpu(creq->wIndex));
		if (unlikely(ret < 0))
			return ret;
		break;

	case USB_RECIP_ENDPOINT:
		ret = ffs_func_revmap_ep(func, le16_to_cpu(creq->wIndex));
		if (unlikely(ret < 0))
			return ret;
		if (func->ffs->user_flags & FUNCTIONFS_VIRTUAL_ADDR)
			ret = func->ffs->eps_addrmap[ret];
		break;

	default:
		if (func->ffs->user_flags & FUNCTIONFS_ALL_CTRL_RECIP)
			ret = le16_to_cpu(creq->wIndex);
		else
			return -EOPNOTSUPP;
	}

	spin_lock_irqsave(&ffs->ev.waitq.lock, flags);
	ffs->ev.setup = *creq;
	ffs->ev.setup.wIndex = cpu_to_le16(ret);
	__ffs_event_add(ffs, FUNCTIONFS_SETUP);
	spin_unlock_irqrestore(&ffs->ev.waitq.lock, flags);

	return creq->wLength == 0 ? USB_GADGET_DELAYED_STATUS : 0;
}

static bool ffs_func_req_match(struct usb_function *f,
			       const struct usb_ctrlrequest *creq,
			       bool config0)
{
	struct ffs_function *func = ffs_func_from_usb(f);

	if (config0 && !(func->ffs->user_flags & FUNCTIONFS_CONFIG0_SETUP))
		return false;

	switch (creq->bRequestType & USB_RECIP_MASK) {
	case USB_RECIP_INTERFACE:
		return (ffs_func_revmap_intf(func,
					     le16_to_cpu(creq->wIndex)) >= 0);
	case USB_RECIP_ENDPOINT:
		return (ffs_func_revmap_ep(func,
					   le16_to_cpu(creq->wIndex)) >= 0);
	default:
		return (bool) (func->ffs->user_flags &
			       FUNCTIONFS_ALL_CTRL_RECIP);
	}
}

static void ffs_func_suspend(struct usb_function *f)
{
	struct ffs_data *ffs = ffs_func_from_usb(f)->ffs;

	ENTER();

	ffs_log("enter");

	ffs_event_add(ffs_func_from_usb(f)->ffs, FUNCTIONFS_SUSPEND);
}

static void ffs_func_resume(struct usb_function *f)
{
	struct ffs_data *ffs = ffs_func_from_usb(f)->ffs;

	ENTER();

	ffs_log("enter");

	ffs_event_add(ffs_func_from_usb(f)->ffs, FUNCTIONFS_RESUME);
}


/* Endpoint and interface numbers reverse mapping ***************************/

static int ffs_func_revmap_ep(struct ffs_function *func, u8 num)
{
	num = func->eps_revmap[num & USB_ENDPOINT_NUMBER_MASK];
	return num ? num : -EDOM;
}

static int ffs_func_revmap_intf(struct ffs_function *func, u8 intf)
{
	short *nums = func->interfaces_nums;
	unsigned count = func->ffs->interfaces_count;

	for (; count; --count, ++nums) {
		if (*nums >= 0 && *nums == intf)
			return nums - func->interfaces_nums;
	}

	return -EDOM;
}


/* Devices management *******************************************************/

static LIST_HEAD(ffs_devices);

static struct ffs_dev *_ffs_do_find_dev(const char *name)
{
	struct ffs_dev *dev;

	if (!name)
		return NULL;

	list_for_each_entry(dev, &ffs_devices, entry) {
		if (strcmp(dev->name, name) == 0)
			return dev;
	}

	return NULL;
}

/*
 * ffs_lock must be taken by the caller of this function
 */
static struct ffs_dev *_ffs_get_single_dev(void)
{
	struct ffs_dev *dev;

	if (list_is_singular(&ffs_devices)) {
		dev = list_first_entry(&ffs_devices, struct ffs_dev, entry);
		if (dev->single)
			return dev;
	}

	return NULL;
}

/*
 * ffs_lock must be taken by the caller of this function
 */
static struct ffs_dev *_ffs_find_dev(const char *name)
{
	struct ffs_dev *dev;

	dev = _ffs_get_single_dev();
	if (dev)
		return dev;

	dev = _ffs_do_find_dev(name);

	return dev;
}

/* Configfs support *********************************************************/

static inline struct f_fs_opts *to_ffs_opts(struct config_item *item)
{
	return container_of(to_config_group(item), struct f_fs_opts,
			    func_inst.group);
}

static void ffs_attr_release(struct config_item *item)
{
	struct f_fs_opts *opts = to_ffs_opts(item);

	usb_put_function_instance(&opts->func_inst);
}

static struct configfs_item_operations ffs_item_ops = {
	.release	= ffs_attr_release,
};

static const struct config_item_type ffs_func_type = {
	.ct_item_ops	= &ffs_item_ops,
	.ct_owner	= THIS_MODULE,
};


/* Function registration interface ******************************************/

static void ffs_free_inst(struct usb_function_instance *f)
{
	struct f_fs_opts *opts;

	opts = to_f_fs_opts(f);
	ffs_release_dev(opts->dev);
	ffs_dev_lock();
	_ffs_free_dev(opts->dev);
	ffs_dev_unlock();
	kfree(opts);
}

static int ffs_set_inst_name(struct usb_function_instance *fi, const char *name)
{
	if (strlen(name) >= FIELD_SIZEOF(struct ffs_dev, name))
		return -ENAMETOOLONG;
	return ffs_name_dev(to_f_fs_opts(fi)->dev, name);
}

static struct usb_function_instance *ffs_alloc_inst(void)
{
	struct f_fs_opts *opts;
	struct ffs_dev *dev;

	opts = kzalloc(sizeof(*opts), GFP_KERNEL);
	if (!opts)
		return ERR_PTR(-ENOMEM);

	opts->func_inst.set_inst_name = ffs_set_inst_name;
	opts->func_inst.free_func_inst = ffs_free_inst;
	ffs_dev_lock();
	dev = _ffs_alloc_dev();
	ffs_dev_unlock();
	if (IS_ERR(dev)) {
		kfree(opts);
		return ERR_CAST(dev);
	}
	opts->dev = dev;
	dev->opts = opts;

	config_group_init_type_name(&opts->func_inst.group, "",
				    &ffs_func_type);
	return &opts->func_inst;
}

static void ffs_free(struct usb_function *f)
{
	kfree(ffs_func_from_usb(f));
}

static void ffs_func_unbind(struct usb_configuration *c,
			    struct usb_function *f)
{
	struct ffs_function *func = ffs_func_from_usb(f);
	struct ffs_data *ffs = func->ffs;
	struct f_fs_opts *opts =
		container_of(f->fi, struct f_fs_opts, func_inst);
	struct ffs_ep *ep = func->eps;
	unsigned count = ffs->eps_count;
	unsigned long flags;

	ENTER();

	ffs_log("enter: state %d setup_state %d flag %lu", ffs->state,
		ffs->setup_state, ffs->flags);

	if (ffs->func == func) {
		ffs_func_eps_disable(func);
		ffs->func = NULL;
	}

	/* Drain any pending AIO completions */
	drain_workqueue(ffs->io_completion_wq);

	if (!--opts->refcnt) {
		ffs_event_add(ffs, FUNCTIONFS_UNBIND);
		functionfs_unbind(ffs);
	}

	/* cleanup after autoconfig */
	spin_lock_irqsave(&func->ffs->eps_lock, flags);
	while (count--) {
		if (ep->ep && ep->req)
			usb_ep_free_request(ep->ep, ep->req);
		ep->req = NULL;
		ep->ep = NULL;
		++ep;
	}
	spin_unlock_irqrestore(&func->ffs->eps_lock, flags);
	kfree(func->eps);
	func->eps = NULL;
	/*
	 * eps, descriptors and interfaces_nums are allocated in the
	 * same chunk so only one free is required.
	 */
	func->function.fs_descriptors = NULL;
	func->function.hs_descriptors = NULL;
	func->function.ss_descriptors = NULL;
	func->function.ssp_descriptors = NULL;
	func->interfaces_nums = NULL;

	if (opts->refcnt) {
		ffs_event_add(ffs, FUNCTIONFS_UNBIND);

		ffs_log("exit: state %d setup_state %d flag %lu", ffs->state,
			ffs->setup_state, ffs->flags);
	}
}

static struct usb_function *ffs_alloc(struct usb_function_instance *fi)
{
	struct ffs_function *func;

	ENTER();

	func = kzalloc(sizeof(*func), GFP_KERNEL);
	if (unlikely(!func))
		return ERR_PTR(-ENOMEM);

	func->function.name    = "Function FS Gadget";

	func->function.bind    = ffs_func_bind;
	func->function.unbind  = ffs_func_unbind;
	func->function.set_alt = ffs_func_set_alt;
	func->function.disable = ffs_func_disable;
	func->function.setup   = ffs_func_setup;
	func->function.req_match = ffs_func_req_match;
	func->function.suspend = ffs_func_suspend;
	func->function.resume  = ffs_func_resume;
	func->function.free_func = ffs_free;

	return &func->function;
}

/*
 * ffs_lock must be taken by the caller of this function
 */
static struct ffs_dev *_ffs_alloc_dev(void)
{
	struct ffs_dev *dev;
	int ret;

	if (_ffs_get_single_dev())
			return ERR_PTR(-EBUSY);

	dev = kzalloc(sizeof(*dev), GFP_KERNEL);
	if (!dev)
		return ERR_PTR(-ENOMEM);

	if (list_empty(&ffs_devices)) {
		ret = functionfs_init();
		if (ret) {
			kfree(dev);
			return ERR_PTR(ret);
		}
	}

	list_add(&dev->entry, &ffs_devices);

	return dev;
}

int ffs_name_dev(struct ffs_dev *dev, const char *name)
{
	struct ffs_dev *existing;
	int ret = 0;

	ffs_dev_lock();

	existing = _ffs_do_find_dev(name);
	if (!existing)
		strlcpy(dev->name, name, ARRAY_SIZE(dev->name));
	else if (existing != dev)
		ret = -EBUSY;

	ffs_dev_unlock();

	return ret;
}
EXPORT_SYMBOL_GPL(ffs_name_dev);

int ffs_single_dev(struct ffs_dev *dev)
{
	int ret;

	ret = 0;
	ffs_dev_lock();

	if (!list_is_singular(&ffs_devices))
		ret = -EBUSY;
	else
		dev->single = true;

	ffs_dev_unlock();

	return ret;
}
EXPORT_SYMBOL_GPL(ffs_single_dev);

/*
 * ffs_lock must be taken by the caller of this function
 */
static void _ffs_free_dev(struct ffs_dev *dev)
{
	list_del(&dev->entry);

	kfree(dev);
	if (list_empty(&ffs_devices))
		functionfs_cleanup();
}

static int ffs_acquire_dev(const char *dev_name, struct ffs_data *ffs_data)
{
	int ret = 0;
	struct ffs_dev *ffs_dev;

	ENTER();

	ffs_dev_lock();

	ffs_dev = _ffs_find_dev(dev_name);
	if (!ffs_dev) {
		ret = -ENOENT;
	} else if (ffs_dev->mounted) {
		ret = -EBUSY;
	} else if (ffs_dev->ffs_acquire_dev_callback &&
		   ffs_dev->ffs_acquire_dev_callback(ffs_dev)) {
		ret = -ENOENT;
	} else {
		ffs_dev->mounted = true;
		ffs_dev->ffs_data = ffs_data;
		ffs_data->private_data = ffs_dev;
	}

	ffs_dev_unlock();
	return ret;
}

static void ffs_release_dev(struct ffs_dev *ffs_dev)
{
	ENTER();

	ffs_dev_lock();

	if (ffs_dev && ffs_dev->mounted) {
		ffs_dev->mounted = false;
		if (ffs_dev->ffs_data) {
			ffs_dev->ffs_data->private_data = NULL;
			ffs_dev->ffs_data = NULL;
		}

		if (ffs_dev->ffs_release_dev_callback)
			ffs_dev->ffs_release_dev_callback(ffs_dev);
	}

	ffs_dev_unlock();
}

static int ffs_ready(struct ffs_data *ffs)
{
	struct ffs_dev *ffs_obj;
	int ret = 0;

	ENTER();

	ffs_log("enter");

	ffs_dev_lock();

	ffs_obj = ffs->private_data;
	if (!ffs_obj) {
		ret = -EINVAL;
		goto done;
	}
	if (WARN_ON(ffs_obj->desc_ready)) {
		ret = -EBUSY;
		goto done;
	}

	ffs_obj->desc_ready = true;

	if (ffs_obj->ffs_ready_callback) {
		ret = ffs_obj->ffs_ready_callback(ffs);
		if (ret)
			goto done;
	}

	set_bit(FFS_FL_CALL_CLOSED_CALLBACK, &ffs->flags);
done:
	ffs_dev_unlock();

	ffs_log("exit: ret %d", ret);

	return ret;
}

static void ffs_closed(struct ffs_data *ffs)
{
	struct ffs_dev *ffs_obj;
	struct f_fs_opts *opts;
	struct config_item *ci;

	ENTER();

	ffs_log("enter");

	ffs_dev_lock();

	ffs_obj = ffs->private_data;
	if (!ffs_obj)
		goto done;

	ffs_obj->desc_ready = false;

	if (test_and_clear_bit(FFS_FL_CALL_CLOSED_CALLBACK, &ffs->flags) &&
	    ffs_obj->ffs_closed_callback)
		ffs_obj->ffs_closed_callback(ffs);

	if (ffs_obj->opts)
		opts = ffs_obj->opts;
	else
		goto done;

	if (opts->no_configfs || !opts->func_inst.group.cg_item.ci_parent
	    || !kref_read(&opts->func_inst.group.cg_item.ci_kref))
		goto done;

	ci = opts->func_inst.group.cg_item.ci_parent->ci_parent;
	ffs_dev_unlock();

	if (test_bit(FFS_FL_BOUND, &ffs->flags)) {
		unregister_gadget_item(ci);
		ffs_log("unreg gadget done");
	}

	return;
done:
	ffs_dev_unlock();

	ffs_log("exit error");
}

/* Misc helper functions ****************************************************/

static int ffs_mutex_lock(struct mutex *mutex, unsigned nonblock)
{
	return nonblock
		? likely(mutex_trylock(mutex)) ? 0 : -EAGAIN
		: mutex_lock_interruptible(mutex);
}

/**
 * ffs_prepare_buffer() - copy userspace buffer into kernel.
 * @buf: userspace buffer
 * @len: length of the buffer
 * @extra_alloc_buf: Extra buffer allocation if required by UDC.
 *
 * This function returns pointer to the copied buffer
 */
static char *ffs_prepare_buffer(const char __user *buf, size_t len,
		size_t extra_buf_alloc)
{
	char *data;

	if (unlikely(!len))
		return NULL;

	data = kmalloc(len + extra_buf_alloc, GFP_KERNEL);
	if (unlikely(!data))
		return ERR_PTR(-ENOMEM);

	if (unlikely(copy_from_user(data, buf, len))) {
		kfree(data);
		return ERR_PTR(-EFAULT);
	}

	pr_vdebug("Buffer from user space:\n");
	ffs_dump_mem("", data, len);

	return data;
}

DECLARE_USB_FUNCTION_INIT(ffs, ffs_alloc_inst, ffs_alloc);
MODULE_LICENSE("GPL");
MODULE_AUTHOR("Michal Nazarewicz");<|MERGE_RESOLUTION|>--- conflicted
+++ resolved
@@ -1845,7 +1845,6 @@
 	if (atomic_dec_and_test(&ffs->opened)) {
 		if (ffs->no_disconnect) {
 			ffs->state = FFS_DEACTIVATED;
-<<<<<<< HEAD
 			spin_lock_irqsave(&ffs->eps_lock, flags);
 			epfiles = ffs->epfiles;
 			ffs->epfiles = NULL;
@@ -1856,15 +1855,6 @@
 				ffs_epfiles_destroy(epfiles,
 						 ffs->eps_count);
 
-=======
-			mutex_lock(&ffs->mutex);
-			if (ffs->epfiles) {
-				ffs_epfiles_destroy(ffs->epfiles,
-						   ffs->eps_count);
-				ffs->epfiles = NULL;
-			}
-			mutex_unlock(&ffs->mutex);
->>>>>>> 99bd4b5a
 			if (ffs->setup_state == FFS_SETUP_PENDING)
 				__ffs_ep0_stall(ffs);
 		} else {
@@ -1939,18 +1929,10 @@
 
 	BUG_ON(ffs->gadget);
 
-<<<<<<< HEAD
 	spin_lock_irqsave(&ffs->eps_lock, flags);
 	epfiles = ffs->epfiles;
 	ffs->epfiles = NULL;
 	spin_unlock_irqrestore(&ffs->eps_lock, flags);
-=======
-	mutex_lock(&ffs->mutex);
-	if (ffs->epfiles) {
-		ffs_epfiles_destroy(ffs->epfiles, ffs->eps_count);
-		ffs->epfiles = NULL;
-	}
->>>>>>> 99bd4b5a
 
 	/*
 	 * potential race possible between ffs_func_eps_disable
@@ -1967,6 +1949,7 @@
 		ffs->ffs_eventfd = NULL;
 	}
 
+	mutex_lock(&ffs->mutex);
 	kfree(ffs->raw_descs_data);
 	ffs->raw_descs_data = NULL;
 	kfree(ffs->raw_strings);
@@ -1985,10 +1968,6 @@
 
 	ffs_data_clear(ffs);
 
-<<<<<<< HEAD
-	ffs->raw_descs_data = NULL;
-=======
->>>>>>> 99bd4b5a
 	ffs->raw_descs = NULL;
 
 	ffs->raw_descs_length = 0;
@@ -2129,11 +2108,7 @@
 
 static void ffs_func_eps_disable(struct ffs_function *func)
 {
-<<<<<<< HEAD
 	struct ffs_data *ffs;
-=======
-	struct ffs_data *ffs      = func->ffs;
->>>>>>> 99bd4b5a
 	struct ffs_ep *ep;
 	struct ffs_epfile *epfile;
 	unsigned short count;
@@ -2148,13 +2123,6 @@
 	ffs_log("enter: state %d setup_state %d flag %lu", func->ffs->state,
 		func->ffs->setup_state, func->ffs->flags);
 
-<<<<<<< HEAD
-=======
-	spin_lock_irqsave(&func->ffs->eps_lock, flags);
-	count = func->ffs->eps_count;
-	epfile = func->ffs->epfiles;
-	ep = func->eps;
->>>>>>> 99bd4b5a
 	while (count--) {
 		/* pending requests get nuked */
 		if (likely(ep->ep))
@@ -2180,14 +2148,15 @@
 	unsigned long flags;
 	int ret = 0;
 
-	ffs_log("enter: state %d setup_state %d flag %lu", func->ffs->state,
-		func->ffs->setup_state, func->ffs->flags);
-
 	spin_lock_irqsave(&func->ffs->eps_lock, flags);
 	ffs = func->ffs;
 	ep = func->eps;
 	epfile = ffs->epfiles;
 	count = ffs->eps_count;
+
+	ffs_log("enter: state %d setup_state %d flag %lu", func->ffs->state,
+		func->ffs->setup_state, func->ffs->flags);
+
 	while(count--) {
 		ep->ep->driver_data = ep;
 
