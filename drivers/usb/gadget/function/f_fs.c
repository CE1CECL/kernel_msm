--- conflicted
+++ resolved
@@ -1805,15 +1805,6 @@
 	if (atomic_dec_and_test(&ffs->opened)) {
 		if (ffs->no_disconnect) {
 			ffs->state = FFS_DEACTIVATED;
-<<<<<<< HEAD
-			mutex_lock(&ffs->mutex);
-			if (ffs->epfiles) {
-				ffs_epfiles_destroy(ffs->epfiles,
-						   ffs->eps_count);
-				ffs->epfiles = NULL;
-			}
-			mutex_unlock(&ffs->mutex);
-=======
 			spin_lock_irqsave(&ffs->eps_lock, flags);
 			epfiles = ffs->epfiles;
 			ffs->epfiles = NULL;
@@ -1824,7 +1815,6 @@
 				ffs_epfiles_destroy(epfiles,
 						 ffs->eps_count);
 
->>>>>>> 2414f45b
 			if (ffs->setup_state == FFS_SETUP_PENDING)
 				__ffs_ep0_stall(ffs);
 		} else {
@@ -1899,11 +1889,6 @@
 
 	BUG_ON(ffs->gadget);
 
-<<<<<<< HEAD
-	mutex_lock(&ffs->mutex);
-	if (ffs->epfiles) {
-		ffs_epfiles_destroy(ffs->epfiles, ffs->eps_count);
-=======
 	spin_lock_irqsave(&ffs->eps_lock, flags);
 	epfiles = ffs->epfiles;
 	ffs->epfiles = NULL;
@@ -1916,10 +1901,8 @@
 	 */
 	if (epfiles) {
 		ffs_epfiles_destroy(epfiles, ffs->eps_count);
->>>>>>> 2414f45b
 		ffs->epfiles = NULL;
 	}
-	mutex_unlock(&ffs->mutex);
 
 	if (ffs->ffs_eventfd) {
 		eventfd_ctx_put(ffs->ffs_eventfd);
@@ -2083,25 +2066,21 @@
 
 static void ffs_func_eps_disable(struct ffs_function *func)
 {
-<<<<<<< HEAD
-	struct ffs_ep *ep         = func->eps;
-	struct ffs_data *ffs      = func->ffs;
-	struct ffs_epfile *epfile = func->ffs->epfiles;
-	unsigned count            = func->ffs->eps_count;
-=======
+	struct ffs_data *ffs;
 	struct ffs_ep *ep;
 	struct ffs_epfile *epfile;
 	unsigned short count;
->>>>>>> 2414f45b
 	unsigned long flags;
-
-	ffs_log("enter: state %d setup_state %d flag %lu", func->ffs->state,
-		func->ffs->setup_state, func->ffs->flags);
 
 	spin_lock_irqsave(&func->ffs->eps_lock, flags);
 	count = func->ffs->eps_count;
 	epfile = func->ffs->epfiles;
 	ep = func->eps;
+	ffs = func->ffs;
+
+	ffs_log("enter: state %d setup_state %d flag %lu", func->ffs->state,
+		func->ffs->setup_state, func->ffs->flags);
+
 	while (count--) {
 		/* pending requests get nuked */
 		if (likely(ep->ep))
@@ -2127,14 +2106,15 @@
 	unsigned long flags;
 	int ret = 0;
 
-	ffs_log("enter: state %d setup_state %d flag %lu", func->ffs->state,
-		func->ffs->setup_state, func->ffs->flags);
-
 	spin_lock_irqsave(&func->ffs->eps_lock, flags);
 	ffs = func->ffs;
 	ep = func->eps;
 	epfile = ffs->epfiles;
 	count = ffs->eps_count;
+
+	ffs_log("enter: state %d setup_state %d flag %lu", func->ffs->state,
+		func->ffs->setup_state, func->ffs->flags);
+
 	while(count--) {
 		ep->ep->driver_data = ep;
 
