--- conflicted
+++ resolved
@@ -1707,11 +1707,6 @@
 	rv = mount_nodev(t, flags, &data, ffs_sb_fill);
 	if (IS_ERR(rv) && data.ffs_data)
 		ffs_data_put(data.ffs_data);
-<<<<<<< HEAD
-	}
-
-=======
->>>>>>> 8711f6e3
 	return rv;
 }
 
@@ -3200,11 +3195,8 @@
 	struct ffs_function *func = ffs_func_from_usb(f);
 	struct f_fs_opts *ffs_opts =
 		container_of(f->fi, struct f_fs_opts, func_inst);
-<<<<<<< HEAD
 	struct ffs_data *ffs = ffs_opts->dev->ffs_data;
-=======
 	struct ffs_data *ffs_data;
->>>>>>> 8711f6e3
 	int ret;
 
 	ENTER();
@@ -3945,12 +3937,7 @@
 	}
 
 	ffs_dev_unlock();
-<<<<<<< HEAD
-
-	return ffs_dev;
-=======
 	return ret;
->>>>>>> 8711f6e3
 }
 
 static void ffs_release_dev(struct ffs_dev *ffs_dev)
