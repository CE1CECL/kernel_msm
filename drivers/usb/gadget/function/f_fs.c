/*
 * f_fs.c -- user mode file system API for USB composite function controllers
 *
 * Copyright (C) 2010 Samsung Electronics
 * Author: Michal Nazarewicz <mina86@mina86.com>
 *
 * Based on inode.c (GadgetFS) which was:
 * Copyright (C) 2003-2004 David Brownell
 * Copyright (C) 2003 Agilent Technologies
 *
 * This program is free software; you can redistribute it and/or modify
 * it under the terms of the GNU General Public License as published by
 * the Free Software Foundation; either version 2 of the License, or
 * (at your option) any later version.
 */


/* #define DEBUG */
/* #define VERBOSE_DEBUG */

#include <linux/blkdev.h>
#include <linux/pagemap.h>
#include <linux/export.h>
#include <linux/hid.h>
#include <linux/module.h>
#include <linux/sched/signal.h>
#include <linux/uio.h>
#include <asm/unaligned.h>

#include <linux/usb/composite.h>
#include <linux/usb/functionfs.h>

#include <linux/aio.h>
#include <linux/mmu_context.h>
#include <linux/poll.h>
#include <linux/eventfd.h>

#include "u_fs.h"
#include "u_f.h"
#include "u_os_desc.h"
#include "configfs.h"

#define FUNCTIONFS_MAGIC	0xa647361 /* Chosen by a honest dice roll ;) */

#define NUM_PAGES	10 /* # of pages for ipc logging */

#ifdef CONFIG_DYNAMIC_DEBUG
#define ffs_log(fmt, ...) do { \
	ipc_log_string(ffs->ipc_log, "%s: " fmt,  __func__, ##__VA_ARGS__); \
	dynamic_pr_debug("%s: " fmt, __func__, ##__VA_ARGS__); \
} while (0)
#else
#define ffs_log(fmt, ...) \
	ipc_log_string(ffs->ipc_log, "%s: " fmt,  __func__, ##__VA_ARGS__)
#endif

/* Reference counter handling */
static void ffs_data_get(struct ffs_data *ffs);
static void ffs_data_put(struct ffs_data *ffs);
/* Creates new ffs_data object. */
static struct ffs_data *__must_check ffs_data_new(const char *dev_name)
	__attribute__((malloc));

/* Opened counter handling. */
static void ffs_data_opened(struct ffs_data *ffs);
static void ffs_data_closed(struct ffs_data *ffs);

/* Called with ffs->mutex held; take over ownership of data. */
static int __must_check
__ffs_data_got_descs(struct ffs_data *ffs, char *data, size_t len);
static int __must_check
__ffs_data_got_strings(struct ffs_data *ffs, char *data, size_t len);


/* The function structure ***************************************************/

struct ffs_ep;

struct ffs_function {
	struct usb_configuration	*conf;
	struct usb_gadget		*gadget;
	struct ffs_data			*ffs;

	struct ffs_ep			*eps;
	u8				eps_revmap[16];
	short				*interfaces_nums;

	struct usb_function		function;
};


static struct ffs_function *ffs_func_from_usb(struct usb_function *f)
{
	return container_of(f, struct ffs_function, function);
}


static inline enum ffs_setup_state
ffs_setup_state_clear_cancelled(struct ffs_data *ffs)
{
	return (enum ffs_setup_state)
		cmpxchg(&ffs->setup_state, FFS_SETUP_CANCELLED, FFS_NO_SETUP);
}


static void ffs_func_eps_disable(struct ffs_function *func);
static int __must_check ffs_func_eps_enable(struct ffs_function *func);

static int ffs_func_bind(struct usb_configuration *,
			 struct usb_function *);
static int ffs_func_set_alt(struct usb_function *, unsigned, unsigned);
static void ffs_func_disable(struct usb_function *);
static int ffs_func_setup(struct usb_function *,
			  const struct usb_ctrlrequest *);
static bool ffs_func_req_match(struct usb_function *,
			       const struct usb_ctrlrequest *,
			       bool config0);
static void ffs_func_suspend(struct usb_function *);
static void ffs_func_resume(struct usb_function *);


static int ffs_func_revmap_ep(struct ffs_function *func, u8 num);
static int ffs_func_revmap_intf(struct ffs_function *func, u8 intf);


/* The endpoints structures *************************************************/

struct ffs_ep {
	struct usb_ep			*ep;	/* P: ffs->eps_lock */
	struct usb_request		*req;	/* P: epfile->mutex */

	/* [0]: full speed, [1]: high speed, [2]: super speed */
	struct usb_endpoint_descriptor	*descs[3];

	u8				num;

	int				status;	/* P: epfile->mutex */
};

struct ffs_epfile {
	/* Protects ep->ep and ep->req. */
	struct mutex			mutex;

	struct ffs_data			*ffs;
	struct ffs_ep			*ep;	/* P: ffs->eps_lock */
	atomic_t			opened;

	struct dentry			*dentry;

	/*
	 * Buffer for holding data from partial reads which may happen since
	 * we’re rounding user read requests to a multiple of a max packet size.
	 *
	 * The pointer is initialised with NULL value and may be set by
	 * __ffs_epfile_read_data function to point to a temporary buffer.
	 *
	 * In normal operation, calls to __ffs_epfile_read_buffered will consume
	 * data from said buffer and eventually free it.  Importantly, while the
	 * function is using the buffer, it sets the pointer to NULL.  This is
	 * all right since __ffs_epfile_read_data and __ffs_epfile_read_buffered
	 * can never run concurrently (they are synchronised by epfile->mutex)
	 * so the latter will not assign a new value to the pointer.
	 *
	 * Meanwhile ffs_func_eps_disable frees the buffer (if the pointer is
	 * valid) and sets the pointer to READ_BUFFER_DROP value.  This special
	 * value is crux of the synchronisation between ffs_func_eps_disable and
	 * __ffs_epfile_read_data.
	 *
	 * Once __ffs_epfile_read_data is about to finish it will try to set the
	 * pointer back to its old value (as described above), but seeing as the
	 * pointer is not-NULL (namely READ_BUFFER_DROP) it will instead free
	 * the buffer.
	 *
	 * == State transitions ==
	 *
	 * • ptr == NULL:  (initial state)
	 *   ◦ __ffs_epfile_read_buffer_free: go to ptr == DROP
	 *   ◦ __ffs_epfile_read_buffered:    nop
	 *   ◦ __ffs_epfile_read_data allocates temp buffer: go to ptr == buf
	 *   ◦ reading finishes:              n/a, not in ‘and reading’ state
	 * • ptr == DROP:
	 *   ◦ __ffs_epfile_read_buffer_free: nop
	 *   ◦ __ffs_epfile_read_buffered:    go to ptr == NULL
	 *   ◦ __ffs_epfile_read_data allocates temp buffer: free buf, nop
	 *   ◦ reading finishes:              n/a, not in ‘and reading’ state
	 * • ptr == buf:
	 *   ◦ __ffs_epfile_read_buffer_free: free buf, go to ptr == DROP
	 *   ◦ __ffs_epfile_read_buffered:    go to ptr == NULL and reading
	 *   ◦ __ffs_epfile_read_data:        n/a, __ffs_epfile_read_buffered
	 *                                    is always called first
	 *   ◦ reading finishes:              n/a, not in ‘and reading’ state
	 * • ptr == NULL and reading:
	 *   ◦ __ffs_epfile_read_buffer_free: go to ptr == DROP and reading
	 *   ◦ __ffs_epfile_read_buffered:    n/a, mutex is held
	 *   ◦ __ffs_epfile_read_data:        n/a, mutex is held
	 *   ◦ reading finishes and …
	 *     … all data read:               free buf, go to ptr == NULL
	 *     … otherwise:                   go to ptr == buf and reading
	 * • ptr == DROP and reading:
	 *   ◦ __ffs_epfile_read_buffer_free: nop
	 *   ◦ __ffs_epfile_read_buffered:    n/a, mutex is held
	 *   ◦ __ffs_epfile_read_data:        n/a, mutex is held
	 *   ◦ reading finishes:              free buf, go to ptr == DROP
	 */
	struct ffs_buffer		*read_buffer;
#define READ_BUFFER_DROP ((struct ffs_buffer *)ERR_PTR(-ESHUTDOWN))

	char				name[5];

	unsigned char			in;	/* P: ffs->eps_lock */
	unsigned char			isoc;	/* P: ffs->eps_lock */

	bool				invalid;
};

struct ffs_buffer {
	size_t length;
	char *data;
	char storage[];
};

/*  ffs_io_data structure ***************************************************/

struct ffs_io_data {
	bool aio;
	bool read;

	struct kiocb *kiocb;
	struct iov_iter data;
	const void *to_free;
	char *buf;

	struct mm_struct *mm;
	struct work_struct work;

	struct usb_ep *ep;
	struct usb_request *req;

	struct ffs_data *ffs;
};

struct ffs_desc_helper {
	struct ffs_data *ffs;
	unsigned interfaces_count;
	unsigned eps_count;
};

static int  __must_check ffs_epfiles_create(struct ffs_data *ffs);
static void ffs_epfiles_destroy(struct ffs_epfile *epfiles, unsigned count);

static struct dentry *
ffs_sb_create_file(struct super_block *sb, const char *name, void *data,
		   const struct file_operations *fops);

/* Devices management *******************************************************/

DEFINE_MUTEX(ffs_lock);
EXPORT_SYMBOL_GPL(ffs_lock);

static struct ffs_dev *_ffs_find_dev(const char *name);
static struct ffs_dev *_ffs_alloc_dev(void);
static void _ffs_free_dev(struct ffs_dev *dev);
static int ffs_acquire_dev(const char *dev_name, struct ffs_data *ffs_data);
static void ffs_release_dev(struct ffs_dev *ffs_dev);
static int ffs_ready(struct ffs_data *ffs);
static void ffs_closed(struct ffs_data *ffs);

/* Misc helper functions ****************************************************/

static int ffs_mutex_lock(struct mutex *mutex, unsigned nonblock)
	__attribute__((warn_unused_result, nonnull));
static char *ffs_prepare_buffer(const char __user *buf, size_t len)
	__attribute__((warn_unused_result, nonnull));


/* Control file aka ep0 *****************************************************/

static void ffs_ep0_complete(struct usb_ep *ep, struct usb_request *req)
{
	struct ffs_data *ffs = req->context;

	complete(&ffs->ep0req_completion);
}

static int __ffs_ep0_queue_wait(struct ffs_data *ffs, char *data, size_t len)
{
	struct usb_request *req = ffs->ep0req;
	int ret;

	req->zero     = len < le16_to_cpu(ffs->ev.setup.wLength);

	spin_unlock_irq(&ffs->ev.waitq.lock);

	ffs_log("enter: state %d setup_state %d flags %lu", ffs->state,
		ffs->setup_state, ffs->flags);

	req->buf      = data;
	req->length   = len;

	/*
	 * UDC layer requires to provide a buffer even for ZLP, but should
	 * not use it at all. Let's provide some poisoned pointer to catch
	 * possible bug in the driver.
	 */
	if (req->buf == NULL)
		req->buf = (void *)0xDEADBABE;

	reinit_completion(&ffs->ep0req_completion);

	ret = usb_ep_queue(ffs->gadget->ep0, req, GFP_ATOMIC);
	if (unlikely(ret < 0))
		return ret;

	ret = wait_for_completion_interruptible(&ffs->ep0req_completion);
	if (unlikely(ret)) {
		usb_ep_dequeue(ffs->gadget->ep0, req);
		return -EINTR;
	}

	ffs->setup_state = FFS_NO_SETUP;

	ffs_log("exit: state %d setup_state %d flags %lu", ffs->state,
		ffs->setup_state, ffs->flags);

	return req->status ? req->status : req->actual;
}

static int __ffs_ep0_stall(struct ffs_data *ffs)
{
	ffs_log("state %d setup_state %d flags %lu can_stall %d", ffs->state,
		ffs->setup_state, ffs->flags, ffs->ev.can_stall);

	if (ffs->ev.can_stall) {
		pr_vdebug("ep0 stall\n");
		usb_ep_set_halt(ffs->gadget->ep0);
		ffs->setup_state = FFS_NO_SETUP;
		return -EL2HLT;
	} else {
		pr_debug("bogus ep0 stall!\n");
		return -ESRCH;
	}
}

static ssize_t ffs_ep0_write(struct file *file, const char __user *buf,
			     size_t len, loff_t *ptr)
{
	struct ffs_data *ffs = file->private_data;
	ssize_t ret;
	char *data;

	ENTER();

	ffs_log("enter:len %zu state %d setup_state %d flags %lu", len,
		ffs->state, ffs->setup_state, ffs->flags);

	/* Fast check if setup was canceled */
	if (ffs_setup_state_clear_cancelled(ffs) == FFS_SETUP_CANCELLED)
		return -EIDRM;

	/* Acquire mutex */
	ret = ffs_mutex_lock(&ffs->mutex, file->f_flags & O_NONBLOCK);
	if (unlikely(ret < 0))
		return ret;

	/* Check state */
	switch (ffs->state) {
	case FFS_READ_DESCRIPTORS:
	case FFS_READ_STRINGS:
		/* Copy data */
		if (unlikely(len < 16)) {
			ret = -EINVAL;
			break;
		}

		data = ffs_prepare_buffer(buf, len);
		if (IS_ERR(data)) {
			ret = PTR_ERR(data);
			break;
		}

		/* Handle data */
		if (ffs->state == FFS_READ_DESCRIPTORS) {
			pr_info("read descriptors\n");
			ret = __ffs_data_got_descs(ffs, data, len);
			if (unlikely(ret < 0))
				break;

			ffs->state = FFS_READ_STRINGS;
			ret = len;
		} else {
			pr_info("read strings\n");
			ret = __ffs_data_got_strings(ffs, data, len);
			if (unlikely(ret < 0))
				break;

			ret = ffs_epfiles_create(ffs);
			if (unlikely(ret)) {
				ffs->state = FFS_CLOSING;
				break;
			}

			ffs->state = FFS_ACTIVE;
			mutex_unlock(&ffs->mutex);

			ret = ffs_ready(ffs);
			if (unlikely(ret < 0)) {
				ffs->state = FFS_CLOSING;
				return ret;
			}

			return len;
		}
		break;

	case FFS_ACTIVE:
		data = NULL;
		/*
		 * We're called from user space, we can use _irq
		 * rather then _irqsave
		 */
		spin_lock_irq(&ffs->ev.waitq.lock);
		switch (ffs_setup_state_clear_cancelled(ffs)) {
		case FFS_SETUP_CANCELLED:
			ret = -EIDRM;
			goto done_spin;

		case FFS_NO_SETUP:
			ret = -ESRCH;
			goto done_spin;

		case FFS_SETUP_PENDING:
			break;
		}

		/* FFS_SETUP_PENDING */
		if (!(ffs->ev.setup.bRequestType & USB_DIR_IN)) {
			spin_unlock_irq(&ffs->ev.waitq.lock);
			ret = __ffs_ep0_stall(ffs);
			break;
		}

		/* FFS_SETUP_PENDING and not stall */
		len = min(len, (size_t)le16_to_cpu(ffs->ev.setup.wLength));

		spin_unlock_irq(&ffs->ev.waitq.lock);

		data = ffs_prepare_buffer(buf, len);
		if (IS_ERR(data)) {
			ret = PTR_ERR(data);
			break;
		}

		spin_lock_irq(&ffs->ev.waitq.lock);

		/*
		 * We are guaranteed to be still in FFS_ACTIVE state
		 * but the state of setup could have changed from
		 * FFS_SETUP_PENDING to FFS_SETUP_CANCELLED so we need
		 * to check for that.  If that happened we copied data
		 * from user space in vain but it's unlikely.
		 *
		 * For sure we are not in FFS_NO_SETUP since this is
		 * the only place FFS_SETUP_PENDING -> FFS_NO_SETUP
		 * transition can be performed and it's protected by
		 * mutex.
		 */
		if (ffs_setup_state_clear_cancelled(ffs) ==
		    FFS_SETUP_CANCELLED) {
			ret = -EIDRM;
done_spin:
			spin_unlock_irq(&ffs->ev.waitq.lock);
		} else {
			/* unlocks spinlock */
			ret = __ffs_ep0_queue_wait(ffs, data, len);
		}
		kfree(data);
		break;

	default:
		ret = -EBADFD;
		break;
	}

	ffs_log("exit:ret %zd state %d setup_state %d flags %lu", ret,
		ffs->state, ffs->setup_state, ffs->flags);

	mutex_unlock(&ffs->mutex);
	return ret;
}

/* Called with ffs->ev.waitq.lock and ffs->mutex held, both released on exit. */
static ssize_t __ffs_ep0_read_events(struct ffs_data *ffs, char __user *buf,
				     size_t n)
{
	/*
	 * n cannot be bigger than ffs->ev.count, which cannot be bigger than
	 * size of ffs->ev.types array (which is four) so that's how much space
	 * we reserve.
	 */
	struct usb_functionfs_event events[ARRAY_SIZE(ffs->ev.types)];
	const size_t size = n * sizeof *events;
	unsigned i = 0;

	memset(events, 0, size);

	do {
		events[i].type = ffs->ev.types[i];
		if (events[i].type == FUNCTIONFS_SETUP) {
			events[i].u.setup = ffs->ev.setup;
			ffs->setup_state = FFS_SETUP_PENDING;
		}
	} while (++i < n);

	ffs->ev.count -= n;
	if (ffs->ev.count)
		memmove(ffs->ev.types, ffs->ev.types + n,
			ffs->ev.count * sizeof *ffs->ev.types);

	spin_unlock_irq(&ffs->ev.waitq.lock);

	ffs_log("state %d setup_state %d flags %lu #evt %zu", ffs->state,
		ffs->setup_state, ffs->flags, n);

	mutex_unlock(&ffs->mutex);

	return unlikely(copy_to_user(buf, events, size)) ? -EFAULT : size;
}

static ssize_t ffs_ep0_read(struct file *file, char __user *buf,
			    size_t len, loff_t *ptr)
{
	struct ffs_data *ffs = file->private_data;
	char *data = NULL;
	size_t n;
	int ret;

	ENTER();

	ffs_log("enter:len %zu state %d setup_state %d flags %lu", len,
		ffs->state, ffs->setup_state, ffs->flags);

	/* Fast check if setup was canceled */
	if (ffs_setup_state_clear_cancelled(ffs) == FFS_SETUP_CANCELLED)
		return -EIDRM;

	/* Acquire mutex */
	ret = ffs_mutex_lock(&ffs->mutex, file->f_flags & O_NONBLOCK);
	if (unlikely(ret < 0))
		return ret;

	/* Check state */
	if (ffs->state != FFS_ACTIVE) {
		ret = -EBADFD;
		goto done_mutex;
	}

	/*
	 * We're called from user space, we can use _irq rather then
	 * _irqsave
	 */
	spin_lock_irq(&ffs->ev.waitq.lock);

	switch (ffs_setup_state_clear_cancelled(ffs)) {
	case FFS_SETUP_CANCELLED:
		ret = -EIDRM;
		break;

	case FFS_NO_SETUP:
		n = len / sizeof(struct usb_functionfs_event);
		if (unlikely(!n)) {
			ret = -EINVAL;
			break;
		}

		if ((file->f_flags & O_NONBLOCK) && !ffs->ev.count) {
			ret = -EAGAIN;
			break;
		}

		if (wait_event_interruptible_exclusive_locked_irq(ffs->ev.waitq,
							ffs->ev.count)) {
			ret = -EINTR;
			break;
		}

		return __ffs_ep0_read_events(ffs, buf,
					     min(n, (size_t)ffs->ev.count));

	case FFS_SETUP_PENDING:
		if (ffs->ev.setup.bRequestType & USB_DIR_IN) {
			spin_unlock_irq(&ffs->ev.waitq.lock);
			ret = __ffs_ep0_stall(ffs);
			goto done_mutex;
		}

		len = min(len, (size_t)le16_to_cpu(ffs->ev.setup.wLength));

		spin_unlock_irq(&ffs->ev.waitq.lock);

		if (likely(len)) {
			data = kmalloc(len, GFP_KERNEL);
			if (unlikely(!data)) {
				ret = -ENOMEM;
				goto done_mutex;
			}
		}

		spin_lock_irq(&ffs->ev.waitq.lock);

		/* See ffs_ep0_write() */
		if (ffs_setup_state_clear_cancelled(ffs) ==
		    FFS_SETUP_CANCELLED) {
			ret = -EIDRM;
			break;
		}

		/* unlocks spinlock */
		ret = __ffs_ep0_queue_wait(ffs, data, len);
		if (likely(ret > 0) && unlikely(copy_to_user(buf, data, len)))
			ret = -EFAULT;
		goto done_mutex;

	default:
		ret = -EBADFD;
		break;
	}

	spin_unlock_irq(&ffs->ev.waitq.lock);
done_mutex:
	ffs_log("exit:ret %d state %d setup_state %d flags %lu", ret,
		ffs->state, ffs->setup_state, ffs->flags);

	mutex_unlock(&ffs->mutex);
	kfree(data);

	return ret;
}

static int ffs_ep0_open(struct inode *inode, struct file *file)
{
	struct ffs_data *ffs = inode->i_private;

	ENTER();

	ffs_log("state %d setup_state %d flags %lu opened %d", ffs->state,
		ffs->setup_state, ffs->flags, atomic_read(&ffs->opened));

	if (unlikely(ffs->state == FFS_CLOSING))
		return -EBUSY;

	file->private_data = ffs;
	ffs_data_opened(ffs);

	return 0;
}

static int ffs_ep0_release(struct inode *inode, struct file *file)
{
	struct ffs_data *ffs = file->private_data;

	ENTER();

	ffs_log("state %d setup_state %d flags %lu opened %d", ffs->state,
		ffs->setup_state, ffs->flags, atomic_read(&ffs->opened));

	ffs_data_closed(ffs);

	return 0;
}

static long ffs_ep0_ioctl(struct file *file, unsigned code, unsigned long value)
{
	struct ffs_data *ffs = file->private_data;
	struct usb_gadget *gadget = ffs->gadget;
	long ret;

	ENTER();

	ffs_log("state %d setup_state %d flags %lu opened %d", ffs->state,
		ffs->setup_state, ffs->flags, atomic_read(&ffs->opened));

	if (code == FUNCTIONFS_INTERFACE_REVMAP) {
		struct ffs_function *func = ffs->func;
		ret = func ? ffs_func_revmap_intf(func, value) : -ENODEV;
	} else if (gadget && gadget->ops->ioctl) {
		ret = gadget->ops->ioctl(gadget, code, value);
	} else {
		ret = -ENOTTY;
	}

	return ret;
}

static unsigned int ffs_ep0_poll(struct file *file, poll_table *wait)
{
	struct ffs_data *ffs = file->private_data;
	unsigned int mask = POLLWRNORM;
	int ret;

	ffs_log("enter:state %d setup_state %d flags %lu opened %d", ffs->state,
		ffs->setup_state, ffs->flags, atomic_read(&ffs->opened));

	poll_wait(file, &ffs->ev.waitq, wait);

	ret = ffs_mutex_lock(&ffs->mutex, file->f_flags & O_NONBLOCK);
	if (unlikely(ret < 0))
		return mask;

	switch (ffs->state) {
	case FFS_READ_DESCRIPTORS:
	case FFS_READ_STRINGS:
		mask |= POLLOUT;
		break;

	case FFS_ACTIVE:
		switch (ffs->setup_state) {
		case FFS_NO_SETUP:
			if (ffs->ev.count)
				mask |= POLLIN;
			break;

		case FFS_SETUP_PENDING:
		case FFS_SETUP_CANCELLED:
			mask |= (POLLIN | POLLOUT);
			break;
		}
	case FFS_CLOSING:
		break;
	case FFS_DEACTIVATED:
		break;
	}

	ffs_log("exit: mask %u", mask);

	mutex_unlock(&ffs->mutex);

	return mask;
}

static const struct file_operations ffs_ep0_operations = {
	.llseek =	no_llseek,

	.open =		ffs_ep0_open,
	.write =	ffs_ep0_write,
	.read =		ffs_ep0_read,
	.release =	ffs_ep0_release,
	.unlocked_ioctl =	ffs_ep0_ioctl,
	.poll =		ffs_ep0_poll,
};


/* "Normal" endpoints operations ********************************************/

static void ffs_epfile_io_complete(struct usb_ep *_ep, struct usb_request *req)
{
	ENTER();
	if (likely(req->context)) {
		struct ffs_ep *ep = _ep->driver_data;
		ep->status = req->status ? req->status : req->actual;
		complete(req->context);
	}
}

static ssize_t ffs_copy_to_iter(void *data, int data_len, struct iov_iter *iter)
{
	ssize_t ret = copy_to_iter(data, data_len, iter);
	if (likely(ret == data_len))
		return ret;

	if (unlikely(iov_iter_count(iter)))
		return -EFAULT;

	/*
	 * Dear user space developer!
	 *
	 * TL;DR: To stop getting below error message in your kernel log, change
	 * user space code using functionfs to align read buffers to a max
	 * packet size.
	 *
	 * Some UDCs (e.g. dwc3) require request sizes to be a multiple of a max
	 * packet size.  When unaligned buffer is passed to functionfs, it
	 * internally uses a larger, aligned buffer so that such UDCs are happy.
	 *
	 * Unfortunately, this means that host may send more data than was
	 * requested in read(2) system call.  f_fs doesn’t know what to do with
	 * that excess data so it simply drops it.
	 *
	 * Was the buffer aligned in the first place, no such problem would
	 * happen.
	 *
	 * Data may be dropped only in AIO reads.  Synchronous reads are handled
	 * by splitting a request into multiple parts.  This splitting may still
	 * be a problem though so it’s likely best to align the buffer
	 * regardless of it being AIO or not..
	 *
	 * This only affects OUT endpoints, i.e. reading data with a read(2),
	 * aio_read(2) etc. system calls.  Writing data to an IN endpoint is not
	 * affected.
	 */
	pr_err("functionfs read size %d > requested size %zd, dropping excess data. "
	       "Align read buffer size to max packet size to avoid the problem.\n",
	       data_len, ret);

	return ret;
}

static void ffs_user_copy_worker(struct work_struct *work)
{
	struct ffs_io_data *io_data = container_of(work, struct ffs_io_data,
						   work);
	struct ffs_data *ffs = io_data->ffs;
	int ret = io_data->req->status ? io_data->req->status :
					 io_data->req->actual;
	bool kiocb_has_eventfd = io_data->kiocb->ki_flags & IOCB_EVENTFD;

	ffs_log("enter: ret %d for %s", ret, io_data->read ? "read" : "write");

	if (io_data->read && ret > 0) {
		mm_segment_t oldfs = get_fs();

		set_fs(USER_DS);
		use_mm(io_data->mm);
		ret = ffs_copy_to_iter(io_data->buf, ret, &io_data->data);
		unuse_mm(io_data->mm);
		set_fs(oldfs);
	}

	io_data->kiocb->ki_complete(io_data->kiocb, ret, ret);

	if (io_data->ffs->ffs_eventfd && !kiocb_has_eventfd)
		eventfd_signal(io_data->ffs->ffs_eventfd, 1);

	usb_ep_free_request(io_data->ep, io_data->req);

	if (io_data->read)
		kfree(io_data->to_free);
	kfree(io_data->buf);
	kfree(io_data);

	ffs_log("exit");
}

static void ffs_epfile_async_io_complete(struct usb_ep *_ep,
					 struct usb_request *req)
{
	struct ffs_io_data *io_data = req->context;
	struct ffs_data *ffs = io_data->ffs;

	ENTER();

	ffs_log("enter");

	INIT_WORK(&io_data->work, ffs_user_copy_worker);
	queue_work(ffs->io_completion_wq, &io_data->work);
}

static void __ffs_epfile_read_buffer_free(struct ffs_epfile *epfile)
{
	/*
	 * See comment in struct ffs_epfile for full read_buffer pointer
	 * synchronisation story.
	 */
	struct ffs_buffer *buf = xchg(&epfile->read_buffer, READ_BUFFER_DROP);
	if (buf && buf != READ_BUFFER_DROP)
		kfree(buf);
}

/* Assumes epfile->mutex is held. */
static ssize_t __ffs_epfile_read_buffered(struct ffs_epfile *epfile,
					  struct iov_iter *iter)
{
	/*
	 * Null out epfile->read_buffer so ffs_func_eps_disable does not free
	 * the buffer while we are using it.  See comment in struct ffs_epfile
	 * for full read_buffer pointer synchronisation story.
	 */
	struct ffs_buffer *buf = xchg(&epfile->read_buffer, NULL);
	ssize_t ret;
	if (!buf || buf == READ_BUFFER_DROP)
		return 0;

	ret = copy_to_iter(buf->data, buf->length, iter);
	if (buf->length == ret) {
		kfree(buf);
		return ret;
	}

	if (unlikely(iov_iter_count(iter))) {
		ret = -EFAULT;
	} else {
		buf->length -= ret;
		buf->data += ret;
	}

	if (cmpxchg(&epfile->read_buffer, NULL, buf))
		kfree(buf);

	return ret;
}

/* Assumes epfile->mutex is held. */
static ssize_t __ffs_epfile_read_data(struct ffs_epfile *epfile,
				      void *data, int data_len,
				      struct iov_iter *iter)
{
	struct ffs_buffer *buf;

	ssize_t ret = copy_to_iter(data, data_len, iter);
	if (likely(data_len == ret))
		return ret;

	if (unlikely(iov_iter_count(iter)))
		return -EFAULT;

	/* See ffs_copy_to_iter for more context. */
	pr_warn("functionfs read size %d > requested size %zd, splitting request into multiple reads.",
		data_len, ret);

	data_len -= ret;
	buf = kmalloc(sizeof(*buf) + data_len, GFP_KERNEL);
	if (!buf)
		return -ENOMEM;
	buf->length = data_len;
	buf->data = buf->storage;
	memcpy(buf->storage, data + ret, data_len);

	/*
	 * At this point read_buffer is NULL or READ_BUFFER_DROP (if
	 * ffs_func_eps_disable has been called in the meanwhile).  See comment
	 * in struct ffs_epfile for full read_buffer pointer synchronisation
	 * story.
	 */
	if (unlikely(cmpxchg(&epfile->read_buffer, NULL, buf)))
		kfree(buf);

	return ret;
}

static ssize_t ffs_epfile_io(struct file *file, struct ffs_io_data *io_data)
{
	struct ffs_epfile *epfile = file->private_data;
	struct ffs_data *ffs = epfile->ffs;
	struct usb_request *req;
	struct ffs_ep *ep;
	char *data = NULL;
	ssize_t ret, data_len = -EINVAL;
	int halt;

	ffs_log("enter: %s", epfile->name);

	/* Are we still active? */
	if (WARN_ON(epfile->ffs->state != FFS_ACTIVE))
		return -ENODEV;

	/* Wait for endpoint to be enabled */
	ep = epfile->ep;
	if (!ep) {
		if (file->f_flags & O_NONBLOCK)
			return -EAGAIN;

		/*
		 * epfile->invalid is set when EPs are disabled. Userspace
		 * might have stale threads continuing to do I/O and may be
		 * unaware of that especially if we block here. Instead return
		 * an error immediately here and don't allow any more I/O
		 * until the epfile is reopened.
		 */
		if (epfile->invalid)
			return -ENODEV;

		ret = wait_event_interruptible(
				epfile->ffs->wait, (ep = epfile->ep));
		if (ret)
			return -EINTR;
	}

	/* Do we halt? */
	halt = (!io_data->read == !epfile->in);
	if (halt && epfile->isoc)
		return -EINVAL;

	/* We will be using request and read_buffer */
	ret = ffs_mutex_lock(&epfile->mutex, file->f_flags & O_NONBLOCK);
	if (unlikely(ret))
		goto error;

	/* Allocate & copy */
	if (!halt) {
		struct usb_gadget *gadget;

		/*
		 * Do we have buffered data from previous partial read?  Check
		 * that for synchronous case only because we do not have
		 * facility to ‘wake up’ a pending asynchronous read and push
		 * buffered data to it which we would need to make things behave
		 * consistently.
		 */
		if (!io_data->aio && io_data->read) {
			ret = __ffs_epfile_read_buffered(epfile, &io_data->data);
			if (ret)
				goto error_mutex;
		}

		/*
		 * if we _do_ wait above, the epfile->ffs->gadget might be NULL
		 * before the waiting completes, so do not assign to 'gadget'
		 * earlier
		 */
		gadget = epfile->ffs->gadget;

		spin_lock_irq(&epfile->ffs->eps_lock);
		/* In the meantime, endpoint got disabled or changed. */
		if (epfile->ep != ep) {
			ret = -ESHUTDOWN;
			goto error_lock;
		}
		data_len = iov_iter_count(&io_data->data);
		/*
		 * Controller may require buffer size to be aligned to
		 * maxpacketsize of an out endpoint.
		 */
		if (io_data->read)
			data_len = usb_ep_align_maybe(gadget, ep->ep, data_len);
		spin_unlock_irq(&epfile->ffs->eps_lock);

		data = kmalloc(data_len, GFP_KERNEL);
		if (unlikely(!data)) {
			ret = -ENOMEM;
			goto error_mutex;
		}
		if (!io_data->read &&
		    !copy_from_iter_full(data, data_len, &io_data->data)) {
			ret = -EFAULT;
			goto error_mutex;
		}
	}

	spin_lock_irq(&epfile->ffs->eps_lock);

	if (epfile->ep != ep) {
		/* In the meantime, endpoint got disabled or changed. */
		ret = -ESHUTDOWN;
	} else if (halt) {
		ret = usb_ep_set_halt(ep->ep);
		if (!ret)
			ret = -EBADMSG;
	} else if (unlikely(data_len == -EINVAL)) {
		/*
		 * Sanity Check: even though data_len can't be used
		 * uninitialized at the time I write this comment, some
		 * compilers complain about this situation.
		 * In order to keep the code clean from warnings, data_len is
		 * being initialized to -EINVAL during its declaration, which
		 * means we can't rely on compiler anymore to warn no future
		 * changes won't result in data_len being used uninitialized.
		 * For such reason, we're adding this redundant sanity check
		 * here.
		 */
		WARN(1, "%s: data_len == -EINVAL\n", __func__);
		ret = -EINVAL;
	} else if (!io_data->aio) {
		DECLARE_COMPLETION_ONSTACK(done);
		bool interrupted = false;

		req = ep->req;
		req->buf      = data;
		req->length   = data_len;

		req->context  = &done;
		req->complete = ffs_epfile_io_complete;

		ret = usb_ep_queue(ep->ep, req, GFP_ATOMIC);
		if (unlikely(ret < 0))
			goto error_lock;

		spin_unlock_irq(&epfile->ffs->eps_lock);

		ffs_log("queued %ld bytes on %s", data_len, epfile->name);

		if (unlikely(wait_for_completion_interruptible(&done))) {
			/*
			 * To avoid race condition with ffs_epfile_io_complete,
			 * dequeue the request first then check
			 * status. usb_ep_dequeue API should guarantee no race
			 * condition with req->complete callback.
			 */
			spin_lock_irq(&epfile->ffs->eps_lock);
			interrupted = true;
			/*
			 * While we were acquiring lock endpoint got
			 * disabled (disconnect) or changed
			 (composition switch) ?
			 */
			if (epfile->ep == ep) {
				usb_ep_dequeue(ep->ep, req);
				spin_unlock_irq(&epfile->ffs->eps_lock);
				wait_for_completion(&done);
				interrupted = ep->status < 0;
			} else {
				spin_unlock_irq(&epfile->ffs->eps_lock);
			}
		}

		if (interrupted) {
			ret = -EINTR;
			goto error_mutex;
		}

		ret = -ENODEV;
		spin_lock_irq(&epfile->ffs->eps_lock);
		/*
		 * While we were acquiring lock endpoint got
		 * disabled (disconnect) or changed
		 * (composition switch) ?
		 */
		if (epfile->ep == ep) {
			ret = ep->status;
			ffs_log("ep status %d for req %pK", ep->status, req);
		}
		spin_unlock_irq(&epfile->ffs->eps_lock);
		if (io_data->read && ret > 0)
			ret = __ffs_epfile_read_data(epfile, data, ep->status,
						     &io_data->data);
		goto error_mutex;
	} else if (!(req = usb_ep_alloc_request(ep->ep, GFP_ATOMIC))) {
		ret = -ENOMEM;
	} else {
		req->buf      = data;
		req->length   = data_len;

		io_data->buf = data;
		io_data->ep = ep->ep;
		io_data->req = req;
		io_data->ffs = epfile->ffs;

		req->context  = io_data;
		req->complete = ffs_epfile_async_io_complete;

		ret = usb_ep_queue(ep->ep, req, GFP_ATOMIC);
		if (unlikely(ret)) {
			io_data->req = NULL;
			usb_ep_free_request(ep->ep, req);
			goto error_lock;
		}

		ffs_log("queued %ld bytes on %s", data_len, epfile->name);

		ret = -EIOCBQUEUED;
		/*
		 * Do not kfree the buffer in this function.  It will be freed
		 * by ffs_user_copy_worker.
		 */
		data = NULL;
	}

error_lock:
	spin_unlock_irq(&epfile->ffs->eps_lock);
error_mutex:
	mutex_unlock(&epfile->mutex);
error:
	kfree(data);

	ffs_log("exit: %s ret %zd", epfile->name, ret);

	return ret;
}

static int
ffs_epfile_open(struct inode *inode, struct file *file)
{
	struct ffs_epfile *epfile = inode->i_private;
	struct ffs_data *ffs = epfile->ffs;

	ENTER();

	ffs_log("%s: state %d setup_state %d flag %lu opened %u",
		epfile->name, epfile->ffs->state, epfile->ffs->setup_state,
		epfile->ffs->flags, atomic_read(&epfile->opened));

	if (WARN_ON(epfile->ffs->state != FFS_ACTIVE))
		return -ENODEV;

	file->private_data = epfile;
	ffs_data_opened(epfile->ffs);
	atomic_inc(&epfile->opened);

	return 0;
}

static int ffs_aio_cancel(struct kiocb *kiocb)
{
	struct ffs_io_data *io_data = kiocb->private;
	struct ffs_epfile *epfile = kiocb->ki_filp->private_data;
	struct ffs_data *ffs = epfile->ffs;
	unsigned long flags;
	int value;

	ENTER();

	ffs_log("enter:state %d setup_state %d flag %lu", ffs->state,
		ffs->setup_state, ffs->flags);

	spin_lock_irqsave(&epfile->ffs->eps_lock, flags);

	if (likely(io_data && io_data->ep && io_data->req))
		value = usb_ep_dequeue(io_data->ep, io_data->req);
	else
		value = -EINVAL;

	spin_unlock_irqrestore(&epfile->ffs->eps_lock, flags);

	ffs_log("exit: value %d", value);

	return value;
}

static ssize_t ffs_epfile_write_iter(struct kiocb *kiocb, struct iov_iter *from)
{
	struct ffs_epfile *epfile = kiocb->ki_filp->private_data;
	struct ffs_data *ffs = epfile->ffs;
	struct ffs_io_data io_data, *p = &io_data;
	ssize_t res;

	ENTER();

	ffs_log("enter");

	if (!is_sync_kiocb(kiocb)) {
		p = kzalloc(sizeof(io_data), GFP_KERNEL);
		if (unlikely(!p))
			return -ENOMEM;
		p->aio = true;
	} else {
		memset(p, 0, sizeof(*p));
		p->aio = false;
	}

	p->read = false;
	p->kiocb = kiocb;
	p->data = *from;
	p->mm = current->mm;

	kiocb->private = p;

	if (p->aio)
		kiocb_set_cancel_fn(kiocb, ffs_aio_cancel);

	res = ffs_epfile_io(kiocb->ki_filp, p);
	if (res == -EIOCBQUEUED)
		return res;
	if (p->aio)
		kfree(p);
	else
		*from = p->data;

	ffs_log("exit: ret %zd", res);

	return res;
}

static ssize_t ffs_epfile_read_iter(struct kiocb *kiocb, struct iov_iter *to)
{
	struct ffs_epfile *epfile = kiocb->ki_filp->private_data;
	struct ffs_data *ffs = epfile->ffs;
	struct ffs_io_data io_data, *p = &io_data;
	ssize_t res;

	ENTER();

	ffs_log("enter");

	if (!is_sync_kiocb(kiocb)) {
		p = kzalloc(sizeof(io_data), GFP_KERNEL);
		if (unlikely(!p))
			return -ENOMEM;
		p->aio = true;
	} else {
		memset(p, 0, sizeof(*p));
		p->aio = false;
	}

	p->read = true;
	p->kiocb = kiocb;
	if (p->aio) {
		p->to_free = dup_iter(&p->data, to, GFP_KERNEL);
		if (!p->to_free) {
			kfree(p);
			return -ENOMEM;
		}
	} else {
		p->data = *to;
		p->to_free = NULL;
	}
	p->mm = current->mm;

	kiocb->private = p;

	if (p->aio)
		kiocb_set_cancel_fn(kiocb, ffs_aio_cancel);

	res = ffs_epfile_io(kiocb->ki_filp, p);
	if (res == -EIOCBQUEUED)
		return res;

	if (p->aio) {
		kfree(p->to_free);
		kfree(p);
	} else {
		*to = p->data;
	}

	ffs_log("exit: ret %zd", res);

	return res;
}

static int
ffs_epfile_release(struct inode *inode, struct file *file)
{
	struct ffs_epfile *epfile = inode->i_private;
	struct ffs_data *ffs = epfile->ffs;

	ENTER();

	__ffs_epfile_read_buffer_free(epfile);
	ffs_log("%s: state %d setup_state %d flag %lu opened %u",
		epfile->name, epfile->ffs->state, epfile->ffs->setup_state,
		epfile->ffs->flags, atomic_read(&epfile->opened));

	if (atomic_dec_and_test(&epfile->opened))
		epfile->invalid = false;

	ffs_data_closed(epfile->ffs);

	return 0;
}

static long ffs_epfile_ioctl(struct file *file, unsigned code,
			     unsigned long value)
{
	struct ffs_epfile *epfile = file->private_data;
	struct ffs_data *ffs = epfile->ffs;
	struct ffs_ep *ep;
	int ret;

	ENTER();

	ffs_log("%s: code 0x%08x value %#lx state %d setup_state %d flag %lu",
		epfile->name, code, value, epfile->ffs->state,
		epfile->ffs->setup_state, epfile->ffs->flags);

	if (WARN_ON(epfile->ffs->state != FFS_ACTIVE))
		return -ENODEV;

	/* Wait for endpoint to be enabled */
	ep = epfile->ep;
	if (!ep) {
		if (file->f_flags & O_NONBLOCK)
			return -EAGAIN;

		/* don't allow any I/O until file is reopened */
		if (epfile->invalid)
			return -ENODEV;

		ret = wait_event_interruptible(
				epfile->ffs->wait, (ep = epfile->ep));
		if (ret)
			return -EINTR;
	}

	spin_lock_irq(&epfile->ffs->eps_lock);

	/* In the meantime, endpoint got disabled or changed. */
	if (epfile->ep != ep) {
		spin_unlock_irq(&epfile->ffs->eps_lock);
		return -ESHUTDOWN;
	}

	switch (code) {
	case FUNCTIONFS_FIFO_STATUS:
		ret = usb_ep_fifo_status(epfile->ep->ep);
		break;
	case FUNCTIONFS_FIFO_FLUSH:
		usb_ep_fifo_flush(epfile->ep->ep);
		ret = 0;
		break;
	case FUNCTIONFS_CLEAR_HALT:
		ret = usb_ep_clear_halt(epfile->ep->ep);
		break;
	case FUNCTIONFS_ENDPOINT_REVMAP:
		ret = epfile->ep->num;
		break;
	case FUNCTIONFS_ENDPOINT_DESC:
	{
		int desc_idx;
		struct usb_endpoint_descriptor desc1, *desc;

		switch (epfile->ffs->gadget->speed) {
		case USB_SPEED_SUPER_PLUS:
		case USB_SPEED_SUPER:
			desc_idx = 2;
			break;
		case USB_SPEED_HIGH:
			desc_idx = 1;
			break;
		default:
			desc_idx = 0;
		}

		desc = epfile->ep->descs[desc_idx];
		memcpy(&desc1, desc, desc->bLength);

		spin_unlock_irq(&epfile->ffs->eps_lock);
		ret = copy_to_user((void *)value, &desc1, desc1.bLength);
		if (ret)
			ret = -EFAULT;
		return ret;
	}
	default:
		ret = -ENOTTY;
	}
	spin_unlock_irq(&epfile->ffs->eps_lock);

	ffs_log("exit: %s: ret %d\n", epfile->name, ret);

	return ret;
}

static const struct file_operations ffs_epfile_operations = {
	.llseek =	no_llseek,

	.open =		ffs_epfile_open,
	.write_iter =	ffs_epfile_write_iter,
	.read_iter =	ffs_epfile_read_iter,
	.release =	ffs_epfile_release,
	.unlocked_ioctl =	ffs_epfile_ioctl,
};


/* File system and super block operations ***********************************/

/*
 * Mounting the file system creates a controller file, used first for
 * function configuration then later for event monitoring.
 */

static struct inode *__must_check
ffs_sb_make_inode(struct super_block *sb, void *data,
		  const struct file_operations *fops,
		  const struct inode_operations *iops,
		  struct ffs_file_perms *perms)
{
	struct ffs_data	*ffs = sb->s_fs_info;
	struct inode *inode;

	ENTER();

	ffs_log("enter");

	inode = new_inode(sb);

	if (likely(inode)) {
		struct timespec ts = current_time(inode);

		inode->i_ino	 = get_next_ino();
		inode->i_mode    = perms->mode;
		inode->i_uid     = perms->uid;
		inode->i_gid     = perms->gid;
		inode->i_atime   = ts;
		inode->i_mtime   = ts;
		inode->i_ctime   = ts;
		inode->i_private = data;
		if (fops)
			inode->i_fop = fops;
		if (iops)
			inode->i_op  = iops;
	}

	return inode;
}

/* Create "regular" file */
static struct dentry *ffs_sb_create_file(struct super_block *sb,
					const char *name, void *data,
					const struct file_operations *fops)
{
	struct ffs_data	*ffs = sb->s_fs_info;
	struct dentry	*dentry;
	struct inode	*inode;

	ENTER();

	ffs_log("enter");

	dentry = d_alloc_name(sb->s_root, name);
	if (unlikely(!dentry))
		return NULL;

	inode = ffs_sb_make_inode(sb, data, fops, NULL, &ffs->file_perms);
	if (unlikely(!inode)) {
		dput(dentry);
		return NULL;
	}

	d_add(dentry, inode);

	return dentry;
}

/* Super block */
static const struct super_operations ffs_sb_operations = {
	.statfs =	simple_statfs,
	.drop_inode =	generic_delete_inode,
};

struct ffs_sb_fill_data {
	struct ffs_file_perms perms;
	umode_t root_mode;
	const char *dev_name;
	bool no_disconnect;
	struct ffs_data *ffs_data;
};

static int ffs_sb_fill(struct super_block *sb, void *_data, int silent)
{
	struct ffs_sb_fill_data *data = _data;
	struct inode	*inode;
	struct ffs_data	*ffs = data->ffs_data;

	ENTER();

	ffs_log("enter");

	ffs->sb              = sb;
	data->ffs_data       = NULL;
	sb->s_fs_info        = ffs;
	sb->s_blocksize      = PAGE_SIZE;
	sb->s_blocksize_bits = PAGE_SHIFT;
	sb->s_magic          = FUNCTIONFS_MAGIC;
	sb->s_op             = &ffs_sb_operations;
	sb->s_time_gran      = 1;

	/* Root inode */
	data->perms.mode = data->root_mode;
	inode = ffs_sb_make_inode(sb, NULL,
				  &simple_dir_operations,
				  &simple_dir_inode_operations,
				  &data->perms);
	sb->s_root = d_make_root(inode);
	if (unlikely(!sb->s_root))
		return -ENOMEM;

	/* EP0 file */
	if (unlikely(!ffs_sb_create_file(sb, "ep0", ffs,
					 &ffs_ep0_operations)))
		return -ENOMEM;

	return 0;
}

static int ffs_fs_parse_opts(struct ffs_sb_fill_data *data, char *opts)
{
	ENTER();

	if (!opts || !*opts)
		return 0;

	for (;;) {
		unsigned long value;
		char *eq, *comma;

		/* Option limit */
		comma = strchr(opts, ',');
		if (comma)
			*comma = 0;

		/* Value limit */
		eq = strchr(opts, '=');
		if (unlikely(!eq)) {
			pr_err("'=' missing in %s\n", opts);
			return -EINVAL;
		}
		*eq = 0;

		/* Parse value */
		if (kstrtoul(eq + 1, 0, &value)) {
			pr_err("%s: invalid value: %s\n", opts, eq + 1);
			return -EINVAL;
		}

		/* Interpret option */
		switch (eq - opts) {
		case 13:
			if (!memcmp(opts, "no_disconnect", 13))
				data->no_disconnect = !!value;
			else
				goto invalid;
			break;
		case 5:
			if (!memcmp(opts, "rmode", 5))
				data->root_mode  = (value & 0555) | S_IFDIR;
			else if (!memcmp(opts, "fmode", 5))
				data->perms.mode = (value & 0666) | S_IFREG;
			else
				goto invalid;
			break;

		case 4:
			if (!memcmp(opts, "mode", 4)) {
				data->root_mode  = (value & 0555) | S_IFDIR;
				data->perms.mode = (value & 0666) | S_IFREG;
			} else {
				goto invalid;
			}
			break;

		case 3:
			if (!memcmp(opts, "uid", 3)) {
				data->perms.uid = make_kuid(current_user_ns(), value);
				if (!uid_valid(data->perms.uid)) {
					pr_err("%s: unmapped value: %lu\n", opts, value);
					return -EINVAL;
				}
			} else if (!memcmp(opts, "gid", 3)) {
				data->perms.gid = make_kgid(current_user_ns(), value);
				if (!gid_valid(data->perms.gid)) {
					pr_err("%s: unmapped value: %lu\n", opts, value);
					return -EINVAL;
				}
			} else {
				goto invalid;
			}
			break;

		default:
invalid:
			pr_err("%s: invalid option\n", opts);
			return -EINVAL;
		}

		/* Next iteration */
		if (!comma)
			break;
		opts = comma + 1;
	}

	return 0;
}

/* "mount -t functionfs dev_name /dev/function" ends up here */

static struct dentry *
ffs_fs_mount(struct file_system_type *t, int flags,
	      const char *dev_name, void *opts)
{
	struct ffs_sb_fill_data data = {
		.perms = {
			.mode = S_IFREG | 0600,
			.uid = GLOBAL_ROOT_UID,
			.gid = GLOBAL_ROOT_GID,
		},
		.root_mode = S_IFDIR | 0500,
		.no_disconnect = false,
	};
	struct dentry *rv;
	int ret;
	struct ffs_data	*ffs;

	ENTER();

	ret = ffs_fs_parse_opts(&data, opts);
	if (unlikely(ret < 0))
		return ERR_PTR(ret);

	ffs = ffs_data_new(dev_name);
	if (unlikely(!ffs))
		return ERR_PTR(-ENOMEM);
	ffs->file_perms = data.perms;
	ffs->no_disconnect = data.no_disconnect;

	ffs->dev_name = kstrdup(dev_name, GFP_KERNEL);
	if (unlikely(!ffs->dev_name)) {
		ffs_data_put(ffs);
		return ERR_PTR(-ENOMEM);
	}

	ret = ffs_acquire_dev(dev_name, ffs);
	if (ret) {
		ffs_data_put(ffs);
		return ERR_PTR(ret);
	}
	data.ffs_data = ffs;

	rv = mount_nodev(t, flags, &data, ffs_sb_fill);
	if (IS_ERR(rv) && data.ffs_data)
		ffs_data_put(data.ffs_data);
	return rv;
}

static void
ffs_fs_kill_sb(struct super_block *sb)
{
	ENTER();

	kill_litter_super(sb);
	if (sb->s_fs_info)
		ffs_data_closed(sb->s_fs_info);
}

static struct file_system_type ffs_fs_type = {
	.owner		= THIS_MODULE,
	.name		= "functionfs",
	.mount		= ffs_fs_mount,
	.kill_sb	= ffs_fs_kill_sb,
};
MODULE_ALIAS_FS("functionfs");


/* Driver's main init/cleanup functions *************************************/

static int functionfs_init(void)
{
	int ret;

	ENTER();

	ret = register_filesystem(&ffs_fs_type);
	if (likely(!ret))
		pr_info("file system registered\n");
	else
		pr_err("failed registering file system (%d)\n", ret);

	return ret;
}

static void functionfs_cleanup(void)
{
	ENTER();

	pr_info("unloading\n");
	unregister_filesystem(&ffs_fs_type);
}


/* ffs_data and ffs_function construction and destruction code **************/

static void ffs_data_clear(struct ffs_data *ffs);
static void ffs_data_reset(struct ffs_data *ffs);

static void ffs_data_get(struct ffs_data *ffs)
{
	ENTER();

	ffs_log("ref %u", refcount_read(&ffs->ref));

	refcount_inc(&ffs->ref);
}

static void ffs_data_opened(struct ffs_data *ffs)
{
	ENTER();

	ffs_log("enter: state %d setup_state %d flag %lu opened %d ref %d",
		ffs->state, ffs->setup_state, ffs->flags,
		atomic_read(&ffs->opened), refcount_read(&ffs->ref));

	refcount_inc(&ffs->ref);
	if (atomic_add_return(1, &ffs->opened) == 1 &&
			ffs->state == FFS_DEACTIVATED) {
		ffs->state = FFS_CLOSING;
		ffs_data_reset(ffs);
	}
}

static void ffs_data_put(struct ffs_data *ffs)
{
	ENTER();

	ffs_log("ref %u", refcount_read(&ffs->ref));

	if (unlikely(refcount_dec_and_test(&ffs->ref))) {
		pr_info("%s(): freeing\n", __func__);
		ffs_data_clear(ffs);
		ffs_release_dev(ffs->private_data);
		BUG_ON(waitqueue_active(&ffs->ev.waitq) ||
		       waitqueue_active(&ffs->ep0req_completion.wait) ||
		       waitqueue_active(&ffs->wait));
		destroy_workqueue(ffs->io_completion_wq);
		ipc_log_context_destroy(ffs->ipc_log);
		kfree(ffs->dev_name);
		kfree(ffs);
	}
}

static void ffs_data_closed(struct ffs_data *ffs)
{
	ENTER();

	ffs_log("state %d setup_state %d flag %lu opened %d", ffs->state,
		ffs->setup_state, ffs->flags, atomic_read(&ffs->opened));

	if (atomic_dec_and_test(&ffs->opened)) {
		if (ffs->no_disconnect) {
			ffs->state = FFS_DEACTIVATED;
			mutex_lock(&ffs->mutex);
			if (ffs->epfiles) {
				ffs_epfiles_destroy(ffs->epfiles,
						   ffs->eps_count);
				ffs->epfiles = NULL;
			}
			mutex_unlock(&ffs->mutex);
			if (ffs->setup_state == FFS_SETUP_PENDING)
				__ffs_ep0_stall(ffs);
		} else {
			ffs->state = FFS_CLOSING;
			ffs_data_reset(ffs);
		}
	}
	if (atomic_read(&ffs->opened) < 0) {
		ffs->state = FFS_CLOSING;
		ffs_data_reset(ffs);
	}

	ffs_data_put(ffs);
}

static struct ffs_data *ffs_data_new(const char *dev_name)
{
	char ipcname[24] = "usb_ffs_";
	struct ffs_dev *ffs_dev;
	struct ffs_data *ffs = kzalloc(sizeof *ffs, GFP_KERNEL);
	if (unlikely(!ffs))
		return NULL;

	ffs_dev = _ffs_find_dev(dev_name);
	if (ffs_dev && ffs_dev->mounted) {
		pr_info("%s(): %s Already mounted\n", __func__, dev_name);
		kfree(ffs);
		return ERR_PTR(-EBUSY);
	}

	ENTER();

	ffs->io_completion_wq = alloc_ordered_workqueue("%s", 0, dev_name);
	if (!ffs->io_completion_wq) {
		kfree(ffs);
		return NULL;
	}

	refcount_set(&ffs->ref, 1);
	atomic_set(&ffs->opened, 0);
	ffs->state = FFS_READ_DESCRIPTORS;
	mutex_init(&ffs->mutex);
	spin_lock_init(&ffs->eps_lock);
	init_waitqueue_head(&ffs->ev.waitq);
	init_waitqueue_head(&ffs->wait);
	init_completion(&ffs->ep0req_completion);

	/* XXX REVISIT need to update it in some places, or do we? */
	ffs->ev.can_stall = 1;

	strlcat(ipcname, dev_name, sizeof(ipcname));
	ffs->ipc_log = ipc_log_context_create(NUM_PAGES, ipcname, 0);
	if (IS_ERR_OR_NULL(ffs->ipc_log))
		ffs->ipc_log =  NULL;

	return ffs;
}

static void ffs_data_clear(struct ffs_data *ffs)
{
	ENTER();

	ffs_log("enter: state %d setup_state %d flag %lu", ffs->state,
		ffs->setup_state, ffs->flags);

	pr_debug("%s: ffs->gadget= %pK, ffs->flags= %lu\n",
				__func__, ffs->gadget, ffs->flags);
	ffs_closed(ffs);

	BUG_ON(ffs->gadget);

<<<<<<< HEAD
	mutex_lock(&ffs->mutex);
=======
>>>>>>> f2b97b1f
	if (ffs->epfiles) {
		ffs_epfiles_destroy(ffs->epfiles, ffs->eps_count);
		ffs->epfiles = NULL;
	}
<<<<<<< HEAD
	mutex_unlock(&ffs->mutex);
=======
>>>>>>> f2b97b1f

	if (ffs->ffs_eventfd) {
		eventfd_ctx_put(ffs->ffs_eventfd);
		ffs->ffs_eventfd = NULL;
	}

	kfree(ffs->raw_descs_data);
	kfree(ffs->raw_strings);
	kfree(ffs->stringtabs);
}

static void ffs_data_reset(struct ffs_data *ffs)
{
	ENTER();

	ffs_log("enter: state %d setup_state %d flag %lu", ffs->state,
		ffs->setup_state, ffs->flags);

	ffs_data_clear(ffs);

	ffs->raw_descs_data = NULL;
	ffs->raw_descs = NULL;
	ffs->raw_strings = NULL;
	ffs->stringtabs = NULL;

	ffs->raw_descs_length = 0;
	ffs->fs_descs_count = 0;
	ffs->hs_descs_count = 0;
	ffs->ss_descs_count = 0;

	ffs->strings_count = 0;
	ffs->interfaces_count = 0;
	ffs->eps_count = 0;

	ffs->ev.count = 0;

	ffs->state = FFS_READ_DESCRIPTORS;
	ffs->setup_state = FFS_NO_SETUP;
	ffs->flags = 0;

	ffs->ms_os_descs_ext_prop_count = 0;
	ffs->ms_os_descs_ext_prop_name_len = 0;
	ffs->ms_os_descs_ext_prop_data_len = 0;
}


static int functionfs_bind(struct ffs_data *ffs, struct usb_composite_dev *cdev)
{
	struct usb_gadget_strings **lang;
	int first_id;

	ENTER();

	ffs_log("enter: state %d setup_state %d flag %lu", ffs->state,
		ffs->setup_state, ffs->flags);

	if (WARN_ON(ffs->state != FFS_ACTIVE
		 || test_and_set_bit(FFS_FL_BOUND, &ffs->flags)))
		return -EBADFD;

	first_id = usb_string_ids_n(cdev, ffs->strings_count);
	if (unlikely(first_id < 0))
		return first_id;

	ffs->ep0req = usb_ep_alloc_request(cdev->gadget->ep0, GFP_KERNEL);
	if (unlikely(!ffs->ep0req))
		return -ENOMEM;
	ffs->ep0req->complete = ffs_ep0_complete;
	ffs->ep0req->context = ffs;

	lang = ffs->stringtabs;
	if (lang) {
		for (; *lang; ++lang) {
			struct usb_string *str = (*lang)->strings;
			int id = first_id;
			for (; str->s; ++id, ++str)
				str->id = id;
		}
	}

	ffs->gadget = cdev->gadget;

	ffs_data_get(ffs);
	return 0;
}

static void functionfs_unbind(struct ffs_data *ffs)
{
	ENTER();

	if (!WARN_ON(!ffs->gadget)) {
		usb_ep_free_request(ffs->gadget->ep0, ffs->ep0req);
		ffs->ep0req = NULL;
		ffs->gadget = NULL;
		clear_bit(FFS_FL_BOUND, &ffs->flags);
		ffs_log("state %d setup_state %d flag %lu gadget %pK\n",
			ffs->state, ffs->setup_state, ffs->flags, ffs->gadget);
		ffs_data_put(ffs);
	}
}

static int ffs_epfiles_create(struct ffs_data *ffs)
{
	struct ffs_epfile *epfile, *epfiles;
	unsigned i, count;

	ENTER();

	ffs_log("enter: eps_count %u state %d setup_state %d flag %lu",
		ffs->eps_count, ffs->state, ffs->setup_state, ffs->flags);

	count = ffs->eps_count;
	epfiles = kcalloc(count, sizeof(*epfiles), GFP_KERNEL);
	if (!epfiles)
		return -ENOMEM;

	epfile = epfiles;
	for (i = 1; i <= count; ++i, ++epfile) {
		epfile->ffs = ffs;
		mutex_init(&epfile->mutex);
		if (ffs->user_flags & FUNCTIONFS_VIRTUAL_ADDR)
			sprintf(epfile->name, "ep%02x", ffs->eps_addrmap[i]);
		else
			sprintf(epfile->name, "ep%u", i);
		epfile->dentry = ffs_sb_create_file(ffs->sb, epfile->name,
						 epfile,
						 &ffs_epfile_operations);
		if (unlikely(!epfile->dentry)) {
			ffs_epfiles_destroy(epfiles, i - 1);
			return -ENOMEM;
		}

		atomic_set(&epfile->opened, 0);
	}

	ffs->epfiles = epfiles;

	return 0;
}

static void ffs_epfiles_destroy(struct ffs_epfile *epfiles, unsigned count)
{
	struct ffs_epfile *epfile = epfiles;
	struct ffs_data *ffs = epfiles->ffs;

	ENTER();

	ffs_log("enter: count %u", count);

	for (; count; --count, ++epfile) {
		BUG_ON(mutex_is_locked(&epfile->mutex));
		if (epfile->dentry) {
			d_delete(epfile->dentry);
			dput(epfile->dentry);
			epfile->dentry = NULL;
		}
	}

	kfree(epfiles);
}

static void ffs_func_eps_disable(struct ffs_function *func)
{
	struct ffs_ep *ep         = func->eps;
	struct ffs_data *ffs      = func->ffs;
	struct ffs_epfile *epfile = func->ffs->epfiles;
	unsigned count            = func->ffs->eps_count;
	unsigned long flags;

	ffs_log("enter: state %d setup_state %d flag %lu", func->ffs->state,
		func->ffs->setup_state, func->ffs->flags);

	spin_lock_irqsave(&func->ffs->eps_lock, flags);
	while (count--) {
		/* pending requests get nuked */
		if (likely(ep->ep))
			usb_ep_disable(ep->ep);
		++ep;

		if (epfile) {
			epfile->invalid = true; /* until file is reopened */
			epfile->ep = NULL;
			__ffs_epfile_read_buffer_free(epfile);
			++epfile;
		}
	}
	spin_unlock_irqrestore(&func->ffs->eps_lock, flags);
}

static int ffs_func_eps_enable(struct ffs_function *func)
{
	struct ffs_data *ffs      = func->ffs;
	struct ffs_ep *ep         = func->eps;
	struct ffs_epfile *epfile = ffs->epfiles;
	unsigned count            = ffs->eps_count;
	unsigned long flags;
	int ret = 0;

	ffs_log("enter: state %d setup_state %d flag %lu", func->ffs->state,
		func->ffs->setup_state, func->ffs->flags);

	spin_lock_irqsave(&func->ffs->eps_lock, flags);
	while(count--) {
		ep->ep->driver_data = ep;

		ret = config_ep_by_speed(func->gadget, &func->function, ep->ep);
		if (ret) {
			pr_err("%s: config_ep_by_speed(%s) returned %d\n",
					__func__, ep->ep->name, ret);
			break;
		}

		ret = usb_ep_enable(ep->ep);
		if (likely(!ret)) {
			epfile->ep = ep;
			epfile->in = usb_endpoint_dir_in(ep->ep->desc);
			epfile->isoc = usb_endpoint_xfer_isoc(ep->ep->desc);
			ffs_log("usb_ep_enable %s", ep->ep->name);
		} else {
			ffs_log("usb_ep_enable %s ret %d", ep->ep->name, ret);
			break;
		}

		++ep;
		++epfile;
	}

	wake_up_interruptible(&ffs->wait);
	spin_unlock_irqrestore(&func->ffs->eps_lock, flags);

	return ret;
}


/* Parsing and building descriptors and strings *****************************/

/*
 * This validates if data pointed by data is a valid USB descriptor as
 * well as record how many interfaces, endpoints and strings are
 * required by given configuration.  Returns address after the
 * descriptor or NULL if data is invalid.
 */

enum ffs_entity_type {
	FFS_DESCRIPTOR, FFS_INTERFACE, FFS_STRING, FFS_ENDPOINT
};

enum ffs_os_desc_type {
	FFS_OS_DESC, FFS_OS_DESC_EXT_COMPAT, FFS_OS_DESC_EXT_PROP
};

typedef int (*ffs_entity_callback)(enum ffs_entity_type entity,
				   u8 *valuep,
				   struct usb_descriptor_header *desc,
				   void *priv);

typedef int (*ffs_os_desc_callback)(enum ffs_os_desc_type entity,
				    struct usb_os_desc_header *h, void *data,
				    unsigned len, void *priv);

static int __must_check ffs_do_single_desc(struct ffs_data *ffs,
					   char *data, unsigned int len,
					   ffs_entity_callback entity,
					   void *priv)
{
	struct usb_descriptor_header *_ds = (void *)data;
	u8 length;
	int ret;

	ENTER();

	ffs_log("enter: len %u", len);

	/* At least two bytes are required: length and type */
	if (len < 2) {
		pr_vdebug("descriptor too short\n");
		return -EINVAL;
	}

	/* If we have at least as many bytes as the descriptor takes? */
	length = _ds->bLength;
	if (len < length) {
		pr_vdebug("descriptor longer then available data\n");
		return -EINVAL;
	}

#define __entity_check_INTERFACE(val)  1
#define __entity_check_STRING(val)     (val)
#define __entity_check_ENDPOINT(val)   ((val) & USB_ENDPOINT_NUMBER_MASK)
#define __entity(type, val) do {					\
		pr_vdebug("entity " #type "(%02x)\n", (val));		\
		if (unlikely(!__entity_check_ ##type(val))) {		\
			pr_vdebug("invalid entity's value\n");		\
			return -EINVAL;					\
		}							\
		ret = entity(FFS_ ##type, &val, _ds, priv);		\
		if (unlikely(ret < 0)) {				\
			pr_debug("entity " #type "(%02x); ret = %d\n",	\
				 (val), ret);				\
			return ret;					\
		}							\
	} while (0)

	/* Parse descriptor depending on type. */
	switch (_ds->bDescriptorType) {
	case USB_DT_DEVICE:
	case USB_DT_CONFIG:
	case USB_DT_STRING:
	case USB_DT_DEVICE_QUALIFIER:
		/* function can't have any of those */
		pr_vdebug("descriptor reserved for gadget: %d\n",
		      _ds->bDescriptorType);
		return -EINVAL;

	case USB_DT_INTERFACE: {
		struct usb_interface_descriptor *ds = (void *)_ds;
		pr_vdebug("interface descriptor\n");
		if (length != sizeof *ds)
			goto inv_length;

		__entity(INTERFACE, ds->bInterfaceNumber);
		if (ds->iInterface)
			__entity(STRING, ds->iInterface);
	}
		break;

	case USB_DT_ENDPOINT: {
		struct usb_endpoint_descriptor *ds = (void *)_ds;
		pr_vdebug("endpoint descriptor\n");
		if (length != USB_DT_ENDPOINT_SIZE &&
		    length != USB_DT_ENDPOINT_AUDIO_SIZE)
			goto inv_length;
		__entity(ENDPOINT, ds->bEndpointAddress);
	}
		break;

	case HID_DT_HID:
		pr_vdebug("hid descriptor\n");
		if (length != sizeof(struct hid_descriptor))
			goto inv_length;
		break;

	case USB_DT_OTG:
		if (length != sizeof(struct usb_otg_descriptor))
			goto inv_length;
		break;

	case USB_DT_INTERFACE_ASSOCIATION: {
		struct usb_interface_assoc_descriptor *ds = (void *)_ds;
		pr_vdebug("interface association descriptor\n");
		if (length != sizeof *ds)
			goto inv_length;
		if (ds->iFunction)
			__entity(STRING, ds->iFunction);
	}
		break;

	case USB_DT_SS_ENDPOINT_COMP:
		pr_vdebug("EP SS companion descriptor\n");
		if (length != sizeof(struct usb_ss_ep_comp_descriptor))
			goto inv_length;
		break;

	case USB_DT_OTHER_SPEED_CONFIG:
	case USB_DT_INTERFACE_POWER:
	case USB_DT_DEBUG:
	case USB_DT_SECURITY:
	case USB_DT_CS_RADIO_CONTROL:
		/* TODO */
		pr_vdebug("unimplemented descriptor: %d\n", _ds->bDescriptorType);
		return -EINVAL;

	default:
		/* We should never be here */
		pr_vdebug("unknown descriptor: %d\n", _ds->bDescriptorType);
		return -EINVAL;

inv_length:
		pr_vdebug("invalid length: %d (descriptor %d)\n",
			  _ds->bLength, _ds->bDescriptorType);
		return -EINVAL;
	}

#undef __entity
#undef __entity_check_DESCRIPTOR
#undef __entity_check_INTERFACE
#undef __entity_check_STRING
#undef __entity_check_ENDPOINT

	ffs_log("exit: desc type %d length %d", _ds->bDescriptorType, length);

	return length;
}

static int __must_check ffs_do_descs(struct ffs_data *ffs, unsigned int count,
				     char *data, unsigned int len,
				     ffs_entity_callback entity, void *priv)
{
	const unsigned _len = len;
	unsigned long num = 0;

	ENTER();

	ffs_log("enter: len %u", len);

	for (;;) {
		int ret;

		if (num == count)
			data = NULL;

		/* Record "descriptor" entity */
		ret = entity(FFS_DESCRIPTOR, (u8 *)num, (void *)data, priv);
		if (unlikely(ret < 0)) {
			pr_debug("entity DESCRIPTOR(%02lx); ret = %d\n",
				 num, ret);
			return ret;
		}

		if (!data)
			return _len - len;

		ret = ffs_do_single_desc(ffs, data, len, entity, priv);
		if (unlikely(ret < 0)) {
			pr_debug("%s returns %d\n", __func__, ret);
			return ret;
		}

		len -= ret;
		data += ret;
		++num;
	}
}

static int __ffs_data_do_entity(enum ffs_entity_type type,
				u8 *valuep, struct usb_descriptor_header *desc,
				void *priv)
{
	struct ffs_desc_helper *helper = priv;
	struct ffs_data *ffs = helper->ffs;
	struct usb_endpoint_descriptor *d;

	ENTER();

	ffs_log("enter: type %u", type);

	switch (type) {
	case FFS_DESCRIPTOR:
		break;

	case FFS_INTERFACE:
		/*
		 * Interfaces are indexed from zero so if we
		 * encountered interface "n" then there are at least
		 * "n+1" interfaces.
		 */
		if (*valuep >= helper->interfaces_count)
			helper->interfaces_count = *valuep + 1;
		break;

	case FFS_STRING:
		/*
		 * Strings are indexed from 1 (0 is reserved
		 * for languages list)
		 */
		if (*valuep > helper->ffs->strings_count)
			helper->ffs->strings_count = *valuep;
		break;

	case FFS_ENDPOINT:
		d = (void *)desc;
		helper->eps_count++;
		if (helper->eps_count >= FFS_MAX_EPS_COUNT)
			return -EINVAL;
		/* Check if descriptors for any speed were already parsed */
		if (!helper->ffs->eps_count && !helper->ffs->interfaces_count)
			helper->ffs->eps_addrmap[helper->eps_count] =
				d->bEndpointAddress;
		else if (helper->ffs->eps_addrmap[helper->eps_count] !=
				d->bEndpointAddress)
			return -EINVAL;
		break;
	}

	return 0;
}

static int __ffs_do_os_desc_header(struct ffs_data *ffs,
				   enum ffs_os_desc_type *next_type,
				   struct usb_os_desc_header *desc)
{
	u16 bcd_version = le16_to_cpu(desc->bcdVersion);
	u16 w_index = le16_to_cpu(desc->wIndex);

	ffs_log("enter: bcd:%x w_index:%d", bcd_version, w_index);

	if (bcd_version != 1) {
		pr_vdebug("unsupported os descriptors version: %d",
			  bcd_version);
		return -EINVAL;
	}
	switch (w_index) {
	case 0x4:
		*next_type = FFS_OS_DESC_EXT_COMPAT;
		break;
	case 0x5:
		*next_type = FFS_OS_DESC_EXT_PROP;
		break;
	default:
		pr_vdebug("unsupported os descriptor type: %d", w_index);
		return -EINVAL;
	}

	return sizeof(*desc);
}

/*
 * Process all extended compatibility/extended property descriptors
 * of a feature descriptor
 */
static int __must_check ffs_do_single_os_desc(struct ffs_data *ffs,
					      char *data, unsigned int len,
					      enum ffs_os_desc_type type,
					      u16 feature_count,
					      ffs_os_desc_callback entity,
					      void *priv,
					      struct usb_os_desc_header *h)
{
	int ret;
	const unsigned _len = len;

	ENTER();

	ffs_log("enter: len %u os desc type %d", len, type);

	/* loop over all ext compat/ext prop descriptors */
	while (feature_count--) {
		ret = entity(type, h, data, len, priv);
		if (unlikely(ret < 0)) {
			ffs_log("bad OS descriptor, type: %d\n", type);
			return ret;
		}
		data += ret;
		len -= ret;
	}


	return _len - len;
}

/* Process a number of complete Feature Descriptors (Ext Compat or Ext Prop) */
static int __must_check ffs_do_os_descs(struct ffs_data *ffs,
					unsigned int count, char *data,
					unsigned int len,
					ffs_os_desc_callback entity, void *priv)
{
	const unsigned _len = len;
	unsigned long num = 0;

	ENTER();

	ffs_log("enter: len %u", len);

	for (num = 0; num < count; ++num) {
		int ret;
		enum ffs_os_desc_type type;
		u16 feature_count;
		struct usb_os_desc_header *desc = (void *)data;

		if (len < sizeof(*desc))
			return -EINVAL;

		/*
		 * Record "descriptor" entity.
		 * Process dwLength, bcdVersion, wIndex, get b/wCount.
		 * Move the data pointer to the beginning of extended
		 * compatibilities proper or extended properties proper
		 * portions of the data
		 */
		if (le32_to_cpu(desc->dwLength) > len)
			return -EINVAL;

		ret = __ffs_do_os_desc_header(ffs, &type, desc);
		if (unlikely(ret < 0)) {
			ffs_log("entity OS_DESCRIPTOR(%02lx); ret = %d\n",
				 num, ret);
			return ret;
		}
		/*
		 * 16-bit hex "?? 00" Little Endian looks like 8-bit hex "??"
		 */
		feature_count = le16_to_cpu(desc->wCount);
		if (type == FFS_OS_DESC_EXT_COMPAT &&
		    (feature_count > 255 || desc->Reserved))
				return -EINVAL;
		len -= ret;
		data += ret;

		/*
		 * Process all function/property descriptors
		 * of this Feature Descriptor
		 */
		ret = ffs_do_single_os_desc(ffs, data, len, type,
					    feature_count, entity, priv, desc);
		if (unlikely(ret < 0)) {
			ffs_log("%s returns %d\n", __func__, ret);
			return ret;
		}

		len -= ret;
		data += ret;
	}

	return _len - len;
}

/**
 * Validate contents of the buffer from userspace related to OS descriptors.
 */
static int __ffs_data_do_os_desc(enum ffs_os_desc_type type,
				 struct usb_os_desc_header *h, void *data,
				 unsigned len, void *priv)
{
	struct ffs_data *ffs = priv;
	u8 length;

	ENTER();

	ffs_log("enter: type %d len %u", type, len);

	switch (type) {
	case FFS_OS_DESC_EXT_COMPAT: {
		struct usb_ext_compat_desc *d = data;
		int i;

		if (len < sizeof(*d) ||
		    d->bFirstInterfaceNumber >= ffs->interfaces_count)
			return -EINVAL;
		if (d->Reserved1 != 1) {
			/*
			 * According to the spec, Reserved1 must be set to 1
			 * but older kernels incorrectly rejected non-zero
			 * values.  We fix it here to avoid returning EINVAL
			 * in response to values we used to accept.
			 */
			pr_debug("usb_ext_compat_desc::Reserved1 forced to 1\n");
			d->Reserved1 = 1;
		}
		for (i = 0; i < ARRAY_SIZE(d->Reserved2); ++i)
			if (d->Reserved2[i])
				return -EINVAL;

		length = sizeof(struct usb_ext_compat_desc);
	}
		break;
	case FFS_OS_DESC_EXT_PROP: {
		struct usb_ext_prop_desc *d = data;
		u32 type, pdl;
		u16 pnl;

		if (len < sizeof(*d) || h->interface >= ffs->interfaces_count)
			return -EINVAL;
		length = le32_to_cpu(d->dwSize);
		if (len < length)
			return -EINVAL;
		type = le32_to_cpu(d->dwPropertyDataType);
		if (type < USB_EXT_PROP_UNICODE ||
		    type > USB_EXT_PROP_UNICODE_MULTI) {
			pr_vdebug("unsupported os descriptor property type: %d",
				  type);
			return -EINVAL;
		}
		pnl = le16_to_cpu(d->wPropertyNameLength);
		if (length < 14 + pnl) {
			pr_vdebug("invalid os descriptor length: %d pnl:%d (descriptor %d)\n",
				  length, pnl, type);
			return -EINVAL;
		}
		pdl = le32_to_cpu(*(u32 *)((u8 *)data + 10 + pnl));
		if (length != 14 + pnl + pdl) {
			pr_vdebug("invalid os descriptor length: %d pnl:%d pdl:%d (descriptor %d)\n",
				  length, pnl, pdl, type);
			return -EINVAL;
		}
		++ffs->ms_os_descs_ext_prop_count;
		/* property name reported to the host as "WCHAR"s */
		ffs->ms_os_descs_ext_prop_name_len += pnl * 2;
		ffs->ms_os_descs_ext_prop_data_len += pdl;
	}
		break;
	default:
		pr_vdebug("unknown descriptor: %d\n", type);
		return -EINVAL;
	}

	return length;
}

static int __ffs_data_got_descs(struct ffs_data *ffs,
				char *const _data, size_t len)
{
	char *data = _data, *raw_descs;
	unsigned os_descs_count = 0, counts[3], flags;
	int ret = -EINVAL, i;
	struct ffs_desc_helper helper;

	ENTER();

	ffs_log("enter: len %zu", len);

	if (get_unaligned_le32(data + 4) != len)
		goto error;

	switch (get_unaligned_le32(data)) {
	case FUNCTIONFS_DESCRIPTORS_MAGIC:
		flags = FUNCTIONFS_HAS_FS_DESC | FUNCTIONFS_HAS_HS_DESC;
		data += 8;
		len  -= 8;
		break;
	case FUNCTIONFS_DESCRIPTORS_MAGIC_V2:
		flags = get_unaligned_le32(data + 8);
		ffs->user_flags = flags;
		if (flags & ~(FUNCTIONFS_HAS_FS_DESC |
			      FUNCTIONFS_HAS_HS_DESC |
			      FUNCTIONFS_HAS_SS_DESC |
			      FUNCTIONFS_HAS_MS_OS_DESC |
			      FUNCTIONFS_VIRTUAL_ADDR |
			      FUNCTIONFS_EVENTFD |
			      FUNCTIONFS_ALL_CTRL_RECIP |
			      FUNCTIONFS_CONFIG0_SETUP)) {
			ret = -ENOSYS;
			goto error;
		}
		data += 12;
		len  -= 12;
		break;
	default:
		goto error;
	}

	if (flags & FUNCTIONFS_EVENTFD) {
		if (len < 4)
			goto error;
		ffs->ffs_eventfd =
			eventfd_ctx_fdget((int)get_unaligned_le32(data));
		if (IS_ERR(ffs->ffs_eventfd)) {
			ret = PTR_ERR(ffs->ffs_eventfd);
			ffs->ffs_eventfd = NULL;
			goto error;
		}
		data += 4;
		len  -= 4;
	}

	/* Read fs_count, hs_count and ss_count (if present) */
	for (i = 0; i < 3; ++i) {
		if (!(flags & (1 << i))) {
			counts[i] = 0;
		} else if (len < 4) {
			goto error;
		} else {
			counts[i] = get_unaligned_le32(data);
			data += 4;
			len  -= 4;
		}
	}
	if (flags & (1 << i)) {
		if (len < 4) {
			goto error;
		}
		os_descs_count = get_unaligned_le32(data);
		data += 4;
		len -= 4;
	};

	/* Read descriptors */
	raw_descs = data;
	helper.ffs = ffs;
	for (i = 0; i < 3; ++i) {
		if (!counts[i])
			continue;
		helper.interfaces_count = 0;
		helper.eps_count = 0;
		ret = ffs_do_descs(ffs, counts[i], data, len,
				   __ffs_data_do_entity, &helper);
		if (ret < 0)
			goto error;
		if (!ffs->eps_count && !ffs->interfaces_count) {
			ffs->eps_count = helper.eps_count;
			ffs->interfaces_count = helper.interfaces_count;
		} else {
			if (ffs->eps_count != helper.eps_count) {
				ret = -EINVAL;
				goto error;
			}
			if (ffs->interfaces_count != helper.interfaces_count) {
				ret = -EINVAL;
				goto error;
			}
		}
		data += ret;
		len  -= ret;
	}
	if (os_descs_count) {
		ret = ffs_do_os_descs(ffs, os_descs_count, data, len,
				      __ffs_data_do_os_desc, ffs);
		if (ret < 0)
			goto error;
		data += ret;
		len -= ret;
	}

	if (raw_descs == data || len) {
		ret = -EINVAL;
		goto error;
	}

	ffs->raw_descs_data	= _data;
	ffs->raw_descs		= raw_descs;
	ffs->raw_descs_length	= data - raw_descs;
	ffs->fs_descs_count	= counts[0];
	ffs->hs_descs_count	= counts[1];
	ffs->ss_descs_count	= counts[2];
	ffs->ms_os_descs_count	= os_descs_count;

	return 0;

error:
	kfree(_data);
	return ret;
}

static int __ffs_data_got_strings(struct ffs_data *ffs,
				  char *const _data, size_t len)
{
	u32 str_count, needed_count, lang_count;
	struct usb_gadget_strings **stringtabs, *t;
	const char *data = _data;
	struct usb_string *s;

	ENTER();

	ffs_log("enter: len %zu", len);

	if (unlikely(len < 16 ||
		     get_unaligned_le32(data) != FUNCTIONFS_STRINGS_MAGIC ||
		     get_unaligned_le32(data + 4) != len))
		goto error;
	str_count  = get_unaligned_le32(data + 8);
	lang_count = get_unaligned_le32(data + 12);

	/* if one is zero the other must be zero */
	if (unlikely(!str_count != !lang_count))
		goto error;

	/* Do we have at least as many strings as descriptors need? */
	needed_count = ffs->strings_count;
	if (unlikely(str_count < needed_count))
		goto error;

	/*
	 * If we don't need any strings just return and free all
	 * memory.
	 */
	if (!needed_count) {
		kfree(_data);
		return 0;
	}

	/* Allocate everything in one chunk so there's less maintenance. */
	{
		unsigned i = 0;
		vla_group(d);
		vla_item(d, struct usb_gadget_strings *, stringtabs,
			lang_count + 1);
		vla_item(d, struct usb_gadget_strings, stringtab, lang_count);
		vla_item(d, struct usb_string, strings,
			lang_count*(needed_count+1));

		char *vlabuf = kmalloc(vla_group_size(d), GFP_KERNEL);

		if (unlikely(!vlabuf)) {
			kfree(_data);
			return -ENOMEM;
		}

		/* Initialize the VLA pointers */
		stringtabs = vla_ptr(vlabuf, d, stringtabs);
		t = vla_ptr(vlabuf, d, stringtab);
		i = lang_count;
		do {
			*stringtabs++ = t++;
		} while (--i);
		*stringtabs = NULL;

		/* stringtabs = vlabuf = d_stringtabs for later kfree */
		stringtabs = vla_ptr(vlabuf, d, stringtabs);
		t = vla_ptr(vlabuf, d, stringtab);
		s = vla_ptr(vlabuf, d, strings);
	}

	/* For each language */
	data += 16;
	len -= 16;

	do { /* lang_count > 0 so we can use do-while */
		unsigned needed = needed_count;
		u32 str_per_lang = str_count;

		if (unlikely(len < 3))
			goto error_free;
		t->language = get_unaligned_le16(data);
		t->strings  = s;
		++t;

		data += 2;
		len -= 2;

		/* For each string */
		do { /* str_count > 0 so we can use do-while */
			size_t length = strnlen(data, len);

			if (unlikely(length == len))
				goto error_free;

			/*
			 * User may provide more strings then we need,
			 * if that's the case we simply ignore the
			 * rest
			 */
			if (likely(needed)) {
				/*
				 * s->id will be set while adding
				 * function to configuration so for
				 * now just leave garbage here.
				 */
				s->s = data;
				--needed;
				++s;
			}

			data += length + 1;
			len -= length + 1;
		} while (--str_per_lang);

		s->id = 0;   /* terminator */
		s->s = NULL;
		++s;

	} while (--lang_count);

	/* Some garbage left? */
	if (unlikely(len))
		goto error_free;

	/* Done! */
	ffs->stringtabs = stringtabs;
	ffs->raw_strings = _data;

	return 0;

error_free:
	kfree(stringtabs);
error:
	kfree(_data);
	return -EINVAL;
}


/* Events handling and management *******************************************/

static void __ffs_event_add(struct ffs_data *ffs,
			    enum usb_functionfs_event_type type)
{
	enum usb_functionfs_event_type rem_type1, rem_type2 = type;
	int neg = 0;

	ffs_log("enter: type %d state %d setup_state %d flag %lu", type,
		ffs->state, ffs->setup_state, ffs->flags);

	/*
	 * Abort any unhandled setup
	 *
	 * We do not need to worry about some cmpxchg() changing value
	 * of ffs->setup_state without holding the lock because when
	 * state is FFS_SETUP_PENDING cmpxchg() in several places in
	 * the source does nothing.
	 */
	if (ffs->setup_state == FFS_SETUP_PENDING)
		ffs->setup_state = FFS_SETUP_CANCELLED;

	/*
	 * Logic of this function guarantees that there are at most four pending
	 * evens on ffs->ev.types queue.  This is important because the queue
	 * has space for four elements only and __ffs_ep0_read_events function
	 * depends on that limit as well.  If more event types are added, those
	 * limits have to be revisited or guaranteed to still hold.
	 */
	switch (type) {
	case FUNCTIONFS_RESUME:
		rem_type2 = FUNCTIONFS_SUSPEND;
		/* FALL THROUGH */
	case FUNCTIONFS_SUSPEND:
	case FUNCTIONFS_SETUP:
		rem_type1 = type;
		/* Discard all similar events */
		break;

	case FUNCTIONFS_BIND:
	case FUNCTIONFS_UNBIND:
	case FUNCTIONFS_DISABLE:
	case FUNCTIONFS_ENABLE:
		/* Discard everything other then power management. */
		rem_type1 = FUNCTIONFS_SUSPEND;
		rem_type2 = FUNCTIONFS_RESUME;
		neg = 1;
		break;

	default:
		WARN(1, "%d: unknown event, this should not happen\n", type);
		return;
	}

	{
		u8 *ev  = ffs->ev.types, *out = ev;
		unsigned n = ffs->ev.count;
		for (; n; --n, ++ev)
			if ((*ev == rem_type1 || *ev == rem_type2) == neg)
				*out++ = *ev;
			else
				pr_vdebug("purging event %d\n", *ev);
		ffs->ev.count = out - ffs->ev.types;
	}

	pr_vdebug("adding event %d\n", type);
	ffs->ev.types[ffs->ev.count++] = type;
	wake_up_locked(&ffs->ev.waitq);
	if (ffs->ffs_eventfd)
		eventfd_signal(ffs->ffs_eventfd, 1);
}

static void ffs_event_add(struct ffs_data *ffs,
			  enum usb_functionfs_event_type type)
{
	unsigned long flags;
	spin_lock_irqsave(&ffs->ev.waitq.lock, flags);
	__ffs_event_add(ffs, type);
	spin_unlock_irqrestore(&ffs->ev.waitq.lock, flags);
}

/* Bind/unbind USB function hooks *******************************************/

static int ffs_ep_addr2idx(struct ffs_data *ffs, u8 endpoint_address)
{
	int i;

	for (i = 1; i < ARRAY_SIZE(ffs->eps_addrmap); ++i)
		if (ffs->eps_addrmap[i] == endpoint_address)
			return i;
	return -ENOENT;
}

static int __ffs_func_bind_do_descs(enum ffs_entity_type type, u8 *valuep,
				    struct usb_descriptor_header *desc,
				    void *priv)
{
	struct usb_endpoint_descriptor *ds = (void *)desc;
	struct ffs_function *func = priv;
	struct ffs_data *ffs = func->ffs;
	struct ffs_ep *ffs_ep;
	unsigned ep_desc_id;
	int idx;
	static const char *speed_names[] = { "full", "high", "super" };

	ffs_log("enter");

	if (type != FFS_DESCRIPTOR)
		return 0;

	/*
	 * If ss_descriptors is not NULL, we are reading super speed
	 * descriptors; if hs_descriptors is not NULL, we are reading high
	 * speed descriptors; otherwise, we are reading full speed
	 * descriptors.
	 */
	if (func->function.ss_descriptors) {
		ep_desc_id = 2;
		func->function.ss_descriptors[(long)valuep] = desc;
	} else if (func->function.hs_descriptors) {
		ep_desc_id = 1;
		func->function.hs_descriptors[(long)valuep] = desc;
	} else {
		ep_desc_id = 0;
		func->function.fs_descriptors[(long)valuep]    = desc;
	}

	if (!desc || desc->bDescriptorType != USB_DT_ENDPOINT)
		return 0;

	idx = ffs_ep_addr2idx(func->ffs, ds->bEndpointAddress) - 1;
	if (idx < 0)
		return idx;

	ffs_ep = func->eps + idx;

	if (unlikely(ffs_ep->descs[ep_desc_id])) {
		pr_err("two %sspeed descriptors for EP %d\n",
			  speed_names[ep_desc_id],
			  ds->bEndpointAddress & USB_ENDPOINT_NUMBER_MASK);
		return -EINVAL;
	}
	ffs_ep->descs[ep_desc_id] = ds;

	ffs_dump_mem(": Original  ep desc", ds, ds->bLength);
	if (ffs_ep->ep) {
		ds->bEndpointAddress = ffs_ep->descs[0]->bEndpointAddress;
		if (!ds->wMaxPacketSize)
			ds->wMaxPacketSize = ffs_ep->descs[0]->wMaxPacketSize;
	} else {
		struct usb_request *req;
		struct usb_ep *ep;
		u8 bEndpointAddress;

		/*
		 * We back up bEndpointAddress because autoconfig overwrites
		 * it with physical endpoint address.
		 */
		bEndpointAddress = ds->bEndpointAddress;
		pr_vdebug("autoconfig\n");
		ep = usb_ep_autoconfig(func->gadget, ds);
		if (unlikely(!ep))
			return -ENOTSUPP;
		ep->driver_data = func->eps + idx;

		req = usb_ep_alloc_request(ep, GFP_KERNEL);
		if (unlikely(!req))
			return -ENOMEM;

		ffs_ep->ep  = ep;
		ffs_ep->req = req;
		func->eps_revmap[ds->bEndpointAddress &
				 USB_ENDPOINT_NUMBER_MASK] = idx + 1;
		/*
		 * If we use virtual address mapping, we restore
		 * original bEndpointAddress value.
		 */
		if (func->ffs->user_flags & FUNCTIONFS_VIRTUAL_ADDR)
			ds->bEndpointAddress = bEndpointAddress;
	}
	ffs_dump_mem(": Rewritten ep desc", ds, ds->bLength);

	return 0;
}

static int __ffs_func_bind_do_nums(enum ffs_entity_type type, u8 *valuep,
				   struct usb_descriptor_header *desc,
				   void *priv)
{
	struct ffs_function *func = priv;
	struct ffs_data *ffs = func->ffs;
	unsigned idx;
	u8 newValue;

	ffs_log("enter: type %d", type);

	switch (type) {
	default:
	case FFS_DESCRIPTOR:
		/* Handled in previous pass by __ffs_func_bind_do_descs() */
		return 0;

	case FFS_INTERFACE:
		idx = *valuep;
		if (func->interfaces_nums[idx] < 0) {
			int id = usb_interface_id(func->conf, &func->function);
			if (unlikely(id < 0))
				return id;
			func->interfaces_nums[idx] = id;
		}
		newValue = func->interfaces_nums[idx];
		break;

	case FFS_STRING:
		/* String' IDs are allocated when fsf_data is bound to cdev */
		newValue = func->ffs->stringtabs[0]->strings[*valuep - 1].id;
		break;

	case FFS_ENDPOINT:
		/*
		 * USB_DT_ENDPOINT are handled in
		 * __ffs_func_bind_do_descs().
		 */
		if (desc->bDescriptorType == USB_DT_ENDPOINT)
			return 0;

		idx = (*valuep & USB_ENDPOINT_NUMBER_MASK) - 1;
		if (unlikely(!func->eps[idx].ep))
			return -EINVAL;

		{
			struct usb_endpoint_descriptor **descs;
			descs = func->eps[idx].descs;
			newValue = descs[descs[0] ? 0 : 1]->bEndpointAddress;
		}
		break;
	}

	pr_vdebug("%02x -> %02x\n", *valuep, newValue);
	*valuep = newValue;

	ffs_log("exit: newValue %d", newValue);

	return 0;
}

static int __ffs_func_bind_do_os_desc(enum ffs_os_desc_type type,
				      struct usb_os_desc_header *h, void *data,
				      unsigned len, void *priv)
{
	struct ffs_function *func = priv;
	struct ffs_data *ffs = func->ffs;
	u8 length = 0;

	ffs_log("enter: type %d", type);

	switch (type) {
	case FFS_OS_DESC_EXT_COMPAT: {
		struct usb_ext_compat_desc *desc = data;
		struct usb_os_desc_table *t;

		t = &func->function.os_desc_table[desc->bFirstInterfaceNumber];
		t->if_id = func->interfaces_nums[desc->bFirstInterfaceNumber];
		memcpy(t->os_desc->ext_compat_id, &desc->CompatibleID,
		       ARRAY_SIZE(desc->CompatibleID) +
		       ARRAY_SIZE(desc->SubCompatibleID));
		length = sizeof(*desc);
	}
		break;
	case FFS_OS_DESC_EXT_PROP: {
		struct usb_ext_prop_desc *desc = data;
		struct usb_os_desc_table *t;
		struct usb_os_desc_ext_prop *ext_prop;
		char *ext_prop_name;
		char *ext_prop_data;

		t = &func->function.os_desc_table[h->interface];
		t->if_id = func->interfaces_nums[h->interface];

		ext_prop = func->ffs->ms_os_descs_ext_prop_avail;
		func->ffs->ms_os_descs_ext_prop_avail += sizeof(*ext_prop);

		ext_prop->type = le32_to_cpu(desc->dwPropertyDataType);
		ext_prop->name_len = le16_to_cpu(desc->wPropertyNameLength);
		ext_prop->data_len = le32_to_cpu(*(u32 *)
			usb_ext_prop_data_len_ptr(data, ext_prop->name_len));
		length = ext_prop->name_len + ext_prop->data_len + 14;

		ext_prop_name = func->ffs->ms_os_descs_ext_prop_name_avail;
		func->ffs->ms_os_descs_ext_prop_name_avail +=
			ext_prop->name_len;

		ext_prop_data = func->ffs->ms_os_descs_ext_prop_data_avail;
		func->ffs->ms_os_descs_ext_prop_data_avail +=
			ext_prop->data_len;
		memcpy(ext_prop_data,
		       usb_ext_prop_data_ptr(data, ext_prop->name_len),
		       ext_prop->data_len);
		/* unicode data reported to the host as "WCHAR"s */
		switch (ext_prop->type) {
		case USB_EXT_PROP_UNICODE:
		case USB_EXT_PROP_UNICODE_ENV:
		case USB_EXT_PROP_UNICODE_LINK:
		case USB_EXT_PROP_UNICODE_MULTI:
			ext_prop->data_len *= 2;
			break;
		}
		ext_prop->data = ext_prop_data;

		memcpy(ext_prop_name, usb_ext_prop_name_ptr(data),
		       ext_prop->name_len);
		/* property name reported to the host as "WCHAR"s */
		ext_prop->name_len *= 2;
		ext_prop->name = ext_prop_name;

		t->os_desc->ext_prop_len +=
			ext_prop->name_len + ext_prop->data_len + 14;
		++t->os_desc->ext_prop_count;
		list_add_tail(&ext_prop->entry, &t->os_desc->ext_prop);
	}
		break;
	default:
		pr_vdebug("unknown descriptor: %d\n", type);
	}

	return length;
}

static inline struct f_fs_opts *ffs_do_functionfs_bind(struct usb_function *f,
						struct usb_configuration *c)
{
	struct ffs_function *func = ffs_func_from_usb(f);
	struct f_fs_opts *ffs_opts =
		container_of(f->fi, struct f_fs_opts, func_inst);
	struct ffs_data *ffs = ffs_opts->dev->ffs_data;
	struct ffs_data *ffs_data;
	int ret;

	ENTER();

	/*
	 * Legacy gadget triggers binding in functionfs_ready_callback,
	 * which already uses locking; taking the same lock here would
	 * cause a deadlock.
	 *
	 * Configfs-enabled gadgets however do need ffs_dev_lock.
	 */
	if (!ffs_opts->no_configfs)
		ffs_dev_lock();
	ret = ffs_opts->dev->desc_ready ? 0 : -ENODEV;
	ffs_data = ffs_opts->dev->ffs_data;
	if (!ffs_opts->no_configfs)
		ffs_dev_unlock();
	if (ret)
		return ERR_PTR(ret);

	func->ffs = ffs_data;
	func->conf = c;
	func->gadget = c->cdev->gadget;

	/*
	 * in drivers/usb/gadget/configfs.c:configfs_composite_bind()
	 * configurations are bound in sequence with list_for_each_entry,
	 * in each configuration its functions are bound in sequence
	 * with list_for_each_entry, so we assume no race condition
	 * with regard to ffs_opts->bound access
	 */
	if (!ffs_opts->refcnt) {
		ret = functionfs_bind(func->ffs, c->cdev);
		if (ret) {
			ffs_log("functionfs_bind returned %d", ret);
			return ERR_PTR(ret);
		}
	}
	ffs_opts->refcnt++;
	func->function.strings = func->ffs->stringtabs;

	return ffs_opts;
}

static int _ffs_func_bind(struct usb_configuration *c,
			  struct usb_function *f)
{
	struct ffs_function *func = ffs_func_from_usb(f);
	struct ffs_data *ffs = func->ffs;

	const int full = !!func->ffs->fs_descs_count;
	const int high = !!func->ffs->hs_descs_count;
	const int super = !!func->ffs->ss_descs_count;

	int fs_len, hs_len, ss_len, ret, i;
	struct ffs_ep *eps_ptr;

	/* Make it a single chunk, less management later on */
	vla_group(d);
	vla_item_with_sz(d, struct ffs_ep, eps, ffs->eps_count);
	vla_item_with_sz(d, struct usb_descriptor_header *, fs_descs,
		full ? ffs->fs_descs_count + 1 : 0);
	vla_item_with_sz(d, struct usb_descriptor_header *, hs_descs,
		high ? ffs->hs_descs_count + 1 : 0);
	vla_item_with_sz(d, struct usb_descriptor_header *, ss_descs,
		super ? ffs->ss_descs_count + 1 : 0);
	vla_item_with_sz(d, short, inums, ffs->interfaces_count);
	vla_item_with_sz(d, struct usb_os_desc_table, os_desc_table,
			 c->cdev->use_os_string ? ffs->interfaces_count : 0);
	vla_item_with_sz(d, char[16], ext_compat,
			 c->cdev->use_os_string ? ffs->interfaces_count : 0);
	vla_item_with_sz(d, struct usb_os_desc, os_desc,
			 c->cdev->use_os_string ? ffs->interfaces_count : 0);
	vla_item_with_sz(d, struct usb_os_desc_ext_prop, ext_prop,
			 ffs->ms_os_descs_ext_prop_count);
	vla_item_with_sz(d, char, ext_prop_name,
			 ffs->ms_os_descs_ext_prop_name_len);
	vla_item_with_sz(d, char, ext_prop_data,
			 ffs->ms_os_descs_ext_prop_data_len);
	vla_item_with_sz(d, char, raw_descs, ffs->raw_descs_length);
	char *vlabuf;

	ENTER();

	ffs_log("enter: state %d setup_state %d flag %lu", ffs->state,
		ffs->setup_state, ffs->flags);

	/* Has descriptors only for speeds gadget does not support */
	if (unlikely(!(full | high | super)))
		return -ENOTSUPP;

	/* Allocate a single chunk, less management later on */
	vlabuf = kzalloc(vla_group_size(d), GFP_KERNEL);
	if (unlikely(!vlabuf))
		return -ENOMEM;

	ffs->ms_os_descs_ext_prop_avail = vla_ptr(vlabuf, d, ext_prop);
	ffs->ms_os_descs_ext_prop_name_avail =
		vla_ptr(vlabuf, d, ext_prop_name);
	ffs->ms_os_descs_ext_prop_data_avail =
		vla_ptr(vlabuf, d, ext_prop_data);

	/* Copy descriptors  */
	memcpy(vla_ptr(vlabuf, d, raw_descs), ffs->raw_descs,
	       ffs->raw_descs_length);

	memset(vla_ptr(vlabuf, d, inums), 0xff, d_inums__sz);
	eps_ptr = vla_ptr(vlabuf, d, eps);
	for (i = 0; i < ffs->eps_count; i++)
		eps_ptr[i].num = -1;

	/* Save pointers
	 * d_eps == vlabuf, func->eps used to kfree vlabuf later
	*/
	func->eps             = vla_ptr(vlabuf, d, eps);
	func->interfaces_nums = vla_ptr(vlabuf, d, inums);

	/*
	 * Go through all the endpoint descriptors and allocate
	 * endpoints first, so that later we can rewrite the endpoint
	 * numbers without worrying that it may be described later on.
	 */
	if (likely(full)) {
		func->function.fs_descriptors = vla_ptr(vlabuf, d, fs_descs);
		fs_len = ffs_do_descs(ffs, ffs->fs_descs_count,
				      vla_ptr(vlabuf, d, raw_descs),
				      d_raw_descs__sz,
				      __ffs_func_bind_do_descs, func);
		if (unlikely(fs_len < 0)) {
			ret = fs_len;
			goto error;
		}
	} else {
		fs_len = 0;
	}

	if (likely(high)) {
		func->function.hs_descriptors = vla_ptr(vlabuf, d, hs_descs);
		hs_len = ffs_do_descs(ffs, ffs->hs_descs_count,
				      vla_ptr(vlabuf, d, raw_descs) + fs_len,
				      d_raw_descs__sz - fs_len,
				      __ffs_func_bind_do_descs, func);
		if (unlikely(hs_len < 0)) {
			ret = hs_len;
			goto error;
		}
	} else {
		hs_len = 0;
	}

	if (likely(super)) {
		func->function.ss_descriptors = func->function.ssp_descriptors =
			vla_ptr(vlabuf, d, ss_descs);
		ss_len = ffs_do_descs(ffs, ffs->ss_descs_count,
				vla_ptr(vlabuf, d, raw_descs) + fs_len + hs_len,
				d_raw_descs__sz - fs_len - hs_len,
				__ffs_func_bind_do_descs, func);
		if (unlikely(ss_len < 0)) {
			ret = ss_len;
			goto error;
		}
		func->function.ssp_descriptors = func->function.ss_descriptors;
	} else {
		ss_len = 0;
	}

	/*
	 * Now handle interface numbers allocation and interface and
	 * endpoint numbers rewriting.  We can do that in one go
	 * now.
	 */
	ret = ffs_do_descs(ffs, ffs->fs_descs_count +
			   (high ? ffs->hs_descs_count : 0) +
			   (super ? ffs->ss_descs_count : 0),
			   vla_ptr(vlabuf, d, raw_descs), d_raw_descs__sz,
			   __ffs_func_bind_do_nums, func);
	if (unlikely(ret < 0))
		goto error;

	func->function.os_desc_table = vla_ptr(vlabuf, d, os_desc_table);
	if (c->cdev->use_os_string) {
		for (i = 0; i < ffs->interfaces_count; ++i) {
			struct usb_os_desc *desc;

			desc = func->function.os_desc_table[i].os_desc =
				vla_ptr(vlabuf, d, os_desc) +
				i * sizeof(struct usb_os_desc);
			desc->ext_compat_id =
				vla_ptr(vlabuf, d, ext_compat) + i * 16;
			INIT_LIST_HEAD(&desc->ext_prop);
		}
		ret = ffs_do_os_descs(ffs, ffs->ms_os_descs_count,
				      vla_ptr(vlabuf, d, raw_descs) +
				      fs_len + hs_len + ss_len,
				      d_raw_descs__sz - fs_len - hs_len -
				      ss_len,
				      __ffs_func_bind_do_os_desc, func);
		if (unlikely(ret < 0))
			goto error;
	}
	func->function.os_desc_n =
		c->cdev->use_os_string ? ffs->interfaces_count : 0;

	/* And we're done */
	ffs_event_add(ffs, FUNCTIONFS_BIND);

	return 0;

error:
	/* XXX Do we need to release all claimed endpoints here? */
	ffs_log("exit: ret %d", ret);
	return ret;
}

static int ffs_func_bind(struct usb_configuration *c,
			 struct usb_function *f)
{
	struct f_fs_opts *ffs_opts = ffs_do_functionfs_bind(f, c);
	struct ffs_function *func = ffs_func_from_usb(f);
	struct ffs_data *ffs = func->ffs;
	int ret;

	if (IS_ERR(ffs_opts))
		return PTR_ERR(ffs_opts);

	ffs_log("enter");

	ret = _ffs_func_bind(c, f);
	if (ret && !--ffs_opts->refcnt)
		functionfs_unbind(func->ffs);

	return ret;
}


/* Other USB function hooks *************************************************/

static void ffs_reset_work(struct work_struct *work)
{
	struct ffs_data *ffs = container_of(work,
		struct ffs_data, reset_work);

	ffs_log("enter");

	ffs_data_reset(ffs);
}

static int ffs_func_set_alt(struct usb_function *f,
			    unsigned interface, unsigned alt)
{
	struct ffs_function *func = ffs_func_from_usb(f);
	struct ffs_data *ffs = func->ffs;
	int ret = 0, intf;

	ffs_log("enter: alt %d", (int)alt);

	if (alt != (unsigned)-1) {
		intf = ffs_func_revmap_intf(func, interface);
		if (unlikely(intf < 0))
			return intf;
	}

	if (ffs->func) {
		ffs_func_eps_disable(ffs->func);
		ffs->func = NULL;
		/* matching put to allow LPM on disconnect */
		usb_gadget_autopm_put_async(ffs->gadget);
	}

	if (ffs->state == FFS_DEACTIVATED) {
		ffs->state = FFS_CLOSING;
		INIT_WORK(&ffs->reset_work, ffs_reset_work);
		schedule_work(&ffs->reset_work);
		return -ENODEV;
	}

	if (ffs->state != FFS_ACTIVE)
		return -ENODEV;

	if (alt == (unsigned)-1) {
		ffs->func = NULL;
		ffs_event_add(ffs, FUNCTIONFS_DISABLE);
		return 0;
	}

	ffs->func = func;
	ret = ffs_func_eps_enable(func);
	if (likely(ret >= 0)) {
		ffs_event_add(ffs, FUNCTIONFS_ENABLE);
		/* Disable USB LPM later on bus_suspend */
		usb_gadget_autopm_get_async(ffs->gadget);
	}

	return ret;
}

static void ffs_func_disable(struct usb_function *f)
{
	struct ffs_function *func = ffs_func_from_usb(f);
	struct ffs_data *ffs = func->ffs;

	ffs_log("enter");
	ffs_func_set_alt(f, 0, (unsigned)-1);
}

static int ffs_func_setup(struct usb_function *f,
			  const struct usb_ctrlrequest *creq)
{
	struct ffs_function *func = ffs_func_from_usb(f);
	struct ffs_data *ffs = func->ffs;
	unsigned long flags;
	int ret;

	ENTER();

	pr_vdebug("creq->bRequestType = %02x\n", creq->bRequestType);
	pr_vdebug("creq->bRequest     = %02x\n", creq->bRequest);
	pr_vdebug("creq->wValue       = %04x\n", le16_to_cpu(creq->wValue));
	pr_vdebug("creq->wIndex       = %04x\n", le16_to_cpu(creq->wIndex));
	pr_vdebug("creq->wLength      = %04x\n", le16_to_cpu(creq->wLength));

	ffs_log("enter: state %d reqtype=%02x req=%02x wv=%04x wi=%04x wl=%04x",
			ffs->state, creq->bRequestType, creq->bRequest,
			le16_to_cpu(creq->wValue), le16_to_cpu(creq->wIndex),
			le16_to_cpu(creq->wLength));

	/*
	 * Most requests directed to interface go through here
	 * (notable exceptions are set/get interface) so we need to
	 * handle them.  All other either handled by composite or
	 * passed to usb_configuration->setup() (if one is set).  No
	 * matter, we will handle requests directed to endpoint here
	 * as well (as it's straightforward).  Other request recipient
	 * types are only handled when the user flag FUNCTIONFS_ALL_CTRL_RECIP
	 * is being used.
	 */
	if (ffs->state != FFS_ACTIVE)
		return -ENODEV;

	switch (creq->bRequestType & USB_RECIP_MASK) {
	case USB_RECIP_INTERFACE:
		ret = ffs_func_revmap_intf(func, le16_to_cpu(creq->wIndex));
		if (unlikely(ret < 0))
			return ret;
		break;

	case USB_RECIP_ENDPOINT:
		ret = ffs_func_revmap_ep(func, le16_to_cpu(creq->wIndex));
		if (unlikely(ret < 0))
			return ret;
		if (func->ffs->user_flags & FUNCTIONFS_VIRTUAL_ADDR)
			ret = func->ffs->eps_addrmap[ret];
		break;

	default:
		if (func->ffs->user_flags & FUNCTIONFS_ALL_CTRL_RECIP)
			ret = le16_to_cpu(creq->wIndex);
		else
			return -EOPNOTSUPP;
	}

	spin_lock_irqsave(&ffs->ev.waitq.lock, flags);
	ffs->ev.setup = *creq;
	ffs->ev.setup.wIndex = cpu_to_le16(ret);
	__ffs_event_add(ffs, FUNCTIONFS_SETUP);
	spin_unlock_irqrestore(&ffs->ev.waitq.lock, flags);

	return creq->wLength == 0 ? USB_GADGET_DELAYED_STATUS : 0;
}

static bool ffs_func_req_match(struct usb_function *f,
			       const struct usb_ctrlrequest *creq,
			       bool config0)
{
	struct ffs_function *func = ffs_func_from_usb(f);
	struct ffs_data *ffs = func->ffs;

	if (!test_bit(FFS_FL_BOUND, &func->ffs->flags)) {
		ffs_log("ffs function do not bind yet.\n");
		return false;
	}

	if (config0 && !(func->ffs->user_flags & FUNCTIONFS_CONFIG0_SETUP))
		return false;

	switch (creq->bRequestType & USB_RECIP_MASK) {
	case USB_RECIP_INTERFACE:
		return (ffs_func_revmap_intf(func,
					     le16_to_cpu(creq->wIndex)) >= 0);
	case USB_RECIP_ENDPOINT:
		return (ffs_func_revmap_ep(func,
					   le16_to_cpu(creq->wIndex)) >= 0);
	default:
		return (bool) (func->ffs->user_flags &
			       FUNCTIONFS_ALL_CTRL_RECIP);
	}
}

static void ffs_func_suspend(struct usb_function *f)
{
	struct ffs_data *ffs = ffs_func_from_usb(f)->ffs;

	ENTER();

	ffs_log("enter");

	ffs_event_add(ffs_func_from_usb(f)->ffs, FUNCTIONFS_SUSPEND);
}

static void ffs_func_resume(struct usb_function *f)
{
	struct ffs_data *ffs = ffs_func_from_usb(f)->ffs;

	ENTER();

	ffs_log("enter");

	ffs_event_add(ffs_func_from_usb(f)->ffs, FUNCTIONFS_RESUME);
}


/* Endpoint and interface numbers reverse mapping ***************************/

static int ffs_func_revmap_ep(struct ffs_function *func, u8 num)
{
	num = func->eps_revmap[num & USB_ENDPOINT_NUMBER_MASK];
	return num ? num : -EDOM;
}

static int ffs_func_revmap_intf(struct ffs_function *func, u8 intf)
{
	short *nums = func->interfaces_nums;
	unsigned count = func->ffs->interfaces_count;

	for (; count; --count, ++nums) {
		if (*nums >= 0 && *nums == intf)
			return nums - func->interfaces_nums;
	}

	return -EDOM;
}


/* Devices management *******************************************************/

static LIST_HEAD(ffs_devices);

static struct ffs_dev *_ffs_do_find_dev(const char *name)
{
	struct ffs_dev *dev;

	if (!name)
		return NULL;

	list_for_each_entry(dev, &ffs_devices, entry) {
		if (strcmp(dev->name, name) == 0)
			return dev;
	}

	return NULL;
}

/*
 * ffs_lock must be taken by the caller of this function
 */
static struct ffs_dev *_ffs_get_single_dev(void)
{
	struct ffs_dev *dev;

	if (list_is_singular(&ffs_devices)) {
		dev = list_first_entry(&ffs_devices, struct ffs_dev, entry);
		if (dev->single)
			return dev;
	}

	return NULL;
}

/*
 * ffs_lock must be taken by the caller of this function
 */
static struct ffs_dev *_ffs_find_dev(const char *name)
{
	struct ffs_dev *dev;

	dev = _ffs_get_single_dev();
	if (dev)
		return dev;

	dev = _ffs_do_find_dev(name);

	return dev;
}

/* Configfs support *********************************************************/

static inline struct f_fs_opts *to_ffs_opts(struct config_item *item)
{
	return container_of(to_config_group(item), struct f_fs_opts,
			    func_inst.group);
}

static void ffs_attr_release(struct config_item *item)
{
	struct f_fs_opts *opts = to_ffs_opts(item);

	usb_put_function_instance(&opts->func_inst);
}

static struct configfs_item_operations ffs_item_ops = {
	.release	= ffs_attr_release,
};

static struct config_item_type ffs_func_type = {
	.ct_item_ops	= &ffs_item_ops,
	.ct_owner	= THIS_MODULE,
};


/* Function registration interface ******************************************/

static void ffs_free_inst(struct usb_function_instance *f)
{
	struct f_fs_opts *opts;

	opts = to_f_fs_opts(f);
	ffs_release_dev(opts->dev);
	ffs_dev_lock();
	_ffs_free_dev(opts->dev);
	ffs_dev_unlock();
	kfree(opts);
}

static int ffs_set_inst_name(struct usb_function_instance *fi, const char *name)
{
	if (strlen(name) >= FIELD_SIZEOF(struct ffs_dev, name))
		return -ENAMETOOLONG;
	return ffs_name_dev(to_f_fs_opts(fi)->dev, name);
}

static struct usb_function_instance *ffs_alloc_inst(void)
{
	struct f_fs_opts *opts;
	struct ffs_dev *dev;

	opts = kzalloc(sizeof(*opts), GFP_KERNEL);
	if (!opts)
		return ERR_PTR(-ENOMEM);

	opts->func_inst.set_inst_name = ffs_set_inst_name;
	opts->func_inst.free_func_inst = ffs_free_inst;
	ffs_dev_lock();
	dev = _ffs_alloc_dev();
	ffs_dev_unlock();
	if (IS_ERR(dev)) {
		kfree(opts);
		return ERR_CAST(dev);
	}
	opts->dev = dev;
	dev->opts = opts;

	config_group_init_type_name(&opts->func_inst.group, "",
				    &ffs_func_type);
	return &opts->func_inst;
}

static void ffs_free(struct usb_function *f)
{
	kfree(ffs_func_from_usb(f));
}

static void ffs_func_unbind(struct usb_configuration *c,
			    struct usb_function *f)
{
	struct ffs_function *func = ffs_func_from_usb(f);
	struct ffs_data *ffs = func->ffs;
	struct f_fs_opts *opts =
		container_of(f->fi, struct f_fs_opts, func_inst);
	struct ffs_ep *ep = func->eps;
	unsigned count = ffs->eps_count;
	unsigned long flags;

	ENTER();

	ffs_log("enter: state %d setup_state %d flag %lu", ffs->state,
		ffs->setup_state, ffs->flags);

	if (ffs->func == func) {
		ffs_func_eps_disable(func);
		ffs->func = NULL;
	}

	/* Drain any pending AIO completions */
	drain_workqueue(ffs->io_completion_wq);

	if (!--opts->refcnt)
		functionfs_unbind(ffs);

	/* cleanup after autoconfig */
	spin_lock_irqsave(&func->ffs->eps_lock, flags);
	while (count--) {
		if (ep->ep && ep->req)
			usb_ep_free_request(ep->ep, ep->req);
		ep->req = NULL;
		ep->ep = NULL;
		++ep;
	}
	spin_unlock_irqrestore(&func->ffs->eps_lock, flags);
	kfree(func->eps);
	func->eps = NULL;
	/*
	 * eps, descriptors and interfaces_nums are allocated in the
	 * same chunk so only one free is required.
	 */
	func->function.fs_descriptors = NULL;
	func->function.hs_descriptors = NULL;
	func->function.ss_descriptors = NULL;
	func->function.ssp_descriptors = NULL;
	func->interfaces_nums = NULL;

	ffs_event_add(ffs, FUNCTIONFS_UNBIND);

	ffs_log("exit: state %d setup_state %d flag %lu", ffs->state,
		ffs->setup_state, ffs->flags);
}

static struct usb_function *ffs_alloc(struct usb_function_instance *fi)
{
	struct ffs_function *func;

	ENTER();

	func = kzalloc(sizeof(*func), GFP_KERNEL);
	if (unlikely(!func))
		return ERR_PTR(-ENOMEM);

	func->function.name    = "Function FS Gadget";

	func->function.bind    = ffs_func_bind;
	func->function.unbind  = ffs_func_unbind;
	func->function.set_alt = ffs_func_set_alt;
	func->function.disable = ffs_func_disable;
	func->function.setup   = ffs_func_setup;
	func->function.req_match = ffs_func_req_match;
	func->function.suspend = ffs_func_suspend;
	func->function.resume  = ffs_func_resume;
	func->function.free_func = ffs_free;

	return &func->function;
}

/*
 * ffs_lock must be taken by the caller of this function
 */
static struct ffs_dev *_ffs_alloc_dev(void)
{
	struct ffs_dev *dev;
	int ret;

	if (_ffs_get_single_dev())
			return ERR_PTR(-EBUSY);

	dev = kzalloc(sizeof(*dev), GFP_KERNEL);
	if (!dev)
		return ERR_PTR(-ENOMEM);

	if (list_empty(&ffs_devices)) {
		ret = functionfs_init();
		if (ret) {
			kfree(dev);
			return ERR_PTR(ret);
		}
	}

	list_add(&dev->entry, &ffs_devices);

	return dev;
}

int ffs_name_dev(struct ffs_dev *dev, const char *name)
{
	struct ffs_dev *existing;
	int ret = 0;

	ffs_dev_lock();

	existing = _ffs_do_find_dev(name);
	if (!existing)
		strlcpy(dev->name, name, ARRAY_SIZE(dev->name));
	else if (existing != dev)
		ret = -EBUSY;

	ffs_dev_unlock();

	return ret;
}
EXPORT_SYMBOL_GPL(ffs_name_dev);

int ffs_single_dev(struct ffs_dev *dev)
{
	int ret;

	ret = 0;
	ffs_dev_lock();

	if (!list_is_singular(&ffs_devices))
		ret = -EBUSY;
	else
		dev->single = true;

	ffs_dev_unlock();

	return ret;
}
EXPORT_SYMBOL_GPL(ffs_single_dev);

/*
 * ffs_lock must be taken by the caller of this function
 */
static void _ffs_free_dev(struct ffs_dev *dev)
{
	list_del(&dev->entry);

	kfree(dev);
	if (list_empty(&ffs_devices))
		functionfs_cleanup();
}

static int ffs_acquire_dev(const char *dev_name, struct ffs_data *ffs_data)
{
	int ret = 0;
	struct ffs_dev *ffs_dev;

	ENTER();

	ffs_dev_lock();

	ffs_dev = _ffs_find_dev(dev_name);
	if (!ffs_dev) {
		ret = -ENOENT;
	} else if (ffs_dev->mounted) {
		ret = -EBUSY;
	} else if (ffs_dev->ffs_acquire_dev_callback &&
		   ffs_dev->ffs_acquire_dev_callback(ffs_dev)) {
		ret = -ENOENT;
	} else {
		ffs_dev->mounted = true;
		ffs_dev->ffs_data = ffs_data;
		ffs_data->private_data = ffs_dev;
	}

	ffs_dev_unlock();

	return ret;
}

static void ffs_release_dev(struct ffs_dev *ffs_dev)
{
	ENTER();

	ffs_dev_lock();

	if (ffs_dev && ffs_dev->mounted) {
		ffs_dev->mounted = false;
		if (ffs_dev->ffs_data) {
			ffs_dev->ffs_data->private_data = NULL;
			ffs_dev->ffs_data = NULL;
		}

		if (ffs_dev->ffs_release_dev_callback)
			ffs_dev->ffs_release_dev_callback(ffs_dev);
	}

	ffs_dev_unlock();
}

static int ffs_ready(struct ffs_data *ffs)
{
	struct ffs_dev *ffs_obj;
	int ret = 0;

	ENTER();

	ffs_log("enter");

	ffs_dev_lock();

	ffs_obj = ffs->private_data;
	if (!ffs_obj) {
		ret = -EINVAL;
		goto done;
	}
	if (WARN_ON(ffs_obj->desc_ready)) {
		ret = -EBUSY;
		goto done;
	}

	ffs_obj->desc_ready = true;

	if (ffs_obj->ffs_ready_callback) {
		ret = ffs_obj->ffs_ready_callback(ffs);
		if (ret)
			goto done;
	}

	set_bit(FFS_FL_CALL_CLOSED_CALLBACK, &ffs->flags);
done:
	ffs_dev_unlock();

	ffs_log("exit: ret %d", ret);

	return ret;
}

static void ffs_closed(struct ffs_data *ffs)
{
	struct ffs_dev *ffs_obj;
	struct f_fs_opts *opts;
	struct config_item *ci;

	ENTER();

	ffs_log("enter");

	ffs_dev_lock();

	ffs_obj = ffs->private_data;
	if (!ffs_obj)
		goto done;

	ffs_obj->desc_ready = false;

	if (test_and_clear_bit(FFS_FL_CALL_CLOSED_CALLBACK, &ffs->flags) &&
	    ffs_obj->ffs_closed_callback)
		ffs_obj->ffs_closed_callback(ffs);

	if (ffs_obj->opts)
		opts = ffs_obj->opts;
	else
		goto done;

	if (opts->no_configfs || !opts->func_inst.group.cg_item.ci_parent
	    || !kref_read(&opts->func_inst.group.cg_item.ci_kref))
		goto done;

	ci = opts->func_inst.group.cg_item.ci_parent->ci_parent;
	ffs_dev_unlock();

	if (test_bit(FFS_FL_BOUND, &ffs->flags)) {
		unregister_gadget_item(ci);
		ffs_log("unreg gadget done");
	}

	return;
done:
	ffs_dev_unlock();

	ffs_log("exit error");
}

/* Misc helper functions ****************************************************/

static int ffs_mutex_lock(struct mutex *mutex, unsigned nonblock)
{
	return nonblock
		? likely(mutex_trylock(mutex)) ? 0 : -EAGAIN
		: mutex_lock_interruptible(mutex);
}

static char *ffs_prepare_buffer(const char __user *buf, size_t len)
{
	char *data;

	if (unlikely(!len))
		return NULL;

	data = kmalloc(len, GFP_KERNEL);
	if (unlikely(!data))
		return ERR_PTR(-ENOMEM);

	if (unlikely(copy_from_user(data, buf, len))) {
		kfree(data);
		return ERR_PTR(-EFAULT);
	}

	pr_vdebug("Buffer from user space:\n");
	ffs_dump_mem("", data, len);

	return data;
}

DECLARE_USB_FUNCTION_INIT(ffs, ffs_alloc_inst, ffs_alloc);
MODULE_LICENSE("GPL");
MODULE_AUTHOR("Michal Nazarewicz");<|MERGE_RESOLUTION|>--- conflicted
+++ resolved
@@ -1880,18 +1880,12 @@
 
 	BUG_ON(ffs->gadget);
 
-<<<<<<< HEAD
 	mutex_lock(&ffs->mutex);
-=======
->>>>>>> f2b97b1f
 	if (ffs->epfiles) {
 		ffs_epfiles_destroy(ffs->epfiles, ffs->eps_count);
 		ffs->epfiles = NULL;
 	}
-<<<<<<< HEAD
 	mutex_unlock(&ffs->mutex);
-=======
->>>>>>> f2b97b1f
 
 	if (ffs->ffs_eventfd) {
 		eventfd_ctx_put(ffs->ffs_eventfd);
