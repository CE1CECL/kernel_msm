/**
 * udc.c - Core UDC Framework
 *
 * Copyright (C) 2010 Texas Instruments
 * Author: Felipe Balbi <balbi@ti.com>
 *
 * This program is free software: you can redistribute it and/or modify
 * it under the terms of the GNU General Public License version 2  of
 * the License as published by the Free Software Foundation.
 *
 * This program is distributed in the hope that it will be useful,
 * but WITHOUT ANY WARRANTY; without even the implied warranty of
 * MERCHANTABILITY or FITNESS FOR A PARTICULAR PURPOSE.  See the
 * GNU General Public License for more details.
 *
 * You should have received a copy of the GNU General Public License
 * along with this program.  If not, see <http://www.gnu.org/licenses/>.
 */

#include <linux/kernel.h>
#include <linux/module.h>
#include <linux/device.h>
#include <linux/list.h>
#include <linux/err.h>
#include <linux/dma-mapping.h>
#include <linux/workqueue.h>

#include <linux/usb/ch9.h>
#include <linux/usb/gadget.h>
#include <linux/usb.h>

#include "trace.h"

/**
 * struct usb_udc - describes one usb device controller
 * @driver - the gadget driver pointer. For use by the class code
 * @dev - the child device to the actual controller
 * @gadget - the gadget. For use by the class code
 * @list - for use by the udc class driver
 * @vbus - for udcs who care about vbus status, this value is real vbus status;
 * for udcs who do not care about vbus status, this value is always true
 *
 * This represents the internal data structure which is used by the UDC-class
 * to hold information about udc driver and gadget together.
 */
struct usb_udc {
	struct usb_gadget_driver	*driver;
	struct usb_gadget		*gadget;
	struct device			dev;
	struct list_head		list;
	bool				vbus;
};

static struct class *udc_class;
static LIST_HEAD(udc_list);
static LIST_HEAD(gadget_driver_pending_list);
static DEFINE_MUTEX(udc_lock);

static int udc_bind_to_driver(struct usb_udc *udc,
		struct usb_gadget_driver *driver);

/* ------------------------------------------------------------------------- */

/**
 * usb_ep_set_maxpacket_limit - set maximum packet size limit for endpoint
 * @ep:the endpoint being configured
 * @maxpacket_limit:value of maximum packet size limit
 *
 * This function should be used only in UDC drivers to initialize endpoint
 * (usually in probe function).
 */
void usb_ep_set_maxpacket_limit(struct usb_ep *ep,
					      unsigned maxpacket_limit)
{
	ep->maxpacket_limit = maxpacket_limit;
	ep->maxpacket = maxpacket_limit;

	trace_usb_ep_set_maxpacket_limit(ep, 0);
}
EXPORT_SYMBOL_GPL(usb_ep_set_maxpacket_limit);

/**
 * usb_ep_enable - configure endpoint, making it usable
 * @ep:the endpoint being configured.  may not be the endpoint named "ep0".
 *	drivers discover endpoints through the ep_list of a usb_gadget.
 *
 * When configurations are set, or when interface settings change, the driver
 * will enable or disable the relevant endpoints.  while it is enabled, an
 * endpoint may be used for i/o until the driver receives a disconnect() from
 * the host or until the endpoint is disabled.
 *
 * the ep0 implementation (which calls this routine) must ensure that the
 * hardware capabilities of each endpoint match the descriptor provided
 * for it.  for example, an endpoint named "ep2in-bulk" would be usable
 * for interrupt transfers as well as bulk, but it likely couldn't be used
 * for iso transfers or for endpoint 14.  some endpoints are fully
 * configurable, with more generic names like "ep-a".  (remember that for
 * USB, "in" means "towards the USB master".)
 *
 * returns zero, or a negative error code.
 */
int usb_ep_enable(struct usb_ep *ep)
{
	int ret = 0;

	if (ep->enabled)
		goto out;

	/* UDC drivers can't handle endpoints with maxpacket size 0 */
	if (usb_endpoint_maxp(ep->desc) == 0) {
		/*
		 * We should log an error message here, but we can't call
		 * dev_err() because there's no way to find the gadget
		 * given only ep.
		 */
		ret = -EINVAL;
		goto out;
	}

	ret = ep->ops->enable(ep, ep->desc);
	if (ret)
		goto out;

	ep->enabled = true;

out:
	trace_usb_ep_enable(ep, ret);

	return ret;
}
EXPORT_SYMBOL_GPL(usb_ep_enable);

/**
 * usb_ep_disable - endpoint is no longer usable
 * @ep:the endpoint being unconfigured.  may not be the endpoint named "ep0".
 *
 * no other task may be using this endpoint when this is called.
 * any pending and uncompleted requests will complete with status
 * indicating disconnect (-ESHUTDOWN) before this call returns.
 * gadget drivers must call usb_ep_enable() again before queueing
 * requests to the endpoint.
 *
 * returns zero, or a negative error code.
 */
int usb_ep_disable(struct usb_ep *ep)
{
	int ret = 0;

	if (!ep->enabled)
		goto out;

	ret = ep->ops->disable(ep);
	if (ret)
		goto out;

	ep->enabled = false;

out:
	trace_usb_ep_disable(ep, ret);

	return ret;
}
EXPORT_SYMBOL_GPL(usb_ep_disable);

/**
 * usb_ep_alloc_request - allocate a request object to use with this endpoint
 * @ep:the endpoint to be used with with the request
 * @gfp_flags:GFP_* flags to use
 *
 * Request objects must be allocated with this call, since they normally
 * need controller-specific setup and may even need endpoint-specific
 * resources such as allocation of DMA descriptors.
 * Requests may be submitted with usb_ep_queue(), and receive a single
 * completion callback.  Free requests with usb_ep_free_request(), when
 * they are no longer needed.
 *
 * Returns the request, or null if one could not be allocated.
 */
struct usb_request *usb_ep_alloc_request(struct usb_ep *ep,
						       gfp_t gfp_flags)
{
	struct usb_request *req = NULL;

	req = ep->ops->alloc_request(ep, gfp_flags);

	trace_usb_ep_alloc_request(ep, req, req ? 0 : -ENOMEM);

	return req;
}
EXPORT_SYMBOL_GPL(usb_ep_alloc_request);

/**
 * usb_ep_free_request - frees a request object
 * @ep:the endpoint associated with the request
 * @req:the request being freed
 *
 * Reverses the effect of usb_ep_alloc_request().
 * Caller guarantees the request is not queued, and that it will
 * no longer be requeued (or otherwise used).
 */
void usb_ep_free_request(struct usb_ep *ep,
				       struct usb_request *req)
{
	trace_usb_ep_free_request(ep, req, 0);
	ep->ops->free_request(ep, req);
}
EXPORT_SYMBOL_GPL(usb_ep_free_request);

/**
 * usb_ep_queue - queues (submits) an I/O request to an endpoint.
 * @ep:the endpoint associated with the request
 * @req:the request being submitted
 * @gfp_flags: GFP_* flags to use in case the lower level driver couldn't
 *	pre-allocate all necessary memory with the request.
 *
 * This tells the device controller to perform the specified request through
 * that endpoint (reading or writing a buffer).  When the request completes,
 * including being canceled by usb_ep_dequeue(), the request's completion
 * routine is called to return the request to the driver.  Any endpoint
 * (except control endpoints like ep0) may have more than one transfer
 * request queued; they complete in FIFO order.  Once a gadget driver
 * submits a request, that request may not be examined or modified until it
 * is given back to that driver through the completion callback.
 *
 * Each request is turned into one or more packets.  The controller driver
 * never merges adjacent requests into the same packet.  OUT transfers
 * will sometimes use data that's already buffered in the hardware.
 * Drivers can rely on the fact that the first byte of the request's buffer
 * always corresponds to the first byte of some USB packet, for both
 * IN and OUT transfers.
 *
 * Bulk endpoints can queue any amount of data; the transfer is packetized
 * automatically.  The last packet will be short if the request doesn't fill it
 * out completely.  Zero length packets (ZLPs) should be avoided in portable
 * protocols since not all usb hardware can successfully handle zero length
 * packets.  (ZLPs may be explicitly written, and may be implicitly written if
 * the request 'zero' flag is set.)  Bulk endpoints may also be used
 * for interrupt transfers; but the reverse is not true, and some endpoints
 * won't support every interrupt transfer.  (Such as 768 byte packets.)
 *
 * Interrupt-only endpoints are less functional than bulk endpoints, for
 * example by not supporting queueing or not handling buffers that are
 * larger than the endpoint's maxpacket size.  They may also treat data
 * toggle differently.
 *
 * Control endpoints ... after getting a setup() callback, the driver queues
 * one response (even if it would be zero length).  That enables the
 * status ack, after transferring data as specified in the response.  Setup
 * functions may return negative error codes to generate protocol stalls.
 * (Note that some USB device controllers disallow protocol stall responses
 * in some cases.)  When control responses are deferred (the response is
 * written after the setup callback returns), then usb_ep_set_halt() may be
 * used on ep0 to trigger protocol stalls.  Depending on the controller,
 * it may not be possible to trigger a status-stage protocol stall when the
 * data stage is over, that is, from within the response's completion
 * routine.
 *
 * For periodic endpoints, like interrupt or isochronous ones, the usb host
 * arranges to poll once per interval, and the gadget driver usually will
 * have queued some data to transfer at that time.
 *
 * Note that @req's ->complete() callback must never be called from
 * within usb_ep_queue() as that can create deadlock situations.
 *
 * Returns zero, or a negative error code.  Endpoints that are not enabled
 * report errors; errors will also be
 * reported when the usb peripheral is disconnected.
 */
int usb_ep_queue(struct usb_ep *ep,
			       struct usb_request *req, gfp_t gfp_flags)
{
	int ret = 0;

	if (WARN_ON_ONCE(!ep->enabled && ep->address)) {
		ret = -ESHUTDOWN;
		goto out;
	}

	ret = ep->ops->queue(ep, req, gfp_flags);

out:
	trace_usb_ep_queue(ep, req, ret);

	return ret;
}
EXPORT_SYMBOL_GPL(usb_ep_queue);

/**
 * usb_ep_dequeue - dequeues (cancels, unlinks) an I/O request from an endpoint
 * @ep:the endpoint associated with the request
 * @req:the request being canceled
 *
 * If the request is still active on the endpoint, it is dequeued and its
 * completion routine is called (with status -ECONNRESET); else a negative
 * error code is returned. This is guaranteed to happen before the call to
 * usb_ep_dequeue() returns.
 *
 * Note that some hardware can't clear out write fifos (to unlink the request
 * at the head of the queue) except as part of disconnecting from usb. Such
 * restrictions prevent drivers from supporting configuration changes,
 * even to configuration zero (a "chapter 9" requirement).
 */
int usb_ep_dequeue(struct usb_ep *ep, struct usb_request *req)
{
	int ret;

	ret = ep->ops->dequeue(ep, req);
	trace_usb_ep_dequeue(ep, req, ret);

	return ret;
}
EXPORT_SYMBOL_GPL(usb_ep_dequeue);

/**
 * usb_ep_set_halt - sets the endpoint halt feature.
 * @ep: the non-isochronous endpoint being stalled
 *
 * Use this to stall an endpoint, perhaps as an error report.
 * Except for control endpoints,
 * the endpoint stays halted (will not stream any data) until the host
 * clears this feature; drivers may need to empty the endpoint's request
 * queue first, to make sure no inappropriate transfers happen.
 *
 * Note that while an endpoint CLEAR_FEATURE will be invisible to the
 * gadget driver, a SET_INTERFACE will not be.  To reset endpoints for the
 * current altsetting, see usb_ep_clear_halt().  When switching altsettings,
 * it's simplest to use usb_ep_enable() or usb_ep_disable() for the endpoints.
 *
 * Returns zero, or a negative error code.  On success, this call sets
 * underlying hardware state that blocks data transfers.
 * Attempts to halt IN endpoints will fail (returning -EAGAIN) if any
 * transfer requests are still queued, or if the controller hardware
 * (usually a FIFO) still holds bytes that the host hasn't collected.
 */
int usb_ep_set_halt(struct usb_ep *ep)
{
	int ret;

	ret = ep->ops->set_halt(ep, 1);
	trace_usb_ep_set_halt(ep, ret);

	return ret;
}
EXPORT_SYMBOL_GPL(usb_ep_set_halt);

/**
 * usb_ep_clear_halt - clears endpoint halt, and resets toggle
 * @ep:the bulk or interrupt endpoint being reset
 *
 * Use this when responding to the standard usb "set interface" request,
 * for endpoints that aren't reconfigured, after clearing any other state
 * in the endpoint's i/o queue.
 *
 * Returns zero, or a negative error code.  On success, this call clears
 * the underlying hardware state reflecting endpoint halt and data toggle.
 * Note that some hardware can't support this request (like pxa2xx_udc),
 * and accordingly can't correctly implement interface altsettings.
 */
int usb_ep_clear_halt(struct usb_ep *ep)
{
	int ret;

	ret = ep->ops->set_halt(ep, 0);
	trace_usb_ep_clear_halt(ep, ret);

	return ret;
}
EXPORT_SYMBOL_GPL(usb_ep_clear_halt);

/**
 * usb_ep_set_wedge - sets the halt feature and ignores clear requests
 * @ep: the endpoint being wedged
 *
 * Use this to stall an endpoint and ignore CLEAR_FEATURE(HALT_ENDPOINT)
 * requests. If the gadget driver clears the halt status, it will
 * automatically unwedge the endpoint.
 *
 * Returns zero on success, else negative errno.
 */
int usb_ep_set_wedge(struct usb_ep *ep)
{
	int ret;

	if (ep->ops->set_wedge)
		ret = ep->ops->set_wedge(ep);
	else
		ret = ep->ops->set_halt(ep, 1);

	trace_usb_ep_set_wedge(ep, ret);

	return ret;
}
EXPORT_SYMBOL_GPL(usb_ep_set_wedge);

/**
 * usb_ep_fifo_status - returns number of bytes in fifo, or error
 * @ep: the endpoint whose fifo status is being checked.
 *
 * FIFO endpoints may have "unclaimed data" in them in certain cases,
 * such as after aborted transfers.  Hosts may not have collected all
 * the IN data written by the gadget driver (and reported by a request
 * completion).  The gadget driver may not have collected all the data
 * written OUT to it by the host.  Drivers that need precise handling for
 * fault reporting or recovery may need to use this call.
 *
 * This returns the number of such bytes in the fifo, or a negative
 * errno if the endpoint doesn't use a FIFO or doesn't support such
 * precise handling.
 */
int usb_ep_fifo_status(struct usb_ep *ep)
{
	int ret;

	if (ep->ops->fifo_status)
		ret = ep->ops->fifo_status(ep);
	else
		ret = -EOPNOTSUPP;

	trace_usb_ep_fifo_status(ep, ret);

	return ret;
}
EXPORT_SYMBOL_GPL(usb_ep_fifo_status);

/**
 * usb_ep_fifo_flush - flushes contents of a fifo
 * @ep: the endpoint whose fifo is being flushed.
 *
 * This call may be used to flush the "unclaimed data" that may exist in
 * an endpoint fifo after abnormal transaction terminations.  The call
 * must never be used except when endpoint is not being used for any
 * protocol translation.
 */
void usb_ep_fifo_flush(struct usb_ep *ep)
{
	if (ep->ops->fifo_flush)
		ep->ops->fifo_flush(ep);

	trace_usb_ep_fifo_flush(ep, 0);
}
EXPORT_SYMBOL_GPL(usb_ep_fifo_flush);

/* ------------------------------------------------------------------------- */

/**
 * usb_gadget_frame_number - returns the current frame number
 * @gadget: controller that reports the frame number
 *
 * Returns the usb frame number, normally eleven bits from a SOF packet,
 * or negative errno if this device doesn't support this capability.
 */
int usb_gadget_frame_number(struct usb_gadget *gadget)
{
	int ret;

	ret = gadget->ops->get_frame(gadget);

	trace_usb_gadget_frame_number(gadget, ret);

	return ret;
}
EXPORT_SYMBOL_GPL(usb_gadget_frame_number);

/**
 * usb_gadget_wakeup - tries to wake up the host connected to this gadget
 * @gadget: controller used to wake up the host
 *
 * Returns zero on success, else negative error code if the hardware
 * doesn't support such attempts, or its support has not been enabled
 * by the usb host.  Drivers must return device descriptors that report
 * their ability to support this, or hosts won't enable it.
 *
 * This may also try to use SRP to wake the host and start enumeration,
 * even if OTG isn't otherwise in use.  OTG devices may also start
 * remote wakeup even when hosts don't explicitly enable it.
 */
int usb_gadget_wakeup(struct usb_gadget *gadget)
{
	int ret = 0;

	if (!gadget->ops->wakeup) {
		ret = -EOPNOTSUPP;
		goto out;
	}

	ret = gadget->ops->wakeup(gadget);

out:
	trace_usb_gadget_wakeup(gadget, ret);

	return ret;
}
EXPORT_SYMBOL_GPL(usb_gadget_wakeup);

/**
 * usb_gadget_set_selfpowered - sets the device selfpowered feature.
 * @gadget:the device being declared as self-powered
 *
 * this affects the device status reported by the hardware driver
 * to reflect that it now has a local power supply.
 *
 * returns zero on success, else negative errno.
 */
int usb_gadget_set_selfpowered(struct usb_gadget *gadget)
{
	int ret = 0;

	if (!gadget->ops->set_selfpowered) {
		ret = -EOPNOTSUPP;
		goto out;
	}

	ret = gadget->ops->set_selfpowered(gadget, 1);

out:
	trace_usb_gadget_set_selfpowered(gadget, ret);

	return ret;
}
EXPORT_SYMBOL_GPL(usb_gadget_set_selfpowered);

/**
 * usb_gadget_clear_selfpowered - clear the device selfpowered feature.
 * @gadget:the device being declared as bus-powered
 *
 * this affects the device status reported by the hardware driver.
 * some hardware may not support bus-powered operation, in which
 * case this feature's value can never change.
 *
 * returns zero on success, else negative errno.
 */
int usb_gadget_clear_selfpowered(struct usb_gadget *gadget)
{
	int ret = 0;

	if (!gadget->ops->set_selfpowered) {
		ret = -EOPNOTSUPP;
		goto out;
	}

	ret = gadget->ops->set_selfpowered(gadget, 0);

out:
	trace_usb_gadget_clear_selfpowered(gadget, ret);

	return ret;
}
EXPORT_SYMBOL_GPL(usb_gadget_clear_selfpowered);

/**
 * usb_gadget_vbus_connect - Notify controller that VBUS is powered
 * @gadget:The device which now has VBUS power.
 * Context: can sleep
 *
 * This call is used by a driver for an external transceiver (or GPIO)
 * that detects a VBUS power session starting.  Common responses include
 * resuming the controller, activating the D+ (or D-) pullup to let the
 * host detect that a USB device is attached, and starting to draw power
 * (8mA or possibly more, especially after SET_CONFIGURATION).
 *
 * Returns zero on success, else negative errno.
 */
int usb_gadget_vbus_connect(struct usb_gadget *gadget)
{
	int ret = 0;

	if (!gadget->ops->vbus_session) {
		ret = -EOPNOTSUPP;
		goto out;
	}

	ret = gadget->ops->vbus_session(gadget, 1);

out:
	trace_usb_gadget_vbus_connect(gadget, ret);

	return ret;
}
EXPORT_SYMBOL_GPL(usb_gadget_vbus_connect);

/**
 * usb_gadget_vbus_draw - constrain controller's VBUS power usage
 * @gadget:The device whose VBUS usage is being described
 * @mA:How much current to draw, in milliAmperes.  This should be twice
 *	the value listed in the configuration descriptor bMaxPower field.
 *
 * This call is used by gadget drivers during SET_CONFIGURATION calls,
 * reporting how much power the device may consume.  For example, this
 * could affect how quickly batteries are recharged.
 *
 * Returns zero on success, else negative errno.
 */
int usb_gadget_vbus_draw(struct usb_gadget *gadget, unsigned mA)
{
	int ret = 0;

	if (!gadget->ops->vbus_draw) {
		ret = -EOPNOTSUPP;
		goto out;
	}

	ret = gadget->ops->vbus_draw(gadget, mA);
	if (!ret)
		gadget->mA = mA;

out:
	trace_usb_gadget_vbus_draw(gadget, ret);

	return ret;
}
EXPORT_SYMBOL_GPL(usb_gadget_vbus_draw);

/**
 * usb_gadget_vbus_disconnect - notify controller about VBUS session end
 * @gadget:the device whose VBUS supply is being described
 * Context: can sleep
 *
 * This call is used by a driver for an external transceiver (or GPIO)
 * that detects a VBUS power session ending.  Common responses include
 * reversing everything done in usb_gadget_vbus_connect().
 *
 * Returns zero on success, else negative errno.
 */
int usb_gadget_vbus_disconnect(struct usb_gadget *gadget)
{
	int ret = 0;

	if (!gadget->ops->vbus_session) {
		ret = -EOPNOTSUPP;
		goto out;
	}

	ret = gadget->ops->vbus_session(gadget, 0);

out:
	trace_usb_gadget_vbus_disconnect(gadget, ret);

	return ret;
}
EXPORT_SYMBOL_GPL(usb_gadget_vbus_disconnect);

/**
 * usb_gadget_connect - software-controlled connect to USB host
 * @gadget:the peripheral being connected
 *
 * Enables the D+ (or potentially D-) pullup.  The host will start
 * enumerating this gadget when the pullup is active and a VBUS session
 * is active (the link is powered).  This pullup is always enabled unless
 * usb_gadget_disconnect() has been used to disable it.
 *
 * Returns zero on success, else negative errno.
 */
int usb_gadget_connect(struct usb_gadget *gadget)
{
	int ret = 0;

	if (!gadget->ops->pullup) {
		ret = -EOPNOTSUPP;
		goto out;
	}

	if (gadget->deactivated) {
		/*
		 * If gadget is deactivated we only save new state.
		 * Gadget will be connected automatically after activation.
		 */
		gadget->connected = true;
		goto out;
	}

	ret = gadget->ops->pullup(gadget, 1);
	if (!ret)
		gadget->connected = 1;

out:
	trace_usb_gadget_connect(gadget, ret);

	return ret;
}
EXPORT_SYMBOL_GPL(usb_gadget_connect);

/**
 * usb_gadget_disconnect - software-controlled disconnect from USB host
 * @gadget:the peripheral being disconnected
 *
 * Disables the D+ (or potentially D-) pullup, which the host may see
 * as a disconnect (when a VBUS session is active).  Not all systems
 * support software pullup controls.
 *
 * Returns zero on success, else negative errno.
 */
int usb_gadget_disconnect(struct usb_gadget *gadget)
{
	int ret = 0;

	if (!gadget->ops->pullup) {
		ret = -EOPNOTSUPP;
		goto out;
	}

	if (gadget->deactivated) {
		/*
		 * If gadget is deactivated we only save new state.
		 * Gadget will stay disconnected after activation.
		 */
		gadget->connected = false;
		goto out;
	}

	ret = gadget->ops->pullup(gadget, 0);
	if (!ret)
		gadget->connected = 0;

out:
	trace_usb_gadget_disconnect(gadget, ret);

	return ret;
}
EXPORT_SYMBOL_GPL(usb_gadget_disconnect);

/**
 * usb_gsi_ep_op - performs operation on GSI accelerated EP based on EP op code
 *
 * Operations such as EP configuration, TRB allocation, StartXfer etc.
 * See gsi_ep_op for more details.
 */
int usb_gsi_ep_op(struct usb_ep *ep,
		struct usb_gsi_request *req, enum gsi_ep_op op)
{
	if (ep->ops->gsi_ep_op)
		return ep->ops->gsi_ep_op(ep, req, op);

	return -EOPNOTSUPP;
}
EXPORT_SYMBOL(usb_gsi_ep_op);

/**
 * usb_gadget_func_wakeup - send a function remote wakeup up notification
 * to the host connected to this gadget
 * @gadget: controller used to wake up the host
 * @interface_id: the interface which triggered the remote wakeup event
 *
 * Returns zero on success. Otherwise, negative error code is returned.
 */
int usb_gadget_func_wakeup(struct usb_gadget *gadget,
	int interface_id)
{
	if (gadget->speed != USB_SPEED_SUPER)
		return -EOPNOTSUPP;

	if (!gadget->ops->func_wakeup)
		return -EOPNOTSUPP;

	return gadget->ops->func_wakeup(gadget, interface_id);
}
EXPORT_SYMBOL(usb_gadget_func_wakeup);

/**
 * usb_gadget_restart - software-controlled reset of USB peripheral connection
 * @gadget:the peripheral being reset
 *
 * Informs controller driver for Vbus LOW followed by Vbus HIGH notification.
 * This performs full hardware reset and re-initialization.
  */
int usb_gadget_restart(struct usb_gadget *gadget)
{
	if (!gadget->ops->restart)
		return -EOPNOTSUPP;
	return gadget->ops->restart(gadget);
}
EXPORT_SYMBOL(usb_gadget_restart);
/**
 * usb_gadget_deactivate - deactivate function which is not ready to work
 * @gadget: the peripheral being deactivated
 *
 * This routine may be used during the gadget driver bind() call to prevent
 * the peripheral from ever being visible to the USB host, unless later
 * usb_gadget_activate() is called.  For example, user mode components may
 * need to be activated before the system can talk to hosts.
 *
 * Returns zero on success, else negative errno.
 */
int usb_gadget_deactivate(struct usb_gadget *gadget)
{
	int ret = 0;

	if (gadget->deactivated)
		goto out;

	if (gadget->connected) {
		ret = usb_gadget_disconnect(gadget);
		if (ret)
			goto out;

		/*
		 * If gadget was being connected before deactivation, we want
		 * to reconnect it in usb_gadget_activate().
		 */
		gadget->connected = true;
	}
	gadget->deactivated = true;

out:
	trace_usb_gadget_deactivate(gadget, ret);

	return ret;
}
EXPORT_SYMBOL_GPL(usb_gadget_deactivate);

/**
 * usb_gadget_activate - activate function which is not ready to work
 * @gadget: the peripheral being activated
 *
 * This routine activates gadget which was previously deactivated with
 * usb_gadget_deactivate() call. It calls usb_gadget_connect() if needed.
 *
 * Returns zero on success, else negative errno.
 */
int usb_gadget_activate(struct usb_gadget *gadget)
{
	int ret = 0;

	if (!gadget->deactivated)
		goto out;

	gadget->deactivated = false;

	/*
	 * If gadget has been connected before deactivation, or became connected
	 * while it was being deactivated, we call usb_gadget_connect().
	 */
	if (gadget->connected)
		ret = usb_gadget_connect(gadget);

out:
	trace_usb_gadget_activate(gadget, ret);

	return ret;
}
EXPORT_SYMBOL_GPL(usb_gadget_activate);

/* ------------------------------------------------------------------------- */

#ifdef	CONFIG_HAS_DMA

int usb_gadget_map_request_by_dev(struct device *dev,
		struct usb_request *req, int is_in)
{
	if (req->length == 0)
		return 0;

	if (req->num_sgs) {
		int     mapped;

		mapped = dma_map_sg(dev, req->sg, req->num_sgs,
				is_in ? DMA_TO_DEVICE : DMA_FROM_DEVICE);
		if (mapped == 0) {
			dev_err(dev, "failed to map SGs\n");
			return -EFAULT;
		}

		req->num_mapped_sgs = mapped;
	} else {
		req->dma = dma_map_single(dev, req->buf, req->length,
				is_in ? DMA_TO_DEVICE : DMA_FROM_DEVICE);

		if (dma_mapping_error(dev, req->dma)) {
			dev_err(dev, "failed to map buffer\n");
			return -EFAULT;
		}

		req->dma_mapped = 1;
	}

	return 0;
}
EXPORT_SYMBOL_GPL(usb_gadget_map_request_by_dev);

int usb_gadget_map_request(struct usb_gadget *gadget,
		struct usb_request *req, int is_in)
{
	return usb_gadget_map_request_by_dev(gadget->dev.parent, req, is_in);
}
EXPORT_SYMBOL_GPL(usb_gadget_map_request);

void usb_gadget_unmap_request_by_dev(struct device *dev,
		struct usb_request *req, int is_in)
{
	if (req->length == 0)
		return;

	if (req->num_mapped_sgs) {
		dma_unmap_sg(dev, req->sg, req->num_sgs,
				is_in ? DMA_TO_DEVICE : DMA_FROM_DEVICE);

		req->num_mapped_sgs = 0;
<<<<<<< HEAD
	} else if (req->dma != DMA_ERROR_CODE) {
=======
	} else if (req->dma_mapped) {
>>>>>>> a36b5017
		dma_unmap_single(dev, req->dma, req->length,
				is_in ? DMA_TO_DEVICE : DMA_FROM_DEVICE);
		req->dma_mapped = 0;
	}
}
EXPORT_SYMBOL_GPL(usb_gadget_unmap_request_by_dev);

void usb_gadget_unmap_request(struct usb_gadget *gadget,
		struct usb_request *req, int is_in)
{
	usb_gadget_unmap_request_by_dev(gadget->dev.parent, req, is_in);
}
EXPORT_SYMBOL_GPL(usb_gadget_unmap_request);

#endif	/* CONFIG_HAS_DMA */

/* ------------------------------------------------------------------------- */

/**
 * usb_gadget_giveback_request - give the request back to the gadget layer
 * Context: in_interrupt()
 *
 * This is called by device controller drivers in order to return the
 * completed request back to the gadget layer.
 */
void usb_gadget_giveback_request(struct usb_ep *ep,
		struct usb_request *req)
{
	if (likely(req->status == 0))
		usb_led_activity(USB_LED_EVENT_GADGET);

	trace_usb_gadget_giveback_request(ep, req, 0);

	req->complete(ep, req);
}
EXPORT_SYMBOL_GPL(usb_gadget_giveback_request);

/* ------------------------------------------------------------------------- */

/**
 * gadget_find_ep_by_name - returns ep whose name is the same as sting passed
 *	in second parameter or NULL if searched endpoint not found
 * @g: controller to check for quirk
 * @name: name of searched endpoint
 */
struct usb_ep *gadget_find_ep_by_name(struct usb_gadget *g, const char *name)
{
	struct usb_ep *ep;

	gadget_for_each_ep(ep, g) {
		if (!strcmp(ep->name, name))
			return ep;
	}

	return NULL;
}
EXPORT_SYMBOL_GPL(gadget_find_ep_by_name);

/* ------------------------------------------------------------------------- */

int usb_gadget_ep_match_desc(struct usb_gadget *gadget,
		struct usb_ep *ep, struct usb_endpoint_descriptor *desc,
		struct usb_ss_ep_comp_descriptor *ep_comp)
{
	u8		type;
	u16		max;
	int		num_req_streams = 0;

	/* endpoint already claimed? */
	if (ep->claimed)
		return 0;

	type = usb_endpoint_type(desc);
	max = 0x7ff & usb_endpoint_maxp(desc);

	if (usb_endpoint_dir_in(desc) && !ep->caps.dir_in)
		return 0;
	if (usb_endpoint_dir_out(desc) && !ep->caps.dir_out)
		return 0;

	if (max > ep->maxpacket_limit)
		return 0;

	/* "high bandwidth" works only at high speed */
	if (!gadget_is_dualspeed(gadget) && usb_endpoint_maxp_mult(desc) > 1)
		return 0;

	switch (type) {
	case USB_ENDPOINT_XFER_CONTROL:
		/* only support ep0 for portable CONTROL traffic */
		return 0;
	case USB_ENDPOINT_XFER_ISOC:
		if (!ep->caps.type_iso)
			return 0;
		/* ISO:  limit 1023 bytes full speed, 1024 high/super speed */
		if (!gadget_is_dualspeed(gadget) && max > 1023)
			return 0;
		break;
	case USB_ENDPOINT_XFER_BULK:
		if (!ep->caps.type_bulk)
			return 0;
		if (ep_comp && gadget_is_superspeed(gadget)) {
			/* Get the number of required streams from the
			 * EP companion descriptor and see if the EP
			 * matches it
			 */
			num_req_streams = ep_comp->bmAttributes & 0x1f;
			if (num_req_streams > ep->max_streams)
				return 0;
		}
		break;
	case USB_ENDPOINT_XFER_INT:
		/* Bulk endpoints handle interrupt transfers,
		 * except the toggle-quirky iso-synch kind
		 */
		if (!ep->caps.type_int && !ep->caps.type_bulk)
			return 0;
		/* INT:  limit 64 bytes full speed, 1024 high/super speed */
		if (!gadget_is_dualspeed(gadget) && max > 64)
			return 0;
		break;
	}

	return 1;
}
EXPORT_SYMBOL_GPL(usb_gadget_ep_match_desc);

/* ------------------------------------------------------------------------- */

static void usb_gadget_state_work(struct work_struct *work)
{
	struct usb_gadget *gadget = work_to_gadget(work);
	struct usb_udc *udc = gadget->udc;

	if (udc)
		sysfs_notify(&udc->dev.kobj, NULL, "state");
}

void usb_gadget_set_state(struct usb_gadget *gadget,
		enum usb_device_state state)
{
	gadget->state = state;
	schedule_work(&gadget->work);
}
EXPORT_SYMBOL_GPL(usb_gadget_set_state);

/* ------------------------------------------------------------------------- */

static void usb_udc_connect_control(struct usb_udc *udc)
{
	if (udc->vbus)
		usb_gadget_connect(udc->gadget);
	else
		usb_gadget_disconnect(udc->gadget);
}

/**
 * usb_udc_vbus_handler - updates the udc core vbus status, and try to
 * connect or disconnect gadget
 * @gadget: The gadget which vbus change occurs
 * @status: The vbus status
 *
 * The udc driver calls it when it wants to connect or disconnect gadget
 * according to vbus status.
 */
void usb_udc_vbus_handler(struct usb_gadget *gadget, bool status)
{
	struct usb_udc *udc = gadget->udc;

	if (udc) {
		udc->vbus = status;
		usb_udc_connect_control(udc);
	}
}
EXPORT_SYMBOL_GPL(usb_udc_vbus_handler);

/**
 * usb_gadget_udc_reset - notifies the udc core that bus reset occurs
 * @gadget: The gadget which bus reset occurs
 * @driver: The gadget driver we want to notify
 *
 * If the udc driver has bus reset handler, it needs to call this when the bus
 * reset occurs, it notifies the gadget driver that the bus reset occurs as
 * well as updates gadget state.
 */
void usb_gadget_udc_reset(struct usb_gadget *gadget,
		struct usb_gadget_driver *driver)
{
	driver->reset(gadget);
	usb_gadget_set_state(gadget, USB_STATE_DEFAULT);
}
EXPORT_SYMBOL_GPL(usb_gadget_udc_reset);

/**
 * usb_gadget_udc_start - tells usb device controller to start up
 * @udc: The UDC to be started
 *
 * This call is issued by the UDC Class driver when it's about
 * to register a gadget driver to the device controller, before
 * calling gadget driver's bind() method.
 *
 * It allows the controller to be powered off until strictly
 * necessary to have it powered on.
 *
 * Returns zero on success, else negative errno.
 */
static inline int usb_gadget_udc_start(struct usb_udc *udc)
{
	return udc->gadget->ops->udc_start(udc->gadget, udc->driver);
}

/**
 * usb_gadget_udc_stop - tells usb device controller we don't need it anymore
 * @gadget: The device we want to stop activity
 * @driver: The driver to unbind from @gadget
 *
 * This call is issued by the UDC Class driver after calling
 * gadget driver's unbind() method.
 *
 * The details are implementation specific, but it can go as
 * far as powering off UDC completely and disable its data
 * line pullups.
 */
static inline void usb_gadget_udc_stop(struct usb_udc *udc)
{
	udc->gadget->ops->udc_stop(udc->gadget);
}

/**
 * usb_udc_release - release the usb_udc struct
 * @dev: the dev member within usb_udc
 *
 * This is called by driver's core in order to free memory once the last
 * reference is released.
 */
static void usb_udc_release(struct device *dev)
{
	struct usb_udc *udc;

	udc = container_of(dev, struct usb_udc, dev);
	dev_dbg(dev, "releasing '%s'\n", dev_name(dev));
	kfree(udc);
}

static const struct attribute_group *usb_udc_attr_groups[];

static void usb_udc_nop_release(struct device *dev)
{
	dev_vdbg(dev, "%s\n", __func__);
}

/* should be called with udc_lock held */
static int check_pending_gadget_drivers(struct usb_udc *udc)
{
	struct usb_gadget_driver *driver;
	int ret = 0;

	list_for_each_entry(driver, &gadget_driver_pending_list, pending)
		if (!driver->udc_name || strcmp(driver->udc_name,
						dev_name(&udc->dev)) == 0) {
			ret = udc_bind_to_driver(udc, driver);
			if (ret != -EPROBE_DEFER)
				list_del(&driver->pending);
			break;
		}

	return ret;
}

/**
 * usb_add_gadget_udc_release - adds a new gadget to the udc class driver list
 * @parent: the parent device to this udc. Usually the controller driver's
 * device.
 * @gadget: the gadget to be added to the list.
 * @release: a gadget release function.
 *
 * Returns zero on success, negative errno otherwise.
 */
int usb_add_gadget_udc_release(struct device *parent, struct usb_gadget *gadget,
		void (*release)(struct device *dev))
{
	struct usb_udc		*udc;
	int			ret = -ENOMEM;

	udc = kzalloc(sizeof(*udc), GFP_KERNEL);
	if (!udc)
		goto err1;

	dev_set_name(&gadget->dev, "gadget");
	INIT_WORK(&gadget->work, usb_gadget_state_work);
	gadget->dev.parent = parent;

	dma_set_coherent_mask(&gadget->dev, parent->coherent_dma_mask);
	gadget->dev.dma_parms = parent->dma_parms;
	gadget->dev.dma_mask = parent->dma_mask;

	if (release)
		gadget->dev.release = release;
	else
		gadget->dev.release = usb_udc_nop_release;

	ret = device_register(&gadget->dev);
	if (ret)
		goto err2;

	device_initialize(&udc->dev);
	udc->dev.release = usb_udc_release;
	udc->dev.class = udc_class;
	udc->dev.groups = usb_udc_attr_groups;
	udc->dev.parent = parent;
	ret = dev_set_name(&udc->dev, "%s", kobject_name(&parent->kobj));
	if (ret)
		goto err3;

	udc->gadget = gadget;
	gadget->udc = udc;

	mutex_lock(&udc_lock);
	list_add_tail(&udc->list, &udc_list);

	ret = device_add(&udc->dev);
	if (ret)
		goto err4;

	usb_gadget_set_state(gadget, USB_STATE_NOTATTACHED);
	udc->vbus = true;

	/* pick up one of pending gadget drivers */
	ret = check_pending_gadget_drivers(udc);
	if (ret)
		goto err5;

	mutex_unlock(&udc_lock);

	return 0;

err5:
	device_del(&udc->dev);

err4:
	list_del(&udc->list);
	mutex_unlock(&udc_lock);

err3:
	put_device(&udc->dev);
	device_del(&gadget->dev);

err2:
	put_device(&gadget->dev);
	kfree(udc);

err1:
	return ret;
}
EXPORT_SYMBOL_GPL(usb_add_gadget_udc_release);

/**
 * usb_get_gadget_udc_name - get the name of the first UDC controller
 * This functions returns the name of the first UDC controller in the system.
 * Please note that this interface is usefull only for legacy drivers which
 * assume that there is only one UDC controller in the system and they need to
 * get its name before initialization. There is no guarantee that the UDC
 * of the returned name will be still available, when gadget driver registers
 * itself.
 *
 * Returns pointer to string with UDC controller name on success, NULL
 * otherwise. Caller should kfree() returned string.
 */
char *usb_get_gadget_udc_name(void)
{
	struct usb_udc *udc;
	char *name = NULL;

	/* For now we take the first available UDC */
	mutex_lock(&udc_lock);
	list_for_each_entry(udc, &udc_list, list) {
		if (!udc->driver) {
			name = kstrdup(udc->gadget->name, GFP_KERNEL);
			break;
		}
	}
	mutex_unlock(&udc_lock);
	return name;
}
EXPORT_SYMBOL_GPL(usb_get_gadget_udc_name);

/**
 * usb_add_gadget_udc - adds a new gadget to the udc class driver list
 * @parent: the parent device to this udc. Usually the controller
 * driver's device.
 * @gadget: the gadget to be added to the list
 *
 * Returns zero on success, negative errno otherwise.
 */
int usb_add_gadget_udc(struct device *parent, struct usb_gadget *gadget)
{
	return usb_add_gadget_udc_release(parent, gadget, NULL);
}
EXPORT_SYMBOL_GPL(usb_add_gadget_udc);

static void usb_gadget_remove_driver(struct usb_udc *udc)
{
	dev_dbg(&udc->dev, "unregistering UDC driver [%s]\n",
			udc->driver->function);

	kobject_uevent(&udc->dev.kobj, KOBJ_CHANGE);

	usb_gadget_disconnect(udc->gadget);
	udc->driver->disconnect(udc->gadget);
	udc->driver->unbind(udc->gadget);
	usb_gadget_udc_stop(udc);

	udc->driver = NULL;
	udc->dev.driver = NULL;
	udc->gadget->dev.driver = NULL;
}

/**
 * usb_del_gadget_udc - deletes @udc from udc_list
 * @gadget: the gadget to be removed.
 *
 * This, will call usb_gadget_unregister_driver() if
 * the @udc is still busy.
 */
void usb_del_gadget_udc(struct usb_gadget *gadget)
{
	struct usb_udc *udc = gadget->udc;

	if (!udc)
		return;

	dev_vdbg(gadget->dev.parent, "unregistering gadget\n");

	mutex_lock(&udc_lock);
	list_del(&udc->list);

	if (udc->driver) {
		struct usb_gadget_driver *driver = udc->driver;

		usb_gadget_remove_driver(udc);
		list_add(&driver->pending, &gadget_driver_pending_list);
	}
	mutex_unlock(&udc_lock);

	kobject_uevent(&udc->dev.kobj, KOBJ_REMOVE);
	flush_work(&gadget->work);
	device_unregister(&udc->dev);
	device_unregister(&gadget->dev);
}
EXPORT_SYMBOL_GPL(usb_del_gadget_udc);

/* ------------------------------------------------------------------------- */

static int udc_bind_to_driver(struct usb_udc *udc, struct usb_gadget_driver *driver)
{
	int ret;

	dev_dbg(&udc->dev, "registering UDC driver [%s]\n",
			driver->function);

	udc->driver = driver;
	udc->dev.driver = &driver->driver;
	udc->gadget->dev.driver = &driver->driver;

	ret = driver->bind(udc->gadget, driver);
	if (ret)
		goto err1;
	ret = usb_gadget_udc_start(udc);
	if (ret) {
		driver->unbind(udc->gadget);
		goto err1;
	}
	usb_udc_connect_control(udc);

	kobject_uevent(&udc->dev.kobj, KOBJ_CHANGE);
	return 0;
err1:
	if (ret != -EISNAM)
		dev_err(&udc->dev, "failed to start %s: %d\n",
			udc->driver->function, ret);
	udc->driver = NULL;
	udc->dev.driver = NULL;
	udc->gadget->dev.driver = NULL;
	return ret;
}

int usb_gadget_probe_driver(struct usb_gadget_driver *driver)
{
	struct usb_udc		*udc = NULL;
	int			ret = -ENODEV;

	if (!driver || !driver->bind || !driver->setup)
		return -EINVAL;

	mutex_lock(&udc_lock);
	if (driver->udc_name) {
		list_for_each_entry(udc, &udc_list, list) {
			ret = strcmp(driver->udc_name, dev_name(&udc->dev));
			if (!ret)
				break;
		}
		if (ret)
			ret = -ENODEV;
		else if (udc->driver)
			ret = -EBUSY;
		else
			goto found;
	} else {
		list_for_each_entry(udc, &udc_list, list) {
			/* For now we take the first one */
			if (!udc->driver)
				goto found;
		}
	}

	if (!driver->match_existing_only) {
		list_add_tail(&driver->pending, &gadget_driver_pending_list);
		pr_info("udc-core: couldn't find an available UDC - added [%s] to list of pending drivers\n",
			driver->function);
		ret = 0;
	}

	mutex_unlock(&udc_lock);
	return ret;
found:
	ret = udc_bind_to_driver(udc, driver);
	mutex_unlock(&udc_lock);
	return ret;
}
EXPORT_SYMBOL_GPL(usb_gadget_probe_driver);

int usb_gadget_unregister_driver(struct usb_gadget_driver *driver)
{
	struct usb_udc		*udc = NULL;
	int			ret = -ENODEV;

	if (!driver || !driver->unbind)
		return -EINVAL;

	mutex_lock(&udc_lock);
	list_for_each_entry(udc, &udc_list, list) {
		if (udc->driver == driver) {
			usb_gadget_remove_driver(udc);
			usb_gadget_set_state(udc->gadget,
					     USB_STATE_NOTATTACHED);

			/* Maybe there is someone waiting for this UDC? */
			check_pending_gadget_drivers(udc);
			/*
			 * For now we ignore bind errors as probably it's
			 * not a valid reason to fail other's gadget unbind
			 */
			ret = 0;
			break;
		}
	}

	if (ret) {
		list_del(&driver->pending);
		ret = 0;
	}
	mutex_unlock(&udc_lock);
	return ret;
}
EXPORT_SYMBOL_GPL(usb_gadget_unregister_driver);

/* ------------------------------------------------------------------------- */

static ssize_t usb_udc_srp_store(struct device *dev,
		struct device_attribute *attr, const char *buf, size_t n)
{
	struct usb_udc		*udc = container_of(dev, struct usb_udc, dev);

	if (sysfs_streq(buf, "1"))
		usb_gadget_wakeup(udc->gadget);

	return n;
}
static DEVICE_ATTR(srp, S_IWUSR, NULL, usb_udc_srp_store);

static ssize_t usb_udc_softconn_store(struct device *dev,
		struct device_attribute *attr, const char *buf, size_t n)
{
	struct usb_udc		*udc = container_of(dev, struct usb_udc, dev);

	if (!udc->driver) {
		dev_err(dev, "soft-connect without a gadget driver\n");
		return -EOPNOTSUPP;
	}

	if (sysfs_streq(buf, "connect")) {
		usb_gadget_udc_start(udc);
		usb_gadget_connect(udc->gadget);
	} else if (sysfs_streq(buf, "disconnect")) {
		usb_gadget_disconnect(udc->gadget);
		udc->driver->disconnect(udc->gadget);
		usb_gadget_udc_stop(udc);
	} else {
		dev_err(dev, "unsupported command '%s'\n", buf);
		return -EINVAL;
	}

	return n;
}
static DEVICE_ATTR(soft_connect, S_IWUSR, NULL, usb_udc_softconn_store);

static ssize_t state_show(struct device *dev, struct device_attribute *attr,
			  char *buf)
{
	struct usb_udc		*udc = container_of(dev, struct usb_udc, dev);
	struct usb_gadget	*gadget = udc->gadget;

	return sprintf(buf, "%s\n", usb_state_string(gadget->state));
}
static DEVICE_ATTR_RO(state);

#define USB_UDC_SPEED_ATTR(name, param)					\
ssize_t name##_show(struct device *dev,					\
		struct device_attribute *attr, char *buf)		\
{									\
	struct usb_udc *udc = container_of(dev, struct usb_udc, dev);	\
	return snprintf(buf, PAGE_SIZE, "%s\n",				\
			usb_speed_string(udc->gadget->param));		\
}									\
static DEVICE_ATTR_RO(name)

static USB_UDC_SPEED_ATTR(current_speed, speed);
static USB_UDC_SPEED_ATTR(maximum_speed, max_speed);

#define USB_UDC_ATTR(name)					\
ssize_t name##_show(struct device *dev,				\
		struct device_attribute *attr, char *buf)	\
{								\
	struct usb_udc		*udc = container_of(dev, struct usb_udc, dev); \
	struct usb_gadget	*gadget = udc->gadget;		\
								\
	return snprintf(buf, PAGE_SIZE, "%d\n", gadget->name);	\
}								\
static DEVICE_ATTR_RO(name)

static USB_UDC_ATTR(is_otg);
static USB_UDC_ATTR(is_a_peripheral);
static USB_UDC_ATTR(b_hnp_enable);
static USB_UDC_ATTR(a_hnp_support);
static USB_UDC_ATTR(a_alt_hnp_support);
static USB_UDC_ATTR(is_selfpowered);

static struct attribute *usb_udc_attrs[] = {
	&dev_attr_srp.attr,
	&dev_attr_soft_connect.attr,
	&dev_attr_state.attr,
	&dev_attr_current_speed.attr,
	&dev_attr_maximum_speed.attr,

	&dev_attr_is_otg.attr,
	&dev_attr_is_a_peripheral.attr,
	&dev_attr_b_hnp_enable.attr,
	&dev_attr_a_hnp_support.attr,
	&dev_attr_a_alt_hnp_support.attr,
	&dev_attr_is_selfpowered.attr,
	NULL,
};

static const struct attribute_group usb_udc_attr_group = {
	.attrs = usb_udc_attrs,
};

static const struct attribute_group *usb_udc_attr_groups[] = {
	&usb_udc_attr_group,
	NULL,
};

static int usb_udc_uevent(struct device *dev, struct kobj_uevent_env *env)
{
	struct usb_udc		*udc = container_of(dev, struct usb_udc, dev);
	int			ret;

	ret = add_uevent_var(env, "USB_UDC_NAME=%s", udc->gadget->name);
	if (ret) {
		dev_err(dev, "failed to add uevent USB_UDC_NAME\n");
		return ret;
	}

	if (udc->driver) {
		ret = add_uevent_var(env, "USB_UDC_DRIVER=%s",
				udc->driver->function);
		if (ret) {
			dev_err(dev, "failed to add uevent USB_UDC_DRIVER\n");
			return ret;
		}
	}

	return 0;
}

static int __init usb_udc_init(void)
{
	udc_class = class_create(THIS_MODULE, "udc");
	if (IS_ERR(udc_class)) {
		pr_err("failed to create udc class --> %ld\n",
				PTR_ERR(udc_class));
		return PTR_ERR(udc_class);
	}

	udc_class->dev_uevent = usb_udc_uevent;
	return 0;
}
subsys_initcall(usb_udc_init);

static void __exit usb_udc_exit(void)
{
	class_destroy(udc_class);
}
module_exit(usb_udc_exit);

MODULE_DESCRIPTION("UDC Framework");
MODULE_AUTHOR("Felipe Balbi <balbi@ti.com>");
MODULE_LICENSE("GPL v2");<|MERGE_RESOLUTION|>--- conflicted
+++ resolved
@@ -894,15 +894,15 @@
 				is_in ? DMA_TO_DEVICE : DMA_FROM_DEVICE);
 
 		req->num_mapped_sgs = 0;
-<<<<<<< HEAD
-	} else if (req->dma != DMA_ERROR_CODE) {
-=======
 	} else if (req->dma_mapped) {
->>>>>>> a36b5017
 		dma_unmap_single(dev, req->dma, req->length,
 				is_in ? DMA_TO_DEVICE : DMA_FROM_DEVICE);
+
 		req->dma_mapped = 0;
-	}
+	} else if (req->dma != DMA_ERROR_CODE) {
+		dma_unmap_single(dev, req->dma, req->length,
+				is_in ? DMA_TO_DEVICE : DMA_FROM_DEVICE);
+    }
 }
 EXPORT_SYMBOL_GPL(usb_gadget_unmap_request_by_dev);
 
