// SPDX-License-Identifier: GPL-2.0
/**
 * udc.c - Core UDC Framework
 *
 * Copyright (C) 2010 Texas Instruments
 * Author: Felipe Balbi <balbi@ti.com>
 */

#include <linux/kernel.h>
#include <linux/module.h>
#include <linux/device.h>
#include <linux/list.h>
#include <linux/err.h>
#include <linux/dma-mapping.h>
#include <linux/sched/task_stack.h>
#include <linux/workqueue.h>

#include <linux/usb/ch9.h>
#include <linux/usb/gadget.h>
#include <linux/usb.h>

#include "trace.h"

/**
 * struct usb_udc - describes one usb device controller
 * @driver - the gadget driver pointer. For use by the class code
 * @dev - the child device to the actual controller
 * @gadget - the gadget. For use by the class code
 * @list - for use by the udc class driver
 * @vbus - for udcs who care about vbus status, this value is real vbus status;
 * for udcs who do not care about vbus status, this value is always true
 *
 * This represents the internal data structure which is used by the UDC-class
 * to hold information about udc driver and gadget together.
 */
struct usb_udc {
	struct usb_gadget_driver	*driver;
	struct usb_gadget		*gadget;
	struct device			dev;
	struct list_head		list;
	bool				vbus;
};

static struct class *udc_class;
static LIST_HEAD(udc_list);
static LIST_HEAD(gadget_driver_pending_list);
static DEFINE_MUTEX(udc_lock);

static int udc_bind_to_driver(struct usb_udc *udc,
		struct usb_gadget_driver *driver);

/* ------------------------------------------------------------------------- */

/**
 * usb_ep_set_maxpacket_limit - set maximum packet size limit for endpoint
 * @ep:the endpoint being configured
 * @maxpacket_limit:value of maximum packet size limit
 *
 * This function should be used only in UDC drivers to initialize endpoint
 * (usually in probe function).
 */
void usb_ep_set_maxpacket_limit(struct usb_ep *ep,
					      unsigned maxpacket_limit)
{
	ep->maxpacket_limit = maxpacket_limit;
	ep->maxpacket = maxpacket_limit;

	trace_usb_ep_set_maxpacket_limit(ep, 0);
}
EXPORT_SYMBOL_GPL(usb_ep_set_maxpacket_limit);

/**
 * usb_ep_enable - configure endpoint, making it usable
 * @ep:the endpoint being configured.  may not be the endpoint named "ep0".
 *	drivers discover endpoints through the ep_list of a usb_gadget.
 *
 * When configurations are set, or when interface settings change, the driver
 * will enable or disable the relevant endpoints.  while it is enabled, an
 * endpoint may be used for i/o until the driver receives a disconnect() from
 * the host or until the endpoint is disabled.
 *
 * the ep0 implementation (which calls this routine) must ensure that the
 * hardware capabilities of each endpoint match the descriptor provided
 * for it.  for example, an endpoint named "ep2in-bulk" would be usable
 * for interrupt transfers as well as bulk, but it likely couldn't be used
 * for iso transfers or for endpoint 14.  some endpoints are fully
 * configurable, with more generic names like "ep-a".  (remember that for
 * USB, "in" means "towards the USB master".)
 *
 * This routine must be called in process context.
 *
 * returns zero, or a negative error code.
 */
int usb_ep_enable(struct usb_ep *ep)
{
	int ret = 0;

	if (ep->enabled)
		goto out;

	/* UDC drivers can't handle endpoints with maxpacket size 0 */
	if (usb_endpoint_maxp(ep->desc) == 0) {
		/*
		 * We should log an error message here, but we can't call
		 * dev_err() because there's no way to find the gadget
		 * given only ep.
		 */
		ret = -EINVAL;
		goto out;
	}

	ret = ep->ops->enable(ep, ep->desc);
	if (ret)
		goto out;

	ep->enabled = true;

out:
	trace_usb_ep_enable(ep, ret);

	return ret;
}
EXPORT_SYMBOL_GPL(usb_ep_enable);

/**
 * usb_ep_disable - endpoint is no longer usable
 * @ep:the endpoint being unconfigured.  may not be the endpoint named "ep0".
 *
 * no other task may be using this endpoint when this is called.
 * any pending and uncompleted requests will complete with status
 * indicating disconnect (-ESHUTDOWN) before this call returns.
 * gadget drivers must call usb_ep_enable() again before queueing
 * requests to the endpoint.
 *
 * This routine must be called in process context.
 *
 * returns zero, or a negative error code.
 */
int usb_ep_disable(struct usb_ep *ep)
{
	int ret = 0;

	if (!ep->enabled)
		goto out;

	ret = ep->ops->disable(ep);
	if (ret)
		goto out;

	ep->enabled = false;

out:
	trace_usb_ep_disable(ep, ret);

	return ret;
}
EXPORT_SYMBOL_GPL(usb_ep_disable);

/**
 * usb_ep_alloc_request - allocate a request object to use with this endpoint
 * @ep:the endpoint to be used with with the request
 * @gfp_flags:GFP_* flags to use
 *
 * Request objects must be allocated with this call, since they normally
 * need controller-specific setup and may even need endpoint-specific
 * resources such as allocation of DMA descriptors.
 * Requests may be submitted with usb_ep_queue(), and receive a single
 * completion callback.  Free requests with usb_ep_free_request(), when
 * they are no longer needed.
 *
 * Returns the request, or null if one could not be allocated.
 */
struct usb_request *usb_ep_alloc_request(struct usb_ep *ep,
						       gfp_t gfp_flags)
{
	struct usb_request *req = NULL;

	req = ep->ops->alloc_request(ep, gfp_flags);

	trace_usb_ep_alloc_request(ep, req, req ? 0 : -ENOMEM);

	return req;
}
EXPORT_SYMBOL_GPL(usb_ep_alloc_request);

/**
 * usb_ep_free_request - frees a request object
 * @ep:the endpoint associated with the request
 * @req:the request being freed
 *
 * Reverses the effect of usb_ep_alloc_request().
 * Caller guarantees the request is not queued, and that it will
 * no longer be requeued (or otherwise used).
 */
void usb_ep_free_request(struct usb_ep *ep,
				       struct usb_request *req)
{
	trace_usb_ep_free_request(ep, req, 0);
	ep->ops->free_request(ep, req);
}
EXPORT_SYMBOL_GPL(usb_ep_free_request);

/**
 * usb_ep_queue - queues (submits) an I/O request to an endpoint.
 * @ep:the endpoint associated with the request
 * @req:the request being submitted
 * @gfp_flags: GFP_* flags to use in case the lower level driver couldn't
 *	pre-allocate all necessary memory with the request.
 *
 * This tells the device controller to perform the specified request through
 * that endpoint (reading or writing a buffer).  When the request completes,
 * including being canceled by usb_ep_dequeue(), the request's completion
 * routine is called to return the request to the driver.  Any endpoint
 * (except control endpoints like ep0) may have more than one transfer
 * request queued; they complete in FIFO order.  Once a gadget driver
 * submits a request, that request may not be examined or modified until it
 * is given back to that driver through the completion callback.
 *
 * Each request is turned into one or more packets.  The controller driver
 * never merges adjacent requests into the same packet.  OUT transfers
 * will sometimes use data that's already buffered in the hardware.
 * Drivers can rely on the fact that the first byte of the request's buffer
 * always corresponds to the first byte of some USB packet, for both
 * IN and OUT transfers.
 *
 * Bulk endpoints can queue any amount of data; the transfer is packetized
 * automatically.  The last packet will be short if the request doesn't fill it
 * out completely.  Zero length packets (ZLPs) should be avoided in portable
 * protocols since not all usb hardware can successfully handle zero length
 * packets.  (ZLPs may be explicitly written, and may be implicitly written if
 * the request 'zero' flag is set.)  Bulk endpoints may also be used
 * for interrupt transfers; but the reverse is not true, and some endpoints
 * won't support every interrupt transfer.  (Such as 768 byte packets.)
 *
 * Interrupt-only endpoints are less functional than bulk endpoints, for
 * example by not supporting queueing or not handling buffers that are
 * larger than the endpoint's maxpacket size.  They may also treat data
 * toggle differently.
 *
 * Control endpoints ... after getting a setup() callback, the driver queues
 * one response (even if it would be zero length).  That enables the
 * status ack, after transferring data as specified in the response.  Setup
 * functions may return negative error codes to generate protocol stalls.
 * (Note that some USB device controllers disallow protocol stall responses
 * in some cases.)  When control responses are deferred (the response is
 * written after the setup callback returns), then usb_ep_set_halt() may be
 * used on ep0 to trigger protocol stalls.  Depending on the controller,
 * it may not be possible to trigger a status-stage protocol stall when the
 * data stage is over, that is, from within the response's completion
 * routine.
 *
 * For periodic endpoints, like interrupt or isochronous ones, the usb host
 * arranges to poll once per interval, and the gadget driver usually will
 * have queued some data to transfer at that time.
 *
 * Note that @req's ->complete() callback must never be called from
 * within usb_ep_queue() as that can create deadlock situations.
 *
 * This routine may be called in interrupt context.
 *
 * Returns zero, or a negative error code.  Endpoints that are not enabled
 * report errors; errors will also be
 * reported when the usb peripheral is disconnected.
 *
 * If and only if @req is successfully queued (the return value is zero),
 * @req->complete() will be called exactly once, when the Gadget core and
 * UDC are finished with the request.  When the completion function is called,
 * control of the request is returned to the device driver which submitted it.
 * The completion handler may then immediately free or reuse @req.
 */
int usb_ep_queue(struct usb_ep *ep,
			       struct usb_request *req, gfp_t gfp_flags)
{
	int ret = 0;

	if (WARN_ON_ONCE(!ep->enabled && ep->address)) {
		ret = -ESHUTDOWN;
		goto out;
	}

	ret = ep->ops->queue(ep, req, gfp_flags);

out:
	trace_usb_ep_queue(ep, req, ret);

	return ret;
}
EXPORT_SYMBOL_GPL(usb_ep_queue);

/**
 * usb_ep_dequeue - dequeues (cancels, unlinks) an I/O request from an endpoint
 * @ep:the endpoint associated with the request
 * @req:the request being canceled
 *
 * If the request is still active on the endpoint, it is dequeued and its
 * completion routine is called (with status -ECONNRESET); else a negative
 * error code is returned. This is guaranteed to happen before the call to
 * usb_ep_dequeue() returns.
 *
 * Note that some hardware can't clear out write fifos (to unlink the request
 * at the head of the queue) except as part of disconnecting from usb. Such
 * restrictions prevent drivers from supporting configuration changes,
 * even to configuration zero (a "chapter 9" requirement).
 *
 * This routine may be called in interrupt context.
 */
int usb_ep_dequeue(struct usb_ep *ep, struct usb_request *req)
{
	int ret;

	ret = ep->ops->dequeue(ep, req);
	trace_usb_ep_dequeue(ep, req, ret);

	return ret;
}
EXPORT_SYMBOL_GPL(usb_ep_dequeue);

/**
 * usb_ep_set_halt - sets the endpoint halt feature.
 * @ep: the non-isochronous endpoint being stalled
 *
 * Use this to stall an endpoint, perhaps as an error report.
 * Except for control endpoints,
 * the endpoint stays halted (will not stream any data) until the host
 * clears this feature; drivers may need to empty the endpoint's request
 * queue first, to make sure no inappropriate transfers happen.
 *
 * Note that while an endpoint CLEAR_FEATURE will be invisible to the
 * gadget driver, a SET_INTERFACE will not be.  To reset endpoints for the
 * current altsetting, see usb_ep_clear_halt().  When switching altsettings,
 * it's simplest to use usb_ep_enable() or usb_ep_disable() for the endpoints.
 *
 * This routine may be called in interrupt context.
 *
 * Returns zero, or a negative error code.  On success, this call sets
 * underlying hardware state that blocks data transfers.
 * Attempts to halt IN endpoints will fail (returning -EAGAIN) if any
 * transfer requests are still queued, or if the controller hardware
 * (usually a FIFO) still holds bytes that the host hasn't collected.
 */
int usb_ep_set_halt(struct usb_ep *ep)
{
	int ret;

	ret = ep->ops->set_halt(ep, 1);
	trace_usb_ep_set_halt(ep, ret);

	return ret;
}
EXPORT_SYMBOL_GPL(usb_ep_set_halt);

/**
 * usb_ep_clear_halt - clears endpoint halt, and resets toggle
 * @ep:the bulk or interrupt endpoint being reset
 *
 * Use this when responding to the standard usb "set interface" request,
 * for endpoints that aren't reconfigured, after clearing any other state
 * in the endpoint's i/o queue.
 *
 * This routine may be called in interrupt context.
 *
 * Returns zero, or a negative error code.  On success, this call clears
 * the underlying hardware state reflecting endpoint halt and data toggle.
 * Note that some hardware can't support this request (like pxa2xx_udc),
 * and accordingly can't correctly implement interface altsettings.
 */
int usb_ep_clear_halt(struct usb_ep *ep)
{
	int ret;

	ret = ep->ops->set_halt(ep, 0);
	trace_usb_ep_clear_halt(ep, ret);

	return ret;
}
EXPORT_SYMBOL_GPL(usb_ep_clear_halt);

/**
 * usb_ep_set_wedge - sets the halt feature and ignores clear requests
 * @ep: the endpoint being wedged
 *
 * Use this to stall an endpoint and ignore CLEAR_FEATURE(HALT_ENDPOINT)
 * requests. If the gadget driver clears the halt status, it will
 * automatically unwedge the endpoint.
 *
 * This routine may be called in interrupt context.
 *
 * Returns zero on success, else negative errno.
 */
int usb_ep_set_wedge(struct usb_ep *ep)
{
	int ret;

	if (ep->ops->set_wedge)
		ret = ep->ops->set_wedge(ep);
	else
		ret = ep->ops->set_halt(ep, 1);

	trace_usb_ep_set_wedge(ep, ret);

	return ret;
}
EXPORT_SYMBOL_GPL(usb_ep_set_wedge);

/**
 * usb_ep_fifo_status - returns number of bytes in fifo, or error
 * @ep: the endpoint whose fifo status is being checked.
 *
 * FIFO endpoints may have "unclaimed data" in them in certain cases,
 * such as after aborted transfers.  Hosts may not have collected all
 * the IN data written by the gadget driver (and reported by a request
 * completion).  The gadget driver may not have collected all the data
 * written OUT to it by the host.  Drivers that need precise handling for
 * fault reporting or recovery may need to use this call.
 *
 * This routine may be called in interrupt context.
 *
 * This returns the number of such bytes in the fifo, or a negative
 * errno if the endpoint doesn't use a FIFO or doesn't support such
 * precise handling.
 */
int usb_ep_fifo_status(struct usb_ep *ep)
{
	int ret;

	if (ep->ops->fifo_status)
		ret = ep->ops->fifo_status(ep);
	else
		ret = -EOPNOTSUPP;

	trace_usb_ep_fifo_status(ep, ret);

	return ret;
}
EXPORT_SYMBOL_GPL(usb_ep_fifo_status);

/**
 * usb_ep_fifo_flush - flushes contents of a fifo
 * @ep: the endpoint whose fifo is being flushed.
 *
 * This call may be used to flush the "unclaimed data" that may exist in
 * an endpoint fifo after abnormal transaction terminations.  The call
 * must never be used except when endpoint is not being used for any
 * protocol translation.
 *
 * This routine may be called in interrupt context.
 */
void usb_ep_fifo_flush(struct usb_ep *ep)
{
	if (ep->ops->fifo_flush)
		ep->ops->fifo_flush(ep);

	trace_usb_ep_fifo_flush(ep, 0);
}
EXPORT_SYMBOL_GPL(usb_ep_fifo_flush);

/* ------------------------------------------------------------------------- */

/**
 * usb_gadget_frame_number - returns the current frame number
 * @gadget: controller that reports the frame number
 *
 * Returns the usb frame number, normally eleven bits from a SOF packet,
 * or negative errno if this device doesn't support this capability.
 */
int usb_gadget_frame_number(struct usb_gadget *gadget)
{
	int ret;

	ret = gadget->ops->get_frame(gadget);

	trace_usb_gadget_frame_number(gadget, ret);

	return ret;
}
EXPORT_SYMBOL_GPL(usb_gadget_frame_number);

/**
 * usb_gadget_wakeup - tries to wake up the host connected to this gadget
 * @gadget: controller used to wake up the host
 *
 * Returns zero on success, else negative error code if the hardware
 * doesn't support such attempts, or its support has not been enabled
 * by the usb host.  Drivers must return device descriptors that report
 * their ability to support this, or hosts won't enable it.
 *
 * This may also try to use SRP to wake the host and start enumeration,
 * even if OTG isn't otherwise in use.  OTG devices may also start
 * remote wakeup even when hosts don't explicitly enable it.
 */
int usb_gadget_wakeup(struct usb_gadget *gadget)
{
	int ret = 0;

	if (!gadget->ops->wakeup) {
		ret = -EOPNOTSUPP;
		goto out;
	}

	ret = gadget->ops->wakeup(gadget);

out:
	trace_usb_gadget_wakeup(gadget, ret);

	return ret;
}
EXPORT_SYMBOL_GPL(usb_gadget_wakeup);

/**
<<<<<<< HEAD
 * usb_gsi_ep_op - performs operation on GSI accelerated EP based on EP op code
 *
 * Operations such as EP configuration, TRB allocation, StartXfer etc.
 * See gsi_ep_op for more details.
 */
int usb_gsi_ep_op(struct usb_ep *ep,
		struct usb_gsi_request *req, enum gsi_ep_op op)
{
	if (ep->ops->gsi_ep_op)
		return ep->ops->gsi_ep_op(ep, req, op);

	return -EOPNOTSUPP;
}
EXPORT_SYMBOL(usb_gsi_ep_op);

/**
=======
>>>>>>> 2d2af525
 * usb_gadget_func_wakeup - send a function remote wakeup up notification
 * to the host connected to this gadget
 * @gadget: controller used to wake up the host
 * @interface_id: the interface which triggered the remote wakeup event
 *
 * Returns zero on success. Otherwise, negative error code is returned.
 */
int usb_gadget_func_wakeup(struct usb_gadget *gadget,
	int interface_id)
{
<<<<<<< HEAD
	if (gadget->speed != USB_SPEED_SUPER)
		return -EOPNOTSUPP;

	if (!gadget->ops->func_wakeup)
=======
	if (!gadget || (gadget->speed != USB_SPEED_SUPER))
		return -EOPNOTSUPP;

	if (!gadget->ops || !gadget->ops->func_wakeup)
>>>>>>> 2d2af525
		return -EOPNOTSUPP;

	return gadget->ops->func_wakeup(gadget, interface_id);
}
<<<<<<< HEAD
EXPORT_SYMBOL(usb_gadget_func_wakeup);
=======
EXPORT_SYMBOL_GPL(usb_gadget_func_wakeup);
>>>>>>> 2d2af525

/**
 * usb_gadget_set_selfpowered - sets the device selfpowered feature.
 * @gadget:the device being declared as self-powered
 *
 * this affects the device status reported by the hardware driver
 * to reflect that it now has a local power supply.
 *
 * returns zero on success, else negative errno.
 */
int usb_gadget_set_selfpowered(struct usb_gadget *gadget)
{
	int ret = 0;

	if (!gadget->ops->set_selfpowered) {
		ret = -EOPNOTSUPP;
		goto out;
	}

	ret = gadget->ops->set_selfpowered(gadget, 1);

out:
	trace_usb_gadget_set_selfpowered(gadget, ret);

	return ret;
}
EXPORT_SYMBOL_GPL(usb_gadget_set_selfpowered);

/**
 * usb_gadget_clear_selfpowered - clear the device selfpowered feature.
 * @gadget:the device being declared as bus-powered
 *
 * this affects the device status reported by the hardware driver.
 * some hardware may not support bus-powered operation, in which
 * case this feature's value can never change.
 *
 * returns zero on success, else negative errno.
 */
int usb_gadget_clear_selfpowered(struct usb_gadget *gadget)
{
	int ret = 0;

	if (!gadget->ops->set_selfpowered) {
		ret = -EOPNOTSUPP;
		goto out;
	}

	ret = gadget->ops->set_selfpowered(gadget, 0);

out:
	trace_usb_gadget_clear_selfpowered(gadget, ret);

	return ret;
}
EXPORT_SYMBOL_GPL(usb_gadget_clear_selfpowered);

/**
 * usb_gadget_vbus_connect - Notify controller that VBUS is powered
 * @gadget:The device which now has VBUS power.
 * Context: can sleep
 *
 * This call is used by a driver for an external transceiver (or GPIO)
 * that detects a VBUS power session starting.  Common responses include
 * resuming the controller, activating the D+ (or D-) pullup to let the
 * host detect that a USB device is attached, and starting to draw power
 * (8mA or possibly more, especially after SET_CONFIGURATION).
 *
 * Returns zero on success, else negative errno.
 */
int usb_gadget_vbus_connect(struct usb_gadget *gadget)
{
	int ret = 0;

	if (!gadget->ops->vbus_session) {
		ret = -EOPNOTSUPP;
		goto out;
	}

	ret = gadget->ops->vbus_session(gadget, 1);

out:
	trace_usb_gadget_vbus_connect(gadget, ret);

	return ret;
}
EXPORT_SYMBOL_GPL(usb_gadget_vbus_connect);

/**
 * usb_gadget_vbus_draw - constrain controller's VBUS power usage
 * @gadget:The device whose VBUS usage is being described
 * @mA:How much current to draw, in milliAmperes.  This should be twice
 *	the value listed in the configuration descriptor bMaxPower field.
 *
 * This call is used by gadget drivers during SET_CONFIGURATION calls,
 * reporting how much power the device may consume.  For example, this
 * could affect how quickly batteries are recharged.
 *
 * Returns zero on success, else negative errno.
 */
int usb_gadget_vbus_draw(struct usb_gadget *gadget, unsigned mA)
{
	int ret = 0;

	if (!gadget->ops->vbus_draw) {
		ret = -EOPNOTSUPP;
		goto out;
	}

	ret = gadget->ops->vbus_draw(gadget, mA);
	if (!ret)
		gadget->mA = mA;

out:
	trace_usb_gadget_vbus_draw(gadget, ret);

	return ret;
}
EXPORT_SYMBOL_GPL(usb_gadget_vbus_draw);

/**
 * usb_gadget_vbus_disconnect - notify controller about VBUS session end
 * @gadget:the device whose VBUS supply is being described
 * Context: can sleep
 *
 * This call is used by a driver for an external transceiver (or GPIO)
 * that detects a VBUS power session ending.  Common responses include
 * reversing everything done in usb_gadget_vbus_connect().
 *
 * Returns zero on success, else negative errno.
 */
int usb_gadget_vbus_disconnect(struct usb_gadget *gadget)
{
	int ret = 0;

	if (!gadget->ops->vbus_session) {
		ret = -EOPNOTSUPP;
		goto out;
	}

	ret = gadget->ops->vbus_session(gadget, 0);

out:
	trace_usb_gadget_vbus_disconnect(gadget, ret);

	return ret;
}
EXPORT_SYMBOL_GPL(usb_gadget_vbus_disconnect);

/**
 * usb_gadget_connect - software-controlled connect to USB host
 * @gadget:the peripheral being connected
 *
 * Enables the D+ (or potentially D-) pullup.  The host will start
 * enumerating this gadget when the pullup is active and a VBUS session
 * is active (the link is powered).  This pullup is always enabled unless
 * usb_gadget_disconnect() has been used to disable it.
 *
 * Returns zero on success, else negative errno.
 */
int usb_gadget_connect(struct usb_gadget *gadget)
{
	int ret = 0;

	if (!gadget->ops->pullup) {
		ret = -EOPNOTSUPP;
		goto out;
	}

	if (gadget->deactivated) {
		/*
		 * If gadget is deactivated we only save new state.
		 * Gadget will be connected automatically after activation.
		 */
		gadget->connected = true;
		goto out;
	}

	ret = gadget->ops->pullup(gadget, 1);
	if (!ret)
		gadget->connected = 1;

out:
	trace_usb_gadget_connect(gadget, ret);

	return ret;
}
EXPORT_SYMBOL_GPL(usb_gadget_connect);

/**
 * usb_gadget_disconnect - software-controlled disconnect from USB host
 * @gadget:the peripheral being disconnected
 *
 * Disables the D+ (or potentially D-) pullup, which the host may see
 * as a disconnect (when a VBUS session is active).  Not all systems
 * support software pullup controls.
 *
 * Returns zero on success, else negative errno.
 */
int usb_gadget_disconnect(struct usb_gadget *gadget)
{
	int ret = 0;

	if (!gadget->ops->pullup) {
		ret = -EOPNOTSUPP;
		goto out;
	}

	if (gadget->deactivated) {
		/*
		 * If gadget is deactivated we only save new state.
		 * Gadget will stay disconnected after activation.
		 */
		gadget->connected = false;
		goto out;
	}

	ret = gadget->ops->pullup(gadget, 0);
	if (!ret)
		gadget->connected = 0;

out:
	trace_usb_gadget_disconnect(gadget, ret);

	return ret;
}
EXPORT_SYMBOL_GPL(usb_gadget_disconnect);

/**
 * usb_gadget_deactivate - deactivate function which is not ready to work
 * @gadget: the peripheral being deactivated
 *
 * This routine may be used during the gadget driver bind() call to prevent
 * the peripheral from ever being visible to the USB host, unless later
 * usb_gadget_activate() is called.  For example, user mode components may
 * need to be activated before the system can talk to hosts.
 *
 * Returns zero on success, else negative errno.
 */
int usb_gadget_deactivate(struct usb_gadget *gadget)
{
	int ret = 0;

	if (gadget->deactivated)
		goto out;

	if (gadget->connected) {
		ret = usb_gadget_disconnect(gadget);
		if (ret)
			goto out;

		/*
		 * If gadget was being connected before deactivation, we want
		 * to reconnect it in usb_gadget_activate().
		 */
		gadget->connected = true;
	}
	gadget->deactivated = true;

out:
	trace_usb_gadget_deactivate(gadget, ret);

	return ret;
}
EXPORT_SYMBOL_GPL(usb_gadget_deactivate);

/**
 * usb_gadget_activate - activate function which is not ready to work
 * @gadget: the peripheral being activated
 *
 * This routine activates gadget which was previously deactivated with
 * usb_gadget_deactivate() call. It calls usb_gadget_connect() if needed.
 *
 * Returns zero on success, else negative errno.
 */
int usb_gadget_activate(struct usb_gadget *gadget)
{
	int ret = 0;

	if (!gadget->deactivated)
		goto out;

	gadget->deactivated = false;

	/*
	 * If gadget has been connected before deactivation, or became connected
	 * while it was being deactivated, we call usb_gadget_connect().
	 */
	if (gadget->connected)
		ret = usb_gadget_connect(gadget);

out:
	trace_usb_gadget_activate(gadget, ret);

	return ret;
}
EXPORT_SYMBOL_GPL(usb_gadget_activate);

/* ------------------------------------------------------------------------- */

#ifdef	CONFIG_HAS_DMA

int usb_gadget_map_request_by_dev(struct device *dev,
		struct usb_request *req, int is_in)
{
	if (req->length == 0)
		return 0;

	if (req->num_sgs) {
		int     mapped;

		mapped = dma_map_sg(dev, req->sg, req->num_sgs,
				is_in ? DMA_TO_DEVICE : DMA_FROM_DEVICE);
		if (mapped == 0) {
			dev_err(dev, "failed to map SGs\n");
			return -EFAULT;
		}

		req->num_mapped_sgs = mapped;
	} else {
		if (is_vmalloc_addr(req->buf)) {
			dev_err(dev, "buffer is not dma capable\n");
			return -EFAULT;
		} else if (object_is_on_stack(req->buf)) {
			dev_err(dev, "buffer is on stack\n");
			return -EFAULT;
		}

		req->dma = dma_map_single(dev, req->buf, req->length,
				is_in ? DMA_TO_DEVICE : DMA_FROM_DEVICE);

		if (dma_mapping_error(dev, req->dma)) {
			dev_err(dev, "failed to map buffer\n");
			return -EFAULT;
		}

		req->dma_mapped = 1;
	}

	return 0;
}
EXPORT_SYMBOL_GPL(usb_gadget_map_request_by_dev);

int usb_gadget_map_request(struct usb_gadget *gadget,
		struct usb_request *req, int is_in)
{
	return usb_gadget_map_request_by_dev(gadget->dev.parent, req, is_in);
}
EXPORT_SYMBOL_GPL(usb_gadget_map_request);

void usb_gadget_unmap_request_by_dev(struct device *dev,
		struct usb_request *req, int is_in)
{
	if (req->length == 0)
		return;

	if (req->num_mapped_sgs) {
		dma_unmap_sg(dev, req->sg, req->num_sgs,
				is_in ? DMA_TO_DEVICE : DMA_FROM_DEVICE);

		req->num_mapped_sgs = 0;
	} else if (req->dma_mapped) {
		dma_unmap_single(dev, req->dma, req->length,
				is_in ? DMA_TO_DEVICE : DMA_FROM_DEVICE);
		req->dma_mapped = 0;
	}
}
EXPORT_SYMBOL_GPL(usb_gadget_unmap_request_by_dev);

void usb_gadget_unmap_request(struct usb_gadget *gadget,
		struct usb_request *req, int is_in)
{
	usb_gadget_unmap_request_by_dev(gadget->dev.parent, req, is_in);
}
EXPORT_SYMBOL_GPL(usb_gadget_unmap_request);

#endif	/* CONFIG_HAS_DMA */

/* ------------------------------------------------------------------------- */

/**
 * usb_gadget_giveback_request - give the request back to the gadget layer
 * Context: in_interrupt()
 *
 * This is called by device controller drivers in order to return the
 * completed request back to the gadget layer.
 */
void usb_gadget_giveback_request(struct usb_ep *ep,
		struct usb_request *req)
{
	if (likely(req->status == 0))
		usb_led_activity(USB_LED_EVENT_GADGET);

	trace_usb_gadget_giveback_request(ep, req, 0);

	req->complete(ep, req);
}
EXPORT_SYMBOL_GPL(usb_gadget_giveback_request);

/* ------------------------------------------------------------------------- */

/**
 * gadget_find_ep_by_name - returns ep whose name is the same as sting passed
 *	in second parameter or NULL if searched endpoint not found
 * @g: controller to check for quirk
 * @name: name of searched endpoint
 */
struct usb_ep *gadget_find_ep_by_name(struct usb_gadget *g, const char *name)
{
	struct usb_ep *ep;

	gadget_for_each_ep(ep, g) {
		if (!strcmp(ep->name, name))
			return ep;
	}

	return NULL;
}
EXPORT_SYMBOL_GPL(gadget_find_ep_by_name);

/* ------------------------------------------------------------------------- */

int usb_gadget_ep_match_desc(struct usb_gadget *gadget,
		struct usb_ep *ep, struct usb_endpoint_descriptor *desc,
		struct usb_ss_ep_comp_descriptor *ep_comp)
{
	u8		type;
	u16		max;
	int		num_req_streams = 0;

	/* endpoint already claimed? */
	if (ep->claimed)
		return 0;

	type = usb_endpoint_type(desc);
	max = usb_endpoint_maxp(desc);

	if (usb_endpoint_dir_in(desc) && !ep->caps.dir_in)
		return 0;
	if (usb_endpoint_dir_out(desc) && !ep->caps.dir_out)
		return 0;

	if (max > ep->maxpacket_limit)
		return 0;

	/* "high bandwidth" works only at high speed */
	if (!gadget_is_dualspeed(gadget) && usb_endpoint_maxp_mult(desc) > 1)
		return 0;

	switch (type) {
	case USB_ENDPOINT_XFER_CONTROL:
		/* only support ep0 for portable CONTROL traffic */
		return 0;
	case USB_ENDPOINT_XFER_ISOC:
		if (!ep->caps.type_iso)
			return 0;
		/* ISO:  limit 1023 bytes full speed, 1024 high/super speed */
		if (!gadget_is_dualspeed(gadget) && max > 1023)
			return 0;
		break;
	case USB_ENDPOINT_XFER_BULK:
		if (!ep->caps.type_bulk)
			return 0;
		if (ep_comp && gadget_is_superspeed(gadget)) {
			/* Get the number of required streams from the
			 * EP companion descriptor and see if the EP
			 * matches it
			 */
			num_req_streams = ep_comp->bmAttributes & 0x1f;
			if (num_req_streams > ep->max_streams)
				return 0;
		}
		break;
	case USB_ENDPOINT_XFER_INT:
		/* Bulk endpoints handle interrupt transfers,
		 * except the toggle-quirky iso-synch kind
		 */
		if (!ep->caps.type_int && !ep->caps.type_bulk)
			return 0;
		/* INT:  limit 64 bytes full speed, 1024 high/super speed */
		if (!gadget_is_dualspeed(gadget) && max > 64)
			return 0;
		break;
	}

	return 1;
}
EXPORT_SYMBOL_GPL(usb_gadget_ep_match_desc);

/* ------------------------------------------------------------------------- */

static void usb_gadget_state_work(struct work_struct *work)
{
	struct usb_gadget *gadget = work_to_gadget(work);
	struct usb_udc *udc = gadget->udc;

	if (udc)
		sysfs_notify(&udc->dev.kobj, NULL, "state");
}

void usb_gadget_set_state(struct usb_gadget *gadget,
		enum usb_device_state state)
{
	gadget->state = state;
	schedule_work(&gadget->work);
}
EXPORT_SYMBOL_GPL(usb_gadget_set_state);

/* ------------------------------------------------------------------------- */

static void usb_udc_connect_control(struct usb_udc *udc)
{
	if (udc->vbus)
		usb_gadget_connect(udc->gadget);
	else
		usb_gadget_disconnect(udc->gadget);
}

/**
 * usb_udc_vbus_handler - updates the udc core vbus status, and try to
 * connect or disconnect gadget
 * @gadget: The gadget which vbus change occurs
 * @status: The vbus status
 *
 * The udc driver calls it when it wants to connect or disconnect gadget
 * according to vbus status.
 */
void usb_udc_vbus_handler(struct usb_gadget *gadget, bool status)
{
	struct usb_udc *udc = gadget->udc;

	if (udc) {
		udc->vbus = status;
		usb_udc_connect_control(udc);
	}
}
EXPORT_SYMBOL_GPL(usb_udc_vbus_handler);

/**
 * usb_gadget_udc_reset - notifies the udc core that bus reset occurs
 * @gadget: The gadget which bus reset occurs
 * @driver: The gadget driver we want to notify
 *
 * If the udc driver has bus reset handler, it needs to call this when the bus
 * reset occurs, it notifies the gadget driver that the bus reset occurs as
 * well as updates gadget state.
 */
void usb_gadget_udc_reset(struct usb_gadget *gadget,
		struct usb_gadget_driver *driver)
{
	driver->reset(gadget);
	usb_gadget_set_state(gadget, USB_STATE_DEFAULT);
}
EXPORT_SYMBOL_GPL(usb_gadget_udc_reset);

/**
 * usb_gadget_udc_start - tells usb device controller to start up
 * @udc: The UDC to be started
 *
 * This call is issued by the UDC Class driver when it's about
 * to register a gadget driver to the device controller, before
 * calling gadget driver's bind() method.
 *
 * It allows the controller to be powered off until strictly
 * necessary to have it powered on.
 *
 * Returns zero on success, else negative errno.
 */
static inline int usb_gadget_udc_start(struct usb_udc *udc)
{
	return udc->gadget->ops->udc_start(udc->gadget, udc->driver);
}

/**
 * usb_gadget_udc_stop - tells usb device controller we don't need it anymore
 * @gadget: The device we want to stop activity
 * @driver: The driver to unbind from @gadget
 *
 * This call is issued by the UDC Class driver after calling
 * gadget driver's unbind() method.
 *
 * The details are implementation specific, but it can go as
 * far as powering off UDC completely and disable its data
 * line pullups.
 */
static inline void usb_gadget_udc_stop(struct usb_udc *udc)
{
	udc->gadget->ops->udc_stop(udc->gadget);
}

/**
 * usb_gadget_udc_set_speed - tells usb device controller speed supported by
 *    current driver
 * @udc: The device we want to set maximum speed
 * @speed: The maximum speed to allowed to run
 *
 * This call is issued by the UDC Class driver before calling
 * usb_gadget_udc_start() in order to make sure that we don't try to
 * connect on speeds the gadget driver doesn't support.
 */
static inline void usb_gadget_udc_set_speed(struct usb_udc *udc,
					    enum usb_device_speed speed)
{
	if (udc->gadget->ops->udc_set_speed) {
		enum usb_device_speed s;

		s = min(speed, udc->gadget->max_speed);
		udc->gadget->ops->udc_set_speed(udc->gadget, s);
	}
}

/**
 * usb_udc_release - release the usb_udc struct
 * @dev: the dev member within usb_udc
 *
 * This is called by driver's core in order to free memory once the last
 * reference is released.
 */
static void usb_udc_release(struct device *dev)
{
	struct usb_udc *udc;

	udc = container_of(dev, struct usb_udc, dev);
	dev_dbg(dev, "releasing '%s'\n", dev_name(dev));
	kfree(udc);
}

static const struct attribute_group *usb_udc_attr_groups[];

static void usb_udc_nop_release(struct device *dev)
{
	dev_vdbg(dev, "%s\n", __func__);
}

/* should be called with udc_lock held */
static int check_pending_gadget_drivers(struct usb_udc *udc)
{
	struct usb_gadget_driver *driver;
	int ret = 0;

	list_for_each_entry(driver, &gadget_driver_pending_list, pending)
		if (!driver->udc_name || strcmp(driver->udc_name,
						dev_name(&udc->dev)) == 0) {
			ret = udc_bind_to_driver(udc, driver);
			if (ret != -EPROBE_DEFER)
				list_del_init(&driver->pending);
			break;
		}

	return ret;
}

/**
 * usb_add_gadget_udc_release - adds a new gadget to the udc class driver list
 * @parent: the parent device to this udc. Usually the controller driver's
 * device.
 * @gadget: the gadget to be added to the list.
 * @release: a gadget release function.
 *
 * Returns zero on success, negative errno otherwise.
 * Calls the gadget release function in the latter case.
 */
int usb_add_gadget_udc_release(struct device *parent, struct usb_gadget *gadget,
		void (*release)(struct device *dev))
{
	struct usb_udc		*udc;
	int			ret = -ENOMEM;

	dev_set_name(&gadget->dev, "gadget");
	INIT_WORK(&gadget->work, usb_gadget_state_work);
	gadget->dev.parent = parent;

	if (release)
		gadget->dev.release = release;
	else
		gadget->dev.release = usb_udc_nop_release;

	device_initialize(&gadget->dev);

	udc = kzalloc(sizeof(*udc), GFP_KERNEL);
	if (!udc)
		goto err_put_gadget;

	device_initialize(&udc->dev);
	udc->dev.release = usb_udc_release;
	udc->dev.class = udc_class;
	udc->dev.groups = usb_udc_attr_groups;
	udc->dev.parent = parent;
	ret = dev_set_name(&udc->dev, "%s", kobject_name(&parent->kobj));
	if (ret)
		goto err_put_udc;

	ret = device_add(&gadget->dev);
	if (ret)
		goto err_put_udc;

	udc->gadget = gadget;
	gadget->udc = udc;

	mutex_lock(&udc_lock);
	list_add_tail(&udc->list, &udc_list);

	ret = device_add(&udc->dev);
	if (ret)
		goto err_unlist_udc;

	usb_gadget_set_state(gadget, USB_STATE_NOTATTACHED);
	udc->vbus = true;

	/* pick up one of pending gadget drivers */
	ret = check_pending_gadget_drivers(udc);
	if (ret)
		goto err_del_udc;

	mutex_unlock(&udc_lock);

	return 0;

 err_del_udc:
	device_del(&udc->dev);

 err_unlist_udc:
	list_del(&udc->list);
	mutex_unlock(&udc_lock);

	device_del(&gadget->dev);

 err_put_udc:
	put_device(&udc->dev);

 err_put_gadget:
	put_device(&gadget->dev);
	return ret;
}
EXPORT_SYMBOL_GPL(usb_add_gadget_udc_release);

/**
 * usb_get_gadget_udc_name - get the name of the first UDC controller
 * This functions returns the name of the first UDC controller in the system.
 * Please note that this interface is usefull only for legacy drivers which
 * assume that there is only one UDC controller in the system and they need to
 * get its name before initialization. There is no guarantee that the UDC
 * of the returned name will be still available, when gadget driver registers
 * itself.
 *
 * Returns pointer to string with UDC controller name on success, NULL
 * otherwise. Caller should kfree() returned string.
 */
char *usb_get_gadget_udc_name(void)
{
	struct usb_udc *udc;
	char *name = NULL;

	/* For now we take the first available UDC */
	mutex_lock(&udc_lock);
	list_for_each_entry(udc, &udc_list, list) {
		if (!udc->driver) {
			name = kstrdup(udc->gadget->name, GFP_KERNEL);
			break;
		}
	}
	mutex_unlock(&udc_lock);
	return name;
}
EXPORT_SYMBOL_GPL(usb_get_gadget_udc_name);

/**
 * usb_add_gadget_udc - adds a new gadget to the udc class driver list
 * @parent: the parent device to this udc. Usually the controller
 * driver's device.
 * @gadget: the gadget to be added to the list
 *
 * Returns zero on success, negative errno otherwise.
 */
int usb_add_gadget_udc(struct device *parent, struct usb_gadget *gadget)
{
	return usb_add_gadget_udc_release(parent, gadget, NULL);
}
EXPORT_SYMBOL_GPL(usb_add_gadget_udc);

static void usb_gadget_remove_driver(struct usb_udc *udc)
{
	dev_dbg(&udc->dev, "unregistering UDC driver [%s]\n",
			udc->driver->function);

	kobject_uevent(&udc->dev.kobj, KOBJ_CHANGE);

	usb_gadget_disconnect(udc->gadget);
	udc->driver->disconnect(udc->gadget);
	udc->driver->unbind(udc->gadget);
	usb_gadget_udc_stop(udc);

	udc->driver = NULL;
	udc->dev.driver = NULL;
	udc->gadget->dev.driver = NULL;
}

/**
 * usb_del_gadget_udc - deletes @udc from udc_list
 * @gadget: the gadget to be removed.
 *
 * This, will call usb_gadget_unregister_driver() if
 * the @udc is still busy.
 */
void usb_del_gadget_udc(struct usb_gadget *gadget)
{
	struct usb_udc *udc = gadget->udc;

	if (!udc)
		return;

	dev_vdbg(gadget->dev.parent, "unregistering gadget\n");

	mutex_lock(&udc_lock);
	list_del(&udc->list);

	if (udc->driver) {
		struct usb_gadget_driver *driver = udc->driver;

		usb_gadget_remove_driver(udc);
		list_add(&driver->pending, &gadget_driver_pending_list);
	}
	mutex_unlock(&udc_lock);

	kobject_uevent(&udc->dev.kobj, KOBJ_REMOVE);
	flush_work(&gadget->work);
	device_unregister(&udc->dev);
	device_unregister(&gadget->dev);
	memset(&gadget->dev, 0x00, sizeof(gadget->dev));
}
EXPORT_SYMBOL_GPL(usb_del_gadget_udc);

/* ------------------------------------------------------------------------- */

static int udc_bind_to_driver(struct usb_udc *udc, struct usb_gadget_driver *driver)
{
	int ret;

	dev_dbg(&udc->dev, "registering UDC driver [%s]\n",
			driver->function);

	udc->driver = driver;
	udc->dev.driver = &driver->driver;
	udc->gadget->dev.driver = &driver->driver;

	usb_gadget_udc_set_speed(udc, driver->max_speed);

	ret = driver->bind(udc->gadget, driver);
	if (ret)
		goto err1;
	ret = usb_gadget_udc_start(udc);
	if (ret) {
		driver->unbind(udc->gadget);
		goto err1;
	}
	usb_udc_connect_control(udc);

	kobject_uevent(&udc->dev.kobj, KOBJ_CHANGE);
	return 0;
err1:
	if (ret != -EISNAM)
		dev_err(&udc->dev, "failed to start %s: %d\n",
			udc->driver->function, ret);
	udc->driver = NULL;
	udc->dev.driver = NULL;
	udc->gadget->dev.driver = NULL;
	return ret;
}

int usb_gadget_probe_driver(struct usb_gadget_driver *driver)
{
	struct usb_udc		*udc = NULL;
	int			ret = -ENODEV;

	if (!driver || !driver->bind || !driver->setup)
		return -EINVAL;

	mutex_lock(&udc_lock);
	if (driver->udc_name) {
		list_for_each_entry(udc, &udc_list, list) {
			ret = strcmp(driver->udc_name, dev_name(&udc->dev));
			if (!ret)
				break;
		}
		if (ret)
			ret = -ENODEV;
		else if (udc->driver)
			ret = -EBUSY;
		else
			goto found;
	} else {
		list_for_each_entry(udc, &udc_list, list) {
			/* For now we take the first one */
			if (!udc->driver)
				goto found;
		}
	}

	if (!driver->match_existing_only) {
		list_add_tail(&driver->pending, &gadget_driver_pending_list);
		pr_info("udc-core: couldn't find an available UDC - added [%s] to list of pending drivers\n",
			driver->function);
		ret = 0;
	}

	mutex_unlock(&udc_lock);
	return ret;
found:
	ret = udc_bind_to_driver(udc, driver);
	mutex_unlock(&udc_lock);
	return ret;
}
EXPORT_SYMBOL_GPL(usb_gadget_probe_driver);

int usb_gadget_unregister_driver(struct usb_gadget_driver *driver)
{
	struct usb_udc		*udc = NULL;
	int			ret = -ENODEV;

	if (!driver || !driver->unbind)
		return -EINVAL;

	mutex_lock(&udc_lock);
	list_for_each_entry(udc, &udc_list, list) {
		if (udc->driver == driver) {
			usb_gadget_remove_driver(udc);
			usb_gadget_set_state(udc->gadget,
					     USB_STATE_NOTATTACHED);

			/* Maybe there is someone waiting for this UDC? */
			check_pending_gadget_drivers(udc);
			/*
			 * For now we ignore bind errors as probably it's
			 * not a valid reason to fail other's gadget unbind
			 */
			ret = 0;
			break;
		}
	}

	if (ret) {
		list_del(&driver->pending);
		ret = 0;
	}
	mutex_unlock(&udc_lock);
	return ret;
}
EXPORT_SYMBOL_GPL(usb_gadget_unregister_driver);

/* ------------------------------------------------------------------------- */

static ssize_t srp_store(struct device *dev,
		struct device_attribute *attr, const char *buf, size_t n)
{
	struct usb_udc		*udc = container_of(dev, struct usb_udc, dev);

	if (sysfs_streq(buf, "1"))
		usb_gadget_wakeup(udc->gadget);

	return n;
}
static DEVICE_ATTR_WO(srp);

static ssize_t soft_connect_store(struct device *dev,
		struct device_attribute *attr, const char *buf, size_t n)
{
	struct usb_udc		*udc = container_of(dev, struct usb_udc, dev);

	if (!udc->driver) {
		dev_err(dev, "soft-connect without a gadget driver\n");
		return -EOPNOTSUPP;
	}

	if (sysfs_streq(buf, "connect")) {
		usb_gadget_udc_start(udc);
		usb_gadget_connect(udc->gadget);
	} else if (sysfs_streq(buf, "disconnect")) {
		usb_gadget_disconnect(udc->gadget);
		udc->driver->disconnect(udc->gadget);
		usb_gadget_udc_stop(udc);
	} else {
		dev_err(dev, "unsupported command '%s'\n", buf);
		return -EINVAL;
	}

	return n;
}
static DEVICE_ATTR_WO(soft_connect);

static ssize_t state_show(struct device *dev, struct device_attribute *attr,
			  char *buf)
{
	struct usb_udc		*udc = container_of(dev, struct usb_udc, dev);
	struct usb_gadget	*gadget = udc->gadget;

	return sprintf(buf, "%s\n", usb_state_string(gadget->state));
}
static DEVICE_ATTR_RO(state);

static ssize_t function_show(struct device *dev, struct device_attribute *attr,
			     char *buf)
{
	struct usb_udc		*udc = container_of(dev, struct usb_udc, dev);
	struct usb_gadget_driver *drv = udc->driver;

	if (!drv || !drv->function)
		return 0;
	return scnprintf(buf, PAGE_SIZE, "%s\n", drv->function);
}
static DEVICE_ATTR_RO(function);

#define USB_UDC_SPEED_ATTR(name, param)					\
ssize_t name##_show(struct device *dev,					\
		struct device_attribute *attr, char *buf)		\
{									\
	struct usb_udc *udc = container_of(dev, struct usb_udc, dev);	\
	return scnprintf(buf, PAGE_SIZE, "%s\n",			\
			usb_speed_string(udc->gadget->param));		\
}									\
static DEVICE_ATTR_RO(name)

static USB_UDC_SPEED_ATTR(current_speed, speed);
static USB_UDC_SPEED_ATTR(maximum_speed, max_speed);

#define USB_UDC_ATTR(name)					\
ssize_t name##_show(struct device *dev,				\
		struct device_attribute *attr, char *buf)	\
{								\
	struct usb_udc		*udc = container_of(dev, struct usb_udc, dev); \
	struct usb_gadget	*gadget = udc->gadget;		\
								\
	return scnprintf(buf, PAGE_SIZE, "%d\n", gadget->name);	\
}								\
static DEVICE_ATTR_RO(name)

static USB_UDC_ATTR(is_otg);
static USB_UDC_ATTR(is_a_peripheral);
static USB_UDC_ATTR(b_hnp_enable);
static USB_UDC_ATTR(a_hnp_support);
static USB_UDC_ATTR(a_alt_hnp_support);
static USB_UDC_ATTR(is_selfpowered);

static struct attribute *usb_udc_attrs[] = {
	&dev_attr_srp.attr,
	&dev_attr_soft_connect.attr,
	&dev_attr_state.attr,
	&dev_attr_function.attr,
	&dev_attr_current_speed.attr,
	&dev_attr_maximum_speed.attr,

	&dev_attr_is_otg.attr,
	&dev_attr_is_a_peripheral.attr,
	&dev_attr_b_hnp_enable.attr,
	&dev_attr_a_hnp_support.attr,
	&dev_attr_a_alt_hnp_support.attr,
	&dev_attr_is_selfpowered.attr,
	NULL,
};

static const struct attribute_group usb_udc_attr_group = {
	.attrs = usb_udc_attrs,
};

static const struct attribute_group *usb_udc_attr_groups[] = {
	&usb_udc_attr_group,
	NULL,
};

static int usb_udc_uevent(struct device *dev, struct kobj_uevent_env *env)
{
	struct usb_udc		*udc = container_of(dev, struct usb_udc, dev);
	int			ret;

	ret = add_uevent_var(env, "USB_UDC_NAME=%s", udc->gadget->name);
	if (ret) {
		dev_err(dev, "failed to add uevent USB_UDC_NAME\n");
		return ret;
	}

	if (udc->driver) {
		ret = add_uevent_var(env, "USB_UDC_DRIVER=%s",
				udc->driver->function);
		if (ret) {
			dev_err(dev, "failed to add uevent USB_UDC_DRIVER\n");
			return ret;
		}
	}

	return 0;
}

static int __init usb_udc_init(void)
{
	udc_class = class_create(THIS_MODULE, "udc");
	if (IS_ERR(udc_class)) {
		pr_err("failed to create udc class --> %ld\n",
				PTR_ERR(udc_class));
		return PTR_ERR(udc_class);
	}

	udc_class->dev_uevent = usb_udc_uevent;
	return 0;
}
subsys_initcall(usb_udc_init);

static void __exit usb_udc_exit(void)
{
	class_destroy(udc_class);
}
module_exit(usb_udc_exit);

MODULE_DESCRIPTION("UDC Framework");
MODULE_AUTHOR("Felipe Balbi <balbi@ti.com>");
MODULE_LICENSE("GPL v2");<|MERGE_RESOLUTION|>--- conflicted
+++ resolved
@@ -507,7 +507,6 @@
 EXPORT_SYMBOL_GPL(usb_gadget_wakeup);
 
 /**
-<<<<<<< HEAD
  * usb_gsi_ep_op - performs operation on GSI accelerated EP based on EP op code
  *
  * Operations such as EP configuration, TRB allocation, StartXfer etc.
@@ -524,8 +523,6 @@
 EXPORT_SYMBOL(usb_gsi_ep_op);
 
 /**
-=======
->>>>>>> 2d2af525
  * usb_gadget_func_wakeup - send a function remote wakeup up notification
  * to the host connected to this gadget
  * @gadget: controller used to wake up the host
@@ -536,26 +533,15 @@
 int usb_gadget_func_wakeup(struct usb_gadget *gadget,
 	int interface_id)
 {
-<<<<<<< HEAD
-	if (gadget->speed != USB_SPEED_SUPER)
-		return -EOPNOTSUPP;
-
-	if (!gadget->ops->func_wakeup)
-=======
 	if (!gadget || (gadget->speed != USB_SPEED_SUPER))
 		return -EOPNOTSUPP;
 
 	if (!gadget->ops || !gadget->ops->func_wakeup)
->>>>>>> 2d2af525
 		return -EOPNOTSUPP;
 
 	return gadget->ops->func_wakeup(gadget, interface_id);
 }
-<<<<<<< HEAD
-EXPORT_SYMBOL(usb_gadget_func_wakeup);
-=======
 EXPORT_SYMBOL_GPL(usb_gadget_func_wakeup);
->>>>>>> 2d2af525
 
 /**
  * usb_gadget_set_selfpowered - sets the device selfpowered feature.
