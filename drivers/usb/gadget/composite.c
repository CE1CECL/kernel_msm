// SPDX-License-Identifier: GPL-2.0+
/*
 * composite.c - infrastructure for Composite USB Gadgets
 *
 * Copyright (C) 2006-2008 David Brownell
 */

/* #define VERBOSE_DEBUG */

#include <linux/kallsyms.h>
#include <linux/kernel.h>
#include <linux/slab.h>
#include <linux/module.h>
#include <linux/device.h>
#include <linux/utsname.h>

#include <linux/usb/composite.h>
#include <linux/usb/otg.h>
#include <asm/unaligned.h>

#include "u_os_desc.h"

static bool disable_l1_for_hs;
module_param(disable_l1_for_hs, bool, 0644);
MODULE_PARM_DESC(disable_l1_for_hs,
		 "Disable support for USB L1 LPM for HS devices");

/**
 * struct usb_os_string - represents OS String to be reported by a gadget
 * @bLength: total length of the entire descritor, always 0x12
 * @bDescriptorType: USB_DT_STRING
 * @qwSignature: the OS String proper
 * @bMS_VendorCode: code used by the host for subsequent requests
 * @bPad: not used, must be zero
 */
struct usb_os_string {
	__u8	bLength;
	__u8	bDescriptorType;
	__u8	qwSignature[OS_STRING_QW_SIGN_LEN];
	__u8	bMS_VendorCode;
	__u8	bPad;
} __packed;

/*
 * The code in this file is utility code, used to build a gadget driver
 * from one or more "function" drivers, one or more "configuration"
 * objects, and a "usb_composite_driver" by gluing them together along
 * with the relevant device-wide data.
 */

static struct usb_gadget_strings **get_containers_gs(
		struct usb_gadget_string_container *uc)
{
	return (struct usb_gadget_strings **)uc->stash;
}

/**
 * function_descriptors() - get function descriptors for speed
 * @f: the function
 * @speed: the speed
 *
 * Returns the descriptors or NULL if not set.
 */
static struct usb_descriptor_header **
function_descriptors(struct usb_function *f,
		     enum usb_device_speed speed)
{
	struct usb_descriptor_header **descriptors;

	/*
	 * NOTE: we try to help gadget drivers which might not be setting
	 * max_speed appropriately.
	 */

	switch (speed) {
	case USB_SPEED_SUPER_PLUS:
		descriptors = f->ssp_descriptors;
		if (descriptors)
			break;
		/* FALLTHROUGH */
	case USB_SPEED_SUPER:
		descriptors = f->ss_descriptors;
		if (descriptors)
			break;
		/* FALLTHROUGH */
	case USB_SPEED_HIGH:
		descriptors = f->hs_descriptors;
		if (descriptors)
			break;
		/* FALLTHROUGH */
	default:
		descriptors = f->fs_descriptors;
	}

	/*
	 * if we can't find any descriptors at all, then this gadget deserves to
	 * Oops with a NULL pointer dereference
	 */

	return descriptors;
}

/**
 * next_desc() - advance to the next desc_type descriptor
 * @t: currect pointer within descriptor array
 * @desc_type: descriptor type
 *
 * Return: next desc_type descriptor or NULL
 *
 * Iterate over @t until either desc_type descriptor found or
 * NULL (that indicates end of list) encountered
 */
static struct usb_descriptor_header**
next_desc(struct usb_descriptor_header **t, u8 desc_type)
{
	for (; *t; t++) {
		if ((*t)->bDescriptorType == desc_type)
			return t;
	}
	return NULL;
}

/*
 * for_each_desc() - iterate over desc_type descriptors in the
 * descriptors list
 * @start: pointer within descriptor array.
 * @iter_desc: desc_type descriptor to use as the loop cursor
 * @desc_type: wanted descriptr type
 */
#define for_each_desc(start, iter_desc, desc_type) \
	for (iter_desc = next_desc(start, desc_type); \
	     iter_desc; iter_desc = next_desc(iter_desc + 1, desc_type))

/**
 * config_ep_by_speed_and_alt() - configures the given endpoint
 * according to gadget speed.
 * @g: pointer to the gadget
 * @f: usb function
 * @_ep: the endpoint to configure
 * @alt: alternate setting number
 *
 * Return: error code, 0 on success
 *
 * This function chooses the right descriptors for a given
 * endpoint according to gadget speed and saves it in the
 * endpoint desc field. If the endpoint already has a descriptor
 * assigned to it - overwrites it with currently corresponding
 * descriptor. The endpoint maxpacket field is updated according
 * to the chosen descriptor.
 * Note: the supplied function should hold all the descriptors
 * for supported speeds
 */
int config_ep_by_speed_and_alt(struct usb_gadget *g,
				struct usb_function *f,
				struct usb_ep *_ep,
				u8 alt)
{
	struct usb_composite_dev *cdev;
	struct usb_endpoint_descriptor *chosen_desc = NULL;
	struct usb_interface_descriptor *int_desc = NULL;
	struct usb_descriptor_header **speed_desc = NULL;

	struct usb_ss_ep_comp_descriptor *comp_desc = NULL;
	int want_comp_desc = 0;

	struct usb_descriptor_header **d_spd; /* cursor for speed desc */

	if (!g || !f || !_ep)
		return -EIO;

	cdev = get_gadget_data(g);

	/* select desired speed */
	switch (g->speed) {
	case USB_SPEED_SUPER_PLUS:
		if (gadget_is_superspeed_plus(g)) {
			speed_desc = f->ssp_descriptors;
			want_comp_desc = 1;
			break;
		}
		/* fall through */
	case USB_SPEED_SUPER:
		if (gadget_is_superspeed(g)) {
			speed_desc = f->ss_descriptors;
			want_comp_desc = 1;
			break;
		}
		/* fall through */
	case USB_SPEED_HIGH:
		if (gadget_is_dualspeed(g)) {
			speed_desc = f->hs_descriptors;
			break;
		}
		/* fall through */
	default:
		speed_desc = f->fs_descriptors;
	}

	if (!speed_desc) {
		DBG(cdev, "%s desc not present for function %s\n",
			usb_speed_string(g->speed), f->name);
		return -EIO;
	}

	/* find correct alternate setting descriptor */
	for_each_desc(speed_desc, d_spd, USB_DT_INTERFACE) {
		int_desc = (struct usb_interface_descriptor *)*d_spd;

		if (int_desc->bAlternateSetting == alt) {
			speed_desc = d_spd;
			goto intf_found;
		}
	}
	return -EIO;

intf_found:
	/* find descriptors */
	for_each_desc(speed_desc, d_spd, USB_DT_ENDPOINT) {
		chosen_desc = (struct usb_endpoint_descriptor *)*d_spd;
		if (chosen_desc->bEndpointAddress == _ep->address)
			goto ep_found;
	}
	return -EIO;

ep_found:
	/* commit results */
	_ep->maxpacket = usb_endpoint_maxp(chosen_desc);
	_ep->desc = chosen_desc;
	_ep->comp_desc = NULL;
	_ep->maxburst = 0;
	_ep->mult = 1;

	if (g->speed == USB_SPEED_HIGH && (usb_endpoint_xfer_isoc(_ep->desc) ||
				usb_endpoint_xfer_int(_ep->desc)))
		_ep->mult = usb_endpoint_maxp_mult(_ep->desc);

	if (!want_comp_desc)
		return 0;

	/*
	 * Companion descriptor should follow EP descriptor
	 * USB 3.0 spec, #9.6.7
	 */
	comp_desc = (struct usb_ss_ep_comp_descriptor *)*(++d_spd);
	if (!comp_desc ||
	    (comp_desc->bDescriptorType != USB_DT_SS_ENDPOINT_COMP))
		return -EIO;
	_ep->comp_desc = comp_desc;
	if (g->speed >= USB_SPEED_SUPER) {
		switch (usb_endpoint_type(_ep->desc)) {
		case USB_ENDPOINT_XFER_ISOC:
			/* mult: bits 1:0 of bmAttributes */
			_ep->mult = (comp_desc->bmAttributes & 0x3) + 1;
			/* fall through */
		case USB_ENDPOINT_XFER_BULK:
		case USB_ENDPOINT_XFER_INT:
			_ep->maxburst = comp_desc->bMaxBurst + 1;
			break;
		default:
			if (comp_desc->bMaxBurst != 0)
				ERROR(cdev, "ep0 bMaxBurst must be 0\n");

			_ep->maxburst = 1;
			break;
		}
	}
	return 0;
}
EXPORT_SYMBOL_GPL(config_ep_by_speed_and_alt);

/**
 * config_ep_by_speed() - configures the given endpoint
 * according to gadget speed.
 * @g: pointer to the gadget
 * @f: usb function
 * @_ep: the endpoint to configure
 *
 * Return: error code, 0 on success
 *
 * This function chooses the right descriptors for a given
 * endpoint according to gadget speed and saves it in the
 * endpoint desc field. If the endpoint already has a descriptor
 * assigned to it - overwrites it with currently corresponding
 * descriptor. The endpoint maxpacket field is updated according
 * to the chosen descriptor.
 * Note: the supplied function should hold all the descriptors
 * for supported speeds
 */
int config_ep_by_speed(struct usb_gadget *g,
			struct usb_function *f,
			struct usb_ep *_ep)
{
	return config_ep_by_speed_and_alt(g, f, _ep, 0);
}
EXPORT_SYMBOL_GPL(config_ep_by_speed);

/**
 * usb_add_function() - add a function to a configuration
 * @config: the configuration
 * @function: the function being added
 * Context: single threaded during gadget setup
 *
 * After initialization, each configuration must have one or more
 * functions added to it.  Adding a function involves calling its @bind()
 * method to allocate resources such as interface and string identifiers
 * and endpoints.
 *
 * This function returns the value of the function's bind(), which is
 * zero for success else a negative errno value.
 */
int usb_add_function(struct usb_configuration *config,
		struct usb_function *function)
{
	int	value = -EINVAL;

	DBG(config->cdev, "adding '%s'/%pK to config '%s'/%pK\n",
			function->name, function,
			config->label, config);

	if (!function->set_alt || !function->disable)
		goto done;

	function->config = config;
	function->intf_id = -EINVAL;
	list_add_tail(&function->list, &config->functions);

	if (function->bind_deactivated) {
		value = usb_function_deactivate(function);
		if (value)
			goto done;
	}

	/* REVISIT *require* function->bind? */
	if (function->bind) {
		value = function->bind(config, function);
		if (value < 0) {
			list_del(&function->list);
			function->config = NULL;
		}
	} else
		value = 0;

	/* We allow configurations that don't work at both speeds.
	 * If we run into a lowspeed Linux system, treat it the same
	 * as full speed ... it's the function drivers that will need
	 * to avoid bulk and ISO transfers.
	 */
	if (!config->fullspeed && function->fs_descriptors)
		config->fullspeed = true;
	if (!config->highspeed && function->hs_descriptors)
		config->highspeed = true;
	if (!config->superspeed && function->ss_descriptors)
		config->superspeed = true;
	if (!config->superspeed_plus && function->ssp_descriptors)
		config->superspeed_plus = true;

done:
	if (value)
		DBG(config->cdev, "adding '%s'/%pK --> %d\n",
				function->name, function, value);
	return value;
}
EXPORT_SYMBOL_GPL(usb_add_function);

void usb_remove_function(struct usb_configuration *c, struct usb_function *f)
{
	if (f->disable)
		f->disable(f);

	bitmap_zero(f->endpoints, 32);
	list_del(&f->list);
	if (f->unbind)
		f->unbind(c, f);

	if (f->bind_deactivated)
		usb_function_activate(f);
}
EXPORT_SYMBOL_GPL(usb_remove_function);

/**
 * usb_function_deactivate - prevent function and gadget enumeration
 * @function: the function that isn't yet ready to respond
 *
 * Blocks response of the gadget driver to host enumeration by
 * preventing the data line pullup from being activated.  This is
 * normally called during @bind() processing to change from the
 * initial "ready to respond" state, or when a required resource
 * becomes available.
 *
 * For example, drivers that serve as a passthrough to a userspace
 * daemon can block enumeration unless that daemon (such as an OBEX,
 * MTP, or print server) is ready to handle host requests.
 *
 * Not all systems support software control of their USB peripheral
 * data pullups.
 *
 * Returns zero on success, else negative errno.
 */
int usb_function_deactivate(struct usb_function *function)
{
	struct usb_composite_dev	*cdev = function->config->cdev;
	unsigned long			flags;
	int				status = 0;

	spin_lock_irqsave(&cdev->lock, flags);

	if (cdev->deactivations == 0) {
		spin_unlock_irqrestore(&cdev->lock, flags);
		status = usb_gadget_deactivate(cdev->gadget);
		spin_lock_irqsave(&cdev->lock, flags);
	}
	if (status == 0)
		cdev->deactivations++;

	spin_unlock_irqrestore(&cdev->lock, flags);
	return status;
}
EXPORT_SYMBOL_GPL(usb_function_deactivate);

/**
 * usb_function_activate - allow function and gadget enumeration
 * @function: function on which usb_function_activate() was called
 *
 * Reverses effect of usb_function_deactivate().  If no more functions
 * are delaying their activation, the gadget driver will respond to
 * host enumeration procedures.
 *
 * Returns zero on success, else negative errno.
 */
int usb_function_activate(struct usb_function *function)
{
	struct usb_composite_dev	*cdev = function->config->cdev;
	unsigned long			flags;
	int				status = 0;

	spin_lock_irqsave(&cdev->lock, flags);

	if (WARN_ON(cdev->deactivations == 0))
		status = -EINVAL;
	else {
		cdev->deactivations--;
		if (cdev->deactivations == 0) {
			spin_unlock_irqrestore(&cdev->lock, flags);
			status = usb_gadget_activate(cdev->gadget);
			spin_lock_irqsave(&cdev->lock, flags);
		}
	}

	spin_unlock_irqrestore(&cdev->lock, flags);
	return status;
}
EXPORT_SYMBOL_GPL(usb_function_activate);

/**
 * usb_interface_id() - allocate an unused interface ID
 * @config: configuration associated with the interface
 * @function: function handling the interface
 * Context: single threaded during gadget setup
 *
 * usb_interface_id() is called from usb_function.bind() callbacks to
 * allocate new interface IDs.  The function driver will then store that
 * ID in interface, association, CDC union, and other descriptors.  It
 * will also handle any control requests targeted at that interface,
 * particularly changing its altsetting via set_alt().  There may
 * also be class-specific or vendor-specific requests to handle.
 *
 * All interface identifier should be allocated using this routine, to
 * ensure that for example different functions don't wrongly assign
 * different meanings to the same identifier.  Note that since interface
 * identifiers are configuration-specific, functions used in more than
 * one configuration (or more than once in a given configuration) need
 * multiple versions of the relevant descriptors.
 *
 * Returns the interface ID which was allocated; or -ENODEV if no
 * more interface IDs can be allocated.
 */
int usb_interface_id(struct usb_configuration *config,
		struct usb_function *function)
{
	unsigned id = config->next_interface_id;

	if (id < MAX_CONFIG_INTERFACES) {
		config->interface[id] = function;
		if (function->intf_id < 0)
			function->intf_id = id;
		config->next_interface_id = id + 1;
		return id;
	}
	return -ENODEV;
}
EXPORT_SYMBOL_GPL(usb_interface_id);

static int usb_func_wakeup_int(struct usb_function *func)
{
	int ret;
	struct usb_gadget *gadget;

	if (!func || !func->config || !func->config->cdev ||
		!func->config->cdev->gadget)
		return -EINVAL;

	pr_debug("%s - %s function wakeup\n",
		__func__, func->name ? func->name : "");

	gadget = func->config->cdev->gadget;
	if ((gadget->speed != USB_SPEED_SUPER) || !func->func_wakeup_allowed) {
		DBG(func->config->cdev,
			"Function Wakeup is not possible. speed=%u, func_wakeup_allowed=%u\n",
			gadget->speed,
			func->func_wakeup_allowed);

		return -ENOTSUPP;
	}

	ret = usb_gadget_func_wakeup(gadget, func->intf_id);

	return ret;
}

/**
 * usb_func_wakeup - wakes up a composite device function.
 * @func: composite device function to wake up.
 *
 * Returns 0 on success or a negative error value.
 */
int usb_func_wakeup(struct usb_function *func)
{
	int ret;
	unsigned long flags;

	if (!func || !func->config || !func->config->cdev)
		return -EINVAL;

	pr_debug("%s function wakeup\n",
		func->name ? func->name : "");

	spin_lock_irqsave(&func->config->cdev->lock, flags);
	ret = usb_func_wakeup_int(func);
	if (ret == -EAGAIN) {
		DBG(func->config->cdev,
			"Function wakeup for %s could not complete due to suspend state. Delayed until after bus resume.\n",
			func->name ? func->name : "");
		ret = 0;
	} else if (ret < 0 && ret != -ENOTSUPP) {
		ERROR(func->config->cdev,
			"Failed to wake function %s from suspend state. ret=%d. Canceling USB request.\n",
			func->name ? func->name : "", ret);
	}

	spin_unlock_irqrestore(&func->config->cdev->lock, flags);
	return ret;
}
EXPORT_SYMBOL_GPL(usb_func_wakeup);

/**
 * usb_func_ep_queue - queues (submits) an I/O request to a function endpoint.
 * This function is similar to the usb_ep_queue function, but in addition it
 * also checks whether the function is in Super Speed USB Function Suspend
 * state, and if so a Function Wake notification is sent to the host
 * (USB 3.0 spec, section 9.2.5.2).
 * @func: the function which issues the USB I/O request.
 * @ep:the endpoint associated with the request
 * @req:the request being submitted
 * @gfp_flags: GFP_* flags to use in case the lower level driver couldn't
 * pre-allocate all necessary memory with the request.
 */
int usb_func_ep_queue(struct usb_function *func, struct usb_ep *ep,
			       struct usb_request *req, gfp_t gfp_flags)
{
	int ret;
	struct usb_gadget *gadget;

	if (!func || !func->config || !func->config->cdev ||
			!func->config->cdev->gadget || !ep || !req) {
		ret = -EINVAL;
		goto done;
	}

	pr_debug("Function %s queueing new data into ep %u\n",
		func->name ? func->name : "", ep->address);

	gadget = func->config->cdev->gadget;
	if (func->func_is_suspended && func->func_wakeup_allowed) {
		ret = usb_gadget_func_wakeup(gadget, func->intf_id);
		if (ret == -EAGAIN) {
			pr_debug("bus suspended func wakeup for %s delayed until bus resume.\n",
				func->name ? func->name : "");
		} else if (ret < 0 && ret != -ENOTSUPP) {
			pr_err("Failed to wake function %s from suspend state. ret=%d.\n",
				func->name ? func->name : "", ret);
		}
		goto done;
	}

	if (!func->func_is_suspended)
		ret = 0;

	if (func->func_is_suspended && !func->func_wakeup_allowed) {
		ret = -ENOTSUPP;
		goto done;
	}

	ret = usb_ep_queue(ep, req, gfp_flags);
done:
	return ret;
}
EXPORT_SYMBOL_GPL(usb_func_ep_queue);

static u8 encode_bMaxPower(enum usb_device_speed speed,
		struct usb_configuration *c)
{
	unsigned val;

	if (c->MaxPower || (c->bmAttributes & USB_CONFIG_ATT_SELFPOWER))
		val = c->MaxPower;
	else
		val = CONFIG_USB_GADGET_VBUS_DRAW;
	if (!val)
		return 0;
	if (speed < USB_SPEED_SUPER)
		return min(val, 500U) / 2;
	else
		/*
		 * USB 3.x supports up to 900mA, but since 900 isn't divisible
		 * by 8 the integral division will effectively cap to 896mA.
		 */
		return min(val, 900U) / 8;
}

static int config_buf(struct usb_configuration *config,
		enum usb_device_speed speed, void *buf, u8 type)
{
	struct usb_config_descriptor	*c = buf;
	void				*next = buf + USB_DT_CONFIG_SIZE;
	int				len;
	struct usb_function		*f;
	int				status;

	len = USB_COMP_EP0_BUFSIZ - USB_DT_CONFIG_SIZE;
	/* write the config descriptor */
	c = buf;
	c->bLength = USB_DT_CONFIG_SIZE;
	c->bDescriptorType = type;
	/* wTotalLength is written later */
	c->bNumInterfaces = config->next_interface_id;
	c->bConfigurationValue = config->bConfigurationValue;
	c->iConfiguration = config->iConfiguration;
	c->bmAttributes = USB_CONFIG_ATT_ONE | config->bmAttributes;
	c->bMaxPower = encode_bMaxPower(speed, config);
	if (config->cdev->gadget->is_selfpowered) {
		c->bmAttributes |= USB_CONFIG_ATT_SELFPOWER;
		c->bMaxPower = 0;
	}

	/* There may be e.g. OTG descriptors */
	if (config->descriptors) {
		status = usb_descriptor_fillbuf(next, len,
				config->descriptors);
		if (status < 0)
			return status;
		len -= status;
		next += status;
	}

	/* add each function's descriptors */
	list_for_each_entry(f, &config->functions, list) {
		struct usb_descriptor_header **descriptors;

		descriptors = function_descriptors(f, speed);
		if (!descriptors)
			continue;
		status = usb_descriptor_fillbuf(next, len,
			(const struct usb_descriptor_header **) descriptors);
		if (status < 0)
			return status;
		len -= status;
		next += status;
	}

	len = next - buf;
	c->wTotalLength = cpu_to_le16(len);
	return len;
}

static int config_desc(struct usb_composite_dev *cdev, unsigned w_value)
{
	struct usb_gadget		*gadget = cdev->gadget;
	struct usb_configuration	*c;
	struct list_head		*pos;
	u8				type = w_value >> 8;
	enum usb_device_speed		speed = USB_SPEED_UNKNOWN;

	if (gadget->speed >= USB_SPEED_SUPER)
		speed = gadget->speed;
	else if (gadget_is_dualspeed(gadget)) {
		int	hs = 0;
		if (gadget->speed == USB_SPEED_HIGH)
			hs = 1;
		if (type == USB_DT_OTHER_SPEED_CONFIG)
			hs = !hs;
		if (hs)
			speed = USB_SPEED_HIGH;

	}

	/* This is a lookup by config *INDEX* */
	w_value &= 0xff;

	pos = &cdev->configs;
	c = cdev->os_desc_config;
	if (c)
		goto check_config;

	while ((pos = pos->next) !=  &cdev->configs) {
		c = list_entry(pos, typeof(*c), list);

		/* skip OS Descriptors config which is handled separately */
		if (c == cdev->os_desc_config)
			continue;

check_config:
		/* ignore configs that won't work at this speed */
		switch (speed) {
		case USB_SPEED_SUPER_PLUS:
			if (!c->superspeed_plus)
				continue;
			break;
		case USB_SPEED_SUPER:
			if (!c->superspeed)
				continue;
			break;
		case USB_SPEED_HIGH:
			if (!c->highspeed)
				continue;
			break;
		default:
			if (!c->fullspeed)
				continue;
		}

		if (w_value == 0)
			return config_buf(c, speed, cdev->req->buf, type);
		w_value--;
	}
	return -EINVAL;
}

static int count_configs(struct usb_composite_dev *cdev, unsigned type)
{
	struct usb_gadget		*gadget = cdev->gadget;
	struct usb_configuration	*c;
	unsigned			count = 0;
	int				hs = 0;
	int				ss = 0;
	int				ssp = 0;

	if (gadget_is_dualspeed(gadget)) {
		if (gadget->speed == USB_SPEED_HIGH)
			hs = 1;
		if (gadget->speed == USB_SPEED_SUPER)
			ss = 1;
		if (gadget->speed == USB_SPEED_SUPER_PLUS)
			ssp = 1;
		if (type == USB_DT_DEVICE_QUALIFIER)
			hs = !hs;
	}
	list_for_each_entry(c, &cdev->configs, list) {
		/* ignore configs that won't work at this speed */
		if (ssp) {
			if (!c->superspeed_plus)
				continue;
		} else if (ss) {
			if (!c->superspeed)
				continue;
		} else if (hs) {
			if (!c->highspeed)
				continue;
		} else {
			if (!c->fullspeed)
				continue;
		}
		count++;
	}
	return count;
}

/**
 * bos_desc() - prepares the BOS descriptor.
 * @cdev: pointer to usb_composite device to generate the bos
 *	descriptor for
 *
 * This function generates the BOS (Binary Device Object)
 * descriptor and its device capabilities descriptors. The BOS
 * descriptor should be supported by a SuperSpeed device.
 */
static int bos_desc(struct usb_composite_dev *cdev)
{
	struct usb_ext_cap_descriptor	*usb_ext;
	struct usb_dcd_config_params	dcd_config_params;
	struct usb_bos_descriptor	*bos = cdev->req->buf;

	bos->bLength = USB_DT_BOS_SIZE;
	bos->bDescriptorType = USB_DT_BOS;

	bos->wTotalLength = cpu_to_le16(USB_DT_BOS_SIZE);
	bos->bNumDeviceCaps = 0;

	/*
	 * A SuperSpeed device shall include the USB2.0 extension descriptor
	 * and shall support LPM when operating in USB2.0 HS mode.
	 */
	usb_ext = cdev->req->buf + le16_to_cpu(bos->wTotalLength);
	bos->bNumDeviceCaps++;
	le16_add_cpu(&bos->wTotalLength, USB_DT_USB_EXT_CAP_SIZE);
	usb_ext->bLength = USB_DT_USB_EXT_CAP_SIZE;
	usb_ext->bDescriptorType = USB_DT_DEVICE_CAPABILITY;
	usb_ext->bDevCapabilityType = USB_CAP_TYPE_EXT;
	usb_ext->bmAttributes = cpu_to_le32(USB_LPM_SUPPORT | USB_BESL_SUPPORT);

	/*
	 * The Superspeed USB Capability descriptor shall be implemented by all
	 * SuperSpeed devices.
	 */
	if (gadget_is_superspeed(cdev->gadget)) {
		struct usb_ss_cap_descriptor *ss_cap;

		ss_cap = cdev->req->buf + le16_to_cpu(bos->wTotalLength);
		bos->bNumDeviceCaps++;
		le16_add_cpu(&bos->wTotalLength, USB_DT_USB_SS_CAP_SIZE);
		ss_cap->bLength = USB_DT_USB_SS_CAP_SIZE;
		ss_cap->bDescriptorType = USB_DT_DEVICE_CAPABILITY;
		ss_cap->bDevCapabilityType = USB_SS_CAP_TYPE;
		ss_cap->bmAttributes = 0; /* LTM is not supported yet */
		ss_cap->wSpeedSupported = cpu_to_le16(USB_LOW_SPEED_OPERATION |
						      USB_FULL_SPEED_OPERATION |
						      USB_HIGH_SPEED_OPERATION |
						      USB_5GBPS_OPERATION);
		ss_cap->bFunctionalitySupport = USB_LOW_SPEED_OPERATION;

		/* Get Controller configuration */
		if (cdev->gadget->ops->get_config_params) {
			cdev->gadget->ops->get_config_params(
				&dcd_config_params);
		} else {
			dcd_config_params.bU1devExitLat =
				USB_DEFAULT_U1_DEV_EXIT_LAT;
			dcd_config_params.bU2DevExitLat =
				cpu_to_le16(USB_DEFAULT_U2_DEV_EXIT_LAT);
		}
		ss_cap->bU1devExitLat = dcd_config_params.bU1devExitLat;
		ss_cap->bU2DevExitLat = dcd_config_params.bU2DevExitLat;
	}

	/* The SuperSpeedPlus USB Device Capability descriptor */
	if (gadget_is_superspeed_plus(cdev->gadget)) {
		struct usb_ssp_cap_descriptor *ssp_cap;

		ssp_cap = cdev->req->buf + le16_to_cpu(bos->wTotalLength);
		bos->bNumDeviceCaps++;

		/*
		 * Report typical values.
		 */

		le16_add_cpu(&bos->wTotalLength, USB_DT_USB_SSP_CAP_SIZE(1));
		ssp_cap->bLength = USB_DT_USB_SSP_CAP_SIZE(1);
		ssp_cap->bDescriptorType = USB_DT_DEVICE_CAPABILITY;
		ssp_cap->bDevCapabilityType = USB_SSP_CAP_TYPE;
		ssp_cap->bReserved = 0;
		ssp_cap->wReserved = 0;

		/* SSAC = 1 (2 attributes) */
		ssp_cap->bmAttributes = cpu_to_le32(1);

		/* Min RX/TX Lane Count = 1 */
		ssp_cap->wFunctionalitySupport =
			cpu_to_le16((1 << 8) | (1 << 12));

		/*
		 * bmSublinkSpeedAttr[0]:
		 *   ST  = Symmetric, RX
		 *   LSE =  3 (Gbps)
		 *   LP  =  1 (SuperSpeedPlus)
		 *   LSM = 10 (10 Gbps)
		 */
		ssp_cap->bmSublinkSpeedAttr[0] =
			cpu_to_le32((3 << 4) | (1 << 14) | (0xa << 16));
		/*
		 * bmSublinkSpeedAttr[1] =
		 *   ST  = Symmetric, TX
		 *   LSE =  3 (Gbps)
		 *   LP  =  1 (SuperSpeedPlus)
		 *   LSM = 10 (10 Gbps)
		 */
		ssp_cap->bmSublinkSpeedAttr[1] =
			cpu_to_le32((3 << 4) | (1 << 14) |
				    (0xa << 16) | (1 << 7));
	}

	return le16_to_cpu(bos->wTotalLength);
}

static void device_qual(struct usb_composite_dev *cdev)
{
	struct usb_qualifier_descriptor	*qual = cdev->req->buf;

	qual->bLength = sizeof(*qual);
	qual->bDescriptorType = USB_DT_DEVICE_QUALIFIER;
	/* POLICY: same bcdUSB and device type info at both speeds */
	qual->bcdUSB = cdev->desc.bcdUSB;
	qual->bDeviceClass = cdev->desc.bDeviceClass;
	qual->bDeviceSubClass = cdev->desc.bDeviceSubClass;
	qual->bDeviceProtocol = cdev->desc.bDeviceProtocol;
	/* ASSUME same EP0 fifo size at both speeds */
	qual->bMaxPacketSize0 = cdev->gadget->ep0->maxpacket;
	qual->bNumConfigurations = count_configs(cdev, USB_DT_DEVICE_QUALIFIER);
	qual->bRESERVED = 0;
}

/*-------------------------------------------------------------------------*/

static void reset_config(struct usb_composite_dev *cdev)
{
	struct usb_function		*f;

	DBG(cdev, "reset config\n");

	list_for_each_entry(f, &cdev->config->functions, list) {
		if (f->disable)
			f->disable(f);

		/* USB 3.0 addition */
		f->func_is_suspended = false;
		f->func_wakeup_allowed = false;
		f->func_wakeup_pending = false;

		bitmap_zero(f->endpoints, 32);
	}
	cdev->config = NULL;
	cdev->delayed_status = 0;
}

static int set_config(struct usb_composite_dev *cdev,
		const struct usb_ctrlrequest *ctrl, unsigned number)
{
	struct usb_gadget	*gadget = cdev->gadget;
	struct usb_configuration *c = NULL;
	int			result = -EINVAL;
	unsigned		power = gadget_is_otg(gadget) ? 8 : 100;
	int			tmp;

	if (number) {
		list_for_each_entry(c, &cdev->configs, list) {
			if (c->bConfigurationValue == number) {
				/*
				 * We disable the FDs of the previous
				 * configuration only if the new configuration
				 * is a valid one
				 */
				if (cdev->config)
					reset_config(cdev);
				result = 0;
				break;
			}
		}
		if (result < 0)
			goto done;
	} else { /* Zero configuration value - need to reset the config */
		if (cdev->config)
			reset_config(cdev);
		result = 0;
	}

	INFO(cdev, "%s config #%d: %s\n",
	     usb_speed_string(gadget->speed),
	     number, c ? c->label : "unconfigured");

	if (!c)
		goto done;

	usb_gadget_set_state(gadget, USB_STATE_CONFIGURED);
	cdev->config = c;

	/* Initialize all interfaces by setting them to altsetting zero. */
	for (tmp = 0; tmp < MAX_CONFIG_INTERFACES; tmp++) {
		struct usb_function	*f = c->interface[tmp];
		struct usb_descriptor_header **descriptors;

		if (!f)
			break;

		/*
		 * Record which endpoints are used by the function. This is used
		 * to dispatch control requests targeted at that endpoint to the
		 * function's setup callback instead of the current
		 * configuration's setup callback.
		 */
		descriptors = function_descriptors(f, gadget->speed);

		for (; *descriptors; ++descriptors) {
			struct usb_endpoint_descriptor *ep;
			int addr;

			if ((*descriptors)->bDescriptorType != USB_DT_ENDPOINT)
				continue;

			ep = (struct usb_endpoint_descriptor *)*descriptors;
			addr = ((ep->bEndpointAddress & 0x80) >> 3)
			     |  (ep->bEndpointAddress & 0x0f);
			set_bit(addr, f->endpoints);
		}

		result = f->set_alt(f, tmp, 0);
		if (result < 0) {
			DBG(cdev, "interface %d (%s/%pK) alt 0 --> %d\n",
					tmp, f->name, f, result);

			reset_config(cdev);
			goto done;
		}

		if (result == USB_GADGET_DELAYED_STATUS) {
			DBG(cdev,
			 "%s: interface %d (%s) requested delayed status\n",
					__func__, tmp, f->name);
			cdev->delayed_status++;
			DBG(cdev, "delayed_status count %d\n",
					cdev->delayed_status);
		}
	}

	/* when we return, be sure our power usage is valid */
	if (c->MaxPower || (c->bmAttributes & USB_CONFIG_ATT_SELFPOWER))
		power = c->MaxPower;
	else
		power = CONFIG_USB_GADGET_VBUS_DRAW;

	if (gadget->speed < USB_SPEED_SUPER)
		power = min(power, 500U);
	else
		power = min(power, 900U);
done:
	if (power <= USB_SELF_POWER_VBUS_MAX_DRAW)
		usb_gadget_set_selfpowered(gadget);
	else
		usb_gadget_clear_selfpowered(gadget);

	usb_gadget_vbus_draw(gadget, power);
	if (result >= 0 && cdev->delayed_status)
		result = USB_GADGET_DELAYED_STATUS;
	return result;
}

int usb_add_config_only(struct usb_composite_dev *cdev,
		struct usb_configuration *config)
{
	struct usb_configuration *c;

	if (!config->bConfigurationValue)
		return -EINVAL;

	/* Prevent duplicate configuration identifiers */
	list_for_each_entry(c, &cdev->configs, list) {
		if (c->bConfigurationValue == config->bConfigurationValue)
			return -EBUSY;
	}

	config->cdev = cdev;
	list_add_tail(&config->list, &cdev->configs);

	INIT_LIST_HEAD(&config->functions);
	config->next_interface_id = 0;
	memset(config->interface, 0, sizeof(config->interface));

	return 0;
}
EXPORT_SYMBOL_GPL(usb_add_config_only);

/**
 * usb_add_config() - add a configuration to a device.
 * @cdev: wraps the USB gadget
 * @config: the configuration, with bConfigurationValue assigned
 * @bind: the configuration's bind function
 * Context: single threaded during gadget setup
 *
 * One of the main tasks of a composite @bind() routine is to
 * add each of the configurations it supports, using this routine.
 *
 * This function returns the value of the configuration's @bind(), which
 * is zero for success else a negative errno value.  Binding configurations
 * assigns global resources including string IDs, and per-configuration
 * resources such as interface IDs and endpoints.
 */
int usb_add_config(struct usb_composite_dev *cdev,
		struct usb_configuration *config,
		int (*bind)(struct usb_configuration *))
{
	int				status = -EINVAL;

	if (!bind)
		goto done;

	DBG(cdev, "adding config #%u '%s'/%pK\n",
			config->bConfigurationValue,
			config->label, config);

	status = usb_add_config_only(cdev, config);
	if (status)
		goto done;

	status = bind(config);
	if (status < 0) {
		while (!list_empty(&config->functions)) {
			struct usb_function		*f;

			f = list_first_entry(&config->functions,
					struct usb_function, list);
			list_del(&f->list);
			if (f->unbind) {
				DBG(cdev, "unbind function '%s'/%pK\n",
					f->name, f);
				f->unbind(config, f);
				/* may free memory for "f" */
			}
		}
		list_del(&config->list);
		config->cdev = NULL;
	} else {
		unsigned	i;

		DBG(cdev, "cfg %d/%pK speeds:%s%s%s%s\n",
			config->bConfigurationValue, config,
			config->superspeed_plus ? " superplus" : "",
			config->superspeed ? " super" : "",
			config->highspeed ? " high" : "",
			config->fullspeed
				? (gadget_is_dualspeed(cdev->gadget)
					? " full"
					: " full/low")
				: "");

		for (i = 0; i < MAX_CONFIG_INTERFACES; i++) {
			struct usb_function	*f = config->interface[i];

			if (!f)
				continue;
			DBG(cdev, "  interface %d = %s/%pK\n",
				i, f->name, f);
		}
	}

	/* set_alt(), or next bind(), sets up ep->claimed as needed */
	usb_ep_autoconfig_reset(cdev->gadget);

done:
	if (status)
		DBG(cdev, "added config '%s'/%u --> %d\n", config->label,
				config->bConfigurationValue, status);
	return status;
}
EXPORT_SYMBOL_GPL(usb_add_config);

static void remove_config(struct usb_composite_dev *cdev,
			      struct usb_configuration *config)
{
	while (!list_empty(&config->functions)) {
		struct usb_function		*f;

		f = list_first_entry(&config->functions,
				struct usb_function, list);

		usb_remove_function(config, f);
	}
	list_del(&config->list);
	if (config->unbind) {
		DBG(cdev, "unbind config '%s'/%pK\n", config->label, config);
		config->unbind(config);
			/* may free memory for "c" */
	}
}

/**
 * usb_remove_config() - remove a configuration from a device.
 * @cdev: wraps the USB gadget
 * @config: the configuration
 *
 * Drivers must call usb_gadget_disconnect before calling this function
 * to disconnect the device from the host and make sure the host will not
 * try to enumerate the device while we are changing the config list.
 */
void usb_remove_config(struct usb_composite_dev *cdev,
		      struct usb_configuration *config)
{
	unsigned long flags;

	spin_lock_irqsave(&cdev->lock, flags);

	if (cdev->config == config)
		reset_config(cdev);

	spin_unlock_irqrestore(&cdev->lock, flags);

	remove_config(cdev, config);
}

/*-------------------------------------------------------------------------*/

/* We support strings in multiple languages ... string descriptor zero
 * says which languages are supported.  The typical case will be that
 * only one language (probably English) is used, with i18n handled on
 * the host side.
 */

static void collect_langs(struct usb_gadget_strings **sp, __le16 *buf)
{
	const struct usb_gadget_strings	*s;
	__le16				language;
	__le16				*tmp;

	while (*sp) {
		s = *sp;
		language = cpu_to_le16(s->language);
		for (tmp = buf; *tmp && tmp < &buf[USB_MAX_STRING_LEN]; tmp++) {
			if (*tmp == language)
				goto repeat;
		}
		*tmp++ = language;
repeat:
		sp++;
	}
}

static int lookup_string(
	struct usb_gadget_strings	**sp,
	void				*buf,
	u16				language,
	int				id
)
{
	struct usb_gadget_strings	*s;
	int				value;

	while (*sp) {
		s = *sp++;
		if (s->language != language)
			continue;
		value = usb_gadget_get_string(s, id, buf);
		if (value > 0)
			return value;
	}
	return -EINVAL;
}

static int get_string(struct usb_composite_dev *cdev,
		void *buf, u16 language, int id)
{
	struct usb_composite_driver	*composite = cdev->driver;
	struct usb_gadget_string_container *uc;
	struct usb_configuration	*c;
	struct usb_function		*f;
	int				len;

	/* Yes, not only is USB's i18n support probably more than most
	 * folk will ever care about ... also, it's all supported here.
	 * (Except for UTF8 support for Unicode's "Astral Planes".)
	 */

	/* 0 == report all available language codes */
	if (id == 0) {
		struct usb_string_descriptor	*s = buf;
		struct usb_gadget_strings	**sp;

		memset(s, 0, 256);
		s->bDescriptorType = USB_DT_STRING;

		sp = composite->strings;
		if (sp)
			collect_langs(sp, s->wData);

		list_for_each_entry(c, &cdev->configs, list) {
			sp = c->strings;
			if (sp)
				collect_langs(sp, s->wData);

			list_for_each_entry(f, &c->functions, list) {
				sp = f->strings;
				if (sp)
					collect_langs(sp, s->wData);
			}
		}
		list_for_each_entry(uc, &cdev->gstrings, list) {
			struct usb_gadget_strings **sp;

			sp = get_containers_gs(uc);
			collect_langs(sp, s->wData);
		}

		for (len = 0; len <= USB_MAX_STRING_LEN && s->wData[len]; len++)
			continue;
		if (!len)
			return -EINVAL;

		s->bLength = 2 * (len + 1);
		return s->bLength;
	}

	if (cdev->use_os_string && language == 0 && id == OS_STRING_IDX) {
		struct usb_os_string *b = buf;
		b->bLength = sizeof(*b);
		b->bDescriptorType = USB_DT_STRING;
		compiletime_assert(
			sizeof(b->qwSignature) == sizeof(cdev->qw_sign),
			"qwSignature size must be equal to qw_sign");
		memcpy(&b->qwSignature, cdev->qw_sign, sizeof(b->qwSignature));
		b->bMS_VendorCode = cdev->b_vendor_code;
		b->bPad = 0;
		return sizeof(*b);
	}

	list_for_each_entry(uc, &cdev->gstrings, list) {
		struct usb_gadget_strings **sp;

		sp = get_containers_gs(uc);
		len = lookup_string(sp, buf, language, id);
		if (len > 0)
			return len;
	}

	/* String IDs are device-scoped, so we look up each string
	 * table we're told about.  These lookups are infrequent;
	 * simpler-is-better here.
	 */
	if (composite->strings) {
		len = lookup_string(composite->strings, buf, language, id);
		if (len > 0)
			return len;
	}
	list_for_each_entry(c, &cdev->configs, list) {
		if (c->strings) {
			len = lookup_string(c->strings, buf, language, id);
			if (len > 0)
				return len;
		}
		list_for_each_entry(f, &c->functions, list) {
			if (!f->strings)
				continue;
			len = lookup_string(f->strings, buf, language, id);
			if (len > 0)
				return len;
		}
	}
	return -EINVAL;
}

/**
 * usb_string_id() - allocate an unused string ID
 * @cdev: the device whose string descriptor IDs are being allocated
 * Context: single threaded during gadget setup
 *
 * @usb_string_id() is called from bind() callbacks to allocate
 * string IDs.  Drivers for functions, configurations, or gadgets will
 * then store that ID in the appropriate descriptors and string table.
 *
 * All string identifier should be allocated using this,
 * @usb_string_ids_tab() or @usb_string_ids_n() routine, to ensure
 * that for example different functions don't wrongly assign different
 * meanings to the same identifier.
 */
int usb_string_id(struct usb_composite_dev *cdev)
{
	if (cdev->next_string_id < 254) {
		/* string id 0 is reserved by USB spec for list of
		 * supported languages */
		/* 255 reserved as well? -- mina86 */
		cdev->next_string_id++;
		return cdev->next_string_id;
	}
	return -ENODEV;
}
EXPORT_SYMBOL_GPL(usb_string_id);

/**
 * usb_string_ids() - allocate unused string IDs in batch
 * @cdev: the device whose string descriptor IDs are being allocated
 * @str: an array of usb_string objects to assign numbers to
 * Context: single threaded during gadget setup
 *
 * @usb_string_ids() is called from bind() callbacks to allocate
 * string IDs.  Drivers for functions, configurations, or gadgets will
 * then copy IDs from the string table to the appropriate descriptors
 * and string table for other languages.
 *
 * All string identifier should be allocated using this,
 * @usb_string_id() or @usb_string_ids_n() routine, to ensure that for
 * example different functions don't wrongly assign different meanings
 * to the same identifier.
 */
int usb_string_ids_tab(struct usb_composite_dev *cdev, struct usb_string *str)
{
	int next = cdev->next_string_id;

	for (; str->s; ++str) {
		if (unlikely(next >= 254))
			return -ENODEV;
		str->id = ++next;
	}

	cdev->next_string_id = next;

	return 0;
}
EXPORT_SYMBOL_GPL(usb_string_ids_tab);

static struct usb_gadget_string_container *copy_gadget_strings(
		struct usb_gadget_strings **sp, unsigned n_gstrings,
		unsigned n_strings)
{
	struct usb_gadget_string_container *uc;
	struct usb_gadget_strings **gs_array;
	struct usb_gadget_strings *gs;
	struct usb_string *s;
	unsigned mem;
	unsigned n_gs;
	unsigned n_s;
	void *stash;

	mem = sizeof(*uc);
	mem += sizeof(void *) * (n_gstrings + 1);
	mem += sizeof(struct usb_gadget_strings) * n_gstrings;
	mem += sizeof(struct usb_string) * (n_strings + 1) * (n_gstrings);
	uc = kmalloc(mem, GFP_KERNEL);
	if (!uc)
		return ERR_PTR(-ENOMEM);
	gs_array = get_containers_gs(uc);
	stash = uc->stash;
	stash += sizeof(void *) * (n_gstrings + 1);
	for (n_gs = 0; n_gs < n_gstrings; n_gs++) {
		struct usb_string *org_s;

		gs_array[n_gs] = stash;
		gs = gs_array[n_gs];
		stash += sizeof(struct usb_gadget_strings);
		gs->language = sp[n_gs]->language;
		gs->strings = stash;
		org_s = sp[n_gs]->strings;

		for (n_s = 0; n_s < n_strings; n_s++) {
			s = stash;
			stash += sizeof(struct usb_string);
			if (org_s->s)
				s->s = org_s->s;
			else
				s->s = "";
			org_s++;
		}
		s = stash;
		s->s = NULL;
		stash += sizeof(struct usb_string);

	}
	gs_array[n_gs] = NULL;
	return uc;
}

/**
 * usb_gstrings_attach() - attach gadget strings to a cdev and assign ids
 * @cdev: the device whose string descriptor IDs are being allocated
 * and attached.
 * @sp: an array of usb_gadget_strings to attach.
 * @n_strings: number of entries in each usb_strings array (sp[]->strings)
 *
 * This function will create a deep copy of usb_gadget_strings and usb_string
 * and attach it to the cdev. The actual string (usb_string.s) will not be
 * copied but only a referenced will be made. The struct usb_gadget_strings
 * array may contain multiple languages and should be NULL terminated.
 * The ->language pointer of each struct usb_gadget_strings has to contain the
 * same amount of entries.
 * For instance: sp[0] is en-US, sp[1] is es-ES. It is expected that the first
 * usb_string entry of es-ES contains the translation of the first usb_string
 * entry of en-US. Therefore both entries become the same id assign.
 */
struct usb_string *usb_gstrings_attach(struct usb_composite_dev *cdev,
		struct usb_gadget_strings **sp, unsigned n_strings)
{
	struct usb_gadget_string_container *uc;
	struct usb_gadget_strings **n_gs;
	unsigned n_gstrings = 0;
	unsigned i;
	int ret;

	for (i = 0; sp[i]; i++)
		n_gstrings++;

	if (!n_gstrings)
		return ERR_PTR(-EINVAL);

	uc = copy_gadget_strings(sp, n_gstrings, n_strings);
	if (IS_ERR(uc))
		return ERR_CAST(uc);

	n_gs = get_containers_gs(uc);
	ret = usb_string_ids_tab(cdev, n_gs[0]->strings);
	if (ret)
		goto err;

	for (i = 1; i < n_gstrings; i++) {
		struct usb_string *m_s;
		struct usb_string *s;
		unsigned n;

		m_s = n_gs[0]->strings;
		s = n_gs[i]->strings;
		for (n = 0; n < n_strings; n++) {
			s->id = m_s->id;
			s++;
			m_s++;
		}
	}
	list_add_tail(&uc->list, &cdev->gstrings);
	return n_gs[0]->strings;
err:
	kfree(uc);
	return ERR_PTR(ret);
}
EXPORT_SYMBOL_GPL(usb_gstrings_attach);

/**
 * usb_string_ids_n() - allocate unused string IDs in batch
 * @c: the device whose string descriptor IDs are being allocated
 * @n: number of string IDs to allocate
 * Context: single threaded during gadget setup
 *
 * Returns the first requested ID.  This ID and next @n-1 IDs are now
 * valid IDs.  At least provided that @n is non-zero because if it
 * is, returns last requested ID which is now very useful information.
 *
 * @usb_string_ids_n() is called from bind() callbacks to allocate
 * string IDs.  Drivers for functions, configurations, or gadgets will
 * then store that ID in the appropriate descriptors and string table.
 *
 * All string identifier should be allocated using this,
 * @usb_string_id() or @usb_string_ids_n() routine, to ensure that for
 * example different functions don't wrongly assign different meanings
 * to the same identifier.
 */
int usb_string_ids_n(struct usb_composite_dev *c, unsigned n)
{
	unsigned next = c->next_string_id;
	if (unlikely(n > 254 || (unsigned)next + n > 254))
		return -ENODEV;
	c->next_string_id += n;
	return next + 1;
}
EXPORT_SYMBOL_GPL(usb_string_ids_n);

/*-------------------------------------------------------------------------*/

static void composite_setup_complete(struct usb_ep *ep, struct usb_request *req)
{
	struct usb_composite_dev *cdev;

	if (req->status || req->actual != req->length)
		DBG((struct usb_composite_dev *) ep->driver_data,
				"setup complete --> %d, %d/%d\n",
				req->status, req->actual, req->length);

	/*
	 * REVIST The same ep0 requests are shared with function drivers
	 * so they don't have to maintain the same ->complete() stubs.
	 *
	 * Because of that, we need to check for the validity of ->context
	 * here, even though we know we've set it to something useful.
	 */
	if (!req->context)
		return;

	cdev = req->context;

	if (cdev->req == req)
		cdev->setup_pending = false;
	else if (cdev->os_desc_req == req)
		cdev->os_desc_pending = false;
	else
		WARN(1, "unknown request %pK\n", req);
}

static int composite_ep0_queue(struct usb_composite_dev *cdev,
		struct usb_request *req, gfp_t gfp_flags)
{
	int ret;

	ret = usb_ep_queue(cdev->gadget->ep0, req, gfp_flags);
	if (ret == 0) {
		if (cdev->req == req)
			cdev->setup_pending = true;
		else if (cdev->os_desc_req == req)
			cdev->os_desc_pending = true;
		else
			WARN(1, "unknown request %pK\n", req);
	}

	return ret;
}

static int count_ext_compat(struct usb_configuration *c)
{
	int i, res;

	res = 0;
	for (i = 0; i < c->next_interface_id; ++i) {
		struct usb_function *f;
		int j;

		f = c->interface[i];
		for (j = 0; j < f->os_desc_n; ++j) {
			struct usb_os_desc *d;

			if (i != f->os_desc_table[j].if_id)
				continue;
			d = f->os_desc_table[j].os_desc;
			if (d && d->ext_compat_id)
				++res;
		}
	}
	BUG_ON(res > 255);
	return res;
}

static int fill_ext_compat(struct usb_configuration *c, u8 *buf)
{
	int i, count;

	count = 16;
	buf += 16;
	for (i = 0; i < c->next_interface_id; ++i) {
		struct usb_function *f;
		int j;

		f = c->interface[i];
		for (j = 0; j < f->os_desc_n; ++j) {
			struct usb_os_desc *d;

			if (i != f->os_desc_table[j].if_id)
				continue;
			d = f->os_desc_table[j].os_desc;
			if (d && d->ext_compat_id) {
				*buf++ = i;
				*buf++ = 0x01;
				memcpy(buf, d->ext_compat_id, 16);
				buf += 22;
			} else {
				++buf;
				*buf = 0x01;
				buf += 23;
			}
			count += 24;
			if (count + 24 >= USB_COMP_EP0_OS_DESC_BUFSIZ)
				return count;
		}
	}

	return count;
}

static int count_ext_prop(struct usb_configuration *c, int interface)
{
	struct usb_function *f;
	int j;

	if (interface >= c->next_interface_id)
		return -EINVAL;

	f = c->interface[interface];
	for (j = 0; j < f->os_desc_n; ++j) {
		struct usb_os_desc *d;

		if (interface != f->os_desc_table[j].if_id)
			continue;
		d = f->os_desc_table[j].os_desc;
		if (d && d->ext_compat_id)
			return d->ext_prop_count;
	}
	return 0;
}

static int len_ext_prop(struct usb_configuration *c, int interface)
{
	struct usb_function *f;
	struct usb_os_desc *d;
	int j, res;

	if (interface >= c->next_interface_id)
		return -EINVAL;

	res = 10; /* header length */
	f = c->interface[interface];
	for (j = 0; j < f->os_desc_n; ++j) {
		if (interface != f->os_desc_table[j].if_id)
			continue;
		d = f->os_desc_table[j].os_desc;
		if (d)
			return min(res + d->ext_prop_len, 4096);
	}
	return res;
}

static int fill_ext_prop(struct usb_configuration *c, int interface, u8 *buf)
{
	struct usb_function *f;
	struct usb_os_desc *d;
	struct usb_os_desc_ext_prop *ext_prop;
	int j, count, n, ret;

	f = c->interface[interface];
	count = 10; /* header length */
	buf += 10;
	for (j = 0; j < f->os_desc_n; ++j) {
		if (interface != f->os_desc_table[j].if_id)
			continue;
		d = f->os_desc_table[j].os_desc;
		if (d)
			list_for_each_entry(ext_prop, &d->ext_prop, entry) {
				n = ext_prop->data_len +
					ext_prop->name_len + 14;
				if (count + n >= USB_COMP_EP0_OS_DESC_BUFSIZ)
					return count;
				usb_ext_prop_put_size(buf, n);
				usb_ext_prop_put_type(buf, ext_prop->type);
				ret = usb_ext_prop_put_name(buf, ext_prop->name,
							    ext_prop->name_len);
				if (ret < 0)
					return ret;
				switch (ext_prop->type) {
				case USB_EXT_PROP_UNICODE:
				case USB_EXT_PROP_UNICODE_ENV:
				case USB_EXT_PROP_UNICODE_LINK:
					usb_ext_prop_put_unicode(buf, ret,
							 ext_prop->data,
							 ext_prop->data_len);
					break;
				case USB_EXT_PROP_BINARY:
					usb_ext_prop_put_binary(buf, ret,
							ext_prop->data,
							ext_prop->data_len);
					break;
				case USB_EXT_PROP_LE32:
					/* not implemented */
				case USB_EXT_PROP_BE32:
					/* not implemented */
				default:
					return -EINVAL;
				}
				buf += n;
				count += n;
			}
	}

	return count;
}

/*
 * The setup() callback implements all the ep0 functionality that's
 * not handled lower down, in hardware or the hardware driver(like
 * device and endpoint feature flags, and their status).  It's all
 * housekeeping for the gadget function we're implementing.  Most of
 * the work is in config and function specific setup.
 */
int
composite_setup(struct usb_gadget *gadget, const struct usb_ctrlrequest *ctrl)
{
	struct usb_composite_dev	*cdev = get_gadget_data(gadget);
	struct usb_request		*req = cdev->req;
	int				value = -EOPNOTSUPP;
	int				status = 0;
	u16				w_index = le16_to_cpu(ctrl->wIndex);
	u8				intf = w_index & 0xFF;
	u16				w_value = le16_to_cpu(ctrl->wValue);
	u16				w_length = le16_to_cpu(ctrl->wLength);
	struct usb_function		*f = NULL;
	u8				endp;

	if (w_length > USB_COMP_EP0_BUFSIZ) {
		if (ctrl->bRequestType & USB_DIR_IN) {
			/* Cast away the const, we are going to overwrite on purpose. */
			__le16 *temp = (__le16 *)&ctrl->wLength;

			*temp = cpu_to_le16(USB_COMP_EP0_BUFSIZ);
			w_length = USB_COMP_EP0_BUFSIZ;
		} else {
			goto done;
		}
	}

	/* partial re-init of the response message; the function or the
	 * gadget might need to intercept e.g. a control-OUT completion
	 * when we delegate to it.
	 */
	req->zero = 0;
	req->context = cdev;
	req->complete = composite_setup_complete;
	req->length = 0;
	gadget->ep0->driver_data = cdev;

	/*
	 * Don't let non-standard requests match any of the cases below
	 * by accident.
	 */
	if ((ctrl->bRequestType & USB_TYPE_MASK) != USB_TYPE_STANDARD)
		goto unknown;

	switch (ctrl->bRequest) {

	/* we handle all standard USB descriptors */
	case USB_REQ_GET_DESCRIPTOR:
		if (ctrl->bRequestType != USB_DIR_IN)
			goto unknown;
		switch (w_value >> 8) {

		case USB_DT_DEVICE:
			cdev->desc.bNumConfigurations =
				count_configs(cdev, USB_DT_DEVICE);
			cdev->desc.bMaxPacketSize0 =
				cdev->gadget->ep0->maxpacket;
			if (gadget_is_superspeed(gadget)) {
				if (gadget->speed >= USB_SPEED_SUPER) {
					cdev->desc.bcdUSB = cpu_to_le16(0x0320);
					cdev->desc.bMaxPacketSize0 = 9;
				} else if (disable_l1_for_hs) {
					cdev->desc.bcdUSB = cpu_to_le16(0x0200);
				} else {
					cdev->desc.bcdUSB = cpu_to_le16(0x0210);
				}
			} else {
				if (gadget->lpm_capable)
					cdev->desc.bcdUSB = cpu_to_le16(0x0201);
				else
					cdev->desc.bcdUSB = cpu_to_le16(0x0200);
			}

			value = min(w_length, (u16) sizeof cdev->desc);
			memcpy(req->buf, &cdev->desc, value);
			break;
		case USB_DT_DEVICE_QUALIFIER:
			if (!gadget_is_dualspeed(gadget) ||
			    gadget->speed >= USB_SPEED_SUPER)
				break;
			device_qual(cdev);
			value = min_t(int, w_length,
				sizeof(struct usb_qualifier_descriptor));
			break;
		case USB_DT_OTHER_SPEED_CONFIG:
			if (!gadget_is_dualspeed(gadget) ||
			    gadget->speed >= USB_SPEED_SUPER)
				break;
			/* FALLTHROUGH */
		case USB_DT_CONFIG:
			value = config_desc(cdev, w_value);
			if (value >= 0)
				value = min(w_length, (u16) value);
			break;
		case USB_DT_STRING:
			spin_lock(&cdev->lock);
			value = get_string(cdev, req->buf,
					w_index, w_value & 0xff);
			spin_unlock(&cdev->lock);
			if (value >= 0)
				value = min(w_length, (u16) value);
			break;
		case USB_DT_BOS:
			if (gadget_is_superspeed(gadget) ||
			    gadget->lpm_capable) {
				value = bos_desc(cdev);
				value = min(w_length, (u16) value);
			}
			break;
		case USB_DT_OTG:
			if (gadget_is_otg(gadget)) {
				struct usb_configuration *config;
				int otg_desc_len = 0;

				if (cdev->config)
					config = cdev->config;
				else
					config = list_first_entry(
							&cdev->configs,
						struct usb_configuration, list);
				if (!config)
					goto done;

				if (gadget->otg_caps &&
					(gadget->otg_caps->otg_rev >= 0x0200))
					otg_desc_len += sizeof(
						struct usb_otg20_descriptor);
				else
					otg_desc_len += sizeof(
						struct usb_otg_descriptor);

				value = min_t(int, w_length, otg_desc_len);
				memcpy(req->buf, config->descriptors[0], value);
			}
			break;
		}
		break;

	/* any number of configs can work */
	case USB_REQ_SET_CONFIGURATION:
		if (ctrl->bRequestType != 0)
			goto unknown;
		if (gadget_is_otg(gadget)) {
			if (gadget->a_hnp_support)
				DBG(cdev, "HNP available\n");
			else if (gadget->a_alt_hnp_support)
				DBG(cdev, "HNP on another port\n");
			else
				VDBG(cdev, "HNP inactive\n");
		}
		spin_lock(&cdev->lock);
		value = set_config(cdev, ctrl, w_value);
		spin_unlock(&cdev->lock);
		break;
	case USB_REQ_GET_CONFIGURATION:
		if (ctrl->bRequestType != USB_DIR_IN)
			goto unknown;
		if (cdev->config)
			*(u8 *)req->buf = cdev->config->bConfigurationValue;
		else
			*(u8 *)req->buf = 0;
		value = min(w_length, (u16) 1);
		break;

	/* function drivers must handle get/set altsetting */
	case USB_REQ_SET_INTERFACE:
		if (ctrl->bRequestType != USB_RECIP_INTERFACE)
			goto unknown;
		if (!cdev->config || intf >= MAX_CONFIG_INTERFACES)
			break;
		f = cdev->config->interface[intf];
		if (!f)
			break;

		/*
		 * If there's no get_alt() method, we know only altsetting zero
		 * works. There is no need to check if set_alt() is not NULL
		 * as we check this in usb_add_function().
		 */
		if (w_value && !f->get_alt)
			break;

		spin_lock(&cdev->lock);
		value = f->set_alt(f, w_index, w_value);
		if (value == USB_GADGET_DELAYED_STATUS) {
			DBG(cdev,
			 "%s: interface %d (%s) requested delayed status\n",
					__func__, intf, f->name);
			cdev->delayed_status++;
			DBG(cdev, "delayed_status count %d\n",
					cdev->delayed_status);
		}
		spin_unlock(&cdev->lock);
		break;
	case USB_REQ_GET_INTERFACE:
		if (ctrl->bRequestType != (USB_DIR_IN|USB_RECIP_INTERFACE))
			goto unknown;
		if (!cdev->config || intf >= MAX_CONFIG_INTERFACES)
			break;
		f = cdev->config->interface[intf];
		if (!f)
			break;
		/* lots of interfaces only need altsetting zero... */
		value = f->get_alt ? f->get_alt(f, w_index) : 0;
		if (value < 0)
			break;
		*((u8 *)req->buf) = value;
		value = min(w_length, (u16) 1);
		break;
	case USB_REQ_GET_STATUS:
		if (gadget_is_otg(gadget) && gadget->hnp_polling_support &&
						(w_index == OTG_STS_SELECTOR)) {
			if (ctrl->bRequestType != (USB_DIR_IN |
							USB_RECIP_DEVICE))
				goto unknown;
			*((u8 *)req->buf) = gadget->host_request_flag;
			value = 1;
			break;
		}

		/*
		 * USB 3.0 additions:
		 * Function driver should handle get_status request. If such cb
		 * wasn't supplied we respond with default value = 0
		 * Note: function driver should supply such cb only for the
		 * first interface of the function
		 */
		if (!gadget_is_superspeed(gadget))
			goto unknown;
		if (ctrl->bRequestType != (USB_DIR_IN | USB_RECIP_INTERFACE))
			goto unknown;
		value = 2;	/* This is the length of the get_status reply */
		put_unaligned_le16(0, req->buf);
		if (!cdev->config || intf >= MAX_CONFIG_INTERFACES)
			break;
		f = cdev->config->interface[intf];
		if (!f)
			break;

		if (USB_CONFIG_ATT_WAKEUP & cdev->config->bmAttributes)
			status = f->get_status ? f->get_status(f) : 0;
		else
			status = 0;
		if (status < 0)
			break;
		put_unaligned_le16(status & 0x0000ffff, req->buf);
		break;
	/*
	 * Function drivers should handle SetFeature/ClearFeature
	 * (FUNCTION_SUSPEND) request. function_suspend cb should be supplied
	 * only for the first interface of the function
	 */
	case USB_REQ_CLEAR_FEATURE:
	case USB_REQ_SET_FEATURE:
		if (!gadget_is_superspeed(gadget))
			goto unknown;
		if (ctrl->bRequestType != (USB_DIR_OUT | USB_RECIP_INTERFACE))
			goto unknown;
		switch (w_value) {
		case USB_INTRF_FUNC_SUSPEND:
			if (!cdev->config || intf >= MAX_CONFIG_INTERFACES)
				break;
			f = cdev->config->interface[intf];
			if (!f)
				break;
			value = 0;
			if (f->func_suspend) {
				const u8 suspend_opt = w_index >> 8;

				value = f->func_suspend(f, suspend_opt);
				DBG(cdev, "%s function: FUNCTION_SUSPEND(%u)",
					f->name ? f->name : "", suspend_opt);
			}
			if (value < 0) {
				ERROR(cdev,
				      "func_suspend() returned error %d\n",
				      value);
				value = 0;
			}
			break;
		}
		break;
	default:
unknown:
		/*
		 * OS descriptors handling
		 */
		if (cdev->use_os_string && cdev->os_desc_config &&
		    (ctrl->bRequestType & USB_TYPE_VENDOR) &&
		    ctrl->bRequest == cdev->b_vendor_code) {
			struct usb_configuration	*os_desc_cfg;
			u8				*buf;
			int				interface;
			int				count = 0;

			req = cdev->os_desc_req;
			req->context = cdev;
			req->complete = composite_setup_complete;
			buf = req->buf;
			os_desc_cfg = cdev->os_desc_config;
			w_length = min_t(u16, w_length, USB_COMP_EP0_OS_DESC_BUFSIZ);
			memset(buf, 0, w_length);
			buf[5] = 0x01;
			switch (ctrl->bRequestType & USB_RECIP_MASK) {
			case USB_RECIP_DEVICE:
				if (w_index != 0x4 || (w_value >> 8))
					break;
				buf[6] = w_index;
				/* Number of ext compat interfaces */
				count = count_ext_compat(os_desc_cfg);
				/*
				 * Bailout if device does not
				 * have ext_compat interfaces.
				 */
				if (count == 0)
					break;
				buf[8] = count;
				count *= 24; /* 24 B/ext compat desc */
				count += 16; /* header */
				put_unaligned_le32(count, buf);
				value = w_length;
				if (w_length > 0x10) {
					value = fill_ext_compat(os_desc_cfg, buf);
					value = min_t(u16, w_length, value);
				}
				break;
			case USB_RECIP_INTERFACE:
				if (w_index != 0x5 || (w_value >> 8))
					break;
				interface = w_value & 0xFF;
				if (interface >= MAX_CONFIG_INTERFACES ||
				    !os_desc_cfg->interface[interface])
					break;
				buf[6] = w_index;
				count = count_ext_prop(os_desc_cfg,
					interface);
				if (count < 0)
					return count;
				put_unaligned_le16(count, buf + 8);
				count = len_ext_prop(os_desc_cfg,
					interface);
				put_unaligned_le32(count, buf);
				value = w_length;
				if (w_length > 0x0A) {
					value = fill_ext_prop(os_desc_cfg,
							      interface, buf);
					if (value >= 0)
						value = min_t(u16, w_length, value);
				}
				break;
			}

			goto check_value;
		}

		VDBG(cdev,
			"non-core control req%02x.%02x v%04x i%04x l%d\n",
			ctrl->bRequestType, ctrl->bRequest,
			w_value, w_index, w_length);

		/* functions always handle their interfaces and endpoints...
		 * punt other recipients (other, WUSB, ...) to the current
		 * configuration code.
		 */
		if (cdev->config) {
			list_for_each_entry(f, &cdev->config->functions, list)
				if (f->req_match &&
				    f->req_match(f, ctrl, false))
					goto try_fun_setup;
		} else {
			struct usb_configuration *c;
			list_for_each_entry(c, &cdev->configs, list)
				list_for_each_entry(f, &c->functions, list)
					if (f->req_match &&
					    f->req_match(f, ctrl, true))
						goto try_fun_setup;
		}
		f = NULL;

		switch (ctrl->bRequestType & USB_RECIP_MASK) {
		case USB_RECIP_INTERFACE:
			if (!cdev->config || intf >= MAX_CONFIG_INTERFACES)
				break;
			f = cdev->config->interface[intf];
			break;

		case USB_RECIP_ENDPOINT:
			if (!cdev->config)
				break;
			endp = ((w_index & 0x80) >> 3) | (w_index & 0x0f);
			list_for_each_entry(f, &cdev->config->functions, list) {
				if (test_bit(endp, f->endpoints))
					break;
			}
			if (&f->list == &cdev->config->functions)
				f = NULL;
			break;
		}
try_fun_setup:
		if (f && f->setup)
			value = f->setup(f, ctrl);
		else {
			struct usb_configuration	*c;

			c = cdev->config;
			if (!c)
				goto done;

			/* try current config's setup */
			if (c->setup) {
				value = c->setup(c, ctrl);
				goto done;
			}

			/* try the only function in the current config */
			if (!list_is_singular(&c->functions))
				goto done;
			f = list_first_entry(&c->functions, struct usb_function,
					     list);
			if (f->setup)
				value = f->setup(f, ctrl);
		}

		goto done;
	}

check_value:
	/* respond with data transfer before status phase? */
	if (value >= 0 && value != USB_GADGET_DELAYED_STATUS) {
		req->length = value;
		req->context = cdev;
		req->zero = value < w_length;
		value = composite_ep0_queue(cdev, req, GFP_ATOMIC);
		if (value < 0) {
			DBG(cdev, "ep_queue --> %d\n", value);
			req->status = 0;
			if (value != -ESHUTDOWN)
				composite_setup_complete(gadget->ep0, req);
		}
	} else if (value == USB_GADGET_DELAYED_STATUS && w_length != 0) {
		WARN(cdev,
			"%s: Delayed status not supported for w_length != 0",
			__func__);
	}

done:
	/* device either stalls (value < 0) or reports success */
	return value;
}

void composite_disconnect(struct usb_gadget *gadget)
{
	struct usb_composite_dev	*cdev = get_gadget_data(gadget);
	unsigned long			flags;

	if (cdev == NULL) {
		WARN(1, "%s: Calling disconnect on a Gadget that is \
			 not connected\n", __func__);
		return;
	}

	/* REVISIT:  should we have config and device level
	 * disconnect callbacks?
	 */
	spin_lock_irqsave(&cdev->lock, flags);
	cdev->suspended = 0;
	if (cdev->config)
		reset_config(cdev);
	if (cdev->driver->disconnect)
		cdev->driver->disconnect(cdev);
	spin_unlock_irqrestore(&cdev->lock, flags);
}

/*-------------------------------------------------------------------------*/

static ssize_t suspended_show(struct device *dev, struct device_attribute *attr,
			      char *buf)
{
	struct usb_gadget *gadget = dev_to_usb_gadget(dev);
	struct usb_composite_dev *cdev = get_gadget_data(gadget);

	return snprintf(buf, PAGE_SIZE, "%d\n", cdev->suspended);
}
static DEVICE_ATTR_RO(suspended);

static void __composite_unbind(struct usb_gadget *gadget, bool unbind_driver)
{
	struct usb_composite_dev	*cdev = get_gadget_data(gadget);
	struct usb_gadget_strings	*gstr = cdev->driver->strings[0];
	struct usb_string		*dev_str = gstr->strings;

	/* composite_disconnect() must already have been called
	 * by the underlying peripheral controller driver!
	 * so there's no i/o concurrency that could affect the
	 * state protected by cdev->lock.
	 */
	WARN_ON(cdev->config);

	while (!list_empty(&cdev->configs)) {
		struct usb_configuration	*c;
		c = list_first_entry(&cdev->configs,
				struct usb_configuration, list);
		remove_config(cdev, c);
	}
	if (cdev->driver->unbind && unbind_driver)
		cdev->driver->unbind(cdev);

	composite_dev_cleanup(cdev);

	if (dev_str[USB_GADGET_MANUFACTURER_IDX].s == cdev->def_manufacturer)
		dev_str[USB_GADGET_MANUFACTURER_IDX].s = "";

	kfree(cdev->def_manufacturer);
	kfree(cdev);
	set_gadget_data(gadget, NULL);
}

static void composite_unbind(struct usb_gadget *gadget)
{
	__composite_unbind(gadget, true);
}

static void update_unchanged_dev_desc(struct usb_device_descriptor *new,
		const struct usb_device_descriptor *old)
{
	__le16 idVendor;
	__le16 idProduct;
	__le16 bcdDevice;
	u8 iSerialNumber;
	u8 iManufacturer;
	u8 iProduct;

	/*
	 * these variables may have been set in
	 * usb_composite_overwrite_options()
	 */
	idVendor = new->idVendor;
	idProduct = new->idProduct;
	bcdDevice = new->bcdDevice;
	iSerialNumber = new->iSerialNumber;
	iManufacturer = new->iManufacturer;
	iProduct = new->iProduct;

	*new = *old;
	if (idVendor)
		new->idVendor = idVendor;
	if (idProduct)
		new->idProduct = idProduct;
	if (bcdDevice)
		new->bcdDevice = bcdDevice;
	else
		new->bcdDevice = cpu_to_le16(get_default_bcdDevice());
	if (iSerialNumber)
		new->iSerialNumber = iSerialNumber;
	if (iManufacturer)
		new->iManufacturer = iManufacturer;
	if (iProduct)
		new->iProduct = iProduct;
}

int composite_dev_prepare(struct usb_composite_driver *composite,
		struct usb_composite_dev *cdev)
{
	struct usb_gadget *gadget = cdev->gadget;
	int ret = -ENOMEM;

	/* preallocate control response and buffer */
	cdev->req = usb_ep_alloc_request(gadget->ep0, GFP_KERNEL);
	if (!cdev->req)
		return -ENOMEM;

<<<<<<< HEAD
	cdev->req->buf = kzalloc(USB_COMP_EP0_BUFSIZ +
				(gadget->extra_buf_alloc), GFP_KERNEL);
=======
	cdev->req->buf = kzalloc(USB_COMP_EP0_BUFSIZ, GFP_KERNEL);
>>>>>>> 60a08eab
	if (!cdev->req->buf)
		goto fail;

	ret = device_create_file(&gadget->dev, &dev_attr_suspended);
	if (ret)
		goto fail_dev;

	cdev->req->complete = composite_setup_complete;
	cdev->req->context = cdev;
	gadget->ep0->driver_data = cdev;

	cdev->driver = composite;

	/*
	 * As per USB compliance update, a device that is actively drawing
	 * more than 100mA from USB must report itself as bus-powered in
	 * the GetStatus(DEVICE) call.
	 */
	if (CONFIG_USB_GADGET_VBUS_DRAW <= USB_SELF_POWER_VBUS_MAX_DRAW)
		usb_gadget_set_selfpowered(gadget);

	/* interface and string IDs start at zero via kzalloc.
	 * we force endpoints to start unassigned; few controller
	 * drivers will zero ep->driver_data.
	 */
	usb_ep_autoconfig_reset(gadget);
	/*
	 * Reset deactivations as it is not possible to synchronize
	 * between bind/unbind and open/close by user space application.
	 */
	cdev->deactivations = 0;
	return 0;
fail_dev:
	kfree(cdev->req->buf);
fail:
	usb_ep_free_request(gadget->ep0, cdev->req);
	cdev->req = NULL;
	return ret;
}

int composite_os_desc_req_prepare(struct usb_composite_dev *cdev,
				  struct usb_ep *ep0)
{
	int ret = 0;

	cdev->os_desc_req = usb_ep_alloc_request(ep0, GFP_KERNEL);
	if (!cdev->os_desc_req) {
		ret = -ENOMEM;
		goto end;
	}

	cdev->os_desc_req->buf = kmalloc(USB_COMP_EP0_OS_DESC_BUFSIZ,
					 GFP_KERNEL);
	if (!cdev->os_desc_req->buf) {
		ret = -ENOMEM;
		usb_ep_free_request(ep0, cdev->os_desc_req);
		goto end;
	}
	cdev->os_desc_req->context = cdev;
	cdev->os_desc_req->complete = composite_setup_complete;
end:
	return ret;
}

void composite_dev_cleanup(struct usb_composite_dev *cdev)
{
	struct usb_gadget_string_container *uc, *tmp;
	struct usb_ep			   *ep, *tmp_ep;

	list_for_each_entry_safe(uc, tmp, &cdev->gstrings, list) {
		list_del(&uc->list);
		kfree(uc);
	}
	if (cdev->os_desc_req) {
		if (cdev->os_desc_pending)
			usb_ep_dequeue(cdev->gadget->ep0, cdev->os_desc_req);

		kfree(cdev->os_desc_req->buf);
		cdev->os_desc_req->buf = NULL;
		usb_ep_free_request(cdev->gadget->ep0, cdev->os_desc_req);
		cdev->os_desc_req = NULL;
	}
	if (cdev->req) {
		if (cdev->setup_pending)
			usb_ep_dequeue(cdev->gadget->ep0, cdev->req);

		kfree(cdev->req->buf);
		cdev->req->buf = NULL;
		usb_ep_free_request(cdev->gadget->ep0, cdev->req);
		cdev->req = NULL;
	}
	cdev->next_string_id = 0;
	device_remove_file(&cdev->gadget->dev, &dev_attr_suspended);

	/*
	 * Some UDC backends have a dynamic EP allocation scheme.
	 *
	 * In that case, the dispose() callback is used to notify the
	 * backend that the EPs are no longer in use.
	 *
	 * Note: The UDC backend can remove the EP from the ep_list as
	 *	 a result, so we need to use the _safe list iterator.
	 */
	list_for_each_entry_safe(ep, tmp_ep,
				 &cdev->gadget->ep_list, ep_list) {
		if (ep->ops->dispose)
			ep->ops->dispose(ep);
	}
}

static int composite_bind(struct usb_gadget *gadget,
		struct usb_gadget_driver *gdriver)
{
	struct usb_composite_dev	*cdev;
	struct usb_composite_driver	*composite = to_cdriver(gdriver);
	int				status = -ENOMEM;

	cdev = kzalloc(sizeof *cdev, GFP_KERNEL);
	if (!cdev)
		return status;

	spin_lock_init(&cdev->lock);
	cdev->gadget = gadget;
	set_gadget_data(gadget, cdev);
	INIT_LIST_HEAD(&cdev->configs);
	INIT_LIST_HEAD(&cdev->gstrings);

	status = composite_dev_prepare(composite, cdev);
	if (status)
		goto fail;

	/* composite gadget needs to assign strings for whole device (like
	 * serial number), register function drivers, potentially update
	 * power state and consumption, etc
	 */
	status = composite->bind(cdev);
	if (status < 0)
		goto fail;

	if (cdev->use_os_string) {
		status = composite_os_desc_req_prepare(cdev, gadget->ep0);
		if (status)
			goto fail;
	}

	update_unchanged_dev_desc(&cdev->desc, composite->dev);

	/* has userspace failed to provide a serial number? */
	if (composite->needs_serial && !cdev->desc.iSerialNumber)
		WARNING(cdev, "userspace failed to provide iSerialNumber\n");

	INFO(cdev, "%s ready\n", composite->name);
	return 0;

fail:
	__composite_unbind(gadget, false);
	return status;
}

/*-------------------------------------------------------------------------*/

void composite_suspend(struct usb_gadget *gadget)
{
	struct usb_composite_dev	*cdev = get_gadget_data(gadget);
	struct usb_function		*f;
	unsigned long			flags;

	/* REVISIT:  should we have config level
	 * suspend/resume callbacks?
	 */
	DBG(cdev, "suspend\n");
	spin_lock_irqsave(&cdev->lock, flags);
	if (cdev->config) {
		list_for_each_entry(f, &cdev->config->functions, list) {
			if (f->suspend)
				f->suspend(f);
		}
	}
	if (cdev->driver->suspend)
		cdev->driver->suspend(cdev);

	cdev->suspended = 1;
	spin_unlock_irqrestore(&cdev->lock, flags);

	usb_gadget_set_selfpowered(gadget);
	usb_gadget_vbus_draw(gadget, 2);
}

void composite_resume(struct usb_gadget *gadget)
{
	struct usb_composite_dev	*cdev = get_gadget_data(gadget);
	struct usb_function		*f;
	unsigned int			maxpower;
	int				ret;
	unsigned long			flags;

	/* REVISIT:  should we have config level
	 * suspend/resume callbacks?
	 */
	DBG(cdev, "resume\n");
	if (cdev->driver->resume)
		cdev->driver->resume(cdev);

	spin_lock_irqsave(&cdev->lock, flags);
	if (cdev->config) {
		list_for_each_entry(f, &cdev->config->functions, list) {
			ret = usb_func_wakeup_int(f);
			if (ret) {
				if (ret == -EAGAIN) {
					ERROR(f->config->cdev,
						"Function wakeup for %s could not complete due to suspend state.\n",
						f->name ? f->name : "");
					break;
				} else if (ret != -ENOTSUPP) {
					ERROR(f->config->cdev,
						"Failed to wake function %s from suspend state. ret=%d. Canceling USB request.\n",
						f->name ? f->name : "",
						ret);
				}
			}

			if (f->resume)
				f->resume(f);
		}

		maxpower = cdev->config->MaxPower ?
			cdev->config->MaxPower : CONFIG_USB_GADGET_VBUS_DRAW;
		if (gadget->speed < USB_SPEED_SUPER)
			maxpower = min(maxpower, 500U);
		else
			maxpower = min(maxpower, 900U);

		if (maxpower > USB_SELF_POWER_VBUS_MAX_DRAW)
			usb_gadget_clear_selfpowered(gadget);

		usb_gadget_vbus_draw(gadget, maxpower);
	}

	spin_unlock_irqrestore(&cdev->lock, flags);
	cdev->suspended = 0;
}

/*-------------------------------------------------------------------------*/

static const struct usb_gadget_driver composite_driver_template = {
	.bind		= composite_bind,
	.unbind		= composite_unbind,

	.setup		= composite_setup,
	.reset		= composite_disconnect,
	.disconnect	= composite_disconnect,

	.suspend	= composite_suspend,
	.resume		= composite_resume,

	.driver	= {
		.owner		= THIS_MODULE,
	},
};

/**
 * usb_composite_probe() - register a composite driver
 * @driver: the driver to register
 *
 * Context: single threaded during gadget setup
 *
 * This function is used to register drivers using the composite driver
 * framework.  The return value is zero, or a negative errno value.
 * Those values normally come from the driver's @bind method, which does
 * all the work of setting up the driver to match the hardware.
 *
 * On successful return, the gadget is ready to respond to requests from
 * the host, unless one of its components invokes usb_gadget_disconnect()
 * while it was binding.  That would usually be done in order to wait for
 * some userspace participation.
 */
int usb_composite_probe(struct usb_composite_driver *driver)
{
	struct usb_gadget_driver *gadget_driver;

	if (!driver || !driver->dev || !driver->bind)
		return -EINVAL;

	if (!driver->name)
		driver->name = "composite";

	driver->gadget_driver = composite_driver_template;
	gadget_driver = &driver->gadget_driver;

	gadget_driver->function =  (char *) driver->name;
	gadget_driver->driver.name = driver->name;
	gadget_driver->max_speed = driver->max_speed;

	return usb_gadget_probe_driver(gadget_driver);
}
EXPORT_SYMBOL_GPL(usb_composite_probe);

/**
 * usb_composite_unregister() - unregister a composite driver
 * @driver: the driver to unregister
 *
 * This function is used to unregister drivers using the composite
 * driver framework.
 */
void usb_composite_unregister(struct usb_composite_driver *driver)
{
	usb_gadget_unregister_driver(&driver->gadget_driver);
}
EXPORT_SYMBOL_GPL(usb_composite_unregister);

/**
 * usb_composite_setup_continue() - Continue with the control transfer
 * @cdev: the composite device who's control transfer was kept waiting
 *
 * This function must be called by the USB function driver to continue
 * with the control transfer's data/status stage in case it had requested to
 * delay the data/status stages. A USB function's setup handler (e.g. set_alt())
 * can request the composite framework to delay the setup request's data/status
 * stages by returning USB_GADGET_DELAYED_STATUS.
 */
void usb_composite_setup_continue(struct usb_composite_dev *cdev)
{
	int			value;
	struct usb_request	*req = cdev->req;
	unsigned long		flags;

	DBG(cdev, "%s\n", __func__);
	spin_lock_irqsave(&cdev->lock, flags);

	if (cdev->delayed_status == 0) {
		if (!cdev->config) {
			spin_unlock_irqrestore(&cdev->lock, flags);
			return;
		}
		spin_unlock_irqrestore(&cdev->lock, flags);
		WARN(cdev, "%s: Unexpected call\n", __func__);
		return;

	} else if (--cdev->delayed_status == 0) {
		DBG(cdev, "%s: Completing delayed status\n", __func__);
		req->length = 0;
		req->context = cdev;
		value = composite_ep0_queue(cdev, req, GFP_ATOMIC);
		if (value < 0) {
			DBG(cdev, "ep_queue --> %d\n", value);
			req->status = 0;
			composite_setup_complete(cdev->gadget->ep0, req);
		}
	}

	spin_unlock_irqrestore(&cdev->lock, flags);
}
EXPORT_SYMBOL_GPL(usb_composite_setup_continue);

static char *composite_default_mfr(struct usb_gadget *gadget)
{
	return kasprintf(GFP_KERNEL, "%s %s with %s", init_utsname()->sysname,
			 init_utsname()->release, gadget->name);
}

void usb_composite_overwrite_options(struct usb_composite_dev *cdev,
		struct usb_composite_overwrite *covr)
{
	struct usb_device_descriptor	*desc = &cdev->desc;
	struct usb_gadget_strings	*gstr = cdev->driver->strings[0];
	struct usb_string		*dev_str = gstr->strings;

	if (covr->idVendor)
		desc->idVendor = cpu_to_le16(covr->idVendor);

	if (covr->idProduct)
		desc->idProduct = cpu_to_le16(covr->idProduct);

	if (covr->bcdDevice)
		desc->bcdDevice = cpu_to_le16(covr->bcdDevice);

	if (covr->serial_number) {
		desc->iSerialNumber = dev_str[USB_GADGET_SERIAL_IDX].id;
		dev_str[USB_GADGET_SERIAL_IDX].s = covr->serial_number;
	}
	if (covr->manufacturer) {
		desc->iManufacturer = dev_str[USB_GADGET_MANUFACTURER_IDX].id;
		dev_str[USB_GADGET_MANUFACTURER_IDX].s = covr->manufacturer;

	} else if (!strlen(dev_str[USB_GADGET_MANUFACTURER_IDX].s)) {
		desc->iManufacturer = dev_str[USB_GADGET_MANUFACTURER_IDX].id;
		cdev->def_manufacturer = composite_default_mfr(cdev->gadget);
		dev_str[USB_GADGET_MANUFACTURER_IDX].s = cdev->def_manufacturer;
	}

	if (covr->product) {
		desc->iProduct = dev_str[USB_GADGET_PRODUCT_IDX].id;
		dev_str[USB_GADGET_PRODUCT_IDX].s = covr->product;
	}
}
EXPORT_SYMBOL_GPL(usb_composite_overwrite_options);

MODULE_LICENSE("GPL");
MODULE_AUTHOR("David Brownell");<|MERGE_RESOLUTION|>--- conflicted
+++ resolved
@@ -2335,12 +2335,7 @@
 	if (!cdev->req)
 		return -ENOMEM;
 
-<<<<<<< HEAD
-	cdev->req->buf = kzalloc(USB_COMP_EP0_BUFSIZ +
-				(gadget->extra_buf_alloc), GFP_KERNEL);
-=======
 	cdev->req->buf = kzalloc(USB_COMP_EP0_BUFSIZ, GFP_KERNEL);
->>>>>>> 60a08eab
 	if (!cdev->req->buf)
 		goto fail;
 
