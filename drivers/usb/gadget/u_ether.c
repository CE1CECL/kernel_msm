/*
 * u_ether.c -- Ethernet-over-USB link layer utilities for Gadget stack
 *
 * Copyright (C) 2003-2005,2008 David Brownell
 * Copyright (C) 2003-2004 Robert Schwebel, Benedikt Spranger
 * Copyright (C) 2008 Nokia Corporation
 *
 * This program is free software; you can redistribute it and/or modify
 * it under the terms of the GNU General Public License as published by
 * the Free Software Foundation; either version 2 of the License, or
 * (at your option) any later version.
 */

/* #define VERBOSE_DEBUG */

#include <linux/kernel.h>
#include <linux/module.h>
#include <linux/gfp.h>
#include <linux/device.h>
#include <linux/ctype.h>
#include <linux/etherdevice.h>
#include <linux/ethtool.h>
#include <linux/if_vlan.h>

#include "u_ether.h"


/*
 * This component encapsulates the Ethernet link glue needed to provide
 * one (!) network link through the USB gadget stack, normally "usb0".
 *
 * The control and data models are handled by the function driver which
 * connects to this code; such as CDC Ethernet (ECM or EEM),
 * "CDC Subset", or RNDIS.  That includes all descriptor and endpoint
 * management.
 *
 * Link level addressing is handled by this component using module
 * parameters; if no such parameters are provided, random link level
 * addresses are used.  Each end of the link uses one address.  The
 * host end address is exported in various ways, and is often recorded
 * in configuration databases.
 *
 * The driver which assembles each configuration using such a link is
 * responsible for ensuring that each configuration includes at most one
 * instance of is network link.  (The network layer provides ways for
 * this single "physical" link to be used by multiple virtual links.)
 */

#define UETH__VERSION	"29-May-2008"

struct eth_dev {
	/* lock is held while accessing port_usb
	 */
	spinlock_t		lock;
	struct gether		*port_usb;

	struct net_device	*net;
	struct usb_gadget	*gadget;

	spinlock_t		req_lock;	/* guard {rx,tx}_reqs */
	struct list_head	tx_reqs, rx_reqs;
	atomic_t		tx_qlen;

	struct sk_buff_head	rx_frames;

	unsigned		header_len;
	unsigned		ul_max_pkts_per_xfer;
	struct sk_buff		*(*wrap)(struct gether *, struct sk_buff *skb);
	int			(*unwrap)(struct gether *,
						struct sk_buff *skb,
						struct sk_buff_head *list);

	struct work_struct	work;

	unsigned long		todo;
#define	WORK_RX_MEMORY		0

	bool			zlp;
	u8			host_mac[ETH_ALEN];
};

/*-------------------------------------------------------------------------*/

#define RX_EXTRA	20	/* bytes guarding against rx overflows */

#define DEFAULT_QLEN	2	/* double buffering by default */

static unsigned qmult = 8;
module_param(qmult, uint, S_IRUGO|S_IWUSR);
MODULE_PARM_DESC(qmult, "queue length multiplier at high/super speed");

/* Add padding space before the NET_IP_ALIGN to ensure the address of data
 * buffer align on 64B
 */
#define DMA_ALIGN_64    64
#define DMA_IP_ALIGN_PAD   (DMA_ALIGN_64 - NET_IP_ALIGN)

/* for dual-speed hardware, use deeper queues at high/super speed */
static inline int qlen(struct usb_gadget *gadget)
{
	if (gadget_is_dualspeed(gadget) && (gadget->speed == USB_SPEED_HIGH ||
					    gadget->speed == USB_SPEED_SUPER))
		return qmult * DEFAULT_QLEN;
	else
		return DEFAULT_QLEN;
}

/*-------------------------------------------------------------------------*/

/* REVISIT there must be a better way than having two sets
 * of debug calls ...
 */

#undef DBG
#undef VDBG
#undef ERROR
#undef INFO

#define xprintk(d, level, fmt, args...) \
	printk(level "%s: " fmt , (d)->net->name , ## args)

#ifdef DEBUG
#undef DEBUG
#define DBG(dev, fmt, args...) \
	xprintk(dev , KERN_DEBUG , fmt , ## args)
#else
#define DBG(dev, fmt, args...) \
	do { } while (0)
#endif /* DEBUG */

#ifdef VERBOSE_DEBUG
#define VDBG	DBG
#else
#define VDBG(dev, fmt, args...) \
	do { } while (0)
#endif /* DEBUG */

#define ERROR(dev, fmt, args...) \
	xprintk(dev , KERN_ERR , fmt , ## args)
#define INFO(dev, fmt, args...) \
	xprintk(dev , KERN_INFO , fmt , ## args)

/*-------------------------------------------------------------------------*/

/* NETWORK DRIVER HOOKUP (to the layer above this driver) */

static int ueth_change_mtu(struct net_device *net, int new_mtu)
{
	struct eth_dev	*dev = netdev_priv(net);
	unsigned long	flags;
	int		status = 0;

	/* don't change MTU on "live" link (peer won't know) */
	spin_lock_irqsave(&dev->lock, flags);
	if (dev->port_usb)
		status = -EBUSY;
	else if (new_mtu <= ETH_HLEN || new_mtu > ETH_FRAME_LEN)
		status = -ERANGE;
	else
		net->mtu = new_mtu;
	spin_unlock_irqrestore(&dev->lock, flags);

	return status;
}

static void eth_get_drvinfo(struct net_device *net, struct ethtool_drvinfo *p)
{
	struct eth_dev *dev = netdev_priv(net);

	strlcpy(p->driver, "g_ether", sizeof(p->driver));
	strlcpy(p->version, UETH__VERSION, sizeof(p->version));
	strlcpy(p->fw_version, dev->gadget->name, sizeof(p->fw_version));
	strlcpy(p->bus_info, dev_name(&dev->gadget->dev), sizeof(p->bus_info));
}

/* REVISIT can also support:
 *   - WOL (by tracking suspends and issuing remote wakeup)
 *   - msglevel (implies updated messaging)
 *   - ... probably more ethtool ops
 */

static const struct ethtool_ops ops = {
	.get_drvinfo = eth_get_drvinfo,
	.get_link = ethtool_op_get_link,
};

static void defer_kevent(struct eth_dev *dev, int flag)
{
	if (test_and_set_bit(flag, &dev->todo))
		return;
	if (!schedule_work(&dev->work))
		ERROR(dev, "kevent %d may have been dropped\n", flag);
	else
		DBG(dev, "kevent %d scheduled\n", flag);
}

static void rx_complete(struct usb_ep *ep, struct usb_request *req);

static int
rx_submit(struct eth_dev *dev, struct usb_request *req, gfp_t gfp_flags)
{
	struct sk_buff	*skb;
	int		retval = -ENOMEM;
	size_t		size = 0;
	struct usb_ep	*out;
	unsigned long	flags;

	spin_lock_irqsave(&dev->lock, flags);
	if (dev->port_usb)
		out = dev->port_usb->out_ep;
	else
		out = NULL;
	spin_unlock_irqrestore(&dev->lock, flags);

	if (!out)
		return -ENOTCONN;


	/* Padding up to RX_EXTRA handles minor disagreements with host.
	 * Normally we use the USB "terminate on short read" convention;
	 * so allow up to (N*maxpacket), since that memory is normally
	 * already allocated.  Some hardware doesn't deal well with short
	 * reads (e.g. DMA must be N*maxpacket), so for now don't trim a
	 * byte off the end (to force hardware errors on overflow).
	 *
	 * RNDIS uses internal framing, and explicitly allows senders to
	 * pad to end-of-packet.  That's potentially nice for speed, but
	 * means receivers can't recover lost synch on their own (because
	 * new packets don't only start after a short RX).
	 */
	size += sizeof(struct ethhdr) + dev->net->mtu + RX_EXTRA;
	size += dev->port_usb->header_len;

	if (dev->ul_max_pkts_per_xfer)
		size *= dev->ul_max_pkts_per_xfer;

	if (dev->port_usb->is_fixed)
		size = max_t(size_t, size, dev->port_usb->fixed_out_len);

<<<<<<< HEAD
	skb = alloc_skb(size + NET_IP_ALIGN + DMA_IP_ALIGN_PAD, gfp_flags);
=======
	DBG(dev, "%s: size: %d\n", __func__, size);
	skb = alloc_skb(size + NET_IP_ALIGN, gfp_flags);
>>>>>>> 2d8da662
	if (skb == NULL) {
		DBG(dev, "no rx skb\n");
		goto enomem;
	}

	/* Some platforms perform better when IP packets are aligned,
	 * but on at least one, checksumming fails otherwise.  Note:
	 * RNDIS headers involve variable numbers of LE32 values.
	 */
	skb_reserve(skb, NET_IP_ALIGN + DMA_IP_ALIGN_PAD);

	req->buf = skb->data;
	req->length = size;
	req->complete = rx_complete;
	req->context = skb;

	retval = usb_ep_queue(out, req, gfp_flags);
	if (retval == -ENOMEM)
enomem:
		defer_kevent(dev, WORK_RX_MEMORY);
	if (retval) {
		DBG(dev, "rx submit --> %d\n", retval);
		if (skb)
			dev_kfree_skb_any(skb);
		spin_lock_irqsave(&dev->req_lock, flags);
		list_add(&req->list, &dev->rx_reqs);
		spin_unlock_irqrestore(&dev->req_lock, flags);
	}
	return retval;
}

static void rx_complete(struct usb_ep *ep, struct usb_request *req)
{
	struct sk_buff	*skb = req->context, *skb2;
	struct eth_dev	*dev = ep->driver_data;
	int		status = req->status;

	switch (status) {

	/* normal completion */
	case 0:
		skb_put(skb, req->actual);

		if (dev->unwrap) {
			unsigned long	flags;

			spin_lock_irqsave(&dev->lock, flags);
			if (dev->port_usb) {
				status = dev->unwrap(dev->port_usb,
							skb,
							&dev->rx_frames);
			} else {
				dev_kfree_skb_any(skb);
				status = -ENOTCONN;
			}
			spin_unlock_irqrestore(&dev->lock, flags);
		} else {
			skb_queue_tail(&dev->rx_frames, skb);
		}
		skb = NULL;

		skb2 = skb_dequeue(&dev->rx_frames);
		while (skb2) {
			if (status < 0
					|| ETH_HLEN > skb2->len
					|| skb2->len > VLAN_ETH_FRAME_LEN) {
				dev->net->stats.rx_errors++;
				dev->net->stats.rx_length_errors++;
				DBG(dev, "rx length %d\n", skb2->len);
				dev_kfree_skb_any(skb2);
				goto next_frame;
			}
			skb2->protocol = eth_type_trans(skb2, dev->net);
			dev->net->stats.rx_packets++;
			dev->net->stats.rx_bytes += skb2->len;

			/* no buffer copies needed, unless hardware can't
			 * use skb buffers.
			 */
			status = netif_rx(skb2);
next_frame:
			skb2 = skb_dequeue(&dev->rx_frames);
		}
		break;

	/* software-driven interface shutdown */
	case -ECONNRESET:		/* unlink */
	case -ESHUTDOWN:		/* disconnect etc */
		VDBG(dev, "rx shutdown, code %d\n", status);
		goto quiesce;

	/* for hardware automagic (such as pxa) */
	case -ECONNABORTED:		/* endpoint reset */
		DBG(dev, "rx %s reset\n", ep->name);
		defer_kevent(dev, WORK_RX_MEMORY);
quiesce:
		dev_kfree_skb_any(skb);
		goto clean;

	/* data overrun */
	case -EOVERFLOW:
		dev->net->stats.rx_over_errors++;
		/* FALLTHROUGH */

	default:
		dev->net->stats.rx_errors++;
		DBG(dev, "rx status %d\n", status);
		break;
	}

	if (skb)
		dev_kfree_skb_any(skb);
	if (!netif_running(dev->net)) {
clean:
		spin_lock(&dev->req_lock);
		list_add(&req->list, &dev->rx_reqs);
		spin_unlock(&dev->req_lock);
		req = NULL;
	}
	if (req)
		rx_submit(dev, req, GFP_ATOMIC);
}

static int prealloc(struct list_head *list, struct usb_ep *ep, unsigned n)
{
	unsigned		i;
	struct usb_request	*req;

	if (!n)
		return -ENOMEM;

	/* queue/recycle up to N requests */
	i = n;
	list_for_each_entry(req, list, list) {
		if (i-- == 0)
			goto extra;
	}
	while (i--) {
		req = usb_ep_alloc_request(ep, GFP_ATOMIC);
		if (!req)
			return list_empty(list) ? -ENOMEM : 0;
		list_add(&req->list, list);
	}
	return 0;

extra:
	/* free extras */
	for (;;) {
		struct list_head	*next;

		next = req->list.next;
		list_del(&req->list);
		usb_ep_free_request(ep, req);

		if (next == list)
			break;

		req = container_of(next, struct usb_request, list);
	}
	return 0;
}

static int alloc_requests(struct eth_dev *dev, struct gether *link, unsigned n)
{
	int	status;

	spin_lock(&dev->req_lock);
	status = prealloc(&dev->tx_reqs, link->in_ep, n);
	if (status < 0)
		goto fail;
	status = prealloc(&dev->rx_reqs, link->out_ep, n);
	if (status < 0)
		goto fail;
	goto done;
fail:
	DBG(dev, "can't alloc requests\n");
done:
	spin_unlock(&dev->req_lock);
	return status;
}

static void rx_fill(struct eth_dev *dev, gfp_t gfp_flags)
{
	struct usb_request	*req;
	unsigned long		flags;

	/* fill unused rxq slots with some skb */
	spin_lock_irqsave(&dev->req_lock, flags);
	while (!list_empty(&dev->rx_reqs)) {
		req = container_of(dev->rx_reqs.next,
				struct usb_request, list);
		list_del_init(&req->list);
		spin_unlock_irqrestore(&dev->req_lock, flags);

		if (rx_submit(dev, req, gfp_flags) < 0) {
			defer_kevent(dev, WORK_RX_MEMORY);
			return;
		}

		spin_lock_irqsave(&dev->req_lock, flags);
	}
	spin_unlock_irqrestore(&dev->req_lock, flags);
}

static void eth_work(struct work_struct *work)
{
	struct eth_dev	*dev = container_of(work, struct eth_dev, work);

	if (test_and_clear_bit(WORK_RX_MEMORY, &dev->todo)) {
		if (netif_running(dev->net))
			rx_fill(dev, GFP_KERNEL);
	}

	if (dev->todo)
		DBG(dev, "work done, flags = 0x%lx\n", dev->todo);
}

static void tx_complete(struct usb_ep *ep, struct usb_request *req)
{
	struct sk_buff	*skb = req->context;
	struct eth_dev	*dev = ep->driver_data;

	switch (req->status) {
	default:
		dev->net->stats.tx_errors++;
		VDBG(dev, "tx err %d\n", req->status);
		/* FALLTHROUGH */
	case -ECONNRESET:		/* unlink */
	case -ESHUTDOWN:		/* disconnect etc */
		break;
	case 0:
		dev->net->stats.tx_bytes += skb->len;
	}
	dev->net->stats.tx_packets++;

	spin_lock(&dev->req_lock);
	list_add(&req->list, &dev->tx_reqs);
	spin_unlock(&dev->req_lock);
	dev_kfree_skb_any(skb);

	atomic_dec(&dev->tx_qlen);
	if (netif_carrier_ok(dev->net))
		netif_wake_queue(dev->net);
}

static inline int is_promisc(u16 cdc_filter)
{
	return cdc_filter & USB_CDC_PACKET_TYPE_PROMISCUOUS;
}

static netdev_tx_t eth_start_xmit(struct sk_buff *skb,
					struct net_device *net)
{
	struct eth_dev		*dev = netdev_priv(net);
	int			length = skb->len;
	int			retval;
	struct usb_request	*req = NULL;
	unsigned long		flags;
	struct usb_ep		*in;
	u16			cdc_filter;

	spin_lock_irqsave(&dev->lock, flags);
	if (dev->port_usb) {
		in = dev->port_usb->in_ep;
		cdc_filter = dev->port_usb->cdc_filter;
	} else {
		in = NULL;
		cdc_filter = 0;
	}
	spin_unlock_irqrestore(&dev->lock, flags);

	if (!in) {
		dev_kfree_skb_any(skb);
		return NETDEV_TX_OK;
	}

	/* apply outgoing CDC or RNDIS filters */
	if (!is_promisc(cdc_filter)) {
		u8		*dest = skb->data;

		if (is_multicast_ether_addr(dest)) {
			u16	type;

			/* ignores USB_CDC_PACKET_TYPE_MULTICAST and host
			 * SET_ETHERNET_MULTICAST_FILTERS requests
			 */
			if (is_broadcast_ether_addr(dest))
				type = USB_CDC_PACKET_TYPE_BROADCAST;
			else
				type = USB_CDC_PACKET_TYPE_ALL_MULTICAST;
			if (!(cdc_filter & type)) {
				dev_kfree_skb_any(skb);
				return NETDEV_TX_OK;
			}
		}
		/* ignores USB_CDC_PACKET_TYPE_DIRECTED */
	}

	spin_lock_irqsave(&dev->req_lock, flags);
	/*
	 * this freelist can be empty if an interrupt triggered disconnect()
	 * and reconfigured the gadget (shutting down this queue) after the
	 * network stack decided to xmit but before we got the spinlock.
	 */
	if (list_empty(&dev->tx_reqs)) {
		spin_unlock_irqrestore(&dev->req_lock, flags);
		return NETDEV_TX_BUSY;
	}

	req = container_of(dev->tx_reqs.next, struct usb_request, list);
	list_del(&req->list);

	/* temporarily stop TX queue when the freelist empties */
	if (list_empty(&dev->tx_reqs))
		netif_stop_queue(net);
	spin_unlock_irqrestore(&dev->req_lock, flags);

	/* no buffer copies needed, unless the network stack did it
	 * or the hardware can't use skb buffers.
	 * or there's not enough space for extra headers we need
	 */
	if (dev->wrap) {
		unsigned long	flags;

		spin_lock_irqsave(&dev->lock, flags);
		if (dev->port_usb)
			skb = dev->wrap(dev->port_usb, skb);
		spin_unlock_irqrestore(&dev->lock, flags);
		if (!skb)
			goto drop;

		length = skb->len;
	}
	req->buf = skb->data;
	req->context = skb;
	req->complete = tx_complete;

	/* NCM requires no zlp if transfer is dwNtbInMaxSize */
	if (dev->port_usb->is_fixed &&
	    length == dev->port_usb->fixed_in_len &&
	    (length % in->maxpacket) == 0)
		req->zero = 0;
	else
		req->zero = 1;

	/* use zlp framing on tx for strict CDC-Ether conformance,
	 * though any robust network rx path ignores extra padding.
	 * and some hardware doesn't like to write zlps.
	 */
	if (req->zero && !dev->zlp && (length % in->maxpacket) == 0)
		length++;

	req->length = length;

	/* throttle high/super speed IRQ rate back slightly */
	if (gadget_is_dualspeed(dev->gadget))
		req->no_interrupt = (dev->gadget->speed == USB_SPEED_HIGH ||
				     dev->gadget->speed == USB_SPEED_SUPER)
			? ((atomic_read(&dev->tx_qlen) % qmult) != 0)
			: 0;

	retval = usb_ep_queue(in, req, GFP_ATOMIC);
	switch (retval) {
	default:
		DBG(dev, "tx queue err %d\n", retval);
		break;
	case 0:
		net->trans_start = jiffies;
		atomic_inc(&dev->tx_qlen);
	}

	if (retval) {
		dev_kfree_skb_any(skb);
drop:
		dev->net->stats.tx_dropped++;
		spin_lock_irqsave(&dev->req_lock, flags);
		if (list_empty(&dev->tx_reqs))
			netif_start_queue(net);
		list_add(&req->list, &dev->tx_reqs);
		spin_unlock_irqrestore(&dev->req_lock, flags);
	}
	return NETDEV_TX_OK;
}

/*-------------------------------------------------------------------------*/

static void eth_start(struct eth_dev *dev, gfp_t gfp_flags)
{
	DBG(dev, "%s\n", __func__);

	/* fill the rx queue */
	rx_fill(dev, gfp_flags);

	/* and open the tx floodgates */
	atomic_set(&dev->tx_qlen, 0);
	netif_wake_queue(dev->net);
}

static int eth_open(struct net_device *net)
{
	struct eth_dev	*dev = netdev_priv(net);
	struct gether	*link;

	DBG(dev, "%s\n", __func__);
	if (netif_carrier_ok(dev->net))
		eth_start(dev, GFP_KERNEL);

	spin_lock_irq(&dev->lock);
	link = dev->port_usb;
	if (link && link->open)
		link->open(link);
	spin_unlock_irq(&dev->lock);

	return 0;
}

static int eth_stop(struct net_device *net)
{
	struct eth_dev	*dev = netdev_priv(net);
	unsigned long	flags;

	VDBG(dev, "%s\n", __func__);
	netif_stop_queue(net);

	DBG(dev, "stop stats: rx/tx %ld/%ld, errs %ld/%ld\n",
		dev->net->stats.rx_packets, dev->net->stats.tx_packets,
		dev->net->stats.rx_errors, dev->net->stats.tx_errors
		);

	/* ensure there are no more active requests */
	spin_lock_irqsave(&dev->lock, flags);
	if (dev->port_usb) {
		struct gether	*link = dev->port_usb;
		const struct usb_endpoint_descriptor *in;
		const struct usb_endpoint_descriptor *out;

		if (link->close)
			link->close(link);

		/* NOTE:  we have no abort-queue primitive we could use
		 * to cancel all pending I/O.  Instead, we disable then
		 * reenable the endpoints ... this idiom may leave toggle
		 * wrong, but that's a self-correcting error.
		 *
		 * REVISIT:  we *COULD* just let the transfers complete at
		 * their own pace; the network stack can handle old packets.
		 * For the moment we leave this here, since it works.
		 */
		in = link->in_ep->desc;
		out = link->out_ep->desc;
		usb_ep_disable(link->in_ep);
		usb_ep_disable(link->out_ep);
		if (netif_carrier_ok(net)) {
			DBG(dev, "host still using in/out endpoints\n");
			link->in_ep->desc = in;
			link->out_ep->desc = out;
			usb_ep_enable(link->in_ep);
			usb_ep_enable(link->out_ep);
		}
	}
	spin_unlock_irqrestore(&dev->lock, flags);

	return 0;
}

/*-------------------------------------------------------------------------*/

/* initial value, changed by "ifconfig usb0 hw ether xx:xx:xx:xx:xx:xx" */
static char *dev_addr;
module_param(dev_addr, charp, S_IRUGO);
MODULE_PARM_DESC(dev_addr, "Device Ethernet Address");

/* this address is invisible to ifconfig */
static char *host_addr;
module_param(host_addr, charp, S_IRUGO);
MODULE_PARM_DESC(host_addr, "Host Ethernet Address");

static int get_ether_addr(const char *str, u8 *dev_addr)
{
	if (str) {
		unsigned	i;

		for (i = 0; i < 6; i++) {
			unsigned char num;

			if ((*str == '.') || (*str == ':'))
				str++;
			num = hex_to_bin(*str++) << 4;
			num |= hex_to_bin(*str++);
			dev_addr [i] = num;
		}
		if (is_valid_ether_addr(dev_addr))
			return 0;
	}
	eth_random_addr(dev_addr);
	return 1;
}

static const struct net_device_ops eth_netdev_ops = {
	.ndo_open		= eth_open,
	.ndo_stop		= eth_stop,
	.ndo_start_xmit		= eth_start_xmit,
	.ndo_change_mtu		= ueth_change_mtu,
	.ndo_set_mac_address 	= eth_mac_addr,
	.ndo_validate_addr	= eth_validate_addr,
};

static struct device_type gadget_type = {
	.name	= "gadget",
};

/**
 * gether_setup_name - initialize one ethernet-over-usb link
 * @g: gadget to associated with these links
 * @ethaddr: NULL, or a buffer in which the ethernet address of the
 *	host side of the link is recorded
 * @netname: name for network device (for example, "usb")
 * Context: may sleep
 *
 * This sets up the single network link that may be exported by a
 * gadget driver using this framework.  The link layer addresses are
 * set up using module parameters.
 *
 * Returns negative errno, or zero on success
 */
struct eth_dev *gether_setup_name(struct usb_gadget *g, u8 ethaddr[ETH_ALEN],
		const char *netname)
{
	struct eth_dev		*dev;
	struct net_device	*net;
	int			status;

	net = alloc_etherdev(sizeof *dev);
	if (!net)
		return ERR_PTR(-ENOMEM);

	dev = netdev_priv(net);
	spin_lock_init(&dev->lock);
	spin_lock_init(&dev->req_lock);
	INIT_WORK(&dev->work, eth_work);
	INIT_LIST_HEAD(&dev->tx_reqs);
	INIT_LIST_HEAD(&dev->rx_reqs);

	skb_queue_head_init(&dev->rx_frames);

	/* network device setup */
	dev->net = net;
	snprintf(net->name, sizeof(net->name), "%s%%d", netname);

	if (get_ether_addr(dev_addr, net->dev_addr))
		dev_warn(&g->dev,
			"using random %s ethernet address\n", "self");
	if (get_ether_addr(host_addr, dev->host_mac))
		dev_warn(&g->dev,
			"using random %s ethernet address\n", "host");

	if (ethaddr)
		memcpy(ethaddr, dev->host_mac, ETH_ALEN);

	net->netdev_ops = &eth_netdev_ops;

	SET_ETHTOOL_OPS(net, &ops);

	dev->gadget = g;
	SET_NETDEV_DEV(net, &g->dev);
	SET_NETDEV_DEVTYPE(net, &gadget_type);

	status = register_netdev(net);
	if (status < 0) {
		dev_dbg(&g->dev, "register_netdev failed, %d\n", status);
		free_netdev(net);
		dev = ERR_PTR(status);
	} else {
		INFO(dev, "MAC %pM\n", net->dev_addr);
		INFO(dev, "HOST MAC %pM\n", dev->host_mac);

		/* two kinds of host-initiated state changes:
		 *  - iff DATA transfer is active, carrier is "on"
		 *  - tx queueing enabled if open *and* carrier is "on"
		 */
		netif_carrier_off(net);
	}

	return dev;
}

/**
 * gether_cleanup - remove Ethernet-over-USB device
 * Context: may sleep
 *
 * This is called to free all resources allocated by @gether_setup().
 */
void gether_cleanup(struct eth_dev *dev)
{
	if (!dev)
		return;

	unregister_netdev(dev->net);
	flush_work(&dev->work);
	free_netdev(dev->net);
}

/**
 * gether_connect - notify network layer that USB link is active
 * @link: the USB link, set up with endpoints, descriptors matching
 *	current device speed, and any framing wrapper(s) set up.
 * Context: irqs blocked
 *
 * This is called to activate endpoints and let the network layer know
 * the connection is active ("carrier detect").  It may cause the I/O
 * queues to open and start letting network packets flow, but will in
 * any case activate the endpoints so that they respond properly to the
 * USB host.
 *
 * Verify net_device pointer returned using IS_ERR().  If it doesn't
 * indicate some error code (negative errno), ep->driver_data values
 * have been overwritten.
 */
struct net_device *gether_connect(struct gether *link)
{
	struct eth_dev		*dev = link->ioport;
	int			result = 0;

	if (!dev)
		return ERR_PTR(-EINVAL);

	link->in_ep->driver_data = dev;
	result = usb_ep_enable(link->in_ep);
	if (result != 0) {
		DBG(dev, "enable %s --> %d\n",
			link->in_ep->name, result);
		goto fail0;
	}

	link->out_ep->driver_data = dev;
	result = usb_ep_enable(link->out_ep);
	if (result != 0) {
		DBG(dev, "enable %s --> %d\n",
			link->out_ep->name, result);
		goto fail1;
	}

	if (result == 0)
		result = alloc_requests(dev, link, qlen(dev->gadget));

	if (result == 0) {
		dev->zlp = link->is_zlp_ok;
		DBG(dev, "qlen %d\n", qlen(dev->gadget));

		dev->header_len = link->header_len;
		dev->unwrap = link->unwrap;
		dev->wrap = link->wrap;
		dev->ul_max_pkts_per_xfer = link->ul_max_pkts_per_xfer;

		spin_lock(&dev->lock);
		dev->port_usb = link;
		if (netif_running(dev->net)) {
			if (link->open)
				link->open(link);
		} else {
			if (link->close)
				link->close(link);
		}
		spin_unlock(&dev->lock);

		netif_carrier_on(dev->net);
		if (netif_running(dev->net))
			eth_start(dev, GFP_ATOMIC);

	/* on error, disable any endpoints  */
	} else {
		(void) usb_ep_disable(link->out_ep);
fail1:
		(void) usb_ep_disable(link->in_ep);
	}
fail0:
	/* caller is responsible for cleanup on error */
	if (result < 0)
		return ERR_PTR(result);
	return dev->net;
}

/**
 * gether_disconnect - notify network layer that USB link is inactive
 * @link: the USB link, on which gether_connect() was called
 * Context: irqs blocked
 *
 * This is called to deactivate endpoints and let the network layer know
 * the connection went inactive ("no carrier").
 *
 * On return, the state is as if gether_connect() had never been called.
 * The endpoints are inactive, and accordingly without active USB I/O.
 * Pointers to endpoint descriptors and endpoint private data are nulled.
 */
void gether_disconnect(struct gether *link)
{
	struct eth_dev		*dev = link->ioport;
	struct usb_request	*req;

	WARN_ON(!dev);
	if (!dev)
		return;

	DBG(dev, "%s\n", __func__);

	netif_stop_queue(dev->net);
	netif_carrier_off(dev->net);

	/* disable endpoints, forcing (synchronous) completion
	 * of all pending i/o.  then free the request objects
	 * and forget about the endpoints.
	 */
	usb_ep_disable(link->in_ep);
	spin_lock(&dev->req_lock);
	while (!list_empty(&dev->tx_reqs)) {
		req = container_of(dev->tx_reqs.next,
					struct usb_request, list);
		list_del(&req->list);

		spin_unlock(&dev->req_lock);
		usb_ep_free_request(link->in_ep, req);
		spin_lock(&dev->req_lock);
	}
	spin_unlock(&dev->req_lock);
	link->in_ep->driver_data = NULL;
	link->in_ep->desc = NULL;

	usb_ep_disable(link->out_ep);
	spin_lock(&dev->req_lock);
	while (!list_empty(&dev->rx_reqs)) {
		req = container_of(dev->rx_reqs.next,
					struct usb_request, list);
		list_del(&req->list);

		spin_unlock(&dev->req_lock);
		usb_ep_free_request(link->out_ep, req);
		spin_lock(&dev->req_lock);
	}
	spin_unlock(&dev->req_lock);
	link->out_ep->driver_data = NULL;
	link->out_ep->desc = NULL;

	/* finish forgetting about this USB link episode */
	dev->header_len = 0;
	dev->unwrap = NULL;
	dev->wrap = NULL;

	spin_lock(&dev->lock);
	dev->port_usb = NULL;
	spin_unlock(&dev->lock);
}<|MERGE_RESOLUTION|>--- conflicted
+++ resolved
@@ -237,12 +237,8 @@
 	if (dev->port_usb->is_fixed)
 		size = max_t(size_t, size, dev->port_usb->fixed_out_len);
 
-<<<<<<< HEAD
+	DBG(dev, "%s: size: %d\n", __func__, size);
 	skb = alloc_skb(size + NET_IP_ALIGN + DMA_IP_ALIGN_PAD, gfp_flags);
-=======
-	DBG(dev, "%s: size: %d\n", __func__, size);
-	skb = alloc_skb(size + NET_IP_ALIGN, gfp_flags);
->>>>>>> 2d8da662
 	if (skb == NULL) {
 		DBG(dev, "no rx skb\n");
 		goto enomem;
