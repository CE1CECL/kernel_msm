--- conflicted
+++ resolved
@@ -566,11 +566,7 @@
 	unsigned xfer;
 	int ret = 0;
 
-<<<<<<< HEAD
-	pr_debug("acc_read(%zd)\n", count);
-=======
 	pr_debug("acc_read(%zu)\n", count);
->>>>>>> a3d5a3f5
 
 	if (dev->disconnected) {
 		pr_debug("acc_read disconnected");
@@ -649,11 +645,7 @@
 	unsigned xfer;
 	int ret;
 
-<<<<<<< HEAD
-	pr_debug("acc_write(%zd)\n", count);
-=======
 	pr_debug("acc_write(%zu)\n", count);
->>>>>>> a3d5a3f5
 
 	if (!dev->online || dev->disconnected) {
 		pr_debug("acc_write disconnected or not online");
