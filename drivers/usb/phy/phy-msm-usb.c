/* Copyright (c) 2009-2018, Linux Foundation. All rights reserved.
 *
 * This program is free software; you can redistribute it and/or modify
 * it under the terms of the GNU General Public License version 2 and
 * only version 2 as published by the Free Software Foundation.
 *
 * This program is distributed in the hope that it will be useful,
 * but WITHOUT ANY WARRANTY; without even the implied warranty of
 * MERCHANTABILITY or FITNESS FOR A PARTICULAR PURPOSE.  See the
 * GNU General Public License for more details.
 *
 */

#include <linux/module.h>
#include <linux/device.h>
#include <linux/platform_device.h>
#include <linux/clk.h>
#include <linux/slab.h>
#include <linux/interrupt.h>
#include <linux/err.h>
#include <linux/delay.h>
#include <linux/io.h>
#include <linux/ioport.h>
#include <linux/gpio.h>
#include <linux/of_gpio.h>
#include <linux/of_platform.h>
#include <linux/uaccess.h>
#include <linux/debugfs.h>
#include <linux/seq_file.h>
#include <linux/pm_runtime.h>
#include <linux/suspend.h>
#include <linux/of.h>
#include <linux/dma-mapping.h>
#include <linux/clk/msm-clk.h>
#include <linux/pinctrl/consumer.h>
#include <linux/irqchip/msm-mpm-irq.h>
#include <soc/qcom/scm.h>

#include <linux/usb.h>
#include <linux/usb/otg.h>
#include <linux/usb/ulpi.h>
#include <linux/usb/gadget.h>
#include <linux/usb/hcd.h>
#include <linux/usb/msm_hsusb.h>
#include <linux/usb/msm_hsusb_hw.h>
#include <linux/usb/msm_ext_chg.h>
#include <linux/regulator/consumer.h>
#include <linux/qpnp/qpnp-adc.h>

#include <linux/msm-bus.h>

#define MSM_USB_BASE	(motg->regs)
#define MSM_USB_PHY_CSR_BASE (motg->phy_csr_regs)

#define DRIVER_NAME	"msm_otg"

#define CHG_RECHECK_DELAY	(jiffies + msecs_to_jiffies(2000))
#define ULPI_IO_TIMEOUT_USEC	(10 * 1000)
#define USB_PHY_3P3_VOL_MIN	3050000 /* uV */
#define USB_PHY_3P3_VOL_MAX	3300000 /* uV */
#define USB_PHY_3P3_HPM_LOAD	50000	/* uA */
#define USB_PHY_3P3_LPM_LOAD	4000	/* uA */

#define USB_PHY_1P8_VOL_MIN	1800000 /* uV */
#define USB_PHY_1P8_VOL_MAX	1800000 /* uV */
#define USB_PHY_1P8_HPM_LOAD	50000	/* uA */
#define USB_PHY_1P8_LPM_LOAD	4000	/* uA */

#define USB_PHY_VDD_DIG_VOL_NONE	0 /*uV */
#define USB_PHY_VDD_DIG_VOL_MIN	1045000 /* uV */
#define USB_PHY_VDD_DIG_VOL_MAX	1320000 /* uV */

#define USB_SUSPEND_DELAY_TIME	(500 * HZ/1000) /* 500 msec */

#define USB_DEFAULT_SYSTEM_CLOCK 80000000	/* 80 MHz */

#define PM_QOS_SAMPLE_SEC	2
#define PM_QOS_THRESHOLD	400

#define MICRO_5V 5000000
#define MICRO_9V 9000000

#define SDP_CURRENT_UA 500000
#define CDP_CURRENT_UA 1500000
#define DCP_CURRENT_UA 1500000
#define HVDCP_CURRENT_UA 3000000

enum msm_otg_phy_reg_mode {
	USB_PHY_REG_OFF,
	USB_PHY_REG_ON,
	USB_PHY_REG_LPM_ON,
	USB_PHY_REG_LPM_OFF,
	USB_PHY_REG_3P3_ON,
	USB_PHY_REG_3P3_OFF,
};

static char *override_phy_init;
module_param(override_phy_init, charp, S_IRUGO|S_IWUSR);
MODULE_PARM_DESC(override_phy_init,
	"Override HSUSB PHY Init Settings");

unsigned int lpm_disconnect_thresh = 1000;
module_param(lpm_disconnect_thresh , uint, S_IRUGO | S_IWUSR);
MODULE_PARM_DESC(lpm_disconnect_thresh,
	"Delay before entering LPM on USB disconnect");

static bool floated_charger_enable = true;
module_param(floated_charger_enable , bool, S_IRUGO | S_IWUSR);
MODULE_PARM_DESC(floated_charger_enable,
	"Whether to enable floated charger");

/* by default debugging is enabled */
static unsigned int enable_dbg_log = 1;
module_param(enable_dbg_log, uint, S_IRUGO | S_IWUSR);
MODULE_PARM_DESC(enable_dbg_log, "Debug buffer events");

/* Max current to be drawn for HVDCP charger */
static int hvdcp_max_current = IDEV_HVDCP_CHG_MAX;
module_param(hvdcp_max_current, int, S_IRUGO|S_IWUSR);
MODULE_PARM_DESC(hvdcp_max_current, "max current drawn for HVDCP charger");

/* Max current to be drawn for DCP charger */
static int dcp_max_current = IDEV_CHG_MAX;
module_param(dcp_max_current, int, S_IRUGO | S_IWUSR);
MODULE_PARM_DESC(dcp_max_current, "max current drawn for DCP charger");

static DECLARE_COMPLETION(pmic_vbus_init);
static struct msm_otg *the_msm_otg;
static bool debug_bus_voting_enabled;

static struct regulator *hsusb_3p3;
static struct regulator *hsusb_1p8;
static struct regulator *hsusb_vdd;
static struct regulator *vbus_otg;
static struct power_supply *psy;
static bool usb_online;
static bool fake_online = 0;
static int vdd_val[VDD_VAL_MAX];
static u32 bus_freqs[USB_NOC_NUM_VOTE][USB_NUM_BUS_CLOCKS]  /*bimc,snoc,pcnoc*/;
static char bus_clkname[USB_NUM_BUS_CLOCKS][20] = {"bimc_clk", "snoc_clk",
						"pcnoc_clk"};
static bool bus_clk_rate_set;

static void dbg_inc(unsigned *idx)
{
	*idx = (*idx + 1) & (DEBUG_MAX_MSG-1);
}

static void
msm_otg_dbg_log_event(struct usb_phy *phy, char *event, int d1, int d2)
{
	struct msm_otg *motg = container_of(phy, struct msm_otg, phy);
	unsigned long flags;
	unsigned long long t;
	unsigned long nanosec;

	if (!enable_dbg_log)
		return;

	write_lock_irqsave(&motg->dbg_lock, flags);
	t = cpu_clock(smp_processor_id());
	nanosec = do_div(t, 1000000000)/1000;
	scnprintf(motg->buf[motg->dbg_idx], DEBUG_MSG_LEN,
			"[%5lu.%06lu]: %s :%d:%d",
			(unsigned long)t, nanosec, event, d1, d2);

	motg->dbg_idx++;
	motg->dbg_idx = motg->dbg_idx % DEBUG_MAX_MSG;
	write_unlock_irqrestore(&motg->dbg_lock, flags);
}

static int msm_hsusb_ldo_init(struct msm_otg *motg, int init)
{
	int rc = 0;

	if (init) {
		hsusb_3p3 = devm_regulator_get(motg->phy.dev, "HSUSB_3p3");
		if (IS_ERR(hsusb_3p3)) {
			dev_err(motg->phy.dev, "unable to get hsusb 3p3\n");
			return PTR_ERR(hsusb_3p3);
		}

		rc = regulator_set_voltage(hsusb_3p3, USB_PHY_3P3_VOL_MIN,
				USB_PHY_3P3_VOL_MAX);
		if (rc) {
			dev_err(motg->phy.dev, "unable to set voltage level for"
					"hsusb 3p3\n");
			return rc;
		}
		hsusb_1p8 = devm_regulator_get(motg->phy.dev, "HSUSB_1p8");
		if (IS_ERR(hsusb_1p8)) {
			dev_err(motg->phy.dev, "unable to get hsusb 1p8\n");
			rc = PTR_ERR(hsusb_1p8);
			goto put_3p3_lpm;
		}
		rc = regulator_set_voltage(hsusb_1p8, USB_PHY_1P8_VOL_MIN,
				USB_PHY_1P8_VOL_MAX);
		if (rc) {
			dev_err(motg->phy.dev, "unable to set voltage level "
					"for hsusb 1p8\n");
			goto put_1p8;
		}

		return 0;
	}

put_1p8:
	regulator_set_voltage(hsusb_1p8, 0, USB_PHY_1P8_VOL_MAX);
put_3p3_lpm:
	regulator_set_voltage(hsusb_3p3, 0, USB_PHY_3P3_VOL_MAX);
	return rc;
}

static int msm_hsusb_config_vddcx(int high)
{
	struct msm_otg *motg = the_msm_otg;
	int max_vol = vdd_val[VDD_MAX];
	int min_vol;
	int ret;

	min_vol = vdd_val[!!high];
	ret = regulator_set_voltage(hsusb_vdd, min_vol, max_vol);
	if (ret) {
		pr_err("%s: unable to set the voltage for regulator "
			"HSUSB_VDDCX\n", __func__);
		return ret;
	}

	pr_debug("%s: min_vol:%d max_vol:%d\n", __func__, min_vol, max_vol);
	msm_otg_dbg_log_event(&motg->phy, "CONFIG VDDCX", min_vol, max_vol);

	return ret;
}

static int msm_hsusb_ldo_enable(struct msm_otg *motg,
	enum msm_otg_phy_reg_mode mode)
{
	int ret = 0;

	if (IS_ERR(hsusb_1p8)) {
		pr_err("%s: HSUSB_1p8 is not initialized\n", __func__);
		return -ENODEV;
	}

	if (IS_ERR(hsusb_3p3)) {
		pr_err("%s: HSUSB_3p3 is not initialized\n", __func__);
		return -ENODEV;
	}

	switch (mode) {
	case USB_PHY_REG_ON:
		ret = regulator_set_optimum_mode(hsusb_1p8,
				USB_PHY_1P8_HPM_LOAD);
		if (ret < 0) {
			pr_err("%s: Unable to set HPM of the regulator "
				"HSUSB_1p8\n", __func__);
			return ret;
		}

		ret = regulator_enable(hsusb_1p8);
		if (ret) {
			dev_err(motg->phy.dev, "%s: unable to enable the hsusb 1p8\n",
				__func__);
			regulator_set_optimum_mode(hsusb_1p8, 0);
			return ret;
		}

	/* fall through */
	case USB_PHY_REG_3P3_ON:
		ret = regulator_set_optimum_mode(hsusb_3p3,
				USB_PHY_3P3_HPM_LOAD);
		if (ret < 0) {
			pr_err("%s: Unable to set HPM of the regulator "
				"HSUSB_3p3\n", __func__);
			if (mode == USB_PHY_REG_ON) {
				regulator_set_optimum_mode(hsusb_1p8, 0);
				regulator_disable(hsusb_1p8);
			}
			return ret;
		}

		ret = regulator_enable(hsusb_3p3);
		if (ret) {
			dev_err(motg->phy.dev, "%s: unable to enable the hsusb 3p3\n",
				__func__);
			regulator_set_optimum_mode(hsusb_3p3, 0);
			if (mode == USB_PHY_REG_ON) {
				regulator_set_optimum_mode(hsusb_1p8, 0);
				regulator_disable(hsusb_1p8);
			}
			return ret;
		}

		break;

	case USB_PHY_REG_OFF:
		ret = regulator_disable(hsusb_1p8);
		if (ret) {
			dev_err(motg->phy.dev, "%s: unable to disable the hsusb 1p8\n",
				__func__);
			return ret;
		}

		ret = regulator_set_optimum_mode(hsusb_1p8, 0);
		if (ret < 0)
			pr_err("%s: Unable to set LPM of the regulator "
				"HSUSB_1p8\n", __func__);

	/* fall through */
	case USB_PHY_REG_3P3_OFF:
		ret = regulator_disable(hsusb_3p3);
		if (ret) {
			dev_err(motg->phy.dev, "%s: unable to disable the hsusb 3p3\n",
				 __func__);
			return ret;
		}
		ret = regulator_set_optimum_mode(hsusb_3p3, 0);
		if (ret < 0)
			pr_err("%s: Unable to set LPM of the regulator "
				"HSUSB_3p3\n", __func__);

		break;

	case USB_PHY_REG_LPM_ON:
		ret = regulator_set_optimum_mode(hsusb_1p8,
				USB_PHY_1P8_LPM_LOAD);
		if (ret < 0) {
			pr_err("%s: Unable to set LPM of the regulator: HSUSB_1p8\n",
				__func__);
			return ret;
		}

		ret = regulator_set_optimum_mode(hsusb_3p3,
				USB_PHY_3P3_LPM_LOAD);
		if (ret < 0) {
			pr_err("%s: Unable to set LPM of the regulator: HSUSB_3p3\n",
				__func__);
			regulator_set_optimum_mode(hsusb_1p8, USB_PHY_REG_ON);
			return ret;
		}

		break;

	case USB_PHY_REG_LPM_OFF:
		ret = regulator_set_optimum_mode(hsusb_1p8,
				USB_PHY_1P8_HPM_LOAD);
		if (ret < 0) {
			pr_err("%s: Unable to set HPM of the regulator: HSUSB_1p8\n",
				__func__);
			return ret;
		}

		ret = regulator_set_optimum_mode(hsusb_3p3,
				USB_PHY_3P3_HPM_LOAD);
		if (ret < 0) {
			pr_err("%s: Unable to set HPM of the regulator: HSUSB_3p3\n",
				__func__);
			regulator_set_optimum_mode(hsusb_1p8, USB_PHY_REG_ON);
			return ret;
		}

		break;

	default:
		pr_err("%s: Unsupported mode (%d).", __func__, mode);
		return -ENOTSUPP;
	}

	pr_debug("%s: USB reg mode (%d) (OFF/HPM/LPM)\n", __func__, mode);
	msm_otg_dbg_log_event(&motg->phy, "USB REG MODE", mode, ret);
	return ret < 0 ? ret : 0;
}

static int ulpi_read(struct usb_phy *phy, u32 reg)
{
	struct msm_otg *motg = container_of(phy, struct msm_otg, phy);
	int cnt = 0;

	if (motg->pdata->emulation)
		return 0;

	if (motg->pdata->phy_type == QUSB_ULPI_PHY && reg > 0x3F) {
		pr_debug("%s: ULPI vendor-specific reg 0x%02x not supported\n",
			__func__, reg);
		return 0;
	}

	/* initiate read operation */
	writel_relaxed(ULPI_RUN | ULPI_READ | ULPI_ADDR(reg),
	       USB_ULPI_VIEWPORT);

	/* wait for completion */
	while (cnt < ULPI_IO_TIMEOUT_USEC) {
		if (!(readl_relaxed(USB_ULPI_VIEWPORT) & ULPI_RUN))
			break;
		udelay(1);
		cnt++;
	}

	if (cnt >= ULPI_IO_TIMEOUT_USEC) {
		dev_err(phy->dev, "ulpi_read: timeout %08x\n",
			readl_relaxed(USB_ULPI_VIEWPORT));
		dev_err(phy->dev, "PORTSC: %08x USBCMD: %08x\n",
			readl_relaxed(USB_PORTSC), readl_relaxed(USB_USBCMD));
		return -ETIMEDOUT;
	}
	return ULPI_DATA_READ(readl_relaxed(USB_ULPI_VIEWPORT));
}

static int ulpi_write(struct usb_phy *phy, u32 val, u32 reg)
{
	struct msm_otg *motg = container_of(phy, struct msm_otg, phy);
	int cnt = 0;

	if (motg->pdata->emulation)
		return 0;

	if (motg->pdata->phy_type == QUSB_ULPI_PHY && reg > 0x3F) {
		pr_debug("%s: ULPI vendor-specific reg 0x%02x not supported\n",
			__func__, reg);
		return 0;
	}

	/* initiate write operation */
	writel_relaxed(ULPI_RUN | ULPI_WRITE |
	       ULPI_ADDR(reg) | ULPI_DATA(val),
	       USB_ULPI_VIEWPORT);

	/* wait for completion */
	while (cnt < ULPI_IO_TIMEOUT_USEC) {
		if (!(readl_relaxed(USB_ULPI_VIEWPORT) & ULPI_RUN))
			break;
		udelay(1);
		cnt++;
	}

	if (cnt >= ULPI_IO_TIMEOUT_USEC) {
		dev_err(phy->dev, "ulpi_write: timeout\n");
		dev_err(phy->dev, "PORTSC: %08x USBCMD: %08x\n",
			readl_relaxed(USB_PORTSC), readl_relaxed(USB_USBCMD));
		return -ETIMEDOUT;
	}
	return 0;
}

static struct usb_phy_io_ops msm_otg_io_ops = {
	.read = ulpi_read,
	.write = ulpi_write,
};

static void ulpi_init(struct msm_otg *motg)
{
	struct msm_otg_platform_data *pdata = motg->pdata;
	int aseq[10];
	int *seq = NULL;

	if (override_phy_init) {
		pr_debug("%s(): HUSB PHY Init:%s\n", __func__,
				override_phy_init);
		get_options(override_phy_init, ARRAY_SIZE(aseq), aseq);
		seq = &aseq[1];
	} else {
		seq = pdata->phy_init_seq;
	}

	if (!seq)
		return;

	while (seq[0] >= 0) {
		if (override_phy_init)
			pr_debug("ulpi: write 0x%02x to 0x%02x\n",
					seq[0], seq[1]);

		dev_vdbg(motg->phy.dev, "ulpi: write 0x%02x to 0x%02x\n",
				seq[0], seq[1]);
		msm_otg_dbg_log_event(&motg->phy, "ULPI WRITE", seq[0], seq[1]);
		ulpi_write(&motg->phy, seq[0], seq[1]);
		seq += 2;
	}
}

static int msm_otg_phy_clk_reset(struct msm_otg *motg)
{
	int ret;

	if (!motg->phy_reset_clk)
		return 0;

	if (motg->sleep_clk)
		clk_disable_unprepare(motg->sleep_clk);
	if (motg->phy_csr_clk)
		clk_disable_unprepare(motg->phy_csr_clk);

	ret = clk_reset(motg->phy_reset_clk, CLK_RESET_ASSERT);
	if (ret < 0) {
		pr_err("phy_reset_clk assert failed %d\n", ret);
		return ret;
	}
	/*
	 * As per databook, 10 usec delay is required between
	 * PHY POR assert and de-assert.
	 */
	usleep_range(10, 15);
	ret = clk_reset(motg->phy_reset_clk, CLK_RESET_DEASSERT);
	if (ret < 0) {
		pr_err("phy_reset_clk de-assert failed %d\n", ret);
		return ret;
	}
	/*
	 * As per databook, it takes 75 usec for PHY to stabilize
	 * after the reset.
	 */
	usleep_range(80, 100);

	if (motg->phy_csr_clk)
		clk_prepare_enable(motg->phy_csr_clk);
	if (motg->sleep_clk)
		clk_prepare_enable(motg->sleep_clk);

	return 0;
}

static int msm_otg_link_clk_reset(struct msm_otg *motg, bool assert)
{
	int ret;

	if (assert) {
		/* Using asynchronous block reset to the hardware */
		dev_dbg(motg->phy.dev, "block_reset ASSERT\n");
		clk_disable_unprepare(motg->pclk);
		clk_disable_unprepare(motg->core_clk);
		ret = clk_reset(motg->core_clk, CLK_RESET_ASSERT);
		if (ret)
			dev_err(motg->phy.dev, "usb hs_clk assert failed\n");
	} else {
		dev_dbg(motg->phy.dev, "block_reset DEASSERT\n");
		ret = clk_reset(motg->core_clk, CLK_RESET_DEASSERT);
		ndelay(200);
		ret = clk_prepare_enable(motg->core_clk);
		WARN(ret, "USB core_clk enable failed\n");
		ret = clk_prepare_enable(motg->pclk);
		WARN(ret, "USB pclk enable failed\n");
		if (ret)
			dev_err(motg->phy.dev, "usb hs_clk deassert failed\n");
	}
	return ret;
}

static int msm_otg_phy_reset(struct msm_otg *motg)
{
	u32 val;
	int ret;
	struct msm_otg_platform_data *pdata = motg->pdata;

	/*
	 * AHB2AHB Bypass mode shouldn't be enable before doing
	 * async clock reset. If it is enable, disable the same.
	 */
	val = readl_relaxed(USB_AHBMODE);
	if (val & AHB2AHB_BYPASS) {
		pr_err("%s(): AHB2AHB_BYPASS SET: AHBMODE:%x\n",
						__func__, val);
		val &= ~AHB2AHB_BYPASS_BIT_MASK;
		writel_relaxed(val | AHB2AHB_BYPASS_CLEAR, USB_AHBMODE);
		pr_err("%s(): AHBMODE: %x\n", __func__,
				readl_relaxed(USB_AHBMODE));
	}

	ret = msm_otg_link_clk_reset(motg, 1);
	if (ret)
		return ret;

	msm_otg_phy_clk_reset(motg);

	/* wait for 1ms delay as suggested in HPG. */
	usleep_range(1000, 1200);

	ret = msm_otg_link_clk_reset(motg, 0);
	if (ret)
		return ret;

	if (pdata && pdata->enable_sec_phy)
		writel_relaxed(readl_relaxed(USB_PHY_CTRL2) | (1<<16),
							USB_PHY_CTRL2);
	val = readl_relaxed(USB_PORTSC) & ~PORTSC_PTS_MASK;
	writel_relaxed(val | PORTSC_PTS_ULPI, USB_PORTSC);

	dev_info(motg->phy.dev, "phy_reset: success\n");
	msm_otg_dbg_log_event(&motg->phy, "PHY RESET SUCCESS",
			motg->inputs, motg->phy.state);
	return 0;
}

#define LINK_RESET_TIMEOUT_USEC		(250 * 1000)
static int msm_otg_link_reset(struct msm_otg *motg)
{
	int cnt = 0;
	struct msm_otg_platform_data *pdata = motg->pdata;

	writel_relaxed(USBCMD_RESET, USB_USBCMD);
	while (cnt < LINK_RESET_TIMEOUT_USEC) {
		if (!(readl_relaxed(USB_USBCMD) & USBCMD_RESET))
			break;
		udelay(1);
		cnt++;
	}
	if (cnt >= LINK_RESET_TIMEOUT_USEC)
		return -ETIMEDOUT;

	/* select ULPI phy */
	writel_relaxed(0x80000000, USB_PORTSC);
	writel_relaxed(0x0, USB_AHBBURST);
	writel_relaxed(0x08, USB_AHBMODE);

	if (pdata && pdata->enable_sec_phy)
		writel_relaxed(readl_relaxed(USB_PHY_CTRL2) | (1<<16),
								USB_PHY_CTRL2);
	return 0;
}

#define QUSB2PHY_PORT_POWERDOWN		0xB4
#define QUSB2PHY_PORT_UTMI_CTRL2	0xC4

static void msm_usb_phy_reset(struct msm_otg *motg)
{
	u32 val;
	int ret, *seq;

	switch (motg->pdata->phy_type) {
	case SNPS_PICO_PHY:
		/* Assert USB PHY_PON */
		val =  readl_relaxed(motg->usb_phy_ctrl_reg);
		val &= ~PHY_POR_BIT_MASK;
		val |= PHY_POR_ASSERT;
		writel_relaxed(val, motg->usb_phy_ctrl_reg);

		/* wait for minimum 10 microseconds as
		 * suggested in HPG.
		 */
		usleep_range(10, 15);

		/* Deassert USB PHY_PON */
		val =  readl_relaxed(motg->usb_phy_ctrl_reg);
		val &= ~PHY_POR_BIT_MASK;
		val |= PHY_POR_DEASSERT;
		writel_relaxed(val, motg->usb_phy_ctrl_reg);
		break;
	case QUSB_ULPI_PHY:
		ret = clk_reset(motg->phy_reset_clk, CLK_RESET_ASSERT);
		if (ret) {
			pr_err("phy_reset_clk assert failed %d\n", ret);
			break;
		}

		/* need to delay 10us for PHY to reset */
		usleep_range(10, 20);

		ret = clk_reset(motg->phy_reset_clk, CLK_RESET_DEASSERT);
		if (ret) {
			pr_err("phy_reset_clk de-assert failed %d\n", ret);
			break;
		}

		/* Ensure that RESET operation is completed. */
		mb();

		writel_relaxed(0x23,
				motg->phy_csr_regs + QUSB2PHY_PORT_POWERDOWN);
		writel_relaxed(0x0,
				motg->phy_csr_regs + QUSB2PHY_PORT_UTMI_CTRL2);

		/* Program tuning parameters for PHY */
		seq = motg->pdata->phy_init_seq;
		if (seq) {
			while (seq[0] >= 0) {
				writel_relaxed(seq[1],
						motg->phy_csr_regs + seq[0]);
				seq += 2;
			}
		}

		/* ensure above writes are completed before re-enabling PHY */
		wmb();
		writel_relaxed(0x22,
				motg->phy_csr_regs + QUSB2PHY_PORT_POWERDOWN);
		break;
	case SNPS_FEMTO_PHY:
		if (!motg->phy_por_clk) {
			pr_err("phy_por_clk missing\n");
			break;
		}
		ret = clk_reset(motg->phy_por_clk, CLK_RESET_ASSERT);
		if (ret) {
			pr_err("phy_por_clk assert failed %d\n", ret);
			break;
		}
		/*
		 * The Femto PHY is POR reset in the following scenarios.
		 *
		 * 1. After overriding the parameter registers.
		 * 2. Low power mode exit from PHY retention.
		 *
		 * Ensure that SIDDQ is cleared before bringing the PHY
		 * out of reset.
		 *
		 */

		val = readb_relaxed(USB_PHY_CSR_PHY_CTRL_COMMON0);
		val &= ~SIDDQ;
		writeb_relaxed(val, USB_PHY_CSR_PHY_CTRL_COMMON0);

		/*
		 * As per databook, 10 usec delay is required between
		 * PHY POR assert and de-assert.
		 */
		usleep_range(10, 20);
		ret = clk_reset(motg->phy_por_clk, CLK_RESET_DEASSERT);
		if (ret) {
			pr_err("phy_por_clk de-assert failed %d\n", ret);
			break;
		}
		/*
		 * As per databook, it takes 75 usec for PHY to stabilize
		 * after the reset.
		 */
		usleep_range(80, 100);
		break;
	default:
		break;
	}
	/* Ensure that RESET operation is completed. */
	mb();
}

static int msm_otg_reset(struct usb_phy *phy)
{
	struct msm_otg *motg = container_of(phy, struct msm_otg, phy);
	struct msm_otg_platform_data *pdata = motg->pdata;
	int ret;
	u32 val = 0;
	u32 ulpi_val = 0;

	msm_otg_dbg_log_event(&motg->phy, "USB RESET", phy->state,
			get_pm_runtime_counter(phy->dev));
	/*
	 * USB PHY and Link reset also reset the USB BAM.
	 * Thus perform reset operation only once to avoid
	 * USB BAM reset on other cases e.g. USB cable disconnections.
	 * If hardware reported error then it must be reset for recovery.
	 */
	if (motg->err_event_seen) {
		dev_info(phy->dev, "performing USB h/w reset for recovery\n");
	} else if (pdata->disable_reset_on_disconnect && motg->reset_counter) {
		return 0;
	}
	motg->reset_counter++;

	disable_irq(motg->irq);
	if (motg->phy_irq)
		disable_irq(motg->phy_irq);

	ret = msm_otg_phy_reset(motg);
	if (ret) {
		dev_err(phy->dev, "phy_reset failed\n");
		if (motg->phy_irq)
			enable_irq(motg->phy_irq);

		enable_irq(motg->irq);
		return ret;
	}

	if (motg->phy_irq)
		enable_irq(motg->phy_irq);

	enable_irq(motg->irq);
	ret = msm_otg_link_reset(motg);
	if (ret) {
		dev_err(phy->dev, "link reset failed\n");
		return ret;
	}

	msleep(100);

	/* Reset USB PHY after performing USB Link RESET */
	msm_usb_phy_reset(motg);

	/* Program USB PHY Override registers. */
	ulpi_init(motg);

	/*
	 * It is required to reset USB PHY after programming
	 * the USB PHY Override registers to get the new
	 * values into effect.
	 */
	msm_usb_phy_reset(motg);

	if (pdata->otg_control == OTG_PHY_CONTROL) {
		val = readl_relaxed(USB_OTGSC);
		if (pdata->mode == USB_OTG) {
			ulpi_val = ULPI_INT_IDGRD | ULPI_INT_SESS_VALID;
			val |= OTGSC_IDIE | OTGSC_BSVIE;
		} else if (pdata->mode == USB_PERIPHERAL) {
			ulpi_val = ULPI_INT_SESS_VALID;
			val |= OTGSC_BSVIE;
		}
		writel_relaxed(val, USB_OTGSC);
		ulpi_write(phy, ulpi_val, ULPI_USB_INT_EN_RISE);
		ulpi_write(phy, ulpi_val, ULPI_USB_INT_EN_FALL);
	} else if (pdata->otg_control == OTG_PMIC_CONTROL) {
		ulpi_write(phy, OTG_COMP_DISABLE,
			ULPI_SET(ULPI_PWR_CLK_MNG_REG));
		if (motg->phy_irq)
			writeb_relaxed(USB_PHY_ID_MASK,
				USB2_PHY_USB_PHY_INTERRUPT_MASK1);
	}

	if (motg->caps & ALLOW_VDD_MIN_WITH_RETENTION_DISABLED)
		writel_relaxed(readl_relaxed(USB_OTGSC) & ~(OTGSC_IDPU),
				USB_OTGSC);

	msm_otg_dbg_log_event(&motg->phy, "USB RESET DONE", phy->state,
			get_pm_runtime_counter(phy->dev));

	if (pdata->enable_axi_prefetch)
		writel_relaxed(readl_relaxed(USB_HS_APF_CTRL) | (APF_CTRL_EN),
							USB_HS_APF_CTRL);

	/*
	 * Disable USB BAM as block reset resets USB BAM registers.
	 */
	msm_usb_bam_enable(CI_CTRL, false);

	return 0;
}

static void msm_otg_kick_sm_work(struct msm_otg *motg)
{
	if (atomic_read(&motg->in_lpm))
		motg->resume_pending = true;

	/* For device mode, resume now. Let pm_resume handle other cases */
	if (atomic_read(&motg->pm_suspended) &&
			motg->phy.state != OTG_STATE_B_SUSPEND) {
		motg->sm_work_pending = true;
	} else if (!motg->sm_work_pending) {
		/* process event only if previous one is not pending */
		queue_work(motg->otg_wq, &motg->sm_work);
	}
}

/*
 * UDC calls usb_phy_set_suspend() to notify during bus suspend/resume.
 * Update relevant state-machine inputs and queue sm_work.
 * LPM enter/exit doesn't happen directly from this routine.
 */

static int msm_otg_set_suspend(struct usb_phy *phy, int suspend)
{
	struct msm_otg *motg = container_of(phy, struct msm_otg, phy);

	pr_debug("%s(%d) in %s state\n", __func__, suspend,
				usb_otg_state_string(phy->state));
	msm_otg_dbg_log_event(phy, "SET SUSPEND", suspend, phy->state);

	if (!(motg->caps & ALLOW_LPM_ON_DEV_SUSPEND))
		return 0;

	if (suspend) {
		/* called in suspend interrupt context */
		pr_debug("peripheral bus suspend\n");
		msm_otg_dbg_log_event(phy, "PERIPHERAL BUS SUSPEND",
				motg->inputs, phy->state);

		set_bit(A_BUS_SUSPEND, &motg->inputs);
	} else {
		/* host resume or remote-wakeup */
		pr_debug("peripheral bus resume\n");
		msm_otg_dbg_log_event(phy, "PERIPHERAL BUS RESUME",
				motg->inputs, phy->state);

		clear_bit(A_BUS_SUSPEND, &motg->inputs);
	}
	/* use kick_sm_work to handle race with pm_resume */
	msm_otg_kick_sm_work(motg);

	return 0;
}

static int msm_otg_bus_freq_set(struct msm_otg *motg, enum usb_noc_mode mode)
{
	int i, ret;
	long rate;

	for (i = 0; i < USB_NUM_BUS_CLOCKS; i++) {
		rate = bus_freqs[mode][i];
		if (!rate) {
			pr_debug("%s rate not available\n", bus_clkname[i]);
			continue;
		}

		ret = clk_set_rate(motg->bus_clks[i], rate);
		if (ret) {
			pr_err("%s set rate failed: %d\n", bus_clkname[i], ret);
			return ret;
		}
		pr_debug("%s set to %lu Hz\n", bus_clkname[i],
			 clk_get_rate(motg->bus_clks[i]));
		msm_otg_dbg_log_event(&motg->phy, "OTG BUS FREQ SET", i, rate);
	}

	bus_clk_rate_set = true;

	return 0;
}

static int msm_otg_bus_freq_get(struct msm_otg *motg)
{
	struct device *dev = motg->phy.dev;
	struct device_node *np = dev->of_node;
	int len = 0, i, count = USB_NUM_BUS_CLOCKS;

	if (!np)
		return -EINVAL;

	of_find_property(np, "qcom,bus-clk-rate", &len);
	/* SVS requires extra set of frequencies for perf_mode sysfs node */
	if (motg->default_noc_mode == USB_NOC_SVS_VOTE)
		count *= 2;

	if (!len || (len / sizeof(u32) != count)) {
		pr_err("Invalid bus rate:%d %u\n", len, motg->default_noc_mode);
		return -EINVAL;
	}
	of_property_read_u32_array(np, "qcom,bus-clk-rate", bus_freqs[0],
				   count);
	for (i = 0; i < USB_NUM_BUS_CLOCKS; i++) {
		if (bus_freqs[0][i] == 0) {
			motg->bus_clks[i] = NULL;
			pr_debug("%s not available\n", bus_clkname[i]);
			continue;
		}

		motg->bus_clks[i] = devm_clk_get(dev, bus_clkname[i]);
		if (IS_ERR(motg->bus_clks[i])) {
			pr_err("%s get failed\n", bus_clkname[i]);
			return PTR_ERR(motg->bus_clks[i]);
		}
	}
	return 0;
}

static void msm_otg_bus_clks_enable(struct msm_otg *motg)
{
	int i;
	int ret;

	if (!bus_clk_rate_set || motg->bus_clks_enabled)
		return;

	for (i = 0; i < USB_NUM_BUS_CLOCKS; i++) {
		if (motg->bus_clks[i] == NULL)
			continue;
		ret = clk_prepare_enable(motg->bus_clks[i]);
		if (ret) {
			pr_err("%s enable rate failed: %d\n", bus_clkname[i],
				ret);
			goto err_clk_en;
		}
	}
	motg->bus_clks_enabled = true;
	return;
err_clk_en:
	for (--i; i >= 0; --i) {
		if (motg->bus_clks[i] != NULL)
			clk_disable_unprepare(motg->bus_clks[i]);
	}
}

static void msm_otg_bus_clks_disable(struct msm_otg *motg)
{
	int i;

	if (!bus_clk_rate_set || !motg->bus_clks_enabled)
		return;

	for (i = 0; i < USB_NUM_BUS_CLOCKS; i++) {
		if (motg->bus_clks[i] != NULL)
			clk_disable_unprepare(motg->bus_clks[i]);
	}
	motg->bus_clks_enabled = false;
}

static void msm_otg_bus_vote(struct msm_otg *motg, enum usb_bus_vote vote)
{
	int ret;
	struct msm_otg_platform_data *pdata = motg->pdata;

	msm_otg_dbg_log_event(&motg->phy, "BUS VOTE", vote, motg->phy.state);
	/* Check if target allows min_vote to be same as no_vote */
	if (pdata->bus_scale_table &&
	    vote >= pdata->bus_scale_table->num_usecases)
		vote = USB_NO_PERF_VOTE;

	if (motg->bus_perf_client) {
		ret = msm_bus_scale_client_update_request(
			motg->bus_perf_client, vote);
		if (ret)
			dev_err(motg->phy.dev, "%s: Failed to vote (%d)\n"
				   "for bus bw %d\n", __func__, vote, ret);
	}

	if (vote == USB_MAX_PERF_VOTE)
		msm_otg_bus_clks_enable(motg);
	else
		msm_otg_bus_clks_disable(motg);
}

static void msm_otg_enable_phy_hv_int(struct msm_otg *motg)
{
	bool bsv_id_hv_int = false;
	bool dp_dm_hv_int = false;
	u32 val;

	if (motg->pdata->otg_control == OTG_PHY_CONTROL ||
				motg->phy_irq)
		bsv_id_hv_int = true;
	if (motg->host_bus_suspend || motg->device_bus_suspend)
		dp_dm_hv_int = true;

	if (!bsv_id_hv_int && !dp_dm_hv_int)
		return;

	switch (motg->pdata->phy_type) {
	case SNPS_PICO_PHY:
		val = readl_relaxed(motg->usb_phy_ctrl_reg);
		if (bsv_id_hv_int)
			val |= (PHY_IDHV_INTEN | PHY_OTGSESSVLDHV_INTEN);
		if (dp_dm_hv_int)
			val |= PHY_CLAMP_DPDMSE_EN;
		writel_relaxed(val, motg->usb_phy_ctrl_reg);
		break;
	case SNPS_FEMTO_PHY:
		if (bsv_id_hv_int) {
			val = readb_relaxed(USB_PHY_CSR_PHY_CTRL1);
			val |= ID_HV_CLAMP_EN_N;
			writeb_relaxed(val, USB_PHY_CSR_PHY_CTRL1);
		}

		if (dp_dm_hv_int) {
			val = readb_relaxed(USB_PHY_CSR_PHY_CTRL3);
			val |= CLAMP_MPM_DPSE_DMSE_EN_N;
			writeb_relaxed(val, USB_PHY_CSR_PHY_CTRL3);
		}
	default:
		break;
	}
	pr_debug("%s: bsv_id_hv = %d dp_dm_hv_int = %d\n",
			__func__, bsv_id_hv_int, dp_dm_hv_int);
	msm_otg_dbg_log_event(&motg->phy, "PHY HV INTR ENABLED",
			bsv_id_hv_int, dp_dm_hv_int);
}

static void msm_otg_disable_phy_hv_int(struct msm_otg *motg)
{
	bool bsv_id_hv_int = false;
	bool dp_dm_hv_int = false;
	u32 val;

	if (motg->pdata->otg_control == OTG_PHY_CONTROL ||
				motg->phy_irq)
		bsv_id_hv_int = true;
	if (motg->host_bus_suspend || motg->device_bus_suspend)
		dp_dm_hv_int = true;

	if (!bsv_id_hv_int && !dp_dm_hv_int)
		return;

	switch (motg->pdata->phy_type) {
	case SNPS_PICO_PHY:
		val = readl_relaxed(motg->usb_phy_ctrl_reg);
		if (bsv_id_hv_int)
			val &= ~(PHY_IDHV_INTEN | PHY_OTGSESSVLDHV_INTEN);
		if (dp_dm_hv_int)
			val &= ~PHY_CLAMP_DPDMSE_EN;
		writel_relaxed(val, motg->usb_phy_ctrl_reg);
		break;
	case SNPS_FEMTO_PHY:
		if (bsv_id_hv_int) {
			val = readb_relaxed(USB_PHY_CSR_PHY_CTRL1);
			val &= ~ID_HV_CLAMP_EN_N;
			writeb_relaxed(val, USB_PHY_CSR_PHY_CTRL1);
		}

		if (dp_dm_hv_int) {
			val = readb_relaxed(USB_PHY_CSR_PHY_CTRL3);
			val &= ~CLAMP_MPM_DPSE_DMSE_EN_N;
			writeb_relaxed(val, USB_PHY_CSR_PHY_CTRL3);
		}
		break;
	default:
		break;
	}
	pr_debug("%s: bsv_id_hv = %d dp_dm_hv_int = %d\n",
			__func__, bsv_id_hv_int, dp_dm_hv_int);
	msm_otg_dbg_log_event(&motg->phy, "PHY HV INTR DISABLED",
			bsv_id_hv_int, dp_dm_hv_int);
}

static void msm_otg_enter_phy_retention(struct msm_otg *motg)
{
	u32 val;

	switch (motg->pdata->phy_type) {
	case SNPS_PICO_PHY:
		val = readl_relaxed(motg->usb_phy_ctrl_reg);
		val &= ~PHY_RETEN;
		writel_relaxed(val, motg->usb_phy_ctrl_reg);
		break;
	case SNPS_FEMTO_PHY:
		/* Retention is supported via SIDDQ */
		val = readb_relaxed(USB_PHY_CSR_PHY_CTRL_COMMON0);
		val |= SIDDQ;
		writeb_relaxed(val, USB_PHY_CSR_PHY_CTRL_COMMON0);
		break;
	default:
		break;
	}
	pr_debug("USB PHY is in retention\n");
	msm_otg_dbg_log_event(&motg->phy, "USB PHY ENTER RETENTION",
			motg->pdata->phy_type, 0);
}

static void msm_otg_exit_phy_retention(struct msm_otg *motg)
{
	int val;

	switch (motg->pdata->phy_type) {
	case SNPS_PICO_PHY:
		val = readl_relaxed(motg->usb_phy_ctrl_reg);
		val |= PHY_RETEN;
		writel_relaxed(val, motg->usb_phy_ctrl_reg);
		break;
	case SNPS_FEMTO_PHY:
		/*
		 * It is required to do USB block reset to bring Femto PHY out
		 * of retention.
		 */
		msm_otg_reset(&motg->phy);
		break;
	default:
		break;
	}
	pr_debug("USB PHY is exited from retention\n");
	msm_otg_dbg_log_event(&motg->phy, "USB PHY EXIT RETENTION",
			motg->pdata->phy_type, 0);
}

static void msm_id_status_w(struct work_struct *w);
static irqreturn_t msm_otg_phy_irq_handler(int irq, void *data)
{
	struct msm_otg *motg = data;

	msm_otg_dbg_log_event(&motg->phy, "PHY ID IRQ",
			atomic_read(&motg->in_lpm), motg->phy.state);
	if (atomic_read(&motg->in_lpm)) {
		pr_debug("PHY ID IRQ in LPM\n");
		motg->phy_irq_pending = true;
		msm_otg_kick_sm_work(motg);
	} else {
		pr_debug("PHY ID IRQ outside LPM\n");
		msm_id_status_w(&motg->id_status_work.work);
	}

	return IRQ_HANDLED;
}

#define PHY_SUSPEND_TIMEOUT_USEC (5 * 1000)
#define PHY_DEVICE_BUS_SUSPEND_TIMEOUT_USEC 100
#define PHY_RESUME_TIMEOUT_USEC	(100 * 1000)

#define PHY_SUSPEND_RETRIES_MAX 3

static void msm_otg_set_vbus_state(int online);
static void msm_otg_perf_vote_update(struct msm_otg *motg, bool perf_mode);

#ifdef CONFIG_PM_SLEEP
static int msm_otg_suspend(struct msm_otg *motg)
{
	struct usb_phy *phy = &motg->phy;
	struct usb_bus *bus = phy->otg->host;
	struct msm_otg_platform_data *pdata = motg->pdata;
	int cnt;
	bool host_bus_suspend, device_bus_suspend, dcp, prop_charger;
	bool floated_charger, sm_work_busy;
	u32 cmd_val;
	u32 portsc, config2;
	u32 func_ctrl;
	int phcd_retry_cnt = 0, ret;
	unsigned phy_suspend_timeout;

	cnt = 0;
	msm_otg_dbg_log_event(phy, "LPM ENTER START",
			motg->inputs, phy->state);

	if (atomic_read(&motg->in_lpm))
		return 0;

	cancel_delayed_work_sync(&motg->perf_vote_work);

	disable_irq(motg->irq);
	if (motg->phy_irq)
		disable_irq(motg->phy_irq);
lpm_start:
	host_bus_suspend = phy->otg->host && !test_bit(ID, &motg->inputs);
	device_bus_suspend = phy->otg->gadget && test_bit(ID, &motg->inputs) &&
		test_bit(A_BUS_SUSPEND, &motg->inputs) &&
		motg->caps & ALLOW_LPM_ON_DEV_SUSPEND;

	if (host_bus_suspend)
		msm_otg_perf_vote_update(motg, false);
	/*
	 * Allow putting PHY into SIDDQ with wall charger connected in
	 * case of external charger detection.
	 */
	dcp = (motg->chg_type == USB_DCP_CHARGER) && !motg->is_ext_chg_dcp;
	prop_charger = motg->chg_type == USB_PROPRIETARY_CHARGER;
	floated_charger = motg->chg_type == USB_FLOATED_CHARGER;

	/* !BSV, but its handling is in progress by otg sm_work */
	sm_work_busy = !test_bit(B_SESS_VLD, &motg->inputs) &&
			phy->state == OTG_STATE_B_PERIPHERAL;

	/* Perform block reset to recover from UDC error events on disconnect */
	if (motg->err_event_seen)
		msm_otg_reset(phy);

	/* Enable line state difference wakeup fix for only device and host
	 * bus suspend scenarios.  Otherwise PHY can not be suspended when
	 * a charger that pulls DP/DM high is connected.
	 */
	config2 = readl_relaxed(USB_GENCONFIG2);
	if (device_bus_suspend)
		config2 |= GENCFG2_LINESTATE_DIFF_WAKEUP_EN;
	else
		config2 &= ~GENCFG2_LINESTATE_DIFF_WAKEUP_EN;
	writel_relaxed(config2, USB_GENCONFIG2);

	/*
	 * Abort suspend when,
	 * 1. charging detection in progress due to cable plug-in
	 * 2. host mode activation in progress due to Micro-A cable insertion
	 * 3. !BSV, but its handling is in progress by otg sm_work
	 * Don't abort suspend in case of dcp detected by PMIC
	 */

	if ((test_bit(B_SESS_VLD, &motg->inputs) && !device_bus_suspend &&
		!dcp && !motg->is_ext_chg_dcp && !prop_charger &&
			!floated_charger) || sm_work_busy) {
		msm_otg_dbg_log_event(phy, "LPM ENTER ABORTED",
				motg->inputs, motg->chg_type);
		enable_irq(motg->irq);
		if (motg->phy_irq)
			enable_irq(motg->phy_irq);
		return -EBUSY;
	}

	if (motg->caps & ALLOW_VDD_MIN_WITH_RETENTION_DISABLED) {
		/* put the controller in non-driving mode */
		func_ctrl = ulpi_read(phy, ULPI_FUNC_CTRL);
		func_ctrl &= ~ULPI_FUNC_CTRL_OPMODE_MASK;
		func_ctrl |= ULPI_FUNC_CTRL_OPMODE_NONDRIVING;
		ulpi_write(phy, func_ctrl, ULPI_FUNC_CTRL);
		ulpi_write(phy, ULPI_IFC_CTRL_AUTORESUME,
						ULPI_CLR(ULPI_IFC_CTRL));
	}

	/*
	 * PHY suspend sequence as mentioned in the databook.
	 *
	 * Device bus suspend: The controller may abort PHY suspend if
	 * there is an incoming reset or resume from the host. If PHCD
	 * is not set within 100 usec. Abort the LPM sequence.
	 *
	 * Host bus suspend: If the peripheral is attached, PHY is already
	 * put into suspend along with the peripheral bus suspend. poll for
	 * PHCD upto 5 msec. If the peripheral is not attached i.e entering
	 * LPM with Micro-A cable, set the PHCD and poll for it for 5 msec.
	 *
	 * No cable connected: Set the PHCD to suspend the PHY. Poll for PHCD
	 * upto 5 msec.
	 *
	 * The controller aborts PHY suspend only in device bus suspend case.
	 * In other cases, it is observed that PHCD may not get set within
	 * the timeout. If so, set the PHCD again and poll for it before
	 * reset recovery.
	 */

phcd_retry:
	if (device_bus_suspend)
		phy_suspend_timeout = PHY_DEVICE_BUS_SUSPEND_TIMEOUT_USEC;
	else
		phy_suspend_timeout = PHY_SUSPEND_TIMEOUT_USEC;

	cnt = 0;
	portsc = readl_relaxed(USB_PORTSC);
	if (!(portsc & PORTSC_PHCD)) {
		writel_relaxed(portsc | PORTSC_PHCD,
				USB_PORTSC);
		while (cnt < phy_suspend_timeout) {
			if (readl_relaxed(USB_PORTSC) & PORTSC_PHCD)
				break;
			udelay(1);
			cnt++;
		}
	}

	if (cnt >= phy_suspend_timeout) {
		if (phcd_retry_cnt > PHY_SUSPEND_RETRIES_MAX) {
			msm_otg_dbg_log_event(phy, "PHY SUSPEND FAILED",
				phcd_retry_cnt, phy->state);
			dev_err(phy->dev, "PHY suspend failed\n");
			ret = -EBUSY;
			goto phy_suspend_fail;
		}

		if (device_bus_suspend) {
			dev_dbg(phy->dev, "PHY suspend aborted\n");
			ret = -EBUSY;
			goto phy_suspend_fail;
		} else {
			if (phcd_retry_cnt++ < PHY_SUSPEND_RETRIES_MAX) {
				dev_dbg(phy->dev, "PHY suspend retry\n");
				goto phcd_retry;
			} else {
				dev_err(phy->dev, "reset attempt during PHY suspend\n");
				phcd_retry_cnt++;
				motg->reset_counter = 0;
				msm_otg_reset(phy);
				goto lpm_start;
			}
		}
	}

	/*
	 * PHY has capability to generate interrupt asynchronously in low
	 * power mode (LPM). This interrupt is level triggered. So USB IRQ
	 * line must be disabled till async interrupt enable bit is cleared
	 * in USBCMD register. Assert STP (ULPI interface STOP signal) to
	 * block data communication from PHY.
	 *
	 * PHY retention mode is disallowed while entering to LPM with wall
	 * charger connected.  But PHY is put into suspend mode. Hence
	 * enable asynchronous interrupt to detect charger disconnection when
	 * PMIC notifications are unavailable.
	 */
	cmd_val = readl_relaxed(USB_USBCMD);
	if (host_bus_suspend || device_bus_suspend ||
		(motg->pdata->otg_control == OTG_PHY_CONTROL))
		cmd_val |= ASYNC_INTR_CTRL | ULPI_STP_CTRL;
	else
		cmd_val |= ULPI_STP_CTRL;
	writel_relaxed(cmd_val, USB_USBCMD);

	/*
	 * BC1.2 spec mandates PD to enable VDP_SRC when charging from DCP.
	 * PHY retention and collapse can not happen with VDP_SRC enabled.
	 */


	/*
	 * We come here in 3 scenarios.
	 *
	 * (1) No cable connected (out of session):
	 *	- BSV/ID HV interrupts are enabled for PHY based detection.
	 *	- PHY is put in retention.
	 *	- If allowed (PMIC based detection), PHY is power collapsed.
	 *	- DVDD (CX/MX) minimization and XO shutdown are allowed.
	 *	- The wakeup is through VBUS/ID interrupt from PHY/PMIC/user.
	 * (2) USB wall charger:
	 *	- BSV/ID HV interrupts are enabled for PHY based detection.
	 *	- For BC1.2 compliant charger, retention is not allowed to
	 *	keep VDP_SRC on. XO shutdown is allowed.
	 *	- The wakeup is through VBUS/ID interrupt from PHY/PMIC/user.
	 * (3) Device/Host Bus suspend (if LPM is enabled):
	 *	- BSV/ID HV interrupts are enabled for PHY based detection.
	 *	- D+/D- MPM pin are configured to wakeup from line state
	 *	change through PHY HV interrupts. PHY HV interrupts are
	 *	also enabled. If MPM pins are not available, retention and
	 *	XO is not allowed.
	 *	- PHY is put into retention only if a gpio is used to keep
	 *	the D+ pull-up. ALLOW_BUS_SUSPEND_WITHOUT_REWORK capability
	 *	is set means, PHY can enable D+ pull-up or D+/D- pull-down
	 *	without any re-work and PHY should not be put into retention.
	 *	- DVDD (CX/MX) minimization and XO shutdown is allowed if
	 *	ALLOW_BUS_SUSPEND_WITHOUT_REWORK is set (PHY DVDD is supplied
	 *	via PMIC LDO) or board level re-work is present.
	 *	- The wakeup is through VBUS/ID interrupt from PHY/PMIC/user
	 *	or USB link asynchronous interrupt for line state change.
	 *
	 */
	motg->host_bus_suspend = host_bus_suspend;
	motg->device_bus_suspend = device_bus_suspend;

	if (motg->caps & ALLOW_PHY_RETENTION && !device_bus_suspend && !dcp &&
		 (!host_bus_suspend || (motg->caps &
		ALLOW_BUS_SUSPEND_WITHOUT_REWORK) ||
		  ((motg->caps & ALLOW_HOST_PHY_RETENTION)
		&& (pdata->dpdm_pulldown_added || !(portsc & PORTSC_CCS))))) {
		msm_otg_enable_phy_hv_int(motg);
		if ((!host_bus_suspend || !(motg->caps &
			ALLOW_BUS_SUSPEND_WITHOUT_REWORK)) &&
			!(motg->caps & ALLOW_VDD_MIN_WITH_RETENTION_DISABLED)) {
			msm_otg_enter_phy_retention(motg);
			motg->lpm_flags |= PHY_RETENTIONED;
		}
	} else if (device_bus_suspend && !dcp &&
			(pdata->mpm_dpshv_int || pdata->mpm_dmshv_int)) {
		/* DP DM HV interrupts are used for bus resume from XO off */
		msm_otg_enable_phy_hv_int(motg);
		if (motg->caps & ALLOW_PHY_RETENTION && pdata->vddmin_gpio) {

			/*
			 * This is HW WA needed when PHY_CLAMP_DPDMSE_EN is
			 * enabled and we put the phy in retention mode.
			 * Without this WA, the async_irq will be fired right
			 * after suspending whithout any bus resume.
			 */
			config2 = readl_relaxed(USB_GENCONFIG2);
			config2 &= ~GENCFG2_DPSE_DMSE_HV_INTR_EN;
			writel_relaxed(config2, USB_GENCONFIG2);

			msm_otg_enter_phy_retention(motg);
			motg->lpm_flags |= PHY_RETENTIONED;
			gpio_direction_output(pdata->vddmin_gpio, 1);
		}
	}

	/* Ensure that above operation is completed before turning off clocks */
	mb();
	/* Consider clocks on workaround flag only in case of bus suspend */
	if (!(phy->state == OTG_STATE_B_PERIPHERAL &&
			test_bit(A_BUS_SUSPEND, &motg->inputs)) ||
			!motg->pdata->core_clk_always_on_workaround) {
		clk_disable_unprepare(motg->pclk);
		clk_disable_unprepare(motg->core_clk);
		if (motg->phy_csr_clk)
			clk_disable_unprepare(motg->phy_csr_clk);
		motg->lpm_flags |= CLOCKS_DOWN;
	}

	/* usb phy no more require TCXO clock, hence vote for TCXO disable */
	if (!host_bus_suspend || (motg->caps &
		ALLOW_BUS_SUSPEND_WITHOUT_REWORK) ||
		((motg->caps & ALLOW_HOST_PHY_RETENTION) &&
		(pdata->dpdm_pulldown_added || !(portsc & PORTSC_CCS)))) {
		if (motg->xo_clk) {
			clk_disable_unprepare(motg->xo_clk);
			motg->lpm_flags |= XO_SHUTDOWN;
		}
	}

	if (motg->caps & ALLOW_PHY_POWER_COLLAPSE &&
			!host_bus_suspend && !dcp && !device_bus_suspend) {
		msm_hsusb_ldo_enable(motg, USB_PHY_REG_OFF);
		motg->lpm_flags |= PHY_PWR_COLLAPSED;
	} else if (motg->caps & ALLOW_PHY_REGULATORS_LPM &&
			!host_bus_suspend && !device_bus_suspend && !dcp) {
		msm_hsusb_ldo_enable(motg, USB_PHY_REG_LPM_ON);
		motg->lpm_flags |= PHY_REGULATORS_LPM;
	}

	if (motg->lpm_flags & PHY_RETENTIONED ||
		(motg->caps & ALLOW_VDD_MIN_WITH_RETENTION_DISABLED)) {
		regulator_disable(hsusb_vdd);
		msm_hsusb_config_vddcx(0);
	}

	if (device_may_wakeup(phy->dev)) {
		if (host_bus_suspend || device_bus_suspend) {
			enable_irq_wake(motg->async_irq);
			enable_irq_wake(motg->irq);
		}

		if (motg->phy_irq)
			enable_irq_wake(motg->phy_irq);
		if (motg->pdata->pmic_id_irq)
			enable_irq_wake(motg->pdata->pmic_id_irq);
		if (motg->ext_id_irq)
			enable_irq_wake(motg->ext_id_irq);
		if (pdata->otg_control == OTG_PHY_CONTROL &&
			pdata->mpm_otgsessvld_int)
			msm_mpm_set_pin_wake(pdata->mpm_otgsessvld_int, 1);
		if ((host_bus_suspend || device_bus_suspend) &&
				pdata->mpm_dpshv_int)
			msm_mpm_set_pin_wake(pdata->mpm_dpshv_int, 1);
		if ((host_bus_suspend || device_bus_suspend) &&
				pdata->mpm_dmshv_int)
			msm_mpm_set_pin_wake(pdata->mpm_dmshv_int, 1);
	}
	if (bus)
		clear_bit(HCD_FLAG_HW_ACCESSIBLE, &(bus_to_hcd(bus))->flags);

	msm_otg_bus_vote(motg, USB_NO_PERF_VOTE);

	atomic_set(&motg->in_lpm, 1);

	/* Enable ASYNC IRQ during LPM */
	enable_irq(motg->async_irq);
	if (motg->phy_irq)
		enable_irq(motg->phy_irq);

	enable_irq(motg->irq);
	wake_unlock(&motg->wlock);

	dev_dbg(phy->dev, "LPM caps = %lu flags = %lu\n",
			motg->caps, motg->lpm_flags);
	dev_info(phy->dev, "USB in low power mode\n");
	msm_otg_dbg_log_event(phy, "LPM ENTER DONE",
			motg->caps, motg->lpm_flags);

	if (motg->err_event_seen) {
		motg->err_event_seen = false;
		if (motg->vbus_state != test_bit(B_SESS_VLD, &motg->inputs))
			msm_otg_set_vbus_state(motg->vbus_state);
		if (motg->id_state != test_bit(ID, &motg->inputs))
			msm_id_status_w(&motg->id_status_work.work);
	}

	return 0;

phy_suspend_fail:
	enable_irq(motg->irq);
	if (motg->phy_irq)
		enable_irq(motg->phy_irq);
	return ret;
}

static int msm_otg_resume(struct msm_otg *motg)
{
	struct usb_phy *phy = &motg->phy;
	struct usb_bus *bus = phy->otg->host;
	struct usb_hcd *hcd = bus_to_hcd(phy->otg->host);
	struct msm_otg_platform_data *pdata = motg->pdata;
	int cnt = 0;
	unsigned temp;
	unsigned ret;
	u32 func_ctrl;

	msm_otg_dbg_log_event(phy, "LPM EXIT START", motg->inputs, phy->state);
	if (!atomic_read(&motg->in_lpm)) {
		msm_otg_dbg_log_event(phy, "USB NOT IN LPM",
				atomic_read(&motg->in_lpm), phy->state);
		return 0;
	}

	disable_irq(motg->irq);
	if (motg->phy_irq)
		disable_irq(motg->phy_irq);
	wake_lock(&motg->wlock);

	/*
	 * If we are resuming from the device bus suspend, restore
	 * the max performance bus vote. Otherwise put a minimum
	 * bus vote to satisfy the requirement for enabling clocks.
	 */

	if (motg->device_bus_suspend && debug_bus_voting_enabled)
		msm_otg_bus_vote(motg, USB_MAX_PERF_VOTE);
	else
		msm_otg_bus_vote(motg, USB_MIN_PERF_VOTE);

	/* Vote for TCXO when waking up the phy */
	if (motg->lpm_flags & XO_SHUTDOWN) {
		if (motg->xo_clk)
			clk_prepare_enable(motg->xo_clk);
		motg->lpm_flags &= ~XO_SHUTDOWN;
	}

	if (motg->lpm_flags & CLOCKS_DOWN) {
		if (motg->phy_csr_clk) {
			ret = clk_prepare_enable(motg->phy_csr_clk);
			WARN(ret, "USB phy_csr_clk enable failed\n");
		}
		ret = clk_prepare_enable(motg->core_clk);
		WARN(ret, "USB core_clk enable failed\n");
		ret = clk_prepare_enable(motg->pclk);
		WARN(ret, "USB pclk enable failed\n");
		motg->lpm_flags &= ~CLOCKS_DOWN;
	}

	if (motg->lpm_flags & PHY_PWR_COLLAPSED) {
		msm_hsusb_ldo_enable(motg, USB_PHY_REG_ON);
		motg->lpm_flags &= ~PHY_PWR_COLLAPSED;
	} else if (motg->lpm_flags & PHY_REGULATORS_LPM) {
		msm_hsusb_ldo_enable(motg, USB_PHY_REG_LPM_OFF);
		motg->lpm_flags &= ~PHY_REGULATORS_LPM;
	}

	if (motg->lpm_flags & PHY_RETENTIONED ||
		(motg->caps & ALLOW_VDD_MIN_WITH_RETENTION_DISABLED)) {
		msm_hsusb_config_vddcx(1);
		ret = regulator_enable(hsusb_vdd);
		WARN(ret, "hsusb_vdd LDO enable failed\n");
		msm_otg_disable_phy_hv_int(motg);
		msm_otg_exit_phy_retention(motg);
		motg->lpm_flags &= ~PHY_RETENTIONED;
		if (pdata->vddmin_gpio && motg->device_bus_suspend)
			gpio_direction_input(pdata->vddmin_gpio);
	} else if (motg->device_bus_suspend) {
		msm_otg_disable_phy_hv_int(motg);
	}

	temp = readl_relaxed(USB_USBCMD);
	temp &= ~ASYNC_INTR_CTRL;
	temp &= ~ULPI_STP_CTRL;
	writel_relaxed(temp, USB_USBCMD);

	/*
	 * PHY comes out of low power mode (LPM) in case of wakeup
	 * from asynchronous interrupt.
	 */
	if (!(readl_relaxed(USB_PORTSC) & PORTSC_PHCD))
		goto skip_phy_resume;

	writel_relaxed(readl_relaxed(USB_PORTSC) & ~PORTSC_PHCD, USB_PORTSC);

	while (cnt < PHY_RESUME_TIMEOUT_USEC) {
		if (!(readl_relaxed(USB_PORTSC) & PORTSC_PHCD))
			break;
		udelay(1);
		cnt++;
	}

	if (cnt >= PHY_RESUME_TIMEOUT_USEC) {
		/*
		 * This is a fatal error. Reset the link and
		 * PHY. USB state can not be restored. Re-insertion
		 * of USB cable is the only way to get USB working.
		 */
		dev_err(phy->dev, "Unable to resume USB."
				"Re-plugin the cable\n");
		msm_otg_reset(phy);
	}

skip_phy_resume:
	if (motg->caps & ALLOW_VDD_MIN_WITH_RETENTION_DISABLED) {
		/* put the controller in normal mode */
		func_ctrl = ulpi_read(phy, ULPI_FUNC_CTRL);
		func_ctrl &= ~ULPI_FUNC_CTRL_OPMODE_MASK;
		func_ctrl |= ULPI_FUNC_CTRL_OPMODE_NORMAL;
		ulpi_write(phy, func_ctrl, ULPI_FUNC_CTRL);
	}

	if (device_may_wakeup(phy->dev)) {
		if (motg->host_bus_suspend || motg->device_bus_suspend) {
			disable_irq_wake(motg->async_irq);
			disable_irq_wake(motg->irq);
		}

		if (motg->phy_irq)
			disable_irq_wake(motg->phy_irq);
		if (motg->pdata->pmic_id_irq)
			disable_irq_wake(motg->pdata->pmic_id_irq);
		if (motg->ext_id_irq)
			disable_irq_wake(motg->ext_id_irq);
		if (pdata->otg_control == OTG_PHY_CONTROL &&
			pdata->mpm_otgsessvld_int)
			msm_mpm_set_pin_wake(pdata->mpm_otgsessvld_int, 0);
		if ((motg->host_bus_suspend || motg->device_bus_suspend) &&
			pdata->mpm_dpshv_int)
			msm_mpm_set_pin_wake(pdata->mpm_dpshv_int, 0);
		if ((motg->host_bus_suspend || motg->device_bus_suspend) &&
			pdata->mpm_dmshv_int)
			msm_mpm_set_pin_wake(pdata->mpm_dmshv_int, 0);
	}
	if (bus)
		set_bit(HCD_FLAG_HW_ACCESSIBLE, &(bus_to_hcd(bus))->flags);

	atomic_set(&motg->in_lpm, 0);

	if (motg->async_int) {
		/* Match the disable_irq call from ISR */
		enable_irq(motg->async_int);
		motg->async_int = 0;
	}
	if (motg->phy_irq)
		enable_irq(motg->phy_irq);
	enable_irq(motg->irq);

	/* Enable ASYNC_IRQ only during LPM */
	disable_irq(motg->async_irq);

	if (motg->phy_irq_pending) {
		motg->phy_irq_pending = false;
		msm_id_status_w(&motg->id_status_work.work);
	}

	if (motg->host_bus_suspend) {
		usb_hcd_resume_root_hub(hcd);
		schedule_delayed_work(&motg->perf_vote_work,
			msecs_to_jiffies(1000 * PM_QOS_SAMPLE_SEC));
	}

	dev_info(phy->dev, "USB exited from low power mode\n");
	msm_otg_dbg_log_event(phy, "LPM EXIT DONE",
			motg->caps, motg->lpm_flags);

	return 0;
}
#endif

static void msm_otg_notify_host_mode(struct msm_otg *motg, bool host_mode)
{
	if (!psy) {
		pr_err("No USB power supply registered!\n");
		return;
	}

	motg->host_mode = host_mode;
	power_supply_changed(psy);
}

static int msm_otg_notify_chg_type(struct msm_otg *motg)
{
	static int charger_type;
	union power_supply_propval propval;
	/*
	 * TODO
	 * Unify OTG driver charger types and power supply charger types
	 */
	if (charger_type == motg->chg_type)
		return 0;

	if (motg->chg_type == USB_SDP_CHARGER)
		charger_type = POWER_SUPPLY_TYPE_USB;
	else if (motg->chg_type == USB_CDP_CHARGER)
		charger_type = POWER_SUPPLY_TYPE_USB_CDP;
	else if (motg->chg_type == USB_DCP_CHARGER ||
			motg->chg_type == USB_PROPRIETARY_CHARGER ||
			motg->chg_type == USB_FLOATED_CHARGER)
		charger_type = POWER_SUPPLY_TYPE_USB_DCP;
	else
		charger_type = POWER_SUPPLY_TYPE_UNKNOWN;

	if (!psy) {
		pr_err("No USB power supply registered!\n");
		return -EINVAL;
	}

	pr_debug("setting usb power supply type %d\n", charger_type);
	msm_otg_dbg_log_event(&motg->phy, "SET USB PWR SUPPLY TYPE",
			motg->chg_type, charger_type);

	propval.intval = charger_type;
	psy->set_property(psy, POWER_SUPPLY_PROP_REAL_TYPE, &propval);

	return 0;
}

static int msm_otg_notify_power_supply(struct msm_otg *motg, unsigned mA)
{
	if (!psy) {
		dev_dbg(motg->phy.dev, "no usb power supply registered\n");
		goto psy_error;
	}

	if (motg->cur_power == 0 && mA > 2) {
		/* Enable charging */
		if (power_supply_set_online(psy, true))
			goto psy_error;
		if (power_supply_set_current_limit(psy, 1000*mA))
			goto psy_error;
	} else if (motg->cur_power >= 0 && (mA == 0 || mA == 2)) {
		/* Disable charging */
		if (power_supply_set_online(psy, false))
			goto psy_error;
		/* Set max current limit in uA */
		if (power_supply_set_current_limit(psy, 1000*mA))
			goto psy_error;
	} else {
		if (power_supply_set_online(psy, true))
			goto psy_error;
		/* Current has changed (100/2 --> 500) */
		if (power_supply_set_current_limit(psy, 1000*mA))
			goto psy_error;
	}

	power_supply_changed(psy);
	return 0;

psy_error:
	dev_dbg(motg->phy.dev, "power supply error when setting property\n");
	return -ENXIO;
}

static void msm_otg_set_online_status(struct msm_otg *motg)
{
	if (!psy) {
		dev_dbg(motg->phy.dev, "no usb power supply registered\n");
		return;
	}

	/* Set power supply online status to false */
	if (power_supply_set_online(psy, false))
		dev_dbg(motg->phy.dev, "error setting power supply property\n");
}

static void msm_otg_notify_charger(struct msm_otg *motg, unsigned mA)
{
	struct usb_gadget *g = motg->phy.otg->gadget;
	struct msm_otg_platform_data *pdata = motg->pdata;

	if (g && g->is_a_peripheral)
		return;

	dev_dbg(motg->phy.dev, "Requested curr from USB = %u, max-type-c:%u\n",
					mA, motg->typec_current_max);
	/* Save bc1.2 max_curr if type-c charger later moves to diff mode */
	motg->bc1p2_current_max = mA;

	/*
	 * Limit type-c charger current to 500 for SDP charger to avoid more
	 * current drawn than 500 with Hosts that don't support type C due to
	 * non compliant type-c to standard A cables.
	 */
	if (pdata->enable_sdp_typec_current_limit &&
			(motg->chg_type == USB_SDP_CHARGER) &&
					motg->typec_current_max > 500)
		motg->typec_current_max = 500;

	/* Override mA if type-c charger used (use hvdcp/bc1.2 if it is 500) */
	if (motg->typec_current_max > 500 && mA < motg->typec_current_max)
		mA = motg->typec_current_max;

	if (msm_otg_notify_chg_type(motg))
		dev_err(motg->phy.dev,
			"Failed notifying %d charger type to PMIC\n",
							motg->chg_type);

	/*
	 * This condition will be true when usb cable is disconnected
	 * during bootup before enumeration. Check charger type also
	 * to avoid clearing online flag in case of valid charger.
	 */
	if (motg->online && motg->cur_power == 0 && mA == 0 &&
			(motg->chg_type == USB_INVALID_CHARGER))
		msm_otg_set_online_status(motg);

	if (motg->cur_power == mA)
		return;

	dev_info(motg->phy.dev, "Avail curr from USB = %u\n", mA);
	msm_otg_dbg_log_event(&motg->phy, "AVAIL CURR FROM USB",
			mA, motg->chg_type);

	msm_otg_notify_power_supply(motg, mA);

	motg->cur_power = mA;
}

static int msm_otg_set_power(struct usb_phy *phy, unsigned mA)
{
	struct msm_otg *motg = container_of(phy, struct msm_otg, phy);

	/*
	 * Gadget driver uses set_power method to notify about the
	 * available current based on suspend/configured states.
	 *
	 * IDEV_CHG can be drawn irrespective of suspend/un-configured
	 * states when CDP/ACA is connected.
	 */
	if (motg->chg_type == USB_SDP_CHARGER)
		msm_otg_notify_charger(motg, mA);

	return 0;
}

static void msm_hsusb_vbus_power(struct msm_otg *motg, bool on);

static void msm_otg_perf_vote_update(struct msm_otg *motg, bool perf_mode)
{
	static bool curr_perf_mode;
	int ret, latency = motg->pm_qos_latency;
	long clk_rate;

	if (curr_perf_mode == perf_mode)
		return;

	if (perf_mode) {
		if (latency)
			pm_qos_update_request(&motg->pm_qos_req_dma, latency);
		msm_otg_bus_vote(motg, USB_MAX_PERF_VOTE);
		clk_rate = motg->core_clk_rate;
	} else {
		if (latency)
			pm_qos_update_request(&motg->pm_qos_req_dma,
						PM_QOS_DEFAULT_VALUE);
		msm_otg_bus_vote(motg, USB_MIN_PERF_VOTE);
		clk_rate = motg->core_clk_svs_rate;
	}

	if (clk_rate) {
		ret = clk_set_rate(motg->core_clk, clk_rate);
		if (ret)
			dev_err(motg->phy.dev, "sys_clk set_rate fail:%d %ld\n",
					ret, clk_rate);
	}
	curr_perf_mode = perf_mode;
	pr_debug("%s: latency updated to: %d, core_freq to: %ld\n", __func__,
					latency, clk_rate);
}

static void msm_otg_perf_vote_work(struct work_struct *w)
{
	struct msm_otg *motg = container_of(w, struct msm_otg,
						perf_vote_work.work);
	unsigned curr_sample_int_count;
	bool in_perf_mode = false;

	curr_sample_int_count = motg->usb_irq_count;
	motg->usb_irq_count = 0;

	if (curr_sample_int_count >= PM_QOS_THRESHOLD)
		in_perf_mode = true;

	msm_otg_perf_vote_update(motg, in_perf_mode);
	pr_debug("%s: in_perf_mode:%u, interrupts in last sample:%u\n",
		 __func__, in_perf_mode, curr_sample_int_count);

	schedule_delayed_work(&motg->perf_vote_work,
			msecs_to_jiffies(1000 * PM_QOS_SAMPLE_SEC));
}

static void msm_otg_start_host(struct usb_otg *otg, int on)
{
	struct msm_otg *motg = container_of(otg->phy, struct msm_otg, phy);
	struct msm_otg_platform_data *pdata = motg->pdata;
	struct usb_hcd *hcd;
	u32 val;

	if (!otg->host)
		return;

	hcd = bus_to_hcd(otg->host);

	msm_otg_dbg_log_event(&motg->phy, "PM RT: StartHost GET",
				     get_pm_runtime_counter(motg->phy.dev), 0);
	pm_runtime_get_sync(otg->phy->dev);
	if (on) {
		dev_dbg(otg->phy->dev, "host on\n");
		msm_otg_dbg_log_event(&motg->phy, "HOST ON",
				motg->inputs, otg->phy->state);
		msm_hsusb_vbus_power(motg, 1);
		msm_otg_reset(&motg->phy);

		if (pdata->otg_control == OTG_PHY_CONTROL)
			ulpi_write(otg->phy, OTG_COMP_DISABLE,
				ULPI_SET(ULPI_PWR_CLK_MNG_REG));

		if (pdata->enable_axi_prefetch) {
			val = readl_relaxed(USB_HS_APF_CTRL);
			val &= ~APF_CTRL_EN;
			writel_relaxed(val, USB_HS_APF_CTRL);
		}
		usb_add_hcd(hcd, hcd->irq, IRQF_SHARED);
#ifdef CONFIG_SMP
		motg->pm_qos_req_dma.type = PM_QOS_REQ_AFFINE_IRQ;
		motg->pm_qos_req_dma.irq = motg->irq;
#endif
		pm_qos_add_request(&motg->pm_qos_req_dma,
				PM_QOS_CPU_DMA_LATENCY, PM_QOS_DEFAULT_VALUE);
		/* start in perf mode for better performance initially */
		msm_otg_perf_vote_update(motg, true);
		schedule_delayed_work(&motg->perf_vote_work,
				msecs_to_jiffies(1000 * PM_QOS_SAMPLE_SEC));
	} else {
		dev_dbg(otg->phy->dev, "host off\n");
		msm_otg_dbg_log_event(&motg->phy, "HOST OFF",
				motg->inputs, otg->phy->state);
		msm_hsusb_vbus_power(motg, 0);

		cancel_delayed_work_sync(&motg->perf_vote_work);
		msm_otg_perf_vote_update(motg, false);
		pm_qos_remove_request(&motg->pm_qos_req_dma);

		pm_runtime_disable(&hcd->self.root_hub->dev);
		pm_runtime_barrier(&hcd->self.root_hub->dev);
		usb_remove_hcd(hcd);
		msm_otg_reset(&motg->phy);

		if (pdata->enable_axi_prefetch)
			writel_relaxed(readl_relaxed(USB_HS_APF_CTRL)
					| (APF_CTRL_EN), USB_HS_APF_CTRL);

		/* HCD core reset all bits of PORTSC. select ULPI phy */
		writel_relaxed(0x80000000, USB_PORTSC);

		if (pdata->otg_control == OTG_PHY_CONTROL)
			ulpi_write(otg->phy, OTG_COMP_DISABLE,
				ULPI_CLR(ULPI_PWR_CLK_MNG_REG));
	}
	msm_otg_dbg_log_event(&motg->phy, "PM RT: StartHost PUT",
				     get_pm_runtime_counter(motg->phy.dev), 0);

	pm_runtime_mark_last_busy(otg->phy->dev);
	pm_runtime_put_autosuspend(otg->phy->dev);
}

static void msm_hsusb_vbus_power(struct msm_otg *motg, bool on)
{
	int ret;
	static bool vbus_is_on;

	msm_otg_dbg_log_event(&motg->phy, "VBUS POWER", on, vbus_is_on);
	if (vbus_is_on == on)
		return;

	if (motg->pdata->vbus_power) {
		ret = motg->pdata->vbus_power(on);
		if (!ret)
			vbus_is_on = on;
		return;
	}

	if (!vbus_otg) {
		pr_err("vbus_otg is NULL.");
		return;
	}

	/*
	 * if entering host mode tell the charger to not draw any current
	 * from usb before turning on the boost.
	 * if exiting host mode disable the boost before enabling to draw
	 * current from the source.
	 */
	if (on) {
		msm_otg_notify_host_mode(motg, on);
		ret = regulator_enable(vbus_otg);
		if (ret) {
			pr_err("unable to enable vbus_otg\n");
			return;
		}
		vbus_is_on = true;
	} else {
		ret = regulator_disable(vbus_otg);
		if (ret) {
			pr_err("unable to disable vbus_otg\n");
			return;
		}
		msm_otg_notify_host_mode(motg, on);
		vbus_is_on = false;
	}
}

static int msm_otg_set_host(struct usb_otg *otg, struct usb_bus *host)
{
	struct msm_otg *motg = container_of(otg->phy, struct msm_otg, phy);
	struct usb_hcd *hcd;

	/*
	 * Fail host registration if this board can support
	 * only peripheral configuration.
	 */
	if (motg->pdata->mode == USB_PERIPHERAL) {
		dev_info(otg->phy->dev, "Host mode is not supported\n");
		return -ENODEV;
	}

	if (!motg->pdata->vbus_power && host) {
		vbus_otg = devm_regulator_get(motg->phy.dev, "vbus_otg");
		if (IS_ERR(vbus_otg)) {
			msm_otg_dbg_log_event(&motg->phy,
					"UNABLE TO GET VBUS_OTG",
					otg->phy->state, 0);
			pr_err("Unable to get vbus_otg\n");
			return PTR_ERR(vbus_otg);
		}
	}

	if (!host) {
		if (otg->phy->state == OTG_STATE_A_HOST) {
			msm_otg_start_host(otg, 0);
			otg->host = NULL;
			otg->phy->state = OTG_STATE_UNDEFINED;
			queue_work(motg->otg_wq, &motg->sm_work);
		} else {
			otg->host = NULL;
		}

		return 0;
	}

	hcd = bus_to_hcd(host);
	hcd->power_budget = motg->pdata->power_budget;

	otg->host = host;
	dev_dbg(otg->phy->dev, "host driver registered w/ tranceiver\n");
	msm_otg_dbg_log_event(&motg->phy, "HOST DRIVER REGISTERED",
			hcd->power_budget, motg->pdata->mode);

	/*
	 * Kick the state machine work, if peripheral is not supported
	 * or peripheral is already registered with us.
	 */
	if (motg->pdata->mode == USB_HOST || otg->gadget)
		queue_work(motg->otg_wq, &motg->sm_work);

	return 0;
}

static void msm_otg_start_peripheral(struct usb_otg *otg, int on)
{
	struct msm_otg *motg = container_of(otg->phy, struct msm_otg, phy);
	struct msm_otg_platform_data *pdata = motg->pdata;
	struct pinctrl_state *set_state;
	int ret;

	if (!otg->gadget)
		return;

	msm_otg_dbg_log_event(&motg->phy, "PM RT: StartPeri GET",
				     get_pm_runtime_counter(motg->phy.dev), 0);
	pm_runtime_get_sync(otg->phy->dev);
	if (on) {
		dev_dbg(otg->phy->dev, "gadget on\n");
		msm_otg_dbg_log_event(&motg->phy, "GADGET ON",
				motg->inputs, otg->phy->state);

		/* Configure BUS performance parameters for MAX bandwidth */
		if (debug_bus_voting_enabled)
			msm_otg_bus_vote(motg, USB_MAX_PERF_VOTE);
		/* bump up usb core_clk to default */
		clk_set_rate(motg->core_clk, motg->core_clk_rate);

		usb_gadget_vbus_connect(otg->gadget);

		/*
		 * Request VDD min gpio, if need to support VDD
		 * minimazation during peripheral bus suspend.
		 */
		if (pdata->vddmin_gpio) {
			if (motg->phy_pinctrl) {
				set_state =
					pinctrl_lookup_state(motg->phy_pinctrl,
							"hsusb_active");
				if (IS_ERR(set_state)) {
					pr_err("cannot get phy pinctrl active state\n");
				} else {
					pinctrl_select_state(motg->phy_pinctrl,
								set_state);
				}
			}

			ret = gpio_request(pdata->vddmin_gpio,
					"MSM_OTG_VDD_MIN_GPIO");
			if (ret < 0) {
				dev_err(otg->phy->dev, "gpio req failed for vdd min:%d\n",
						ret);
				pdata->vddmin_gpio = 0;
			}
		}
	} else {
		dev_dbg(otg->phy->dev, "gadget off\n");
		msm_otg_dbg_log_event(&motg->phy, "GADGET OFF",
			motg->inputs, otg->phy->state);
		usb_gadget_vbus_disconnect(otg->gadget);
		clear_bit(A_BUS_SUSPEND, &motg->inputs);
		/* Configure BUS performance parameters to default */
		msm_otg_bus_vote(motg, USB_MIN_PERF_VOTE);

		if (pdata->vddmin_gpio) {
			gpio_free(pdata->vddmin_gpio);
			if (motg->phy_pinctrl) {
				set_state =
					pinctrl_lookup_state(motg->phy_pinctrl,
							"hsusb_sleep");
				if (IS_ERR(set_state))
					pr_err("cannot get phy pinctrl sleep state\n");
				else
					pinctrl_select_state(motg->phy_pinctrl,
						set_state);
			}
		}
	}
	msm_otg_dbg_log_event(&motg->phy, "PM RT: StartPeri PUT",
				     get_pm_runtime_counter(motg->phy.dev), 0);
	pm_runtime_mark_last_busy(otg->phy->dev);
	pm_runtime_put_autosuspend(otg->phy->dev);
}

static int msm_otg_set_peripheral(struct usb_otg *otg,
					struct usb_gadget *gadget)
{
	struct msm_otg *motg = container_of(otg->phy, struct msm_otg, phy);

	/*
	 * Fail peripheral registration if this board can support
	 * only host configuration.
	 */
	if (motg->pdata->mode == USB_HOST) {
		dev_info(otg->phy->dev, "Peripheral mode is not supported\n");
		return -ENODEV;
	}

	if (!gadget) {
		if (otg->phy->state == OTG_STATE_B_PERIPHERAL) {
			msm_otg_dbg_log_event(&motg->phy,
				"PM RUNTIME: PERIPHERAL GET1",
				get_pm_runtime_counter(otg->phy->dev), 0);
			msm_otg_start_peripheral(otg, 0);
			otg->gadget = NULL;
			otg->phy->state = OTG_STATE_UNDEFINED;
			queue_work(motg->otg_wq, &motg->sm_work);
		} else {
			otg->gadget = NULL;
		}

		return 0;
	}
	otg->gadget = gadget;
	dev_dbg(otg->phy->dev, "peripheral driver registered w/ tranceiver\n");
	msm_otg_dbg_log_event(&motg->phy, "PERIPHERAL DRIVER REGISTERED",
			otg->phy->state, motg->pdata->mode);

	/*
	 * Kick the state machine work, if host is not supported
	 * or host is already registered with us.
	 */
	if (motg->pdata->mode == USB_PERIPHERAL || otg->host)
		queue_work(motg->otg_wq, &motg->sm_work);

	return 0;
}

static bool msm_otg_read_pmic_id_state(struct msm_otg *motg)
{
	unsigned long flags;
	int id;

	if (!motg->pdata->pmic_id_irq)
		return -ENODEV;

	local_irq_save(flags);
	id = irq_read_line(motg->pdata->pmic_id_irq);
	local_irq_restore(flags);

	/*
	 * If we can not read ID line state for some reason, treat
	 * it as float. This would prevent MHL discovery and kicking
	 * host mode unnecessarily.
	 */
	return !!id;
}

static bool msm_otg_read_phy_id_state(struct msm_otg *motg)
{
	u8 val;

	/*
	 * clear the pending/outstanding interrupts and
	 * read the ID status from the SRC_STATUS register.
	 */
	writeb_relaxed(USB_PHY_ID_MASK, USB2_PHY_USB_PHY_INTERRUPT_CLEAR1);

	writeb_relaxed(0x1, USB2_PHY_USB_PHY_IRQ_CMD);
	/*
	 * Databook says 200 usec delay is required for
	 * clearing the interrupts.
	 */
	udelay(200);
	writeb_relaxed(0x0, USB2_PHY_USB_PHY_IRQ_CMD);

	val = readb_relaxed(USB2_PHY_USB_PHY_INTERRUPT_SRC_STATUS);
	if (val & USB_PHY_IDDIG_1_0)
		return false; /* ID is grounded */
	else
		return true;
}

static void msm_otg_chg_check_timer_func(unsigned long data)
{
	struct msm_otg *motg = (struct msm_otg *) data;
	struct usb_otg *otg = motg->phy.otg;

	if (atomic_read(&motg->in_lpm) ||
		!test_bit(B_SESS_VLD, &motg->inputs) ||
		otg->phy->state != OTG_STATE_B_PERIPHERAL ||
		otg->gadget->speed != USB_SPEED_UNKNOWN) {
		dev_dbg(otg->phy->dev, "Nothing to do in chg_check_timer\n");
		return;
	}

	if ((readl_relaxed(USB_PORTSC) & PORTSC_LS) == PORTSC_LS) {
		dev_dbg(otg->phy->dev, "DCP is detected as SDP\n");
		msm_otg_dbg_log_event(&motg->phy, "DCP IS DETECTED AS SDP",
				otg->phy->state, 0);
		set_bit(B_FALSE_SDP, &motg->inputs);
		queue_work(motg->otg_wq, &motg->sm_work);
	}
}

static bool msm_chg_check_secondary_det(struct msm_otg *motg)
{
	struct usb_phy *phy = &motg->phy;
	u32 chg_det;
	bool ret = false;

	switch (motg->pdata->phy_type) {
	case SNPS_PICO_PHY:
	case SNPS_FEMTO_PHY:
		chg_det = ulpi_read(phy, 0x87);
		ret = chg_det & 1;
		break;
	default:
		break;
	}
	return ret;
}

static void msm_chg_enable_secondary_det(struct msm_otg *motg)
{
	struct usb_phy *phy = &motg->phy;

	switch (motg->pdata->phy_type) {
	case SNPS_PICO_PHY:
	case SNPS_FEMTO_PHY:
		/*
		 * Configure DM as current source, DP as current sink
		 * and enable battery charging comparators.
		 */
		ulpi_write(phy, 0x8, 0x85);
		ulpi_write(phy, 0x2, 0x85);
		ulpi_write(phy, 0x1, 0x85);
		break;
	default:
		break;
	}
}

static bool msm_chg_check_primary_det(struct msm_otg *motg)
{
	struct usb_phy *phy = &motg->phy;
	u32 chg_det;
	bool ret = false;

	switch (motg->pdata->phy_type) {
	case SNPS_PICO_PHY:
	case SNPS_FEMTO_PHY:
		chg_det = ulpi_read(phy, 0x87);
		ret = chg_det & 1;
		/* Turn off VDP_SRC */
		ulpi_write(phy, 0x3, 0x86);
		msleep(20);
		break;
	default:
		break;
	}
	return ret;
}

static void msm_chg_enable_primary_det(struct msm_otg *motg)
{
	struct usb_phy *phy = &motg->phy;

	switch (motg->pdata->phy_type) {
	case SNPS_PICO_PHY:
	case SNPS_FEMTO_PHY:
		/*
		 * Configure DP as current source, DM as current sink
		 * and enable battery charging comparators.
		 */
		ulpi_write(phy, 0x2, 0x85);
		ulpi_write(phy, 0x1, 0x85);
		break;
	default:
		break;
	}
}

static bool msm_chg_check_dcd(struct msm_otg *motg)
{
	struct usb_phy *phy = &motg->phy;
	u32 line_state;
	bool ret = false;

	switch (motg->pdata->phy_type) {
	case SNPS_PICO_PHY:
	case SNPS_FEMTO_PHY:
		line_state = ulpi_read(phy, 0x87);
		ret = line_state & 2;
		break;
	default:
		break;
	}
	return ret;
}

static void msm_chg_disable_dcd(struct msm_otg *motg)
{
	struct usb_phy *phy = &motg->phy;

	switch (motg->pdata->phy_type) {
	case SNPS_PICO_PHY:
		ulpi_write(phy, 0x10, 0x86);
		break;
	case SNPS_FEMTO_PHY:
		ulpi_write(phy, 0x10, 0x86);
		/*
		 * Disable the Rdm_down after
		 * the DCD is completed.
		 */
		ulpi_write(phy, 0x04, 0x0C);
		break;
	default:
		break;
	}
}

static void msm_chg_enable_dcd(struct msm_otg *motg)
{
	struct usb_phy *phy = &motg->phy;

	switch (motg->pdata->phy_type) {
	case SNPS_PICO_PHY:
		/* Data contact detection enable */
		ulpi_write(phy, 0x10, 0x85);
		break;
	case SNPS_FEMTO_PHY:
		/*
		 * Idp_src and Rdm_down are de-coupled
		 * on Femto PHY. If Idp_src alone is
		 * enabled, DCD timeout is observed with
		 * wall charger. But a genuine DCD timeout
		 * may be incorrectly interpreted. Also
		 * BC1.2 compliance testers expect Rdm_down
		 * to enabled during DCD. Enable Rdm_down
		 * explicitly before enabling the DCD.
		 */
		ulpi_write(phy, 0x04, 0x0B);
		ulpi_write(phy, 0x10, 0x85);
		break;
	default:
		break;
	}
}

static void msm_chg_block_on(struct msm_otg *motg)
{
	struct usb_phy *phy = &motg->phy;
	u32 func_ctrl;

	/* put the controller in non-driving mode */
	func_ctrl = ulpi_read(phy, ULPI_FUNC_CTRL);
	func_ctrl &= ~ULPI_FUNC_CTRL_OPMODE_MASK;
	func_ctrl |= ULPI_FUNC_CTRL_OPMODE_NONDRIVING;
	ulpi_write(phy, func_ctrl, ULPI_FUNC_CTRL);

	switch (motg->pdata->phy_type) {
	case SNPS_PICO_PHY:
	case SNPS_FEMTO_PHY:
		/* disable DP and DM pull down resistors */
		ulpi_write(phy, 0x6, 0xC);
		/* Clear charger detecting control bits */
		ulpi_write(phy, 0x1F, 0x86);
		/* Clear alt interrupt latch and enable bits */
		ulpi_write(phy, 0x1F, 0x92);
		ulpi_write(phy, 0x1F, 0x95);
		udelay(100);
		break;
	default:
		break;
	}
}

static void msm_chg_block_off(struct msm_otg *motg)
{
	struct usb_phy *phy = &motg->phy;
	u32 func_ctrl;

	switch (motg->pdata->phy_type) {
	case SNPS_PICO_PHY:
	case SNPS_FEMTO_PHY:
		/* Clear charger detecting control bits */
		ulpi_write(phy, 0x3F, 0x86);
		/* Clear alt interrupt latch and enable bits */
		ulpi_write(phy, 0x1F, 0x92);
		ulpi_write(phy, 0x1F, 0x95);
		/* re-enable DP and DM pull down resistors */
		ulpi_write(phy, 0x6, 0xB);
		break;
	default:
		break;
	}

	/* put the controller in normal mode */
	func_ctrl = ulpi_read(phy, ULPI_FUNC_CTRL);
	func_ctrl &= ~ULPI_FUNC_CTRL_OPMODE_MASK;
	func_ctrl |= ULPI_FUNC_CTRL_OPMODE_NORMAL;
	ulpi_write(phy, func_ctrl, ULPI_FUNC_CTRL);
}

static const char *chg_to_string(enum usb_chg_type chg_type)
{
	switch (chg_type) {
	case USB_SDP_CHARGER:		return "USB_SDP_CHARGER";
	case USB_DCP_CHARGER:		return "USB_DCP_CHARGER";
	case USB_CDP_CHARGER:		return "USB_CDP_CHARGER";
	case USB_PROPRIETARY_CHARGER:	return "USB_PROPRIETARY_CHARGER";
	case USB_FLOATED_CHARGER:	return "USB_FLOATED_CHARGER";
	default:			return "INVALID_CHARGER";
	}
}

#define MSM_CHG_DCD_TIMEOUT		(750 * HZ/1000) /* 750 msec */
#define MSM_CHG_DCD_POLL_TIME		(50 * HZ/1000) /* 50 msec */
#define MSM_CHG_PRIMARY_DET_TIME	(50 * HZ/1000) /* TVDPSRC_ON */
#define MSM_CHG_SECONDARY_DET_TIME	(50 * HZ/1000) /* TVDMSRC_ON */
static void msm_chg_detect_work(struct work_struct *w)
{
	struct msm_otg *motg = container_of(w, struct msm_otg, chg_work.work);
	struct usb_phy *phy = &motg->phy;
	bool is_dcd = false, tmout, vout;
	static bool dcd;
	u32 line_state, dm_vlgc;
	unsigned long delay;

	dev_dbg(phy->dev, "chg detection work\n");
	msm_otg_dbg_log_event(phy, "CHG DETECTION WORK",
			motg->chg_state, get_pm_runtime_counter(phy->dev));

	switch (motg->chg_state) {
	case USB_CHG_STATE_UNDEFINED:
	case USB_CHG_STATE_IN_PROGRESS:
		msm_chg_block_on(motg);
		msm_chg_enable_dcd(motg);
		motg->chg_state = USB_CHG_STATE_WAIT_FOR_DCD;
		motg->dcd_time = 0;
		delay = MSM_CHG_DCD_POLL_TIME;
		break;
	case USB_CHG_STATE_WAIT_FOR_DCD:
		is_dcd = msm_chg_check_dcd(motg);
		motg->dcd_time += MSM_CHG_DCD_POLL_TIME;
		tmout = motg->dcd_time >= MSM_CHG_DCD_TIMEOUT;
		if (is_dcd || tmout) {
			if (is_dcd)
				dcd = true;
			else
				dcd = false;
			msm_chg_disable_dcd(motg);
			msm_chg_enable_primary_det(motg);
			delay = MSM_CHG_PRIMARY_DET_TIME;
			motg->chg_state = USB_CHG_STATE_DCD_DONE;
		} else {
			delay = MSM_CHG_DCD_POLL_TIME;
		}
		break;
	case USB_CHG_STATE_DCD_DONE:
		vout = msm_chg_check_primary_det(motg);
		line_state = readl_relaxed(USB_PORTSC) & PORTSC_LS;
		dm_vlgc = line_state & PORTSC_LS_DM;
		if (vout && !dm_vlgc) { /* VDAT_REF < DM < VLGC */
			if (line_state) { /* DP > VLGC */
				motg->chg_type = USB_PROPRIETARY_CHARGER;
				motg->chg_state = USB_CHG_STATE_DETECTED;
				delay = 0;
			} else {
				msm_chg_enable_secondary_det(motg);
				delay = MSM_CHG_SECONDARY_DET_TIME;
				motg->chg_state = USB_CHG_STATE_PRIMARY_DONE;
			}
		} else { /* DM < VDAT_REF || DM > VLGC */
			if (line_state) /* DP > VLGC or/and DM > VLGC */
				motg->chg_type = USB_PROPRIETARY_CHARGER;
			else if (!dcd && floated_charger_enable)
				motg->chg_type = USB_FLOATED_CHARGER;
			else
				motg->chg_type = USB_SDP_CHARGER;

			motg->chg_state = USB_CHG_STATE_DETECTED;
			delay = 0;
			goto state_detected;
		}
		break;
	case USB_CHG_STATE_PRIMARY_DONE:
		vout = msm_chg_check_secondary_det(motg);
		if (vout)
			motg->chg_type = USB_DCP_CHARGER;
		else
			motg->chg_type = USB_CDP_CHARGER;
		motg->chg_state = USB_CHG_STATE_SECONDARY_DONE;
		/* fall through */
	case USB_CHG_STATE_SECONDARY_DONE:
		motg->chg_state = USB_CHG_STATE_DETECTED;
	case USB_CHG_STATE_DETECTED:
<<<<<<< HEAD
		state_detected:
=======
state_detected:
>>>>>>> e045a95c
		/*
		 * Notify the charger type to power supply
		 * owner as soon as we determine the charger.
		 */
		if (motg->chg_type == USB_DCP_CHARGER &&
			motg->ext_chg_opened) {
				init_completion(&motg->ext_chg_wait);
				motg->ext_chg_active = DEFAULT;
		}
		msm_otg_notify_chg_type(motg);
		msm_chg_block_off(motg);

		/* Enable VDP_SRC in case of DCP charger */
		if (motg->chg_type == USB_DCP_CHARGER)
			ulpi_write(phy, 0x2, 0x85);

		dev_dbg(phy->dev, "chg_type = %s\n",
			chg_to_string(motg->chg_type));
		msm_otg_dbg_log_event(phy, "CHG WORK PUT: CHG_TYPE",
			motg->chg_type, get_pm_runtime_counter(phy->dev));
		/* to match _get from sm_work before starting chg_det_work */
		pm_runtime_mark_last_busy(phy->dev);
		pm_runtime_put_autosuspend(phy->dev);

		queue_work(motg->otg_wq, &motg->sm_work);
		return;
	default:
		return;
	}

	msm_otg_dbg_log_event(phy, "CHG WORK: QUEUE", motg->chg_type, delay);
	queue_delayed_work(motg->otg_wq, &motg->chg_work, delay);
}

#define VBUS_INIT_TIMEOUT	msecs_to_jiffies(5000)

/*
 * We support OTG, Peripheral only and Host only configurations. In case
 * of OTG, mode switch (host-->peripheral/peripheral-->host) can happen
 * via Id pin status or user request (debugfs). Id/BSV interrupts are not
 * enabled when switch is controlled by user and default mode is supplied
 * by board file, which can be changed by userspace later.
 */
static void msm_otg_init_sm(struct msm_otg *motg)
{
	struct msm_otg_platform_data *pdata = motg->pdata;
	u32 otgsc = readl_relaxed(USB_OTGSC);
	int ret;

	switch (pdata->mode) {
	case USB_OTG:
		if (pdata->otg_control == OTG_USER_CONTROL) {
			if (pdata->default_mode == USB_HOST) {
				clear_bit(ID, &motg->inputs);
			} else if (pdata->default_mode == USB_PERIPHERAL) {
				set_bit(ID, &motg->inputs);
				set_bit(B_SESS_VLD, &motg->inputs);
			} else {
				set_bit(ID, &motg->inputs);
				clear_bit(B_SESS_VLD, &motg->inputs);
			}
		} else if (pdata->otg_control == OTG_PHY_CONTROL) {
			if (otgsc & OTGSC_ID)
				set_bit(ID, &motg->inputs);
			else
				clear_bit(ID, &motg->inputs);
			if (otgsc & OTGSC_BSV)
				set_bit(B_SESS_VLD, &motg->inputs);
			else
				clear_bit(B_SESS_VLD, &motg->inputs);
		} else if (pdata->otg_control == OTG_PMIC_CONTROL) {
			if (pdata->pmic_id_irq) {
				if (msm_otg_read_pmic_id_state(motg))
					set_bit(ID, &motg->inputs);
				else
					clear_bit(ID, &motg->inputs);
			} else if (motg->ext_id_irq) {
				if (gpio_get_value(pdata->usb_id_gpio))
					set_bit(ID, &motg->inputs);
				else
					clear_bit(ID, &motg->inputs);
			} else if (motg->phy_irq) {
				if (msm_otg_read_phy_id_state(motg))
					set_bit(ID, &motg->inputs);
				else
					clear_bit(ID, &motg->inputs);
			}
			/*
			 * VBUS initial state is reported after PMIC
			 * driver initialization. Wait for it.
			 */
			ret = wait_for_completion_timeout(&pmic_vbus_init,
							  VBUS_INIT_TIMEOUT);
			if (!ret) {
				dev_dbg(motg->phy.dev, "%s: timeout waiting for PMIC VBUS\n",
					__func__);
				msm_otg_dbg_log_event(&motg->phy,
						"PMIC VBUS WAIT TMOUT",
						motg->inputs, motg->phy.state);
				clear_bit(B_SESS_VLD, &motg->inputs);
				pmic_vbus_init.done = 1;
			}
		}
		break;
	case USB_HOST:
		clear_bit(ID, &motg->inputs);
		break;
	case USB_PERIPHERAL:
		set_bit(ID, &motg->inputs);
		if (pdata->otg_control == OTG_PHY_CONTROL) {
			if (otgsc & OTGSC_BSV)
				set_bit(B_SESS_VLD, &motg->inputs);
			else
				clear_bit(B_SESS_VLD, &motg->inputs);
		} else if (pdata->otg_control == OTG_PMIC_CONTROL) {
			/*
			 * VBUS initial state is reported after PMIC
			 * driver initialization. Wait for it.
			 */
			ret = wait_for_completion_timeout(&pmic_vbus_init,
							  VBUS_INIT_TIMEOUT);
			if (!ret) {
				dev_dbg(motg->phy.dev, "%s: timeout waiting for PMIC VBUS\n",
					__func__);
				msm_otg_dbg_log_event(&motg->phy,
						"PMIC VBUS WAIT TMOUT",
						motg->inputs, motg->phy.state);
				clear_bit(B_SESS_VLD, &motg->inputs);
				pmic_vbus_init.done = 1;
			}
		} else if (pdata->otg_control == OTG_USER_CONTROL) {
			set_bit(ID, &motg->inputs);
			set_bit(B_SESS_VLD, &motg->inputs);
		}
		break;
	default:
		break;
	}
	msm_otg_dbg_log_event(&motg->phy, "SM INIT", pdata->mode, motg->inputs);
	if (motg->id_state != USB_ID_GROUND)
		motg->id_state = (test_bit(ID, &motg->inputs)) ? USB_ID_FLOAT :
							USB_ID_GROUND;
}

static void msm_otg_wait_for_ext_chg_done(struct msm_otg *motg)
{
	struct usb_phy *phy = &motg->phy;
	unsigned long t;

	/*
	 * Defer next cable connect event till external charger
	 * detection is completed.
	 */

	if (motg->ext_chg_active == ACTIVE) {

do_wait:
		pr_debug("before msm_otg ext chg wait\n");
		msm_otg_dbg_log_event(&motg->phy, "EXT CHG: WAIT", 0, 0);

		t = wait_for_completion_timeout(&motg->ext_chg_wait,
				msecs_to_jiffies(3000));
		msm_otg_dbg_log_event(&motg->phy, "EXT CHG: DONE", t, 0);

		if (!t)
			pr_err("msm_otg ext chg wait timeout\n");
		else if (motg->ext_chg_active == ACTIVE)
			goto do_wait;
		else
			pr_debug("msm_otg ext chg wait done\n");
	}

	if (motg->ext_chg_opened) {
		if (phy->flags & ENABLE_DP_MANUAL_PULLUP) {
			ulpi_write(phy, ULPI_MISC_A_VBUSVLDEXT |
					ULPI_MISC_A_VBUSVLDEXTSEL,
					ULPI_CLR(ULPI_MISC_A));
		}
		/* clear charging register bits */
		ulpi_write(phy, 0x3F, 0x86);
		/* re-enable DP and DM pull-down resistors*/
		ulpi_write(phy, 0x6, 0xB);
	}
}

static void msm_otg_sm_work(struct work_struct *w)
{
	struct msm_otg *motg = container_of(w, struct msm_otg, sm_work);
	struct usb_otg *otg = motg->phy.otg;
	struct device *dev = otg->phy->dev;
	bool work = 0, dcp;
	int ret;

	pr_debug("%s work\n", usb_otg_state_string(otg->phy->state));
	msm_otg_dbg_log_event(&motg->phy, "SM WORK:",
			otg->phy->state, motg->inputs);

	/* Just resume h/w if reqd, pm_count is handled based on state/inputs */
	if (motg->resume_pending) {
		pm_runtime_get_sync(otg->phy->dev);
		if (atomic_read(&motg->in_lpm)) {
			dev_err(dev, "SM WORK: USB is in LPM\n");
			msm_otg_dbg_log_event(&motg->phy,
					"SM WORK: USB IS IN LPM",
					otg->phy->state, motg->inputs);
			msm_otg_resume(motg);
		}
		motg->resume_pending = false;
		pm_runtime_put_noidle(otg->phy->dev);
	}

	switch (otg->phy->state) {
	case OTG_STATE_UNDEFINED:
		pm_runtime_get_sync(otg->phy->dev);
		msm_otg_reset(otg->phy);
		/* Add child device only after block reset */
		ret = of_platform_populate(motg->pdev->dev.of_node, NULL, NULL,
					&motg->pdev->dev);
		if (ret)
			dev_dbg(&motg->pdev->dev, "failed to add BAM core\n");

		msm_otg_init_sm(motg);
		otg->phy->state = OTG_STATE_B_IDLE;
		if (!test_bit(B_SESS_VLD, &motg->inputs) &&
				test_bit(ID, &motg->inputs)) {
			msm_otg_dbg_log_event(&motg->phy,
				"PM RUNTIME: UNDEF PUT",
				get_pm_runtime_counter(otg->phy->dev), 0);
			pm_runtime_put_sync(otg->phy->dev);
			break;
		}
		pm_runtime_put(otg->phy->dev);
		/* FALL THROUGH */
	case OTG_STATE_B_IDLE:
		if (!test_bit(ID, &motg->inputs) && otg->host) {
			pr_debug("!id\n");
			msm_otg_dbg_log_event(&motg->phy, "!ID",
					motg->inputs, otg->phy->state);

			msm_otg_start_host(otg, 1);
			otg->phy->state = OTG_STATE_A_HOST;
		} else if (test_bit(B_SESS_VLD, &motg->inputs)) {
			pr_debug("b_sess_vld\n");
			msm_otg_dbg_log_event(&motg->phy, "B_SESS_VLD",
					motg->inputs, otg->phy->state);
			switch (motg->chg_state) {
			case USB_CHG_STATE_UNDEFINED:
				/* put at the end of chg_det or disconnect */
				pm_runtime_get_sync(otg->phy->dev);
				msm_otg_dbg_log_event(&motg->phy, "PM CHG GET",
						get_pm_runtime_counter(dev), 0);
				motg->chg_state = USB_CHG_STATE_IN_PROGRESS;
				msm_chg_detect_work(&motg->chg_work.work);
				break;
			case USB_CHG_STATE_DETECTED:
				switch (motg->chg_type) {
				case USB_DCP_CHARGER:
					/* fall through */
				case USB_PROPRIETARY_CHARGER:
					msm_otg_notify_charger(motg,
							dcp_max_current);
					if (!motg->is_ext_chg_dcp)
						otg->phy->state =
							OTG_STATE_B_CHARGER;
					break;
				case USB_FLOATED_CHARGER:
					msm_otg_notify_charger(motg,
							IDEV_CHG_MAX);
					otg->phy->state = OTG_STATE_B_CHARGER;
					break;
				case USB_CDP_CHARGER:
					msm_otg_notify_charger(motg,
							IDEV_CHG_MAX);
					/* fall through */
				case USB_SDP_CHARGER:
					pm_runtime_get_sync(otg->phy->dev);
					msm_otg_start_peripheral(otg, 1);
					msm_otg_notify_charger(motg, IUNIT); 
					otg->phy->state =
						OTG_STATE_B_PERIPHERAL;
					mod_timer(&motg->chg_check_timer,
							CHG_RECHECK_DELAY);
					break;
				default:
					break;
				}
				break;
			default:
				break;
			}
		} else {
			pr_debug("chg_work cancel");
			msm_otg_dbg_log_event(&motg->phy, "CHG_WORK CANCEL",
					motg->inputs, otg->phy->state);
			del_timer_sync(&motg->chg_check_timer);
			clear_bit(B_FALSE_SDP, &motg->inputs);
			cancel_delayed_work_sync(&motg->chg_work);
			/*
			 * Find out whether chg_w couldn't start or finished.
			 * In both the cases, runtime ref_count vote is missing
			 */
			if (motg->chg_state == USB_CHG_STATE_UNDEFINED ||
			    motg->chg_state == USB_CHG_STATE_DETECTED) {
				msm_otg_dbg_log_event(&motg->phy, "RT !CHG GET",
				      get_pm_runtime_counter(otg->phy->dev), 0);
				pm_runtime_get_sync(dev);
			}

			dcp = (motg->chg_type == USB_DCP_CHARGER);
			motg->chg_state = USB_CHG_STATE_UNDEFINED;
			motg->chg_type = USB_INVALID_CHARGER;
			msm_otg_notify_charger(motg, 0);
			if (dcp) {
				if (motg->ext_chg_active == DEFAULT)
					motg->ext_chg_active = INACTIVE;
				msm_otg_wait_for_ext_chg_done(motg);
				/* Turn off VDP_SRC */
				ulpi_write(otg->phy, 0x2, 0x86);
			}
			msm_chg_block_off(motg);
			msm_otg_dbg_log_event(&motg->phy, "RT: CHG A PUT",
				get_pm_runtime_counter(otg->phy->dev), 0);
			/* Delay used only if autosuspend enabled */
			pm_runtime_mark_last_busy(dev);
			pm_runtime_put_autosuspend(dev);
		}
		break;
	case OTG_STATE_B_PERIPHERAL:
		if (test_bit(B_SESS_VLD, &motg->inputs) &&
				test_bit(B_FALSE_SDP, &motg->inputs)) {
			pr_debug("B_FALSE_SDP\n");
			msm_otg_start_peripheral(otg, 0);
			motg->chg_type = USB_DCP_CHARGER;
			clear_bit(B_FALSE_SDP, &motg->inputs);
			otg->phy->state = OTG_STATE_B_IDLE;
			msm_otg_dbg_log_event(&motg->phy, "B_FALSE_SDP PUT",
				get_pm_runtime_counter(dev), motg->inputs);
			pm_runtime_put_sync(dev);
			/* schedule work to update charging current */
			work = 1;
		} else if (!test_bit(B_SESS_VLD, &motg->inputs)) {
			msm_otg_start_peripheral(otg, 0);
			msm_otg_dbg_log_event(&motg->phy, "RT PM: B_PERI A PUT",
				get_pm_runtime_counter(dev), 0);
			/* Schedule work to finish cable disconnect processing*/
			otg->phy->state = OTG_STATE_B_IDLE;
			/* _put for _get done on cable connect in B_IDLE */
			pm_runtime_put_noidle(dev);
			work = 1;
		} else if (test_bit(A_BUS_SUSPEND, &motg->inputs)) {
			pr_debug("a_bus_suspend\n");
			msm_otg_dbg_log_event(&motg->phy,
				"BUS_SUSPEND: PM RT PUT",
				get_pm_runtime_counter(dev), 0);
			otg->phy->state = OTG_STATE_B_SUSPEND;
			/* _get on connect in B_IDLE or host resume in B_SUSP */
			pm_runtime_mark_last_busy(dev);
			pm_runtime_put_autosuspend(dev);
		}
		break;
	case OTG_STATE_B_SUSPEND:
		if (!test_bit(B_SESS_VLD, &motg->inputs)) {
			msm_otg_start_peripheral(otg, 0);
			otg->phy->state = OTG_STATE_B_IDLE;
			/* Schedule work to finish cable disconnect processing*/
			work = 1;
		} else if (!test_bit(A_BUS_SUSPEND, &motg->inputs)) {
			pr_debug("!a_bus_suspend\n");
			otg->phy->state = OTG_STATE_B_PERIPHERAL;
			msm_otg_dbg_log_event(&motg->phy,
				"BUS_RESUME: PM RT GET",
				get_pm_runtime_counter(dev), 0);
			pm_runtime_get_sync(dev);
		}
		break;

	case OTG_STATE_B_CHARGER:
		if (test_bit(B_SESS_VLD, &motg->inputs)) {
			pr_debug("BSV set again\n");
			msm_otg_dbg_log_event(&motg->phy, "BSV SET AGAIN",
					motg->inputs, otg->phy->state);
		} else if (!test_bit(B_SESS_VLD, &motg->inputs)) {
			otg->phy->state = OTG_STATE_B_IDLE;
			work = 1;
		}
		break;
	case OTG_STATE_A_HOST:
		if (test_bit(ID, &motg->inputs)) {
			msm_otg_start_host(otg, 0);
			otg->phy->state = OTG_STATE_B_IDLE;
			work = 1;
		}
		break;
	default:
		break;
	}

	if (work)
		queue_work(motg->otg_wq, &motg->sm_work);
}

static irqreturn_t msm_otg_irq(int irq, void *data)
{
	struct msm_otg *motg = data;
	struct usb_otg *otg = motg->phy.otg;
	u32 otgsc = 0;
	bool work = 0;

	if (atomic_read(&motg->in_lpm)) {
		pr_debug("OTG IRQ: %d in LPM\n", irq);
		msm_otg_dbg_log_event(&motg->phy, "OTG IRQ IS IN LPM",
				irq, otg->phy->state);
		/*Ignore interrupt if one interrupt already seen in LPM*/
		if (motg->async_int)
			return IRQ_HANDLED;

		disable_irq_nosync(irq);
		motg->async_int = irq;
		msm_otg_kick_sm_work(motg);

		return IRQ_HANDLED;
	}
	motg->usb_irq_count++;

	otgsc = readl_relaxed(USB_OTGSC);
	if (!(otgsc & (OTGSC_IDIS | OTGSC_BSVIS)))
		return IRQ_NONE;

	if ((otgsc & OTGSC_IDIS) && (otgsc & OTGSC_IDIE)) {
		if (otgsc & OTGSC_ID) {
			dev_dbg(otg->phy->dev, "ID set\n");
			msm_otg_dbg_log_event(&motg->phy, "ID SET",
				motg->inputs, otg->phy->state);
			set_bit(ID, &motg->inputs);
		} else {
			dev_dbg(otg->phy->dev, "ID clear\n");
			msm_otg_dbg_log_event(&motg->phy, "ID CLEAR",
					motg->inputs, otg->phy->state);
			clear_bit(ID, &motg->inputs);
		}
		work = 1;
	} else if ((otgsc & OTGSC_BSVIE) && (otgsc & OTGSC_BSVIS)) {
		if (otgsc & OTGSC_BSV) {
			dev_dbg(otg->phy->dev, "BSV set\n");
			msm_otg_dbg_log_event(&motg->phy, "BSV SET",
					motg->inputs, otg->phy->state);
			set_bit(B_SESS_VLD, &motg->inputs);
		} else {
			dev_dbg(otg->phy->dev, "BSV clear\n");
			msm_otg_dbg_log_event(&motg->phy, "BSV CLEAR",
					motg->inputs, otg->phy->state);
			clear_bit(B_SESS_VLD, &motg->inputs);
			clear_bit(A_BUS_SUSPEND, &motg->inputs);
		}
		work = 1;
	}
	if (work)
		queue_work(motg->otg_wq, &motg->sm_work);

	writel_relaxed(otgsc, USB_OTGSC);

	return IRQ_HANDLED;
}

static void msm_otg_set_vbus_state(int online)
{
	struct msm_otg *motg = the_msm_otg;
	static bool init;

	motg->vbus_state = online;

	if (motg->err_event_seen)
		return;

	if (online) {
		pr_debug("PMIC: BSV set\n");
		msm_otg_dbg_log_event(&motg->phy, "PMIC: BSV SET",
				init, motg->inputs);
		if (test_and_set_bit(B_SESS_VLD, &motg->inputs) && init)
			return;
	} else {
		pr_debug("PMIC: BSV clear\n");
		msm_otg_dbg_log_event(&motg->phy, "PMIC: BSV CLEAR",
				init, motg->inputs);
		motg->is_ext_chg_dcp = false;
		if (!test_and_clear_bit(B_SESS_VLD, &motg->inputs) && init)
			return;
	}

	/* do not queue state m/c work if id is grounded */
	if (!test_bit(ID, &motg->inputs) &&
		!motg->pdata->vbus_low_as_hostmode) {
		/*
		 * state machine work waits for initial VBUS
		 * completion in UNDEFINED state.  Process
		 * the initial VBUS event in ID_GND state.
		 */
		if (init)
			return;
	}

	if (!init) {
		init = true;
		if (pmic_vbus_init.done &&
				test_bit(B_SESS_VLD, &motg->inputs)) {
			pr_debug("PMIC: BSV came late\n");
			msm_otg_dbg_log_event(&motg->phy, "PMIC: BSV CAME LATE",
					init, motg->inputs);
			goto out;
		}

		if (motg->pdata->vbus_low_as_hostmode &&
			!test_bit(B_SESS_VLD, &motg->inputs)) {
			motg->id_state = USB_ID_GROUND;
			clear_bit(ID, &motg->inputs);
		}
		complete(&pmic_vbus_init);
		pr_debug("PMIC: BSV init complete\n");
		msm_otg_dbg_log_event(&motg->phy, "PMIC: BSV INIT COMPLETE",
				init, motg->inputs);
		return;
	}

out:
	if (motg->is_ext_chg_dcp) {
		if (test_bit(B_SESS_VLD, &motg->inputs)) {
			msm_otg_notify_charger(motg, IDEV_CHG_MAX);
		} else {
			motg->is_ext_chg_dcp = false;
			motg->chg_state = USB_CHG_STATE_UNDEFINED;
			motg->chg_type = USB_INVALID_CHARGER;
			msm_otg_notify_charger(motg, 0);
		}
		return;
	}

	msm_otg_dbg_log_event(&motg->phy, "CHECK VBUS EVENT DURING SUSPEND",
			atomic_read(&motg->pm_suspended),
			motg->sm_work_pending);

	/* Move to host mode on vbus low if required */
	if (motg->pdata->vbus_low_as_hostmode) {
		if (!test_bit(B_SESS_VLD, &motg->inputs)) {
			clear_bit(ID, &motg->inputs);
		} else {
			set_bit(ID, &motg->inputs);
		}
	}
	msm_otg_kick_sm_work(motg);
}

static void msm_id_status_w(struct work_struct *w)
{
	struct msm_otg *motg = container_of(w, struct msm_otg,
						id_status_work.work);
	int work = 0;

	dev_dbg(motg->phy.dev, "ID status_w\n");

	if (motg->pdata->pmic_id_irq)
		motg->id_state = msm_otg_read_pmic_id_state(motg);
	else if (motg->ext_id_irq)
		motg->id_state = gpio_get_value(motg->pdata->usb_id_gpio);
	else if (motg->phy_irq)
		motg->id_state = msm_otg_read_phy_id_state(motg);

	if (motg->err_event_seen)
		return;

	if (motg->id_state) {
		if (gpio_is_valid(motg->pdata->switch_sel_gpio))
			gpio_direction_input(motg->pdata->switch_sel_gpio);
		if (!test_and_set_bit(ID, &motg->inputs)) {
			pr_debug("ID set\n");
			msm_otg_dbg_log_event(&motg->phy, "ID SET",
					motg->inputs, motg->phy.state);
			work = 1;
		}
	} else {
		if (gpio_is_valid(motg->pdata->switch_sel_gpio))
			gpio_direction_output(motg->pdata->switch_sel_gpio, 1);
		if (test_and_clear_bit(ID, &motg->inputs)) {
			pr_debug("ID clear\n");
			msm_otg_dbg_log_event(&motg->phy, "ID CLEAR",
					motg->inputs, motg->phy.state);
			work = 1;
		}
	}

	if (work && (motg->phy.state != OTG_STATE_UNDEFINED)) {
		msm_otg_dbg_log_event(&motg->phy,
				"CHECK ID EVENT DURING SUSPEND",
				atomic_read(&motg->pm_suspended),
				motg->sm_work_pending);
		msm_otg_kick_sm_work(motg);
	}
}

#define MSM_ID_STATUS_DELAY	5 /* 5msec */
static irqreturn_t msm_id_irq(int irq, void *data)
{
	struct msm_otg *motg = data;

	/*schedule delayed work for 5msec for ID line state to settle*/
	queue_delayed_work(motg->otg_wq, &motg->id_status_work,
			msecs_to_jiffies(MSM_ID_STATUS_DELAY));

	return IRQ_HANDLED;
}

int msm_otg_pm_notify(struct notifier_block *notify_block,
					unsigned long mode, void *unused)
{
	struct msm_otg *motg = container_of(
		notify_block, struct msm_otg, pm_notify);

	dev_dbg(motg->phy.dev, "OTG PM notify:%lx, sm_pending:%u\n", mode,
					motg->sm_work_pending);
	msm_otg_dbg_log_event(&motg->phy, "PM NOTIFY",
			mode, motg->sm_work_pending);

	switch (mode) {
	case PM_POST_SUSPEND:
		/* OTG sm_work can be armed now */
		atomic_set(&motg->pm_suspended, 0);

		/* Handle any deferred wakeup events from USB during suspend */
		if (motg->sm_work_pending) {
			motg->sm_work_pending = false;
			queue_work(motg->otg_wq, &motg->sm_work);
		}
		break;

	default:
		break;
	}

	return NOTIFY_OK;
}

static int msm_otg_mode_show(struct seq_file *s, void *unused)
{
	struct msm_otg *motg = s->private;
	struct usb_otg *otg = motg->phy.otg;

	switch (otg->phy->state) {
	case OTG_STATE_A_HOST:
		seq_printf(s, "host\n");
		break;
	case OTG_STATE_B_IDLE:
	case OTG_STATE_B_PERIPHERAL:
	case OTG_STATE_B_SUSPEND:
		seq_printf(s, "peripheral\n");
		break;
	default:
		seq_printf(s, "none\n");
		break;
	}

	return 0;
}

static int msm_otg_mode_open(struct inode *inode, struct file *file)
{
	return single_open(file, msm_otg_mode_show, inode->i_private);
}

static ssize_t msm_otg_mode_write(struct file *file, const char __user *ubuf,
				size_t count, loff_t *ppos)
{
	struct seq_file *s = file->private_data;
	struct msm_otg *motg = s->private;
	char buf[16];
	struct usb_phy *phy = &motg->phy;
	int status = count;
	enum usb_mode_type req_mode;

	memset(buf, 0x00, sizeof(buf));

	if (copy_from_user(&buf, ubuf, min_t(size_t, sizeof(buf) - 1, count))) {
		status = -EFAULT;
		goto out;
	}

	if (!strncmp(buf, "host", 4)) {
		req_mode = USB_HOST;
	} else if (!strncmp(buf, "peripheral", 10)) {
		req_mode = USB_PERIPHERAL;
	} else if (!strncmp(buf, "none", 4)) {
		req_mode = USB_NONE;
	} else {
		status = -EINVAL;
		goto out;
	}

	switch (req_mode) {
	case USB_NONE:
		switch (phy->state) {
		case OTG_STATE_A_HOST:
		case OTG_STATE_B_PERIPHERAL:
		case OTG_STATE_B_SUSPEND:
			set_bit(ID, &motg->inputs);
			clear_bit(B_SESS_VLD, &motg->inputs);
			break;
		default:
			goto out;
		}
		break;
	case USB_PERIPHERAL:
		switch (phy->state) {
		case OTG_STATE_B_IDLE:
		case OTG_STATE_A_HOST:
			set_bit(ID, &motg->inputs);
			set_bit(B_SESS_VLD, &motg->inputs);
			break;
		default:
			goto out;
		}
		break;
	case USB_HOST:
		switch (phy->state) {
		case OTG_STATE_B_IDLE:
		case OTG_STATE_B_PERIPHERAL:
		case OTG_STATE_B_SUSPEND:
			clear_bit(ID, &motg->inputs);
			break;
		default:
			goto out;
		}
		break;
	default:
		goto out;
	}

	motg->id_state = (test_bit(ID, &motg->inputs)) ? USB_ID_FLOAT :
							USB_ID_GROUND;
	queue_work(motg->otg_wq, &motg->sm_work);
out:
	return status;
}

const struct file_operations msm_otg_mode_fops = {
	.open = msm_otg_mode_open,
	.read = seq_read,
	.write = msm_otg_mode_write,
	.llseek = seq_lseek,
	.release = single_release,
};

static int msm_otg_show_otg_state(struct seq_file *s, void *unused)
{
	struct msm_otg *motg = s->private;
	struct usb_phy *phy = &motg->phy;

	seq_printf(s, "%s\n", usb_otg_state_string(phy->state));
	return 0;
}

static int msm_otg_otg_state_open(struct inode *inode, struct file *file)
{
	return single_open(file, msm_otg_show_otg_state, inode->i_private);
}

const struct file_operations msm_otg_state_fops = {
	.open = msm_otg_otg_state_open,
	.read = seq_read,
	.llseek = seq_lseek,
	.release = single_release,
};

static int msm_otg_show_chg_type(struct seq_file *s, void *unused)
{
	struct msm_otg *motg = s->private;

	seq_printf(s, "%s\n", chg_to_string(motg->chg_type));
	return 0;
}

static int msm_otg_chg_open(struct inode *inode, struct file *file)
{
	return single_open(file, msm_otg_show_chg_type, inode->i_private);
}

const struct file_operations msm_otg_chg_fops = {
	.open = msm_otg_chg_open,
	.read = seq_read,
	.llseek = seq_lseek,
	.release = single_release,
};

static int msm_otg_bus_show(struct seq_file *s, void *unused)
{
	if (debug_bus_voting_enabled)
		seq_printf(s, "enabled\n");
	else
		seq_printf(s, "disabled\n");

	return 0;
}

static int msm_otg_bus_open(struct inode *inode, struct file *file)
{
	return single_open(file, msm_otg_bus_show, inode->i_private);
}

static ssize_t msm_otg_bus_write(struct file *file, const char __user *ubuf,
				size_t count, loff_t *ppos)
{
	char buf[8];
	struct seq_file *s = file->private_data;
	struct msm_otg *motg = s->private;

	memset(buf, 0x00, sizeof(buf));

	if (copy_from_user(&buf, ubuf, min_t(size_t, sizeof(buf) - 1, count)))
		return -EFAULT;

	if (!strncmp(buf, "enable", 6)) {
		/* Do not vote here. Let OTG statemachine decide when to vote */
		debug_bus_voting_enabled = true;
	} else {
		debug_bus_voting_enabled = false;
		msm_otg_bus_vote(motg, USB_MIN_PERF_VOTE);
	}

	return count;
}

static int msm_otg_dbg_buff_show(struct seq_file *s, void *unused)
{
	struct msm_otg *motg = s->private;
	unsigned long	flags;
	unsigned	i;

	read_lock_irqsave(&motg->dbg_lock, flags);

	i = motg->dbg_idx;
	if (strnlen(motg->buf[i], DEBUG_MSG_LEN))
		seq_printf(s, "%s\n", motg->buf[i]);
	for (dbg_inc(&i); i != motg->dbg_idx;  dbg_inc(&i)) {
		if (!strnlen(motg->buf[i], DEBUG_MSG_LEN))
			continue;
		seq_printf(s, "%s\n", motg->buf[i]);
	}
	read_unlock_irqrestore(&motg->dbg_lock, flags);

	return 0;
}

static int msm_otg_dbg_buff_open(struct inode *inode, struct file *file)
{
	return single_open(file, msm_otg_dbg_buff_show, inode->i_private);
}

const struct file_operations msm_otg_dbg_buff_fops = {
	.open = msm_otg_dbg_buff_open,
	.read = seq_read,
	.llseek = seq_lseek,
	.release = single_release,
};

static int
otg_get_prop_usbin_voltage_now(struct msm_otg *motg)
{
	int rc = 0;
	struct qpnp_vadc_result results;

	if (IS_ERR_OR_NULL(motg->vadc_dev)) {
		motg->vadc_dev = qpnp_get_vadc(motg->phy.dev, "usbin");
		if (IS_ERR(motg->vadc_dev))
			return PTR_ERR(motg->vadc_dev);
	}

	rc = qpnp_vadc_read(motg->vadc_dev, USBIN, &results);
	if (rc) {
		pr_err("Unable to read usbin rc=%d\n", rc);
		return 0;
	} else {
		return results.physical;
	}
}

static int msm_otg_pmic_dp_dm(struct msm_otg *motg, int value)
{
	int ret = 0;

	switch (value) {
	case POWER_SUPPLY_DP_DM_DPF_DMF:
		if (!motg->rm_pulldown) {
			ret = msm_hsusb_ldo_enable(motg, USB_PHY_REG_3P3_ON);
			if (!ret) {
				motg->rm_pulldown = true;
				msm_otg_dbg_log_event(&motg->phy, "RM Pulldown",
						motg->rm_pulldown, 0);
			}
		}
		break;
	case POWER_SUPPLY_DP_DM_DPR_DMR:
		if (motg->rm_pulldown) {
			ret = msm_hsusb_ldo_enable(motg, USB_PHY_REG_3P3_OFF);
			if (!ret) {
				motg->rm_pulldown = false;
				msm_otg_dbg_log_event(&motg->phy, "RM Pulldown",
						motg->rm_pulldown, 0);
			}
		}
		break;
	default:
		ret = -EINVAL;
		break;
	}

	return ret;
}

static int otg_power_get_property_usb(struct power_supply *psy,
				  enum power_supply_property psp,
				  union power_supply_propval *val)
{
	struct msm_otg *motg = container_of(psy, struct msm_otg, usb_psy);
	switch (psp) {
	case POWER_SUPPLY_PROP_SCOPE:
		if (motg->host_mode)
			val->intval = POWER_SUPPLY_SCOPE_SYSTEM;
		else
			val->intval = POWER_SUPPLY_SCOPE_DEVICE;
		break;
	case POWER_SUPPLY_PROP_VOLTAGE_MAX:
		val->intval = motg->voltage_max;
		break;
	case POWER_SUPPLY_PROP_CURRENT_MAX:
		val->intval = motg->current_max;
		break;
	case POWER_SUPPLY_PROP_INPUT_CURRENT_MAX:
		val->intval = motg->typec_current_max;
		break;
	case POWER_SUPPLY_PROP_PRESENT:
		val->intval = !!test_bit(B_SESS_VLD, &motg->inputs);
		break;
	case POWER_SUPPLY_PROP_DP_DM:
		val->intval = motg->rm_pulldown;
		break;
	/* Reflect USB enumeration */
	case POWER_SUPPLY_PROP_ONLINE:
		val->intval = fake_online;
		break;
	case POWER_SUPPLY_PROP_TECHNOLOGY:
		val->intval = fake_online;
		break;
	case POWER_SUPPLY_PROP_REAL_TYPE:
		val->intval = motg->usb_supply_type;
		break;
	case POWER_SUPPLY_PROP_TYPE:
		val->intval = psy->type;
		break;
	case POWER_SUPPLY_PROP_HEALTH:
		val->intval = motg->usbin_health;
		break;
	case POWER_SUPPLY_PROP_VOLTAGE_NOW:
		val->intval = otg_get_prop_usbin_voltage_now(motg);
		break;
	case POWER_SUPPLY_PROP_USB_OTG:
		val->intval = !motg->id_state;
		break;
	default:
		return -EINVAL;
	}
	return 0;
}

static int otg_power_set_property_usb(struct power_supply *psy,
				  enum power_supply_property psp,
				  const union power_supply_propval *val)
{
	struct msm_otg *motg = container_of(psy, struct msm_otg, usb_psy);
	struct msm_otg_platform_data *pdata = motg->pdata;
	union power_supply_propval data;
	struct power_supply *charger_psy;

	msm_otg_dbg_log_event(&motg->phy, "SET PWR PROPERTY",
				psp, motg->usb_supply_type);
	switch (psp) {
	case POWER_SUPPLY_PROP_USB_OTG:
		motg->id_state = val->intval ? USB_ID_GROUND : USB_ID_FLOAT;
		queue_delayed_work(motg->otg_wq, &motg->id_status_work, 0);
		break;
	/* PMIC notification for DP DM state */
	case POWER_SUPPLY_PROP_DP_DM:
		msm_otg_pmic_dp_dm(motg, val->intval);
		break;
	/* Process PMIC notification in PRESENT prop */
	case POWER_SUPPLY_PROP_PRESENT:
		msm_otg_set_vbus_state(val->intval);
		break;
	/* The ONLINE property reflects if usb has enumerated */
	case POWER_SUPPLY_PROP_ONLINE:
		pr_info("[phy-msm-usb] set_property: online = %d \n", val->intval);
		motg->online = val->intval;
		
		if (usb_online ^ val->intval) {
			usb_online = val->intval;
			data.intval = val->intval;
			//Notify charger driver to update charging status
			charger_psy = power_supply_get_by_name("battery");
			if (charger_psy)
				charger_psy->set_property(charger_psy, POWER_SUPPLY_PROP_STATUS, &data);
		}
		break;
	case POWER_SUPPLY_PROP_TECHNOLOGY:
		pr_info("otg_power_SET_property_usb, set fake_online:%d  \n", val->intval);
		fake_online = val->intval;
		charger_psy = power_supply_get_by_name("battery");
		if (charger_psy)
			power_supply_changed(charger_psy);
		break;
	case POWER_SUPPLY_PROP_VOLTAGE_MAX:
		motg->voltage_max = val->intval;
		break;
	case POWER_SUPPLY_PROP_CURRENT_MAX:
		motg->current_max = val->intval;
		break;
	case POWER_SUPPLY_PROP_INPUT_CURRENT_MAX:
		/*
		 * Limit type-c charger current to 500 for SDP charger
		 * to avoid more current drawn than 500 with legacy Hosts.
		 */
		if (pdata->enable_sdp_typec_current_limit &&
				(motg->chg_type == USB_SDP_CHARGER)
					&& val->intval > 500)
			motg->typec_current_max = 500;
		else
			motg->typec_current_max = val->intval;

		msm_otg_dbg_log_event(&motg->phy, "type-c charger",
					val->intval, motg->bc1p2_current_max);
		/* Update chg_current as per type-c charger detection on VBUS */
		if (motg->chg_type != USB_INVALID_CHARGER) {
			dev_dbg(motg->phy.dev, "update type-c charger\n");
			msm_otg_notify_charger(motg, motg->bc1p2_current_max);
		}
		break;
	case POWER_SUPPLY_PROP_REAL_TYPE:
		motg->usb_supply_type = val->intval;
		/*
		 * Update TYPE property to DCP for HVDCP/HVDCP3 charger types
		 * so that they can be recongized as AC chargers by healthd.
		 * Don't report UNKNOWN charger type to prevent healthd missing
		 * detecting this power_supply status change.
		 */
		if (motg->usb_supply_type == POWER_SUPPLY_TYPE_USB_HVDCP_3
			|| motg->usb_supply_type == POWER_SUPPLY_TYPE_USB_HVDCP)
			psy->type = POWER_SUPPLY_TYPE_USB_DCP;
		else if (motg->usb_supply_type == POWER_SUPPLY_TYPE_UNKNOWN)
			psy->type = POWER_SUPPLY_TYPE_USB;
		else
			psy->type = motg->usb_supply_type;
		/*
		 * If charger detection is done by the USB driver,
		 * motg->chg_type is already assigned in the
		 * charger detection work.
		 *
		 * There is a possibility of overriding the
		 * actual charger type with power supply type
		 * charger. For example USB PROPRIETARY charger
		 * does not exist in power supply enum and it
		 * gets overridden as DCP.
		 */
		if (motg->chg_state == USB_CHG_STATE_DETECTED)
			break;

		switch (motg->usb_supply_type) {
		case POWER_SUPPLY_TYPE_USB:
			motg->chg_type = USB_SDP_CHARGER;
			motg->voltage_max = MICRO_5V;
			motg->current_max = SDP_CURRENT_UA;
			break;
		case POWER_SUPPLY_TYPE_USB_DCP:
			motg->chg_type = USB_DCP_CHARGER;
			motg->voltage_max = MICRO_5V;
			motg->current_max = DCP_CURRENT_UA;
			break;
		case POWER_SUPPLY_TYPE_USB_HVDCP:
			motg->chg_type = USB_DCP_CHARGER;
			motg->voltage_max = MICRO_9V;
			motg->current_max = HVDCP_CURRENT_UA;
			msm_otg_notify_charger(motg, hvdcp_max_current);
			break;
		case POWER_SUPPLY_TYPE_USB_CDP:
			motg->chg_type = USB_CDP_CHARGER;
			motg->voltage_max = MICRO_5V;
			motg->current_max = CDP_CURRENT_UA;
			break;
		case POWER_SUPPLY_TYPE_USB_ACA:
			motg->chg_type = USB_PROPRIETARY_CHARGER;
			break;
		default:
			motg->chg_type = USB_INVALID_CHARGER;
			break;
		}

		if (motg->chg_type != USB_INVALID_CHARGER) {
			if (motg->chg_type == USB_DCP_CHARGER)
				motg->is_ext_chg_dcp = true;
			motg->chg_state = USB_CHG_STATE_DETECTED;
		}

		dev_dbg(motg->phy.dev, "%s: charger type = %s\n", __func__,
			chg_to_string(motg->chg_type));
		msm_otg_dbg_log_event(&motg->phy, "SET CHARGER TYPE ",
				motg->chg_type, motg->usb_supply_type);
		break;
	case POWER_SUPPLY_PROP_HEALTH:
		if (val->intval > POWER_SUPPLY_HEALTH_HOT)
			motg->usbin_health = 0;
		else
			motg->usbin_health = val->intval;
		break;
	default:
		return -EINVAL;
	}

	power_supply_changed(&motg->usb_psy);
	return 0;
}

static int otg_power_property_is_writeable_usb(struct power_supply *psy,
						enum power_supply_property psp)
{
	switch (psp) {
	case POWER_SUPPLY_PROP_HEALTH:
	case POWER_SUPPLY_PROP_PRESENT:
	case POWER_SUPPLY_PROP_ONLINE:
	case POWER_SUPPLY_PROP_TECHNOLOGY:	
	case POWER_SUPPLY_PROP_VOLTAGE_MAX:
	case POWER_SUPPLY_PROP_CURRENT_MAX:
	case POWER_SUPPLY_PROP_DP_DM:
	case POWER_SUPPLY_PROP_INPUT_CURRENT_MAX:
	case POWER_SUPPLY_PROP_USB_OTG:
	case POWER_SUPPLY_PROP_REAL_TYPE:
		return 1;
	default:
		break;
	}

	return 0;
}

static char *otg_pm_power_supplied_to[] = {
	"battery",
};

static enum power_supply_property otg_pm_power_props_usb[] = {
	POWER_SUPPLY_PROP_HEALTH,
	POWER_SUPPLY_PROP_PRESENT,
	POWER_SUPPLY_PROP_ONLINE,
	POWER_SUPPLY_PROP_TECHNOLOGY,
	POWER_SUPPLY_PROP_VOLTAGE_MAX,
	POWER_SUPPLY_PROP_CURRENT_MAX,
	POWER_SUPPLY_PROP_INPUT_CURRENT_MAX,
	POWER_SUPPLY_PROP_SCOPE,
	POWER_SUPPLY_PROP_TYPE,
	POWER_SUPPLY_PROP_VOLTAGE_NOW,
	POWER_SUPPLY_PROP_DP_DM,
	POWER_SUPPLY_PROP_USB_OTG,
	POWER_SUPPLY_PROP_REAL_TYPE,
};

const struct file_operations msm_otg_bus_fops = {
	.open = msm_otg_bus_open,
	.read = seq_read,
	.write = msm_otg_bus_write,
	.llseek = seq_lseek,
	.release = single_release,
};

static struct dentry *msm_otg_dbg_root;

static int msm_otg_debugfs_init(struct msm_otg *motg)
{
	struct dentry *msm_otg_dentry;
	struct msm_otg_platform_data *pdata = motg->pdata;

	msm_otg_dbg_root = debugfs_create_dir("msm_otg", NULL);

	if (!msm_otg_dbg_root || IS_ERR(msm_otg_dbg_root))
		return -ENODEV;

	if ((pdata->mode == USB_OTG || pdata->mode == USB_PERIPHERAL) &&
		pdata->otg_control == OTG_USER_CONTROL) {

		msm_otg_dentry = debugfs_create_file("mode", S_IRUGO |
			S_IWUSR, msm_otg_dbg_root, motg,
			&msm_otg_mode_fops);

		if (!msm_otg_dentry) {
			debugfs_remove(msm_otg_dbg_root);
			msm_otg_dbg_root = NULL;
			return -ENODEV;
		}
	}

	msm_otg_dentry = debugfs_create_file("chg_type", S_IRUGO,
		msm_otg_dbg_root, motg,
		&msm_otg_chg_fops);

	if (!msm_otg_dentry) {
		debugfs_remove_recursive(msm_otg_dbg_root);
		return -ENODEV;
	}

	msm_otg_dentry = debugfs_create_file("bus_voting", S_IRUGO | S_IWUSR,
		msm_otg_dbg_root, motg,
		&msm_otg_bus_fops);

	if (!msm_otg_dentry) {
		debugfs_remove_recursive(msm_otg_dbg_root);
		return -ENODEV;
	}

	msm_otg_dentry = debugfs_create_file("otg_state", S_IRUGO,
				msm_otg_dbg_root, motg, &msm_otg_state_fops);

	if (!msm_otg_dentry) {
		debugfs_remove_recursive(msm_otg_dbg_root);
		return -ENODEV;
	}

	msm_otg_dentry = debugfs_create_file("dbg_buff", S_IRUGO,
		msm_otg_dbg_root, motg, &msm_otg_dbg_buff_fops);

	if (!msm_otg_dentry) {
		debugfs_remove_recursive(msm_otg_dbg_root);
		return -ENODEV;
	}
	return 0;
}

static void msm_otg_debugfs_cleanup(void)
{
	debugfs_remove_recursive(msm_otg_dbg_root);
}

static ssize_t
set_msm_otg_perf_mode(struct device *dev, struct device_attribute *attr,
		const char *buf, size_t count)
{
	struct msm_otg *motg = the_msm_otg;
	int ret;
	long clk_rate;

	pr_debug("%s: enable:%d\n", __func__, !strnicmp(buf, "enable", 6));

	if (!strnicmp(buf, "enable", 6)) {
		clk_rate = motg->core_clk_nominal_rate;
		msm_otg_bus_freq_set(motg, USB_NOC_NOM_VOTE);
	} else {
		clk_rate = motg->core_clk_svs_rate;
		msm_otg_bus_freq_set(motg, USB_NOC_SVS_VOTE);
	}

	if (clk_rate) {
		pr_debug("Set usb sys_clk rate:%ld\n", clk_rate);
		ret = clk_set_rate(motg->core_clk, clk_rate);
		if (ret)
			pr_err("sys_clk set_rate fail:%d %ld\n", ret, clk_rate);
		msm_otg_dbg_log_event(&motg->phy, "OTG PERF SET",
							clk_rate, ret);
	} else {
		pr_err("usb sys_clk rate is undefined\n");
	}

	return count;
}

static DEVICE_ATTR(perf_mode, S_IWUSR, NULL, set_msm_otg_perf_mode);

#define MSM_OTG_CMD_ID		0x09
#define MSM_OTG_DEVICE_ID	0x04
#define MSM_OTG_VMID_IDX	0xFF
#define MSM_OTG_MEM_TYPE	0x02
struct msm_otg_scm_cmd_buf {
	unsigned int device_id;
	unsigned int vmid_idx;
	unsigned int mem_type;
} __attribute__ ((__packed__));

static void msm_otg_pnoc_errata_fix(struct msm_otg *motg)
{
	int ret;
	struct msm_otg_platform_data *pdata = motg->pdata;
	struct msm_otg_scm_cmd_buf cmd_buf;

	if (!pdata->pnoc_errata_fix)
		return;

	dev_dbg(motg->phy.dev, "applying fix for pnoc h/w issue\n");

	cmd_buf.device_id = MSM_OTG_DEVICE_ID;
	cmd_buf.vmid_idx = MSM_OTG_VMID_IDX;
	cmd_buf.mem_type = MSM_OTG_MEM_TYPE;

	ret = scm_call(SCM_SVC_MP, MSM_OTG_CMD_ID, &cmd_buf,
				sizeof(cmd_buf), NULL, 0);

	if (ret)
		dev_err(motg->phy.dev, "scm command failed to update VMIDMT\n");
}

static u64 msm_otg_dma_mask = DMA_BIT_MASK(32);
static struct platform_device *msm_otg_add_pdev(
		struct platform_device *ofdev, const char *name)
{
	struct platform_device *pdev;
	const struct resource *res = ofdev->resource;
	unsigned int num = ofdev->num_resources;
	int retval;
	struct ci13xxx_platform_data ci_pdata;
	struct msm_otg_platform_data *otg_pdata;
	struct msm_otg *motg;

	pdev = platform_device_alloc(name, -1);
	if (!pdev) {
		retval = -ENOMEM;
		goto error;
	}

	pdev->dev.coherent_dma_mask = DMA_BIT_MASK(32);
	pdev->dev.dma_mask = &msm_otg_dma_mask;
	pdev->dev.parent = &ofdev->dev;

	if (num) {
		retval = platform_device_add_resources(pdev, res, num);
		if (retval)
			goto error;
	}

	if (!strcmp(name, "msm_hsusb")) {
		otg_pdata =
			(struct msm_otg_platform_data *)
				ofdev->dev.platform_data;
		motg = platform_get_drvdata(ofdev);
		ci_pdata.log2_itc = otg_pdata->log2_itc;
		ci_pdata.usb_core_id = 0;
		ci_pdata.l1_supported = otg_pdata->l1_supported;
		ci_pdata.enable_ahb2ahb_bypass =
				otg_pdata->enable_ahb2ahb_bypass;
		ci_pdata.enable_streaming = otg_pdata->enable_streaming;
		ci_pdata.enable_axi_prefetch = otg_pdata->enable_axi_prefetch;
		retval = platform_device_add_data(pdev, &ci_pdata,
			sizeof(ci_pdata));
		if (retval)
			goto error;
	}

	retval = platform_device_add(pdev);
	if (retval)
		goto error;

	return pdev;

error:
	platform_device_put(pdev);
	return ERR_PTR(retval);
}

static int msm_otg_setup_devices(struct platform_device *ofdev,
		enum usb_mode_type mode, bool init)
{
	const char *gadget_name = "msm_hsusb";
	const char *host_name = "msm_hsusb_host";
	static struct platform_device *gadget_pdev;
	static struct platform_device *host_pdev;
	int retval = 0;

	if (!init) {
		if (gadget_pdev) {
			platform_device_unregister(gadget_pdev);
			device_remove_file(&gadget_pdev->dev,
					   &dev_attr_perf_mode);
		}
		if (host_pdev)
			platform_device_unregister(host_pdev);
		return 0;
	}

	switch (mode) {
	case USB_OTG:
		/* fall through */
	case USB_PERIPHERAL:
		gadget_pdev = msm_otg_add_pdev(ofdev, gadget_name);
		if (IS_ERR(gadget_pdev)) {
			retval = PTR_ERR(gadget_pdev);
			break;
		}
		if (device_create_file(&gadget_pdev->dev, &dev_attr_perf_mode))
			dev_err(&gadget_pdev->dev, "perf_mode file failed\n");
		if (mode == USB_PERIPHERAL)
			break;
		/* fall through */
	case USB_HOST:
		host_pdev = msm_otg_add_pdev(ofdev, host_name);
		if (IS_ERR(host_pdev)) {
			retval = PTR_ERR(host_pdev);
			if (mode == USB_OTG) {
				platform_device_unregister(gadget_pdev);
				device_remove_file(&gadget_pdev->dev,
						   &dev_attr_perf_mode);
			}
		}
		break;
	default:
		break;
	}

	return retval;
}

static int msm_otg_register_power_supply(struct platform_device *pdev,
					struct msm_otg *motg)
{
	int ret;

	ret = power_supply_register(&pdev->dev, &motg->usb_psy);
	if (ret < 0) {
		dev_err(motg->phy.dev,
			"%s:power_supply_register usb failed\n",
			__func__);
		return ret;
	}

	return 0;
}

static int msm_otg_ext_chg_open(struct inode *inode, struct file *file)
{
	struct msm_otg *motg = the_msm_otg;

	pr_debug("msm_otg ext chg open\n");
	msm_otg_dbg_log_event(&motg->phy, "EXT CHG: OPEN",
			motg->inputs, motg->phy.state);

	motg->ext_chg_opened = true;
	file->private_data = (void *)motg;
	return 0;
}

static long
msm_otg_ext_chg_ioctl(struct file *file, unsigned int cmd, unsigned long arg)
{
	struct msm_otg *motg = file->private_data;
	struct msm_usb_chg_info info = {0};
	int ret = 0, val;

	msm_otg_dbg_log_event(&motg->phy, "EXT CHG: IOCTL", cmd, 0);
	switch (cmd) {
	case MSM_USB_EXT_CHG_INFO:
		info.chg_block_type = USB_CHG_BLOCK_ULPI;
		info.page_offset = motg->io_res->start & ~PAGE_MASK;
		/* mmap() works on PAGE granularity */
		info.length = PAGE_SIZE;

		if (copy_to_user((void __user *)arg, &info, sizeof(info))) {
			pr_err("%s: copy to user failed\n\n", __func__);
			ret = -EFAULT;
		}
		break;
	case MSM_USB_EXT_CHG_BLOCK_LPM:
		if (get_user(val, (int __user *)arg)) {
			pr_err("%s: get_user failed\n\n", __func__);
			ret = -EFAULT;
			break;
		}
		pr_debug("%s: LPM block request %d\n", __func__, val);
		msm_otg_dbg_log_event(&motg->phy, "LPM BLOCK REQ", val, 0);
		if (val) { /* block LPM */
			if (motg->chg_type == USB_DCP_CHARGER) {
				motg->ext_chg_active = ACTIVE;
				msm_otg_dbg_log_event(&motg->phy,
				      "PM RUNTIME: EXT_CHG GET",
				      get_pm_runtime_counter(motg->phy.dev), 0);
				pm_runtime_get_sync(motg->phy.dev);
			} else {
				motg->ext_chg_active = INACTIVE;
				complete(&motg->ext_chg_wait);
				ret = -ENODEV;
			}
		} else {
			motg->ext_chg_active = INACTIVE;
			complete(&motg->ext_chg_wait);
			/*
			 * If usb cable is disconnected and then userspace
			 * calls ioctl to unblock low power mode, make sure
			 * otg_sm work for usb disconnect is processed first
			 * followed by decrementing the PM usage counters.
			 */
			flush_work(&motg->sm_work);
			msm_otg_dbg_log_event(&motg->phy,
				"PM RUNTIME: EXT_CHG PUT",
				get_pm_runtime_counter(motg->phy.dev), 0);
			pm_runtime_put_sync(motg->phy.dev);
		}
		break;
	case MSM_USB_EXT_CHG_VOLTAGE_INFO:
		if (get_user(val, (int __user *)arg)) {
			pr_err("%s: get_user failed\n\n", __func__);
			ret = -EFAULT;
			break;
		}
		msm_otg_dbg_log_event(&motg->phy, "EXT CHG: VOL REQ", cmd, val);

		if (val == USB_REQUEST_5V)
			pr_debug("%s:voting 5V voltage request\n", __func__);
		else if (val == USB_REQUEST_9V)
			pr_debug("%s:voting 9V voltage request\n", __func__);
		break;
	case MSM_USB_EXT_CHG_RESULT:
		if (get_user(val, (int __user *)arg)) {
			pr_err("%s: get_user failed\n\n", __func__);
			ret = -EFAULT;
			break;
		}
		msm_otg_dbg_log_event(&motg->phy, "EXT CHG: VOL REQ", cmd, val);

		if (!val)
			pr_debug("%s:voltage request successful\n", __func__);
		else
			pr_debug("%s:voltage request failed\n", __func__);
		break;
	case MSM_USB_EXT_CHG_TYPE:
		if (get_user(val, (int __user *)arg)) {
			pr_err("%s: get_user failed\n\n", __func__);
			ret = -EFAULT;
			break;
		}
		msm_otg_dbg_log_event(&motg->phy, "EXT CHG: VOL REQ", cmd, val);

		if (val)
			pr_debug("%s:charger is external charger\n", __func__);
		else
			pr_debug("%s:charger is not ext charger\n", __func__);
		break;
	default:
		ret = -EINVAL;
	}

	return ret;
}

static int msm_otg_ext_chg_mmap(struct file *file, struct vm_area_struct *vma)
{
	struct msm_otg *motg = file->private_data;
	unsigned long vsize = vma->vm_end - vma->vm_start;
	int ret;

	if (vma->vm_pgoff || vsize > PAGE_SIZE)
		return -EINVAL;

	vma->vm_pgoff = __phys_to_pfn(motg->io_res->start);
	vma->vm_page_prot = pgprot_noncached(vma->vm_page_prot);

	ret = io_remap_pfn_range(vma, vma->vm_start, vma->vm_pgoff,
				 vsize, vma->vm_page_prot);
	if (ret < 0) {
		pr_err("%s: failed with return val %d\n", __func__, ret);
		return ret;
	}

	return 0;
}

static int msm_otg_ext_chg_release(struct inode *inode, struct file *file)
{
	struct msm_otg *motg = file->private_data;

	pr_debug("msm_otg ext chg release\n");
	msm_otg_dbg_log_event(&motg->phy, "EXT CHG: RELEASE",
			motg->inputs, motg->phy.state);

	motg->ext_chg_opened = false;

	return 0;
}

static const struct file_operations msm_otg_ext_chg_fops = {
	.owner = THIS_MODULE,
	.open = msm_otg_ext_chg_open,
	.unlocked_ioctl = msm_otg_ext_chg_ioctl,
	.mmap = msm_otg_ext_chg_mmap,
	.release = msm_otg_ext_chg_release,
};

static int msm_otg_setup_ext_chg_cdev(struct msm_otg *motg)
{
	int ret;

	if (motg->pdata->enable_sec_phy || motg->pdata->mode == USB_HOST ||
			motg->pdata->otg_control != OTG_PMIC_CONTROL ||
			psy != &motg->usb_psy) {
		pr_debug("usb ext chg is not supported by msm otg\n");
		return -ENODEV;
	}

	ret = alloc_chrdev_region(&motg->ext_chg_dev, 0, 1, "usb_ext_chg");
	if (ret < 0) {
		pr_err("Fail to allocate usb ext char dev region\n");
		return ret;
	}
	motg->ext_chg_class = class_create(THIS_MODULE, "msm_ext_chg");
	if (ret < 0) {
		pr_err("Fail to create usb ext chg class\n");
		goto unreg_chrdev;
	}
	cdev_init(&motg->ext_chg_cdev, &msm_otg_ext_chg_fops);
	motg->ext_chg_cdev.owner = THIS_MODULE;

	ret = cdev_add(&motg->ext_chg_cdev, motg->ext_chg_dev, 1);
	if (ret < 0) {
		pr_err("Fail to add usb ext chg cdev\n");
		goto destroy_class;
	}
	motg->ext_chg_device = device_create(motg->ext_chg_class,
					NULL, motg->ext_chg_dev, NULL,
					"usb_ext_chg");
	if (IS_ERR(motg->ext_chg_device)) {
		pr_err("Fail to create usb ext chg device\n");
		ret = PTR_ERR(motg->ext_chg_device);
		motg->ext_chg_device = NULL;
		goto del_cdev;
	}

	init_completion(&motg->ext_chg_wait);
	pr_debug("msm otg ext chg cdev setup success\n");
	return 0;

del_cdev:
	cdev_del(&motg->ext_chg_cdev);
destroy_class:
	class_destroy(motg->ext_chg_class);
unreg_chrdev:
	unregister_chrdev_region(motg->ext_chg_dev, 1);

	return ret;
}

static ssize_t dpdm_pulldown_enable_show(struct device *dev,
			       struct device_attribute *attr, char *buf)
{
	struct msm_otg *motg = the_msm_otg;
	struct msm_otg_platform_data *pdata = motg->pdata;

	return snprintf(buf, PAGE_SIZE, "%s\n", pdata->dpdm_pulldown_added ?
							"enabled" : "disabled");
}

static ssize_t dpdm_pulldown_enable_store(struct device *dev,
		struct device_attribute *attr, const char
		*buf, size_t size)
{
	struct msm_otg *motg = the_msm_otg;
	struct msm_otg_platform_data *pdata = motg->pdata;

	if (!strnicmp(buf, "enable", 6)) {
		pdata->dpdm_pulldown_added = true;
		return size;
	} else if (!strnicmp(buf, "disable", 7)) {
		pdata->dpdm_pulldown_added = false;
		return size;
	}

	return -EINVAL;
}

static DEVICE_ATTR(dpdm_pulldown_enable, S_IRUGO | S_IWUSR,
		dpdm_pulldown_enable_show, dpdm_pulldown_enable_store);

struct msm_otg_platform_data *msm_otg_dt_to_pdata(struct platform_device *pdev)
{
	struct device_node *node = pdev->dev.of_node;
	struct msm_otg_platform_data *pdata;
	int len = 0;
	int res_gpio;

	pdata = devm_kzalloc(&pdev->dev, sizeof(*pdata), GFP_KERNEL);
	if (!pdata) {
		pr_err("unable to allocate platform data\n");
		return NULL;
	}
	of_get_property(node, "qcom,hsusb-otg-phy-init-seq", &len);
	if (len) {
		pdata->phy_init_seq = devm_kzalloc(&pdev->dev, len, GFP_KERNEL);
		if (!pdata->phy_init_seq)
			return NULL;
		of_property_read_u32_array(node, "qcom,hsusb-otg-phy-init-seq",
				pdata->phy_init_seq,
				len/sizeof(*pdata->phy_init_seq));
	}
	of_property_read_u32(node, "qcom,hsusb-otg-power-budget",
				&pdata->power_budget);
	of_property_read_u32(node, "qcom,hsusb-otg-mode",
				&pdata->mode);
	of_property_read_u32(node, "qcom,hsusb-otg-otg-control",
				&pdata->otg_control);
	of_property_read_u32(node, "qcom,hsusb-otg-default-mode",
				&pdata->default_mode);
	of_property_read_u32(node, "qcom,hsusb-otg-phy-type",
				&pdata->phy_type);
	pdata->disable_reset_on_disconnect = of_property_read_bool(node,
				"qcom,hsusb-otg-disable-reset");
	pdata->pnoc_errata_fix = of_property_read_bool(node,
				"qcom,hsusb-otg-pnoc-errata-fix");
	pdata->enable_lpm_on_dev_suspend = of_property_read_bool(node,
				"qcom,hsusb-otg-lpm-on-dev-suspend");
	pdata->core_clk_always_on_workaround = of_property_read_bool(node,
				"qcom,hsusb-otg-clk-always-on-workaround");
	pdata->delay_lpm_on_disconnect = of_property_read_bool(node,
				"qcom,hsusb-otg-delay-lpm");
	pdata->dp_manual_pullup = of_property_read_bool(node,
				"qcom,dp-manual-pullup");
	pdata->enable_sec_phy = of_property_read_bool(node,
					"qcom,usb2-enable-hsphy2");
	of_property_read_u32(node, "qcom,hsusb-log2-itc",
				&pdata->log2_itc);

	of_property_read_u32(node, "qcom,hsusb-otg-mpm-dpsehv-int",
				&pdata->mpm_dpshv_int);
	of_property_read_u32(node, "qcom,hsusb-otg-mpm-dmsehv-int",
				&pdata->mpm_dmshv_int);
	pdata->pmic_id_irq = platform_get_irq_byname(pdev, "pmic_id_irq");
	if (pdata->pmic_id_irq < 0)
		pdata->pmic_id_irq = 0;

	pdata->hub_reset_gpio = of_get_named_gpio(
			node, "qcom,hub-reset-gpio", 0);
	if (pdata->hub_reset_gpio < 0)
		pr_debug("hub_reset_gpio is not available\n");

	pdata->usbeth_reset_gpio = of_get_named_gpio(
			node, "qcom,usbeth-reset-gpio", 0);
	if (pdata->usbeth_reset_gpio < 0)
		pr_debug("usbeth_reset_gpio is not available\n");

	pdata->switch_sel_gpio =
			of_get_named_gpio(node, "qcom,sw-sel-gpio", 0);
	if (pdata->switch_sel_gpio < 0)
		pr_debug("switch_sel_gpio is not available\n");

	pdata->usb_id_gpio =
			of_get_named_gpio(node, "qcom,usbid-gpio", 0);
	if (pdata->usb_id_gpio < 0)
		pr_debug("usb_id_gpio is not available\n");

	pdata->l1_supported = of_property_read_bool(node,
				"qcom,hsusb-l1-supported");
	pdata->enable_ahb2ahb_bypass = of_property_read_bool(node,
				"qcom,ahb-async-bridge-bypass");
	pdata->disable_retention_with_vdd_min = of_property_read_bool(node,
				"qcom,disable-retention-with-vdd-min");
	pdata->enable_phy_id_pullup = of_property_read_bool(node,
				"qcom,enable-phy-id-pullup");
	pdata->phy_dvdd_always_on = of_property_read_bool(node,
				"qcom,phy-dvdd-always-on");

	res_gpio = of_get_named_gpio(node, "qcom,hsusb-otg-vddmin-gpio", 0);
	if (res_gpio < 0)
		res_gpio = 0;
	pdata->vddmin_gpio = res_gpio;

	pdata->emulation = of_property_read_bool(node,
						"qcom,emulation");

	pdata->enable_streaming = of_property_read_bool(node,
					"qcom,boost-sysclk-with-streaming");

	pdata->enable_axi_prefetch = of_property_read_bool(node,
						"qcom,axi-prefetch-enable");

	pdata->enable_sdp_typec_current_limit = of_property_read_bool(node,
					"qcom,enable-sdp-typec-current-limit");
	pdata->vbus_low_as_hostmode = of_property_read_bool(node,
					"qcom,vbus-low-as-hostmode");
	return pdata;
}

static int msm_otg_probe(struct platform_device *pdev)
{
	int ret = 0;
	int len = 0;
	u32 tmp[3];
	struct resource *res;
	struct msm_otg *motg;
	struct usb_phy *phy;
	struct msm_otg_platform_data *pdata;
	void __iomem *tcsr;
	int id_irq = 0;

	dev_info(&pdev->dev, "msm_otg probe\n");

	motg = kzalloc(sizeof(struct msm_otg), GFP_KERNEL);
	if (!motg) {
		dev_err(&pdev->dev, "unable to allocate msm_otg\n");
		ret = -ENOMEM;
		return ret;
	}

	/*
	 * USB Core is running its protocol engine based on CORE CLK,
	 * CORE CLK  must be running at >55Mhz for correct HSUSB
	 * operation and USB core cannot tolerate frequency changes on
	 * CORE CLK. For such USB cores, vote for maximum clk frequency
	 * on pclk source
	 */
	motg->core_clk = clk_get(&pdev->dev, "core_clk");
	if (IS_ERR(motg->core_clk)) {
		ret = PTR_ERR(motg->core_clk);
		motg->core_clk = NULL;
		if (ret != -EPROBE_DEFER)
			dev_err(&pdev->dev, "failed to get core_clk\n");
		goto free_motg;
	}

	/*
	 * USB Core CLK can run at max freq if streaming is enabled. Hence,
	 * get Max supported clk frequency for USB Core CLK and request to set
	 * the same. Otherwise set USB Core CLK to defined default value.
	 */
	if (of_property_read_u32(pdev->dev.of_node,
					"qcom,max-nominal-sysclk-rate", &ret)) {
		ret = -EINVAL;
		goto put_core_clk;
	} else {
		motg->core_clk_nominal_rate = clk_round_rate(motg->core_clk,
							     ret);
	}

	if (of_property_read_u32(pdev->dev.of_node,
					"qcom,max-svs-sysclk-rate", &ret)) {
		dev_dbg(&pdev->dev, "core_clk svs freq not specified\n");
	} else {
		motg->core_clk_svs_rate = clk_round_rate(motg->core_clk, ret);
	}

	motg->default_noc_mode = USB_NOC_NOM_VOTE;
	if (of_property_read_bool(pdev->dev.of_node, "qcom,default-mode-svs")) {
		motg->core_clk_rate = motg->core_clk_svs_rate;
		motg->default_noc_mode = USB_NOC_SVS_VOTE;
	} else if (of_property_read_bool(pdev->dev.of_node,
					"qcom,boost-sysclk-with-streaming")) {
		motg->core_clk_rate = motg->core_clk_nominal_rate;
	} else {
		motg->core_clk_rate = clk_round_rate(motg->core_clk,
						USB_DEFAULT_SYSTEM_CLOCK);
	}

	if (IS_ERR_VALUE(motg->core_clk_rate)) {
		dev_err(&pdev->dev, "fail to get core clk max freq.\n");
	} else {
		ret = clk_set_rate(motg->core_clk, motg->core_clk_rate);
		if (ret)
			dev_err(&pdev->dev, "fail to set core_clk freq:%d\n",
									ret);
	}

	motg->pclk = clk_get(&pdev->dev, "iface_clk");
	if (IS_ERR(motg->pclk)) {
		ret = PTR_ERR(motg->pclk);
		motg->pclk = NULL;
		if (ret != -EPROBE_DEFER)
			dev_err(&pdev->dev, "failed to get iface_clk\n");
		goto put_core_clk;
	}

	motg->xo_clk = clk_get(&pdev->dev, "xo");
	if (IS_ERR(motg->xo_clk)) {
		ret = PTR_ERR(motg->xo_clk);
		motg->xo_clk = NULL;
		if (ret == -EPROBE_DEFER)
			goto put_pclk;
	}

	/*
	 * On few platforms USB PHY is fed with sleep clk.
	 * Hence don't fail probe.
	 */
	motg->sleep_clk = devm_clk_get(&pdev->dev, "sleep_clk");
	if (IS_ERR(motg->sleep_clk)) {
		ret = PTR_ERR(motg->sleep_clk);
		motg->sleep_clk = NULL;
		if (ret == -EPROBE_DEFER)
			goto put_xo_clk;
		else
			dev_dbg(&pdev->dev, "failed to get sleep_clk\n");
	} else {
		ret = clk_prepare_enable(motg->sleep_clk);
		if (ret) {
			dev_err(&pdev->dev, "%s failed to vote sleep_clk%d\n",
						__func__, ret);
			goto put_xo_clk;
		}
	}

	/*
	 * If present, phy_reset_clk is used to reset the PHY, ULPI bridge
	 * and CSR Wrapper. This is a reset only clock.
	 */

	if (of_property_match_string(pdev->dev.of_node,
			"clock-names", "phy_reset_clk") >= 0) {
		motg->phy_reset_clk = devm_clk_get(&pdev->dev, "phy_reset_clk");
		if (IS_ERR(motg->phy_reset_clk)) {
			ret = PTR_ERR(motg->phy_reset_clk);
			goto disable_sleep_clk;
		}
	}

	/*
	 * If present, phy_por_clk is used to assert/de-assert phy POR
	 * input. This is a reset only clock. phy POR must be asserted
	 * after overriding the parameter registers via CSR wrapper or
	 * ULPI bridge.
	 */
	if (of_property_match_string(pdev->dev.of_node,
				"clock-names", "phy_por_clk") >= 0) {
		motg->phy_por_clk = devm_clk_get(&pdev->dev, "phy_por_clk");
		if (IS_ERR(motg->phy_por_clk)) {
			ret = PTR_ERR(motg->phy_por_clk);
			goto disable_sleep_clk;
		}
	}

	/*
	 * If present, phy_csr_clk is required for accessing PHY
	 * CSR registers via AHB2PHY interface.
	 */
	if (of_property_match_string(pdev->dev.of_node,
				"clock-names", "phy_csr_clk") >= 0) {
		motg->phy_csr_clk = devm_clk_get(&pdev->dev, "phy_csr_clk");
		if (IS_ERR(motg->phy_csr_clk)) {
			ret = PTR_ERR(motg->phy_csr_clk);
			goto disable_sleep_clk;
		} else {
			ret = clk_prepare_enable(motg->phy_csr_clk);
			if (ret) {
				dev_err(&pdev->dev,
					"fail to enable phy csr clk %d\n", ret);
				goto disable_sleep_clk;
			}
		}
	}

	of_property_read_u32(pdev->dev.of_node, "qcom,pm-qos-latency",
				&motg->pm_qos_latency);

	pdata = msm_otg_dt_to_pdata(pdev);
	if (!pdata) {
		ret = -ENOMEM;
		goto disable_phy_csr_clk;
	}
	pdev->dev.platform_data = pdata;

	pdata->bus_scale_table = msm_bus_cl_get_pdata(pdev);
	if (!pdata->bus_scale_table)
		dev_dbg(&pdev->dev, "bus scaling is disabled\n");

	if (pdata->phy_type == QUSB_ULPI_PHY) {
		if (of_property_match_string(pdev->dev.of_node,
					"clock-names", "phy_ref_clk") >= 0) {
			motg->phy_ref_clk = devm_clk_get(&pdev->dev,
						"phy_ref_clk");
			if (IS_ERR(motg->phy_ref_clk)) {
				ret = PTR_ERR(motg->phy_ref_clk);
				goto disable_phy_csr_clk;
			} else {
				ret = clk_prepare_enable(motg->phy_ref_clk);
				if (ret) {
					dev_err(&pdev->dev,
						"fail to enable phy ref clk %d\n",
						ret);
					goto disable_phy_csr_clk;
				}
			}
		}
	}

	motg->phy.otg = devm_kzalloc(&pdev->dev, sizeof(struct usb_otg),
							GFP_KERNEL);
	if (!motg->phy.otg) {
		dev_err(&pdev->dev, "unable to allocate usb_otg\n");
		ret = -ENOMEM;
		goto otg_remove_devices;
	}
	usb_online = 0;
	the_msm_otg = motg;
	motg->pdata = pdata;
	phy = &motg->phy;
	phy->dev = &pdev->dev;
	motg->pdev = pdev;
	motg->dbg_idx = 0;
	motg->dbg_lock = __RW_LOCK_UNLOCKED(lck);

	if (motg->pdata->bus_scale_table) {
		motg->bus_perf_client =
		    msm_bus_scale_register_client(motg->pdata->bus_scale_table);
		if (!motg->bus_perf_client) {
			dev_err(motg->phy.dev, "%s: Failed to register BUS\n"
						"scaling client!!\n", __func__);
		} else {
			debug_bus_voting_enabled = true;
			/* Some platforms require BUS vote to control clocks */
			msm_otg_bus_vote(motg, USB_MIN_PERF_VOTE);
		}
	}

	ret = msm_otg_bus_freq_get(motg);
	if (ret) {
		pr_err("failed to get noc clocks: %d\n", ret);
	} else {
		ret = msm_otg_bus_freq_set(motg, motg->default_noc_mode);
		if (ret)
			pr_err("failed to vote explicit noc rates: %d\n", ret);
	}

	/* initialize reset counter */
	motg->reset_counter = 0;

	res = platform_get_resource_byname(pdev, IORESOURCE_MEM, "core");
	if (!res) {
		dev_err(&pdev->dev, "failed to get core iomem resource\n");
		ret = -ENODEV;
		goto devote_bus_bw;
	}

	motg->io_res = res;
	motg->regs = ioremap(res->start, resource_size(res));
	if (!motg->regs) {
		dev_err(&pdev->dev, "core iomem ioremap failed\n");
		ret = -ENOMEM;
		goto devote_bus_bw;
	}
	dev_info(&pdev->dev, "OTG regs = %pK\n", motg->regs);

	if (pdata->enable_sec_phy) {
		res = platform_get_resource_byname(pdev,
				IORESOURCE_MEM, "tcsr");
		if (!res) {
			dev_dbg(&pdev->dev, "missing TCSR memory resource\n");
		} else {
			tcsr = devm_ioremap_nocache(&pdev->dev, res->start,
				resource_size(res));
			if (!tcsr) {
				dev_dbg(&pdev->dev, "tcsr ioremap failed\n");
			} else {
				/* Enable USB2 on secondary HSPHY. */
				writel_relaxed(0x1, tcsr);
				/*
				 * Ensure that TCSR write is completed before
				 * USB registers initialization.
				 */
				mb();
			}
		}
	}

	if (pdata->enable_sec_phy)
		motg->usb_phy_ctrl_reg = USB_PHY_CTRL2;
	else
		motg->usb_phy_ctrl_reg = USB_PHY_CTRL;

	/*
	 * The USB PHY wrapper provides a register interface
	 * through AHB2PHY for performing PHY related operations
	 * like retention, HV interrupts and overriding parameter
	 * registers etc. The registers start at 4 byte boundary
	 * but only the first byte is valid and remaining are not
	 * used. Relaxed versions of readl/writel should be used.
	 *
	 * The link does not have any PHY specific registers.
	 * Hence set motg->usb_phy_ctrl_reg to.
	 */
	if (motg->pdata->phy_type == SNPS_FEMTO_PHY ||
		pdata->phy_type == QUSB_ULPI_PHY) {
		res = platform_get_resource_byname(pdev,
				IORESOURCE_MEM, "phy_csr");
		if (!res) {
			dev_err(&pdev->dev, "PHY CSR IOMEM missing!\n");
			ret = -ENODEV;
			goto free_regs;
		}
		motg->phy_csr_regs = devm_ioremap_resource(&pdev->dev, res);
		if (IS_ERR(motg->phy_csr_regs)) {
			ret = PTR_ERR(motg->phy_csr_regs);
			dev_err(&pdev->dev, "PHY CSR ioremap failed!\n");
			goto free_regs;
		}
		motg->usb_phy_ctrl_reg = 0;
	}

	motg->irq = platform_get_irq(pdev, 0);
	if (!motg->irq) {
		dev_err(&pdev->dev, "platform_get_irq failed\n");
		ret = -ENODEV;
		goto free_regs;
	}

	motg->async_irq = platform_get_irq_byname(pdev, "async_irq");
	if (motg->async_irq < 0) {
		dev_err(&pdev->dev, "platform_get_irq for async_int failed\n");
		motg->async_irq = 0;
		goto free_regs;
	}

	if (motg->xo_clk) {
		ret = clk_prepare_enable(motg->xo_clk);
		if (ret) {
			dev_err(&pdev->dev,
				"%s failed to vote for TCXO %d\n",
					__func__, ret);
			goto free_xo_handle;
		}
	}


	clk_prepare_enable(motg->pclk);

	hsusb_vdd = devm_regulator_get(motg->phy.dev, "hsusb_vdd_dig");
	if (IS_ERR(hsusb_vdd)) {
		hsusb_vdd = devm_regulator_get(motg->phy.dev, "HSUSB_VDDCX");
		if (IS_ERR(hsusb_vdd)) {
			dev_err(motg->phy.dev, "unable to get hsusb vddcx\n");
			ret = PTR_ERR(hsusb_vdd);
			goto devote_xo_handle;
		}
	}

	if (of_get_property(pdev->dev.of_node,
			"qcom,vdd-voltage-level",
			&len)){
		if (len == sizeof(tmp)) {
			of_property_read_u32_array(pdev->dev.of_node,
					"qcom,vdd-voltage-level",
					tmp, len/sizeof(*tmp));
			vdd_val[0] = tmp[0];
			vdd_val[1] = tmp[1];
			vdd_val[2] = tmp[2];
		} else {
			dev_dbg(&pdev->dev,
				"Using default hsusb vdd config.\n");
			goto devote_xo_handle;
		}
	} else {
		goto devote_xo_handle;
	}

	ret = msm_hsusb_config_vddcx(1);
	if (ret) {
		dev_err(&pdev->dev, "hsusb vddcx configuration failed\n");
		goto devote_xo_handle;
	}

	ret = regulator_enable(hsusb_vdd);
	if (ret) {
		dev_err(&pdev->dev, "unable to enable the hsusb vddcx\n");
		goto free_config_vddcx;
	}

	ret = msm_hsusb_ldo_init(motg, 1);
	if (ret) {
		dev_err(&pdev->dev, "hsusb vreg configuration failed\n");
		goto free_hsusb_vdd;
	}

	/* Get pinctrl if target uses pinctrl */
	motg->phy_pinctrl = devm_pinctrl_get(&pdev->dev);
	if (IS_ERR(motg->phy_pinctrl)) {
		if (of_property_read_bool(pdev->dev.of_node, "pinctrl-names")) {
			dev_err(&pdev->dev, "Error encountered while getting pinctrl");
			ret = PTR_ERR(motg->phy_pinctrl);
			goto free_ldo_init;
		}
		dev_dbg(&pdev->dev, "Target does not use pinctrl\n");
		motg->phy_pinctrl = NULL;
	}

	ret = msm_hsusb_ldo_enable(motg, USB_PHY_REG_ON);
	if (ret) {
		dev_err(&pdev->dev, "hsusb vreg enable failed\n");
		goto free_ldo_init;
	}
	clk_prepare_enable(motg->core_clk);

	/* Check if USB mem_type change is needed to workaround PNOC hw issue */
	msm_otg_pnoc_errata_fix(motg);

	writel_relaxed(0, USB_USBINTR);
	writel_relaxed(0, USB_OTGSC);
	/* Ensure that above STOREs are completed before enabling interrupts */
	mb();

	motg->id_state = USB_ID_FLOAT;
	set_bit(ID, &motg->inputs);
	wake_lock_init(&motg->wlock, WAKE_LOCK_SUSPEND, "msm_otg");
	INIT_WORK(&motg->sm_work, msm_otg_sm_work);
	INIT_DELAYED_WORK(&motg->chg_work, msm_chg_detect_work);
	INIT_DELAYED_WORK(&motg->id_status_work, msm_id_status_w);
	INIT_DELAYED_WORK(&motg->perf_vote_work, msm_otg_perf_vote_work);
	setup_timer(&motg->chg_check_timer, msm_otg_chg_check_timer_func,
				(unsigned long) motg);
	motg->otg_wq = alloc_ordered_workqueue("k_otg", 0);
	if (!motg->otg_wq) {
		pr_err("%s: Unable to create workqueue otg_wq\n",
			__func__);
		goto destroy_wlock;
	}

	ret = request_irq(motg->irq, msm_otg_irq, IRQF_SHARED,
					"msm_otg", motg);
	if (ret) {
		dev_err(&pdev->dev, "request irq failed\n");
		goto destroy_wq;
	}

	motg->phy_irq = platform_get_irq_byname(pdev, "phy_irq");
	if (motg->phy_irq < 0) {
		dev_dbg(&pdev->dev, "phy_irq is not present\n");
		motg->phy_irq = 0;
	} else {

		/* clear all interrupts before enabling the IRQ */
		writeb_relaxed(0xFF, USB2_PHY_USB_PHY_INTERRUPT_CLEAR0);
		writeb_relaxed(0xFF, USB2_PHY_USB_PHY_INTERRUPT_CLEAR1);

		writeb_relaxed(0x1, USB2_PHY_USB_PHY_IRQ_CMD);
		/*
		 * Databook says 200 usec delay is required for
		 * clearing the interrupts.
		 */
		udelay(200);
		writeb_relaxed(0x0, USB2_PHY_USB_PHY_IRQ_CMD);

		ret = request_irq(motg->phy_irq, msm_otg_phy_irq_handler,
				IRQF_TRIGGER_RISING, "msm_otg_phy_irq", motg);
		if (ret < 0) {
			dev_err(&pdev->dev, "phy_irq request fail %d\n", ret);
			goto free_irq;
		}
	}

	ret = request_irq(motg->async_irq, msm_otg_irq,
				IRQF_TRIGGER_RISING, "msm_otg", motg);
	if (ret) {
		dev_err(&pdev->dev, "request irq failed (ASYNC INT)\n");
		goto free_phy_irq;
	}
	disable_irq(motg->async_irq);

	if (pdata->otg_control == OTG_PHY_CONTROL && pdata->mpm_otgsessvld_int)
		msm_mpm_enable_pin(pdata->mpm_otgsessvld_int, 1);

	if (pdata->mpm_dpshv_int)
		msm_mpm_enable_pin(pdata->mpm_dpshv_int, 1);
	if (pdata->mpm_dmshv_int)
		msm_mpm_enable_pin(pdata->mpm_dmshv_int, 1);

	phy->init = msm_otg_reset;
	phy->set_power = msm_otg_set_power;
	phy->set_suspend = msm_otg_set_suspend;
	phy->dbg_event = msm_otg_dbg_log_event;

	phy->io_ops = &msm_otg_io_ops;

	phy->otg->phy = &motg->phy;
	phy->otg->set_host = msm_otg_set_host;
	phy->otg->set_peripheral = msm_otg_set_peripheral;
	if (pdata->dp_manual_pullup)
		phy->flags |= ENABLE_DP_MANUAL_PULLUP;

	if (pdata->enable_sec_phy)
		phy->flags |= ENABLE_SECONDARY_PHY;

	ret = usb_add_phy(&motg->phy, USB_PHY_TYPE_USB2);
	if (ret) {
		dev_err(&pdev->dev, "usb_add_phy failed\n");
		goto free_async_irq;
	}

	if (motg->pdata->mode == USB_OTG &&
		motg->pdata->otg_control == OTG_PMIC_CONTROL &&
		!motg->phy_irq) {

		if (gpio_is_valid(motg->pdata->usb_id_gpio)) {
			/* usb_id_gpio request */
			ret = gpio_request(motg->pdata->usb_id_gpio,
							"USB_ID_GPIO");
			if (ret < 0) {
				dev_err(&pdev->dev, "gpio req failed for id\n");
				motg->pdata->usb_id_gpio = 0;
				goto remove_phy;
			}

			/* The following code implements switch between the HOST
			 * mode to device mode when used diferent HW components
			 * on the same port: USB HUB and the usb jack type B
			 * for device mode In this case HUB should be gone
			 * only once out of reset at the boot time and after
			 * that always stay on*/
			if (gpio_is_valid(motg->pdata->hub_reset_gpio)) {
				ret = devm_gpio_request(&pdev->dev,
						motg->pdata->hub_reset_gpio,
						"qcom,hub-reset-gpio");
				if (ret < 0) {
					dev_err(&pdev->dev, "gpio req failed for hub reset\n");
					goto remove_phy;
				}
				gpio_direction_output(
					motg->pdata->hub_reset_gpio, 1);
			}

			if (gpio_is_valid(motg->pdata->switch_sel_gpio)) {
				ret = devm_gpio_request(&pdev->dev,
						motg->pdata->switch_sel_gpio,
						"qcom,sw-sel-gpio");
				if (ret < 0) {
					dev_err(&pdev->dev, "gpio req failed for switch sel\n");
					goto remove_phy;
				}
				if (gpio_get_value(motg->pdata->usb_id_gpio))
					gpio_direction_input(
						motg->pdata->switch_sel_gpio);

				else
					gpio_direction_output(
					    motg->pdata->switch_sel_gpio,
					    1);
			}

			/* usb_id_gpio to irq */
			id_irq = gpio_to_irq(motg->pdata->usb_id_gpio);
			motg->ext_id_irq = id_irq;
		} else if (motg->pdata->pmic_id_irq) {
			id_irq = motg->pdata->pmic_id_irq;
		}

		if (id_irq) {
			ret = request_irq(id_irq,
					  msm_id_irq,
					  IRQF_TRIGGER_RISING |
					  IRQF_TRIGGER_FALLING,
					  "msm_otg", motg);
			if (ret) {
				dev_err(&pdev->dev, "request irq failed for ID\n");
				goto remove_phy;
			}
		} else {
			/* PMIC does USB ID detection and notifies through
			 * USB_OTG property of USB powersupply.
			 */
			dev_dbg(&pdev->dev, "PMIC does ID detection\n");
		}
	}

	platform_set_drvdata(pdev, motg);
	device_init_wakeup(&pdev->dev, 1);

	ret = msm_otg_debugfs_init(motg);
	if (ret)
		dev_dbg(&pdev->dev, "mode debugfs file is"
			"not available\n");

	if (motg->pdata->otg_control == OTG_PMIC_CONTROL &&
			(!(motg->pdata->mode == USB_OTG) ||
			 motg->pdata->pmic_id_irq || motg->ext_id_irq ||
								!motg->phy_irq))
		motg->caps = ALLOW_PHY_POWER_COLLAPSE | ALLOW_PHY_RETENTION;

	if (motg->pdata->otg_control == OTG_PHY_CONTROL || motg->phy_irq ||
				motg->pdata->enable_phy_id_pullup)
		motg->caps = ALLOW_PHY_RETENTION | ALLOW_PHY_REGULATORS_LPM;

	if (motg->pdata->mpm_dpshv_int || motg->pdata->mpm_dmshv_int)
		motg->caps |= ALLOW_HOST_PHY_RETENTION;

	device_create_file(&pdev->dev, &dev_attr_dpdm_pulldown_enable);

	if (motg->pdata->enable_lpm_on_dev_suspend)
		motg->caps |= ALLOW_LPM_ON_DEV_SUSPEND;

	if (motg->pdata->disable_retention_with_vdd_min)
		motg->caps |= ALLOW_VDD_MIN_WITH_RETENTION_DISABLED;

	/*
	 * PHY DVDD is supplied by a always on PMIC LDO (unlike
	 * vddcx/vddmx). PHY can keep D+ pull-up and D+/D-
	 * pull-down during suspend without any additional
	 * hardware re-work.
	 */
	if (motg->pdata->phy_type == SNPS_FEMTO_PHY)
		motg->caps |= ALLOW_BUS_SUSPEND_WITHOUT_REWORK;

	wake_lock(&motg->wlock);
	pm_runtime_set_active(&pdev->dev);
	pm_runtime_enable(&pdev->dev);

	if (motg->pdata->delay_lpm_on_disconnect) {
		pm_runtime_set_autosuspend_delay(&pdev->dev,
			lpm_disconnect_thresh);
		pm_runtime_use_autosuspend(&pdev->dev);
	}

	motg->usb_psy.name = "usb";
	motg->usb_psy.type = POWER_SUPPLY_TYPE_USB;
	motg->usb_psy.supplied_to = otg_pm_power_supplied_to;
	motg->usb_psy.num_supplicants = ARRAY_SIZE(otg_pm_power_supplied_to);
	motg->usb_psy.properties = otg_pm_power_props_usb;
	motg->usb_psy.num_properties = ARRAY_SIZE(otg_pm_power_props_usb);
	motg->usb_psy.get_property = otg_power_get_property_usb;
	motg->usb_psy.set_property = otg_power_set_property_usb;
	motg->usb_psy.property_is_writeable
		= otg_power_property_is_writeable_usb;

	if (!msm_otg_register_power_supply(pdev, motg))
		psy = &motg->usb_psy;

	ret = msm_otg_setup_ext_chg_cdev(motg);
	if (ret)
		dev_dbg(&pdev->dev, "fail to setup cdev\n");

	if (pdev->dev.of_node) {
		ret = msm_otg_setup_devices(pdev, pdata->mode, true);
		if (ret) {
			dev_err(&pdev->dev, "devices setup failed\n");
			goto remove_cdev;
		}
	}

	if (gpio_is_valid(motg->pdata->hub_reset_gpio)) {
		ret = devm_gpio_request(&pdev->dev,
				motg->pdata->hub_reset_gpio,
				"HUB_RESET");
		if (ret < 0) {
			dev_err(&pdev->dev, "gpio req failed for hub_reset\n");
		} else {
			gpio_direction_output(
				motg->pdata->hub_reset_gpio, 0);
			/* 5 microsecs reset signaling to usb hub */
			usleep_range(5, 10);
			gpio_direction_output(
				motg->pdata->hub_reset_gpio, 1);
		}
	}

	if (gpio_is_valid(motg->pdata->usbeth_reset_gpio)) {
		ret = devm_gpio_request(&pdev->dev,
				motg->pdata->usbeth_reset_gpio,
				"ETH_RESET");
		if (ret < 0) {
			dev_err(&pdev->dev, "gpio req failed for usbeth_reset\n");
		} else {
			gpio_direction_output(
				motg->pdata->usbeth_reset_gpio, 0);
			/* 100 microsecs reset signaling to usb-to-eth */
			usleep_range(100, 110);
			gpio_direction_output(
				motg->pdata->usbeth_reset_gpio, 1);
		}
	}

	motg->pm_notify.notifier_call = msm_otg_pm_notify;
	register_pm_notifier(&motg->pm_notify);
	msm_otg_dbg_log_event(phy, "OTG PROBE", motg->caps, motg->lpm_flags);

	return 0;

remove_cdev:
	if (!motg->ext_chg_device) {
		device_destroy(motg->ext_chg_class, motg->ext_chg_dev);
		cdev_del(&motg->ext_chg_cdev);
		class_destroy(motg->ext_chg_class);
		unregister_chrdev_region(motg->ext_chg_dev, 1);
	}
	if (psy)
		power_supply_unregister(psy);
remove_phy:
	usb_remove_phy(&motg->phy);
free_async_irq:
	free_irq(motg->async_irq, motg);
free_phy_irq:
	if (motg->phy_irq)
		free_irq(motg->phy_irq, motg);
free_irq:
	free_irq(motg->irq, motg);
destroy_wq:
	destroy_workqueue(motg->otg_wq);
destroy_wlock:
	wake_lock_destroy(&motg->wlock);
	clk_disable_unprepare(motg->core_clk);
	msm_hsusb_ldo_enable(motg, USB_PHY_REG_OFF);
free_ldo_init:
	msm_hsusb_ldo_init(motg, 0);
free_hsusb_vdd:
	regulator_disable(hsusb_vdd);
free_config_vddcx:
	regulator_set_voltage(hsusb_vdd,
		vdd_val[VDD_NONE],
		vdd_val[VDD_MAX]);
devote_xo_handle:
	clk_disable_unprepare(motg->pclk);
	if (motg->xo_clk)
		clk_disable_unprepare(motg->xo_clk);
free_xo_handle:
	if (motg->xo_clk) {
		clk_put(motg->xo_clk);
		motg->xo_clk = NULL;
	}
free_regs:
	iounmap(motg->regs);
devote_bus_bw:
	if (motg->bus_perf_client) {
		msm_otg_bus_vote(motg, USB_NO_PERF_VOTE);
		msm_bus_scale_unregister_client(motg->bus_perf_client);
	}
otg_remove_devices:
	if (pdev->dev.of_node)
		msm_otg_setup_devices(pdev, motg->pdata->mode, false);
disable_phy_csr_clk:
	if (motg->phy_csr_clk)
		clk_disable_unprepare(motg->phy_csr_clk);
disable_sleep_clk:
	if (motg->sleep_clk)
		clk_disable_unprepare(motg->sleep_clk);
put_xo_clk:
	if (motg->xo_clk)
		clk_put(motg->xo_clk);
put_pclk:
	if (motg->pclk)
		clk_put(motg->pclk);
put_core_clk:
	if (motg->core_clk)
		clk_put(motg->core_clk);
free_motg:
	kfree(motg);
	return ret;
}

static int msm_otg_remove(struct platform_device *pdev)
{
	struct msm_otg *motg = platform_get_drvdata(pdev);
	struct usb_phy *phy = &motg->phy;
	int cnt = 0;

	if (phy->otg->host || phy->otg->gadget)
		return -EBUSY;

	unregister_pm_notifier(&motg->pm_notify);

	if (!motg->ext_chg_device) {
		device_destroy(motg->ext_chg_class, motg->ext_chg_dev);
		cdev_del(&motg->ext_chg_cdev);
		class_destroy(motg->ext_chg_class);
		unregister_chrdev_region(motg->ext_chg_dev, 1);
	}

	if (pdev->dev.of_node)
		msm_otg_setup_devices(pdev, motg->pdata->mode, false);
	if (psy)
		power_supply_unregister(psy);
	msm_otg_debugfs_cleanup();
	cancel_delayed_work_sync(&motg->chg_work);
	cancel_delayed_work_sync(&motg->id_status_work);
	cancel_delayed_work_sync(&motg->perf_vote_work);
	msm_otg_perf_vote_update(motg, false);
	cancel_work_sync(&motg->sm_work);
	destroy_workqueue(motg->otg_wq);

	pm_runtime_resume(&pdev->dev);

	device_init_wakeup(&pdev->dev, 0);
	pm_runtime_disable(&pdev->dev);
	wake_lock_destroy(&motg->wlock);

	if (motg->phy_irq)
		free_irq(motg->phy_irq, motg);
	if (motg->pdata->pmic_id_irq)
		free_irq(motg->pdata->pmic_id_irq, motg);
	usb_remove_phy(phy);
	free_irq(motg->irq, motg);

	if (motg->pdata->mpm_dpshv_int || motg->pdata->mpm_dmshv_int)
		device_remove_file(&pdev->dev,
				&dev_attr_dpdm_pulldown_enable);
	if (motg->pdata->otg_control == OTG_PHY_CONTROL &&
		motg->pdata->mpm_otgsessvld_int)
		msm_mpm_enable_pin(motg->pdata->mpm_otgsessvld_int, 0);

	if (motg->pdata->mpm_dpshv_int)
		msm_mpm_enable_pin(motg->pdata->mpm_dpshv_int, 0);
	if (motg->pdata->mpm_dmshv_int)
		msm_mpm_enable_pin(motg->pdata->mpm_dmshv_int, 0);

	/*
	 * Put PHY in low power mode.
	 */
	ulpi_read(phy, 0x14);
	ulpi_write(phy, 0x08, 0x09);

	writel_relaxed(readl_relaxed(USB_PORTSC) | PORTSC_PHCD, USB_PORTSC);
	while (cnt < PHY_SUSPEND_TIMEOUT_USEC) {
		if (readl_relaxed(USB_PORTSC) & PORTSC_PHCD)
			break;
		udelay(1);
		cnt++;
	}
	if (cnt >= PHY_SUSPEND_TIMEOUT_USEC)
		dev_err(phy->dev, "Unable to suspend PHY\n");

	clk_disable_unprepare(motg->pclk);
	clk_disable_unprepare(motg->core_clk);
	if (motg->phy_csr_clk)
		clk_disable_unprepare(motg->phy_csr_clk);
	if (motg->xo_clk) {
		clk_disable_unprepare(motg->xo_clk);
		clk_put(motg->xo_clk);
	}

	if (!IS_ERR(motg->sleep_clk))
		clk_disable_unprepare(motg->sleep_clk);

	msm_hsusb_ldo_enable(motg, USB_PHY_REG_OFF);
	msm_hsusb_ldo_init(motg, 0);
	regulator_disable(hsusb_vdd);
	regulator_set_voltage(hsusb_vdd,
		vdd_val[VDD_NONE],
		vdd_val[VDD_MAX]);

	iounmap(motg->regs);
	pm_runtime_set_suspended(&pdev->dev);

	clk_put(motg->pclk);
	clk_put(motg->core_clk);

	if (motg->bus_perf_client) {
		msm_otg_bus_vote(motg, USB_NO_PERF_VOTE);
		msm_bus_scale_unregister_client(motg->bus_perf_client);
	}

	return 0;
}

static void msm_otg_shutdown(struct platform_device *pdev)
{
	struct msm_otg *motg = platform_get_drvdata(pdev);

	dev_dbg(&pdev->dev, "OTG shutdown\n");
	msm_hsusb_vbus_power(motg, 0);
}

#ifdef CONFIG_PM_RUNTIME
static int msm_otg_runtime_idle(struct device *dev)
{
	struct msm_otg *motg = dev_get_drvdata(dev);
	struct usb_phy *phy = &motg->phy;

	dev_dbg(dev, "OTG runtime idle\n");
	msm_otg_dbg_log_event(phy, "RUNTIME IDLE",
			phy->state, motg->ext_chg_active);

	if (phy->state == OTG_STATE_UNDEFINED)
		return -EAGAIN;

	if (motg->ext_chg_active == DEFAULT) {
		dev_dbg(dev, "Deferring LPM\n");
		/*
		 * Charger detection may happen in user space.
		 * Delay entering LPM by 3 sec.  Otherwise we
		 * have to exit LPM when user space begins
		 * charger detection.
		 *
		 * This timer will be canceled when user space
		 * votes against LPM by incrementing PM usage
		 * counter.  We enter low power mode when
		 * PM usage counter is decremented.
		 */
		pm_schedule_suspend(dev, 3000);
		return -EAGAIN;
	}

	return 0;
}

static int msm_otg_runtime_suspend(struct device *dev)
{
	struct msm_otg *motg = dev_get_drvdata(dev);

	dev_dbg(dev, "OTG runtime suspend\n");
	msm_otg_dbg_log_event(&motg->phy, "RUNTIME SUSPEND",
			get_pm_runtime_counter(dev), 0);
	return msm_otg_suspend(motg);
}

static int msm_otg_runtime_resume(struct device *dev)
{
	struct msm_otg *motg = dev_get_drvdata(dev);

	dev_dbg(dev, "OTG runtime resume\n");
	msm_otg_dbg_log_event(&motg->phy, "RUNTIME RESUME",
			get_pm_runtime_counter(dev), 0);

	return msm_otg_resume(motg);
}
#endif

#ifdef CONFIG_PM_SLEEP
static int msm_otg_pm_suspend(struct device *dev)
{
	struct msm_otg *motg = dev_get_drvdata(dev);

	dev_dbg(dev, "OTG PM suspend\n");
	msm_otg_dbg_log_event(&motg->phy, "PM SUSPEND START",
			get_pm_runtime_counter(dev),
			atomic_read(&motg->pm_suspended));

	/* flush any pending sm_work first */
	flush_work(&motg->sm_work);
	if (!atomic_read(&motg->in_lpm)) {
		dev_err(dev, "Abort PM suspend!! (USB is outside LPM)\n");
		return -EBUSY;
	}
	atomic_set(&motg->pm_suspended, 1);

	return 0;
}

static int msm_otg_pm_resume(struct device *dev)
{
	int ret = 0;
	struct msm_otg *motg = dev_get_drvdata(dev);

	dev_dbg(dev, "OTG PM resume\n");
	msm_otg_dbg_log_event(&motg->phy, "PM RESUME START",
			get_pm_runtime_counter(dev), pm_runtime_suspended(dev));

	if (motg->resume_pending || motg->phy_irq_pending) {
		msm_otg_dbg_log_event(&motg->phy, "PM RESUME BY USB",
				motg->async_int, motg->resume_pending);
		/* sm work if pending will start in pm notify to exit LPM */
	}

	return ret;
}
#endif

#ifdef CONFIG_PM
static const struct dev_pm_ops msm_otg_dev_pm_ops = {
	SET_SYSTEM_SLEEP_PM_OPS(msm_otg_pm_suspend, msm_otg_pm_resume)
	SET_RUNTIME_PM_OPS(msm_otg_runtime_suspend, msm_otg_runtime_resume,
				msm_otg_runtime_idle)
};
#endif

static struct of_device_id msm_otg_dt_match[] = {
	{	.compatible = "qcom,hsusb-otg",
	},
	{}
};

static struct platform_driver msm_otg_driver = {
	.probe = msm_otg_probe,
	.remove = msm_otg_remove,
	.shutdown = msm_otg_shutdown,
	.driver = {
		.name = DRIVER_NAME,
		.owner = THIS_MODULE,
#ifdef CONFIG_PM
		.pm = &msm_otg_dev_pm_ops,
#endif
		.of_match_table = msm_otg_dt_match,
	},
};

module_platform_driver(msm_otg_driver);

MODULE_LICENSE("GPL v2");
MODULE_DESCRIPTION("MSM USB transceiver driver");<|MERGE_RESOLUTION|>--- conflicted
+++ resolved
@@ -134,7 +134,7 @@
 static struct regulator *vbus_otg;
 static struct power_supply *psy;
 static bool usb_online;
-static bool fake_online = 0;
+static bool fake_online;
 static int vdd_val[VDD_VAL_MAX];
 static u32 bus_freqs[USB_NOC_NUM_VOTE][USB_NUM_BUS_CLOCKS]  /*bimc,snoc,pcnoc*/;
 static char bus_clkname[USB_NUM_BUS_CLOCKS][20] = {"bimc_clk", "snoc_clk",
@@ -1723,7 +1723,7 @@
 static int msm_otg_notify_chg_type(struct msm_otg *motg)
 {
 	static int charger_type;
-	union power_supply_propval propval;
+
 	/*
 	 * TODO
 	 * Unify OTG driver charger types and power supply charger types
@@ -1750,10 +1750,7 @@
 	pr_debug("setting usb power supply type %d\n", charger_type);
 	msm_otg_dbg_log_event(&motg->phy, "SET USB PWR SUPPLY TYPE",
 			motg->chg_type, charger_type);
-
-	propval.intval = charger_type;
-	psy->set_property(psy, POWER_SUPPLY_PROP_REAL_TYPE, &propval);
-
+	power_supply_set_supply_type(psy, charger_type);
 	return 0;
 }
 
@@ -2592,11 +2589,7 @@
 	case USB_CHG_STATE_SECONDARY_DONE:
 		motg->chg_state = USB_CHG_STATE_DETECTED;
 	case USB_CHG_STATE_DETECTED:
-<<<<<<< HEAD
 		state_detected:
-=======
-state_detected:
->>>>>>> e045a95c
 		/*
 		 * Notify the charger type to power supply
 		 * owner as soon as we determine the charger.
@@ -2874,7 +2867,7 @@
 				case USB_SDP_CHARGER:
 					pm_runtime_get_sync(otg->phy->dev);
 					msm_otg_start_peripheral(otg, 1);
-					msm_otg_notify_charger(motg, IUNIT); 
+					msm_otg_notify_charger(motg, IUNIT);
 					otg->phy->state =
 						OTG_STATE_B_PERIPHERAL;
 					mod_timer(&motg->chg_check_timer,
@@ -3546,9 +3539,6 @@
 	case POWER_SUPPLY_PROP_TECHNOLOGY:
 		val->intval = fake_online;
 		break;
-	case POWER_SUPPLY_PROP_REAL_TYPE:
-		val->intval = motg->usb_supply_type;
-		break;
 	case POWER_SUPPLY_PROP_TYPE:
 		val->intval = psy->type;
 		break;
@@ -3576,8 +3566,7 @@
 	union power_supply_propval data;
 	struct power_supply *charger_psy;
 
-	msm_otg_dbg_log_event(&motg->phy, "SET PWR PROPERTY",
-				psp, motg->usb_supply_type);
+	msm_otg_dbg_log_event(&motg->phy, "SET PWR PROPERTY", psp, psy->type);
 	switch (psp) {
 	case POWER_SUPPLY_PROP_USB_OTG:
 		motg->id_state = val->intval ? USB_ID_GROUND : USB_ID_FLOAT;
@@ -3595,7 +3584,7 @@
 	case POWER_SUPPLY_PROP_ONLINE:
 		pr_info("[phy-msm-usb] set_property: online = %d \n", val->intval);
 		motg->online = val->intval;
-		
+
 		if (usb_online ^ val->intval) {
 			usb_online = val->intval;
 			data.intval = val->intval;
@@ -3638,21 +3627,9 @@
 			msm_otg_notify_charger(motg, motg->bc1p2_current_max);
 		}
 		break;
-	case POWER_SUPPLY_PROP_REAL_TYPE:
-		motg->usb_supply_type = val->intval;
-		/*
-		 * Update TYPE property to DCP for HVDCP/HVDCP3 charger types
-		 * so that they can be recongized as AC chargers by healthd.
-		 * Don't report UNKNOWN charger type to prevent healthd missing
-		 * detecting this power_supply status change.
-		 */
-		if (motg->usb_supply_type == POWER_SUPPLY_TYPE_USB_HVDCP_3
-			|| motg->usb_supply_type == POWER_SUPPLY_TYPE_USB_HVDCP)
-			psy->type = POWER_SUPPLY_TYPE_USB_DCP;
-		else if (motg->usb_supply_type == POWER_SUPPLY_TYPE_UNKNOWN)
-			psy->type = POWER_SUPPLY_TYPE_USB;
-		else
-			psy->type = motg->usb_supply_type;
+	case POWER_SUPPLY_PROP_TYPE:
+		psy->type = val->intval;
+
 		/*
 		 * If charger detection is done by the USB driver,
 		 * motg->chg_type is already assigned in the
@@ -3667,27 +3644,19 @@
 		if (motg->chg_state == USB_CHG_STATE_DETECTED)
 			break;
 
-		switch (motg->usb_supply_type) {
+		switch (psy->type) {
 		case POWER_SUPPLY_TYPE_USB:
 			motg->chg_type = USB_SDP_CHARGER;
-			motg->voltage_max = MICRO_5V;
-			motg->current_max = SDP_CURRENT_UA;
 			break;
 		case POWER_SUPPLY_TYPE_USB_DCP:
 			motg->chg_type = USB_DCP_CHARGER;
-			motg->voltage_max = MICRO_5V;
-			motg->current_max = DCP_CURRENT_UA;
 			break;
 		case POWER_SUPPLY_TYPE_USB_HVDCP:
 			motg->chg_type = USB_DCP_CHARGER;
-			motg->voltage_max = MICRO_9V;
-			motg->current_max = HVDCP_CURRENT_UA;
 			msm_otg_notify_charger(motg, hvdcp_max_current);
 			break;
 		case POWER_SUPPLY_TYPE_USB_CDP:
 			motg->chg_type = USB_CDP_CHARGER;
-			motg->voltage_max = MICRO_5V;
-			motg->current_max = CDP_CURRENT_UA;
 			break;
 		case POWER_SUPPLY_TYPE_USB_ACA:
 			motg->chg_type = USB_PROPRIETARY_CHARGER;
@@ -3706,13 +3675,10 @@
 		dev_dbg(motg->phy.dev, "%s: charger type = %s\n", __func__,
 			chg_to_string(motg->chg_type));
 		msm_otg_dbg_log_event(&motg->phy, "SET CHARGER TYPE ",
-				motg->chg_type, motg->usb_supply_type);
+				motg->chg_type, psy->type);
 		break;
 	case POWER_SUPPLY_PROP_HEALTH:
-		if (val->intval > POWER_SUPPLY_HEALTH_HOT)
-			motg->usbin_health = 0;
-		else
-			motg->usbin_health = val->intval;
+		motg->usbin_health = val->intval;
 		break;
 	default:
 		return -EINVAL;
@@ -3729,13 +3695,12 @@
 	case POWER_SUPPLY_PROP_HEALTH:
 	case POWER_SUPPLY_PROP_PRESENT:
 	case POWER_SUPPLY_PROP_ONLINE:
-	case POWER_SUPPLY_PROP_TECHNOLOGY:	
+	case POWER_SUPPLY_PROP_TECHNOLOGY:
 	case POWER_SUPPLY_PROP_VOLTAGE_MAX:
 	case POWER_SUPPLY_PROP_CURRENT_MAX:
 	case POWER_SUPPLY_PROP_DP_DM:
 	case POWER_SUPPLY_PROP_INPUT_CURRENT_MAX:
 	case POWER_SUPPLY_PROP_USB_OTG:
-	case POWER_SUPPLY_PROP_REAL_TYPE:
 		return 1;
 	default:
 		break;
@@ -3761,7 +3726,6 @@
 	POWER_SUPPLY_PROP_VOLTAGE_NOW,
 	POWER_SUPPLY_PROP_DP_DM,
 	POWER_SUPPLY_PROP_USB_OTG,
-	POWER_SUPPLY_PROP_REAL_TYPE,
 };
 
 const struct file_operations msm_otg_bus_fops = {
