--- conflicted
+++ resolved
@@ -1457,8 +1457,6 @@
 	dev_dbg(motg->phy.dev, "power supply error when setting property\n");
 	return -ENXIO;
 }
-<<<<<<< HEAD
-=======
 
 static void msm_otg_set_online_status(struct msm_otg *motg)
 {
@@ -1469,7 +1467,6 @@
 	if (power_supply_set_online(psy, false))
 		dev_dbg(motg->phy.dev, "error setting power supply property\n");
 }
->>>>>>> 62a3c2da
 #endif
 static void msm_otg_notify_charger(struct msm_otg *motg, unsigned mA)
 {
@@ -1491,8 +1488,6 @@
 			"Failed notifying %d charger type to PMIC\n",
 							motg->chg_type);
 #endif
-<<<<<<< HEAD
-=======
 
 #ifndef CONFIG_CHARGER_ASUS
 	/*
@@ -1502,7 +1497,6 @@
 	if (motg->online && motg->cur_power == 0 && mA == 0)
 		msm_otg_set_online_status(motg);
 #endif
->>>>>>> 62a3c2da
 	if (motg->cur_power == mA)
 		return;
 #ifndef CONFIG_CHARGER_ASUS
@@ -2510,14 +2504,11 @@
 		 * Notify the charger type to power supply
 		 * owner as soon as we determine the charger.
 		 */
-<<<<<<< HEAD
-=======
 		if (motg->chg_type == USB_DCP_CHARGER &&
 			motg->ext_chg_opened) {
 				init_completion(&motg->ext_chg_wait);
 				motg->ext_chg_active = DEFAULT;
 		}
->>>>>>> 62a3c2da
 #ifndef CONFIG_BATTERY_ASUS
 		msm_otg_notify_chg_type(motg);
 #endif
@@ -2896,11 +2887,6 @@
 				test_bit(B_FALSE_SDP, &motg->inputs)) {
 			pr_debug("B_FALSE_SDP\n");
 			msm_otg_start_peripheral(otg, 0);
-#ifdef CONFIG_CHARGER_ASUS
-			cancel_delayed_work_sync(&asus_chg_work);
-			asus_chg_set_chg_mode(ASUS_CHG_SRC_DC);
-			printk("[USB] B_FALSE_SDP set_chg_mode: ASUS AC\n");
-#endif
 			motg->chg_type = USB_DCP_CHARGER;
 			clear_bit(B_FALSE_SDP, &motg->inputs);
 			otg->phy->state = OTG_STATE_B_IDLE;
@@ -3394,19 +3380,12 @@
 		work = 1;
 	} else if ((otgsc & OTGSC_BSVIE) && (otgsc & OTGSC_BSVIS)) {
 		writel_relaxed(otgsc, USB_OTGSC);
-<<<<<<< HEAD
-//ASUS_BSP+++ "[USB][NA][Fix] Ignore BSVIS when OTG_PMIC_CONTROL"
-=======
 //ASUS_BSP+++ "[USB][NA][Fix] Ignore BSVIS when OTG_PMIC_CONTROL" 
->>>>>>> 62a3c2da
 		if (motg->pdata->otg_control == OTG_PMIC_CONTROL){
 			return IRQ_HANDLED;
 		}
 //ASUS_BSP--- "[USB][NA][Fix] Ignore BSVIS when OTG_PMIC_CONTROL"
-<<<<<<< HEAD
-=======
 		
->>>>>>> 62a3c2da
 		/*
 		 * BSV interrupt comes when operating as an A-device
 		 * (VBUS on/off).
@@ -3536,13 +3515,6 @@
 	if (online) {
 		pr_debug("PMIC: BSV set\n");
 		printk("[USB] plugin\n");
-<<<<<<< HEAD
-		set_bit(B_SESS_VLD, &motg->inputs);
-	} else {
-		pr_debug("PMIC: BSV clear\n");
-		printk("[USB] unplug\n");
-		clear_bit(B_SESS_VLD, &motg->inputs);
-=======
 		if (test_and_set_bit(B_SESS_VLD, &motg->inputs) && init)
 			return;
 	} else {
@@ -3550,7 +3522,6 @@
 		printk("[USB] unplug\n");
 		if (!test_and_clear_bit(B_SESS_VLD, &motg->inputs) && init)
 			return;
->>>>>>> 62a3c2da
 	}
 
 	/* do not queue state m/c work if id is grounded */
@@ -4036,10 +4007,6 @@
 	POWER_SUPPLY_PROP_VOLTAGE_NOW,
 };
 #endif
-<<<<<<< HEAD
-
-=======
->>>>>>> 62a3c2da
 const struct file_operations msm_otg_bus_fops = {
 	.open = msm_otg_bus_open,
 	.read = seq_read,
@@ -4261,10 +4228,7 @@
 	return 0;
 }
 #endif
-<<<<<<< HEAD
-=======
-
->>>>>>> 62a3c2da
+
 static int msm_otg_ext_chg_open(struct inode *inode, struct file *file)
 {
 	struct msm_otg *motg = the_msm_otg;
@@ -4578,9 +4542,7 @@
 
 	pdata->rw_during_lpm_workaround = of_property_read_bool(node,
 				"qcom,hsusb-otg-rw-during-lpm-workaround");
-#ifdef CONFIG_CHARGER_ASUS
-	pdata->otg_control = OTG_PMIC_CONTROL;
-#endif
+
 	return pdata;
 }
 
@@ -4998,15 +4960,7 @@
 			}
 		} else {
 			set_bit(ID, &motg->inputs);
-<<<<<<< HEAD
-			/*
-			ret = -ENODEV;
-			dev_err(&pdev->dev, "PMIC IRQ for ID notifications doesn't exist\n");
-			goto remove_phy;
-			*/
-=======
 			dev_err(&pdev->dev, "ID IRQ doesn't exist\n");
->>>>>>> 62a3c2da
 		}
 	}
 
@@ -5021,15 +4975,8 @@
 		dev_dbg(&pdev->dev, "mode debugfs file is"
 			"not available\n");
 
-<<<<<<< HEAD
-	if (motg->pdata->phy_type == SNPS_28NM_INTEGRATED_PHY) {
-		if (motg->pdata->otg_control == OTG_PMIC_CONTROL)
-			motg->caps = ALLOW_PHY_POWER_COLLAPSE |
-				ALLOW_PHY_RETENTION;
-=======
 	if (motg->pdata->otg_control == OTG_PMIC_CONTROL)
 		motg->caps = ALLOW_PHY_POWER_COLLAPSE | ALLOW_PHY_RETENTION;
->>>>>>> 62a3c2da
 
 	if (motg->pdata->otg_control == OTG_PHY_CONTROL)
 		motg->caps = ALLOW_PHY_RETENTION | ALLOW_PHY_REGULATORS_LPM;
