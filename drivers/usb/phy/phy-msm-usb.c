/* Copyright (c) 2009-2011, Code Aurora Forum. All rights reserved.
 *
 * This program is free software; you can redistribute it and/or modify
 * it under the terms of the GNU General Public License version 2 and
 * only version 2 as published by the Free Software Foundation.
 *
 * This program is distributed in the hope that it will be useful,
 * but WITHOUT ANY WARRANTY; without even the implied warranty of
 * MERCHANTABILITY or FITNESS FOR A PARTICULAR PURPOSE.  See the
 * GNU General Public License for more details.
 *
 * You should have received a copy of the GNU General Public License
 * along with this program; if not, write to the Free Software
 * Foundation, Inc., 51 Franklin Street, Fifth Floor, Boston, MA
 * 02110-1301, USA.
 *
 */

#include <linux/module.h>
#include <linux/device.h>
#include <linux/extcon.h>
#include <linux/gpio/consumer.h>
#include <linux/platform_device.h>
#include <linux/clk.h>
#include <linux/slab.h>
#include <linux/interrupt.h>
#include <linux/err.h>
#include <linux/delay.h>
#include <linux/io.h>
#include <linux/ioport.h>
#include <linux/uaccess.h>
#include <linux/debugfs.h>
#include <linux/seq_file.h>
#include <linux/pm_runtime.h>
#include <linux/of.h>
#include <linux/of_device.h>
#include <linux/reboot.h>
#include <linux/reset.h>
#include <linux/types.h>
#include <linux/usb/otg.h>

#include <linux/usb.h>
#include <linux/usb/otg.h>
#include <linux/usb/of.h>
#include <linux/usb/ulpi.h>
#include <linux/usb/gadget.h>
#include <linux/usb/hcd.h>
#include <linux/usb/msm_hsusb_hw.h>
#include <linux/regulator/consumer.h>

/**
 * OTG control
 *
 * OTG_NO_CONTROL	Id/VBUS notifications not required. Useful in host
 *                      only configuration.
 * OTG_PHY_CONTROL	Id/VBUS notifications comes form USB PHY.
 * OTG_PMIC_CONTROL	Id/VBUS notifications comes from PMIC hardware.
 * OTG_USER_CONTROL	Id/VBUS notifcations comes from User via sysfs.
 *
 */
enum otg_control_type {
	OTG_NO_CONTROL = 0,
	OTG_PHY_CONTROL,
	OTG_PMIC_CONTROL,
	OTG_USER_CONTROL,
};

/**
 * PHY used in
 *
 * INVALID_PHY			Unsupported PHY
 * CI_45NM_INTEGRATED_PHY	Chipidea 45nm integrated PHY
 * SNPS_28NM_INTEGRATED_PHY	Synopsis 28nm integrated PHY
 *
 */
enum msm_usb_phy_type {
	INVALID_PHY = 0,
	CI_45NM_INTEGRATED_PHY,
	SNPS_28NM_INTEGRATED_PHY,
};

#define IDEV_CHG_MAX	1500
#define IUNIT		100

/**
<<<<<<< HEAD
 * Different states involved in USB charger detection.
 *
 * USB_CHG_STATE_UNDEFINED	USB charger is not connected or detection
 *                              process is not yet started.
 * USB_CHG_STATE_WAIT_FOR_DCD	Waiting for Data pins contact.
 * USB_CHG_STATE_DCD_DONE	Data pin contact is detected.
 * USB_CHG_STATE_PRIMARY_DONE	Primary detection is completed (Detects
 *                              between SDP and DCP/CDP).
 * USB_CHG_STATE_SECONDARY_DONE	Secondary detection is completed (Detects
 *                              between DCP and CDP).
 * USB_CHG_STATE_DETECTED	USB charger type is determined.
 *
 */
enum usb_chg_state {
	USB_CHG_STATE_UNDEFINED = 0,
	USB_CHG_STATE_WAIT_FOR_DCD,
	USB_CHG_STATE_DCD_DONE,
	USB_CHG_STATE_PRIMARY_DONE,
	USB_CHG_STATE_SECONDARY_DONE,
	USB_CHG_STATE_DETECTED,
};

/**
 * USB charger types
 *
 * USB_INVALID_CHARGER	Invalid USB charger.
 * USB_SDP_CHARGER	Standard downstream port. Refers to a downstream port
 *                      on USB2.0 compliant host/hub.
 * USB_DCP_CHARGER	Dedicated charger port (AC charger/ Wall charger).
 * USB_CDP_CHARGER	Charging downstream port. Enumeration can happen and
 *                      IDEV_CHG_MAX can be drawn irrespective of USB state.
 *
 */
enum usb_chg_type {
	USB_INVALID_CHARGER = 0,
	USB_SDP_CHARGER,
	USB_DCP_CHARGER,
	USB_CDP_CHARGER,
};

/**
=======
>>>>>>> LA.UM.9.1.R1.10.00.00.604.030
 * struct msm_otg_platform_data - platform device data
 *              for msm_otg driver.
 * @phy_init_seq: PHY configuration sequence values. Value of -1 is reserved as
 *              "do not overwrite default vaule at this address".
 * @phy_init_sz: PHY configuration sequence size.
 * @vbus_power: VBUS power on/off routine.
 * @power_budget: VBUS power budget in mA (0 will be treated as 500mA).
 * @mode: Supported mode (OTG/peripheral/host).
 * @otg_control: OTG switch controlled by user/Id pin
 */
struct msm_otg_platform_data {
	int *phy_init_seq;
	int phy_init_sz;
	void (*vbus_power)(bool on);
	unsigned power_budget;
	enum usb_dr_mode mode;
	enum otg_control_type otg_control;
	enum msm_usb_phy_type phy_type;
	void (*setup_gpio)(enum usb_otg_state state);
};

/**
 * struct msm_otg: OTG driver data. Shared by HCD and DCD.
 * @otg: USB OTG Transceiver structure.
 * @pdata: otg device platform data.
 * @irq: IRQ number assigned for HSUSB controller.
 * @clk: clock struct of usb_hs_clk.
 * @pclk: clock struct of usb_hs_pclk.
 * @core_clk: clock struct of usb_hs_core_clk.
 * @regs: ioremapped register base address.
 * @inputs: OTG state machine inputs(Id, SessValid etc).
 * @sm_work: OTG state machine work.
 * @in_lpm: indicates low power mode (LPM) state.
 * @async_int: Async interrupt arrived.
 * @cur_power: The amount of mA available from downstream port.
 * @chg_work: Charger detection work.
 * @chg_state: The state of charger detection process.
 * @chg_type: The type of charger attached.
 * @dcd_retires: The retry count used to track Data contact
 *               detection process.
 * @manual_pullup: true if VBUS is not routed to USB controller/phy
 *	and controller driver therefore enables pull-up explicitly before
 *	starting controller using usbcmd run/stop bit.
 * @vbus: VBUS signal state trakining, using extcon framework
 * @id: ID signal state trakining, using extcon framework
 * @switch_gpio: Descriptor for GPIO used to control external Dual
 *               SPDT USB Switch.
 * @reboot: Used to inform the driver to route USB D+/D- line to Device
 *	    connector
 */
struct msm_otg {
	struct usb_phy phy;
	struct msm_otg_platform_data *pdata;
	int irq;
	struct clk *clk;
	struct clk *pclk;
	struct clk *core_clk;
	void __iomem *regs;
#define ID		0
#define B_SESS_VLD	1
	unsigned long inputs;
	struct work_struct sm_work;
	atomic_t in_lpm;
	int async_int;
	unsigned cur_power;
	int phy_number;
	struct delayed_work chg_work;
	enum usb_chg_state chg_state;
	enum usb_chg_type chg_type;
	u8 dcd_retries;
	struct regulator *v3p3;
	struct regulator *v1p8;
	struct regulator *vddcx;
	struct regulator_bulk_data supplies[3];

	struct reset_control *phy_rst;
	struct reset_control *link_rst;
	int vdd_levels[3];

	bool manual_pullup;

	struct gpio_desc *switch_gpio;
	struct notifier_block reboot;
};

#define MSM_USB_BASE	(motg->regs)
#define DRIVER_NAME	"msm_otg"

#define ULPI_IO_TIMEOUT_USEC	(10 * 1000)
#define LINK_RESET_TIMEOUT_USEC	(250 * 1000)

#define USB_PHY_3P3_VOL_MIN	3050000 /* uV */
#define USB_PHY_3P3_VOL_MAX	3300000 /* uV */
#define USB_PHY_3P3_HPM_LOAD	50000	/* uA */
#define USB_PHY_3P3_LPM_LOAD	4000	/* uA */

#define USB_PHY_1P8_VOL_MIN	1800000 /* uV */
#define USB_PHY_1P8_VOL_MAX	1800000 /* uV */
#define USB_PHY_1P8_HPM_LOAD	50000	/* uA */
#define USB_PHY_1P8_LPM_LOAD	4000	/* uA */

#define USB_PHY_VDD_DIG_VOL_MIN	1000000 /* uV */
#define USB_PHY_VDD_DIG_VOL_MAX	1320000 /* uV */
#define USB_PHY_SUSP_DIG_VOL	500000  /* uV */

enum vdd_levels {
	VDD_LEVEL_NONE = 0,
	VDD_LEVEL_MIN,
	VDD_LEVEL_MAX,
};

static int msm_hsusb_init_vddcx(struct msm_otg *motg, int init)
{
	int ret = 0;

	if (init) {
		ret = regulator_set_voltage(motg->vddcx,
				motg->vdd_levels[VDD_LEVEL_MIN],
				motg->vdd_levels[VDD_LEVEL_MAX]);
		if (ret) {
			dev_err(motg->phy.dev, "Cannot set vddcx voltage\n");
			return ret;
		}

		ret = regulator_enable(motg->vddcx);
		if (ret)
			dev_err(motg->phy.dev, "unable to enable hsusb vddcx\n");
	} else {
		ret = regulator_set_voltage(motg->vddcx, 0,
				motg->vdd_levels[VDD_LEVEL_MAX]);
		if (ret)
			dev_err(motg->phy.dev, "Cannot set vddcx voltage\n");
		ret = regulator_disable(motg->vddcx);
		if (ret)
			dev_err(motg->phy.dev, "unable to disable hsusb vddcx\n");
	}

	return ret;
}

static int msm_hsusb_ldo_init(struct msm_otg *motg, int init)
{
	int rc = 0;

	if (init) {
		rc = regulator_set_voltage(motg->v3p3, USB_PHY_3P3_VOL_MIN,
				USB_PHY_3P3_VOL_MAX);
		if (rc) {
			dev_err(motg->phy.dev, "Cannot set v3p3 voltage\n");
			goto exit;
		}
		rc = regulator_enable(motg->v3p3);
		if (rc) {
			dev_err(motg->phy.dev, "unable to enable the hsusb 3p3\n");
			goto exit;
		}
		rc = regulator_set_voltage(motg->v1p8, USB_PHY_1P8_VOL_MIN,
				USB_PHY_1P8_VOL_MAX);
		if (rc) {
			dev_err(motg->phy.dev, "Cannot set v1p8 voltage\n");
			goto disable_3p3;
		}
		rc = regulator_enable(motg->v1p8);
		if (rc) {
			dev_err(motg->phy.dev, "unable to enable the hsusb 1p8\n");
			goto disable_3p3;
		}

		return 0;
	}

	regulator_disable(motg->v1p8);
disable_3p3:
	regulator_disable(motg->v3p3);
exit:
	return rc;
}

static int msm_hsusb_ldo_set_mode(struct msm_otg *motg, int on)
{
	int ret = 0;

	if (on) {
		ret = regulator_set_load(motg->v1p8, USB_PHY_1P8_HPM_LOAD);
		if (ret < 0) {
			pr_err("Could not set HPM for v1p8\n");
			return ret;
		}
		ret = regulator_set_load(motg->v3p3, USB_PHY_3P3_HPM_LOAD);
		if (ret < 0) {
			pr_err("Could not set HPM for v3p3\n");
			regulator_set_load(motg->v1p8, USB_PHY_1P8_LPM_LOAD);
			return ret;
		}
	} else {
		ret = regulator_set_load(motg->v1p8, USB_PHY_1P8_LPM_LOAD);
		if (ret < 0)
			pr_err("Could not set LPM for v1p8\n");
		ret = regulator_set_load(motg->v3p3, USB_PHY_3P3_LPM_LOAD);
		if (ret < 0)
			pr_err("Could not set LPM for v3p3\n");
	}

	pr_debug("reg (%s)\n", on ? "HPM" : "LPM");
	return ret < 0 ? ret : 0;
}

static int ulpi_read(struct usb_phy *phy, u32 reg)
{
	struct msm_otg *motg = container_of(phy, struct msm_otg, phy);
	int cnt = 0;

	/* initiate read operation */
	writel(ULPI_RUN | ULPI_READ | ULPI_ADDR(reg),
	       USB_ULPI_VIEWPORT);

	/* wait for completion */
	while (cnt < ULPI_IO_TIMEOUT_USEC) {
		if (!(readl(USB_ULPI_VIEWPORT) & ULPI_RUN))
			break;
		udelay(1);
		cnt++;
	}

	if (cnt >= ULPI_IO_TIMEOUT_USEC) {
		dev_err(phy->dev, "ulpi_read: timeout %08x\n",
			readl(USB_ULPI_VIEWPORT));
		return -ETIMEDOUT;
	}
	return ULPI_DATA_READ(readl(USB_ULPI_VIEWPORT));
}

static int ulpi_write(struct usb_phy *phy, u32 val, u32 reg)
{
	struct msm_otg *motg = container_of(phy, struct msm_otg, phy);
	int cnt = 0;

	/* initiate write operation */
	writel(ULPI_RUN | ULPI_WRITE |
	       ULPI_ADDR(reg) | ULPI_DATA(val),
	       USB_ULPI_VIEWPORT);

	/* wait for completion */
	while (cnt < ULPI_IO_TIMEOUT_USEC) {
		if (!(readl(USB_ULPI_VIEWPORT) & ULPI_RUN))
			break;
		udelay(1);
		cnt++;
	}

	if (cnt >= ULPI_IO_TIMEOUT_USEC) {
		dev_err(phy->dev, "ulpi_write: timeout\n");
		return -ETIMEDOUT;
	}
	return 0;
}

static struct usb_phy_io_ops msm_otg_io_ops = {
	.read = ulpi_read,
	.write = ulpi_write,
};

static void ulpi_init(struct msm_otg *motg)
{
	struct msm_otg_platform_data *pdata = motg->pdata;
	int *seq = pdata->phy_init_seq, idx;
	u32 addr = ULPI_EXT_VENDOR_SPECIFIC;

	for (idx = 0; idx < pdata->phy_init_sz; idx++) {
		if (seq[idx] == -1)
			continue;

		dev_vdbg(motg->phy.dev, "ulpi: write 0x%02x to 0x%02x\n",
				seq[idx], addr + idx);
		ulpi_write(&motg->phy, seq[idx], addr + idx);
	}
}

static int msm_phy_notify_disconnect(struct usb_phy *phy,
				   enum usb_device_speed speed)
{
	struct msm_otg *motg = container_of(phy, struct msm_otg, phy);
	int val;

	if (motg->manual_pullup) {
		val = ULPI_MISC_A_VBUSVLDEXT | ULPI_MISC_A_VBUSVLDEXTSEL;
		usb_phy_io_write(phy, val, ULPI_CLR(ULPI_MISC_A));
	}

	/*
	 * Put the transceiver in non-driving mode. Otherwise host
	 * may not detect soft-disconnection.
	 */
	val = ulpi_read(phy, ULPI_FUNC_CTRL);
	val &= ~ULPI_FUNC_CTRL_OPMODE_MASK;
	val |= ULPI_FUNC_CTRL_OPMODE_NONDRIVING;
	ulpi_write(phy, val, ULPI_FUNC_CTRL);

	return 0;
}

static int msm_otg_link_clk_reset(struct msm_otg *motg, bool assert)
{
	int ret;

	if (assert)
		ret = reset_control_assert(motg->link_rst);
	else
		ret = reset_control_deassert(motg->link_rst);

	if (ret)
		dev_err(motg->phy.dev, "usb link clk reset %s failed\n",
			assert ? "assert" : "deassert");

	return ret;
}

static int msm_otg_phy_clk_reset(struct msm_otg *motg)
{
	int ret = 0;

	if (motg->phy_rst)
		ret = reset_control_reset(motg->phy_rst);

	if (ret)
		dev_err(motg->phy.dev, "usb phy clk reset failed\n");

	return ret;
}

static int msm_link_reset(struct msm_otg *motg)
{
	u32 val;
	int ret;

	ret = msm_otg_link_clk_reset(motg, 1);
	if (ret)
		return ret;

	/* wait for 1ms delay as suggested in HPG. */
	usleep_range(1000, 1200);

	ret = msm_otg_link_clk_reset(motg, 0);
	if (ret)
		return ret;

	if (motg->phy_number)
		writel(readl(USB_PHY_CTRL2) | BIT(16), USB_PHY_CTRL2);

	/* put transceiver in serial mode as part of reset */
	val = readl(USB_PORTSC) & ~PORTSC_PTS_MASK;
	writel(val | PORTSC_PTS_SERIAL, USB_PORTSC);

	return 0;
}

static int msm_otg_reset(struct usb_phy *phy)
{
	struct msm_otg *motg = container_of(phy, struct msm_otg, phy);
	int cnt = 0;

	writel(USBCMD_RESET, USB_USBCMD);
	while (cnt < LINK_RESET_TIMEOUT_USEC) {
		if (!(readl(USB_USBCMD) & USBCMD_RESET))
			break;
		udelay(1);
		cnt++;
	}
	if (cnt >= LINK_RESET_TIMEOUT_USEC)
		return -ETIMEDOUT;

	/* select ULPI phy and clear other status/control bits in PORTSC */
	writel(PORTSC_PTS_ULPI, USB_PORTSC);

	writel(0x0, USB_AHBBURST);
	writel(0x08, USB_AHBMODE);

	if (motg->phy_number)
		writel(readl(USB_PHY_CTRL2) | BIT(16), USB_PHY_CTRL2);
	return 0;
}

static void msm_phy_reset(struct msm_otg *motg)
{
	void __iomem *addr;

	if (motg->pdata->phy_type != SNPS_28NM_INTEGRATED_PHY) {
		msm_otg_phy_clk_reset(motg);
		return;
	}

	addr = USB_PHY_CTRL;
	if (motg->phy_number)
		addr = USB_PHY_CTRL2;

	/* Assert USB PHY_POR */
	writel(readl(addr) | PHY_POR_ASSERT, addr);

	/*
	 * wait for minimum 10 microseconds as suggested in HPG.
	 * Use a slightly larger value since the exact value didn't
	 * work 100% of the time.
	 */
	udelay(12);

	/* Deassert USB PHY_POR */
	writel(readl(addr) & ~PHY_POR_ASSERT, addr);
}

static int msm_usb_reset(struct usb_phy *phy)
{
	struct msm_otg *motg = container_of(phy, struct msm_otg, phy);
	int ret;

	if (!IS_ERR(motg->core_clk))
		clk_prepare_enable(motg->core_clk);

	ret = msm_link_reset(motg);
	if (ret) {
		dev_err(phy->dev, "phy_reset failed\n");
		return ret;
	}

	ret = msm_otg_reset(&motg->phy);
	if (ret) {
		dev_err(phy->dev, "link reset failed\n");
		return ret;
	}

	msleep(100);

	/* Reset USB PHY after performing USB Link RESET */
	msm_phy_reset(motg);

	if (!IS_ERR(motg->core_clk))
		clk_disable_unprepare(motg->core_clk);

	return 0;
}

static int msm_phy_init(struct usb_phy *phy)
{
	struct msm_otg *motg = container_of(phy, struct msm_otg, phy);
	struct msm_otg_platform_data *pdata = motg->pdata;
	u32 val, ulpi_val = 0;

	/* Program USB PHY Override registers. */
	ulpi_init(motg);

	/*
	 * It is recommended in HPG to reset USB PHY after programming
	 * USB PHY Override registers.
	 */
	msm_phy_reset(motg);

	if (pdata->otg_control == OTG_PHY_CONTROL) {
		val = readl(USB_OTGSC);
		if (pdata->mode == USB_DR_MODE_OTG) {
			ulpi_val = ULPI_INT_IDGRD | ULPI_INT_SESS_VALID;
			val |= OTGSC_IDIE | OTGSC_BSVIE;
		} else if (pdata->mode == USB_DR_MODE_PERIPHERAL) {
			ulpi_val = ULPI_INT_SESS_VALID;
			val |= OTGSC_BSVIE;
		}
		writel(val, USB_OTGSC);
		ulpi_write(phy, ulpi_val, ULPI_USB_INT_EN_RISE);
		ulpi_write(phy, ulpi_val, ULPI_USB_INT_EN_FALL);
	}

	if (motg->manual_pullup) {
		val = ULPI_MISC_A_VBUSVLDEXTSEL | ULPI_MISC_A_VBUSVLDEXT;
		ulpi_write(phy, val, ULPI_SET(ULPI_MISC_A));

		val = readl(USB_GENCONFIG_2);
		val |= GENCONFIG_2_SESS_VLD_CTRL_EN;
		writel(val, USB_GENCONFIG_2);

		val = readl(USB_USBCMD);
		val |= USBCMD_SESS_VLD_CTRL;
		writel(val, USB_USBCMD);

		val = ulpi_read(phy, ULPI_FUNC_CTRL);
		val &= ~ULPI_FUNC_CTRL_OPMODE_MASK;
		val |= ULPI_FUNC_CTRL_OPMODE_NORMAL;
		ulpi_write(phy, val, ULPI_FUNC_CTRL);
	}

	if (motg->phy_number)
		writel(readl(USB_PHY_CTRL2) | BIT(16), USB_PHY_CTRL2);

	return 0;
}

#define PHY_SUSPEND_TIMEOUT_USEC	(500 * 1000)
#define PHY_RESUME_TIMEOUT_USEC	(100 * 1000)

#ifdef CONFIG_PM

static int msm_hsusb_config_vddcx(struct msm_otg *motg, int high)
{
	int max_vol = motg->vdd_levels[VDD_LEVEL_MAX];
	int min_vol;
	int ret;

	if (high)
		min_vol = motg->vdd_levels[VDD_LEVEL_MIN];
	else
		min_vol = motg->vdd_levels[VDD_LEVEL_NONE];

	ret = regulator_set_voltage(motg->vddcx, min_vol, max_vol);
	if (ret) {
		pr_err("Cannot set vddcx voltage\n");
		return ret;
	}

	pr_debug("%s: min_vol:%d max_vol:%d\n", __func__, min_vol, max_vol);

	return ret;
}

static int msm_otg_suspend(struct msm_otg *motg)
{
	struct usb_phy *phy = &motg->phy;
	struct usb_bus *bus = phy->otg->host;
	struct msm_otg_platform_data *pdata = motg->pdata;
	void __iomem *addr;
	int cnt = 0;

	if (atomic_read(&motg->in_lpm))
		return 0;

	disable_irq(motg->irq);
	/*
	 * Chipidea 45-nm PHY suspend sequence:
	 *
	 * Interrupt Latch Register auto-clear feature is not present
	 * in all PHY versions. Latch register is clear on read type.
	 * Clear latch register to avoid spurious wakeup from
	 * low power mode (LPM).
	 *
	 * PHY comparators are disabled when PHY enters into low power
	 * mode (LPM). Keep PHY comparators ON in LPM only when we expect
	 * VBUS/Id notifications from USB PHY. Otherwise turn off USB
	 * PHY comparators. This save significant amount of power.
	 *
	 * PLL is not turned off when PHY enters into low power mode (LPM).
	 * Disable PLL for maximum power savings.
	 */

	if (motg->pdata->phy_type == CI_45NM_INTEGRATED_PHY) {
		ulpi_read(phy, 0x14);
		if (pdata->otg_control == OTG_PHY_CONTROL)
			ulpi_write(phy, 0x01, 0x30);
		ulpi_write(phy, 0x08, 0x09);
	}

	/*
	 * PHY may take some time or even fail to enter into low power
	 * mode (LPM). Hence poll for 500 msec and reset the PHY and link
	 * in failure case.
	 */
	writel(readl(USB_PORTSC) | PORTSC_PHCD, USB_PORTSC);
	while (cnt < PHY_SUSPEND_TIMEOUT_USEC) {
		if (readl(USB_PORTSC) & PORTSC_PHCD)
			break;
		udelay(1);
		cnt++;
	}

	if (cnt >= PHY_SUSPEND_TIMEOUT_USEC) {
		dev_err(phy->dev, "Unable to suspend PHY\n");
		msm_otg_reset(phy);
		enable_irq(motg->irq);
		return -ETIMEDOUT;
	}

	/*
	 * PHY has capability to generate interrupt asynchronously in low
	 * power mode (LPM). This interrupt is level triggered. So USB IRQ
	 * line must be disabled till async interrupt enable bit is cleared
	 * in USBCMD register. Assert STP (ULPI interface STOP signal) to
	 * block data communication from PHY.
	 */
	writel(readl(USB_USBCMD) | ASYNC_INTR_CTRL | ULPI_STP_CTRL, USB_USBCMD);

	addr = USB_PHY_CTRL;
	if (motg->phy_number)
		addr = USB_PHY_CTRL2;

	if (motg->pdata->phy_type == SNPS_28NM_INTEGRATED_PHY &&
			motg->pdata->otg_control == OTG_PMIC_CONTROL)
		writel(readl(addr) | PHY_RETEN, addr);

	clk_disable_unprepare(motg->pclk);
	clk_disable_unprepare(motg->clk);
	if (!IS_ERR(motg->core_clk))
		clk_disable_unprepare(motg->core_clk);

	if (motg->pdata->phy_type == SNPS_28NM_INTEGRATED_PHY &&
			motg->pdata->otg_control == OTG_PMIC_CONTROL) {
		msm_hsusb_ldo_set_mode(motg, 0);
		msm_hsusb_config_vddcx(motg, 0);
	}

	if (device_may_wakeup(phy->dev))
		enable_irq_wake(motg->irq);
	if (bus)
		clear_bit(HCD_FLAG_HW_ACCESSIBLE, &(bus_to_hcd(bus))->flags);

	atomic_set(&motg->in_lpm, 1);
	enable_irq(motg->irq);

	dev_info(phy->dev, "USB in low power mode\n");

	return 0;
}

static int msm_otg_resume(struct msm_otg *motg)
{
	struct usb_phy *phy = &motg->phy;
	struct usb_bus *bus = phy->otg->host;
	void __iomem *addr;
	int cnt = 0;
	unsigned temp;

	if (!atomic_read(&motg->in_lpm))
		return 0;

	clk_prepare_enable(motg->pclk);
	clk_prepare_enable(motg->clk);
	if (!IS_ERR(motg->core_clk))
		clk_prepare_enable(motg->core_clk);

	if (motg->pdata->phy_type == SNPS_28NM_INTEGRATED_PHY &&
			motg->pdata->otg_control == OTG_PMIC_CONTROL) {

		addr = USB_PHY_CTRL;
		if (motg->phy_number)
			addr = USB_PHY_CTRL2;

		msm_hsusb_ldo_set_mode(motg, 1);
		msm_hsusb_config_vddcx(motg, 1);
		writel(readl(addr) & ~PHY_RETEN, addr);
	}

	temp = readl(USB_USBCMD);
	temp &= ~ASYNC_INTR_CTRL;
	temp &= ~ULPI_STP_CTRL;
	writel(temp, USB_USBCMD);

	/*
	 * PHY comes out of low power mode (LPM) in case of wakeup
	 * from asynchronous interrupt.
	 */
	if (!(readl(USB_PORTSC) & PORTSC_PHCD))
		goto skip_phy_resume;

	writel(readl(USB_PORTSC) & ~PORTSC_PHCD, USB_PORTSC);
	while (cnt < PHY_RESUME_TIMEOUT_USEC) {
		if (!(readl(USB_PORTSC) & PORTSC_PHCD))
			break;
		udelay(1);
		cnt++;
	}

	if (cnt >= PHY_RESUME_TIMEOUT_USEC) {
		/*
		 * This is a fatal error. Reset the link and
		 * PHY. USB state can not be restored. Re-insertion
		 * of USB cable is the only way to get USB working.
		 */
		dev_err(phy->dev, "Unable to resume USB. Re-plugin the cable\n");
		msm_otg_reset(phy);
	}

skip_phy_resume:
	if (device_may_wakeup(phy->dev))
		disable_irq_wake(motg->irq);
	if (bus)
		set_bit(HCD_FLAG_HW_ACCESSIBLE, &(bus_to_hcd(bus))->flags);

	atomic_set(&motg->in_lpm, 0);

	if (motg->async_int) {
		motg->async_int = 0;
		pm_runtime_put(phy->dev);
		enable_irq(motg->irq);
	}

	dev_info(phy->dev, "USB exited from low power mode\n");

	return 0;
}
#endif

static void msm_otg_notify_charger(struct msm_otg *motg, unsigned mA)
{
	if (motg->cur_power == mA)
		return;

	/* TODO: Notify PMIC about available current */
	dev_info(motg->phy.dev, "Avail curr from USB = %u\n", mA);
	motg->cur_power = mA;
}

static void msm_otg_start_host(struct usb_phy *phy, int on)
{
	struct msm_otg *motg = container_of(phy, struct msm_otg, phy);
	struct msm_otg_platform_data *pdata = motg->pdata;
	struct usb_hcd *hcd;

	if (!phy->otg->host)
		return;

	hcd = bus_to_hcd(phy->otg->host);

	if (on) {
		dev_dbg(phy->dev, "host on\n");

		if (pdata->vbus_power)
			pdata->vbus_power(1);
		/*
		 * Some boards have a switch cotrolled by gpio
		 * to enable/disable internal HUB. Enable internal
		 * HUB before kicking the host.
		 */
		if (pdata->setup_gpio)
			pdata->setup_gpio(OTG_STATE_A_HOST);
#ifdef CONFIG_USB
		usb_add_hcd(hcd, hcd->irq, IRQF_SHARED);
		device_wakeup_enable(hcd->self.controller);
#endif
	} else {
		dev_dbg(phy->dev, "host off\n");

#ifdef CONFIG_USB
		usb_remove_hcd(hcd);
#endif
		if (pdata->setup_gpio)
			pdata->setup_gpio(OTG_STATE_UNDEFINED);
		if (pdata->vbus_power)
			pdata->vbus_power(0);
	}
}

static int msm_otg_set_host(struct usb_otg *otg, struct usb_bus *host)
{
	struct msm_otg *motg = container_of(otg->usb_phy, struct msm_otg, phy);
	struct usb_hcd *hcd;

	/*
	 * Fail host registration if this board can support
	 * only peripheral configuration.
	 */
	if (motg->pdata->mode == USB_DR_MODE_PERIPHERAL) {
		dev_info(otg->usb_phy->dev, "Host mode is not supported\n");
		return -ENODEV;
	}

	if (!host) {
		if (otg->state == OTG_STATE_A_HOST) {
			pm_runtime_get_sync(otg->usb_phy->dev);
			msm_otg_start_host(otg->usb_phy, 0);
			otg->host = NULL;
			otg->state = OTG_STATE_UNDEFINED;
			schedule_work(&motg->sm_work);
		} else {
			otg->host = NULL;
		}

		return 0;
	}

	hcd = bus_to_hcd(host);
	hcd->power_budget = motg->pdata->power_budget;

	otg->host = host;
	dev_dbg(otg->usb_phy->dev, "host driver registered w/ tranceiver\n");

	pm_runtime_get_sync(otg->usb_phy->dev);
	schedule_work(&motg->sm_work);

	return 0;
}

static void msm_otg_start_peripheral(struct usb_phy *phy, int on)
{
	struct msm_otg *motg = container_of(phy, struct msm_otg, phy);
	struct msm_otg_platform_data *pdata = motg->pdata;

	if (!phy->otg->gadget)
		return;

	if (on) {
		dev_dbg(phy->dev, "gadget on\n");
		/*
		 * Some boards have a switch cotrolled by gpio
		 * to enable/disable internal HUB. Disable internal
		 * HUB before kicking the gadget.
		 */
		if (pdata->setup_gpio)
			pdata->setup_gpio(OTG_STATE_B_PERIPHERAL);
		usb_gadget_vbus_connect(phy->otg->gadget);
	} else {
		dev_dbg(phy->dev, "gadget off\n");
		usb_gadget_vbus_disconnect(phy->otg->gadget);
		if (pdata->setup_gpio)
			pdata->setup_gpio(OTG_STATE_UNDEFINED);
	}

}

static int msm_otg_set_peripheral(struct usb_otg *otg,
					struct usb_gadget *gadget)
{
	struct msm_otg *motg = container_of(otg->usb_phy, struct msm_otg, phy);

	/*
	 * Fail peripheral registration if this board can support
	 * only host configuration.
	 */
	if (motg->pdata->mode == USB_DR_MODE_HOST) {
		dev_info(otg->usb_phy->dev, "Peripheral mode is not supported\n");
		return -ENODEV;
	}

	if (!gadget) {
		if (otg->state == OTG_STATE_B_PERIPHERAL) {
			pm_runtime_get_sync(otg->usb_phy->dev);
			msm_otg_start_peripheral(otg->usb_phy, 0);
			otg->gadget = NULL;
			otg->state = OTG_STATE_UNDEFINED;
			schedule_work(&motg->sm_work);
		} else {
			otg->gadget = NULL;
		}

		return 0;
	}
	otg->gadget = gadget;
	dev_dbg(otg->usb_phy->dev,
		"peripheral driver registered w/ tranceiver\n");

	pm_runtime_get_sync(otg->usb_phy->dev);
	schedule_work(&motg->sm_work);

	return 0;
}

static bool msm_chg_check_secondary_det(struct msm_otg *motg)
{
	struct usb_phy *phy = &motg->phy;
	u32 chg_det;
	bool ret = false;

	switch (motg->pdata->phy_type) {
	case CI_45NM_INTEGRATED_PHY:
		chg_det = ulpi_read(phy, 0x34);
		ret = chg_det & (1 << 4);
		break;
	case SNPS_28NM_INTEGRATED_PHY:
		chg_det = ulpi_read(phy, 0x87);
		ret = chg_det & 1;
		break;
	default:
		break;
	}
	return ret;
}

static void msm_chg_enable_secondary_det(struct msm_otg *motg)
{
	struct usb_phy *phy = &motg->phy;
	u32 chg_det;

	switch (motg->pdata->phy_type) {
	case CI_45NM_INTEGRATED_PHY:
		chg_det = ulpi_read(phy, 0x34);
		/* Turn off charger block */
		chg_det |= ~(1 << 1);
		ulpi_write(phy, chg_det, 0x34);
		udelay(20);
		/* control chg block via ULPI */
		chg_det &= ~(1 << 3);
		ulpi_write(phy, chg_det, 0x34);
		/* put it in host mode for enabling D- source */
		chg_det &= ~(1 << 2);
		ulpi_write(phy, chg_det, 0x34);
		/* Turn on chg detect block */
		chg_det &= ~(1 << 1);
		ulpi_write(phy, chg_det, 0x34);
		udelay(20);
		/* enable chg detection */
		chg_det &= ~(1 << 0);
		ulpi_write(phy, chg_det, 0x34);
		break;
	case SNPS_28NM_INTEGRATED_PHY:
		/*
		 * Configure DM as current source, DP as current sink
		 * and enable battery charging comparators.
		 */
		ulpi_write(phy, 0x8, 0x85);
		ulpi_write(phy, 0x2, 0x85);
		ulpi_write(phy, 0x1, 0x85);
		break;
	default:
		break;
	}
}

static bool msm_chg_check_primary_det(struct msm_otg *motg)
{
	struct usb_phy *phy = &motg->phy;
	u32 chg_det;
	bool ret = false;

	switch (motg->pdata->phy_type) {
	case CI_45NM_INTEGRATED_PHY:
		chg_det = ulpi_read(phy, 0x34);
		ret = chg_det & (1 << 4);
		break;
	case SNPS_28NM_INTEGRATED_PHY:
		chg_det = ulpi_read(phy, 0x87);
		ret = chg_det & 1;
		break;
	default:
		break;
	}
	return ret;
}

static void msm_chg_enable_primary_det(struct msm_otg *motg)
{
	struct usb_phy *phy = &motg->phy;
	u32 chg_det;

	switch (motg->pdata->phy_type) {
	case CI_45NM_INTEGRATED_PHY:
		chg_det = ulpi_read(phy, 0x34);
		/* enable chg detection */
		chg_det &= ~(1 << 0);
		ulpi_write(phy, chg_det, 0x34);
		break;
	case SNPS_28NM_INTEGRATED_PHY:
		/*
		 * Configure DP as current source, DM as current sink
		 * and enable battery charging comparators.
		 */
		ulpi_write(phy, 0x2, 0x85);
		ulpi_write(phy, 0x1, 0x85);
		break;
	default:
		break;
	}
}

static bool msm_chg_check_dcd(struct msm_otg *motg)
{
	struct usb_phy *phy = &motg->phy;
	u32 line_state;
	bool ret = false;

	switch (motg->pdata->phy_type) {
	case CI_45NM_INTEGRATED_PHY:
		line_state = ulpi_read(phy, 0x15);
		ret = !(line_state & 1);
		break;
	case SNPS_28NM_INTEGRATED_PHY:
		line_state = ulpi_read(phy, 0x87);
		ret = line_state & 2;
		break;
	default:
		break;
	}
	return ret;
}

static void msm_chg_disable_dcd(struct msm_otg *motg)
{
	struct usb_phy *phy = &motg->phy;
	u32 chg_det;

	switch (motg->pdata->phy_type) {
	case CI_45NM_INTEGRATED_PHY:
		chg_det = ulpi_read(phy, 0x34);
		chg_det &= ~(1 << 5);
		ulpi_write(phy, chg_det, 0x34);
		break;
	case SNPS_28NM_INTEGRATED_PHY:
		ulpi_write(phy, 0x10, 0x86);
		break;
	default:
		break;
	}
}

static void msm_chg_enable_dcd(struct msm_otg *motg)
{
	struct usb_phy *phy = &motg->phy;
	u32 chg_det;

	switch (motg->pdata->phy_type) {
	case CI_45NM_INTEGRATED_PHY:
		chg_det = ulpi_read(phy, 0x34);
		/* Turn on D+ current source */
		chg_det |= (1 << 5);
		ulpi_write(phy, chg_det, 0x34);
		break;
	case SNPS_28NM_INTEGRATED_PHY:
		/* Data contact detection enable */
		ulpi_write(phy, 0x10, 0x85);
		break;
	default:
		break;
	}
}

static void msm_chg_block_on(struct msm_otg *motg)
{
	struct usb_phy *phy = &motg->phy;
	u32 func_ctrl, chg_det;

	/* put the controller in non-driving mode */
	func_ctrl = ulpi_read(phy, ULPI_FUNC_CTRL);
	func_ctrl &= ~ULPI_FUNC_CTRL_OPMODE_MASK;
	func_ctrl |= ULPI_FUNC_CTRL_OPMODE_NONDRIVING;
	ulpi_write(phy, func_ctrl, ULPI_FUNC_CTRL);

	switch (motg->pdata->phy_type) {
	case CI_45NM_INTEGRATED_PHY:
		chg_det = ulpi_read(phy, 0x34);
		/* control chg block via ULPI */
		chg_det &= ~(1 << 3);
		ulpi_write(phy, chg_det, 0x34);
		/* Turn on chg detect block */
		chg_det &= ~(1 << 1);
		ulpi_write(phy, chg_det, 0x34);
		udelay(20);
		break;
	case SNPS_28NM_INTEGRATED_PHY:
		/* Clear charger detecting control bits */
		ulpi_write(phy, 0x3F, 0x86);
		/* Clear alt interrupt latch and enable bits */
		ulpi_write(phy, 0x1F, 0x92);
		ulpi_write(phy, 0x1F, 0x95);
		udelay(100);
		break;
	default:
		break;
	}
}

static void msm_chg_block_off(struct msm_otg *motg)
{
	struct usb_phy *phy = &motg->phy;
	u32 func_ctrl, chg_det;

	switch (motg->pdata->phy_type) {
	case CI_45NM_INTEGRATED_PHY:
		chg_det = ulpi_read(phy, 0x34);
		/* Turn off charger block */
		chg_det |= ~(1 << 1);
		ulpi_write(phy, chg_det, 0x34);
		break;
	case SNPS_28NM_INTEGRATED_PHY:
		/* Clear charger detecting control bits */
		ulpi_write(phy, 0x3F, 0x86);
		/* Clear alt interrupt latch and enable bits */
		ulpi_write(phy, 0x1F, 0x92);
		ulpi_write(phy, 0x1F, 0x95);
		break;
	default:
		break;
	}

	/* put the controller in normal mode */
	func_ctrl = ulpi_read(phy, ULPI_FUNC_CTRL);
	func_ctrl &= ~ULPI_FUNC_CTRL_OPMODE_MASK;
	func_ctrl |= ULPI_FUNC_CTRL_OPMODE_NORMAL;
	ulpi_write(phy, func_ctrl, ULPI_FUNC_CTRL);
}

#define MSM_CHG_DCD_POLL_TIME		(100 * HZ/1000) /* 100 msec */
#define MSM_CHG_DCD_MAX_RETRIES		6 /* Tdcd_tmout = 6 * 100 msec */
#define MSM_CHG_PRIMARY_DET_TIME	(40 * HZ/1000) /* TVDPSRC_ON */
#define MSM_CHG_SECONDARY_DET_TIME	(40 * HZ/1000) /* TVDMSRC_ON */
static void msm_chg_detect_work(struct work_struct *w)
{
	struct msm_otg *motg = container_of(w, struct msm_otg, chg_work.work);
	struct usb_phy *phy = &motg->phy;
	bool is_dcd, tmout, vout;
	unsigned long delay;

	dev_dbg(phy->dev, "chg detection work\n");
	switch (motg->chg_state) {
	case USB_CHG_STATE_UNDEFINED:
		pm_runtime_get_sync(phy->dev);
		msm_chg_block_on(motg);
		msm_chg_enable_dcd(motg);
		motg->chg_state = USB_CHG_STATE_WAIT_FOR_DCD;
		motg->dcd_retries = 0;
		delay = MSM_CHG_DCD_POLL_TIME;
		break;
	case USB_CHG_STATE_WAIT_FOR_DCD:
		is_dcd = msm_chg_check_dcd(motg);
		tmout = ++motg->dcd_retries == MSM_CHG_DCD_MAX_RETRIES;
		if (is_dcd || tmout) {
			msm_chg_disable_dcd(motg);
			msm_chg_enable_primary_det(motg);
			delay = MSM_CHG_PRIMARY_DET_TIME;
			motg->chg_state = USB_CHG_STATE_DCD_DONE;
		} else {
			delay = MSM_CHG_DCD_POLL_TIME;
		}
		break;
	case USB_CHG_STATE_DCD_DONE:
		vout = msm_chg_check_primary_det(motg);
		if (vout) {
			msm_chg_enable_secondary_det(motg);
			delay = MSM_CHG_SECONDARY_DET_TIME;
			motg->chg_state = USB_CHG_STATE_PRIMARY_DONE;
		} else {
			motg->chg_type = USB_SDP_CHARGER;
			motg->chg_state = USB_CHG_STATE_DETECTED;
			delay = 0;
		}
		break;
	case USB_CHG_STATE_PRIMARY_DONE:
		vout = msm_chg_check_secondary_det(motg);
		if (vout)
			motg->chg_type = USB_DCP_CHARGER;
		else
			motg->chg_type = USB_CDP_CHARGER;
		motg->chg_state = USB_CHG_STATE_SECONDARY_DONE;
		/* fall through */
	case USB_CHG_STATE_SECONDARY_DONE:
		motg->chg_state = USB_CHG_STATE_DETECTED;
	case USB_CHG_STATE_DETECTED:
		msm_chg_block_off(motg);
		dev_dbg(phy->dev, "charger = %d\n", motg->chg_type);
		schedule_work(&motg->sm_work);
		return;
	default:
		return;
	}

	schedule_delayed_work(&motg->chg_work, delay);
}

/*
 * We support OTG, Peripheral only and Host only configurations. In case
 * of OTG, mode switch (host-->peripheral/peripheral-->host) can happen
 * via Id pin status or user request (debugfs). Id/BSV interrupts are not
 * enabled when switch is controlled by user and default mode is supplied
 * by board file, which can be changed by userspace later.
 */
static void msm_otg_init_sm(struct msm_otg *motg)
{
	struct msm_otg_platform_data *pdata = motg->pdata;
	u32 otgsc = readl(USB_OTGSC);

	switch (pdata->mode) {
	case USB_DR_MODE_OTG:
		if (pdata->otg_control == OTG_PHY_CONTROL) {
			if (otgsc & OTGSC_ID)
				set_bit(ID, &motg->inputs);
			else
				clear_bit(ID, &motg->inputs);

			if (otgsc & OTGSC_BSV)
				set_bit(B_SESS_VLD, &motg->inputs);
			else
				clear_bit(B_SESS_VLD, &motg->inputs);
		} else if (pdata->otg_control == OTG_USER_CONTROL) {
				set_bit(ID, &motg->inputs);
				clear_bit(B_SESS_VLD, &motg->inputs);
		}
		break;
	case USB_DR_MODE_HOST:
		clear_bit(ID, &motg->inputs);
		break;
	case USB_DR_MODE_PERIPHERAL:
		set_bit(ID, &motg->inputs);
		if (otgsc & OTGSC_BSV)
			set_bit(B_SESS_VLD, &motg->inputs);
		else
			clear_bit(B_SESS_VLD, &motg->inputs);
		break;
	default:
		break;
	}
}

static void msm_otg_sm_work(struct work_struct *w)
{
	struct msm_otg *motg = container_of(w, struct msm_otg, sm_work);
	struct usb_otg *otg = motg->phy.otg;

	switch (otg->state) {
	case OTG_STATE_UNDEFINED:
		dev_dbg(otg->usb_phy->dev, "OTG_STATE_UNDEFINED state\n");
		msm_otg_reset(otg->usb_phy);
		msm_otg_init_sm(motg);
		otg->state = OTG_STATE_B_IDLE;
		/* FALL THROUGH */
	case OTG_STATE_B_IDLE:
		dev_dbg(otg->usb_phy->dev, "OTG_STATE_B_IDLE state\n");
		if (!test_bit(ID, &motg->inputs) && otg->host) {
			/* disable BSV bit */
			writel(readl(USB_OTGSC) & ~OTGSC_BSVIE, USB_OTGSC);
			msm_otg_start_host(otg->usb_phy, 1);
			otg->state = OTG_STATE_A_HOST;
		} else if (test_bit(B_SESS_VLD, &motg->inputs)) {
			switch (motg->chg_state) {
			case USB_CHG_STATE_UNDEFINED:
				msm_chg_detect_work(&motg->chg_work.work);
				break;
			case USB_CHG_STATE_DETECTED:
				switch (motg->chg_type) {
				case USB_DCP_CHARGER:
					msm_otg_notify_charger(motg,
							IDEV_CHG_MAX);
					break;
				case USB_CDP_CHARGER:
					msm_otg_notify_charger(motg,
							IDEV_CHG_MAX);
					msm_otg_start_peripheral(otg->usb_phy,
								 1);
					otg->state
						= OTG_STATE_B_PERIPHERAL;
					break;
				case USB_SDP_CHARGER:
					msm_otg_notify_charger(motg, IUNIT);
					msm_otg_start_peripheral(otg->usb_phy,
								 1);
					otg->state
						= OTG_STATE_B_PERIPHERAL;
					break;
				default:
					break;
				}
				break;
			default:
				break;
			}
		} else {
			/*
			 * If charger detection work is pending, decrement
			 * the pm usage counter to balance with the one that
			 * is incremented in charger detection work.
			 */
			if (cancel_delayed_work_sync(&motg->chg_work)) {
				pm_runtime_put_sync(otg->usb_phy->dev);
				msm_otg_reset(otg->usb_phy);
			}
			msm_otg_notify_charger(motg, 0);
			motg->chg_state = USB_CHG_STATE_UNDEFINED;
			motg->chg_type = USB_INVALID_CHARGER;
		}

		if (otg->state == OTG_STATE_B_IDLE)
			pm_runtime_put_sync(otg->usb_phy->dev);
		break;
	case OTG_STATE_B_PERIPHERAL:
		dev_dbg(otg->usb_phy->dev, "OTG_STATE_B_PERIPHERAL state\n");
		if (!test_bit(B_SESS_VLD, &motg->inputs) ||
				!test_bit(ID, &motg->inputs)) {
			msm_otg_notify_charger(motg, 0);
			msm_otg_start_peripheral(otg->usb_phy, 0);
			motg->chg_state = USB_CHG_STATE_UNDEFINED;
			motg->chg_type = USB_INVALID_CHARGER;
			otg->state = OTG_STATE_B_IDLE;
			msm_otg_reset(otg->usb_phy);
			schedule_work(w);
		}
		break;
	case OTG_STATE_A_HOST:
		dev_dbg(otg->usb_phy->dev, "OTG_STATE_A_HOST state\n");
		if (test_bit(ID, &motg->inputs)) {
			msm_otg_start_host(otg->usb_phy, 0);
			otg->state = OTG_STATE_B_IDLE;
			msm_otg_reset(otg->usb_phy);
			schedule_work(w);
		}
		break;
	default:
		break;
	}
}

static irqreturn_t msm_otg_irq(int irq, void *data)
{
	struct msm_otg *motg = data;
	struct usb_phy *phy = &motg->phy;
	u32 otgsc = 0;

	if (atomic_read(&motg->in_lpm)) {
		disable_irq_nosync(irq);
		motg->async_int = 1;
		pm_runtime_get(phy->dev);
		return IRQ_HANDLED;
	}

	otgsc = readl(USB_OTGSC);
	if (!(otgsc & (OTGSC_IDIS | OTGSC_BSVIS)))
		return IRQ_NONE;

	if ((otgsc & OTGSC_IDIS) && (otgsc & OTGSC_IDIE)) {
		if (otgsc & OTGSC_ID)
			set_bit(ID, &motg->inputs);
		else
			clear_bit(ID, &motg->inputs);
		dev_dbg(phy->dev, "ID set/clear\n");
		pm_runtime_get_noresume(phy->dev);
	} else if ((otgsc & OTGSC_BSVIS) && (otgsc & OTGSC_BSVIE)) {
		if (otgsc & OTGSC_BSV)
			set_bit(B_SESS_VLD, &motg->inputs);
		else
			clear_bit(B_SESS_VLD, &motg->inputs);
		dev_dbg(phy->dev, "BSV set/clear\n");
		pm_runtime_get_noresume(phy->dev);
	}

	writel(otgsc, USB_OTGSC);
	schedule_work(&motg->sm_work);
	return IRQ_HANDLED;
}

static int msm_otg_mode_show(struct seq_file *s, void *unused)
{
	struct msm_otg *motg = s->private;
	struct usb_otg *otg = motg->phy.otg;

	switch (otg->state) {
	case OTG_STATE_A_HOST:
		seq_puts(s, "host\n");
		break;
	case OTG_STATE_B_PERIPHERAL:
		seq_puts(s, "peripheral\n");
		break;
	default:
		seq_puts(s, "none\n");
		break;
	}

	return 0;
}

static int msm_otg_mode_open(struct inode *inode, struct file *file)
{
	return single_open(file, msm_otg_mode_show, inode->i_private);
}

static ssize_t msm_otg_mode_write(struct file *file, const char __user *ubuf,
				size_t count, loff_t *ppos)
{
	struct seq_file *s = file->private_data;
	struct msm_otg *motg = s->private;
	char buf[16];
	struct usb_otg *otg = motg->phy.otg;
	int status = count;
	enum usb_dr_mode req_mode;

	memset(buf, 0x00, sizeof(buf));

	if (copy_from_user(&buf, ubuf, min_t(size_t, sizeof(buf) - 1, count))) {
		status = -EFAULT;
		goto out;
	}

	if (!strncmp(buf, "host", 4)) {
		req_mode = USB_DR_MODE_HOST;
	} else if (!strncmp(buf, "peripheral", 10)) {
		req_mode = USB_DR_MODE_PERIPHERAL;
	} else if (!strncmp(buf, "none", 4)) {
		req_mode = USB_DR_MODE_UNKNOWN;
	} else {
		status = -EINVAL;
		goto out;
	}

	switch (req_mode) {
	case USB_DR_MODE_UNKNOWN:
		switch (otg->state) {
		case OTG_STATE_A_HOST:
		case OTG_STATE_B_PERIPHERAL:
			set_bit(ID, &motg->inputs);
			clear_bit(B_SESS_VLD, &motg->inputs);
			break;
		default:
			goto out;
		}
		break;
	case USB_DR_MODE_PERIPHERAL:
		switch (otg->state) {
		case OTG_STATE_B_IDLE:
		case OTG_STATE_A_HOST:
			set_bit(ID, &motg->inputs);
			set_bit(B_SESS_VLD, &motg->inputs);
			break;
		default:
			goto out;
		}
		break;
	case USB_DR_MODE_HOST:
		switch (otg->state) {
		case OTG_STATE_B_IDLE:
		case OTG_STATE_B_PERIPHERAL:
			clear_bit(ID, &motg->inputs);
			break;
		default:
			goto out;
		}
		break;
	default:
		goto out;
	}

	pm_runtime_get_sync(otg->usb_phy->dev);
	schedule_work(&motg->sm_work);
out:
	return status;
}

static const struct file_operations msm_otg_mode_fops = {
	.open = msm_otg_mode_open,
	.read = seq_read,
	.write = msm_otg_mode_write,
	.llseek = seq_lseek,
	.release = single_release,
};

static struct dentry *msm_otg_dbg_root;
static struct dentry *msm_otg_dbg_mode;

static int msm_otg_debugfs_init(struct msm_otg *motg)
{
	msm_otg_dbg_root = debugfs_create_dir("msm_otg", NULL);

	if (!msm_otg_dbg_root || IS_ERR(msm_otg_dbg_root))
		return -ENODEV;

	msm_otg_dbg_mode = debugfs_create_file("mode", S_IRUGO | S_IWUSR,
				msm_otg_dbg_root, motg, &msm_otg_mode_fops);
	if (!msm_otg_dbg_mode) {
		debugfs_remove(msm_otg_dbg_root);
		msm_otg_dbg_root = NULL;
		return -ENODEV;
	}

	return 0;
}

static void msm_otg_debugfs_cleanup(void)
{
	debugfs_remove(msm_otg_dbg_mode);
	debugfs_remove(msm_otg_dbg_root);
}

static const struct of_device_id msm_otg_dt_match[] = {
	{
		.compatible = "qcom,usb-otg-ci",
		.data = (void *) CI_45NM_INTEGRATED_PHY
	},
	{
		.compatible = "qcom,usb-otg-snps",
		.data = (void *) SNPS_28NM_INTEGRATED_PHY
	},
	{ }
};
MODULE_DEVICE_TABLE(of, msm_otg_dt_match);

static int msm_otg_vbus_notifier(struct notifier_block *nb, unsigned long event,
				void *ptr)
{
	struct usb_phy *usb_phy = container_of(nb, struct usb_phy, vbus_nb);
	struct msm_otg *motg = container_of(usb_phy, struct msm_otg, phy);

	if (event)
		set_bit(B_SESS_VLD, &motg->inputs);
	else
		clear_bit(B_SESS_VLD, &motg->inputs);

	if (test_bit(B_SESS_VLD, &motg->inputs)) {
		/* Switch D+/D- lines to Device connector */
		gpiod_set_value_cansleep(motg->switch_gpio, 0);
	} else {
		/* Switch D+/D- lines to Hub */
		gpiod_set_value_cansleep(motg->switch_gpio, 1);
	}

	schedule_work(&motg->sm_work);

	return NOTIFY_DONE;
}

static int msm_otg_id_notifier(struct notifier_block *nb, unsigned long event,
				void *ptr)
{
	struct usb_phy *usb_phy = container_of(nb, struct usb_phy, id_nb);
	struct msm_otg *motg = container_of(usb_phy, struct msm_otg, phy);

	if (event)
		clear_bit(ID, &motg->inputs);
	else
		set_bit(ID, &motg->inputs);

	schedule_work(&motg->sm_work);

	return NOTIFY_DONE;
}

static int msm_otg_read_dt(struct platform_device *pdev, struct msm_otg *motg)
{
	struct msm_otg_platform_data *pdata;
	struct device_node *node = pdev->dev.of_node;
	struct property *prop;
	int len, ret, words;
	u32 val, tmp[3];

	pdata = devm_kzalloc(&pdev->dev, sizeof(*pdata), GFP_KERNEL);
	if (!pdata)
		return -ENOMEM;

	motg->pdata = pdata;

	pdata->phy_type = (enum msm_usb_phy_type)of_device_get_match_data(&pdev->dev);
	if (!pdata->phy_type)
		return 1;

	motg->link_rst = devm_reset_control_get(&pdev->dev, "link");
	if (IS_ERR(motg->link_rst))
		return PTR_ERR(motg->link_rst);

	motg->phy_rst = devm_reset_control_get(&pdev->dev, "phy");
	if (IS_ERR(motg->phy_rst))
		motg->phy_rst = NULL;

	pdata->mode = usb_get_dr_mode(&pdev->dev);
	if (pdata->mode == USB_DR_MODE_UNKNOWN)
		pdata->mode = USB_DR_MODE_OTG;

	pdata->otg_control = OTG_PHY_CONTROL;
	if (!of_property_read_u32(node, "qcom,otg-control", &val))
		if (val == OTG_PMIC_CONTROL)
			pdata->otg_control = val;

	if (!of_property_read_u32(node, "qcom,phy-num", &val) && val < 2)
		motg->phy_number = val;

	motg->vdd_levels[VDD_LEVEL_NONE] = USB_PHY_SUSP_DIG_VOL;
	motg->vdd_levels[VDD_LEVEL_MIN] = USB_PHY_VDD_DIG_VOL_MIN;
	motg->vdd_levels[VDD_LEVEL_MAX] = USB_PHY_VDD_DIG_VOL_MAX;

	if (of_get_property(node, "qcom,vdd-levels", &len) &&
	    len == sizeof(tmp)) {
		of_property_read_u32_array(node, "qcom,vdd-levels",
					   tmp, len / sizeof(*tmp));
		motg->vdd_levels[VDD_LEVEL_NONE] = tmp[VDD_LEVEL_NONE];
		motg->vdd_levels[VDD_LEVEL_MIN] = tmp[VDD_LEVEL_MIN];
		motg->vdd_levels[VDD_LEVEL_MAX] = tmp[VDD_LEVEL_MAX];
	}

	motg->manual_pullup = of_property_read_bool(node, "qcom,manual-pullup");

	motg->switch_gpio = devm_gpiod_get_optional(&pdev->dev, "switch",
						    GPIOD_OUT_LOW);
	if (IS_ERR(motg->switch_gpio))
		return PTR_ERR(motg->switch_gpio);

	prop = of_find_property(node, "qcom,phy-init-sequence", &len);
	if (!prop || !len)
		return 0;

	words = len / sizeof(u32);

	if (words >= ULPI_EXT_VENDOR_SPECIFIC) {
		dev_warn(&pdev->dev, "Too big PHY init sequence %d\n", words);
		return 0;
	}

	pdata->phy_init_seq = devm_kzalloc(&pdev->dev, len, GFP_KERNEL);
	if (!pdata->phy_init_seq)
		return 0;

	ret = of_property_read_u32_array(node, "qcom,phy-init-sequence",
					 pdata->phy_init_seq, words);
	if (!ret)
		pdata->phy_init_sz = words;

	return 0;
}

static int msm_otg_reboot_notify(struct notifier_block *this,
				 unsigned long code, void *unused)
{
	struct msm_otg *motg = container_of(this, struct msm_otg, reboot);

	/*
	 * Ensure that D+/D- lines are routed to uB connector, so
	 * we could load bootloader/kernel at next reboot
	 */
	gpiod_set_value_cansleep(motg->switch_gpio, 0);
	return NOTIFY_DONE;
}

static int msm_otg_probe(struct platform_device *pdev)
{
	int ret = 0;
	struct device_node *np = pdev->dev.of_node;
	struct msm_otg_platform_data *pdata;
	struct resource *res;
	struct msm_otg *motg;
	struct usb_phy *phy;
	void __iomem *phy_select;

	motg = devm_kzalloc(&pdev->dev, sizeof(struct msm_otg), GFP_KERNEL);
	if (!motg)
		return -ENOMEM;

	motg->phy.otg = devm_kzalloc(&pdev->dev, sizeof(struct usb_otg),
				     GFP_KERNEL);
	if (!motg->phy.otg)
		return -ENOMEM;

	phy = &motg->phy;
	phy->dev = &pdev->dev;

	motg->clk = devm_clk_get(&pdev->dev, np ? "core" : "usb_hs_clk");
	if (IS_ERR(motg->clk)) {
		dev_err(&pdev->dev, "failed to get usb_hs_clk\n");
		return PTR_ERR(motg->clk);
	}

	/*
	 * If USB Core is running its protocol engine based on CORE CLK,
	 * CORE CLK  must be running at >55Mhz for correct HSUSB
	 * operation and USB core cannot tolerate frequency changes on
	 * CORE CLK.
	 */
	motg->pclk = devm_clk_get(&pdev->dev, np ? "iface" : "usb_hs_pclk");
	if (IS_ERR(motg->pclk)) {
		dev_err(&pdev->dev, "failed to get usb_hs_pclk\n");
		return PTR_ERR(motg->pclk);
	}

	/*
	 * USB core clock is not present on all MSM chips. This
	 * clock is introduced to remove the dependency on AXI
	 * bus frequency.
	 */
	motg->core_clk = devm_clk_get(&pdev->dev,
				      np ? "alt_core" : "usb_hs_core_clk");

	res = platform_get_resource(pdev, IORESOURCE_MEM, 0);
	if (!res)
		return -EINVAL;
	motg->regs = devm_ioremap(&pdev->dev, res->start, resource_size(res));
	if (!motg->regs)
		return -ENOMEM;

	pdata = dev_get_platdata(&pdev->dev);
	if (!pdata) {
		if (!np)
			return -ENXIO;
		ret = msm_otg_read_dt(pdev, motg);
		if (ret)
			return ret;
	}

	/*
	 * NOTE: The PHYs can be multiplexed between the chipidea controller
	 * and the dwc3 controller, using a single bit. It is important that
	 * the dwc3 driver does not set this bit in an incompatible way.
	 */
	if (motg->phy_number) {
		phy_select = devm_ioremap_nocache(&pdev->dev, USB2_PHY_SEL, 4);
		if (!phy_select)
			return -ENOMEM;

		/* Enable second PHY with the OTG port */
		writel(0x1, phy_select);
	}

	dev_info(&pdev->dev, "OTG regs = %p\n", motg->regs);

	motg->irq = platform_get_irq(pdev, 0);
	if (motg->irq < 0) {
		dev_err(&pdev->dev, "platform_get_irq failed\n");
		ret = motg->irq;
		return motg->irq;
	}

	motg->supplies[0].supply = "vddcx";
	motg->supplies[1].supply = "v3p3";
	motg->supplies[2].supply = "v1p8";

	ret = devm_regulator_bulk_get(motg->phy.dev, ARRAY_SIZE(motg->supplies),
				      motg->supplies);
	if (ret)
		return ret;

	motg->vddcx = motg->supplies[0].consumer;
	motg->v3p3  = motg->supplies[1].consumer;
	motg->v1p8  = motg->supplies[2].consumer;

	clk_set_rate(motg->clk, 60000000);

	clk_prepare_enable(motg->clk);
	clk_prepare_enable(motg->pclk);

	if (!IS_ERR(motg->core_clk))
		clk_prepare_enable(motg->core_clk);

	ret = msm_hsusb_init_vddcx(motg, 1);
	if (ret) {
		dev_err(&pdev->dev, "hsusb vddcx configuration failed\n");
		goto disable_clks;
	}

	ret = msm_hsusb_ldo_init(motg, 1);
	if (ret) {
		dev_err(&pdev->dev, "hsusb vreg configuration failed\n");
		goto disable_vddcx;
	}
	ret = msm_hsusb_ldo_set_mode(motg, 1);
	if (ret) {
		dev_err(&pdev->dev, "hsusb vreg enable failed\n");
		goto disable_ldo;
	}

	writel(0, USB_USBINTR);
	writel(0, USB_OTGSC);

	INIT_WORK(&motg->sm_work, msm_otg_sm_work);
	INIT_DELAYED_WORK(&motg->chg_work, msm_chg_detect_work);
	ret = devm_request_irq(&pdev->dev, motg->irq, msm_otg_irq, IRQF_SHARED,
					"msm_otg", motg);
	if (ret) {
		dev_err(&pdev->dev, "request irq failed\n");
		goto disable_ldo;
	}

	phy->init = msm_phy_init;
	phy->notify_disconnect = msm_phy_notify_disconnect;
	phy->type = USB_PHY_TYPE_USB2;
	phy->vbus_nb.notifier_call = msm_otg_vbus_notifier;
	phy->id_nb.notifier_call = msm_otg_id_notifier;

	phy->io_ops = &msm_otg_io_ops;

	phy->otg->usb_phy = &motg->phy;
	phy->otg->set_host = msm_otg_set_host;
	phy->otg->set_peripheral = msm_otg_set_peripheral;

	msm_usb_reset(phy);

	ret = usb_add_phy_dev(&motg->phy);
	if (ret) {
		dev_err(&pdev->dev, "usb_add_phy failed\n");
		goto disable_ldo;
	}

	ret = extcon_get_state(phy->edev, EXTCON_USB);
	if (ret)
		set_bit(B_SESS_VLD, &motg->inputs);
	else
		clear_bit(B_SESS_VLD, &motg->inputs);

	ret = extcon_get_state(phy->id_edev, EXTCON_USB_HOST);
	if (ret)
		clear_bit(ID, &motg->inputs);
	else
		set_bit(ID, &motg->inputs);

	platform_set_drvdata(pdev, motg);
	device_init_wakeup(&pdev->dev, 1);

	if (motg->pdata->mode == USB_DR_MODE_OTG &&
		motg->pdata->otg_control == OTG_USER_CONTROL) {
		ret = msm_otg_debugfs_init(motg);
		if (ret)
			dev_dbg(&pdev->dev, "Can not create mode change file\n");
	}

	if (test_bit(B_SESS_VLD, &motg->inputs)) {
		/* Switch D+/D- lines to Device connector */
		gpiod_set_value_cansleep(motg->switch_gpio, 0);
	} else {
		/* Switch D+/D- lines to Hub */
		gpiod_set_value_cansleep(motg->switch_gpio, 1);
	}

	motg->reboot.notifier_call = msm_otg_reboot_notify;
	register_reboot_notifier(&motg->reboot);

	pm_runtime_set_active(&pdev->dev);
	pm_runtime_enable(&pdev->dev);

	return 0;

disable_ldo:
	msm_hsusb_ldo_init(motg, 0);
disable_vddcx:
	msm_hsusb_init_vddcx(motg, 0);
disable_clks:
	clk_disable_unprepare(motg->pclk);
	clk_disable_unprepare(motg->clk);
	if (!IS_ERR(motg->core_clk))
		clk_disable_unprepare(motg->core_clk);

	return ret;
}

static int msm_otg_remove(struct platform_device *pdev)
{
	struct msm_otg *motg = platform_get_drvdata(pdev);
	struct usb_phy *phy = &motg->phy;
	int cnt = 0;

	if (phy->otg->host || phy->otg->gadget)
		return -EBUSY;

	unregister_reboot_notifier(&motg->reboot);

	/*
	 * Ensure that D+/D- lines are routed to uB connector, so
	 * we could load bootloader/kernel at next reboot
	 */
	gpiod_set_value_cansleep(motg->switch_gpio, 0);

	msm_otg_debugfs_cleanup();
	cancel_delayed_work_sync(&motg->chg_work);
	cancel_work_sync(&motg->sm_work);

	pm_runtime_resume(&pdev->dev);

	device_init_wakeup(&pdev->dev, 0);
	pm_runtime_disable(&pdev->dev);

	usb_remove_phy(phy);
	disable_irq(motg->irq);

	/*
	 * Put PHY in low power mode.
	 */
	ulpi_read(phy, 0x14);
	ulpi_write(phy, 0x08, 0x09);

	writel(readl(USB_PORTSC) | PORTSC_PHCD, USB_PORTSC);
	while (cnt < PHY_SUSPEND_TIMEOUT_USEC) {
		if (readl(USB_PORTSC) & PORTSC_PHCD)
			break;
		udelay(1);
		cnt++;
	}
	if (cnt >= PHY_SUSPEND_TIMEOUT_USEC)
		dev_err(phy->dev, "Unable to suspend PHY\n");

	clk_disable_unprepare(motg->pclk);
	clk_disable_unprepare(motg->clk);
	if (!IS_ERR(motg->core_clk))
		clk_disable_unprepare(motg->core_clk);
	msm_hsusb_ldo_init(motg, 0);

	pm_runtime_set_suspended(&pdev->dev);

	return 0;
}

#ifdef CONFIG_PM
static int msm_otg_runtime_idle(struct device *dev)
{
	struct msm_otg *motg = dev_get_drvdata(dev);
	struct usb_otg *otg = motg->phy.otg;

	dev_dbg(dev, "OTG runtime idle\n");

	/*
	 * It is observed some times that a spurious interrupt
	 * comes when PHY is put into LPM immediately after PHY reset.
	 * This 1 sec delay also prevents entering into LPM immediately
	 * after asynchronous interrupt.
	 */
	if (otg->state != OTG_STATE_UNDEFINED)
		pm_schedule_suspend(dev, 1000);

	return -EAGAIN;
}

static int msm_otg_runtime_suspend(struct device *dev)
{
	struct msm_otg *motg = dev_get_drvdata(dev);

	dev_dbg(dev, "OTG runtime suspend\n");
	return msm_otg_suspend(motg);
}

static int msm_otg_runtime_resume(struct device *dev)
{
	struct msm_otg *motg = dev_get_drvdata(dev);

	dev_dbg(dev, "OTG runtime resume\n");
	return msm_otg_resume(motg);
}
#endif

#ifdef CONFIG_PM_SLEEP
static int msm_otg_pm_suspend(struct device *dev)
{
	struct msm_otg *motg = dev_get_drvdata(dev);

	dev_dbg(dev, "OTG PM suspend\n");
	return msm_otg_suspend(motg);
}

static int msm_otg_pm_resume(struct device *dev)
{
	struct msm_otg *motg = dev_get_drvdata(dev);
	int ret;

	dev_dbg(dev, "OTG PM resume\n");

	ret = msm_otg_resume(motg);
	if (ret)
		return ret;

	/*
	 * Runtime PM Documentation recommends bringing the
	 * device to full powered state upon resume.
	 */
	pm_runtime_disable(dev);
	pm_runtime_set_active(dev);
	pm_runtime_enable(dev);

	return 0;
}
#endif

static const struct dev_pm_ops msm_otg_dev_pm_ops = {
	SET_SYSTEM_SLEEP_PM_OPS(msm_otg_pm_suspend, msm_otg_pm_resume)
	SET_RUNTIME_PM_OPS(msm_otg_runtime_suspend, msm_otg_runtime_resume,
				msm_otg_runtime_idle)
};

static struct platform_driver msm_otg_driver = {
	.probe = msm_otg_probe,
	.remove = msm_otg_remove,
	.driver = {
		.name = DRIVER_NAME,
		.pm = &msm_otg_dev_pm_ops,
		.of_match_table = msm_otg_dt_match,
	},
};

module_platform_driver(msm_otg_driver);

MODULE_LICENSE("GPL v2");
MODULE_DESCRIPTION("MSM USB transceiver driver");<|MERGE_RESOLUTION|>--- conflicted
+++ resolved
@@ -1,4 +1,4 @@
-/* Copyright (c) 2009-2011, Code Aurora Forum. All rights reserved.
+/* Copyright (c) 2009-2019, Linux Foundation. All rights reserved.
  *
  * This program is free software; you can redistribute it and/or modify
  * it under the terms of the GNU General Public License version 2 and
@@ -9,17 +9,10 @@
  * MERCHANTABILITY or FITNESS FOR A PARTICULAR PURPOSE.  See the
  * GNU General Public License for more details.
  *
- * You should have received a copy of the GNU General Public License
- * along with this program; if not, write to the Free Software
- * Foundation, Inc., 51 Franklin Street, Fifth Floor, Boston, MA
- * 02110-1301, USA.
- *
  */
 
 #include <linux/module.h>
 #include <linux/device.h>
-#include <linux/extcon.h>
-#include <linux/gpio/consumer.h>
 #include <linux/platform_device.h>
 #include <linux/clk.h>
 #include <linux/slab.h>
@@ -28,25 +21,65 @@
 #include <linux/delay.h>
 #include <linux/io.h>
 #include <linux/ioport.h>
+#include <linux/gpio.h>
+#include <linux/of_gpio.h>
+#include <linux/of_platform.h>
 #include <linux/uaccess.h>
 #include <linux/debugfs.h>
 #include <linux/seq_file.h>
 #include <linux/pm_runtime.h>
+#include <linux/suspend.h>
 #include <linux/of.h>
-#include <linux/of_device.h>
-#include <linux/reboot.h>
+#include <linux/dma-mapping.h>
+#include <linux/pinctrl/consumer.h>
+#include <linux/pm_wakeup.h>
 #include <linux/reset.h>
-#include <linux/types.h>
-#include <linux/usb/otg.h>
+#include <linux/extcon.h>
+#include <linux/power_supply.h>
+#include <soc/qcom/scm.h>
 
 #include <linux/usb.h>
 #include <linux/usb/otg.h>
-#include <linux/usb/of.h>
 #include <linux/usb/ulpi.h>
 #include <linux/usb/gadget.h>
 #include <linux/usb/hcd.h>
+#include <linux/usb/msm_hsusb.h>
 #include <linux/usb/msm_hsusb_hw.h>
 #include <linux/regulator/consumer.h>
+#include <linux/regulator/driver.h>
+#include <linux/regulator/machine.h>
+#include <linux/sched/clock.h>
+
+#include <linux/msm-bus.h>
+
+/**
+ * Requested USB votes for BUS bandwidth
+ *
+ * USB_NO_PERF_VOTE     BUS Vote for inactive USB session or disconnect
+ * USB_MAX_PERF_VOTE    Maximum BUS bandwidth vote
+ * USB_MIN_PERF_VOTE    Minimum BUS bandwidth vote (for some hw same as NO_PERF)
+ *
+ */
+enum usb_bus_vote {
+	USB_NO_PERF_VOTE = 0,
+	USB_MAX_PERF_VOTE,
+	USB_MIN_PERF_VOTE,
+};
+
+/**
+ * Supported USB modes
+ *
+ * USB_PERIPHERAL       Only peripheral mode is supported.
+ * USB_HOST             Only host mode is supported.
+ * USB_OTG              OTG mode is supported.
+ *
+ */
+enum usb_mode_type {
+	USB_NONE = 0,
+	USB_PERIPHERAL,
+	USB_HOST,
+	USB_OTG,
+};
 
 /**
  * OTG control
@@ -69,155 +102,119 @@
  * PHY used in
  *
  * INVALID_PHY			Unsupported PHY
- * CI_45NM_INTEGRATED_PHY	Chipidea 45nm integrated PHY
- * SNPS_28NM_INTEGRATED_PHY	Synopsis 28nm integrated PHY
+ * CI_PHY                      Chipidea PHY
+ * SNPS_PICO_PHY               Synopsis Pico PHY
+ * SNPS_FEMTO_PHY              Synopsis Femto PHY
+ * QUSB_ULPI_PHY
  *
  */
 enum msm_usb_phy_type {
 	INVALID_PHY = 0,
-	CI_45NM_INTEGRATED_PHY,
-	SNPS_28NM_INTEGRATED_PHY,
+	CI_PHY,			/* not supported */
+	SNPS_PICO_PHY,
+	SNPS_FEMTO_PHY,
+	QUSB_ULPI_PHY,
 };
 
 #define IDEV_CHG_MAX	1500
 #define IUNIT		100
+#define IDEV_HVDCP_CHG_MAX	1800
 
 /**
-<<<<<<< HEAD
- * Different states involved in USB charger detection.
- *
- * USB_CHG_STATE_UNDEFINED	USB charger is not connected or detection
- *                              process is not yet started.
- * USB_CHG_STATE_WAIT_FOR_DCD	Waiting for Data pins contact.
- * USB_CHG_STATE_DCD_DONE	Data pin contact is detected.
- * USB_CHG_STATE_PRIMARY_DONE	Primary detection is completed (Detects
- *                              between SDP and DCP/CDP).
- * USB_CHG_STATE_SECONDARY_DONE	Secondary detection is completed (Detects
- *                              between DCP and CDP).
- * USB_CHG_STATE_DETECTED	USB charger type is determined.
- *
- */
-enum usb_chg_state {
-	USB_CHG_STATE_UNDEFINED = 0,
-	USB_CHG_STATE_WAIT_FOR_DCD,
-	USB_CHG_STATE_DCD_DONE,
-	USB_CHG_STATE_PRIMARY_DONE,
-	USB_CHG_STATE_SECONDARY_DONE,
-	USB_CHG_STATE_DETECTED,
-};
-
-/**
- * USB charger types
- *
- * USB_INVALID_CHARGER	Invalid USB charger.
- * USB_SDP_CHARGER	Standard downstream port. Refers to a downstream port
- *                      on USB2.0 compliant host/hub.
- * USB_DCP_CHARGER	Dedicated charger port (AC charger/ Wall charger).
- * USB_CDP_CHARGER	Charging downstream port. Enumeration can happen and
- *                      IDEV_CHG_MAX can be drawn irrespective of USB state.
- *
- */
-enum usb_chg_type {
-	USB_INVALID_CHARGER = 0,
-	USB_SDP_CHARGER,
-	USB_DCP_CHARGER,
-	USB_CDP_CHARGER,
-};
-
-/**
-=======
->>>>>>> LA.UM.9.1.R1.10.00.00.604.030
  * struct msm_otg_platform_data - platform device data
  *              for msm_otg driver.
  * @phy_init_seq: PHY configuration sequence values. Value of -1 is reserved as
- *              "do not overwrite default vaule at this address".
- * @phy_init_sz: PHY configuration sequence size.
- * @vbus_power: VBUS power on/off routine.
+ *              "do not overwrite default value at this address".
  * @power_budget: VBUS power budget in mA (0 will be treated as 500mA).
  * @mode: Supported mode (OTG/peripheral/host).
  * @otg_control: OTG switch controlled by user/Id pin
+ * @default_mode: Default operational mode. Applicable only if
+ *              OTG switch is controller by user.
+ * @pmic_id_irq: IRQ number assigned for PMIC USB ID line.
+ * @disable_reset_on_disconnect: perform USB PHY and LINK reset
+ *              on USB cable disconnection.
+ * @pnoc_errata_fix: workaround needed for PNOC hardware bug that
+ *              affects USB performance.
+ * @enable_lpm_on_suspend: Enable the USB core to go into Low
+ *              Power Mode, when USB bus is suspended but cable
+ *              is connected.
+ * @core_clk_always_on_workaround: Don't disable core_clk when
+ *              USB enters LPM.
+ * @delay_lpm_on_disconnect: Use a delay before entering LPM
+ *              upon USB cable disconnection.
+ * @enable_sec_phy: Use second HSPHY with USB2 core
+ * @bus_scale_table: parameters for bus bandwidth requirements
+ * @log2_itc: value of 2^(log2_itc-1) will be used as the
+ *              interrupt threshold (ITC), when log2_itc is
+ *              between 1 to 7.
+ * @l1_supported: enable link power management support.
+ * @dpdm_pulldown_added: Indicates whether pull down resistors are
+ *		connected on data lines or not.
+ * @vddmin_gpio: dedictaed gpio in the platform that is used for
+ *		pullup the D+ line in case of bus suspend with
+ *		phy retention.
+ * @enable_ahb2ahb_bypass: Indicates whether enable AHB2AHB BYPASS
+ *		mode with controller in device mode.
+ * @bool disable_retention_with_vdd_min: Indicates whether to enable
+		allowing VDDmin without putting PHY into retention.
+ * @bool enable_phy_id_pullup: Indicates whether phy id pullup is
+		enabled or not.
+ * @usb_id_gpio: Gpio used for USB ID detection.
+ * @hub_reset_gpio: Gpio used for hub reset.
+ * @switch_sel_gpio: Gpio used for controlling switch that
+		routing D+/D- from the USB HUB to the USB jack type B
+		for peripheral mode.
+ * @bool phy_dvdd_always_on: PHY DVDD is supplied by always on PMIC LDO.
+ * @bool emulation: Indicates whether we are running on emulation platform.
+ * @bool enable_streaming: Indicates whether streaming to be enabled by default.
+ * @bool enable_axi_prefetch: Indicates whether AXI Prefetch interface is used
+		for improving data performance.
+ * @usbeth_reset_gpio: Gpio used for external usb-to-eth reset.
  */
 struct msm_otg_platform_data {
 	int *phy_init_seq;
 	int phy_init_sz;
-	void (*vbus_power)(bool on);
-	unsigned power_budget;
-	enum usb_dr_mode mode;
+	unsigned int power_budget;
+	enum usb_mode_type mode;
 	enum otg_control_type otg_control;
+	enum usb_mode_type default_mode;
 	enum msm_usb_phy_type phy_type;
-	void (*setup_gpio)(enum usb_otg_state state);
+	int pmic_id_irq;
+	bool disable_reset_on_disconnect;
+	bool pnoc_errata_fix;
+	bool enable_lpm_on_dev_suspend;
+	bool core_clk_always_on_workaround;
+	bool delay_lpm_on_disconnect;
+	bool dp_manual_pullup;
+	bool enable_sec_phy;
+	struct msm_bus_scale_pdata *bus_scale_table;
+	int log2_itc;
+	bool l1_supported;
+	bool dpdm_pulldown_added;
+	int vddmin_gpio;
+	bool enable_ahb2ahb_bypass;
+	bool disable_retention_with_vdd_min;
+	bool enable_phy_id_pullup;
+	int usb_id_gpio;
+	int hub_reset_gpio;
+	int usbeth_reset_gpio;
+	int switch_sel_gpio;
+	bool phy_dvdd_always_on;
+	bool emulation;
+	bool enable_streaming;
+	bool enable_axi_prefetch;
+	bool vbus_low_as_hostmode;
+	bool phy_id_high_as_peripheral;
 };
 
-/**
- * struct msm_otg: OTG driver data. Shared by HCD and DCD.
- * @otg: USB OTG Transceiver structure.
- * @pdata: otg device platform data.
- * @irq: IRQ number assigned for HSUSB controller.
- * @clk: clock struct of usb_hs_clk.
- * @pclk: clock struct of usb_hs_pclk.
- * @core_clk: clock struct of usb_hs_core_clk.
- * @regs: ioremapped register base address.
- * @inputs: OTG state machine inputs(Id, SessValid etc).
- * @sm_work: OTG state machine work.
- * @in_lpm: indicates low power mode (LPM) state.
- * @async_int: Async interrupt arrived.
- * @cur_power: The amount of mA available from downstream port.
- * @chg_work: Charger detection work.
- * @chg_state: The state of charger detection process.
- * @chg_type: The type of charger attached.
- * @dcd_retires: The retry count used to track Data contact
- *               detection process.
- * @manual_pullup: true if VBUS is not routed to USB controller/phy
- *	and controller driver therefore enables pull-up explicitly before
- *	starting controller using usbcmd run/stop bit.
- * @vbus: VBUS signal state trakining, using extcon framework
- * @id: ID signal state trakining, using extcon framework
- * @switch_gpio: Descriptor for GPIO used to control external Dual
- *               SPDT USB Switch.
- * @reboot: Used to inform the driver to route USB D+/D- line to Device
- *	    connector
- */
-struct msm_otg {
-	struct usb_phy phy;
-	struct msm_otg_platform_data *pdata;
-	int irq;
-	struct clk *clk;
-	struct clk *pclk;
-	struct clk *core_clk;
-	void __iomem *regs;
-#define ID		0
-#define B_SESS_VLD	1
-	unsigned long inputs;
-	struct work_struct sm_work;
-	atomic_t in_lpm;
-	int async_int;
-	unsigned cur_power;
-	int phy_number;
-	struct delayed_work chg_work;
-	enum usb_chg_state chg_state;
-	enum usb_chg_type chg_type;
-	u8 dcd_retries;
-	struct regulator *v3p3;
-	struct regulator *v1p8;
-	struct regulator *vddcx;
-	struct regulator_bulk_data supplies[3];
-
-	struct reset_control *phy_rst;
-	struct reset_control *link_rst;
-	int vdd_levels[3];
-
-	bool manual_pullup;
-
-	struct gpio_desc *switch_gpio;
-	struct notifier_block reboot;
-};
+#define SDP_CHECK_DELAY_MS 10000 /* in ms */
 
 #define MSM_USB_BASE	(motg->regs)
+#define MSM_USB_PHY_CSR_BASE (motg->phy_csr_regs)
+
 #define DRIVER_NAME	"msm_otg"
 
 #define ULPI_IO_TIMEOUT_USEC	(10 * 1000)
-#define LINK_RESET_TIMEOUT_USEC	(250 * 1000)
-
 #define USB_PHY_3P3_VOL_MIN	3050000 /* uV */
 #define USB_PHY_3P3_VOL_MAX	3300000 /* uV */
 #define USB_PHY_3P3_HPM_LOAD	50000	/* uA */
@@ -228,109 +225,286 @@
 #define USB_PHY_1P8_HPM_LOAD	50000	/* uA */
 #define USB_PHY_1P8_LPM_LOAD	4000	/* uA */
 
-#define USB_PHY_VDD_DIG_VOL_MIN	1000000 /* uV */
-#define USB_PHY_VDD_DIG_VOL_MAX	1320000 /* uV */
-#define USB_PHY_SUSP_DIG_VOL	500000  /* uV */
-
-enum vdd_levels {
-	VDD_LEVEL_NONE = 0,
-	VDD_LEVEL_MIN,
-	VDD_LEVEL_MAX,
+#define USB_DEFAULT_SYSTEM_CLOCK 80000000	/* 80 MHz */
+
+#define PM_QOS_SAMPLE_SEC	2
+#define PM_QOS_THRESHOLD	400
+
+enum msm_otg_phy_reg_mode {
+	USB_PHY_REG_OFF,
+	USB_PHY_REG_ON,
+	USB_PHY_REG_LPM_ON,
+	USB_PHY_REG_LPM_OFF,
+	USB_PHY_REG_3P3_ON,
+	USB_PHY_REG_3P3_OFF,
 };
 
-static int msm_hsusb_init_vddcx(struct msm_otg *motg, int init)
-{
-	int ret = 0;
+static char *override_phy_init;
+module_param(override_phy_init, charp, 0644);
+MODULE_PARM_DESC(override_phy_init,
+	"Override HSUSB PHY Init Settings");
+
+unsigned int lpm_disconnect_thresh = 1000;
+module_param(lpm_disconnect_thresh, uint, 0644);
+MODULE_PARM_DESC(lpm_disconnect_thresh,
+	"Delay before entering LPM on USB disconnect");
+
+static bool floated_charger_enable;
+module_param(floated_charger_enable, bool, 0644);
+MODULE_PARM_DESC(floated_charger_enable,
+	"Whether to enable floated charger");
+
+/* by default debugging is enabled */
+static unsigned int enable_dbg_log = 1;
+module_param(enable_dbg_log, uint, 0644);
+MODULE_PARM_DESC(enable_dbg_log, "Debug buffer events");
+
+/* Max current to be drawn for DCP charger */
+static int dcp_max_current = IDEV_CHG_MAX;
+module_param(dcp_max_current, int, 0644);
+MODULE_PARM_DESC(dcp_max_current, "max current drawn for DCP charger");
+
+static bool chg_detection_for_float_charger;
+module_param(chg_detection_for_float_charger, bool, 0644);
+MODULE_PARM_DESC(chg_detection_for_float_charger,
+	"Whether to do PHY based charger detection for float chargers");
+
+static struct msm_otg *the_msm_otg;
+static bool debug_bus_voting_enabled;
+
+static struct regulator *hsusb_3p3;
+static struct regulator *hsusb_1p8;
+static struct regulator *hsusb_vdd;
+static struct regulator *vbus_otg;
+static struct power_supply *psy;
+
+static int vdd_val[VDD_VAL_MAX];
+static u32 bus_freqs[USB_NOC_NUM_VOTE][USB_NUM_BUS_CLOCKS]  /*bimc,snoc,pcnoc*/;
+static char bus_clkname[USB_NUM_BUS_CLOCKS][20] = {"bimc_clk", "snoc_clk",
+						"pcnoc_clk"};
+static bool bus_clk_rate_set;
+
+static void dbg_inc(unsigned int *idx)
+{
+	*idx = (*idx + 1) & (DEBUG_MAX_MSG-1);
+}
+
+static void
+msm_otg_dbg_log_event(struct usb_phy *phy, char *event, int d1, int d2)
+{
+	struct msm_otg *motg = container_of(phy, struct msm_otg, phy);
+	unsigned long flags;
+	unsigned long long t;
+	unsigned long nanosec;
+
+	if (!enable_dbg_log)
+		return;
+
+	write_lock_irqsave(&motg->dbg_lock, flags);
+	t = cpu_clock(smp_processor_id());
+	nanosec = do_div(t, 1000000000)/1000;
+	scnprintf(motg->buf[motg->dbg_idx], DEBUG_MSG_LEN,
+			"[%5lu.%06lu]: %s :%d:%d",
+			(unsigned long)t, nanosec, event, d1, d2);
+
+	motg->dbg_idx++;
+	motg->dbg_idx = motg->dbg_idx % DEBUG_MAX_MSG;
+	write_unlock_irqrestore(&motg->dbg_lock, flags);
+}
+
+static int msm_hsusb_ldo_init(struct msm_otg *motg, int init)
+{
+	int rc = 0;
 
 	if (init) {
-		ret = regulator_set_voltage(motg->vddcx,
-				motg->vdd_levels[VDD_LEVEL_MIN],
-				motg->vdd_levels[VDD_LEVEL_MAX]);
-		if (ret) {
-			dev_err(motg->phy.dev, "Cannot set vddcx voltage\n");
-			return ret;
-		}
-
-		ret = regulator_enable(motg->vddcx);
-		if (ret)
-			dev_err(motg->phy.dev, "unable to enable hsusb vddcx\n");
-	} else {
-		ret = regulator_set_voltage(motg->vddcx, 0,
-				motg->vdd_levels[VDD_LEVEL_MAX]);
-		if (ret)
-			dev_err(motg->phy.dev, "Cannot set vddcx voltage\n");
-		ret = regulator_disable(motg->vddcx);
-		if (ret)
-			dev_err(motg->phy.dev, "unable to disable hsusb vddcx\n");
-	}
-
-	return ret;
-}
-
-static int msm_hsusb_ldo_init(struct msm_otg *motg, int init)
-{
-	int rc = 0;
-
-	if (init) {
-		rc = regulator_set_voltage(motg->v3p3, USB_PHY_3P3_VOL_MIN,
+		hsusb_3p3 = devm_regulator_get(motg->phy.dev, "HSUSB_3p3");
+		if (IS_ERR(hsusb_3p3)) {
+			dev_err(motg->phy.dev, "unable to get hsusb 3p3\n");
+			return PTR_ERR(hsusb_3p3);
+		}
+
+		rc = regulator_set_voltage(hsusb_3p3, USB_PHY_3P3_VOL_MIN,
 				USB_PHY_3P3_VOL_MAX);
 		if (rc) {
-			dev_err(motg->phy.dev, "Cannot set v3p3 voltage\n");
-			goto exit;
-		}
-		rc = regulator_enable(motg->v3p3);
-		if (rc) {
-			dev_err(motg->phy.dev, "unable to enable the hsusb 3p3\n");
-			goto exit;
-		}
-		rc = regulator_set_voltage(motg->v1p8, USB_PHY_1P8_VOL_MIN,
+			dev_err(motg->phy.dev, "unable to set voltage level for hsusb 3p3\n"
+									);
+			return rc;
+		}
+		hsusb_1p8 = devm_regulator_get(motg->phy.dev, "HSUSB_1p8");
+		if (IS_ERR(hsusb_1p8)) {
+			dev_err(motg->phy.dev, "unable to get hsusb 1p8\n");
+			rc = PTR_ERR(hsusb_1p8);
+			goto put_3p3_lpm;
+		}
+		rc = regulator_set_voltage(hsusb_1p8, USB_PHY_1P8_VOL_MIN,
 				USB_PHY_1P8_VOL_MAX);
 		if (rc) {
-			dev_err(motg->phy.dev, "Cannot set v1p8 voltage\n");
-			goto disable_3p3;
-		}
-		rc = regulator_enable(motg->v1p8);
-		if (rc) {
-			dev_err(motg->phy.dev, "unable to enable the hsusb 1p8\n");
-			goto disable_3p3;
+			dev_err(motg->phy.dev, "unable to set voltage level for hsusb 1p8\n"
+									);
+			goto put_1p8;
 		}
 
 		return 0;
 	}
 
-	regulator_disable(motg->v1p8);
-disable_3p3:
-	regulator_disable(motg->v3p3);
-exit:
+put_1p8:
+	regulator_set_voltage(hsusb_1p8, 0, USB_PHY_1P8_VOL_MAX);
+put_3p3_lpm:
+	regulator_set_voltage(hsusb_3p3, 0, USB_PHY_3P3_VOL_MAX);
 	return rc;
 }
 
-static int msm_hsusb_ldo_set_mode(struct msm_otg *motg, int on)
+static int msm_hsusb_config_vddcx(int high)
+{
+	struct msm_otg *motg = the_msm_otg;
+	int max_vol = vdd_val[VDD_MAX];
+	int min_vol;
+	int ret;
+
+	min_vol = vdd_val[!!high];
+	ret = regulator_set_voltage(hsusb_vdd, min_vol, max_vol);
+	if (ret) {
+		pr_err("%s: unable to set the voltage for regulator HSUSB_VDDCX\n",
+								__func__);
+		return ret;
+	}
+
+	pr_debug("%s: min_vol:%d max_vol:%d\n", __func__, min_vol, max_vol);
+	msm_otg_dbg_log_event(&motg->phy, "CONFIG VDDCX", min_vol, max_vol);
+
+	return ret;
+}
+
+static int msm_hsusb_ldo_enable(struct msm_otg *motg,
+	enum msm_otg_phy_reg_mode mode)
 {
 	int ret = 0;
 
-	if (on) {
-		ret = regulator_set_load(motg->v1p8, USB_PHY_1P8_HPM_LOAD);
+	if (IS_ERR(hsusb_1p8)) {
+		pr_err("%s: HSUSB_1p8 is not initialized\n", __func__);
+		return -ENODEV;
+	}
+
+	if (IS_ERR(hsusb_3p3)) {
+		pr_err("%s: HSUSB_3p3 is not initialized\n", __func__);
+		return -ENODEV;
+	}
+
+	switch (mode) {
+	case USB_PHY_REG_ON:
+		ret = regulator_set_load(hsusb_1p8, USB_PHY_1P8_HPM_LOAD);
 		if (ret < 0) {
-			pr_err("Could not set HPM for v1p8\n");
+			pr_err("%s: Unable to set HPM of the regulator HSUSB_1p8\n",
+								__func__);
 			return ret;
 		}
-		ret = regulator_set_load(motg->v3p3, USB_PHY_3P3_HPM_LOAD);
+
+		ret = regulator_enable(hsusb_1p8);
+		if (ret) {
+			dev_err(motg->phy.dev, "%s: unable to enable the hsusb 1p8\n",
+				__func__);
+			regulator_set_load(hsusb_1p8, 0);
+			return ret;
+		}
+
+	/* fall through */
+	case USB_PHY_REG_3P3_ON:
+		ret = regulator_set_load(hsusb_3p3, USB_PHY_3P3_HPM_LOAD);
 		if (ret < 0) {
-			pr_err("Could not set HPM for v3p3\n");
-			regulator_set_load(motg->v1p8, USB_PHY_1P8_LPM_LOAD);
+			pr_err("%s: Unable to set HPM of the regulator HSUSB_3p3\n",
+								__func__);
+			if (mode == USB_PHY_REG_ON) {
+				regulator_set_load(hsusb_1p8, 0);
+				regulator_disable(hsusb_1p8);
+			}
 			return ret;
 		}
-	} else {
-		ret = regulator_set_load(motg->v1p8, USB_PHY_1P8_LPM_LOAD);
+
+		ret = regulator_enable(hsusb_3p3);
+		if (ret) {
+			dev_err(motg->phy.dev, "%s: unable to enable the hsusb 3p3\n",
+				__func__);
+			regulator_set_load(hsusb_3p3, 0);
+			if (mode == USB_PHY_REG_ON) {
+				regulator_set_load(hsusb_1p8, 0);
+				regulator_disable(hsusb_1p8);
+			}
+			return ret;
+		}
+
+		break;
+
+	case USB_PHY_REG_OFF:
+		ret = regulator_disable(hsusb_1p8);
+		if (ret) {
+			dev_err(motg->phy.dev, "%s: unable to disable the hsusb 1p8\n",
+				__func__);
+			return ret;
+		}
+
+		ret = regulator_set_load(hsusb_1p8, 0);
 		if (ret < 0)
-			pr_err("Could not set LPM for v1p8\n");
-		ret = regulator_set_load(motg->v3p3, USB_PHY_3P3_LPM_LOAD);
+			pr_err("%s: Unable to set LPM of the regulator HSUSB_1p8\n",
+								__func__);
+
+	/* fall through */
+	case USB_PHY_REG_3P3_OFF:
+		ret = regulator_disable(hsusb_3p3);
+		if (ret) {
+			dev_err(motg->phy.dev, "%s: unable to disable the hsusb 3p3\n",
+				 __func__);
+			return ret;
+		}
+		ret = regulator_set_load(hsusb_3p3, 0);
 		if (ret < 0)
-			pr_err("Could not set LPM for v3p3\n");
-	}
-
-	pr_debug("reg (%s)\n", on ? "HPM" : "LPM");
+			pr_err("%s: Unable to set LPM of the regulator HSUSB_3p3\n",
+								__func__);
+
+		break;
+
+	case USB_PHY_REG_LPM_ON:
+		ret = regulator_set_load(hsusb_1p8, USB_PHY_1P8_LPM_LOAD);
+		if (ret < 0) {
+			pr_err("%s: Unable to set LPM of the regulator: HSUSB_1p8\n",
+				__func__);
+			return ret;
+		}
+
+		ret = regulator_set_load(hsusb_3p3, USB_PHY_3P3_LPM_LOAD);
+		if (ret < 0) {
+			pr_err("%s: Unable to set LPM of the regulator: HSUSB_3p3\n",
+				__func__);
+			regulator_set_load(hsusb_1p8, USB_PHY_REG_ON);
+			return ret;
+		}
+
+		break;
+
+	case USB_PHY_REG_LPM_OFF:
+		ret = regulator_set_load(hsusb_1p8, USB_PHY_1P8_HPM_LOAD);
+		if (ret < 0) {
+			pr_err("%s: Unable to set HPM of the regulator: HSUSB_1p8\n",
+				__func__);
+			return ret;
+		}
+
+		ret = regulator_set_load(hsusb_3p3, USB_PHY_3P3_HPM_LOAD);
+		if (ret < 0) {
+			pr_err("%s: Unable to set HPM of the regulator: HSUSB_3p3\n",
+				__func__);
+			regulator_set_load(hsusb_1p8, USB_PHY_REG_ON);
+			return ret;
+		}
+
+		break;
+
+	default:
+		pr_err("%s: Unsupported mode (%d).", __func__, mode);
+		return -ENOTSUPP;
+	}
+
+	pr_debug("%s: USB reg mode (%d) (OFF/HPM/LPM)\n", __func__, mode);
+	msm_otg_dbg_log_event(&motg->phy, "USB REG MODE", mode, ret);
 	return ret < 0 ? ret : 0;
 }
 
@@ -339,13 +513,22 @@
 	struct msm_otg *motg = container_of(phy, struct msm_otg, phy);
 	int cnt = 0;
 
+	if (motg->pdata->emulation)
+		return 0;
+
+	if (motg->pdata->phy_type == QUSB_ULPI_PHY && reg > 0x3F) {
+		pr_debug("%s: ULPI vendor-specific reg 0x%02x not supported\n",
+			__func__, reg);
+		return 0;
+	}
+
 	/* initiate read operation */
-	writel(ULPI_RUN | ULPI_READ | ULPI_ADDR(reg),
+	writel_relaxed(ULPI_RUN | ULPI_READ | ULPI_ADDR(reg),
 	       USB_ULPI_VIEWPORT);
 
 	/* wait for completion */
 	while (cnt < ULPI_IO_TIMEOUT_USEC) {
-		if (!(readl(USB_ULPI_VIEWPORT) & ULPI_RUN))
+		if (!(readl_relaxed(USB_ULPI_VIEWPORT) & ULPI_RUN))
 			break;
 		udelay(1);
 		cnt++;
@@ -353,10 +536,12 @@
 
 	if (cnt >= ULPI_IO_TIMEOUT_USEC) {
 		dev_err(phy->dev, "ulpi_read: timeout %08x\n",
-			readl(USB_ULPI_VIEWPORT));
+			readl_relaxed(USB_ULPI_VIEWPORT));
+		dev_err(phy->dev, "PORTSC: %08x USBCMD: %08x\n",
+			readl_relaxed(USB_PORTSC), readl_relaxed(USB_USBCMD));
 		return -ETIMEDOUT;
 	}
-	return ULPI_DATA_READ(readl(USB_ULPI_VIEWPORT));
+	return ULPI_DATA_READ(readl_relaxed(USB_ULPI_VIEWPORT));
 }
 
 static int ulpi_write(struct usb_phy *phy, u32 val, u32 reg)
@@ -364,14 +549,23 @@
 	struct msm_otg *motg = container_of(phy, struct msm_otg, phy);
 	int cnt = 0;
 
+	if (motg->pdata->emulation)
+		return 0;
+
+	if (motg->pdata->phy_type == QUSB_ULPI_PHY && reg > 0x3F) {
+		pr_debug("%s: ULPI vendor-specific reg 0x%02x not supported\n",
+			__func__, reg);
+		return 0;
+	}
+
 	/* initiate write operation */
-	writel(ULPI_RUN | ULPI_WRITE |
+	writel_relaxed(ULPI_RUN | ULPI_WRITE |
 	       ULPI_ADDR(reg) | ULPI_DATA(val),
 	       USB_ULPI_VIEWPORT);
 
 	/* wait for completion */
 	while (cnt < ULPI_IO_TIMEOUT_USEC) {
-		if (!(readl(USB_ULPI_VIEWPORT) & ULPI_RUN))
+		if (!(readl_relaxed(USB_ULPI_VIEWPORT) & ULPI_RUN))
 			break;
 		udelay(1);
 		cnt++;
@@ -379,6 +573,8 @@
 
 	if (cnt >= ULPI_IO_TIMEOUT_USEC) {
 		dev_err(phy->dev, "ulpi_write: timeout\n");
+		dev_err(phy->dev, "PORTSC: %08x USBCMD: %08x\n",
+			readl_relaxed(USB_PORTSC), readl_relaxed(USB_USBCMD));
 		return -ETIMEDOUT;
 	}
 	return 0;
@@ -392,38 +588,71 @@
 static void ulpi_init(struct msm_otg *motg)
 {
 	struct msm_otg_platform_data *pdata = motg->pdata;
-	int *seq = pdata->phy_init_seq, idx;
-	u32 addr = ULPI_EXT_VENDOR_SPECIFIC;
-
-	for (idx = 0; idx < pdata->phy_init_sz; idx++) {
-		if (seq[idx] == -1)
-			continue;
+	int aseq[10];
+	int *seq = NULL;
+
+	if (override_phy_init) {
+		pr_debug("%s(): HUSB PHY Init:%s\n", __func__,
+				override_phy_init);
+		get_options(override_phy_init, ARRAY_SIZE(aseq), aseq);
+		seq = &aseq[1];
+	} else {
+		seq = pdata->phy_init_seq;
+	}
+
+	if (!seq)
+		return;
+
+	while (seq[0] >= 0) {
+		if (override_phy_init)
+			pr_debug("ulpi: write 0x%02x to 0x%02x\n",
+					seq[0], seq[1]);
 
 		dev_vdbg(motg->phy.dev, "ulpi: write 0x%02x to 0x%02x\n",
-				seq[idx], addr + idx);
-		ulpi_write(&motg->phy, seq[idx], addr + idx);
-	}
-}
-
-static int msm_phy_notify_disconnect(struct usb_phy *phy,
-				   enum usb_device_speed speed)
-{
-	struct msm_otg *motg = container_of(phy, struct msm_otg, phy);
-	int val;
-
-	if (motg->manual_pullup) {
-		val = ULPI_MISC_A_VBUSVLDEXT | ULPI_MISC_A_VBUSVLDEXTSEL;
-		usb_phy_io_write(phy, val, ULPI_CLR(ULPI_MISC_A));
-	}
-
+				seq[0], seq[1]);
+		msm_otg_dbg_log_event(&motg->phy, "ULPI WRITE", seq[0], seq[1]);
+		ulpi_write(&motg->phy, seq[0], seq[1]);
+		seq += 2;
+	}
+}
+
+static int msm_otg_phy_clk_reset(struct msm_otg *motg)
+{
+	int ret;
+
+	if (!motg->phy_reset_clk)
+		return 0;
+
+	if (motg->sleep_clk)
+		clk_disable_unprepare(motg->sleep_clk);
+	if (motg->phy_csr_clk)
+		clk_disable_unprepare(motg->phy_csr_clk);
+
+	ret = reset_control_assert(motg->phy_reset);
+	if (ret) {
+		pr_err("phy_reset_clk assert failed %d\n", ret);
+		return ret;
+	}
 	/*
-	 * Put the transceiver in non-driving mode. Otherwise host
-	 * may not detect soft-disconnection.
+	 * As per databook, 10 usec delay is required between
+	 * PHY POR assert and de-assert.
 	 */
-	val = ulpi_read(phy, ULPI_FUNC_CTRL);
-	val &= ~ULPI_FUNC_CTRL_OPMODE_MASK;
-	val |= ULPI_FUNC_CTRL_OPMODE_NONDRIVING;
-	ulpi_write(phy, val, ULPI_FUNC_CTRL);
+	usleep_range(10, 15);
+	ret = reset_control_deassert(motg->phy_reset);
+	if (ret) {
+		pr_err("phy_reset_clk de-assert failed %d\n", ret);
+		return ret;
+	}
+	/*
+	 * As per databook, it takes 75 usec for PHY to stabilize
+	 * after the reset.
+	 */
+	usleep_range(80, 100);
+
+	if (motg->phy_csr_clk)
+		clk_prepare_enable(motg->phy_csr_clk);
+	if (motg->sleep_clk)
+		clk_prepare_enable(motg->sleep_clk);
 
 	return 0;
 }
@@ -432,40 +661,54 @@
 {
 	int ret;
 
-	if (assert)
-		ret = reset_control_assert(motg->link_rst);
-	else
-		ret = reset_control_deassert(motg->link_rst);
-
-	if (ret)
-		dev_err(motg->phy.dev, "usb link clk reset %s failed\n",
-			assert ? "assert" : "deassert");
-
+	if (assert) {
+		/* Using asynchronous block reset to the hardware */
+		dev_dbg(motg->phy.dev, "block_reset ASSERT\n");
+		clk_disable_unprepare(motg->pclk);
+		clk_disable_unprepare(motg->core_clk);
+		ret = reset_control_assert(motg->core_reset);
+		if (ret)
+			dev_err(motg->phy.dev, "usb hs_clk assert failed\n");
+	} else {
+		dev_dbg(motg->phy.dev, "block_reset DEASSERT\n");
+		ret = reset_control_deassert(motg->core_reset);
+		ndelay(200);
+		ret = clk_prepare_enable(motg->core_clk);
+		WARN(ret, "USB core_clk enable failed\n");
+		ret = clk_prepare_enable(motg->pclk);
+		WARN(ret, "USB pclk enable failed\n");
+		if (ret)
+			dev_err(motg->phy.dev, "usb hs_clk deassert failed\n");
+	}
 	return ret;
 }
 
-static int msm_otg_phy_clk_reset(struct msm_otg *motg)
-{
-	int ret = 0;
-
-	if (motg->phy_rst)
-		ret = reset_control_reset(motg->phy_rst);
-
-	if (ret)
-		dev_err(motg->phy.dev, "usb phy clk reset failed\n");
-
-	return ret;
-}
-
-static int msm_link_reset(struct msm_otg *motg)
+static int msm_otg_phy_reset(struct msm_otg *motg)
 {
 	u32 val;
 	int ret;
+	struct msm_otg_platform_data *pdata = motg->pdata;
+
+	/*
+	 * AHB2AHB Bypass mode shouldn't be enable before doing
+	 * async clock reset. If it is enable, disable the same.
+	 */
+	val = readl_relaxed(USB_AHBMODE);
+	if (val & AHB2AHB_BYPASS) {
+		pr_err("%s(): AHB2AHB_BYPASS SET: AHBMODE:%x\n",
+						__func__, val);
+		val &= ~AHB2AHB_BYPASS_BIT_MASK;
+		writel_relaxed(val | AHB2AHB_BYPASS_CLEAR, USB_AHBMODE);
+		pr_err("%s(): AHBMODE: %x\n", __func__,
+				readl_relaxed(USB_AHBMODE));
+	}
 
 	ret = msm_otg_link_clk_reset(motg, 1);
 	if (ret)
 		return ret;
 
+	msm_otg_phy_clk_reset(motg);
+
 	/* wait for 1ms delay as suggested in HPG. */
 	usleep_range(1000, 1200);
 
@@ -473,24 +716,27 @@
 	if (ret)
 		return ret;
 
-	if (motg->phy_number)
-		writel(readl(USB_PHY_CTRL2) | BIT(16), USB_PHY_CTRL2);
-
-	/* put transceiver in serial mode as part of reset */
-	val = readl(USB_PORTSC) & ~PORTSC_PTS_MASK;
-	writel(val | PORTSC_PTS_SERIAL, USB_PORTSC);
-
+	if (pdata && pdata->enable_sec_phy)
+		writel_relaxed(readl_relaxed(USB_PHY_CTRL2) | (1<<16),
+							USB_PHY_CTRL2);
+	val = readl_relaxed(USB_PORTSC) & ~PORTSC_PTS_MASK;
+	writel_relaxed(val | PORTSC_PTS_ULPI, USB_PORTSC);
+
+	dev_info(motg->phy.dev, "phy_reset: success\n");
+	msm_otg_dbg_log_event(&motg->phy, "PHY RESET SUCCESS",
+			motg->inputs, motg->phy.otg->state);
 	return 0;
 }
 
-static int msm_otg_reset(struct usb_phy *phy)
-{
-	struct msm_otg *motg = container_of(phy, struct msm_otg, phy);
+#define LINK_RESET_TIMEOUT_USEC		(250 * 1000)
+static int msm_otg_link_reset(struct msm_otg *motg)
+{
 	int cnt = 0;
-
-	writel(USBCMD_RESET, USB_USBCMD);
+	struct msm_otg_platform_data *pdata = motg->pdata;
+
+	writel_relaxed(USBCMD_RESET, USB_USBCMD);
 	while (cnt < LINK_RESET_TIMEOUT_USEC) {
-		if (!(readl(USB_USBCMD) & USBCMD_RESET))
+		if (!(readl_relaxed(USB_USBCMD) & USBCMD_RESET))
 			break;
 		udelay(1);
 		cnt++;
@@ -498,59 +744,175 @@
 	if (cnt >= LINK_RESET_TIMEOUT_USEC)
 		return -ETIMEDOUT;
 
-	/* select ULPI phy and clear other status/control bits in PORTSC */
-	writel(PORTSC_PTS_ULPI, USB_PORTSC);
-
-	writel(0x0, USB_AHBBURST);
-	writel(0x08, USB_AHBMODE);
-
-	if (motg->phy_number)
-		writel(readl(USB_PHY_CTRL2) | BIT(16), USB_PHY_CTRL2);
+	/* select ULPI phy */
+	writel_relaxed(0x80000000, USB_PORTSC);
+	writel_relaxed(0x0, USB_AHBBURST);
+	writel_relaxed(0x08, USB_AHBMODE);
+
+	if (pdata && pdata->enable_sec_phy)
+		writel_relaxed(readl_relaxed(USB_PHY_CTRL2) | (1<<16),
+								USB_PHY_CTRL2);
 	return 0;
 }
 
-static void msm_phy_reset(struct msm_otg *motg)
-{
-	void __iomem *addr;
-
-	if (motg->pdata->phy_type != SNPS_28NM_INTEGRATED_PHY) {
-		msm_otg_phy_clk_reset(motg);
-		return;
-	}
-
-	addr = USB_PHY_CTRL;
-	if (motg->phy_number)
-		addr = USB_PHY_CTRL2;
-
-	/* Assert USB PHY_POR */
-	writel(readl(addr) | PHY_POR_ASSERT, addr);
-
+#define QUSB2PHY_PORT_POWERDOWN		0xB4
+#define QUSB2PHY_PORT_UTMI_CTRL2	0xC4
+
+static void msm_usb_phy_reset(struct msm_otg *motg)
+{
+	u32 val;
+	int ret, *seq;
+
+	switch (motg->pdata->phy_type) {
+	case SNPS_PICO_PHY:
+		/* Assert USB PHY_PON */
+		val =  readl_relaxed(motg->usb_phy_ctrl_reg);
+		val &= ~PHY_POR_BIT_MASK;
+		val |= PHY_POR_ASSERT;
+		writel_relaxed(val, motg->usb_phy_ctrl_reg);
+
+		/* wait for minimum 10 microseconds as
+		 * suggested in HPG.
+		 */
+		usleep_range(10, 15);
+
+		/* Deassert USB PHY_PON */
+		val =  readl_relaxed(motg->usb_phy_ctrl_reg);
+		val &= ~PHY_POR_BIT_MASK;
+		val |= PHY_POR_DEASSERT;
+		writel_relaxed(val, motg->usb_phy_ctrl_reg);
+		break;
+	case QUSB_ULPI_PHY:
+		ret = reset_control_assert(motg->phy_reset);
+		if (ret) {
+			pr_err("phy_reset_clk assert failed %d\n", ret);
+			break;
+		}
+
+		/* need to delay 10us for PHY to reset */
+		usleep_range(10, 20);
+
+		ret = reset_control_deassert(motg->phy_reset);
+		if (ret) {
+			pr_err("phy_reset_clk de-assert failed %d\n", ret);
+			break;
+		}
+
+		/* Ensure that RESET operation is completed. */
+		mb();
+
+		writel_relaxed(0x23,
+				motg->phy_csr_regs + QUSB2PHY_PORT_POWERDOWN);
+		writel_relaxed(0x0,
+				motg->phy_csr_regs + QUSB2PHY_PORT_UTMI_CTRL2);
+
+		/* Program tuning parameters for PHY */
+		seq = motg->pdata->phy_init_seq;
+		if (seq) {
+			while (seq[0] >= 0) {
+				writel_relaxed(seq[1],
+						motg->phy_csr_regs + seq[0]);
+				seq += 2;
+			}
+		}
+
+		/* ensure above writes are completed before re-enabling PHY */
+		wmb();
+		writel_relaxed(0x22,
+				motg->phy_csr_regs + QUSB2PHY_PORT_POWERDOWN);
+		break;
+	case SNPS_FEMTO_PHY:
+		if (!motg->phy_por_clk) {
+			pr_err("phy_por_clk missing\n");
+			break;
+		}
+		ret = reset_control_assert(motg->phy_por_reset);
+		if (ret) {
+			pr_err("phy_por_clk assert failed %d\n", ret);
+			break;
+		}
+		/*
+		 * The Femto PHY is POR reset in the following scenarios.
+		 *
+		 * 1. After overriding the parameter registers.
+		 * 2. Low power mode exit from PHY retention.
+		 *
+		 * Ensure that SIDDQ is cleared before bringing the PHY
+		 * out of reset.
+		 *
+		 */
+
+		val = readb_relaxed(USB_PHY_CSR_PHY_CTRL_COMMON0);
+		val &= ~SIDDQ;
+		writeb_relaxed(val, USB_PHY_CSR_PHY_CTRL_COMMON0);
+
+		/*
+		 * As per databook, 10 usec delay is required between
+		 * PHY POR assert and de-assert.
+		 */
+		usleep_range(10, 20);
+		ret = reset_control_deassert(motg->phy_por_reset);
+		if (ret) {
+			pr_err("phy_por_clk de-assert failed %d\n", ret);
+			break;
+		}
+		/*
+		 * As per databook, it takes 75 usec for PHY to stabilize
+		 * after the reset.
+		 */
+		usleep_range(80, 100);
+		break;
+	default:
+		break;
+	}
+	/* Ensure that RESET operation is completed. */
+	mb();
+}
+
+static void msm_chg_block_on(struct msm_otg *);
+
+static int msm_otg_reset(struct usb_phy *phy)
+{
+	struct msm_otg *motg = container_of(phy, struct msm_otg, phy);
+	struct msm_otg_platform_data *pdata = motg->pdata;
+	int ret;
+	u32 val = 0;
+	u32 ulpi_val = 0;
+
+	msm_otg_dbg_log_event(&motg->phy, "USB RESET", phy->otg->state,
+			get_pm_runtime_counter(phy->dev));
 	/*
-	 * wait for minimum 10 microseconds as suggested in HPG.
-	 * Use a slightly larger value since the exact value didn't
-	 * work 100% of the time.
+	 * USB PHY and Link reset also reset the USB BAM.
+	 * Thus perform reset operation only once to avoid
+	 * USB BAM reset on other cases e.g. USB cable disconnections.
+	 * If hardware reported error then it must be reset for recovery.
 	 */
-	udelay(12);
-
-	/* Deassert USB PHY_POR */
-	writel(readl(addr) & ~PHY_POR_ASSERT, addr);
-}
-
-static int msm_usb_reset(struct usb_phy *phy)
-{
-	struct msm_otg *motg = container_of(phy, struct msm_otg, phy);
-	int ret;
-
-	if (!IS_ERR(motg->core_clk))
-		clk_prepare_enable(motg->core_clk);
-
-	ret = msm_link_reset(motg);
+	if (motg->err_event_seen)
+		dev_info(phy->dev, "performing USB h/w reset for recovery\n");
+	else if (pdata->disable_reset_on_disconnect && motg->reset_counter)
+		return 0;
+
+	motg->reset_counter++;
+
+	disable_irq(motg->irq);
+	if (motg->phy_irq)
+		disable_irq(motg->phy_irq);
+
+	ret = msm_otg_phy_reset(motg);
 	if (ret) {
 		dev_err(phy->dev, "phy_reset failed\n");
+		if (motg->phy_irq)
+			enable_irq(motg->phy_irq);
+
+		enable_irq(motg->irq);
 		return ret;
 	}
 
-	ret = msm_otg_reset(&motg->phy);
+	if (motg->phy_irq)
+		enable_irq(motg->phy_irq);
+
+	enable_irq(motg->irq);
+	ret = msm_otg_link_reset(motg);
 	if (ret) {
 		dev_err(phy->dev, "link reset failed\n");
 		return ret;
@@ -559,148 +921,563 @@
 	msleep(100);
 
 	/* Reset USB PHY after performing USB Link RESET */
-	msm_phy_reset(motg);
-
-	if (!IS_ERR(motg->core_clk))
-		clk_disable_unprepare(motg->core_clk);
-
-	return 0;
-}
-
-static int msm_phy_init(struct usb_phy *phy)
-{
-	struct msm_otg *motg = container_of(phy, struct msm_otg, phy);
-	struct msm_otg_platform_data *pdata = motg->pdata;
-	u32 val, ulpi_val = 0;
+	msm_usb_phy_reset(motg);
 
 	/* Program USB PHY Override registers. */
 	ulpi_init(motg);
 
 	/*
-	 * It is recommended in HPG to reset USB PHY after programming
-	 * USB PHY Override registers.
+	 * It is required to reset USB PHY after programming
+	 * the USB PHY Override registers to get the new
+	 * values into effect.
 	 */
-	msm_phy_reset(motg);
+	msm_usb_phy_reset(motg);
 
 	if (pdata->otg_control == OTG_PHY_CONTROL) {
-		val = readl(USB_OTGSC);
-		if (pdata->mode == USB_DR_MODE_OTG) {
+		val = readl_relaxed(USB_OTGSC);
+		if (pdata->mode == USB_OTG) {
 			ulpi_val = ULPI_INT_IDGRD | ULPI_INT_SESS_VALID;
 			val |= OTGSC_IDIE | OTGSC_BSVIE;
-		} else if (pdata->mode == USB_DR_MODE_PERIPHERAL) {
+		} else if (pdata->mode == USB_PERIPHERAL) {
 			ulpi_val = ULPI_INT_SESS_VALID;
 			val |= OTGSC_BSVIE;
 		}
-		writel(val, USB_OTGSC);
+		writel_relaxed(val, USB_OTGSC);
 		ulpi_write(phy, ulpi_val, ULPI_USB_INT_EN_RISE);
 		ulpi_write(phy, ulpi_val, ULPI_USB_INT_EN_FALL);
-	}
-
-	if (motg->manual_pullup) {
-		val = ULPI_MISC_A_VBUSVLDEXTSEL | ULPI_MISC_A_VBUSVLDEXT;
-		ulpi_write(phy, val, ULPI_SET(ULPI_MISC_A));
-
-		val = readl(USB_GENCONFIG_2);
-		val |= GENCONFIG_2_SESS_VLD_CTRL_EN;
-		writel(val, USB_GENCONFIG_2);
-
-		val = readl(USB_USBCMD);
-		val |= USBCMD_SESS_VLD_CTRL;
-		writel(val, USB_USBCMD);
-
-		val = ulpi_read(phy, ULPI_FUNC_CTRL);
-		val &= ~ULPI_FUNC_CTRL_OPMODE_MASK;
-		val |= ULPI_FUNC_CTRL_OPMODE_NORMAL;
-		ulpi_write(phy, val, ULPI_FUNC_CTRL);
-	}
-
-	if (motg->phy_number)
-		writel(readl(USB_PHY_CTRL2) | BIT(16), USB_PHY_CTRL2);
+	} else if (pdata->otg_control == OTG_PMIC_CONTROL) {
+		ulpi_write(phy, OTG_COMP_DISABLE,
+			ULPI_SET(ULPI_PWR_CLK_MNG_REG));
+		if (motg->phy_irq)
+			writeb_relaxed(USB_PHY_ID_MASK,
+				USB2_PHY_USB_PHY_INTERRUPT_MASK1);
+	}
+
+	if (motg->caps & ALLOW_VDD_MIN_WITH_RETENTION_DISABLED)
+		writel_relaxed(readl_relaxed(USB_OTGSC) & ~(OTGSC_IDPU),
+				USB_OTGSC);
+
+	msm_otg_dbg_log_event(&motg->phy, "USB RESET DONE", phy->otg->state,
+			get_pm_runtime_counter(phy->dev));
+
+	if (pdata->enable_axi_prefetch)
+		writel_relaxed(readl_relaxed(USB_HS_APF_CTRL) | (APF_CTRL_EN),
+							USB_HS_APF_CTRL);
+
+	/*
+	 * Disable USB BAM as block reset resets USB BAM registers.
+	 */
+	msm_usb_bam_enable(CI_CTRL, false);
+
+	if (phy->otg->state == OTG_STATE_UNDEFINED && motg->rm_pulldown)
+		msm_chg_block_on(motg);
 
 	return 0;
 }
 
-#define PHY_SUSPEND_TIMEOUT_USEC	(500 * 1000)
+static void msm_otg_kick_sm_work(struct msm_otg *motg)
+{
+	if (atomic_read(&motg->in_lpm))
+		motg->resume_pending = true;
+
+	/* For device mode, resume now. Let pm_resume handle other cases */
+	if (atomic_read(&motg->pm_suspended) &&
+			motg->phy.otg->state != OTG_STATE_B_SUSPEND) {
+		motg->sm_work_pending = true;
+	} else if (!motg->sm_work_pending) {
+		/* process event only if previous one is not pending */
+		queue_work(motg->otg_wq, &motg->sm_work);
+	}
+}
+
+/*
+ * UDC calls usb_phy_set_suspend() to notify during bus suspend/resume.
+ * Update relevant state-machine inputs and queue sm_work.
+ * LPM enter/exit doesn't happen directly from this routine.
+ */
+
+static int msm_otg_set_suspend(struct usb_phy *phy, int suspend)
+{
+	struct msm_otg *motg = container_of(phy, struct msm_otg, phy);
+
+	pr_debug("%s(%d) in %s state\n", __func__, suspend,
+				usb_otg_state_string(phy->otg->state));
+	msm_otg_dbg_log_event(phy, "SET SUSPEND", suspend, phy->otg->state);
+
+	if (!(motg->caps & ALLOW_LPM_ON_DEV_SUSPEND))
+		return 0;
+
+	if (suspend) {
+		/* called in suspend interrupt context */
+		pr_debug("peripheral bus suspend\n");
+		msm_otg_dbg_log_event(phy, "PERIPHERAL BUS SUSPEND",
+				motg->inputs, phy->otg->state);
+
+		set_bit(A_BUS_SUSPEND, &motg->inputs);
+	} else {
+		/* host resume or remote-wakeup */
+		pr_debug("peripheral bus resume\n");
+		msm_otg_dbg_log_event(phy, "PERIPHERAL BUS RESUME",
+				motg->inputs, phy->otg->state);
+
+		clear_bit(A_BUS_SUSPEND, &motg->inputs);
+	}
+	/* use kick_sm_work to handle race with pm_resume */
+	msm_otg_kick_sm_work(motg);
+
+	return 0;
+}
+
+static int msm_otg_bus_freq_set(struct msm_otg *motg, enum usb_noc_mode mode)
+{
+	int i, ret;
+	long rate;
+
+	for (i = 0; i < USB_NUM_BUS_CLOCKS; i++) {
+		rate = bus_freqs[mode][i];
+		if (!rate) {
+			pr_debug("%s rate not available\n", bus_clkname[i]);
+			continue;
+		}
+
+		ret = clk_set_rate(motg->bus_clks[i], rate);
+		if (ret) {
+			pr_err("%s set rate failed: %d\n", bus_clkname[i], ret);
+			return ret;
+		}
+		pr_debug("%s set to %lu Hz\n", bus_clkname[i],
+			 clk_get_rate(motg->bus_clks[i]));
+		msm_otg_dbg_log_event(&motg->phy, "OTG BUS FREQ SET", i, rate);
+	}
+
+	bus_clk_rate_set = true;
+
+	return 0;
+}
+
+static int msm_otg_bus_freq_get(struct msm_otg *motg)
+{
+	struct device *dev = motg->phy.dev;
+	struct device_node *np = dev->of_node;
+	int len = 0, i, count = USB_NUM_BUS_CLOCKS;
+
+	if (!np)
+		return -EINVAL;
+
+	/* SVS requires extra set of frequencies for perf_mode sysfs node */
+	if (motg->default_noc_mode == USB_NOC_SVS_VOTE)
+		count *= 2;
+
+	len = of_property_count_elems_of_size(np, "qcom,bus-clk-rate",
+							sizeof(len));
+	if (!len || (len != count)) {
+		pr_err("Invalid bus rate:%d %u\n", len, motg->default_noc_mode);
+		return -EINVAL;
+	}
+	of_property_read_u32_array(np, "qcom,bus-clk-rate", bus_freqs[0],
+				   count);
+	for (i = 0; i < USB_NUM_BUS_CLOCKS; i++) {
+		if (bus_freqs[0][i] == 0) {
+			motg->bus_clks[i] = NULL;
+			pr_debug("%s not available\n", bus_clkname[i]);
+			continue;
+		}
+
+		motg->bus_clks[i] = devm_clk_get(dev, bus_clkname[i]);
+		if (IS_ERR(motg->bus_clks[i])) {
+			pr_err("%s get failed\n", bus_clkname[i]);
+			return PTR_ERR(motg->bus_clks[i]);
+		}
+	}
+	return 0;
+}
+
+static void msm_otg_bus_clks_enable(struct msm_otg *motg)
+{
+	int i;
+	int ret;
+
+	if (!bus_clk_rate_set || motg->bus_clks_enabled)
+		return;
+
+	for (i = 0; i < USB_NUM_BUS_CLOCKS; i++) {
+		if (motg->bus_clks[i] == NULL)
+			continue;
+		ret = clk_prepare_enable(motg->bus_clks[i]);
+		if (ret) {
+			pr_err("%s enable rate failed: %d\n", bus_clkname[i],
+				ret);
+			goto err_clk_en;
+		}
+	}
+	motg->bus_clks_enabled = true;
+	return;
+err_clk_en:
+	for (--i; i >= 0; --i) {
+		if (motg->bus_clks[i] != NULL)
+			clk_disable_unprepare(motg->bus_clks[i]);
+	}
+}
+
+static void msm_otg_bus_clks_disable(struct msm_otg *motg)
+{
+	int i;
+
+	if (!bus_clk_rate_set || !motg->bus_clks_enabled)
+		return;
+
+	for (i = 0; i < USB_NUM_BUS_CLOCKS; i++) {
+		if (motg->bus_clks[i] != NULL)
+			clk_disable_unprepare(motg->bus_clks[i]);
+	}
+	motg->bus_clks_enabled = false;
+}
+
+static void msm_otg_bus_vote(struct msm_otg *motg, enum usb_bus_vote vote)
+{
+	int ret;
+	struct msm_otg_platform_data *pdata = motg->pdata;
+
+	msm_otg_dbg_log_event(&motg->phy, "BUS VOTE", vote,
+						motg->phy.otg->state);
+	/* Check if target allows min_vote to be same as no_vote */
+	if (pdata->bus_scale_table &&
+	    vote >= pdata->bus_scale_table->num_usecases)
+		vote = USB_NO_PERF_VOTE;
+
+	if (motg->bus_perf_client) {
+		ret = msm_bus_scale_client_update_request(
+			motg->bus_perf_client, vote);
+		if (ret)
+			dev_err(motg->phy.dev, "%s: Failed to vote (%d)\n"
+				   "for bus bw %d\n", __func__, vote, ret);
+	}
+
+	if (vote == USB_MAX_PERF_VOTE)
+		msm_otg_bus_clks_enable(motg);
+	else
+		msm_otg_bus_clks_disable(motg);
+}
+
+static void msm_otg_enable_phy_hv_int(struct msm_otg *motg)
+{
+	bool bsv_id_hv_int = false;
+	bool dp_dm_hv_int = false;
+	u32 val;
+
+	if (motg->pdata->otg_control == OTG_PHY_CONTROL ||
+				motg->phy_irq)
+		bsv_id_hv_int = true;
+	if (motg->host_bus_suspend || motg->device_bus_suspend)
+		dp_dm_hv_int = true;
+
+	if (!bsv_id_hv_int && !dp_dm_hv_int)
+		return;
+
+	switch (motg->pdata->phy_type) {
+	case SNPS_PICO_PHY:
+		val = readl_relaxed(motg->usb_phy_ctrl_reg);
+		if (bsv_id_hv_int)
+			val |= (PHY_IDHV_INTEN | PHY_OTGSESSVLDHV_INTEN);
+		if (dp_dm_hv_int)
+			val |= PHY_CLAMP_DPDMSE_EN;
+		writel_relaxed(val, motg->usb_phy_ctrl_reg);
+		break;
+	case SNPS_FEMTO_PHY:
+		if (bsv_id_hv_int) {
+			val = readb_relaxed(USB_PHY_CSR_PHY_CTRL1);
+			val |= ID_HV_CLAMP_EN_N;
+			writeb_relaxed(val, USB_PHY_CSR_PHY_CTRL1);
+		}
+
+		if (dp_dm_hv_int) {
+			val = readb_relaxed(USB_PHY_CSR_PHY_CTRL3);
+			val |= CLAMP_MPM_DPSE_DMSE_EN_N;
+			writeb_relaxed(val, USB_PHY_CSR_PHY_CTRL3);
+		}
+		break;
+	default:
+		break;
+	}
+	pr_debug("%s: bsv_id_hv = %d dp_dm_hv_int = %d\n",
+			__func__, bsv_id_hv_int, dp_dm_hv_int);
+	msm_otg_dbg_log_event(&motg->phy, "PHY HV INTR ENABLED",
+			bsv_id_hv_int, dp_dm_hv_int);
+}
+
+static void msm_otg_disable_phy_hv_int(struct msm_otg *motg)
+{
+	bool bsv_id_hv_int = false;
+	bool dp_dm_hv_int = false;
+	u32 val;
+
+	if (motg->pdata->otg_control == OTG_PHY_CONTROL ||
+				motg->phy_irq)
+		bsv_id_hv_int = true;
+	if (motg->host_bus_suspend || motg->device_bus_suspend)
+		dp_dm_hv_int = true;
+
+	if (!bsv_id_hv_int && !dp_dm_hv_int)
+		return;
+
+	switch (motg->pdata->phy_type) {
+	case SNPS_PICO_PHY:
+		val = readl_relaxed(motg->usb_phy_ctrl_reg);
+		if (bsv_id_hv_int)
+			val &= ~(PHY_IDHV_INTEN | PHY_OTGSESSVLDHV_INTEN);
+		if (dp_dm_hv_int)
+			val &= ~PHY_CLAMP_DPDMSE_EN;
+		writel_relaxed(val, motg->usb_phy_ctrl_reg);
+		break;
+	case SNPS_FEMTO_PHY:
+		if (bsv_id_hv_int) {
+			val = readb_relaxed(USB_PHY_CSR_PHY_CTRL1);
+			val &= ~ID_HV_CLAMP_EN_N;
+			writeb_relaxed(val, USB_PHY_CSR_PHY_CTRL1);
+		}
+
+		if (dp_dm_hv_int) {
+			val = readb_relaxed(USB_PHY_CSR_PHY_CTRL3);
+			val &= ~CLAMP_MPM_DPSE_DMSE_EN_N;
+			writeb_relaxed(val, USB_PHY_CSR_PHY_CTRL3);
+		}
+		break;
+	default:
+		break;
+	}
+	pr_debug("%s: bsv_id_hv = %d dp_dm_hv_int = %d\n",
+			__func__, bsv_id_hv_int, dp_dm_hv_int);
+	msm_otg_dbg_log_event(&motg->phy, "PHY HV INTR DISABLED",
+			bsv_id_hv_int, dp_dm_hv_int);
+}
+
+static void msm_otg_enter_phy_retention(struct msm_otg *motg)
+{
+	u32 val;
+
+	switch (motg->pdata->phy_type) {
+	case SNPS_PICO_PHY:
+		val = readl_relaxed(motg->usb_phy_ctrl_reg);
+		val &= ~PHY_RETEN;
+		writel_relaxed(val, motg->usb_phy_ctrl_reg);
+		break;
+	case SNPS_FEMTO_PHY:
+		/* Retention is supported via SIDDQ */
+		val = readb_relaxed(USB_PHY_CSR_PHY_CTRL_COMMON0);
+		val |= SIDDQ;
+		writeb_relaxed(val, USB_PHY_CSR_PHY_CTRL_COMMON0);
+		break;
+	default:
+		break;
+	}
+	pr_debug("USB PHY is in retention\n");
+	msm_otg_dbg_log_event(&motg->phy, "USB PHY ENTER RETENTION",
+			motg->pdata->phy_type, 0);
+}
+
+static void msm_otg_exit_phy_retention(struct msm_otg *motg)
+{
+	int val;
+
+	switch (motg->pdata->phy_type) {
+	case SNPS_PICO_PHY:
+		val = readl_relaxed(motg->usb_phy_ctrl_reg);
+		val |= PHY_RETEN;
+		writel_relaxed(val, motg->usb_phy_ctrl_reg);
+		break;
+	case SNPS_FEMTO_PHY:
+		/*
+		 * It is required to do USB block reset to bring Femto PHY out
+		 * of retention.
+		 */
+		msm_otg_reset(&motg->phy);
+		break;
+	default:
+		break;
+	}
+	pr_debug("USB PHY is exited from retention\n");
+	msm_otg_dbg_log_event(&motg->phy, "USB PHY EXIT RETENTION",
+			motg->pdata->phy_type, 0);
+}
+
+static void msm_id_status_w(struct work_struct *w);
+static irqreturn_t msm_otg_phy_irq_handler(int irq, void *data)
+{
+	struct msm_otg *motg = data;
+
+	msm_otg_dbg_log_event(&motg->phy, "PHY ID IRQ",
+			atomic_read(&motg->in_lpm), motg->phy.otg->state);
+	if (atomic_read(&motg->in_lpm)) {
+		pr_debug("PHY ID IRQ in LPM\n");
+		motg->phy_irq_pending = true;
+		msm_otg_kick_sm_work(motg);
+	} else {
+		pr_debug("PHY ID IRQ outside LPM\n");
+		msm_id_status_w(&motg->id_status_work.work);
+	}
+
+	return IRQ_HANDLED;
+}
+
+#define PHY_SUSPEND_TIMEOUT_USEC (5 * 1000)
+#define PHY_DEVICE_BUS_SUSPEND_TIMEOUT_USEC 100
 #define PHY_RESUME_TIMEOUT_USEC	(100 * 1000)
 
-#ifdef CONFIG_PM
-
-static int msm_hsusb_config_vddcx(struct msm_otg *motg, int high)
-{
-	int max_vol = motg->vdd_levels[VDD_LEVEL_MAX];
-	int min_vol;
-	int ret;
-
-	if (high)
-		min_vol = motg->vdd_levels[VDD_LEVEL_MIN];
-	else
-		min_vol = motg->vdd_levels[VDD_LEVEL_NONE];
-
-	ret = regulator_set_voltage(motg->vddcx, min_vol, max_vol);
-	if (ret) {
-		pr_err("Cannot set vddcx voltage\n");
-		return ret;
-	}
-
-	pr_debug("%s: min_vol:%d max_vol:%d\n", __func__, min_vol, max_vol);
-
-	return ret;
-}
-
+#define PHY_SUSPEND_RETRIES_MAX 3
+
+static void msm_otg_set_vbus_state(int online);
+static void msm_otg_perf_vote_update(struct msm_otg *motg, bool perf_mode);
+
+#ifdef CONFIG_PM_SLEEP
 static int msm_otg_suspend(struct msm_otg *motg)
 {
 	struct usb_phy *phy = &motg->phy;
 	struct usb_bus *bus = phy->otg->host;
 	struct msm_otg_platform_data *pdata = motg->pdata;
-	void __iomem *addr;
-	int cnt = 0;
+	int cnt;
+	bool host_bus_suspend, device_bus_suspend, sm_work_busy;
+	bool host_pc_charger;
+	u32 cmd_val;
+	u32 portsc, config2;
+	u32 func_ctrl;
+	int phcd_retry_cnt = 0, ret;
+	unsigned int phy_suspend_timeout;
+
+	cnt = 0;
+	msm_otg_dbg_log_event(phy, "LPM ENTER START",
+			motg->inputs, phy->otg->state);
 
 	if (atomic_read(&motg->in_lpm))
 		return 0;
 
+	cancel_delayed_work_sync(&motg->perf_vote_work);
+
 	disable_irq(motg->irq);
+	if (motg->phy_irq)
+		disable_irq(motg->phy_irq);
+lpm_start:
+	host_bus_suspend = phy->otg->host && !test_bit(ID, &motg->inputs);
+	device_bus_suspend = phy->otg->gadget && test_bit(ID, &motg->inputs) &&
+		test_bit(A_BUS_SUSPEND, &motg->inputs) &&
+		motg->caps & ALLOW_LPM_ON_DEV_SUSPEND;
+
+	if (host_bus_suspend)
+		msm_otg_perf_vote_update(motg, false);
+
+	host_pc_charger = (motg->chg_type == USB_SDP_CHARGER) ||
+				(motg->chg_type == USB_CDP_CHARGER);
+
+	/* !BSV, but its handling is in progress by otg sm_work */
+	sm_work_busy = !test_bit(B_SESS_VLD, &motg->inputs) &&
+			phy->otg->state == OTG_STATE_B_PERIPHERAL;
+
+	/* Perform block reset to recover from UDC error events on disconnect */
+	if (motg->err_event_seen)
+		msm_otg_reset(phy);
+
+	/* Enable line state difference wakeup fix for only device and host
+	 * bus suspend scenarios.  Otherwise PHY can not be suspended when
+	 * a charger that pulls DP/DM high is connected.
+	 */
+	config2 = readl_relaxed(USB_GENCONFIG_2);
+	if (device_bus_suspend)
+		config2 |= GENCONFIG_2_LINESTATE_DIFF_WAKEUP_EN;
+	else
+		config2 &= ~GENCONFIG_2_LINESTATE_DIFF_WAKEUP_EN;
+	writel_relaxed(config2, USB_GENCONFIG_2);
+
 	/*
-	 * Chipidea 45-nm PHY suspend sequence:
+	 * Abort suspend when,
+	 * 1. host mode activation in progress due to Micro-A cable insertion
+	 * 2. !BSV, but its handling is in progress by otg sm_work
+	 * Don't abort suspend in case of dcp detected by PMIC
+	 */
+
+	if ((test_bit(B_SESS_VLD, &motg->inputs) && !device_bus_suspend &&
+				host_pc_charger) || sm_work_busy) {
+		msm_otg_dbg_log_event(phy, "LPM ENTER ABORTED",
+						motg->inputs, 0);
+		enable_irq(motg->irq);
+		if (motg->phy_irq)
+			enable_irq(motg->phy_irq);
+		return -EBUSY;
+	}
+
+	if (motg->caps & ALLOW_VDD_MIN_WITH_RETENTION_DISABLED) {
+		/* put the controller in non-driving mode */
+		func_ctrl = ulpi_read(phy, ULPI_FUNC_CTRL);
+		func_ctrl &= ~ULPI_FUNC_CTRL_OPMODE_MASK;
+		func_ctrl |= ULPI_FUNC_CTRL_OPMODE_NONDRIVING;
+		ulpi_write(phy, func_ctrl, ULPI_FUNC_CTRL);
+		ulpi_write(phy, ULPI_IFC_CTRL_AUTORESUME,
+						ULPI_CLR(ULPI_IFC_CTRL));
+	}
+
+	/*
+	 * PHY suspend sequence as mentioned in the databook.
 	 *
-	 * Interrupt Latch Register auto-clear feature is not present
-	 * in all PHY versions. Latch register is clear on read type.
-	 * Clear latch register to avoid spurious wakeup from
-	 * low power mode (LPM).
+	 * Device bus suspend: The controller may abort PHY suspend if
+	 * there is an incoming reset or resume from the host. If PHCD
+	 * is not set within 100 usec. Abort the LPM sequence.
 	 *
-	 * PHY comparators are disabled when PHY enters into low power
-	 * mode (LPM). Keep PHY comparators ON in LPM only when we expect
-	 * VBUS/Id notifications from USB PHY. Otherwise turn off USB
-	 * PHY comparators. This save significant amount of power.
+	 * Host bus suspend: If the peripheral is attached, PHY is already
+	 * put into suspend along with the peripheral bus suspend. poll for
+	 * PHCD upto 5 msec. If the peripheral is not attached i.e entering
+	 * LPM with Micro-A cable, set the PHCD and poll for it for 5 msec.
 	 *
-	 * PLL is not turned off when PHY enters into low power mode (LPM).
-	 * Disable PLL for maximum power savings.
+	 * No cable connected: Set the PHCD to suspend the PHY. Poll for PHCD
+	 * upto 5 msec.
+	 *
+	 * The controller aborts PHY suspend only in device bus suspend case.
+	 * In other cases, it is observed that PHCD may not get set within
+	 * the timeout. If so, set the PHCD again and poll for it before
+	 * reset recovery.
 	 */
 
-	if (motg->pdata->phy_type == CI_45NM_INTEGRATED_PHY) {
-		ulpi_read(phy, 0x14);
-		if (pdata->otg_control == OTG_PHY_CONTROL)
-			ulpi_write(phy, 0x01, 0x30);
-		ulpi_write(phy, 0x08, 0x09);
-	}
-
-	/*
-	 * PHY may take some time or even fail to enter into low power
-	 * mode (LPM). Hence poll for 500 msec and reset the PHY and link
-	 * in failure case.
-	 */
-	writel(readl(USB_PORTSC) | PORTSC_PHCD, USB_PORTSC);
-	while (cnt < PHY_SUSPEND_TIMEOUT_USEC) {
-		if (readl(USB_PORTSC) & PORTSC_PHCD)
-			break;
-		udelay(1);
-		cnt++;
-	}
-
-	if (cnt >= PHY_SUSPEND_TIMEOUT_USEC) {
-		dev_err(phy->dev, "Unable to suspend PHY\n");
-		msm_otg_reset(phy);
-		enable_irq(motg->irq);
-		return -ETIMEDOUT;
+phcd_retry:
+	if (device_bus_suspend)
+		phy_suspend_timeout = PHY_DEVICE_BUS_SUSPEND_TIMEOUT_USEC;
+	else
+		phy_suspend_timeout = PHY_SUSPEND_TIMEOUT_USEC;
+
+	cnt = 0;
+	portsc = readl_relaxed(USB_PORTSC);
+	if (!(portsc & PORTSC_PHCD)) {
+		writel_relaxed(portsc | PORTSC_PHCD,
+				USB_PORTSC);
+		while (cnt < phy_suspend_timeout) {
+			if (readl_relaxed(USB_PORTSC) & PORTSC_PHCD)
+				break;
+			udelay(1);
+			cnt++;
+		}
+	}
+
+	if (cnt >= phy_suspend_timeout) {
+		if (phcd_retry_cnt > PHY_SUSPEND_RETRIES_MAX) {
+			msm_otg_dbg_log_event(phy, "PHY SUSPEND FAILED",
+				phcd_retry_cnt, phy->otg->state);
+			dev_err(phy->dev, "PHY suspend failed\n");
+			ret = -EBUSY;
+			goto phy_suspend_fail;
+		}
+
+		if (device_bus_suspend) {
+			dev_dbg(phy->dev, "PHY suspend aborted\n");
+			ret = -EBUSY;
+			goto phy_suspend_fail;
+		} else {
+			if (phcd_retry_cnt++ < PHY_SUSPEND_RETRIES_MAX) {
+				dev_dbg(phy->dev, "PHY suspend retry\n");
+				goto phcd_retry;
+			} else {
+				dev_err(phy->dev, "reset attempt during PHY suspend\n");
+				phcd_retry_cnt++;
+				motg->reset_counter = 0;
+				msm_otg_reset(phy);
+				goto lpm_start;
+			}
+		}
 	}
 
 	/*
@@ -709,84 +1486,280 @@
 	 * line must be disabled till async interrupt enable bit is cleared
 	 * in USBCMD register. Assert STP (ULPI interface STOP signal) to
 	 * block data communication from PHY.
+	 *
+	 * PHY retention mode is disallowed while entering to LPM with wall
+	 * charger connected.  But PHY is put into suspend mode. Hence
+	 * enable asynchronous interrupt to detect charger disconnection when
+	 * PMIC notifications are unavailable.
 	 */
-	writel(readl(USB_USBCMD) | ASYNC_INTR_CTRL | ULPI_STP_CTRL, USB_USBCMD);
-
-	addr = USB_PHY_CTRL;
-	if (motg->phy_number)
-		addr = USB_PHY_CTRL2;
-
-	if (motg->pdata->phy_type == SNPS_28NM_INTEGRATED_PHY &&
-			motg->pdata->otg_control == OTG_PMIC_CONTROL)
-		writel(readl(addr) | PHY_RETEN, addr);
-
-	clk_disable_unprepare(motg->pclk);
-	clk_disable_unprepare(motg->clk);
-	if (!IS_ERR(motg->core_clk))
+	cmd_val = readl_relaxed(USB_USBCMD);
+	if (host_bus_suspend || device_bus_suspend ||
+		(motg->pdata->otg_control == OTG_PHY_CONTROL))
+		cmd_val |= ASYNC_INTR_CTRL | ULPI_STP_CTRL;
+	else
+		cmd_val |= ULPI_STP_CTRL;
+	writel_relaxed(cmd_val, USB_USBCMD);
+
+	/*
+	 * BC1.2 spec mandates PD to enable VDP_SRC when charging from DCP.
+	 * PHY retention and collapse can not happen with VDP_SRC enabled.
+	 */
+
+
+	/*
+	 * We come here in 3 scenarios.
+	 *
+	 * (1) No cable connected (out of session):
+	 *	- BSV/ID HV interrupts are enabled for PHY based detection.
+	 *	- PHY is put in retention.
+	 *	- If allowed (PMIC based detection), PHY is power collapsed.
+	 *	- DVDD (CX/MX) minimization and XO shutdown are allowed.
+	 *	- The wakeup is through VBUS/ID interrupt from PHY/PMIC/user.
+	 * (2) USB wall charger:
+	 *	- BSV/ID HV interrupts are enabled for PHY based detection.
+	 *	- For BC1.2 compliant charger, retention is not allowed to
+	 *	keep VDP_SRC on. XO shutdown is allowed.
+	 *	- The wakeup is through VBUS/ID interrupt from PHY/PMIC/user.
+	 * (3) Device/Host Bus suspend (if LPM is enabled):
+	 *	- BSV/ID HV interrupts are enabled for PHY based detection.
+	 *	- D+/D- MPM pin are configured to wakeup from line state
+	 *	change through PHY HV interrupts. PHY HV interrupts are
+	 *	also enabled. If MPM pins are not available, retention and
+	 *	XO is not allowed.
+	 *	- PHY is put into retention only if a gpio is used to keep
+	 *	the D+ pull-up. ALLOW_BUS_SUSPEND_WITHOUT_REWORK capability
+	 *	is set means, PHY can enable D+ pull-up or D+/D- pull-down
+	 *	without any re-work and PHY should not be put into retention.
+	 *	- DVDD (CX/MX) minimization and XO shutdown is allowed if
+	 *	ALLOW_BUS_SUSPEND_WITHOUT_REWORK is set (PHY DVDD is supplied
+	 *	via PMIC LDO) or board level re-work is present.
+	 *	- The wakeup is through VBUS/ID interrupt from PHY/PMIC/user
+	 *	or USB link asynchronous interrupt for line state change.
+	 *
+	 */
+	motg->host_bus_suspend = host_bus_suspend;
+	motg->device_bus_suspend = device_bus_suspend;
+
+	if (motg->caps & ALLOW_PHY_RETENTION && !device_bus_suspend &&
+		 (!host_bus_suspend || (motg->caps &
+		ALLOW_BUS_SUSPEND_WITHOUT_REWORK) ||
+		  ((motg->caps & ALLOW_HOST_PHY_RETENTION)
+		&& (pdata->dpdm_pulldown_added || !(portsc & PORTSC_CCS))))) {
+		msm_otg_enable_phy_hv_int(motg);
+		if ((!host_bus_suspend || !(motg->caps &
+			ALLOW_BUS_SUSPEND_WITHOUT_REWORK)) &&
+			!(motg->caps & ALLOW_VDD_MIN_WITH_RETENTION_DISABLED)) {
+			msm_otg_enter_phy_retention(motg);
+			motg->lpm_flags |= PHY_RETENTIONED;
+		}
+	} else if (device_bus_suspend) {
+		/* DP DM HV interrupts are used for bus resume from XO off */
+		msm_otg_enable_phy_hv_int(motg);
+		if (motg->caps & ALLOW_PHY_RETENTION && pdata->vddmin_gpio) {
+
+			/*
+			 * This is HW WA needed when PHY_CLAMP_DPDMSE_EN is
+			 * enabled and we put the phy in retention mode.
+			 * Without this WA, the async_irq will be fired right
+			 * after suspending whithout any bus resume.
+			 */
+			config2 = readl_relaxed(USB_GENCONFIG_2);
+			config2 &= ~GENCONFIG_2_DPSE_DMSE_HV_INTR_EN;
+			writel_relaxed(config2, USB_GENCONFIG_2);
+
+			msm_otg_enter_phy_retention(motg);
+			motg->lpm_flags |= PHY_RETENTIONED;
+			gpio_direction_output(pdata->vddmin_gpio, 1);
+		}
+	}
+
+	/* Ensure that above operation is completed before turning off clocks */
+	mb();
+	/* Consider clocks on workaround flag only in case of bus suspend */
+	if (!(phy->otg->state == OTG_STATE_B_PERIPHERAL &&
+			test_bit(A_BUS_SUSPEND, &motg->inputs)) ||
+			!motg->pdata->core_clk_always_on_workaround) {
+		clk_disable_unprepare(motg->pclk);
 		clk_disable_unprepare(motg->core_clk);
-
-	if (motg->pdata->phy_type == SNPS_28NM_INTEGRATED_PHY &&
-			motg->pdata->otg_control == OTG_PMIC_CONTROL) {
-		msm_hsusb_ldo_set_mode(motg, 0);
-		msm_hsusb_config_vddcx(motg, 0);
-	}
-
-	if (device_may_wakeup(phy->dev))
-		enable_irq_wake(motg->irq);
+		if (motg->phy_csr_clk)
+			clk_disable_unprepare(motg->phy_csr_clk);
+		motg->lpm_flags |= CLOCKS_DOWN;
+	}
+
+	/* usb phy no more require TCXO clock, hence vote for TCXO disable */
+	if (!host_bus_suspend || (motg->caps &
+		ALLOW_BUS_SUSPEND_WITHOUT_REWORK) ||
+		((motg->caps & ALLOW_HOST_PHY_RETENTION) &&
+		(pdata->dpdm_pulldown_added || !(portsc & PORTSC_CCS)))) {
+		if (motg->xo_clk) {
+			clk_disable_unprepare(motg->xo_clk);
+			motg->lpm_flags |= XO_SHUTDOWN;
+		}
+	}
+
+	if (motg->caps & ALLOW_PHY_POWER_COLLAPSE &&
+			!host_bus_suspend && !device_bus_suspend) {
+		msm_hsusb_ldo_enable(motg, USB_PHY_REG_OFF);
+		motg->lpm_flags |= PHY_PWR_COLLAPSED;
+	} else if (motg->caps & ALLOW_PHY_REGULATORS_LPM &&
+			!host_bus_suspend && !device_bus_suspend) {
+		msm_hsusb_ldo_enable(motg, USB_PHY_REG_LPM_ON);
+		motg->lpm_flags |= PHY_REGULATORS_LPM;
+	}
+
+	if (motg->lpm_flags & PHY_RETENTIONED ||
+		(motg->caps & ALLOW_VDD_MIN_WITH_RETENTION_DISABLED)) {
+		regulator_disable(hsusb_vdd);
+		msm_hsusb_config_vddcx(0);
+	}
+
+	if (device_may_wakeup(phy->dev)) {
+		if (host_bus_suspend || device_bus_suspend) {
+			enable_irq_wake(motg->async_irq);
+			enable_irq_wake(motg->irq);
+		}
+
+		if (motg->phy_irq)
+			enable_irq_wake(motg->phy_irq);
+		if (motg->pdata->pmic_id_irq)
+			enable_irq_wake(motg->pdata->pmic_id_irq);
+		if (motg->ext_id_irq)
+			enable_irq_wake(motg->ext_id_irq);
+	}
 	if (bus)
 		clear_bit(HCD_FLAG_HW_ACCESSIBLE, &(bus_to_hcd(bus))->flags);
 
+	msm_otg_bus_vote(motg, USB_NO_PERF_VOTE);
+
 	atomic_set(&motg->in_lpm, 1);
+
+	if (host_bus_suspend || device_bus_suspend) {
+		/* Enable ASYNC IRQ during LPM */
+		enable_irq(motg->async_irq);
+		enable_irq(motg->irq);
+	}
+	if (motg->phy_irq)
+		enable_irq(motg->phy_irq);
+
+	pm_relax(&motg->pdev->dev);
+
+	dev_dbg(phy->dev, "LPM caps = %lu flags = %lu\n",
+			motg->caps, motg->lpm_flags);
+	dev_info(phy->dev, "USB in low power mode\n");
+	msm_otg_dbg_log_event(phy, "LPM ENTER DONE",
+			motg->caps, motg->lpm_flags);
+
+	if (motg->err_event_seen) {
+		motg->err_event_seen = false;
+		if (motg->vbus_state != test_bit(B_SESS_VLD, &motg->inputs))
+			msm_otg_set_vbus_state(motg->vbus_state);
+		if (motg->id_state != test_bit(ID, &motg->inputs))
+			msm_id_status_w(&motg->id_status_work.work);
+	}
+
+	return 0;
+
+phy_suspend_fail:
 	enable_irq(motg->irq);
-
-	dev_info(phy->dev, "USB in low power mode\n");
-
-	return 0;
+	if (motg->phy_irq)
+		enable_irq(motg->phy_irq);
+	return ret;
 }
 
 static int msm_otg_resume(struct msm_otg *motg)
 {
 	struct usb_phy *phy = &motg->phy;
 	struct usb_bus *bus = phy->otg->host;
-	void __iomem *addr;
+	struct usb_hcd *hcd = bus_to_hcd(phy->otg->host);
+	struct msm_otg_platform_data *pdata = motg->pdata;
 	int cnt = 0;
-	unsigned temp;
-
-	if (!atomic_read(&motg->in_lpm))
+	unsigned int temp;
+	unsigned int ret;
+	u32 func_ctrl;
+
+	msm_otg_dbg_log_event(phy, "LPM EXIT START", motg->inputs,
+							phy->otg->state);
+	if (!atomic_read(&motg->in_lpm)) {
+		msm_otg_dbg_log_event(phy, "USB NOT IN LPM",
+				atomic_read(&motg->in_lpm), phy->otg->state);
 		return 0;
-
-	clk_prepare_enable(motg->pclk);
-	clk_prepare_enable(motg->clk);
-	if (!IS_ERR(motg->core_clk))
-		clk_prepare_enable(motg->core_clk);
-
-	if (motg->pdata->phy_type == SNPS_28NM_INTEGRATED_PHY &&
-			motg->pdata->otg_control == OTG_PMIC_CONTROL) {
-
-		addr = USB_PHY_CTRL;
-		if (motg->phy_number)
-			addr = USB_PHY_CTRL2;
-
-		msm_hsusb_ldo_set_mode(motg, 1);
-		msm_hsusb_config_vddcx(motg, 1);
-		writel(readl(addr) & ~PHY_RETEN, addr);
-	}
-
-	temp = readl(USB_USBCMD);
+	}
+
+	pm_stay_awake(&motg->pdev->dev);
+	if (motg->phy_irq)
+		disable_irq(motg->phy_irq);
+
+	if (motg->host_bus_suspend || motg->device_bus_suspend)
+		disable_irq(motg->irq);
+
+	/*
+	 * If we are resuming from the device bus suspend, restore
+	 * the max performance bus vote. Otherwise put a minimum
+	 * bus vote to satisfy the requirement for enabling clocks.
+	 */
+
+	if (motg->device_bus_suspend && debug_bus_voting_enabled)
+		msm_otg_bus_vote(motg, USB_MAX_PERF_VOTE);
+	else
+		msm_otg_bus_vote(motg, USB_MIN_PERF_VOTE);
+
+	/* Vote for TCXO when waking up the phy */
+	if (motg->lpm_flags & XO_SHUTDOWN) {
+		if (motg->xo_clk)
+			clk_prepare_enable(motg->xo_clk);
+		motg->lpm_flags &= ~XO_SHUTDOWN;
+	}
+
+	if (motg->lpm_flags & CLOCKS_DOWN) {
+		if (motg->phy_csr_clk) {
+			ret = clk_prepare_enable(motg->phy_csr_clk);
+			WARN(ret, "USB phy_csr_clk enable failed\n");
+		}
+		ret = clk_prepare_enable(motg->core_clk);
+		WARN(ret, "USB core_clk enable failed\n");
+		ret = clk_prepare_enable(motg->pclk);
+		WARN(ret, "USB pclk enable failed\n");
+		motg->lpm_flags &= ~CLOCKS_DOWN;
+	}
+
+	if (motg->lpm_flags & PHY_PWR_COLLAPSED) {
+		msm_hsusb_ldo_enable(motg, USB_PHY_REG_ON);
+		motg->lpm_flags &= ~PHY_PWR_COLLAPSED;
+	} else if (motg->lpm_flags & PHY_REGULATORS_LPM) {
+		msm_hsusb_ldo_enable(motg, USB_PHY_REG_LPM_OFF);
+		motg->lpm_flags &= ~PHY_REGULATORS_LPM;
+	}
+
+	if (motg->lpm_flags & PHY_RETENTIONED ||
+		(motg->caps & ALLOW_VDD_MIN_WITH_RETENTION_DISABLED)) {
+		msm_hsusb_config_vddcx(1);
+		ret = regulator_enable(hsusb_vdd);
+		WARN(ret, "hsusb_vdd LDO enable failed\n");
+		msm_otg_disable_phy_hv_int(motg);
+		msm_otg_exit_phy_retention(motg);
+		motg->lpm_flags &= ~PHY_RETENTIONED;
+		if (pdata->vddmin_gpio && motg->device_bus_suspend)
+			gpio_direction_input(pdata->vddmin_gpio);
+	} else if (motg->device_bus_suspend) {
+		msm_otg_disable_phy_hv_int(motg);
+	}
+
+	temp = readl_relaxed(USB_USBCMD);
 	temp &= ~ASYNC_INTR_CTRL;
 	temp &= ~ULPI_STP_CTRL;
-	writel(temp, USB_USBCMD);
+	writel_relaxed(temp, USB_USBCMD);
 
 	/*
 	 * PHY comes out of low power mode (LPM) in case of wakeup
 	 * from asynchronous interrupt.
 	 */
-	if (!(readl(USB_PORTSC) & PORTSC_PHCD))
+	if (!(readl_relaxed(USB_PORTSC) & PORTSC_PHCD))
 		goto skip_phy_resume;
 
-	writel(readl(USB_PORTSC) & ~PORTSC_PHCD, USB_PORTSC);
+	writel_relaxed(readl_relaxed(USB_PORTSC) & ~PORTSC_PHCD, USB_PORTSC);
+
 	while (cnt < PHY_RESUME_TIMEOUT_USEC) {
-		if (!(readl(USB_PORTSC) & PORTSC_PHCD))
+		if (!(readl_relaxed(USB_PORTSC) & PORTSC_PHCD))
 			break;
 		udelay(1);
 		cnt++;
@@ -798,77 +1771,361 @@
 		 * PHY. USB state can not be restored. Re-insertion
 		 * of USB cable is the only way to get USB working.
 		 */
-		dev_err(phy->dev, "Unable to resume USB. Re-plugin the cable\n");
+		dev_err(phy->dev, "Unable to resume USB. Re-plugin the cable\n"
+									);
 		msm_otg_reset(phy);
 	}
 
 skip_phy_resume:
-	if (device_may_wakeup(phy->dev))
-		disable_irq_wake(motg->irq);
+	if (motg->caps & ALLOW_VDD_MIN_WITH_RETENTION_DISABLED) {
+		/* put the controller in normal mode */
+		func_ctrl = ulpi_read(phy, ULPI_FUNC_CTRL);
+		func_ctrl &= ~ULPI_FUNC_CTRL_OPMODE_MASK;
+		func_ctrl |= ULPI_FUNC_CTRL_OPMODE_NORMAL;
+		ulpi_write(phy, func_ctrl, ULPI_FUNC_CTRL);
+	}
+
+	if (device_may_wakeup(phy->dev)) {
+		if (motg->host_bus_suspend || motg->device_bus_suspend) {
+			disable_irq_wake(motg->async_irq);
+			disable_irq_wake(motg->irq);
+		}
+
+		if (motg->phy_irq)
+			disable_irq_wake(motg->phy_irq);
+		if (motg->pdata->pmic_id_irq)
+			disable_irq_wake(motg->pdata->pmic_id_irq);
+		if (motg->ext_id_irq)
+			disable_irq_wake(motg->ext_id_irq);
+	}
 	if (bus)
 		set_bit(HCD_FLAG_HW_ACCESSIBLE, &(bus_to_hcd(bus))->flags);
 
 	atomic_set(&motg->in_lpm, 0);
 
 	if (motg->async_int) {
+		/* Match the disable_irq call from ISR */
+		enable_irq(motg->async_int);
 		motg->async_int = 0;
-		pm_runtime_put(phy->dev);
-		enable_irq(motg->irq);
+	}
+	if (motg->phy_irq)
+		enable_irq(motg->phy_irq);
+	enable_irq(motg->irq);
+
+	/* Enable ASYNC_IRQ only during LPM */
+	if (motg->host_bus_suspend || motg->device_bus_suspend)
+		disable_irq(motg->async_irq);
+
+	if (motg->phy_irq_pending) {
+		motg->phy_irq_pending = false;
+		msm_id_status_w(&motg->id_status_work.work);
+	}
+
+	if (motg->host_bus_suspend) {
+		usb_hcd_resume_root_hub(hcd);
+		schedule_delayed_work(&motg->perf_vote_work,
+			msecs_to_jiffies(1000 * PM_QOS_SAMPLE_SEC));
 	}
 
 	dev_info(phy->dev, "USB exited from low power mode\n");
+	msm_otg_dbg_log_event(phy, "LPM EXIT DONE",
+			motg->caps, motg->lpm_flags);
 
 	return 0;
 }
 #endif
 
-static void msm_otg_notify_charger(struct msm_otg *motg, unsigned mA)
-{
+static int get_psy_type(struct msm_otg *motg)
+{
+	union power_supply_propval pval = {0};
+
+	if (!psy) {
+		psy = power_supply_get_by_name("usb");
+		if (!psy) {
+			dev_err(motg->phy.dev, "Could not get usb power_supply\n");
+			return -ENODEV;
+		}
+	}
+
+	power_supply_get_property(psy, POWER_SUPPLY_PROP_REAL_TYPE, &pval);
+
+	return pval.intval;
+}
+
+static int msm_otg_notify_chg_type(struct msm_otg *motg)
+{
+	static int charger_type;
+	union power_supply_propval propval;
+	int ret = 0;
+	/*
+	 * TODO
+	 * Unify OTG driver charger types and power supply charger types
+	 */
+	if (charger_type == motg->chg_type)
+		return 0;
+
+	if (motg->chg_type == USB_SDP_CHARGER)
+		charger_type = POWER_SUPPLY_TYPE_USB;
+	else if (motg->chg_type == USB_CDP_CHARGER)
+		charger_type = POWER_SUPPLY_TYPE_USB_CDP;
+	else if (motg->chg_type == USB_DCP_CHARGER ||
+			motg->chg_type == USB_NONCOMPLIANT_CHARGER)
+		charger_type = POWER_SUPPLY_TYPE_USB_DCP;
+	else if (motg->chg_type == USB_FLOATED_CHARGER)
+		charger_type = POWER_SUPPLY_TYPE_USB_FLOAT;
+	else
+		charger_type = POWER_SUPPLY_TYPE_UNKNOWN;
+
+	pr_debug("Trying to set usb power supply type %d\n", charger_type);
+
+	propval.intval = charger_type;
+	ret = power_supply_set_property(psy, POWER_SUPPLY_PROP_REAL_TYPE,
+								&propval);
+	if (ret)
+		dev_dbg(motg->phy.dev, "power supply error when setting property\n");
+
+	msm_otg_dbg_log_event(&motg->phy, "SET USB PWR SUPPLY TYPE",
+			motg->chg_type, charger_type);
+	return ret;
+}
+
+static void msm_otg_notify_charger(struct msm_otg *motg, unsigned int mA)
+{
+	struct usb_gadget *g = motg->phy.otg->gadget;
+	union power_supply_propval pval = {0};
+	int psy_type;
+
+	if (g && g->is_a_peripheral)
+		return;
+
+	dev_dbg(motg->phy.dev, "Requested curr from USB = %u\n", mA);
+
+	psy_type = get_psy_type(motg);
+	if (psy_type == -ENODEV)
+		return;
+
+	if (msm_otg_notify_chg_type(motg))
+		dev_dbg(motg->phy.dev, "Failed notifying %d charger type to PMIC\n",
+							motg->chg_type);
+
+	psy_type = get_psy_type(motg);
+	if (psy_type == POWER_SUPPLY_TYPE_USB_FLOAT) {
+		if (!mA)
+			pval.intval = -ETIMEDOUT;
+		else
+			pval.intval = 1000 * mA;
+		goto set_prop;
+	}
+
 	if (motg->cur_power == mA)
 		return;
 
-	/* TODO: Notify PMIC about available current */
 	dev_info(motg->phy.dev, "Avail curr from USB = %u\n", mA);
+	msm_otg_dbg_log_event(&motg->phy, "AVAIL CURR FROM USB", mA, 0);
+
+	/* Set max current limit in uA */
+	pval.intval = 1000 * mA;
+
+set_prop:
+	if (power_supply_set_property(psy, POWER_SUPPLY_PROP_SDP_CURRENT_MAX,
+								&pval)) {
+		dev_dbg(motg->phy.dev, "power supply error when setting property\n");
+		return;
+	}
+
 	motg->cur_power = mA;
 }
 
-static void msm_otg_start_host(struct usb_phy *phy, int on)
+static void msm_otg_notify_charger_work(struct work_struct *w)
+{
+	struct msm_otg *motg = container_of(w,
+				struct msm_otg, notify_charger_work);
+
+	msm_otg_notify_charger(motg, motg->notify_current_mA);
+}
+
+static int msm_otg_set_power(struct usb_phy *phy, unsigned int mA)
 {
 	struct msm_otg *motg = container_of(phy, struct msm_otg, phy);
+
+	motg->notify_current_mA = mA;
+	/*
+	 * Gadget driver uses set_power method to notify about the
+	 * available current based on suspend/configured states.
+	 */
+	if (motg->chg_type == USB_SDP_CHARGER ||
+	    get_psy_type(motg) == POWER_SUPPLY_TYPE_USB ||
+	    get_psy_type(motg) == POWER_SUPPLY_TYPE_USB_FLOAT)
+		queue_work(motg->otg_wq, &motg->notify_charger_work);
+
+	return 0;
+}
+
+static void msm_hsusb_vbus_power(struct msm_otg *motg, bool on);
+
+static void msm_otg_perf_vote_update(struct msm_otg *motg, bool perf_mode)
+{
+	static bool curr_perf_mode;
+	int ret, latency = motg->pm_qos_latency;
+	long clk_rate;
+
+	if (curr_perf_mode == perf_mode)
+		return;
+
+	if (perf_mode) {
+		if (latency)
+			pm_qos_update_request(&motg->pm_qos_req_dma, latency);
+		msm_otg_bus_vote(motg, USB_MAX_PERF_VOTE);
+		clk_rate = motg->core_clk_rate;
+	} else {
+		if (latency)
+			pm_qos_update_request(&motg->pm_qos_req_dma,
+						PM_QOS_DEFAULT_VALUE);
+		msm_otg_bus_vote(motg, USB_MIN_PERF_VOTE);
+		clk_rate = motg->core_clk_svs_rate;
+	}
+
+	if (clk_rate) {
+		ret = clk_set_rate(motg->core_clk, clk_rate);
+		if (ret)
+			dev_err(motg->phy.dev, "sys_clk set_rate fail:%d %ld\n",
+					ret, clk_rate);
+	}
+	curr_perf_mode = perf_mode;
+	pr_debug("%s: latency updated to: %d, core_freq to: %ld\n", __func__,
+					latency, clk_rate);
+}
+
+static void msm_otg_perf_vote_work(struct work_struct *w)
+{
+	struct msm_otg *motg = container_of(w, struct msm_otg,
+						perf_vote_work.work);
+	unsigned int curr_sample_int_count;
+	bool in_perf_mode = false;
+
+	curr_sample_int_count = motg->usb_irq_count;
+	motg->usb_irq_count = 0;
+
+	if (curr_sample_int_count >= PM_QOS_THRESHOLD)
+		in_perf_mode = true;
+
+	msm_otg_perf_vote_update(motg, in_perf_mode);
+	pr_debug("%s: in_perf_mode:%u, interrupts in last sample:%u\n",
+		 __func__, in_perf_mode, curr_sample_int_count);
+
+	schedule_delayed_work(&motg->perf_vote_work,
+			msecs_to_jiffies(1000 * PM_QOS_SAMPLE_SEC));
+}
+
+static void msm_otg_start_host(struct usb_otg *otg, int on)
+{
+	struct msm_otg *motg = container_of(otg->usb_phy, struct msm_otg, phy);
 	struct msm_otg_platform_data *pdata = motg->pdata;
 	struct usb_hcd *hcd;
-
-	if (!phy->otg->host)
+	u32 val;
+
+	if (!otg->host)
 		return;
 
-	hcd = bus_to_hcd(phy->otg->host);
-
+	hcd = bus_to_hcd(otg->host);
+
+	msm_otg_dbg_log_event(&motg->phy, "PM RT: StartHost GET",
+				     get_pm_runtime_counter(motg->phy.dev), 0);
+	pm_runtime_get_sync(otg->usb_phy->dev);
 	if (on) {
-		dev_dbg(phy->dev, "host on\n");
-
-		if (pdata->vbus_power)
-			pdata->vbus_power(1);
-		/*
-		 * Some boards have a switch cotrolled by gpio
-		 * to enable/disable internal HUB. Enable internal
-		 * HUB before kicking the host.
-		 */
-		if (pdata->setup_gpio)
-			pdata->setup_gpio(OTG_STATE_A_HOST);
-#ifdef CONFIG_USB
+		dev_dbg(otg->usb_phy->dev, "host on\n");
+		msm_otg_dbg_log_event(&motg->phy, "HOST ON",
+				motg->inputs, otg->state);
+		msm_hsusb_vbus_power(motg, 1);
+		msm_otg_reset(&motg->phy);
+
+		if (pdata->otg_control == OTG_PHY_CONTROL)
+			ulpi_write(otg->usb_phy, OTG_COMP_DISABLE,
+				ULPI_SET(ULPI_PWR_CLK_MNG_REG));
+
+		if (pdata->enable_axi_prefetch) {
+			val = readl_relaxed(USB_HS_APF_CTRL);
+			val &= ~APF_CTRL_EN;
+			writel_relaxed(val, USB_HS_APF_CTRL);
+		}
 		usb_add_hcd(hcd, hcd->irq, IRQF_SHARED);
-		device_wakeup_enable(hcd->self.controller);
+#ifdef CONFIG_SMP
+		motg->pm_qos_req_dma.type = PM_QOS_REQ_AFFINE_IRQ;
+		motg->pm_qos_req_dma.irq = motg->irq;
 #endif
+		pm_qos_add_request(&motg->pm_qos_req_dma,
+				PM_QOS_CPU_DMA_LATENCY, PM_QOS_DEFAULT_VALUE);
+		/* start in perf mode for better performance initially */
+		msm_otg_perf_vote_update(motg, true);
+		schedule_delayed_work(&motg->perf_vote_work,
+				msecs_to_jiffies(1000 * PM_QOS_SAMPLE_SEC));
 	} else {
-		dev_dbg(phy->dev, "host off\n");
-
-#ifdef CONFIG_USB
+		dev_dbg(otg->usb_phy->dev, "host off\n");
+		msm_otg_dbg_log_event(&motg->phy, "HOST OFF",
+				motg->inputs, otg->state);
+		msm_hsusb_vbus_power(motg, 0);
+
+		cancel_delayed_work_sync(&motg->perf_vote_work);
+		msm_otg_perf_vote_update(motg, false);
+		pm_qos_remove_request(&motg->pm_qos_req_dma);
+
+		pm_runtime_disable(&hcd->self.root_hub->dev);
+		pm_runtime_barrier(&hcd->self.root_hub->dev);
 		usb_remove_hcd(hcd);
-#endif
-		if (pdata->setup_gpio)
-			pdata->setup_gpio(OTG_STATE_UNDEFINED);
-		if (pdata->vbus_power)
-			pdata->vbus_power(0);
+		msm_otg_reset(&motg->phy);
+
+		if (pdata->enable_axi_prefetch)
+			writel_relaxed(readl_relaxed(USB_HS_APF_CTRL)
+					| (APF_CTRL_EN), USB_HS_APF_CTRL);
+
+		/* HCD core reset all bits of PORTSC. select ULPI phy */
+		writel_relaxed(0x80000000, USB_PORTSC);
+
+		if (pdata->otg_control == OTG_PHY_CONTROL)
+			ulpi_write(otg->usb_phy, OTG_COMP_DISABLE,
+				ULPI_CLR(ULPI_PWR_CLK_MNG_REG));
+	}
+	msm_otg_dbg_log_event(&motg->phy, "PM RT: StartHost PUT",
+				     get_pm_runtime_counter(motg->phy.dev), 0);
+
+	pm_runtime_mark_last_busy(otg->usb_phy->dev);
+	pm_runtime_put_autosuspend(otg->usb_phy->dev);
+}
+
+static void msm_hsusb_vbus_power(struct msm_otg *motg, bool on)
+{
+	int ret;
+	static bool vbus_is_on;
+
+	msm_otg_dbg_log_event(&motg->phy, "VBUS POWER", on, vbus_is_on);
+	if (vbus_is_on == on)
+		return;
+
+	if (!vbus_otg) {
+		pr_err("vbus_otg is NULL.");
+		return;
+	}
+
+	/*
+	 * if entering host mode tell the charger to not draw any current
+	 * from usb before turning on the boost.
+	 * if exiting host mode disable the boost before enabling to draw
+	 * current from the source.
+	 */
+	if (on) {
+		ret = regulator_enable(vbus_otg);
+		if (ret) {
+			pr_err("unable to enable vbus_otg\n");
+			return;
+		}
+		vbus_is_on = true;
+	} else {
+		ret = regulator_disable(vbus_otg);
+		if (ret) {
+			pr_err("unable to disable vbus_otg\n");
+			return;
+		}
+		vbus_is_on = false;
 	}
 }
 
@@ -881,18 +2138,26 @@
 	 * Fail host registration if this board can support
 	 * only peripheral configuration.
 	 */
-	if (motg->pdata->mode == USB_DR_MODE_PERIPHERAL) {
+	if (motg->pdata->mode == USB_PERIPHERAL) {
 		dev_info(otg->usb_phy->dev, "Host mode is not supported\n");
 		return -ENODEV;
 	}
 
-	if (!host) {
+	if (host) {
+		vbus_otg = devm_regulator_get(motg->phy.dev, "vbus_otg");
+		if (IS_ERR(vbus_otg)) {
+			msm_otg_dbg_log_event(&motg->phy,
+					"UNABLE TO GET VBUS_OTG",
+					otg->state, 0);
+			pr_err("Unable to get vbus_otg\n");
+			return PTR_ERR(vbus_otg);
+		}
+	} else {
 		if (otg->state == OTG_STATE_A_HOST) {
-			pm_runtime_get_sync(otg->usb_phy->dev);
-			msm_otg_start_host(otg->usb_phy, 0);
+			msm_otg_start_host(otg, 0);
 			otg->host = NULL;
 			otg->state = OTG_STATE_UNDEFINED;
-			schedule_work(&motg->sm_work);
+			queue_work(motg->otg_wq, &motg->sm_work);
 		} else {
 			otg->host = NULL;
 		}
@@ -905,38 +2170,97 @@
 
 	otg->host = host;
 	dev_dbg(otg->usb_phy->dev, "host driver registered w/ tranceiver\n");
-
+	msm_otg_dbg_log_event(&motg->phy, "HOST DRIVER REGISTERED",
+			hcd->power_budget, motg->pdata->mode);
+
+	/*
+	 * Kick the state machine work, if peripheral is not supported
+	 * or peripheral is already registered with us.
+	 */
+	if (motg->pdata->mode == USB_HOST || otg->gadget)
+		queue_work(motg->otg_wq, &motg->sm_work);
+
+	return 0;
+}
+
+static void msm_otg_start_peripheral(struct usb_otg *otg, int on)
+{
+	struct msm_otg *motg = container_of(otg->usb_phy, struct msm_otg, phy);
+	struct msm_otg_platform_data *pdata = motg->pdata;
+	struct pinctrl_state *set_state;
+	int ret;
+
+	if (!otg->gadget)
+		return;
+
+	msm_otg_dbg_log_event(&motg->phy, "PM RT: StartPeri GET",
+				     get_pm_runtime_counter(motg->phy.dev), 0);
 	pm_runtime_get_sync(otg->usb_phy->dev);
-	schedule_work(&motg->sm_work);
-
-	return 0;
-}
-
-static void msm_otg_start_peripheral(struct usb_phy *phy, int on)
-{
-	struct msm_otg *motg = container_of(phy, struct msm_otg, phy);
-	struct msm_otg_platform_data *pdata = motg->pdata;
-
-	if (!phy->otg->gadget)
-		return;
-
 	if (on) {
-		dev_dbg(phy->dev, "gadget on\n");
+		dev_dbg(otg->usb_phy->dev, "gadget on\n");
+		msm_otg_dbg_log_event(&motg->phy, "GADGET ON",
+				motg->inputs, otg->state);
+
+		/* Configure BUS performance parameters for MAX bandwidth */
+		if (debug_bus_voting_enabled)
+			msm_otg_bus_vote(motg, USB_MAX_PERF_VOTE);
+		/* bump up usb core_clk to default */
+		clk_set_rate(motg->core_clk, motg->core_clk_rate);
+
+		usb_gadget_vbus_connect(otg->gadget);
+
 		/*
-		 * Some boards have a switch cotrolled by gpio
-		 * to enable/disable internal HUB. Disable internal
-		 * HUB before kicking the gadget.
+		 * Request VDD min gpio, if need to support VDD
+		 * minimazation during peripheral bus suspend.
 		 */
-		if (pdata->setup_gpio)
-			pdata->setup_gpio(OTG_STATE_B_PERIPHERAL);
-		usb_gadget_vbus_connect(phy->otg->gadget);
+		if (pdata->vddmin_gpio) {
+			if (motg->phy_pinctrl) {
+				set_state =
+					pinctrl_lookup_state(motg->phy_pinctrl,
+							"hsusb_active");
+				if (IS_ERR(set_state)) {
+					pr_err("cannot get phy pinctrl active state\n");
+				} else {
+					pinctrl_select_state(motg->phy_pinctrl,
+								set_state);
+				}
+			}
+
+			ret = gpio_request(pdata->vddmin_gpio,
+					"MSM_OTG_VDD_MIN_GPIO");
+			if (ret < 0) {
+				dev_err(otg->usb_phy->dev, "gpio req failed for vdd min:%d\n",
+						ret);
+				pdata->vddmin_gpio = 0;
+			}
+		}
 	} else {
-		dev_dbg(phy->dev, "gadget off\n");
-		usb_gadget_vbus_disconnect(phy->otg->gadget);
-		if (pdata->setup_gpio)
-			pdata->setup_gpio(OTG_STATE_UNDEFINED);
-	}
-
+		dev_dbg(otg->usb_phy->dev, "gadget off\n");
+		msm_otg_dbg_log_event(&motg->phy, "GADGET OFF",
+			motg->inputs, otg->state);
+		usb_gadget_vbus_disconnect(otg->gadget);
+		clear_bit(A_BUS_SUSPEND, &motg->inputs);
+		/* Configure BUS performance parameters to default */
+		msm_otg_bus_vote(motg, USB_MIN_PERF_VOTE);
+
+		if (pdata->vddmin_gpio) {
+			gpio_free(pdata->vddmin_gpio);
+			if (motg->phy_pinctrl) {
+				set_state =
+					pinctrl_lookup_state(motg->phy_pinctrl,
+							"hsusb_sleep");
+				if (IS_ERR(set_state))
+					pr_err("cannot get phy pinctrl sleep state\n");
+				else
+					pinctrl_select_state(motg->phy_pinctrl,
+						set_state);
+			}
+		}
+	}
+	msm_otg_dbg_log_event(&motg->phy, "PM RT: StartPeri PUT",
+				     get_pm_runtime_counter(motg->phy.dev), 0);
+	pm_runtime_mark_last_busy(otg->usb_phy->dev);
+	pm_runtime_put_autosuspend(otg->usb_phy->dev);
 }
 
 static int msm_otg_set_peripheral(struct usb_otg *otg,
@@ -948,18 +2272,20 @@
 	 * Fail peripheral registration if this board can support
 	 * only host configuration.
 	 */
-	if (motg->pdata->mode == USB_DR_MODE_HOST) {
+	if (motg->pdata->mode == USB_HOST) {
 		dev_info(otg->usb_phy->dev, "Peripheral mode is not supported\n");
 		return -ENODEV;
 	}
 
 	if (!gadget) {
 		if (otg->state == OTG_STATE_B_PERIPHERAL) {
-			pm_runtime_get_sync(otg->usb_phy->dev);
-			msm_otg_start_peripheral(otg->usb_phy, 0);
+			msm_otg_dbg_log_event(&motg->phy,
+				"PM RUNTIME: PERIPHERAL GET1",
+				get_pm_runtime_counter(otg->usb_phy->dev), 0);
+			msm_otg_start_peripheral(otg, 0);
 			otg->gadget = NULL;
 			otg->state = OTG_STATE_UNDEFINED;
-			schedule_work(&motg->sm_work);
+			queue_work(motg->otg_wq, &motg->sm_work);
 		} else {
 			otg->gadget = NULL;
 		}
@@ -967,273 +2293,276 @@
 		return 0;
 	}
 	otg->gadget = gadget;
-	dev_dbg(otg->usb_phy->dev,
-		"peripheral driver registered w/ tranceiver\n");
-
-	pm_runtime_get_sync(otg->usb_phy->dev);
-	schedule_work(&motg->sm_work);
+	dev_dbg(otg->usb_phy->dev, "peripheral driver registered w/ tranceiver\n");
+	msm_otg_dbg_log_event(&motg->phy, "PERIPHERAL DRIVER REGISTERED",
+			otg->state, motg->pdata->mode);
+
+	/*
+	 * Kick the state machine work, if host is not supported
+	 * or host is already registered with us.
+	 */
+	if (motg->pdata->mode == USB_PERIPHERAL || otg->host)
+		queue_work(motg->otg_wq, &motg->sm_work);
 
 	return 0;
 }
 
+static bool msm_otg_read_pmic_id_state(struct msm_otg *motg)
+{
+	unsigned long flags;
+	bool id;
+	int ret;
+
+	if (!motg->pdata->pmic_id_irq)
+		return -ENODEV;
+
+	local_irq_save(flags);
+	ret = irq_get_irqchip_state(motg->pdata->pmic_id_irq,
+					IRQCHIP_STATE_LINE_LEVEL, &id);
+	local_irq_restore(flags);
+
+	/*
+	 * If we can not read ID line state for some reason, treat
+	 * it as float. This would prevent MHL discovery and kicking
+	 * host mode unnecessarily.
+	 */
+	if (ret < 0)
+		return true;
+
+	return !!id;
+}
+
+static bool msm_otg_read_phy_id_state(struct msm_otg *motg)
+{
+	u8 val;
+
+	/*
+	 * clear the pending/outstanding interrupts and
+	 * read the ID status from the SRC_STATUS register.
+	 */
+	writeb_relaxed(USB_PHY_ID_MASK, USB2_PHY_USB_PHY_INTERRUPT_CLEAR1);
+
+	writeb_relaxed(0x1, USB2_PHY_USB_PHY_IRQ_CMD);
+	/*
+	 * Databook says 200 usec delay is required for
+	 * clearing the interrupts.
+	 */
+	udelay(200);
+	writeb_relaxed(0x0, USB2_PHY_USB_PHY_IRQ_CMD);
+
+	val = readb_relaxed(USB2_PHY_USB_PHY_INTERRUPT_SRC_STATUS);
+	if (val & USB_PHY_IDDIG_1_0)
+		return false; /* ID is grounded */
+	else
+		return true;
+}
+
 static bool msm_chg_check_secondary_det(struct msm_otg *motg)
+{
+	struct usb_phy *phy = &motg->phy;
+	u32 chg_det;
+
+	chg_det = ulpi_read(phy, 0x87);
+
+	return (chg_det & 1);
+}
+
+static void msm_chg_enable_secondary_det(struct msm_otg *motg)
+{
+	struct usb_phy *phy = &motg->phy;
+
+	/*
+	 * Configure DM as current source, DP as current sink
+	 * and enable battery charging comparators.
+	 */
+	ulpi_write(phy, 0x8, 0x85);
+	ulpi_write(phy, 0x2, 0x85);
+	ulpi_write(phy, 0x1, 0x85);
+}
+
+static bool msm_chg_check_primary_det(struct msm_otg *motg)
 {
 	struct usb_phy *phy = &motg->phy;
 	u32 chg_det;
 	bool ret = false;
 
-	switch (motg->pdata->phy_type) {
-	case CI_45NM_INTEGRATED_PHY:
-		chg_det = ulpi_read(phy, 0x34);
-		ret = chg_det & (1 << 4);
-		break;
-	case SNPS_28NM_INTEGRATED_PHY:
-		chg_det = ulpi_read(phy, 0x87);
-		ret = chg_det & 1;
-		break;
-	default:
-		break;
-	}
+	chg_det = ulpi_read(phy, 0x87);
+	ret = chg_det & 1;
+	/* Turn off VDP_SRC */
+	ulpi_write(phy, 0x3, 0x86);
+	msleep(20);
+
 	return ret;
 }
 
-static void msm_chg_enable_secondary_det(struct msm_otg *motg)
+static void msm_chg_enable_primary_det(struct msm_otg *motg)
 {
 	struct usb_phy *phy = &motg->phy;
-	u32 chg_det;
-
-	switch (motg->pdata->phy_type) {
-	case CI_45NM_INTEGRATED_PHY:
-		chg_det = ulpi_read(phy, 0x34);
-		/* Turn off charger block */
-		chg_det |= ~(1 << 1);
-		ulpi_write(phy, chg_det, 0x34);
-		udelay(20);
-		/* control chg block via ULPI */
-		chg_det &= ~(1 << 3);
-		ulpi_write(phy, chg_det, 0x34);
-		/* put it in host mode for enabling D- source */
-		chg_det &= ~(1 << 2);
-		ulpi_write(phy, chg_det, 0x34);
-		/* Turn on chg detect block */
-		chg_det &= ~(1 << 1);
-		ulpi_write(phy, chg_det, 0x34);
-		udelay(20);
-		/* enable chg detection */
-		chg_det &= ~(1 << 0);
-		ulpi_write(phy, chg_det, 0x34);
-		break;
-	case SNPS_28NM_INTEGRATED_PHY:
-		/*
-		 * Configure DM as current source, DP as current sink
-		 * and enable battery charging comparators.
-		 */
-		ulpi_write(phy, 0x8, 0x85);
-		ulpi_write(phy, 0x2, 0x85);
-		ulpi_write(phy, 0x1, 0x85);
-		break;
-	default:
-		break;
-	}
-}
-
-static bool msm_chg_check_primary_det(struct msm_otg *motg)
-{
-	struct usb_phy *phy = &motg->phy;
-	u32 chg_det;
-	bool ret = false;
-
-	switch (motg->pdata->phy_type) {
-	case CI_45NM_INTEGRATED_PHY:
-		chg_det = ulpi_read(phy, 0x34);
-		ret = chg_det & (1 << 4);
-		break;
-	case SNPS_28NM_INTEGRATED_PHY:
-		chg_det = ulpi_read(phy, 0x87);
-		ret = chg_det & 1;
-		break;
-	default:
-		break;
-	}
-	return ret;
-}
-
-static void msm_chg_enable_primary_det(struct msm_otg *motg)
-{
-	struct usb_phy *phy = &motg->phy;
-	u32 chg_det;
-
-	switch (motg->pdata->phy_type) {
-	case CI_45NM_INTEGRATED_PHY:
-		chg_det = ulpi_read(phy, 0x34);
-		/* enable chg detection */
-		chg_det &= ~(1 << 0);
-		ulpi_write(phy, chg_det, 0x34);
-		break;
-	case SNPS_28NM_INTEGRATED_PHY:
-		/*
-		 * Configure DP as current source, DM as current sink
-		 * and enable battery charging comparators.
-		 */
-		ulpi_write(phy, 0x2, 0x85);
-		ulpi_write(phy, 0x1, 0x85);
-		break;
-	default:
-		break;
-	}
+
+	/*
+	 * Configure DP as current source, DM as current sink
+	 * and enable battery charging comparators.
+	 */
+	ulpi_write(phy, 0x2, 0x85);
+	ulpi_write(phy, 0x1, 0x85);
 }
 
 static bool msm_chg_check_dcd(struct msm_otg *motg)
 {
 	struct usb_phy *phy = &motg->phy;
 	u32 line_state;
-	bool ret = false;
-
-	switch (motg->pdata->phy_type) {
-	case CI_45NM_INTEGRATED_PHY:
-		line_state = ulpi_read(phy, 0x15);
-		ret = !(line_state & 1);
-		break;
-	case SNPS_28NM_INTEGRATED_PHY:
-		line_state = ulpi_read(phy, 0x87);
-		ret = line_state & 2;
-		break;
-	default:
-		break;
-	}
-	return ret;
+
+	line_state = ulpi_read(phy, 0x87);
+
+	return line_state & 2;
 }
 
 static void msm_chg_disable_dcd(struct msm_otg *motg)
 {
 	struct usb_phy *phy = &motg->phy;
-	u32 chg_det;
-
-	switch (motg->pdata->phy_type) {
-	case CI_45NM_INTEGRATED_PHY:
-		chg_det = ulpi_read(phy, 0x34);
-		chg_det &= ~(1 << 5);
-		ulpi_write(phy, chg_det, 0x34);
-		break;
-	case SNPS_28NM_INTEGRATED_PHY:
-		ulpi_write(phy, 0x10, 0x86);
-		break;
-	default:
-		break;
-	}
+
+	ulpi_write(phy, 0x10, 0x86);
+	/*
+	 * Disable the Rdm_down after
+	 * the DCD is completed.
+	 */
+	ulpi_write(phy, 0x04, 0x0C);
 }
 
 static void msm_chg_enable_dcd(struct msm_otg *motg)
 {
 	struct usb_phy *phy = &motg->phy;
-	u32 chg_det;
-
-	switch (motg->pdata->phy_type) {
-	case CI_45NM_INTEGRATED_PHY:
-		chg_det = ulpi_read(phy, 0x34);
-		/* Turn on D+ current source */
-		chg_det |= (1 << 5);
-		ulpi_write(phy, chg_det, 0x34);
-		break;
-	case SNPS_28NM_INTEGRATED_PHY:
-		/* Data contact detection enable */
-		ulpi_write(phy, 0x10, 0x85);
-		break;
-	default:
-		break;
-	}
+
+	/*
+	 * Idp_src and Rdm_down are de-coupled
+	 * on Femto PHY. If Idp_src alone is
+	 * enabled, DCD timeout is observed with
+	 * wall charger. But a genuine DCD timeout
+	 * may be incorrectly interpreted. Also
+	 * BC1.2 compliance testers expect Rdm_down
+	 * to enabled during DCD. Enable Rdm_down
+	 * explicitly before enabling the DCD.
+	 */
+	ulpi_write(phy, 0x04, 0x0B);
+	ulpi_write(phy, 0x10, 0x85);
 }
 
 static void msm_chg_block_on(struct msm_otg *motg)
 {
 	struct usb_phy *phy = &motg->phy;
-	u32 func_ctrl, chg_det;
+	u32 func_ctrl;
 
 	/* put the controller in non-driving mode */
+	msm_otg_dbg_log_event(&motg->phy, "PHY NON DRIVE", 0, 0);
 	func_ctrl = ulpi_read(phy, ULPI_FUNC_CTRL);
 	func_ctrl &= ~ULPI_FUNC_CTRL_OPMODE_MASK;
 	func_ctrl |= ULPI_FUNC_CTRL_OPMODE_NONDRIVING;
 	ulpi_write(phy, func_ctrl, ULPI_FUNC_CTRL);
 
-	switch (motg->pdata->phy_type) {
-	case CI_45NM_INTEGRATED_PHY:
-		chg_det = ulpi_read(phy, 0x34);
-		/* control chg block via ULPI */
-		chg_det &= ~(1 << 3);
-		ulpi_write(phy, chg_det, 0x34);
-		/* Turn on chg detect block */
-		chg_det &= ~(1 << 1);
-		ulpi_write(phy, chg_det, 0x34);
-		udelay(20);
-		break;
-	case SNPS_28NM_INTEGRATED_PHY:
-		/* Clear charger detecting control bits */
-		ulpi_write(phy, 0x3F, 0x86);
-		/* Clear alt interrupt latch and enable bits */
-		ulpi_write(phy, 0x1F, 0x92);
-		ulpi_write(phy, 0x1F, 0x95);
-		udelay(100);
-		break;
-	default:
-		break;
-	}
+	/* disable DP and DM pull down resistors */
+	ulpi_write(phy, 0x6, 0xC);
+	/* Clear charger detecting control bits */
+	ulpi_write(phy, 0x1F, 0x86);
+	/* Clear alt interrupt latch and enable bits */
+	ulpi_write(phy, 0x1F, 0x92);
+	ulpi_write(phy, 0x1F, 0x95);
+	udelay(100);
 }
 
 static void msm_chg_block_off(struct msm_otg *motg)
 {
 	struct usb_phy *phy = &motg->phy;
-	u32 func_ctrl, chg_det;
-
-	switch (motg->pdata->phy_type) {
-	case CI_45NM_INTEGRATED_PHY:
-		chg_det = ulpi_read(phy, 0x34);
-		/* Turn off charger block */
-		chg_det |= ~(1 << 1);
-		ulpi_write(phy, chg_det, 0x34);
-		break;
-	case SNPS_28NM_INTEGRATED_PHY:
-		/* Clear charger detecting control bits */
-		ulpi_write(phy, 0x3F, 0x86);
-		/* Clear alt interrupt latch and enable bits */
-		ulpi_write(phy, 0x1F, 0x92);
-		ulpi_write(phy, 0x1F, 0x95);
-		break;
-	default:
-		break;
-	}
+	u32 func_ctrl;
+
+	/* Clear charger detecting control bits */
+	ulpi_write(phy, 0x3F, 0x86);
+	/* Clear alt interrupt latch and enable bits */
+	ulpi_write(phy, 0x1F, 0x92);
+	ulpi_write(phy, 0x1F, 0x95);
+	/* re-enable DP and DM pull down resistors */
+	ulpi_write(phy, 0x6, 0xB);
 
 	/* put the controller in normal mode */
+	msm_otg_dbg_log_event(&motg->phy, "PHY MODE NORMAL", 0, 0);
 	func_ctrl = ulpi_read(phy, ULPI_FUNC_CTRL);
 	func_ctrl &= ~ULPI_FUNC_CTRL_OPMODE_MASK;
 	func_ctrl |= ULPI_FUNC_CTRL_OPMODE_NORMAL;
 	ulpi_write(phy, func_ctrl, ULPI_FUNC_CTRL);
 }
 
-#define MSM_CHG_DCD_POLL_TIME		(100 * HZ/1000) /* 100 msec */
-#define MSM_CHG_DCD_MAX_RETRIES		6 /* Tdcd_tmout = 6 * 100 msec */
-#define MSM_CHG_PRIMARY_DET_TIME	(40 * HZ/1000) /* TVDPSRC_ON */
-#define MSM_CHG_SECONDARY_DET_TIME	(40 * HZ/1000) /* TVDMSRC_ON */
+static void msm_otg_set_mode_nondriving(struct msm_otg *motg,
+					bool mode_nondriving)
+{
+	clk_prepare_enable(motg->xo_clk);
+	clk_prepare_enable(motg->phy_csr_clk);
+	clk_prepare_enable(motg->core_clk);
+	clk_prepare_enable(motg->pclk);
+
+	msm_otg_exit_phy_retention(motg);
+
+	if (mode_nondriving)
+		msm_chg_block_on(motg);
+	else
+		msm_chg_block_off(motg);
+
+	msm_otg_enter_phy_retention(motg);
+
+	clk_disable_unprepare(motg->pclk);
+	clk_disable_unprepare(motg->core_clk);
+	clk_disable_unprepare(motg->phy_csr_clk);
+	clk_disable_unprepare(motg->xo_clk);
+}
+
+#define MSM_CHG_DCD_TIMEOUT		(750 * HZ/1000) /* 750 msec */
+#define MSM_CHG_DCD_POLL_TIME		(50 * HZ/1000) /* 50 msec */
+#define MSM_CHG_PRIMARY_DET_TIME	(50 * HZ/1000) /* TVDPSRC_ON */
+#define MSM_CHG_SECONDARY_DET_TIME	(50 * HZ/1000) /* TVDMSRC_ON */
+
 static void msm_chg_detect_work(struct work_struct *w)
 {
 	struct msm_otg *motg = container_of(w, struct msm_otg, chg_work.work);
 	struct usb_phy *phy = &motg->phy;
-	bool is_dcd, tmout, vout;
-	unsigned long delay;
+	bool is_dcd = false, tmout, vout, queue_sm_work = false;
+	static bool dcd;
+	u32 line_state, dm_vlgc;
+	unsigned long delay = 0;
 
 	dev_dbg(phy->dev, "chg detection work\n");
+	msm_otg_dbg_log_event(phy, "CHG DETECTION WORK",
+			motg->chg_state, get_pm_runtime_counter(phy->dev));
+
 	switch (motg->chg_state) {
 	case USB_CHG_STATE_UNDEFINED:
 		pm_runtime_get_sync(phy->dev);
 		msm_chg_block_on(motg);
+	case USB_CHG_STATE_IN_PROGRESS:
+		if (!motg->vbus_state) {
+			motg->chg_state = USB_CHG_STATE_UNDEFINED;
+			motg->chg_type = USB_INVALID_CHARGER;
+			msm_chg_block_off(motg);
+			pm_runtime_put_sync(phy->dev);
+			return;
+		}
+
 		msm_chg_enable_dcd(motg);
 		motg->chg_state = USB_CHG_STATE_WAIT_FOR_DCD;
-		motg->dcd_retries = 0;
+		motg->dcd_time = 0;
 		delay = MSM_CHG_DCD_POLL_TIME;
 		break;
 	case USB_CHG_STATE_WAIT_FOR_DCD:
+		if (!motg->vbus_state) {
+			motg->chg_state = USB_CHG_STATE_IN_PROGRESS;
+			break;
+		}
+
 		is_dcd = msm_chg_check_dcd(motg);
-		tmout = ++motg->dcd_retries == MSM_CHG_DCD_MAX_RETRIES;
+		motg->dcd_time += MSM_CHG_DCD_POLL_TIME;
+		tmout = motg->dcd_time >= MSM_CHG_DCD_TIMEOUT;
 		if (is_dcd || tmout) {
+			if (is_dcd)
+				dcd = true;
+			else
+				dcd = false;
 			msm_chg_disable_dcd(motg);
 			msm_chg_enable_primary_det(motg);
 			delay = MSM_CHG_PRIMARY_DET_TIME;
@@ -1243,18 +2572,40 @@
 		}
 		break;
 	case USB_CHG_STATE_DCD_DONE:
+		if (!motg->vbus_state) {
+			motg->chg_state = USB_CHG_STATE_IN_PROGRESS;
+			break;
+		}
+
 		vout = msm_chg_check_primary_det(motg);
-		if (vout) {
-			msm_chg_enable_secondary_det(motg);
-			delay = MSM_CHG_SECONDARY_DET_TIME;
-			motg->chg_state = USB_CHG_STATE_PRIMARY_DONE;
-		} else {
-			motg->chg_type = USB_SDP_CHARGER;
+		line_state = readl_relaxed(USB_PORTSC) & PORTSC_LS;
+		dm_vlgc = line_state & PORTSC_LS_DM;
+		if (vout && !dm_vlgc) { /* VDAT_REF < DM < VLGC */
+			if (line_state) { /* DP > VLGC */
+				motg->chg_type = USB_NONCOMPLIANT_CHARGER;
+				motg->chg_state = USB_CHG_STATE_DETECTED;
+			} else {
+				msm_chg_enable_secondary_det(motg);
+				delay = MSM_CHG_SECONDARY_DET_TIME;
+				motg->chg_state = USB_CHG_STATE_PRIMARY_DONE;
+			}
+		} else { /* DM < VDAT_REF || DM > VLGC */
+			if (line_state) /* DP > VLGC or/and DM > VLGC */
+				motg->chg_type = USB_NONCOMPLIANT_CHARGER;
+			else if (!dcd && floated_charger_enable)
+				motg->chg_type = USB_FLOATED_CHARGER;
+			else
+				motg->chg_type = USB_SDP_CHARGER;
+
 			motg->chg_state = USB_CHG_STATE_DETECTED;
-			delay = 0;
 		}
 		break;
 	case USB_CHG_STATE_PRIMARY_DONE:
+		if (!motg->vbus_state) {
+			motg->chg_state = USB_CHG_STATE_IN_PROGRESS;
+			break;
+		}
+
 		vout = msm_chg_check_secondary_det(motg);
 		if (vout)
 			motg->chg_type = USB_DCP_CHARGER;
@@ -1265,15 +2616,65 @@
 	case USB_CHG_STATE_SECONDARY_DONE:
 		motg->chg_state = USB_CHG_STATE_DETECTED;
 	case USB_CHG_STATE_DETECTED:
+		if (!motg->vbus_state) {
+			motg->chg_state = USB_CHG_STATE_IN_PROGRESS;
+			break;
+		}
+
 		msm_chg_block_off(motg);
-		dev_dbg(phy->dev, "charger = %d\n", motg->chg_type);
-		schedule_work(&motg->sm_work);
+
+		/* Enable VDP_SRC in case of DCP charger */
+		if (motg->chg_type == USB_DCP_CHARGER) {
+			ulpi_write(phy, 0x2, 0x85);
+			msm_otg_notify_charger(motg, dcp_max_current);
+		} else if (motg->chg_type == USB_NONCOMPLIANT_CHARGER)
+			msm_otg_notify_charger(motg, dcp_max_current);
+		else if (motg->chg_type == USB_FLOATED_CHARGER ||
+					motg->chg_type == USB_CDP_CHARGER)
+			msm_otg_notify_charger(motg, IDEV_CHG_MAX);
+
+		msm_otg_dbg_log_event(phy, "CHG WORK PUT: CHG_TYPE",
+			motg->chg_type, get_pm_runtime_counter(phy->dev));
+		/* to match _get at the start of chg_det_work */
+		pm_runtime_mark_last_busy(phy->dev);
+		pm_runtime_put_autosuspend(phy->dev);
+		motg->chg_state = USB_CHG_STATE_QUEUE_SM_WORK;
+		break;
+	case USB_CHG_STATE_QUEUE_SM_WORK:
+		if (!motg->vbus_state) {
+			pm_runtime_get_sync(phy->dev);
+			/* Turn off VDP_SRC if charger is DCP type */
+			if (motg->chg_type == USB_DCP_CHARGER)
+				ulpi_write(phy, 0x2, 0x86);
+
+			motg->chg_state = USB_CHG_STATE_UNDEFINED;
+			if (motg->chg_type == USB_SDP_CHARGER ||
+			    motg->chg_type == USB_CDP_CHARGER)
+				queue_sm_work = true;
+
+			motg->chg_type = USB_INVALID_CHARGER;
+			msm_otg_notify_charger(motg, 0);
+			motg->cur_power = 0;
+			msm_chg_block_off(motg);
+			pm_runtime_mark_last_busy(phy->dev);
+			pm_runtime_put_autosuspend(phy->dev);
+			if (queue_sm_work)
+				queue_work(motg->otg_wq, &motg->sm_work);
+			else
+				return;
+		}
+
+		if (motg->chg_type == USB_CDP_CHARGER ||
+		    motg->chg_type == USB_SDP_CHARGER)
+			queue_work(motg->otg_wq, &motg->sm_work);
+
 		return;
 	default:
 		return;
 	}
 
-	schedule_delayed_work(&motg->chg_work, delay);
+	msm_otg_dbg_log_event(phy, "CHG WORK: QUEUE", motg->chg_type, delay);
+	queue_delayed_work(motg->otg_wq, &motg->chg_work, delay);
 }
 
 /*
@@ -1286,173 +2687,442 @@
 static void msm_otg_init_sm(struct msm_otg *motg)
 {
 	struct msm_otg_platform_data *pdata = motg->pdata;
-	u32 otgsc = readl(USB_OTGSC);
+	u32 otgsc = readl_relaxed(USB_OTGSC);
 
 	switch (pdata->mode) {
-	case USB_DR_MODE_OTG:
-		if (pdata->otg_control == OTG_PHY_CONTROL) {
+	case USB_OTG:
+		if (pdata->otg_control == OTG_USER_CONTROL) {
+			if (pdata->default_mode == USB_HOST) {
+				clear_bit(ID, &motg->inputs);
+			} else if (pdata->default_mode == USB_PERIPHERAL) {
+				set_bit(ID, &motg->inputs);
+				set_bit(B_SESS_VLD, &motg->inputs);
+			} else {
+				set_bit(ID, &motg->inputs);
+				clear_bit(B_SESS_VLD, &motg->inputs);
+			}
+		} else if (pdata->otg_control == OTG_PHY_CONTROL) {
 			if (otgsc & OTGSC_ID)
 				set_bit(ID, &motg->inputs);
 			else
 				clear_bit(ID, &motg->inputs);
-
+			if (otgsc & OTGSC_BSV)
+				set_bit(B_SESS_VLD, &motg->inputs);
+			else
+				clear_bit(B_SESS_VLD, &motg->inputs);
+		} else if (pdata->otg_control == OTG_PMIC_CONTROL) {
+			if (pdata->pmic_id_irq) {
+				if (msm_otg_read_pmic_id_state(motg))
+					set_bit(ID, &motg->inputs);
+				else
+					clear_bit(ID, &motg->inputs);
+			} else if (motg->ext_id_irq) {
+				if (gpio_get_value(pdata->usb_id_gpio))
+					set_bit(ID, &motg->inputs);
+				else
+					clear_bit(ID, &motg->inputs);
+			} else if (motg->phy_irq) {
+				if (msm_otg_read_phy_id_state(motg)) {
+					set_bit(ID, &motg->inputs);
+					if (pdata->phy_id_high_as_peripheral)
+						set_bit(B_SESS_VLD,
+								&motg->inputs);
+				} else {
+					clear_bit(ID, &motg->inputs);
+					if (pdata->phy_id_high_as_peripheral)
+						clear_bit(B_SESS_VLD,
+								&motg->inputs);
+				}
+			}
+		}
+		break;
+	case USB_HOST:
+		clear_bit(ID, &motg->inputs);
+		break;
+	case USB_PERIPHERAL:
+		set_bit(ID, &motg->inputs);
+		if (pdata->otg_control == OTG_PHY_CONTROL) {
 			if (otgsc & OTGSC_BSV)
 				set_bit(B_SESS_VLD, &motg->inputs);
 			else
 				clear_bit(B_SESS_VLD, &motg->inputs);
 		} else if (pdata->otg_control == OTG_USER_CONTROL) {
-				set_bit(ID, &motg->inputs);
-				clear_bit(B_SESS_VLD, &motg->inputs);
-		}
-		break;
-	case USB_DR_MODE_HOST:
-		clear_bit(ID, &motg->inputs);
-		break;
-	case USB_DR_MODE_PERIPHERAL:
-		set_bit(ID, &motg->inputs);
-		if (otgsc & OTGSC_BSV)
+			set_bit(ID, &motg->inputs);
 			set_bit(B_SESS_VLD, &motg->inputs);
-		else
-			clear_bit(B_SESS_VLD, &motg->inputs);
+		}
 		break;
 	default:
 		break;
 	}
+	msm_otg_dbg_log_event(&motg->phy, "SM INIT", pdata->mode, motg->inputs);
+	if (motg->id_state != USB_ID_GROUND)
+		motg->id_state = (test_bit(ID, &motg->inputs)) ? USB_ID_FLOAT :
+							USB_ID_GROUND;
+}
+
+static void check_for_sdp_connection(struct work_struct *w)
+{
+	struct msm_otg *motg = container_of(w, struct msm_otg, sdp_check.work);
+
+	/* Cable disconnected or device enumerated as SDP */
+	if (!motg->vbus_state || motg->phy.otg->gadget->state >=
+							USB_STATE_DEFAULT)
+		return;
+
+	/* floating D+/D- lines detected */
+	motg->vbus_state = 0;
+	msm_otg_dbg_log_event(&motg->phy, "Q RW SDP CHK", motg->vbus_state, 0);
+	msm_otg_set_vbus_state(motg->vbus_state);
 }
 
 static void msm_otg_sm_work(struct work_struct *w)
 {
 	struct msm_otg *motg = container_of(w, struct msm_otg, sm_work);
+	struct usb_phy *phy = &motg->phy;
 	struct usb_otg *otg = motg->phy.otg;
+	struct device *dev = otg->usb_phy->dev;
+	bool work = 0;
+	int ret;
+
+	pr_debug("%s work\n", usb_otg_state_string(otg->state));
+	msm_otg_dbg_log_event(phy, "SM WORK:", otg->state, motg->inputs);
+
+	/* Just resume h/w if reqd, pm_count is handled based on state/inputs */
+	if (motg->resume_pending) {
+		pm_runtime_get_sync(dev);
+		if (atomic_read(&motg->in_lpm)) {
+			dev_err(dev, "SM WORK: USB is in LPM\n");
+			msm_otg_dbg_log_event(phy, "SM WORK: USB IS IN LPM",
+					otg->state, motg->inputs);
+			msm_otg_resume(motg);
+		}
+		motg->resume_pending = false;
+		pm_runtime_put_noidle(dev);
+	}
 
 	switch (otg->state) {
 	case OTG_STATE_UNDEFINED:
-		dev_dbg(otg->usb_phy->dev, "OTG_STATE_UNDEFINED state\n");
+		pm_runtime_get_sync(dev);
 		msm_otg_reset(otg->usb_phy);
+		/* Add child device only after block reset */
+		ret = of_platform_populate(motg->pdev->dev.of_node, NULL, NULL,
+					&motg->pdev->dev);
+		if (ret)
+			dev_dbg(&motg->pdev->dev, "failed to add BAM core\n");
+
 		msm_otg_init_sm(motg);
 		otg->state = OTG_STATE_B_IDLE;
+		if (!test_bit(B_SESS_VLD, &motg->inputs) &&
+				test_bit(ID, &motg->inputs)) {
+			msm_otg_dbg_log_event(phy, "PM RUNTIME: UNDEF PUT",
+				get_pm_runtime_counter(dev), 0);
+			pm_runtime_put_sync(dev);
+			break;
+		}
+		pm_runtime_put(dev);
 		/* FALL THROUGH */
 	case OTG_STATE_B_IDLE:
-		dev_dbg(otg->usb_phy->dev, "OTG_STATE_B_IDLE state\n");
 		if (!test_bit(ID, &motg->inputs) && otg->host) {
-			/* disable BSV bit */
-			writel(readl(USB_OTGSC) & ~OTGSC_BSVIE, USB_OTGSC);
-			msm_otg_start_host(otg->usb_phy, 1);
+			pr_debug("!id\n");
+			msm_otg_dbg_log_event(phy, "!ID",
+					motg->inputs, otg->state);
+			if (!otg->host) {
+				msm_otg_dbg_log_event(phy,
+					"SM WORK: Host Not Set",
+					otg->state, motg->inputs);
+				break;
+			}
+
+			msm_otg_start_host(otg, 1);
 			otg->state = OTG_STATE_A_HOST;
 		} else if (test_bit(B_SESS_VLD, &motg->inputs)) {
-			switch (motg->chg_state) {
-			case USB_CHG_STATE_UNDEFINED:
-				msm_chg_detect_work(&motg->chg_work.work);
-				break;
-			case USB_CHG_STATE_DETECTED:
-				switch (motg->chg_type) {
-				case USB_DCP_CHARGER:
-					msm_otg_notify_charger(motg,
-							IDEV_CHG_MAX);
-					break;
-				case USB_CDP_CHARGER:
-					msm_otg_notify_charger(motg,
-							IDEV_CHG_MAX);
-					msm_otg_start_peripheral(otg->usb_phy,
-								 1);
-					otg->state
-						= OTG_STATE_B_PERIPHERAL;
-					break;
-				case USB_SDP_CHARGER:
-					msm_otg_notify_charger(motg, IUNIT);
-					msm_otg_start_peripheral(otg->usb_phy,
-								 1);
-					otg->state
-						= OTG_STATE_B_PERIPHERAL;
-					break;
-				default:
-					break;
-				}
-				break;
-			default:
+			pr_debug("b_sess_vld\n");
+			msm_otg_dbg_log_event(phy, "B_SESS_VLD",
+					motg->inputs, otg->state);
+			if (!otg->gadget) {
+				msm_otg_dbg_log_event(phy,
+					"SM WORK: Gadget Not Set",
+					otg->state, motg->inputs);
 				break;
 			}
+
+			if (get_psy_type(motg) == POWER_SUPPLY_TYPE_USB_FLOAT)
+				queue_delayed_work(motg->otg_wq,
+				  &motg->sdp_check,
+				  msecs_to_jiffies(SDP_CHECK_DELAY_MS));
+
+			pm_runtime_get_sync(otg->usb_phy->dev);
+			msm_otg_start_peripheral(otg, 1);
+			otg->state = OTG_STATE_B_PERIPHERAL;
 		} else {
-			/*
-			 * If charger detection work is pending, decrement
-			 * the pm usage counter to balance with the one that
-			 * is incremented in charger detection work.
-			 */
-			if (cancel_delayed_work_sync(&motg->chg_work)) {
-				pm_runtime_put_sync(otg->usb_phy->dev);
-				msm_otg_reset(otg->usb_phy);
-			}
+			pr_debug("Cable disconnected\n");
+			msm_otg_dbg_log_event(phy, "RT: Cable DISC",
+				get_pm_runtime_counter(dev), 0);
 			msm_otg_notify_charger(motg, 0);
-			motg->chg_state = USB_CHG_STATE_UNDEFINED;
-			motg->chg_type = USB_INVALID_CHARGER;
-		}
-
-		if (otg->state == OTG_STATE_B_IDLE)
-			pm_runtime_put_sync(otg->usb_phy->dev);
+		}
 		break;
 	case OTG_STATE_B_PERIPHERAL:
-		dev_dbg(otg->usb_phy->dev, "OTG_STATE_B_PERIPHERAL state\n");
-		if (!test_bit(B_SESS_VLD, &motg->inputs) ||
-				!test_bit(ID, &motg->inputs)) {
-			msm_otg_notify_charger(motg, 0);
-			msm_otg_start_peripheral(otg->usb_phy, 0);
-			motg->chg_state = USB_CHG_STATE_UNDEFINED;
-			motg->chg_type = USB_INVALID_CHARGER;
+		if (!test_bit(B_SESS_VLD, &motg->inputs)) {
+			cancel_delayed_work_sync(&motg->sdp_check);
+			msm_otg_start_peripheral(otg, 0);
+			msm_otg_dbg_log_event(phy, "RT PM: B_PERI A PUT",
+				get_pm_runtime_counter(dev), 0);
+			/* Schedule work to finish cable disconnect processing*/
 			otg->state = OTG_STATE_B_IDLE;
-			msm_otg_reset(otg->usb_phy);
-			schedule_work(w);
+			/* _put for _get done on cable connect in B_IDLE */
+			pm_runtime_mark_last_busy(dev);
+			pm_runtime_put_autosuspend(dev);
+			work = 1;
+		} else if (test_bit(A_BUS_SUSPEND, &motg->inputs)) {
+			pr_debug("a_bus_suspend\n");
+			msm_otg_dbg_log_event(phy, "BUS_SUSPEND: PM RT PUT",
+				get_pm_runtime_counter(dev), 0);
+			otg->state = OTG_STATE_B_SUSPEND;
+			/* _get on connect in B_IDLE or host resume in B_SUSP */
+			pm_runtime_mark_last_busy(dev);
+			pm_runtime_put_autosuspend(dev);
+		}
+		break;
+	case OTG_STATE_B_SUSPEND:
+		if (!test_bit(B_SESS_VLD, &motg->inputs)) {
+			cancel_delayed_work_sync(&motg->sdp_check);
+			msm_otg_start_peripheral(otg, 0);
+			otg->state = OTG_STATE_B_IDLE;
+			/* Schedule work to finish cable disconnect processing*/
+			work = 1;
+		} else if (!test_bit(A_BUS_SUSPEND, &motg->inputs)) {
+			pr_debug("!a_bus_suspend\n");
+			otg->state = OTG_STATE_B_PERIPHERAL;
+			msm_otg_dbg_log_event(phy, "BUS_RESUME: PM RT GET",
+				get_pm_runtime_counter(dev), 0);
+			pm_runtime_get_sync(dev);
 		}
 		break;
 	case OTG_STATE_A_HOST:
-		dev_dbg(otg->usb_phy->dev, "OTG_STATE_A_HOST state\n");
 		if (test_bit(ID, &motg->inputs)) {
-			msm_otg_start_host(otg->usb_phy, 0);
+			msm_otg_start_host(otg, 0);
 			otg->state = OTG_STATE_B_IDLE;
-			msm_otg_reset(otg->usb_phy);
-			schedule_work(w);
+			work = 1;
 		}
 		break;
 	default:
 		break;
 	}
+
+	if (work)
+		queue_work(motg->otg_wq, &motg->sm_work);
 }
 
 static irqreturn_t msm_otg_irq(int irq, void *data)
 {
 	struct msm_otg *motg = data;
-	struct usb_phy *phy = &motg->phy;
+	struct usb_otg *otg = motg->phy.otg;
 	u32 otgsc = 0;
+	bool work = 0;
 
 	if (atomic_read(&motg->in_lpm)) {
+		pr_debug("OTG IRQ: %d in LPM\n", irq);
+		msm_otg_dbg_log_event(&motg->phy, "OTG IRQ IS IN LPM",
+				irq, otg->state);
+		/*Ignore interrupt if one interrupt already seen in LPM*/
+		if (motg->async_int)
+			return IRQ_HANDLED;
+
 		disable_irq_nosync(irq);
-		motg->async_int = 1;
-		pm_runtime_get(phy->dev);
+		motg->async_int = irq;
+		msm_otg_kick_sm_work(motg);
+
 		return IRQ_HANDLED;
 	}
-
-	otgsc = readl(USB_OTGSC);
+	motg->usb_irq_count++;
+
+	otgsc = readl_relaxed(USB_OTGSC);
 	if (!(otgsc & (OTGSC_IDIS | OTGSC_BSVIS)))
 		return IRQ_NONE;
 
 	if ((otgsc & OTGSC_IDIS) && (otgsc & OTGSC_IDIE)) {
-		if (otgsc & OTGSC_ID)
+		if (otgsc & OTGSC_ID) {
+			dev_dbg(otg->usb_phy->dev, "ID set\n");
+			msm_otg_dbg_log_event(&motg->phy, "ID SET",
+				motg->inputs, otg->state);
 			set_bit(ID, &motg->inputs);
+		} else {
+			dev_dbg(otg->usb_phy->dev, "ID clear\n");
+			msm_otg_dbg_log_event(&motg->phy, "ID CLEAR",
+					motg->inputs, otg->state);
+			clear_bit(ID, &motg->inputs);
+		}
+		work = 1;
+	} else if ((otgsc & OTGSC_BSVIE) && (otgsc & OTGSC_BSVIS)) {
+		if (otgsc & OTGSC_BSV) {
+			dev_dbg(otg->usb_phy->dev, "BSV set\n");
+			msm_otg_dbg_log_event(&motg->phy, "BSV SET",
+					motg->inputs, otg->state);
+			set_bit(B_SESS_VLD, &motg->inputs);
+		} else {
+			dev_dbg(otg->usb_phy->dev, "BSV clear\n");
+			msm_otg_dbg_log_event(&motg->phy, "BSV CLEAR",
+					motg->inputs, otg->state);
+			clear_bit(B_SESS_VLD, &motg->inputs);
+			clear_bit(A_BUS_SUSPEND, &motg->inputs);
+		}
+		work = 1;
+	}
+	if (work)
+		queue_work(motg->otg_wq, &motg->sm_work);
+
+	writel_relaxed(otgsc, USB_OTGSC);
+
+	return IRQ_HANDLED;
+}
+
+static void msm_otg_set_vbus_state(int online)
+{
+	struct msm_otg *motg = the_msm_otg;
+
+	motg->vbus_state = online;
+
+	if (motg->err_event_seen)
+		return;
+
+	if (online) {
+		pr_debug("EXTCON: BSV set\n");
+		msm_otg_dbg_log_event(&motg->phy, "EXTCON: BSV SET",
+				motg->inputs, 0);
+		if (test_and_set_bit(B_SESS_VLD, &motg->inputs))
+			return;
+	} else {
+		pr_debug("EXTCON: BSV clear\n");
+		msm_otg_dbg_log_event(&motg->phy, "EXTCON: BSV CLEAR",
+				motg->inputs, 0);
+		if (!test_and_clear_bit(B_SESS_VLD, &motg->inputs))
+			return;
+	}
+
+	msm_otg_dbg_log_event(&motg->phy, "CHECK VBUS EVENT DURING SUSPEND",
+			atomic_read(&motg->pm_suspended),
+			motg->sm_work_pending);
+
+	/* Move to host mode on vbus low if required */
+	if (motg->pdata->vbus_low_as_hostmode) {
+		if (!test_bit(B_SESS_VLD, &motg->inputs))
+			clear_bit(ID, &motg->inputs);
 		else
-			clear_bit(ID, &motg->inputs);
-		dev_dbg(phy->dev, "ID set/clear\n");
-		pm_runtime_get_noresume(phy->dev);
-	} else if ((otgsc & OTGSC_BSVIS) && (otgsc & OTGSC_BSVIE)) {
-		if (otgsc & OTGSC_BSV)
-			set_bit(B_SESS_VLD, &motg->inputs);
-		else
-			clear_bit(B_SESS_VLD, &motg->inputs);
-		dev_dbg(phy->dev, "BSV set/clear\n");
-		pm_runtime_get_noresume(phy->dev);
-	}
-
-	writel(otgsc, USB_OTGSC);
-	schedule_work(&motg->sm_work);
+			set_bit(ID, &motg->inputs);
+	}
+
+	/*
+	 * Enable PHY based charger detection in 2 cases:
+	 * 1. PMI not capable of doing charger detection and provides VBUS
+	 *    notification with UNKNOWN psy type.
+	 * 2. Data lines have been cut off from PMI, in which case it provides
+	 *    VBUS notification with FLOAT psy type and we want to do PHY based
+	 *    charger detection by setting 'chg_detection_for_float_charger'.
+	 */
+	if (test_bit(B_SESS_VLD, &motg->inputs) && !motg->chg_detection) {
+		if ((get_psy_type(motg) == POWER_SUPPLY_TYPE_UNKNOWN) ||
+		    (get_psy_type(motg) == POWER_SUPPLY_TYPE_USB_FLOAT &&
+		     chg_detection_for_float_charger))
+			motg->chg_detection = true;
+	}
+
+	if (motg->chg_detection)
+		queue_delayed_work(motg->otg_wq, &motg->chg_work, 0);
+	else
+		msm_otg_kick_sm_work(motg);
+}
+
+static void msm_id_status_w(struct work_struct *w)
+{
+	struct msm_otg *motg = container_of(w, struct msm_otg,
+						id_status_work.work);
+	int work = 0;
+
+	dev_dbg(motg->phy.dev, "ID status_w\n");
+
+	if (motg->pdata->pmic_id_irq)
+		motg->id_state = msm_otg_read_pmic_id_state(motg);
+	else if (motg->ext_id_irq)
+		motg->id_state = gpio_get_value(motg->pdata->usb_id_gpio);
+	else if (motg->phy_irq)
+		motg->id_state = msm_otg_read_phy_id_state(motg);
+
+	if (motg->err_event_seen)
+		return;
+
+	if (motg->id_state) {
+		if (gpio_is_valid(motg->pdata->switch_sel_gpio))
+			gpio_direction_input(motg->pdata->switch_sel_gpio);
+		if (!test_and_set_bit(ID, &motg->inputs)) {
+			pr_debug("ID set\n");
+			if (motg->pdata->phy_id_high_as_peripheral)
+				set_bit(B_SESS_VLD, &motg->inputs);
+			msm_otg_dbg_log_event(&motg->phy, "ID SET",
+					motg->inputs, motg->phy.otg->state);
+			work = 1;
+		}
+	} else {
+		if (gpio_is_valid(motg->pdata->switch_sel_gpio))
+			gpio_direction_output(motg->pdata->switch_sel_gpio, 1);
+		if (test_and_clear_bit(ID, &motg->inputs)) {
+			pr_debug("ID clear\n");
+			if (motg->pdata->phy_id_high_as_peripheral)
+				clear_bit(B_SESS_VLD, &motg->inputs);
+			msm_otg_dbg_log_event(&motg->phy, "ID CLEAR",
+					motg->inputs, motg->phy.otg->state);
+			work = 1;
+		}
+	}
+
+	if (work && (motg->phy.otg->state != OTG_STATE_UNDEFINED)) {
+		msm_otg_dbg_log_event(&motg->phy,
+				"CHECK ID EVENT DURING SUSPEND",
+				atomic_read(&motg->pm_suspended),
+				motg->sm_work_pending);
+		msm_otg_kick_sm_work(motg);
+	}
+}
+
+#define MSM_ID_STATUS_DELAY	5 /* 5msec */
+static irqreturn_t msm_id_irq(int irq, void *data)
+{
+	struct msm_otg *motg = data;
+
+	/*schedule delayed work for 5msec for ID line state to settle*/
+	queue_delayed_work(motg->otg_wq, &motg->id_status_work,
+			msecs_to_jiffies(MSM_ID_STATUS_DELAY));
+
 	return IRQ_HANDLED;
+}
+
+int msm_otg_pm_notify(struct notifier_block *notify_block,
+					unsigned long mode, void *unused)
+{
+	struct msm_otg *motg = container_of(
+		notify_block, struct msm_otg, pm_notify);
+
+	dev_dbg(motg->phy.dev, "OTG PM notify:%lx, sm_pending:%u\n", mode,
+					motg->sm_work_pending);
+	msm_otg_dbg_log_event(&motg->phy, "PM NOTIFY",
+			mode, motg->sm_work_pending);
+
+	switch (mode) {
+	case PM_POST_SUSPEND:
+		/* OTG sm_work can be armed now */
+		atomic_set(&motg->pm_suspended, 0);
+
+		/* Handle any deferred wakeup events from USB during suspend */
+		if (motg->sm_work_pending) {
+			motg->sm_work_pending = false;
+			queue_work(motg->otg_wq, &motg->sm_work);
+		}
+		break;
+
+	default:
+		break;
+	}
+
+	return NOTIFY_OK;
 }
 
 static int msm_otg_mode_show(struct seq_file *s, void *unused)
@@ -1464,7 +3134,9 @@
 	case OTG_STATE_A_HOST:
 		seq_puts(s, "host\n");
 		break;
+	case OTG_STATE_B_IDLE:
 	case OTG_STATE_B_PERIPHERAL:
+	case OTG_STATE_B_SUSPEND:
 		seq_puts(s, "peripheral\n");
 		break;
 	default:
@@ -1486,9 +3158,9 @@
 	struct seq_file *s = file->private_data;
 	struct msm_otg *motg = s->private;
 	char buf[16];
-	struct usb_otg *otg = motg->phy.otg;
+	struct usb_phy *phy = &motg->phy;
 	int status = count;
-	enum usb_dr_mode req_mode;
+	enum usb_mode_type req_mode;
 
 	memset(buf, 0x00, sizeof(buf));
 
@@ -1497,22 +3169,23 @@
 		goto out;
 	}
 
-	if (!strncmp(buf, "host", 4)) {
-		req_mode = USB_DR_MODE_HOST;
-	} else if (!strncmp(buf, "peripheral", 10)) {
-		req_mode = USB_DR_MODE_PERIPHERAL;
-	} else if (!strncmp(buf, "none", 4)) {
-		req_mode = USB_DR_MODE_UNKNOWN;
+	if (!strcmp(buf, "host")) {
+		req_mode = USB_HOST;
+	} else if (!strcmp(buf, "peripheral")) {
+		req_mode = USB_PERIPHERAL;
+	} else if (!strcmp(buf, "none")) {
+		req_mode = USB_NONE;
 	} else {
 		status = -EINVAL;
 		goto out;
 	}
 
 	switch (req_mode) {
-	case USB_DR_MODE_UNKNOWN:
-		switch (otg->state) {
+	case USB_NONE:
+		switch (phy->otg->state) {
 		case OTG_STATE_A_HOST:
 		case OTG_STATE_B_PERIPHERAL:
+		case OTG_STATE_B_SUSPEND:
 			set_bit(ID, &motg->inputs);
 			clear_bit(B_SESS_VLD, &motg->inputs);
 			break;
@@ -1520,8 +3193,8 @@
 			goto out;
 		}
 		break;
-	case USB_DR_MODE_PERIPHERAL:
-		switch (otg->state) {
+	case USB_PERIPHERAL:
+		switch (phy->otg->state) {
 		case OTG_STATE_B_IDLE:
 		case OTG_STATE_A_HOST:
 			set_bit(ID, &motg->inputs);
@@ -1531,10 +3204,11 @@
 			goto out;
 		}
 		break;
-	case USB_DR_MODE_HOST:
-		switch (otg->state) {
+	case USB_HOST:
+		switch (phy->otg->state) {
 		case OTG_STATE_B_IDLE:
 		case OTG_STATE_B_PERIPHERAL:
+		case OTG_STATE_B_SUSPEND:
 			clear_bit(ID, &motg->inputs);
 			break;
 		default:
@@ -1545,13 +3219,14 @@
 		goto out;
 	}
 
-	pm_runtime_get_sync(otg->usb_phy->dev);
-	schedule_work(&motg->sm_work);
+	motg->id_state = (test_bit(ID, &motg->inputs)) ? USB_ID_FLOAT :
+							USB_ID_GROUND;
+	queue_work(motg->otg_wq, &motg->sm_work);
 out:
 	return status;
 }
 
-static const struct file_operations msm_otg_mode_fops = {
+const struct file_operations msm_otg_mode_fops = {
 	.open = msm_otg_mode_open,
 	.read = seq_read,
 	.write = msm_otg_mode_write,
@@ -1559,66 +3234,464 @@
 	.release = single_release,
 };
 
+static int msm_otg_show_otg_state(struct seq_file *s, void *unused)
+{
+	struct msm_otg *motg = s->private;
+	struct usb_phy *phy = &motg->phy;
+
+	seq_printf(s, "%s\n", usb_otg_state_string(phy->otg->state));
+	return 0;
+}
+
+static int msm_otg_otg_state_open(struct inode *inode, struct file *file)
+{
+	return single_open(file, msm_otg_show_otg_state, inode->i_private);
+}
+
+const struct file_operations msm_otg_state_fops = {
+	.open = msm_otg_otg_state_open,
+	.read = seq_read,
+	.llseek = seq_lseek,
+	.release = single_release,
+};
+
+static int msm_otg_bus_show(struct seq_file *s, void *unused)
+{
+	if (debug_bus_voting_enabled)
+		seq_puts(s, "enabled\n");
+	else
+		seq_puts(s, "disabled\n");
+
+	return 0;
+}
+
+static int msm_otg_bus_open(struct inode *inode, struct file *file)
+{
+	return single_open(file, msm_otg_bus_show, inode->i_private);
+}
+
+static ssize_t msm_otg_bus_write(struct file *file, const char __user *ubuf,
+				size_t count, loff_t *ppos)
+{
+	char buf[8];
+	struct seq_file *s = file->private_data;
+	struct msm_otg *motg = s->private;
+
+	memset(buf, 0x00, sizeof(buf));
+
+	if (copy_from_user(&buf, ubuf, min_t(size_t, sizeof(buf) - 1, count)))
+		return -EFAULT;
+
+	if (!strcmp(buf, "enable")) {
+		/* Do not vote here. Let OTG statemachine decide when to vote */
+		debug_bus_voting_enabled = true;
+	} else {
+		debug_bus_voting_enabled = false;
+		msm_otg_bus_vote(motg, USB_MIN_PERF_VOTE);
+	}
+
+	return count;
+}
+
+static int msm_otg_dbg_buff_show(struct seq_file *s, void *unused)
+{
+	struct msm_otg *motg = s->private;
+	unsigned long	flags;
+	unsigned int	i;
+
+	read_lock_irqsave(&motg->dbg_lock, flags);
+
+	i = motg->dbg_idx;
+	if (strnlen(motg->buf[i], DEBUG_MSG_LEN))
+		seq_printf(s, "%s\n", motg->buf[i]);
+	for (dbg_inc(&i); i != motg->dbg_idx;  dbg_inc(&i)) {
+		if (!strnlen(motg->buf[i], DEBUG_MSG_LEN))
+			continue;
+		seq_printf(s, "%s\n", motg->buf[i]);
+	}
+	read_unlock_irqrestore(&motg->dbg_lock, flags);
+
+	return 0;
+}
+
+static int msm_otg_dbg_buff_open(struct inode *inode, struct file *file)
+{
+	return single_open(file, msm_otg_dbg_buff_show, inode->i_private);
+}
+
+const struct file_operations msm_otg_dbg_buff_fops = {
+	.open = msm_otg_dbg_buff_open,
+	.read = seq_read,
+	.llseek = seq_lseek,
+	.release = single_release,
+};
+
+static int msm_otg_dpdm_regulator_enable(struct regulator_dev *rdev)
+{
+	int ret = 0;
+	struct msm_otg *motg = rdev_get_drvdata(rdev);
+	struct usb_phy *phy = &motg->phy;
+
+	if (!motg->rm_pulldown) {
+		msm_otg_dbg_log_event(&motg->phy, "Disable Pulldown",
+				      motg->rm_pulldown, 0);
+		ret = msm_hsusb_ldo_enable(motg, USB_PHY_REG_3P3_ON);
+		if (ret)
+			return ret;
+
+		motg->rm_pulldown = true;
+		/* Don't reset h/w if previous disconnect handling is pending */
+		if (phy->otg->state == OTG_STATE_B_IDLE ||
+		    phy->otg->state == OTG_STATE_UNDEFINED)
+			msm_otg_set_mode_nondriving(motg, true);
+		else
+			msm_otg_dbg_log_event(&motg->phy, "NonDrv err",
+					      motg->rm_pulldown, 0);
+	}
+
+	return ret;
+}
+
+static int msm_otg_dpdm_regulator_disable(struct regulator_dev *rdev)
+{
+	int ret = 0;
+	struct msm_otg *motg = rdev_get_drvdata(rdev);
+	struct usb_phy *phy = &motg->phy;
+
+	if (motg->rm_pulldown) {
+		/* Let sm_work handle it if USB core is active */
+		if (phy->otg->state == OTG_STATE_B_IDLE ||
+		    phy->otg->state == OTG_STATE_UNDEFINED)
+			msm_otg_set_mode_nondriving(motg, false);
+
+		ret = msm_hsusb_ldo_enable(motg, USB_PHY_REG_3P3_OFF);
+		if (ret)
+			return ret;
+
+		motg->rm_pulldown = false;
+		msm_otg_dbg_log_event(&motg->phy, "EN Pulldown",
+				      motg->rm_pulldown, 0);
+	}
+
+	return ret;
+}
+
+static int msm_otg_dpdm_regulator_is_enabled(struct regulator_dev *rdev)
+{
+	struct msm_otg *motg = rdev_get_drvdata(rdev);
+
+	return motg->rm_pulldown;
+}
+
+static struct regulator_ops msm_otg_dpdm_regulator_ops = {
+	.enable		= msm_otg_dpdm_regulator_enable,
+	.disable	= msm_otg_dpdm_regulator_disable,
+	.is_enabled	= msm_otg_dpdm_regulator_is_enabled,
+};
+
+static int usb_phy_regulator_init(struct msm_otg *motg)
+{
+	struct device *dev = motg->phy.dev;
+	struct regulator_config cfg = {};
+	struct regulator_init_data *init_data;
+
+	init_data = devm_kzalloc(dev, sizeof(*init_data), GFP_KERNEL);
+	if (!init_data)
+		return -ENOMEM;
+
+	init_data->constraints.valid_ops_mask |= REGULATOR_CHANGE_STATUS;
+	motg->dpdm_rdesc.owner = THIS_MODULE;
+	motg->dpdm_rdesc.type = REGULATOR_VOLTAGE;
+	motg->dpdm_rdesc.ops = &msm_otg_dpdm_regulator_ops;
+	motg->dpdm_rdesc.name = kbasename(dev->of_node->full_name);
+
+	cfg.dev = dev;
+	cfg.init_data = init_data;
+	cfg.driver_data = motg;
+	cfg.of_node = dev->of_node;
+
+	motg->dpdm_rdev = devm_regulator_register(dev, &motg->dpdm_rdesc, &cfg);
+	if (IS_ERR(motg->dpdm_rdev))
+		return PTR_ERR(motg->dpdm_rdev);
+
+	return 0;
+}
+
+const struct file_operations msm_otg_bus_fops = {
+	.open = msm_otg_bus_open,
+	.read = seq_read,
+	.write = msm_otg_bus_write,
+	.llseek = seq_lseek,
+	.release = single_release,
+};
+
 static struct dentry *msm_otg_dbg_root;
-static struct dentry *msm_otg_dbg_mode;
 
 static int msm_otg_debugfs_init(struct msm_otg *motg)
 {
+	struct dentry *msm_otg_dentry;
+	struct msm_otg_platform_data *pdata = motg->pdata;
+
 	msm_otg_dbg_root = debugfs_create_dir("msm_otg", NULL);
 
 	if (!msm_otg_dbg_root || IS_ERR(msm_otg_dbg_root))
 		return -ENODEV;
 
-	msm_otg_dbg_mode = debugfs_create_file("mode", S_IRUGO | S_IWUSR,
-				msm_otg_dbg_root, motg, &msm_otg_mode_fops);
-	if (!msm_otg_dbg_mode) {
-		debugfs_remove(msm_otg_dbg_root);
-		msm_otg_dbg_root = NULL;
+	if ((pdata->mode == USB_OTG || pdata->mode == USB_PERIPHERAL) &&
+		pdata->otg_control == OTG_USER_CONTROL) {
+
+		msm_otg_dentry = debugfs_create_file("mode", 0644,
+			msm_otg_dbg_root, motg, &msm_otg_mode_fops);
+
+		if (!msm_otg_dentry) {
+			debugfs_remove(msm_otg_dbg_root);
+			msm_otg_dbg_root = NULL;
+			return -ENODEV;
+		}
+	}
+
+	msm_otg_dentry = debugfs_create_file("bus_voting", 0644,
+			msm_otg_dbg_root, motg, &msm_otg_bus_fops);
+
+	if (!msm_otg_dentry) {
+		debugfs_remove_recursive(msm_otg_dbg_root);
 		return -ENODEV;
 	}
 
+	msm_otg_dentry = debugfs_create_file("otg_state", 0444,
+			msm_otg_dbg_root, motg, &msm_otg_state_fops);
+
+	if (!msm_otg_dentry) {
+		debugfs_remove_recursive(msm_otg_dbg_root);
+		return -ENODEV;
+	}
+
+	msm_otg_dentry = debugfs_create_file("dbg_buff", 0444,
+			msm_otg_dbg_root, motg, &msm_otg_dbg_buff_fops);
+
+	if (!msm_otg_dentry) {
+		debugfs_remove_recursive(msm_otg_dbg_root);
+		return -ENODEV;
+	}
 	return 0;
 }
 
 static void msm_otg_debugfs_cleanup(void)
 {
-	debugfs_remove(msm_otg_dbg_mode);
-	debugfs_remove(msm_otg_dbg_root);
-}
-
-static const struct of_device_id msm_otg_dt_match[] = {
-	{
-		.compatible = "qcom,usb-otg-ci",
-		.data = (void *) CI_45NM_INTEGRATED_PHY
-	},
-	{
-		.compatible = "qcom,usb-otg-snps",
-		.data = (void *) SNPS_28NM_INTEGRATED_PHY
-	},
-	{ }
-};
-MODULE_DEVICE_TABLE(of, msm_otg_dt_match);
+	debugfs_remove_recursive(msm_otg_dbg_root);
+}
+
+static ssize_t
+set_msm_otg_perf_mode(struct device *dev, struct device_attribute *attr,
+		const char *buf, size_t count)
+{
+	struct msm_otg *motg = the_msm_otg;
+	int ret;
+	long clk_rate;
+
+	pr_debug("%s: enable:%d\n", __func__, !strncasecmp(buf, "enable", 6));
+
+	if (!strncasecmp(buf, "enable", 6)) {
+		clk_rate = motg->core_clk_nominal_rate;
+		msm_otg_bus_freq_set(motg, USB_NOC_NOM_VOTE);
+	} else {
+		clk_rate = motg->core_clk_svs_rate;
+		msm_otg_bus_freq_set(motg, USB_NOC_SVS_VOTE);
+	}
+
+	if (clk_rate) {
+		pr_debug("Set usb sys_clk rate:%ld\n", clk_rate);
+		ret = clk_set_rate(motg->core_clk, clk_rate);
+		if (ret)
+			pr_err("sys_clk set_rate fail:%d %ld\n", ret, clk_rate);
+		msm_otg_dbg_log_event(&motg->phy, "OTG PERF SET",
+							clk_rate, ret);
+	} else {
+		pr_err("usb sys_clk rate is undefined\n");
+	}
+
+	return count;
+}
+
+static DEVICE_ATTR(perf_mode, 0200, NULL, set_msm_otg_perf_mode);
+
+#define MSM_OTG_CMD_ID		0x09
+#define MSM_OTG_DEVICE_ID	0x04
+#define MSM_OTG_VMID_IDX	0xFF
+#define MSM_OTG_MEM_TYPE	0x02
+struct msm_otg_scm_cmd_buf {
+	unsigned int device_id;
+	unsigned int vmid_idx;
+	unsigned int mem_type;
+} __attribute__ ((__packed__));
+
+static void msm_otg_pnoc_errata_fix(struct msm_otg *motg)
+{
+	int ret;
+	struct msm_otg_platform_data *pdata = motg->pdata;
+	struct msm_otg_scm_cmd_buf cmd_buf;
+
+	if (!pdata->pnoc_errata_fix)
+		return;
+
+	dev_dbg(motg->phy.dev, "applying fix for pnoc h/w issue\n");
+
+	cmd_buf.device_id = MSM_OTG_DEVICE_ID;
+	cmd_buf.vmid_idx = MSM_OTG_VMID_IDX;
+	cmd_buf.mem_type = MSM_OTG_MEM_TYPE;
+
+	ret = scm_call(SCM_SVC_MP, MSM_OTG_CMD_ID, &cmd_buf,
+				sizeof(cmd_buf), NULL, 0);
+
+	if (ret)
+		dev_err(motg->phy.dev, "scm command failed to update VMIDMT\n");
+}
+
+static u64 msm_otg_dma_mask = DMA_BIT_MASK(32);
+static struct platform_device *msm_otg_add_pdev(
+		struct platform_device *ofdev, const char *name)
+{
+	struct platform_device *pdev;
+	const struct resource *res = ofdev->resource;
+	unsigned int num = ofdev->num_resources;
+	int retval;
+	struct ci13xxx_platform_data ci_pdata;
+	struct msm_otg_platform_data *otg_pdata;
+	struct msm_otg *motg;
+
+	pdev = platform_device_alloc(name, -1);
+	if (!pdev) {
+		retval = -ENOMEM;
+		goto error;
+	}
+
+	pdev->dev.coherent_dma_mask = DMA_BIT_MASK(32);
+	pdev->dev.dma_mask = &msm_otg_dma_mask;
+	pdev->dev.parent = &ofdev->dev;
+
+	if (num) {
+		retval = platform_device_add_resources(pdev, res, num);
+		if (retval)
+			goto error;
+	}
+
+	if (!strcmp(name, "msm_hsusb")) {
+		otg_pdata =
+			(struct msm_otg_platform_data *)
+				ofdev->dev.platform_data;
+		motg = platform_get_drvdata(ofdev);
+		ci_pdata.log2_itc = otg_pdata->log2_itc;
+		ci_pdata.usb_core_id = 0;
+		ci_pdata.l1_supported = otg_pdata->l1_supported;
+		ci_pdata.enable_ahb2ahb_bypass =
+				otg_pdata->enable_ahb2ahb_bypass;
+		ci_pdata.enable_streaming = otg_pdata->enable_streaming;
+		ci_pdata.enable_axi_prefetch = otg_pdata->enable_axi_prefetch;
+		retval = platform_device_add_data(pdev, &ci_pdata,
+			sizeof(ci_pdata));
+		if (retval)
+			goto error;
+	}
+
+	arch_setup_dma_ops(&pdev->dev, 0, DMA_BIT_MASK(32), NULL, false);
+	retval = platform_device_add(pdev);
+	if (retval)
+		goto error;
+
+	return pdev;
+
+error:
+	platform_device_put(pdev);
+	return ERR_PTR(retval);
+}
+
+static int msm_otg_setup_devices(struct platform_device *ofdev,
+		enum usb_mode_type mode, bool init)
+{
+	const char *gadget_name = "msm_hsusb";
+	const char *host_name = "msm_hsusb_host";
+	static struct platform_device *gadget_pdev;
+	static struct platform_device *host_pdev;
+	int retval = 0;
+
+	if (!init) {
+		if (gadget_pdev) {
+			device_remove_file(&gadget_pdev->dev,
+					   &dev_attr_perf_mode);
+			platform_device_unregister(gadget_pdev);
+		}
+		if (host_pdev)
+			platform_device_unregister(host_pdev);
+		return 0;
+	}
+
+	switch (mode) {
+	case USB_OTG:
+		/* fall through */
+	case USB_PERIPHERAL:
+		gadget_pdev = msm_otg_add_pdev(ofdev, gadget_name);
+		if (IS_ERR(gadget_pdev)) {
+			retval = PTR_ERR(gadget_pdev);
+			break;
+		}
+		if (device_create_file(&gadget_pdev->dev, &dev_attr_perf_mode))
+			dev_err(&gadget_pdev->dev, "perf_mode file failed\n");
+		if (mode == USB_PERIPHERAL)
+			break;
+		/* fall through */
+	case USB_HOST:
+		host_pdev = msm_otg_add_pdev(ofdev, host_name);
+		if (IS_ERR(host_pdev)) {
+			retval = PTR_ERR(host_pdev);
+			if (mode == USB_OTG) {
+				platform_device_unregister(gadget_pdev);
+				device_remove_file(&gadget_pdev->dev,
+						   &dev_attr_perf_mode);
+			}
+		}
+		break;
+	default:
+		break;
+	}
+
+	return retval;
+}
+
+static ssize_t dpdm_pulldown_enable_show(struct device *dev,
+			       struct device_attribute *attr, char *buf)
+{
+	struct msm_otg *motg = the_msm_otg;
+	struct msm_otg_platform_data *pdata = motg->pdata;
+
+	return snprintf(buf, PAGE_SIZE, "%s\n", pdata->dpdm_pulldown_added ?
+							"enabled" : "disabled");
+}
+
+static ssize_t dpdm_pulldown_enable_store(struct device *dev,
+		struct device_attribute *attr, const char
+		*buf, size_t size)
+{
+	struct msm_otg *motg = the_msm_otg;
+	struct msm_otg_platform_data *pdata = motg->pdata;
+
+	if (!strncasecmp(buf, "enable", 6)) {
+		pdata->dpdm_pulldown_added = true;
+		return size;
+	} else if (!strncasecmp(buf, "disable", 7)) {
+		pdata->dpdm_pulldown_added = false;
+		return size;
+	}
+
+	return -EINVAL;
+}
+
+static DEVICE_ATTR(dpdm_pulldown_enable, 0644,
+		dpdm_pulldown_enable_show, dpdm_pulldown_enable_store);
 
 static int msm_otg_vbus_notifier(struct notifier_block *nb, unsigned long event,
 				void *ptr)
 {
-	struct usb_phy *usb_phy = container_of(nb, struct usb_phy, vbus_nb);
-	struct msm_otg *motg = container_of(usb_phy, struct msm_otg, phy);
-
-	if (event)
-		set_bit(B_SESS_VLD, &motg->inputs);
-	else
-		clear_bit(B_SESS_VLD, &motg->inputs);
-
-	if (test_bit(B_SESS_VLD, &motg->inputs)) {
-		/* Switch D+/D- lines to Device connector */
-		gpiod_set_value_cansleep(motg->switch_gpio, 0);
-	} else {
-		/* Switch D+/D- lines to Hub */
-		gpiod_set_value_cansleep(motg->switch_gpio, 1);
-	}
-
-	schedule_work(&motg->sm_work);
+	msm_otg_set_vbus_state(!!event);
 
 	return NOTIFY_DONE;
 }
@@ -1626,318 +3699,981 @@
 static int msm_otg_id_notifier(struct notifier_block *nb, unsigned long event,
 				void *ptr)
 {
-	struct usb_phy *usb_phy = container_of(nb, struct usb_phy, id_nb);
-	struct msm_otg *motg = container_of(usb_phy, struct msm_otg, phy);
+	struct msm_otg *motg = container_of(nb, struct msm_otg, id_nb);
 
 	if (event)
-		clear_bit(ID, &motg->inputs);
+		motg->id_state = USB_ID_GROUND;
 	else
-		set_bit(ID, &motg->inputs);
-
-	schedule_work(&motg->sm_work);
+		motg->id_state = USB_ID_FLOAT;
+
+	msm_id_status_w(&motg->id_status_work.work);
 
 	return NOTIFY_DONE;
 }
 
-static int msm_otg_read_dt(struct platform_device *pdev, struct msm_otg *motg)
-{
+static int msm_otg_extcon_register(struct msm_otg *motg)
+{
+	struct device_node *node = motg->pdev->dev.of_node;
+	struct extcon_dev *edev;
+	int ret = 0;
+
+	if (motg->extcon_registered) {
+		dev_info(&motg->pdev->dev, "extcon_nb already registered\n");
+		return 0;
+	}
+
+	if (!of_property_read_bool(node, "extcon"))
+		return 0;
+
+	edev = extcon_get_edev_by_phandle(&motg->pdev->dev, 0);
+	if (IS_ERR(edev) && PTR_ERR(edev) != -ENODEV)
+		return PTR_ERR(edev);
+
+	if (!IS_ERR(edev)) {
+		motg->extcon_vbus = edev;
+		motg->vbus_nb.notifier_call = msm_otg_vbus_notifier;
+		ret = extcon_register_notifier(edev, EXTCON_USB,
+							&motg->vbus_nb);
+		if (ret < 0) {
+			dev_err(&motg->pdev->dev, "failed to register notifier for USB\n");
+			return ret;
+		}
+	}
+
+	if (of_count_phandle_with_args(node, "extcon", NULL) > 1) {
+		edev = extcon_get_edev_by_phandle(&motg->pdev->dev, 1);
+		if (IS_ERR(edev) && PTR_ERR(edev) != -ENODEV) {
+			ret = PTR_ERR(edev);
+			goto err;
+		}
+	}
+
+	if (!IS_ERR(edev)) {
+		motg->extcon_id = edev;
+		motg->id_nb.notifier_call = msm_otg_id_notifier;
+		ret = extcon_register_notifier(edev, EXTCON_USB_HOST,
+							&motg->id_nb);
+		if (ret < 0) {
+			dev_err(&motg->pdev->dev, "failed to register notifier for USB-HOST\n");
+			goto err;
+		}
+	}
+	motg->extcon_registered = true;
+
+	return 0;
+err:
+	if (motg->extcon_vbus)
+		extcon_unregister_notifier(motg->extcon_vbus, EXTCON_USB,
+								&motg->vbus_nb);
+
+	return ret;
+}
+
+static void msm_otg_handle_initial_extcon(struct msm_otg *motg)
+{
+	if (motg->extcon_vbus && extcon_get_state(motg->extcon_vbus,
+						EXTCON_USB))
+		msm_otg_vbus_notifier(&motg->vbus_nb, true, motg->extcon_vbus);
+
+	if (motg->extcon_id && extcon_get_state(motg->extcon_id,
+						EXTCON_USB_HOST))
+		msm_otg_id_notifier(&motg->id_nb, true, motg->extcon_id);
+}
+
+static void msm_otg_extcon_register_work(struct work_struct *w)
+{
+	struct msm_otg *motg = container_of(w, struct msm_otg,
+						extcon_register_work);
+
+	power_supply_unreg_notifier(&motg->psy_nb);
+
+	if (msm_otg_extcon_register(motg)) {
+		dev_err(&motg->pdev->dev, "failed to register extcon\n");
+		return;
+	}
+
+	msm_otg_handle_initial_extcon(motg);
+}
+
+static int msm_otg_psy_changed(struct notifier_block *nb, unsigned long evt,
+							void *ptr)
+{
+	struct msm_otg *motg = container_of(nb, struct msm_otg, psy_nb);
+
+	if (strcmp(((struct power_supply *)ptr)->desc->name, "usb") ||
+						evt != PSY_EVENT_PROP_CHANGED)
+		return 0;
+
+	queue_work(motg->otg_wq, &motg->extcon_register_work);
+
+	return 0;
+}
+
+struct msm_otg_platform_data *msm_otg_dt_to_pdata(struct platform_device *pdev)
+{
+	struct device_node *node = pdev->dev.of_node;
 	struct msm_otg_platform_data *pdata;
-	struct device_node *node = pdev->dev.of_node;
-	struct property *prop;
-	int len, ret, words;
-	u32 val, tmp[3];
+	int len = 0;
+	int res_gpio;
 
 	pdata = devm_kzalloc(&pdev->dev, sizeof(*pdata), GFP_KERNEL);
 	if (!pdata)
-		return -ENOMEM;
-
-	motg->pdata = pdata;
-
-	pdata->phy_type = (enum msm_usb_phy_type)of_device_get_match_data(&pdev->dev);
-	if (!pdata->phy_type)
-		return 1;
-
-	motg->link_rst = devm_reset_control_get(&pdev->dev, "link");
-	if (IS_ERR(motg->link_rst))
-		return PTR_ERR(motg->link_rst);
-
-	motg->phy_rst = devm_reset_control_get(&pdev->dev, "phy");
-	if (IS_ERR(motg->phy_rst))
-		motg->phy_rst = NULL;
-
-	pdata->mode = usb_get_dr_mode(&pdev->dev);
-	if (pdata->mode == USB_DR_MODE_UNKNOWN)
-		pdata->mode = USB_DR_MODE_OTG;
-
-	pdata->otg_control = OTG_PHY_CONTROL;
-	if (!of_property_read_u32(node, "qcom,otg-control", &val))
-		if (val == OTG_PMIC_CONTROL)
-			pdata->otg_control = val;
-
-	if (!of_property_read_u32(node, "qcom,phy-num", &val) && val < 2)
-		motg->phy_number = val;
-
-	motg->vdd_levels[VDD_LEVEL_NONE] = USB_PHY_SUSP_DIG_VOL;
-	motg->vdd_levels[VDD_LEVEL_MIN] = USB_PHY_VDD_DIG_VOL_MIN;
-	motg->vdd_levels[VDD_LEVEL_MAX] = USB_PHY_VDD_DIG_VOL_MAX;
-
-	if (of_get_property(node, "qcom,vdd-levels", &len) &&
-	    len == sizeof(tmp)) {
-		of_property_read_u32_array(node, "qcom,vdd-levels",
-					   tmp, len / sizeof(*tmp));
-		motg->vdd_levels[VDD_LEVEL_NONE] = tmp[VDD_LEVEL_NONE];
-		motg->vdd_levels[VDD_LEVEL_MIN] = tmp[VDD_LEVEL_MIN];
-		motg->vdd_levels[VDD_LEVEL_MAX] = tmp[VDD_LEVEL_MAX];
-	}
-
-	motg->manual_pullup = of_property_read_bool(node, "qcom,manual-pullup");
-
-	motg->switch_gpio = devm_gpiod_get_optional(&pdev->dev, "switch",
-						    GPIOD_OUT_LOW);
-	if (IS_ERR(motg->switch_gpio))
-		return PTR_ERR(motg->switch_gpio);
-
-	prop = of_find_property(node, "qcom,phy-init-sequence", &len);
-	if (!prop || !len)
-		return 0;
-
-	words = len / sizeof(u32);
-
-	if (words >= ULPI_EXT_VENDOR_SPECIFIC) {
-		dev_warn(&pdev->dev, "Too big PHY init sequence %d\n", words);
-		return 0;
-	}
-
-	pdata->phy_init_seq = devm_kzalloc(&pdev->dev, len, GFP_KERNEL);
-	if (!pdata->phy_init_seq)
-		return 0;
-
-	ret = of_property_read_u32_array(node, "qcom,phy-init-sequence",
-					 pdata->phy_init_seq, words);
-	if (!ret)
-		pdata->phy_init_sz = words;
-
-	return 0;
-}
-
-static int msm_otg_reboot_notify(struct notifier_block *this,
-				 unsigned long code, void *unused)
-{
-	struct msm_otg *motg = container_of(this, struct msm_otg, reboot);
-
-	/*
-	 * Ensure that D+/D- lines are routed to uB connector, so
-	 * we could load bootloader/kernel at next reboot
-	 */
-	gpiod_set_value_cansleep(motg->switch_gpio, 0);
-	return NOTIFY_DONE;
+		return NULL;
+
+	len = of_property_count_elems_of_size(node,
+			"qcom,hsusb-otg-phy-init-seq", sizeof(len));
+	if (len > 0) {
+		pdata->phy_init_seq = devm_kzalloc(&pdev->dev,
+						len * sizeof(len), GFP_KERNEL);
+		if (!pdata->phy_init_seq)
+			return NULL;
+		of_property_read_u32_array(node, "qcom,hsusb-otg-phy-init-seq",
+				pdata->phy_init_seq, len);
+	}
+	of_property_read_u32(node, "qcom,hsusb-otg-power-budget",
+				&pdata->power_budget);
+	of_property_read_u32(node, "qcom,hsusb-otg-mode",
+				&pdata->mode);
+	of_property_read_u32(node, "qcom,hsusb-otg-otg-control",
+				&pdata->otg_control);
+	of_property_read_u32(node, "qcom,hsusb-otg-default-mode",
+				&pdata->default_mode);
+	of_property_read_u32(node, "qcom,hsusb-otg-phy-type",
+				&pdata->phy_type);
+	pdata->disable_reset_on_disconnect = of_property_read_bool(node,
+				"qcom,hsusb-otg-disable-reset");
+	pdata->pnoc_errata_fix = of_property_read_bool(node,
+				"qcom,hsusb-otg-pnoc-errata-fix");
+	pdata->enable_lpm_on_dev_suspend = of_property_read_bool(node,
+				"qcom,hsusb-otg-lpm-on-dev-suspend");
+	pdata->core_clk_always_on_workaround = of_property_read_bool(node,
+				"qcom,hsusb-otg-clk-always-on-workaround");
+	pdata->delay_lpm_on_disconnect = of_property_read_bool(node,
+				"qcom,hsusb-otg-delay-lpm");
+	pdata->dp_manual_pullup = of_property_read_bool(node,
+				"qcom,dp-manual-pullup");
+	pdata->enable_sec_phy = of_property_read_bool(node,
+					"qcom,usb2-enable-hsphy2");
+	of_property_read_u32(node, "qcom,hsusb-log2-itc",
+				&pdata->log2_itc);
+
+	pdata->pmic_id_irq = platform_get_irq_byname(pdev, "pmic_id_irq");
+	if (pdata->pmic_id_irq < 0)
+		pdata->pmic_id_irq = 0;
+
+	pdata->hub_reset_gpio = of_get_named_gpio(
+			node, "qcom,hub-reset-gpio", 0);
+	if (!gpio_is_valid(pdata->hub_reset_gpio))
+		pr_debug("hub_reset_gpio is not available\n");
+
+	pdata->usbeth_reset_gpio = of_get_named_gpio(
+			node, "qcom,usbeth-reset-gpio", 0);
+	if (!gpio_is_valid(pdata->usbeth_reset_gpio))
+		pr_debug("usbeth_reset_gpio is not available\n");
+
+	pdata->switch_sel_gpio =
+			of_get_named_gpio(node, "qcom,sw-sel-gpio", 0);
+	if (!gpio_is_valid(pdata->switch_sel_gpio))
+		pr_debug("switch_sel_gpio is not available\n");
+
+	pdata->usb_id_gpio =
+			of_get_named_gpio(node, "qcom,usbid-gpio", 0);
+	if (!gpio_is_valid(pdata->usb_id_gpio))
+		pr_debug("usb_id_gpio is not available\n");
+
+	pdata->l1_supported = of_property_read_bool(node,
+				"qcom,hsusb-l1-supported");
+	pdata->enable_ahb2ahb_bypass = of_property_read_bool(node,
+				"qcom,ahb-async-bridge-bypass");
+	pdata->disable_retention_with_vdd_min = of_property_read_bool(node,
+				"qcom,disable-retention-with-vdd-min");
+	pdata->enable_phy_id_pullup = of_property_read_bool(node,
+				"qcom,enable-phy-id-pullup");
+	pdata->phy_dvdd_always_on = of_property_read_bool(node,
+				"qcom,phy-dvdd-always-on");
+
+	res_gpio = of_get_named_gpio(node, "qcom,hsusb-otg-vddmin-gpio", 0);
+	if (!gpio_is_valid(res_gpio))
+		res_gpio = 0;
+	pdata->vddmin_gpio = res_gpio;
+
+	pdata->emulation = of_property_read_bool(node,
+						"qcom,emulation");
+
+	pdata->enable_streaming = of_property_read_bool(node,
+					"qcom,boost-sysclk-with-streaming");
+
+	pdata->enable_axi_prefetch = of_property_read_bool(node,
+						"qcom,axi-prefetch-enable");
+
+	pdata->vbus_low_as_hostmode = of_property_read_bool(node,
+					"qcom,vbus-low-as-hostmode");
+
+	pdata->phy_id_high_as_peripheral = of_property_read_bool(node,
+					"qcom,phy-id-high-as-peripheral");
+
+	return pdata;
 }
 
 static int msm_otg_probe(struct platform_device *pdev)
 {
 	int ret = 0;
-	struct device_node *np = pdev->dev.of_node;
-	struct msm_otg_platform_data *pdata;
+	int len = 0;
+	u32 tmp[3];
 	struct resource *res;
 	struct msm_otg *motg;
 	struct usb_phy *phy;
-	void __iomem *phy_select;
-
-	motg = devm_kzalloc(&pdev->dev, sizeof(struct msm_otg), GFP_KERNEL);
-	if (!motg)
-		return -ENOMEM;
+	struct msm_otg_platform_data *pdata;
+	void __iomem *tcsr;
+	int id_irq = 0;
+
+	dev_info(&pdev->dev, "msm_otg probe\n");
+
+	motg = kzalloc(sizeof(struct msm_otg), GFP_KERNEL);
+	if (!motg) {
+		ret = -ENOMEM;
+		return ret;
+	}
+
+	/*
+	 * USB Core is running its protocol engine based on CORE CLK,
+	 * CORE CLK  must be running at >55Mhz for correct HSUSB
+	 * operation and USB core cannot tolerate frequency changes on
+	 * CORE CLK. For such USB cores, vote for maximum clk frequency
+	 * on pclk source
+	 */
+	motg->core_clk = clk_get(&pdev->dev, "core_clk");
+	if (IS_ERR(motg->core_clk)) {
+		ret = PTR_ERR(motg->core_clk);
+		motg->core_clk = NULL;
+		if (ret != -EPROBE_DEFER)
+			dev_err(&pdev->dev, "failed to get core_clk\n");
+		goto free_motg;
+	}
+
+	motg->core_reset = devm_reset_control_get(&pdev->dev, "core_reset");
+	if (IS_ERR(motg->core_reset)) {
+		dev_err(&pdev->dev, "failed to get core_reset\n");
+		ret = PTR_ERR(motg->core_reset);
+		goto put_core_clk;
+	}
+
+	/*
+	 * USB Core CLK can run at max freq if streaming is enabled. Hence,
+	 * get Max supported clk frequency for USB Core CLK and request to set
+	 * the same. Otherwise set USB Core CLK to defined default value.
+	 */
+	if (of_property_read_u32(pdev->dev.of_node,
+					"qcom,max-nominal-sysclk-rate", &ret)) {
+		ret = -EINVAL;
+		goto put_core_clk;
+	} else {
+		motg->core_clk_nominal_rate = clk_round_rate(motg->core_clk,
+							     ret);
+	}
+
+	if (of_property_read_u32(pdev->dev.of_node,
+					"qcom,max-svs-sysclk-rate", &ret)) {
+		dev_dbg(&pdev->dev, "core_clk svs freq not specified\n");
+	} else {
+		motg->core_clk_svs_rate = clk_round_rate(motg->core_clk, ret);
+	}
+
+	motg->default_noc_mode = USB_NOC_NOM_VOTE;
+	if (of_property_read_bool(pdev->dev.of_node, "qcom,default-mode-svs")) {
+		motg->core_clk_rate = motg->core_clk_svs_rate;
+		motg->default_noc_mode = USB_NOC_SVS_VOTE;
+	} else if (of_property_read_bool(pdev->dev.of_node,
+					"qcom,boost-sysclk-with-streaming")) {
+		motg->core_clk_rate = motg->core_clk_nominal_rate;
+	} else {
+		motg->core_clk_rate = clk_round_rate(motg->core_clk,
+						USB_DEFAULT_SYSTEM_CLOCK);
+	}
+
+	if (IS_ERR_VALUE(motg->core_clk_rate)) {
+		dev_err(&pdev->dev, "fail to get core clk max freq.\n");
+	} else {
+		ret = clk_set_rate(motg->core_clk, motg->core_clk_rate);
+		if (ret)
+			dev_err(&pdev->dev, "fail to set core_clk freq:%d\n",
+									ret);
+	}
+
+	motg->pclk = clk_get(&pdev->dev, "iface_clk");
+	if (IS_ERR(motg->pclk)) {
+		ret = PTR_ERR(motg->pclk);
+		motg->pclk = NULL;
+		if (ret != -EPROBE_DEFER)
+			dev_err(&pdev->dev, "failed to get iface_clk\n");
+		goto put_core_clk;
+	}
+
+	motg->xo_clk = clk_get(&pdev->dev, "xo");
+	if (IS_ERR(motg->xo_clk)) {
+		ret = PTR_ERR(motg->xo_clk);
+		motg->xo_clk = NULL;
+		if (ret == -EPROBE_DEFER)
+			goto put_pclk;
+	}
+
+	/*
+	 * On few platforms USB PHY is fed with sleep clk.
+	 * Hence don't fail probe.
+	 */
+	motg->sleep_clk = devm_clk_get(&pdev->dev, "sleep_clk");
+	if (IS_ERR(motg->sleep_clk)) {
+		ret = PTR_ERR(motg->sleep_clk);
+		motg->sleep_clk = NULL;
+		if (ret == -EPROBE_DEFER)
+			goto put_xo_clk;
+		else
+			dev_dbg(&pdev->dev, "failed to get sleep_clk\n");
+	} else {
+		ret = clk_prepare_enable(motg->sleep_clk);
+		if (ret) {
+			dev_err(&pdev->dev, "%s failed to vote sleep_clk%d\n",
+						__func__, ret);
+			goto put_xo_clk;
+		}
+	}
+
+	/*
+	 * If present, phy_reset_clk is used to reset the PHY, ULPI bridge
+	 * and CSR Wrapper. This is a reset only clock.
+	 */
+
+	if (of_property_match_string(pdev->dev.of_node,
+			"clock-names", "phy_reset_clk") >= 0) {
+		motg->phy_reset_clk = devm_clk_get(&pdev->dev, "phy_reset_clk");
+		if (IS_ERR(motg->phy_reset_clk)) {
+			ret = PTR_ERR(motg->phy_reset_clk);
+			goto disable_sleep_clk;
+		}
+
+		motg->phy_reset = devm_reset_control_get(&pdev->dev,
+								"phy_reset");
+		if (IS_ERR(motg->phy_reset)) {
+			dev_err(&pdev->dev, "failed to get phy_reset\n");
+			ret = PTR_ERR(motg->phy_reset);
+			goto disable_sleep_clk;
+		}
+	}
+
+	/*
+	 * If present, phy_por_clk is used to assert/de-assert phy POR
+	 * input. This is a reset only clock. phy POR must be asserted
+	 * after overriding the parameter registers via CSR wrapper or
+	 * ULPI bridge.
+	 */
+	if (of_property_match_string(pdev->dev.of_node,
+				"clock-names", "phy_por_clk") >= 0) {
+		motg->phy_por_clk = devm_clk_get(&pdev->dev, "phy_por_clk");
+		if (IS_ERR(motg->phy_por_clk)) {
+			ret = PTR_ERR(motg->phy_por_clk);
+			goto disable_sleep_clk;
+		}
+
+		motg->phy_por_reset = devm_reset_control_get(&pdev->dev,
+							"phy_por_reset");
+		if (IS_ERR(motg->phy_por_reset)) {
+			dev_err(&pdev->dev, "failed to get phy_por_reset\n");
+			ret = PTR_ERR(motg->phy_por_reset);
+			goto disable_sleep_clk;
+		}
+	}
+
+	/*
+	 * If present, phy_csr_clk is required for accessing PHY
+	 * CSR registers via AHB2PHY interface.
+	 */
+	if (of_property_match_string(pdev->dev.of_node,
+				"clock-names", "phy_csr_clk") >= 0) {
+		motg->phy_csr_clk = devm_clk_get(&pdev->dev, "phy_csr_clk");
+		if (IS_ERR(motg->phy_csr_clk)) {
+			ret = PTR_ERR(motg->phy_csr_clk);
+			goto disable_sleep_clk;
+		} else {
+			ret = clk_prepare_enable(motg->phy_csr_clk);
+			if (ret) {
+				dev_err(&pdev->dev,
+					"fail to enable phy csr clk %d\n", ret);
+				goto disable_sleep_clk;
+			}
+		}
+	}
+
+	of_property_read_u32(pdev->dev.of_node, "qcom,pm-qos-latency",
+				&motg->pm_qos_latency);
+
+	pdata = msm_otg_dt_to_pdata(pdev);
+	if (!pdata) {
+		ret = -ENOMEM;
+		goto disable_phy_csr_clk;
+	}
+	pdev->dev.platform_data = pdata;
+
+	pdata->bus_scale_table = msm_bus_cl_get_pdata(pdev);
+	if (!pdata->bus_scale_table)
+		dev_dbg(&pdev->dev, "bus scaling is disabled\n");
+
+	if (pdata->phy_type == QUSB_ULPI_PHY) {
+		if (of_property_match_string(pdev->dev.of_node,
+					"clock-names", "phy_ref_clk") >= 0) {
+			motg->phy_ref_clk = devm_clk_get(&pdev->dev,
+						"phy_ref_clk");
+			if (IS_ERR(motg->phy_ref_clk)) {
+				ret = PTR_ERR(motg->phy_ref_clk);
+				goto disable_phy_csr_clk;
+			} else {
+				ret = clk_prepare_enable(motg->phy_ref_clk);
+				if (ret) {
+					dev_err(&pdev->dev,
+						"fail to enable phy ref clk %d\n",
+						ret);
+					goto disable_phy_csr_clk;
+				}
+			}
+		}
+	}
 
 	motg->phy.otg = devm_kzalloc(&pdev->dev, sizeof(struct usb_otg),
-				     GFP_KERNEL);
-	if (!motg->phy.otg)
-		return -ENOMEM;
-
+							GFP_KERNEL);
+	if (!motg->phy.otg) {
+		ret = -ENOMEM;
+		goto disable_phy_csr_clk;
+	}
+
+	the_msm_otg = motg;
+	motg->pdata = pdata;
 	phy = &motg->phy;
 	phy->dev = &pdev->dev;
-
-	motg->clk = devm_clk_get(&pdev->dev, np ? "core" : "usb_hs_clk");
-	if (IS_ERR(motg->clk)) {
-		dev_err(&pdev->dev, "failed to get usb_hs_clk\n");
-		return PTR_ERR(motg->clk);
-	}
+	motg->pdev = pdev;
+	motg->dbg_idx = 0;
+	motg->dbg_lock = __RW_LOCK_UNLOCKED(lck);
+
+	if (motg->pdata->bus_scale_table) {
+		motg->bus_perf_client =
+		    msm_bus_scale_register_client(motg->pdata->bus_scale_table);
+		if (!motg->bus_perf_client) {
+			dev_err(motg->phy.dev, "%s: Failed to register BUS\n"
+						"scaling client!!\n", __func__);
+		} else {
+			debug_bus_voting_enabled = true;
+			/* Some platforms require BUS vote to control clocks */
+			msm_otg_bus_vote(motg, USB_MIN_PERF_VOTE);
+		}
+	}
+
+	ret = msm_otg_bus_freq_get(motg);
+	if (ret) {
+		pr_err("failed to get noc clocks: %d\n", ret);
+	} else {
+		ret = msm_otg_bus_freq_set(motg, motg->default_noc_mode);
+		if (ret)
+			pr_err("failed to vote explicit noc rates: %d\n", ret);
+	}
+
+	/* initialize reset counter */
+	motg->reset_counter = 0;
+
+	res = platform_get_resource_byname(pdev, IORESOURCE_MEM, "core");
+	if (!res) {
+		dev_err(&pdev->dev, "failed to get core iomem resource\n");
+		ret = -ENODEV;
+		goto devote_bus_bw;
+	}
+
+	motg->io_res = res;
+	motg->regs = ioremap(res->start, resource_size(res));
+	if (!motg->regs) {
+		dev_err(&pdev->dev, "core iomem ioremap failed\n");
+		ret = -ENOMEM;
+		goto devote_bus_bw;
+	}
+	dev_info(&pdev->dev, "OTG regs = %pK\n", motg->regs);
+
+	if (pdata->enable_sec_phy) {
+		res = platform_get_resource_byname(pdev,
+				IORESOURCE_MEM, "tcsr");
+		if (!res) {
+			dev_dbg(&pdev->dev, "missing TCSR memory resource\n");
+		} else {
+			tcsr = devm_ioremap_nocache(&pdev->dev, res->start,
+				resource_size(res));
+			if (!tcsr) {
+				dev_dbg(&pdev->dev, "tcsr ioremap failed\n");
+			} else {
+				/* Enable USB2 on secondary HSPHY. */
+				writel_relaxed(0x1, tcsr);
+				/*
+				 * Ensure that TCSR write is completed before
+				 * USB registers initialization.
+				 */
+				mb();
+			}
+		}
+	}
+
+	if (pdata->enable_sec_phy)
+		motg->usb_phy_ctrl_reg = USB_PHY_CTRL2;
+	else
+		motg->usb_phy_ctrl_reg = USB_PHY_CTRL;
 
 	/*
-	 * If USB Core is running its protocol engine based on CORE CLK,
-	 * CORE CLK  must be running at >55Mhz for correct HSUSB
-	 * operation and USB core cannot tolerate frequency changes on
-	 * CORE CLK.
+	 * The USB PHY wrapper provides a register interface
+	 * through AHB2PHY for performing PHY related operations
+	 * like retention, HV interrupts and overriding parameter
+	 * registers etc. The registers start at 4 byte boundary
+	 * but only the first byte is valid and remaining are not
+	 * used. Relaxed versions of readl/writel should be used.
+	 *
+	 * The link does not have any PHY specific registers.
+	 * Hence set motg->usb_phy_ctrl_reg to.
 	 */
-	motg->pclk = devm_clk_get(&pdev->dev, np ? "iface" : "usb_hs_pclk");
-	if (IS_ERR(motg->pclk)) {
-		dev_err(&pdev->dev, "failed to get usb_hs_pclk\n");
-		return PTR_ERR(motg->pclk);
-	}
-
-	/*
-	 * USB core clock is not present on all MSM chips. This
-	 * clock is introduced to remove the dependency on AXI
-	 * bus frequency.
-	 */
-	motg->core_clk = devm_clk_get(&pdev->dev,
-				      np ? "alt_core" : "usb_hs_core_clk");
-
-	res = platform_get_resource(pdev, IORESOURCE_MEM, 0);
-	if (!res)
-		return -EINVAL;
-	motg->regs = devm_ioremap(&pdev->dev, res->start, resource_size(res));
-	if (!motg->regs)
-		return -ENOMEM;
-
-	pdata = dev_get_platdata(&pdev->dev);
-	if (!pdata) {
-		if (!np)
-			return -ENXIO;
-		ret = msm_otg_read_dt(pdev, motg);
-		if (ret)
-			return ret;
-	}
-
-	/*
-	 * NOTE: The PHYs can be multiplexed between the chipidea controller
-	 * and the dwc3 controller, using a single bit. It is important that
-	 * the dwc3 driver does not set this bit in an incompatible way.
-	 */
-	if (motg->phy_number) {
-		phy_select = devm_ioremap_nocache(&pdev->dev, USB2_PHY_SEL, 4);
-		if (!phy_select)
-			return -ENOMEM;
-
-		/* Enable second PHY with the OTG port */
-		writel(0x1, phy_select);
-	}
-
-	dev_info(&pdev->dev, "OTG regs = %p\n", motg->regs);
+	if (motg->pdata->phy_type == SNPS_FEMTO_PHY ||
+		pdata->phy_type == QUSB_ULPI_PHY) {
+		res = platform_get_resource_byname(pdev,
+				IORESOURCE_MEM, "phy_csr");
+		if (!res) {
+			dev_err(&pdev->dev, "PHY CSR IOMEM missing!\n");
+			ret = -ENODEV;
+			goto free_regs;
+		}
+		motg->phy_csr_regs = devm_ioremap_resource(&pdev->dev, res);
+		if (IS_ERR(motg->phy_csr_regs)) {
+			ret = PTR_ERR(motg->phy_csr_regs);
+			dev_err(&pdev->dev, "PHY CSR ioremap failed!\n");
+			goto free_regs;
+		}
+		motg->usb_phy_ctrl_reg = 0;
+	}
 
 	motg->irq = platform_get_irq(pdev, 0);
-	if (motg->irq < 0) {
+	if (!motg->irq) {
 		dev_err(&pdev->dev, "platform_get_irq failed\n");
-		ret = motg->irq;
-		return motg->irq;
-	}
-
-	motg->supplies[0].supply = "vddcx";
-	motg->supplies[1].supply = "v3p3";
-	motg->supplies[2].supply = "v1p8";
-
-	ret = devm_regulator_bulk_get(motg->phy.dev, ARRAY_SIZE(motg->supplies),
-				      motg->supplies);
-	if (ret)
-		return ret;
-
-	motg->vddcx = motg->supplies[0].consumer;
-	motg->v3p3  = motg->supplies[1].consumer;
-	motg->v1p8  = motg->supplies[2].consumer;
-
-	clk_set_rate(motg->clk, 60000000);
-
-	clk_prepare_enable(motg->clk);
+		ret = -ENODEV;
+		goto free_regs;
+	}
+
+	motg->async_irq = platform_get_irq_byname(pdev, "async_irq");
+	if (motg->async_irq < 0) {
+		dev_err(&pdev->dev, "platform_get_irq for async_int failed\n");
+		motg->async_irq = 0;
+		goto free_regs;
+	}
+
+	if (motg->xo_clk) {
+		ret = clk_prepare_enable(motg->xo_clk);
+		if (ret) {
+			dev_err(&pdev->dev,
+				"%s failed to vote for TCXO %d\n",
+					__func__, ret);
+			goto free_xo_handle;
+		}
+	}
+
+
 	clk_prepare_enable(motg->pclk);
 
-	if (!IS_ERR(motg->core_clk))
-		clk_prepare_enable(motg->core_clk);
-
-	ret = msm_hsusb_init_vddcx(motg, 1);
+	hsusb_vdd = devm_regulator_get(motg->phy.dev, "hsusb_vdd_dig");
+	if (IS_ERR(hsusb_vdd)) {
+		hsusb_vdd = devm_regulator_get(motg->phy.dev, "HSUSB_VDDCX");
+		if (IS_ERR(hsusb_vdd)) {
+			dev_err(motg->phy.dev, "unable to get hsusb vddcx\n");
+			ret = PTR_ERR(hsusb_vdd);
+			goto devote_xo_handle;
+		}
+	}
+
+	len = of_property_count_elems_of_size(pdev->dev.of_node,
+			"qcom,vdd-voltage-level", sizeof(len));
+	if (len > 0) {
+		if (len == sizeof(tmp) / sizeof(len)) {
+			of_property_read_u32_array(pdev->dev.of_node,
+					"qcom,vdd-voltage-level",
+					tmp, len);
+			vdd_val[0] = tmp[0];
+			vdd_val[1] = tmp[1];
+			vdd_val[2] = tmp[2];
+		} else {
+			dev_dbg(&pdev->dev,
+				"Using default hsusb vdd config.\n");
+			goto devote_xo_handle;
+		}
+	} else {
+		goto devote_xo_handle;
+	}
+
+	ret = msm_hsusb_config_vddcx(1);
 	if (ret) {
 		dev_err(&pdev->dev, "hsusb vddcx configuration failed\n");
-		goto disable_clks;
+		goto devote_xo_handle;
+	}
+
+	ret = regulator_enable(hsusb_vdd);
+	if (ret) {
+		dev_err(&pdev->dev, "unable to enable the hsusb vddcx\n");
+		goto free_config_vddcx;
 	}
 
 	ret = msm_hsusb_ldo_init(motg, 1);
 	if (ret) {
 		dev_err(&pdev->dev, "hsusb vreg configuration failed\n");
-		goto disable_vddcx;
-	}
-	ret = msm_hsusb_ldo_set_mode(motg, 1);
+		goto free_hsusb_vdd;
+	}
+
+	/* Get pinctrl if target uses pinctrl */
+	motg->phy_pinctrl = devm_pinctrl_get(&pdev->dev);
+	if (IS_ERR(motg->phy_pinctrl)) {
+		if (of_property_read_bool(pdev->dev.of_node, "pinctrl-names")) {
+			dev_err(&pdev->dev, "Error encountered while getting pinctrl");
+			ret = PTR_ERR(motg->phy_pinctrl);
+			goto free_ldo_init;
+		}
+		dev_dbg(&pdev->dev, "Target does not use pinctrl\n");
+		motg->phy_pinctrl = NULL;
+	}
+
+	ret = msm_hsusb_ldo_enable(motg, USB_PHY_REG_ON);
 	if (ret) {
 		dev_err(&pdev->dev, "hsusb vreg enable failed\n");
-		goto disable_ldo;
-	}
-
-	writel(0, USB_USBINTR);
-	writel(0, USB_OTGSC);
-
+		goto free_ldo_init;
+	}
+	clk_prepare_enable(motg->core_clk);
+
+	/* Check if USB mem_type change is needed to workaround PNOC hw issue */
+	msm_otg_pnoc_errata_fix(motg);
+
+	writel_relaxed(0, USB_USBINTR);
+	writel_relaxed(0, USB_OTGSC);
+	/* Ensure that above STOREs are completed before enabling interrupts */
+	mb();
+
+	motg->id_state = USB_ID_FLOAT;
+	set_bit(ID, &motg->inputs);
 	INIT_WORK(&motg->sm_work, msm_otg_sm_work);
 	INIT_DELAYED_WORK(&motg->chg_work, msm_chg_detect_work);
+	INIT_DELAYED_WORK(&motg->id_status_work, msm_id_status_w);
+	INIT_DELAYED_WORK(&motg->perf_vote_work, msm_otg_perf_vote_work);
+	INIT_DELAYED_WORK(&motg->sdp_check, check_for_sdp_connection);
+	INIT_WORK(&motg->notify_charger_work, msm_otg_notify_charger_work);
+	INIT_WORK(&motg->extcon_register_work, msm_otg_extcon_register_work);
+	motg->otg_wq = alloc_ordered_workqueue("k_otg", WQ_FREEZABLE);
+	if (!motg->otg_wq) {
+		pr_err("%s: Unable to create workqueue otg_wq\n",
+			__func__);
+		goto disable_core_clk;
+	}
+
 	ret = devm_request_irq(&pdev->dev, motg->irq, msm_otg_irq, IRQF_SHARED,
 					"msm_otg", motg);
 	if (ret) {
 		dev_err(&pdev->dev, "request irq failed\n");
-		goto disable_ldo;
-	}
-
-	phy->init = msm_phy_init;
-	phy->notify_disconnect = msm_phy_notify_disconnect;
-	phy->type = USB_PHY_TYPE_USB2;
-	phy->vbus_nb.notifier_call = msm_otg_vbus_notifier;
-	phy->id_nb.notifier_call = msm_otg_id_notifier;
+		goto destroy_wq;
+	}
+
+	motg->phy_irq = platform_get_irq_byname(pdev, "phy_irq");
+	if (motg->phy_irq < 0) {
+		dev_dbg(&pdev->dev, "phy_irq is not present\n");
+		motg->phy_irq = 0;
+	} else {
+
+		/* clear all interrupts before enabling the IRQ */
+		writeb_relaxed(0xFF, USB2_PHY_USB_PHY_INTERRUPT_CLEAR0);
+		writeb_relaxed(0xFF, USB2_PHY_USB_PHY_INTERRUPT_CLEAR1);
+
+		writeb_relaxed(0x1, USB2_PHY_USB_PHY_IRQ_CMD);
+		/*
+		 * Databook says 200 usec delay is required for
+		 * clearing the interrupts.
+		 */
+		udelay(200);
+		writeb_relaxed(0x0, USB2_PHY_USB_PHY_IRQ_CMD);
+
+		ret = devm_request_irq(&pdev->dev, motg->phy_irq,
+			msm_otg_phy_irq_handler, IRQF_TRIGGER_RISING,
+			"msm_otg_phy_irq", motg);
+		if (ret < 0) {
+			dev_err(&pdev->dev, "phy_irq request fail %d\n", ret);
+			goto destroy_wq;
+		}
+	}
+
+	ret = devm_request_irq(&pdev->dev, motg->async_irq, msm_otg_irq,
+				IRQF_TRIGGER_RISING, "msm_otg", motg);
+	if (ret) {
+		dev_err(&pdev->dev, "request irq failed (ASYNC INT)\n");
+		goto destroy_wq;
+	}
+	disable_irq(motg->async_irq);
+
+	phy->init = msm_otg_reset;
+	phy->set_power = msm_otg_set_power;
+	phy->set_suspend = msm_otg_set_suspend;
+	phy->dbg_event = msm_otg_dbg_log_event;
 
 	phy->io_ops = &msm_otg_io_ops;
 
 	phy->otg->usb_phy = &motg->phy;
 	phy->otg->set_host = msm_otg_set_host;
 	phy->otg->set_peripheral = msm_otg_set_peripheral;
-
-	msm_usb_reset(phy);
-
-	ret = usb_add_phy_dev(&motg->phy);
+	if (pdata->dp_manual_pullup)
+		phy->flags |= ENABLE_DP_MANUAL_PULLUP;
+
+	if (pdata->enable_sec_phy)
+		phy->flags |= ENABLE_SECONDARY_PHY;
+
+	ret = usb_add_phy(&motg->phy, USB_PHY_TYPE_USB2);
 	if (ret) {
 		dev_err(&pdev->dev, "usb_add_phy failed\n");
-		goto disable_ldo;
-	}
-
-	ret = extcon_get_state(phy->edev, EXTCON_USB);
-	if (ret)
-		set_bit(B_SESS_VLD, &motg->inputs);
-	else
-		clear_bit(B_SESS_VLD, &motg->inputs);
-
-	ret = extcon_get_state(phy->id_edev, EXTCON_USB_HOST);
-	if (ret)
-		clear_bit(ID, &motg->inputs);
-	else
-		set_bit(ID, &motg->inputs);
+		goto destroy_wq;
+	}
+
+	ret = usb_phy_regulator_init(motg);
+	if (ret) {
+		dev_err(&pdev->dev, "usb_phy_regulator_init failed\n");
+		goto remove_phy;
+	}
+
+	if (motg->pdata->mode == USB_OTG &&
+		motg->pdata->otg_control == OTG_PMIC_CONTROL &&
+		!motg->phy_irq) {
+
+		if (gpio_is_valid(motg->pdata->usb_id_gpio)) {
+			/* usb_id_gpio request */
+			ret = devm_gpio_request(&pdev->dev,
+						motg->pdata->usb_id_gpio,
+						"USB_ID_GPIO");
+			if (ret < 0) {
+				dev_err(&pdev->dev, "gpio req failed for id\n");
+				goto phy_reg_deinit;
+			}
+
+			/*
+			 * The following code implements switch between the HOST
+			 * mode to device mode when used different HW components
+			 * on the same port: USB HUB and the usb jack type B
+			 * for device mode In this case HUB should be gone
+			 * only once out of reset at the boot time and after
+			 * that always stay on
+			 */
+			if (gpio_is_valid(motg->pdata->hub_reset_gpio)) {
+				ret = devm_gpio_request(&pdev->dev,
+						motg->pdata->hub_reset_gpio,
+						"qcom,hub-reset-gpio");
+				if (ret < 0) {
+					dev_err(&pdev->dev, "gpio req failed for hub reset\n");
+					goto phy_reg_deinit;
+				}
+				gpio_direction_output(
+					motg->pdata->hub_reset_gpio, 1);
+			}
+
+			if (gpio_is_valid(motg->pdata->switch_sel_gpio)) {
+				ret = devm_gpio_request(&pdev->dev,
+						motg->pdata->switch_sel_gpio,
+						"qcom,sw-sel-gpio");
+				if (ret < 0) {
+					dev_err(&pdev->dev, "gpio req failed for switch sel\n");
+					goto phy_reg_deinit;
+				}
+				if (gpio_get_value(motg->pdata->usb_id_gpio))
+					gpio_direction_input(
+						motg->pdata->switch_sel_gpio);
+
+				else
+					gpio_direction_output(
+					    motg->pdata->switch_sel_gpio,
+					    1);
+			}
+
+			/* usb_id_gpio to irq */
+			id_irq = gpio_to_irq(motg->pdata->usb_id_gpio);
+			motg->ext_id_irq = id_irq;
+		} else if (motg->pdata->pmic_id_irq) {
+			id_irq = motg->pdata->pmic_id_irq;
+		}
+
+		if (id_irq) {
+			ret = devm_request_irq(&pdev->dev, id_irq,
+					  msm_id_irq,
+					  IRQF_TRIGGER_RISING |
+					  IRQF_TRIGGER_FALLING,
+					  "msm_otg", motg);
+			if (ret) {
+				dev_err(&pdev->dev, "request irq failed for ID\n");
+				goto phy_reg_deinit;
+			}
+		} else {
+			/* PMIC does USB ID detection and notifies through
+			 * USB_OTG property of USB powersupply.
+			 */
+			dev_dbg(&pdev->dev, "PMIC does ID detection\n");
+		}
+	}
 
 	platform_set_drvdata(pdev, motg);
 	device_init_wakeup(&pdev->dev, 1);
 
-	if (motg->pdata->mode == USB_DR_MODE_OTG &&
-		motg->pdata->otg_control == OTG_USER_CONTROL) {
-		ret = msm_otg_debugfs_init(motg);
-		if (ret)
-			dev_dbg(&pdev->dev, "Can not create mode change file\n");
-	}
-
-	if (test_bit(B_SESS_VLD, &motg->inputs)) {
-		/* Switch D+/D- lines to Device connector */
-		gpiod_set_value_cansleep(motg->switch_gpio, 0);
-	} else {
-		/* Switch D+/D- lines to Hub */
-		gpiod_set_value_cansleep(motg->switch_gpio, 1);
-	}
-
-	motg->reboot.notifier_call = msm_otg_reboot_notify;
-	register_reboot_notifier(&motg->reboot);
-
+	ret = msm_otg_debugfs_init(motg);
+	if (ret)
+		dev_dbg(&pdev->dev, "mode debugfs file is not available\n");
+
+	if (motg->pdata->otg_control == OTG_PMIC_CONTROL &&
+			(!(motg->pdata->mode == USB_OTG) ||
+			 motg->pdata->pmic_id_irq || motg->ext_id_irq ||
+								!motg->phy_irq))
+		motg->caps = ALLOW_PHY_POWER_COLLAPSE | ALLOW_PHY_RETENTION;
+
+	if (motg->pdata->otg_control == OTG_PHY_CONTROL || motg->phy_irq ||
+				motg->pdata->enable_phy_id_pullup)
+		motg->caps = ALLOW_PHY_RETENTION | ALLOW_PHY_REGULATORS_LPM;
+
+	motg->caps |= ALLOW_HOST_PHY_RETENTION;
+
+	device_create_file(&pdev->dev, &dev_attr_dpdm_pulldown_enable);
+
+	if (motg->pdata->enable_lpm_on_dev_suspend)
+		motg->caps |= ALLOW_LPM_ON_DEV_SUSPEND;
+
+	if (motg->pdata->disable_retention_with_vdd_min)
+		motg->caps |= ALLOW_VDD_MIN_WITH_RETENTION_DISABLED;
+
+	/*
+	 * PHY DVDD is supplied by a always on PMIC LDO (unlike
+	 * vddcx/vddmx). PHY can keep D+ pull-up and D+/D-
+	 * pull-down during suspend without any additional
+	 * hardware re-work.
+	 */
+	if (motg->pdata->phy_type == SNPS_FEMTO_PHY)
+		motg->caps |= ALLOW_BUS_SUSPEND_WITHOUT_REWORK;
+
+	pm_stay_awake(&pdev->dev);
 	pm_runtime_set_active(&pdev->dev);
 	pm_runtime_enable(&pdev->dev);
 
+	if (motg->pdata->delay_lpm_on_disconnect) {
+		pm_runtime_set_autosuspend_delay(&pdev->dev,
+			lpm_disconnect_thresh);
+		pm_runtime_use_autosuspend(&pdev->dev);
+	}
+
+	if (pdev->dev.of_node) {
+		ret = msm_otg_setup_devices(pdev, pdata->mode, true);
+		if (ret) {
+			dev_err(&pdev->dev, "devices setup failed\n");
+			goto remove_cdev;
+		}
+	}
+
+	/*
+	 * Try to register extcon handle from probe; by this time USB psy may or
+	 * may not have been registered. If this fails, then wait for the USB
+	 * psy to get registered which will again try to register extcon via
+	 * notifier call.
+	 */
+	ret = msm_otg_extcon_register(motg);
+	if (ret) {
+		dev_dbg(&pdev->dev, "Registering PSY notifier for extcon\n");
+		motg->psy_nb.notifier_call = msm_otg_psy_changed;
+		power_supply_reg_notifier(&motg->psy_nb);
+	} else {
+		msm_otg_handle_initial_extcon(motg);
+	}
+
+	if (gpio_is_valid(motg->pdata->hub_reset_gpio)) {
+		ret = devm_gpio_request(&pdev->dev,
+				motg->pdata->hub_reset_gpio,
+				"HUB_RESET");
+		if (ret < 0) {
+			dev_err(&pdev->dev, "gpio req failed for hub_reset\n");
+		} else {
+			gpio_direction_output(
+				motg->pdata->hub_reset_gpio, 0);
+			/* 5 microsecs reset signaling to usb hub */
+			usleep_range(5, 10);
+			gpio_direction_output(
+				motg->pdata->hub_reset_gpio, 1);
+		}
+	}
+
+	if (gpio_is_valid(motg->pdata->usbeth_reset_gpio)) {
+		ret = devm_gpio_request(&pdev->dev,
+				motg->pdata->usbeth_reset_gpio,
+				"ETH_RESET");
+		if (ret < 0) {
+			dev_err(&pdev->dev, "gpio req failed for usbeth_reset\n");
+		} else {
+			gpio_direction_output(
+				motg->pdata->usbeth_reset_gpio, 0);
+			/* 100 microsecs reset signaling to usb-to-eth */
+			usleep_range(100, 110);
+			gpio_direction_output(
+				motg->pdata->usbeth_reset_gpio, 1);
+		}
+	}
+
+	motg->pm_notify.notifier_call = msm_otg_pm_notify;
+	register_pm_notifier(&motg->pm_notify);
+	msm_otg_dbg_log_event(phy, "OTG PROBE", motg->caps, motg->lpm_flags);
+
 	return 0;
 
-disable_ldo:
+remove_cdev:
+	pm_runtime_disable(&pdev->dev);
+	device_remove_file(&pdev->dev, &dev_attr_dpdm_pulldown_enable);
+	msm_otg_debugfs_cleanup();
+phy_reg_deinit:
+	devm_regulator_unregister(motg->phy.dev, motg->dpdm_rdev);
+remove_phy:
+	usb_remove_phy(&motg->phy);
+destroy_wq:
+	destroy_workqueue(motg->otg_wq);
+disable_core_clk:
+	clk_disable_unprepare(motg->core_clk);
+	msm_hsusb_ldo_enable(motg, USB_PHY_REG_OFF);
+free_ldo_init:
 	msm_hsusb_ldo_init(motg, 0);
-disable_vddcx:
-	msm_hsusb_init_vddcx(motg, 0);
-disable_clks:
+free_hsusb_vdd:
+	regulator_disable(hsusb_vdd);
+free_config_vddcx:
+	regulator_set_voltage(hsusb_vdd,
+		vdd_val[VDD_NONE],
+		vdd_val[VDD_MAX]);
+devote_xo_handle:
 	clk_disable_unprepare(motg->pclk);
-	clk_disable_unprepare(motg->clk);
-	if (!IS_ERR(motg->core_clk))
-		clk_disable_unprepare(motg->core_clk);
-
+	if (motg->xo_clk)
+		clk_disable_unprepare(motg->xo_clk);
+free_xo_handle:
+	if (motg->xo_clk) {
+		clk_put(motg->xo_clk);
+		motg->xo_clk = NULL;
+	}
+free_regs:
+	iounmap(motg->regs);
+devote_bus_bw:
+	if (motg->bus_perf_client) {
+		msm_otg_bus_vote(motg, USB_NO_PERF_VOTE);
+		msm_bus_scale_unregister_client(motg->bus_perf_client);
+	}
+disable_phy_csr_clk:
+	if (motg->phy_csr_clk)
+		clk_disable_unprepare(motg->phy_csr_clk);
+disable_sleep_clk:
+	if (motg->sleep_clk)
+		clk_disable_unprepare(motg->sleep_clk);
+put_xo_clk:
+	if (motg->xo_clk)
+		clk_put(motg->xo_clk);
+put_pclk:
+	if (motg->pclk)
+		clk_put(motg->pclk);
+put_core_clk:
+	if (motg->core_clk)
+		clk_put(motg->core_clk);
+free_motg:
+	kfree(motg);
 	return ret;
 }
 
@@ -1950,17 +4686,27 @@
 	if (phy->otg->host || phy->otg->gadget)
 		return -EBUSY;
 
-	unregister_reboot_notifier(&motg->reboot);
-
-	/*
-	 * Ensure that D+/D- lines are routed to uB connector, so
-	 * we could load bootloader/kernel at next reboot
-	 */
-	gpiod_set_value_cansleep(motg->switch_gpio, 0);
-
+	unregister_pm_notifier(&motg->pm_notify);
+	power_supply_unreg_notifier(&motg->psy_nb);
+	extcon_unregister_notifier(motg->extcon_id, EXTCON_USB_HOST,
+							&motg->id_nb);
+	extcon_unregister_notifier(motg->extcon_vbus, EXTCON_USB,
+							&motg->vbus_nb);
+
+	if (pdev->dev.of_node)
+		msm_otg_setup_devices(pdev, motg->pdata->mode, false);
+	if (psy)
+		power_supply_put(psy);
 	msm_otg_debugfs_cleanup();
 	cancel_delayed_work_sync(&motg->chg_work);
+	cancel_delayed_work_sync(&motg->sdp_check);
+	cancel_delayed_work_sync(&motg->id_status_work);
+	cancel_delayed_work_sync(&motg->perf_vote_work);
+	msm_otg_perf_vote_update(motg, false);
 	cancel_work_sync(&motg->sm_work);
+	cancel_work_sync(&motg->notify_charger_work);
+	cancel_work_sync(&motg->extcon_register_work);
+	destroy_workqueue(motg->otg_wq);
 
 	pm_runtime_resume(&pdev->dev);
 
@@ -1968,7 +4714,8 @@
 	pm_runtime_disable(&pdev->dev);
 
 	usb_remove_phy(phy);
-	disable_irq(motg->irq);
+
+	device_remove_file(&pdev->dev, &dev_attr_dpdm_pulldown_enable);
 
 	/*
 	 * Put PHY in low power mode.
@@ -1976,9 +4723,9 @@
 	ulpi_read(phy, 0x14);
 	ulpi_write(phy, 0x08, 0x09);
 
-	writel(readl(USB_PORTSC) | PORTSC_PHCD, USB_PORTSC);
+	writel_relaxed(readl_relaxed(USB_PORTSC) | PORTSC_PHCD, USB_PORTSC);
 	while (cnt < PHY_SUSPEND_TIMEOUT_USEC) {
-		if (readl(USB_PORTSC) & PORTSC_PHCD)
+		if (readl_relaxed(USB_PORTSC) & PORTSC_PHCD)
 			break;
 		udelay(1);
 		cnt++;
@@ -1987,34 +4734,59 @@
 		dev_err(phy->dev, "Unable to suspend PHY\n");
 
 	clk_disable_unprepare(motg->pclk);
-	clk_disable_unprepare(motg->clk);
-	if (!IS_ERR(motg->core_clk))
-		clk_disable_unprepare(motg->core_clk);
+	clk_disable_unprepare(motg->core_clk);
+	if (motg->phy_csr_clk)
+		clk_disable_unprepare(motg->phy_csr_clk);
+	if (motg->xo_clk) {
+		clk_disable_unprepare(motg->xo_clk);
+		clk_put(motg->xo_clk);
+	}
+
+	if (!IS_ERR(motg->sleep_clk))
+		clk_disable_unprepare(motg->sleep_clk);
+
+	msm_hsusb_ldo_enable(motg, USB_PHY_REG_OFF);
 	msm_hsusb_ldo_init(motg, 0);
-
+	regulator_disable(hsusb_vdd);
+	regulator_set_voltage(hsusb_vdd,
+		vdd_val[VDD_NONE],
+		vdd_val[VDD_MAX]);
+
+	iounmap(motg->regs);
 	pm_runtime_set_suspended(&pdev->dev);
 
+	clk_put(motg->pclk);
+	clk_put(motg->core_clk);
+
+	if (motg->bus_perf_client) {
+		msm_otg_bus_vote(motg, USB_NO_PERF_VOTE);
+		msm_bus_scale_unregister_client(motg->bus_perf_client);
+	}
+
 	return 0;
+}
+
+static void msm_otg_shutdown(struct platform_device *pdev)
+{
+	struct msm_otg *motg = platform_get_drvdata(pdev);
+
+	dev_dbg(&pdev->dev, "OTG shutdown\n");
+	msm_hsusb_vbus_power(motg, 0);
 }
 
 #ifdef CONFIG_PM
 static int msm_otg_runtime_idle(struct device *dev)
 {
 	struct msm_otg *motg = dev_get_drvdata(dev);
-	struct usb_otg *otg = motg->phy.otg;
+	struct usb_phy *phy = &motg->phy;
 
 	dev_dbg(dev, "OTG runtime idle\n");
-
-	/*
-	 * It is observed some times that a spurious interrupt
-	 * comes when PHY is put into LPM immediately after PHY reset.
-	 * This 1 sec delay also prevents entering into LPM immediately
-	 * after asynchronous interrupt.
-	 */
-	if (otg->state != OTG_STATE_UNDEFINED)
-		pm_schedule_suspend(dev, 1000);
-
-	return -EAGAIN;
+	msm_otg_dbg_log_event(phy, "RUNTIME IDLE", phy->otg->state, 0);
+
+	if (phy->otg->state == OTG_STATE_UNDEFINED)
+		return -EAGAIN;
+
+	return 0;
 }
 
 static int msm_otg_runtime_suspend(struct device *dev)
@@ -2022,6 +4794,8 @@
 	struct msm_otg *motg = dev_get_drvdata(dev);
 
 	dev_dbg(dev, "OTG runtime suspend\n");
+	msm_otg_dbg_log_event(&motg->phy, "RUNTIME SUSPEND",
+			get_pm_runtime_counter(dev), 0);
 	return msm_otg_suspend(motg);
 }
 
@@ -2030,6 +4804,9 @@
 	struct msm_otg *motg = dev_get_drvdata(dev);
 
 	dev_dbg(dev, "OTG runtime resume\n");
+	msm_otg_dbg_log_event(&motg->phy, "RUNTIME RESUME",
+			get_pm_runtime_counter(dev), 0);
+
 	return msm_otg_resume(motg);
 }
 #endif
@@ -2040,44 +4817,64 @@
 	struct msm_otg *motg = dev_get_drvdata(dev);
 
 	dev_dbg(dev, "OTG PM suspend\n");
-	return msm_otg_suspend(motg);
+	msm_otg_dbg_log_event(&motg->phy, "PM SUSPEND START",
+			get_pm_runtime_counter(dev),
+			atomic_read(&motg->pm_suspended));
+
+	/* flush any pending sm_work first */
+	flush_work(&motg->sm_work);
+	if (!atomic_read(&motg->in_lpm)) {
+		dev_err(dev, "Abort PM suspend!! (USB is outside LPM)\n");
+		return -EBUSY;
+	}
+	atomic_set(&motg->pm_suspended, 1);
+
+	return 0;
 }
 
 static int msm_otg_pm_resume(struct device *dev)
 {
+	int ret = 0;
 	struct msm_otg *motg = dev_get_drvdata(dev);
-	int ret;
 
 	dev_dbg(dev, "OTG PM resume\n");
-
-	ret = msm_otg_resume(motg);
-	if (ret)
-		return ret;
-
-	/*
-	 * Runtime PM Documentation recommends bringing the
-	 * device to full powered state upon resume.
-	 */
-	pm_runtime_disable(dev);
-	pm_runtime_set_active(dev);
-	pm_runtime_enable(dev);
-
-	return 0;
+	msm_otg_dbg_log_event(&motg->phy, "PM RESUME START",
+			get_pm_runtime_counter(dev), pm_runtime_suspended(dev));
+
+	if (motg->resume_pending || motg->phy_irq_pending) {
+		msm_otg_dbg_log_event(&motg->phy, "PM RESUME BY USB",
+				motg->async_int, motg->resume_pending);
+		/* sm work if pending will start in pm notify to exit LPM */
+	}
+
+	return ret;
 }
 #endif
 
+#ifdef CONFIG_PM
 static const struct dev_pm_ops msm_otg_dev_pm_ops = {
 	SET_SYSTEM_SLEEP_PM_OPS(msm_otg_pm_suspend, msm_otg_pm_resume)
 	SET_RUNTIME_PM_OPS(msm_otg_runtime_suspend, msm_otg_runtime_resume,
 				msm_otg_runtime_idle)
 };
+#endif
+
+static const struct of_device_id msm_otg_dt_match[] = {
+	{	.compatible = "qcom,hsusb-otg",
+	},
+	{}
+};
 
 static struct platform_driver msm_otg_driver = {
 	.probe = msm_otg_probe,
 	.remove = msm_otg_remove,
+	.shutdown = msm_otg_shutdown,
 	.driver = {
 		.name = DRIVER_NAME,
+		.owner = THIS_MODULE,
+#ifdef CONFIG_PM
 		.pm = &msm_otg_dev_pm_ops,
+#endif
 		.of_match_table = msm_otg_dt_match,
 	},
 };
