--- conflicted
+++ resolved
@@ -16,11 +16,7 @@
 #include <linux/clk.h>
 #include <linux/extcon.h>
 #include <linux/reset.h>
-<<<<<<< HEAD
-#include <linux/hrtimer.h>
 #include <linux/debugfs.h>
-=======
->>>>>>> 0bb870f4
 
 enum core_ldo_levels {
 	CORE_LEVEL_NONE = 0,
@@ -76,10 +72,6 @@
 #define USB3_MODE		BIT(0) /* enables USB3 mode */
 #define DP_MODE			BIT(1) /* enables DP mode */
 #define USB3_DP_COMBO_MODE	(USB3_MODE | DP_MODE) /*enables combo mode */
-
-<<<<<<< HEAD
-/* USB3 Gen2 link training indicator */
-#define RX_EQUALIZATION_IN_PROGRESS	BIT(3)
 
 #define USB3_DP_QSERDES_TXA_TX_DRV_LVL	0x1214
 #define USB3_DP_QSERDES_TXA_PRE_EMPH	0x12E8
@@ -99,8 +91,6 @@
 /* Tx Lane Mode enabling bit; Set 1 to select value from bit [6:4] */
 #define TX_LANE_MODE_ENABLE BIT(7)
 
-=======
->>>>>>> 0bb870f4
 enum qmp_phy_rev_reg {
 	USB3_PHY_PCS_STATUS,
 	USB3_PHY_AUTONOMOUS_MODE_CTRL,
@@ -189,8 +179,6 @@
 	int			reg_offset_cnt;
 	u32			*qmp_phy_init_seq;
 	int			init_seq_len;
-<<<<<<< HEAD
-	struct hrtimer		timer;
 
 	/*  debugfs entries */
 	struct dentry           *root;
@@ -207,8 +195,6 @@
 	u8			rxb_equ_adaptor_cntrl3;
 	u8			rxb_equ_adaptor_cntrl4;
 	struct debugfs_regset32 *regset;
-=======
->>>>>>> 0bb870f4
 };
 
 static const struct of_device_id msm_usb_id_table[] = {
