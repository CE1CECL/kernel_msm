--- conflicted
+++ resolved
@@ -3936,13 +3936,9 @@
 {
 	int reserved_trbs = xhci->cmd_ring_reserved_trbs;
 	int ret;
-<<<<<<< HEAD
-	if (xhci->xhc_state) {
-=======
 
 	if ((xhci->xhc_state & XHCI_STATE_DYING) ||
 		(xhci->xhc_state & XHCI_STATE_HALTED)) {
->>>>>>> 83412555
 		xhci_dbg(xhci, "xHCI dying or halted, can't queue_command\n");
 		return -ESHUTDOWN;
 	}
