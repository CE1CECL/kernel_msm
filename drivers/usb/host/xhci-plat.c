/*
 * xhci-plat.c - xHCI host controller driver platform Bus Glue.
 *
 * Copyright (C) 2012 Texas Instruments Incorporated - http://www.ti.com
 * Author: Sebastian Andrzej Siewior <bigeasy@linutronix.de>
 *
 * A lot of code borrowed from the Linux xHCI driver.
 *
 * This program is free software; you can redistribute it and/or
 * modify it under the terms of the GNU General Public License
 * version 2 as published by the Free Software Foundation.
 */

#include <linux/clk.h>
#include <linux/dma-mapping.h>
#include <linux/module.h>
#include <linux/pci.h>
#include <linux/of.h>
#include <linux/platform_device.h>
#include <linux/usb/phy.h>
#include <linux/slab.h>
#include <linux/acpi.h>

#include "xhci.h"
#include "xhci-plat.h"
#include "xhci-mvebu.h"
#include "xhci-rcar.h"

static struct hc_driver __read_mostly xhci_plat_hc_driver;

static int xhci_plat_setup(struct usb_hcd *hcd);
static int xhci_plat_start(struct usb_hcd *hcd);

static const struct xhci_driver_overrides xhci_plat_overrides __initconst = {
	.extra_priv_size = sizeof(struct xhci_plat_priv),
	.reset = xhci_plat_setup,
	.start = xhci_plat_start,
};

static void xhci_priv_plat_start(struct usb_hcd *hcd)
{
	struct xhci_plat_priv *priv = hcd_to_xhci_priv(hcd);

	if (priv->plat_start)
		priv->plat_start(hcd);
}

static int xhci_priv_init_quirk(struct usb_hcd *hcd)
{
	struct xhci_plat_priv *priv = hcd_to_xhci_priv(hcd);

	if (!priv->init_quirk)
		return 0;

	return priv->init_quirk(hcd);
}

static int xhci_priv_resume_quirk(struct usb_hcd *hcd)
{
	struct xhci_plat_priv *priv = hcd_to_xhci_priv(hcd);

	if (!priv->resume_quirk)
		return 0;

	return priv->resume_quirk(hcd);
}

static void xhci_plat_quirks(struct device *dev, struct xhci_hcd *xhci)
{
	/*
	 * As of now platform drivers don't provide MSI support so we ensure
	 * here that the generic code does not try to make a pci_dev from our
	 * dev struct in order to setup MSI
	 */
	xhci->quirks |= XHCI_PLAT;
}

/* called during probe() after chip reset completes */
static int xhci_plat_setup(struct usb_hcd *hcd)
{
	int ret;


	ret = xhci_priv_init_quirk(hcd);
	if (ret)
		return ret;

	return xhci_gen_setup(hcd, xhci_plat_quirks);
}

static int xhci_plat_start(struct usb_hcd *hcd)
{
	xhci_priv_plat_start(hcd);
	return xhci_run(hcd);
}

#ifdef CONFIG_OF
static const struct xhci_plat_priv xhci_plat_marvell_armada = {
	.init_quirk = xhci_mvebu_mbus_init_quirk,
};

static const struct xhci_plat_priv xhci_plat_renesas_rcar_gen2 = {
	.firmware_name = XHCI_RCAR_FIRMWARE_NAME_V1,
	.init_quirk = xhci_rcar_init_quirk,
	.plat_start = xhci_rcar_start,
	.resume_quirk = xhci_rcar_resume_quirk,
};

static const struct xhci_plat_priv xhci_plat_renesas_rcar_gen3 = {
	.init_quirk = xhci_rcar_init_quirk,
	.plat_start = xhci_rcar_start,
	.resume_quirk = xhci_rcar_resume_quirk,
};

static const struct of_device_id usb_xhci_of_match[] = {
	{
		.compatible = "generic-xhci",
	}, {
		.compatible = "xhci-platform",
	}, {
		.compatible = "marvell,armada-375-xhci",
		.data = &xhci_plat_marvell_armada,
	}, {
		.compatible = "marvell,armada-380-xhci",
		.data = &xhci_plat_marvell_armada,
	}, {
		.compatible = "renesas,xhci-r8a7790",
		.data = &xhci_plat_renesas_rcar_gen2,
	}, {
		.compatible = "renesas,xhci-r8a7791",
		.data = &xhci_plat_renesas_rcar_gen2,
	}, {
		.compatible = "renesas,xhci-r8a7793",
		.data = &xhci_plat_renesas_rcar_gen2,
	}, {
		.compatible = "renesas,xhci-r8a7795",
		.data = &xhci_plat_renesas_rcar_gen3,
	}, {
		.compatible = "renesas,xhci-r8a7796",
		.data = &xhci_plat_renesas_rcar_gen3,
	}, {
		.compatible = "renesas,rcar-gen2-xhci",
		.data = &xhci_plat_renesas_rcar_gen2,
	}, {
		.compatible = "renesas,rcar-gen3-xhci",
		.data = &xhci_plat_renesas_rcar_gen3,
	},
	{},
};
MODULE_DEVICE_TABLE(of, usb_xhci_of_match);
#endif

static ssize_t config_imod_store(struct device *pdev,
		struct device_attribute *attr, const char *buff, size_t size)
{
	struct usb_hcd *hcd = dev_get_drvdata(pdev);
	struct xhci_hcd *xhci;
	u32 temp;
	u32 imod;
	unsigned long flags;

	if (kstrtouint(buff, 10, &imod) != 1)
		return 0;

	imod &= ER_IRQ_INTERVAL_MASK;
	xhci = hcd_to_xhci(hcd);

	if (xhci->shared_hcd->state == HC_STATE_SUSPENDED
		&& hcd->state == HC_STATE_SUSPENDED)
		return -EACCES;

	spin_lock_irqsave(&xhci->lock, flags);
	temp = readl_relaxed(&xhci->ir_set->irq_control);
	temp &= ~ER_IRQ_INTERVAL_MASK;
	temp |= imod;
	writel_relaxed(temp, &xhci->ir_set->irq_control);
	spin_unlock_irqrestore(&xhci->lock, flags);

	return size;
}

static ssize_t config_imod_show(struct device *pdev,
		struct device_attribute *attr, char *buff)
{
	struct usb_hcd *hcd = dev_get_drvdata(pdev);
	struct xhci_hcd *xhci;
	u32 temp;
	unsigned long flags;

	xhci = hcd_to_xhci(hcd);

	if (xhci->shared_hcd->state == HC_STATE_SUSPENDED
		&& hcd->state == HC_STATE_SUSPENDED)
		return -EACCES;

	spin_lock_irqsave(&xhci->lock, flags);
	temp = readl_relaxed(&xhci->ir_set->irq_control) &
			ER_IRQ_INTERVAL_MASK;
	spin_unlock_irqrestore(&xhci->lock, flags);

	return snprintf(buff, PAGE_SIZE, "%08u\n", temp);
}

static DEVICE_ATTR(config_imod, 0644, config_imod_show, config_imod_store);

static int xhci_plat_probe(struct platform_device *pdev)
{
	const struct of_device_id *match;
	const struct hc_driver	*driver;
	struct device		*sysdev;
	struct xhci_hcd		*xhci;
	struct resource         *res;
	struct usb_hcd		*hcd;
	struct clk              *clk;
	int			ret;
	int			irq;
	u32			temp, imod;
	unsigned long		flags;

	if (usb_disabled())
		return -ENODEV;

	driver = &xhci_plat_hc_driver;

	irq = platform_get_irq(pdev, 0);
	if (irq < 0)
		return irq;

	/*
	 * sysdev must point to a device that is known to the system firmware
	 * or PCI hardware. We handle these three cases here:
	 * 1. xhci_plat comes from firmware
	 * 2. xhci_plat is child of a device from firmware (dwc3-plat)
	 * 3. xhci_plat is grandchild of a pci device (dwc3-pci)
	 */
	for (sysdev = &pdev->dev; sysdev; sysdev = sysdev->parent) {
		if (is_of_node(sysdev->fwnode) ||
			is_acpi_device_node(sysdev->fwnode))
			break;
#ifdef CONFIG_PCI
		else if (sysdev->bus == &pci_bus_type)
			break;
#endif
	}

	if (!sysdev)
		sysdev = &pdev->dev;

	/*
	 * If sysdev dev is having parent i.e. "linux,sysdev_is_parent" is true,
	 * then use sysdev->parent device.
	 */
	if (sysdev->parent && sysdev->parent->of_node &&
		device_property_read_bool(sysdev, "linux,sysdev_is_parent"))
		sysdev = sysdev->parent;

	/* Try to set 64-bit DMA first */
	if (WARN_ON(!sysdev->dma_mask))
		/* Platform did not initialize dma_mask */
		ret = dma_coerce_mask_and_coherent(sysdev,
						   DMA_BIT_MASK(64));
	else
		ret = dma_set_mask_and_coherent(sysdev, DMA_BIT_MASK(64));

	/* If seting 64-bit DMA mask fails, fall back to 32-bit DMA mask */
	if (ret) {
		ret = dma_set_mask_and_coherent(sysdev, DMA_BIT_MASK(32));
		if (ret)
			return ret;
	}

	hcd = __usb_create_hcd(driver, sysdev, &pdev->dev,
			       dev_name(&pdev->dev), NULL);
	if (!hcd)
		return -ENOMEM;

	res = platform_get_resource(pdev, IORESOURCE_MEM, 0);
	hcd->regs = devm_ioremap_resource(&pdev->dev, res);
	if (IS_ERR(hcd->regs)) {
		ret = PTR_ERR(hcd->regs);
		goto put_hcd;
	}

	hcd->rsrc_start = res->start;
	hcd->rsrc_len = resource_size(res);

	/*
	 * Not all platforms have a clk so it is not an error if the
	 * clock does not exists.
	 */
	clk = devm_clk_get(&pdev->dev, NULL);
	if (!IS_ERR(clk)) {
		ret = clk_prepare_enable(clk);
		if (ret)
			goto put_hcd;
	} else if (PTR_ERR(clk) == -EPROBE_DEFER) {
		ret = -EPROBE_DEFER;
		goto put_hcd;
	}

	if (pdev->dev.parent)
		pm_runtime_resume(pdev->dev.parent);

	pm_runtime_use_autosuspend(&pdev->dev);
	pm_runtime_set_autosuspend_delay(&pdev->dev, 1000);
	pm_runtime_set_active(&pdev->dev);
	pm_runtime_enable(&pdev->dev);
	pm_runtime_get_sync(&pdev->dev);

	xhci = hcd_to_xhci(hcd);
	match = of_match_node(usb_xhci_of_match, pdev->dev.of_node);
	if (match) {
		const struct xhci_plat_priv *priv_match = match->data;
		struct xhci_plat_priv *priv = hcd_to_xhci_priv(hcd);

		/* Just copy data for now */
		if (priv_match)
			*priv = *priv_match;
	}

	device_wakeup_enable(hcd->self.controller);

	xhci->clk = clk;
	xhci->main_hcd = hcd;
	xhci->shared_hcd = __usb_create_hcd(driver, sysdev, &pdev->dev,
			dev_name(&pdev->dev), hcd);
	if (!xhci->shared_hcd) {
		ret = -ENOMEM;
		goto disable_clk;
	}

	if (device_property_read_bool(&pdev->dev, "usb3-lpm-capable"))
		xhci->quirks |= XHCI_LPM_SUPPORT;

	if (device_property_read_bool(&pdev->dev, "quirk-broken-port-ped"))
		xhci->quirks |= XHCI_BROKEN_PORT_PED;

	if (!device_property_read_bool(&pdev->dev,
					"ignore-wakeup-src-in-hostmode")) {
		hcd_to_bus(hcd)->skip_resume = true;
		hcd_to_bus(xhci->shared_hcd)->skip_resume = true;
	}

	if (device_property_read_u32(&pdev->dev, "xhci-imod-value", &imod))
		imod = 0;

	if (device_property_read_u32(&pdev->dev, "usb-core-id", &xhci->core_id))
		xhci->core_id = -EINVAL;

	hcd->usb_phy = devm_usb_get_phy_by_phandle(sysdev, "usb-phy", 0);
	if (IS_ERR(hcd->usb_phy)) {
		ret = PTR_ERR(hcd->usb_phy);
		if (ret == -EPROBE_DEFER)
			goto put_usb3_hcd;
		hcd->usb_phy = NULL;
	} else {
		ret = usb_phy_init(hcd->usb_phy);
		if (ret)
			goto put_usb3_hcd;
	}

	hcd->usb3_phy = devm_usb_get_phy_by_phandle(pdev->dev.parent, "usb-phy",
			1);
	if (IS_ERR(hcd->usb3_phy)) {
		ret = PTR_ERR(hcd->usb3_phy);
		if (ret == -EPROBE_DEFER)
			goto put_usb3_hcd;
		hcd->usb3_phy = NULL;
	}

	ret = usb_add_hcd(hcd, irq, IRQF_SHARED);
	if (ret)
		goto disable_usb_phy;

	if (HCC_MAX_PSA(xhci->hcc_params) >= 4)
		xhci->shared_hcd->can_do_streams = 1;

	ret = usb_add_hcd(xhci->shared_hcd, irq, IRQF_SHARED);
	if (ret)
		goto dealloc_usb2_hcd;

	/* override imod interval if specified */
	if (imod) {
		imod &= ER_IRQ_INTERVAL_MASK;
		spin_lock_irqsave(&xhci->lock, flags);
		temp = readl_relaxed(&xhci->ir_set->irq_control);
		temp &= ~ER_IRQ_INTERVAL_MASK;
		temp |= imod;
		writel_relaxed(temp, &xhci->ir_set->irq_control);
		spin_unlock_irqrestore(&xhci->lock, flags);
		dev_dbg(&pdev->dev, "%s: imod set to %u\n", __func__, imod);
	}

	ret = device_create_file(&pdev->dev, &dev_attr_config_imod);
	if (ret)
		dev_err(&pdev->dev, "%s: unable to create imod sysfs entry\n",
					__func__);

	device_enable_async_suspend(&pdev->dev);

	pm_runtime_mark_last_busy(&pdev->dev);
	pm_runtime_put_autosuspend(&pdev->dev);

	return 0;


dealloc_usb2_hcd:
	usb_remove_hcd(hcd);

disable_usb_phy:
	usb_phy_shutdown(hcd->usb_phy);

put_usb3_hcd:
	usb_put_hcd(xhci->shared_hcd);

disable_clk:
	if (!IS_ERR(clk))
		clk_disable_unprepare(clk);

put_hcd:
	usb_put_hcd(hcd);

	return ret;
}

static int xhci_plat_remove(struct platform_device *dev)
{
	struct usb_hcd	*hcd = platform_get_drvdata(dev);
	struct xhci_hcd	*xhci = hcd_to_xhci(hcd);
	struct clk *clk = xhci->clk;
	struct usb_hcd *shared_hcd = xhci->shared_hcd;

	pm_runtime_get_sync(&dev->dev);
	xhci->xhc_state |= XHCI_STATE_REMOVING;

	device_remove_file(&dev->dev, &dev_attr_config_imod);
	usb_remove_hcd(shared_hcd);
	usb_phy_shutdown(hcd->usb_phy);

	usb_remove_hcd(hcd);
	xhci->shared_hcd = NULL;
	usb_put_hcd(shared_hcd);

	if (!IS_ERR(clk))
		clk_disable_unprepare(clk);
	usb_put_hcd(hcd);

	pm_runtime_disable(&dev->dev);
	pm_runtime_put_noidle(&dev->dev);
	pm_runtime_set_suspended(&dev->dev);

	return 0;
}

#ifdef CONFIG_PM_SLEEP
static int xhci_plat_suspend(struct device *dev)
{
	struct usb_hcd  *hcd = dev_get_drvdata(dev);
	struct xhci_hcd *xhci = hcd_to_xhci(hcd);

	/*
	 * 'skip_resume' will be true for targets not supporting PM suspend if
	 * runtimePM state is active. No need of xhci_plat PM ops in such case.
	 */
	if (!xhci || hcd_to_bus(hcd)->skip_resume)
		return 0;

	dev_dbg(dev, "xhci-plat PM suspend\n");

	/* Disable wakeup capability */
	return xhci_suspend(xhci, false);
}

static int xhci_plat_resume(struct device *dev)
{
	struct usb_hcd  *hcd = dev_get_drvdata(dev);
	struct xhci_hcd *xhci = hcd_to_xhci(hcd);
	int ret;

	/* xhci PM ops not required if 'skip_resume' is true */
	if (!xhci || hcd_to_bus(hcd)->skip_resume)
		return 0;

	dev_dbg(dev, "xhci-plat PM resume\n");

	ret = xhci_priv_resume_quirk(hcd);
	if (ret)
		return ret;

<<<<<<< HEAD
	ret = xhci_resume(xhci, 0);
	if (ret)
		return ret;

	pm_runtime_disable(dev);
	pm_runtime_set_active(dev);
	pm_runtime_enable(dev);

	return ret;
}

static int xhci_plat_restore(struct device *dev)
{
	struct usb_hcd  *hcd = dev_get_drvdata(dev);
	struct xhci_hcd *xhci = hcd_to_xhci(hcd);
	int ret;

	/* xhci PM ops not required if 'skip_resume' is true */
	if (!xhci || hcd_to_bus(hcd)->skip_resume)
		return 0;

	dev_dbg(dev, "xhci-plat PM restore\n");

	ret = xhci_priv_resume_quirk(hcd);
	if (ret)
		return ret;

	/* resume from hibernation/power-collapse */
	ret = xhci_resume(xhci, true);
	pm_runtime_disable(dev);
	pm_runtime_set_active(dev);
	pm_runtime_enable(dev);

	return ret;
}
#endif

static int __maybe_unused xhci_plat_runtime_idle(struct device *dev)
{
	/*
	 * When pm_runtime_put_autosuspend() is called on this device,
	 * after this idle callback returns the PM core will schedule the
	 * autosuspend if there is any remaining time until expiry. However,
	 * when reaching this point because the child_count becomes 0, the
	 * core does not honor autosuspend in that case and results in
	 * idle/suspend happening immediately. In order to have a delay
	 * before suspend we have to call pm_runtime_autosuspend() manually.
	 */

	pm_runtime_mark_last_busy(dev);
	pm_runtime_autosuspend(dev);
	return -EBUSY;
=======
	return xhci_resume(xhci, 0);
>>>>>>> 13e15334
}

static int __maybe_unused xhci_plat_runtime_suspend(struct device *dev)
{
	struct usb_hcd  *hcd = dev_get_drvdata(dev);
	struct xhci_hcd *xhci = hcd_to_xhci(hcd);

	if (!xhci)
		return 0;

	dev_dbg(dev, "xhci-plat runtime suspend\n");

	return xhci_suspend(xhci, true);
}

static int __maybe_unused xhci_plat_runtime_resume(struct device *dev)
{
	struct usb_hcd  *hcd = dev_get_drvdata(dev);
	struct xhci_hcd *xhci = hcd_to_xhci(hcd);
	int ret;

	if (!xhci)
		return 0;

	dev_dbg(dev, "xhci-plat runtime resume\n");

	ret = xhci_priv_resume_quirk(hcd);
	if (ret)
		return ret;

	ret = xhci_resume(xhci, false);
	pm_runtime_mark_last_busy(dev);

	return ret;
}

static const struct dev_pm_ops xhci_plat_pm_ops = {
	.suspend	= xhci_plat_suspend,
	.resume		= xhci_plat_resume,
	.freeze		= xhci_plat_suspend,
	.thaw		= xhci_plat_restore,
	.poweroff	= xhci_plat_suspend,
	.restore	= xhci_plat_restore,
	SET_RUNTIME_PM_OPS(xhci_plat_runtime_suspend,
			   xhci_plat_runtime_resume,
			   xhci_plat_runtime_idle)
};

static const struct acpi_device_id usb_xhci_acpi_match[] = {
	/* XHCI-compliant USB Controller */
	{ "PNP0D10", },
	{ }
};
MODULE_DEVICE_TABLE(acpi, usb_xhci_acpi_match);

static struct platform_driver usb_xhci_driver = {
	.probe	= xhci_plat_probe,
	.remove	= xhci_plat_remove,
	.shutdown = usb_hcd_platform_shutdown,
	.driver	= {
		.name = "xhci-hcd",
		.pm = &xhci_plat_pm_ops,
		.of_match_table = of_match_ptr(usb_xhci_of_match),
		.acpi_match_table = ACPI_PTR(usb_xhci_acpi_match),
	},
};
MODULE_ALIAS("platform:xhci-hcd");

static int __init xhci_plat_init(void)
{
	xhci_init_driver(&xhci_plat_hc_driver, &xhci_plat_overrides);
	return platform_driver_register(&usb_xhci_driver);
}
module_init(xhci_plat_init);

static void __exit xhci_plat_exit(void)
{
	platform_driver_unregister(&usb_xhci_driver);
}
module_exit(xhci_plat_exit);

MODULE_DESCRIPTION("xHCI Platform Host Controller Driver");
MODULE_LICENSE("GPL");<|MERGE_RESOLUTION|>--- conflicted
+++ resolved
@@ -487,16 +487,7 @@
 	if (ret)
 		return ret;
 
-<<<<<<< HEAD
-	ret = xhci_resume(xhci, 0);
-	if (ret)
-		return ret;
-
-	pm_runtime_disable(dev);
-	pm_runtime_set_active(dev);
-	pm_runtime_enable(dev);
-
-	return ret;
+	return xhci_resume(xhci, 0);
 }
 
 static int xhci_plat_restore(struct device *dev)
@@ -540,9 +531,6 @@
 	pm_runtime_mark_last_busy(dev);
 	pm_runtime_autosuspend(dev);
 	return -EBUSY;
-=======
-	return xhci_resume(xhci, 0);
->>>>>>> 13e15334
 }
 
 static int __maybe_unused xhci_plat_runtime_suspend(struct device *dev)
