--- conflicted
+++ resolved
@@ -2186,12 +2186,8 @@
 	tcpm_unregister_altmodes(port);
 	tcpm_typec_disconnect(port);
 	port->attached = false;
-<<<<<<< HEAD
-	tcpm_set_pd_capable(port, TCPC_NOT_RESOLVED);
+	tcpm_set_pd_capable(port, false);
 	update_pd_contract_status(port, false);
-=======
-	tcpm_set_pd_capable(port, false);
->>>>>>> de859a6b
 	port->usb_comm_capable = false;
 
 	/*
@@ -2484,12 +2480,8 @@
 			 */
 			/* port->hard_reset_count = 0; */
 			port->caps_count = 0;
-<<<<<<< HEAD
-			tcpm_set_pd_capable(port, TCPC_PD_CAPABLE);
+			tcpm_set_pd_capable(port, true);
 			update_pd_contract_status(port, false);
-=======
-			tcpm_set_pd_capable(port, true);
->>>>>>> de859a6b
 			tcpm_set_state_cond(port, hard_reset_state(port),
 					    PD_T_SEND_SOURCE_CAP);
 		}
@@ -2536,14 +2528,9 @@
 				== TYPEC_CC_RP_DEF)
 			tcpm_set_cc(port, TYPEC_CC_RP_1_5);
 		tcpm_check_send_discover(port);
-<<<<<<< HEAD
-		tcpm_set_pd_capable(port, port->pd_capable ?
-				    TCPC_PD_CAPABLE : TCPC_PD_NOT_CAPABLE);
 		update_pd_contract_status(port, port->pd_capable
 					  ? true : false);
 
-=======
->>>>>>> de859a6b
 		/*
 		 * 6.3.5
 		 * Sending ping messages is not necessary if
@@ -2716,13 +2703,9 @@
 		}
 		break;
 	case SNK_NEGOTIATE_CAPABILITIES:
-<<<<<<< HEAD
-		tcpm_set_pd_capable(port, TCPC_PD_CAPABLE);
+		tcpm_set_pd_capable(port, true);
 		update_pd_contract_status(port, false);
 
-=======
-		tcpm_set_pd_capable(port, true);
->>>>>>> de859a6b
 		port->usb_comm_capable = port->source_caps[0] &
 					 PDO_FIXED_USB_COMM;
 		/* Notify TCPC of usb_comm_capable. */
@@ -2762,13 +2745,8 @@
 		tcpm_swap_complete(port, 0);
 		tcpm_typec_connect(port);
 		tcpm_check_send_discover(port);
-<<<<<<< HEAD
-		tcpm_set_pd_capable(port, port->pd_capable ? TCPC_PD_CAPABLE :
-				    TCPC_PD_NOT_CAPABLE);
 		update_pd_contract_status(port, port->pd_capable
 					  ? true : false);
-=======
->>>>>>> de859a6b
 		break;
 
 	/* Accessory states */
@@ -2793,11 +2771,7 @@
 		break;
 	case HARD_RESET_START:
 		tcpm_port_in_hard_reset(port, true);
-<<<<<<< HEAD
-		tcpm_set_pd_capable(port, TCPC_NOT_RESOLVED);
 		update_pd_contract_status(port, false);
-=======
->>>>>>> de859a6b
 		port->hard_reset_count++;
 		port->tcpc->set_pd_rx(port->tcpc, false);
 		tcpm_unregister_altmodes(port);
