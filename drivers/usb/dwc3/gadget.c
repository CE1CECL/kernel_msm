// SPDX-License-Identifier: GPL-2.0
/*
 * gadget.c - DesignWare USB3 DRD Controller Gadget Framework Link
 *
 * Copyright (C) 2010-2011 Texas Instruments Incorporated - http://www.ti.com
 *
 * Authors: Felipe Balbi <balbi@ti.com>,
 *	    Sebastian Andrzej Siewior <bigeasy@linutronix.de>
 */

#include <linux/kernel.h>
#include <linux/delay.h>
#include <linux/slab.h>
#include <linux/spinlock.h>
#include <linux/platform_device.h>
#include <linux/pm_runtime.h>
#include <linux/interrupt.h>
#include <linux/io.h>
#include <linux/list.h>
#include <linux/dma-mapping.h>

#include <linux/usb/ch9.h>
#include <linux/usb/composite.h>
#include <linux/usb/gadget.h>

#include "debug.h"
#include "core.h"
#include "gadget.h"
#include "io.h"

#define DWC3_ALIGN_FRAME(d)	(((d)->frame_number + (d)->interval) \
					& ~((d)->interval - 1))

static void dwc3_gadget_wakeup_interrupt(struct dwc3 *dwc, bool remote_wakeup);
static int dwc3_gadget_wakeup_int(struct dwc3 *dwc);
static int __dwc3_gadget_start(struct dwc3 *dwc);
static void dwc3_gadget_disconnect_interrupt(struct dwc3 *dwc);

/**
 * dwc3_gadget_set_test_mode - enables usb2 test modes
 * @dwc: pointer to our context structure
 * @mode: the mode to set (J, K SE0 NAK, Force Enable)
 *
 * Caller should take care of locking. This function will return 0 on
 * success or -EINVAL if wrong Test Selector is passed.
 */
int dwc3_gadget_set_test_mode(struct dwc3 *dwc, int mode)
{
	u32		reg;

	reg = dwc3_readl(dwc->regs, DWC3_DCTL);
	reg &= ~DWC3_DCTL_TSTCTRL_MASK;

	switch (mode) {
	case TEST_J:
	case TEST_K:
	case TEST_SE0_NAK:
	case TEST_PACKET:
	case TEST_FORCE_EN:
		reg |= mode << 1;
		break;
	default:
		return -EINVAL;
	}

	dwc3_writel(dwc->regs, DWC3_DCTL, reg);

	return 0;
}

/**
 * dwc3_gadget_get_link_state - gets current state of usb link
 * @dwc: pointer to our context structure
 *
 * Caller should take care of locking. This function will
 * return the link state on success (>= 0) or -ETIMEDOUT.
 */
int dwc3_gadget_get_link_state(struct dwc3 *dwc)
{
	u32		reg;

	reg = dwc3_readl(dwc->regs, DWC3_DSTS);

	return DWC3_DSTS_USBLNKST(reg);
}
EXPORT_SYMBOL_GPL(dwc3_gadget_get_link_state);

/**
 * dwc3_gadget_set_link_state - sets usb link to a particular state
 * @dwc: pointer to our context structure
 * @state: the state to put link into
 *
 * Caller should take care of locking. This function will
 * return 0 on success or -ETIMEDOUT.
 */
int dwc3_gadget_set_link_state(struct dwc3 *dwc, enum dwc3_link_state state)
{
	int		retries = 10000;
	u32		reg;

	/*
	 * Wait until device controller is ready. Only applies to 1.94a and
	 * later RTL.
	 */
	if (dwc->revision >= DWC3_REVISION_194A) {
		while (--retries) {
			reg = dwc3_readl(dwc->regs, DWC3_DSTS);
			if (reg & DWC3_DSTS_DCNRD)
				udelay(5);
			else
				break;
		}

		if (retries <= 0)
			return -ETIMEDOUT;
	}

	reg = dwc3_readl(dwc->regs, DWC3_DCTL);
	reg &= ~DWC3_DCTL_ULSTCHNGREQ_MASK;

	/* set requested state */
	reg |= DWC3_DCTL_ULSTCHNGREQ(state);
	dwc3_writel(dwc->regs, DWC3_DCTL, reg);

	/*
	 * The following code is racy when called from dwc3_gadget_wakeup,
	 * and is not needed, at least on newer versions
	 */
	if (dwc->revision >= DWC3_REVISION_194A)
		return 0;

	/* wait for a change in DSTS */
	retries = 10000;
	while (--retries) {
		reg = dwc3_readl(dwc->regs, DWC3_DSTS);

		if (DWC3_DSTS_USBLNKST(reg) == state)
			return 0;

		udelay(5);
	}

	return -ETIMEDOUT;
}

/**
 * dwc3_ep_inc_trb - increment a trb index.
 * @index: Pointer to the TRB index to increment.
 *
 * The index should never point to the link TRB. After incrementing,
 * if it is point to the link TRB, wrap around to the beginning. The
 * link TRB is always at the last TRB entry.
 */
static void dwc3_ep_inc_trb(u8 *index)
{
	(*index)++;
	if (*index == (DWC3_TRB_NUM - 1))
		*index = 0;
}

/**
 * dwc3_ep_inc_enq - increment endpoint's enqueue pointer
 * @dep: The endpoint whose enqueue pointer we're incrementing
 */
void dwc3_ep_inc_enq(struct dwc3_ep *dep)
{
	dwc3_ep_inc_trb(&dep->trb_enqueue);
}
EXPORT_SYMBOL_GPL(dwc3_ep_inc_enq);

/**
 * dwc3_ep_inc_deq - increment endpoint's dequeue pointer
 * @dep: The endpoint whose enqueue pointer we're incrementing
 */
void dwc3_ep_inc_deq(struct dwc3_ep *dep)
{
	dwc3_ep_inc_trb(&dep->trb_dequeue);
}

/*
 * dwc3_gadget_resize_tx_fifos - reallocate fifo spaces for current use-case
 * @dwc: pointer to our context structure
 *
 * This function will a best effort FIFO allocation in order
 * to improve FIFO usage and throughput, while still allowing
 * us to enable as many endpoints as possible.
 *
 * Keep in mind that this operation will be highly dependent
 * on the configured size for RAM1 - which contains TxFifo -,
 * the amount of endpoints enabled on coreConsultant tool, and
 * the width of the Master Bus.
 *
 * In the ideal world, we would always be able to satisfy the
 * following equation:
 *
 * ((512 + 2 * MDWIDTH-Bytes) + (Number of IN Endpoints - 1) * \
 * (3 * (1024 + MDWIDTH-Bytes) + MDWIDTH-Bytes)) / MDWIDTH-Bytes
 *
 * Unfortunately, due to many variables that's not always the case.
 */
int dwc3_gadget_resize_tx_fifos(struct dwc3 *dwc, struct dwc3_ep *dep)
{
	int		fifo_size, mdwidth, max_packet = 1024;
	int		tmp, mult = 1, fifo_0_start;

	if (!dwc->needs_fifo_resize || !dwc->tx_fifo_size)
		return 0;

	/* resize IN endpoints excepts ep0 */
	if (!usb_endpoint_dir_in(dep->endpoint.desc) ||
			dep->endpoint.ep_num == 0)
		return 0;

	/* Don't resize already resized IN endpoint */
	if (dep->fifo_depth) {
		dev_dbg(dwc->dev, "%s fifo_depth:%d is already set\n",
				dep->endpoint.name, dep->fifo_depth);
		return 0;
	}

	mdwidth = DWC3_MDWIDTH(dwc->hwparams.hwparams0);
	/* MDWIDTH is represented in bits, we need it in bytes */
	mdwidth >>= 3;

	if (((dep->endpoint.maxburst > 1) &&
			usb_endpoint_xfer_bulk(dep->endpoint.desc))
			|| usb_endpoint_xfer_isoc(dep->endpoint.desc))
		mult = 3;

	if ((dep->endpoint.maxburst > 6) &&
			usb_endpoint_xfer_bulk(dep->endpoint.desc)
			&& dwc3_is_usb31(dwc))
		mult = 6;

	tmp = ((max_packet + mdwidth) * mult) + mdwidth;
	fifo_size = DIV_ROUND_UP(tmp, mdwidth);
	dep->fifo_depth = fifo_size;

	/* Check if TXFIFOs start at non-zero addr */
	tmp = dwc3_readl(dwc->regs, DWC3_GTXFIFOSIZ(0));
	fifo_0_start = DWC3_GTXFIFOSIZ_TXFSTADDR(tmp);

	fifo_size |= (fifo_0_start + (dwc->last_fifo_depth << 16));
	if (dwc3_is_usb31(dwc))
		dwc->last_fifo_depth += DWC31_GTXFIFOSIZ_TXFDEF(fifo_size);
	else
		dwc->last_fifo_depth += DWC3_GTXFIFOSIZ_TXFDEF(fifo_size);

	dev_dbg(dwc->dev, "%s ep_num:%d last_fifo_depth:%04x fifo_depth:%d\n",
		dep->endpoint.name, dep->endpoint.ep_num, dwc->last_fifo_depth,
		dep->fifo_depth);

	dbg_event(0xFF, "resize_fifo", dep->number);
	dbg_event(0xFF, "fifo_depth", dep->fifo_depth);
	/* Check fifo size allocation doesn't exceed available RAM size. */
	if ((dwc->last_fifo_depth * mdwidth) >= dwc->tx_fifo_size) {
		dev_err(dwc->dev, "Fifosize(%d) > RAM size(%d) %s depth:%d\n",
			(dwc->last_fifo_depth * mdwidth), dwc->tx_fifo_size,
			dep->endpoint.name, fifo_size);
		if (dwc3_is_usb31(dwc))
			fifo_size = DWC31_GTXFIFOSIZ_TXFDEF(fifo_size);
		else
			fifo_size = DWC3_GTXFIFOSIZ_TXFDEF(fifo_size);
		dwc->last_fifo_depth -= fifo_size;
		dep->fifo_depth = 0;
		WARN_ON(1);
		return -ENOMEM;
	}

	if ((dwc->revision == DWC3_USB31_REVISION_170A) &&
		(dwc->versiontype == DWC3_USB31_VER_TYPE_EA06) &&
		usb_endpoint_xfer_isoc(dep->endpoint.desc))
		fifo_size |= DWC31_GTXFIFOSIZ_TXFRAMNUM;

	dwc3_writel(dwc->regs, DWC3_GTXFIFOSIZ(dep->endpoint.ep_num),
							fifo_size);
	return 0;
}
EXPORT_SYMBOL_GPL(dwc3_gadget_resize_tx_fifos);

static void dwc3_gadget_del_and_unmap_request(struct dwc3_ep *dep,
		struct dwc3_request *req, int status)
{
	struct dwc3			*dwc = dep->dwc;

	req->started = false;
	list_del(&req->list);
	req->remaining = 0;
	req->needs_extra_trb = false;

	if (req->request.status == -EINPROGRESS)
		req->request.status = status;

	if (req->trb) {
		dbg_ep_unmap(dep->number, req);
		usb_gadget_unmap_request_by_dev(dwc->sysdev,
				&req->request, req->direction);
	}

	req->trb = NULL;
	trace_dwc3_gadget_giveback(req);
}

/**
 * dwc3_gadget_giveback - call struct usb_request's ->complete callback
 * @dep: The endpoint to whom the request belongs to
 * @req: The request we're giving back
 * @status: completion code for the request
 *
 * Must be called with controller's lock held and interrupts disabled. This
 * function will unmap @req and call its ->complete() callback to notify upper
 * layers that it has completed.
 */
void dwc3_gadget_giveback(struct dwc3_ep *dep, struct dwc3_request *req,
		int status)
{
	struct dwc3			*dwc = dep->dwc;

	dwc3_gadget_del_and_unmap_request(dep, req, status);

	spin_unlock(&dwc->lock);
	usb_gadget_giveback_request(&dep->endpoint, &req->request);
	spin_lock(&dwc->lock);
}

/**
 * dwc3_send_gadget_generic_command - issue a generic command for the controller
 * @dwc: pointer to the controller context
 * @cmd: the command to be issued
 * @param: command parameter
 *
 * Caller should take care of locking. Issue @cmd with a given @param to @dwc
 * and wait for its completion.
 */
int dwc3_send_gadget_generic_command(struct dwc3 *dwc, unsigned cmd, u32 param)
{
	u32		timeout = 500;
	int		status = 0;
	int		ret = 0;
	u32		reg;

	dwc3_writel(dwc->regs, DWC3_DGCMDPAR, param);
	dwc3_writel(dwc->regs, DWC3_DGCMD, cmd | DWC3_DGCMD_CMDACT);

	do {
		reg = dwc3_readl(dwc->regs, DWC3_DGCMD);
		if (!(reg & DWC3_DGCMD_CMDACT)) {
			status = DWC3_DGCMD_STATUS(reg);
			if (status)
				ret = -EINVAL;
			break;
		}
	} while (--timeout);

	if (!timeout) {
		ret = -ETIMEDOUT;
		status = -ETIMEDOUT;
	}

	trace_dwc3_gadget_generic_cmd(cmd, param, status);

	return ret;
}

/**
 * dwc3_send_gadget_ep_cmd - issue an endpoint command
 * @dep: the endpoint to which the command is going to be issued
 * @cmd: the command to be issued
 * @params: parameters to the command
 *
 * Caller should handle locking. This function will issue @cmd with given
 * @params to @dep and wait for its completion.
 */
int dwc3_send_gadget_ep_cmd(struct dwc3_ep *dep, unsigned cmd,
		struct dwc3_gadget_ep_cmd_params *params)
{
	const struct usb_endpoint_descriptor *desc = dep->endpoint.desc;
	struct dwc3		*dwc = dep->dwc;
	u32			timeout = 3000;
	u32			saved_config = 0;
	u32			reg;

	int			cmd_status = 0;
	int			ret = -EINVAL;

	/*
	 * When operating in USB 2.0 speeds (HS/FS), if GUSB2PHYCFG.ENBLSLPM or
	 * GUSB2PHYCFG.SUSPHY is set, it must be cleared before issuing an
	 * endpoint command.
	 *
	 * Save and clear both GUSB2PHYCFG.ENBLSLPM and GUSB2PHYCFG.SUSPHY
	 * settings. Restore them after the command is completed.
	 *
	 * DWC_usb3 3.30a and DWC_usb31 1.90a programming guide section 3.2.2
	 */
	if (dwc->gadget.speed <= USB_SPEED_HIGH) {
		reg = dwc3_readl(dwc->regs, DWC3_GUSB2PHYCFG(0));
		if (unlikely(reg & DWC3_GUSB2PHYCFG_SUSPHY)) {
			saved_config |= DWC3_GUSB2PHYCFG_SUSPHY;
			reg &= ~DWC3_GUSB2PHYCFG_SUSPHY;
		}

		if (reg & DWC3_GUSB2PHYCFG_ENBLSLPM) {
			saved_config |= DWC3_GUSB2PHYCFG_ENBLSLPM;
			reg &= ~DWC3_GUSB2PHYCFG_ENBLSLPM;
		}

		if (saved_config)
			dwc3_writel(dwc->regs, DWC3_GUSB2PHYCFG(0), reg);
	}

	dwc3_writel(dep->regs, DWC3_DEPCMDPAR0, params->param0);
	dwc3_writel(dep->regs, DWC3_DEPCMDPAR1, params->param1);
	dwc3_writel(dep->regs, DWC3_DEPCMDPAR2, params->param2);

	/*
	 * Synopsys Databook 2.60a states in section 6.3.2.5.6 of that if we're
	 * not relying on XferNotReady, we can make use of a special "No
	 * Response Update Transfer" command where we should clear both CmdAct
	 * and CmdIOC bits.
	 *
	 * With this, we don't need to wait for command completion and can
	 * straight away issue further commands to the endpoint.
	 *
	 * NOTICE: We're making an assumption that control endpoints will never
	 * make use of Update Transfer command. This is a safe assumption
	 * because we can never have more than one request at a time with
	 * Control Endpoints. If anybody changes that assumption, this chunk
	 * needs to be updated accordingly.
	 */
	if (DWC3_DEPCMD_CMD(cmd) == DWC3_DEPCMD_UPDATETRANSFER &&
			!usb_endpoint_xfer_isoc(desc))
		cmd &= ~(DWC3_DEPCMD_CMDIOC | DWC3_DEPCMD_CMDACT);
	else
		cmd |= DWC3_DEPCMD_CMDACT;

	dwc3_writel(dep->regs, DWC3_DEPCMD, cmd);
	do {
		reg = dwc3_readl(dep->regs, DWC3_DEPCMD);
		if (!(reg & DWC3_DEPCMD_CMDACT)) {
			cmd_status = DWC3_DEPCMD_STATUS(reg);

			switch (cmd_status) {
			case 0:
				ret = 0;
				break;
			case DEPEVT_TRANSFER_NO_RESOURCE:
				ret = -EINVAL;
				break;
			case DEPEVT_TRANSFER_BUS_EXPIRY:
				/*
				 * SW issues START TRANSFER command to
				 * isochronous ep with future frame interval. If
				 * future interval time has already passed when
				 * core receives the command, it will respond
				 * with an error status of 'Bus Expiry'.
				 *
				 * Instead of always returning -EINVAL, let's
				 * give a hint to the gadget driver that this is
				 * the case by returning -EAGAIN.
				 */
				ret = -EAGAIN;
				break;
			default:
				dev_WARN(dwc->dev, "UNKNOWN cmd status\n");
			}

			break;
		}
	} while (--timeout);

	if (timeout == 0) {
		ret = -ETIMEDOUT;
		dev_err(dwc->dev, "%s command timeout for %s\n",
			dwc3_gadget_ep_cmd_string(cmd), dep->name);
		if (DWC3_DEPCMD_CMD(cmd) != DWC3_DEPCMD_ENDTRANSFER) {
			dwc->ep_cmd_timeout_cnt++;
			dwc3_notify_event(dwc,
				DWC3_CONTROLLER_RESTART_USB_SESSION, 0);
		}
		cmd_status = -ETIMEDOUT;
	}

	trace_dwc3_gadget_ep_cmd(dep, cmd, params, cmd_status);

	if (ret == 0 && DWC3_DEPCMD_CMD(cmd) == DWC3_DEPCMD_STARTTRANSFER) {
		dep->flags |= DWC3_EP_TRANSFER_STARTED;
		dwc3_gadget_ep_get_transfer_index(dep);
	}

	if (saved_config) {
		reg = dwc3_readl(dwc->regs, DWC3_GUSB2PHYCFG(0));
		reg |= saved_config;
		dwc3_writel(dwc->regs, DWC3_GUSB2PHYCFG(0), reg);
	}

	return ret;
}
EXPORT_SYMBOL_GPL(dwc3_send_gadget_ep_cmd);

static int dwc3_send_clear_stall_ep_cmd(struct dwc3_ep *dep)
{
	struct dwc3 *dwc = dep->dwc;
	struct dwc3_gadget_ep_cmd_params params;
	u32 cmd = DWC3_DEPCMD_CLEARSTALL;

	/*
	 * As of core revision 2.60a the recommended programming model
	 * is to set the ClearPendIN bit when issuing a Clear Stall EP
	 * command for IN endpoints. This is to prevent an issue where
	 * some (non-compliant) hosts may not send ACK TPs for pending
	 * IN transfers due to a mishandled error condition. Synopsys
	 * STAR 9000614252.
	 */
	if (dep->direction && (dwc->revision >= DWC3_REVISION_260A) &&
	    (dwc->gadget.speed >= USB_SPEED_SUPER))
		cmd |= DWC3_DEPCMD_CLEARPENDIN;

	memset(&params, 0, sizeof(params));

	return dwc3_send_gadget_ep_cmd(dep, cmd, &params);
}

static int dwc3_alloc_trb_pool(struct dwc3_ep *dep)
{
	struct dwc3		*dwc = dep->dwc;
	u32			num_trbs = DWC3_TRB_NUM;

	if (dep->trb_pool)
		return 0;

	dep->trb_pool = dma_zalloc_coherent(dwc->sysdev,
			sizeof(struct dwc3_trb) * num_trbs,
			&dep->trb_pool_dma, GFP_KERNEL);
	if (!dep->trb_pool) {
		dev_err(dep->dwc->dev, "failed to allocate trb pool for %s\n",
				dep->name);
		return -ENOMEM;
	}
	dep->num_trbs = num_trbs;

	return 0;
}

static void dwc3_free_trb_pool(struct dwc3_ep *dep)
{
	struct dwc3		*dwc = dep->dwc;

	/* Freeing of GSI EP TRBs are handled by GSI EP ops. */
	if (dep->endpoint.ep_type == EP_TYPE_GSI)
		return;

	/*
	 * Clean up ep ring to avoid getting xferInProgress due to stale trbs
	 * with HWO bit set from previous composition when update transfer cmd
	 * is issued.
	 */
	if (dep->number > 1 && dep->trb_pool && dep->trb_pool_dma) {
		memset(&dep->trb_pool[0], 0,
			sizeof(struct dwc3_trb) * dep->num_trbs);
		dbg_event(dep->number, "Clr_TRB", 0);
		dev_dbg(dwc->dev, "Clr_TRB ring of %s\n", dep->name);

		dma_free_coherent(dwc->sysdev,
				sizeof(struct dwc3_trb) * DWC3_TRB_NUM,
				dep->trb_pool, dep->trb_pool_dma);
		dep->trb_pool = NULL;
		dep->trb_pool_dma = 0;
	}
}

static int dwc3_gadget_set_xfer_resource(struct dwc3_ep *dep)
{
	struct dwc3_gadget_ep_cmd_params params;

	memset(&params, 0x00, sizeof(params));

	params.param0 = DWC3_DEPXFERCFG_NUM_XFER_RES(1);

	return dwc3_send_gadget_ep_cmd(dep, DWC3_DEPCMD_SETTRANSFRESOURCE,
			&params);
}

/**
 * dwc3_gadget_start_config - configure ep resources
 * @dep: endpoint that is being enabled
 *
 * Issue a %DWC3_DEPCMD_DEPSTARTCFG command to @dep. After the command's
 * completion, it will set Transfer Resource for all available endpoints.
 *
 * The assignment of transfer resources cannot perfectly follow the data book
 * due to the fact that the controller driver does not have all knowledge of the
 * configuration in advance. It is given this information piecemeal by the
 * composite gadget framework after every SET_CONFIGURATION and
 * SET_INTERFACE. Trying to follow the databook programming model in this
 * scenario can cause errors. For two reasons:
 *
 * 1) The databook says to do %DWC3_DEPCMD_DEPSTARTCFG for every
 * %USB_REQ_SET_CONFIGURATION and %USB_REQ_SET_INTERFACE (8.1.5). This is
 * incorrect in the scenario of multiple interfaces.
 *
 * 2) The databook does not mention doing more %DWC3_DEPCMD_DEPXFERCFG for new
 * endpoint on alt setting (8.1.6).
 *
 * The following simplified method is used instead:
 *
 * All hardware endpoints can be assigned a transfer resource and this setting
 * will stay persistent until either a core reset or hibernation. So whenever we
 * do a %DWC3_DEPCMD_DEPSTARTCFG(0) we can go ahead and do
 * %DWC3_DEPCMD_DEPXFERCFG for every hardware endpoint as well. We are
 * guaranteed that there are as many transfer resources as endpoints.
 *
 * This function is called for each endpoint when it is being enabled but is
 * triggered only when called for EP0-out, which always happens first, and which
 * should only happen in one of the above conditions.
 */
static int dwc3_gadget_start_config(struct dwc3_ep *dep)
{
	struct dwc3_gadget_ep_cmd_params params;
	struct dwc3		*dwc;
	u32			cmd;
	int			i;
	int			ret;

	if (dep->number)
		return 0;

	memset(&params, 0x00, sizeof(params));
	cmd = DWC3_DEPCMD_DEPSTARTCFG;
	dwc = dep->dwc;

	ret = dwc3_send_gadget_ep_cmd(dep, cmd, &params);
	if (ret)
		return ret;

	for (i = 0; i < DWC3_ENDPOINTS_NUM; i++) {
		struct dwc3_ep *dep = dwc->eps[i];

		if (!dep)
			continue;

		ret = dwc3_gadget_set_xfer_resource(dep);
		if (ret)
			return ret;
	}

	return 0;
}

static int dwc3_gadget_set_ep_config(struct dwc3_ep *dep, unsigned int action)
{
	const struct usb_ss_ep_comp_descriptor *comp_desc;
	const struct usb_endpoint_descriptor *desc;
	struct dwc3_gadget_ep_cmd_params params;
	struct dwc3 *dwc = dep->dwc;

	comp_desc = dep->endpoint.comp_desc;
	desc = dep->endpoint.desc;

	memset(&params, 0x00, sizeof(params));

	params.param0 = DWC3_DEPCFG_EP_TYPE(usb_endpoint_type(desc))
		| DWC3_DEPCFG_MAX_PACKET_SIZE(usb_endpoint_maxp(desc));

	/* Burst size is only needed in SuperSpeed mode */
	if (dwc->gadget.speed >= USB_SPEED_SUPER) {
		u32 burst = dep->endpoint.maxburst;
		params.param0 |= DWC3_DEPCFG_BURST_SIZE(burst - 1);
	}

	params.param0 |= action;
	if (action == DWC3_DEPCFG_ACTION_RESTORE)
		params.param2 |= dep->saved_state;

	if (usb_endpoint_xfer_control(desc))
		params.param1 = DWC3_DEPCFG_XFER_COMPLETE_EN;

	if (dep->number <= 1 || usb_endpoint_xfer_isoc(desc))
		params.param1 |= DWC3_DEPCFG_XFER_NOT_READY_EN;

	if (usb_ss_max_streams(comp_desc) && usb_endpoint_xfer_bulk(desc)) {
		params.param1 |= DWC3_DEPCFG_STREAM_CAPABLE
			| DWC3_DEPCFG_STREAM_EVENT_EN;
		dep->stream_capable = true;
	}

	if (!usb_endpoint_xfer_control(desc))
		params.param1 |= DWC3_DEPCFG_XFER_IN_PROGRESS_EN;

	/*
	 * We are doing 1:1 mapping for endpoints, meaning
	 * Physical Endpoints 2 maps to Logical Endpoint 2 and
	 * so on. We consider the direction bit as part of the physical
	 * endpoint number. So USB endpoint 0x81 is 0x03.
	 */
	params.param1 |= DWC3_DEPCFG_EP_NUMBER(dep->number);

	/*
	 * We must use the lower 16 TX FIFOs even though
	 * HW might have more
	 */
	if (dep->direction)
		params.param0 |= DWC3_DEPCFG_FIFO_NUMBER(dep->number >> 1);

	if (desc->bInterval) {
		params.param1 |= DWC3_DEPCFG_BINTERVAL_M1(desc->bInterval - 1);
		dep->interval = 1 << (desc->bInterval - 1);
	}

	return dwc3_send_gadget_ep_cmd(dep, DWC3_DEPCMD_SETEPCONFIG, &params);
}

/**
 * __dwc3_gadget_ep_enable - initializes a hw endpoint
 * @dep: endpoint to be initialized
 * @action: one of INIT, MODIFY or RESTORE
 *
 * Caller should take care of locking. Execute all necessary commands to
 * initialize a HW endpoint so it can be used by a gadget driver.
 */
static int __dwc3_gadget_ep_enable(struct dwc3_ep *dep, unsigned int action)
{
	const struct usb_endpoint_descriptor *desc = dep->endpoint.desc;
	struct dwc3		*dwc = dep->dwc;

	u32			reg;
	int			ret;

	if (!(dep->flags & DWC3_EP_ENABLED)) {
		ret = dwc3_gadget_resize_tx_fifos(dwc, dep);
		if (ret)
			return ret;

		ret = dwc3_gadget_start_config(dep);
		if (ret) {
			dev_err(dwc->dev, "start_config() failed for %s\n",
								dep->name);
			return ret;
		}
	}

	ret = dwc3_gadget_set_ep_config(dep, action);
	if (ret) {
		dev_err(dwc->dev, "set_ep_config() failed for %s\n", dep->name);
		return ret;
	}

	if (!(dep->flags & DWC3_EP_ENABLED)) {
		struct dwc3_trb	*trb_st_hw;
		struct dwc3_trb	*trb_link;

		dep->type = usb_endpoint_type(desc);
		dep->flags |= DWC3_EP_ENABLED;
		dep->flags &= ~DWC3_EP_END_TRANSFER_PENDING;

		reg = dwc3_readl(dwc->regs, DWC3_DALEPENA);
		reg |= DWC3_DALEPENA_EP(dep->number);
		dwc3_writel(dwc->regs, DWC3_DALEPENA, reg);

		if (usb_endpoint_xfer_control(desc))
			goto out;

		/* Initialize the TRB ring */
		dep->trb_dequeue = 0;
		dep->trb_enqueue = 0;
		memset(dep->trb_pool, 0,
		       sizeof(struct dwc3_trb) * DWC3_TRB_NUM);

		/* Link TRB. The HWO bit is never reset */
		trb_st_hw = &dep->trb_pool[0];

		trb_link = &dep->trb_pool[DWC3_TRB_NUM - 1];
		trb_link->bpl = lower_32_bits(dwc3_trb_dma_offset(dep, trb_st_hw));
		trb_link->bph = upper_32_bits(dwc3_trb_dma_offset(dep, trb_st_hw));
		trb_link->ctrl |= DWC3_TRBCTL_LINK_TRB;
		trb_link->ctrl |= DWC3_TRB_CTRL_HWO;
	}

	/*
	 * Issue StartTransfer here with no-op TRB so we can always rely on No
	 * Response Update Transfer command.
	 */
	if ((usb_endpoint_xfer_bulk(desc) && !dep->endpoint.endless) ||
			usb_endpoint_xfer_int(desc)) {
		struct dwc3_gadget_ep_cmd_params params;
		struct dwc3_trb	*trb;
		dma_addr_t trb_dma;
		u32 cmd;

		memset(&params, 0, sizeof(params));
		trb = &dep->trb_pool[0];
		trb_dma = dwc3_trb_dma_offset(dep, trb);

		params.param0 = upper_32_bits(trb_dma);
		params.param1 = lower_32_bits(trb_dma);

		cmd = DWC3_DEPCMD_STARTTRANSFER;

		ret = dwc3_send_gadget_ep_cmd(dep, cmd, &params);
		if (ret < 0)
			return ret;
	}

out:
	trace_dwc3_gadget_ep_enable(dep);

	return 0;
}

<<<<<<< HEAD
=======
static void dwc3_stop_active_transfer(struct dwc3_ep *dep, bool force,
		bool interrupt);
>>>>>>> a4834780
static void dwc3_remove_requests(struct dwc3 *dwc, struct dwc3_ep *dep)
{
	int retries = 40;
	struct dwc3_request		*req;

<<<<<<< HEAD
	dbg_log_string("START for %s(%d)", dep->name, dep->number);
	dwc3_stop_active_transfer(dwc, dep->number, true);

	if (dep->number == 1 && dwc->ep0state != EP0_SETUP_PHASE) {
		unsigned int dir;

		dbg_log_string("CTRLPEND(%d)", dwc->ep0state);
		dir = !!dwc->ep0_expect_in;
		if (dwc->ep0state == EP0_DATA_PHASE)
			dwc3_ep0_end_control_data(dwc, dwc->eps[dir]);
		else
			dwc3_ep0_end_control_data(dwc, dwc->eps[!dir]);

		dwc->eps[0]->trb_enqueue = 0;
		dwc->eps[1]->trb_enqueue = 0;
	}

	do {
		udelay(50);
	} while ((dep->flags & DWC3_EP_END_TRANSFER_PENDING) && --retries);

	if (!retries)
		dbg_log_string("ep end_xfer cmd completion timeout for %d",
				dep->number);
=======
	dwc3_stop_active_transfer(dep, true, false);
>>>>>>> a4834780

	/* - giveback all requests to gadget driver */
	while (!list_empty(&dep->started_list)) {
		req = next_request(&dep->started_list);
		if (req)
			dwc3_gadget_giveback(dep, req, -ESHUTDOWN);
	}

	while (!list_empty(&dep->pending_list)) {
		req = next_request(&dep->pending_list);
		if (req)
			dwc3_gadget_giveback(dep, req, -ESHUTDOWN);
	}

	while (!list_empty(&dep->cancelled_list)) {
		req = next_request(&dep->cancelled_list);

		dwc3_gadget_giveback(dep, req, -ESHUTDOWN);
	}

	dbg_log_string("DONE for %s(%d)", dep->name, dep->number);
}

static void dwc3_stop_active_transfers(struct dwc3 *dwc)
{
	u32 epnum;

	dbg_log_string("START");
	for (epnum = 2; epnum < DWC3_ENDPOINTS_NUM; epnum++) {
		struct dwc3_ep *dep;

		dep = dwc->eps[epnum];
		if (!dep)
			continue;

		if (!(dep->flags & DWC3_EP_ENABLED))
			continue;

		if (dep->endpoint.ep_type == EP_TYPE_GSI && dep->direction)
			dwc3_notify_event(dwc,
				DWC3_CONTROLLER_NOTIFY_CLEAR_DB, 0);

		dwc3_remove_requests(dwc, dep);
		if (dep->endpoint.ep_type != EP_TYPE_GSI &&
					!dep->endpoint.endless) {
			if (dep->trb_pool) {
				memset(&dep->trb_pool[0], 0,
					sizeof(struct dwc3_trb) *
							dep->num_trbs);
				dbg_event(dep->number, "Clr_TRB", 0);
			}
		}
	}
	dbg_log_string("DONE");
}

static void dwc3_stop_active_transfers_to_halt(struct dwc3 *dwc)
{
	u32 epnum;
	struct dwc3_request *req;
	struct dwc3_ep *dep;

	dbg_log_string("START");
	for (epnum = 2; epnum < DWC3_ENDPOINTS_NUM; epnum++) {
		dep = dwc->eps[epnum];
		if (!dep)
			continue;

		if (!(dep->flags & DWC3_EP_ENABLED))
			continue;

		dwc3_stop_active_transfer_noioc(dwc, dep->number, true);

		/* - giveback all requests to gadget driver */
		while (!list_empty(&dep->started_list)) {
			req = next_request(&dep->started_list);
			if (req)
				dwc3_gadget_giveback(dep, req, -ESHUTDOWN);
		}

		while (!list_empty(&dep->pending_list)) {
			req = next_request(&dep->pending_list);
			if (req)
				dwc3_gadget_giveback(dep, req, -ESHUTDOWN);
		}
	}

	dbg_log_string("DONE");
}

/**
 * __dwc3_gadget_ep_disable - disables a hw endpoint
 * @dep: the endpoint to disable
 *
 * This function undoes what __dwc3_gadget_ep_enable did and also removes
 * requests which are currently being processed by the hardware and those which
 * are not yet scheduled.
 *
 * Caller should take care of locking.
 */
static int __dwc3_gadget_ep_disable(struct dwc3_ep *dep)
{
	struct dwc3		*dwc = dep->dwc;
	u32			reg;

	trace_dwc3_gadget_ep_disable(dep);

	if (dep->endpoint.ep_type == EP_TYPE_NORMAL)
		dwc3_remove_requests(dwc, dep);
	else if (dep->endpoint.ep_type == EP_TYPE_GSI)
		dwc3_stop_active_transfer(dwc, dep->number, true);

	/* make sure HW endpoint isn't stalled */
	if (dep->flags & DWC3_EP_STALL)
		__dwc3_gadget_ep_set_halt(dep, 0, false);

	reg = dwc3_readl(dwc->regs, DWC3_DALEPENA);
	reg &= ~DWC3_DALEPENA_EP(dep->number);
	dwc3_writel(dwc->regs, DWC3_DALEPENA, reg);

	dep->stream_capable = false;
	dep->type = 0;
	dep->flags &= DWC3_EP_END_TRANSFER_PENDING;

	/* Clear out the ep descriptors for non-ep0 */
	if (dep->number > 1) {
		dep->endpoint.comp_desc = NULL;
		dep->endpoint.desc = NULL;
	}

	return 0;
}

/* -------------------------------------------------------------------------- */

static int dwc3_gadget_ep0_enable(struct usb_ep *ep,
		const struct usb_endpoint_descriptor *desc)
{
	return -EINVAL;
}

static int dwc3_gadget_ep0_disable(struct usb_ep *ep)
{
	return -EINVAL;
}

/* -------------------------------------------------------------------------- */

static int dwc3_gadget_ep_enable(struct usb_ep *ep,
		const struct usb_endpoint_descriptor *desc)
{
	struct dwc3_ep			*dep;
	struct dwc3			*dwc;
	unsigned long			flags;
	int				ret;

	if (!ep || !desc || desc->bDescriptorType != USB_DT_ENDPOINT) {
		pr_debug("dwc3: invalid parameters\n");
		return -EINVAL;
	}

	if (!desc->wMaxPacketSize) {
		pr_debug("dwc3: missing wMaxPacketSize\n");
		return -EINVAL;
	}

	dep = to_dwc3_ep(ep);
	dwc = dep->dwc;

	if (dev_WARN_ONCE(dwc->dev, dep->flags & DWC3_EP_ENABLED,
					"%s is already enabled\n",
					dep->name))
		return 0;

	spin_lock_irqsave(&dwc->lock, flags);
	ret = __dwc3_gadget_ep_enable(dep, DWC3_DEPCFG_ACTION_INIT);
	dbg_event(dep->number, "ENABLE", ret);
	spin_unlock_irqrestore(&dwc->lock, flags);

	return ret;
}

static int dwc3_gadget_ep_disable(struct usb_ep *ep)
{
	struct dwc3_ep			*dep;
	struct dwc3			*dwc;
	unsigned long			flags;
	int				ret;

	if (!ep) {
		pr_debug("dwc3: invalid parameters\n");
		return -EINVAL;
	}

	dep = to_dwc3_ep(ep);
	dwc = dep->dwc;

	if (dev_WARN_ONCE(dwc->dev, !(dep->flags & DWC3_EP_ENABLED),
					"%s is already disabled\n",
					dep->name))
		return 0;

	spin_lock_irqsave(&dwc->lock, flags);
	ret = __dwc3_gadget_ep_disable(dep);
	dbg_event(dep->number, "DISABLE", ret);
	spin_unlock_irqrestore(&dwc->lock, flags);

	return ret;
}

static struct usb_request *dwc3_gadget_ep_alloc_request(struct usb_ep *ep,
		gfp_t gfp_flags)
{
	struct dwc3_request		*req;
	struct dwc3_ep			*dep = to_dwc3_ep(ep);

	req = kzalloc(sizeof(*req), gfp_flags);
	if (!req)
		return NULL;

	req->direction	= dep->direction;
	req->epnum	= dep->number;
	req->dep	= dep;

	trace_dwc3_alloc_request(req);

	return &req->request;
}

static void dwc3_gadget_ep_free_request(struct usb_ep *ep,
		struct usb_request *request)
{
	struct dwc3_request		*req = to_dwc3_request(request);

	trace_dwc3_free_request(req);
	kfree(req);
}

/**
 * dwc3_ep_prev_trb - returns the previous TRB in the ring
 * @dep: The endpoint with the TRB ring
 * @index: The index of the current TRB in the ring
 *
 * Returns the TRB prior to the one pointed to by the index. If the
 * index is 0, we will wrap backwards, skip the link TRB, and return
 * the one just before that.
 */
static struct dwc3_trb *dwc3_ep_prev_trb(struct dwc3_ep *dep, u8 index)
{
	u8 tmp = index;

	if (!dep->trb_pool)
		return NULL;

	if (!tmp)
		tmp = DWC3_TRB_NUM - 1;

	return &dep->trb_pool[tmp - 1];
}

static u32 dwc3_calc_trbs_left(struct dwc3_ep *dep)
{
	struct dwc3_trb		*tmp;
	u8			trbs_left;

	/*
	 * If enqueue & dequeue are equal than it is either full or empty.
	 *
	 * One way to know for sure is if the TRB right before us has HWO bit
	 * set or not. If it has, then we're definitely full and can't fit any
	 * more transfers in our ring.
	 */
	if (dep->trb_enqueue == dep->trb_dequeue) {
		tmp = dwc3_ep_prev_trb(dep, dep->trb_enqueue);
		if (!tmp || tmp->ctrl & DWC3_TRB_CTRL_HWO)
			return 0;

		return DWC3_TRB_NUM - 1;
	}

	trbs_left = dep->trb_dequeue - dep->trb_enqueue;
	trbs_left &= (DWC3_TRB_NUM - 1);

	if (dep->trb_dequeue < dep->trb_enqueue)
		trbs_left--;

	return trbs_left;
}

static void __dwc3_prepare_one_trb(struct dwc3_ep *dep, struct dwc3_trb *trb,
		dma_addr_t dma, unsigned length, unsigned chain, unsigned node,
		unsigned stream_id, unsigned short_not_ok, unsigned no_interrupt)
{
	struct dwc3		*dwc = dep->dwc;
	struct usb_gadget	*gadget = &dwc->gadget;
	enum usb_device_speed	speed = gadget->speed;

	trb->size = DWC3_TRB_SIZE_LENGTH(length);
	trb->bpl = lower_32_bits(dma);
	trb->bph = upper_32_bits(dma);

	switch (usb_endpoint_type(dep->endpoint.desc)) {
	case USB_ENDPOINT_XFER_CONTROL:
		trb->ctrl = DWC3_TRBCTL_CONTROL_SETUP;
		break;

	case USB_ENDPOINT_XFER_ISOC:
		if (!node) {
			trb->ctrl = DWC3_TRBCTL_ISOCHRONOUS_FIRST;

			/*
			 * USB Specification 2.0 Section 5.9.2 states that: "If
			 * there is only a single transaction in the microframe,
			 * only a DATA0 data packet PID is used.  If there are
			 * two transactions per microframe, DATA1 is used for
			 * the first transaction data packet and DATA0 is used
			 * for the second transaction data packet.  If there are
			 * three transactions per microframe, DATA2 is used for
			 * the first transaction data packet, DATA1 is used for
			 * the second, and DATA0 is used for the third."
			 *
			 * IOW, we should satisfy the following cases:
			 *
			 * 1) length <= maxpacket
			 *	- DATA0
			 *
			 * 2) maxpacket < length <= (2 * maxpacket)
			 *	- DATA1, DATA0
			 *
			 * 3) (2 * maxpacket) < length <= (3 * maxpacket)
			 *	- DATA2, DATA1, DATA0
			 */
			if (speed == USB_SPEED_HIGH) {
				struct usb_ep *ep = &dep->endpoint;
				unsigned int mult = 2;
				unsigned int maxp = usb_endpoint_maxp(ep->desc);

				if (length <= (2 * maxp))
					mult--;

				if (length <= maxp)
					mult--;

				trb->size |= DWC3_TRB_SIZE_PCM1(mult);
			}
		} else {
			trb->ctrl = DWC3_TRBCTL_ISOCHRONOUS;
		}

		/* always enable Interrupt on Missed ISOC */
		trb->ctrl |= DWC3_TRB_CTRL_ISP_IMI;
		break;

	case USB_ENDPOINT_XFER_BULK:
	case USB_ENDPOINT_XFER_INT:
		trb->ctrl = DWC3_TRBCTL_NORMAL;
		break;
	default:
		/*
		 * This is only possible with faulty memory because we
		 * checked it already :)
		 */
		dev_WARN(dwc->dev, "Unknown endpoint type %d\n",
				usb_endpoint_type(dep->endpoint.desc));
	}

	/*
	 * Enable Continue on Short Packet
	 * when endpoint is not a stream capable
	 */
	if (usb_endpoint_dir_out(dep->endpoint.desc)) {
		if (!dep->stream_capable)
			trb->ctrl |= DWC3_TRB_CTRL_CSP;

		if (short_not_ok)
			trb->ctrl |= DWC3_TRB_CTRL_ISP_IMI;
	}

	if ((!no_interrupt && !chain) ||
			(dwc3_calc_trbs_left(dep) == 1))
		trb->ctrl |= DWC3_TRB_CTRL_IOC;

	if (chain)
		trb->ctrl |= DWC3_TRB_CTRL_CHN;

	if (usb_endpoint_xfer_bulk(dep->endpoint.desc) && dep->stream_capable)
		trb->ctrl |= DWC3_TRB_CTRL_SID_SOFN(stream_id);

	/*
	 * Ensure that updates of buffer address and size happens
	 * before we set the DWC3_TRB_CTRL_HWO so that core
	 * does not process any stale TRB.
	 */
	mb();
	trb->ctrl |= DWC3_TRB_CTRL_HWO;

	dwc3_ep_inc_enq(dep);

	trace_dwc3_prepare_trb(dep, trb);
}

/**
 * dwc3_prepare_one_trb - setup one TRB from one request
 * @dep: endpoint for which this request is prepared
 * @req: dwc3_request pointer
 * @chain: should this TRB be chained to the next?
 * @node: only for isochronous endpoints. First TRB needs different type.
 */
static void dwc3_prepare_one_trb(struct dwc3_ep *dep,
		struct dwc3_request *req, unsigned chain, unsigned node)
{
	struct dwc3_trb		*trb;
	unsigned int		length;
	dma_addr_t		dma;
	unsigned		stream_id = req->request.stream_id;
	unsigned		short_not_ok = req->request.short_not_ok;
	unsigned		no_interrupt = req->request.no_interrupt;

	if (req->request.num_sgs > 0) {
		length = sg_dma_len(req->start_sg);
		dma = sg_dma_address(req->start_sg);
	} else {
		length = req->request.length;
		dma = req->request.dma;
	}

	trb = &dep->trb_pool[dep->trb_enqueue];

	if (!req->trb) {
		dwc3_gadget_move_started_request(req);
		req->trb = trb;
		req->trb_dma = dwc3_trb_dma_offset(dep, trb);
	}

	req->num_trbs++;

	__dwc3_prepare_one_trb(dep, trb, dma, length, chain, node,
			stream_id, short_not_ok, no_interrupt);
}

static void dwc3_prepare_one_trb_sg(struct dwc3_ep *dep,
		struct dwc3_request *req)
{
	struct scatterlist *sg = req->start_sg;
	struct scatterlist *s;
	int		i;

	unsigned int remaining = req->request.num_mapped_sgs
		- req->num_queued_sgs;

	for_each_sg(sg, s, remaining, i) {
		unsigned int length = req->request.length;
		unsigned int maxp = usb_endpoint_maxp(dep->endpoint.desc);
		unsigned int rem = length % maxp;
		unsigned chain = true;

		/*
		 * IOMMU driver is coalescing the list of sgs which shares a
		 * page boundary into one and giving it to USB driver. With
		 * this the number of sgs mapped is not equal to the number of
		 * sgs passed. So mark the chain bit to false if it isthe last
		 * mapped sg.
		 */
		if (i == remaining - 1)
			chain = false;

		if (rem && usb_endpoint_dir_out(dep->endpoint.desc) && !chain) {
			struct dwc3	*dwc = dep->dwc;
			struct dwc3_trb	*trb;

			req->needs_extra_trb = true;

			/* prepare normal TRB */
			dwc3_prepare_one_trb(dep, req, true, i);

			/* Now prepare one extra TRB to align transfer size */
			trb = &dep->trb_pool[dep->trb_enqueue];
			req->num_trbs++;
			__dwc3_prepare_one_trb(dep, trb, dwc->bounce_addr,
					maxp - rem, false, 1,
					req->request.stream_id,
					req->request.short_not_ok,
					req->request.no_interrupt);
		} else {
			dwc3_prepare_one_trb(dep, req, chain, i);
		}

		/*
		 * There can be a situation where all sgs in sglist are not
		 * queued because of insufficient trb number. To handle this
		 * case, update start_sg to next sg to be queued, so that
		 * we have free trbs we can continue queuing from where we
		 * previously stopped
		 */
		if (chain)
			req->start_sg = sg_next(s);

		req->num_queued_sgs++;

		if (!dwc3_calc_trbs_left(dep))
			break;
	}
}

static void dwc3_prepare_one_trb_linear(struct dwc3_ep *dep,
		struct dwc3_request *req)
{
	unsigned int length = req->request.length;
	unsigned int maxp = usb_endpoint_maxp(dep->endpoint.desc);
	unsigned int rem = length % maxp;

	if ((!length || rem) && usb_endpoint_dir_out(dep->endpoint.desc)) {
		struct dwc3	*dwc = dep->dwc;
		struct dwc3_trb	*trb;

		req->needs_extra_trb = true;

		/* prepare normal TRB */
		dwc3_prepare_one_trb(dep, req, true, 0);

		/* Now prepare one extra TRB to align transfer size */
		trb = &dep->trb_pool[dep->trb_enqueue];
		req->num_trbs++;
		__dwc3_prepare_one_trb(dep, trb, dwc->bounce_addr, maxp - rem,
				false, 1, req->request.stream_id,
				req->request.short_not_ok,
				req->request.no_interrupt);
	} else if (req->request.zero && req->request.length &&
		   (IS_ALIGNED(req->request.length, maxp))) {
		struct dwc3	*dwc = dep->dwc;
		struct dwc3_trb	*trb;

		req->needs_extra_trb = true;

		/* prepare normal TRB */
		dwc3_prepare_one_trb(dep, req, true, 0);

		/* Now prepare one extra TRB to handle ZLP */
		trb = &dep->trb_pool[dep->trb_enqueue];
		req->num_trbs++;
		__dwc3_prepare_one_trb(dep, trb, dwc->bounce_addr, 0,
				false, 1, req->request.stream_id,
				req->request.short_not_ok,
				req->request.no_interrupt);
	} else {
		dwc3_prepare_one_trb(dep, req, false, 0);
	}
}

/*
 * dwc3_prepare_trbs - setup TRBs from requests
 * @dep: endpoint for which requests are being prepared
 *
 * The function goes through the requests list and sets up TRBs for the
 * transfers. The function returns once there are no more TRBs available or
 * it runs out of requests.
 */
static void dwc3_prepare_trbs(struct dwc3_ep *dep)
{
	struct dwc3_request	*req, *n;

	BUILD_BUG_ON_NOT_POWER_OF_2(DWC3_TRB_NUM);

	/*
	 * We can get in a situation where there's a request in the started list
	 * but there weren't enough TRBs to fully kick it in the first time
	 * around, so it has been waiting for more TRBs to be freed up.
	 *
	 * In that case, we should check if we have a request with pending_sgs
	 * in the started list and prepare TRBs for that request first,
	 * otherwise we will prepare TRBs completely out of order and that will
	 * break things.
	 */
	list_for_each_entry(req, &dep->started_list, list) {
		if (req->num_pending_sgs > 0)
			dwc3_prepare_one_trb_sg(dep, req);

		if (!dwc3_calc_trbs_left(dep))
			return;
	}

	list_for_each_entry_safe(req, n, &dep->pending_list, list) {
		struct dwc3	*dwc = dep->dwc;
		int		ret;

		ret = usb_gadget_map_request_by_dev(dwc->sysdev, &req->request,
						    dep->direction);
		if (ret)
			return;

		req->sg			= req->request.sg;
		req->start_sg		= req->sg;
		req->num_queued_sgs	= 0;
		req->num_pending_sgs	= req->request.num_mapped_sgs;

		if (req->num_pending_sgs > 0)
			dwc3_prepare_one_trb_sg(dep, req);
		else
			dwc3_prepare_one_trb_linear(dep, req);

		dbg_ep_map(dep->number, req);
		if (!dwc3_calc_trbs_left(dep))
			return;
	}
}

static int __dwc3_gadget_kick_transfer(struct dwc3_ep *dep)
{
	struct dwc3_gadget_ep_cmd_params params;
	struct dwc3_request		*req, *req1, *n;
	struct dwc3			*dwc = dep->dwc;
	int				starting;
	int				ret;
	u32				cmd;

	if (!dwc3_calc_trbs_left(dep))
		return 0;

	if (dep->flags & DWC3_EP_END_TRANSFER_PENDING) {
		dbg_event(dep->number, "ENDXFER Pending", dep->flags);
		return -EBUSY;
	}

	starting = !(dep->flags & DWC3_EP_TRANSFER_STARTED);

	dwc3_prepare_trbs(dep);
	req = next_request(&dep->started_list);
	if (!req) {
		dep->flags |= DWC3_EP_PENDING_REQUEST;
		dbg_event(dep->number, "NO REQ", 0);
		return 0;
	}

	memset(&params, 0, sizeof(params));

	if (starting) {
		params.param0 = upper_32_bits(req->trb_dma);
		params.param1 = lower_32_bits(req->trb_dma);
		cmd = DWC3_DEPCMD_STARTTRANSFER;

		if (usb_endpoint_xfer_isoc(dep->endpoint.desc))
			cmd |= DWC3_DEPCMD_PARAM(dep->frame_number);
	} else {
		cmd = DWC3_DEPCMD_UPDATETRANSFER |
			DWC3_DEPCMD_PARAM(dep->resource_index);
	}

	ret = dwc3_send_gadget_ep_cmd(dep, cmd, &params);
	if (ret < 0) {
		if ((ret == -EAGAIN) && starting &&
				usb_endpoint_xfer_isoc(dep->endpoint.desc)) {
			dbg_event(dep->number, "CMD_STS", ret);
			/* If bit13 in Command complete event is set, software
			 * must issue ENDTRANDFER command and wait for
			 * Xfernotready event to queue the requests again.
			 */
			if (!dep->resource_index) {
				dwc3_gadget_ep_get_transfer_index(dep);
				WARN_ON_ONCE(!dep->resource_index);
			}
			dwc3_stop_active_transfer(dwc, dep->number, true);

			list_for_each_entry_safe_reverse(req1, n,
						&dep->started_list, list) {
				req1->trb->ctrl &= ~DWC3_TRB_CTRL_HWO;
				req1->trb = NULL;
				dwc3_gadget_move_pending_list_front(req1);
				dwc3_ep_inc_deq(dep);
			}

			return ret;
		}

		/*
		 * FIXME we need to iterate over the list of requests
		 * here and stop, unmap, free and del each of the linked
		 * requests instead of what we do now.
		 */
		if (req->trb)
			memset(req->trb, 0, sizeof(struct dwc3_trb));
		dwc3_gadget_del_and_unmap_request(dep, req, ret);
		return ret;
	}

	return 0;
}

static int __dwc3_gadget_get_frame(struct dwc3 *dwc)
{
	u32			reg;

	reg = dwc3_readl(dwc->regs, DWC3_DSTS);
	return DWC3_DSTS_SOFFN(reg);
}

static void __dwc3_gadget_start_isoc(struct dwc3_ep *dep)
{
	u16 wraparound_bits;

	if (list_empty(&dep->pending_list)) {
		dev_info(dep->dwc->dev, "%s: ran out of requests\n",
				dep->name);
		dep->flags |= DWC3_EP_PENDING_REQUEST;
		return;
	}

	wraparound_bits = dep->frame_number & DWC3_FRAME_WRAP_AROUND_MASK;
	dep->frame_number = dep->frame_number & ~DWC3_FRAME_WRAP_AROUND_MASK;

	/* if frame wrapped-around update wrap-around bits to reflect that */
	if (__dwc3_gadget_get_frame(dep->dwc) < dep->frame_number)
		wraparound_bits += BIT(14);

	dep->frame_number = __dwc3_gadget_get_frame(dep->dwc) +
				2 * dep->interval;

	/* align uf to ep interval */
	dep->frame_number = (wraparound_bits | dep->frame_number) &
				~(dep->interval - 1);

	__dwc3_gadget_kick_transfer(dep);
}

static int __dwc3_gadget_ep_queue(struct dwc3_ep *dep, struct dwc3_request *req)
{
	struct dwc3		*dwc = dep->dwc;

	if (!dep->endpoint.desc || !dwc->pullups_connected) {
		dev_err_ratelimited(dwc->dev, "%s: can't queue to disabled endpoint\n",
				dep->name);
		return -ESHUTDOWN;
	}

	if (WARN(req->dep != dep, "request %pK belongs to '%s'\n",
				&req->request, req->dep->name))
		return -EINVAL;

	if (req->request.status == -EINPROGRESS) {
		dev_err(dwc->dev, "%s: %pK request already in queue\n",
					dep->name, req);
		return -EBUSY;
	}

	req->request.actual	= 0;
	req->request.status	= -EINPROGRESS;

	trace_dwc3_ep_queue(req);

	list_add_tail(&req->list, &dep->pending_list);

	dbg_ep_queue(dep->number, req);
	/*
	 * NOTICE: Isochronous endpoints should NEVER be prestarted. We must
	 * wait for a XferNotReady event so we will know what's the current
	 * (micro-)frame number.
	 *
	 * Without this trick, we are very, very likely gonna get Bus Expiry
	 * errors which will force us issue EndTransfer command.
	 */
	if (usb_endpoint_xfer_isoc(dep->endpoint.desc)) {
		if (!(dep->flags & DWC3_EP_PENDING_REQUEST) &&
				!(dep->flags & DWC3_EP_TRANSFER_STARTED))
			return 0;

		if ((dep->flags & DWC3_EP_PENDING_REQUEST)) {
			if (!(dep->flags & DWC3_EP_TRANSFER_STARTED)) {
				__dwc3_gadget_start_isoc(dep);
				return 0;
			}
		}
	}

	return __dwc3_gadget_kick_transfer(dep);
}

static int dwc3_gadget_wakeup(struct usb_gadget *g)
{
	struct dwc3	*dwc = gadget_to_dwc(g);

	schedule_work(&dwc->wakeup_work);
	return 0;
}

static bool dwc3_gadget_is_suspended(struct dwc3 *dwc)
{
	if (atomic_read(&dwc->in_lpm) ||
			dwc->link_state == DWC3_LINK_STATE_U3)
		return true;
	return false;
}

static int dwc3_gadget_ep_queue(struct usb_ep *ep, struct usb_request *request,
	gfp_t gfp_flags)
{
	struct dwc3_request		*req = to_dwc3_request(request);
	struct dwc3_ep			*dep = to_dwc3_ep(ep);
	struct dwc3			*dwc = dep->dwc;

	unsigned long			flags;

	int				ret;

	spin_lock_irqsave(&dwc->lock, flags);
	ret = __dwc3_gadget_ep_queue(dep, req);
	spin_unlock_irqrestore(&dwc->lock, flags);

	return ret;
}

static void dwc3_gadget_ep_skip_trbs(struct dwc3_ep *dep, struct dwc3_request *req)
{
	int i;
	struct dwc3_trb *trb = req->trb;

	/*
	 * If request was already started, this means we had to
	 * stop the transfer. With that we also need to ignore
	 * all TRBs used by the request, however TRBs can only
	 * be modified after completion of END_TRANSFER
	 * command. So what we do here is that we wait for
	 * END_TRANSFER completion and only after that, we jump
	 * over TRBs by clearing HWO and incrementing dequeue
	 * pointer.
	 */
	for (i = 0; i < req->num_trbs; i++) {
		trb->ctrl &= ~DWC3_TRB_CTRL_HWO;
		dwc3_ep_inc_deq(dep);
		trb++;
		if (trb->ctrl & DWC3_TRBCTL_LINK_TRB)
			trb = dep->trb_pool;
	}

	req->num_trbs = 0;
}

static void dwc3_gadget_ep_cleanup_cancelled_requests(struct dwc3_ep *dep)
{
	struct dwc3_request		*req;
	struct dwc3_request		*tmp;

	list_for_each_entry_safe(req, tmp, &dep->cancelled_list, list) {
		dwc3_gadget_ep_skip_trbs(dep, req);
		dwc3_gadget_giveback(dep, req, -ECONNRESET);
	}
}

static int dwc3_gadget_ep_dequeue(struct usb_ep *ep,
		struct usb_request *request)
{
	struct dwc3_request		*req = to_dwc3_request(request);
	struct dwc3_request		*r = NULL;

	struct dwc3_ep			*dep = to_dwc3_ep(ep);
	struct dwc3			*dwc = dep->dwc;

	unsigned long			flags;
	int				ret = 0;

	if (atomic_read(&dwc->in_lpm)) {
		dev_err(dwc->dev, "Unable to dequeue while in LPM\n");
		return -EAGAIN;
	}

	trace_dwc3_ep_dequeue(req);

	spin_lock_irqsave(&dwc->lock, flags);

	list_for_each_entry(r, &dep->pending_list, list) {
		if (r == req)
			break;
	}

	if (r != req) {
		list_for_each_entry(r, &dep->started_list, list) {
			if (r == req)
				break;
		}
		if (r == req) {
			/* wait until it is processed */
<<<<<<< HEAD
			dwc3_stop_active_transfer(dwc, dep->number, true);
=======
			dwc3_stop_active_transfer(dep, true, true);
>>>>>>> a4834780

			if (!r->trb)
				goto out0;

			dwc3_gadget_move_cancelled_request(req);
			if (dep->flags & DWC3_EP_TRANSFER_STARTED)
				goto out0;
			else
				goto out1;
		}
		dev_err(dwc->dev, "request %pK was not queued to %s\n",
				request, ep->name);
		ret = -EINVAL;
		goto out0;
	}

out1:
	dbg_ep_dequeue(dep->number, req);
	dwc3_gadget_ep_skip_trbs(dep, req);
	dwc3_gadget_giveback(dep, req, -ECONNRESET);

out0:
	spin_unlock_irqrestore(&dwc->lock, flags);

	return ret;
}

int __dwc3_gadget_ep_set_halt(struct dwc3_ep *dep, int value, int protocol)
{
	struct dwc3_gadget_ep_cmd_params	params;
	struct dwc3				*dwc = dep->dwc;
	int					ret;

	if (!dep->endpoint.desc) {
		dev_dbg(dwc->dev, "(%s)'s desc is NULL.\n", dep->name);
		return -EINVAL;
	}

	if (usb_endpoint_xfer_isoc(dep->endpoint.desc)) {
		dev_err(dwc->dev, "%s is of Isochronous type\n", dep->name);
		return -EINVAL;
	}

	memset(&params, 0x00, sizeof(params));
	dbg_event(dep->number, "HALT", value);
	if (value) {
		struct dwc3_trb *trb;

		unsigned transfer_in_flight;
		unsigned started;

		if (dep->number > 1)
			trb = dwc3_ep_prev_trb(dep, dep->trb_enqueue);
		else
			trb = &dwc->ep0_trb[dep->trb_enqueue];

		if (trb)
			transfer_in_flight = trb->ctrl & DWC3_TRB_CTRL_HWO;
		else
			transfer_in_flight = false;

		started = !list_empty(&dep->started_list);

		if (!protocol && ((dep->direction && transfer_in_flight) ||
				(!dep->direction && started))) {
			return -EAGAIN;
		}

		ret = dwc3_send_gadget_ep_cmd(dep, DWC3_DEPCMD_SETSTALL,
				&params);
		if (ret)
			dev_err(dwc->dev, "failed to set STALL on %s\n",
					dep->name);
		else
			dep->flags |= DWC3_EP_STALL;
	} else {

		ret = dwc3_send_clear_stall_ep_cmd(dep);
		if (ret)
			dev_err(dwc->dev, "failed to clear STALL on %s\n",
					dep->name);
		else
			dep->flags &= ~(DWC3_EP_STALL | DWC3_EP_WEDGE);
	}

	return ret;
}

static int dwc3_gadget_ep_set_halt(struct usb_ep *ep, int value)
{
	struct dwc3_ep			*dep = to_dwc3_ep(ep);
	struct dwc3			*dwc = dep->dwc;

	unsigned long			flags;

	int				ret;

	if (!ep->desc) {
		dev_err(dwc->dev, "(%s)'s desc is NULL.\n", dep->name);
		return -EINVAL;
	}

	spin_lock_irqsave(&dwc->lock, flags);
	ret = __dwc3_gadget_ep_set_halt(dep, value, false);
	spin_unlock_irqrestore(&dwc->lock, flags);

	return ret;
}

static int dwc3_gadget_ep_set_wedge(struct usb_ep *ep)
{
	struct dwc3_ep			*dep = to_dwc3_ep(ep);
	struct dwc3			*dwc = dep->dwc;
	unsigned long			flags;
	int				ret;

	spin_lock_irqsave(&dwc->lock, flags);
	dbg_event(dep->number, "WEDGE", 0);
	dep->flags |= DWC3_EP_WEDGE;

	if (dep->number == 0 || dep->number == 1)
		ret = __dwc3_gadget_ep0_set_halt(ep, 1);
	else
		ret = __dwc3_gadget_ep_set_halt(dep, 1, false);
	spin_unlock_irqrestore(&dwc->lock, flags);

	return ret;
}

/* -------------------------------------------------------------------------- */

static struct usb_endpoint_descriptor dwc3_gadget_ep0_desc = {
	.bLength	= USB_DT_ENDPOINT_SIZE,
	.bDescriptorType = USB_DT_ENDPOINT,
	.bmAttributes	= USB_ENDPOINT_XFER_CONTROL,
};

static const struct usb_ep_ops dwc3_gadget_ep0_ops = {
	.enable		= dwc3_gadget_ep0_enable,
	.disable	= dwc3_gadget_ep0_disable,
	.alloc_request	= dwc3_gadget_ep_alloc_request,
	.free_request	= dwc3_gadget_ep_free_request,
	.queue		= dwc3_gadget_ep0_queue,
	.dequeue	= dwc3_gadget_ep_dequeue,
	.set_halt	= dwc3_gadget_ep0_set_halt,
	.set_wedge	= dwc3_gadget_ep_set_wedge,
};

static const struct usb_ep_ops dwc3_gadget_ep_ops = {
	.enable		= dwc3_gadget_ep_enable,
	.disable	= dwc3_gadget_ep_disable,
	.alloc_request	= dwc3_gadget_ep_alloc_request,
	.free_request	= dwc3_gadget_ep_free_request,
	.queue		= dwc3_gadget_ep_queue,
	.dequeue	= dwc3_gadget_ep_dequeue,
	.set_halt	= dwc3_gadget_ep_set_halt,
	.set_wedge	= dwc3_gadget_ep_set_wedge,
};

/* -------------------------------------------------------------------------- */

static int dwc3_gadget_get_frame(struct usb_gadget *g)
{
	struct dwc3		*dwc = gadget_to_dwc(g);

	return __dwc3_gadget_get_frame(dwc);
}

#define DWC3_PM_RESUME_RETRIES		20    /* Max Number of retries */
#define DWC3_PM_RESUME_DELAY		100   /* 100 msec */

static void dwc3_gadget_wakeup_work(struct work_struct *w)
{
	struct dwc3		*dwc;
	int			ret;
	static int		retry_count;

	dwc = container_of(w, struct dwc3, wakeup_work);

	ret = pm_runtime_get_sync(dwc->dev);
	if (ret) {
		/* pm_runtime_get_sync returns -EACCES error between
		 * late_suspend and early_resume, wait for system resume to
		 * finish and queue work again
		 */
		dev_dbg(dwc->dev, "PM runtime get sync failed, ret %d\n", ret);
		if (ret == -EACCES) {
			pm_runtime_put_noidle(dwc->dev);
			if (retry_count == DWC3_PM_RESUME_RETRIES) {
				retry_count = 0;
				dev_err(dwc->dev, "pm_runtime_get_sync timed out\n");
				return;
			}
			msleep(DWC3_PM_RESUME_DELAY);
			retry_count++;
			schedule_work(&dwc->wakeup_work);
			return;
		}
	}
	retry_count = 0;
	dbg_event(0xFF, "Gdgwake gsyn",
		atomic_read(&dwc->dev->power.usage_count));

	ret = dwc3_gadget_wakeup_int(dwc);
	if (ret)
		dev_err(dwc->dev, "Remote wakeup failed. ret = %d\n", ret);

	pm_runtime_put_noidle(dwc->dev);
	dbg_event(0xFF, "Gdgwake put",
		atomic_read(&dwc->dev->power.usage_count));
}

static int dwc3_gadget_wakeup_int(struct dwc3 *dwc)
{
	bool			link_recover_only = false;

	u32			reg;
	int			ret = 0;
	u8			link_state;
<<<<<<< HEAD
	unsigned long		flags;
=======
>>>>>>> a4834780

	dev_dbg(dwc->dev, "%s(): Entry\n", __func__);
	disable_irq(dwc->irq);
	spin_lock_irqsave(&dwc->lock, flags);
	/*
	 * According to the Databook Remote wakeup request should
	 * be issued only when the device is in early suspend state.
	 *
	 * We can check that via USB Link State bits in DSTS register.
	 */
<<<<<<< HEAD
	link_state = dwc3_get_link_state(dwc);
=======
	reg = dwc3_readl(dwc->regs, DWC3_DSTS);

	link_state = DWC3_DSTS_USBLNKST(reg);
>>>>>>> a4834780

	switch (link_state) {
	case DWC3_LINK_STATE_RESET:
	case DWC3_LINK_STATE_RX_DET:	/* in HS, means Early Suspend */
	case DWC3_LINK_STATE_U3:	/* in HS, means SUSPEND */
	case DWC3_LINK_STATE_RESUME:
		break;
	case DWC3_LINK_STATE_U1:
		if (dwc->gadget.speed != USB_SPEED_SUPER) {
			link_recover_only = true;
			break;
		}
		/* Intentional fallthrough */
	default:
		dev_dbg(dwc->dev, "can't wakeup from link state %d\n",
				link_state);
		ret = -EINVAL;
		goto out;
	}

	/* Enable LINK STATUS change event */
	reg = dwc3_readl(dwc->regs, DWC3_DEVTEN);
	reg |= DWC3_DEVTEN_ULSTCNGEN;
	dwc3_writel(dwc->regs, DWC3_DEVTEN, reg);
	/*
	 * memory barrier is required to make sure that required events
	 * with core is enabled before performing RECOVERY mechnism.
	 */
	mb();

	ret = dwc3_gadget_set_link_state(dwc, DWC3_LINK_STATE_RECOV);
	if (ret < 0) {
		dev_err(dwc->dev, "failed to put link in Recovery\n");
		/* Disable LINK STATUS change */
		reg = dwc3_readl(dwc->regs, DWC3_DEVTEN);
		reg &= ~DWC3_DEVTEN_ULSTCNGEN;
		dwc3_writel(dwc->regs, DWC3_DEVTEN, reg);
		/* Required to complete this operation before returning */
		mb();
		goto out;
	}

	/* Recent versions do this automatically */
	if (dwc->revision < DWC3_REVISION_194A) {
		/* write zeroes to Link Change Request */
		reg = dwc3_readl(dwc->regs, DWC3_DCTL);
		reg &= ~DWC3_DCTL_ULSTCHNGREQ_MASK;
		dwc3_writel(dwc->regs, DWC3_DCTL, reg);
	}

	spin_unlock_irqrestore(&dwc->lock, flags);
	enable_irq(dwc->irq);

	/*
	 * Have bigger value (16 sec) for timeout since some host PCs driving
	 * resume for very long time (e.g. 8 sec)
	 */
	ret = wait_event_interruptible_timeout(dwc->wait_linkstate,
			(dwc->link_state < DWC3_LINK_STATE_U3) ||
			(dwc->link_state == DWC3_LINK_STATE_SS_DIS),
			msecs_to_jiffies(16000));

	spin_lock_irqsave(&dwc->lock, flags);
	/* Disable link status change event */
	reg = dwc3_readl(dwc->regs, DWC3_DEVTEN);
	reg &= ~DWC3_DEVTEN_ULSTCNGEN;
	dwc3_writel(dwc->regs, DWC3_DEVTEN, reg);
	/*
	 * Complete this write before we go ahead and perform resume
	 * as we don't need link status change notificaiton anymore.
	 */
	mb();

	if (!ret) {
		dev_dbg(dwc->dev, "Timeout moving into state(%d)\n",
							dwc->link_state);
		ret = -EINVAL;
		spin_unlock_irqrestore(&dwc->lock, flags);
		goto out1;
	} else {
		ret = 0;
		/*
		 * If USB is disconnected OR received RESET from host,
		 * don't perform resume
		 */
		if (dwc->link_state == DWC3_LINK_STATE_SS_DIS ||
				dwc->gadget.state == USB_STATE_DEFAULT)
			link_recover_only = true;
	}

	/*
	 * According to DWC3 databook, the controller does not
	 * trigger a wakeup event when remote-wakeup is used.
	 * Hence, after remote-wakeup sequence is complete, and
	 * the device is back at U0 state, it is required that
	 * the resume sequence is initiated by SW.
	 */
	if (!link_recover_only)
		dwc3_gadget_wakeup_interrupt(dwc, true);

	spin_unlock_irqrestore(&dwc->lock, flags);
	dev_dbg(dwc->dev, "%s: Exit\n", __func__);
	return ret;

out:
	spin_unlock_irqrestore(&dwc->lock, flags);
	enable_irq(dwc->irq);

out1:
	return ret;
}

static int dwc_gadget_func_wakeup(struct usb_gadget *g, int interface_id)
{
	int ret = 0;
	struct dwc3 *dwc = gadget_to_dwc(g);

	if (!g || (g->speed != USB_SPEED_SUPER))
		return -ENOTSUPP;

	if (dwc3_gadget_is_suspended(dwc)) {
		dev_dbg(dwc->dev, "USB bus is suspended, scheduling wakeup\n");
		dwc3_gadget_wakeup(&dwc->gadget);
		return -EAGAIN;
	}

	ret = dwc3_send_gadget_generic_command(dwc, DWC3_DGCMD_XMIT_DEV,
			0x1 | (interface_id << 4));
	if (ret)
		dev_err(dwc->dev, "Function wakeup HW command failed, ret %d\n",
				ret);

	return ret;
}

static int dwc3_gadget_set_selfpowered(struct usb_gadget *g,
		int is_selfpowered)
{
	struct dwc3		*dwc = gadget_to_dwc(g);
	unsigned long		flags;

	spin_lock_irqsave(&dwc->lock, flags);
	g->is_selfpowered = !!is_selfpowered;
	spin_unlock_irqrestore(&dwc->lock, flags);

	return 0;
}

/**
 * dwc3_device_core_soft_reset - Issues device core soft reset
 * @dwc: pointer to our context structure
 */
static int dwc3_device_core_soft_reset(struct dwc3 *dwc)
{
	u32             reg;
	int             retries = 10;

	reg = dwc3_readl(dwc->regs, DWC3_DCTL);
	reg |= DWC3_DCTL_CSFTRST;
	dwc3_writel(dwc->regs, DWC3_DCTL, reg);

	do {
		reg = dwc3_readl(dwc->regs, DWC3_DCTL);
		if (!(reg & DWC3_DCTL_CSFTRST))
			goto done;

		usleep_range(1000, 1100);
	} while (--retries);

	dev_err(dwc->dev, "%s timedout\n", __func__);

	return -ETIMEDOUT;

done:
	/* phy sync delay as per data book */
	msleep(50);

	/*
	 * Soft reset clears the block on the doorbell,
	 * set it back to prevent unwanted writes to the doorbell.
	 */
	dwc3_notify_event(dwc, DWC3_CONTROLLER_NOTIFY_CLEAR_DB, 0);

	return 0;
}

#define MIN_RUN_STOP_DELAY_MS 50

static int dwc3_gadget_run_stop(struct dwc3 *dwc, int is_on, int suspend)
{
	u32			reg, reg1;
	u32			timeout = 1500;

	dbg_event(0xFF, "run_stop", is_on);
	reg = dwc3_readl(dwc->regs, DWC3_DCTL);
	if (is_on) {
		if (dwc->revision <= DWC3_REVISION_187A) {
			reg &= ~DWC3_DCTL_TRGTULST_MASK;
			reg |= DWC3_DCTL_TRGTULST_RX_DET;
		}

		if (dwc->revision >= DWC3_REVISION_194A)
			reg &= ~DWC3_DCTL_KEEP_CONNECT;

		dwc3_event_buffers_setup(dwc);
		__dwc3_gadget_start(dwc);

		reg1 = dwc3_readl(dwc->regs, DWC3_DCFG);
		reg1 &= ~(DWC3_DCFG_SPEED_MASK);

		if (dwc->maximum_speed == USB_SPEED_SUPER_PLUS)
			reg1 |= DWC3_DCFG_SUPERSPEED_PLUS;
		else if (dwc->maximum_speed == USB_SPEED_HIGH)
			reg1 |= DWC3_DCFG_HIGHSPEED;
		else
			reg1 |= DWC3_DCFG_SUPERSPEED;
		dwc3_writel(dwc->regs, DWC3_DCFG, reg1);

		reg |= DWC3_DCTL_RUN_STOP;

		if (dwc->has_hibernation)
			reg |= DWC3_DCTL_KEEP_CONNECT;

		dwc->pullups_connected = true;
	} else {
		dwc3_gadget_disable_irq(dwc);

		dwc->err_evt_seen = false;
		dwc->pullups_connected = false;
		__dwc3_gadget_ep_disable(dwc->eps[0]);
		__dwc3_gadget_ep_disable(dwc->eps[1]);

		/*
		 * According to dwc3 databook, it is must to remove any active
		 * transfers before trying to stop USB device controller. Hence
		 * call dwc3_stop_active_transfers() API before stopping USB
		 * device controller.
		 */
		dwc3_stop_active_transfers_to_halt(dwc);

		reg &= ~DWC3_DCTL_RUN_STOP;

		if (dwc->has_hibernation && !suspend)
			reg &= ~DWC3_DCTL_KEEP_CONNECT;
	}

	dwc3_writel(dwc->regs, DWC3_DCTL, reg);

	/* Controller is not halted until the events are acknowledged */
	if (!is_on) {
		/*
		 * Clear out any pending events (i.e. End Transfer Command
		 * Complete).
		 */
		reg1 = dwc3_readl(dwc->regs, DWC3_GEVNTCOUNT(0));
		reg1 &= DWC3_GEVNTCOUNT_MASK;
		dbg_log_string("remaining EVNTCOUNT(0)=%d", reg1);
		dwc3_writel(dwc->regs, DWC3_GEVNTCOUNT(0), reg1);
		dwc3_notify_event(dwc, DWC3_GSI_EVT_BUF_CLEAR, 0);
		dwc3_notify_event(dwc, DWC3_CONTROLLER_NOTIFY_CLEAR_DB, 0);
	}

	do {
		reg = dwc3_readl(dwc->regs, DWC3_DSTS);
		reg &= DWC3_DSTS_DEVCTRLHLT;
	} while (--timeout && !(!is_on ^ !reg));

	if (!timeout) {
		dev_err(dwc->dev, "failed to %s controller\n",
				is_on ? "start" : "stop");
		if (is_on)
			dbg_event(0xFF, "STARTTOUT", reg);
		else
			dbg_event(0xFF, "STOPTOUT", reg);
		return -ETIMEDOUT;
	}

	return 0;
}

static int dwc3_gadget_vbus_draw(struct usb_gadget *g, unsigned int mA)
{
	struct dwc3		*dwc = gadget_to_dwc(g);

	dwc->vbus_draw = mA;
	dev_dbg(dwc->dev, "Notify controller from %s. mA = %u\n", __func__, mA);
	dbg_event(0xFF, "currentDraw", mA);
	dwc3_notify_event(dwc, DWC3_CONTROLLER_SET_CURRENT_DRAW_EVENT, 0);
	return 0;
}

static int dwc3_gadget_pullup(struct usb_gadget *g, int is_on)
{
	struct dwc3		*dwc = gadget_to_dwc(g);
	unsigned long		flags;
	int			ret;
	ktime_t			diff;

	is_on = !!is_on;
	dwc->softconnect = is_on;

	if ((dwc3_is_otg_or_drd(dwc) && !dwc->vbus_active)
			|| !dwc->gadget_driver) {
		/*
		 * Need to wait for vbus_session(on) from otg driver or to
		 * the udc_start.
		 */
		dbg_event(0xFF, "WaitPullup", 0);
		return 0;
	}

	pm_runtime_get_sync(dwc->dev);
	dbg_event(0xFF, "Pullup gsync",
		atomic_read(&dwc->dev->power.usage_count));

	diff = ktime_sub(ktime_get(), dwc->last_run_stop);
	if (ktime_to_ms(diff) < MIN_RUN_STOP_DELAY_MS) {
		dbg_event(0xFF, "waitBefRun_Stop",
			  MIN_RUN_STOP_DELAY_MS - ktime_to_ms(diff));
		msleep(MIN_RUN_STOP_DELAY_MS - ktime_to_ms(diff));
	}

	dwc->last_run_stop = ktime_get();

	/*
	 * Per databook, when we want to stop the gadget, if a control transfer
	 * is still in process, complete it and get the core into setup phase.
	 */
	if (!is_on && (dwc->ep0state != EP0_SETUP_PHASE ||
				dwc->ep0_next_event != DWC3_EP0_COMPLETE)) {
		reinit_completion(&dwc->ep0_in_setup);

		ret = wait_for_completion_timeout(&dwc->ep0_in_setup,
				msecs_to_jiffies(DWC3_PULL_UP_TIMEOUT));
		if (ret == 0)
			dev_err(dwc->dev, "timed out waiting for SETUP phase\n");
	}

	/* pull-up disable: clear pending events without queueing bh */
	dwc->pullups_connected = is_on;

	disable_irq(dwc->irq);

	/* prevent pending bh to run later */
	flush_work(&dwc->bh_work);

	if (is_on)
		dwc3_device_core_soft_reset(dwc);

	spin_lock_irqsave(&dwc->lock, flags);
	if (dwc->ep0state != EP0_SETUP_PHASE)
		dbg_event(0xFF, "EP0 is not in SETUP phase\n", 0);

	/*
	 * If we are here after bus suspend notify otg state machine to
	 * increment pm usage count of dwc to prevent pm_runtime_suspend
	 * during enumeration.
	 */
	dwc->b_suspend = false;
	dwc3_notify_event(dwc, DWC3_CONTROLLER_NOTIFY_OTG_EVENT, 0);

	ret = dwc3_gadget_run_stop(dwc, is_on, false);
	spin_unlock_irqrestore(&dwc->lock, flags);
	if (!is_on && ret == -ETIMEDOUT) {
		dev_err(dwc->dev, "%s: Core soft reset...\n", __func__);
		dwc3_device_core_soft_reset(dwc);
	}
	enable_irq(dwc->irq);

	pm_runtime_mark_last_busy(dwc->dev);
	pm_runtime_put_autosuspend(dwc->dev);
	dbg_event(0xFF, "Pullup put",
		atomic_read(&dwc->dev->power.usage_count));
	return ret;
}

static void dwc3_gadget_enable_irq(struct dwc3 *dwc)
{
	u32			reg;

	dbg_event(0xFF, "UnmaskINT", 0);
	/* Enable all but Start and End of Frame IRQs */
	reg = (DWC3_DEVTEN_VNDRDEVTSTRCVEDEN |
			DWC3_DEVTEN_EVNTOVERFLOWEN |
			DWC3_DEVTEN_CMDCMPLTEN |
			DWC3_DEVTEN_ERRTICERREN |
			DWC3_DEVTEN_WKUPEVTEN |
			DWC3_DEVTEN_CONNECTDONEEN |
			DWC3_DEVTEN_USBRSTEN |
			DWC3_DEVTEN_DISCONNEVTEN);

	if (dwc->revision < DWC3_REVISION_230A)
		reg |= DWC3_DEVTEN_ULSTCNGEN;

	dwc3_writel(dwc->regs, DWC3_DEVTEN, reg);
}

void dwc3_gadget_disable_irq(struct dwc3 *dwc)
{
	dbg_event(0xFF, "MaskINT", 0);
	/* mask all interrupts */
	dwc3_writel(dwc->regs, DWC3_DEVTEN, 0x00);
}
EXPORT_SYMBOL_GPL(dwc3_gadget_disable_irq);

static irqreturn_t dwc3_thread_interrupt(int irq, void *_dwc);

/**
 * dwc3_gadget_setup_nump - calculate and initialize NUMP field of %DWC3_DCFG
 * @dwc: pointer to our context structure
 *
 * The following looks like complex but it's actually very simple. In order to
 * calculate the number of packets we can burst at once on OUT transfers, we're
 * gonna use RxFIFO size.
 *
 * To calculate RxFIFO size we need two numbers:
 * MDWIDTH = size, in bits, of the internal memory bus
 * RAM2_DEPTH = depth, in MDWIDTH, of internal RAM2 (where RxFIFO sits)
 *
 * Given these two numbers, the formula is simple:
 *
 * RxFIFO Size = (RAM2_DEPTH * MDWIDTH / 8) - 24 - 16;
 *
 * 24 bytes is for 3x SETUP packets
 * 16 bytes is a clock domain crossing tolerance
 *
 * Given RxFIFO Size, NUMP = RxFIFOSize / 1024;
 */
static void dwc3_gadget_setup_nump(struct dwc3 *dwc)
{
	u32 ram2_depth;
	u32 mdwidth;
	u32 nump;
	u32 reg;

	ram2_depth = DWC3_GHWPARAMS7_RAM2_DEPTH(dwc->hwparams.hwparams7);
	mdwidth = DWC3_GHWPARAMS0_MDWIDTH(dwc->hwparams.hwparams0);

	nump = ((ram2_depth * mdwidth / 8) - 24 - 16) / 1024;
	nump = min_t(u32, nump, 16);

	/* update NumP */
	reg = dwc3_readl(dwc->regs, DWC3_DCFG);
	reg &= ~DWC3_DCFG_NUMP_MASK;
	reg |= nump << DWC3_DCFG_NUMP_SHIFT;
	dwc3_writel(dwc->regs, DWC3_DCFG, reg);
}

static int dwc3_gadget_vbus_session(struct usb_gadget *_gadget, int is_active)
{
	struct dwc3 *dwc = gadget_to_dwc(_gadget);
	unsigned long flags;
	int ret = 0;

	if (dwc->dr_mode != USB_DR_MODE_OTG && dwc->dr_mode != USB_DR_MODE_DRD)
		return -EPERM;

	is_active = !!is_active;

	dbg_event(0xFF, "VbusSess", is_active);

	disable_irq(dwc->irq);

	flush_work(&dwc->bh_work);

	spin_lock_irqsave(&dwc->lock, flags);

	/* Mark that the vbus was powered */
	dwc->vbus_active = is_active;

	/*
	 * Check if upper level usb_gadget_driver was already registered with
	 * this udc controller driver (if dwc3_gadget_start was called)
	 */
	if (dwc->gadget_driver && dwc->softconnect) {
		if (dwc->vbus_active) {
			/*
			 * Both vbus was activated by otg and pullup was
			 * signaled by the gadget driver.
			 */
			ret = dwc3_gadget_run_stop(dwc, 1, false);
		}
	}

	/*
	 * Clearing run/stop bit might occur before disconnect event is seen.
	 * Make sure to let gadget driver know in that case.
	 */
	if (!dwc->vbus_active) {
		ret = dwc3_gadget_run_stop(dwc, 0, false);
		dev_dbg(dwc->dev, "calling disconnect from %s\n", __func__);
		dwc3_gadget_disconnect_interrupt(dwc);
	}

	spin_unlock_irqrestore(&dwc->lock, flags);
	if (!is_active && ret == -ETIMEDOUT) {
		dev_err(dwc->dev, "%s: Core soft reset...\n", __func__);
		dwc3_device_core_soft_reset(dwc);
	}

	enable_irq(dwc->irq);

	return 0;
}

static int __dwc3_gadget_start(struct dwc3 *dwc)
{
	struct dwc3_ep		*dep;
	int			ret = 0;
	u32			reg;

	dbg_event(0xFF, "__Gadgetstart", 0);

	/*
	 * Use IMOD if enabled via dwc->imod_interval. Otherwise, if
	 * the core supports IMOD, disable it.
	 */
	if (dwc->imod_interval) {
		dwc3_writel(dwc->regs, DWC3_DEV_IMOD(0), dwc->imod_interval);
		dwc3_writel(dwc->regs, DWC3_GEVNTCOUNT(0), DWC3_GEVNTCOUNT_EHB);
	} else if (dwc3_has_imod(dwc)) {
		dwc3_writel(dwc->regs, DWC3_DEV_IMOD(0), 0);
	}

	/*
	 * We are telling dwc3 that we want to use DCFG.NUMP as ACK TP's NUMP
	 * field instead of letting dwc3 itself calculate that automatically.
	 *
	 * This way, we maximize the chances that we'll be able to get several
	 * bursts of data without going through any sort of endpoint throttling.
	 */
	reg = dwc3_readl(dwc->regs, DWC3_GRXTHRCFG);
	if (dwc3_is_usb31(dwc))
		reg &= ~DWC31_GRXTHRCFG_PKTCNTSEL;
	else
		reg &= ~DWC3_GRXTHRCFG_PKTCNTSEL;

	dwc3_writel(dwc->regs, DWC3_GRXTHRCFG, reg);

	/*
	 * Programs the number of outstanding pipelined transfer requests
	 * the AXI master pushes to the AXI slave.
	 */
	if (dwc->revision >= DWC3_REVISION_270A) {
		reg = dwc3_readl(dwc->regs, DWC3_GSBUSCFG1);
		reg &= ~DWC3_GSBUSCFG1_PIPETRANSLIMIT_MASK;
		reg |= DWC3_GSBUSCFG1_PIPETRANSLIMIT(0xe);
		dwc3_writel(dwc->regs, DWC3_GSBUSCFG1, reg);
	}

	dwc3_gadget_setup_nump(dwc);

	/* Start with SuperSpeed Default */
	dwc3_gadget_ep0_desc.wMaxPacketSize = cpu_to_le16(512);

	dep = dwc->eps[0];
	ret = __dwc3_gadget_ep_enable(dep, DWC3_DEPCFG_ACTION_INIT);
	if (ret) {
		dev_err(dwc->dev, "failed to enable %s\n", dep->name);
		goto err0;
	}

	dep = dwc->eps[1];
	ret = __dwc3_gadget_ep_enable(dep, DWC3_DEPCFG_ACTION_INIT);
	if (ret) {
		dev_err(dwc->dev, "failed to enable %s\n", dep->name);
		goto err1;
	}

	/* begin to receive SETUP packets */
	dwc->ep0state = EP0_SETUP_PHASE;
	dwc->link_state = DWC3_LINK_STATE_SS_DIS;
	dwc3_ep0_out_start(dwc);

	dwc3_gadget_enable_irq(dwc);

	return 0;

err1:
	__dwc3_gadget_ep_disable(dwc->eps[0]);

err0:
	return ret;
}

static int dwc3_gadget_start(struct usb_gadget *g,
		struct usb_gadget_driver *driver)
{
	struct dwc3		*dwc = gadget_to_dwc(g);
	unsigned long		flags;
	int			ret = 0;

	dbg_event(0xFF, "Gadgetstart", 0);
	spin_lock_irqsave(&dwc->lock, flags);
	if (dwc->gadget_driver) {
		dev_err(dwc->dev, "%s is already bound to %s\n",
				dwc->gadget.name,
				dwc->gadget_driver->driver.name);
		ret = -EBUSY;
		goto err0;
	}

	dwc->gadget_driver	= driver;

	/*
	 * For DRD, this might get called by gadget driver during bootup
	 * even though host mode might be active. Don't actually perform
	 * device-specific initialization until device mode is activated.
	 * In that case dwc3_gadget_restart() will handle it.
	 */
	spin_unlock_irqrestore(&dwc->lock, flags);

	return 0;

err0:
	spin_unlock_irqrestore(&dwc->lock, flags);
	return ret;
}

static void __dwc3_gadget_stop(struct dwc3 *dwc)
{
	dbg_event(0xFF, "__Gadgetstop", 0);
	dwc3_gadget_disable_irq(dwc);
	__dwc3_gadget_ep_disable(dwc->eps[0]);
	__dwc3_gadget_ep_disable(dwc->eps[1]);
}

static int dwc3_gadget_stop(struct usb_gadget *g)
{
	struct dwc3		*dwc = gadget_to_dwc(g);
	unsigned long		flags;

	spin_lock_irqsave(&dwc->lock, flags);
	dwc->gadget_driver	= NULL;
	spin_unlock_irqrestore(&dwc->lock, flags);

	dbg_event(0xFF, "fwq_started", 0);
	flush_workqueue(dwc->dwc_wq);
	dbg_event(0xFF, "fwq_completed", 0);

	return 0;
}

static void __maybe_unused dwc3_gadget_set_speed(struct usb_gadget *g,
				  enum usb_device_speed speed)
{
	struct dwc3		*dwc = gadget_to_dwc(g);
	unsigned long		flags;
	u32			reg;

	spin_lock_irqsave(&dwc->lock, flags);
	reg = dwc3_readl(dwc->regs, DWC3_DCFG);
	reg &= ~(DWC3_DCFG_SPEED_MASK);

	/*
	 * WORKAROUND: DWC3 revision < 2.20a have an issue
	 * which would cause metastability state on Run/Stop
	 * bit if we try to force the IP to USB2-only mode.
	 *
	 * Because of that, we cannot configure the IP to any
	 * speed other than the SuperSpeed
	 *
	 * Refers to:
	 *
	 * STAR#9000525659: Clock Domain Crossing on DCTL in
	 * USB 2.0 Mode
	 */
	if (dwc->revision < DWC3_REVISION_220A &&
	    !dwc->dis_metastability_quirk) {
		reg |= DWC3_DCFG_SUPERSPEED;
	} else {
		switch (speed) {
		case USB_SPEED_LOW:
			reg |= DWC3_DCFG_LOWSPEED;
			break;
		case USB_SPEED_FULL:
			reg |= DWC3_DCFG_FULLSPEED;
			break;
		case USB_SPEED_HIGH:
			reg |= DWC3_DCFG_HIGHSPEED;
			break;
		case USB_SPEED_SUPER:
			reg |= DWC3_DCFG_SUPERSPEED;
			break;
		case USB_SPEED_SUPER_PLUS:
			if (dwc3_is_usb31(dwc))
				reg |= DWC3_DCFG_SUPERSPEED_PLUS;
			else
				reg |= DWC3_DCFG_SUPERSPEED;
			break;
		default:
			dev_err(dwc->dev, "invalid speed (%d)\n", speed);

			if (dwc->revision & DWC3_REVISION_IS_DWC31)
				reg |= DWC3_DCFG_SUPERSPEED_PLUS;
			else
				reg |= DWC3_DCFG_SUPERSPEED;
		}
	}
	dwc3_writel(dwc->regs, DWC3_DCFG, reg);

	spin_unlock_irqrestore(&dwc->lock, flags);
}

static int dwc3_gadget_restart_usb_session(struct usb_gadget *g)
{
	struct dwc3		*dwc = gadget_to_dwc(g);

	dbg_event(0xFF, "RestartUSBSession", 0);
	return dwc3_notify_event(dwc, DWC3_CONTROLLER_RESTART_USB_SESSION, 0);
}

static const struct usb_gadget_ops dwc3_gadget_ops = {
	.get_frame		= dwc3_gadget_get_frame,
	.wakeup			= dwc3_gadget_wakeup,
	.func_wakeup		= dwc_gadget_func_wakeup,
	.set_selfpowered	= dwc3_gadget_set_selfpowered,
	.vbus_session		= dwc3_gadget_vbus_session,
	.vbus_draw		= dwc3_gadget_vbus_draw,
	.pullup			= dwc3_gadget_pullup,
	.udc_start		= dwc3_gadget_start,
	.udc_stop		= dwc3_gadget_stop,
	.restart		= dwc3_gadget_restart_usb_session,
};

/* -------------------------------------------------------------------------- */

#define NUM_GSI_OUT_EPS	1
#define NUM_GSI_IN_EPS	2

static int dwc3_gadget_init_control_endpoint(struct dwc3_ep *dep)
{
	struct dwc3 *dwc = dep->dwc;

	usb_ep_set_maxpacket_limit(&dep->endpoint, 512);
	dep->endpoint.maxburst = 1;
	dep->endpoint.ops = &dwc3_gadget_ep0_ops;
	if (!dep->direction)
		dwc->gadget.ep0 = &dep->endpoint;

	dep->endpoint.caps.type_control = true;

	return 0;
}

<<<<<<< HEAD
static int dwc3_gadget_init_in_out_endpoint(struct dwc3_ep *dep)
=======
static int dwc3_gadget_init_in_endpoint(struct dwc3_ep *dep)
{
	struct dwc3 *dwc = dep->dwc;
	int mdwidth;
	int size;

	mdwidth = DWC3_MDWIDTH(dwc->hwparams.hwparams0);
	/* MDWIDTH is represented in bits, we need it in bytes */
	mdwidth /= 8;

	size = dwc3_readl(dwc->regs, DWC3_GTXFIFOSIZ(dep->number >> 1));
	if (dwc3_is_usb31(dwc))
		size = DWC31_GTXFIFOSIZ_TXFDEF(size);
	else
		size = DWC3_GTXFIFOSIZ_TXFDEF(size);

	/* FIFO Depth is in MDWDITH bytes. Multiply */
	size *= mdwidth;

	/*
	 * To meet performance requirement, a minimum TxFIFO size of 3x
	 * MaxPacketSize is recommended for endpoints that support burst and a
	 * minimum TxFIFO size of 2x MaxPacketSize for endpoints that don't
	 * support burst. Use those numbers and we can calculate the max packet
	 * limit as below.
	 */
	if (dwc->maximum_speed >= USB_SPEED_SUPER)
		size /= 3;
	else
		size /= 2;

	usb_ep_set_maxpacket_limit(&dep->endpoint, size);

	dep->endpoint.max_streams = 15;
	dep->endpoint.ops = &dwc3_gadget_ep_ops;
	list_add_tail(&dep->endpoint.ep_list,
			&dwc->gadget.ep_list);
	dep->endpoint.caps.type_iso = true;
	dep->endpoint.caps.type_bulk = true;
	dep->endpoint.caps.type_int = true;

	return dwc3_alloc_trb_pool(dep);
}

static int dwc3_gadget_init_out_endpoint(struct dwc3_ep *dep)
>>>>>>> a4834780
{
	struct dwc3 *dwc = dep->dwc;
	int mdwidth;
	int size;

	mdwidth = DWC3_MDWIDTH(dwc->hwparams.hwparams0);

	/* MDWIDTH is represented in bits, convert to bytes */
	mdwidth /= 8;

	/* All OUT endpoints share a single RxFIFO space */
	size = dwc3_readl(dwc->regs, DWC3_GRXFIFOSIZ(0));
	if (dwc3_is_usb31(dwc))
		size = DWC31_GRXFIFOSIZ_RXFDEP(size);
	else
		size = DWC3_GRXFIFOSIZ_RXFDEP(size);

	/* FIFO depth is in MDWDITH bytes */
	size *= mdwidth;

	/*
	 * To meet performance requirement, a minimum recommended RxFIFO size
	 * is defined as follow:
	 * RxFIFO size >= (3 x MaxPacketSize) +
	 * (3 x 8 bytes setup packets size) + (16 bytes clock crossing margin)
	 *
	 * Then calculate the max packet limit as below.
	 */
	size -= (3 * 8) + 16;
	if (size < 0)
		size = 0;
	else
		size /= 3;

	usb_ep_set_maxpacket_limit(&dep->endpoint, size);
	dep->endpoint.max_streams = 15;
	dep->endpoint.ops = &dwc3_gadget_ep_ops;
	list_add_tail(&dep->endpoint.ep_list,
			&dwc->gadget.ep_list);
	dep->endpoint.caps.type_iso = true;
	dep->endpoint.caps.type_bulk = true;
	dep->endpoint.caps.type_int = true;

	return dwc3_alloc_trb_pool(dep);
}

static int dwc3_gadget_init_endpoint(struct dwc3 *dwc, u8 epnum)
{
	struct dwc3_ep			*dep;
	bool				direction = epnum & 1;
	int				ret;
	u8				num = epnum >> 1;

	dep = kzalloc(sizeof(*dep), GFP_KERNEL);
	if (!dep)
		return -ENOMEM;

	dep->dwc = dwc;
	dep->number = epnum;
	dep->direction = direction;
	dep->regs = dwc->regs + DWC3_DEP_BASE(epnum);
	dwc->eps[epnum] = dep;

	snprintf(dep->name, sizeof(dep->name), "ep%u%s", num,
			direction ? "in" : "out");

	dep->endpoint.ep_num = epnum >> 1;
	dep->endpoint.name = dep->name;

	if (!(dep->number > 1)) {
		dep->endpoint.desc = &dwc3_gadget_ep0_desc;
		dep->endpoint.comp_desc = NULL;
	}

	spin_lock_init(&dep->lock);

	if (num == 0)
		ret = dwc3_gadget_init_control_endpoint(dep);
	else
		ret = dwc3_gadget_init_in_out_endpoint(dep);

	if (ret)
		return ret;

	dep->endpoint.caps.dir_in = direction;
	dep->endpoint.caps.dir_out = !direction;

	INIT_LIST_HEAD(&dep->pending_list);
	INIT_LIST_HEAD(&dep->started_list);
	INIT_LIST_HEAD(&dep->cancelled_list);

	return 0;
}

static int dwc3_gadget_init_endpoints(struct dwc3 *dwc, u8 total)
{
	u8				epnum;
	u8				out_count;
	u8				in_count;
	u8				idx;
	struct dwc3_ep			*dep;

	in_count = out_count = total / 2;
	out_count += total & 1;		/* in case odd, there is one more OUT */

	INIT_LIST_HEAD(&dwc->gadget.ep_list);

	for (epnum = 0; epnum < total; epnum++) {
		int			ret;
		u8			num = epnum >> 1;

		ret = dwc3_gadget_init_endpoint(dwc, epnum);
		if (ret)
			return ret;

		dep = dwc->eps[epnum];
		/* Reserve EPs at the end for GSI */
		if (!dep->direction && num >
				out_count - NUM_GSI_OUT_EPS - 1) {
			/* Allocation of TRBs are handled by GSI EP ops. */
			dwc3_free_trb_pool(dep);
			idx = num - (out_count - NUM_GSI_OUT_EPS - 1);
			snprintf(dep->name, sizeof(dep->name), "gsi-epout%d",
					idx);
			dep->endpoint.ep_type = EP_TYPE_GSI;
		} else if (dep->direction && num >
				in_count - NUM_GSI_IN_EPS - 1) {
			/* Allocation of TRBs are handled by GSI EP ops. */
			dwc3_free_trb_pool(dep);
			idx = num - (in_count - NUM_GSI_IN_EPS - 1);
			snprintf(dep->name, sizeof(dep->name), "gsi-epin%d",
					idx);
			dep->endpoint.ep_type = EP_TYPE_GSI;
		}
	}

	return 0;
}

static void dwc3_gadget_free_endpoints(struct dwc3 *dwc)
{
	struct dwc3_ep			*dep;
	u8				epnum;

	for (epnum = 0; epnum < DWC3_ENDPOINTS_NUM; epnum++) {
		dep = dwc->eps[epnum];
		if (!dep)
			continue;
		/*
		 * Physical endpoints 0 and 1 are special; they form the
		 * bi-directional USB endpoint 0.
		 *
		 * For those two physical endpoints, we don't allocate a TRB
		 * pool nor do we add them the endpoints list. Due to that, we
		 * shouldn't do these two operations otherwise we would end up
		 * with all sorts of bugs when removing dwc3.ko.
		 */
		if (epnum != 0 && epnum != 1) {
			dwc3_free_trb_pool(dep);
			list_del(&dep->endpoint.ep_list);
		}

		kfree(dep);
	}
}

/* -------------------------------------------------------------------------- */

static int dwc3_gadget_ep_reclaim_completed_trb(struct dwc3_ep *dep,
		struct dwc3_request *req, struct dwc3_trb *trb,
		const struct dwc3_event_depevt *event, int status, int chain)
{
	unsigned int		count;

	dwc3_ep_inc_deq(dep);

	trace_dwc3_complete_trb(dep, trb);
	req->num_trbs--;

	/*
	 * If we're in the middle of series of chained TRBs and we
	 * receive a short transfer along the way, DWC3 will skip
	 * through all TRBs including the last TRB in the chain (the
	 * where CHN bit is zero. DWC3 will also avoid clearing HWO
	 * bit and SW has to do it manually.
	 *
	 * We're going to do that here to avoid problems of HW trying
	 * to use bogus TRBs for transfers.
	 */
	if (chain && (trb->ctrl & DWC3_TRB_CTRL_HWO))
		trb->ctrl &= ~DWC3_TRB_CTRL_HWO;

	/*
	 * If we're dealing with unaligned size OUT transfer, we will be left
	 * with one TRB pending in the ring. We need to manually clear HWO bit
	 * from that TRB.
	 */

	if (req->needs_extra_trb && !(trb->ctrl & DWC3_TRB_CTRL_CHN)) {
		trb->ctrl &= ~DWC3_TRB_CTRL_HWO;
		return 1;
	}

	count = trb->size & DWC3_TRB_SIZE_MASK;
	req->remaining += count;

	if ((trb->ctrl & DWC3_TRB_CTRL_HWO) && status != -ESHUTDOWN)
		return 1;

	if (event->status & DEPEVT_STATUS_SHORT && !chain)
		return 1;

	if ((trb->ctrl & DWC3_TRB_CTRL_IOC) ||
	    (trb->ctrl & DWC3_TRB_CTRL_LST))
		return 1;

	return 0;
}

static int dwc3_gadget_ep_reclaim_trb_sg(struct dwc3_ep *dep,
		struct dwc3_request *req, const struct dwc3_event_depevt *event,
		int status)
{
	struct dwc3_trb *trb = &dep->trb_pool[dep->trb_dequeue];
	struct scatterlist *sg = req->sg;
	struct scatterlist *s;
	unsigned int pending = req->num_pending_sgs;
	unsigned int i;
	int ret = 0;

	for_each_sg(sg, s, pending, i) {
		trb = &dep->trb_pool[dep->trb_dequeue];

		req->sg = sg_next(s);
		req->num_pending_sgs--;

		ret = dwc3_gadget_ep_reclaim_completed_trb(dep, req,
				trb, event, status, true);
		if (ret)
			break;
	}

	return ret;
}

static int dwc3_gadget_ep_reclaim_trb_linear(struct dwc3_ep *dep,
		struct dwc3_request *req, const struct dwc3_event_depevt *event,
		int status)
{
	struct dwc3_trb *trb = &dep->trb_pool[dep->trb_dequeue];

	return dwc3_gadget_ep_reclaim_completed_trb(dep, req, trb,
			event, status, false);
}

static bool dwc3_gadget_ep_request_completed(struct dwc3_request *req)
{
	return req->num_pending_sgs == 0;
}

static int dwc3_gadget_ep_cleanup_completed_request(struct dwc3_ep *dep,
		const struct dwc3_event_depevt *event,
		struct dwc3_request *req, int status)
{
	struct dwc3 *dwc = dep->dwc;
	int ret;

	/*
	 * If the HWO is set, it implies the TRB is still being
	 * processed by the core. Hence do not reclaim it until
	 * it is processed by the core.
	 */
	if (req->trb->ctrl & DWC3_TRB_CTRL_HWO) {
		dbg_event(0xFF, "PEND TRB", dep->number);
		return 1;
	}

	if (req->num_pending_sgs)
		ret = dwc3_gadget_ep_reclaim_trb_sg(dep, req, event,
				status);
	else
		ret = dwc3_gadget_ep_reclaim_trb_linear(dep, req, event,
				status);

	if (req->needs_extra_trb) {
		ret = dwc3_gadget_ep_reclaim_trb_linear(dep, req, event,
				status);
		req->needs_extra_trb = false;
	}

	req->request.actual = req->request.length - req->remaining;

	if (!dwc3_gadget_ep_request_completed(req)) {
		__dwc3_gadget_kick_transfer(dep);
		goto out;
	}

	dwc3_gadget_giveback(dep, req, status);

out:
	return ret;
}

static void dwc3_gadget_ep_cleanup_completed_requests(struct dwc3_ep *dep,
		const struct dwc3_event_depevt *event, int status)
{
	struct dwc3_request	*req;

	while (!list_empty(&dep->started_list)) {
		int ret;

		req = next_request(&dep->started_list);
		ret = dwc3_gadget_ep_cleanup_completed_request(dep, event,
				req, status);
		if (ret)
			break;
	}
}

static void dwc3_gadget_endpoint_frame_from_event(struct dwc3_ep *dep,
		const struct dwc3_event_depevt *event)
{
	dep->frame_number = event->parameters;
}

static void dwc3_gadget_endpoint_transfer_in_progress(struct dwc3_ep *dep,
		const struct dwc3_event_depevt *event)
{
	struct dwc3		*dwc = dep->dwc;
	unsigned		status = 0;
	bool			stop = false;

	dwc3_gadget_endpoint_frame_from_event(dep, event);

	if (event->status & DEPEVT_STATUS_BUSERR)
		status = -ECONNRESET;

	if (event->status & DEPEVT_STATUS_MISSED_ISOC) {
		status = -EXDEV;

		if (list_empty(&dep->started_list))
			stop = true;
	}

	dwc3_gadget_ep_cleanup_completed_requests(dep, event, status);

<<<<<<< HEAD
	if (stop) {
		dwc3_stop_active_transfer(dwc, dep->number, true);
		dep->flags = DWC3_EP_ENABLED;
	}
=======
	if (stop)
		dwc3_stop_active_transfer(dep, true, true);
>>>>>>> a4834780

	/*
	 * WORKAROUND: This is the 2nd half of U1/U2 -> U0 workaround.
	 * See dwc3_gadget_linksts_change_interrupt() for 1st half.
	 */
	if (dwc->revision < DWC3_REVISION_183A) {
		u32		reg;
		int		i;

		for (i = 0; i < DWC3_ENDPOINTS_NUM; i++) {
			dep = dwc->eps[i];

			if (!(dep->flags & DWC3_EP_ENABLED))
				continue;

			if (!list_empty(&dep->started_list))
				return;
		}

		reg = dwc3_readl(dwc->regs, DWC3_DCTL);
		reg |= dwc->u1u2;
		dwc3_writel(dwc->regs, DWC3_DCTL, reg);

		dwc->u1u2 = 0;
	}
}

static void dwc3_gadget_endpoint_transfer_not_ready(struct dwc3_ep *dep,
		const struct dwc3_event_depevt *event)
{
	dwc3_gadget_endpoint_frame_from_event(dep, event);
	__dwc3_gadget_start_isoc(dep);
}

static void dwc3_endpoint_interrupt(struct dwc3 *dwc,
		const struct dwc3_event_depevt *event)
{
	struct dwc3_ep		*dep;
	u8			epnum = event->endpoint_number;
	u8			cmd;

	dep = dwc->eps[epnum];

	if (!(dep->flags & DWC3_EP_ENABLED)) {
		if (!(dep->flags & DWC3_EP_END_TRANSFER_PENDING))
			return;

		/* Handle only EPCMDCMPLT when EP disabled */
		if (event->endpoint_event != DWC3_DEPEVT_EPCMDCMPLT)
			return;
	}

	if (epnum == 0 || epnum == 1) {
		dwc3_ep0_interrupt(dwc, event);
		return;
	}

	dep->dbg_ep_events.total++;

	switch (event->endpoint_event) {
	case DWC3_DEPEVT_XFERINPROGRESS:
		dep->dbg_ep_events.xferinprogress++;
		dwc3_gadget_endpoint_transfer_in_progress(dep, event);
		break;
	case DWC3_DEPEVT_XFERNOTREADY:
		dep->dbg_ep_events.xfernotready++;
		dwc3_gadget_endpoint_transfer_not_ready(dep, event);
		break;
	case DWC3_DEPEVT_EPCMDCMPLT:
		dep->dbg_ep_events.epcmdcomplete++;
		cmd = DEPEVT_PARAMETER_CMD(event->parameters);

		if (cmd == DWC3_DEPCMD_ENDTRANSFER) {
			dep->flags &= ~(DWC3_EP_END_TRANSFER_PENDING |
					DWC3_EP_TRANSFER_STARTED);
			dwc3_gadget_ep_cleanup_cancelled_requests(dep);
			dbg_log_string("DWC3_DEPEVT_EPCMDCMPLT (%d)",
							dep->number);
		}
		break;
	case DWC3_DEPEVT_STREAMEVT:
		dep->dbg_ep_events.streamevent++;
		break;
	case DWC3_DEPEVT_XFERCOMPLETE:
		dep->dbg_ep_events.xfercomplete++;
		break;
	case DWC3_DEPEVT_RXTXFIFOEVT:
		dep->dbg_ep_events.rxtxfifoevent++;
		break;
	}
}

static void dwc3_disconnect_gadget(struct dwc3 *dwc)
{
	struct usb_gadget_driver *gadget_driver;

	if (dwc->gadget_driver && dwc->gadget_driver->disconnect) {
		gadget_driver = dwc->gadget_driver;
		spin_unlock(&dwc->lock);
		dbg_event(0xFF, "DISCONNECT", 0);
		gadget_driver->disconnect(&dwc->gadget);
		spin_lock(&dwc->lock);
	}
}

static void dwc3_suspend_gadget(struct dwc3 *dwc)
{
	struct usb_gadget_driver *gadget_driver;

	if (dwc->gadget_driver && dwc->gadget_driver->suspend) {
		gadget_driver = dwc->gadget_driver;
		spin_unlock(&dwc->lock);
		dbg_event(0xFF, "SUSPEND", 0);
		gadget_driver->suspend(&dwc->gadget);
		spin_lock(&dwc->lock);
	}
}

static void dwc3_resume_gadget(struct dwc3 *dwc)
{
	struct usb_gadget_driver *gadget_driver;

	if (dwc->gadget_driver && dwc->gadget_driver->resume) {
		gadget_driver = dwc->gadget_driver;
		spin_unlock(&dwc->lock);
		dbg_event(0xFF, "RESUME", 0);
		gadget_driver->resume(&dwc->gadget);
		spin_lock(&dwc->lock);
	}
}

static void dwc3_reset_gadget(struct dwc3 *dwc)
{
	struct usb_gadget_driver *gadget_driver;

	if (!dwc->gadget_driver)
		return;

	if (dwc->gadget.speed != USB_SPEED_UNKNOWN) {
		gadget_driver = dwc->gadget_driver;
		spin_unlock(&dwc->lock);
		dbg_event(0xFF, "UDC RESET", 0);
		usb_gadget_udc_reset(&dwc->gadget, gadget_driver);
		spin_lock(&dwc->lock);
	}
}

<<<<<<< HEAD
void dwc3_stop_active_transfer(struct dwc3 *dwc, u32 epnum, bool force)
=======
static void dwc3_stop_active_transfer(struct dwc3_ep *dep, bool force,
	bool interrupt)
>>>>>>> a4834780
{
	struct dwc3_ep *dep;
	struct dwc3_gadget_ep_cmd_params params;
	u32 cmd;
	int ret;

	dep = dwc->eps[epnum];

	if ((dep->flags & DWC3_EP_END_TRANSFER_PENDING) ||
	    !dep->resource_index)
		return;

	if (dep->endpoint.endless)
		dwc3_notify_event(dwc, DWC3_CONTROLLER_NOTIFY_DISABLE_UPDXFER,
								dep->number);

	/*
	 * NOTICE: We are violating what the Databook says about the
	 * EndTransfer command. Ideally we would _always_ wait for the
	 * EndTransfer Command Completion IRQ, but that's causing too
	 * much trouble synchronizing between us and gadget driver.
	 *
	 * We have discussed this with the IP Provider and it was
	 * suggested to giveback all requests here, but give HW some
	 * extra time to synchronize with the interconnect. We're using
	 * an arbitrary 100us delay for that.
	 *
	 * Note also that a similar handling was tested by Synopsys
	 * (thanks a lot Paul) and nothing bad has come out of it.
	 * In short, what we're doing is:
	 *
	 * - Issue EndTransfer WITH CMDIOC bit set
	 * - Wait 100us
	 *
	 * As of IP version 3.10a of the DWC_usb3 IP, the controller
	 * supports a mode to work around the above limitation. The
	 * software can poll the CMDACT bit in the DEPCMD register
	 * after issuing a EndTransfer command. This mode is enabled
	 * by writing GUCTL2[14]. This polling is already done in the
	 * dwc3_send_gadget_ep_cmd() function so if the mode is
	 * enabled, the EndTransfer command will have completed upon
	 * returning from this function and we don't need to delay for
	 * 100us.
	 *
	 * This mode is NOT available on the DWC_usb31 IP.
	 */

	cmd = DWC3_DEPCMD_ENDTRANSFER;
	cmd |= force ? DWC3_DEPCMD_HIPRI_FORCERM : 0;
	cmd |= interrupt ? DWC3_DEPCMD_CMDIOC : 0;
	cmd |= DWC3_DEPCMD_PARAM(dep->resource_index);
	memset(&params, 0, sizeof(params));
	ret = dwc3_send_gadget_ep_cmd(dep, cmd, &params);
	WARN_ON_ONCE(ret);
	dep->resource_index = 0;

	if (dwc3_is_usb31(dwc) || dwc->revision < DWC3_REVISION_310A) {
		if (dep->endpoint.ep_type != EP_TYPE_GSI)
			dep->flags |= DWC3_EP_END_TRANSFER_PENDING;
		udelay(100);
	}
	dbg_log_string("%s(%d): endxfer ret:%d)",
			dep->name, dep->number, ret);
}
EXPORT_SYMBOL_GPL(dwc3_stop_active_transfer);

void dwc3_stop_active_transfer_noioc(struct dwc3 *dwc, u32 epnum, bool force)
{
	struct dwc3_ep *dep;
	struct dwc3_gadget_ep_cmd_params params;
	u32 cmd;
	int ret;

	dep = dwc->eps[epnum];

	if (!dep->resource_index)
		return;

	if (dep->endpoint.endless)
		dwc3_notify_event(dwc, DWC3_CONTROLLER_NOTIFY_DISABLE_UPDXFER,
								dep->number);

	cmd = DWC3_DEPCMD_ENDTRANSFER;
	cmd |= force ? DWC3_DEPCMD_HIPRI_FORCERM : 0;
	cmd |= DWC3_DEPCMD_PARAM(dep->resource_index);
	memset(&params, 0, sizeof(params));
	ret = dwc3_send_gadget_ep_cmd(dep, cmd, &params);
	WARN_ON_ONCE(ret);
	dep->resource_index = 0;

	dbg_log_string("%s(%d): endxfer ret:%d)",
			dep->name, dep->number, ret);
}

static void dwc3_clear_stall_all_ep(struct dwc3 *dwc)
{
	u32 epnum;

	for (epnum = 1; epnum < DWC3_ENDPOINTS_NUM; epnum++) {
		struct dwc3_ep *dep;
		int ret;

		dep = dwc->eps[epnum];
		if (!dep)
			continue;

		if (!(dep->flags & DWC3_EP_STALL))
			continue;

		dep->flags &= ~DWC3_EP_STALL;

		ret = dwc3_send_clear_stall_ep_cmd(dep);
		dbg_event(dep->number, "ECLRSTALL", ret);
		WARN_ON_ONCE(ret);
	}
}

static void dwc3_gadget_disconnect_interrupt(struct dwc3 *dwc)
{
	int			reg;

	dbg_event(0xFF, "DISCONNECT INT", 0);
	dev_dbg(dwc->dev, "Notify OTG from %s\n", __func__);
	dwc->b_suspend = false;
	dwc3_notify_event(dwc, DWC3_CONTROLLER_NOTIFY_OTG_EVENT, 0);

	reg = dwc3_readl(dwc->regs, DWC3_DCTL);
	reg &= ~DWC3_DCTL_INITU1ENA;
	dwc3_writel(dwc->regs, DWC3_DCTL, reg);

	reg &= ~DWC3_DCTL_INITU2ENA;
	dwc3_writel(dwc->regs, DWC3_DCTL, reg);

	dwc3_disconnect_gadget(dwc);

	dwc->gadget.speed = USB_SPEED_UNKNOWN;
	dwc->setup_packet_pending = false;
	dwc->link_state = DWC3_LINK_STATE_SS_DIS;
	usb_gadget_set_state(&dwc->gadget, USB_STATE_NOTATTACHED);

	dwc->connected = false;
	wake_up_interruptible(&dwc->wait_linkstate);
}

static void dwc3_gadget_reset_interrupt(struct dwc3 *dwc)
{
	u32			reg;

	dwc->connected = true;

	/*
	 * WORKAROUND: DWC3 revisions <1.88a have an issue which
	 * would cause a missing Disconnect Event if there's a
	 * pending Setup Packet in the FIFO.
	 *
	 * There's no suggested workaround on the official Bug
	 * report, which states that "unless the driver/application
	 * is doing any special handling of a disconnect event,
	 * there is no functional issue".
	 *
	 * Unfortunately, it turns out that we _do_ some special
	 * handling of a disconnect event, namely complete all
	 * pending transfers, notify gadget driver of the
	 * disconnection, and so on.
	 *
	 * Our suggested workaround is to follow the Disconnect
	 * Event steps here, instead, based on a setup_packet_pending
	 * flag. Such flag gets set whenever we have a SETUP_PENDING
	 * status for EP0 TRBs and gets cleared on XferComplete for the
	 * same endpoint.
	 *
	 * Refers to:
	 *
	 * STAR#9000466709: RTL: Device : Disconnect event not
	 * generated if setup packet pending in FIFO
	 */
	if (dwc->revision < DWC3_REVISION_188A) {
		if (dwc->setup_packet_pending)
			dwc3_gadget_disconnect_interrupt(dwc);
	}

	dbg_event(0xFF, "BUS RESET", 0);
	dev_dbg(dwc->dev, "Notify OTG from %s\n", __func__);
	dwc->b_suspend = false;
	dwc3_notify_event(dwc, DWC3_CONTROLLER_NOTIFY_OTG_EVENT, 0);

	usb_gadget_vbus_draw(&dwc->gadget, 100);

	dwc3_reset_gadget(dwc);

	reg = dwc3_readl(dwc->regs, DWC3_DCTL);
	reg &= ~DWC3_DCTL_TSTCTRL_MASK;
	dwc3_writel(dwc->regs, DWC3_DCTL, reg);
	dwc->test_mode = false;
	/*
	 * From SNPS databook section 8.1.2
	 * the EP0 should be in setup phase. So ensure
	 * that EP0 is in setup phase by issuing a stall
	 * and restart if EP0 is not in setup phase.
	 */
	if (dwc->ep0state != EP0_SETUP_PHASE) {
		unsigned int	dir;

		dbg_event(0xFF, "CONTRPEND(%d)", dwc->ep0state);
		dir = !!dwc->ep0_expect_in;
		if (dwc->ep0state == EP0_DATA_PHASE)
			dwc3_ep0_end_control_data(dwc, dwc->eps[dir]);
		else
			dwc3_ep0_end_control_data(dwc, dwc->eps[!dir]);
		dwc3_ep0_stall_and_restart(dwc);
	}

	dwc->delayed_status = false;
	dwc3_stop_active_transfers(dwc);
	dwc3_clear_stall_all_ep(dwc);

	/* Reset device address to zero */
	reg = dwc3_readl(dwc->regs, DWC3_DCFG);
	reg &= ~(DWC3_DCFG_DEVADDR_MASK);
	dwc3_writel(dwc->regs, DWC3_DCFG, reg);

	dwc->gadget.speed = USB_SPEED_UNKNOWN;
	dwc->link_state = DWC3_LINK_STATE_U0;
	wake_up_interruptible(&dwc->wait_linkstate);
}

static void dwc3_gadget_conndone_interrupt(struct dwc3 *dwc)
{
	struct dwc3_ep		*dep;
	int			ret;
	u32			reg;
	u8			speed;

	dbg_event(0xFF, "CONNECT DONE", 0);
	reg = dwc3_readl(dwc->regs, DWC3_DSTS);
	speed = reg & DWC3_DSTS_CONNECTSPD;
	dwc->speed = speed;

	/* Enable SUSPENDEVENT(BIT:6) for version 230A and above */
	if (dwc->revision >= DWC3_REVISION_230A) {
		reg = dwc3_readl(dwc->regs, DWC3_DEVTEN);
		reg |= DWC3_DEVTEN_EOPFEN;
		dwc3_writel(dwc->regs, DWC3_DEVTEN, reg);
	}

	/* Reset the retry on erratic error event count */
	dwc->retries_on_error = 0;

	/*
	 * RAMClkSel is reset to 0 after USB reset, so it must be reprogrammed
	 * each time on Connect Done.
	 *
	 * Currently we always use the reset value. If any platform
	 * wants to set this to a different value, we need to add a
	 * setting and update GCTL.RAMCLKSEL here.
	 */

	switch (speed) {
	case DWC3_DSTS_SUPERSPEED_PLUS:
		dwc3_gadget_ep0_desc.wMaxPacketSize = cpu_to_le16(512);
		dwc->gadget.ep0->maxpacket = 512;
		dwc->gadget.speed = USB_SPEED_SUPER_PLUS;
		break;
	case DWC3_DSTS_SUPERSPEED:
		/*
		 * WORKAROUND: DWC3 revisions <1.90a have an issue which
		 * would cause a missing USB3 Reset event.
		 *
		 * In such situations, we should force a USB3 Reset
		 * event by calling our dwc3_gadget_reset_interrupt()
		 * routine.
		 *
		 * Refers to:
		 *
		 * STAR#9000483510: RTL: SS : USB3 reset event may
		 * not be generated always when the link enters poll
		 */
		if (dwc->revision < DWC3_REVISION_190A)
			dwc3_gadget_reset_interrupt(dwc);

		dwc3_gadget_ep0_desc.wMaxPacketSize = cpu_to_le16(512);
		dwc->gadget.ep0->maxpacket = 512;
		dwc->gadget.speed = USB_SPEED_SUPER;
		break;
	case DWC3_DSTS_HIGHSPEED:
		dwc3_gadget_ep0_desc.wMaxPacketSize = cpu_to_le16(64);
		dwc->gadget.ep0->maxpacket = 64;
		dwc->gadget.speed = USB_SPEED_HIGH;
		break;
	case DWC3_DSTS_FULLSPEED:
		dwc3_gadget_ep0_desc.wMaxPacketSize = cpu_to_le16(64);
		dwc->gadget.ep0->maxpacket = 64;
		dwc->gadget.speed = USB_SPEED_FULL;
		break;
	case DWC3_DSTS_LOWSPEED:
		dwc3_gadget_ep0_desc.wMaxPacketSize = cpu_to_le16(8);
		dwc->gadget.ep0->maxpacket = 8;
		dwc->gadget.speed = USB_SPEED_LOW;
		break;
	}

	dwc->eps[1]->endpoint.maxpacket = dwc->gadget.ep0->maxpacket;

	/* Enable USB2 LPM Capability */

	if ((dwc->revision > DWC3_REVISION_194A) &&
	    (speed != DWC3_DSTS_SUPERSPEED) &&
	    (speed != DWC3_DSTS_SUPERSPEED_PLUS)) {
		reg = dwc3_readl(dwc->regs, DWC3_DCFG);
		reg |= DWC3_DCFG_LPM_CAP;
		dwc3_writel(dwc->regs, DWC3_DCFG, reg);

		reg = dwc3_readl(dwc->regs, DWC3_DCTL);
		reg &= ~(DWC3_DCTL_HIRD_THRES_MASK | DWC3_DCTL_L1_HIBER_EN);

		reg |= DWC3_DCTL_HIRD_THRES(dwc->hird_threshold);

		/*
		 * When dwc3 revisions >= 2.40a, LPM Erratum is enabled and
		 * DCFG.LPMCap is set, core responses with an ACK and the
		 * BESL value in the LPM token is less than or equal to LPM
		 * NYET threshold.
		 */
		WARN_ONCE(dwc->revision < DWC3_REVISION_240A
				&& dwc->has_lpm_erratum,
				"LPM Erratum not available on dwc3 revisions < 2.40a\n");

		if (dwc->has_lpm_erratum && dwc->revision >= DWC3_REVISION_240A)
			reg |= DWC3_DCTL_LPM_ERRATA(dwc->lpm_nyet_threshold);

		dwc3_writel(dwc->regs, DWC3_DCTL, reg);
	} else {
		reg = dwc3_readl(dwc->regs, DWC3_DCTL);
		reg &= ~DWC3_DCTL_HIRD_THRES_MASK;
		dwc3_writel(dwc->regs, DWC3_DCTL, reg);
	}

	dep = dwc->eps[0];
	ret = __dwc3_gadget_ep_enable(dep, DWC3_DEPCFG_ACTION_MODIFY);
	if (ret) {
		dev_err(dwc->dev, "failed to enable %s\n", dep->name);
		return;
	}

	dep = dwc->eps[1];
	ret = __dwc3_gadget_ep_enable(dep, DWC3_DEPCFG_ACTION_MODIFY);
	if (ret) {
		dev_err(dwc->dev, "failed to enable %s\n", dep->name);
		return;
	}

	dwc3_notify_event(dwc, DWC3_CONTROLLER_CONNDONE_EVENT, 0);

	/*
	 * Configure PHY via GUSB3PIPECTLn if required.
	 *
	 * Update GTXFIFOSIZn
	 *
	 * In both cases reset values should be sufficient.
	 */
}

static void dwc3_gadget_wakeup_interrupt(struct dwc3 *dwc, bool remote_wakeup)
{
	bool perform_resume = true;

	dev_dbg(dwc->dev, "%s\n", __func__);

	dbg_event(0xFF, "WAKEUP", remote_wakeup);
	/*
	 * Identify if it is called from wakeup_interrupt() context for bus
	 * resume or as part of remote wakeup. And based on that check for
	 * U3 state. as we need to handle case of L1 resume i.e. where we
	 * don't want to perform resume.
	 */
	if (!remote_wakeup && dwc->link_state != DWC3_LINK_STATE_U3)
		perform_resume = false;

	/* Only perform resume from L2 or Early Suspend states */
	if (perform_resume) {

		/*
		 * In case of remote wake up dwc3_gadget_wakeup_work()
		 * is doing pm_runtime_get_sync().
		 */
		dev_dbg(dwc->dev, "Notify OTG from %s\n", __func__);
		dwc->b_suspend = false;
		dwc3_notify_event(dwc,
				DWC3_CONTROLLER_NOTIFY_OTG_EVENT, 0);

		/*
		 * set state to U0 as function level resume is trying to queue
		 * notification over USB interrupt endpoint which would fail
		 * due to state is not being updated.
		 */
		dwc->link_state = DWC3_LINK_STATE_U0;
		dwc3_resume_gadget(dwc);
		return;
	}

	dwc->link_state = DWC3_LINK_STATE_U0;
}

static void dwc3_gadget_linksts_change_interrupt(struct dwc3 *dwc,
		unsigned int evtinfo)
{
	enum dwc3_link_state	next = evtinfo & DWC3_LINK_STATE_MASK;
	unsigned int		pwropt;

	/*
	 * WORKAROUND: DWC3 < 2.50a have an issue when configured without
	 * Hibernation mode enabled which would show up when device detects
	 * host-initiated U3 exit.
	 *
	 * In that case, device will generate a Link State Change Interrupt
	 * from U3 to RESUME which is only necessary if Hibernation is
	 * configured in.
	 *
	 * There are no functional changes due to such spurious event and we
	 * just need to ignore it.
	 *
	 * Refers to:
	 *
	 * STAR#9000570034 RTL: SS Resume event generated in non-Hibernation
	 * operational mode
	 */
	pwropt = DWC3_GHWPARAMS1_EN_PWROPT(dwc->hwparams.hwparams1);
	if ((dwc->revision < DWC3_REVISION_250A) &&
			(pwropt != DWC3_GHWPARAMS1_EN_PWROPT_HIB)) {
		if ((dwc->link_state == DWC3_LINK_STATE_U3) &&
				(next == DWC3_LINK_STATE_RESUME)) {
			return;
		}
	}

	/*
	 * WORKAROUND: DWC3 Revisions <1.83a have an issue which, depending
	 * on the link partner, the USB session might do multiple entry/exit
	 * of low power states before a transfer takes place.
	 *
	 * Due to this problem, we might experience lower throughput. The
	 * suggested workaround is to disable DCTL[12:9] bits if we're
	 * transitioning from U1/U2 to U0 and enable those bits again
	 * after a transfer completes and there are no pending transfers
	 * on any of the enabled endpoints.
	 *
	 * This is the first half of that workaround.
	 *
	 * Refers to:
	 *
	 * STAR#9000446952: RTL: Device SS : if U1/U2 ->U0 takes >128us
	 * core send LGO_Ux entering U0
	 */
	if (dwc->revision < DWC3_REVISION_183A) {
		if (next == DWC3_LINK_STATE_U0) {
			u32	u1u2;
			u32	reg;

			switch (dwc->link_state) {
			case DWC3_LINK_STATE_U1:
			case DWC3_LINK_STATE_U2:
				reg = dwc3_readl(dwc->regs, DWC3_DCTL);
				u1u2 = reg & (DWC3_DCTL_INITU2ENA
						| DWC3_DCTL_ACCEPTU2ENA
						| DWC3_DCTL_INITU1ENA
						| DWC3_DCTL_ACCEPTU1ENA);

				if (!dwc->u1u2)
					dwc->u1u2 = reg & u1u2;

				reg &= ~u1u2;

				dwc3_writel(dwc->regs, DWC3_DCTL, reg);
				break;
			default:
				/* do nothing */
				break;
			}
		}
	}

	switch (next) {
	case DWC3_LINK_STATE_U1:
		if (dwc->speed == USB_SPEED_SUPER)
			dwc3_suspend_gadget(dwc);
		break;
	case DWC3_LINK_STATE_U2:
	case DWC3_LINK_STATE_U3:
		dwc3_suspend_gadget(dwc);
		break;
	case DWC3_LINK_STATE_RESUME:
		dwc3_resume_gadget(dwc);
		break;
	default:
		/* do nothing */
		break;
	}

	dev_dbg(dwc->dev, "Going from (%d)--->(%d)\n", dwc->link_state, next);
	dwc->link_state = next;
	wake_up_interruptible(&dwc->wait_linkstate);
}

static void dwc3_gadget_suspend_interrupt(struct dwc3 *dwc,
					  unsigned int evtinfo)
{
	enum dwc3_link_state next = evtinfo & DWC3_LINK_STATE_MASK;

	dbg_event(0xFF, "SUSPEND INT", 0);
	dev_dbg(dwc->dev, "%s Entry to %d\n", __func__, next);

	if (dwc->link_state != next && next == DWC3_LINK_STATE_U3) {
		/*
		 * When first connecting the cable, even before the initial
		 * DWC3_DEVICE_EVENT_RESET or DWC3_DEVICE_EVENT_CONNECT_DONE
		 * events, the controller sees a DWC3_DEVICE_EVENT_SUSPEND
		 * event. In such a case, ignore.
		 * Ignore suspend event until device side usb is not into
		 * CONFIGURED state.
		 */
		if (dwc->gadget.state != USB_STATE_CONFIGURED) {
			dev_err(dwc->dev, "%s(): state:%d. Ignore SUSPEND.\n",
						__func__, dwc->gadget.state);
			return;
		}

		dwc3_suspend_gadget(dwc);

		dev_dbg(dwc->dev, "Notify OTG from %s\n", __func__);
		dwc->b_suspend = true;
		dwc3_notify_event(dwc, DWC3_CONTROLLER_NOTIFY_OTG_EVENT, 0);
	}

	dwc->link_state = next;
}

static void dwc3_gadget_hibernation_interrupt(struct dwc3 *dwc,
		unsigned int evtinfo)
{
	unsigned int is_ss = evtinfo & BIT(4);

	/*
	 * WORKAROUND: DWC3 revison 2.20a with hibernation support
	 * have a known issue which can cause USB CV TD.9.23 to fail
	 * randomly.
	 *
	 * Because of this issue, core could generate bogus hibernation
	 * events which SW needs to ignore.
	 *
	 * Refers to:
	 *
	 * STAR#9000546576: Device Mode Hibernation: Issue in USB 2.0
	 * Device Fallback from SuperSpeed
	 */
	if (is_ss ^ (dwc->speed == USB_SPEED_SUPER))
		return;

	/* enter hibernation here */
}

static void dwc3_gadget_interrupt(struct dwc3 *dwc,
		const struct dwc3_event_devt *event)
{
	switch (event->type) {
	case DWC3_DEVICE_EVENT_DISCONNECT:
		dwc3_gadget_disconnect_interrupt(dwc);
		dwc->dbg_gadget_events.disconnect++;
		break;
	case DWC3_DEVICE_EVENT_RESET:
		dwc3_gadget_reset_interrupt(dwc);
		dwc->dbg_gadget_events.reset++;
		break;
	case DWC3_DEVICE_EVENT_CONNECT_DONE:
		dwc3_gadget_conndone_interrupt(dwc);
		dwc->dbg_gadget_events.connect++;
		break;
	case DWC3_DEVICE_EVENT_WAKEUP:
		dwc3_gadget_wakeup_interrupt(dwc, false);
		dwc->dbg_gadget_events.wakeup++;
		break;
	case DWC3_DEVICE_EVENT_HIBER_REQ:
		if (dev_WARN_ONCE(dwc->dev, !dwc->has_hibernation,
					"unexpected hibernation event\n"))
			break;

		dwc3_gadget_hibernation_interrupt(dwc, event->event_info);
		break;
	case DWC3_DEVICE_EVENT_LINK_STATUS_CHANGE:
		dwc3_gadget_linksts_change_interrupt(dwc, event->event_info);
		dwc->dbg_gadget_events.link_status_change++;
		break;
	case DWC3_DEVICE_EVENT_EOPF:
		/* It changed to be suspend event for version 2.30a and above */
		if (dwc->revision >= DWC3_REVISION_230A) {
			dbg_event(0xFF, "GAD SUS", 0);
			dwc->dbg_gadget_events.suspend++;
			/*
			 * Ignore suspend event until the gadget enters into
			 * USB_STATE_CONFIGURED state.
			 */
			if (dwc->gadget.state >= USB_STATE_CONFIGURED)
				dwc3_gadget_suspend_interrupt(dwc,
						event->event_info);
			else
				usb_gadget_vbus_draw(&dwc->gadget, 2);
		}
		break;
	case DWC3_DEVICE_EVENT_SOF:
		dwc->dbg_gadget_events.sof++;
		break;
	case DWC3_DEVICE_EVENT_ERRATIC_ERROR:
		dbg_event(0xFF, "ERROR", dwc->retries_on_error);
		dwc->dbg_gadget_events.erratic_error++;
		dwc->err_evt_seen = true;
		break;
	case DWC3_DEVICE_EVENT_CMD_CMPL:
		dwc->dbg_gadget_events.cmdcmplt++;
		break;
	case DWC3_DEVICE_EVENT_OVERFLOW:
		dwc->dbg_gadget_events.overflow++;
		break;
	default:
		dev_WARN(dwc->dev, "UNKNOWN IRQ %d\n", event->type);
		dwc->dbg_gadget_events.unknown_event++;
	}
}

static void dwc3_process_event_entry(struct dwc3 *dwc,
		const union dwc3_event *event)
{
	trace_dwc3_event(event->raw, dwc);

	if (!event->type.is_devspec)
		dwc3_endpoint_interrupt(dwc, &event->depevt);
	else if (event->type.type == DWC3_EVENT_TYPE_DEV)
		dwc3_gadget_interrupt(dwc, &event->devt);
	else
		dev_err(dwc->dev, "UNKNOWN IRQ type %d\n", event->raw);
}

static irqreturn_t dwc3_process_event_buf(struct dwc3_event_buffer *evt)
{
	struct dwc3 *dwc = evt->dwc;
	irqreturn_t ret = IRQ_NONE;
	int left;
	u32 reg;

	left = evt->count;

	if (!(evt->flags & DWC3_EVENT_PENDING))
		return IRQ_NONE;

	while (left > 0) {
		union dwc3_event event;

		event.raw = *(u32 *) (evt->cache + evt->lpos);

		dwc3_process_event_entry(dwc, &event);

		if (dwc->err_evt_seen) {
			/*
			 * if erratic error, skip remaining events
			 * while controller undergoes reset
			 */
			evt->lpos = (evt->lpos + left) %
					DWC3_EVENT_BUFFERS_SIZE;
			if (dwc3_notify_event(dwc,
						DWC3_CONTROLLER_ERROR_EVENT, 0))
				dwc->err_evt_seen = 0;
			dwc->retries_on_error++;
			break;
		}

		/*
		 * FIXME we wrap around correctly to the next entry as
		 * almost all entries are 4 bytes in size. There is one
		 * entry which has 12 bytes which is a regular entry
		 * followed by 8 bytes data. ATM I don't know how
		 * things are organized if we get next to the a
		 * boundary so I worry about that once we try to handle
		 * that.
		 */
		evt->lpos = (evt->lpos + 4) % evt->length;
		left -= 4;
	}

	dwc->bh_handled_evt_cnt[dwc->irq_dbg_index] += (evt->count / 4);
	evt->count = 0;
	evt->flags &= ~DWC3_EVENT_PENDING;
	ret = IRQ_HANDLED;

	/* Unmask interrupt */
	reg = dwc3_readl(dwc->regs, DWC3_GEVNTSIZ(0));
	reg &= ~DWC3_GEVNTSIZ_INTMASK;
	dwc3_writel(dwc->regs, DWC3_GEVNTSIZ(0), reg);

	if (dwc->imod_interval) {
		dwc3_writel(dwc->regs, DWC3_GEVNTCOUNT(0), DWC3_GEVNTCOUNT_EHB);
		dwc3_writel(dwc->regs, DWC3_DEV_IMOD(0), dwc->imod_interval);
	}

	return ret;
}

void dwc3_bh_work(struct work_struct *w)
{
	struct dwc3 *dwc = container_of(w, struct dwc3, bh_work);

	pm_runtime_get_sync(dwc->dev);
	dwc3_thread_interrupt(dwc->irq, dwc->ev_buf);
	pm_runtime_put(dwc->dev);
}

static irqreturn_t dwc3_thread_interrupt(int irq, void *_evt)
{
	struct dwc3_event_buffer *evt = _evt;
	struct dwc3 *dwc = evt->dwc;
	unsigned long flags;
	irqreturn_t ret = IRQ_NONE;
	ktime_t start_time;

	start_time = ktime_get();

	spin_lock_irqsave(&dwc->lock, flags);
	dwc->bh_handled_evt_cnt[dwc->irq_dbg_index] = 0;
	ret = dwc3_process_event_buf(evt);
	spin_unlock_irqrestore(&dwc->lock, flags);

	dwc->bh_completion_time[dwc->irq_dbg_index] =
		ktime_to_us(ktime_sub(ktime_get(), start_time));
	dwc->irq_dbg_index = (dwc->irq_dbg_index + 1) % MAX_INTR_STATS;

	return ret;
}

static irqreturn_t dwc3_check_event_buf(struct dwc3_event_buffer *evt)
{
	struct dwc3 *dwc;
	u32 amount;
	u32 count;
	u32 reg;
	ktime_t start_time;

	if(!evt)
		return IRQ_NONE;

	dwc = evt->dwc;

	start_time = ktime_get();
	dwc->irq_cnt++;

	/* controller reset is still pending */
	if (dwc->err_evt_seen)
		return IRQ_HANDLED;

	/* Controller is being halted, ignore the interrupts */
	if (!dwc->pullups_connected) {
		count = dwc3_readl(dwc->regs, DWC3_GEVNTCOUNT(0));
		count &= DWC3_GEVNTCOUNT_MASK;
		dwc3_writel(dwc->regs, DWC3_GEVNTCOUNT(0), count);
		dbg_event(0xFF, "NO_PULLUP", count);
		return IRQ_HANDLED;
	}

	/*
	 * With PCIe legacy interrupt, test shows that top-half irq handler can
	 * be called again after HW interrupt deassertion. Check if bottom-half
	 * irq event handler completes before caching new event to prevent
	 * losing events.
	 */
	if (evt->flags & DWC3_EVENT_PENDING)
		return IRQ_HANDLED;

	count = dwc3_readl(dwc->regs, DWC3_GEVNTCOUNT(0));
	count &= DWC3_GEVNTCOUNT_MASK;
	if (!count)
		return IRQ_NONE;

	evt->count = count;
	evt->flags |= DWC3_EVENT_PENDING;

	/* Mask interrupt */
	reg = dwc3_readl(dwc->regs, DWC3_GEVNTSIZ(0));
	reg |= DWC3_GEVNTSIZ_INTMASK;
	dwc3_writel(dwc->regs, DWC3_GEVNTSIZ(0), reg);

	amount = min(count, evt->length - evt->lpos);
	memcpy(evt->cache + evt->lpos, evt->buf + evt->lpos, amount);

	if (amount < count)
		memcpy(evt->cache, evt->buf, count - amount);

	dwc3_writel(dwc->regs, DWC3_GEVNTCOUNT(0), count);

	dwc->irq_start_time[dwc->irq_dbg_index] = start_time;
	dwc->irq_completion_time[dwc->irq_dbg_index] =
		ktime_us_delta(ktime_get(), start_time);
	dwc->irq_event_count[dwc->irq_dbg_index] = count / 4;
	dwc->irq_dbg_index = (dwc->irq_dbg_index + 1) % MAX_INTR_STATS;

	return IRQ_WAKE_THREAD;
}

irqreturn_t dwc3_interrupt(int irq, void *_dwc)
{
	struct dwc3     *dwc = _dwc;
	irqreturn_t     ret = IRQ_NONE;
	irqreturn_t     status;

	status = dwc3_check_event_buf(dwc->ev_buf);
	if (status == IRQ_WAKE_THREAD)
		ret = status;

	if (ret == IRQ_WAKE_THREAD)
		queue_work(dwc->dwc_wq, &dwc->bh_work);

	return IRQ_HANDLED;
}

static int dwc3_gadget_get_irq(struct dwc3 *dwc)
{
	struct platform_device *dwc3_pdev = to_platform_device(dwc->dev);
	int irq;

	irq = platform_get_irq_byname(dwc3_pdev, "peripheral");
	if (irq > 0)
		goto out;

	if (irq == -EPROBE_DEFER)
		goto out;

	irq = platform_get_irq_byname(dwc3_pdev, "dwc_usb3");
	if (irq > 0)
		goto out;

	if (irq == -EPROBE_DEFER)
		goto out;

	irq = platform_get_irq(dwc3_pdev, 0);
	if (irq > 0)
		goto out;

	if (irq != -EPROBE_DEFER)
		dev_err(dwc->dev, "missing peripheral IRQ\n");

	if (!irq)
		irq = -EINVAL;

out:
	return irq;
}

/**
 * dwc3_gadget_init - initializes gadget related registers
 * @dwc: pointer to our controller context structure
 *
 * Returns 0 on success otherwise negative errno.
 */
int dwc3_gadget_init(struct dwc3 *dwc)
{
	int ret;
	int irq;

	irq = dwc3_gadget_get_irq(dwc);
	if (irq < 0) {
		ret = irq;
		goto err0;
	}

	dwc->irq_gadget = irq;

	INIT_WORK(&dwc->wakeup_work, dwc3_gadget_wakeup_work);

	dwc->ep0_trb = dma_alloc_coherent(dwc->sysdev,
					  sizeof(*dwc->ep0_trb) * 2,
					  &dwc->ep0_trb_addr, GFP_KERNEL);
	if (!dwc->ep0_trb) {
		dev_err(dwc->dev, "failed to allocate ep0 trb\n");
		ret = -ENOMEM;
		goto err0;
	}

	dwc->setup_buf = kzalloc(DWC3_EP0_SETUP_SIZE, GFP_KERNEL);
	if (!dwc->setup_buf) {
		ret = -ENOMEM;
		goto err1;
	}

	dwc->bounce = dma_alloc_coherent(dwc->sysdev, DWC3_BOUNCE_SIZE,
			&dwc->bounce_addr, GFP_KERNEL);
	if (!dwc->bounce) {
		ret = -ENOMEM;
		goto err2;
	}

	init_completion(&dwc->ep0_in_setup);

	dwc->gadget.ops                 = &dwc3_gadget_ops;
	dwc->gadget.speed               = USB_SPEED_UNKNOWN;
	dwc->gadget.sg_supported        = true;
	dwc->gadget.name                = "dwc3-gadget";
	dwc->gadget.is_otg              = dwc->dr_mode == USB_DR_MODE_OTG;

	/*
	 * FIXME We might be setting max_speed to <SUPER, however versions
	 * <2.20a of dwc3 have an issue with metastability (documented
	 * elsewhere in this driver) which tells us we can't set max speed to
	 * anything lower than SUPER.
	 *
	 * Because gadget.max_speed is only used by composite.c and function
	 * drivers (i.e. it won't go into dwc3's registers) we are allowing this
	 * to happen so we avoid sending SuperSpeed Capability descriptor
	 * together with our BOS descriptor as that could confuse host into
	 * thinking we can handle super speed.
	 *
	 * Note that, in fact, we won't even support GetBOS requests when speed
	 * is less than super speed because we don't have means, yet, to tell
	 * composite.c that we are USB 2.0 + LPM ECN.
	 */
	if (dwc->revision < DWC3_REVISION_220A &&
	    !dwc->dis_metastability_quirk)
		dev_info(dwc->dev, "changing max_speed on rev %08x\n",
				dwc->revision);

	dwc->gadget.max_speed		= dwc->maximum_speed;

	/*
	 * REVISIT: Here we should clear all pending IRQs to be
	 * sure we're starting from a well known location.
	 */

	dwc->num_eps = DWC3_ENDPOINTS_NUM;
	ret = dwc3_gadget_init_endpoints(dwc, dwc->num_eps);
	if (ret)
		goto err3;

	ret = usb_add_gadget_udc(dwc->dev, &dwc->gadget);
	if (ret) {
		dev_err(dwc->dev, "failed to register udc\n");
		goto err4;
	}

	return 0;

err4:
	dwc3_gadget_free_endpoints(dwc);

err3:
	dma_free_coherent(dwc->sysdev, DWC3_BOUNCE_SIZE, dwc->bounce,
			dwc->bounce_addr);

err2:
	kfree(dwc->setup_buf);

err1:
	dma_free_coherent(dwc->sysdev, sizeof(*dwc->ep0_trb) * 2,
			dwc->ep0_trb, dwc->ep0_trb_addr);

err0:
	return ret;
}

/* -------------------------------------------------------------------------- */

void dwc3_gadget_exit(struct dwc3 *dwc)
{
	usb_del_gadget_udc(&dwc->gadget);
	dwc3_gadget_free_endpoints(dwc);
	dma_free_coherent(dwc->sysdev, DWC3_BOUNCE_SIZE, dwc->bounce,
			  dwc->bounce_addr);
	kfree(dwc->setup_buf);
	dma_free_coherent(dwc->sysdev, sizeof(*dwc->ep0_trb) * 2,
			  dwc->ep0_trb, dwc->ep0_trb_addr);
}

int dwc3_gadget_suspend(struct dwc3 *dwc)
{
	if (!dwc->gadget_driver)
		return 0;

	dwc3_gadget_run_stop(dwc, false, false);
	dwc3_disconnect_gadget(dwc);
	__dwc3_gadget_stop(dwc);

	return 0;
}

int dwc3_gadget_resume(struct dwc3 *dwc)
{
	int			ret;

	if (!dwc->gadget_driver)
		return 0;

	ret = __dwc3_gadget_start(dwc);
	if (ret < 0)
		goto err0;

	ret = dwc3_gadget_run_stop(dwc, true, false);
	if (ret < 0)
		goto err1;

	return 0;

err1:
	__dwc3_gadget_stop(dwc);

err0:
	return ret;
}

void dwc3_gadget_process_pending_events(struct dwc3 *dwc)
{
	if (dwc->pending_events) {
		dwc3_interrupt(dwc->irq_gadget, dwc->ev_buf);
		dwc->pending_events = false;
		enable_irq(dwc->irq_gadget);
	}
}<|MERGE_RESOLUTION|>--- conflicted
+++ resolved
@@ -807,19 +807,15 @@
 	return 0;
 }
 
-<<<<<<< HEAD
-=======
-static void dwc3_stop_active_transfer(struct dwc3_ep *dep, bool force,
-		bool interrupt);
->>>>>>> a4834780
+void dwc3_stop_active_transfer(struct dwc3 *dwc, u32 epnum, bool force,
+	bool interrupt);
 static void dwc3_remove_requests(struct dwc3 *dwc, struct dwc3_ep *dep)
 {
 	int retries = 40;
 	struct dwc3_request		*req;
 
-<<<<<<< HEAD
 	dbg_log_string("START for %s(%d)", dep->name, dep->number);
-	dwc3_stop_active_transfer(dwc, dep->number, true);
+	dwc3_stop_active_transfer(dwc, dep->number, true, false);
 
 	if (dep->number == 1 && dwc->ep0state != EP0_SETUP_PHASE) {
 		unsigned int dir;
@@ -842,9 +838,6 @@
 	if (!retries)
 		dbg_log_string("ep end_xfer cmd completion timeout for %d",
 				dep->number);
-=======
-	dwc3_stop_active_transfer(dep, true, false);
->>>>>>> a4834780
 
 	/* - giveback all requests to gadget driver */
 	while (!list_empty(&dep->started_list)) {
@@ -952,10 +945,7 @@
 
 	trace_dwc3_gadget_ep_disable(dep);
 
-	if (dep->endpoint.ep_type == EP_TYPE_NORMAL)
-		dwc3_remove_requests(dwc, dep);
-	else if (dep->endpoint.ep_type == EP_TYPE_GSI)
-		dwc3_stop_active_transfer(dwc, dep->number, true);
+	dwc3_remove_requests(dwc, dep);
 
 	/* make sure HW endpoint isn't stalled */
 	if (dep->flags & DWC3_EP_STALL)
@@ -1505,7 +1495,7 @@
 				dwc3_gadget_ep_get_transfer_index(dep);
 				WARN_ON_ONCE(!dep->resource_index);
 			}
-			dwc3_stop_active_transfer(dwc, dep->number, true);
+			dwc3_stop_active_transfer(dwc, dep->number, true, true);
 
 			list_for_each_entry_safe_reverse(req1, n,
 						&dep->started_list, list) {
@@ -1724,11 +1714,7 @@
 		}
 		if (r == req) {
 			/* wait until it is processed */
-<<<<<<< HEAD
-			dwc3_stop_active_transfer(dwc, dep->number, true);
-=======
-			dwc3_stop_active_transfer(dep, true, true);
->>>>>>> a4834780
+			dwc3_stop_active_transfer(dwc, dep->number, true, true);
 
 			if (!r->trb)
 				goto out0;
@@ -1948,10 +1934,7 @@
 	u32			reg;
 	int			ret = 0;
 	u8			link_state;
-<<<<<<< HEAD
 	unsigned long		flags;
-=======
->>>>>>> a4834780
 
 	dev_dbg(dwc->dev, "%s(): Entry\n", __func__);
 	disable_irq(dwc->irq);
@@ -1962,13 +1945,7 @@
 	 *
 	 * We can check that via USB Link State bits in DSTS register.
 	 */
-<<<<<<< HEAD
 	link_state = dwc3_get_link_state(dwc);
-=======
-	reg = dwc3_readl(dwc->regs, DWC3_DSTS);
-
-	link_state = DWC3_DSTS_USBLNKST(reg);
->>>>>>> a4834780
 
 	switch (link_state) {
 	case DWC3_LINK_STATE_RESET:
@@ -2714,90 +2691,11 @@
 	return 0;
 }
 
-<<<<<<< HEAD
 static int dwc3_gadget_init_in_out_endpoint(struct dwc3_ep *dep)
-=======
-static int dwc3_gadget_init_in_endpoint(struct dwc3_ep *dep)
 {
 	struct dwc3 *dwc = dep->dwc;
-	int mdwidth;
-	int size;
-
-	mdwidth = DWC3_MDWIDTH(dwc->hwparams.hwparams0);
-	/* MDWIDTH is represented in bits, we need it in bytes */
-	mdwidth /= 8;
-
-	size = dwc3_readl(dwc->regs, DWC3_GTXFIFOSIZ(dep->number >> 1));
-	if (dwc3_is_usb31(dwc))
-		size = DWC31_GTXFIFOSIZ_TXFDEF(size);
-	else
-		size = DWC3_GTXFIFOSIZ_TXFDEF(size);
-
-	/* FIFO Depth is in MDWDITH bytes. Multiply */
-	size *= mdwidth;
-
-	/*
-	 * To meet performance requirement, a minimum TxFIFO size of 3x
-	 * MaxPacketSize is recommended for endpoints that support burst and a
-	 * minimum TxFIFO size of 2x MaxPacketSize for endpoints that don't
-	 * support burst. Use those numbers and we can calculate the max packet
-	 * limit as below.
-	 */
-	if (dwc->maximum_speed >= USB_SPEED_SUPER)
-		size /= 3;
-	else
-		size /= 2;
-
-	usb_ep_set_maxpacket_limit(&dep->endpoint, size);
-
-	dep->endpoint.max_streams = 15;
-	dep->endpoint.ops = &dwc3_gadget_ep_ops;
-	list_add_tail(&dep->endpoint.ep_list,
-			&dwc->gadget.ep_list);
-	dep->endpoint.caps.type_iso = true;
-	dep->endpoint.caps.type_bulk = true;
-	dep->endpoint.caps.type_int = true;
-
-	return dwc3_alloc_trb_pool(dep);
-}
-
-static int dwc3_gadget_init_out_endpoint(struct dwc3_ep *dep)
->>>>>>> a4834780
-{
-	struct dwc3 *dwc = dep->dwc;
-	int mdwidth;
-	int size;
-
-	mdwidth = DWC3_MDWIDTH(dwc->hwparams.hwparams0);
-
-	/* MDWIDTH is represented in bits, convert to bytes */
-	mdwidth /= 8;
-
-	/* All OUT endpoints share a single RxFIFO space */
-	size = dwc3_readl(dwc->regs, DWC3_GRXFIFOSIZ(0));
-	if (dwc3_is_usb31(dwc))
-		size = DWC31_GRXFIFOSIZ_RXFDEP(size);
-	else
-		size = DWC3_GRXFIFOSIZ_RXFDEP(size);
-
-	/* FIFO depth is in MDWDITH bytes */
-	size *= mdwidth;
-
-	/*
-	 * To meet performance requirement, a minimum recommended RxFIFO size
-	 * is defined as follow:
-	 * RxFIFO size >= (3 x MaxPacketSize) +
-	 * (3 x 8 bytes setup packets size) + (16 bytes clock crossing margin)
-	 *
-	 * Then calculate the max packet limit as below.
-	 */
-	size -= (3 * 8) + 16;
-	if (size < 0)
-		size = 0;
-	else
-		size /= 3;
-
-	usb_ep_set_maxpacket_limit(&dep->endpoint, size);
+
+	usb_ep_set_maxpacket_limit(&dep->endpoint, 1024);
 	dep->endpoint.max_streams = 15;
 	dep->endpoint.ops = &dwc3_gadget_ep_ops;
 	list_add_tail(&dep->endpoint.ep_list,
@@ -3109,15 +3007,10 @@
 
 	dwc3_gadget_ep_cleanup_completed_requests(dep, event, status);
 
-<<<<<<< HEAD
 	if (stop) {
-		dwc3_stop_active_transfer(dwc, dep->number, true);
+		dwc3_stop_active_transfer(dwc, dep->number, true, true);
 		dep->flags = DWC3_EP_ENABLED;
 	}
-=======
-	if (stop)
-		dwc3_stop_active_transfer(dep, true, true);
->>>>>>> a4834780
 
 	/*
 	 * WORKAROUND: This is the 2nd half of U1/U2 -> U0 workaround.
@@ -3265,12 +3158,8 @@
 	}
 }
 
-<<<<<<< HEAD
-void dwc3_stop_active_transfer(struct dwc3 *dwc, u32 epnum, bool force)
-=======
-static void dwc3_stop_active_transfer(struct dwc3_ep *dep, bool force,
+void dwc3_stop_active_transfer(struct dwc3 *dwc, u32 epnum, bool force,
 	bool interrupt)
->>>>>>> a4834780
 {
 	struct dwc3_ep *dep;
 	struct dwc3_gadget_ep_cmd_params params;
