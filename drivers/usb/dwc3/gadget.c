--- conflicted
+++ resolved
@@ -2195,13 +2195,10 @@
 	}
 
 	disable_irq(dwc->irq);
-<<<<<<< HEAD
-=======
 
 	/* prevent pending bh to run later */
 	flush_work(&dwc->bh_work);
 
->>>>>>> 351c7616
 	spin_lock_irqsave(&dwc->lock, flags);
 	if (dwc->ep0state != EP0_SETUP_PHASE)
 		dbg_event(0xFF, "EP0 is not in SETUP phase\n", 0);
