// SPDX-License-Identifier: GPL-2.0
/*
 * gadget.c - DesignWare USB3 DRD Controller Gadget Framework Link
 *
 * Copyright (C) 2010-2011 Texas Instruments Incorporated - http://www.ti.com
 *
 * Authors: Felipe Balbi <balbi@ti.com>,
 *	    Sebastian Andrzej Siewior <bigeasy@linutronix.de>
 */

#include <linux/kernel.h>
#include <linux/delay.h>
#include <linux/slab.h>
#include <linux/spinlock.h>
#include <linux/platform_device.h>
#include <linux/pm_runtime.h>
#include <linux/interrupt.h>
#include <linux/io.h>
#include <linux/list.h>
#include <linux/dma-mapping.h>

#include <linux/usb/ch9.h>
#include <linux/usb/composite.h>
#include <linux/usb/gadget.h>

#include "debug.h"
#include "core.h"
#include "gadget.h"
#include "io.h"

#define DWC3_ALIGN_FRAME(d)	(((d)->frame_number + (d)->interval) \
					& ~((d)->interval - 1))

static void dwc3_gadget_wakeup_interrupt(struct dwc3 *dwc, bool remote_wakeup);
static int dwc3_gadget_wakeup_int(struct dwc3 *dwc);
static int __dwc3_gadget_start(struct dwc3 *dwc);
static void dwc3_gadget_disconnect_interrupt(struct dwc3 *dwc);

/**
 * dwc3_gadget_set_test_mode - enables usb2 test modes
 * @dwc: pointer to our context structure
 * @mode: the mode to set (J, K SE0 NAK, Force Enable)
 *
 * Caller should take care of locking. This function will return 0 on
 * success or -EINVAL if wrong Test Selector is passed.
 */
int dwc3_gadget_set_test_mode(struct dwc3 *dwc, int mode)
{
	u32		reg;

	reg = dwc3_readl(dwc->regs, DWC3_DCTL);
	reg &= ~DWC3_DCTL_TSTCTRL_MASK;

	switch (mode) {
	case TEST_J:
	case TEST_K:
	case TEST_SE0_NAK:
	case TEST_PACKET:
	case TEST_FORCE_EN:
		reg |= mode << 1;
		break;
	default:
		return -EINVAL;
	}

	dwc3_writel(dwc->regs, DWC3_DCTL, reg);

	return 0;
}

/**
 * dwc3_gadget_get_link_state - gets current state of usb link
 * @dwc: pointer to our context structure
 *
 * Caller should take care of locking. This function will
 * return the link state on success (>= 0) or -ETIMEDOUT.
 */
int dwc3_gadget_get_link_state(struct dwc3 *dwc)
{
	u32		reg;

	reg = dwc3_readl(dwc->regs, DWC3_DSTS);

	return DWC3_DSTS_USBLNKST(reg);
}
EXPORT_SYMBOL_GPL(dwc3_gadget_get_link_state);

/**
 * dwc3_gadget_set_link_state - sets usb link to a particular state
 * @dwc: pointer to our context structure
 * @state: the state to put link into
 *
 * Caller should take care of locking. This function will
 * return 0 on success or -ETIMEDOUT.
 */
int dwc3_gadget_set_link_state(struct dwc3 *dwc, enum dwc3_link_state state)
{
	int		retries = 10000;
	u32		reg;

	/*
	 * Wait until device controller is ready. Only applies to 1.94a and
	 * later RTL.
	 */
	if (dwc->revision >= DWC3_REVISION_194A) {
		while (--retries) {
			reg = dwc3_readl(dwc->regs, DWC3_DSTS);
			if (reg & DWC3_DSTS_DCNRD)
				udelay(5);
			else
				break;
		}

		if (retries <= 0)
			return -ETIMEDOUT;
	}

	reg = dwc3_readl(dwc->regs, DWC3_DCTL);
	reg &= ~DWC3_DCTL_ULSTCHNGREQ_MASK;

	/* set requested state */
	reg |= DWC3_DCTL_ULSTCHNGREQ(state);
	dwc3_writel(dwc->regs, DWC3_DCTL, reg);

	/*
	 * The following code is racy when called from dwc3_gadget_wakeup,
	 * and is not needed, at least on newer versions
	 */
	if (dwc->revision >= DWC3_REVISION_194A)
		return 0;

	/* wait for a change in DSTS */
	retries = 10000;
	while (--retries) {
		reg = dwc3_readl(dwc->regs, DWC3_DSTS);

		if (DWC3_DSTS_USBLNKST(reg) == state)
			return 0;

		udelay(5);
	}

	return -ETIMEDOUT;
}

/**
 * dwc3_ep_inc_trb - increment a trb index.
 * @index: Pointer to the TRB index to increment.
 *
 * The index should never point to the link TRB. After incrementing,
 * if it is point to the link TRB, wrap around to the beginning. The
 * link TRB is always at the last TRB entry.
 */
static void dwc3_ep_inc_trb(u8 *index)
{
	(*index)++;
	if (*index == (DWC3_TRB_NUM - 1))
		*index = 0;
}

/**
 * dwc3_ep_inc_enq - increment endpoint's enqueue pointer
 * @dep: The endpoint whose enqueue pointer we're incrementing
 */
void dwc3_ep_inc_enq(struct dwc3_ep *dep)
{
	dwc3_ep_inc_trb(&dep->trb_enqueue);
}
EXPORT_SYMBOL_GPL(dwc3_ep_inc_enq);

/**
 * dwc3_ep_inc_deq - increment endpoint's dequeue pointer
 * @dep: The endpoint whose enqueue pointer we're incrementing
 */
void dwc3_ep_inc_deq(struct dwc3_ep *dep)
{
	dwc3_ep_inc_trb(&dep->trb_dequeue);
}

/*
 * dwc3_gadget_resize_tx_fifos - reallocate fifo spaces for current use-case
 * @dwc: pointer to our context structure
 *
 * This function will a best effort FIFO allocation in order
 * to improve FIFO usage and throughput, while still allowing
 * us to enable as many endpoints as possible.
 *
 * Keep in mind that this operation will be highly dependent
 * on the configured size for RAM1 - which contains TxFifo -,
 * the amount of endpoints enabled on coreConsultant tool, and
 * the width of the Master Bus.
 *
 * In the ideal world, we would always be able to satisfy the
 * following equation:
 *
 * ((512 + 2 * MDWIDTH-Bytes) + (Number of IN Endpoints - 1) * \
 * (3 * (1024 + MDWIDTH-Bytes) + MDWIDTH-Bytes)) / MDWIDTH-Bytes
 *
 * Unfortunately, due to many variables that's not always the case.
 */
int dwc3_gadget_resize_tx_fifos(struct dwc3 *dwc, struct dwc3_ep *dep)
{
	int		fifo_size, mdwidth, max_packet = 1024;
	int		tmp, mult = 1, fifo_0_start;

	if (!dwc->needs_fifo_resize || !dwc->tx_fifo_size)
		return 0;

	/* resize IN endpoints excepts ep0 */
	if (!usb_endpoint_dir_in(dep->endpoint.desc) ||
			dep->endpoint.ep_num == 0)
		return 0;

	/* Don't resize already resized IN endpoint */
	if (dep->fifo_depth) {
		dev_dbg(dwc->dev, "%s fifo_depth:%d is already set\n",
				dep->endpoint.name, dep->fifo_depth);
		return 0;
	}

	mdwidth = DWC3_MDWIDTH(dwc->hwparams.hwparams0);
	/* MDWIDTH is represented in bits, we need it in bytes */
	mdwidth >>= 3;

	if (((dep->endpoint.maxburst > 1) &&
			usb_endpoint_xfer_bulk(dep->endpoint.desc))
			|| usb_endpoint_xfer_isoc(dep->endpoint.desc))
		mult = 3;

	if ((dep->endpoint.maxburst > 6) &&
			usb_endpoint_xfer_bulk(dep->endpoint.desc)
			&& dwc3_is_usb31(dwc))
		mult = 6;

	tmp = ((max_packet + mdwidth) * mult) + mdwidth;
	fifo_size = DIV_ROUND_UP(tmp, mdwidth);
	dep->fifo_depth = fifo_size;

	/* Check if TXFIFOs start at non-zero addr */
	tmp = dwc3_readl(dwc->regs, DWC3_GTXFIFOSIZ(0));
	fifo_0_start = DWC3_GTXFIFOSIZ_TXFSTADDR(tmp);

	fifo_size |= (fifo_0_start + (dwc->last_fifo_depth << 16));
	if (dwc3_is_usb31(dwc))
		dwc->last_fifo_depth += DWC31_GTXFIFOSIZ_TXFDEF(fifo_size);
	else
		dwc->last_fifo_depth += DWC3_GTXFIFOSIZ_TXFDEF(fifo_size);

	dev_dbg(dwc->dev, "%s ep_num:%d last_fifo_depth:%04x fifo_depth:%d\n",
		dep->endpoint.name, dep->endpoint.ep_num, dwc->last_fifo_depth,
		dep->fifo_depth);

	dbg_event(0xFF, "resize_fifo", dep->number);
	dbg_event(0xFF, "fifo_depth", dep->fifo_depth);
	/* Check fifo size allocation doesn't exceed available RAM size. */
	if ((dwc->last_fifo_depth * mdwidth) >= dwc->tx_fifo_size) {
		dev_err(dwc->dev, "Fifosize(%d) > RAM size(%d) %s depth:%d\n",
			(dwc->last_fifo_depth * mdwidth), dwc->tx_fifo_size,
			dep->endpoint.name, fifo_size);
		if (dwc3_is_usb31(dwc))
			fifo_size = DWC31_GTXFIFOSIZ_TXFDEF(fifo_size);
		else
			fifo_size = DWC3_GTXFIFOSIZ_TXFDEF(fifo_size);
		dwc->last_fifo_depth -= fifo_size;
		dep->fifo_depth = 0;
		WARN_ON(1);
		return -ENOMEM;
	}

	if ((dwc->revision == DWC3_USB31_REVISION_170A) &&
		(dwc->versiontype == DWC3_USB31_VER_TYPE_EA06) &&
		usb_endpoint_xfer_isoc(dep->endpoint.desc))
		fifo_size |= DWC31_GTXFIFOSIZ_TXFRAMNUM;

	dwc3_writel(dwc->regs, DWC3_GTXFIFOSIZ(dep->endpoint.ep_num),
							fifo_size);
	return 0;
}
EXPORT_SYMBOL_GPL(dwc3_gadget_resize_tx_fifos);

static void dwc3_gadget_del_and_unmap_request(struct dwc3_ep *dep,
		struct dwc3_request *req, int status)
{
	struct dwc3			*dwc = dep->dwc;

	req->started = false;
	list_del(&req->list);
	req->remaining = 0;
	req->needs_extra_trb = false;

	if (req->request.status == -EINPROGRESS)
		req->request.status = status;

	if (req->trb) {
		dbg_ep_unmap(dep->number, req);
		usb_gadget_unmap_request_by_dev(dwc->sysdev,
				&req->request, req->direction);
	}

	req->trb = NULL;
	trace_dwc3_gadget_giveback(req);
}

/**
 * dwc3_gadget_giveback - call struct usb_request's ->complete callback
 * @dep: The endpoint to whom the request belongs to
 * @req: The request we're giving back
 * @status: completion code for the request
 *
 * Must be called with controller's lock held and interrupts disabled. This
 * function will unmap @req and call its ->complete() callback to notify upper
 * layers that it has completed.
 */
void dwc3_gadget_giveback(struct dwc3_ep *dep, struct dwc3_request *req,
		int status)
{
	struct dwc3			*dwc = dep->dwc;

	dwc3_gadget_del_and_unmap_request(dep, req, status);

	spin_unlock(&dwc->lock);
	usb_gadget_giveback_request(&dep->endpoint, &req->request);
	spin_lock(&dwc->lock);
}

/**
 * dwc3_send_gadget_generic_command - issue a generic command for the controller
 * @dwc: pointer to the controller context
 * @cmd: the command to be issued
 * @param: command parameter
 *
 * Caller should take care of locking. Issue @cmd with a given @param to @dwc
 * and wait for its completion.
 */
int dwc3_send_gadget_generic_command(struct dwc3 *dwc, unsigned cmd, u32 param)
{
	u32		timeout = 500;
	int		status = 0;
	int		ret = 0;
	u32		reg;

	dwc3_writel(dwc->regs, DWC3_DGCMDPAR, param);
	dwc3_writel(dwc->regs, DWC3_DGCMD, cmd | DWC3_DGCMD_CMDACT);

	do {
		reg = dwc3_readl(dwc->regs, DWC3_DGCMD);
		if (!(reg & DWC3_DGCMD_CMDACT)) {
			status = DWC3_DGCMD_STATUS(reg);
			if (status)
				ret = -EINVAL;
			break;
		}
	} while (--timeout);

	if (!timeout) {
		ret = -ETIMEDOUT;
		status = -ETIMEDOUT;
	}

	trace_dwc3_gadget_generic_cmd(cmd, param, status);

	return ret;
}

/**
 * dwc3_send_gadget_ep_cmd - issue an endpoint command
 * @dep: the endpoint to which the command is going to be issued
 * @cmd: the command to be issued
 * @params: parameters to the command
 *
 * Caller should handle locking. This function will issue @cmd with given
 * @params to @dep and wait for its completion.
 */
int dwc3_send_gadget_ep_cmd(struct dwc3_ep *dep, unsigned cmd,
		struct dwc3_gadget_ep_cmd_params *params)
{
	const struct usb_endpoint_descriptor *desc = dep->endpoint.desc;
	struct dwc3		*dwc = dep->dwc;
	u32			timeout = 5000;
	u32			saved_config = 0;
	u32			reg;

	int			cmd_status = 0;
	int			ret = -EINVAL;

	/*
	 * When operating in USB 2.0 speeds (HS/FS), if GUSB2PHYCFG.ENBLSLPM or
	 * GUSB2PHYCFG.SUSPHY is set, it must be cleared before issuing an
	 * endpoint command.
	 *
	 * Save and clear both GUSB2PHYCFG.ENBLSLPM and GUSB2PHYCFG.SUSPHY
	 * settings. Restore them after the command is completed.
	 *
	 * DWC_usb3 3.30a and DWC_usb31 1.90a programming guide section 3.2.2
	 */
	if (dwc->gadget.speed <= USB_SPEED_HIGH) {
		reg = dwc3_readl(dwc->regs, DWC3_GUSB2PHYCFG(0));
		if (unlikely(reg & DWC3_GUSB2PHYCFG_SUSPHY)) {
			saved_config |= DWC3_GUSB2PHYCFG_SUSPHY;
			reg &= ~DWC3_GUSB2PHYCFG_SUSPHY;
		}

		if (reg & DWC3_GUSB2PHYCFG_ENBLSLPM) {
			saved_config |= DWC3_GUSB2PHYCFG_ENBLSLPM;
			reg &= ~DWC3_GUSB2PHYCFG_ENBLSLPM;
		}

		if (saved_config)
			dwc3_writel(dwc->regs, DWC3_GUSB2PHYCFG(0), reg);
	}

	dwc3_writel(dep->regs, DWC3_DEPCMDPAR0, params->param0);
	dwc3_writel(dep->regs, DWC3_DEPCMDPAR1, params->param1);
	dwc3_writel(dep->regs, DWC3_DEPCMDPAR2, params->param2);

	/*
	 * Synopsys Databook 2.60a states in section 6.3.2.5.6 of that if we're
	 * not relying on XferNotReady, we can make use of a special "No
	 * Response Update Transfer" command where we should clear both CmdAct
	 * and CmdIOC bits.
	 *
	 * With this, we don't need to wait for command completion and can
	 * straight away issue further commands to the endpoint.
	 *
	 * NOTICE: We're making an assumption that control endpoints will never
	 * make use of Update Transfer command. This is a safe assumption
	 * because we can never have more than one request at a time with
	 * Control Endpoints. If anybody changes that assumption, this chunk
	 * needs to be updated accordingly.
	 */
	if (DWC3_DEPCMD_CMD(cmd) == DWC3_DEPCMD_UPDATETRANSFER &&
			!usb_endpoint_xfer_isoc(desc))
		cmd &= ~(DWC3_DEPCMD_CMDIOC | DWC3_DEPCMD_CMDACT);
	else
		cmd |= DWC3_DEPCMD_CMDACT;

	dwc3_writel(dep->regs, DWC3_DEPCMD, cmd);
	do {
		reg = dwc3_readl(dep->regs, DWC3_DEPCMD);
		if (!(reg & DWC3_DEPCMD_CMDACT)) {
			cmd_status = DWC3_DEPCMD_STATUS(reg);

			switch (cmd_status) {
			case 0:
				ret = 0;
				break;
			case DEPEVT_TRANSFER_NO_RESOURCE:
				ret = -EINVAL;
				break;
			case DEPEVT_TRANSFER_BUS_EXPIRY:
				/*
				 * SW issues START TRANSFER command to
				 * isochronous ep with future frame interval. If
				 * future interval time has already passed when
				 * core receives the command, it will respond
				 * with an error status of 'Bus Expiry'.
				 *
				 * Instead of always returning -EINVAL, let's
				 * give a hint to the gadget driver that this is
				 * the case by returning -EAGAIN.
				 */
				ret = -EAGAIN;
				break;
			default:
				dev_WARN(dwc->dev, "UNKNOWN cmd status\n");
			}

			break;
		}
	} while (--timeout);

	if (timeout == 0) {
		ret = -ETIMEDOUT;
		dev_err(dwc->dev, "%s command timeout for %s\n",
			dwc3_gadget_ep_cmd_string(cmd), dep->name);
		if (DWC3_DEPCMD_CMD(cmd) != DWC3_DEPCMD_ENDTRANSFER) {
			dwc->ep_cmd_timeout_cnt++;
			dwc3_notify_event(dwc,
				DWC3_CONTROLLER_RESTART_USB_SESSION, 0);
		}
		cmd_status = -ETIMEDOUT;
	}

	trace_dwc3_gadget_ep_cmd(dep, cmd, params, cmd_status);

	if (ret == 0 && DWC3_DEPCMD_CMD(cmd) == DWC3_DEPCMD_STARTTRANSFER) {
		dep->flags |= DWC3_EP_TRANSFER_STARTED;
		dwc3_gadget_ep_get_transfer_index(dep);
	}

	if (saved_config) {
		reg = dwc3_readl(dwc->regs, DWC3_GUSB2PHYCFG(0));
		reg |= saved_config;
		dwc3_writel(dwc->regs, DWC3_GUSB2PHYCFG(0), reg);
	}

	return ret;
}
EXPORT_SYMBOL_GPL(dwc3_send_gadget_ep_cmd);

static int dwc3_send_clear_stall_ep_cmd(struct dwc3_ep *dep)
{
	struct dwc3 *dwc = dep->dwc;
	struct dwc3_gadget_ep_cmd_params params;
	u32 cmd = DWC3_DEPCMD_CLEARSTALL;

	/*
	 * As of core revision 2.60a the recommended programming model
	 * is to set the ClearPendIN bit when issuing a Clear Stall EP
	 * command for IN endpoints. This is to prevent an issue where
	 * some (non-compliant) hosts may not send ACK TPs for pending
	 * IN transfers due to a mishandled error condition. Synopsys
	 * STAR 9000614252.
	 */
	if (dep->direction && (dwc->revision >= DWC3_REVISION_260A) &&
	    (dwc->gadget.speed >= USB_SPEED_SUPER))
		cmd |= DWC3_DEPCMD_CLEARPENDIN;

	memset(&params, 0, sizeof(params));

	return dwc3_send_gadget_ep_cmd(dep, cmd, &params);
}

static int dwc3_alloc_trb_pool(struct dwc3_ep *dep)
{
	struct dwc3		*dwc = dep->dwc;
	u32			num_trbs = DWC3_TRB_NUM;

	if (dep->trb_pool)
		return 0;

	dep->trb_pool = dma_zalloc_coherent(dwc->sysdev,
			sizeof(struct dwc3_trb) * num_trbs,
			&dep->trb_pool_dma, GFP_KERNEL);
	if (!dep->trb_pool) {
		dev_err(dep->dwc->dev, "failed to allocate trb pool for %s\n",
				dep->name);
		return -ENOMEM;
	}
	dep->num_trbs = num_trbs;

	return 0;
}

static void dwc3_free_trb_pool(struct dwc3_ep *dep)
{
	struct dwc3		*dwc = dep->dwc;

	/* Freeing of GSI EP TRBs are handled by GSI EP ops. */
	if (dep->endpoint.ep_type == EP_TYPE_GSI)
		return;

	/*
	 * Clean up ep ring to avoid getting xferInProgress due to stale trbs
	 * with HWO bit set from previous composition when update transfer cmd
	 * is issued.
	 */
	if (dep->number > 1 && dep->trb_pool && dep->trb_pool_dma) {
		memset(&dep->trb_pool[0], 0,
			sizeof(struct dwc3_trb) * dep->num_trbs);
		dbg_event(dep->number, "Clr_TRB", 0);
		dev_dbg(dwc->dev, "Clr_TRB ring of %s\n", dep->name);

		dma_free_coherent(dwc->sysdev,
				sizeof(struct dwc3_trb) * DWC3_TRB_NUM,
				dep->trb_pool, dep->trb_pool_dma);
		dep->trb_pool = NULL;
		dep->trb_pool_dma = 0;
	}
}

static int dwc3_gadget_set_xfer_resource(struct dwc3_ep *dep)
{
	struct dwc3_gadget_ep_cmd_params params;

	memset(&params, 0x00, sizeof(params));

	params.param0 = DWC3_DEPXFERCFG_NUM_XFER_RES(1);

	return dwc3_send_gadget_ep_cmd(dep, DWC3_DEPCMD_SETTRANSFRESOURCE,
			&params);
}

/**
 * dwc3_gadget_start_config - configure ep resources
 * @dep: endpoint that is being enabled
 *
 * Issue a %DWC3_DEPCMD_DEPSTARTCFG command to @dep. After the command's
 * completion, it will set Transfer Resource for all available endpoints.
 *
 * The assignment of transfer resources cannot perfectly follow the data book
 * due to the fact that the controller driver does not have all knowledge of the
 * configuration in advance. It is given this information piecemeal by the
 * composite gadget framework after every SET_CONFIGURATION and
 * SET_INTERFACE. Trying to follow the databook programming model in this
 * scenario can cause errors. For two reasons:
 *
 * 1) The databook says to do %DWC3_DEPCMD_DEPSTARTCFG for every
 * %USB_REQ_SET_CONFIGURATION and %USB_REQ_SET_INTERFACE (8.1.5). This is
 * incorrect in the scenario of multiple interfaces.
 *
 * 2) The databook does not mention doing more %DWC3_DEPCMD_DEPXFERCFG for new
 * endpoint on alt setting (8.1.6).
 *
 * The following simplified method is used instead:
 *
 * All hardware endpoints can be assigned a transfer resource and this setting
 * will stay persistent until either a core reset or hibernation. So whenever we
 * do a %DWC3_DEPCMD_DEPSTARTCFG(0) we can go ahead and do
 * %DWC3_DEPCMD_DEPXFERCFG for every hardware endpoint as well. We are
 * guaranteed that there are as many transfer resources as endpoints.
 *
 * This function is called for each endpoint when it is being enabled but is
 * triggered only when called for EP0-out, which always happens first, and which
 * should only happen in one of the above conditions.
 */
static int dwc3_gadget_start_config(struct dwc3_ep *dep)
{
	struct dwc3_gadget_ep_cmd_params params;
	struct dwc3		*dwc;
	u32			cmd;
	int			i;
	int			ret;

	if (dep->number)
		return 0;

	memset(&params, 0x00, sizeof(params));
	cmd = DWC3_DEPCMD_DEPSTARTCFG;
	dwc = dep->dwc;

	ret = dwc3_send_gadget_ep_cmd(dep, cmd, &params);
	if (ret)
		return ret;

	for (i = 0; i < DWC3_ENDPOINTS_NUM; i++) {
		struct dwc3_ep *dep = dwc->eps[i];

		if (!dep)
			continue;

		ret = dwc3_gadget_set_xfer_resource(dep);
		if (ret)
			return ret;
	}

	return 0;
}

static int dwc3_gadget_set_ep_config(struct dwc3_ep *dep, unsigned int action)
{
	const struct usb_ss_ep_comp_descriptor *comp_desc;
	const struct usb_endpoint_descriptor *desc;
	struct dwc3_gadget_ep_cmd_params params;
	struct dwc3 *dwc = dep->dwc;

	comp_desc = dep->endpoint.comp_desc;
	desc = dep->endpoint.desc;

	memset(&params, 0x00, sizeof(params));

	params.param0 = DWC3_DEPCFG_EP_TYPE(usb_endpoint_type(desc))
		| DWC3_DEPCFG_MAX_PACKET_SIZE(usb_endpoint_maxp(desc));

	/* Burst size is only needed in SuperSpeed mode */
	if (dwc->gadget.speed >= USB_SPEED_SUPER) {
		u32 burst = dep->endpoint.maxburst;
		params.param0 |= DWC3_DEPCFG_BURST_SIZE(burst - 1);
	}

	params.param0 |= action;
	if (action == DWC3_DEPCFG_ACTION_RESTORE)
		params.param2 |= dep->saved_state;

	if (usb_endpoint_xfer_control(desc))
		params.param1 = DWC3_DEPCFG_XFER_COMPLETE_EN;

	if (dep->number <= 1 || usb_endpoint_xfer_isoc(desc))
		params.param1 |= DWC3_DEPCFG_XFER_NOT_READY_EN;

	if (usb_ss_max_streams(comp_desc) && usb_endpoint_xfer_bulk(desc)) {
		params.param1 |= DWC3_DEPCFG_STREAM_CAPABLE
			| DWC3_DEPCFG_STREAM_EVENT_EN;
		dep->stream_capable = true;
	}

	if (!usb_endpoint_xfer_control(desc))
		params.param1 |= DWC3_DEPCFG_XFER_IN_PROGRESS_EN;

	/*
	 * We are doing 1:1 mapping for endpoints, meaning
	 * Physical Endpoints 2 maps to Logical Endpoint 2 and
	 * so on. We consider the direction bit as part of the physical
	 * endpoint number. So USB endpoint 0x81 is 0x03.
	 */
	params.param1 |= DWC3_DEPCFG_EP_NUMBER(dep->number);

	/*
	 * We must use the lower 16 TX FIFOs even though
	 * HW might have more
	 */
	if (dep->direction)
		params.param0 |= DWC3_DEPCFG_FIFO_NUMBER(dep->number >> 1);

	if (desc->bInterval) {
		u8 bInterval_m1;

		/*
		 * Valid range for DEPCFG.bInterval_m1 is from 0 to 13, and it
		 * must be set to 0 when the controller operates in full-speed.
		 */
		bInterval_m1 = min_t(u8, desc->bInterval - 1, 13);
		if (dwc->gadget.speed == USB_SPEED_FULL)
			bInterval_m1 = 0;

		if (usb_endpoint_type(desc) == USB_ENDPOINT_XFER_INT &&
		    dwc->gadget.speed == USB_SPEED_FULL)
			dep->interval = desc->bInterval;
		else
			dep->interval = 1 << (desc->bInterval - 1);

		params.param1 |= DWC3_DEPCFG_BINTERVAL_M1(bInterval_m1);
	}

	return dwc3_send_gadget_ep_cmd(dep, DWC3_DEPCMD_SETEPCONFIG, &params);
}

/**
 * __dwc3_gadget_ep_enable - initializes a hw endpoint
 * @dep: endpoint to be initialized
 * @action: one of INIT, MODIFY or RESTORE
 *
 * Caller should take care of locking. Execute all necessary commands to
 * initialize a HW endpoint so it can be used by a gadget driver.
 */
static int __dwc3_gadget_ep_enable(struct dwc3_ep *dep, unsigned int action)
{
	const struct usb_endpoint_descriptor *desc = dep->endpoint.desc;
	struct dwc3		*dwc = dep->dwc;

	u32			reg;
	int			ret;

	if (!(dep->flags & DWC3_EP_ENABLED)) {
		ret = dwc3_gadget_resize_tx_fifos(dwc, dep);
		if (ret)
			return ret;

		ret = dwc3_gadget_start_config(dep);
		if (ret) {
			dev_err(dwc->dev, "start_config() failed for %s\n",
								dep->name);
			return ret;
		}
	}

	ret = dwc3_gadget_set_ep_config(dep, action);
	if (ret) {
		dev_err(dwc->dev, "set_ep_config() failed for %s\n", dep->name);
		return ret;
	}

	if (!(dep->flags & DWC3_EP_ENABLED)) {
		struct dwc3_trb	*trb_st_hw;
		struct dwc3_trb	*trb_link;

		dep->type = usb_endpoint_type(desc);
		dep->flags |= DWC3_EP_ENABLED;
		dep->flags &= ~DWC3_EP_END_TRANSFER_PENDING;

		reg = dwc3_readl(dwc->regs, DWC3_DALEPENA);
		reg |= DWC3_DALEPENA_EP(dep->number);
		dwc3_writel(dwc->regs, DWC3_DALEPENA, reg);

		dep->trb_dequeue = 0;
		dep->trb_enqueue = 0;

		if (usb_endpoint_xfer_control(desc))
			goto out;

		/* Initialize the TRB ring */
		memset(dep->trb_pool, 0,
		       sizeof(struct dwc3_trb) * DWC3_TRB_NUM);

		/* Link TRB. The HWO bit is never reset */
		trb_st_hw = &dep->trb_pool[0];

		trb_link = &dep->trb_pool[DWC3_TRB_NUM - 1];
		trb_link->bpl = lower_32_bits(dwc3_trb_dma_offset(dep, trb_st_hw));
		trb_link->bph = upper_32_bits(dwc3_trb_dma_offset(dep, trb_st_hw));
		trb_link->ctrl |= DWC3_TRBCTL_LINK_TRB;
		trb_link->ctrl |= DWC3_TRB_CTRL_HWO;
	}

	/*
	 * Issue StartTransfer here with no-op TRB so we can always rely on No
	 * Response Update Transfer command.
	 */
	if ((usb_endpoint_xfer_bulk(desc) && !dep->endpoint.endless) ||
			usb_endpoint_xfer_int(desc)) {
		struct dwc3_gadget_ep_cmd_params params;
		struct dwc3_trb	*trb;
		dma_addr_t trb_dma;
		u32 cmd;

		memset(&params, 0, sizeof(params));
		trb = &dep->trb_pool[0];
		trb_dma = dwc3_trb_dma_offset(dep, trb);

		params.param0 = upper_32_bits(trb_dma);
		params.param1 = lower_32_bits(trb_dma);

		cmd = DWC3_DEPCMD_STARTTRANSFER;

		ret = dwc3_send_gadget_ep_cmd(dep, cmd, &params);
		if (ret < 0)
			return ret;
	}

out:
	trace_dwc3_gadget_ep_enable(dep);

	return 0;
}

static void dwc3_remove_requests(struct dwc3 *dwc, struct dwc3_ep *dep)
{
	int retries = 40;
	struct dwc3_request		*req;

	dbg_log_string("START for %s(%d)", dep->name, dep->number);
	dwc3_stop_active_transfer(dwc, dep->number, true, false);

	if (dep->number == 0) {
		unsigned int dir;

		dbg_log_string("CTRLPEND(%d)", dwc->ep0state);
		dir = !!dwc->ep0_expect_in;
		if (dwc->ep0state == EP0_DATA_PHASE)
			dwc3_ep0_end_control_data(dwc, dwc->eps[dir]);
		else
			dwc3_ep0_end_control_data(dwc, dwc->eps[!dir]);

		dwc->eps[0]->trb_enqueue = 0;
		dwc->eps[1]->trb_enqueue = 0;
	}

	do {
		udelay(50);
	} while ((dep->flags & DWC3_EP_END_TRANSFER_PENDING) && --retries);

	if (!retries)
		dbg_log_string("ep end_xfer cmd completion timeout for %d",
				dep->number);

	/* - giveback all requests to gadget driver */
	while (!list_empty(&dep->started_list)) {
		req = next_request(&dep->started_list);
		if (req)
			dwc3_gadget_giveback(dep, req, -ESHUTDOWN);
	}

	while (!list_empty(&dep->pending_list)) {
		req = next_request(&dep->pending_list);
		if (req)
			dwc3_gadget_giveback(dep, req, -ESHUTDOWN);
	}

	while (!list_empty(&dep->cancelled_list)) {
		req = next_request(&dep->cancelled_list);

		dwc3_gadget_giveback(dep, req, -ESHUTDOWN);
	}

	dbg_log_string("DONE for %s(%d)", dep->name, dep->number);
}

static void dwc3_stop_active_transfers(struct dwc3 *dwc)
{
	u32 epnum;

	dbg_log_string("START");
	for (epnum = 2; epnum < DWC3_ENDPOINTS_NUM; epnum++) {
		struct dwc3_ep *dep;

		dep = dwc->eps[epnum];
		if (!dep)
			continue;

		if (!(dep->flags & DWC3_EP_ENABLED))
			continue;

		if (dep->endpoint.ep_type == EP_TYPE_GSI && dep->direction)
			dwc3_notify_event(dwc,
				DWC3_CONTROLLER_NOTIFY_CLEAR_DB, 0);

		dwc3_remove_requests(dwc, dep);
		if (dep->endpoint.ep_type != EP_TYPE_GSI &&
					!dep->endpoint.endless) {
			if (dep->trb_pool) {
				memset(&dep->trb_pool[0], 0,
					sizeof(struct dwc3_trb) *
							dep->num_trbs);
				dbg_event(dep->number, "Clr_TRB", 0);
			}
		}
	}
	dbg_log_string("DONE");
}

static void dwc3_stop_active_transfers_to_halt(struct dwc3 *dwc)
{
	u32 epnum;
	struct dwc3_request *req;
	struct dwc3_ep *dep;

	dbg_log_string("START");
	for (epnum = 2; epnum < DWC3_ENDPOINTS_NUM; epnum++) {
		dep = dwc->eps[epnum];
		if (!dep)
			continue;

		if (!(dep->flags & DWC3_EP_ENABLED))
			continue;

		/*
		 * If the transfers didn't stop due to some reason
		 * don't giveback the request to gadget driver.
		 */
		if (dwc3_stop_active_transfer_noioc(dwc, dep->number, true))
			continue;

		/* - giveback all requests to gadget driver */
		while (!list_empty(&dep->started_list)) {
			req = next_request(&dep->started_list);
			if (req)
				dwc3_gadget_giveback(dep, req, -ESHUTDOWN);
		}

		while (!list_empty(&dep->pending_list)) {
			req = next_request(&dep->pending_list);
			if (req)
				dwc3_gadget_giveback(dep, req, -ESHUTDOWN);
		}
	}

	dbg_log_string("DONE");
}

/**
 * __dwc3_gadget_ep_disable - disables a hw endpoint
 * @dep: the endpoint to disable
 *
 * This function undoes what __dwc3_gadget_ep_enable did and also removes
 * requests which are currently being processed by the hardware and those which
 * are not yet scheduled.
 *
 * Caller should take care of locking.
 */
static int __dwc3_gadget_ep_disable(struct dwc3_ep *dep)
{
	struct dwc3		*dwc = dep->dwc;
	u32			reg;

	trace_dwc3_gadget_ep_disable(dep);

	dwc3_remove_requests(dwc, dep);

	/* make sure HW endpoint isn't stalled */
	if (dep->flags & DWC3_EP_STALL)
		__dwc3_gadget_ep_set_halt(dep, 0, false);

	reg = dwc3_readl(dwc->regs, DWC3_DALEPENA);
	reg &= ~DWC3_DALEPENA_EP(dep->number);
	dwc3_writel(dwc->regs, DWC3_DALEPENA, reg);

	dep->stream_capable = false;
	dep->type = 0;
	dep->flags &= DWC3_EP_END_TRANSFER_PENDING;

	/* Clear out the ep descriptors for non-ep0 */
	if (dep->number > 1) {
		dep->endpoint.comp_desc = NULL;
		dep->endpoint.desc = NULL;
	}

	return 0;
}

/* -------------------------------------------------------------------------- */

static int dwc3_gadget_ep0_enable(struct usb_ep *ep,
		const struct usb_endpoint_descriptor *desc)
{
	return -EINVAL;
}

static int dwc3_gadget_ep0_disable(struct usb_ep *ep)
{
	return -EINVAL;
}

/* -------------------------------------------------------------------------- */

static int dwc3_gadget_ep_enable(struct usb_ep *ep,
		const struct usb_endpoint_descriptor *desc)
{
	struct dwc3_ep			*dep;
	struct dwc3			*dwc;
	unsigned long			flags;
	int				ret;

	if (!ep || !desc || desc->bDescriptorType != USB_DT_ENDPOINT) {
		pr_debug("dwc3: invalid parameters\n");
		return -EINVAL;
	}

	if (!desc->wMaxPacketSize) {
		pr_debug("dwc3: missing wMaxPacketSize\n");
		return -EINVAL;
	}

	dep = to_dwc3_ep(ep);
	dwc = dep->dwc;

	if (dev_WARN_ONCE(dwc->dev, dep->flags & DWC3_EP_ENABLED,
					"%s is already enabled\n",
					dep->name))
		return 0;

	if (pm_runtime_suspended(dwc->sysdev)) {
		dev_err(dwc->dev, "fail ep_enable %s device is into LPM\n",
					dep->name);
		return -EINVAL;
	}

	spin_lock_irqsave(&dwc->lock, flags);
	ret = __dwc3_gadget_ep_enable(dep, DWC3_DEPCFG_ACTION_INIT);
	dbg_event(dep->number, "ENABLE", ret);
	spin_unlock_irqrestore(&dwc->lock, flags);

	return ret;
}

static int dwc3_gadget_ep_disable(struct usb_ep *ep)
{
	struct dwc3_ep			*dep;
	struct dwc3			*dwc;
	unsigned long			flags;
	int				ret;

	if (!ep) {
		pr_debug("dwc3: invalid parameters\n");
		return -EINVAL;
	}

	dep = to_dwc3_ep(ep);
	dwc = dep->dwc;

	if (dev_WARN_ONCE(dwc->dev, !(dep->flags & DWC3_EP_ENABLED),
					"%s is already disabled\n",
					dep->name))
		return 0;

	pm_runtime_get_sync(dwc->sysdev);
	spin_lock_irqsave(&dwc->lock, flags);
	ret = __dwc3_gadget_ep_disable(dep);
	dbg_event(dep->number, "DISABLE", ret);
	spin_unlock_irqrestore(&dwc->lock, flags);
	pm_runtime_mark_last_busy(dwc->sysdev);
	pm_runtime_put_sync_autosuspend(dwc->sysdev);

	return ret;
}

static struct usb_request *dwc3_gadget_ep_alloc_request(struct usb_ep *ep,
		gfp_t gfp_flags)
{
	struct dwc3_request		*req;
	struct dwc3_ep			*dep = to_dwc3_ep(ep);

	req = kzalloc(sizeof(*req), gfp_flags);
	if (!req)
		return NULL;

	req->direction	= dep->direction;
	req->epnum	= dep->number;
	req->dep	= dep;

	trace_dwc3_alloc_request(req);

	return &req->request;
}

static void dwc3_gadget_ep_free_request(struct usb_ep *ep,
		struct usb_request *request)
{
	struct dwc3_request		*req = to_dwc3_request(request);

	trace_dwc3_free_request(req);
	kfree(req);
}

/**
 * dwc3_ep_prev_trb - returns the previous TRB in the ring
 * @dep: The endpoint with the TRB ring
 * @index: The index of the current TRB in the ring
 *
 * Returns the TRB prior to the one pointed to by the index. If the
 * index is 0, we will wrap backwards, skip the link TRB, and return
 * the one just before that.
 */
static struct dwc3_trb *dwc3_ep_prev_trb(struct dwc3_ep *dep, u8 index)
{
	u8 tmp = index;

	if (!dep->trb_pool)
		return NULL;

	if (!tmp)
		tmp = DWC3_TRB_NUM - 1;

	return &dep->trb_pool[tmp - 1];
}

static u32 dwc3_calc_trbs_left(struct dwc3_ep *dep)
{
	struct dwc3_trb		*tmp;
	u8			trbs_left;

	/*
	 * If enqueue & dequeue are equal than it is either full or empty.
	 *
	 * One way to know for sure is if the TRB right before us has HWO bit
	 * set or not. If it has, then we're definitely full and can't fit any
	 * more transfers in our ring.
	 */
	if (dep->trb_enqueue == dep->trb_dequeue) {
		tmp = dwc3_ep_prev_trb(dep, dep->trb_enqueue);
		if (!tmp || tmp->ctrl & DWC3_TRB_CTRL_HWO)
			return 0;

		return DWC3_TRB_NUM - 1;
	}

	trbs_left = dep->trb_dequeue - dep->trb_enqueue;
	trbs_left &= (DWC3_TRB_NUM - 1);

	if (dep->trb_dequeue < dep->trb_enqueue)
		trbs_left--;

	return trbs_left;
}

static void __dwc3_prepare_one_trb(struct dwc3_ep *dep, struct dwc3_trb *trb,
		dma_addr_t dma, unsigned length, unsigned chain, unsigned node,
		unsigned stream_id, unsigned short_not_ok, unsigned no_interrupt)
{
	struct dwc3		*dwc = dep->dwc;
	struct usb_gadget	*gadget = &dwc->gadget;
	enum usb_device_speed	speed = gadget->speed;

	trb->size = DWC3_TRB_SIZE_LENGTH(length);
	trb->bpl = lower_32_bits(dma);
	trb->bph = upper_32_bits(dma);

	switch (usb_endpoint_type(dep->endpoint.desc)) {
	case USB_ENDPOINT_XFER_CONTROL:
		trb->ctrl = DWC3_TRBCTL_CONTROL_SETUP;
		break;

	case USB_ENDPOINT_XFER_ISOC:
		if (!node) {
			trb->ctrl = DWC3_TRBCTL_ISOCHRONOUS_FIRST;

			/*
			 * USB Specification 2.0 Section 5.9.2 states that: "If
			 * there is only a single transaction in the microframe,
			 * only a DATA0 data packet PID is used.  If there are
			 * two transactions per microframe, DATA1 is used for
			 * the first transaction data packet and DATA0 is used
			 * for the second transaction data packet.  If there are
			 * three transactions per microframe, DATA2 is used for
			 * the first transaction data packet, DATA1 is used for
			 * the second, and DATA0 is used for the third."
			 *
			 * IOW, we should satisfy the following cases:
			 *
			 * 1) length <= maxpacket
			 *	- DATA0
			 *
			 * 2) maxpacket < length <= (2 * maxpacket)
			 *	- DATA1, DATA0
			 *
			 * 3) (2 * maxpacket) < length <= (3 * maxpacket)
			 *	- DATA2, DATA1, DATA0
			 */
			if (speed == USB_SPEED_HIGH) {
				struct usb_ep *ep = &dep->endpoint;
				unsigned int mult = 2;
				unsigned int maxp = usb_endpoint_maxp(ep->desc);

				if (length <= (2 * maxp))
					mult--;

				if (length <= maxp)
					mult--;

				trb->size |= DWC3_TRB_SIZE_PCM1(mult);
			}
		} else {
			trb->ctrl = DWC3_TRBCTL_ISOCHRONOUS;
		}

		/* always enable Interrupt on Missed ISOC */
		trb->ctrl |= DWC3_TRB_CTRL_ISP_IMI;
		break;

	case USB_ENDPOINT_XFER_BULK:
	case USB_ENDPOINT_XFER_INT:
		trb->ctrl = DWC3_TRBCTL_NORMAL;
		break;
	default:
		/*
		 * This is only possible with faulty memory because we
		 * checked it already :)
		 */
		dev_WARN(dwc->dev, "Unknown endpoint type %d\n",
				usb_endpoint_type(dep->endpoint.desc));
	}

	/*
	 * Enable Continue on Short Packet
	 * when endpoint is not a stream capable
	 */
	if (usb_endpoint_dir_out(dep->endpoint.desc)) {
		if (!dep->stream_capable)
			trb->ctrl |= DWC3_TRB_CTRL_CSP;

		if (short_not_ok)
			trb->ctrl |= DWC3_TRB_CTRL_ISP_IMI;
	}

	if ((!no_interrupt && !chain) ||
			(dwc3_calc_trbs_left(dep) == 1))
		trb->ctrl |= DWC3_TRB_CTRL_IOC;

	if (chain)
		trb->ctrl |= DWC3_TRB_CTRL_CHN;

	if (usb_endpoint_xfer_bulk(dep->endpoint.desc) && dep->stream_capable)
		trb->ctrl |= DWC3_TRB_CTRL_SID_SOFN(stream_id);

	/*
	 * Ensure that updates of buffer address and size happens
	 * before we set the DWC3_TRB_CTRL_HWO so that core
	 * does not process any stale TRB.
	 */
	mb();
	trb->ctrl |= DWC3_TRB_CTRL_HWO;

	dwc3_ep_inc_enq(dep);

	trace_dwc3_prepare_trb(dep, trb);
}

/**
 * dwc3_prepare_one_trb - setup one TRB from one request
 * @dep: endpoint for which this request is prepared
 * @req: dwc3_request pointer
 * @trb_length: buffer size of the TRB
 * @chain: should this TRB be chained to the next?
 * @node: only for isochronous endpoints. First TRB needs different type.
 */
static void dwc3_prepare_one_trb(struct dwc3_ep *dep,
		struct dwc3_request *req, unsigned int trb_length,
		unsigned chain, unsigned node)
{
	struct dwc3_trb		*trb;
	dma_addr_t		dma;
	unsigned		stream_id = req->request.stream_id;
	unsigned		short_not_ok = req->request.short_not_ok;
	unsigned		no_interrupt = req->request.no_interrupt;

	if (req->request.num_sgs > 0)
		dma = sg_dma_address(req->start_sg);
	else
		dma = req->request.dma;

	trb = &dep->trb_pool[dep->trb_enqueue];

	if (!req->trb) {
		dwc3_gadget_move_started_request(req);
		req->trb = trb;
		req->trb_dma = dwc3_trb_dma_offset(dep, trb);
	}

	req->num_trbs++;

	__dwc3_prepare_one_trb(dep, trb, dma, trb_length, chain, node,
			stream_id, short_not_ok, no_interrupt);
}

static void dwc3_prepare_one_trb_sg(struct dwc3_ep *dep,
		struct dwc3_request *req)
{
	struct scatterlist *sg = req->start_sg;
	struct scatterlist *s;
	int		i;
	unsigned int length = req->request.length;
	unsigned int maxp = usb_endpoint_maxp(dep->endpoint.desc);
	unsigned int rem = length % maxp;
	unsigned int remaining = req->request.num_mapped_sgs
		- req->num_queued_sgs;

	/*
	 * If we resume preparing the request, then get the remaining length of
	 * the request and resume where we left off.
	 */
	for_each_sg(req->request.sg, s, req->num_queued_sgs, i)
		length -= sg_dma_len(s);

	for_each_sg(sg, s, remaining, i) {
		unsigned int trb_length;
		unsigned chain = true;

		trb_length = min_t(unsigned int, length, sg_dma_len(s));

		length -= trb_length;

		/*
		 * IOMMU driver is coalescing the list of sgs which shares a
		 * page boundary into one and giving it to USB driver. With
		 * this the number of sgs mapped is not equal to the number of
		 * sgs passed. So mark the chain bit to false if it isthe last
		 * mapped sg.
		 */
		if ((i == remaining - 1) || !length)
			chain = false;

		if (rem && usb_endpoint_dir_out(dep->endpoint.desc) && !chain) {
			struct dwc3	*dwc = dep->dwc;
			struct dwc3_trb	*trb;

			req->needs_extra_trb = true;

			/* prepare normal TRB */
			dwc3_prepare_one_trb(dep, req, trb_length, true, i);

			/* Now prepare one extra TRB to align transfer size */
			trb = &dep->trb_pool[dep->trb_enqueue];
			req->num_trbs++;
			__dwc3_prepare_one_trb(dep, trb, dwc->bounce_addr,
					maxp - rem, false, 1,
					req->request.stream_id,
					req->request.short_not_ok,
					req->request.no_interrupt);
		} else if (req->request.zero && req->request.length &&
			   !usb_endpoint_xfer_isoc(dep->endpoint.desc) &&
			   !rem && !chain) {
			struct dwc3	*dwc = dep->dwc;
			struct dwc3_trb	*trb;

			req->needs_extra_trb = true;

			/* Prepare normal TRB */
			dwc3_prepare_one_trb(dep, req, trb_length, true, i);

			/* Prepare one extra TRB to handle ZLP */
			trb = &dep->trb_pool[dep->trb_enqueue];
			req->num_trbs++;
			__dwc3_prepare_one_trb(dep, trb, dwc->bounce_addr, 0,
					       !req->direction, 1,
					       req->request.stream_id,
					       req->request.short_not_ok,
					       req->request.no_interrupt);

			/* Prepare one more TRB to handle MPS alignment */
			if (!req->direction) {
				trb = &dep->trb_pool[dep->trb_enqueue];
				req->num_trbs++;
				__dwc3_prepare_one_trb(dep, trb, dwc->bounce_addr, maxp,
						       false, 1, req->request.stream_id,
						       req->request.short_not_ok,
						       req->request.no_interrupt);
			}
		} else {
			dwc3_prepare_one_trb(dep, req, trb_length, chain, i);
		}

		/*
		 * There can be a situation where all sgs in sglist are not
		 * queued because of insufficient trb number. To handle this
		 * case, update start_sg to next sg to be queued, so that
		 * we have free trbs we can continue queuing from where we
		 * previously stopped
		 */
		if (chain)
			req->start_sg = sg_next(s);

		req->num_queued_sgs++;
		req->num_pending_sgs--;

		/*
		 * The number of pending SG entries may not correspond to the
		 * number of mapped SG entries. If all the data are queued, then
		 * don't include unused SG entries.
		 */
		if (length == 0) {
			req->num_pending_sgs = 0;
			break;
		}

		if (!dwc3_calc_trbs_left(dep))
			break;
	}
}

static void dwc3_prepare_one_trb_linear(struct dwc3_ep *dep,
		struct dwc3_request *req)
{
	unsigned int length = req->request.length;
	unsigned int maxp = usb_endpoint_maxp(dep->endpoint.desc);
	unsigned int rem = length % maxp;

	if ((!length || rem) && usb_endpoint_dir_out(dep->endpoint.desc)) {
		struct dwc3	*dwc = dep->dwc;
		struct dwc3_trb	*trb;

		req->needs_extra_trb = true;

		/* prepare normal TRB */
		dwc3_prepare_one_trb(dep, req, length, true, 0);

		/* Now prepare one extra TRB to align transfer size */
		trb = &dep->trb_pool[dep->trb_enqueue];
		req->num_trbs++;
		__dwc3_prepare_one_trb(dep, trb, dwc->bounce_addr, maxp - rem,
				false, 1, req->request.stream_id,
				req->request.short_not_ok,
				req->request.no_interrupt);
	} else if (req->request.zero && req->request.length &&
		   !usb_endpoint_xfer_isoc(dep->endpoint.desc) &&
		   (IS_ALIGNED(req->request.length, maxp))) {
		struct dwc3	*dwc = dep->dwc;
		struct dwc3_trb	*trb;

		req->needs_extra_trb = true;

		/* prepare normal TRB */
		dwc3_prepare_one_trb(dep, req, length, true, 0);

		/* Prepare one extra TRB to handle ZLP */
		trb = &dep->trb_pool[dep->trb_enqueue];
		req->num_trbs++;
		__dwc3_prepare_one_trb(dep, trb, dwc->bounce_addr, 0,
				!req->direction, 1, req->request.stream_id,
				req->request.short_not_ok,
				req->request.no_interrupt);

		/* Prepare one more TRB to handle MPS alignment for OUT */
		if (!req->direction) {
			trb = &dep->trb_pool[dep->trb_enqueue];
			req->num_trbs++;
			__dwc3_prepare_one_trb(dep, trb, dwc->bounce_addr, maxp,
					       false, 1, req->request.stream_id,
					       req->request.short_not_ok,
					       req->request.no_interrupt);
		}
	} else {
		dwc3_prepare_one_trb(dep, req, length, false, 0);
	}
}

/*
 * dwc3_prepare_trbs - setup TRBs from requests
 * @dep: endpoint for which requests are being prepared
 *
 * The function goes through the requests list and sets up TRBs for the
 * transfers. The function returns once there are no more TRBs available or
 * it runs out of requests.
 */
static void dwc3_prepare_trbs(struct dwc3_ep *dep)
{
	struct dwc3_request	*req, *n;

	BUILD_BUG_ON_NOT_POWER_OF_2(DWC3_TRB_NUM);

	/*
	 * We can get in a situation where there's a request in the started list
	 * but there weren't enough TRBs to fully kick it in the first time
	 * around, so it has been waiting for more TRBs to be freed up.
	 *
	 * In that case, we should check if we have a request with pending_sgs
	 * in the started list and prepare TRBs for that request first,
	 * otherwise we will prepare TRBs completely out of order and that will
	 * break things.
	 */
	list_for_each_entry(req, &dep->started_list, list) {
		if (req->num_pending_sgs > 0)
			dwc3_prepare_one_trb_sg(dep, req);

		if (!dwc3_calc_trbs_left(dep))
			return;
	}

	list_for_each_entry_safe(req, n, &dep->pending_list, list) {
		struct dwc3	*dwc = dep->dwc;
		int		ret;

		ret = usb_gadget_map_request_by_dev(dwc->sysdev, &req->request,
						    dep->direction);
		if (ret)
			return;

		req->sg			= req->request.sg;
		req->start_sg		= req->sg;
		req->num_queued_sgs	= 0;
		req->num_pending_sgs	= req->request.num_mapped_sgs;

		if (req->num_pending_sgs > 0)
			dwc3_prepare_one_trb_sg(dep, req);
		else
			dwc3_prepare_one_trb_linear(dep, req);

		dbg_ep_map(dep->number, req);
		if (!dwc3_calc_trbs_left(dep))
			return;
	}
}

static void dwc3_gadget_ep_cleanup_cancelled_requests(struct dwc3_ep *dep);

static int __dwc3_gadget_kick_transfer(struct dwc3_ep *dep)
{
	struct dwc3_gadget_ep_cmd_params params;
	struct dwc3_request		*req, *req1, *n;
	struct dwc3			*dwc = dep->dwc;
	int				starting;
	int				ret;
	u32				cmd;

	if (!dwc3_calc_trbs_left(dep))
		return 0;

	if (dep->flags & DWC3_EP_END_TRANSFER_PENDING) {
		dbg_event(dep->number, "ENDXFER Pending", dep->flags);
		return -EBUSY;
	}

	starting = !(dep->flags & DWC3_EP_TRANSFER_STARTED);

	dwc3_prepare_trbs(dep);
	req = next_request(&dep->started_list);
	if (!req) {
		dep->flags |= DWC3_EP_PENDING_REQUEST;
		dbg_event(dep->number, "NO REQ", 0);
		return 0;
	}

	memset(&params, 0, sizeof(params));

	if (starting) {
		params.param0 = upper_32_bits(req->trb_dma);
		params.param1 = lower_32_bits(req->trb_dma);
		cmd = DWC3_DEPCMD_STARTTRANSFER;

		if (usb_endpoint_xfer_isoc(dep->endpoint.desc))
			cmd |= DWC3_DEPCMD_PARAM(dep->frame_number);
	} else {
		cmd = DWC3_DEPCMD_UPDATETRANSFER |
			DWC3_DEPCMD_PARAM(dep->resource_index);
	}

	ret = dwc3_send_gadget_ep_cmd(dep, cmd, &params);
	if (ret < 0) {
		if ((ret == -EAGAIN) && starting &&
				usb_endpoint_xfer_isoc(dep->endpoint.desc)) {
			dbg_event(dep->number, "CMD_STS", ret);
			/* If bit13 in Command complete event is set, software
			 * must issue ENDTRANDFER command and wait for
			 * Xfernotready event to queue the requests again.
			 */
			if (!dep->resource_index) {
				dwc3_gadget_ep_get_transfer_index(dep);
				WARN_ON_ONCE(!dep->resource_index);
			}
			dwc3_stop_active_transfer(dwc, dep->number, true, true);

			list_for_each_entry_safe_reverse(req1, n,
						&dep->started_list, list) {
				req1->trb->ctrl &= ~DWC3_TRB_CTRL_HWO;
				req1->trb = NULL;
				dwc3_gadget_move_pending_list_front(req1);
				dwc3_ep_inc_deq(dep);
			}

			return ret;
		}

		dbg_event(0xFF, "GADGET_EP_CMD Failure", ret);
		dwc3_stop_active_transfer(dwc, dep->number, true, true);

		list_for_each_entry_safe(req, n, &dep->started_list, list)
			dwc3_gadget_move_cancelled_request(req);

		/* If ep isn't started, then there's no end transfer pending */
		if (!(dep->flags & DWC3_EP_END_TRANSFER_PENDING))
			dwc3_gadget_ep_cleanup_cancelled_requests(dep);

		return ret;
	}

	return 0;
}

static int __dwc3_gadget_get_frame(struct dwc3 *dwc)
{
	u32			reg;

	reg = dwc3_readl(dwc->regs, DWC3_DSTS);
	return DWC3_DSTS_SOFFN(reg);
}

static void __dwc3_gadget_start_isoc(struct dwc3_ep *dep)
{
	u16 wraparound_bits;

	if (list_empty(&dep->pending_list)) {
		dev_info(dep->dwc->dev, "%s: ran out of requests\n",
				dep->name);
		dep->flags |= DWC3_EP_PENDING_REQUEST;
		return;
	}

	wraparound_bits = dep->frame_number & DWC3_FRAME_WRAP_AROUND_MASK;
	dep->frame_number = dep->frame_number & ~DWC3_FRAME_WRAP_AROUND_MASK;

	/* if frame wrapped-around update wrap-around bits to reflect that */
	if (__dwc3_gadget_get_frame(dep->dwc) < dep->frame_number)
		wraparound_bits += BIT(14);

	dep->frame_number = __dwc3_gadget_get_frame(dep->dwc) +
				2 * dep->interval;

	/* align uf to ep interval */
	dep->frame_number = (wraparound_bits | dep->frame_number) &
				~(dep->interval - 1);

	__dwc3_gadget_kick_transfer(dep);
}

static int __dwc3_gadget_ep_queue(struct dwc3_ep *dep, struct dwc3_request *req)
{
	struct dwc3		*dwc = dep->dwc;

	if (!dep->endpoint.desc || !dwc->pullups_connected) {
		dev_err_ratelimited(dwc->dev, "%s: can't queue to disabled endpoint\n",
				dep->name);
		return -ESHUTDOWN;
	}

	if (dep->flags & DWC3_EP_END_TRANSFER_PENDING) {
		dev_err_ratelimited(dwc->dev, "%s: can't queue while ENDXFER Pending\n",
				dep->name);
		return -ESHUTDOWN;
	}

	if (WARN(req->dep != dep, "request %pK belongs to '%s'\n",
				&req->request, req->dep->name))
		return -EINVAL;

	if (req->request.status == -EINPROGRESS) {
		dev_err(dwc->dev, "%s: %pK request already in queue\n",
					dep->name, req);
		return -EBUSY;
	}

	req->request.actual	= 0;
	req->request.status	= -EINPROGRESS;

	trace_dwc3_ep_queue(req);

	list_add_tail(&req->list, &dep->pending_list);

	dbg_ep_queue(dep->number, req);
	/*
	 * NOTICE: Isochronous endpoints should NEVER be prestarted. We must
	 * wait for a XferNotReady event so we will know what's the current
	 * (micro-)frame number.
	 *
	 * Without this trick, we are very, very likely gonna get Bus Expiry
	 * errors which will force us issue EndTransfer command.
	 */
	if (usb_endpoint_xfer_isoc(dep->endpoint.desc)) {
		if (!(dep->flags & DWC3_EP_PENDING_REQUEST) &&
				!(dep->flags & DWC3_EP_TRANSFER_STARTED))
			return 0;

		if ((dep->flags & DWC3_EP_PENDING_REQUEST)) {
			if (!(dep->flags & DWC3_EP_TRANSFER_STARTED)) {
				__dwc3_gadget_start_isoc(dep);
				return 0;
			}
		}
	}

	__dwc3_gadget_kick_transfer(dep);

	return 0;
}

static int dwc3_gadget_wakeup(struct usb_gadget *g)
{
	struct dwc3	*dwc = gadget_to_dwc(g);

	schedule_work(&dwc->wakeup_work);
	return 0;
}

static bool dwc3_gadget_is_suspended(struct dwc3 *dwc)
{
	if (atomic_read(&dwc->in_lpm) ||
			dwc->link_state == DWC3_LINK_STATE_U3)
		return true;
	return false;
}

static int dwc3_gadget_ep_queue(struct usb_ep *ep, struct usb_request *request,
	gfp_t gfp_flags)
{
	struct dwc3_request		*req = to_dwc3_request(request);
	struct dwc3_ep			*dep = to_dwc3_ep(ep);
	struct dwc3			*dwc = dep->dwc;

	unsigned long			flags;

	int				ret;

	spin_lock_irqsave(&dwc->lock, flags);
	ret = __dwc3_gadget_ep_queue(dep, req);
	spin_unlock_irqrestore(&dwc->lock, flags);

	return ret;
}

static void dwc3_gadget_ep_skip_trbs(struct dwc3_ep *dep, struct dwc3_request *req)
{
	int i;

	/*
	 * If request was already started, this means we had to
	 * stop the transfer. With that we also need to ignore
	 * all TRBs used by the request, however TRBs can only
	 * be modified after completion of END_TRANSFER
	 * command. So what we do here is that we wait for
	 * END_TRANSFER completion and only after that, we jump
	 * over TRBs by clearing HWO and incrementing dequeue
	 * pointer.
	 */
	for (i = 0; i < req->num_trbs; i++) {
		struct dwc3_trb *trb;

		trb = &dep->trb_pool[dep->trb_dequeue];
		trb->ctrl &= ~DWC3_TRB_CTRL_HWO;
		dwc3_ep_inc_deq(dep);
	}

	req->num_trbs = 0;
}

static void dwc3_gadget_ep_cleanup_cancelled_requests(struct dwc3_ep *dep)
{
	struct dwc3_request		*req;
	struct dwc3_request		*tmp;

	list_for_each_entry_safe(req, tmp, &dep->cancelled_list, list) {
		dwc3_gadget_ep_skip_trbs(dep, req);
		dwc3_gadget_giveback(dep, req, -ECONNRESET);
	}
}

static int dwc3_gadget_ep_dequeue(struct usb_ep *ep,
		struct usb_request *request)
{
	struct dwc3_request		*req = to_dwc3_request(request);
	struct dwc3_request		*r = NULL;

	struct dwc3_ep			*dep = to_dwc3_ep(ep);
	struct dwc3			*dwc = dep->dwc;

	unsigned long			flags;
	int				ret = 0;

	if (atomic_read(&dwc->in_lpm)) {
		dev_err(dwc->dev, "Unable to dequeue while in LPM\n");
		return -EAGAIN;
	}

	trace_dwc3_ep_dequeue(req);

	spin_lock_irqsave(&dwc->lock, flags);

	list_for_each_entry(r, &dep->cancelled_list, list) {
		if (r == req)
			goto out0;
	}

	list_for_each_entry(r, &dep->pending_list, list) {
		if (r == req)
			break;
	}

	if (r != req) {
		list_for_each_entry(r, &dep->started_list, list) {
			if (r == req)
				break;
		}
		if (r == req) {
			struct dwc3_request *t;

			/* wait until it is processed */
			dwc3_stop_active_transfer(dwc, dep->number, true, true);

			if (!r->trb)
				goto out0;

			/*
			 * Remove any started request if the transfer is
			 * cancelled.
			 */
			list_for_each_entry_safe(r, t, &dep->started_list, list)
				dwc3_gadget_move_cancelled_request(r);
			/* If GEN1 controller then cleanup the cancelled
			 * requests from here as check for
			 * DWC3_EP_END_TRANSFER_PENDING in EPCMDCMPLT
			 * will prevent the request on cancelled list from
			 * getting cleared there.
			 */
			if (!(dep->flags & DWC3_EP_END_TRANSFER_PENDING)) {
				dbg_log_string("%s:giveback all request\n",
								     __func__);
				dwc3_gadget_ep_cleanup_cancelled_requests(dep);
			}

			goto out0;
		}
		dev_err_ratelimited(dwc->dev, "request %pK was not queued to %s\n",
				request, ep->name);
		ret = -EINVAL;
		goto out0;
	}

	dbg_ep_dequeue(dep->number, req);
	dwc3_gadget_ep_skip_trbs(dep, req);
	dwc3_gadget_giveback(dep, req, -ECONNRESET);

out0:
	spin_unlock_irqrestore(&dwc->lock, flags);

	return ret;
}

int __dwc3_gadget_ep_set_halt(struct dwc3_ep *dep, int value, int protocol)
{
	struct dwc3_gadget_ep_cmd_params	params;
	struct dwc3				*dwc = dep->dwc;
	int					ret;

	if (!dep->endpoint.desc) {
		dev_dbg(dwc->dev, "(%s)'s desc is NULL.\n", dep->name);
		return -EINVAL;
	}

	if (usb_endpoint_xfer_isoc(dep->endpoint.desc)) {
		dev_err(dwc->dev, "%s is of Isochronous type\n", dep->name);
		return -EINVAL;
	}

	memset(&params, 0x00, sizeof(params));
	dbg_event(dep->number, "HALT", value);
	if (value) {
		struct dwc3_trb *trb;

		unsigned transfer_in_flight;
		unsigned started;

		if (dep->number > 1)
			trb = dwc3_ep_prev_trb(dep, dep->trb_enqueue);
		else
			trb = &dwc->ep0_trb[dep->trb_enqueue];

		if (trb)
			transfer_in_flight = trb->ctrl & DWC3_TRB_CTRL_HWO;
		else
			transfer_in_flight = false;

		started = !list_empty(&dep->started_list);

		if (!protocol && ((dep->direction && transfer_in_flight) ||
				(!dep->direction && started))) {
			return -EAGAIN;
		}

		ret = dwc3_send_gadget_ep_cmd(dep, DWC3_DEPCMD_SETSTALL,
				&params);
		if (ret)
			dev_err(dwc->dev, "failed to set STALL on %s\n",
					dep->name);
		else
			dep->flags |= DWC3_EP_STALL;
	} else {

		ret = dwc3_send_clear_stall_ep_cmd(dep);
		if (ret)
			dev_err(dwc->dev, "failed to clear STALL on %s\n",
					dep->name);
		else
			dep->flags &= ~(DWC3_EP_STALL | DWC3_EP_WEDGE);
	}

	return ret;
}

static int dwc3_gadget_ep_set_halt(struct usb_ep *ep, int value)
{
	struct dwc3_ep			*dep = to_dwc3_ep(ep);
	struct dwc3			*dwc = dep->dwc;

	unsigned long			flags;

	int				ret;

	if (!ep->desc) {
		dev_err(dwc->dev, "(%s)'s desc is NULL.\n", dep->name);
		return -EINVAL;
	}

	spin_lock_irqsave(&dwc->lock, flags);
	ret = __dwc3_gadget_ep_set_halt(dep, value, false);
	spin_unlock_irqrestore(&dwc->lock, flags);

	return ret;
}

static int dwc3_gadget_ep_set_wedge(struct usb_ep *ep)
{
	struct dwc3_ep			*dep = to_dwc3_ep(ep);
	struct dwc3			*dwc = dep->dwc;
	unsigned long			flags;
	int				ret;

	spin_lock_irqsave(&dwc->lock, flags);
	dbg_event(dep->number, "WEDGE", 0);
	dep->flags |= DWC3_EP_WEDGE;

	if (dep->number == 0 || dep->number == 1)
		ret = __dwc3_gadget_ep0_set_halt(ep, 1);
	else
		ret = __dwc3_gadget_ep_set_halt(dep, 1, false);
	spin_unlock_irqrestore(&dwc->lock, flags);

	return ret;
}

/* -------------------------------------------------------------------------- */

static struct usb_endpoint_descriptor dwc3_gadget_ep0_desc = {
	.bLength	= USB_DT_ENDPOINT_SIZE,
	.bDescriptorType = USB_DT_ENDPOINT,
	.bmAttributes	= USB_ENDPOINT_XFER_CONTROL,
};

static const struct usb_ep_ops dwc3_gadget_ep0_ops = {
	.enable		= dwc3_gadget_ep0_enable,
	.disable	= dwc3_gadget_ep0_disable,
	.alloc_request	= dwc3_gadget_ep_alloc_request,
	.free_request	= dwc3_gadget_ep_free_request,
	.queue		= dwc3_gadget_ep0_queue,
	.dequeue	= dwc3_gadget_ep_dequeue,
	.set_halt	= dwc3_gadget_ep0_set_halt,
	.set_wedge	= dwc3_gadget_ep_set_wedge,
};

static const struct usb_ep_ops dwc3_gadget_ep_ops = {
	.enable		= dwc3_gadget_ep_enable,
	.disable	= dwc3_gadget_ep_disable,
	.alloc_request	= dwc3_gadget_ep_alloc_request,
	.free_request	= dwc3_gadget_ep_free_request,
	.queue		= dwc3_gadget_ep_queue,
	.dequeue	= dwc3_gadget_ep_dequeue,
	.set_halt	= dwc3_gadget_ep_set_halt,
	.set_wedge	= dwc3_gadget_ep_set_wedge,
};

/* -------------------------------------------------------------------------- */

static int dwc3_gadget_get_frame(struct usb_gadget *g)
{
	struct dwc3		*dwc = gadget_to_dwc(g);

	return __dwc3_gadget_get_frame(dwc);
}

#define DWC3_PM_RESUME_RETRIES		20    /* Max Number of retries */
#define DWC3_PM_RESUME_DELAY		100   /* 100 msec */

static void dwc3_gadget_wakeup_work(struct work_struct *w)
{
	struct dwc3		*dwc;
	int			ret;
	static int		retry_count;

	dwc = container_of(w, struct dwc3, wakeup_work);

	ret = pm_runtime_get_sync(dwc->dev);
	if (ret) {
		/* pm_runtime_get_sync returns -EACCES error between
		 * late_suspend and early_resume, wait for system resume to
		 * finish and queue work again
		 */
		dev_dbg(dwc->dev, "PM runtime get sync failed, ret %d\n", ret);
		if (ret == -EACCES) {
			pm_runtime_put_noidle(dwc->dev);
			if (retry_count == DWC3_PM_RESUME_RETRIES) {
				retry_count = 0;
				dev_err(dwc->dev, "pm_runtime_get_sync timed out\n");
				return;
			}
			msleep(DWC3_PM_RESUME_DELAY);
			retry_count++;
			schedule_work(&dwc->wakeup_work);
			return;
		}
	}
	retry_count = 0;
	dbg_event(0xFF, "Gdgwake gsyn",
		atomic_read(&dwc->dev->power.usage_count));

	ret = dwc3_gadget_wakeup_int(dwc);
	if (ret)
		dev_err(dwc->dev, "Remote wakeup failed. ret = %d\n", ret);

	pm_runtime_put_noidle(dwc->dev);
	dbg_event(0xFF, "Gdgwake put",
		atomic_read(&dwc->dev->power.usage_count));
}

static int dwc3_gadget_wakeup_int(struct dwc3 *dwc)
{
	bool			link_recover_only = false;

	u32			reg;
	int			ret = 0;
	u8			link_state;
	unsigned long		flags;

	dev_dbg(dwc->dev, "%s(): Entry\n", __func__);
	disable_irq(dwc->irq);
	spin_lock_irqsave(&dwc->lock, flags);
	/*
	 * According to the Databook Remote wakeup request should
	 * be issued only when the device is in early suspend state.
	 *
	 * We can check that via USB Link State bits in DSTS register.
	 */
	link_state = dwc3_get_link_state(dwc);

	switch (link_state) {
	case DWC3_LINK_STATE_RX_DET:	/* in HS, means Early Suspend */
	case DWC3_LINK_STATE_U3:	/* in HS, means SUSPEND */
	case DWC3_LINK_STATE_U2:	/* in HS, means Sleep (L1) */
	case DWC3_LINK_STATE_RESUME:
		break;
	case DWC3_LINK_STATE_U1:
		if (dwc->gadget.speed != USB_SPEED_SUPER) {
			link_recover_only = true;
			break;
		}
		/* Intentional fallthrough */
	default:
		dev_dbg(dwc->dev, "can't wakeup from link state %d\n",
				link_state);
		ret = -EINVAL;
		goto out;
	}

	/* Enable LINK STATUS change event */
	reg = dwc3_readl(dwc->regs, DWC3_DEVTEN);
	reg |= DWC3_DEVTEN_ULSTCNGEN;
	dwc3_writel(dwc->regs, DWC3_DEVTEN, reg);
	/*
	 * memory barrier is required to make sure that required events
	 * with core is enabled before performing RECOVERY mechnism.
	 */
	mb();

	ret = dwc3_gadget_set_link_state(dwc, DWC3_LINK_STATE_RECOV);
	if (ret < 0) {
		dev_err(dwc->dev, "failed to put link in Recovery\n");
		/* Disable LINK STATUS change */
		reg = dwc3_readl(dwc->regs, DWC3_DEVTEN);
		reg &= ~DWC3_DEVTEN_ULSTCNGEN;
		dwc3_writel(dwc->regs, DWC3_DEVTEN, reg);
		/* Required to complete this operation before returning */
		mb();
		goto out;
	}

	/* Recent versions do this automatically */
	if (dwc->revision < DWC3_REVISION_194A) {
		/* write zeroes to Link Change Request */
		reg = dwc3_readl(dwc->regs, DWC3_DCTL);
		reg &= ~DWC3_DCTL_ULSTCHNGREQ_MASK;
		dwc3_writel(dwc->regs, DWC3_DCTL, reg);
	}

	spin_unlock_irqrestore(&dwc->lock, flags);
	enable_irq(dwc->irq);

	/*
	 * Have bigger value (16 sec) for timeout since some host PCs driving
	 * resume for very long time (e.g. 8 sec)
	 */
	ret = wait_event_interruptible_timeout(dwc->wait_linkstate,
			(dwc->link_state < DWC3_LINK_STATE_U3) ||
			(dwc->link_state == DWC3_LINK_STATE_SS_DIS),
			msecs_to_jiffies(16000));

	spin_lock_irqsave(&dwc->lock, flags);
	/* Disable link status change event */
	reg = dwc3_readl(dwc->regs, DWC3_DEVTEN);
	reg &= ~DWC3_DEVTEN_ULSTCNGEN;
	dwc3_writel(dwc->regs, DWC3_DEVTEN, reg);
	/*
	 * Complete this write before we go ahead and perform resume
	 * as we don't need link status change notificaiton anymore.
	 */
	mb();

	if (!ret) {
		dev_dbg(dwc->dev, "Timeout moving into state(%d)\n",
							dwc->link_state);
		ret = -EINVAL;
		spin_unlock_irqrestore(&dwc->lock, flags);
		goto out1;
	} else {
		ret = 0;
		/*
		 * If USB is disconnected OR received RESET from host,
		 * don't perform resume
		 */
		if (dwc->link_state == DWC3_LINK_STATE_SS_DIS ||
				dwc->gadget.state == USB_STATE_DEFAULT)
			link_recover_only = true;
	}

	/*
	 * According to DWC3 databook, the controller does not
	 * trigger a wakeup event when remote-wakeup is used.
	 * Hence, after remote-wakeup sequence is complete, and
	 * the device is back at U0 state, it is required that
	 * the resume sequence is initiated by SW.
	 */
	if (!link_recover_only)
		dwc3_gadget_wakeup_interrupt(dwc, true);

	spin_unlock_irqrestore(&dwc->lock, flags);
	dev_dbg(dwc->dev, "%s: Exit\n", __func__);
	return ret;

out:
	spin_unlock_irqrestore(&dwc->lock, flags);
	enable_irq(dwc->irq);

out1:
	return ret;
}

static int dwc_gadget_func_wakeup(struct usb_gadget *g, int interface_id)
{
	int ret = 0;
	struct dwc3 *dwc = gadget_to_dwc(g);

	if (!g || (g->speed != USB_SPEED_SUPER))
		return -ENOTSUPP;

	if (dwc3_gadget_is_suspended(dwc)) {
		dev_dbg(dwc->dev, "USB bus is suspended, scheduling wakeup\n");
		dwc3_gadget_wakeup(&dwc->gadget);
		return -EAGAIN;
	}

	ret = dwc3_send_gadget_generic_command(dwc, DWC3_DGCMD_XMIT_DEV,
			0x1 | (interface_id << 4));
	if (ret)
		dev_err(dwc->dev, "Function wakeup HW command failed, ret %d\n",
				ret);

	return ret;
}

static int dwc3_gadget_set_selfpowered(struct usb_gadget *g,
		int is_selfpowered)
{
	struct dwc3		*dwc = gadget_to_dwc(g);
	unsigned long		flags;

	spin_lock_irqsave(&dwc->lock, flags);
	g->is_selfpowered = !!is_selfpowered;
	spin_unlock_irqrestore(&dwc->lock, flags);

	return 0;
}

/**
 * dwc3_device_core_soft_reset - Issues device core soft reset
 * @dwc: pointer to our context structure
 */
static int dwc3_device_core_soft_reset(struct dwc3 *dwc)
{
	u32             reg;
	int             retries = 10;

	reg = dwc3_readl(dwc->regs, DWC3_DCTL);
	reg |= DWC3_DCTL_CSFTRST;
	dwc3_writel(dwc->regs, DWC3_DCTL, reg);

	do {
		reg = dwc3_readl(dwc->regs, DWC3_DCTL);
		if (!(reg & DWC3_DCTL_CSFTRST))
			goto done;

		usleep_range(1000, 1100);
	} while (--retries);

	dev_err(dwc->dev, "%s timedout\n", __func__);

	return -ETIMEDOUT;

done:
	/* phy sync delay as per data book */
	msleep(50);

	/*
	 * Soft reset clears the block on the doorbell,
	 * set it back to prevent unwanted writes to the doorbell.
	 */
	dwc3_notify_event(dwc, DWC3_CONTROLLER_NOTIFY_CLEAR_DB, 0);

	return 0;
}

#define MIN_RUN_STOP_DELAY_MS 50

static int dwc3_gadget_run_stop(struct dwc3 *dwc, int is_on, int suspend)
{
	u32			reg, reg1;
	u32			timeout = 1500;

	dbg_event(0xFF, "run_stop", is_on);
	reg = dwc3_readl(dwc->regs, DWC3_DCTL);
	if (is_on) {
		if (dwc->revision <= DWC3_REVISION_187A) {
			reg &= ~DWC3_DCTL_TRGTULST_MASK;
			reg |= DWC3_DCTL_TRGTULST_RX_DET;
		}

		if (dwc->revision >= DWC3_REVISION_194A)
			reg &= ~DWC3_DCTL_KEEP_CONNECT;

		dwc3_event_buffers_setup(dwc);
		__dwc3_gadget_start(dwc);

		reg1 = dwc3_readl(dwc->regs, DWC3_DCFG);
		reg1 &= ~(DWC3_DCFG_SPEED_MASK);

		if (dwc->maximum_speed == USB_SPEED_SUPER_PLUS)
			reg1 |= DWC3_DCFG_SUPERSPEED_PLUS;
		else if (dwc->maximum_speed == USB_SPEED_HIGH)
			reg1 |= DWC3_DCFG_HIGHSPEED;
		else
			reg1 |= DWC3_DCFG_SUPERSPEED;
		dwc3_writel(dwc->regs, DWC3_DCFG, reg1);

		reg |= DWC3_DCTL_RUN_STOP;

		if (dwc->has_hibernation)
			reg |= DWC3_DCTL_KEEP_CONNECT;

		dwc->pullups_connected = true;
	} else {
		dwc3_gadget_disable_irq(dwc);

		dwc->err_evt_seen = false;
		dwc->pullups_connected = false;
		__dwc3_gadget_ep_disable(dwc->eps[0]);
		__dwc3_gadget_ep_disable(dwc->eps[1]);

		/*
		 * According to dwc3 databook, it is must to remove any active
		 * transfers before trying to stop USB device controller. Hence
		 * call dwc3_stop_active_transfers() API before stopping USB
		 * device controller.
		 */
		dwc3_stop_active_transfers_to_halt(dwc);

		reg &= ~DWC3_DCTL_RUN_STOP;

		if (dwc->has_hibernation && !suspend)
			reg &= ~DWC3_DCTL_KEEP_CONNECT;
	}

	dwc3_writel(dwc->regs, DWC3_DCTL, reg);

	/* Controller is not halted until the events are acknowledged */
	if (!is_on) {
		/*
		 * Clear out any pending events (i.e. End Transfer Command
		 * Complete).
		 */
		reg1 = dwc3_readl(dwc->regs, DWC3_GEVNTCOUNT(0));
		reg1 &= DWC3_GEVNTCOUNT_MASK;
		dbg_log_string("remaining EVNTCOUNT(0)=%d", reg1);
		dwc3_writel(dwc->regs, DWC3_GEVNTCOUNT(0), reg1);
		dwc3_notify_event(dwc, DWC3_GSI_EVT_BUF_CLEAR, 0);
		dwc3_notify_event(dwc, DWC3_CONTROLLER_NOTIFY_CLEAR_DB, 0);
	}

	do {
		reg = dwc3_readl(dwc->regs, DWC3_DSTS);
		reg &= DWC3_DSTS_DEVCTRLHLT;
	} while (--timeout && !(!is_on ^ !reg));

	if (!timeout) {
		dev_err(dwc->dev, "failed to %s controller\n",
				is_on ? "start" : "stop");
		if (is_on)
			dbg_event(0xFF, "STARTTOUT", reg);
		else
			dbg_event(0xFF, "STOPTOUT", reg);
		return -ETIMEDOUT;
	}

	return 0;
}

static int dwc3_gadget_run_stop_util(struct dwc3 *dwc)
{
	int ret = 0;

	dev_dbg(dwc->dev, "%s: enter: %d\n", __func__, dwc->gadget_state);
	switch (dwc->gadget_state) {
	case DWC3_GADGET_INACTIVE:
		if (dwc->vbus_active && dwc->softconnect) {
			ret = dwc3_gadget_run_stop(dwc, true, false);
			dwc->gadget_state = DWC3_GADGET_ACTIVE;
			break;
		}

		if (dwc->vbus_active) {
			dwc->gadget_state = DWC3_GADGET_CABLE_CONN;
			break;
		}

		if (dwc->softconnect) {
			dwc->gadget_state = DWC3_GADGET_SOFT_CONN;
			break;
		}
	case DWC3_GADGET_SOFT_CONN:
		if (!dwc->softconnect) {
			dwc->gadget_state = DWC3_GADGET_INACTIVE;
			break;
		}

		if (dwc->vbus_active) {
			ret = dwc3_gadget_run_stop(dwc, true, false);
			dwc->gadget_state = DWC3_GADGET_ACTIVE;
		}
		break;
	case DWC3_GADGET_CABLE_CONN:
		if (!dwc->vbus_active) {
			dwc->gadget_state = DWC3_GADGET_INACTIVE;
			break;
		}

		if (dwc->softconnect) {
			ret = dwc3_gadget_run_stop(dwc, true, false);
			dwc->gadget_state = DWC3_GADGET_ACTIVE;
		}
		break;
	case DWC3_GADGET_ACTIVE:
		if (!dwc->vbus_active) {
			dwc->gadget_state = DWC3_GADGET_SOFT_CONN;
			ret = dwc3_gadget_run_stop(dwc, false, false);
			break;
		}

		if (!dwc->softconnect) {
			dwc->gadget_state = DWC3_GADGET_CABLE_CONN;
			ret = dwc3_gadget_run_stop(dwc, false, false);
			break;
		}
		break;
	default:
		dev_err(dwc->dev, "Invalid state\n");
	}

	dev_dbg(dwc->dev, "%s: exit: %d\n", __func__, dwc->gadget_state);
	return ret;
}

static int dwc3_gadget_vbus_draw(struct usb_gadget *g, unsigned int mA)
{
	struct dwc3		*dwc = gadget_to_dwc(g);

	dwc->vbus_draw = mA;
	dev_dbg(dwc->dev, "Notify controller from %s. mA = %u\n", __func__, mA);
	dbg_event(0xFF, "currentDraw", mA);
	dwc3_notify_event(dwc, DWC3_CONTROLLER_SET_CURRENT_DRAW_EVENT, 0);
	return 0;
}

static int dwc3_gadget_pullup(struct usb_gadget *g, int is_on)
{
	struct dwc3		*dwc = gadget_to_dwc(g);
	unsigned long		flags;
	int			ret;
	ktime_t			diff;

	is_on = !!is_on;
	spin_lock_irqsave(&dwc->lock, flags);
	dwc->softconnect = is_on;

	if ((dwc3_is_otg_or_drd(dwc) && !dwc->vbus_active)
		|| !dwc->gadget_driver || dwc->err_evt_seen) {
		/*
		 * Need to wait for vbus_session(on) from otg driver or to
		 * the udc_start.
		 */
		spin_unlock_irqrestore(&dwc->lock, flags);
		dbg_event(0xFF, "WaitPullup", 0);
		return 0;
	}
	spin_unlock_irqrestore(&dwc->lock, flags);

	pm_runtime_get_sync(dwc->dev);
	dbg_event(0xFF, "Pullup gsync",
		atomic_read(&dwc->dev->power.usage_count));

	diff = ktime_sub(ktime_get(), dwc->last_run_stop);
	if (ktime_to_ms(diff) < MIN_RUN_STOP_DELAY_MS) {
		dbg_event(0xFF, "waitBefRun_Stop",
			  MIN_RUN_STOP_DELAY_MS - ktime_to_ms(diff));
		msleep(MIN_RUN_STOP_DELAY_MS - ktime_to_ms(diff));
	}

	dwc->last_run_stop = ktime_get();

	/*
	 * Per databook, when we want to stop the gadget, if a control transfer
	 * is still in process, complete it and get the core into setup phase.
	 */
	if (!is_on && (dwc->ep0state != EP0_SETUP_PHASE ||
				dwc->ep0_next_event != DWC3_EP0_COMPLETE)) {
		reinit_completion(&dwc->ep0_in_setup);

		ret = wait_for_completion_timeout(&dwc->ep0_in_setup,
				msecs_to_jiffies(DWC3_PULL_UP_TIMEOUT));
		if (ret == 0)
			dev_err(dwc->dev, "timed out waiting for SETUP phase\n");
	}

	/* pull-up disable: clear pending events without queueing bh */
	dwc->pullups_connected = is_on;

	disable_irq(dwc->irq);

	/* prevent pending bh to run later */
	flush_work(&dwc->bh_work);

	if (is_on)
		dwc3_device_core_soft_reset(dwc);

	spin_lock_irqsave(&dwc->lock, flags);
	if (dwc->ep0state != EP0_SETUP_PHASE)
		dbg_event(0xFF, "EP0 is not in SETUP phase\n", 0);

	/*
	 * If we are here after bus suspend notify otg state machine to
	 * increment pm usage count of dwc to prevent pm_runtime_suspend
	 * during enumeration.
	 */
	dwc->b_suspend = false;
	dwc3_notify_event(dwc, DWC3_CONTROLLER_NOTIFY_OTG_EVENT, 0);

	ret = dwc3_gadget_run_stop_util(dwc);
	spin_unlock_irqrestore(&dwc->lock, flags);
	if (!is_on && ret == -ETIMEDOUT) {
		/*
		 * If we fail to stop the controller then mark it as an error
		 * event since it can lead the controller to go into an unknown
		 * state.
		 */
		dbg_log_string("%s: error event seen\n", __func__);
		dwc->err_evt_seen = true;
		dwc3_notify_event(dwc, DWC3_CONTROLLER_ERROR_EVENT, 0);
		dwc3_notify_event(dwc, DWC3_CONTROLLER_NOTIFY_CLEAR_DB, 0);
	}
	enable_irq(dwc->irq);

	pm_runtime_mark_last_busy(dwc->dev);
	pm_runtime_put_autosuspend(dwc->dev);
	dbg_event(0xFF, "Pullup put",
		atomic_read(&dwc->dev->power.usage_count));
	return ret;
}

static void dwc3_gadget_enable_irq(struct dwc3 *dwc)
{
	u32			reg;

	dbg_event(0xFF, "UnmaskINT", 0);
	/* Enable all but Start and End of Frame IRQs */
	reg = (DWC3_DEVTEN_VNDRDEVTSTRCVEDEN |
			DWC3_DEVTEN_EVNTOVERFLOWEN |
			DWC3_DEVTEN_CMDCMPLTEN |
			DWC3_DEVTEN_ERRTICERREN |
			DWC3_DEVTEN_WKUPEVTEN |
			DWC3_DEVTEN_CONNECTDONEEN |
			DWC3_DEVTEN_USBRSTEN |
			DWC3_DEVTEN_DISCONNEVTEN);

	/*
	 * Enable SUSPENDEVENT(BIT:6) for version 230A and above
	 * else enable USB Link change event (BIT:3) for older version
	 */
	if (dwc->revision < DWC3_REVISION_230A)
		reg |= DWC3_DEVTEN_ULSTCNGEN;
	else
		reg |= DWC3_DEVTEN_EOPFEN;

	/* On 2.30a and above this bit enables U3/L2-L1 Suspend Events */
	if (dwc->revision >= DWC3_REVISION_230A)
		reg |= DWC3_DEVTEN_EOPFEN;

	dwc3_writel(dwc->regs, DWC3_DEVTEN, reg);
}

void dwc3_gadget_disable_irq(struct dwc3 *dwc)
{
	dbg_event(0xFF, "MaskINT", 0);
	/* mask all interrupts */
	dwc3_writel(dwc->regs, DWC3_DEVTEN, 0x00);
}
EXPORT_SYMBOL_GPL(dwc3_gadget_disable_irq);

static irqreturn_t dwc3_thread_interrupt(int irq, void *_dwc);

/**
 * dwc3_gadget_setup_nump - calculate and initialize NUMP field of %DWC3_DCFG
 * @dwc: pointer to our context structure
 *
 * The following looks like complex but it's actually very simple. In order to
 * calculate the number of packets we can burst at once on OUT transfers, we're
 * gonna use RxFIFO size.
 *
 * To calculate RxFIFO size we need two numbers:
 * MDWIDTH = size, in bits, of the internal memory bus
 * RAM2_DEPTH = depth, in MDWIDTH, of internal RAM2 (where RxFIFO sits)
 *
 * Given these two numbers, the formula is simple:
 *
 * RxFIFO Size = (RAM2_DEPTH * MDWIDTH / 8) - 24 - 16;
 *
 * 24 bytes is for 3x SETUP packets
 * 16 bytes is a clock domain crossing tolerance
 *
 * Given RxFIFO Size, NUMP = RxFIFOSize / 1024;
 */
static void dwc3_gadget_setup_nump(struct dwc3 *dwc)
{
	u32 ram2_depth;
	u32 mdwidth;
	u32 nump;
	u32 reg;

	ram2_depth = DWC3_GHWPARAMS7_RAM2_DEPTH(dwc->hwparams.hwparams7);
	mdwidth = DWC3_GHWPARAMS0_MDWIDTH(dwc->hwparams.hwparams0);

	nump = ((ram2_depth * mdwidth / 8) - 24 - 16) / 1024;
	nump = min_t(u32, nump, 16);

	/* update NumP */
	reg = dwc3_readl(dwc->regs, DWC3_DCFG);
	reg &= ~DWC3_DCFG_NUMP_MASK;
	reg |= nump << DWC3_DCFG_NUMP_SHIFT;
	dwc3_writel(dwc->regs, DWC3_DCFG, reg);
}

static int dwc3_gadget_vbus_session(struct usb_gadget *_gadget, int is_active)
{
	struct dwc3 *dwc = gadget_to_dwc(_gadget);
	unsigned long flags;
	int ret = 0;

	if (dwc->dr_mode != USB_DR_MODE_OTG && dwc->dr_mode != USB_DR_MODE_DRD)
		return -EPERM;

	is_active = !!is_active;

	dbg_event(0xFF, "VbusSess", is_active);

	disable_irq(dwc->irq);

	flush_work(&dwc->bh_work);

	spin_lock_irqsave(&dwc->lock, flags);

	/* Mark that the vbus was powered */
	dwc->vbus_active = is_active;

	ret = dwc3_gadget_run_stop_util(dwc);

	/*
	 * Clearing run/stop bit might occur before disconnect event is seen.
	 * Make sure to let gadget driver know in that case.
	 */
	if (!dwc->vbus_active) {
		dev_dbg(dwc->dev, "calling disconnect from %s\n", __func__);
		dwc3_gadget_disconnect_interrupt(dwc);
	}

	spin_unlock_irqrestore(&dwc->lock, flags);
	if (!is_active && ret == -ETIMEDOUT) {
		dev_err(dwc->dev, "%s: Core soft reset...\n", __func__);
		dwc3_device_core_soft_reset(dwc);
	}

	enable_irq(dwc->irq);

	return 0;
}

static int __dwc3_gadget_start(struct dwc3 *dwc)
{
	struct dwc3_ep		*dep;
	int			ret = 0;
	u32			reg;

	dbg_event(0xFF, "__Gadgetstart", 0);

	/*
	 * Use IMOD if enabled via dwc->imod_interval. Otherwise, if
	 * the core supports IMOD, disable it.
	 */
	if (dwc->imod_interval) {
		dwc3_writel(dwc->regs, DWC3_DEV_IMOD(0), dwc->imod_interval);
		dwc3_writel(dwc->regs, DWC3_GEVNTCOUNT(0), DWC3_GEVNTCOUNT_EHB);
	} else if (dwc3_has_imod(dwc)) {
		dwc3_writel(dwc->regs, DWC3_DEV_IMOD(0), 0);
	}

	/*
	 * We are telling dwc3 that we want to use DCFG.NUMP as ACK TP's NUMP
	 * field instead of letting dwc3 itself calculate that automatically.
	 *
	 * This way, we maximize the chances that we'll be able to get several
	 * bursts of data without going through any sort of endpoint throttling.
	 */
	reg = dwc3_readl(dwc->regs, DWC3_GRXTHRCFG);
	if (dwc3_is_usb31(dwc))
		reg &= ~DWC31_GRXTHRCFG_PKTCNTSEL;
	else
		reg &= ~DWC3_GRXTHRCFG_PKTCNTSEL;

	dwc3_writel(dwc->regs, DWC3_GRXTHRCFG, reg);

	/*
	 * Programs the number of outstanding pipelined transfer requests
	 * the AXI master pushes to the AXI slave.
	 */
	if (dwc->revision >= DWC3_REVISION_270A) {
		reg = dwc3_readl(dwc->regs, DWC3_GSBUSCFG1);
		reg &= ~DWC3_GSBUSCFG1_PIPETRANSLIMIT_MASK;
		reg |= DWC3_GSBUSCFG1_PIPETRANSLIMIT(0xe);
		dwc3_writel(dwc->regs, DWC3_GSBUSCFG1, reg);
	}

	dwc3_gadget_setup_nump(dwc);

	/* Start with SuperSpeed Default */
	dwc3_gadget_ep0_desc.wMaxPacketSize = cpu_to_le16(512);

	dep = dwc->eps[0];
	ret = __dwc3_gadget_ep_enable(dep, DWC3_DEPCFG_ACTION_INIT);
	if (ret) {
		dev_err(dwc->dev, "failed to enable %s\n", dep->name);
		goto err0;
	}

	dep = dwc->eps[1];
	ret = __dwc3_gadget_ep_enable(dep, DWC3_DEPCFG_ACTION_INIT);
	if (ret) {
		dev_err(dwc->dev, "failed to enable %s\n", dep->name);
		goto err1;
	}

	/* begin to receive SETUP packets */
	dwc->ep0state = EP0_SETUP_PHASE;
	dwc->ep0_bounced = false;
	dwc->link_state = DWC3_LINK_STATE_SS_DIS;
	dwc3_ep0_out_start(dwc);

	dwc3_gadget_enable_irq(dwc);

	return 0;

err1:
	__dwc3_gadget_ep_disable(dwc->eps[0]);

err0:
	return ret;
}

static int dwc3_gadget_start(struct usb_gadget *g,
		struct usb_gadget_driver *driver)
{
	struct dwc3		*dwc = gadget_to_dwc(g);
	unsigned long		flags;
	int			ret = 0;

	dbg_event(0xFF, "Gadgetstart", 0);
	spin_lock_irqsave(&dwc->lock, flags);
	if (dwc->gadget_driver) {
		dev_err(dwc->dev, "%s is already bound to %s\n",
				dwc->gadget.name,
				dwc->gadget_driver->driver.name);
		ret = -EBUSY;
		goto err0;
	}

	dwc->gadget_driver	= driver;

	/*
	 * For DRD, this might get called by gadget driver during bootup
	 * even though host mode might be active. Don't actually perform
	 * device-specific initialization until device mode is activated.
	 * In that case dwc3_gadget_restart() will handle it.
	 */
	spin_unlock_irqrestore(&dwc->lock, flags);

	return 0;

err0:
	spin_unlock_irqrestore(&dwc->lock, flags);
	return ret;
}

static void __dwc3_gadget_stop(struct dwc3 *dwc)
{
	dbg_event(0xFF, "__Gadgetstop", 0);
	dwc3_gadget_disable_irq(dwc);
	__dwc3_gadget_ep_disable(dwc->eps[0]);
	__dwc3_gadget_ep_disable(dwc->eps[1]);
}

static int dwc3_gadget_stop(struct usb_gadget *g)
{
	struct dwc3		*dwc = gadget_to_dwc(g);
	unsigned long		flags;

	spin_lock_irqsave(&dwc->lock, flags);
	dwc->gadget_driver	= NULL;
	spin_unlock_irqrestore(&dwc->lock, flags);

	dbg_event(0xFF, "fwq_started", 0);
	flush_workqueue(dwc->dwc_wq);
	dbg_event(0xFF, "fwq_completed", 0);

	return 0;
}

static void __maybe_unused dwc3_gadget_set_speed(struct usb_gadget *g,
				  enum usb_device_speed speed)
{
	struct dwc3		*dwc = gadget_to_dwc(g);
	unsigned long		flags;
	u32			reg;

	spin_lock_irqsave(&dwc->lock, flags);
	reg = dwc3_readl(dwc->regs, DWC3_DCFG);
	reg &= ~(DWC3_DCFG_SPEED_MASK);

	/*
	 * WORKAROUND: DWC3 revision < 2.20a have an issue
	 * which would cause metastability state on Run/Stop
	 * bit if we try to force the IP to USB2-only mode.
	 *
	 * Because of that, we cannot configure the IP to any
	 * speed other than the SuperSpeed
	 *
	 * Refers to:
	 *
	 * STAR#9000525659: Clock Domain Crossing on DCTL in
	 * USB 2.0 Mode
	 */
	if (dwc->revision < DWC3_REVISION_220A &&
	    !dwc->dis_metastability_quirk) {
		reg |= DWC3_DCFG_SUPERSPEED;
	} else {
		switch (speed) {
		case USB_SPEED_LOW:
			reg |= DWC3_DCFG_LOWSPEED;
			break;
		case USB_SPEED_FULL:
			reg |= DWC3_DCFG_FULLSPEED;
			break;
		case USB_SPEED_HIGH:
			reg |= DWC3_DCFG_HIGHSPEED;
			break;
		case USB_SPEED_SUPER:
			reg |= DWC3_DCFG_SUPERSPEED;
			break;
		case USB_SPEED_SUPER_PLUS:
			if (dwc3_is_usb31(dwc))
				reg |= DWC3_DCFG_SUPERSPEED_PLUS;
			else
				reg |= DWC3_DCFG_SUPERSPEED;
			break;
		default:
			dev_err(dwc->dev, "invalid speed (%d)\n", speed);

			if (dwc->revision & DWC3_REVISION_IS_DWC31)
				reg |= DWC3_DCFG_SUPERSPEED_PLUS;
			else
				reg |= DWC3_DCFG_SUPERSPEED;
		}
	}
	dwc3_writel(dwc->regs, DWC3_DCFG, reg);

	spin_unlock_irqrestore(&dwc->lock, flags);
}

static int dwc3_gadget_restart_usb_session(struct usb_gadget *g)
{
	struct dwc3		*dwc = gadget_to_dwc(g);

	dbg_event(0xFF, "RestartUSBSession", 0);
	return dwc3_notify_event(dwc, DWC3_CONTROLLER_RESTART_USB_SESSION, 0);
}

static const struct usb_gadget_ops dwc3_gadget_ops = {
	.get_frame		= dwc3_gadget_get_frame,
	.wakeup			= dwc3_gadget_wakeup,
	.func_wakeup		= dwc_gadget_func_wakeup,
	.set_selfpowered	= dwc3_gadget_set_selfpowered,
	.vbus_session		= dwc3_gadget_vbus_session,
	.vbus_draw		= dwc3_gadget_vbus_draw,
	.pullup			= dwc3_gadget_pullup,
	.udc_start		= dwc3_gadget_start,
	.udc_stop		= dwc3_gadget_stop,
	.restart		= dwc3_gadget_restart_usb_session,
};

/* -------------------------------------------------------------------------- */

#define NUM_GSI_OUT_EPS	1
#define NUM_GSI_IN_EPS	2

static int dwc3_gadget_init_control_endpoint(struct dwc3_ep *dep)
{
	struct dwc3 *dwc = dep->dwc;

	usb_ep_set_maxpacket_limit(&dep->endpoint, 512);
	dep->endpoint.maxburst = 1;
	dep->endpoint.ops = &dwc3_gadget_ep0_ops;
	if (!dep->direction)
		dwc->gadget.ep0 = &dep->endpoint;

	dep->endpoint.caps.type_control = true;

	return 0;
}

static int dwc3_gadget_init_in_out_endpoint(struct dwc3_ep *dep)
{
	struct dwc3 *dwc = dep->dwc;

	usb_ep_set_maxpacket_limit(&dep->endpoint, 1024);
	dep->endpoint.max_streams = 15;
	dep->endpoint.ops = &dwc3_gadget_ep_ops;
	list_add_tail(&dep->endpoint.ep_list,
			&dwc->gadget.ep_list);
	dep->endpoint.caps.type_iso = true;
	dep->endpoint.caps.type_bulk = true;
	dep->endpoint.caps.type_int = true;

	return dwc3_alloc_trb_pool(dep);
}

static int dwc3_gadget_init_endpoint(struct dwc3 *dwc, u8 epnum)
{
	struct dwc3_ep			*dep;
	bool				direction = epnum & 1;
	int				ret;
	u8				num = epnum >> 1;

	dep = kzalloc(sizeof(*dep), GFP_KERNEL);
	if (!dep)
		return -ENOMEM;

	dep->dwc = dwc;
	dep->number = epnum;
	dep->direction = direction;
	dep->regs = dwc->regs + DWC3_DEP_BASE(epnum);
	dwc->eps[epnum] = dep;

	snprintf(dep->name, sizeof(dep->name), "ep%u%s", num,
			direction ? "in" : "out");

	dep->endpoint.ep_num = epnum >> 1;
	dep->endpoint.name = dep->name;

	if (!(dep->number > 1)) {
		dep->endpoint.desc = &dwc3_gadget_ep0_desc;
		dep->endpoint.comp_desc = NULL;
	}

	spin_lock_init(&dep->lock);

	if (num == 0)
		ret = dwc3_gadget_init_control_endpoint(dep);
	else
		ret = dwc3_gadget_init_in_out_endpoint(dep);

	if (ret)
		return ret;

	dep->endpoint.caps.dir_in = direction;
	dep->endpoint.caps.dir_out = !direction;

	INIT_LIST_HEAD(&dep->pending_list);
	INIT_LIST_HEAD(&dep->started_list);
	INIT_LIST_HEAD(&dep->cancelled_list);

	dwc3_debugfs_create_endpoint_dir(dep);

	return 0;
}

static int dwc3_gadget_init_endpoints(struct dwc3 *dwc, u8 total)
{
	u8				epnum;
	u8				out_count;
	u8				in_count;
	u8				idx;
	struct dwc3_ep			*dep;

	in_count = out_count = total / 2;
	out_count += total & 1;		/* in case odd, there is one more OUT */

	INIT_LIST_HEAD(&dwc->gadget.ep_list);

	for (epnum = 0; epnum < total; epnum++) {
		int			ret;
		u8			num = epnum >> 1;

		ret = dwc3_gadget_init_endpoint(dwc, epnum);
		if (ret)
			return ret;

		dep = dwc->eps[epnum];
		/* Reserve EPs at the end for GSI */
		if (!dep->direction && num >
				out_count - NUM_GSI_OUT_EPS - 1) {
			/* Allocation of TRBs are handled by GSI EP ops. */
			dwc3_free_trb_pool(dep);
			idx = num - (out_count - NUM_GSI_OUT_EPS - 1);
			snprintf(dep->name, sizeof(dep->name), "gsi-epout%d",
					idx);
			dep->endpoint.ep_type = EP_TYPE_GSI;
		} else if (dep->direction && num >
				in_count - NUM_GSI_IN_EPS - 1) {
			/* Allocation of TRBs are handled by GSI EP ops. */
			dwc3_free_trb_pool(dep);
			idx = num - (in_count - NUM_GSI_IN_EPS - 1);
			snprintf(dep->name, sizeof(dep->name), "gsi-epin%d",
					idx);
			dep->endpoint.ep_type = EP_TYPE_GSI;
		}
	}

	return 0;
}

static void dwc3_gadget_free_endpoints(struct dwc3 *dwc)
{
	struct dwc3_ep			*dep;
	u8				epnum;

	for (epnum = 0; epnum < DWC3_ENDPOINTS_NUM; epnum++) {
		dep = dwc->eps[epnum];
		if (!dep)
			continue;
		/*
		 * Physical endpoints 0 and 1 are special; they form the
		 * bi-directional USB endpoint 0.
		 *
		 * For those two physical endpoints, we don't allocate a TRB
		 * pool nor do we add them the endpoints list. Due to that, we
		 * shouldn't do these two operations otherwise we would end up
		 * with all sorts of bugs when removing dwc3.ko.
		 */
		if (epnum != 0 && epnum != 1) {
			dwc3_free_trb_pool(dep);
			list_del(&dep->endpoint.ep_list);
		}

		debugfs_remove_recursive(debugfs_lookup(dep->name, dwc->root));
		kfree(dep);
	}
}

/* -------------------------------------------------------------------------- */

static int dwc3_gadget_ep_reclaim_completed_trb(struct dwc3_ep *dep,
		struct dwc3_request *req, struct dwc3_trb *trb,
		const struct dwc3_event_depevt *event, int status, int chain)
{
	unsigned int		count;

	dwc3_ep_inc_deq(dep);

	trace_dwc3_complete_trb(dep, trb);
	req->num_trbs--;

	/*
	 * If we're in the middle of series of chained TRBs and we
	 * receive a short transfer along the way, DWC3 will skip
	 * through all TRBs including the last TRB in the chain (the
	 * where CHN bit is zero. DWC3 will also avoid clearing HWO
	 * bit and SW has to do it manually.
	 *
	 * We're going to do that here to avoid problems of HW trying
	 * to use bogus TRBs for transfers.
	 */
	if (chain && (trb->ctrl & DWC3_TRB_CTRL_HWO))
		trb->ctrl &= ~DWC3_TRB_CTRL_HWO;

	/*
	 * If we're dealing with unaligned size OUT transfer, we will be left
	 * with one TRB pending in the ring. We need to manually clear HWO bit
	 * from that TRB.
	 */

	if (req->needs_extra_trb && !(trb->ctrl & DWC3_TRB_CTRL_CHN)) {
		trb->ctrl &= ~DWC3_TRB_CTRL_HWO;
		return 1;
	}

	count = trb->size & DWC3_TRB_SIZE_MASK;
	req->remaining += count;

	if ((trb->ctrl & DWC3_TRB_CTRL_HWO) && status != -ESHUTDOWN)
		return 1;

	if (event->status & DEPEVT_STATUS_SHORT && !chain)
		return 1;

	if ((trb->ctrl & DWC3_TRB_CTRL_IOC) ||
	    (trb->ctrl & DWC3_TRB_CTRL_LST))
		return 1;

	return 0;
}

static int dwc3_gadget_ep_reclaim_trb_sg(struct dwc3_ep *dep,
		struct dwc3_request *req, const struct dwc3_event_depevt *event,
		int status)
{
	struct dwc3_trb *trb = &dep->trb_pool[dep->trb_dequeue];
	struct scatterlist *sg = req->sg;
	struct scatterlist *s;
	unsigned int num_queued = req->num_queued_sgs;
	unsigned int i;
	int ret = 0;

	for_each_sg(sg, s, num_queued, i) {
		trb = &dep->trb_pool[dep->trb_dequeue];

		req->sg = sg_next(s);
		req->num_queued_sgs--;

		ret = dwc3_gadget_ep_reclaim_completed_trb(dep, req,
				trb, event, status, true);
		if (ret)
			break;
	}

	return ret;
}

static int dwc3_gadget_ep_reclaim_trb_linear(struct dwc3_ep *dep,
		struct dwc3_request *req, const struct dwc3_event_depevt *event,
		int status)
{
	struct dwc3_trb *trb = &dep->trb_pool[dep->trb_dequeue];

	return dwc3_gadget_ep_reclaim_completed_trb(dep, req, trb,
			event, status, false);
}

static bool dwc3_gadget_ep_request_completed(struct dwc3_request *req)
{
	return req->num_pending_sgs == 0 && req->num_queued_sgs == 0;
}

static int dwc3_gadget_ep_cleanup_completed_request(struct dwc3_ep *dep,
		const struct dwc3_event_depevt *event,
		struct dwc3_request *req, int status)
{
	struct dwc3 *dwc = dep->dwc;
	int ret;

<<<<<<< HEAD
	/*
	 * If the HWO is set, it implies the TRB is still being
	 * processed by the core. Hence do not reclaim it until
	 * it is processed by the core.
	 */
	if (req->trb->ctrl & DWC3_TRB_CTRL_HWO) {
		dbg_event(0xFF, "PEND TRB", dep->number);
		return 1;
	}

	if (req->num_pending_sgs)
=======
	if (req->request.num_mapped_sgs)
>>>>>>> 2215bae0
		ret = dwc3_gadget_ep_reclaim_trb_sg(dep, req, event,
				status);
	else
		ret = dwc3_gadget_ep_reclaim_trb_linear(dep, req, event,
				status);

	req->request.actual = req->request.length - req->remaining;

	if (!dwc3_gadget_ep_request_completed(req))
		goto out;

	if (req->needs_extra_trb) {
		unsigned int maxp = usb_endpoint_maxp(dep->endpoint.desc);

		ret = dwc3_gadget_ep_reclaim_trb_linear(dep, req, event,
				status);

		/* Reclaim MPS padding TRB for ZLP */
		if (!req->direction && req->request.zero && req->request.length &&
		    !usb_endpoint_xfer_isoc(dep->endpoint.desc) &&
		    (IS_ALIGNED(req->request.length, maxp)))
			ret = dwc3_gadget_ep_reclaim_trb_linear(dep, req, event, status);

		req->needs_extra_trb = false;
	}

	dwc3_gadget_giveback(dep, req, status);

out:
	return ret;
}

static void dwc3_gadget_ep_cleanup_completed_requests(struct dwc3_ep *dep,
		const struct dwc3_event_depevt *event, int status)
{
	struct dwc3_request	*req;

	while (!list_empty(&dep->started_list)) {
		int ret;

		req = next_request(&dep->started_list);
		ret = dwc3_gadget_ep_cleanup_completed_request(dep, event,
				req, status);
		if (ret)
			break;
	}
}

static bool dwc3_gadget_ep_should_continue(struct dwc3_ep *dep)
{
	struct dwc3_request	*req;

	if (!list_empty(&dep->pending_list))
		return true;

	/*
	 * We only need to check the first entry of the started list. We can
	 * assume the completed requests are removed from the started list.
	 */
	req = next_request(&dep->started_list);
	if (!req)
		return false;

	return !dwc3_gadget_ep_request_completed(req);
}

static void dwc3_gadget_endpoint_frame_from_event(struct dwc3_ep *dep,
		const struct dwc3_event_depevt *event)
{
	dep->frame_number = event->parameters;
}

static void dwc3_gadget_endpoint_transfer_in_progress(struct dwc3_ep *dep,
		const struct dwc3_event_depevt *event)
{
	struct dwc3		*dwc = dep->dwc;
	unsigned		status = 0;
	bool			stop = false;

	dwc3_gadget_endpoint_frame_from_event(dep, event);

	if (event->status & DEPEVT_STATUS_BUSERR)
		status = -ECONNRESET;

	if (event->status & DEPEVT_STATUS_MISSED_ISOC) {
		status = -EXDEV;

		if (list_empty(&dep->started_list))
			stop = true;
	}

	dwc3_gadget_ep_cleanup_completed_requests(dep, event, status);

	if (stop)
		dwc3_stop_active_transfer(dwc, dep->number, true, true);
	else if (dwc3_gadget_ep_should_continue(dep))
		__dwc3_gadget_kick_transfer(dep);
	/*
	 * WORKAROUND: This is the 2nd half of U1/U2 -> U0 workaround.
	 * See dwc3_gadget_linksts_change_interrupt() for 1st half.
	 */
	if (dwc->revision < DWC3_REVISION_183A) {
		u32		reg;
		int		i;

		for (i = 0; i < DWC3_ENDPOINTS_NUM; i++) {
			dep = dwc->eps[i];

			if (!(dep->flags & DWC3_EP_ENABLED))
				continue;

			if (!list_empty(&dep->started_list))
				return;
		}

		reg = dwc3_readl(dwc->regs, DWC3_DCTL);
		reg |= dwc->u1u2;
		dwc3_writel(dwc->regs, DWC3_DCTL, reg);

		dwc->u1u2 = 0;
	}
}

static void dwc3_gadget_endpoint_transfer_not_ready(struct dwc3_ep *dep,
		const struct dwc3_event_depevt *event)
{
	dwc3_gadget_endpoint_frame_from_event(dep, event);
	__dwc3_gadget_start_isoc(dep);
}

static void dwc3_endpoint_interrupt(struct dwc3 *dwc,
		const struct dwc3_event_depevt *event)
{
	struct dwc3_ep		*dep;
	u8			epnum = event->endpoint_number;
	u8			cmd;

	dep = dwc->eps[epnum];

	if (!(dep->flags & DWC3_EP_ENABLED)) {
		if (!(dep->flags & DWC3_EP_END_TRANSFER_PENDING))
			return;

		/* Handle only EPCMDCMPLT when EP disabled */
		if (event->endpoint_event != DWC3_DEPEVT_EPCMDCMPLT)
			return;
	}

	if (epnum == 0 || epnum == 1) {
		dwc3_ep0_interrupt(dwc, event);
		return;
	}

	dep->dbg_ep_events.total++;

	switch (event->endpoint_event) {
	case DWC3_DEPEVT_XFERINPROGRESS:
		dep->dbg_ep_events.xferinprogress++;
		dwc3_gadget_endpoint_transfer_in_progress(dep, event);
		break;
	case DWC3_DEPEVT_XFERNOTREADY:
		dep->dbg_ep_events.xfernotready++;
		dwc3_gadget_endpoint_transfer_not_ready(dep, event);
		break;
	case DWC3_DEPEVT_EPCMDCMPLT:
		dep->dbg_ep_events.epcmdcomplete++;
		cmd = DEPEVT_PARAMETER_CMD(event->parameters);
		/* Prevent GEN1 controllers to cleanup cancelled
		 * request twice (one from error path in kick_transfer
		 * another from here).
		 */
		if (cmd == DWC3_DEPCMD_ENDTRANSFER &&
			(dep->flags & DWC3_EP_END_TRANSFER_PENDING)) {
			dep->flags &= ~(DWC3_EP_END_TRANSFER_PENDING |
					DWC3_EP_TRANSFER_STARTED);
			dwc3_gadget_ep_cleanup_cancelled_requests(dep);
			dbg_log_string("DWC3_DEPEVT_EPCMDCMPLT (%d)",
							dep->number);
		}
		break;
	case DWC3_DEPEVT_STREAMEVT:
		dep->dbg_ep_events.streamevent++;
		break;
	case DWC3_DEPEVT_XFERCOMPLETE:
		dep->dbg_ep_events.xfercomplete++;
		break;
	case DWC3_DEPEVT_RXTXFIFOEVT:
		dep->dbg_ep_events.rxtxfifoevent++;
		break;
	}
}

static void dwc3_disconnect_gadget(struct dwc3 *dwc)
{
	struct usb_gadget_driver *gadget_driver;

	if (dwc->gadget_driver && dwc->gadget_driver->disconnect) {
		gadget_driver = dwc->gadget_driver;
		spin_unlock(&dwc->lock);
		dbg_event(0xFF, "DISCONNECT", 0);
		gadget_driver->disconnect(&dwc->gadget);
		spin_lock(&dwc->lock);
	}
}

static void dwc3_suspend_gadget(struct dwc3 *dwc)
{
	struct usb_gadget_driver *gadget_driver;

	if (dwc->gadget_driver && dwc->gadget_driver->suspend) {
		gadget_driver = dwc->gadget_driver;
		spin_unlock(&dwc->lock);
		dbg_event(0xFF, "SUSPEND", 0);
		gadget_driver->suspend(&dwc->gadget);
		spin_lock(&dwc->lock);
	}
}

static void dwc3_resume_gadget(struct dwc3 *dwc)
{
	struct usb_gadget_driver *gadget_driver;

	if (dwc->gadget_driver && dwc->gadget_driver->resume) {
		gadget_driver = dwc->gadget_driver;
		spin_unlock(&dwc->lock);
		dbg_event(0xFF, "RESUME", 0);
		gadget_driver->resume(&dwc->gadget);
		spin_lock(&dwc->lock);
	}
}

static void dwc3_reset_gadget(struct dwc3 *dwc)
{
	struct usb_gadget_driver *gadget_driver;

	if (!dwc->gadget_driver)
		return;

	if (dwc->gadget.speed != USB_SPEED_UNKNOWN) {
		gadget_driver = dwc->gadget_driver;
		spin_unlock(&dwc->lock);
		dbg_event(0xFF, "UDC RESET", 0);
		usb_gadget_udc_reset(&dwc->gadget, gadget_driver);
		spin_lock(&dwc->lock);
	}
}

void dwc3_stop_active_transfer(struct dwc3 *dwc, u32 epnum, bool force,
	bool interrupt)
{
	struct dwc3_ep *dep;
	struct dwc3_gadget_ep_cmd_params params;
	u32 cmd;
	int ret;

	dep = dwc->eps[epnum];

	if ((dep->flags & DWC3_EP_END_TRANSFER_PENDING) ||
	    !dep->resource_index)
		return;

	if (dep->endpoint.endless)
		dwc3_notify_event(dwc, DWC3_CONTROLLER_NOTIFY_DISABLE_UPDXFER,
								dep->number);

	/*
	 * NOTICE: We are violating what the Databook says about the
	 * EndTransfer command. Ideally we would _always_ wait for the
	 * EndTransfer Command Completion IRQ, but that's causing too
	 * much trouble synchronizing between us and gadget driver.
	 *
	 * We have discussed this with the IP Provider and it was
	 * suggested to giveback all requests here, but give HW some
	 * extra time to synchronize with the interconnect. We're using
	 * an arbitrary 100us delay for that.
	 *
	 * Note also that a similar handling was tested by Synopsys
	 * (thanks a lot Paul) and nothing bad has come out of it.
	 * In short, what we're doing is:
	 *
	 * - Issue EndTransfer WITH CMDIOC bit set
	 * - Wait 100us
	 *
	 * As of IP version 3.10a of the DWC_usb3 IP, the controller
	 * supports a mode to work around the above limitation. The
	 * software can poll the CMDACT bit in the DEPCMD register
	 * after issuing a EndTransfer command. This mode is enabled
	 * by writing GUCTL2[14]. This polling is already done in the
	 * dwc3_send_gadget_ep_cmd() function so if the mode is
	 * enabled, the EndTransfer command will have completed upon
	 * returning from this function and we don't need to delay for
	 * 100us.
	 *
	 * This mode is NOT available on the DWC_usb31 IP.
	 */

	cmd = DWC3_DEPCMD_ENDTRANSFER;
	cmd |= force ? DWC3_DEPCMD_HIPRI_FORCERM : 0;
	cmd |= DWC3_DEPCMD_CMDIOC;
	cmd |= DWC3_DEPCMD_PARAM(dep->resource_index);
	memset(&params, 0, sizeof(params));
	ret = dwc3_send_gadget_ep_cmd(dep, cmd, &params);
	WARN_ON_ONCE(ret);
	dep->resource_index = 0;

	if (dwc3_is_usb31(dwc) || dwc->revision < DWC3_REVISION_310A) {
		if (dep->endpoint.ep_type != EP_TYPE_GSI)
			dep->flags |= DWC3_EP_END_TRANSFER_PENDING;
		udelay(100);
	}
	dbg_log_string("%s(%d): endxfer ret:%d)",
			dep->name, dep->number, ret);
}
EXPORT_SYMBOL_GPL(dwc3_stop_active_transfer);

int dwc3_stop_active_transfer_noioc(struct dwc3 *dwc, u32 epnum, bool force)
{
	struct dwc3_ep *dep;
	struct dwc3_gadget_ep_cmd_params params;
	u32 cmd;
	int ret = 0;

	dep = dwc->eps[epnum];

	if (!dep->resource_index)
		return ret;

	if (dep->endpoint.endless)
		dwc3_notify_event(dwc, DWC3_CONTROLLER_NOTIFY_DISABLE_UPDXFER,
								dep->number);

	cmd = DWC3_DEPCMD_ENDTRANSFER;
	cmd |= force ? DWC3_DEPCMD_HIPRI_FORCERM : 0;
	cmd |= DWC3_DEPCMD_PARAM(dep->resource_index);
	memset(&params, 0, sizeof(params));
	ret = dwc3_send_gadget_ep_cmd(dep, cmd, &params);
	WARN_ON_ONCE(ret);
	dep->resource_index = 0;

	dbg_log_string("%s(%d): endxfer ret:%d)",
			dep->name, dep->number, ret);

	/* Clear DWC3_EP_TRANSFER_STARTED if endxfer fails */
	if (ret)
		dep->flags &= ~DWC3_EP_TRANSFER_STARTED;

	return ret;
}

static void dwc3_clear_stall_all_ep(struct dwc3 *dwc)
{
	u32 epnum;

	for (epnum = 1; epnum < DWC3_ENDPOINTS_NUM; epnum++) {
		struct dwc3_ep *dep;
		int ret;

		dep = dwc->eps[epnum];
		if (!dep)
			continue;

		if (!(dep->flags & DWC3_EP_STALL))
			continue;

		dep->flags &= ~DWC3_EP_STALL;

		ret = dwc3_send_clear_stall_ep_cmd(dep);
		dbg_event(dep->number, "ECLRSTALL", ret);
		WARN_ON_ONCE(ret);
	}
}

static void dwc3_gadget_disconnect_interrupt(struct dwc3 *dwc)
{
	int			reg;

	dbg_event(0xFF, "DISCONNECT INT", 0);
	dev_dbg(dwc->dev, "Notify OTG from %s\n", __func__);
	dwc->b_suspend = false;
	dwc3_notify_event(dwc, DWC3_CONTROLLER_NOTIFY_OTG_EVENT, 0);

	reg = dwc3_readl(dwc->regs, DWC3_DCTL);
	reg &= ~DWC3_DCTL_INITU1ENA;
	dwc3_writel(dwc->regs, DWC3_DCTL, reg);

	reg &= ~DWC3_DCTL_INITU2ENA;
	dwc3_writel(dwc->regs, DWC3_DCTL, reg);

	dwc3_disconnect_gadget(dwc);

	dwc->gadget.speed = USB_SPEED_UNKNOWN;
	dwc->setup_packet_pending = false;
	dwc->link_state = DWC3_LINK_STATE_SS_DIS;
	usb_gadget_set_state(&dwc->gadget, USB_STATE_NOTATTACHED);

	dwc->connected = false;
	wake_up_interruptible(&dwc->wait_linkstate);
}

static void dwc3_gadget_reset_interrupt(struct dwc3 *dwc)
{
	u32			reg;

	dwc->connected = true;

	/*
	 * Ideally, dwc3_reset_gadget() would trigger the function
	 * drivers to stop any active transfers through ep disable.
	 * However, for functions which defer ep disable, such as mass
	 * storage, we will need to rely on the call to stop active
	 * transfers here, and avoid allowing of request queuing.
	 */
	dwc->connected = false;

	/*
	 * WORKAROUND: DWC3 revisions <1.88a have an issue which
	 * would cause a missing Disconnect Event if there's a
	 * pending Setup Packet in the FIFO.
	 *
	 * There's no suggested workaround on the official Bug
	 * report, which states that "unless the driver/application
	 * is doing any special handling of a disconnect event,
	 * there is no functional issue".
	 *
	 * Unfortunately, it turns out that we _do_ some special
	 * handling of a disconnect event, namely complete all
	 * pending transfers, notify gadget driver of the
	 * disconnection, and so on.
	 *
	 * Our suggested workaround is to follow the Disconnect
	 * Event steps here, instead, based on a setup_packet_pending
	 * flag. Such flag gets set whenever we have a SETUP_PENDING
	 * status for EP0 TRBs and gets cleared on XferComplete for the
	 * same endpoint.
	 *
	 * Refers to:
	 *
	 * STAR#9000466709: RTL: Device : Disconnect event not
	 * generated if setup packet pending in FIFO
	 */
	if (dwc->revision < DWC3_REVISION_188A) {
		if (dwc->setup_packet_pending)
			dwc3_gadget_disconnect_interrupt(dwc);
	}

	dbg_event(0xFF, "BUS RESET", 0);
	dev_dbg(dwc->dev, "Notify OTG from %s\n", __func__);
	dwc->b_suspend = false;
	dwc3_notify_event(dwc, DWC3_CONTROLLER_NOTIFY_OTG_EVENT, 0);

	usb_gadget_vbus_draw(&dwc->gadget, 100);

	dwc3_reset_gadget(dwc);

	reg = dwc3_readl(dwc->regs, DWC3_DCTL);
	reg &= ~DWC3_DCTL_TSTCTRL_MASK;
	dwc3_writel(dwc->regs, DWC3_DCTL, reg);
	dwc->test_mode = false;
	/*
	 * From SNPS databook section 8.1.2
	 * the EP0 should be in setup phase. So ensure
	 * that EP0 is in setup phase by issuing a stall
	 * and restart if EP0 is not in setup phase.
	 */
	if (dwc->ep0state != EP0_SETUP_PHASE) {
		unsigned int	dir;

		dbg_event(0xFF, "CONTRPEND(%d)", dwc->ep0state);
		dir = !!dwc->ep0_expect_in;
		if (dwc->ep0state == EP0_DATA_PHASE)
			dwc3_ep0_end_control_data(dwc, dwc->eps[dir]);
		else
			dwc3_ep0_end_control_data(dwc, dwc->eps[!dir]);

		dwc->eps[0]->trb_enqueue = 0;
		dwc->eps[1]->trb_enqueue = 0;

		dwc3_ep0_stall_and_restart(dwc);
	}

	dwc->delayed_status = false;
	dwc3_stop_active_transfers(dwc);
	dwc3_clear_stall_all_ep(dwc);

	/* Reset device address to zero */
	reg = dwc3_readl(dwc->regs, DWC3_DCFG);
	reg &= ~(DWC3_DCFG_DEVADDR_MASK);
	dwc3_writel(dwc->regs, DWC3_DCFG, reg);

	dwc->gadget.speed = USB_SPEED_UNKNOWN;
	dwc->link_state = DWC3_LINK_STATE_U0;
	wake_up_interruptible(&dwc->wait_linkstate);
}

static void dwc3_gadget_conndone_interrupt(struct dwc3 *dwc)
{
	struct dwc3_ep		*dep;
	int			ret;
	u32			reg;
	u8			speed;

	dbg_event(0xFF, "CONNECT DONE", 0);
	reg = dwc3_readl(dwc->regs, DWC3_DSTS);
	speed = reg & DWC3_DSTS_CONNECTSPD;
	dwc->speed = speed;

	/* Reset the retry on erratic error event count */
	dwc->retries_on_error = 0;

	/*
	 * RAMClkSel is reset to 0 after USB reset, so it must be reprogrammed
	 * each time on Connect Done.
	 *
	 * Currently we always use the reset value. If any platform
	 * wants to set this to a different value, we need to add a
	 * setting and update GCTL.RAMCLKSEL here.
	 */

	switch (speed) {
	case DWC3_DSTS_SUPERSPEED_PLUS:
		dwc3_gadget_ep0_desc.wMaxPacketSize = cpu_to_le16(512);
		dwc->gadget.ep0->maxpacket = 512;
		dwc->gadget.speed = USB_SPEED_SUPER_PLUS;
		break;
	case DWC3_DSTS_SUPERSPEED:
		/*
		 * WORKAROUND: DWC3 revisions <1.90a have an issue which
		 * would cause a missing USB3 Reset event.
		 *
		 * In such situations, we should force a USB3 Reset
		 * event by calling our dwc3_gadget_reset_interrupt()
		 * routine.
		 *
		 * Refers to:
		 *
		 * STAR#9000483510: RTL: SS : USB3 reset event may
		 * not be generated always when the link enters poll
		 */
		if (dwc->revision < DWC3_REVISION_190A)
			dwc3_gadget_reset_interrupt(dwc);

		dwc3_gadget_ep0_desc.wMaxPacketSize = cpu_to_le16(512);
		dwc->gadget.ep0->maxpacket = 512;
		dwc->gadget.speed = USB_SPEED_SUPER;
		break;
	case DWC3_DSTS_HIGHSPEED:
		dwc3_gadget_ep0_desc.wMaxPacketSize = cpu_to_le16(64);
		dwc->gadget.ep0->maxpacket = 64;
		dwc->gadget.speed = USB_SPEED_HIGH;
		break;
	case DWC3_DSTS_FULLSPEED:
		dwc3_gadget_ep0_desc.wMaxPacketSize = cpu_to_le16(64);
		dwc->gadget.ep0->maxpacket = 64;
		dwc->gadget.speed = USB_SPEED_FULL;
		break;
	case DWC3_DSTS_LOWSPEED:
		dwc3_gadget_ep0_desc.wMaxPacketSize = cpu_to_le16(8);
		dwc->gadget.ep0->maxpacket = 8;
		dwc->gadget.speed = USB_SPEED_LOW;
		break;
	}

	dwc->eps[1]->endpoint.maxpacket = dwc->gadget.ep0->maxpacket;

	/* Enable USB2 LPM Capability */

	if ((dwc->revision > DWC3_REVISION_194A) &&
	    (speed != DWC3_DSTS_SUPERSPEED) &&
	    (speed != DWC3_DSTS_SUPERSPEED_PLUS)) {
		reg = dwc3_readl(dwc->regs, DWC3_DCFG);
		reg |= DWC3_DCFG_LPM_CAP;
		dwc3_writel(dwc->regs, DWC3_DCFG, reg);

		reg = dwc3_readl(dwc->regs, DWC3_DCTL);
		reg &= ~(DWC3_DCTL_HIRD_THRES_MASK | DWC3_DCTL_L1_HIBER_EN);

		reg |= DWC3_DCTL_HIRD_THRES(dwc->hird_threshold);

		/*
		 * When dwc3 revisions >= 2.40a, LPM Erratum is enabled and
		 * DCFG.LPMCap is set, core responses with an ACK and the
		 * BESL value in the LPM token is less than or equal to LPM
		 * NYET threshold.
		 */
		WARN_ONCE(dwc->revision < DWC3_REVISION_240A
				&& dwc->has_lpm_erratum,
				"LPM Erratum not available on dwc3 revisions < 2.40a\n");

		if (dwc->has_lpm_erratum && dwc->revision >= DWC3_REVISION_240A)
			reg |= DWC3_DCTL_LPM_ERRATA(dwc->lpm_nyet_threshold);

		dwc3_writel(dwc->regs, DWC3_DCTL, reg);
	} else {
		reg = dwc3_readl(dwc->regs, DWC3_DCTL);
		reg &= ~DWC3_DCTL_HIRD_THRES_MASK;
		dwc3_writel(dwc->regs, DWC3_DCTL, reg);
	}

	dep = dwc->eps[0];
	ret = __dwc3_gadget_ep_enable(dep, DWC3_DEPCFG_ACTION_MODIFY);
	if (ret) {
		dev_err(dwc->dev, "failed to enable %s\n", dep->name);
		return;
	}

	dep = dwc->eps[1];
	ret = __dwc3_gadget_ep_enable(dep, DWC3_DEPCFG_ACTION_MODIFY);
	if (ret) {
		dev_err(dwc->dev, "failed to enable %s\n", dep->name);
		return;
	}

	dwc3_notify_event(dwc, DWC3_CONTROLLER_CONNDONE_EVENT, 0);

	/*
	 * Configure PHY via GUSB3PIPECTLn if required.
	 *
	 * Update GTXFIFOSIZn
	 *
	 * In both cases reset values should be sufficient.
	 */
}

static void dwc3_gadget_wakeup_interrupt(struct dwc3 *dwc, bool remote_wakeup)
{
	bool perform_resume = true;

	dev_dbg(dwc->dev, "%s\n", __func__);

	dbg_event(0xFF, "WAKEUP", remote_wakeup);
	/*
	 * Identify if it is called from wakeup_interrupt() context for bus
	 * resume or as part of remote wakeup. And based on that check for
	 * U3 state. as we need to handle case of L1 resume i.e. where we
	 * don't want to perform resume.
	 */
	if (!remote_wakeup && dwc->link_state != DWC3_LINK_STATE_U3)
		perform_resume = false;

	/* Only perform resume from L2 or Early Suspend states */
	if (perform_resume) {

		/*
		 * In case of remote wake up dwc3_gadget_wakeup_work()
		 * is doing pm_runtime_get_sync().
		 */
		dev_dbg(dwc->dev, "Notify OTG from %s\n", __func__);
		dwc->b_suspend = false;
		dwc3_notify_event(dwc,
				DWC3_CONTROLLER_NOTIFY_OTG_EVENT, 0);

		/*
		 * set state to U0 as function level resume is trying to queue
		 * notification over USB interrupt endpoint which would fail
		 * due to state is not being updated.
		 */
		dwc->link_state = DWC3_LINK_STATE_U0;
		dwc3_resume_gadget(dwc);
		return;
	}

	dwc->link_state = DWC3_LINK_STATE_U0;
}

static void dwc3_gadget_linksts_change_interrupt(struct dwc3 *dwc,
		unsigned int evtinfo)
{
	enum dwc3_link_state	next = evtinfo & DWC3_LINK_STATE_MASK;
	unsigned int		pwropt;

	/*
	 * WORKAROUND: DWC3 < 2.50a have an issue when configured without
	 * Hibernation mode enabled which would show up when device detects
	 * host-initiated U3 exit.
	 *
	 * In that case, device will generate a Link State Change Interrupt
	 * from U3 to RESUME which is only necessary if Hibernation is
	 * configured in.
	 *
	 * There are no functional changes due to such spurious event and we
	 * just need to ignore it.
	 *
	 * Refers to:
	 *
	 * STAR#9000570034 RTL: SS Resume event generated in non-Hibernation
	 * operational mode
	 */
	pwropt = DWC3_GHWPARAMS1_EN_PWROPT(dwc->hwparams.hwparams1);
	if ((dwc->revision < DWC3_REVISION_250A) &&
			(pwropt != DWC3_GHWPARAMS1_EN_PWROPT_HIB)) {
		if ((dwc->link_state == DWC3_LINK_STATE_U3) &&
				(next == DWC3_LINK_STATE_RESUME)) {
			return;
		}
	}

	/*
	 * WORKAROUND: DWC3 Revisions <1.83a have an issue which, depending
	 * on the link partner, the USB session might do multiple entry/exit
	 * of low power states before a transfer takes place.
	 *
	 * Due to this problem, we might experience lower throughput. The
	 * suggested workaround is to disable DCTL[12:9] bits if we're
	 * transitioning from U1/U2 to U0 and enable those bits again
	 * after a transfer completes and there are no pending transfers
	 * on any of the enabled endpoints.
	 *
	 * This is the first half of that workaround.
	 *
	 * Refers to:
	 *
	 * STAR#9000446952: RTL: Device SS : if U1/U2 ->U0 takes >128us
	 * core send LGO_Ux entering U0
	 */
	if (dwc->revision < DWC3_REVISION_183A) {
		if (next == DWC3_LINK_STATE_U0) {
			u32	u1u2;
			u32	reg;

			switch (dwc->link_state) {
			case DWC3_LINK_STATE_U1:
			case DWC3_LINK_STATE_U2:
				reg = dwc3_readl(dwc->regs, DWC3_DCTL);
				u1u2 = reg & (DWC3_DCTL_INITU2ENA
						| DWC3_DCTL_ACCEPTU2ENA
						| DWC3_DCTL_INITU1ENA
						| DWC3_DCTL_ACCEPTU1ENA);

				if (!dwc->u1u2)
					dwc->u1u2 = reg & u1u2;

				reg &= ~u1u2;

				dwc3_writel(dwc->regs, DWC3_DCTL, reg);
				break;
			default:
				/* do nothing */
				break;
			}
		}
	}

	switch (next) {
	case DWC3_LINK_STATE_U1:
		if (dwc->speed == USB_SPEED_SUPER)
			dwc3_suspend_gadget(dwc);
		break;
	case DWC3_LINK_STATE_U2:
	case DWC3_LINK_STATE_U3:
		dwc3_suspend_gadget(dwc);
		break;
	case DWC3_LINK_STATE_RESUME:
		dwc3_resume_gadget(dwc);
		break;
	default:
		/* do nothing */
		break;
	}

	dev_dbg(dwc->dev, "Going from (%d)--->(%d)\n", dwc->link_state, next);
	dwc->link_state = next;
	wake_up_interruptible(&dwc->wait_linkstate);
}

static void dwc3_gadget_suspend_interrupt(struct dwc3 *dwc,
					  unsigned int evtinfo)
{
	enum dwc3_link_state next = evtinfo & DWC3_LINK_STATE_MASK;

	dbg_event(0xFF, "SUSPEND INT", 0);
	dev_dbg(dwc->dev, "%s Entry to %d\n", __func__, next);

	if (dwc->link_state != next && next == DWC3_LINK_STATE_U3) {
		/*
		 * When first connecting the cable, even before the initial
		 * DWC3_DEVICE_EVENT_RESET or DWC3_DEVICE_EVENT_CONNECT_DONE
		 * events, the controller sees a DWC3_DEVICE_EVENT_SUSPEND
		 * event. In such a case, ignore.
		 * Ignore suspend event until device side usb is not into
		 * CONFIGURED state.
		 */
		if (dwc->gadget.state != USB_STATE_CONFIGURED) {
			dev_err(dwc->dev, "%s(): state:%d. Ignore SUSPEND.\n",
						__func__, dwc->gadget.state);
			return;
		}

		dwc3_suspend_gadget(dwc);

		dev_dbg(dwc->dev, "Notify OTG from %s\n", __func__);
		dwc->b_suspend = true;
		dwc3_notify_event(dwc, DWC3_CONTROLLER_NOTIFY_OTG_EVENT, 0);
	}

	dwc->link_state = next;
}

static void dwc3_gadget_hibernation_interrupt(struct dwc3 *dwc,
		unsigned int evtinfo)
{
	unsigned int is_ss = evtinfo & BIT(4);

	/*
	 * WORKAROUND: DWC3 revison 2.20a with hibernation support
	 * have a known issue which can cause USB CV TD.9.23 to fail
	 * randomly.
	 *
	 * Because of this issue, core could generate bogus hibernation
	 * events which SW needs to ignore.
	 *
	 * Refers to:
	 *
	 * STAR#9000546576: Device Mode Hibernation: Issue in USB 2.0
	 * Device Fallback from SuperSpeed
	 */
	if (is_ss ^ (dwc->speed == USB_SPEED_SUPER))
		return;

	/* enter hibernation here */
}

static void dwc3_gadget_interrupt(struct dwc3 *dwc,
		const struct dwc3_event_devt *event)
{
	switch (event->type) {
	case DWC3_DEVICE_EVENT_DISCONNECT:
		dwc3_gadget_disconnect_interrupt(dwc);
		dwc->dbg_gadget_events.disconnect++;
		break;
	case DWC3_DEVICE_EVENT_RESET:
		dwc3_gadget_reset_interrupt(dwc);
		dwc->dbg_gadget_events.reset++;
		break;
	case DWC3_DEVICE_EVENT_CONNECT_DONE:
		dwc3_gadget_conndone_interrupt(dwc);
		dwc->dbg_gadget_events.connect++;
		break;
	case DWC3_DEVICE_EVENT_WAKEUP:
		dwc3_gadget_wakeup_interrupt(dwc, false);
		dwc->dbg_gadget_events.wakeup++;
		break;
	case DWC3_DEVICE_EVENT_HIBER_REQ:
		if (dev_WARN_ONCE(dwc->dev, !dwc->has_hibernation,
					"unexpected hibernation event\n"))
			break;

		dwc3_gadget_hibernation_interrupt(dwc, event->event_info);
		break;
	case DWC3_DEVICE_EVENT_LINK_STATUS_CHANGE:
		dwc3_gadget_linksts_change_interrupt(dwc, event->event_info);
		dwc->dbg_gadget_events.link_status_change++;
		break;
	case DWC3_DEVICE_EVENT_EOPF:
		/* It changed to be suspend event for version 2.30a and above */
		if (dwc->revision >= DWC3_REVISION_230A) {
			dbg_event(0xFF, "GAD SUS", 0);
			dwc->dbg_gadget_events.suspend++;
			/*
			 * Ignore suspend event until the gadget enters into
			 * USB_STATE_CONFIGURED state.
			 */
			if (dwc->gadget.state >= USB_STATE_CONFIGURED)
				dwc3_gadget_suspend_interrupt(dwc,
						event->event_info);
			else
				usb_gadget_vbus_draw(&dwc->gadget, 2);
		}
		break;
	case DWC3_DEVICE_EVENT_SOF:
		dwc->dbg_gadget_events.sof++;
		break;
	case DWC3_DEVICE_EVENT_ERRATIC_ERROR:
		dbg_event(0xFF, "ERROR", dwc->retries_on_error);
		dwc->dbg_gadget_events.erratic_error++;
		dwc->err_evt_seen = true;
		break;
	case DWC3_DEVICE_EVENT_CMD_CMPL:
		dwc->dbg_gadget_events.cmdcmplt++;
		break;
	case DWC3_DEVICE_EVENT_OVERFLOW:
		dwc->dbg_gadget_events.overflow++;
		break;
	default:
		dev_WARN(dwc->dev, "UNKNOWN IRQ %d\n", event->type);
		dwc->dbg_gadget_events.unknown_event++;
	}
}

static void dwc3_process_event_entry(struct dwc3 *dwc,
		const union dwc3_event *event)
{
	trace_dwc3_event(event->raw, dwc);

	if (!event->type.is_devspec)
		dwc3_endpoint_interrupt(dwc, &event->depevt);
	else if (event->type.type == DWC3_EVENT_TYPE_DEV)
		dwc3_gadget_interrupt(dwc, &event->devt);
	else
		dev_err(dwc->dev, "UNKNOWN IRQ type %d\n", event->raw);
}

static irqreturn_t dwc3_process_event_buf(struct dwc3_event_buffer *evt)
{
	struct dwc3 *dwc = evt->dwc;
	irqreturn_t ret = IRQ_NONE;
	int left;
	u32 reg;

	left = evt->count;

	if (!(evt->flags & DWC3_EVENT_PENDING))
		return IRQ_NONE;

	while (left > 0) {
		union dwc3_event event;

		event.raw = *(u32 *) (evt->cache + evt->lpos);

		dwc3_process_event_entry(dwc, &event);

		if (dwc->err_evt_seen) {
			/*
			 * if erratic error, skip remaining events
			 * while controller undergoes reset
			 */
			evt->lpos = (evt->lpos + left) %
					DWC3_EVENT_BUFFERS_SIZE;
			if (dwc3_notify_event(dwc,
						DWC3_CONTROLLER_ERROR_EVENT, 0))
				dwc->err_evt_seen = 0;
			dwc->retries_on_error++;
			break;
		}

		/*
		 * FIXME we wrap around correctly to the next entry as
		 * almost all entries are 4 bytes in size. There is one
		 * entry which has 12 bytes which is a regular entry
		 * followed by 8 bytes data. ATM I don't know how
		 * things are organized if we get next to the a
		 * boundary so I worry about that once we try to handle
		 * that.
		 */
		evt->lpos = (evt->lpos + 4) % evt->length;
		left -= 4;
	}

	dwc->bh_handled_evt_cnt[dwc->irq_dbg_index] += (evt->count / 4);
	evt->count = 0;
	evt->flags &= ~DWC3_EVENT_PENDING;
	ret = IRQ_HANDLED;

	/* Unmask interrupt */
	reg = dwc3_readl(dwc->regs, DWC3_GEVNTSIZ(0));
	reg &= ~DWC3_GEVNTSIZ_INTMASK;
	dwc3_writel(dwc->regs, DWC3_GEVNTSIZ(0), reg);

	if (dwc->imod_interval) {
		dwc3_writel(dwc->regs, DWC3_GEVNTCOUNT(0), DWC3_GEVNTCOUNT_EHB);
		dwc3_writel(dwc->regs, DWC3_DEV_IMOD(0), dwc->imod_interval);
	}

	return ret;
}

void dwc3_bh_work(struct work_struct *w)
{
	struct dwc3 *dwc = container_of(w, struct dwc3, bh_work);

	pm_runtime_get_sync(dwc->dev);
	dwc3_thread_interrupt(dwc->irq, dwc->ev_buf);
	pm_runtime_put(dwc->dev);
}

static irqreturn_t dwc3_thread_interrupt(int irq, void *_evt)
{
	struct dwc3_event_buffer *evt = _evt;
	struct dwc3 *dwc = evt->dwc;
	unsigned long flags;
	irqreturn_t ret = IRQ_NONE;
	ktime_t start_time;

	start_time = ktime_get();

	spin_lock_irqsave(&dwc->lock, flags);
	dwc->bh_handled_evt_cnt[dwc->irq_dbg_index] = 0;
	ret = dwc3_process_event_buf(evt);
	spin_unlock_irqrestore(&dwc->lock, flags);

	dwc->bh_completion_time[dwc->irq_dbg_index] =
		ktime_to_us(ktime_sub(ktime_get(), start_time));
	dwc->irq_dbg_index = (dwc->irq_dbg_index + 1) % MAX_INTR_STATS;

	return ret;
}

static irqreturn_t dwc3_check_event_buf(struct dwc3_event_buffer *evt)
{
	struct dwc3 *dwc;
	u32 amount;
	u32 count;
	u32 reg;
	ktime_t start_time;

	if(!evt)
		return IRQ_NONE;

	dwc = evt->dwc;

	start_time = ktime_get();
	dwc->irq_cnt++;

	/* controller reset is still pending */
	if (dwc->err_evt_seen)
		return IRQ_HANDLED;

	/* Controller is being halted, ignore the interrupts */
	if (!dwc->pullups_connected) {
		count = dwc3_readl(dwc->regs, DWC3_GEVNTCOUNT(0));
		count &= DWC3_GEVNTCOUNT_MASK;
		dwc3_writel(dwc->regs, DWC3_GEVNTCOUNT(0), count);
		dbg_event(0xFF, "NO_PULLUP", count);
		return IRQ_HANDLED;
	}

	/*
	 * With PCIe legacy interrupt, test shows that top-half irq handler can
	 * be called again after HW interrupt deassertion. Check if bottom-half
	 * irq event handler completes before caching new event to prevent
	 * losing events.
	 */
	if (evt->flags & DWC3_EVENT_PENDING)
		return IRQ_HANDLED;

	count = dwc3_readl(dwc->regs, DWC3_GEVNTCOUNT(0));
	count &= DWC3_GEVNTCOUNT_MASK;
	if (!count)
		return IRQ_NONE;

	evt->count = count;
	evt->flags |= DWC3_EVENT_PENDING;

	/* Mask interrupt */
	reg = dwc3_readl(dwc->regs, DWC3_GEVNTSIZ(0));
	reg |= DWC3_GEVNTSIZ_INTMASK;
	dwc3_writel(dwc->regs, DWC3_GEVNTSIZ(0), reg);

	amount = min(count, evt->length - evt->lpos);
	memcpy(evt->cache + evt->lpos, evt->buf + evt->lpos, amount);

	if (amount < count)
		memcpy(evt->cache, evt->buf, count - amount);

	dwc3_writel(dwc->regs, DWC3_GEVNTCOUNT(0), count);

	dwc->irq_start_time[dwc->irq_dbg_index] = start_time;
	dwc->irq_completion_time[dwc->irq_dbg_index] =
		ktime_us_delta(ktime_get(), start_time);
	dwc->irq_event_count[dwc->irq_dbg_index] = count / 4;
	dwc->irq_dbg_index = (dwc->irq_dbg_index + 1) % MAX_INTR_STATS;

	return IRQ_WAKE_THREAD;
}

irqreturn_t dwc3_interrupt(int irq, void *_dwc)
{
	struct dwc3     *dwc = _dwc;
	irqreturn_t     ret = IRQ_NONE;
	irqreturn_t     status;

	status = dwc3_check_event_buf(dwc->ev_buf);
	if (status == IRQ_WAKE_THREAD)
		ret = status;

	if (ret == IRQ_WAKE_THREAD)
		queue_work(dwc->dwc_wq, &dwc->bh_work);

	return IRQ_HANDLED;
}

static int dwc3_gadget_get_irq(struct dwc3 *dwc)
{
	struct platform_device *dwc3_pdev = to_platform_device(dwc->dev);
	int irq;

	irq = platform_get_irq_byname(dwc3_pdev, "peripheral");
	if (irq > 0)
		goto out;

	if (irq == -EPROBE_DEFER)
		goto out;

	irq = platform_get_irq_byname(dwc3_pdev, "dwc_usb3");
	if (irq > 0)
		goto out;

	if (irq == -EPROBE_DEFER)
		goto out;

	irq = platform_get_irq(dwc3_pdev, 0);
	if (irq > 0)
		goto out;

	if (irq != -EPROBE_DEFER)
		dev_err(dwc->dev, "missing peripheral IRQ\n");

	if (!irq)
		irq = -EINVAL;

out:
	return irq;
}

/**
 * dwc3_gadget_init - initializes gadget related registers
 * @dwc: pointer to our controller context structure
 *
 * Returns 0 on success otherwise negative errno.
 */
int dwc3_gadget_init(struct dwc3 *dwc)
{
	int ret;
	int irq;

	irq = dwc3_gadget_get_irq(dwc);
	if (irq < 0) {
		ret = irq;
		goto err0;
	}

	dwc->irq_gadget = irq;

	INIT_WORK(&dwc->wakeup_work, dwc3_gadget_wakeup_work);

	dwc->ep0_trb = dma_alloc_coherent(dwc->sysdev,
					  sizeof(*dwc->ep0_trb) * 2,
					  &dwc->ep0_trb_addr, GFP_KERNEL);
	if (!dwc->ep0_trb) {
		dev_err(dwc->dev, "failed to allocate ep0 trb\n");
		ret = -ENOMEM;
		goto err0;
	}

	dwc->setup_buf = kzalloc(DWC3_EP0_SETUP_SIZE, GFP_KERNEL);
	if (!dwc->setup_buf) {
		ret = -ENOMEM;
		goto err1;
	}

	dwc->bounce = dma_alloc_coherent(dwc->sysdev, DWC3_BOUNCE_SIZE,
			&dwc->bounce_addr, GFP_KERNEL);
	if (!dwc->bounce) {
		ret = -ENOMEM;
		goto err2;
	}

	init_completion(&dwc->ep0_in_setup);

	dwc->gadget.ops                 = &dwc3_gadget_ops;
	dwc->gadget.speed               = USB_SPEED_UNKNOWN;
	dwc->gadget.sg_supported        = true;
	dwc->gadget.name                = "dwc3-gadget";
	dwc->gadget.is_otg              = dwc->dr_mode == USB_DR_MODE_OTG;

	/*
	 * FIXME We might be setting max_speed to <SUPER, however versions
	 * <2.20a of dwc3 have an issue with metastability (documented
	 * elsewhere in this driver) which tells us we can't set max speed to
	 * anything lower than SUPER.
	 *
	 * Because gadget.max_speed is only used by composite.c and function
	 * drivers (i.e. it won't go into dwc3's registers) we are allowing this
	 * to happen so we avoid sending SuperSpeed Capability descriptor
	 * together with our BOS descriptor as that could confuse host into
	 * thinking we can handle super speed.
	 *
	 * Note that, in fact, we won't even support GetBOS requests when speed
	 * is less than super speed because we don't have means, yet, to tell
	 * composite.c that we are USB 2.0 + LPM ECN.
	 */
	if (dwc->revision < DWC3_REVISION_220A &&
	    !dwc->dis_metastability_quirk)
		dev_info(dwc->dev, "changing max_speed on rev %08x\n",
				dwc->revision);

	dwc->gadget.max_speed		= dwc->maximum_speed;

	/*
	 * REVISIT: Here we should clear all pending IRQs to be
	 * sure we're starting from a well known location.
	 */

	dwc->num_eps = DWC3_ENDPOINTS_NUM;
	ret = dwc3_gadget_init_endpoints(dwc, dwc->num_eps);
	if (ret)
		goto err3;

	ret = usb_add_gadget_udc(dwc->dev, &dwc->gadget);
	if (ret) {
		dev_err(dwc->dev, "failed to register udc\n");
		goto err4;
	}

	return 0;

err4:
	dwc3_gadget_free_endpoints(dwc);

err3:
	dma_free_coherent(dwc->sysdev, DWC3_BOUNCE_SIZE, dwc->bounce,
			dwc->bounce_addr);

err2:
	kfree(dwc->setup_buf);

err1:
	dma_free_coherent(dwc->sysdev, sizeof(*dwc->ep0_trb) * 2,
			dwc->ep0_trb, dwc->ep0_trb_addr);

err0:
	return ret;
}

/* -------------------------------------------------------------------------- */

void dwc3_gadget_exit(struct dwc3 *dwc)
{
	usb_del_gadget_udc(&dwc->gadget);
	dwc3_gadget_free_endpoints(dwc);
	dma_free_coherent(dwc->sysdev, DWC3_BOUNCE_SIZE, dwc->bounce,
			  dwc->bounce_addr);
	kfree(dwc->setup_buf);
	dma_free_coherent(dwc->sysdev, sizeof(*dwc->ep0_trb) * 2,
			  dwc->ep0_trb, dwc->ep0_trb_addr);
}

int dwc3_gadget_suspend(struct dwc3 *dwc)
{
	if (!dwc->gadget_driver)
		return 0;

	dwc3_gadget_run_stop(dwc, false, false);
	dwc3_disconnect_gadget(dwc);
	__dwc3_gadget_stop(dwc);

	return 0;
}

int dwc3_gadget_resume(struct dwc3 *dwc)
{
	int			ret;

	if (!dwc->gadget_driver)
		return 0;

	ret = __dwc3_gadget_start(dwc);
	if (ret < 0)
		goto err0;

	ret = dwc3_gadget_run_stop(dwc, true, false);
	if (ret < 0)
		goto err1;

	return 0;

err1:
	__dwc3_gadget_stop(dwc);

err0:
	return ret;
}

void dwc3_gadget_process_pending_events(struct dwc3 *dwc)
{
	if (dwc->pending_events) {
		dwc3_interrupt(dwc->irq_gadget, dwc->ev_buf);
		dwc->pending_events = false;
		enable_irq(dwc->irq_gadget);
	}
}<|MERGE_RESOLUTION|>--- conflicted
+++ resolved
@@ -3123,7 +3123,6 @@
 	struct dwc3 *dwc = dep->dwc;
 	int ret;
 
-<<<<<<< HEAD
 	/*
 	 * If the HWO is set, it implies the TRB is still being
 	 * processed by the core. Hence do not reclaim it until
@@ -3134,10 +3133,7 @@
 		return 1;
 	}
 
-	if (req->num_pending_sgs)
-=======
 	if (req->request.num_mapped_sgs)
->>>>>>> 2215bae0
 		ret = dwc3_gadget_ep_reclaim_trb_sg(dep, req, event,
 				status);
 	else
