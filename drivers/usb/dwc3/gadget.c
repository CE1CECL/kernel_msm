// SPDX-License-Identifier: GPL-2.0
/*
 * gadget.c - DesignWare USB3 DRD Controller Gadget Framework Link
 *
 * Copyright (C) 2010-2011 Texas Instruments Incorporated - http://www.ti.com
 *
 * Authors: Felipe Balbi <balbi@ti.com>,
 *	    Sebastian Andrzej Siewior <bigeasy@linutronix.de>
 */

#include <linux/kernel.h>
#include <linux/delay.h>
#include <linux/slab.h>
#include <linux/spinlock.h>
#include <linux/platform_device.h>
#include <linux/pm_runtime.h>
#include <linux/interrupt.h>
#include <linux/io.h>
#include <linux/list.h>
#include <linux/dma-mapping.h>

#include <linux/usb/ch9.h>
#include <linux/usb/composite.h>
#include <linux/usb/gadget.h>

#include "debug.h"
#include "core.h"
#include "gadget.h"
#include "io.h"

#define DWC3_ALIGN_FRAME(d)	(((d)->frame_number + (d)->interval) \
					& ~((d)->interval - 1))

static void dwc3_gadget_wakeup_interrupt(struct dwc3 *dwc, bool remote_wakeup);
static int dwc3_gadget_wakeup_int(struct dwc3 *dwc);
static int __dwc3_gadget_start(struct dwc3 *dwc);
static void dwc3_gadget_disconnect_interrupt(struct dwc3 *dwc);

/**
 * dwc3_gadget_set_test_mode - enables usb2 test modes
 * @dwc: pointer to our context structure
 * @mode: the mode to set (J, K SE0 NAK, Force Enable)
 *
 * Caller should take care of locking. This function will return 0 on
 * success or -EINVAL if wrong Test Selector is passed.
 */
int dwc3_gadget_set_test_mode(struct dwc3 *dwc, int mode)
{
	u32		reg;

	reg = dwc3_readl(dwc->regs, DWC3_DCTL);
	reg &= ~DWC3_DCTL_TSTCTRL_MASK;

	switch (mode) {
	case TEST_J:
	case TEST_K:
	case TEST_SE0_NAK:
	case TEST_PACKET:
	case TEST_FORCE_EN:
		reg |= mode << 1;
		break;
	default:
		return -EINVAL;
	}

	dwc3_writel(dwc->regs, DWC3_DCTL, reg);

	return 0;
}

/**
 * dwc3_gadget_get_link_state - gets current state of usb link
 * @dwc: pointer to our context structure
 *
 * Caller should take care of locking. This function will
 * return the link state on success (>= 0) or -ETIMEDOUT.
 */
int dwc3_gadget_get_link_state(struct dwc3 *dwc)
{
	u32		reg;

	reg = dwc3_readl(dwc->regs, DWC3_DSTS);

	return DWC3_DSTS_USBLNKST(reg);
}
EXPORT_SYMBOL_GPL(dwc3_gadget_get_link_state);

/**
 * dwc3_gadget_set_link_state - sets usb link to a particular state
 * @dwc: pointer to our context structure
 * @state: the state to put link into
 *
 * Caller should take care of locking. This function will
 * return 0 on success or -ETIMEDOUT.
 */
int dwc3_gadget_set_link_state(struct dwc3 *dwc, enum dwc3_link_state state)
{
	int		retries = 10000;
	u32		reg;

	/*
	 * Wait until device controller is ready. Only applies to 1.94a and
	 * later RTL.
	 */
	if (dwc->revision >= DWC3_REVISION_194A) {
		while (--retries) {
			reg = dwc3_readl(dwc->regs, DWC3_DSTS);
			if (reg & DWC3_DSTS_DCNRD)
				udelay(5);
			else
				break;
		}

		if (retries <= 0)
			return -ETIMEDOUT;
	}

	reg = dwc3_readl(dwc->regs, DWC3_DCTL);
	reg &= ~DWC3_DCTL_ULSTCHNGREQ_MASK;

	/* set requested state */
	reg |= DWC3_DCTL_ULSTCHNGREQ(state);
	dwc3_writel(dwc->regs, DWC3_DCTL, reg);

	/*
	 * The following code is racy when called from dwc3_gadget_wakeup,
	 * and is not needed, at least on newer versions
	 */
	if (dwc->revision >= DWC3_REVISION_194A)
		return 0;

	/* wait for a change in DSTS */
	retries = 10000;
	while (--retries) {
		reg = dwc3_readl(dwc->regs, DWC3_DSTS);

		if (DWC3_DSTS_USBLNKST(reg) == state)
			return 0;

		udelay(5);
	}

	return -ETIMEDOUT;
}

/**
 * dwc3_ep_inc_trb - increment a trb index.
 * @index: Pointer to the TRB index to increment.
 *
 * The index should never point to the link TRB. After incrementing,
 * if it is point to the link TRB, wrap around to the beginning. The
 * link TRB is always at the last TRB entry.
 */
static void dwc3_ep_inc_trb(u8 *index)
{
	(*index)++;
	if (*index == (DWC3_TRB_NUM - 1))
		*index = 0;
}

/**
 * dwc3_ep_inc_enq - increment endpoint's enqueue pointer
 * @dep: The endpoint whose enqueue pointer we're incrementing
 */
void dwc3_ep_inc_enq(struct dwc3_ep *dep)
{
	dwc3_ep_inc_trb(&dep->trb_enqueue);
}
EXPORT_SYMBOL_GPL(dwc3_ep_inc_enq);

/**
 * dwc3_ep_inc_deq - increment endpoint's dequeue pointer
 * @dep: The endpoint whose enqueue pointer we're incrementing
 */
void dwc3_ep_inc_deq(struct dwc3_ep *dep)
{
	dwc3_ep_inc_trb(&dep->trb_dequeue);
}

/*
 * dwc3_gadget_resize_tx_fifos - reallocate fifo spaces for current use-case
 * @dwc: pointer to our context structure
 *
 * This function will a best effort FIFO allocation in order
 * to improve FIFO usage and throughput, while still allowing
 * us to enable as many endpoints as possible.
 *
 * Keep in mind that this operation will be highly dependent
 * on the configured size for RAM1 - which contains TxFifo -,
 * the amount of endpoints enabled on coreConsultant tool, and
 * the width of the Master Bus.
 *
 * In the ideal world, we would always be able to satisfy the
 * following equation:
 *
 * ((512 + 2 * MDWIDTH-Bytes) + (Number of IN Endpoints - 1) * \
 * (3 * (1024 + MDWIDTH-Bytes) + MDWIDTH-Bytes)) / MDWIDTH-Bytes
 *
 * Unfortunately, due to many variables that's not always the case.
 */
int dwc3_gadget_resize_tx_fifos(struct dwc3 *dwc, struct dwc3_ep *dep)
{
	int		fifo_size, mdwidth, max_packet = 1024;
	int		tmp, mult = 1, fifo_0_start;

	if (!dwc->needs_fifo_resize || !dwc->tx_fifo_size)
		return 0;

	/* resize IN endpoints excepts ep0 */
	if (!usb_endpoint_dir_in(dep->endpoint.desc) ||
			dep->endpoint.ep_num == 0)
		return 0;

	/* Don't resize already resized IN endpoint */
	if (dep->fifo_depth) {
		dev_dbg(dwc->dev, "%s fifo_depth:%d is already set\n",
				dep->endpoint.name, dep->fifo_depth);
		return 0;
	}

	mdwidth = DWC3_MDWIDTH(dwc->hwparams.hwparams0);
	/* MDWIDTH is represented in bits, we need it in bytes */
	mdwidth >>= 3;

	if (((dep->endpoint.maxburst > 1) &&
			usb_endpoint_xfer_bulk(dep->endpoint.desc))
			|| usb_endpoint_xfer_isoc(dep->endpoint.desc))
		mult = 3;

	if ((dep->endpoint.maxburst > 6) &&
			usb_endpoint_xfer_bulk(dep->endpoint.desc)
			&& dwc3_is_usb31(dwc))
		mult = 6;

	if ((dep->endpoint.maxburst > 6) &&
			usb_endpoint_xfer_isoc(dep->endpoint.desc))
		mult = 6;

	tmp = ((max_packet + mdwidth) * mult) + mdwidth;
	fifo_size = DIV_ROUND_UP(tmp, mdwidth);
	dep->fifo_depth = fifo_size;

	/* Check if TXFIFOs start at non-zero addr */
	tmp = dwc3_readl(dwc->regs, DWC3_GTXFIFOSIZ(0));
	fifo_0_start = DWC3_GTXFIFOSIZ_TXFSTADDR(tmp);

	fifo_size |= (fifo_0_start + (dwc->last_fifo_depth << 16));
	if (dwc3_is_usb31(dwc))
		dwc->last_fifo_depth += DWC31_GTXFIFOSIZ_TXFDEF(fifo_size);
	else
		dwc->last_fifo_depth += DWC3_GTXFIFOSIZ_TXFDEF(fifo_size);

	dev_dbg(dwc->dev, "%s ep_num:%d last_fifo_depth:%04x fifo_depth:%d\n",
		dep->endpoint.name, dep->endpoint.ep_num, dwc->last_fifo_depth,
		dep->fifo_depth);

	dbg_event(0xFF, "resize_fifo", dep->number);
	dbg_event(0xFF, "fifo_depth", dep->fifo_depth);
	/* Check fifo size allocation doesn't exceed available RAM size. */
	if ((dwc->last_fifo_depth * mdwidth) >= dwc->tx_fifo_size) {
		dev_err(dwc->dev, "Fifosize(%d) > RAM size(%d) %s depth:%d\n",
			(dwc->last_fifo_depth * mdwidth), dwc->tx_fifo_size,
			dep->endpoint.name, fifo_size);
		if (dwc3_is_usb31(dwc))
			fifo_size = DWC31_GTXFIFOSIZ_TXFDEF(fifo_size);
		else
			fifo_size = DWC3_GTXFIFOSIZ_TXFDEF(fifo_size);
		dwc->last_fifo_depth -= fifo_size;
		dep->fifo_depth = 0;
		WARN_ON(1);
		return -ENOMEM;
	}

	if ((dwc->revision == DWC3_USB31_REVISION_170A) &&
		(dwc->versiontype == DWC3_USB31_VER_TYPE_EA06) &&
		usb_endpoint_xfer_isoc(dep->endpoint.desc))
		fifo_size |= DWC31_GTXFIFOSIZ_TXFRAMNUM;

	dwc3_writel(dwc->regs, DWC3_GTXFIFOSIZ(dep->endpoint.ep_num),
							fifo_size);
	return 0;
}
EXPORT_SYMBOL_GPL(dwc3_gadget_resize_tx_fifos);

static void dwc3_gadget_del_and_unmap_request(struct dwc3_ep *dep,
		struct dwc3_request *req, int status)
{
	struct dwc3			*dwc = dep->dwc;

	req->started = false;
	list_del(&req->list);
	req->remaining = 0;
	req->needs_extra_trb = false;

	if (req->request.status == -EINPROGRESS)
		req->request.status = status;

	if (req->trb) {
		dbg_ep_unmap(dep->number, req);
		usb_gadget_unmap_request_by_dev(dwc->sysdev,
				&req->request, req->direction);
	}

	req->trb = NULL;
	trace_dwc3_gadget_giveback(req);
}

/**
 * dwc3_gadget_giveback - call struct usb_request's ->complete callback
 * @dep: The endpoint to whom the request belongs to
 * @req: The request we're giving back
 * @status: completion code for the request
 *
 * Must be called with controller's lock held and interrupts disabled. This
 * function will unmap @req and call its ->complete() callback to notify upper
 * layers that it has completed.
 */
void dwc3_gadget_giveback(struct dwc3_ep *dep, struct dwc3_request *req,
		int status)
{
	struct dwc3			*dwc = dep->dwc;

	dwc3_gadget_del_and_unmap_request(dep, req, status);

	if (usb_endpoint_xfer_isoc(dep->endpoint.desc) &&
					(list_empty(&dep->started_list))) {
		dep->flags |= DWC3_EP_PENDING_REQUEST;
		dbg_event(dep->number, "STARTEDLISTEMPTY", 0);
	}

	spin_unlock(&dwc->lock);
	usb_gadget_giveback_request(&dep->endpoint, &req->request);
	spin_lock(&dwc->lock);
}

/**
 * dwc3_send_gadget_generic_command - issue a generic command for the controller
 * @dwc: pointer to the controller context
 * @cmd: the command to be issued
 * @param: command parameter
 *
 * Caller should take care of locking. Issue @cmd with a given @param to @dwc
 * and wait for its completion.
 */
int dwc3_send_gadget_generic_command(struct dwc3 *dwc, unsigned cmd, u32 param)
{
	u32		timeout = 500;
	int		status = 0;
	int		ret = 0;
	u32		reg;

	dwc3_writel(dwc->regs, DWC3_DGCMDPAR, param);
	dwc3_writel(dwc->regs, DWC3_DGCMD, cmd | DWC3_DGCMD_CMDACT);

	do {
		reg = dwc3_readl(dwc->regs, DWC3_DGCMD);
		if (!(reg & DWC3_DGCMD_CMDACT)) {
			status = DWC3_DGCMD_STATUS(reg);
			if (status)
				ret = -EINVAL;
			break;
		}
	} while (--timeout);

	if (!timeout) {
		ret = -ETIMEDOUT;
		status = -ETIMEDOUT;
	}

	trace_dwc3_gadget_generic_cmd(cmd, param, status);

	return ret;
}

/**
 * dwc3_send_gadget_ep_cmd - issue an endpoint command
 * @dep: the endpoint to which the command is going to be issued
 * @cmd: the command to be issued
 * @params: parameters to the command
 *
 * Caller should handle locking. This function will issue @cmd with given
 * @params to @dep and wait for its completion.
 */
int dwc3_send_gadget_ep_cmd(struct dwc3_ep *dep, unsigned cmd,
		struct dwc3_gadget_ep_cmd_params *params)
{
	const struct usb_endpoint_descriptor *desc = dep->endpoint.desc;
	struct dwc3		*dwc = dep->dwc;
	u32			timeout = 5000;
	u32			saved_config = 0;
	u32			reg;

	int			cmd_status = 0;
	int			ret = -EINVAL;

	/*
	 * When operating in USB 2.0 speeds (HS/FS), if GUSB2PHYCFG.ENBLSLPM or
	 * GUSB2PHYCFG.SUSPHY is set, it must be cleared before issuing an
	 * endpoint command.
	 *
	 * Save and clear both GUSB2PHYCFG.ENBLSLPM and GUSB2PHYCFG.SUSPHY
	 * settings. Restore them after the command is completed.
	 *
	 * DWC_usb3 3.30a and DWC_usb31 1.90a programming guide section 3.2.2
	 */
	if (dwc->gadget.speed <= USB_SPEED_HIGH) {
		reg = dwc3_readl(dwc->regs, DWC3_GUSB2PHYCFG(0));
		if (unlikely(reg & DWC3_GUSB2PHYCFG_SUSPHY)) {
			saved_config |= DWC3_GUSB2PHYCFG_SUSPHY;
			reg &= ~DWC3_GUSB2PHYCFG_SUSPHY;
		}

		if (reg & DWC3_GUSB2PHYCFG_ENBLSLPM) {
			saved_config |= DWC3_GUSB2PHYCFG_ENBLSLPM;
			reg &= ~DWC3_GUSB2PHYCFG_ENBLSLPM;
		}

		if (saved_config)
			dwc3_writel(dwc->regs, DWC3_GUSB2PHYCFG(0), reg);
	}

	dwc3_writel(dep->regs, DWC3_DEPCMDPAR0, params->param0);
	dwc3_writel(dep->regs, DWC3_DEPCMDPAR1, params->param1);
	dwc3_writel(dep->regs, DWC3_DEPCMDPAR2, params->param2);

	/*
	 * Synopsys Databook 2.60a states in section 6.3.2.5.6 of that if we're
	 * not relying on XferNotReady, we can make use of a special "No
	 * Response Update Transfer" command where we should clear both CmdAct
	 * and CmdIOC bits.
	 *
	 * With this, we don't need to wait for command completion and can
	 * straight away issue further commands to the endpoint.
	 *
	 * NOTICE: We're making an assumption that control endpoints will never
	 * make use of Update Transfer command. This is a safe assumption
	 * because we can never have more than one request at a time with
	 * Control Endpoints. If anybody changes that assumption, this chunk
	 * needs to be updated accordingly.
	 */
	if (DWC3_DEPCMD_CMD(cmd) == DWC3_DEPCMD_UPDATETRANSFER &&
			!usb_endpoint_xfer_isoc(desc))
		cmd &= ~(DWC3_DEPCMD_CMDIOC | DWC3_DEPCMD_CMDACT);
	else
		cmd |= DWC3_DEPCMD_CMDACT;

	dwc3_writel(dep->regs, DWC3_DEPCMD, cmd);
	do {
		reg = dwc3_readl(dep->regs, DWC3_DEPCMD);
		if (!(reg & DWC3_DEPCMD_CMDACT)) {
			cmd_status = DWC3_DEPCMD_STATUS(reg);

			switch (cmd_status) {
			case 0:
				ret = 0;
				break;
			case DEPEVT_TRANSFER_NO_RESOURCE:
				ret = -EINVAL;
				break;
			case DEPEVT_TRANSFER_BUS_EXPIRY:
				/*
				 * SW issues START TRANSFER command to
				 * isochronous ep with future frame interval. If
				 * future interval time has already passed when
				 * core receives the command, it will respond
				 * with an error status of 'Bus Expiry'.
				 *
				 * Instead of always returning -EINVAL, let's
				 * give a hint to the gadget driver that this is
				 * the case by returning -EAGAIN.
				 */
				ret = -EAGAIN;
				break;
			default:
				dev_WARN(dwc->dev, "UNKNOWN cmd status\n");
			}

			break;
		}
	} while (--timeout);

	if (timeout == 0) {
		ret = -ETIMEDOUT;
		dev_err(dwc->dev, "%s command timeout for %s\n",
			dwc3_gadget_ep_cmd_string(cmd), dep->name);
		if (DWC3_DEPCMD_CMD(cmd) != DWC3_DEPCMD_ENDTRANSFER) {
			dwc->ep_cmd_timeout_cnt++;
			dwc3_notify_event(dwc,
				DWC3_CONTROLLER_RESTART_USB_SESSION, 0);
		}
		cmd_status = -ETIMEDOUT;
	}

	trace_dwc3_gadget_ep_cmd(dep, cmd, params, cmd_status);

	if (ret == 0 && DWC3_DEPCMD_CMD(cmd) == DWC3_DEPCMD_STARTTRANSFER) {
		dep->flags |= DWC3_EP_TRANSFER_STARTED;
		dwc3_gadget_ep_get_transfer_index(dep);
	}

	if (saved_config) {
		reg = dwc3_readl(dwc->regs, DWC3_GUSB2PHYCFG(0));
		reg |= saved_config;
		dwc3_writel(dwc->regs, DWC3_GUSB2PHYCFG(0), reg);
	}

	return ret;
}
EXPORT_SYMBOL_GPL(dwc3_send_gadget_ep_cmd);

static int dwc3_send_clear_stall_ep_cmd(struct dwc3_ep *dep)
{
	struct dwc3 *dwc = dep->dwc;
	struct dwc3_gadget_ep_cmd_params params;
	u32 cmd = DWC3_DEPCMD_CLEARSTALL;

	/*
	 * As of core revision 2.60a the recommended programming model
	 * is to set the ClearPendIN bit when issuing a Clear Stall EP
	 * command for IN endpoints. This is to prevent an issue where
	 * some (non-compliant) hosts may not send ACK TPs for pending
	 * IN transfers due to a mishandled error condition. Synopsys
	 * STAR 9000614252.
	 */
	if (dep->direction && (dwc->revision >= DWC3_REVISION_260A) &&
	    (dwc->gadget.speed >= USB_SPEED_SUPER))
		cmd |= DWC3_DEPCMD_CLEARPENDIN;

	memset(&params, 0, sizeof(params));

	return dwc3_send_gadget_ep_cmd(dep, cmd, &params);
}

static int dwc3_alloc_trb_pool(struct dwc3_ep *dep)
{
	struct dwc3		*dwc = dep->dwc;
	u32			num_trbs = DWC3_TRB_NUM;

	if (dep->trb_pool)
		return 0;

	dep->trb_pool = dma_zalloc_coherent(dwc->sysdev,
			sizeof(struct dwc3_trb) * num_trbs,
			&dep->trb_pool_dma, GFP_KERNEL);
	if (!dep->trb_pool) {
		dev_err(dep->dwc->dev, "failed to allocate trb pool for %s\n",
				dep->name);
		return -ENOMEM;
	}
	dep->num_trbs = num_trbs;

	return 0;
}

static void dwc3_free_trb_pool(struct dwc3_ep *dep)
{
	struct dwc3		*dwc = dep->dwc;

	/* Freeing of GSI EP TRBs are handled by GSI EP ops. */
	if (dep->endpoint.ep_type == EP_TYPE_GSI)
		return;

	/*
	 * Clean up ep ring to avoid getting xferInProgress due to stale trbs
	 * with HWO bit set from previous composition when update transfer cmd
	 * is issued.
	 */
	if (dep->number > 1 && dep->trb_pool && dep->trb_pool_dma) {
		memset(&dep->trb_pool[0], 0,
			sizeof(struct dwc3_trb) * dep->num_trbs);
		dbg_event(dep->number, "Clr_TRB", 0);
		dev_dbg(dwc->dev, "Clr_TRB ring of %s\n", dep->name);

		dma_free_coherent(dwc->sysdev,
				sizeof(struct dwc3_trb) * DWC3_TRB_NUM,
				dep->trb_pool, dep->trb_pool_dma);
		dep->trb_pool = NULL;
		dep->trb_pool_dma = 0;
	}
}

static int dwc3_gadget_set_xfer_resource(struct dwc3_ep *dep)
{
	struct dwc3_gadget_ep_cmd_params params;

	memset(&params, 0x00, sizeof(params));

	params.param0 = DWC3_DEPXFERCFG_NUM_XFER_RES(1);

	return dwc3_send_gadget_ep_cmd(dep, DWC3_DEPCMD_SETTRANSFRESOURCE,
			&params);
}

/**
 * dwc3_gadget_start_config - configure ep resources
 * @dep: endpoint that is being enabled
 *
 * Issue a %DWC3_DEPCMD_DEPSTARTCFG command to @dep. After the command's
 * completion, it will set Transfer Resource for all available endpoints.
 *
 * The assignment of transfer resources cannot perfectly follow the data book
 * due to the fact that the controller driver does not have all knowledge of the
 * configuration in advance. It is given this information piecemeal by the
 * composite gadget framework after every SET_CONFIGURATION and
 * SET_INTERFACE. Trying to follow the databook programming model in this
 * scenario can cause errors. For two reasons:
 *
 * 1) The databook says to do %DWC3_DEPCMD_DEPSTARTCFG for every
 * %USB_REQ_SET_CONFIGURATION and %USB_REQ_SET_INTERFACE (8.1.5). This is
 * incorrect in the scenario of multiple interfaces.
 *
 * 2) The databook does not mention doing more %DWC3_DEPCMD_DEPXFERCFG for new
 * endpoint on alt setting (8.1.6).
 *
 * The following simplified method is used instead:
 *
 * All hardware endpoints can be assigned a transfer resource and this setting
 * will stay persistent until either a core reset or hibernation. So whenever we
 * do a %DWC3_DEPCMD_DEPSTARTCFG(0) we can go ahead and do
 * %DWC3_DEPCMD_DEPXFERCFG for every hardware endpoint as well. We are
 * guaranteed that there are as many transfer resources as endpoints.
 *
 * This function is called for each endpoint when it is being enabled but is
 * triggered only when called for EP0-out, which always happens first, and which
 * should only happen in one of the above conditions.
 */
static int dwc3_gadget_start_config(struct dwc3_ep *dep)
{
	struct dwc3_gadget_ep_cmd_params params;
	struct dwc3		*dwc;
	u32			cmd;
	int			i;
	int			ret;

	if (dep->number)
		return 0;

	memset(&params, 0x00, sizeof(params));
	cmd = DWC3_DEPCMD_DEPSTARTCFG;
	dwc = dep->dwc;

	ret = dwc3_send_gadget_ep_cmd(dep, cmd, &params);
	if (ret)
		return ret;

	for (i = 0; i < DWC3_ENDPOINTS_NUM; i++) {
		struct dwc3_ep *dep = dwc->eps[i];

		if (!dep)
			continue;

		ret = dwc3_gadget_set_xfer_resource(dep);
		if (ret)
			return ret;
	}

	return 0;
}

static int dwc3_gadget_set_ep_config(struct dwc3_ep *dep, unsigned int action)
{
	const struct usb_ss_ep_comp_descriptor *comp_desc;
	const struct usb_endpoint_descriptor *desc;
	struct dwc3_gadget_ep_cmd_params params;
	struct dwc3 *dwc = dep->dwc;

	comp_desc = dep->endpoint.comp_desc;
	desc = dep->endpoint.desc;

	memset(&params, 0x00, sizeof(params));

	params.param0 = DWC3_DEPCFG_EP_TYPE(usb_endpoint_type(desc))
		| DWC3_DEPCFG_MAX_PACKET_SIZE(usb_endpoint_maxp(desc));

	/* Burst size is only needed in SuperSpeed mode */
	if (dwc->gadget.speed >= USB_SPEED_SUPER) {
		u32 burst = dep->endpoint.maxburst;
		params.param0 |= DWC3_DEPCFG_BURST_SIZE(burst - 1);
	}

	params.param0 |= action;
	if (action == DWC3_DEPCFG_ACTION_RESTORE)
		params.param2 |= dep->saved_state;

	if (usb_endpoint_xfer_control(desc))
		params.param1 = DWC3_DEPCFG_XFER_COMPLETE_EN;

	if (dep->number <= 1 || usb_endpoint_xfer_isoc(desc))
		params.param1 |= DWC3_DEPCFG_XFER_NOT_READY_EN;

	if (usb_ss_max_streams(comp_desc) && usb_endpoint_xfer_bulk(desc)) {
		params.param1 |= DWC3_DEPCFG_STREAM_CAPABLE
			| DWC3_DEPCFG_STREAM_EVENT_EN;
		dep->stream_capable = true;
	}

	if (!usb_endpoint_xfer_control(desc))
		params.param1 |= DWC3_DEPCFG_XFER_IN_PROGRESS_EN;

	/*
	 * We are doing 1:1 mapping for endpoints, meaning
	 * Physical Endpoints 2 maps to Logical Endpoint 2 and
	 * so on. We consider the direction bit as part of the physical
	 * endpoint number. So USB endpoint 0x81 is 0x03.
	 */
	params.param1 |= DWC3_DEPCFG_EP_NUMBER(dep->number);

	/*
	 * We must use the lower 16 TX FIFOs even though
	 * HW might have more
	 */
	if (dep->direction)
		params.param0 |= DWC3_DEPCFG_FIFO_NUMBER(dep->number >> 1);

	if (desc->bInterval) {
		u8 bInterval_m1;

		/*
		 * Valid range for DEPCFG.bInterval_m1 is from 0 to 13, and it
		 * must be set to 0 when the controller operates in full-speed.
		 */
		bInterval_m1 = min_t(u8, desc->bInterval - 1, 13);
		if (dwc->gadget.speed == USB_SPEED_FULL)
			bInterval_m1 = 0;

		if (usb_endpoint_type(desc) == USB_ENDPOINT_XFER_INT &&
		    dwc->gadget.speed == USB_SPEED_FULL)
			dep->interval = desc->bInterval;
		else
			dep->interval = 1 << (desc->bInterval - 1);

		params.param1 |= DWC3_DEPCFG_BINTERVAL_M1(bInterval_m1);
	}

	return dwc3_send_gadget_ep_cmd(dep, DWC3_DEPCMD_SETEPCONFIG, &params);
}

/**
 * __dwc3_gadget_ep_enable - initializes a hw endpoint
 * @dep: endpoint to be initialized
 * @action: one of INIT, MODIFY or RESTORE
 *
 * Caller should take care of locking. Execute all necessary commands to
 * initialize a HW endpoint so it can be used by a gadget driver.
 */
static int __dwc3_gadget_ep_enable(struct dwc3_ep *dep, unsigned int action)
{
	const struct usb_endpoint_descriptor *desc = dep->endpoint.desc;
	struct dwc3		*dwc = dep->dwc;

	u32			reg;
	int			ret;

	if (!(dep->flags & DWC3_EP_ENABLED)) {
		ret = dwc3_gadget_resize_tx_fifos(dwc, dep);
		if (ret)
			return ret;

		ret = dwc3_gadget_start_config(dep);
		if (ret) {
			dev_err(dwc->dev, "start_config() failed for %s\n",
								dep->name);
			return ret;
		}
	}

	ret = dwc3_gadget_set_ep_config(dep, action);
	if (ret) {
		dev_err(dwc->dev, "set_ep_config() failed for %s\n", dep->name);
		return ret;
	}

	if (!(dep->flags & DWC3_EP_ENABLED)) {
		struct dwc3_trb	*trb_st_hw;
		struct dwc3_trb	*trb_link;

		dep->type = usb_endpoint_type(desc);
		dep->flags |= DWC3_EP_ENABLED;
		dep->flags &= ~DWC3_EP_END_TRANSFER_PENDING;

		reg = dwc3_readl(dwc->regs, DWC3_DALEPENA);
		reg |= DWC3_DALEPENA_EP(dep->number);
		dwc3_writel(dwc->regs, DWC3_DALEPENA, reg);

		dep->trb_dequeue = 0;
		dep->trb_enqueue = 0;

		if (usb_endpoint_xfer_control(desc))
			goto out;

		/* Initialize the TRB ring */
		memset(dep->trb_pool, 0,
		       sizeof(struct dwc3_trb) * DWC3_TRB_NUM);

		/* Link TRB. The HWO bit is never reset */
		trb_st_hw = &dep->trb_pool[0];

		trb_link = &dep->trb_pool[DWC3_TRB_NUM - 1];
		trb_link->bpl = lower_32_bits(dwc3_trb_dma_offset(dep, trb_st_hw));
		trb_link->bph = upper_32_bits(dwc3_trb_dma_offset(dep, trb_st_hw));
		trb_link->ctrl |= DWC3_TRBCTL_LINK_TRB;
		trb_link->ctrl |= DWC3_TRB_CTRL_HWO;
	}

	/*
	 * Issue StartTransfer here with no-op TRB so we can always rely on No
	 * Response Update Transfer command.
	 */
	if ((usb_endpoint_xfer_bulk(desc) && !dep->endpoint.endless) ||
			usb_endpoint_xfer_int(desc)) {
		struct dwc3_gadget_ep_cmd_params params;
		struct dwc3_trb	*trb;
		dma_addr_t trb_dma;
		u32 cmd;

		memset(&params, 0, sizeof(params));
		trb = &dep->trb_pool[0];
		trb_dma = dwc3_trb_dma_offset(dep, trb);

		params.param0 = upper_32_bits(trb_dma);
		params.param1 = lower_32_bits(trb_dma);

		cmd = DWC3_DEPCMD_STARTTRANSFER;

		ret = dwc3_send_gadget_ep_cmd(dep, cmd, &params);
		if (ret < 0)
			return ret;
	}

out:
	trace_dwc3_gadget_ep_enable(dep);

	return 0;
}

static void dwc3_remove_requests(struct dwc3 *dwc, struct dwc3_ep *dep)
{
	int retries = 40;
	struct dwc3_request		*req;

	dbg_log_string("START for %s(%d)", dep->name, dep->number);
	dwc3_stop_active_transfer(dwc, dep->number, true, false);

	if (dep->number == 0) {
		unsigned int dir;

		dbg_log_string("CTRLPEND(%d)", dwc->ep0state);
		dir = !!dwc->ep0_expect_in;
		if (dwc->ep0state == EP0_DATA_PHASE)
			dwc3_ep0_end_control_data(dwc, dwc->eps[dir]);
		else
			dwc3_ep0_end_control_data(dwc, dwc->eps[!dir]);

		dwc->eps[0]->trb_enqueue = 0;
		dwc->eps[1]->trb_enqueue = 0;
	}

	do {
		udelay(50);
	} while ((dep->flags & DWC3_EP_END_TRANSFER_PENDING) && --retries);

	if (!retries)
		dbg_log_string("ep end_xfer cmd completion timeout for %d",
				dep->number);

	/* - giveback all requests to gadget driver */
	while (!list_empty(&dep->started_list)) {
		req = next_request(&dep->started_list);
		if (req)
			dwc3_gadget_giveback(dep, req, -ESHUTDOWN);
	}

	while (!list_empty(&dep->pending_list)) {
		req = next_request(&dep->pending_list);
		if (req)
			dwc3_gadget_giveback(dep, req, -ESHUTDOWN);
	}

	while (!list_empty(&dep->cancelled_list)) {
		req = next_request(&dep->cancelled_list);

		dwc3_gadget_giveback(dep, req, -ESHUTDOWN);
	}

	dbg_log_string("DONE for %s(%d)", dep->name, dep->number);
}

static void dwc3_stop_active_transfers(struct dwc3 *dwc)
{
	u32 epnum;

	dbg_log_string("START");
	for (epnum = 2; epnum < DWC3_ENDPOINTS_NUM; epnum++) {
		struct dwc3_ep *dep;

		dep = dwc->eps[epnum];
		if (!dep)
			continue;

		if (!(dep->flags & DWC3_EP_ENABLED))
			continue;

		if (dep->endpoint.ep_type == EP_TYPE_GSI && dep->direction)
			dwc3_notify_event(dwc,
				DWC3_CONTROLLER_NOTIFY_CLEAR_DB, 0);

		dwc3_remove_requests(dwc, dep);
		if (dep->endpoint.ep_type != EP_TYPE_GSI &&
					!dep->endpoint.endless) {
			if (dep->trb_pool) {
				memset(&dep->trb_pool[0], 0,
					sizeof(struct dwc3_trb) *
							dep->num_trbs);
				dbg_event(dep->number, "Clr_TRB", 0);
			}
		}
	}
	dbg_log_string("DONE");
}

static void dwc3_stop_active_transfers_to_halt(struct dwc3 *dwc)
{
	u32 epnum;
	struct dwc3_request *req;
	struct dwc3_ep *dep;

	dbg_log_string("START");
	for (epnum = 2; epnum < DWC3_ENDPOINTS_NUM; epnum++) {
		dep = dwc->eps[epnum];
		if (!dep)
			continue;

		if (!(dep->flags & DWC3_EP_ENABLED))
			continue;

		/*
		 * If the transfers didn't stop due to some reason
		 * don't giveback the request to gadget driver.
		 */
		if (dwc3_stop_active_transfer_noioc(dwc, dep->number, true))
			continue;

		/* - giveback all requests to gadget driver */
		while (!list_empty(&dep->started_list)) {
			req = next_request(&dep->started_list);
			if (req)
				dwc3_gadget_giveback(dep, req, -ESHUTDOWN);
		}

		while (!list_empty(&dep->pending_list)) {
			req = next_request(&dep->pending_list);
			if (req)
				dwc3_gadget_giveback(dep, req, -ESHUTDOWN);
		}
	}

	dbg_log_string("DONE");
}

/**
 * __dwc3_gadget_ep_disable - disables a hw endpoint
 * @dep: the endpoint to disable
 *
 * This function undoes what __dwc3_gadget_ep_enable did and also removes
 * requests which are currently being processed by the hardware and those which
 * are not yet scheduled.
 *
 * Caller should take care of locking.
 */
static int __dwc3_gadget_ep_disable(struct dwc3_ep *dep)
{
	struct dwc3		*dwc = dep->dwc;
	u32			reg;

	trace_dwc3_gadget_ep_disable(dep);

	dwc3_remove_requests(dwc, dep);

	/* make sure HW endpoint isn't stalled */
	if (dep->flags & DWC3_EP_STALL)
		__dwc3_gadget_ep_set_halt(dep, 0, false);

	reg = dwc3_readl(dwc->regs, DWC3_DALEPENA);
	reg &= ~DWC3_DALEPENA_EP(dep->number);
	dwc3_writel(dwc->regs, DWC3_DALEPENA, reg);

	dep->stream_capable = false;
	dep->type = 0;
	dep->flags &= DWC3_EP_END_TRANSFER_PENDING;

	/* Clear out the ep descriptors for non-ep0 */
	if (dep->number > 1) {
		dep->endpoint.comp_desc = NULL;
		dep->endpoint.desc = NULL;
	}

	return 0;
}

/* -------------------------------------------------------------------------- */

static int dwc3_gadget_ep0_enable(struct usb_ep *ep,
		const struct usb_endpoint_descriptor *desc)
{
	return -EINVAL;
}

static int dwc3_gadget_ep0_disable(struct usb_ep *ep)
{
	return -EINVAL;
}

/* -------------------------------------------------------------------------- */

static int dwc3_gadget_ep_enable(struct usb_ep *ep,
		const struct usb_endpoint_descriptor *desc)
{
	struct dwc3_ep			*dep;
	struct dwc3			*dwc;
	unsigned long			flags;
	int				ret;

	if (!ep || !desc || desc->bDescriptorType != USB_DT_ENDPOINT) {
		pr_debug("dwc3: invalid parameters\n");
		return -EINVAL;
	}

	if (!desc->wMaxPacketSize) {
		pr_debug("dwc3: missing wMaxPacketSize\n");
		return -EINVAL;
	}

	dep = to_dwc3_ep(ep);
	dwc = dep->dwc;

	if (dev_WARN_ONCE(dwc->dev, dep->flags & DWC3_EP_ENABLED,
					"%s is already enabled\n",
					dep->name))
		return 0;

	if (pm_runtime_suspended(dwc->sysdev)) {
		dev_err(dwc->dev, "fail ep_enable %s device is into LPM\n",
					dep->name);
		return -EINVAL;
	}

	spin_lock_irqsave(&dwc->lock, flags);
	ret = __dwc3_gadget_ep_enable(dep, DWC3_DEPCFG_ACTION_INIT);
	dbg_event(dep->number, "ENABLE", ret);
	spin_unlock_irqrestore(&dwc->lock, flags);

	return ret;
}

static int dwc3_gadget_ep_disable(struct usb_ep *ep)
{
	struct dwc3_ep			*dep;
	struct dwc3			*dwc;
	unsigned long			flags;
	int				ret;

	if (!ep) {
		pr_debug("dwc3: invalid parameters\n");
		return -EINVAL;
	}

	dep = to_dwc3_ep(ep);
	dwc = dep->dwc;

	if (dev_WARN_ONCE(dwc->dev, !(dep->flags & DWC3_EP_ENABLED),
					"%s is already disabled\n",
					dep->name))
		return 0;

	pm_runtime_get_sync(dwc->sysdev);
	spin_lock_irqsave(&dwc->lock, flags);
	ret = __dwc3_gadget_ep_disable(dep);
	dbg_event(dep->number, "DISABLE", ret);
	dbg_event(dep->number, "MISSEDISOCPKTS", dep->missed_isoc_packets);
	dep->missed_isoc_packets = 0;
	spin_unlock_irqrestore(&dwc->lock, flags);
	pm_runtime_mark_last_busy(dwc->sysdev);
	pm_runtime_put_sync_autosuspend(dwc->sysdev);

	return ret;
}

static struct usb_request *dwc3_gadget_ep_alloc_request(struct usb_ep *ep,
		gfp_t gfp_flags)
{
	struct dwc3_request		*req;
	struct dwc3_ep			*dep = to_dwc3_ep(ep);

	req = kzalloc(sizeof(*req), gfp_flags);
	if (!req)
		return NULL;

	req->direction	= dep->direction;
	req->epnum	= dep->number;
	req->dep	= dep;

	trace_dwc3_alloc_request(req);

	return &req->request;
}

static void dwc3_gadget_ep_free_request(struct usb_ep *ep,
		struct usb_request *request)
{
	struct dwc3_request		*req = to_dwc3_request(request);

	trace_dwc3_free_request(req);
	kfree(req);
}

/**
 * dwc3_ep_prev_trb - returns the previous TRB in the ring
 * @dep: The endpoint with the TRB ring
 * @index: The index of the current TRB in the ring
 *
 * Returns the TRB prior to the one pointed to by the index. If the
 * index is 0, we will wrap backwards, skip the link TRB, and return
 * the one just before that.
 */
static struct dwc3_trb *dwc3_ep_prev_trb(struct dwc3_ep *dep, u8 index)
{
	u8 tmp = index;

	if (!dep->trb_pool)
		return NULL;

	if (!tmp)
		tmp = DWC3_TRB_NUM - 1;

	return &dep->trb_pool[tmp - 1];
}

static u32 dwc3_calc_trbs_left(struct dwc3_ep *dep)
{
	u8			trbs_left;

	/*
	 * If the enqueue & dequeue are equal then the TRB ring is either full
	 * or empty. It's considered full when there are DWC3_TRB_NUM-1 of TRBs
	 * pending to be processed by the driver.
	 */
	if (dep->trb_enqueue == dep->trb_dequeue) {
		/*
		 * If there is any request remained in the started_list at
		 * this point, that means there is no TRB available.
		 */
		if (!list_empty(&dep->started_list))
			return 0;

		return DWC3_TRB_NUM - 1;
	}

	trbs_left = dep->trb_dequeue - dep->trb_enqueue;
	trbs_left &= (DWC3_TRB_NUM - 1);

	if (dep->trb_dequeue < dep->trb_enqueue)
		trbs_left--;

	return trbs_left;
}

static void __dwc3_prepare_one_trb(struct dwc3_ep *dep, struct dwc3_trb *trb,
		dma_addr_t dma, unsigned length, unsigned chain, unsigned node,
		unsigned stream_id, unsigned short_not_ok, unsigned no_interrupt)
{
	struct dwc3		*dwc = dep->dwc;
	struct usb_gadget	*gadget = &dwc->gadget;
	enum usb_device_speed	speed = gadget->speed;

	trb->size = DWC3_TRB_SIZE_LENGTH(length);
	trb->bpl = lower_32_bits(dma);
	trb->bph = upper_32_bits(dma);

	switch (usb_endpoint_type(dep->endpoint.desc)) {
	case USB_ENDPOINT_XFER_CONTROL:
		trb->ctrl = DWC3_TRBCTL_CONTROL_SETUP;
		break;

	case USB_ENDPOINT_XFER_ISOC:
		if (!node) {
			trb->ctrl = DWC3_TRBCTL_ISOCHRONOUS_FIRST;

			/*
			 * USB Specification 2.0 Section 5.9.2 states that: "If
			 * there is only a single transaction in the microframe,
			 * only a DATA0 data packet PID is used.  If there are
			 * two transactions per microframe, DATA1 is used for
			 * the first transaction data packet and DATA0 is used
			 * for the second transaction data packet.  If there are
			 * three transactions per microframe, DATA2 is used for
			 * the first transaction data packet, DATA1 is used for
			 * the second, and DATA0 is used for the third."
			 *
			 * IOW, we should satisfy the following cases:
			 *
			 * 1) length <= maxpacket
			 *	- DATA0
			 *
			 * 2) maxpacket < length <= (2 * maxpacket)
			 *	- DATA1, DATA0
			 *
			 * 3) (2 * maxpacket) < length <= (3 * maxpacket)
			 *	- DATA2, DATA1, DATA0
			 */
			if (speed == USB_SPEED_HIGH) {
				struct usb_ep *ep = &dep->endpoint;
				unsigned int mult = 2;
				unsigned int maxp = usb_endpoint_maxp(ep->desc);

				if (length <= (2 * maxp))
					mult--;

				if (length <= maxp)
					mult--;

				trb->size |= DWC3_TRB_SIZE_PCM1(mult);
			}
		} else {
			trb->ctrl = DWC3_TRBCTL_ISOCHRONOUS;
		}

		/* always enable Interrupt on Missed ISOC */
		trb->ctrl |= DWC3_TRB_CTRL_ISP_IMI;
		break;

	case USB_ENDPOINT_XFER_BULK:
	case USB_ENDPOINT_XFER_INT:
		trb->ctrl = DWC3_TRBCTL_NORMAL;
		break;
	default:
		/*
		 * This is only possible with faulty memory because we
		 * checked it already :)
		 */
		dev_WARN(dwc->dev, "Unknown endpoint type %d\n",
				usb_endpoint_type(dep->endpoint.desc));
	}

	/*
	 * Enable Continue on Short Packet
	 * when endpoint is not a stream capable
	 */
	if (usb_endpoint_dir_out(dep->endpoint.desc)) {
		if (!dep->stream_capable)
			trb->ctrl |= DWC3_TRB_CTRL_CSP;

		if (short_not_ok)
			trb->ctrl |= DWC3_TRB_CTRL_ISP_IMI;
	}

	if ((!no_interrupt && !chain) ||
			(dwc3_calc_trbs_left(dep) == 1))
		trb->ctrl |= DWC3_TRB_CTRL_IOC;

	if (chain)
		trb->ctrl |= DWC3_TRB_CTRL_CHN;

	if (usb_endpoint_xfer_bulk(dep->endpoint.desc) && dep->stream_capable)
		trb->ctrl |= DWC3_TRB_CTRL_SID_SOFN(stream_id);

	/*
	 * As per data book 4.2.3.2TRB Control Bit Rules section
	 *
	 * The controller autonomously checks the HWO field of a TRB to determine if the
	 * entire TRB is valid. Therefore, software must ensure that the rest of the TRB
	 * is valid before setting the HWO field to '1'. In most systems, this means that
	 * software must update the fourth DWORD of a TRB last.
	 *
	 * However there is a possibility of CPU re-ordering here which can cause
	 * controller to observe the HWO bit set prematurely.
	 * Add a write memory barrier to prevent CPU re-ordering.
	 */
	wmb();
	trb->ctrl |= DWC3_TRB_CTRL_HWO;

	dwc3_ep_inc_enq(dep);

	trace_dwc3_prepare_trb(dep, trb);
}

/**
 * dwc3_prepare_one_trb - setup one TRB from one request
 * @dep: endpoint for which this request is prepared
 * @req: dwc3_request pointer
 * @trb_length: buffer size of the TRB
 * @chain: should this TRB be chained to the next?
 * @node: only for isochronous endpoints. First TRB needs different type.
 */
static void dwc3_prepare_one_trb(struct dwc3_ep *dep,
		struct dwc3_request *req, unsigned int trb_length,
		unsigned chain, unsigned node)
{
	struct dwc3_trb		*trb;
	dma_addr_t		dma;
	unsigned		stream_id = req->request.stream_id;
	unsigned		short_not_ok = req->request.short_not_ok;
	unsigned		no_interrupt = req->request.no_interrupt;

	if (req->request.num_sgs > 0)
		dma = sg_dma_address(req->start_sg);
	else
		dma = req->request.dma;

	trb = &dep->trb_pool[dep->trb_enqueue];

	if (!req->trb) {
		dwc3_gadget_move_started_request(req);
		req->trb = trb;
		req->trb_dma = dwc3_trb_dma_offset(dep, trb);
	}

	req->num_trbs++;

	__dwc3_prepare_one_trb(dep, trb, dma, trb_length, chain, node,
			stream_id, short_not_ok, no_interrupt);
}

static void dwc3_prepare_one_trb_sg(struct dwc3_ep *dep,
		struct dwc3_request *req)
{
	struct scatterlist *sg = req->start_sg;
	struct scatterlist *s;
	int		i;
	unsigned int length = req->request.length;
	unsigned int maxp = usb_endpoint_maxp(dep->endpoint.desc);
	unsigned int rem = length % maxp;
	unsigned int remaining = req->request.num_mapped_sgs
		- req->num_queued_sgs;

	/*
	 * If we resume preparing the request, then get the remaining length of
	 * the request and resume where we left off.
	 */
	for_each_sg(req->request.sg, s, req->num_queued_sgs, i)
		length -= sg_dma_len(s);

	for_each_sg(sg, s, remaining, i) {
		unsigned int trb_length;
		unsigned chain = true;

		trb_length = min_t(unsigned int, length, sg_dma_len(s));

		length -= trb_length;

		/*
		 * IOMMU driver is coalescing the list of sgs which shares a
		 * page boundary into one and giving it to USB driver. With
		 * this the number of sgs mapped is not equal to the number of
		 * sgs passed. So mark the chain bit to false if it isthe last
		 * mapped sg.
		 */
		if ((i == remaining - 1) || !length)
			chain = false;

		if (rem && usb_endpoint_dir_out(dep->endpoint.desc) && !chain) {
			struct dwc3	*dwc = dep->dwc;
			struct dwc3_trb	*trb;

			req->needs_extra_trb = true;

			/* prepare normal TRB */
			dwc3_prepare_one_trb(dep, req, trb_length, true, i);

			/* Now prepare one extra TRB to align transfer size */
			trb = &dep->trb_pool[dep->trb_enqueue];
			req->num_trbs++;
			__dwc3_prepare_one_trb(dep, trb, dwc->bounce_addr,
					maxp - rem, false, 1,
					req->request.stream_id,
					req->request.short_not_ok,
					req->request.no_interrupt);
		} else if (req->request.zero && req->request.length &&
			   !usb_endpoint_xfer_isoc(dep->endpoint.desc) &&
			   !rem && !chain) {
			struct dwc3	*dwc = dep->dwc;
			struct dwc3_trb	*trb;

			req->needs_extra_trb = true;

			/* Prepare normal TRB */
			dwc3_prepare_one_trb(dep, req, trb_length, true, i);

			/* Prepare one extra TRB to handle ZLP */
			trb = &dep->trb_pool[dep->trb_enqueue];
			req->num_trbs++;
			__dwc3_prepare_one_trb(dep, trb, dwc->bounce_addr, 0,
					       !req->direction, 1,
					       req->request.stream_id,
					       req->request.short_not_ok,
					       req->request.no_interrupt);

			/* Prepare one more TRB to handle MPS alignment */
			if (!req->direction) {
				trb = &dep->trb_pool[dep->trb_enqueue];
				req->num_trbs++;
				__dwc3_prepare_one_trb(dep, trb, dwc->bounce_addr, maxp,
						       false, 1, req->request.stream_id,
						       req->request.short_not_ok,
						       req->request.no_interrupt);
			}
		} else {
			dwc3_prepare_one_trb(dep, req, trb_length, chain, i);
		}

		/*
		 * There can be a situation where all sgs in sglist are not
		 * queued because of insufficient trb number. To handle this
		 * case, update start_sg to next sg to be queued, so that
		 * we have free trbs we can continue queuing from where we
		 * previously stopped
		 */
		if (chain)
			req->start_sg = sg_next(s);

		req->num_queued_sgs++;
		req->num_pending_sgs--;

		/*
		 * The number of pending SG entries may not correspond to the
		 * number of mapped SG entries. If all the data are queued, then
		 * don't include unused SG entries.
		 */
		if (length == 0) {
			req->num_pending_sgs = 0;
			break;
		}

		if (!dwc3_calc_trbs_left(dep))
			break;
	}
}

static void dwc3_prepare_one_trb_linear(struct dwc3_ep *dep,
		struct dwc3_request *req)
{
	unsigned int length = req->request.length;
	unsigned int maxp = usb_endpoint_maxp(dep->endpoint.desc);
	unsigned int rem = length % maxp;

	if ((!length || rem) && usb_endpoint_dir_out(dep->endpoint.desc)) {
		struct dwc3	*dwc = dep->dwc;
		struct dwc3_trb	*trb;

		req->needs_extra_trb = true;

		/* prepare normal TRB */
		dwc3_prepare_one_trb(dep, req, length, true, 0);

		/* Now prepare one extra TRB to align transfer size */
		trb = &dep->trb_pool[dep->trb_enqueue];
		req->num_trbs++;
		__dwc3_prepare_one_trb(dep, trb, dwc->bounce_addr, maxp - rem,
				false, 1, req->request.stream_id,
				req->request.short_not_ok,
				req->request.no_interrupt);
	} else if (req->request.zero && req->request.length &&
		   !usb_endpoint_xfer_isoc(dep->endpoint.desc) &&
		   (IS_ALIGNED(req->request.length, maxp))) {
		struct dwc3	*dwc = dep->dwc;
		struct dwc3_trb	*trb;

		req->needs_extra_trb = true;

		/* prepare normal TRB */
		dwc3_prepare_one_trb(dep, req, length, true, 0);

		/* Prepare one extra TRB to handle ZLP */
		trb = &dep->trb_pool[dep->trb_enqueue];
		req->num_trbs++;
		__dwc3_prepare_one_trb(dep, trb, dwc->bounce_addr, 0,
				!req->direction, 1, req->request.stream_id,
				req->request.short_not_ok,
				req->request.no_interrupt);

		/* Prepare one more TRB to handle MPS alignment for OUT */
		if (!req->direction) {
			trb = &dep->trb_pool[dep->trb_enqueue];
			req->num_trbs++;
			__dwc3_prepare_one_trb(dep, trb, dwc->bounce_addr, maxp,
					       false, 1, req->request.stream_id,
					       req->request.short_not_ok,
					       req->request.no_interrupt);
		}
	} else {
		dwc3_prepare_one_trb(dep, req, length, false, 0);
	}
}

/*
 * dwc3_prepare_trbs - setup TRBs from requests
 * @dep: endpoint for which requests are being prepared
 *
 * The function goes through the requests list and sets up TRBs for the
 * transfers. The function returns once there are no more TRBs available or
 * it runs out of requests.
 */
static void dwc3_prepare_trbs(struct dwc3_ep *dep)
{
	struct dwc3_request	*req, *n;

	BUILD_BUG_ON_NOT_POWER_OF_2(DWC3_TRB_NUM);

	/*
	 * We can get in a situation where there's a request in the started list
	 * but there weren't enough TRBs to fully kick it in the first time
	 * around, so it has been waiting for more TRBs to be freed up.
	 *
	 * In that case, we should check if we have a request with pending_sgs
	 * in the started list and prepare TRBs for that request first,
	 * otherwise we will prepare TRBs completely out of order and that will
	 * break things.
	 */
	list_for_each_entry(req, &dep->started_list, list) {
		if (req->num_pending_sgs > 0)
			dwc3_prepare_one_trb_sg(dep, req);

		if (!dwc3_calc_trbs_left(dep))
			return;
	}

	list_for_each_entry_safe(req, n, &dep->pending_list, list) {
		struct dwc3	*dwc = dep->dwc;
		int		ret;

		ret = usb_gadget_map_request_by_dev(dwc->sysdev, &req->request,
						    dep->direction);
		if (ret)
			return;

		req->sg			= req->request.sg;
		req->start_sg		= req->sg;
		req->num_queued_sgs	= 0;
		req->num_pending_sgs	= req->request.num_mapped_sgs;

		if (req->num_pending_sgs > 0)
			dwc3_prepare_one_trb_sg(dep, req);
		else
			dwc3_prepare_one_trb_linear(dep, req);

		dbg_ep_map(dep->number, req);
		if (!dwc3_calc_trbs_left(dep))
			return;
	}
}

static void dwc3_gadget_ep_cleanup_cancelled_requests(struct dwc3_ep *dep);

static int __dwc3_gadget_kick_transfer(struct dwc3_ep *dep)
{
	struct dwc3_gadget_ep_cmd_params params;
	struct dwc3_request		*req, *req1, *n;
	struct dwc3			*dwc = dep->dwc;
	int				starting;
	int				ret;
	u32				cmd;

	if (!dwc3_calc_trbs_left(dep))
		return 0;

	if (dep->flags & DWC3_EP_END_TRANSFER_PENDING) {
		dbg_event(dep->number, "ENDXFER Pending", dep->flags);
		return -EBUSY;
	}

	starting = !(dep->flags & DWC3_EP_TRANSFER_STARTED);

	dwc3_prepare_trbs(dep);
	req = next_request(&dep->started_list);
	if (!req) {
		dep->flags |= DWC3_EP_PENDING_REQUEST;
		dbg_event(dep->number, "NO REQ", 0);
		return 0;
	}

	memset(&params, 0, sizeof(params));

	if (starting) {
		params.param0 = upper_32_bits(req->trb_dma);
		params.param1 = lower_32_bits(req->trb_dma);
		cmd = DWC3_DEPCMD_STARTTRANSFER;

		if (usb_endpoint_xfer_isoc(dep->endpoint.desc))
			cmd |= DWC3_DEPCMD_PARAM(dep->frame_number);
	} else {
		cmd = DWC3_DEPCMD_UPDATETRANSFER |
			DWC3_DEPCMD_PARAM(dep->resource_index);
	}

	ret = dwc3_send_gadget_ep_cmd(dep, cmd, &params);
	if (ret < 0) {
		if ((ret == -EAGAIN) && starting &&
				usb_endpoint_xfer_isoc(dep->endpoint.desc)) {
			dbg_event(dep->number, "CMD_STS", ret);
			/* If bit13 in Command complete event is set, software
			 * must issue ENDTRANDFER command and wait for
			 * Xfernotready event to queue the requests again.
			 */
			if (!dep->resource_index) {
				dwc3_gadget_ep_get_transfer_index(dep);
				WARN_ON_ONCE(!dep->resource_index);
			}
			dwc3_stop_active_transfer(dwc, dep->number, true, true);

			list_for_each_entry_safe_reverse(req1, n,
						&dep->started_list, list) {
				req1->trb->ctrl &= ~DWC3_TRB_CTRL_HWO;
				req1->trb = NULL;
				dwc3_gadget_move_pending_list_front(req1);
				dwc3_ep_inc_deq(dep);
			}

			return ret;
		}

		dbg_event(0xFF, "GADGET_EP_CMD Failure", ret);
		dwc3_stop_active_transfer(dwc, dep->number, true, true);

		list_for_each_entry_safe(req, n, &dep->started_list, list)
			dwc3_gadget_move_cancelled_request(req);

		/* If ep isn't started, then there's no end transfer pending */
		if (!(dep->flags & DWC3_EP_END_TRANSFER_PENDING))
			dwc3_gadget_ep_cleanup_cancelled_requests(dep);

		return ret;
	}

	return 0;
}

static int __dwc3_gadget_get_frame(struct dwc3 *dwc)
{
	u32			reg;

	reg = dwc3_readl(dwc->regs, DWC3_DSTS);
	return DWC3_DSTS_SOFFN(reg);
}

static void __dwc3_gadget_start_isoc(struct dwc3_ep *dep)
{
	u16 wraparound_bits;

	if (list_empty(&dep->pending_list)) {
		dev_info(dep->dwc->dev, "%s: ran out of requests\n",
				dep->name);
		dep->flags |= DWC3_EP_PENDING_REQUEST;
		return;
	}

	wraparound_bits = dep->frame_number & DWC3_FRAME_WRAP_AROUND_MASK;
	dep->frame_number = dep->frame_number & ~DWC3_FRAME_WRAP_AROUND_MASK;

	/* if frame wrapped-around update wrap-around bits to reflect that */
	if (__dwc3_gadget_get_frame(dep->dwc) < dep->frame_number)
		wraparound_bits += BIT(14);

	dep->frame_number = __dwc3_gadget_get_frame(dep->dwc) +
				max_t(u32, 16, 2 * dep->interval);

	/* align uf to ep interval */
	dep->frame_number = (wraparound_bits | dep->frame_number) &
				~(dep->interval - 1);

	__dwc3_gadget_kick_transfer(dep);
}

static int __dwc3_gadget_ep_queue(struct dwc3_ep *dep, struct dwc3_request *req)
{
	struct dwc3		*dwc = dep->dwc;

	if (!dep->endpoint.desc || !dwc->pullups_connected ||
						!dwc->connected) {
		dev_err_ratelimited(dwc->dev, "%s: can't queue to disabled endpoint\n",
				dep->name);
		return -ESHUTDOWN;
	}

	if (dep->flags & DWC3_EP_END_TRANSFER_PENDING) {
		dev_err_ratelimited(dwc->dev, "%s: can't queue while ENDXFER Pending\n",
				dep->name);
		return -ESHUTDOWN;
	}

	if (WARN(req->dep != dep, "request %pK belongs to '%s'\n",
				&req->request, req->dep->name))
		return -EINVAL;

	if (req->request.status == -EINPROGRESS) {
		dev_err(dwc->dev, "%s: %pK request already in queue\n",
					dep->name, req);
		return -EBUSY;
	}

	req->request.actual	= 0;
	req->request.status	= -EINPROGRESS;

	trace_dwc3_ep_queue(req);

	list_add_tail(&req->list, &dep->pending_list);

	dbg_ep_queue(dep->number, req);
	/*
	 * NOTICE: Isochronous endpoints should NEVER be prestarted. We must
	 * wait for a XferNotReady event so we will know what's the current
	 * (micro-)frame number.
	 *
	 * Without this trick, we are very, very likely gonna get Bus Expiry
	 * errors which will force us issue EndTransfer command.
	 */
	if (usb_endpoint_xfer_isoc(dep->endpoint.desc)) {
		if (!(dep->flags & DWC3_EP_PENDING_REQUEST) &&
				!(dep->flags & DWC3_EP_TRANSFER_STARTED))
			return 0;

		if ((dep->flags & DWC3_EP_PENDING_REQUEST)) {
			if (!(dep->flags & DWC3_EP_TRANSFER_STARTED)) {
				__dwc3_gadget_start_isoc(dep);
				dep->flags &= ~DWC3_EP_PENDING_REQUEST;
			}
			return 0;
		}
	}

	__dwc3_gadget_kick_transfer(dep);

	return 0;
}

static int dwc3_gadget_wakeup(struct usb_gadget *g)
{
	struct dwc3	*dwc = gadget_to_dwc(g);

	schedule_work(&dwc->wakeup_work);
	return 0;
}

static bool dwc3_gadget_is_suspended(struct dwc3 *dwc)
{
	if (atomic_read(&dwc->in_lpm) ||
			dwc->link_state == DWC3_LINK_STATE_U3)
		return true;
	return false;
}

static int dwc3_gadget_ep_queue(struct usb_ep *ep, struct usb_request *request,
	gfp_t gfp_flags)
{
	struct dwc3_request		*req = to_dwc3_request(request);
	struct dwc3_ep			*dep = to_dwc3_ep(ep);
	struct dwc3			*dwc = dep->dwc;

	unsigned long			flags;

	int				ret;

	spin_lock_irqsave(&dwc->lock, flags);
	ret = __dwc3_gadget_ep_queue(dep, req);
	spin_unlock_irqrestore(&dwc->lock, flags);

	return ret;
}

static void dwc3_gadget_ep_skip_trbs(struct dwc3_ep *dep, struct dwc3_request *req)
{
	int i;

	/*
	 * If request was already started, this means we had to
	 * stop the transfer. With that we also need to ignore
	 * all TRBs used by the request, however TRBs can only
	 * be modified after completion of END_TRANSFER
	 * command. So what we do here is that we wait for
	 * END_TRANSFER completion and only after that, we jump
	 * over TRBs by clearing HWO and incrementing dequeue
	 * pointer.
	 */
	for (i = 0; i < req->num_trbs; i++) {
		struct dwc3_trb *trb;

		trb = &dep->trb_pool[dep->trb_dequeue];
		trb->ctrl &= ~DWC3_TRB_CTRL_HWO;
		dwc3_ep_inc_deq(dep);
	}

	req->num_trbs = 0;
}

static void dwc3_gadget_ep_cleanup_cancelled_requests(struct dwc3_ep *dep)
{
	struct dwc3_request		*req;
	struct dwc3_request		*tmp;

	list_for_each_entry_safe(req, tmp, &dep->cancelled_list, list) {
		dwc3_gadget_ep_skip_trbs(dep, req);
		dwc3_gadget_giveback(dep, req, -ECONNRESET);
	}
}

static int dwc3_gadget_ep_dequeue(struct usb_ep *ep,
		struct usb_request *request)
{
	struct dwc3_request		*req = to_dwc3_request(request);
	struct dwc3_request		*r = NULL;

	struct dwc3_ep			*dep = to_dwc3_ep(ep);
	struct dwc3			*dwc = dep->dwc;

	unsigned long			flags;
	int				ret = 0;

	if (atomic_read(&dwc->in_lpm)) {
		dev_err(dwc->dev, "Unable to dequeue while in LPM\n");
		return -EAGAIN;
	}

	trace_dwc3_ep_dequeue(req);

	spin_lock_irqsave(&dwc->lock, flags);

	list_for_each_entry(r, &dep->cancelled_list, list) {
		if (r == req)
			goto out0;
	}

	list_for_each_entry(r, &dep->pending_list, list) {
		if (r == req)
			break;
	}

	if (r != req) {
		list_for_each_entry(r, &dep->started_list, list) {
			if (r == req)
				break;
		}
		if (r == req) {
			struct dwc3_request *t;

			/* wait until it is processed */
			dwc3_stop_active_transfer(dwc, dep->number, true, true);

			if (!r->trb)
				goto out0;

			/*
			 * Remove any started request if the transfer is
			 * cancelled.
			 */
			list_for_each_entry_safe(r, t, &dep->started_list, list)
				dwc3_gadget_move_cancelled_request(r);

			if (dep->flags & DWC3_EP_TRANSFER_STARTED)
				goto out0;
			else
				goto out1;
		}
		dev_err_ratelimited(dwc->dev, "request %pK was not queued to %s\n",
				request, ep->name);
		ret = -EINVAL;
		goto out0;
	}

out1:
	dbg_ep_dequeue(dep->number, req);
	dwc3_gadget_ep_skip_trbs(dep, req);
	dwc3_gadget_giveback(dep, req, -ECONNRESET);

out0:
	spin_unlock_irqrestore(&dwc->lock, flags);

	return ret;
}

int __dwc3_gadget_ep_set_halt(struct dwc3_ep *dep, int value, int protocol)
{
	struct dwc3_gadget_ep_cmd_params	params;
	struct dwc3				*dwc = dep->dwc;
	int					ret;

	if (!dep->endpoint.desc) {
		dev_dbg(dwc->dev, "(%s)'s desc is NULL.\n", dep->name);
		return -EINVAL;
	}

	if (usb_endpoint_xfer_isoc(dep->endpoint.desc)) {
		dev_err(dwc->dev, "%s is of Isochronous type\n", dep->name);
		return -EINVAL;
	}

	memset(&params, 0x00, sizeof(params));
	dbg_event(dep->number, "HALT", value);
	if (value) {
		struct dwc3_trb *trb;

		unsigned transfer_in_flight;
		unsigned started;

		if (dep->number > 1)
			trb = dwc3_ep_prev_trb(dep, dep->trb_enqueue);
		else
			trb = &dwc->ep0_trb[dep->trb_enqueue];

		if (trb)
			transfer_in_flight = trb->ctrl & DWC3_TRB_CTRL_HWO;
		else
			transfer_in_flight = false;

		started = !list_empty(&dep->started_list);

		if (!protocol && ((dep->direction && transfer_in_flight) ||
				(!dep->direction && started))) {
			return -EAGAIN;
		}

		ret = dwc3_send_gadget_ep_cmd(dep, DWC3_DEPCMD_SETSTALL,
				&params);
		if (ret)
			dev_err(dwc->dev, "failed to set STALL on %s\n",
					dep->name);
		else
			dep->flags |= DWC3_EP_STALL;
	} else {

		ret = dwc3_send_clear_stall_ep_cmd(dep);
		if (ret)
			dev_err(dwc->dev, "failed to clear STALL on %s\n",
					dep->name);
		else
			dep->flags &= ~(DWC3_EP_STALL | DWC3_EP_WEDGE);
	}

	return ret;
}

static int dwc3_gadget_ep_set_halt(struct usb_ep *ep, int value)
{
	struct dwc3_ep			*dep = to_dwc3_ep(ep);
	struct dwc3			*dwc = dep->dwc;

	unsigned long			flags;

	int				ret;

	if (!ep->desc) {
		dev_err(dwc->dev, "(%s)'s desc is NULL.\n", dep->name);
		return -EINVAL;
	}

	spin_lock_irqsave(&dwc->lock, flags);
	ret = __dwc3_gadget_ep_set_halt(dep, value, false);
	spin_unlock_irqrestore(&dwc->lock, flags);

	return ret;
}

static int dwc3_gadget_ep_set_wedge(struct usb_ep *ep)
{
	struct dwc3_ep			*dep = to_dwc3_ep(ep);
	struct dwc3			*dwc = dep->dwc;
	unsigned long			flags;
	int				ret;

	spin_lock_irqsave(&dwc->lock, flags);
	dbg_event(dep->number, "WEDGE", 0);
	dep->flags |= DWC3_EP_WEDGE;

	if (dep->number == 0 || dep->number == 1)
		ret = __dwc3_gadget_ep0_set_halt(ep, 1);
	else
		ret = __dwc3_gadget_ep_set_halt(dep, 1, false);
	spin_unlock_irqrestore(&dwc->lock, flags);

	return ret;
}

/* -------------------------------------------------------------------------- */

static struct usb_endpoint_descriptor dwc3_gadget_ep0_desc = {
	.bLength	= USB_DT_ENDPOINT_SIZE,
	.bDescriptorType = USB_DT_ENDPOINT,
	.bmAttributes	= USB_ENDPOINT_XFER_CONTROL,
};

static const struct usb_ep_ops dwc3_gadget_ep0_ops = {
	.enable		= dwc3_gadget_ep0_enable,
	.disable	= dwc3_gadget_ep0_disable,
	.alloc_request	= dwc3_gadget_ep_alloc_request,
	.free_request	= dwc3_gadget_ep_free_request,
	.queue		= dwc3_gadget_ep0_queue,
	.dequeue	= dwc3_gadget_ep_dequeue,
	.set_halt	= dwc3_gadget_ep0_set_halt,
	.set_wedge	= dwc3_gadget_ep_set_wedge,
};

static const struct usb_ep_ops dwc3_gadget_ep_ops = {
	.enable		= dwc3_gadget_ep_enable,
	.disable	= dwc3_gadget_ep_disable,
	.alloc_request	= dwc3_gadget_ep_alloc_request,
	.free_request	= dwc3_gadget_ep_free_request,
	.queue		= dwc3_gadget_ep_queue,
	.dequeue	= dwc3_gadget_ep_dequeue,
	.set_halt	= dwc3_gadget_ep_set_halt,
	.set_wedge	= dwc3_gadget_ep_set_wedge,
};

/* -------------------------------------------------------------------------- */

static int dwc3_gadget_get_frame(struct usb_gadget *g)
{
	struct dwc3		*dwc = gadget_to_dwc(g);

	return __dwc3_gadget_get_frame(dwc);
}

#define DWC3_PM_RESUME_RETRIES		20    /* Max Number of retries */
#define DWC3_PM_RESUME_DELAY		100   /* 100 msec */

static void dwc3_gadget_wakeup_work(struct work_struct *w)
{
	struct dwc3		*dwc;
	int			ret;
	static int		retry_count;

	dwc = container_of(w, struct dwc3, wakeup_work);

	ret = pm_runtime_get_sync(dwc->dev);
	if (ret) {
		/* pm_runtime_get_sync returns -EACCES error between
		 * late_suspend and early_resume, wait for system resume to
		 * finish and queue work again
		 */
		dev_dbg(dwc->dev, "PM runtime get sync failed, ret %d\n", ret);
		if (ret == -EACCES) {
			pm_runtime_put_noidle(dwc->dev);
			if (retry_count == DWC3_PM_RESUME_RETRIES) {
				retry_count = 0;
				dev_err(dwc->dev, "pm_runtime_get_sync timed out\n");
				return;
			}
			msleep(DWC3_PM_RESUME_DELAY);
			retry_count++;
			schedule_work(&dwc->wakeup_work);
			return;
		}
	}
	retry_count = 0;
	dbg_event(0xFF, "Gdgwake gsyn",
		atomic_read(&dwc->dev->power.usage_count));

	ret = dwc3_gadget_wakeup_int(dwc);
	if (ret)
		dev_err(dwc->dev, "Remote wakeup failed. ret = %d\n", ret);

	pm_runtime_put_noidle(dwc->dev);
	dbg_event(0xFF, "Gdgwake put",
		atomic_read(&dwc->dev->power.usage_count));
}

static int dwc3_gadget_wakeup_int(struct dwc3 *dwc)
{
	bool			link_recover_only = false;

	u32			reg;
	int			ret = 0;
	u8			link_state;
	unsigned long		flags;

	dev_dbg(dwc->dev, "%s(): Entry\n", __func__);
	disable_irq(dwc->irq);
	spin_lock_irqsave(&dwc->lock, flags);
	/*
	 * According to the Databook Remote wakeup request should
	 * be issued only when the device is in early suspend state.
	 *
	 * We can check that via USB Link State bits in DSTS register.
	 */
	link_state = dwc3_get_link_state(dwc);

	switch (link_state) {
	case DWC3_LINK_STATE_RX_DET:	/* in HS, means Early Suspend */
	case DWC3_LINK_STATE_U3:	/* in HS, means SUSPEND */
	case DWC3_LINK_STATE_U2:	/* in HS, means Sleep (L1) */
	case DWC3_LINK_STATE_RESUME:
		break;
	case DWC3_LINK_STATE_U1:
		if (dwc->gadget.speed != USB_SPEED_SUPER) {
			link_recover_only = true;
			break;
		}
		/* Intentional fallthrough */
	default:
		dev_dbg(dwc->dev, "can't wakeup from link state %d\n",
				link_state);
		ret = -EINVAL;
		goto out;
	}

	/* Enable LINK STATUS change event */
	reg = dwc3_readl(dwc->regs, DWC3_DEVTEN);
	reg |= DWC3_DEVTEN_ULSTCNGEN;
	dwc3_writel(dwc->regs, DWC3_DEVTEN, reg);
	/*
	 * memory barrier is required to make sure that required events
	 * with core is enabled before performing RECOVERY mechnism.
	 */
	mb();

	ret = dwc3_gadget_set_link_state(dwc, DWC3_LINK_STATE_RECOV);
	if (ret < 0) {
		dev_err(dwc->dev, "failed to put link in Recovery\n");
		/* Disable LINK STATUS change */
		reg = dwc3_readl(dwc->regs, DWC3_DEVTEN);
		reg &= ~DWC3_DEVTEN_ULSTCNGEN;
		dwc3_writel(dwc->regs, DWC3_DEVTEN, reg);
		/* Required to complete this operation before returning */
		mb();
		goto out;
	}

	/* Recent versions do this automatically */
	if (dwc->revision < DWC3_REVISION_194A) {
		/* write zeroes to Link Change Request */
		reg = dwc3_readl(dwc->regs, DWC3_DCTL);
		reg &= ~DWC3_DCTL_ULSTCHNGREQ_MASK;
		dwc3_writel(dwc->regs, DWC3_DCTL, reg);
	}

	spin_unlock_irqrestore(&dwc->lock, flags);
	enable_irq(dwc->irq);

	/*
	 * Have bigger value (16 sec) for timeout since some host PCs driving
	 * resume for very long time (e.g. 8 sec)
	 */
	ret = wait_event_interruptible_timeout(dwc->wait_linkstate,
			(dwc->link_state < DWC3_LINK_STATE_U3) ||
			(dwc->link_state == DWC3_LINK_STATE_SS_DIS),
			msecs_to_jiffies(16000));

	spin_lock_irqsave(&dwc->lock, flags);
	/* Disable link status change event */
	reg = dwc3_readl(dwc->regs, DWC3_DEVTEN);
	reg &= ~DWC3_DEVTEN_ULSTCNGEN;
	dwc3_writel(dwc->regs, DWC3_DEVTEN, reg);
	/*
	 * Complete this write before we go ahead and perform resume
	 * as we don't need link status change notificaiton anymore.
	 */
	mb();

	if (!ret) {
		dev_dbg(dwc->dev, "Timeout moving into state(%d)\n",
							dwc->link_state);
		ret = -EINVAL;
		spin_unlock_irqrestore(&dwc->lock, flags);
		goto out1;
	} else {
		ret = 0;
		/*
		 * If USB is disconnected OR received RESET from host,
		 * don't perform resume
		 */
		if (dwc->link_state == DWC3_LINK_STATE_SS_DIS ||
				dwc->gadget.state == USB_STATE_DEFAULT)
			link_recover_only = true;
	}

	/*
	 * According to DWC3 databook, the controller does not
	 * trigger a wakeup event when remote-wakeup is used.
	 * Hence, after remote-wakeup sequence is complete, and
	 * the device is back at U0 state, it is required that
	 * the resume sequence is initiated by SW.
	 */
	if (!link_recover_only)
		dwc3_gadget_wakeup_interrupt(dwc, true);

	spin_unlock_irqrestore(&dwc->lock, flags);
	dev_dbg(dwc->dev, "%s: Exit\n", __func__);
	return ret;

out:
	spin_unlock_irqrestore(&dwc->lock, flags);
	enable_irq(dwc->irq);

out1:
	return ret;
}

static int dwc_gadget_func_wakeup(struct usb_gadget *g, int interface_id)
{
	int ret = 0;
	struct dwc3 *dwc = gadget_to_dwc(g);

	if (!g || (g->speed != USB_SPEED_SUPER))
		return -ENOTSUPP;

	if (dwc3_gadget_is_suspended(dwc)) {
		dev_dbg(dwc->dev, "USB bus is suspended, scheduling wakeup\n");
		dwc3_gadget_wakeup(&dwc->gadget);
		return -EAGAIN;
	}

	ret = dwc3_send_gadget_generic_command(dwc, DWC3_DGCMD_XMIT_DEV,
			0x1 | (interface_id << 4));
	if (ret)
		dev_err(dwc->dev, "Function wakeup HW command failed, ret %d\n",
				ret);

	return ret;
}

static int dwc3_gadget_set_selfpowered(struct usb_gadget *g,
		int is_selfpowered)
{
	struct dwc3		*dwc = gadget_to_dwc(g);
	unsigned long		flags;

	spin_lock_irqsave(&dwc->lock, flags);
	g->is_selfpowered = !!is_selfpowered;
	spin_unlock_irqrestore(&dwc->lock, flags);

	return 0;
}

/**
 * dwc3_device_core_soft_reset - Issues device core soft reset
 * @dwc: pointer to our context structure
 */
static int dwc3_device_core_soft_reset(struct dwc3 *dwc)
{
	u32             reg;
	int             retries = 10;

	reg = dwc3_readl(dwc->regs, DWC3_DCTL);
	reg |= DWC3_DCTL_CSFTRST;
	dwc3_writel(dwc->regs, DWC3_DCTL, reg);

	do {
		reg = dwc3_readl(dwc->regs, DWC3_DCTL);
		if (!(reg & DWC3_DCTL_CSFTRST))
			goto done;

		usleep_range(1000, 1100);
	} while (--retries);

	dev_err(dwc->dev, "%s timedout\n", __func__);

	return -ETIMEDOUT;

done:
	/* phy sync delay as per data book */
	msleep(50);

	/*
	 * Soft reset clears the block on the doorbell,
	 * set it back to prevent unwanted writes to the doorbell.
	 */
	dwc3_notify_event(dwc, DWC3_CONTROLLER_NOTIFY_CLEAR_DB, 0);

	return 0;
}

#define MIN_RUN_STOP_DELAY_MS 50

static int dwc3_gadget_run_stop(struct dwc3 *dwc, int is_on, int suspend)
{
	u32			reg, reg1;
	u32			timeout = 1500;

	dbg_event(0xFF, "run_stop", is_on);
	reg = dwc3_readl(dwc->regs, DWC3_DCTL);
	if (is_on) {
		if (dwc->revision <= DWC3_REVISION_187A) {
			reg &= ~DWC3_DCTL_TRGTULST_MASK;
			reg |= DWC3_DCTL_TRGTULST_RX_DET;
		}

		if (dwc->revision >= DWC3_REVISION_194A)
			reg &= ~DWC3_DCTL_KEEP_CONNECT;

		dwc3_event_buffers_setup(dwc);
		__dwc3_gadget_start(dwc);

		reg1 = dwc3_readl(dwc->regs, DWC3_DCFG);
		reg1 &= ~(DWC3_DCFG_SPEED_MASK);

		if (dwc->maximum_speed == USB_SPEED_SUPER_PLUS)
			reg1 |= DWC3_DCFG_SUPERSPEED_PLUS;
		else if (dwc->maximum_speed == USB_SPEED_HIGH)
			reg1 |= DWC3_DCFG_HIGHSPEED;
		else
			reg1 |= DWC3_DCFG_SUPERSPEED;
		dwc3_writel(dwc->regs, DWC3_DCFG, reg1);

		reg |= DWC3_DCTL_RUN_STOP;

		if (dwc->has_hibernation)
			reg |= DWC3_DCTL_KEEP_CONNECT;

		dwc->pullups_connected = true;
	} else {
		dwc3_gadget_disable_irq(dwc);

		dwc->err_evt_seen = false;
		dwc->pullups_connected = false;
		__dwc3_gadget_ep_disable(dwc->eps[0]);
		__dwc3_gadget_ep_disable(dwc->eps[1]);

		/*
		 * According to dwc3 databook, it is must to remove any active
		 * transfers before trying to stop USB device controller. Hence
		 * call dwc3_stop_active_transfers() API before stopping USB
		 * device controller.
		 */
		dwc3_stop_active_transfers_to_halt(dwc);

		reg &= ~DWC3_DCTL_RUN_STOP;

		if (dwc->has_hibernation && !suspend)
			reg &= ~DWC3_DCTL_KEEP_CONNECT;
	}

	dwc3_writel(dwc->regs, DWC3_DCTL, reg);

	/* Controller is not halted until the events are acknowledged */
	if (!is_on) {
		/*
		 * Clear out any pending events (i.e. End Transfer Command
		 * Complete).
		 */
		reg1 = dwc3_readl(dwc->regs, DWC3_GEVNTCOUNT(0));
		reg1 &= DWC3_GEVNTCOUNT_MASK;
		dbg_log_string("remaining EVNTCOUNT(0)=%d", reg1);
		dwc3_writel(dwc->regs, DWC3_GEVNTCOUNT(0), reg1);
		dwc3_notify_event(dwc, DWC3_GSI_EVT_BUF_CLEAR, 0);
		dwc3_notify_event(dwc, DWC3_CONTROLLER_NOTIFY_CLEAR_DB, 0);
	}

	do {
		reg = dwc3_readl(dwc->regs, DWC3_DSTS);
		reg &= DWC3_DSTS_DEVCTRLHLT;
	} while (--timeout && !(!is_on ^ !reg));

	if (!timeout) {
		dev_err(dwc->dev, "failed to %s controller\n",
				is_on ? "start" : "stop");
		if (is_on)
			dbg_event(0xFF, "STARTTOUT", reg);
		else
			dbg_event(0xFF, "STOPTOUT", reg);
		return -ETIMEDOUT;
	}

	return 0;
}

static int dwc3_gadget_run_stop_util(struct dwc3 *dwc)
{
	int ret = 0;

	dev_dbg(dwc->dev, "%s: enter: %d\n", __func__, dwc->gadget_state);
	switch (dwc->gadget_state) {
	case DWC3_GADGET_INACTIVE:
		if (dwc->vbus_active && dwc->softconnect) {
			ret = dwc3_gadget_run_stop(dwc, true, false);
			dwc->gadget_state = DWC3_GADGET_ACTIVE;
			break;
		}

		if (dwc->vbus_active) {
			dwc->gadget_state = DWC3_GADGET_CABLE_CONN;
			break;
		}

		if (dwc->softconnect) {
			dwc->gadget_state = DWC3_GADGET_SOFT_CONN;
			break;
		}
	case DWC3_GADGET_SOFT_CONN:
		if (!dwc->softconnect) {
			dwc->gadget_state = DWC3_GADGET_INACTIVE;
			break;
		}

		if (dwc->vbus_active) {
			ret = dwc3_gadget_run_stop(dwc, true, false);
			dwc->gadget_state = DWC3_GADGET_ACTIVE;
		}
		break;
	case DWC3_GADGET_CABLE_CONN:
		if (!dwc->vbus_active) {
			dwc->gadget_state = DWC3_GADGET_INACTIVE;
			break;
		}

		if (dwc->softconnect) {
			ret = dwc3_gadget_run_stop(dwc, true, false);
			dwc->gadget_state = DWC3_GADGET_ACTIVE;
		}
		break;
	case DWC3_GADGET_ACTIVE:
		if (!dwc->vbus_active) {
			dwc->gadget_state = DWC3_GADGET_SOFT_CONN;
			ret = dwc3_gadget_run_stop(dwc, false, false);
			break;
		}

		if (!dwc->softconnect) {
			dwc->gadget_state = DWC3_GADGET_CABLE_CONN;
			ret = dwc3_gadget_run_stop(dwc, false, false);
			break;
		}
		break;
	default:
		dev_err(dwc->dev, "Invalid state\n");
	}

	dev_dbg(dwc->dev, "%s: exit: %d\n", __func__, dwc->gadget_state);
	return ret;
}

static int dwc3_gadget_vbus_draw(struct usb_gadget *g, unsigned int mA)
{
	struct dwc3		*dwc = gadget_to_dwc(g);

	dwc->vbus_draw = mA;
	dev_dbg(dwc->dev, "Notify controller from %s. mA = %u\n", __func__, mA);
	dbg_event(0xFF, "currentDraw", mA);
	dwc3_notify_event(dwc, DWC3_CONTROLLER_SET_CURRENT_DRAW_EVENT, 0);
	return 0;
}

static int dwc3_gadget_pullup(struct usb_gadget *g, int is_on)
{
	struct dwc3		*dwc = gadget_to_dwc(g);
	unsigned long		flags;
	int			ret;
	ktime_t			diff;

	is_on = !!is_on;
	spin_lock_irqsave(&dwc->lock, flags);
	dwc->softconnect = is_on;

	if ((dwc3_is_otg_or_drd(dwc) && !dwc->vbus_active)
		|| !dwc->gadget_driver || dwc->err_evt_seen) {
		/*
		 * Need to wait for vbus_session(on) from otg driver or to
		 * the udc_start.
		 */
		spin_unlock_irqrestore(&dwc->lock, flags);
		dbg_event(0xFF, "WaitPullup", 0);
		return 0;
	}
	spin_unlock_irqrestore(&dwc->lock, flags);

	pm_runtime_get_sync(dwc->dev);
	dbg_event(0xFF, "Pullup gsync",
		atomic_read(&dwc->dev->power.usage_count));

	diff = ktime_sub(ktime_get(), dwc->last_run_stop);
	if (ktime_to_ms(diff) < MIN_RUN_STOP_DELAY_MS) {
		dbg_event(0xFF, "waitBefRun_Stop",
			  MIN_RUN_STOP_DELAY_MS - ktime_to_ms(diff));
		msleep(MIN_RUN_STOP_DELAY_MS - ktime_to_ms(diff));
	}

	dwc->last_run_stop = ktime_get();

	/*
	 * Per databook, when we want to stop the gadget, if a control transfer
	 * is still in process, complete it and get the core into setup phase.
	 */
	if (!is_on && (dwc->ep0state != EP0_SETUP_PHASE ||
				dwc->ep0_next_event != DWC3_EP0_COMPLETE)) {
		reinit_completion(&dwc->ep0_in_setup);

		ret = wait_for_completion_timeout(&dwc->ep0_in_setup,
				msecs_to_jiffies(DWC3_PULL_UP_TIMEOUT));
		if (ret == 0)
			dev_warn(dwc->dev, "timed out waiting for SETUP phase\n");
	}

	/* pull-up disable: clear pending events without queueing bh */
	dwc->pullups_connected = is_on;

	disable_irq(dwc->irq);

	/* prevent pending bh to run later */
	flush_work(&dwc->bh_work);

	if (is_on)
		dwc3_device_core_soft_reset(dwc);

	spin_lock_irqsave(&dwc->lock, flags);
	if (dwc->ep0state != EP0_SETUP_PHASE)
		dbg_event(0xFF, "EP0 is not in SETUP phase\n", 0);

	/*
	 * If we are here after bus suspend notify otg state machine to
	 * increment pm usage count of dwc to prevent pm_runtime_suspend
	 * during enumeration.
	 */
	dwc->b_suspend = false;
	dwc3_notify_event(dwc, DWC3_CONTROLLER_NOTIFY_OTG_EVENT, 0);

	ret = dwc3_gadget_run_stop_util(dwc);
	spin_unlock_irqrestore(&dwc->lock, flags);
	if (!is_on && ret == -ETIMEDOUT) {
		/*
		 * If we fail to stop the controller then mark it as an error
		 * event since it can lead the controller to go into an unknown
		 * state.
		 */
		dbg_log_string("%s: error event seen\n", __func__);
		dwc->err_evt_seen = true;
		dwc3_notify_event(dwc, DWC3_CONTROLLER_ERROR_EVENT, 0);
		dwc3_notify_event(dwc, DWC3_CONTROLLER_NOTIFY_CLEAR_DB, 0);
	}
	enable_irq(dwc->irq);

	pm_runtime_mark_last_busy(dwc->dev);
	pm_runtime_put_autosuspend(dwc->dev);
	dbg_event(0xFF, "Pullup put",
		atomic_read(&dwc->dev->power.usage_count));
	return ret;
}

static void dwc3_gadget_enable_irq(struct dwc3 *dwc)
{
	u32			reg;

	dbg_event(0xFF, "UnmaskINT", 0);
	/* Enable all but Start and End of Frame IRQs */
	reg = (DWC3_DEVTEN_VNDRDEVTSTRCVEDEN |
			DWC3_DEVTEN_EVNTOVERFLOWEN |
			DWC3_DEVTEN_CMDCMPLTEN |
			DWC3_DEVTEN_ERRTICERREN |
			DWC3_DEVTEN_WKUPEVTEN |
			DWC3_DEVTEN_CONNECTDONEEN |
			DWC3_DEVTEN_USBRSTEN |
			DWC3_DEVTEN_DISCONNEVTEN);

	/*
	 * Enable SUSPENDEVENT(BIT:6) for version 230A and above
	 * else enable USB Link change event (BIT:3) for older version
	 */
	if (dwc->revision < DWC3_REVISION_230A)
		reg |= DWC3_DEVTEN_ULSTCNGEN;
	else
		reg |= DWC3_DEVTEN_EOPFEN;

	/* On 2.30a and above this bit enables U3/L2-L1 Suspend Events */
	if (dwc->revision >= DWC3_REVISION_230A)
		reg |= DWC3_DEVTEN_EOPFEN;

	dwc3_writel(dwc->regs, DWC3_DEVTEN, reg);
}

void dwc3_gadget_disable_irq(struct dwc3 *dwc)
{
	dbg_event(0xFF, "MaskINT", 0);
	/* mask all interrupts */
	dwc3_writel(dwc->regs, DWC3_DEVTEN, 0x00);
}
EXPORT_SYMBOL_GPL(dwc3_gadget_disable_irq);

static irqreturn_t dwc3_thread_interrupt(int irq, void *_dwc);

/**
 * dwc3_gadget_setup_nump - calculate and initialize NUMP field of %DWC3_DCFG
 * @dwc: pointer to our context structure
 *
 * The following looks like complex but it's actually very simple. In order to
 * calculate the number of packets we can burst at once on OUT transfers, we're
 * gonna use RxFIFO size.
 *
 * To calculate RxFIFO size we need two numbers:
 * MDWIDTH = size, in bits, of the internal memory bus
 * RAM2_DEPTH = depth, in MDWIDTH, of internal RAM2 (where RxFIFO sits)
 *
 * Given these two numbers, the formula is simple:
 *
 * RxFIFO Size = (RAM2_DEPTH * MDWIDTH / 8) - 24 - 16;
 *
 * 24 bytes is for 3x SETUP packets
 * 16 bytes is a clock domain crossing tolerance
 *
 * Given RxFIFO Size, NUMP = RxFIFOSize / 1024;
 */
static void dwc3_gadget_setup_nump(struct dwc3 *dwc)
{
	u32 ram2_depth;
	u32 mdwidth;
	u32 nump;
	u32 reg;

	ram2_depth = DWC3_GHWPARAMS7_RAM2_DEPTH(dwc->hwparams.hwparams7);
	mdwidth = DWC3_GHWPARAMS0_MDWIDTH(dwc->hwparams.hwparams0);

	nump = ((ram2_depth * mdwidth / 8) - 24 - 16) / 1024;
	nump = min_t(u32, nump, 16);

	/* update NumP */
	reg = dwc3_readl(dwc->regs, DWC3_DCFG);
	reg &= ~DWC3_DCFG_NUMP_MASK;
	reg |= nump << DWC3_DCFG_NUMP_SHIFT;
	dwc3_writel(dwc->regs, DWC3_DCFG, reg);
}

static int dwc3_gadget_vbus_session(struct usb_gadget *_gadget, int is_active)
{
	struct dwc3 *dwc = gadget_to_dwc(_gadget);
	unsigned long flags;
	int ret = 0;

	if (dwc->dr_mode != USB_DR_MODE_OTG && dwc->dr_mode != USB_DR_MODE_DRD)
		return -EPERM;

	is_active = !!is_active;

	dbg_event(0xFF, "VbusSess", is_active);

	disable_irq(dwc->irq);

	flush_work(&dwc->bh_work);

	spin_lock_irqsave(&dwc->lock, flags);

	/* Mark that the vbus was powered */
	dwc->vbus_active = is_active;

	ret = dwc3_gadget_run_stop_util(dwc);

	/*
	 * Clearing run/stop bit might occur before disconnect event is seen.
	 * Make sure to let gadget driver know in that case.
	 */
	if (!dwc->vbus_active) {
		dev_dbg(dwc->dev, "calling disconnect from %s\n", __func__);
		dwc3_gadget_disconnect_interrupt(dwc);
	}

	spin_unlock_irqrestore(&dwc->lock, flags);
	if (!is_active && ret == -ETIMEDOUT) {
		dev_err(dwc->dev, "%s: Core soft reset...\n", __func__);
		dwc3_device_core_soft_reset(dwc);
	}

	enable_irq(dwc->irq);

	return 0;
}

static int __dwc3_gadget_start(struct dwc3 *dwc)
{
	struct dwc3_ep		*dep;
	int			ret = 0;
	u32			reg;

	dbg_event(0xFF, "__Gadgetstart", 0);

	/*
	 * Use IMOD if enabled via dwc->imod_interval. Otherwise, if
	 * the core supports IMOD, disable it.
	 */
	if (dwc->imod_interval) {
		dwc3_writel(dwc->regs, DWC3_DEV_IMOD(0), dwc->imod_interval);
		dwc3_writel(dwc->regs, DWC3_GEVNTCOUNT(0), DWC3_GEVNTCOUNT_EHB);
	} else if (dwc3_has_imod(dwc)) {
		dwc3_writel(dwc->regs, DWC3_DEV_IMOD(0), 0);
	}

	/*
	 * We are telling dwc3 that we want to use DCFG.NUMP as ACK TP's NUMP
	 * field instead of letting dwc3 itself calculate that automatically.
	 *
	 * This way, we maximize the chances that we'll be able to get several
	 * bursts of data without going through any sort of endpoint throttling.
	 */
	reg = dwc3_readl(dwc->regs, DWC3_GRXTHRCFG);
	if (dwc3_is_usb31(dwc))
		reg &= ~DWC31_GRXTHRCFG_PKTCNTSEL;
	else
		reg &= ~DWC3_GRXTHRCFG_PKTCNTSEL;

	dwc3_writel(dwc->regs, DWC3_GRXTHRCFG, reg);

	/*
	 * Programs the number of outstanding pipelined transfer requests
	 * the AXI master pushes to the AXI slave.
	 */
	if (dwc->revision >= DWC3_REVISION_270A) {
		reg = dwc3_readl(dwc->regs, DWC3_GSBUSCFG1);
		reg &= ~DWC3_GSBUSCFG1_PIPETRANSLIMIT_MASK;
		reg |= DWC3_GSBUSCFG1_PIPETRANSLIMIT(0xe);
		dwc3_writel(dwc->regs, DWC3_GSBUSCFG1, reg);
	}

	dwc3_gadget_setup_nump(dwc);

	/* Start with SuperSpeed Default */
	dwc3_gadget_ep0_desc.wMaxPacketSize = cpu_to_le16(512);

	dep = dwc->eps[0];
	ret = __dwc3_gadget_ep_enable(dep, DWC3_DEPCFG_ACTION_INIT);
	if (ret) {
		dev_err(dwc->dev, "failed to enable %s\n", dep->name);
		goto err0;
	}

	dep = dwc->eps[1];
	ret = __dwc3_gadget_ep_enable(dep, DWC3_DEPCFG_ACTION_INIT);
	if (ret) {
		dev_err(dwc->dev, "failed to enable %s\n", dep->name);
		goto err1;
	}

	/* begin to receive SETUP packets */
	dwc->ep0state = EP0_SETUP_PHASE;
	dwc->ep0_bounced = false;
	dwc->link_state = DWC3_LINK_STATE_SS_DIS;
	dwc->delayed_status = false;
	dwc3_ep0_out_start(dwc);

	dwc3_gadget_enable_irq(dwc);

	return 0;

err1:
	__dwc3_gadget_ep_disable(dwc->eps[0]);

err0:
	return ret;
}

static int dwc3_gadget_start(struct usb_gadget *g,
		struct usb_gadget_driver *driver)
{
	struct dwc3		*dwc = gadget_to_dwc(g);
	unsigned long		flags;
	int			ret = 0;

	dbg_event(0xFF, "Gadgetstart", 0);
	spin_lock_irqsave(&dwc->lock, flags);
	if (dwc->gadget_driver) {
		dev_err(dwc->dev, "%s is already bound to %s\n",
				dwc->gadget.name,
				dwc->gadget_driver->driver.name);
		ret = -EBUSY;
		goto err0;
	}

	dwc->gadget_driver	= driver;

	/*
	 * For DRD, this might get called by gadget driver during bootup
	 * even though host mode might be active. Don't actually perform
	 * device-specific initialization until device mode is activated.
	 * In that case dwc3_gadget_restart() will handle it.
	 */
	spin_unlock_irqrestore(&dwc->lock, flags);

	return 0;

err0:
	spin_unlock_irqrestore(&dwc->lock, flags);
	return ret;
}

static void __dwc3_gadget_stop(struct dwc3 *dwc)
{
	dbg_event(0xFF, "__Gadgetstop", 0);
	dwc3_gadget_disable_irq(dwc);
	__dwc3_gadget_ep_disable(dwc->eps[0]);
	__dwc3_gadget_ep_disable(dwc->eps[1]);
}

static int dwc3_gadget_stop(struct usb_gadget *g)
{
	struct dwc3		*dwc = gadget_to_dwc(g);
	unsigned long		flags;

	spin_lock_irqsave(&dwc->lock, flags);
	dwc->gadget_driver	= NULL;
	spin_unlock_irqrestore(&dwc->lock, flags);

	dbg_event(0xFF, "fwq_started", 0);
	flush_workqueue(dwc->dwc_wq);
	dbg_event(0xFF, "fwq_completed", 0);

	return 0;
}

static void __maybe_unused dwc3_gadget_set_speed(struct usb_gadget *g,
				  enum usb_device_speed speed)
{
	struct dwc3		*dwc = gadget_to_dwc(g);
	unsigned long		flags;
	u32			reg;

	spin_lock_irqsave(&dwc->lock, flags);
	reg = dwc3_readl(dwc->regs, DWC3_DCFG);
	reg &= ~(DWC3_DCFG_SPEED_MASK);

	/*
	 * WORKAROUND: DWC3 revision < 2.20a have an issue
	 * which would cause metastability state on Run/Stop
	 * bit if we try to force the IP to USB2-only mode.
	 *
	 * Because of that, we cannot configure the IP to any
	 * speed other than the SuperSpeed
	 *
	 * Refers to:
	 *
	 * STAR#9000525659: Clock Domain Crossing on DCTL in
	 * USB 2.0 Mode
	 */
	if (dwc->revision < DWC3_REVISION_220A &&
	    !dwc->dis_metastability_quirk) {
		reg |= DWC3_DCFG_SUPERSPEED;
	} else {
		switch (speed) {
		case USB_SPEED_LOW:
			reg |= DWC3_DCFG_LOWSPEED;
			break;
		case USB_SPEED_FULL:
			reg |= DWC3_DCFG_FULLSPEED;
			break;
		case USB_SPEED_HIGH:
			reg |= DWC3_DCFG_HIGHSPEED;
			break;
		case USB_SPEED_SUPER:
			reg |= DWC3_DCFG_SUPERSPEED;
			break;
		case USB_SPEED_SUPER_PLUS:
			if (dwc3_is_usb31(dwc))
				reg |= DWC3_DCFG_SUPERSPEED_PLUS;
			else
				reg |= DWC3_DCFG_SUPERSPEED;
			break;
		default:
			dev_err(dwc->dev, "invalid speed (%d)\n", speed);

			if (dwc->revision & DWC3_REVISION_IS_DWC31)
				reg |= DWC3_DCFG_SUPERSPEED_PLUS;
			else
				reg |= DWC3_DCFG_SUPERSPEED;
		}
	}
	dwc3_writel(dwc->regs, DWC3_DCFG, reg);

	spin_unlock_irqrestore(&dwc->lock, flags);
}

static int dwc3_gadget_restart_usb_session(struct usb_gadget *g)
{
	struct dwc3		*dwc = gadget_to_dwc(g);

	dbg_event(0xFF, "RestartUSBSession", 0);
	return dwc3_notify_event(dwc, DWC3_CONTROLLER_RESTART_USB_SESSION, 0);
}

static const struct usb_gadget_ops dwc3_gadget_ops = {
	.get_frame		= dwc3_gadget_get_frame,
	.wakeup			= dwc3_gadget_wakeup,
	.func_wakeup		= dwc_gadget_func_wakeup,
	.set_selfpowered	= dwc3_gadget_set_selfpowered,
	.vbus_session		= dwc3_gadget_vbus_session,
	.vbus_draw		= dwc3_gadget_vbus_draw,
	.pullup			= dwc3_gadget_pullup,
	.udc_start		= dwc3_gadget_start,
	.udc_stop		= dwc3_gadget_stop,
	.restart		= dwc3_gadget_restart_usb_session,
};

/* -------------------------------------------------------------------------- */

#define NUM_GSI_OUT_EPS	1
#define NUM_GSI_IN_EPS	2

static int dwc3_gadget_init_control_endpoint(struct dwc3_ep *dep)
{
	struct dwc3 *dwc = dep->dwc;

	usb_ep_set_maxpacket_limit(&dep->endpoint, 512);
	dep->endpoint.maxburst = 1;
	dep->endpoint.ops = &dwc3_gadget_ep0_ops;
	if (!dep->direction)
		dwc->gadget.ep0 = &dep->endpoint;

	dep->endpoint.caps.type_control = true;

	return 0;
}

static int dwc3_gadget_init_in_out_endpoint(struct dwc3_ep *dep)
{
	struct dwc3 *dwc = dep->dwc;

	usb_ep_set_maxpacket_limit(&dep->endpoint, 1024);
	dep->endpoint.max_streams = 15;
	dep->endpoint.ops = &dwc3_gadget_ep_ops;
	list_add_tail(&dep->endpoint.ep_list,
			&dwc->gadget.ep_list);
	dep->endpoint.caps.type_iso = true;
	dep->endpoint.caps.type_bulk = true;
	dep->endpoint.caps.type_int = true;

	return dwc3_alloc_trb_pool(dep);
}

static int dwc3_gadget_init_endpoint(struct dwc3 *dwc, u8 epnum)
{
	struct dwc3_ep			*dep;
	bool				direction = epnum & 1;
	int				ret;
	u8				num = epnum >> 1;

	dep = kzalloc(sizeof(*dep), GFP_KERNEL);
	if (!dep)
		return -ENOMEM;

	dep->dwc = dwc;
	dep->number = epnum;
	dep->direction = direction;
	dep->regs = dwc->regs + DWC3_DEP_BASE(epnum);
	dwc->eps[epnum] = dep;

	snprintf(dep->name, sizeof(dep->name), "ep%u%s", num,
			direction ? "in" : "out");

	dep->endpoint.ep_num = epnum >> 1;
	dep->endpoint.name = dep->name;

	if (!(dep->number > 1)) {
		dep->endpoint.desc = &dwc3_gadget_ep0_desc;
		dep->endpoint.comp_desc = NULL;
	}

	spin_lock_init(&dep->lock);

	if (num == 0)
		ret = dwc3_gadget_init_control_endpoint(dep);
	else
		ret = dwc3_gadget_init_in_out_endpoint(dep);

	if (ret)
		return ret;

	dep->endpoint.caps.dir_in = direction;
	dep->endpoint.caps.dir_out = !direction;

	INIT_LIST_HEAD(&dep->pending_list);
	INIT_LIST_HEAD(&dep->started_list);
	INIT_LIST_HEAD(&dep->cancelled_list);

	return 0;
}

static int dwc3_gadget_init_endpoints(struct dwc3 *dwc, u8 total)
{
	u8				epnum;
	u8				out_count;
	u8				in_count;
	u8				idx;
	struct dwc3_ep			*dep;

	in_count = out_count = total / 2;
	out_count += total & 1;		/* in case odd, there is one more OUT */

	INIT_LIST_HEAD(&dwc->gadget.ep_list);

	for (epnum = 0; epnum < total; epnum++) {
		int			ret;
		u8			num = epnum >> 1;

		ret = dwc3_gadget_init_endpoint(dwc, epnum);
		if (ret)
			return ret;

		dep = dwc->eps[epnum];
		/* Reserve EPs at the end for GSI */
		if (!dep->direction && num >
				out_count - NUM_GSI_OUT_EPS - 1) {
			/* Allocation of TRBs are handled by GSI EP ops. */
			dwc3_free_trb_pool(dep);
			idx = num - (out_count - NUM_GSI_OUT_EPS - 1);
			snprintf(dep->name, sizeof(dep->name), "gsi-epout%d",
					idx);
			dep->endpoint.ep_type = EP_TYPE_GSI;
		} else if (dep->direction && num >
				in_count - NUM_GSI_IN_EPS - 1) {
			/* Allocation of TRBs are handled by GSI EP ops. */
			dwc3_free_trb_pool(dep);
			idx = num - (in_count - NUM_GSI_IN_EPS - 1);
			snprintf(dep->name, sizeof(dep->name), "gsi-epin%d",
					idx);
			dep->endpoint.ep_type = EP_TYPE_GSI;
		}
	}

	return 0;
}

static void dwc3_gadget_free_endpoints(struct dwc3 *dwc)
{
	struct dwc3_ep			*dep;
	u8				epnum;

	for (epnum = 0; epnum < DWC3_ENDPOINTS_NUM; epnum++) {
		dep = dwc->eps[epnum];
		if (!dep)
			continue;
		/*
		 * Physical endpoints 0 and 1 are special; they form the
		 * bi-directional USB endpoint 0.
		 *
		 * For those two physical endpoints, we don't allocate a TRB
		 * pool nor do we add them the endpoints list. Due to that, we
		 * shouldn't do these two operations otherwise we would end up
		 * with all sorts of bugs when removing dwc3.ko.
		 */
		if (epnum != 0 && epnum != 1) {
			dwc3_free_trb_pool(dep);
			list_del(&dep->endpoint.ep_list);
		}

		kfree(dep);
	}
}

/* -------------------------------------------------------------------------- */

static int dwc3_gadget_ep_reclaim_completed_trb(struct dwc3_ep *dep,
		struct dwc3_request *req, struct dwc3_trb *trb,
		const struct dwc3_event_depevt *event, int status, int chain)
{
	unsigned int		count;

	dwc3_ep_inc_deq(dep);

	trace_dwc3_complete_trb(dep, trb);
	req->num_trbs--;

	/*
	 * If we're in the middle of series of chained TRBs and we
	 * receive a short transfer along the way, DWC3 will skip
	 * through all TRBs including the last TRB in the chain (the
	 * where CHN bit is zero. DWC3 will also avoid clearing HWO
	 * bit and SW has to do it manually.
	 *
	 * We're going to do that here to avoid problems of HW trying
	 * to use bogus TRBs for transfers.
	 */
	if (chain && (trb->ctrl & DWC3_TRB_CTRL_HWO))
		trb->ctrl &= ~DWC3_TRB_CTRL_HWO;

	/*
	 * If we're dealing with unaligned size OUT transfer, we will be left
	 * with one TRB pending in the ring. We need to manually clear HWO bit
	 * from that TRB.
	 */

	if (req->needs_extra_trb && !(trb->ctrl & DWC3_TRB_CTRL_CHN)) {
		trb->ctrl &= ~DWC3_TRB_CTRL_HWO;
		return 1;
	}

	count = trb->size & DWC3_TRB_SIZE_MASK;
	req->remaining += count;

	if ((trb->ctrl & DWC3_TRB_CTRL_HWO) && status != -ESHUTDOWN)
		return 1;

	if (event->status & DEPEVT_STATUS_SHORT && !chain)
		return 1;

	if ((trb->ctrl & DWC3_TRB_CTRL_IOC) ||
	    (trb->ctrl & DWC3_TRB_CTRL_LST))
		return 1;

	return 0;
}

static int dwc3_gadget_ep_reclaim_trb_sg(struct dwc3_ep *dep,
		struct dwc3_request *req, const struct dwc3_event_depevt *event,
		int status)
{
	struct dwc3_trb *trb = &dep->trb_pool[dep->trb_dequeue];
	struct scatterlist *sg = req->sg;
	struct scatterlist *s;
	unsigned int num_queued = req->num_queued_sgs;
	unsigned int i;
	int ret = 0;

	for_each_sg(sg, s, num_queued, i) {
		trb = &dep->trb_pool[dep->trb_dequeue];

		req->sg = sg_next(s);
		req->num_queued_sgs--;

		ret = dwc3_gadget_ep_reclaim_completed_trb(dep, req,
				trb, event, status, true);
		if (ret)
			break;
	}

	return ret;
}

static int dwc3_gadget_ep_reclaim_trb_linear(struct dwc3_ep *dep,
		struct dwc3_request *req, const struct dwc3_event_depevt *event,
		int status)
{
	struct dwc3_trb *trb = &dep->trb_pool[dep->trb_dequeue];

	return dwc3_gadget_ep_reclaim_completed_trb(dep, req, trb,
			event, status, false);
}

static bool dwc3_gadget_ep_request_completed(struct dwc3_request *req)
{
	return req->num_pending_sgs == 0 && req->num_queued_sgs == 0;
}

static int dwc3_gadget_ep_cleanup_completed_request(struct dwc3_ep *dep,
		const struct dwc3_event_depevt *event,
		struct dwc3_request *req, int status)
{
<<<<<<< HEAD
	struct dwc3 *dwc = dep->dwc;
=======
	int request_status;
>>>>>>> f785d3e9
	int ret;

	/*
	 * If the HWO is set, it implies the TRB is still being
	 * processed by the core. Hence do not reclaim it until
	 * it is processed by the core.
	 */
	if (req->trb->ctrl & DWC3_TRB_CTRL_HWO) {
		dbg_event(0xFF, "PEND TRB", dep->number);
		return 1;
	}

	if (req->request.num_mapped_sgs)
		ret = dwc3_gadget_ep_reclaim_trb_sg(dep, req, event,
				status);
	else
		ret = dwc3_gadget_ep_reclaim_trb_linear(dep, req, event,
				status);

	req->request.actual = req->request.length - req->remaining;

	if (!dwc3_gadget_ep_request_completed(req))
		goto out;

	if (req->needs_extra_trb) {
		unsigned int maxp = usb_endpoint_maxp(dep->endpoint.desc);

		ret = dwc3_gadget_ep_reclaim_trb_linear(dep, req, event,
				status);

		/* Reclaim MPS padding TRB for ZLP */
		if (!req->direction && req->request.zero && req->request.length &&
		    !usb_endpoint_xfer_isoc(dep->endpoint.desc) &&
		    (IS_ALIGNED(req->request.length, maxp)))
			ret = dwc3_gadget_ep_reclaim_trb_linear(dep, req, event, status);

		req->needs_extra_trb = false;
	}

	/*
	 * The event status only reflects the status of the TRB with IOC set.
	 * For the requests that don't set interrupt on completion, the driver
	 * needs to check and return the status of the completed TRBs associated
	 * with the request. Use the status of the last TRB of the request.
	 */
	if (req->request.no_interrupt) {
		struct dwc3_trb *trb;

		trb = dwc3_ep_prev_trb(dep, dep->trb_dequeue);
		switch (DWC3_TRB_SIZE_TRBSTS(trb->size)) {
		case DWC3_TRBSTS_MISSED_ISOC:
			/* Isoc endpoint only */
			request_status = -EXDEV;
			break;
		case DWC3_TRB_STS_XFER_IN_PROG:
			/* Applicable when End Transfer with ForceRM=0 */
		case DWC3_TRBSTS_SETUP_PENDING:
			/* Control endpoint only */
		case DWC3_TRBSTS_OK:
		default:
			request_status = 0;
			break;
		}
	} else {
		request_status = status;
	}

	dwc3_gadget_giveback(dep, req, request_status);

out:
	return ret;
}

static void dwc3_gadget_ep_cleanup_completed_requests(struct dwc3_ep *dep,
		const struct dwc3_event_depevt *event, int status)
{
	struct dwc3_request	*req;

	while (!list_empty(&dep->started_list)) {
		int ret;

		req = next_request(&dep->started_list);
		ret = dwc3_gadget_ep_cleanup_completed_request(dep, event,
				req, status);
		if (ret)
			break;
	}
}

static bool dwc3_gadget_ep_should_continue(struct dwc3_ep *dep)
{
	struct dwc3_request	*req;

	if (!list_empty(&dep->pending_list))
		return true;

	/*
	 * We only need to check the first entry of the started list. We can
	 * assume the completed requests are removed from the started list.
	 */
	req = next_request(&dep->started_list);
	if (!req)
		return false;

	return !dwc3_gadget_ep_request_completed(req);
}

static void dwc3_gadget_endpoint_frame_from_event(struct dwc3_ep *dep,
		const struct dwc3_event_depevt *event)
{
	dep->frame_number = event->parameters;
}

static void dwc3_gadget_endpoint_transfer_in_progress(struct dwc3_ep *dep,
		const struct dwc3_event_depevt *event)
{
	struct dwc3		*dwc = dep->dwc;
	unsigned		status = 0;
	bool			stop = false;

	dwc3_gadget_endpoint_frame_from_event(dep, event);

	if (event->status & DEPEVT_STATUS_BUSERR)
		status = -ECONNRESET;

	if (event->status & DEPEVT_STATUS_MISSED_ISOC) {
		status = -EXDEV;

		dep->missed_isoc_packets++;
		dbg_event(dep->number, "MISSEDISOC", 0);
	}

	dwc3_gadget_ep_cleanup_completed_requests(dep, event, status);

	if (usb_endpoint_xfer_isoc(dep->endpoint.desc) &&
					(list_empty(&dep->started_list))) {
		stop = true;
		dbg_event(dep->number, "STOPXFER", dep->frame_number);
	}

	if (stop)
		dwc3_stop_active_transfer(dwc, dep->number, true, true);
	else if (dwc3_gadget_ep_should_continue(dep))
		__dwc3_gadget_kick_transfer(dep);
	/*
	 * WORKAROUND: This is the 2nd half of U1/U2 -> U0 workaround.
	 * See dwc3_gadget_linksts_change_interrupt() for 1st half.
	 */
	if (dwc->revision < DWC3_REVISION_183A) {
		u32		reg;
		int		i;

		for (i = 0; i < DWC3_ENDPOINTS_NUM; i++) {
			dep = dwc->eps[i];

			if (!(dep->flags & DWC3_EP_ENABLED))
				continue;

			if (!list_empty(&dep->started_list))
				return;
		}

		reg = dwc3_readl(dwc->regs, DWC3_DCTL);
		reg |= dwc->u1u2;
		dwc3_writel(dwc->regs, DWC3_DCTL, reg);

		dwc->u1u2 = 0;
	}
}

static void dwc3_gadget_endpoint_transfer_not_ready(struct dwc3_ep *dep,
		const struct dwc3_event_depevt *event)
{
	dwc3_gadget_endpoint_frame_from_event(dep, event);
	__dwc3_gadget_start_isoc(dep);
}

static void dwc3_endpoint_interrupt(struct dwc3 *dwc,
		const struct dwc3_event_depevt *event)
{
	struct dwc3_ep		*dep;
	u8			epnum = event->endpoint_number;
	u8			cmd;

	dep = dwc->eps[epnum];

	if (!(dep->flags & DWC3_EP_ENABLED)) {
		if (!(dep->flags & DWC3_EP_END_TRANSFER_PENDING))
			return;

		/* Handle only EPCMDCMPLT when EP disabled */
		if (event->endpoint_event != DWC3_DEPEVT_EPCMDCMPLT)
			return;
	}

	if (epnum == 0 || epnum == 1) {
		dwc3_ep0_interrupt(dwc, event);
		return;
	}

	dep->dbg_ep_events.total++;

	switch (event->endpoint_event) {
	case DWC3_DEPEVT_XFERINPROGRESS:
		dep->dbg_ep_events.xferinprogress++;
		dwc3_gadget_endpoint_transfer_in_progress(dep, event);
		break;
	case DWC3_DEPEVT_XFERNOTREADY:
		dep->dbg_ep_events.xfernotready++;
		dwc3_gadget_endpoint_transfer_not_ready(dep, event);
		break;
	case DWC3_DEPEVT_EPCMDCMPLT:
		dep->dbg_ep_events.epcmdcomplete++;
		cmd = DEPEVT_PARAMETER_CMD(event->parameters);

		if (cmd == DWC3_DEPCMD_ENDTRANSFER) {
			dep->flags &= ~(DWC3_EP_END_TRANSFER_PENDING |
					DWC3_EP_TRANSFER_STARTED);
			dwc3_gadget_ep_cleanup_cancelled_requests(dep);
			dbg_log_string("DWC3_DEPEVT_EPCMDCMPLT (%d)",
							dep->number);
		}
		break;
	case DWC3_DEPEVT_STREAMEVT:
		dep->dbg_ep_events.streamevent++;
		break;
	case DWC3_DEPEVT_XFERCOMPLETE:
		dep->dbg_ep_events.xfercomplete++;
		break;
	case DWC3_DEPEVT_RXTXFIFOEVT:
		dep->dbg_ep_events.rxtxfifoevent++;
		break;
	}
}

static void dwc3_disconnect_gadget(struct dwc3 *dwc)
{
	struct usb_gadget_driver *gadget_driver;

	if (dwc->gadget_driver && dwc->gadget_driver->disconnect) {
		gadget_driver = dwc->gadget_driver;
		spin_unlock(&dwc->lock);
		dbg_event(0xFF, "DISCONNECT", 0);
		gadget_driver->disconnect(&dwc->gadget);
		spin_lock(&dwc->lock);
	}
}

static void dwc3_suspend_gadget(struct dwc3 *dwc)
{
	struct usb_gadget_driver *gadget_driver;

	if (dwc->gadget_driver && dwc->gadget_driver->suspend) {
		gadget_driver = dwc->gadget_driver;
		spin_unlock(&dwc->lock);
		dbg_event(0xFF, "SUSPEND", 0);
		gadget_driver->suspend(&dwc->gadget);
		spin_lock(&dwc->lock);
	}
}

static void dwc3_resume_gadget(struct dwc3 *dwc)
{
	struct usb_gadget_driver *gadget_driver;

	if (dwc->gadget_driver && dwc->gadget_driver->resume) {
		gadget_driver = dwc->gadget_driver;
		spin_unlock(&dwc->lock);
		dbg_event(0xFF, "RESUME", 0);
		gadget_driver->resume(&dwc->gadget);
		spin_lock(&dwc->lock);
	}
}

static void dwc3_reset_gadget(struct dwc3 *dwc)
{
	struct usb_gadget_driver *gadget_driver;

	dwc->connected = false;

	if (!dwc->gadget_driver)
		return;

	if (dwc->gadget.speed != USB_SPEED_UNKNOWN) {
		gadget_driver = dwc->gadget_driver;
		spin_unlock(&dwc->lock);
		dbg_event(0xFF, "UDC RESET", 0);
		usb_gadget_udc_reset(&dwc->gadget, gadget_driver);
		spin_lock(&dwc->lock);
	}
}

void dwc3_stop_active_transfer(struct dwc3 *dwc, u32 epnum, bool force,
	bool interrupt)
{
	struct dwc3_ep *dep;
	struct dwc3_gadget_ep_cmd_params params;
	u32 cmd;
	int ret;

	dep = dwc->eps[epnum];

	if ((dep->flags & DWC3_EP_END_TRANSFER_PENDING) ||
	    !dep->resource_index)
		return;

	if (dep->endpoint.endless)
		dwc3_notify_event(dwc, DWC3_CONTROLLER_NOTIFY_DISABLE_UPDXFER,
								dep->number);

	/*
	 * NOTICE: We are violating what the Databook says about the
	 * EndTransfer command. Ideally we would _always_ wait for the
	 * EndTransfer Command Completion IRQ, but that's causing too
	 * much trouble synchronizing between us and gadget driver.
	 *
	 * We have discussed this with the IP Provider and it was
	 * suggested to giveback all requests here, but give HW some
	 * extra time to synchronize with the interconnect. We're using
	 * an arbitrary 100us delay for that.
	 *
	 * Note also that a similar handling was tested by Synopsys
	 * (thanks a lot Paul) and nothing bad has come out of it.
	 * In short, what we're doing is:
	 *
	 * - Issue EndTransfer WITH CMDIOC bit set
	 * - Wait 100us
	 *
	 * As of IP version 3.10a of the DWC_usb3 IP, the controller
	 * supports a mode to work around the above limitation. The
	 * software can poll the CMDACT bit in the DEPCMD register
	 * after issuing a EndTransfer command. This mode is enabled
	 * by writing GUCTL2[14]. This polling is already done in the
	 * dwc3_send_gadget_ep_cmd() function so if the mode is
	 * enabled, the EndTransfer command will have completed upon
	 * returning from this function and we don't need to delay for
	 * 100us.
	 *
	 * This mode is NOT available on the DWC_usb31 IP.
	 */

	cmd = DWC3_DEPCMD_ENDTRANSFER;
	cmd |= force ? DWC3_DEPCMD_HIPRI_FORCERM : 0;
	cmd |= DWC3_DEPCMD_CMDIOC;
	cmd |= DWC3_DEPCMD_PARAM(dep->resource_index);
	memset(&params, 0, sizeof(params));
	ret = dwc3_send_gadget_ep_cmd(dep, cmd, &params);
	WARN_ON_ONCE(ret);
	dep->resource_index = 0;

	if (dwc3_is_usb31(dwc) || dwc->revision < DWC3_REVISION_310A) {
		if (dep->endpoint.ep_type != EP_TYPE_GSI)
			dep->flags |= DWC3_EP_END_TRANSFER_PENDING;
		udelay(100);
	}
	dbg_log_string("%s(%d): endxfer ret:%d)",
			dep->name, dep->number, ret);
}
EXPORT_SYMBOL_GPL(dwc3_stop_active_transfer);

int dwc3_stop_active_transfer_noioc(struct dwc3 *dwc, u32 epnum, bool force)
{
	struct dwc3_ep *dep;
	struct dwc3_gadget_ep_cmd_params params;
	u32 cmd;
	int ret = 0;

	dep = dwc->eps[epnum];

	if (!dep->resource_index)
		return ret;

	if (dep->endpoint.endless)
		dwc3_notify_event(dwc, DWC3_CONTROLLER_NOTIFY_DISABLE_UPDXFER,
								dep->number);

	cmd = DWC3_DEPCMD_ENDTRANSFER;
	cmd |= force ? DWC3_DEPCMD_HIPRI_FORCERM : 0;
	cmd |= DWC3_DEPCMD_PARAM(dep->resource_index);
	memset(&params, 0, sizeof(params));
	ret = dwc3_send_gadget_ep_cmd(dep, cmd, &params);
	WARN_ON_ONCE(ret);
	dep->resource_index = 0;

	dbg_log_string("%s(%d): endxfer ret:%d)",
			dep->name, dep->number, ret);

	/* Clear DWC3_EP_TRANSFER_STARTED if endxfer fails */
	if (ret)
		dep->flags &= ~DWC3_EP_TRANSFER_STARTED;

	return ret;
}

static void dwc3_clear_stall_all_ep(struct dwc3 *dwc)
{
	u32 epnum;

	for (epnum = 1; epnum < DWC3_ENDPOINTS_NUM; epnum++) {
		struct dwc3_ep *dep;
		int ret;

		dep = dwc->eps[epnum];
		if (!dep)
			continue;

		if (!(dep->flags & DWC3_EP_STALL))
			continue;

		dep->flags &= ~DWC3_EP_STALL;

		ret = dwc3_send_clear_stall_ep_cmd(dep);
		dbg_event(dep->number, "ECLRSTALL", ret);
		WARN_ON_ONCE(ret);
	}
}

static void dwc3_gadget_disconnect_interrupt(struct dwc3 *dwc)
{
	int			reg;

	dbg_event(0xFF, "DISCONNECT INT", 0);
	dev_dbg(dwc->dev, "Notify OTG from %s\n", __func__);
	dwc->b_suspend = false;
	dwc3_notify_event(dwc, DWC3_CONTROLLER_NOTIFY_OTG_EVENT, 0);

	reg = dwc3_readl(dwc->regs, DWC3_DCTL);
	reg &= ~DWC3_DCTL_INITU1ENA;
	dwc3_writel(dwc->regs, DWC3_DCTL, reg);

	reg &= ~DWC3_DCTL_INITU2ENA;
	dwc3_writel(dwc->regs, DWC3_DCTL, reg);

	dwc3_disconnect_gadget(dwc);

	dwc->gadget.speed = USB_SPEED_UNKNOWN;
	dwc->setup_packet_pending = false;
	dwc->link_state = DWC3_LINK_STATE_SS_DIS;
	usb_gadget_set_state(&dwc->gadget, USB_STATE_NOTATTACHED);

	dwc->connected = false;
	wake_up_interruptible(&dwc->wait_linkstate);
}

static void dwc3_gadget_reset_interrupt(struct dwc3 *dwc)
{
	u32			reg;

	/*
	 * Ideally, dwc3_reset_gadget() would trigger the function
	 * drivers to stop any active transfers through ep disable.
	 * However, for functions which defer ep disable, such as mass
	 * storage, we will need to rely on the call to stop active
	 * transfers here, and avoid allowing of request queuing.
	 */
	dwc->connected = false;

	/*
	 * WORKAROUND: DWC3 revisions <1.88a have an issue which
	 * would cause a missing Disconnect Event if there's a
	 * pending Setup Packet in the FIFO.
	 *
	 * There's no suggested workaround on the official Bug
	 * report, which states that "unless the driver/application
	 * is doing any special handling of a disconnect event,
	 * there is no functional issue".
	 *
	 * Unfortunately, it turns out that we _do_ some special
	 * handling of a disconnect event, namely complete all
	 * pending transfers, notify gadget driver of the
	 * disconnection, and so on.
	 *
	 * Our suggested workaround is to follow the Disconnect
	 * Event steps here, instead, based on a setup_packet_pending
	 * flag. Such flag gets set whenever we have a SETUP_PENDING
	 * status for EP0 TRBs and gets cleared on XferComplete for the
	 * same endpoint.
	 *
	 * Refers to:
	 *
	 * STAR#9000466709: RTL: Device : Disconnect event not
	 * generated if setup packet pending in FIFO
	 */
	if (dwc->revision < DWC3_REVISION_188A) {
		if (dwc->setup_packet_pending)
			dwc3_gadget_disconnect_interrupt(dwc);
	}

	dbg_event(0xFF, "BUS RESET", 0);
	dev_dbg(dwc->dev, "Notify OTG from %s\n", __func__);
	dwc->b_suspend = false;
	dwc3_notify_event(dwc, DWC3_CONTROLLER_NOTIFY_OTG_EVENT, 0);

	usb_gadget_vbus_draw(&dwc->gadget, 100);

	dwc3_reset_gadget(dwc);

	reg = dwc3_readl(dwc->regs, DWC3_DCTL);
	reg &= ~DWC3_DCTL_TSTCTRL_MASK;
	dwc3_writel(dwc->regs, DWC3_DCTL, reg);
	dwc->test_mode = false;
	/*
	 * From SNPS databook section 8.1.2
	 * the EP0 should be in setup phase. So ensure
	 * that EP0 is in setup phase by issuing a stall
	 * and restart if EP0 is not in setup phase.
	 */
	if (dwc->ep0state != EP0_SETUP_PHASE) {
		unsigned int	dir;

		dbg_event(0xFF, "CONTRPEND(%d)", dwc->ep0state);
		dir = !!dwc->ep0_expect_in;
		if (dwc->ep0state == EP0_DATA_PHASE)
			dwc3_ep0_end_control_data(dwc, dwc->eps[dir]);
		else
			dwc3_ep0_end_control_data(dwc, dwc->eps[!dir]);

		dwc->eps[0]->trb_enqueue = 0;
		dwc->eps[1]->trb_enqueue = 0;

		dwc3_ep0_stall_and_restart(dwc);
	}

	dwc->delayed_status = false;
	dwc3_stop_active_transfers(dwc);
	dwc3_clear_stall_all_ep(dwc);

	/* Reset device address to zero */
	reg = dwc3_readl(dwc->regs, DWC3_DCFG);
	reg &= ~(DWC3_DCFG_DEVADDR_MASK);
	dwc3_writel(dwc->regs, DWC3_DCFG, reg);

	dwc->gadget.speed = USB_SPEED_UNKNOWN;
	dwc->link_state = DWC3_LINK_STATE_U0;
	wake_up_interruptible(&dwc->wait_linkstate);
}

static void dwc3_gadget_conndone_interrupt(struct dwc3 *dwc)
{
	struct dwc3_ep		*dep;
	int			ret;
	u32			reg;
	u8			speed;

	dbg_event(0xFF, "CONNECT DONE", 0);
	reg = dwc3_readl(dwc->regs, DWC3_DSTS);
	speed = reg & DWC3_DSTS_CONNECTSPD;
	dwc->speed = speed;

	/* Reset the retry on erratic error event count */
	dwc->retries_on_error = 0;

	/*
	 * RAMClkSel is reset to 0 after USB reset, so it must be reprogrammed
	 * each time on Connect Done.
	 *
	 * Currently we always use the reset value. If any platform
	 * wants to set this to a different value, we need to add a
	 * setting and update GCTL.RAMCLKSEL here.
	 */

	switch (speed) {
	case DWC3_DSTS_SUPERSPEED_PLUS:
		dwc3_gadget_ep0_desc.wMaxPacketSize = cpu_to_le16(512);
		dwc->gadget.ep0->maxpacket = 512;
		dwc->gadget.speed = USB_SPEED_SUPER_PLUS;
		break;
	case DWC3_DSTS_SUPERSPEED:
		/*
		 * WORKAROUND: DWC3 revisions <1.90a have an issue which
		 * would cause a missing USB3 Reset event.
		 *
		 * In such situations, we should force a USB3 Reset
		 * event by calling our dwc3_gadget_reset_interrupt()
		 * routine.
		 *
		 * Refers to:
		 *
		 * STAR#9000483510: RTL: SS : USB3 reset event may
		 * not be generated always when the link enters poll
		 */
		if (dwc->revision < DWC3_REVISION_190A)
			dwc3_gadget_reset_interrupt(dwc);

		dwc3_gadget_ep0_desc.wMaxPacketSize = cpu_to_le16(512);
		dwc->gadget.ep0->maxpacket = 512;
		dwc->gadget.speed = USB_SPEED_SUPER;
		break;
	case DWC3_DSTS_HIGHSPEED:
		dwc3_gadget_ep0_desc.wMaxPacketSize = cpu_to_le16(64);
		dwc->gadget.ep0->maxpacket = 64;
		dwc->gadget.speed = USB_SPEED_HIGH;
		break;
	case DWC3_DSTS_FULLSPEED:
		dwc3_gadget_ep0_desc.wMaxPacketSize = cpu_to_le16(64);
		dwc->gadget.ep0->maxpacket = 64;
		dwc->gadget.speed = USB_SPEED_FULL;
		break;
	case DWC3_DSTS_LOWSPEED:
		dwc3_gadget_ep0_desc.wMaxPacketSize = cpu_to_le16(8);
		dwc->gadget.ep0->maxpacket = 8;
		dwc->gadget.speed = USB_SPEED_LOW;
		break;
	}

	dwc->eps[1]->endpoint.maxpacket = dwc->gadget.ep0->maxpacket;

	/* Enable USB2 LPM Capability */

	if ((dwc->revision > DWC3_REVISION_194A) &&
	    (speed != DWC3_DSTS_SUPERSPEED) &&
	    (speed != DWC3_DSTS_SUPERSPEED_PLUS)) {
		reg = dwc3_readl(dwc->regs, DWC3_DCFG);
		reg |= DWC3_DCFG_LPM_CAP;
		dwc3_writel(dwc->regs, DWC3_DCFG, reg);

		reg = dwc3_readl(dwc->regs, DWC3_DCTL);
		reg &= ~(DWC3_DCTL_HIRD_THRES_MASK | DWC3_DCTL_L1_HIBER_EN);

		reg |= DWC3_DCTL_HIRD_THRES(dwc->hird_threshold);

		/*
		 * When dwc3 revisions >= 2.40a, LPM Erratum is enabled and
		 * DCFG.LPMCap is set, core responses with an ACK and the
		 * BESL value in the LPM token is less than or equal to LPM
		 * NYET threshold.
		 */
		WARN_ONCE(dwc->revision < DWC3_REVISION_240A
				&& dwc->has_lpm_erratum,
				"LPM Erratum not available on dwc3 revisions < 2.40a\n");

		if (dwc->has_lpm_erratum && dwc->revision >= DWC3_REVISION_240A)
			reg |= DWC3_DCTL_LPM_ERRATA(dwc->lpm_nyet_threshold);

		dwc3_writel(dwc->regs, DWC3_DCTL, reg);
	} else {
		reg = dwc3_readl(dwc->regs, DWC3_DCTL);
		reg &= ~DWC3_DCTL_HIRD_THRES_MASK;
		dwc3_writel(dwc->regs, DWC3_DCTL, reg);
	}

	dwc->connected = true;

	dep = dwc->eps[0];
	ret = __dwc3_gadget_ep_enable(dep, DWC3_DEPCFG_ACTION_MODIFY);
	if (ret) {
		dev_err(dwc->dev, "failed to enable %s\n", dep->name);
		return;
	}

	dep = dwc->eps[1];
	ret = __dwc3_gadget_ep_enable(dep, DWC3_DEPCFG_ACTION_MODIFY);
	if (ret) {
		dev_err(dwc->dev, "failed to enable %s\n", dep->name);
		return;
	}

	dwc3_notify_event(dwc, DWC3_CONTROLLER_CONNDONE_EVENT, 0);

	/*
	 * Configure PHY via GUSB3PIPECTLn if required.
	 *
	 * Update GTXFIFOSIZn
	 *
	 * In both cases reset values should be sufficient.
	 */
}

static void dwc3_gadget_wakeup_interrupt(struct dwc3 *dwc, bool remote_wakeup)
{
	bool perform_resume = true;

	dev_dbg(dwc->dev, "%s\n", __func__);

	dbg_event(0xFF, "WAKEUP", remote_wakeup);
	/*
	 * Identify if it is called from wakeup_interrupt() context for bus
	 * resume or as part of remote wakeup. And based on that check for
	 * U3 state. as we need to handle case of L1 resume i.e. where we
	 * don't want to perform resume.
	 */
	if (!remote_wakeup && dwc->link_state != DWC3_LINK_STATE_U3)
		perform_resume = false;

	/* Only perform resume from L2 or Early Suspend states */
	if (perform_resume) {

		/*
		 * In case of remote wake up dwc3_gadget_wakeup_work()
		 * is doing pm_runtime_get_sync().
		 */
		dev_dbg(dwc->dev, "Notify OTG from %s\n", __func__);
		dwc->b_suspend = false;
		dwc3_notify_event(dwc,
				DWC3_CONTROLLER_NOTIFY_OTG_EVENT, 0);

		/*
		 * set state to U0 as function level resume is trying to queue
		 * notification over USB interrupt endpoint which would fail
		 * due to state is not being updated.
		 */
		dwc->link_state = DWC3_LINK_STATE_U0;
		dwc3_resume_gadget(dwc);
		return;
	}

	dwc->link_state = DWC3_LINK_STATE_U0;
}

static void dwc3_gadget_linksts_change_interrupt(struct dwc3 *dwc,
		unsigned int evtinfo)
{
	enum dwc3_link_state	next = evtinfo & DWC3_LINK_STATE_MASK;
	unsigned int		pwropt;

	/*
	 * WORKAROUND: DWC3 < 2.50a have an issue when configured without
	 * Hibernation mode enabled which would show up when device detects
	 * host-initiated U3 exit.
	 *
	 * In that case, device will generate a Link State Change Interrupt
	 * from U3 to RESUME which is only necessary if Hibernation is
	 * configured in.
	 *
	 * There are no functional changes due to such spurious event and we
	 * just need to ignore it.
	 *
	 * Refers to:
	 *
	 * STAR#9000570034 RTL: SS Resume event generated in non-Hibernation
	 * operational mode
	 */
	pwropt = DWC3_GHWPARAMS1_EN_PWROPT(dwc->hwparams.hwparams1);
	if ((dwc->revision < DWC3_REVISION_250A) &&
			(pwropt != DWC3_GHWPARAMS1_EN_PWROPT_HIB)) {
		if ((dwc->link_state == DWC3_LINK_STATE_U3) &&
				(next == DWC3_LINK_STATE_RESUME)) {
			return;
		}
	}

	/*
	 * WORKAROUND: DWC3 Revisions <1.83a have an issue which, depending
	 * on the link partner, the USB session might do multiple entry/exit
	 * of low power states before a transfer takes place.
	 *
	 * Due to this problem, we might experience lower throughput. The
	 * suggested workaround is to disable DCTL[12:9] bits if we're
	 * transitioning from U1/U2 to U0 and enable those bits again
	 * after a transfer completes and there are no pending transfers
	 * on any of the enabled endpoints.
	 *
	 * This is the first half of that workaround.
	 *
	 * Refers to:
	 *
	 * STAR#9000446952: RTL: Device SS : if U1/U2 ->U0 takes >128us
	 * core send LGO_Ux entering U0
	 */
	if (dwc->revision < DWC3_REVISION_183A) {
		if (next == DWC3_LINK_STATE_U0) {
			u32	u1u2;
			u32	reg;

			switch (dwc->link_state) {
			case DWC3_LINK_STATE_U1:
			case DWC3_LINK_STATE_U2:
				reg = dwc3_readl(dwc->regs, DWC3_DCTL);
				u1u2 = reg & (DWC3_DCTL_INITU2ENA
						| DWC3_DCTL_ACCEPTU2ENA
						| DWC3_DCTL_INITU1ENA
						| DWC3_DCTL_ACCEPTU1ENA);

				if (!dwc->u1u2)
					dwc->u1u2 = reg & u1u2;

				reg &= ~u1u2;

				dwc3_writel(dwc->regs, DWC3_DCTL, reg);
				break;
			default:
				/* do nothing */
				break;
			}
		}
	}

	switch (next) {
	case DWC3_LINK_STATE_U1:
		if (dwc->speed == USB_SPEED_SUPER)
			dwc3_suspend_gadget(dwc);
		break;
	case DWC3_LINK_STATE_U2:
	case DWC3_LINK_STATE_U3:
		dwc3_suspend_gadget(dwc);
		break;
	case DWC3_LINK_STATE_RESUME:
		dwc3_resume_gadget(dwc);
		break;
	default:
		/* do nothing */
		break;
	}

	dev_dbg(dwc->dev, "Going from (%d)--->(%d)\n", dwc->link_state, next);
	dwc->link_state = next;
	wake_up_interruptible(&dwc->wait_linkstate);
}

static void dwc3_gadget_suspend_interrupt(struct dwc3 *dwc,
					  unsigned int evtinfo)
{
	enum dwc3_link_state next = evtinfo & DWC3_LINK_STATE_MASK;

	dbg_event(0xFF, "SUSPEND INT", 0);
	dev_dbg(dwc->dev, "%s Entry to %d\n", __func__, next);

	if (dwc->link_state != next && next == DWC3_LINK_STATE_U3) {
		/*
		 * When first connecting the cable, even before the initial
		 * DWC3_DEVICE_EVENT_RESET or DWC3_DEVICE_EVENT_CONNECT_DONE
		 * events, the controller sees a DWC3_DEVICE_EVENT_SUSPEND
		 * event. In such a case, ignore.
		 * Ignore suspend event until device side usb is not into
		 * CONFIGURED state.
		 */
		if (dwc->gadget.state != USB_STATE_CONFIGURED) {
			dev_err(dwc->dev, "%s(): state:%d. Ignore SUSPEND.\n",
						__func__, dwc->gadget.state);
			return;
		}

		dwc3_suspend_gadget(dwc);

		dev_dbg(dwc->dev, "Notify OTG from %s\n", __func__);
		dwc->b_suspend = true;
		dwc3_notify_event(dwc, DWC3_CONTROLLER_NOTIFY_OTG_EVENT, 0);
	}

	dwc->link_state = next;
}

static void dwc3_gadget_hibernation_interrupt(struct dwc3 *dwc,
		unsigned int evtinfo)
{
	unsigned int is_ss = evtinfo & BIT(4);

	/*
	 * WORKAROUND: DWC3 revison 2.20a with hibernation support
	 * have a known issue which can cause USB CV TD.9.23 to fail
	 * randomly.
	 *
	 * Because of this issue, core could generate bogus hibernation
	 * events which SW needs to ignore.
	 *
	 * Refers to:
	 *
	 * STAR#9000546576: Device Mode Hibernation: Issue in USB 2.0
	 * Device Fallback from SuperSpeed
	 */
	if (is_ss ^ (dwc->speed == USB_SPEED_SUPER))
		return;

	/* enter hibernation here */
}

static void dwc3_gadget_interrupt(struct dwc3 *dwc,
		const struct dwc3_event_devt *event)
{
	switch (event->type) {
	case DWC3_DEVICE_EVENT_DISCONNECT:
		dwc3_gadget_disconnect_interrupt(dwc);
		dwc->dbg_gadget_events.disconnect++;
		break;
	case DWC3_DEVICE_EVENT_RESET:
		dwc3_gadget_reset_interrupt(dwc);
		dwc->dbg_gadget_events.reset++;
		break;
	case DWC3_DEVICE_EVENT_CONNECT_DONE:
		dwc3_gadget_conndone_interrupt(dwc);
		dwc->dbg_gadget_events.connect++;
		break;
	case DWC3_DEVICE_EVENT_WAKEUP:
		dwc3_gadget_wakeup_interrupt(dwc, false);
		dwc->dbg_gadget_events.wakeup++;
		break;
	case DWC3_DEVICE_EVENT_HIBER_REQ:
		if (dev_WARN_ONCE(dwc->dev, !dwc->has_hibernation,
					"unexpected hibernation event\n"))
			break;

		dwc3_gadget_hibernation_interrupt(dwc, event->event_info);
		break;
	case DWC3_DEVICE_EVENT_LINK_STATUS_CHANGE:
		dwc3_gadget_linksts_change_interrupt(dwc, event->event_info);
		dwc->dbg_gadget_events.link_status_change++;
		break;
	case DWC3_DEVICE_EVENT_EOPF:
		/* It changed to be suspend event for version 2.30a and above */
		if (dwc->revision >= DWC3_REVISION_230A) {
			dbg_event(0xFF, "GAD SUS", 0);
			dwc->dbg_gadget_events.suspend++;
			/*
			 * Ignore suspend event until the gadget enters into
			 * USB_STATE_CONFIGURED state.
			 */
			if (dwc->gadget.state >= USB_STATE_CONFIGURED)
				dwc3_gadget_suspend_interrupt(dwc,
						event->event_info);
			else
				usb_gadget_vbus_draw(&dwc->gadget, 2);
		}
		break;
	case DWC3_DEVICE_EVENT_SOF:
		dwc->dbg_gadget_events.sof++;
		break;
	case DWC3_DEVICE_EVENT_ERRATIC_ERROR:
		dbg_event(0xFF, "ERROR", dwc->retries_on_error);
		dwc->dbg_gadget_events.erratic_error++;
		dwc->err_evt_seen = true;
		break;
	case DWC3_DEVICE_EVENT_CMD_CMPL:
		dwc->dbg_gadget_events.cmdcmplt++;
		break;
	case DWC3_DEVICE_EVENT_OVERFLOW:
		dwc->dbg_gadget_events.overflow++;
		break;
	default:
		dev_WARN(dwc->dev, "UNKNOWN IRQ %d\n", event->type);
		dwc->dbg_gadget_events.unknown_event++;
	}
}

static void dwc3_process_event_entry(struct dwc3 *dwc,
		const union dwc3_event *event)
{
	trace_dwc3_event(event->raw, dwc);

	if (!event->type.is_devspec)
		dwc3_endpoint_interrupt(dwc, &event->depevt);
	else if (event->type.type == DWC3_EVENT_TYPE_DEV)
		dwc3_gadget_interrupt(dwc, &event->devt);
	else
		dev_err(dwc->dev, "UNKNOWN IRQ type %d\n", event->raw);
}

static irqreturn_t dwc3_process_event_buf(struct dwc3_event_buffer *evt)
{
	struct dwc3 *dwc = evt->dwc;
	irqreturn_t ret = IRQ_NONE;
	int left;
	u32 reg;

	left = evt->count;

	if (!(evt->flags & DWC3_EVENT_PENDING))
		return IRQ_NONE;

	while (left > 0) {
		union dwc3_event event;

		event.raw = *(u32 *) (evt->cache + evt->lpos);

		dwc3_process_event_entry(dwc, &event);

		if (dwc->err_evt_seen) {
			/*
			 * if erratic error, skip remaining events
			 * while controller undergoes reset
			 */
			evt->lpos = (evt->lpos + left) %
					DWC3_EVENT_BUFFERS_SIZE;
			if (dwc3_notify_event(dwc,
						DWC3_CONTROLLER_ERROR_EVENT, 0))
				dwc->err_evt_seen = 0;
			dwc->retries_on_error++;
			break;
		}

		/*
		 * FIXME we wrap around correctly to the next entry as
		 * almost all entries are 4 bytes in size. There is one
		 * entry which has 12 bytes which is a regular entry
		 * followed by 8 bytes data. ATM I don't know how
		 * things are organized if we get next to the a
		 * boundary so I worry about that once we try to handle
		 * that.
		 */
		evt->lpos = (evt->lpos + 4) % evt->length;
		left -= 4;
	}

	dwc->bh_handled_evt_cnt[dwc->irq_dbg_index] += (evt->count / 4);
	evt->count = 0;
	evt->flags &= ~DWC3_EVENT_PENDING;
	ret = IRQ_HANDLED;

	/* Unmask interrupt */
	reg = dwc3_readl(dwc->regs, DWC3_GEVNTSIZ(0));
	reg &= ~DWC3_GEVNTSIZ_INTMASK;
	dwc3_writel(dwc->regs, DWC3_GEVNTSIZ(0), reg);

	if (dwc->imod_interval) {
		dwc3_writel(dwc->regs, DWC3_GEVNTCOUNT(0), DWC3_GEVNTCOUNT_EHB);
		dwc3_writel(dwc->regs, DWC3_DEV_IMOD(0), dwc->imod_interval);
	}

	return ret;
}

void dwc3_bh_work(struct work_struct *w)
{
	struct dwc3 *dwc = container_of(w, struct dwc3, bh_work);

	pm_runtime_get_sync(dwc->dev);
	dwc3_thread_interrupt(dwc->irq, dwc->ev_buf);
	pm_runtime_put(dwc->dev);
}

static irqreturn_t dwc3_thread_interrupt(int irq, void *_evt)
{
	struct dwc3_event_buffer *evt = _evt;
	struct dwc3 *dwc = evt->dwc;
	unsigned long flags;
	irqreturn_t ret = IRQ_NONE;
	ktime_t start_time;

	start_time = ktime_get();

	local_bh_disable();
	spin_lock_irqsave(&dwc->lock, flags);
	dwc->bh_handled_evt_cnt[dwc->irq_dbg_index] = 0;
	ret = dwc3_process_event_buf(evt);
	spin_unlock_irqrestore(&dwc->lock, flags);
	local_bh_enable();

	dwc->bh_completion_time[dwc->irq_dbg_index] =
		ktime_to_us(ktime_sub(ktime_get(), start_time));
	dwc->irq_dbg_index = (dwc->irq_dbg_index + 1) % MAX_INTR_STATS;

	return ret;
}

static irqreturn_t dwc3_check_event_buf(struct dwc3_event_buffer *evt)
{
	struct dwc3 *dwc;
	u32 amount;
	u32 count;
	u32 reg;
	ktime_t start_time;

	if(!evt)
		return IRQ_NONE;

	dwc = evt->dwc;

	start_time = ktime_get();
	dwc->irq_cnt++;

	/* controller reset is still pending */
	if (dwc->err_evt_seen)
		return IRQ_HANDLED;

	/* Controller is being halted, ignore the interrupts */
	if (!dwc->pullups_connected) {
		count = dwc3_readl(dwc->regs, DWC3_GEVNTCOUNT(0));
		count &= DWC3_GEVNTCOUNT_MASK;
		dwc3_writel(dwc->regs, DWC3_GEVNTCOUNT(0), count);
		dbg_event(0xFF, "NO_PULLUP", count);
		return IRQ_HANDLED;
	}

	/*
	 * With PCIe legacy interrupt, test shows that top-half irq handler can
	 * be called again after HW interrupt deassertion. Check if bottom-half
	 * irq event handler completes before caching new event to prevent
	 * losing events.
	 */
	if (evt->flags & DWC3_EVENT_PENDING)
		return IRQ_HANDLED;

	count = dwc3_readl(dwc->regs, DWC3_GEVNTCOUNT(0));
	count &= DWC3_GEVNTCOUNT_MASK;
	if (!count)
		return IRQ_NONE;

	evt->count = count;
	evt->flags |= DWC3_EVENT_PENDING;

	/* Mask interrupt */
	reg = dwc3_readl(dwc->regs, DWC3_GEVNTSIZ(0));
	reg |= DWC3_GEVNTSIZ_INTMASK;
	dwc3_writel(dwc->regs, DWC3_GEVNTSIZ(0), reg);

	amount = min(count, evt->length - evt->lpos);
	memcpy(evt->cache + evt->lpos, evt->buf + evt->lpos, amount);

	if (amount < count)
		memcpy(evt->cache, evt->buf, count - amount);

	dwc3_writel(dwc->regs, DWC3_GEVNTCOUNT(0), count);

	dwc->irq_start_time[dwc->irq_dbg_index] = start_time;
	dwc->irq_completion_time[dwc->irq_dbg_index] =
		ktime_us_delta(ktime_get(), start_time);
	dwc->irq_event_count[dwc->irq_dbg_index] = count / 4;
	dwc->irq_dbg_index = (dwc->irq_dbg_index + 1) % MAX_INTR_STATS;

	return IRQ_WAKE_THREAD;
}

irqreturn_t dwc3_interrupt(int irq, void *_dwc)
{
	struct dwc3     *dwc = _dwc;
	irqreturn_t     ret = IRQ_NONE;
	irqreturn_t     status;

	status = dwc3_check_event_buf(dwc->ev_buf);
	if (status == IRQ_WAKE_THREAD)
		ret = status;

	if (ret == IRQ_WAKE_THREAD)
		queue_work(dwc->dwc_wq, &dwc->bh_work);

	return IRQ_HANDLED;
}

static int dwc3_gadget_get_irq(struct dwc3 *dwc)
{
	struct platform_device *dwc3_pdev = to_platform_device(dwc->dev);
	int irq;

	irq = platform_get_irq_byname(dwc3_pdev, "peripheral");
	if (irq > 0)
		goto out;

	if (irq == -EPROBE_DEFER)
		goto out;

	irq = platform_get_irq_byname(dwc3_pdev, "dwc_usb3");
	if (irq > 0)
		goto out;

	if (irq == -EPROBE_DEFER)
		goto out;

	irq = platform_get_irq(dwc3_pdev, 0);
	if (irq > 0)
		goto out;

	if (irq != -EPROBE_DEFER)
		dev_err(dwc->dev, "missing peripheral IRQ\n");

	if (!irq)
		irq = -EINVAL;

out:
	return irq;
}

/**
 * dwc3_gadget_init - initializes gadget related registers
 * @dwc: pointer to our controller context structure
 *
 * Returns 0 on success otherwise negative errno.
 */
int dwc3_gadget_init(struct dwc3 *dwc)
{
	int ret;
	int irq;

	irq = dwc3_gadget_get_irq(dwc);
	if (irq < 0) {
		ret = irq;
		goto err0;
	}

	dwc->irq_gadget = irq;

	INIT_WORK(&dwc->wakeup_work, dwc3_gadget_wakeup_work);

	dwc->ep0_trb = dma_alloc_coherent(dwc->sysdev,
					  sizeof(*dwc->ep0_trb) * 2,
					  &dwc->ep0_trb_addr, GFP_KERNEL);
	if (!dwc->ep0_trb) {
		dev_err(dwc->dev, "failed to allocate ep0 trb\n");
		ret = -ENOMEM;
		goto err0;
	}

	dwc->setup_buf = kzalloc(DWC3_EP0_SETUP_SIZE, GFP_KERNEL);
	if (!dwc->setup_buf) {
		ret = -ENOMEM;
		goto err1;
	}

	dwc->bounce = dma_alloc_coherent(dwc->sysdev, DWC3_BOUNCE_SIZE,
			&dwc->bounce_addr, GFP_KERNEL);
	if (!dwc->bounce) {
		ret = -ENOMEM;
		goto err2;
	}

	init_completion(&dwc->ep0_in_setup);

	dwc->gadget.ops                 = &dwc3_gadget_ops;
	dwc->gadget.speed               = USB_SPEED_UNKNOWN;
	dwc->gadget.sg_supported        = true;
	dwc->gadget.name                = "dwc3-gadget";
	dwc->gadget.is_otg              = dwc->dr_mode == USB_DR_MODE_OTG;

	/*
	 * FIXME We might be setting max_speed to <SUPER, however versions
	 * <2.20a of dwc3 have an issue with metastability (documented
	 * elsewhere in this driver) which tells us we can't set max speed to
	 * anything lower than SUPER.
	 *
	 * Because gadget.max_speed is only used by composite.c and function
	 * drivers (i.e. it won't go into dwc3's registers) we are allowing this
	 * to happen so we avoid sending SuperSpeed Capability descriptor
	 * together with our BOS descriptor as that could confuse host into
	 * thinking we can handle super speed.
	 *
	 * Note that, in fact, we won't even support GetBOS requests when speed
	 * is less than super speed because we don't have means, yet, to tell
	 * composite.c that we are USB 2.0 + LPM ECN.
	 */
	if (dwc->revision < DWC3_REVISION_220A &&
	    !dwc->dis_metastability_quirk)
		dev_info(dwc->dev, "changing max_speed on rev %08x\n",
				dwc->revision);

	dwc->gadget.max_speed		= dwc->maximum_speed;

	/*
	 * REVISIT: Here we should clear all pending IRQs to be
	 * sure we're starting from a well known location.
	 */

	dwc->num_eps = DWC3_ENDPOINTS_NUM;
	ret = dwc3_gadget_init_endpoints(dwc, dwc->num_eps);
	if (ret)
		goto err3;

	ret = usb_add_gadget_udc(dwc->dev, &dwc->gadget);
	if (ret) {
		dev_err(dwc->dev, "failed to register udc\n");
		goto err4;
	}

	return 0;

err4:
	dwc3_gadget_free_endpoints(dwc);

err3:
	dma_free_coherent(dwc->sysdev, DWC3_BOUNCE_SIZE, dwc->bounce,
			dwc->bounce_addr);

err2:
	kfree(dwc->setup_buf);

err1:
	dma_free_coherent(dwc->sysdev, sizeof(*dwc->ep0_trb) * 2,
			dwc->ep0_trb, dwc->ep0_trb_addr);

err0:
	return ret;
}

/* -------------------------------------------------------------------------- */

void dwc3_gadget_exit(struct dwc3 *dwc)
{
	usb_del_gadget_udc(&dwc->gadget);
	dwc3_gadget_free_endpoints(dwc);
	dma_free_coherent(dwc->sysdev, DWC3_BOUNCE_SIZE, dwc->bounce,
			  dwc->bounce_addr);
	kfree(dwc->setup_buf);
	dma_free_coherent(dwc->sysdev, sizeof(*dwc->ep0_trb) * 2,
			  dwc->ep0_trb, dwc->ep0_trb_addr);
}

int dwc3_gadget_suspend(struct dwc3 *dwc)
{
	if (!dwc->gadget_driver)
		return 0;

	dwc3_gadget_run_stop(dwc, false, false);
	dwc3_disconnect_gadget(dwc);
	__dwc3_gadget_stop(dwc);

	return 0;
}

int dwc3_gadget_resume(struct dwc3 *dwc)
{
	int			ret;

	if (!dwc->gadget_driver)
		return 0;

	ret = __dwc3_gadget_start(dwc);
	if (ret < 0)
		goto err0;

	ret = dwc3_gadget_run_stop(dwc, true, false);
	if (ret < 0)
		goto err1;

	return 0;

err1:
	__dwc3_gadget_stop(dwc);

err0:
	return ret;
}

void dwc3_gadget_process_pending_events(struct dwc3 *dwc)
{
	if (dwc->pending_events) {
		dwc3_interrupt(dwc->irq_gadget, dwc->ev_buf);
		dwc->pending_events = false;
		enable_irq(dwc->irq_gadget);
	}
}<|MERGE_RESOLUTION|>--- conflicted
+++ resolved
@@ -3132,11 +3132,8 @@
 		const struct dwc3_event_depevt *event,
 		struct dwc3_request *req, int status)
 {
-<<<<<<< HEAD
 	struct dwc3 *dwc = dep->dwc;
-=======
 	int request_status;
->>>>>>> f785d3e9
 	int ret;
 
 	/*
