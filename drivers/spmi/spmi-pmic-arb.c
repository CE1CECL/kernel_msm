--- conflicted
+++ resolved
@@ -1,9 +1,5 @@
 /*
-<<<<<<< HEAD
- * Copyright (c) 2012-2018, The Linux Foundation. All rights reserved.
-=======
  * Copyright (c) 2012-2018, 2020, The Linux Foundation. All rights reserved.
->>>>>>> a1f19153
  *
  * This program is free software; you can redistribute it and/or modify
  * it under the terms of the GNU General Public License version 2 and
@@ -587,10 +583,6 @@
 			}
 		}
 	}
-<<<<<<< HEAD
-=======
-
->>>>>>> a1f19153
 	chained_irq_exit(chip, desc);
 	return true;
 }
