/*
 * nvmem framework core.
 *
 * Copyright (C) 2015 Srinivas Kandagatla <srinivas.kandagatla@linaro.org>
 * Copyright (C) 2013 Maxime Ripard <maxime.ripard@free-electrons.com>
 *
 * This program is free software; you can redistribute it and/or modify
 * it under the terms of the GNU General Public License version 2 and
 * only version 2 as published by the Free Software Foundation.
 *
 * This program is distributed in the hope that it will be useful,
 * but WITHOUT ANY WARRANTY; without even the implied warranty of
 * MERCHANTABILITY or FITNESS FOR A PARTICULAR PURPOSE.  See the
 * GNU General Public License for more details.
 */

#include <linux/device.h>
#include <linux/export.h>
#include <linux/fs.h>
#include <linux/idr.h>
#include <linux/init.h>
#include <linux/kref.h>
#include <linux/module.h>
#include <linux/nvmem-consumer.h>
#include <linux/nvmem-provider.h>
#include <linux/of.h>
#include <linux/slab.h>

#include "nvmem.h"

struct nvmem_cell {
	const char		*name;
	int			offset;
	int			bytes;
	int			bit_offset;
	int			nbits;
	struct device_node	*np;
	struct nvmem_device	*nvmem;
	struct bin_attribute	attr;
	struct list_head	node;
};

static DEFINE_MUTEX(nvmem_mutex);
static DEFINE_IDA(nvmem_ida);

static DEFINE_MUTEX(nvmem_cell_mutex);
static LIST_HEAD(nvmem_cell_tables);

static int nvmem_reg_read(struct nvmem_device *nvmem, unsigned int offset,
			  void *val, size_t bytes)
{
	if (nvmem->reg_read)
		return nvmem->reg_read(nvmem->priv, offset, val, bytes);

	return -EINVAL;
}

static int nvmem_reg_write(struct nvmem_device *nvmem, unsigned int offset,
			   void *val, size_t bytes)
{
	if (nvmem->reg_write)
		return nvmem->reg_write(nvmem->priv, offset, val, bytes);

	return -EINVAL;
}

static ssize_t bin_attr_nvmem_cell_read(struct file *filp, struct kobject *kobj,
				    struct bin_attribute *attr,
				    char *buf, loff_t pos, size_t count)
{
	struct nvmem_cell *cell;
	size_t len;
	u8 *data;

	cell = attr->private;

	data = nvmem_cell_read(cell, &len);
	if (IS_ERR(data))
		return -EINVAL;

	len = min(len, count);
	memcpy(buf, data, len);
	kfree(data);
	return len;
}

static void nvmem_release(struct device *dev)
{
	struct nvmem_device *nvmem = to_nvmem_device(dev);

	ida_simple_remove(&nvmem_ida, nvmem->id);
	kfree(nvmem);
}

static const struct device_type nvmem_provider_type = {
	.release	= nvmem_release,
};

static struct bus_type nvmem_bus_type = {
	.name		= "nvmem",
};

static int of_nvmem_match(struct device *dev, void *nvmem_np)
{
	return dev->of_node == nvmem_np;
}

static struct nvmem_device *of_nvmem_find(struct device_node *nvmem_np)
{
	struct device *d;

	if (!nvmem_np)
		return NULL;

	d = bus_find_device(&nvmem_bus_type, NULL, nvmem_np, of_nvmem_match);

	if (!d)
		return NULL;

	return to_nvmem_device(d);
}

static void nvmem_cell_drop(struct nvmem_cell *cell)
{
	mutex_lock(&nvmem_mutex);
	device_remove_bin_file(&cell->nvmem->dev, &cell->attr);
	list_del(&cell->node);
	mutex_unlock(&nvmem_mutex);
	of_node_put(cell->np);
	kfree(cell);
}

static void nvmem_device_remove_all_cells(const struct nvmem_device *nvmem)
{
	struct nvmem_cell *cell, *p;

	list_for_each_entry_safe(cell, p, &nvmem->cells, node)
		nvmem_cell_drop(cell);
}

static void nvmem_cell_add(struct nvmem_cell *cell)
{
	int rval;
	struct bin_attribute *nvmem_cell_attr = &cell->attr;

	mutex_lock(&nvmem_mutex);
	list_add_tail(&cell->node, &cell->nvmem->cells);

	/* add attr for this cell */
	nvmem_cell_attr->attr.name = cell->name;
	nvmem_cell_attr->attr.mode = 0444;
	nvmem_cell_attr->private = cell;
	nvmem_cell_attr->size = cell->bytes;
	nvmem_cell_attr->read = bin_attr_nvmem_cell_read;
	rval = device_create_bin_file(&cell->nvmem->dev, nvmem_cell_attr);
	if (rval)
		dev_err(&cell->nvmem->dev,
			"Failed to create cell binary file %d\n", rval);

	mutex_unlock(&nvmem_mutex);
}

static int nvmem_cell_info_to_nvmem_cell(struct nvmem_device *nvmem,
				   const struct nvmem_cell_info *info,
				   struct nvmem_cell *cell)
{
	cell->nvmem = nvmem;
	cell->offset = info->offset;
	cell->bytes = info->bytes;
	cell->name = info->name;

	cell->bit_offset = info->bit_offset;
	cell->nbits = info->nbits;

	if (cell->nbits)
		cell->bytes = DIV_ROUND_UP(cell->nbits + cell->bit_offset,
					   BITS_PER_BYTE);

	if (!IS_ALIGNED(cell->offset, nvmem->stride)) {
		dev_err(&nvmem->dev,
			"cell %s unaligned to nvmem stride %d\n",
			cell->name, nvmem->stride);
		return -EINVAL;
	}

	return 0;
}

/**
 * nvmem_add_cells() - Add cell information to an nvmem device
 *
 * @nvmem: nvmem device to add cells to.
 * @info: nvmem cell info to add to the device
 * @ncells: number of cells in info
 *
 * Return: 0 or negative error code on failure.
 */
int nvmem_add_cells(struct nvmem_device *nvmem,
		    const struct nvmem_cell_info *info,
		    int ncells)
{
	struct nvmem_cell **cells;
	int i, rval;

	cells = kcalloc(ncells, sizeof(*cells), GFP_KERNEL);
	if (!cells)
		return -ENOMEM;

	for (i = 0; i < ncells; i++) {
		cells[i] = kzalloc(sizeof(**cells), GFP_KERNEL);
		if (!cells[i]) {
			rval = -ENOMEM;
			goto err;
		}

		rval = nvmem_cell_info_to_nvmem_cell(nvmem, &info[i], cells[i]);
		if (rval) {
			kfree(cells[i]);
			goto err;
		}

		nvmem_cell_add(cells[i]);
	}

	/* remove tmp array */
	kfree(cells);

	return 0;
err:
	while (i--)
		nvmem_cell_drop(cells[i]);

	kfree(cells);

	return rval;
}
EXPORT_SYMBOL_GPL(nvmem_add_cells);

static int nvmem_add_cells_from_table(struct nvmem_device *nvmem)
{
	const struct nvmem_cell_info *info;
	struct nvmem_cell_table *table;
	struct nvmem_cell *cell;
	int rval = 0, i;

	mutex_lock(&nvmem_cell_mutex);
	list_for_each_entry(table, &nvmem_cell_tables, node) {
		if (strcmp(nvmem_dev_name(nvmem), table->nvmem_name) == 0) {
			for (i = 0; i < table->ncells; i++) {
				info = &table->cells[i];

				cell = kzalloc(sizeof(*cell), GFP_KERNEL);
				if (!cell) {
					rval = -ENOMEM;
					goto out;
				}

				rval = nvmem_cell_info_to_nvmem_cell(nvmem,
								     info,
								     cell);
				if (rval) {
					kfree(cell);
					goto out;
				}

				nvmem_cell_add(cell);
			}
		}
	}

out:
	mutex_unlock(&nvmem_cell_mutex);
	return rval;
}

static int nvmem_add_cells_from_of(struct nvmem_device *nvmem)
{
	struct device_node *parent, *child;
	struct device *dev = &nvmem->dev;
	struct nvmem_cell *cell;
	const __be32 *addr;
	int len;

	parent = dev->of_node;

	for_each_child_of_node(parent, child) {
		addr = of_get_property(child, "reg", &len);
		if (!addr || (len < 2 * sizeof(u32))) {
			dev_err(dev, "nvmem: invalid reg on %pOF\n", child);
			return -EINVAL;
		}

		cell = kzalloc(sizeof(*cell), GFP_KERNEL);
		if (!cell)
			return -ENOMEM;

		cell->nvmem = nvmem;
		cell->np = of_node_get(child);
		cell->offset = be32_to_cpup(addr++);
		cell->bytes = be32_to_cpup(addr);
		cell->name = child->name;

		addr = of_get_property(child, "bits", &len);
		if (addr && len == (2 * sizeof(u32))) {
			cell->bit_offset = be32_to_cpup(addr++);
			cell->nbits = be32_to_cpup(addr);
		}

		if (cell->nbits)
			cell->bytes = DIV_ROUND_UP(
					cell->nbits + cell->bit_offset,
					BITS_PER_BYTE);

		if (!IS_ALIGNED(cell->offset, nvmem->stride)) {
			dev_err(dev, "cell %s unaligned to nvmem stride %d\n",
				cell->name, nvmem->stride);
			/* Cells already added will be freed later. */
			kfree(cell);
			return -EINVAL;
		}

		nvmem_cell_add(cell);
	}

	return 0;
}

/**
 * nvmem_register() - Register a nvmem device for given nvmem_config.
 * Also creates an binary entry in /sys/bus/nvmem/devices/dev-name/nvmem
 *
 * @config: nvmem device configuration with which nvmem device is created.
 *
 * Return: Will be an ERR_PTR() on error or a valid pointer to nvmem_device
 * on success.
 */

struct nvmem_device *nvmem_register(const struct nvmem_config *config)
{
	struct nvmem_device *nvmem;
	int rval;

	if (!config->dev)
		return ERR_PTR(-EINVAL);

	nvmem = kzalloc(sizeof(*nvmem), GFP_KERNEL);
	if (!nvmem)
		return ERR_PTR(-ENOMEM);

	rval  = ida_simple_get(&nvmem_ida, 0, 0, GFP_KERNEL);
	if (rval < 0) {
		kfree(nvmem);
		return ERR_PTR(rval);
	}

	kref_init(&nvmem->refcnt);
	INIT_LIST_HEAD(&nvmem->cells);

	nvmem->id = rval;
	nvmem->owner = config->owner;
	if (!nvmem->owner && config->dev->driver)
		nvmem->owner = config->dev->driver->owner;
	nvmem->stride = config->stride ?: 1;
	nvmem->word_size = config->word_size ?: 1;
	nvmem->size = config->size;
	nvmem->dev.type = &nvmem_provider_type;
	nvmem->dev.bus = &nvmem_bus_type;
	nvmem->dev.parent = config->dev;
	nvmem->priv = config->priv;
	nvmem->reg_read = config->reg_read;
	nvmem->reg_write = config->reg_write;
	nvmem->dev.of_node = config->dev->of_node;

	if (config->id == -1 && config->name) {
		dev_set_name(&nvmem->dev, "%s", config->name);
	} else {
		dev_set_name(&nvmem->dev, "%s%d",
			     config->name ? : "nvmem",
			     config->name ? config->id : nvmem->id);
	}

	nvmem->read_only = device_property_present(config->dev, "read-only") |
			   config->read_only;

	nvmem->dev.groups = nvmem_sysfs_get_groups(nvmem, config);

	device_initialize(&nvmem->dev);

	dev_dbg(&nvmem->dev, "Registering nvmem device %s\n", config->name);

	rval = device_add(&nvmem->dev);
	if (rval)
		goto err_put_device;

	if (config->compat) {
		rval = nvmem_sysfs_setup_compat(nvmem, config);
		if (rval)
			goto err_device_del;
	}

	if (config->cells) {
		rval = nvmem_add_cells(nvmem, config->cells, config->ncells);
		if (rval)
			goto err_teardown_compat;
	}

	rval = nvmem_add_cells_from_table(nvmem);
	if (rval)
		goto err_remove_cells;

	rval = nvmem_add_cells_from_of(nvmem);
	if (rval)
		goto err_remove_cells;

	return nvmem;

err_remove_cells:
	nvmem_device_remove_all_cells(nvmem);
err_teardown_compat:
	if (config->compat)
		nvmem_sysfs_remove_compat(nvmem, config);
err_device_del:
	device_del(&nvmem->dev);
err_put_device:
	put_device(&nvmem->dev);

	return ERR_PTR(rval);
}
EXPORT_SYMBOL_GPL(nvmem_register);

static void nvmem_device_release(struct kref *kref)
{
	struct nvmem_device *nvmem;

	nvmem = container_of(kref, struct nvmem_device, refcnt);

	if (nvmem->flags & FLAG_COMPAT)
		device_remove_bin_file(nvmem->base_dev, &nvmem->eeprom);

	nvmem_device_remove_all_cells(nvmem);
	device_del(&nvmem->dev);
	put_device(&nvmem->dev);
}

/**
 * nvmem_unregister() - Unregister previously registered nvmem device
 *
 * @nvmem: Pointer to previously registered nvmem device.
 *
 * Return: Will be an negative on error or a zero on success.
 */
int nvmem_unregister(struct nvmem_device *nvmem)
{
	kref_put(&nvmem->refcnt, nvmem_device_release);

	return 0;
}
EXPORT_SYMBOL_GPL(nvmem_unregister);

static void devm_nvmem_release(struct device *dev, void *res)
{
	WARN_ON(nvmem_unregister(*(struct nvmem_device **)res));
}

/**
 * devm_nvmem_register() - Register a managed nvmem device for given
 * nvmem_config.
 * Also creates an binary entry in /sys/bus/nvmem/devices/dev-name/nvmem
 *
 * @dev: Device that uses the nvmem device.
 * @config: nvmem device configuration with which nvmem device is created.
 *
 * Return: Will be an ERR_PTR() on error or a valid pointer to nvmem_device
 * on success.
 */
struct nvmem_device *devm_nvmem_register(struct device *dev,
					 const struct nvmem_config *config)
{
	struct nvmem_device **ptr, *nvmem;

	ptr = devres_alloc(devm_nvmem_release, sizeof(*ptr), GFP_KERNEL);
	if (!ptr)
		return ERR_PTR(-ENOMEM);

	nvmem = nvmem_register(config);

	if (!IS_ERR(nvmem)) {
		*ptr = nvmem;
		devres_add(dev, ptr);
	} else {
		devres_free(ptr);
	}

	return nvmem;
}
EXPORT_SYMBOL_GPL(devm_nvmem_register);

static int devm_nvmem_match(struct device *dev, void *res, void *data)
{
	struct nvmem_device **r = res;

	return *r == data;
}

/**
 * devm_nvmem_unregister() - Unregister previously registered managed nvmem
 * device.
 *
 * @dev: Device that uses the nvmem device.
 * @nvmem: Pointer to previously registered nvmem device.
 *
 * Return: Will be an negative on error or a zero on success.
 */
int devm_nvmem_unregister(struct device *dev, struct nvmem_device *nvmem)
{
	return devres_release(dev, devm_nvmem_release, devm_nvmem_match, nvmem);
}
EXPORT_SYMBOL(devm_nvmem_unregister);


static struct nvmem_device *__nvmem_device_get(struct device_node *np,
					       struct nvmem_cell **cellp,
					       const char *cell_id)
{
	struct nvmem_device *nvmem = NULL;

	if (!np)
		return ERR_PTR(-ENOENT);

	mutex_lock(&nvmem_mutex);
	nvmem = of_nvmem_find(np);
	mutex_unlock(&nvmem_mutex);
	if (!nvmem)
		return ERR_PTR(-EPROBE_DEFER);

	if (!try_module_get(nvmem->owner)) {
		dev_err(&nvmem->dev,
			"could not increase module refcount for cell %s\n",
			nvmem->name);

		return ERR_PTR(-EINVAL);
	}

	kref_get(&nvmem->refcnt);

	return nvmem;
}

static void __nvmem_device_put(struct nvmem_device *nvmem)
{
	module_put(nvmem->owner);
	kref_put(&nvmem->refcnt, nvmem_device_release);
}

static struct nvmem_device *nvmem_find(const char *name)
{
	struct device *d;

	d = bus_find_device_by_name(&nvmem_bus_type, NULL, name);

	if (!d)
		return ERR_PTR(-ENOENT);

	return to_nvmem_device(d);
}

#if IS_ENABLED(CONFIG_OF)
/**
 * of_nvmem_device_get() - Get nvmem device from a given id
 *
 * @np: Device tree node that uses the nvmem device.
 * @id: nvmem name from nvmem-names property.
 *
 * Return: ERR_PTR() on error or a valid pointer to a struct nvmem_device
 * on success.
 */
struct nvmem_device *of_nvmem_device_get(struct device_node *np, const char *id)
{

	struct device_node *nvmem_np;
	int index;

	index = of_property_match_string(np, "nvmem-names", id);

	nvmem_np = of_parse_phandle(np, "nvmem", index);
	if (!nvmem_np)
		return ERR_PTR(-EINVAL);

	return __nvmem_device_get(nvmem_np, NULL, NULL);
}
EXPORT_SYMBOL_GPL(of_nvmem_device_get);
#endif

/**
 * nvmem_device_get() - Get nvmem device from a given id
 *
 * @dev: Device that uses the nvmem device.
 * @dev_name: name of the requested nvmem device.
 *
 * Return: ERR_PTR() on error or a valid pointer to a struct nvmem_device
 * on success.
 */
struct nvmem_device *nvmem_device_get(struct device *dev, const char *dev_name)
{
	if (dev->of_node) { /* try dt first */
		struct nvmem_device *nvmem;

		nvmem = of_nvmem_device_get(dev->of_node, dev_name);

		if (!IS_ERR(nvmem) || PTR_ERR(nvmem) == -EPROBE_DEFER)
			return nvmem;

	}

	return nvmem_find(dev_name);
}
EXPORT_SYMBOL_GPL(nvmem_device_get);

static int devm_nvmem_device_match(struct device *dev, void *res, void *data)
{
	struct nvmem_device **nvmem = res;

	if (WARN_ON(!nvmem || !*nvmem))
		return 0;

	return *nvmem == data;
}

static void devm_nvmem_device_release(struct device *dev, void *res)
{
	nvmem_device_put(*(struct nvmem_device **)res);
}

/**
 * devm_nvmem_device_put() - put alredy got nvmem device
 *
 * @dev: Device that uses the nvmem device.
 * @nvmem: pointer to nvmem device allocated by devm_nvmem_cell_get(),
 * that needs to be released.
 */
void devm_nvmem_device_put(struct device *dev, struct nvmem_device *nvmem)
{
	int ret;

	ret = devres_release(dev, devm_nvmem_device_release,
			     devm_nvmem_device_match, nvmem);

	WARN_ON(ret);
}
EXPORT_SYMBOL_GPL(devm_nvmem_device_put);

/**
 * nvmem_device_put() - put alredy got nvmem device
 *
 * @nvmem: pointer to nvmem device that needs to be released.
 */
void nvmem_device_put(struct nvmem_device *nvmem)
{
	__nvmem_device_put(nvmem);
}
EXPORT_SYMBOL_GPL(nvmem_device_put);

/**
 * devm_nvmem_device_get() - Get nvmem cell of device form a given id
 *
 * @dev: Device that requests the nvmem device.
 * @id: name id for the requested nvmem device.
 *
 * Return: ERR_PTR() on error or a valid pointer to a struct nvmem_cell
 * on success.  The nvmem_cell will be freed by the automatically once the
 * device is freed.
 */
struct nvmem_device *devm_nvmem_device_get(struct device *dev, const char *id)
{
	struct nvmem_device **ptr, *nvmem;

	ptr = devres_alloc(devm_nvmem_device_release, sizeof(*ptr), GFP_KERNEL);
	if (!ptr)
		return ERR_PTR(-ENOMEM);

	nvmem = nvmem_device_get(dev, id);
	if (!IS_ERR(nvmem)) {
		*ptr = nvmem;
		devres_add(dev, ptr);
	} else {
		devres_free(ptr);
	}

	return nvmem;
}
EXPORT_SYMBOL_GPL(devm_nvmem_device_get);

static struct nvmem_cell *nvmem_cell_get_from_list(const char *cell_id)
{
	struct nvmem_cell *cell = NULL;
	struct nvmem_device *nvmem;

	nvmem = __nvmem_device_get(NULL, &cell, cell_id);
	if (IS_ERR(nvmem))
		return ERR_CAST(nvmem);

	return cell;
}

#if IS_ENABLED(CONFIG_OF)
static struct nvmem_cell *
nvmem_find_cell_by_node(struct nvmem_device *nvmem, struct device_node *np)
{
	struct nvmem_cell *cell = NULL;

	mutex_lock(&nvmem_mutex);
	list_for_each_entry(cell, &nvmem->cells, node) {
		if (np == cell->np)
			break;
	}
	mutex_unlock(&nvmem_mutex);

	return cell;
}

/**
 * of_nvmem_cell_get() - Get a nvmem cell from given device node and cell id
 *
 * @np: Device tree node that uses the nvmem cell.
 * @name: nvmem cell name from nvmem-cell-names property, or NULL
 *	  for the cell at index 0 (the lone cell with no accompanying
 *	  nvmem-cell-names property).
 *
 * Return: Will be an ERR_PTR() on error or a valid pointer
 * to a struct nvmem_cell.  The nvmem_cell will be freed by the
 * nvmem_cell_put().
 */
struct nvmem_cell *of_nvmem_cell_get(struct device_node *np,
					    const char *name)
{
	struct device_node *cell_np, *nvmem_np;
	struct nvmem_device *nvmem;
	struct nvmem_cell *cell;
	int index = 0;

	/* if cell name exists, find index to the name */
	if (name)
		index = of_property_match_string(np, "nvmem-cell-names", name);

	cell_np = of_parse_phandle(np, "nvmem-cells", index);
	if (!cell_np)
		return ERR_PTR(-EINVAL);

	nvmem_np = of_get_next_parent(cell_np);
	if (!nvmem_np)
		return ERR_PTR(-EINVAL);

	nvmem = __nvmem_device_get(nvmem_np, NULL, NULL);
	of_node_put(nvmem_np);
	if (IS_ERR(nvmem))
		return ERR_CAST(nvmem);

	cell = nvmem_find_cell_by_node(nvmem, cell_np);
	if (!cell) {
		__nvmem_device_put(nvmem);
		return ERR_PTR(-ENOENT);
	}

	return cell;
}
EXPORT_SYMBOL_GPL(of_nvmem_cell_get);
#endif

/**
 * nvmem_cell_get() - Get nvmem cell of device form a given cell name
 *
 * @dev: Device that requests the nvmem cell.
 * @cell_id: nvmem cell name to get.
 *
 * Return: Will be an ERR_PTR() on error or a valid pointer
 * to a struct nvmem_cell.  The nvmem_cell will be freed by the
 * nvmem_cell_put().
 */
struct nvmem_cell *nvmem_cell_get(struct device *dev, const char *cell_id)
{
	struct nvmem_cell *cell;

	if (dev->of_node) { /* try dt first */
		cell = of_nvmem_cell_get(dev->of_node, cell_id);
		if (!IS_ERR(cell) || PTR_ERR(cell) == -EPROBE_DEFER)
			return cell;
	}

	/* NULL cell_id only allowed for device tree; invalid otherwise */
	if (!cell_id)
		return ERR_PTR(-EINVAL);

	return nvmem_cell_get_from_list(cell_id);
}
EXPORT_SYMBOL_GPL(nvmem_cell_get);

static void devm_nvmem_cell_release(struct device *dev, void *res)
{
	nvmem_cell_put(*(struct nvmem_cell **)res);
}

/**
 * devm_nvmem_cell_get() - Get nvmem cell of device form a given id
 *
 * @dev: Device that requests the nvmem cell.
 * @id: nvmem cell name id to get.
 *
 * Return: Will be an ERR_PTR() on error or a valid pointer
 * to a struct nvmem_cell.  The nvmem_cell will be freed by the
 * automatically once the device is freed.
 */
struct nvmem_cell *devm_nvmem_cell_get(struct device *dev, const char *id)
{
	struct nvmem_cell **ptr, *cell;

	ptr = devres_alloc(devm_nvmem_cell_release, sizeof(*ptr), GFP_KERNEL);
	if (!ptr)
		return ERR_PTR(-ENOMEM);

	cell = nvmem_cell_get(dev, id);
	if (!IS_ERR(cell)) {
		*ptr = cell;
		devres_add(dev, ptr);
	} else {
		devres_free(ptr);
	}

	return cell;
}
EXPORT_SYMBOL_GPL(devm_nvmem_cell_get);

static int devm_nvmem_cell_match(struct device *dev, void *res, void *data)
{
	struct nvmem_cell **c = res;

	if (WARN_ON(!c || !*c))
		return 0;

	return *c == data;
}

/**
 * devm_nvmem_cell_put() - Release previously allocated nvmem cell
 * from devm_nvmem_cell_get.
 *
 * @dev: Device that requests the nvmem cell.
 * @cell: Previously allocated nvmem cell by devm_nvmem_cell_get().
 */
void devm_nvmem_cell_put(struct device *dev, struct nvmem_cell *cell)
{
	int ret;

	ret = devres_release(dev, devm_nvmem_cell_release,
				devm_nvmem_cell_match, cell);

	WARN_ON(ret);
}
EXPORT_SYMBOL(devm_nvmem_cell_put);

/**
 * nvmem_cell_put() - Release previously allocated nvmem cell.
 *
 * @cell: Previously allocated nvmem cell by nvmem_cell_get().
 */
void nvmem_cell_put(struct nvmem_cell *cell)
{
	struct nvmem_device *nvmem = cell->nvmem;

	__nvmem_device_put(nvmem);
}
EXPORT_SYMBOL_GPL(nvmem_cell_put);

static void nvmem_shift_read_buffer_in_place(struct nvmem_cell *cell, void *buf)
{
	u8 *p, *b;
	int i, extra, bit_offset = cell->bit_offset;

	p = b = buf;
	if (bit_offset) {
		/* First shift */
		*b++ >>= bit_offset;

		/* setup rest of the bytes if any */
		for (i = 1; i < cell->bytes; i++) {
			/* Get bits from next byte and shift them towards msb */
			*p |= *b << (BITS_PER_BYTE - bit_offset);

			p = b;
			*b++ >>= bit_offset;
		}
	} else {
		/* point to the msb */
		p += cell->bytes - 1;
	}

	/* result fits in less bytes */
	extra = cell->bytes - DIV_ROUND_UP(cell->nbits, BITS_PER_BYTE);
	while (--extra >= 0)
		*p-- = 0;

	/* clear msb bits if any leftover in the last byte */
<<<<<<< HEAD
	if (cell->nbits%BITS_PER_BYTE)
		*p &= GENMASK((cell->nbits%BITS_PER_BYTE) - 1, 0);
=======
	if (cell->nbits % BITS_PER_BYTE)
		*p &= GENMASK((cell->nbits % BITS_PER_BYTE) - 1, 0);
>>>>>>> 0afef62d
}

static int __nvmem_cell_read(struct nvmem_device *nvmem,
		      struct nvmem_cell *cell,
		      void *buf, size_t *len)
{
	int rc;

	rc = nvmem_reg_read(nvmem, cell->offset, buf, cell->bytes);

	if (rc)
		return rc;

	/* shift bits in-place */
	if (cell->bit_offset || cell->nbits)
		nvmem_shift_read_buffer_in_place(cell, buf);

	if (len)
		*len = cell->bytes;

	return 0;
}

/**
 * nvmem_cell_read() - Read a given nvmem cell
 *
 * @cell: nvmem cell to be read.
 * @len: pointer to length of cell which will be populated on successful read;
 *	 can be NULL.
 *
 * Return: ERR_PTR() on error or a valid pointer to a buffer on success. The
 * buffer should be freed by the consumer with a kfree().
 */
void *nvmem_cell_read(struct nvmem_cell *cell, size_t *len)
{
	struct nvmem_device *nvmem = cell->nvmem;
	u8 *buf;
	int rc;

	if (!nvmem)
		return ERR_PTR(-EINVAL);

	buf = kzalloc(cell->bytes, GFP_KERNEL);
	if (!buf)
		return ERR_PTR(-ENOMEM);

	rc = __nvmem_cell_read(nvmem, cell, buf, len);
	if (rc) {
		kfree(buf);
		return ERR_PTR(rc);
	}

	return buf;
}
EXPORT_SYMBOL_GPL(nvmem_cell_read);

static void *nvmem_cell_prepare_write_buffer(struct nvmem_cell *cell,
					     u8 *_buf, int len)
{
	struct nvmem_device *nvmem = cell->nvmem;
	int i, rc, nbits, bit_offset = cell->bit_offset;
	u8 v, *p, *buf, *b, pbyte, pbits;

	nbits = cell->nbits;
	buf = kzalloc(cell->bytes, GFP_KERNEL);
	if (!buf)
		return ERR_PTR(-ENOMEM);

	memcpy(buf, _buf, len);
	p = b = buf;

	if (bit_offset) {
		pbyte = *b;
		*b <<= bit_offset;

		/* setup the first byte with lsb bits from nvmem */
		rc = nvmem_reg_read(nvmem, cell->offset, &v, 1);
		if (rc)
			goto err;
		*b++ |= GENMASK(bit_offset - 1, 0) & v;

		/* setup rest of the byte if any */
		for (i = 1; i < cell->bytes; i++) {
			/* Get last byte bits and shift them towards lsb */
			pbits = pbyte >> (BITS_PER_BYTE - 1 - bit_offset);
			pbyte = *b;
			p = b;
			*b <<= bit_offset;
			*b++ |= pbits;
		}
	}

	/* if it's not end on byte boundary */
	if ((nbits + bit_offset) % BITS_PER_BYTE) {
		/* setup the last byte with msb bits from nvmem */
		rc = nvmem_reg_read(nvmem,
				    cell->offset + cell->bytes - 1, &v, 1);
		if (rc)
			goto err;
		*p |= GENMASK(7, (nbits + bit_offset) % BITS_PER_BYTE) & v;

	}

	return buf;
err:
	kfree(buf);
	return ERR_PTR(rc);
}

/**
 * nvmem_cell_write() - Write to a given nvmem cell
 *
 * @cell: nvmem cell to be written.
 * @buf: Buffer to be written.
 * @len: length of buffer to be written to nvmem cell.
 *
 * Return: length of bytes written or negative on failure.
 */
int nvmem_cell_write(struct nvmem_cell *cell, void *buf, size_t len)
{
	struct nvmem_device *nvmem = cell->nvmem;
	int rc;

	if (!nvmem || nvmem->read_only ||
	    (cell->bit_offset == 0 && len != cell->bytes))
		return -EINVAL;

	if (cell->bit_offset || cell->nbits) {
		buf = nvmem_cell_prepare_write_buffer(cell, buf, len);
		if (IS_ERR(buf))
			return PTR_ERR(buf);
	}

	rc = nvmem_reg_write(nvmem, cell->offset, buf, cell->bytes);

	/* free the tmp buffer */
	if (cell->bit_offset || cell->nbits)
		kfree(buf);

	if (rc)
		return rc;

	return len;
}
EXPORT_SYMBOL_GPL(nvmem_cell_write);

/**
 * nvmem_cell_read_u32() - Read a cell value as an u32
 *
 * @dev: Device that requests the nvmem cell.
 * @cell_id: Name of nvmem cell to read.
 * @val: pointer to output value.
 *
 * Return: 0 on success or negative errno.
 */
int nvmem_cell_read_u32(struct device *dev, const char *cell_id, u32 *val)
{
	struct nvmem_cell *cell;
	void *buf;
	size_t len;

	cell = nvmem_cell_get(dev, cell_id);
	if (IS_ERR(cell))
		return PTR_ERR(cell);

	buf = nvmem_cell_read(cell, &len);
	if (IS_ERR(buf)) {
		nvmem_cell_put(cell);
		return PTR_ERR(buf);
	}
	if (len != sizeof(*val)) {
		kfree(buf);
		nvmem_cell_put(cell);
		return -EINVAL;
	}
	memcpy(val, buf, sizeof(*val));

	kfree(buf);
	nvmem_cell_put(cell);
	return 0;
}
EXPORT_SYMBOL_GPL(nvmem_cell_read_u32);

/**
 * nvmem_device_cell_read() - Read a given nvmem device and cell
 *
 * @nvmem: nvmem device to read from.
 * @info: nvmem cell info to be read.
 * @buf: buffer pointer which will be populated on successful read.
 *
 * Return: length of successful bytes read on success and negative
 * error code on error.
 */
ssize_t nvmem_device_cell_read(struct nvmem_device *nvmem,
			   struct nvmem_cell_info *info, void *buf)
{
	struct nvmem_cell cell;
	int rc;
	ssize_t len;

	if (!nvmem)
		return -EINVAL;

	rc = nvmem_cell_info_to_nvmem_cell(nvmem, info, &cell);
	if (rc)
		return rc;

	rc = __nvmem_cell_read(nvmem, &cell, buf, &len);
	if (rc)
		return rc;

	return len;
}
EXPORT_SYMBOL_GPL(nvmem_device_cell_read);

/**
 * nvmem_device_cell_write() - Write cell to a given nvmem device
 *
 * @nvmem: nvmem device to be written to.
 * @info: nvmem cell info to be written.
 * @buf: buffer to be written to cell.
 *
 * Return: length of bytes written or negative error code on failure.
 * */
int nvmem_device_cell_write(struct nvmem_device *nvmem,
			    struct nvmem_cell_info *info, void *buf)
{
	struct nvmem_cell cell;
	int rc;

	if (!nvmem)
		return -EINVAL;

	rc = nvmem_cell_info_to_nvmem_cell(nvmem, info, &cell);
	if (rc)
		return rc;

	return nvmem_cell_write(&cell, buf, cell.bytes);
}
EXPORT_SYMBOL_GPL(nvmem_device_cell_write);

/**
 * nvmem_device_read() - Read from a given nvmem device
 *
 * @nvmem: nvmem device to read from.
 * @offset: offset in nvmem device.
 * @bytes: number of bytes to read.
 * @buf: buffer pointer which will be populated on successful read.
 *
 * Return: length of successful bytes read on success and negative
 * error code on error.
 */
int nvmem_device_read(struct nvmem_device *nvmem,
		      unsigned int offset,
		      size_t bytes, void *buf)
{
	int rc;

	if (!nvmem)
		return -EINVAL;

	rc = nvmem_reg_read(nvmem, offset, buf, bytes);

	if (rc)
		return rc;

	return bytes;
}
EXPORT_SYMBOL_GPL(nvmem_device_read);

/**
 * nvmem_device_write() - Write cell to a given nvmem device
 *
 * @nvmem: nvmem device to be written to.
 * @offset: offset in nvmem device.
 * @bytes: number of bytes to write.
 * @buf: buffer to be written.
 *
 * Return: length of bytes written or negative error code on failure.
 * */
int nvmem_device_write(struct nvmem_device *nvmem,
		       unsigned int offset,
		       size_t bytes, void *buf)
{
	int rc;

	if (!nvmem)
		return -EINVAL;

	rc = nvmem_reg_write(nvmem, offset, buf, bytes);

	if (rc)
		return rc;


	return bytes;
}
EXPORT_SYMBOL_GPL(nvmem_device_write);

/**
 * nvmem_add_cell_table() - register a table of cell info entries
 *
 * @table: table of cell info entries
 */
void nvmem_add_cell_table(struct nvmem_cell_table *table)
{
	mutex_lock(&nvmem_cell_mutex);
	list_add_tail(&table->node, &nvmem_cell_tables);
	mutex_unlock(&nvmem_cell_mutex);
}
EXPORT_SYMBOL_GPL(nvmem_add_cell_table);

/**
 * nvmem_del_cell_table() - remove a previously registered cell info table
 *
 * @table: table of cell info entries
 */
void nvmem_del_cell_table(struct nvmem_cell_table *table)
{
	mutex_lock(&nvmem_cell_mutex);
	list_del(&table->node);
	mutex_unlock(&nvmem_cell_mutex);
}
EXPORT_SYMBOL_GPL(nvmem_del_cell_table);

/**
 * nvmem_dev_name() - Get the name of a given nvmem device.
 *
 * @nvmem: nvmem device.
 *
 * Return: name of the nvmem device.
 */
const char *nvmem_dev_name(struct nvmem_device *nvmem)
{
	return dev_name(&nvmem->dev);
}
EXPORT_SYMBOL_GPL(nvmem_dev_name);

static int __init nvmem_init(void)
{
	return bus_register(&nvmem_bus_type);
}

static void __exit nvmem_exit(void)
{
	bus_unregister(&nvmem_bus_type);
}

subsys_initcall(nvmem_init);
module_exit(nvmem_exit);

MODULE_AUTHOR("Srinivas Kandagatla <srinivas.kandagatla@linaro.org");
MODULE_AUTHOR("Maxime Ripard <maxime.ripard@free-electrons.com");
MODULE_DESCRIPTION("nvmem Driver Core");
MODULE_LICENSE("GPL v2");<|MERGE_RESOLUTION|>--- conflicted
+++ resolved
@@ -899,13 +899,8 @@
 		*p-- = 0;
 
 	/* clear msb bits if any leftover in the last byte */
-<<<<<<< HEAD
-	if (cell->nbits%BITS_PER_BYTE)
-		*p &= GENMASK((cell->nbits%BITS_PER_BYTE) - 1, 0);
-=======
 	if (cell->nbits % BITS_PER_BYTE)
 		*p &= GENMASK((cell->nbits % BITS_PER_BYTE) - 1, 0);
->>>>>>> 0afef62d
 }
 
 static int __nvmem_cell_read(struct nvmem_device *nvmem,
