#
# Misc strange devices
#

menu "Misc devices"

config SENSORS_LIS3LV02D
	tristate
	depends on INPUT
	select INPUT_POLLDEV
	default n

config AD525X_DPOT
	tristate "Analog Devices Digital Potentiometers"
	depends on (I2C || SPI) && SYSFS
	help
	  If you say yes here, you get support for the Analog Devices
	  AD5258, AD5259, AD5251, AD5252, AD5253, AD5254, AD5255
	  AD5160, AD5161, AD5162, AD5165, AD5200, AD5201, AD5203,
	  AD5204, AD5206, AD5207, AD5231, AD5232, AD5233, AD5235,
	  AD5260, AD5262, AD5263, AD5290, AD5291, AD5292, AD5293,
	  AD7376, AD8400, AD8402, AD8403, ADN2850, AD5241, AD5242,
	  AD5243, AD5245, AD5246, AD5247, AD5248, AD5280, AD5282,
	  ADN2860, AD5273, AD5171, AD5170, AD5172, AD5173, AD5270,
	  AD5271, AD5272, AD5274
	  digital potentiometer chips.

	  See Documentation/misc-devices/ad525x_dpot.txt for the
	  userspace interface.

	  This driver can also be built as a module.  If so, the module
	  will be called ad525x_dpot.

config AD525X_DPOT_I2C
	tristate "support I2C bus connection"
	depends on AD525X_DPOT && I2C
	help
	  Say Y here if you have a digital potentiometers hooked to an I2C bus.

	  To compile this driver as a module, choose M here: the
	  module will be called ad525x_dpot-i2c.

config AD525X_DPOT_SPI
	tristate "support SPI bus connection"
	depends on AD525X_DPOT && SPI_MASTER
	help
	  Say Y here if you have a digital potentiometers hooked to an SPI bus.

	  If unsure, say N (but it's safe to say "Y").

	  To compile this driver as a module, choose M here: the
	  module will be called ad525x_dpot-spi.

config ANDROID_PMEM
	bool "Android pmem allocator"
	default y

config ATMEL_PWM
	tristate "Atmel AT32/AT91 PWM support"
	depends on HAVE_CLK
	help
	  This option enables device driver support for the PWM channels
	  on certain Atmel processors.  Pulse Width Modulation is used for
	  purposes including software controlled power-efficient backlights
	  on LCD displays, motor control, and waveform generation.

config AB8500_PWM
	bool "AB8500 PWM support"
	depends on AB8500_CORE && ARCH_U8500
	select HAVE_PWM
	help
	  This driver exports functions to enable/disble/config/free Pulse
	  Width Modulation in the Analog Baseband Chip AB8500.
	  It is used by led and backlight driver to control the intensity.

config ATMEL_TCLIB
	bool "Atmel AT32/AT91 Timer/Counter Library"
	depends on (AVR32 || ARCH_AT91)
	help
	  Select this if you want a library to allocate the Timer/Counter
	  blocks found on many Atmel processors.  This facilitates using
	  these blocks by different drivers despite processor differences.

config ATMEL_TCB_CLKSRC
	bool "TC Block Clocksource"
	depends on ATMEL_TCLIB
	default y
	help
	  Select this to get a high precision clocksource based on a
	  TC block with a 5+ MHz base clock rate.  Two timer channels
	  are combined to make a single 32-bit timer.

	  When GENERIC_CLOCKEVENTS is defined, the third timer channel
	  may be used as a clock event device supporting oneshot mode
	  (delays of up to two seconds) based on the 32 KiHz clock.

config ATMEL_TCB_CLKSRC_BLOCK
	int
	depends on ATMEL_TCB_CLKSRC
	prompt "TC Block" if ARCH_AT91RM9200 || ARCH_AT91SAM9260 || CPU_AT32AP700X
	default 0
	range 0 1
	help
	  Some chips provide more than one TC block, so you have the
	  choice of which one to use for the clock framework.  The other
	  TC can be used for other purposes, such as PWM generation and
	  interval timing.

config IBM_ASM
	tristate "Device driver for IBM RSA service processor"
	depends on X86 && PCI && INPUT && EXPERIMENTAL
	---help---
	  This option enables device driver support for in-band access to the
	  IBM RSA (Condor) service processor in eServer xSeries systems.
	  The ibmasm device driver allows user space application to access
	  ASM (Advanced Systems Management) functions on the service
	  processor. The driver is meant to be used in conjunction with
	  a user space API.
	  The ibmasm driver also enables the OS to use the UART on the
	  service processor board as a regular serial port. To make use of
	  this feature serial driver support (CONFIG_SERIAL_8250) must be
	  enabled.

	  WARNING: This software may not be supported or function
	  correctly on your IBM server. Please consult the IBM ServerProven
	  website <http://www-03.ibm.com/systems/info/x86servers/serverproven/compat/us/>
	  for information on the specific driver level and support statement
	  for your IBM server.

config PHANTOM
	tristate "Sensable PHANToM (PCI)"
	depends on PCI
	help
	  Say Y here if you want to build a driver for Sensable PHANToM device.

	  This driver is only for PCI PHANToMs.

	  If you choose to build module, its name will be phantom. If unsure,
	  say N here.

config INTEL_MID_PTI
	tristate "Parallel Trace Interface for MIPI P1149.7 cJTAG standard"
	depends on PCI
	default n
	help
	  The PTI (Parallel Trace Interface) driver directs
	  trace data routed from various parts in the system out
	  through an Intel Penwell PTI port and out of the mobile
	  device for analysis with a debugging tool (Lauterbach or Fido).

	  You should select this driver if the target kernel is meant for
	  an Intel Atom (non-netbook) mobile device containing a MIPI
	  P1149.7 standard implementation.

config SGI_IOC4
	tristate "SGI IOC4 Base IO support"
	depends on PCI
	---help---
	  This option enables basic support for the IOC4 chip on certain
	  SGI IO controller cards (IO9, IO10, and PCI-RT).  This option
	  does not enable any specific functions on such a card, but provides
	  necessary infrastructure for other drivers to utilize.

	  If you have an SGI Altix with an IOC4-based card say Y.
	  Otherwise say N.

config TIFM_CORE
	tristate "TI Flash Media interface support (EXPERIMENTAL)"
	depends on EXPERIMENTAL && PCI
	help
	  If you want support for Texas Instruments(R) Flash Media adapters
	  you should select this option and then also choose an appropriate
	  host adapter, such as 'TI Flash Media PCI74xx/PCI76xx host adapter
	  support', if you have a TI PCI74xx compatible card reader, for
	  example.
	  You will also have to select some flash card format drivers. MMC/SD
	  cards are supported via 'MMC/SD Card support: TI Flash Media MMC/SD
	  Interface support (MMC_TIFM_SD)'.

	  To compile this driver as a module, choose M here: the module will
	  be called tifm_core.

config TIFM_7XX1
	tristate "TI Flash Media PCI74xx/PCI76xx host adapter support (EXPERIMENTAL)"
	depends on PCI && TIFM_CORE && EXPERIMENTAL
	default TIFM_CORE
	help
	  This option enables support for Texas Instruments(R) PCI74xx and
	  PCI76xx families of Flash Media adapters, found in many laptops.
	  To make actual use of the device, you will have to select some
	  flash card format drivers, as outlined in the TIFM_CORE Help.

	  To compile this driver as a module, choose M here: the module will
	  be called tifm_7xx1.

config ICS932S401
	tristate "Integrated Circuits ICS932S401"
	depends on I2C && EXPERIMENTAL
	help
	  If you say yes here you get support for the Integrated Circuits
	  ICS932S401 clock control chips.

	  This driver can also be built as a module. If so, the module
	  will be called ics932s401.

config ATMEL_SSC
	tristate "Device driver for Atmel SSC peripheral"
	depends on AVR32 || ARCH_AT91
	---help---
	  This option enables device driver support for Atmel Synchronized
	  Serial Communication peripheral (SSC).

	  The SSC peripheral supports a wide variety of serial frame based
	  communications, i.e. I2S, SPI, etc.

	  If unsure, say N.

config ENCLOSURE_SERVICES
	tristate "Enclosure Services"
	default n
	help
	  Provides support for intelligent enclosures (bays which
	  contain storage devices).  You also need either a host
	  driver (SCSI/ATA) which supports enclosures
	  or a SCSI enclosure device (SES) to use these services.

config SGI_XP
	tristate "Support communication between SGI SSIs"
	depends on NET
	depends on (IA64_GENERIC || IA64_SGI_SN2 || IA64_SGI_UV || X86_UV) && SMP
	select IA64_UNCACHED_ALLOCATOR if IA64_GENERIC || IA64_SGI_SN2
	select GENERIC_ALLOCATOR if IA64_GENERIC || IA64_SGI_SN2
	select SGI_GRU if X86_64 && SMP
	---help---
	  An SGI machine can be divided into multiple Single System
	  Images which act independently of each other and have
	  hardware based memory protection from the others.  Enabling
	  this feature will allow for direct communication between SSIs
	  based on a network adapter and DMA messaging.

config CS5535_MFGPT
	tristate "CS5535/CS5536 Geode Multi-Function General Purpose Timer (MFGPT) support"
	depends on PCI && X86 && MFD_CS5535
	default n
	help
	  This driver provides access to MFGPT functionality for other
	  drivers that need timers.  MFGPTs are available in the CS5535 and
	  CS5536 companion chips that are found in AMD Geode and several
	  other platforms.  They have a better resolution and max interval
	  than the generic PIT, and are suitable for use as high-res timers.
	  You probably don't want to enable this manually; other drivers that
	  make use of it should enable it.

config CS5535_MFGPT_DEFAULT_IRQ
	int
	depends on CS5535_MFGPT
	default 7
	help
	  MFGPTs on the CS5535 require an interrupt.  The selected IRQ
	  can be overridden as a module option as well as by driver that
	  use the cs5535_mfgpt_ API; however, different architectures might
	  want to use a different IRQ by default.  This is here for
	  architectures to set as necessary.

config CS5535_CLOCK_EVENT_SRC
	tristate "CS5535/CS5536 high-res timer (MFGPT) events"
	depends on GENERIC_CLOCKEVENTS && CS5535_MFGPT
	help
	  This driver provides a clock event source based on the MFGPT
	  timer(s) in the CS5535 and CS5536 companion chips.
	  MFGPTs have a better resolution and max interval than the
	  generic PIT, and are suitable for use as high-res timers.

config HP_ILO
	tristate "Channel interface driver for the HP iLO processor"
	depends on PCI
	default n
	help
	  The channel interface driver allows applications to communicate
	  with iLO management processors present on HP ProLiant servers.
	  Upon loading, the driver creates /dev/hpilo/dXccbN files, which
	  can be used to gather data from the management processor, via
	  read and write system calls.

	  To compile this driver as a module, choose M here: the
	  module will be called hpilo.

config SGI_GRU
	tristate "SGI GRU driver"
	depends on X86_UV && SMP
	default n
	select MMU_NOTIFIER
	---help---
	The GRU is a hardware resource located in the system chipset. The GRU
	contains memory that can be mmapped into the user address space. This memory is
	used to communicate with the GRU to perform functions such as load/store,
	scatter/gather, bcopy, AMOs, etc.  The GRU is directly accessed by user
	instructions using user virtual addresses. GRU instructions (ex., bcopy) use
	user virtual addresses for operands.

	If you are not running on a SGI UV system, say N.

config SGI_GRU_DEBUG
	bool  "SGI GRU driver debug"
	depends on SGI_GRU
	default n
	---help---
	This option enables addition debugging code for the SGI GRU driver. If
	you are unsure, say N.

config APDS9802ALS
	tristate "Medfield Avago APDS9802 ALS Sensor module"
	depends on I2C
	help
	  If you say yes here you get support for the ALS APDS9802 ambient
	  light sensor.

	  This driver can also be built as a module.  If so, the module
	  will be called apds9802als.

config ISL29003
	tristate "Intersil ISL29003 ambient light sensor"
	depends on I2C && SYSFS
	help
	  If you say yes here you get support for the Intersil ISL29003
	  ambient light sensor.

	  This driver can also be built as a module.  If so, the module
	  will be called isl29003.

config ISL29020
	tristate "Intersil ISL29020 ambient light sensor"
	depends on I2C
	help
	  If you say yes here you get support for the Intersil ISL29020
	  ambient light sensor.

	  This driver can also be built as a module.  If so, the module
	  will be called isl29020.

config SENSORS_TSL2550
	tristate "Taos TSL2550 ambient light sensor"
	depends on I2C && SYSFS
	help
	  If you say yes here you get support for the Taos TSL2550
	  ambient light sensor.

	  This driver can also be built as a module.  If so, the module
	  will be called tsl2550.

config SENSORS_BH1780
	tristate "ROHM BH1780GLI ambient light sensor"
	depends on I2C && SYSFS
	help
	  If you say yes here you get support for the ROHM BH1780GLI
	  ambient light sensor.

	  This driver can also be built as a module.  If so, the module
	  will be called bh1780gli.

config SENSORS_BH1770
         tristate "BH1770GLC / SFH7770 combined ALS - Proximity sensor"
         depends on I2C
         ---help---
           Say Y here if you want to build a driver for BH1770GLC (ROHM) or
	   SFH7770 (Osram) combined ambient light and proximity sensor chip.

           To compile this driver as a module, choose M here: the
           module will be called bh1770glc. If unsure, say N here.

config SENSORS_APDS990X
	 tristate "APDS990X combined als and proximity sensors"
	 depends on I2C
	 default n
	 ---help---
	   Say Y here if you want to build a driver for Avago APDS990x
	   combined ambient light and proximity sensor chip.

	   To compile this driver as a module, choose M here: the
	   module will be called apds990x. If unsure, say N here.

config HMC6352
	tristate "Honeywell HMC6352 compass"
	depends on I2C
	help
	  This driver provides support for the Honeywell HMC6352 compass,
	  providing configuration and heading data via sysfs.

config SENSORS_AK8975
	tristate "AK8975 compass support"
	default n
	depends on I2C
	help
	  If you say yes here you get support for Asahi Kasei's
	  orientation sensor AK8975.

config EP93XX_PWM
	tristate "EP93xx PWM support"
	depends on ARCH_EP93XX
	help
	  This option enables device driver support for the PWM channels
	  on the Cirrus EP93xx processors.  The EP9307 chip only has one
	  PWM channel all the others have two, the second channel is an
	  alternate function of the EGPIO14 pin.  A sysfs interface is
	  provided to control the PWM channels.

	  To compile this driver as a module, choose M here: the module will
	  be called ep93xx_pwm.

config DS1682
	tristate "Dallas DS1682 Total Elapsed Time Recorder with Alarm"
	depends on I2C && EXPERIMENTAL
	help
	  If you say yes here you get support for Dallas Semiconductor
	  DS1682 Total Elapsed Time Recorder.

	  This driver can also be built as a module.  If so, the module
	  will be called ds1682.

config SPEAR13XX_PCIE_GADGET
	bool "PCIe gadget support for SPEAr13XX platform"
	depends on ARCH_SPEAR13XX
	default n
	help
	 This option enables gadget support for PCIe controller. If
	 board file defines any controller as PCIe endpoint then a sysfs
	 entry will be created for that controller. User can use these
	 sysfs node to configure PCIe EP as per his requirements.

config TI_DAC7512
	tristate "Texas Instruments DAC7512"
	depends on SPI && SYSFS
	help
	  If you say yes here you get support for the Texas Instruments
	  DAC7512 16-bit digital-to-analog converter.

	  This driver can also be built as a module. If so, the module
	  will be called ti_dac7512.

config UID_STAT
	bool "UID based statistics tracking exported to /proc/uid_stat"
	default n

config VMWARE_BALLOON
	tristate "VMware Balloon Driver"
	depends on X86
	help
	  This is VMware physical memory management driver which acts
	  like a "balloon" that can be inflated to reclaim physical pages
	  by reserving them in the guest and invalidating them in the
	  monitor, freeing up the underlying machine pages so they can
	  be allocated to other guests. The balloon can also be deflated
	  to allow the guest to use more physical memory.

	  If unsure, say N.

	  To compile this driver as a module, choose M here: the
	  module will be called vmw_balloon.

config ARM_CHARLCD
	bool "ARM Ltd. Character LCD Driver"
	depends on PLAT_VERSATILE
	help
	  This is a driver for the character LCD found on the ARM Ltd.
	  Versatile and RealView Platform Baseboards. It doesn't do
	  very much more than display the text "ARM Linux" on the first
	  line and the Linux version on the second line, but that's
	  still useful.

config BMP085
	tristate "BMP085 digital pressure sensor"
	depends on I2C && SYSFS
	help
	  If you say yes here you get support for the Bosch Sensortec
	  BMP085 digital pressure sensor.

	  To compile this driver as a module, choose M here: the
	  module will be called bmp085.

config PCH_PHUB
	tristate "Intel EG20T PCH/LAPIS Semicon IOH(ML7213/ML7223/ML7831) PHUB"
	depends on PCI
	help
	  This driver is for PCH(Platform controller Hub) PHUB(Packet Hub) of
	  Intel Topcliff which is an IOH(Input/Output Hub) for x86 embedded
	  processor. The Topcliff has MAC address and Option ROM data in SROM.
	  This driver can access MAC address and Option ROM data in SROM.

	  This driver also can be used for LAPIS Semiconductor's IOH,
	  ML7213/ML7223/ML7831.
	  ML7213 which is for IVI(In-Vehicle Infotainment) use.
	  ML7223 IOH is for MP(Media Phone) use.
	  ML7831 IOH is for general purpose use.
	  ML7213/ML7223/ML7831 is companion chip for Intel Atom E6xx series.
	  ML7213/ML7223/ML7831 is completely compatible for Intel EG20T PCH.

	  To compile this driver as a module, choose M here: the module will
	  be called pch_phub.

<<<<<<< HEAD
config USB_SWITCH_FSA9480
	tristate "FSA9480 USB Switch"
	depends on I2C
	help
	  The FSA9480 is a USB port accessory detector and switch.
	  The FSA9480 is fully controlled using I2C and enables USB data,
	  stereo and mono audio, video, microphone and UART data to use
	  a common connector port.

config MAX8997_MUIC
	tristate "MAX8997 MUIC Support"
	depends on MFD_MAX8997
	help
	  If you say yes here you get support for the MUIC device of
	  Maxim MAX8997 PMIC.
	  The MAX8997 MUIC is a USB port accessory detector and switch.

=======
>>>>>>> 3f6240f3
config WL127X_RFKILL
	tristate "Bluetooth power control driver for TI wl127x"
	depends on RFKILL
	default n
	---help---
	 Creates an rfkill entry in sysfs for power control of Bluetooth
	 TI wl127x chips.
<<<<<<< HEAD
	 
=======

config APANIC
	bool "Android kernel panic diagnostics driver"
	default n
	---help---
	 Driver which handles kernel panics and attempts to write
	 critical debugging data to flash.

config APANIC_PLABEL
	string "Android panic dump flash partition label"
	depends on APANIC
	default "kpanic"
	---help---
	 If your platform uses a different flash partition label for storing
 	 crashdumps, enter it here.

config TSIF
	depends on ARCH_MSM
	tristate "TSIF (Transport Stream InterFace) support"
	default n
	---help---
	  This driver supports low level TSIF interface. It provides API
	  for upper layer drivers. If you have a TSIF hardware, say
	  Y here and read <file:Documentation/arm/msm/tsif.txt>.

	  To compile this driver as module, choose M here: the
	  module will be called msm_tsif.

config TSIF_CHRDEV
	tristate "TSIF character device"
	depends on TSIF
	default n
	---help---
	  This driver uses low level TSIF interface. It provides character
	  device useable from user space programs: one can read TSIF stream
	  from this device.

	  This driver may be used as example for TSIF API usage.

	  To compile this driver as module, choose M here: the
	  module will be called tsif_chrdev.

config TSIF_DEBUG
	bool "Turn on debugging information for tsif driver"
	depends on TSIF
	default n
	---help---
	  This turns on debugging information for the tsif driver

config TSPP
	depends on ARCH_MSM
	tristate "TSPP (Transport Stream Packet Processor) Support"
	---help---
	Transport Stream Packet Processor is used to offload the
	processing of MPEG transport streams from the main processor.
	This can also be compiled as a loadable module.

config HAPTIC_ISA1200
	tristate "ISA1200 haptic support"
	depends on I2C
	default n
	help
	  The ISA1200 is a high performance enhanced haptic driver.

config PMIC8058_PWM
	tristate "Qualcomm PM8058 PWM support"
	depends on PMIC8058
	default y
	help
	  This option enables device driver support for the PWM channels
	  on Qualcomm PM8058 chip. Pulse Width Modulation is used for
	  purposes including software controlled brightness of backlight,
	  motor control, and waveform generation.

config PMIC8XXX_VIBRATOR
	tristate "Qualcomm Vibrator support for PMIC8XXX"
	depends on MFD_PM8XXX && ANDROID_TIMED_OUTPUT
	help
	  This option enables device driver support for the vibrator
	  on the PM8XXX chips. The vibrator is controlled using the
	  timed output class.

config PMIC8XXX_NFC
	tristate "Qualcomm PM8XXX support for Near Field Communication"
	depends on MFD_PM8XXX
	help
	  Qualcomm PM8XXX chips have a module to support NFC (Near Field
	  Communication). This option enables the driver to support it.

config PMIC8XXX_UPL
	tristate "Qualcomm PM8XXX support for User Programmable Logic"
	depends on MFD_PM8XXX
	help
	  This option enables device driver support for User Programmable Logic
	  on Qualcomm PM8XXX chips. The UPL module provides a means to implement
	  simple truth table based logic via a set of control registers. I/O may
	  be routed in and out of the UPL module via GPIO or DTEST pins.

config PMIC8058_XOADC
	tristate "Qualcomm PM8058 XOADC driver"
	depends on PMIC8058
	default n
	help
	  Enables User processor ADC reads over the XOADC module of Qualcomm's
	  PMIC8058. Driver interface to program registers of the ADC over
	  AMUX channels, devices on programmable MPP's and xotherm.

config TZCOM
	tristate "Trustzone Communicator driver"
	default n
	help
	  Provides a communication interface between userspace and
	  TrustZone Operating Environment (TZBSP) using Secure Channel
	  Manager (SCM) interface.

config QSEECOM
	tristate "Qualcomm Secure Execution Communicator driver"
	help
	  Provides a communication interface between userspace and
	  Qualcomm Secure Execution Environment (QSEE) using Secure Channel
	  Manager (SCM) interface.

config QFP_FUSE
	tristate "QFPROM Fuse Read/Write support"
	help
	  This option enables device driver to read/write QFPROM
	  fuses. The ioctls provides the necessary interface
	  to the fuse block. Currently this is supported only
	  on FSM targets.

config USB_HSIC_SMSC_HUB
	tristate "Support for HSIC based MSM on-chip SMSC3503 HUB"
	depends on USB_EHCI_MSM_HSIC
	help
	  Enables support for the HSIC (High Speed Inter-Chip) based
	  SMSC3503 hub controller present on the Qualcomm chipsets.

	  This adds support for connecting devices like mouse in HSIC
	  Host mode.

>>>>>>> 3f6240f3
source "drivers/misc/c2port/Kconfig"
source "drivers/misc/eeprom/Kconfig"
source "drivers/misc/cb710/Kconfig"
source "drivers/misc/iwmc3200top/Kconfig"
source "drivers/misc/ti-st/Kconfig"
source "drivers/misc/lis3lv02d/Kconfig"
source "drivers/misc/carma/Kconfig"
source "drivers/misc/altera-stapl/Kconfig"
endmenu<|MERGE_RESOLUTION|>--- conflicted
+++ resolved
@@ -497,7 +497,6 @@
 	  To compile this driver as a module, choose M here: the module will
 	  be called pch_phub.
 
-<<<<<<< HEAD
 config USB_SWITCH_FSA9480
 	tristate "FSA9480 USB Switch"
 	depends on I2C
@@ -515,8 +514,6 @@
 	  Maxim MAX8997 PMIC.
 	  The MAX8997 MUIC is a USB port accessory detector and switch.
 
-=======
->>>>>>> 3f6240f3
 config WL127X_RFKILL
 	tristate "Bluetooth power control driver for TI wl127x"
 	depends on RFKILL
@@ -524,9 +521,6 @@
 	---help---
 	 Creates an rfkill entry in sysfs for power control of Bluetooth
 	 TI wl127x chips.
-<<<<<<< HEAD
-	 
-=======
 
 config APANIC
 	bool "Android kernel panic diagnostics driver"
@@ -667,7 +661,6 @@
 	  This adds support for connecting devices like mouse in HSIC
 	  Host mode.
 
->>>>>>> 3f6240f3
 source "drivers/misc/c2port/Kconfig"
 source "drivers/misc/eeprom/Kconfig"
 source "drivers/misc/cb710/Kconfig"
