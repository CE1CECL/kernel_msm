--- conflicted
+++ resolved
@@ -103,8 +103,5 @@
 obj-$(CONFIG_OKL4_GUEST)        += okl4-panic.o
 obj-$(CONFIG_OKL4_LINK_SHBUF)    += okl4-link-shbuf.o
 
-<<<<<<< HEAD
 obj-$(CONFIG_CITADEL)          += citadel-spi.o
-=======
-obj-$(CONFIG_SYSTRACE) += systrace.o
->>>>>>> fbab955f
+obj-$(CONFIG_SYSTRACE) += systrace.o