/* wmapro audio output device
 *
 * Copyright (C) 2008 Google, Inc.
 * Copyright (C) 2008 HTC Corporation
<<<<<<< HEAD
 * Copyright (c) 2009-2016, The Linux Foundation. All rights reserved.
=======
 * Copyright (c) 2009-2017, The Linux Foundation. All rights reserved.
>>>>>>> e045a95c
 *
 * This software is licensed under the terms of the GNU General Public
 * License version 2, as published by the Free Software Foundation, and
 * may be copied, distributed, and modified under those terms.
 *
 * This program is distributed in the hope that it will be useful,
 * but WITHOUT ANY WARRANTY; without even the implied warranty of
 * MERCHANTABILITY or FITNESS FOR A PARTICULAR PURPOSE.  See the
 * GNU General Public License for more details.
 *
 */

#include <linux/types.h>
#include <linux/msm_audio_wmapro.h>
#include <linux/compat.h>
#include "audio_utils_aio.h"

static struct miscdevice audio_wmapro_misc;
static struct ws_mgr audio_wmapro_ws_mgr;

#ifdef CONFIG_DEBUG_FS
static const struct file_operations audio_wmapro_debug_fops = {
	.read = audio_aio_debug_read,
	.open = audio_aio_debug_open,
};
#endif

static long audio_ioctl_shared(struct file *file, unsigned int cmd,
						void *arg)
{
	struct q6audio_aio *audio = file->private_data;
	int rc = 0;

	switch (cmd) {
	case AUDIO_START: {
		struct asm_wmapro_cfg wmapro_cfg;
		struct msm_audio_wmapro_config *wmapro_config;
		pr_debug("%s: AUDIO_START session_id[%d]\n", __func__,
						audio->ac->session);
		if (audio->feedback == NON_TUNNEL_MODE) {
			/* Configure PCM output block */
			rc = q6asm_enc_cfg_blk_pcm_v2(audio->ac,
					audio->pcm_cfg.sample_rate,
					audio->pcm_cfg.channel_count,
					16, /* bits per sample */
					true, /* use default channel map */
					true, /* use back channel map flavor */
					NULL);
			if (rc < 0) {
				pr_err("pcm output block config failed\n");
				break;
			}
		}
		wmapro_config = (struct msm_audio_wmapro_config *)
				audio->codec_cfg;
		if ((wmapro_config->formattag == 0x162) ||
		(wmapro_config->formattag == 0x163) ||
		(wmapro_config->formattag == 0x166) ||
		(wmapro_config->formattag == 0x167)) {
			wmapro_cfg.format_tag = wmapro_config->formattag;
		} else {
			pr_err("%s:AUDIO_START failed: formattag = %d\n",
				__func__, wmapro_config->formattag);
			rc = -EINVAL;
			break;
		}
		if (wmapro_config->numchannels > 0) {
			wmapro_cfg.ch_cfg = wmapro_config->numchannels;
		} else {
			pr_err("%s:AUDIO_START failed: channels = %d\n",
				__func__, wmapro_config->numchannels);
			rc = -EINVAL;
			break;
		}
		if (wmapro_config->samplingrate > 0) {
			wmapro_cfg.sample_rate = wmapro_config->samplingrate;
		} else {
			pr_err("%s:AUDIO_START failed: sample_rate = %d\n",
				__func__, wmapro_config->samplingrate);
			rc = -EINVAL;
			break;
		}
		wmapro_cfg.avg_bytes_per_sec =
				wmapro_config->avgbytespersecond;
		if ((wmapro_config->asfpacketlength <= 13376) &&
			(wmapro_config->asfpacketlength > 0)) {
			wmapro_cfg.block_align =
				wmapro_config->asfpacketlength;
		} else {
			pr_err("%s:AUDIO_START failed: block_align = %d\n",
				__func__, wmapro_config->asfpacketlength);
			rc = -EINVAL;
			break;
		}
		if ((wmapro_config->validbitspersample == 16) ||
			(wmapro_config->validbitspersample == 24)) {
			wmapro_cfg.valid_bits_per_sample =
				wmapro_config->validbitspersample;
		} else {
			pr_err("%s:AUDIO_START failed: bitspersample = %d\n",
				__func__, wmapro_config->validbitspersample);
			rc = -EINVAL;
			break;
		}
		wmapro_cfg.ch_mask = wmapro_config->channelmask;
		wmapro_cfg.encode_opt = wmapro_config->encodeopt;
		wmapro_cfg.adv_encode_opt =
				wmapro_config->advancedencodeopt;
		wmapro_cfg.adv_encode_opt2 =
				wmapro_config->advancedencodeopt2;
		/* Configure Media format block */
		rc = q6asm_media_format_block_wmapro(audio->ac, &wmapro_cfg,
				audio->ac->stream_id);
		if (rc < 0) {
			pr_err("cmd media format block failed\n");
			break;
		}
		rc = audio_aio_enable(audio);
		audio->eos_rsp = 0;
		audio->eos_flag = 0;
		if (!rc) {
			audio->enabled = 1;
		} else {
			audio->enabled = 0;
			pr_err("Audio Start procedure failed rc=%d\n", rc);
			break;
		}
		pr_debug("AUDIO_START success enable[%d]\n", audio->enabled);
		if (audio->stopped == 1)
			audio->stopped = 0;
		break;
	}
	default:
		pr_err("%s: Unkown ioctl cmd %d\n", __func__, cmd);
		rc = -EINVAL;
		break;
	}
	return rc;
}

static long audio_ioctl(struct file *file, unsigned int cmd, unsigned long arg)
{
	struct q6audio_aio *audio = file->private_data;
	int rc = 0;

	switch (cmd) {
	case AUDIO_GET_WMAPRO_CONFIG: {
		if (copy_to_user((void *)arg, audio->codec_cfg,
			 sizeof(struct msm_audio_wmapro_config))) {
			pr_err("%s: copy_to_user for AUDIO_GET_WMAPRO_CONFIG failed\n",
				__func__);
			rc = -EFAULT;
		}
		break;
	}
	case AUDIO_SET_WMAPRO_CONFIG: {
		if (copy_from_user(audio->codec_cfg, (void *)arg,
			sizeof(struct msm_audio_wmapro_config))) {
			pr_err("%s: copy_from_user for AUDIO_SET_WMAPRO_CONFIG_V2 failed\n",
				__func__);
			rc = -EFAULT;
			break;
		}
		break;
	}
	case AUDIO_START: {
		rc = audio_ioctl_shared(file, cmd, (void *)arg);
		break;
	}
	default: {
		pr_debug("%s[%pK]: Calling utils ioctl\n", __func__, audio);
		rc = audio->codec_ioctl(file, cmd, arg);
		if (rc)
			pr_err("Failed in utils_ioctl: %d\n", rc);
		break;
	}
	}
	return rc;
}

#ifdef CONFIG_COMPAT

struct msm_audio_wmapro_config32 {
	u16 armdatareqthr;
	u8  validbitspersample;
	u8  numchannels;
	u16 formattag;
	u32 samplingrate;
	u32 avgbytespersecond;
	u16 asfpacketlength;
	u32 channelmask;
	u16 encodeopt;
	u16 advancedencodeopt;
	u32 advancedencodeopt2;
};

enum {
	AUDIO_GET_WMAPRO_CONFIG_32 = _IOR(AUDIO_IOCTL_MAGIC,
	  (AUDIO_MAX_COMMON_IOCTL_NUM+0), struct msm_audio_wmapro_config32),
	AUDIO_SET_WMAPRO_CONFIG_32 = _IOW(AUDIO_IOCTL_MAGIC,
	  (AUDIO_MAX_COMMON_IOCTL_NUM+1), struct msm_audio_wmapro_config32)
};

static long audio_compat_ioctl(struct file *file, unsigned int cmd,
					unsigned long arg)
{
	struct q6audio_aio *audio = file->private_data;
	int rc = 0;

	switch (cmd) {
	case AUDIO_GET_WMAPRO_CONFIG_32: {
		struct msm_audio_wmapro_config *wmapro_config;
		struct msm_audio_wmapro_config32 wmapro_config_32;

		memset(&wmapro_config_32, 0, sizeof(wmapro_config_32));

		wmapro_config =
			(struct msm_audio_wmapro_config *)audio->codec_cfg;
		wmapro_config_32.armdatareqthr = wmapro_config->armdatareqthr;
		wmapro_config_32.validbitspersample =
					wmapro_config->validbitspersample;
		wmapro_config_32.numchannels = wmapro_config->numchannels;
		wmapro_config_32.formattag = wmapro_config->formattag;
		wmapro_config_32.samplingrate = wmapro_config->samplingrate;
		wmapro_config_32.avgbytespersecond =
					wmapro_config->avgbytespersecond;
		wmapro_config_32.asfpacketlength =
					wmapro_config->asfpacketlength;
		wmapro_config_32.channelmask = wmapro_config->channelmask;
		wmapro_config_32.encodeopt = wmapro_config->encodeopt;
		wmapro_config_32.advancedencodeopt =
					wmapro_config->advancedencodeopt;
		wmapro_config_32.advancedencodeopt2 =
					wmapro_config->advancedencodeopt2;

		if (copy_to_user((void *)arg, &wmapro_config_32,
			 sizeof(struct msm_audio_wmapro_config32))) {
			pr_err("%s: copy_to_user for AUDIO_GET_WMAPRO_CONFIG_V2_32 failed\n",
				__func__);
			rc = -EFAULT;
		}
		break;
	}
	case AUDIO_SET_WMAPRO_CONFIG_32: {
		struct msm_audio_wmapro_config *wmapro_config;
		struct msm_audio_wmapro_config32 wmapro_config_32;

		if (copy_from_user(&wmapro_config_32, (void *)arg,
			sizeof(struct msm_audio_wmapro_config32))) {
			pr_err(
				"%s: copy_from_user for AUDIO_SET_WMAPRO_CONFG_V2_32 failed\n",
				__func__);
			rc = -EFAULT;
			break;
		}
		wmapro_config =
			(struct msm_audio_wmapro_config *)audio->codec_cfg;
		wmapro_config->armdatareqthr = wmapro_config_32.armdatareqthr;
		wmapro_config->validbitspersample =
					wmapro_config_32.validbitspersample;
		wmapro_config->numchannels = wmapro_config_32.numchannels;
		wmapro_config->formattag = wmapro_config_32.formattag;
		wmapro_config->samplingrate = wmapro_config_32.samplingrate;
		wmapro_config->avgbytespersecond =
					wmapro_config_32.avgbytespersecond;
		wmapro_config->asfpacketlength =
					wmapro_config_32.asfpacketlength;
		wmapro_config->channelmask = wmapro_config_32.channelmask;
		wmapro_config->encodeopt = wmapro_config_32.encodeopt;
		wmapro_config->advancedencodeopt =
					wmapro_config_32.advancedencodeopt;
		wmapro_config->advancedencodeopt2 =
					wmapro_config_32.advancedencodeopt2;
		break;
	}
	case AUDIO_START: {
		rc = audio_ioctl_shared(file, cmd, (void *)arg);
		break;
	}
	default: {
		pr_debug("%s[%pK]: Calling utils ioctl\n", __func__, audio);
		rc = audio->codec_compat_ioctl(file, cmd, arg);
		if (rc)
			pr_err("Failed in utils_ioctl: %d\n", rc);
		break;
	}
	}
	return rc;
}
#else
#define audio_compat_ioctl NULL
#endif

static int audio_open(struct inode *inode, struct file *file)
{
	struct q6audio_aio *audio = NULL;
	int rc = 0;

#ifdef CONFIG_DEBUG_FS
	/* 4 bytes represents decoder number, 1 byte for terminate string */
	char name[sizeof "msm_wmapro_" + 5];
#endif
	audio = kzalloc(sizeof(struct q6audio_aio), GFP_KERNEL);

	if (audio == NULL) {
		pr_err("Could not allocate memory for wma decode driver\n");
		return -ENOMEM;
	}
	audio->codec_cfg = kzalloc(sizeof(struct msm_audio_wmapro_config),
					GFP_KERNEL);
	if (audio->codec_cfg == NULL) {
		pr_err("%s: Could not allocate memory for wmapro"
			"config\n", __func__);
		kfree(audio);
		return -ENOMEM;
	}


	audio->pcm_cfg.buffer_size = PCM_BUFSZ_MIN;
	audio->miscdevice = &audio_wmapro_misc;
	audio->wakelock_voted = false;
	audio->audio_ws_mgr = &audio_wmapro_ws_mgr;

	init_waitqueue_head(&audio->event_wait);

	audio->ac = q6asm_audio_client_alloc((app_cb) q6_audio_cb,
					     (void *)audio);

	if (!audio->ac) {
		pr_err("Could not allocate memory for audio client\n");
		kfree(audio->codec_cfg);
		kfree(audio);
		return -ENOMEM;
	}

	rc = audio_aio_open(audio, file);
	if (rc < 0) {
		pr_err("%s: audio_aio_open rc=%d\n",
			__func__, rc);
		goto fail;
	}
	/* open in T/NT mode */
	if ((file->f_mode & FMODE_WRITE) && (file->f_mode & FMODE_READ)) {
		rc = q6asm_open_read_write(audio->ac, FORMAT_LINEAR_PCM,
					   FORMAT_WMA_V10PRO);
		if (rc < 0) {
			pr_err("NT mode Open failed rc=%d\n", rc);
			rc = -ENODEV;
			goto fail;
		}
		audio->feedback = NON_TUNNEL_MODE;
		/* open WMA decoder, expected frames is always 1*/
		audio->buf_cfg.frames_per_buf = 0x01;
		audio->buf_cfg.meta_info_enable = 0x01;
	} else if ((file->f_mode & FMODE_WRITE) &&
			!(file->f_mode & FMODE_READ)) {
		rc = q6asm_open_write(audio->ac, FORMAT_WMA_V10PRO);
		if (rc < 0) {
			pr_err("T mode Open failed rc=%d\n", rc);
			rc = -ENODEV;
			goto fail;
		}
		audio->feedback = TUNNEL_MODE;
		audio->buf_cfg.meta_info_enable = 0x00;
	} else {
		pr_err("Not supported mode\n");
		rc = -EACCES;
		goto fail;
	}

#ifdef CONFIG_DEBUG_FS
	snprintf(name, sizeof name, "msm_wmapro_%04x", audio->ac->session);
	audio->dentry = debugfs_create_file(name, S_IFREG | S_IRUGO,
					    NULL, (void *)audio,
					    &audio_wmapro_debug_fops);

	if (IS_ERR(audio->dentry))
		pr_debug("debugfs_create_file failed\n");
#endif
	pr_info("%s:wmapro decoder open success, session_id = %d\n", __func__,
				audio->ac->session);
	return rc;
fail:
	q6asm_audio_client_free(audio->ac);
	kfree(audio->codec_cfg);
	kfree(audio);
	return rc;
}

static const struct file_operations audio_wmapro_fops = {
	.owner = THIS_MODULE,
	.open = audio_open,
	.release = audio_aio_release,
	.unlocked_ioctl = audio_ioctl,
	.fsync = audio_aio_fsync,
	.compat_ioctl = audio_compat_ioctl
};

static struct miscdevice audio_wmapro_misc = {
	.minor = MISC_DYNAMIC_MINOR,
	.name = "msm_wmapro",
	.fops = &audio_wmapro_fops,
};

static int __init audio_wmapro_init(void)
{
	int ret = misc_register(&audio_wmapro_misc);

	if (ret == 0)
		device_init_wakeup(audio_wmapro_misc.this_device, true);
	audio_wmapro_ws_mgr.ref_cnt = 0;
	mutex_init(&audio_wmapro_ws_mgr.ws_lock);

	return ret;
}

device_initcall(audio_wmapro_init);<|MERGE_RESOLUTION|>--- conflicted
+++ resolved
@@ -2,11 +2,7 @@
  *
  * Copyright (C) 2008 Google, Inc.
  * Copyright (C) 2008 HTC Corporation
-<<<<<<< HEAD
- * Copyright (c) 2009-2016, The Linux Foundation. All rights reserved.
-=======
  * Copyright (c) 2009-2017, The Linux Foundation. All rights reserved.
->>>>>>> e045a95c
  *
  * This software is licensed under the terms of the GNU General Public
  * License version 2, as published by the Free Software Foundation, and
