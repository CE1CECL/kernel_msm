--- conflicted
+++ resolved
@@ -154,14 +154,11 @@
 	LSNR_UNREG_KT_WAKEUP,
 };
 
-<<<<<<< HEAD
-=======
 enum qseecom_unload_app_kthread_state {
 	UNLOAD_APP_KT_SLEEP = 0,
 	UNLOAD_APP_KT_WAKEUP,
 };
 
->>>>>>> 15457316
 static struct class *driver_class;
 static dev_t qseecom_device_no;
 
@@ -169,10 +166,7 @@
 static DEFINE_MUTEX(app_access_lock);
 static DEFINE_MUTEX(clk_access_lock);
 static DEFINE_MUTEX(listener_access_lock);
-<<<<<<< HEAD
-=======
 static DEFINE_MUTEX(unload_app_pending_list_lock);
->>>>>>> 15457316
 
 
 struct sglist_info {
@@ -329,8 +323,6 @@
 	struct task_struct *unregister_lsnr_kthread_task;
 	wait_queue_head_t unregister_lsnr_kthread_wq;
 	atomic_t unregister_lsnr_kthread_state;
-<<<<<<< HEAD
-=======
 
 	struct list_head  unload_app_pending_list_head;
 	struct task_struct *unload_app_kthread_task;
@@ -341,7 +333,6 @@
 struct qseecom_unload_app_pending_list {
 	struct list_head		list;
 	struct qseecom_dev_handle	*data;
->>>>>>> 15457316
 };
 
 struct qseecom_sec_buf_fd_info {
@@ -369,10 +360,7 @@
 	u32  app_arch;
 	struct qseecom_sec_buf_fd_info sec_buf_fd[MAX_ION_FD];
 	bool from_smcinvoke;
-<<<<<<< HEAD
-=======
 	bool unload_pending;
->>>>>>> 15457316
 };
 
 struct qseecom_listener_handle {
@@ -2932,11 +2920,6 @@
 	int ret = 0;
 	struct qseecom_registered_app_list *ptr_app = NULL;
 	bool found_app = false;
-<<<<<<< HEAD
-	bool found_dead_app = false;
-	bool scm_called = false;
-=======
->>>>>>> 15457316
 
 	if (!data) {
 		pr_err("Invalid/uninitialized device handle\n");
@@ -2958,37 +2941,6 @@
 	if (!data->client.app_id)
 		goto unload_exit;
 
-<<<<<<< HEAD
-		/* SCM_CALL to unload the app */
-		ret = qseecom_scm_call(SCM_SVC_TZSCHEDULER, 1, &req,
-				sizeof(struct qseecom_unload_app_ireq),
-				&resp, sizeof(resp));
-		scm_called = true;
-		if (ret) {
-			pr_err("scm_call to unload app (id = %d) failed\n",
-								req.app_id);
-			ret = -EFAULT;
-			goto scm_exit;
-		} else {
-			pr_warn("App id %d now unloaded\n", req.app_id);
-		}
-		if (resp.result == QSEOS_RESULT_FAILURE) {
-			pr_err("app (%d) unload_failed!!\n",
-					data->client.app_id);
-			ret = -EFAULT;
-			goto scm_exit;
-		}
-		if (resp.result == QSEOS_RESULT_SUCCESS)
-			pr_debug("App (%d) is unloaded!!\n",
-					data->client.app_id);
-		if (resp.result == QSEOS_RESULT_INCOMPLETE) {
-			ret = __qseecom_process_incomplete_cmd(data, &resp);
-			if (ret) {
-				pr_err("process_incomplete_cmd fail err: %d\n",
-									ret);
-				goto scm_exit;
-			}
-=======
 	spin_lock_irqsave(&qseecom.registered_app_list_lock, flags);
 	list_for_each_entry(ptr_app, &qseecom.registered_app_list_head,
 								list) {
@@ -3000,7 +2952,6 @@
 			ptr_app->ref_cnt--;
 			found_app = true;
 			break;
->>>>>>> 15457316
 		}
 	}
 	spin_unlock_irqrestore(&qseecom.registered_app_list_lock,
@@ -3012,57 +2963,10 @@
 		goto unload_exit;
 	}
 
-<<<<<<< HEAD
-scm_exit:
-	if (scm_called) {
-		/* double check if this app_entry still exists */
-		bool doublecheck = false;
-
-		spin_lock_irqsave(&qseecom.registered_app_list_lock, flags1);
-		list_for_each_entry(ptr_app,
-			&qseecom.registered_app_list_head, list) {
-			if ((ptr_app->app_id == data->client.app_id) &&
-				(!strcmp((void *)ptr_app->app_name,
-				(void *)data->client.app_name))) {
-				doublecheck = true;
-				break;
-			}
-		}
-		spin_unlock_irqrestore(&qseecom.registered_app_list_lock,
-								flags1);
-		if (!doublecheck) {
-			pr_warn("app %d(%s) entry is already removed\n",
-				data->client.app_id,
-				(char *)data->client.app_name);
-			found_app = false;
-		}
-	}
-unload_exit:
-	if (found_app) {
-		spin_lock_irqsave(&qseecom.registered_app_list_lock, flags1);
-		if (app_crash) {
-			ptr_app->ref_cnt = 0;
-			pr_debug("app_crash: ref_count = 0\n");
-		} else {
-			if (ptr_app->ref_cnt == 1) {
-				ptr_app->ref_cnt = 0;
-				pr_debug("ref_count set to 0\n");
-			} else {
-				ptr_app->ref_cnt--;
-				pr_debug("Can't unload app(%d) inuse\n",
-					ptr_app->app_id);
-			}
-		}
-		if (unload) {
-			list_del(&ptr_app->list);
-			kzfree(ptr_app);
-		}
-=======
 	if (!ptr_app->ref_cnt) {
 		ret = __qseecom_unload_app(data, data->client.app_id);
 		spin_lock_irqsave(&qseecom.registered_app_list_lock, flags);
 		list_del(&ptr_app->list);
->>>>>>> 15457316
 		spin_unlock_irqrestore(&qseecom.registered_app_list_lock,
 					flags);
 		kzfree(ptr_app);
@@ -4902,10 +4806,7 @@
 	uint32_t app_id = 0;
 
 	__wakeup_unregister_listener_kthread();
-<<<<<<< HEAD
-=======
 	__wakeup_unload_app_kthread();
->>>>>>> 15457316
 
 	if (atomic_read(&qseecom.qseecom_state) != QSEECOM_STATE_READY) {
 		pr_err("Not allowed to be called in %d state\n",
@@ -5071,10 +4972,7 @@
 	bool found_handle = false;
 
 	__wakeup_unregister_listener_kthread();
-<<<<<<< HEAD
-=======
 	__wakeup_unload_app_kthread();
->>>>>>> 15457316
 
 	if (atomic_read(&qseecom.qseecom_state) != QSEECOM_STATE_READY) {
 		pr_err("Not allowed to be called in %d state\n",
@@ -5128,10 +5026,7 @@
 	bool perf_enabled = false;
 
 	__wakeup_unregister_listener_kthread();
-<<<<<<< HEAD
-=======
 	__wakeup_unload_app_kthread();
->>>>>>> 15457316
 
 	if (atomic_read(&qseecom.qseecom_state) != QSEECOM_STATE_READY) {
 		pr_err("Not allowed to be called in %d state\n",
@@ -7490,10 +7385,7 @@
 		cmd != QSEECOM_IOCTL_SEND_MODFD_RESP &&
 		cmd != QSEECOM_IOCTL_SEND_MODFD_RESP_64)
 		__wakeup_unregister_listener_kthread();
-<<<<<<< HEAD
-=======
 	__wakeup_unload_app_kthread();
->>>>>>> 15457316
 
 	switch (cmd) {
 	case QSEECOM_IOCTL_REGISTER_LISTENER_REQ: {
@@ -8262,10 +8154,7 @@
 				free_private_data = false;
 			data->listener.release_called = true;
 			mutex_unlock(&listener_access_lock);
-<<<<<<< HEAD
-=======
 			__wakeup_unregister_listener_kthread();
->>>>>>> 15457316
 			break;
 		case QSEECOM_CLIENT_APP:
 			pr_debug("release app %d (%s)\n",
@@ -8294,27 +8183,6 @@
 		}
 	}
 
-<<<<<<< HEAD
-	if (qseecom.support_bus_scaling) {
-		mutex_lock(&qsee_bw_mutex);
-		if (data->mode != INACTIVE) {
-			qseecom_unregister_bus_bandwidth_needs(data);
-			if (qseecom.cumulative_mode == INACTIVE) {
-				ret = __qseecom_set_msm_bus_request(INACTIVE);
-				if (ret)
-					pr_err("Fail to scale down bus\n");
-			}
-		}
-		mutex_unlock(&qsee_bw_mutex);
-	} else {
-		if (data->fast_load_enabled == true)
-			qsee_disable_clock_vote(data, CLK_SFPB);
-		if (data->perf_enabled == true)
-			qsee_disable_clock_vote(data, CLK_DFAB);
-	}
-
-=======
->>>>>>> 15457316
 	if (free_private_data)
 		kfree(data);
 	return ret;
@@ -9162,11 +9030,8 @@
 	init_waitqueue_head(&qseecom.send_resp_wq);
 	init_waitqueue_head(&qseecom.register_lsnr_pending_wq);
 	init_waitqueue_head(&qseecom.unregister_lsnr_kthread_wq);
-<<<<<<< HEAD
-=======
 	INIT_LIST_HEAD(&qseecom.unload_app_pending_list_head);
 	init_waitqueue_head(&qseecom.unload_app_kthread_wq);
->>>>>>> 15457316
 	qseecom.send_resp_flag = 0;
 
 	qseecom.qsee_version = QSEEE_VERSION_00;
@@ -9373,8 +9238,6 @@
 	}
 	atomic_set(&qseecom.unregister_lsnr_kthread_state,
 					LSNR_UNREG_KT_SLEEP);
-<<<<<<< HEAD
-=======
 
 	/*create a kthread to process pending ta unloading task */
 	qseecom.unload_app_kthread_task = kthread_run(
@@ -9388,7 +9251,6 @@
 	atomic_set(&qseecom.unload_app_kthread_state,
 						UNLOAD_APP_KT_SLEEP);
 
->>>>>>> 15457316
 	atomic_set(&qseecom.qseecom_state, QSEECOM_STATE_READY);
 	return 0;
 
@@ -9505,11 +9367,8 @@
 			__qseecom_deinit_clk(CLK_CE_DRV);
 	}
 
-<<<<<<< HEAD
-=======
 	kthread_stop(qseecom.unload_app_kthread_task);
 
->>>>>>> 15457316
 	kthread_stop(qseecom.unregister_lsnr_kthread_task);
 
 	cdev_del(&qseecom.cdev);
