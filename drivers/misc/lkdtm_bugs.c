/*
 * This is for all the tests related to logic bugs (e.g. bad dereferences,
 * bad alignment, bad loops, bad locking, bad scheduling, deep stacks, and
 * lockups) along with other things that don't fit well into existing LKDTM
 * test source files.
 */
#include "lkdtm.h"
#include <linux/list.h>
#include <linux/sched.h>
#include <linux/uaccess.h>

struct lkdtm_list {
	struct list_head node;
};

struct lkdtm_list {
	struct list_head node;
};

/*
 * Make sure our attempts to over run the kernel stack doesn't trigger
 * a compiler warning when CONFIG_FRAME_WARN is set. Then make sure we
 * recurse past the end of THREAD_SIZE by default.
 */
#if defined(CONFIG_FRAME_WARN) && (CONFIG_FRAME_WARN > 0)
#define REC_STACK_SIZE (CONFIG_FRAME_WARN / 2)
#else
#define REC_STACK_SIZE (THREAD_SIZE / 8)
#endif
#define REC_NUM_DEFAULT ((THREAD_SIZE / REC_STACK_SIZE) * 2)

static int recur_count = REC_NUM_DEFAULT;

static DEFINE_SPINLOCK(lock_me_up);

static int recursive_loop(int remaining)
{
	char buf[REC_STACK_SIZE];

	/* Make sure compiler does not optimize this away. */
	memset(buf, (remaining & 0xff) | 0x1, REC_STACK_SIZE);
	if (!remaining)
		return 0;
	else
		return recursive_loop(remaining - 1);
}

/* If the depth is negative, use the default, otherwise keep parameter. */
void __init lkdtm_bugs_init(int *recur_param)
{
	if (*recur_param < 0)
		*recur_param = recur_count;
	else
		recur_count = *recur_param;
}

void lkdtm_PANIC(void)
{
	panic("dumptest");
}

void lkdtm_BUG(void)
{
	BUG();
}

void lkdtm_WARNING(void)
{
	WARN_ON(1);
}

void lkdtm_EXCEPTION(void)
{
	*((volatile int *) 0) = 0;
}

void lkdtm_LOOP(void)
{
	for (;;)
		;
}

void lkdtm_OVERFLOW(void)
{
	(void) recursive_loop(recur_count);
}

static noinline void __lkdtm_CORRUPT_STACK(void *stack)
{
	memset(stack, 'a', 64);
}

noinline void lkdtm_CORRUPT_STACK(void)
{
	/* Use default char array length that triggers stack protection. */
	char data[8];
	__lkdtm_CORRUPT_STACK(&data);

	pr_info("Corrupted stack with '%16s'...\n", data);
}

void lkdtm_UNALIGNED_LOAD_STORE_WRITE(void)
{
	static u8 data[5] __attribute__((aligned(4))) = {1, 2, 3, 4, 5};
	u32 *p;
	u32 val = 0x12345678;

	p = (u32 *)(data + 1);
	if (*p == 0)
		val = 0x87654321;
	*p = val;
}

void lkdtm_SOFTLOCKUP(void)
{
	preempt_disable();
	for (;;)
		cpu_relax();
}

void lkdtm_HARDLOCKUP(void)
{
	local_irq_disable();
	for (;;)
		cpu_relax();
}

void lkdtm_SPINLOCKUP(void)
{
	/* Must be called twice to trigger. */
	spin_lock(&lock_me_up);
	/* Let sparse know we intended to exit holding the lock. */
	__release(&lock_me_up);
}

void lkdtm_HUNG_TASK(void)
{
	set_current_state(TASK_UNINTERRUPTIBLE);
	schedule();
}

void lkdtm_ATOMIC_UNDERFLOW(void)
{
	atomic_t under = ATOMIC_INIT(INT_MIN);

	pr_info("attempting good atomic increment\n");
	atomic_inc(&under);
	atomic_dec(&under);

	pr_info("attempting bad atomic underflow\n");
	atomic_dec(&under);
}

void lkdtm_ATOMIC_OVERFLOW(void)
{
	atomic_t over = ATOMIC_INIT(INT_MAX);

	pr_info("attempting good atomic decrement\n");
	atomic_dec(&over);
	atomic_inc(&over);

	pr_info("attempting bad atomic overflow\n");
	atomic_inc(&over);
}

void lkdtm_CORRUPT_LIST_ADD(void)
{
	/*
	 * Initially, an empty list via LIST_HEAD:
	 *	test_head.next = &test_head
	 *	test_head.prev = &test_head
	 */
	LIST_HEAD(test_head);
	struct lkdtm_list good, bad;
	void *target[2] = { };
	void *redirection = &target;

	pr_info("attempting good list addition\n");

	/*
	 * Adding to the list performs these actions:
	 *	test_head.next->prev = &good.node
	 *	good.node.next = test_head.next
	 *	good.node.prev = test_head
	 *	test_head.next = good.node
	 */
	list_add(&good.node, &test_head);

	pr_info("attempting corrupted list addition\n");
	/*
	 * In simulating this "write what where" primitive, the "what" is
	 * the address of &bad.node, and the "where" is the address held
	 * by "redirection".
	 */
	test_head.next = redirection;
	list_add(&bad.node, &test_head);

	if (target[0] == NULL && target[1] == NULL)
		pr_err("Overwrite did not happen, but no BUG?!\n");
	else
		pr_err("list_add() corruption not detected!\n");
}

void lkdtm_CORRUPT_LIST_DEL(void)
{
	LIST_HEAD(test_head);
	struct lkdtm_list item;
	void *target[2] = { };
	void *redirection = &target;

	list_add(&item.node, &test_head);

	pr_info("attempting good list removal\n");
	list_del(&item.node);

	pr_info("attempting corrupted list removal\n");
	list_add(&item.node, &test_head);

	/* As with the list_add() test above, this corrupts "next". */
	item.node.next = redirection;
	list_del(&item.node);

	if (target[0] == NULL && target[1] == NULL)
		pr_err("Overwrite did not happen, but no BUG?!\n");
	else
		pr_err("list_del() corruption not detected!\n");
<<<<<<< HEAD
=======
}

void lkdtm_CORRUPT_USER_DS(void)
{
	pr_info("setting bad task size limit\n");
	set_fs(KERNEL_DS);

	/* Make sure we do not keep running with a KERNEL_DS! */
	force_sig(SIGKILL, current);
>>>>>>> ca975794
}<|MERGE_RESOLUTION|>--- conflicted
+++ resolved
@@ -8,10 +8,6 @@
 #include <linux/list.h>
 #include <linux/sched.h>
 #include <linux/uaccess.h>
-
-struct lkdtm_list {
-	struct list_head node;
-};
 
 struct lkdtm_list {
 	struct list_head node;
@@ -224,8 +220,6 @@
 		pr_err("Overwrite did not happen, but no BUG?!\n");
 	else
 		pr_err("list_del() corruption not detected!\n");
-<<<<<<< HEAD
-=======
 }
 
 void lkdtm_CORRUPT_USER_DS(void)
@@ -235,5 +229,4 @@
 
 	/* Make sure we do not keep running with a KERNEL_DS! */
 	force_sig(SIGKILL, current);
->>>>>>> ca975794
 }