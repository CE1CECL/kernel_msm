/*
 *  linux/arch/arm/common/amba.c
 *
 *  Copyright (C) 2003 Deep Blue Solutions Ltd, All Rights Reserved.
 *
 * This program is free software; you can redistribute it and/or modify
 * it under the terms of the GNU General Public License version 2 as
 * published by the Free Software Foundation.
 */
#include <linux/module.h>
#include <linux/init.h>
#include <linux/device.h>
#include <linux/string.h>
#include <linux/slab.h>
#include <linux/io.h>
#include <linux/pm.h>
#include <linux/pm_runtime.h>
#include <linux/pm_domain.h>
#include <linux/amba/bus.h>
#include <linux/sizes.h>
#include <linux/limits.h>

#include <asm/irq.h>

#define to_amba_driver(d)	container_of(d, struct amba_driver, drv)

static const struct amba_id *
amba_lookup(const struct amba_id *table, struct amba_device *dev)
{
	int ret = 0;

	while (table->mask) {
		ret = (dev->periphid & table->mask) == table->id;
		if (ret)
			break;
		table++;
	}

	return ret ? table : NULL;
}

static int amba_match(struct device *dev, struct device_driver *drv)
{
	struct amba_device *pcdev = to_amba_device(dev);
	struct amba_driver *pcdrv = to_amba_driver(drv);

	/* When driver_override is set, only bind to the matching driver */
	if (pcdev->driver_override)
		return !strcmp(pcdev->driver_override, drv->name);

	return amba_lookup(pcdrv->id_table, pcdev) != NULL;
}

static int amba_uevent(struct device *dev, struct kobj_uevent_env *env)
{
	struct amba_device *pcdev = to_amba_device(dev);
	int retval = 0;

	retval = add_uevent_var(env, "AMBA_ID=%08x", pcdev->periphid);
	if (retval)
		return retval;

	retval = add_uevent_var(env, "MODALIAS=amba:d%08X", pcdev->periphid);
	return retval;
}

static ssize_t driver_override_show(struct device *_dev,
				    struct device_attribute *attr, char *buf)
{
	struct amba_device *dev = to_amba_device(_dev);
	ssize_t len;

<<<<<<< HEAD
	if (!dev->driver_override)
		return 0;

=======
>>>>>>> 8719027e
	device_lock(_dev);
	len = sprintf(buf, "%s\n", dev->driver_override);
	device_unlock(_dev);
	return len;
}

static ssize_t driver_override_store(struct device *_dev,
				     struct device_attribute *attr,
				     const char *buf, size_t count)
{
	struct amba_device *dev = to_amba_device(_dev);
	char *driver_override, *old, *cp;

	/* We need to keep extra room for a newline */
	if (count >= (PAGE_SIZE - 1))
		return -EINVAL;

	driver_override = kstrndup(buf, count, GFP_KERNEL);
	if (!driver_override)
		return -ENOMEM;

	cp = strchr(driver_override, '\n');
	if (cp)
		*cp = '\0';

	device_lock(_dev);
	old = dev->driver_override;
	if (strlen(driver_override)) {
		dev->driver_override = driver_override;
	} else {
	       kfree(driver_override);
	       dev->driver_override = NULL;
	}
	device_unlock(_dev);

	kfree(old);

	return count;
}

#define amba_attr_func(name,fmt,arg...)					\
static ssize_t name##_show(struct device *_dev,				\
			   struct device_attribute *attr, char *buf)	\
{									\
	struct amba_device *dev = to_amba_device(_dev);			\
	return sprintf(buf, fmt, arg);					\
}

#define amba_attr(name,fmt,arg...)	\
amba_attr_func(name,fmt,arg)		\
static DEVICE_ATTR(name, S_IRUGO, name##_show, NULL)

amba_attr_func(id, "%08x\n", dev->periphid);
amba_attr(irq0, "%u\n", dev->irq[0]);
amba_attr(irq1, "%u\n", dev->irq[1]);
amba_attr_func(resource, "\t%016llx\t%016llx\t%016lx\n",
	 (unsigned long long)dev->res.start, (unsigned long long)dev->res.end,
	 dev->res.flags);

static struct device_attribute amba_dev_attrs[] = {
	__ATTR_RO(id),
	__ATTR_RO(resource),
	__ATTR_RW(driver_override),
	__ATTR_NULL,
};

#ifdef CONFIG_PM
/*
 * Hooks to provide runtime PM of the pclk (bus clock).  It is safe to
 * enable/disable the bus clock at runtime PM suspend/resume as this
 * does not result in loss of context.
 */
static int amba_pm_runtime_suspend(struct device *dev)
{
	struct amba_device *pcdev = to_amba_device(dev);
	int ret = pm_generic_runtime_suspend(dev);

	if (ret == 0 && dev->driver) {
		if (pm_runtime_is_irq_safe(dev))
			clk_disable(pcdev->pclk);
		else
			clk_disable_unprepare(pcdev->pclk);
	}

	return ret;
}

static int amba_pm_runtime_resume(struct device *dev)
{
	struct amba_device *pcdev = to_amba_device(dev);
	int ret;

	if (dev->driver) {
		if (pm_runtime_is_irq_safe(dev))
			ret = clk_enable(pcdev->pclk);
		else
			ret = clk_prepare_enable(pcdev->pclk);
		/* Failure is probably fatal to the system, but... */
		if (ret)
			return ret;
	}

	return pm_generic_runtime_resume(dev);
}
#endif /* CONFIG_PM */

static const struct dev_pm_ops amba_pm = {
	.suspend	= pm_generic_suspend,
	.resume		= pm_generic_resume,
	.freeze		= pm_generic_freeze,
	.thaw		= pm_generic_thaw,
	.poweroff	= pm_generic_poweroff,
	.restore	= pm_generic_restore,
	SET_RUNTIME_PM_OPS(
		amba_pm_runtime_suspend,
		amba_pm_runtime_resume,
		NULL
	)
};

/*
 * Primecells are part of the Advanced Microcontroller Bus Architecture,
 * so we call the bus "amba".
 */
struct bus_type amba_bustype = {
	.name		= "amba",
	.dev_attrs	= amba_dev_attrs,
	.match		= amba_match,
	.uevent		= amba_uevent,
	.pm		= &amba_pm,
};

static int __init amba_init(void)
{
	return bus_register(&amba_bustype);
}

postcore_initcall(amba_init);

static int amba_get_enable_pclk(struct amba_device *pcdev)
{
	int ret;

	pcdev->pclk = clk_get(&pcdev->dev, "apb_pclk");
	if (IS_ERR(pcdev->pclk))
		return PTR_ERR(pcdev->pclk);

	ret = clk_prepare_enable(pcdev->pclk);
	if (ret)
		clk_put(pcdev->pclk);

	return ret;
}

static void amba_put_disable_pclk(struct amba_device *pcdev)
{
	clk_disable_unprepare(pcdev->pclk);
	clk_put(pcdev->pclk);
}

/*
 * These are the device model conversion veneers; they convert the
 * device model structures to our more specific structures.
 */
static int amba_probe(struct device *dev)
{
	struct amba_device *pcdev = to_amba_device(dev);
	struct amba_driver *pcdrv = to_amba_driver(dev->driver);
	const struct amba_id *id = amba_lookup(pcdrv->id_table, pcdev);
	int ret;

	do {
		ret = dev_pm_domain_attach(dev, true);
		if (ret == -EPROBE_DEFER)
			break;

		ret = amba_get_enable_pclk(pcdev);
		if (ret) {
			dev_pm_domain_detach(dev, true);
			break;
		}

		pm_runtime_get_noresume(dev);
		pm_runtime_set_active(dev);
		pm_runtime_enable(dev);

		ret = pcdrv->probe(pcdev, id);
		if (ret == 0)
			break;

		pm_runtime_disable(dev);
		pm_runtime_set_suspended(dev);
		pm_runtime_put_noidle(dev);

		amba_put_disable_pclk(pcdev);
		dev_pm_domain_detach(dev, true);
	} while (0);

	return ret;
}

static int amba_remove(struct device *dev)
{
	struct amba_device *pcdev = to_amba_device(dev);
	struct amba_driver *drv = to_amba_driver(dev->driver);
	int ret;

	pm_runtime_get_sync(dev);
	ret = drv->remove(pcdev);
	pm_runtime_put_noidle(dev);

	/* Undo the runtime PM settings in amba_probe() */
	pm_runtime_disable(dev);
	pm_runtime_set_suspended(dev);
	pm_runtime_put_noidle(dev);

	amba_put_disable_pclk(pcdev);
	dev_pm_domain_detach(dev, true);

	return ret;
}

static void amba_shutdown(struct device *dev)
{
	struct amba_driver *drv = to_amba_driver(dev->driver);
	drv->shutdown(to_amba_device(dev));
}

/**
 *	amba_driver_register - register an AMBA device driver
 *	@drv: amba device driver structure
 *
 *	Register an AMBA device driver with the Linux device model
 *	core.  If devices pre-exist, the drivers probe function will
 *	be called.
 */
int amba_driver_register(struct amba_driver *drv)
{
	drv->drv.bus = &amba_bustype;

#define SETFN(fn)	if (drv->fn) drv->drv.fn = amba_##fn
	SETFN(probe);
	SETFN(remove);
	SETFN(shutdown);

	return driver_register(&drv->drv);
}

/**
 *	amba_driver_unregister - remove an AMBA device driver
 *	@drv: AMBA device driver structure to remove
 *
 *	Unregister an AMBA device driver from the Linux device
 *	model.  The device model will call the drivers remove function
 *	for each device the device driver is currently handling.
 */
void amba_driver_unregister(struct amba_driver *drv)
{
	driver_unregister(&drv->drv);
}


static void amba_device_release(struct device *dev)
{
	struct amba_device *d = to_amba_device(dev);

	if (d->res.parent)
		release_resource(&d->res);
	kfree(d);
}

/**
 *	amba_device_add - add a previously allocated AMBA device structure
 *	@dev: AMBA device allocated by amba_device_alloc
 *	@parent: resource parent for this devices resources
 *
 *	Claim the resource, and read the device cell ID if not already
 *	initialized.  Register the AMBA device with the Linux device
 *	manager.
 */
int amba_device_add(struct amba_device *dev, struct resource *parent)
{
	u32 size;
	void __iomem *tmp;
	int i, ret;

	WARN_ON(dev->irq[0] == (unsigned int)-1);
	WARN_ON(dev->irq[1] == (unsigned int)-1);

	ret = request_resource(parent, &dev->res);
	if (ret)
		goto err_out;

	/* Hard-coded primecell ID instead of plug-n-play */
	if (dev->periphid != 0)
		goto skip_probe;

	/*
	 * Dynamically calculate the size of the resource
	 * and use this for iomap
	 */
	size = resource_size(&dev->res);
	tmp = ioremap(dev->res.start, size);
	if (!tmp) {
		ret = -ENOMEM;
		goto err_release;
	}

	ret = amba_get_enable_pclk(dev);
	if (ret == 0) {
		u32 pid, cid;

		/*
		 * Read pid and cid based on size of resource
		 * they are located at end of region
		 */
		for (pid = 0, i = 0; i < 4; i++)
			pid |= (readl(tmp + size - 0x20 + 4 * i) & 255) <<
				(i * 8);
		for (cid = 0, i = 0; i < 4; i++)
			cid |= (readl(tmp + size - 0x10 + 4 * i) & 255) <<
				(i * 8);

		amba_put_disable_pclk(dev);

		if (cid == AMBA_CID || cid == CORESIGHT_CID)
			dev->periphid = pid;

		if (!dev->periphid)
			ret = -ENODEV;
	}

	iounmap(tmp);

	if (ret)
		goto err_release;

 skip_probe:
	ret = device_add(&dev->dev);
	if (ret)
		goto err_release;

	if (dev->irq[0])
		ret = device_create_file(&dev->dev, &dev_attr_irq0);
	if (ret == 0 && dev->irq[1])
		ret = device_create_file(&dev->dev, &dev_attr_irq1);
	if (ret == 0)
		return ret;

	device_unregister(&dev->dev);

 err_release:
	release_resource(&dev->res);
 err_out:
	return ret;
}
EXPORT_SYMBOL_GPL(amba_device_add);

static struct amba_device *
amba_aphb_device_add(struct device *parent, const char *name,
		     resource_size_t base, size_t size, int irq1, int irq2,
		     void *pdata, unsigned int periphid, u64 dma_mask,
		     struct resource *resbase)
{
	struct amba_device *dev;
	int ret;

	dev = amba_device_alloc(name, base, size);
	if (!dev)
		return ERR_PTR(-ENOMEM);

	dev->dev.coherent_dma_mask = dma_mask;
	dev->irq[0] = irq1;
	dev->irq[1] = irq2;
	dev->periphid = periphid;
	dev->dev.platform_data = pdata;
	dev->dev.parent = parent;

	ret = amba_device_add(dev, resbase);
	if (ret) {
		amba_device_put(dev);
		return ERR_PTR(ret);
	}

	return dev;
}

struct amba_device *
amba_apb_device_add(struct device *parent, const char *name,
		    resource_size_t base, size_t size, int irq1, int irq2,
		    void *pdata, unsigned int periphid)
{
	return amba_aphb_device_add(parent, name, base, size, irq1, irq2, pdata,
				    periphid, 0, &iomem_resource);
}
EXPORT_SYMBOL_GPL(amba_apb_device_add);

struct amba_device *
amba_ahb_device_add(struct device *parent, const char *name,
		    resource_size_t base, size_t size, int irq1, int irq2,
		    void *pdata, unsigned int periphid)
{
	return amba_aphb_device_add(parent, name, base, size, irq1, irq2, pdata,
				    periphid, ~0ULL, &iomem_resource);
}
EXPORT_SYMBOL_GPL(amba_ahb_device_add);

struct amba_device *
amba_apb_device_add_res(struct device *parent, const char *name,
			resource_size_t base, size_t size, int irq1,
			int irq2, void *pdata, unsigned int periphid,
			struct resource *resbase)
{
	return amba_aphb_device_add(parent, name, base, size, irq1, irq2, pdata,
				    periphid, 0, resbase);
}
EXPORT_SYMBOL_GPL(amba_apb_device_add_res);

struct amba_device *
amba_ahb_device_add_res(struct device *parent, const char *name,
			resource_size_t base, size_t size, int irq1,
			int irq2, void *pdata, unsigned int periphid,
			struct resource *resbase)
{
	return amba_aphb_device_add(parent, name, base, size, irq1, irq2, pdata,
				    periphid, ~0ULL, resbase);
}
EXPORT_SYMBOL_GPL(amba_ahb_device_add_res);


static void amba_device_initialize(struct amba_device *dev, const char *name)
{
	device_initialize(&dev->dev);
	if (name)
		dev_set_name(&dev->dev, "%s", name);
	dev->dev.release = amba_device_release;
	dev->dev.bus = &amba_bustype;
	dev->dev.dma_mask = &dev->dev.coherent_dma_mask;
	dev->res.name = dev_name(&dev->dev);
}

/**
 *	amba_device_alloc - allocate an AMBA device
 *	@name: sysfs name of the AMBA device
 *	@base: base of AMBA device
 *	@size: size of AMBA device
 *
 *	Allocate and initialize an AMBA device structure.  Returns %NULL
 *	on failure.
 */
struct amba_device *amba_device_alloc(const char *name, resource_size_t base,
	size_t size)
{
	struct amba_device *dev;

	dev = kzalloc(sizeof(*dev), GFP_KERNEL);
	if (dev) {
		amba_device_initialize(dev, name);
		dev->res.start = base;
		dev->res.end = base + size - 1;
		dev->res.flags = IORESOURCE_MEM;
	}

	return dev;
}
EXPORT_SYMBOL_GPL(amba_device_alloc);

/**
 *	amba_device_register - register an AMBA device
 *	@dev: AMBA device to register
 *	@parent: parent memory resource
 *
 *	Setup the AMBA device, reading the cell ID if present.
 *	Claim the resource, and register the AMBA device with
 *	the Linux device manager.
 */
int amba_device_register(struct amba_device *dev, struct resource *parent)
{
	amba_device_initialize(dev, dev->dev.init_name);
	dev->dev.init_name = NULL;

	return amba_device_add(dev, parent);
}

/**
 *	amba_device_put - put an AMBA device
 *	@dev: AMBA device to put
 */
void amba_device_put(struct amba_device *dev)
{
	put_device(&dev->dev);
}
EXPORT_SYMBOL_GPL(amba_device_put);

/**
 *	amba_device_unregister - unregister an AMBA device
 *	@dev: AMBA device to remove
 *
 *	Remove the specified AMBA device from the Linux device
 *	manager.  All files associated with this object will be
 *	destroyed, and device drivers notified that the device has
 *	been removed.  The AMBA device's resources including
 *	the amba_device structure will be freed once all
 *	references to it have been dropped.
 */
void amba_device_unregister(struct amba_device *dev)
{
	device_unregister(&dev->dev);
}


struct find_data {
	struct amba_device *dev;
	struct device *parent;
	const char *busid;
	unsigned int id;
	unsigned int mask;
};

static int amba_find_match(struct device *dev, void *data)
{
	struct find_data *d = data;
	struct amba_device *pcdev = to_amba_device(dev);
	int r;

	r = (pcdev->periphid & d->mask) == d->id;
	if (d->parent)
		r &= d->parent == dev->parent;
	if (d->busid)
		r &= strcmp(dev_name(dev), d->busid) == 0;

	if (r) {
		get_device(dev);
		d->dev = pcdev;
	}

	return r;
}

/**
 *	amba_find_device - locate an AMBA device given a bus id
 *	@busid: bus id for device (or NULL)
 *	@parent: parent device (or NULL)
 *	@id: peripheral ID (or 0)
 *	@mask: peripheral ID mask (or 0)
 *
 *	Return the AMBA device corresponding to the supplied parameters.
 *	If no device matches, returns NULL.
 *
 *	NOTE: When a valid device is found, its refcount is
 *	incremented, and must be decremented before the returned
 *	reference.
 */
struct amba_device *
amba_find_device(const char *busid, struct device *parent, unsigned int id,
		 unsigned int mask)
{
	struct find_data data;

	data.dev = NULL;
	data.parent = parent;
	data.busid = busid;
	data.id = id;
	data.mask = mask;

	bus_for_each_dev(&amba_bustype, NULL, &data, amba_find_match);

	return data.dev;
}

/**
 *	amba_request_regions - request all mem regions associated with device
 *	@dev: amba_device structure for device
 *	@name: name, or NULL to use driver name
 */
int amba_request_regions(struct amba_device *dev, const char *name)
{
	int ret = 0;
	u32 size;

	if (!name)
		name = dev->dev.driver->name;

	size = resource_size(&dev->res);

	if (!request_mem_region(dev->res.start, size, name))
		ret = -EBUSY;

	return ret;
}

/**
 *	amba_release_regions - release mem regions associated with device
 *	@dev: amba_device structure for device
 *
 *	Release regions claimed by a successful call to amba_request_regions.
 */
void amba_release_regions(struct amba_device *dev)
{
	u32 size;

	size = resource_size(&dev->res);
	release_mem_region(dev->res.start, size);
}

EXPORT_SYMBOL(amba_driver_register);
EXPORT_SYMBOL(amba_driver_unregister);
EXPORT_SYMBOL(amba_device_register);
EXPORT_SYMBOL(amba_device_unregister);
EXPORT_SYMBOL(amba_find_device);
EXPORT_SYMBOL(amba_request_regions);
EXPORT_SYMBOL(amba_release_regions);<|MERGE_RESOLUTION|>--- conflicted
+++ resolved
@@ -70,12 +70,6 @@
 	struct amba_device *dev = to_amba_device(_dev);
 	ssize_t len;
 
-<<<<<<< HEAD
-	if (!dev->driver_override)
-		return 0;
-
-=======
->>>>>>> 8719027e
 	device_lock(_dev);
 	len = sprintf(buf, "%s\n", dev->driver_override);
 	device_unlock(_dev);
