/*
 * devfreq: Generic Dynamic Voltage and Frequency Scaling (DVFS) Framework
 *	    for Non-CPU Devices.
 *
 * Copyright (C) 2011 Samsung Electronics
 *	MyungJoo Ham <myungjoo.ham@samsung.com>
 *
 * This program is free software; you can redistribute it and/or modify
 * it under the terms of the GNU General Public License version 2 as
 * published by the Free Software Foundation.
 */

#include <linux/kernel.h>
#include <linux/kmod.h>
#include <linux/sched.h>
#include <linux/errno.h>
#include <linux/err.h>
#include <linux/init.h>
#include <linux/export.h>
#include <linux/slab.h>
#include <linux/stat.h>
#include <linux/pm_opp.h>
#include <linux/devfreq.h>
#include <linux/workqueue.h>
#include <linux/platform_device.h>
#include <linux/list.h>
#include <linux/printk.h>
#include <linux/hrtimer.h>
#include <linux/of.h>
#include "governor.h"

#define MAX(a,b)	((a > b) ? a : b)
#define MIN(a,b)	((a < b) ? a : b)

static struct class *devfreq_class;

/*
 * devfreq core provides delayed work based load monitoring helper
 * functions. Governors can use these or can implement their own
 * monitoring mechanism.
 */
static struct workqueue_struct *devfreq_wq;

/* The list of all device-devfreq governors */
static LIST_HEAD(devfreq_governor_list);
/* The list of all device-devfreq */
static LIST_HEAD(devfreq_list);
static DEFINE_MUTEX(devfreq_list_lock);

/**
 * find_device_devfreq() - find devfreq struct using device pointer
 * @dev:	device pointer used to lookup device devfreq.
 *
 * Search the list of device devfreqs and return the matched device's
 * devfreq info. devfreq_list_lock should be held by the caller.
 */
static struct devfreq *find_device_devfreq(struct device *dev)
{
	struct devfreq *tmp_devfreq;

	if (IS_ERR_OR_NULL(dev)) {
		pr_err("DEVFREQ: %s: Invalid parameters\n", __func__);
		return ERR_PTR(-EINVAL);
	}
	WARN(!mutex_is_locked(&devfreq_list_lock),
	     "devfreq_list_lock must be locked.");

	list_for_each_entry(tmp_devfreq, &devfreq_list, node) {
		if (tmp_devfreq->dev.parent == dev)
			return tmp_devfreq;
	}

	return ERR_PTR(-ENODEV);
}

static long find_available_min_freq(struct devfreq *devfreq)
{
	struct dev_pm_opp *opp;
	long min_freq = 0;

	opp = dev_pm_opp_find_freq_ceil(devfreq->dev.parent, &min_freq);
	if (IS_ERR(opp))
		min_freq = PTR_ERR(opp);
	else
		dev_pm_opp_put(opp);

	return min_freq;
}

static long find_available_max_freq(struct devfreq *devfreq)
{
	struct dev_pm_opp *opp;
	long max_freq = LONG_MAX;

	opp = dev_pm_opp_find_freq_floor(devfreq->dev.parent, &max_freq);
	if (IS_ERR(opp))
		max_freq = PTR_ERR(opp);
	else
		dev_pm_opp_put(opp);

	return max_freq;
}

/**
 * devfreq_get_freq_level() - Lookup freq_table for the frequency
 * @devfreq:	the devfreq instance
 * @freq:	the target frequency
 */
static int devfreq_get_freq_level(struct devfreq *devfreq, unsigned long freq)
{
	int lev;

	for (lev = 0; lev < devfreq->profile->max_state; lev++)
		if (freq == devfreq->profile->freq_table[lev])
			return lev;

	return -EINVAL;
}

static int set_freq_table(struct devfreq *devfreq)
{
	struct devfreq_dev_profile *profile = devfreq->profile;
	struct dev_pm_opp *opp;
	unsigned long freq;
	int i, count;

	/* Initialize the freq_table from OPP table */
	count = dev_pm_opp_get_opp_count(devfreq->dev.parent);
	if (count <= 0)
		return -EINVAL;

	profile->max_state = count;
	profile->freq_table = devm_kcalloc(devfreq->dev.parent,
					profile->max_state,
					sizeof(*profile->freq_table),
					GFP_KERNEL);
	if (!profile->freq_table) {
		profile->max_state = 0;
		return -ENOMEM;
	}

	for (i = 0, freq = 0; i < profile->max_state; i++, freq++) {
		opp = dev_pm_opp_find_freq_ceil(devfreq->dev.parent, &freq);
		if (IS_ERR(opp)) {
			devm_kfree(devfreq->dev.parent, profile->freq_table);
			profile->max_state = 0;
			return PTR_ERR(opp);
		}
		dev_pm_opp_put(opp);
		profile->freq_table[i] = freq;
	}

	return 0;
}

/**
 * devfreq_update_status() - Update statistics of devfreq behavior
 * @devfreq:	the devfreq instance
 * @freq:	the update target frequency
 */
int devfreq_update_status(struct devfreq *devfreq, unsigned long freq)
{
	int lev, prev_lev, ret = 0;
	unsigned long cur_time;

	lockdep_assert_held(&devfreq->lock);
	cur_time = jiffies;

	/* Immediately exit if previous_freq is not initialized yet. */
	if (!devfreq->previous_freq)
		goto out;

	prev_lev = devfreq_get_freq_level(devfreq, devfreq->previous_freq);
	if (prev_lev < 0) {
		ret = prev_lev;
		goto out;
	}

	devfreq->time_in_state[prev_lev] +=
			 cur_time - devfreq->last_stat_updated;

	lev = devfreq_get_freq_level(devfreq, freq);
	if (lev < 0) {
		ret = lev;
		goto out;
	}

	if (lev != prev_lev) {
		devfreq->trans_table[(prev_lev *
				devfreq->profile->max_state) + lev]++;
		devfreq->total_trans++;
	}

out:
	devfreq->last_stat_updated = cur_time;
	return ret;
}
EXPORT_SYMBOL(devfreq_update_status);

/**
 * find_devfreq_governor() - find devfreq governor from name
 * @name:	name of the governor
 *
 * Search the list of devfreq governors and return the matched
 * governor's pointer. devfreq_list_lock should be held by the caller.
 */
static struct devfreq_governor *find_devfreq_governor(const char *name)
{
	struct devfreq_governor *tmp_governor;

	if (IS_ERR_OR_NULL(name)) {
		pr_err("DEVFREQ: %s: Invalid parameters\n", __func__);
		return ERR_PTR(-EINVAL);
	}
	WARN(!mutex_is_locked(&devfreq_list_lock),
	     "devfreq_list_lock must be locked.");

	list_for_each_entry(tmp_governor, &devfreq_governor_list, node) {
		if (!strncmp(tmp_governor->name, name, DEVFREQ_NAME_LEN))
			return tmp_governor;
	}

	return ERR_PTR(-ENODEV);
}

/**
 * try_then_request_governor() - Try to find the governor and request the
 *                               module if is not found.
 * @name:	name of the governor
 *
 * Search the list of devfreq governors and request the module and try again
 * if is not found. This can happen when both drivers (the governor driver
 * and the driver that call devfreq_add_device) are built as modules.
 * devfreq_list_lock should be held by the caller. Returns the matched
 * governor's pointer or an error pointer.
 */
static struct devfreq_governor *try_then_request_governor(const char *name)
{
	struct devfreq_governor *governor;
	int err = 0;

	if (IS_ERR_OR_NULL(name)) {
		pr_err("DEVFREQ: %s: Invalid parameters\n", __func__);
		return ERR_PTR(-EINVAL);
	}
	WARN(!mutex_is_locked(&devfreq_list_lock),
	     "devfreq_list_lock must be locked.");

	governor = find_devfreq_governor(name);
	if (IS_ERR(governor)) {
		mutex_unlock(&devfreq_list_lock);

		if (!strncmp(name, DEVFREQ_GOV_SIMPLE_ONDEMAND,
			     DEVFREQ_NAME_LEN))
			err = request_module("governor_%s", "simpleondemand");
		else
			err = request_module("governor_%s", name);
		/* Restore previous state before return */
		mutex_lock(&devfreq_list_lock);
		if (err)
			return (err < 0) ? ERR_PTR(err) : ERR_PTR(-EINVAL);

		governor = find_devfreq_governor(name);
	}

	return governor;
}

static int devfreq_notify_transition(struct devfreq *devfreq,
		struct devfreq_freqs *freqs, unsigned int state)
{
	if (!devfreq)
		return -EINVAL;

	switch (state) {
	case DEVFREQ_PRECHANGE:
		srcu_notifier_call_chain(&devfreq->transition_notifier_list,
				DEVFREQ_PRECHANGE, freqs);
		break;

	case DEVFREQ_POSTCHANGE:
		srcu_notifier_call_chain(&devfreq->transition_notifier_list,
				DEVFREQ_POSTCHANGE, freqs);
		break;
	default:
		return -EINVAL;
	}

	return 0;
}

/* Load monitoring helper functions for governors use */

/**
 * update_devfreq() - Reevaluate the device and configure frequency.
 * @devfreq:	the devfreq instance.
 *
 * Note: Lock devfreq->lock before calling update_devfreq
 *	 This function is exported for governors.
 */
int update_devfreq(struct devfreq *devfreq)
{
	struct devfreq_freqs freqs;
	unsigned long freq, cur_freq, min_freq, max_freq;
	int err = 0;
	u32 flags = 0;

	if (!mutex_is_locked(&devfreq->lock)) {
		WARN(true, "devfreq->lock must be locked by the caller.\n");
		return -EINVAL;
	}

	if (!devfreq->governor)
		return -EINVAL;

	/* Reevaluate the proper frequency */
	err = devfreq->governor->get_target_freq(devfreq, &freq);
	if (err)
		return err;

	/*
	 * Adjust the frequency with user freq, QoS and available freq.
	 *
	 * List from the highest priority
	 * max_freq
	 * min_freq
	 */
	max_freq = MIN(devfreq->scaling_max_freq, devfreq->max_freq);
	min_freq = MAX(devfreq->scaling_min_freq, devfreq->min_freq);

	if (freq < min_freq) {
		freq = min_freq;
		flags &= ~DEVFREQ_FLAG_LEAST_UPPER_BOUND; /* Use GLB */
	}
	if (freq > max_freq) {
		freq = max_freq;
		flags |= DEVFREQ_FLAG_LEAST_UPPER_BOUND; /* Use LUB */
	}

	if (devfreq->profile->get_cur_freq)
		devfreq->profile->get_cur_freq(devfreq->dev.parent, &cur_freq);
	else
		cur_freq = devfreq->previous_freq;

	freqs.old = cur_freq;
	freqs.new = freq;
	devfreq_notify_transition(devfreq, &freqs, DEVFREQ_PRECHANGE);

	err = devfreq->profile->target(devfreq->dev.parent, &freq, flags);
	if (err) {
		freqs.new = cur_freq;
		devfreq_notify_transition(devfreq, &freqs, DEVFREQ_POSTCHANGE);
		return err;
	}

	freqs.new = freq;
	devfreq_notify_transition(devfreq, &freqs, DEVFREQ_POSTCHANGE);

	if (devfreq_update_status(devfreq, freq))
		dev_err(&devfreq->dev,
			"Couldn't update frequency transition information.\n");

	devfreq->previous_freq = freq;
	return err;
}
EXPORT_SYMBOL(update_devfreq);

/**
 * devfreq_monitor() - Periodically poll devfreq objects.
 * @work:	the work struct used to run devfreq_monitor periodically.
 *
 */
static void devfreq_monitor(struct work_struct *work)
{
	int err;
	struct devfreq *devfreq = container_of(work,
					struct devfreq, work.work);

	mutex_lock(&devfreq->lock);
	err = update_devfreq(devfreq);
	if (err)
		dev_err(&devfreq->dev, "dvfs failed with (%d) error\n", err);

	queue_delayed_work(devfreq_wq, &devfreq->work,
				msecs_to_jiffies(devfreq->profile->polling_ms));
	mutex_unlock(&devfreq->lock);
}

/**
 * devfreq_monitor_start() - Start load monitoring of devfreq instance
 * @devfreq:	the devfreq instance.
 *
 * Helper function for starting devfreq device load monitoing. By
 * default delayed work based monitoring is supported. Function
 * to be called from governor in response to DEVFREQ_GOV_START
 * event when device is added to devfreq framework.
 */
void devfreq_monitor_start(struct devfreq *devfreq)
{
	INIT_DEFERRABLE_WORK(&devfreq->work, devfreq_monitor);
	if (devfreq->profile->polling_ms)
		queue_delayed_work(devfreq_wq, &devfreq->work,
			msecs_to_jiffies(devfreq->profile->polling_ms));
}
EXPORT_SYMBOL(devfreq_monitor_start);

/**
 * devfreq_monitor_stop() - Stop load monitoring of a devfreq instance
 * @devfreq:	the devfreq instance.
 *
 * Helper function to stop devfreq device load monitoing. Function
 * to be called from governor in response to DEVFREQ_GOV_STOP
 * event when device is removed from devfreq framework.
 */
void devfreq_monitor_stop(struct devfreq *devfreq)
{
	cancel_delayed_work_sync(&devfreq->work);
}
EXPORT_SYMBOL(devfreq_monitor_stop);

/**
 * devfreq_monitor_suspend() - Suspend load monitoring of a devfreq instance
 * @devfreq:	the devfreq instance.
 *
 * Helper function to suspend devfreq device load monitoing. Function
 * to be called from governor in response to DEVFREQ_GOV_SUSPEND
 * event or when polling interval is set to zero.
 *
 * Note: Though this function is same as devfreq_monitor_stop(),
 * intentionally kept separate to provide hooks for collecting
 * transition statistics.
 */
void devfreq_monitor_suspend(struct devfreq *devfreq)
{
	mutex_lock(&devfreq->lock);
	if (devfreq->stop_polling) {
		mutex_unlock(&devfreq->lock);
		return;
	}

	devfreq_update_status(devfreq, devfreq->previous_freq);
	devfreq->stop_polling = true;
	mutex_unlock(&devfreq->lock);
	cancel_delayed_work_sync(&devfreq->work);
}
EXPORT_SYMBOL(devfreq_monitor_suspend);

/**
 * devfreq_monitor_resume() - Resume load monitoring of a devfreq instance
 * @devfreq:    the devfreq instance.
 *
 * Helper function to resume devfreq device load monitoing. Function
 * to be called from governor in response to DEVFREQ_GOV_RESUME
 * event or when polling interval is set to non-zero.
 */
void devfreq_monitor_resume(struct devfreq *devfreq)
{
	unsigned long freq;

	mutex_lock(&devfreq->lock);
	if (!devfreq->stop_polling)
		goto out;

	if (!delayed_work_pending(&devfreq->work) &&
			devfreq->profile->polling_ms)
		queue_delayed_work(devfreq_wq, &devfreq->work,
			msecs_to_jiffies(devfreq->profile->polling_ms));

	devfreq->last_stat_updated = jiffies;
	devfreq->stop_polling = false;

	if (devfreq->profile->get_cur_freq &&
		!devfreq->profile->get_cur_freq(devfreq->dev.parent, &freq))
		devfreq->previous_freq = freq;

out:
	mutex_unlock(&devfreq->lock);
}
EXPORT_SYMBOL(devfreq_monitor_resume);

/**
 * devfreq_interval_update() - Update device devfreq monitoring interval
 * @devfreq:    the devfreq instance.
 * @delay:      new polling interval to be set.
 *
 * Helper function to set new load monitoring polling interval. Function
 * to be called from governor in response to DEVFREQ_GOV_INTERVAL event.
 */
void devfreq_interval_update(struct devfreq *devfreq, unsigned int *delay)
{
	unsigned int cur_delay = devfreq->profile->polling_ms;
	unsigned int new_delay = *delay;

	mutex_lock(&devfreq->lock);
	devfreq->profile->polling_ms = new_delay;

	if (devfreq->stop_polling)
		goto out;

	/* if new delay is zero, stop polling */
	if (!new_delay) {
		mutex_unlock(&devfreq->lock);
		cancel_delayed_work_sync(&devfreq->work);
		return;
	}

	/* if current delay is zero, start polling with new delay */
	if (!cur_delay) {
		queue_delayed_work(devfreq_wq, &devfreq->work,
			msecs_to_jiffies(devfreq->profile->polling_ms));
		goto out;
	}

	/* if current delay is greater than new delay, restart polling */
	if (cur_delay > new_delay) {
		mutex_unlock(&devfreq->lock);
		cancel_delayed_work_sync(&devfreq->work);
		mutex_lock(&devfreq->lock);
		if (!devfreq->stop_polling)
			queue_delayed_work(devfreq_wq, &devfreq->work,
			      msecs_to_jiffies(devfreq->profile->polling_ms));
	}
out:
	mutex_unlock(&devfreq->lock);
}
EXPORT_SYMBOL(devfreq_interval_update);

/**
 * devfreq_notifier_call() - Notify that the device frequency requirements
 *			   has been changed out of devfreq framework.
 * @nb:		the notifier_block (supposed to be devfreq->nb)
 * @type:	not used
 * @devp:	not used
 *
 * Called by a notifier that uses devfreq->nb.
 */
static int devfreq_notifier_call(struct notifier_block *nb, unsigned long type,
				 void *devp)
{
	struct devfreq *devfreq = container_of(nb, struct devfreq, nb);
	int err = -EINVAL;

	mutex_lock(&devfreq->lock);

	devfreq->scaling_min_freq = find_available_min_freq(devfreq);

	devfreq->scaling_max_freq = find_available_max_freq(devfreq);
	if (!devfreq->scaling_max_freq) {
		devfreq->scaling_max_freq = ULONG_MAX;
		goto out;
	}

	err = update_devfreq(devfreq);

out:
	mutex_unlock(&devfreq->lock);
	if (err)
		dev_err(devfreq->dev.parent,
			"failed to update frequency from OPP notifier (%d)\n",
			err);

	return NOTIFY_OK;
}

/**
 * devfreq_dev_release() - Callback for struct device to release the device.
 * @dev:	the devfreq device
 *
 * Remove devfreq from the list and release its resources.
 */
static void devfreq_dev_release(struct device *dev)
{
	struct devfreq *devfreq = to_devfreq(dev);

	mutex_lock(&devfreq_list_lock);
	list_del(&devfreq->node);
	mutex_unlock(&devfreq_list_lock);

	if (devfreq->profile->exit)
		devfreq->profile->exit(devfreq->dev.parent);

	mutex_destroy(&devfreq->lock);
	mutex_destroy(&devfreq->event_lock);
	kfree(devfreq);
}

/**
 * devfreq_add_device() - Add devfreq feature to the device
 * @dev:	the device to add devfreq feature.
 * @profile:	device-specific profile to run devfreq.
 * @governor_name:	name of the policy to choose frequency.
 * @data:	private data for the governor. The devfreq framework does not
 *		touch this value.
 */
struct devfreq *devfreq_add_device(struct device *dev,
				   struct devfreq_dev_profile *profile,
				   const char *governor_name,
				   void *data)
{
	struct devfreq *devfreq;
	struct devfreq_governor *governor;
	int err = 0;
	long freq;

	if (!dev || !profile || !governor_name) {
		dev_err(dev, "%s: Invalid parameters.\n", __func__);
		return ERR_PTR(-EINVAL);
	}

	mutex_lock(&devfreq_list_lock);
	devfreq = find_device_devfreq(dev);
	mutex_unlock(&devfreq_list_lock);
	if (!IS_ERR(devfreq)) {
		dev_err(dev, "%s: Unable to create devfreq for the device.\n",
			__func__);
		err = -EINVAL;
		goto err_out;
	}

	devfreq = kzalloc(sizeof(struct devfreq), GFP_KERNEL);
	if (!devfreq) {
		err = -ENOMEM;
		goto err_out;
	}

	mutex_init(&devfreq->lock);
	mutex_init(&devfreq->event_lock);
	mutex_lock(&devfreq->lock);
	devfreq->dev.parent = dev;
	devfreq->dev.class = devfreq_class;
	devfreq->dev.release = devfreq_dev_release;
	INIT_LIST_HEAD(&devfreq->node);
	devfreq->profile = profile;
	strncpy(devfreq->governor_name, governor_name, DEVFREQ_NAME_LEN);
	devfreq->previous_freq = profile->initial_freq;
	devfreq->last_status.current_frequency = profile->initial_freq;
	devfreq->data = data;
	devfreq->nb.notifier_call = devfreq_notifier_call;
	devfreq->dev_suspended = false;

	if (!devfreq->profile->max_state && !devfreq->profile->freq_table) {
		mutex_unlock(&devfreq->lock);
		err = set_freq_table(devfreq);
		if (err < 0)
			goto err_out;
		mutex_lock(&devfreq->lock);
	}

<<<<<<< HEAD
	freq = find_available_min_freq(devfreq);
	if (freq < 0) {
		mutex_unlock(&devfreq->lock);
		err = -EINVAL;
		goto err_dev;
	}
	devfreq->min_freq = devfreq->scaling_min_freq = freq;
=======
	devfreq->scaling_min_freq = find_available_min_freq(devfreq);
	devfreq->min_freq = devfreq->scaling_min_freq;
>>>>>>> a4834780

	freq = find_available_max_freq(devfreq);
	if (freq < 0) {
		mutex_unlock(&devfreq->lock);
		err = -EINVAL;
		goto err_dev;
	}
	devfreq->max_freq = devfreq->scaling_max_freq = freq;

	dev_set_name(&devfreq->dev, "%s", dev_name(dev));
	err = device_register(&devfreq->dev);
	if (err) {
		mutex_unlock(&devfreq->lock);
		put_device(&devfreq->dev);
		goto err_out;
	}

	devfreq->trans_table =
		devm_kzalloc(&devfreq->dev,
			     array3_size(sizeof(unsigned int),
					 devfreq->profile->max_state,
					 devfreq->profile->max_state),
			     GFP_KERNEL);
	devfreq->time_in_state = devm_kcalloc(&devfreq->dev,
						devfreq->profile->max_state,
						sizeof(unsigned long),
						GFP_KERNEL);
	devfreq->last_stat_updated = jiffies;

	srcu_init_notifier_head(&devfreq->transition_notifier_list);

	mutex_unlock(&devfreq->lock);

	mutex_lock(&devfreq_list_lock);

	governor = try_then_request_governor(devfreq->governor_name);
	if (IS_ERR(governor)) {
		dev_err(dev, "%s: Unable to find governor for the device\n",
			__func__);
		err = PTR_ERR(governor);
		goto err_init;
	}

	devfreq->governor = governor;
	err = devfreq->governor->event_handler(devfreq, DEVFREQ_GOV_START,
						NULL);
	if (err) {
		dev_err(dev, "%s: Unable to start governor for the device\n",
			__func__);
		goto err_init;
	}

	list_add(&devfreq->node, &devfreq_list);

	mutex_unlock(&devfreq_list_lock);

	return devfreq;

err_init:
	mutex_unlock(&devfreq_list_lock);

	devfreq_remove_device(devfreq);
	devfreq = NULL;
err_dev:
	if (devfreq)
		kfree(devfreq);
err_out:
	return ERR_PTR(err);
}
EXPORT_SYMBOL(devfreq_add_device);

/**
 * devfreq_remove_device() - Remove devfreq feature from a device.
 * @devfreq:	the devfreq instance to be removed
 *
 * The opposite of devfreq_add_device().
 */
int devfreq_remove_device(struct devfreq *devfreq)
{
	if (!devfreq)
		return -EINVAL;

	if (devfreq->governor)
		devfreq->governor->event_handler(devfreq,
						 DEVFREQ_GOV_STOP, NULL);
	device_unregister(&devfreq->dev);

	return 0;
}
EXPORT_SYMBOL(devfreq_remove_device);

static int devm_devfreq_dev_match(struct device *dev, void *res, void *data)
{
	struct devfreq **r = res;

	if (WARN_ON(!r || !*r))
		return 0;

	return *r == data;
}

static void devm_devfreq_dev_release(struct device *dev, void *res)
{
	devfreq_remove_device(*(struct devfreq **)res);
}

/**
 * devm_devfreq_add_device() - Resource-managed devfreq_add_device()
 * @dev:	the device to add devfreq feature.
 * @profile:	device-specific profile to run devfreq.
 * @governor_name:	name of the policy to choose frequency.
 * @data:	private data for the governor. The devfreq framework does not
 *		touch this value.
 *
 * This function manages automatically the memory of devfreq device using device
 * resource management and simplify the free operation for memory of devfreq
 * device.
 */
struct devfreq *devm_devfreq_add_device(struct device *dev,
					struct devfreq_dev_profile *profile,
					const char *governor_name,
					void *data)
{
	struct devfreq **ptr, *devfreq;

	ptr = devres_alloc(devm_devfreq_dev_release, sizeof(*ptr), GFP_KERNEL);
	if (!ptr)
		return ERR_PTR(-ENOMEM);

	devfreq = devfreq_add_device(dev, profile, governor_name, data);
	if (IS_ERR(devfreq)) {
		devres_free(ptr);
		return devfreq;
	}

	*ptr = devfreq;
	devres_add(dev, ptr);

	return devfreq;
}
EXPORT_SYMBOL(devm_devfreq_add_device);

#ifdef CONFIG_OF
/*
 * devfreq_get_devfreq_by_phandle - Get the devfreq device from devicetree
 * @dev - instance to the given device
 * @index - index into list of devfreq
 *
 * return the instance of devfreq device
 */
struct devfreq *devfreq_get_devfreq_by_phandle(struct device *dev, int index)
{
	struct device_node *node;
	struct devfreq *devfreq;

	if (!dev)
		return ERR_PTR(-EINVAL);

	if (!dev->of_node)
		return ERR_PTR(-EINVAL);

	node = of_parse_phandle(dev->of_node, "devfreq", index);
	if (!node)
		return ERR_PTR(-ENODEV);

	mutex_lock(&devfreq_list_lock);
	list_for_each_entry(devfreq, &devfreq_list, node) {
		if (devfreq->dev.parent
			&& devfreq->dev.parent->of_node == node) {
			mutex_unlock(&devfreq_list_lock);
			of_node_put(node);
			return devfreq;
		}
	}
	mutex_unlock(&devfreq_list_lock);
	of_node_put(node);

	return ERR_PTR(-EPROBE_DEFER);
}
#else
struct devfreq *devfreq_get_devfreq_by_phandle(struct device *dev, int index)
{
	return ERR_PTR(-ENODEV);
}
#endif /* CONFIG_OF */
EXPORT_SYMBOL_GPL(devfreq_get_devfreq_by_phandle);

/**
 * devm_devfreq_remove_device() - Resource-managed devfreq_remove_device()
 * @dev:	the device to add devfreq feature.
 * @devfreq:	the devfreq instance to be removed
 */
void devm_devfreq_remove_device(struct device *dev, struct devfreq *devfreq)
{
	WARN_ON(devres_release(dev, devm_devfreq_dev_release,
			       devm_devfreq_dev_match, devfreq));
}
EXPORT_SYMBOL(devm_devfreq_remove_device);

/**
 * devfreq_suspend_device() - Suspend devfreq of a device.
 * @devfreq: the devfreq instance to be suspended
 *
 * This function is intended to be called by the pm callbacks
 * (e.g., runtime_suspend, suspend) of the device driver that
 * holds the devfreq.
 */
int devfreq_suspend_device(struct devfreq *devfreq)
{
	int ret;

	if (!devfreq)
		return -EINVAL;

	mutex_lock(&devfreq->event_lock);
	if (!devfreq->governor || devfreq->dev_suspended) {
		mutex_unlock(&devfreq->event_lock);
		return 0;
	}

	ret = devfreq->governor->event_handler(devfreq,
				DEVFREQ_GOV_SUSPEND, NULL);
	if (!ret)
		devfreq->dev_suspended = true;
	mutex_unlock(&devfreq->event_lock);
	return ret;
}
EXPORT_SYMBOL(devfreq_suspend_device);

/**
 * devfreq_resume_device() - Resume devfreq of a device.
 * @devfreq: the devfreq instance to be resumed
 *
 * This function is intended to be called by the pm callbacks
 * (e.g., runtime_resume, resume) of the device driver that
 * holds the devfreq.
 */
int devfreq_resume_device(struct devfreq *devfreq)
{
	int ret;
	if (!devfreq)
		return -EINVAL;

	mutex_lock(&devfreq->event_lock);
	if (!devfreq->governor || !devfreq->dev_suspended) {
		mutex_unlock(&devfreq->event_lock);
		return 0;
	}

	ret = devfreq->governor->event_handler(devfreq,
				DEVFREQ_GOV_RESUME, NULL);
	if (!ret)
		devfreq->dev_suspended = false;
	mutex_unlock(&devfreq->event_lock);
	return ret;
}
EXPORT_SYMBOL(devfreq_resume_device);

/**
 * devfreq_add_governor() - Add devfreq governor
 * @governor:	the devfreq governor to be added
 */
int devfreq_add_governor(struct devfreq_governor *governor)
{
	struct devfreq_governor *g;
	struct devfreq *devfreq;
	int err = 0;

	if (!governor) {
		pr_err("%s: Invalid parameters.\n", __func__);
		return -EINVAL;
	}

	mutex_lock(&devfreq_list_lock);
	g = find_devfreq_governor(governor->name);
	if (!IS_ERR(g)) {
		pr_err("%s: governor %s already registered\n", __func__,
		       g->name);
		err = -EINVAL;
		goto err_out;
	}

	list_add(&governor->node, &devfreq_governor_list);

	list_for_each_entry(devfreq, &devfreq_list, node) {
		int ret = 0;
		struct device *dev = devfreq->dev.parent;

		if (!strncmp(devfreq->governor_name, governor->name,
			     DEVFREQ_NAME_LEN)) {
			/* The following should never occur */
			if (devfreq->governor) {
				dev_warn(dev,
					 "%s: Governor %s already present\n",
					 __func__, devfreq->governor->name);
				ret = devfreq->governor->event_handler(devfreq,
							DEVFREQ_GOV_STOP, NULL);
				if (ret) {
					dev_warn(dev,
						 "%s: Governor %s stop = %d\n",
						 __func__,
						 devfreq->governor->name, ret);
				}
				/* Fall through */
			}
			devfreq->governor = governor;
			ret = devfreq->governor->event_handler(devfreq,
						DEVFREQ_GOV_START, NULL);
			if (ret) {
				dev_warn(dev, "%s: Governor %s start=%d\n",
					 __func__, devfreq->governor->name,
					 ret);
			}
		}
	}

err_out:
	mutex_unlock(&devfreq_list_lock);

	return err;
}
EXPORT_SYMBOL(devfreq_add_governor);

/**
 * devfreq_remove_governor() - Remove devfreq feature from a device.
 * @governor:	the devfreq governor to be removed
 */
int devfreq_remove_governor(struct devfreq_governor *governor)
{
	struct devfreq_governor *g;
	struct devfreq *devfreq;
	int err = 0;

	if (!governor) {
		pr_err("%s: Invalid parameters.\n", __func__);
		return -EINVAL;
	}

	mutex_lock(&devfreq_list_lock);
	g = find_devfreq_governor(governor->name);
	if (IS_ERR(g)) {
		pr_err("%s: governor %s not registered\n", __func__,
		       governor->name);
		err = PTR_ERR(g);
		goto err_out;
	}
	list_for_each_entry(devfreq, &devfreq_list, node) {
		int ret;
		struct device *dev = devfreq->dev.parent;

		if (!strncmp(devfreq->governor_name, governor->name,
			     DEVFREQ_NAME_LEN)) {
			/* we should have a devfreq governor! */
			if (!devfreq->governor) {
				dev_warn(dev, "%s: Governor %s NOT present\n",
					 __func__, governor->name);
				continue;
				/* Fall through */
			}
			ret = devfreq->governor->event_handler(devfreq,
						DEVFREQ_GOV_STOP, NULL);
			if (ret) {
				dev_warn(dev, "%s: Governor %s stop=%d\n",
					 __func__, devfreq->governor->name,
					 ret);
			}
			devfreq->governor = NULL;
		}
	}

	list_del(&governor->node);
err_out:
	mutex_unlock(&devfreq_list_lock);

	return err;
}
EXPORT_SYMBOL(devfreq_remove_governor);

static ssize_t name_show(struct device *dev,
			struct device_attribute *attr, char *buf)
{
	struct devfreq *devfreq = to_devfreq(dev);
	return sprintf(buf, "%s\n", dev_name(devfreq->dev.parent));
}
static DEVICE_ATTR_RO(name);

static ssize_t governor_show(struct device *dev,
			     struct device_attribute *attr, char *buf)
{
	if (!to_devfreq(dev)->governor)
		return -EINVAL;

	return sprintf(buf, "%s\n", to_devfreq(dev)->governor->name);
}

static ssize_t governor_store(struct device *dev, struct device_attribute *attr,
			      const char *buf, size_t count)
{
	struct devfreq *df = to_devfreq(dev);
	int ret;
	char str_governor[DEVFREQ_NAME_LEN + 1];
	const struct devfreq_governor *governor, *prev_gov;

	ret = sscanf(buf, "%" __stringify(DEVFREQ_NAME_LEN) "s", str_governor);
	if (ret != 1)
		return -EINVAL;

	mutex_lock(&devfreq_list_lock);
	governor = try_then_request_governor(str_governor);
	if (IS_ERR(governor)) {
		ret = PTR_ERR(governor);
		goto out;
	}
	if (df->governor == governor) {
		ret = 0;
		goto out;
	} else if ((df->governor && df->governor->immutable) ||
					governor->immutable) {
		ret = -EINVAL;
		goto out;
	}

	mutex_lock(&df->event_lock);
	if (df->dev_suspended) {
		ret = -EINVAL;
		goto gov_stop_out;
	}
	if (df->governor) {
		ret = df->governor->event_handler(df, DEVFREQ_GOV_STOP, NULL);
		if (ret) {
			dev_warn(dev, "%s: Governor %s not stopped(%d)\n",
				 __func__, df->governor->name, ret);
			goto gov_stop_out;
		}
	}
	prev_gov = df->governor;
	df->governor = governor;
	strlcpy(df->governor_name, governor->name, DEVFREQ_NAME_LEN);
	ret = df->governor->event_handler(df, DEVFREQ_GOV_START, NULL);
	if (ret) {
		dev_warn(dev, "%s: Governor %s not started(%d)\n",
			 __func__, df->governor->name, ret);
		if (prev_gov) {
			df->governor = prev_gov;
			strlcpy(df->governor_name, prev_gov->name,
				DEVFREQ_NAME_LEN);
			df->governor->event_handler(df, DEVFREQ_GOV_START,
						    NULL);
		}
	}

gov_stop_out:
	mutex_unlock(&df->event_lock);
out:
	mutex_unlock(&devfreq_list_lock);

	if (!ret)
		ret = count;
	return ret;
}
static DEVICE_ATTR_RW(governor);

static ssize_t available_governors_show(struct device *d,
					struct device_attribute *attr,
					char *buf)
{
	struct devfreq *df = to_devfreq(d);
	ssize_t count = 0;

	mutex_lock(&devfreq_list_lock);

	/*
	 * The devfreq with immutable governor (e.g., passive) shows
	 * only own governor.
	 */
	if (df->governor && df->governor->immutable) {
		count = scnprintf(&buf[count], DEVFREQ_NAME_LEN,
				   "%s ", df->governor_name);
	/*
	 * The devfreq device shows the registered governor except for
	 * immutable governors such as passive governor .
	 */
	} else {
		struct devfreq_governor *governor;

		list_for_each_entry(governor, &devfreq_governor_list, node) {
			if (governor->immutable)
				continue;
			count += scnprintf(&buf[count], (PAGE_SIZE - count - 2),
					   "%s ", governor->name);
		}
	}

	mutex_unlock(&devfreq_list_lock);

	/* Truncate the trailing space */
	if (count)
		count--;

	count += sprintf(&buf[count], "\n");

	return count;
}
static DEVICE_ATTR_RO(available_governors);

static ssize_t cur_freq_show(struct device *dev, struct device_attribute *attr,
			     char *buf)
{
	unsigned long freq;
	struct devfreq *devfreq = to_devfreq(dev);

	if (devfreq->profile->get_cur_freq &&
		!devfreq->profile->get_cur_freq(devfreq->dev.parent, &freq))
		return sprintf(buf, "%lu\n", freq);

	return sprintf(buf, "%lu\n", devfreq->previous_freq);
}
static DEVICE_ATTR_RO(cur_freq);

static ssize_t target_freq_show(struct device *dev,
				struct device_attribute *attr, char *buf)
{
	return sprintf(buf, "%lu\n", to_devfreq(dev)->previous_freq);
}
static DEVICE_ATTR_RO(target_freq);

static ssize_t polling_interval_show(struct device *dev,
				     struct device_attribute *attr, char *buf)
{
	return sprintf(buf, "%d\n", to_devfreq(dev)->profile->polling_ms);
}

static ssize_t polling_interval_store(struct device *dev,
				      struct device_attribute *attr,
				      const char *buf, size_t count)
{
	struct devfreq *df = to_devfreq(dev);
	unsigned int value;
	int ret;

	if (!df->governor)
		return -EINVAL;

	ret = sscanf(buf, "%u", &value);
	if (ret != 1)
		return -EINVAL;

	mutex_lock(&df->event_lock);
	df->governor->event_handler(df, DEVFREQ_GOV_INTERVAL, &value);
	ret = count;
	mutex_unlock(&df->event_lock);

	return ret;
}
static DEVICE_ATTR_RW(polling_interval);

static ssize_t min_freq_store(struct device *dev, struct device_attribute *attr,
			      const char *buf, size_t count)
{
	struct devfreq *df = to_devfreq(dev);
	unsigned long value;
	int ret;

	ret = sscanf(buf, "%lu", &value);
	if (ret != 1)
		return -EINVAL;

	mutex_lock(&df->event_lock);
	mutex_lock(&df->lock);

	if (value) {
		if (value > df->max_freq) {
			ret = -EINVAL;
			goto unlock;
		}
	} else {
		unsigned long *freq_table = df->profile->freq_table;

		/* Get minimum frequency according to sorting order */
		if (freq_table[0] < freq_table[df->profile->max_state - 1])
			value = freq_table[0];
		else
			value = freq_table[df->profile->max_state - 1];
	}

	df->min_freq = value;
	update_devfreq(df);
	ret = count;
unlock:
	mutex_unlock(&df->lock);
	mutex_unlock(&df->event_lock);
	return ret;
}

static ssize_t min_freq_show(struct device *dev, struct device_attribute *attr,
			     char *buf)
{
	struct devfreq *df = to_devfreq(dev);

	return sprintf(buf, "%lu\n", MAX(df->scaling_min_freq, df->min_freq));
}

static ssize_t max_freq_store(struct device *dev, struct device_attribute *attr,
			      const char *buf, size_t count)
{
	struct devfreq *df = to_devfreq(dev);
	unsigned long value;
	int ret;

	ret = sscanf(buf, "%lu", &value);
	if (ret != 1)
		return -EINVAL;

	mutex_lock(&df->event_lock);
	mutex_lock(&df->lock);

	if (value) {
		if (value < df->min_freq) {
			ret = -EINVAL;
			goto unlock;
		}
	} else {
		unsigned long *freq_table = df->profile->freq_table;

		/* Get maximum frequency according to sorting order */
		if (freq_table[0] < freq_table[df->profile->max_state - 1])
			value = freq_table[df->profile->max_state - 1];
		else
			value = freq_table[0];
	}

	df->max_freq = value;
	update_devfreq(df);
	ret = count;
unlock:
	mutex_unlock(&df->lock);
	mutex_unlock(&df->event_lock);
	return ret;
}
static DEVICE_ATTR_RW(min_freq);

static ssize_t max_freq_show(struct device *dev, struct device_attribute *attr,
			     char *buf)
{
	struct devfreq *df = to_devfreq(dev);

	return sprintf(buf, "%lu\n", MIN(df->scaling_max_freq, df->max_freq));
}
static DEVICE_ATTR_RW(max_freq);

static ssize_t available_frequencies_show(struct device *d,
					  struct device_attribute *attr,
					  char *buf)
{
	struct devfreq *df = to_devfreq(d);
	ssize_t count = 0;
	int i;

	mutex_lock(&df->lock);

	for (i = 0; i < df->profile->max_state; i++)
		count += scnprintf(&buf[count], (PAGE_SIZE - count - 2),
				"%lu ", df->profile->freq_table[i]);

	mutex_unlock(&df->lock);
	/* Truncate the trailing space */
	if (count)
		count--;

	count += sprintf(&buf[count], "\n");

	return count;
}
static DEVICE_ATTR_RO(available_frequencies);

static ssize_t trans_stat_show(struct device *dev,
			       struct device_attribute *attr, char *buf)
{
	struct devfreq *devfreq = to_devfreq(dev);
	ssize_t len;
	int i, j;
	unsigned int max_state = devfreq->profile->max_state;

	if (max_state == 0)
		return sprintf(buf, "Not Supported.\n");

	mutex_lock(&devfreq->lock);
	if (!devfreq->stop_polling &&
			devfreq_update_status(devfreq, devfreq->previous_freq)) {
		mutex_unlock(&devfreq->lock);
		return 0;
	}
	mutex_unlock(&devfreq->lock);

	len = sprintf(buf, "     From  :   To\n");
	len += sprintf(buf + len, "           :");
	for (i = 0; i < max_state; i++)
		len += sprintf(buf + len, "%10lu",
				devfreq->profile->freq_table[i]);

	len += sprintf(buf + len, "   time(ms)\n");

	for (i = 0; i < max_state; i++) {
		if (devfreq->profile->freq_table[i]
					== devfreq->previous_freq) {
			len += sprintf(buf + len, "*");
		} else {
			len += sprintf(buf + len, " ");
		}
		len += sprintf(buf + len, "%10lu:",
				devfreq->profile->freq_table[i]);
		for (j = 0; j < max_state; j++)
			len += sprintf(buf + len, "%10u",
				devfreq->trans_table[(i * max_state) + j]);
		len += sprintf(buf + len, "%10u\n",
			jiffies_to_msecs(devfreq->time_in_state[i]));
	}

	len += sprintf(buf + len, "Total transition : %u\n",
					devfreq->total_trans);
	return len;
}
static DEVICE_ATTR_RO(trans_stat);

static struct attribute *devfreq_attrs[] = {
	&dev_attr_name.attr,
	&dev_attr_governor.attr,
	&dev_attr_available_governors.attr,
	&dev_attr_cur_freq.attr,
	&dev_attr_available_frequencies.attr,
	&dev_attr_target_freq.attr,
	&dev_attr_polling_interval.attr,
	&dev_attr_min_freq.attr,
	&dev_attr_max_freq.attr,
	&dev_attr_trans_stat.attr,
	NULL,
};
ATTRIBUTE_GROUPS(devfreq);

static int __init devfreq_init(void)
{
	devfreq_class = class_create(THIS_MODULE, "devfreq");
	if (IS_ERR(devfreq_class)) {
		pr_err("%s: couldn't create class\n", __FILE__);
		return PTR_ERR(devfreq_class);
	}

	devfreq_wq = create_freezable_workqueue("devfreq_wq");
	if (!devfreq_wq) {
		class_destroy(devfreq_class);
		pr_err("%s: couldn't create workqueue\n", __FILE__);
		return -ENOMEM;
	}
	devfreq_class->dev_groups = devfreq_groups;

	return 0;
}
subsys_initcall(devfreq_init);

/*
 * The following are helper functions for devfreq user device drivers with
 * OPP framework.
 */

/**
 * devfreq_recommended_opp() - Helper function to get proper OPP for the
 *			     freq value given to target callback.
 * @dev:	The devfreq user device. (parent of devfreq)
 * @freq:	The frequency given to target function
 * @flags:	Flags handed from devfreq framework.
 *
 * The callers are required to call dev_pm_opp_put() for the returned OPP after
 * use.
 */
struct dev_pm_opp *devfreq_recommended_opp(struct device *dev,
					   unsigned long *freq,
					   u32 flags)
{
	struct dev_pm_opp *opp;

	if (flags & DEVFREQ_FLAG_LEAST_UPPER_BOUND) {
		/* The freq is an upper bound. opp should be lower */
		opp = dev_pm_opp_find_freq_floor(dev, freq);

		/* If not available, use the closest opp */
		if (opp == ERR_PTR(-ERANGE))
			opp = dev_pm_opp_find_freq_ceil(dev, freq);
	} else {
		/* The freq is an lower bound. opp should be higher */
		opp = dev_pm_opp_find_freq_ceil(dev, freq);

		/* If not available, use the closest opp */
		if (opp == ERR_PTR(-ERANGE))
			opp = dev_pm_opp_find_freq_floor(dev, freq);
	}

	return opp;
}
EXPORT_SYMBOL(devfreq_recommended_opp);

/**
 * devfreq_register_opp_notifier() - Helper function to get devfreq notified
 *				   for any changes in the OPP availability
 *				   changes
 * @dev:	The devfreq user device. (parent of devfreq)
 * @devfreq:	The devfreq object.
 */
int devfreq_register_opp_notifier(struct device *dev, struct devfreq *devfreq)
{
	return dev_pm_opp_register_notifier(dev, &devfreq->nb);
}
EXPORT_SYMBOL(devfreq_register_opp_notifier);

/**
 * devfreq_unregister_opp_notifier() - Helper function to stop getting devfreq
 *				     notified for any changes in the OPP
 *				     availability changes anymore.
 * @dev:	The devfreq user device. (parent of devfreq)
 * @devfreq:	The devfreq object.
 *
 * At exit() callback of devfreq_dev_profile, this must be included if
 * devfreq_recommended_opp is used.
 */
int devfreq_unregister_opp_notifier(struct device *dev, struct devfreq *devfreq)
{
	return dev_pm_opp_unregister_notifier(dev, &devfreq->nb);
}
EXPORT_SYMBOL(devfreq_unregister_opp_notifier);

static void devm_devfreq_opp_release(struct device *dev, void *res)
{
	devfreq_unregister_opp_notifier(dev, *(struct devfreq **)res);
}

/**
 * devm_ devfreq_register_opp_notifier()
 *		- Resource-managed devfreq_register_opp_notifier()
 * @dev:	The devfreq user device. (parent of devfreq)
 * @devfreq:	The devfreq object.
 */
int devm_devfreq_register_opp_notifier(struct device *dev,
				       struct devfreq *devfreq)
{
	struct devfreq **ptr;
	int ret;

	ptr = devres_alloc(devm_devfreq_opp_release, sizeof(*ptr), GFP_KERNEL);
	if (!ptr)
		return -ENOMEM;

	ret = devfreq_register_opp_notifier(dev, devfreq);
	if (ret) {
		devres_free(ptr);
		return ret;
	}

	*ptr = devfreq;
	devres_add(dev, ptr);

	return 0;
}
EXPORT_SYMBOL(devm_devfreq_register_opp_notifier);

/**
 * devm_devfreq_unregister_opp_notifier()
 *		- Resource-managed devfreq_unregister_opp_notifier()
 * @dev:	The devfreq user device. (parent of devfreq)
 * @devfreq:	The devfreq object.
 */
void devm_devfreq_unregister_opp_notifier(struct device *dev,
					 struct devfreq *devfreq)
{
	WARN_ON(devres_release(dev, devm_devfreq_opp_release,
			       devm_devfreq_dev_match, devfreq));
}
EXPORT_SYMBOL(devm_devfreq_unregister_opp_notifier);

/**
 * devfreq_register_notifier() - Register a driver with devfreq
 * @devfreq:	The devfreq object.
 * @nb:		The notifier block to register.
 * @list:	DEVFREQ_TRANSITION_NOTIFIER.
 */
int devfreq_register_notifier(struct devfreq *devfreq,
				struct notifier_block *nb,
				unsigned int list)
{
	int ret = 0;

	if (!devfreq)
		return -EINVAL;

	switch (list) {
	case DEVFREQ_TRANSITION_NOTIFIER:
		ret = srcu_notifier_chain_register(
				&devfreq->transition_notifier_list, nb);
		break;
	default:
		ret = -EINVAL;
	}

	return ret;
}
EXPORT_SYMBOL(devfreq_register_notifier);

/*
 * devfreq_unregister_notifier() - Unregister a driver with devfreq
 * @devfreq:	The devfreq object.
 * @nb:		The notifier block to be unregistered.
 * @list:	DEVFREQ_TRANSITION_NOTIFIER.
 */
int devfreq_unregister_notifier(struct devfreq *devfreq,
				struct notifier_block *nb,
				unsigned int list)
{
	int ret = 0;

	if (!devfreq)
		return -EINVAL;

	switch (list) {
	case DEVFREQ_TRANSITION_NOTIFIER:
		ret = srcu_notifier_chain_unregister(
				&devfreq->transition_notifier_list, nb);
		break;
	default:
		ret = -EINVAL;
	}

	return ret;
}
EXPORT_SYMBOL(devfreq_unregister_notifier);

struct devfreq_notifier_devres {
	struct devfreq *devfreq;
	struct notifier_block *nb;
	unsigned int list;
};

static void devm_devfreq_notifier_release(struct device *dev, void *res)
{
	struct devfreq_notifier_devres *this = res;

	devfreq_unregister_notifier(this->devfreq, this->nb, this->list);
}

/**
 * devm_devfreq_register_notifier()
	- Resource-managed devfreq_register_notifier()
 * @dev:	The devfreq user device. (parent of devfreq)
 * @devfreq:	The devfreq object.
 * @nb:		The notifier block to be unregistered.
 * @list:	DEVFREQ_TRANSITION_NOTIFIER.
 */
int devm_devfreq_register_notifier(struct device *dev,
				struct devfreq *devfreq,
				struct notifier_block *nb,
				unsigned int list)
{
	struct devfreq_notifier_devres *ptr;
	int ret;

	ptr = devres_alloc(devm_devfreq_notifier_release, sizeof(*ptr),
				GFP_KERNEL);
	if (!ptr)
		return -ENOMEM;

	ret = devfreq_register_notifier(devfreq, nb, list);
	if (ret) {
		devres_free(ptr);
		return ret;
	}

	ptr->devfreq = devfreq;
	ptr->nb = nb;
	ptr->list = list;
	devres_add(dev, ptr);

	return 0;
}
EXPORT_SYMBOL(devm_devfreq_register_notifier);

/**
 * devm_devfreq_unregister_notifier()
	- Resource-managed devfreq_unregister_notifier()
 * @dev:	The devfreq user device. (parent of devfreq)
 * @devfreq:	The devfreq object.
 * @nb:		The notifier block to be unregistered.
 * @list:	DEVFREQ_TRANSITION_NOTIFIER.
 */
void devm_devfreq_unregister_notifier(struct device *dev,
				struct devfreq *devfreq,
				struct notifier_block *nb,
				unsigned int list)
{
	WARN_ON(devres_release(dev, devm_devfreq_notifier_release,
			       devm_devfreq_dev_match, devfreq));
}
EXPORT_SYMBOL(devm_devfreq_unregister_notifier);<|MERGE_RESOLUTION|>--- conflicted
+++ resolved
@@ -646,7 +646,6 @@
 		mutex_lock(&devfreq->lock);
 	}
 
-<<<<<<< HEAD
 	freq = find_available_min_freq(devfreq);
 	if (freq < 0) {
 		mutex_unlock(&devfreq->lock);
@@ -654,10 +653,6 @@
 		goto err_dev;
 	}
 	devfreq->min_freq = devfreq->scaling_min_freq = freq;
-=======
-	devfreq->scaling_min_freq = find_available_min_freq(devfreq);
-	devfreq->min_freq = devfreq->scaling_min_freq;
->>>>>>> a4834780
 
 	freq = find_available_max_freq(devfreq);
 	if (freq < 0) {
