/*
 * devfreq: Generic Dynamic Voltage and Frequency Scaling (DVFS) Framework
 *	    for Non-CPU Devices.
 *
 * Copyright (C) 2011 Samsung Electronics
 *	MyungJoo Ham <myungjoo.ham@samsung.com>
 *
 * This program is free software; you can redistribute it and/or modify
 * it under the terms of the GNU General Public License version 2 as
 * published by the Free Software Foundation.
 */

#include <linux/kernel.h>
#include <linux/kmod.h>
#include <linux/sched.h>
#include <linux/errno.h>
#include <linux/err.h>
#include <linux/init.h>
#include <linux/export.h>
#include <linux/slab.h>
#include <linux/stat.h>
#include <linux/pm_opp.h>
#include <linux/devfreq.h>
#include <linux/workqueue.h>
#include <linux/platform_device.h>
#include <linux/list.h>
#include <linux/printk.h>
#include <linux/hrtimer.h>
#include <linux/of.h>
#include "governor.h"

#define MAX(a,b)	((a > b) ? a : b)
#define MIN(a,b)	((a < b) ? a : b)

static struct class *devfreq_class;

/*
 * devfreq core provides delayed work based load monitoring helper
 * functions. Governors can use these or can implement their own
 * monitoring mechanism.
 */
static struct workqueue_struct *devfreq_wq;

/* The list of all device-devfreq governors */
static LIST_HEAD(devfreq_governor_list);
/* The list of all device-devfreq */
static LIST_HEAD(devfreq_list);
static DEFINE_MUTEX(devfreq_list_lock);

/**
 * find_device_devfreq() - find devfreq struct using device pointer
 * @dev:	device pointer used to lookup device devfreq.
 *
 * Search the list of device devfreqs and return the matched device's
 * devfreq info. devfreq_list_lock should be held by the caller.
 */
static struct devfreq *find_device_devfreq(struct device *dev)
{
	struct devfreq *tmp_devfreq;

	if (IS_ERR_OR_NULL(dev)) {
		pr_err("DEVFREQ: %s: Invalid parameters\n", __func__);
		return ERR_PTR(-EINVAL);
	}
	WARN(!mutex_is_locked(&devfreq_list_lock),
	     "devfreq_list_lock must be locked.");

	list_for_each_entry(tmp_devfreq, &devfreq_list, node) {
		if (tmp_devfreq->dev.parent == dev)
			return tmp_devfreq;
	}

	return ERR_PTR(-ENODEV);
}

static long find_available_min_freq(struct devfreq *devfreq)
{
	struct dev_pm_opp *opp;
	long min_freq = 0;

	opp = dev_pm_opp_find_freq_ceil(devfreq->dev.parent, &min_freq);
	if (IS_ERR(opp))
		min_freq = PTR_ERR(opp);
	else
		dev_pm_opp_put(opp);

	return min_freq;
}

static long find_available_max_freq(struct devfreq *devfreq)
{
	struct dev_pm_opp *opp;
	long max_freq = LONG_MAX;

	opp = dev_pm_opp_find_freq_floor(devfreq->dev.parent, &max_freq);
	if (IS_ERR(opp))
		max_freq = PTR_ERR(opp);
	else
		dev_pm_opp_put(opp);

	return max_freq;
}

/**
 * devfreq_get_freq_level() - Lookup freq_table for the frequency
 * @devfreq:	the devfreq instance
 * @freq:	the target frequency
 */
static int devfreq_get_freq_level(struct devfreq *devfreq, unsigned long freq)
{
	int lev;

	for (lev = 0; lev < devfreq->profile->max_state; lev++)
		if (freq == devfreq->profile->freq_table[lev])
			return lev;

	return -EINVAL;
}

static int set_freq_table(struct devfreq *devfreq)
{
	struct devfreq_dev_profile *profile = devfreq->profile;
	struct dev_pm_opp *opp;
	unsigned long freq;
	int i, count;

	/* Initialize the freq_table from OPP table */
	count = dev_pm_opp_get_opp_count(devfreq->dev.parent);
	if (count <= 0)
		return -EINVAL;

	profile->max_state = count;
	profile->freq_table = devm_kcalloc(devfreq->dev.parent,
					profile->max_state,
					sizeof(*profile->freq_table),
					GFP_KERNEL);
	if (!profile->freq_table) {
		profile->max_state = 0;
		return -ENOMEM;
	}

	for (i = 0, freq = 0; i < profile->max_state; i++, freq++) {
		opp = dev_pm_opp_find_freq_ceil(devfreq->dev.parent, &freq);
		if (IS_ERR(opp)) {
			devm_kfree(devfreq->dev.parent, profile->freq_table);
			profile->max_state = 0;
			return PTR_ERR(opp);
		}
		dev_pm_opp_put(opp);
		profile->freq_table[i] = freq;
	}

	return 0;
}

/**
 * devfreq_update_status() - Update statistics of devfreq behavior
 * @devfreq:	the devfreq instance
 * @freq:	the update target frequency
 */
int devfreq_update_status(struct devfreq *devfreq, unsigned long freq)
{
	int lev, prev_lev, ret = 0;
	unsigned long cur_time;

	lockdep_assert_held(&devfreq->lock);
	cur_time = jiffies;

	/* Immediately exit if previous_freq is not initialized yet. */
	if (!devfreq->previous_freq)
		goto out;

	prev_lev = devfreq_get_freq_level(devfreq, devfreq->previous_freq);
	if (prev_lev < 0) {
		ret = prev_lev;
		goto out;
	}

	devfreq->time_in_state[prev_lev] +=
			 cur_time - devfreq->last_stat_updated;

	lev = devfreq_get_freq_level(devfreq, freq);
	if (lev < 0) {
		ret = lev;
		goto out;
	}

	if (lev != prev_lev) {
		devfreq->trans_table[(prev_lev *
				devfreq->profile->max_state) + lev]++;
		devfreq->total_trans++;
	}

out:
	devfreq->last_stat_updated = cur_time;
	return ret;
}
EXPORT_SYMBOL(devfreq_update_status);

/**
 * find_devfreq_governor() - find devfreq governor from name
 * @name:	name of the governor
 *
 * Search the list of devfreq governors and return the matched
 * governor's pointer. devfreq_list_lock should be held by the caller.
 */
static struct devfreq_governor *find_devfreq_governor(const char *name)
{
	struct devfreq_governor *tmp_governor;

	if (IS_ERR_OR_NULL(name)) {
		pr_err("DEVFREQ: %s: Invalid parameters\n", __func__);
		return ERR_PTR(-EINVAL);
	}
	WARN(!mutex_is_locked(&devfreq_list_lock),
	     "devfreq_list_lock must be locked.");

	list_for_each_entry(tmp_governor, &devfreq_governor_list, node) {
		if (!strncmp(tmp_governor->name, name, DEVFREQ_NAME_LEN))
			return tmp_governor;
	}

	return ERR_PTR(-ENODEV);
}

/**
 * try_then_request_governor() - Try to find the governor and request the
 *                               module if is not found.
 * @name:	name of the governor
 *
 * Search the list of devfreq governors and request the module and try again
 * if is not found. This can happen when both drivers (the governor driver
 * and the driver that call devfreq_add_device) are built as modules.
 * devfreq_list_lock should be held by the caller. Returns the matched
 * governor's pointer or an error pointer.
 */
static struct devfreq_governor *try_then_request_governor(const char *name)
{
	struct devfreq_governor *governor;
	int err = 0;

	if (IS_ERR_OR_NULL(name)) {
		pr_err("DEVFREQ: %s: Invalid parameters\n", __func__);
		return ERR_PTR(-EINVAL);
	}
	WARN(!mutex_is_locked(&devfreq_list_lock),
	     "devfreq_list_lock must be locked.");

	governor = find_devfreq_governor(name);
	if (IS_ERR(governor)) {
		mutex_unlock(&devfreq_list_lock);

		if (!strncmp(name, DEVFREQ_GOV_SIMPLE_ONDEMAND,
			     DEVFREQ_NAME_LEN))
			err = request_module("governor_%s", "simpleondemand");
		else
			err = request_module("governor_%s", name);
		/* Restore previous state before return */
		mutex_lock(&devfreq_list_lock);
		if (err)
			return (err < 0) ? ERR_PTR(err) : ERR_PTR(-EINVAL);

		governor = find_devfreq_governor(name);
	}

	return governor;
}

static int devfreq_notify_transition(struct devfreq *devfreq,
		struct devfreq_freqs *freqs, unsigned int state)
{
	if (!devfreq)
		return -EINVAL;

	switch (state) {
	case DEVFREQ_PRECHANGE:
		srcu_notifier_call_chain(&devfreq->transition_notifier_list,
				DEVFREQ_PRECHANGE, freqs);
		break;

	case DEVFREQ_POSTCHANGE:
		srcu_notifier_call_chain(&devfreq->transition_notifier_list,
				DEVFREQ_POSTCHANGE, freqs);
		break;
	default:
		return -EINVAL;
	}

	return 0;
}

/* Load monitoring helper functions for governors use */

/**
 * update_devfreq() - Reevaluate the device and configure frequency.
 * @devfreq:	the devfreq instance.
 *
 * Note: Lock devfreq->lock before calling update_devfreq
 *	 This function is exported for governors.
 */
int update_devfreq(struct devfreq *devfreq)
{
	struct devfreq_freqs freqs;
	unsigned long freq, cur_freq, min_freq, max_freq;
	int err = 0;
	u32 flags = 0;

	if (!mutex_is_locked(&devfreq->lock)) {
		WARN(true, "devfreq->lock must be locked by the caller.\n");
		return -EINVAL;
	}

	if (!devfreq->governor)
		return -EINVAL;

	/* Reevaluate the proper frequency */
	err = devfreq->governor->get_target_freq(devfreq, &freq);
	if (err)
		return err;

	/*
	 * Adjust the frequency with user freq, QoS and available freq.
	 *
	 * List from the highest priority
	 * max_freq
	 * min_freq
	 */
	max_freq = MIN(devfreq->scaling_max_freq, devfreq->max_freq);
	min_freq = MAX(devfreq->scaling_min_freq, devfreq->min_freq);

	if (freq < min_freq) {
		freq = min_freq;
		flags &= ~DEVFREQ_FLAG_LEAST_UPPER_BOUND; /* Use GLB */
	}
	if (freq > max_freq) {
		freq = max_freq;
		flags |= DEVFREQ_FLAG_LEAST_UPPER_BOUND; /* Use LUB */
	}

	if (devfreq->profile->get_cur_freq)
		devfreq->profile->get_cur_freq(devfreq->dev.parent, &cur_freq);
	else
		cur_freq = devfreq->previous_freq;

	freqs.old = cur_freq;
	freqs.new = freq;
	devfreq_notify_transition(devfreq, &freqs, DEVFREQ_PRECHANGE);

	err = devfreq->profile->target(devfreq->dev.parent, &freq, flags);
	if (err) {
		freqs.new = cur_freq;
		devfreq_notify_transition(devfreq, &freqs, DEVFREQ_POSTCHANGE);
		return err;
	}

	freqs.new = freq;
	devfreq_notify_transition(devfreq, &freqs, DEVFREQ_POSTCHANGE);

	if (devfreq_update_status(devfreq, freq))
		dev_err(&devfreq->dev,
			"Couldn't update frequency transition information.\n");

	devfreq->previous_freq = freq;
	return err;
}
EXPORT_SYMBOL(update_devfreq);

/**
 * devfreq_monitor() - Periodically poll devfreq objects.
 * @work:	the work struct used to run devfreq_monitor periodically.
 *
 */
static void devfreq_monitor(struct work_struct *work)
{
	int err;
	struct devfreq *devfreq = container_of(work,
					struct devfreq, work.work);

	mutex_lock(&devfreq->lock);
	err = update_devfreq(devfreq);
	if (err)
		dev_err(&devfreq->dev, "dvfs failed with (%d) error\n", err);

	queue_delayed_work(devfreq_wq, &devfreq->work,
				msecs_to_jiffies(devfreq->profile->polling_ms));
	mutex_unlock(&devfreq->lock);
}

/**
 * devfreq_monitor_start() - Start load monitoring of devfreq instance
 * @devfreq:	the devfreq instance.
 *
 * Helper function for starting devfreq device load monitoing. By
 * default delayed work based monitoring is supported. Function
 * to be called from governor in response to DEVFREQ_GOV_START
 * event when device is added to devfreq framework.
 */
void devfreq_monitor_start(struct devfreq *devfreq)
{
	INIT_DEFERRABLE_WORK(&devfreq->work, devfreq_monitor);
	if (devfreq->profile->polling_ms)
		queue_delayed_work(devfreq_wq, &devfreq->work,
			msecs_to_jiffies(devfreq->profile->polling_ms));
}
EXPORT_SYMBOL(devfreq_monitor_start);

/**
 * devfreq_monitor_stop() - Stop load monitoring of a devfreq instance
 * @devfreq:	the devfreq instance.
 *
 * Helper function to stop devfreq device load monitoing. Function
 * to be called from governor in response to DEVFREQ_GOV_STOP
 * event when device is removed from devfreq framework.
 */
void devfreq_monitor_stop(struct devfreq *devfreq)
{
	cancel_delayed_work_sync(&devfreq->work);
}
EXPORT_SYMBOL(devfreq_monitor_stop);

/**
 * devfreq_monitor_suspend() - Suspend load monitoring of a devfreq instance
 * @devfreq:	the devfreq instance.
 *
 * Helper function to suspend devfreq device load monitoing. Function
 * to be called from governor in response to DEVFREQ_GOV_SUSPEND
 * event or when polling interval is set to zero.
 *
 * Note: Though this function is same as devfreq_monitor_stop(),
 * intentionally kept separate to provide hooks for collecting
 * transition statistics.
 */
void devfreq_monitor_suspend(struct devfreq *devfreq)
{
	mutex_lock(&devfreq->lock);
	if (devfreq->stop_polling) {
		mutex_unlock(&devfreq->lock);
		return;
	}

	devfreq_update_status(devfreq, devfreq->previous_freq);
	devfreq->stop_polling = true;
	mutex_unlock(&devfreq->lock);
	cancel_delayed_work_sync(&devfreq->work);
}
EXPORT_SYMBOL(devfreq_monitor_suspend);

/**
 * devfreq_monitor_resume() - Resume load monitoring of a devfreq instance
 * @devfreq:    the devfreq instance.
 *
 * Helper function to resume devfreq device load monitoing. Function
 * to be called from governor in response to DEVFREQ_GOV_RESUME
 * event or when polling interval is set to non-zero.
 */
void devfreq_monitor_resume(struct devfreq *devfreq)
{
	unsigned long freq;

	mutex_lock(&devfreq->lock);
	if (!devfreq->stop_polling)
		goto out;

	if (!delayed_work_pending(&devfreq->work) &&
			devfreq->profile->polling_ms)
		queue_delayed_work(devfreq_wq, &devfreq->work,
			msecs_to_jiffies(devfreq->profile->polling_ms));

	devfreq->last_stat_updated = jiffies;
	devfreq->stop_polling = false;

	if (devfreq->profile->get_cur_freq &&
		!devfreq->profile->get_cur_freq(devfreq->dev.parent, &freq))
		devfreq->previous_freq = freq;

out:
	mutex_unlock(&devfreq->lock);
}
EXPORT_SYMBOL(devfreq_monitor_resume);

/**
 * devfreq_interval_update() - Update device devfreq monitoring interval
 * @devfreq:    the devfreq instance.
 * @delay:      new polling interval to be set.
 *
 * Helper function to set new load monitoring polling interval. Function
 * to be called from governor in response to DEVFREQ_GOV_INTERVAL event.
 */
void devfreq_interval_update(struct devfreq *devfreq, unsigned int *delay)
{
	unsigned int cur_delay = devfreq->profile->polling_ms;
	unsigned int new_delay = *delay;

	mutex_lock(&devfreq->lock);
	devfreq->profile->polling_ms = new_delay;

	if (devfreq->stop_polling)
		goto out;

	/* if new delay is zero, stop polling */
	if (!new_delay) {
		mutex_unlock(&devfreq->lock);
		cancel_delayed_work_sync(&devfreq->work);
		return;
	}

	/* if current delay is zero, start polling with new delay */
	if (!cur_delay) {
		queue_delayed_work(devfreq_wq, &devfreq->work,
			msecs_to_jiffies(devfreq->profile->polling_ms));
		goto out;
	}

	/* if current delay is greater than new delay, restart polling */
	if (cur_delay > new_delay) {
		mutex_unlock(&devfreq->lock);
		cancel_delayed_work_sync(&devfreq->work);
		mutex_lock(&devfreq->lock);
		if (!devfreq->stop_polling)
			queue_delayed_work(devfreq_wq, &devfreq->work,
			      msecs_to_jiffies(devfreq->profile->polling_ms));
	}
out:
	mutex_unlock(&devfreq->lock);
}
EXPORT_SYMBOL(devfreq_interval_update);

/**
 * devfreq_notifier_call() - Notify that the device frequency requirements
 *			   has been changed out of devfreq framework.
 * @nb:		the notifier_block (supposed to be devfreq->nb)
 * @type:	not used
 * @devp:	not used
 *
 * Called by a notifier that uses devfreq->nb.
 */
static int devfreq_notifier_call(struct notifier_block *nb, unsigned long type,
				 void *devp)
{
	struct devfreq *devfreq = container_of(nb, struct devfreq, nb);
	int err = -EINVAL;

	mutex_lock(&devfreq->lock);

	devfreq->scaling_min_freq = find_available_min_freq(devfreq);
	if (!devfreq->scaling_min_freq)
		goto out;

	devfreq->scaling_max_freq = find_available_max_freq(devfreq);
	if (!devfreq->scaling_max_freq) {
		devfreq->scaling_max_freq = ULONG_MAX;
		goto out;
	}

	err = update_devfreq(devfreq);

out:
	mutex_unlock(&devfreq->lock);
	if (err)
		dev_err(devfreq->dev.parent,
			"failed to update frequency from OPP notifier (%d)\n",
			err);

	return NOTIFY_OK;
}

/**
 * devfreq_dev_release() - Callback for struct device to release the device.
 * @dev:	the devfreq device
 *
 * Remove devfreq from the list and release its resources.
 */
static void devfreq_dev_release(struct device *dev)
{
	struct devfreq *devfreq = to_devfreq(dev);

	mutex_lock(&devfreq_list_lock);
	list_del(&devfreq->node);
	mutex_unlock(&devfreq_list_lock);

	if (devfreq->profile->exit)
		devfreq->profile->exit(devfreq->dev.parent);

	mutex_destroy(&devfreq->lock);
	mutex_destroy(&devfreq->event_lock);
	kfree(devfreq);
}

/**
 * devfreq_add_device() - Add devfreq feature to the device
 * @dev:	the device to add devfreq feature.
 * @profile:	device-specific profile to run devfreq.
 * @governor_name:	name of the policy to choose frequency.
 * @data:	private data for the governor. The devfreq framework does not
 *		touch this value.
 */
struct devfreq *devfreq_add_device(struct device *dev,
				   struct devfreq_dev_profile *profile,
				   const char *governor_name,
				   void *data)
{
	struct devfreq *devfreq;
	struct devfreq_governor *governor;
	int err = 0;
	long freq;

	if (!dev || !profile || !governor_name) {
		dev_err(dev, "%s: Invalid parameters.\n", __func__);
		return ERR_PTR(-EINVAL);
	}

	mutex_lock(&devfreq_list_lock);
	devfreq = find_device_devfreq(dev);
	mutex_unlock(&devfreq_list_lock);
	if (!IS_ERR(devfreq)) {
		dev_err(dev, "%s: Unable to create devfreq for the device.\n",
			__func__);
		err = -EINVAL;
		goto err_out;
	}

	devfreq = kzalloc(sizeof(struct devfreq), GFP_KERNEL);
	if (!devfreq) {
		err = -ENOMEM;
		goto err_out;
	}

	mutex_init(&devfreq->lock);
	mutex_init(&devfreq->event_lock);
	mutex_lock(&devfreq->lock);
	devfreq->dev.parent = dev;
	devfreq->dev.class = devfreq_class;
	devfreq->dev.release = devfreq_dev_release;
	INIT_LIST_HEAD(&devfreq->node);
	devfreq->profile = profile;
	strncpy(devfreq->governor_name, governor_name, DEVFREQ_NAME_LEN);
	devfreq->previous_freq = profile->initial_freq;
	devfreq->last_status.current_frequency = profile->initial_freq;
	devfreq->data = data;
	devfreq->nb.notifier_call = devfreq_notifier_call;
	devfreq->dev_suspended = false;

	if (!devfreq->profile->max_state && !devfreq->profile->freq_table) {
		mutex_unlock(&devfreq->lock);
		err = set_freq_table(devfreq);
		if (err < 0)
			goto err_out;
		mutex_lock(&devfreq->lock);
	}

	freq = find_available_min_freq(devfreq);
	if (freq < 0) {
		mutex_unlock(&devfreq->lock);
		err = -EINVAL;
		goto err_dev;
	}
	devfreq->min_freq = devfreq->scaling_min_freq = freq;

	freq = find_available_max_freq(devfreq);
	if (freq < 0) {
		mutex_unlock(&devfreq->lock);
		err = -EINVAL;
		goto err_dev;
	}
	devfreq->max_freq = devfreq->scaling_max_freq = freq;

	dev_set_name(&devfreq->dev, "%s", dev_name(dev));
	err = device_register(&devfreq->dev);
	if (err) {
		mutex_unlock(&devfreq->lock);
		put_device(&devfreq->dev);
		goto err_out;
	}

	devfreq->trans_table =
		devm_kzalloc(&devfreq->dev,
			     array3_size(sizeof(unsigned int),
					 devfreq->profile->max_state,
					 devfreq->profile->max_state),
			     GFP_KERNEL);
	devfreq->time_in_state = devm_kcalloc(&devfreq->dev,
						devfreq->profile->max_state,
						sizeof(unsigned long),
						GFP_KERNEL);
	devfreq->last_stat_updated = jiffies;

	srcu_init_notifier_head(&devfreq->transition_notifier_list);

	mutex_unlock(&devfreq->lock);

	mutex_lock(&devfreq_list_lock);

	governor = try_then_request_governor(devfreq->governor_name);
	if (IS_ERR(governor)) {
		dev_err(dev, "%s: Unable to find governor for the device\n",
			__func__);
		err = PTR_ERR(governor);
		goto err_init;
	}

	devfreq->governor = governor;
	err = devfreq->governor->event_handler(devfreq, DEVFREQ_GOV_START,
						NULL);
	if (err) {
		dev_err(dev, "%s: Unable to start governor for the device\n",
			__func__);
		goto err_init;
	}

	list_add(&devfreq->node, &devfreq_list);

	mutex_unlock(&devfreq_list_lock);

	return devfreq;

err_init:
	mutex_unlock(&devfreq_list_lock);

	devfreq_remove_device(devfreq);
	devfreq = NULL;
err_dev:
	if (devfreq)
		kfree(devfreq);
err_out:
	return ERR_PTR(err);
}
EXPORT_SYMBOL(devfreq_add_device);

/**
 * devfreq_remove_device() - Remove devfreq feature from a device.
 * @devfreq:	the devfreq instance to be removed
 *
 * The opposite of devfreq_add_device().
 */
int devfreq_remove_device(struct devfreq *devfreq)
{
	if (!devfreq)
		return -EINVAL;

	if (devfreq->governor)
		devfreq->governor->event_handler(devfreq,
						 DEVFREQ_GOV_STOP, NULL);
	device_unregister(&devfreq->dev);

	return 0;
}
EXPORT_SYMBOL(devfreq_remove_device);

static int devm_devfreq_dev_match(struct device *dev, void *res, void *data)
{
	struct devfreq **r = res;

	if (WARN_ON(!r || !*r))
		return 0;

	return *r == data;
}

static void devm_devfreq_dev_release(struct device *dev, void *res)
{
	devfreq_remove_device(*(struct devfreq **)res);
}

/**
 * devm_devfreq_add_device() - Resource-managed devfreq_add_device()
 * @dev:	the device to add devfreq feature.
 * @profile:	device-specific profile to run devfreq.
 * @governor_name:	name of the policy to choose frequency.
 * @data:	private data for the governor. The devfreq framework does not
 *		touch this value.
 *
 * This function manages automatically the memory of devfreq device using device
 * resource management and simplify the free operation for memory of devfreq
 * device.
 */
struct devfreq *devm_devfreq_add_device(struct device *dev,
					struct devfreq_dev_profile *profile,
					const char *governor_name,
					void *data)
{
	struct devfreq **ptr, *devfreq;

	ptr = devres_alloc(devm_devfreq_dev_release, sizeof(*ptr), GFP_KERNEL);
	if (!ptr)
		return ERR_PTR(-ENOMEM);

	devfreq = devfreq_add_device(dev, profile, governor_name, data);
	if (IS_ERR(devfreq)) {
		devres_free(ptr);
		return devfreq;
	}

	*ptr = devfreq;
	devres_add(dev, ptr);

	return devfreq;
}
EXPORT_SYMBOL(devm_devfreq_add_device);

#ifdef CONFIG_OF
/*
 * devfreq_get_devfreq_by_phandle - Get the devfreq device from devicetree
 * @dev - instance to the given device
 * @index - index into list of devfreq
 *
 * return the instance of devfreq device
 */
struct devfreq *devfreq_get_devfreq_by_phandle(struct device *dev, int index)
{
	struct device_node *node;
	struct devfreq *devfreq;

	if (!dev)
		return ERR_PTR(-EINVAL);

	if (!dev->of_node)
		return ERR_PTR(-EINVAL);

	node = of_parse_phandle(dev->of_node, "devfreq", index);
	if (!node)
		return ERR_PTR(-ENODEV);

	mutex_lock(&devfreq_list_lock);
	list_for_each_entry(devfreq, &devfreq_list, node) {
		if (devfreq->dev.parent
			&& devfreq->dev.parent->of_node == node) {
			mutex_unlock(&devfreq_list_lock);
			of_node_put(node);
			return devfreq;
		}
	}
	mutex_unlock(&devfreq_list_lock);
	of_node_put(node);

	return ERR_PTR(-EPROBE_DEFER);
}
#else
struct devfreq *devfreq_get_devfreq_by_phandle(struct device *dev, int index)
{
	return ERR_PTR(-ENODEV);
}
#endif /* CONFIG_OF */
EXPORT_SYMBOL_GPL(devfreq_get_devfreq_by_phandle);

/**
 * devm_devfreq_remove_device() - Resource-managed devfreq_remove_device()
 * @dev:	the device to add devfreq feature.
 * @devfreq:	the devfreq instance to be removed
 */
void devm_devfreq_remove_device(struct device *dev, struct devfreq *devfreq)
{
	WARN_ON(devres_release(dev, devm_devfreq_dev_release,
			       devm_devfreq_dev_match, devfreq));
}
EXPORT_SYMBOL(devm_devfreq_remove_device);

/**
 * devfreq_suspend_device() - Suspend devfreq of a device.
 * @devfreq: the devfreq instance to be suspended
 *
 * This function is intended to be called by the pm callbacks
 * (e.g., runtime_suspend, suspend) of the device driver that
 * holds the devfreq.
 */
int devfreq_suspend_device(struct devfreq *devfreq)
{
	int ret;

	if (!devfreq)
		return -EINVAL;

	mutex_lock(&devfreq->event_lock);
	if (!devfreq->governor || devfreq->dev_suspended) {
		mutex_unlock(&devfreq->event_lock);
		return 0;
	}

	ret = devfreq->governor->event_handler(devfreq,
				DEVFREQ_GOV_SUSPEND, NULL);
	if (!ret)
		devfreq->dev_suspended = true;
	mutex_unlock(&devfreq->event_lock);
	return ret;
}
EXPORT_SYMBOL(devfreq_suspend_device);

/**
 * devfreq_resume_device() - Resume devfreq of a device.
 * @devfreq: the devfreq instance to be resumed
 *
 * This function is intended to be called by the pm callbacks
 * (e.g., runtime_resume, resume) of the device driver that
 * holds the devfreq.
 */
int devfreq_resume_device(struct devfreq *devfreq)
{
	int ret;
	if (!devfreq)
		return -EINVAL;

	mutex_lock(&devfreq->event_lock);
<<<<<<< HEAD
	if (!devfreq->governor || !devfreq->dev_suspended) {
=======
	if (!devfreq->governor) {
>>>>>>> 2d2af525
		mutex_unlock(&devfreq->event_lock);
		return 0;
	}

	ret = devfreq->governor->event_handler(devfreq,
				DEVFREQ_GOV_RESUME, NULL);
	if (!ret)
		devfreq->dev_suspended = false;
	mutex_unlock(&devfreq->event_lock);
	return ret;
}
EXPORT_SYMBOL(devfreq_resume_device);

/**
 * devfreq_add_governor() - Add devfreq governor
 * @governor:	the devfreq governor to be added
 */
int devfreq_add_governor(struct devfreq_governor *governor)
{
	struct devfreq_governor *g;
	struct devfreq *devfreq;
	int err = 0;

	if (!governor) {
		pr_err("%s: Invalid parameters.\n", __func__);
		return -EINVAL;
	}

	mutex_lock(&devfreq_list_lock);
	g = find_devfreq_governor(governor->name);
	if (!IS_ERR(g)) {
		pr_err("%s: governor %s already registered\n", __func__,
		       g->name);
		err = -EINVAL;
		goto err_out;
	}

	list_add(&governor->node, &devfreq_governor_list);

	list_for_each_entry(devfreq, &devfreq_list, node) {
		int ret = 0;
		struct device *dev = devfreq->dev.parent;

		if (!strncmp(devfreq->governor_name, governor->name,
			     DEVFREQ_NAME_LEN)) {
			/* The following should never occur */
			if (devfreq->governor) {
				dev_warn(dev,
					 "%s: Governor %s already present\n",
					 __func__, devfreq->governor->name);
				ret = devfreq->governor->event_handler(devfreq,
							DEVFREQ_GOV_STOP, NULL);
				if (ret) {
					dev_warn(dev,
						 "%s: Governor %s stop = %d\n",
						 __func__,
						 devfreq->governor->name, ret);
				}
				/* Fall through */
			}
			devfreq->governor = governor;
			ret = devfreq->governor->event_handler(devfreq,
						DEVFREQ_GOV_START, NULL);
			if (ret) {
				dev_warn(dev, "%s: Governor %s start=%d\n",
					 __func__, devfreq->governor->name,
					 ret);
			}
		}
	}

err_out:
	mutex_unlock(&devfreq_list_lock);

	return err;
}
EXPORT_SYMBOL(devfreq_add_governor);

/**
 * devfreq_remove_governor() - Remove devfreq feature from a device.
 * @governor:	the devfreq governor to be removed
 */
int devfreq_remove_governor(struct devfreq_governor *governor)
{
	struct devfreq_governor *g;
	struct devfreq *devfreq;
	int err = 0;

	if (!governor) {
		pr_err("%s: Invalid parameters.\n", __func__);
		return -EINVAL;
	}

	mutex_lock(&devfreq_list_lock);
	g = find_devfreq_governor(governor->name);
	if (IS_ERR(g)) {
		pr_err("%s: governor %s not registered\n", __func__,
		       governor->name);
		err = PTR_ERR(g);
		goto err_out;
	}
	list_for_each_entry(devfreq, &devfreq_list, node) {
		int ret;
		struct device *dev = devfreq->dev.parent;

		if (!strncmp(devfreq->governor_name, governor->name,
			     DEVFREQ_NAME_LEN)) {
			/* we should have a devfreq governor! */
			if (!devfreq->governor) {
				dev_warn(dev, "%s: Governor %s NOT present\n",
					 __func__, governor->name);
				continue;
				/* Fall through */
			}
			ret = devfreq->governor->event_handler(devfreq,
						DEVFREQ_GOV_STOP, NULL);
			if (ret) {
				dev_warn(dev, "%s: Governor %s stop=%d\n",
					 __func__, devfreq->governor->name,
					 ret);
			}
			devfreq->governor = NULL;
		}
	}

	list_del(&governor->node);
err_out:
	mutex_unlock(&devfreq_list_lock);

	return err;
}
EXPORT_SYMBOL(devfreq_remove_governor);

static ssize_t name_show(struct device *dev,
			struct device_attribute *attr, char *buf)
{
	struct devfreq *devfreq = to_devfreq(dev);
	return sprintf(buf, "%s\n", dev_name(devfreq->dev.parent));
}
static DEVICE_ATTR_RO(name);

static ssize_t governor_show(struct device *dev,
			     struct device_attribute *attr, char *buf)
{
	if (!to_devfreq(dev)->governor)
		return -EINVAL;

	return sprintf(buf, "%s\n", to_devfreq(dev)->governor->name);
}

static ssize_t governor_store(struct device *dev, struct device_attribute *attr,
			      const char *buf, size_t count)
{
	struct devfreq *df = to_devfreq(dev);
	int ret;
	char str_governor[DEVFREQ_NAME_LEN + 1];
	const struct devfreq_governor *governor, *prev_gov;

	ret = sscanf(buf, "%" __stringify(DEVFREQ_NAME_LEN) "s", str_governor);
	if (ret != 1)
		return -EINVAL;

	mutex_lock(&devfreq_list_lock);
	governor = try_then_request_governor(str_governor);
	if (IS_ERR(governor)) {
		ret = PTR_ERR(governor);
		goto out;
	}
	if (df->governor == governor) {
		ret = 0;
		goto out;
	} else if ((df->governor && df->governor->immutable) ||
					governor->immutable) {
		ret = -EINVAL;
		goto out;
	}

	mutex_lock(&df->event_lock);
<<<<<<< HEAD
=======
	if (df->dev_suspended) {
		ret = -EINVAL;
		goto gov_stop_out;
	}
>>>>>>> 2d2af525
	if (df->governor) {
		ret = df->governor->event_handler(df, DEVFREQ_GOV_STOP, NULL);
		if (ret) {
			dev_warn(dev, "%s: Governor %s not stopped(%d)\n",
				 __func__, df->governor->name, ret);
			goto gov_stop_out;
		}
	}
	prev_gov = df->governor;
	df->governor = governor;
	strlcpy(df->governor_name, governor->name, DEVFREQ_NAME_LEN);
	ret = df->governor->event_handler(df, DEVFREQ_GOV_START, NULL);
	if (ret) {
		dev_warn(dev, "%s: Governor %s not started(%d)\n",
			 __func__, df->governor->name, ret);
<<<<<<< HEAD
		if (prev_gov) {
			df->governor = prev_gov;
			strlcpy(df->governor_name, prev_gov->name,
				DEVFREQ_NAME_LEN);
			df->governor->event_handler(df, DEVFREQ_GOV_START,
						    NULL);
		}
	}
=======
>>>>>>> 2d2af525

gov_stop_out:
	mutex_unlock(&df->event_lock);
out:
	mutex_unlock(&devfreq_list_lock);

	if (!ret)
		ret = count;
	return ret;
}
static DEVICE_ATTR_RW(governor);

static ssize_t available_governors_show(struct device *d,
					struct device_attribute *attr,
					char *buf)
{
	struct devfreq *df = to_devfreq(d);
	ssize_t count = 0;

	mutex_lock(&devfreq_list_lock);

	/*
	 * The devfreq with immutable governor (e.g., passive) shows
	 * only own governor.
	 */
	if (df->governor && df->governor->immutable) {
		count = scnprintf(&buf[count], DEVFREQ_NAME_LEN,
				   "%s ", df->governor_name);
	/*
	 * The devfreq device shows the registered governor except for
	 * immutable governors such as passive governor .
	 */
	} else {
		struct devfreq_governor *governor;

		list_for_each_entry(governor, &devfreq_governor_list, node) {
			if (governor->immutable)
				continue;
			count += scnprintf(&buf[count], (PAGE_SIZE - count - 2),
					   "%s ", governor->name);
		}
	}

	mutex_unlock(&devfreq_list_lock);

	/* Truncate the trailing space */
	if (count)
		count--;

	count += sprintf(&buf[count], "\n");

	return count;
}
static DEVICE_ATTR_RO(available_governors);

static ssize_t cur_freq_show(struct device *dev, struct device_attribute *attr,
			     char *buf)
{
	unsigned long freq;
	struct devfreq *devfreq = to_devfreq(dev);

	if (devfreq->profile->get_cur_freq &&
		!devfreq->profile->get_cur_freq(devfreq->dev.parent, &freq))
		return sprintf(buf, "%lu\n", freq);

	return sprintf(buf, "%lu\n", devfreq->previous_freq);
}
static DEVICE_ATTR_RO(cur_freq);

static ssize_t target_freq_show(struct device *dev,
				struct device_attribute *attr, char *buf)
{
	return sprintf(buf, "%lu\n", to_devfreq(dev)->previous_freq);
}
static DEVICE_ATTR_RO(target_freq);

static ssize_t polling_interval_show(struct device *dev,
				     struct device_attribute *attr, char *buf)
{
	return sprintf(buf, "%d\n", to_devfreq(dev)->profile->polling_ms);
}

static ssize_t polling_interval_store(struct device *dev,
				      struct device_attribute *attr,
				      const char *buf, size_t count)
{
	struct devfreq *df = to_devfreq(dev);
	unsigned int value;
	int ret;

	if (!df->governor)
		return -EINVAL;

	ret = sscanf(buf, "%u", &value);
	if (ret != 1)
		return -EINVAL;

	mutex_lock(&df->event_lock);
	df->governor->event_handler(df, DEVFREQ_GOV_INTERVAL, &value);
	ret = count;
	mutex_unlock(&df->event_lock);

	return ret;
}
static DEVICE_ATTR_RW(polling_interval);

static ssize_t min_freq_store(struct device *dev, struct device_attribute *attr,
			      const char *buf, size_t count)
{
	struct devfreq *df = to_devfreq(dev);
	unsigned long value;
	int ret;

	ret = sscanf(buf, "%lu", &value);
	if (ret != 1)
		return -EINVAL;

	mutex_lock(&df->event_lock);
	mutex_lock(&df->lock);

	if (value) {
		if (value > df->max_freq) {
			ret = -EINVAL;
			goto unlock;
		}
	} else {
		unsigned long *freq_table = df->profile->freq_table;

		/* Get minimum frequency according to sorting order */
		if (freq_table[0] < freq_table[df->profile->max_state - 1])
			value = freq_table[0];
		else
			value = freq_table[df->profile->max_state - 1];
	}

	df->min_freq = value;
	update_devfreq(df);
	ret = count;
unlock:
	mutex_unlock(&df->lock);
	mutex_unlock(&df->event_lock);
	return ret;
}

static ssize_t min_freq_show(struct device *dev, struct device_attribute *attr,
			     char *buf)
{
	struct devfreq *df = to_devfreq(dev);

	return sprintf(buf, "%lu\n", MAX(df->scaling_min_freq, df->min_freq));
}

static ssize_t max_freq_store(struct device *dev, struct device_attribute *attr,
			      const char *buf, size_t count)
{
	struct devfreq *df = to_devfreq(dev);
	unsigned long value;
	int ret;

	ret = sscanf(buf, "%lu", &value);
	if (ret != 1)
		return -EINVAL;

	mutex_lock(&df->event_lock);
	mutex_lock(&df->lock);

	if (value) {
		if (value < df->min_freq) {
			ret = -EINVAL;
			goto unlock;
		}
	} else {
		unsigned long *freq_table = df->profile->freq_table;

		/* Get maximum frequency according to sorting order */
		if (freq_table[0] < freq_table[df->profile->max_state - 1])
			value = freq_table[df->profile->max_state - 1];
		else
			value = freq_table[0];
	}

	df->max_freq = value;
	update_devfreq(df);
	ret = count;
unlock:
	mutex_unlock(&df->lock);
	mutex_unlock(&df->event_lock);
	return ret;
}
static DEVICE_ATTR_RW(min_freq);

static ssize_t max_freq_show(struct device *dev, struct device_attribute *attr,
			     char *buf)
{
	struct devfreq *df = to_devfreq(dev);

	return sprintf(buf, "%lu\n", MIN(df->scaling_max_freq, df->max_freq));
}
static DEVICE_ATTR_RW(max_freq);

static ssize_t available_frequencies_show(struct device *d,
					  struct device_attribute *attr,
					  char *buf)
{
	struct devfreq *df = to_devfreq(d);
	ssize_t count = 0;
	int i;

	mutex_lock(&df->lock);

	for (i = 0; i < df->profile->max_state; i++)
		count += scnprintf(&buf[count], (PAGE_SIZE - count - 2),
				"%lu ", df->profile->freq_table[i]);

	mutex_unlock(&df->lock);
	/* Truncate the trailing space */
	if (count)
		count--;

	count += sprintf(&buf[count], "\n");

	return count;
}
static DEVICE_ATTR_RO(available_frequencies);

static ssize_t trans_stat_show(struct device *dev,
			       struct device_attribute *attr, char *buf)
{
	struct devfreq *devfreq = to_devfreq(dev);
	ssize_t len;
	int i, j;
	unsigned int max_state = devfreq->profile->max_state;

	if (max_state == 0)
		return sprintf(buf, "Not Supported.\n");

	mutex_lock(&devfreq->lock);
	if (!devfreq->stop_polling &&
			devfreq_update_status(devfreq, devfreq->previous_freq)) {
		mutex_unlock(&devfreq->lock);
		return 0;
	}
	mutex_unlock(&devfreq->lock);

	len = sprintf(buf, "     From  :   To\n");
	len += sprintf(buf + len, "           :");
	for (i = 0; i < max_state; i++)
		len += sprintf(buf + len, "%10lu",
				devfreq->profile->freq_table[i]);

	len += sprintf(buf + len, "   time(ms)\n");

	for (i = 0; i < max_state; i++) {
		if (devfreq->profile->freq_table[i]
					== devfreq->previous_freq) {
			len += sprintf(buf + len, "*");
		} else {
			len += sprintf(buf + len, " ");
		}
		len += sprintf(buf + len, "%10lu:",
				devfreq->profile->freq_table[i]);
		for (j = 0; j < max_state; j++)
			len += sprintf(buf + len, "%10u",
				devfreq->trans_table[(i * max_state) + j]);
		len += sprintf(buf + len, "%10u\n",
			jiffies_to_msecs(devfreq->time_in_state[i]));
	}

	len += sprintf(buf + len, "Total transition : %u\n",
					devfreq->total_trans);
	return len;
}
static DEVICE_ATTR_RO(trans_stat);

static struct attribute *devfreq_attrs[] = {
	&dev_attr_name.attr,
	&dev_attr_governor.attr,
	&dev_attr_available_governors.attr,
	&dev_attr_cur_freq.attr,
	&dev_attr_available_frequencies.attr,
	&dev_attr_target_freq.attr,
	&dev_attr_polling_interval.attr,
	&dev_attr_min_freq.attr,
	&dev_attr_max_freq.attr,
	&dev_attr_trans_stat.attr,
	NULL,
};
ATTRIBUTE_GROUPS(devfreq);

static int __init devfreq_init(void)
{
	devfreq_class = class_create(THIS_MODULE, "devfreq");
	if (IS_ERR(devfreq_class)) {
		pr_err("%s: couldn't create class\n", __FILE__);
		return PTR_ERR(devfreq_class);
	}

	devfreq_wq = create_freezable_workqueue("devfreq_wq");
	if (!devfreq_wq) {
		class_destroy(devfreq_class);
		pr_err("%s: couldn't create workqueue\n", __FILE__);
		return -ENOMEM;
	}
	devfreq_class->dev_groups = devfreq_groups;

	return 0;
}
subsys_initcall(devfreq_init);

/*
 * The following are helper functions for devfreq user device drivers with
 * OPP framework.
 */

/**
 * devfreq_recommended_opp() - Helper function to get proper OPP for the
 *			     freq value given to target callback.
 * @dev:	The devfreq user device. (parent of devfreq)
 * @freq:	The frequency given to target function
 * @flags:	Flags handed from devfreq framework.
 *
 * The callers are required to call dev_pm_opp_put() for the returned OPP after
 * use.
 */
struct dev_pm_opp *devfreq_recommended_opp(struct device *dev,
					   unsigned long *freq,
					   u32 flags)
{
	struct dev_pm_opp *opp;

	if (flags & DEVFREQ_FLAG_LEAST_UPPER_BOUND) {
		/* The freq is an upper bound. opp should be lower */
		opp = dev_pm_opp_find_freq_floor(dev, freq);

		/* If not available, use the closest opp */
		if (opp == ERR_PTR(-ERANGE))
			opp = dev_pm_opp_find_freq_ceil(dev, freq);
	} else {
		/* The freq is an lower bound. opp should be higher */
		opp = dev_pm_opp_find_freq_ceil(dev, freq);

		/* If not available, use the closest opp */
		if (opp == ERR_PTR(-ERANGE))
			opp = dev_pm_opp_find_freq_floor(dev, freq);
	}

	return opp;
}
EXPORT_SYMBOL(devfreq_recommended_opp);

/**
 * devfreq_register_opp_notifier() - Helper function to get devfreq notified
 *				   for any changes in the OPP availability
 *				   changes
 * @dev:	The devfreq user device. (parent of devfreq)
 * @devfreq:	The devfreq object.
 */
int devfreq_register_opp_notifier(struct device *dev, struct devfreq *devfreq)
{
	return dev_pm_opp_register_notifier(dev, &devfreq->nb);
}
EXPORT_SYMBOL(devfreq_register_opp_notifier);

/**
 * devfreq_unregister_opp_notifier() - Helper function to stop getting devfreq
 *				     notified for any changes in the OPP
 *				     availability changes anymore.
 * @dev:	The devfreq user device. (parent of devfreq)
 * @devfreq:	The devfreq object.
 *
 * At exit() callback of devfreq_dev_profile, this must be included if
 * devfreq_recommended_opp is used.
 */
int devfreq_unregister_opp_notifier(struct device *dev, struct devfreq *devfreq)
{
	return dev_pm_opp_unregister_notifier(dev, &devfreq->nb);
}
EXPORT_SYMBOL(devfreq_unregister_opp_notifier);

static void devm_devfreq_opp_release(struct device *dev, void *res)
{
	devfreq_unregister_opp_notifier(dev, *(struct devfreq **)res);
}

/**
 * devm_ devfreq_register_opp_notifier()
 *		- Resource-managed devfreq_register_opp_notifier()
 * @dev:	The devfreq user device. (parent of devfreq)
 * @devfreq:	The devfreq object.
 */
int devm_devfreq_register_opp_notifier(struct device *dev,
				       struct devfreq *devfreq)
{
	struct devfreq **ptr;
	int ret;

	ptr = devres_alloc(devm_devfreq_opp_release, sizeof(*ptr), GFP_KERNEL);
	if (!ptr)
		return -ENOMEM;

	ret = devfreq_register_opp_notifier(dev, devfreq);
	if (ret) {
		devres_free(ptr);
		return ret;
	}

	*ptr = devfreq;
	devres_add(dev, ptr);

	return 0;
}
EXPORT_SYMBOL(devm_devfreq_register_opp_notifier);

/**
 * devm_devfreq_unregister_opp_notifier()
 *		- Resource-managed devfreq_unregister_opp_notifier()
 * @dev:	The devfreq user device. (parent of devfreq)
 * @devfreq:	The devfreq object.
 */
void devm_devfreq_unregister_opp_notifier(struct device *dev,
					 struct devfreq *devfreq)
{
	WARN_ON(devres_release(dev, devm_devfreq_opp_release,
			       devm_devfreq_dev_match, devfreq));
}
EXPORT_SYMBOL(devm_devfreq_unregister_opp_notifier);

/**
 * devfreq_register_notifier() - Register a driver with devfreq
 * @devfreq:	The devfreq object.
 * @nb:		The notifier block to register.
 * @list:	DEVFREQ_TRANSITION_NOTIFIER.
 */
int devfreq_register_notifier(struct devfreq *devfreq,
				struct notifier_block *nb,
				unsigned int list)
{
	int ret = 0;

	if (!devfreq)
		return -EINVAL;

	switch (list) {
	case DEVFREQ_TRANSITION_NOTIFIER:
		ret = srcu_notifier_chain_register(
				&devfreq->transition_notifier_list, nb);
		break;
	default:
		ret = -EINVAL;
	}

	return ret;
}
EXPORT_SYMBOL(devfreq_register_notifier);

/*
 * devfreq_unregister_notifier() - Unregister a driver with devfreq
 * @devfreq:	The devfreq object.
 * @nb:		The notifier block to be unregistered.
 * @list:	DEVFREQ_TRANSITION_NOTIFIER.
 */
int devfreq_unregister_notifier(struct devfreq *devfreq,
				struct notifier_block *nb,
				unsigned int list)
{
	int ret = 0;

	if (!devfreq)
		return -EINVAL;

	switch (list) {
	case DEVFREQ_TRANSITION_NOTIFIER:
		ret = srcu_notifier_chain_unregister(
				&devfreq->transition_notifier_list, nb);
		break;
	default:
		ret = -EINVAL;
	}

	return ret;
}
EXPORT_SYMBOL(devfreq_unregister_notifier);

struct devfreq_notifier_devres {
	struct devfreq *devfreq;
	struct notifier_block *nb;
	unsigned int list;
};

static void devm_devfreq_notifier_release(struct device *dev, void *res)
{
	struct devfreq_notifier_devres *this = res;

	devfreq_unregister_notifier(this->devfreq, this->nb, this->list);
}

/**
 * devm_devfreq_register_notifier()
	- Resource-managed devfreq_register_notifier()
 * @dev:	The devfreq user device. (parent of devfreq)
 * @devfreq:	The devfreq object.
 * @nb:		The notifier block to be unregistered.
 * @list:	DEVFREQ_TRANSITION_NOTIFIER.
 */
int devm_devfreq_register_notifier(struct device *dev,
				struct devfreq *devfreq,
				struct notifier_block *nb,
				unsigned int list)
{
	struct devfreq_notifier_devres *ptr;
	int ret;

	ptr = devres_alloc(devm_devfreq_notifier_release, sizeof(*ptr),
				GFP_KERNEL);
	if (!ptr)
		return -ENOMEM;

	ret = devfreq_register_notifier(devfreq, nb, list);
	if (ret) {
		devres_free(ptr);
		return ret;
	}

	ptr->devfreq = devfreq;
	ptr->nb = nb;
	ptr->list = list;
	devres_add(dev, ptr);

	return 0;
}
EXPORT_SYMBOL(devm_devfreq_register_notifier);

/**
 * devm_devfreq_unregister_notifier()
	- Resource-managed devfreq_unregister_notifier()
 * @dev:	The devfreq user device. (parent of devfreq)
 * @devfreq:	The devfreq object.
 * @nb:		The notifier block to be unregistered.
 * @list:	DEVFREQ_TRANSITION_NOTIFIER.
 */
void devm_devfreq_unregister_notifier(struct device *dev,
				struct devfreq *devfreq,
				struct notifier_block *nb,
				unsigned int list)
{
	WARN_ON(devres_release(dev, devm_devfreq_notifier_release,
			       devm_devfreq_dev_match, devfreq));
}
EXPORT_SYMBOL(devm_devfreq_unregister_notifier);<|MERGE_RESOLUTION|>--- conflicted
+++ resolved
@@ -899,11 +899,7 @@
 		return -EINVAL;
 
 	mutex_lock(&devfreq->event_lock);
-<<<<<<< HEAD
 	if (!devfreq->governor || !devfreq->dev_suspended) {
-=======
-	if (!devfreq->governor) {
->>>>>>> 2d2af525
 		mutex_unlock(&devfreq->event_lock);
 		return 0;
 	}
@@ -1082,13 +1078,10 @@
 	}
 
 	mutex_lock(&df->event_lock);
-<<<<<<< HEAD
-=======
 	if (df->dev_suspended) {
 		ret = -EINVAL;
 		goto gov_stop_out;
 	}
->>>>>>> 2d2af525
 	if (df->governor) {
 		ret = df->governor->event_handler(df, DEVFREQ_GOV_STOP, NULL);
 		if (ret) {
@@ -1104,7 +1097,6 @@
 	if (ret) {
 		dev_warn(dev, "%s: Governor %s not started(%d)\n",
 			 __func__, df->governor->name, ret);
-<<<<<<< HEAD
 		if (prev_gov) {
 			df->governor = prev_gov;
 			strlcpy(df->governor_name, prev_gov->name,
@@ -1113,8 +1105,6 @@
 						    NULL);
 		}
 	}
-=======
->>>>>>> 2d2af525
 
 gov_stop_out:
 	mutex_unlock(&df->event_lock);
