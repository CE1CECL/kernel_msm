/*
 * dmxdev.c - DVB demultiplexer device
 *
 * Copyright (C) 2000 Ralph Metzler & Marcus Metzler
 *		      for convergence integrated media GmbH
 *
 * This program is free software; you can redistribute it and/or
 * modify it under the terms of the GNU Lesser General Public License
 * as published by the Free Software Foundation; either version 2.1
 * of the License, or (at your option) any later version.
 *
 * This program is distributed in the hope that it will be useful,
 * but WITHOUT ANY WARRANTY; without even the implied warranty of
 * MERCHANTABILITY or FITNESS FOR A PARTICULAR PURPOSE.  See the
 * GNU General Public License for more details.
 *
 * You should have received a copy of the GNU Lesser General Public License
 * along with this program; if not, write to the Free Software
 * Foundation, Inc., 59 Temple Place - Suite 330, Boston, MA  02111-1307, USA.
 *
 */

#include <linux/sched.h>
#include <linux/spinlock.h>
#include <linux/slab.h>
#include <linux/vmalloc.h>
#include <linux/module.h>
#include <linux/poll.h>
#include <linux/ioctl.h>
#include <linux/wait.h>
#include <linux/uaccess.h>
#include <linux/debugfs.h>
#include <linux/seq_file.h>
#include <linux/compat.h>
#include <linux/mm.h>
#include "dmxdev.h"

static int overflow_auto_flush = 1;
module_param(overflow_auto_flush, int, S_IRUGO | S_IWUSR);
MODULE_PARM_DESC(overflow_auto_flush,
	"Automatically flush buffer on overflow (default: on)");

#define DMX_DEFAULT_DECODER_BUFFER_SIZE (32768)

static inline int dvb_dmxdev_verify_buffer_size(u32 size, u32 max_size,
	u32 size_align)
{
	if (size_align)
		return size <= max_size && !(size % size_align);
	else
		return size <= max_size;
}

static int dvb_filter_verify_buffer_size(struct dmxdev_filter *filter)
{
	struct dmx_caps caps;
	size_t size = filter->buffer.size;

	/*
	 * For backward compatibility, if no demux capabilities can
	 * be retrieved assume size is ok.
	 * Decoder filter buffer size is verified when decoder buffer is set.
	 */
	if (filter->dev->demux->get_caps) {
		filter->dev->demux->get_caps(filter->dev->demux, &caps);

		if (filter->type == DMXDEV_TYPE_SEC)
			return dvb_dmxdev_verify_buffer_size(
				size,
				caps.section.max_size,
				caps.section.size_alignment);

		if (filter->params.pes.output == DMX_OUT_TAP)
			return dvb_dmxdev_verify_buffer_size(
				size,
				caps.pes.max_size,
				caps.pes.size_alignment);

		size = (filter->params.pes.output == DMX_OUT_TS_TAP) ?
			filter->dev->dvr_buffer.size : size;

		if (filter->params.pes.output == DMX_OUT_TSDEMUX_TAP ||
			filter->params.pes.output == DMX_OUT_TS_TAP) {
			if (filter->dmx_tsp_format == DMX_TSP_FORMAT_188)
				return dvb_dmxdev_verify_buffer_size(
					size,
					caps.recording_188_tsp.max_size,
					caps.recording_188_tsp.size_alignment);

			return dvb_dmxdev_verify_buffer_size(
					size,
					caps.recording_192_tsp.max_size,
					caps.recording_192_tsp.size_alignment);
		}
	}

	return 1;
}

static int dvb_dmxdev_buffer_write(struct dvb_ringbuffer *buf,
				   const u8 *src, size_t len)
{
	ssize_t free;

	if (!len)
		return 0;
	if (!buf->data)
		return 0;

	free = dvb_ringbuffer_free(buf);
	if (len > free) {
		pr_debug("dmxdev: buffer overflow\n");
		return -EOVERFLOW;
	}

	return dvb_ringbuffer_write(buf, src, len);
}

static inline void dvb_dmxdev_notify_data_read(struct dmxdev_filter *filter,
					int bytes_read)
{
	if (!filter)
		return;

	if (filter->type == DMXDEV_TYPE_SEC) {
		if (filter->feed.sec.feed->notify_data_read)
			filter->feed.sec.feed->notify_data_read(
						filter->filter.sec,
						bytes_read);
	} else {
		struct dmxdev_feed *feed;

		/*
		 * All feeds of same demux-handle share the same output
		 * buffer, it is enough to notify on the buffer status
		 * on one of the feeds
		 */
		feed = list_first_entry(&filter->feed.ts,
					struct dmxdev_feed, next);

		if (feed->ts->notify_data_read)
			feed->ts->notify_data_read(
						feed->ts,
						bytes_read);
	}
}

static inline u32 dvb_dmxdev_advance_event_idx(u32 index)
{
	index++;
	if (index >= DMX_EVENT_QUEUE_SIZE)
		index = 0;

	return index;
}

static inline int dvb_dmxdev_events_is_full(struct dmxdev_events_queue *events)
{
	int new_write_index;

	new_write_index = dvb_dmxdev_advance_event_idx(events->write_index);
	if (new_write_index == events->read_index)
		return 1;

	return 0;

}

static inline void dvb_dmxdev_flush_events(struct dmxdev_events_queue *events)
{
	events->read_index = 0;
	events->write_index = 0;
	events->notified_index = 0;
	events->bytes_read_no_event = 0;
	events->current_event_data_size = 0;
	events->wakeup_events_counter = 0;
}

static inline void dvb_dmxdev_flush_output(struct dvb_ringbuffer *buffer,
					struct dmxdev_events_queue *events)
{
	dvb_dmxdev_flush_events(events);
	dvb_ringbuffer_flush(buffer);
}

static int dvb_dmxdev_update_pes_event(struct dmx_filter_event *event,
					int bytes_read)
{
	int start_delta;

	if (event->params.pes.total_length <= bytes_read)
		return event->params.pes.total_length;

	/*
	 * only part of the data relevant to this event was read.
	 * Update the event's information to reflect the new state.
	 */
	event->params.pes.total_length -= bytes_read;

	start_delta = event->params.pes.start_offset -
		event->params.pes.base_offset;

	if (bytes_read <= start_delta) {
		event->params.pes.base_offset +=
			bytes_read;
	} else {
		start_delta =
			bytes_read - start_delta;

		event->params.pes.start_offset += start_delta;
		event->params.pes.actual_length -= start_delta;

		event->params.pes.base_offset =
			event->params.pes.start_offset;
	}

	return 0;
}

static int dvb_dmxdev_update_section_event(struct dmx_filter_event *event,
					int bytes_read)
{
	int start_delta;

	if (event->params.section.total_length <= bytes_read)
		return event->params.section.total_length;

	/*
	 * only part of the data relevant to this event was read.
	 * Update the event's information to reflect the new state.
	 */

	event->params.section.total_length -= bytes_read;

	start_delta = event->params.section.start_offset -
		event->params.section.base_offset;

	if (bytes_read <= start_delta) {
		event->params.section.base_offset +=
			bytes_read;
	} else {
		start_delta =
			bytes_read - start_delta;

		event->params.section.start_offset += start_delta;
		event->params.section.actual_length -= start_delta;

		event->params.section.base_offset =
			event->params.section.start_offset;
	}

	return 0;
}

static int dvb_dmxdev_update_rec_event(struct dmx_filter_event *event,
					int bytes_read)
{
	if (event->params.recording_chunk.size <= bytes_read)
		return event->params.recording_chunk.size;

	/*
	 * only part of the data relevant to this event was read.
	 * Update the event's information to reflect the new state.
	 */
	event->params.recording_chunk.size -= bytes_read;
	event->params.recording_chunk.offset += bytes_read;

	return 0;
}

static int dvb_dmxdev_add_event(struct dmxdev_events_queue *events,
					struct dmx_filter_event *event)
{
	int res;
	int new_write_index;
	int data_event;

	/* Check if the event is disabled */
	if (events->event_mask.disable_mask & event->type)
		return 0;

	/* Check if we are adding an event that user already read its data */
	if (events->bytes_read_no_event) {
		data_event = 1;

		if (event->type == DMX_EVENT_NEW_PES)
			res = dvb_dmxdev_update_pes_event(event,
						events->bytes_read_no_event);
		else if (event->type == DMX_EVENT_NEW_SECTION)
			res = dvb_dmxdev_update_section_event(event,
						events->bytes_read_no_event);
		else if (event->type == DMX_EVENT_NEW_REC_CHUNK)
			res = dvb_dmxdev_update_rec_event(event,
						events->bytes_read_no_event);
		else
			data_event = 0;

		if (data_event) {
			if (res) {
				/*
				 * Data relevant to this event was fully
				 * consumed already, discard event.
				 */
				events->bytes_read_no_event -= res;
				return 0;
			}
			events->bytes_read_no_event = 0;
		} else {
			/*
			 * data was read beyond the non-data event,
			 * making it not relevant anymore
			 */
			return 0;
		}
	}

	new_write_index = dvb_dmxdev_advance_event_idx(events->write_index);
	if (new_write_index == events->read_index) {
		pr_err("dmxdev: events overflow\n");
		return -EOVERFLOW;
	}

	events->queue[events->write_index] = *event;
	events->write_index = new_write_index;

	if (!(events->event_mask.no_wakeup_mask & event->type))
		events->wakeup_events_counter++;

	return 0;
}

static int dvb_dmxdev_remove_event(struct dmxdev_events_queue *events,
					struct dmx_filter_event *event)
{
	if (events->notified_index == events->write_index)
		return -ENODATA;

	*event = events->queue[events->notified_index];

	events->notified_index =
		dvb_dmxdev_advance_event_idx(events->notified_index);

	if (!(events->event_mask.no_wakeup_mask & event->type))
		events->wakeup_events_counter--;

	return 0;
}

static int dvb_dmxdev_update_events(struct dmxdev_events_queue *events,
					int bytes_read)
{
	struct dmx_filter_event *event;
	int res;
	int data_event;

	/*
	 * If data events are not enabled on this filter,
	 * there's nothing to update.
	 */
	if (events->data_read_event_masked)
		return 0;

	/*
	 * Go through all events that were notified and
	 * remove them from the events queue if their respective
	 * data was read.
	 */
	while ((events->read_index != events->notified_index) &&
		   (bytes_read)) {
		event = events->queue + events->read_index;

		data_event = 1;

		if (event->type == DMX_EVENT_NEW_PES)
			res = dvb_dmxdev_update_pes_event(event, bytes_read);
		else if (event->type == DMX_EVENT_NEW_SECTION)
			res = dvb_dmxdev_update_section_event(event,
								bytes_read);
		else if (event->type == DMX_EVENT_NEW_REC_CHUNK)
			res = dvb_dmxdev_update_rec_event(event, bytes_read);
		else
			data_event = 0;

		if (data_event) {
			if (res) {
				/*
				 * Data relevant to this event was
				 * fully consumed, remove it from the queue.
				 */
				bytes_read -= res;
				events->read_index =
					dvb_dmxdev_advance_event_idx(
						events->read_index);
			} else {
				bytes_read = 0;
			}
		} else {
			/*
			 * non-data event was already notified,
			 * no need to keep it
			 */
			events->read_index = dvb_dmxdev_advance_event_idx(
						events->read_index);
		}
	}

	if (!bytes_read)
		return 0;

	/*
	 * If we reached here it means:
	 * bytes_read != 0
	 * events->read_index == events->notified_index
	 * Check if there are pending events in the queue
	 * which the user didn't read while their relevant data
	 * was read.
	 */
	while ((events->notified_index != events->write_index) &&
		   (bytes_read)) {
		event = events->queue + events->notified_index;

		data_event = 1;

		if (event->type == DMX_EVENT_NEW_PES)
			res = dvb_dmxdev_update_pes_event(event, bytes_read);
		else if (event->type == DMX_EVENT_NEW_SECTION)
			res = dvb_dmxdev_update_section_event(event,
								bytes_read);
		else if (event->type == DMX_EVENT_NEW_REC_CHUNK)
			res = dvb_dmxdev_update_rec_event(event, bytes_read);
		else
			data_event = 0;

		if (data_event) {
			if (res) {
				/*
				 * Data relevant to this event was
				 * fully consumed, remove it from the queue.
				 */
				bytes_read -= res;
				events->notified_index =
					dvb_dmxdev_advance_event_idx(
						events->notified_index);
				if (!(events->event_mask.no_wakeup_mask &
					event->type))
					events->wakeup_events_counter--;
			} else {
				bytes_read = 0;
			}
		} else {
			if (bytes_read)
				/*
				 * data was read beyond the non-data event,
				 * making it not relevant anymore
				 */
				events->notified_index =
					dvb_dmxdev_advance_event_idx(
						events->notified_index);
				if (!(events->event_mask.no_wakeup_mask &
					event->type))
					events->wakeup_events_counter--;
		}

		events->read_index = events->notified_index;
	}

	/*
	 * Check if data was read without having a respective
	 * event in the events-queue
	 */
	if (bytes_read)
		events->bytes_read_no_event += bytes_read;

	return 0;
}

static inline int dvb_dmxdev_check_data(struct dmxdev_filter *filter,
			struct dvb_ringbuffer *src)
{
	int data_status_change;

	if (filter)
		if (mutex_lock_interruptible(&filter->mutex))
			return -ERESTARTSYS;

	if (!src->data ||
		!dvb_ringbuffer_empty(src) ||
		src->error ||
		(filter &&
		 (filter->state != DMXDEV_STATE_GO) &&
		 (filter->state != DMXDEV_STATE_DONE)))
		data_status_change = 1;
	else
		data_status_change = 0;

	if (filter)
		mutex_unlock(&filter->mutex);

	return data_status_change;
}

static ssize_t dvb_dmxdev_buffer_read(struct dmxdev_filter *filter,
					struct dvb_ringbuffer *src,
					int non_blocking, char __user *buf,
					size_t count, loff_t *ppos)
{
	size_t todo;
	ssize_t avail;
	ssize_t ret = 0;

	if (!src->data)
		return 0;

	if (src->error) {
		ret = src->error;
		src->error = 0;
		return ret;
	}

	for (todo = count; todo > 0; todo -= ret) {
		if (non_blocking && dvb_ringbuffer_empty(src)) {
			ret = -EWOULDBLOCK;
			break;
		}

		if (filter) {
			if ((filter->state == DMXDEV_STATE_DONE) &&
				dvb_ringbuffer_empty(src))
				break;

			mutex_unlock(&filter->mutex);
		}

		ret = wait_event_interruptible(src->queue,
				dvb_dmxdev_check_data(filter, src));

		if (filter) {
			if (mutex_lock_interruptible(&filter->mutex))
				return -ERESTARTSYS;

			if ((filter->state != DMXDEV_STATE_GO) &&
				(filter->state != DMXDEV_STATE_DONE))
				return -ENODEV;
		}

		if (ret < 0)
			break;

		if (!src->data)
			return 0;

		if (src->error) {
			ret = src->error;
			src->error = 0;
			break;
		}

		avail = dvb_ringbuffer_avail(src);
		if (avail > todo)
			avail = todo;

		ret = dvb_ringbuffer_read_user(src, buf, avail);
		if (ret < 0)
			break;

		buf += ret;
	}

	if (count - todo) /* some data was read? */
		wake_up_all(&src->queue);

	return (count - todo) ? (count - todo) : ret;
}

static struct dmx_frontend *get_fe(struct dmx_demux *demux, int type)
{
	struct list_head *head, *pos;

	head = demux->get_frontends(demux);
	if (!head)
		return NULL;
	list_for_each(pos, head)
		if (DMX_FE_ENTRY(pos)->source == type)
			return DMX_FE_ENTRY(pos);

	return NULL;
}

static void dvb_dvr_oob_cmd(struct dmxdev *dmxdev, struct dmx_oob_command *cmd)
{
	int i;
	struct dmxdev_filter *filter;
	struct dmxdev_feed *feed;

	for (i = 0; i < dmxdev->filternum; i++) {
		filter = &dmxdev->filter[i];
		if (!filter || filter->state != DMXDEV_STATE_GO)
			continue;

		switch (filter->type) {
		case DMXDEV_TYPE_SEC:
			filter->feed.sec.feed->oob_command(
				filter->feed.sec.feed, cmd);
			break;
		case DMXDEV_TYPE_PES:
			feed = list_first_entry(&filter->feed.ts,
						struct dmxdev_feed, next);
			feed->ts->oob_command(feed->ts, cmd);
			break;
		case DMXDEV_TYPE_NONE:
			break;
		default:
			break;
		}
	}
}

static int dvb_dvr_feed_cmd(struct dmxdev *dmxdev, struct dvr_command *dvr_cmd)
{
	int ret = 0;
	size_t todo;
	int bytes_written = 0;
	size_t split;
	size_t tsp_size;
	u8 *data_start;
	struct dvb_ringbuffer *src = &dmxdev->dvr_input_buffer;

	todo = dvr_cmd->cmd.data_feed_count;

	if (dmxdev->demux->get_tsp_size)
		tsp_size = dmxdev->demux->get_tsp_size(dmxdev->demux);
	else
		tsp_size = 188;

	while (todo >= tsp_size) {
		/* wait for input */
		ret = wait_event_interruptible(
			src->queue,
			(dvb_ringbuffer_avail(src) >= tsp_size) ||
			dmxdev->dvr_in_exit || src->error);

		if (ret < 0)
			break;

		spin_lock(&dmxdev->dvr_in_lock);

		if (dmxdev->exit || dmxdev->dvr_in_exit) {
			spin_unlock(&dmxdev->dvr_in_lock);
			ret = -ENODEV;
			break;
		}

		if (src->error) {
			spin_unlock(&dmxdev->dvr_in_lock);
			wake_up_all(&src->queue);
			ret = -EINVAL;
			break;
		}

		dmxdev->dvr_processing_input = 1;

		split = (src->pread + todo > src->size) ?
			src->size - src->pread : 0;

		/*
		 * In DVR PULL mode, write might block.
		 * Lock on DVR buffer is released before calling to
		 * write, if DVR was released meanwhile, dvr_in_exit is
		 * prompted. Lock is acquired when updating the read pointer
		 * again to preserve read/write pointers consistency.
		 *
		 * In protected input mode, DVR input buffer is not mapped
		 * to kernel memory. Underlying demux implementation
		 * should trigger HW to read from DVR input buffer
		 * based on current read offset.
		 */
		if (split > 0) {
			data_start = (dmxdev->demux->dvr_input_protected) ?
						NULL : (src->data + src->pread);

			spin_unlock(&dmxdev->dvr_in_lock);
			ret = dmxdev->demux->write(dmxdev->demux,
						data_start,
						split);

			if (ret < 0) {
				pr_err("dmxdev: dvr write error %d\n", ret);
				continue;
			}

			if (dmxdev->dvr_in_exit) {
				ret = -ENODEV;
				break;
			}

			spin_lock(&dmxdev->dvr_in_lock);

			todo -= ret;
			bytes_written += ret;
			DVB_RINGBUFFER_SKIP(src, ret);
			if (ret < split) {
				dmxdev->dvr_processing_input = 0;
				spin_unlock(&dmxdev->dvr_in_lock);
				wake_up_all(&src->queue);
				continue;
			}
		}

		data_start = (dmxdev->demux->dvr_input_protected) ?
			NULL : (src->data + src->pread);

		spin_unlock(&dmxdev->dvr_in_lock);
		ret = dmxdev->demux->write(dmxdev->demux,
			data_start, todo);

		if (ret < 0) {
			pr_err("dmxdev: dvr write error %d\n", ret);
			continue;
		}

		if (dmxdev->dvr_in_exit) {
			ret = -ENODEV;
			break;
		}

		spin_lock(&dmxdev->dvr_in_lock);

		todo -= ret;
		bytes_written += ret;
		DVB_RINGBUFFER_SKIP(src, ret);
		dmxdev->dvr_processing_input = 0;
		spin_unlock(&dmxdev->dvr_in_lock);

		wake_up_all(&src->queue);
	}

	if (ret < 0)
		return ret;

	return bytes_written;
}

static int dvr_input_thread_entry(void *arg)
{
	struct dmxdev *dmxdev = arg;
	struct dvb_ringbuffer *cmdbuf = &dmxdev->dvr_cmd_buffer;
	struct dvr_command dvr_cmd;
	int leftover = 0;
	int ret;

	while (1) {
		/* wait for input */
		ret = wait_event_interruptible(
			cmdbuf->queue,
			(!cmdbuf->data) ||
			(dvb_ringbuffer_avail(cmdbuf) >= sizeof(dvr_cmd)) ||
			(dmxdev->dvr_in_exit));

		if (ret < 0)
			break;

		spin_lock(&dmxdev->dvr_in_lock);

		if (!cmdbuf->data || dmxdev->exit || dmxdev->dvr_in_exit) {
			spin_unlock(&dmxdev->dvr_in_lock);
			break;
		}

		dvb_ringbuffer_read(cmdbuf, (u8 *)&dvr_cmd, sizeof(dvr_cmd));

		spin_unlock(&dmxdev->dvr_in_lock);

		if (dvr_cmd.type == DVR_DATA_FEED_CMD) {
			dvr_cmd.cmd.data_feed_count += leftover;

			ret = dvb_dvr_feed_cmd(dmxdev, &dvr_cmd);
			if (ret < 0) {
				pr_debug("%s: DVR data feed failed, ret=%d\n",
					__func__, ret);
				continue;
			}

			leftover = dvr_cmd.cmd.data_feed_count - ret;
		} else {
			/*
			 * For EOS, try to process leftover data in the input
			 * buffer.
			 */
			if (dvr_cmd.cmd.oobcmd.type == DMX_OOB_CMD_EOS) {
				struct dvr_command feed_cmd;

				feed_cmd.type = DVR_DATA_FEED_CMD;
				feed_cmd.cmd.data_feed_count =
					dvb_ringbuffer_avail(
						&dmxdev->dvr_input_buffer);
				dvb_dvr_feed_cmd(dmxdev, &feed_cmd);
			}

			dvb_dvr_oob_cmd(dmxdev, &dvr_cmd.cmd.oobcmd);
		}
	}

	set_current_state(TASK_INTERRUPTIBLE);
	while (!kthread_should_stop()) {
		schedule();
		set_current_state(TASK_INTERRUPTIBLE);
	}
	set_current_state(TASK_RUNNING);

	return 0;
}

static int dvb_dvr_open(struct inode *inode, struct file *file)
{
	struct dvb_device *dvbdev = file->private_data;
	struct dmxdev *dmxdev = dvbdev->priv;
	struct dmx_frontend *front;
	void *mem;

	pr_debug("function : %s(%X)\n", __func__, (file->f_flags & O_ACCMODE));

	if (mutex_lock_interruptible(&dmxdev->mutex))
		return -ERESTARTSYS;

	if (dmxdev->exit) {
		mutex_unlock(&dmxdev->mutex);
		return -ENODEV;
	}

	if ((file->f_flags & O_ACCMODE) == O_RDWR) {
		if (!(dmxdev->capabilities & DMXDEV_CAP_DUPLEX)) {
			mutex_unlock(&dmxdev->mutex);
			return -EOPNOTSUPP;
		}
	}

	if ((file->f_flags & O_ACCMODE) == O_RDONLY) {
		if (!dvbdev->readers) {
			mutex_unlock(&dmxdev->mutex);
			return -EBUSY;
		}
		mem = vmalloc_user(DVR_BUFFER_SIZE);
		if (!mem) {
			mutex_unlock(&dmxdev->mutex);
			return -ENOMEM;
		}
		dvb_ringbuffer_init(&dmxdev->dvr_buffer, mem, DVR_BUFFER_SIZE);
		dvb_dmxdev_flush_events(&dmxdev->dvr_output_events);
		dmxdev->dvr_output_events.event_mask.disable_mask = 0;
		dmxdev->dvr_output_events.event_mask.no_wakeup_mask = 0;
		dmxdev->dvr_output_events.event_mask.wakeup_threshold = 1;
		dmxdev->dvr_feeds_count = 0;
		dmxdev->dvr_buffer_mode = DMX_BUFFER_MODE_INTERNAL;
		dmxdev->dvr_priv_buff_handle = NULL;

		dvbdev->readers--;
	} else if (!dvbdev->writers) {
		dmxdev->dvr_in_exit = 0;
		dmxdev->dvr_processing_input = 0;
		dmxdev->dvr_orig_fe = dmxdev->demux->frontend;

		if (!dmxdev->demux->write) {
			mutex_unlock(&dmxdev->mutex);
			return -EOPNOTSUPP;
		}

		front = get_fe(dmxdev->demux, DMX_MEMORY_FE);

		if (!front) {
			mutex_unlock(&dmxdev->mutex);
			return -EINVAL;
		}

		mem = vmalloc_user(DVR_BUFFER_SIZE);
		if (!mem) {
			mutex_unlock(&dmxdev->mutex);
			return -ENOMEM;
		}

		dmxdev->demux->disconnect_frontend(dmxdev->demux);
		dmxdev->demux->connect_frontend(dmxdev->demux, front);
		dmxdev->dvr_input_buffer_mode = DMX_BUFFER_MODE_INTERNAL;

		dvb_ringbuffer_init(&dmxdev->dvr_input_buffer,
							mem,
							DVR_BUFFER_SIZE);

		dmxdev->demux->dvr_input.priv_handle = NULL;
		dmxdev->demux->dvr_input.ringbuff = &dmxdev->dvr_input_buffer;
		dmxdev->demux->dvr_input_protected = 0;
		mem = vmalloc(DVR_CMDS_BUFFER_SIZE);
		if (!mem) {
			vfree(dmxdev->dvr_input_buffer.data);
			dmxdev->dvr_input_buffer.data = NULL;
			mutex_unlock(&dmxdev->mutex);
			return -ENOMEM;
		}
		dvb_ringbuffer_init(&dmxdev->dvr_cmd_buffer, mem,
			DVR_CMDS_BUFFER_SIZE);
		dvbdev->writers--;

		dmxdev->dvr_input_thread =
			kthread_run(
				dvr_input_thread_entry,
				(void *)dmxdev,
				"dvr_input");

		if (IS_ERR(dmxdev->dvr_input_thread)) {
			vfree(dmxdev->dvr_input_buffer.data);
			vfree(dmxdev->dvr_cmd_buffer.data);
			dmxdev->dvr_input_buffer.data = NULL;
			dmxdev->dvr_cmd_buffer.data = NULL;
			mutex_unlock(&dmxdev->mutex);
			return -ENOMEM;
		}
	}

	dvbdev->users++;
	mutex_unlock(&dmxdev->mutex);
	return 0;
}

static int dvb_dvr_release(struct inode *inode, struct file *file)
{
	struct dvb_device *dvbdev = file->private_data;
	struct dmxdev *dmxdev = dvbdev->priv;

	mutex_lock(&dmxdev->mutex);

	if ((file->f_flags & O_ACCMODE) == O_RDONLY) {
		dvbdev->readers++;
		if (dmxdev->dvr_buffer.data) {
			void *mem = dmxdev->dvr_buffer.data;
			mb();
			spin_lock_irq(&dmxdev->lock);
			dmxdev->dvr_buffer.data = NULL;
			spin_unlock_irq(&dmxdev->lock);
			wake_up_all(&dmxdev->dvr_buffer.queue);

			if (dmxdev->dvr_buffer_mode == DMX_BUFFER_MODE_INTERNAL)
				vfree(mem);
		}

		if ((dmxdev->dvr_buffer_mode == DMX_BUFFER_MODE_EXTERNAL) &&
			dmxdev->dvr_priv_buff_handle) {
			dmxdev->demux->unmap_buffer(dmxdev->demux,
					dmxdev->dvr_priv_buff_handle);
			dmxdev->dvr_priv_buff_handle = NULL;
		}
	} else {
		int i;

		spin_lock(&dmxdev->dvr_in_lock);
		dmxdev->dvr_in_exit = 1;
		spin_unlock(&dmxdev->dvr_in_lock);

		wake_up_all(&dmxdev->dvr_cmd_buffer.queue);

		/*
		 * There might be dmx filters reading now from DVR
		 * device, in PULL mode, they might be also stalled
		 * on output, signal to them that DVR is exiting.
		 */
		if (dmxdev->playback_mode == DMX_PB_MODE_PULL) {
			wake_up_all(&dmxdev->dvr_buffer.queue);

			for (i = 0; i < dmxdev->filternum; i++)
				if (dmxdev->filter[i].state == DMXDEV_STATE_GO)
					wake_up_all(
					&dmxdev->filter[i].buffer.queue);
		}

		/* notify kernel demux that we are canceling */
		if (dmxdev->demux->write_cancel)
			dmxdev->demux->write_cancel(dmxdev->demux);

		/*
		 * Now stop dvr-input thread so that no one
		 * would process data from dvr input buffer any more
		 * before it gets freed.
		 */
		kthread_stop(dmxdev->dvr_input_thread);

		dvbdev->writers++;
		dmxdev->demux->disconnect_frontend(dmxdev->demux);
		dmxdev->demux->connect_frontend(dmxdev->demux,
						dmxdev->dvr_orig_fe);

		if (dmxdev->dvr_input_buffer.data) {
			void *mem = dmxdev->dvr_input_buffer.data;
			/*
			 * Ensure all the operations on the DVR input buffer
			 * are completed before it gets freed.
			 */
			mb();
			spin_lock_irq(&dmxdev->dvr_in_lock);
			dmxdev->dvr_input_buffer.data = NULL;
			spin_unlock_irq(&dmxdev->dvr_in_lock);

			if (dmxdev->dvr_input_buffer_mode ==
				DMX_BUFFER_MODE_INTERNAL)
				vfree(mem);
		}

		if ((dmxdev->dvr_input_buffer_mode ==
			DMX_BUFFER_MODE_EXTERNAL) &&
			(dmxdev->demux->dvr_input.priv_handle)) {
			if (!dmxdev->demux->dvr_input_protected)
				dmxdev->demux->unmap_buffer(dmxdev->demux,
					dmxdev->demux->dvr_input.priv_handle);
			dmxdev->demux->dvr_input.priv_handle = NULL;
		}

		if (dmxdev->dvr_cmd_buffer.data) {
			void *mem = dmxdev->dvr_cmd_buffer.data;
			/*
			 * Ensure all the operations on the DVR command buffer
			 * are completed before it gets freed.
			 */
			mb();
			spin_lock_irq(&dmxdev->dvr_in_lock);
			dmxdev->dvr_cmd_buffer.data = NULL;
			spin_unlock_irq(&dmxdev->dvr_in_lock);
			vfree(mem);
		}
	}
	/* TODO */
	dvbdev->users--;
	if (dvbdev->users == 1 && dmxdev->exit == 1) {
		fops_put(file->f_op);
		file->f_op = NULL;
		mutex_unlock(&dmxdev->mutex);
		wake_up(&dvbdev->wait_queue);
	} else
		mutex_unlock(&dmxdev->mutex);

	return 0;
}


static int dvb_dvr_mmap(struct file *filp, struct vm_area_struct *vma)
{
	struct dvb_device *dvbdev = filp->private_data;
	struct dmxdev *dmxdev = dvbdev->priv;
	struct dvb_ringbuffer *buffer;
	enum dmx_buffer_mode buffer_mode;
	int vma_size;
	int buffer_size;
	int ret;

	if (((filp->f_flags & O_ACCMODE) == O_RDONLY) &&
		(vma->vm_flags & VM_WRITE))
		return -EINVAL;

	if (mutex_lock_interruptible(&dmxdev->mutex))
		return -ERESTARTSYS;

	if (dmxdev->exit) {
		mutex_unlock(&dmxdev->mutex);
		return -ENODEV;
	}

	if ((filp->f_flags & O_ACCMODE) == O_RDONLY) {
		buffer = &dmxdev->dvr_buffer;
		buffer_mode = dmxdev->dvr_buffer_mode;
	} else {
		buffer = &dmxdev->dvr_input_buffer;
		buffer_mode = dmxdev->dvr_input_buffer_mode;
	}

	if (buffer_mode == DMX_BUFFER_MODE_EXTERNAL) {
		mutex_unlock(&dmxdev->mutex);
		return -EINVAL;
	}

	vma_size = vma->vm_end - vma->vm_start;

	/* Make sure requested mapping is not larger than buffer size */
	buffer_size = buffer->size + (PAGE_SIZE-1);
	buffer_size = buffer_size & ~(PAGE_SIZE-1);

	if (vma_size != buffer_size) {
		mutex_unlock(&dmxdev->mutex);
		return -EINVAL;
	}

	ret = remap_vmalloc_range(vma, buffer->data, 0);
	if (ret) {
		mutex_unlock(&dmxdev->mutex);
		return ret;
	}

	vma->vm_flags |= VM_DONTDUMP;
	vma->vm_flags |= VM_DONTEXPAND;

	mutex_unlock(&dmxdev->mutex);
	return ret;
}

static void dvb_dvr_queue_data_feed(struct dmxdev *dmxdev, size_t count)
{
	struct dvb_ringbuffer *cmdbuf = &dmxdev->dvr_cmd_buffer;
	struct dvr_command *dvr_cmd;
	int last_dvr_cmd;

	spin_lock(&dmxdev->dvr_in_lock);

	/* Peek at the last DVR command queued, try to coalesce FEED commands */
	if (dvb_ringbuffer_avail(cmdbuf) >= sizeof(*dvr_cmd)) {
		last_dvr_cmd = cmdbuf->pwrite - sizeof(*dvr_cmd);
		if (last_dvr_cmd < 0)
			last_dvr_cmd += cmdbuf->size;

		dvr_cmd = (struct dvr_command *)&cmdbuf->data[last_dvr_cmd];
		if (dvr_cmd->type == DVR_DATA_FEED_CMD) {
			dvr_cmd->cmd.data_feed_count += count;
			spin_unlock(&dmxdev->dvr_in_lock);
			return;
		}
	}

	/*
	 * We assume command buffer is large enough so that overflow should not
	 * happen. Overflow to the command buffer means data previously written
	 * to the input buffer is 'orphan' - does not have a matching FEED
	 * command. Issue a warning if this ever happens.
	 * Orphan data might still be processed if EOS is issued.
	 */
	if (dvb_ringbuffer_free(cmdbuf) < sizeof(*dvr_cmd)) {
		pr_err("%s: DVR command buffer overflow\n", __func__);
		spin_unlock(&dmxdev->dvr_in_lock);
		return;
	}

	dvr_cmd = (struct dvr_command *)&cmdbuf->data[cmdbuf->pwrite];
	dvr_cmd->type = DVR_DATA_FEED_CMD;
	dvr_cmd->cmd.data_feed_count = count;
	DVB_RINGBUFFER_PUSH(cmdbuf, sizeof(*dvr_cmd));
	spin_unlock(&dmxdev->dvr_in_lock);

	wake_up_all(&cmdbuf->queue);
}

static int dvb_dvr_external_input_only(struct dmxdev *dmxdev)
{
	struct dmx_caps caps;
	int is_external_only;
	int flags;
	size_t tsp_size;

	if (dmxdev->demux->get_tsp_size)
		tsp_size = dmxdev->demux->get_tsp_size(dmxdev->demux);
	else
		tsp_size = 188;

	/*
	 * For backward compatibility, default assumes that
	 * external only buffers are not supported.
	 */
	flags = 0;
	if (dmxdev->demux->get_caps) {
		dmxdev->demux->get_caps(dmxdev->demux, &caps);

		if (tsp_size == 188)
			flags = caps.playback_188_tsp.flags;
		else
			flags = caps.playback_192_tsp.flags;
	}

	if (!(flags & DMX_BUFFER_INTERNAL_SUPPORT) &&
		(flags & DMX_BUFFER_EXTERNAL_SUPPORT))
		is_external_only = 1;
	else
		is_external_only = 0;

	return is_external_only;
}

static int dvb_dvr_verify_buffer_size(struct dmxdev *dmxdev,
	unsigned int f_flags,
	unsigned long size)
{
	struct dmx_caps caps;
	int tsp_size;

	if (!dmxdev->demux->get_caps)
		return 1;

	if (dmxdev->demux->get_tsp_size)
		tsp_size = dmxdev->demux->get_tsp_size(dmxdev->demux);
	else
		tsp_size = 188;

	dmxdev->demux->get_caps(dmxdev->demux, &caps);
	if ((f_flags & O_ACCMODE) == O_RDONLY)
		return (tsp_size == 188 && dvb_dmxdev_verify_buffer_size(size,
				caps.recording_188_tsp.max_size,
				caps.recording_188_tsp.size_alignment)) ||
			(tsp_size == 192 && dvb_dmxdev_verify_buffer_size(size,
				caps.recording_192_tsp.max_size,
				caps.recording_192_tsp.size_alignment));

	return (tsp_size == 188 && dvb_dmxdev_verify_buffer_size(size,
		caps.playback_188_tsp.max_size,
		caps.playback_188_tsp.size_alignment)) ||
		(tsp_size == 192 && dvb_dmxdev_verify_buffer_size(size,
			caps.playback_192_tsp.max_size,
			caps.playback_192_tsp.size_alignment));
}

static ssize_t dvb_dvr_write(struct file *file, const char __user *buf,
			     size_t count, loff_t *ppos)
{
	struct dvb_device *dvbdev = file->private_data;
	struct dmxdev *dmxdev = dvbdev->priv;
	struct dvb_ringbuffer *src = &dmxdev->dvr_input_buffer;
	struct dvb_ringbuffer *cmdbuf = &dmxdev->dvr_cmd_buffer;
	int ret;
	size_t todo;
	ssize_t free_space;

	if (!dmxdev->demux->write)
		return -EOPNOTSUPP;

	if (!dvb_dvr_verify_buffer_size(dmxdev, file->f_flags, src->size) ||
		((file->f_flags & O_ACCMODE) == O_RDONLY) ||
		!src->data || !cmdbuf->data ||
		(dvb_dvr_external_input_only(dmxdev) &&
		 (dmxdev->dvr_input_buffer_mode == DMX_BUFFER_MODE_INTERNAL)))
		return -EINVAL;

	if ((file->f_flags & O_NONBLOCK) &&
		(dvb_ringbuffer_free(src) == 0))
		return -EWOULDBLOCK;

	ret = 0;
	for (todo = count; todo > 0; todo -= ret) {
		ret = wait_event_interruptible(src->queue,
			(dvb_ringbuffer_free(src)) ||
			!src->data || !cmdbuf->data ||
			(src->error != 0) || dmxdev->dvr_in_exit);

		if (ret < 0)
			return ret;

		if (mutex_lock_interruptible(&dmxdev->mutex))
			return -ERESTARTSYS;

		if ((!src->data) || (!cmdbuf->data)) {
			mutex_unlock(&dmxdev->mutex);
			return 0;
		}

		if (dmxdev->exit || dmxdev->dvr_in_exit) {
			mutex_unlock(&dmxdev->mutex);
			return -ENODEV;
		}

		if (src->error) {
			ret = src->error;
			dvb_ringbuffer_flush(src);
			mutex_unlock(&dmxdev->mutex);
			wake_up_all(&src->queue);
			return ret;
		}

		free_space = dvb_ringbuffer_free(src);

		if (free_space > todo)
			free_space = todo;

		ret = dvb_ringbuffer_write_user(src, buf, free_space);

		if (ret < 0) {
			mutex_unlock(&dmxdev->mutex);
			return ret;
		}

		buf += ret;

		dvb_dvr_queue_data_feed(dmxdev, ret);

		mutex_unlock(&dmxdev->mutex);
	}

	return (count - todo) ? (count - todo) : ret;
}

static int dvb_dmxdev_flush_data(struct dmxdev_filter *filter, size_t length)
{
	int ret = 0;
	unsigned long flags;

	struct dvb_ringbuffer *buffer = &filter->buffer;
	struct dmxdev_events_queue *events = &filter->events;

	if (filter->type == DMXDEV_TYPE_PES &&
		filter->params.pes.output == DMX_OUT_TS_TAP) {
		buffer = &filter->dev->dvr_buffer;
		events = &filter->dev->dvr_output_events;
	}

	/*
	 * Drop 'length' pending data bytes from the ringbuffer and update
	 * event queue accordingly, similarly to dvb_dmxdev_release_data().
	 */
	spin_lock_irqsave(&filter->dev->lock, flags);
	DVB_RINGBUFFER_SKIP(buffer, length);
	buffer->error = 0;
	dvb_dmxdev_flush_events(events);
	events->current_event_start_offset = buffer->pwrite;
	spin_unlock_irqrestore(&filter->dev->lock, flags);

	if (filter->type == DMXDEV_TYPE_PES) {
		struct dmxdev_feed *feed;

		feed = list_first_entry(&filter->feed.ts,
			struct dmxdev_feed, next);

		if (feed->ts->flush_buffer)
			return feed->ts->flush_buffer(feed->ts, length);
	} else if (filter->type == DMXDEV_TYPE_SEC &&
		filter->feed.sec.feed->flush_buffer) {
		return filter->feed.sec.feed->flush_buffer(
			filter->feed.sec.feed, length);
	}

	return ret;
}

static inline void dvb_dmxdev_auto_flush_buffer(struct dmxdev_filter *filter,
	struct dvb_ringbuffer *buf)
{
	size_t flush_len;

	/*
	 * When buffer overflowed, demux-dev marked the buffer in
	 * error state. If auto-flush is enabled discard current
	 * pending data in buffer.
	 */
	if (overflow_auto_flush) {
		flush_len = dvb_ringbuffer_avail(buf);
		dvb_dmxdev_flush_data(filter, flush_len);
	}
}

static ssize_t dvb_dvr_read(struct file *file, char __user *buf, size_t count,
			    loff_t *ppos)
{
	ssize_t res;
	struct dvb_device *dvbdev = file->private_data;
	struct dmxdev *dmxdev = dvbdev->priv;
	unsigned long flags;

	if (dmxdev->exit)
		return -ENODEV;

	if (!dvb_dvr_verify_buffer_size(dmxdev, file->f_flags,
		dmxdev->dvr_buffer.size))
		return -EINVAL;

	res = dvb_dmxdev_buffer_read(NULL, &dmxdev->dvr_buffer,
				file->f_flags & O_NONBLOCK,
				buf, count, ppos);

	if (res > 0) {
		dvb_dmxdev_notify_data_read(dmxdev->dvr_feed, res);
		spin_lock_irqsave(&dmxdev->lock, flags);
		dvb_dmxdev_update_events(&dmxdev->dvr_output_events, res);
		spin_unlock_irqrestore(&dmxdev->lock, flags);

		/*
		 * in PULL mode, we might be stalling on
		 * event queue, so need to wake-up waiters
		 */
		if (dmxdev->playback_mode == DMX_PB_MODE_PULL)
			wake_up_all(&dmxdev->dvr_buffer.queue);
	} else if (res == -EOVERFLOW) {
		dvb_dmxdev_auto_flush_buffer(dmxdev->dvr_feed,
			&dmxdev->dvr_buffer);
	}

	return res;
}

/*
 * dvb_dvr_push_oob_cmd
 *
 * Note: this function assume dmxdev->mutex was taken, so command buffer cannot
 * be released during its operation.
 */
static int dvb_dvr_push_oob_cmd(struct dmxdev *dmxdev, unsigned int f_flags,
		struct dmx_oob_command *cmd)
{
	struct dvb_ringbuffer *cmdbuf = &dmxdev->dvr_cmd_buffer;
	struct dvr_command *dvr_cmd;

	if ((f_flags & O_ACCMODE) == O_RDONLY ||
		dmxdev->source < DMX_SOURCE_DVR0)
		return -EPERM;

	if (dvb_ringbuffer_free(cmdbuf) < sizeof(*dvr_cmd))
		return -ENOMEM;

	dvr_cmd = (struct dvr_command *)&cmdbuf->data[cmdbuf->pwrite];
	dvr_cmd->type = DVR_OOB_CMD;
	dvr_cmd->cmd.oobcmd = *cmd;
	DVB_RINGBUFFER_PUSH(cmdbuf, sizeof(*dvr_cmd));
	wake_up_all(&cmdbuf->queue);

	return 0;
}

static int dvb_dvr_flush_buffer(struct dmxdev *dmxdev, unsigned int f_flags)
{
	size_t flush_len;
	int ret;

	if ((f_flags & O_ACCMODE) != O_RDONLY)
		return -EINVAL;

	flush_len = dvb_ringbuffer_avail(&dmxdev->dvr_buffer);
	ret = dvb_dmxdev_flush_data(dmxdev->dvr_feed, flush_len);

	return ret;
}

static int dvb_dvr_set_buffer_size(struct dmxdev *dmxdev,
						unsigned int f_flags,
						unsigned long size)
{
	struct dvb_ringbuffer *buf;
	void *newmem;
	void *oldmem;
	spinlock_t *lock;
	enum dmx_buffer_mode buffer_mode;

	pr_debug("function : %s\n", __func__);

	if ((f_flags & O_ACCMODE) == O_RDONLY) {
		buf = &dmxdev->dvr_buffer;
		lock = &dmxdev->lock;
		buffer_mode = dmxdev->dvr_buffer_mode;
	} else {
		buf = &dmxdev->dvr_input_buffer;
		lock = &dmxdev->dvr_in_lock;
		buffer_mode = dmxdev->dvr_input_buffer_mode;
	}

	if (buf->size == size)
		return 0;
	if (!size || (buffer_mode == DMX_BUFFER_MODE_EXTERNAL))
		return -EINVAL;

	newmem = vmalloc_user(size);
	if (!newmem)
		return -ENOMEM;

	oldmem = buf->data;

	spin_lock_irq(lock);

	if (((f_flags & O_ACCMODE) != O_RDONLY) &&
		(dmxdev->dvr_processing_input)) {
		spin_unlock_irq(lock);
		vfree(oldmem);
		return -EBUSY;
	}

	buf->data = newmem;
	buf->size = size;

	/* reset and not flush in case the buffer shrinks */
	dvb_ringbuffer_reset(buf);

	spin_unlock_irq(lock);

	vfree(oldmem);

	return 0;
}

static int dvb_dvr_set_buffer_mode(struct dmxdev *dmxdev,
			unsigned int f_flags, enum dmx_buffer_mode mode)
{
	struct dvb_ringbuffer *buf;
	spinlock_t *lock;
	enum dmx_buffer_mode *buffer_mode;
	void **buff_handle;
	void *oldmem;
	int *is_protected;

	if ((mode != DMX_BUFFER_MODE_INTERNAL) &&
		(mode != DMX_BUFFER_MODE_EXTERNAL))
		return -EINVAL;

	if ((mode == DMX_BUFFER_MODE_EXTERNAL) &&
		(!dmxdev->demux->map_buffer || !dmxdev->demux->unmap_buffer))
		return -EINVAL;

	if ((f_flags & O_ACCMODE) == O_RDONLY) {
		buf = &dmxdev->dvr_buffer;
		lock = &dmxdev->lock;
		buffer_mode = &dmxdev->dvr_buffer_mode;
		buff_handle = &dmxdev->dvr_priv_buff_handle;
		is_protected = NULL;
	} else {
		buf = &dmxdev->dvr_input_buffer;
		lock = &dmxdev->dvr_in_lock;
		buffer_mode = &dmxdev->dvr_input_buffer_mode;
		buff_handle = &dmxdev->demux->dvr_input.priv_handle;
		is_protected = &dmxdev->demux->dvr_input_protected;
	}

	if (mode == *buffer_mode)
		return 0;

	oldmem = buf->data;
	spin_lock_irq(lock);
	buf->data = NULL;
	spin_unlock_irq(lock);

	*buffer_mode = mode;

	if (mode == DMX_BUFFER_MODE_INTERNAL) {
		/* switched from external to internal */
		if (*buff_handle) {
			dmxdev->demux->unmap_buffer(dmxdev->demux,
				*buff_handle);
			*buff_handle = NULL;
		}

		if (is_protected)
			*is_protected = 0;

		/* set default internal buffer */
		dvb_dvr_set_buffer_size(dmxdev, f_flags, DVR_BUFFER_SIZE);
	} else if (oldmem) {
		/* switched from internal to external */
		vfree(oldmem);
	}

	return 0;
}

static int dvb_dvr_set_buffer(struct dmxdev *dmxdev,
			unsigned int f_flags, struct dmx_buffer *dmx_buffer)
{
	struct dvb_ringbuffer *buf;
	spinlock_t *lock;
	enum dmx_buffer_mode buffer_mode;
	void **buff_handle;
	void *newmem;
	void *oldmem;
	int *is_protected;
	struct dmx_caps caps;

	if (dmxdev->demux->get_caps)
		dmxdev->demux->get_caps(dmxdev->demux, &caps);
	else
		caps.caps = 0;

	if ((f_flags & O_ACCMODE) == O_RDONLY) {
		buf = &dmxdev->dvr_buffer;
		lock = &dmxdev->lock;
		buffer_mode = dmxdev->dvr_buffer_mode;
		buff_handle = &dmxdev->dvr_priv_buff_handle;
		is_protected = NULL;
	} else {
		buf = &dmxdev->dvr_input_buffer;
		lock = &dmxdev->dvr_in_lock;
		buffer_mode = dmxdev->dvr_input_buffer_mode;
		buff_handle = &dmxdev->demux->dvr_input.priv_handle;
		is_protected = &dmxdev->demux->dvr_input_protected;
		if (!(caps.caps & DMX_CAP_SECURED_INPUT_PLAYBACK) &&
			dmx_buffer->is_protected)
			return -EINVAL;
	}

	if (!dmx_buffer->size ||
		(buffer_mode == DMX_BUFFER_MODE_INTERNAL))
		return -EINVAL;

	oldmem = *buff_handle;

	/*
	 * Protected buffer is relevant only for DVR input buffer
	 * when DVR device is opened for write. In such case,
	 * buffer is mapped only if the buffer is not protected one.
	 */
	if (!is_protected || !dmx_buffer->is_protected) {
		if (dmxdev->demux->map_buffer(dmxdev->demux, dmx_buffer,
					buff_handle, &newmem))
			return -ENOMEM;
	} else {
		newmem = NULL;
		*buff_handle = NULL;
	}

	spin_lock_irq(lock);
	buf->data = newmem;
	buf->size = dmx_buffer->size;
	if (is_protected)
		*is_protected = dmx_buffer->is_protected;
	dvb_ringbuffer_reset(buf);
	spin_unlock_irq(lock);

	if (oldmem)
		dmxdev->demux->unmap_buffer(dmxdev->demux, oldmem);

	return 0;
}

static int dvb_dvr_get_event(struct dmxdev *dmxdev,
				unsigned int f_flags,
				struct dmx_filter_event *event)
{
	int res;

	if (!((f_flags & O_ACCMODE) == O_RDONLY))
		return -EINVAL;

	spin_lock_irq(&dmxdev->lock);

	if (dmxdev->dvr_buffer.error == -EOVERFLOW) {
		event->type = DMX_EVENT_BUFFER_OVERFLOW;
		dmxdev->dvr_buffer.error = 0;
	} else {
		res = dvb_dmxdev_remove_event(&dmxdev->dvr_output_events,
			event);
		if (res) {
			spin_unlock_irq(&dmxdev->lock);
			return res;
		}
	}

	spin_unlock_irq(&dmxdev->lock);

	if (event->type == DMX_EVENT_BUFFER_OVERFLOW)
		dvb_dmxdev_auto_flush_buffer(dmxdev->dvr_feed,
			&dmxdev->dvr_buffer);

	/*
	 * in PULL mode, we might be stalling on
	 * event queue, so need to wake-up waiters
	 */
	if (dmxdev->playback_mode == DMX_PB_MODE_PULL)
		wake_up_all(&dmxdev->dvr_buffer.queue);

	return res;
}

static int dvb_dvr_get_buffer_status(struct dmxdev *dmxdev,
				unsigned int f_flags,
				struct dmx_buffer_status *dmx_buffer_status)
{
	struct dvb_ringbuffer *buf;
	spinlock_t *lock;

	if ((f_flags & O_ACCMODE) == O_RDONLY) {
		buf = &dmxdev->dvr_buffer;
		lock = &dmxdev->lock;
	} else {
		buf = &dmxdev->dvr_input_buffer;
		lock = &dmxdev->dvr_in_lock;
	}

	spin_lock_irq(lock);

	dmx_buffer_status->error = buf->error;
	dmx_buffer_status->fullness = dvb_ringbuffer_avail(buf);
	dmx_buffer_status->free_bytes = dvb_ringbuffer_free(buf);
	dmx_buffer_status->read_offset = buf->pread;
	dmx_buffer_status->write_offset = buf->pwrite;
	dmx_buffer_status->size = buf->size;
	buf->error = 0;

	spin_unlock_irq(lock);

	if (dmx_buffer_status->error == -EOVERFLOW)
		dvb_dmxdev_auto_flush_buffer(dmxdev->dvr_feed, buf);

	return 0;
}

static int dvb_dvr_release_data(struct dmxdev *dmxdev,
					unsigned int f_flags,
					u32 bytes_count)
{
	ssize_t buff_fullness;

	if (!((f_flags & O_ACCMODE) == O_RDONLY))
		return -EINVAL;

	if (!bytes_count)
		return 0;

	buff_fullness = dvb_ringbuffer_avail(&dmxdev->dvr_buffer);

	if (bytes_count > buff_fullness)
		return -EINVAL;

	DVB_RINGBUFFER_SKIP(&dmxdev->dvr_buffer, bytes_count);

	dvb_dmxdev_notify_data_read(dmxdev->dvr_feed, bytes_count);
	spin_lock_irq(&dmxdev->lock);
	dvb_dmxdev_update_events(&dmxdev->dvr_output_events, bytes_count);
	spin_unlock_irq(&dmxdev->lock);

	wake_up_all(&dmxdev->dvr_buffer.queue);
	return 0;
}

/*
 * dvb_dvr_feed_data - Notify new data in DVR input buffer
 *
 * @dmxdev - demux device instance
 * @f_flags - demux device file flag (access mode)
 * @bytes_count - how many bytes were written to the input buffer
 *
 * Note: this function assume dmxdev->mutex was taken, so buffer cannot
 * be released during its operation.
 */
static int dvb_dvr_feed_data(struct dmxdev *dmxdev,
	unsigned int f_flags,
	u32 bytes_count)
{
	ssize_t free_space;
	struct dvb_ringbuffer *buffer = &dmxdev->dvr_input_buffer;

	if ((f_flags & O_ACCMODE) == O_RDONLY)
		return -EINVAL;

	if (!bytes_count)
		return 0;

	free_space = dvb_ringbuffer_free(buffer);

	if (bytes_count > free_space)
		return -EINVAL;

	DVB_RINGBUFFER_PUSH(buffer, bytes_count);

	dvb_dvr_queue_data_feed(dmxdev, bytes_count);

	return 0;
}

static inline void dvb_dmxdev_filter_state_set(struct dmxdev_filter
					       *dmxdevfilter, int state)
{
	spin_lock_irq(&dmxdevfilter->dev->lock);
	dmxdevfilter->state = state;
	spin_unlock_irq(&dmxdevfilter->dev->lock);
}

static int dvb_dmxdev_set_buffer_size(struct dmxdev_filter *dmxdevfilter,
				      unsigned long size)
{
	struct dvb_ringbuffer *buf = &dmxdevfilter->buffer;
	void *newmem;
	void *oldmem;

	if (buf->size == size)
		return 0;
	if (!size ||
		(dmxdevfilter->buffer_mode == DMX_BUFFER_MODE_EXTERNAL))
		return -EINVAL;
	if (dmxdevfilter->state >= DMXDEV_STATE_GO)
		return -EBUSY;

	newmem = vmalloc_user(size);
	if (!newmem)
		return -ENOMEM;

	oldmem = buf->data;

	spin_lock_irq(&dmxdevfilter->dev->lock);
	buf->data = newmem;
	buf->size = size;

	/* reset and not flush in case the buffer shrinks */
	dvb_ringbuffer_reset(buf);
	spin_unlock_irq(&dmxdevfilter->dev->lock);

	vfree(oldmem);

	return 0;
}

static int dvb_dmxdev_set_buffer_mode(struct dmxdev_filter *dmxdevfilter,
					enum dmx_buffer_mode mode)
{
	struct dvb_ringbuffer *buf = &dmxdevfilter->buffer;
	struct dmxdev *dmxdev = dmxdevfilter->dev;
	void *oldmem;

	if (dmxdevfilter->state >= DMXDEV_STATE_GO)
		return -EBUSY;

	if ((mode != DMX_BUFFER_MODE_INTERNAL) &&
		(mode != DMX_BUFFER_MODE_EXTERNAL))
		return -EINVAL;

	if ((mode == DMX_BUFFER_MODE_EXTERNAL) &&
		(!dmxdev->demux->map_buffer || !dmxdev->demux->unmap_buffer))
		return -EINVAL;

	if (mode == dmxdevfilter->buffer_mode)
		return 0;

	oldmem = buf->data;
	spin_lock_irq(&dmxdevfilter->dev->lock);
	buf->data = NULL;
	spin_unlock_irq(&dmxdevfilter->dev->lock);

	dmxdevfilter->buffer_mode = mode;

	if (mode == DMX_BUFFER_MODE_INTERNAL) {
		/* switched from external to internal */
		if (dmxdevfilter->priv_buff_handle) {
			dmxdev->demux->unmap_buffer(dmxdev->demux,
				dmxdevfilter->priv_buff_handle);
			dmxdevfilter->priv_buff_handle = NULL;
		}
	} else if (oldmem) {
		/* switched from internal to external */
		vfree(oldmem);
	}

	return 0;
}

static int dvb_dmxdev_set_buffer(struct dmxdev_filter *dmxdevfilter,
					struct dmx_buffer *buffer)
{
	struct dvb_ringbuffer *buf = &dmxdevfilter->buffer;
	struct dmxdev *dmxdev = dmxdevfilter->dev;
	void *newmem;
	void *oldmem;

	if (dmxdevfilter->state >= DMXDEV_STATE_GO)
		return -EBUSY;

	if ((!buffer->size) ||
		(dmxdevfilter->buffer_mode == DMX_BUFFER_MODE_INTERNAL))
		return -EINVAL;

	oldmem = dmxdevfilter->priv_buff_handle;
	if (dmxdev->demux->map_buffer(dmxdev->demux, buffer,
			&dmxdevfilter->priv_buff_handle, &newmem))
		return -ENOMEM;

	spin_lock_irq(&dmxdevfilter->dev->lock);
	buf->data = newmem;
	buf->size = buffer->size;
	dvb_ringbuffer_reset(buf);
	spin_unlock_irq(&dmxdevfilter->dev->lock);

	if (oldmem)
		dmxdev->demux->unmap_buffer(dmxdev->demux, oldmem);

	return 0;
}

static int dvb_dmxdev_set_tsp_out_format(struct dmxdev_filter *dmxdevfilter,
				enum dmx_tsp_format_t dmx_tsp_format)
{
	if (dmxdevfilter->state >= DMXDEV_STATE_GO)
		return -EBUSY;

	if ((dmx_tsp_format > DMX_TSP_FORMAT_192_HEAD) ||
		(dmx_tsp_format < DMX_TSP_FORMAT_188))
		return -EINVAL;

	dmxdevfilter->dmx_tsp_format = dmx_tsp_format;

	return 0;
}

static int dvb_dmxdev_set_decoder_buffer_size(
	struct dmxdev_filter *dmxdevfilter,
	unsigned long size)
{
	struct dmx_caps caps;
	struct dmx_demux *demux = dmxdevfilter->dev->demux;

	if (demux->get_caps) {
		demux->get_caps(demux, &caps);
		if (!dvb_dmxdev_verify_buffer_size(size, caps.decoder.max_size,
			caps.decoder.size_alignment))
			return -EINVAL;
	}

	if (size == 0)
		return -EINVAL;

	if (dmxdevfilter->decoder_buffers.buffers_size == size)
		return 0;

	if (dmxdevfilter->state >= DMXDEV_STATE_GO)
		return -EBUSY;

	/*
	 * In case decoder buffers were already set before to some external
	 * buffers, setting the decoder buffer size alone implies transition
	 * to internal buffer mode.
	 */
	dmxdevfilter->decoder_buffers.buffers_size = size;
	dmxdevfilter->decoder_buffers.buffers_num = 0;
	dmxdevfilter->decoder_buffers.is_linear = 0;
	return 0;
}

static int dvb_dmxdev_set_source(struct dmxdev_filter *dmxdevfilter,
					dmx_source_t *source)
{
	int ret = 0;
	struct dmxdev *dev;

	if (dmxdevfilter->state == DMXDEV_STATE_GO)
		return -EBUSY;

	dev = dmxdevfilter->dev;
	if (dev->demux->set_source)
		ret = dev->demux->set_source(dev->demux, source);

	if (!ret)
		dev->source = *source;

	return ret;
}

static int dvb_dmxdev_reuse_decoder_buf(struct dmxdev_filter *dmxdevfilter,
						int cookie)
{
	struct dmxdev_feed *feed;

	if (dmxdevfilter->state != DMXDEV_STATE_GO ||
		(dmxdevfilter->type != DMXDEV_TYPE_PES) ||
		(dmxdevfilter->params.pes.output != DMX_OUT_DECODER) ||
		(dmxdevfilter->events.event_mask.disable_mask &
			DMX_EVENT_NEW_ES_DATA))
		return -EPERM;

	/* Only one feed should be in the list in case of decoder */
	feed = list_first_entry(&dmxdevfilter->feed.ts,
				struct dmxdev_feed, next);
	if (feed && feed->ts && feed->ts->reuse_decoder_buffer)
		return feed->ts->reuse_decoder_buffer(feed->ts, cookie);

	return -ENODEV;
}

static int dvb_dmxdev_set_event_mask(struct dmxdev_filter *dmxdevfilter,
				struct dmx_events_mask *event_mask)
{
	if (!event_mask ||
		(event_mask->wakeup_threshold >= DMX_EVENT_QUEUE_SIZE))
		return -EINVAL;

	if (dmxdevfilter->state == DMXDEV_STATE_GO)
		return -EBUSY;

	/*
	 * Overflow event is not allowed to be masked.
	 * This is because if overflow occurs, demux stops outputting data
	 * until user is notified. If user is using events to read the data,
	 * the overflow event must be always enabled or otherwise we would
	 * never recover from overflow state.
	 */
	event_mask->disable_mask &= ~(u32)DMX_EVENT_BUFFER_OVERFLOW;
	event_mask->no_wakeup_mask &= ~(u32)DMX_EVENT_BUFFER_OVERFLOW;

	dmxdevfilter->events.event_mask = *event_mask;

	return 0;
}

static int dvb_dmxdev_get_event_mask(struct dmxdev_filter *dmxdevfilter,
				struct dmx_events_mask *event_mask)
{
	if (!event_mask)
		return -EINVAL;

	*event_mask = dmxdevfilter->events.event_mask;

	return 0;
}

static int dvb_dmxdev_set_indexing_params(struct dmxdev_filter *dmxdevfilter,
				struct dmx_indexing_params *idx_params)
{
	int found_pid;
	struct dmxdev_feed *feed;
	struct dmxdev_feed *ts_feed = NULL;
	struct dmx_caps caps;
	int ret = 0;

	if (!dmxdevfilter->dev->demux->get_caps)
		return -EINVAL;

	dmxdevfilter->dev->demux->get_caps(dmxdevfilter->dev->demux, &caps);

	if (!idx_params ||
		!(caps.caps & DMX_CAP_VIDEO_INDEXING) ||
		(dmxdevfilter->state < DMXDEV_STATE_SET) ||
		(dmxdevfilter->type != DMXDEV_TYPE_PES) ||
		((dmxdevfilter->params.pes.output != DMX_OUT_TS_TAP) &&
		 (dmxdevfilter->params.pes.output != DMX_OUT_TSDEMUX_TAP)))
		return -EINVAL;

	if (idx_params->enable && !idx_params->types)
		return -EINVAL;

	found_pid = 0;
	list_for_each_entry(feed, &dmxdevfilter->feed.ts, next) {
		if (feed->pid == idx_params->pid) {
			found_pid = 1;
			ts_feed = feed;
			ts_feed->idx_params = *idx_params;
			if ((dmxdevfilter->state == DMXDEV_STATE_GO) &&
				ts_feed->ts->set_idx_params)
				ret = ts_feed->ts->set_idx_params(
						ts_feed->ts, idx_params);
			break;
		}
	}

	if (!found_pid)
		return -EINVAL;

	return ret;
}

static int dvb_dmxdev_get_scrambling_bits(struct dmxdev_filter *filter,
	struct dmx_scrambling_bits *scrambling_bits)
{
	struct dmxdev_feed *feed;

	if (!scrambling_bits ||
		(filter->state != DMXDEV_STATE_GO))
		return -EINVAL;

	if (filter->type == DMXDEV_TYPE_SEC) {
		if (filter->feed.sec.feed->get_scrambling_bits)
			return filter->feed.sec.feed->get_scrambling_bits(
						filter->feed.sec.feed,
						&scrambling_bits->value);
		return -EINVAL;
	}

	list_for_each_entry(feed, &filter->feed.ts, next) {
		if (feed->pid == scrambling_bits->pid) {
			if (feed->ts->get_scrambling_bits)
				return feed->ts->get_scrambling_bits(feed->ts,
						&scrambling_bits->value);
			return -EINVAL;
		}
	}

	return -EINVAL;
}

static void dvb_dmxdev_ts_insertion_work(struct work_struct *worker)
{
	struct ts_insertion_buffer *ts_buffer =
		container_of(to_delayed_work(worker),
			struct ts_insertion_buffer, dwork);
	struct dmxdev_feed *feed;
	size_t free_bytes;
	struct dmx_ts_feed *ts;

	mutex_lock(&ts_buffer->dmxdevfilter->mutex);

	if (ts_buffer->abort ||
		(ts_buffer->dmxdevfilter->state != DMXDEV_STATE_GO)) {
		mutex_unlock(&ts_buffer->dmxdevfilter->mutex);
		return;
	}

	feed = list_first_entry(&ts_buffer->dmxdevfilter->feed.ts,
				struct dmxdev_feed, next);
	ts = feed->ts;
	free_bytes = dvb_ringbuffer_free(&ts_buffer->dmxdevfilter->buffer);

	mutex_unlock(&ts_buffer->dmxdevfilter->mutex);

	if (ts_buffer->size < free_bytes)
		ts->ts_insertion_insert_buffer(ts,
			ts_buffer->buffer, ts_buffer->size);

	if (ts_buffer->repetition_time && !ts_buffer->abort)
		schedule_delayed_work(&ts_buffer->dwork,
				msecs_to_jiffies(ts_buffer->repetition_time));
}

static void dvb_dmxdev_queue_ts_insertion(
		struct ts_insertion_buffer *ts_buffer)
{
	size_t tsp_size;

	if (ts_buffer->dmxdevfilter->dmx_tsp_format == DMX_TSP_FORMAT_188)
		tsp_size = 188;
	else
		tsp_size = 192;

	if (ts_buffer->size % tsp_size) {
		pr_err("%s: Wrong buffer alignment, size=%zu, tsp_size=%zu\n",
			__func__, ts_buffer->size, tsp_size);
		return;
	}

	ts_buffer->abort = 0;
	schedule_delayed_work(&ts_buffer->dwork, 0);
}

static void dvb_dmxdev_cancel_ts_insertion(
		struct ts_insertion_buffer *ts_buffer)
{
	/*
	 * This function assumes it is called while mutex
	 * of demux filter is taken. Since work in workqueue
	 * captures the filter's mutex to protect against the DB,
	 * mutex needs to be released before waiting for the work
	 * to get finished otherwise work in workqueue will
	 * never be finished.
	 */
	if (!mutex_is_locked(&ts_buffer->dmxdevfilter->mutex)) {
		pr_err("%s: mutex is not locked!\n", __func__);
		return;
	}

	ts_buffer->abort = 1;

	mutex_unlock(&ts_buffer->dmxdevfilter->mutex);
	cancel_delayed_work_sync(&ts_buffer->dwork);
	mutex_lock(&ts_buffer->dmxdevfilter->mutex);
}

static int dvb_dmxdev_set_ts_insertion(struct dmxdev_filter *dmxdevfilter,
		struct dmx_set_ts_insertion *params)
{
	int ret = 0;
	int first_buffer;
	struct dmxdev_feed *feed;
	struct ts_insertion_buffer *ts_buffer;
	struct dmx_caps caps;

	if (!dmxdevfilter->dev->demux->get_caps)
		return -EINVAL;

	dmxdevfilter->dev->demux->get_caps(dmxdevfilter->dev->demux, &caps);

	if (!params ||
		!params->size ||
		!(caps.caps & DMX_CAP_TS_INSERTION) ||
		(dmxdevfilter->state < DMXDEV_STATE_SET) ||
		(dmxdevfilter->type != DMXDEV_TYPE_PES) ||
		((dmxdevfilter->params.pes.output != DMX_OUT_TS_TAP) &&
		 (dmxdevfilter->params.pes.output != DMX_OUT_TSDEMUX_TAP)))
		return -EINVAL;

	ts_buffer = vmalloc(sizeof(struct ts_insertion_buffer));
	if (!ts_buffer)
		return -ENOMEM;

	ts_buffer->buffer = vmalloc(params->size);
	if (!ts_buffer->buffer) {
		vfree(ts_buffer);
		return -ENOMEM;
	}

	if (copy_from_user(ts_buffer->buffer,
			params->ts_packets, params->size)) {
		vfree(ts_buffer->buffer);
		vfree(ts_buffer);
		return -EFAULT;
	}

	if (params->repetition_time &&
		params->repetition_time < DMX_MIN_INSERTION_REPETITION_TIME)
		params->repetition_time = DMX_MIN_INSERTION_REPETITION_TIME;

	ts_buffer->size = params->size;
	ts_buffer->identifier = params->identifier;
	ts_buffer->repetition_time = params->repetition_time;
	ts_buffer->dmxdevfilter = dmxdevfilter;
	INIT_DELAYED_WORK(&ts_buffer->dwork, dvb_dmxdev_ts_insertion_work);

	first_buffer = list_empty(&dmxdevfilter->insertion_buffers);
	list_add_tail(&ts_buffer->next, &dmxdevfilter->insertion_buffers);

	if (dmxdevfilter->state != DMXDEV_STATE_GO)
		return 0;

	feed = list_first_entry(&dmxdevfilter->feed.ts,
				struct dmxdev_feed, next);

	if (first_buffer && feed->ts->ts_insertion_init)
		ret = feed->ts->ts_insertion_init(feed->ts);

	if (!ret) {
		dvb_dmxdev_queue_ts_insertion(ts_buffer);
	} else {
		list_del(&ts_buffer->next);
		vfree(ts_buffer->buffer);
		vfree(ts_buffer);
	}

	return ret;
}

static int dvb_dmxdev_abort_ts_insertion(struct dmxdev_filter *dmxdevfilter,
		struct dmx_abort_ts_insertion *params)
{
	int ret = 0;
	int found_buffer;
	struct dmxdev_feed *feed;
	struct ts_insertion_buffer *ts_buffer, *tmp;
	struct dmx_caps caps;

	if (!dmxdevfilter->dev->demux->get_caps)
		return -EINVAL;

	dmxdevfilter->dev->demux->get_caps(dmxdevfilter->dev->demux, &caps);

	if (!params ||
		!(caps.caps & DMX_CAP_TS_INSERTION) ||
		(dmxdevfilter->state < DMXDEV_STATE_SET) ||
		(dmxdevfilter->type != DMXDEV_TYPE_PES) ||
		((dmxdevfilter->params.pes.output != DMX_OUT_TS_TAP) &&
		 (dmxdevfilter->params.pes.output != DMX_OUT_TSDEMUX_TAP)))
		return -EINVAL;

	found_buffer = 0;
	list_for_each_entry_safe(ts_buffer, tmp,
			&dmxdevfilter->insertion_buffers, next) {
		if (ts_buffer->identifier == params->identifier) {
			list_del(&ts_buffer->next);
			found_buffer = 1;
			break;
		}
	}

	if (!found_buffer)
		return -EINVAL;

	if (dmxdevfilter->state == DMXDEV_STATE_GO) {
		dvb_dmxdev_cancel_ts_insertion(ts_buffer);
		if (list_empty(&dmxdevfilter->insertion_buffers)) {
			feed = list_first_entry(&dmxdevfilter->feed.ts,
						struct dmxdev_feed, next);
			if (feed->ts->ts_insertion_terminate)
				ret = feed->ts->ts_insertion_terminate(
							feed->ts);
		}
	}

	vfree(ts_buffer->buffer);
	vfree(ts_buffer);

	return ret;
}

static int dvb_dmxdev_ts_fullness_callback(struct dmx_ts_feed *filter,
				int required_space, int wait)
{
	struct dmxdev_filter *dmxdevfilter = filter->priv;
	struct dvb_ringbuffer *src;
	struct dmxdev_events_queue *events;
	int ret;

	if (!dmxdevfilter) {
		pr_err("%s: NULL demux filter object!\n", __func__);
		return -ENODEV;
	}

	if (dmxdevfilter->params.pes.output != DMX_OUT_TS_TAP) {
		src = &dmxdevfilter->buffer;
		events = &dmxdevfilter->events;
	} else {
		src = &dmxdevfilter->dev->dvr_buffer;
		events = &dmxdevfilter->dev->dvr_output_events;
	}

	do {
		ret = 0;

		if (dmxdevfilter->dev->dvr_in_exit)
			return -ENODEV;

		spin_lock(&dmxdevfilter->dev->lock);

		if ((!src->data) ||
			(dmxdevfilter->state != DMXDEV_STATE_GO))
			ret = -EINVAL;
		else if (src->error)
			ret = src->error;

		if (ret) {
			spin_unlock(&dmxdevfilter->dev->lock);
			return ret;
		}

		if ((required_space <= dvb_ringbuffer_free(src)) &&
			(!dvb_dmxdev_events_is_full(events))) {
			spin_unlock(&dmxdevfilter->dev->lock);
			return 0;
		}

		spin_unlock(&dmxdevfilter->dev->lock);

		if (!wait)
			return -ENOSPC;

		ret = wait_event_interruptible(src->queue,
				(!src->data) ||
				((dvb_ringbuffer_free(src) >= required_space) &&
				 (!dvb_dmxdev_events_is_full(events))) ||
				(src->error != 0) ||
				(dmxdevfilter->state != DMXDEV_STATE_GO) ||
				dmxdevfilter->dev->dvr_in_exit);

		if (ret < 0)
			return ret;
	} while (1);
}

static int dvb_dmxdev_sec_fullness_callback(
				struct dmx_section_filter *filter,
				int required_space, int wait)
{
	struct dmxdev_filter *dmxdevfilter = filter->priv;
	struct dvb_ringbuffer *src;
	struct dmxdev_events_queue *events;
	int ret;

	if (!dmxdevfilter) {
		pr_err("%s: NULL demux filter object!\n", __func__);
		return -ENODEV;
	}

	src = &dmxdevfilter->buffer;
	events = &dmxdevfilter->events;

	do {
		ret = 0;

		if (dmxdevfilter->dev->dvr_in_exit)
			return -ENODEV;

		spin_lock(&dmxdevfilter->dev->lock);

		if ((!src->data) ||
			(dmxdevfilter->state != DMXDEV_STATE_GO))
			ret = -EINVAL;
		else if (src->error)
			ret = src->error;

		if (ret) {
			spin_unlock(&dmxdevfilter->dev->lock);
			return ret;
		}

		if ((required_space <= dvb_ringbuffer_free(src)) &&
			(!dvb_dmxdev_events_is_full(events))) {
			spin_unlock(&dmxdevfilter->dev->lock);
			return 0;
		}

		spin_unlock(&dmxdevfilter->dev->lock);

		if (!wait)
			return -ENOSPC;

		ret = wait_event_interruptible(src->queue,
				(!src->data) ||
				((dvb_ringbuffer_free(src) >= required_space) &&
				 (!dvb_dmxdev_events_is_full(events))) ||
				(src->error != 0) ||
				(dmxdevfilter->state != DMXDEV_STATE_GO) ||
				dmxdevfilter->dev->dvr_in_exit);

		if (ret < 0)
			return ret;
	} while (1);
}

static int dvb_dmxdev_set_playback_mode(struct dmxdev_filter *dmxdevfilter,
					enum dmx_playback_mode_t playback_mode)
{
	struct dmxdev *dmxdev = dmxdevfilter->dev;
	struct dmx_caps caps;

	if (dmxdev->demux->get_caps)
		dmxdev->demux->get_caps(dmxdev->demux, &caps);
	else
		caps.caps = 0;

	if ((playback_mode != DMX_PB_MODE_PUSH) &&
		(playback_mode != DMX_PB_MODE_PULL))
		return -EINVAL;

	if (((dmxdev->source < DMX_SOURCE_DVR0) ||
		 !dmxdev->demux->set_playback_mode ||
		 !(caps.caps & DMX_CAP_PULL_MODE)) &&
		 (playback_mode == DMX_PB_MODE_PULL))
		return -EPERM;

	if (dmxdevfilter->state == DMXDEV_STATE_GO)
		return -EBUSY;

	dmxdev->playback_mode = playback_mode;

	return dmxdev->demux->set_playback_mode(
				dmxdev->demux,
				dmxdev->playback_mode,
				dvb_dmxdev_ts_fullness_callback,
				dvb_dmxdev_sec_fullness_callback);
}

static int dvb_dmxdev_flush_buffer(struct dmxdev_filter *filter)
{
	size_t flush_len;
	int ret;

	if (filter->state != DMXDEV_STATE_GO)
		return -EINVAL;

	flush_len = dvb_ringbuffer_avail(&filter->buffer);
	ret = dvb_dmxdev_flush_data(filter, flush_len);

	return ret;
}

static int dvb_dmxdev_get_buffer_status(
		struct dmxdev_filter *dmxdevfilter,
		struct dmx_buffer_status *dmx_buffer_status)
{
	struct dvb_ringbuffer *buf = &dmxdevfilter->buffer;

	/*
	 * Note: Taking the dmxdevfilter->dev->lock spinlock is required only
	 * when getting the status of the Demux-userspace data ringbuffer .
	 * In case we are getting the status of a decoder buffer, taking this
	 * spinlock is not required and in fact might lead to a deadlock.
	 */
	if ((dmxdevfilter->type == DMXDEV_TYPE_PES) &&
		(dmxdevfilter->params.pes.output == DMX_OUT_DECODER)) {
		struct dmxdev_feed *feed;
		int ret;

		/* Only one feed should be in the list in case of decoder */
		feed = list_first_entry(&dmxdevfilter->feed.ts,
					struct dmxdev_feed, next);

		/* Ask for status of decoder's buffer from underlying HW */
		if (feed->ts->get_decoder_buff_status)
			ret = feed->ts->get_decoder_buff_status(
					feed->ts,
					dmx_buffer_status);
		else
			ret = -ENODEV;

		return ret;
	}

	spin_lock_irq(&dmxdevfilter->dev->lock);

	if (!buf->data) {
		spin_unlock_irq(&dmxdevfilter->dev->lock);
		return -EINVAL;
	}

	dmx_buffer_status->error = buf->error;
	dmx_buffer_status->fullness = dvb_ringbuffer_avail(buf);
	dmx_buffer_status->free_bytes = dvb_ringbuffer_free(buf);
	dmx_buffer_status->read_offset = buf->pread;
	dmx_buffer_status->write_offset = buf->pwrite;
	dmx_buffer_status->size = buf->size;
	buf->error = 0;

	spin_unlock_irq(&dmxdevfilter->dev->lock);

	if (dmx_buffer_status->error == -EOVERFLOW)
		dvb_dmxdev_auto_flush_buffer(dmxdevfilter, buf);

	return 0;
}

static int dvb_dmxdev_release_data(struct dmxdev_filter *dmxdevfilter,
					u32 bytes_count)
{
	ssize_t buff_fullness;

	if (!dmxdevfilter->buffer.data)
		return -EINVAL;

	if (!bytes_count)
		return 0;

	buff_fullness = dvb_ringbuffer_avail(&dmxdevfilter->buffer);

	if (bytes_count > buff_fullness)
		return -EINVAL;

	DVB_RINGBUFFER_SKIP(&dmxdevfilter->buffer, bytes_count);

	dvb_dmxdev_notify_data_read(dmxdevfilter, bytes_count);
	spin_lock_irq(&dmxdevfilter->dev->lock);
	dvb_dmxdev_update_events(&dmxdevfilter->events, bytes_count);
	spin_unlock_irq(&dmxdevfilter->dev->lock);

	wake_up_all(&dmxdevfilter->buffer.queue);

	return 0;
}

static int dvb_dmxdev_get_event(struct dmxdev_filter *dmxdevfilter,
					struct dmx_filter_event *event)
{
	int res;

	spin_lock_irq(&dmxdevfilter->dev->lock);

	/* Check first for filter overflow */
	if (dmxdevfilter->buffer.error == -EOVERFLOW) {
		event->type = DMX_EVENT_BUFFER_OVERFLOW;
	} else {
		res = dvb_dmxdev_remove_event(&dmxdevfilter->events, event);
		if (res) {
			spin_unlock_irq(&dmxdevfilter->dev->lock);
			return res;
		}
	}

	/* clear buffer error now that user was notified */
	if (event->type == DMX_EVENT_BUFFER_OVERFLOW ||
		event->type == DMX_EVENT_SECTION_TIMEOUT)
		dmxdevfilter->buffer.error = 0;

	spin_unlock_irq(&dmxdevfilter->dev->lock);

	if (event->type == DMX_EVENT_BUFFER_OVERFLOW)
		dvb_dmxdev_auto_flush_buffer(dmxdevfilter,
			&dmxdevfilter->buffer);

	spin_lock_irq(&dmxdevfilter->dev->lock);

	/*
	 * If no-data events are enabled on this filter,
	 * the events can be removed from the queue when
	 * user gets them.
	 * For filters with data events enabled, the event is removed
	 * from the queue only when the respective data is read.
	 */
	if (event->type != DMX_EVENT_BUFFER_OVERFLOW &&
		dmxdevfilter->events.data_read_event_masked)
		dmxdevfilter->events.read_index =
			dvb_dmxdev_advance_event_idx(
				dmxdevfilter->events.read_index);

	spin_unlock_irq(&dmxdevfilter->dev->lock);

	/*
	 * in PULL mode, we might be stalling on
	 * event queue, so need to wake-up waiters
	 */
	if (dmxdevfilter->dev->playback_mode == DMX_PB_MODE_PULL)
		wake_up_all(&dmxdevfilter->buffer.queue);

	return res;
}

static void dvb_dmxdev_filter_timeout(unsigned long data)
{
	struct dmxdev_filter *dmxdevfilter = (struct dmxdev_filter *)data;
	struct dmx_filter_event event;

	dmxdevfilter->buffer.error = -ETIMEDOUT;
	spin_lock_irq(&dmxdevfilter->dev->lock);
	dmxdevfilter->state = DMXDEV_STATE_TIMEDOUT;
	event.type = DMX_EVENT_SECTION_TIMEOUT;
	dvb_dmxdev_add_event(&dmxdevfilter->events, &event);
	spin_unlock_irq(&dmxdevfilter->dev->lock);
	wake_up_all(&dmxdevfilter->buffer.queue);
}

static void dvb_dmxdev_filter_timer(struct dmxdev_filter *dmxdevfilter)
{
	struct dmx_sct_filter_params *para = &dmxdevfilter->params.sec;

	del_timer(&dmxdevfilter->timer);
	if (para->timeout) {
		dmxdevfilter->timer.function = dvb_dmxdev_filter_timeout;
		dmxdevfilter->timer.data = (unsigned long)dmxdevfilter;
		dmxdevfilter->timer.expires =
		    jiffies + 1 + (HZ / 2 + HZ * para->timeout) / 1000;
		add_timer(&dmxdevfilter->timer);
	}
}

static int dvb_dmxdev_section_callback(const u8 *buffer1, size_t buffer1_len,
				       const u8 *buffer2, size_t buffer2_len,
				       struct dmx_section_filter *filter)
{
	struct dmxdev_filter *dmxdevfilter = filter->priv;
	struct dmx_filter_event event;
	ssize_t free;


	if (!dmxdevfilter) {
		pr_err("%s: null filter.\n", __func__);
		return -EINVAL;
	}

	spin_lock(&dmxdevfilter->dev->lock);

	if (dmxdevfilter->buffer.error ||
		dmxdevfilter->state != DMXDEV_STATE_GO ||
		dmxdevfilter->eos_state) {
		spin_unlock(&dmxdevfilter->dev->lock);
		return 0;
	}

	/* Discard section data if event cannot be notified */
	if (!(dmxdevfilter->events.event_mask.disable_mask &
		DMX_EVENT_NEW_SECTION) &&
		dvb_dmxdev_events_is_full(&dmxdevfilter->events)) {
		spin_unlock(&dmxdevfilter->dev->lock);
		return 0;
	}

	if ((buffer1_len + buffer2_len) == 0) {
		if (buffer1 == NULL && buffer2 == NULL) {
			/* Section was dropped due to CRC error */
			event.type = DMX_EVENT_SECTION_CRC_ERROR;
			dvb_dmxdev_add_event(&dmxdevfilter->events, &event);

			spin_unlock(&dmxdevfilter->dev->lock);
			wake_up_all(&dmxdevfilter->buffer.queue);
		} else {
			spin_unlock(&dmxdevfilter->dev->lock);
		}

		return 0;
	}

	event.params.section.base_offset = dmxdevfilter->buffer.pwrite;
	event.params.section.start_offset = dmxdevfilter->buffer.pwrite;

	del_timer(&dmxdevfilter->timer);

	/* Verify output buffer has sufficient space, or report overflow */
	free = dvb_ringbuffer_free(&dmxdevfilter->buffer);
	if (free < (buffer1_len + buffer2_len)) {
		pr_debug("%s: section filter overflow (pid=%u)\n",
			__func__, dmxdevfilter->params.sec.pid);
		dmxdevfilter->buffer.error = -EOVERFLOW;
		spin_unlock(&dmxdevfilter->dev->lock);
		wake_up_all(&dmxdevfilter->buffer.queue);
		return 0;
	}

	dvb_dmxdev_buffer_write(&dmxdevfilter->buffer, buffer1, buffer1_len);
	dvb_dmxdev_buffer_write(&dmxdevfilter->buffer, buffer2, buffer2_len);

	event.type = DMX_EVENT_NEW_SECTION;
	event.params.section.total_length = buffer1_len + buffer2_len;
	event.params.section.actual_length =
		event.params.section.total_length;

	dvb_dmxdev_add_event(&dmxdevfilter->events, &event);

	if (dmxdevfilter->params.sec.flags & DMX_ONESHOT)
		dmxdevfilter->state = DMXDEV_STATE_DONE;
	spin_unlock(&dmxdevfilter->dev->lock);
	wake_up_all(&dmxdevfilter->buffer.queue);
	return 0;
}

static int dvb_dmxdev_ts_callback(const u8 *buffer1, size_t buffer1_len,
				  const u8 *buffer2, size_t buffer2_len,
				  struct dmx_ts_feed *feed)
{
	struct dmxdev_filter *dmxdevfilter = feed->priv;
	struct dvb_ringbuffer *buffer;
	struct dmxdev_events_queue *events;
	struct dmx_filter_event event;
	ssize_t free;

	if (!dmxdevfilter) {
		pr_err("%s: null filter (feed->is_filtering=%d)\n",
			__func__, feed->is_filtering);
		return -EINVAL;
	}
	spin_lock(&dmxdevfilter->dev->lock);

	if (dmxdevfilter->params.pes.output == DMX_OUT_DECODER ||
		dmxdevfilter->state != DMXDEV_STATE_GO ||
		dmxdevfilter->eos_state) {
		spin_unlock(&dmxdevfilter->dev->lock);
		return 0;
	}

	if (dmxdevfilter->params.pes.output != DMX_OUT_TS_TAP) {
		buffer = &dmxdevfilter->buffer;
		events = &dmxdevfilter->events;
	} else {
		buffer = &dmxdevfilter->dev->dvr_buffer;
		events = &dmxdevfilter->dev->dvr_output_events;
	}

	if (buffer->error) {
		spin_unlock(&dmxdevfilter->dev->lock);
		wake_up_all(&buffer->queue);
		return buffer->error;
	}

	if (!events->current_event_data_size)
		events->current_event_start_offset = buffer->pwrite;

	/* Verify output buffer has sufficient space, or report overflow */
	free = dvb_ringbuffer_free(buffer);
	if (free < (buffer1_len + buffer2_len)) {
		pr_debug("%s: buffer overflow error, pid=%u\n",
			__func__, dmxdevfilter->params.pes.pid);
		buffer->error = -EOVERFLOW;
		spin_unlock(&dmxdevfilter->dev->lock);
		wake_up_all(&buffer->queue);

		return -EOVERFLOW;
	}

	if (buffer1_len + buffer2_len) {
		dvb_dmxdev_buffer_write(buffer, buffer1, buffer1_len);
		dvb_dmxdev_buffer_write(buffer, buffer2, buffer2_len);

		events->current_event_data_size += (buffer1_len + buffer2_len);

		if ((dmxdevfilter->params.pes.output == DMX_OUT_TS_TAP ||
			dmxdevfilter->params.pes.output == DMX_OUT_TSDEMUX_TAP)
			&& events->current_event_data_size >=
				dmxdevfilter->params.pes.rec_chunk_size) {
			event.type = DMX_EVENT_NEW_REC_CHUNK;
			event.params.recording_chunk.offset =
				events->current_event_start_offset;
			event.params.recording_chunk.size =
				events->current_event_data_size;

			dvb_dmxdev_add_event(events, &event);
			events->current_event_data_size = 0;
		}
	}

	spin_unlock(&dmxdevfilter->dev->lock);
	wake_up_all(&buffer->queue);
	return 0;
}

static int dvb_dmxdev_section_event_cb(struct dmx_section_filter *filter,
			struct dmx_data_ready *dmx_data_ready)
{
	int res = 0;
	struct dmxdev_filter *dmxdevfilter = filter->priv;
	struct dmx_filter_event event;
	ssize_t free;

	if (!dmxdevfilter) {
		pr_err("%s: null filter. event type=%d (length=%d) will be discarded\n",
			__func__, dmx_data_ready->status,
			dmx_data_ready->data_length);
		return -EINVAL;
	}

	spin_lock(&dmxdevfilter->dev->lock);

	if (dmxdevfilter->buffer.error == -ETIMEDOUT ||
		dmxdevfilter->state != DMXDEV_STATE_GO ||
		dmxdevfilter->eos_state) {
		spin_unlock(&dmxdevfilter->dev->lock);
		return 0;
	}

	if (dmx_data_ready->data_length == 0) {
		if (dmx_data_ready->status == DMX_CRC_ERROR) {
			/* Section was dropped due to CRC error */
			event.type = DMX_EVENT_SECTION_CRC_ERROR;
			dvb_dmxdev_add_event(&dmxdevfilter->events, &event);

			spin_unlock(&dmxdevfilter->dev->lock);
			wake_up_all(&dmxdevfilter->buffer.queue);
		} else if (dmx_data_ready->status == DMX_OK_EOS) {
			event.type = DMX_EVENT_EOS;
			dvb_dmxdev_add_event(&dmxdevfilter->events, &event);
			spin_unlock(&dmxdevfilter->dev->lock);
			wake_up_all(&dmxdevfilter->buffer.queue);
		} else if (dmx_data_ready->status == DMX_OK_MARKER) {
			event.type = DMX_EVENT_MARKER;
			event.params.marker.id = dmx_data_ready->marker.id;
			dvb_dmxdev_add_event(&dmxdevfilter->events, &event);
			spin_unlock(&dmxdevfilter->dev->lock);
			wake_up_all(&dmxdevfilter->buffer.queue);
		} else if (dmx_data_ready->status == DMX_OK_SCRAMBLING_STATUS) {
			event.type = DMX_EVENT_SCRAMBLING_STATUS_CHANGE;
			event.params.scrambling_status =
				dmx_data_ready->scrambling_bits;
			dvb_dmxdev_add_event(&dmxdevfilter->events, &event);
			spin_unlock(&dmxdevfilter->dev->lock);
			wake_up_all(&dmxdevfilter->buffer.queue);
		} else if (dmx_data_ready->status == DMX_OVERRUN_ERROR) {
			pr_debug("dmxdev: section filter overflow (pid=%u)\n",
				dmxdevfilter->params.sec.pid);
			/* Set buffer error to notify user overflow occurred */
			dmxdevfilter->buffer.error = -EOVERFLOW;
			spin_unlock(&dmxdevfilter->dev->lock);
			wake_up_all(&dmxdevfilter->buffer.queue);
		} else {
			spin_unlock(&dmxdevfilter->dev->lock);
		}
		return 0;
	}

	event.type = DMX_EVENT_NEW_SECTION;
	event.params.section.base_offset = dmxdevfilter->buffer.pwrite;
	event.params.section.start_offset = dmxdevfilter->buffer.pwrite;
	event.params.section.total_length = dmx_data_ready->data_length;
	event.params.section.actual_length = dmx_data_ready->data_length;

	if (dmx_data_ready->status == DMX_MISSED_ERROR)
		event.params.section.flags = DMX_FILTER_CC_ERROR;
	else
		event.params.section.flags = 0;

	free = dvb_ringbuffer_free(&dmxdevfilter->buffer);
	if (free < dmx_data_ready->data_length) {
		pr_err("%s: invalid data length: data_length=%d > free=%zd\n",
			__func__, dmx_data_ready->data_length, free);
	} else {
		res = dvb_dmxdev_add_event(&dmxdevfilter->events, &event);
		DVB_RINGBUFFER_PUSH(&dmxdevfilter->buffer,
			dmx_data_ready->data_length);
	}

	spin_unlock(&dmxdevfilter->dev->lock);
	wake_up_all(&dmxdevfilter->buffer.queue);

	return res;
}

static int dvb_dmxdev_ts_event_cb(struct dmx_ts_feed *feed,
			struct dmx_data_ready *dmx_data_ready)
{
	struct dmxdev_filter *dmxdevfilter = feed->priv;
	struct dvb_ringbuffer *buffer;
	struct dmxdev_events_queue *events;
	struct dmx_filter_event event;
	ssize_t free;

	if (!dmxdevfilter) {
		pr_err("%s: null filter (feed->is_filtering=%d) event type=%d (length=%d) will be discarded\n",
			__func__, feed->is_filtering,
			dmx_data_ready->status,
			dmx_data_ready->data_length);
		return -EINVAL;
	}

	spin_lock(&dmxdevfilter->dev->lock);

	if (dmxdevfilter->state != DMXDEV_STATE_GO ||
		dmxdevfilter->eos_state) {
		spin_unlock(&dmxdevfilter->dev->lock);
		return 0;
	}

	if (dmxdevfilter->params.pes.output != DMX_OUT_TS_TAP) {
		buffer = &dmxdevfilter->buffer;
		events = &dmxdevfilter->events;
	} else {
		buffer = &dmxdevfilter->dev->dvr_buffer;
		events = &dmxdevfilter->dev->dvr_output_events;
	}

	if (!buffer->error && dmx_data_ready->status == DMX_OVERRUN_ERROR) {
		pr_debug("dmxdev: %s filter buffer overflow (pid=%u)\n",
			dmxdevfilter->params.pes.output == DMX_OUT_DECODER ?
				"decoder" : "",
			dmxdevfilter->params.pes.pid);
		/* Set buffer error to notify user overflow occurred */
		buffer->error = -EOVERFLOW;
		spin_unlock(&dmxdevfilter->dev->lock);
		wake_up_all(&buffer->queue);
		return 0;
	}

	if (dmx_data_ready->status == DMX_OK_EOS) {
		/* Report partial recording chunk */
		if ((dmxdevfilter->params.pes.output == DMX_OUT_TS_TAP ||
			dmxdevfilter->params.pes.output == DMX_OUT_TSDEMUX_TAP)
			&& events->current_event_data_size) {
			event.type = DMX_EVENT_NEW_REC_CHUNK;
			event.params.recording_chunk.offset =
				events->current_event_start_offset;
			event.params.recording_chunk.size =
				events->current_event_data_size;
			events->current_event_start_offset =
				(events->current_event_start_offset +
				events->current_event_data_size) %
				buffer->size;
			events->current_event_data_size = 0;
			dvb_dmxdev_add_event(events, &event);
		}

		dmxdevfilter->eos_state = 1;
		pr_debug("dmxdev: DMX_OK_EOS - entering EOS state\n");
		event.type = DMX_EVENT_EOS;
		dvb_dmxdev_add_event(events, &event);
		spin_unlock(&dmxdevfilter->dev->lock);
		wake_up_all(&buffer->queue);
		return 0;
	}

	if (dmx_data_ready->status == DMX_OK_MARKER) {
		pr_debug("dmxdev: DMX_OK_MARKER - id=%llu\n",
			dmx_data_ready->marker.id);
		event.type = DMX_EVENT_MARKER;
		event.params.marker.id = dmx_data_ready->marker.id;
		dvb_dmxdev_add_event(events, &event);
		spin_unlock(&dmxdevfilter->dev->lock);
		wake_up_all(&buffer->queue);
		return 0;
	}

	if (dmx_data_ready->status == DMX_OK_PCR) {
		pr_debug("dmxdev: event callback DMX_OK_PCR\n");
		event.type = DMX_EVENT_NEW_PCR;
		event.params.pcr.pcr = dmx_data_ready->pcr.pcr;
		event.params.pcr.stc = dmx_data_ready->pcr.stc;
		if (dmx_data_ready->pcr.disc_indicator_set)
			event.params.pcr.flags =
				DMX_FILTER_DISCONTINUITY_INDICATOR;
		else
			event.params.pcr.flags = 0;

		dvb_dmxdev_add_event(events, &event);
		spin_unlock(&dmxdevfilter->dev->lock);
		wake_up_all(&buffer->queue);
		return 0;
	}

	if (dmx_data_ready->status == DMX_OK_IDX) {
		pr_debug("dmxdev: event callback DMX_OK_IDX\n");
		event.type = DMX_EVENT_NEW_INDEX_ENTRY;
		event.params.index = dmx_data_ready->idx_event;

		dvb_dmxdev_add_event(events, &event);
		spin_unlock(&dmxdevfilter->dev->lock);
		wake_up_all(&buffer->queue);
		return 0;
	}

	if (dmx_data_ready->status == DMX_OK_SCRAMBLING_STATUS) {
		event.type = DMX_EVENT_SCRAMBLING_STATUS_CHANGE;
		event.params.scrambling_status =
			dmx_data_ready->scrambling_bits;
		dvb_dmxdev_add_event(events, &event);
		spin_unlock(&dmxdevfilter->dev->lock);
		wake_up_all(&buffer->queue);
		return 0;
	}

	if (dmx_data_ready->status == DMX_OK_DECODER_BUF) {
		event.type = DMX_EVENT_NEW_ES_DATA;
		event.params.es_data.buf_handle = dmx_data_ready->buf.handle;
		event.params.es_data.cookie = dmx_data_ready->buf.cookie;
		event.params.es_data.offset = dmx_data_ready->buf.offset;
		event.params.es_data.data_len = dmx_data_ready->buf.len;
		event.params.es_data.pts_valid = dmx_data_ready->buf.pts_exists;
		event.params.es_data.pts = dmx_data_ready->buf.pts;
		event.params.es_data.dts_valid = dmx_data_ready->buf.dts_exists;
		event.params.es_data.dts = dmx_data_ready->buf.dts;
		event.params.es_data.stc = dmx_data_ready->buf.stc;
		event.params.es_data.transport_error_indicator_counter =
				dmx_data_ready->buf.tei_counter;
		event.params.es_data.continuity_error_counter =
				dmx_data_ready->buf.cont_err_counter;
		event.params.es_data.ts_packets_num =
				dmx_data_ready->buf.ts_packets_num;
		event.params.es_data.ts_dropped_bytes =
				dmx_data_ready->buf.ts_dropped_bytes;
		dvb_dmxdev_add_event(events, &event);
		spin_unlock(&dmxdevfilter->dev->lock);
		wake_up_all(&buffer->queue);
		return 0;
	}

	if (dmxdevfilter->params.pes.output == DMX_OUT_DECODER) {
		spin_unlock(&dmxdevfilter->dev->lock);
		wake_up_all(&buffer->queue);
		return 0;
	}

	free = dvb_ringbuffer_free(buffer);
	if (free < dmx_data_ready->data_length) {
		pr_err("%s: invalid data length: data_length=%d > free=%zd\n",
			__func__, dmx_data_ready->data_length, free);

		spin_unlock(&dmxdevfilter->dev->lock);
		wake_up_all(&buffer->queue);
		return 0;
	}

	if (dmxdevfilter->params.pes.output == DMX_OUT_TAP) {
		if (dmx_data_ready->status == DMX_OK &&
			!events->current_event_data_size) {
			events->current_event_start_offset = buffer->pwrite;
		} else if (dmx_data_ready->status == DMX_OK_PES_END) {
			event.type = DMX_EVENT_NEW_PES;

			event.params.pes.base_offset =
				events->current_event_start_offset;
			event.params.pes.start_offset =
				(events->current_event_start_offset +
				dmx_data_ready->pes_end.start_gap) %
				buffer->size;

			event.params.pes.actual_length =
				dmx_data_ready->pes_end.actual_length;
			event.params.pes.total_length =
				events->current_event_data_size;

			event.params.pes.flags = 0;
			if (dmx_data_ready->pes_end.disc_indicator_set)
				event.params.pes.flags |=
					DMX_FILTER_DISCONTINUITY_INDICATOR;
			if (dmx_data_ready->pes_end.pes_length_mismatch)
				event.params.pes.flags |=
					DMX_FILTER_PES_LENGTH_ERROR;

			event.params.pes.stc = dmx_data_ready->pes_end.stc;
			event.params.pes.transport_error_indicator_counter =
				dmx_data_ready->pes_end.tei_counter;
			event.params.pes.continuity_error_counter =
				dmx_data_ready->pes_end.cont_err_counter;
			event.params.pes.ts_packets_num =
				dmx_data_ready->pes_end.ts_packets_num;

			/* Do not report zero length PES */
			if (event.params.pes.total_length)
				dvb_dmxdev_add_event(events, &event);

			events->current_event_data_size = 0;
		}
	} else if (!events->current_event_data_size) {
		events->current_event_start_offset = buffer->pwrite;
	}

	events->current_event_data_size += dmx_data_ready->data_length;
	DVB_RINGBUFFER_PUSH(buffer, dmx_data_ready->data_length);

	if ((dmxdevfilter->params.pes.output == DMX_OUT_TS_TAP) ||
		(dmxdevfilter->params.pes.output == DMX_OUT_TSDEMUX_TAP)) {
		while (events->current_event_data_size >=
			dmxdevfilter->params.pes.rec_chunk_size) {
			event.type = DMX_EVENT_NEW_REC_CHUNK;
			event.params.recording_chunk.offset =
				events->current_event_start_offset;
			event.params.recording_chunk.size =
				dmxdevfilter->params.pes.rec_chunk_size;
			events->current_event_data_size =
				events->current_event_data_size -
				dmxdevfilter->params.pes.rec_chunk_size;
			events->current_event_start_offset =
				(events->current_event_start_offset +
				dmxdevfilter->params.pes.rec_chunk_size) %
				buffer->size;

			dvb_dmxdev_add_event(events, &event);
		 }
	}
	spin_unlock(&dmxdevfilter->dev->lock);
	wake_up_all(&buffer->queue);
	return 0;
}

/* stop feed but only mark the specified filter as stopped (state set) */
static int dvb_dmxdev_feed_stop(struct dmxdev_filter *dmxdevfilter)
{
	struct dmxdev_feed *feed;

	dvb_dmxdev_filter_state_set(dmxdevfilter, DMXDEV_STATE_SET);

	switch (dmxdevfilter->type) {
	case DMXDEV_TYPE_SEC:
		del_timer(&dmxdevfilter->timer);
		dmxdevfilter->feed.sec.feed->stop_filtering(
			dmxdevfilter->feed.sec.feed);
		break;
	case DMXDEV_TYPE_PES:
		list_for_each_entry(feed, &dmxdevfilter->feed.ts, next) {
			if (dmxdevfilter->params.pes.output == DMX_OUT_TS_TAP) {
				dmxdevfilter->dev->dvr_feeds_count--;
				if (!dmxdevfilter->dev->dvr_feeds_count)
					dmxdevfilter->dev->dvr_feed = NULL;
			}
			feed->ts->stop_filtering(feed->ts);
		}
		break;
	default:
		return -EINVAL;
	}
	return 0;
}

/* start feed associated with the specified filter */
static int dvb_dmxdev_feed_start(struct dmxdev_filter *filter)
{
	struct dmxdev_feed *feed;
	int ret;

	dvb_dmxdev_filter_state_set(filter, DMXDEV_STATE_GO);

	switch (filter->type) {
	case DMXDEV_TYPE_SEC:
		return filter->feed.sec.feed->start_filtering(
			filter->feed.sec.feed);
	case DMXDEV_TYPE_PES:
		list_for_each_entry(feed, &filter->feed.ts, next) {
			ret = feed->ts->start_filtering(feed->ts);
			if (ret < 0) {
				dvb_dmxdev_feed_stop(filter);
				return ret;
			}
		}
		break;
	default:
		return -EINVAL;
	}

	return 0;
}

/* restart section feed if it has filters left associated with it,
   otherwise release the feed */
static int dvb_dmxdev_feed_restart(struct dmxdev_filter *filter)
{
	int i;
	struct dmxdev *dmxdev = filter->dev;
	u16 pid = filter->params.sec.pid;

	for (i = 0; i < dmxdev->filternum; i++)
		if (dmxdev->filter[i].state >= DMXDEV_STATE_GO &&
		    dmxdev->filter[i].type == DMXDEV_TYPE_SEC &&
		    dmxdev->filter[i].params.sec.pid == pid) {
			dvb_dmxdev_feed_start(&dmxdev->filter[i]);
			return 0;
		}

	filter->dev->demux->release_section_feed(dmxdev->demux,
						 filter->feed.sec.feed);

	return 0;
}

static int dvb_dmxdev_filter_stop(struct dmxdev_filter *dmxdevfilter)
{
	struct dmxdev_feed *feed;
	struct dmx_demux *demux;
	struct ts_insertion_buffer *ts_buffer;

	if (dmxdevfilter->state < DMXDEV_STATE_GO)
		return 0;

	switch (dmxdevfilter->type) {
	case DMXDEV_TYPE_SEC:
		if (!dmxdevfilter->feed.sec.feed)
			break;
		dvb_dmxdev_feed_stop(dmxdevfilter);
		if (dmxdevfilter->filter.sec)
			dmxdevfilter->feed.sec.feed->
			    release_filter(dmxdevfilter->feed.sec.feed,
					   dmxdevfilter->filter.sec);
		dvb_dmxdev_feed_restart(dmxdevfilter);
		dmxdevfilter->feed.sec.feed = NULL;
		break;
	case DMXDEV_TYPE_PES:
		dvb_dmxdev_feed_stop(dmxdevfilter);
		demux = dmxdevfilter->dev->demux;

		if (!list_empty(&dmxdevfilter->insertion_buffers)) {
			feed = list_first_entry(&dmxdevfilter->feed.ts,
				struct dmxdev_feed, next);

			list_for_each_entry(ts_buffer,
					&dmxdevfilter->insertion_buffers, next)
				dvb_dmxdev_cancel_ts_insertion(ts_buffer);
			if (feed->ts->ts_insertion_terminate)
				feed->ts->ts_insertion_terminate(feed->ts);
		}

		list_for_each_entry(feed, &dmxdevfilter->feed.ts, next) {
			demux->release_ts_feed(demux, feed->ts);
			feed->ts = NULL;
		}
		break;
	default:
		if (dmxdevfilter->state == DMXDEV_STATE_ALLOCATED)
			return 0;
		return -EINVAL;
	}

	spin_lock_irq(&dmxdevfilter->dev->lock);
	dvb_dmxdev_flush_output(&dmxdevfilter->buffer, &dmxdevfilter->events);
	dvb_ringbuffer_reset(&dmxdevfilter->buffer);
	spin_unlock_irq(&dmxdevfilter->dev->lock);

	wake_up_all(&dmxdevfilter->buffer.queue);

	return 0;
}

static void dvb_dmxdev_delete_pids(struct dmxdev_filter *dmxdevfilter)
{
	struct dmxdev_feed *feed, *tmp;

	/* delete all PIDs */
	list_for_each_entry_safe(feed, tmp, &dmxdevfilter->feed.ts, next) {
		list_del(&feed->next);
		kfree(feed);
	}

	BUG_ON(!list_empty(&dmxdevfilter->feed.ts));
}

static inline int dvb_dmxdev_filter_reset(struct dmxdev_filter *dmxdevfilter)
{
	if (dmxdevfilter->state < DMXDEV_STATE_SET)
		return 0;

	if (dmxdevfilter->type == DMXDEV_TYPE_PES)
		dvb_dmxdev_delete_pids(dmxdevfilter);

	dmxdevfilter->type = DMXDEV_TYPE_NONE;
	dvb_dmxdev_filter_state_set(dmxdevfilter, DMXDEV_STATE_ALLOCATED);
	return 0;
}

static int dvb_dmxdev_start_feed(struct dmxdev *dmxdev,
				 struct dmxdev_filter *filter,
				 struct dmxdev_feed *feed)
{
	struct timespec timeout = { 0 };
	struct dmx_pes_filter_params *para = &filter->params.pes;
	dmx_output_t otype;
	int ret;
	int ts_type;
	enum dmx_ts_pes ts_pes;
	struct dmx_ts_feed *tsfeed;

	feed->ts = NULL;
	otype = para->output;

	ts_pes = para->pes_type;

	if (ts_pes < DMX_PES_OTHER)
		ts_type = TS_DECODER;
	else
		ts_type = 0;

	if (otype == DMX_OUT_TS_TAP)
		ts_type |= TS_PACKET;
	else if (otype == DMX_OUT_TSDEMUX_TAP)
		ts_type |= TS_PACKET | TS_DEMUX;
	else if (otype == DMX_OUT_TAP)
		ts_type |= TS_PACKET | TS_DEMUX | TS_PAYLOAD_ONLY;

	ret = dmxdev->demux->allocate_ts_feed(dmxdev->demux, &feed->ts,
					      dvb_dmxdev_ts_callback);
	if (ret < 0)
		return ret;

	tsfeed = feed->ts;
	tsfeed->priv = filter;

	if (filter->params.pes.output == DMX_OUT_TS_TAP) {
		tsfeed->buffer.ringbuff = &dmxdev->dvr_buffer;
		tsfeed->buffer.priv_handle = dmxdev->dvr_priv_buff_handle;
		if (!dmxdev->dvr_feeds_count)
			dmxdev->dvr_feed = filter;
		dmxdev->dvr_feeds_count++;
	} else if (filter->params.pes.output == DMX_OUT_DECODER) {
		tsfeed->buffer.ringbuff = &filter->buffer;
		tsfeed->decoder_buffers = &filter->decoder_buffers;
		tsfeed->buffer.priv_handle = filter->priv_buff_handle;
	} else {
		tsfeed->buffer.ringbuff = &filter->buffer;
		tsfeed->buffer.priv_handle = filter->priv_buff_handle;
	}

	if (tsfeed->data_ready_cb) {
		ret = tsfeed->data_ready_cb(tsfeed, dvb_dmxdev_ts_event_cb);

		if (ret < 0) {
			dmxdev->demux->release_ts_feed(dmxdev->demux, tsfeed);
			return ret;
		}
	}

	ret = tsfeed->set(tsfeed, feed->pid,
					ts_type, ts_pes,
					filter->decoder_buffers.buffers_size,
					timeout);
	if (ret < 0) {
		dmxdev->demux->release_ts_feed(dmxdev->demux, tsfeed);
		return ret;
	}

	if (tsfeed->set_tsp_out_format)
		tsfeed->set_tsp_out_format(tsfeed, filter->dmx_tsp_format);

	if (tsfeed->set_secure_mode)
		tsfeed->set_secure_mode(tsfeed, &filter->sec_mode);

	if (tsfeed->set_cipher_ops)
		tsfeed->set_cipher_ops(tsfeed, &feed->cipher_ops);

	if ((para->pes_type == DMX_PES_VIDEO0) ||
	    (para->pes_type == DMX_PES_VIDEO1) ||
	    (para->pes_type == DMX_PES_VIDEO2) ||
	    (para->pes_type == DMX_PES_VIDEO3)) {
		if (tsfeed->set_video_codec) {
			ret = tsfeed->set_video_codec(tsfeed,
							para->video_codec);

			if (ret < 0) {
				dmxdev->demux->release_ts_feed(dmxdev->demux,
								tsfeed);
				return ret;
			}
		}
	}

	if ((filter->params.pes.output == DMX_OUT_TS_TAP) ||
		(filter->params.pes.output == DMX_OUT_TSDEMUX_TAP))
		if (tsfeed->set_idx_params) {
			ret = tsfeed->set_idx_params(
					tsfeed, &feed->idx_params);
			if (ret) {
				dmxdev->demux->release_ts_feed(dmxdev->demux,
					tsfeed);
				return ret;
			}
		}

	ret = tsfeed->start_filtering(tsfeed);
	if (ret < 0) {
		dmxdev->demux->release_ts_feed(dmxdev->demux, tsfeed);
		return ret;
	}

	return 0;
}

static int dvb_filter_external_buffer_only(struct dmxdev *dmxdev,
	struct dmxdev_filter *filter)
{
	struct dmx_caps caps;
	int is_external_only;
	int flags;

	/*
	 * For backward compatibility, default assumes that
	 * external only buffers are not supported.
	 */
	flags = 0;
	if (dmxdev->demux->get_caps) {
		dmxdev->demux->get_caps(dmxdev->demux, &caps);

		if (filter->type == DMXDEV_TYPE_SEC)
			flags = caps.section.flags;
		else if (filter->params.pes.output == DMX_OUT_DECODER)
			/* For decoder filters dmxdev buffer is not required */
			flags = 0;
		else if (filter->params.pes.output == DMX_OUT_TAP)
			flags = caps.pes.flags;
		else if (filter->dmx_tsp_format == DMX_TSP_FORMAT_188)
			flags = caps.recording_188_tsp.flags;
		else
			flags = caps.recording_192_tsp.flags;
	}

	if (!(flags & DMX_BUFFER_INTERNAL_SUPPORT) &&
		(flags & DMX_BUFFER_EXTERNAL_SUPPORT))
		is_external_only = 1;
	else
		is_external_only = 0;

	return is_external_only;
}

static int dvb_dmxdev_filter_start(struct dmxdev_filter *filter)
{
	struct dmxdev *dmxdev = filter->dev;
	struct dmxdev_feed *feed;
	void *mem;
	int ret, i;
	size_t tsp_size;

	if (filter->state < DMXDEV_STATE_SET)
		return -EINVAL;

	if (filter->state >= DMXDEV_STATE_GO)
		dvb_dmxdev_filter_stop(filter);

	if (!dvb_filter_verify_buffer_size(filter))
		return -EINVAL;

	if (!filter->buffer.data) {
		/*
		 * dmxdev buffer in decoder filters is not really used
		 * to exchange data with applications. Decoder buffers
		 * can be set using DMX_SET_DECODER_BUFFER, which
		 * would not update the filter->buffer.data at all.
		 * Therefore we should not treat this filter as
		 * other regular filters and should not fail here
		 * even if user sets the buffer in deocder
		 * filter as external buffer.
		 */
		if (filter->type == DMXDEV_TYPE_PES &&
			(filter->params.pes.output == DMX_OUT_DECODER ||
			filter->params.pes.output == DMX_OUT_TS_TAP))
			filter->buffer_mode = DMX_BUFFER_MODE_INTERNAL;

		if (!(filter->type == DMXDEV_TYPE_PES &&
			filter->params.pes.output == DMX_OUT_TS_TAP) &&
			(filter->buffer_mode == DMX_BUFFER_MODE_EXTERNAL ||
			dvb_filter_external_buffer_only(dmxdev, filter)))
			return -ENOMEM;

		mem = vmalloc_user(filter->buffer.size);
		if (!mem)
			return -ENOMEM;
		spin_lock_irq(&filter->dev->lock);
		filter->buffer.data = mem;
		spin_unlock_irq(&filter->dev->lock);
	} else if ((filter->buffer_mode == DMX_BUFFER_MODE_INTERNAL) &&
			dvb_filter_external_buffer_only(dmxdev, filter)) {
		return -ENOMEM;
	}

	filter->eos_state = 0;

	spin_lock_irq(&filter->dev->lock);
	dvb_dmxdev_flush_output(&filter->buffer, &filter->events);
	spin_unlock_irq(&filter->dev->lock);

	switch (filter->type) {
	case DMXDEV_TYPE_SEC:
	{
		struct dmx_sct_filter_params *para = &filter->params.sec;
		struct dmx_section_filter **secfilter = &filter->filter.sec;
		struct dmx_section_feed **secfeed = &filter->feed.sec.feed;

		*secfilter = NULL;
		*secfeed = NULL;

		/* find active filter/feed with same PID */
		for (i = 0; i < dmxdev->filternum; i++) {
			if (dmxdev->filter[i].state >= DMXDEV_STATE_GO &&
			    dmxdev->filter[i].type == DMXDEV_TYPE_SEC &&
			    dmxdev->filter[i].params.sec.pid == para->pid) {
				*secfeed = dmxdev->filter[i].feed.sec.feed;
				break;
			}
		}

		/* if no feed found, try to allocate new one */
		if (!*secfeed) {
			ret = dmxdev->demux->allocate_section_feed(dmxdev->demux,
						secfeed,
						dvb_dmxdev_section_callback);
			if (ret < 0) {
				pr_err("DVB (%s): could not alloc feed\n",
				       __func__);
				return ret;
			}

			if ((*secfeed)->data_ready_cb) {
				ret = (*secfeed)->data_ready_cb(
						*secfeed,
						dvb_dmxdev_section_event_cb);

				if (ret < 0) {
					pr_err(
						"DVB (%s): could not set event cb\n",
						__func__);
					dvb_dmxdev_feed_restart(filter);
					return ret;
				}
			}

			ret = (*secfeed)->set(*secfeed, para->pid, 32768,
					      (para->flags & DMX_CHECK_CRC) ? 1 : 0);
			if (ret < 0) {
				pr_err("DVB (%s): could not set feed\n",
					__func__);
				dvb_dmxdev_feed_restart(filter);
				return ret;
			}

			if ((*secfeed)->set_secure_mode)
				(*secfeed)->set_secure_mode(*secfeed,
					&filter->sec_mode);

			if ((*secfeed)->set_cipher_ops)
				(*secfeed)->set_cipher_ops(*secfeed,
					&filter->feed.sec.cipher_ops);
		} else {
			dvb_dmxdev_feed_stop(filter);
		}

		ret = (*secfeed)->allocate_filter(*secfeed, secfilter);
		if (ret < 0) {
			dvb_dmxdev_feed_restart(filter);
			filter->feed.sec.feed->start_filtering(*secfeed);
			pr_debug("could not get filter\n");
			return ret;
		}

		(*secfilter)->priv = filter;
		(*secfilter)->buffer.ringbuff = &filter->buffer;
		(*secfilter)->buffer.priv_handle = filter->priv_buff_handle;

		memcpy(&((*secfilter)->filter_value[3]),
		       &(para->filter.filter[1]), DMX_FILTER_SIZE - 1);
		memcpy(&(*secfilter)->filter_mask[3],
		       &para->filter.mask[1], DMX_FILTER_SIZE - 1);
		memcpy(&(*secfilter)->filter_mode[3],
		       &para->filter.mode[1], DMX_FILTER_SIZE - 1);

		(*secfilter)->filter_value[0] = para->filter.filter[0];
		(*secfilter)->filter_mask[0] = para->filter.mask[0];
		(*secfilter)->filter_mode[0] = para->filter.mode[0];
		(*secfilter)->filter_mask[1] = 0;
		(*secfilter)->filter_mask[2] = 0;

		filter->todo = 0;
		filter->events.data_read_event_masked =
			filter->events.event_mask.disable_mask &
			DMX_EVENT_NEW_SECTION;

		ret = filter->feed.sec.feed->start_filtering(
				filter->feed.sec.feed);
		if (ret < 0)
			return ret;

		dvb_dmxdev_filter_timer(filter);
		break;
	}
	case DMXDEV_TYPE_PES:
		if (filter->params.pes.rec_chunk_size <
			DMX_REC_BUFF_CHUNK_MIN_SIZE)
			filter->params.pes.rec_chunk_size =
				DMX_REC_BUFF_CHUNK_MIN_SIZE;

		if (filter->params.pes.rec_chunk_size >=
			filter->buffer.size)
			filter->params.pes.rec_chunk_size =
				filter->buffer.size >> 2;

		/* Align rec-chunk based on output format */
		if (filter->dmx_tsp_format == DMX_TSP_FORMAT_188)
			tsp_size = 188;
		else
			tsp_size = 192;

		filter->params.pes.rec_chunk_size /= tsp_size;
		filter->params.pes.rec_chunk_size *= tsp_size;

		if (filter->params.pes.output == DMX_OUT_TS_TAP)
			dmxdev->dvr_output_events.data_read_event_masked =
			 dmxdev->dvr_output_events.event_mask.disable_mask &
			 DMX_EVENT_NEW_REC_CHUNK;
		else if (filter->params.pes.output == DMX_OUT_TSDEMUX_TAP)
			filter->events.data_read_event_masked =
				filter->events.event_mask.disable_mask &
				DMX_EVENT_NEW_REC_CHUNK;
		else if (filter->params.pes.output == DMX_OUT_TAP)
			filter->events.data_read_event_masked =
				filter->events.event_mask.disable_mask &
				DMX_EVENT_NEW_PES;
		else
			filter->events.data_read_event_masked = 1;

		ret = 0;
		list_for_each_entry(feed, &filter->feed.ts, next) {
			ret = dvb_dmxdev_start_feed(dmxdev, filter, feed);
			if (ret)
				break;
		}

		if (!ret)
			break;

		/* cleanup feeds that were started before the failure */
		list_for_each_entry(feed, &filter->feed.ts, next) {
			if (!feed->ts)
				continue;
			feed->ts->stop_filtering(feed->ts);
			dmxdev->demux->release_ts_feed(dmxdev->demux, feed->ts);
			feed->ts = NULL;

			if (filter->params.pes.output == DMX_OUT_TS_TAP) {
				filter->dev->dvr_feeds_count--;
				if (!filter->dev->dvr_feeds_count)
					filter->dev->dvr_feed = NULL;
			}
		}
		return ret;

	default:
		return -EINVAL;
	}

	dvb_dmxdev_filter_state_set(filter, DMXDEV_STATE_GO);

	if ((filter->type == DMXDEV_TYPE_PES) &&
		!list_empty(&filter->insertion_buffers)) {
		struct ts_insertion_buffer *ts_buffer;

		feed = list_first_entry(&filter->feed.ts,
			struct dmxdev_feed, next);

		ret = 0;
		if (feed->ts->ts_insertion_init)
			ret = feed->ts->ts_insertion_init(feed->ts);
		if (!ret) {
			list_for_each_entry(ts_buffer,
				&filter->insertion_buffers, next)
				dvb_dmxdev_queue_ts_insertion(
					ts_buffer);
		} else {
			pr_err("%s: ts_insertion_init failed, err %d\n",
				__func__, ret);
		}
	}

	return 0;
}

static int dvb_demux_open(struct inode *inode, struct file *file)
{
	struct dvb_device *dvbdev = file->private_data;
	struct dmxdev *dmxdev = dvbdev->priv;
	int i;
	struct dmxdev_filter *dmxdevfilter;

	if (!dmxdev->filter)
		return -EINVAL;

	if (mutex_lock_interruptible(&dmxdev->mutex))
		return -ERESTARTSYS;

	for (i = 0; i < dmxdev->filternum; i++)
		if (dmxdev->filter[i].state == DMXDEV_STATE_FREE)
			break;

	if (i == dmxdev->filternum) {
		mutex_unlock(&dmxdev->mutex);
		return -EMFILE;
	}

	dmxdevfilter = &dmxdev->filter[i];
	mutex_init(&dmxdevfilter->mutex);
	file->private_data = dmxdevfilter;

	memset(&dmxdevfilter->decoder_buffers,
			0,
			sizeof(dmxdevfilter->decoder_buffers));
	dmxdevfilter->decoder_buffers.buffers_size =
		DMX_DEFAULT_DECODER_BUFFER_SIZE;
	dmxdevfilter->buffer_mode = DMX_BUFFER_MODE_INTERNAL;
	dmxdevfilter->priv_buff_handle = NULL;
	dvb_ringbuffer_init(&dmxdevfilter->buffer, NULL, 8192);
	dvb_dmxdev_flush_events(&dmxdevfilter->events);
	dmxdevfilter->events.event_mask.disable_mask = DMX_EVENT_NEW_ES_DATA;
	dmxdevfilter->events.event_mask.no_wakeup_mask = 0;
	dmxdevfilter->events.event_mask.wakeup_threshold = 1;

	dmxdevfilter->type = DMXDEV_TYPE_NONE;
	dvb_dmxdev_filter_state_set(dmxdevfilter, DMXDEV_STATE_ALLOCATED);
	init_timer(&dmxdevfilter->timer);

	dmxdevfilter->sec_mode.is_secured = 0;

	INIT_LIST_HEAD(&dmxdevfilter->insertion_buffers);

	dmxdevfilter->dmx_tsp_format = DMX_TSP_FORMAT_188;
	dvbdev->users++;

	mutex_unlock(&dmxdev->mutex);
	return 0;
}

static int dvb_dmxdev_filter_free(struct dmxdev *dmxdev,
				  struct dmxdev_filter *dmxdevfilter)
{
	struct ts_insertion_buffer *ts_buffer, *tmp;

	mutex_lock(&dmxdev->mutex);
	mutex_lock(&dmxdevfilter->mutex);

	dvb_dmxdev_filter_stop(dmxdevfilter);
	dvb_dmxdev_filter_reset(dmxdevfilter);

	list_for_each_entry_safe(ts_buffer, tmp,
			&dmxdevfilter->insertion_buffers, next) {
		list_del(&ts_buffer->next);
		vfree(ts_buffer->buffer);
		vfree(ts_buffer);
	}

	if (dmxdevfilter->buffer.data) {
		void *mem = dmxdevfilter->buffer.data;

		spin_lock_irq(&dmxdev->lock);
		dmxdevfilter->buffer.data = NULL;
		spin_unlock_irq(&dmxdev->lock);
		if (dmxdevfilter->buffer_mode == DMX_BUFFER_MODE_INTERNAL)
			vfree(mem);
	}

	if ((dmxdevfilter->buffer_mode == DMX_BUFFER_MODE_EXTERNAL) &&
		dmxdevfilter->priv_buff_handle) {
		dmxdev->demux->unmap_buffer(dmxdev->demux,
			dmxdevfilter->priv_buff_handle);
		dmxdevfilter->priv_buff_handle = NULL;
	}

	dvb_dmxdev_filter_state_set(dmxdevfilter, DMXDEV_STATE_FREE);
	wake_up_all(&dmxdevfilter->buffer.queue);
	mutex_unlock(&dmxdevfilter->mutex);
	mutex_unlock(&dmxdev->mutex);
	return 0;
}

static inline void invert_mode(dmx_filter_t *filter)
{
	int i;

	for (i = 0; i < DMX_FILTER_SIZE; i++)
		filter->mode[i] ^= 0xff;
}

static int dvb_dmxdev_add_pid(struct dmxdev *dmxdev,
			      struct dmxdev_filter *filter, u16 pid)
{
	struct dmxdev_feed *feed;
	int ret = 0;

	if ((filter->type != DMXDEV_TYPE_PES) ||
	    (filter->state < DMXDEV_STATE_SET))
		return -EINVAL;

	/* only TS packet filters may have multiple PIDs */
	if ((filter->params.pes.output != DMX_OUT_TSDEMUX_TAP) &&
	    (!list_empty(&filter->feed.ts)))
		return -EINVAL;

	feed = kzalloc(sizeof(struct dmxdev_feed), GFP_KERNEL);
	if (feed == NULL)
		return -ENOMEM;

	feed->pid = pid;
	feed->cipher_ops.operations_count = 0;
	feed->idx_params.enable = 0;

	if (filter->state >= DMXDEV_STATE_GO)
		ret = dvb_dmxdev_start_feed(dmxdev, filter, feed);

	if (!ret)
		list_add(&feed->next, &filter->feed.ts);
	else
		kfree(feed);

	return ret;
}

static int dvb_dmxdev_remove_pid(struct dmxdev *dmxdev,
				  struct dmxdev_filter *filter, u16 pid)
{
	int feed_count;
	struct dmxdev_feed *feed, *tmp;

	if ((filter->type != DMXDEV_TYPE_PES) ||
	    (filter->state < DMXDEV_STATE_SET))
		return -EINVAL;

	feed_count = 0;
	list_for_each_entry(tmp, &filter->feed.ts, next)
		feed_count++;

	if (feed_count <= 1)
		return -EINVAL;

	list_for_each_entry_safe(feed, tmp, &filter->feed.ts, next) {
		if (feed->pid == pid) {
			if (feed->ts != NULL) {
				feed->ts->stop_filtering(feed->ts);
				filter->dev->demux->release_ts_feed(
							filter->dev->demux,
							feed->ts);
			}
			list_del(&feed->next);
			kfree(feed);
		}
	}

	return 0;
}

static int dvb_dmxdev_filter_set(struct dmxdev *dmxdev,
				 struct dmxdev_filter *dmxdevfilter,
				 struct dmx_sct_filter_params *params)
{
	pr_debug("function : %s, PID=0x%04x, flags=%02x, timeout=%d\n",
		__func__, params->pid, params->flags, params->timeout);

	dvb_dmxdev_filter_stop(dmxdevfilter);

	dmxdevfilter->type = DMXDEV_TYPE_SEC;
	memcpy(&dmxdevfilter->params.sec,
	       params, sizeof(struct dmx_sct_filter_params));
	invert_mode(&dmxdevfilter->params.sec.filter);
	dmxdevfilter->feed.sec.cipher_ops.operations_count = 0;
	dvb_dmxdev_filter_state_set(dmxdevfilter, DMXDEV_STATE_SET);

	if (params->flags & DMX_IMMEDIATE_START)
		return dvb_dmxdev_filter_start(dmxdevfilter);

	return 0;
}

static int dvb_dmxdev_set_secure_mode(
	struct dmxdev *dmxdev,
	struct dmxdev_filter *filter,
	struct dmx_secure_mode *sec_mode)
{
	if (!dmxdev || !filter || !sec_mode)
		return -EINVAL;

	if (filter->state == DMXDEV_STATE_GO) {
		pr_err("%s: invalid filter state\n", __func__);
		return -EBUSY;
	}

	pr_debug("%s: secure=%d\n", __func__, sec_mode->is_secured);

	filter->sec_mode = *sec_mode;

	return 0;
}

static int dvb_dmxdev_set_cipher(struct dmxdev *dmxdev,
	struct dmxdev_filter *filter,
	struct dmx_cipher_operations *cipher_ops)
{
	struct dmxdev_feed *feed;
	struct dmxdev_feed *ts_feed = NULL;
	struct dmxdev_sec_feed *sec_feed = NULL;
	struct dmx_caps caps;

	if (!dmxdev || !dmxdev->demux->get_caps)
		return -EINVAL;

	dmxdev->demux->get_caps(dmxdev->demux, &caps);

	if (!filter || !cipher_ops ||
		(cipher_ops->operations_count > caps.num_cipher_ops) ||
		(cipher_ops->operations_count >
			DMX_MAX_CIPHER_OPERATIONS_COUNT))
		return -EINVAL;

	pr_debug("%s: pid=%d, operations=%d\n", __func__,
		cipher_ops->pid, cipher_ops->operations_count);

	if (filter->state < DMXDEV_STATE_SET ||
		filter->state > DMXDEV_STATE_GO) {
		pr_err("%s: invalid filter state\n", __func__);
		return -EPERM;
	}

	if (!filter->sec_mode.is_secured && cipher_ops->operations_count) {
		pr_err("%s: secure mode must be enabled to set cipher ops\n",
			__func__);
		return -EPERM;
	}

	switch (filter->type) {
	case DMXDEV_TYPE_PES:
		list_for_each_entry(feed, &filter->feed.ts, next) {
			if (feed->pid == cipher_ops->pid) {
				ts_feed = feed;
				ts_feed->cipher_ops = *cipher_ops;
				if (filter->state == DMXDEV_STATE_GO &&
					ts_feed->ts->set_cipher_ops)
					ts_feed->ts->set_cipher_ops(
						ts_feed->ts, cipher_ops);
				break;
			}
		}
		break;
	case DMXDEV_TYPE_SEC:
		if (filter->params.sec.pid == cipher_ops->pid) {
			sec_feed = &filter->feed.sec;
			sec_feed->cipher_ops = *cipher_ops;
			if (filter->state == DMXDEV_STATE_GO &&
				sec_feed->feed->set_cipher_ops)
				sec_feed->feed->set_cipher_ops(sec_feed->feed,
						cipher_ops);
		}
		break;

	default:
		return -EINVAL;
	}

	if (!ts_feed && !sec_feed) {
		pr_err("%s: pid %d is undefined for this filter\n",
			__func__, cipher_ops->pid);
		return -EINVAL;
	}

	return 0;
}

static int dvb_dmxdev_pes_filter_set(struct dmxdev *dmxdev,
				     struct dmxdev_filter *dmxdevfilter,
				     struct dmx_pes_filter_params *params)
{
	int ret;

	dvb_dmxdev_filter_stop(dmxdevfilter);
	dvb_dmxdev_filter_reset(dmxdevfilter);

	if ((unsigned)params->pes_type > DMX_PES_OTHER)
		return -EINVAL;

	dmxdevfilter->type = DMXDEV_TYPE_PES;
	memcpy(&dmxdevfilter->params, params,
	       sizeof(struct dmx_pes_filter_params));
	INIT_LIST_HEAD(&dmxdevfilter->feed.ts);

	dvb_dmxdev_filter_state_set(dmxdevfilter, DMXDEV_STATE_SET);

	ret = dvb_dmxdev_add_pid(dmxdev, dmxdevfilter,
				 dmxdevfilter->params.pes.pid);
	if (ret < 0)
		return ret;

	if (params->flags & DMX_IMMEDIATE_START)
		return dvb_dmxdev_filter_start(dmxdevfilter);

	return 0;
}

static int dvb_dmxdev_set_decoder_buffer(struct dmxdev *dmxdev,
		struct dmxdev_filter *filter,
		struct dmx_decoder_buffers *buffs)
{
	int i;
	struct dmx_decoder_buffers *dec_buffs;
	struct dmx_caps caps;

	if (!dmxdev || !filter || !buffs)
		return -EINVAL;

	dec_buffs = &filter->decoder_buffers;
	if (!dmxdev->demux->get_caps)
		return -EINVAL;

	dmxdev->demux->get_caps(dmxdev->demux, &caps);
	if (!dvb_dmxdev_verify_buffer_size(buffs->buffers_size,
			caps.decoder.max_size, caps.decoder.size_alignment))
		return -EINVAL;

	if ((buffs->buffers_size == 0) ||
		(buffs->is_linear &&
		 ((buffs->buffers_num <= 1) ||
		  (buffs->buffers_num > DMX_MAX_DECODER_BUFFER_NUM))))
		return -EINVAL;

	if (buffs->buffers_num == 0) {
		/* Internal mode - linear buffers not supported in this mode */
		if (!(caps.decoder.flags & DMX_BUFFER_INTERNAL_SUPPORT) ||
			buffs->is_linear)
			return -EINVAL;
	} else {
		/* External buffer(s) mode */
		if ((!(caps.decoder.flags & DMX_BUFFER_LINEAR_GROUP_SUPPORT) &&
			buffs->buffers_num > 1) ||
			!(caps.decoder.flags & DMX_BUFFER_EXTERNAL_SUPPORT) ||
			buffs->buffers_num > caps.decoder.max_buffer_num)
			return -EINVAL;

		dec_buffs->is_linear = buffs->is_linear;
		dec_buffs->buffers_num = buffs->buffers_num;
		dec_buffs->buffers_size = buffs->buffers_size;
		for (i = 0; i < dec_buffs->buffers_num; i++)
			dec_buffs->handles[i] = buffs->handles[i];
	}

	return 0;
}

static ssize_t dvb_dmxdev_read_sec(struct dmxdev_filter *dfil,
				   struct file *file, char __user *buf,
				   size_t count, loff_t *ppos)
{
	int result, hcount;
	int done = 0;

	if (dfil->todo <= 0) {
		hcount = 3 + dfil->todo;
		if (hcount > count)
			hcount = count;
		result = dvb_dmxdev_buffer_read(dfil, &dfil->buffer,
						file->f_flags & O_NONBLOCK,
						buf, hcount, ppos);
		if (result < 0) {
			dfil->todo = 0;
			return result;
		}
		if (copy_from_user(dfil->secheader - dfil->todo, buf, result))
			return -EFAULT;
		buf += result;
		done = result;
		count -= result;
		dfil->todo -= result;
		if (dfil->todo > -3)
			return done;
		dfil->todo = ((dfil->secheader[1] << 8) | dfil->secheader[2]) & 0xfff;
		if (!count)
			return done;
	}
	if (count > dfil->todo)
		count = dfil->todo;
	result = dvb_dmxdev_buffer_read(dfil, &dfil->buffer,
					file->f_flags & O_NONBLOCK,
					buf, count, ppos);
	if (result < 0)
		return result;
	dfil->todo -= result;
	return (result + done);
}

static ssize_t
dvb_demux_read(struct file *file, char __user *buf, size_t count,
	       loff_t *ppos)
{
	struct dmxdev_filter *dmxdevfilter = file->private_data;
	int ret;

	if (mutex_lock_interruptible(&dmxdevfilter->mutex))
		return -ERESTARTSYS;

	if (dmxdevfilter->eos_state &&
		dvb_ringbuffer_empty(&dmxdevfilter->buffer)) {
		mutex_unlock(&dmxdevfilter->mutex);
		return 0;
	}

	if (dmxdevfilter->type == DMXDEV_TYPE_SEC)
		ret = dvb_dmxdev_read_sec(dmxdevfilter, file, buf, count, ppos);
	else
		ret = dvb_dmxdev_buffer_read(dmxdevfilter,
					&dmxdevfilter->buffer,
					file->f_flags & O_NONBLOCK,
					buf, count, ppos);

	if (ret > 0) {
		dvb_dmxdev_notify_data_read(dmxdevfilter, ret);
		spin_lock_irq(&dmxdevfilter->dev->lock);
		dvb_dmxdev_update_events(&dmxdevfilter->events, ret);
		spin_unlock_irq(&dmxdevfilter->dev->lock);

		/*
		 * in PULL mode, we might be stalling on
		 * event queue, so need to wake-up waiters
		 */
		if (dmxdevfilter->dev->playback_mode == DMX_PB_MODE_PULL)
			wake_up_all(&dmxdevfilter->buffer.queue);
	} else if (ret == -EOVERFLOW) {
		dvb_dmxdev_auto_flush_buffer(dmxdevfilter,
			&dmxdevfilter->buffer);
	}

	mutex_unlock(&dmxdevfilter->mutex);
	return ret;
}

static int dvb_demux_do_ioctl(struct file *file,
			      unsigned int cmd, void *parg)
{
	struct dmxdev_filter *dmxdevfilter = file->private_data;
	struct dmxdev *dmxdev = dmxdevfilter->dev;
	unsigned long arg = (unsigned long)parg;
	int ret = 0;

	if (mutex_lock_interruptible(&dmxdev->mutex))
		return -ERESTARTSYS;

	switch (cmd) {
	case DMX_START:
		if (mutex_lock_interruptible(&dmxdevfilter->mutex)) {
			mutex_unlock(&dmxdev->mutex);
			return -ERESTARTSYS;
		}
		if (dmxdevfilter->state < DMXDEV_STATE_SET)
			ret = -EINVAL;
		else
			ret = dvb_dmxdev_filter_start(dmxdevfilter);
		mutex_unlock(&dmxdevfilter->mutex);
		break;

	case DMX_STOP:
		if (mutex_lock_interruptible(&dmxdevfilter->mutex)) {
			mutex_unlock(&dmxdev->mutex);
			return -ERESTARTSYS;
		}
		ret = dvb_dmxdev_filter_stop(dmxdevfilter);
		mutex_unlock(&dmxdevfilter->mutex);
		break;

	case DMX_SET_FILTER:
		if (mutex_lock_interruptible(&dmxdevfilter->mutex)) {
			mutex_unlock(&dmxdev->mutex);
			return -ERESTARTSYS;
		}
		ret = dvb_dmxdev_filter_set(dmxdev, dmxdevfilter, parg);
		mutex_unlock(&dmxdevfilter->mutex);
		break;

	case DMX_SET_PES_FILTER:
		if (mutex_lock_interruptible(&dmxdevfilter->mutex)) {
			mutex_unlock(&dmxdev->mutex);
			return -ERESTARTSYS;
		}
		ret = dvb_dmxdev_pes_filter_set(dmxdev, dmxdevfilter, parg);
		mutex_unlock(&dmxdevfilter->mutex);
		break;

	case DMX_SET_BUFFER_SIZE:
		if (mutex_lock_interruptible(&dmxdevfilter->mutex)) {
			mutex_unlock(&dmxdev->mutex);
			return -ERESTARTSYS;
		}
		ret = dvb_dmxdev_set_buffer_size(dmxdevfilter, arg);
		mutex_unlock(&dmxdevfilter->mutex);
		break;

	case DMX_SET_BUFFER_MODE:
		if (mutex_lock_interruptible(&dmxdevfilter->mutex)) {
			mutex_unlock(&dmxdev->mutex);
			return -ERESTARTSYS;
		}
		ret = dvb_dmxdev_set_buffer_mode(dmxdevfilter,
				*(enum dmx_buffer_mode *)parg);
		mutex_unlock(&dmxdevfilter->mutex);
		break;

	case DMX_SET_BUFFER:
		if (mutex_lock_interruptible(&dmxdevfilter->mutex)) {
			mutex_unlock(&dmxdev->mutex);
			return -ERESTARTSYS;
		}
		ret = dvb_dmxdev_set_buffer(dmxdevfilter, parg);
		mutex_unlock(&dmxdevfilter->mutex);
		break;

	case DMX_GET_BUFFER_STATUS:
		if (mutex_lock_interruptible(&dmxdevfilter->mutex)) {
			mutex_unlock(&dmxdev->mutex);
			return -ERESTARTSYS;
		}
		ret = dvb_dmxdev_get_buffer_status(dmxdevfilter, parg);
		mutex_unlock(&dmxdevfilter->mutex);
		break;

	case DMX_RELEASE_DATA:
		if (mutex_lock_interruptible(&dmxdevfilter->mutex)) {
			mutex_unlock(&dmxdev->mutex);
			return -ERESTARTSYS;
		}
		ret = dvb_dmxdev_release_data(dmxdevfilter, arg);
		mutex_unlock(&dmxdevfilter->mutex);
		break;

	case DMX_GET_PES_PIDS:
		if (!dmxdev->demux->get_pes_pids) {
			ret = -EINVAL;
			break;
		}
		dmxdev->demux->get_pes_pids(dmxdev->demux, parg);
		break;

	case DMX_GET_CAPS:
		if (!dmxdev->demux->get_caps) {
			ret = -EINVAL;
			break;
		}
		ret = dmxdev->demux->get_caps(dmxdev->demux, parg);
		break;

	case DMX_SET_SOURCE:
		if (mutex_lock_interruptible(&dmxdevfilter->mutex)) {
			mutex_unlock(&dmxdev->mutex);
			return -ERESTARTSYS;
		}
		ret = dvb_dmxdev_set_source(dmxdevfilter, parg);
		mutex_unlock(&dmxdevfilter->mutex);
		break;

	case DMX_SET_TS_PACKET_FORMAT:
		if (!dmxdev->demux->set_tsp_format) {
			ret = -EINVAL;
			break;
		}

		if (dmxdevfilter->state >= DMXDEV_STATE_GO) {
			ret = -EBUSY;
			break;
		}
		ret = dmxdev->demux->set_tsp_format(
				dmxdev->demux,
				*(enum dmx_tsp_format_t *)parg);
		break;

	case DMX_SET_TS_OUT_FORMAT:
		if (mutex_lock_interruptible(&dmxdevfilter->mutex)) {
			mutex_unlock(&dmxdev->mutex);
			return -ERESTARTSYS;
		}

		ret = dvb_dmxdev_set_tsp_out_format(dmxdevfilter,
				*(enum dmx_tsp_format_t *)parg);

		mutex_unlock(&dmxdevfilter->mutex);
		break;

	case DMX_SET_DECODER_BUFFER_SIZE:
		if (mutex_lock_interruptible(&dmxdevfilter->mutex)) {
			mutex_unlock(&dmxdev->mutex);
			return -ERESTARTSYS;
		}

		ret = dvb_dmxdev_set_decoder_buffer_size(dmxdevfilter, arg);
		mutex_unlock(&dmxdevfilter->mutex);
		break;

	case DMX_SET_PLAYBACK_MODE:
		ret = dvb_dmxdev_set_playback_mode(
				dmxdevfilter,
				*(enum dmx_playback_mode_t *)parg);
		break;

	case DMX_GET_EVENT:
		if (mutex_lock_interruptible(&dmxdevfilter->mutex)) {
			mutex_unlock(&dmxdev->mutex);
			return -ERESTARTSYS;
		}
		ret = dvb_dmxdev_get_event(dmxdevfilter, parg);
		mutex_unlock(&dmxdevfilter->mutex);
		break;

	case DMX_GET_STC:
		if (!dmxdev->demux->get_stc) {
			ret = -EINVAL;
			break;
		}
		ret = dmxdev->demux->get_stc(dmxdev->demux,
					     ((struct dmx_stc *)parg)->num,
					     &((struct dmx_stc *)parg)->stc,
					     &((struct dmx_stc *)parg)->base);
		break;

	case DMX_ADD_PID:
		if (mutex_lock_interruptible(&dmxdevfilter->mutex)) {
			ret = -ERESTARTSYS;
			break;
		}
		ret = dvb_dmxdev_add_pid(dmxdev, dmxdevfilter, *(u16 *)parg);
		mutex_unlock(&dmxdevfilter->mutex);
		break;

	case DMX_REMOVE_PID:
		if (mutex_lock_interruptible(&dmxdevfilter->mutex)) {
			ret = -ERESTARTSYS;
			break;
		}
		ret = dvb_dmxdev_remove_pid(dmxdev, dmxdevfilter, *(u16 *)parg);
		mutex_unlock(&dmxdevfilter->mutex);
		break;

	case DMX_SET_DECODER_BUFFER:
		if (mutex_lock_interruptible(&dmxdevfilter->mutex)) {
			ret = -ERESTARTSYS;
			break;
		}
		ret = dvb_dmxdev_set_decoder_buffer(dmxdev, dmxdevfilter, parg);
		mutex_unlock(&dmxdevfilter->mutex);
		break;

	case DMX_SET_SECURE_MODE:
		if (mutex_lock_interruptible(&dmxdevfilter->mutex)) {
			ret = -ERESTARTSYS;
			break;
		}
		ret = dvb_dmxdev_set_secure_mode(dmxdev, dmxdevfilter, parg);
		mutex_unlock(&dmxdevfilter->mutex);
		break;

	case DMX_SET_CIPHER:
		if (mutex_lock_interruptible(&dmxdevfilter->mutex)) {
			ret = -ERESTARTSYS;
			break;
		}
		ret = dvb_dmxdev_set_cipher(dmxdev, dmxdevfilter, parg);
		mutex_unlock(&dmxdevfilter->mutex);
		break;

	case DMX_REUSE_DECODER_BUFFER:
		if (mutex_lock_interruptible(&dmxdevfilter->mutex)) {
			mutex_unlock(&dmxdev->mutex);
			return -ERESTARTSYS;
		}
		ret = dvb_dmxdev_reuse_decoder_buf(dmxdevfilter, arg);
		mutex_unlock(&dmxdevfilter->mutex);
		break;

	case DMX_SET_EVENTS_MASK:
		if (mutex_lock_interruptible(&dmxdevfilter->mutex)) {
			mutex_unlock(&dmxdev->mutex);
			return -ERESTARTSYS;
		}
		ret = dvb_dmxdev_set_event_mask(dmxdevfilter, parg);
		mutex_unlock(&dmxdevfilter->mutex);
		break;

	case DMX_GET_EVENTS_MASK:
		if (mutex_lock_interruptible(&dmxdevfilter->mutex)) {
			mutex_unlock(&dmxdev->mutex);
			return -ERESTARTSYS;
		}
		ret = dvb_dmxdev_get_event_mask(dmxdevfilter, parg);
		mutex_unlock(&dmxdevfilter->mutex);
		break;

	case DMX_SET_INDEXING_PARAMS:
		if (mutex_lock_interruptible(&dmxdevfilter->mutex)) {
			mutex_unlock(&dmxdev->mutex);
			return -ERESTARTSYS;
		}
		ret = dvb_dmxdev_set_indexing_params(dmxdevfilter, parg);
		mutex_unlock(&dmxdevfilter->mutex);
		break;

	case DMX_SET_TS_INSERTION:
		if (mutex_lock_interruptible(&dmxdevfilter->mutex)) {
			mutex_unlock(&dmxdev->mutex);
			return -ERESTARTSYS;
		}
		ret = dvb_dmxdev_set_ts_insertion(dmxdevfilter, parg);
		mutex_unlock(&dmxdevfilter->mutex);
		break;

	case DMX_ABORT_TS_INSERTION:
		if (mutex_lock_interruptible(&dmxdevfilter->mutex)) {
			mutex_unlock(&dmxdev->mutex);
			return -ERESTARTSYS;
		}
		ret = dvb_dmxdev_abort_ts_insertion(dmxdevfilter, parg);
		mutex_unlock(&dmxdevfilter->mutex);
		break;

	case DMX_GET_SCRAMBLING_BITS:
		if (mutex_lock_interruptible(&dmxdevfilter->mutex)) {
			mutex_unlock(&dmxdev->mutex);
			return -ERESTARTSYS;
		}
		ret = dvb_dmxdev_get_scrambling_bits(dmxdevfilter, parg);
		mutex_unlock(&dmxdevfilter->mutex);
		break;

	case DMX_FLUSH_BUFFER:
		if (mutex_lock_interruptible(&dmxdevfilter->mutex)) {
			mutex_unlock(&dmxdev->mutex);
			return -ERESTARTSYS;
		}
		ret = dvb_dmxdev_flush_buffer(dmxdevfilter);
		mutex_unlock(&dmxdevfilter->mutex);
		break;

	default:
<<<<<<< HEAD
		pr_err("%s: unknown ioctl code (0x%x)\n",
			__func__, cmd);
		ret = -ENOIOCTLCMD;
=======
		ret = -ENOTTY;
>>>>>>> 712a2318
		break;
	}
	mutex_unlock(&dmxdev->mutex);
	return ret;
}

static long dvb_demux_ioctl(struct file *file, unsigned int cmd,
			    unsigned long arg)
{
	return dvb_usercopy(file, cmd, arg, dvb_demux_do_ioctl);
}

#ifdef CONFIG_COMPAT

struct dmx_set_ts_insertion32 {
	__u32 identifier;
	__u32 repetition_time;
	compat_uptr_t ts_packets;
	compat_size_t size;
};

static long dmx_set_ts_insertion32_wrapper(struct file *file, unsigned int cmd,
	    unsigned long arg)
{
	int ret;
	struct dmx_set_ts_insertion32 dmx_ts_insert32;
	struct dmx_set_ts_insertion dmx_ts_insert;

	ret = copy_from_user(&dmx_ts_insert32, (void __user *)arg,
		sizeof(dmx_ts_insert32));
	if (ret) {
		pr_err(
			"%s: copy dmx_set_ts_insertion32 from user failed, ret=%d\n",
			__func__, ret);
		return -EFAULT;
	}

	memset(&dmx_ts_insert, 0, sizeof(dmx_ts_insert));
	dmx_ts_insert.identifier = dmx_ts_insert32.identifier;
	dmx_ts_insert.repetition_time = dmx_ts_insert32.repetition_time;
	dmx_ts_insert.ts_packets = compat_ptr(dmx_ts_insert32.ts_packets);
	dmx_ts_insert.size = dmx_ts_insert32.size;

	ret = dvb_demux_do_ioctl(file, DMX_SET_TS_INSERTION, &dmx_ts_insert);

	return ret;
}

#define DMX_SET_TS_INSERTION32 _IOW('o', 70, struct dmx_set_ts_insertion32)

/*
 * compat ioctl is called whenever compatibility is required, i.e when a 32bit
 * process calls an ioctl for a 64bit kernel.
 */
static long dvb_demux_compat_ioctl(struct file *file, unsigned int cmd,
			    unsigned long arg)
{
	long ret = 0;

	switch (cmd) {
	case DMX_SET_TS_INSERTION32:
		ret = dmx_set_ts_insertion32_wrapper(file, cmd, arg);
		break;
	case DMX_SET_TS_INSERTION:
		pr_err("%s: 64bit ioctl code (0x%lx) used by 32bit userspace\n",
			__func__, DMX_SET_TS_INSERTION);
		ret = -ENOIOCTLCMD;
		break;
	default:
		/* use regular ioctl */
		ret = dvb_usercopy(file, cmd, arg, dvb_demux_do_ioctl);
	}

	return ret;
}
#endif

static unsigned int dvb_demux_poll(struct file *file, poll_table *wait)
{
	struct dmxdev_filter *dmxdevfilter = file->private_data;
	unsigned int mask = 0;

	if (!dmxdevfilter)
		return -EINVAL;

	poll_wait(file, &dmxdevfilter->buffer.queue, wait);

	if (dmxdevfilter->state != DMXDEV_STATE_GO &&
	    dmxdevfilter->state != DMXDEV_STATE_DONE &&
	    dmxdevfilter->state != DMXDEV_STATE_TIMEDOUT)
		return 0;

	if (dmxdevfilter->buffer.error) {
		mask |= (POLLIN | POLLRDNORM | POLLERR);
		if (dmxdevfilter->buffer.error == -EOVERFLOW)
			mask |= POLLPRI;
	}

	if (!dvb_ringbuffer_empty(&dmxdevfilter->buffer))
		mask |= (POLLIN | POLLRDNORM);

	if (dmxdevfilter->events.wakeup_events_counter >=
		dmxdevfilter->events.event_mask.wakeup_threshold)
		mask |= POLLPRI;

	return mask;
}

static int dvb_demux_mmap(struct file *filp, struct vm_area_struct *vma)
{
	struct dmxdev_filter *dmxdevfilter = filp->private_data;
	struct dmxdev *dmxdev = dmxdevfilter->dev;
	int ret;
	int vma_size;
	int buffer_size;

	vma_size = vma->vm_end - vma->vm_start;

	if (vma->vm_flags & VM_WRITE)
		return -EINVAL;

	if (mutex_lock_interruptible(&dmxdev->mutex))
		return -ERESTARTSYS;

	if (mutex_lock_interruptible(&dmxdevfilter->mutex)) {
		mutex_unlock(&dmxdev->mutex);
		return -ERESTARTSYS;
	}

	if ((!dmxdevfilter->buffer.data) ||
		(dmxdevfilter->buffer_mode == DMX_BUFFER_MODE_EXTERNAL)) {
		mutex_unlock(&dmxdevfilter->mutex);
		mutex_unlock(&dmxdev->mutex);
		return -EINVAL;
	}

	/* Make sure requested mapping is not larger than buffer size */
	buffer_size = dmxdevfilter->buffer.size + (PAGE_SIZE-1);
	buffer_size = buffer_size & ~(PAGE_SIZE-1);

	if (vma_size != buffer_size) {
		mutex_unlock(&dmxdevfilter->mutex);
		mutex_unlock(&dmxdev->mutex);
		return -EINVAL;
	}

	ret = remap_vmalloc_range(vma, dmxdevfilter->buffer.data, 0);
	if (ret) {
		mutex_unlock(&dmxdevfilter->mutex);
		mutex_unlock(&dmxdev->mutex);
		return ret;
	}

	vma->vm_flags |= VM_DONTDUMP;
	vma->vm_flags |= VM_DONTEXPAND;

	mutex_unlock(&dmxdevfilter->mutex);
	mutex_unlock(&dmxdev->mutex);

	return 0;
}

static int dvb_demux_release(struct inode *inode, struct file *file)
{
	struct dmxdev_filter *dmxdevfilter = file->private_data;
	struct dmxdev *dmxdev = dmxdevfilter->dev;
	int ret;

	ret = dvb_dmxdev_filter_free(dmxdev, dmxdevfilter);

	mutex_lock(&dmxdev->mutex);
	dmxdev->dvbdev->users--;
	if(dmxdev->dvbdev->users==1 && dmxdev->exit==1) {
		fops_put(file->f_op);
		file->f_op = NULL;
		mutex_unlock(&dmxdev->mutex);
		wake_up(&dmxdev->dvbdev->wait_queue);
	} else
		mutex_unlock(&dmxdev->mutex);

	return ret;
}

static const struct file_operations dvb_demux_fops = {
	.owner = THIS_MODULE,
	.read = dvb_demux_read,
	.unlocked_ioctl = dvb_demux_ioctl,
	.open = dvb_demux_open,
	.release = dvb_demux_release,
	.poll = dvb_demux_poll,
	.llseek = default_llseek,
	.mmap = dvb_demux_mmap,
#ifdef CONFIG_COMPAT
	.compat_ioctl = dvb_demux_compat_ioctl,
#endif
};

static const struct dvb_device dvbdev_demux = {
	.priv = NULL,
	.users = 1,
	.writers = 1,
#if defined(CONFIG_MEDIA_CONTROLLER_DVB)
	.name = "dvb-demux",
#endif
	.fops = &dvb_demux_fops
};

static int dvb_dvr_do_ioctl(struct file *file,
			    unsigned int cmd, void *parg)
{
	struct dvb_device *dvbdev = file->private_data;
	struct dmxdev *dmxdev = dvbdev->priv;
	unsigned long arg = (unsigned long)parg;
	int ret;

	if (mutex_lock_interruptible(&dmxdev->mutex))
		return -ERESTARTSYS;

	switch (cmd) {
	case DMX_SET_BUFFER_SIZE:
		ret = dvb_dvr_set_buffer_size(dmxdev, file->f_flags, arg);
		break;

	case DMX_SET_BUFFER_MODE:
		ret = dvb_dvr_set_buffer_mode(dmxdev, file->f_flags,
			*(enum dmx_buffer_mode *)parg);
		break;

	case DMX_SET_BUFFER:
		ret = dvb_dvr_set_buffer(dmxdev, file->f_flags, parg);
		break;

	case DMX_GET_BUFFER_STATUS:
		ret = dvb_dvr_get_buffer_status(dmxdev, file->f_flags, parg);
		break;

	case DMX_RELEASE_DATA:
		ret = dvb_dvr_release_data(dmxdev, file->f_flags, arg);
		break;

	case DMX_FEED_DATA:
		ret = dvb_dvr_feed_data(dmxdev, file->f_flags, arg);
		break;

	case DMX_GET_EVENT:
		ret = dvb_dvr_get_event(dmxdev, file->f_flags, parg);
		break;

	case DMX_PUSH_OOB_COMMAND:
		ret = dvb_dvr_push_oob_cmd(dmxdev, file->f_flags, parg);
		break;

	case DMX_FLUSH_BUFFER:
		ret = dvb_dvr_flush_buffer(dmxdev, file->f_flags);
		break;

	default:
		ret = -ENOIOCTLCMD;
		break;
	}
	mutex_unlock(&dmxdev->mutex);
	return ret;
}

static long dvb_dvr_ioctl(struct file *file,
			unsigned int cmd, unsigned long arg)
{
	return dvb_usercopy(file, cmd, arg, dvb_dvr_do_ioctl);
}

#ifdef CONFIG_COMPAT
static long dvb_dvr_compat_ioctl(struct file *file, unsigned int cmd,
			unsigned long arg)
{
	return dvb_usercopy(file, cmd, arg, dvb_dvr_do_ioctl);
}
#endif

static unsigned int dvb_dvr_poll(struct file *file, poll_table *wait)
{
	struct dvb_device *dvbdev = file->private_data;
	struct dmxdev *dmxdev = dvbdev->priv;
	unsigned int mask = 0;

	pr_debug("function : %s\n", __func__);

	if ((file->f_flags & O_ACCMODE) == O_RDONLY) {
		poll_wait(file, &dmxdev->dvr_buffer.queue, wait);

		if (dmxdev->dvr_buffer.error) {
			mask |= (POLLIN | POLLRDNORM | POLLERR);
			if (dmxdev->dvr_buffer.error == -EOVERFLOW)
				mask |= POLLPRI;
		}

		if (!dvb_ringbuffer_empty(&dmxdev->dvr_buffer))
			mask |= (POLLIN | POLLRDNORM);

		if (dmxdev->dvr_output_events.wakeup_events_counter >=
			dmxdev->dvr_output_events.event_mask.wakeup_threshold)
			mask |= POLLPRI;
	} else {
		poll_wait(file, &dmxdev->dvr_input_buffer.queue, wait);
		if (dmxdev->dvr_input_buffer.error)
			mask |= (POLLOUT | POLLRDNORM | POLLPRI | POLLERR);

		if (dvb_ringbuffer_free(&dmxdev->dvr_input_buffer))
			mask |= (POLLOUT | POLLRDNORM | POLLPRI);
	}

	return mask;
}

static const struct file_operations dvb_dvr_fops = {
	.owner = THIS_MODULE,
	.read = dvb_dvr_read,
	.write = dvb_dvr_write,
	.mmap = dvb_dvr_mmap,
	.unlocked_ioctl = dvb_dvr_ioctl,
#ifdef CONFIG_COMPAT
	.compat_ioctl = dvb_dvr_compat_ioctl,
#endif
	.open = dvb_dvr_open,
	.release = dvb_dvr_release,
	.poll = dvb_dvr_poll,
	.llseek = default_llseek,
};

static const struct dvb_device dvbdev_dvr = {
	.priv = NULL,
	.readers = 1,
	.users = 1,
#if defined(CONFIG_MEDIA_CONTROLLER_DVB)
	.name = "dvb-dvr",
#endif
	.fops = &dvb_dvr_fops
};


/**
 * debugfs service to print active filters information.
 */
static int dvb_dmxdev_dbgfs_print(struct seq_file *s, void *p)
{
	int i;
	struct dmxdev *dmxdev = s->private;
	struct dmxdev_filter *filter;
	int active_count = 0;
	struct dmx_buffer_status buffer_status;
	struct dmx_scrambling_bits scrambling_bits;
	static const char * const pes_feeds[] = {"DEC", "PES", "DVR", "REC"};
	int ret;

	if (!dmxdev)
		return 0;

	for (i = 0; i < dmxdev->filternum; i++) {
		filter = &dmxdev->filter[i];
		if (filter->state >= DMXDEV_STATE_GO) {
			active_count++;

			seq_printf(s, "filter_%02d - ", i);

			if (filter->type == DMXDEV_TYPE_SEC) {
				seq_puts(s, "type: SEC, ");
				seq_printf(s, "PID %04d ",
						filter->params.sec.pid);
				scrambling_bits.pid = filter->params.sec.pid;
			} else {
				seq_printf(s, "type: %s, ",
					pes_feeds[filter->params.pes.output]);
				seq_printf(s, "PID: %04d ",
						filter->params.pes.pid);
				scrambling_bits.pid = filter->params.pes.pid;
			}

			dvb_dmxdev_get_scrambling_bits(filter,
				&scrambling_bits);

			if (filter->type == DMXDEV_TYPE_PES &&
				filter->params.pes.output == DMX_OUT_TS_TAP)
				ret = dvb_dvr_get_buffer_status(dmxdev,
					O_RDONLY, &buffer_status);
			else
				ret = dvb_dmxdev_get_buffer_status(filter,
					&buffer_status);
			if (!ret) {
				seq_printf(s, "size: %08d, ",
					buffer_status.size);
				seq_printf(s, "fullness: %08d, ",
					buffer_status.fullness);
				seq_printf(s, "error: %d, ",
					buffer_status.error);
			}

			seq_printf(s, "scramble: %d, ",
				scrambling_bits.value);
			seq_printf(s, "secured: %d\n",
				filter->sec_mode.is_secured);
		}
	}

	if (!active_count)
		seq_puts(s, "No active filters\n");

	return 0;
}

static int dvb_dmxdev_dbgfs_open(struct inode *inode, struct file *file)
{
	return single_open(file, dvb_dmxdev_dbgfs_print, inode->i_private);
}

static const struct file_operations dbgfs_filters_fops = {
	.open = dvb_dmxdev_dbgfs_open,
	.read = seq_read,
	.llseek = seq_lseek,
	.release = single_release,
	.owner = THIS_MODULE,
};

int dvb_dmxdev_init(struct dmxdev *dmxdev, struct dvb_adapter *dvb_adapter)
{
	int i;
	struct dmx_caps caps;

	if (dmxdev->demux->open(dmxdev->demux) < 0)
		return -EUSERS;

	dmxdev->filter = vmalloc(dmxdev->filternum * sizeof(struct dmxdev_filter));
	if (!dmxdev->filter)
		return -ENOMEM;

	dmxdev->playback_mode = DMX_PB_MODE_PUSH;
	dmxdev->demux->dvr_input_protected = 0;

	mutex_init(&dmxdev->mutex);
	spin_lock_init(&dmxdev->lock);
	spin_lock_init(&dmxdev->dvr_in_lock);
	for (i = 0; i < dmxdev->filternum; i++) {
		dmxdev->filter[i].dev = dmxdev;
		dmxdev->filter[i].buffer.data = NULL;
		dvb_dmxdev_filter_state_set(&dmxdev->filter[i],
					    DMXDEV_STATE_FREE);
	}

	dvb_register_device(dvb_adapter, &dmxdev->dvbdev, &dvbdev_demux, dmxdev,
			    DVB_DEVICE_DEMUX);
	dvb_register_device(dvb_adapter, &dmxdev->dvr_dvbdev, &dvbdev_dvr,
			    dmxdev, DVB_DEVICE_DVR);

	dvb_ringbuffer_init(&dmxdev->dvr_buffer, NULL, 8192);
	dvb_ringbuffer_init(&dmxdev->dvr_input_buffer, NULL, 8192);

	/* Disable auto buffer flushing if plugin does not allow it */
	if (dmxdev->demux->get_caps) {
		dmxdev->demux->get_caps(dmxdev->demux, &caps);
		if (!(caps.caps & DMX_CAP_AUTO_BUFFER_FLUSH))
			overflow_auto_flush = 0;
	}

	if (dmxdev->demux->debugfs_demux_dir)
		debugfs_create_file("filters", S_IRUGO,
			dmxdev->demux->debugfs_demux_dir, dmxdev,
			&dbgfs_filters_fops);

	return 0;
}

EXPORT_SYMBOL(dvb_dmxdev_init);

void dvb_dmxdev_release(struct dmxdev *dmxdev)
{
	dmxdev->exit=1;
	if (dmxdev->dvbdev->users > 1) {
		wait_event(dmxdev->dvbdev->wait_queue,
				dmxdev->dvbdev->users==1);
	}
	if (dmxdev->dvr_dvbdev->users > 1) {
		wait_event(dmxdev->dvr_dvbdev->wait_queue,
				dmxdev->dvr_dvbdev->users==1);
	}

	dvb_unregister_device(dmxdev->dvbdev);
	dvb_unregister_device(dmxdev->dvr_dvbdev);

	vfree(dmxdev->filter);
	dmxdev->filter = NULL;
	dmxdev->demux->close(dmxdev->demux);
}

EXPORT_SYMBOL(dvb_dmxdev_release);<|MERGE_RESOLUTION|>--- conflicted
+++ resolved
@@ -4403,13 +4403,7 @@
 		break;
 
 	default:
-<<<<<<< HEAD
-		pr_err("%s: unknown ioctl code (0x%x)\n",
-			__func__, cmd);
-		ret = -ENOIOCTLCMD;
-=======
 		ret = -ENOTTY;
->>>>>>> 712a2318
 		break;
 	}
 	mutex_unlock(&dmxdev->mutex);
