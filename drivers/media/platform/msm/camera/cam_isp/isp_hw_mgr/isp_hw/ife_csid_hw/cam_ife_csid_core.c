/* Copyright (c) 2018-2019, The Linux Foundation. All rights reserved.
 *
 * This program is free software; you can redistribute it and/or modify
 * it under the terms of the GNU General Public License version 2 and
 * only version 2 as published by the Free Software Foundation.
 *
 * This program is distributed in the hope that it will be useful,
 * but WITHOUT ANY WARRANTY; without even the implied warranty of
 * MERCHANTABILITY or FITNESS FOR A PARTICULAR PURPOSE.  See the
 * GNU General Public License for more details.
 */

#include <linux/iopoll.h>
#include <linux/slab.h>
#include <uapi/media/cam_isp.h>
#include <uapi/media/cam_defs.h>

#include "cam_ife_csid_core.h"
#include "cam_csid_ppi_core.h"
#include "cam_isp_hw.h"
#include "cam_soc_util.h"
#include "cam_io_util.h"
#include "cam_debug_util.h"
#include "cam_cpas_api.h"

/* Timeout value in msec */
#define IFE_CSID_TIMEOUT                               1000

/* TPG VC/DT values */
#define CAM_IFE_CSID_TPG_VC_VAL                        0xA
#define CAM_IFE_CSID_TPG_DT_VAL                        0x2B

/* Timeout values in usec */
#define CAM_IFE_CSID_TIMEOUT_SLEEP_US                  1000
#define CAM_IFE_CSID_TIMEOUT_ALL_US                    100000

/*
 * Constant Factors needed to change QTimer ticks to nanoseconds
 * QTimer Freq = 19.2 MHz
 * Time(us) = ticks/19.2
 * Time(ns) = ticks/19.2 * 1000
 */
#define CAM_IFE_CSID_QTIMER_MUL_FACTOR                 10000
#define CAM_IFE_CSID_QTIMER_DIV_FACTOR                 192

/* Max number of sof irq's triggered in case of SOF freeze */
#define CAM_CSID_IRQ_SOF_DEBUG_CNT_MAX 12

/* Max CSI Rx irq error count threshold value */
#define CAM_IFE_CSID_MAX_IRQ_ERROR_COUNT               5

static int cam_ife_csid_is_ipp_ppp_format_supported(
	uint32_t in_format)
{
	int rc = -EINVAL;

	switch (in_format) {
	case CAM_FORMAT_MIPI_RAW_6:
	case CAM_FORMAT_MIPI_RAW_8:
	case CAM_FORMAT_MIPI_RAW_10:
	case CAM_FORMAT_MIPI_RAW_12:
	case CAM_FORMAT_MIPI_RAW_14:
	case CAM_FORMAT_MIPI_RAW_16:
	case CAM_FORMAT_MIPI_RAW_20:
	case CAM_FORMAT_DPCM_10_6_10:
	case CAM_FORMAT_DPCM_10_8_10:
	case CAM_FORMAT_DPCM_12_6_12:
	case CAM_FORMAT_DPCM_12_8_12:
	case CAM_FORMAT_DPCM_14_8_14:
	case CAM_FORMAT_DPCM_14_10_14:
	case CAM_FORMAT_DPCM_12_10_12:
		rc = 0;
		break;
	default:
		break;
	}
	return rc;
}

static int cam_ife_csid_get_format_rdi(
	uint32_t in_format, uint32_t out_format,
	uint32_t *decode_fmt, uint32_t *plain_fmt, uint32_t *in_bpp)
{
	int rc = 0;

	switch (in_format) {
	case CAM_FORMAT_MIPI_RAW_6:
		switch (out_format) {
		case CAM_FORMAT_MIPI_RAW_6:
			*decode_fmt = 0xf;
			break;
		case CAM_FORMAT_PLAIN8:
			*decode_fmt = 0x0;
			*plain_fmt = 0x0;
			break;
		default:
			rc = -EINVAL;
			break;
		}
		*in_bpp = 6;
		break;
	case CAM_FORMAT_MIPI_RAW_8:
		switch (out_format) {
		case CAM_FORMAT_MIPI_RAW_8:
		case CAM_FORMAT_PLAIN128:
			*decode_fmt = 0xf;
			break;
		case CAM_FORMAT_PLAIN8:
			*decode_fmt = 0x1;
			*plain_fmt = 0x0;
			break;
		default:
			rc = -EINVAL;
			break;
		}
		*in_bpp = 8;
		break;
	case CAM_FORMAT_MIPI_RAW_10:
		switch (out_format) {
		case CAM_FORMAT_MIPI_RAW_10:
		case CAM_FORMAT_PLAIN128:
			*decode_fmt = 0xf;
			break;
		case CAM_FORMAT_PLAIN16_10:
			*decode_fmt = 0x2;
			*plain_fmt = 0x1;
			break;
		default:
			rc = -EINVAL;
			break;
		}
		*in_bpp = 10;
		break;
	case CAM_FORMAT_MIPI_RAW_12:
		switch (out_format) {
		case CAM_FORMAT_MIPI_RAW_12:
			*decode_fmt = 0xf;
			break;
		case CAM_FORMAT_PLAIN16_12:
			*decode_fmt = 0x3;
			*plain_fmt = 0x1;
			break;
		default:
			rc = -EINVAL;
			break;
		}
		*in_bpp = 12;
		break;
	case CAM_FORMAT_MIPI_RAW_14:
		switch (out_format) {
		case CAM_FORMAT_MIPI_RAW_14:
			*decode_fmt = 0xf;
			break;
		case CAM_FORMAT_PLAIN16_14:
			*decode_fmt = 0x4;
			*plain_fmt = 0x1;
			break;
		default:
			rc = -EINVAL;
			break;
		}
		*in_bpp = 14;
		break;
	case CAM_FORMAT_MIPI_RAW_16:
		switch (out_format) {
		case CAM_FORMAT_MIPI_RAW_16:
			*decode_fmt = 0xf;
			break;
		case CAM_FORMAT_PLAIN16_16:
			*decode_fmt = 0x5;
			*plain_fmt = 0x1;
			break;
		default:
			rc = -EINVAL;
			break;
		}
		*in_bpp = 16;
		break;
	case CAM_FORMAT_MIPI_RAW_20:
		switch (out_format) {
		case CAM_FORMAT_MIPI_RAW_20:
			*decode_fmt = 0xf;
			break;
		case CAM_FORMAT_PLAIN32_20:
			*decode_fmt = 0x6;
			*plain_fmt = 0x2;
			break;
		default:
			rc = -EINVAL;
			break;
		}
		*in_bpp = 20;
		break;
	case CAM_FORMAT_DPCM_10_6_10:
		*decode_fmt  = 0x7;
		*plain_fmt = 0x1;
		break;
	case CAM_FORMAT_DPCM_10_8_10:
		*decode_fmt  = 0x8;
		*plain_fmt = 0x1;
		break;
	case CAM_FORMAT_DPCM_12_6_12:
		*decode_fmt  = 0x9;
		*plain_fmt = 0x1;
		break;
	case CAM_FORMAT_DPCM_12_8_12:
		*decode_fmt  = 0xA;
		*plain_fmt = 0x1;
		break;
	case CAM_FORMAT_DPCM_14_8_14:
		*decode_fmt  = 0xB;
		*plain_fmt = 0x1;
		break;
	case CAM_FORMAT_DPCM_14_10_14:
		*decode_fmt  = 0xC;
		*plain_fmt = 0x1;
		break;
	case CAM_FORMAT_DPCM_12_10_12:
		*decode_fmt  = 0xD;
		*plain_fmt = 0x1;
		break;
	default:
		rc = -EINVAL;
		break;
	}

	if (rc)
		CAM_ERR(CAM_ISP, "Unsupported format pair in %d out %d",
			in_format, out_format);

	return rc;
}

static int cam_ife_csid_get_format_ipp_ppp(
	uint32_t in_format,
	uint32_t *decode_fmt, uint32_t *plain_fmt)
{
	int rc = 0;

	CAM_DBG(CAM_ISP, "input format:%d",
		 in_format);

	switch (in_format) {
	case CAM_FORMAT_MIPI_RAW_6:
		*decode_fmt  = 0;
		*plain_fmt = 0;
		break;
	case CAM_FORMAT_MIPI_RAW_8:
		*decode_fmt  = 0x1;
		*plain_fmt = 0;
		break;
	case CAM_FORMAT_MIPI_RAW_10:
		*decode_fmt  = 0x2;
		*plain_fmt = 0x1;
		break;
	case CAM_FORMAT_MIPI_RAW_12:
		*decode_fmt  = 0x3;
		*plain_fmt = 0x1;
		break;
	case CAM_FORMAT_MIPI_RAW_14:
		*decode_fmt  = 0x4;
		*plain_fmt = 0x1;
		break;
	case CAM_FORMAT_MIPI_RAW_16:
		*decode_fmt  = 0x5;
		*plain_fmt = 0x1;
		break;
	case CAM_FORMAT_MIPI_RAW_20:
		*decode_fmt  = 0x6;
		*plain_fmt = 0x2;
		break;
	case CAM_FORMAT_DPCM_10_6_10:
		*decode_fmt  = 0x7;
		*plain_fmt = 0x1;
		break;
	case CAM_FORMAT_DPCM_10_8_10:
		*decode_fmt  = 0x8;
		*plain_fmt = 0x1;
		break;
	case CAM_FORMAT_DPCM_12_6_12:
		*decode_fmt  = 0x9;
		*plain_fmt = 0x1;
		break;
	case CAM_FORMAT_DPCM_12_8_12:
		*decode_fmt  = 0xA;
		*plain_fmt = 0x1;
		break;
	case CAM_FORMAT_DPCM_14_8_14:
		*decode_fmt  = 0xB;
		*plain_fmt = 0x1;
		break;
	case CAM_FORMAT_DPCM_14_10_14:
		*decode_fmt  = 0xC;
		*plain_fmt = 0x1;
		break;
	case CAM_FORMAT_DPCM_12_10_12:
		*decode_fmt  = 0xD;
		*plain_fmt = 0x1;
		break;
	default:
		CAM_ERR(CAM_ISP, "Unsupported format %d",
			in_format);
		rc = -EINVAL;
	}

	CAM_DBG(CAM_ISP, "decode_fmt:%d plain_fmt:%d",
		 *decode_fmt, *plain_fmt);

	return rc;
}

static int cam_ife_csid_cid_get(struct cam_ife_csid_hw *csid_hw,
	struct cam_isp_resource_node **res, int32_t vc, uint32_t dt)
{
	struct cam_ife_csid_cid_data    *cid_data;
	uint32_t  i = 0;

	*res = NULL;

	/* Return already reserved CID if the VC/DT matches */
	for (i = 0; i < CAM_IFE_CSID_CID_RES_MAX; i++) {
		if (csid_hw->cid_res[i].res_state >=
			CAM_ISP_RESOURCE_STATE_RESERVED) {
			cid_data = (struct cam_ife_csid_cid_data *)
				csid_hw->cid_res[i].res_priv;
			if (cid_data->vc == vc && cid_data->dt == dt) {
				cid_data->cnt++;
				*res = &csid_hw->cid_res[i];
				CAM_DBG(CAM_ISP, "CSID:%d CID %d allocated",
					csid_hw->hw_intf->hw_idx,
					csid_hw->cid_res[i].res_id);
				return 0;
			}
		}
	}

	for (i = 0; i < CAM_IFE_CSID_CID_RES_MAX; i++) {
		if (csid_hw->cid_res[i].res_state ==
			CAM_ISP_RESOURCE_STATE_AVAILABLE) {
			cid_data = (struct cam_ife_csid_cid_data *)
				csid_hw->cid_res[i].res_priv;
			cid_data->vc  = vc;
			cid_data->dt  = dt;
			cid_data->cnt = 1;
			csid_hw->cid_res[i].res_state =
				CAM_ISP_RESOURCE_STATE_RESERVED;
			*res = &csid_hw->cid_res[i];
			CAM_DBG(CAM_ISP, "CSID:%d CID %d allocated",
				csid_hw->hw_intf->hw_idx,
				csid_hw->cid_res[i].res_id);
			return 0;
		}
	}

	CAM_ERR(CAM_ISP, "CSID:%d Free cid is not available",
		 csid_hw->hw_intf->hw_idx);

	return -EINVAL;
}


static int cam_ife_csid_global_reset(struct cam_ife_csid_hw *csid_hw)
{
	struct cam_hw_soc_info                *soc_info;
	const struct cam_ife_csid_reg_offset  *csid_reg;
	int rc = 0;
	uint32_t val = 0, i;
	uint32_t status;

	soc_info = &csid_hw->hw_info->soc_info;
	csid_reg = csid_hw->csid_info->csid_reg;

	if (csid_hw->hw_info->hw_state != CAM_HW_STATE_POWER_UP) {
		CAM_ERR(CAM_ISP, "CSID:%d Invalid HW State:%d",
			csid_hw->hw_intf->hw_idx,
			csid_hw->hw_info->hw_state);
		return -EINVAL;
	}

	CAM_DBG(CAM_ISP, "CSID:%d Csid reset",
		csid_hw->hw_intf->hw_idx);

	/* Mask all interrupts */
	cam_io_w_mb(0, soc_info->reg_map[0].mem_base +
		csid_reg->csi2_reg->csid_csi2_rx_irq_mask_addr);

	if (csid_reg->cmn_reg->num_pix)
		cam_io_w_mb(0, soc_info->reg_map[0].mem_base +
			csid_reg->ipp_reg->csid_pxl_irq_mask_addr);

	if (csid_reg->cmn_reg->num_ppp)
		cam_io_w_mb(0, soc_info->reg_map[0].mem_base +
			csid_reg->ppp_reg->csid_pxl_irq_mask_addr);

	for (i = 0; i < csid_reg->cmn_reg->num_rdis; i++)
		cam_io_w_mb(0, soc_info->reg_map[0].mem_base +
			csid_reg->rdi_reg[i]->csid_rdi_irq_mask_addr);

	/* clear all interrupts */
	cam_io_w_mb(1, soc_info->reg_map[0].mem_base +
		csid_reg->cmn_reg->csid_top_irq_clear_addr);

	cam_io_w_mb(csid_reg->csi2_reg->csi2_irq_mask_all,
		soc_info->reg_map[0].mem_base +
		csid_reg->csi2_reg->csid_csi2_rx_irq_clear_addr);

	if (csid_reg->cmn_reg->num_pix)
		cam_io_w_mb(csid_reg->cmn_reg->ipp_irq_mask_all,
			soc_info->reg_map[0].mem_base +
			csid_reg->ipp_reg->csid_pxl_irq_clear_addr);

	if (csid_reg->cmn_reg->num_ppp)
		cam_io_w_mb(csid_reg->cmn_reg->ppp_irq_mask_all,
			soc_info->reg_map[0].mem_base +
			csid_reg->ppp_reg->csid_pxl_irq_clear_addr);

	for (i = 0 ; i < csid_reg->cmn_reg->num_rdis; i++)
		cam_io_w_mb(csid_reg->cmn_reg->rdi_irq_mask_all,
			soc_info->reg_map[0].mem_base +
			csid_reg->rdi_reg[i]->csid_rdi_irq_clear_addr);

	cam_io_w_mb(1, soc_info->reg_map[0].mem_base +
		csid_reg->cmn_reg->csid_irq_cmd_addr);

	cam_io_w_mb(0x80, soc_info->reg_map[0].mem_base +
		csid_hw->csid_info->csid_reg->csi2_reg->csid_csi2_rx_cfg1_addr);

	/* enable the IPP and RDI format measure */
	if (csid_reg->cmn_reg->num_pix)
		cam_io_w_mb(0x1, soc_info->reg_map[0].mem_base +
			csid_reg->ipp_reg->csid_pxl_cfg0_addr);

	if (csid_reg->cmn_reg->num_ppp)
		cam_io_w_mb(0x1, soc_info->reg_map[0].mem_base +
			csid_reg->ppp_reg->csid_pxl_cfg0_addr);

	for (i = 0; i < csid_reg->cmn_reg->num_rdis; i++)
		cam_io_w_mb(0x2, soc_info->reg_map[0].mem_base +
			csid_reg->rdi_reg[i]->csid_rdi_cfg0_addr);

	/* perform the top CSID HW registers reset */
	cam_io_w_mb(csid_reg->cmn_reg->csid_rst_stb,
		soc_info->reg_map[0].mem_base +
		csid_reg->cmn_reg->csid_rst_strobes_addr);

	rc = readl_poll_timeout(soc_info->reg_map[0].mem_base +
		csid_reg->cmn_reg->csid_top_irq_status_addr,
			status, (status & 0x1) == 0x1,
		CAM_IFE_CSID_TIMEOUT_SLEEP_US, CAM_IFE_CSID_TIMEOUT_ALL_US);
	if (rc < 0) {
		CAM_ERR(CAM_ISP, "CSID:%d csid_reset fail rc = %d",
			  csid_hw->hw_intf->hw_idx, rc);
		rc = -ETIMEDOUT;
	}

	/* perform the SW registers reset */
	cam_io_w_mb(csid_reg->cmn_reg->csid_reg_rst_stb,
		soc_info->reg_map[0].mem_base +
		csid_reg->cmn_reg->csid_rst_strobes_addr);

	rc = readl_poll_timeout(soc_info->reg_map[0].mem_base +
		csid_reg->cmn_reg->csid_top_irq_status_addr,
			status, (status & 0x1) == 0x1,
		CAM_IFE_CSID_TIMEOUT_SLEEP_US, CAM_IFE_CSID_TIMEOUT_ALL_US);
	if (rc < 0) {
		CAM_ERR(CAM_ISP, "CSID:%d csid_reset fail rc = %d",
			  csid_hw->hw_intf->hw_idx, rc);
		rc = -ETIMEDOUT;
	}

	usleep_range(3000, 3010);
	val = cam_io_r_mb(soc_info->reg_map[0].mem_base +
		csid_reg->csi2_reg->csid_csi2_rx_irq_mask_addr);
	if (val != 0)
		CAM_ERR(CAM_ISP, "CSID:%d IRQ value after reset rc = %d",
			csid_hw->hw_intf->hw_idx, val);
	csid_hw->error_irq_count = 0;
	csid_hw->first_sof_ts = 0;

	for (i = 0 ; i < CAM_IFE_PIX_PATH_RES_MAX; i++)
		csid_hw->res_sof_cnt[i] = 0;

	return rc;
}

static int cam_ife_csid_path_reset(struct cam_ife_csid_hw *csid_hw,
	struct cam_csid_reset_cfg_args  *reset)
{
	int rc = 0;
	struct cam_hw_soc_info                    *soc_info;
	struct cam_isp_resource_node              *res;
	const struct cam_ife_csid_reg_offset      *csid_reg;
	uint32_t  reset_strb_addr, reset_strb_val, val, id;
	struct completion  *complete;

	csid_reg = csid_hw->csid_info->csid_reg;
	soc_info = &csid_hw->hw_info->soc_info;
	res      = reset->node_res;

	if (csid_hw->hw_info->hw_state != CAM_HW_STATE_POWER_UP) {
		CAM_ERR(CAM_ISP, "CSID:%d Invalid hw state :%d",
			csid_hw->hw_intf->hw_idx,
			csid_hw->hw_info->hw_state);
		return -EINVAL;
	}

	if (res->res_id >= CAM_IFE_PIX_PATH_RES_MAX) {
		CAM_DBG(CAM_ISP, "CSID:%d Invalid res id%d",
			csid_hw->hw_intf->hw_idx, res->res_id);
		rc = -EINVAL;
		goto end;
	}

	CAM_DBG(CAM_ISP, "CSID:%d resource:%d",
		csid_hw->hw_intf->hw_idx, res->res_id);

	if (res->res_id == CAM_IFE_PIX_PATH_RES_IPP) {
		if (!csid_reg->ipp_reg) {
			CAM_ERR(CAM_ISP, "CSID:%d IPP not supported :%d",
				 csid_hw->hw_intf->hw_idx,
				res->res_id);
			return -EINVAL;
		}

		reset_strb_addr = csid_reg->ipp_reg->csid_pxl_rst_strobes_addr;
		complete = &csid_hw->csid_ipp_complete;

		/* Enable path reset done interrupt */
		val = cam_io_r_mb(soc_info->reg_map[0].mem_base +
			csid_reg->ipp_reg->csid_pxl_irq_mask_addr);
		val |= CSID_PATH_INFO_RST_DONE;
		cam_io_w_mb(val, soc_info->reg_map[0].mem_base +
			 csid_reg->ipp_reg->csid_pxl_irq_mask_addr);

	} else if (res->res_id == CAM_IFE_PIX_PATH_RES_PPP) {
		if (!csid_reg->ppp_reg) {
			CAM_ERR(CAM_ISP, "CSID:%d PPP not supported :%d",
				csid_hw->hw_intf->hw_idx,
				res->res_id);
			return -EINVAL;
		}

		reset_strb_addr = csid_reg->ppp_reg->csid_pxl_rst_strobes_addr;
		complete = &csid_hw->csid_ppp_complete;

		/* Enable path reset done interrupt */
		val = cam_io_r_mb(soc_info->reg_map[0].mem_base +
			csid_reg->ppp_reg->csid_pxl_irq_mask_addr);
		val |= CSID_PATH_INFO_RST_DONE;
		cam_io_w_mb(val, soc_info->reg_map[0].mem_base +
			 csid_reg->ppp_reg->csid_pxl_irq_mask_addr);
	} else {
		id = res->res_id;
		if (!csid_reg->rdi_reg[id]) {
			CAM_ERR(CAM_ISP, "CSID:%d RDI res not supported :%d",
				 csid_hw->hw_intf->hw_idx,
				res->res_id);
			return -EINVAL;
		}

		reset_strb_addr =
			csid_reg->rdi_reg[id]->csid_rdi_rst_strobes_addr;
		complete =
			&csid_hw->csid_rdin_complete[id];

		/* Enable path reset done interrupt */
		val = cam_io_r_mb(soc_info->reg_map[0].mem_base +
			csid_reg->rdi_reg[id]->csid_rdi_irq_mask_addr);
		val |= CSID_PATH_INFO_RST_DONE;
		cam_io_w_mb(val, soc_info->reg_map[0].mem_base +
			csid_reg->rdi_reg[id]->csid_rdi_irq_mask_addr);
	}

	init_completion(complete);
	reset_strb_val = csid_reg->cmn_reg->path_rst_stb_all;

	/* Reset the corresponding ife csid path */
	cam_io_w_mb(reset_strb_val, soc_info->reg_map[0].mem_base +
				reset_strb_addr);

	rc = wait_for_completion_timeout(complete,
		msecs_to_jiffies(IFE_CSID_TIMEOUT));
	if (rc <= 0) {
		CAM_ERR(CAM_ISP, "CSID:%d Res id %d fail rc = %d",
			 csid_hw->hw_intf->hw_idx,
			res->res_id,  rc);
		if (rc == 0)
			rc = -ETIMEDOUT;
	}

end:
	return rc;

}

static int cam_ife_csid_cid_reserve(struct cam_ife_csid_hw *csid_hw,
	struct cam_csid_hw_reserve_resource_args  *cid_reserv)
{
	int rc = 0;
	struct cam_ife_csid_cid_data       *cid_data;
	uint32_t camera_hw_version;

	CAM_DBG(CAM_ISP,
		"CSID:%d res_sel:0x%x Lane type:%d lane_num:%d dt:%d vc:%d",
		csid_hw->hw_intf->hw_idx,
		cid_reserv->in_port->res_type,
		cid_reserv->in_port->lane_type,
		cid_reserv->in_port->lane_num,
		cid_reserv->in_port->dt,
		cid_reserv->in_port->vc);

	if (cid_reserv->in_port->res_type >= CAM_ISP_IFE_IN_RES_MAX) {
		CAM_ERR(CAM_ISP, "CSID:%d  Invalid phy sel %d",
			csid_hw->hw_intf->hw_idx,
			cid_reserv->in_port->res_type);
		rc = -EINVAL;
		goto end;
	}

	if (cid_reserv->in_port->lane_type >= CAM_ISP_LANE_TYPE_MAX &&
		cid_reserv->in_port->res_type != CAM_ISP_IFE_IN_RES_TPG) {
		CAM_ERR(CAM_ISP, "CSID:%d  Invalid lane type %d",
			csid_hw->hw_intf->hw_idx,
			cid_reserv->in_port->lane_type);
		rc = -EINVAL;
		goto end;
	}

	if ((cid_reserv->in_port->lane_type ==  CAM_ISP_LANE_TYPE_DPHY &&
		cid_reserv->in_port->lane_num > 4) &&
		cid_reserv->in_port->res_type != CAM_ISP_IFE_IN_RES_TPG) {
		CAM_ERR(CAM_ISP, "CSID:%d Invalid lane num %d",
			csid_hw->hw_intf->hw_idx,
			cid_reserv->in_port->lane_num);
		rc = -EINVAL;
		goto end;
	}
	if ((cid_reserv->in_port->lane_type == CAM_ISP_LANE_TYPE_CPHY &&
		cid_reserv->in_port->lane_num > 3) &&
		cid_reserv->in_port->res_type != CAM_ISP_IFE_IN_RES_TPG) {
		CAM_ERR(CAM_ISP, " CSID:%d Invalid lane type %d & num %d",
			 csid_hw->hw_intf->hw_idx,
			cid_reserv->in_port->lane_type,
			cid_reserv->in_port->lane_num);
		rc = -EINVAL;
		goto end;
	}

	/* CSID  CSI2 v2.0 supports 31 vc  */
	if (cid_reserv->in_port->dt > 0x3f ||
		cid_reserv->in_port->vc > 0x1f) {
		CAM_ERR(CAM_ISP, "CSID:%d Invalid vc:%d dt %d",
			csid_hw->hw_intf->hw_idx,
			cid_reserv->in_port->vc, cid_reserv->in_port->dt);
		rc = -EINVAL;
		goto end;
	}

	if (cid_reserv->in_port->res_type == CAM_ISP_IFE_IN_RES_TPG && (
		(cid_reserv->in_port->format < CAM_FORMAT_MIPI_RAW_8 &&
		cid_reserv->in_port->format > CAM_FORMAT_MIPI_RAW_16))) {
		CAM_ERR(CAM_ISP, " CSID:%d Invalid tpg decode fmt %d",
			 csid_hw->hw_intf->hw_idx,
			cid_reserv->in_port->format);
		rc = -EINVAL;
		goto end;
	}

	if (csid_hw->csi2_reserve_cnt == UINT_MAX) {
		CAM_ERR(CAM_ISP,
			"CSID%d reserve cnt reached max",
			csid_hw->hw_intf->hw_idx);
		rc = -EINVAL;
		goto end;
	}

	rc = cam_cpas_get_cpas_hw_version(&camera_hw_version);
	if (rc) {
		CAM_ERR(CAM_ISP, "Failed to get HW version rc:%d", rc);
		goto end;
	}
	CAM_DBG(CAM_ISP, "HW version: %x", camera_hw_version);

	switch (camera_hw_version) {
	case CAM_CPAS_TITAN_NONE:
	case CAM_CPAS_TITAN_MAX:
		CAM_ERR(CAM_ISP, "Invalid HW version: %x", camera_hw_version);
		break;
	case CAM_CPAS_TITAN_170_V100:
	case CAM_CPAS_TITAN_170_V110:
	case CAM_CPAS_TITAN_170_V120:
		if (cid_reserv->in_port->res_type == CAM_ISP_IFE_IN_RES_PHY_3 &&
			csid_hw->hw_intf->hw_idx != 2) {
			rc = -EINVAL;
			goto end;
		}
		break;
	default:
		break;
	}
	CAM_DBG(CAM_ISP, "Reserve_cnt %u", csid_hw->csi2_reserve_cnt);

	if (csid_hw->csi2_reserve_cnt) {
		/* current configure res type should match requested res type */
		if (csid_hw->res_type != cid_reserv->in_port->res_type) {
			rc = -EINVAL;
			goto end;
		}

		if (cid_reserv->in_port->res_type != CAM_ISP_IFE_IN_RES_TPG) {
			if (csid_hw->csi2_rx_cfg.lane_cfg !=
				cid_reserv->in_port->lane_cfg  ||
				csid_hw->csi2_rx_cfg.lane_type !=
				cid_reserv->in_port->lane_type ||
				csid_hw->csi2_rx_cfg.lane_num !=
				cid_reserv->in_port->lane_num) {
				rc = -EINVAL;
				goto end;
				}
		} else {
			if (csid_hw->tpg_cfg.in_format !=
				cid_reserv->in_port->format     ||
				csid_hw->tpg_cfg.width !=
				cid_reserv->in_port->left_width ||
				csid_hw->tpg_cfg.height !=
				cid_reserv->in_port->height     ||
				csid_hw->tpg_cfg.test_pattern !=
				cid_reserv->in_port->test_pattern) {
				rc = -EINVAL;
				goto end;
			}
		}
	}

	switch (cid_reserv->res_id) {
	case CAM_IFE_PIX_PATH_RES_IPP:
		if (csid_hw->ipp_res.res_state !=
			CAM_ISP_RESOURCE_STATE_AVAILABLE) {
			CAM_DBG(CAM_ISP,
				"CSID:%d IPP resource not available",
				csid_hw->hw_intf->hw_idx);
			rc = -EINVAL;
			goto end;
		}
		break;
	case CAM_IFE_PIX_PATH_RES_PPP:
		if (csid_hw->ppp_res.res_state !=
			CAM_ISP_RESOURCE_STATE_AVAILABLE) {
			CAM_ERR(CAM_ISP,
				"CSID:%d PPP resource not available state %d",
				csid_hw->hw_intf->hw_idx,
				csid_hw->ppp_res.res_state);
			rc = -EINVAL;
			goto end;
		}
		break;
	case CAM_IFE_PIX_PATH_RES_RDI_0:
	case CAM_IFE_PIX_PATH_RES_RDI_1:
	case CAM_IFE_PIX_PATH_RES_RDI_2:
	case CAM_IFE_PIX_PATH_RES_RDI_3:
		if (csid_hw->rdi_res[cid_reserv->res_id].res_state !=
			CAM_ISP_RESOURCE_STATE_AVAILABLE) {
			CAM_ERR(CAM_ISP,
				"CSID:%d RDI:%d resource not available",
				csid_hw->hw_intf->hw_idx,
				cid_reserv->res_id);
			rc = -EINVAL;
			goto end;
		}
		break;
	default:
		CAM_ERR(CAM_ISP, "CSID%d: Invalid csid path",
			csid_hw->hw_intf->hw_idx);
		rc = -EINVAL;
		goto end;
	}

	rc = cam_ife_csid_cid_get(csid_hw,
		&cid_reserv->node_res,
		cid_reserv->in_port->vc,
		cid_reserv->in_port->dt);
	if (rc) {
		CAM_ERR(CAM_ISP, "CSID:%d CID Reserve failed res_type %d",
			csid_hw->hw_intf->hw_idx,
			cid_reserv->in_port->res_type);
		goto end;
	}
	cid_data = (struct cam_ife_csid_cid_data *)
		cid_reserv->node_res->res_priv;

	if (!csid_hw->csi2_reserve_cnt) {
		csid_hw->res_type = cid_reserv->in_port->res_type;

		csid_hw->csi2_rx_cfg.lane_cfg =
			cid_reserv->in_port->lane_cfg;
		csid_hw->csi2_rx_cfg.lane_type =
			cid_reserv->in_port->lane_type;
		csid_hw->csi2_rx_cfg.lane_num =
			cid_reserv->in_port->lane_num;

		if (cid_reserv->in_port->res_type == CAM_ISP_IFE_IN_RES_TPG) {
			csid_hw->csi2_rx_cfg.phy_sel = 0;
			if (cid_reserv->in_port->format >
			    CAM_FORMAT_MIPI_RAW_16) {
				CAM_ERR(CAM_ISP, " Wrong TPG format");
				rc = -EINVAL;
				goto end;
			}
			csid_hw->tpg_cfg.in_format =
				cid_reserv->in_port->format;
			csid_hw->tpg_cfg.usage_type =
				cid_reserv->in_port->usage_type;
			if (cid_reserv->in_port->usage_type)
				csid_hw->tpg_cfg.width =
					(cid_reserv->in_port->right_stop + 1);
			else
				csid_hw->tpg_cfg.width =
					cid_reserv->in_port->left_width;

			csid_hw->tpg_cfg.height = cid_reserv->in_port->height;
			csid_hw->tpg_cfg.test_pattern =
				cid_reserv->in_port->test_pattern;

			CAM_DBG(CAM_ISP, "CSID:%d TPG width:%d height:%d",
				csid_hw->hw_intf->hw_idx,
				csid_hw->tpg_cfg.width,
				csid_hw->tpg_cfg.height);

			cid_data->tpg_set = 1;
		} else {
			csid_hw->csi2_rx_cfg.phy_sel =
				(cid_reserv->in_port->res_type & 0xFF) - 1;
		}
	}

	csid_hw->csi2_reserve_cnt++;
	CAM_DBG(CAM_ISP, "CSID:%d CID:%d acquired",
		csid_hw->hw_intf->hw_idx,
		cid_reserv->node_res->res_id);

end:
	return rc;
}

static int cam_ife_csid_path_reserve(struct cam_ife_csid_hw *csid_hw,
	struct cam_csid_hw_reserve_resource_args  *reserve)
{
	int rc = 0;
	struct cam_ife_csid_path_cfg    *path_data;
	struct cam_isp_resource_node    *res;

	/* CSID  CSI2 v2.0 supports 31 vc */
	if (reserve->in_port->dt > 0x3f || reserve->in_port->vc > 0x1f ||
		(reserve->sync_mode >= CAM_ISP_HW_SYNC_MAX)) {
		CAM_ERR(CAM_ISP, "CSID:%d Invalid vc:%d dt %d mode:%d",
			 csid_hw->hw_intf->hw_idx,
			reserve->in_port->vc, reserve->in_port->dt,
			reserve->sync_mode);
		rc = -EINVAL;
		goto end;
	}

	switch (reserve->res_id) {
	case CAM_IFE_PIX_PATH_RES_IPP:
		if (csid_hw->ipp_res.res_state !=
			CAM_ISP_RESOURCE_STATE_AVAILABLE) {
			CAM_ERR(CAM_ISP,
				"CSID:%d IPP resource not available %d",
				csid_hw->hw_intf->hw_idx,
				csid_hw->ipp_res.res_state);
			rc = -EINVAL;
			goto end;
		}

		if (cam_ife_csid_is_ipp_ppp_format_supported(
				reserve->in_port->format)) {
			CAM_ERR(CAM_ISP,
				"CSID:%d res id:%d un support format %d",
				csid_hw->hw_intf->hw_idx, reserve->res_id,
				reserve->in_port->format);
			rc = -EINVAL;
			goto end;
		}

		/* assign the IPP resource */
		res = &csid_hw->ipp_res;
		CAM_DBG(CAM_ISP,
			"CSID:%d IPP resource:%d acquired successfully",
			csid_hw->hw_intf->hw_idx, res->res_id);

		break;
	case CAM_IFE_PIX_PATH_RES_PPP:
		if (csid_hw->ppp_res.res_state !=
			CAM_ISP_RESOURCE_STATE_AVAILABLE) {
			CAM_ERR(CAM_ISP,
				"CSID:%d PPP resource not available %d",
				csid_hw->hw_intf->hw_idx,
				csid_hw->ppp_res.res_state);
			rc = -EINVAL;
			goto end;
		}

		if (cam_ife_csid_is_ipp_ppp_format_supported(
				reserve->in_port->format)) {
			CAM_ERR(CAM_ISP,
				"CSID:%d res id:%d unsupported format %d",
				csid_hw->hw_intf->hw_idx, reserve->res_id,
				reserve->in_port->format);
			rc = -EINVAL;
			goto end;
		}

		/* assign the PPP resource */
		res = &csid_hw->ppp_res;
		CAM_DBG(CAM_ISP,
			"CSID:%d PPP resource:%d acquired successfully",
			csid_hw->hw_intf->hw_idx, res->res_id);

		break;
	case CAM_IFE_PIX_PATH_RES_RDI_0:
	case CAM_IFE_PIX_PATH_RES_RDI_1:
	case CAM_IFE_PIX_PATH_RES_RDI_2:
	case CAM_IFE_PIX_PATH_RES_RDI_3:
		if (csid_hw->rdi_res[reserve->res_id].res_state !=
			CAM_ISP_RESOURCE_STATE_AVAILABLE) {
			CAM_ERR(CAM_ISP,
				"CSID:%d RDI:%d resource not available %d",
				csid_hw->hw_intf->hw_idx,
				reserve->res_id,
				csid_hw->rdi_res[reserve->res_id].res_state);
			rc = -EINVAL;
			goto end;
		} else {
			res = &csid_hw->rdi_res[reserve->res_id];
			CAM_DBG(CAM_ISP,
				"CSID:%d RDI resource:%d acquire success",
				csid_hw->hw_intf->hw_idx,
				res->res_id);
		}

		break;
	default:
		CAM_ERR(CAM_ISP, "CSID:%d Invalid res id:%d",
			csid_hw->hw_intf->hw_idx, reserve->res_id);
		rc = -EINVAL;
		goto end;
	}

	res->res_state = CAM_ISP_RESOURCE_STATE_RESERVED;
	path_data = (struct cam_ife_csid_path_cfg   *)res->res_priv;

	path_data->cid = reserve->cid;
	path_data->in_format = reserve->in_port->format;
	path_data->out_format = reserve->out_port->format;
	path_data->sync_mode = reserve->sync_mode;
	path_data->height  = reserve->in_port->height;
	path_data->start_line = reserve->in_port->line_start;
	path_data->end_line = reserve->in_port->line_stop;
	path_data->usage_type = reserve->in_port->usage_type;
	/* Enable RDI crop for single ife use case only */
	switch (reserve->res_id) {
	case CAM_IFE_PIX_PATH_RES_RDI_0:
	case CAM_IFE_PIX_PATH_RES_RDI_1:
	case CAM_IFE_PIX_PATH_RES_RDI_2:
	case CAM_IFE_PIX_PATH_RES_RDI_3:
		if (reserve->in_port->usage_type)
			path_data->crop_enable = false;
		else
			path_data->crop_enable = true;

		break;
	case CAM_IFE_PIX_PATH_RES_IPP:
		path_data->crop_enable = true;
		break;
	case CAM_IFE_PIX_PATH_RES_PPP:
		path_data->crop_enable = false;
		break;
	default:
		rc = -EINVAL;
		goto end;
	}

	CAM_DBG(CAM_ISP,
		"Res id: %d height:%d line_start %d line_stop %d crop_en %d",
		reserve->res_id, reserve->in_port->height,
		reserve->in_port->line_start, reserve->in_port->line_stop,
		path_data->crop_enable);

	if (reserve->in_port->res_type == CAM_ISP_IFE_IN_RES_TPG) {
		path_data->dt = CAM_IFE_CSID_TPG_DT_VAL;
		path_data->vc = CAM_IFE_CSID_TPG_VC_VAL;
	} else {
		path_data->dt = reserve->in_port->dt;
		path_data->vc = reserve->in_port->vc;
	}

	if (reserve->sync_mode == CAM_ISP_HW_SYNC_MASTER) {
		path_data->start_pixel = reserve->in_port->left_start;
		path_data->end_pixel = reserve->in_port->left_stop;
		path_data->width  = reserve->in_port->left_width;
		CAM_DBG(CAM_ISP, "CSID:%d master:startpixel 0x%x endpixel:0x%x",
			csid_hw->hw_intf->hw_idx, path_data->start_pixel,
			path_data->end_pixel);
		CAM_DBG(CAM_ISP, "CSID:%d master:line start:0x%x line end:0x%x",
			csid_hw->hw_intf->hw_idx, path_data->start_line,
			path_data->end_line);
	} else if (reserve->sync_mode == CAM_ISP_HW_SYNC_SLAVE) {
		path_data->master_idx = reserve->master_idx;
		CAM_DBG(CAM_ISP, "CSID:%d master_idx=%d",
			csid_hw->hw_intf->hw_idx, path_data->master_idx);
		path_data->start_pixel = reserve->in_port->right_start;
		path_data->end_pixel = reserve->in_port->right_stop;
		path_data->width  = reserve->in_port->right_width;
		CAM_DBG(CAM_ISP, "CSID:%d slave:start:0x%x end:0x%x width 0x%x",
			csid_hw->hw_intf->hw_idx, path_data->start_pixel,
			path_data->end_pixel, path_data->width);
		CAM_DBG(CAM_ISP, "CSID:%d slave:line start:0x%x line end:0x%x",
			csid_hw->hw_intf->hw_idx, path_data->start_line,
			path_data->end_line);
	} else {
		path_data->width  = reserve->in_port->left_width;
		path_data->start_pixel = reserve->in_port->left_start;
		path_data->end_pixel = reserve->in_port->left_stop;
		CAM_DBG(CAM_ISP, "Res id: %d left width %d start: %d stop:%d",
			reserve->res_id, reserve->in_port->left_width,
			reserve->in_port->left_start,
			reserve->in_port->left_stop);
	}

	CAM_DBG(CAM_ISP, "Res %d width %d height %d", reserve->res_id,
		path_data->width, path_data->height);
	reserve->node_res = res;

end:
	return rc;
}

static int cam_ife_csid_enable_hw(struct cam_ife_csid_hw  *csid_hw)
{
	int rc = 0;
	const struct cam_ife_csid_reg_offset      *csid_reg;
	struct cam_hw_soc_info              *soc_info;
	uint32_t i, val, clk_lvl;

	csid_reg = csid_hw->csid_info->csid_reg;
	soc_info = &csid_hw->hw_info->soc_info;

	/* overflow check before increment */
	if (csid_hw->hw_info->open_count == UINT_MAX) {
		CAM_ERR(CAM_ISP, "CSID:%d Open count reached max",
			csid_hw->hw_intf->hw_idx);
		return -EINVAL;
	}

	/* Increment ref Count */
	csid_hw->hw_info->open_count++;
	if (csid_hw->hw_info->open_count > 1) {
		CAM_DBG(CAM_ISP, "CSID hw has already been enabled");
		return rc;
	}

	CAM_DBG(CAM_ISP, "CSID:%d init CSID HW",
		csid_hw->hw_intf->hw_idx);

	clk_lvl = cam_soc_util_get_vote_level(soc_info, csid_hw->clk_rate);
	CAM_DBG(CAM_ISP, "CSID clock lvl %u", clk_lvl);

	rc = cam_ife_csid_enable_soc_resources(soc_info, clk_lvl);
	if (rc) {
		CAM_ERR(CAM_ISP, "CSID:%d Enable SOC failed",
			csid_hw->hw_intf->hw_idx);
		goto err;
	}

	csid_hw->hw_info->hw_state = CAM_HW_STATE_POWER_UP;
	/* Reset CSID top */
	rc = cam_ife_csid_global_reset(csid_hw);
	if (rc) {
		goto disable_soc;
	}

	/* clear all interrupts */
	cam_io_w_mb(1, soc_info->reg_map[0].mem_base +
		csid_reg->cmn_reg->csid_top_irq_clear_addr);

	cam_io_w_mb(csid_reg->csi2_reg->csi2_irq_mask_all,
		soc_info->reg_map[0].mem_base +
		csid_reg->csi2_reg->csid_csi2_rx_irq_clear_addr);

	if (csid_reg->cmn_reg->num_pix)
		cam_io_w_mb(csid_reg->cmn_reg->ipp_irq_mask_all,
			soc_info->reg_map[0].mem_base +
			csid_reg->ipp_reg->csid_pxl_irq_clear_addr);

	if (csid_reg->cmn_reg->num_ppp)
		cam_io_w_mb(csid_reg->cmn_reg->ppp_irq_mask_all,
			soc_info->reg_map[0].mem_base +
			csid_reg->ppp_reg->csid_pxl_irq_clear_addr);

	for (i = 0; i < csid_reg->cmn_reg->num_rdis; i++)
		cam_io_w_mb(csid_reg->cmn_reg->rdi_irq_mask_all,
			soc_info->reg_map[0].mem_base +
			csid_reg->rdi_reg[i]->csid_rdi_irq_clear_addr);

	cam_io_w_mb(1, soc_info->reg_map[0].mem_base +
		csid_reg->cmn_reg->csid_irq_cmd_addr);

	val = cam_io_r_mb(soc_info->reg_map[0].mem_base +
			csid_reg->cmn_reg->csid_hw_version_addr);
	CAM_DBG(CAM_ISP, "CSID:%d CSID HW version: 0x%x",
		csid_hw->hw_intf->hw_idx, val);

	return 0;

disable_soc:
	cam_ife_csid_disable_soc_resources(soc_info);
	csid_hw->hw_info->hw_state = CAM_HW_STATE_POWER_DOWN;
err:
	csid_hw->hw_info->open_count--;
	return rc;
}

static int cam_ife_csid_disable_hw(struct cam_ife_csid_hw *csid_hw)
{
	int rc = -EINVAL;
	uint32_t i;
	struct cam_hw_soc_info                   *soc_info;
	const struct cam_ife_csid_reg_offset     *csid_reg;
	unsigned long                             flags;

	/* Check for refcount */
	if (!csid_hw->hw_info->open_count) {
		CAM_WARN(CAM_ISP, "Unbalanced disable_hw");
		return rc;
	}

	/*  Decrement ref Count */
	csid_hw->hw_info->open_count--;

	if (csid_hw->hw_info->open_count) {
		rc = 0;
		return rc;
	}

	soc_info = &csid_hw->hw_info->soc_info;
	csid_reg = csid_hw->csid_info->csid_reg;

	CAM_DBG(CAM_ISP, "%s:Calling Global Reset\n", __func__);
	cam_ife_csid_global_reset(csid_hw);
	CAM_DBG(CAM_ISP, "%s:Global Reset Done\n", __func__);

	CAM_DBG(CAM_ISP, "CSID:%d De-init CSID HW",
		csid_hw->hw_intf->hw_idx);

	/*disable the top IRQ interrupt */
	cam_io_w_mb(0, soc_info->reg_map[0].mem_base +
		csid_reg->cmn_reg->csid_top_irq_mask_addr);

	rc = cam_ife_csid_disable_soc_resources(soc_info);
	if (rc)
		CAM_ERR(CAM_ISP, "CSID:%d Disable CSID SOC failed",
			csid_hw->hw_intf->hw_idx);

	spin_lock_irqsave(&csid_hw->lock_state, flags);
	csid_hw->device_enabled = 0;
	spin_unlock_irqrestore(&csid_hw->lock_state, flags);
	for (i = 0; i < CAM_IFE_PIX_PATH_RES_MAX; i++)
		csid_hw->res_sof_cnt[i] = 0;

	csid_hw->ipp_path_config.measure_enabled = 0;
	csid_hw->ppp_path_config.measure_enabled = 0;
	for (i = 0; i <= CAM_IFE_PIX_PATH_RES_RDI_3; i++)
		csid_hw->rdi_path_config[i].measure_enabled = 0;

	csid_hw->hw_info->hw_state = CAM_HW_STATE_POWER_DOWN;
	csid_hw->error_irq_count = 0;
	csid_hw->first_sof_ts = 0;

	return rc;
}

static int cam_ife_csid_check_path_active(struct cam_ife_csid_hw   *csid_hw)
{
	struct cam_hw_soc_info          *soc_info;
	const struct cam_ife_csid_reg_offset  *csid_reg;
	uint32_t i, path_status = 1;

	csid_reg = csid_hw->csid_info->csid_reg;
	soc_info = &csid_hw->hw_info->soc_info;

	/* check the IPP path status */
	if (csid_reg->cmn_reg->num_pix) {
		path_status = cam_io_r_mb(soc_info->reg_map[0].mem_base +
				csid_reg->ipp_reg->csid_pxl_status_addr);
		CAM_DBG(CAM_ISP, "CSID:%d IPP path status:%d",
			csid_hw->hw_intf->hw_idx, path_status);
		/* if status is 0 then it is active */
		if (!path_status)
			goto end;
	}

	if (csid_reg->cmn_reg->num_ppp) {
		path_status = cam_io_r_mb(soc_info->reg_map[0].mem_base +
				csid_reg->ppp_reg->csid_pxl_status_addr);
		CAM_DBG(CAM_ISP, "CSID:%d PPP path status:%d",
			csid_hw->hw_intf->hw_idx, path_status);
		/* if status is 0 then it is active */
		if (!path_status)
			goto end;
	}

	/* Check the RDI path status */
	for (i = 0; i < csid_reg->cmn_reg->num_rdis; i++) {
		path_status = cam_io_r_mb(soc_info->reg_map[0].mem_base +
				csid_reg->rdi_reg[i]->csid_rdi_status_addr);
		CAM_DBG(CAM_ISP, "CSID:%d RDI:%d path status:%d",
			csid_hw->hw_intf->hw_idx, i,  path_status);
		/* if status is 0 then it is active */
		if (!path_status)
			goto end;
	}

end:
	return path_status;
}

static void cam_ife_csid_reset_init_frame_drop(
	struct cam_ife_csid_hw   *csid_hw)
{
	const struct cam_ife_csid_reg_offset  *csid_reg;
	uint32_t i = 0;

	/*
	 * Reset CSID init frame drop value only if all resources are
	 * released
	 */
	csid_reg = csid_hw->csid_info->csid_reg;
	if (csid_reg->cmn_reg->num_pix) {
		if (csid_hw->ipp_res.res_state !=
			CAM_ISP_RESOURCE_STATE_AVAILABLE)
			goto end;
	}

	if (csid_reg->cmn_reg->num_ppp) {
		if (csid_hw->ppp_res.res_state !=
			CAM_ISP_RESOURCE_STATE_AVAILABLE)
			goto end;
	}

	for (i = 0; i < csid_reg->cmn_reg->num_rdis; i++) {
		if (csid_hw->rdi_res[i].res_state !=
			CAM_ISP_RESOURCE_STATE_AVAILABLE)
			goto end;
	}

	/* All CSID resources are available reset the init frame drop */
	csid_hw->init_frame_drop = 0;
end:
	return;

}

static int cam_ife_csid_tpg_start(struct cam_ife_csid_hw   *csid_hw,
	struct cam_isp_resource_node       *res)
{
	int rc = 0;
	uint32_t  val = 0;
	struct cam_hw_soc_info    *soc_info;
	const struct cam_ife_csid_reg_offset *csid_reg = NULL;

	csid_hw->tpg_start_cnt++;
	if (csid_hw->tpg_start_cnt == 1) {
		/*Enable the TPG */
		CAM_DBG(CAM_ISP, "CSID:%d start CSID TPG",
			csid_hw->hw_intf->hw_idx);

		soc_info = &csid_hw->hw_info->soc_info;
		{
			uint32_t val;
			uint32_t i;
			uint32_t base = 0x600;

			CAM_DBG(CAM_ISP, "================ TPG ============");
			for (i = 0; i < 16; i++) {
				val = cam_io_r_mb(
					soc_info->reg_map[0].mem_base +
					base + i * 4);
				CAM_DBG(CAM_ISP, "reg 0x%x = 0x%x",
					(base + i*4), val);
			}

			CAM_DBG(CAM_ISP, "================ IPP =============");
			base = 0x200;
			for (i = 0; i < 10; i++) {
				val = cam_io_r_mb(
					soc_info->reg_map[0].mem_base +
					base + i * 4);
				CAM_DBG(CAM_ISP, "reg 0x%x = 0x%x",
					(base + i*4), val);
			}

			CAM_DBG(CAM_ISP, "================ RX =============");
			base = 0x100;
			for (i = 0; i < 5; i++) {
				val = cam_io_r_mb(
					soc_info->reg_map[0].mem_base +
					base + i * 4);
				CAM_DBG(CAM_ISP, "reg 0x%x = 0x%x",
					(base + i*4), val);
			}
		}

		/* Enable the IFE force clock on for dual isp case */
		csid_reg = csid_hw->csid_info->csid_reg;
		if (csid_hw->tpg_cfg.usage_type) {
			rc = cam_ife_csid_enable_ife_force_clock_on(soc_info,
				csid_reg->tpg_reg->tpg_cpas_ife_reg_offset);
			if (rc)
				return rc;
		}

		CAM_DBG(CAM_ISP, "============ TPG control ============");
		val = (4 << 20);
		val |= (0x80 << 8);
		val |= (((csid_hw->csi2_rx_cfg.lane_num - 1) & 0x3) << 4);
		val |= 7;

		cam_io_w_mb(val, soc_info->reg_map[0].mem_base +
			csid_reg->tpg_reg->csid_tpg_ctrl_addr);
		val = cam_io_r_mb(soc_info->reg_map[0].mem_base + 0x600);
		CAM_DBG(CAM_ISP, "reg 0x%x = 0x%x", 0x600, val);
	}

	return 0;
}

static int cam_ife_csid_tpg_stop(struct cam_ife_csid_hw   *csid_hw,
	struct cam_isp_resource_node       *res)
{
	int rc = 0;
	struct cam_hw_soc_info                 *soc_info;
	const struct cam_ife_csid_reg_offset   *csid_reg = NULL;

	if (csid_hw->tpg_start_cnt)
		csid_hw->tpg_start_cnt--;

	if (csid_hw->tpg_start_cnt)
		return 0;

	soc_info = &csid_hw->hw_info->soc_info;
	csid_reg = csid_hw->csid_info->csid_reg;

	/* disable the TPG */
	if (!csid_hw->tpg_start_cnt) {
		CAM_DBG(CAM_ISP, "CSID:%d stop CSID TPG",
			csid_hw->hw_intf->hw_idx);

		/* Disable the IFE force clock on for dual isp case */
		if (csid_hw->tpg_cfg.usage_type)
			rc = cam_ife_csid_disable_ife_force_clock_on(soc_info,
				csid_reg->tpg_reg->tpg_cpas_ife_reg_offset);

		/*stop the TPG */
		cam_io_w_mb(0,  soc_info->reg_map[0].mem_base +
		csid_hw->csid_info->csid_reg->tpg_reg->csid_tpg_ctrl_addr);
	}

	return 0;
}


static int cam_ife_csid_config_tpg(struct cam_ife_csid_hw   *csid_hw,
	struct cam_isp_resource_node       *res)
{
	const struct cam_ife_csid_reg_offset *csid_reg;
	struct cam_hw_soc_info               *soc_info;
	uint32_t val = 0;

	csid_reg = csid_hw->csid_info->csid_reg;
	soc_info = &csid_hw->hw_info->soc_info;

	CAM_DBG(CAM_ISP, "CSID:%d TPG config",
		csid_hw->hw_intf->hw_idx);

	/* configure one DT, infinite frames */
	val = (0 << 16) | (1 << 10) | CAM_IFE_CSID_TPG_VC_VAL;
	cam_io_w_mb(val, soc_info->reg_map[0].mem_base +
			csid_reg->tpg_reg->csid_tpg_vc_cfg0_addr);

	/* vertical blanking count = 0x3FF, horzontal blanking count = 0x740*/
	val = (0x3FF << 12) | 0x740;
	cam_io_w_mb(val, soc_info->reg_map[0].mem_base +
			csid_reg->tpg_reg->csid_tpg_vc_cfg1_addr);

	cam_io_w_mb(0x12345678, soc_info->reg_map[0].mem_base +
		csid_hw->csid_info->csid_reg->tpg_reg->csid_tpg_lfsr_seed_addr);

	val = csid_hw->tpg_cfg.width << 16 |
		csid_hw->tpg_cfg.height;
	cam_io_w_mb(val, soc_info->reg_map[0].mem_base +
		csid_reg->tpg_reg->csid_tpg_dt_n_cfg_0_addr);

	cam_io_w_mb(CAM_IFE_CSID_TPG_DT_VAL, soc_info->reg_map[0].mem_base +
		csid_reg->tpg_reg->csid_tpg_dt_n_cfg_1_addr);

	/*
	 * in_format is the same as the input resource format.
	 * it is one larger than the register spec format.
	 */
	val = ((csid_hw->tpg_cfg.in_format - 1) << 16) | 0x8;
	cam_io_w_mb(val, soc_info->reg_map[0].mem_base +
		csid_reg->tpg_reg->csid_tpg_dt_n_cfg_2_addr);

	/* static frame with split color bar */
	val =  1 << 5;
	cam_io_w_mb(val, soc_info->reg_map[0].mem_base +
		csid_reg->tpg_reg->csid_tpg_color_bars_cfg_addr);
	/* config pix pattern */
	cam_io_w_mb(csid_hw->tpg_cfg.test_pattern,
		soc_info->reg_map[0].mem_base +
		csid_reg->tpg_reg->csid_tpg_common_gen_cfg_addr);

	return 0;
}

static int cam_ife_csid_enable_csi2(
	struct cam_ife_csid_hw          *csid_hw,
	struct cam_isp_resource_node    *res)
{
	int rc = 0;
	const struct cam_ife_csid_reg_offset   *csid_reg;
	struct cam_hw_soc_info                 *soc_info;
	struct cam_ife_csid_cid_data           *cid_data;
	struct cam_csid_ppi_cfg                 ppi_lane_cfg;
	uint32_t val = 0;
	uint32_t ppi_index = 0;

	csid_reg = csid_hw->csid_info->csid_reg;
	soc_info = &csid_hw->hw_info->soc_info;
	CAM_DBG(CAM_ISP, "CSID:%d count:%d config csi2 rx",
		csid_hw->hw_intf->hw_idx, csid_hw->csi2_cfg_cnt);

	/* overflow check before increment */
	if (csid_hw->csi2_cfg_cnt == UINT_MAX) {
		CAM_ERR(CAM_ISP, "CSID:%d Open count reached max",
			csid_hw->hw_intf->hw_idx);
		return -EINVAL;
	}

	cid_data = (struct cam_ife_csid_cid_data *)res->res_priv;

	res->res_state  = CAM_ISP_RESOURCE_STATE_STREAMING;
	csid_hw->csi2_cfg_cnt++;
	if (csid_hw->csi2_cfg_cnt > 1)
		return rc;

	/* rx cfg0 */
	val = 0;
	val = (csid_hw->csi2_rx_cfg.lane_num - 1)  |
		(csid_hw->csi2_rx_cfg.lane_cfg << 4) |
		(csid_hw->csi2_rx_cfg.lane_type << 24);
	val |= (csid_hw->csi2_rx_cfg.phy_sel &
		csid_reg->csi2_reg->csi2_rx_phy_num_mask) << 20;
	cam_io_w_mb(val, soc_info->reg_map[0].mem_base +
		csid_reg->csi2_reg->csid_csi2_rx_cfg0_addr);

	/* rx cfg1*/
	val = (1 << csid_reg->csi2_reg->csi2_misr_enable_shift_val);
	/* if VC value is more than 3 than set full width of VC */
	if (cid_data->vc > 3)
		val |= (1 << csid_reg->csi2_reg->csi2_vc_mode_shift_val);

	/* enable packet ecc correction */
	val |= 1;
	cam_io_w_mb(val, soc_info->reg_map[0].mem_base +
		csid_reg->csi2_reg->csid_csi2_rx_cfg1_addr);

	if (csid_hw->res_type == CAM_ISP_IFE_IN_RES_TPG) {
		/* Config the TPG */
		rc = cam_ife_csid_config_tpg(csid_hw, res);
		if (rc) {
			res->res_state = CAM_ISP_RESOURCE_STATE_RESERVED;
			return rc;
		}
	}

	/*Enable the CSI2 rx inerrupts */
	val = CSID_CSI2_RX_INFO_RST_DONE |
		CSID_CSI2_RX_ERROR_TG_FIFO_OVERFLOW |
		CSID_CSI2_RX_ERROR_LANE0_FIFO_OVERFLOW |
		CSID_CSI2_RX_ERROR_LANE1_FIFO_OVERFLOW |
		CSID_CSI2_RX_ERROR_LANE2_FIFO_OVERFLOW |
		CSID_CSI2_RX_ERROR_LANE3_FIFO_OVERFLOW |
		CSID_CSI2_RX_ERROR_CPHY_EOT_RECEPTION |
		CSID_CSI2_RX_ERROR_CPHY_SOT_RECEPTION |
		CSID_CSI2_RX_ERROR_CRC |
		CSID_CSI2_RX_ERROR_ECC |
		CSID_CSI2_RX_ERROR_MMAPPED_VC_DT |
		CSID_CSI2_RX_ERROR_STREAM_UNDERFLOW |
		CSID_CSI2_RX_ERROR_UNBOUNDED_FRAME |
		CSID_CSI2_RX_ERROR_CPHY_PH_CRC;

	/* Enable the interrupt based on csid debug info set */
	if (csid_hw->csid_debug & CSID_DEBUG_ENABLE_SOT_IRQ)
		val |= CSID_CSI2_RX_INFO_PHY_DL0_SOT_CAPTURED |
			CSID_CSI2_RX_INFO_PHY_DL1_SOT_CAPTURED |
			CSID_CSI2_RX_INFO_PHY_DL2_SOT_CAPTURED |
			CSID_CSI2_RX_INFO_PHY_DL3_SOT_CAPTURED;

	if (csid_hw->csid_debug & CSID_DEBUG_ENABLE_EOT_IRQ)
		val |= CSID_CSI2_RX_INFO_PHY_DL0_EOT_CAPTURED |
			CSID_CSI2_RX_INFO_PHY_DL1_EOT_CAPTURED |
			CSID_CSI2_RX_INFO_PHY_DL2_EOT_CAPTURED |
			CSID_CSI2_RX_INFO_PHY_DL3_EOT_CAPTURED;

	if (csid_hw->csid_debug & CSID_DEBUG_ENABLE_SHORT_PKT_CAPTURE)
		val |= CSID_CSI2_RX_INFO_SHORT_PKT_CAPTURED;

	if (csid_hw->csid_debug & CSID_DEBUG_ENABLE_LONG_PKT_CAPTURE)
		val |= CSID_CSI2_RX_INFO_LONG_PKT_CAPTURED;
	if (csid_hw->csid_debug & CSID_DEBUG_ENABLE_CPHY_PKT_CAPTURE)
		val |= CSID_CSI2_RX_INFO_CPHY_PKT_HDR_CAPTURED;

	cam_io_w_mb(val, soc_info->reg_map[0].mem_base +
		csid_reg->csi2_reg->csid_csi2_rx_irq_mask_addr);

	ppi_index = csid_hw->csi2_rx_cfg.phy_sel;
	if (csid_hw->ppi_hw_intf[ppi_index] && csid_hw->ppi_enable) {
		ppi_lane_cfg.lane_type = csid_hw->csi2_rx_cfg.lane_type;
		ppi_lane_cfg.lane_num  = csid_hw->csi2_rx_cfg.lane_num;
		ppi_lane_cfg.lane_cfg  = csid_hw->csi2_rx_cfg.lane_cfg;

		CAM_DBG(CAM_ISP, "ppi_index to init %d", ppi_index);
		rc = csid_hw->ppi_hw_intf[ppi_index]->hw_ops.init(
				csid_hw->ppi_hw_intf[ppi_index]->hw_priv,
				&ppi_lane_cfg,
				sizeof(struct cam_csid_ppi_cfg));
		if (rc < 0) {
			CAM_ERR(CAM_ISP, "PPI:%d Init Failed",
					ppi_index);
			return rc;
		}
	}

	return 0;
}

static int cam_ife_csid_disable_csi2(
	struct cam_ife_csid_hw          *csid_hw,
	struct cam_isp_resource_node    *res)
{
	int rc = 0;
	const struct cam_ife_csid_reg_offset *csid_reg;
	struct cam_hw_soc_info               *soc_info;
	uint32_t ppi_index = 0;

	if (res->res_id >= CAM_IFE_CSID_CID_MAX) {
		CAM_ERR(CAM_ISP, "CSID:%d Invalid res id :%d",
			csid_hw->hw_intf->hw_idx, res->res_id);
		return -EINVAL;
	}

	csid_reg = csid_hw->csid_info->csid_reg;
	soc_info = &csid_hw->hw_info->soc_info;
	CAM_DBG(CAM_ISP, "CSID:%d cnt : %d Disable csi2 rx",
		csid_hw->hw_intf->hw_idx, csid_hw->csi2_cfg_cnt);

	if (csid_hw->csi2_cfg_cnt)
		csid_hw->csi2_cfg_cnt--;

	if (csid_hw->csi2_cfg_cnt)
		return 0;

	/* Disable the CSI2 rx inerrupts */
	cam_io_w_mb(0, soc_info->reg_map[0].mem_base +
		csid_reg->csi2_reg->csid_csi2_rx_irq_mask_addr);

	/* Reset the Rx CFG registers */
	cam_io_w_mb(0, soc_info->reg_map[0].mem_base +
		csid_reg->csi2_reg->csid_csi2_rx_cfg0_addr);
	cam_io_w_mb(0, soc_info->reg_map[0].mem_base +
		csid_reg->csi2_reg->csid_csi2_rx_cfg1_addr);

	res->res_state = CAM_ISP_RESOURCE_STATE_RESERVED;

	ppi_index = csid_hw->csi2_rx_cfg.phy_sel;
	if (csid_hw->ppi_hw_intf[ppi_index] && csid_hw->ppi_enable) {
		/* De-Initialize the PPI bridge */
		CAM_DBG(CAM_ISP, "ppi_index to de-init %d\n", ppi_index);
		rc = csid_hw->ppi_hw_intf[ppi_index]->hw_ops.deinit(
				csid_hw->ppi_hw_intf[ppi_index]->hw_priv,
				NULL, 0);
		if (rc < 0) {
			CAM_ERR(CAM_ISP, "PPI:%d De-Init Failed", ppi_index);
			return rc;
		}
	}

	return 0;
}

static void cam_ife_csid_halt_csi2(
	struct cam_ife_csid_hw          *csid_hw)
{
	const struct cam_ife_csid_reg_offset      *csid_reg;
	struct cam_hw_soc_info                    *soc_info;

	csid_reg = csid_hw->csid_info->csid_reg;
	soc_info = &csid_hw->hw_info->soc_info;

	/* Disable the CSI2 rx inerrupts */
	cam_io_w(0, soc_info->reg_map[0].mem_base +
		csid_reg->csi2_reg->csid_csi2_rx_irq_mask_addr);

	/* Reset the Rx CFG registers */
	cam_io_w(0, soc_info->reg_map[0].mem_base +
		csid_reg->csi2_reg->csid_csi2_rx_cfg0_addr);
	cam_io_w_mb(0, soc_info->reg_map[0].mem_base +
		csid_reg->csi2_reg->csid_csi2_rx_cfg1_addr);
}

static int cam_ife_csid_init_config_pxl_path(
	struct cam_ife_csid_hw          *csid_hw,
	struct cam_isp_resource_node    *res)
{
	int rc = 0;
	struct cam_ife_csid_path_cfg             *path_data;
	const struct cam_ife_csid_reg_offset     *csid_reg;
	struct cam_hw_soc_info                   *soc_info;
	const struct cam_ife_csid_pxl_reg_offset *pxl_reg = NULL;
	bool                                      is_ipp;
	uint32_t decode_format = 0, plain_format = 0, val = 0;
	struct cam_isp_sensor_dimension  *path_config;

	path_data = (struct cam_ife_csid_path_cfg  *) res->res_priv;
	csid_reg = csid_hw->csid_info->csid_reg;
	soc_info = &csid_hw->hw_info->soc_info;

	if (res->res_id == CAM_IFE_PIX_PATH_RES_IPP) {
		is_ipp = true;
		pxl_reg = csid_reg->ipp_reg;
		path_config = &(csid_hw->ipp_path_config);
	} else {
		is_ipp = false;
		pxl_reg = csid_reg->ppp_reg;
		path_config = &(csid_hw->ppp_path_config);
	}

	if (!pxl_reg) {
		CAM_ERR(CAM_ISP, "CSID:%d %s:%d is not supported on HW",
			csid_hw->hw_intf->hw_idx,
			(is_ipp) ? "IPP" : "PPP", res->res_id);
		return -EINVAL;
	}

	CAM_DBG(CAM_ISP, "Config %s Path", (is_ipp) ? "IPP" : "PPP");
	rc = cam_ife_csid_get_format_ipp_ppp(path_data->in_format,
		&decode_format, &plain_format);
	if (rc)
		return rc;

	/*
	 * configure Pxl path and enable the time stamp capture.
	 * enable the HW measrurement blocks
	 */
	val = (path_data->vc << csid_reg->cmn_reg->vc_shift_val) |
		(path_data->dt << csid_reg->cmn_reg->dt_shift_val) |
		(path_data->cid << csid_reg->cmn_reg->dt_id_shift_val) |
		(decode_format << csid_reg->cmn_reg->fmt_shift_val) |
		(path_data->crop_enable <<
		csid_reg->cmn_reg->crop_h_en_shift_val) |
		(path_data->crop_enable <<
		csid_reg->cmn_reg->crop_v_en_shift_val) |
		(1 << 1) | 1;

	val |= (1 << pxl_reg->pix_store_en_shift_val);
	cam_io_w_mb(val, soc_info->reg_map[0].mem_base +
		pxl_reg->csid_pxl_cfg0_addr);

	val = cam_io_r_mb(soc_info->reg_map[0].mem_base +
		pxl_reg->csid_pxl_cfg1_addr);

	/* select the post irq sub sample strobe for time stamp capture */
	val |= CSID_TIMESTAMP_STB_POST_IRQ;
	cam_io_w_mb(val, soc_info->reg_map[0].mem_base +
		pxl_reg->csid_pxl_cfg1_addr);

	if (path_data->crop_enable) {
		val = (((path_data->end_pixel & 0xFFFF) <<
			csid_reg->cmn_reg->crop_shift) |
			(path_data->start_pixel & 0xFFFF));
		cam_io_w_mb(val, soc_info->reg_map[0].mem_base +
			pxl_reg->csid_pxl_hcrop_addr);
		CAM_DBG(CAM_ISP, "CSID:%d Horizontal crop config val: 0x%x",
			csid_hw->hw_intf->hw_idx, val);

		val = (((path_data->end_line & 0xFFFF) <<
			csid_reg->cmn_reg->crop_shift) |
			(path_data->start_line & 0xFFFF));
		cam_io_w_mb(val, soc_info->reg_map[0].mem_base +
			pxl_reg->csid_pxl_vcrop_addr);
		CAM_DBG(CAM_ISP, "CSID:%d Vertical Crop config val: 0x%x",
			csid_hw->hw_intf->hw_idx, val);

		/* Enable generating early eof strobe based on crop config */
		if (!(csid_hw->csid_debug & CSID_DEBUG_DISABLE_EARLY_EOF)) {
			val = cam_io_r_mb(soc_info->reg_map[0].mem_base +
				pxl_reg->csid_pxl_cfg0_addr);
			val |= (1 << pxl_reg->early_eof_en_shift_val);
			cam_io_w_mb(val, soc_info->reg_map[0].mem_base +
				pxl_reg->csid_pxl_cfg0_addr);
		}
	}

	/* configure pixel format measure */
	if (path_config->measure_enabled) {
		val = (((path_config->height  &
			csid_reg->cmn_reg->format_measure_height_mask_val) <<
			csid_reg->cmn_reg->format_measure_height_shift_val) |
			(path_config->width &
			csid_reg->cmn_reg->format_measure_width_mask_val));
		CAM_DBG(CAM_ISP, "CSID:%d format measure cfg1 value : 0x%x",
			csid_hw->hw_intf->hw_idx, val);

		cam_io_w_mb(val, soc_info->reg_map[0].mem_base +
			pxl_reg->csid_pxl_format_measure_cfg1_addr);

		/* enable pixel and line counter */
		cam_io_w_mb(3, soc_info->reg_map[0].mem_base +
			pxl_reg->csid_pxl_format_measure_cfg0_addr);
	}

	/* set frame drop pattern to 0 and period to 1 */
	cam_io_w_mb(1, soc_info->reg_map[0].mem_base +
		pxl_reg->csid_pxl_frm_drop_period_addr);
	cam_io_w_mb(0, soc_info->reg_map[0].mem_base +
		pxl_reg->csid_pxl_frm_drop_pattern_addr);
	/* set irq sub sample pattern to 0 and period to 1 */
	cam_io_w_mb(1, soc_info->reg_map[0].mem_base +
		pxl_reg->csid_pxl_irq_subsample_period_addr);
	cam_io_w_mb(0, soc_info->reg_map[0].mem_base +
		pxl_reg->csid_pxl_irq_subsample_pattern_addr);
	/* set pxl drop pattern to 0 and period to 1 */
	cam_io_w_mb(0, soc_info->reg_map[0].mem_base +
		pxl_reg->csid_pxl_pix_drop_pattern_addr);
	cam_io_w_mb(1, soc_info->reg_map[0].mem_base +
		pxl_reg->csid_pxl_pix_drop_period_addr);
	/* set line drop pattern to 0 and period to 1 */
	cam_io_w_mb(0, soc_info->reg_map[0].mem_base +
		pxl_reg->csid_pxl_line_drop_pattern_addr);
	cam_io_w_mb(1, soc_info->reg_map[0].mem_base +
		pxl_reg->csid_pxl_line_drop_period_addr);


	/* Enable the Pxl path */
	val = cam_io_r_mb(soc_info->reg_map[0].mem_base +
		pxl_reg->csid_pxl_cfg0_addr);
	val |= (1 << csid_reg->cmn_reg->path_en_shift_val);

	if (csid_hw->csid_debug & CSID_DEBUG_ENABLE_HBI_VBI_INFO)
		val |= csid_reg->cmn_reg->format_measure_en_val;

	cam_io_w_mb(val, soc_info->reg_map[0].mem_base +
		pxl_reg->csid_pxl_cfg0_addr);

	/* Enable the HBI/VBI counter */
	if (csid_hw->csid_debug & CSID_DEBUG_ENABLE_HBI_VBI_INFO) {
		val = cam_io_r_mb(soc_info->reg_map[0].mem_base +
			pxl_reg->csid_pxl_format_measure_cfg0_addr);
		val |= csid_reg->cmn_reg->measure_en_hbi_vbi_cnt_mask;
		cam_io_w_mb(val,
			soc_info->reg_map[0].mem_base +
			pxl_reg->csid_pxl_format_measure_cfg0_addr);
	}

	/* configure the rx packet capture based on csid debug set */
	val = 0;
	if (csid_hw->csid_debug & CSID_DEBUG_ENABLE_SHORT_PKT_CAPTURE)
		val = ((1 <<
			csid_reg->csi2_reg->csi2_capture_short_pkt_en_shift) |
			(path_data->vc <<
			csid_reg->csi2_reg->csi2_capture_short_pkt_vc_shift));

	if (csid_hw->csid_debug & CSID_DEBUG_ENABLE_LONG_PKT_CAPTURE)
		val |= ((1 <<
			csid_reg->csi2_reg->csi2_capture_long_pkt_en_shift) |
			(path_data->dt <<
			csid_reg->csi2_reg->csi2_capture_long_pkt_dt_shift) |
			(path_data->vc <<
			csid_reg->csi2_reg->csi2_capture_long_pkt_vc_shift));

	if (csid_hw->csid_debug & CSID_DEBUG_ENABLE_CPHY_PKT_CAPTURE)
		val |= ((1 <<
			csid_reg->csi2_reg->csi2_capture_cphy_pkt_en_shift) |
			(path_data->dt <<
			csid_reg->csi2_reg->csi2_capture_cphy_pkt_dt_shift) |
			(path_data->vc <<
			csid_reg->csi2_reg->csi2_capture_cphy_pkt_vc_shift));

	cam_io_w_mb(val, soc_info->reg_map[0].mem_base +
		csid_reg->csi2_reg->csid_csi2_rx_capture_ctrl_addr);
	CAM_DBG(CAM_ISP, "rx capture control value 0x%x", val);

	res->res_state = CAM_ISP_RESOURCE_STATE_INIT_HW;

	return rc;
}

static int cam_ife_csid_deinit_pxl_path(
	struct cam_ife_csid_hw          *csid_hw,
	struct cam_isp_resource_node    *res)
{
	int rc = 0;
	uint32_t val;
	const struct cam_ife_csid_reg_offset      *csid_reg;
	struct cam_hw_soc_info                    *soc_info;
	const struct cam_ife_csid_pxl_reg_offset  *pxl_reg = NULL;
	bool                                       is_ipp;

	csid_reg = csid_hw->csid_info->csid_reg;
	soc_info = &csid_hw->hw_info->soc_info;

	if (res->res_id == CAM_IFE_PIX_PATH_RES_IPP) {
		is_ipp = true;
		pxl_reg = csid_reg->ipp_reg;
	} else {
		is_ipp = false;
		pxl_reg = csid_reg->ppp_reg;
	}

	if (res->res_state != CAM_ISP_RESOURCE_STATE_INIT_HW) {
		CAM_ERR(CAM_ISP,
			"CSID:%d %s Res type %d res_id:%d in wrong state %d",
			csid_hw->hw_intf->hw_idx,
			(is_ipp) ? "IPP" : "PPP",
			res->res_type, res->res_id, res->res_state);
		rc = -EINVAL;
	}

	if (!pxl_reg) {
		CAM_ERR(CAM_ISP, "CSID:%d %s %d is not supported on HW",
			csid_hw->hw_intf->hw_idx, (is_ipp) ? "IPP" : "PPP",
			res->res_id);
		rc = -EINVAL;
		goto end;
	}

	val = cam_io_r_mb(soc_info->reg_map[0].mem_base +
			pxl_reg->csid_pxl_cfg0_addr);
	if (val & csid_reg->cmn_reg->format_measure_en_val) {
		val &= ~csid_reg->cmn_reg->format_measure_en_val;
		cam_io_w_mb(val, soc_info->reg_map[0].mem_base +
			pxl_reg->csid_pxl_cfg0_addr);

		/* Disable the HBI/VBI counter */
		val = cam_io_r_mb(soc_info->reg_map[0].mem_base +
			pxl_reg->csid_pxl_format_measure_cfg0_addr);
		val &= ~csid_reg->cmn_reg->measure_en_hbi_vbi_cnt_mask;
		cam_io_w_mb(val, soc_info->reg_map[0].mem_base +
			pxl_reg->csid_pxl_format_measure_cfg0_addr);
	}

end:
	res->res_state = CAM_ISP_RESOURCE_STATE_RESERVED;
	return rc;
}

static int cam_ife_csid_enable_pxl_path(
	struct cam_ife_csid_hw          *csid_hw,
	struct cam_isp_resource_node    *res)
{
	const struct cam_ife_csid_reg_offset     *csid_reg;
	struct cam_hw_soc_info                   *soc_info;
	struct cam_ife_csid_path_cfg             *path_data;
	const struct cam_ife_csid_pxl_reg_offset *pxl_reg = NULL;
	bool                                      is_ipp;
	uint32_t                                  val = 0, path_status;
	struct cam_isp_sensor_dimension  *path_config;

	path_data = (struct cam_ife_csid_path_cfg   *) res->res_priv;
	csid_reg = csid_hw->csid_info->csid_reg;
	soc_info = &csid_hw->hw_info->soc_info;

	if (res->res_id == CAM_IFE_PIX_PATH_RES_IPP) {
		is_ipp = true;
		pxl_reg = csid_reg->ipp_reg;
		path_config = &(csid_hw->ipp_path_config);
	} else {
		is_ipp = false;
		pxl_reg = csid_reg->ppp_reg;
		path_config = &(csid_hw->ppp_path_config);
	}

	if (res->res_state != CAM_ISP_RESOURCE_STATE_INIT_HW) {
		CAM_ERR(CAM_ISP,
			"CSID:%d %s path res type:%d res_id:%d Invalid state%d",
			csid_hw->hw_intf->hw_idx,
			(is_ipp) ? "IPP" : "PPP",
			res->res_type, res->res_id, res->res_state);
		return -EINVAL;
	}

	if (!pxl_reg) {
		CAM_ERR(CAM_ISP, "CSID:%d %s %d not supported on HW",
			csid_hw->hw_intf->hw_idx, (is_ipp) ? "IPP" : "PPP",
			res->res_id);
		return -EINVAL;
	}

	CAM_DBG(CAM_ISP, "Enable %s path", (is_ipp) ? "IPP" : "PPP");

	/* Set master or slave path */
	if (path_data->sync_mode == CAM_ISP_HW_SYNC_MASTER)
		/*Set halt mode as master */
		val = CSID_HALT_MODE_MASTER << 2;
	else if (path_data->sync_mode == CAM_ISP_HW_SYNC_SLAVE)
		/*Set halt mode as slave and set master idx */
		val = path_data->master_idx  << 4 | CSID_HALT_MODE_SLAVE << 2;
	else
		/* Default is internal halt mode */
		val = 0;

	/* Resume at frame boundary */
	path_status = cam_ife_csid_check_path_active(csid_hw);
	if (!csid_hw->init_frame_drop ||
		(csid_hw->init_frame_drop && !path_status)) {
		CAM_DBG(CAM_ISP, "start pixel path");
		if (path_data->sync_mode == CAM_ISP_HW_SYNC_MASTER ||
			path_data->sync_mode == CAM_ISP_HW_SYNC_NONE)
			val |= CAM_CSID_RESUME_AT_FRAME_BOUNDARY;
	}
	cam_io_w_mb(val, soc_info->reg_map[0].mem_base +
		pxl_reg->csid_pxl_ctrl_addr);

	CAM_DBG(CAM_ISP, "CSID:%d %s Ctrl val: 0x%x",
			csid_hw->hw_intf->hw_idx,
			(is_ipp) ? "IPP" : "PPP", val);

	/* Enable the required pxl path interrupts */
	val = CSID_PATH_INFO_RST_DONE | CSID_PATH_ERROR_FIFO_OVERFLOW;

	if (pxl_reg->ccif_violation_en)
		val |= CSID_PATH_ERROR_CCIF_VIOLATION;

	if ((csid_hw->csid_debug & CSID_DEBUG_ENABLE_SOF_IRQ) ||
		(csid_hw->init_frame_drop && path_status))
		val |= CSID_PATH_INFO_INPUT_SOF;

	if (csid_hw->csid_debug & CSID_DEBUG_ENABLE_EOF_IRQ)
		val |= CSID_PATH_INFO_INPUT_EOF;

	if (path_config->measure_enabled)
		val |= (CSID_PATH_ERROR_PIX_COUNT |
			CSID_PATH_ERROR_LINE_COUNT);

	cam_io_w_mb(val, soc_info->reg_map[0].mem_base +
		pxl_reg->csid_pxl_irq_mask_addr);

	CAM_DBG(CAM_ISP, "Enable %s IRQ mask 0x%x",
		(is_ipp) ? "IPP" : "PPP", val);

	res->res_state = CAM_ISP_RESOURCE_STATE_STREAMING;

	return 0;
}

static int cam_ife_csid_disable_pxl_path(
	struct cam_ife_csid_hw          *csid_hw,
	struct cam_isp_resource_node    *res,
	enum cam_ife_csid_halt_cmd       stop_cmd)
{
	int rc = 0;
	uint32_t val = 0;
	const struct cam_ife_csid_reg_offset       *csid_reg;
	struct cam_hw_soc_info                     *soc_info;
	struct cam_ife_csid_path_cfg               *path_data;
	const struct cam_ife_csid_pxl_reg_offset   *pxl_reg;
	bool                                        is_ipp;

	path_data = (struct cam_ife_csid_path_cfg   *) res->res_priv;
	csid_reg = csid_hw->csid_info->csid_reg;
	soc_info = &csid_hw->hw_info->soc_info;

	if (res->res_id >= CAM_IFE_PIX_PATH_RES_MAX) {
		CAM_DBG(CAM_ISP, "CSID:%d Invalid res id%d",
			csid_hw->hw_intf->hw_idx, res->res_id);
		return -EINVAL;
	}

	if (res->res_state == CAM_ISP_RESOURCE_STATE_INIT_HW ||
		res->res_state == CAM_ISP_RESOURCE_STATE_RESERVED) {
		CAM_DBG(CAM_ISP, "CSID:%d Res:%d already in stopped state:%d",
			csid_hw->hw_intf->hw_idx, res->res_id, res->res_state);
		return rc;
	}

	if (res->res_id == CAM_IFE_PIX_PATH_RES_IPP) {
		is_ipp = true;
		pxl_reg = csid_reg->ipp_reg;
	} else {
		is_ipp = false;
		pxl_reg = csid_reg->ppp_reg;
	}

	if (res->res_state != CAM_ISP_RESOURCE_STATE_STREAMING) {
		CAM_DBG(CAM_ISP, "CSID:%d %s path Res:%d Invalid state%d",
			csid_hw->hw_intf->hw_idx, (is_ipp) ? "IPP" : "PPP",
			res->res_id, res->res_state);
		return -EINVAL;
	}

	if (!pxl_reg) {
		CAM_ERR(CAM_ISP, "CSID:%d %s %d is not supported on HW",
			csid_hw->hw_intf->hw_idx, (is_ipp) ? "IPP" : "PPP",
			res->res_id);
		return -EINVAL;
	}

	if (stop_cmd != CAM_CSID_HALT_AT_FRAME_BOUNDARY &&
		stop_cmd != CAM_CSID_HALT_IMMEDIATELY) {
		CAM_ERR(CAM_ISP, "CSID:%d %s path un supported stop command:%d",
			csid_hw->hw_intf->hw_idx, (is_ipp) ? "IPP" : "PPP",
			stop_cmd);
		return -EINVAL;
	}

	CAM_DBG(CAM_ISP, "CSID:%d res_id:%d %s path",
		csid_hw->hw_intf->hw_idx, res->res_id,
		(is_ipp) ? "IPP" : "PPP");

	cam_io_w_mb(0, soc_info->reg_map[0].mem_base +
		pxl_reg->csid_pxl_irq_mask_addr);

	if (path_data->sync_mode == CAM_ISP_HW_SYNC_MASTER ||
		path_data->sync_mode == CAM_ISP_HW_SYNC_NONE) {
		/* configure Halt */
		val = cam_io_r_mb(soc_info->reg_map[0].mem_base +
			pxl_reg->csid_pxl_ctrl_addr);
		val &= ~0x3;
		val |= stop_cmd;
		cam_io_w_mb(val, soc_info->reg_map[0].mem_base +
			pxl_reg->csid_pxl_ctrl_addr);
	}

	return rc;
}

static int cam_ife_csid_init_config_rdi_path(
	struct cam_ife_csid_hw          *csid_hw,
	struct cam_isp_resource_node    *res)
{
	int rc = 0;
	struct cam_ife_csid_path_cfg           *path_data;
	const struct cam_ife_csid_reg_offset   *csid_reg;
	struct cam_hw_soc_info                 *soc_info;
	uint32_t path_format = 0, plain_fmt = 0, val = 0, id, in_bpp = 0;
	uint32_t format_measure_addr;

	path_data = (struct cam_ife_csid_path_cfg   *) res->res_priv;
	csid_reg = csid_hw->csid_info->csid_reg;
	soc_info = &csid_hw->hw_info->soc_info;

	id = res->res_id;
	if (!csid_reg->rdi_reg[id]) {
		CAM_ERR(CAM_ISP, "CSID:%d RDI:%d is not supported on HW",
			 csid_hw->hw_intf->hw_idx, id);
		return -EINVAL;
	}

	rc = cam_ife_csid_get_format_rdi(path_data->in_format,
		path_data->out_format, &path_format, &plain_fmt, &in_bpp);
	if (rc)
		return rc;

	/* if path decode format is payload only then RDI crop is not applied */
	if (path_format == 0xF)
		path_data->crop_enable = 0;

	/*
	 * RDI path config and enable the time stamp capture
	 * Enable the measurement blocks
	 */
	val = (path_data->vc << csid_reg->cmn_reg->vc_shift_val) |
		(path_data->dt << csid_reg->cmn_reg->dt_shift_val) |
		(path_data->cid << csid_reg->cmn_reg->dt_id_shift_val) |
		(path_format << csid_reg->cmn_reg->fmt_shift_val) |
		(plain_fmt << csid_reg->cmn_reg->plain_fmt_shit_val) |
		(path_data->crop_enable  <<
			csid_reg->cmn_reg->crop_h_en_shift_val) |
		(path_data->crop_enable  <<
		csid_reg->cmn_reg->crop_v_en_shift_val) |
		(1 << 2) | 3;

	cam_io_w_mb(val, soc_info->reg_map[0].mem_base +
			csid_reg->rdi_reg[id]->csid_rdi_cfg0_addr);

	/* select the post irq sub sample strobe for time stamp capture */
	cam_io_w_mb(CSID_TIMESTAMP_STB_POST_IRQ, soc_info->reg_map[0].mem_base +
			csid_reg->rdi_reg[id]->csid_rdi_cfg1_addr);

	if (path_data->crop_enable) {
		val = (((path_data->end_pixel & 0xFFFF) <<
			csid_reg->cmn_reg->crop_shift) |
			(path_data->start_pixel & 0xFFFF));

		cam_io_w_mb(val, soc_info->reg_map[0].mem_base +
			csid_reg->rdi_reg[id]->csid_rdi_rpp_hcrop_addr);
		CAM_DBG(CAM_ISP, "CSID:%d Horizontal crop config val: 0x%x",
			csid_hw->hw_intf->hw_idx, val);

		val = (((path_data->end_line & 0xFFFF) <<
			csid_reg->cmn_reg->crop_shift) |
			(path_data->start_line & 0xFFFF));

		cam_io_w_mb(val, soc_info->reg_map[0].mem_base +
			csid_reg->rdi_reg[id]->csid_rdi_rpp_vcrop_addr);
		CAM_DBG(CAM_ISP, "CSID:%d Vertical Crop config val: 0x%x",
			csid_hw->hw_intf->hw_idx, val);
	}

	/* configure pixel format measure */
	if (csid_hw->rdi_path_config[id].measure_enabled) {
		val = ((csid_hw->rdi_path_config[id].height &
		csid_reg->cmn_reg->format_measure_height_mask_val) <<
		csid_reg->cmn_reg->format_measure_height_shift_val);

		if (path_format == 0xF)
			val |= (((csid_hw->rdi_path_config[id].width *
				in_bpp) / 8) &
			csid_reg->cmn_reg->format_measure_width_mask_val);
		else
			val |= (csid_hw->rdi_path_config[id].width &
			csid_reg->cmn_reg->format_measure_width_mask_val);

		CAM_DBG(CAM_ISP, "CSID:%d format measure cfg1 value : 0x%x",
			csid_hw->hw_intf->hw_idx, val);

		cam_io_w_mb(val, soc_info->reg_map[0].mem_base +
		csid_reg->rdi_reg[id]->csid_rdi_format_measure_cfg1_addr);

		/* enable pixel and line counter */
		cam_io_w_mb(3, soc_info->reg_map[0].mem_base +
		csid_reg->rdi_reg[id]->csid_rdi_format_measure_cfg0_addr);
	}

	/* set frame drop pattern to 0 and period to 1 */
	cam_io_w_mb(1, soc_info->reg_map[0].mem_base +
		csid_reg->rdi_reg[id]->csid_rdi_frm_drop_period_addr);
	cam_io_w_mb(0, soc_info->reg_map[0].mem_base +
		csid_reg->rdi_reg[id]->csid_rdi_frm_drop_pattern_addr);
	/* set IRQ sum sabmple */
	cam_io_w_mb(1, soc_info->reg_map[0].mem_base +
		csid_reg->rdi_reg[id]->csid_rdi_irq_subsample_period_addr);
	cam_io_w_mb(0, soc_info->reg_map[0].mem_base +
		csid_reg->rdi_reg[id]->csid_rdi_irq_subsample_pattern_addr);

	/* set pixel drop pattern to 0 and period to 1 */
	cam_io_w_mb(0, soc_info->reg_map[0].mem_base +
		csid_reg->rdi_reg[id]->csid_rdi_rpp_pix_drop_pattern_addr);
	cam_io_w_mb(1, soc_info->reg_map[0].mem_base +
		csid_reg->rdi_reg[id]->csid_rdi_rpp_pix_drop_period_addr);
	/* set line drop pattern to 0 and period to 1 */
	cam_io_w_mb(0, soc_info->reg_map[0].mem_base +
		csid_reg->rdi_reg[id]->csid_rdi_rpp_line_drop_pattern_addr);
	cam_io_w_mb(1, soc_info->reg_map[0].mem_base +
		csid_reg->rdi_reg[id]->csid_rdi_rpp_line_drop_period_addr);

	/* Configure the halt mode */
	cam_io_w_mb(0, soc_info->reg_map[0].mem_base +
			csid_reg->rdi_reg[id]->csid_rdi_ctrl_addr);

	/* Enable the RPP path */
	val = cam_io_r_mb(soc_info->reg_map[0].mem_base +
		csid_reg->rdi_reg[id]->csid_rdi_cfg0_addr);
	val |= (1 << csid_reg->cmn_reg->path_en_shift_val);

	if (csid_hw->csid_debug & CSID_DEBUG_ENABLE_HBI_VBI_INFO)
		val |= csid_reg->cmn_reg->format_measure_en_val;

	cam_io_w_mb(val, soc_info->reg_map[0].mem_base +
		csid_reg->rdi_reg[id]->csid_rdi_cfg0_addr);

	format_measure_addr =
		csid_reg->rdi_reg[id]->csid_rdi_format_measure_cfg0_addr;

	/* Enable the HBI/VBI counter */
	if (csid_hw->csid_debug & CSID_DEBUG_ENABLE_HBI_VBI_INFO) {
		val = cam_io_r_mb(soc_info->reg_map[0].mem_base +
			format_measure_addr);
		val |= csid_reg->cmn_reg->measure_en_hbi_vbi_cnt_mask;
		cam_io_w_mb(val,
			soc_info->reg_map[0].mem_base + format_measure_addr);
	}

	/* configure the rx packet capture based on csid debug set */
	if (csid_hw->csid_debug & CSID_DEBUG_ENABLE_SHORT_PKT_CAPTURE)
		val = ((1 <<
			csid_reg->csi2_reg->csi2_capture_short_pkt_en_shift) |
			(path_data->vc <<
			csid_reg->csi2_reg->csi2_capture_short_pkt_vc_shift));

	if (csid_hw->csid_debug & CSID_DEBUG_ENABLE_LONG_PKT_CAPTURE)
		val |= ((1 <<
			csid_reg->csi2_reg->csi2_capture_long_pkt_en_shift) |
			(path_data->dt <<
			csid_reg->csi2_reg->csi2_capture_long_pkt_dt_shift) |
			(path_data->vc <<
			csid_reg->csi2_reg->csi2_capture_long_pkt_vc_shift));

	if (csid_hw->csid_debug & CSID_DEBUG_ENABLE_CPHY_PKT_CAPTURE)
		val |= ((1 <<
			csid_reg->csi2_reg->csi2_capture_cphy_pkt_en_shift) |
			(path_data->dt <<
			csid_reg->csi2_reg->csi2_capture_cphy_pkt_dt_shift) |
			(path_data->vc <<
			csid_reg->csi2_reg->csi2_capture_cphy_pkt_vc_shift));
	cam_io_w_mb(val, soc_info->reg_map[0].mem_base +
		csid_reg->csi2_reg->csid_csi2_rx_capture_ctrl_addr);

	res->res_state = CAM_ISP_RESOURCE_STATE_INIT_HW;

	return rc;
}

static int cam_ife_csid_deinit_rdi_path(
	struct cam_ife_csid_hw          *csid_hw,
	struct cam_isp_resource_node    *res)
{
	int rc = 0;
	uint32_t id, val, format_measure_addr;
	const struct cam_ife_csid_reg_offset      *csid_reg;
	struct cam_hw_soc_info                    *soc_info;

	csid_reg = csid_hw->csid_info->csid_reg;
	soc_info = &csid_hw->hw_info->soc_info;
	id = res->res_id;

	if (res->res_id > CAM_IFE_PIX_PATH_RES_RDI_3 ||
		res->res_state != CAM_ISP_RESOURCE_STATE_INIT_HW ||
		!csid_reg->rdi_reg[id]) {
		CAM_ERR(CAM_ISP, "CSID:%d Invalid res id%d state:%d",
			csid_hw->hw_intf->hw_idx, res->res_id,
			res->res_state);
		return -EINVAL;
	}

	format_measure_addr =
		csid_reg->rdi_reg[id]->csid_rdi_format_measure_cfg0_addr;

	if (csid_hw->csid_debug & CSID_DEBUG_ENABLE_HBI_VBI_INFO) {
		val = cam_io_r_mb(soc_info->reg_map[0].mem_base +
			csid_reg->rdi_reg[id]->csid_rdi_cfg0_addr);
		val &= ~csid_reg->cmn_reg->format_measure_en_val;
		cam_io_w_mb(val, soc_info->reg_map[0].mem_base +
			csid_reg->rdi_reg[id]->csid_rdi_cfg0_addr);

		/* Disable the HBI/VBI counter */
		val = cam_io_r_mb(soc_info->reg_map[0].mem_base +
			format_measure_addr);
		val &= ~csid_reg->cmn_reg->measure_en_hbi_vbi_cnt_mask;
		cam_io_w_mb(val, soc_info->reg_map[0].mem_base +
			format_measure_addr);
	}

	res->res_state = CAM_ISP_RESOURCE_STATE_RESERVED;
	return rc;
}

static int cam_ife_csid_enable_rdi_path(
	struct cam_ife_csid_hw          *csid_hw,
	struct cam_isp_resource_node    *res)
{
	const struct cam_ife_csid_reg_offset      *csid_reg;
	struct cam_hw_soc_info                    *soc_info;
	struct cam_ife_csid_path_cfg              *path_data;
	uint32_t id, val, path_status;

	path_data = (struct cam_ife_csid_path_cfg   *) res->res_priv;
	csid_reg = csid_hw->csid_info->csid_reg;
	soc_info = &csid_hw->hw_info->soc_info;
	id = res->res_id;

	if (res->res_state != CAM_ISP_RESOURCE_STATE_INIT_HW ||
		res->res_id > CAM_IFE_PIX_PATH_RES_RDI_3 ||
		!csid_reg->rdi_reg[id]) {
		CAM_ERR(CAM_ISP,
			"CSID:%d invalid res type:%d res_id:%d state%d",
			csid_hw->hw_intf->hw_idx,
			res->res_type, res->res_id, res->res_state);
		return -EINVAL;
	}

	if (path_data->usage_type)
		path_data->init_frame_drop = csid_hw->init_frame_drop + 1;

	/*resume at frame boundary */
	path_status = cam_ife_csid_check_path_active(csid_hw);
	if (!path_data->init_frame_drop ||
		(path_data->init_frame_drop && !path_status)) {
		CAM_DBG(CAM_ISP, "Start RDI:%d path", id);
		cam_io_w_mb(CAM_CSID_RESUME_AT_FRAME_BOUNDARY,
				soc_info->reg_map[0].mem_base +
				csid_reg->rdi_reg[id]->csid_rdi_ctrl_addr);
	}
	/* Enable the required RDI interrupts */
	val = CSID_PATH_INFO_RST_DONE | CSID_PATH_ERROR_FIFO_OVERFLOW;

	if (csid_reg->rdi_reg[id]->ccif_violation_en)
		val |= CSID_PATH_ERROR_CCIF_VIOLATION;

	if ((csid_hw->csid_debug & CSID_DEBUG_ENABLE_SOF_IRQ) ||
		(path_data->init_frame_drop && path_status))
		val |= CSID_PATH_INFO_INPUT_SOF;

	if (csid_hw->csid_debug & CSID_DEBUG_ENABLE_EOF_IRQ)
		val |= CSID_PATH_INFO_INPUT_EOF;

	if (csid_hw->rdi_path_config[id].measure_enabled)
		val |= (CSID_PATH_ERROR_PIX_COUNT |
			CSID_PATH_ERROR_LINE_COUNT);

	cam_io_w_mb(val, soc_info->reg_map[0].mem_base +
		csid_reg->rdi_reg[id]->csid_rdi_irq_mask_addr);

	res->res_state = CAM_ISP_RESOURCE_STATE_STREAMING;

	return 0;
}


static int cam_ife_csid_disable_rdi_path(
	struct cam_ife_csid_hw          *csid_hw,
	struct cam_isp_resource_node    *res,
	enum cam_ife_csid_halt_cmd                stop_cmd)
{
	int rc = 0;
	uint32_t id, val = 0;
	const struct cam_ife_csid_reg_offset       *csid_reg;
	struct cam_hw_soc_info                     *soc_info;

	csid_reg = csid_hw->csid_info->csid_reg;
	soc_info = &csid_hw->hw_info->soc_info;
	id = res->res_id;

	if ((res->res_id > CAM_IFE_PIX_PATH_RES_RDI_3) ||
		(!csid_reg->rdi_reg[res->res_id])) {
		CAM_ERR_RATE_LIMIT(CAM_ISP, "CSID:%d Invalid res id%d",
			csid_hw->hw_intf->hw_idx, res->res_id);
		return -EINVAL;
	}

	if (res->res_state == CAM_ISP_RESOURCE_STATE_INIT_HW ||
		res->res_state == CAM_ISP_RESOURCE_STATE_RESERVED) {
		CAM_ERR_RATE_LIMIT(CAM_ISP,
			"CSID:%d Res:%d already in stopped state:%d",
			csid_hw->hw_intf->hw_idx,
			res->res_id, res->res_state);
		return rc;
	}

	if (res->res_state != CAM_ISP_RESOURCE_STATE_STREAMING) {
		CAM_ERR_RATE_LIMIT(CAM_ISP,
			"CSID:%d Res:%d Invalid res_state%d",
			csid_hw->hw_intf->hw_idx, res->res_id,
			res->res_state);
		return -EINVAL;
	}

	if (stop_cmd != CAM_CSID_HALT_AT_FRAME_BOUNDARY &&
		stop_cmd != CAM_CSID_HALT_IMMEDIATELY) {
		CAM_ERR(CAM_ISP, "CSID:%d un supported stop command:%d",
			csid_hw->hw_intf->hw_idx, stop_cmd);
		return -EINVAL;
	}

	CAM_DBG(CAM_ISP, "CSID:%d res_id:%d",
		csid_hw->hw_intf->hw_idx, res->res_id);

	cam_io_w_mb(0, soc_info->reg_map[0].mem_base +
		csid_reg->rdi_reg[id]->csid_rdi_irq_mask_addr);

	/* Halt the RDI path */
	val = cam_io_r_mb(soc_info->reg_map[0].mem_base +
		csid_reg->rdi_reg[id]->csid_rdi_ctrl_addr);
	val &= ~0x3;
	val |= stop_cmd;
	cam_io_w_mb(val, soc_info->reg_map[0].mem_base +
		csid_reg->rdi_reg[id]->csid_rdi_ctrl_addr);

	return rc;
}

static int cam_ife_csid_poll_stop_status(
	struct cam_ife_csid_hw          *csid_hw,
	uint32_t                         res_mask)
{
	int rc = 0;
	uint32_t csid_status_addr = 0, val = 0, res_id = 0;
	const struct cam_ife_csid_reg_offset       *csid_reg;
	struct cam_hw_soc_info                     *soc_info;

	csid_reg = csid_hw->csid_info->csid_reg;
	soc_info = &csid_hw->hw_info->soc_info;

	for (; res_id < CAM_IFE_PIX_PATH_RES_MAX; res_id++, res_mask >>= 1) {
		if ((res_mask & 0x1) == 0)
			continue;
		val = 0;

		if (res_id == CAM_IFE_PIX_PATH_RES_IPP) {
			csid_status_addr =
				csid_reg->ipp_reg->csid_pxl_status_addr;
		} else if (res_id == CAM_IFE_PIX_PATH_RES_PPP) {
			csid_status_addr =
				csid_reg->ppp_reg->csid_pxl_status_addr;
		} else {
			csid_status_addr =
				csid_reg->rdi_reg[res_id]->csid_rdi_status_addr;
		}

		CAM_DBG(CAM_ISP, "start polling CSID:%d res_id:%d",
			csid_hw->hw_intf->hw_idx, res_id);

		rc = readl_poll_timeout(soc_info->reg_map[0].mem_base +
			csid_status_addr, val, (val & 0x1) == 0x1,
			CAM_IFE_CSID_TIMEOUT_SLEEP_US,
			CAM_IFE_CSID_TIMEOUT_ALL_US);
		if (rc < 0) {
			CAM_ERR(CAM_ISP, "CSID:%d res:%d halt failed rc %d",
				csid_hw->hw_intf->hw_idx, res_id, rc);
			rc = -ETIMEDOUT;
			break;
		}
		CAM_DBG(CAM_ISP, "End polling CSID:%d res_id:%d",
			csid_hw->hw_intf->hw_idx, res_id);
	}

	return rc;
}

static int cam_ife_csid_get_hbi_vbi(
	struct cam_ife_csid_hw   *csid_hw,
	struct cam_isp_resource_node *res)
{
	uint32_t  hbi, vbi;
	const struct cam_ife_csid_reg_offset     *csid_reg;
	const struct cam_ife_csid_rdi_reg_offset *rdi_reg;
	struct cam_hw_soc_info                   *soc_info;

	csid_reg = csid_hw->csid_info->csid_reg;
	soc_info = &csid_hw->hw_info->soc_info;

	if (res->res_type != CAM_ISP_RESOURCE_PIX_PATH ||
		res->res_id >= CAM_IFE_PIX_PATH_RES_MAX) {
		CAM_ERR(CAM_ISP, "CSID:%d Invalid res_type:%d res id%d",
			csid_hw->hw_intf->hw_idx, res->res_type,
			res->res_id);
		return -EINVAL;
	}

	if (csid_hw->hw_info->hw_state != CAM_HW_STATE_POWER_UP) {
		CAM_ERR(CAM_ISP, "CSID:%d Invalid dev state :%d",
			csid_hw->hw_intf->hw_idx,
			csid_hw->hw_info->hw_state);
		return -EINVAL;
	}

	if (res->res_id == CAM_IFE_PIX_PATH_RES_IPP) {
		hbi = cam_io_r_mb(soc_info->reg_map[0].mem_base +
			csid_reg->ipp_reg->csid_pxl_format_measure1_addr);
		vbi = cam_io_r_mb(soc_info->reg_map[0].mem_base +
			csid_reg->ipp_reg->csid_pxl_format_measure2_addr);
	} else if (res->res_id == CAM_IFE_PIX_PATH_RES_PPP) {
		hbi = cam_io_r_mb(soc_info->reg_map[0].mem_base +
			csid_reg->ppp_reg->csid_pxl_format_measure1_addr);
		vbi = cam_io_r_mb(soc_info->reg_map[0].mem_base +
			csid_reg->ppp_reg->csid_pxl_format_measure2_addr);
	} else {
		rdi_reg = csid_reg->rdi_reg[res->res_id];
		hbi = cam_io_r_mb(soc_info->reg_map[0].mem_base +
			rdi_reg->csid_rdi_format_measure1_addr);
		vbi = cam_io_r_mb(soc_info->reg_map[0].mem_base +
			rdi_reg->csid_rdi_format_measure2_addr);
	}

	CAM_INFO_RATE_LIMIT(CAM_ISP,
		"Device %s index %u Resource %u HBI: 0x%x VBI: 0x%x",
		soc_info->dev_name, soc_info->index,
		res->res_id, hbi, vbi);

	return 0;
}


static int cam_ife_csid_get_time_stamp(
		struct cam_ife_csid_hw   *csid_hw, void *cmd_args)
{
	struct cam_csid_get_time_stamp_args        *time_stamp;
	struct cam_isp_resource_node               *res;
	const struct cam_ife_csid_reg_offset       *csid_reg;
	struct cam_hw_soc_info                     *soc_info;
	const struct cam_ife_csid_rdi_reg_offset   *rdi_reg;
	struct timespec64 ts;
	uint32_t  time_32, id;

	time_stamp = (struct cam_csid_get_time_stamp_args  *)cmd_args;
	res = time_stamp->node_res;
	csid_reg = csid_hw->csid_info->csid_reg;
	soc_info = &csid_hw->hw_info->soc_info;

	if (res->res_type != CAM_ISP_RESOURCE_PIX_PATH ||
		res->res_id >= CAM_IFE_PIX_PATH_RES_MAX) {
		CAM_DBG(CAM_ISP, "CSID:%d Invalid res_type:%d res id%d",
			csid_hw->hw_intf->hw_idx, res->res_type,
			res->res_id);
		return -EINVAL;
	}

	if (csid_hw->hw_info->hw_state != CAM_HW_STATE_POWER_UP) {
		CAM_ERR(CAM_ISP, "CSID:%d Invalid dev state :%d",
			csid_hw->hw_intf->hw_idx,
			csid_hw->hw_info->hw_state);
		return -EINVAL;
	}

	if (res->res_id == CAM_IFE_PIX_PATH_RES_IPP) {
		time_32 = cam_io_r_mb(soc_info->reg_map[0].mem_base +
			csid_reg->ipp_reg->csid_pxl_timestamp_curr1_sof_addr);
		time_stamp->time_stamp_val = (uint64_t) time_32;
		time_stamp->time_stamp_val = time_stamp->time_stamp_val << 32;
		time_32 = cam_io_r_mb(soc_info->reg_map[0].mem_base +
			csid_reg->ipp_reg->csid_pxl_timestamp_curr0_sof_addr);
	} else if (res->res_id == CAM_IFE_PIX_PATH_RES_PPP) {
		time_32 = cam_io_r_mb(soc_info->reg_map[0].mem_base +
			csid_reg->ppp_reg->csid_pxl_timestamp_curr1_sof_addr);
		time_stamp->time_stamp_val = (uint64_t) time_32;
		time_stamp->time_stamp_val = time_stamp->time_stamp_val << 32;
		time_32 = cam_io_r_mb(soc_info->reg_map[0].mem_base +
			csid_reg->ppp_reg->csid_pxl_timestamp_curr0_sof_addr);
	} else {
		id = res->res_id;
		rdi_reg = csid_reg->rdi_reg[id];
		time_32 = cam_io_r_mb(soc_info->reg_map[0].mem_base +
			rdi_reg->csid_rdi_timestamp_curr1_sof_addr);
		time_stamp->time_stamp_val = (uint64_t) time_32;
		time_stamp->time_stamp_val = time_stamp->time_stamp_val << 32;

		time_32 = cam_io_r_mb(soc_info->reg_map[0].mem_base +
			rdi_reg->csid_rdi_timestamp_curr0_sof_addr);
	}

	time_stamp->time_stamp_val |= (uint64_t) time_32;
	time_stamp->time_stamp_val = mul_u64_u32_div(
		time_stamp->time_stamp_val,
		CAM_IFE_CSID_QTIMER_MUL_FACTOR,
		CAM_IFE_CSID_QTIMER_DIV_FACTOR);

	if (!csid_hw->first_sof_ts) {
		get_monotonic_boottime64(&ts);
		time_stamp->boot_timestamp =
			(uint64_t)((ts.tv_sec * 1000000000) +
			ts.tv_nsec);
		CAM_DBG(CAM_ISP, "timestamp:%lld",
			time_stamp->boot_timestamp);
		csid_hw->first_sof_ts = 1;
	} else
		time_stamp->boot_timestamp = 0;

	return 0;
}

static int cam_ife_csid_set_csid_debug(struct cam_ife_csid_hw   *csid_hw,
	void *cmd_args)
{
	uint32_t  *csid_debug;

	csid_debug = (uint32_t  *) cmd_args;
	csid_hw->csid_debug = *csid_debug;
	CAM_DBG(CAM_ISP, "CSID:%d set csid debug value:%d",
		csid_hw->hw_intf->hw_idx, csid_hw->csid_debug);

	return 0;
}

static int cam_ife_csid_set_init_frame_drop(struct cam_ife_csid_hw   *csid_hw,
	void *cmd_args)
{
	struct cam_isp_init_frame_drop_config  *frame_drop_cfg;

	frame_drop_cfg = (struct cam_isp_init_frame_drop_config  *) cmd_args;
	csid_hw->init_frame_drop = frame_drop_cfg->init_frame_drop;
	CAM_DBG(CAM_ISP, "CSID:%d set init frame drop:%d",
		csid_hw->hw_intf->hw_idx, csid_hw->init_frame_drop);

	return 0;
}

static int cam_ife_csid_get_hw_caps(void *hw_priv,
	void *get_hw_cap_args, uint32_t arg_size)
{
	int rc = 0;
	struct cam_ife_csid_hw_caps           *hw_caps;
	struct cam_ife_csid_hw                *csid_hw;
	struct cam_hw_info                    *csid_hw_info;
	const struct cam_ife_csid_reg_offset  *csid_reg;

	if (!hw_priv || !get_hw_cap_args) {
		CAM_ERR(CAM_ISP, "CSID: Invalid args");
		return -EINVAL;
	}

	csid_hw_info = (struct cam_hw_info  *)hw_priv;
	csid_hw = (struct cam_ife_csid_hw   *)csid_hw_info->core_info;
	csid_reg = csid_hw->csid_info->csid_reg;
	hw_caps = (struct cam_ife_csid_hw_caps *) get_hw_cap_args;

	hw_caps->num_rdis = csid_reg->cmn_reg->num_rdis;
	hw_caps->num_pix = csid_reg->cmn_reg->num_pix;
	hw_caps->num_ppp = csid_reg->cmn_reg->num_ppp;
	hw_caps->major_version = csid_reg->cmn_reg->major_version;
	hw_caps->minor_version = csid_reg->cmn_reg->minor_version;
	hw_caps->version_incr = csid_reg->cmn_reg->version_incr;

	CAM_DBG(CAM_ISP,
		"CSID:%d No rdis:%d, no pix:%d, major:%d minor:%d ver :%d",
		csid_hw->hw_intf->hw_idx, hw_caps->num_rdis,
		hw_caps->num_pix, hw_caps->major_version,
		hw_caps->minor_version, hw_caps->version_incr);

	return rc;
}

static int cam_ife_csid_reset(void *hw_priv,
	void *reset_args, uint32_t arg_size)
{
	struct cam_ife_csid_hw          *csid_hw;
	struct cam_hw_info              *csid_hw_info;
	struct cam_csid_reset_cfg_args  *reset;
	int rc = 0;

	if (!hw_priv || !reset_args || (arg_size !=
		sizeof(struct cam_csid_reset_cfg_args))) {
		CAM_ERR(CAM_ISP, "CSID:Invalid args");
		return -EINVAL;
	}

	csid_hw_info = (struct cam_hw_info  *)hw_priv;
	csid_hw = (struct cam_ife_csid_hw   *)csid_hw_info->core_info;
	reset   = (struct cam_csid_reset_cfg_args  *)reset_args;

	switch (reset->reset_type) {
	case CAM_IFE_CSID_RESET_GLOBAL:
		rc = cam_ife_csid_global_reset(csid_hw);
		break;
	case CAM_IFE_CSID_RESET_PATH:
		rc = cam_ife_csid_path_reset(csid_hw, reset);
		break;
	default:
		CAM_ERR(CAM_ISP, "CSID:Invalid reset type :%d",
			reset->reset_type);
		rc = -EINVAL;
		break;
	}

	return rc;
}

static int cam_ife_csid_reserve(void *hw_priv,
	void *reserve_args, uint32_t arg_size)
{
	int rc = 0;
	struct cam_ife_csid_hw                    *csid_hw;
	struct cam_hw_info                        *csid_hw_info;
	struct cam_csid_hw_reserve_resource_args  *reserv;

	if (!hw_priv || !reserve_args || (arg_size !=
		sizeof(struct cam_csid_hw_reserve_resource_args))) {
		CAM_ERR(CAM_ISP, "CSID: Invalid args");
		return -EINVAL;
	}

	csid_hw_info = (struct cam_hw_info  *)hw_priv;
	csid_hw = (struct cam_ife_csid_hw   *)csid_hw_info->core_info;
	reserv = (struct cam_csid_hw_reserve_resource_args  *)reserve_args;

	CAM_DBG(CAM_ISP, "res_type %d, CSID: %u",
		reserv->res_type, csid_hw->hw_intf->hw_idx);

	mutex_lock(&csid_hw->hw_info->hw_mutex);
	switch (reserv->res_type) {
	case CAM_ISP_RESOURCE_CID:
		rc = cam_ife_csid_cid_reserve(csid_hw, reserv);
		break;
	case CAM_ISP_RESOURCE_PIX_PATH:
		rc = cam_ife_csid_path_reserve(csid_hw, reserv);
		break;
	default:
		CAM_ERR(CAM_ISP, "CSID:%d Invalid res type :%d",
			csid_hw->hw_intf->hw_idx, reserv->res_type);
		rc = -EINVAL;
		break;
	}
	mutex_unlock(&csid_hw->hw_info->hw_mutex);
	return rc;
}

static int cam_ife_csid_release(void *hw_priv,
	void *release_args, uint32_t arg_size)
{
	int rc = 0;
	struct cam_ife_csid_hw          *csid_hw;
	struct cam_hw_info              *csid_hw_info;
	struct cam_isp_resource_node    *res;
	struct cam_ife_csid_cid_data    *cid_data;

	if (!hw_priv || !release_args ||
		(arg_size != sizeof(struct cam_isp_resource_node))) {
		CAM_ERR(CAM_ISP, "CSID: Invalid args");
		return -EINVAL;
	}

	csid_hw_info = (struct cam_hw_info  *)hw_priv;
	csid_hw = (struct cam_ife_csid_hw   *)csid_hw_info->core_info;
	res = (struct cam_isp_resource_node *)release_args;

	mutex_lock(&csid_hw->hw_info->hw_mutex);
	if ((res->res_type == CAM_ISP_RESOURCE_CID &&
		res->res_id >= CAM_IFE_CSID_CID_MAX) ||
		(res->res_type == CAM_ISP_RESOURCE_PIX_PATH &&
		res->res_id >= CAM_IFE_PIX_PATH_RES_MAX)) {
		CAM_ERR(CAM_ISP, "CSID:%d Invalid res type:%d res id%d",
			csid_hw->hw_intf->hw_idx, res->res_type,
			res->res_id);
		rc = -EINVAL;
		goto end;
	}

	if ((res->res_state <= CAM_ISP_RESOURCE_STATE_AVAILABLE) ||
		(res->res_state >= CAM_ISP_RESOURCE_STATE_STREAMING)) {
		CAM_WARN(CAM_ISP,
			"CSID:%d res type:%d Res %d in state %d",
			csid_hw->hw_intf->hw_idx,
			res->res_type, res->res_id,
			res->res_state);
		goto end;
	}

	CAM_DBG(CAM_ISP, "CSID:%d res type :%d Resource id:%d",
		csid_hw->hw_intf->hw_idx, res->res_type, res->res_id);

	switch (res->res_type) {
	case CAM_ISP_RESOURCE_CID:
		cid_data = (struct cam_ife_csid_cid_data    *) res->res_priv;
		if (cid_data->cnt)
			cid_data->cnt--;

		if (!cid_data->cnt)
			res->res_state = CAM_ISP_RESOURCE_STATE_AVAILABLE;

		if (csid_hw->csi2_reserve_cnt)
			csid_hw->csi2_reserve_cnt--;

		if (!csid_hw->csi2_reserve_cnt)
			memset(&csid_hw->csi2_rx_cfg, 0,
				sizeof(struct cam_ife_csid_csi2_rx_cfg));

		CAM_DBG(CAM_ISP, "CSID:%d res id :%d cnt:%d reserv cnt:%d",
			 csid_hw->hw_intf->hw_idx,
			res->res_id, cid_data->cnt, csid_hw->csi2_reserve_cnt);

		break;
	case CAM_ISP_RESOURCE_PIX_PATH:
		res->res_state = CAM_ISP_RESOURCE_STATE_AVAILABLE;
		cam_ife_csid_reset_init_frame_drop(csid_hw);
		if (res->res_id == CAM_IFE_PIX_PATH_RES_IPP)
			csid_hw->ipp_path_config.measure_enabled = 0;
		else if (res->res_id == CAM_IFE_PIX_PATH_RES_PPP)
			csid_hw->ppp_path_config.measure_enabled = 0;
		else
			csid_hw->rdi_path_config[res->res_id].measure_enabled
				= 0;
		break;
	default:
		CAM_ERR(CAM_ISP, "CSID:%d Invalid res type:%d res id%d",
			csid_hw->hw_intf->hw_idx, res->res_type,
			res->res_id);
		rc = -EINVAL;
		break;
	}

end:
	mutex_unlock(&csid_hw->hw_info->hw_mutex);
	return rc;
}

static int cam_ife_csid_reset_retain_sw_reg(
	struct cam_ife_csid_hw *csid_hw)
{
	int rc = 0;
	uint32_t status;
	const struct cam_ife_csid_reg_offset *csid_reg =
		csid_hw->csid_info->csid_reg;
	struct cam_hw_soc_info          *soc_info;

	soc_info = &csid_hw->hw_info->soc_info;
	/* clear the top interrupt first */
	cam_io_w_mb(1, soc_info->reg_map[0].mem_base +
		csid_reg->cmn_reg->csid_top_irq_clear_addr);
	cam_io_w_mb(1, soc_info->reg_map[0].mem_base +
		csid_reg->cmn_reg->csid_irq_cmd_addr);

	cam_io_w_mb(csid_reg->cmn_reg->csid_rst_stb,
		soc_info->reg_map[0].mem_base +
		csid_reg->cmn_reg->csid_rst_strobes_addr);
	rc = readl_poll_timeout(soc_info->reg_map[0].mem_base +
		csid_reg->cmn_reg->csid_top_irq_status_addr,
			status, (status & 0x1) == 0x1,
		CAM_IFE_CSID_TIMEOUT_SLEEP_US, CAM_IFE_CSID_TIMEOUT_ALL_US);
	if (rc < 0) {
		CAM_ERR(CAM_ISP, "CSID:%d csid_reset fail rc = %d",
			  csid_hw->hw_intf->hw_idx, rc);
		rc = -ETIMEDOUT;
	} else {
		CAM_DBG(CAM_ISP, "CSID:%d hw reset completed %d",
			csid_hw->hw_intf->hw_idx, rc);
		rc = 0;
	}
	cam_io_w_mb(1, soc_info->reg_map[0].mem_base +
		csid_reg->cmn_reg->csid_top_irq_clear_addr);
	cam_io_w_mb(1, soc_info->reg_map[0].mem_base +
		csid_reg->cmn_reg->csid_irq_cmd_addr);

	return rc;
}

static int cam_ife_csid_init_hw(void *hw_priv,
	void *init_args, uint32_t arg_size)
{
	int rc = 0;
	struct cam_ife_csid_hw                 *csid_hw;
	struct cam_hw_info                     *csid_hw_info;
	struct cam_isp_resource_node           *res;
	const struct cam_ife_csid_reg_offset   *csid_reg;
	unsigned long                           flags;

	if (!hw_priv || !init_args ||
		(arg_size != sizeof(struct cam_isp_resource_node))) {
		CAM_ERR(CAM_ISP, "CSID: Invalid args");
		return -EINVAL;
	}

	csid_hw_info = (struct cam_hw_info  *)hw_priv;
	csid_hw = (struct cam_ife_csid_hw   *)csid_hw_info->core_info;
	res      = (struct cam_isp_resource_node *)init_args;
	csid_reg = csid_hw->csid_info->csid_reg;

	mutex_lock(&csid_hw->hw_info->hw_mutex);
	if ((res->res_type == CAM_ISP_RESOURCE_CID &&
		res->res_id >= CAM_IFE_CSID_CID_MAX) ||
		(res->res_type == CAM_ISP_RESOURCE_PIX_PATH &&
		res->res_id >= CAM_IFE_PIX_PATH_RES_MAX)) {
		CAM_ERR(CAM_ISP, "CSID:%d Invalid res tpe:%d res id%d",
			csid_hw->hw_intf->hw_idx, res->res_type,
			res->res_id);
		rc = -EINVAL;
		goto end;
	}

	if ((res->res_type == CAM_ISP_RESOURCE_PIX_PATH) &&
		(res->res_state != CAM_ISP_RESOURCE_STATE_RESERVED)) {
		CAM_ERR(CAM_ISP,
			"CSID:%d res type:%d res_id:%dInvalid state %d",
			csid_hw->hw_intf->hw_idx,
			res->res_type, res->res_id, res->res_state);
		rc = -EINVAL;
		goto end;
	}

	CAM_DBG(CAM_ISP, "CSID:%d res type :%d res_id:%d",
		csid_hw->hw_intf->hw_idx, res->res_type, res->res_id);

	/* Initialize the csid hardware */
	rc = cam_ife_csid_enable_hw(csid_hw);
	if (rc)
		goto end;

	switch (res->res_type) {
	case CAM_ISP_RESOURCE_CID:
		rc = cam_ife_csid_enable_csi2(csid_hw, res);
		break;
	case CAM_ISP_RESOURCE_PIX_PATH:
		if (res->res_id == CAM_IFE_PIX_PATH_RES_IPP ||
			res->res_id == CAM_IFE_PIX_PATH_RES_PPP)
			rc = cam_ife_csid_init_config_pxl_path(csid_hw, res);
		else
			rc = cam_ife_csid_init_config_rdi_path(csid_hw, res);

		break;
	default:
		CAM_ERR(CAM_ISP, "CSID:%d Invalid res type state %d",
			csid_hw->hw_intf->hw_idx,
			res->res_type);
		break;
	}

	rc = cam_ife_csid_reset_retain_sw_reg(csid_hw);
	if (rc < 0) {
		CAM_ERR(CAM_ISP, "CSID: Failed in SW reset");
		cam_ife_csid_disable_hw(csid_hw);
		goto end;
	}

	spin_lock_irqsave(&csid_hw->lock_state, flags);
	csid_hw->device_enabled = 1;
	spin_unlock_irqrestore(&csid_hw->lock_state, flags);

end:
	mutex_unlock(&csid_hw->hw_info->hw_mutex);
	return rc;
}

static int cam_ife_csid_deinit_hw(void *hw_priv,
	void *deinit_args, uint32_t arg_size)
{
	int rc = 0;
	struct cam_ife_csid_hw                 *csid_hw;
	struct cam_hw_info                     *csid_hw_info;
	struct cam_isp_resource_node           *res;

	if (!hw_priv || !deinit_args ||
		(arg_size != sizeof(struct cam_isp_resource_node))) {
		CAM_ERR(CAM_ISP, "CSID:Invalid arguments");
		return -EINVAL;
	}

	CAM_DBG(CAM_ISP, "Enter");
	res = (struct cam_isp_resource_node *)deinit_args;
	csid_hw_info = (struct cam_hw_info  *)hw_priv;
	csid_hw = (struct cam_ife_csid_hw   *)csid_hw_info->core_info;

	mutex_lock(&csid_hw->hw_info->hw_mutex);
	if (res->res_state == CAM_ISP_RESOURCE_STATE_RESERVED) {
		CAM_DBG(CAM_ISP, "CSID:%d Res:%d already in De-init state",
			 csid_hw->hw_intf->hw_idx,
			res->res_id);
		goto end;
	}

	switch (res->res_type) {
	case CAM_ISP_RESOURCE_CID:
		CAM_DBG(CAM_ISP, "De-Init ife_csid");
		rc = cam_ife_csid_disable_csi2(csid_hw, res);
		break;
	case CAM_ISP_RESOURCE_PIX_PATH:
		CAM_DBG(CAM_ISP, "De-Init Pix Path: %d\n", res->res_id);
		if (res->res_id == CAM_IFE_PIX_PATH_RES_IPP ||
			res->res_id == CAM_IFE_PIX_PATH_RES_PPP)
			rc = cam_ife_csid_deinit_pxl_path(csid_hw, res);
		else
			rc = cam_ife_csid_deinit_rdi_path(csid_hw, res);

		break;
	default:
		CAM_ERR(CAM_ISP, "CSID:%d Invalid Res type %d",
			 csid_hw->hw_intf->hw_idx,
			res->res_type);
		goto end;
	}

	/* Disable CSID HW */
	CAM_DBG(CAM_ISP, "Disabling CSID Hw\n");
	cam_ife_csid_disable_hw(csid_hw);
	CAM_DBG(CAM_ISP, "%s: Exit\n", __func__);

end:
	mutex_unlock(&csid_hw->hw_info->hw_mutex);
	return rc;
}

static int cam_ife_csid_start(void *hw_priv, void *start_args,
			uint32_t arg_size)
{
	int rc = 0;
	struct cam_ife_csid_hw                 *csid_hw;
	struct cam_hw_info                     *csid_hw_info;
	struct cam_isp_resource_node           *res;
	const struct cam_ife_csid_reg_offset   *csid_reg;

	if (!hw_priv || !start_args ||
		(arg_size != sizeof(struct cam_isp_resource_node))) {
		CAM_ERR(CAM_ISP, "CSID: Invalid args");
		return -EINVAL;
	}

	csid_hw_info = (struct cam_hw_info  *)hw_priv;
	csid_hw = (struct cam_ife_csid_hw   *)csid_hw_info->core_info;
	res = (struct cam_isp_resource_node *)start_args;
	csid_reg = csid_hw->csid_info->csid_reg;

	if ((res->res_type == CAM_ISP_RESOURCE_CID &&
		res->res_id >= CAM_IFE_CSID_CID_MAX) ||
		(res->res_type == CAM_ISP_RESOURCE_PIX_PATH &&
		res->res_id >= CAM_IFE_PIX_PATH_RES_MAX)) {
		CAM_DBG(CAM_ISP, "CSID:%d Invalid res tpe:%d res id:%d",
			csid_hw->hw_intf->hw_idx, res->res_type,
			res->res_id);
		rc = -EINVAL;
		goto end;
	}

	/* Reset sof irq debug fields */
	csid_hw->sof_irq_triggered = false;
	csid_hw->irq_debug_cnt = 0;

	CAM_DBG(CAM_ISP, "CSID:%d res_type :%d res_id:%d",
		csid_hw->hw_intf->hw_idx, res->res_type, res->res_id);

	switch (res->res_type) {
	case CAM_ISP_RESOURCE_CID:
		if (csid_hw->res_type ==  CAM_ISP_IFE_IN_RES_TPG)
			rc = cam_ife_csid_tpg_start(csid_hw, res);
		break;
	case CAM_ISP_RESOURCE_PIX_PATH:
		if (res->res_id == CAM_IFE_PIX_PATH_RES_IPP ||
			res->res_id == CAM_IFE_PIX_PATH_RES_PPP)
			rc = cam_ife_csid_enable_pxl_path(csid_hw, res);
		else
			rc = cam_ife_csid_enable_rdi_path(csid_hw, res);
		break;
	default:
		CAM_ERR(CAM_ISP, "CSID:%d Invalid res type%d",
			 csid_hw->hw_intf->hw_idx,
			res->res_type);
		break;
	}
end:
	return rc;
}

static int cam_ife_csid_stop(void *hw_priv,
	void *stop_args, uint32_t arg_size)
{
	int rc = 0;
	struct cam_ife_csid_hw               *csid_hw;
	struct cam_hw_info                   *csid_hw_info;
	struct cam_isp_resource_node         *res;
	struct cam_csid_hw_stop_args         *csid_stop;
	uint32_t  i;
	uint32_t  res_mask = 0;

	if (!hw_priv || !stop_args ||
		(arg_size != sizeof(struct cam_csid_hw_stop_args))) {
		CAM_ERR(CAM_ISP, "CSID: Invalid args");
		return -EINVAL;
	}
	csid_stop = (struct cam_csid_hw_stop_args  *) stop_args;

	if (!csid_stop->num_res) {
		CAM_ERR(CAM_ISP, "CSID: Invalid args");
		return -EINVAL;
	}

	csid_hw_info = (struct cam_hw_info  *)hw_priv;
	csid_hw = (struct cam_ife_csid_hw   *)csid_hw_info->core_info;
	CAM_DBG(CAM_ISP, "CSID:%d num_res %d",
		csid_hw->hw_intf->hw_idx,
		csid_stop->num_res);

	/* Stop the resource first */
	for (i = 0; i < csid_stop->num_res; i++) {
		res = csid_stop->node_res[i];
		CAM_DBG(CAM_ISP, "CSID:%d res_type %d res_id %d",
			csid_hw->hw_intf->hw_idx,
			res->res_type, res->res_id);
		switch (res->res_type) {
		case CAM_ISP_RESOURCE_CID:
			if (csid_hw->res_type == CAM_ISP_IFE_IN_RES_TPG)
				rc = cam_ife_csid_tpg_stop(csid_hw, res);
			break;
		case CAM_ISP_RESOURCE_PIX_PATH:
			res_mask |= (1 << res->res_id);
			if (res->res_id == CAM_IFE_PIX_PATH_RES_IPP ||
				res->res_id == CAM_IFE_PIX_PATH_RES_PPP)
				rc = cam_ife_csid_disable_pxl_path(csid_hw,
					res, csid_stop->stop_cmd);
			else
				rc = cam_ife_csid_disable_rdi_path(csid_hw,
					res, csid_stop->stop_cmd);

			break;
		default:
			CAM_ERR(CAM_ISP, "CSID:%d Invalid res type%d",
				csid_hw->hw_intf->hw_idx,
				res->res_type);
			break;
		}
	}

	if (res_mask)
		rc = cam_ife_csid_poll_stop_status(csid_hw, res_mask);

	for (i = 0; i < csid_stop->num_res; i++) {
		res = csid_stop->node_res[i];
		res->res_state = CAM_ISP_RESOURCE_STATE_INIT_HW;
	}

	CAM_DBG(CAM_ISP,  "%s: Exit\n", __func__);

	return rc;

}

static int cam_ife_csid_read(void *hw_priv,
	void *read_args, uint32_t arg_size)
{
	CAM_ERR(CAM_ISP, "CSID: un supported");

	return -EINVAL;
}

static int cam_ife_csid_write(void *hw_priv,
	void *write_args, uint32_t arg_size)
{
	CAM_ERR(CAM_ISP, "CSID: un supported");
	return -EINVAL;
}

static int cam_ife_csid_sof_irq_debug(
	struct cam_ife_csid_hw *csid_hw, void *cmd_args)
{
	int i = 0;
	uint32_t val = 0;
	bool sof_irq_enable = false;
	const struct cam_ife_csid_reg_offset    *csid_reg;
	struct cam_hw_soc_info                  *soc_info;

	csid_reg = csid_hw->csid_info->csid_reg;
	soc_info = &csid_hw->hw_info->soc_info;

	if (*((uint32_t *)cmd_args) == 1)
		sof_irq_enable = true;

	if (csid_hw->hw_info->hw_state ==
		CAM_HW_STATE_POWER_DOWN) {
		CAM_WARN(CAM_ISP,
			"CSID powered down unable to %s sof irq",
			(sof_irq_enable == true) ? "enable" : "disable");
		return 0;
	}

	if (csid_reg->ipp_reg) {
		val = cam_io_r_mb(soc_info->reg_map[0].mem_base +
			csid_reg->ipp_reg->csid_pxl_irq_mask_addr);

		if (val) {
			if (sof_irq_enable)
				val |= CSID_PATH_INFO_INPUT_SOF;
			else
				val &= ~CSID_PATH_INFO_INPUT_SOF;

			cam_io_w_mb(val, soc_info->reg_map[0].mem_base +
				csid_reg->ipp_reg->csid_pxl_irq_mask_addr);
			val = 0;
		}
	}

	for (i = 0; i < csid_reg->cmn_reg->num_rdis; i++) {
		val = cam_io_r_mb(soc_info->reg_map[0].mem_base +
			csid_reg->rdi_reg[i]->csid_rdi_irq_mask_addr);
		if (val) {
			if (sof_irq_enable)
				val |= CSID_PATH_INFO_INPUT_SOF;
			else
				val &= ~CSID_PATH_INFO_INPUT_SOF;

			cam_io_w_mb(val, soc_info->reg_map[0].mem_base +
				csid_reg->rdi_reg[i]->csid_rdi_irq_mask_addr);
			val = 0;
		}
	}

	if (sof_irq_enable) {
		csid_hw->csid_debug |= CSID_DEBUG_ENABLE_SOF_IRQ;
		csid_hw->sof_irq_triggered = true;
	} else {
		csid_hw->csid_debug &= ~CSID_DEBUG_ENABLE_SOF_IRQ;
		csid_hw->sof_irq_triggered = false;
	}

	CAM_INFO(CAM_ISP, "SOF freeze: CSID SOF irq %s",
		(sof_irq_enable == true) ? "enabled" : "disabled");

	return 0;
}

static int cam_ife_csid_set_csid_clock(
	struct cam_ife_csid_hw *csid_hw, void *cmd_args)
{
	struct cam_ife_csid_clock_update_args *clk_update = NULL;

	if (!csid_hw)
		return -EINVAL;

	clk_update =
		(struct cam_ife_csid_clock_update_args *)cmd_args;

	csid_hw->clk_rate = clk_update->clk_rate;
	CAM_INFO(CAM_ISP, "CSID clock rate %llu", csid_hw->clk_rate);

	return 0;
}

static int cam_ife_csid_set_sensor_dimension(
	struct cam_ife_csid_hw *csid_hw, void *cmd_args)
{
	struct cam_ife_sensor_dimension_update_args *dimension_update = NULL;
	uint32_t i;

	if (!csid_hw)
		return -EINVAL;

	dimension_update =
		(struct cam_ife_sensor_dimension_update_args *)cmd_args;
	csid_hw->ipp_path_config.measure_enabled =
		dimension_update->ipp_path.measure_enabled;
	if (dimension_update->ipp_path.measure_enabled) {
		csid_hw->ipp_path_config.width  =
			dimension_update->ipp_path.width;
		csid_hw->ipp_path_config.height =
			dimension_update->ipp_path.height;
		CAM_DBG(CAM_ISP, "CSID ipp path width %d height %d",
			csid_hw->ipp_path_config.width,
			csid_hw->ipp_path_config.height);
	}
	csid_hw->ppp_path_config.measure_enabled =
		dimension_update->ppp_path.measure_enabled;
	if (dimension_update->ppp_path.measure_enabled) {
		csid_hw->ppp_path_config.width  =
			dimension_update->ppp_path.width;
		csid_hw->ppp_path_config.height =
			dimension_update->ppp_path.height;
		CAM_DBG(CAM_ISP, "CSID ppp path width %d height %d",
			csid_hw->ppp_path_config.width,
			csid_hw->ppp_path_config.height);
	}
	for (i = 0; i <= CAM_IFE_PIX_PATH_RES_RDI_3; i++) {
		csid_hw->rdi_path_config[i].measure_enabled
			= dimension_update->rdi_path[i].measure_enabled;
		if (csid_hw->rdi_path_config[i].measure_enabled) {
			csid_hw->rdi_path_config[i].width =
				dimension_update->rdi_path[i].width;
			csid_hw->rdi_path_config[i].height =
				dimension_update->rdi_path[i].height;
			CAM_DBG(CAM_ISP,
				"CSID rdi path[%d] width %d height %d",
				i, csid_hw->rdi_path_config[i].width,
				csid_hw->rdi_path_config[i].height);
		}
	}

	return 0;
}

static int cam_ife_csid_process_cmd(void *hw_priv,
	uint32_t cmd_type, void *cmd_args, uint32_t arg_size)
{
	int rc = 0;
	struct cam_ife_csid_hw               *csid_hw;
	struct cam_hw_info                   *csid_hw_info;
	struct cam_isp_resource_node         *res = NULL;

	if (!hw_priv || !cmd_args) {
		CAM_ERR(CAM_ISP, "CSID: Invalid arguments");
		return -EINVAL;
	}

	csid_hw_info = (struct cam_hw_info  *)hw_priv;
	csid_hw = (struct cam_ife_csid_hw   *)csid_hw_info->core_info;

	switch (cmd_type) {
	case CAM_IFE_CSID_CMD_GET_TIME_STAMP:
		rc = cam_ife_csid_get_time_stamp(csid_hw, cmd_args);
		if (csid_hw->csid_debug & CSID_DEBUG_ENABLE_HBI_VBI_INFO) {
			res = ((struct cam_csid_get_time_stamp_args *)
				cmd_args)->node_res;
			cam_ife_csid_get_hbi_vbi(csid_hw, res);
		}
		break;
	case CAM_IFE_CSID_SET_CSID_DEBUG:
		rc = cam_ife_csid_set_csid_debug(csid_hw, cmd_args);
		break;
	case CAM_IFE_CSID_SOF_IRQ_DEBUG:
		rc = cam_ife_csid_sof_irq_debug(csid_hw, cmd_args);
		break;
	case CAM_ISP_HW_CMD_CSID_CLOCK_UPDATE:
		rc = cam_ife_csid_set_csid_clock(csid_hw, cmd_args);
		break;
<<<<<<< HEAD
	case CAM_IFE_CSID_SET_INIT_FRAME_DROP:
		rc = cam_ife_csid_set_init_frame_drop(csid_hw, cmd_args);
		break;
	case CAM_IFE_CSID_SET_SENSOR_DIMENSION_CFG:
		rc = cam_ife_csid_set_sensor_dimension(csid_hw, cmd_args);
=======
	case CAM_IFE_CSID_ENABLE_IRQ:
		rc = cam_soc_util_irq_enable(&csid_hw->hw_info->soc_info);
		if (rc < 0)
			CAM_ERR(CAM_ISP, "IRQ enable failed");
>>>>>>> fbab955f
		break;
	default:
		CAM_ERR(CAM_ISP, "CSID:%d unsupported cmd:%d",
			csid_hw->hw_intf->hw_idx, cmd_type);
		rc = -EINVAL;
		break;
	}

	return rc;

}

irqreturn_t cam_ife_csid_irq(int irq_num, void *data)
{
	struct cam_ife_csid_hw                         *csid_hw;
	struct cam_hw_soc_info                         *soc_info;
	const struct cam_ife_csid_reg_offset           *csid_reg;
	const struct cam_ife_csid_csi2_rx_reg_offset   *csi2_reg;
	struct cam_ife_csid_path_cfg                   *path_data;
	const struct cam_ife_csid_pxl_reg_offset       *pxl_reg;
	const struct cam_ife_csid_rdi_reg_offset       *rdi_reg;
	uint32_t i, irq_status_top, irq_status_rx, irq_status_ipp = 0;
	uint32_t irq_status_rdi[4] = {0, 0, 0, 0};
	uint32_t val, val2, irq_status_ppp = 0;
	bool fatal_err_detected = false;
	uint32_t sof_irq_debug_en = 0;
	unsigned long flags;

	if (!data) {
		CAM_ERR(CAM_ISP, "CSID: Invalid arguments");
		return IRQ_HANDLED;
	}

	csid_hw = (struct cam_ife_csid_hw *)data;
	CAM_DBG(CAM_ISP, "CSID %d IRQ Handling", csid_hw->hw_intf->hw_idx);

	csid_reg = csid_hw->csid_info->csid_reg;
	soc_info = &csid_hw->hw_info->soc_info;
	csi2_reg = csid_reg->csi2_reg;

	/* read */
	irq_status_top = cam_io_r_mb(soc_info->reg_map[0].mem_base +
		csid_reg->cmn_reg->csid_top_irq_status_addr);

	irq_status_rx = cam_io_r_mb(soc_info->reg_map[0].mem_base +
		csid_reg->csi2_reg->csid_csi2_rx_irq_status_addr);

	if (csid_reg->cmn_reg->num_pix)
		irq_status_ipp = cam_io_r_mb(soc_info->reg_map[0].mem_base +
			csid_reg->ipp_reg->csid_pxl_irq_status_addr);

	if (csid_reg->cmn_reg->num_ppp)
		irq_status_ppp = cam_io_r_mb(soc_info->reg_map[0].mem_base +
			csid_reg->ppp_reg->csid_pxl_irq_status_addr);


	for (i = 0; i < csid_reg->cmn_reg->num_rdis; i++)
		irq_status_rdi[i] = cam_io_r_mb(soc_info->reg_map[0].mem_base +
		csid_reg->rdi_reg[i]->csid_rdi_irq_status_addr);

	/* clear */
	cam_io_w_mb(irq_status_rx, soc_info->reg_map[0].mem_base +
		csid_reg->csi2_reg->csid_csi2_rx_irq_clear_addr);
	if (csid_reg->cmn_reg->num_pix)
		cam_io_w_mb(irq_status_ipp, soc_info->reg_map[0].mem_base +
			csid_reg->ipp_reg->csid_pxl_irq_clear_addr);

	if (csid_reg->cmn_reg->num_ppp)
		cam_io_w_mb(irq_status_ppp, soc_info->reg_map[0].mem_base +
			csid_reg->ppp_reg->csid_pxl_irq_clear_addr);

	for (i = 0; i < csid_reg->cmn_reg->num_rdis; i++) {
		cam_io_w_mb(irq_status_rdi[i], soc_info->reg_map[0].mem_base +
			csid_reg->rdi_reg[i]->csid_rdi_irq_clear_addr);
	}
	cam_io_w_mb(1, soc_info->reg_map[0].mem_base +
		csid_reg->cmn_reg->csid_irq_cmd_addr);

	CAM_ERR_RATE_LIMIT(CAM_ISP,
		"CSID %d irq status 0x%x 0x%x 0x%x 0x%x 0x%x 0x%x 0x%x",
		csid_hw->hw_intf->hw_idx, irq_status_top,
		irq_status_rx, irq_status_ipp, irq_status_ppp,
		irq_status_rdi[0], irq_status_rdi[1], irq_status_rdi[2]);

	if (irq_status_rx & BIT(csid_reg->csi2_reg->csi2_rst_done_shift_val)) {
		CAM_DBG(CAM_ISP, "csi rx reset complete");
		complete(&csid_hw->csid_csi2_complete);
	}

	spin_lock_irqsave(&csid_hw->lock_state, flags);
	if (csid_hw->device_enabled == 1) {
		if (irq_status_rx & CSID_CSI2_RX_ERROR_LANE0_FIFO_OVERFLOW) {
			fatal_err_detected = true;
			goto handle_fatal_error;
		}
		if (irq_status_rx & CSID_CSI2_RX_ERROR_LANE1_FIFO_OVERFLOW) {
			fatal_err_detected = true;
			goto handle_fatal_error;
		}
		if (irq_status_rx & CSID_CSI2_RX_ERROR_LANE2_FIFO_OVERFLOW) {
			fatal_err_detected = true;
			goto handle_fatal_error;
		}
		if (irq_status_rx & CSID_CSI2_RX_ERROR_LANE3_FIFO_OVERFLOW) {
			fatal_err_detected = true;
			goto handle_fatal_error;
		}
		if (irq_status_rx & CSID_CSI2_RX_ERROR_TG_FIFO_OVERFLOW) {
			fatal_err_detected = true;
			goto handle_fatal_error;
		}
		if (irq_status_rx & CSID_CSI2_RX_ERROR_CPHY_EOT_RECEPTION) {
			csid_hw->error_irq_count++;
		}
		if (irq_status_rx & CSID_CSI2_RX_ERROR_CPHY_SOT_RECEPTION) {
			csid_hw->error_irq_count++;
		}
		if (irq_status_rx & CSID_CSI2_RX_ERROR_STREAM_UNDERFLOW) {
			csid_hw->error_irq_count++;
		}
		if (irq_status_rx & CSID_CSI2_RX_ERROR_UNBOUNDED_FRAME) {
			csid_hw->error_irq_count++;
		}
	}

	if (csid_hw->error_irq_count >
		CAM_IFE_CSID_MAX_IRQ_ERROR_COUNT) {
		fatal_err_detected = true;
		csid_hw->error_irq_count = 0;
	}

handle_fatal_error:
	spin_unlock_irqrestore(&csid_hw->lock_state, flags);
	if (fatal_err_detected) {
		CAM_INFO(CAM_ISP,
			"CSID: %d cnt: %d Halt csi2 rx irq_status_rx:0x%x",
			csid_hw->hw_intf->hw_idx, csid_hw->csi2_cfg_cnt,
			irq_status_rx);
		cam_ife_csid_halt_csi2(csid_hw);
	}

	if (csid_hw->csid_debug & CSID_DEBUG_ENABLE_EOT_IRQ) {
		if (irq_status_rx & CSID_CSI2_RX_INFO_PHY_DL0_EOT_CAPTURED) {
			CAM_INFO_RATE_LIMIT(CAM_ISP,
				"CSID:%d PHY_DL0_EOT_CAPTURED",
				csid_hw->hw_intf->hw_idx);
		}
		if (irq_status_rx & CSID_CSI2_RX_INFO_PHY_DL1_EOT_CAPTURED) {
			CAM_INFO_RATE_LIMIT(CAM_ISP,
				"CSID:%d PHY_DL1_EOT_CAPTURED",
				csid_hw->hw_intf->hw_idx);
		}
		if (irq_status_rx & CSID_CSI2_RX_INFO_PHY_DL2_EOT_CAPTURED) {
			CAM_INFO_RATE_LIMIT(CAM_ISP,
				"CSID:%d PHY_DL2_EOT_CAPTURED",
				csid_hw->hw_intf->hw_idx);
		}
		if (irq_status_rx & CSID_CSI2_RX_INFO_PHY_DL3_EOT_CAPTURED) {
			CAM_INFO_RATE_LIMIT(CAM_ISP,
				"CSID:%d PHY_DL3_EOT_CAPTURED",
				csid_hw->hw_intf->hw_idx);
		}
	}

	if (csid_hw->csid_debug & CSID_DEBUG_ENABLE_SOT_IRQ) {
		if (irq_status_rx & CSID_CSI2_RX_INFO_PHY_DL0_SOT_CAPTURED) {
			CAM_INFO_RATE_LIMIT(CAM_ISP,
				"CSID:%d PHY_DL0_SOT_CAPTURED",
				csid_hw->hw_intf->hw_idx);
		}
		if (irq_status_rx & CSID_CSI2_RX_INFO_PHY_DL1_SOT_CAPTURED) {
			CAM_INFO_RATE_LIMIT(CAM_ISP,
				"CSID:%d PHY_DL1_SOT_CAPTURED",
				csid_hw->hw_intf->hw_idx);
		}
		if (irq_status_rx & CSID_CSI2_RX_INFO_PHY_DL2_SOT_CAPTURED) {
			CAM_INFO_RATE_LIMIT(CAM_ISP,
				"CSID:%d PHY_DL2_SOT_CAPTURED",
				csid_hw->hw_intf->hw_idx);
		}
		if (irq_status_rx & CSID_CSI2_RX_INFO_PHY_DL3_SOT_CAPTURED) {
			CAM_INFO_RATE_LIMIT(CAM_ISP,
				"CSID:%d PHY_DL3_SOT_CAPTURED",
				csid_hw->hw_intf->hw_idx);
		}
	}

	if ((csid_hw->csid_debug & CSID_DEBUG_ENABLE_LONG_PKT_CAPTURE) &&
		(irq_status_rx & CSID_CSI2_RX_INFO_LONG_PKT_CAPTURED)) {
		CAM_INFO_RATE_LIMIT(CAM_ISP, "CSID:%d LONG_PKT_CAPTURED",
			csid_hw->hw_intf->hw_idx);
		val = cam_io_r_mb(soc_info->reg_map[0].mem_base +
			csi2_reg->csid_csi2_rx_captured_long_pkt_0_addr);
		CAM_INFO_RATE_LIMIT(CAM_ISP,
			"CSID:%d long packet VC :%d DT:%d WC:%d",
			csid_hw->hw_intf->hw_idx,
			(val >> 22), ((val >> 16) & 0x3F), (val & 0xFFFF));
		val = cam_io_r_mb(soc_info->reg_map[0].mem_base +
			csi2_reg->csid_csi2_rx_captured_long_pkt_1_addr);
		CAM_INFO_RATE_LIMIT(CAM_ISP, "CSID:%d long packet ECC :%d",
			csid_hw->hw_intf->hw_idx, val);
		val = cam_io_r_mb(soc_info->reg_map[0].mem_base +
			csi2_reg->csid_csi2_rx_captured_long_pkt_ftr_addr);
		CAM_INFO_RATE_LIMIT(CAM_ISP,
			"CSID:%d long pkt cal CRC:%d expected CRC:%d",
			csid_hw->hw_intf->hw_idx, (val >> 16), (val & 0xFFFF));
	}
	if ((csid_hw->csid_debug & CSID_DEBUG_ENABLE_SHORT_PKT_CAPTURE) &&
		(irq_status_rx & CSID_CSI2_RX_INFO_SHORT_PKT_CAPTURED)) {
		CAM_INFO_RATE_LIMIT(CAM_ISP, "CSID:%d SHORT_PKT_CAPTURED",
			csid_hw->hw_intf->hw_idx);
		val = cam_io_r_mb(soc_info->reg_map[0].mem_base +
			csi2_reg->csid_csi2_rx_captured_short_pkt_0_addr);
		CAM_INFO_RATE_LIMIT(CAM_ISP,
			"CSID:%d short pkt VC :%d DT:%d LC:%d",
			csid_hw->hw_intf->hw_idx,
			(val >> 22), ((val >> 16) & 0x1F), (val & 0xFFFF));
		val = cam_io_r_mb(soc_info->reg_map[0].mem_base +
			csi2_reg->csid_csi2_rx_captured_short_pkt_1_addr);
		CAM_INFO_RATE_LIMIT(CAM_ISP, "CSID:%d short packet ECC :%d",
			csid_hw->hw_intf->hw_idx, val);
	}

	if ((csid_hw->csid_debug & CSID_DEBUG_ENABLE_CPHY_PKT_CAPTURE) &&
		(irq_status_rx & CSID_CSI2_RX_INFO_CPHY_PKT_HDR_CAPTURED)) {
		CAM_INFO_RATE_LIMIT(CAM_ISP, "CSID:%d CPHY_PKT_HDR_CAPTURED",
			csid_hw->hw_intf->hw_idx);
		val = cam_io_r_mb(soc_info->reg_map[0].mem_base +
			csi2_reg->csid_csi2_rx_captured_cphy_pkt_hdr_addr);
		CAM_INFO_RATE_LIMIT(CAM_ISP,
			"CSID:%d cphy packet VC :%d DT:%d WC:%d",
			csid_hw->hw_intf->hw_idx,
			(val >> 22), ((val >> 16) & 0x1F), (val & 0xFFFF));
	}

	/*read the IPP errors */
	if (csid_reg->cmn_reg->num_pix) {
		/* IPP reset done bit */
		if (irq_status_ipp &
			BIT(csid_reg->cmn_reg->path_rst_done_shift_val)) {
			complete(&csid_hw->csid_ipp_complete);
		}

		if ((irq_status_ipp & CSID_PATH_INFO_INPUT_SOF) &&
			(csid_hw->csid_debug & CSID_DEBUG_ENABLE_SOF_IRQ)) {
			CAM_INFO_RATE_LIMIT(CAM_ISP, "CSID:%d IPP SOF received",
				csid_hw->hw_intf->hw_idx);
			if (csid_hw->sof_irq_triggered)
				csid_hw->irq_debug_cnt++;
		}

		if ((irq_status_ipp & CSID_PATH_INFO_INPUT_SOF) &&
			(csid_hw->init_frame_drop) &&
			(csid_hw->ipp_res.res_state ==
			CAM_ISP_RESOURCE_STATE_STREAMING)) {
			csid_hw->res_sof_cnt[CAM_IFE_PIX_PATH_RES_IPP]++;
			CAM_DBG(CAM_ISP,
				"CSID:%d IPP SOF cnt:%d init_frame_drop:%d",
				csid_hw->hw_intf->hw_idx,
				csid_hw->res_sof_cnt[CAM_IFE_PIX_PATH_RES_IPP],
				csid_hw->init_frame_drop);
			if (csid_hw->res_sof_cnt[CAM_IFE_PIX_PATH_RES_IPP] ==
				csid_hw->init_frame_drop) {
				pxl_reg = csid_reg->ipp_reg;
				path_data = csid_hw->ipp_res.res_priv;
				if (path_data->sync_mode ==
					CAM_ISP_HW_SYNC_MASTER) {
					val = cam_io_r_mb(
					soc_info->reg_map[0].mem_base +
					pxl_reg->csid_pxl_ctrl_addr);

					val |=
					CAM_CSID_RESUME_AT_FRAME_BOUNDARY;
					cam_io_w_mb(val,
					soc_info->reg_map[0].mem_base +
					pxl_reg->csid_pxl_ctrl_addr);

				} else if (path_data->sync_mode ==
					CAM_ISP_HW_SYNC_NONE) {
					cam_io_w_mb(
					CAM_CSID_RESUME_AT_FRAME_BOUNDARY,
					soc_info->reg_map[0].mem_base +
					pxl_reg->csid_pxl_ctrl_addr);
				}

				if (!(csid_hw->csid_debug &
					CSID_DEBUG_ENABLE_SOF_IRQ)) {
					val = cam_io_r_mb(
					soc_info->reg_map[0].mem_base +
					pxl_reg->csid_pxl_irq_mask_addr);
					val &= ~(CSID_PATH_INFO_INPUT_SOF);
					cam_io_w_mb(val,
					soc_info->reg_map[0].mem_base +
					pxl_reg->csid_pxl_irq_mask_addr);
				}
			}
		}

		if ((irq_status_ipp & CSID_PATH_INFO_INPUT_EOF) &&
			(csid_hw->csid_debug & CSID_DEBUG_ENABLE_EOF_IRQ))
			CAM_INFO_RATE_LIMIT(CAM_ISP, "CSID:%d IPP EOF received",
				csid_hw->hw_intf->hw_idx);

		if ((irq_status_ipp & CSID_PATH_ERROR_CCIF_VIOLATION) ||
			(irq_status_ipp & CSID_PATH_ERROR_FIFO_OVERFLOW)) {
			CAM_ERR_RATE_LIMIT(CAM_ISP,
				"CSID:%d irq_status_ipp:0x%x",
				csid_hw->hw_intf->hw_idx, irq_status_ipp);
			if (irq_status_ipp & CSID_PATH_ERROR_FIFO_OVERFLOW) {
				/* Stop IPP path immediately */
				cam_io_w_mb(CAM_CSID_HALT_IMMEDIATELY,
					soc_info->reg_map[0].mem_base +
					csid_reg->ipp_reg->csid_pxl_ctrl_addr);
			}
		}

		if ((irq_status_ipp & CSID_PATH_ERROR_PIX_COUNT) ||
			(irq_status_ipp & CSID_PATH_ERROR_LINE_COUNT)) {
			val = cam_io_r_mb(soc_info->reg_map[0].mem_base +
			csid_reg->ipp_reg->csid_pxl_format_measure0_addr);

			CAM_ERR(CAM_ISP,
				"CSID:%d irq_status_ipp:0x%x",
				csid_hw->hw_intf->hw_idx, irq_status_ipp);
			CAM_ERR(CAM_ISP,
			"Expected sz 0x%x*0x%x actual sz 0x%x*0x%x",
			csid_hw->ipp_path_config.height,
			csid_hw->ipp_path_config.width,
			((val >>
			csid_reg->cmn_reg->format_measure_height_shift_val) &
			csid_reg->cmn_reg->format_measure_height_mask_val),
			val &
			csid_reg->cmn_reg->format_measure_width_mask_val);
		}
	}

	/*read PPP errors */
	if (csid_reg->cmn_reg->num_ppp) {
		/* PPP reset done bit */
		if (irq_status_ppp &
			BIT(csid_reg->cmn_reg->path_rst_done_shift_val)) {
			complete(&csid_hw->csid_ppp_complete);
		}

		if ((irq_status_ppp & CSID_PATH_INFO_INPUT_SOF) &&
			(csid_hw->csid_debug & CSID_DEBUG_ENABLE_SOF_IRQ)) {
			CAM_INFO_RATE_LIMIT(CAM_ISP, "CSID:%d PPP SOF received",
				csid_hw->hw_intf->hw_idx);
			if (csid_hw->sof_irq_triggered)
				csid_hw->irq_debug_cnt++;
		}

		if ((irq_status_ppp & CSID_PATH_INFO_INPUT_SOF) &&
			(csid_hw->init_frame_drop) &&
			(csid_hw->ppp_res.res_state ==
			CAM_ISP_RESOURCE_STATE_STREAMING)) {
			csid_hw->res_sof_cnt[CAM_IFE_PIX_PATH_RES_PPP]++;
			CAM_DBG(CAM_ISP,
				"CSID:%d PPP SOF cnt:%d init_frame_drop:%d",
				csid_hw->hw_intf->hw_idx,
				csid_hw->res_sof_cnt[CAM_IFE_PIX_PATH_RES_PPP],
				csid_hw->init_frame_drop);
			if (csid_hw->res_sof_cnt[CAM_IFE_PIX_PATH_RES_PPP] ==
				csid_hw->init_frame_drop) {
				path_data = csid_hw->ppp_res.res_priv;
				pxl_reg = csid_reg->ppp_reg;
				if (path_data->sync_mode ==
					CAM_ISP_HW_SYNC_MASTER) {
					val = cam_io_r_mb(
					soc_info->reg_map[0].mem_base +
					pxl_reg->csid_pxl_ctrl_addr);

					val |=
					CAM_CSID_RESUME_AT_FRAME_BOUNDARY;
					cam_io_w_mb(val,
					soc_info->reg_map[0].mem_base +
					pxl_reg->csid_pxl_ctrl_addr);
				} else if (path_data->sync_mode ==
					CAM_ISP_HW_SYNC_NONE) {
					cam_io_w_mb(
					CAM_CSID_RESUME_AT_FRAME_BOUNDARY,
						soc_info->reg_map[0].mem_base +
						pxl_reg->csid_pxl_ctrl_addr);
				}

				if (!(csid_hw->csid_debug &
					CSID_DEBUG_ENABLE_SOF_IRQ)) {
					val = cam_io_r_mb(
					soc_info->reg_map[0].mem_base +
					pxl_reg->csid_pxl_irq_mask_addr);
					val &= ~(CSID_PATH_INFO_INPUT_SOF);
					cam_io_w_mb(val,
					soc_info->reg_map[0].mem_base +
					pxl_reg->csid_pxl_irq_mask_addr);
				}
			}
		}

		if ((irq_status_ppp & CSID_PATH_INFO_INPUT_EOF) &&
			(csid_hw->csid_debug & CSID_DEBUG_ENABLE_EOF_IRQ))
			CAM_INFO_RATE_LIMIT(CAM_ISP, "CSID:%d PPP EOF received",
				csid_hw->hw_intf->hw_idx);

		if ((irq_status_ppp & CSID_PATH_ERROR_CCIF_VIOLATION) ||
			(irq_status_ppp & CSID_PATH_ERROR_FIFO_OVERFLOW)) {
			CAM_ERR_RATE_LIMIT(CAM_ISP,
				"CSID:%d irq_status_ppp:0x%x",
				csid_hw->hw_intf->hw_idx, irq_status_ppp);
			if (irq_status_ppp & CSID_PATH_ERROR_FIFO_OVERFLOW) {
				/* Stop PPP path immediately */
				cam_io_w_mb(CAM_CSID_HALT_IMMEDIATELY,
					soc_info->reg_map[0].mem_base +
					csid_reg->ppp_reg->csid_pxl_ctrl_addr);
			}
		}

		if ((irq_status_ppp & CSID_PATH_ERROR_PIX_COUNT) ||
			(irq_status_ppp & CSID_PATH_ERROR_LINE_COUNT)) {
			val = cam_io_r_mb(soc_info->reg_map[0].mem_base +
			csid_reg->ppp_reg->csid_pxl_format_measure0_addr);

			CAM_ERR(CAM_ISP,
				"CSID:%d irq_status_ppp:0x%x",
				csid_hw->hw_intf->hw_idx, irq_status_ppp);
			CAM_ERR(CAM_ISP,
			"Expected sz 0x%x*0x%x actual sz 0x%x*0x%x",
			csid_hw->ppp_path_config.height,
			csid_hw->ppp_path_config.width,
			((val >>
			csid_reg->cmn_reg->format_measure_height_shift_val) &
			csid_reg->cmn_reg->format_measure_height_mask_val),
			val &
			csid_reg->cmn_reg->format_measure_width_mask_val);
		}
	}

	for (i = 0; i < csid_reg->cmn_reg->num_rdis; i++) {
		path_data = (struct cam_ife_csid_path_cfg *)
			csid_hw->rdi_res[i].res_priv;
		rdi_reg = csid_reg->rdi_reg[i];
		if (irq_status_rdi[i] &
			BIT(csid_reg->cmn_reg->path_rst_done_shift_val)) {
			complete(&csid_hw->csid_rdin_complete[i]);
		}

		if ((irq_status_rdi[i] & CSID_PATH_INFO_INPUT_SOF) &&
			(csid_hw->csid_debug & CSID_DEBUG_ENABLE_SOF_IRQ)) {
			CAM_INFO_RATE_LIMIT(CAM_ISP,
				"CSID RDI:%d SOF received", i);
			if (csid_hw->sof_irq_triggered)
				csid_hw->irq_debug_cnt++;
		}

		if ((irq_status_rdi[i] & CSID_PATH_INFO_INPUT_SOF) &&
			(path_data->init_frame_drop) &&
			(csid_hw->rdi_res[i].res_state ==
			CAM_ISP_RESOURCE_STATE_STREAMING)) {
			csid_hw->res_sof_cnt[i]++;
			CAM_DBG(CAM_ISP,
				"CSID:%d RDI:%d SOF cnt:%d init_frame_drop:%d",
				csid_hw->hw_intf->hw_idx, i,
				csid_hw->res_sof_cnt[i],
				path_data->init_frame_drop);
			if (csid_hw->res_sof_cnt[i] ==
				path_data->init_frame_drop) {
				cam_io_w_mb(CAM_CSID_RESUME_AT_FRAME_BOUNDARY,
					soc_info->reg_map[0].mem_base +
					rdi_reg->csid_rdi_ctrl_addr);

				if (!(csid_hw->csid_debug &
					CSID_DEBUG_ENABLE_SOF_IRQ)) {
					val = cam_io_r_mb(
					soc_info->reg_map[0].mem_base +
					rdi_reg->csid_rdi_irq_mask_addr);
					val &= ~(CSID_PATH_INFO_INPUT_SOF);
					cam_io_w_mb(val,
					soc_info->reg_map[0].mem_base +
					rdi_reg->csid_rdi_irq_mask_addr);
				}
			}
		}

		if ((irq_status_rdi[i]  & CSID_PATH_INFO_INPUT_EOF) &&
			(csid_hw->csid_debug & CSID_DEBUG_ENABLE_EOF_IRQ))
			CAM_INFO_RATE_LIMIT(CAM_ISP,
				"CSID RDI:%d EOF received", i);

		if ((irq_status_rdi[i] & CSID_PATH_ERROR_CCIF_VIOLATION) ||
			(irq_status_rdi[i] & CSID_PATH_ERROR_FIFO_OVERFLOW)) {
			CAM_ERR_RATE_LIMIT(CAM_ISP,
				"CSID:%d irq_status_rdi[%d]:0x%x",
				csid_hw->hw_intf->hw_idx, i,
				irq_status_rdi[i]);
		}
		if (irq_status_rdi[i] & CSID_PATH_ERROR_FIFO_OVERFLOW) {
			/* Stop RDI path immediately */
			cam_io_w_mb(CAM_CSID_HALT_IMMEDIATELY,
				soc_info->reg_map[0].mem_base +
				csid_reg->rdi_reg[i]->csid_rdi_ctrl_addr);
		}

		if ((irq_status_rdi[i] & CSID_PATH_ERROR_PIX_COUNT) ||
			(irq_status_rdi[i] & CSID_PATH_ERROR_LINE_COUNT)) {
			val = cam_io_r_mb(soc_info->reg_map[0].mem_base +
			csid_reg->rdi_reg[i]->csid_rdi_format_measure0_addr);
			val2 = cam_io_r_mb(soc_info->reg_map[0].mem_base +
			csid_reg->rdi_reg[i]->csid_rdi_format_measure_cfg1_addr
			);
			CAM_ERR(CAM_ISP,
				"CSID:%d irq_status_rdi[%d]:0x%x",
				csid_hw->hw_intf->hw_idx, i,
				irq_status_rdi[i]);
			CAM_ERR(CAM_ISP,
			"Expected sz 0x%x*0x%x actual sz 0x%x*0x%x",
			((val2 >>
			csid_reg->cmn_reg->format_measure_height_shift_val) &
			csid_reg->cmn_reg->format_measure_height_mask_val),
			val2 &
			csid_reg->cmn_reg->format_measure_width_mask_val,
			((val >>
			csid_reg->cmn_reg->format_measure_height_shift_val) &
			csid_reg->cmn_reg->format_measure_height_mask_val),
			val &
			csid_reg->cmn_reg->format_measure_width_mask_val);
		}
	}

	if (csid_hw->irq_debug_cnt >= CAM_CSID_IRQ_SOF_DEBUG_CNT_MAX) {
		cam_ife_csid_sof_irq_debug(csid_hw, &sof_irq_debug_en);
		csid_hw->irq_debug_cnt = 0;
	}

	CAM_DBG(CAM_ISP, "IRQ Handling exit");
	return IRQ_HANDLED;
}

int cam_ife_csid_hw_probe_init(struct cam_hw_intf  *csid_hw_intf,
	uint32_t csid_idx)
{
	int rc = -EINVAL;
	uint32_t i;
	uint32_t num_paths;
	struct cam_ife_csid_path_cfg         *path_data;
	struct cam_ife_csid_cid_data         *cid_data;
	struct cam_hw_info                   *csid_hw_info;
	struct cam_ife_csid_hw               *ife_csid_hw = NULL;

	if (csid_idx >= CAM_IFE_CSID_HW_RES_MAX) {
		CAM_ERR(CAM_ISP, "Invalid csid index:%d", csid_idx);
		return rc;
	}

	csid_hw_info = (struct cam_hw_info  *) csid_hw_intf->hw_priv;
	ife_csid_hw  = (struct cam_ife_csid_hw  *) csid_hw_info->core_info;

	ife_csid_hw->hw_intf = csid_hw_intf;
	ife_csid_hw->hw_info = csid_hw_info;

	CAM_DBG(CAM_ISP, "type %d index %d",
		ife_csid_hw->hw_intf->hw_type, csid_idx);

	ife_csid_hw->device_enabled = 0;
	ife_csid_hw->hw_info->hw_state = CAM_HW_STATE_POWER_DOWN;
	mutex_init(&ife_csid_hw->hw_info->hw_mutex);
	spin_lock_init(&ife_csid_hw->hw_info->hw_lock);
	spin_lock_init(&ife_csid_hw->lock_state);
	init_completion(&ife_csid_hw->hw_info->hw_complete);

	init_completion(&ife_csid_hw->csid_top_complete);
	init_completion(&ife_csid_hw->csid_csi2_complete);
	init_completion(&ife_csid_hw->csid_ipp_complete);
	init_completion(&ife_csid_hw->csid_ppp_complete);
	for (i = 0; i < CAM_IFE_CSID_RDI_MAX; i++)
		init_completion(&ife_csid_hw->csid_rdin_complete[i]);

	rc = cam_ife_csid_init_soc_resources(&ife_csid_hw->hw_info->soc_info,
			cam_ife_csid_irq, ife_csid_hw);
	if (rc < 0) {
		CAM_ERR(CAM_ISP, "CSID:%d Failed to init_soc", csid_idx);
		goto err;
	}

	ife_csid_hw->hw_intf->hw_ops.get_hw_caps = cam_ife_csid_get_hw_caps;
	ife_csid_hw->hw_intf->hw_ops.init        = cam_ife_csid_init_hw;
	ife_csid_hw->hw_intf->hw_ops.deinit      = cam_ife_csid_deinit_hw;
	ife_csid_hw->hw_intf->hw_ops.reset       = cam_ife_csid_reset;
	ife_csid_hw->hw_intf->hw_ops.reserve     = cam_ife_csid_reserve;
	ife_csid_hw->hw_intf->hw_ops.release     = cam_ife_csid_release;
	ife_csid_hw->hw_intf->hw_ops.start       = cam_ife_csid_start;
	ife_csid_hw->hw_intf->hw_ops.stop        = cam_ife_csid_stop;
	ife_csid_hw->hw_intf->hw_ops.read        = cam_ife_csid_read;
	ife_csid_hw->hw_intf->hw_ops.write       = cam_ife_csid_write;
	ife_csid_hw->hw_intf->hw_ops.process_cmd = cam_ife_csid_process_cmd;

	num_paths = ife_csid_hw->csid_info->csid_reg->cmn_reg->num_pix +
		ife_csid_hw->csid_info->csid_reg->cmn_reg->num_rdis;
	/* Initialize the CID resource */
	for (i = 0; i < num_paths; i++) {
		ife_csid_hw->cid_res[i].res_type = CAM_ISP_RESOURCE_CID;
		ife_csid_hw->cid_res[i].res_id = i;
		ife_csid_hw->cid_res[i].res_state  =
					CAM_ISP_RESOURCE_STATE_AVAILABLE;
		ife_csid_hw->cid_res[i].hw_intf = ife_csid_hw->hw_intf;

		cid_data = kzalloc(sizeof(struct cam_ife_csid_cid_data),
					GFP_KERNEL);
		if (!cid_data) {
			rc = -ENOMEM;
			goto err;
		}
		ife_csid_hw->cid_res[i].res_priv = cid_data;
	}

	/* Initialize the IPP resources */
	if (ife_csid_hw->csid_info->csid_reg->cmn_reg->num_pix) {
		ife_csid_hw->ipp_res.res_type = CAM_ISP_RESOURCE_PIX_PATH;
		ife_csid_hw->ipp_res.res_id = CAM_IFE_PIX_PATH_RES_IPP;
		ife_csid_hw->ipp_res.res_state =
			CAM_ISP_RESOURCE_STATE_AVAILABLE;
		ife_csid_hw->ipp_res.hw_intf = ife_csid_hw->hw_intf;
		path_data = kzalloc(sizeof(*path_data),
					GFP_KERNEL);
		if (!path_data) {
			rc = -ENOMEM;
			goto err;
		}
		ife_csid_hw->ipp_res.res_priv = path_data;
	}

	/* Initialize PPP resource */
	if (ife_csid_hw->csid_info->csid_reg->cmn_reg->num_ppp) {
		ife_csid_hw->ppp_res.res_type = CAM_ISP_RESOURCE_PIX_PATH;
		ife_csid_hw->ppp_res.res_id = CAM_IFE_PIX_PATH_RES_PPP;
		ife_csid_hw->ppp_res.res_state =
			CAM_ISP_RESOURCE_STATE_AVAILABLE;
		ife_csid_hw->ppp_res.hw_intf = ife_csid_hw->hw_intf;
		path_data = kzalloc(sizeof(*path_data),
					GFP_KERNEL);
		if (!path_data) {
			rc = -ENOMEM;
			goto err;
		}
		ife_csid_hw->ppp_res.res_priv = path_data;
	}

	/* Initialize the RDI resource */
	for (i = 0; i < ife_csid_hw->csid_info->csid_reg->cmn_reg->num_rdis;
				i++) {
		/* res type is from RDI 0 to RDI3 */
		ife_csid_hw->rdi_res[i].res_type =
			CAM_ISP_RESOURCE_PIX_PATH;
		ife_csid_hw->rdi_res[i].res_id = i;
		ife_csid_hw->rdi_res[i].res_state =
			CAM_ISP_RESOURCE_STATE_AVAILABLE;
		ife_csid_hw->rdi_res[i].hw_intf = ife_csid_hw->hw_intf;

		path_data = kzalloc(sizeof(*path_data),
			GFP_KERNEL);
		if (!path_data) {
			rc = -ENOMEM;
			goto err;
		}
		ife_csid_hw->rdi_res[i].res_priv = path_data;
	}

	ife_csid_hw->csid_debug = 0;
	ife_csid_hw->error_irq_count = 0;
	ife_csid_hw->first_sof_ts = 0;
	ife_csid_hw->ipp_path_config.measure_enabled = 0;
	ife_csid_hw->ppp_path_config.measure_enabled = 0;
	for (i = 0; i <= CAM_IFE_PIX_PATH_RES_RDI_3; i++)
		ife_csid_hw->rdi_path_config[i].measure_enabled = 0;

	/* Check if ppi bridge is present or not? */
	ife_csid_hw->ppi_enable = of_property_read_bool(
		csid_hw_info->soc_info.pdev->dev.of_node,
		"ppi-enable");

	if (!ife_csid_hw->ppi_enable)
		return 0;

	/* Initialize the PPI bridge */
	for (i = 0; i < CAM_CSID_PPI_HW_MAX; i++) {
		rc = cam_csid_ppi_hw_init(&ife_csid_hw->ppi_hw_intf[i], i);
		if (rc < 0) {
			CAM_ERR(CAM_ISP, "PPI init failed for PPI %d", i);
			break;
		}
	}
err:
	if (rc) {
		kfree(ife_csid_hw->ipp_res.res_priv);
		kfree(ife_csid_hw->ppp_res.res_priv);
		for (i = 0; i <
			ife_csid_hw->csid_info->csid_reg->cmn_reg->num_rdis;
			i++)
			kfree(ife_csid_hw->rdi_res[i].res_priv);

		for (i = 0; i < CAM_IFE_CSID_CID_RES_MAX; i++)
			kfree(ife_csid_hw->cid_res[i].res_priv);

	}

	return rc;
}


int cam_ife_csid_hw_deinit(struct cam_ife_csid_hw *ife_csid_hw)
{
	int rc = -EINVAL;
	uint32_t i;

	if (!ife_csid_hw) {
		CAM_ERR(CAM_ISP, "Invalid param");
		return rc;
	}

	/* release the privdate data memory from resources */
	kfree(ife_csid_hw->ipp_res.res_priv);
	kfree(ife_csid_hw->ppp_res.res_priv);
	for (i = 0; i <
		ife_csid_hw->csid_info->csid_reg->cmn_reg->num_rdis;
		i++) {
		kfree(ife_csid_hw->rdi_res[i].res_priv);
	}
	for (i = 0; i < CAM_IFE_CSID_CID_RES_MAX; i++)
		kfree(ife_csid_hw->cid_res[i].res_priv);

	cam_ife_csid_deinit_soc_resources(&ife_csid_hw->hw_info->soc_info);

	return 0;
}<|MERGE_RESOLUTION|>--- conflicted
+++ resolved
@@ -3295,18 +3295,15 @@
 	case CAM_ISP_HW_CMD_CSID_CLOCK_UPDATE:
 		rc = cam_ife_csid_set_csid_clock(csid_hw, cmd_args);
 		break;
-<<<<<<< HEAD
 	case CAM_IFE_CSID_SET_INIT_FRAME_DROP:
 		rc = cam_ife_csid_set_init_frame_drop(csid_hw, cmd_args);
 		break;
 	case CAM_IFE_CSID_SET_SENSOR_DIMENSION_CFG:
 		rc = cam_ife_csid_set_sensor_dimension(csid_hw, cmd_args);
-=======
 	case CAM_IFE_CSID_ENABLE_IRQ:
 		rc = cam_soc_util_irq_enable(&csid_hw->hw_info->soc_info);
 		if (rc < 0)
 			CAM_ERR(CAM_ISP, "IRQ enable failed");
->>>>>>> fbab955f
 		break;
 	default:
 		CAM_ERR(CAM_ISP, "CSID:%d unsupported cmd:%d",
