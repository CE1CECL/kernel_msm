--- conflicted
+++ resolved
@@ -3031,9 +3031,7 @@
 	}
 
 	return rc;
-<<<<<<< HEAD
-
-=======
+
 }
 
 static char *cam_csid_status_to_str(uint32_t status)
@@ -3157,7 +3155,6 @@
 		CRM_TASK_PRIORITY_0);
 
 	return rc;
->>>>>>> 15457316
 }
 
 irqreturn_t cam_ife_csid_irq(int irq_num, void *data)
@@ -3280,13 +3277,10 @@
 		CAM_IFE_CSID_MAX_IRQ_ERROR_COUNT) {
 		fatal_err_detected = true;
 		csid_hw->error_irq_count = 0;
-<<<<<<< HEAD
-=======
 	} else if (need_dump_csid_err) {
 		cam_csid_dispatch_irq(csid_hw,
 			CAM_ISP_HW_ERROR_CSID_NON_FATAL,
 			irq_status);
->>>>>>> 15457316
 	}
 
 handle_fatal_error:
