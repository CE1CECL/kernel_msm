--- conflicted
+++ resolved
@@ -35,11 +35,8 @@
 #define PROPERTY_MAXSIZE 32
 
 #define MSM_EEPROM_MEMORY_MAP_MAX_SIZE         80
-<<<<<<< HEAD
 #define MSM_EEPROM_MAX_MEM_MAP_CNT             32
-=======
 #define MSM_EEPROM_MAX_MEM_MAP_CNT             47
->>>>>>> fbab955f
 #define MSM_EEPROM_MEM_MAP_PROPERTIES_CNT      8
 
 enum cam_eeprom_state {
