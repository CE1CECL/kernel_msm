/* Copyright (c) 2017-2019, The Linux Foundation. All rights reserved.
 *
 * This program is free software; you can redistribute it and/or modify
 * it under the terms of the GNU General Public License version 2 and
 * only version 2 as published by the Free Software Foundation.
 *
 * This program is distributed in the hope that it will be useful,
 * but WITHOUT ANY WARRANTY; without even the implied warranty of
 * MERCHANTABILITY or FITNESS FOR A PARTICULAR PURPOSE.  See the
 * GNU General Public License for more details.
 */
#ifndef _CAM_OIS_DEV_H_
#define _CAM_OIS_DEV_H_

#include <linux/i2c.h>
#include <linux/gpio.h>
#include <media/v4l2-event.h>
#include <media/v4l2-subdev.h>
#include <media/v4l2-ioctl.h>
#include <media/cam_sensor.h>
#include <cam_sensor_i2c.h>
#include <cam_sensor_spi.h>
#include <cam_sensor_io.h>
#include <cam_cci_dev.h>
#include <cam_req_mgr_util.h>
#include <cam_req_mgr_interface.h>
#include <cam_mem_mgr.h>
#include <cam_subdev.h>
#include "cam_soc_util.h"
#include "cam_context.h"

#define DEFINE_MSM_MUTEX(mutexname) \
	static struct mutex mutexname = __MUTEX_INITIALIZER(mutexname)
#define READ_OUT_TIME                   5000000 /*5ms*/
#define CAM_OIS_SHIFT_DATA_BUFFER_SIZE  15
#define MAX_FAIL_CNT                    3

struct cam_ois_ctrl_t;

enum cam_ois_state {
	CAM_OIS_INIT,
	CAM_OIS_ACQUIRE,
	CAM_OIS_CONFIG,
	CAM_OIS_START,
};

enum cam_ois_timer_state_t {
	CAM_OIS_TIME_INIT,
	CAM_OIS_TIME_ACTIVE,
	CAM_OIS_TIME_INACTIVE,
	CAM_OIS_TIME_ERROR,
};

/**
 * struct cam_ois_registered_driver_t - registered driver info
 * @platform_driver      :   flag indicates if platform driver is registered
 * @i2c_driver           :   flag indicates if i2c driver is registered
 *
 */
struct cam_ois_registered_driver_t {
	bool platform_driver;
	bool i2c_driver;
};

/**
 * struct cam_ois_i2c_info_t - I2C info
 * @slave_addr      :   slave address
 * @i2c_freq_mode   :   i2c frequency mode
 *
 */
struct cam_ois_i2c_info_t {
	uint16_t slave_addr;
	uint8_t i2c_freq_mode;
};

/**
 * struct cam_ois_soc_private - ois soc private data structure
 * @ois_name        :   ois name
 * @i2c_info        :   i2c info structure
 * @power_info      :   ois power info
 *
 */
struct cam_ois_soc_private {
	const char *ois_name;
	struct cam_ois_i2c_info_t i2c_info;
	struct cam_sensor_power_ctrl_t power_info;
};

/**
 * struct cam_ois_intf_params - bridge interface params
 * @device_hdl   : Device Handle
 * @session_hdl  : Session Handle
 * @ops          : KMD operations
 * @crm_cb       : Callback API pointers
 */
struct cam_ois_intf_params {
	int32_t device_hdl;
	int32_t session_hdl;
	int32_t link_hdl;
	struct cam_req_mgr_kmd_ops ops;
	struct cam_req_mgr_crm_cb *crm_cb;
};

/**
 * struct cam_ois_shift_buffer - OIS shift data ring buffer
 * @buffer          :   array of shift data readout
 * @write_pos       :   next position to write
 * @is_full         :   flag of full buffer
 */
struct cam_ois_shift_buffer {
	struct cam_ois_shift buffer[CAM_OIS_SHIFT_DATA_BUFFER_SIZE];
	int32_t write_pos;
<<<<<<< HEAD
	int32_t af_read_times;
=======
>>>>>>> fbab955f
	bool is_full;
};

/**
 * struct cam_ois_timer_t - OIS shift reader timer
 * @hr_timer        :   timer
 * @ois_wq          :   worker queue of actual worker procedure
 * @g_work          :   actual worker
 * @ois_timer_state :   state of timer
 * @o_ctrl          :   ois control structure
 * @i2c_fail_count  :   number of i2c fails
 */
struct cam_ois_timer_t {
	struct hrtimer hr_timer;
	struct workqueue_struct *ois_wq;
	struct work_struct g_work;
	enum cam_ois_timer_state_t ois_timer_state;
	struct cam_ois_ctrl_t *o_ctrl;
	int i2c_fail_count;
};

/**
 * struct cam_ois_ctrl_t - OIS ctrl private data
 * @device_name     :   ois device_name
 * @pdev            :   platform device
 * @ois_mutex       :   ois mutex
 * @soc_info        :   ois soc related info
 * @io_master_info  :   Information about the communication master
 * @cci_i2c_master  :   I2C structure
 * @v4l2_dev_str    :   V4L2 device structure
 * @bridge_intf     :   bridge interface params
 * @i2c_init_data   :   ois i2c init settings
 * @i2c_mode_data   :   ois i2c mode settings
 * @i2c_calib_data  :   ois i2c calib settings
 * @ois_device_type :   ois device type
 * @cam_ois_state   :   ois_device_state
 * @ois_fw_flag     :   flag for firmware download
 * @is_ois_calib    :   flag for Calibration data
 * @opcode          :   ois opcode
 * @device_name     :   Device name
 * @buf             :   ois shift data buffer
 * @timer           :   ois timer
 * @ois_shift_mutex :   ois shift mutex
 */
struct cam_ois_ctrl_t {
	char device_name[CAM_CTX_DEV_NAME_MAX_LENGTH];
	struct platform_device *pdev;
	struct mutex ois_mutex;
	struct cam_hw_soc_info soc_info;
	struct camera_io_master io_master_info;
	enum cci_i2c_master_t cci_i2c_master;
	enum cci_device_num cci_num;
	struct cam_subdev v4l2_dev_str;
	struct cam_ois_intf_params bridge_intf;
	struct i2c_settings_array i2c_init_data;
	struct i2c_settings_array i2c_calib_data;
	struct i2c_settings_array i2c_mode_data;
	enum msm_camera_device_type_t ois_device_type;
	enum cam_ois_state cam_ois_state;
	char ois_name[32];
	uint8_t ois_fw_flag;
	uint8_t is_ois_calib;
	struct cam_ois_opcode opcode;
	struct cam_ois_shift_buffer buf;
	struct cam_ois_timer_t timer;
	struct mutex ois_shift_mutex;
<<<<<<< HEAD
=======
	uint32_t ois_version;
>>>>>>> fbab955f
};

#endif /*_CAM_OIS_DEV_H_ */<|MERGE_RESOLUTION|>--- conflicted
+++ resolved
@@ -110,10 +110,7 @@
 struct cam_ois_shift_buffer {
 	struct cam_ois_shift buffer[CAM_OIS_SHIFT_DATA_BUFFER_SIZE];
 	int32_t write_pos;
-<<<<<<< HEAD
 	int32_t af_read_times;
-=======
->>>>>>> fbab955f
 	bool is_full;
 };
 
@@ -180,10 +177,7 @@
 	struct cam_ois_shift_buffer buf;
 	struct cam_ois_timer_t timer;
 	struct mutex ois_shift_mutex;
-<<<<<<< HEAD
-=======
 	uint32_t ois_version;
->>>>>>> fbab955f
 };
 
 #endif /*_CAM_OIS_DEV_H_ */