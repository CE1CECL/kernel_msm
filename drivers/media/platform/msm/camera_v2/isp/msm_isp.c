<<<<<<< HEAD
/* Copyright (c) 2013-2016, The Linux Foundation. All rights reserved.
=======
/* Copyright (c) 2013-2018, The Linux Foundation. All rights reserved.
>>>>>>> e045a95c
 *
 * This program is free software; you can redistribute it and/or modify
 * it under the terms of the GNU General Public License version 2 and
 * only version 2 as published by the Free Software Foundation.
 *
 * This program is distributed in the hope that it will be useful,
 * but WITHOUT ANY WARRANTY; without even the implied warranty of
 * MERCHANTABILITY or FITNESS FOR A PARTICULAR PURPOSE.  See the
 * GNU General Public License for more details.
 */

#include <linux/delay.h>
#include <linux/clk.h>
#include <linux/io.h>
#include <linux/module.h>
#include <linux/proc_fs.h>
#include <linux/debugfs.h>
#include <linux/videodev2.h>
#include <linux/of_device.h>
#include <linux/qcom_iommu.h>
#include <linux/sched_clock.h>
#include <media/v4l2-subdev.h>
#include <media/v4l2-device.h>
#include <media/v4l2-ioctl.h>
#include <media/v4l2-event.h>

#include "msm_isp.h"
#include "msm_isp_util.h"
#include "msm_isp_axi_util.h"
#include "msm_isp_stats_util.h"
#include "msm_sd.h"
<<<<<<< HEAD
=======
#include "msm_isp48.h"
#include "msm_isp47.h"
#include "msm_isp46.h"
#include "msm_isp44.h"
>>>>>>> e045a95c
#include "msm_isp40.h"
#include "msm_isp32.h"

static const struct of_device_id msm_vfe_dt_match[] = {
	{
		.compatible = "qcom,vfe40",
		.data = &vfe40_hw_info,
	},
	{
		.compatible = "qcom,vfe32",
		.data = &vfe32_hw_info,
	},
	{}
};

MODULE_DEVICE_TABLE(of, msm_vfe_dt_match);

static const struct platform_device_id msm_vfe_dev_id[] = {
	{"msm_vfe32", (kernel_ulong_t) &vfe32_hw_info},
	{}
};
#define MAX_OVERFLOW_COUNTERS  29
#define OVERFLOW_LENGTH 1024
#define OVERFLOW_BUFFER_LENGTH 64
static char stat_line[OVERFLOW_LENGTH];

struct msm_isp_statistics stats;
struct msm_isp_ub_info ub_info;
static char *stats_str[MAX_OVERFLOW_COUNTERS] = {
	"imgmaster0_overflow_cnt",
	"imgmaster1_overflow_cnt",
	"imgmaster2_overflow_cnt",
	"imgmaster3_overflow_cnt",
	"imgmaster4_overflow_cnt",
	"imgmaster5_overflow_cnt",
	"imgmaster6_overflow_cnt",
	"be_overflow_cnt",
	"bg_overflow_cnt",
	"bf_overflow_cnt",
	"awb_overflow_cnt",
	"rs_overflow_cnt",
	"cs_overflow_cnt",
	"ihist_overflow_cnt",
	"skinbhist_overflow_cnt",
	"bfscale_overflow_cnt",
	"ISP_VFE0_client_info.active",
	"ISP_VFE0_client_info.ab",
	"ISP_VFE0_client_info.ib",
	"ISP_VFE1_client_info.active",
	"ISP_VFE1_client_info.ab",
	"ISP_VFE1_client_info.ib",
	"ISP_CPP_client_info.active",
	"ISP_CPP_client_info.ab",
	"ISP_CPP_client_info.ib",
	"ISP_last_overflow.ab",
	"ISP_last_overflow.ib",
	"ISP_VFE_CLK_RATE",
	"ISP_CPP_CLK_RATE",
};

#define MAX_DEPTH_BW_REQ_HISTORY 25
#define MAX_BW_HISTORY_BUFF_LEN  6144
#define MAX_BW_HISTORY_LINE_BUFF_LEN 512

#define MAX_UB_INFO_BUFF_LEN  1024
#define MAX_UB_INFO_LINE_BUFF_LEN 256

static struct msm_isp_bw_req_info
		msm_isp_bw_request_history[MAX_DEPTH_BW_REQ_HISTORY];
static int msm_isp_bw_request_history_idx;
static char bw_request_history_buff[MAX_BW_HISTORY_BUFF_LEN];
static char ub_info_buffer[MAX_UB_INFO_BUFF_LEN];
static spinlock_t req_history_lock;
static int vfe_debugfs_statistics_open(struct inode *inode, struct file *file)
{
	file->private_data = inode->i_private;
	return 0;
}

static ssize_t vfe_debugfs_statistics_read(struct file *t_file, char *t_char,
	size_t t_size_t, loff_t *t_loff_t)
{
	int i;
	uint64_t *ptr;
	char buffer[OVERFLOW_BUFFER_LENGTH] = {0};
	struct vfe_device *vfe_dev = (struct vfe_device *)
		t_file->private_data;
	struct msm_isp_statistics *stats = vfe_dev->stats;

	memset(stat_line, 0, sizeof(stat_line));
	msm_isp_util_get_bandwidth_stats(vfe_dev, stats);
	ptr = (uint64_t *)(stats);
	for (i = 0; i < MAX_OVERFLOW_COUNTERS; i++) {
		strlcat(stat_line, stats_str[i], sizeof(stat_line));
		strlcat(stat_line, "     ", sizeof(stat_line));
		snprintf(buffer, sizeof(buffer), "%llu", ptr[i]);
		strlcat(stat_line, buffer, sizeof(stat_line));
		strlcat(stat_line, "\r\n", sizeof(stat_line));
	}
	return simple_read_from_buffer(t_char, t_size_t,
		t_loff_t, stat_line, strlen(stat_line));
}

static ssize_t vfe_debugfs_statistics_write(struct file *t_file,
	const char *t_char, size_t t_size_t, loff_t *t_loff_t)
{
	struct vfe_device *vfe_dev = (struct vfe_device *)
		t_file->private_data;
	struct msm_isp_statistics *stats = vfe_dev->stats;
	memset(stats, 0, sizeof(struct msm_isp_statistics));

	return sizeof(struct msm_isp_statistics);
}

static int bw_history_open(struct inode *inode, struct file *file)
{
	file->private_data = inode->i_private;
	return 0;
}

static ssize_t bw_history_read(struct file *t_file, char *t_char,
	size_t t_size_t, loff_t *t_loff_t)
{
	int i;
	char *out_buffer = bw_request_history_buff;
	char line_buffer[MAX_BW_HISTORY_LINE_BUFF_LEN] = {0};
	struct msm_isp_bw_req_info *isp_req_hist =
		(struct msm_isp_bw_req_info *) t_file->private_data;

	memset(out_buffer, 0, MAX_BW_HISTORY_BUFF_LEN);

	snprintf(line_buffer, sizeof(line_buffer),
		"Bus bandwidth request history in chronological order:\n");
	strlcat(out_buffer, line_buffer, sizeof(bw_request_history_buff));

	snprintf(line_buffer, sizeof(line_buffer),
		"MSM_ISP_MIN_AB = %u, MSM_ISP_MIN_IB = %u\n\n",
		MSM_ISP_MIN_AB, MSM_ISP_MIN_IB);
	strlcat(out_buffer, line_buffer, sizeof(bw_request_history_buff));

	for (i = 0; i < MAX_DEPTH_BW_REQ_HISTORY; i++) {
		snprintf(line_buffer, sizeof(line_buffer),
		 "idx = %d, client = %u, timestamp = %llu, ab = %llu, ib = %llu\n"
		 "ISP0.active = %x, ISP0.ab = %llu, ISP0.ib = %llu\n"
		 "ISP1.active = %x, ISP1.ab = %llu, ISP1.ib = %llu\n"
		 "CPP.active = %x, CPP.ab = %llu, CPP.ib = %llu\n\n",
		 i, isp_req_hist[i].client, isp_req_hist[i].timestamp,
		 isp_req_hist[i].total_ab, isp_req_hist[i].total_ib,
		 isp_req_hist[i].client_info[0].active,
		 isp_req_hist[i].client_info[0].ab,
		 isp_req_hist[i].client_info[0].ib,
		 isp_req_hist[i].client_info[1].active,
		 isp_req_hist[i].client_info[1].ab,
		 isp_req_hist[i].client_info[1].ib,
		 isp_req_hist[i].client_info[2].active,
		 isp_req_hist[i].client_info[2].ab,
		 isp_req_hist[i].client_info[2].ib);
		strlcat(out_buffer, line_buffer,
		sizeof(bw_request_history_buff));
	}
	return simple_read_from_buffer(t_char, t_size_t,
		t_loff_t, out_buffer, strlen(out_buffer));
}

static ssize_t bw_history_write(struct file *t_file,
	const char *t_char, size_t t_size_t, loff_t *t_loff_t)
{
	struct msm_isp_bw_req_info *isp_req_hist =
		(struct msm_isp_bw_req_info *) t_file->private_data;

	memset(isp_req_hist, 0, sizeof(msm_isp_bw_request_history));
	msm_isp_bw_request_history_idx = 0;
	return sizeof(msm_isp_bw_request_history);
}

static int ub_info_open(struct inode *inode, struct file *file)
{
	file->private_data = inode->i_private;
	return 0;
}

static ssize_t ub_info_read(struct file *t_file, char *t_char,
	size_t t_size_t, loff_t *t_loff_t)
{
	int i;
	char *out_buffer = ub_info_buffer;
	char line_buffer[MAX_UB_INFO_LINE_BUFF_LEN] = {0};
	struct vfe_device *vfe_dev =
		(struct vfe_device *) t_file->private_data;
	struct msm_isp_ub_info *ub_info = vfe_dev->ub_info;

	memset(out_buffer, 0, MAX_UB_INFO_LINE_BUFF_LEN);
	snprintf(line_buffer, sizeof(line_buffer),
		"wm_ub_policy_type = %d\n"
		"num_wm = %d\n"
		"wm_ub = %d\n",
		ub_info->policy, ub_info->num_wm, ub_info->wm_ub);
	strlcat(out_buffer, line_buffer,
	    sizeof(ub_info_buffer));
	for (i = 0; i < ub_info->num_wm; i++) {
		snprintf(line_buffer, sizeof(line_buffer),
			"data[%d] = 0x%x, addr[%d] = 0x%llx\n",
			i, ub_info->data[i], i, ub_info->addr[i]);
		strlcat(out_buffer, line_buffer,
			sizeof(ub_info_buffer));
	}

	return simple_read_from_buffer(t_char, t_size_t,
		t_loff_t, out_buffer, strlen(out_buffer));
}

static ssize_t ub_info_write(struct file *t_file,
	const char *t_char, size_t t_size_t, loff_t *t_loff_t)
{
	struct vfe_device *vfe_dev =
		(struct vfe_device *) t_file->private_data;
	struct msm_isp_ub_info *ub_info = vfe_dev->ub_info;

	memset(ub_info, 0, sizeof(struct msm_isp_ub_info));

	return sizeof(struct msm_isp_ub_info);
}

static const struct file_operations vfe_debugfs_error = {
	.open = vfe_debugfs_statistics_open,
	.read = vfe_debugfs_statistics_read,
	.write = vfe_debugfs_statistics_write,
};

static const struct file_operations bw_history_ops = {
	.open = bw_history_open,
	.read = bw_history_read,
	.write = bw_history_write,
};

static const struct file_operations ub_info_ops = {
	.open = ub_info_open,
	.read = ub_info_read,
	.write = ub_info_write,
};

void msm_isp_update_req_history(uint32_t client, uint64_t ab,
				 uint64_t ib,
				 struct msm_isp_bandwidth_info *client_info,
				 unsigned long long ts)
{
	int i;

	spin_lock(&req_history_lock);
	msm_isp_bw_request_history[msm_isp_bw_request_history_idx].client =
		client;
	msm_isp_bw_request_history[msm_isp_bw_request_history_idx].timestamp =
		ts;
	msm_isp_bw_request_history[msm_isp_bw_request_history_idx].total_ab =
		ab;
	msm_isp_bw_request_history[msm_isp_bw_request_history_idx].total_ib =
		ib;

	for (i = 0; i < MAX_ISP_CLIENT; i++) {
		msm_isp_bw_request_history[msm_isp_bw_request_history_idx].
			client_info[i].active = client_info[i].active;
		msm_isp_bw_request_history[msm_isp_bw_request_history_idx].
			client_info[i].ab = client_info[i].ab;
		msm_isp_bw_request_history[msm_isp_bw_request_history_idx].
			client_info[i].ib = client_info[i].ib;
	}

	msm_isp_bw_request_history_idx = (msm_isp_bw_request_history_idx + 1)
			 % MAX_DEPTH_BW_REQ_HISTORY;
	spin_unlock(&req_history_lock);
}

<<<<<<< HEAD
static int vfe_probe(struct platform_device *pdev)
{
=======
void msm_isp_update_last_overflow_ab_ib(struct vfe_device *vfe_dev)
{
	spin_lock(&req_history_lock);
	vfe_dev->msm_isp_last_overflow_ab =
	msm_isp_bw_request_history[msm_isp_bw_request_history_idx].total_ab;
	vfe_dev->msm_isp_last_overflow_ib =
	msm_isp_bw_request_history[msm_isp_bw_request_history_idx].total_ib;
	spin_unlock(&req_history_lock);
}


#ifdef CONFIG_COMPAT
static long msm_isp_dqevent(struct file *file, struct v4l2_fh *vfh, void *arg)
{
	long rc;
	if (is_compat_task()) {
		struct msm_isp_event_data32 *event_data32;
		struct msm_isp_event_data  *event_data;
		struct v4l2_event isp_event;
		struct v4l2_event *isp_event_user;

		memset(&isp_event, 0, sizeof(isp_event));
		rc = v4l2_event_dequeue(vfh, &isp_event,
				file->f_flags & O_NONBLOCK);
		if (rc)
			return rc;
		event_data = (struct msm_isp_event_data *)
				isp_event.u.data;
		isp_event_user = (struct v4l2_event *)arg;
		memcpy(isp_event_user, &isp_event,
				sizeof(*isp_event_user));
		event_data32 = (struct msm_isp_event_data32 *)
			isp_event_user->u.data;
		memset(event_data32, 0,
				sizeof(struct msm_isp_event_data32));
		event_data32->timestamp.tv_sec =
				event_data->timestamp.tv_sec;
		event_data32->timestamp.tv_usec =
				event_data->timestamp.tv_usec;
		event_data32->mono_timestamp.tv_sec =
				event_data->mono_timestamp.tv_sec;
		event_data32->mono_timestamp.tv_usec =
				event_data->mono_timestamp.tv_usec;
		event_data32->frame_id = event_data->frame_id;
		memcpy(&(event_data32->u), &(event_data->u),
					sizeof(event_data32->u));
	} else {
		rc = v4l2_event_dequeue(vfh, arg,
				file->f_flags & O_NONBLOCK);
	}
	return rc;
}
#else
static long msm_isp_dqevent(struct file *file, struct v4l2_fh *vfh, void *arg)
{
	return v4l2_event_dequeue(vfh, arg,
			file->f_flags & O_NONBLOCK);
}
#endif

static long msm_isp_subdev_do_ioctl(
	struct file *file, unsigned int cmd, void *arg)
{
	struct video_device *vdev = video_devdata(file);
	struct v4l2_subdev *sd = vdev_to_v4l2_subdev(vdev);
	struct v4l2_fh *vfh = file->private_data;

	switch (cmd) {
	case VIDIOC_DQEVENT: {
		if (!(sd->flags & V4L2_SUBDEV_FL_HAS_EVENTS))
			return -ENOIOCTLCMD;
		return msm_isp_dqevent(file, vfh, arg);
	}
	break;
	case VIDIOC_SUBSCRIBE_EVENT:
		return v4l2_subdev_call(sd, core, subscribe_event, vfh, arg);

	case VIDIOC_UNSUBSCRIBE_EVENT:
		return v4l2_subdev_call(sd, core, unsubscribe_event, vfh, arg);

	default:
		return v4l2_subdev_call(sd, core, ioctl, cmd, arg);
	}
}

static struct v4l2_subdev_core_ops msm_vfe_v4l2_subdev_core_ops = {
	.ioctl = msm_isp_ioctl,
	.subscribe_event = msm_isp_subscribe_event,
	.unsubscribe_event = msm_isp_unsubscribe_event,
};

static struct v4l2_subdev_ops msm_vfe_v4l2_subdev_ops = {
	.core = &msm_vfe_v4l2_subdev_core_ops,
};

static struct v4l2_subdev_internal_ops msm_vfe_subdev_internal_ops = {
	.open = msm_isp_open_node,
	.close = msm_isp_close_node,
};

static long msm_isp_v4l2_fops_ioctl(struct file *file, unsigned int cmd,
	unsigned long arg)
{
	return video_usercopy(file, cmd, arg, msm_isp_subdev_do_ioctl);
}

static void isp_vma_open(struct vm_area_struct *vma)
{
	pr_debug("%s: open called\n", __func__);
}

static void isp_vma_close(struct vm_area_struct *vma)
{
	pr_debug("%s: close called\n", __func__);
}

static int isp_vma_fault(struct vm_area_struct *vma, struct vm_fault *vmf)
{
	struct page *page;
	struct vfe_device *vfe_dev = vma->vm_private_data;
	struct isp_proc *isp_page = NULL;

	isp_page = vfe_dev->isp_page;

	pr_debug("%s: vfeid:%d u_virt_addr:0x%lx k_virt_addr:%pK\n",
		__func__, vfe_dev->pdev->id, vma->vm_start,
		(void *)isp_page);
	if (isp_page != NULL) {
		page = virt_to_page(isp_page);
		get_page(page);
		vmf->page = page;
		isp_page->kernel_sofid =
			vfe_dev->axi_data.src_info[VFE_PIX_0].frame_id;
		isp_page->vfeid = vfe_dev->pdev->id;
	}
	return 0;
}

static const struct vm_operations_struct isp_vm_ops = {
	.open = isp_vma_open,
	.close = isp_vma_close,
	.fault = isp_vma_fault,
};

static int msm_isp_v4l2_fops_mmap(struct file *filep,
	struct vm_area_struct *vma)
{
	int ret =  -EINVAL;
	struct video_device *vdev = video_devdata(filep);
	struct v4l2_subdev *sd = vdev_to_v4l2_subdev(vdev);
	struct vfe_device *vfe_dev = v4l2_get_subdevdata(sd);

	vma->vm_ops = &isp_vm_ops;
	vma->vm_flags |=
		(unsigned long)(VM_DONTEXPAND | VM_DONTDUMP);
	vma->vm_private_data = vfe_dev;
	isp_vma_open(vma);
	ret = 0;
	pr_debug("%s: isp mmap is called vm_start: 0x%lx\n",
		__func__, vma->vm_start);
	return ret;
}

static struct v4l2_file_operations msm_isp_v4l2_fops = {
#ifdef CONFIG_COMPAT
	.compat_ioctl32 = msm_isp_v4l2_fops_ioctl,
#endif
	.unlocked_ioctl = msm_isp_v4l2_fops_ioctl,
	.mmap = msm_isp_v4l2_fops_mmap
};

static int vfe_set_common_data(struct platform_device *pdev)
{
	struct v4l2_subdev *sd = NULL;
	struct vfe_device *vfe_dev = NULL;

	sd = (struct v4l2_subdev *)platform_get_drvdata(pdev);
	if (!sd) {
		pr_err("%s: Error! Cannot find subdev\n", __func__);
		return -EPERM;
	}
	vfe_dev = (struct vfe_device *)v4l2_get_subdevdata(sd);
	if (!vfe_dev) {
		pr_err("%s: Error! Cannot find vfe_dev\n", __func__);
		return -EPERM;
	}

	vfe_dev->common_data = (struct msm_vfe_common_dev_data *)
		pdev->dev.platform_data;

	vfe_dev->common_data->dual_vfe_res = &dualvfe;
	vfe_dev->common_data->dual_vfe_res->axi_data[vfe_dev->pdev->id] =
		&vfe_dev->axi_data;
	vfe_dev->common_data->dual_vfe_res->stats_data[vfe_dev->pdev->id] =
		&vfe_dev->stats_data;
	vfe_dev->common_data->dual_vfe_res->vfe_dev[vfe_dev->pdev->id] =
		vfe_dev;
	return 0;
}

static int vfe_probe(struct platform_device *pdev)
{
	struct vfe_parent_device *vfe_parent_dev;
	int rc = 0;
	struct device_node *node;
	struct platform_device *new_dev = NULL;
	uint32_t i = 0;
	char name[10] = "\0";

	vfe_parent_dev = kzalloc(sizeof(struct vfe_parent_device),
		GFP_KERNEL);
	if (!vfe_parent_dev) {
		rc = -ENOMEM;
		goto end;
	}

	vfe_parent_dev->common_sd = kzalloc(
		sizeof(struct msm_vfe_common_subdev), GFP_KERNEL);
	if (!vfe_parent_dev->common_sd) {
		rc = -ENOMEM;
		goto probe_fail1;
	}

	vfe_parent_dev->common_sd->common_data = &vfe_common_data;
	memset(&vfe_common_data, 0, sizeof(vfe_common_data));
	spin_lock_init(&vfe_common_data.common_dev_data_lock);
	spin_lock_init(&vfe_common_data.common_dev_axi_lock);

	of_property_read_u32(pdev->dev.of_node,
		"num_child", &vfe_parent_dev->num_hw_sd);

	for (i = 0; i < vfe_parent_dev->num_hw_sd; i++) {
		node = NULL;
		snprintf(name, sizeof(name), "qcom,vfe%d", i);
		node = of_find_node_by_name(NULL, name);
		if (!node) {
			pr_err("%s: Error! Cannot find node in dtsi %s\n",
				__func__, name);
			goto probe_fail2;
		}
		new_dev = of_find_device_by_node(node);
		if (!new_dev) {
			pr_err("%s: Failed to find device on bus %s\n",
				__func__, node->name);
			goto probe_fail2;
		}
		vfe_parent_dev->child_list[i] = new_dev;
		new_dev->dev.platform_data =
			(void *)vfe_parent_dev->common_sd->common_data;
		rc = vfe_set_common_data(new_dev);
		if (rc < 0)
			goto probe_fail2;
	}

	vfe_parent_dev->num_sd = vfe_parent_dev->num_hw_sd;
	vfe_parent_dev->pdev = pdev;

	return rc;

probe_fail2:
	kfree(vfe_parent_dev->common_sd);
probe_fail1:
	kfree(vfe_parent_dev);
end:
	return rc;
}

int vfe_hw_probe(struct platform_device *pdev)
{
>>>>>>> e045a95c
	struct vfe_device *vfe_dev;
	/*struct msm_cam_subdev_info sd_info;*/
	const struct of_device_id *match_dev;
	int rc = 0;
	pr_err("%s: CAMERA \n", __func__);
	vfe_dev = kzalloc(sizeof(struct vfe_device), GFP_KERNEL);
	if (!vfe_dev) {
		pr_err("%s: no enough memory\n", __func__);
		rc = -ENOMEM;
		goto end;
	}
	vfe_dev->stats = kzalloc(sizeof(struct msm_isp_statistics), GFP_KERNEL);
	if (!vfe_dev->stats) {
		pr_err("%s: no enough memory\n", __func__);
		rc = -ENOMEM;
		goto probe_fail1;
	}

	vfe_dev->ub_info = kzalloc(sizeof(struct msm_isp_ub_info), GFP_KERNEL);
	if (!vfe_dev->ub_info) {
		pr_err("%s: no enough memory\n", __func__);
		rc = -ENOMEM;
		goto probe_fail2;
	}
	if (pdev->dev.of_node) {
		pr_err("%s: CAMERA 1 \n", __func__);
		of_property_read_u32((&pdev->dev)->of_node,
			"cell-index", &pdev->id);
		match_dev = of_match_device(msm_vfe_dt_match, &pdev->dev);
		//if (!match_dev) {
		if (1) {
			pr_err("%s: No vfe hardware info\n", __func__);
			rc = -EINVAL;
			goto probe_fail3;
		}
		vfe_dev->hw_info =
			(struct msm_vfe_hardware_info *) match_dev->data;
	} else {
		pr_err("%s: CAMERA 2 \n", __func__);
		vfe_dev->hw_info = (struct msm_vfe_hardware_info *)
			platform_get_device_id(pdev)->driver_data;
	}

	if (!vfe_dev->hw_info) {
		pr_err("%s: No vfe hardware info\n", __func__);
		rc = -EINVAL;
		goto probe_fail3;
	}
<<<<<<< HEAD
=======
	ISP_DBG("%s: device id = %d\n", __func__, pdev->id);

	vfe_dev->pdev = pdev;

	rc = vfe_dev->hw_info->vfe_ops.platform_ops.get_platform_data(vfe_dev);
	if (rc < 0) {
		pr_err("%s: failed to get platform resources\n", __func__);
		rc = -ENOMEM;
		goto probe_fail3;
	}

	INIT_LIST_HEAD(&vfe_dev->tasklet_q);
	tasklet_init(&vfe_dev->vfe_tasklet,
		msm_isp_do_tasklet, (unsigned long)vfe_dev);

	v4l2_subdev_init(&vfe_dev->subdev.sd, &msm_vfe_v4l2_subdev_ops);
	vfe_dev->subdev.sd.internal_ops =
		&msm_vfe_subdev_internal_ops;
	snprintf(vfe_dev->subdev.sd.name,
		ARRAY_SIZE(vfe_dev->subdev.sd.name),
		"vfe");
	vfe_dev->subdev.sd.flags |= V4L2_SUBDEV_FL_HAS_DEVNODE;
	vfe_dev->subdev.sd.flags |= V4L2_SUBDEV_FL_HAS_EVENTS;
	v4l2_set_subdevdata(&vfe_dev->subdev.sd, vfe_dev);
	platform_set_drvdata(pdev, &vfe_dev->subdev.sd);
	mutex_init(&vfe_dev->realtime_mutex);
	mutex_init(&vfe_dev->core_mutex);
	spin_lock_init(&vfe_dev->tasklet_lock);
	spin_lock_init(&vfe_dev->shared_data_lock);
	spin_lock_init(&vfe_dev->reg_update_lock);
	spin_lock_init(&req_history_lock);
	spin_lock_init(&vfe_dev->reset_completion_lock);
	spin_lock_init(&vfe_dev->halt_completion_lock);
	media_entity_init(&vfe_dev->subdev.sd.entity, 0, NULL, 0);
	vfe_dev->subdev.sd.entity.type = MEDIA_ENT_T_V4L2_SUBDEV;
	vfe_dev->subdev.sd.entity.group_id = MSM_CAMERA_SUBDEV_VFE;
	vfe_dev->subdev.sd.entity.name = pdev->name;
	vfe_dev->subdev.close_seq = MSM_SD_CLOSE_1ST_CATEGORY | 0x2;
	rc = msm_sd_register(&vfe_dev->subdev);
	if (rc != 0) {
		pr_err("%s: msm_sd_register error = %d\n", __func__, rc);
		goto probe_fail3;
	}
	msm_cam_copy_v4l2_subdev_fops(&msm_isp_v4l2_fops);
	msm_isp_v4l2_fops.unlocked_ioctl = msm_isp_v4l2_fops_ioctl;
#ifdef CONFIG_COMPAT
	msm_isp_v4l2_fops.compat_ioctl32 =
		msm_isp_v4l2_fops_ioctl;
#endif
	msm_isp_v4l2_fops.mmap = msm_isp_v4l2_fops_mmap;

	vfe_dev->subdev.sd.devnode->fops = &msm_isp_v4l2_fops;

	vfe_dev->buf_mgr = &vfe_buf_mgr;
	v4l2_subdev_notify(&vfe_dev->subdev.sd,
		MSM_SD_NOTIFY_REQ_CB, &vfe_vb2_ops);
	rc = msm_isp_create_isp_buf_mgr(vfe_dev->buf_mgr,
		&vfe_vb2_ops, &pdev->dev,
		vfe_dev->hw_info->axi_hw_info->scratch_buf_range);
	if (rc < 0) {
		pr_err("%s: Unable to create buffer manager\n", __func__);
		rc = -EINVAL;
		goto probe_fail3;
	}
	msm_isp_enable_debugfs(vfe_dev, msm_isp_bw_request_history);
	vfe_dev->buf_mgr->num_iommu_secure_ctx =
		vfe_dev->hw_info->num_iommu_secure_ctx;
	vfe_dev->buf_mgr->init_done = 1;
	vfe_dev->vfe_open_cnt = 0;
	/*Allocate a page in kernel and map it to camera user process*/
	vfe_dev->isp_page = (struct isp_proc *)get_zeroed_page(GFP_KERNEL);
	if (vfe_dev->isp_page == NULL) {
		pr_err("%s: no enough memory\n", __func__);
		rc = -ENOMEM;
		goto probe_fail3;
	}
	vfe_dev->isp_page->vfeid = vfe_dev->pdev->id;
	return rc;
>>>>>>> e045a95c

probe_fail3:
	pr_err("%s: CAMERA 3 Falling to fail3\n", __func__);
	kfree(vfe_dev->ub_info);
probe_fail2:
	kfree(vfe_dev->stats);
probe_fail1:
	kfree(vfe_dev);
end:
	return rc;
}

static struct platform_driver vfe_driver = {
	.probe = vfe_probe,
	.driver = {
		.name = "msm_vfe",
		.owner = THIS_MODULE,
		.of_match_table = msm_vfe_dt_match,
	},
	.id_table = msm_vfe_dev_id,
};

static int __init msm_vfe_init_module(void)
{
	return platform_driver_register(&vfe_driver);
}

static void __exit msm_vfe_exit_module(void)
{
	platform_driver_unregister(&vfe_driver);
}

module_init(msm_vfe_init_module);
module_exit(msm_vfe_exit_module);
MODULE_DESCRIPTION("MSM VFE driver");
MODULE_LICENSE("GPL v2");<|MERGE_RESOLUTION|>--- conflicted
+++ resolved
@@ -1,8 +1,4 @@
-<<<<<<< HEAD
-/* Copyright (c) 2013-2016, The Linux Foundation. All rights reserved.
-=======
 /* Copyright (c) 2013-2018, The Linux Foundation. All rights reserved.
->>>>>>> e045a95c
  *
  * This program is free software; you can redistribute it and/or modify
  * it under the terms of the GNU General Public License version 2 and
@@ -22,7 +18,6 @@
 #include <linux/debugfs.h>
 #include <linux/videodev2.h>
 #include <linux/of_device.h>
-#include <linux/qcom_iommu.h>
 #include <linux/sched_clock.h>
 #include <media/v4l2-subdev.h>
 #include <media/v4l2-device.h>
@@ -34,34 +29,27 @@
 #include "msm_isp_axi_util.h"
 #include "msm_isp_stats_util.h"
 #include "msm_sd.h"
-<<<<<<< HEAD
-=======
 #include "msm_isp48.h"
 #include "msm_isp47.h"
 #include "msm_isp46.h"
 #include "msm_isp44.h"
->>>>>>> e045a95c
 #include "msm_isp40.h"
 #include "msm_isp32.h"
 
+static struct msm_sd_req_vb2_q vfe_vb2_ops;
+static struct msm_isp_buf_mgr vfe_buf_mgr;
+static struct msm_vfe_common_dev_data vfe_common_data;
+static struct dual_vfe_resource dualvfe;
+
 static const struct of_device_id msm_vfe_dt_match[] = {
 	{
-		.compatible = "qcom,vfe40",
-		.data = &vfe40_hw_info,
-	},
-	{
-		.compatible = "qcom,vfe32",
-		.data = &vfe32_hw_info,
+		.compatible = "qcom,vfe",
 	},
 	{}
 };
 
 MODULE_DEVICE_TABLE(of, msm_vfe_dt_match);
 
-static const struct platform_device_id msm_vfe_dev_id[] = {
-	{"msm_vfe32", (kernel_ulong_t) &vfe32_hw_info},
-	{}
-};
 #define MAX_OVERFLOW_COUNTERS  29
 #define OVERFLOW_LENGTH 1024
 #define OVERFLOW_BUFFER_LENGTH 64
@@ -69,6 +57,10 @@
 
 struct msm_isp_statistics stats;
 struct msm_isp_ub_info ub_info;
+
+static int msm_isp_enable_debugfs(struct vfe_device *vfe_dev,
+	  struct msm_isp_bw_req_info *isp_req_hist);
+
 static char *stats_str[MAX_OVERFLOW_COUNTERS] = {
 	"imgmaster0_overflow_cnt",
 	"imgmaster1_overflow_cnt",
@@ -109,11 +101,12 @@
 #define MAX_UB_INFO_LINE_BUFF_LEN 256
 
 static struct msm_isp_bw_req_info
-		msm_isp_bw_request_history[MAX_DEPTH_BW_REQ_HISTORY];
+	msm_isp_bw_request_history[MAX_DEPTH_BW_REQ_HISTORY];
 static int msm_isp_bw_request_history_idx;
 static char bw_request_history_buff[MAX_BW_HISTORY_BUFF_LEN];
 static char ub_info_buffer[MAX_UB_INFO_BUFF_LEN];
 static spinlock_t req_history_lock;
+
 static int vfe_debugfs_statistics_open(struct inode *inode, struct file *file)
 {
 	file->private_data = inode->i_private;
@@ -282,6 +275,31 @@
 	.write = ub_info_write,
 };
 
+static int msm_isp_enable_debugfs(struct vfe_device *vfe_dev,
+	struct msm_isp_bw_req_info *isp_req_hist)
+{
+	struct dentry *debugfs_base;
+	char dirname[32] = {0};
+
+	snprintf(dirname, sizeof(dirname), "msm_isp%d", vfe_dev->pdev->id);
+	debugfs_base = debugfs_create_dir(dirname, NULL);
+	if (!debugfs_base)
+		return -ENOMEM;
+	if (!debugfs_create_file("stats", S_IRUGO | S_IWUSR, debugfs_base,
+		vfe_dev, &vfe_debugfs_error))
+		return -ENOMEM;
+
+	if (!debugfs_create_file("bw_req_history", S_IRUGO | S_IWUSR,
+		debugfs_base, isp_req_hist, &bw_history_ops))
+		return -ENOMEM;
+
+	if (!debugfs_create_file("ub_info", S_IRUGO | S_IWUSR,
+		debugfs_base, vfe_dev, &ub_info_ops))
+		return -ENOMEM;
+
+	return 0;
+}
+
 void msm_isp_update_req_history(uint32_t client, uint64_t ab,
 				 uint64_t ib,
 				 struct msm_isp_bandwidth_info *client_info,
@@ -313,10 +331,6 @@
 	spin_unlock(&req_history_lock);
 }
 
-<<<<<<< HEAD
-static int vfe_probe(struct platform_device *pdev)
-{
-=======
 void msm_isp_update_last_overflow_ab_ib(struct vfe_device *vfe_dev)
 {
 	spin_lock(&req_history_lock);
@@ -586,12 +600,11 @@
 
 int vfe_hw_probe(struct platform_device *pdev)
 {
->>>>>>> e045a95c
 	struct vfe_device *vfe_dev;
 	/*struct msm_cam_subdev_info sd_info;*/
 	const struct of_device_id *match_dev;
 	int rc = 0;
-	pr_err("%s: CAMERA \n", __func__);
+
 	vfe_dev = kzalloc(sizeof(struct vfe_device), GFP_KERNEL);
 	if (!vfe_dev) {
 		pr_err("%s: no enough memory\n", __func__);
@@ -611,13 +624,14 @@
 		rc = -ENOMEM;
 		goto probe_fail2;
 	}
+
 	if (pdev->dev.of_node) {
-		pr_err("%s: CAMERA 1 \n", __func__);
-		of_property_read_u32((&pdev->dev)->of_node,
+		of_property_read_u32(pdev->dev.of_node,
 			"cell-index", &pdev->id);
-		match_dev = of_match_device(msm_vfe_dt_match, &pdev->dev);
-		//if (!match_dev) {
-		if (1) {
+
+		match_dev = of_match_device(pdev->dev.driver->of_match_table,
+			&pdev->dev);
+		if (!match_dev) {
 			pr_err("%s: No vfe hardware info\n", __func__);
 			rc = -EINVAL;
 			goto probe_fail3;
@@ -625,7 +639,6 @@
 		vfe_dev->hw_info =
 			(struct msm_vfe_hardware_info *) match_dev->data;
 	} else {
-		pr_err("%s: CAMERA 2 \n", __func__);
 		vfe_dev->hw_info = (struct msm_vfe_hardware_info *)
 			platform_get_device_id(pdev)->driver_data;
 	}
@@ -635,8 +648,6 @@
 		rc = -EINVAL;
 		goto probe_fail3;
 	}
-<<<<<<< HEAD
-=======
 	ISP_DBG("%s: device id = %d\n", __func__, pdev->id);
 
 	vfe_dev->pdev = pdev;
@@ -715,10 +726,8 @@
 	}
 	vfe_dev->isp_page->vfeid = vfe_dev->pdev->id;
 	return rc;
->>>>>>> e045a95c
 
 probe_fail3:
-	pr_err("%s: CAMERA 3 Falling to fail3\n", __func__);
 	kfree(vfe_dev->ub_info);
 probe_fail2:
 	kfree(vfe_dev->stats);
@@ -735,7 +744,6 @@
 		.owner = THIS_MODULE,
 		.of_match_table = msm_vfe_dt_match,
 	},
-	.id_table = msm_vfe_dev_id,
 };
 
 static int __init msm_vfe_init_module(void)
@@ -748,7 +756,7 @@
 	platform_driver_unregister(&vfe_driver);
 }
 
-module_init(msm_vfe_init_module);
+late_initcall(msm_vfe_init_module);
 module_exit(msm_vfe_exit_module);
 MODULE_DESCRIPTION("MSM VFE driver");
 MODULE_LICENSE("GPL v2");