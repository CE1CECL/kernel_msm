--- conflicted
+++ resolved
@@ -27,21 +27,14 @@
 #include <media/v4l2-device.h>
 #include <media/videobuf2-core.h>
 
-#include <linux/qcom_iommu.h>
-
 #include "msm.h"
 #include "msm_buf_mgr.h"
-<<<<<<< HEAD
-=======
 #include "cam_smmu_api.h"
 #include "msm_isp_util.h"
->>>>>>> e045a95c
 
 #undef CDBG
 #define CDBG(fmt, args...) pr_debug(fmt, ##args)
 
-<<<<<<< HEAD
-=======
 #define BUF_DEBUG_FULL 0
 #define MAX_LIST_COUNT 100
 
@@ -84,7 +77,6 @@
 	return rc;
 }
 
->>>>>>> e045a95c
 struct msm_isp_bufq *msm_isp_get_bufq(
 	struct msm_isp_buf_mgr *buf_mgr,
 	uint32_t bufq_handle)
@@ -92,14 +84,10 @@
 	struct msm_isp_bufq *bufq = NULL;
 	uint32_t bufq_index = bufq_handle & 0xFF;
 
+	/* bufq_handle cannot be 0 */
 	if ((bufq_handle == 0) ||
-<<<<<<< HEAD
-		(bufq_index > buf_mgr->num_buf_q) ||
-		(bufq_index >= BUF_MGR_NUM_BUF_Q) )
-=======
 		bufq_index >= BUF_MGR_NUM_BUF_Q ||
 		(bufq_index >= buf_mgr->num_buf_q))
->>>>>>> e045a95c
 		return NULL;
 
 	bufq = &buf_mgr->bufq[bufq_index];
@@ -135,8 +123,7 @@
 	uint32_t session_id, uint32_t stream_id)
 {
 	int i;
-	if ((buf_mgr->buf_handle_cnt << 8) == 0)
-		buf_mgr->buf_handle_cnt++;
+	uint32_t embedded_stream_id = 0;
 
 	for (i = 0; i < buf_mgr->num_buf_q; i++) {
 		if (buf_mgr->bufq[i].session_id == session_id &&
@@ -144,26 +131,39 @@
 			return 0;
 	}
 
+	/* put stream id in handle, if its stats, use FFFF */
+	if (stream_id & (1 << 31))
+		embedded_stream_id = 0xFFFF;
+	else
+		embedded_stream_id = stream_id;
+
 	for (i = 0; i < buf_mgr->num_buf_q; i++) {
 		if (buf_mgr->bufq[i].bufq_handle == 0) {
-			memset(&buf_mgr->bufq[i],
-				0, sizeof(struct msm_isp_bufq));
 			buf_mgr->bufq[i].bufq_handle =
-				(++buf_mgr->buf_handle_cnt) << 8 | i;
+				embedded_stream_id << 8 | i;
 			return buf_mgr->bufq[i].bufq_handle;
 		}
 	}
 	return 0;
 }
 
-static int msm_isp_free_buf_handle(struct msm_isp_buf_mgr *buf_mgr,
+static int msm_isp_free_bufq_handle(struct msm_isp_buf_mgr *buf_mgr,
 	uint32_t bufq_handle)
 {
 	struct msm_isp_bufq *bufq =
 		msm_isp_get_bufq(buf_mgr, bufq_handle);
 	if (!bufq)
 		return -EINVAL;
-	memset(bufq, 0, sizeof(struct msm_isp_bufq));
+
+	/* Set everything except lock to 0 */
+	bufq->bufq_handle = 0;
+	bufq->bufs = 0;
+	bufq->session_id = 0;
+	bufq->stream_id = 0;
+	bufq->num_bufs = 0;
+	bufq->buf_type = 0;
+	INIT_LIST_HEAD(&bufq->head);
+
 	return 0;
 }
 
@@ -176,22 +176,19 @@
 	for (i = 0; i < qbuf_buf->num_planes; i++) {
 		qbuf_buf->planes[i].addr = v4l2_buf->m.planes[i].m.userptr;
 		qbuf_buf->planes[i].offset = v4l2_buf->m.planes[i].data_offset;
-	}
-}
-
-static int msm_isp_prepare_isp_buf(struct msm_isp_buf_mgr *buf_mgr,
+		qbuf_buf->planes[i].length = v4l2_buf->m.planes[i].length;
+	}
+}
+
+static int msm_isp_prepare_v4l2_buf(struct msm_isp_buf_mgr *buf_mgr,
 	struct msm_isp_buffer *buf_info,
-	struct msm_isp_qbuf_buffer *qbuf_buf)
+	struct msm_isp_qbuf_buffer *qbuf_buf,
+	uint32_t stream_id)
 {
 	int i, rc = -1;
+	int ret;
 	struct msm_isp_buffer_mapped_info *mapped_info;
-	struct buffer_cmd *buf_pending = NULL;
-	int domain_num;
-
-	if (buf_mgr->secure_enable == NON_SECURE_MODE)
-		domain_num = buf_mgr->iommu_domain_num;
-	else
-		domain_num = buf_mgr->iommu_domain_num_secure;
+	uint32_t accu_length = 0;
 
 	if (qbuf_buf->num_planes > MAX_PLANES_PER_STREAM) {
 		pr_err("%s: Invalid num_planes %d , stream id %x\n",
@@ -201,72 +198,40 @@
 
 	for (i = 0; i < qbuf_buf->num_planes; i++) {
 		mapped_info = &buf_info->mapped_info[i];
-		mapped_info->handle =
-		ion_import_dma_buf(buf_mgr->client,
-			qbuf_buf->planes[i].addr);
-		if (IS_ERR_OR_NULL(mapped_info->handle)) {
-			pr_err("%s: buf has null/error ION handle %pK\n",
-				__func__, mapped_info->handle);
-			goto ion_map_error;
-		}
-		if (ion_map_iommu(buf_mgr->client, mapped_info->handle,
-				domain_num, 0, SZ_4K,
-				0, &(mapped_info->paddr),
-				&(mapped_info->len), 0, 0) < 0) {
+		mapped_info->buf_fd = qbuf_buf->planes[i].addr;
+		ret = cam_smmu_get_phy_addr(buf_mgr->iommu_hdl,
+					mapped_info->buf_fd,
+					CAM_SMMU_MAP_RW,
+					&(mapped_info->paddr),
+					&(mapped_info->len));
+		if (ret) {
 			rc = -EINVAL;
-			pr_err("%s: cannot map address", __func__);
-			ion_free(buf_mgr->client, mapped_info->handle);
-			goto ion_map_error;
-		}
-<<<<<<< HEAD
-		mapped_info->paddr += qbuf_buf->planes[i].offset;
-		CDBG("%s: plane: %d addr:%lu\n",
-			__func__, i, (unsigned long)mapped_info->paddr);
-=======
+			pr_err_ratelimited("%s: cannot map address", __func__);
+			goto get_phy_err;
+		}
 
 		mapped_info->paddr += accu_length;
 		accu_length += qbuf_buf->planes[i].length;
 
 		CDBG("%s: plane: %d addr:%pK\n",
 			__func__, i, (void *)mapped_info->paddr);
->>>>>>> e045a95c
-
-		buf_pending = kzalloc(sizeof(struct buffer_cmd), GFP_ATOMIC);
-		if (!buf_pending) {
-			pr_err("No free memory for buf_pending\n");
-			return rc;
-		}
-
-		buf_pending->mapped_info = mapped_info;
-		list_add_tail(&buf_pending->list, &buf_mgr->buffer_q);
+
 	}
 	buf_info->num_planes = qbuf_buf->num_planes;
 	return 0;
-ion_map_error:
-	for (--i; i >= 0; i--) {
-		mapped_info = &buf_info->mapped_info[i];
-		ion_unmap_iommu(buf_mgr->client, mapped_info->handle,
-		buf_mgr->iommu_domain_num, 0);
-		ion_free(buf_mgr->client, mapped_info->handle);
-	}
+get_phy_err:
+	i--;
+
 	return rc;
 }
 
 static void msm_isp_unprepare_v4l2_buf(
 	struct msm_isp_buf_mgr *buf_mgr,
-	struct msm_isp_buffer *buf_info)
+	struct msm_isp_buffer *buf_info,
+	uint32_t stream_id)
 {
 	int i;
 	struct msm_isp_buffer_mapped_info *mapped_info;
-<<<<<<< HEAD
-	struct buffer_cmd *buf_pending = NULL;
-	int domain_num;
-
-	if (buf_mgr->secure_enable == NON_SECURE_MODE)
-		domain_num = buf_mgr->iommu_domain_num;
-	else
-		domain_num = buf_mgr->iommu_domain_num_secure;
-=======
 	struct msm_isp_bufq *bufq = NULL;
 
 	if (!buf_mgr || !buf_info) {
@@ -287,22 +252,10 @@
 			__func__, stream_id);
 		return;
 	}
->>>>>>> e045a95c
 
 	for (i = 0; i < buf_info->num_planes; i++) {
 		mapped_info = &buf_info->mapped_info[i];
 
-<<<<<<< HEAD
-		list_for_each_entry(buf_pending, &buf_mgr->buffer_q, list) {
-			if (!buf_pending)
-				break;
-
-			if (buf_pending->mapped_info == mapped_info) {
-				ion_unmap_iommu(buf_mgr->client,
-					mapped_info->handle,
-					domain_num, 0);
-				ion_free(buf_mgr->client, mapped_info->handle);
-=======
 		cam_smmu_put_phy_addr(buf_mgr->iommu_hdl, mapped_info->buf_fd);
 	}
 	return;
@@ -332,15 +285,27 @@
 	}
 	CDBG("%s: addr:%pK\n",
 		__func__, (void *)mapped_info->paddr);
->>>>>>> e045a95c
-
-				list_del_init(&buf_pending->list);
-				kfree(buf_pending);
-				break;
-			}
-		}
-	}
-	return;
+
+	return rc;
+smmu_map_error:
+	cam_smmu_put_phy_addr(buf_mgr->iommu_hdl,
+			fd);
+	return rc;
+}
+
+static int msm_isp_unmap_buf(struct msm_isp_buf_mgr *buf_mgr,
+	uint32_t fd)
+{
+	if (!buf_mgr) {
+		pr_err_ratelimited("%s: %d] NULL ptr buf_mgr\n",
+			__func__, __LINE__);
+		return -EINVAL;
+	}
+
+	cam_smmu_put_phy_addr(buf_mgr->iommu_hdl,
+			fd);
+
+	return 0;
 }
 
 static int msm_isp_buf_prepare(struct msm_isp_buf_mgr *buf_mgr,
@@ -361,7 +326,8 @@
 
 	bufq = msm_isp_get_bufq(buf_mgr, buf_info->bufq_handle);
 	if (!bufq) {
-		pr_err("%s: Invalid bufq\n", __func__);
+		pr_err("%s: Invalid bufq\n",
+			__func__);
 		return rc;
 	}
 
@@ -373,8 +339,9 @@
 	}
 
 	if (buf_info->state != MSM_ISP_BUFFER_STATE_INITIALIZED) {
-		pr_err("%s: Invalid buffer state: %d\n",
-			__func__, buf_info->state);
+		pr_err("%s: Invalid buffer state: %d bufq %x buf-id %d\n",
+			__func__, buf_info->state, bufq->bufq_handle,
+			buf_info->buf_idx);
 		spin_unlock_irqrestore(&bufq->bufq_lock, flags);
 		return rc;
 	}
@@ -387,18 +354,19 @@
 		buf = info->buffer;
 	}
 
-	rc = msm_isp_prepare_isp_buf(buf_mgr, buf_info, &buf);
+	rc = msm_isp_prepare_v4l2_buf(buf_mgr, buf_info, &buf, bufq->stream_id);
 	if (rc < 0) {
-		pr_err("%s: Prepare buffer error\n", __func__);
-		return rc;
-	}
+		pr_err_ratelimited("%s: Prepare buffer error\n", __func__);
+		return rc;
+	}
+
 	spin_lock_irqsave(&bufq->bufq_lock, flags);
 	buf_info->state = MSM_ISP_BUFFER_STATE_PREPARED;
 	spin_unlock_irqrestore(&bufq->bufq_lock, flags);
 	return rc;
 }
 
-static int msm_isp_buf_unprepare(struct msm_isp_buf_mgr *buf_mgr,
+static int msm_isp_buf_unprepare_all(struct msm_isp_buf_mgr *buf_mgr,
 	uint32_t buf_handle)
 {
 	int rc = -1, i;
@@ -427,7 +395,7 @@
 				buf_mgr->vb2_ops->put_buf(buf_info->vb2_buf,
 					bufq->session_id, bufq->stream_id);
 		}
-		msm_isp_unprepare_v4l2_buf(buf_mgr, buf_info);
+		msm_isp_unprepare_v4l2_buf(buf_mgr, buf_info, bufq->stream_id);
 	}
 	return 0;
 }
@@ -473,6 +441,37 @@
 	return rc;
 }
 
+static int msm_isp_buf_unprepare(struct msm_isp_buf_mgr *buf_mgr,
+	uint32_t buf_handle, int32_t buf_idx)
+{
+	struct msm_isp_bufq *bufq = NULL;
+	struct msm_isp_buffer *buf_info = NULL;
+	bufq = msm_isp_get_bufq(buf_mgr, buf_handle);
+	if (!bufq) {
+		pr_err("%s: Invalid bufq\n", __func__);
+		return -EINVAL;
+	}
+
+	buf_info = msm_isp_get_buf_ptr(buf_mgr, buf_handle, buf_idx);
+	if (!buf_info) {
+		pr_err("%s: buf not found\n", __func__);
+		return -EINVAL;
+	}
+	if (buf_info->state == MSM_ISP_BUFFER_STATE_UNUSED ||
+			buf_info->state == MSM_ISP_BUFFER_STATE_INITIALIZED)
+		return 0;
+
+	if (MSM_ISP_BUFFER_SRC_HAL == BUF_SRC(bufq->stream_id)) {
+		if (buf_info->state == MSM_ISP_BUFFER_STATE_DEQUEUED ||
+		buf_info->state == MSM_ISP_BUFFER_STATE_DIVERTED)
+			buf_mgr->vb2_ops->put_buf(buf_info->vb2_buf,
+				bufq->session_id, bufq->stream_id);
+	}
+	msm_isp_unprepare_v4l2_buf(buf_mgr, buf_info, bufq->stream_id);
+
+	return 0;
+}
+
 
 static int msm_isp_get_buf(struct msm_isp_buf_mgr *buf_mgr, uint32_t id,
 	uint32_t bufq_handle, uint32_t buf_index,
@@ -480,74 +479,47 @@
 {
 	int rc = -1;
 	unsigned long flags;
-	struct msm_isp_buffer *temp_buf_info;
+	struct msm_isp_buffer *temp_buf_info = NULL;
 	struct msm_isp_bufq *bufq = NULL;
 	struct vb2_buffer *vb2_buf = NULL;
-	struct buffer_cmd *buf_pending = NULL;
-	struct msm_isp_buffer_mapped_info *mped_info_tmp1;
-	struct msm_isp_buffer_mapped_info *mped_info_tmp2;
+
+	if (buf_mgr->open_count == 0) {
+		pr_err_ratelimited("%s: bug mgr open cnt = 0\n",
+			__func__);
+		return 0;
+	}
+
 	bufq = msm_isp_get_bufq(buf_mgr, bufq_handle);
 	if (!bufq) {
-		pr_err("%s: Invalid bufq\n", __func__);
-		return rc;
-	}
+		pr_err_ratelimited("%s: Invalid bufq\n", __func__);
+		return rc;
+	}
+
+	spin_lock_irqsave(&bufq->bufq_lock, flags);
 	if (!bufq->bufq_handle) {
-		pr_err("%s: Invalid bufq handle\n", __func__);
+		pr_err_ratelimited("%s: Invalid bufq handle\n", __func__);
+		spin_unlock_irqrestore(&bufq->bufq_lock, flags);
 		return rc;
 	}
 
 	*buf_info = NULL;
-	spin_lock_irqsave(&bufq->bufq_lock, flags);
-	if (bufq->buf_type == ISP_SHARE_BUF) {
-		list_for_each_entry(temp_buf_info,
-			&bufq->share_head, share_list) {
-			if (!temp_buf_info->buf_used[id]) {
-				temp_buf_info->buf_used[id] = 1;
-				temp_buf_info->buf_get_count++;
-				if (temp_buf_info->buf_get_count ==
-					bufq->buf_client_count)
-					list_del_init(
-					&temp_buf_info->share_list);
-				if (temp_buf_info->buf_reuse_flag) {
-					kfree(temp_buf_info);
-				} else {
-					*buf_info = temp_buf_info;
-					rc = 0;
-				}
-				spin_unlock_irqrestore(
-					&bufq->bufq_lock, flags);
-				return rc;
-			}
-		}
-	}
 
 	switch (BUF_SRC(bufq->stream_id)) {
 	case MSM_ISP_BUFFER_SRC_NATIVE:
 		list_for_each_entry(temp_buf_info, &bufq->head, list) {
 			if (temp_buf_info->state ==
 					MSM_ISP_BUFFER_STATE_QUEUED) {
-
-					list_for_each_entry(buf_pending,
-						&buf_mgr->buffer_q, list) {
-					if (!buf_pending)
-						break;
-					mped_info_tmp1 =
-						buf_pending->mapped_info;
-					mped_info_tmp2 =
-						&temp_buf_info->mapped_info[0];
-
-					if (mped_info_tmp1 == mped_info_tmp2
-						&& (mped_info_tmp1->len ==
-							mped_info_tmp2->len)
-						&& (mped_info_tmp1->paddr ==
-						mped_info_tmp2->paddr)) {
-						/* found one buf */
-						list_del_init(
-							&temp_buf_info->list);
-						*buf_info = temp_buf_info;
-						break;
-					}
+				list_del_init(&temp_buf_info->list);
+				if (msm_buf_check_head_sanity(bufq) < 0) {
+					spin_unlock_irqrestore(
+						&bufq->bufq_lock, flags);
+					WARN(1, "%s buf_handle 0x%x buf_idx %d\n",
+						__func__,
+						bufq->bufq_handle,
+						temp_buf_info->buf_idx);
+					return -EFAULT;
 				}
+				*buf_info = temp_buf_info;
 				break;
 			}
 		}
@@ -561,33 +533,26 @@
 				bufq->session_id, bufq->stream_id,  buf_index);
 		if (vb2_buf) {
 			if (vb2_buf->v4l2_buf.index < bufq->num_bufs) {
-
-				list_for_each_entry(buf_pending,
-						&buf_mgr->buffer_q, list) {
-					if (!buf_pending)
-						break;
-					mped_info_tmp1 =
-						buf_pending->mapped_info;
-					mped_info_tmp2 =
-					&bufq->bufs[vb2_buf->v4l2_buf.index]
-						.mapped_info[0];
-
-					if (mped_info_tmp1 == mped_info_tmp2
-						&& (mped_info_tmp1->len ==
-							mped_info_tmp2->len)
-						&& (mped_info_tmp1->paddr ==
-						mped_info_tmp2->paddr)) {
-						*buf_info =
-					&bufq->bufs[vb2_buf->v4l2_buf.index];
-						(*buf_info)->vb2_buf = vb2_buf;
-						break;
-					}
-				}
+				*buf_info = &bufq->bufs[vb2_buf
+						->v4l2_buf.index];
+				(*buf_info)->vb2_buf = vb2_buf;
 			} else {
 				pr_err("%s: Incorrect buf index %d\n",
 					__func__, vb2_buf->v4l2_buf.index);
 				rc = -EINVAL;
 			}
+			if ((*buf_info) == NULL) {
+				buf_mgr->vb2_ops->put_buf(vb2_buf,
+					bufq->session_id, bufq->stream_id);
+				pr_err("%s: buf index %d not found!\n",
+					__func__, vb2_buf->v4l2_buf.index);
+				rc = -EINVAL;
+
+			}
+		} else {
+			CDBG("%s: No HAL Buffer session_id: %d stream_id: %d\n",
+				__func__, bufq->session_id, bufq->stream_id);
+			rc = -EINVAL;
 		}
 		break;
 	case MSM_ISP_BUFFER_SRC_SCRATCH:
@@ -604,41 +569,19 @@
 	}
 
 	if (!(*buf_info)) {
-		if (bufq->buf_type == ISP_SHARE_BUF) {
-			temp_buf_info = kzalloc(
-			   sizeof(struct msm_isp_buffer), GFP_ATOMIC);
-			if (temp_buf_info) {
-				temp_buf_info->buf_reuse_flag = 1;
-				temp_buf_info->buf_used[id] = 1;
-				temp_buf_info->buf_get_count = 1;
-				list_add_tail(&temp_buf_info->share_list,
-							  &bufq->share_head);
-			} else
-				rc = -ENOMEM;
-		}
+		rc = -ENOMEM;
 	} else {
 		(*buf_info)->state = MSM_ISP_BUFFER_STATE_DEQUEUED;
-		if (bufq->buf_type == ISP_SHARE_BUF) {
-			memset((*buf_info)->buf_used, 0,
-				   sizeof(uint8_t) * bufq->buf_client_count);
-			(*buf_info)->buf_used[id] = 1;
-			(*buf_info)->buf_get_count = 1;
-			(*buf_info)->buf_put_count = 0;
-			(*buf_info)->buf_reuse_flag = 0;
-			list_add_tail(&(*buf_info)->share_list,
-						  &bufq->share_head);
-		}
 		rc = 0;
 	}
 	spin_unlock_irqrestore(&bufq->bufq_lock, flags);
 	return rc;
 }
 
-static int msm_isp_put_buf(struct msm_isp_buf_mgr *buf_mgr,
+static int msm_isp_put_buf_unsafe(struct msm_isp_buf_mgr *buf_mgr,
 	uint32_t bufq_handle, uint32_t buf_index)
 {
 	int rc = -1;
-	unsigned long flags;
 	struct msm_isp_bufq *bufq = NULL;
 	struct msm_isp_buffer *buf_info = NULL;
 
@@ -654,23 +597,27 @@
 		return rc;
 	}
 
-
-	buf_info->buf_get_count = 0;
-	buf_info->buf_put_count = 0;
-	memset(buf_info->buf_used, 0, sizeof(buf_info->buf_used));
-
-	spin_lock_irqsave(&bufq->bufq_lock, flags);
 	switch (buf_info->state) {
 	case MSM_ISP_BUFFER_STATE_PREPARED:
-		if (MSM_ISP_BUFFER_SRC_SCRATCH == BUF_SRC(bufq->stream_id))
+	case MSM_ISP_BUFFER_STATE_DEQUEUED:
+		if (BUF_SRC(bufq->stream_id)) {
+			if (!list_empty(&buf_info->list)) {
+				WARN(1, "%s: buf %x/%x double add\n",
+					__func__, bufq_handle, buf_index);
+				return -EFAULT;
+			}
 			list_add_tail(&buf_info->list, &bufq->head);
-	case MSM_ISP_BUFFER_STATE_DEQUEUED:
-	case MSM_ISP_BUFFER_STATE_DIVERTED:
-		if (MSM_ISP_BUFFER_SRC_NATIVE == BUF_SRC(bufq->stream_id))
-			list_add_tail(&buf_info->list, &bufq->head);
-		else if (MSM_ISP_BUFFER_SRC_HAL == BUF_SRC(bufq->stream_id))
+			if (msm_buf_check_head_sanity(bufq) < 0) {
+				WARN(1, "%s buf_handle 0x%x buf_idx %d\n",
+					__func__,
+					bufq->bufq_handle,
+					buf_info->buf_idx);
+				return -EFAULT;
+			}
+		} else {
 			buf_mgr->vb2_ops->put_buf(buf_info->vb2_buf,
 				bufq->session_id, bufq->stream_id);
+		}
 		buf_info->state = MSM_ISP_BUFFER_STATE_QUEUED;
 		rc = 0;
 		break;
@@ -679,22 +626,21 @@
 		rc = 0;
 		break;
 	case MSM_ISP_BUFFER_STATE_QUEUED:
-		rc = 0;
-		break;
+	case MSM_ISP_BUFFER_STATE_DIVERTED:
 	default:
-		pr_err("%s: incorrect state = %d",
-			__func__, buf_info->state);
-		break;
-	}
-	spin_unlock_irqrestore(&bufq->bufq_lock, flags);
-
-	return rc;
-}
-
-static int msm_isp_put_buf_unsafe(struct msm_isp_buf_mgr *buf_mgr,
+		WARN(1, "%s: bufq 0x%x, buf idx 0x%x, incorrect state = %d",
+			__func__, bufq_handle, buf_index, buf_info->state);
+		return -EFAULT;
+	}
+
+	return rc;
+}
+
+static int msm_isp_put_buf(struct msm_isp_buf_mgr *buf_mgr,
 	uint32_t bufq_handle, uint32_t buf_index)
 {
 	int rc = -1;
+	unsigned long flags;
 	struct msm_isp_bufq *bufq = NULL;
 	struct msm_isp_buffer *buf_info = NULL;
 
@@ -710,33 +656,94 @@
 		return rc;
 	}
 
-	switch (buf_info->state) {
-	case MSM_ISP_BUFFER_STATE_PREPARED:
-	case MSM_ISP_BUFFER_STATE_DEQUEUED:
-	case MSM_ISP_BUFFER_STATE_DIVERTED:
-		if (BUF_SRC(bufq->stream_id))
-			list_add_tail(&buf_info->list, &bufq->head);
-		else
-			buf_mgr->vb2_ops->put_buf(buf_info->vb2_buf,
-				bufq->session_id, bufq->stream_id);
-		buf_info->state = MSM_ISP_BUFFER_STATE_QUEUED;
+	spin_lock_irqsave(&bufq->bufq_lock, flags);
+
+	rc = msm_isp_put_buf_unsafe(buf_mgr, bufq_handle, buf_index);
+
+	spin_unlock_irqrestore(&bufq->bufq_lock, flags);
+
+	return rc;
+}
+
+static int msm_isp_update_put_buf_cnt_unsafe(
+	struct msm_isp_buf_mgr *buf_mgr,
+	uint32_t id, uint32_t bufq_handle, int32_t buf_index,
+	struct timeval *tv, uint32_t frame_id, uint32_t pingpong_bit)
+{
+	int rc = -1;
+	struct msm_isp_bufq *bufq = NULL;
+	struct msm_isp_buffer *buf_info = NULL;
+	uint8_t *put_buf_mask = NULL;
+
+	bufq = msm_isp_get_bufq(buf_mgr, bufq_handle);
+	if (!bufq) {
+		pr_err("Invalid bufq\n");
+		return rc;
+	}
+
+	put_buf_mask = &bufq->put_buf_mask[pingpong_bit];
+
+	if (buf_index >= 0) {
+		buf_info = msm_isp_get_buf_ptr(buf_mgr, bufq_handle, buf_index);
+		if (!buf_info) {
+			pr_err("%s: buf not found\n", __func__);
+			return -EFAULT;
+		}
+		if (buf_info->state != MSM_ISP_BUFFER_STATE_DEQUEUED) {
+			pr_err(
+			"%s: Invalid state, bufq_handle %x stream id %x, state %d\n",
+			__func__, bufq_handle,
+			bufq->stream_id, buf_info->state);
+			return -EFAULT;
+		}
+		if (buf_info->pingpong_bit != pingpong_bit) {
+			pr_err("%s: Pingpong bit mismatch\n", __func__);
+			return -EFAULT;
+		}
+	}
+
+	if (bufq->buf_type != ISP_SHARE_BUF ||
+		(*put_buf_mask == 0)) {
+		if (buf_info)
+			buf_info->frame_id = frame_id;
+	}
+
+	if (bufq->buf_type == ISP_SHARE_BUF &&
+		((*put_buf_mask & (1 << id)) == 0)) {
+		*put_buf_mask |= (1 << id);
+		if (*put_buf_mask != ISP_SHARE_BUF_MASK) {
+			rc = *put_buf_mask;
+			return 1;
+		}
+		*put_buf_mask = 0;
 		rc = 0;
-		break;
-	case MSM_ISP_BUFFER_STATE_DISPATCHED:
-		buf_info->state = MSM_ISP_BUFFER_STATE_QUEUED;
-		rc = 0;
-		break;
-	case MSM_ISP_BUFFER_STATE_QUEUED:
-		rc = 0;
-		break;
-	default:
-		pr_err("%s: incorrect state = %d",
-			__func__, buf_info->state);
-		break;
-	}
-
-<<<<<<< HEAD
-=======
+	} else if (bufq->buf_type == ISP_SHARE_BUF &&
+		(*put_buf_mask & (1 << id)) != 0) {
+		return -ENOTEMPTY;
+	}
+
+	if (buf_info &&
+		MSM_ISP_BUFFER_SRC_NATIVE == BUF_SRC(bufq->stream_id)) {
+			buf_info->state = MSM_ISP_BUFFER_STATE_DIVERTED;
+			buf_info->tv = tv;
+	}
+	return 0;
+}
+
+static int msm_isp_update_put_buf_cnt(struct msm_isp_buf_mgr *buf_mgr,
+	uint32_t id, uint32_t bufq_handle, int32_t buf_index,
+	struct timeval *tv, uint32_t frame_id, uint32_t pingpong_bit)
+{
+	int rc = -1;
+	struct msm_isp_bufq *bufq = NULL;
+	unsigned long flags;
+
+	bufq = msm_isp_get_bufq(buf_mgr, bufq_handle);
+	if (!bufq) {
+		pr_err("Invalid bufq\n");
+		return rc;
+	}
+
 	spin_lock_irqsave(&bufq->bufq_lock, flags);
 	rc = msm_isp_update_put_buf_cnt_unsafe(buf_mgr, id, bufq_handle,
 		buf_index, tv, frame_id, pingpong_bit);
@@ -747,7 +754,6 @@
 		rc = -EFAULT;
 	}
 	spin_unlock_irqrestore(&bufq->bufq_lock, flags);
->>>>>>> e045a95c
 	return rc;
 }
 
@@ -755,7 +761,7 @@
 	uint32_t bufq_handle, uint32_t buf_index,
 	struct timeval *tv, uint32_t frame_id, uint32_t output_format)
 {
-	int rc = -1;
+	int rc = 0;
 	unsigned long flags;
 	struct msm_isp_bufq *bufq = NULL;
 	struct msm_isp_buffer *buf_info = NULL;
@@ -764,153 +770,132 @@
 	bufq = msm_isp_get_bufq(buf_mgr, bufq_handle);
 	if (!bufq) {
 		pr_err("Invalid bufq\n");
-		return rc;
+		return -EINVAL;
 	}
 
 	buf_info = msm_isp_get_buf_ptr(buf_mgr, bufq_handle, buf_index);
 	if (!buf_info) {
 		pr_err("%s: buf not found\n", __func__);
-		return rc;
+		return -EINVAL;
 	}
 
 	spin_lock_irqsave(&bufq->bufq_lock, flags);
 	state = buf_info->state;
-	spin_unlock_irqrestore(&bufq->bufq_lock, flags);
-
-	if (state == MSM_ISP_BUFFER_STATE_DEQUEUED ||
-		state == MSM_ISP_BUFFER_STATE_DIVERTED) {
-		spin_lock_irqsave(&bufq->bufq_lock, flags);
-		if (bufq->buf_type == ISP_SHARE_BUF) {
-			buf_info->buf_put_count++;
-			if (buf_info->buf_put_count != ISP_SHARE_BUF_CLIENT) {
-				rc = buf_info->buf_put_count;
-				spin_unlock_irqrestore(&bufq->bufq_lock, flags);
-				return rc;
-			}
-		}
-		buf_info->state = MSM_ISP_BUFFER_STATE_DISPATCHED;
-		spin_unlock_irqrestore(&bufq->bufq_lock, flags);
-		if (MSM_ISP_BUFFER_SRC_HAL == BUF_SRC(bufq->stream_id)) {
-			buf_info->vb2_buf->v4l2_buf.timestamp = *tv;
-			buf_info->vb2_buf->v4l2_buf.sequence  = frame_id;
-			buf_info->vb2_buf->v4l2_buf.reserved  = output_format;
+
+	if (MSM_ISP_BUFFER_SRC_HAL == BUF_SRC(bufq->stream_id)) {
+		if (state == MSM_ISP_BUFFER_STATE_DEQUEUED) {
+			buf_info->state = MSM_ISP_BUFFER_STATE_DISPATCHED;
+			spin_unlock_irqrestore(&bufq->bufq_lock, flags);
 			buf_mgr->vb2_ops->buf_done(buf_info->vb2_buf,
 				bufq->session_id, bufq->stream_id,
 				frame_id, tv, output_format);
 		} else {
-			rc = msm_isp_put_buf(buf_mgr, buf_info->bufq_handle,
-						buf_info->buf_idx);
-			if (rc < 0) {
-				pr_err("%s: Buf put failed\n", __func__);
-				return rc;
-			}
-		}
-	}
-
-	return 0;
-}
-
-static int msm_isp_flush_buf(struct msm_isp_buf_mgr *buf_mgr,
-		uint32_t bufq_handle, enum msm_isp_buffer_flush_t flush_type)
-{
-	int rc = -1, i;
+			spin_unlock_irqrestore(&bufq->bufq_lock, flags);
+		}
+		goto done;
+	}
+
+	/*
+	 * For native buffer put the diverted buffer back to queue since caller
+	 * is not going to send it to CPP, this is error case like
+	 * drop_frame/empty_buffer
+	 */
+	if (state == MSM_ISP_BUFFER_STATE_DIVERTED) {
+		buf_info->state = MSM_ISP_BUFFER_STATE_PREPARED;
+		rc = msm_isp_put_buf_unsafe(buf_mgr, buf_info->bufq_handle,
+			buf_info->buf_idx);
+		if (rc < 0)
+			pr_err("%s: Buf put failed\n", __func__);
+	}
+	spin_unlock_irqrestore(&bufq->bufq_lock, flags);
+done:
+	return rc;
+}
+
+static int msm_isp_flush_buf(struct msm_isp_buf_mgr *buf_mgr, uint32_t id,
+	uint32_t bufq_handle, enum msm_isp_buffer_flush_t flush_type,
+	struct timeval *tv, uint32_t frame_id)
+{
+	int rc = 0, i;
+	struct msm_isp_bufq *bufq = NULL;
+	struct msm_isp_buffer *buf_info = NULL;
 	unsigned long flags;
-	struct msm_isp_bufq *bufq = NULL;
-	struct msm_isp_buffer *buf_info = NULL;
 
 	bufq = msm_isp_get_bufq(buf_mgr, bufq_handle);
 	if (!bufq) {
 		pr_err("Invalid bufq\n");
-		return rc;
-	}
-
+		return -EINVAL;
+	}
+
+	spin_lock_irqsave(&bufq->bufq_lock, flags);
 	for (i = 0; i < bufq->num_bufs; i++) {
 		buf_info = msm_isp_get_buf_ptr(buf_mgr, bufq_handle, i);
 		if (!buf_info) {
 			pr_err("%s: buf not found\n", __func__);
 			continue;
 		}
-		spin_lock_irqsave(&bufq->bufq_lock, flags);
 		if (flush_type == MSM_ISP_BUFFER_FLUSH_DIVERTED &&
 			buf_info->state == MSM_ISP_BUFFER_STATE_DIVERTED) {
-			buf_info->state = MSM_ISP_BUFFER_STATE_QUEUED;
+			buf_info->state = MSM_ISP_BUFFER_STATE_PREPARED;
+			msm_isp_put_buf_unsafe(buf_mgr,
+					bufq_handle, buf_info->buf_idx);
 		} else if (flush_type == MSM_ISP_BUFFER_FLUSH_ALL) {
 			if (buf_info->state == MSM_ISP_BUFFER_STATE_DIVERTED) {
 				CDBG("%s: no need to queue Diverted buffer\n",
 					__func__);
 			} else if (buf_info->state ==
 				MSM_ISP_BUFFER_STATE_DEQUEUED) {
-				if (buf_info->buf_get_count ==
-					ISP_SHARE_BUF_CLIENT) {
-					msm_isp_put_buf_unsafe(buf_mgr,
+				rc = msm_isp_update_put_buf_cnt_unsafe(buf_mgr,
+					id, bufq_handle, buf_info->buf_idx, tv,
+					frame_id,  buf_info->pingpong_bit);
+				if (-ENOTEMPTY == rc) {
+					rc = 0;
+					continue;
+				}
+
+				if (rc == 0) {
+					buf_info->buf_debug.put_state[
+						buf_info->buf_debug.
+						put_state_last]
+						= MSM_ISP_BUFFER_STATE_FLUSH;
+					buf_info->buf_debug.put_state_last ^= 1;
+					buf_info->state =
+						MSM_ISP_BUFFER_STATE_PREPARED;
+					rc = msm_isp_put_buf_unsafe(buf_mgr,
 						bufq_handle, buf_info->buf_idx);
-				} else {
-					buf_info->state =
-						MSM_ISP_BUFFER_STATE_DEQUEUED;
-					buf_info->buf_get_count = 0;
-					buf_info->buf_put_count = 0;
-					memset(buf_info->buf_used, 0,
-						sizeof(uint8_t) * 2);
+					if (rc == -EFAULT) {
+						spin_unlock_irqrestore(
+							&bufq->bufq_lock,
+							flags);
+						return rc;
+					}
 				}
 			}
 		}
-
-		spin_unlock_irqrestore(&bufq->bufq_lock, flags);
-	}
-
-	return 0;
-}
-
-static int msm_isp_buf_divert(struct msm_isp_buf_mgr *buf_mgr,
-	uint32_t bufq_handle, uint32_t buf_index,
-	struct timeval *tv, uint32_t frame_id)
-{
-	int rc = -1;
-	unsigned long flags;
-	struct msm_isp_bufq *bufq = NULL;
-	struct msm_isp_buffer *buf_info = NULL;
-
-	bufq = msm_isp_get_bufq(buf_mgr, bufq_handle);
-	if (!bufq) {
-		pr_err("Invalid bufq\n");
-		return rc;
-	}
-
-	buf_info = msm_isp_get_buf_ptr(buf_mgr, bufq_handle, buf_index);
-	if (!buf_info) {
-		pr_err("%s: buf not found\n", __func__);
-		return rc;
-	}
-
-	spin_lock_irqsave(&bufq->bufq_lock, flags);
-	if (bufq->buf_type == ISP_SHARE_BUF) {
-		buf_info->buf_put_count++;
-		if (buf_info->buf_put_count != ISP_SHARE_BUF_CLIENT) {
-			rc = buf_info->buf_put_count;
-			spin_unlock_irqrestore(&bufq->bufq_lock, flags);
-			return rc;
-		}
-	}
-
-	if (buf_info->state == MSM_ISP_BUFFER_STATE_DEQUEUED) {
-		buf_info->state = MSM_ISP_BUFFER_STATE_DIVERTED;
-		buf_info->tv = tv;
-		buf_info->frame_id = frame_id;
-	}
+	}
+
 	spin_unlock_irqrestore(&bufq->bufq_lock, flags);
-
 	return 0;
 }
 
 static int msm_isp_buf_enqueue(struct msm_isp_buf_mgr *buf_mgr,
 	struct msm_isp_qbuf_info *info)
 {
-	int rc = -1, buf_state;
+	int rc = 0, buf_state;
 	struct msm_isp_bufq *bufq = NULL;
 	struct msm_isp_buffer *buf_info = NULL;
+
+	bufq = msm_isp_get_bufq(buf_mgr, info->handle);
+	if (!bufq) {
+		pr_err("%s: Invalid bufq, handle 0x%x, stream id %x num_plane %d\n"
+			, __func__, info->handle, (info->handle >> 8),
+			info->buffer.num_planes);
+		return -EINVAL;
+	}
+
 	buf_state = msm_isp_buf_prepare(buf_mgr, info, NULL);
 	if (buf_state < 0) {
-		pr_err("%s: Buf prepare failed\n", __func__);
+		pr_err_ratelimited("%s: Buf prepare failed\n", __func__);
 		return -EINVAL;
 	}
 
@@ -919,40 +904,76 @@
 						info->handle, info->buf_idx);
 		if (!buf_info) {
 			pr_err("%s: buf not found\n", __func__);
-			return rc;
+			return -EINVAL;
 		}
 		if (info->dirty_buf) {
+			buf_info->buf_debug.put_state[
+				buf_info->buf_debug.put_state_last]
+				= MSM_ISP_BUFFER_STATE_PUT_BUF;
+			buf_info->buf_debug.put_state_last ^= 1;
+			buf_info->state = MSM_ISP_BUFFER_STATE_PREPARED;
 			rc = msm_isp_put_buf(buf_mgr,
 				info->handle, info->buf_idx);
 		} else {
-			bufq = msm_isp_get_bufq(buf_mgr, info->handle);
-			if (!bufq) {
-				pr_err("%s: Invalid bufq\n", __func__);
-				return rc;
-			}
 			if (BUF_SRC(bufq->stream_id))
 				pr_err("%s: Invalid native buffer state\n",
 					__func__);
-			else
+			else {
+				buf_info->buf_debug.put_state[
+					buf_info->buf_debug.put_state_last] =
+					MSM_ISP_BUFFER_STATE_PUT_BUF;
+				buf_info->buf_debug.put_state_last ^= 1;
 				rc = msm_isp_buf_done(buf_mgr,
 					info->handle, info->buf_idx,
 					buf_info->tv, buf_info->frame_id, 0);
+			}
 		}
 	} else {
-		bufq = msm_isp_get_bufq(buf_mgr, info->handle);
-		if (!bufq) {
-			pr_err("%s: Invalid bufq\n", __func__);
-			return rc;
+		if (MSM_ISP_BUFFER_SRC_HAL != BUF_SRC(bufq->stream_id)) {
+			buf_info = msm_isp_get_buf_ptr(buf_mgr,
+				info->handle, info->buf_idx);
+			if (!buf_info) {
+				pr_err("%s: buf not found\n", __func__);
+				return -EINVAL;
 			}
-		if (MSM_ISP_BUFFER_SRC_HAL != BUF_SRC(bufq->stream_id)) {
+
+			buf_info->buf_debug.put_state[
+				buf_info->buf_debug.put_state_last] =
+				MSM_ISP_BUFFER_STATE_PUT_PREPARED;
+			buf_info->buf_debug.put_state_last ^= 1;
 			rc = msm_isp_put_buf(buf_mgr,
 					info->handle, info->buf_idx);
 			if (rc < 0) {
-				pr_err("%s: Buf put failed\n", __func__);
+				pr_err("%s: Buf put failed stream %x\n",
+					__func__, bufq->stream_id);
 				return rc;
 			}
 		}
 	}
+	return 0;
+}
+
+static int msm_isp_buf_dequeue(struct msm_isp_buf_mgr *buf_mgr,
+	struct msm_isp_qbuf_info *info)
+{
+	struct msm_isp_buffer *buf_info = NULL;
+	int rc = 0;
+
+	buf_info = msm_isp_get_buf_ptr(buf_mgr, info->handle, info->buf_idx);
+	if (!buf_info) {
+		pr_err("Invalid buffer dequeue\n");
+		return -EINVAL;
+	}
+
+	if (buf_info->state == MSM_ISP_BUFFER_STATE_DEQUEUED ||
+		buf_info->state == MSM_ISP_BUFFER_STATE_DIVERTED) {
+		pr_err("%s: Invalid state %d\n", __func__, buf_info->state);
+		return -EINVAL;
+	}
+	msm_isp_buf_unprepare(buf_mgr, info->handle, info->buf_idx);
+
+	buf_info->state = MSM_ISP_BUFFER_STATE_INITIALIZED;
+
 	return rc;
 }
 
@@ -978,7 +999,8 @@
 
 	bufq = msm_isp_get_bufq(buf_mgr, bufq_handle);
 	if (!bufq) {
-		pr_err("%s: Invalid bufq\n", __func__);
+		pr_err("%s: Invalid bufq\n",
+			__func__);
 		return -EINVAL;
 	}
 	*buf_src = BUF_SRC(bufq->stream_id);
@@ -989,50 +1011,57 @@
 static int msm_isp_request_bufq(struct msm_isp_buf_mgr *buf_mgr,
 	struct msm_isp_buf_request *buf_request)
 {
-	int rc = -1, i;
+	int i;
 	struct msm_isp_bufq *bufq = NULL;
 	CDBG("%s: E\n", __func__);
 
-	if (!buf_request->num_buf || buf_request->num_buf > VIDEO_MAX_FRAME) {
+	if (!buf_request->num_buf || buf_request->num_buf > VB2_MAX_FRAME) {
 		pr_err("Invalid buffer request\n");
-		return rc;
+		return -EINVAL;
 	}
 
 	buf_request->handle = msm_isp_get_buf_handle(buf_mgr,
 		buf_request->session_id, buf_request->stream_id);
 	if (!buf_request->handle) {
 		pr_err("Invalid buffer handle\n");
-		return rc;
+		return -EINVAL;
 	}
 
 	bufq = msm_isp_get_bufq(buf_mgr, buf_request->handle);
 	if (!bufq) {
-		pr_err("Invalid buffer queue\n");
-		return rc;
+		pr_err("%s: Invalid bufq stream_id %x\n",
+			__func__, buf_request->stream_id);
+
+		return -EINVAL;
 	}
 
 	bufq->bufs = kzalloc(sizeof(struct msm_isp_buffer) *
 		buf_request->num_buf, GFP_KERNEL);
 	if (!bufq->bufs) {
 		pr_err("No free memory for buf info\n");
-		msm_isp_free_buf_handle(buf_mgr, buf_request->handle);
-		return rc;
-	}
-
+		msm_isp_free_bufq_handle(buf_mgr, buf_request->handle);
+		return -ENOMEM;
+	}
 	spin_lock_init(&bufq->bufq_lock);
 	bufq->bufq_handle = buf_request->handle;
 	bufq->session_id = buf_request->session_id;
 	bufq->stream_id = buf_request->stream_id;
 	bufq->num_bufs = buf_request->num_buf;
 	bufq->buf_type = buf_request->buf_type;
-	if (bufq->buf_type == ISP_SHARE_BUF)
-		bufq->buf_client_count = ISP_SHARE_BUF_CLIENT;
+	for (i = 0; i < ISP_NUM_BUF_MASK; i++)
+		bufq->put_buf_mask[i] = 0;
 	INIT_LIST_HEAD(&bufq->head);
-	INIT_LIST_HEAD(&bufq->share_head);
+
 	for (i = 0; i < buf_request->num_buf; i++) {
 		bufq->bufs[i].state = MSM_ISP_BUFFER_STATE_INITIALIZED;
+		bufq->bufs[i].buf_debug.put_state[0] =
+			MSM_ISP_BUFFER_STATE_PUT_PREPARED;
+		bufq->bufs[i].buf_debug.put_state[1] =
+			MSM_ISP_BUFFER_STATE_PUT_PREPARED;
+		bufq->bufs[i].buf_debug.put_state_last = 0;
 		bufq->bufs[i].bufq_handle = bufq->bufq_handle;
 		bufq->bufs[i].buf_idx = i;
+		INIT_LIST_HEAD(&bufq->bufs[i].list);
 	}
 
 	return 0;
@@ -1042,17 +1071,20 @@
 	uint32_t bufq_handle)
 {
 	struct msm_isp_bufq *bufq = NULL;
-	int rc = -1;
+	unsigned long flags;
 	bufq = msm_isp_get_bufq(buf_mgr, bufq_handle);
 	if (!bufq) {
 		pr_err("Invalid bufq release\n");
-		return rc;
-	}
-
-	msm_isp_buf_unprepare(buf_mgr, bufq_handle);
-
+		return -EINVAL;
+	}
+
+	msm_isp_buf_unprepare_all(buf_mgr, bufq_handle);
+
+	spin_lock_irqsave(&bufq->bufq_lock, flags);
 	kfree(bufq->bufs);
-	msm_isp_free_buf_handle(buf_mgr, bufq_handle);
+	msm_isp_free_bufq_handle(buf_mgr, bufq_handle);
+	spin_unlock_irqrestore(&bufq->bufq_lock, flags);
+
 	return 0;
 }
 
@@ -1060,109 +1092,78 @@
 	struct msm_isp_buf_mgr *buf_mgr)
 {
 	struct msm_isp_bufq *bufq = NULL;
+	unsigned long flags;
 	int i;
 	for (i = 0; i < buf_mgr->num_buf_q; i++) {
 		bufq = &buf_mgr->bufq[i];
 		if (!bufq->bufq_handle)
 			continue;
-		msm_isp_buf_unprepare(buf_mgr, bufq->bufq_handle);
-
+
+		msm_isp_buf_unprepare_all(buf_mgr, bufq->bufq_handle);
+
+		spin_lock_irqsave(&bufq->bufq_lock, flags);
 		kfree(bufq->bufs);
-		msm_isp_free_buf_handle(buf_mgr, bufq->bufq_handle);
-	}
-}
-
-static void msm_isp_register_ctx(struct msm_isp_buf_mgr *buf_mgr,
-	struct device **iommu_ctx1, struct device **iommu_ctx2,
-	int num_iommu_ctx, int secure_num_iommu_ctx)
-{
-	int i;
-	buf_mgr->num_iommu_ctx = num_iommu_ctx;
-	for (i = 0; i < num_iommu_ctx; i++)
-		buf_mgr->iommu_ctx[i] = iommu_ctx1[i];
-
-	buf_mgr->num_iommu_secure_ctx = secure_num_iommu_ctx;
-	for (i = 0; i < secure_num_iommu_ctx; i++)
-		buf_mgr->iommu_secure_ctx[i] = iommu_ctx2[i];
-}
-
-static int msm_isp_attach_ctx(struct msm_isp_buf_mgr *buf_mgr,
-	struct msm_vfe_smmu_attach_cmd *cmd)
-{
-	int rc, i;
-	if (cmd->security_mode == NON_SECURE_MODE) {
-		/*non secure mode*/
-		for (i = 0; i < buf_mgr->num_iommu_ctx; i++) {
-
-			if (buf_mgr->attach_ref_cnt[NON_SECURE_MODE][i] == 0) {
-				/* attach only once */
-				rc = iommu_attach_device(
-					buf_mgr->iommu_domain,
-					buf_mgr->iommu_ctx[i]);
-				if (rc) {
-					pr_err("%s: non-secure attach error bank: %d, rc : %d\n",
-						__func__, i, rc);
-					return -EINVAL;
-				}
-			}
-			buf_mgr->attach_ref_cnt[NON_SECURE_MODE][i]++;
-		}
-	} else {
-		/*secure mode*/
-		for (i = 0; i < buf_mgr->num_iommu_secure_ctx; i++) {
-
-			if (buf_mgr->attach_ref_cnt[SECURE_MODE][i] == 0) {
-				/* attach only once */
-				rc = iommu_attach_device(
-					buf_mgr->iommu_domain_secure,
-					buf_mgr->iommu_secure_ctx[i]);
-				if (rc) {
-					pr_err("%s: secure attach error bank: %d, rc : %d\n",
-						__func__, i, rc);
-					return -EINVAL;
-				}
-			}
-			buf_mgr->attach_ref_cnt[SECURE_MODE][i]++;
-		}
-	}
-	buf_mgr->attach_state = MSM_ISP_BUF_MGR_ATTACH;
-	return 0;
-}
-
-static int msm_isp_detach_ctx(struct msm_isp_buf_mgr *buf_mgr)
-{
-	int i;
-
-	if (buf_mgr->attach_state == MSM_ISP_BUF_MGR_DETACH ||
-		buf_mgr->open_count)
+		msm_isp_free_bufq_handle(buf_mgr, bufq->bufq_handle);
+		spin_unlock_irqrestore(&bufq->bufq_lock, flags);
+	}
+}
+
+
+/**
+ * msm_isp_buf_put_scratch() - Release scratch buffers
+ * @buf_mgr: The buffer structure for h/w
+ *
+ * Returns 0 on success else error code
+ */
+static int msm_isp_buf_put_scratch(struct msm_isp_buf_mgr *buf_mgr)
+{
+	int rc;
+
+	if (!buf_mgr->scratch_buf_addr)
 		return 0;
 
-	if (buf_mgr->secure_enable == NON_SECURE_MODE) {
-		/*non secure mode*/
-		for (i = 0; i < buf_mgr->num_iommu_ctx; i++) {
-			/*Detach only if ref count is one*/
-			if (buf_mgr->attach_ref_cnt[NON_SECURE_MODE][i] == 1) {
-				iommu_detach_device(buf_mgr->iommu_domain,
-					buf_mgr->iommu_ctx[i]);
-			}
-			if (buf_mgr->attach_ref_cnt[NON_SECURE_MODE][i] > 0)
-				--buf_mgr->attach_ref_cnt[NON_SECURE_MODE][i];
-		}
-	} else {
-		/*secure mode*/
-		for (i = 0; i < buf_mgr->num_iommu_secure_ctx; i++) {
-			/*Detach only if ref count is one*/
-			if (buf_mgr->attach_ref_cnt[SECURE_MODE][i] == 1) {
-				iommu_detach_device(
-						buf_mgr->iommu_domain_secure,
-						buf_mgr->iommu_secure_ctx[i]);
-			}
-			if (buf_mgr->attach_ref_cnt[SECURE_MODE][i] > 0)
-				--buf_mgr->attach_ref_cnt[SECURE_MODE][i];
-		}
-	}
-	buf_mgr->attach_state = MSM_ISP_BUF_MGR_DETACH;
-	return 0;
+	rc = cam_smmu_put_phy_addr_scratch(buf_mgr->iommu_hdl,
+				buf_mgr->scratch_buf_addr);
+	if (rc)
+		pr_err("%s: failed to put scratch buffer to img iommu: %d\n",
+			__func__, rc);
+
+
+	if (!rc)
+		buf_mgr->scratch_buf_addr = 0;
+
+	return rc;
+}
+
+/**
+ * msm_isp_buf_get_scratch() - Create scratch buffers
+ * @buf_mgr: The buffer structure for h/w
+ *
+ * Create and map scratch buffers for all IOMMU's under the buffer
+ * manager.
+ *
+ * Returns 0 on success else error code
+ */
+static int msm_isp_buf_get_scratch(struct msm_isp_buf_mgr *buf_mgr)
+{
+	int rc;
+
+	if (buf_mgr->scratch_buf_addr || !buf_mgr->scratch_buf_range)
+		/* already mapped or not supported */
+		return 0;
+
+	rc = cam_smmu_get_phy_addr_scratch(
+				buf_mgr->iommu_hdl,
+				CAM_SMMU_MAP_RW,
+				&buf_mgr->scratch_buf_addr,
+				buf_mgr->scratch_buf_range,
+				SZ_4K);
+	if (rc) {
+		pr_err("%s: failed to map scratch buffer to img iommu: %d\n",
+			__func__, rc);
+		return rc;
+	}
+	return rc;
 }
 
 int msm_isp_smmu_attach(struct msm_isp_buf_mgr *buf_mgr,
@@ -1170,67 +1171,116 @@
 {
 	struct msm_vfe_smmu_attach_cmd *cmd = arg;
 	int rc = 0;
+
 	pr_debug("%s: cmd->security_mode : %d\n", __func__, cmd->security_mode);
+	mutex_lock(&buf_mgr->lock);
 	if (cmd->iommu_attach_mode == IOMMU_ATTACH) {
 		buf_mgr->secure_enable = cmd->security_mode;
-		rc = msm_isp_attach_ctx(buf_mgr, cmd);
-		if (rc < 0) {
-			pr_err("%s: smmu attach error, rc :%d\n", __func__, rc);
-			goto iommu_error;
-		}
-	} else
-		msm_isp_detach_ctx(buf_mgr);
-
-iommu_error:
-	return rc;
-}
-
-
-static int msm_isp_init_isp_buf_mgr(
-	struct msm_isp_buf_mgr *buf_mgr,
-	const char *ctx_name, uint16_t num_buf_q)
+
+		/*
+		 * Call hypervisor thru scm call to notify secure or
+		 * non-secure mode
+		 */
+		if (buf_mgr->attach_ref_cnt == 0) {
+			rc = cam_smmu_ops(buf_mgr->iommu_hdl,
+				CAM_SMMU_ATTACH);
+			if (rc < 0) {
+				pr_err("%s: img smmu attach error, rc :%d\n",
+					__func__, rc);
+			goto err1;
+			}
+		}
+		buf_mgr->attach_ref_cnt++;
+		rc = msm_isp_buf_get_scratch(buf_mgr);
+		if (rc)
+			goto err2;
+	} else {
+		if (buf_mgr->attach_ref_cnt > 0)
+			buf_mgr->attach_ref_cnt--;
+		else
+			pr_err("%s: Error! Invalid ref_cnt %d\n",
+				__func__, buf_mgr->attach_ref_cnt);
+
+		if (buf_mgr->attach_ref_cnt == 0) {
+			rc = msm_isp_buf_put_scratch(buf_mgr);
+			rc |= cam_smmu_ops(buf_mgr->iommu_hdl,
+				CAM_SMMU_DETACH);
+			if (rc < 0) {
+				pr_err("%s: img/stats smmu detach error, rc :%d\n",
+					__func__, rc);
+			}
+		}
+	}
+
+	mutex_unlock(&buf_mgr->lock);
+	return rc;
+
+err2:
+	if (cam_smmu_ops(buf_mgr->iommu_hdl, CAM_SMMU_DETACH))
+		pr_err("%s: img smmu detach error\n", __func__);
+err1:
+	mutex_unlock(&buf_mgr->lock);
+	return rc;
+}
+
+
+static int msm_isp_init_isp_buf_mgr(struct msm_isp_buf_mgr *buf_mgr,
+	const char *ctx_name)
 {
 	int rc = -1;
-	if (buf_mgr->open_count++)
+	int i = 0;
+	mutex_lock(&buf_mgr->lock);
+	if (buf_mgr->open_count++) {
+		mutex_unlock(&buf_mgr->lock);
 		return 0;
-
-	if (!num_buf_q) {
-		pr_err("Invalid buffer queue number\n");
-		return rc;
-	}
+	}
+
 	CDBG("%s: E\n", __func__);
-
-	INIT_LIST_HEAD(&buf_mgr->buffer_q);
-	buf_mgr->num_buf_q = num_buf_q;
-	buf_mgr->bufq =
-		kzalloc(sizeof(struct msm_isp_bufq) * num_buf_q,
-		GFP_KERNEL);
-	if (!buf_mgr->bufq) {
-		pr_err("Bufq malloc error\n");
-		goto bufq_error;
-	}
-	buf_mgr->client = msm_ion_client_create(ctx_name);
-	buf_mgr->buf_handle_cnt = 0;
-	buf_mgr->pagefault_debug = 0;
-	return 0;
-bufq_error:
+	buf_mgr->attach_ref_cnt = 0;
+
+	buf_mgr->num_buf_q = BUF_MGR_NUM_BUF_Q;
+	memset(buf_mgr->bufq, 0, sizeof(buf_mgr->bufq));
+
+	rc = cam_smmu_get_handle("vfe", &buf_mgr->iommu_hdl);
+	if (rc < 0) {
+		pr_err("vfe get handle failed\n");
+		goto get_handle_error;
+	}
+
+	for (i = 0; i < BUF_MGR_NUM_BUF_Q; i++)
+		spin_lock_init(&buf_mgr->bufq[i].bufq_lock);
+
+	buf_mgr->pagefault_debug_disable = 0;
+	buf_mgr->frameId_mismatch_recovery = 0;
+	mutex_unlock(&buf_mgr->lock);
+	return 0;
+
+get_handle_error:
+	mutex_unlock(&buf_mgr->lock);
 	return rc;
 }
 
 static int msm_isp_deinit_isp_buf_mgr(
 	struct msm_isp_buf_mgr *buf_mgr)
 {
+	mutex_lock(&buf_mgr->lock);
 	if (buf_mgr->open_count > 0)
 		buf_mgr->open_count--;
 
-	if (buf_mgr->open_count)
+	if (buf_mgr->open_count) {
+		mutex_unlock(&buf_mgr->lock);
 		return 0;
+	}
 	msm_isp_release_all_bufq(buf_mgr);
-	ion_client_destroy(buf_mgr->client);
-	kfree(buf_mgr->bufq);
 	buf_mgr->num_buf_q = 0;
-	buf_mgr->pagefault_debug = 0;
-	msm_isp_detach_ctx(buf_mgr);
+	buf_mgr->pagefault_debug_disable = 0;
+
+	msm_isp_buf_put_scratch(buf_mgr);
+	cam_smmu_ops(buf_mgr->iommu_hdl, CAM_SMMU_DETACH);
+	cam_smmu_destroy_handle(buf_mgr->iommu_hdl);
+
+	buf_mgr->attach_ref_cnt = 0;
+	mutex_unlock(&buf_mgr->lock);
 	return 0;
 }
 
@@ -1241,38 +1291,24 @@
 	switch (cmd) {
 	case VIDIOC_MSM_ISP_REQUEST_BUF: {
 		struct msm_isp_buf_request *buf_req = arg;
-<<<<<<< HEAD
-		buf_mgr->ops->request_buf(buf_mgr, buf_req);
-=======
 
 		rc = buf_mgr->ops->request_buf(buf_mgr, buf_req);
->>>>>>> e045a95c
 		break;
 	}
 	case VIDIOC_MSM_ISP_ENQUEUE_BUF: {
 		struct msm_isp_qbuf_info *qbuf_info = arg;
-<<<<<<< HEAD
-		buf_mgr->ops->enqueue_buf(buf_mgr, qbuf_info);
+
+		rc = buf_mgr->ops->enqueue_buf(buf_mgr, qbuf_info);
+		break;
+	}
+	case VIDIOC_MSM_ISP_DEQUEUE_BUF: {
+		struct msm_isp_qbuf_info *qbuf_info = arg;
+
+		rc = buf_mgr->ops->dequeue_buf(buf_mgr, qbuf_info);
 		break;
 	}
 	case VIDIOC_MSM_ISP_RELEASE_BUF: {
 		struct msm_isp_buf_request *buf_req = arg;
-		buf_mgr->ops->release_buf(buf_mgr, buf_req->handle);
-		break;
-	}
-=======
-
-		rc = buf_mgr->ops->enqueue_buf(buf_mgr, qbuf_info);
-		break;
-	}
-	case VIDIOC_MSM_ISP_DEQUEUE_BUF: {
-		struct msm_isp_qbuf_info *qbuf_info = arg;
-
-		rc = buf_mgr->ops->dequeue_buf(buf_mgr, qbuf_info);
-		break;
-	}
-	case VIDIOC_MSM_ISP_RELEASE_BUF: {
-		struct msm_isp_buf_request *buf_req = arg;
 
 		rc = buf_mgr->ops->release_buf(buf_mgr, buf_req->handle);
 		break;
@@ -1283,17 +1319,15 @@
 		rc = buf_mgr->ops->unmap_buf(buf_mgr, unmap_req->fd);
 		break;
 	}
->>>>>>> e045a95c
-	}
-	return rc;
-}
-
-int msm_isp_buf_mgr_debug(struct msm_isp_buf_mgr *buf_mgr)
+	}
+	return rc;
+}
+
+static int msm_isp_buf_mgr_debug(struct msm_isp_buf_mgr *buf_mgr,
+	unsigned long fault_addr)
 {
 	struct msm_isp_buffer *bufs = NULL;
 	uint32_t i = 0, j = 0, k = 0, rc = 0;
-<<<<<<< HEAD
-=======
 	char *print_buf = NULL, temp_buf[100];
 	uint32_t print_buf_size = 2000;
 	unsigned long start_addr = 0, end_addr = 0;
@@ -1309,44 +1343,13 @@
 	unsigned long flags;
 	struct msm_isp_bufq *bufq = NULL;
 
->>>>>>> e045a95c
 	if (!buf_mgr) {
 		pr_err_ratelimited("%s: %d] NULL buf_mgr\n",
 			__func__, __LINE__);
 		return -EINVAL;
 	}
+
 	for (i = 0; i < BUF_MGR_NUM_BUF_Q; i++) {
-<<<<<<< HEAD
-		if (buf_mgr->bufq[i].bufq_handle != 0) {
-			pr_err("%s:%d handle %x\n", __func__, i,
-				buf_mgr->bufq[i].bufq_handle);
-			pr_err("%s:%d session_id %d, stream_id %x,",
-				__func__, i, buf_mgr->bufq[i].session_id,
-				buf_mgr->bufq[i].stream_id);
-			pr_err("num_bufs %d, handle %x, type %d\n",
-				buf_mgr->bufq[i].num_bufs,
-				buf_mgr->bufq[i].bufq_handle,
-				buf_mgr->bufq[i].buf_type);
-			for (j = 0; j < buf_mgr->bufq[i].num_bufs; j++) {
-				bufs = &buf_mgr->bufq[i].bufs[j];
-				if (!bufs) {
-					pr_err("bufs at %d is NULL breaking\n",
-						j);
-					break;
-				}
-				pr_err("%s:%d buf_idx %d, frame_id %d,",
-					__func__, j, bufs->buf_idx,
-					bufs->frame_id);
-				pr_err("num_planes %d, state %d\n",
-					bufs->num_planes, bufs->state);
-				for (k = 0; k < bufs->num_planes; k++) {
-					pr_err("%s:%d paddr %x, len %lu,",
-						__func__, k, (unsigned int)
-						bufs->mapped_info[k].paddr,
-						bufs->mapped_info[k].len);
-					pr_err(" ion handle %pK\n",
-						bufs->mapped_info[k].handle);
-=======
 		bufq = &buf_mgr->bufq[i];
 
 		spin_lock_irqsave(&bufq->bufq_lock, flags);
@@ -1436,95 +1439,56 @@
 						strlcat(print_buf, temp_buf,
 							print_buf_size);
 					}
->>>>>>> e045a95c
 				}
+				start_addr = 0;
+				end_addr = 0;
 			}
 		}
-	}
-	buf_mgr->pagefault_debug = 1;
+		pr_err("%s\n", print_buf);
+		kfree(print_buf);
+	}
 	return rc;
 }
 
 static struct msm_isp_buf_ops isp_buf_ops = {
 	.request_buf = msm_isp_request_bufq,
 	.enqueue_buf = msm_isp_buf_enqueue,
+	.dequeue_buf = msm_isp_buf_dequeue,
 	.release_buf = msm_isp_release_bufq,
 	.get_bufq_handle = msm_isp_get_bufq_handle,
 	.get_buf_src = msm_isp_get_buf_src,
 	.get_buf = msm_isp_get_buf,
 	.get_buf_by_index = msm_isp_get_buf_by_index,
+	.map_buf = msm_isp_map_buf,
+	.unmap_buf = msm_isp_unmap_buf,
 	.put_buf = msm_isp_put_buf,
 	.flush_buf = msm_isp_flush_buf,
 	.buf_done = msm_isp_buf_done,
-	.buf_divert = msm_isp_buf_divert,
-	.register_ctx = msm_isp_register_ctx,
 	.buf_mgr_init = msm_isp_init_isp_buf_mgr,
 	.buf_mgr_deinit = msm_isp_deinit_isp_buf_mgr,
 	.buf_mgr_debug = msm_isp_buf_mgr_debug,
 	.get_bufq = msm_isp_get_bufq,
+	.update_put_buf_cnt = msm_isp_update_put_buf_cnt,
 };
 
 int msm_isp_create_isp_buf_mgr(
 	struct msm_isp_buf_mgr *buf_mgr,
 	struct msm_sd_req_vb2_q *vb2_ops,
-	struct msm_iova_layout *iova_layout)
+	struct device *dev,
+	uint32_t scratch_buf_range)
 {
 	int rc = 0;
-	int i = 0, j = 0;
 	if (buf_mgr->init_done)
 		return rc;
 
-	buf_mgr->iommu_domain_num = msm_register_domain(iova_layout);
-	if (buf_mgr->iommu_domain_num < 0) {
-		pr_err("%s: Invalid iommu domain number\n", __func__);
-		rc = -1;
-		goto iommu_domain_error;
-	}
-
-	buf_mgr->iommu_domain = msm_get_iommu_domain(
-		buf_mgr->iommu_domain_num);
-	if (!buf_mgr->iommu_domain) {
-		pr_err("%s: Invalid iommu domain\n", __func__);
-		rc = -1;
-		goto iommu_domain_error;
-	}
 	buf_mgr->ops = &isp_buf_ops;
 	buf_mgr->vb2_ops = vb2_ops;
 	buf_mgr->open_count = 0;
-	buf_mgr->pagefault_debug = 0;
+	buf_mgr->pagefault_debug_disable = 0;
 	buf_mgr->secure_enable = NON_SECURE_MODE;
 	buf_mgr->attach_state = MSM_ISP_BUF_MGR_DETACH;
-
-	for (i = 0; i < MAX_PROTECTION_MODE; i++)
-		for (j = 0; j < MAX_IOMMU_CTX; j++)
-			buf_mgr->attach_ref_cnt[i][j] = 0;
-	return 0;
-iommu_domain_error:
-	return rc;
-}
-
-int msm_isp_create_secure_domain(
-	struct msm_isp_buf_mgr *buf_mgr,
-	struct msm_iova_layout *iova_layout)
-{
-	int rc = 0;
-	if (buf_mgr->init_done)
-		return rc;
-	buf_mgr->iommu_domain_num_secure = msm_register_domain(iova_layout);
-	if (buf_mgr->iommu_domain_num_secure < 0) {
-		pr_err("%s: Invalid iommu domain number\n", __func__);
-		rc = -1;
-		goto iommu_domain_error;
-	}
-
-	buf_mgr->iommu_domain_secure = msm_get_iommu_domain(
-	  buf_mgr->iommu_domain_num_secure);
-	if (!buf_mgr->iommu_domain_secure) {
-		pr_err("%s: Invalid iommu domain\n", __func__);
-		rc = -1;
-		goto iommu_domain_error;
-	}
-	return 0;
-iommu_domain_error:
-	return rc;
+	buf_mgr->scratch_buf_range = scratch_buf_range;
+	mutex_init(&buf_mgr->lock);
+
+	return 0;
 }