--- conflicted
+++ resolved
@@ -11,7 +11,6 @@
  */
 
 #include <linux/module.h>
-#include <linux/qcom_iommu.h>
 #include <linux/ratelimit.h>
 
 #include "msm_isp44.h"
@@ -48,7 +47,7 @@
 #define VFE44_XBAR_BASE(idx) (0x58 + 0x4 * (idx / 2))
 #define VFE44_XBAR_SHIFT(idx) ((idx%2) ? 16 : 0)
 #define VFE44_PING_PONG_BASE(wm, ping_pong) \
-	(VFE44_WM_BASE(wm) + 0x4 * (1 + (~(ping_pong >> wm) & 0x1)))
+	(VFE44_WM_BASE(wm) + 0x4 * (1 + ((~ping_pong) & 0x1)))
 
 #define VFE44_BUS_RD_CGC_OVERRIDE_BIT 16
 
@@ -64,33 +63,6 @@
 	(VFE44_STATS_BASE(idx) + 0x4 * \
 	(~(ping_pong >> (stats_pingpong_offset_map[idx])) & 0x1))
 
-#define VFE44_VBIF_CLKON                    0x4
-#define VFE44_VBIF_IN_RD_LIM_CONF0          0xB0
-#define VFE44_VBIF_IN_RD_LIM_CONF1          0xB4
-#define VFE44_VBIF_IN_RD_LIM_CONF2          0xB8
-#define VFE44_VBIF_IN_WR_LIM_CONF0          0xC0
-#define VFE44_VBIF_IN_WR_LIM_CONF1          0xC4
-#define VFE44_VBIF_IN_WR_LIM_CONF2          0xC8
-#define VFE44_VBIF_OUT_RD_LIM_CONF0         0xD0
-#define VFE44_VBIF_OUT_WR_LIM_CONF0         0xD4
-#define VFE44_VBIF_DDR_OUT_MAX_BURST        0xD8
-#define VFE44_VBIF_OCMEM_OUT_MAX_BURST      0xDC
-#define VFE44_VBIF_ARB_CTL                  0xF0
-#define VFE44_VBIF_ROUND_ROBIN_QOS_ARB      0x124
-#define VFE44_VBIF_OUT_AXI_AMEMTYPE_CONF0   0x160
-#define VFE44_VBIF_OUT_AXI_AMEMTYPE_CONF1   0x164
-#define VFE44_VBIF_OUT_AXI_AOOO_EN          0x178
-#define VFE44_VBIF_OUT_AXI_AOOO             0x17C
-
-#define VFE44_BUS_BDG_QOS_CFG_0     0x000002C4
-#define VFE44_BUS_BDG_QOS_CFG_1     0x000002C8
-#define VFE44_BUS_BDG_QOS_CFG_2     0x000002CC
-#define VFE44_BUS_BDG_QOS_CFG_3     0x000002D0
-#define VFE44_BUS_BDG_QOS_CFG_4     0x000002D4
-#define VFE44_BUS_BDG_QOS_CFG_5     0x000002D8
-#define VFE44_BUS_BDG_QOS_CFG_6     0x000002DC
-#define VFE44_BUS_BDG_QOS_CFG_7     0x000002E0
-
 #define VFE44_CLK_IDX 2
 
 static uint32_t msm_vfe44_ub_reg_offset(struct vfe_device *vfe_dev, int wm_idx)
@@ -125,173 +97,97 @@
 	msm_camera_io_w_mb(irq1_mask, vfe_dev->vfe_base + 0x2C);
 }
 
-static void msm_vfe44_init_qos_parms(struct vfe_device *vfe_dev)
+static int32_t msm_vfe44_init_dt_parms(struct vfe_device *vfe_dev,
+				struct msm_vfe_hw_init_parms *dt_parms)
 {
 	void __iomem *vfebase = vfe_dev->vfe_base;
-
-	if (vfe_dev->vfe_hw_version == VFE44_8084V1_VERSION) {
-		msm_camera_io_w(0xFEA9FEA9, vfebase + VFE44_BUS_BDG_QOS_CFG_0);
-		msm_camera_io_w(0xFEA9FEA9, vfebase + VFE44_BUS_BDG_QOS_CFG_1);
-		msm_camera_io_w(0xFEA9FEA9, vfebase + VFE44_BUS_BDG_QOS_CFG_2);
-		msm_camera_io_w(0xFEA9FEA9, vfebase + VFE44_BUS_BDG_QOS_CFG_3);
-		msm_camera_io_w(0xFEA9FEA9, vfebase + VFE44_BUS_BDG_QOS_CFG_4);
-		msm_camera_io_w(0xFEA9FEA9, vfebase + VFE44_BUS_BDG_QOS_CFG_5);
-		msm_camera_io_w(0xFEA9FEA9, vfebase + VFE44_BUS_BDG_QOS_CFG_6);
-		msm_camera_io_w(0x0001FEA9, vfebase + VFE44_BUS_BDG_QOS_CFG_7);
+	struct device_node *of_node;
+	int32_t i = 0 , rc = 0;
+	uint32_t *dt_settings = NULL, *dt_regs = NULL, dt_entries = 0;
+
+	of_node = vfe_dev->pdev->dev.of_node;
+
+	rc = of_property_read_u32(of_node, dt_parms->entries,
+		&dt_entries);
+	if (rc < 0 || !dt_entries) {
+		pr_err("%s: NO QOS entries found\n", __func__);
+		return -EINVAL;
 	} else {
-		BUG();
-		pr_err("%s: QOS is NOT configured for HW Version %x\n",
-			__func__, vfe_dev->vfe_hw_version);
-	}
-}
-
-static void msm_vfe44_init_vbif_parms_8084_v1(struct vfe_device *vfe_dev)
-{
-	void __iomem *vfe_vbif_base = vfe_dev->vfe_vbif_base;
-	msm_camera_io_w(0x1,
-		vfe_vbif_base + VFE44_VBIF_CLKON);
-	msm_camera_io_w(0x00100000,
-		vfe_vbif_base + VFE44_VBIF_IN_RD_LIM_CONF0);
-	msm_camera_io_w(0x00001000,
-		vfe_vbif_base + VFE44_VBIF_IN_RD_LIM_CONF1);
-	msm_camera_io_w(0x10000010,
-		vfe_vbif_base + VFE44_VBIF_IN_RD_LIM_CONF2);
-	msm_camera_io_w(0x10000010,
-		vfe_vbif_base + VFE44_VBIF_IN_WR_LIM_CONF0);
-	msm_camera_io_w(0x10100000,
-		vfe_vbif_base + VFE44_VBIF_IN_WR_LIM_CONF1);
-	msm_camera_io_w(0x00101000,
-		vfe_vbif_base + VFE44_VBIF_IN_WR_LIM_CONF2);
-	msm_camera_io_w(0x3,
-		vfe_vbif_base + VFE44_VBIF_ROUND_ROBIN_QOS_ARB);
-}
-
-static void msm_vfe44_init_vbif_parms(struct vfe_device *vfe_dev)
-{
-	switch (vfe_dev->vfe_hw_version) {
-	case VFE44_8084V1_VERSION:
-		msm_vfe44_init_vbif_parms_8084_v1(vfe_dev);
-		break;
-	default:
-		BUG();
-		pr_err("%s: VBIF is NOT configured for HW Version %x\n",
-			__func__, vfe_dev->vfe_hw_version);
-		break;
-	}
-
-}
-
-<<<<<<< HEAD
-static int msm_vfe44_init_hardware(struct vfe_device *vfe_dev)
-{
-	int rc = -1;
-	rc = msm_isp_init_bandwidth_mgr(ISP_VFE0 + vfe_dev->pdev->id);
-	if (rc < 0) {
-		pr_err("%s: Bandwidth registration Failed!\n", __func__);
-		goto bus_scale_register_failed;
-	}
-
-	if (vfe_dev->fs_vfe) {
-		rc = regulator_enable(vfe_dev->fs_vfe);
-		if (rc) {
-			pr_err("%s: Regulator enable failed\n", __func__);
-			goto fs_failed;
-		}
-	}
-
-	rc = msm_isp_get_clk_info(vfe_dev, vfe_dev->pdev, msm_vfe44_clk_info);
-	if (rc < 0) {
-		pr_err("msm_isp_get_clk_info() failed\n");
-		goto fs_failed;
-	}
-	if (vfe_dev->num_clk <= 0) {
-		pr_err("%s: Invalid num of clock\n", __func__);
-		goto fs_failed;
-	} else {
-		vfe_dev->vfe_clk =
-			kzalloc(sizeof(struct clk *) * vfe_dev->num_clk,
+		dt_settings = kzalloc(sizeof(uint32_t) * dt_entries,
 			GFP_KERNEL);
-		if (!vfe_dev->vfe_clk) {
+		if (!dt_settings) {
 			pr_err("%s:%d No memory\n", __func__, __LINE__);
 			return -ENOMEM;
 		}
-	}
-	rc = msm_cam_clk_enable(&vfe_dev->pdev->dev, msm_vfe44_clk_info,
-		vfe_dev->vfe_clk, vfe_dev->num_clk, 1);
-	if (rc < 0)
-		goto clk_enable_failed;
-
-	vfe_dev->vfe_base = ioremap(vfe_dev->vfe_mem->start,
-		resource_size(vfe_dev->vfe_mem));
-	if (!vfe_dev->vfe_base) {
-		rc = -ENOMEM;
-		pr_err("%s: vfe ioremap failed\n", __func__);
-		goto vfe_remap_failed;
-	}
-
-	vfe_dev->vfe_vbif_base = ioremap(vfe_dev->vfe_vbif_mem->start,
-		resource_size(vfe_dev->vfe_vbif_mem));
-	if (!vfe_dev->vfe_vbif_base) {
-		rc = -ENOMEM;
-		pr_err("%s: vfe ioremap failed\n", __func__);
-		goto vbif_remap_failed;
-	}
-
-	rc = request_irq(vfe_dev->vfe_irq->start, msm_isp_process_irq,
-		IRQF_TRIGGER_RISING, "vfe", vfe_dev);
-	if (rc < 0) {
-		pr_err("%s: irq request failed\n", __func__);
-		goto irq_req_failed;
-	}
-	return rc;
-irq_req_failed:
-	iounmap(vfe_dev->vfe_vbif_base);
-	vfe_dev->vfe_vbif_base = NULL;
-vbif_remap_failed:
-	iounmap(vfe_dev->vfe_base);
-	vfe_dev->vfe_base = NULL;
-vfe_remap_failed:
-	msm_cam_clk_enable(&vfe_dev->pdev->dev, msm_vfe44_clk_info,
-		vfe_dev->vfe_clk, vfe_dev->num_clk, 0);
-clk_enable_failed:
-	if (vfe_dev->fs_vfe)
-		regulator_disable(vfe_dev->fs_vfe);
-	kfree(vfe_dev->vfe_clk);
-fs_failed:
-	msm_isp_deinit_bandwidth_mgr(ISP_VFE0 + vfe_dev->pdev->id);
-bus_scale_register_failed:
-	return rc;
-}
-
-static void msm_vfe44_release_hardware(struct vfe_device *vfe_dev)
-{
-	free_irq(vfe_dev->vfe_irq->start, vfe_dev);
-	tasklet_kill(&vfe_dev->vfe_tasklet);
-	iounmap(vfe_dev->vfe_vbif_base);
-	vfe_dev->vfe_vbif_base = NULL;
-	iounmap(vfe_dev->vfe_base);
-	vfe_dev->vfe_base = NULL;
-	msm_cam_clk_enable(&vfe_dev->pdev->dev, msm_vfe44_clk_info,
-		vfe_dev->vfe_clk, vfe_dev->num_clk, 0);
-	kfree(vfe_dev->vfe_clk);
-	regulator_disable(vfe_dev->fs_vfe);
-	msm_isp_deinit_bandwidth_mgr(ISP_VFE0 + vfe_dev->pdev->id);
-}
-
-=======
->>>>>>> e045a95c
+		dt_regs = kzalloc(sizeof(uint32_t) * dt_entries,
+			GFP_KERNEL);
+		if (!dt_regs) {
+			pr_err("%s:%d No memory\n", __func__, __LINE__);
+			kfree(dt_settings);
+			return -ENOMEM;
+		}
+		rc = of_property_read_u32_array(of_node, dt_parms->regs,
+			dt_regs, dt_entries);
+		if (rc < 0) {
+			pr_err("%s: NO QOS BUS BDG info\n", __func__);
+			kfree(dt_settings);
+			kfree(dt_regs);
+			return -EINVAL;
+		} else {
+			if (dt_parms->settings) {
+				rc = of_property_read_u32_array(of_node,
+					dt_parms->settings,
+					dt_settings, dt_entries);
+				if (rc < 0) {
+					pr_err("%s: NO QOS settings\n",
+						__func__);
+					kfree(dt_settings);
+					kfree(dt_regs);
+				} else {
+					for (i = 0; i < dt_entries; i++) {
+						msm_camera_io_w(dt_settings[i],
+							vfebase + dt_regs[i]);
+					}
+					kfree(dt_settings);
+					kfree(dt_regs);
+				}
+			} else {
+				kfree(dt_settings);
+				kfree(dt_regs);
+			}
+		}
+	}
+	return 0;
+}
+
 static void msm_vfe44_init_hardware_reg(struct vfe_device *vfe_dev)
 {
-	msm_vfe44_init_qos_parms(vfe_dev);
-	msm_vfe44_init_vbif_parms(vfe_dev);
+	struct msm_vfe_hw_init_parms qos_parms;
+	struct msm_vfe_hw_init_parms vbif_parms;
+	struct msm_vfe_hw_init_parms ds_parms;
+
+	qos_parms.entries = "qos-entries";
+	qos_parms.regs = "qos-regs";
+	qos_parms.settings = "qos-settings";
+	vbif_parms.entries = "vbif-entries";
+	vbif_parms.regs = "vbif-regs";
+	vbif_parms.settings = "vbif-settings";
+	ds_parms.entries = "ds-entries";
+	ds_parms.regs = "ds-regs";
+	ds_parms.settings = "ds-settings";
+
+	msm_vfe44_init_dt_parms(vfe_dev, &qos_parms);
+	msm_vfe44_init_dt_parms(vfe_dev, &ds_parms);
+	msm_vfe44_init_dt_parms(vfe_dev, &vbif_parms);
+
 	/* BUS_CFG */
 	msm_camera_io_w(0x10000001, vfe_dev->vfe_base + 0x50);
 	msm_vfe44_config_irq(vfe_dev, 0x800000E0, 0xFFFFFF7E,
 			MSM_ISP_IRQ_ENABLE);
 	msm_camera_io_w(0xFFFFFFFF, vfe_dev->vfe_base + 0x30);
 	msm_camera_io_w_mb(0xFFFFFFFF, vfe_dev->vfe_base + 0x34);
-	msm_camera_io_w(vfe_dev->stats_data.reg_mask,
-		vfe_dev->vfe_base + 0x44);
+	msm_camera_io_w_mb(0x1, vfe_dev->vfe_base + 0x24);
+
 }
 
 static void msm_vfe44_clear_status_reg(struct vfe_device *vfe_dev)
@@ -321,21 +217,17 @@
 	}
 }
 
-static void msm_vfe44_process_epoch_irq(struct vfe_device *vfe_dev,
-	uint32_t irq_status0, uint32_t irq_status1,
-	struct msm_isp_timestamp *ts)
-{
-	if (!(irq_status0 & 0xc))
-		return;
-	if (irq_status0 & (1 << 2))
-		msm_isp_notify(vfe_dev, ISP_EVENT_SOF, VFE_PIX_0, ts);
-}
 static void msm_vfe44_process_input_irq(struct vfe_device *vfe_dev,
 	uint32_t irq_status0, uint32_t irq_status1,
 	struct msm_isp_timestamp *ts)
 {
-	if (!(irq_status0 & 0x100000F))
+	if (!(irq_status0 & 0x1000003))
 		return;
+
+	if (irq_status0 & (1 << 0)) {
+		ISP_DBG("%s: SOF IRQ\n", __func__);
+		msm_isp_increment_frame_id(vfe_dev, VFE_PIX_0, ts);
+	}
 
 	if (irq_status0 & (1 << 24)) {
 		ISP_DBG("%s: Fetch Engine Read IRQ\n", __func__);
@@ -343,24 +235,8 @@
 			&vfe_dev->fetch_engine_info);
 	}
 
-	if (irq_status0 & (1 << 0)) {
-		ISP_DBG("%s: SOF IRQ\n", __func__);
-		if (vfe_dev->axi_data.src_info[VFE_PIX_0].raw_stream_count > 0
-			&& vfe_dev->axi_data.src_info[VFE_PIX_0].
-			pix_stream_count == 0) {
-			msm_isp_notify(vfe_dev, ISP_EVENT_SOF, VFE_PIX_0, ts);
-			if (vfe_dev->axi_data.stream_update)
-				msm_isp_axi_stream_update(vfe_dev,
-					(1 << VFE_PIX_0));
-			msm_isp_update_framedrop_reg(vfe_dev, (1 << VFE_PIX_0));
-		}
-	}
 	if (irq_status0 & (1 << 1))
 		ISP_DBG("%s: EOF IRQ\n", __func__);
-	if (irq_status0 & (1 << 2))
-		ISP_DBG("%s: EPOCH0 IRQ\n", __func__);
-	if (irq_status0 & (1 << 3))
-		ISP_DBG("%s: EPOCH1 IRQ\n", __func__);
 }
 
 static void msm_vfe44_process_violation_status(
@@ -435,9 +311,11 @@
 static void msm_vfe44_process_error_status(struct vfe_device *vfe_dev)
 {
 	uint32_t error_status1 = vfe_dev->error_info.error_mask1;
-	if (error_status1 & (1 << 0))
+	if (error_status1 & (1 << 0)) {
 		pr_err("%s: camif error status: 0x%x\n",
 			__func__, vfe_dev->error_info.camif_status);
+		msm_camera_io_dump(vfe_dev->vfe_base + 0x2f4, 0x30, 1);
+	}
 	if (error_status1 & (1 << 1))
 		pr_err("%s: stats bhist overwrite\n", __func__);
 	if (error_status1 & (1 << 2))
@@ -451,7 +329,6 @@
 	if (error_status1 & (1 << 6))
 		pr_err("%s: realign buf cr overflow\n", __func__);
 	if (error_status1 & (1 << 7)) {
-		pr_err("%s: violation\n", __func__);
 		msm_vfe44_process_violation_status(vfe_dev);
 	}
 	if (error_status1 & (1 << 9)) {
@@ -520,36 +397,27 @@
 	}
 }
 
-<<<<<<< HEAD
-static void msm_vfe44_read_irq_status(struct vfe_device *vfe_dev,
-=======
 static void msm_vfe44_read_irq_status_and_clear(struct vfe_device *vfe_dev,
->>>>>>> e045a95c
 	uint32_t *irq_status0, uint32_t *irq_status1)
 {
 	*irq_status0 = msm_camera_io_r(vfe_dev->vfe_base + 0x38);
 	*irq_status1 = msm_camera_io_r(vfe_dev->vfe_base + 0x3C);
+
 	msm_camera_io_w(*irq_status0, vfe_dev->vfe_base + 0x30);
 	msm_camera_io_w(*irq_status1, vfe_dev->vfe_base + 0x34);
 	msm_camera_io_w_mb(1, vfe_dev->vfe_base + 0x24);
-<<<<<<< HEAD
-=======
 	*irq_status0 &= vfe_dev->irq0_mask;
 	*irq_status1 &= vfe_dev->irq1_mask;
->>>>>>> e045a95c
 	if (*irq_status0 & 0x10000000) {
 		pr_err_ratelimited("%s: Protection triggered\n", __func__);
 		*irq_status0 &= ~(0x10000000);
 	}
 
-	if (*irq_status1 & (1 << 0))
+	if (*irq_status1 & (1 << 0)) {
 		vfe_dev->error_info.camif_status =
 		msm_camera_io_r(vfe_dev->vfe_base + 0x31C);
-<<<<<<< HEAD
-=======
 		msm_vfe44_config_irq(vfe_dev, 0, (1 << 0), MSM_ISP_IRQ_DISABLE);
 	}
->>>>>>> e045a95c
 
 	if (*irq_status1 & (1 << 7))
 		vfe_dev->error_info.violation_status =
@@ -568,11 +436,13 @@
 	uint32_t irq_status0, uint32_t irq_status1,
 	struct msm_isp_timestamp *ts)
 {
-	uint8_t input_src = 0x0;
+	enum msm_vfe_input_src i;
+	uint32_t shift_irq;
+	uint8_t reg_updated = 0;
+	unsigned long flags;
+
 	if (!(irq_status0 & 0xF0))
 		return;
-<<<<<<< HEAD
-=======
 	/* Shift status bits so that PIX SOF is 1st bit */
 	shift_irq = ((irq_status0 & 0xF0) >> 4);
 
@@ -628,56 +498,40 @@
 	spin_lock_irqsave(&vfe_dev->reg_update_lock, flags);
 	if (reg_updated & BIT(VFE_PIX_0))
 		vfe_dev->reg_updated = 1;
->>>>>>> e045a95c
-
-	if (irq_status0 & BIT(4)) {
-		msm_isp_notify(vfe_dev, ISP_EVENT_REG_UPDATE, VFE_PIX_0, ts);
-		input_src |= (1 << VFE_PIX_0);
-	}
-	if (irq_status0 & BIT(5)) {
-		msm_isp_notify(vfe_dev, ISP_EVENT_SOF, VFE_RAW_0, ts);
-		input_src |= (1 << VFE_RAW_0);
-	}
-	if (irq_status0 & BIT(6)) {
-		msm_isp_notify(vfe_dev, ISP_EVENT_SOF, VFE_RAW_1, ts);
-		input_src |= (1 << VFE_RAW_1);
-	}
-	if (irq_status0 & BIT(7)) {
-		msm_isp_notify(vfe_dev, ISP_EVENT_SOF, VFE_RAW_2, ts);
-		input_src |= (1 << VFE_RAW_2);
-	}
-
-	if (vfe_dev->axi_data.stream_update)
-		msm_isp_axi_stream_update(vfe_dev, input_src);
-	if (atomic_read(&vfe_dev->stats_data.stats_update))
-		msm_isp_stats_stream_update(vfe_dev);
-	if (atomic_read(&vfe_dev->axi_data.axi_cfg_update))
-		msm_isp_axi_cfg_update(vfe_dev);
-	if (vfe_dev->axi_data.stream_update ||
-		atomic_read(&vfe_dev->stats_data.stats_update) ||
-		atomic_read(&vfe_dev->axi_data.axi_cfg_update)) {
-		if (input_src & (1 << VFE_PIX_0)) {
-			vfe_dev->hw_info->vfe_ops.core_ops.
-			reg_update(vfe_dev, (1 << VFE_PIX_0));
+
+	vfe_dev->reg_update_requested &= ~reg_updated;
+	spin_unlock_irqrestore(&vfe_dev->reg_update_lock, flags);
+}
+
+static void msm_vfe44_process_epoch_irq(struct vfe_device *vfe_dev,
+	uint32_t irq_status0, uint32_t irq_status1,
+	struct msm_isp_timestamp *ts)
+{
+	if (!(irq_status0 & 0xc))
+		return;
+
+	if (irq_status0 & BIT(2)) {
+		msm_isp_notify(vfe_dev, ISP_EVENT_SOF, VFE_PIX_0, ts);
+		ISP_DBG("%s: EPOCH0 IRQ\n", __func__);
+		msm_isp_update_framedrop_reg(vfe_dev, VFE_PIX_0);
+		msm_isp_update_stats_framedrop_reg(vfe_dev);
+		msm_isp_update_error_frame_count(vfe_dev);
+		if (vfe_dev->axi_data.src_info[VFE_PIX_0].raw_stream_count > 0
+			&& vfe_dev->axi_data.src_info[VFE_PIX_0].
+			pix_stream_count == 0) {
+			ISP_DBG("%s: SOF IRQ\n", __func__);
+			msm_isp_notify(vfe_dev, ISP_EVENT_SOF, VFE_PIX_0, ts);
+			if (vfe_dev->axi_data.stream_update[VFE_PIX_0])
+				msm_isp_axi_stream_update(vfe_dev, VFE_PIX_0);
+				vfe_dev->hw_info->vfe_ops.core_ops.reg_update(
+				   vfe_dev, VFE_PIX_0);
 		}
 	}
-	msm_isp_update_framedrop_reg(vfe_dev, input_src);
-	msm_isp_update_stats_framedrop_reg(vfe_dev);
-	msm_isp_update_error_frame_count(vfe_dev);
-	if ((input_src & (1 << VFE_RAW_0)) ||
-		(input_src & (1 << VFE_RAW_1)) ||
-		(input_src & (1 << VFE_RAW_2))) {
-		vfe_dev->hw_info->vfe_ops.core_ops.
-			reg_update(vfe_dev, input_src);
-	}
-	return;
-}
-
-static void msm_vfe44_reg_update(struct vfe_device *vfe_dev, uint32_t input_src)
-{
-<<<<<<< HEAD
-	msm_camera_io_w_mb(input_src, vfe_dev->vfe_base + 0x378);
-=======
+}
+
+static void msm_vfe44_reg_update(struct vfe_device *vfe_dev,
+	enum msm_vfe_input_src frame_src)
+{
 	uint32_t update_mask = 0;
 	unsigned long flags;
 
@@ -723,7 +577,6 @@
 			vfe_dev->vfe_base + 0x378);
 	}
 	spin_unlock_irqrestore(&vfe_dev->reg_update_lock, flags);
->>>>>>> e045a95c
 }
 
 static long msm_vfe44_reset_hardware(struct vfe_device *vfe_dev,
@@ -743,7 +596,7 @@
 		msm_camera_io_w(0xFEFFFEFF, vfe_dev->vfe_base + 0x34);
 		msm_camera_io_w(0x1, vfe_dev->vfe_base + 0x24);
 		vfe_dev->hw_info->vfe_ops.axi_ops.
-			reload_wm(vfe_dev, 0x0001FFFF);
+			reload_wm(vfe_dev, vfe_dev->vfe_base, 0x0001FFFF);
 	}
 
 	if (blocking_call) {
@@ -759,23 +612,23 @@
 	return rc;
 }
 
-static void msm_vfe44_axi_reload_wm(
-	struct vfe_device *vfe_dev, uint32_t reload_mask)
-{
-	msm_camera_io_w_mb(reload_mask, vfe_dev->vfe_base + 0x4C);
-}
-
-static void msm_vfe44_axi_enable_wm(struct vfe_device *vfe_dev,
+static void msm_vfe44_axi_reload_wm(struct vfe_device *vfe_dev,
+	void __iomem *vfe_base, uint32_t reload_mask)
+{
+	msm_camera_io_w_mb(reload_mask, vfe_base + 0x4C);
+}
+
+static void msm_vfe44_axi_enable_wm(void __iomem *vfe_base,
 	uint8_t wm_idx, uint8_t enable)
 {
 	uint32_t val;
-	val = msm_camera_io_r(vfe_dev->vfe_base + VFE44_WM_BASE(wm_idx));
+	val = msm_camera_io_r(vfe_base + VFE44_WM_BASE(wm_idx));
 	if (enable)
 		val |= 0x1;
 	else
 		val &= ~0x1;
 	msm_camera_io_w_mb(val,
-		vfe_dev->vfe_base + VFE44_WM_BASE(wm_idx));
+		vfe_base + VFE44_WM_BASE(wm_idx));
 }
 
 static void msm_vfe44_axi_update_cgc_override(struct vfe_device *vfe_dev,
@@ -842,34 +695,21 @@
 	msm_camera_io_w_mb(0x0, vfe_dev->vfe_base + 0x2C);
 }
 
-static void msm_vfe44_cfg_framedrop(struct vfe_device *vfe_dev,
-	struct msm_vfe_axi_stream *stream_info)
+static void msm_vfe44_cfg_framedrop(void __iomem *vfe_base,
+	struct msm_vfe_axi_stream *stream_info, uint32_t framedrop_pattern,
+	uint32_t framedrop_period)
 {
 	uint32_t i, temp;
-	uint32_t framedrop_pattern = 0, framedrop_period = 0;
-
-	if (stream_info->runtime_init_frame_drop == 0) {
-		framedrop_pattern = stream_info->framedrop_pattern;
-		framedrop_period = stream_info->framedrop_period;
-	}
-
-	if (stream_info->stream_type == BURST_STREAM &&
-			stream_info->runtime_burst_frame_count == 0) {
-		framedrop_pattern = 0;
-		framedrop_period = 0;
-	}
 
 	for (i = 0; i < stream_info->num_planes; i++) {
-		msm_camera_io_w(framedrop_pattern, vfe_dev->vfe_base +
+		msm_camera_io_w(framedrop_pattern, vfe_base +
 			VFE44_WM_BASE(stream_info->wm[i]) + 0x1C);
-		temp = msm_camera_io_r(vfe_dev->vfe_base +
+		temp = msm_camera_io_r(vfe_base +
 			VFE44_WM_BASE(stream_info->wm[i]) + 0xC);
 		temp &= 0xFFFFFF83;
-		msm_camera_io_w(temp | framedrop_period << 2,
-		vfe_dev->vfe_base + VFE44_WM_BASE(stream_info->wm[i]) + 0xC);
-	}
-
-	msm_camera_io_w_mb(0x1, vfe_dev->vfe_base + 0x378);
+		msm_camera_io_w(temp | (framedrop_period - 1) << 2,
+			vfe_base + VFE44_WM_BASE(stream_info->wm[i]) + 0xC);
+	}
 }
 
 static void msm_vfe44_clear_framedrop(struct vfe_device *vfe_dev,
@@ -1019,27 +859,18 @@
 	uint32_t bufq_handle;
 	struct msm_isp_buffer *buf = NULL;
 	struct msm_vfe_fetch_eng_start *fe_cfg = arg;
+	struct msm_isp_buffer_mapped_info mapped_info;
 
 	if (vfe_dev->fetch_engine_info.is_busy == 1) {
 		pr_err("%s: fetch engine busy\n", __func__);
 		return -EINVAL;
 	}
 
+	memset(&mapped_info, 0, sizeof(struct msm_isp_buffer_mapped_info));
 	/* There is other option of passing buffer address from user,
 		in such case, driver needs to map the buffer and use it*/
-	bufq_handle = vfe_dev->buf_mgr->ops->get_bufq_handle(
-		vfe_dev->buf_mgr, fe_cfg->session_id, fe_cfg->stream_id);
-	vfe_dev->fetch_engine_info.bufq_handle = bufq_handle;
 	vfe_dev->fetch_engine_info.session_id = fe_cfg->session_id;
 	vfe_dev->fetch_engine_info.stream_id = fe_cfg->stream_id;
-<<<<<<< HEAD
-
-	rc = vfe_dev->buf_mgr->ops->get_buf_by_index(
-		vfe_dev->buf_mgr, bufq_handle, fe_cfg->buf_idx, &buf);
-	if (rc < 0) {
-		pr_err("%s: No fetch buffer\n", __func__);
-		return -EINVAL;
-=======
 	vfe_dev->fetch_engine_info.offline_mode = fe_cfg->offline_mode;
 	vfe_dev->fetch_engine_info.fd = fe_cfg->fd;
 
@@ -1067,19 +898,16 @@
 			pr_err("%s: can not map buffer\n", __func__);
 			return -EINVAL;
 		}
->>>>>>> e045a95c
 	}
 	vfe_dev->fetch_engine_info.buf_idx = fe_cfg->buf_idx;
 	vfe_dev->fetch_engine_info.is_busy = 1;
 
-	msm_camera_io_w(buf->mapped_info[0].paddr, vfe_dev->vfe_base + 0x228);
+	msm_camera_io_w(mapped_info.paddr, vfe_dev->vfe_base + 0x228);
 
 	msm_camera_io_w_mb(0x10000, vfe_dev->vfe_base + 0x4C);
 	msm_camera_io_w_mb(0x20000, vfe_dev->vfe_base + 0x4C);
 
 	ISP_DBG("%s: Fetch Engine ready\n", __func__);
-	buf->state = MSM_ISP_BUFFER_STATE_DIVERTED;
-
 	return 0;
 }
 
@@ -1131,7 +959,6 @@
 		temp |= 2 << 16 | pix_cfg->pixel_pattern;
 		msm_camera_io_w(temp, vfe_dev->vfe_base + 0x1C);
 
-		vfe_dev->hw_info->vfe_ops.core_ops.reg_update(vfe_dev, 0xF);
 	} else {
 		pr_err("%s: Invalid mux configuration - mux: %d", __func__,
 			pix_cfg->input_mux);
@@ -1146,32 +973,35 @@
 {
 	uint16_t first_pixel, last_pixel, first_line, last_line;
 	struct msm_vfe_camif_cfg *camif_cfg = &pix_cfg->camif_cfg;
-	uint32_t val;
+	uint32_t val, subsample_period, subsample_pattern;
+	struct msm_vfe_camif_subsample_cfg *subsample_cfg =
+		&pix_cfg->camif_cfg.subsample_cfg;
+	uint16_t bus_sub_en = 0;
+
+	vfe_dev->dual_vfe_enable = camif_cfg->is_split;
 
 	msm_camera_io_w(pix_cfg->input_mux << 16 | pix_cfg->pixel_pattern,
 		vfe_dev->vfe_base + 0x1C);
 
-	switch (pix_cfg->input_mux) {
-	case CAMIF:
-		val = 0x01;
-		msm_camera_io_w(val, vfe_dev->vfe_base + 0x2F4);
-		break;
-	case TESTGEN:
-		val = 0x01;
-		msm_camera_io_w(val, vfe_dev->vfe_base + 0x93C);
-		break;
-	case EXTERNAL_READ:
-		return;
-	default:
-		pr_err("%s: not supported input_mux %d\n",
-			__func__, pix_cfg->input_mux);
-		break;
+	if (subsample_cfg->pixel_skip || subsample_cfg->line_skip) {
+		bus_sub_en = 1;
+		val = msm_camera_io_r(vfe_dev->vfe_base + 0x2F8);
+		val &= 0xFFFFFFDF;
+		val = val | bus_sub_en << 5;
+		msm_camera_io_w(val, vfe_dev->vfe_base + 0x2F8);
+		subsample_cfg->pixel_skip &= 0x0000FFFF;
+		subsample_cfg->line_skip  &= 0x0000FFFF;
+		msm_camera_io_w((subsample_cfg->line_skip << 16) |
+			subsample_cfg->pixel_skip,
+			vfe_dev->vfe_base + 0x30C);
 	}
 
 	first_pixel = camif_cfg->first_pixel;
 	last_pixel = camif_cfg->last_pixel;
 	first_line = camif_cfg->first_line;
 	last_line = camif_cfg->last_line;
+	subsample_period = camif_cfg->subsample_cfg.irq_subsample_period;
+	subsample_pattern = camif_cfg->subsample_cfg.irq_subsample_pattern;
 
 	msm_camera_io_w(camif_cfg->lines_per_frame << 16 |
 		camif_cfg->pixels_per_line, vfe_dev->vfe_base + 0x300);
@@ -1181,9 +1011,19 @@
 
 	msm_camera_io_w(first_line << 16 | last_line,
 	vfe_dev->vfe_base + 0x308);
-
-	msm_camera_io_w(0xFFFFFFFF, vfe_dev->vfe_base + 0x314);
-
+	if (subsample_period && subsample_pattern) {
+		val = msm_camera_io_r(vfe_dev->vfe_base + 0x2F8);
+		val &= 0xFFE0FFFF;
+		val = (subsample_period - 1) << 16;
+		msm_camera_io_w(val, vfe_dev->vfe_base + 0x2F8);
+		ISP_DBG("%s:camif PERIOD %x PATTERN %x\n",
+			__func__,  subsample_period, subsample_pattern);
+
+		val = subsample_pattern;
+		msm_camera_io_w(val, vfe_dev->vfe_base + 0x314);
+	} else {
+		msm_camera_io_w(0xFFFFFFFF, vfe_dev->vfe_base + 0x314);
+	}
 	val = msm_camera_io_r(vfe_dev->vfe_base + 0x2E8);
 	val |= camif_cfg->camif_input;
 	msm_camera_io_w(val, vfe_dev->vfe_base + 0x2E8);
@@ -1217,12 +1057,6 @@
 		return;
 
 	if (update_state == ENABLE_CAMIF) {
-<<<<<<< HEAD
-		val = msm_camera_io_r(vfe_dev->vfe_base + 0x28);
-		val |= 0xF5;
-		msm_camera_io_w_mb(val, vfe_dev->vfe_base + 0x28);
-		msm_camera_io_w_mb(0x200, vfe_dev->vfe_base + 0x318);
-=======
 		msm_camera_io_w(0x0, vfe_dev->vfe_base + 0x30);
 		msm_camera_io_w_mb(0x81, vfe_dev->vfe_base + 0x34);
 		msm_camera_io_w_mb(0x1, vfe_dev->vfe_base + 0x24);
@@ -1231,7 +1065,6 @@
 				MSM_ISP_IRQ_ENABLE);
 		msm_camera_io_w_mb(0x140000, vfe_dev->vfe_base + 0x318);
 
->>>>>>> e045a95c
 		bus_en =
 			((vfe_dev->axi_data.
 			src_info[VFE_PIX_0].raw_stream_count > 0) ? 1 : 0);
@@ -1244,6 +1077,7 @@
 		msm_camera_io_w(val, vfe_dev->vfe_base + 0x2F8);
 		msm_camera_io_w_mb(0x4, vfe_dev->vfe_base + 0x2F4);
 		msm_camera_io_w_mb(0x1, vfe_dev->vfe_base + 0x2F4);
+
 		vfe_dev->axi_data.src_info[VFE_PIX_0].active = 1;
 	} else if (update_state == DISABLE_CAMIF ||
 		DISABLE_CAMIF_IMMEDIATELY == update_state) {
@@ -1366,6 +1200,7 @@
 			case V4L2_PIX_FMT_NV12:
 			case V4L2_PIX_FMT_NV14:
 			case V4L2_PIX_FMT_NV16:
+			case V4L2_PIX_FMT_NV24:
 				xbar_cfg |= 0x3 << 4; /*PAIR_STREAM_SWAP_CTRL*/
 				break;
 			}
@@ -1416,82 +1251,21 @@
 		vfe_dev->vfe_base + VFE44_XBAR_BASE(wm));
 }
 
-<<<<<<< HEAD
-static void msm_vfe44_cfg_axi_ub_equal_default(
-	struct vfe_device *vfe_dev)
-{
-	int i;
-	uint32_t ub_offset = 0;
-	struct msm_vfe_axi_shared_data *axi_data =
-		&vfe_dev->axi_data;
-	uint32_t total_image_size = 0;
-	uint8_t num_used_wms = 0;
-	uint32_t prop_size = 0;
-	uint32_t wm_ub_size;
-	uint64_t delta;
-	for (i = 0; i < axi_data->hw_info->num_wm; i++) {
-		if (axi_data->free_wm[i] > 0) {
-			num_used_wms++;
-			total_image_size += axi_data->wm_image_size[i];
-		}
-	}
-	prop_size = MSM_ISP44_TOTAL_IMAGE_UB -
-		axi_data->hw_info->min_wm_ub * num_used_wms;
-	for (i = 0; i < axi_data->hw_info->num_wm; i++) {
-		if (axi_data->free_wm[i]) {
-			delta = (uint64_t)axi_data->wm_image_size[i] *
-					(uint64_t)prop_size;
-			do_div(delta, total_image_size);
-			wm_ub_size = axi_data->hw_info->min_wm_ub +
-				(uint32_t)delta;
-			msm_camera_io_w(ub_offset << 16 | (wm_ub_size - 1),
-				vfe_dev->vfe_base + VFE44_WM_BASE(i) + 0x10);
-			ub_offset += wm_ub_size;
-		} else
-			msm_camera_io_w(0,
-				vfe_dev->vfe_base + VFE44_WM_BASE(i) + 0x10);
-	}
-}
-
-static void msm_vfe44_cfg_axi_ub_equal_slicing(
-	struct vfe_device *vfe_dev)
-{
-	int i;
-	uint32_t ub_offset = 0;
-	struct msm_vfe_axi_shared_data *axi_data = &vfe_dev->axi_data;
-	uint32_t ub_equal_slice = MSM_ISP44_TOTAL_IMAGE_UB /
-		axi_data->hw_info->num_wm;
-	for (i = 0; i < axi_data->hw_info->num_wm; i++) {
-		msm_camera_io_w(ub_offset << 16 | (ub_equal_slice - 1),
-			vfe_dev->vfe_base + VFE44_WM_BASE(i) + 0x10);
-		ub_offset += ub_equal_slice;
-	}
-}
-
-static void msm_vfe44_cfg_axi_ub(struct vfe_device *vfe_dev)
-{
-	struct msm_vfe_axi_shared_data *axi_data = &vfe_dev->axi_data;
-	axi_data->wm_ub_cfg_policy = MSM_WM_UB_CFG_DEFAULT;
-	if (axi_data->wm_ub_cfg_policy == MSM_WM_UB_EQUAL_SLICING)
-		msm_vfe44_cfg_axi_ub_equal_slicing(vfe_dev);
-	else
-		msm_vfe44_cfg_axi_ub_equal_default(vfe_dev);
-=======
 static void msm_vfe44_read_wm_ping_pong_addr(
 	struct vfe_device *vfe_dev)
 {
 	msm_camera_io_dump(vfe_dev->vfe_base +
 		(VFE44_WM_BASE(0) & 0xFFFFFFF0), 0x200, 1);
->>>>>>> e045a95c
 }
 
 static void msm_vfe44_update_ping_pong_addr(
-	struct vfe_device *vfe_dev,
-	uint8_t wm_idx, uint32_t pingpong_status, dma_addr_t paddr)
+	void __iomem *vfe_base,
+	uint8_t wm_idx, uint32_t pingpong_bit, dma_addr_t paddr,
+	int32_t buf_size)
 {
 	uint32_t paddr32 = (paddr & 0xFFFFFFFF);
-	msm_camera_io_w(paddr32, vfe_dev->vfe_base +
-		VFE44_PING_PONG_BASE(wm_idx, pingpong_status));
+	msm_camera_io_w(paddr32, vfe_base +
+		VFE44_PING_PONG_BASE(wm_idx, pingpong_bit));
 }
 
 static void msm_vfe44_set_halt_restart_mask(struct vfe_device *vfe_dev)
@@ -1503,6 +1277,7 @@
 	uint32_t blocking)
 {
 	int rc = 0;
+	enum msm_vfe_input_src i;
 
 	/* Keep only halt and restart mask */
 	msm_vfe44_set_halt_restart_mask(vfe_dev);
@@ -1515,6 +1290,11 @@
 
 	/*push clear cmd*/
 	msm_camera_io_w(0x1, vfe_dev->vfe_base + 0x24);
+
+	if (atomic_read(&vfe_dev->error_info.overflow_state)
+		== OVERFLOW_DETECTED)
+		pr_err_ratelimited("%s: VFE%d halt for recovery, blocking %d\n",
+			__func__, vfe_dev->pdev->id, blocking);
 
 	if (blocking) {
 		init_completion(&vfe_dev->halt_complete);
@@ -1522,17 +1302,29 @@
 		msm_camera_io_w_mb(0x1, vfe_dev->vfe_base + 0x2C0);
 		rc = wait_for_completion_timeout(
 			&vfe_dev->halt_complete, msecs_to_jiffies(500));
+		if (rc <= 0)
+			pr_err("%s:VFE%d halt timeout rc=%d\n", __func__,
+				vfe_dev->pdev->id, rc);
 	} else {
 		/* Halt AXI Bus Bridge */
 		msm_camera_io_w_mb(0x1, vfe_dev->vfe_base + 0x2C0);
 	}
 
-	/* if any stream is waiting for update, signal complete */
-	if (vfe_dev->axi_data.stream_update) {
-		ISP_DBG("%s: complete stream update\n", __func__);
-		msm_isp_axi_stream_update(vfe_dev, 0xF);
-		if (vfe_dev->axi_data.stream_update)
-			msm_isp_axi_stream_update(vfe_dev, 0xF);
+	for (i = VFE_PIX_0; i <= VFE_RAW_2; i++) {
+		/* if any stream is waiting for update, signal complete */
+		if (vfe_dev->axi_data.stream_update[i]) {
+			ISP_DBG("%s: complete stream update\n", __func__);
+			msm_isp_axi_stream_update(vfe_dev, i);
+			if (vfe_dev->axi_data.stream_update[i])
+				msm_isp_axi_stream_update(vfe_dev, i);
+		}
+		if (atomic_read(&vfe_dev->axi_data.axi_cfg_update[i])) {
+			ISP_DBG("%s: complete on axi config update\n",
+				__func__);
+			msm_isp_axi_cfg_update(vfe_dev, i);
+			if (atomic_read(&vfe_dev->axi_data.axi_cfg_update[i]))
+				msm_isp_axi_cfg_update(vfe_dev, i);
+		}
 	}
 
 	if (atomic_read(&vfe_dev->stats_data.stats_update)) {
@@ -1542,13 +1334,6 @@
 			msm_isp_stats_stream_update(vfe_dev);
 	}
 
-	if (atomic_read(&vfe_dev->axi_data.axi_cfg_update)) {
-		ISP_DBG("%s: complete on axi config update\n", __func__);
-		msm_isp_axi_cfg_update(vfe_dev);
-		if (atomic_read(&vfe_dev->axi_data.axi_cfg_update))
-			msm_isp_axi_cfg_update(vfe_dev);
-	}
-
 	return rc;
 }
 
@@ -1558,18 +1343,15 @@
 	msm_camera_io_w(0x7FFFFFFF, vfe_dev->vfe_base + 0x30);
 	msm_camera_io_w(0xFEFFFEFF, vfe_dev->vfe_base + 0x34);
 	msm_camera_io_w(0x1, vfe_dev->vfe_base + 0x24);
-	msm_camera_io_w_mb(0x200, vfe_dev->vfe_base + 0x318);
+	msm_camera_io_w_mb(0x140000, vfe_dev->vfe_base + 0x318);
+
 	/* Start AXI */
 	msm_camera_io_w(0x0, vfe_dev->vfe_base + 0x2C0);
 
-<<<<<<< HEAD
-	vfe_dev->hw_info->vfe_ops.core_ops.reg_update(vfe_dev, 0xF);
-=======
 	msm_vfe44_config_irq(vfe_dev, vfe_dev->recovery_irq0_mask,
 		vfe_dev->recovery_irq1_mask, MSM_ISP_IRQ_SET);
 
 	vfe_dev->hw_info->vfe_ops.core_ops.reg_update(vfe_dev, VFE_SRC_MAX);
->>>>>>> e045a95c
 	memset(&vfe_dev->error_info, 0, sizeof(vfe_dev->error_info));
 	atomic_set(&vfe_dev->error_info.overflow_state, NO_OVERFLOW);
 
@@ -1650,17 +1432,21 @@
 
 static void msm_vfe44_stats_cfg_comp_mask(
 	struct vfe_device *vfe_dev,
-	uint32_t stats_mask, uint8_t enable)
-{
-	uint32_t comp_stats_mask, mask_bf_scale;
-	uint32_t i = 0;
-	atomic_t *stats_comp;
+	uint32_t stats_mask, uint8_t request_comp_index, uint8_t enable)
+{
+	uint32_t comp_mask_reg, mask_bf_scale;
+	atomic_t *stats_comp_mask;
 	struct msm_vfe_stats_shared_data *stats_data = &vfe_dev->stats_data;
 
-
 	if (vfe_dev->hw_info->stats_hw_info->num_stats_comp_mask < 1)
-		/* no stats composite masks */
 		return;
+
+	if (request_comp_index >= MAX_NUM_STATS_COMP_MASK) {
+		pr_err("%s: num of comp masks %d exceed max %d\n",
+			__func__, request_comp_index,
+			MAX_NUM_STATS_COMP_MASK);
+		return;
+	}
 
 	if (vfe_dev->hw_info->stats_hw_info->num_stats_comp_mask >
 			MAX_NUM_STATS_COMP_MASK) {
@@ -1675,45 +1461,9 @@
 	stats_mask = stats_mask & 0x1FF;
 	mask_bf_scale = stats_mask >> SHIFT_BF_SCALE_BIT;
 
-	for (i = 0;
-		i < vfe_dev->hw_info->stats_hw_info->num_stats_comp_mask; i++) {
-		stats_comp = &stats_data->stats_comp_mask[i];
-		stats_data->reg_mask =
-		  msm_camera_io_r(vfe_dev->vfe_base + 0x44);
-		comp_stats_mask =
-		  stats_data->reg_mask & (STATS_COMP_BIT_MASK << (i*8));
-
-<<<<<<< HEAD
-		if (enable) {
-			if (comp_stats_mask)
-				continue;
-
-			stats_data->reg_mask |= (mask_bf_scale << (16 + i*8));
-			atomic_set(stats_comp, stats_mask |
-					atomic_read(stats_comp));
-			break;
-
-		} else {
-
-			if (!(atomic_read(stats_comp) & stats_mask))
-				continue;
-			if (stats_mask & (1 << STATS_IDX_BF_SCALE) &&
-				atomic_read(stats_comp) &
-					(1 << STATS_IDX_BF_SCALE))
-				atomic_set(stats_comp,
-						~(1 << STATS_IDX_BF_SCALE) &
-						atomic_read(stats_comp));
-
-			atomic_set(stats_comp,
-					~stats_mask & atomic_read(stats_comp));
-			stats_data->reg_mask &= ~(mask_bf_scale << (16 + i*8));
-			break;
-		}
-	}
-
-	ISP_DBG("%s: comp_mask: %x atomic stats[0]: %x %x\n",
-		__func__, stats_data->reg_mask,
-=======
+	stats_comp_mask = &stats_data->stats_comp_mask[request_comp_index];
+	comp_mask_reg = msm_camera_io_r(vfe_dev->vfe_base + 0x44);
+
 	if (enable) {
 		comp_mask_reg |= mask_bf_scale << (16 + request_comp_index * 8);
 		atomic_set(stats_comp_mask, stats_mask |
@@ -1743,11 +1493,9 @@
 
 	ISP_DBG("%s: comp_mask_reg: %x comp mask0 %x mask1: %x\n",
 		__func__, comp_mask_reg,
->>>>>>> e045a95c
 		atomic_read(&stats_data->stats_comp_mask[0]),
 		atomic_read(&stats_data->stats_comp_mask[1]));
 
-	msm_camera_io_w(stats_data->reg_mask, vfe_dev->vfe_base + 0x44);
 	return;
 }
 
@@ -1838,12 +1586,22 @@
 	}
 }
 
+static bool msm_vfe44_is_module_cfg_lock_needed(
+	uint32_t reg_offset)
+{
+	if (reg_offset == 0x18)
+		return true;
+	else
+		return false;
+}
+
 static void msm_vfe44_stats_enable_module(struct vfe_device *vfe_dev,
 	uint32_t stats_mask, uint8_t enable)
 {
 	int i;
 	uint32_t module_cfg, module_cfg_mask = 0;
 	uint32_t stats_cfg, stats_cfg_mask = 0;
+	unsigned long flags;
 
 	for (i = 0; i < VFE44_NUM_STATS_TYPE; i++) {
 		if ((stats_mask >> i) & 0x1) {
@@ -1872,12 +1630,18 @@
 		}
 	}
 
+	/*
+	 * For vfe44 stats and other modules share module_cfg register.
+	 * Hence need to Grab lock.
+	 */
+	spin_lock_irqsave(&vfe_dev->shared_data_lock, flags);
 	module_cfg = msm_camera_io_r(vfe_dev->vfe_base + 0x18);
 	if (enable)
 		module_cfg |= module_cfg_mask;
 	else
 		module_cfg &= ~module_cfg_mask;
 	msm_camera_io_w(module_cfg, vfe_dev->vfe_base + 0x18);
+	spin_unlock_irqrestore(&vfe_dev->shared_data_lock, flags);
 
 	stats_cfg = msm_camera_io_r(vfe_dev->vfe_base + 0x888);
 	if (enable)
@@ -1940,12 +1704,13 @@
 }
 
 static void msm_vfe44_stats_update_ping_pong_addr(
-	struct vfe_device *vfe_dev, struct msm_vfe_stats_stream *stream_info,
+	void __iomem *vfe_base, struct msm_vfe_stats_stream *stream_info,
 	uint32_t pingpong_status, dma_addr_t paddr)
 {
 	uint32_t paddr32 = (paddr & 0xFFFFFFFF);
 	int stats_idx = STATS_IDX(stream_info->stream_handle);
-	msm_camera_io_w(paddr32, vfe_dev->vfe_base +
+
+	msm_camera_io_w(paddr32, vfe_base +
 		VFE44_STATS_PING_PONG_BASE(stats_idx, pingpong_status));
 }
 
@@ -1967,66 +1732,6 @@
 	return vfe_dev->axi_data.src_info[VFE_PIX_0].frame_id;
 }
 
-<<<<<<< HEAD
-static int msm_vfe44_get_platform_data(struct vfe_device *vfe_dev)
-{
-	int rc = 0;
-	vfe_dev->vfe_mem = platform_get_resource_byname(vfe_dev->pdev,
-		IORESOURCE_MEM, "vfe");
-	if (!vfe_dev->vfe_mem) {
-		pr_err("%s: no mem resource?\n", __func__);
-		rc = -ENODEV;
-		goto vfe_no_resource;
-	}
-
-	vfe_dev->vfe_vbif_mem = platform_get_resource_byname(
-		vfe_dev->pdev,
-		IORESOURCE_MEM, "vfe_vbif");
-	if (!vfe_dev->vfe_vbif_mem) {
-		pr_err("%s: no mem resource?\n", __func__);
-		rc = -ENODEV;
-		goto vfe_no_resource;
-	}
-
-	vfe_dev->vfe_irq = platform_get_resource_byname(vfe_dev->pdev,
-		IORESOURCE_IRQ, "vfe");
-	if (!vfe_dev->vfe_irq) {
-		pr_err("%s: no irq resource?\n", __func__);
-		rc = -ENODEV;
-		goto vfe_no_resource;
-	}
-
-	vfe_dev->fs_vfe = regulator_get(&vfe_dev->pdev->dev, "vdd");
-	if (IS_ERR(vfe_dev->fs_vfe)) {
-		pr_err("%s: Regulator get failed %ld\n", __func__,
-		PTR_ERR(vfe_dev->fs_vfe));
-		vfe_dev->fs_vfe = NULL;
-		rc = -ENODEV;
-		goto vfe_no_resource;
-	}
-
-	vfe_dev->iommu_ctx[0] = msm_iommu_get_ctx("vfe");
-	if (!vfe_dev->iommu_ctx[0]) {
-		pr_err("%s: cannot get iommu_ctx\n", __func__);
-		rc = -ENODEV;
-		goto vfe_no_resource;
-	}
-	if (vfe_dev->hw_info->num_iommu_secure_ctx) {
-		vfe_dev->iommu_secure_ctx[0] = msm_iommu_get_ctx("vfe_secure");
-		if (!vfe_dev->iommu_secure_ctx[0]) {
-			pr_err("%s: cannot get secure iommu_ctx\n", __func__);
-			rc = -ENODEV;
-			goto vfe_no_resource;
-		}
-	}
-
-
-vfe_no_resource:
-	return rc;
-}
-
-=======
->>>>>>> e045a95c
 static void msm_vfe44_get_error_mask(
 	uint32_t *error_mask0, uint32_t *error_mask1)
 {
@@ -2065,10 +1770,7 @@
 	.num_rdi = 3,
 	.num_rdi_master = 3,
 	.min_wm_ub = 96,
-<<<<<<< HEAD
-=======
 	.scratch_buf_range = SZ_32M + SZ_4M,
->>>>>>> e045a95c
 };
 
 static struct msm_vfe_stats_hardware_info msm_vfe44_stats_hw_info = {
@@ -2083,25 +1785,13 @@
 	.num_stats_comp_mask = VFE44_NUM_STATS_COMP,
 };
 
-static struct v4l2_subdev_core_ops msm_vfe44_subdev_core_ops = {
-	.ioctl = msm_isp_ioctl,
-	.subscribe_event = msm_isp_subscribe_event,
-	.unsubscribe_event = msm_isp_unsubscribe_event,
-};
-
-static struct v4l2_subdev_ops msm_vfe44_subdev_ops = {
-	.core = &msm_vfe44_subdev_core_ops,
-};
-
-static struct v4l2_subdev_internal_ops msm_vfe44_internal_ops = {
-	.open = msm_isp_open_node,
-	.close = msm_isp_close_node,
-};
-
 struct msm_vfe_hardware_info vfe44_hw_info = {
 	.num_iommu_ctx = 1,
 	.num_iommu_secure_ctx = 1,
 	.vfe_clk_idx = VFE44_CLK_IDX,
+	.runtime_axi_update = 0,
+	.min_ab = 100000000,
+	.min_ib = 100000000,
 	.vfe_ops = {
 		.irq_ops = {
 			.read_irq_status = msm_vfe44_read_irq_status,
@@ -2112,15 +1802,11 @@
 			.process_halt_irq = msm_vfe44_process_halt_irq,
 			.process_reset_irq = msm_vfe44_process_reset_irq,
 			.process_reg_update = msm_vfe44_process_reg_update,
-			.process_epoch_irq = msm_vfe44_process_epoch_irq,
 			.process_axi_irq = msm_isp_process_axi_irq,
 			.process_stats_irq = msm_isp_process_stats_irq,
-<<<<<<< HEAD
-=======
 			.process_epoch_irq = msm_vfe44_process_epoch_irq,
 			.config_irq = msm_vfe44_config_irq,
 			.process_eof_irq = msm_isp47_process_eof_irq,
->>>>>>> e045a95c
 		},
 		.axi_ops = {
 			.reload_wm = msm_vfe44_axi_reload_wm,
@@ -2138,13 +1824,9 @@
 			.clear_wm_reg = msm_vfe44_axi_clear_wm_reg,
 			.cfg_wm_xbar_reg = msm_vfe44_axi_cfg_wm_xbar_reg,
 			.clear_wm_xbar_reg = msm_vfe44_axi_clear_wm_xbar_reg,
-<<<<<<< HEAD
-			.cfg_ub = msm_vfe44_cfg_axi_ub,
-=======
 			.cfg_ub = msm_vfe47_cfg_axi_ub,
 			.read_wm_ping_pong_addr =
 				msm_vfe44_read_wm_ping_pong_addr,
->>>>>>> e045a95c
 			.update_ping_pong_addr =
 				msm_vfe44_update_ping_pong_addr,
 			.get_comp_mask = msm_vfe44_get_comp_mask,
@@ -2175,14 +1857,11 @@
 			.get_halt_restart_mask =
 				msm_vfe44_get_halt_restart_mask,
 			.process_error_status = msm_vfe44_process_error_status,
-<<<<<<< HEAD
-=======
 			.is_module_cfg_lock_needed =
 				msm_vfe44_is_module_cfg_lock_needed,
 			.ahb_clk_cfg = NULL,
 			.set_halt_restart_mask =
 				msm_vfe44_set_halt_restart_mask,
->>>>>>> e045a95c
 		},
 		.stats_ops = {
 			.get_stats_idx = msm_vfe44_get_stats_idx,
@@ -2223,11 +1902,40 @@
 	.dmi_reg_offset = 0x918,
 	.axi_hw_info = &msm_vfe44_axi_hw_info,
 	.stats_hw_info = &msm_vfe44_stats_hw_info,
-<<<<<<< HEAD
-	.subdev_ops = &msm_vfe44_subdev_ops,
-	.subdev_internal_ops = &msm_vfe44_internal_ops,
-=======
 	.regulator_names = {"vdd"},
->>>>>>> e045a95c
 };
-EXPORT_SYMBOL(vfe44_hw_info);+EXPORT_SYMBOL(vfe44_hw_info);
+
+static const struct of_device_id msm_vfe44_dt_match[] = {
+	{
+		.compatible = "qcom,vfe44",
+		.data = &vfe44_hw_info,
+	},
+	{}
+};
+
+MODULE_DEVICE_TABLE(of, msm_vfe44_dt_match);
+
+static struct platform_driver vfe44_driver = {
+	.probe = vfe_hw_probe,
+	.driver = {
+		.name = "msm_vfe44",
+		.owner = THIS_MODULE,
+		.of_match_table = msm_vfe44_dt_match,
+	},
+};
+
+static int __init msm_vfe44_init_module(void)
+{
+	return platform_driver_register(&vfe44_driver);
+}
+
+static void __exit msm_vfe44_exit_module(void)
+{
+	platform_driver_unregister(&vfe44_driver);
+}
+
+module_init(msm_vfe44_init_module);
+module_exit(msm_vfe44_exit_module);
+MODULE_DESCRIPTION("MSM VFE44 driver");
+MODULE_LICENSE("GPL v2");
