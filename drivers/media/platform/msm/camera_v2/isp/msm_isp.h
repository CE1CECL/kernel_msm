/* Copyright (c) 2013-2017, The Linux Foundation. All rights reserved.
 *
 * This program is free software; you can redistribute it and/or modify
 * it under the terms of the GNU General Public License version 2 and
 * only version 2 as published by the Free Software Foundation.
 *
 * This program is distributed in the hope that it will be useful,
 * but WITHOUT ANY WARRANTY; without even the implied warranty of
 * MERCHANTABILITY or FITNESS FOR A PARTICULAR PURPOSE.  See the
 * GNU General Public License for more details.
 */

#ifndef __MSM_VFE_H__
#define __MSM_VFE_H__

#include <linux/clk.h>
#include <linux/interrupt.h>
#include <linux/completion.h>
#include <linux/io.h>
#include <linux/list.h>
#include <linux/delay.h>
#ifdef CONFIG_MSM_AVTIMER
#include <linux/avtimer_kernel.h>
#endif
#include <media/v4l2-subdev.h>
#include <media/msmb_isp.h>
#include <linux/msm-bus.h>
#include <linux/msm-bus-board.h>

#include "msm_buf_mgr.h"
#include "cam_hw_ops.h"
#include <soc/qcom/cx_ipeak.h>

#define VFE40_8974V1_VERSION 0x10000018
#define VFE40_8974V2_VERSION 0x1001001A
#define VFE40_8974V3_VERSION 0x1001001B
#define VFE40_8x26_VERSION 0x20000013
#define VFE40_8x26V2_VERSION 0x20010014
#define VFE40_8916_VERSION 0x10030000
#define VFE40_8939_VERSION 0x10040000
#define VFE40_8952_VERSION 0x10060000
#define VFE40_8976_VERSION 0x10050000
#define VFE40_8937_VERSION 0x10080000
#define VFE40_8917_VERSION 0x10080001
#define VFE40_8953_VERSION 0x10090000
#define VFE32_8909_VERSION 0x30600

#define MAX_IOMMU_CTX 2
#define MAX_NUM_WM 7
#define MAX_NUM_RDI 3
#define MAX_NUM_RDI_MASTER 3
#define MAX_NUM_COMPOSITE_MASK 4
#define MAX_NUM_STATS_COMP_MASK 2
#define MAX_INIT_FRAME_DROP 31
#define MAX_REG_UPDATE_THRESHOLD 10
#define ISP_Q2 (1 << 2)

#define VFE_PING_FLAG 0xFFFFFFFF
#define VFE_PONG_FLAG 0x0

#define VFE_MAX_CFG_TIMEOUT 3000
#define VFE_CLK_INFO_MAX 16
#define STATS_COMP_BIT_MASK 0x1FF

#define MSM_ISP_MIN_AB 100000000
#define MSM_ISP_MIN_IB 100000000
#define MAX_BUFFERS_IN_HW 2

#define MAX_VFE 2
#define MAX_VFE_IRQ_DEBUG_DUMP_SIZE 10
#define MAX_RECOVERY_THRESHOLD  5

struct vfe_device;
struct msm_vfe_axi_stream;
struct msm_vfe_stats_stream;

#define VFE_SD_HW_MAX VFE_SD_COMMON

/* Irq operations to perform on the irq mask register */
enum msm_isp_irq_operation {
	/* enable the irq bits in given parameters */
	MSM_ISP_IRQ_ENABLE = 1,
	/* disable the irq bits in the given parameters */
	MSM_ISP_IRQ_DISABLE = 2,
	/* set the irq bits to the given parameters */
	MSM_ISP_IRQ_SET = 3,
};

enum msm_isp_irq_states {
	MSM_ISP_IRQ_STATE_SOF = 0,
	MSM_ISP_IRQ_STATE_REG_UPD = 1,
	MSM_ISP_IRQ_STATE_EPOCH = 2,
	MSM_ISP_IRQ_STATE_BUFDONE = 3,
	MSM_ISP_IRQ_STATE_EOF = 4,
	MSM_ISP_IRQ_STATE_MAX = 5
};

/* This struct is used to save/track SOF info for some INTF.
 * e.g. used in Master-Slave mode */
struct msm_vfe_sof_info {
	uint32_t timestamp_ms;
	uint32_t mono_timestamp_ms;
	uint32_t frame_id;
};

/* Each INTF in Master-Slave mode uses this struct. */
struct msm_vfe_dual_hw_ms_info {
	/* type is Master/Slave */
	enum msm_vfe_dual_hw_ms_type dual_hw_ms_type;
	enum msm_vfe_dual_cam_sync_mode sync_state;
	struct msm_vfe_sof_info sof_info;
	int index;
};

struct vfe_subscribe_info {
	struct v4l2_fh *vfh;
	uint32_t active;
};

enum msm_isp_pack_fmt {
	QCOM,
	MIPI,
	DPCM6,
	DPCM8,
	PLAIN8,
	PLAIN16,
	DPCM10,
	MAX_ISP_PACK_FMT,
};

enum msm_isp_camif_update_state {
	NO_UPDATE,
	ENABLE_CAMIF,
	DISABLE_CAMIF,
	DISABLE_CAMIF_IMMEDIATELY
};

struct msm_isp_timestamp {
	/*Monotonic clock for v4l2 buffer*/
	struct timeval buf_time;
	/*Monotonic clock for VT */
	struct timeval vt_time;
	/*Wall clock for userspace event*/
	struct timeval event_time;
};

struct msm_vfe_irq_ops {
	void (*read_and_clear_irq_status)(struct vfe_device *vfe_dev,
		uint32_t *irq_status0, uint32_t *irq_status1);
	void (*read_irq_status)(struct vfe_device *vfe_dev,
		uint32_t *irq_status0, uint32_t *irq_status1);
	void (*process_reg_update)(struct vfe_device *vfe_dev,
		uint32_t irq_status0, uint32_t irq_status1,
		struct msm_isp_timestamp *ts);
	void (*process_epoch_irq)(struct vfe_device *vfe_dev,
		uint32_t irq_status0, uint32_t irq_status1,
		struct msm_isp_timestamp *ts);
	void (*process_reset_irq)(struct vfe_device *vfe_dev,
		uint32_t irq_status0, uint32_t irq_status1);
	void (*process_halt_irq)(struct vfe_device *vfe_dev,
		uint32_t irq_status0, uint32_t irq_status1);
	void (*process_camif_irq)(struct vfe_device *vfe_dev,
		uint32_t irq_status0, uint32_t irq_status1,
		struct msm_isp_timestamp *ts);
	void (*process_axi_irq)(struct vfe_device *vfe_dev,
		uint32_t irq_status0, uint32_t irq_status1,
		struct msm_isp_timestamp *ts);
	void (*process_stats_irq)(struct vfe_device *vfe_dev,
		uint32_t irq_status0, uint32_t irq_status1,
		struct msm_isp_timestamp *ts);
	void (*config_irq)(struct vfe_device *vfe_dev,
		uint32_t irq_status0, uint32_t irq_status1,
		enum msm_isp_irq_operation);
	void (*preprocess_camif_irq)(struct vfe_device *vfe_dev,
		uint32_t irq_status0);
};

struct msm_vfe_axi_ops {
	void (*reload_wm)(struct vfe_device *vfe_dev, void __iomem *vfe_base,
		uint32_t reload_mask);
	void (*enable_wm)(void __iomem *vfe_base,
		uint8_t wm_idx, uint8_t enable);
	int32_t (*cfg_io_format)(struct vfe_device *vfe_dev,
		enum msm_vfe_axi_stream_src stream_src,
		uint32_t io_format);
	void (*cfg_framedrop)(struct vfe_device *vfe_dev,
		struct msm_vfe_axi_stream *stream_info,
		uint32_t framedrop_pattern, uint32_t framedrop_period);
	void (*clear_framedrop)(struct vfe_device *vfe_dev,
		struct msm_vfe_axi_stream *stream_info);
	void (*cfg_comp_mask)(struct vfe_device *vfe_dev,
		struct msm_vfe_axi_stream *stream_info);
	void (*clear_comp_mask)(struct vfe_device *vfe_dev,
		struct msm_vfe_axi_stream *stream_info);
	void (*cfg_wm_irq_mask)(struct vfe_device *vfe_dev,
		struct msm_vfe_axi_stream *stream_info);
	void (*clear_wm_irq_mask)(struct vfe_device *vfe_dev,
		struct msm_vfe_axi_stream *stream_info);

	void (*cfg_wm_reg)(struct vfe_device *vfe_dev,
		struct msm_vfe_axi_stream *stream_info,
		uint8_t plane_idx);
	void (*clear_wm_reg)(struct vfe_device *vfe_dev,
		struct msm_vfe_axi_stream *stream_info, uint8_t plane_idx);

	void (*cfg_wm_xbar_reg)(struct vfe_device *vfe_dev,
		struct msm_vfe_axi_stream *stream_info,
		uint8_t plane_idx);
	void (*clear_wm_xbar_reg)(struct vfe_device *vfe_dev,
		struct msm_vfe_axi_stream *stream_info, uint8_t plane_idx);
	void (*cfg_ub)(struct vfe_device *vfe_dev,
		enum msm_vfe_input_src frame_src);
	void (*read_wm_ping_pong_addr)(struct vfe_device *vfe_dev);
	void (*update_ping_pong_addr)(void __iomem *vfe_base,
		uint8_t wm_idx, uint32_t pingpong_bit, dma_addr_t paddr,
		int32_t buf_size);
	uint32_t (*get_wm_mask)(uint32_t irq_status0, uint32_t irq_status1);
	uint32_t (*get_comp_mask)(uint32_t irq_status0, uint32_t irq_status1);
	uint32_t (*get_pingpong_status)(struct vfe_device *vfe_dev);
	int (*halt)(struct vfe_device *vfe_dev, uint32_t blocking);
	void (*restart)(struct vfe_device *vfe_dev, uint32_t blocking,
		uint32_t enable_camif);
	void (*update_cgc_override)(struct vfe_device *vfe_dev,
		uint8_t wm_idx, uint8_t cgc_override);
	uint32_t (*ub_reg_offset)(struct vfe_device *vfe_dev, int idx);
	uint32_t (*get_ub_size)(struct vfe_device *vfe_dev);
};

struct msm_vfe_core_ops {
	void (*reg_update)(struct vfe_device *vfe_dev,
		enum msm_vfe_input_src frame_src);
	long (*reset_hw)(struct vfe_device *vfe_dev, uint32_t first_start,
		uint32_t blocking_call);
	int (*init_hw)(struct vfe_device *vfe_dev);
	void (*init_hw_reg)(struct vfe_device *vfe_dev);
	void (*clear_status_reg)(struct vfe_device *vfe_dev);
	void (*release_hw)(struct vfe_device *vfe_dev);
	void (*cfg_input_mux)(struct vfe_device *vfe_dev,
		struct msm_vfe_pix_cfg *pix_cfg);
	int (*start_fetch_eng)(struct vfe_device *vfe_dev,
		void *arg);
	void (*update_camif_state)(struct vfe_device *vfe_dev,
		enum msm_isp_camif_update_state update_state);
	void (*cfg_rdi_reg)(struct vfe_device *vfe_dev,
		struct msm_vfe_rdi_cfg *rdi_cfg,
		enum msm_vfe_input_src input_src);
	void (*get_error_mask)(uint32_t *error_mask0, uint32_t *error_mask1);
	void (*process_error_status)(struct vfe_device *vfe_dev);
	void (*get_overflow_mask)(uint32_t *overflow_mask);
	void (*get_irq_mask)(struct vfe_device *vfe_dev,
		uint32_t *irq0_mask, uint32_t *irq1_mask);
	void (*get_halt_restart_mask)(uint32_t *irq0_mask,
		uint32_t *irq1_mask);
	void (*get_rdi_wm_mask)(struct vfe_device *vfe_dev,
		uint32_t *rdi_wm_mask);
	bool (*is_module_cfg_lock_needed)(uint32_t reg_offset);
	int (*ahb_clk_cfg)(struct vfe_device *vfe_dev,
			struct msm_isp_ahb_clk_cfg *ahb_cfg);
	int (*start_fetch_eng_multi_pass)(struct vfe_device *vfe_dev,
		void *arg);
	void (*set_halt_restart_mask)(struct vfe_device *vfe_dev);
	void (*set_bus_err_ign_mask)(struct vfe_device *vfe_dev,
		int wm, int enable);
	void (*get_bus_err_mask)(struct vfe_device *vfe_dev,
		uint32_t *bus_err, uint32_t *irq_status1);
};

struct msm_vfe_stats_ops {
	int (*get_stats_idx)(enum msm_isp_stats_type stats_type);
	int (*check_streams)(struct msm_vfe_stats_stream *stream_info);
	void (*cfg_framedrop)(struct vfe_device *vfe_dev,
		struct msm_vfe_stats_stream *stream_info,
		uint32_t framedrop_pattern, uint32_t framedrop_period);
	void (*clear_framedrop)(struct vfe_device *vfe_dev,
		struct msm_vfe_stats_stream *stream_info);
	void (*cfg_comp_mask)(struct vfe_device *vfe_dev,
		uint32_t stats_mask, uint8_t comp_index,
		uint8_t enable);
	void (*cfg_wm_irq_mask)(struct vfe_device *vfe_dev,
		struct msm_vfe_stats_stream *stream_info);
	void (*clear_wm_irq_mask)(struct vfe_device *vfe_dev,
		struct msm_vfe_stats_stream *stream_info);

	void (*cfg_wm_reg)(struct vfe_device *vfe_dev,
		struct msm_vfe_stats_stream *stream_info);
	void (*clear_wm_reg)(struct vfe_device *vfe_dev,
		struct msm_vfe_stats_stream *stream_info);

	void (*cfg_ub)(struct vfe_device *vfe_dev);

	void (*enable_module)(struct vfe_device *vfe_dev,
		uint32_t stats_mask, uint8_t enable);

	void (*update_ping_pong_addr)(struct vfe_device *vfe_dev,
		struct msm_vfe_stats_stream *stream_info,
		uint32_t pingpong_status, dma_addr_t paddr, uint32_t buf_size);

	uint32_t (*get_frame_id)(struct vfe_device *vfe_dev);
	uint32_t (*get_wm_mask)(uint32_t irq_status0, uint32_t irq_status1);
	uint32_t (*get_comp_mask)(uint32_t irq_status0, uint32_t irq_status1);
	uint32_t (*get_pingpong_status)(struct vfe_device *vfe_dev);

	void (*update_cgc_override)(struct vfe_device *vfe_dev,
		uint32_t stats_mask, uint8_t enable);
	void (*enable_stats_wm)(struct vfe_device *vfe_dev,
		uint32_t stats_mask, uint8_t enable);
};

enum msm_isp_hw_client {
	ISP_VFE0,
	ISP_VFE1,
	ISP_CPP,
	MAX_ISP_CLIENT,
};

struct msm_isp_bandwidth_info {
	uint32_t active;
	uint64_t ab;
	uint64_t ib;
};

struct msm_isp_bandwidth_mgr {
	uint32_t bus_client;
	uint32_t bus_vector_active_idx;
	uint32_t use_count;
	struct msm_isp_bandwidth_info client_info[MAX_ISP_CLIENT];
	int (*update_bw)(struct msm_isp_bandwidth_mgr *isp_bandwidth_mgr);
	void (*deinit_bw_mgr)(struct msm_isp_bandwidth_mgr *isp_bandwidth_mgr);
};

struct msm_vfe_platform_ops {
	int (*get_platform_data)(struct vfe_device *vfe_dev);
	int (*enable_clks)(struct vfe_device *vfe_dev, int enable);
	int (*get_clks)(struct vfe_device *vfe_dev);
	void (*put_clks)(struct vfe_device *vfe_dev);
	int (*get_clk_rates)(struct vfe_device *vfe_dev,
				struct msm_isp_clk_rates *rates);
	int (*get_max_clk_rate)(struct vfe_device *vfe_dev, long *rate);
	int (*set_clk_rate)(struct vfe_device *vfe_dev, long *rate);
	int (*enable_regulators)(struct vfe_device *vfe_dev, int enable);
	int (*get_regulators)(struct vfe_device *vfe_dev);
	void (*put_regulators)(struct vfe_device *vfe_dev);
	int (*init_bw_mgr)(struct vfe_device *vfe_dev,
		struct msm_isp_bandwidth_mgr *isp_bandwidth_mgr);
	int (*update_bw)(struct msm_isp_bandwidth_mgr *isp_bandwidth_mgr);
	void (*deinit_bw_mgr)(struct msm_isp_bandwidth_mgr *isp_bandwidth_mgr);
};

struct msm_vfe_ops {
	struct msm_vfe_irq_ops irq_ops;
	struct msm_vfe_axi_ops axi_ops;
	struct msm_vfe_core_ops core_ops;
	struct msm_vfe_stats_ops stats_ops;
	struct msm_vfe_platform_ops platform_ops;
};

struct msm_vfe_hardware_info {
	int num_iommu_ctx;
	/* secure iommu ctx nums */
	int num_iommu_secure_ctx;
	int vfe_clk_idx;
	int runtime_axi_update;
	struct msm_vfe_ops vfe_ops;
	struct msm_vfe_axi_hardware_info *axi_hw_info;
	struct msm_vfe_stats_hardware_info *stats_hw_info;
	uint32_t dmi_reg_offset;
	uint32_t min_ab;
	uint32_t min_ib;
	uint32_t intf_states_irq_mask[VFE_SRC_MAX][MSM_ISP_IRQ_STATE_MAX];
	const char *regulator_names[];
};

struct msm_vfe_axi_hardware_info {
	uint8_t num_wm;
	uint8_t num_rdi;
	uint8_t num_rdi_master;
	uint8_t num_comp_mask;
	uint32_t min_wm_ub;
	uint32_t scratch_buf_range;
};

enum msm_vfe_axi_state {
	AVAILABLE,
	INACTIVE,
	ACTIVE,
	PAUSED,
	START_PENDING,
	STOP_PENDING,
	PAUSE_PENDING,
	RESUME_PENDING,
	STARTING,
	STOPPING,
	PAUSING,
	RESUMING,
	UPDATING,
};

#define VFE_NO_DROP	       0xFFFFFFFF
#define VFE_DROP_EVERY_2FRAME  0x55555555
#define VFE_DROP_EVERY_4FRAME  0x11111111
#define VFE_DROP_EVERY_8FRAME  0x01010101
#define VFE_DROP_EVERY_16FRAME 0x00010001
#define VFE_DROP_EVERY_32FRAME 0x00000001

enum msm_vfe_axi_stream_type {
	CONTINUOUS_STREAM,
	BURST_STREAM,
};

struct msm_vfe_frame_request_queue {
	struct list_head list;
	enum msm_vfe_buff_queue_id buff_queue_id;
	uint32_t buf_index;
	uint8_t cmd_used;
};

enum msm_isp_comp_irq_types {
	MSM_ISP_COMP_IRQ_REG_UPD = 0,
	MSM_ISP_COMP_IRQ_EPOCH = 1,
	MSM_ISP_COMP_IRQ_PING_BUFDONE = 2,
	MSM_ISP_COMP_IRQ_PONG_BUFDONE = 3,
	MSM_ISP_COMP_IRQ_MAX = 4
};

#define MSM_VFE_REQUESTQ_SIZE 8

struct msm_vfe_axi_stream {
	uint32_t frame_id;
	enum msm_vfe_axi_state state;
	enum msm_vfe_axi_stream_src stream_src;
	uint8_t num_planes;
	uint8_t wm[MAX_VFE][MAX_PLANES_PER_STREAM];
	uint32_t output_format;/*Planar/RAW/Misc*/
	struct msm_vfe_axi_plane_cfg plane_cfg[MAX_VFE][MAX_PLANES_PER_STREAM];
	uint8_t comp_mask_index[MAX_VFE];
	struct msm_isp_buffer *buf[2];
	uint32_t session_id;
	uint32_t stream_id;
	uint32_t bufq_handle[VFE_BUF_QUEUE_MAX];
	uint8_t controllable_output;
	uint8_t undelivered_request_cnt;
	uint8_t request_q_idx;
	uint32_t request_q_cnt;
	struct list_head request_q;
	struct msm_vfe_frame_request_queue
			request_queue_cmd[MSM_VFE_REQUESTQ_SIZE];
	uint32_t stream_handle[MAX_VFE];
	uint8_t buf_divert;
	enum msm_vfe_axi_stream_type stream_type;
	uint32_t frame_based;
	enum msm_vfe_frame_skip_pattern frame_skip_pattern;
	uint32_t current_framedrop_period; /* user requested period*/
	uint32_t requested_framedrop_period; /* requested period*/
	uint32_t activated_framedrop_period; /* active hw period */
	uint32_t num_burst_capture;/*number of frame to capture*/
	uint32_t init_frame_drop;
	spinlock_t lock;

	/*Bandwidth calculation info*/
	uint32_t max_width[MAX_VFE];
	/*Based on format plane size in Q2. e.g NV12 = 1.5*/
	uint32_t format_factor;
	uint32_t bandwidth[MAX_VFE];

	uint32_t runtime_num_burst_capture;
	uint32_t runtime_output_format;
	enum msm_stream_rdi_input_type  rdi_input_type;
	struct msm_isp_sw_framskip sw_skip;
	uint8_t sw_ping_pong_bit;

	struct vfe_device *vfe_dev[MAX_VFE];
	int num_isp;
	struct completion active_comp;
	struct completion inactive_comp;
	uint32_t update_vfe_mask;
	/*
	 * bits in this mask are set that correspond to vfe_id of
	 * the vfe on which this stream operates
	 */
	uint32_t vfe_mask;
	uint32_t composite_irq[MSM_ISP_COMP_IRQ_MAX];
};

struct msm_vfe_axi_composite_info {
	uint32_t stream_handle;
	uint32_t stream_composite_mask;
};

enum msm_vfe_camif_state {
	CAMIF_ENABLE,
	CAMIF_DISABLE,
};

struct msm_vfe_src_info {
	uint32_t frame_id;
	uint32_t reg_update_frame_id;
	uint8_t active;
	uint8_t stream_count;
	uint8_t raw_stream_count;
	enum msm_vfe_inputmux input_mux;
	uint32_t width;
	long pixel_clock;
	uint32_t input_format;/*V4L2 pix format with bayer pattern*/
	uint32_t last_updt_frm_id;
	uint32_t sof_counter_step;
	struct timeval time_stamp;
	enum msm_vfe_dual_hw_type dual_hw_type;
	struct msm_vfe_dual_hw_ms_info dual_hw_ms_info;
<<<<<<< HEAD
	uint32_t irq_mask;
	enum msm_isp_irq_states irq_state;
=======
	bool accept_frame;
	uint32_t lpm;
>>>>>>> a0afbf68
};

struct msm_vfe_fetch_engine_info {
	uint32_t session_id;
	uint32_t stream_id;
	uint32_t bufq_handle;
	uint32_t buf_idx;
	uint8_t is_busy;
	uint8_t offline_mode;
	uint32_t fd;
};

enum msm_wm_ub_cfg_type {
	MSM_WM_UB_CFG_DEFAULT,
	MSM_WM_UB_EQUAL_SLICING,
	MSM_WM_UB_CFG_MAX_NUM
};

struct msm_vfe_axi_shared_data {
	struct msm_vfe_axi_hardware_info *hw_info;
	uint32_t free_wm[MAX_NUM_WM];
	uint32_t wm_image_size[MAX_NUM_WM];
	enum msm_wm_ub_cfg_type wm_ub_cfg_policy;
	uint8_t num_used_wm;
	uint8_t num_active_stream;
	uint8_t num_rdi_stream;
	uint8_t num_pix_stream;
	uint32_t rdi_wm_mask;
	struct msm_vfe_axi_composite_info
		composite_info[MAX_NUM_COMPOSITE_MASK];
	uint8_t num_used_composite_mask;
	atomic_t axi_cfg_update[VFE_SRC_MAX];
	struct msm_vfe_src_info src_info[VFE_SRC_MAX];
	uint16_t stream_handle_cnt;
	uint32_t event_mask;
	uint8_t enable_frameid_recovery;
	uint8_t recovery_count;
};

struct msm_vfe_stats_hardware_info {
	uint32_t stats_capability_mask;
	uint8_t *stats_ping_pong_offset;
	uint8_t *stats_wm_index;
	uint8_t num_stats_type;
	uint8_t num_stats_comp_mask;
};

enum msm_vfe_stats_state {
	STATS_AVAILABLE,
	STATS_INACTIVE,
	STATS_ACTIVE,
	STATS_START_PENDING,
	STATS_STOP_PENDING,
	STATS_STARTING,
	STATS_STOPPING,
};

struct msm_vfe_stats_stream {
	uint32_t session_id;
	uint32_t stream_id;
	uint32_t stream_handle[MAX_VFE];
	uint32_t composite_flag;
	enum msm_isp_stats_type stats_type;
	enum msm_vfe_stats_state state;
	uint32_t framedrop_pattern;
	uint32_t framedrop_period;
	uint32_t irq_subsample_pattern;
	uint32_t init_stats_frame_drop;
	struct msm_isp_sw_framskip sw_skip;

	uint32_t buffer_offset[MAX_VFE];
	struct msm_isp_buffer *buf[2];
	uint32_t bufq_handle;

	spinlock_t lock;
	struct vfe_device *vfe_dev[MAX_VFE];
	int num_isp;
	struct completion active_comp;
	struct completion inactive_comp;
	/*
	 * bits in this mask are set that correspond to vfe_id of
	 * the vfe on which this stream operates
	 */
	uint32_t vfe_mask;
	uint32_t composite_irq[MSM_ISP_COMP_IRQ_MAX];
};

struct msm_vfe_stats_shared_data {
	uint8_t num_active_stream;
	atomic_t stats_comp_mask[MAX_NUM_STATS_COMP_MASK];
	uint16_t stream_handle_cnt;
};

struct msm_vfe_tasklet_queue_cmd {
	struct list_head list;
	uint32_t vfeInterruptStatus0;
	uint32_t vfeInterruptStatus1;
	struct msm_isp_timestamp ts;
	uint8_t cmd_used;
	struct vfe_device *vfe_dev;
};

#define MSM_VFE_TASKLETQ_SIZE 400

enum msm_vfe_overflow_state {
	NO_OVERFLOW,
	OVERFLOW_DETECTED,
	HALT_ENFORCED,
};

struct msm_vfe_error_info {
	atomic_t overflow_state;
	uint32_t error_mask0;
	uint32_t error_mask1;
	uint32_t violation_status;
	uint32_t camif_status;
	uint8_t stream_framedrop_count[BUF_MGR_NUM_BUF_Q];
	uint8_t stats_framedrop_count[MSM_ISP_STATS_MAX];
	uint32_t info_dump_frame_count;
	uint32_t error_count;
	uint32_t framedrop_flag;
};

struct msm_isp_statistics {
	int64_t imagemaster0_overflow;
	int64_t imagemaster1_overflow;
	int64_t imagemaster2_overflow;
	int64_t imagemaster3_overflow;
	int64_t imagemaster4_overflow;
	int64_t imagemaster5_overflow;
	int64_t imagemaster6_overflow;
	int64_t be_overflow;
	int64_t bg_overflow;
	int64_t bf_overflow;
	int64_t awb_overflow;
	int64_t rs_overflow;
	int64_t cs_overflow;
	int64_t ihist_overflow;
	int64_t skinbhist_overflow;
	int64_t bfscale_overflow;

	int64_t isp_vfe0_active;
	int64_t isp_vfe0_ab;
	int64_t isp_vfe0_ib;

	int64_t isp_vfe1_active;
	int64_t isp_vfe1_ab;
	int64_t isp_vfe1_ib;

	int64_t isp_cpp_active;
	int64_t isp_cpp_ab;
	int64_t isp_cpp_ib;

	int64_t last_overflow_ab;
	int64_t last_overflow_ib;

	int64_t vfe_clk_rate;
	int64_t cpp_clk_rate;
};

struct msm_isp_bw_req_info {
	uint32_t client;
	unsigned long long timestamp;
	uint64_t total_ab;
	uint64_t total_ib;
	struct msm_isp_bandwidth_info client_info[MAX_ISP_CLIENT];
};

#define MSM_ISP_MAX_WM 7
struct msm_isp_ub_info {
	enum msm_wm_ub_cfg_type policy;
	uint8_t num_wm;
	uint32_t wm_ub;
	uint32_t data[MSM_ISP_MAX_WM];
	uint64_t addr[MSM_ISP_MAX_WM];
};

struct msm_vfe_hw_init_parms {
	const char *entries;
	const char *regs;
	const char *settings;
};

struct dual_vfe_resource {
	struct vfe_device *vfe_dev[MAX_VFE];
	void __iomem *vfe_base[MAX_VFE];
	uint32_t reg_update_mask[MAX_VFE];
	struct msm_vfe_stats_shared_data *stats_data[MAX_VFE];
	struct msm_vfe_axi_shared_data *axi_data[MAX_VFE];
	uint32_t wm_reload_mask[MAX_VFE];
};

struct master_slave_resource_info {
	enum msm_vfe_dual_hw_type dual_hw_type;
	uint32_t sof_delta_threshold; /* Updated by Master */
	uint32_t active_src_mask;
	uint32_t src_sof_mask;
	int master_index;
	int primary_slv_idx;
	struct msm_vfe_src_info *src_info[MAX_VFE * VFE_SRC_MAX];
	uint32_t num_src;
	enum msm_vfe_dual_cam_sync_mode dual_sync_mode;
};

struct msm_vfe_irq_debug_info {
	uint32_t vfe_id;
	struct msm_isp_timestamp ts;
	uint32_t core_id;
	uint32_t irq_status0[MAX_VFE];
	uint32_t irq_status1[MAX_VFE];
	uint32_t ping_pong_status[MAX_VFE];
};

struct msm_vfe_irq_dump {
	spinlock_t common_dev_irq_dump_lock;
	spinlock_t common_dev_tasklet_dump_lock;
	uint8_t current_irq_index;
	uint8_t current_tasklet_index;
	struct msm_vfe_irq_debug_info
		irq_debug[MAX_VFE_IRQ_DEBUG_DUMP_SIZE];
	struct msm_vfe_irq_debug_info
		tasklet_debug[MAX_VFE_IRQ_DEBUG_DUMP_SIZE];
};

struct msm_vfe_tasklet {
	spinlock_t tasklet_lock;
	uint8_t taskletq_idx;
	struct list_head tasklet_q;
	struct tasklet_struct tasklet;
	struct msm_vfe_tasklet_queue_cmd
		tasklet_queue_cmd[MSM_VFE_TASKLETQ_SIZE];
};

struct msm_vfe_common_dev_data {
	spinlock_t common_dev_data_lock;
	struct dual_vfe_resource *dual_vfe_res;
	struct master_slave_resource_info ms_resource;
	struct msm_vfe_axi_stream streams[VFE_AXI_SRC_MAX * MAX_VFE];
	struct msm_vfe_stats_stream stats_streams[MSM_ISP_STATS_MAX * MAX_VFE];
	struct mutex vfe_common_mutex;
	/* Irq debug Info */
	struct msm_vfe_irq_dump vfe_irq_dump;
	struct msm_vfe_tasklet tasklets[MAX_VFE + 1];
};

struct msm_vfe_common_subdev {
	/* parent reference */
	struct vfe_parent_device *parent;

	/* Media Subdevice */
	struct msm_sd_subdev *subdev;

	/* Buf Mgr */
	struct msm_isp_buf_mgr *buf_mgr;

	/* Common Data */
	struct msm_vfe_common_dev_data *common_data;
};

struct vfe_device {
	/* Driver private data */
	struct platform_device *pdev;
	struct msm_vfe_common_dev_data *common_data;
	struct msm_sd_subdev subdev;
	struct msm_isp_buf_mgr *buf_mgr;

	/* Resource info */
	struct resource *vfe_irq;
	void __iomem *vfe_base;
	uint32_t vfe_base_size;
	void __iomem *vfe_vbif_base;
	uint32_t vfe_vbif_base_size;
	struct device *iommu_ctx[MAX_IOMMU_CTX];
	struct msm_cam_regulator *regulator_info;
	uint32_t vfe_num_regulators;
	struct clk **vfe_clk;
	struct msm_cam_clk_info *vfe_clk_info;
	uint32_t **vfe_clk_rates;
	size_t num_clk;
	size_t num_rates;
	struct clk **hvx_clk;
	struct msm_cam_clk_info *hvx_clk_info;
	size_t num_hvx_clk;
	size_t num_norm_clk;
	bool hvx_clk_state;
	enum cam_ahb_clk_vote ahb_vote;
	struct cx_ipeak_client *vfe_cx_ipeak;

	/* Sync variables*/
	struct completion reset_complete;
	struct completion halt_complete;
	struct mutex realtime_mutex;
	struct mutex core_mutex;
	spinlock_t shared_data_lock;
	spinlock_t reg_update_lock;

	/* Tasklet info */
	atomic_t irq_cnt;

	/* Data structures */
	struct msm_vfe_hardware_info *hw_info;
	struct msm_vfe_axi_shared_data axi_data;
	struct msm_vfe_stats_shared_data stats_data;
	struct msm_vfe_error_info error_info;
	struct msm_vfe_fetch_engine_info fetch_engine_info;
	enum msm_vfe_hvx_streaming_cmd hvx_cmd;
	uint8_t cur_hvx_state;

	/* State variables */
	uint32_t vfe_hw_version;
	uint32_t vfe_open_cnt;
	uint8_t vt_enable;
	uint32_t vfe_ub_policy;
	uint8_t reset_pending;
	uint8_t reg_update_requested;
	uint8_t reg_updated;
	uint32_t is_split;
	uint32_t dual_vfe_enable;
	unsigned long page_fault_addr;
	uint32_t vfe_hw_limit;

	/* Debug variables */
	int dump_reg;
	struct msm_isp_statistics *stats;
	uint64_t msm_isp_last_overflow_ab;
	uint64_t msm_isp_last_overflow_ib;
	struct msm_isp_ub_info *ub_info;
	uint32_t isp_sof_debug;
	uint32_t isp_raw0_debug;
	uint32_t isp_raw1_debug;
	uint32_t isp_raw2_debug;

	/* irq info */
	uint32_t irq0_mask;
	uint32_t irq1_mask;
	uint32_t bus_err_ign_mask;
	uint32_t recovery_irq0_mask;
	uint32_t recovery_irq1_mask;
	/* Store the buf_idx for pd stats RDI stream */
	uint8_t pd_buf_idx;
	/* total bandwidth per vfe */
	uint64_t total_bandwidth;
};

struct vfe_parent_device {
	struct platform_device *pdev;
	uint32_t num_sd;
	uint32_t num_hw_sd;
	struct platform_device *child_list[VFE_SD_HW_MAX];
	struct msm_vfe_common_subdev *common_sd;
};

int vfe_hw_probe(struct platform_device *pdev);
void msm_isp_update_last_overflow_ab_ib(struct vfe_device *vfe_dev);

#endif<|MERGE_RESOLUTION|>--- conflicted
+++ resolved
@@ -506,13 +506,10 @@
 	struct timeval time_stamp;
 	enum msm_vfe_dual_hw_type dual_hw_type;
 	struct msm_vfe_dual_hw_ms_info dual_hw_ms_info;
-<<<<<<< HEAD
 	uint32_t irq_mask;
 	enum msm_isp_irq_states irq_state;
-=======
 	bool accept_frame;
 	uint32_t lpm;
->>>>>>> a0afbf68
 };
 
 struct msm_vfe_fetch_engine_info {
