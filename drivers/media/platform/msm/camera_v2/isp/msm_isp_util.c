--- conflicted
+++ resolved
@@ -19,12 +19,9 @@
 #include "msm_isp_axi_util.h"
 #include "msm_isp_stats_util.h"
 #include "msm_camera_io_util.h"
-<<<<<<< HEAD
-=======
 #include "cam_smmu_api.h"
 #define CREATE_TRACE_POINTS
 #include "trace/events/msm_cam.h"
->>>>>>> e045a95c
 
 #define MAX_ISP_V4l2_EVENTS 100
 #define MAX_ISP_REG_LIST 100
@@ -38,89 +35,6 @@
 static DEFINE_SPINLOCK(dump_tasklet_lock);
 
 #define VFE40_8974V2_VERSION 0x1001001A
-<<<<<<< HEAD
-static struct msm_bus_vectors msm_isp_init_vectors[] = {
-	{
-		.src = MSM_BUS_MASTER_VFE,
-		.dst = MSM_BUS_SLAVE_EBI_CH0,
-		.ab  = 0,
-		.ib  = 0,
-	},
-};
-
-static struct msm_bus_vectors msm_isp_ping_vectors[] = {
-	{
-		.src = MSM_BUS_MASTER_VFE,
-		.dst = MSM_BUS_SLAVE_EBI_CH0,
-		.ab  = MSM_ISP_MIN_AB,
-		.ib  = MSM_ISP_MIN_IB,
-	},
-};
-
-static struct msm_bus_vectors msm_isp_pong_vectors[] = {
-	{
-		.src = MSM_BUS_MASTER_VFE,
-		.dst = MSM_BUS_SLAVE_EBI_CH0,
-		.ab  = MSM_ISP_MIN_AB,
-		.ib  = MSM_ISP_MIN_IB,
-	},
-};
-
-static struct msm_bus_paths msm_isp_bus_client_config[] = {
-	{
-		ARRAY_SIZE(msm_isp_init_vectors),
-		msm_isp_init_vectors,
-	},
-	{
-		ARRAY_SIZE(msm_isp_ping_vectors),
-		msm_isp_ping_vectors,
-	},
-	{
-		ARRAY_SIZE(msm_isp_pong_vectors),
-		msm_isp_pong_vectors,
-	},
-};
-
-static struct msm_bus_scale_pdata msm_isp_bus_client_pdata = {
-	msm_isp_bus_client_config,
-	ARRAY_SIZE(msm_isp_bus_client_config),
-	.name = "msm_camera_isp",
-};
-=======
->>>>>>> e045a95c
-
-
-void msm_camera_io_dump_2(void __iomem *addr, int size)
-{
-	char line_str[128], *p_str;
-	int i;
-	u32 *p = (u32 *) addr;
-	u32 data;
-	pr_err("%s: %pK %d\n", __func__, addr, size);
-	line_str[0] = '\0';
-	p_str = line_str;
-	for (i = 0; i < size/4; i++) {
-		if (i % 4 == 0) {
-#ifdef CONFIG_COMPAT
-			snprintf(p_str, 20, "%016lx: ", (unsigned long) p);
-			p_str += 18;
-#else
-			snprintf(p_str, 12, "%08lx: ", (unsigned long) p);
-			p_str += 10;
-#endif
-		}
-		data = readl_relaxed(p++);
-		snprintf(p_str, 12, "%08x ", data);
-		p_str += 9;
-		if ((i + 1) % 4 == 0) {
-			pr_err("%s\n", line_str);
-			line_str[0] = '\0';
-			p_str = line_str;
-		}
-	}
-	if (line_str[0] != '\0')
-		pr_err("%s\n", line_str);
-}
 
 void msm_isp_print_fourcc_error(const char *origin, uint32_t fourcc_format)
 {
@@ -182,39 +96,13 @@
 		pr_err("%s:error bandwidth manager inactive use_cnt:%d bus_clnt:%d\n",
 			__func__, isp_bandwidth_mgr.use_count,
 			isp_bandwidth_mgr.bus_client);
+		mutex_unlock(&bandwidth_mgr_mutex);
 		return -EINVAL;
 	}
 
 	isp_bandwidth_mgr.client_info[client].ab = ab;
 	isp_bandwidth_mgr.client_info[client].ib = ib;
-<<<<<<< HEAD
-	ALT_VECTOR_IDX(isp_bandwidth_mgr.bus_vector_active_idx);
-	path =
-		&(msm_isp_bus_client_pdata.usecase[
-		  isp_bandwidth_mgr.bus_vector_active_idx]);
-	path->vectors[0].ab = 0;
-	path->vectors[0].ib = 0;
-	for (i = 0; i < MAX_ISP_CLIENT; i++) {
-		if (isp_bandwidth_mgr.client_info[i].active) {
-			path->vectors[0].ab +=
-				isp_bandwidth_mgr.client_info[i].ab;
-			path->vectors[0].ib +=
-				isp_bandwidth_mgr.client_info[i].ib;
-		}
-	}
-	ISP_DBG("%s: Total AB = %llu IB = %llu\n", __func__,
-			path->vectors[0].ab, path->vectors[0].ib);
-	msm_bus_scale_client_update_request(isp_bandwidth_mgr.bus_client,
-		isp_bandwidth_mgr.bus_vector_active_idx);
-	/* Insert into circular buffer */
-	msm_isp_update_req_history(isp_bandwidth_mgr.bus_client,
-		path->vectors[0].ab,
-		path->vectors[0].ib,
-		isp_bandwidth_mgr.client_info,
-		sched_clock());
-=======
 	rc = isp_bandwidth_mgr.update_bw(&isp_bandwidth_mgr);
->>>>>>> e045a95c
 	mutex_unlock(&bandwidth_mgr_mutex);
 	return 0;
 }
@@ -300,67 +188,10 @@
 	return 1;
 }
 
-<<<<<<< HEAD
-int msm_isp_get_clk_info(struct vfe_device *vfe_dev,
-	struct platform_device *pdev, struct msm_cam_clk_info *vfe_clk_info)
-{
-	uint32_t count;
-	int i, rc;
-	uint32_t rates[VFE_CLK_INFO_MAX];
-
-	struct device_node *of_node;
-	of_node = pdev->dev.of_node;
-
-	count = of_property_count_strings(of_node, "clock-names");
-
-	ISP_DBG("count = %d\n", count);
-	if (count == 0) {
-		pr_err("no clocks found in device tree, count=%d", count);
-		return 0;
-	}
-
-	if (count > VFE_CLK_INFO_MAX) {
-		pr_err("invalid count=%d, max is %d\n", count,
-			VFE_CLK_INFO_MAX);
-		return -EINVAL;
-	}
-
-	for (i = 0; i < count; i++) {
-		rc = of_property_read_string_index(of_node, "clock-names",
-				i, &(vfe_clk_info[i].clk_name));
-		ISP_DBG("clock-names[%d] = %s\n", i, vfe_clk_info[i].clk_name);
-		if (rc < 0) {
-			pr_err("%s failed %d\n", __func__, __LINE__);
-			return rc;
-		}
-	}
-	rc = of_property_read_u32_array(of_node, "qcom,clock-rates",
-		rates, count);
-	if (rc < 0) {
-		pr_err("%s failed %d\n", __func__, __LINE__);
-		return rc;
-	}
-	for (i = 0; i < count; i++) {
-		vfe_clk_info[i].clk_rate =
-			(rates[i] == 0) ? (long)-1 : rates[i];
-		ISP_DBG("clk_rate[%d] = %ld\n", i, vfe_clk_info[i].clk_rate);
-	}
-	vfe_dev->num_clk = count;
-	return 0;
-}
-
-static inline void msm_isp_get_timestamp(struct msm_isp_timestamp *time_stamp)
-{
-	struct timespec ts;
-	ktime_get_ts(&ts);
-	time_stamp->buf_time.tv_sec = ts.tv_sec;
-	time_stamp->buf_time.tv_usec = ts.tv_nsec/1000;
-=======
 void msm_isp_get_timestamp(struct msm_isp_timestamp *time_stamp,
 	struct vfe_device *vfe_dev)
 {
 	struct timespec ts;
->>>>>>> e045a95c
 	do_gettimeofday(&(time_stamp->event_time));
 	if (vfe_dev->vt_enable) {
 		msm_isp_get_avtimer_ts(time_stamp);
@@ -374,47 +205,149 @@
 
 }
 
+static inline u32 msm_isp_evt_mask_to_isp_event(u32 evt_mask)
+{
+	u32 evt_id = ISP_EVENT_SUBS_MASK_NONE;
+
+	switch (evt_mask) {
+	case ISP_EVENT_MASK_INDEX_STATS_NOTIFY:
+		evt_id = ISP_EVENT_STATS_NOTIFY;
+		break;
+	case ISP_EVENT_MASK_INDEX_ERROR:
+		evt_id = ISP_EVENT_ERROR;
+		break;
+	case ISP_EVENT_MASK_INDEX_IOMMU_P_FAULT:
+		evt_id = ISP_EVENT_IOMMU_P_FAULT;
+		break;
+	case ISP_EVENT_MASK_INDEX_STREAM_UPDATE_DONE:
+		evt_id = ISP_EVENT_STREAM_UPDATE_DONE;
+		break;
+	case ISP_EVENT_MASK_INDEX_REG_UPDATE:
+		evt_id = ISP_EVENT_REG_UPDATE;
+		break;
+	case ISP_EVENT_MASK_INDEX_SOF:
+		evt_id = ISP_EVENT_SOF;
+		break;
+	case ISP_EVENT_MASK_INDEX_BUF_DIVERT:
+		evt_id = ISP_EVENT_BUF_DIVERT;
+		break;
+	case ISP_EVENT_MASK_INDEX_BUF_DONE:
+		evt_id = ISP_EVENT_BUF_DONE;
+		break;
+	case ISP_EVENT_MASK_INDEX_COMP_STATS_NOTIFY:
+		evt_id = ISP_EVENT_COMP_STATS_NOTIFY;
+		break;
+	case ISP_EVENT_MASK_INDEX_MASK_FE_READ_DONE:
+		evt_id = ISP_EVENT_FE_READ_DONE;
+		break;
+	case ISP_EVENT_MASK_INDEX_PING_PONG_MISMATCH:
+		evt_id = ISP_EVENT_PING_PONG_MISMATCH;
+		break;
+	case ISP_EVENT_MASK_INDEX_REG_UPDATE_MISSING:
+		evt_id = ISP_EVENT_REG_UPDATE_MISSING;
+		break;
+	case ISP_EVENT_MASK_INDEX_BUF_FATAL_ERROR:
+		evt_id = ISP_EVENT_BUF_FATAL_ERROR;
+		break;
+	default:
+		evt_id = ISP_EVENT_SUBS_MASK_NONE;
+		break;
+	}
+
+	return evt_id;
+}
+
+static inline int msm_isp_subscribe_event_mask(struct v4l2_fh *fh,
+		struct v4l2_event_subscription *sub, int evt_mask_index,
+		u32 evt_id, bool subscribe_flag)
+{
+	int rc = 0, i, interface;
+
+	if (ISP_EVENT_MASK_INDEX_STATS_NOTIFY == evt_mask_index) {
+		for (i = 0; i < MSM_ISP_STATS_MAX; i++) {
+			sub->type = evt_id + i;
+			if (subscribe_flag)
+				rc = v4l2_event_subscribe(fh, sub,
+					MAX_ISP_V4l2_EVENTS, NULL);
+			else
+				rc = v4l2_event_unsubscribe(fh, sub);
+			if (rc != 0) {
+				pr_err("%s: Subs event_type =0x%x failed\n",
+					__func__, sub->type);
+				return rc;
+			}
+		}
+	} else if (ISP_EVENT_MASK_INDEX_SOF == evt_mask_index ||
+		   ISP_EVENT_MASK_INDEX_REG_UPDATE == evt_mask_index ||
+		   ISP_EVENT_MASK_INDEX_STREAM_UPDATE_DONE == evt_mask_index) {
+		for (interface = 0; interface < VFE_SRC_MAX; interface++) {
+			sub->type = evt_id | interface;
+			if (subscribe_flag)
+				rc = v4l2_event_subscribe(fh, sub,
+					MAX_ISP_V4l2_EVENTS, NULL);
+			else
+				rc = v4l2_event_unsubscribe(fh, sub);
+			if (rc != 0) {
+				pr_err("%s: Subs event_type =0x%x failed\n",
+					__func__, sub->type);
+				return rc;
+			}
+		}
+	} else {
+		sub->type = evt_id;
+		if (subscribe_flag)
+			rc = v4l2_event_subscribe(fh, sub,
+				MAX_ISP_V4l2_EVENTS, NULL);
+		else
+			rc = v4l2_event_unsubscribe(fh, sub);
+		if (rc != 0) {
+			pr_err("%s: Subs event_type =0x%x failed\n",
+				__func__, sub->type);
+			return rc;
+		}
+	}
+	return rc;
+}
+
+static inline int msm_isp_process_event_subscription(struct v4l2_fh *fh,
+	struct v4l2_event_subscription *sub, bool subscribe_flag)
+{
+	int rc = 0, evt_mask_index = 0;
+	u32 evt_mask = sub->type;
+	u32 evt_id = 0;
+
+	if (ISP_EVENT_SUBS_MASK_NONE == evt_mask) {
+		pr_err("%s: Subs event_type is None=0x%x\n",
+			__func__, evt_mask);
+		return 0;
+	}
+
+	for (evt_mask_index = ISP_EVENT_MASK_INDEX_STATS_NOTIFY;
+		evt_mask_index <= ISP_EVENT_MASK_INDEX_BUF_FATAL_ERROR;
+		evt_mask_index++) {
+		if (evt_mask & (1<<evt_mask_index)) {
+			evt_id = msm_isp_evt_mask_to_isp_event(evt_mask_index);
+			rc = msm_isp_subscribe_event_mask(fh, sub,
+				evt_mask_index, evt_id, subscribe_flag);
+			if (rc != 0) {
+				pr_err("%s: Subs event index:%d failed\n",
+					__func__, evt_mask_index);
+				return rc;
+			}
+		}
+	}
+	return rc;
+}
+
 int msm_isp_subscribe_event(struct v4l2_subdev *sd, struct v4l2_fh *fh,
 	struct v4l2_event_subscription *sub)
 {
-	struct vfe_device *vfe_dev = v4l2_get_subdevdata(sd);
-	int rc = 0;
-	rc = v4l2_event_subscribe(fh, sub, MAX_ISP_V4l2_EVENTS, NULL);
-	if (rc == 0) {
-		if (sub->type == V4L2_EVENT_ALL) {
-			int i;
-
-			vfe_dev->axi_data.event_mask = 0;
-			for (i = 0; i < ISP_EVENT_MAX; i++)
-				vfe_dev->axi_data.event_mask |= (1 << i);
-		} else {
-			int event_idx = sub->type - ISP_EVENT_BASE;
-
-			vfe_dev->axi_data.event_mask |= (1 << event_idx);
-		}
-	}
-	return rc;
+	return msm_isp_process_event_subscription(fh, sub, true);
 }
 
 int msm_isp_unsubscribe_event(struct v4l2_subdev *sd, struct v4l2_fh *fh,
 	struct v4l2_event_subscription *sub)
 {
-<<<<<<< HEAD
-	struct vfe_device *vfe_dev = v4l2_get_subdevdata(sd);
-	int rc = 0;
-
-	rc = v4l2_event_unsubscribe(fh, sub);
-	if (sub->type == V4L2_EVENT_ALL) {
-		vfe_dev->axi_data.event_mask = 0;
-	} else {
-		int event_idx = sub->type - ISP_EVENT_BASE;
-
-		vfe_dev->axi_data.event_mask &= ~(1 << event_idx);
-	}
-	return rc;
-}
-static int msm_isp_set_clk_rate(struct vfe_device *vfe_dev, long *rate)
-=======
 	return msm_isp_process_event_subscription(fh, sub, false);
 }
 
@@ -434,7 +367,6 @@
 
 static int msm_isp_restart_fe(struct vfe_device *vfe_dev,
 	void *arg)
->>>>>>> e045a95c
 {
 	struct msm_vfe_restart_fe_cmd *rst_fe = arg;
 	int rc = 0;
@@ -447,9 +379,6 @@
 	return rc;
 }
 
-<<<<<<< HEAD
-int msm_isp_cfg_pix(struct vfe_device *vfe_dev,
-=======
 static int msm_isp_start_fetch_engine(struct vfe_device *vfe_dev,
 	void *arg)
 {
@@ -536,53 +465,60 @@
 }
 
 static int msm_isp_cfg_pix(struct vfe_device *vfe_dev,
->>>>>>> e045a95c
 	struct msm_vfe_input_cfg *input_cfg)
 {
 	int rc = 0;
+	struct msm_vfe_pix_cfg *pix_cfg = NULL;
+
 	if (vfe_dev->axi_data.src_info[VFE_PIX_0].active) {
 		pr_err("%s: pixel path is active\n", __func__);
 		return -EINVAL;
 	}
 
-<<<<<<< HEAD
-=======
 	pix_cfg = &input_cfg->d.pix_cfg;
 	vfe_dev->hvx_cmd = pix_cfg->hvx_cmd;
 	vfe_dev->is_split = input_cfg->d.pix_cfg.is_split;
 
->>>>>>> e045a95c
 	vfe_dev->axi_data.src_info[VFE_PIX_0].pixel_clock =
 		input_cfg->input_pix_clk;
 	vfe_dev->axi_data.src_info[VFE_PIX_0].input_mux =
 		input_cfg->d.pix_cfg.input_mux;
 	vfe_dev->axi_data.src_info[VFE_PIX_0].input_format =
 		input_cfg->d.pix_cfg.input_format;
-
-	rc = msm_isp_set_clk_rate(vfe_dev,
-		&vfe_dev->axi_data.src_info[VFE_PIX_0].pixel_clock);
-	if (rc < 0) {
-		pr_err("%s: clock set rate failed\n", __func__);
-		return rc;
-	}
+	vfe_dev->axi_data.src_info[VFE_PIX_0].sof_counter_step = 1;
+
+	/*
+	 * Fill pixel_clock into input_pix_clk so that user space
+	 * can use rounded clk rate
+	 */
+	input_cfg->input_pix_clk =
+		vfe_dev->axi_data.src_info[VFE_PIX_0].pixel_clock;
 
 	ISP_DBG("%s: input mux is %d CAMIF %d io_format 0x%x\n", __func__,
 		input_cfg->d.pix_cfg.input_mux, CAMIF,
 		input_cfg->d.pix_cfg.input_format);
 
-	if (input_cfg->d.pix_cfg.input_mux == CAMIF) {
+	if (input_cfg->d.pix_cfg.input_mux == CAMIF ||
+		input_cfg->d.pix_cfg.input_mux == TESTGEN) {
 		vfe_dev->axi_data.src_info[VFE_PIX_0].width =
 			input_cfg->d.pix_cfg.camif_cfg.pixels_per_line;
+		if (input_cfg->d.pix_cfg.camif_cfg.subsample_cfg.
+			sof_counter_step > 0) {
+			vfe_dev->axi_data.src_info[VFE_PIX_0].
+				sof_counter_step = input_cfg->d.pix_cfg.
+				camif_cfg.subsample_cfg.sof_counter_step;
+		}
 	} else if (input_cfg->d.pix_cfg.input_mux == EXTERNAL_READ) {
 		vfe_dev->axi_data.src_info[VFE_PIX_0].width =
 			input_cfg->d.pix_cfg.fetch_engine_cfg.buf_stride;
 	}
 	vfe_dev->hw_info->vfe_ops.core_ops.cfg_input_mux(
 			vfe_dev, &input_cfg->d.pix_cfg);
+	vfe_dev->hw_info->vfe_ops.core_ops.reg_update(vfe_dev, VFE_PIX_0);
 	return rc;
 }
 
-int msm_isp_cfg_rdi(struct vfe_device *vfe_dev,
+static int msm_isp_cfg_rdi(struct vfe_device *vfe_dev,
 	struct msm_vfe_input_cfg *input_cfg)
 {
 	int rc = 0;
@@ -606,6 +542,7 @@
 {
 	int rc = 0;
 	struct msm_vfe_input_cfg *input_cfg = arg;
+	long pixel_clock = 0;
 
 	switch (input_cfg->input_src) {
 	case VFE_PIX_0:
@@ -620,8 +557,6 @@
 		pr_err("%s: Invalid input source\n", __func__);
 		rc = -EINVAL;
 	}
-<<<<<<< HEAD
-=======
 
 	pixel_clock = input_cfg->input_pix_clk;
 	rc = vfe_dev->hw_info->vfe_ops.platform_ops.set_clk_rate(vfe_dev,
@@ -1568,7 +1503,6 @@
 cfg_data_failed:
 	kfree(reg_cfg_cmd);
 reg_cfg_failed:
->>>>>>> e045a95c
 	return rc;
 }
 
@@ -1676,6 +1610,10 @@
 	case V4L2_PIX_FMT_P16GRBG12:
 	case V4L2_PIX_FMT_P16RGGB12:
 		val = CAL_WORD(pixel_per_line, 1, 4);
+	break;
+	case V4L2_PIX_FMT_NV24:
+	case V4L2_PIX_FMT_NV42:
+		val = CAL_WORD(pixel_per_line, 1, 8);
 	break;
 		/*TD: Add more image format*/
 	default:
@@ -1843,6 +1781,9 @@
 	case V4L2_PIX_FMT_NV61:
 	case V4L2_PIX_FMT_Y16:
 		return 16;
+	case V4L2_PIX_FMT_NV24:
+	case V4L2_PIX_FMT_NV42:
+		return 24;
 		/*TD: Add more image format*/
 	default:
 		msm_isp_print_fourcc_error(__func__, output_format);
@@ -1856,8 +1797,6 @@
 {
 	struct msm_vfe_error_info *error_info = &vfe_dev->error_info;
 	error_info->info_dump_frame_count++;
-<<<<<<< HEAD
-=======
 }
 
 
@@ -1907,19 +1846,11 @@
 			read_wm_ping_pong_addr(vfe_dev);
 	}
 	return rc;
->>>>>>> e045a95c
 }
 
 void msm_isp_process_error_info(struct vfe_device *vfe_dev)
 {
-	int i;
-	uint8_t num_stats_type =
-		vfe_dev->hw_info->stats_hw_info->num_stats_type;
 	struct msm_vfe_error_info *error_info = &vfe_dev->error_info;
-	static DEFINE_RATELIMIT_STATE(rs,
-		DEFAULT_RATELIMIT_INTERVAL, DEFAULT_RATELIMIT_BURST);
-	static DEFINE_RATELIMIT_STATE(rs_stats,
-		DEFAULT_RATELIMIT_INTERVAL, DEFAULT_RATELIMIT_BURST);
 
 	if (error_info->error_count == 1 ||
 		!(error_info->info_dump_frame_count % 100)) {
@@ -1929,24 +1860,6 @@
 		error_info->error_mask1 = 0;
 		error_info->camif_status = 0;
 		error_info->violation_status = 0;
-		for (i = 0; i < MAX_NUM_STREAM; i++) {
-			if (error_info->stream_framedrop_count[i] != 0 &&
-				__ratelimit(&rs)) {
-				pr_err("%s: Stream[%d]: dropped %d frames\n",
-					__func__, i,
-					error_info->stream_framedrop_count[i]);
-				error_info->stream_framedrop_count[i] = 0;
-			}
-		}
-		for (i = 0; i < num_stats_type; i++) {
-			if (error_info->stats_framedrop_count[i] != 0 &&
-				__ratelimit(&rs_stats)) {
-				pr_err("%s: Stats stream[%d]: dropped %d frames\n",
-					__func__, i,
-					error_info->stats_framedrop_count[i]);
-				error_info->stats_framedrop_count[i] = 0;
-			}
-		}
 	}
 }
 
@@ -1989,13 +1902,8 @@
 	if (!force_overflow)
 		overflow_mask &= *irq_status1;
 
-<<<<<<< HEAD
-	if (overflow_mask) {
-		struct msm_isp_event_data error_event;
-=======
 	if (!overflow_mask)
 		return;
->>>>>>> e045a95c
 
 	spin_lock_irqsave(&vfe_dev->common_data->common_dev_data_lock,
 		flags);
@@ -2018,29 +1926,11 @@
 	ISP_DBG("%s: VFE%d Bus overflow detected: start recovery!\n",
 		__func__, vfe_dev->pdev->id);
 
-<<<<<<< HEAD
-		ISP_DBG("%s: Bus overflow detected: 0x%x, start recovery!\n",
-				__func__, overflow_mask);
-		atomic_set(&vfe_dev->error_info.overflow_state,
-				OVERFLOW_DETECTED);
-		/*Store current IRQ mask*/
-		vfe_dev->hw_info->vfe_ops.core_ops.get_irq_mask(vfe_dev,
-			&vfe_dev->error_info.overflow_recover_irq_mask0,
-			&vfe_dev->error_info.overflow_recover_irq_mask1);
-
-		/*Halt the hardware & Clear all other IRQ mask*/
-		vfe_dev->hw_info->vfe_ops.axi_ops.halt(vfe_dev, 0);
-
-		/*Stop CAMIF Immediately*/
-		vfe_dev->hw_info->vfe_ops.core_ops.
-			update_camif_state(vfe_dev, DISABLE_CAMIF_IMMEDIATELY);
-=======
 	trace_msm_cam_isp_overflow(vfe_dev, *irq_status0, *irq_status1);
 
 	/* maks off irq for current vfe */
 	vfe_dev->recovery_irq0_mask = vfe_dev->irq0_mask;
 	vfe_dev->recovery_irq1_mask = vfe_dev->irq1_mask;
->>>>>>> e045a95c
 
 	vfe_dev->hw_info->vfe_ops.core_ops.
 		set_halt_restart_mask(vfe_dev);
@@ -2061,14 +1951,6 @@
 				other_vfe_dev->irq1_mask;
 		}
 
-<<<<<<< HEAD
-		memset(&error_event, 0, sizeof(error_event));
-		error_event.frame_id =
-			vfe_dev->axi_data.src_info[VFE_PIX_0].frame_id;
-		error_event.u.error_info.error_mask = 1 << ISP_WM_BUS_OVERFLOW;
-		msm_isp_send_event(vfe_dev,
-			ISP_EVENT_WM_BUS_OVERFLOW, &error_event);
-=======
 		atomic_cmpxchg(&(vfe_dev->common_data->dual_vfe_res->
 			vfe_dev[other_vfe_id]->
 			error_info.overflow_state),
@@ -2081,7 +1963,6 @@
 			other_vfe_dev->hw_info->vfe_ops.axi_ops.
 				halt(other_vfe_dev, 0);
 		}
->>>>>>> e045a95c
 	}
 
 	/* reset irq status so skip further process */
@@ -2106,27 +1987,14 @@
 void msm_isp_reset_burst_count_and_frame_drop(
 	struct vfe_device *vfe_dev, struct msm_vfe_axi_stream *stream_info)
 {
-	uint32_t framedrop_period = 0;
 	if (stream_info->state != ACTIVE ||
 		stream_info->stream_type != BURST_STREAM) {
 		return;
 	}
-<<<<<<< HEAD
-	if (stream_info->num_burst_capture != 0) {
-		framedrop_period = msm_isp_get_framedrop_period(
-		   stream_info->frame_skip_pattern);
-		stream_info->burst_frame_count =
-			stream_info->init_frame_drop +
-			(stream_info->num_burst_capture - 1) *
-			framedrop_period + 1;
-=======
 	if (stream_info->num_burst_capture != 0)
->>>>>>> e045a95c
 		msm_isp_reset_framedrop(vfe_dev, stream_info);
 }
 
-<<<<<<< HEAD
-=======
 static void msm_isp_enqueue_tasklet_cmd(struct vfe_device *vfe_dev,
 	uint32_t irq_status0, uint32_t irq_status1,
 	uint32_t ping_pong_status)
@@ -2155,11 +2023,8 @@
 	tasklet_schedule(&vfe_dev->vfe_tasklet);
 }
 
->>>>>>> e045a95c
 irqreturn_t msm_isp_process_irq(int irq_num, void *data)
 {
-	unsigned long flags;
-	struct msm_vfe_tasklet_queue_cmd *queue_cmd;
 	struct vfe_device *vfe_dev = (struct vfe_device *) data;
 	uint32_t irq_status0, irq_status1, ping_pong_status;
 	uint32_t error_mask0, error_mask1;
@@ -2168,7 +2033,7 @@
 		read_irq_status_and_clear(vfe_dev, &irq_status0, &irq_status1);
 
 	if ((irq_status0 == 0) && (irq_status1 == 0)) {
-		pr_err_ratelimited("%s:VFE%d irq_status0 & 1 are both 0\n",
+		ISP_DBG("%s:VFE%d irq_status0 & 1 are both 0\n",
 			__func__, vfe_dev->pdev->id);
 		return IRQ_HANDLED;
 	}
@@ -2196,27 +2061,6 @@
 		ISP_DBG("%s: error_mask0/1 & error_count are set!\n", __func__);
 		return IRQ_HANDLED;
 	}
-<<<<<<< HEAD
-
-	spin_lock_irqsave(&vfe_dev->tasklet_lock, flags);
-	queue_cmd = &vfe_dev->tasklet_queue_cmd[vfe_dev->taskletq_idx];
-	if (queue_cmd->cmd_used) {
-		pr_err_ratelimited("%s: Tasklet queue overflow: %d\n",
-			__func__, vfe_dev->pdev->id);
-		list_del(&queue_cmd->list);
-	} else {
-		atomic_add(1, &vfe_dev->irq_cnt);
-	}
-	queue_cmd->vfeInterruptStatus0 = irq_status0;
-	queue_cmd->vfeInterruptStatus1 = irq_status1;
-	msm_isp_get_timestamp(&queue_cmd->ts);
-	queue_cmd->cmd_used = 1;
-	vfe_dev->taskletq_idx =
-		(vfe_dev->taskletq_idx + 1) % MSM_VFE_TASKLETQ_SIZE;
-	list_add_tail(&queue_cmd->list, &vfe_dev->tasklet_q);
-	spin_unlock_irqrestore(&vfe_dev->tasklet_lock, flags);
-	tasklet_schedule(&vfe_dev->vfe_tasklet);
-=======
 	dump_data.vfe_dev = (struct vfe_device *) data;
 	if (vfe_dev->is_split &&
 		(vfe_dev->common_data->dual_vfe_res->vfe_dev[
@@ -2257,7 +2101,6 @@
 	msm_isp_enqueue_tasklet_cmd(vfe_dev, irq_status0, irq_status1,
 					ping_pong_status);
 
->>>>>>> e045a95c
 	return IRQ_HANDLED;
 }
 
@@ -2269,9 +2112,6 @@
 	struct msm_vfe_irq_ops *irq_ops = &vfe_dev->hw_info->vfe_ops.irq_ops;
 	struct msm_vfe_tasklet_queue_cmd *queue_cmd;
 	struct msm_isp_timestamp ts;
-<<<<<<< HEAD
-	uint32_t irq_status0, irq_status1;
-=======
 	uint32_t irq_status0, irq_status1, pingpong_status;
 
 	if (vfe_dev->vfe_base == NULL || vfe_dev->vfe_open_cnt == 0) {
@@ -2281,7 +2121,6 @@
 		return;
 	}
 
->>>>>>> e045a95c
 	while (atomic_read(&vfe_dev->irq_cnt)) {
 		spin_lock_irqsave(&vfe_dev->tasklet_lock, flags);
 		queue_cmd = list_first_entry(&vfe_dev->tasklet_q,
@@ -2299,10 +2138,6 @@
 		pingpong_status = queue_cmd->vfePingPongStatus;
 		ts = queue_cmd->ts;
 		spin_unlock_irqrestore(&vfe_dev->tasklet_lock, flags);
-<<<<<<< HEAD
-		ISP_DBG("%s: status0: 0x%x status1: 0x%x\n",
-			__func__, irq_status0, irq_status1);
-=======
 		ISP_DBG("%s: vfe_id %d status0: 0x%x status1: 0x%x\n",
 			__func__, vfe_dev->pdev->id, irq_status0, irq_status1);
 		if (vfe_dev->is_split) {
@@ -2323,25 +2158,17 @@
 			(tasklet_data.first + 1) % MAX_ISP_PING_PONG_DUMP_SIZE;
 			spin_unlock(&dump_tasklet_lock);
 		}
->>>>>>> e045a95c
 		irq_ops->process_reset_irq(vfe_dev,
 			irq_status0, irq_status1);
 		irq_ops->process_halt_irq(vfe_dev,
 			irq_status0, irq_status1);
 		if (atomic_read(&vfe_dev->error_info.overflow_state)
 			!= NO_OVERFLOW) {
-			pr_err("%s: Recovery in processing, Ignore IRQs!!!\n",
+			ISP_DBG("%s: Recovery in processing, Ignore IRQs!!!\n",
 				__func__);
 			continue;
 		}
 		msm_isp_process_error_info(vfe_dev);
-<<<<<<< HEAD
-		irq_ops->process_camif_irq(vfe_dev,
-			irq_status0, irq_status1, &ts);
-		irq_ops->process_axi_irq(vfe_dev,
-			irq_status0, irq_status1, &ts);
-		irq_ops->process_stats_irq(vfe_dev,
-=======
 		irq_ops->process_stats_irq(vfe_dev,
 			irq_status0, irq_status1,
 			pingpong_status, &ts);
@@ -2349,7 +2176,6 @@
 			irq_status0, irq_status1,
 			pingpong_status, &ts);
 		irq_ops->process_camif_irq(vfe_dev,
->>>>>>> e045a95c
 			irq_status0, irq_status1, &ts);
 		irq_ops->process_reg_update(vfe_dev,
 			irq_status0, irq_status1, &ts);
@@ -2370,23 +2196,13 @@
 	return 0;
 }
 
-static int msm_vfe_iommu_fault_handler(struct iommu_domain *domain,
+static void msm_vfe_iommu_fault_handler(struct iommu_domain *domain,
 	struct device *dev, unsigned long iova, int flags, void *token)
 {
 	struct vfe_device *vfe_dev = NULL;
+
 	if (token) {
 		vfe_dev = (struct vfe_device *)token;
-<<<<<<< HEAD
-		if (!vfe_dev->buf_mgr || !vfe_dev->buf_mgr->ops) {
-			pr_err("%s:%d] buf_mgr %pK\n", __func__,
-				__LINE__, vfe_dev->buf_mgr);
-			goto end;
-		}
-		if (!vfe_dev->buf_mgr->pagefault_debug) {
-			pr_err("%s:%d] vfe_dev %pK id %d\n", __func__,
-				__LINE__, vfe_dev, vfe_dev->pdev->id);
-			vfe_dev->buf_mgr->ops->buf_mgr_debug(vfe_dev->buf_mgr);
-=======
 		vfe_dev->page_fault_addr = iova;
 		if (!vfe_dev->buf_mgr || !vfe_dev->buf_mgr->ops ||
 			!vfe_dev->axi_data.num_active_stream) {
@@ -2406,24 +2222,21 @@
 		} else {
 			pr_err("%s: no handling, vfe open cnt = %d\n",
 				__func__, vfe_dev->vfe_open_cnt);
->>>>>>> e045a95c
-		}
+		}
+		mutex_unlock(&vfe_dev->core_mutex);
 	} else {
 		ISP_DBG("%s:%d] no token received: %pK\n",
 			__func__, __LINE__, token);
 		goto end;
 	}
 end:
-	return -ENOSYS;
+	return;
 }
 
 int msm_isp_open_node(struct v4l2_subdev *sd, struct v4l2_subdev_fh *fh)
 {
 	struct vfe_device *vfe_dev = v4l2_get_subdevdata(sd);
 	long rc = 0;
-<<<<<<< HEAD
-	ISP_DBG("%s\n", __func__);
-=======
 
 	ISP_DBG("%s open_cnt %u\n", __func__, vfe_dev->vfe_open_cnt);
 
@@ -2433,7 +2246,6 @@
 			__func__);
 		return -EINVAL;
 	}
->>>>>>> e045a95c
 
 	if (vfe_dev->pdev->id == ISP_VFE0)
 		vfe_dev->common_data->dual_vfe_res->epoch_sync_mask = 0;
@@ -2447,17 +2259,11 @@
 		return 0;
 	}
 
-<<<<<<< HEAD
-	if (vfe_dev->vfe_base) {
-		pr_err("%s:%d invalid params cnt %d base %pK\n", __func__,
-			__LINE__, vfe_dev->vfe_open_cnt, vfe_dev->vfe_base);
-		vfe_dev->vfe_base = NULL;
-	}
-
-=======
->>>>>>> e045a95c
 	vfe_dev->reset_pending = 0;
 	vfe_dev->isp_sof_debug = 0;
+	vfe_dev->isp_raw0_debug = 0;
+	vfe_dev->isp_raw1_debug = 0;
+	vfe_dev->isp_raw2_debug = 0;
 
 	if (vfe_dev->hw_info->vfe_ops.core_ops.init_hw(vfe_dev) < 0) {
 		pr_err("%s: init hardware failed\n", __func__);
@@ -2487,7 +2293,7 @@
 	vfe_dev->hw_info->vfe_ops.core_ops.init_hw_reg(vfe_dev);
 
 	vfe_dev->buf_mgr->ops->buf_mgr_init(vfe_dev->buf_mgr,
-		"msm_isp", BUF_MGR_NUM_BUF_Q);
+		"msm_isp");
 
 	memset(&vfe_dev->axi_data, 0, sizeof(struct msm_vfe_axi_shared_data));
 	memset(&vfe_dev->stats_data, 0,
@@ -2496,15 +2302,15 @@
 	memset(&vfe_dev->fetch_engine_info, 0,
 		sizeof(vfe_dev->fetch_engine_info));
 	vfe_dev->axi_data.hw_info = vfe_dev->hw_info->axi_hw_info;
+	vfe_dev->axi_data.enable_frameid_recovery = 0;
 	vfe_dev->taskletq_idx = 0;
 	vfe_dev->vt_enable = 0;
-	vfe_dev->bus_util_factor = 0;
-	rc = of_property_read_u32(vfe_dev->pdev->dev.of_node,
-			"bus-util-factor", &vfe_dev->bus_util_factor);
-	if (rc < 0)
-		ISP_DBG("%s: Use default bus utilization factor\n", __func__);
-	iommu_set_fault_handler(vfe_dev->buf_mgr->iommu_domain,
-		msm_vfe_iommu_fault_handler, vfe_dev);
+	vfe_dev->reg_update_requested = 0;
+	/* Register page fault handler */
+	vfe_dev->buf_mgr->pagefault_debug_disable = 0;
+	cam_smmu_reg_client_page_fault_handler(
+			vfe_dev->buf_mgr->iommu_hdl,
+			msm_vfe_iommu_fault_handler, vfe_dev);
 	mutex_unlock(&vfe_dev->core_mutex);
 	mutex_unlock(&vfe_dev->realtime_mutex);
 	return 0;
@@ -2525,13 +2331,10 @@
 int msm_isp_close_node(struct v4l2_subdev *sd, struct v4l2_subdev_fh *fh)
 {
 	long rc = 0;
-<<<<<<< HEAD
-=======
 	int wm;
 	unsigned long flags;
->>>>>>> e045a95c
 	struct vfe_device *vfe_dev = v4l2_get_subdevdata(sd);
-	ISP_DBG("%s E\n", __func__);
+	ISP_DBG("%s E open_cnt %u\n", __func__, vfe_dev->vfe_open_cnt);
 	mutex_lock(&vfe_dev->realtime_mutex);
 	mutex_lock(&vfe_dev->core_mutex);
 
@@ -2543,9 +2346,6 @@
 		return -EINVAL;
 	}
 
-<<<<<<< HEAD
-	if (--vfe_dev->vfe_open_cnt) {
-=======
 	/* reset master and slave mask in case daemon died */
 	if (vfe_dev->axi_data.src_info[VFE_PIX_0].dual_hw_ms_info.
 		dual_hw_ms_type == MS_TYPE_MASTER) {
@@ -2569,27 +2369,42 @@
 	}
 	if (vfe_dev->vfe_open_cnt > 1) {
 		vfe_dev->vfe_open_cnt--;
->>>>>>> e045a95c
 		mutex_unlock(&vfe_dev->core_mutex);
 		mutex_unlock(&vfe_dev->realtime_mutex);
 		return 0;
 	}
+	/* Unregister page fault handler */
+	cam_smmu_reg_client_page_fault_handler(
+		vfe_dev->buf_mgr->iommu_hdl,
+		NULL, vfe_dev);
 
 	rc = vfe_dev->hw_info->vfe_ops.axi_ops.halt(vfe_dev, 1);
-	if (rc < 0)
+	if (rc <= 0)
 		pr_err("%s: halt timeout rc=%ld\n", __func__, rc);
 
+	vfe_dev->hw_info->vfe_ops.core_ops.
+		update_camif_state(vfe_dev, DISABLE_CAMIF_IMMEDIATELY);
+	vfe_dev->hw_info->vfe_ops.core_ops.reset_hw(vfe_dev, 0, 0);
+
+	/* after regular hw stop, reduce open cnt */
+	vfe_dev->vfe_open_cnt--;
+
+	/* put scratch buf in all the wm */
+	for (wm = 0; wm < vfe_dev->axi_data.hw_info->num_wm; wm++) {
+		msm_isp_cfg_wm_scratch(vfe_dev, wm, VFE_PING_FLAG);
+		msm_isp_cfg_wm_scratch(vfe_dev, wm, VFE_PONG_FLAG);
+	}
+	vfe_dev->hw_info->vfe_ops.core_ops.release_hw(vfe_dev);
 	vfe_dev->buf_mgr->ops->buf_mgr_deinit(vfe_dev->buf_mgr);
-	vfe_dev->hw_info->vfe_ops.core_ops.release_hw(vfe_dev);
 	if (vfe_dev->vt_enable) {
 		msm_isp_end_avtimer();
 		vfe_dev->vt_enable = 0;
 	}
+	vfe_dev->is_split = 0;
+
 	mutex_unlock(&vfe_dev->core_mutex);
 	mutex_unlock(&vfe_dev->realtime_mutex);
 	return 0;
-<<<<<<< HEAD
-=======
 }
 
 void msm_isp_flush_tasklet(struct vfe_device *vfe_dev)
@@ -2689,5 +2504,4 @@
 	trace_msm_cam_string(" ***** msm_isp_dump_taskelet_debug ****");
 	msm_isp_dump_taskelet_debug();
 	spin_unlock(&dump_tasklet_lock);
->>>>>>> e045a95c
 }