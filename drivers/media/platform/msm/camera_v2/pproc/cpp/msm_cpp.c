/* Copyright (c) 2013-2017, The Linux Foundation. All rights reserved.
 *
 * This program is free software; you can redistribute it and/or modify
 * it under the terms of the GNU General Public License version 2 and
 * only version 2 as published by the Free Software Foundation.
 *
 * This program is distributed in the hope that it will be useful,
 * but WITHOUT ANY WARRANTY; without even the implied warranty of
 * MERCHANTABILITY or FITNESS FOR A PARTICULAR PURPOSE.  See the
 * GNU General Public License for more details.
 */

#define pr_fmt(fmt) "MSM-CPP %s:%d " fmt, __func__, __LINE__


#include <linux/delay.h>
#include <linux/firmware.h>
#include <linux/io.h>
#include <linux/of.h>
#include <linux/module.h>
#include <linux/ion.h>
#include <linux/proc_fs.h>
#include <linux/msm_ion.h>
#include <linux/iommu.h>
#include <linux/timer.h>
#include <linux/kernel.h>
#include <linux/workqueue.h>
#include <media/v4l2-event.h>
#include <media/v4l2-ioctl.h>
#include <media/msmb_camera.h>
#include <media/msmb_generic_buf_mgr.h>
#include <media/msmb_pproc.h>
#include "msm_cpp.h"
#include "msm_isp_util.h"
#include "msm_camera_io_util.h"
#include <linux/debugfs.h>
#include "cam_smmu_api.h"

#define MSM_CPP_DRV_NAME "msm_cpp"

#define MSM_CPP_MAX_BUFF_QUEUE	16

#define CONFIG_MSM_CPP_DBG	0

#define ENABLE_CPP_LOW		0

#define CPP_CMD_TIMEOUT_MS	50
#define MSM_CPP_INVALID_OFFSET	0x00000000
#define MSM_CPP_NOMINAL_CLOCK	266670000
#define MSM_CPP_TURBO_CLOCK	320000000

#define CPP_FW_VERSION_1_2_0	0x10020000
#define CPP_FW_VERSION_1_4_0	0x10040000
#define CPP_FW_VERSION_1_6_0	0x10060000
#define CPP_FW_VERSION_1_8_0	0x10080000
#define CPP_FW_VERSION_1_10_0	0x10100000

/* dump the frame command before writing to the hardware */
#define  MSM_CPP_DUMP_FRM_CMD 0

#define CPP_CLK_INFO_MAX 16

#define MSM_CPP_IRQ_MASK_VAL 0x7c8

#define CPP_GDSCR_SW_COLLAPSE_ENABLE 0xFFFFFFFE
#define CPP_GDSCR_SW_COLLAPSE_DISABLE 0xFFFFFFFD
#define CPP_GDSCR_HW_CONTROL_ENABLE 0x2
#define CPP_GDSCR_HW_CONTROL_DISABLE 0x1
#define PAYLOAD_NUM_PLANES 3
#define TNR_MASK 0x4
#define UBWC_MASK 0x20
#define CDS_MASK 0x40
#define MMU_PF_MASK 0x80
#define POP_FRONT 1
#define POP_BACK 0
#define BATCH_DUP_MASK 0x100

#define IS_BATCH_BUFFER_ON_PREVIEW(new_frame) \
	(((new_frame->batch_info.batch_mode == BATCH_MODE_PREVIEW) && \
	new_frame->duplicate_output) ? 1 : 0)

#define SWAP_IDENTITY_FOR_BATCH_ON_PREVIEW(new_frame, iden, swap_iden) { \
	if (IS_BATCH_BUFFER_ON_PREVIEW(new_frame)) \
		iden = swap_iden; \
}

#define SWAP_BUF_INDEX_FOR_BATCH_ON_PREVIEW(new_frame, buff_mgr_info, \
	cur_index, swap_index) { \
	if (IS_BATCH_BUFFER_ON_PREVIEW(new_frame)) \
		buff_mgr_info.index = swap_index; \
	else \
		buff_mgr_info.index = cur_index; \
}

/*
 * Default value for get buf to be used - 0xFFFFFFFF
 * 0 is a valid index
 * no valid index from userspace, use last buffer from queue.
 */
#define DEFAULT_OUTPUT_BUF_INDEX 0xFFFFFFFF
#define IS_DEFAULT_OUTPUT_BUF_INDEX(index) \
	((index == DEFAULT_OUTPUT_BUF_INDEX) ? 1 : 0)

static struct msm_cpp_vbif_data cpp_vbif;

static int msm_cpp_buffer_ops(struct cpp_device *cpp_dev,
	uint32_t buff_mgr_ops, uint32_t ids, void *arg);

static int msm_cpp_send_frame_to_hardware(struct cpp_device *cpp_dev,
	struct msm_queue_cmd *frame_qcmd);
static int msm_cpp_send_command_to_hardware(struct cpp_device *cpp_dev,
	uint32_t *cmd_msg, uint32_t payload_size);

static  int msm_cpp_update_gdscr_status(struct cpp_device *cpp_dev,
	bool status);
static int msm_cpp_buffer_private_ops(struct cpp_device *cpp_dev,
	uint32_t buff_mgr_ops, uint32_t id, void *arg);
static void msm_cpp_set_micro_irq_mask(struct cpp_device *cpp_dev,
	uint8_t enable, uint32_t irq_mask);
static void msm_cpp_flush_queue_and_release_buffer(struct cpp_device *cpp_dev,
	int queue_len);
static int msm_cpp_dump_frame_cmd(struct msm_cpp_frame_info_t *frame_info);
static int msm_cpp_dump_addr(struct cpp_device *cpp_dev,
	struct msm_cpp_frame_info_t *frame_info);
static int32_t msm_cpp_reset_vbif_and_load_fw(struct cpp_device *cpp_dev);

#if CONFIG_MSM_CPP_DBG
#define CPP_DBG(fmt, args...) pr_err(fmt, ##args)
#else
#define CPP_DBG(fmt, args...) pr_debug(fmt, ##args)
#endif

#define CPP_LOW(fmt, args...) do { \
	if (ENABLE_CPP_LOW) \
		pr_info(fmt, ##args); \
	} while (0)

#define ERR_USER_COPY(to) pr_err("copy %s user\n", \
			((to) ? "to" : "from"))
#define ERR_COPY_FROM_USER() ERR_USER_COPY(0)

#define msm_dequeue(queue, member, pop_dir) ({	   \
	unsigned long flags;		  \
	struct msm_device_queue *__q = (queue);	 \
	struct msm_queue_cmd *qcmd = 0;	   \
	spin_lock_irqsave(&__q->lock, flags);	 \
	if (!list_empty(&__q->list)) {		\
		__q->len--;		 \
		qcmd = pop_dir ? list_first_entry(&__q->list,   \
			struct msm_queue_cmd, member) :    \
			list_last_entry(&__q->list,   \
			struct msm_queue_cmd, member);    \
		list_del_init(&qcmd->member);	 \
	}			 \
	spin_unlock_irqrestore(&__q->lock, flags);  \
	qcmd;			 \
})

#define MSM_CPP_MAX_TIMEOUT_TRIAL 1

struct msm_cpp_timer_data_t {
	struct cpp_device *cpp_dev;
	struct msm_cpp_frame_info_t *processed_frame[MAX_CPP_PROCESSING_FRAME];
	spinlock_t processed_frame_lock;
};

struct msm_cpp_timer_t {
	atomic_t used;
	struct msm_cpp_timer_data_t data;
	struct timer_list cpp_timer;
};

struct msm_cpp_timer_t cpp_timer;
static void msm_cpp_set_vbif_reg_values(struct cpp_device *cpp_dev);


void msm_cpp_vbif_register_error_handler(void *dev,
	enum cpp_vbif_client client,
	int (*client_vbif_error_handler)(void *, uint32_t))
{
	if (dev == NULL || client >= VBIF_CLIENT_MAX) {
		pr_err("%s: Fail to register handler! dev = %pK,client %d\n",
			__func__, dev, client);
		return;
	}

	if (client_vbif_error_handler != NULL) {
		cpp_vbif.dev[client] = dev;
		cpp_vbif.err_handler[client] = client_vbif_error_handler;
	} else {
		/* if handler = NULL, is unregister case */
		cpp_vbif.dev[client] = NULL;
		cpp_vbif.err_handler[client] = NULL;
	}
}
static int msm_cpp_init_bandwidth_mgr(struct cpp_device *cpp_dev)
{
	int rc = 0;

	rc = msm_camera_register_bus_client(cpp_dev->pdev, CAM_BUS_CLIENT_CPP);
	if (rc < 0) {
		pr_err("Fail to register bus client\n");
		return -ENOENT;
	}

	rc = msm_camera_update_bus_bw(CAM_BUS_CLIENT_CPP, 0, 0);
	if (rc < 0) {
		msm_camera_unregister_bus_client(CAM_BUS_CLIENT_CPP);
		pr_err("Fail bus scale update %d\n", rc);
		return -EINVAL;
	}

	return 0;
}

static int msm_cpp_update_bandwidth(struct cpp_device *cpp_dev,
	uint64_t ab, uint64_t ib)
{

	int rc;

	rc = msm_camera_update_bus_bw(CAM_BUS_CLIENT_CPP, ab, ib);
	if (rc < 0) {
		pr_err("Fail bus scale update %d\n", rc);
		return -EINVAL;
	}

	return 0;
}

void msm_cpp_deinit_bandwidth_mgr(struct cpp_device *cpp_dev)
{
	int rc = 0;

	rc = msm_camera_unregister_bus_client(CAM_BUS_CLIENT_CPP);
	if (rc < 0) {
		pr_err("Failed to unregister %d\n", rc);
		return;
	}
}

static int  msm_cpp_update_bandwidth_setting(struct cpp_device *cpp_dev,
	uint64_t ab, uint64_t ib) {
	int rc;
	if (cpp_dev->bus_master_flag)
		rc = msm_cpp_update_bandwidth(cpp_dev, ab, ib);
	else
		rc = msm_isp_update_bandwidth(ISP_CPP, ab, ib);
	return rc;
}

static void msm_queue_init(struct msm_device_queue *queue, const char *name)
{
	CPP_DBG("E\n");
	spin_lock_init(&queue->lock);
	queue->len = 0;
	queue->max = 0;
	queue->name = name;
	INIT_LIST_HEAD(&queue->list);
	init_waitqueue_head(&queue->wait);
}

static void msm_enqueue(struct msm_device_queue *queue,
			struct list_head *entry)
{
	unsigned long flags;
	spin_lock_irqsave(&queue->lock, flags);
	queue->len++;
	if (queue->len > queue->max) {
		queue->max = queue->len;
		pr_debug("queue %s new max is %d\n", queue->name, queue->max);
	}
	list_add_tail(entry, &queue->list);
	wake_up(&queue->wait);
	CPP_DBG("woke up %s\n", queue->name);
	spin_unlock_irqrestore(&queue->lock, flags);
}

#define msm_cpp_empty_list(queue, member) { \
	unsigned long flags; \
	struct msm_queue_cmd *qcmd = NULL; \
	if (queue) { \
		spin_lock_irqsave(&queue->lock, flags); \
		while (!list_empty(&queue->list)) { \
			queue->len--; \
			qcmd = list_first_entry(&queue->list, \
				struct msm_queue_cmd, member); \
			list_del_init(&qcmd->member); \
			kfree(qcmd); \
		} \
		spin_unlock_irqrestore(&queue->lock, flags); \
	} \
}



static int msm_cpp_notify_frame_done(struct cpp_device *cpp_dev,
	uint8_t put_buf);
static int32_t cpp_load_fw(struct cpp_device *cpp_dev, char *fw_name_bin);
static void cpp_timer_callback(unsigned long data);

uint8_t induce_error;
static int msm_cpp_enable_debugfs(struct cpp_device *cpp_dev);

static void msm_cpp_write(u32 data, void __iomem *cpp_base)
{
	msm_camera_io_w((data), cpp_base + MSM_CPP_MICRO_FIFO_RX_DATA);
}

static void msm_cpp_clear_timer(struct cpp_device *cpp_dev)
{
	uint32_t i = 0;

	if (atomic_read(&cpp_timer.used)) {
		atomic_set(&cpp_timer.used, 0);
		del_timer(&cpp_timer.cpp_timer);
		for (i = 0; i < MAX_CPP_PROCESSING_FRAME; i++)
			cpp_timer.data.processed_frame[i] = NULL;
		cpp_dev->timeout_trial_cnt = 0;
	}
}

static void msm_cpp_timer_queue_update(struct cpp_device *cpp_dev)
{
	uint32_t i;
	unsigned long flags;
	CPP_DBG("Frame done qlen %d\n", cpp_dev->processing_q.len);
	if (cpp_dev->processing_q.len <= 1) {
		msm_cpp_clear_timer(cpp_dev);
	} else {
		spin_lock_irqsave(&cpp_timer.data.processed_frame_lock, flags);
		for (i = 0; i < cpp_dev->processing_q.len - 1; i++)
			cpp_timer.data.processed_frame[i] =
				cpp_timer.data.processed_frame[i + 1];
		cpp_timer.data.processed_frame[i] = NULL;
		cpp_dev->timeout_trial_cnt = 0;
		spin_unlock_irqrestore(&cpp_timer.data.processed_frame_lock,
			flags);

		mod_timer(&cpp_timer.cpp_timer,
			jiffies + msecs_to_jiffies(CPP_CMD_TIMEOUT_MS));
	}
}

static uint32_t msm_cpp_read(void __iomem *cpp_base)
{
	uint32_t tmp, retry = 0;
	do {
		tmp = msm_camera_io_r(cpp_base + MSM_CPP_MICRO_FIFO_TX_STAT);
	} while (((tmp & 0x2) == 0x0) && (retry++ < 10));
	if (retry < 10) {
		tmp = msm_camera_io_r(cpp_base + MSM_CPP_MICRO_FIFO_TX_DATA);
		CPP_DBG("Read data: 0%x\n", tmp);
	} else {
		CPP_DBG("Read failed\n");
		tmp = 0xDEADBEEF;
	}

	return tmp;
}

static struct msm_cpp_buff_queue_info_t *msm_cpp_get_buff_queue_entry(
	struct cpp_device *cpp_dev, uint32_t session_id, uint32_t stream_id)
{
	uint32_t i = 0;
	struct msm_cpp_buff_queue_info_t *buff_queue_info = NULL;

	for (i = 0; i < cpp_dev->num_buffq; i++) {
		if ((cpp_dev->buff_queue[i].used == 1) &&
			(cpp_dev->buff_queue[i].session_id == session_id) &&
			(cpp_dev->buff_queue[i].stream_id == stream_id)) {
			buff_queue_info = &cpp_dev->buff_queue[i];
			break;
		}
	}

	if (buff_queue_info == NULL) {
		CPP_DBG("buffer queue entry for sess:%d strm:%d not found\n",
			session_id, stream_id);
	}
	return buff_queue_info;
}

static unsigned long msm_cpp_get_phy_addr(struct cpp_device *cpp_dev,
	struct msm_cpp_buff_queue_info_t *buff_queue_info, uint32_t buff_index,
	uint8_t native_buff, int32_t *fd)
{
	unsigned long phy_add = 0;
	struct list_head *buff_head;
	struct msm_cpp_buffer_map_list_t *buff, *save;

	if (native_buff)
		buff_head = &buff_queue_info->native_buff_head;
	else
		buff_head = &buff_queue_info->vb2_buff_head;

	list_for_each_entry_safe(buff, save, buff_head, entry) {
		if (buff->map_info.buff_info.index == buff_index) {
			phy_add = buff->map_info.phy_addr;
			*fd = buff->map_info.buff_info.fd;
			break;
		}
	}

	return phy_add;
}

static unsigned long msm_cpp_queue_buffer_info(struct cpp_device *cpp_dev,
	struct msm_cpp_buff_queue_info_t *buff_queue,
	struct msm_cpp_buffer_info_t *buffer_info)
{
	struct list_head *buff_head;
	struct msm_cpp_buffer_map_list_t *buff, *save;
	int rc = 0;

	if (buffer_info->native_buff)
		buff_head = &buff_queue->native_buff_head;
	else
		buff_head = &buff_queue->vb2_buff_head;

	list_for_each_entry_safe(buff, save, buff_head, entry) {
		if (buff->map_info.buff_info.index == buffer_info->index) {
			pr_err("error buffer index already queued\n");
			goto error;
		}
	}

	buff = kzalloc(
		sizeof(struct msm_cpp_buffer_map_list_t), GFP_KERNEL);
	if (!buff) {
		pr_err("error allocating memory\n");
		goto error;
	}
	buff->map_info.buff_info = *buffer_info;

	buff->map_info.buf_fd = buffer_info->fd;
	rc = cam_smmu_get_phy_addr(cpp_dev->iommu_hdl, buffer_info->fd,
				CAM_SMMU_MAP_RW, &buff->map_info.phy_addr,
				(size_t *)&buff->map_info.len);
	if (rc < 0) {
		pr_err("ION mmap failed\n");
		kzfree(buff);
		goto error;
	}

	INIT_LIST_HEAD(&buff->entry);
	list_add_tail(&buff->entry, buff_head);

	return buff->map_info.phy_addr;
error:
	return 0;
}

static void msm_cpp_dequeue_buffer_info(struct cpp_device *cpp_dev,
	struct msm_cpp_buffer_map_list_t *buff)
{
	int ret = -1;
	ret = cam_smmu_put_phy_addr(cpp_dev->iommu_hdl, buff->map_info.buf_fd);
	if (ret < 0)
		pr_err("Error: cannot put the iommu handle back to ion fd\n");

	list_del_init(&buff->entry);
	kzfree(buff);

	return;
}

static unsigned long msm_cpp_fetch_buffer_info(struct cpp_device *cpp_dev,
	struct msm_cpp_buffer_info_t *buffer_info, uint32_t session_id,
	uint32_t stream_id, int32_t *fd)
{
	unsigned long phy_addr = 0;
	struct msm_cpp_buff_queue_info_t *buff_queue_info;
	uint8_t native_buff = buffer_info->native_buff;

	buff_queue_info = msm_cpp_get_buff_queue_entry(cpp_dev, session_id,
		stream_id);
	if (buff_queue_info == NULL) {
		pr_err("error finding buffer queue entry for sessid:%d strmid:%d\n",
			session_id, stream_id);
		return phy_addr;
	}

	phy_addr = msm_cpp_get_phy_addr(cpp_dev, buff_queue_info,
		buffer_info->index, native_buff, fd);
	if ((phy_addr == 0) && (native_buff)) {
		phy_addr = msm_cpp_queue_buffer_info(cpp_dev, buff_queue_info,
			buffer_info);
		*fd = buffer_info->fd;
	}
	return phy_addr;
}

static int32_t msm_cpp_dequeue_buff_info_list(struct cpp_device *cpp_dev,
	struct msm_cpp_buff_queue_info_t *buff_queue_info)
{
	struct msm_cpp_buffer_map_list_t *buff, *save;
	struct list_head *buff_head;

	buff_head = &buff_queue_info->native_buff_head;
	list_for_each_entry_safe(buff, save, buff_head, entry) {
		msm_cpp_dequeue_buffer_info(cpp_dev, buff);
	}

	buff_head = &buff_queue_info->vb2_buff_head;
	list_for_each_entry_safe(buff, save, buff_head, entry) {
		msm_cpp_dequeue_buffer_info(cpp_dev, buff);
	}

	return 0;
}

static int32_t msm_cpp_dequeue_buff(struct cpp_device *cpp_dev,
	struct msm_cpp_buff_queue_info_t *buff_queue_info, uint32_t buff_index,
	uint8_t native_buff)
{
	struct msm_cpp_buffer_map_list_t *buff, *save;
	struct list_head *buff_head;

	if (native_buff)
		buff_head = &buff_queue_info->native_buff_head;
	else
		buff_head = &buff_queue_info->vb2_buff_head;

	list_for_each_entry_safe(buff, save, buff_head, entry) {
		if (buff->map_info.buff_info.index == buff_index) {
			msm_cpp_dequeue_buffer_info(cpp_dev, buff);
			break;
		}
	}

	return 0;
}

static int32_t msm_cpp_add_buff_queue_entry(struct cpp_device *cpp_dev,
	uint16_t session_id, uint16_t stream_id)
{
	uint32_t i;
	struct msm_cpp_buff_queue_info_t *buff_queue_info;

	for (i = 0; i < cpp_dev->num_buffq; i++) {
		if (cpp_dev->buff_queue[i].used == 0) {
			buff_queue_info = &cpp_dev->buff_queue[i];
			buff_queue_info->used = 1;
			buff_queue_info->session_id = session_id;
			buff_queue_info->stream_id = stream_id;
			INIT_LIST_HEAD(&buff_queue_info->vb2_buff_head);
			INIT_LIST_HEAD(&buff_queue_info->native_buff_head);
			return 0;
		}
	}
	pr_err("buffer queue full. error for sessionid: %d streamid: %d\n",
		session_id, stream_id);
	return -EINVAL;
}

static int32_t msm_cpp_free_buff_queue_entry(struct cpp_device *cpp_dev,
	uint32_t session_id, uint32_t stream_id)
{
	struct msm_cpp_buff_queue_info_t *buff_queue_info;

	buff_queue_info = msm_cpp_get_buff_queue_entry(cpp_dev, session_id,
		stream_id);
	if (buff_queue_info == NULL) {
		pr_err("error finding buffer queue entry for sessid:%d strmid:%d\n",
			session_id, stream_id);
		return -EINVAL;
	}

	buff_queue_info->used = 0;
	buff_queue_info->session_id = 0;
	buff_queue_info->stream_id = 0;
	INIT_LIST_HEAD(&buff_queue_info->vb2_buff_head);
	INIT_LIST_HEAD(&buff_queue_info->native_buff_head);
	return 0;
}

static int32_t msm_cpp_create_buff_queue(struct cpp_device *cpp_dev,
	uint32_t num_buffq)
{
	struct msm_cpp_buff_queue_info_t *buff_queue;
	buff_queue = kzalloc(
		sizeof(struct msm_cpp_buff_queue_info_t) * num_buffq,
		GFP_KERNEL);
	if (!buff_queue) {
		pr_err("Buff queue allocation failure\n");
		return -ENOMEM;
	}

	if (cpp_dev->buff_queue) {
		pr_err("Buff queue not empty\n");
		kzfree(buff_queue);
		return -EINVAL;
	} else {
		cpp_dev->buff_queue = buff_queue;
		cpp_dev->num_buffq = num_buffq;
	}
	return 0;
}

static void msm_cpp_delete_buff_queue(struct cpp_device *cpp_dev)
{
	uint32_t i;

	for (i = 0; i < cpp_dev->num_buffq; i++) {
		if (cpp_dev->buff_queue[i].used == 1) {
			pr_warn("Queue not free sessionid: %d, streamid: %d\n",
				cpp_dev->buff_queue[i].session_id,
				cpp_dev->buff_queue[i].stream_id);
			msm_cpp_dequeue_buff_info_list
				(cpp_dev, &cpp_dev->buff_queue[i]);
			msm_cpp_free_buff_queue_entry(cpp_dev,
				cpp_dev->buff_queue[i].session_id,
				cpp_dev->buff_queue[i].stream_id);
		}
	}
	kzfree(cpp_dev->buff_queue);
	cpp_dev->buff_queue = NULL;
	cpp_dev->num_buffq = 0;
	return;
}

static int32_t msm_cpp_poll(void __iomem *cpp_base, u32 val)
{
	uint32_t tmp, retry = 0;
	int32_t rc = 0;
	do {
		tmp = msm_cpp_read(cpp_base);
		if (tmp != 0xDEADBEEF)
			CPP_LOW("poll: 0%x\n", tmp);
		usleep_range(200, 250);
	} while ((tmp != val) && (retry++ < MSM_CPP_POLL_RETRIES));
	if (retry < MSM_CPP_POLL_RETRIES) {
		CPP_LOW("Poll finished\n");
	} else {
		pr_err("Poll failed: expect: 0x%x\n", val);
		rc = -EINVAL;
	}
	return rc;
}

static int32_t msm_cpp_poll_rx_empty(void __iomem *cpp_base)
{
	uint32_t tmp, retry = 0;
	int32_t rc = 0;

	tmp = msm_camera_io_r(cpp_base + MSM_CPP_MICRO_FIFO_RX_STAT);
	while (((tmp & 0x2) != 0x0) && (retry++ < MSM_CPP_POLL_RETRIES)) {
		/*
		* Below usleep values are chosen based on experiments
		* and this was the smallest number which works. This
		* sleep is needed to leave enough time for Microcontroller
		* to read rx fifo.
		*/
		usleep_range(200, 300);
		tmp = msm_camera_io_r(cpp_base + MSM_CPP_MICRO_FIFO_RX_STAT);
	}

	if (retry < MSM_CPP_POLL_RETRIES) {
		CPP_LOW("Poll rx empty\n");
	} else {
		pr_err("Poll rx empty failed\n");
		rc = -EINVAL;
	}
	return rc;
}

static int msm_cpp_dump_addr(struct cpp_device *cpp_dev,
	struct msm_cpp_frame_info_t *frame_info)
{
	int32_t s_base, p_base;
	uint32_t rd_off, wr0_off, wr1_off, wr2_off, wr3_off;
	uint32_t wr0_mdata_off, wr1_mdata_off, wr2_mdata_off, wr3_mdata_off;
	uint32_t rd_ref_off, wr_ref_off;
	uint32_t s_size, p_size;
	uint8_t tnr_enabled, ubwc_enabled, cds_en;
	int32_t i = 0;
	uint32_t *cpp_frame_msg;

	cpp_frame_msg = frame_info->cpp_cmd_msg;

	/* Update stripe/plane size and base offsets */
	s_base = cpp_dev->payload_params.stripe_base;
	s_size = cpp_dev->payload_params.stripe_size;
	p_base = cpp_dev->payload_params.plane_base;
	p_size = cpp_dev->payload_params.plane_size;

	/* Fetch engine Offset */
	rd_off = cpp_dev->payload_params.rd_pntr_off;
	/* Write engine offsets */
	wr0_off = cpp_dev->payload_params.wr_0_pntr_off;
	wr1_off = wr0_off + 1;
	wr2_off = wr1_off + 1;
	wr3_off = wr2_off + 1;
	/* Reference engine offsets */
	rd_ref_off = cpp_dev->payload_params.rd_ref_pntr_off;
	wr_ref_off = cpp_dev->payload_params.wr_ref_pntr_off;
	/* Meta data offsets */
	wr0_mdata_off =
		cpp_dev->payload_params.wr_0_meta_data_wr_pntr_off;
	wr1_mdata_off = (wr0_mdata_off + 1);
	wr2_mdata_off = (wr1_mdata_off + 1);
	wr3_mdata_off = (wr2_mdata_off + 1);

	tnr_enabled = ((frame_info->feature_mask & TNR_MASK) >> 2);
	ubwc_enabled = ((frame_info->feature_mask & UBWC_MASK) >> 5);
	cds_en = ((frame_info->feature_mask & CDS_MASK) >> 6);

	for (i = 0; i < frame_info->num_strips; i++) {
		pr_err("stripe %d: in %x, out1 %x out2 %x, out3 %x, out4 %x\n",
			i, cpp_frame_msg[s_base + rd_off + i * s_size],
			cpp_frame_msg[s_base + wr0_off + i * s_size],
			cpp_frame_msg[s_base + wr1_off + i * s_size],
			cpp_frame_msg[s_base + wr2_off + i * s_size],
			cpp_frame_msg[s_base + wr3_off + i * s_size]);

		if (tnr_enabled) {
			pr_err("stripe %d: read_ref %x, write_ref %x\n", i,
				cpp_frame_msg[s_base + rd_ref_off + i * s_size],
				cpp_frame_msg[s_base + wr_ref_off + i * s_size]
				);
		}

		if (cds_en) {
			pr_err("stripe %d:, dsdn_off %x\n", i,
				cpp_frame_msg[s_base + rd_ref_off + i * s_size]
				);
		}

		if (ubwc_enabled) {
			pr_err("stripe %d: metadata %x, %x, %x, %x\n", i,
				cpp_frame_msg[s_base + wr0_mdata_off +
				i * s_size],
				cpp_frame_msg[s_base + wr1_mdata_off +
				i * s_size],
				cpp_frame_msg[s_base + wr2_mdata_off +
				i * s_size],
				cpp_frame_msg[s_base + wr3_mdata_off +
				i * s_size]
				);
		}

	}
	return 0;
}

static void msm_cpp_iommu_fault_handler(struct iommu_domain *domain,
	struct device *dev, unsigned long iova, int flags, void *token)
{
	struct cpp_device *cpp_dev = NULL;
	struct msm_cpp_frame_info_t *processed_frame[MAX_CPP_PROCESSING_FRAME];
	int32_t i = 0, queue_len = 0;
	struct msm_device_queue *queue = NULL;
	int32_t rc = 0;

	if (token) {
		cpp_dev = token;
		disable_irq(cpp_dev->irq->start);
		if (atomic_read(&cpp_timer.used)) {
			atomic_set(&cpp_timer.used, 0);
			del_timer_sync(&cpp_timer.cpp_timer);
		}
		mutex_lock(&cpp_dev->mutex);
		tasklet_kill(&cpp_dev->cpp_tasklet);
		rc = cpp_load_fw(cpp_dev, cpp_dev->fw_name_bin);
		if (rc < 0) {
			pr_err("load fw failure %d-retry\n", rc);
			rc = msm_cpp_reset_vbif_and_load_fw(cpp_dev);
			if (rc < 0) {
				msm_cpp_set_micro_irq_mask(cpp_dev, 1, 0x8);
				mutex_unlock(&cpp_dev->mutex);
				return;
			}
		}
		queue = &cpp_timer.data.cpp_dev->processing_q;
		queue_len = queue->len;
		if (!queue_len) {
			pr_err("%s:%d: Invalid queuelen\n", __func__, __LINE__);
			msm_cpp_set_micro_irq_mask(cpp_dev, 1, 0x8);
			mutex_unlock(&cpp_dev->mutex);
			return;
		}
		for (i = 0; i < queue_len; i++) {
			if (cpp_timer.data.processed_frame[i]) {
				processed_frame[i] =
					cpp_timer.data.processed_frame[i];
				pr_err("Fault on  identity=0x%x, frame_id=%03d\n",
					processed_frame[i]->identity,
					processed_frame[i]->frame_id);
				msm_cpp_dump_addr(cpp_dev, processed_frame[i]);
				msm_cpp_dump_frame_cmd(processed_frame[i]);
			}
		}
		msm_cpp_flush_queue_and_release_buffer(cpp_dev, queue_len);
		msm_cpp_set_micro_irq_mask(cpp_dev, 1, 0x8);
		mutex_unlock(&cpp_dev->mutex);
	}
}

static int cpp_init_mem(struct cpp_device *cpp_dev)
{
	int rc = 0;
	int iommu_hdl;

	if (cpp_dev->hw_info.cpp_hw_version == CPP_HW_VERSION_5_0_0 ||
		cpp_dev->hw_info.cpp_hw_version == CPP_HW_VERSION_5_1_0)
		rc = cam_smmu_get_handle("cpp_0", &iommu_hdl);
	else
		rc = cam_smmu_get_handle("cpp", &iommu_hdl);

	if (rc < 0)
		return -ENODEV;

	cpp_dev->iommu_hdl = iommu_hdl;
	cam_smmu_reg_client_page_fault_handler(
			cpp_dev->iommu_hdl,
			msm_cpp_iommu_fault_handler, cpp_dev);
	return 0;
}


static irqreturn_t msm_cpp_irq(int irq_num, void *data)
{
	unsigned long flags;
	uint32_t tx_level;
	uint32_t irq_status;
	uint32_t i;
	uint32_t tx_fifo[MSM_CPP_TX_FIFO_LEVEL];
	struct cpp_device *cpp_dev = data;
	struct msm_cpp_tasklet_queue_cmd *queue_cmd;
	irq_status = msm_camera_io_r(cpp_dev->base + MSM_CPP_MICRO_IRQGEN_STAT);

	if (irq_status & 0x8) {
		tx_level = msm_camera_io_r(cpp_dev->base +
			MSM_CPP_MICRO_FIFO_TX_STAT) >> 2;
		for (i = 0; i < tx_level; i++) {
			tx_fifo[i] = msm_camera_io_r(cpp_dev->base +
				MSM_CPP_MICRO_FIFO_TX_DATA);
		}
		spin_lock_irqsave(&cpp_dev->tasklet_lock, flags);
		queue_cmd = &cpp_dev->tasklet_queue_cmd[cpp_dev->taskletq_idx];
		if (queue_cmd->cmd_used) {
			pr_err("%s:%d] cpp tasklet queue overflow tx %d rc %x",
				__func__, __LINE__, tx_level, irq_status);
			list_del(&queue_cmd->list);
		} else {
			atomic_add(1, &cpp_dev->irq_cnt);
		}
		queue_cmd->irq_status = irq_status;
		queue_cmd->tx_level = tx_level;
		memset(&queue_cmd->tx_fifo[0], 0, sizeof(queue_cmd->tx_fifo));
		for (i = 0; i < tx_level; i++)
			queue_cmd->tx_fifo[i] = tx_fifo[i];

		queue_cmd->cmd_used = 1;
		cpp_dev->taskletq_idx =
			(cpp_dev->taskletq_idx + 1) % MSM_CPP_TASKLETQ_SIZE;
		list_add_tail(&queue_cmd->list, &cpp_dev->tasklet_q);
		spin_unlock_irqrestore(&cpp_dev->tasklet_lock, flags);

		tasklet_schedule(&cpp_dev->cpp_tasklet);
	} else if (irq_status & 0x7C0) {
		pr_debug("irq_status: 0x%x\n", irq_status);
		pr_debug("DEBUG_SP: 0x%x\n",
			msm_camera_io_r(cpp_dev->base + 0x40));
		pr_debug("DEBUG_T: 0x%x\n",
			msm_camera_io_r(cpp_dev->base + 0x44));
		pr_debug("DEBUG_N: 0x%x\n",
			msm_camera_io_r(cpp_dev->base + 0x48));
		pr_debug("DEBUG_R: 0x%x\n",
			msm_camera_io_r(cpp_dev->base + 0x4C));
		pr_debug("DEBUG_OPPC: 0x%x\n",
			msm_camera_io_r(cpp_dev->base + 0x50));
		pr_debug("DEBUG_MO: 0x%x\n",
			msm_camera_io_r(cpp_dev->base + 0x54));
		pr_debug("DEBUG_TIMER0: 0x%x\n",
			msm_camera_io_r(cpp_dev->base + 0x60));
		pr_debug("DEBUG_TIMER1: 0x%x\n",
			msm_camera_io_r(cpp_dev->base + 0x64));
		pr_debug("DEBUG_GPI: 0x%x\n",
			msm_camera_io_r(cpp_dev->base + 0x70));
		pr_debug("DEBUG_GPO: 0x%x\n",
			msm_camera_io_r(cpp_dev->base + 0x74));
		pr_debug("DEBUG_T0: 0x%x\n",
			msm_camera_io_r(cpp_dev->base + 0x80));
		pr_debug("DEBUG_R0: 0x%x\n",
			msm_camera_io_r(cpp_dev->base + 0x84));
		pr_debug("DEBUG_T1: 0x%x\n",
			msm_camera_io_r(cpp_dev->base + 0x88));
		pr_debug("DEBUG_R1: 0x%x\n",
			msm_camera_io_r(cpp_dev->base + 0x8C));
	}
	msm_camera_io_w(irq_status, cpp_dev->base + MSM_CPP_MICRO_IRQGEN_CLR);
	return IRQ_HANDLED;
}

void msm_cpp_do_tasklet(unsigned long data)
{
	unsigned long flags;
	uint32_t irq_status;
	uint32_t tx_level;
	uint32_t msg_id, cmd_len;
	uint32_t i;
	uint32_t tx_fifo[MSM_CPP_TX_FIFO_LEVEL];
	struct cpp_device *cpp_dev = (struct cpp_device *) data;
	struct msm_cpp_tasklet_queue_cmd *queue_cmd;

	while (atomic_read(&cpp_dev->irq_cnt)) {
		spin_lock_irqsave(&cpp_dev->tasklet_lock, flags);
		queue_cmd = list_first_entry(&cpp_dev->tasklet_q,
		struct msm_cpp_tasklet_queue_cmd, list);
		if (!queue_cmd) {
			atomic_set(&cpp_dev->irq_cnt, 0);
			spin_unlock_irqrestore(&cpp_dev->tasklet_lock, flags);
			return;
		}
		atomic_sub(1, &cpp_dev->irq_cnt);
		list_del(&queue_cmd->list);
		queue_cmd->cmd_used = 0;
		irq_status = queue_cmd->irq_status;
		tx_level = queue_cmd->tx_level;
		for (i = 0; i < tx_level; i++)
			tx_fifo[i] = queue_cmd->tx_fifo[i];

		spin_unlock_irqrestore(&cpp_dev->tasklet_lock, flags);

		for (i = 0; i < tx_level; i++) {
			if (tx_fifo[i] == MSM_CPP_MSG_ID_CMD) {
				cmd_len = tx_fifo[i+1];
				msg_id = tx_fifo[i+2];
				if (msg_id == MSM_CPP_MSG_ID_FRAME_ACK) {
					CPP_DBG("Frame done!!\n");
					/* delete CPP timer */
					CPP_DBG("delete timer.\n");
					msm_cpp_timer_queue_update(cpp_dev);
					msm_cpp_notify_frame_done(cpp_dev, 0);
				} else if (msg_id ==
					MSM_CPP_MSG_ID_FRAME_NACK) {
					pr_err("NACK error from hw!!\n");
					CPP_DBG("delete timer.\n");
					msm_cpp_timer_queue_update(cpp_dev);
					msm_cpp_notify_frame_done(cpp_dev, 0);
				}
				i += cmd_len + 2;
			}
		}
	}
}

static int cpp_init_hardware(struct cpp_device *cpp_dev)
{
	int rc = 0;
	uint32_t vbif_version;

	rc = cam_config_ahb_clk(NULL, 0, CAM_AHB_CLIENT_CPP,
			CAM_AHB_SVS_VOTE);
	if (rc < 0) {
		pr_err("%s: failed to vote for AHB\n", __func__);
		goto ahb_vote_fail;
	}

	rc = msm_camera_regulator_enable(cpp_dev->cpp_vdd,
		cpp_dev->num_reg, true);
	if (rc < 0) {
		pr_err("%s: failed to enable regulators\n", __func__);
		goto reg_enable_failed;
	}

	rc = msm_cpp_set_micro_clk(cpp_dev);
	if (rc < 0) {
		pr_err("%s: set micro clk failed\n", __func__);
		goto clk_failed;
	}

	rc = msm_camera_clk_enable(&cpp_dev->pdev->dev, cpp_dev->clk_info,
			cpp_dev->cpp_clk, cpp_dev->num_clks, true);
	if (rc < 0) {
		pr_err("%s: clk enable failed\n", __func__);
		goto clk_failed;
	}

	if (cpp_dev->state != CPP_STATE_BOOT) {
		rc = msm_camera_register_irq(cpp_dev->pdev, cpp_dev->irq,
			msm_cpp_irq, IRQF_TRIGGER_RISING, "cpp", cpp_dev);
		if (rc < 0) {
			pr_err("%s: irq request fail\n", __func__);
			goto req_irq_fail;
		}
		rc = msm_cam_buf_mgr_register_ops(&cpp_dev->buf_mgr_ops);
		if (rc < 0) {
			pr_err("buf mngr req ops failed\n");
			msm_camera_unregister_irq(cpp_dev->pdev,
				cpp_dev->irq, cpp_dev);
			goto req_irq_fail;
		}
	}

	cpp_dev->hw_info.cpp_hw_version =
		msm_camera_io_r(cpp_dev->cpp_hw_base);
	if (cpp_dev->hw_info.cpp_hw_version == CPP_HW_VERSION_4_1_0) {
		vbif_version = msm_camera_io_r(cpp_dev->vbif_base);
		if (vbif_version == VBIF_VERSION_2_3_0)
			cpp_dev->hw_info.cpp_hw_version = CPP_HW_VERSION_4_0_0;
	}
	pr_info("CPP HW Version: 0x%x\n", cpp_dev->hw_info.cpp_hw_version);
	cpp_dev->hw_info.cpp_hw_caps =
		msm_camera_io_r(cpp_dev->cpp_hw_base + 0x4);

	rc = msm_update_freq_tbl(cpp_dev);
	if (rc < 0)
		goto pwr_collapse_reset;

	pr_debug("CPP HW Caps: 0x%x\n", cpp_dev->hw_info.cpp_hw_caps);
	msm_camera_io_w(0x1, cpp_dev->vbif_base + 0x4);
	cpp_dev->taskletq_idx = 0;
	atomic_set(&cpp_dev->irq_cnt, 0);
	rc = msm_cpp_create_buff_queue(cpp_dev, MSM_CPP_MAX_BUFF_QUEUE);
	if (rc < 0) {
		pr_err("%s: create buff queue failed with err %d\n",
			__func__, rc);
		goto pwr_collapse_reset;
	}
	pr_err("stream_cnt:%d\n", cpp_dev->stream_cnt);
	cpp_dev->stream_cnt = 0;
	if (cpp_dev->fw_name_bin) {
		msm_camera_enable_irq(cpp_dev->irq, false);
		rc = cpp_load_fw(cpp_dev, cpp_dev->fw_name_bin);
		if (rc < 0) {
			pr_err("%s: load firmware failure %d-retry\n",
				__func__, rc);
			rc = msm_cpp_reset_vbif_and_load_fw(cpp_dev);
			if (rc < 0) {
				msm_camera_enable_irq(cpp_dev->irq, true);
				goto pwr_collapse_reset;
			}
		}
		msm_camera_enable_irq(cpp_dev->irq, true);
		msm_camera_io_w_mb(0x7C8, cpp_dev->base +
			MSM_CPP_MICRO_IRQGEN_MASK);
		msm_camera_io_w_mb(0xFFFF, cpp_dev->base +
			MSM_CPP_MICRO_IRQGEN_CLR);
	}

	msm_cpp_set_vbif_reg_values(cpp_dev);
	return rc;

pwr_collapse_reset:
	msm_cpp_update_gdscr_status(cpp_dev, false);
	msm_camera_unregister_irq(cpp_dev->pdev, cpp_dev->irq, cpp_dev);
req_irq_fail:
	msm_camera_clk_enable(&cpp_dev->pdev->dev, cpp_dev->clk_info,
		cpp_dev->cpp_clk, cpp_dev->num_clks, false);
clk_failed:
	msm_camera_regulator_enable(cpp_dev->cpp_vdd,
		cpp_dev->num_reg, false);
reg_enable_failed:
	if (cam_config_ahb_clk(NULL, 0, CAM_AHB_CLIENT_CPP,
		CAM_AHB_SUSPEND_VOTE) < 0)
		pr_err("%s: failed to remove vote for AHB\n", __func__);
ahb_vote_fail:
	return rc;
}

static void cpp_release_hardware(struct cpp_device *cpp_dev)
{
	int32_t rc;
	if (cpp_dev->state != CPP_STATE_BOOT) {
		msm_camera_unregister_irq(cpp_dev->pdev, cpp_dev->irq, cpp_dev);
		tasklet_kill(&cpp_dev->cpp_tasklet);
		atomic_set(&cpp_dev->irq_cnt, 0);
	}
	msm_cpp_delete_buff_queue(cpp_dev);
	msm_cpp_update_gdscr_status(cpp_dev, false);
	msm_camera_clk_enable(&cpp_dev->pdev->dev, cpp_dev->clk_info,
		cpp_dev->cpp_clk, cpp_dev->num_clks, false);
	msm_camera_regulator_enable(cpp_dev->cpp_vdd, cpp_dev->num_reg, false);
	if (cpp_dev->stream_cnt > 0) {
		pr_warn("stream count active\n");
		rc = msm_cpp_update_bandwidth_setting(cpp_dev, 0, 0);
	}
	cpp_dev->stream_cnt = 0;

	if (cam_config_ahb_clk(NULL, 0, CAM_AHB_CLIENT_CPP,
		CAM_AHB_SUSPEND_VOTE) < 0)
		pr_err("%s: failed to remove vote for AHB\n", __func__);
}

static int32_t cpp_load_fw(struct cpp_device *cpp_dev, char *fw_name_bin)
{
	uint32_t i;
	uint32_t *ptr_bin = NULL;
	int32_t rc = 0;

	if (!fw_name_bin) {
		pr_err("%s:%d] invalid fw name", __func__, __LINE__);
		rc = -EINVAL;
		goto end;
	}
	pr_debug("%s:%d] FW file: %s\n", __func__, __LINE__, fw_name_bin);
	if (NULL == cpp_dev->fw) {
		pr_err("%s:%d] fw NULL", __func__, __LINE__);
		rc = -EINVAL;
		goto end;
	}

	ptr_bin = (uint32_t *)cpp_dev->fw->data;
	if (!ptr_bin) {
		pr_err("%s:%d] Fw bin NULL", __func__, __LINE__);
		rc = -EINVAL;
		goto end;
	}

	msm_camera_io_w(0x1, cpp_dev->base + MSM_CPP_MICRO_CLKEN_CTL);
	msm_camera_io_w(0x1, cpp_dev->base +
			 MSM_CPP_MICRO_BOOT_START);

	rc = msm_cpp_poll(cpp_dev->base, MSM_CPP_MSG_ID_CMD);
	if (rc) {
		pr_err("%s:%d] poll command %x failed %d", __func__, __LINE__,
			MSM_CPP_MSG_ID_CMD, rc);
		goto end;
	}

	msm_camera_io_w(0xFFFFFFFF, cpp_dev->base +
		MSM_CPP_MICRO_IRQGEN_CLR);

	rc = msm_cpp_poll_rx_empty(cpp_dev->base);
	if (rc) {
		pr_err("%s:%d] poll rx empty failed %d",
			__func__, __LINE__, rc);
		goto end;
	}
	/*Start firmware loading*/
	msm_cpp_write(MSM_CPP_CMD_FW_LOAD, cpp_dev->base);
	msm_cpp_write(cpp_dev->fw->size, cpp_dev->base);
	msm_cpp_write(MSM_CPP_START_ADDRESS, cpp_dev->base);
	rc = msm_cpp_poll_rx_empty(cpp_dev->base);
	if (rc) {
		pr_err("%s:%d] poll rx empty failed %d",
			__func__, __LINE__, rc);
		goto end;
	}
	for (i = 0; i < cpp_dev->fw->size/4; i++) {
		msm_cpp_write(*ptr_bin, cpp_dev->base);
		if (i % MSM_CPP_RX_FIFO_LEVEL == 0) {
			rc = msm_cpp_poll_rx_empty(cpp_dev->base);
			if (rc) {
				pr_err("%s:%d] poll rx empty failed %d",
					__func__, __LINE__, rc);
				goto end;
			}
		}
		ptr_bin++;
	}
	msm_camera_io_w_mb(0x00, cpp_dev->cpp_hw_base + 0xC);
	rc = msm_cpp_update_gdscr_status(cpp_dev, true);
	if (rc < 0)
		pr_err("update cpp gdscr status failed\n");
	rc = msm_cpp_poll(cpp_dev->base, MSM_CPP_MSG_ID_OK);
	if (rc) {
		pr_err("%s:%d] poll command %x failed %d", __func__, __LINE__,
			MSM_CPP_MSG_ID_OK, rc);
		goto end;
	}

	rc = msm_cpp_poll(cpp_dev->base, MSM_CPP_MSG_ID_CMD);
	if (rc) {
		pr_err("%s:%d] poll command %x failed %d", __func__, __LINE__,
			MSM_CPP_MSG_ID_CMD, rc);
		goto end;
	}

	rc = msm_cpp_poll_rx_empty(cpp_dev->base);
	if (rc) {
		pr_err("%s:%d] poll rx empty failed %d",
			__func__, __LINE__, rc);
		goto end;
	}
	/*Trigger MC to jump to start address*/
	msm_cpp_write(MSM_CPP_CMD_EXEC_JUMP, cpp_dev->base);
	msm_cpp_write(MSM_CPP_JUMP_ADDRESS, cpp_dev->base);

	rc = msm_cpp_poll(cpp_dev->base, MSM_CPP_MSG_ID_CMD);
	if (rc) {
		pr_err("%s:%d] poll command %x failed %d", __func__, __LINE__,
			MSM_CPP_MSG_ID_CMD, rc);
		goto end;
	}

	rc = msm_cpp_poll(cpp_dev->base, 0x1);
	if (rc) {
		pr_err("%s:%d] poll command 0x1 failed %d", __func__, __LINE__,
			rc);
		goto end;
	}

	rc = msm_cpp_poll(cpp_dev->base, MSM_CPP_MSG_ID_JUMP_ACK);
	if (rc) {
		pr_err("%s:%d] poll command %x failed %d", __func__, __LINE__,
			MSM_CPP_MSG_ID_JUMP_ACK, rc);
		goto end;
	}

	rc = msm_cpp_poll(cpp_dev->base, MSM_CPP_MSG_ID_TRAILER);
	if (rc) {
		pr_err("%s:%d] poll command %x failed %d", __func__, __LINE__,
			MSM_CPP_MSG_ID_JUMP_ACK, rc);
	}

end:
	return rc;
}

int32_t msm_cpp_reset_vbif_clients(struct cpp_device *cpp_dev)
{
	uint32_t i;

	pr_warn("%s: handle vbif hang...\n", __func__);
	for (i = 0; i < VBIF_CLIENT_MAX; i++) {
		if (cpp_dev->vbif_data->err_handler[i] == NULL)
			continue;

		cpp_dev->vbif_data->err_handler[i](
			cpp_dev->vbif_data->dev[i], CPP_VBIF_ERROR_HANG);
	}
	return 0;
}

int32_t msm_cpp_reset_vbif_and_load_fw(struct cpp_device *cpp_dev)
{
	int32_t rc = 0;

	msm_cpp_reset_vbif_clients(cpp_dev);

	rc = cpp_load_fw(cpp_dev, cpp_dev->fw_name_bin);
	if (rc < 0)
		pr_err("Reset and load fw failed %d\n", rc);

	return rc;
}

int cpp_vbif_error_handler(void *dev, uint32_t vbif_error)
{
	struct cpp_device *cpp_dev = NULL;

	if (dev == NULL || vbif_error >= CPP_VBIF_ERROR_MAX) {
		pr_err("failed: dev %pK,vbif error %d\n", dev, vbif_error);
		return -EINVAL;
	}

	cpp_dev = (struct cpp_device *) dev;

	/* MMSS_A_CPP_IRQ_STATUS_0 = 0x10 */
	pr_err("%s: before reset halt... read MMSS_A_CPP_IRQ_STATUS_0 = 0x%x",
		__func__, msm_camera_io_r(cpp_dev->cpp_hw_base + 0x10));

	pr_err("%s: start reset bus bridge on FD + CPP!\n", __func__);
	/* MMSS_A_CPP_RST_CMD_0 = 0x8,  firmware reset = 0x3DF77 */
	msm_camera_io_w(0x3DF77, cpp_dev->cpp_hw_base + 0x8);

	/* MMSS_A_CPP_IRQ_STATUS_0 = 0x10 */
	pr_err("%s: after reset halt... read MMSS_A_CPP_IRQ_STATUS_0 = 0x%x",
		__func__, msm_camera_io_r(cpp_dev->cpp_hw_base + 0x10));

	return 0;
}

static int cpp_open_node(struct v4l2_subdev *sd, struct v4l2_subdev_fh *fh)
{
	int rc;
	uint32_t i;
	struct cpp_device *cpp_dev = NULL;
	CPP_DBG("E\n");

	if (!sd || !fh) {
		pr_err("Wrong input parameters sd %pK fh %pK!",
			sd, fh);
		return -EINVAL;
	}
	cpp_dev = v4l2_get_subdevdata(sd);
	if (!cpp_dev) {
		pr_err("failed: cpp_dev %pK\n", cpp_dev);
		return -EINVAL;
	}
	mutex_lock(&cpp_dev->mutex);
	if (cpp_dev->cpp_open_cnt == MAX_ACTIVE_CPP_INSTANCE) {
		pr_err("No free CPP instance\n");
		mutex_unlock(&cpp_dev->mutex);
		return -ENODEV;
	}

	for (i = 0; i < MAX_ACTIVE_CPP_INSTANCE; i++) {
		if (cpp_dev->cpp_subscribe_list[i].active == 0) {
			cpp_dev->cpp_subscribe_list[i].active = 1;
			cpp_dev->cpp_subscribe_list[i].vfh = &fh->vfh;
			break;
		}
	}
	if (i == MAX_ACTIVE_CPP_INSTANCE) {
		pr_err("No free instance\n");
		mutex_unlock(&cpp_dev->mutex);
		return -ENODEV;
	}

	CPP_DBG("open %d %pK\n", i, &fh->vfh);
	cpp_dev->cpp_open_cnt++;

	msm_cpp_vbif_register_error_handler(cpp_dev,
		VBIF_CLIENT_CPP, cpp_vbif_error_handler);

	if (cpp_dev->cpp_open_cnt == 1) {
		rc = cpp_init_hardware(cpp_dev);
		if (rc < 0) {
			cpp_dev->cpp_open_cnt--;
			cpp_dev->cpp_subscribe_list[i].active = 0;
			cpp_dev->cpp_subscribe_list[i].vfh = NULL;
			mutex_unlock(&cpp_dev->mutex);
			return rc;
		}

		rc = cpp_init_mem(cpp_dev);
		if (rc < 0) {
			pr_err("Error: init memory fail\n");
			cpp_dev->cpp_open_cnt--;
			cpp_dev->cpp_subscribe_list[i].active = 0;
			cpp_dev->cpp_subscribe_list[i].vfh = NULL;
			mutex_unlock(&cpp_dev->mutex);
			return rc;
		}
		cpp_dev->state = CPP_STATE_IDLE;
	}

	mutex_unlock(&cpp_dev->mutex);
	return 0;
}

static int cpp_close_node(struct v4l2_subdev *sd, struct v4l2_subdev_fh *fh)
{
	uint32_t i;
	int rc = -1;
	struct cpp_device *cpp_dev = NULL;
	struct msm_device_queue *processing_q = NULL;
	struct msm_device_queue *eventData_q = NULL;

	if (!sd) {
		pr_err("Wrong input sd parameter");
		return -EINVAL;
	}
	cpp_dev =  v4l2_get_subdevdata(sd);

	if (!cpp_dev) {
		pr_err("failed: cpp_dev %pK\n", cpp_dev);
		return -EINVAL;
	}

	mutex_lock(&cpp_dev->mutex);

	processing_q = &cpp_dev->processing_q;
	eventData_q = &cpp_dev->eventData_q;

	if (cpp_dev->cpp_open_cnt == 0) {
		mutex_unlock(&cpp_dev->mutex);
		return 0;
	}

	for (i = 0; i < MAX_ACTIVE_CPP_INSTANCE; i++) {
		if (cpp_dev->cpp_subscribe_list[i].active == 1) {
			cpp_dev->cpp_subscribe_list[i].active = 0;
			cpp_dev->cpp_subscribe_list[i].vfh = NULL;
			break;
		}
	}
	if (i == MAX_ACTIVE_CPP_INSTANCE) {
		pr_err("Invalid close\n");
		mutex_unlock(&cpp_dev->mutex);
		return -ENODEV;
	}

	cpp_dev->cpp_open_cnt--;
	if (cpp_dev->cpp_open_cnt == 0) {
		pr_debug("irq_status: 0x%x\n",
			msm_camera_io_r(cpp_dev->cpp_hw_base + 0x4));
		pr_debug("DEBUG_SP: 0x%x\n",
			msm_camera_io_r(cpp_dev->cpp_hw_base + 0x40));
		pr_debug("DEBUG_T: 0x%x\n",
			msm_camera_io_r(cpp_dev->cpp_hw_base + 0x44));
		pr_debug("DEBUG_N: 0x%x\n",
			msm_camera_io_r(cpp_dev->cpp_hw_base + 0x48));
		pr_debug("DEBUG_R: 0x%x\n",
			msm_camera_io_r(cpp_dev->cpp_hw_base + 0x4C));
		pr_debug("DEBUG_OPPC: 0x%x\n",
			msm_camera_io_r(cpp_dev->cpp_hw_base + 0x50));
		pr_debug("DEBUG_MO: 0x%x\n",
			msm_camera_io_r(cpp_dev->cpp_hw_base + 0x54));
		pr_debug("DEBUG_TIMER0: 0x%x\n",
			msm_camera_io_r(cpp_dev->cpp_hw_base + 0x60));
		pr_debug("DEBUG_TIMER1: 0x%x\n",
			msm_camera_io_r(cpp_dev->cpp_hw_base + 0x64));
		pr_debug("DEBUG_GPI: 0x%x\n",
			msm_camera_io_r(cpp_dev->cpp_hw_base + 0x70));
		pr_debug("DEBUG_GPO: 0x%x\n",
			msm_camera_io_r(cpp_dev->cpp_hw_base + 0x74));
		pr_debug("DEBUG_T0: 0x%x\n",
			msm_camera_io_r(cpp_dev->cpp_hw_base + 0x80));
		pr_debug("DEBUG_R0: 0x%x\n",
			msm_camera_io_r(cpp_dev->cpp_hw_base + 0x84));
		pr_debug("DEBUG_T1: 0x%x\n",
			msm_camera_io_r(cpp_dev->cpp_hw_base + 0x88));
		pr_debug("DEBUG_R1: 0x%x\n",
			msm_camera_io_r(cpp_dev->cpp_hw_base + 0x8C));
		msm_camera_io_w(0x0, cpp_dev->base + MSM_CPP_MICRO_CLKEN_CTL);
		msm_cpp_clear_timer(cpp_dev);
		cpp_release_hardware(cpp_dev);
		if (cpp_dev->iommu_state == CPP_IOMMU_STATE_ATTACHED) {
			cpp_dev->iommu_state = CPP_IOMMU_STATE_DETACHED;
			rc = cam_smmu_ops(cpp_dev->iommu_hdl, CAM_SMMU_DETACH);
			if (rc < 0)
				pr_err("Error: Detach fail in release\n");
		}
		cam_smmu_destroy_handle(cpp_dev->iommu_hdl);
		msm_cpp_empty_list(processing_q, list_frame);
		msm_cpp_empty_list(eventData_q, list_eventdata);
		cpp_dev->state = CPP_STATE_OFF;
	}

	/* unregister vbif error handler */
	msm_cpp_vbif_register_error_handler(cpp_dev,
		VBIF_CLIENT_CPP, NULL);
	mutex_unlock(&cpp_dev->mutex);
	return 0;
}

static const struct v4l2_subdev_internal_ops msm_cpp_internal_ops = {
	.open = cpp_open_node,
	.close = cpp_close_node,
};

static int msm_cpp_buffer_ops(struct cpp_device *cpp_dev,
	uint32_t buff_mgr_ops, uint32_t ids,
	void *arg)
{
	int rc = -EINVAL;

	switch (buff_mgr_ops) {
	case VIDIOC_MSM_BUF_MNGR_IOCTL_CMD: {
		rc = msm_cpp_buffer_private_ops(cpp_dev, buff_mgr_ops,
			ids, arg);
		break;
	}
	case VIDIOC_MSM_BUF_MNGR_PUT_BUF:
	case VIDIOC_MSM_BUF_MNGR_BUF_DONE:
	case VIDIOC_MSM_BUF_MNGR_GET_BUF:
	default: {
		struct msm_buf_mngr_info *buff_mgr_info =
			(struct msm_buf_mngr_info *)arg;
		rc = cpp_dev->buf_mgr_ops.msm_cam_buf_mgr_ops(buff_mgr_ops,
			buff_mgr_info);
		break;
	}
	}
	if (rc < 0)
		pr_debug("%s: line %d rc = %d\n", __func__, __LINE__, rc);
	return rc;
}

static int msm_cpp_notify_frame_done(struct cpp_device *cpp_dev,
	uint8_t put_buf)
{
	struct v4l2_event v4l2_evt;
	struct msm_queue_cmd *frame_qcmd = NULL;
	struct msm_queue_cmd *event_qcmd = NULL;
	struct msm_cpp_frame_info_t *processed_frame = NULL;
	struct msm_device_queue *queue = &cpp_dev->processing_q;
	struct msm_buf_mngr_info buff_mgr_info;
	int rc = 0;

	frame_qcmd = msm_dequeue(queue, list_frame, POP_FRONT);
	if (frame_qcmd) {
		processed_frame = frame_qcmd->command;
		do_gettimeofday(&(processed_frame->out_time));
		kfree(frame_qcmd);
		event_qcmd = kzalloc(sizeof(struct msm_queue_cmd), GFP_ATOMIC);
		if (!event_qcmd) {
			pr_err("Insufficient memory\n");
			return -ENOMEM;
		}
		atomic_set(&event_qcmd->on_heap, 1);
		event_qcmd->command = processed_frame;
		CPP_DBG("fid %d\n", processed_frame->frame_id);
		msm_enqueue(&cpp_dev->eventData_q, &event_qcmd->list_eventdata);

		if ((processed_frame->partial_frame_indicator != 0) &&
			(processed_frame->last_payload == 0))
			goto NOTIFY_FRAME_DONE;

		if (!processed_frame->output_buffer_info[0].processed_divert &&
			!processed_frame->output_buffer_info[0].native_buff &&
			!processed_frame->we_disable) {

			int32_t iden = processed_frame->identity;

			SWAP_IDENTITY_FOR_BATCH_ON_PREVIEW(processed_frame,
				iden, processed_frame->duplicate_identity);
			memset(&buff_mgr_info, 0 ,
				sizeof(struct msm_buf_mngr_info));

			buff_mgr_info.session_id = ((iden >> 16) & 0xFFFF);
			buff_mgr_info.stream_id = (iden & 0xFFFF);
			buff_mgr_info.frame_id = processed_frame->frame_id;
			buff_mgr_info.timestamp = processed_frame->timestamp;
			if (processed_frame->batch_info.batch_mode ==
				BATCH_MODE_VIDEO ||
				(IS_BATCH_BUFFER_ON_PREVIEW(
				processed_frame))) {
				buff_mgr_info.index =
					processed_frame->batch_info.cont_idx;
			} else {
				buff_mgr_info.index = processed_frame->
					output_buffer_info[0].index;
			}
			if (put_buf) {
				rc = msm_cpp_buffer_ops(cpp_dev,
					VIDIOC_MSM_BUF_MNGR_PUT_BUF,
					0x0, &buff_mgr_info);
				if (rc < 0) {
					pr_err("error putting buffer\n");
					rc = -EINVAL;
				}
			} else {
				rc = msm_cpp_buffer_ops(cpp_dev,
					VIDIOC_MSM_BUF_MNGR_BUF_DONE,
					0x0, &buff_mgr_info);
				if (rc < 0) {
					pr_err("error putting buffer\n");
					rc = -EINVAL;
				}
			}
		}

		if (processed_frame->duplicate_output  &&
			!processed_frame->
				duplicate_buffer_info.processed_divert &&
			!processed_frame->we_disable) {
			int32_t iden = processed_frame->duplicate_identity;

			SWAP_IDENTITY_FOR_BATCH_ON_PREVIEW(processed_frame,
				iden, processed_frame->identity);

			memset(&buff_mgr_info, 0 ,
				sizeof(struct msm_buf_mngr_info));

			buff_mgr_info.session_id = ((iden >> 16) & 0xFFFF);
			buff_mgr_info.stream_id = (iden & 0xFFFF);
			buff_mgr_info.frame_id = processed_frame->frame_id;
			buff_mgr_info.timestamp = processed_frame->timestamp;
			buff_mgr_info.index =
				processed_frame->duplicate_buffer_info.index;
			if (put_buf) {
				rc = msm_cpp_buffer_ops(cpp_dev,
					VIDIOC_MSM_BUF_MNGR_PUT_BUF,
					0x0, &buff_mgr_info);
				if (rc < 0) {
					pr_err("error putting buffer\n");
					rc = -EINVAL;
				}
			} else {
				rc = msm_cpp_buffer_ops(cpp_dev,
					VIDIOC_MSM_BUF_MNGR_BUF_DONE,
					0x0, &buff_mgr_info);
				if (rc < 0) {
					pr_err("error putting buffer\n");
					rc = -EINVAL;
				}
			}
		}
NOTIFY_FRAME_DONE:
		v4l2_evt.id = processed_frame->inst_id;
		v4l2_evt.type = V4L2_EVENT_CPP_FRAME_DONE;
		v4l2_event_queue(cpp_dev->msm_sd.sd.devnode, &v4l2_evt);
	}
	return rc;
}

#if MSM_CPP_DUMP_FRM_CMD
static int msm_cpp_dump_frame_cmd(struct msm_cpp_frame_info_t *frame_info)
{
	int i, i1, i2;
	struct cpp_device *cpp_dev = cpp_timer.data.cpp_dev;
	CPP_DBG("-- start: cpp frame cmd for identity=0x%x, frame_id=%d --\n",
		frame_info->identity, frame_info->frame_id);

	CPP_DBG("msg[%03d] = 0x%08x\n", 0, 0x6);
	/* send top level and plane level */
	for (i = 0; i < cpp_dev->payload_params.stripe_base; i++)
		CPP_DBG("msg[%03d] = 0x%08x\n", i,
			frame_info->cpp_cmd_msg[i]);
	/* send stripes */
	i1 = cpp_dev->payload_params.stripe_base +
		cpp_dev->payload_params.stripe_size *
		frame_info->first_stripe_index;
	i2 = cpp_dev->payload_params.stripe_size *
		(frame_info->last_stripe_index -
		frame_info->first_stripe_index + 1);
	for (i = 0; i < i2; i++)
		CPP_DBG("msg[%03d] = 0x%08x\n", i+i1,
			frame_info->cpp_cmd_msg[i+i1]);
	/* send trailer */
	CPP_DBG("msg[%03d] = 0x%08x\n", i+i1, MSM_CPP_MSG_ID_TRAILER);
	CPP_DBG("--   end: cpp frame cmd for identity=0x%x, frame_id=%d --\n",
		frame_info->identity, frame_info->frame_id);
	return 0;
}
#else
static int msm_cpp_dump_frame_cmd(struct msm_cpp_frame_info_t *frame_info)
{
	return 0;
}
#endif

static void msm_cpp_flush_queue_and_release_buffer(struct cpp_device *cpp_dev,
	int queue_len) {
	uint32_t i;

	while (queue_len) {
		msm_cpp_notify_frame_done(cpp_dev, 1);
		queue_len--;
	}
	atomic_set(&cpp_timer.used, 0);
	for (i = 0; i < MAX_CPP_PROCESSING_FRAME; i++)
		cpp_timer.data.processed_frame[i] = NULL;
}

static void msm_cpp_set_micro_irq_mask(struct cpp_device *cpp_dev,
	uint8_t enable, uint32_t irq_mask)
{
	msm_camera_io_w_mb(irq_mask, cpp_dev->base +
		MSM_CPP_MICRO_IRQGEN_MASK);
	msm_camera_io_w_mb(0xFFFF, cpp_dev->base +
		MSM_CPP_MICRO_IRQGEN_CLR);
	if (enable)
		enable_irq(cpp_dev->irq->start);
}

static void msm_cpp_do_timeout_work(struct work_struct *work)
{
	uint32_t j = 0, i = 0, i1 = 0, i2 = 0;
	int32_t queue_len = 0, rc = 0, fifo_counter = 0;
	struct msm_device_queue *queue = NULL;
	struct msm_cpp_frame_info_t *processed_frame[MAX_CPP_PROCESSING_FRAME];
	struct cpp_device *cpp_dev = cpp_timer.data.cpp_dev;

	pr_warn("cpp_timer_callback called. (jiffies=%lu)\n",
		jiffies);
	mutex_lock(&cpp_dev->mutex);

	if (!work || (cpp_timer.data.cpp_dev->state != CPP_STATE_ACTIVE)) {
		pr_err("Invalid work:%pK or state:%d\n", work,
			cpp_timer.data.cpp_dev->state);
		/* Do not flush queue here as it is not a fatal error */
		goto end;
	}
	if (!atomic_read(&cpp_timer.used)) {
		pr_warn("Delayed trigger, IRQ serviced\n");
		/* Do not flush queue here as it is not a fatal error */
		goto end;
	}

	msm_camera_enable_irq(cpp_timer.data.cpp_dev->irq, false);
	/* make sure all the pending queued entries are scheduled */
	tasklet_kill(&cpp_dev->cpp_tasklet);

	queue = &cpp_timer.data.cpp_dev->processing_q;
	queue_len = queue->len;
	if (!queue_len) {
		pr_err("%s:%d: irq serviced after timeout.Ignore timeout\n",
			__func__, __LINE__);
		msm_cpp_set_micro_irq_mask(cpp_dev, 1, 0x8);
		goto end;
	}

	pr_debug("Reloading firmware %d\n", queue_len);
	rc = cpp_load_fw(cpp_timer.data.cpp_dev,
		cpp_timer.data.cpp_dev->fw_name_bin);
	if (rc) {
		pr_warn("Firmware loading failed-retry\n");
		rc = msm_cpp_reset_vbif_and_load_fw(cpp_dev);
		if (rc < 0) {
			pr_err("Firmware loading failed\n");
			goto error;
		}
	} else {
		pr_debug("Firmware loading done\n");
	}

	if (!atomic_read(&cpp_timer.used)) {
		pr_warn("Delayed trigger, IRQ serviced\n");
		/* Do not flush queue here as it is not a fatal error */
		msm_cpp_set_micro_irq_mask(cpp_dev, 1, 0x8);
		cpp_dev->timeout_trial_cnt = 0;
		goto end;
	}

	if (cpp_dev->timeout_trial_cnt >=
		cpp_dev->max_timeout_trial_cnt) {
		pr_warn("Max trial reached\n");
		msm_cpp_flush_queue_and_release_buffer(cpp_dev, queue_len);
		msm_cpp_set_micro_irq_mask(cpp_dev, 1, 0x8);
		goto end;
	}

	for (i = 0; i < queue_len; i++) {
		processed_frame[i] = cpp_timer.data.processed_frame[i];
		if (!processed_frame[i]) {
			pr_warn("process frame null , queue len %d", queue_len);
			msm_cpp_flush_queue_and_release_buffer(cpp_dev,
				queue_len);
			msm_cpp_set_micro_irq_mask(cpp_dev, 1, 0x8);
			goto end;
		}
	}

	atomic_set(&cpp_timer.used, 1);
	pr_warn("Starting timer to fire in %d ms. (jiffies=%lu)\n",
		CPP_CMD_TIMEOUT_MS, jiffies);
	mod_timer(&cpp_timer.cpp_timer,
		jiffies + msecs_to_jiffies(CPP_CMD_TIMEOUT_MS));

	msm_cpp_set_micro_irq_mask(cpp_dev, 1, 0x8);

	for (i = 0; i < queue_len; i++) {
		pr_warn("Rescheduling for identity=0x%x, frame_id=%03d\n",
			processed_frame[i]->identity,
			processed_frame[i]->frame_id);

		rc = msm_cpp_poll_rx_empty(cpp_dev->base);
		if (rc) {
			pr_err("%s:%d: Reschedule payload failed %d\n",
				__func__, __LINE__, rc);
			goto error;
		}
		msm_cpp_write(0x6, cpp_dev->base);
		fifo_counter++;
		/* send top level and plane level */
		for (j = 0; j < cpp_dev->payload_params.stripe_base; j++,
			fifo_counter++) {
			if (fifo_counter % MSM_CPP_RX_FIFO_LEVEL == 0) {
				rc = msm_cpp_poll_rx_empty(cpp_dev->base);
				if (rc) {
					pr_err("%s:%d] poll failed %d rc %d",
						__func__, __LINE__, j, rc);
					goto error;
				}
				fifo_counter = 0;
			}
			msm_cpp_write(processed_frame[i]->cpp_cmd_msg[j],
				cpp_dev->base);
		}
		if (rc) {
			pr_err("%s:%d: Rescheduling plane info failed %d\n",
				__func__, __LINE__, rc);
			goto error;
		}
		/* send stripes */
		i1 = cpp_dev->payload_params.stripe_base +
			cpp_dev->payload_params.stripe_size *
			processed_frame[i]->first_stripe_index;
		i2 = cpp_dev->payload_params.stripe_size *
			(processed_frame[i]->last_stripe_index -
			processed_frame[i]->first_stripe_index + 1);
		for (j = 0; j < i2; j++, fifo_counter++) {
			if (fifo_counter % MSM_CPP_RX_FIFO_LEVEL == 0) {
				rc = msm_cpp_poll_rx_empty(cpp_dev->base);
				if (rc) {
					pr_err("%s:%d] poll failed %d rc %d",
						__func__, __LINE__, j, rc);
					break;
				}
				fifo_counter = 0;
			}
			msm_cpp_write(processed_frame[i]->cpp_cmd_msg[j+i1],
				cpp_dev->base);
		}
		if (rc) {
			pr_err("%s:%d] Rescheduling stripe info failed %d\n",
				__func__, __LINE__, rc);
			goto error;
		}
		/* send trailer */

		if (fifo_counter % MSM_CPP_RX_FIFO_LEVEL == 0) {
			rc = msm_cpp_poll_rx_empty(cpp_dev->base);
			if (rc) {
				pr_err("%s:%d] Reschedule trailer failed %d\n",
					__func__, __LINE__, rc);
				goto error;
			}
			fifo_counter = 0;
		}
		msm_cpp_write(0xabcdefaa, cpp_dev->base);
		pr_debug("After frame:%d write\n", i+1);
	}

	cpp_timer.data.cpp_dev->timeout_trial_cnt++;

end:
	mutex_unlock(&cpp_dev->mutex);
	pr_debug("%s:%d] exit\n", __func__, __LINE__);
	return;
error:
	cpp_dev->state = CPP_STATE_OFF;
	/* flush the queue */
	msm_cpp_flush_queue_and_release_buffer(cpp_dev,
		queue_len);
	msm_cpp_set_micro_irq_mask(cpp_dev, 0, 0x0);
	cpp_dev->timeout_trial_cnt = 0;
	mutex_unlock(&cpp_dev->mutex);
	pr_debug("%s:%d] exit\n", __func__, __LINE__);
	return;
}

void cpp_timer_callback(unsigned long data)
{
	struct msm_cpp_work_t *work =
		cpp_timer.data.cpp_dev->work;
	queue_work(cpp_timer.data.cpp_dev->timer_wq,
		(struct work_struct *)work);
}

static int msm_cpp_send_frame_to_hardware(struct cpp_device *cpp_dev,
	struct msm_queue_cmd *frame_qcmd)
{
	unsigned long flags;
	uint32_t i, i1, i2;
	int32_t rc = -EAGAIN;
	struct msm_cpp_frame_info_t *process_frame;
	struct msm_queue_cmd *qcmd = NULL;
	uint32_t queue_len = 0, fifo_counter = 0;

	if (cpp_dev->processing_q.len < MAX_CPP_PROCESSING_FRAME) {
		process_frame = frame_qcmd->command;
		msm_cpp_dump_frame_cmd(process_frame);
		spin_lock_irqsave(&cpp_timer.data.processed_frame_lock, flags);
		msm_enqueue(&cpp_dev->processing_q,
			&frame_qcmd->list_frame);
		cpp_timer.data.processed_frame[cpp_dev->processing_q.len - 1] =
			process_frame;
		queue_len = cpp_dev->processing_q.len;
		spin_unlock_irqrestore(&cpp_timer.data.processed_frame_lock,
			flags);
		atomic_set(&cpp_timer.used, 1);

		CPP_DBG("Starting timer to fire in %d ms. (jiffies=%lu)\n",
			CPP_CMD_TIMEOUT_MS, jiffies);
		if (mod_timer(&cpp_timer.cpp_timer,
			(jiffies + msecs_to_jiffies(CPP_CMD_TIMEOUT_MS))) != 0)
			CPP_DBG("Timer has not expired yet\n");

		rc = msm_cpp_poll_rx_empty(cpp_dev->base);
		if (rc) {
			pr_err("%s:%d: Scheduling payload failed %d",
				__func__, __LINE__, rc);
			goto dequeue_frame;
		}
		msm_cpp_write(0x6, cpp_dev->base);
		fifo_counter++;
		/* send top level and plane level */
		for (i = 0; i < cpp_dev->payload_params.stripe_base; i++,
			fifo_counter++) {
			if ((fifo_counter % MSM_CPP_RX_FIFO_LEVEL) == 0) {
				rc = msm_cpp_poll_rx_empty(cpp_dev->base);
				if (rc)
					break;
				fifo_counter = 0;
			}
			msm_cpp_write(process_frame->cpp_cmd_msg[i],
				cpp_dev->base);
		}
		if (rc) {
			pr_err("%s:%d: Scheduling plane info failed %d\n",
				__func__, __LINE__, rc);
			goto dequeue_frame;
		}
		/* send stripes */
		i1 = cpp_dev->payload_params.stripe_base +
			cpp_dev->payload_params.stripe_size *
			process_frame->first_stripe_index;
		i2 = cpp_dev->payload_params.stripe_size *
			(process_frame->last_stripe_index -
			process_frame->first_stripe_index + 1);
		for (i = 0; i < i2; i++, fifo_counter++) {
			if ((fifo_counter % MSM_CPP_RX_FIFO_LEVEL) == 0) {
				rc = msm_cpp_poll_rx_empty(cpp_dev->base);
				if (rc)
					break;
				fifo_counter = 0;
			}
			msm_cpp_write(process_frame->cpp_cmd_msg[i+i1],
				cpp_dev->base);
		}
		if (rc) {
			pr_err("%s:%d: Scheduling stripe info failed %d\n",
				__func__, __LINE__, rc);
			goto dequeue_frame;
		}
		/* send trailer */
		if ((fifo_counter % MSM_CPP_RX_FIFO_LEVEL) == 0) {
			rc = msm_cpp_poll_rx_empty(cpp_dev->base);
			if (rc) {
				pr_err("%s: Scheduling trailer failed %d\n",
				__func__, rc);
				goto dequeue_frame;
			}
			fifo_counter = 0;
		}
		msm_cpp_write(MSM_CPP_MSG_ID_TRAILER, cpp_dev->base);

		do_gettimeofday(&(process_frame->in_time));
		rc = 0;
	} else {
		pr_err("process queue full. drop frame\n");
		goto end;
	}

dequeue_frame:
	if (rc < 0) {
		qcmd = msm_dequeue(&cpp_dev->processing_q, list_frame,
			POP_BACK);
		if (!qcmd)
			pr_warn("%s:%d: no queue cmd\n", __func__, __LINE__);
		spin_lock_irqsave(&cpp_timer.data.processed_frame_lock,
			flags);
		queue_len = cpp_dev->processing_q.len;
		spin_unlock_irqrestore(
			&cpp_timer.data.processed_frame_lock, flags);
		if (queue_len == 0) {
			atomic_set(&cpp_timer.used, 0);
			del_timer(&cpp_timer.cpp_timer);
		}
	}
end:
	return rc;
}

static int msm_cpp_send_command_to_hardware(struct cpp_device *cpp_dev,
	uint32_t *cmd_msg, uint32_t payload_size)
{
	uint32_t i;
	int rc = 0;

	rc = msm_cpp_poll_rx_empty(cpp_dev->base);
	if (rc) {
		pr_err("%s:%d] poll rx empty failed %d",
			__func__, __LINE__, rc);
		goto end;
	}

	for (i = 0; i < payload_size; i++) {
		msm_cpp_write(cmd_msg[i], cpp_dev->base);
		if (i % MSM_CPP_RX_FIFO_LEVEL == 0) {
			rc = msm_cpp_poll_rx_empty(cpp_dev->base);
			if (rc) {
				pr_err("%s:%d] poll rx empty failed %d",
					__func__, __LINE__, rc);
				goto end;
			}
		}
	}
end:
	return rc;
}

static int msm_cpp_flush_frames(struct cpp_device *cpp_dev)
{
	return 0;
}

static struct msm_cpp_frame_info_t *msm_cpp_get_frame(
	struct msm_camera_v4l2_ioctl_t *ioctl_ptr)
{
	uint32_t *cpp_frame_msg;
	struct msm_cpp_frame_info_t *new_frame = NULL;
	int32_t rc = 0;

	new_frame = kzalloc(sizeof(struct msm_cpp_frame_info_t), GFP_KERNEL);

	if (!new_frame) {
		pr_err("Insufficient memory\n");
		rc = -ENOMEM;
		goto no_mem_err;
	}

	rc = (copy_from_user(new_frame, (void __user *)ioctl_ptr->ioctl_ptr,
			sizeof(struct msm_cpp_frame_info_t)) ? -EFAULT : 0);
	if (rc) {
		ERR_COPY_FROM_USER();
		goto frame_err;
	}

	if ((new_frame->msg_len == 0) ||
		(new_frame->msg_len > MSM_CPP_MAX_FRAME_LENGTH)) {
		pr_err("%s:%d: Invalid frame len:%d\n", __func__,
			__LINE__, new_frame->msg_len);
		goto frame_err;
	}

	cpp_frame_msg = kzalloc(sizeof(uint32_t) * new_frame->msg_len,
		GFP_KERNEL);
	if (!cpp_frame_msg) {
		pr_err("Insufficient memory\n");
		goto frame_err;
	}

	rc = (copy_from_user(cpp_frame_msg,
		(void __user *)new_frame->cpp_cmd_msg,
		sizeof(uint32_t) * new_frame->msg_len) ? -EFAULT : 0);
	if (rc) {
		ERR_COPY_FROM_USER();
		goto frame_msg_err;
	}
	new_frame->cpp_cmd_msg = cpp_frame_msg;
	return new_frame;

frame_msg_err:
	kfree(cpp_frame_msg);
frame_err:
	kfree(new_frame);
no_mem_err:
	return NULL;
}

static int msm_cpp_check_buf_type(struct msm_buf_mngr_info *buff_mgr_info,
	struct msm_cpp_frame_info_t *new_frame)
{
	int32_t num_output_bufs = 0;
	uint32_t i = 0;
	if (buff_mgr_info->type == MSM_CAMERA_BUF_MNGR_BUF_USER) {
		new_frame->batch_info.cont_idx =
			buff_mgr_info->index;
		num_output_bufs = buff_mgr_info->user_buf.buf_cnt;
		if (buff_mgr_info->user_buf.buf_cnt <
			new_frame->batch_info.batch_size) {
			/* Less bufs than Input buffer */
			num_output_bufs = buff_mgr_info->user_buf.buf_cnt;
		} else {
			/* More or equal bufs as Input buffer */
			num_output_bufs = new_frame->batch_info.batch_size;
		}
		if (num_output_bufs > MSM_OUTPUT_BUF_CNT)
<<<<<<< HEAD
			retun 0;
=======
			return 0;
>>>>>>> e045a95c
		for (i = 0; i < num_output_bufs; i++) {
			new_frame->output_buffer_info[i].index =
				buff_mgr_info->user_buf.buf_idx[i];
		}
	} else {
		/* For non-group case use first buf slot */
		new_frame->output_buffer_info[0].index = buff_mgr_info->index;
		num_output_bufs = 1;
	}

	return num_output_bufs;
}

static void msm_cpp_update_frame_msg_phy_address(struct cpp_device *cpp_dev,
	struct msm_cpp_frame_info_t *new_frame, unsigned long in_phyaddr,
	unsigned long out_phyaddr0, unsigned long out_phyaddr1,
	unsigned long tnr_scratch_buffer0, unsigned long tnr_scratch_buffer1)
{
	int32_t stripe_base, plane_base;
	uint32_t rd_pntr_off, wr_0_pntr_off, wr_1_pntr_off,
		wr_2_pntr_off, wr_3_pntr_off;
	uint32_t wr_0_meta_data_wr_pntr_off, wr_1_meta_data_wr_pntr_off,
		wr_2_meta_data_wr_pntr_off, wr_3_meta_data_wr_pntr_off;
	uint32_t rd_ref_pntr_off, wr_ref_pntr_off;
	uint32_t stripe_size, plane_size;
	uint32_t fe_mmu_pf_ptr_off, ref_fe_mmu_pf_ptr_off, we_mmu_pf_ptr_off,
		dup_we_mmu_pf_ptr_off, ref_we_mmu_pf_ptr_off;
	uint8_t tnr_enabled, ubwc_enabled, mmu_pf_en, cds_en;
	int32_t i = 0;
	uint32_t *cpp_frame_msg;

	cpp_frame_msg = new_frame->cpp_cmd_msg;

	/* Update stripe/plane size and base offsets */
	stripe_base = cpp_dev->payload_params.stripe_base;
	stripe_size = cpp_dev->payload_params.stripe_size;
	plane_base = cpp_dev->payload_params.plane_base;
	plane_size = cpp_dev->payload_params.plane_size;

	/* Fetch engine Offset */
	rd_pntr_off = cpp_dev->payload_params.rd_pntr_off;
	/* Write engine offsets */
	wr_0_pntr_off = cpp_dev->payload_params.wr_0_pntr_off;
	wr_1_pntr_off = wr_0_pntr_off + 1;
	wr_2_pntr_off = wr_1_pntr_off + 1;
	wr_3_pntr_off = wr_2_pntr_off + 1;
	/* Reference engine offsets */
	rd_ref_pntr_off = cpp_dev->payload_params.rd_ref_pntr_off;
	wr_ref_pntr_off = cpp_dev->payload_params.wr_ref_pntr_off;
	/* Meta data offsets */
	wr_0_meta_data_wr_pntr_off =
		cpp_dev->payload_params.wr_0_meta_data_wr_pntr_off;
	wr_1_meta_data_wr_pntr_off = (wr_0_meta_data_wr_pntr_off + 1);
	wr_2_meta_data_wr_pntr_off = (wr_1_meta_data_wr_pntr_off + 1);
	wr_3_meta_data_wr_pntr_off = (wr_2_meta_data_wr_pntr_off + 1);
	/* MMU PF offsets */
	fe_mmu_pf_ptr_off = cpp_dev->payload_params.fe_mmu_pf_ptr_off;
	ref_fe_mmu_pf_ptr_off = cpp_dev->payload_params.ref_fe_mmu_pf_ptr_off;
	we_mmu_pf_ptr_off = cpp_dev->payload_params.we_mmu_pf_ptr_off;
	dup_we_mmu_pf_ptr_off = cpp_dev->payload_params.dup_we_mmu_pf_ptr_off;
	ref_we_mmu_pf_ptr_off = cpp_dev->payload_params.ref_we_mmu_pf_ptr_off;

	pr_debug("%s: feature_mask 0x%x\n", __func__, new_frame->feature_mask);

	/* Update individual module status from feature mask */
	tnr_enabled = ((new_frame->feature_mask & TNR_MASK) >> 2);
	ubwc_enabled = ((new_frame->feature_mask & UBWC_MASK) >> 5);
	cds_en = ((new_frame->feature_mask & CDS_MASK) >> 6);
	mmu_pf_en = ((new_frame->feature_mask & MMU_PF_MASK) >> 7);

	/*
	 * Update the stripe based addresses for fetch/write/reference engines.
	 * Update meta data offset for ubwc.
	 * Update ref engine address for cds / tnr.
	 */
	for (i = 0; i < new_frame->num_strips; i++) {
		cpp_frame_msg[stripe_base + rd_pntr_off + i * stripe_size] +=
			(uint32_t) in_phyaddr;
		cpp_frame_msg[stripe_base + wr_0_pntr_off + i * stripe_size] +=
			(uint32_t) out_phyaddr0;
		cpp_frame_msg[stripe_base + wr_1_pntr_off + i * stripe_size] +=
			(uint32_t) out_phyaddr1;
		cpp_frame_msg[stripe_base + wr_2_pntr_off + i * stripe_size] +=
			(uint32_t) out_phyaddr0;
		cpp_frame_msg[stripe_base + wr_3_pntr_off + i * stripe_size] +=
			(uint32_t) out_phyaddr1;
		if (tnr_enabled) {
			cpp_frame_msg[stripe_base + rd_ref_pntr_off +
				i * stripe_size] +=
				(uint32_t)tnr_scratch_buffer0;
			cpp_frame_msg[stripe_base + wr_ref_pntr_off +
				i * stripe_size] +=
				(uint32_t)tnr_scratch_buffer1;
		} else if (cds_en) {
			cpp_frame_msg[stripe_base + rd_ref_pntr_off +
				i * stripe_size] +=
				(uint32_t)in_phyaddr;
		}
		if (ubwc_enabled) {
			cpp_frame_msg[stripe_base + wr_0_meta_data_wr_pntr_off +
				i * stripe_size] += (uint32_t) out_phyaddr0;
			cpp_frame_msg[stripe_base + wr_1_meta_data_wr_pntr_off +
				i * stripe_size] += (uint32_t) out_phyaddr1;
			cpp_frame_msg[stripe_base + wr_2_meta_data_wr_pntr_off +
				i * stripe_size] += (uint32_t) out_phyaddr0;
			cpp_frame_msg[stripe_base + wr_3_meta_data_wr_pntr_off +
				i * stripe_size] += (uint32_t) out_phyaddr1;
		}
	}

	if (!mmu_pf_en)
		goto exit;

	/* Update mmu prefetch related plane specific address */
	for (i = 0; i < PAYLOAD_NUM_PLANES; i++) {
		cpp_frame_msg[plane_base + fe_mmu_pf_ptr_off +
			i * plane_size] += (uint32_t)in_phyaddr;
		cpp_frame_msg[plane_base + fe_mmu_pf_ptr_off +
			i * plane_size + 1] += (uint32_t)in_phyaddr;
		cpp_frame_msg[plane_base + ref_fe_mmu_pf_ptr_off +
			i * plane_size] += (uint32_t)tnr_scratch_buffer0;
		cpp_frame_msg[plane_base + ref_fe_mmu_pf_ptr_off +
			i * plane_size + 1] += (uint32_t)tnr_scratch_buffer0;
		cpp_frame_msg[plane_base + we_mmu_pf_ptr_off +
			i * plane_size] += (uint32_t)out_phyaddr0;
		cpp_frame_msg[plane_base + we_mmu_pf_ptr_off +
			i * plane_size + 1] += (uint32_t)out_phyaddr0;
		cpp_frame_msg[plane_base + dup_we_mmu_pf_ptr_off +
			i * plane_size] += (uint32_t)out_phyaddr1;
		cpp_frame_msg[plane_base + dup_we_mmu_pf_ptr_off +
			i * plane_size + 1] += (uint32_t)out_phyaddr1;
		cpp_frame_msg[plane_base + ref_we_mmu_pf_ptr_off +
			i * plane_size] += (uint32_t)tnr_scratch_buffer1;
		cpp_frame_msg[plane_base + ref_we_mmu_pf_ptr_off +
			i * plane_size + 1] += (uint32_t)tnr_scratch_buffer1;
	}
exit:
	return;
}

static int32_t msm_cpp_set_group_buffer_duplicate(struct cpp_device *cpp_dev,
	struct msm_cpp_frame_info_t *new_frame, unsigned long out_phyaddr,
	uint32_t num_output_bufs)
{

	uint32_t *set_group_buffer_w_duplication = NULL;
	uint32_t *ptr;
	unsigned long out_phyaddr0, out_phyaddr1, distance;
	int32_t rc = 0;
	uint32_t set_group_buffer_len, set_group_buffer_len_bytes,
		dup_frame_off, ubwc_enabled, j, i = 0;

	do {
		int iden = new_frame->identity;

		set_group_buffer_len =
			cpp_dev->payload_params.set_group_buffer_len;
		if (!set_group_buffer_len) {
			pr_err("%s: invalid set group buffer cmd len %d\n",
				 __func__, set_group_buffer_len);
			rc = -EINVAL;
			break;
		}

		/*
		 * Length of  MSM_CPP_CMD_GROUP_BUFFER_DUP command +
		 * 4 byte for header + 4 byte for the length field +
		 * 4 byte for the trailer + 4 byte for
		 * MSM_CPP_CMD_GROUP_BUFFER_DUP prefix before the payload
		 */
		set_group_buffer_len += 4;
		set_group_buffer_len_bytes = set_group_buffer_len *
			sizeof(uint32_t);
		set_group_buffer_w_duplication =
			kzalloc(set_group_buffer_len_bytes, GFP_KERNEL);
		if (!set_group_buffer_w_duplication) {
			pr_err("%s: set group buffer data alloc failed\n",
				__func__);
			rc = -ENOMEM;
			break;
		}

		memset(set_group_buffer_w_duplication, 0x0,
			set_group_buffer_len_bytes);
		dup_frame_off =
			cpp_dev->payload_params.dup_frame_indicator_off;
		/* Add a factor of 1 as command is prefixed to the payload. */
		dup_frame_off += 1;
		ubwc_enabled = ((new_frame->feature_mask & UBWC_MASK) >> 5);
		ptr = set_group_buffer_w_duplication;
		/*create and send Set Group Buffer with Duplicate command*/
		*ptr++ = MSM_CPP_CMD_GROUP_BUFFER_DUP;
		*ptr++ = MSM_CPP_MSG_ID_CMD;
		/*
		 * This field is the value read from dt and stands for length of
		 * actual data in payload
		 */
		*ptr++ = cpp_dev->payload_params.set_group_buffer_len;
		*ptr++ = MSM_CPP_CMD_GROUP_BUFFER_DUP;
		*ptr++ = 0;
		out_phyaddr0 = out_phyaddr;

		SWAP_IDENTITY_FOR_BATCH_ON_PREVIEW(new_frame,
				iden, new_frame->duplicate_identity);

		for (i = 1; i < num_output_bufs; i++) {
			out_phyaddr1 = msm_cpp_fetch_buffer_info(cpp_dev,
				&new_frame->output_buffer_info[i],
				((iden >> 16) & 0xFFFF),
				(iden & 0xFFFF),
				&new_frame->output_buffer_info[i].fd);
			if (!out_phyaddr1) {
				pr_err("%s: error getting o/p phy addr\n",
					__func__);
				rc = -EINVAL;
				break;
			}
			distance = out_phyaddr1 - out_phyaddr0;
			out_phyaddr0 = out_phyaddr1;
			for (j = 0; j < PAYLOAD_NUM_PLANES; j++)
				*ptr++ = distance;

			for (j = 0; j < PAYLOAD_NUM_PLANES; j++)
				*ptr++ = ubwc_enabled ? distance : 0;
		}
		if (rc)
			break;

		if (new_frame->duplicate_output)
			set_group_buffer_w_duplication[dup_frame_off] =
				1 << new_frame->batch_info.pick_preview_idx;
		else
			set_group_buffer_w_duplication[dup_frame_off] = 0;

		/*
		 * Index for cpp message id trailer is length of payload for
		 * set group buffer minus 1
		 */
		set_group_buffer_w_duplication[set_group_buffer_len - 1] =
			MSM_CPP_MSG_ID_TRAILER;
		rc = msm_cpp_send_command_to_hardware(cpp_dev,
			set_group_buffer_w_duplication, set_group_buffer_len);
		if (rc < 0) {
			pr_err("%s: Send Command Error rc %d\n", __func__, rc);
			break;
		}

	} while (0);

	kfree(set_group_buffer_w_duplication);
	return rc;
}

static int32_t msm_cpp_set_group_buffer(struct cpp_device *cpp_dev,
	struct msm_cpp_frame_info_t *new_frame, unsigned long out_phyaddr,
	uint32_t num_output_bufs)
{
	uint32_t set_group_buffer_len;
	uint32_t *set_group_buffer = NULL;
	uint32_t *ptr;
	unsigned long out_phyaddr0, out_phyaddr1, distance;
	int32_t rc = 0;
	uint32_t set_group_buffer_len_bytes, i = 0;
	bool batching_valid = false;

	if ((IS_BATCH_BUFFER_ON_PREVIEW(new_frame)) ||
		new_frame->batch_info.batch_mode == BATCH_MODE_VIDEO)
		batching_valid = true;

	if (!batching_valid) {
		pr_debug("%s: batch mode %d, batching valid %d\n",
			__func__, new_frame->batch_info.batch_mode,
			batching_valid);
		return rc;
	}

	if (new_frame->batch_info.batch_size <= 1) {
		pr_debug("%s: batch size is invalid %d\n", __func__,
			new_frame->batch_info.batch_size);
		return rc;
	}

	if ((new_frame->feature_mask & BATCH_DUP_MASK) >> 8) {
		return msm_cpp_set_group_buffer_duplicate(cpp_dev, new_frame,
		out_phyaddr, num_output_bufs);
	}

	if (new_frame->duplicate_output) {
		pr_err("cannot support duplication enable\n");
		rc = -EINVAL;
		goto exit;
	}

	set_group_buffer_len =
		2 + 3 * (num_output_bufs - 1);
	/*
	 * Length of  MSM_CPP_CMD_GROUP_BUFFER command +
	 * 4 byte for header + 4 byte for the length field +
	 * 4 byte for the trailer + 4 byte for
	 * MSM_CPP_CMD_GROUP_BUFFER prefix before the payload
	 */
	set_group_buffer_len += 4;
	set_group_buffer_len_bytes = set_group_buffer_len *
		sizeof(uint32_t);
	set_group_buffer =
		kzalloc(set_group_buffer_len_bytes, GFP_KERNEL);
	if (!set_group_buffer) {
		pr_err("%s: set group buffer data alloc failed\n",
			__func__);
		rc = -ENOMEM;
		goto exit;
	}

	memset(set_group_buffer, 0x0,
		set_group_buffer_len_bytes);
	ptr = set_group_buffer;
	/*Create and send Set Group Buffer*/
	*ptr++ = MSM_CPP_CMD_GROUP_BUFFER;
	*ptr++ = MSM_CPP_MSG_ID_CMD;
	/*
	 * This field is the value read from dt and stands
	 * for length of actual data in payload
	 */
	*ptr++ = set_group_buffer_len - 4;
	*ptr++ = MSM_CPP_CMD_GROUP_BUFFER;
	*ptr++ = 0;
	out_phyaddr0 = out_phyaddr;

	for (i = 1; i < num_output_bufs; i++) {
		out_phyaddr1 =
			msm_cpp_fetch_buffer_info(cpp_dev,
			&new_frame->output_buffer_info[i],
			((new_frame->identity >> 16) & 0xFFFF),
			(new_frame->identity & 0xFFFF),
			&new_frame->output_buffer_info[i].fd);
		if (!out_phyaddr1) {
			pr_err("%s: error getting o/p phy addr\n",
				__func__);
			rc = -EINVAL;
			goto free_and_exit;
		}
		distance = out_phyaddr1 - out_phyaddr0;
		out_phyaddr0 = out_phyaddr1;
		*ptr++ = distance;
		*ptr++ = distance;
		*ptr++ = distance;
	}
	if (rc)
		goto free_and_exit;

	/*
	 * Index for cpp message id trailer is length of
	 * payload for set group buffer minus 1
	 */
	set_group_buffer[set_group_buffer_len - 1] =
		MSM_CPP_MSG_ID_TRAILER;
	rc = msm_cpp_send_command_to_hardware(cpp_dev,
		set_group_buffer, set_group_buffer_len);
	if (rc < 0)
		pr_err("Send Command Error rc %d\n", rc);

free_and_exit:
	kfree(set_group_buffer);
exit:
	return rc;
}

static int msm_cpp_cfg_frame(struct cpp_device *cpp_dev,
	struct msm_cpp_frame_info_t *new_frame)
{
	int32_t rc = 0;
	struct msm_queue_cmd *frame_qcmd = NULL;
	uint32_t *cpp_frame_msg;
	unsigned long in_phyaddr, out_phyaddr0 = (unsigned long)NULL;
	unsigned long out_phyaddr1;
	unsigned long tnr_scratch_buffer0, tnr_scratch_buffer1;
	uint16_t num_stripes = 0;
	struct msm_buf_mngr_info buff_mgr_info, dup_buff_mgr_info;
	int32_t in_fd;
	int32_t num_output_bufs = 1;
	uint32_t stripe_base = 0;
	uint32_t stripe_size;
	uint8_t tnr_enabled;
	enum msm_camera_buf_mngr_buf_type buf_type =
		MSM_CAMERA_BUF_MNGR_BUF_PLANAR;
	uint32_t ioctl_cmd, idx;
	uint32_t op_index, dup_index;

	stripe_base = cpp_dev->payload_params.stripe_base;
	stripe_size = cpp_dev->payload_params.stripe_size;

	if (!new_frame) {
		pr_err("%s: Frame is Null\n", __func__);
		return -EINVAL;
	}

	if (cpp_dev->state == CPP_STATE_OFF) {
		pr_err("%s: cpp state is off, return fatal error\n", __func__);
		return -EINVAL;
	}

	cpp_frame_msg = new_frame->cpp_cmd_msg;

	if (cpp_frame_msg == NULL ||
		(new_frame->msg_len < MSM_CPP_MIN_FRAME_LENGTH)) {
		pr_err("Length is not correct or frame message is missing\n");
		return -EINVAL;
	}

	if (cpp_frame_msg[new_frame->msg_len - 1] !=
		MSM_CPP_MSG_ID_TRAILER) {
		pr_err("Invalid frame message\n");
		return -EINVAL;
	}

	/* Stripe index starts at zero */
	if ((!new_frame->num_strips) ||
		(new_frame->first_stripe_index >= new_frame->num_strips) ||
		(new_frame->last_stripe_index  >= new_frame->num_strips) ||
		(new_frame->first_stripe_index >
			new_frame->last_stripe_index)) {
		pr_err("Invalid frame message, #stripes=%d, stripe indices=[%d,%d]\n",
			new_frame->num_strips,
			new_frame->first_stripe_index,
			new_frame->last_stripe_index);
		return -EINVAL;
	}

	if (!stripe_size) {
		pr_err("Invalid frame message, invalid stripe_size (%d)!\n",
			stripe_size);
		return -EINVAL;
	}

	if ((stripe_base == UINT_MAX) ||
		(new_frame->num_strips >
			(UINT_MAX - 1 - stripe_base) / stripe_size)) {
		pr_err("Invalid frame message, num_strips %d is large\n",
			new_frame->num_strips);
		return -EINVAL;
	}

	if ((stripe_base + new_frame->num_strips * stripe_size + 1) !=
		new_frame->msg_len) {
		pr_err("Invalid frame message,len=%d,expected=%d\n",
			new_frame->msg_len,
			(stripe_base +
			new_frame->num_strips * stripe_size + 1));
		return -EINVAL;
	}

	if (cpp_dev->iommu_state != CPP_IOMMU_STATE_ATTACHED) {
		pr_err("IOMMU is not attached\n");
		return -EAGAIN;
	}

	in_phyaddr = msm_cpp_fetch_buffer_info(cpp_dev,
		&new_frame->input_buffer_info,
		((new_frame->input_buffer_info.identity >> 16) & 0xFFFF),
		(new_frame->input_buffer_info.identity & 0xFFFF), &in_fd);
	if (!in_phyaddr) {
		pr_err("%s: error gettting input physical address\n", __func__);
		rc = -EINVAL;
		goto frame_msg_err;
	}

	op_index = new_frame->output_buffer_info[0].index;
	dup_index = new_frame->duplicate_buffer_info.index;

	if (new_frame->we_disable == 0) {
		int32_t iden = new_frame->identity;

		if ((new_frame->output_buffer_info[0].native_buff == 0) &&
			(new_frame->first_payload)) {
			memset(&buff_mgr_info, 0,
				sizeof(struct msm_buf_mngr_info));
			if ((new_frame->batch_info.batch_mode ==
				BATCH_MODE_VIDEO) ||
				(IS_BATCH_BUFFER_ON_PREVIEW(new_frame)))
				buf_type = MSM_CAMERA_BUF_MNGR_BUF_USER;

			SWAP_IDENTITY_FOR_BATCH_ON_PREVIEW(new_frame,
				iden, new_frame->duplicate_identity);

			/*
			 * Swap the input buffer index for batch mode with
			 * buffer on preview
			 */
			SWAP_BUF_INDEX_FOR_BATCH_ON_PREVIEW(new_frame,
				buff_mgr_info, op_index, dup_index);

			buff_mgr_info.session_id = ((iden >> 16) & 0xFFFF);
			buff_mgr_info.stream_id = (iden & 0xFFFF);
			buff_mgr_info.type = buf_type;

			if (IS_DEFAULT_OUTPUT_BUF_INDEX(buff_mgr_info.index)) {
				ioctl_cmd = VIDIOC_MSM_BUF_MNGR_GET_BUF;
				idx = 0x0;
			} else {
				ioctl_cmd = VIDIOC_MSM_BUF_MNGR_IOCTL_CMD;
				idx =
				MSM_CAMERA_BUF_MNGR_IOCTL_ID_GET_BUF_BY_IDX;
			}
			rc = msm_cpp_buffer_ops(cpp_dev,
				ioctl_cmd, idx, &buff_mgr_info);
			if (rc < 0) {
				rc = -EAGAIN;
				pr_debug("%s:get_buf err rc:%d, index %d\n",
					__func__, rc,
					new_frame->output_buffer_info[0].index);
				goto frame_msg_err;
			}
			num_output_bufs =
				msm_cpp_check_buf_type(&buff_mgr_info,
					new_frame);
			if (!num_output_bufs) {
				pr_err("%s: error getting buffer %d\n",
					__func__, num_output_bufs);
				rc = -EINVAL;
				goto phyaddr_err;
			}
		}

		out_phyaddr0 = msm_cpp_fetch_buffer_info(cpp_dev,
			&new_frame->output_buffer_info[0],
			((iden >> 16) & 0xFFFF),
			(iden & 0xFFFF),
			&new_frame->output_buffer_info[0].fd);
		if (!out_phyaddr0) {
			pr_err("%s: error gettting output physical address\n",
				__func__);
			rc = -EINVAL;
			goto phyaddr_err;
		}
	}
	out_phyaddr1 = out_phyaddr0;

	/* get buffer for duplicate output */
	if (new_frame->duplicate_output) {
		int32_t iden = new_frame->duplicate_identity;
		CPP_DBG("duplication enabled, dup_id=0x%x",
			new_frame->duplicate_identity);

		SWAP_IDENTITY_FOR_BATCH_ON_PREVIEW(new_frame,
			iden, new_frame->identity);

		memset(&dup_buff_mgr_info, 0, sizeof(struct msm_buf_mngr_info));

		/*
		 * Swap the input buffer index for batch mode with
		 * buffer on preview
		 */
		SWAP_BUF_INDEX_FOR_BATCH_ON_PREVIEW(new_frame,
			dup_buff_mgr_info, dup_index, op_index);

		dup_buff_mgr_info.session_id = ((iden >> 16) & 0xFFFF);
		dup_buff_mgr_info.stream_id = (iden & 0xFFFF);
		dup_buff_mgr_info.type =
			MSM_CAMERA_BUF_MNGR_BUF_PLANAR;
		if (IS_DEFAULT_OUTPUT_BUF_INDEX(dup_buff_mgr_info.index)) {
			ioctl_cmd = VIDIOC_MSM_BUF_MNGR_GET_BUF;
			idx = 0x0;
		} else {
			ioctl_cmd = VIDIOC_MSM_BUF_MNGR_IOCTL_CMD;
			idx = MSM_CAMERA_BUF_MNGR_IOCTL_ID_GET_BUF_BY_IDX;
		}
		rc = msm_cpp_buffer_ops(cpp_dev, ioctl_cmd, idx,
			&dup_buff_mgr_info);
		if (rc < 0) {
			rc = -EAGAIN;
			pr_debug("%s: get_buf err rc:%d,  index %d\n",
				__func__, rc,
				new_frame->duplicate_buffer_info.index);
			goto phyaddr_err;
		}
		new_frame->duplicate_buffer_info.index =
			dup_buff_mgr_info.index;
		out_phyaddr1 = msm_cpp_fetch_buffer_info(cpp_dev,
			&new_frame->duplicate_buffer_info,
			((iden >> 16) & 0xFFFF),
			(iden & 0xFFFF),
			&new_frame->duplicate_buffer_info.fd);
		if (!out_phyaddr1) {
			pr_err("error gettting output physical address\n");
			rc = -EINVAL;
			msm_cpp_buffer_ops(cpp_dev, VIDIOC_MSM_BUF_MNGR_PUT_BUF,
				0x0, &dup_buff_mgr_info);
			goto phyaddr_err;
		}
		/* set duplicate enable bit */
		cpp_frame_msg[5] |= 0x1;
		CPP_DBG("out_phyaddr1= %08x\n", (uint32_t)out_phyaddr1);
	}

	tnr_enabled = ((new_frame->feature_mask & TNR_MASK) >> 2);
	if (tnr_enabled) {
		tnr_scratch_buffer0 = msm_cpp_fetch_buffer_info(cpp_dev,
			&new_frame->tnr_scratch_buffer_info[0],
			((new_frame->identity >> 16) & 0xFFFF),
			(new_frame->identity & 0xFFFF),
			&new_frame->tnr_scratch_buffer_info[0].fd);
		if (!tnr_scratch_buffer0) {
			pr_err("error getting scratch buffer physical address\n");
			rc = -EINVAL;
			goto phyaddr_err;
		}

		tnr_scratch_buffer1 = msm_cpp_fetch_buffer_info(cpp_dev,
			&new_frame->tnr_scratch_buffer_info[1],
			((new_frame->identity >> 16) & 0xFFFF),
			(new_frame->identity & 0xFFFF),
			&new_frame->tnr_scratch_buffer_info[1].fd);
		if (!tnr_scratch_buffer1) {
			pr_err("error getting scratch buffer physical address\n");
			rc = -EINVAL;
			goto phyaddr_err;
		}
	} else {
		tnr_scratch_buffer0 = 0;
		tnr_scratch_buffer1 = 0;
	}


	msm_cpp_update_frame_msg_phy_address(cpp_dev, new_frame,
		in_phyaddr, out_phyaddr0, out_phyaddr1,
		tnr_scratch_buffer0, tnr_scratch_buffer1);
	if (tnr_enabled) {
		cpp_frame_msg[10] = tnr_scratch_buffer1 -
			tnr_scratch_buffer0;
	}

	rc = msm_cpp_set_group_buffer(cpp_dev, new_frame, out_phyaddr0,
		num_output_bufs);
	if (rc) {
		pr_err("%s: set group buffer failure %d\n", __func__, rc);
		goto phyaddr_err;
	}

	num_stripes = new_frame->last_stripe_index -
		new_frame->first_stripe_index + 1;
	cpp_frame_msg[1] = stripe_base - 2 + num_stripes * stripe_size;

	frame_qcmd = kzalloc(sizeof(struct msm_queue_cmd), GFP_KERNEL);
	if (!frame_qcmd) {
		pr_err("%s: Insufficient memory\n", __func__);
		rc = -ENOMEM;
		goto qcmd_err;
	}

	atomic_set(&frame_qcmd->on_heap, 1);
	frame_qcmd->command = new_frame;
	rc = msm_cpp_send_frame_to_hardware(cpp_dev, frame_qcmd);
	if (rc < 0) {
		pr_err("%s: error cannot send frame to hardware\n", __func__);
		rc = -EINVAL;
		goto qcmd_err;
	}

	return rc;
qcmd_err:
	kfree(frame_qcmd);
phyaddr_err:
	if (new_frame->output_buffer_info[0].native_buff == 0)
		msm_cpp_buffer_ops(cpp_dev, VIDIOC_MSM_BUF_MNGR_PUT_BUF,
			0x0, &buff_mgr_info);
frame_msg_err:
	kfree(cpp_frame_msg);
	kfree(new_frame);
	return rc;
}

static int msm_cpp_cfg(struct cpp_device *cpp_dev,
	struct msm_camera_v4l2_ioctl_t *ioctl_ptr)
{
	struct msm_cpp_frame_info_t *frame = NULL;
	struct msm_cpp_frame_info_t k_frame_info;
	int32_t rc = 0;
	uint32_t i = 0;
	uint32_t num_buff = sizeof(k_frame_info.output_buffer_info) /
				sizeof(struct msm_cpp_buffer_info_t);
<<<<<<< HEAD
=======

>>>>>>> e045a95c
	if (copy_from_user(&k_frame_info,
			(void __user *)ioctl_ptr->ioctl_ptr,
			sizeof(k_frame_info)))
		return -EFAULT;

	frame = msm_cpp_get_frame(ioctl_ptr);
	if (!frame) {
		pr_err("%s: Error allocating frame\n", __func__);
		rc = -EINVAL;
	} else {
		rc = msm_cpp_cfg_frame(cpp_dev, frame);
		if (rc >= 0) {
			for (i = 0; i < num_buff; i++) {
				k_frame_info.output_buffer_info[i] =
					frame->output_buffer_info[i];
			}
		}
	}

	ioctl_ptr->trans_code = rc;

	if (copy_to_user((void __user *)k_frame_info.status, &rc,
		sizeof(int32_t)))
		pr_err("error cannot copy error\n");


	if (copy_to_user((void __user *)ioctl_ptr->ioctl_ptr,
		&k_frame_info, sizeof(k_frame_info))) {
		pr_err("Error: cannot copy k_frame_info");
		return -EFAULT;
	}

	return rc;
}

void msm_cpp_clean_queue(struct cpp_device *cpp_dev)
{
	struct msm_queue_cmd *frame_qcmd = NULL;
	struct msm_cpp_frame_info_t *processed_frame = NULL;
	struct msm_device_queue *queue = NULL;

	while (cpp_dev->processing_q.len) {
		pr_debug("queue len:%d\n", cpp_dev->processing_q.len);
		queue = &cpp_dev->processing_q;
		frame_qcmd = msm_dequeue(queue, list_frame, POP_FRONT);
		if (frame_qcmd) {
			processed_frame = frame_qcmd->command;
			kfree(frame_qcmd);
			if (processed_frame)
				kfree(processed_frame->cpp_cmd_msg);
			kfree(processed_frame);
		}
	}
}

#ifdef CONFIG_COMPAT
static int msm_cpp_copy_from_ioctl_ptr(void *dst_ptr,
	struct msm_camera_v4l2_ioctl_t *ioctl_ptr)
{
	int ret;
	if ((ioctl_ptr->ioctl_ptr == NULL) || (ioctl_ptr->len == 0)) {
		pr_err("%s: Wrong ioctl_ptr %pK / len %zu\n", __func__,
			ioctl_ptr, ioctl_ptr->len);
		return -EINVAL;
	}

	/* For compat task, source ptr is in kernel space */
	if (is_compat_task()) {
		memcpy(dst_ptr, ioctl_ptr->ioctl_ptr, ioctl_ptr->len);
		ret = 0;
	} else {
		ret = copy_from_user(dst_ptr,
			(void __user *)ioctl_ptr->ioctl_ptr, ioctl_ptr->len);
		if (ret)
			pr_err("Copy from user fail %d\n", ret);
	}
	return ret ? -EFAULT : 0;
}
#else
static int msm_cpp_copy_from_ioctl_ptr(void *dst_ptr,
	struct msm_camera_v4l2_ioctl_t *ioctl_ptr)
{
	int ret;
	if ((ioctl_ptr->ioctl_ptr == NULL) || (ioctl_ptr->len == 0)) {
		pr_err("%s: Wrong ioctl_ptr %pK / len %zu\n", __func__,
			ioctl_ptr, ioctl_ptr->len);
		return -EINVAL;
	}

	ret = copy_from_user(dst_ptr,
		(void __user *)ioctl_ptr->ioctl_ptr, ioctl_ptr->len);
	if (ret)
		pr_err("Copy from user fail %d\n", ret);

	return ret ? -EFAULT : 0;
}
#endif

static int32_t msm_cpp_fw_version(struct cpp_device *cpp_dev)
{
	int32_t rc = 0;

	rc = msm_cpp_poll_rx_empty(cpp_dev->base);
	if (rc) {
		pr_err("%s:%d] poll rx empty failed %d",
			__func__, __LINE__, rc);
		goto end;
	}
	/*Get Firmware Version*/
	msm_cpp_write(MSM_CPP_CMD_GET_FW_VER, cpp_dev->base);
	msm_cpp_write(MSM_CPP_MSG_ID_CMD, cpp_dev->base);
	msm_cpp_write(0x1, cpp_dev->base);
	msm_cpp_write(MSM_CPP_CMD_GET_FW_VER, cpp_dev->base);
	msm_cpp_write(MSM_CPP_MSG_ID_TRAILER, cpp_dev->base);

	rc = msm_cpp_poll(cpp_dev->base, MSM_CPP_MSG_ID_CMD);
	if (rc) {
		pr_err("%s:%d] poll command %x failed %d", __func__, __LINE__,
			MSM_CPP_MSG_ID_CMD, rc);
		goto end;
	}
	rc = msm_cpp_poll(cpp_dev->base, 0x2);
	if (rc) {
		pr_err("%s:%d] poll command 0x2 failed %d", __func__, __LINE__,
			rc);
		goto end;
	}
	rc = msm_cpp_poll(cpp_dev->base, MSM_CPP_MSG_ID_FW_VER);
	if (rc) {
		pr_err("%s:%d] poll command %x failed %d", __func__, __LINE__,
			MSM_CPP_MSG_ID_FW_VER, rc);
		goto end;
	}

	cpp_dev->fw_version = msm_cpp_read(cpp_dev->base);
	pr_debug("CPP FW Version: 0x%08x\n", cpp_dev->fw_version);

	rc = msm_cpp_poll(cpp_dev->base, MSM_CPP_MSG_ID_TRAILER);
	if (rc) {
		pr_err("%s:%d] poll command %x failed %d", __func__, __LINE__,
			MSM_CPP_MSG_ID_TRAILER, rc);
	}

end:

	return rc;
}

static int msm_cpp_validate_ioctl_input(unsigned int cmd, void *arg,
	struct msm_camera_v4l2_ioctl_t **ioctl_ptr)
{
	switch (cmd) {
	case MSM_SD_SHUTDOWN:
	case MSM_SD_NOTIFY_FREEZE:
	case MSM_SD_UNNOTIFY_FREEZE:
	case VIDIOC_MSM_CPP_IOMMU_ATTACH:
	case VIDIOC_MSM_CPP_IOMMU_DETACH:
		break;
	default: {
		if (ioctl_ptr == NULL) {
			pr_err("Wrong ioctl_ptr for cmd %u\n", cmd);
			return -EINVAL;
		}

		*ioctl_ptr = arg;
		if (((*ioctl_ptr) == NULL) ||
			((*ioctl_ptr)->ioctl_ptr == NULL) ||
			((*ioctl_ptr)->len == 0)) {
			pr_err("Error invalid ioctl argument cmd %u", cmd);
			return -EINVAL;
		}
		break;
	}
	}
	return 0;
}

long msm_cpp_subdev_ioctl(struct v4l2_subdev *sd,
			unsigned int cmd, void *arg)
{
	struct cpp_device *cpp_dev = NULL;
	struct msm_camera_v4l2_ioctl_t *ioctl_ptr = NULL;
	int rc = 0;

	if (sd == NULL) {
		pr_err("sd %pK\n", sd);
		return -EINVAL;
	}
	cpp_dev = v4l2_get_subdevdata(sd);
	if (cpp_dev == NULL) {
		pr_err("cpp_dev is null\n");
		return -EINVAL;
	}

	if (_IOC_DIR(cmd) == _IOC_NONE) {
		pr_err("Invalid ioctl/subdev cmd %u", cmd);
		return -EINVAL;
	}

	rc = msm_cpp_validate_ioctl_input(cmd, arg, &ioctl_ptr);
	if (rc != 0) {
		pr_err("input validation failed\n");
		return rc;
	}
	mutex_lock(&cpp_dev->mutex);

	CPP_DBG("E cmd: 0x%x\n", cmd);
	switch (cmd) {
	case VIDIOC_MSM_CPP_GET_HW_INFO: {
		CPP_DBG("VIDIOC_MSM_CPP_GET_HW_INFO\n");
		if (copy_to_user((void __user *)ioctl_ptr->ioctl_ptr,
			&cpp_dev->hw_info,
			sizeof(struct cpp_hw_info))) {
			mutex_unlock(&cpp_dev->mutex);
			return -EFAULT;
		}
		break;
	}

	case VIDIOC_MSM_CPP_LOAD_FIRMWARE: {
		CPP_DBG("VIDIOC_MSM_CPP_LOAD_FIRMWARE\n");
		if (cpp_dev->is_firmware_loaded == 0) {
			if (cpp_dev->fw_name_bin != NULL) {
				kfree(cpp_dev->fw_name_bin);
				cpp_dev->fw_name_bin = NULL;
			}
			if (cpp_dev->fw) {
				release_firmware(cpp_dev->fw);
				cpp_dev->fw = NULL;
			}
			if ((ioctl_ptr->len == 0) ||
				(ioctl_ptr->len > MSM_CPP_MAX_FW_NAME_LEN)) {
				pr_err("ioctl_ptr->len is 0\n");
				mutex_unlock(&cpp_dev->mutex);
				return -EINVAL;
			}
			cpp_dev->fw_name_bin = kzalloc(ioctl_ptr->len+1,
				GFP_KERNEL);
			if (!cpp_dev->fw_name_bin) {
				pr_err("%s:%d: malloc error\n", __func__,
					__LINE__);
				mutex_unlock(&cpp_dev->mutex);
				return -EINVAL;
			}
			if (ioctl_ptr->ioctl_ptr == NULL) {
				pr_err("ioctl_ptr->ioctl_ptr=NULL\n");
				kfree(cpp_dev->fw_name_bin);
				cpp_dev->fw_name_bin = NULL;
				mutex_unlock(&cpp_dev->mutex);
				return -EINVAL;
			}
			rc = (copy_from_user(cpp_dev->fw_name_bin,
				(void __user *)ioctl_ptr->ioctl_ptr,
				ioctl_ptr->len) ? -EFAULT : 0);
			if (rc) {
				ERR_COPY_FROM_USER();
				kfree(cpp_dev->fw_name_bin);
				cpp_dev->fw_name_bin = NULL;
				mutex_unlock(&cpp_dev->mutex);
				return -EINVAL;
			}
			*(cpp_dev->fw_name_bin+ioctl_ptr->len) = '\0';
			rc = request_firmware(&cpp_dev->fw,
				cpp_dev->fw_name_bin,
				&cpp_dev->pdev->dev);
			if (rc) {
				dev_err(&cpp_dev->pdev->dev,
					"Fail to loc blob %s dev %pK, rc:%d\n",
					cpp_dev->fw_name_bin,
					&cpp_dev->pdev->dev, rc);
				kfree(cpp_dev->fw_name_bin);
				cpp_dev->fw_name_bin = NULL;
				cpp_dev->fw = NULL;
				mutex_unlock(&cpp_dev->mutex);
				return -EINVAL;
			}
			msm_camera_enable_irq(cpp_dev->irq, false);
			rc = cpp_load_fw(cpp_dev, cpp_dev->fw_name_bin);
			if (rc < 0) {
				pr_err("%s: load firmware failure %d-retry\n",
					__func__, rc);
				rc = msm_cpp_reset_vbif_and_load_fw(cpp_dev);
				if (rc < 0) {
					enable_irq(cpp_dev->irq->start);
					mutex_unlock(&cpp_dev->mutex);
					return rc;
				}
			}
			rc = msm_cpp_fw_version(cpp_dev);
			if (rc < 0) {
				pr_err("%s: get firmware failure %d\n",
					__func__, rc);
				enable_irq(cpp_dev->irq->start);
				mutex_unlock(&cpp_dev->mutex);
				return rc;
			}
			msm_camera_enable_irq(cpp_dev->irq, true);
			cpp_dev->is_firmware_loaded = 1;
		}
		break;
	}
	case VIDIOC_MSM_CPP_CFG:
		CPP_DBG("VIDIOC_MSM_CPP_CFG\n");
		rc = msm_cpp_cfg(cpp_dev, ioctl_ptr);
		break;
	case VIDIOC_MSM_CPP_FLUSH_QUEUE:
		CPP_DBG("VIDIOC_MSM_CPP_FLUSH_QUEUE\n");
		rc = msm_cpp_flush_frames(cpp_dev);
		break;
	case VIDIOC_MSM_CPP_DELETE_STREAM_BUFF:
	case VIDIOC_MSM_CPP_APPEND_STREAM_BUFF_INFO:
	case VIDIOC_MSM_CPP_ENQUEUE_STREAM_BUFF_INFO: {
		uint32_t j;
		struct msm_cpp_stream_buff_info_t *u_stream_buff_info = NULL;
		struct msm_cpp_stream_buff_info_t k_stream_buff_info;
		struct msm_cpp_buff_queue_info_t *buff_queue_info = NULL;

		memset(&k_stream_buff_info, 0, sizeof(k_stream_buff_info));
		CPP_DBG("VIDIOC_MSM_CPP_ENQUEUE_STREAM_BUFF_INFO\n");
		if (sizeof(struct msm_cpp_stream_buff_info_t) !=
			ioctl_ptr->len) {
			pr_err("%s:%d: invalid length\n", __func__, __LINE__);
			mutex_unlock(&cpp_dev->mutex);
			return -EINVAL;
		}
		u_stream_buff_info = kzalloc(ioctl_ptr->len, GFP_KERNEL);
		if (!u_stream_buff_info) {
			pr_err("%s:%d: malloc error\n", __func__, __LINE__);
			mutex_unlock(&cpp_dev->mutex);
			return -EINVAL;
		}

		rc = msm_cpp_copy_from_ioctl_ptr(u_stream_buff_info,
			ioctl_ptr);
		if (rc) {
			ERR_COPY_FROM_USER();
			kfree(u_stream_buff_info);
			mutex_unlock(&cpp_dev->mutex);
			return -EINVAL;
		}
		k_stream_buff_info.num_buffs = u_stream_buff_info->num_buffs;
		k_stream_buff_info.identity = u_stream_buff_info->identity;

		if (k_stream_buff_info.num_buffs > MSM_CAMERA_MAX_STREAM_BUF) {
			pr_err("%s:%d: unexpected large num buff requested\n",
				__func__, __LINE__);
			kfree(u_stream_buff_info);
			mutex_unlock(&cpp_dev->mutex);
			return -EINVAL;
		}

		if (u_stream_buff_info->num_buffs != 0) {
			k_stream_buff_info.buffer_info =
				kzalloc(k_stream_buff_info.num_buffs *
				sizeof(struct msm_cpp_buffer_info_t),
				GFP_KERNEL);
			if (ZERO_OR_NULL_PTR(k_stream_buff_info.buffer_info)) {
				pr_err("%s:%d: malloc error\n",
					__func__, __LINE__);
				kfree(u_stream_buff_info);
				mutex_unlock(&cpp_dev->mutex);
				return -EINVAL;
			}

			rc = (copy_from_user(k_stream_buff_info.buffer_info,
				(void __user *)u_stream_buff_info->buffer_info,
				k_stream_buff_info.num_buffs *
				sizeof(struct msm_cpp_buffer_info_t)) ?
				-EFAULT : 0);
			if (rc) {
				ERR_COPY_FROM_USER();
				kfree(k_stream_buff_info.buffer_info);
				kfree(u_stream_buff_info);
				mutex_unlock(&cpp_dev->mutex);
				return -EINVAL;
			}
		}

		buff_queue_info = msm_cpp_get_buff_queue_entry(cpp_dev,
				(k_stream_buff_info.identity >> 16) & 0xFFFF,
				k_stream_buff_info.identity & 0xFFFF);

		if (buff_queue_info == NULL) {
			if (cmd == VIDIOC_MSM_CPP_DELETE_STREAM_BUFF)
				goto STREAM_BUFF_END;

			rc = msm_cpp_add_buff_queue_entry(cpp_dev,
				((k_stream_buff_info.identity >> 16) & 0xFFFF),
				(k_stream_buff_info.identity & 0xFFFF));

			if (rc)
				goto STREAM_BUFF_END;

			if (cpp_dev->stream_cnt == 0) {
				cpp_dev->state = CPP_STATE_ACTIVE;
				msm_cpp_clear_timer(cpp_dev);
				msm_cpp_clean_queue(cpp_dev);
			}
			cpp_dev->stream_cnt++;
			CPP_DBG("stream_cnt:%d\n", cpp_dev->stream_cnt);
		}
		buff_queue_info = msm_cpp_get_buff_queue_entry(cpp_dev,
			((k_stream_buff_info.identity >> 16) & 0xFFFF),
			(k_stream_buff_info.identity & 0xFFFF));
		if (buff_queue_info == NULL) {
			pr_err("error finding buffer queue entry identity:%d\n",
				k_stream_buff_info.identity);
			kfree(k_stream_buff_info.buffer_info);
			kfree(u_stream_buff_info);
			cpp_dev->stream_cnt--;
			mutex_unlock(&cpp_dev->mutex);
			return -EINVAL;
		}
		if (VIDIOC_MSM_CPP_DELETE_STREAM_BUFF == cmd) {
			for (j = 0; j < k_stream_buff_info.num_buffs; j++) {
				msm_cpp_dequeue_buff(cpp_dev, buff_queue_info,
				k_stream_buff_info.buffer_info[j].index,
				k_stream_buff_info.buffer_info[j].native_buff);
			}
		} else {
			for (j = 0; j < k_stream_buff_info.num_buffs; j++) {
				msm_cpp_queue_buffer_info(cpp_dev,
					buff_queue_info,
					&k_stream_buff_info.buffer_info[j]);
			}
		}

STREAM_BUFF_END:
		kfree(k_stream_buff_info.buffer_info);
		kfree(u_stream_buff_info);

		break;
	}
	case VIDIOC_MSM_CPP_DEQUEUE_STREAM_BUFF_INFO: {
		uint32_t identity;
		struct msm_cpp_buff_queue_info_t *buff_queue_info;
		CPP_DBG("VIDIOC_MSM_CPP_DEQUEUE_STREAM_BUFF_INFO\n");
		if (ioctl_ptr->len != sizeof(uint32_t)) {
			mutex_unlock(&cpp_dev->mutex);
			return -EINVAL;
		}

		rc = msm_cpp_copy_from_ioctl_ptr(&identity, ioctl_ptr);
		if (rc) {
			ERR_COPY_FROM_USER();
			mutex_unlock(&cpp_dev->mutex);
			return -EINVAL;
		}

		buff_queue_info = msm_cpp_get_buff_queue_entry(cpp_dev,
			((identity >> 16) & 0xFFFF), (identity & 0xFFFF));
		if (buff_queue_info == NULL) {
			pr_err("error finding buffer queue entry for identity:%d\n",
				identity);
			mutex_unlock(&cpp_dev->mutex);
			return -EINVAL;
		}

		msm_cpp_dequeue_buff_info_list(cpp_dev, buff_queue_info);
		rc = msm_cpp_free_buff_queue_entry(cpp_dev,
			buff_queue_info->session_id,
			buff_queue_info->stream_id);
		if (cpp_dev->stream_cnt > 0) {
			cpp_dev->stream_cnt--;
			pr_debug("stream_cnt:%d\n", cpp_dev->stream_cnt);
			if (cpp_dev->stream_cnt == 0) {
				rc = msm_cpp_update_bandwidth_setting(cpp_dev,
					0, 0);
				if (rc < 0)
					pr_err("Bandwidth Reset Failed!\n");
				cpp_dev->state = CPP_STATE_IDLE;
				msm_cpp_clear_timer(cpp_dev);
				msm_cpp_clean_queue(cpp_dev);
			}
		} else {
			pr_err("error: stream count underflow %d\n",
				cpp_dev->stream_cnt);
		}
		break;
	}
	case VIDIOC_MSM_CPP_GET_EVENTPAYLOAD: {
		struct msm_device_queue *queue = &cpp_dev->eventData_q;
		struct msm_queue_cmd *event_qcmd;
		struct msm_cpp_frame_info_t *process_frame;
		CPP_DBG("VIDIOC_MSM_CPP_GET_EVENTPAYLOAD\n");
		event_qcmd = msm_dequeue(queue, list_eventdata, POP_FRONT);
		if (!event_qcmd) {
			pr_err("no queue cmd available");
			mutex_unlock(&cpp_dev->mutex);
			return -EINVAL;
		}
		process_frame = event_qcmd->command;
		CPP_DBG("fid %d\n", process_frame->frame_id);
		if (copy_to_user((void __user *)ioctl_ptr->ioctl_ptr,
				process_frame,
				sizeof(struct msm_cpp_frame_info_t))) {
					mutex_unlock(&cpp_dev->mutex);
					kfree(process_frame->cpp_cmd_msg);
					kfree(process_frame);
					kfree(event_qcmd);
					return -EFAULT;
		}

		kfree(process_frame->cpp_cmd_msg);
		kfree(process_frame);
		kfree(event_qcmd);
		break;
	}
	case VIDIOC_MSM_CPP_SET_CLOCK: {
		uint32_t msm_cpp_core_clk_idx;
		struct msm_cpp_clock_settings_t clock_settings;
		unsigned long clock_rate = 0;
		CPP_DBG("VIDIOC_MSM_CPP_SET_CLOCK\n");
		if (ioctl_ptr->len == 0) {
			pr_err("ioctl_ptr->len is 0\n");
			mutex_unlock(&cpp_dev->mutex);
			return -EINVAL;
		}

		if (ioctl_ptr->ioctl_ptr == NULL) {
			pr_err("ioctl_ptr->ioctl_ptr is NULL\n");
			mutex_unlock(&cpp_dev->mutex);
			return -EINVAL;
		}

		if (ioctl_ptr->len != sizeof(struct msm_cpp_clock_settings_t)) {
			pr_err("Not valid ioctl_ptr->len\n");
			mutex_unlock(&cpp_dev->mutex);
			return -EINVAL;
		}

		rc = msm_cpp_copy_from_ioctl_ptr(&clock_settings, ioctl_ptr);
		if (rc) {
			ERR_COPY_FROM_USER();
			mutex_unlock(&cpp_dev->mutex);
			return -EINVAL;
		}

		if (clock_settings.clock_rate > 0) {
			msm_cpp_core_clk_idx = msm_cpp_get_clock_index(cpp_dev,
				"cpp_core_clk");
			if (msm_cpp_core_clk_idx < 0) {
				pr_err(" Fail to get clock index\n");
				mutex_unlock(&cpp_dev->mutex);
				return -EINVAL;
			}
			rc = msm_cpp_update_bandwidth_setting(cpp_dev,
					clock_settings.avg,
					clock_settings.inst);
			if (rc < 0) {
				pr_err("Bandwidth Set Failed!\n");
				rc = msm_cpp_update_bandwidth_setting(cpp_dev,
					0, 0);
				mutex_unlock(&cpp_dev->mutex);
				return -EINVAL;
			}
			clock_rate = msm_cpp_set_core_clk(cpp_dev,
				clock_settings.clock_rate,
				msm_cpp_core_clk_idx);
			if (rc < 0) {
				pr_err("Fail to set core clk\n");
				mutex_unlock(&cpp_dev->mutex);
				return -EINVAL;
			}
			if (clock_rate != clock_settings.clock_rate)
				pr_err("clock rate differ from settings\n");
			msm_isp_util_update_clk_rate(clock_settings.clock_rate);
		}
		break;
	}
	case MSM_SD_NOTIFY_FREEZE:
		break;
	case MSM_SD_UNNOTIFY_FREEZE:
		break;
	case MSM_SD_SHUTDOWN:
		CPP_DBG("MSM_SD_SHUTDOWN\n");
		mutex_unlock(&cpp_dev->mutex);
		pr_warn("shutdown cpp node. open cnt:%d\n",
			cpp_dev->cpp_open_cnt);

		if (atomic_read(&cpp_timer.used))
			pr_debug("Timer state not cleared\n");

		while (cpp_dev->cpp_open_cnt != 0)
			cpp_close_node(sd, NULL);
		mutex_lock(&cpp_dev->mutex);
		rc = 0;
		break;
	case VIDIOC_MSM_CPP_QUEUE_BUF: {
		struct msm_pproc_queue_buf_info queue_buf_info;
		CPP_DBG("VIDIOC_MSM_CPP_QUEUE_BUF\n");

		if (ioctl_ptr->len != sizeof(struct msm_pproc_queue_buf_info)) {
			pr_err("%s: Not valid ioctl_ptr->len\n", __func__);
			mutex_unlock(&cpp_dev->mutex);
			return -EINVAL;
		}
		rc = msm_cpp_copy_from_ioctl_ptr(&queue_buf_info, ioctl_ptr);
		if (rc) {
			ERR_COPY_FROM_USER();
			break;
		}

		if (queue_buf_info.is_buf_dirty) {
			rc = msm_cpp_buffer_ops(cpp_dev,
				VIDIOC_MSM_BUF_MNGR_PUT_BUF,
				0x0, &queue_buf_info.buff_mgr_info);
		} else {
			rc = msm_cpp_buffer_ops(cpp_dev,
				VIDIOC_MSM_BUF_MNGR_BUF_DONE,
				0x0, &queue_buf_info.buff_mgr_info);
		}
		if (rc < 0) {
			pr_err("error in buf done\n");
			rc = -EINVAL;
		}

		break;
	}
	case VIDIOC_MSM_CPP_POP_STREAM_BUFFER: {
		struct msm_buf_mngr_info buff_mgr_info;
		struct msm_cpp_frame_info_t frame_info;
		uint32_t ioctl_cmd, idx;
		if (ioctl_ptr->ioctl_ptr == NULL ||
			(ioctl_ptr->len !=
			sizeof(struct msm_cpp_frame_info_t))) {
			rc = -EINVAL;
			break;
		}

		rc = msm_cpp_copy_from_ioctl_ptr(&frame_info, ioctl_ptr);
		if (rc) {
			ERR_COPY_FROM_USER();
			break;
		}

		memset(&buff_mgr_info, 0, sizeof(struct msm_buf_mngr_info));
		buff_mgr_info.session_id =
			((frame_info.identity >> 16) & 0xFFFF);
		buff_mgr_info.stream_id = (frame_info.identity & 0xFFFF);
		buff_mgr_info.type =
			MSM_CAMERA_BUF_MNGR_BUF_PLANAR;
		if (IS_DEFAULT_OUTPUT_BUF_INDEX(
			frame_info.output_buffer_info[0].index)) {
			ioctl_cmd = VIDIOC_MSM_BUF_MNGR_GET_BUF;
			idx = 0x0;
		} else {
			ioctl_cmd = VIDIOC_MSM_BUF_MNGR_IOCTL_CMD;
			idx = MSM_CAMERA_BUF_MNGR_IOCTL_ID_GET_BUF_BY_IDX;
		}
		rc = msm_cpp_buffer_ops(cpp_dev, ioctl_cmd, idx,
			&buff_mgr_info);
		if (rc < 0) {
			rc = -EAGAIN;
			pr_err_ratelimited("POP: get_buf err rc:%d, index %d\n",
				rc, frame_info.output_buffer_info[0].index);
			break;
		}
		buff_mgr_info.frame_id = frame_info.frame_id;
		rc = msm_cpp_buffer_ops(cpp_dev, VIDIOC_MSM_BUF_MNGR_BUF_DONE,
			0x0, &buff_mgr_info);
		if (rc < 0) {
			pr_err("error in buf done\n");
			rc = -EAGAIN;
		}
		break;
	}
	default:
		pr_err_ratelimited("invalid value: cmd=0x%x\n", cmd);
		break;
	case VIDIOC_MSM_CPP_IOMMU_ATTACH: {
		if (cpp_dev->iommu_state == CPP_IOMMU_STATE_DETACHED) {
			rc = cam_smmu_ops(cpp_dev->iommu_hdl, CAM_SMMU_ATTACH);
			if (rc < 0) {
				pr_err("%s:%dError iommu_attach_device failed\n",
					__func__, __LINE__);
				rc = -EINVAL;
				break;
			}
			cpp_dev->iommu_state = CPP_IOMMU_STATE_ATTACHED;
		} else {
			pr_err("%s:%d IOMMMU attach triggered in invalid state\n",
				__func__, __LINE__);
			rc = -EINVAL;
		}
		break;
	}
	case VIDIOC_MSM_CPP_IOMMU_DETACH: {
		if ((cpp_dev->iommu_state == CPP_IOMMU_STATE_ATTACHED) &&
			(cpp_dev->stream_cnt == 0)) {
			rc = cam_smmu_ops(cpp_dev->iommu_hdl, CAM_SMMU_DETACH);
			if (rc < 0) {
				pr_err("%s:%dError iommu detach failed\n",
					__func__, __LINE__);
				rc = -EINVAL;
				break;
			}
			cpp_dev->iommu_state = CPP_IOMMU_STATE_DETACHED;
		} else {
			pr_err("%s:%d IOMMMU attach triggered in invalid state\n",
				__func__, __LINE__);
			rc = -EINVAL;
		}
		break;
	}
	}
	mutex_unlock(&cpp_dev->mutex);
	CPP_DBG("X\n");
	return rc;
}

int msm_cpp_subscribe_event(struct v4l2_subdev *sd, struct v4l2_fh *fh,
	struct v4l2_event_subscription *sub)
{
	CPP_DBG("Called\n");
	return v4l2_event_subscribe(fh, sub, MAX_CPP_V4l2_EVENTS, NULL);
}

int msm_cpp_unsubscribe_event(struct v4l2_subdev *sd, struct v4l2_fh *fh,
	struct v4l2_event_subscription *sub)
{
	CPP_DBG("Called\n");
	return v4l2_event_unsubscribe(fh, sub);
}

static struct v4l2_subdev_core_ops msm_cpp_subdev_core_ops = {
	.ioctl = msm_cpp_subdev_ioctl,
	.subscribe_event = msm_cpp_subscribe_event,
	.unsubscribe_event = msm_cpp_unsubscribe_event,
};

static const struct v4l2_subdev_ops msm_cpp_subdev_ops = {
	.core = &msm_cpp_subdev_core_ops,
};

static long msm_cpp_subdev_do_ioctl(
	struct file *file, unsigned int cmd, void *arg)
{
	struct video_device *vdev;
	struct v4l2_subdev *sd;
	struct v4l2_fh *vfh = NULL;

	if ((arg == NULL) || (file == NULL)) {
<<<<<<< HEAD
		pr_err("Invalid input parameters arg %pK, file %pK\n", arg, file);
=======
		pr_err("Invalid input parameters arg %pK, file %pK\n",
			arg, file);
>>>>>>> e045a95c
		return -EINVAL;
	}
	vdev = video_devdata(file);
	sd = vdev_to_v4l2_subdev(vdev);

	if (sd == NULL) {
		pr_err("Invalid input parameter sd %pK\n", sd);
		return -EINVAL;
	}
	vfh = file->private_data;

	switch (cmd) {
	case VIDIOC_DQEVENT:
		if (!(sd->flags & V4L2_SUBDEV_FL_HAS_EVENTS))
			return -ENOIOCTLCMD;

		return v4l2_event_dequeue(vfh, arg, file->f_flags & O_NONBLOCK);

	case VIDIOC_SUBSCRIBE_EVENT:
		return v4l2_subdev_call(sd, core, subscribe_event, vfh, arg);

	case VIDIOC_UNSUBSCRIBE_EVENT:
		return v4l2_subdev_call(sd, core, unsubscribe_event, vfh, arg);

	case VIDIOC_MSM_CPP_GET_INST_INFO: {
		uint32_t i;
		struct cpp_device *cpp_dev = v4l2_get_subdevdata(sd);
		struct msm_camera_v4l2_ioctl_t *ioctl_ptr = arg;
		struct msm_cpp_frame_info_t inst_info;
		memset(&inst_info, 0, sizeof(struct msm_cpp_frame_info_t));
		for (i = 0; i < MAX_ACTIVE_CPP_INSTANCE; i++) {
			if (cpp_dev->cpp_subscribe_list[i].vfh == vfh) {
				inst_info.inst_id = i;
				break;
			}
		}
		if (copy_to_user(
				(void __user *)ioctl_ptr->ioctl_ptr, &inst_info,
				sizeof(struct msm_cpp_frame_info_t))) {
			return -EFAULT;
		}
	}
	break;
	default:
		return v4l2_subdev_call(sd, core, ioctl, cmd, arg);
	}

	return 0;
}

static long msm_cpp_subdev_fops_ioctl(struct file *file, unsigned int cmd,
	unsigned long arg)
{
	return video_usercopy(file, cmd, arg, msm_cpp_subdev_do_ioctl);
}


#ifdef CONFIG_COMPAT
static struct msm_cpp_frame_info_t *get_64bit_cpp_frame_from_compat(
	struct msm_camera_v4l2_ioctl_t *kp_ioctl)
{
	struct msm_cpp_frame_info32_t *new_frame32 = NULL;
	struct msm_cpp_frame_info_t *new_frame = NULL;
	uint32_t *cpp_frame_msg;
	void *cpp_cmd_msg_64bit;
	int32_t rc, i;

	new_frame32 = kzalloc(sizeof(struct msm_cpp_frame_info32_t),
		GFP_KERNEL);
	if (!new_frame32) {
		pr_err("Insufficient memory\n");
		goto no_mem32;
	}
	new_frame = kzalloc(sizeof(struct msm_cpp_frame_info_t), GFP_KERNEL);
	if (!new_frame) {
		pr_err("Insufficient memory\n");
		goto no_mem;
	}

	rc = (copy_from_user(new_frame32, (void __user *)kp_ioctl->ioctl_ptr,
			sizeof(struct msm_cpp_frame_info32_t)) ? -EFAULT : 0);
	if (rc) {
		ERR_COPY_FROM_USER();
		goto frame_err;
	}

	new_frame->frame_id = new_frame32->frame_id;
	new_frame->inst_id = new_frame32->inst_id;
	new_frame->client_id = new_frame32->client_id;
	new_frame->frame_type = new_frame32->frame_type;
	new_frame->num_strips = new_frame32->num_strips;

	new_frame->src_fd =  new_frame32->src_fd;
	new_frame->dst_fd =  new_frame32->dst_fd;

	new_frame->timestamp.tv_sec =
		(unsigned long)new_frame32->timestamp.tv_sec;
	new_frame->timestamp.tv_usec =
		(unsigned long)new_frame32->timestamp.tv_usec;

	new_frame->in_time.tv_sec =
		(unsigned long)new_frame32->in_time.tv_sec;
	new_frame->in_time.tv_usec =
		(unsigned long)new_frame32->in_time.tv_usec;

	new_frame->out_time.tv_sec =
		(unsigned long)new_frame32->out_time.tv_sec;
	new_frame->out_time.tv_usec =
		(unsigned long)new_frame32->out_time.tv_usec;

	new_frame->msg_len = new_frame32->msg_len;
	new_frame->identity = new_frame32->identity;
	new_frame->input_buffer_info = new_frame32->input_buffer_info;
	new_frame->output_buffer_info[0] =
		new_frame32->output_buffer_info[0];
	new_frame->output_buffer_info[1] =
		new_frame32->output_buffer_info[1];
	new_frame->output_buffer_info[2] =
		new_frame32->output_buffer_info[2];
	new_frame->output_buffer_info[3] =
		new_frame32->output_buffer_info[3];
	new_frame->output_buffer_info[4] =
		new_frame32->output_buffer_info[4];
	new_frame->output_buffer_info[5] =
		new_frame32->output_buffer_info[5];
	new_frame->output_buffer_info[6] =
		new_frame32->output_buffer_info[6];
	new_frame->output_buffer_info[7] =
		new_frame32->output_buffer_info[7];
	new_frame->duplicate_buffer_info =
		new_frame32->duplicate_buffer_info;
	new_frame->tnr_scratch_buffer_info[0] =
		new_frame32->tnr_scratch_buffer_info[0];
	new_frame->tnr_scratch_buffer_info[1] =
		new_frame32->tnr_scratch_buffer_info[1];
	new_frame->duplicate_output = new_frame32->duplicate_output;
	new_frame->we_disable = new_frame32->we_disable;
	new_frame->duplicate_identity = new_frame32->duplicate_identity;
	new_frame->feature_mask = new_frame32->feature_mask;
	new_frame->partial_frame_indicator =
		new_frame32->partial_frame_indicator;
	new_frame->first_payload = new_frame32->first_payload;
	new_frame->last_payload = new_frame32->last_payload;
	new_frame->first_stripe_index = new_frame32->first_stripe_index;
	new_frame->last_stripe_index = new_frame32->last_stripe_index;
	new_frame->stripe_info_offset =
		new_frame32->stripe_info_offset;
	new_frame->stripe_info = new_frame32->stripe_info;
	new_frame->batch_info.batch_mode =
		new_frame32->batch_info.batch_mode;
	new_frame->batch_info.batch_size =
		new_frame32->batch_info.batch_size;
	new_frame->batch_info.cont_idx =
		new_frame32->batch_info.cont_idx;
	for (i = 0; i < MAX_PLANES; i++)
		new_frame->batch_info.intra_plane_offset[i] =
			new_frame32->batch_info.intra_plane_offset[i];
	new_frame->batch_info.pick_preview_idx =
		new_frame32->batch_info.pick_preview_idx;

	/* Convert the 32 bit pointer to 64 bit pointer */
	new_frame->cookie = compat_ptr(new_frame32->cookie);
	cpp_cmd_msg_64bit = compat_ptr(new_frame32->cpp_cmd_msg);
	if ((new_frame->msg_len == 0) ||
		(new_frame->msg_len > MSM_CPP_MAX_FRAME_LENGTH)) {
		pr_err("%s:%d: Invalid frame len:%d\n", __func__,
			__LINE__, new_frame->msg_len);
		goto frame_err;
	}

	cpp_frame_msg = kzalloc(sizeof(uint32_t)*new_frame->msg_len,
		GFP_KERNEL);
	if (!cpp_frame_msg) {
		pr_err("Insufficient memory\n");
		goto frame_err;
	}

	rc = (copy_from_user(cpp_frame_msg,
		(void __user *)cpp_cmd_msg_64bit,
		sizeof(uint32_t)*new_frame->msg_len) ? -EFAULT : 0);
	if (rc) {
		ERR_COPY_FROM_USER();
		goto frame_msg_err;
	}
	new_frame->cpp_cmd_msg = cpp_frame_msg;

	kfree(new_frame32);
	return new_frame;

frame_msg_err:
	kfree(cpp_frame_msg);
frame_err:
	kfree(new_frame);
no_mem:
	kfree(new_frame32);
no_mem32:
	return NULL;
}

static void get_compat_frame_from_64bit(struct msm_cpp_frame_info_t *frame,
	struct msm_cpp_frame_info32_t *k32_frame)
{
	int32_t i;

	k32_frame->frame_id = frame->frame_id;
	k32_frame->inst_id = frame->inst_id;
	k32_frame->client_id = frame->client_id;
	k32_frame->frame_type = frame->frame_type;
	k32_frame->num_strips = frame->num_strips;

	k32_frame->src_fd = frame->src_fd;
	k32_frame->dst_fd = frame->dst_fd;

	k32_frame->timestamp.tv_sec = (uint32_t)frame->timestamp.tv_sec;
	k32_frame->timestamp.tv_usec = (uint32_t)frame->timestamp.tv_usec;

	k32_frame->in_time.tv_sec = (uint32_t)frame->in_time.tv_sec;
	k32_frame->in_time.tv_usec = (uint32_t)frame->in_time.tv_usec;

	k32_frame->out_time.tv_sec = (uint32_t)frame->out_time.tv_sec;
	k32_frame->out_time.tv_usec = (uint32_t)frame->out_time.tv_usec;

	k32_frame->msg_len = frame->msg_len;
	k32_frame->identity = frame->identity;
	k32_frame->input_buffer_info = frame->input_buffer_info;
	k32_frame->output_buffer_info[0] = frame->output_buffer_info[0];
	k32_frame->output_buffer_info[1] = frame->output_buffer_info[1];
	k32_frame->output_buffer_info[2] = frame->output_buffer_info[2];
	k32_frame->output_buffer_info[3] = frame->output_buffer_info[3];
	k32_frame->output_buffer_info[4] = frame->output_buffer_info[4];
	k32_frame->output_buffer_info[5] = frame->output_buffer_info[5];
	k32_frame->output_buffer_info[6] = frame->output_buffer_info[6];
	k32_frame->output_buffer_info[7] = frame->output_buffer_info[7];
	k32_frame->duplicate_buffer_info = frame->duplicate_buffer_info;
	k32_frame->duplicate_output = frame->duplicate_output;
	k32_frame->we_disable = frame->we_disable;
	k32_frame->duplicate_identity = frame->duplicate_identity;
	k32_frame->feature_mask = frame->feature_mask;
	k32_frame->cookie = ptr_to_compat(frame->cookie);
	k32_frame->partial_frame_indicator = frame->partial_frame_indicator;
	k32_frame->first_payload = frame->first_payload;
	k32_frame->last_payload = frame->last_payload;
	k32_frame->first_stripe_index = frame->first_stripe_index;
	k32_frame->last_stripe_index = frame->last_stripe_index;
	k32_frame->stripe_info_offset = frame->stripe_info_offset;
	k32_frame->stripe_info = frame->stripe_info;
	k32_frame->batch_info.batch_mode = frame->batch_info.batch_mode;
	k32_frame->batch_info.batch_size = frame->batch_info.batch_size;
	k32_frame->batch_info.cont_idx = frame->batch_info.cont_idx;
	for (i = 0; i < MAX_PLANES; i++)
		k32_frame->batch_info.intra_plane_offset[i] =
			frame->batch_info.intra_plane_offset[i];
	k32_frame->batch_info.pick_preview_idx =
		frame->batch_info.pick_preview_idx;
}

static long msm_cpp_subdev_fops_compat_ioctl(struct file *file,
	unsigned int cmd, unsigned long arg)
{
	struct video_device *vdev = video_devdata(file);
	struct v4l2_subdev *sd = vdev_to_v4l2_subdev(vdev);
	struct cpp_device *cpp_dev = NULL;

	int32_t rc = 0;
	struct msm_camera_v4l2_ioctl_t kp_ioctl;
	struct msm_camera_v4l2_ioctl32_t up32_ioctl;
	struct msm_cpp_clock_settings_t clock_settings;
	struct msm_pproc_queue_buf_info k_queue_buf;
	struct msm_cpp_stream_buff_info_t k_cpp_buff_info;
	struct msm_cpp_frame_info32_t k32_frame_info;
	struct msm_cpp_frame_info_t k64_frame_info;
	uint32_t identity_k = 0;
	bool is_copytouser_req = true;
	void __user *up = (void __user *)arg;

	if (sd == NULL) {
		pr_err("%s: Subdevice is NULL\n", __func__);
		return -EINVAL;
	}
	cpp_dev = v4l2_get_subdevdata(sd);
	if (!vdev || !cpp_dev) {
		pr_err("Invalid vdev %pK or cpp_dev %pK structures!",
			vdev, cpp_dev);
		return -EINVAL;
	}
	mutex_lock(&cpp_dev->mutex);
	/*
	 * copy the user space 32 bit pointer to kernel space 32 bit compat
	 * pointer
	 */
	if (copy_from_user(&up32_ioctl, (void __user *)up,
		sizeof(up32_ioctl))) {
		mutex_unlock(&cpp_dev->mutex);
		return -EFAULT;
	}

	/* copy the data from 32 bit compat to kernel space 64 bit pointer */
	kp_ioctl.id = up32_ioctl.id;
	kp_ioctl.len = up32_ioctl.len;
	kp_ioctl.trans_code = up32_ioctl.trans_code;
	/* Convert the 32 bit pointer to 64 bit pointer */
	kp_ioctl.ioctl_ptr = compat_ptr(up32_ioctl.ioctl_ptr);
	if (!kp_ioctl.ioctl_ptr) {
		pr_err("%s: Invalid ioctl pointer\n", __func__);
		mutex_unlock(&cpp_dev->mutex);
		return -EINVAL;
	}

	/*
	 * Convert 32 bit IOCTL ID's to 64 bit IOCTL ID's
	 * except VIDIOC_MSM_CPP_CFG32, which needs special
	 * processing
	 */
	switch (cmd) {
	case VIDIOC_MSM_CPP_CFG32:
	{
		struct msm_cpp_frame_info32_t k32_frame_info;
		struct msm_cpp_frame_info_t *cpp_frame = NULL;
		int32_t *status;

		if (copy_from_user(&k32_frame_info,
			(void __user *)kp_ioctl.ioctl_ptr,
			sizeof(k32_frame_info))) {
			mutex_unlock(&cpp_dev->mutex);
			return -EFAULT;
		}
		/* Get the cpp frame pointer */
		cpp_frame = get_64bit_cpp_frame_from_compat(&kp_ioctl);

		/* Configure the cpp frame */
		if (cpp_frame) {
			rc = msm_cpp_cfg_frame(cpp_dev, cpp_frame);
			/* Cpp_frame can be free'd by cfg_frame in error */
			if (rc >= 0) {
				k32_frame_info.output_buffer_info[0] =
					cpp_frame->output_buffer_info[0];
				k32_frame_info.output_buffer_info[1] =
					cpp_frame->output_buffer_info[1];
			}
		} else {
			pr_err("%s: Error getting frame\n", __func__);
			mutex_unlock(&cpp_dev->mutex);
			rc = -EINVAL;
		}

		kp_ioctl.trans_code = rc;

		/* Convert the 32 bit pointer to 64 bit pointer */
		status = compat_ptr(k32_frame_info.status);

		if (copy_to_user((void __user *)status, &rc,
			sizeof(int32_t)))
			pr_err("error cannot copy error\n");

		if (copy_to_user((void __user *)kp_ioctl.ioctl_ptr,
			&k32_frame_info,
			sizeof(k32_frame_info))) {
			mutex_unlock(&cpp_dev->mutex);
			return -EFAULT;
		}

		cmd = VIDIOC_MSM_CPP_CFG;
		break;
	}
	case VIDIOC_MSM_CPP_GET_HW_INFO32:
	{
		struct cpp_hw_info_32_t u32_cpp_hw_info;
		uint32_t i;

		u32_cpp_hw_info.cpp_hw_version =
			cpp_dev->hw_info.cpp_hw_version;
		u32_cpp_hw_info.cpp_hw_caps = cpp_dev->hw_info.cpp_hw_caps;
		memset(&u32_cpp_hw_info.freq_tbl, 0x00,
				sizeof(u32_cpp_hw_info.freq_tbl));
		for (i = 0; i < cpp_dev->hw_info.freq_tbl_count; i++)
			u32_cpp_hw_info.freq_tbl[i] =
				cpp_dev->hw_info.freq_tbl[i];

		u32_cpp_hw_info.freq_tbl_count =
			cpp_dev->hw_info.freq_tbl_count;
		if (copy_to_user((void __user *)kp_ioctl.ioctl_ptr,
			&u32_cpp_hw_info, sizeof(struct cpp_hw_info_32_t))) {
			mutex_unlock(&cpp_dev->mutex);
			return -EFAULT;
		}

		cmd = VIDIOC_MSM_CPP_GET_HW_INFO;
		break;
	}
	case VIDIOC_MSM_CPP_LOAD_FIRMWARE32:
		cmd = VIDIOC_MSM_CPP_LOAD_FIRMWARE;
		break;
	case VIDIOC_MSM_CPP_GET_INST_INFO32:
	{
		struct cpp_device *cpp_dev = v4l2_get_subdevdata(sd);
		struct msm_cpp_frame_info32_t inst_info;
		struct v4l2_fh *vfh = NULL;
		uint32_t i;
		vfh = file->private_data;
		memset(&inst_info, 0, sizeof(struct msm_cpp_frame_info32_t));
		for (i = 0; i < MAX_ACTIVE_CPP_INSTANCE; i++) {
			if (cpp_dev->cpp_subscribe_list[i].vfh == vfh) {
				inst_info.inst_id = i;
				break;
			}
		}
		if (copy_to_user((void __user *)kp_ioctl.ioctl_ptr,
			&inst_info, sizeof(struct msm_cpp_frame_info32_t))) {
			mutex_unlock(&cpp_dev->mutex);
			return -EFAULT;
		}
		cmd = VIDIOC_MSM_CPP_GET_INST_INFO;
		break;
	}
	case VIDIOC_MSM_CPP_FLUSH_QUEUE32:
		cmd = VIDIOC_MSM_CPP_FLUSH_QUEUE;
		break;
	case VIDIOC_MSM_CPP_APPEND_STREAM_BUFF_INFO32:
	case VIDIOC_MSM_CPP_ENQUEUE_STREAM_BUFF_INFO32:
	case VIDIOC_MSM_CPP_DELETE_STREAM_BUFF32:
	{
		compat_uptr_t p;
		struct msm_cpp_stream_buff_info32_t *u32_cpp_buff_info =
		  (struct msm_cpp_stream_buff_info32_t *)kp_ioctl.ioctl_ptr;

		get_user(k_cpp_buff_info.identity,
			&u32_cpp_buff_info->identity);
		get_user(k_cpp_buff_info.num_buffs,
			&u32_cpp_buff_info->num_buffs);
		get_user(p, &u32_cpp_buff_info->buffer_info);
		k_cpp_buff_info.buffer_info = compat_ptr(p);

		kp_ioctl.ioctl_ptr = (void *)&k_cpp_buff_info;
		if (is_compat_task()) {
			if (kp_ioctl.len != sizeof(
				struct msm_cpp_stream_buff_info32_t)) {
				mutex_unlock(&cpp_dev->mutex);
				return -EINVAL;
			} else {
				kp_ioctl.len =
				  sizeof(struct msm_cpp_stream_buff_info_t);
			}
		}
		is_copytouser_req = false;
		if (cmd == VIDIOC_MSM_CPP_ENQUEUE_STREAM_BUFF_INFO32)
			cmd = VIDIOC_MSM_CPP_ENQUEUE_STREAM_BUFF_INFO;
		else if (cmd == VIDIOC_MSM_CPP_DELETE_STREAM_BUFF32)
			cmd = VIDIOC_MSM_CPP_DELETE_STREAM_BUFF;
		else
			cmd = VIDIOC_MSM_CPP_APPEND_STREAM_BUFF_INFO;
		break;
	}
	case VIDIOC_MSM_CPP_DEQUEUE_STREAM_BUFF_INFO32: {
		uint32_t *identity_u = (uint32_t *)kp_ioctl.ioctl_ptr;

		get_user(identity_k, identity_u);
		kp_ioctl.ioctl_ptr = (void *)&identity_k;
		kp_ioctl.len = sizeof(uint32_t);
		is_copytouser_req = false;
		cmd = VIDIOC_MSM_CPP_DEQUEUE_STREAM_BUFF_INFO;
		break;
	}
	case VIDIOC_MSM_CPP_GET_EVENTPAYLOAD32:
	{
		struct msm_device_queue *queue = &cpp_dev->eventData_q;
		struct msm_queue_cmd *event_qcmd;
		struct msm_cpp_frame_info_t *process_frame;
		struct msm_cpp_frame_info32_t k32_process_frame;

		CPP_DBG("VIDIOC_MSM_CPP_GET_EVENTPAYLOAD\n");
		event_qcmd = msm_dequeue(queue, list_eventdata, POP_FRONT);
		if (!event_qcmd) {
			pr_err("no queue cmd available");
			mutex_unlock(&cpp_dev->mutex);
			return -EINVAL;
		}
		process_frame = event_qcmd->command;

		memset(&k32_process_frame, 0, sizeof(k32_process_frame));
		get_compat_frame_from_64bit(process_frame, &k32_process_frame);

		CPP_DBG("fid %d\n", process_frame->frame_id);
		if (copy_to_user((void __user *)kp_ioctl.ioctl_ptr,
			&k32_process_frame,
			sizeof(struct msm_cpp_frame_info32_t))) {
			kfree(process_frame->cpp_cmd_msg);
			kfree(process_frame);
			kfree(event_qcmd);
			mutex_unlock(&cpp_dev->mutex);
			return -EFAULT;
		}

		kfree(process_frame->cpp_cmd_msg);
		kfree(process_frame);
		kfree(event_qcmd);
		cmd = VIDIOC_MSM_CPP_GET_EVENTPAYLOAD;
		break;
	}
	case VIDIOC_MSM_CPP_SET_CLOCK32:
	{
		struct msm_cpp_clock_settings32_t *clock_settings32 =
			(struct msm_cpp_clock_settings32_t *)kp_ioctl.ioctl_ptr;
		get_user(clock_settings.clock_rate,
			&clock_settings32->clock_rate);
		get_user(clock_settings.avg, &clock_settings32->avg);
		get_user(clock_settings.inst, &clock_settings32->inst);
		kp_ioctl.ioctl_ptr = (void *)&clock_settings;
		if (is_compat_task()) {
			if (kp_ioctl.len != sizeof(
				struct msm_cpp_clock_settings32_t)) {
				mutex_unlock(&cpp_dev->mutex);
				return -EINVAL;
			} else {
				kp_ioctl.len =
					sizeof(struct msm_cpp_clock_settings_t);
			}
		}
		is_copytouser_req = false;
		cmd = VIDIOC_MSM_CPP_SET_CLOCK;
		break;
	}
	case VIDIOC_MSM_CPP_QUEUE_BUF32:
	{
		struct msm_pproc_queue_buf_info32_t *u32_queue_buf =
		  (struct msm_pproc_queue_buf_info32_t *)kp_ioctl.ioctl_ptr;

		get_user(k_queue_buf.is_buf_dirty,
			&u32_queue_buf->is_buf_dirty);
		get_user(k_queue_buf.buff_mgr_info.session_id,
			&u32_queue_buf->buff_mgr_info.session_id);
		get_user(k_queue_buf.buff_mgr_info.stream_id,
			&u32_queue_buf->buff_mgr_info.stream_id);
		get_user(k_queue_buf.buff_mgr_info.frame_id,
			&u32_queue_buf->buff_mgr_info.frame_id);
		get_user(k_queue_buf.buff_mgr_info.index,
			&u32_queue_buf->buff_mgr_info.index);
		get_user(k_queue_buf.buff_mgr_info.timestamp.tv_sec,
			&u32_queue_buf->buff_mgr_info.timestamp.tv_sec);
		get_user(k_queue_buf.buff_mgr_info.timestamp.tv_usec,
			&u32_queue_buf->buff_mgr_info.timestamp.tv_usec);

		kp_ioctl.ioctl_ptr = (void *)&k_queue_buf;
		kp_ioctl.len = sizeof(struct msm_pproc_queue_buf_info);
		is_copytouser_req = false;
		cmd = VIDIOC_MSM_CPP_QUEUE_BUF;
		break;
	}
	case VIDIOC_MSM_CPP_POP_STREAM_BUFFER32:
	{
		if (kp_ioctl.len != sizeof(struct msm_cpp_frame_info32_t)) {
			mutex_unlock(&cpp_dev->mutex);
			return -EINVAL;
		} else {
			kp_ioctl.len = sizeof(struct msm_cpp_frame_info_t);
		}

		if (copy_from_user(&k32_frame_info,
			(void __user *)kp_ioctl.ioctl_ptr,
			sizeof(k32_frame_info))) {
			mutex_unlock(&cpp_dev->mutex);
			return -EFAULT;
		}

		memset(&k64_frame_info, 0, sizeof(k64_frame_info));
		k64_frame_info.identity = k32_frame_info.identity;
		k64_frame_info.frame_id = k32_frame_info.frame_id;

		kp_ioctl.ioctl_ptr = (void *)&k64_frame_info;

		is_copytouser_req = false;
		cmd = VIDIOC_MSM_CPP_POP_STREAM_BUFFER;
		break;
	}
	case VIDIOC_MSM_CPP_IOMMU_ATTACH32:
		cmd = VIDIOC_MSM_CPP_IOMMU_ATTACH;
		break;
	case VIDIOC_MSM_CPP_IOMMU_DETACH32:
		cmd = VIDIOC_MSM_CPP_IOMMU_DETACH;
		break;
	case MSM_SD_NOTIFY_FREEZE:
		break;
	case MSM_SD_UNNOTIFY_FREEZE:
		break;
	case MSM_SD_SHUTDOWN:
		cmd = MSM_SD_SHUTDOWN;
		break;
	default:
		pr_err_ratelimited("%s: unsupported compat type :%x LOAD %lu\n",
				__func__, cmd, VIDIOC_MSM_CPP_LOAD_FIRMWARE);
		mutex_unlock(&cpp_dev->mutex);
		return -EINVAL;
	}

	mutex_unlock(&cpp_dev->mutex);
	switch (cmd) {
	case VIDIOC_MSM_CPP_LOAD_FIRMWARE:
	case VIDIOC_MSM_CPP_FLUSH_QUEUE:
	case VIDIOC_MSM_CPP_APPEND_STREAM_BUFF_INFO:
	case VIDIOC_MSM_CPP_ENQUEUE_STREAM_BUFF_INFO:
	case VIDIOC_MSM_CPP_DELETE_STREAM_BUFF:
	case VIDIOC_MSM_CPP_DEQUEUE_STREAM_BUFF_INFO:
	case VIDIOC_MSM_CPP_SET_CLOCK:
	case VIDIOC_MSM_CPP_QUEUE_BUF:
	case VIDIOC_MSM_CPP_POP_STREAM_BUFFER:
	case VIDIOC_MSM_CPP_IOMMU_ATTACH:
	case VIDIOC_MSM_CPP_IOMMU_DETACH:
	case MSM_SD_SHUTDOWN:
		rc = v4l2_subdev_call(sd, core, ioctl, cmd, &kp_ioctl);
		break;
	case VIDIOC_MSM_CPP_GET_HW_INFO:
	case VIDIOC_MSM_CPP_CFG:
	case VIDIOC_MSM_CPP_GET_EVENTPAYLOAD:
	case VIDIOC_MSM_CPP_GET_INST_INFO:
		break;
	case MSM_SD_NOTIFY_FREEZE:
		break;
	case MSM_SD_UNNOTIFY_FREEZE:
		break;
	default:
		pr_err_ratelimited("%s: unsupported compat type :%d\n",
				__func__, cmd);
		return -EINVAL;
	}

	if (is_copytouser_req) {
		up32_ioctl.id = kp_ioctl.id;
		up32_ioctl.len = kp_ioctl.len;
		up32_ioctl.trans_code = kp_ioctl.trans_code;
		up32_ioctl.ioctl_ptr = ptr_to_compat(kp_ioctl.ioctl_ptr);

		if (copy_to_user((void __user *)up, &up32_ioctl,
			sizeof(up32_ioctl)))
			return -EFAULT;
	}

	return rc;
}
#endif

struct v4l2_file_operations msm_cpp_v4l2_subdev_fops = {
	.unlocked_ioctl = msm_cpp_subdev_fops_ioctl,
#ifdef CONFIG_COMPAT
	.compat_ioctl32 = msm_cpp_subdev_fops_compat_ioctl,
#endif
};
static  int msm_cpp_update_gdscr_status(struct cpp_device *cpp_dev,
	bool status)
{
	int rc = 0;
	int value = 0;
	if (!cpp_dev) {
		pr_err("%s: cpp device invalid\n", __func__);
		rc = -EINVAL;
		goto end;
	}

	if (cpp_dev->camss_cpp_base) {
		value = msm_camera_io_r(cpp_dev->camss_cpp_base);
		pr_debug("value from camss cpp %x, status %d\n", value, status);
		if (status) {
			value &= CPP_GDSCR_SW_COLLAPSE_ENABLE;
			value |= CPP_GDSCR_HW_CONTROL_ENABLE;
		} else {
			value |= CPP_GDSCR_HW_CONTROL_DISABLE;
			value &= CPP_GDSCR_SW_COLLAPSE_DISABLE;
		}
		pr_debug("value %x after camss cpp mask\n", value);
		msm_camera_io_w(value, cpp_dev->camss_cpp_base);
	}
end:
	return rc;
}
static void msm_cpp_set_vbif_reg_values(struct cpp_device *cpp_dev)
{
	int i, reg, val;
	const u32 *vbif_qos_arr = NULL;
	int vbif_qos_len = 0;
	struct platform_device *pdev;

	pr_debug("%s\n", __func__);
	if (cpp_dev != NULL) {
		pdev = cpp_dev->pdev;
		vbif_qos_arr = of_get_property(pdev->dev.of_node,
					       "qcom,vbif-qos-setting",
						&vbif_qos_len);
		if (!vbif_qos_arr || (vbif_qos_len & 1)) {
			pr_debug("%s: vbif qos setting not found\n",
				 __func__);
			vbif_qos_len = 0;
		}
		vbif_qos_len /= sizeof(u32);
		pr_debug("%s: vbif_qos_len %d\n", __func__, vbif_qos_len);
		if (cpp_dev->vbif_base) {
			for (i = 0; i < vbif_qos_len; i = i+2) {
				reg = be32_to_cpu(vbif_qos_arr[i]);
				val = be32_to_cpu(vbif_qos_arr[i+1]);
				pr_debug("%s: DT: offset %x, val %x\n",
					 __func__, reg, val);
				pr_debug("%s: before write to register 0x%x\n",
					 __func__, msm_camera_io_r(
					 cpp_dev->vbif_base + reg));
				msm_camera_io_w(val, cpp_dev->vbif_base + reg);
				pr_debug("%s: after write to register 0x%x\n",
					 __func__, msm_camera_io_r(
					 cpp_dev->vbif_base + reg));
			}
		}
	}
}

static int msm_cpp_buffer_private_ops(struct cpp_device *cpp_dev,
	uint32_t buff_mgr_ops, uint32_t id, void *arg) {

	int32_t rc = 0;

	switch (id) {
	case MSM_CAMERA_BUF_MNGR_IOCTL_ID_GET_BUF_BY_IDX: {
		struct msm_camera_private_ioctl_arg ioctl_arg;
		struct msm_buf_mngr_info *buff_mgr_info =
			(struct msm_buf_mngr_info *)arg;

		ioctl_arg.id = MSM_CAMERA_BUF_MNGR_IOCTL_ID_GET_BUF_BY_IDX;
		ioctl_arg.size = sizeof(struct msm_buf_mngr_info);
		ioctl_arg.result = 0;
		ioctl_arg.reserved = 0x0;
		ioctl_arg.ioctl_ptr = 0x0;
		MSM_CAM_GET_IOCTL_ARG_PTR(&ioctl_arg.ioctl_ptr, &buff_mgr_info,
			sizeof(void *));
		rc = cpp_dev->buf_mgr_ops.msm_cam_buf_mgr_ops(buff_mgr_ops,
			&ioctl_arg);
		/* Use VIDIOC_MSM_BUF_MNGR_GET_BUF if getbuf with indx fails */
		if (rc < 0) {
			pr_err_ratelimited("get_buf_by_idx for %d err %d,use get_buf\n",
				buff_mgr_info->index, rc);
			rc = cpp_dev->buf_mgr_ops.msm_cam_buf_mgr_ops(
				VIDIOC_MSM_BUF_MNGR_GET_BUF, buff_mgr_info);
		}
		break;
	}
	default: {
		pr_err("unsupported buffer manager ioctl\n");
		break;
	}
	}
	return rc;
}

static int cpp_probe(struct platform_device *pdev)
{
	struct cpp_device *cpp_dev;
	int rc = 0;
	CPP_DBG("E");

	cpp_dev = kzalloc(sizeof(struct cpp_device), GFP_KERNEL);
	if (!cpp_dev) {
		pr_err("no enough memory\n");
		return -ENOMEM;
	}

	v4l2_subdev_init(&cpp_dev->msm_sd.sd, &msm_cpp_subdev_ops);
	cpp_dev->msm_sd.sd.internal_ops = &msm_cpp_internal_ops;
	snprintf(cpp_dev->msm_sd.sd.name, ARRAY_SIZE(cpp_dev->msm_sd.sd.name),
		 "cpp");
	cpp_dev->msm_sd.sd.flags |= V4L2_SUBDEV_FL_HAS_DEVNODE;
	cpp_dev->msm_sd.sd.flags |= V4L2_SUBDEV_FL_HAS_EVENTS;
	v4l2_set_subdevdata(&cpp_dev->msm_sd.sd, cpp_dev);
	platform_set_drvdata(pdev, &cpp_dev->msm_sd.sd);
	mutex_init(&cpp_dev->mutex);
	spin_lock_init(&cpp_dev->tasklet_lock);
	spin_lock_init(&cpp_timer.data.processed_frame_lock);

	cpp_dev->pdev = pdev;
	memset(&cpp_vbif, 0, sizeof(struct msm_cpp_vbif_data));
	cpp_dev->vbif_data = &cpp_vbif;

	cpp_dev->camss_cpp_base =
		msm_camera_get_reg_base(pdev, "camss_cpp", true);
	if (!cpp_dev->camss_cpp_base) {
		rc = -ENOMEM;
		pr_err("failed to get camss_cpp_base\n");
		goto camss_cpp_base_failed;
	}

	cpp_dev->base =
		msm_camera_get_reg_base(pdev, "cpp", true);
	if (!cpp_dev->base) {
		rc = -ENOMEM;
		pr_err("failed to get cpp_base\n");
		goto cpp_base_failed;
	}

	cpp_dev->vbif_base =
		msm_camera_get_reg_base(pdev, "cpp_vbif", false);
	if (!cpp_dev->vbif_base) {
		rc = -ENOMEM;
		pr_err("failed to get vbif_base\n");
		goto vbif_base_failed;
	}

	cpp_dev->cpp_hw_base =
		msm_camera_get_reg_base(pdev, "cpp_hw", true);
	if (!cpp_dev->cpp_hw_base) {
		rc = -ENOMEM;
		pr_err("failed to get cpp_hw_base\n");
		goto cpp_hw_base_failed;
	}

	cpp_dev->irq = msm_camera_get_irq(pdev, "cpp");
	if (!cpp_dev->irq) {
		pr_err("%s: no irq resource?\n", __func__);
		rc = -ENODEV;
		goto mem_err;
	}

	rc = msm_camera_get_clk_info(pdev, &cpp_dev->clk_info,
		&cpp_dev->cpp_clk, &cpp_dev->num_clks);
	if (rc < 0) {
		pr_err("%s: failed to get the clocks\n", __func__);
		goto mem_err;
	}

	rc = msm_camera_get_regulator_info(pdev, &cpp_dev->cpp_vdd,
		&cpp_dev->num_reg);
	if (rc < 0) {
		pr_err("%s: failed to get the regulators\n", __func__);
		goto get_reg_err;
	}

	msm_cpp_fetch_dt_params(cpp_dev);

	rc = msm_cpp_read_payload_params_from_dt(cpp_dev);
	if (rc)
		goto cpp_probe_init_error;

	if (cpp_dev->bus_master_flag)
		rc = msm_cpp_init_bandwidth_mgr(cpp_dev);
	else
		rc = msm_isp_init_bandwidth_mgr(NULL, ISP_CPP);
	if (rc < 0) {
		pr_err("%s: Bandwidth registration Failed!\n", __func__);
		goto cpp_probe_init_error;
	}

	cpp_dev->state = CPP_STATE_BOOT;
	rc = cpp_init_hardware(cpp_dev);
	if (rc < 0)
		goto bus_de_init;

	media_entity_init(&cpp_dev->msm_sd.sd.entity, 0, NULL, 0);
	cpp_dev->msm_sd.sd.entity.type = MEDIA_ENT_T_V4L2_SUBDEV;
	cpp_dev->msm_sd.sd.entity.group_id = MSM_CAMERA_SUBDEV_CPP;
	cpp_dev->msm_sd.sd.entity.name = pdev->name;
	cpp_dev->msm_sd.close_seq = MSM_SD_CLOSE_3RD_CATEGORY;
	msm_sd_register(&cpp_dev->msm_sd);
	msm_cam_copy_v4l2_subdev_fops(&msm_cpp_v4l2_subdev_fops);
	msm_cpp_v4l2_subdev_fops.unlocked_ioctl = msm_cpp_subdev_fops_ioctl;
#ifdef CONFIG_COMPAT
	msm_cpp_v4l2_subdev_fops.compat_ioctl32 =
		msm_cpp_subdev_fops_compat_ioctl;
#endif

	cpp_dev->msm_sd.sd.devnode->fops = &msm_cpp_v4l2_subdev_fops;
	cpp_dev->msm_sd.sd.entity.revision = cpp_dev->msm_sd.sd.devnode->num;

	msm_camera_io_w(0x0, cpp_dev->base +
					   MSM_CPP_MICRO_IRQGEN_MASK);
	msm_camera_io_w(0xFFFF, cpp_dev->base +
					   MSM_CPP_MICRO_IRQGEN_CLR);
	msm_camera_io_w(0x80000000, cpp_dev->base + 0xF0);
	cpp_release_hardware(cpp_dev);
	cpp_dev->state = CPP_STATE_OFF;
	msm_cpp_enable_debugfs(cpp_dev);

	msm_queue_init(&cpp_dev->eventData_q, "eventdata");
	msm_queue_init(&cpp_dev->processing_q, "frame");
	INIT_LIST_HEAD(&cpp_dev->tasklet_q);
	tasklet_init(&cpp_dev->cpp_tasklet, msm_cpp_do_tasklet,
		(unsigned long)cpp_dev);
	cpp_dev->timer_wq = create_workqueue("msm_cpp_workqueue");
	cpp_dev->work = kmalloc(sizeof(struct msm_cpp_work_t),
		GFP_KERNEL);

	if (!cpp_dev->work) {
		pr_err("no enough memory\n");
		rc = -ENOMEM;
		goto bus_de_init;
	}

	INIT_WORK((struct work_struct *)cpp_dev->work, msm_cpp_do_timeout_work);
	cpp_dev->cpp_open_cnt = 0;
	cpp_dev->is_firmware_loaded = 0;
	cpp_dev->iommu_state = CPP_IOMMU_STATE_DETACHED;
	cpp_timer.data.cpp_dev = cpp_dev;
	atomic_set(&cpp_timer.used, 0);
	/* install timer for cpp timeout */
	CPP_DBG("Installing cpp_timer\n");
	setup_timer(&cpp_timer.cpp_timer,
		cpp_timer_callback, (unsigned long)&cpp_timer);
	cpp_dev->fw_name_bin = NULL;
	cpp_dev->max_timeout_trial_cnt = MSM_CPP_MAX_TIMEOUT_TRIAL;
	if (rc == 0)
		CPP_DBG("SUCCESS.");
	else
		CPP_DBG("FAILED.");
	return rc;

bus_de_init:
	if (cpp_dev->bus_master_flag)
		msm_cpp_deinit_bandwidth_mgr(cpp_dev);
	else
		msm_isp_deinit_bandwidth_mgr(ISP_CPP);
cpp_probe_init_error:
	media_entity_cleanup(&cpp_dev->msm_sd.sd.entity);
	msm_sd_unregister(&cpp_dev->msm_sd);
get_reg_err:
	msm_camera_put_clk_info(pdev, &cpp_dev->clk_info, &cpp_dev->cpp_clk,
		cpp_dev->num_clks);
mem_err:
	msm_camera_put_reg_base(pdev, cpp_dev->cpp_hw_base, "cpp_hw", true);
cpp_hw_base_failed:
	msm_camera_put_reg_base(pdev, cpp_dev->vbif_base, "cpp_vbif", false);
vbif_base_failed:
	msm_camera_put_reg_base(pdev, cpp_dev->base, "cpp", true);
cpp_base_failed:
	msm_camera_put_reg_base(pdev, cpp_dev->camss_cpp_base,
		"camss_cpp", true);
camss_cpp_base_failed:
	kfree(cpp_dev);
	return rc;
}

static const struct of_device_id msm_cpp_dt_match[] = {
	{.compatible = "qcom,cpp"},
	{}
};

static int cpp_device_remove(struct platform_device *dev)
{
	struct v4l2_subdev *sd = platform_get_drvdata(dev);
	struct cpp_device  *cpp_dev;
	if (!sd) {
		pr_err("%s: Subdevice is NULL\n", __func__);
		return 0;
	}

	cpp_dev = (struct cpp_device *)v4l2_get_subdevdata(sd);
	if (!cpp_dev) {
		pr_err("%s: cpp device is NULL\n", __func__);
		return 0;
	}
	if (cpp_dev->fw) {
		release_firmware(cpp_dev->fw);
		cpp_dev->fw = NULL;
	}
	if (cpp_dev->bus_master_flag)
		msm_cpp_deinit_bandwidth_mgr(cpp_dev);
	else
		msm_isp_deinit_bandwidth_mgr(ISP_CPP);
	msm_sd_unregister(&cpp_dev->msm_sd);
	msm_camera_put_reg_base(dev, cpp_dev->camss_cpp_base,
		"camss_cpp", true);
	msm_camera_put_reg_base(dev, cpp_dev->base, "cpp", true);
	msm_camera_put_reg_base(dev, cpp_dev->vbif_base, "cpp_vbif", false);
	msm_camera_put_reg_base(dev, cpp_dev->cpp_hw_base, "cpp_hw", true);
	msm_camera_put_regulators(dev, &cpp_dev->cpp_vdd,
		cpp_dev->num_reg);
	msm_camera_put_clk_info(dev, &cpp_dev->clk_info,
		&cpp_dev->cpp_clk, cpp_dev->num_clks);
	msm_camera_unregister_bus_client(CAM_BUS_CLIENT_CPP);
	mutex_destroy(&cpp_dev->mutex);
	kfree(cpp_dev->work);
	destroy_workqueue(cpp_dev->timer_wq);
	kfree(cpp_dev->cpp_clk);
	kfree(cpp_dev);
	return 0;
}

static struct platform_driver cpp_driver = {
	.probe = cpp_probe,
	.remove = cpp_device_remove,
	.driver = {
		.name = MSM_CPP_DRV_NAME,
		.owner = THIS_MODULE,
		.of_match_table = msm_cpp_dt_match,
	},
};

static int __init msm_cpp_init_module(void)
{
	return platform_driver_register(&cpp_driver);
}

static void __exit msm_cpp_exit_module(void)
{
	platform_driver_unregister(&cpp_driver);
}

static int msm_cpp_debugfs_error_s(void *data, u64 val)
{
	pr_err("setting error inducement");
	induce_error = val;
	return 0;
}

DEFINE_SIMPLE_ATTRIBUTE(cpp_debugfs_error, NULL,
	msm_cpp_debugfs_error_s, "%llu\n");

static int msm_cpp_enable_debugfs(struct cpp_device *cpp_dev)
{
	struct dentry *debugfs_base;
	debugfs_base = debugfs_create_dir("msm_cpp", NULL);
	if (!debugfs_base)
		return -ENOMEM;

	if (!debugfs_create_file("error", S_IRUGO | S_IWUSR, debugfs_base,
		(void *)cpp_dev, &cpp_debugfs_error))
		return -ENOMEM;

	return 0;
}

module_init(msm_cpp_init_module);
module_exit(msm_cpp_exit_module);
MODULE_DESCRIPTION("MSM CPP driver");
MODULE_LICENSE("GPL v2");<|MERGE_RESOLUTION|>--- conflicted
+++ resolved
@@ -2046,11 +2046,7 @@
 			num_output_bufs = new_frame->batch_info.batch_size;
 		}
 		if (num_output_bufs > MSM_OUTPUT_BUF_CNT)
-<<<<<<< HEAD
-			retun 0;
-=======
 			return 0;
->>>>>>> e045a95c
 		for (i = 0; i < num_output_bufs; i++) {
 			new_frame->output_buffer_info[i].index =
 				buff_mgr_info->user_buf.buf_idx[i];
@@ -2731,10 +2727,7 @@
 	uint32_t i = 0;
 	uint32_t num_buff = sizeof(k_frame_info.output_buffer_info) /
 				sizeof(struct msm_cpp_buffer_info_t);
-<<<<<<< HEAD
-=======
-
->>>>>>> e045a95c
+
 	if (copy_from_user(&k_frame_info,
 			(void __user *)ioctl_ptr->ioctl_ptr,
 			sizeof(k_frame_info)))
@@ -3478,12 +3471,8 @@
 	struct v4l2_fh *vfh = NULL;
 
 	if ((arg == NULL) || (file == NULL)) {
-<<<<<<< HEAD
-		pr_err("Invalid input parameters arg %pK, file %pK\n", arg, file);
-=======
 		pr_err("Invalid input parameters arg %pK, file %pK\n",
 			arg, file);
->>>>>>> e045a95c
 		return -EINVAL;
 	}
 	vdev = video_devdata(file);
