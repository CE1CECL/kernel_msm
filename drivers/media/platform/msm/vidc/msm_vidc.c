--- conflicted
+++ resolved
@@ -568,11 +568,7 @@
 
 	for (i = 0; i < temp->num_planes; i++) {
 		dprintk(VIDC_DBG,
-<<<<<<< HEAD
-			"%s: [UNMAP] binfo = %pK, handle[%d] = %pK, device_addr = %pKa, fd = %d, offset = %d, mapped = %d\n",
-=======
 			"%s: [UNMAP] binfo = %pK, handle[%d] = %pK, device_addr = %pa, fd = %d, offset = %d, mapped = %d\n",
->>>>>>> a0bfd9aa
 			__func__, temp, i, temp->handle[i],
 			&temp->device_addr[i], temp->fd[i],
 			temp->buff_off[i], temp->mapped[i]);
