/* Copyright (c) 2012-2014, The Linux Foundation. All rights reserved.
 *
 * This program is free software; you can redistribute it and/or modify
 * it under the terms of the GNU General Public License version 2 and
 * only version 2 as published by the Free Software Foundation.
 *
 * This program is distributed in the hope that it will be useful,
 * but WITHOUT ANY WARRANTY; without even the implied warranty of
 * MERCHANTABILITY or FITNESS FOR A PARTICULAR PURPOSE.  See the
 * GNU General Public License for more details.
 *
 */

#include <linux/sched.h>
#include <linux/slab.h>
#include <media/msm_vidc.h>
#include "msm_vidc_internal.h"
#include "msm_vidc_debug.h"
#include "msm_vdec.h"
#include "msm_venc.h"
#include "msm_vidc_common.h"
#include <linux/delay.h>
#include "vidc_hfi_api.h"

#define MAX_EVENTS 30

static int get_poll_flags(void *instance)
{
	struct msm_vidc_inst *inst = instance;
	struct vb2_queue *outq = &inst->bufq[OUTPUT_PORT].vb2_bufq;
	struct vb2_queue *capq = &inst->bufq[CAPTURE_PORT].vb2_bufq;
	struct vb2_buffer *out_vb = NULL;
	struct vb2_buffer *cap_vb = NULL;
	unsigned long flags;
	int rc = 0;

	if (v4l2_event_pending(&inst->event_handler))
		rc |= POLLPRI;

	spin_lock_irqsave(&capq->done_lock, flags);
	if (!list_empty(&capq->done_list))
		cap_vb = list_first_entry(&capq->done_list, struct vb2_buffer,
								done_entry);
	if (cap_vb && (cap_vb->state == VB2_BUF_STATE_DONE
				|| cap_vb->state == VB2_BUF_STATE_ERROR))
		rc |= POLLIN | POLLRDNORM;
	spin_unlock_irqrestore(&capq->done_lock, flags);

	spin_lock_irqsave(&outq->done_lock, flags);
	if (!list_empty(&outq->done_list))
		out_vb = list_first_entry(&outq->done_list, struct vb2_buffer,
								done_entry);
	if (out_vb && (out_vb->state == VB2_BUF_STATE_DONE
				|| out_vb->state == VB2_BUF_STATE_ERROR))
		rc |= POLLOUT | POLLWRNORM;
	spin_unlock_irqrestore(&outq->done_lock, flags);

	return rc;
}

int msm_vidc_poll(void *instance, struct file *filp,
		struct poll_table_struct *wait)
{
	struct msm_vidc_inst *inst = instance;
	struct vb2_queue *outq = NULL;
	struct vb2_queue *capq = NULL;

	if (!inst)
		return -EINVAL;

	outq = &inst->bufq[OUTPUT_PORT].vb2_bufq;
	capq = &inst->bufq[CAPTURE_PORT].vb2_bufq;

	poll_wait(filp, &inst->event_handler.wait, wait);
	poll_wait(filp, &capq->done_wq, wait);
	poll_wait(filp, &outq->done_wq, wait);
	return get_poll_flags(inst);
}
EXPORT_SYMBOL(msm_vidc_poll);

/* Kernel client alternative for msm_vidc_poll */
int msm_vidc_wait(void *instance)
{
	struct msm_vidc_inst *inst = instance;
	int rc = 0;

	if (!inst)
		return -EINVAL;

	wait_event(inst->kernel_event_queue, (rc = get_poll_flags(inst)));
	return rc;
}
EXPORT_SYMBOL(msm_vidc_wait);

int msm_vidc_get_iommu_domain_partition(void *instance, u32 flags,
		enum v4l2_buf_type buf_type, int *domain, int *partition)
{
	struct msm_vidc_inst *inst = instance;

	if (!inst || !inst->core || !inst->core->device)
		return -EINVAL;

	return msm_comm_get_domain_partition(inst, flags, buf_type, domain,
		partition);
}
EXPORT_SYMBOL(msm_vidc_get_iommu_domain_partition);

int msm_vidc_querycap(void *instance, struct v4l2_capability *cap)
{
	struct msm_vidc_inst *inst = instance;

	if (!inst || !cap)
		return -EINVAL;

	if (inst->session_type == MSM_VIDC_DECODER)
		return msm_vdec_querycap(instance, cap);
	else if (inst->session_type == MSM_VIDC_ENCODER)
		return msm_venc_querycap(instance, cap);
	return -EINVAL;
}
EXPORT_SYMBOL(msm_vidc_querycap);

int msm_vidc_s_parm(void *instance,
		struct v4l2_streamparm *a)
{
	struct msm_vidc_inst *inst = instance;

	if (!inst || !a)
		return -EINVAL;
	if (inst->session_type == MSM_VIDC_DECODER)
		return msm_vdec_s_parm(instance, a);
	else if (inst->session_type == MSM_VIDC_ENCODER)
		return msm_venc_s_parm(instance, a);
	return -EINVAL;
}
EXPORT_SYMBOL(msm_vidc_s_parm);

int msm_vidc_enum_fmt(void *instance, struct v4l2_fmtdesc *f)
{
	struct msm_vidc_inst *inst = instance;

	if (!inst || !f)
		return -EINVAL;

	if (inst->session_type == MSM_VIDC_DECODER)
		return msm_vdec_enum_fmt(instance, f);
	else if (inst->session_type == MSM_VIDC_ENCODER)
		return msm_venc_enum_fmt(instance, f);
	return -EINVAL;
}
EXPORT_SYMBOL(msm_vidc_enum_fmt);

int msm_vidc_s_fmt(void *instance, struct v4l2_format *f)
{
	struct msm_vidc_inst *inst = instance;

	if (!inst || !f)
		return -EINVAL;

	if (inst->session_type == MSM_VIDC_DECODER)
		return msm_vdec_s_fmt(instance, f);
	if (inst->session_type == MSM_VIDC_ENCODER)
		return msm_venc_s_fmt(instance, f);
	return -EINVAL;
}
EXPORT_SYMBOL(msm_vidc_s_fmt);

int msm_vidc_g_fmt(void *instance, struct v4l2_format *f)
{
	struct msm_vidc_inst *inst = instance;

	if (!inst || !f)
		return -EINVAL;

	if (inst->session_type == MSM_VIDC_DECODER)
		return msm_vdec_g_fmt(instance, f);
	else if (inst->session_type == MSM_VIDC_ENCODER)
		return msm_venc_g_fmt(instance, f);
	return -EINVAL;
}
EXPORT_SYMBOL(msm_vidc_g_fmt);

int msm_vidc_s_ctrl(void *instance, struct v4l2_control *control)
{
	struct msm_vidc_inst *inst = instance;

	if (!inst || !control)
		return -EINVAL;

	if (inst->session_type == MSM_VIDC_DECODER)
		return msm_vdec_s_ctrl(instance, control);
	if (inst->session_type == MSM_VIDC_ENCODER)
		return msm_venc_s_ctrl(instance, control);
	return -EINVAL;
}
EXPORT_SYMBOL(msm_vidc_s_ctrl);

int msm_vidc_g_ctrl(void *instance, struct v4l2_control *control)
{
	struct msm_vidc_inst *inst = instance;

	if (!inst || !control)
		return -EINVAL;

	if (inst->session_type == MSM_VIDC_DECODER)
		return msm_vdec_g_ctrl(instance, control);
	if (inst->session_type == MSM_VIDC_ENCODER)
		return msm_venc_g_ctrl(instance, control);
	return -EINVAL;
}
EXPORT_SYMBOL(msm_vidc_g_ctrl);

int msm_vidc_s_ext_ctrl(void *instance, struct v4l2_ext_controls *control)
{
	struct msm_vidc_inst *inst = instance;
	if (!inst || !control)
		return -EINVAL;
	if (inst->session_type == MSM_VIDC_ENCODER)
		return msm_venc_s_ext_ctrl(instance, control);
	return -EINVAL;
}
EXPORT_SYMBOL(msm_vidc_s_ext_ctrl);

int msm_vidc_reqbufs(void *instance, struct v4l2_requestbuffers *b)
{
	struct msm_vidc_inst *inst = instance;

	if (!inst || !b)
		return -EINVAL;

	if (inst->session_type == MSM_VIDC_DECODER)
		return msm_vdec_reqbufs(instance, b);
	if (inst->session_type == MSM_VIDC_ENCODER)
		return msm_venc_reqbufs(instance, b);
	return -EINVAL;
}
EXPORT_SYMBOL(msm_vidc_reqbufs);

struct buffer_info *get_registered_buf(struct msm_vidc_inst *inst,
		struct v4l2_buffer *b, int idx, int *plane)
{
	struct buffer_info *temp;
	struct buffer_info *ret = NULL;
	int i;
	struct list_head *list = &inst->registered_bufs;
	int fd = b->m.planes[idx].reserved[0];
	u32 buff_off = b->m.planes[idx].reserved[1];
	u32 size = b->m.planes[idx].length;
	ion_phys_addr_t device_addr = b->m.planes[idx].m.userptr;

	if (!list || fd < 0 || !plane) {
		dprintk(VIDC_ERR, "Invalid input\n");
		goto err_invalid_input;
	}

	*plane = 0;
	mutex_lock(&inst->lock);
	list_for_each_entry(temp, list, list) {
		for (i = 0; (i < temp->num_planes)
			&& (i < VIDEO_MAX_PLANES); i++) {
			if (temp &&
				((fd == temp->fd[i]) ||
				(device_addr == temp->device_addr[i])) &&
				(CONTAINS(temp->buff_off[i],
				temp->size[i], buff_off)
				|| CONTAINS(buff_off,
				size, temp->buff_off[i])
				|| OVERLAPS(buff_off, size,
				temp->buff_off[i],
				temp->size[i]))) {
					dprintk(VIDC_DBG,
						"This memory region is already mapped\n");
					ret = temp;
					*plane = i;
					break;
			}
		}
		if (ret)
			break;
	}
	mutex_unlock(&inst->lock);
err_invalid_input:
	return ret;
}

struct msm_smem *get_same_fd_buffer(struct msm_vidc_inst *inst,
			struct list_head *list, int fd)
{
	struct buffer_info *temp;
	struct msm_smem *same_fd_handle = NULL;

	int i;
	if (fd == 0)
		return NULL;
	if (!list || fd < 0) {
		dprintk(VIDC_ERR, "Invalid input\n");
		goto err_invalid_input;
	}
	mutex_lock(&inst->lock);
	list_for_each_entry(temp, list, list) {
		for (i = 0; (i < temp->num_planes)
			&& (i < VIDEO_MAX_PLANES); i++) {
			if (temp && (temp->fd[i] == fd) &&
				temp->handle[i] && temp->mapped[i])  {
				temp->same_fd_ref[i]++;
				dprintk(VIDC_INFO,
				"Found same fd buffer\n");
				same_fd_handle = temp->handle[i];
				break;
			}
		}
		if (same_fd_handle)
			break;
	}
	mutex_unlock(&inst->lock);
err_invalid_input:
	return same_fd_handle;
}

struct buffer_info *device_to_uvaddr(struct msm_vidc_inst *inst,
			struct list_head *list, ion_phys_addr_t device_addr)
{
	struct buffer_info *temp = NULL;
	struct buffer_info *dummy = NULL;
	int found = 0;
	int i;
	if (!list || !device_addr || !inst) {
		dprintk(VIDC_ERR,
			"Invalid input- list: %p device_addr: 0x%pa inst: %p\n",
			list, &device_addr, inst);
		goto err_invalid_input;
	}
	mutex_lock(&inst->lock);
	list_for_each_entry_safe(temp, dummy, list, list) {
		for (i = 0; (i < temp->num_planes)
			&& (i < VIDEO_MAX_PLANES); i++) {
			if (temp && !temp->inactive &&
				temp->device_addr[i] == device_addr)  {
				dprintk(VIDC_INFO,
				"Found same fd buffer\n");
				found = 1;
				break;
			}
		}
		if (found)
			break;
	}
	mutex_unlock(&inst->lock);
err_invalid_input:
	return temp;
}

static inline void populate_buf_info(struct buffer_info *binfo,
			struct v4l2_buffer *b, u32 i)
{
	binfo->type = b->type;
	binfo->fd[i] = b->m.planes[i].reserved[0];
	binfo->buff_off[i] = b->m.planes[i].reserved[1];
	binfo->size[i] = b->m.planes[i].length;
	binfo->uvaddr[i] = b->m.planes[i].m.userptr;
	binfo->num_planes = b->length;
	binfo->memory = b->memory;
	binfo->v4l2_index = b->index;
	binfo->timestamp.tv_sec = b->timestamp.tv_sec;
	binfo->timestamp.tv_usec = b->timestamp.tv_usec;
	dprintk(VIDC_DBG, "%s: fd[%d] = %d b->index = %d",
			__func__, i, binfo->fd[0], b->index);
}

static inline void repopulate_v4l2_buffer(struct v4l2_buffer *b,
					struct buffer_info *binfo)
{
	int i = 0;
	b->type = binfo->type;
	b->length = binfo->num_planes;
	b->memory = binfo->memory;
	b->index = binfo->v4l2_index;
	b->timestamp.tv_sec = binfo->timestamp.tv_sec;
	b->timestamp.tv_usec = binfo->timestamp.tv_usec;
	binfo->dequeued = false;
	for (i = 0; i < binfo->num_planes; ++i) {
		b->m.planes[i].reserved[0] = binfo->fd[i];
		b->m.planes[i].reserved[1] = binfo->buff_off[i];
		b->m.planes[i].length = binfo->size[i];
		b->m.planes[i].m.userptr = binfo->device_addr[i];
		dprintk(VIDC_DBG, "%s %d %d %d 0x%pa\n", __func__, binfo->fd[i],
				binfo->buff_off[i], binfo->size[i],
				&binfo->device_addr[i]);
	}
}

static struct msm_smem *map_buffer(struct msm_vidc_inst *inst,
		struct v4l2_plane *p, enum hal_buffer buffer_type)
{
	struct msm_smem *handle = NULL;
	handle = msm_comm_smem_user_to_kernel(inst,
				p->reserved[0],
				p->reserved[1],
				buffer_type);
	if (!handle) {
		dprintk(VIDC_ERR,
			"%s: Failed to get device buffer address\n", __func__);
		return NULL;
	}
	if (msm_comm_smem_cache_operations(inst, handle,
			SMEM_CACHE_CLEAN))
		dprintk(VIDC_WARN,
			"CACHE Clean failed: %d, %d, %d\n",
				p->reserved[0],
				p->reserved[1],
				p->length);
	return handle;
}

static inline enum hal_buffer get_hal_buffer_type(
		struct msm_vidc_inst *inst, struct v4l2_buffer *b)
{
	if (inst->session_type == MSM_VIDC_DECODER) {
		if (b->type == V4L2_BUF_TYPE_VIDEO_OUTPUT_MPLANE)
			return HAL_BUFFER_INPUT;
		else /* V4L2_BUF_TYPE_VIDEO_CAPTURE_MPLANE */
			return HAL_BUFFER_OUTPUT;
	} else {
		/* FIXME in the future.  See comment in msm_comm_get_\
		 * domain_partition. Same problem here. */
		if (b->type == V4L2_BUF_TYPE_VIDEO_OUTPUT_MPLANE)
			return HAL_BUFFER_OUTPUT;
		else /* V4L2_BUF_TYPE_VIDEO_CAPTURE_MPLANE */
			return HAL_BUFFER_INPUT;
	}
	return -EINVAL;
}

static inline bool is_dynamic_output_buffer_mode(struct v4l2_buffer *b,
				struct msm_vidc_inst *inst)
{
	return ((b->type == V4L2_BUF_TYPE_VIDEO_CAPTURE_MPLANE) &&
		(inst->buffer_mode_set[CAPTURE_PORT] ==
		HAL_BUFFER_MODE_DYNAMIC));
}


static inline void save_v4l2_buffer(struct v4l2_buffer *b,
						struct buffer_info *binfo)
{
	int i = 0;
	for (i = 0; i < b->length; ++i) {
		if (EXTRADATA_IDX(b->length) &&
			(i == EXTRADATA_IDX(b->length)) &&
			!b->m.planes[i].length) {
			continue;
		}
		populate_buf_info(binfo, b, i);
	}
}

int map_and_register_buf(struct msm_vidc_inst *inst, struct v4l2_buffer *b)
{
	struct buffer_info *binfo = NULL;
	struct buffer_info *temp = NULL;
	int plane = 0;
	int i = 0, rc = 0;
	struct msm_smem *same_fd_handle = NULL;

	if (!b || !inst) {
		dprintk(VIDC_ERR, "%s: invalid input\n", __func__);
		return -EINVAL;
	}

	binfo = kzalloc(sizeof(*binfo), GFP_KERNEL);
	if (!binfo) {
		dprintk(VIDC_ERR, "Out of memory\n");
		rc = -ENOMEM;
		goto exit;
	}
	if (b->length > VIDEO_MAX_PLANES) {
		dprintk(VIDC_ERR, "Num planes exceeds max: %d, %d\n",
			b->length, VIDEO_MAX_PLANES);
		rc = -EINVAL;
		goto exit;
	}

	dprintk(VIDC_DBG, "[MAP] Create binfo = %p fd = %d type = %d\n",
			binfo, b->m.planes[0].reserved[0], b->type);

	for (i = 0; i < b->length; ++i) {
		if (EXTRADATA_IDX(b->length) &&
			(i == EXTRADATA_IDX(b->length)) &&
			!b->m.planes[i].length) {
			continue;
		}
		mutex_lock(&inst->sync_lock);
		temp = get_registered_buf(inst, b, i, &plane);
		if (temp && !is_dynamic_output_buffer_mode(b, inst)) {
			dprintk(VIDC_DBG,
				"This memory region has already been prepared\n");
			rc = -EINVAL;
		}

		if (temp && is_dynamic_output_buffer_mode(b, inst) &&
			(i == 0)) {
			/*
			* Buffer is already present in registered list
			* increment ref_count, populate new values of v4l2
			* buffer in existing buffer_info struct.
			*
			* We will use the saved buffer info and queue it when
			* we receive RELEASE_BUFFER_REFERENCE EVENT from f/w.
			*/
			dprintk(VIDC_DBG, "[MAP] Buffer already prepared\n");
			rc = buf_ref_get(inst, temp);
			if (rc > 0) {
				save_v4l2_buffer(b, temp);
				rc = -EEXIST;
			}
		}
		mutex_unlock(&inst->sync_lock);
		if (rc < 0)
			goto exit;

		same_fd_handle = get_same_fd_buffer(inst,
					&inst->registered_bufs,
					b->m.planes[i].reserved[0]);

		populate_buf_info(binfo, b, i);
		if (same_fd_handle) {
			binfo->device_addr[i] =
			same_fd_handle->device_addr + binfo->buff_off[i];
			b->m.planes[i].m.userptr = binfo->device_addr[i];
			binfo->mapped[i] = false;
			binfo->handle[i] = same_fd_handle;
		} else {
			if (inst->map_output_buffer) {
				binfo->handle[i] =
					map_buffer(inst, &b->m.planes[i],
						get_hal_buffer_type(inst, b));
				if (!binfo->handle[i]) {
					rc = -EINVAL;
					goto exit;
				}
				binfo->mapped[i] = true;
				binfo->device_addr[i] =
					binfo->handle[i]->device_addr +
					binfo->buff_off[i];
				b->m.planes[i].m.userptr =
					binfo->device_addr[i];
			} else {
				binfo->device_addr[i] =
					b->m.planes[i].m.userptr;
			}
		}
		/* We maintain one ref count for all planes*/
		if ((i == 0) && is_dynamic_output_buffer_mode(b, inst)) {
			rc = buf_ref_get(inst, binfo);
			if (rc < 0)
				goto exit;
		}
		dprintk(VIDC_DBG,
			"%s: [MAP] binfo = %p, handle[%d] = %p, device_addr = 0x%pa, fd = %d, offset = %d, mapped = %d\n",
			__func__, binfo, i, binfo->handle[i],
			&binfo->device_addr[i], binfo->fd[i],
			binfo->buff_off[i], binfo->mapped[i]);
	}
	mutex_lock(&inst->lock);
	list_add_tail(&binfo->list, &inst->registered_bufs);
	mutex_unlock(&inst->lock);
	return 0;
exit:
	kfree(binfo);
	return rc;
}
int unmap_and_deregister_buf(struct msm_vidc_inst *inst,
			struct buffer_info *binfo)
{
	int i = 0;
	struct buffer_info *temp = NULL;
	struct buffer_info *dummy = NULL;
	struct list_head *list;
	bool found = false, keep_node = false;

	if (!inst || !binfo) {
		dprintk(VIDC_ERR, "%s invalid param: %p %p\n",
			__func__, inst, binfo);
		return -EINVAL;
	}

	mutex_lock(&inst->lock);
	list = &inst->registered_bufs;
	/*
	* Make sure the buffer to be unmapped and deleted
	* from the registered list is present in the list.
	*/
	list_for_each_entry_safe(temp, dummy, list, list) {
		if (temp == binfo) {
			found = true;
			break;
		}
	}

	/*
	* Free the buffer info only if
	* - buffer info has not been deleted from registered list
	* - vidc client has called dqbuf on the buffer
	* - no references are held on the buffer
	*/
	if (!found || !temp || !temp->pending_deletion || !temp->dequeued)
		goto exit;

	for (i = 0; i < temp->num_planes; i++) {
		dprintk(VIDC_DBG,
			"%s: [UNMAP] binfo = %p, handle[%d] = %p, device_addr = 0x%pa, fd = %d, offset = %d, mapped = %d\n",
			__func__, temp, i, temp->handle[i],
			&temp->device_addr[i], temp->fd[i],
			temp->buff_off[i], temp->mapped[i]);
		/*
		* Unmap the handle only if the buffer has been mapped and no
		* other buffer has a reference to this buffer.
		* In case of buffers with same fd, we will map the buffer only
		* once and subsequent buffers will refer to the mapped buffer's
		* device address.
		* For buffers which share the same fd, do not unmap and keep
		* the buffer info in registered list.
		*/
		if (temp->handle[i] && temp->mapped[i] &&
			!temp->same_fd_ref[i]) {
			msm_comm_smem_free(inst,
				temp->handle[i]);
		}

		if (temp->same_fd_ref[i])
			keep_node = true;
		else {
			temp->fd[i] = 0;
			temp->handle[i] = 0;
			temp->device_addr[i] = 0;
			temp->uvaddr[i] = 0;
		}
	}
	if (!keep_node) {
		dprintk(VIDC_DBG, "[UNMAP] AND-FREED binfo: %p\n", temp);
		list_del(&temp->list);
		kfree(temp);
	} else {
		temp->inactive = true;
		dprintk(VIDC_DBG, "[UNMAP] NOT-FREED binfo: %p\n", temp);
	}
exit:
	mutex_unlock(&inst->lock);
	return 0;
}


int qbuf_dynamic_buf(struct msm_vidc_inst *inst,
			struct buffer_info *binfo)
{
	struct v4l2_buffer b = {0};
	struct v4l2_plane plane[VIDEO_MAX_PLANES] = { {0} };

	if (!binfo) {
		dprintk(VIDC_ERR, "%s invalid param: %p\n", __func__, binfo);
		return -EINVAL;
	}
	dprintk(VIDC_DBG, "%s fd[0] = %d\n", __func__, binfo->fd[0]);

	b.m.planes = plane;
	repopulate_v4l2_buffer(&b, binfo);

	if (inst->session_type == MSM_VIDC_DECODER)
		return msm_vdec_qbuf(inst, &b);
	if (inst->session_type == MSM_VIDC_ENCODER)
		return msm_venc_qbuf(inst, &b);

	return -EINVAL;
}

int output_buffer_cache_invalidate(struct msm_vidc_inst *inst,
				struct buffer_info *binfo)
{
	int i = 0;
	int rc = 0;

	if (!inst) {
		dprintk(VIDC_ERR, "%s: invalid inst: %p\n", __func__, inst);
		return -EINVAL;
	}

	if (!inst->map_output_buffer)
		return 0;

	if (!binfo) {
		dprintk(VIDC_ERR, "%s: invalid buffer info: %p\n",
			__func__, inst);
		return -EINVAL;
	}

	if (binfo->type != V4L2_BUF_TYPE_VIDEO_CAPTURE_MPLANE)
		return 0;


	for (i = 0; i < binfo->num_planes; i++) {
		if (binfo->handle[i]) {
			rc = msm_comm_smem_cache_operations(inst,
				binfo->handle[i], SMEM_CACHE_INVALIDATE);
			if (rc) {
				dprintk(VIDC_ERR,
					"%s: Failed to clean caches: %d\n",
					__func__, rc);
				return -EINVAL;
			}
		} else
			dprintk(VIDC_DBG, "%s: NULL handle for plane %d\n",
					__func__, i);
	}
	return 0;
}

static bool valid_v4l2_buffer(struct v4l2_buffer *b,
		struct msm_vidc_inst *inst) {
	enum vidc_ports port =
		!V4L2_TYPE_IS_MULTIPLANAR(b->type) ? MAX_PORT_NUM :
		b->type == V4L2_BUF_TYPE_VIDEO_CAPTURE_MPLANE ? CAPTURE_PORT :
		b->type == V4L2_BUF_TYPE_VIDEO_OUTPUT_MPLANE ? OUTPUT_PORT :
								MAX_PORT_NUM;

	return port != MAX_PORT_NUM &&
		inst->fmts[port]->num_planes == b->length;
}

int msm_vidc_prepare_buf(void *instance, struct v4l2_buffer *b)
{
	struct msm_vidc_inst *inst = instance;

	if (!inst || !b || !valid_v4l2_buffer(b, inst))
		return -EINVAL;

	if (!V4L2_TYPE_IS_MULTIPLANAR(b->type) || !b->length ||
		(b->length > VIDEO_MAX_PLANES)) {
		dprintk(VIDC_ERR, "%s: wrong input params\n",
				__func__);
		return -EINVAL;
	}

	if (is_dynamic_output_buffer_mode(b, inst)) {
		dprintk(VIDC_ERR, "%s: not supported in dynamic buffer mode\n",
				__func__);
		return -EINVAL;
	}

	/* Map the buffer only for non-kernel clients*/
	if (b->m.planes[0].reserved[0]) {
		inst->map_output_buffer = true;
		if (map_and_register_buf(inst, b))
			return -EINVAL;
	}

	if (inst->session_type == MSM_VIDC_DECODER)
		return msm_vdec_prepare_buf(instance, b);
	if (inst->session_type == MSM_VIDC_ENCODER)
		return msm_venc_prepare_buf(instance, b);
	return -EINVAL;
}
EXPORT_SYMBOL(msm_vidc_prepare_buf);

int msm_vidc_release_buffers(void *instance, int buffer_type)
{
	struct list_head *ptr, *next;
	struct msm_vidc_inst *inst = instance;
	struct buffer_info *bi;
	struct v4l2_buffer buffer_info;
	struct v4l2_plane plane[VIDEO_MAX_PLANES];
	int i, rc = 0;

	if (!inst)
		return -EINVAL;

	if (!inst->in_reconfig) {
		rc = msm_comm_try_state(inst, MSM_VIDC_RELEASE_RESOURCES_DONE);
		if (rc) {
			dprintk(VIDC_ERR,
					"Failed to move inst: %p to release res done\n",
					inst);
		}
	}

	/*
	* In dynamic buffer mode, driver needs to release resources,
	* but not call release buffers on firmware, as the buffers
	* were never registered with firmware.
	*/
	if ((buffer_type == V4L2_BUF_TYPE_VIDEO_CAPTURE_MPLANE) &&
		(inst->buffer_mode_set[CAPTURE_PORT] ==
				HAL_BUFFER_MODE_DYNAMIC)) {
		goto free_and_unmap;
	}

	list_for_each_safe(ptr, next, &inst->registered_bufs) {
		bool release_buf = false;
		mutex_lock(&inst->lock);
		bi = list_entry(ptr, struct buffer_info, list);
		if (bi->type == buffer_type) {
			buffer_info.type = bi->type;
			for (i = 0; (i < bi->num_planes)
				&& (i < VIDEO_MAX_PLANES); i++) {
				plane[i].reserved[0] = bi->fd[i];
				plane[i].reserved[1] = bi->buff_off[i];
				plane[i].length = bi->size[i];
				plane[i].m.userptr = bi->device_addr[i];
				buffer_info.m.planes = plane;
				dprintk(VIDC_DBG,
					"Releasing buffer: %d, %d, %d\n",
					buffer_info.m.planes[i].reserved[0],
					buffer_info.m.planes[i].reserved[1],
					buffer_info.m.planes[i].length);
			}
			buffer_info.length = bi->num_planes;
			release_buf = true;
		}
		mutex_unlock(&inst->lock);
		if (!release_buf)
			continue;
		if (inst->session_type == MSM_VIDC_DECODER)
			rc = msm_vdec_release_buf(instance,
				&buffer_info);
		if (inst->session_type == MSM_VIDC_ENCODER)
			rc = msm_venc_release_buf(instance,
				&buffer_info);
		if (rc)
			dprintk(VIDC_ERR,
				"Failed Release buffer: %d, %d, %d\n",
				buffer_info.m.planes[0].reserved[0],
				buffer_info.m.planes[0].reserved[1],
				buffer_info.m.planes[0].length);
	}

free_and_unmap:
	mutex_lock(&inst->lock);
	list_for_each_safe(ptr, next, &inst->registered_bufs) {
		bi = list_entry(ptr, struct buffer_info, list);
		if (bi->type == buffer_type) {
			list_del(&bi->list);
			for (i = 0; i < bi->num_planes; i++) {
				if (bi->handle[i] && bi->mapped[i]) {
					dprintk(VIDC_DBG,
						"%s: [UNMAP] binfo = 0x%p, handle[%d] = %p, device_addr = 0x%pa, fd = %d, offset = %d, mapped = %d\n",
						__func__, bi, i, bi->handle[i],
						&bi->device_addr[i], bi->fd[i],
						bi->buff_off[i], bi->mapped[i]);
					msm_comm_smem_free(inst,
							bi->handle[i]);
				}
			}
			kfree(bi);
		}
	}
	mutex_unlock(&inst->lock);
	return rc;
}
EXPORT_SYMBOL(msm_vidc_release_buffers);

int msm_vidc_encoder_cmd(void *instance, struct v4l2_encoder_cmd *enc)
{
	struct msm_vidc_inst *inst = instance;
	if (!inst || !inst->core || !enc) {
		dprintk(VIDC_ERR, "%s invalid params\n", __func__);
		return -EINVAL;
	}
	if (inst->session_type == MSM_VIDC_ENCODER)
		return msm_venc_cmd(instance, enc);
	return -EINVAL;
}
EXPORT_SYMBOL(msm_vidc_encoder_cmd);

int msm_vidc_decoder_cmd(void *instance, struct v4l2_decoder_cmd *dec)
{
	struct msm_vidc_inst *inst = instance;
	if (!inst || !inst->core || !dec) {
		dprintk(VIDC_ERR, "%s invalid params\n", __func__);
		return -EINVAL;
	}
	if (inst->session_type == MSM_VIDC_DECODER)
		return msm_vdec_cmd(instance, dec);
	return -EINVAL;
}
EXPORT_SYMBOL(msm_vidc_decoder_cmd);

int msm_vidc_qbuf(void *instance, struct v4l2_buffer *b)
{
	struct msm_vidc_inst *inst = instance;
	struct buffer_info *binfo;
	int plane = 0;
	int rc = 0;
	int i;

	if (!inst || !b || !valid_v4l2_buffer(b, inst))
		return -EINVAL;

<<<<<<< HEAD
	if (!V4L2_TYPE_IS_MULTIPLANAR(b->type) || !b->length ||
		(b->length > VIDEO_MAX_PLANES)) {
		dprintk(VIDC_ERR, "%s: wrong input params\n",
				__func__);
		return -EINVAL;
	}

=======
>>>>>>> bc0695d8
	if (is_dynamic_output_buffer_mode(b, inst)) {
		if (b->m.planes[0].reserved[0])
			inst->map_output_buffer = true;

		rc = map_and_register_buf(inst, b);
		if (rc == -EEXIST)
			return 0;
		if (rc)
			return rc;
	}

	for (i = 0; i < b->length; ++i) {
		if (!inst->map_output_buffer)
			continue;
		if (EXTRADATA_IDX(b->length) &&
			(i == EXTRADATA_IDX(b->length)) &&
			!b->m.planes[i].length) {
			b->m.planes[i].m.userptr = 0;
			continue;
		}

		binfo = get_registered_buf(inst, b, i, &plane);
		if (!binfo) {
			dprintk(VIDC_ERR,
				"This buffer is not registered: %d, %d, %d\n",
				b->m.planes[i].reserved[0],
				b->m.planes[i].reserved[1],
				b->m.planes[i].length);
			goto err_invalid_buff;
		}
		b->m.planes[i].m.userptr = binfo->device_addr[i];
		dprintk(VIDC_DBG, "Queueing device address = 0x%pa\n",
				&binfo->device_addr[i]);

		if ((inst->fmts[OUTPUT_PORT]->fourcc ==
			V4L2_PIX_FMT_HEVC_HYBRID) &&  binfo->handle[i] &&
			(b->type == V4L2_BUF_TYPE_VIDEO_CAPTURE_MPLANE)) {
			rc = msm_comm_smem_cache_operations(inst,
				binfo->handle[i], SMEM_CACHE_INVALIDATE);
			if (rc) {
				dprintk(VIDC_ERR,
					"Failed to inv caches: %d\n", rc);
				goto err_invalid_buff;
			}
		}

		if (binfo->handle[i] &&
			(b->type == V4L2_BUF_TYPE_VIDEO_OUTPUT_MPLANE)) {
			rc = msm_comm_smem_cache_operations(inst,
					binfo->handle[i], SMEM_CACHE_CLEAN);
			if (rc) {
				dprintk(VIDC_ERR,
					"Failed to clean caches: %d\n", rc);
				goto err_invalid_buff;
			}
		}
	}

	if (inst->session_type == MSM_VIDC_DECODER)
		return msm_vdec_qbuf(instance, b);
	if (inst->session_type == MSM_VIDC_ENCODER)
		return msm_venc_qbuf(instance, b);

err_invalid_buff:
	return -EINVAL;
}
EXPORT_SYMBOL(msm_vidc_qbuf);

int msm_vidc_dqbuf(void *instance, struct v4l2_buffer *b)
{
	struct msm_vidc_inst *inst = instance;
	struct buffer_info *buffer_info = NULL;
	int i = 0, rc = 0;

<<<<<<< HEAD
	if (!inst || !b)
		return -EINVAL;

	if (!V4L2_TYPE_IS_MULTIPLANAR(b->type) || !b->length ||
		(b->length > VIDEO_MAX_PLANES)) {
		dprintk(VIDC_ERR, "%s: wrong input params\n",
				__func__);
=======
	if (!inst || !b || !valid_v4l2_buffer(b, inst))
>>>>>>> bc0695d8
		return -EINVAL;

	if (inst->session_type == MSM_VIDC_DECODER)
		rc = msm_vdec_dqbuf(instance, b);
	if (inst->session_type == MSM_VIDC_ENCODER)
		rc = msm_venc_dqbuf(instance, b);

	if (rc)
		return rc;

	for (i = 0; i < b->length; i++) {
		if (!inst->map_output_buffer)
			continue;
		if (EXTRADATA_IDX(b->length) &&
			(i == EXTRADATA_IDX(b->length)) &&
			!b->m.planes[i].m.userptr) {
			continue;
		}
		buffer_info = device_to_uvaddr(inst,
			&inst->registered_bufs,
			b->m.planes[i].m.userptr);

		if (!buffer_info) {
			dprintk(VIDC_ERR,
				"%s no buffer info registered for buffer addr: 0x%lx\n",
				__func__, b->m.planes[i].m.userptr);
			return -EINVAL;
		}

		b->m.planes[i].m.userptr = buffer_info->uvaddr[i];
		if (!b->m.planes[i].m.userptr) {
			dprintk(VIDC_ERR,
			"%s: Failed to find user virtual address, 0x%lx, %d, %d\n",
			__func__, b->m.planes[i].m.userptr, b->type, i);
			return -EINVAL;
		}
	}

	if (!buffer_info && inst->map_output_buffer) {
		dprintk(VIDC_ERR,
			"%s: error - no buffer info found in registered list\n",
			__func__);
		return -EINVAL;
	}

	if (is_dynamic_output_buffer_mode(b, inst)) {
		if (!buffer_info)
			return -EINVAL;

		mutex_lock(&inst->lock);
		buffer_info->dequeued = true;
		mutex_unlock(&inst->lock);

		dprintk(VIDC_DBG, "[DEQUEUED]: fd[0] = %d\n",
			buffer_info->fd[0]);
		rc = unmap_and_deregister_buf(inst, buffer_info);
	} else
		rc = output_buffer_cache_invalidate(inst, buffer_info);

	return rc;
}
EXPORT_SYMBOL(msm_vidc_dqbuf);

int msm_vidc_streamon(void *instance, enum v4l2_buf_type i)
{
	struct msm_vidc_inst *inst = instance;

	if (!inst)
		return -EINVAL;

	if (inst->session_type == MSM_VIDC_DECODER)
		return msm_vdec_streamon(instance, i);
	if (inst->session_type == MSM_VIDC_ENCODER)
		return msm_venc_streamon(instance, i);
	return -EINVAL;
}
EXPORT_SYMBOL(msm_vidc_streamon);

int msm_vidc_streamoff(void *instance, enum v4l2_buf_type i)
{
	struct msm_vidc_inst *inst = instance;

	if (!inst)
		return -EINVAL;

	if (inst->session_type == MSM_VIDC_DECODER)
		return msm_vdec_streamoff(instance, i);
	if (inst->session_type == MSM_VIDC_ENCODER)
		return msm_venc_streamoff(instance, i);
	return -EINVAL;
}
EXPORT_SYMBOL(msm_vidc_streamoff);

int msm_vidc_enum_framesizes(void *instance, struct v4l2_frmsizeenum *fsize)
{
	struct msm_vidc_inst *inst = instance;
	struct msm_vidc_core_capability *capability = NULL;

	if (!inst || !fsize) {
		dprintk(VIDC_ERR, "%s: invalid parameter: %p %p\n",
				__func__, inst, fsize);
		return -EINVAL;
	}
	if (!inst->core)
		return -EINVAL;

	capability = &inst->capability;
	fsize->type = V4L2_FRMSIZE_TYPE_STEPWISE;
	fsize->stepwise.min_width = capability->width.min;
	fsize->stepwise.max_width = capability->width.max;
	fsize->stepwise.step_width = capability->width.step_size;
	fsize->stepwise.min_height = capability->height.min;
	fsize->stepwise.max_height = capability->height.max;
	fsize->stepwise.step_height = capability->height.step_size;
	return 0;
}
EXPORT_SYMBOL(msm_vidc_enum_framesizes);

struct msm_smem *msm_vidc_smem_alloc(void *instance,
			size_t size, u32 align, u32 flags,
			enum hal_buffer buffer_type, int map_kernel)
{
	return msm_comm_smem_alloc((struct msm_vidc_inst *)instance,
			size, align, flags, buffer_type, map_kernel);

}
EXPORT_SYMBOL(msm_vidc_smem_alloc);

void msm_vidc_smem_free(void *instance, struct msm_smem *mem)
{
	msm_comm_smem_free((struct msm_vidc_inst *)instance, mem);
}
EXPORT_SYMBOL(msm_vidc_smem_free);

int msm_vidc_smem_cache_operations(void *instance, struct msm_smem *mem,
		enum smem_cache_ops cache_ops)
{
	return msm_comm_smem_cache_operations(
		(struct msm_vidc_inst *)instance, mem, cache_ops);
}
EXPORT_SYMBOL(msm_vidc_smem_cache_operations);

struct msm_smem *msm_vidc_smem_user_to_kernel(void *instance, int fd,
			u32 offset, enum hal_buffer buffer_type)
{
	return msm_comm_smem_user_to_kernel(
			(struct msm_vidc_inst *)instance,
			fd, offset, buffer_type);
}
EXPORT_SYMBOL(msm_vidc_smem_user_to_kernel);

int msm_vidc_smem_get_domain_partition(void *instance, u32 flags,
		enum hal_buffer buffer_type, int *domain_num,
		int *partition_num)
{
	return msm_comm_smem_get_domain_partition(
		(struct msm_vidc_inst *)instance,
		flags, buffer_type, domain_num, partition_num);
}
EXPORT_SYMBOL(msm_vidc_smem_get_domain_partition);

void *msm_vidc_smem_get_client(void *instance)
{
	struct msm_vidc_inst *inst = instance;

	if (!inst || !inst->mem_client) {
		dprintk(VIDC_ERR, "%s: invalid instance or client = %p\n",
				__func__, inst);
		return NULL;
	}

	return inst->mem_client;
}
EXPORT_SYMBOL(msm_vidc_smem_get_client);

static void *vidc_get_userptr(void *alloc_ctx, unsigned long vaddr,
				unsigned long size, int write)
{
	return (void *)0xdeadbeef;
}

static void vidc_put_userptr(void *buf_priv)
{
}

static const struct vb2_mem_ops msm_vidc_vb2_mem_ops = {
	.get_userptr = vidc_get_userptr,
	.put_userptr = vidc_put_userptr,
};

static inline int vb2_bufq_init(struct msm_vidc_inst *inst,
		enum v4l2_buf_type type, enum session_type sess)
{
	struct vb2_queue *q = NULL;
	if (type == V4L2_BUF_TYPE_VIDEO_CAPTURE_MPLANE) {
		q = &inst->bufq[CAPTURE_PORT].vb2_bufq;
	} else if (type == V4L2_BUF_TYPE_VIDEO_OUTPUT_MPLANE) {
		q = &inst->bufq[OUTPUT_PORT].vb2_bufq;
	} else {
		dprintk(VIDC_ERR, "buf_type = %d not recognised\n", type);
		return -EINVAL;
	}

	q->type = type;
	q->io_modes = VB2_MMAP | VB2_USERPTR;
	q->io_flags = 0;
	q->timestamp_type = V4L2_BUF_FLAG_TIMESTAMP_COPY;

	if (sess == MSM_VIDC_DECODER)
		q->ops = msm_vdec_get_vb2q_ops();
	else if (sess == MSM_VIDC_ENCODER)
		q->ops = msm_venc_get_vb2q_ops();
	q->mem_ops = &msm_vidc_vb2_mem_ops;
	q->drv_priv = inst;
	return vb2_queue_init(q);
}

static int setup_event_queue(void *inst,
				struct video_device *pvdev)
{
	int rc = 0;
	struct msm_vidc_inst *vidc_inst = (struct msm_vidc_inst *)inst;

	v4l2_fh_init(&vidc_inst->event_handler, pvdev);
	v4l2_fh_add(&vidc_inst->event_handler);

	return rc;
}

int msm_vidc_subscribe_event(void *inst, const struct v4l2_event_subscription *sub)
{
	int rc = 0;
	struct msm_vidc_inst *vidc_inst = (struct msm_vidc_inst *)inst;

	if (!inst || !sub)
		return -EINVAL;

	rc = v4l2_event_subscribe(&vidc_inst->event_handler, sub, MAX_EVENTS, NULL);
	return rc;
}
EXPORT_SYMBOL(msm_vidc_subscribe_event);

int msm_vidc_unsubscribe_event(void *inst, const struct v4l2_event_subscription *sub)
{
	int rc = 0;
	struct msm_vidc_inst *vidc_inst = (struct msm_vidc_inst *)inst;

	if (!inst || !sub)
		return -EINVAL;

	rc = v4l2_event_unsubscribe(&vidc_inst->event_handler, sub);
	return rc;
}
EXPORT_SYMBOL(msm_vidc_unsubscribe_event);

int msm_vidc_dqevent(void *inst, struct v4l2_event *event)
{
	int rc = 0;
	struct msm_vidc_inst *vidc_inst = (struct msm_vidc_inst *)inst;

	if (!inst || !event)
		return -EINVAL;

	rc = v4l2_event_dequeue(&vidc_inst->event_handler, event, false);
	return rc;
}
EXPORT_SYMBOL(msm_vidc_dqevent);

void *msm_vidc_open(int core_id, int session_type)
{
	struct msm_vidc_inst *inst = NULL;
	struct msm_vidc_core *core = NULL;
	int rc = 0;
	int i = 0;
	if (core_id >= MSM_VIDC_CORES_MAX ||
			session_type >= MSM_VIDC_MAX_DEVICES) {
		dprintk(VIDC_ERR, "Invalid input, core_id = %d, session = %d\n",
			core_id, session_type);
		goto err_invalid_core;
	}
	core = get_vidc_core(core_id);
	if (!core) {
		dprintk(VIDC_ERR,
			"Failed to find core for core_id = %d\n", core_id);
		goto err_invalid_core;
	}

	inst = kzalloc(sizeof(*inst), GFP_KERNEL);
	if (!inst) {
		dprintk(VIDC_ERR, "Failed to allocate memory\n");
		rc = -ENOMEM;
		goto err_invalid_core;
	}

	pr_info(VIDC_DBG_TAG "Opening video instance: %p, %d\n",
		VIDC_MSG_PRIO2STRING(VIDC_INFO), inst, session_type);
	mutex_init(&inst->sync_lock);
	mutex_init(&inst->bufq[CAPTURE_PORT].lock);
	mutex_init(&inst->bufq[OUTPUT_PORT].lock);
	mutex_init(&inst->lock);
	inst->session_type = session_type;
	INIT_LIST_HEAD(&inst->pendingq);
	INIT_LIST_HEAD(&inst->internalbufs);
	INIT_LIST_HEAD(&inst->persistbufs);
	INIT_LIST_HEAD(&inst->registered_bufs);
	INIT_LIST_HEAD(&inst->outputbufs);
	INIT_LIST_HEAD(&inst->pending_getpropq);
	init_waitqueue_head(&inst->kernel_event_queue);
	inst->state = MSM_VIDC_CORE_UNINIT_DONE;
	inst->core = core;
	inst->map_output_buffer = false;

	for (i = SESSION_MSG_INDEX(SESSION_MSG_START);
		i <= SESSION_MSG_INDEX(SESSION_MSG_END); i++) {
		init_completion(&inst->completions[i]);
	}
	inst->mem_client = msm_smem_new_client(SMEM_ION,
					&inst->core->resources);
	if (!inst->mem_client) {
		dprintk(VIDC_ERR, "Failed to create memory client\n");
		goto fail_mem_client;
	}
	if (session_type == MSM_VIDC_DECODER) {
		msm_vdec_inst_init(inst);
		msm_vdec_ctrl_init(inst);
	} else if (session_type == MSM_VIDC_ENCODER) {
		msm_venc_inst_init(inst);
		msm_venc_ctrl_init(inst);
	}
	msm_comm_init_dcvs(inst);
	rc = vb2_bufq_init(inst, V4L2_BUF_TYPE_VIDEO_CAPTURE_MPLANE,
			session_type);
	if (rc) {
		dprintk(VIDC_ERR,
			"Failed to initialize vb2 queue on capture port\n");
		goto fail_bufq_capture;
	}
	rc = vb2_bufq_init(inst, V4L2_BUF_TYPE_VIDEO_OUTPUT_MPLANE,
			session_type);
	if (rc) {
		dprintk(VIDC_ERR,
			"Failed to initialize vb2 queue on capture port\n");
		goto fail_bufq_output;
	}

	mutex_lock(&core->lock);
	list_add_tail(&inst->list, &core->instances);
	mutex_unlock(&core->lock);

	rc = msm_comm_try_state(inst, MSM_VIDC_CORE_INIT);
	if (rc) {
		dprintk(VIDC_ERR,
			"Failed to move video instance to init state\n");
		goto fail_init;
	}
	inst->debugfs_root =
		msm_vidc_debugfs_init_inst(inst, core->debugfs_root);

	setup_event_queue(inst, &core->vdev[session_type].vdev);

	return inst;
fail_init:
	vb2_queue_release(&inst->bufq[OUTPUT_PORT].vb2_bufq);

	mutex_lock(&core->lock);
	list_del(&inst->list);
	mutex_unlock(&core->lock);

fail_bufq_output:
	vb2_queue_release(&inst->bufq[CAPTURE_PORT].vb2_bufq);
fail_bufq_capture:
	if (session_type == MSM_VIDC_DECODER)
		msm_vdec_ctrl_deinit(inst);
	else if (session_type == MSM_VIDC_ENCODER)
		msm_venc_ctrl_deinit(inst);
	msm_smem_delete_client(inst->mem_client);
fail_mem_client:
	kfree(inst);
	inst = NULL;
err_invalid_core:
	return inst;
}
EXPORT_SYMBOL(msm_vidc_open);

static void cleanup_instance(struct msm_vidc_inst *inst)
{
	struct list_head *ptr, *next;
	struct vb2_buf_entry *entry;
	if (inst) {
		mutex_lock(&inst->lock);
		if (!list_empty(&inst->pendingq)) {
			list_for_each_safe(ptr, next, &inst->pendingq) {
				entry = list_entry(ptr, struct vb2_buf_entry,
						list);
				list_del(&entry->list);
				kfree(entry);
			}
		}
		if (!list_empty(&inst->internalbufs)) {
			mutex_unlock(&inst->lock);
			if (msm_comm_release_scratch_buffers(inst))
				dprintk(VIDC_ERR,
					"Failed to release scratch buffers\n");

			mutex_lock(&inst->lock);
		}
		if (!list_empty(&inst->persistbufs)) {
			mutex_unlock(&inst->lock);
			if (msm_comm_release_persist_buffers(inst))
				dprintk(VIDC_ERR,
					"Failed to release persist buffers\n");

			mutex_lock(&inst->lock);
		}
		if (!list_empty(&inst->outputbufs)) {
			mutex_unlock(&inst->lock);
			if (msm_comm_release_output_buffers(inst))
				dprintk(VIDC_ERR,
					"Failed to release output buffers\n");

			mutex_lock(&inst->lock);
		}
		if (inst->extradata_handle) {
			mutex_unlock(&inst->lock);
			msm_comm_smem_free(inst, inst->extradata_handle);
			mutex_lock(&inst->lock);
		}
		mutex_unlock(&inst->lock);
		debugfs_remove_recursive(inst->debugfs_root);
		WARN_ON(!list_empty(&inst->pending_getpropq));
	}
}

int msm_vidc_close(void *instance)
{
	struct msm_vidc_inst *inst = instance;
	struct msm_vidc_inst *temp;
	struct msm_vidc_core *core;
	struct list_head *ptr, *next;
	struct buffer_info *bi;
	int rc = 0;
	int i;

	if (!inst)
		return -EINVAL;

	v4l2_fh_del(&inst->event_handler);
	list_for_each_safe(ptr, next, &inst->registered_bufs) {
		bi = list_entry(ptr, struct buffer_info, list);
		if (bi->type == V4L2_BUF_TYPE_VIDEO_OUTPUT_MPLANE) {
			list_del(&bi->list);
			for (i = 0; (i < bi->num_planes)
				&& (i < VIDEO_MAX_PLANES); i++) {
				if (bi->handle[i])
					msm_comm_smem_free(inst, bi->handle[i]);
			}
			kfree(bi);
		}
	}

	core = inst->core;
	mutex_lock(&core->lock);
	list_for_each_safe(ptr, next, &core->instances) {
		temp = list_entry(ptr, struct msm_vidc_inst, list);
		if (temp == inst)
			list_del(&inst->list);
	}
	mutex_unlock(&core->lock);

	if (inst->session_type == MSM_VIDC_DECODER)
		msm_vdec_ctrl_deinit(inst);
	else if (inst->session_type == MSM_VIDC_ENCODER)
		msm_venc_ctrl_deinit(inst);

	for (i = 0; i < MAX_PORT_NUM; i++)
		vb2_queue_release(&inst->bufq[i].vb2_bufq);

	cleanup_instance(inst);
	if (inst->state != MSM_VIDC_CORE_INVALID &&
		core->state != VIDC_CORE_INVALID)
		rc = msm_comm_try_state(inst, MSM_VIDC_CORE_UNINIT);
	else
		rc = msm_comm_force_cleanup(inst);
	if (rc)
		dprintk(VIDC_ERR,
			"Failed to move video instance to uninit state\n");

	msm_smem_delete_client(inst->mem_client);

	pr_info(VIDC_DBG_TAG "Closed video instance: %p\n",
			VIDC_MSG_PRIO2STRING(VIDC_INFO), inst);
	kfree(inst);

	return 0;
}
EXPORT_SYMBOL(msm_vidc_close);

int msm_vidc_suspend(int core_id)
{
	return msm_comm_suspend(core_id);
}
EXPORT_SYMBOL(msm_vidc_suspend);
<|MERGE_RESOLUTION|>--- conflicted
+++ resolved
@@ -894,7 +894,6 @@
 	if (!inst || !b || !valid_v4l2_buffer(b, inst))
 		return -EINVAL;
 
-<<<<<<< HEAD
 	if (!V4L2_TYPE_IS_MULTIPLANAR(b->type) || !b->length ||
 		(b->length > VIDEO_MAX_PLANES)) {
 		dprintk(VIDC_ERR, "%s: wrong input params\n",
@@ -902,8 +901,6 @@
 		return -EINVAL;
 	}
 
-=======
->>>>>>> bc0695d8
 	if (is_dynamic_output_buffer_mode(b, inst)) {
 		if (b->m.planes[0].reserved[0])
 			inst->map_output_buffer = true;
@@ -978,17 +975,13 @@
 	struct buffer_info *buffer_info = NULL;
 	int i = 0, rc = 0;
 
-<<<<<<< HEAD
-	if (!inst || !b)
+	if (!inst || !b || !valid_v4l2_buffer(b, inst))
 		return -EINVAL;
 
 	if (!V4L2_TYPE_IS_MULTIPLANAR(b->type) || !b->length ||
 		(b->length > VIDEO_MAX_PLANES)) {
 		dprintk(VIDC_ERR, "%s: wrong input params\n",
 				__func__);
-=======
-	if (!inst || !b || !valid_v4l2_buffer(b, inst))
->>>>>>> bc0695d8
 		return -EINVAL;
 
 	if (inst->session_type == MSM_VIDC_DECODER)
