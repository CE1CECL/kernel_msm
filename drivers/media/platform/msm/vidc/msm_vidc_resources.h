<<<<<<< HEAD
/* Copyright (c) 2013-2019, The Linux Foundation. All rights reserved.
=======
/* Copyright (c) 2013-2020, The Linux Foundation. All rights reserved.
>>>>>>> 15457316
 *
 * This program is free software; you can redistribute it and/or modify
 * it under the terms of the GNU General Public License version 2 and
 * only version 2 as published by the Free Software Foundation.
 *
 * This program is distributed in the hope that it will be useful,
 * but WITHOUT ANY WARRANTY; without even the implied warranty of
 * MERCHANTABILITY or FITNESS FOR A PARTICULAR PURPOSE.  See the
 * GNU General Public License for more details.
 *
 */

#ifndef __MSM_VIDC_RESOURCES_H__
#define __MSM_VIDC_RESOURCES_H__

#include <linux/devfreq.h>
#include <linux/platform_device.h>
#include "msm_vidc.h"
#include <linux/soc/qcom/llcc-qcom.h>
#include "soc/qcom/cx_ipeak.h"

#define MAX_BUFFER_TYPES 32

struct dcvs_table {
	u32 load;
	u32 load_low;
	u32 load_high;
	u32 supported_codecs;
};

struct dcvs_limit {
	u32 min_mbpf;
	u32 fps;
};

struct reg_value_pair {
	u32 reg;
	u32 value;
};

struct reg_set {
	struct reg_value_pair *reg_tbl;
	int count;
};

struct addr_range {
	u32 start;
	u32 size;
};

struct addr_set {
	struct addr_range *addr_tbl;
	int count;
};

struct context_bank_info {
	struct list_head list;
	const char *name;
	u32 buffer_type;
	bool is_secure;
	struct addr_range addr_range;
	struct device *dev;
	struct dma_iommu_mapping *mapping;
};

struct buffer_usage_table {
	u32 buffer_type;
	u32 tz_usage;
};

struct buffer_usage_set {
	struct buffer_usage_table *buffer_usage_tbl;
	u32 count;
};

struct regulator_info {
	struct regulator *regulator;
	bool has_hw_power_collapse;
	char *name;
};

struct regulator_set {
	struct regulator_info *regulator_tbl;
	u32 count;
};

struct clock_info {
	const char *name;
	struct clk *clk;
	u32 count;
	bool has_scaling;
	bool has_mem_retention;
};

struct clock_set {
	struct clock_info *clock_tbl;
	u32 count;
};

struct bus_info {
	char *name;
	int master;
	int slave;
	unsigned int range[2];
	const char *governor;
	struct device *dev;
	struct devfreq_dev_profile devfreq_prof;
	struct devfreq *devfreq;
	struct msm_bus_client_handle *client;
	bool is_prfm_gov_used;
};

struct bus_set {
	struct bus_info *bus_tbl;
	u32 count;
};

struct reset_info {
	struct reset_control *rst;
	const char *name;
};

struct reset_set {
	struct reset_info *reset_tbl;
	u32 count;
};

struct allowed_clock_rates_table {
	u32 clock_rate;
};

struct clock_profile_entry {
	u32 codec_mask;
	u32 vpp_cycles;
	u32 vsp_cycles;
	u32 low_power_cycles;
};

struct clock_freq_table {
	struct clock_profile_entry *clk_prof_entries;
	u32 count;
};

struct subcache_info {
	const char *name;
	bool isactive;
	bool isset;
	struct llcc_slice_desc *subcache;
};

struct subcache_set {
	struct subcache_info *subcache_tbl;
	u32 count;
};

struct msm_vidc_mem_cdsp {
	struct device *dev;
};

struct msm_vidc_platform_resources {
	phys_addr_t firmware_base;
	phys_addr_t register_base;
	uint32_t register_size;
	uint32_t irq;
	uint32_t sku_version;
	struct allowed_clock_rates_table *allowed_clks_tbl;
	u32 allowed_clks_tbl_size;
	struct clock_freq_table clock_freq_tbl;
	struct dcvs_table *dcvs_tbl;
	uint32_t dcvs_tbl_size;
	struct dcvs_limit *dcvs_limit;
	bool sys_cache_present;
	bool sys_cache_res_set;
	struct subcache_set subcache_set;
	struct reg_set reg_set;
	struct addr_set qdss_addr_set;
	struct buffer_usage_set buffer_usage_set;
	uint32_t max_load;
	uint32_t max_hq_mbs_per_frame;
	uint32_t max_hq_mbs_per_sec;
	struct platform_device *pdev;
	struct regulator_set regulator_set;
	struct clock_set clock_set;
	struct bus_set bus_set;
	struct reset_set reset_set;
	bool use_non_secure_pil;
	bool sw_power_collapsible;
	bool slave_side_cp;
	struct list_head context_banks;
	bool thermal_mitigable;
	const char *fw_name;
	const char *hfi_version;
	bool never_unload_fw;
	bool debug_timeout;
	uint32_t pm_qos_latency_us;
	uint32_t max_inst_count;
	uint32_t max_secure_inst_count;
	int msm_vidc_hw_rsp_timeout;
	int msm_vidc_firmware_unload_delay;
	uint32_t msm_vidc_pwr_collapse_delay;
	bool domain_cvp;
	bool non_fatal_pagefaults;
	bool cache_pagetables;
	bool decode_batching;
	bool dcvs;
	struct msm_vidc_codec_data *codec_data;
	int codec_data_count;
	struct msm_vidc_csc_coeff *csc_coeff_data;
	struct msm_vidc_mem_cdsp mem_cdsp;
	uint32_t vpu_ver;
	uint32_t fw_cycles;
	uint32_t fw_vpp_cycles;
	uint32_t clk_freq_threshold;
	struct cx_ipeak_client *cx_ipeak_context;
	struct msm_vidc_ubwc_config *ubwc_config;
	uint32_t ubwc_config_length;
};

<<<<<<< HEAD
/**
 * @bMaxChannelsOverride : enable - 1 /disable - 0 max channel override
 * @bMalLengthOverride : enable - 1 /disable - 0 HBB override
 * @bHBBOverride : enable - 1 /disable – 0 mal length override
=======

/**
 * The version 1 HFI strcuture for the UBWC configuration
 * @bMaxChannelsOverride : enable - 1 /disable - 0 max channel override
 * @bMalLengthOverride : enable - 1 /disable - 0 HBB override
 * @bHBBOverride : enable - 1 /disable - 0 mal length override
>>>>>>> 15457316
 * @nMaxChannels: Num DDR channels 4/8 channel,
 *                This is to control mircotilling mode.
 * @nMalLength : UBWC compression ratio granularity 32B/64B MAL
 * @nHighestBankBit : Valid range 13-19
 */

<<<<<<< HEAD
struct msm_vidc_ubwc_config {
=======
struct msm_vidc_ubwc_config_v1 {
>>>>>>> 15457316
	struct {
		u32 bMaxChannelsOverride : 1;
		u32 bMalLengthOverride : 1;
		u32 bHBBOverride : 1;
		u32 reserved1 : 29;
	} sOverrideBitInfo;

	u32 nMaxChannels;
	u32 nMalLength;
	u32 nHighestBankBit;
	u32 reserved2[2];
<<<<<<< HEAD
=======
};

/**
 * The version 2 HFI strcuture for the UBWC configuration
 * @nSize : the size of the packet in bytes
 * @ePacketType: HFI_PROPERTY_SYS_UBWC_CONFIG
 * @v1 : The same UBWC config parameters as the version 1
 */

struct msm_vidc_ubwc_config {
	u32 nSize;
	u32 ePacketType;
	struct msm_vidc_ubwc_config_v1 v1;
>>>>>>> 15457316
};

static inline bool is_iommu_present(struct msm_vidc_platform_resources *res)
{
	return !list_empty(&res->context_banks);
}

#endif
<|MERGE_RESOLUTION|>--- conflicted
+++ resolved
@@ -1,8 +1,4 @@
-<<<<<<< HEAD
-/* Copyright (c) 2013-2019, The Linux Foundation. All rights reserved.
-=======
 /* Copyright (c) 2013-2020, The Linux Foundation. All rights reserved.
->>>>>>> 15457316
  *
  * This program is free software; you can redistribute it and/or modify
  * it under the terms of the GNU General Public License version 2 and
@@ -221,30 +217,19 @@
 	uint32_t ubwc_config_length;
 };
 
-<<<<<<< HEAD
-/**
- * @bMaxChannelsOverride : enable - 1 /disable - 0 max channel override
- * @bMalLengthOverride : enable - 1 /disable - 0 HBB override
- * @bHBBOverride : enable - 1 /disable – 0 mal length override
-=======
 
 /**
  * The version 1 HFI strcuture for the UBWC configuration
  * @bMaxChannelsOverride : enable - 1 /disable - 0 max channel override
  * @bMalLengthOverride : enable - 1 /disable - 0 HBB override
  * @bHBBOverride : enable - 1 /disable - 0 mal length override
->>>>>>> 15457316
  * @nMaxChannels: Num DDR channels 4/8 channel,
  *                This is to control mircotilling mode.
  * @nMalLength : UBWC compression ratio granularity 32B/64B MAL
  * @nHighestBankBit : Valid range 13-19
  */
 
-<<<<<<< HEAD
-struct msm_vidc_ubwc_config {
-=======
 struct msm_vidc_ubwc_config_v1 {
->>>>>>> 15457316
 	struct {
 		u32 bMaxChannelsOverride : 1;
 		u32 bMalLengthOverride : 1;
@@ -256,8 +241,6 @@
 	u32 nMalLength;
 	u32 nHighestBankBit;
 	u32 reserved2[2];
-<<<<<<< HEAD
-=======
 };
 
 /**
@@ -271,7 +254,6 @@
 	u32 nSize;
 	u32 ePacketType;
 	struct msm_vidc_ubwc_config_v1 v1;
->>>>>>> 15457316
 };
 
 static inline bool is_iommu_present(struct msm_vidc_platform_resources *res)
