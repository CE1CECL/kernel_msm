--- conflicted
+++ resolved
@@ -3379,11 +3379,7 @@
 	int rc = 0;
 	if (!inst || !f) {
 		dprintk(VIDC_ERR,
-<<<<<<< HEAD
-			"Invalid input, inst = %pK, f = %p\n", inst, f);
-=======
 			"Invalid input, inst = %pK, f = %pK\n", inst, f);
->>>>>>> a0bfd9aa
 		return -EINVAL;
 	}
 	if (f->type == V4L2_BUF_TYPE_VIDEO_CAPTURE_MPLANE) {
