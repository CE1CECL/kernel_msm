--- conflicted
+++ resolved
@@ -62,21 +62,11 @@
 	__iowmb();
 }
 
-<<<<<<< HEAD
-uint32_t npu_tcsr_reg_read(struct npu_device *npu_dev, uint32_t off)
-=======
 uint32_t npu_core_reg_read(struct npu_device *npu_dev, uint32_t off)
->>>>>>> cd914bbc
 {
 	return npu_reg_read(npu_dev->core_io.base, npu_dev->core_io.size, off);
 }
 
-<<<<<<< HEAD
-	ret = readl_relaxed(npu_dev->tcsr_io.base + off);
-	return ret;
-}
-
-=======
 void npu_core_reg_write(struct npu_device *npu_dev, uint32_t off, uint32_t val)
 {
 	npu_reg_write(npu_dev->core_io.base, npu_dev->core_io.size,
@@ -88,7 +78,6 @@
 	return npu_reg_read(npu_dev->tcsr_io.base, npu_dev->tcsr_io.size, off);
 }
 
->>>>>>> cd914bbc
 uint32_t npu_apss_shared_reg_read(struct npu_device *npu_dev, uint32_t off)
 {
 	return npu_reg_read(npu_dev->apss_shared_io.base,
