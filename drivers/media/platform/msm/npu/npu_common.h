--- conflicted
+++ resolved
@@ -49,8 +49,6 @@
 #define NPU_MAX_DT_NAME_LEN	    21
 #define NPU_MAX_PWRLEVELS		8
 #define NPU_MAX_STATS_BUF_SIZE 16384
-<<<<<<< HEAD
-=======
 
 enum npu_power_level {
 	NPU_PWRLEVEL_MINSVS = 0,
@@ -63,7 +61,6 @@
 	NPU_PWRLEVEL_TURBO_L1,
 	NPU_PWRLEVEL_OFF = 0xFFFFFFFF,
 };
->>>>>>> e0615925
 
 /* -------------------------------------------------------------------------
  * Data Structures
