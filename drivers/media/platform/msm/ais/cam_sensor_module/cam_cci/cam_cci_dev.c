--- conflicted
+++ resolved
@@ -41,6 +41,7 @@
 		rc = cam_cci_core_cfg(sd, arg);
 		break;
 	case VIDIOC_CAM_CONTROL:
+		rc = cam_cci_core_cam_ctrl(sd, arg);
 		break;
 	default:
 		CAM_ERR(CAM_CCI, "Invalid ioctl cmd: %d", cmd);
@@ -71,20 +72,26 @@
 
 	irq_status0 = cam_io_r_mb(base + CCI_IRQ_STATUS_0_ADDR);
 	irq_status1 = cam_io_r_mb(base + CCI_IRQ_STATUS_1_ADDR);
+	CAM_DBG(CAM_CCI, "BASE: %pK", base);
 	CAM_DBG(CAM_CCI, "irq0:%x irq1:%x", irq_status0, irq_status1);
 
 	if (irq_status0 & CCI_IRQ_STATUS_0_RST_DONE_ACK_BMSK) {
+		struct cam_cci_master_info *cci_master_info;
 		if (cci_dev->cci_master_info[MASTER_0].reset_pending == TRUE) {
+			cci_master_info = &cci_dev->cci_master_info[MASTER_0];
 			cci_dev->cci_master_info[MASTER_0].reset_pending =
 				FALSE;
-			complete(
-			&cci_dev->cci_master_info[MASTER_0].reset_complete);
+			if (!cci_master_info->status)
+				complete(&cci_master_info->reset_complete);
+			cci_master_info->status = 0;
 		}
 		if (cci_dev->cci_master_info[MASTER_1].reset_pending == TRUE) {
+			cci_master_info = &cci_dev->cci_master_info[MASTER_1];
 			cci_dev->cci_master_info[MASTER_1].reset_pending =
 				FALSE;
-			complete(
-			&cci_dev->cci_master_info[MASTER_1].reset_complete);
+			if (!cci_master_info->status)
+				complete(&cci_master_info->reset_complete);
+			cci_master_info->status = 0;
 		}
 	}
 
@@ -93,7 +100,7 @@
 		cci_dev->cci_master_info[MASTER_0].status = 0;
 		rd_done_th_assert = true;
 		complete(&cci_dev->cci_master_info[MASTER_0].th_complete);
-		complete(&cci_dev->cci_master_info[MASTER_0].reset_complete);
+		complete(&cci_dev->cci_master_info[MASTER_0].rd_done);
 	}
 	if ((irq_status0 & CCI_IRQ_STATUS_0_I2C_M0_RD_DONE_BMSK) &&
 		(!rd_done_th_assert)) {
@@ -102,7 +109,7 @@
 		if (cci_dev->is_burst_read)
 			complete(
 			&cci_dev->cci_master_info[MASTER_0].th_complete);
-		complete(&cci_dev->cci_master_info[MASTER_0].reset_complete);
+		complete(&cci_dev->cci_master_info[MASTER_0].rd_done);
 	}
 	if ((irq_status1 & CCI_IRQ_STATUS_1_I2C_M0_RD_THRESHOLD) &&
 		(!rd_done_th_assert)) {
@@ -149,7 +156,7 @@
 		cci_dev->cci_master_info[MASTER_1].status = 0;
 		rd_done_th_assert = true;
 		complete(&cci_dev->cci_master_info[MASTER_1].th_complete);
-		complete(&cci_dev->cci_master_info[MASTER_1].reset_complete);
+		complete(&cci_dev->cci_master_info[MASTER_1].rd_done);
 	}
 	if ((irq_status0 & CCI_IRQ_STATUS_0_I2C_M1_RD_DONE_BMSK) &&
 		(!rd_done_th_assert)) {
@@ -158,7 +165,7 @@
 		if (cci_dev->is_burst_read)
 			complete(
 			&cci_dev->cci_master_info[MASTER_1].th_complete);
-		complete(&cci_dev->cci_master_info[MASTER_1].reset_complete);
+		complete(&cci_dev->cci_master_info[MASTER_1].rd_done);
 	}
 	if ((irq_status1 & CCI_IRQ_STATUS_1_I2C_M1_RD_THRESHOLD) &&
 		(!rd_done_th_assert)) {
@@ -217,16 +224,35 @@
 	}
 	if (irq_status0 & CCI_IRQ_STATUS_0_I2C_M0_ERROR_BMSK) {
 		cci_dev->cci_master_info[MASTER_0].status = -EINVAL;
-		cam_io_w_mb(CCI_M0_HALT_REQ_RMSK,
-			base + CCI_HALT_REQ_ADDR);
-		CAM_DBG(CAM_CCI, "MASTER_0 error 0x%x", irq_status0);
+		if (irq_status0 & CCI_IRQ_STATUS_0_I2C_M0_NACK_ERROR_BMSK)
+			CAM_ERR(CAM_CCI, "Base:%pK, M0 NACK ERROR: 0x%x",
+				base, irq_status0);
+		if (irq_status0 & CCI_IRQ_STATUS_0_I2C_M0_Q0Q1_ERROR_BMSK)
+			CAM_ERR(CAM_CCI,
+			"Base:%pK, M0 QUEUE_OVER/UNDER_FLOW OR CMD ERR: 0x%x",
+				base, irq_status0);
+		if (irq_status0 & CCI_IRQ_STATUS_0_I2C_M0_RD_ERROR_BMSK)
+			CAM_ERR(CAM_CCI,
+				"Base: %pK, M0 RD_OVER/UNDER_FLOW ERROR: 0x%x",
+				base, irq_status0);
+		cam_io_w_mb(CCI_M0_HALT_REQ_RMSK, base + CCI_HALT_REQ_ADDR);
+		complete(&cci_dev->cci_master_info[MASTER_0].rd_done);
 	}
 	if (irq_status0 & CCI_IRQ_STATUS_0_I2C_M1_ERROR_BMSK) {
 		cci_dev->cci_master_info[MASTER_1].status = -EINVAL;
-		cam_io_w_mb(CCI_M1_HALT_REQ_RMSK,
-			base + CCI_HALT_REQ_ADDR);
-		CAM_DBG(CAM_CCI, "MASTER_1 error 0x%x", irq_status0);
-
+		if (irq_status0 & CCI_IRQ_STATUS_0_I2C_M0_NACK_ERROR_BMSK)
+			CAM_ERR(CAM_CCI, "Base:%pK, M1 NACK ERROR: 0x%x",
+				base, irq_status0);
+		if (irq_status0 & CCI_IRQ_STATUS_0_I2C_M0_Q0Q1_ERROR_BMSK)
+			CAM_ERR(CAM_CCI,
+			"Base:%pK, M1 QUEUE_OVER_UNDER_FLOW OR CMD ERROR:0x%x",
+				base, irq_status0);
+		if (irq_status0 & CCI_IRQ_STATUS_0_I2C_M0_RD_ERROR_BMSK)
+			CAM_ERR(CAM_CCI,
+				"Base:%pK, M1 RD_OVER/UNDER_FLOW ERROR: 0x%x",
+				base, irq_status0);
+		cam_io_w_mb(CCI_M1_HALT_REQ_RMSK, base + CCI_HALT_REQ_ADDR);
+		complete(&cci_dev->cci_master_info[MASTER_1].rd_done);
 	}
 
 	cam_io_w_mb(irq_status0, base + CCI_IRQ_CLEAR_0_ADDR);
@@ -326,7 +352,7 @@
 	struct video_device *vdev = video_devdata(file);
 	struct v4l2_subdev *sd = vdev_to_v4l2_subdev(vdev);
 
-	return cam_cci_subdev_ioctl(sd, cmd, NULL);
+	return cam_cci_subdev_ioctl(sd, cmd, arg);
 }
 
 static long cam_cci_subdev_fops_ioctl(struct file *file, unsigned int cmd,
@@ -402,13 +428,9 @@
 	}
 
 	g_cci_subdev[soc_info->index] = &new_cci_dev->v4l2_dev_str.sd;
-<<<<<<< HEAD
-	CAM_ERR(CAM_CCI, "Device Type :%d", soc_info->index);
-=======
 	mutex_init(&(new_cci_dev->init_mutex));
 
 	CAM_INFO(CAM_CCI, "Device Type :%d", soc_info->index);
->>>>>>> 3f527a98
 
 	cam_register_subdev_fops(&cci_v4l2_subdev_fops);
 	cci_v4l2_subdev_fops.unlocked_ioctl = cam_cci_subdev_fops_ioctl;
