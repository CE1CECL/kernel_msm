/* Copyright (c) 2017-2019, The Linux Foundation. All rights reserved.
 *
 * This program is free software; you can redistribute it and/or modify
 * it under the terms of the GNU General Public License version 2 and
 * only version 2 as published by the Free Software Foundation.
 *
 * This program is distributed in the hope that it will be useful,
 * but WITHOUT ANY WARRANTY; without even the implied warranty of
 * MERCHANTABILITY or FITNESS FOR A PARTICULAR PURPOSE.  See the
 * GNU General Public License for more details.
 */

#ifndef _CAM_SENSOR_DEV_H_
#define _CAM_SENSOR_DEV_H_

#include <linux/delay.h>
#include <linux/clk.h>
#include <linux/io.h>
#include <linux/of.h>
#include <linux/module.h>
#include <linux/irqreturn.h>
#include <linux/ion.h>
#include <linux/iommu.h>
#include <linux/timer.h>
#include <linux/kernel.h>
#include <linux/platform_device.h>
#include <media/v4l2-event.h>
#include <media/v4l2-ioctl.h>
#include <media/v4l2-subdev.h>
#include <cam_cci_dev.h>
#include <cam_sensor_cmn_header.h>
#include <cam_subdev.h>
#include <cam_sensor_io.h>
#include "cam_debug_util.h"
#include "cam_context.h"

#define NUM_MASTERS 2
#define NUM_QUEUES 2

#define TRUE  1
#define FALSE 0

#undef CDBG
#ifdef CAM_SENSOR_DEBUG
#define CDBG(fmt, args...) pr_err(fmt, ##args)
#else
#define CDBG(fmt, args...) pr_debug(fmt, ##args)
#endif

#define SENSOR_DRIVER_I2C "i2c_camera"
#define CAMX_SENSOR_DEV_NAME "cam-sensor-driver"

enum cam_sensor_state_t {
	CAM_SENSOR_INIT,
	CAM_SENSOR_ACQUIRE,
	CAM_SENSOR_CONFIG,
	CAM_SENSOR_START,
};

/**
 * struct intf_params
 * @device_hdl: Device Handle
 * @session_hdl: Session Handle
 * @link_hdl: Link Handle
 * @ops: KMD operations
 * @crm_cb: Callback API pointers
 */
struct intf_params {
	int32_t device_hdl;
	int32_t session_hdl;
	int32_t link_hdl;
	struct cam_req_mgr_kmd_ops ops;
	struct cam_req_mgr_crm_cb *crm_cb;
};

struct cam_sensor_intr_t {
	struct cam_sensor_ctrl_t *sctrl;
	struct gpio gpio_array[1];
	int work_inited;
	struct work_struct irq_work;
};

/**
 * struct cam_sensor_ctrl_t: Camera control structure
 * @device_name: Sensor device name
 * @pdev: Platform device
 * @cam_sensor_mutex: Sensor mutex
 * @sensordata: Sensor board Information
 * @cci_i2c_master: I2C structure
 * @io_master_info: Information about the communication master
 * @sensor_state: Sensor states
 * @is_probe_succeed: Probe succeeded or not
 * @id: Cell Index
 * @of_node: Of node ptr
 * @v4l2_dev_str: V4L2 device structure
 * @sensor_probe_addr_type: Sensor probe address type
 * @sensor_probe_data_type: Sensor probe data type
 * @i2c_data: Sensor I2C register settings
 * @sensor_info: Sensor query cap structure
 * @bridge_intf: Bridge interface structure
 * @streamon_count: Count to hold the number of times stream on called
 * @streamoff_count: Count to hold the number of times stream off called
 * @bob_reg_index: Hold to BoB regulator index
 * @bob_pwm_switch: Boolean flag to switch into PWM mode for BoB regulator
 * @last_flush_req: Last request to flush
 * @pipeline_delay: Sensor pipeline delay
 */
struct cam_sensor_ctrl_t {
	char device_name[CAM_CTX_DEV_NAME_MAX_LENGTH];
	struct platform_device *pdev;
	struct cam_hw_soc_info soc_info;
	struct mutex cam_sensor_mutex;
	struct cam_sensor_board_info *sensordata;
	enum cci_i2c_master_t cci_i2c_master;
	enum cci_device_num cci_num;
	struct camera_io_master io_master_info;
	enum cam_sensor_state_t sensor_state;
	uint8_t is_probe_succeed;
	uint32_t id;
	struct device_node *of_node;
	struct cam_subdev v4l2_dev_str;
	uint8_t sensor_probe_addr_type;
	uint8_t sensor_probe_data_type;
	struct i2c_data_settings i2c_data;
	struct  cam_sensor_query_cap sensor_info;
	struct intf_params bridge_intf;
	uint32_t streamon_count;
	uint32_t streamoff_count;
	int bob_reg_index;
	bool bob_pwm_switch;
	uint32_t last_flush_req;
	uint16_t pipeline_delay;
<<<<<<< HEAD
=======
	struct cam_sensor_intr_t s_intr[AIS_MAX_INTR_GPIO];
>>>>>>> 15457316
};

#endif /* _CAM_SENSOR_DEV_H_ */<|MERGE_RESOLUTION|>--- conflicted
+++ resolved
@@ -130,10 +130,7 @@
 	bool bob_pwm_switch;
 	uint32_t last_flush_req;
 	uint16_t pipeline_delay;
-<<<<<<< HEAD
-=======
 	struct cam_sensor_intr_t s_intr[AIS_MAX_INTR_GPIO];
->>>>>>> 15457316
 };
 
 #endif /* _CAM_SENSOR_DEV_H_ */