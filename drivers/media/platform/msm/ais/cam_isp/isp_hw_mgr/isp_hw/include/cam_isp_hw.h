/* Copyright (c) 2017-2019, The Linux Foundation. All rights reserved.
 *
 * This program is free software; you can redistribute it and/or modify
 * it under the terms of the GNU General Public License version 2 and
 * only version 2 as published by the Free Software Foundation.
 *
 * This program is distributed in the hope that it will be useful,
 * but WITHOUT ANY WARRANTY; without even the implied warranty of
 * MERCHANTABILITY or FITNESS FOR A PARTICULAR PURPOSE.  See the
 * GNU General Public License for more details.
 */

#ifndef _CAM_ISP_HW_H_
#define _CAM_ISP_HW_H_

#include <linux/completion.h>
#include "cam_hw.h"
#include <uapi/media/cam_isp.h>
#include "cam_soc_util.h"
#include "cam_irq_controller.h"
<<<<<<< HEAD
=======

#define CAM_ISP_FPS_60                           60

/* Maximum length of tag while dumping */
#define CAM_ISP_HW_DUMP_TAG_MAX_LEN 32
>>>>>>> 15457316

/*
 * struct cam_isp_timestamp:
 *
 * @mono_time:          Monotonic boot time
 * @vt_time:            AV Timer time
 * @ticks:              Qtimer ticks
 * @time_usecs:         time in micro seconds
 */
struct cam_isp_timestamp {
	struct timeval          mono_time;
	struct timeval          vt_time;
	uint64_t                ticks;
	uint64_t                time_usecs;
};

/*
 * cam_isp_hw_get_timestamp()
 *
 * @Brief:              Get timestamp values
 *
 * @time_stamp:         Structure that holds different time values
 *
 * @Return:             Void
 */
void cam_isp_hw_get_timestamp(struct cam_isp_timestamp *time_stamp);

enum cam_isp_hw_type {
	CAM_ISP_HW_TYPE_CSID        = 0,
	CAM_ISP_HW_TYPE_ISPIF       = 1,
	CAM_ISP_HW_TYPE_VFE         = 2,
	CAM_ISP_HW_TYPE_IFE_CSID    = 3,
	CAM_ISP_HW_TYPE_MAX         = 4,
};

enum cam_isp_hw_split_id {
	CAM_ISP_HW_SPLIT_LEFT       = 0,
	CAM_ISP_HW_SPLIT_RIGHT,
	CAM_ISP_HW_SPLIT_MAX,
};

enum cam_isp_hw_sync_mode {
	CAM_ISP_HW_SYNC_NONE,
	CAM_ISP_HW_SYNC_MASTER,
	CAM_ISP_HW_SYNC_SLAVE,
	CAM_ISP_HW_SYNC_MAX,
};

enum cam_isp_resource_state {
	CAM_ISP_RESOURCE_STATE_UNAVAILABLE   = 0,
	CAM_ISP_RESOURCE_STATE_AVAILABLE     = 1,
	CAM_ISP_RESOURCE_STATE_RESERVED      = 2,
	CAM_ISP_RESOURCE_STATE_INIT_HW       = 3,
	CAM_ISP_RESOURCE_STATE_STREAMING     = 4,
};

enum cam_isp_resource_type {
	CAM_ISP_RESOURCE_UNINT,
	CAM_ISP_RESOURCE_SRC,
	CAM_ISP_RESOURCE_CID,
	CAM_ISP_RESOURCE_PIX_PATH,
	CAM_ISP_RESOURCE_VFE_IN,
	CAM_ISP_RESOURCE_VFE_OUT,
	CAM_ISP_RESOURCE_VFE_BUS_RD,
	CAM_ISP_RESOURCE_MAX,
};

enum cam_isp_hw_cmd_type {
	CAM_ISP_HW_CMD_GET_CHANGE_BASE,
	CAM_ISP_HW_CMD_GET_BUF_UPDATE,
	CAM_ISP_HW_CMD_GET_BUF_UPDATE_RM,
	CAM_ISP_HW_CMD_GET_REG_UPDATE,
	CAM_ISP_HW_CMD_GET_HFR_UPDATE,
	CAM_ISP_HW_CMD_GET_HFR_UPDATE_RM,
	CAM_ISP_HW_CMD_GET_SECURE_MODE,
	CAM_ISP_HW_CMD_STRIPE_UPDATE,
	CAM_ISP_HW_CMD_CLOCK_UPDATE,
	CAM_ISP_HW_CMD_BW_UPDATE,
	CAM_ISP_HW_CMD_BW_CONTROL,
	CAM_ISP_HW_CMD_STOP_BUS_ERR_IRQ,
	CAM_ISP_HW_CMD_GET_REG_DUMP,
	CAM_ISP_HW_CMD_UBWC_UPDATE,
	CAM_ISP_HW_CMD_SOF_IRQ_DEBUG,
	CAM_ISP_HW_CMD_SET_CAMIF_DEBUG,
	CAM_ISP_HW_CMD_CSID_CLOCK_UPDATE,
	CAM_ISP_HW_CMD_FE_UPDATE_IN_RD,
	CAM_ISP_HW_CMD_FE_UPDATE_BUS_RD,
	CAM_ISP_HW_CMD_GET_IRQ_REGISTER_DUMP,
<<<<<<< HEAD
=======
	CAM_ISP_HW_CMD_FPS_CONFIG,
	CAM_ISP_HW_CMD_DUMP_HW,
	CAM_ISP_HW_CMD_SET_STATS_DMI_DUMP,
	CAM_ISP_HW_CMD_GET_RDI_IRQ_MASK,
>>>>>>> 15457316
	CAM_ISP_HW_CMD_MAX,
};

/*
 * struct cam_isp_resource_node:
 *
 * @Brief:                        Structure representing HW resource object
 *
 * @res_type:                     Resource Type
 * @res_id:                       Unique resource ID within res_type objects
 *                                for a particular HW
 * @res_state:                    State of the resource
 * @hw_intf:                      HW Interface of HW to which this resource
 *                                belongs
 * @res_priv:                     Private data of the resource
 * @list:                         list_head node for this resource
 * @cdm_ops:                      CDM operation functions
 * @tasklet_info:                 Tasklet structure that will be used to
 *                                schedule IRQ events related to this resource
 * @irq_handle:                   handle returned on subscribing for IRQ event
 * @rdi_only_ctx:                 resource belong to rdi only context or not
 * @init:                         function pointer to init the HW resource
 * @deinit:                       function pointer to deinit the HW resource
 * @start:                        function pointer to start the HW resource
 * @stop:                         function pointer to stop the HW resource
 * @process_cmd:                  function pointer for processing commands
 *                                specific to the resource
 * @top_half_handler:             Top Half handler function
 * @bottom_half_handler:          Bottom Half handler function
 */
struct cam_isp_resource_node {
	enum cam_isp_resource_type     res_type;
	uint32_t                       res_id;
	enum cam_isp_resource_state    res_state;
	struct cam_hw_intf            *hw_intf;
	void                          *res_priv;
	struct list_head               list;
	void                          *cdm_ops;
	void                          *tasklet_info;
	int                            irq_handle;
	int                            rdi_only_ctx;

	int (*init)(struct cam_isp_resource_node *rsrc_node,
		void *init_args, uint32_t arg_size);
	int (*deinit)(struct cam_isp_resource_node *rsrc_node,
		void *deinit_args, uint32_t arg_size);
	int (*start)(struct cam_isp_resource_node *rsrc_node);
	int (*stop)(struct cam_isp_resource_node *rsrc_node);
	int (*process_cmd)(struct cam_isp_resource_node *rsrc_node,
		uint32_t cmd_type, void *cmd_args, uint32_t arg_size);
	CAM_IRQ_HANDLER_TOP_HALF       top_half_handler;
	CAM_IRQ_HANDLER_BOTTOM_HALF    bottom_half_handler;
};

/*
 * struct cam_isp_hw_cmd_buf_update:
 *
 * @Brief:           Contain the new created command buffer information
 *
 * @cmd_buf_addr:    Command buffer to store the change base command
 * @size:            Size of the buffer in bytes
 * @used_bytes:      Consumed bytes in the command buffer
 *
 */
struct cam_isp_hw_cmd_buf_update {
	uint32_t                       *cmd_buf_addr;
	uint32_t                        size;
	uint32_t                        used_bytes;
};

/*
 * struct cam_isp_hw_get_wm_update:
 *
 * @Brief:         Get cmd buffer for WM updates.
 *
 * @ image_buf:    image buffer address array
 * @ num_buf:      Number of buffers in the image_buf array
 * @ io_cfg:       IO buffer config information sent from UMD
 *
 */
struct cam_isp_hw_get_wm_update {
	uint64_t                       *image_buf;
	uint32_t                        num_buf;
	struct cam_buf_io_cfg          *io_cfg;
};

/*
 * struct cam_isp_hw_rup_data:
 *
 * @Brief:         RUP for required resources.
 *
 * @is_fe_enable   if fetch engine enabled
 * @res_bitmap     resource bitmap for set resources
 *
 */
struct cam_isp_hw_rup_data {
	bool                            is_fe_enable;
	unsigned long                   res_bitmap;
};

/*
 * struct cam_isp_hw_get_cmd_update:
 *
 * @Brief:         Get cmd buffer update for different CMD types
 *
 * @res:           Resource node
 * @cmd_type:      Command type for which to get update
 * @cmd:           Command buffer information
 *
 */
struct cam_isp_hw_get_cmd_update {
	struct cam_isp_resource_node     *res;
	enum cam_isp_hw_cmd_type          cmd_type;
	struct cam_isp_hw_cmd_buf_update  cmd;
	union {
		void                                 *data;
		struct cam_isp_hw_get_wm_update      *wm_update;
		struct cam_isp_hw_get_wm_update      *rm_update;
		struct cam_isp_port_hfr_config       *hfr_update;
		struct cam_isp_clock_config          *clock_update;
		struct cam_isp_bw_config             *bw_update;
		struct cam_ubwc_plane_cfg_v1         *ubwc_update;
		struct cam_fe_config                 *fe_update;
		struct cam_isp_hw_rup_data           *rup_data;
	};
};

/*
 * struct cam_isp_hw_dual_isp_update_args:
 *
 * @Brief:        update the dual isp striping configuration.
 *
 * @ split_id:    spilt id to inform left or rifht
 * @ res:         resource node
 * @ dual_cfg:    dual isp configuration
 *
 */
struct cam_isp_hw_dual_isp_update_args {
	enum cam_isp_hw_split_id         split_id;
	struct cam_isp_resource_node    *res;
	struct cam_isp_dual_config      *dual_cfg;
};

/*
 * struct cam_isp_hw_dump_args:
 *
 * @Brief:        isp hw dump args
 *
 * @ req_id:         request id
 * @ cpu_addr:       cpu address
 * @ buf_len:        buf len
 * @ offset:         offset of buffer
 * @ ctxt_to_hw_map: ctx to hw map
 */
struct cam_isp_hw_dump_args {
	uint64_t                req_id;
	uintptr_t               cpu_addr;
	size_t                  buf_len;
	uint32_t                offset;
	void                    *ctxt_to_hw_map;
};

/**
 * struct cam_isp_hw_dump_header - ISP context dump header
 *
 * @Brief:        isp hw dump header
 *
 * @tag:       Tag name for the header
 * @word_size: Size of word
 * @size:      Size of data
 *
 */
struct cam_isp_hw_dump_header {
	char      tag[CAM_ISP_HW_DUMP_TAG_MAX_LEN];
	uint64_t  size;
	uint32_t  word_size;
};
#endif /* _CAM_ISP_HW_H_ */<|MERGE_RESOLUTION|>--- conflicted
+++ resolved
@@ -18,14 +18,11 @@
 #include <uapi/media/cam_isp.h>
 #include "cam_soc_util.h"
 #include "cam_irq_controller.h"
-<<<<<<< HEAD
-=======
 
 #define CAM_ISP_FPS_60                           60
 
 /* Maximum length of tag while dumping */
 #define CAM_ISP_HW_DUMP_TAG_MAX_LEN 32
->>>>>>> 15457316
 
 /*
  * struct cam_isp_timestamp:
@@ -114,13 +111,10 @@
 	CAM_ISP_HW_CMD_FE_UPDATE_IN_RD,
 	CAM_ISP_HW_CMD_FE_UPDATE_BUS_RD,
 	CAM_ISP_HW_CMD_GET_IRQ_REGISTER_DUMP,
-<<<<<<< HEAD
-=======
 	CAM_ISP_HW_CMD_FPS_CONFIG,
 	CAM_ISP_HW_CMD_DUMP_HW,
 	CAM_ISP_HW_CMD_SET_STATS_DMI_DUMP,
 	CAM_ISP_HW_CMD_GET_RDI_IRQ_MASK,
->>>>>>> 15457316
 	CAM_ISP_HW_CMD_MAX,
 };
 
