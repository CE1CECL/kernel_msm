/* Copyright (c) 2017-2019, The Linux Foundation. All rights reserved.
 *
 * This program is free software; you can redistribute it and/or modify
 * it under the terms of the GNU General Public License version 2 and
 * only version 2 as published by the Free Software Foundation.
 *
 * This program is distributed in the hope that it will be useful,
 * but WITHOUT ANY WARRANTY; without even the implied warranty of
 * MERCHANTABILITY or FITNESS FOR A PARTICULAR PURPOSE.  See the
 * GNU General Public License for more details.
 */

#include <linux/slab.h>
#include <linux/string.h>
#include <linux/uaccess.h>
#include <linux/debugfs.h>
#include <soc/qcom/scm.h>
#include <uapi/media/cam_isp.h>
#include "cam_smmu_api.h"
#include "cam_req_mgr_workq.h"
#include "cam_isp_hw_mgr_intf.h"
#include "cam_isp_hw.h"
#include "cam_ife_csid_hw_intf.h"
#include "cam_vfe_hw_intf.h"
#include "cam_isp_packet_parser.h"
#include "cam_ife_hw_mgr.h"
#include "cam_cdm_intf_api.h"
#include "cam_packet_util.h"
#include "cam_debug_util.h"
#include "cam_cpas_api.h"
#include "cam_mem_mgr_api.h"
#include "cam_common_util.h"

#define CAM_IFE_HW_ENTRIES_MAX  20

#define TZ_SVC_SMMU_PROGRAM 0x15
#define TZ_SAFE_SYSCALL_ID  0x3
#define CAM_IFE_SAFE_DISABLE 0
#define CAM_IFE_SAFE_ENABLE 1
#define SMMU_SE_IFE 0

#define CAM_ISP_PACKET_META_MAX                     \
	(CAM_ISP_PACKET_META_GENERIC_BLOB_COMMON + 1)

#define CAM_ISP_GENERIC_BLOB_TYPE_MAX               \
	(CAM_ISP_GENERIC_BLOB_TYPE_BW_CONFIG_V2 + 1)
<<<<<<< HEAD
=======

static int cam_ife_hw_mgr_handle_csid_event(
	void      *priv,
	uint32_t   evt_id,
	void      *evt_data);
>>>>>>> 15457316

static uint32_t blob_type_hw_cmd_map[CAM_ISP_GENERIC_BLOB_TYPE_MAX] = {
	CAM_ISP_HW_CMD_GET_HFR_UPDATE,
	CAM_ISP_HW_CMD_CLOCK_UPDATE,
	CAM_ISP_HW_CMD_BW_UPDATE,
	CAM_ISP_HW_CMD_UBWC_UPDATE,
	CAM_ISP_HW_CMD_CSID_CLOCK_UPDATE,
	CAM_ISP_GENERIC_BLOB_TYPE_FE_CONFIG,
};

static struct cam_ife_hw_mgr g_ife_hw_mgr;

static int cam_ife_notify_safe_lut_scm(bool safe_trigger)
{
	uint32_t camera_hw_version, rc = 0;
	struct scm_desc desc = {0};

	rc = cam_cpas_get_cpas_hw_version(&camera_hw_version);
	if (!rc) {
		switch (camera_hw_version) {
		case CAM_CPAS_TITAN_170_V100:
		case CAM_CPAS_TITAN_170_V110:
		case CAM_CPAS_TITAN_175_V100:
		case CAM_CPAS_TITAN_150_V110:
			desc.arginfo = SCM_ARGS(2, SCM_VAL, SCM_VAL);
			desc.args[0] = SMMU_SE_IFE;
			desc.args[1] = safe_trigger;

			CAM_DBG(CAM_ISP, "Safe scm call %d", safe_trigger);
			if (scm_call2(SCM_SIP_FNID(TZ_SVC_SMMU_PROGRAM,
					TZ_SAFE_SYSCALL_ID), &desc)) {
				CAM_ERR(CAM_ISP,
					"scm call to Enable Safe failed");
				rc = -EINVAL;
			}
			break;
		default:
			break;
		}
	}

	return rc;
}

static int cam_ife_mgr_get_hw_caps(void *hw_mgr_priv,
	void *hw_caps_args)
{
	int rc = 0;
	int i;
	struct cam_ife_hw_mgr             *hw_mgr = hw_mgr_priv;
	struct cam_query_cap_cmd          *query = hw_caps_args;
	struct cam_isp_query_cap_cmd       query_isp;

	CAM_DBG(CAM_ISP, "enter");

	if (copy_from_user(&query_isp,
		u64_to_user_ptr(query->caps_handle),
		sizeof(struct cam_isp_query_cap_cmd))) {
		rc = -EFAULT;
		return rc;
	}

	query_isp.device_iommu.non_secure = hw_mgr->mgr_common.img_iommu_hdl;
	query_isp.device_iommu.secure = hw_mgr->mgr_common.img_iommu_hdl_secure;
	query_isp.cdm_iommu.non_secure = hw_mgr->mgr_common.cmd_iommu_hdl;
	query_isp.cdm_iommu.secure = hw_mgr->mgr_common.cmd_iommu_hdl_secure;
	query_isp.num_dev = 2;
	for (i = 0; i < query_isp.num_dev; i++) {
		query_isp.dev_caps[i].hw_type = CAM_ISP_HW_IFE;
		query_isp.dev_caps[i].hw_version.major = 1;
		query_isp.dev_caps[i].hw_version.minor = 7;
		query_isp.dev_caps[i].hw_version.incr = 0;
		query_isp.dev_caps[i].hw_version.reserved = 0;
	}

	if (copy_to_user(u64_to_user_ptr(query->caps_handle),
		&query_isp, sizeof(struct cam_isp_query_cap_cmd)))
		rc = -EFAULT;

	CAM_DBG(CAM_ISP, "exit rc :%d", rc);

	return rc;
}

static int cam_ife_hw_mgr_is_rdi_res(uint32_t res_id)
{
	int rc = 0;

	switch (res_id) {
	case CAM_ISP_IFE_OUT_RES_RDI_0:
	case CAM_ISP_IFE_OUT_RES_RDI_1:
	case CAM_ISP_IFE_OUT_RES_RDI_2:
	case CAM_ISP_IFE_OUT_RES_RDI_3:
		rc = 1;
		break;
	default:
		break;
	}

	return rc;
}

static const char *cam_ife_hw_mgr_get_res_id(
	enum cam_ife_pix_path_res_id        csid_res_id)
{
	char *res_name = NULL;

	switch (csid_res_id) {
	case CAM_IFE_PIX_PATH_RES_RDI_0:
		res_name = "RDI_0";
		break;
	case CAM_IFE_PIX_PATH_RES_RDI_1:
		res_name = "RDI_1";
		break;
	case CAM_IFE_PIX_PATH_RES_RDI_2:
		res_name = "RDI_2";
		break;
	case CAM_IFE_PIX_PATH_RES_RDI_3:
		res_name = "RDI_3";
		break;
	case CAM_IFE_PIX_PATH_RES_IPP:
		res_name = "IPP";
		break;
	case CAM_IFE_PIX_PATH_RES_PPP:
		res_name = "PPP";
		break;
	case CAM_IFE_PIX_PATH_RES_MAX:
		res_name = "Invalid Max res";
		break;
	default:
		res_name = "Invalid";
		break;
	}
	return res_name;
}

static const char *cam_ife_hw_mgr_get_res_type(
	enum cam_isp_resource_type        csid_res_type)
{
	char *res_type = NULL;

	switch (csid_res_type) {
	case CAM_ISP_RESOURCE_UNINT:
		res_type = "Unint";
		break;
	case CAM_ISP_RESOURCE_SRC:
		res_type = "Src";
		break;
	case CAM_ISP_RESOURCE_CID:
		res_type = "Cid";
		break;
	case CAM_ISP_RESOURCE_PIX_PATH:
		res_type = "Pix Path";
		break;
	case CAM_ISP_RESOURCE_VFE_IN:
		res_type = "Vfe In";
		break;
	case CAM_ISP_RESOURCE_VFE_OUT:
		res_type = "Vfe Out";
		break;
	case CAM_ISP_RESOURCE_MAX:
		res_type = "Invalid Max res";
		break;
	default:
		res_type = "Invalid";
		break;
	}
	return res_type;
}

static int cam_ife_hw_mgr_reset_csid_res(
	struct cam_ife_hw_mgr_res   *isp_hw_res)
{
	int i;
	int rc = 0;
	struct cam_hw_intf      *hw_intf;
	struct cam_csid_reset_cfg_args  csid_reset_args;

	csid_reset_args.reset_type = CAM_IFE_CSID_RESET_PATH;

	for (i = 0; i < CAM_ISP_HW_SPLIT_MAX; i++) {
		if (!isp_hw_res->hw_res[i])
			continue;
		csid_reset_args.node_res = isp_hw_res->hw_res[i];
		hw_intf = isp_hw_res->hw_res[i]->hw_intf;
		CAM_DBG(CAM_ISP, "Resetting csid hardware %d",
			hw_intf->hw_idx);
		if (hw_intf->hw_ops.reset) {
			rc = hw_intf->hw_ops.reset(hw_intf->hw_priv,
				&csid_reset_args,
				sizeof(struct cam_csid_reset_cfg_args));
			if (rc <= 0)
				goto err;
		}
	}

	return 0;
err:
	CAM_ERR(CAM_ISP, "RESET HW res failed: (type:%d, id:%d)",
		isp_hw_res->res_type, isp_hw_res->res_id);
	return rc;
}

static int cam_ife_hw_mgr_init_hw_res(
	struct cam_ife_hw_mgr_res   *isp_hw_res)
{
	int i;
	int rc = -1;
	struct cam_hw_intf      *hw_intf;

	for (i = 0; i < CAM_ISP_HW_SPLIT_MAX; i++) {
		if (!isp_hw_res->hw_res[i])
			continue;
		hw_intf = isp_hw_res->hw_res[i]->hw_intf;
		CAM_DBG(CAM_ISP, "enabled vfe hardware %d",
			hw_intf->hw_idx);
		if (hw_intf->hw_ops.init) {
			rc = hw_intf->hw_ops.init(hw_intf->hw_priv,
				isp_hw_res->hw_res[i],
				sizeof(struct cam_isp_resource_node));
			if (rc)
				goto err;
		}
	}

	return 0;
err:
	CAM_ERR(CAM_ISP, "INIT HW res failed: (type:%d, id:%d)",
		isp_hw_res->res_type, isp_hw_res->res_id);
	return rc;
}

static int cam_ife_hw_mgr_start_hw_res(
	struct cam_ife_hw_mgr_res   *isp_hw_res,
	struct cam_ife_hw_mgr_ctx   *ctx)
{
	int i;
	int rc = -1;
	struct cam_hw_intf      *hw_intf;

	/* Start slave (which is right split) first */
	for (i = CAM_ISP_HW_SPLIT_MAX - 1; i >= 0; i--) {
		if (!isp_hw_res->hw_res[i])
			continue;
		hw_intf = isp_hw_res->hw_res[i]->hw_intf;
		if (hw_intf->hw_ops.start) {
			rc = hw_intf->hw_ops.start(hw_intf->hw_priv,
				isp_hw_res->hw_res[i],
				sizeof(struct cam_isp_resource_node));
			if (rc) {
				CAM_ERR(CAM_ISP, "Can not start HW resources");
				goto err;
			}
			CAM_DBG(CAM_ISP, "Start HW %d Res %d", hw_intf->hw_idx,
				isp_hw_res->hw_res[i]->res_id);
		} else {
			CAM_ERR(CAM_ISP, "function null");
			goto err;
		}
	}

	return 0;
err:
	CAM_ERR(CAM_ISP, "Start hw res failed (type:%d, id:%d)",
		isp_hw_res->res_type, isp_hw_res->res_id);
	return rc;
}

static void cam_ife_hw_mgr_stop_hw_res(
	struct cam_ife_hw_mgr_res   *isp_hw_res)
{
	int i;
	struct cam_hw_intf      *hw_intf;
	uint32_t dummy_args;

	for (i = 0; i < CAM_ISP_HW_SPLIT_MAX; i++) {
		if (!isp_hw_res->hw_res[i])
			continue;
		hw_intf = isp_hw_res->hw_res[i]->hw_intf;
		if (hw_intf->hw_ops.stop)
			hw_intf->hw_ops.stop(hw_intf->hw_priv,
				isp_hw_res->hw_res[i],
				sizeof(struct cam_isp_resource_node));
		else
			CAM_ERR(CAM_ISP, "stop null");
		if (hw_intf->hw_ops.process_cmd &&
			isp_hw_res->res_type == CAM_IFE_HW_MGR_RES_IFE_OUT) {
			hw_intf->hw_ops.process_cmd(hw_intf->hw_priv,
				CAM_ISP_HW_CMD_STOP_BUS_ERR_IRQ,
				&dummy_args, sizeof(dummy_args));
		}
	}
}

static void cam_ife_hw_mgr_deinit_hw_res(
	struct cam_ife_hw_mgr_res   *isp_hw_res)
{
	int i;
	struct cam_hw_intf      *hw_intf;

	for (i = 0; i < CAM_ISP_HW_SPLIT_MAX; i++) {
		if (!isp_hw_res->hw_res[i])
			continue;
		hw_intf = isp_hw_res->hw_res[i]->hw_intf;
		if (hw_intf->hw_ops.deinit)
			hw_intf->hw_ops.deinit(hw_intf->hw_priv,
				isp_hw_res->hw_res[i],
				sizeof(struct cam_isp_resource_node));
	}
}

static void cam_ife_hw_mgr_deinit_hw(
	struct cam_ife_hw_mgr_ctx *ctx)
{
	struct cam_ife_hw_mgr_res *hw_mgr_res;
	int i = 0;

	if (!ctx->init_done) {
		CAM_WARN(CAM_ISP, "ctx is not in init state");
		return;
	}

	/* Deinit IFE CID */
	list_for_each_entry(hw_mgr_res, &ctx->res_list_ife_cid, list) {
		CAM_DBG(CAM_ISP, "%s: Going to DeInit IFE CID\n", __func__);
		cam_ife_hw_mgr_deinit_hw_res(hw_mgr_res);
	}

	/* Deinit IFE CSID */
	list_for_each_entry(hw_mgr_res, &ctx->res_list_ife_csid, list) {
		CAM_DBG(CAM_ISP, "%s: Going to DeInit IFE CSID\n", __func__);
		cam_ife_hw_mgr_deinit_hw_res(hw_mgr_res);
	}

	/* Deint IFE MUX(SRC) */
	list_for_each_entry(hw_mgr_res, &ctx->res_list_ife_src, list) {
		cam_ife_hw_mgr_deinit_hw_res(hw_mgr_res);
	}

	/* Deint IFE RD */
	list_for_each_entry(hw_mgr_res, &ctx->res_list_ife_in_rd, list) {
		cam_ife_hw_mgr_deinit_hw_res(hw_mgr_res);
	}

	/* Deinit IFE OUT */
	for (i = 0; i < CAM_IFE_HW_OUT_RES_MAX; i++)
		cam_ife_hw_mgr_deinit_hw_res(&ctx->res_list_ife_out[i]);

	ctx->init_done = false;
}

static int cam_ife_hw_mgr_init_hw(
	struct cam_ife_hw_mgr_ctx *ctx)
{
	struct cam_ife_hw_mgr_res *hw_mgr_res;
	int rc = 0, i;

	CAM_DBG(CAM_ISP, "INIT IFE CID ... in ctx id:%d",
		ctx->ctx_index);
	/* INIT IFE CID */
	list_for_each_entry(hw_mgr_res, &ctx->res_list_ife_cid, list) {
		rc = cam_ife_hw_mgr_init_hw_res(hw_mgr_res);
		if (rc) {
			CAM_ERR(CAM_ISP, "Can not INIT IFE CID(id :%d)",
				 hw_mgr_res->res_id);
			goto deinit;
		}
	}

	CAM_DBG(CAM_ISP, "INIT IFE csid ... in ctx id:%d",
		ctx->ctx_index);

	/* INIT IFE csid */
	list_for_each_entry(hw_mgr_res, &ctx->res_list_ife_csid, list) {
		rc = cam_ife_hw_mgr_init_hw_res(hw_mgr_res);
		if (rc) {
			CAM_ERR(CAM_ISP, "Can not INIT IFE CSID(id :%d)",
				 hw_mgr_res->res_id);
			goto deinit;
		}
	}

	/* INIT IFE SRC */
	CAM_DBG(CAM_ISP, "INIT IFE SRC in ctx id:%d",
		ctx->ctx_index);
	list_for_each_entry(hw_mgr_res, &ctx->res_list_ife_src, list) {
		rc = cam_ife_hw_mgr_init_hw_res(hw_mgr_res);
		if (rc) {
			CAM_ERR(CAM_ISP, "Can not INIT IFE SRC (%d)",
				 hw_mgr_res->res_id);
			goto deinit;
		}
	}

	/* INIT IFE BUS RD */
	CAM_DBG(CAM_ISP, "INIT IFE BUS RD in ctx id:%d",
		ctx->ctx_index);
	list_for_each_entry(hw_mgr_res, &ctx->res_list_ife_in_rd, list) {
		rc = cam_ife_hw_mgr_init_hw_res(hw_mgr_res);
		if (rc) {
			CAM_ERR(CAM_ISP, "Can not IFE BUS RD (%d)",
				 hw_mgr_res->res_id);
			return rc;
		}
	}

	/* INIT IFE OUT */
	CAM_DBG(CAM_ISP, "INIT IFE OUT RESOURCES in ctx id:%d",
		ctx->ctx_index);

	for (i = 0; i < CAM_IFE_HW_OUT_RES_MAX; i++) {
		rc = cam_ife_hw_mgr_init_hw_res(&ctx->res_list_ife_out[i]);
		if (rc) {
			CAM_ERR(CAM_ISP, "Can not INIT IFE OUT (%d)",
				 ctx->res_list_ife_out[i].res_id);
			goto deinit;
		}
	}

	return rc;
deinit:
	ctx->init_done = true;
	cam_ife_hw_mgr_deinit_hw(ctx);
	return rc;
}

static int cam_ife_hw_mgr_put_res(
	struct list_head                *src_list,
	struct cam_ife_hw_mgr_res      **res)
{
	int rc                              = 0;
	struct cam_ife_hw_mgr_res *res_ptr  = NULL;

	res_ptr = *res;
	if (res_ptr)
		list_add_tail(&res_ptr->list, src_list);

	return rc;
}

static int cam_ife_hw_mgr_get_res(
	struct list_head                *src_list,
	struct cam_ife_hw_mgr_res      **res)
{
	int rc = 0;
	struct cam_ife_hw_mgr_res *res_ptr  = NULL;

	if (!list_empty(src_list)) {
		res_ptr = list_first_entry(src_list,
			struct cam_ife_hw_mgr_res, list);
		list_del_init(&res_ptr->list);
	} else {
		CAM_ERR(CAM_ISP, "No more free ife hw mgr ctx");
		rc = -1;
	}
	*res = res_ptr;

	return rc;
}

static int cam_ife_hw_mgr_free_hw_res(
	struct cam_ife_hw_mgr_res   *isp_hw_res)
{
	int rc = 0;
	int i;
	struct cam_hw_intf      *hw_intf;

	for (i = 0; i < CAM_ISP_HW_SPLIT_MAX; i++) {
		if (!isp_hw_res->hw_res[i])
			continue;
		hw_intf = isp_hw_res->hw_res[i]->hw_intf;
		if (hw_intf->hw_ops.release) {
			rc = hw_intf->hw_ops.release(hw_intf->hw_priv,
				isp_hw_res->hw_res[i],
				sizeof(struct cam_isp_resource_node));
			if (rc)
				CAM_ERR(CAM_ISP,
					"Release hw resource id %d failed",
					isp_hw_res->res_id);
			isp_hw_res->hw_res[i] = NULL;
		} else
			CAM_ERR(CAM_ISP, "Release null");
	}
	/* caller should make sure the resource is in a list */
	list_del_init(&isp_hw_res->list);
	memset(isp_hw_res, 0, sizeof(*isp_hw_res));
	INIT_LIST_HEAD(&isp_hw_res->list);

	return 0;
}

static int cam_ife_mgr_csid_stop_hw(
	struct cam_ife_hw_mgr_ctx *ctx, struct list_head  *stop_list,
		uint32_t  base_idx, uint32_t stop_cmd)
{
	struct cam_ife_hw_mgr_res      *hw_mgr_res;
	struct cam_isp_resource_node   *isp_res;
	struct cam_isp_resource_node   *stop_res[CAM_IFE_PIX_PATH_RES_MAX - 1];
	struct cam_csid_hw_stop_args    stop;
	struct cam_hw_intf             *hw_intf;
	uint32_t i, cnt;

	cnt = 0;
	list_for_each_entry(hw_mgr_res, stop_list, list) {
		for (i = 0; i < CAM_ISP_HW_SPLIT_MAX; i++) {
			if (!hw_mgr_res->hw_res[i])
				continue;

			isp_res = hw_mgr_res->hw_res[i];
			if (isp_res->hw_intf->hw_idx != base_idx)
				continue;
			CAM_DBG(CAM_ISP, "base_idx %d res_id %d cnt %u",
				base_idx, isp_res->res_id, cnt);
			stop_res[cnt] = isp_res;
			cnt++;
		}
	}

	if (cnt) {
		hw_intf =  stop_res[0]->hw_intf;
		stop.num_res = cnt;
		stop.node_res = stop_res;
		stop.stop_cmd = stop_cmd;
		hw_intf->hw_ops.stop(hw_intf->hw_priv, &stop, sizeof(stop));
	}

	return 0;
}

static int cam_ife_hw_mgr_release_hw_for_ctx(
	struct cam_ife_hw_mgr_ctx  *ife_ctx)
{
	uint32_t                          i;
	struct cam_ife_hw_mgr_res        *hw_mgr_res;
	struct cam_ife_hw_mgr_res        *hw_mgr_res_temp;

	/* ife leaf resource */
	for (i = 0; i < CAM_IFE_HW_OUT_RES_MAX; i++)
		cam_ife_hw_mgr_free_hw_res(&ife_ctx->res_list_ife_out[i]);

	/* ife bus rd resource */
	list_for_each_entry_safe(hw_mgr_res, hw_mgr_res_temp,
		&ife_ctx->res_list_ife_in_rd, list) {
		cam_ife_hw_mgr_free_hw_res(hw_mgr_res);
		cam_ife_hw_mgr_put_res(&ife_ctx->free_res_list, &hw_mgr_res);
	}

	/* ife source resource */
	list_for_each_entry_safe(hw_mgr_res, hw_mgr_res_temp,
		&ife_ctx->res_list_ife_src, list) {
		cam_ife_hw_mgr_free_hw_res(hw_mgr_res);
		cam_ife_hw_mgr_put_res(&ife_ctx->free_res_list, &hw_mgr_res);
	}

	/* ife csid resource */
	list_for_each_entry_safe(hw_mgr_res, hw_mgr_res_temp,
		&ife_ctx->res_list_ife_csid, list) {
		cam_ife_hw_mgr_free_hw_res(hw_mgr_res);
		cam_ife_hw_mgr_put_res(&ife_ctx->free_res_list, &hw_mgr_res);
	}

	/* ife cid resource */
	list_for_each_entry_safe(hw_mgr_res, hw_mgr_res_temp,
		&ife_ctx->res_list_ife_cid, list) {
		cam_ife_hw_mgr_free_hw_res(hw_mgr_res);
		cam_ife_hw_mgr_put_res(&ife_ctx->free_res_list, &hw_mgr_res);
	}

	/* ife root node */
	if (ife_ctx->res_list_ife_in.res_type != CAM_IFE_HW_MGR_RES_UNINIT)
		cam_ife_hw_mgr_free_hw_res(&ife_ctx->res_list_ife_in);

	/* clean up the callback function */
	ife_ctx->common.cb_priv = NULL;
	memset(ife_ctx->common.event_cb, 0, sizeof(ife_ctx->common.event_cb));

	CAM_DBG(CAM_ISP, "release context completed ctx id:%d",
		ife_ctx->ctx_index);

	return 0;
}


static int cam_ife_hw_mgr_put_ctx(
	struct list_head                 *src_list,
	struct cam_ife_hw_mgr_ctx       **ife_ctx)
{
	int rc                              = 0;
	struct cam_ife_hw_mgr_ctx *ctx_ptr  = NULL;

	mutex_lock(&g_ife_hw_mgr.ctx_mutex);
	ctx_ptr = *ife_ctx;
	if (ctx_ptr)
		list_add_tail(&ctx_ptr->list, src_list);
	*ife_ctx = NULL;
	mutex_unlock(&g_ife_hw_mgr.ctx_mutex);
	return rc;
}

static int cam_ife_hw_mgr_get_ctx(
	struct list_head                *src_list,
	struct cam_ife_hw_mgr_ctx       **ife_ctx)
{
	int rc                              = 0;
	struct cam_ife_hw_mgr_ctx *ctx_ptr  = NULL;

	mutex_lock(&g_ife_hw_mgr.ctx_mutex);
	if (!list_empty(src_list)) {
		ctx_ptr = list_first_entry(src_list,
			struct cam_ife_hw_mgr_ctx, list);
		list_del_init(&ctx_ptr->list);
	} else {
		CAM_ERR(CAM_ISP, "No more free ife hw mgr ctx");
		rc = -1;
	}
	*ife_ctx = ctx_ptr;
	mutex_unlock(&g_ife_hw_mgr.ctx_mutex);

	return rc;
}

static void cam_ife_hw_mgr_dump_all_ctx(
	struct cam_ife_hw_mgr_ctx       *ife_ctx)
{
	uint32_t                         i;
	struct cam_ife_hw_mgr_ctx        *ctx;
	struct cam_ife_hw_mgr_res        *hw_mgr;

	mutex_lock(&g_ife_hw_mgr.ctx_mutex);
	list_for_each_entry(ctx, &g_ife_hw_mgr.used_ctx_list, list) {
		CAM_ERR_RATE_LIMIT(CAM_ISP,
			"ctx id:%d dual:%d in src:%d num_base:%d rdi only:%d",
			ctx->ctx_index,
			ctx->res_list_ife_in.is_dual_vfe,
			ctx->res_list_ife_in.res_id,
			ctx->num_base, ctx->is_rdi_only_context);
		list_for_each_entry(hw_mgr, &ctx->res_list_ife_csid,
			list) {
			for (i = 0; i < CAM_ISP_HW_SPLIT_MAX; i++) {
				if (!hw_mgr->hw_res[i])
					continue;
				CAM_ERR_RATE_LIMIT(CAM_ISP,
				    "csid:%d res_type:%s id:%s state:%d",
				    hw_mgr->hw_res[i]->hw_intf->hw_idx,
				    cam_ife_hw_mgr_get_res_type(
					hw_mgr->hw_res[i]->res_type),
				    cam_ife_hw_mgr_get_res_id(
					hw_mgr->hw_res[i]->res_id),
				    hw_mgr->hw_res[i]->res_state);
			}
		}
		list_for_each_entry(hw_mgr, &ctx->res_list_ife_src,
			list) {
			for (i = 0; i < CAM_ISP_HW_SPLIT_MAX; i++) {
				if (!hw_mgr->hw_res[i])
					continue;
				CAM_ERR_RATE_LIMIT(CAM_ISP,
				    "Src IFE:%d res_type:%s id:%s state:%d",
				    hw_mgr->hw_res[i]->hw_intf->hw_idx,
				    cam_ife_hw_mgr_get_res_type(
					hw_mgr->hw_res[i]->res_type),
				    cam_ife_hw_mgr_get_res_id(
					hw_mgr->hw_res[i]->res_id),
				    hw_mgr->hw_res[i]->res_state);
			}
		}
	}
	CAM_ERR_RATE_LIMIT(CAM_ISP,
		"Current ctx id:%d dual:%d in src:%d num_base:%d rdi only:%d",
		ife_ctx->ctx_index,
		ife_ctx->res_list_ife_in.is_dual_vfe,
		ife_ctx->res_list_ife_in.res_id,
		ife_ctx->num_base, ife_ctx->is_rdi_only_context);
	mutex_unlock(&g_ife_hw_mgr.ctx_mutex);
}

static void cam_ife_mgr_add_base_info(
	struct cam_ife_hw_mgr_ctx       *ctx,
	enum cam_isp_hw_split_id         split_id,
	uint32_t                         base_idx)
{
	uint32_t    i;

	if (!ctx->num_base) {
		ctx->base[0].split_id = split_id;
		ctx->base[0].idx      = base_idx;
		ctx->num_base++;
		CAM_DBG(CAM_ISP,
			"Add split id = %d for base idx = %d num_base=%d",
			split_id, base_idx, ctx->num_base);
	} else {
		/*Check if base index already exists in the list */
		for (i = 0; i < ctx->num_base; i++) {
			if (ctx->base[i].idx == base_idx) {
				if (split_id != CAM_ISP_HW_SPLIT_MAX &&
					ctx->base[i].split_id ==
						CAM_ISP_HW_SPLIT_MAX)
					ctx->base[i].split_id = split_id;

				break;
			}
		}

		if (i == ctx->num_base) {
			ctx->base[ctx->num_base].split_id = split_id;
			ctx->base[ctx->num_base].idx      = base_idx;
			ctx->num_base++;
			CAM_DBG(CAM_ISP,
				"Add split_id=%d for base idx=%d num_base=%d",
				 split_id, base_idx, ctx->num_base);
		}
	}
}

static int cam_ife_mgr_process_base_info(
	struct cam_ife_hw_mgr_ctx        *ctx)
{
	struct cam_ife_hw_mgr_res        *hw_mgr_res;
	struct cam_isp_resource_node     *res = NULL;
	uint32_t i;

	if (list_empty(&ctx->res_list_ife_src)) {
		CAM_ERR(CAM_ISP, "Mux List empty");
		return -ENODEV;
	}

	/* IFE mux in resources */
	list_for_each_entry(hw_mgr_res, &ctx->res_list_ife_src, list) {
		if (hw_mgr_res->res_type == CAM_IFE_HW_MGR_RES_UNINIT)
			continue;

		for (i = 0; i < CAM_ISP_HW_SPLIT_MAX; i++) {
			if (!hw_mgr_res->hw_res[i])
				continue;

			res = hw_mgr_res->hw_res[i];
			cam_ife_mgr_add_base_info(ctx, i,
					res->hw_intf->hw_idx);
			CAM_DBG(CAM_ISP, "add base info for hw %d",
				res->hw_intf->hw_idx);
		}
	}
	CAM_DBG(CAM_ISP, "ctx base num = %d", ctx->num_base);

	return 0;
}

static int cam_ife_hw_mgr_acquire_res_bus_rd(
	struct cam_ife_hw_mgr_ctx       *ife_ctx,
	struct cam_isp_in_port_info     *in_port)
{
	int rc = -EINVAL;
	struct cam_vfe_acquire_args               vfe_acquire;
	struct cam_ife_hw_mgr_res                *ife_in_rd_res;
	struct cam_hw_intf                       *hw_intf;
	struct cam_ife_hw_mgr_res                *ife_src_res;
	int i;

	CAM_DBG(CAM_ISP, "Enter");

	list_for_each_entry(ife_src_res, &ife_ctx->res_list_ife_src, list) {
		if (ife_src_res->res_id != CAM_ISP_HW_VFE_IN_RD)
			continue;

		rc = cam_ife_hw_mgr_get_res(&ife_ctx->free_res_list,
			&ife_in_rd_res);
		if (rc) {
			CAM_ERR(CAM_ISP, "No more free hw mgr resource");
			goto err;
		}
		cam_ife_hw_mgr_put_res(&ife_ctx->res_list_ife_in_rd,
			&ife_in_rd_res);

		vfe_acquire.rsrc_type = CAM_ISP_RESOURCE_VFE_BUS_RD;
		vfe_acquire.tasklet = ife_ctx->common.tasklet_info;
		vfe_acquire.vfe_out.cdm_ops = ife_ctx->cdm_ops;
		vfe_acquire.vfe_out.ctx = ife_ctx;
		vfe_acquire.vfe_out.unique_id = ife_ctx->ctx_index;
		vfe_acquire.vfe_out.is_dual = ife_src_res->is_dual_vfe;
		for (i = 0; i < CAM_ISP_HW_SPLIT_MAX; i++) {
			if (!ife_src_res->hw_res[i])
				continue;

			hw_intf = ife_src_res->hw_res[i]->hw_intf;
			if (i == CAM_ISP_HW_SPLIT_LEFT) {
				vfe_acquire.vfe_out.split_id  =
					CAM_ISP_HW_SPLIT_LEFT;
				if (ife_src_res->is_dual_vfe) {
					/*TBD */
					vfe_acquire.vfe_out.is_master     = 1;
					vfe_acquire.vfe_out.dual_slave_core =
						(hw_intf->hw_idx == 0) ? 1 : 0;
				} else {
					vfe_acquire.vfe_out.is_master   = 0;
					vfe_acquire.vfe_out.dual_slave_core =
						0;
				}
			} else {
				vfe_acquire.vfe_out.split_id  =
					CAM_ISP_HW_SPLIT_RIGHT;
				vfe_acquire.vfe_out.is_master       = 0;
				vfe_acquire.vfe_out.dual_slave_core =
					(hw_intf->hw_idx == 0) ? 1 : 0;
			}
			rc = hw_intf->hw_ops.reserve(hw_intf->hw_priv,
				&vfe_acquire,
				sizeof(struct cam_vfe_acquire_args));
			if (rc) {
				CAM_ERR(CAM_ISP,
					"Can not acquire out resource 0x%x",
					vfe_acquire.rsrc_type);
				goto err;
			}

			ife_in_rd_res->hw_res[i] =
				vfe_acquire.vfe_out.rsrc_node;
			CAM_DBG(CAM_ISP, "resource type :0x%x res id:0x%x",
				ife_in_rd_res->hw_res[i]->res_type,
				ife_in_rd_res->hw_res[i]->res_id);

		}
		ife_in_rd_res->is_dual_vfe = in_port->usage_type;
		ife_in_rd_res->res_type = (enum cam_ife_hw_mgr_res_type)
			CAM_ISP_RESOURCE_VFE_BUS_RD;
	}

	return 0;
err:
	CAM_DBG(CAM_ISP, "Exit rc(0x%x)", rc);
	return rc;
}

static int cam_ife_hw_mgr_acquire_res_ife_out_rdi(
	struct cam_ife_hw_mgr_ctx       *ife_ctx,
	struct cam_ife_hw_mgr_res       *ife_src_res,
	struct cam_isp_in_port_info     *in_port)
{
	int rc = -EINVAL;
	struct cam_vfe_acquire_args               vfe_acquire;
	struct cam_isp_out_port_info             *out_port = NULL;
	struct cam_ife_hw_mgr_res                *ife_out_res;
	struct cam_hw_intf                       *hw_intf;
	uint32_t  i, vfe_out_res_id, vfe_in_res_id;

	/* take left resource */
	vfe_in_res_id = ife_src_res->hw_res[0]->res_id;

	switch (vfe_in_res_id) {
	case CAM_ISP_HW_VFE_IN_RDI0:
		vfe_out_res_id = CAM_ISP_IFE_OUT_RES_RDI_0;
		break;
	case CAM_ISP_HW_VFE_IN_RDI1:
		vfe_out_res_id = CAM_ISP_IFE_OUT_RES_RDI_1;
		break;
	case CAM_ISP_HW_VFE_IN_RDI2:
		vfe_out_res_id = CAM_ISP_IFE_OUT_RES_RDI_2;
		break;
	case CAM_ISP_HW_VFE_IN_RDI3:
		vfe_out_res_id = CAM_ISP_IFE_OUT_RES_RDI_3;
		break;
	default:
		CAM_ERR(CAM_ISP, "invalid resource type");
		goto err;
	}
	CAM_DBG(CAM_ISP, "vfe_in_res_id = %d, vfe_out_red_id = %d",
		vfe_in_res_id, vfe_out_res_id);

	vfe_acquire.rsrc_type = CAM_ISP_RESOURCE_VFE_OUT;
	vfe_acquire.tasklet = ife_ctx->common.tasklet_info;

	ife_out_res = &ife_ctx->res_list_ife_out[vfe_out_res_id & 0xFF];
	for (i = 0; i < in_port->num_out_res; i++) {
		out_port = &in_port->data[i];

		CAM_DBG(CAM_ISP, "i = %d, vfe_out_res_id = %d, out_port: %d",
			i, vfe_out_res_id, out_port->res_type);

		if (vfe_out_res_id != out_port->res_type)
			continue;

		vfe_acquire.vfe_out.cdm_ops = ife_ctx->cdm_ops;
		vfe_acquire.vfe_out.ctx = ife_ctx;
		vfe_acquire.vfe_out.out_port_info = out_port;
		vfe_acquire.vfe_out.split_id = CAM_ISP_HW_SPLIT_LEFT;
		vfe_acquire.vfe_out.unique_id = ife_ctx->ctx_index;
		vfe_acquire.vfe_out.is_dual = 0;
		hw_intf = ife_src_res->hw_res[0]->hw_intf;
		rc = hw_intf->hw_ops.reserve(hw_intf->hw_priv,
			&vfe_acquire,
			sizeof(struct cam_vfe_acquire_args));
		if (rc) {
			CAM_ERR(CAM_ISP, "Can not acquire out resource 0x%x",
				 out_port->res_type);
			goto err;
		}
		break;
	}

	if (i == in_port->num_out_res) {
		CAM_ERR(CAM_ISP,
			"Cannot acquire out resource, i=%d, num_out_res=%d",
			i, in_port->num_out_res);
		goto err;
	}

	ife_out_res->hw_res[0] = vfe_acquire.vfe_out.rsrc_node;
	ife_out_res->is_dual_vfe = 0;
	ife_out_res->res_id = vfe_out_res_id;
	ife_out_res->res_type = (enum cam_ife_hw_mgr_res_type)
		CAM_ISP_RESOURCE_VFE_OUT;
	ife_src_res->child[ife_src_res->num_children++] = ife_out_res;
	CAM_DBG(CAM_ISP, "IFE SRC num_children = %d",
		ife_src_res->num_children);

	return 0;
err:
	return rc;
}

static int cam_ife_hw_mgr_acquire_res_ife_out_pixel(
	struct cam_ife_hw_mgr_ctx       *ife_ctx,
	struct cam_ife_hw_mgr_res       *ife_src_res,
	struct cam_isp_in_port_info     *in_port)
{
	int rc = -1;
	uint32_t  i, j, k;
	struct cam_vfe_acquire_args               vfe_acquire;
	struct cam_isp_out_port_info             *out_port;
	struct cam_ife_hw_mgr_res                *ife_out_res;
	struct cam_hw_intf                       *hw_intf;

	for (i = 0; i < in_port->num_out_res; i++) {
		out_port = &in_port->data[i];
		k = out_port->res_type & 0xFF;
		if (k >= CAM_IFE_HW_OUT_RES_MAX) {
			CAM_ERR(CAM_ISP, "invalid output resource type 0x%x",
				 out_port->res_type);
			continue;
		}

		if (cam_ife_hw_mgr_is_rdi_res(out_port->res_type))
			continue;

		CAM_DBG(CAM_ISP, "res_type 0x%x",
			 out_port->res_type);

		ife_out_res = &ife_ctx->res_list_ife_out[k];
		ife_out_res->is_dual_vfe = in_port->usage_type;

		vfe_acquire.rsrc_type = CAM_ISP_RESOURCE_VFE_OUT;
		vfe_acquire.tasklet = ife_ctx->common.tasklet_info;
		vfe_acquire.vfe_out.cdm_ops = ife_ctx->cdm_ops;
		vfe_acquire.vfe_out.ctx = ife_ctx;
		vfe_acquire.vfe_out.out_port_info =  out_port;
		vfe_acquire.vfe_out.is_dual       = ife_src_res->is_dual_vfe;
		vfe_acquire.vfe_out.unique_id     = ife_ctx->ctx_index;

		for (j = 0; j < CAM_ISP_HW_SPLIT_MAX; j++) {
			if (!ife_src_res->hw_res[j])
				continue;

			hw_intf = ife_src_res->hw_res[j]->hw_intf;

			if (j == CAM_ISP_HW_SPLIT_LEFT) {
				vfe_acquire.vfe_out.split_id  =
					CAM_ISP_HW_SPLIT_LEFT;
				if (ife_src_res->is_dual_vfe) {
					/*TBD */
					vfe_acquire.vfe_out.is_master     = 1;
					vfe_acquire.vfe_out.dual_slave_core =
						(hw_intf->hw_idx == 0) ? 1 : 0;
				} else {
					vfe_acquire.vfe_out.is_master   = 0;
					vfe_acquire.vfe_out.dual_slave_core =
						0;
				}
			} else {
				vfe_acquire.vfe_out.split_id  =
					CAM_ISP_HW_SPLIT_RIGHT;
				vfe_acquire.vfe_out.is_master       = 0;
				vfe_acquire.vfe_out.dual_slave_core =
					(hw_intf->hw_idx == 0) ? 1 : 0;
			}

			rc = hw_intf->hw_ops.reserve(hw_intf->hw_priv,
				&vfe_acquire,
				sizeof(struct cam_vfe_acquire_args));
			if (rc) {
				CAM_ERR(CAM_ISP,
					"Can not acquire out resource 0x%x",
					out_port->res_type);
				goto err;
			}

			ife_out_res->hw_res[j] =
				vfe_acquire.vfe_out.rsrc_node;
			CAM_DBG(CAM_ISP, "resource type :0x%x res id:0x%x",
				ife_out_res->hw_res[j]->res_type,
				ife_out_res->hw_res[j]->res_id);

		}
		ife_out_res->res_type =
			(enum cam_ife_hw_mgr_res_type)CAM_ISP_RESOURCE_VFE_OUT;
		ife_out_res->res_id = out_port->res_type;
		ife_out_res->parent = ife_src_res;
		ife_src_res->child[ife_src_res->num_children++] = ife_out_res;
		CAM_DBG(CAM_ISP, "IFE SRC num_children = %d",
			ife_src_res->num_children);
	}

	return 0;
err:
	/* release resource at the entry function */
	return rc;
}

static int cam_ife_hw_mgr_acquire_res_ife_out(
	struct cam_ife_hw_mgr_ctx     *ife_ctx,
	struct cam_isp_in_port_info   *in_port)
{
	int rc = -EINVAL;
	struct cam_ife_hw_mgr_res       *ife_src_res;

	list_for_each_entry(ife_src_res, &ife_ctx->res_list_ife_src, list) {
		if (ife_src_res->num_children)
			continue;

		switch (ife_src_res->res_id) {
		case CAM_ISP_HW_VFE_IN_CAMIF:
		case CAM_ISP_HW_VFE_IN_CAMIF_LITE:
		case CAM_ISP_HW_VFE_IN_RD:
			rc = cam_ife_hw_mgr_acquire_res_ife_out_pixel(ife_ctx,
				ife_src_res, in_port);
			break;
		case CAM_ISP_HW_VFE_IN_RDI0:
		case CAM_ISP_HW_VFE_IN_RDI1:
		case CAM_ISP_HW_VFE_IN_RDI2:
		case CAM_ISP_HW_VFE_IN_RDI3:
			rc = cam_ife_hw_mgr_acquire_res_ife_out_rdi(ife_ctx,
				ife_src_res, in_port);
			break;
		default:
			CAM_ERR(CAM_ISP, "Unknown IFE SRC resource: %d",
				ife_src_res->res_id);
			break;
		}
		if (rc)
			goto err;
	}

	return 0;
err:
	/* release resource on entry function */
	return rc;
}

static int cam_ife_hw_mgr_acquire_res_ife_rd_src(
<<<<<<< HEAD
	struct cam_ife_hw_mgr_ctx     *ife_ctx,
	struct cam_isp_in_port_info   *in_port)
{
	int rc                = -1;
	struct cam_ife_hw_mgr_res                  *csid_res;
	struct cam_ife_hw_mgr_res                  *ife_src_res;
	struct cam_vfe_acquire_args                 vfe_acquire;
	struct cam_hw_intf                         *hw_intf;
	struct cam_ife_hw_mgr                      *ife_hw_mgr;
	int vfe_idx = -1, i = 0;

	ife_hw_mgr = ife_ctx->hw_mgr;

	CAM_DBG(CAM_ISP, "Enter");
	list_for_each_entry(csid_res, &ife_ctx->res_list_ife_csid, list) {
		if (csid_res->res_id != CAM_IFE_PIX_PATH_RES_RDI_0) {
			CAM_DBG(CAM_ISP, "not RDI0: %d", csid_res->res_id);
			continue;
		}

		rc = cam_ife_hw_mgr_get_res(&ife_ctx->free_res_list,
			&ife_src_res);
		if (rc) {
			CAM_ERR(CAM_ISP, "No more free hw mgr resource");
			goto err;
		}
		cam_ife_hw_mgr_put_res(&ife_ctx->res_list_ife_src,
			&ife_src_res);

		CAM_DBG(CAM_ISP, "csid_res_id %d", csid_res->res_id);
		vfe_acquire.rsrc_type = CAM_ISP_RESOURCE_VFE_IN;
		vfe_acquire.tasklet = ife_ctx->common.tasklet_info;
		vfe_acquire.vfe_in.cdm_ops = ife_ctx->cdm_ops;
		vfe_acquire.vfe_in.in_port = in_port;
		vfe_acquire.vfe_in.res_id = CAM_ISP_HW_VFE_IN_RD;
		vfe_acquire.vfe_in.sync_mode = CAM_ISP_HW_SYNC_NONE;

		ife_src_res->res_type =
			(enum cam_ife_hw_mgr_res_type)vfe_acquire.rsrc_type;
		ife_src_res->res_id = vfe_acquire.vfe_in.res_id;
		ife_src_res->is_dual_vfe = csid_res->is_dual_vfe;

		hw_intf =
			ife_hw_mgr->ife_devices[csid_res->hw_res[
			CAM_ISP_HW_SPLIT_LEFT]->hw_intf->hw_idx];

		vfe_idx = csid_res->hw_res[
			CAM_ISP_HW_SPLIT_LEFT]->hw_intf->hw_idx;

		/*
		 * fill in more acquire information as needed
		 */
		if (ife_src_res->is_dual_vfe)
			vfe_acquire.vfe_in.sync_mode = CAM_ISP_HW_SYNC_MASTER;

		rc = hw_intf->hw_ops.reserve(hw_intf->hw_priv,
				&vfe_acquire,
				sizeof(struct cam_vfe_acquire_args));
		if (rc) {
			CAM_ERR(CAM_ISP,
				"Can not acquire IFE HW res %d",
				csid_res->res_id);
			goto err;
		}
		ife_src_res->hw_res[CAM_ISP_HW_SPLIT_LEFT] =
			vfe_acquire.vfe_in.rsrc_node;
		CAM_DBG(CAM_ISP,
			"acquire success IFE:%d  res type :0x%x res id:0x%x",
			hw_intf->hw_idx,
			ife_src_res->hw_res[CAM_ISP_HW_SPLIT_LEFT]->res_type,
			ife_src_res->hw_res[CAM_ISP_HW_SPLIT_LEFT]->res_id);

		if (!ife_src_res->is_dual_vfe)
			goto acq;

		for (i = 0; i < CAM_ISP_HW_SPLIT_MAX; i++) {
			if (i == CAM_ISP_HW_SPLIT_LEFT) {
				CAM_DBG(CAM_ISP, "vfe_idx %d is acquired",
					vfe_idx);
				continue;
			}

			hw_intf = ife_hw_mgr->ife_devices[i];

			/* fill in more acquire information as needed */
			if (i == CAM_ISP_HW_SPLIT_RIGHT)
				vfe_acquire.vfe_in.sync_mode =
					CAM_ISP_HW_SYNC_SLAVE;

			rc = hw_intf->hw_ops.reserve(hw_intf->hw_priv,
					&vfe_acquire,
					sizeof(struct cam_vfe_acquire_args));
			if (rc) {
				CAM_ERR(CAM_ISP,
					"Can not acquire IFE HW res %d",
					csid_res->res_id);
				goto err;
			}
			ife_src_res->hw_res[i] = vfe_acquire.vfe_in.rsrc_node;
			CAM_DBG(CAM_ISP,
				"acquire success IFE:%d  res type :0x%x res id:0x%x",
				hw_intf->hw_idx,
				ife_src_res->hw_res[i]->res_type,
				ife_src_res->hw_res[i]->res_id);
		}
acq:
		/*
		 * It should be one to one mapping between
		 * csid resource and ife source resource
		 */
		csid_res->child[0] = ife_src_res;
		ife_src_res->parent = csid_res;
		csid_res->child[csid_res->num_children++] = ife_src_res;
		CAM_DBG(CAM_ISP,
			"csid_res=%d  CSID num_children=%d ife_src_res=%d",
			csid_res->res_id, csid_res->num_children,
			ife_src_res->res_id);
	}

err:
	/* release resource at the entry function */
	CAM_DBG(CAM_ISP, "Exit rc(0x%x)", rc);
	return rc;
}

static int cam_ife_hw_mgr_acquire_res_ife_src(
=======
>>>>>>> 15457316
	struct cam_ife_hw_mgr_ctx     *ife_ctx,
	struct cam_isp_in_port_info   *in_port)
{
	int rc                = -1;
	struct cam_ife_hw_mgr_res                  *csid_res;
	struct cam_ife_hw_mgr_res                  *ife_src_res;
	struct cam_vfe_acquire_args                 vfe_acquire;
	struct cam_hw_intf                         *hw_intf;
	struct cam_ife_hw_mgr                      *ife_hw_mgr;
	int vfe_idx = -1, i = 0;

	ife_hw_mgr = ife_ctx->hw_mgr;

	CAM_DBG(CAM_ISP, "Enter");
	list_for_each_entry(csid_res, &ife_ctx->res_list_ife_csid, list) {
		if (csid_res->res_id != CAM_IFE_PIX_PATH_RES_RDI_0) {
			CAM_DBG(CAM_ISP, "not RDI0: %d", csid_res->res_id);
			continue;
		}

		rc = cam_ife_hw_mgr_get_res(&ife_ctx->free_res_list,
			&ife_src_res);
		if (rc) {
			CAM_ERR(CAM_ISP, "No more free hw mgr resource");
			goto err;
		}
		cam_ife_hw_mgr_put_res(&ife_ctx->res_list_ife_src,
			&ife_src_res);

		CAM_DBG(CAM_ISP, "csid_res_id %d", csid_res->res_id);
		vfe_acquire.rsrc_type = CAM_ISP_RESOURCE_VFE_IN;
		vfe_acquire.tasklet = ife_ctx->common.tasklet_info;
		vfe_acquire.vfe_in.cdm_ops = ife_ctx->cdm_ops;
		vfe_acquire.vfe_in.in_port = in_port;
		vfe_acquire.vfe_in.res_id = CAM_ISP_HW_VFE_IN_RD;
		vfe_acquire.vfe_in.sync_mode = CAM_ISP_HW_SYNC_NONE;

		ife_src_res->res_type =
			(enum cam_ife_hw_mgr_res_type)vfe_acquire.rsrc_type;
		ife_src_res->res_id = vfe_acquire.vfe_in.res_id;
		ife_src_res->is_dual_vfe = csid_res->is_dual_vfe;

		hw_intf =
			ife_hw_mgr->ife_devices[csid_res->hw_res[
			CAM_ISP_HW_SPLIT_LEFT]->hw_intf->hw_idx];

		vfe_idx = csid_res->hw_res[
			CAM_ISP_HW_SPLIT_LEFT]->hw_intf->hw_idx;

		/*
		 * fill in more acquire information as needed
		 */
		if (ife_src_res->is_dual_vfe)
			vfe_acquire.vfe_in.sync_mode = CAM_ISP_HW_SYNC_MASTER;

		rc = hw_intf->hw_ops.reserve(hw_intf->hw_priv,
				&vfe_acquire,
				sizeof(struct cam_vfe_acquire_args));
		if (rc) {
			CAM_ERR(CAM_ISP,
				"Can not acquire IFE HW res %d",
				csid_res->res_id);
			goto err;
		}
		ife_src_res->hw_res[CAM_ISP_HW_SPLIT_LEFT] =
			vfe_acquire.vfe_in.rsrc_node;
		CAM_DBG(CAM_ISP,
			"acquire success IFE:%d  res type :0x%x res id:0x%x",
			hw_intf->hw_idx,
			ife_src_res->hw_res[CAM_ISP_HW_SPLIT_LEFT]->res_type,
			ife_src_res->hw_res[CAM_ISP_HW_SPLIT_LEFT]->res_id);

		if (!ife_src_res->is_dual_vfe)
			goto acq;

		for (i = 0; i < CAM_ISP_HW_SPLIT_MAX; i++) {
			if (i == CAM_ISP_HW_SPLIT_LEFT) {
				CAM_DBG(CAM_ISP, "vfe_idx %d is acquired",
					vfe_idx);
				continue;
			}

			hw_intf = ife_hw_mgr->ife_devices[i];

			/* fill in more acquire information as needed */
			if (i == CAM_ISP_HW_SPLIT_RIGHT)
				vfe_acquire.vfe_in.sync_mode =
					CAM_ISP_HW_SYNC_SLAVE;

			rc = hw_intf->hw_ops.reserve(hw_intf->hw_priv,
					&vfe_acquire,
					sizeof(struct cam_vfe_acquire_args));
			if (rc) {
				CAM_ERR(CAM_ISP,
					"Can not acquire IFE HW res %d",
					csid_res->res_id);
				goto err;
			}
			ife_src_res->hw_res[i] = vfe_acquire.vfe_in.rsrc_node;
			CAM_DBG(CAM_ISP,
				"acquire success IFE:%d  res type :0x%x res id:0x%x",
				hw_intf->hw_idx,
				ife_src_res->hw_res[i]->res_type,
				ife_src_res->hw_res[i]->res_id);
		}
acq:
		/*
		 * It should be one to one mapping between
		 * csid resource and ife source resource
		 */
		csid_res->child[0] = ife_src_res;
		ife_src_res->parent = csid_res;
		csid_res->child[csid_res->num_children++] = ife_src_res;
		CAM_DBG(CAM_ISP,
			"csid_res=%d  CSID num_children=%d ife_src_res=%d",
			csid_res->res_id, csid_res->num_children,
			ife_src_res->res_id);
	}

err:
	/* release resource at the entry function */
	CAM_DBG(CAM_ISP, "Exit rc(0x%x)", rc);
	return rc;
}

static int cam_ife_hw_mgr_acquire_res_ife_src(
	struct cam_ife_hw_mgr_ctx     *ife_ctx,
	struct cam_isp_in_port_info   *in_port)
{
	int rc                = -1;
	int i;
	struct cam_ife_hw_mgr_res                  *csid_res;
	struct cam_ife_hw_mgr_res                  *ife_src_res;
	struct cam_vfe_acquire_args                 vfe_acquire;
	struct cam_hw_intf                         *hw_intf;
	struct cam_ife_hw_mgr                      *ife_hw_mgr;

	ife_hw_mgr = ife_ctx->hw_mgr;

	list_for_each_entry(csid_res, &ife_ctx->res_list_ife_csid, list) {
		if (csid_res->num_children)
			continue;

		rc = cam_ife_hw_mgr_get_res(&ife_ctx->free_res_list,
			&ife_src_res);
		if (rc) {
			CAM_ERR(CAM_ISP, "No more free hw mgr resource");
			goto err;
		}
		cam_ife_hw_mgr_put_res(&ife_ctx->res_list_ife_src,
			&ife_src_res);

		vfe_acquire.rsrc_type = CAM_ISP_RESOURCE_VFE_IN;
		vfe_acquire.tasklet = ife_ctx->common.tasklet_info;
		vfe_acquire.vfe_in.cdm_ops = ife_ctx->cdm_ops;
		vfe_acquire.vfe_in.in_port = in_port;

		switch (csid_res->res_id) {
		case CAM_IFE_PIX_PATH_RES_IPP:
			vfe_acquire.vfe_in.res_id = CAM_ISP_HW_VFE_IN_CAMIF;
			if (csid_res->is_dual_vfe)
				vfe_acquire.vfe_in.sync_mode =
				CAM_ISP_HW_SYNC_MASTER;
			else
				vfe_acquire.vfe_in.sync_mode =
				CAM_ISP_HW_SYNC_NONE;

			break;
		case CAM_IFE_PIX_PATH_RES_PPP:
			vfe_acquire.vfe_in.res_id =
				CAM_ISP_HW_VFE_IN_CAMIF_LITE;
			vfe_acquire.vfe_in.sync_mode = CAM_ISP_HW_SYNC_NONE;

			break;
		case CAM_IFE_PIX_PATH_RES_RDI_0:
			vfe_acquire.vfe_in.res_id = CAM_ISP_HW_VFE_IN_RDI0;
			vfe_acquire.vfe_in.sync_mode = CAM_ISP_HW_SYNC_NONE;
			break;
		case CAM_IFE_PIX_PATH_RES_RDI_1:
			vfe_acquire.vfe_in.res_id = CAM_ISP_HW_VFE_IN_RDI1;
			vfe_acquire.vfe_in.sync_mode = CAM_ISP_HW_SYNC_NONE;
			break;
		case CAM_IFE_PIX_PATH_RES_RDI_2:
			vfe_acquire.vfe_in.res_id = CAM_ISP_HW_VFE_IN_RDI2;
			vfe_acquire.vfe_in.sync_mode = CAM_ISP_HW_SYNC_NONE;
			break;
		case CAM_IFE_PIX_PATH_RES_RDI_3:
			vfe_acquire.vfe_in.res_id = CAM_ISP_HW_VFE_IN_RDI3;
			vfe_acquire.vfe_in.sync_mode = CAM_ISP_HW_SYNC_NONE;
			break;
		default:
			CAM_ERR(CAM_ISP, "Wrong IFE CSID Resource Node");
			goto err;
		}
		ife_src_res->res_type =
			(enum cam_ife_hw_mgr_res_type)vfe_acquire.rsrc_type;
		ife_src_res->res_id = vfe_acquire.vfe_in.res_id;
		ife_src_res->is_dual_vfe = csid_res->is_dual_vfe;

		for (i = 0; i < CAM_ISP_HW_SPLIT_MAX; i++) {
			if (!csid_res->hw_res[i])
				continue;

			hw_intf = ife_hw_mgr->ife_devices[
				csid_res->hw_res[i]->hw_intf->hw_idx];

			/* fill in more acquire information as needed */
			/* slave Camif resource, */
			if (i == CAM_ISP_HW_SPLIT_RIGHT &&
				ife_src_res->is_dual_vfe)
				vfe_acquire.vfe_in.sync_mode =
				CAM_ISP_HW_SYNC_SLAVE;

			rc = hw_intf->hw_ops.reserve(hw_intf->hw_priv,
					&vfe_acquire,
					sizeof(struct cam_vfe_acquire_args));
			if (rc) {
				CAM_ERR(CAM_ISP,
					"Can not acquire IFE HW res %d",
					csid_res->res_id);
				goto err;
			}
			ife_src_res->hw_res[i] = vfe_acquire.vfe_in.rsrc_node;
			CAM_DBG(CAM_ISP,
				"acquire success IFE:%d  res type :0x%x res id:0x%x",
				hw_intf->hw_idx,
				ife_src_res->hw_res[i]->res_type,
				ife_src_res->hw_res[i]->res_id);

		}

		/* It should be one to one mapping between
		 * csid resource and ife source resource
		 */
		csid_res->child[0] = ife_src_res;
		ife_src_res->parent = csid_res;
		csid_res->child[csid_res->num_children++] = ife_src_res;
		CAM_DBG(CAM_ISP,
			"csid_res=%d  CSID num_children=%d ife_src_res=%d",
			csid_res->res_id, csid_res->num_children,
			ife_src_res->res_id);
	}

	return 0;
err:
	/* release resource at the entry function */
	return rc;
}

static int cam_ife_mgr_acquire_cid_res(
	struct cam_ife_hw_mgr_ctx          *ife_ctx,
	struct cam_isp_in_port_info        *in_port,
	struct cam_ife_hw_mgr_res         **cid_res,
	enum cam_ife_pix_path_res_id        path_res_id)
{
	int rc = -1;
	int i, j;
	struct cam_ife_hw_mgr               *ife_hw_mgr;
	struct cam_hw_intf                  *hw_intf;
	struct cam_ife_hw_mgr_res           *cid_res_temp, *cid_res_iterator;
	struct cam_csid_hw_reserve_resource_args  csid_acquire;
	uint32_t acquired_cnt = 0;
	struct cam_isp_out_port_info        *out_port = NULL;
	uint32_t ife_id = 0;

	ife_hw_mgr = ife_ctx->hw_mgr;
	*cid_res = NULL;

	rc = cam_ife_hw_mgr_get_res(&ife_ctx->free_res_list, cid_res);
	if (rc) {
		CAM_ERR(CAM_ISP, "No more free hw mgr resource");
		goto end;
	}

	cid_res_temp = *cid_res;

	csid_acquire.res_type = CAM_ISP_RESOURCE_CID;
	csid_acquire.in_port = in_port;
	csid_acquire.res_id =  path_res_id;
	CAM_DBG(CAM_ISP, "path_res_id %d", path_res_id);

	if (in_port->num_out_res)
		out_port = &(in_port->data[0]);

	if (!out_port) {
		CAM_ERR(CAM_ISP, "No info of out_port to be Acquired");
		goto end;
	}

	/* Try acquiring CID resource from previously acquired HW */
	list_for_each_entry(cid_res_iterator, &ife_ctx->res_list_ife_cid,
		list) {

		for (i = 0; i < CAM_ISP_HW_SPLIT_MAX; i++) {
			if (!cid_res_iterator->hw_res[i])
				continue;

			if (cid_res_iterator->is_secure == 1 ||
				(cid_res_iterator->is_secure == 0 &&
				in_port->num_out_res &&
				out_port->secure_mode == 1))
				continue;

			hw_intf = cid_res_iterator->hw_res[i]->hw_intf;
			rc = hw_intf->hw_ops.reserve(hw_intf->hw_priv,
				&csid_acquire, sizeof(csid_acquire));
			if (rc) {
				CAM_DBG(CAM_ISP,
					"No ife cid resource from hw %d",
					hw_intf->hw_idx);
				continue;
			}

			cid_res_temp->hw_res[acquired_cnt++] =
				csid_acquire.node_res;

			CAM_DBG(CAM_ISP,
				"acquired from old csid(%s)=%d CID rsrc successfully",
				(i == 0) ? "left" : "right",
				hw_intf->hw_idx);

			if (in_port->usage_type && acquired_cnt == 1 &&
				path_res_id == CAM_IFE_PIX_PATH_RES_IPP)
				/*
				 * Continue to acquire Right for IPP.
				 * Dual IFE for RDI and PPP is not currently
				 * supported.
				 */

				continue;

			if (acquired_cnt)
				/*
				 * If successfully acquired CID from
				 * previously acquired HW, skip the next
				 * part
				 */
				goto acquire_successful;
		}
	}

	/* Acquire Left if not already acquired
	 * Using reserved field to receive ifeId from UMD and Acquiring
	 * corresponding IFE resource only if available
	 */
	ife_id = out_port->reserved & 0xFF;

	if ((ife_id >= CAM_IFE_CSID_HW_NUM_MAX) ||
		(!ife_hw_mgr->csid_devices[ife_id])) {
		CAM_ERR(CAM_ISP,
			"cannot acquire ife cid resource for path %d hw_idx %d",
			path_res_id, ife_id);
		goto put_res;
	} else {
		hw_intf = ife_hw_mgr->csid_devices[ife_id];
		rc = hw_intf->hw_ops.reserve(hw_intf->hw_priv,
			&csid_acquire, sizeof(csid_acquire));
		if (rc || !csid_acquire.node_res) {
			CAM_ERR(CAM_ISP,
				"cannot acquire ife cid resource for path %d hw_idx %d",
				path_res_id, ife_id);
			goto put_res;
		} else {
			cid_res_temp->hw_res[acquired_cnt++] =
				csid_acquire.node_res;
		}
	}
acquire_successful:
	CAM_DBG(CAM_ISP, "CID left acquired success is_dual %d for hw_idx %d",
		in_port->usage_type, ife_id);

	cid_res_temp->res_type = CAM_IFE_HW_MGR_RES_CID;
	/* CID(DT_ID) value of acquire device, require for path */
	cid_res_temp->res_id = csid_acquire.node_res->res_id;
	cid_res_temp->is_dual_vfe = in_port->usage_type;

	if (in_port->num_out_res)
		cid_res_temp->is_secure = out_port->secure_mode;

	cam_ife_hw_mgr_put_res(&ife_ctx->res_list_ife_cid, cid_res);

	/*
	 * Acquire Right if not already acquired.
	 * Dual IFE for RDI and PPP is not currently supported.
	 */
	if (cid_res_temp->is_dual_vfe && path_res_id
		== CAM_IFE_PIX_PATH_RES_IPP && acquired_cnt == 1) {
		csid_acquire.node_res = NULL;
		csid_acquire.res_type = CAM_ISP_RESOURCE_CID;
		csid_acquire.in_port = in_port;
		for (j = 0; j < CAM_IFE_CSID_HW_NUM_MAX; j++) {
			if (!ife_hw_mgr->csid_devices[j])
				continue;

			if (j == cid_res_temp->hw_res[0]->hw_intf->hw_idx)
				continue;

			hw_intf = ife_hw_mgr->csid_devices[j];
			rc = hw_intf->hw_ops.reserve(hw_intf->hw_priv,
				&csid_acquire, sizeof(csid_acquire));
			if (rc)
				continue;
			else
				break;
		}

		if (j == CAM_IFE_CSID_HW_NUM_MAX) {
			CAM_ERR(CAM_ISP,
				"Can not acquire ife csid rdi resource");
			goto end;
		}
		cid_res_temp->hw_res[1] = csid_acquire.node_res;
		CAM_DBG(CAM_ISP, "CID right acquired success is_dual %d",
			in_port->usage_type);
	}
	cid_res_temp->parent = &ife_ctx->res_list_ife_in;
	ife_ctx->res_list_ife_in.child[
		ife_ctx->res_list_ife_in.num_children++] = cid_res_temp;
	CAM_DBG(CAM_ISP, "IFE IN num_children = %d",
		ife_ctx->res_list_ife_in.num_children);

	return 0;
put_res:
	cam_ife_hw_mgr_put_res(&ife_ctx->free_res_list, cid_res);
end:
	return rc;

}

static int cam_ife_hw_mgr_acquire_res_ife_csid_pxl(
	struct cam_ife_hw_mgr_ctx          *ife_ctx,
	struct cam_isp_in_port_info        *in_port,
	bool                                is_ipp)
{
	int rc = -1;
	int i;
	int master_idx = -1;

	struct cam_ife_hw_mgr                    *ife_hw_mgr;
	struct cam_ife_hw_mgr_res                *csid_res;
	struct cam_ife_hw_mgr_res                *cid_res;
	struct cam_hw_intf                       *hw_intf;
	struct cam_csid_hw_reserve_resource_args  csid_acquire;
	enum cam_ife_pix_path_res_id              path_res_id;

	ife_hw_mgr = ife_ctx->hw_mgr;
	/* get cid resource */
	if (is_ipp)
		path_res_id = CAM_IFE_PIX_PATH_RES_IPP;
	else
		path_res_id = CAM_IFE_PIX_PATH_RES_PPP;

	rc = cam_ife_mgr_acquire_cid_res(ife_ctx, in_port, &cid_res,
		path_res_id);

	if (rc) {
		CAM_ERR(CAM_ISP, "Acquire IFE CID resource Failed");
		goto end;
	}

	rc = cam_ife_hw_mgr_get_res(&ife_ctx->free_res_list, &csid_res);
	if (rc) {
		CAM_ERR(CAM_ISP, "No more free hw mgr resource");
		goto end;
	}

	csid_res->res_type =
		(enum cam_ife_hw_mgr_res_type)CAM_ISP_RESOURCE_PIX_PATH;

	csid_res->res_id = path_res_id;

	if (in_port->usage_type && is_ipp)
		csid_res->is_dual_vfe = 1;
	else {
		csid_res->is_dual_vfe = 0;
		csid_acquire.sync_mode = CAM_ISP_HW_SYNC_NONE;
	}

	CAM_DBG(CAM_ISP, "CSID Acq: E");
	/* IPP resource needs to be from same HW as CID resource */
	for (i = 0; i <= csid_res->is_dual_vfe; i++) {
		CAM_DBG(CAM_ISP, "i %d is_dual %d", i, csid_res->is_dual_vfe);

		csid_acquire.res_type = CAM_ISP_RESOURCE_PIX_PATH;
		csid_acquire.res_id = path_res_id;
		csid_acquire.cid = cid_res->hw_res[i]->res_id;
		csid_acquire.in_port = in_port;
		csid_acquire.out_port = in_port->data;
		csid_acquire.node_res = NULL;
		csid_acquire.event_cb = cam_ife_hw_mgr_handle_csid_event;
		csid_acquire.ctx = ife_ctx;
		hw_intf = cid_res->hw_res[i]->hw_intf;

		if (csid_res->is_dual_vfe) {
			if (i == CAM_ISP_HW_SPLIT_LEFT) {
				master_idx = hw_intf->hw_idx;
				csid_acquire.sync_mode =
					CAM_ISP_HW_SYNC_MASTER;
			} else {
				if (master_idx == -1) {
					CAM_ERR(CAM_ISP,
						"No Master found");
					goto put_res;
				}
				csid_acquire.sync_mode =
					CAM_ISP_HW_SYNC_SLAVE;
				csid_acquire.master_idx = master_idx;
			}
		}

		rc = hw_intf->hw_ops.reserve(hw_intf->hw_priv,
			&csid_acquire, sizeof(csid_acquire));
		if (rc) {
			CAM_ERR(CAM_ISP,
				"Cannot acquire ife csid pxl path rsrc %s, hw=%d rc=%d",
				(is_ipp) ? "IPP" : "PPP",
				hw_intf->hw_idx, rc);
			goto put_res;
		}

		csid_res->hw_res[i] = csid_acquire.node_res;
		CAM_DBG(CAM_ISP,
			"acquired csid(%s)=%d pxl path rsrc %s successfully",
			(i == 0) ? "left" : "right", hw_intf->hw_idx,
			(is_ipp) ? "IPP" : "PPP");
	}
	cam_ife_hw_mgr_put_res(&ife_ctx->res_list_ife_csid, &csid_res);

	csid_res->parent = cid_res;
	cid_res->child[cid_res->num_children++] = csid_res;

	CAM_DBG(CAM_ISP, "acquire res %d CID children = %d",
		csid_acquire.res_id, cid_res->num_children);
	return 0;
put_res:
	cam_ife_hw_mgr_put_res(&ife_ctx->free_res_list, &csid_res);
end:
	return rc;
}

static enum cam_ife_pix_path_res_id
	cam_ife_hw_mgr_get_ife_csid_rdi_res_type(
	uint32_t                 out_port_type)
{
	enum cam_ife_pix_path_res_id path_id;
	CAM_DBG(CAM_ISP, "out_port_type %x", out_port_type);

	switch (out_port_type) {
	case CAM_ISP_IFE_OUT_RES_RDI_0:
		path_id = CAM_IFE_PIX_PATH_RES_RDI_0;
		break;
	case CAM_ISP_IFE_OUT_RES_RDI_1:
		path_id = CAM_IFE_PIX_PATH_RES_RDI_1;
		break;
	case CAM_ISP_IFE_OUT_RES_RDI_2:
		path_id = CAM_IFE_PIX_PATH_RES_RDI_2;
		break;
	case CAM_ISP_IFE_OUT_RES_RDI_3:
		path_id = CAM_IFE_PIX_PATH_RES_RDI_3;
		break;
	default:
		path_id = CAM_IFE_PIX_PATH_RES_MAX;
		CAM_DBG(CAM_ISP, "maximum rdi output type exceeded");
		break;
	}

	CAM_DBG(CAM_ISP, "out_port %x path_id %d", out_port_type, path_id);

	return path_id;
}

static int cam_ife_hw_mgr_acquire_res_ife_csid_rdi(
	struct cam_ife_hw_mgr_ctx     *ife_ctx,
	struct cam_isp_in_port_info   *in_port)
{
	int rc = -EINVAL;
	int i;

	struct cam_ife_hw_mgr               *ife_hw_mgr;
	struct cam_ife_hw_mgr_res           *csid_res;
	struct cam_ife_hw_mgr_res           *cid_res;
	struct cam_hw_intf                  *hw_intf;
	struct cam_isp_out_port_info        *out_port;
	struct cam_csid_hw_reserve_resource_args  csid_acquire;
	enum cam_ife_pix_path_res_id         path_res_id;

	ife_hw_mgr = ife_ctx->hw_mgr;

	for (i = 0; i < in_port->num_out_res; i++) {
		out_port = &in_port->data[i];
		path_res_id = cam_ife_hw_mgr_get_ife_csid_rdi_res_type(
			out_port->res_type);
		if (path_res_id == CAM_IFE_PIX_PATH_RES_MAX)
			continue;

		/* get cid resource */
		rc = cam_ife_mgr_acquire_cid_res(ife_ctx, in_port, &cid_res,
			path_res_id);
		if (rc) {
			CAM_ERR(CAM_ISP, "Acquire IFE CID resource Failed");
			goto end;
		}

		/* For each RDI we need CID + PATH resource */
		rc = cam_ife_hw_mgr_get_res(&ife_ctx->free_res_list,
			&csid_res);
		if (rc) {
			CAM_ERR(CAM_ISP, "No more free hw mgr resource");
			goto end;
		}

		memset(&csid_acquire, 0, sizeof(csid_acquire));
		csid_acquire.res_id = path_res_id;
		csid_acquire.res_type = CAM_ISP_RESOURCE_PIX_PATH;
		csid_acquire.cid = cid_res->hw_res[0]->res_id;
		csid_acquire.in_port = in_port;
		csid_acquire.out_port = out_port;
		csid_acquire.sync_mode = CAM_ISP_HW_SYNC_NONE;
		csid_acquire.node_res = NULL;
		csid_acquire.event_cb = cam_ife_hw_mgr_handle_csid_event;
		csid_acquire.ctx = ife_ctx;
		hw_intf = cid_res->hw_res[0]->hw_intf;
		rc = hw_intf->hw_ops.reserve(hw_intf->hw_priv,
			&csid_acquire, sizeof(csid_acquire));
		if (rc) {
			CAM_ERR(CAM_ISP,
				"CSID Path reserve failed hw=%d rc=%d cid=%d",
				hw_intf->hw_idx, rc,
				cid_res->hw_res[0]->res_id);
			goto put_res;
		}

		if (csid_acquire.node_res == NULL) {
			CAM_ERR(CAM_ISP, "Acquire CSID RDI rsrc failed");

			goto put_res;
		}

		csid_res->res_type = (enum cam_ife_hw_mgr_res_type)
			CAM_ISP_RESOURCE_PIX_PATH;
		csid_res->res_id = csid_acquire.res_id;
		csid_res->is_dual_vfe = 0;
		csid_res->hw_res[0] = csid_acquire.node_res;
		csid_res->hw_res[1] = NULL;
		csid_res->parent = cid_res;
		cid_res->child[cid_res->num_children++] =
			csid_res;
		CAM_DBG(CAM_ISP, "acquire res %d CID children = %d",
			csid_acquire.res_id, cid_res->num_children);
		cam_ife_hw_mgr_put_res(&ife_ctx->res_list_ife_csid, &csid_res);

	}

	return 0;
put_res:
	cam_ife_hw_mgr_put_res(&ife_ctx->free_res_list, &csid_res);
end:
	return rc;
}

static int cam_ife_hw_mgr_acquire_res_root(
	struct cam_ife_hw_mgr_ctx          *ife_ctx,
	struct cam_isp_in_port_info        *in_port)
{
	int rc = -1;

	if (ife_ctx->res_list_ife_in.res_type == CAM_IFE_HW_MGR_RES_UNINIT) {
		/* first acquire */
		ife_ctx->res_list_ife_in.res_type = CAM_IFE_HW_MGR_RES_ROOT;
		ife_ctx->res_list_ife_in.res_id = in_port->res_type;
		ife_ctx->res_list_ife_in.is_dual_vfe = in_port->usage_type;
	} else if ((ife_ctx->res_list_ife_in.res_id !=
		in_port->res_type) && (!ife_ctx->is_fe_enable))  {
		CAM_ERR(CAM_ISP, "No Free resource for this context");
		goto err;
	} else {
		/* else do nothing */
	}
	return 0;
err:
	/* release resource in entry function */
	return rc;
}

static int cam_ife_mgr_check_and_update_fe(
	struct cam_ife_hw_mgr_ctx         *ife_ctx,
	struct cam_isp_acquire_hw_info    *acquire_hw_info)
{
	int i;
	struct cam_isp_in_port_info       *in_port = NULL;
	uint32_t                           in_port_length = 0;
	uint32_t                           total_in_port_length = 0;

	in_port = (struct cam_isp_in_port_info *)
		((uint8_t *)&acquire_hw_info->data +
		 acquire_hw_info->input_info_offset);
	for (i = 0; i < acquire_hw_info->num_inputs; i++) {

		if ((in_port->num_out_res > CAM_IFE_HW_OUT_RES_MAX) ||
			(in_port->num_out_res <= 0)) {
			CAM_ERR(CAM_ISP, "Invalid num output res %u",
				in_port->num_out_res);
			return -EINVAL;
		}

		in_port_length = sizeof(struct cam_isp_in_port_info) +
			(in_port->num_out_res - 1) *
			sizeof(struct cam_isp_out_port_info);
		total_in_port_length += in_port_length;

		if (total_in_port_length > acquire_hw_info->input_info_size) {
			CAM_ERR(CAM_ISP, "buffer size is not enough");
			return -EINVAL;
		}
		CAM_DBG(CAM_ISP, "in_port%d res_type %d", i,
			in_port->res_type);
		if (in_port->res_type == CAM_ISP_IFE_IN_RES_RD) {
			ife_ctx->is_fe_enable = true;
			break;
		}

		in_port = (struct cam_isp_in_port_info *)((uint8_t *)in_port +
			in_port_length);
	}
	CAM_DBG(CAM_ISP, "is_fe_enable %d", ife_ctx->is_fe_enable);

	return 0;
}

static int cam_ife_hw_mgr_preprocess_port(
	struct cam_ife_hw_mgr_ctx   *ife_ctx,
	struct cam_isp_in_port_info *in_port,
	int                         *ipp_count,
	int                         *rdi_count,
	int                         *ppp_count,
	int                         *ife_rd_count)
{
	int ipp_num        = 0;
	int rdi_num        = 0;
	int ppp_num        = 0;
	int ife_rd_num     = 0;
	uint32_t i;
	struct cam_isp_out_port_info      *out_port;
	struct cam_ife_hw_mgr             *ife_hw_mgr;

	ife_hw_mgr = ife_ctx->hw_mgr;

	if (in_port->res_type == CAM_ISP_IFE_IN_RES_RD) {
		ife_rd_num++;
	} else {
		for (i = 0; i < in_port->num_out_res; i++) {
			out_port = &in_port->data[i];
			if (cam_ife_hw_mgr_is_rdi_res(out_port->res_type))
				rdi_num++;
			else if (out_port->res_type == CAM_ISP_IFE_OUT_RES_2PD)
				ppp_num++;
			else {
				CAM_DBG(CAM_ISP, "out_res_type %d",
				out_port->res_type);
				ipp_num++;
			}
		}
	}

	*ipp_count = ipp_num;
	*rdi_count = rdi_num;
	*ppp_count = ppp_num;
	*ife_rd_count = ife_rd_num;

	CAM_DBG(CAM_ISP, "rdi: %d ipp: %d ppp: %d ife_rd: %d",
		rdi_num, ipp_num, ppp_num, ife_rd_num);

	return 0;
}

static int cam_ife_mgr_acquire_hw_for_ctx(
	struct cam_ife_hw_mgr_ctx          *ife_ctx,
	struct cam_isp_in_port_info        *in_port,
	uint32_t  *num_pix_port, uint32_t  *num_rdi_port)
{
	int rc                                    = -1;
	int is_dual_vfe                           = 0;
	int ipp_count                             = 0;
	int rdi_count                             = 0;
	int ppp_count                             = 0;
	int ife_rd_count                          = 0;

	is_dual_vfe = in_port->usage_type;

	/* get root node resource */
	rc = cam_ife_hw_mgr_acquire_res_root(ife_ctx, in_port);
	if (rc) {
		CAM_ERR(CAM_ISP, "Can not acquire csid rx resource");
		goto err;
	}

	cam_ife_hw_mgr_preprocess_port(ife_ctx, in_port,
		&ipp_count, &rdi_count, &ppp_count, &ife_rd_count);

	if (!ipp_count && !rdi_count && !ppp_count && !ife_rd_count) {
		CAM_ERR(CAM_ISP, "No PIX or RDI or PPP or IFE RD resource");
		return -EINVAL;
	}

	if (ipp_count) {
		/* get ife csid IPP resource */
		rc = cam_ife_hw_mgr_acquire_res_ife_csid_pxl(ife_ctx,
			in_port, true);
		if (rc) {
			CAM_ERR(CAM_ISP,
				"Acquire IFE CSID IPP resource Failed");
			goto err;
		}
	}

	if (rdi_count) {
		/* get ife csid rdi resource */
		rc = cam_ife_hw_mgr_acquire_res_ife_csid_rdi(ife_ctx, in_port);
		if (rc) {
			CAM_ERR(CAM_ISP,
				"Acquire IFE CSID RDI resource Failed");
			goto err;
		}
	}

	if (ppp_count) {
		/* get ife csid PPP resource */
		rc = cam_ife_hw_mgr_acquire_res_ife_csid_pxl(ife_ctx,
			in_port, false);
		if (rc) {
			CAM_ERR(CAM_ISP,
				"Acquire IFE CSID PPP resource Failed");
			goto err;
		}
	}


	/* get ife src resource */
	if (ife_rd_count) {
		rc = cam_ife_hw_mgr_acquire_res_ife_rd_src(ife_ctx, in_port);
		rc = cam_ife_hw_mgr_acquire_res_bus_rd(ife_ctx, in_port);
	} else {
		rc = cam_ife_hw_mgr_acquire_res_ife_src(ife_ctx, in_port);
	}

	if (rc) {
		CAM_ERR(CAM_ISP, "Acquire IFE SRC resource Failed");
		goto err;
	}

	CAM_DBG(CAM_ISP, "Acquiring IFE OUT resource...");
	rc = cam_ife_hw_mgr_acquire_res_ife_out(ife_ctx, in_port);
	if (rc) {
		CAM_ERR(CAM_ISP, "Acquire IFE OUT resource Failed");
		goto err;
	}

	*num_pix_port += ipp_count + ppp_count + ife_rd_count;
	*num_rdi_port += rdi_count;

	return 0;
err:
	/* release resource at the acquire entry funciton */
	return rc;
}

void cam_ife_cam_cdm_callback(uint32_t handle, void *userdata,
	enum cam_cdm_cb_status status, uint64_t cookie)
{
	struct cam_ife_hw_mgr_ctx *ctx = NULL;

	if (!userdata) {
		CAM_ERR(CAM_ISP, "Invalid args");
		return;
	}

	ctx = userdata;

	if (status == CAM_CDM_CB_STATUS_BL_SUCCESS) {
		complete(&ctx->config_done_complete);
		CAM_DBG(CAM_ISP,
			"Called by CDM hdl=%x, udata=%pK, status=%d, cookie=%llu ctx_index=%d",
			 handle, userdata, status, cookie, ctx->ctx_index);
	} else {
		CAM_WARN(CAM_ISP,
			"Called by CDM hdl=%x, udata=%pK, status=%d, cookie=%llu",
			 handle, userdata, status, cookie);
	}
}

/* entry function: acquire_hw */
static int cam_ife_mgr_acquire_hw(void *hw_mgr_priv, void *acquire_hw_args)
{
	struct cam_ife_hw_mgr *ife_hw_mgr            = hw_mgr_priv;
	struct cam_hw_acquire_args *acquire_args     = acquire_hw_args;
	int rc                                       = -1;
	int i, j;
	struct cam_ife_hw_mgr_ctx         *ife_ctx;
	struct cam_isp_in_port_info       *in_port = NULL;
	struct cam_cdm_acquire_data        cdm_acquire;
	uint32_t                           num_pix_port_per_in = 0;
	uint32_t                           num_rdi_port_per_in = 0;
	uint32_t                           total_pix_port = 0;
	uint32_t                           total_rdi_port = 0;
	uint32_t                           in_port_length = 0;
	uint32_t                           total_in_port_length = 0;
	struct cam_isp_acquire_hw_info    *acquire_hw_info = NULL;

	CAM_DBG(CAM_ISP, "Enter...");

	if (!acquire_args || acquire_args->num_acq <= 0) {
		CAM_ERR(CAM_ISP, "Nothing to acquire. Seems like error");
		return -EINVAL;
	}

	/* get the ife ctx */
	rc = cam_ife_hw_mgr_get_ctx(&ife_hw_mgr->free_ctx_list, &ife_ctx);
	if (rc || !ife_ctx) {
		CAM_ERR(CAM_ISP, "Get ife hw context failed");
		goto err;
	}

	ife_ctx->common.cb_priv = acquire_args->context_data;
	for (i = 0; i < CAM_ISP_HW_EVENT_MAX; i++)
		ife_ctx->common.event_cb[i] = acquire_args->event_cb;

	ife_ctx->hw_mgr = ife_hw_mgr;


	memcpy(cdm_acquire.identifier, "ife", sizeof("ife"));
	cdm_acquire.cell_index = 0;
	cdm_acquire.handle = 0;
	cdm_acquire.userdata = ife_ctx;
	cdm_acquire.base_array_cnt = CAM_IFE_HW_NUM_MAX;
	for (i = 0, j = 0; i < CAM_IFE_HW_NUM_MAX; i++) {
		if (ife_hw_mgr->cdm_reg_map[i])
			cdm_acquire.base_array[j++] =
				ife_hw_mgr->cdm_reg_map[i];
	}
	cdm_acquire.base_array_cnt = j;

	cdm_acquire.id = CAM_CDM_VIRTUAL;
	cdm_acquire.cam_cdm_callback = cam_ife_cam_cdm_callback;
	rc = cam_cdm_acquire(&cdm_acquire);
	if (rc) {
		CAM_ERR(CAM_ISP, "Failed to acquire the CDM HW");
		goto free_ctx;
	}

	CAM_DBG(CAM_ISP, "Successfully acquired the CDM HW hdl=%x",
		cdm_acquire.handle);
	ife_ctx->cdm_handle = cdm_acquire.handle;
	ife_ctx->cdm_ops = cdm_acquire.ops;

	acquire_hw_info =
		(struct cam_isp_acquire_hw_info *)acquire_args->acquire_info;

	rc = cam_ife_mgr_check_and_update_fe(ife_ctx, acquire_hw_info);
	if (rc) {
		CAM_ERR(CAM_ISP, "buffer size is not enough");
		goto free_cdm;
	}

	in_port = (struct cam_isp_in_port_info *)
		((uint8_t *)&acquire_hw_info->data +
		 acquire_hw_info->input_info_offset);

	/* acquire HW resources */
	for (i = 0; i < acquire_hw_info->num_inputs; i++) {

		if ((in_port->num_out_res > CAM_IFE_HW_OUT_RES_MAX) ||
			(in_port->num_out_res <= 0)) {
			CAM_ERR(CAM_ISP, "Invalid num output res %u",
				in_port->num_out_res);
			rc = -EINVAL;
			goto free_res;
		}

		in_port_length = sizeof(struct cam_isp_in_port_info) +
			(in_port->num_out_res - 1) *
			sizeof(struct cam_isp_out_port_info);
		total_in_port_length += in_port_length;

		if (total_in_port_length > acquire_hw_info->input_info_size) {
			CAM_ERR(CAM_ISP, "buffer size is not enough");
			rc = -EINVAL;
			goto free_res;
		}
		CAM_DBG(CAM_ISP, "in_res_type %x", in_port->res_type);
		rc = cam_ife_mgr_acquire_hw_for_ctx(ife_ctx, in_port,
			&num_pix_port_per_in, &num_rdi_port_per_in);
		total_pix_port += num_pix_port_per_in;
		total_rdi_port += num_rdi_port_per_in;

		if (rc) {
			CAM_ERR(CAM_ISP, "can not acquire resource");
			goto free_res;
		}
		in_port = (struct cam_isp_in_port_info *)((uint8_t *)in_port +
			in_port_length);
	}

	/* Check whether context has only RDI resource */
	if (!total_pix_port) {
		ife_ctx->is_rdi_only_context = 1;
		CAM_DBG(CAM_ISP, "RDI only context");
	}

	/* Process base info */
	rc = cam_ife_mgr_process_base_info(ife_ctx);
	if (rc) {
		CAM_ERR(CAM_ISP, "Process base info failed");
		goto free_res;
	}

	acquire_args->ctxt_to_hw_map = ife_ctx;
	ife_ctx->ctx_in_use = 1;

	cam_ife_hw_mgr_put_ctx(&ife_hw_mgr->used_ctx_list, &ife_ctx);

	CAM_DBG(CAM_ISP, "Exit...(success)");

	return 0;
free_res:
	/*Dump all the current acquired resources */
	cam_ife_hw_mgr_dump_all_ctx(ife_ctx);
	cam_ife_hw_mgr_release_hw_for_ctx(ife_ctx);
free_cdm:
	cam_cdm_release(ife_ctx->cdm_handle);
free_ctx:
	cam_ife_hw_mgr_put_ctx(&ife_hw_mgr->free_ctx_list, &ife_ctx);
err:
	CAM_DBG(CAM_ISP, "Exit...(rc=%d)", rc);
	return rc;
}

/* entry function: acquire_hw */
static int cam_ife_mgr_acquire_dev(void *hw_mgr_priv, void *acquire_hw_args)
{
	struct cam_ife_hw_mgr *ife_hw_mgr            = hw_mgr_priv;
	struct cam_hw_acquire_args *acquire_args     = acquire_hw_args;
	int rc                                       = -1;
	int i, j;
	struct cam_ife_hw_mgr_ctx         *ife_ctx;
	struct cam_isp_in_port_info       *in_port = NULL;
	struct cam_isp_resource           *isp_resource = NULL;
	struct cam_cdm_acquire_data        cdm_acquire;
	uint32_t                           num_pix_port_per_in = 0;
	uint32_t                           num_rdi_port_per_in = 0;
	uint32_t                           total_pix_port = 0;
	uint32_t                           total_rdi_port = 0;
	uint32_t                           in_port_length = 0;

	CAM_DBG(CAM_ISP, "Enter...");

	if (!acquire_args || acquire_args->num_acq <= 0) {
		CAM_ERR(CAM_ISP, "Nothing to acquire. Seems like error");
		return -EINVAL;
	}

	/* get the ife ctx */
	rc = cam_ife_hw_mgr_get_ctx(&ife_hw_mgr->free_ctx_list, &ife_ctx);
	if (rc || !ife_ctx) {
		CAM_ERR(CAM_ISP, "Get ife hw context failed");
		goto err;
	}

	ife_ctx->common.cb_priv = acquire_args->context_data;
	for (i = 0; i < CAM_ISP_HW_EVENT_MAX; i++)
		ife_ctx->common.event_cb[i] = acquire_args->event_cb;

	ife_ctx->hw_mgr = ife_hw_mgr;


	memcpy(cdm_acquire.identifier, "ife", sizeof("ife"));
	cdm_acquire.cell_index = 0;
	cdm_acquire.handle = 0;
	cdm_acquire.userdata = ife_ctx;
	cdm_acquire.base_array_cnt = CAM_IFE_HW_NUM_MAX;
	for (i = 0, j = 0; i < CAM_IFE_HW_NUM_MAX; i++) {
		if (ife_hw_mgr->cdm_reg_map[i])
			cdm_acquire.base_array[j++] =
				ife_hw_mgr->cdm_reg_map[i];
	}
	cdm_acquire.base_array_cnt = j;


	cdm_acquire.id = CAM_CDM_VIRTUAL;
	cdm_acquire.cam_cdm_callback = cam_ife_cam_cdm_callback;
	rc = cam_cdm_acquire(&cdm_acquire);
	if (rc) {
		CAM_ERR(CAM_ISP, "Failed to acquire the CDM HW");
		goto free_ctx;
	}

	CAM_DBG(CAM_ISP, "Successfully acquired the CDM HW hdl=%x",
		cdm_acquire.handle);
	ife_ctx->cdm_handle = cdm_acquire.handle;
	ife_ctx->cdm_ops = cdm_acquire.ops;

	isp_resource = (struct cam_isp_resource *)acquire_args->acquire_info;

	/* acquire HW resources */
	for (i = 0; i < acquire_args->num_acq; i++) {
		if (isp_resource[i].resource_id != CAM_ISP_RES_ID_PORT)
			continue;

		CAM_DBG(CAM_ISP, "acquire no = %d total = %d", i,
			acquire_args->num_acq);
		CAM_DBG(CAM_ISP,
			"start copy from user handle %lld with len = %d",
			isp_resource[i].res_hdl,
			isp_resource[i].length);

		in_port_length = sizeof(struct cam_isp_in_port_info);

		if (in_port_length > isp_resource[i].length) {
			CAM_ERR(CAM_ISP, "buffer size is not enough");
			rc = -EINVAL;
			goto free_res;
		}

		in_port = memdup_user(
			u64_to_user_ptr(isp_resource[i].res_hdl),
			isp_resource[i].length);
		if (!IS_ERR(in_port)) {
			if (in_port->num_out_res > CAM_IFE_HW_OUT_RES_MAX) {
				CAM_ERR(CAM_ISP, "too many output res %d",
					in_port->num_out_res);
				rc = -EINVAL;
				kfree(in_port);
				goto free_res;
			}

			in_port_length = sizeof(struct cam_isp_in_port_info) +
				(in_port->num_out_res - 1) *
				sizeof(struct cam_isp_out_port_info);
			if (in_port_length > isp_resource[i].length) {
				CAM_ERR(CAM_ISP, "buffer size is not enough");
				rc = -EINVAL;
				kfree(in_port);
				goto free_res;
			}

			rc = cam_ife_mgr_acquire_hw_for_ctx(ife_ctx, in_port,
				&num_pix_port_per_in, &num_rdi_port_per_in);
			total_pix_port += num_pix_port_per_in;
			total_rdi_port += num_rdi_port_per_in;

			kfree(in_port);
			if (rc) {
				CAM_ERR(CAM_ISP, "can not acquire resource");
				goto free_res;
			}
		} else {
			CAM_ERR(CAM_ISP,
				"Copy from user failed with in_port = %pK",
				in_port);
			rc = -EFAULT;
			goto free_res;
		}
	}

	/* Check whether context has only RDI resource */
	if (!total_pix_port) {
		ife_ctx->is_rdi_only_context = 1;
		CAM_DBG(CAM_ISP, "RDI only context");
	}

	/* Process base info */
	rc = cam_ife_mgr_process_base_info(ife_ctx);
	if (rc) {
		CAM_ERR(CAM_ISP, "Process base info failed");
		goto free_res;
	}

	acquire_args->ctxt_to_hw_map = ife_ctx;
	ife_ctx->ctx_in_use = 1;

	cam_ife_hw_mgr_put_ctx(&ife_hw_mgr->used_ctx_list, &ife_ctx);
	CAM_DBG(CAM_ISP, "Exit...(success)");

	return 0;

free_res:
	/*Dump all the current acquired resources */
	cam_ife_hw_mgr_dump_all_ctx(ife_ctx);
	cam_ife_hw_mgr_release_hw_for_ctx(ife_ctx);
	cam_cdm_release(ife_ctx->cdm_handle);
free_ctx:
	cam_ife_hw_mgr_put_ctx(&ife_hw_mgr->free_ctx_list, &ife_ctx);
err:
	CAM_DBG(CAM_ISP, "Exit...(rc=%d)", rc);
	return rc;
}

/* entry function: acquire_hw */
static int cam_ife_mgr_acquire(void *hw_mgr_priv,
					void *acquire_hw_args)
{
	struct cam_hw_acquire_args *acquire_args     = acquire_hw_args;
	int rc                                       = -1;

	CAM_DBG(CAM_ISP, "Enter...");

	if (!acquire_args || acquire_args->num_acq <= 0) {
		CAM_ERR(CAM_ISP, "Nothing to acquire. Seems like error");
		return -EINVAL;
	}

	if (acquire_args->num_acq == CAM_API_COMPAT_CONSTANT)
		rc = cam_ife_mgr_acquire_hw(hw_mgr_priv, acquire_hw_args);
	else
		rc = cam_ife_mgr_acquire_dev(hw_mgr_priv, acquire_hw_args);

	CAM_DBG(CAM_ISP, "Exit...(rc=%d)", rc);
	return rc;
}


static int cam_isp_blob_bw_update(
	struct cam_isp_bw_config              *bw_config,
	struct cam_isp_bw_config_ab           *bw_config_ab,
	struct cam_ife_hw_mgr_ctx             *ctx)
{
	struct cam_ife_hw_mgr_res             *hw_mgr_res;
	struct cam_hw_intf                    *hw_intf;
	struct cam_vfe_bw_update_args          bw_upd_args;
	uint64_t                               cam_bw_bps = 0;
	uint64_t                               ext_bw_bps = 0;
	uint64_t                               ext_bw_bps_ab = 0;
	int                                    rc = -EINVAL;
	uint32_t                               i;
	bool                                   camif_l_bw_updated = false;
	bool                                   camif_r_bw_updated = false;

	CAM_DBG(CAM_PERF,
		"usage=%u left cam_bw_bps=%llu ext_bw_bps=%llu\n"
		"right cam_bw_bps=%llu ext_bw_bps=%llu",
		bw_config->usage_type,
		bw_config->left_pix_vote.cam_bw_bps,
		bw_config->left_pix_vote.ext_bw_bps,
		bw_config->right_pix_vote.cam_bw_bps,
		bw_config->right_pix_vote.ext_bw_bps);

	list_for_each_entry(hw_mgr_res, &ctx->res_list_ife_src, list) {
		for (i = 0; i < CAM_ISP_HW_SPLIT_MAX; i++) {
			if (!hw_mgr_res->hw_res[i])
				continue;

			if ((hw_mgr_res->res_id == CAM_ISP_HW_VFE_IN_CAMIF)
			|| (hw_mgr_res->res_id == CAM_ISP_HW_VFE_IN_RD))
				if (i == CAM_ISP_HW_SPLIT_LEFT) {
					if (camif_l_bw_updated)
						continue;

					cam_bw_bps =
					bw_config->left_pix_vote.cam_bw_bps;
					ext_bw_bps =
					bw_config->left_pix_vote.ext_bw_bps;
					ext_bw_bps_ab =
					bw_config_ab->left_pix_vote_ab;

					camif_l_bw_updated = true;
				} else {
					if (camif_r_bw_updated)
						continue;

					cam_bw_bps =
					bw_config->right_pix_vote.cam_bw_bps;
					ext_bw_bps =
					bw_config->right_pix_vote.ext_bw_bps;
					ext_bw_bps_ab =
					bw_config_ab->right_pix_vote_ab;

					camif_r_bw_updated = true;
				}
			else if ((hw_mgr_res->res_id >= CAM_ISP_HW_VFE_IN_RDI0)
						&& (hw_mgr_res->res_id <=
						CAM_ISP_HW_VFE_IN_RDI3)) {
				uint32_t idx = hw_mgr_res->res_id -
						CAM_ISP_HW_VFE_IN_RDI0;
				if (idx >= bw_config->num_rdi)
					continue;

				cam_bw_bps =
					bw_config->rdi_vote[idx].cam_bw_bps;
				ext_bw_bps =
					bw_config->rdi_vote[idx].ext_bw_bps;
				ext_bw_bps_ab =
					bw_config_ab->rdi_vote_ab[idx];
			} else if (hw_mgr_res->res_id ==
				CAM_ISP_HW_VFE_IN_CAMIF_LITE) {
				if (i == CAM_ISP_HW_SPLIT_LEFT) {
					if (camif_l_bw_updated)
						continue;

					cam_bw_bps =
					bw_config->left_pix_vote.cam_bw_bps;
					ext_bw_bps =
					bw_config->left_pix_vote.ext_bw_bps;
					ext_bw_bps_ab =
					bw_config_ab->left_pix_vote_ab;

					camif_l_bw_updated = true;
				} else {
					if (camif_r_bw_updated)
						continue;

					cam_bw_bps =
					bw_config->right_pix_vote.cam_bw_bps;
					ext_bw_bps =
					bw_config->right_pix_vote.ext_bw_bps;
					ext_bw_bps_ab =
					bw_config_ab->right_pix_vote_ab;


					camif_r_bw_updated = true;
				}
			} else
				if (hw_mgr_res->hw_res[i]) {
					CAM_ERR(CAM_ISP, "Invalid res_id %u",
						hw_mgr_res->res_id);
					rc = -EINVAL;
					return rc;
				}

			hw_intf = hw_mgr_res->hw_res[i]->hw_intf;
			if (hw_intf && hw_intf->hw_ops.process_cmd) {
				bw_upd_args.node_res =
					hw_mgr_res->hw_res[i];

				bw_upd_args.camnoc_bw_bytes = cam_bw_bps;
				bw_upd_args.external_bw_bytes = ext_bw_bps;
				bw_upd_args.external_bw_bytes_ab =
					ext_bw_bps_ab;

				rc = hw_intf->hw_ops.process_cmd(
					hw_intf->hw_priv,
					CAM_ISP_HW_CMD_BW_UPDATE,
					&bw_upd_args,
					sizeof(struct cam_vfe_bw_update_args));
				if (rc)
					CAM_ERR(CAM_ISP, "BW Update failed");
			} else
				CAM_WARN(CAM_ISP, "NULL hw_intf!");
		}
	}

	return rc;
}

/* entry function: config_hw */
static int cam_ife_mgr_config_hw(void *hw_mgr_priv,
					void *config_hw_args)
{
	int rc = -1, i, skip = 0;
	struct cam_hw_config_args *cfg;
	struct cam_hw_update_entry *cmd;
	struct cam_cdm_bl_request *cdm_cmd;
	struct cam_ife_hw_mgr_ctx *ctx;
	struct cam_isp_prepare_hw_update_data *hw_update_data;

	CAM_DBG(CAM_ISP, "Enter");
	if (!hw_mgr_priv || !config_hw_args) {
		CAM_ERR(CAM_ISP, "Invalid arguments");
		return -EINVAL;
	}

	cfg = config_hw_args;
	ctx = (struct cam_ife_hw_mgr_ctx *)cfg->ctxt_to_hw_map;
	if (!ctx) {
		CAM_ERR(CAM_ISP, "Invalid context is used");
		return -EPERM;
	}

	if (!ctx->ctx_in_use || !ctx->cdm_cmd) {
		CAM_ERR(CAM_ISP, "Invalid context parameters");
		return -EPERM;
	}
	if (atomic_read(&ctx->overflow_pending))
		return -EINVAL;

	hw_update_data = (struct cam_isp_prepare_hw_update_data  *) cfg->priv;

	for (i = 0; i < CAM_IFE_HW_NUM_MAX; i++) {
		CAM_DBG(CAM_ISP, "hw_update_data->bw_config_valid[%d]:%d", i,
			hw_update_data->bw_config_valid[i]);
		if (hw_update_data->bw_config_valid[i] == true) {
			rc = cam_isp_blob_bw_update(
				(struct cam_isp_bw_config *)
				&hw_update_data->bw_config[i],
				(struct cam_isp_bw_config_ab *)
				&hw_update_data->bw_config_ab[i],
				ctx);
			if (rc)
				CAM_ERR(CAM_ISP, "Bandwidth Update Failed");
			}
	}

	CAM_DBG(CAM_ISP,
		"Enter ctx id:%d num_hw_upd_entries %d request id: %llu",
		ctx->ctx_index, cfg->num_hw_update_entries, cfg->request_id);

	if (cfg->num_hw_update_entries > 0) {
		cdm_cmd = ctx->cdm_cmd;
		cdm_cmd->type = CAM_CDM_BL_CMD_TYPE_MEM_HANDLE;
		cdm_cmd->flag = true;
		cdm_cmd->userdata = ctx;
		cdm_cmd->cookie = cfg->request_id;

		for (i = 0 ; i < cfg->num_hw_update_entries; i++) {
			cmd = (cfg->hw_update_entries + i);
			CAM_DBG(CAM_ISP, "reapply:%d cmd flags:%d",
				cfg->reapply, cmd->flags);

			if (cfg->reapply &&
				(cmd->flags == CAM_ISP_IQ_BL)) {
				skip++;
				continue;
			}

			if (cmd->flags == CAM_ISP_UNUSED_BL ||
				cmd->flags >= CAM_ISP_BL_MAX)
				CAM_ERR(CAM_ISP, "Unexpected BL type %d",
					cmd->flags);

			cdm_cmd->cmd[i - skip].bl_addr.mem_handle = cmd->handle;
			cdm_cmd->cmd[i - skip].offset = cmd->offset;
			cdm_cmd->cmd[i - skip].len = cmd->len;
		}
		cdm_cmd->cmd_arrary_count = cfg->num_hw_update_entries - skip;
		CAM_DBG(CAM_ISP, "updated cmd array count:%d skip value:%d",
			cdm_cmd->cmd_arrary_count, skip);

		if (cfg->init_packet)
			init_completion(&ctx->config_done_complete);

		CAM_DBG(CAM_ISP, "Submit to CDM");
		rc = cam_cdm_submit_bls(ctx->cdm_handle, cdm_cmd);
		if (rc) {
			CAM_ERR(CAM_ISP, "Failed to apply the configs");
			return rc;
		}

		if (cfg->init_packet) {
			rc = wait_for_completion_timeout(
				&ctx->config_done_complete,
				msecs_to_jiffies(50));
			if (rc <= 0) {
				CAM_ERR(CAM_ISP,
					"config done completion timeout for req_id=%llu rc=%d ctx_index %d",
					cfg->request_id, rc, ctx->ctx_index);
				if (rc == 0)
					rc = -ETIMEDOUT;
			} else {
				rc = 0;
				CAM_DBG(CAM_ISP,
					"config done Success for req_id=%llu ctx_index %d",
					cfg->request_id, ctx->ctx_index);
			}
		}
	} else {
		CAM_ERR(CAM_ISP, "No commands to config");
	}
	CAM_DBG(CAM_ISP, "Exit: Config Done: %llu",  cfg->request_id);

	return rc;
}

static int cam_ife_mgr_stop_hw_in_overflow(void *stop_hw_args)
{
	int                               rc        = 0;
	struct cam_hw_stop_args          *stop_args = stop_hw_args;
	struct cam_ife_hw_mgr_res        *hw_mgr_res;
	struct cam_ife_hw_mgr_ctx        *ctx;
	uint32_t                          i, master_base_idx = 0;

	if (!stop_hw_args) {
		CAM_ERR(CAM_ISP, "Invalid arguments");
		return -EINVAL;
	}
	ctx = (struct cam_ife_hw_mgr_ctx *)stop_args->ctxt_to_hw_map;
	if (!ctx || !ctx->ctx_in_use) {
		CAM_ERR(CAM_ISP, "Invalid context is used");
		return -EPERM;
	}

	CAM_DBG(CAM_ISP, "Enter...ctx id:%d",
		ctx->ctx_index);

	if (!ctx->num_base) {
		CAM_ERR(CAM_ISP, "Number of bases are zero");
		return -EINVAL;
	}

	/* get master base index first */
	for (i = 0; i < ctx->num_base; i++) {
		if (ctx->base[i].split_id == CAM_ISP_HW_SPLIT_LEFT) {
			master_base_idx = ctx->base[i].idx;
			break;
		}
	}

	if (i == ctx->num_base)
		master_base_idx = ctx->base[0].idx;


	/* stop the master CIDs first */
	cam_ife_mgr_csid_stop_hw(ctx, &ctx->res_list_ife_cid,
		master_base_idx, CAM_CSID_HALT_IMMEDIATELY);

	/* stop rest of the CIDs  */
	for (i = 0; i < ctx->num_base; i++) {
		if (i == master_base_idx)
			continue;
		cam_ife_mgr_csid_stop_hw(ctx, &ctx->res_list_ife_cid,
			ctx->base[i].idx, CAM_CSID_HALT_IMMEDIATELY);
	}

	/* stop the master CSID path first */
	cam_ife_mgr_csid_stop_hw(ctx, &ctx->res_list_ife_csid,
		master_base_idx, CAM_CSID_HALT_IMMEDIATELY);

	/* Stop rest of the CSID paths  */
	for (i = 0; i < ctx->num_base; i++) {
		if (i == master_base_idx)
			continue;

		cam_ife_mgr_csid_stop_hw(ctx, &ctx->res_list_ife_csid,
			ctx->base[i].idx, CAM_CSID_HALT_IMMEDIATELY);
	}

	/* IFE mux in resources */
	list_for_each_entry(hw_mgr_res, &ctx->res_list_ife_src, list) {
		cam_ife_hw_mgr_stop_hw_res(hw_mgr_res);
	}

	/* IFE bus rd resources */
	list_for_each_entry(hw_mgr_res, &ctx->res_list_ife_in_rd, list) {
		cam_ife_hw_mgr_stop_hw_res(hw_mgr_res);
	}

	/* IFE out resources */
	for (i = 0; i < CAM_IFE_HW_OUT_RES_MAX; i++)
		cam_ife_hw_mgr_stop_hw_res(&ctx->res_list_ife_out[i]);


	/* Stop tasklet for context */
	cam_tasklet_stop(ctx->common.tasklet_info);
	CAM_DBG(CAM_ISP, "Exit...ctx id:%d rc :%d",
		ctx->ctx_index, rc);

	return rc;
}

static int cam_ife_mgr_bw_control(struct cam_ife_hw_mgr_ctx *ctx,
	enum cam_vfe_bw_control_action action)
{
	struct cam_ife_hw_mgr_res             *hw_mgr_res;
	struct cam_hw_intf                    *hw_intf;
	struct cam_vfe_bw_control_args         bw_ctrl_args;
	int                                    rc = -EINVAL;
	uint32_t                               i;

	CAM_DBG(CAM_ISP, "Enter...ctx id:%d", ctx->ctx_index);

	list_for_each_entry(hw_mgr_res, &ctx->res_list_ife_src, list) {
		for (i = 0; i < CAM_ISP_HW_SPLIT_MAX; i++) {
			if (!hw_mgr_res->hw_res[i])
				continue;

			hw_intf = hw_mgr_res->hw_res[i]->hw_intf;
			if (hw_intf && hw_intf->hw_ops.process_cmd) {
				bw_ctrl_args.node_res =
					hw_mgr_res->hw_res[i];
				bw_ctrl_args.action = action;

				rc = hw_intf->hw_ops.process_cmd(
					hw_intf->hw_priv,
					CAM_ISP_HW_CMD_BW_CONTROL,
					&bw_ctrl_args,
					sizeof(struct cam_vfe_bw_control_args));
				if (rc)
					CAM_ERR(CAM_ISP, "BW Update failed");
			} else
				CAM_WARN(CAM_ISP, "NULL hw_intf!");
		}
	}

	return rc;
}

static int cam_ife_mgr_pause_hw(struct cam_ife_hw_mgr_ctx *ctx)
{
	return cam_ife_mgr_bw_control(ctx, CAM_VFE_BW_CONTROL_EXCLUDE);
}

static int cam_ife_mgr_resume_hw(struct cam_ife_hw_mgr_ctx *ctx)
{
	return cam_ife_mgr_bw_control(ctx, CAM_VFE_BW_CONTROL_INCLUDE);
}

/* entry function: stop_hw */
static int cam_ife_mgr_stop_hw(void *hw_mgr_priv, void *stop_hw_args)
{
	int                               rc        = 0;
	struct cam_hw_stop_args          *stop_args = stop_hw_args;
	struct cam_isp_stop_args         *stop_isp;
	struct cam_ife_hw_mgr_res        *hw_mgr_res;
	struct cam_ife_hw_mgr_ctx        *ctx;
	enum cam_ife_csid_halt_cmd        csid_halt_type;
	uint32_t                          i, master_base_idx = 0;

	if (!hw_mgr_priv || !stop_hw_args) {
		CAM_ERR(CAM_ISP, "Invalid arguments");
		return -EINVAL;
	}

	ctx = (struct cam_ife_hw_mgr_ctx *)stop_args->ctxt_to_hw_map;
	if (!ctx || !ctx->ctx_in_use) {
		CAM_ERR(CAM_ISP, "Invalid context is used");
		return -EPERM;
	}

	CAM_DBG(CAM_ISP, " Enter...ctx id:%d", ctx->ctx_index);
	stop_isp = (struct cam_isp_stop_args    *)stop_args->args;

	if ((stop_isp->hw_stop_cmd == CAM_ISP_HW_STOP_IMMEDIATELY) &&
		(stop_isp->stop_only)) {
		CAM_ERR(CAM_ISP, "Invalid params hw_stop_cmd:%d stop_only:%d",
			stop_isp->hw_stop_cmd, stop_isp->stop_only);
		return -EPERM;
	}

	/* Set the csid halt command */
	if (stop_isp->hw_stop_cmd == CAM_ISP_HW_STOP_AT_FRAME_BOUNDARY)
		csid_halt_type = CAM_CSID_HALT_AT_FRAME_BOUNDARY;
	else
		csid_halt_type = CAM_CSID_HALT_IMMEDIATELY;

	/* Note:stop resource will remove the irq mask from the hardware */

	if (!ctx->num_base) {
		CAM_ERR(CAM_ISP, "number of bases are zero");
		return -EINVAL;
	}

	CAM_DBG(CAM_ISP, "Halting CSIDs");

	/* get master base index first */
	for (i = 0; i < ctx->num_base; i++) {
		if (ctx->base[i].split_id == CAM_ISP_HW_SPLIT_LEFT) {
			master_base_idx = ctx->base[i].idx;
			break;
		}
	}

	/*
	 * If Context does not have PIX resources and has only RDI resource
	 * then take the first base index.
	 */
	if (i == ctx->num_base)
		master_base_idx = ctx->base[0].idx;
	CAM_DBG(CAM_ISP, "Stopping master CSID idx %d", master_base_idx);

	/* Stop the master CSID path first */
	cam_ife_mgr_csid_stop_hw(ctx, &ctx->res_list_ife_csid,
		master_base_idx, csid_halt_type);

	/* stop rest of the CSID paths  */
	for (i = 0; i < ctx->num_base; i++) {
		if (ctx->base[i].idx == master_base_idx)
			continue;
		CAM_DBG(CAM_ISP, "Stopping CSID idx %d i %d master %d",
			ctx->base[i].idx, i, master_base_idx);

		cam_ife_mgr_csid_stop_hw(ctx, &ctx->res_list_ife_csid,
			ctx->base[i].idx, csid_halt_type);
	}

	CAM_DBG(CAM_ISP, "Stopping master CID idx %d", master_base_idx);

	/* Stop the master CIDs first */
	cam_ife_mgr_csid_stop_hw(ctx, &ctx->res_list_ife_cid,
			master_base_idx, csid_halt_type);

	/* stop rest of the CIDs */
	for (i = 0; i < ctx->num_base; i++) {
		if (ctx->base[i].idx == master_base_idx)
			continue;
		CAM_DBG(CAM_ISP, "Stopping CID idx %d i %d master %d",
			ctx->base[i].idx, i, master_base_idx);
		cam_ife_mgr_csid_stop_hw(ctx, &ctx->res_list_ife_cid,
			ctx->base[i].idx, csid_halt_type);
	}

	CAM_DBG(CAM_ISP, "Going to stop IFE Out");

	/* IFE out resources */
	for (i = 0; i < CAM_IFE_HW_OUT_RES_MAX; i++)
		cam_ife_hw_mgr_stop_hw_res(&ctx->res_list_ife_out[i]);

	/* IFE bus rd resources */
	list_for_each_entry(hw_mgr_res, &ctx->res_list_ife_in_rd, list) {
		cam_ife_hw_mgr_stop_hw_res(hw_mgr_res);
	}

	CAM_DBG(CAM_ISP, "Going to stop IFE Mux");

	/* IFE mux in resources */
	list_for_each_entry(hw_mgr_res, &ctx->res_list_ife_src, list) {
		cam_ife_hw_mgr_stop_hw_res(hw_mgr_res);
	}

	cam_tasklet_stop(ctx->common.tasklet_info);

	cam_ife_mgr_pause_hw(ctx);

	if (stop_isp->stop_only)
		goto end;

	if (cam_cdm_stream_off(ctx->cdm_handle))
		CAM_ERR(CAM_ISP, "CDM stream off failed %d", ctx->cdm_handle);

	cam_ife_hw_mgr_deinit_hw(ctx);
	CAM_DBG(CAM_ISP,
		"Stop success for ctx id:%d rc :%d", ctx->ctx_index, rc);

	mutex_lock(&g_ife_hw_mgr.ctx_mutex);
	if (!atomic_dec_return(&g_ife_hw_mgr.active_ctx_cnt)) {
		rc = cam_ife_notify_safe_lut_scm(CAM_IFE_SAFE_DISABLE);
		if (rc) {
			CAM_ERR(CAM_ISP,
				"SAFE SCM call failed:Check TZ/HYP dependency");
			rc = 0;
		}
	}
	mutex_unlock(&g_ife_hw_mgr.ctx_mutex);

end:
	return rc;
}

static int cam_ife_mgr_reset_vfe_hw(struct cam_ife_hw_mgr *hw_mgr,
			uint32_t hw_idx)
{
	uint32_t i = 0;
	struct cam_hw_intf             *vfe_hw_intf;
	uint32_t vfe_reset_type;

	if (!hw_mgr) {
		CAM_DBG(CAM_ISP, "Invalid arguments");
		return -EINVAL;
	}
	/* Reset VFE HW*/
	vfe_reset_type = CAM_VFE_HW_RESET_HW;

	for (i = 0; i < CAM_VFE_HW_NUM_MAX; i++) {
		if (hw_idx != hw_mgr->ife_devices[i]->hw_idx)
			continue;
		CAM_DBG(CAM_ISP, "VFE (id = %d) reset", hw_idx);
		vfe_hw_intf = hw_mgr->ife_devices[i];
		vfe_hw_intf->hw_ops.reset(vfe_hw_intf->hw_priv,
			&vfe_reset_type, sizeof(vfe_reset_type));
		break;
	}

	CAM_DBG(CAM_ISP, "Exit Successfully");
	return 0;
}

static int cam_ife_mgr_restart_hw(void *start_hw_args)
{
	int                               rc = -1;
	struct cam_hw_start_args         *start_args = start_hw_args;
	struct cam_ife_hw_mgr_ctx        *ctx;
	struct cam_ife_hw_mgr_res        *hw_mgr_res;
	uint32_t                          i;

	if (!start_hw_args) {
		CAM_ERR(CAM_ISP, "Invalid arguments");
		return -EINVAL;
	}

	ctx = (struct cam_ife_hw_mgr_ctx *)start_args->ctxt_to_hw_map;
	if (!ctx || !ctx->ctx_in_use) {
		CAM_ERR(CAM_ISP, "Invalid context is used");
		return -EPERM;
	}

	CAM_DBG(CAM_ISP, "START IFE OUT ... in ctx id:%d", ctx->ctx_index);

	cam_tasklet_start(ctx->common.tasklet_info);

	/* start the IFE out devices */
	for (i = 0; i < CAM_IFE_HW_OUT_RES_MAX; i++) {
		rc = cam_ife_hw_mgr_start_hw_res(
			&ctx->res_list_ife_out[i], ctx);
		if (rc) {
			CAM_ERR(CAM_ISP, "Can not start IFE OUT (%d)", i);
			goto err;
		}
	}

	CAM_DBG(CAM_ISP, "START IFE SRC ... in ctx id:%d", ctx->ctx_index);

	/* Start IFE BUS RD device */
	list_for_each_entry(hw_mgr_res, &ctx->res_list_ife_in_rd, list) {
		rc = cam_ife_hw_mgr_start_hw_res(hw_mgr_res, ctx);
		if (rc) {
			CAM_ERR(CAM_ISP, "Can not start IFE BUS RD (%d)",
				 hw_mgr_res->res_id);
			goto err;
		}
	}

	/* Start the IFE mux in devices */
	list_for_each_entry(hw_mgr_res, &ctx->res_list_ife_src, list) {
		rc = cam_ife_hw_mgr_start_hw_res(hw_mgr_res, ctx);
		if (rc) {
			CAM_ERR(CAM_ISP, "Can not start IFE MUX (%d)",
				 hw_mgr_res->res_id);
			goto err;
		}
	}

	CAM_DBG(CAM_ISP, "START CSID HW ... in ctx id:%d", ctx->ctx_index);
	/* Start the IFE CSID HW devices */
	list_for_each_entry(hw_mgr_res, &ctx->res_list_ife_csid, list) {
		rc = cam_ife_hw_mgr_start_hw_res(hw_mgr_res, ctx);
		if (rc) {
			CAM_ERR(CAM_ISP, "Can not start IFE CSID (%d)",
				 hw_mgr_res->res_id);
			goto err;
		}
	}

	CAM_DBG(CAM_ISP, "START CID SRC ... in ctx id:%d", ctx->ctx_index);
	/* Start IFE root node: do nothing */
	CAM_DBG(CAM_ISP, "Exit...(success)");
	return 0;

err:
	cam_ife_mgr_stop_hw_in_overflow(start_hw_args);
	CAM_DBG(CAM_ISP, "Exit...(rc=%d)", rc);
	return rc;
}

static int cam_ife_mgr_start_hw(void *hw_mgr_priv, void *start_hw_args)
{
	int                               rc = -1;
	struct cam_isp_start_args        *start_isp = start_hw_args;
	struct cam_hw_stop_args           stop_args;
	struct cam_isp_stop_args          stop_isp;
	struct cam_ife_hw_mgr_ctx        *ctx;
	struct cam_ife_hw_mgr_res        *hw_mgr_res;
	struct cam_hw_intf               *hw_intf;
	struct cam_isp_resource_node     *rsrc_node = NULL;
	uint32_t                          i, j, camif_debug;
	uint32_t                          enable_dmi_dump;
	struct cam_isp_hw_get_cmd_update  cmd_update;
	bool                              res_rdi_context_set = false;

	if (!hw_mgr_priv || !start_isp) {
		CAM_ERR(CAM_ISP, "Invalid arguments");
		return -EINVAL;
	}

	ctx = (struct cam_ife_hw_mgr_ctx *)
		start_isp->hw_config.ctxt_to_hw_map;
	if (!ctx || !ctx->ctx_in_use) {
		CAM_ERR(CAM_ISP, "Invalid context is used");
		return -EPERM;
	}

	if ((!ctx->init_done) && start_isp->start_only) {
		CAM_ERR(CAM_ISP, "Invalid args init_done %d start_only %d",
			ctx->init_done, start_isp->start_only);
		return -EINVAL;
	}

	CAM_DBG(CAM_ISP, "Enter... ctx id:%d",
		ctx->ctx_index);

	/* update Bandwidth should be done at the hw layer */

	cam_tasklet_start(ctx->common.tasklet_info);

	if (ctx->init_done && start_isp->start_only)
		goto start_only;

	/* set current csid debug information to CSID HW */
	for (i = 0; i < CAM_IFE_CSID_HW_NUM_MAX; i++) {
		if (g_ife_hw_mgr.csid_devices[i])
			rc = g_ife_hw_mgr.csid_devices[i]->hw_ops.process_cmd(
				g_ife_hw_mgr.csid_devices[i]->hw_priv,
				CAM_IFE_CSID_SET_CSID_DEBUG,
				&g_ife_hw_mgr.debug_cfg.csid_debug,
				sizeof(g_ife_hw_mgr.debug_cfg.csid_debug));
	}

	camif_debug = g_ife_hw_mgr.debug_cfg.camif_debug;
	list_for_each_entry(hw_mgr_res, &ctx->res_list_ife_src, list) {
		for (i = 0; i < CAM_ISP_HW_SPLIT_MAX; i++) {
			if (!hw_mgr_res->hw_res[i])
				continue;

			rsrc_node = hw_mgr_res->hw_res[i];
			if (rsrc_node->process_cmd && (rsrc_node->res_id ==
				CAM_ISP_HW_VFE_IN_CAMIF)) {
				rc = hw_mgr_res->hw_res[i]->process_cmd(
					hw_mgr_res->hw_res[i],
					CAM_ISP_HW_CMD_SET_CAMIF_DEBUG,
					&camif_debug,
					sizeof(camif_debug));
			}
		}
	}

	enable_dmi_dump = g_ife_hw_mgr.debug_cfg.enable_dmi_dump;
	for (i = 0; i < CAM_IFE_HW_OUT_RES_MAX; i++) {
		hw_mgr_res = &ctx->res_list_ife_out[i];
		for (j = 0; j < CAM_ISP_HW_SPLIT_MAX; j++) {
			if (!hw_mgr_res->hw_res[j])
				continue;
			hw_intf = hw_mgr_res->hw_res[j]->hw_intf;
			cmd_update.res =  hw_mgr_res->hw_res[j];
			cmd_update.cmd_type =
				CAM_ISP_HW_CMD_SET_STATS_DMI_DUMP;
			cmd_update.data = &enable_dmi_dump;
			hw_intf->hw_ops.process_cmd(hw_intf->hw_priv,
				CAM_ISP_HW_CMD_SET_STATS_DMI_DUMP,
				&cmd_update,
				sizeof(cmd_update));
		}
	}

	rc = cam_ife_hw_mgr_init_hw(ctx);
	if (rc) {
		CAM_ERR(CAM_ISP, "Init failed");
		goto tasklet_stop;
	}

	ctx->init_done = true;

	mutex_lock(&g_ife_hw_mgr.ctx_mutex);
	if (!atomic_fetch_inc(&g_ife_hw_mgr.active_ctx_cnt)) {
		rc = cam_ife_notify_safe_lut_scm(CAM_IFE_SAFE_ENABLE);
		if (rc) {
			CAM_ERR(CAM_ISP,
				"SAFE SCM call failed:Check TZ/HYP dependency");
			rc = -EFAULT;
			goto deinit_hw;
		}
	}
	mutex_unlock(&g_ife_hw_mgr.ctx_mutex);

	CAM_DBG(CAM_ISP, "start cdm interface");
	rc = cam_cdm_stream_on(ctx->cdm_handle);
	if (rc) {
		CAM_ERR(CAM_ISP, "Can not start cdm (%d)",
			 ctx->cdm_handle);
		goto safe_disable;
	}

	/* Apply initial configuration */
	CAM_DBG(CAM_ISP, "Config HW");
	rc = cam_ife_mgr_config_hw(hw_mgr_priv, &start_isp->hw_config);
	if (rc) {
		CAM_ERR(CAM_ISP, "Config HW failed");
		goto cdm_streamoff;
	}

start_only:

	CAM_DBG(CAM_ISP, "START IFE OUT ... in ctx id:%d",
		ctx->ctx_index);
	if (start_isp->start_only)
		cam_ife_mgr_resume_hw(ctx);

	/* start the IFE out devices */
	for (i = 0; i < CAM_IFE_HW_OUT_RES_MAX; i++) {
		rc = cam_ife_hw_mgr_start_hw_res(
			&ctx->res_list_ife_out[i], ctx);
		if (rc) {
			CAM_ERR(CAM_ISP, "Can not start IFE OUT (%d)",
				 i);
			goto err;
		}
	}

	CAM_DBG(CAM_ISP, "START IFE BUS RD ... in ctx id:%d",
		ctx->ctx_index);
	/* Start the IFE mux in devices */
	list_for_each_entry(hw_mgr_res, &ctx->res_list_ife_in_rd, list) {
		rc = cam_ife_hw_mgr_start_hw_res(hw_mgr_res, ctx);
		if (rc) {
			CAM_ERR(CAM_ISP, "Can not start IFE BUS RD (%d)",
				 hw_mgr_res->res_id);
			goto err;
		}
	}

	CAM_DBG(CAM_ISP, "START IFE SRC ... in ctx id:%d",
		ctx->ctx_index);
	/* Start the IFE mux in devices */
	list_for_each_entry(hw_mgr_res, &ctx->res_list_ife_src, list) {
		switch (hw_mgr_res->res_id) {
		case CAM_ISP_HW_VFE_IN_RDI0:
		case CAM_ISP_HW_VFE_IN_RDI1:
		case CAM_ISP_HW_VFE_IN_RDI2:
		case CAM_ISP_HW_VFE_IN_RDI3:
			if (!res_rdi_context_set) {
				hw_mgr_res->hw_res[0]->rdi_only_ctx =
					ctx->is_rdi_only_context;
				res_rdi_context_set = true;
			}
			break;
		default:
			break;
		}

		rc = cam_ife_hw_mgr_start_hw_res(hw_mgr_res, ctx);
		if (rc) {
			CAM_ERR(CAM_ISP, "Can not start IFE MUX (%d)",
				 hw_mgr_res->res_id);
			goto err;
		}
	}

	CAM_DBG(CAM_ISP, "START CSID HW ... in ctx id:%d",
		ctx->ctx_index);
	/* Start the IFE CSID HW devices */
	list_for_each_entry(hw_mgr_res, &ctx->res_list_ife_csid, list) {
		rc = cam_ife_hw_mgr_start_hw_res(hw_mgr_res, ctx);
		if (rc) {
			CAM_ERR(CAM_ISP, "Can not start IFE CSID (%d)",
				 hw_mgr_res->res_id);
			goto err;
		}
	}

	CAM_DBG(CAM_ISP, "START CID SRC ... in ctx id:%d",
		ctx->ctx_index);
	/* Start the IFE CID HW devices */
	list_for_each_entry(hw_mgr_res, &ctx->res_list_ife_cid, list) {
		rc = cam_ife_hw_mgr_start_hw_res(hw_mgr_res, ctx);
		if (rc) {
			CAM_ERR(CAM_ISP, "Can not start IFE CSID (%d)",
				hw_mgr_res->res_id);
			goto err;
		}
	}

	ctx->dual_ife_irq_mismatch_cnt = 0;
	/* Start IFE root node: do nothing */
	CAM_DBG(CAM_ISP, "Start success for ctx id:%d", ctx->ctx_index);

	return 0;

err:
	stop_isp.stop_only = false;
	stop_isp.hw_stop_cmd = CAM_ISP_HW_STOP_IMMEDIATELY;
	stop_args.ctxt_to_hw_map = start_isp->hw_config.ctxt_to_hw_map;
	stop_args.args = (void *)(&stop_isp);

	cam_ife_mgr_stop_hw(hw_mgr_priv, &stop_args);
	CAM_DBG(CAM_ISP, "Exit...(rc=%d)", rc);
	return rc;

cdm_streamoff:
	cam_cdm_stream_off(ctx->cdm_handle);

safe_disable:
	cam_ife_notify_safe_lut_scm(CAM_IFE_SAFE_DISABLE);

deinit_hw:
	cam_ife_hw_mgr_deinit_hw(ctx);

tasklet_stop:
	cam_tasklet_stop(ctx->common.tasklet_info);

	return rc;
}

static int cam_ife_mgr_read(void *hw_mgr_priv, void *read_args)
{
	return -EPERM;
}

static int cam_ife_mgr_write(void *hw_mgr_priv, void *write_args)
{
	return -EPERM;
}

static int cam_ife_mgr_reset(void *hw_mgr_priv, void *hw_reset_args)
{
	struct cam_ife_hw_mgr            *hw_mgr       = hw_mgr_priv;
	struct cam_hw_reset_args         *reset_args = hw_reset_args;
	struct cam_ife_hw_mgr_ctx        *ctx;
	struct cam_ife_hw_mgr_res        *hw_mgr_res;
	uint32_t                          i;
	int                               rc = 0;

	if (!hw_mgr_priv || !hw_reset_args) {
		CAM_ERR(CAM_ISP, "Invalid arguments");
		return -EINVAL;
	}

	ctx = (struct cam_ife_hw_mgr_ctx *)reset_args->ctxt_to_hw_map;
	if (!ctx || !ctx->ctx_in_use) {
		CAM_ERR(CAM_ISP, "Invalid context is used");
		return -EPERM;
	}

	CAM_DBG(CAM_ISP, "reset csid and vfe hw");
	list_for_each_entry(hw_mgr_res, &ctx->res_list_ife_csid,
		list) {
		rc = cam_ife_hw_mgr_reset_csid_res(hw_mgr_res);
		if (rc) {
			CAM_ERR(CAM_ISP, "Failed RESET (%d) rc:%d",
				hw_mgr_res->res_id, rc);
			goto end;
		}
	}

	for (i = 0; i < ctx->num_base; i++)
		rc = cam_ife_mgr_reset_vfe_hw(hw_mgr, ctx->base[i].idx);

end:
	return rc;
}

static int cam_ife_mgr_release_hw(void *hw_mgr_priv,
					void *release_hw_args)
{
	int                               rc           = 0;
	struct cam_hw_release_args       *release_args = release_hw_args;
	struct cam_ife_hw_mgr            *hw_mgr       = hw_mgr_priv;
	struct cam_ife_hw_mgr_ctx        *ctx;
	uint32_t                          i;

	if (!hw_mgr_priv || !release_hw_args) {
		CAM_ERR(CAM_ISP, "Invalid arguments");
		return -EINVAL;
	}

	ctx = (struct cam_ife_hw_mgr_ctx *)release_args->ctxt_to_hw_map;
	if (!ctx || !ctx->ctx_in_use) {
		CAM_ERR(CAM_ISP, "Invalid context is used");
		return -EPERM;
	}

	CAM_DBG(CAM_ISP, "Enter...ctx id:%d",
		ctx->ctx_index);

	if (ctx->init_done)
		cam_ife_hw_mgr_deinit_hw(ctx);

	/* we should called the stop hw before this already */
	cam_ife_hw_mgr_release_hw_for_ctx(ctx);

	/* reset base info */
	ctx->num_base = 0;
	memset(ctx->base, 0, sizeof(ctx->base));

	/* release cdm handle */
	cam_cdm_release(ctx->cdm_handle);

	/* clean context */
	list_del_init(&ctx->list);
	ctx->ctx_in_use = 0;
	ctx->is_rdi_only_context = 0;
	ctx->cdm_handle = 0;
	ctx->cdm_ops = NULL;
	ctx->dual_ife_irq_mismatch_cnt = 0;
	atomic_set(&ctx->overflow_pending, 0);
	for (i = 0; i < CAM_IFE_HW_NUM_MAX; i++) {
		ctx->sof_cnt[i] = 0;
		ctx->eof_cnt[i] = 0;
		ctx->epoch_cnt[i] = 0;
	}
	CAM_DBG(CAM_ISP, "Exit...ctx id:%d",
		ctx->ctx_index);
	cam_ife_hw_mgr_put_ctx(&hw_mgr->free_ctx_list, &ctx);
	return rc;
}

static int cam_isp_blob_fe_update(
	uint32_t                               blob_type,
	struct cam_isp_generic_blob_info      *blob_info,
	struct cam_fe_config                  *fe_config,
	struct cam_hw_prepare_update_args     *prepare)
{
	struct cam_ife_hw_mgr_ctx             *ctx = NULL;
	struct cam_ife_hw_mgr_res             *hw_mgr_res;
	struct cam_hw_intf                    *hw_intf;
	int                                    rc = -EINVAL;
	uint32_t                               i;
	struct cam_vfe_fe_update_args          fe_upd_args;

	ctx = prepare->ctxt_to_hw_map;

	list_for_each_entry(hw_mgr_res, &ctx->res_list_ife_in_rd, list) {
		for (i = 0; i < CAM_ISP_HW_SPLIT_MAX; i++) {
			if (!hw_mgr_res->hw_res[i])
				continue;

			hw_intf = hw_mgr_res->hw_res[i]->hw_intf;
			if (hw_intf && hw_intf->hw_ops.process_cmd) {
				fe_upd_args.node_res =
					hw_mgr_res->hw_res[i];

			memcpy(&fe_upd_args.fe_config, fe_config,
				sizeof(struct cam_fe_config));

				rc = hw_intf->hw_ops.process_cmd(
					hw_intf->hw_priv,
					CAM_ISP_HW_CMD_FE_UPDATE_BUS_RD,
					&fe_upd_args,
					sizeof(
					struct cam_fe_config));
				if (rc)
					CAM_ERR(CAM_ISP, "fs Update failed");
			} else
				CAM_WARN(CAM_ISP, "NULL hw_intf!");
		}
	}

	list_for_each_entry(hw_mgr_res, &ctx->res_list_ife_src, list) {
		for (i = 0; i < CAM_ISP_HW_SPLIT_MAX; i++) {
			if (!hw_mgr_res->hw_res[i])
				continue;

			if (hw_mgr_res->res_id != CAM_ISP_HW_VFE_IN_RD)
				continue;

			hw_intf = hw_mgr_res->hw_res[i]->hw_intf;
			if (hw_intf && hw_intf->hw_ops.process_cmd) {
				fe_upd_args.node_res =
					hw_mgr_res->hw_res[i];

				memcpy(&fe_upd_args.fe_config, fe_config,
					sizeof(struct cam_fe_config));

<<<<<<< HEAD
				rc = hw_intf->hw_ops.process_cmd(
					hw_intf->hw_priv,
					CAM_ISP_HW_CMD_FE_UPDATE_IN_RD,
					&fe_upd_args,
					sizeof(
					struct cam_vfe_fe_update_args));
				if (rc)
					CAM_ERR(CAM_ISP, "fe Update failed");
			} else
				CAM_WARN(CAM_ISP, "NULL hw_intf!");
		}
=======
	/* clean context */
	list_del_init(&ctx->list);
	ctx->ctx_in_use = 0;
	ctx->is_rdi_only_context = 0;
	ctx->cdm_handle = 0;
	ctx->cdm_ops = NULL;
	ctx->dual_ife_irq_mismatch_cnt = 0;
	atomic_set(&ctx->overflow_pending, 0);
	for (i = 0; i < CAM_IFE_HW_NUM_MAX; i++) {
		ctx->sof_cnt[i] = 0;
		ctx->eof_cnt[i] = 0;
		ctx->epoch_cnt[i] = 0;
>>>>>>> 15457316
	}
	return rc;
}

static int cam_isp_blob_fe_update(
	uint32_t                               blob_type,
	struct cam_isp_generic_blob_info      *blob_info,
	struct cam_fe_config                  *fe_config,
	struct cam_hw_prepare_update_args     *prepare)
{
	struct cam_ife_hw_mgr_ctx             *ctx = NULL;
	struct cam_ife_hw_mgr_res             *hw_mgr_res;
	struct cam_hw_intf                    *hw_intf;
	int                                    rc = -EINVAL;
	uint32_t                               i;
	struct cam_vfe_fe_update_args          fe_upd_args;

	ctx = prepare->ctxt_to_hw_map;

	list_for_each_entry(hw_mgr_res, &ctx->res_list_ife_in_rd, list) {
		for (i = 0; i < CAM_ISP_HW_SPLIT_MAX; i++) {
			if (!hw_mgr_res->hw_res[i])
				continue;

			hw_intf = hw_mgr_res->hw_res[i]->hw_intf;
			if (hw_intf && hw_intf->hw_ops.process_cmd) {
				fe_upd_args.node_res =
					hw_mgr_res->hw_res[i];

			memcpy(&fe_upd_args.fe_config, fe_config,
				sizeof(struct cam_fe_config));

				rc = hw_intf->hw_ops.process_cmd(
					hw_intf->hw_priv,
					CAM_ISP_HW_CMD_FE_UPDATE_BUS_RD,
					&fe_upd_args,
					sizeof(
					struct cam_fe_config));
				if (rc)
					CAM_ERR(CAM_ISP, "fs Update failed");
			} else
				CAM_WARN(CAM_ISP, "NULL hw_intf!");
		}
	}

	list_for_each_entry(hw_mgr_res, &ctx->res_list_ife_src, list) {
		for (i = 0; i < CAM_ISP_HW_SPLIT_MAX; i++) {
			if (!hw_mgr_res->hw_res[i])
				continue;

			if (hw_mgr_res->res_id != CAM_ISP_HW_VFE_IN_RD)
				continue;

			hw_intf = hw_mgr_res->hw_res[i]->hw_intf;
			if (hw_intf && hw_intf->hw_ops.process_cmd) {
				fe_upd_args.node_res =
					hw_mgr_res->hw_res[i];

				memcpy(&fe_upd_args.fe_config, fe_config,
					sizeof(struct cam_fe_config));

				rc = hw_intf->hw_ops.process_cmd(
					hw_intf->hw_priv,
					CAM_ISP_HW_CMD_FE_UPDATE_IN_RD,
					&fe_upd_args,
					sizeof(
					struct cam_vfe_fe_update_args));
				if (rc)
					CAM_ERR(CAM_ISP, "fe Update failed");
			} else
				CAM_WARN(CAM_ISP, "NULL hw_intf!");
		}
	}
	return rc;
}

static int cam_isp_blob_fps_config(
	uint32_t                               blob_type,
	struct cam_isp_generic_blob_info      *blob_info,
	struct cam_fps_config                 *fps_config,
	struct cam_hw_prepare_update_args     *prepare)
{
	struct cam_ife_hw_mgr_ctx             *ctx = NULL;
	struct cam_ife_hw_mgr_res             *hw_mgr_res;
	struct cam_hw_intf                    *hw_intf;
	struct cam_vfe_fps_config_args         fps_config_args;
	int                                    rc = -EINVAL;
	uint32_t                               i;

	ctx = prepare->ctxt_to_hw_map;

	list_for_each_entry(hw_mgr_res, &ctx->res_list_ife_src, list) {
		for (i = 0; i < CAM_ISP_HW_SPLIT_MAX; i++) {
			if (!hw_mgr_res->hw_res[i])
				continue;

			if (hw_mgr_res->res_id == CAM_ISP_HW_VFE_IN_CAMIF) {
				hw_intf = hw_mgr_res->hw_res[i]->hw_intf;
				if (hw_intf && hw_intf->hw_ops.process_cmd) {
					fps_config_args.fps =
						fps_config->fps;
					fps_config_args.node_res =
						hw_mgr_res->hw_res[i];

					rc = hw_intf->hw_ops.process_cmd(
						hw_intf->hw_priv,
						CAM_ISP_HW_CMD_FPS_CONFIG,
						&fps_config_args,
						sizeof(
						struct cam_vfe_fps_config_args)
						);
					if (rc)
						CAM_ERR(CAM_ISP,
							"Failed fps config:%d",
							fps_config->fps);
				} else
					CAM_WARN(CAM_ISP, "NULL hw_intf!");
			}
		}
	}

	return rc;
}

static int cam_isp_blob_ubwc_update(
	uint32_t                               blob_type,
	struct cam_isp_generic_blob_info      *blob_info,
	struct cam_ubwc_config                *ubwc_config,
	struct cam_hw_prepare_update_args     *prepare)
{
	struct cam_ubwc_plane_cfg_v1          *ubwc_plane_cfg;
	struct cam_kmd_buf_info               *kmd_buf_info;
	struct cam_ife_hw_mgr_ctx             *ctx = NULL;
	struct cam_ife_hw_mgr_res             *hw_mgr_res;
	uint32_t                               res_id_out, i;
	uint32_t                               total_used_bytes = 0;
	uint32_t                               kmd_buf_remain_size;
	uint32_t                              *cmd_buf_addr;
	uint32_t                               bytes_used = 0;
	int                                    num_ent, rc = 0;

	ctx = prepare->ctxt_to_hw_map;
	if (!ctx) {
		CAM_ERR(CAM_ISP, "Invalid ctx");
		rc = -EINVAL;
		goto end;
	}

	if ((prepare->num_hw_update_entries + 1) >=
		prepare->max_hw_update_entries) {
		CAM_ERR(CAM_ISP, "Insufficient HW entries :%d max:%d",
			prepare->num_hw_update_entries,
			prepare->max_hw_update_entries);
		rc = -EINVAL;
		goto end;
	}

	switch (ubwc_config->api_version) {
	case CAM_UBWC_CFG_VERSION_1:
		CAM_DBG(CAM_ISP, "num_ports= %d", ubwc_config->num_ports);

		kmd_buf_info = blob_info->kmd_buf_info;
		for (i = 0; i < ubwc_config->num_ports; i++) {
			ubwc_plane_cfg = &ubwc_config->ubwc_plane_cfg[i][0];
			res_id_out = ubwc_plane_cfg->port_type & 0xFF;

			CAM_DBG(CAM_ISP, "UBWC config idx %d, port_type=%d", i,
				ubwc_plane_cfg->port_type);

			if (res_id_out >= CAM_IFE_HW_OUT_RES_MAX) {
				CAM_ERR(CAM_ISP, "Invalid port type:%x",
					ubwc_plane_cfg->port_type);
				rc = -EINVAL;
				goto end;
			}

			if ((kmd_buf_info->used_bytes
				+ total_used_bytes) < kmd_buf_info->size) {
				kmd_buf_remain_size = kmd_buf_info->size -
					(kmd_buf_info->used_bytes
					+ total_used_bytes);
			} else {
				CAM_ERR(CAM_ISP,
				"no free kmd memory for base=%d bytes_used=%u buf_size=%u",
					blob_info->base_info->idx, bytes_used,
					kmd_buf_info->size);
				rc = -ENOMEM;
				goto end;
			}

			cmd_buf_addr = kmd_buf_info->cpu_addr +
				kmd_buf_info->used_bytes/4 +
				total_used_bytes/4;
			hw_mgr_res = &ctx->res_list_ife_out[res_id_out];

			if (!hw_mgr_res) {
				CAM_ERR(CAM_ISP, "Invalid hw_mgr_res");
				rc = -EINVAL;
				goto end;
			}

			rc = cam_isp_add_cmd_buf_update(
				hw_mgr_res, blob_type,
				blob_type_hw_cmd_map[blob_type],
				blob_info->base_info->idx,
				(void *)cmd_buf_addr,
				kmd_buf_remain_size,
				(void *)ubwc_plane_cfg,
				&bytes_used);
			if (rc < 0) {
				CAM_ERR(CAM_ISP,
					"Failed cmd_update, base_idx=%d, bytes_used=%u, res_id_out=0x%x",
					blob_info->base_info->idx,
					bytes_used,
					res_id_out);
				goto end;
			}

			total_used_bytes += bytes_used;
		}

		if (total_used_bytes) {
			/* Update the HW entries */
			num_ent = prepare->num_hw_update_entries;
			prepare->hw_update_entries[num_ent].handle =
				kmd_buf_info->handle;
			prepare->hw_update_entries[num_ent].len =
				total_used_bytes;
			prepare->hw_update_entries[num_ent].offset =
				kmd_buf_info->offset;
			num_ent++;

			kmd_buf_info->used_bytes += total_used_bytes;
			kmd_buf_info->offset     += total_used_bytes;
			prepare->num_hw_update_entries = num_ent;
		}
		break;
	default:
		CAM_ERR(CAM_ISP, "Invalid UBWC API Version %d",
			ubwc_config->api_version);
		rc = -EINVAL;
		break;
	}
end:
	return rc;
}

static int cam_isp_blob_hfr_update(
	uint32_t                               blob_type,
	struct cam_isp_generic_blob_info      *blob_info,
	struct cam_isp_resource_hfr_config    *hfr_config,
	struct cam_hw_prepare_update_args     *prepare)
{
	struct cam_isp_port_hfr_config        *port_hfr_config;
	struct cam_kmd_buf_info               *kmd_buf_info;
	struct cam_ife_hw_mgr_ctx             *ctx = NULL;
	struct cam_ife_hw_mgr_res             *hw_mgr_res;
	uint32_t                               res_id_out, i;
	uint32_t                               total_used_bytes = 0;
	uint32_t                               kmd_buf_remain_size;
	uint32_t                              *cmd_buf_addr;
	uint32_t                               bytes_used = 0;
	int                                    num_ent, rc = 0;

	ctx = prepare->ctxt_to_hw_map;
	CAM_DBG(CAM_ISP, "num_ports= %d",
		hfr_config->num_ports);

	/* Max one hw entries required for hfr config update */
	if (prepare->num_hw_update_entries + 1 >=
			prepare->max_hw_update_entries) {
		CAM_ERR(CAM_ISP, "Insufficient  HW entries :%d %d",
			prepare->num_hw_update_entries,
			prepare->max_hw_update_entries);
		return -EINVAL;
	}

	kmd_buf_info = blob_info->kmd_buf_info;
	for (i = 0; i < hfr_config->num_ports; i++) {
		port_hfr_config = &hfr_config->port_hfr_config[i];
		res_id_out = port_hfr_config->resource_type & 0xFF;

		CAM_DBG(CAM_ISP, "hfr config idx %d, type=%d", i,
			res_id_out);

		if (res_id_out >= CAM_IFE_HW_OUT_RES_MAX) {
			CAM_ERR(CAM_ISP, "invalid out restype:%x",
				port_hfr_config->resource_type);
			return -EINVAL;
		}

		if ((kmd_buf_info->used_bytes
			+ total_used_bytes) < kmd_buf_info->size) {
			kmd_buf_remain_size = kmd_buf_info->size -
			(kmd_buf_info->used_bytes +
			total_used_bytes);
		} else {
			CAM_ERR(CAM_ISP,
			"no free kmd memory for base %d",
			blob_info->base_info->idx);
			rc = -ENOMEM;
			return rc;
		}

		cmd_buf_addr = kmd_buf_info->cpu_addr +
			kmd_buf_info->used_bytes/4 +
			total_used_bytes/4;
		hw_mgr_res = &ctx->res_list_ife_out[res_id_out];

		rc = cam_isp_add_cmd_buf_update(
			hw_mgr_res, blob_type,
			blob_type_hw_cmd_map[blob_type],
			blob_info->base_info->idx,
			(void *)cmd_buf_addr,
			kmd_buf_remain_size,
			(void *)port_hfr_config,
			&bytes_used);
		if (rc < 0) {
			CAM_ERR(CAM_ISP,
				"Failed cmd_update, base_idx=%d, rc=%d",
				blob_info->base_info->idx, bytes_used);
			return rc;
		}

		total_used_bytes += bytes_used;
	}

	if (total_used_bytes) {
		/* Update the HW entries */
		num_ent = prepare->num_hw_update_entries;
		prepare->hw_update_entries[num_ent].handle =
			kmd_buf_info->handle;
		prepare->hw_update_entries[num_ent].len = total_used_bytes;
		prepare->hw_update_entries[num_ent].offset =
			kmd_buf_info->offset;
		num_ent++;

		kmd_buf_info->used_bytes += total_used_bytes;
		kmd_buf_info->offset     += total_used_bytes;
		prepare->num_hw_update_entries = num_ent;
	}

	return rc;
}

static int cam_isp_blob_csid_clock_update(
	uint32_t                               blob_type,
	struct cam_isp_generic_blob_info      *blob_info,
	struct cam_isp_csid_clock_config      *clock_config,
	struct cam_hw_prepare_update_args     *prepare)
{
	struct cam_ife_hw_mgr_ctx             *ctx = NULL;
	struct cam_ife_hw_mgr_res             *hw_mgr_res;
	struct cam_hw_intf                    *hw_intf;
	struct cam_ife_csid_clock_update_args  csid_clock_upd_args;
	uint64_t                               clk_rate = 0;
	int                                    rc = -EINVAL;
	uint32_t                               i;

	ctx = prepare->ctxt_to_hw_map;

	CAM_DBG(CAM_ISP,
		"csid clk=%llu", clock_config->csid_clock);

	list_for_each_entry(hw_mgr_res, &ctx->res_list_ife_csid, list) {
		for (i = 0; i < CAM_ISP_HW_SPLIT_MAX; i++) {
			clk_rate = 0;
			if (!hw_mgr_res->hw_res[i])
				continue;
			clk_rate = clock_config->csid_clock;
			hw_intf = hw_mgr_res->hw_res[i]->hw_intf;
			if (hw_intf && hw_intf->hw_ops.process_cmd) {
				csid_clock_upd_args.clk_rate = clk_rate;
				CAM_DBG(CAM_ISP, "i= %d clk=%llu\n",
				i, csid_clock_upd_args.clk_rate);

				rc = hw_intf->hw_ops.process_cmd(
					hw_intf->hw_priv,
					blob_type_hw_cmd_map[blob_type],
					&csid_clock_upd_args,
					sizeof(
					struct cam_ife_csid_clock_update_args));
				if (rc)
					CAM_ERR(CAM_ISP, "Clock Update failed");
			} else
				CAM_ERR(CAM_ISP, "NULL hw_intf!");
		}
	}

	return rc;
}

static int cam_isp_blob_clock_update(
	uint32_t                               blob_type,
	struct cam_isp_generic_blob_info      *blob_info,
	struct cam_isp_clock_config           *clock_config,
	struct cam_hw_prepare_update_args     *prepare)
{
	struct cam_ife_hw_mgr_ctx             *ctx = NULL;
	struct cam_ife_hw_mgr_res             *hw_mgr_res;
	struct cam_hw_intf                    *hw_intf;
	struct cam_vfe_clock_update_args       clock_upd_args;
	uint64_t                               clk_rate = 0;
	int                                    rc = -EINVAL;
	uint32_t                               i;
	uint32_t                               j;
	bool                                   camif_l_clk_updated = false;
	bool                                   camif_r_clk_updated = false;

	ctx = prepare->ctxt_to_hw_map;

	CAM_DBG(CAM_PERF,
		"usage=%u left_clk= %lu right_clk=%lu",
		clock_config->usage_type,
		clock_config->left_pix_hz,
		clock_config->right_pix_hz);

	list_for_each_entry(hw_mgr_res, &ctx->res_list_ife_src, list) {
		for (i = 0; i < CAM_ISP_HW_SPLIT_MAX; i++) {
			clk_rate = 0;
			if (!hw_mgr_res->hw_res[i])
				continue;

			if (hw_mgr_res->res_id == CAM_ISP_HW_VFE_IN_CAMIF) {
				if (i == CAM_ISP_HW_SPLIT_LEFT) {
					if (camif_l_clk_updated)
						continue;

					clk_rate =
						clock_config->left_pix_hz;

					camif_l_clk_updated = true;
				} else {
					if (camif_r_clk_updated)
						continue;

					clk_rate =
						clock_config->right_pix_hz;

					camif_r_clk_updated = true;
				}
			} else if (hw_mgr_res->res_id ==
				CAM_ISP_HW_VFE_IN_CAMIF_LITE) {
				if (i == CAM_ISP_HW_SPLIT_LEFT) {
					if (camif_l_clk_updated)
						continue;

					clk_rate =
						clock_config->left_pix_hz;

					camif_l_clk_updated = true;
				} else {
					if (camif_r_clk_updated)
						continue;

					clk_rate =
						clock_config->right_pix_hz;

					camif_r_clk_updated = true;
				}
			} else if ((hw_mgr_res->res_id >=
				CAM_ISP_HW_VFE_IN_RD) && (hw_mgr_res->res_id
				<= CAM_ISP_HW_VFE_IN_RDI3))
				for (j = 0; j < clock_config->num_rdi; j++)
					clk_rate = max(clock_config->rdi_hz[j],
						clk_rate);
			else
				if (hw_mgr_res->hw_res[i]) {
					CAM_ERR(CAM_ISP, "Invalid res_id %u",
						hw_mgr_res->res_id);
					rc = -EINVAL;
					return rc;
				}

			hw_intf = hw_mgr_res->hw_res[i]->hw_intf;
			if (hw_intf && hw_intf->hw_ops.process_cmd) {
				clock_upd_args.node_res =
					hw_mgr_res->hw_res[i];
				CAM_DBG(CAM_ISP,
				"res_id=%u i= %d clk=%llu\n",
				hw_mgr_res->res_id, i, clk_rate);

				clock_upd_args.clk_rate = clk_rate;

				rc = hw_intf->hw_ops.process_cmd(
					hw_intf->hw_priv,
					CAM_ISP_HW_CMD_CLOCK_UPDATE,
					&clock_upd_args,
					sizeof(
					struct cam_vfe_clock_update_args));
				if (rc)
					CAM_ERR(CAM_ISP, "Clock Update failed");
			} else
				CAM_WARN(CAM_ISP, "NULL hw_intf!");
		}
	}

	return rc;
}

static int cam_isp_blob_sensor_config(
	uint32_t                               blob_type,
	struct cam_isp_generic_blob_info      *blob_info,
	struct cam_isp_sensor_config          *dim_config,
	struct cam_hw_prepare_update_args     *prepare)
{
	struct cam_ife_hw_mgr_ctx                   *ctx = NULL;
	struct cam_ife_hw_mgr_res                   *hw_mgr_res;
	struct cam_hw_intf                          *hw_intf;
	struct cam_ife_sensor_dimension_update_args  update_args;
	int                                          rc = -EINVAL, found = 0;
	uint32_t                                     i, j;
	struct cam_isp_sensor_dimension             *path_config;

	ctx = prepare->ctxt_to_hw_map;

	list_for_each_entry(hw_mgr_res, &ctx->res_list_ife_csid, list) {
		for (i = 0; i < CAM_ISP_HW_SPLIT_MAX; i++) {
			if (!hw_mgr_res->hw_res[i])
				continue;
			found = 1;
			hw_intf = hw_mgr_res->hw_res[i]->hw_intf;
			if (hw_intf && hw_intf->hw_ops.process_cmd) {
				path_config = &(dim_config->ipp_path);
				update_args.ipp_path.width =
					path_config->width;
				update_args.ipp_path.height =
					path_config->height;
				update_args.ipp_path.measure_enabled =
					path_config->measure_enabled;
				path_config = &(dim_config->ppp_path);
				update_args.ppp_path.width =
					path_config->width;
				update_args.ppp_path.height =
					path_config->height;
				update_args.ppp_path.measure_enabled =
					path_config->measure_enabled;
				for (j = 0; j < CAM_IFE_RDI_NUM_MAX; j++) {
					path_config =
						&(dim_config->rdi_path[j]);
					update_args.rdi_path[j].width =
						path_config->width;
					update_args.rdi_path[j].height =
						path_config->height;
				update_args.rdi_path[j].measure_enabled =
						path_config->measure_enabled;
				}
				rc = hw_intf->hw_ops.process_cmd(
					hw_intf->hw_priv,
					CAM_IFE_CSID_SET_SENSOR_DIMENSION_CFG,
					&update_args,
					sizeof(
					struct
					cam_ife_sensor_dimension_update_args)
					);
				if (rc)
					CAM_ERR(CAM_ISP,
						"Dimension Update failed");
			} else
				CAM_ERR(CAM_ISP, "hw_intf is NULL");
		}
		if (found)
			break;
	}

	return rc;
}


static void fill_res_bitmap(uint32_t resource_type, unsigned long *res_bitmap)
{

	switch (resource_type) {
	case CAM_ISP_IFE_OUT_RES_FULL:
	case CAM_ISP_IFE_OUT_RES_DS4:
	case CAM_ISP_IFE_OUT_RES_DS16:
	case CAM_ISP_IFE_OUT_RES_RAW_DUMP:
	case CAM_ISP_IFE_OUT_RES_FD:
	case CAM_ISP_IFE_OUT_RES_PDAF:
	case CAM_ISP_IFE_OUT_RES_STATS_HDR_BE:
	case CAM_ISP_IFE_OUT_RES_STATS_HDR_BHIST:
	case CAM_ISP_IFE_OUT_RES_STATS_TL_BG:
	case CAM_ISP_IFE_OUT_RES_STATS_BF:
	case CAM_ISP_IFE_OUT_RES_STATS_AWB_BG:
	case CAM_ISP_IFE_OUT_RES_STATS_BHIST:
	case CAM_ISP_IFE_OUT_RES_STATS_RS:
	case CAM_ISP_IFE_OUT_RES_STATS_CS:
	case CAM_ISP_IFE_OUT_RES_STATS_IHIST:
	case CAM_ISP_IFE_OUT_RES_FULL_DISP:
	case CAM_ISP_IFE_OUT_RES_DS4_DISP:
	case CAM_ISP_IFE_OUT_RES_DS16_DISP:
	case CAM_ISP_IFE_IN_RES_RD:
		set_bit(CAM_IFE_REG_UPD_CMD_PIX_BIT, res_bitmap);
		break;
	case CAM_ISP_IFE_OUT_RES_RDI_0:
		set_bit(CAM_IFE_REG_UPD_CMD_RDI0_BIT, res_bitmap);
		break;
	case CAM_ISP_IFE_OUT_RES_RDI_1:
		set_bit(CAM_IFE_REG_UPD_CMD_RDI1_BIT, res_bitmap);
		break;
	case CAM_ISP_IFE_OUT_RES_RDI_2:
		set_bit(CAM_IFE_REG_UPD_CMD_RDI2_BIT, res_bitmap);
		break;
	case CAM_ISP_IFE_OUT_RES_RDI_3:
		set_bit(CAM_IFE_REG_UPD_CMD_RDI3_BIT, res_bitmap);
		break;
	case CAM_ISP_IFE_OUT_RES_2PD:
		set_bit(CAM_IFE_REG_UPD_CMD_DUAL_PD_BIT,
			res_bitmap);
		break;
	default:
		CAM_ERR(CAM_ISP, "Invalid resource");
		break;
	}
}

static int cam_isp_blob_init_frame_drop(
	struct cam_isp_init_frame_drop_config  *frame_drop_cfg,
	struct cam_hw_prepare_update_args      *prepare)
{
	struct cam_ife_hw_mgr_ctx             *ctx = NULL;
	struct cam_ife_hw_mgr_res             *hw_mgr_res;
	struct cam_hw_intf                    *hw_intf;
	uint32_t hw_idx = UINT_MAX;
	uint32_t  i;
	int rc = 0;

	ctx = prepare->ctxt_to_hw_map;
	list_for_each_entry(hw_mgr_res, &ctx->res_list_ife_csid, list) {
		for (i = 0; i < CAM_ISP_HW_SPLIT_MAX; i++) {
			if (!hw_mgr_res->hw_res[i])
				continue;

			hw_intf = hw_mgr_res->hw_res[i]->hw_intf;
			if (hw_intf->hw_idx == hw_idx)
				continue;

			rc = hw_intf->hw_ops.process_cmd(hw_intf->hw_priv,
				CAM_IFE_CSID_SET_INIT_FRAME_DROP,
				frame_drop_cfg,
				sizeof(
				struct cam_isp_init_frame_drop_config *));
			hw_idx = hw_intf->hw_idx;
		}
	}
	return rc;
}

static int cam_isp_packet_generic_blob_handler(void *user_data,
	uint32_t blob_type, uint32_t blob_size, uint8_t *blob_data)
{
	int rc = 0;
	struct cam_isp_generic_blob_info  *blob_info = user_data;
	struct cam_hw_prepare_update_args *prepare = NULL;

	if (!blob_data || (blob_size == 0) || !blob_info) {
		CAM_ERR(CAM_ISP, "Invalid args data %pK size %d info %pK",
			blob_data, blob_size, blob_info);
		return -EINVAL;
	}

	if (blob_type >= CAM_ISP_GENERIC_BLOB_TYPE_MAX) {
		CAM_WARN(CAM_ISP, "Invalid Blob Type %d Max %d", blob_type,
			CAM_ISP_GENERIC_BLOB_TYPE_MAX);
		return 0;
	}

	prepare = blob_info->prepare;
	if (!prepare) {
		CAM_ERR(CAM_ISP, "Failed. prepare is NULL, blob_type %d",
			blob_type);
		return -EINVAL;
	}

	switch (blob_type) {
	case CAM_ISP_GENERIC_BLOB_TYPE_HFR_CONFIG: {
		struct cam_isp_resource_hfr_config    *hfr_config;

		if (blob_size < sizeof(struct cam_isp_resource_hfr_config)) {
			CAM_ERR(CAM_ISP, "Invalid blob size %u", blob_size);
			return -EINVAL;
		}

		hfr_config = (struct cam_isp_resource_hfr_config *)blob_data;

		if (hfr_config->num_ports > CAM_ISP_IFE_OUT_RES_MAX) {
			CAM_ERR(CAM_ISP, "Invalid num_ports %u in hfr config",
				hfr_config->num_ports);
			return -EINVAL;
		}

		if (blob_size < (sizeof(uint32_t) * 2 + hfr_config->num_ports *
			sizeof(struct cam_isp_port_hfr_config))) {
			CAM_ERR(CAM_ISP, "Invalid blob size %u expected %lu",
				blob_size, sizeof(uint32_t) * 2 +
				sizeof(struct cam_isp_port_hfr_config) *
				hfr_config->num_ports);
			return -EINVAL;
		}

		rc = cam_isp_blob_hfr_update(blob_type, blob_info,
			hfr_config, prepare);
		if (rc)
			CAM_ERR(CAM_ISP, "HFR Update Failed");
	}
		break;
	case CAM_ISP_GENERIC_BLOB_TYPE_CLOCK_CONFIG: {
		struct cam_isp_clock_config    *clock_config;

		if (blob_size < sizeof(struct cam_isp_clock_config)) {
			CAM_ERR(CAM_ISP, "Invalid blob size %u", blob_size);
			return -EINVAL;
		}

		clock_config = (struct cam_isp_clock_config *)blob_data;

		if (clock_config->num_rdi > CAM_IFE_RDI_NUM_MAX) {
			CAM_ERR(CAM_ISP, "Invalid num_rdi %u in clock config",
				clock_config->num_rdi);
			return -EINVAL;
		}

		if (blob_size < (sizeof(uint32_t) * 2 + sizeof(uint64_t) *
			(clock_config->num_rdi + 2))) {
			CAM_ERR(CAM_ISP, "Invalid blob size %u expected %lu",
				blob_size,
				sizeof(uint32_t) * 2 + sizeof(uint64_t) *
				(clock_config->num_rdi + 2));
			return -EINVAL;
		}

		rc = cam_isp_blob_clock_update(blob_type, blob_info,
			clock_config, prepare);
		if (rc)
			CAM_ERR(CAM_ISP, "Clock Update Failed");
	}
		break;
	case CAM_ISP_GENERIC_BLOB_TYPE_BW_CONFIG: {
		struct cam_isp_bw_config    *bw_config;
		struct cam_isp_prepare_hw_update_data   *prepare_hw_data;

		if (blob_size < sizeof(struct cam_isp_bw_config)) {
			CAM_ERR(CAM_ISP, "Invalid blob size %u", blob_size);
			return -EINVAL;
		}

		bw_config = (struct cam_isp_bw_config *)blob_data;

		if (bw_config->num_rdi > CAM_IFE_RDI_NUM_MAX) {
			CAM_ERR(CAM_ISP, "Invalid num_rdi %u in bw config",
				bw_config->num_rdi);
			return -EINVAL;
		}

		if (blob_size < (sizeof(uint32_t) * 2 + (bw_config->num_rdi + 2)
			* sizeof(struct cam_isp_bw_vote))) {
			CAM_ERR(CAM_ISP, "Invalid blob size %u expected %lu",
				blob_size,
				sizeof(uint32_t) * 2 + (bw_config->num_rdi + 2)
				* sizeof(struct cam_isp_bw_vote));
			return -EINVAL;
		}

		if (!prepare || !prepare->priv ||
			(bw_config->usage_type >= CAM_IFE_HW_NUM_MAX)) {
			CAM_ERR(CAM_ISP, "Invalid inputs");
			rc = -EINVAL;
			break;
		}

		prepare_hw_data = (struct cam_isp_prepare_hw_update_data  *)
			prepare->priv;
		memcpy(&prepare_hw_data->bw_config[bw_config->usage_type],
			bw_config, sizeof(prepare_hw_data->bw_config[0]));
		memset(&prepare_hw_data->bw_config_ab[bw_config->usage_type],
			0, sizeof(prepare_hw_data->bw_config_ab[0]));
		prepare_hw_data->bw_config_valid[bw_config->usage_type] = true;

	}
		break;
	case CAM_ISP_GENERIC_BLOB_TYPE_BW_CONFIG_V2: {
		struct cam_isp_bw_config_ab    *bw_config_ab;

		struct cam_isp_prepare_hw_update_data   *prepare_hw_data;

		if (blob_size < sizeof(struct cam_isp_bw_config_ab)) {
			CAM_ERR(CAM_ISP, "Invalid blob size %u", blob_size);
			return -EINVAL;
		}

		bw_config_ab = (struct cam_isp_bw_config_ab *)blob_data;

		if (bw_config_ab->num_rdi > CAM_IFE_RDI_NUM_MAX) {
			CAM_ERR(CAM_ISP, "Invalid num_rdi %u in bw config ab",
				bw_config_ab->num_rdi);
			return -EINVAL;
		}

		if (blob_size < (sizeof(uint32_t) * 2
			+ (bw_config_ab->num_rdi + 2)
			* sizeof(struct cam_isp_bw_vote))) {
			CAM_ERR(CAM_ISP, "Invalid blob size %u expected %u",
				blob_size,
				sizeof(uint32_t) * 2
				+ (bw_config_ab->num_rdi + 2)
				* sizeof(struct cam_isp_bw_vote));
			return -EINVAL;
		}
		CAM_DBG(CAM_ISP, "AB L:%lld R:%lld usage_type %d",
			bw_config_ab->left_pix_vote_ab,
			bw_config_ab->right_pix_vote_ab,
			bw_config_ab->usage_type);

		if (!prepare || !prepare->priv ||
			(bw_config_ab->usage_type >= CAM_IFE_HW_NUM_MAX)) {
			CAM_ERR(CAM_ISP, "Invalid inputs");
			rc = -EINVAL;
			break;
		}
		prepare_hw_data = (struct cam_isp_prepare_hw_update_data  *)
			prepare->priv;

		memcpy(&prepare_hw_data->bw_config_ab[bw_config_ab->usage_type],
			bw_config_ab, sizeof(prepare_hw_data->bw_config_ab[0]));
	}
		break;
	case CAM_ISP_GENERIC_BLOB_TYPE_UBWC_CONFIG: {
		struct cam_ubwc_config *ubwc_config;

		if (blob_size < sizeof(struct cam_ubwc_config)) {
			CAM_ERR(CAM_ISP, "Invalid blob_size %u", blob_size);
			return -EINVAL;
		}

		ubwc_config = (struct cam_ubwc_config *)blob_data;

		if (ubwc_config->num_ports > CAM_ISP_IFE_OUT_RES_MAX) {
			CAM_ERR(CAM_ISP, "Invalid num_ports %u in ubwc config",
				ubwc_config->num_ports);
			return -EINVAL;
		}

		if (blob_size < (sizeof(uint32_t) * 2 + ubwc_config->num_ports *
			sizeof(struct cam_ubwc_plane_cfg_v1) * 2)) {
			CAM_ERR(CAM_ISP, "Invalid blob_size %u expected %lu",
				blob_size,
				sizeof(uint32_t) * 2 + ubwc_config->num_ports *
				sizeof(struct cam_ubwc_plane_cfg_v1) * 2);
			return -EINVAL;
		}

		rc = cam_isp_blob_ubwc_update(blob_type, blob_info,
			ubwc_config, prepare);
		if (rc)
			CAM_ERR(CAM_ISP, "UBWC Update Failed rc: %d", rc);
	}
		break;
	case CAM_ISP_GENERIC_BLOB_TYPE_CSID_CLOCK_CONFIG: {
		struct cam_isp_csid_clock_config    *clock_config;

		if (blob_size < sizeof(struct cam_isp_csid_clock_config)) {
			CAM_ERR(CAM_ISP, "Invalid blob size %u expected %lu",
				blob_size,
				sizeof(struct cam_isp_csid_clock_config));
			return -EINVAL;
		}

<<<<<<< HEAD
static void fill_res_bitmap(uint32_t resource_type, unsigned long *res_bitmap)
{

	switch (resource_type) {
	case CAM_ISP_IFE_OUT_RES_FULL:
	case CAM_ISP_IFE_OUT_RES_DS4:
	case CAM_ISP_IFE_OUT_RES_DS16:
	case CAM_ISP_IFE_OUT_RES_RAW_DUMP:
	case CAM_ISP_IFE_OUT_RES_FD:
	case CAM_ISP_IFE_OUT_RES_PDAF:
	case CAM_ISP_IFE_OUT_RES_STATS_HDR_BE:
	case CAM_ISP_IFE_OUT_RES_STATS_HDR_BHIST:
	case CAM_ISP_IFE_OUT_RES_STATS_TL_BG:
	case CAM_ISP_IFE_OUT_RES_STATS_BF:
	case CAM_ISP_IFE_OUT_RES_STATS_AWB_BG:
	case CAM_ISP_IFE_OUT_RES_STATS_BHIST:
	case CAM_ISP_IFE_OUT_RES_STATS_RS:
	case CAM_ISP_IFE_OUT_RES_STATS_CS:
	case CAM_ISP_IFE_OUT_RES_STATS_IHIST:
	case CAM_ISP_IFE_OUT_RES_FULL_DISP:
	case CAM_ISP_IFE_OUT_RES_DS4_DISP:
	case CAM_ISP_IFE_OUT_RES_DS16_DISP:
	case CAM_ISP_IFE_IN_RES_RD:
		set_bit(CAM_IFE_REG_UPD_CMD_PIX_BIT, res_bitmap);
		break;
	case CAM_ISP_IFE_OUT_RES_RDI_0:
		set_bit(CAM_IFE_REG_UPD_CMD_RDI0_BIT, res_bitmap);
		break;
	case CAM_ISP_IFE_OUT_RES_RDI_1:
		set_bit(CAM_IFE_REG_UPD_CMD_RDI1_BIT, res_bitmap);
		break;
	case CAM_ISP_IFE_OUT_RES_RDI_2:
		set_bit(CAM_IFE_REG_UPD_CMD_RDI2_BIT, res_bitmap);
		break;
	case CAM_ISP_IFE_OUT_RES_RDI_3:
		set_bit(CAM_IFE_REG_UPD_CMD_RDI3_BIT, res_bitmap);
		break;
	case CAM_ISP_IFE_OUT_RES_2PD:
		set_bit(CAM_IFE_REG_UPD_CMD_DUAL_PD_BIT,
			res_bitmap);
		break;
	default:
		CAM_ERR(CAM_ISP, "Invalid resource");
		break;
	}
}

static int cam_isp_packet_generic_blob_handler(void *user_data,
	uint32_t blob_type, uint32_t blob_size, uint8_t *blob_data)
{
	int rc = 0;
	struct cam_isp_generic_blob_info  *blob_info = user_data;
	struct cam_hw_prepare_update_args *prepare = NULL;

	if (!blob_data || (blob_size == 0) || !blob_info) {
		CAM_ERR(CAM_ISP, "Invalid args data %pK size %d info %pK",
			blob_data, blob_size, blob_info);
		return -EINVAL;
=======
		clock_config = (struct cam_isp_csid_clock_config *)blob_data;

		rc = cam_isp_blob_csid_clock_update(blob_type, blob_info,
			clock_config, prepare);
		if (rc)
			CAM_ERR(CAM_ISP, "Clock Update Failed");
>>>>>>> 15457316
	}
		break;
	case CAM_ISP_GENERIC_BLOB_TYPE_FE_CONFIG: {
		struct cam_fe_config *fe_config;

<<<<<<< HEAD
	if (blob_type >= CAM_ISP_GENERIC_BLOB_TYPE_MAX) {
		CAM_WARN(CAM_ISP, "Invalid Blob Type %d Max %d", blob_type,
			CAM_ISP_GENERIC_BLOB_TYPE_MAX);
		return 0;
	}
=======
		if (blob_size < sizeof(struct cam_fe_config)) {
			CAM_ERR(CAM_ISP, "Invalid blob size %u expected %lu",
				blob_size, sizeof(struct cam_fe_config));
			return -EINVAL;
		}
>>>>>>> 15457316

		fe_config = (struct cam_fe_config *)blob_data;

<<<<<<< HEAD
	CAM_DBG(CAM_ISP, "FS2: BLOB Type: %d", blob_type);
	switch (blob_type) {
	case CAM_ISP_GENERIC_BLOB_TYPE_HFR_CONFIG: {
		struct cam_isp_resource_hfr_config    *hfr_config;

		if (blob_size < sizeof(struct cam_isp_resource_hfr_config)) {
			CAM_ERR(CAM_ISP, "Invalid blob size %u", blob_size);
			return -EINVAL;
		}

		hfr_config = (struct cam_isp_resource_hfr_config *)blob_data;

		if (hfr_config->num_ports > CAM_ISP_IFE_OUT_RES_MAX) {
			CAM_ERR(CAM_ISP, "Invalid num_ports %u in hfr config",
				hfr_config->num_ports);
			return -EINVAL;
		}

		if (blob_size < (sizeof(uint32_t) * 2 + hfr_config->num_ports *
			sizeof(struct cam_isp_port_hfr_config))) {
			CAM_ERR(CAM_ISP, "Invalid blob size %u expected %u",
				blob_size, sizeof(uint32_t) * 2 +
				sizeof(struct cam_isp_port_hfr_config) *
				hfr_config->num_ports);
=======
		rc = cam_isp_blob_fe_update(blob_type, blob_info,
			fe_config, prepare);
		if (rc)
			CAM_ERR(CAM_ISP, "FS Update Failed rc: %d", rc);
	}
		break;
	case CAM_ISP_GENERIC_BLOB_TYPE_INIT_FRAME_DROP: {
		struct cam_isp_init_frame_drop_config  *frame_drop_cfg =
			(struct cam_isp_init_frame_drop_config *)blob_data;

		if (blob_size < sizeof(struct cam_isp_init_frame_drop_config)) {
			CAM_ERR(CAM_ISP, "Invalid blob size %u expected %u",
				blob_size,
				sizeof(struct cam_isp_init_frame_drop_config));
>>>>>>> 15457316
			return -EINVAL;
		}

		rc = cam_isp_blob_init_frame_drop(frame_drop_cfg, prepare);
		if (rc)
			CAM_ERR(CAM_ISP, "Init Frame drop Update Failed");
	}
		break;
<<<<<<< HEAD
	case CAM_ISP_GENERIC_BLOB_TYPE_CLOCK_CONFIG: {
		struct cam_isp_clock_config    *clock_config;

		if (blob_size < sizeof(struct cam_isp_clock_config)) {
			CAM_ERR(CAM_ISP, "Invalid blob size %u", blob_size);
			return -EINVAL;
		}

		clock_config = (struct cam_isp_clock_config *)blob_data;

		if (clock_config->num_rdi > CAM_IFE_RDI_NUM_MAX) {
			CAM_ERR(CAM_ISP, "Invalid num_rdi %u in clock config",
				clock_config->num_rdi);
			return -EINVAL;
		}

		if (blob_size < (sizeof(uint32_t) * 2 + sizeof(uint64_t) *
			(clock_config->num_rdi + 2))) {
			CAM_ERR(CAM_ISP, "Invalid blob size %u expected %u",
				blob_size,
				sizeof(uint32_t) * 2 + sizeof(uint64_t) *
				(clock_config->num_rdi + 2));
			return -EINVAL;
		}
=======
	case CAM_ISP_GENERIC_BLOB_TYPE_SENSOR_DIMENSION_CONFIG: {
		struct cam_isp_sensor_config *csid_dim_config;
>>>>>>> 15457316

		if (blob_size < sizeof(struct cam_isp_sensor_config)) {
			CAM_ERR(CAM_ISP, "Invalid blob size %u expected %u",
				blob_size,
				sizeof(struct cam_isp_sensor_config));
			return -EINVAL;
		}

		csid_dim_config =
			(struct cam_isp_sensor_config *)blob_data;

		rc = cam_isp_blob_sensor_config(blob_type, blob_info,
			csid_dim_config, prepare);
		if (rc)
			CAM_ERR(CAM_ISP,
				"Sensor Dimension Update Failed rc: %d", rc);
	}
		break;
<<<<<<< HEAD
	case CAM_ISP_GENERIC_BLOB_TYPE_BW_CONFIG: {
		struct cam_isp_bw_config    *bw_config;
		struct cam_isp_prepare_hw_update_data   *prepare_hw_data;

		if (blob_size < sizeof(struct cam_isp_bw_config)) {
			CAM_ERR(CAM_ISP, "Invalid blob size %u", blob_size);
			return -EINVAL;
		}

		bw_config = (struct cam_isp_bw_config *)blob_data;

		if (bw_config->num_rdi > CAM_IFE_RDI_NUM_MAX) {
			CAM_ERR(CAM_ISP, "Invalid num_rdi %u in bw config",
				bw_config->num_rdi);
			return -EINVAL;
		}

		if (blob_size < (sizeof(uint32_t) * 2 + (bw_config->num_rdi + 2)
			* sizeof(struct cam_isp_bw_vote))) {
			CAM_ERR(CAM_ISP, "Invalid blob size %u expected %u",
				blob_size,
				sizeof(uint32_t) * 2 + (bw_config->num_rdi + 2)
				* sizeof(struct cam_isp_bw_vote));
			return -EINVAL;
		}

		if (!prepare || !prepare->priv ||
			(bw_config->usage_type >= CAM_IFE_HW_NUM_MAX)) {
			CAM_ERR(CAM_ISP, "Invalid inputs");
			rc = -EINVAL;
			break;
=======
	case CAM_ISP_GENERIC_BLOB_TYPE_FPS_CONFIG: {
		struct cam_fps_config *fps_config;
		struct cam_isp_prepare_hw_update_data   *prepare_hw_data;

		if (blob_size < sizeof(struct cam_fps_config)) {
			CAM_ERR(CAM_ISP, "Invalid fps blob size %u expected %u",
				blob_size, sizeof(struct cam_fps_config));
			return -EINVAL;
>>>>>>> 15457316
		}

		fps_config = (struct cam_fps_config *)blob_data;
		prepare_hw_data = (struct cam_isp_prepare_hw_update_data  *)
			prepare->priv;
<<<<<<< HEAD
		memcpy(&prepare_hw_data->bw_config[bw_config->usage_type],
			bw_config, sizeof(prepare_hw_data->bw_config[0]));
		memset(&prepare_hw_data->bw_config_ab[bw_config->usage_type],
			0, sizeof(prepare_hw_data->bw_config_ab[0]));
		prepare_hw_data->bw_config_valid[bw_config->usage_type] = true;

	}
		break;
	case CAM_ISP_GENERIC_BLOB_TYPE_BW_CONFIG_V2: {
		struct cam_isp_bw_config_ab    *bw_config_ab =
			(struct cam_isp_bw_config_ab *)blob_data;
		struct cam_isp_prepare_hw_update_data   *prepare_hw_data;

		CAM_DBG(CAM_ISP, "AB L:%lld R:%lld usage_type %d",
			bw_config_ab->left_pix_vote_ab,
			bw_config_ab->right_pix_vote_ab,
			bw_config_ab->usage_type);

		if (!prepare || !prepare->priv ||
			(bw_config_ab->usage_type >= CAM_IFE_HW_NUM_MAX)) {
			CAM_ERR(CAM_ISP, "Invalid inputs");
			rc = -EINVAL;
			break;
		}
		prepare_hw_data = (struct cam_isp_prepare_hw_update_data  *)
			prepare->priv;

		memcpy(&prepare_hw_data->bw_config_ab[bw_config_ab->usage_type],
			bw_config_ab, sizeof(prepare_hw_data->bw_config_ab[0]));
	}
		break;
	case CAM_ISP_GENERIC_BLOB_TYPE_UBWC_CONFIG: {
		struct cam_ubwc_config *ubwc_config;

		if (blob_size < sizeof(struct cam_ubwc_config)) {
			CAM_ERR(CAM_ISP, "Invalid blob_size %u", blob_size);
			return -EINVAL;
		}

		ubwc_config = (struct cam_ubwc_config *)blob_data;

		if (ubwc_config->num_ports > CAM_ISP_IFE_OUT_RES_MAX) {
			CAM_ERR(CAM_ISP, "Invalid num_ports %u in ubwc config",
				ubwc_config->num_ports);
			return -EINVAL;
		}

		if (blob_size < (sizeof(uint32_t) * 2 + ubwc_config->num_ports *
			sizeof(struct cam_ubwc_plane_cfg_v1) * 2)) {
			CAM_ERR(CAM_ISP, "Invalid blob_size %u expected %u",
				blob_size,
				sizeof(uint32_t) * 2 + ubwc_config->num_ports *
				sizeof(struct cam_ubwc_plane_cfg_v1) * 2);
			return -EINVAL;
		}
=======

		prepare_hw_data->fps = fps_config->fps;
>>>>>>> 15457316

		rc = cam_isp_blob_fps_config(blob_type, blob_info,
			fps_config, prepare);
		if (rc)
			CAM_ERR(CAM_ISP, "FPS Update Failed rc: %d", rc);

	}
		break;
	case CAM_ISP_GENERIC_BLOB_TYPE_CSID_CLOCK_CONFIG: {
		struct cam_isp_csid_clock_config    *clock_config;

		if (blob_size < sizeof(struct cam_isp_csid_clock_config)) {
			CAM_ERR(CAM_ISP, "Invalid blob size %u expected %u",
				blob_size,
				sizeof(struct cam_isp_csid_clock_config));
			return -EINVAL;
		}

		clock_config = (struct cam_isp_csid_clock_config *)blob_data;

		rc = cam_isp_blob_csid_clock_update(blob_type, blob_info,
			clock_config, prepare);
		if (rc)
			CAM_ERR(CAM_ISP, "Clock Update Failed");
	}
		break;
	case CAM_ISP_GENERIC_BLOB_TYPE_FE_CONFIG: {
		struct cam_fe_config *fe_config;

		if (blob_size < sizeof(struct cam_fe_config)) {
			CAM_ERR(CAM_ISP, "Invalid blob size %u expected %u",
				blob_size, sizeof(struct cam_fe_config));
			return -EINVAL;
		}

		fe_config = (struct cam_fe_config *)blob_data;

		rc = cam_isp_blob_fe_update(blob_type, blob_info,
			fe_config, prepare);
		if (rc)
			CAM_ERR(CAM_ISP, "FS Update Failed rc: %d", rc);
	}
		break;

	default:
		CAM_WARN(CAM_ISP, "Invalid blob type %d", blob_type);
		break;
	}

	return rc;
}

static int cam_ife_mgr_prepare_hw_update(void *hw_mgr_priv,
	void *prepare_hw_update_args)
{
	int rc = 0;
	struct cam_hw_prepare_update_args *prepare =
		(struct cam_hw_prepare_update_args *) prepare_hw_update_args;
	struct cam_ife_hw_mgr_ctx               *ctx;
	struct cam_ife_hw_mgr                   *hw_mgr;
	struct cam_kmd_buf_info                  kmd_buf;
	uint32_t                                 i;
	bool                                     fill_fence = true;
	struct cam_isp_prepare_hw_update_data   *prepare_hw_data;

	if (!hw_mgr_priv || !prepare_hw_update_args) {
		CAM_ERR(CAM_ISP, "Invalid args");
		return -EINVAL;
	}

	CAM_DBG(CAM_REQ, "Enter for req_id %lld",
		prepare->packet->header.request_id);

	prepare_hw_data = (struct cam_isp_prepare_hw_update_data  *)
		prepare->priv;

	ctx = (struct cam_ife_hw_mgr_ctx *) prepare->ctxt_to_hw_map;
	hw_mgr = (struct cam_ife_hw_mgr *)hw_mgr_priv;

	rc = cam_packet_util_validate_packet(prepare->packet,
		prepare->remain_len);
	if (rc)
		return rc;

	/* Pre parse the packet*/
	rc = cam_packet_util_get_kmd_buffer(prepare->packet, &kmd_buf);
	if (rc)
		return rc;

	rc = cam_packet_util_process_patches(prepare->packet,
		hw_mgr->mgr_common.cmd_iommu_hdl,
		hw_mgr->mgr_common.cmd_iommu_hdl_secure,
		0);
	if (rc) {
		CAM_ERR(CAM_ISP, "Patch ISP packet failed.");
		return rc;
	}

	prepare->num_hw_update_entries = 0;
	prepare->num_in_map_entries = 0;
	prepare->num_out_map_entries = 0;

	memset(&prepare_hw_data->bw_config[0], 0x0,
		sizeof(prepare_hw_data->bw_config[0]) *
		CAM_IFE_HW_NUM_MAX);
	memset(&prepare_hw_data->bw_config_valid[0], 0x0,
		sizeof(prepare_hw_data->bw_config_valid[0]) *
		CAM_IFE_HW_NUM_MAX);

	for (i = 0; i < ctx->num_base; i++) {
		CAM_DBG(CAM_ISP, "process cmd buffer for device %d", i);

		/* Add change base */
		rc = cam_isp_add_change_base(prepare, &ctx->res_list_ife_src,
			ctx->base[i].idx, &kmd_buf);
		if (rc) {
			CAM_ERR(CAM_ISP,
				"Failed in change base i=%d, idx=%d, rc=%d",
				i, ctx->base[i].idx, rc);
			goto end;
		}


		/* get command buffers */
		if (ctx->base[i].split_id != CAM_ISP_HW_SPLIT_MAX) {
			rc = cam_isp_add_command_buffers(prepare, &kmd_buf,
				&ctx->base[i],
				cam_isp_packet_generic_blob_handler,
				ctx->res_list_ife_out, CAM_IFE_HW_OUT_RES_MAX);
			if (rc) {
				CAM_ERR(CAM_ISP,
					"Failed in add cmdbuf, i=%d, split_id=%d, rc=%d",
					i, ctx->base[i].split_id, rc);
				goto end;
			}
		}

		/* get IO buffers */
		rc = cam_isp_add_io_buffers(hw_mgr->mgr_common.img_iommu_hdl,
			hw_mgr->mgr_common.img_iommu_hdl_secure,
			prepare, ctx->base[i].idx,
			&kmd_buf, ctx->res_list_ife_out,
			&ctx->res_list_ife_in_rd,
			CAM_IFE_HW_OUT_RES_MAX, fill_fence,
			&ctx->res_bitmap,
			fill_res_bitmap);

		if (rc) {
			CAM_ERR(CAM_ISP,
				"Failed in io buffers, i=%d, rc=%d",
				i, rc);
			goto end;
		}

		/* fence map table entries need to fill only once in the loop */
		if (fill_fence)
			fill_fence = false;
	}

	/*
	 * reg update will be done later for the initial configure.
	 * need to plus one to the op_code and only take the lower
	 * bits to get the type of operation since UMD definition
	 * of op_code has some difference from KMD.
	 */
	if (((prepare->packet->header.op_code + 1) & 0xF) ==
		CAM_ISP_PACKET_INIT_DEV) {
		prepare_hw_data->packet_opcode_type = CAM_ISP_PACKET_INIT_DEV;
		goto end;
	} else
		prepare_hw_data->packet_opcode_type = CAM_ISP_PACKET_UPDATE_DEV;

	/* add reg update commands */
	for (i = 0; i < ctx->num_base; i++) {
		/* Add change base */
		rc = cam_isp_add_change_base(prepare, &ctx->res_list_ife_src,
			ctx->base[i].idx, &kmd_buf);
		if (rc) {
			CAM_ERR(CAM_ISP,
				"Failed in change base adding reg_update cmd i=%d, idx=%d, rc=%d",
				i, ctx->base[i].idx, rc);
			goto end;
		}

		/*Add reg update */
		rc = cam_isp_add_reg_update(prepare, &ctx->res_list_ife_src,
				ctx->base[i].idx, &kmd_buf, ctx->is_fe_enable,
				ctx->res_bitmap);
		if (rc) {
			CAM_ERR(CAM_ISP,
				"Add Reg_update cmd Failed i=%d, idx=%d, rc=%d",
				i, ctx->base[i].idx, rc);
			goto end;
		}
	}
	ctx->res_bitmap = 0;

end:
	return rc;
}


static int cam_ife_mgr_sof_irq_debug(
	struct cam_ife_hw_mgr_ctx *ctx,
	uint32_t sof_irq_enable)
{
	int rc = 0;
	uint32_t i = 0;
	struct cam_ife_hw_mgr_res     *hw_mgr_res = NULL;
	struct cam_hw_intf            *hw_intf = NULL;
	struct cam_isp_resource_node  *rsrc_node = NULL;

	list_for_each_entry(hw_mgr_res, &ctx->res_list_ife_csid, list) {
		for (i = 0; i < CAM_ISP_HW_SPLIT_MAX; i++) {
			if (!hw_mgr_res->hw_res[i])
				continue;

			hw_intf = hw_mgr_res->hw_res[i]->hw_intf;
			if (hw_intf->hw_ops.process_cmd) {
				rc |= hw_intf->hw_ops.process_cmd(
					hw_intf->hw_priv,
					CAM_IFE_CSID_SOF_IRQ_DEBUG,
					&sof_irq_enable,
					sizeof(sof_irq_enable));
			}
		}
	}

	list_for_each_entry(hw_mgr_res, &ctx->res_list_ife_src, list) {
		for (i = 0; i < CAM_ISP_HW_SPLIT_MAX; i++) {
			if (!hw_mgr_res->hw_res[i])
				continue;

			rsrc_node = hw_mgr_res->hw_res[i];
			if (rsrc_node->process_cmd && (rsrc_node->res_id ==
				CAM_ISP_HW_VFE_IN_CAMIF)) {
				rc |= hw_mgr_res->hw_res[i]->process_cmd(
					hw_mgr_res->hw_res[i],
					CAM_ISP_HW_CMD_SOF_IRQ_DEBUG,
					&sof_irq_enable,
					sizeof(sof_irq_enable));
			}
		}
	}

	return rc;
}

static void cam_ife_mgr_print_io_bufs(struct cam_packet *packet,
	int32_t iommu_hdl, int32_t sec_mmu_hdl, uint32_t pf_buf_info,
	bool *mem_found)
{
	uint64_t   iova_addr;
	size_t     src_buf_size;
	int        i;
	int        j;
	int        rc = 0;
	int32_t    mmu_hdl;

	struct cam_buf_io_cfg  *io_cfg = NULL;

	if (mem_found)
		*mem_found = false;

	io_cfg = (struct cam_buf_io_cfg *)((uint32_t *)&packet->payload +
		packet->io_configs_offset / 4);

	for (i = 0; i < packet->num_io_configs; i++) {
		for (j = 0; j < CAM_PACKET_MAX_PLANES; j++) {
			if (!io_cfg[i].mem_handle[j]) {
				CAM_ERR(CAM_ISP,
					"Mem Handle %d is NULL for %d io config",
					j, i);
				break;
			}

			if (pf_buf_info &&
				GET_FD_FROM_HANDLE(io_cfg[i].mem_handle[j]) ==
				GET_FD_FROM_HANDLE(pf_buf_info)) {
				CAM_INFO(CAM_ISP,
					"Found PF at port: 0x%x mem 0x%x fd: 0x%x",
					io_cfg[i].resource_type,
					io_cfg[i].mem_handle[j],
					pf_buf_info);
				if (mem_found)
					*mem_found = true;
			}

			CAM_INFO(CAM_ISP, "port: 0x%x f: %u format: %d dir %d",
				io_cfg[i].resource_type,
				io_cfg[i].fence,
				io_cfg[i].format,
				io_cfg[i].direction);

			mmu_hdl = cam_mem_is_secure_buf(
				io_cfg[i].mem_handle[j]) ? sec_mmu_hdl :
				iommu_hdl;
			rc = cam_mem_get_io_buf(io_cfg[i].mem_handle[j],
				mmu_hdl, &iova_addr, &src_buf_size);
			if (rc < 0) {
				CAM_ERR(CAM_ISP,
					"get src buf address fail mem_handle 0x%x",
					io_cfg[i].mem_handle[j]);
				continue;
			}
			if (iova_addr >> 32) {
				CAM_ERR(CAM_ISP, "Invalid mapped address");
				rc = -EINVAL;
				continue;
			}

			CAM_INFO(CAM_ISP,
				"pln %d w %d h %d s %u size 0x%x addr 0x%x end_addr 0x%x offset %x memh %x",
				j, io_cfg[i].planes[j].width,
				io_cfg[i].planes[j].height,
				io_cfg[i].planes[j].plane_stride,
				(unsigned int)src_buf_size,
				(unsigned int)iova_addr,
				(unsigned int)iova_addr +
				(unsigned int)src_buf_size,
				io_cfg[i].offsets[j],
				io_cfg[i].mem_handle[j]);
		}
	}
}

static void cam_ife_mgr_ctx_irq_dump(struct cam_ife_hw_mgr_ctx *ctx)
{
	struct cam_ife_hw_mgr_res        *hw_mgr_res;
	struct cam_hw_intf               *hw_intf;
	struct cam_isp_hw_get_cmd_update  cmd_update;
	int i = 0;

	list_for_each_entry(hw_mgr_res, &ctx->res_list_ife_src, list) {
		if (hw_mgr_res->res_type == CAM_IFE_HW_MGR_RES_UNINIT)
			continue;
		for (i = 0; i < CAM_ISP_HW_SPLIT_MAX; i++) {
			if (!hw_mgr_res->hw_res[i])
				continue;
			switch (hw_mgr_res->hw_res[i]->res_id) {
			case CAM_ISP_HW_VFE_IN_CAMIF:
				hw_intf = hw_mgr_res->hw_res[i]->hw_intf;
				cmd_update.res = hw_mgr_res->hw_res[i];
				cmd_update.cmd_type =
					CAM_ISP_HW_CMD_GET_IRQ_REGISTER_DUMP;
				hw_intf->hw_ops.process_cmd(hw_intf->hw_priv,
					CAM_ISP_HW_CMD_GET_IRQ_REGISTER_DUMP,
					&cmd_update, sizeof(cmd_update));
				break;
			default:
				break;
			}
		}
	}
}

static int cam_ife_mgr_cmd(void *hw_mgr_priv, void *cmd_args)
{
	int rc = 0;
	struct cam_hw_cmd_args *hw_cmd_args = cmd_args;
	struct cam_ife_hw_mgr  *hw_mgr = hw_mgr_priv;
	struct cam_ife_hw_mgr_ctx *ctx = (struct cam_ife_hw_mgr_ctx *)
		hw_cmd_args->ctxt_to_hw_map;
	struct cam_isp_hw_cmd_args *isp_hw_cmd_args = NULL;

	if (!hw_mgr_priv || !cmd_args) {
		CAM_ERR(CAM_ISP, "Invalid arguments");
		return -EINVAL;
	}

	if (!ctx || !ctx->ctx_in_use) {
		CAM_ERR(CAM_ISP, "Fatal: Invalid context is used");
		return -EPERM;
	}

	switch (hw_cmd_args->cmd_type) {
	case CAM_HW_MGR_CMD_INTERNAL:
		if (!hw_cmd_args->u.internal_args) {
			CAM_ERR(CAM_ISP, "Invalid cmd arguments");
			return -EINVAL;
		}

		isp_hw_cmd_args = (struct cam_isp_hw_cmd_args *)
			hw_cmd_args->u.internal_args;

		switch (isp_hw_cmd_args->cmd_type) {
		case CAM_ISP_HW_MGR_CMD_PAUSE_HW:
			cam_ife_mgr_pause_hw(ctx);
			break;
		case CAM_ISP_HW_MGR_CMD_RESUME_HW:
			cam_ife_mgr_resume_hw(ctx);
			break;
		case CAM_ISP_HW_MGR_CMD_SOF_DEBUG:
			cam_ife_mgr_sof_irq_debug(ctx,
				isp_hw_cmd_args->u.sof_irq_enable);
			break;
		case CAM_ISP_HW_MGR_CMD_CTX_TYPE:
			if (ctx->is_fe_enable)
				isp_hw_cmd_args->u.ctx_type = CAM_ISP_CTX_FS2;
			else if (ctx->is_rdi_only_context)
				isp_hw_cmd_args->u.ctx_type = CAM_ISP_CTX_RDI;
			else
				isp_hw_cmd_args->u.ctx_type = CAM_ISP_CTX_PIX;
			break;
		default:
			CAM_ERR(CAM_ISP, "Invalid HW mgr command:0x%x",
				hw_cmd_args->cmd_type);
			rc = -EINVAL;
			break;
		}
		break;
	case CAM_HW_MGR_CMD_DUMP_PF_INFO:
		cam_ife_mgr_print_io_bufs(
			hw_cmd_args->u.pf_args.pf_data.packet,
			hw_mgr->mgr_common.img_iommu_hdl,
			hw_mgr->mgr_common.img_iommu_hdl_secure,
			hw_cmd_args->u.pf_args.buf_info,
			hw_cmd_args->u.pf_args.mem_found);
		break;
	default:
		CAM_ERR(CAM_ISP, "Invalid cmd");
	}

	return rc;
}

static int cam_ife_mgr_dump(void *hw_mgr_priv, void *args)
{
	struct cam_isp_hw_dump_args isp_hw_dump_args;
	struct cam_hw_dump_args *dump_args = (struct cam_hw_dump_args *)args;
	struct cam_ife_hw_mgr_res            *hw_mgr_res;
	struct cam_hw_intf                   *hw_intf;
	struct cam_ife_hw_mgr_ctx *ife_ctx = (struct cam_ife_hw_mgr_ctx *)
						dump_args->ctxt_to_hw_map;
	int i;
	int rc = 0;

	rc  = cam_mem_get_cpu_buf(dump_args->buf_handle,
		&isp_hw_dump_args.cpu_addr,
		&isp_hw_dump_args.buf_len);
	if (!isp_hw_dump_args.cpu_addr ||
		!isp_hw_dump_args.buf_len || rc) {
		CAM_ERR(CAM_ISP,
		    "lnvalid addr %u len %zu rc %d",
		    dump_args->buf_handle,
		    isp_hw_dump_args.buf_len,
		    rc);
		return rc;
	}
	isp_hw_dump_args.offset = dump_args->offset;
	isp_hw_dump_args.req_id = dump_args->request_id;

	list_for_each_entry(hw_mgr_res, &ife_ctx->res_list_ife_csid, list) {
		for (i = 0; i < CAM_ISP_HW_SPLIT_MAX; i++) {
			if (!hw_mgr_res->hw_res[i])
				continue;
			hw_intf = hw_mgr_res->hw_res[i]->hw_intf;
			switch (hw_mgr_res->hw_res[i]->res_id) {
			case CAM_IFE_PIX_PATH_RES_RDI_0:
			case CAM_IFE_PIX_PATH_RES_RDI_1:
			case CAM_IFE_PIX_PATH_RES_RDI_2:
			case CAM_IFE_PIX_PATH_RES_RDI_3:
				if (ife_ctx->is_rdi_only_context &&
					hw_intf->hw_ops.process_cmd) {
					rc = hw_intf->hw_ops.process_cmd(
						hw_intf->hw_priv,
						CAM_ISP_HW_CMD_DUMP_HW,
						&isp_hw_dump_args,
						sizeof(struct
						    cam_isp_hw_dump_args));
				}
				break;
			case CAM_IFE_PIX_PATH_RES_IPP:
				if (hw_intf->hw_ops.process_cmd) {
					rc = hw_intf->hw_ops.process_cmd(
						hw_intf->hw_priv,
						CAM_ISP_HW_CMD_DUMP_HW,
						&isp_hw_dump_args,
						sizeof(struct
						    cam_isp_hw_dump_args));
				}
				break;
			default:
				CAM_DBG(CAM_ISP, "not a valid res %d",
				hw_mgr_res->res_id);
				break;
			}
		}
	}
	list_for_each_entry(hw_mgr_res, &ife_ctx->res_list_ife_src, list) {
		for (i = 0; i < CAM_ISP_HW_SPLIT_MAX; i++) {
			if (!hw_mgr_res->hw_res[i])
				continue;
			hw_intf = hw_mgr_res->hw_res[i]->hw_intf;
			switch (hw_mgr_res->res_id) {
			case CAM_ISP_HW_VFE_IN_RDI0:
			case CAM_ISP_HW_VFE_IN_RDI1:
			case CAM_ISP_HW_VFE_IN_RDI2:
			case CAM_ISP_HW_VFE_IN_RDI3:
				if (ife_ctx->is_rdi_only_context &&
					hw_intf->hw_ops.process_cmd) {
					rc = hw_intf->hw_ops.process_cmd(
						hw_intf->hw_priv,
						CAM_ISP_HW_CMD_DUMP_HW,
						&isp_hw_dump_args,
						sizeof(struct
						    cam_isp_hw_dump_args));
				}
				break;
			case CAM_ISP_HW_VFE_IN_CAMIF:
				if (hw_intf->hw_ops.process_cmd) {
					rc = hw_intf->hw_ops.process_cmd(
						hw_intf->hw_priv,
						CAM_ISP_HW_CMD_DUMP_HW,
						&isp_hw_dump_args,
						sizeof(struct
						    cam_isp_hw_dump_args));
				}
				break;
			default:
				CAM_DBG(CAM_ISP, "not a valid res %d",
					hw_mgr_res->res_id);
				break;
			}
		}
	}
	dump_args->offset = isp_hw_dump_args.offset;
	rc  = cam_mem_put_cpu_buf(dump_args->buf_handle);
	if (rc)
		CAM_ERR(CAM_FD, "Cpu put failed handle %u",
			dump_args->buf_handle);
	return rc;
}

static int cam_ife_mgr_cmd_get_sof_timestamp(
	struct cam_ife_hw_mgr_ctx      *ife_ctx,
	uint64_t                       *time_stamp,
	uint64_t                       *boot_time_stamp)
{
	int rc = -EINVAL;
	uint32_t i;
	struct cam_ife_hw_mgr_res            *hw_mgr_res;
	struct cam_hw_intf                   *hw_intf;
	struct cam_csid_get_time_stamp_args   csid_get_time;

<<<<<<< HEAD
	list_for_each_entry(hw_mgr_res, &ife_ctx->res_list_ife_csid, list) {
		for (i = 0; i < CAM_ISP_HW_SPLIT_MAX; i++) {
			if (!hw_mgr_res->hw_res[i])
				continue;

			/*
			 * Get the SOF time stamp from left resource only.
			 * Left resource is master for dual vfe case and
			 * Rdi only context case left resource only hold
			 * the RDI resource
			 */

			hw_intf = hw_mgr_res->hw_res[i]->hw_intf;
			if (hw_intf->hw_ops.process_cmd) {
				/*
				 * Single VFE case, Get the time stamp from
				 * available one csid hw in the context
				 * Dual VFE case, get the time stamp from
				 * master(left) would be sufficient
				 */

				csid_get_time.node_res =
					hw_mgr_res->hw_res[i];
				rc = hw_intf->hw_ops.process_cmd(
					hw_intf->hw_priv,
					CAM_IFE_CSID_CMD_GET_TIME_STAMP,
					&csid_get_time,
					sizeof(
					struct cam_csid_get_time_stamp_args));
				if (!rc && (i == CAM_ISP_HW_SPLIT_LEFT)) {
					*time_stamp =
						csid_get_time.time_stamp_val;
					*boot_time_stamp =
						csid_get_time.boot_timestamp;
				}
			}
		}
	}

=======
	hw_mgr_res = list_first_entry(&ife_ctx->res_list_ife_csid,
		struct cam_ife_hw_mgr_res, list);
	for (i = 0; i < CAM_ISP_HW_SPLIT_MAX; i++) {
		if (!hw_mgr_res->hw_res[i])
			continue;

		/*
		 * Get the SOF time stamp from left resource only.
		 * Left resource is master for dual vfe case and
		 * Rdi only context case left resource only hold
		 * the RDI resource
		 */

		hw_intf = hw_mgr_res->hw_res[i]->hw_intf;
		if (hw_intf->hw_ops.process_cmd) {
			/*
			 * Single VFE case, Get the time stamp from
			 * available one csid hw in the context
			 * Dual VFE case, get the time stamp from
			 * master(left) would be sufficient
			 */

			csid_get_time.node_res =
				hw_mgr_res->hw_res[i];
			rc = hw_intf->hw_ops.process_cmd(
				hw_intf->hw_priv,
				CAM_IFE_CSID_CMD_GET_TIME_STAMP,
				&csid_get_time,
				sizeof(
				struct cam_csid_get_time_stamp_args));
			if (!rc && (i == CAM_ISP_HW_SPLIT_LEFT)) {
				*time_stamp =
					csid_get_time.time_stamp_val;
				*boot_time_stamp =
					csid_get_time.boot_timestamp;
			}
		}
	}
>>>>>>> 15457316
	if (rc)
		CAM_ERR(CAM_ISP, "Getting sof time stamp failed");

	return rc;
}

static int cam_ife_mgr_process_recovery_cb(void *priv, void *data)
{
	int32_t rc = 0;
	struct cam_hw_event_recovery_data   *recovery_data = data;
	struct cam_hw_start_args             start_args;
	struct cam_hw_stop_args              stop_args;
	struct cam_ife_hw_mgr               *ife_hw_mgr = priv;
	struct cam_ife_hw_mgr_res           *hw_mgr_res;
	uint32_t                             i = 0;

	uint32_t error_type = recovery_data->error_type;
	struct cam_ife_hw_mgr_ctx        *ctx = NULL;

	/* Here recovery is performed */
	CAM_DBG(CAM_ISP, "ErrorType = %d", error_type);

	switch (error_type) {
	case CAM_ISP_HW_ERROR_OVERFLOW:
	case CAM_ISP_HW_ERROR_BUSIF_OVERFLOW:
		if (!recovery_data->affected_ctx[0]) {
			CAM_ERR(CAM_ISP,
				"No context is affected but recovery called");
			kfree(recovery_data);
			return 0;
		}
		/* stop resources here */
		CAM_DBG(CAM_ISP, "STOP: Number of affected context: %d",
			recovery_data->no_of_context);
		for (i = 0; i < recovery_data->no_of_context; i++) {
			stop_args.ctxt_to_hw_map =
				recovery_data->affected_ctx[i];
			rc = cam_ife_mgr_stop_hw_in_overflow(&stop_args);
			if (rc) {
				CAM_ERR(CAM_ISP, "CTX stop failed(%d)", rc);
				return rc;
			}
		}

		CAM_DBG(CAM_ISP, "RESET: CSID PATH");
		for (i = 0; i < recovery_data->no_of_context; i++) {
			ctx = recovery_data->affected_ctx[i];
			list_for_each_entry(hw_mgr_res, &ctx->res_list_ife_csid,
				list) {
				rc = cam_ife_hw_mgr_reset_csid_res(hw_mgr_res);
				if (rc) {
					CAM_ERR(CAM_ISP, "Failed RESET (%d)",
						hw_mgr_res->res_id);
					return rc;
				}
			}
		}

		CAM_DBG(CAM_ISP, "RESET: Calling VFE reset");

		for (i = 0; i < CAM_VFE_HW_NUM_MAX; i++) {
			if (recovery_data->affected_core[i])
				cam_ife_mgr_reset_vfe_hw(ife_hw_mgr, i);
		}

		CAM_DBG(CAM_ISP, "START: Number of affected context: %d",
			recovery_data->no_of_context);

		for (i = 0; i < recovery_data->no_of_context; i++) {
			ctx =  recovery_data->affected_ctx[i];
			start_args.ctxt_to_hw_map = ctx;

			atomic_set(&ctx->overflow_pending, 0);

			rc = cam_ife_mgr_restart_hw(&start_args);
			if (rc) {
				CAM_ERR(CAM_ISP, "CTX start failed(%d)", rc);
				return rc;
			}
			CAM_DBG(CAM_ISP, "Started resources rc (%d)", rc);
		}
		CAM_DBG(CAM_ISP, "Recovery Done rc (%d)", rc);

		break;

	case CAM_ISP_HW_ERROR_P2I_ERROR:
		break;

	case CAM_ISP_HW_ERROR_VIOLATION:
		break;

	default:
		CAM_ERR(CAM_ISP, "Invalid Error");
	}
	CAM_DBG(CAM_ISP, "Exit: ErrorType = %d", error_type);

	kfree(recovery_data);
	return rc;
}

static int cam_ife_hw_mgr_do_error_recovery(
		struct cam_hw_event_recovery_data  *ife_mgr_recovery_data)
{
	int32_t rc = 0;
	struct crm_workq_task        *task = NULL;
	struct cam_hw_event_recovery_data  *recovery_data = NULL;

	recovery_data = kzalloc(sizeof(struct cam_hw_event_recovery_data),
		GFP_ATOMIC);
	if (!recovery_data)
		return -ENOMEM;

	memcpy(recovery_data, ife_mgr_recovery_data,
			sizeof(struct cam_hw_event_recovery_data));

	CAM_DBG(CAM_ISP, "Enter: error_type (%d)", recovery_data->error_type);

	task = cam_req_mgr_workq_get_task(g_ife_hw_mgr.workq);
	if (!task) {
		CAM_ERR(CAM_ISP, "No empty task frame");
		kfree(recovery_data);
		return -ENOMEM;
	}

	task->process_cb = &cam_ife_mgr_process_recovery_cb;
	task->payload = recovery_data;
	rc = cam_req_mgr_workq_enqueue_task(task,
		recovery_data->affected_ctx[0]->hw_mgr,
		CRM_TASK_PRIORITY_0);

	return rc;
}

/*
 * This function checks if any of the valid entry in affected_core[]
 * is associated with this context. if YES
 *  a. It fills the other cores associated with this context.in
 *      affected_core[]
 *  b. Return 1 if ctx is affected, 0 otherwise
 */
static int cam_ife_hw_mgr_is_ctx_affected(
	struct cam_ife_hw_mgr_ctx   *ife_hwr_mgr_ctx,
	uint32_t *affected_core, uint32_t size)
{
	int32_t rc = 0;
	uint32_t i = 0, j = 0;
	uint32_t max_idx =  ife_hwr_mgr_ctx->num_base;
	uint32_t ctx_affected_core_idx[CAM_IFE_HW_NUM_MAX] = {0};

	CAM_DBG(CAM_ISP, "max_idx = %d", max_idx);

	if ((max_idx >= CAM_IFE_HW_NUM_MAX) ||
		(size > CAM_IFE_HW_NUM_MAX)) {
		CAM_ERR(CAM_ISP, "invalid parameter = %d", max_idx);
		return rc;
	}

	for (i = 0; i < max_idx; i++) {
		if (affected_core[ife_hwr_mgr_ctx->base[i].idx])
			rc = 1;
		else {
			ctx_affected_core_idx[j] = ife_hwr_mgr_ctx->base[i].idx;
			CAM_DBG(CAM_ISP, "Add affected IFE %d for recovery",
				ctx_affected_core_idx[j]);
			j = j + 1;
		}
	}

	if (rc == 1) {
		while (j) {
			if (affected_core[ctx_affected_core_idx[j-1]] != 1)
				affected_core[ctx_affected_core_idx[j-1]] = 1;
			j = j - 1;
		}
	}

	return rc;
}

/*
 * For any dual VFE context, if non-affected VFE is also serving
 * another context, then that context should also be notified with fatal error
 * So Loop through each context and -
 *   a. match core_idx
 *   b. Notify CTX with fatal error
 */
static int  cam_ife_hw_mgr_find_affected_ctx(
	struct cam_ife_hw_mgr_ctx             *curr_ife_hwr_mgr_ctx,
	struct cam_isp_hw_error_event_data    *error_event_data,
	uint32_t                               curr_core_idx,
	struct cam_hw_event_recovery_data     *recovery_data)
{
	uint32_t affected_core[CAM_IFE_HW_NUM_MAX] = {0};
	struct cam_ife_hw_mgr_ctx   *ife_hwr_mgr_ctx = NULL;
	cam_hw_event_cb_func         notify_err_cb;
	struct cam_ife_hw_mgr       *ife_hwr_mgr = NULL;
	enum cam_isp_hw_event_type   event_type = CAM_ISP_HW_EVENT_ERROR;
	uint32_t i = 0;

	if (!recovery_data) {
		CAM_ERR(CAM_ISP, "recovery_data parameter is NULL");
		return -EINVAL;
	}

	recovery_data->no_of_context = 0;
	affected_core[curr_core_idx] = 1;
	ife_hwr_mgr = curr_ife_hwr_mgr_ctx->hw_mgr;

	list_for_each_entry(ife_hwr_mgr_ctx,
		&ife_hwr_mgr->used_ctx_list, list) {
		/*
		 * Check if current core_idx matches the HW associated
		 * with this context
		 */
		if (!cam_ife_hw_mgr_is_ctx_affected(ife_hwr_mgr_ctx,
			affected_core, CAM_IFE_HW_NUM_MAX))
			continue;

		atomic_set(&ife_hwr_mgr_ctx->overflow_pending, 1);
		notify_err_cb = ife_hwr_mgr_ctx->common.event_cb[event_type];

		/* Add affected_context in list of recovery data */
		CAM_DBG(CAM_ISP, "Add affected ctx %d to list",
			ife_hwr_mgr_ctx->ctx_index);
		if (recovery_data->no_of_context < CAM_CTX_MAX)
			recovery_data->affected_ctx[
				recovery_data->no_of_context++] =
				ife_hwr_mgr_ctx;

		/*
		 * In the call back function corresponding ISP context
		 * will update CRM about fatal Error
		 */
		notify_err_cb(ife_hwr_mgr_ctx->common.cb_priv,
			CAM_ISP_HW_EVENT_ERROR, error_event_data);
	}

	/* fill the affected_core in recovery data */
	for (i = 0; i < CAM_IFE_HW_NUM_MAX; i++) {
		recovery_data->affected_core[i] = affected_core[i];
		CAM_DBG(CAM_ISP, "Vfe core %d is affected (%d)",
			 i, recovery_data->affected_core[i]);
	}

	return 0;
}

static int cam_ife_hw_mgr_get_err_type(
	void                              *handler_priv,
	void                              *payload)
{
	struct cam_isp_resource_node         *hw_res_l = NULL;
	struct cam_isp_resource_node         *hw_res_r = NULL;
	struct cam_ife_hw_mgr_ctx            *ife_hwr_mgr_ctx;
	struct cam_vfe_top_irq_evt_payload   *evt_payload;
	struct cam_ife_hw_mgr_res            *isp_ife_camif_res = NULL;
	uint32_t  status = 0;
	uint32_t  core_idx;

	ife_hwr_mgr_ctx = handler_priv;
	evt_payload = payload;

	if (!evt_payload) {
		CAM_ERR(CAM_ISP, "No payload");
		return IRQ_HANDLED;
	}

	core_idx = evt_payload->core_index;
	evt_payload->evt_id = CAM_ISP_HW_EVENT_ERROR;
	evt_payload->enable_reg_dump =
		g_ife_hw_mgr.debug_cfg.enable_reg_dump;

	list_for_each_entry(isp_ife_camif_res,
		&ife_hwr_mgr_ctx->res_list_ife_src, list) {

		if ((isp_ife_camif_res->res_type ==
			CAM_IFE_HW_MGR_RES_UNINIT) ||
			(isp_ife_camif_res->res_id != CAM_ISP_HW_VFE_IN_CAMIF))
			continue;

		hw_res_l = isp_ife_camif_res->hw_res[CAM_ISP_HW_SPLIT_LEFT];
		hw_res_r = isp_ife_camif_res->hw_res[CAM_ISP_HW_SPLIT_RIGHT];

		CAM_DBG(CAM_ISP, "is_dual_vfe ? = %d\n",
			isp_ife_camif_res->is_dual_vfe);

		/* ERROR check for Left VFE */
		if (!hw_res_l) {
			CAM_DBG(CAM_ISP, "VFE(L) Device is NULL");
			break;
		}

		CAM_DBG(CAM_ISP, "core id= %d, HW id %d", core_idx,
			hw_res_l->hw_intf->hw_idx);

		if (core_idx == hw_res_l->hw_intf->hw_idx) {
			status = hw_res_l->bottom_half_handler(
				hw_res_l, evt_payload);
		}

		if (status)
			break;

		/* ERROR check for Right  VFE */
		if (!hw_res_r) {
			CAM_DBG(CAM_ISP, "VFE(R) Device is NULL");
			continue;
		}
		CAM_DBG(CAM_ISP, "core id= %d, HW id %d", core_idx,
			hw_res_r->hw_intf->hw_idx);

		if (core_idx == hw_res_r->hw_intf->hw_idx) {
			status = hw_res_r->bottom_half_handler(
				hw_res_r, evt_payload);
		}

		if (status)
			break;
	}
	CAM_DBG(CAM_ISP, "Exit (status = %d)!", status);
	return status;
}

static int  cam_ife_hw_mgr_handle_camif_error(
	void                              *handler_priv,
	void                              *payload)
{
	int32_t  error_status;
	uint32_t core_idx;
	struct cam_ife_hw_mgr_ctx               *ife_hwr_mgr_ctx;
	struct cam_vfe_top_irq_evt_payload      *evt_payload;
	struct cam_isp_hw_error_event_data       error_event_data = {0};
	struct cam_hw_event_recovery_data        recovery_data = {0};
	int rc = 0;

	ife_hwr_mgr_ctx = handler_priv;
	evt_payload = payload;
	core_idx = evt_payload->core_index;

	error_status = cam_ife_hw_mgr_get_err_type(ife_hwr_mgr_ctx,
		evt_payload);
	if (atomic_read(&ife_hwr_mgr_ctx->overflow_pending)) {
		rc = error_status;
		goto end;
	}

	switch (error_status) {
	case CAM_ISP_HW_ERROR_OVERFLOW:
	case CAM_ISP_HW_ERROR_P2I_ERROR:
	case CAM_ISP_HW_ERROR_VIOLATION:
		CAM_ERR(CAM_ISP, "Enter: error_type (%d)", error_status);
		rc = error_status;
		if (g_ife_hw_mgr.debug_cfg.enable_recovery)
			error_event_data.recovery_enabled = true;

		error_event_data.error_type =
				CAM_ISP_HW_ERROR_OVERFLOW;

		error_event_data.enable_reg_dump =
			g_ife_hw_mgr.debug_cfg.enable_reg_dump;

		cam_ife_hw_mgr_find_affected_ctx(ife_hwr_mgr_ctx,
			&error_event_data,
			core_idx,
			&recovery_data);

		if (!g_ife_hw_mgr.debug_cfg.enable_recovery) {
			CAM_DBG(CAM_ISP, "recovery is not enabled");
			break;
		}

		CAM_DBG(CAM_ISP, "IFE Mgr recovery is enabled");
		/* Trigger for recovery */
		recovery_data.error_type = CAM_ISP_HW_ERROR_OVERFLOW;
		cam_ife_hw_mgr_do_error_recovery(&recovery_data);
		break;
	default:
		CAM_DBG(CAM_ISP, "No error (%d)", error_status);
		break;
	}

end:
	return rc;
}

/*
 * DUAL VFE is valid for PIX processing path
 * This function assumes hw_res[0] is master in case
 * of dual VFE.
 * RDI path does not support DUAl VFE
 */
static int cam_ife_hw_mgr_handle_reg_update(
	void                              *handler_priv,
	void                              *payload)
{
	struct cam_isp_resource_node            *hw_res;
	struct cam_ife_hw_mgr_ctx               *ife_hwr_mgr_ctx;
	struct cam_vfe_top_irq_evt_payload      *evt_payload;
	struct cam_ife_hw_mgr_res               *ife_src_res = NULL;
	cam_hw_event_cb_func                     ife_hwr_irq_rup_cb;
	struct cam_isp_hw_reg_update_event_data  rup_event_data;
	uint32_t  core_idx;
	uint32_t  rup_status = -EINVAL;

	CAM_DBG(CAM_ISP, "Enter");

	ife_hwr_mgr_ctx = handler_priv;
	evt_payload = payload;

	if (!handler_priv || !payload) {
		CAM_ERR(CAM_ISP, "Invalid Parameter");
		return -EPERM;
	}

	core_idx = evt_payload->core_index;
	ife_hwr_irq_rup_cb =
		ife_hwr_mgr_ctx->common.event_cb[CAM_ISP_HW_EVENT_REG_UPDATE];

	evt_payload->evt_id = CAM_ISP_HW_EVENT_REG_UPDATE;
	list_for_each_entry(ife_src_res,
			&ife_hwr_mgr_ctx->res_list_ife_src, list) {

		if (ife_src_res->res_type == CAM_IFE_HW_MGR_RES_UNINIT)
			continue;

		CAM_DBG(CAM_ISP, "resource id = %d, curr_core_idx = %d",
			 ife_src_res->res_id, core_idx);
		switch (ife_src_res->res_id) {
		case CAM_ISP_HW_VFE_IN_CAMIF_LITE:
			break;
		case CAM_ISP_HW_VFE_IN_CAMIF:
		case CAM_ISP_HW_VFE_IN_RD:
			if (ife_src_res->is_dual_vfe)
				/* It checks for slave core RUP ACK*/
				hw_res = ife_src_res->hw_res[1];
			else
				hw_res = ife_src_res->hw_res[0];

			if (!hw_res) {
				CAM_ERR(CAM_ISP, "CAMIF device is NULL");
				break;
			}
			CAM_DBG(CAM_ISP,
				"current_core_id = %d , core_idx res = %d",
				 core_idx, hw_res->hw_intf->hw_idx);

			if (core_idx == hw_res->hw_intf->hw_idx) {
				rup_status = hw_res->bottom_half_handler(
					hw_res, evt_payload);
			}

			if (ife_src_res->is_dual_vfe) {
				hw_res = ife_src_res->hw_res[0];
				if (core_idx == hw_res->hw_intf->hw_idx) {
					hw_res->bottom_half_handler(
						hw_res, evt_payload);
				}
			}

			if (atomic_read(&ife_hwr_mgr_ctx->overflow_pending))
				break;

			if (!rup_status) {
				rup_event_data.irq_mono_boot_time =
					evt_payload->ts.time_usecs;
				ife_hwr_irq_rup_cb(
					ife_hwr_mgr_ctx->common.cb_priv,
					CAM_ISP_HW_EVENT_REG_UPDATE,
					&rup_event_data);
			}
			break;

		case CAM_ISP_HW_VFE_IN_RDI0:
		case CAM_ISP_HW_VFE_IN_RDI1:
		case CAM_ISP_HW_VFE_IN_RDI2:
		case CAM_ISP_HW_VFE_IN_RDI3:
			hw_res = ife_src_res->hw_res[0];

			if (!hw_res) {
				CAM_ERR(CAM_ISP, "RDI Device is NULL");
				break;
			}

			if (core_idx == hw_res->hw_intf->hw_idx)
				rup_status = hw_res->bottom_half_handler(
					hw_res, evt_payload);

			if (ife_hwr_mgr_ctx->is_rdi_only_context == 0 &&
				ife_hwr_mgr_ctx->is_fe_enable == false)
				continue;

			if (atomic_read(&ife_hwr_mgr_ctx->overflow_pending))
				break;
			if (!rup_status) {
				rup_event_data.irq_mono_boot_time =
					evt_payload->ts.time_usecs;
				/* Send the Reg update hw event */
				ife_hwr_irq_rup_cb(
					ife_hwr_mgr_ctx->common.cb_priv,
					CAM_ISP_HW_EVENT_REG_UPDATE,
					&rup_event_data);
			}
			break;
		default:
			CAM_ERR(CAM_ISP, "Invalid resource id (%d)",
				ife_src_res->res_id);
		}

	}

	if (!rup_status)
		CAM_DBG(CAM_ISP, "Exit rup_status = %d", rup_status);

	return 0;
}

static int cam_ife_hw_mgr_check_irq_for_dual_vfe(
	struct cam_ife_hw_mgr_ctx   *ife_hw_mgr_ctx,
	uint32_t                     core_idx0,
	uint32_t                     core_idx1,
	uint32_t                     hw_event_type)
{
	int32_t rc = -1;
	uint32_t *event_cnt = NULL;

	switch (hw_event_type) {
	case CAM_ISP_HW_EVENT_SOF:
		event_cnt = ife_hw_mgr_ctx->sof_cnt;
		break;
	case CAM_ISP_HW_EVENT_EPOCH:
		event_cnt = ife_hw_mgr_ctx->epoch_cnt;
		break;
	case CAM_ISP_HW_EVENT_EOF:
		event_cnt = ife_hw_mgr_ctx->eof_cnt;
		break;
	default:
		return 0;
	}

	if (event_cnt[core_idx0] ==
			event_cnt[core_idx1]) {

		event_cnt[core_idx0] = 0;
		event_cnt[core_idx1] = 0;

		rc = 0;
		return rc;
	}

	if ((event_cnt[core_idx0] &&
		(event_cnt[core_idx0] - event_cnt[core_idx1] > 1)) ||
		(event_cnt[core_idx1] &&
		(event_cnt[core_idx1] - event_cnt[core_idx0] > 1))) {

		if (ife_hw_mgr_ctx->dual_ife_irq_mismatch_cnt > 10) {
			rc = -1;
			return rc;
		}

		CAM_ERR_RATE_LIMIT(CAM_ISP,
			"One of the VFE could not generate hw event %d",
			hw_event_type);
		if (event_cnt[core_idx0] >= 2) {
			event_cnt[core_idx0]--;
			ife_hw_mgr_ctx->dual_ife_irq_mismatch_cnt++;
		}
		if (event_cnt[core_idx1] >= 2) {
			event_cnt[core_idx1]--;
			ife_hw_mgr_ctx->dual_ife_irq_mismatch_cnt++;
		}

		if (ife_hw_mgr_ctx->dual_ife_irq_mismatch_cnt == 1)
			cam_ife_mgr_ctx_irq_dump(ife_hw_mgr_ctx);
		rc = 0;
	}

	CAM_DBG(CAM_ISP, "Only one core_index has given hw event %d",
			hw_event_type);

	return rc;
}

static int cam_ife_hw_mgr_handle_epoch_for_camif_hw_res(
	void                              *handler_priv,
	void                              *payload)
{
	int32_t rc = -EINVAL;
	struct cam_isp_resource_node         *hw_res_l;
	struct cam_isp_resource_node         *hw_res_r;
	struct cam_ife_hw_mgr_ctx            *ife_hwr_mgr_ctx;
	struct cam_vfe_top_irq_evt_payload   *evt_payload;
	struct cam_ife_hw_mgr_res            *isp_ife_camif_res = NULL;
	cam_hw_event_cb_func                  ife_hwr_irq_epoch_cb;
	struct cam_isp_hw_epoch_event_data    epoch_done_event_data;
	uint32_t  core_idx;
	uint32_t  epoch_status = -EINVAL;
	uint32_t  core_index0;
	uint32_t  core_index1;

	CAM_DBG(CAM_ISP, "Enter");

	ife_hwr_mgr_ctx = handler_priv;
	evt_payload = payload;
	ife_hwr_irq_epoch_cb =
		ife_hwr_mgr_ctx->common.event_cb[CAM_ISP_HW_EVENT_EPOCH];
	core_idx = evt_payload->core_index;

	evt_payload->evt_id = CAM_ISP_HW_EVENT_EPOCH;

	list_for_each_entry(isp_ife_camif_res,
		&ife_hwr_mgr_ctx->res_list_ife_src, list) {
		if ((isp_ife_camif_res->res_type == CAM_IFE_HW_MGR_RES_UNINIT)
			|| (isp_ife_camif_res->res_id >
			CAM_ISP_HW_VFE_IN_RD)) {
			continue;
		}

		hw_res_l = isp_ife_camif_res->hw_res[0];
		hw_res_r = isp_ife_camif_res->hw_res[1];

		switch (isp_ife_camif_res->is_dual_vfe) {
		/* Handling Single VFE Scenario */
		case 0:
			/* EPOCH check for Left side VFE */
			if (!hw_res_l) {
				CAM_ERR(CAM_ISP, "Left Device is NULL");
				break;
			}

			if (core_idx == hw_res_l->hw_intf->hw_idx) {
				epoch_status = hw_res_l->bottom_half_handler(
					hw_res_l, evt_payload);
				if (atomic_read(
					&ife_hwr_mgr_ctx->overflow_pending))
					break;
				if (!epoch_status)
					ife_hwr_irq_epoch_cb(
						ife_hwr_mgr_ctx->common.cb_priv,
						CAM_ISP_HW_EVENT_EPOCH,
						&epoch_done_event_data);
			}

			break;

		/* Handling Dual VFE Scenario */
		case 1:
			/* SOF check for Left side VFE (Master)*/

			if ((!hw_res_l) || (!hw_res_r)) {
				CAM_ERR(CAM_ISP, "Dual VFE Device is NULL");
				break;
			}
			if (core_idx == hw_res_l->hw_intf->hw_idx) {
				epoch_status = hw_res_l->bottom_half_handler(
					hw_res_l, evt_payload);

				if (!epoch_status)
					ife_hwr_mgr_ctx->epoch_cnt[core_idx]++;
				else
					break;
			}

			/* SOF check for Right side VFE */
			if (core_idx == hw_res_r->hw_intf->hw_idx) {
				epoch_status = hw_res_r->bottom_half_handler(
					hw_res_r, evt_payload);

				if (!epoch_status)
					ife_hwr_mgr_ctx->epoch_cnt[core_idx]++;
				else
					break;
			}

			core_index0 = hw_res_l->hw_intf->hw_idx;
			core_index1 = hw_res_r->hw_intf->hw_idx;

			rc = cam_ife_hw_mgr_check_irq_for_dual_vfe(
					ife_hwr_mgr_ctx,
					core_index0,
					core_index1,
					evt_payload->evt_id);

			if (atomic_read(&ife_hwr_mgr_ctx->overflow_pending))
				break;
			if (!rc)
				ife_hwr_irq_epoch_cb(
					ife_hwr_mgr_ctx->common.cb_priv,
					CAM_ISP_HW_EVENT_EPOCH,
					&epoch_done_event_data);

			break;

		/* Error */
		default:
			CAM_ERR(CAM_ISP, "error with hw_res");

		}
	}

	if (!epoch_status)
		CAM_DBG(CAM_ISP, "Exit epoch_status = %d", epoch_status);

	return 0;
}

static int cam_ife_hw_mgr_process_camif_sof(
	struct cam_ife_hw_mgr_res            *isp_ife_camif_res,
	struct cam_ife_hw_mgr_ctx            *ife_hwr_mgr_ctx,
	struct cam_vfe_top_irq_evt_payload   *evt_payload)
{
	struct cam_isp_resource_node         *hw_res_l = NULL;
	struct cam_isp_resource_node         *hw_res_r = NULL;
	int32_t rc = -EINVAL;
	uint32_t  core_idx;
	uint32_t  sof_status = 0;
	uint32_t  core_index0;
	uint32_t  core_index1;

	CAM_DBG(CAM_ISP, "Enter");
	core_idx = evt_payload->core_index;
	hw_res_l = isp_ife_camif_res->hw_res[0];
	hw_res_r = isp_ife_camif_res->hw_res[1];
	CAM_DBG(CAM_ISP, "is_dual_vfe ? = %d",
		isp_ife_camif_res->is_dual_vfe);

	switch (isp_ife_camif_res->is_dual_vfe) {
	/* Handling Single VFE Scenario */
	case 0:
		/* SOF check for Left side VFE */
		if (!hw_res_l) {
			CAM_ERR(CAM_ISP, "VFE Device is NULL");
			break;
		}
		CAM_DBG(CAM_ISP, "curr_core_idx = %d,core idx hw = %d",
			core_idx, hw_res_l->hw_intf->hw_idx);

		if (core_idx == hw_res_l->hw_intf->hw_idx) {
			sof_status = hw_res_l->bottom_half_handler(hw_res_l,
				evt_payload);
			if (atomic_read(&ife_hwr_mgr_ctx->overflow_pending))
				break;
			if (!sof_status)
				rc = 0;
		}

		break;

	/* Handling Dual VFE Scenario */
	case 1:
		/* SOF check for Left side VFE */

		if (!hw_res_l) {
			CAM_ERR(CAM_ISP, "VFE Device is NULL");
			break;
		}
		CAM_DBG(CAM_ISP, "curr_core_idx = %d, res hw idx= %d",
				 core_idx,
				hw_res_l->hw_intf->hw_idx);

		if (core_idx == hw_res_l->hw_intf->hw_idx) {
			sof_status = hw_res_l->bottom_half_handler(
				hw_res_l, evt_payload);
			if (!sof_status)
				ife_hwr_mgr_ctx->sof_cnt[core_idx]++;
			else
				break;
		}

		/* SOF check for Right side VFE */
		if (!hw_res_r) {
			CAM_ERR(CAM_ISP, "VFE Device is NULL");
			break;
		}
		CAM_DBG(CAM_ISP, "curr_core_idx = %d, ews hw idx= %d",
				 core_idx,
				hw_res_r->hw_intf->hw_idx);
		if (core_idx == hw_res_r->hw_intf->hw_idx) {
			sof_status = hw_res_r->bottom_half_handler(hw_res_r,
				evt_payload);
			if (!sof_status)
				ife_hwr_mgr_ctx->sof_cnt[core_idx]++;
			else
				break;
		}

		core_index0 = hw_res_l->hw_intf->hw_idx;
		core_index1 = hw_res_r->hw_intf->hw_idx;

		if (atomic_read(&ife_hwr_mgr_ctx->overflow_pending))
			break;

		rc = cam_ife_hw_mgr_check_irq_for_dual_vfe(ife_hwr_mgr_ctx,
			core_index0, core_index1, evt_payload->evt_id);

		break;

	default:
		CAM_ERR(CAM_ISP, "error with hw_res");
		break;
	}

	CAM_DBG(CAM_ISP, "Exit (sof_status = %d)", sof_status);

	return rc;
}

static int cam_ife_hw_mgr_handle_sof(
	void                              *handler_priv,
	void                              *payload)
{
	struct cam_isp_resource_node         *hw_res = NULL;
	struct cam_ife_hw_mgr_ctx            *ife_hw_mgr_ctx;
	struct cam_vfe_top_irq_evt_payload   *evt_payload;
	struct cam_ife_hw_mgr_res            *ife_src_res = NULL;
	cam_hw_event_cb_func                  ife_hw_irq_sof_cb;
	struct cam_isp_hw_sof_event_data      sof_done_event_data;
	uint32_t  sof_status = 0;
	bool sof_sent = false;

	CAM_DBG(CAM_ISP, "Enter");

	ife_hw_mgr_ctx = handler_priv;
	evt_payload = payload;
	if (!evt_payload) {
		CAM_ERR(CAM_ISP, "no payload");
		return IRQ_HANDLED;
	}
	ife_hw_irq_sof_cb =
		ife_hw_mgr_ctx->common.event_cb[CAM_ISP_HW_EVENT_SOF];

	evt_payload->evt_id = CAM_ISP_HW_EVENT_SOF;

	list_for_each_entry(ife_src_res,
		&ife_hw_mgr_ctx->res_list_ife_src, list) {

		if (ife_src_res->res_type == CAM_IFE_HW_MGR_RES_UNINIT)
			continue;

		switch (ife_src_res->res_id) {
		case CAM_ISP_HW_VFE_IN_RDI0:
		case CAM_ISP_HW_VFE_IN_RDI1:
		case CAM_ISP_HW_VFE_IN_RDI2:
		case CAM_ISP_HW_VFE_IN_RDI3:
			hw_res = ife_src_res->hw_res[0];
			sof_status = hw_res->bottom_half_handler(
				hw_res, evt_payload);

			/* check if it is rdi only context */
			if (ife_hw_mgr_ctx->is_fe_enable ||
				ife_hw_mgr_ctx->is_rdi_only_context) {
				if (!sof_status && !sof_sent) {
					cam_ife_mgr_cmd_get_sof_timestamp(
						ife_hw_mgr_ctx,
						&sof_done_event_data.timestamp,
						&sof_done_event_data.boot_time);
					sof_done_event_data.irq_mono_boot_time =
						evt_payload->ts.time_usecs;

					ife_hw_irq_sof_cb(
						ife_hw_mgr_ctx->common.cb_priv,
						CAM_ISP_HW_EVENT_SOF,
						&sof_done_event_data);
					CAM_DBG(CAM_ISP, "RDI sof_status = %d",
						sof_status);

					sof_sent = true;
				}

			}
			break;

		case CAM_ISP_HW_VFE_IN_CAMIF:
		case CAM_ISP_HW_VFE_IN_RD:
			sof_status = cam_ife_hw_mgr_process_camif_sof(
				ife_src_res, ife_hw_mgr_ctx, evt_payload);
			if (!sof_status && !sof_sent) {
				cam_ife_mgr_cmd_get_sof_timestamp(
					ife_hw_mgr_ctx,
					&sof_done_event_data.timestamp,
					&sof_done_event_data.boot_time);
				sof_done_event_data.irq_mono_boot_time =
					evt_payload->ts.time_usecs;

				ife_hw_irq_sof_cb(
					ife_hw_mgr_ctx->common.cb_priv,
					CAM_ISP_HW_EVENT_SOF,
					&sof_done_event_data);
				CAM_DBG(CAM_ISP, "sof_status = %d",
					sof_status);

				sof_sent = true;
			}
			break;
		case CAM_ISP_HW_VFE_IN_CAMIF_LITE:
			break;
		default:
			CAM_ERR(CAM_ISP, "Invalid resource id :%d",
				ife_src_res->res_id);
			break;
		}
	}

	return 0;
}

static int cam_ife_hw_mgr_handle_eof_for_camif_hw_res(
	void                              *handler_priv,
	void                              *payload)
{
	int32_t rc = -EINVAL;
	struct cam_isp_resource_node         *hw_res_l = NULL;
	struct cam_isp_resource_node         *hw_res_r = NULL;
	struct cam_ife_hw_mgr_ctx            *ife_hwr_mgr_ctx;
	struct cam_vfe_top_irq_evt_payload   *evt_payload;
	struct cam_ife_hw_mgr_res            *isp_ife_camif_res = NULL;
	cam_hw_event_cb_func                  ife_hwr_irq_eof_cb;
	struct cam_isp_hw_eof_event_data      eof_done_event_data;
	uint32_t  core_idx;
	uint32_t  eof_status = 0;
	uint32_t  core_index0;
	uint32_t  core_index1;

	CAM_DBG(CAM_ISP, "Enter");

	ife_hwr_mgr_ctx = handler_priv;
	evt_payload = payload;
	if (!evt_payload) {
		pr_err("%s: no payload\n", __func__);
		return IRQ_HANDLED;
	}
	core_idx = evt_payload->core_index;
	ife_hwr_irq_eof_cb =
		ife_hwr_mgr_ctx->common.event_cb[CAM_ISP_HW_EVENT_EOF];

	evt_payload->evt_id = CAM_ISP_HW_EVENT_EOF;

	list_for_each_entry(isp_ife_camif_res,
		&ife_hwr_mgr_ctx->res_list_ife_src, list) {

		if ((isp_ife_camif_res->res_type ==
			CAM_IFE_HW_MGR_RES_UNINIT) ||
			(isp_ife_camif_res->res_id != CAM_ISP_HW_VFE_IN_CAMIF))
			continue;

		hw_res_l = isp_ife_camif_res->hw_res[0];
		hw_res_r = isp_ife_camif_res->hw_res[1];

		CAM_DBG(CAM_ISP, "is_dual_vfe ? = %d",
				isp_ife_camif_res->is_dual_vfe);
		switch (isp_ife_camif_res->is_dual_vfe) {
		/* Handling Single VFE Scenario */
		case 0:
			/* EOF check for Left side VFE */
			if (!hw_res_l) {
				pr_err("%s: VFE Device is NULL\n",
					__func__);
				break;
			}
			CAM_DBG(CAM_ISP, "curr_core_idx = %d, core idx hw = %d",
					core_idx, hw_res_l->hw_intf->hw_idx);

			if (core_idx == hw_res_l->hw_intf->hw_idx) {
				eof_status = hw_res_l->bottom_half_handler(
					hw_res_l, evt_payload);
				if (atomic_read(
					&ife_hwr_mgr_ctx->overflow_pending))
					break;
				if (!eof_status) {
					eof_done_event_data.irq_mono_boot_time =
						evt_payload->ts.time_usecs;
					ife_hwr_irq_eof_cb(
						ife_hwr_mgr_ctx->common.cb_priv,
						CAM_ISP_HW_EVENT_EOF,
						&eof_done_event_data);
				}
			}
			break;
		/* Handling dual VFE Scenario */
		case 1:
			if ((!hw_res_l) || (!hw_res_r)) {
				CAM_ERR(CAM_ISP, "Dual VFE Device is NULL");
				break;
			}
			if (core_idx == hw_res_l->hw_intf->hw_idx) {
				eof_status = hw_res_l->bottom_half_handler(
					hw_res_l, evt_payload);

				if (!eof_status)
					ife_hwr_mgr_ctx->eof_cnt[core_idx]++;
				else
					break;
			}

			/* EOF check for Right side VFE */
			if (core_idx == hw_res_r->hw_intf->hw_idx) {
				eof_status = hw_res_r->bottom_half_handler(
					hw_res_r, evt_payload);

				if (!eof_status)
					ife_hwr_mgr_ctx->eof_cnt[core_idx]++;
				else
					break;
			}

			core_index0 = hw_res_l->hw_intf->hw_idx;
			core_index1 = hw_res_r->hw_intf->hw_idx;

			rc = cam_ife_hw_mgr_check_irq_for_dual_vfe(
					ife_hwr_mgr_ctx,
					core_index0,
					core_index1,
					evt_payload->evt_id);

			if (atomic_read(&ife_hwr_mgr_ctx->overflow_pending))
				break;

			if (!rc) {
				eof_done_event_data.irq_mono_boot_time =
					evt_payload->ts.time_usecs;
				ife_hwr_irq_eof_cb(
					ife_hwr_mgr_ctx->common.cb_priv,
					CAM_ISP_HW_EVENT_EOF,
					&eof_done_event_data);
			}

			break;

		default:
			CAM_ERR(CAM_ISP, "error with hw_res");
		}
	}

	CAM_DBG(CAM_ISP, "Exit (eof_status = %d)", eof_status);

	return 0;
}


static int cam_ife_hw_mgr_handle_buf_done_for_hw_res(
	void                              *handler_priv,
	void                              *payload)

{
	int32_t                              buf_done_status = 0;
	int32_t                              i;
	int32_t                              rc = 0;
	cam_hw_event_cb_func                 ife_hwr_irq_wm_done_cb;
	struct cam_isp_resource_node        *hw_res_l = NULL;
	struct cam_ife_hw_mgr_ctx           *ife_hwr_mgr_ctx = NULL;
	struct cam_vfe_bus_irq_evt_payload  *evt_payload = payload;
	struct cam_ife_hw_mgr_res           *isp_ife_out_res = NULL;
	struct cam_hw_event_recovery_data    recovery_data;
	struct cam_isp_hw_done_event_data    buf_done_event_data = {0};
	struct cam_isp_hw_error_event_data   error_event_data = {0};
	uint32_t  error_resc_handle[CAM_IFE_HW_OUT_RES_MAX];
	uint32_t  num_of_error_handles = 0;

	CAM_DBG(CAM_ISP, "Enter");

	ife_hwr_mgr_ctx = evt_payload->ctx;
	ife_hwr_irq_wm_done_cb =
		ife_hwr_mgr_ctx->common.event_cb[CAM_ISP_HW_EVENT_DONE];

	evt_payload->evt_id = CAM_ISP_HW_EVENT_DONE;

	for (i = 0; i < CAM_IFE_HW_OUT_RES_MAX; i++) {
		isp_ife_out_res = &ife_hwr_mgr_ctx->res_list_ife_out[i];

		if (isp_ife_out_res->res_type == CAM_IFE_HW_MGR_RES_UNINIT)
			continue;

		hw_res_l = isp_ife_out_res->hw_res[0];

		/*
		 * DUAL VFE: Index 0 is always a master. In case of composite
		 * Error, if the error is not in master, it needs to be checked
		 * in slave (for debuging purpose only) For other cases:
		 * Index zero is valid
		 */

		if (hw_res_l && (evt_payload->core_index ==
			hw_res_l->hw_intf->hw_idx))
			buf_done_status = hw_res_l->bottom_half_handler(
				hw_res_l, evt_payload);
		else
			continue;

		switch (buf_done_status) {
		case CAM_VFE_IRQ_STATUS_ERR_COMP:
			/*
			 * Write interface can pipeline upto 2 buffer done
			 * strobes from each write client. If any of the client
			 * triggers a third buffer done strobe before a
			 * composite interrupt based on the first buffer doneis
			 * triggered an error irq is set. This scenario can
			 * only happen if a client is 3 frames ahead of the
			 * other clients enabled in the same composite mask.
			 */
		case CAM_VFE_IRQ_STATUS_COMP_OWRT:
			/*
			 * It is an indication that bandwidth is not sufficient
			 * to generate composite done irq within the VBI time.
			 */

			error_resc_handle[num_of_error_handles++] =
					isp_ife_out_res->res_id;

			if (num_of_error_handles > 0) {
				error_event_data.error_type =
					CAM_ISP_HW_ERROR_BUSIF_OVERFLOW;
				goto err;
			}

			break;
		case CAM_VFE_IRQ_STATUS_ERR:
			break;
		case CAM_VFE_IRQ_STATUS_SUCCESS:
			buf_done_event_data.num_handles = 1;
			buf_done_event_data.resource_handle[0] =
				isp_ife_out_res->res_id;

			if (atomic_read(&ife_hwr_mgr_ctx->overflow_pending))
				break;
			buf_done_event_data.irq_mono_boot_time =
					evt_payload->ts.time_usecs;
			/* Report for Successful buf_done event if any */
			if (buf_done_event_data.num_handles > 0 &&
				ife_hwr_irq_wm_done_cb) {
				CAM_DBG(CAM_ISP, "notify isp context");
				ife_hwr_irq_wm_done_cb(
					ife_hwr_mgr_ctx->common.cb_priv,
					CAM_ISP_HW_EVENT_DONE,
					&buf_done_event_data);
			}

			break;
		default:
			/* Do NOTHING */
			error_resc_handle[num_of_error_handles++] =
				isp_ife_out_res->res_id;
			if (num_of_error_handles > 0) {
				error_event_data.error_type =
					CAM_ISP_HW_ERROR_BUSIF_OVERFLOW;
				goto err;
			}
			break;
		}
		if (!buf_done_status)
			CAM_DBG(CAM_ISP,
				"buf_done status:(%d),out_res->res_id: 0x%x",
				buf_done_status, isp_ife_out_res->res_id);
	}

	return rc;

err:
	/*
	 * Report for error if any.
	 * For the first phase, Error is reported as overflow, for all
	 * the affected context and any successful buf_done event is not
	 * reported.
	 */
	rc = cam_ife_hw_mgr_find_affected_ctx(ife_hwr_mgr_ctx,
		&error_event_data, evt_payload->core_index,
		&recovery_data);

	/*
	 * We can temporarily return from here as
	 * for the first phase, we are going to reset entire HW.
	 */

	CAM_DBG(CAM_ISP, "Exit buf_done_status Error = %d",
		buf_done_status);
	return rc;
}

int cam_ife_mgr_do_tasklet_buf_done(void *handler_priv,
	void *evt_payload_priv)
{
	struct cam_ife_hw_mgr_ctx               *ife_hwr_mgr_ctx = handler_priv;
	struct cam_vfe_bus_irq_evt_payload      *evt_payload;
	int rc = -EINVAL;

	if (!handler_priv)
		return rc;

	evt_payload = evt_payload_priv;
	ife_hwr_mgr_ctx = (struct cam_ife_hw_mgr_ctx *)evt_payload->ctx;

	CAM_DBG(CAM_ISP, "addr of evt_payload = %pK core index:0x%x",
		evt_payload, evt_payload->core_index);
	CAM_DBG(CAM_ISP, "bus_irq_status_0: = %x", evt_payload->irq_reg_val[0]);
	CAM_DBG(CAM_ISP, "bus_irq_status_1: = %x", evt_payload->irq_reg_val[1]);
	CAM_DBG(CAM_ISP, "bus_irq_status_2: = %x", evt_payload->irq_reg_val[2]);
	CAM_DBG(CAM_ISP, "bus_irq_comp_err: = %x", evt_payload->irq_reg_val[3]);
	CAM_DBG(CAM_ISP, "bus_irq_comp_owrt: = %x",
		evt_payload->irq_reg_val[4]);
	CAM_DBG(CAM_ISP, "bus_irq_dual_comp_err: = %x",
		evt_payload->irq_reg_val[5]);
	CAM_DBG(CAM_ISP, "bus_irq_dual_comp_owrt: = %x",
		evt_payload->irq_reg_val[6]);
	/* WM Done */
	return cam_ife_hw_mgr_handle_buf_done_for_hw_res(ife_hwr_mgr_ctx,
		evt_payload_priv);
}

int cam_ife_mgr_do_tasklet(void *handler_priv, void *evt_payload_priv)
{
	struct cam_ife_hw_mgr_ctx            *ife_hwr_mgr_ctx = handler_priv;
	struct cam_vfe_top_irq_evt_payload   *evt_payload;
	int rc = -EINVAL;

	if (!evt_payload_priv)
		return rc;

	evt_payload = evt_payload_priv;
	if (!handler_priv)
		return rc;

	ife_hwr_mgr_ctx = (struct cam_ife_hw_mgr_ctx *)handler_priv;

	CAM_DBG(CAM_ISP, "addr of evt_payload = %pK core_index:%d",
		(void *)evt_payload,
		evt_payload->core_index);
	CAM_DBG(CAM_ISP, "irq_status_0: = %x", evt_payload->irq_reg_val[0]);
	CAM_DBG(CAM_ISP, "irq_status_1: = %x", evt_payload->irq_reg_val[1]);
	CAM_DBG(CAM_ISP, "Violation register: = %x",
		evt_payload->irq_reg_val[2]);

	/*
	 * If overflow/overwrite/error/violation are pending
	 * for this context it needs to be handled remaining
	 * interrupts are ignored.
	 */
	rc = cam_ife_hw_mgr_handle_camif_error(ife_hwr_mgr_ctx,
		evt_payload_priv);

	if (rc) {
		CAM_ERR_RATE_LIMIT(CAM_ISP,
			"Encountered Error (%d), ignoring other irqs",
			rc);
		goto put_payload;
	}

	CAM_DBG(CAM_ISP, "Calling EOF");
	cam_ife_hw_mgr_handle_eof_for_camif_hw_res(ife_hwr_mgr_ctx,
		evt_payload_priv);

	CAM_DBG(CAM_ISP, "Calling SOF");
	/* SOF IRQ */
	cam_ife_hw_mgr_handle_sof(ife_hwr_mgr_ctx,
		evt_payload_priv);

	CAM_DBG(CAM_ISP, "Calling RUP");
	/* REG UPDATE */
	cam_ife_hw_mgr_handle_reg_update(ife_hwr_mgr_ctx,
		evt_payload_priv);

	CAM_DBG(CAM_ISP, "Calling EPOCH");
	/* EPOCH IRQ */
	cam_ife_hw_mgr_handle_epoch_for_camif_hw_res(ife_hwr_mgr_ctx,
		evt_payload_priv);

put_payload:
	cam_vfe_put_evt_payload(evt_payload->core_info, &evt_payload);
	return IRQ_HANDLED;
}

static int cam_ife_hw_mgr_sort_dev_with_caps(
	struct cam_ife_hw_mgr *ife_hw_mgr)
{
	int i;

	/* get caps for csid devices */
	for (i = 0; i < CAM_IFE_CSID_HW_NUM_MAX; i++) {
		if (!ife_hw_mgr->csid_devices[i])
			continue;
		if (ife_hw_mgr->csid_devices[i]->hw_ops.get_hw_caps) {
			ife_hw_mgr->csid_devices[i]->hw_ops.get_hw_caps(
				ife_hw_mgr->csid_devices[i]->hw_priv,
				&ife_hw_mgr->ife_csid_dev_caps[i],
				sizeof(ife_hw_mgr->ife_csid_dev_caps[i]));
		}
	}

	/* get caps for ife devices */
	for (i = 0; i < CAM_IFE_HW_NUM_MAX; i++) {
		if (!ife_hw_mgr->ife_devices[i])
			continue;
		if (ife_hw_mgr->ife_devices[i]->hw_ops.get_hw_caps) {
			ife_hw_mgr->ife_devices[i]->hw_ops.get_hw_caps(
				ife_hw_mgr->ife_devices[i]->hw_priv,
				&ife_hw_mgr->ife_dev_caps[i],
				sizeof(ife_hw_mgr->ife_dev_caps[i]));
		}
	}

	return 0;
}

static int cam_ife_hw_mgr_handle_csid_event(
	void      *priv,
	uint32_t   evt_id,
	void      *evt_data)
{
	struct cam_csid_hw_evt_payload  *payload;
	struct cam_ife_hw_mgr_ctx   *ife_hwr_mgr_ctx = priv;
	struct cam_isp_hw_error_event_data  error_event_data = {0};
	struct cam_hw_event_recovery_data        recovery_data = {0};

	payload = (struct cam_csid_hw_evt_payload  *)evt_data;
	CAM_DBG(CAM_ISP, "CSID[%d] type %d event %d",
		payload->hw_idx, payload->evt_type,
		evt_id);

	switch (evt_id) {
	case CAM_ISP_HW_EVENT_ERROR:
		goto handle_error;
	default:
		break;
	}
	return 0;

handle_error:
	switch (payload->evt_type) {
	case CAM_ISP_HW_ERROR_CSID_FATAL: {
		error_event_data.error_type = payload->evt_type;
		cam_ife_hw_mgr_find_affected_ctx(ife_hwr_mgr_ctx,
			&error_event_data,
			payload->hw_idx,
			&recovery_data);
		break;
	}
	case CAM_ISP_HW_ERROR_CSID_NON_FATAL:
		break;
	default:
		break;
	}
	return 0;
}

static int cam_ife_set_csid_debug(void *data, u64 val)
{
	g_ife_hw_mgr.debug_cfg.csid_debug = val;
	CAM_DBG(CAM_ISP, "Set CSID Debug value :%lld", val);
	return 0;
}

static int cam_ife_get_csid_debug(void *data, u64 *val)
{
	*val = g_ife_hw_mgr.debug_cfg.csid_debug;
	CAM_DBG(CAM_ISP, "Get CSID Debug value :%lld",
		g_ife_hw_mgr.debug_cfg.csid_debug);

	return 0;
}

DEFINE_SIMPLE_ATTRIBUTE(cam_ife_csid_debug,
	cam_ife_get_csid_debug,
	cam_ife_set_csid_debug, "%16llu");

static int cam_ife_set_camif_debug(void *data, u64 val)
{
	g_ife_hw_mgr.debug_cfg.camif_debug = val;
	CAM_DBG(CAM_ISP,
		"Set camif enable_diag_sensor_status value :%lld", val);
	return 0;
}

static int cam_ife_get_camif_debug(void *data, u64 *val)
{
	*val = g_ife_hw_mgr.debug_cfg.camif_debug;
	CAM_DBG(CAM_ISP,
		"Set camif enable_diag_sensor_status value :%lld",
		g_ife_hw_mgr.debug_cfg.csid_debug);

	return 0;
}

DEFINE_SIMPLE_ATTRIBUTE(cam_ife_camif_debug,
	cam_ife_get_camif_debug,
	cam_ife_set_camif_debug, "%16llu");

static int cam_ife_set_bus_dmi_debug(void *data, u64 val)
{
	g_ife_hw_mgr.debug_cfg.enable_dmi_dump = val;
	CAM_DBG(CAM_ISP,
		"Set bus enable_dmi_dump_status value :%lld", val);
	return 0;
}

static int cam_ife_get_bus_dmi_debug(void *data, u64 *val)
{
	*val = g_ife_hw_mgr.debug_cfg.enable_dmi_dump;
	CAM_DBG(CAM_ISP,
		"Get bus enable_dmi_dump_status value :%lld",
		g_ife_hw_mgr.debug_cfg.enable_dmi_dump);
	return 0;
}

DEFINE_SIMPLE_ATTRIBUTE(cam_ife_bus_dmi_debug,
	cam_ife_get_bus_dmi_debug,
	cam_ife_set_bus_dmi_debug, "%16llu");

static int cam_ife_hw_mgr_debug_register(void)
{
	g_ife_hw_mgr.debug_cfg.dentry = debugfs_create_dir("camera_ife",
		NULL);

	if (!g_ife_hw_mgr.debug_cfg.dentry) {
		CAM_ERR(CAM_ISP, "failed to create dentry");
		return -ENOMEM;
	}

	if (!debugfs_create_file("ife_csid_debug",
		0644,
		g_ife_hw_mgr.debug_cfg.dentry, NULL,
		&cam_ife_csid_debug)) {
		CAM_ERR(CAM_ISP, "failed to create cam_ife_csid_debug");
		goto err;
	}

	if (!debugfs_create_u32("enable_recovery",
		0644,
		g_ife_hw_mgr.debug_cfg.dentry,
		&g_ife_hw_mgr.debug_cfg.enable_recovery)) {
		CAM_ERR(CAM_ISP, "failed to create enable_recovery");
		goto err;
	}

	if (!debugfs_create_u32("enable_reg_dump",
		0644,
		g_ife_hw_mgr.debug_cfg.dentry,
		&g_ife_hw_mgr.debug_cfg.enable_reg_dump)) {
		CAM_ERR(CAM_ISP, "failed to create enable_reg_dump");
		goto err;
	}

	if (!debugfs_create_file("ife_camif_debug",
		0644,
		g_ife_hw_mgr.debug_cfg.dentry, NULL,
		&cam_ife_camif_debug)) {
		CAM_ERR(CAM_ISP, "failed to create cam_ife_camif_debug");
		goto err;
	}

	if (!debugfs_create_file("ife_dmi_dump",
		0644,
		g_ife_hw_mgr.debug_cfg.dentry, NULL,
		&cam_ife_bus_dmi_debug)) {
		CAM_ERR(CAM_ISP, "failed to create cam_ife_dmi_dump");
		goto err;
	}

	g_ife_hw_mgr.debug_cfg.enable_recovery = 0;

	return 0;

err:
	debugfs_remove_recursive(g_ife_hw_mgr.debug_cfg.dentry);
	return -ENOMEM;
}

int cam_ife_hw_mgr_init(struct cam_hw_mgr_intf *hw_mgr_intf, int *iommu_hdl)
{
	int rc = -EFAULT;
	int i, j;
	struct cam_iommu_handle cdm_handles;
	struct cam_ife_hw_mgr_ctx *ctx_pool;
	struct cam_ife_hw_mgr_res *res_list_ife_out;

	CAM_DBG(CAM_ISP, "Enter");

	memset(&g_ife_hw_mgr, 0, sizeof(g_ife_hw_mgr));

	mutex_init(&g_ife_hw_mgr.ctx_mutex);

	if (CAM_IFE_HW_NUM_MAX != CAM_IFE_CSID_HW_NUM_MAX) {
		CAM_ERR(CAM_ISP, "CSID num is different then IFE num");
		return -EINVAL;
	}

	/* fill ife hw intf information */
	for (i = 0, j = 0; i < CAM_IFE_HW_NUM_MAX; i++) {
		rc = cam_vfe_hw_init(&g_ife_hw_mgr.ife_devices[i], i);
		if (!rc) {
			struct cam_hw_info *vfe_hw =
				(struct cam_hw_info *)
				g_ife_hw_mgr.ife_devices[i]->hw_priv;
			struct cam_hw_soc_info *soc_info = &vfe_hw->soc_info;

			j++;

			g_ife_hw_mgr.cdm_reg_map[i] = &soc_info->reg_map[0];
			CAM_DBG(CAM_ISP,
				"reg_map: mem base = %pK cam_base = 0x%llx",
				(void __iomem *)soc_info->reg_map[0].mem_base,
				(uint64_t) soc_info->reg_map[0].mem_cam_base);
		} else {
			g_ife_hw_mgr.cdm_reg_map[i] = NULL;
		}
	}
	if (j == 0) {
		CAM_ERR(CAM_ISP, "no valid IFE HW");
		return -EINVAL;
	}

	/* fill csid hw intf information */
	for (i = 0, j = 0; i < CAM_IFE_CSID_HW_NUM_MAX; i++) {
		rc = cam_ife_csid_hw_init(&g_ife_hw_mgr.csid_devices[i], i);
		if (!rc)
			j++;
	}
	if (!j) {
		CAM_ERR(CAM_ISP, "no valid IFE CSID HW");
		return -EINVAL;
	}

	cam_ife_hw_mgr_sort_dev_with_caps(&g_ife_hw_mgr);

	/* setup ife context list */
	INIT_LIST_HEAD(&g_ife_hw_mgr.free_ctx_list);
	INIT_LIST_HEAD(&g_ife_hw_mgr.used_ctx_list);

	/*
	 *  for now, we only support one iommu handle. later
	 *  we will need to setup more iommu handle for other
	 *  use cases.
	 *  Also, we have to release them once we have the
	 *  deinit support
	 */
	if (cam_smmu_get_handle("ife",
		&g_ife_hw_mgr.mgr_common.img_iommu_hdl)) {
		CAM_ERR(CAM_ISP, "Can not get iommu handle");
		return -EINVAL;
	}

	if (cam_smmu_ops(g_ife_hw_mgr.mgr_common.img_iommu_hdl,
		CAM_SMMU_ATTACH)) {
		CAM_ERR(CAM_ISP, "Attach iommu handle failed.");
		goto attach_fail;
	}

	if (cam_smmu_get_handle("cam-secure",
		&g_ife_hw_mgr.mgr_common.img_iommu_hdl_secure)) {
		CAM_ERR(CAM_ISP, "Failed to get secure iommu handle");
		goto secure_fail;
	}

	CAM_DBG(CAM_ISP, "iommu_handles: non-secure[0x%x], secure[0x%x]",
		g_ife_hw_mgr.mgr_common.img_iommu_hdl,
		g_ife_hw_mgr.mgr_common.img_iommu_hdl_secure);

	if (!cam_cdm_get_iommu_handle("ife", &cdm_handles)) {
		CAM_DBG(CAM_ISP, "Successfully acquired the CDM iommu handles");
		g_ife_hw_mgr.mgr_common.cmd_iommu_hdl = cdm_handles.non_secure;
		g_ife_hw_mgr.mgr_common.cmd_iommu_hdl_secure =
			cdm_handles.secure;
	} else {
		CAM_DBG(CAM_ISP, "Failed to acquire the CDM iommu handles");
		g_ife_hw_mgr.mgr_common.cmd_iommu_hdl = -1;
		g_ife_hw_mgr.mgr_common.cmd_iommu_hdl_secure = -1;
	}

	atomic_set(&g_ife_hw_mgr.active_ctx_cnt, 0);
	for (i = 0; i < CAM_CTX_MAX; i++) {
		memset(&g_ife_hw_mgr.ctx_pool[i], 0,
			sizeof(g_ife_hw_mgr.ctx_pool[i]));
		INIT_LIST_HEAD(&g_ife_hw_mgr.ctx_pool[i].list);

		INIT_LIST_HEAD(&g_ife_hw_mgr.ctx_pool[i].res_list_ife_in.list);
		INIT_LIST_HEAD(&g_ife_hw_mgr.ctx_pool[i].res_list_ife_cid);
		INIT_LIST_HEAD(&g_ife_hw_mgr.ctx_pool[i].res_list_ife_csid);
		INIT_LIST_HEAD(&g_ife_hw_mgr.ctx_pool[i].res_list_ife_src);
		INIT_LIST_HEAD(&g_ife_hw_mgr.ctx_pool[i].res_list_ife_in_rd);
		ctx_pool = &g_ife_hw_mgr.ctx_pool[i];
		for (j = 0; j < CAM_IFE_HW_OUT_RES_MAX; j++) {
			res_list_ife_out = &ctx_pool->res_list_ife_out[j];
			INIT_LIST_HEAD(&res_list_ife_out->list);
		}

		/* init context pool */
		INIT_LIST_HEAD(&g_ife_hw_mgr.ctx_pool[i].free_res_list);
		for (j = 0; j < CAM_IFE_HW_RES_POOL_MAX; j++) {
			INIT_LIST_HEAD(
				&g_ife_hw_mgr.ctx_pool[i].res_pool[j].list);
			list_add_tail(
				&g_ife_hw_mgr.ctx_pool[i].res_pool[j].list,
				&g_ife_hw_mgr.ctx_pool[i].free_res_list);
		}

		g_ife_hw_mgr.ctx_pool[i].cdm_cmd =
			kzalloc(((sizeof(struct cam_cdm_bl_request)) +
				((CAM_IFE_HW_ENTRIES_MAX - 1) *
				 sizeof(struct cam_cdm_bl_cmd))), GFP_KERNEL);
		if (!g_ife_hw_mgr.ctx_pool[i].cdm_cmd) {
			rc = -ENOMEM;
			CAM_ERR(CAM_ISP, "Allocation Failed for cdm command");
			goto end;
		}

		g_ife_hw_mgr.ctx_pool[i].ctx_index = i;
		g_ife_hw_mgr.ctx_pool[i].hw_mgr = &g_ife_hw_mgr;

		cam_tasklet_init(&g_ife_hw_mgr.mgr_common.tasklet_pool[i],
			&g_ife_hw_mgr.ctx_pool[i], i);
		g_ife_hw_mgr.ctx_pool[i].common.tasklet_info =
			g_ife_hw_mgr.mgr_common.tasklet_pool[i];


		init_completion(&g_ife_hw_mgr.ctx_pool[i].config_done_complete);
		list_add_tail(&g_ife_hw_mgr.ctx_pool[i].list,
			&g_ife_hw_mgr.free_ctx_list);
	}

	/* Create Worker for ife_hw_mgr with 10 tasks */
	rc = cam_req_mgr_workq_create("cam_ife_worker", 10,
			&g_ife_hw_mgr.workq, CRM_WORKQ_USAGE_NON_IRQ, 0);
	if (rc < 0) {
		CAM_ERR(CAM_ISP, "Unable to create worker");
		goto end;
	}

	/* fill return structure */
	hw_mgr_intf->hw_mgr_priv = &g_ife_hw_mgr;
	hw_mgr_intf->hw_get_caps = cam_ife_mgr_get_hw_caps;
	hw_mgr_intf->hw_acquire = cam_ife_mgr_acquire;
	hw_mgr_intf->hw_start = cam_ife_mgr_start_hw;
	hw_mgr_intf->hw_stop = cam_ife_mgr_stop_hw;
	hw_mgr_intf->hw_read = cam_ife_mgr_read;
	hw_mgr_intf->hw_write = cam_ife_mgr_write;
	hw_mgr_intf->hw_release = cam_ife_mgr_release_hw;
	hw_mgr_intf->hw_prepare_update = cam_ife_mgr_prepare_hw_update;
	hw_mgr_intf->hw_config = cam_ife_mgr_config_hw;
	hw_mgr_intf->hw_cmd = cam_ife_mgr_cmd;
	hw_mgr_intf->hw_reset = cam_ife_mgr_reset;
	hw_mgr_intf->hw_dump = cam_ife_mgr_dump;

	if (iommu_hdl)
		*iommu_hdl = g_ife_hw_mgr.mgr_common.img_iommu_hdl;

	cam_ife_hw_mgr_debug_register();
	CAM_DBG(CAM_ISP, "Exit");

	return 0;
end:
	if (rc) {
		for (i = 0; i < CAM_CTX_MAX; i++) {
			cam_tasklet_deinit(
				&g_ife_hw_mgr.mgr_common.tasklet_pool[i]);
			kfree(g_ife_hw_mgr.ctx_pool[i].cdm_cmd);
			g_ife_hw_mgr.ctx_pool[i].cdm_cmd = NULL;
			g_ife_hw_mgr.ctx_pool[i].common.tasklet_info = NULL;
		}
	}
	cam_smmu_destroy_handle(
		g_ife_hw_mgr.mgr_common.img_iommu_hdl_secure);
	g_ife_hw_mgr.mgr_common.img_iommu_hdl_secure = -1;
secure_fail:
	cam_smmu_ops(g_ife_hw_mgr.mgr_common.img_iommu_hdl,
		CAM_SMMU_DETACH);
attach_fail:
	cam_smmu_destroy_handle(g_ife_hw_mgr.mgr_common.img_iommu_hdl);
	g_ife_hw_mgr.mgr_common.img_iommu_hdl = -1;
	return rc;
}<|MERGE_RESOLUTION|>--- conflicted
+++ resolved
@@ -44,14 +44,11 @@
 
 #define CAM_ISP_GENERIC_BLOB_TYPE_MAX               \
 	(CAM_ISP_GENERIC_BLOB_TYPE_BW_CONFIG_V2 + 1)
-<<<<<<< HEAD
-=======
 
 static int cam_ife_hw_mgr_handle_csid_event(
 	void      *priv,
 	uint32_t   evt_id,
 	void      *evt_data);
->>>>>>> 15457316
 
 static uint32_t blob_type_hw_cmd_map[CAM_ISP_GENERIC_BLOB_TYPE_MAX] = {
 	CAM_ISP_HW_CMD_GET_HFR_UPDATE,
@@ -1109,135 +1106,6 @@
 }
 
 static int cam_ife_hw_mgr_acquire_res_ife_rd_src(
-<<<<<<< HEAD
-	struct cam_ife_hw_mgr_ctx     *ife_ctx,
-	struct cam_isp_in_port_info   *in_port)
-{
-	int rc                = -1;
-	struct cam_ife_hw_mgr_res                  *csid_res;
-	struct cam_ife_hw_mgr_res                  *ife_src_res;
-	struct cam_vfe_acquire_args                 vfe_acquire;
-	struct cam_hw_intf                         *hw_intf;
-	struct cam_ife_hw_mgr                      *ife_hw_mgr;
-	int vfe_idx = -1, i = 0;
-
-	ife_hw_mgr = ife_ctx->hw_mgr;
-
-	CAM_DBG(CAM_ISP, "Enter");
-	list_for_each_entry(csid_res, &ife_ctx->res_list_ife_csid, list) {
-		if (csid_res->res_id != CAM_IFE_PIX_PATH_RES_RDI_0) {
-			CAM_DBG(CAM_ISP, "not RDI0: %d", csid_res->res_id);
-			continue;
-		}
-
-		rc = cam_ife_hw_mgr_get_res(&ife_ctx->free_res_list,
-			&ife_src_res);
-		if (rc) {
-			CAM_ERR(CAM_ISP, "No more free hw mgr resource");
-			goto err;
-		}
-		cam_ife_hw_mgr_put_res(&ife_ctx->res_list_ife_src,
-			&ife_src_res);
-
-		CAM_DBG(CAM_ISP, "csid_res_id %d", csid_res->res_id);
-		vfe_acquire.rsrc_type = CAM_ISP_RESOURCE_VFE_IN;
-		vfe_acquire.tasklet = ife_ctx->common.tasklet_info;
-		vfe_acquire.vfe_in.cdm_ops = ife_ctx->cdm_ops;
-		vfe_acquire.vfe_in.in_port = in_port;
-		vfe_acquire.vfe_in.res_id = CAM_ISP_HW_VFE_IN_RD;
-		vfe_acquire.vfe_in.sync_mode = CAM_ISP_HW_SYNC_NONE;
-
-		ife_src_res->res_type =
-			(enum cam_ife_hw_mgr_res_type)vfe_acquire.rsrc_type;
-		ife_src_res->res_id = vfe_acquire.vfe_in.res_id;
-		ife_src_res->is_dual_vfe = csid_res->is_dual_vfe;
-
-		hw_intf =
-			ife_hw_mgr->ife_devices[csid_res->hw_res[
-			CAM_ISP_HW_SPLIT_LEFT]->hw_intf->hw_idx];
-
-		vfe_idx = csid_res->hw_res[
-			CAM_ISP_HW_SPLIT_LEFT]->hw_intf->hw_idx;
-
-		/*
-		 * fill in more acquire information as needed
-		 */
-		if (ife_src_res->is_dual_vfe)
-			vfe_acquire.vfe_in.sync_mode = CAM_ISP_HW_SYNC_MASTER;
-
-		rc = hw_intf->hw_ops.reserve(hw_intf->hw_priv,
-				&vfe_acquire,
-				sizeof(struct cam_vfe_acquire_args));
-		if (rc) {
-			CAM_ERR(CAM_ISP,
-				"Can not acquire IFE HW res %d",
-				csid_res->res_id);
-			goto err;
-		}
-		ife_src_res->hw_res[CAM_ISP_HW_SPLIT_LEFT] =
-			vfe_acquire.vfe_in.rsrc_node;
-		CAM_DBG(CAM_ISP,
-			"acquire success IFE:%d  res type :0x%x res id:0x%x",
-			hw_intf->hw_idx,
-			ife_src_res->hw_res[CAM_ISP_HW_SPLIT_LEFT]->res_type,
-			ife_src_res->hw_res[CAM_ISP_HW_SPLIT_LEFT]->res_id);
-
-		if (!ife_src_res->is_dual_vfe)
-			goto acq;
-
-		for (i = 0; i < CAM_ISP_HW_SPLIT_MAX; i++) {
-			if (i == CAM_ISP_HW_SPLIT_LEFT) {
-				CAM_DBG(CAM_ISP, "vfe_idx %d is acquired",
-					vfe_idx);
-				continue;
-			}
-
-			hw_intf = ife_hw_mgr->ife_devices[i];
-
-			/* fill in more acquire information as needed */
-			if (i == CAM_ISP_HW_SPLIT_RIGHT)
-				vfe_acquire.vfe_in.sync_mode =
-					CAM_ISP_HW_SYNC_SLAVE;
-
-			rc = hw_intf->hw_ops.reserve(hw_intf->hw_priv,
-					&vfe_acquire,
-					sizeof(struct cam_vfe_acquire_args));
-			if (rc) {
-				CAM_ERR(CAM_ISP,
-					"Can not acquire IFE HW res %d",
-					csid_res->res_id);
-				goto err;
-			}
-			ife_src_res->hw_res[i] = vfe_acquire.vfe_in.rsrc_node;
-			CAM_DBG(CAM_ISP,
-				"acquire success IFE:%d  res type :0x%x res id:0x%x",
-				hw_intf->hw_idx,
-				ife_src_res->hw_res[i]->res_type,
-				ife_src_res->hw_res[i]->res_id);
-		}
-acq:
-		/*
-		 * It should be one to one mapping between
-		 * csid resource and ife source resource
-		 */
-		csid_res->child[0] = ife_src_res;
-		ife_src_res->parent = csid_res;
-		csid_res->child[csid_res->num_children++] = ife_src_res;
-		CAM_DBG(CAM_ISP,
-			"csid_res=%d  CSID num_children=%d ife_src_res=%d",
-			csid_res->res_id, csid_res->num_children,
-			ife_src_res->res_id);
-	}
-
-err:
-	/* release resource at the entry function */
-	CAM_DBG(CAM_ISP, "Exit rc(0x%x)", rc);
-	return rc;
-}
-
-static int cam_ife_hw_mgr_acquire_res_ife_src(
-=======
->>>>>>> 15457316
 	struct cam_ife_hw_mgr_ctx     *ife_ctx,
 	struct cam_isp_in_port_info   *in_port)
 {
@@ -3424,93 +3292,6 @@
 	CAM_DBG(CAM_ISP, "Exit...ctx id:%d",
 		ctx->ctx_index);
 	cam_ife_hw_mgr_put_ctx(&hw_mgr->free_ctx_list, &ctx);
-	return rc;
-}
-
-static int cam_isp_blob_fe_update(
-	uint32_t                               blob_type,
-	struct cam_isp_generic_blob_info      *blob_info,
-	struct cam_fe_config                  *fe_config,
-	struct cam_hw_prepare_update_args     *prepare)
-{
-	struct cam_ife_hw_mgr_ctx             *ctx = NULL;
-	struct cam_ife_hw_mgr_res             *hw_mgr_res;
-	struct cam_hw_intf                    *hw_intf;
-	int                                    rc = -EINVAL;
-	uint32_t                               i;
-	struct cam_vfe_fe_update_args          fe_upd_args;
-
-	ctx = prepare->ctxt_to_hw_map;
-
-	list_for_each_entry(hw_mgr_res, &ctx->res_list_ife_in_rd, list) {
-		for (i = 0; i < CAM_ISP_HW_SPLIT_MAX; i++) {
-			if (!hw_mgr_res->hw_res[i])
-				continue;
-
-			hw_intf = hw_mgr_res->hw_res[i]->hw_intf;
-			if (hw_intf && hw_intf->hw_ops.process_cmd) {
-				fe_upd_args.node_res =
-					hw_mgr_res->hw_res[i];
-
-			memcpy(&fe_upd_args.fe_config, fe_config,
-				sizeof(struct cam_fe_config));
-
-				rc = hw_intf->hw_ops.process_cmd(
-					hw_intf->hw_priv,
-					CAM_ISP_HW_CMD_FE_UPDATE_BUS_RD,
-					&fe_upd_args,
-					sizeof(
-					struct cam_fe_config));
-				if (rc)
-					CAM_ERR(CAM_ISP, "fs Update failed");
-			} else
-				CAM_WARN(CAM_ISP, "NULL hw_intf!");
-		}
-	}
-
-	list_for_each_entry(hw_mgr_res, &ctx->res_list_ife_src, list) {
-		for (i = 0; i < CAM_ISP_HW_SPLIT_MAX; i++) {
-			if (!hw_mgr_res->hw_res[i])
-				continue;
-
-			if (hw_mgr_res->res_id != CAM_ISP_HW_VFE_IN_RD)
-				continue;
-
-			hw_intf = hw_mgr_res->hw_res[i]->hw_intf;
-			if (hw_intf && hw_intf->hw_ops.process_cmd) {
-				fe_upd_args.node_res =
-					hw_mgr_res->hw_res[i];
-
-				memcpy(&fe_upd_args.fe_config, fe_config,
-					sizeof(struct cam_fe_config));
-
-<<<<<<< HEAD
-				rc = hw_intf->hw_ops.process_cmd(
-					hw_intf->hw_priv,
-					CAM_ISP_HW_CMD_FE_UPDATE_IN_RD,
-					&fe_upd_args,
-					sizeof(
-					struct cam_vfe_fe_update_args));
-				if (rc)
-					CAM_ERR(CAM_ISP, "fe Update failed");
-			} else
-				CAM_WARN(CAM_ISP, "NULL hw_intf!");
-		}
-=======
-	/* clean context */
-	list_del_init(&ctx->list);
-	ctx->ctx_in_use = 0;
-	ctx->is_rdi_only_context = 0;
-	ctx->cdm_handle = 0;
-	ctx->cdm_ops = NULL;
-	ctx->dual_ife_irq_mismatch_cnt = 0;
-	atomic_set(&ctx->overflow_pending, 0);
-	for (i = 0; i < CAM_IFE_HW_NUM_MAX; i++) {
-		ctx->sof_cnt[i] = 0;
-		ctx->eof_cnt[i] = 0;
-		ctx->epoch_cnt[i] = 0;
->>>>>>> 15457316
-	}
 	return rc;
 }
 
@@ -4377,120 +4158,25 @@
 			return -EINVAL;
 		}
 
-<<<<<<< HEAD
-static void fill_res_bitmap(uint32_t resource_type, unsigned long *res_bitmap)
-{
-
-	switch (resource_type) {
-	case CAM_ISP_IFE_OUT_RES_FULL:
-	case CAM_ISP_IFE_OUT_RES_DS4:
-	case CAM_ISP_IFE_OUT_RES_DS16:
-	case CAM_ISP_IFE_OUT_RES_RAW_DUMP:
-	case CAM_ISP_IFE_OUT_RES_FD:
-	case CAM_ISP_IFE_OUT_RES_PDAF:
-	case CAM_ISP_IFE_OUT_RES_STATS_HDR_BE:
-	case CAM_ISP_IFE_OUT_RES_STATS_HDR_BHIST:
-	case CAM_ISP_IFE_OUT_RES_STATS_TL_BG:
-	case CAM_ISP_IFE_OUT_RES_STATS_BF:
-	case CAM_ISP_IFE_OUT_RES_STATS_AWB_BG:
-	case CAM_ISP_IFE_OUT_RES_STATS_BHIST:
-	case CAM_ISP_IFE_OUT_RES_STATS_RS:
-	case CAM_ISP_IFE_OUT_RES_STATS_CS:
-	case CAM_ISP_IFE_OUT_RES_STATS_IHIST:
-	case CAM_ISP_IFE_OUT_RES_FULL_DISP:
-	case CAM_ISP_IFE_OUT_RES_DS4_DISP:
-	case CAM_ISP_IFE_OUT_RES_DS16_DISP:
-	case CAM_ISP_IFE_IN_RES_RD:
-		set_bit(CAM_IFE_REG_UPD_CMD_PIX_BIT, res_bitmap);
-		break;
-	case CAM_ISP_IFE_OUT_RES_RDI_0:
-		set_bit(CAM_IFE_REG_UPD_CMD_RDI0_BIT, res_bitmap);
-		break;
-	case CAM_ISP_IFE_OUT_RES_RDI_1:
-		set_bit(CAM_IFE_REG_UPD_CMD_RDI1_BIT, res_bitmap);
-		break;
-	case CAM_ISP_IFE_OUT_RES_RDI_2:
-		set_bit(CAM_IFE_REG_UPD_CMD_RDI2_BIT, res_bitmap);
-		break;
-	case CAM_ISP_IFE_OUT_RES_RDI_3:
-		set_bit(CAM_IFE_REG_UPD_CMD_RDI3_BIT, res_bitmap);
-		break;
-	case CAM_ISP_IFE_OUT_RES_2PD:
-		set_bit(CAM_IFE_REG_UPD_CMD_DUAL_PD_BIT,
-			res_bitmap);
-		break;
-	default:
-		CAM_ERR(CAM_ISP, "Invalid resource");
-		break;
-	}
-}
-
-static int cam_isp_packet_generic_blob_handler(void *user_data,
-	uint32_t blob_type, uint32_t blob_size, uint8_t *blob_data)
-{
-	int rc = 0;
-	struct cam_isp_generic_blob_info  *blob_info = user_data;
-	struct cam_hw_prepare_update_args *prepare = NULL;
-
-	if (!blob_data || (blob_size == 0) || !blob_info) {
-		CAM_ERR(CAM_ISP, "Invalid args data %pK size %d info %pK",
-			blob_data, blob_size, blob_info);
-		return -EINVAL;
-=======
 		clock_config = (struct cam_isp_csid_clock_config *)blob_data;
 
 		rc = cam_isp_blob_csid_clock_update(blob_type, blob_info,
 			clock_config, prepare);
 		if (rc)
 			CAM_ERR(CAM_ISP, "Clock Update Failed");
->>>>>>> 15457316
 	}
 		break;
 	case CAM_ISP_GENERIC_BLOB_TYPE_FE_CONFIG: {
 		struct cam_fe_config *fe_config;
 
-<<<<<<< HEAD
-	if (blob_type >= CAM_ISP_GENERIC_BLOB_TYPE_MAX) {
-		CAM_WARN(CAM_ISP, "Invalid Blob Type %d Max %d", blob_type,
-			CAM_ISP_GENERIC_BLOB_TYPE_MAX);
-		return 0;
-	}
-=======
 		if (blob_size < sizeof(struct cam_fe_config)) {
 			CAM_ERR(CAM_ISP, "Invalid blob size %u expected %lu",
 				blob_size, sizeof(struct cam_fe_config));
 			return -EINVAL;
 		}
->>>>>>> 15457316
 
 		fe_config = (struct cam_fe_config *)blob_data;
 
-<<<<<<< HEAD
-	CAM_DBG(CAM_ISP, "FS2: BLOB Type: %d", blob_type);
-	switch (blob_type) {
-	case CAM_ISP_GENERIC_BLOB_TYPE_HFR_CONFIG: {
-		struct cam_isp_resource_hfr_config    *hfr_config;
-
-		if (blob_size < sizeof(struct cam_isp_resource_hfr_config)) {
-			CAM_ERR(CAM_ISP, "Invalid blob size %u", blob_size);
-			return -EINVAL;
-		}
-
-		hfr_config = (struct cam_isp_resource_hfr_config *)blob_data;
-
-		if (hfr_config->num_ports > CAM_ISP_IFE_OUT_RES_MAX) {
-			CAM_ERR(CAM_ISP, "Invalid num_ports %u in hfr config",
-				hfr_config->num_ports);
-			return -EINVAL;
-		}
-
-		if (blob_size < (sizeof(uint32_t) * 2 + hfr_config->num_ports *
-			sizeof(struct cam_isp_port_hfr_config))) {
-			CAM_ERR(CAM_ISP, "Invalid blob size %u expected %u",
-				blob_size, sizeof(uint32_t) * 2 +
-				sizeof(struct cam_isp_port_hfr_config) *
-				hfr_config->num_ports);
-=======
 		rc = cam_isp_blob_fe_update(blob_type, blob_info,
 			fe_config, prepare);
 		if (rc)
@@ -4505,7 +4191,6 @@
 			CAM_ERR(CAM_ISP, "Invalid blob size %u expected %u",
 				blob_size,
 				sizeof(struct cam_isp_init_frame_drop_config));
->>>>>>> 15457316
 			return -EINVAL;
 		}
 
@@ -4514,35 +4199,8 @@
 			CAM_ERR(CAM_ISP, "Init Frame drop Update Failed");
 	}
 		break;
-<<<<<<< HEAD
-	case CAM_ISP_GENERIC_BLOB_TYPE_CLOCK_CONFIG: {
-		struct cam_isp_clock_config    *clock_config;
-
-		if (blob_size < sizeof(struct cam_isp_clock_config)) {
-			CAM_ERR(CAM_ISP, "Invalid blob size %u", blob_size);
-			return -EINVAL;
-		}
-
-		clock_config = (struct cam_isp_clock_config *)blob_data;
-
-		if (clock_config->num_rdi > CAM_IFE_RDI_NUM_MAX) {
-			CAM_ERR(CAM_ISP, "Invalid num_rdi %u in clock config",
-				clock_config->num_rdi);
-			return -EINVAL;
-		}
-
-		if (blob_size < (sizeof(uint32_t) * 2 + sizeof(uint64_t) *
-			(clock_config->num_rdi + 2))) {
-			CAM_ERR(CAM_ISP, "Invalid blob size %u expected %u",
-				blob_size,
-				sizeof(uint32_t) * 2 + sizeof(uint64_t) *
-				(clock_config->num_rdi + 2));
-			return -EINVAL;
-		}
-=======
 	case CAM_ISP_GENERIC_BLOB_TYPE_SENSOR_DIMENSION_CONFIG: {
 		struct cam_isp_sensor_config *csid_dim_config;
->>>>>>> 15457316
 
 		if (blob_size < sizeof(struct cam_isp_sensor_config)) {
 			CAM_ERR(CAM_ISP, "Invalid blob size %u expected %u",
@@ -4561,39 +4219,6 @@
 				"Sensor Dimension Update Failed rc: %d", rc);
 	}
 		break;
-<<<<<<< HEAD
-	case CAM_ISP_GENERIC_BLOB_TYPE_BW_CONFIG: {
-		struct cam_isp_bw_config    *bw_config;
-		struct cam_isp_prepare_hw_update_data   *prepare_hw_data;
-
-		if (blob_size < sizeof(struct cam_isp_bw_config)) {
-			CAM_ERR(CAM_ISP, "Invalid blob size %u", blob_size);
-			return -EINVAL;
-		}
-
-		bw_config = (struct cam_isp_bw_config *)blob_data;
-
-		if (bw_config->num_rdi > CAM_IFE_RDI_NUM_MAX) {
-			CAM_ERR(CAM_ISP, "Invalid num_rdi %u in bw config",
-				bw_config->num_rdi);
-			return -EINVAL;
-		}
-
-		if (blob_size < (sizeof(uint32_t) * 2 + (bw_config->num_rdi + 2)
-			* sizeof(struct cam_isp_bw_vote))) {
-			CAM_ERR(CAM_ISP, "Invalid blob size %u expected %u",
-				blob_size,
-				sizeof(uint32_t) * 2 + (bw_config->num_rdi + 2)
-				* sizeof(struct cam_isp_bw_vote));
-			return -EINVAL;
-		}
-
-		if (!prepare || !prepare->priv ||
-			(bw_config->usage_type >= CAM_IFE_HW_NUM_MAX)) {
-			CAM_ERR(CAM_ISP, "Invalid inputs");
-			rc = -EINVAL;
-			break;
-=======
 	case CAM_ISP_GENERIC_BLOB_TYPE_FPS_CONFIG: {
 		struct cam_fps_config *fps_config;
 		struct cam_isp_prepare_hw_update_data   *prepare_hw_data;
@@ -4602,72 +4227,13 @@
 			CAM_ERR(CAM_ISP, "Invalid fps blob size %u expected %u",
 				blob_size, sizeof(struct cam_fps_config));
 			return -EINVAL;
->>>>>>> 15457316
 		}
 
 		fps_config = (struct cam_fps_config *)blob_data;
 		prepare_hw_data = (struct cam_isp_prepare_hw_update_data  *)
 			prepare->priv;
-<<<<<<< HEAD
-		memcpy(&prepare_hw_data->bw_config[bw_config->usage_type],
-			bw_config, sizeof(prepare_hw_data->bw_config[0]));
-		memset(&prepare_hw_data->bw_config_ab[bw_config->usage_type],
-			0, sizeof(prepare_hw_data->bw_config_ab[0]));
-		prepare_hw_data->bw_config_valid[bw_config->usage_type] = true;
-
-	}
-		break;
-	case CAM_ISP_GENERIC_BLOB_TYPE_BW_CONFIG_V2: {
-		struct cam_isp_bw_config_ab    *bw_config_ab =
-			(struct cam_isp_bw_config_ab *)blob_data;
-		struct cam_isp_prepare_hw_update_data   *prepare_hw_data;
-
-		CAM_DBG(CAM_ISP, "AB L:%lld R:%lld usage_type %d",
-			bw_config_ab->left_pix_vote_ab,
-			bw_config_ab->right_pix_vote_ab,
-			bw_config_ab->usage_type);
-
-		if (!prepare || !prepare->priv ||
-			(bw_config_ab->usage_type >= CAM_IFE_HW_NUM_MAX)) {
-			CAM_ERR(CAM_ISP, "Invalid inputs");
-			rc = -EINVAL;
-			break;
-		}
-		prepare_hw_data = (struct cam_isp_prepare_hw_update_data  *)
-			prepare->priv;
-
-		memcpy(&prepare_hw_data->bw_config_ab[bw_config_ab->usage_type],
-			bw_config_ab, sizeof(prepare_hw_data->bw_config_ab[0]));
-	}
-		break;
-	case CAM_ISP_GENERIC_BLOB_TYPE_UBWC_CONFIG: {
-		struct cam_ubwc_config *ubwc_config;
-
-		if (blob_size < sizeof(struct cam_ubwc_config)) {
-			CAM_ERR(CAM_ISP, "Invalid blob_size %u", blob_size);
-			return -EINVAL;
-		}
-
-		ubwc_config = (struct cam_ubwc_config *)blob_data;
-
-		if (ubwc_config->num_ports > CAM_ISP_IFE_OUT_RES_MAX) {
-			CAM_ERR(CAM_ISP, "Invalid num_ports %u in ubwc config",
-				ubwc_config->num_ports);
-			return -EINVAL;
-		}
-
-		if (blob_size < (sizeof(uint32_t) * 2 + ubwc_config->num_ports *
-			sizeof(struct cam_ubwc_plane_cfg_v1) * 2)) {
-			CAM_ERR(CAM_ISP, "Invalid blob_size %u expected %u",
-				blob_size,
-				sizeof(uint32_t) * 2 + ubwc_config->num_ports *
-				sizeof(struct cam_ubwc_plane_cfg_v1) * 2);
-			return -EINVAL;
-		}
-=======
 
 		prepare_hw_data->fps = fps_config->fps;
->>>>>>> 15457316
 
 		rc = cam_isp_blob_fps_config(blob_type, blob_info,
 			fps_config, prepare);
@@ -4676,42 +4242,6 @@
 
 	}
 		break;
-	case CAM_ISP_GENERIC_BLOB_TYPE_CSID_CLOCK_CONFIG: {
-		struct cam_isp_csid_clock_config    *clock_config;
-
-		if (blob_size < sizeof(struct cam_isp_csid_clock_config)) {
-			CAM_ERR(CAM_ISP, "Invalid blob size %u expected %u",
-				blob_size,
-				sizeof(struct cam_isp_csid_clock_config));
-			return -EINVAL;
-		}
-
-		clock_config = (struct cam_isp_csid_clock_config *)blob_data;
-
-		rc = cam_isp_blob_csid_clock_update(blob_type, blob_info,
-			clock_config, prepare);
-		if (rc)
-			CAM_ERR(CAM_ISP, "Clock Update Failed");
-	}
-		break;
-	case CAM_ISP_GENERIC_BLOB_TYPE_FE_CONFIG: {
-		struct cam_fe_config *fe_config;
-
-		if (blob_size < sizeof(struct cam_fe_config)) {
-			CAM_ERR(CAM_ISP, "Invalid blob size %u expected %u",
-				blob_size, sizeof(struct cam_fe_config));
-			return -EINVAL;
-		}
-
-		fe_config = (struct cam_fe_config *)blob_data;
-
-		rc = cam_isp_blob_fe_update(blob_type, blob_info,
-			fe_config, prepare);
-		if (rc)
-			CAM_ERR(CAM_ISP, "FS Update Failed rc: %d", rc);
-	}
-		break;
-
 	default:
 		CAM_WARN(CAM_ISP, "Invalid blob type %d", blob_type);
 		break;
@@ -5213,47 +4743,6 @@
 	struct cam_hw_intf                   *hw_intf;
 	struct cam_csid_get_time_stamp_args   csid_get_time;
 
-<<<<<<< HEAD
-	list_for_each_entry(hw_mgr_res, &ife_ctx->res_list_ife_csid, list) {
-		for (i = 0; i < CAM_ISP_HW_SPLIT_MAX; i++) {
-			if (!hw_mgr_res->hw_res[i])
-				continue;
-
-			/*
-			 * Get the SOF time stamp from left resource only.
-			 * Left resource is master for dual vfe case and
-			 * Rdi only context case left resource only hold
-			 * the RDI resource
-			 */
-
-			hw_intf = hw_mgr_res->hw_res[i]->hw_intf;
-			if (hw_intf->hw_ops.process_cmd) {
-				/*
-				 * Single VFE case, Get the time stamp from
-				 * available one csid hw in the context
-				 * Dual VFE case, get the time stamp from
-				 * master(left) would be sufficient
-				 */
-
-				csid_get_time.node_res =
-					hw_mgr_res->hw_res[i];
-				rc = hw_intf->hw_ops.process_cmd(
-					hw_intf->hw_priv,
-					CAM_IFE_CSID_CMD_GET_TIME_STAMP,
-					&csid_get_time,
-					sizeof(
-					struct cam_csid_get_time_stamp_args));
-				if (!rc && (i == CAM_ISP_HW_SPLIT_LEFT)) {
-					*time_stamp =
-						csid_get_time.time_stamp_val;
-					*boot_time_stamp =
-						csid_get_time.boot_timestamp;
-				}
-			}
-		}
-	}
-
-=======
 	hw_mgr_res = list_first_entry(&ife_ctx->res_list_ife_csid,
 		struct cam_ife_hw_mgr_res, list);
 	for (i = 0; i < CAM_ISP_HW_SPLIT_MAX; i++) {
@@ -5292,7 +4781,6 @@
 			}
 		}
 	}
->>>>>>> 15457316
 	if (rc)
 		CAM_ERR(CAM_ISP, "Getting sof time stamp failed");
 
