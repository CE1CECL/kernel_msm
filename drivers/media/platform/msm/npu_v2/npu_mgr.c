/* Copyright (c) 2018-2020, The Linux Foundation. All rights reserved.
 *
 * This program is free software; you can redistribute it and/or modify
 * it under the terms of the GNU General Public License version 2 and
 * only version 2 as published by the Free Software Foundation.
 *
 * This program is distributed in the hope that it will be useful,
 * but WITHOUT ANY WARRANTY; without even the implied warranty of
 * MERCHANTABILITY or FITNESS FOR A PARTICULAR PURPOSE. See the
 * GNU General Public License for more details.
 */

/* -------------------------------------------------------------------------
 * Includes
 * -------------------------------------------------------------------------
 */
#include "npu_hw_access.h"
#include "npu_mgr.h"
#include "npu_firmware.h"
#include "npu_hw.h"
#include "npu_host_ipc.h"
#include "npu_common.h"
#include <soc/qcom/subsystem_notif.h>
#include <soc/qcom/subsystem_restart.h>
#include <linux/reboot.h>

/* -------------------------------------------------------------------------
 * Defines
 * -------------------------------------------------------------------------
 */
#define LOG_MSG_HEADER_SIZE      20
#define LOG_MSG_START_MSG_INDEX  5
#define LOG_MSG_TOTAL_SIZE_INDEX 0
#define LOG_MSG_MSG_ID_INDEX     1

#define NPU_FW_TIMEOUT_POLL_INTERVAL_MS  10
#define NPU_FW_TIMEOUT_MS                5000

/* -------------------------------------------------------------------------
 * File Scope Function Prototypes
 * -------------------------------------------------------------------------
 */
static void npu_ipc_irq_work(struct work_struct *work);
static void npu_wdg_err_irq_work(struct work_struct *work);
static void npu_bridge_mbox_work(struct work_struct *work);
static void npu_disable_fw_work(struct work_struct *work);
static void npu_update_pwr_work(struct work_struct *work);
static void turn_off_fw_logging(struct npu_device *npu_dev);
static int wait_for_status_ready(struct npu_device *npu_dev,
	uint32_t status_reg, uint32_t status_bits, bool poll);
static int wait_npu_cpc_power_off(struct npu_device *npu_dev);
static struct npu_network *alloc_network(struct npu_host_ctx *ctx,
	struct npu_client *client);
static struct npu_network *get_network_by_hdl(struct npu_host_ctx *ctx,
	struct npu_client *client, uint32_t hdl);
static struct npu_network *get_network_by_id(struct npu_host_ctx *ctx,
	struct npu_client *client, int64_t id);
static void free_network(struct npu_host_ctx *ctx, struct npu_client *client,
	int64_t id);
static int network_get(struct npu_network *network);
static int network_put(struct npu_network *network);
static void app_msg_proc(struct npu_host_ctx *host_ctx, uint32_t *msg);
static void log_msg_proc(struct npu_device *npu_dev, uint32_t *msg);
static void host_session_msg_hdlr(struct npu_device *npu_dev);
static void host_session_log_hdlr(struct npu_device *npu_dev);
static int host_error_hdlr(struct npu_device *npu_dev, bool force);
static int npu_send_network_cmd(struct npu_device *npu_dev,
	struct npu_network *network, void *cmd_ptr,
	struct npu_network_cmd *cmd);
static int npu_send_misc_cmd(struct npu_device *npu_dev, uint32_t q_idx,
	void *cmd_ptr, struct npu_misc_cmd *cmd);
static int npu_notify_aop(struct npu_device *npu_dev, bool on);
static int npu_notify_fw_pwr_state(struct npu_device *npu_dev,
	uint32_t pwr_level, bool post);
static int load_fw_nolock(struct npu_device *npu_dev, bool enable);
static int disable_fw_nolock(struct npu_device *npu_dev);
static int update_dcvs_activity(struct npu_device *npu_dev, uint32_t activity);
static void npu_queue_network_cmd(struct npu_network *network,
	struct npu_network_cmd *cmd);
static void npu_dequeue_network_cmd(struct npu_network *network,
	struct npu_network_cmd *cmd);
static struct npu_network_cmd *npu_find_network_cmd(struct npu_network *network,
	uint32_t trans_id);
static struct npu_network_cmd *npu_alloc_network_cmd(struct npu_host_ctx *ctx,
	uint32_t stats_buf_size);
static void npu_free_network_cmd(struct npu_host_ctx *ctx,
	struct npu_network_cmd *cmd);
static struct npu_misc_cmd *npu_alloc_misc_cmd(struct npu_host_ctx *ctx);
static void npu_free_misc_cmd(struct npu_host_ctx *ctx,
	struct npu_misc_cmd *cmd);
static void npu_queue_misc_cmd(struct npu_host_ctx *ctx,
	struct npu_misc_cmd *cmd);
static void npu_dequeue_misc_cmd(struct npu_host_ctx *ctx,
	struct npu_misc_cmd *cmd);
static struct npu_misc_cmd *npu_find_misc_cmd(struct npu_host_ctx *ctx,
	uint32_t trans_id);

/* -------------------------------------------------------------------------
 * Function Definitions - Init / Deinit
 * -------------------------------------------------------------------------
 */

static int wait_npu_cpc_power_off(struct npu_device *npu_dev)
{
	uint32_t reg_val = NPU_CPC_PWR_ON;
	uint32_t wait_cnt = 0, max_wait_ms;
	struct npu_host_ctx *host_ctx = &npu_dev->host_ctx;

	max_wait_ms = NPU_FW_TIMEOUT_MS;

	do {
		reg_val = npu_tcsr_reg_read(npu_dev, TCSR_NPU_CPC_PWR_ON);
		if (!(reg_val & NPU_CPC_PWR_ON)) {
			NPU_DBG("npu cpc powers off\n");
			break;
		}

		if ((host_ctx->wdg_irq_sts != 0) ||
			(host_ctx->err_irq_sts != 0)) {
			NPU_WARN("fw is in bad state, skip wait\n");
			return -EIO;
		}

		wait_cnt += NPU_FW_TIMEOUT_POLL_INTERVAL_MS;
		if (wait_cnt > max_wait_ms) {
			NPU_ERR("timeout wait for cpc power off\n");
			return -ETIMEDOUT;
		}
		msleep(NPU_FW_TIMEOUT_POLL_INTERVAL_MS);
	} while (1);

	return 0;
}

static int load_fw_nolock(struct npu_device *npu_dev, bool enable)
{
	struct npu_host_ctx *host_ctx = &npu_dev->host_ctx;
	int ret = 0;

	if (host_ctx->fw_state != FW_UNLOADED) {
		NPU_WARN("fw is loaded already\n");
		return 0;
	}

	/* Boot the NPU subsystem */
	reinit_completion(&host_ctx->npu_power_up_done);
	host_ctx->subsystem_handle = subsystem_get_local("npu");
	if (IS_ERR_OR_NULL(host_ctx->subsystem_handle)) {
		NPU_ERR("pil load npu fw failed\n");
		host_ctx->subsystem_handle = NULL;
		ret = -ENODEV;
		goto load_fw_fail;
	}

	ret = wait_for_completion_timeout(
		&host_ctx->npu_power_up_done, NW_PWR_UP_TIMEOUT);
	if (!ret) {
		NPU_ERR("Wait for npu powers up timed out\n");
		ret = -ETIMEDOUT;
		goto load_fw_fail;
	}

	/* Keep reading ctrl status until NPU is ready */
	ret = wait_for_status_ready(npu_dev, REG_NPU_FW_CTRL_STATUS,
		FW_CTRL_STATUS_MAIN_THREAD_READY_VAL, false);
	if (ret)
		goto load_fw_fail;

	npu_host_ipc_post_init(npu_dev);
	NPU_DBG("firmware init complete\n");

	host_ctx->fw_state = FW_ENABLED;
	ret = npu_enable_irq(npu_dev);
	if (ret) {
		NPU_ERR("Enable irq failed\n");
		goto load_fw_fail;
	}

	if (enable) {
		ret = npu_notify_fw_pwr_state(npu_dev,
			npu_dev->pwrctrl.active_pwrlevel, true);
		if (ret) {
			NPU_ERR("notify fw pwr on failed\n");
			goto load_fw_fail;
		}
		return ret;
	}

	reinit_completion(&host_ctx->fw_shutdown_done);
	ret = npu_notify_fw_pwr_state(npu_dev, NPU_PWRLEVEL_OFF, false);
	if (ret) {
		NPU_ERR("notify fw pwr off failed\n");
		goto load_fw_fail;
	}

	ret = wait_for_completion_timeout(
		&host_ctx->fw_shutdown_done, NW_RSC_TIMEOUT_MS);
	if (!ret) {
		NPU_ERR("Wait for fw shutdown timedout\n");
		ret = -ETIMEDOUT;
	} else {
		ret = wait_npu_cpc_power_off(npu_dev);
	}

load_fw_fail:
	npu_disable_irq(npu_dev);
	npu_disable_sys_cache(npu_dev);
	npu_disable_core_power(npu_dev);
	npu_notify_aop(npu_dev, false);
	if (!ret) {
		host_ctx->fw_state = FW_LOADED;
	} else {
		if (!IS_ERR_OR_NULL(host_ctx->subsystem_handle))
			subsystem_put_local(host_ctx->subsystem_handle);

		host_ctx->fw_state = FW_UNLOADED;
	}

	return ret;
}

static void npu_load_fw_work(struct work_struct *work)
{
	int ret;
	struct npu_host_ctx *host_ctx;
	struct npu_device *npu_dev;

	host_ctx = container_of(work, struct npu_host_ctx, load_fw_work);
	npu_dev = container_of(host_ctx, struct npu_device, host_ctx);

	mutex_lock(&host_ctx->lock);
	ret = load_fw_nolock(npu_dev, false);
	mutex_unlock(&host_ctx->lock);

	if (ret)
		NPU_ERR("load fw failed %d\n", ret);
}

int load_fw(struct npu_device *npu_dev)
{
	struct npu_host_ctx *host_ctx = &npu_dev->host_ctx;

	if (host_ctx->auto_pil_disable) {
		NPU_WARN("auto pil is disabled\n");
		return -EINVAL;
	}

	if (host_ctx->wq)
		queue_work(host_ctx->wq, &host_ctx->load_fw_work);

	return 0;
}

static void complete_pending_commands(struct npu_host_ctx *host_ctx)
{
	struct npu_network *network = NULL;
	struct npu_network_cmd *cmd;
	struct npu_misc_cmd *misc_cmd;
	int i;

	/* flush all pending npu cmds */
	for (i = 0; i < MAX_LOADED_NETWORK; i++) {
		network = &host_ctx->networks[i];
		if (!network->is_valid || !network->fw_error)
			continue;

		list_for_each_entry(cmd, &network->cmd_list, list) {
			NPU_INFO("complete network %llx trans_id %d\n",
				network->id, cmd->trans_id);
			complete(&cmd->cmd_done);
		}
	}

	list_for_each_entry(misc_cmd, &host_ctx->misc_cmd_list, list) {
		NPU_INFO("complete misc cmd trans_id %d\n",
			misc_cmd->trans_id);
		complete(&misc_cmd->cmd_done);
	}
}

int unload_fw(struct npu_device *npu_dev)
{
	struct npu_host_ctx *host_ctx = &npu_dev->host_ctx;

	if (host_ctx->auto_pil_disable) {
		NPU_WARN("auto pil is disabled\n");
		return 0;
	}

	mutex_lock(&host_ctx->lock);
	if (host_ctx->fw_state == FW_UNLOADED) {
		NPU_INFO("fw is unloaded already\n");
		mutex_unlock(&host_ctx->lock);
		return 0;
	} else if (host_ctx->fw_state == FW_ENABLED) {
		NPU_ERR("fw is enabled now, device is shutting down?\n");
		host_ctx->dev_shuttingdown = true;
		complete_pending_commands(host_ctx);
		mutex_unlock(&host_ctx->lock);
		return -EBUSY;
	}

	subsystem_put_local(host_ctx->subsystem_handle);
	host_ctx->fw_state = FW_UNLOADED;
	NPU_DBG("fw is unloaded\n");
	mutex_unlock(&host_ctx->lock);

	return 0;
}

static int enable_fw_nolock(struct npu_device *npu_dev)
{
	struct npu_host_ctx *host_ctx = &npu_dev->host_ctx;
	int ret = 0;

	if (host_ctx->dev_shuttingdown) {
		NPU_ERR("device is shutting down, ignore enable request\n");
		return -EIO;
	}

	if (host_ctx->fw_state == FW_UNLOADED) {
		ret = load_fw_nolock(npu_dev,
			host_ctx->auto_pil_disable ? true : false);
		if (ret) {
			NPU_ERR("load fw failed\n");
			return ret;
		}

		if (host_ctx->auto_pil_disable) {
			host_ctx->fw_error = false;
			host_ctx->fw_ref_cnt++;
			mutex_unlock(&host_ctx->lock);
			goto enable_log;
		}
	}

	if (host_ctx->fw_state == FW_ENABLED) {
		host_ctx->fw_ref_cnt++;
		NPU_DBG("fw_ref_cnt %d\n", host_ctx->fw_ref_cnt);
		return 0;
	}

	npu_notify_aop(npu_dev, true);

	ret = npu_enable_core_power(npu_dev);
	if (ret) {
		NPU_ERR("Enable core power failed\n");
		goto enable_pw_fail;
	}

	ret = npu_enable_sys_cache(npu_dev);
	if (ret) {
		NPU_ERR("Enable sys cache failed\n");
		goto enable_sys_cache_fail;
	}

	/* Initialize the host side IPC before fw boots up */
	npu_host_ipc_pre_init(npu_dev);
	npu_host_ipc_post_init(npu_dev);

	ret = npu_enable_irq(npu_dev);
	if (ret) {
		NPU_ERR("Enable irq failed\n");
		goto enable_irq_fail;
	}

	/* set fw_state to FW_ENABLED before send IPC command */
	host_ctx->fw_state = FW_ENABLED;

	NPU_DBG("NPU powers up\n");

	/* turn on auto ACK for warm boots up */
	npu_cc_reg_write(npu_dev, NPU_CC_NPU_CPC_RSC_CTRL, 3);
	reinit_completion(&host_ctx->fw_bringup_done);
	ret = npu_notify_fw_pwr_state(npu_dev, npu_dev->pwrctrl.active_pwrlevel,
		true);
	if (ret == -ETIMEDOUT) {
		NPU_ERR("notify fw power state timed out\n");
		goto enable_pw_fail;
	} else if (ret) {
		NPU_ERR("notify fw power state failed\n");
		goto notify_fw_pwr_fail;
	}

	ret = wait_for_completion_timeout(
		&host_ctx->fw_bringup_done, NW_RSC_TIMEOUT_MS);
	if (!ret) {
		NPU_ERR("Wait for fw bringup timedout\n");
		ret = -ETIMEDOUT;
		goto enable_pw_fail;
	} else {
		ret = 0;
	}

	host_ctx->fw_error = false;
	host_ctx->fw_ref_cnt++;


enable_log:
	/* Set logging state */
	if (!npu_hw_log_enabled()) {
		NPU_DBG("fw logging disabled\n");
		turn_off_fw_logging(npu_dev);
	}

	return ret;

notify_fw_pwr_fail:
	host_ctx->fw_state = FW_LOADED;
	npu_disable_irq(npu_dev);
enable_irq_fail:
	npu_disable_sys_cache(npu_dev);
enable_sys_cache_fail:
	npu_disable_core_power(npu_dev);
enable_pw_fail:
	return ret;
}

int enable_fw(struct npu_device *npu_dev)
{
	struct npu_host_ctx *host_ctx = &npu_dev->host_ctx;
	int ret;

	mutex_lock(&host_ctx->lock);
	ret = enable_fw_nolock(npu_dev);
	mutex_unlock(&host_ctx->lock);

	if (ret == -ETIMEDOUT) {
		NPU_ERR("Enable fw timedout, force SSR\n");
		host_error_hdlr(npu_dev, true);
	}
	return ret;
}

static int disable_fw_nolock(struct npu_device *npu_dev)
{
	struct npu_host_ctx *host_ctx = &npu_dev->host_ctx;
	int ret = 0;

	if (!host_ctx->fw_ref_cnt) {
		NPU_WARN("fw_ref_cnt is 0\n");
		return ret;
	}

	host_ctx->fw_ref_cnt--;
	NPU_DBG("fw_ref_cnt %d\n", host_ctx->fw_ref_cnt);

	if (host_ctx->fw_state != FW_ENABLED) {
		NPU_ERR("fw is not enabled\n");
		return ret;
	}

	if (host_ctx->fw_ref_cnt > 0)
		return ret;

	if (host_ctx->dev_shuttingdown) {
		NPU_ERR("device is shutting down, ignore disable request\n");
		return -EIO;
	}

	/* turn on auto ACK for warm shuts down */
	npu_cc_reg_write(npu_dev, NPU_CC_NPU_CPC_RSC_CTRL, 3);
	reinit_completion(&host_ctx->fw_shutdown_done);
	ret = npu_notify_fw_pwr_state(npu_dev, NPU_PWRLEVEL_OFF, false);
	if (ret == -ETIMEDOUT) {
		NPU_ERR("notify fw pwr off timed out\n");
		goto fail;
	} else if (ret) {
		NPU_WARN("notify fw pwr off failed\n");
		msleep(500);
	}

	if (!ret && !host_ctx->auto_pil_disable) {
		ret = wait_for_completion_timeout(
			&host_ctx->fw_shutdown_done, NW_RSC_TIMEOUT_MS);
		if (!ret) {
			NPU_ERR("Wait for fw shutdown timedout\n");
			ret = -ETIMEDOUT;
			goto fail;
		} else {
			ret = wait_npu_cpc_power_off(npu_dev);
			if (ret)
				goto fail;
		}
	}

	npu_disable_irq(npu_dev);
	npu_disable_sys_cache(npu_dev);
	npu_disable_core_power(npu_dev);
	host_ctx->fw_state = FW_LOADED;

	NPU_DBG("firmware is disabled\n");
	npu_notify_aop(npu_dev, false);
	complete(&host_ctx->fw_deinit_done);

	if (host_ctx->auto_pil_disable) {
		subsystem_put_local(host_ctx->subsystem_handle);
		host_ctx->fw_state = FW_UNLOADED;
		NPU_DBG("fw is unloaded\n");
	}

fail:
	return ret;
}

void disable_fw(struct npu_device *npu_dev)
{
	struct npu_host_ctx *host_ctx = &npu_dev->host_ctx;
	int ret = 0;

	mutex_lock(&host_ctx->lock);
	ret = disable_fw_nolock(npu_dev);
	mutex_unlock(&host_ctx->lock);

	if (ret == -ETIMEDOUT) {
		NPU_ERR("disable fw timedout, force SSR\n");
		host_error_hdlr(npu_dev, true);
	}
}

/* notify fw current power level */
static int npu_notify_fw_pwr_state(struct npu_device *npu_dev,
	uint32_t pwr_level, bool post)
{
	struct npu_host_ctx *host_ctx = &npu_dev->host_ctx;
	struct ipc_cmd_notify_pwr_pkt pwr_notify_pkt;
	int ret = 0;
	uint32_t reg_val;
	struct npu_misc_cmd *misc_cmd = NULL;

	/* Clear PWR_NOTIFY bits before sending cmd */
	reg_val = REGR(npu_dev, REG_NPU_FW_CTRL_STATUS);
	reg_val &=  ~(FW_CTRL_STATUS_PWR_NOTIFY_ERR_VAL|
		FW_CTRL_STATUS_PWR_NOTIFY_DONE_VAL);
	REGW(npu_dev, REG_NPU_FW_CTRL_STATUS, reg_val);
	REGR(npu_dev, REG_NPU_FW_CTRL_STATUS);

	if (pwr_level == NPU_PWRLEVEL_OFF)
		NPU_DBG("Notify fw power off\n");
	else
		NPU_DBG("Notify fw power level %d [%s]", pwr_level,
			post ? "post" : "pre");

	/* send IPC command to FW */
	pwr_notify_pkt.header.cmd_type = NPU_IPC_CMD_NOTIFY_PWR;
	pwr_notify_pkt.header.size = sizeof(struct ipc_cmd_notify_pwr_pkt);
	pwr_notify_pkt.header.trans_id =
		atomic_add_return(1, &host_ctx->ipc_trans_id);
	pwr_notify_pkt.header.flags = 0;
	pwr_notify_pkt.pwr_level = pwr_level;
	pwr_notify_pkt.notify_type = post ?
		NPU_POWER_POST_NOTIFY : NPU_POWER_PRE_NOTIFY;

	misc_cmd = npu_alloc_misc_cmd(host_ctx);
	if (!misc_cmd) {
		NPU_ERR("Can't allocate misc_cmd\n");
		return -ENOMEM;
	}

	misc_cmd->cmd_type = NPU_IPC_CMD_NOTIFY_PWR;
	misc_cmd->trans_id = pwr_notify_pkt.header.trans_id;

	ret = npu_send_misc_cmd(npu_dev, IPC_QUEUE_CMD_HIGH_PRIORITY,
		&pwr_notify_pkt, misc_cmd);

	if (ret) {
		NPU_ERR("NPU_IPC_CMD_NOTIFY_PWR sent failed: %d\n", ret);
	} else {
		ret = wait_for_status_ready(npu_dev, REG_NPU_FW_CTRL_STATUS,
			FW_CTRL_STATUS_PWR_NOTIFY_DONE_VAL, true);
		if (!ret) {
			reg_val = REGR(npu_dev, REG_NPU_FW_CTRL_STATUS);
			if (reg_val & FW_CTRL_STATUS_PWR_NOTIFY_ERR_VAL) {
				NPU_ERR("NOTIfY_PWR failed\n");
				ret = -EIO;
			}
		}
	}

	npu_free_misc_cmd(host_ctx, misc_cmd);

	return ret;
}

int npu_host_notify_fw_pwr_state(struct npu_device *npu_dev,
	uint32_t pwr_level, bool post)
{
	return npu_notify_fw_pwr_state(npu_dev, pwr_level, post);
}

static int npu_notifier_cb(struct notifier_block *this, unsigned long code,
	void *data)
{
	int ret = 0;
	struct npu_host_ctx *host_ctx =
		container_of(this, struct npu_host_ctx, nb);
	struct npu_device *npu_dev = host_ctx->npu_dev;
	uint32_t reg_val;

	NPU_DBG("notifier code %d\n", code);
	switch (code) {
	case SUBSYS_BEFORE_POWERUP:
	{
		/*
		 * Prepare for loading fw via pil
		 * It will be called during initial load fw
		 * or subsyste restart
		 */
		npu_notify_aop(npu_dev, true);
		ret = npu_enable_core_power(npu_dev);
		if (ret) {
			NPU_WARN("Enable core power failed\n");
			break;
		}

		ret = npu_enable_sys_cache(npu_dev);
		if (ret) {
			NPU_WARN("Enable sys cache failed\n");
			break;
		}

		npu_cc_reg_write(npu_dev, NPU_CC_NPU_CPC_RSC_CTRL, 3);

		/* Clear control/status registers */
		REGW(npu_dev, REG_NPU_FW_CTRL_STATUS, 0x0);
		REGW(npu_dev, REG_NPU_HOST_CTRL_VALUE, 0x0);
		REGW(npu_dev, REG_FW_TO_HOST_EVENT, 0x0);

		NPU_DBG("fw_dbg_mode %x\n", host_ctx->fw_dbg_mode);
		reg_val = 0;
		if (host_ctx->fw_dbg_mode & FW_DBG_MODE_PAUSE)
			reg_val |= HOST_CTRL_STATUS_FW_PAUSE_VAL;

		if (host_ctx->fw_dbg_mode & FW_DBG_DISABLE_WDOG)
			reg_val |= HOST_CTRL_STATUS_DISABLE_WDOG_VAL;

		if (npu_hw_clk_gating_enabled())
			reg_val |= HOST_CTRL_STATUS_BOOT_ENABLE_CLK_GATE_VAL;

		REGW(npu_dev, REG_NPU_HOST_CTRL_STATUS, reg_val);
		/* Read back to flush all registers for fw to read */
		REGR(npu_dev, REG_NPU_HOST_CTRL_STATUS);

		/* Initialize the host side IPC before fw boots up */
		npu_host_ipc_pre_init(npu_dev);
		complete(&host_ctx->npu_power_up_done);
		break;
	}
	case SUBSYS_AFTER_POWERUP:
		break;
	case SUBSYS_BEFORE_SHUTDOWN:
	{
		/* Prepare for unloading fw via PIL */
		if (host_ctx->fw_state == FW_ENABLED) {
			/* only happens during subsystem_restart */
			host_ctx->fw_state = FW_UNLOADED;
			npu_disable_irq(npu_dev);
			npu_disable_sys_cache(npu_dev);
			npu_disable_core_power(npu_dev);
			npu_notify_aop(npu_dev, false);
		}

		/* vote minimum bandwidth before unload npu fw via PIL */
		ret = npu_set_bw(npu_dev, 100, 100);
		if (ret)
			NPU_WARN("Can't update bandwidth\n");

		break;
	}
	case SUBSYS_AFTER_SHUTDOWN:
		ret = npu_set_bw(npu_dev, 0, 0);
		if (ret)
			NPU_WARN("Can't update bandwidth\n");
		break;
	default:
		NPU_DBG("Ignoring event\n");
		break;
	}

	return ret;
}

static int npu_reboot_handler(struct notifier_block *this,
				unsigned long code, void *unused)
{
	struct npu_host_ctx *host_ctx =
		container_of(this, struct npu_host_ctx, reboot_nb);

	NPU_INFO("Device is rebooting with code %d\n", code);

	if ((code == NOTIFY_DONE) || (code == SYS_POWER_OFF)) {
		mutex_lock(&host_ctx->lock);
		host_ctx->dev_shuttingdown = true;
		complete_pending_commands(host_ctx);
		mutex_unlock(&host_ctx->lock);
	}

	return NOTIFY_DONE;
}

static void npu_update_pwr_work(struct work_struct *work)
{
	int ret;
	struct npu_host_ctx *host_ctx;
	struct npu_device *npu_dev;

	host_ctx = container_of(work, struct npu_host_ctx, update_pwr_work);
	npu_dev = container_of(host_ctx, struct npu_device, host_ctx);

	mutex_lock(&host_ctx->lock);
	ret = npu_set_power_level(npu_dev, true);
	mutex_unlock(&host_ctx->lock);

	if (ret)
		NPU_ERR("Update power level failed %d\n", ret);
}

int npu_host_update_power(struct npu_device *npu_dev)
{
	struct npu_host_ctx *host_ctx = &npu_dev->host_ctx;

	if (host_ctx->wq)
		queue_work(host_ctx->wq, &host_ctx->update_pwr_work);

	return 0;
}

int npu_host_init(struct npu_device *npu_dev)
{
	int ret = 0;
	struct npu_host_ctx *host_ctx = &npu_dev->host_ctx;

	memset(host_ctx, 0, sizeof(*host_ctx));
	init_completion(&host_ctx->fw_deinit_done);
	init_completion(&host_ctx->fw_bringup_done);
	init_completion(&host_ctx->fw_shutdown_done);
	init_completion(&host_ctx->npu_power_up_done);
	mutex_init(&host_ctx->lock);
	spin_lock_init(&host_ctx->bridge_mbox_lock);
	atomic_set(&host_ctx->ipc_trans_id, 1);

	host_ctx->npu_dev = npu_dev;
	host_ctx->nb.notifier_call = npu_notifier_cb;
	host_ctx->notif_hdle = subsys_notif_register_notifier("npu",
		&host_ctx->nb);
	if (IS_ERR(host_ctx->notif_hdle)) {
		NPU_ERR("register event notification failed\n");
		ret = PTR_ERR(host_ctx->notif_hdle);
		host_ctx->notif_hdle = NULL;
		goto fail;
	}

	host_ctx->wq = create_workqueue("npu_general_wq");
	host_ctx->wq_pri =
		alloc_workqueue("npu_ipc_wq", WQ_HIGHPRI | WQ_UNBOUND, 0);
	if (!host_ctx->wq || !host_ctx->wq_pri) {
		ret = -ENOMEM;
		goto fail;
	} else {
		INIT_WORK(&host_ctx->ipc_irq_work, npu_ipc_irq_work);
		INIT_WORK(&host_ctx->wdg_err_irq_work, npu_wdg_err_irq_work);
		INIT_WORK(&host_ctx->bridge_mbox_work, npu_bridge_mbox_work);
		INIT_WORK(&host_ctx->load_fw_work, npu_load_fw_work);
		INIT_WORK(&host_ctx->update_pwr_work, npu_update_pwr_work);
		INIT_DELAYED_WORK(&host_ctx->disable_fw_work,
			npu_disable_fw_work);
	}

	host_ctx->network_cmd_cache = kmem_cache_create("network_cmd_cache",
		sizeof(struct npu_network_cmd), 0, 0, NULL);
	if (!host_ctx->network_cmd_cache) {
		NPU_ERR("Failed to create network_cmd_cache\n");
		ret = -ENOMEM;
		goto fail;
	}

	host_ctx->misc_cmd_cache = kmem_cache_create("misc_cmd_cache",
		sizeof(struct npu_misc_cmd), 0, 0, NULL);
	if (!host_ctx->misc_cmd_cache) {
		NPU_ERR("Failed to create misc_cmd_cache\n");
		ret = -ENOMEM;
		goto fail;
	}

	host_ctx->stats_buf_cache = kmem_cache_create(
		"stats_buf_cache", NPU_MAX_STATS_BUF_SIZE, 0, 0, NULL);
	if (!host_ctx->stats_buf_cache) {
		NPU_ERR("Failed to create stats_buf_cache\n");
		ret = -ENOMEM;
		goto fail;
	}

	host_ctx->ipc_msg_buf = kzalloc(NPU_IPC_BUF_LENGTH, GFP_KERNEL);
	if (!host_ctx->ipc_msg_buf) {
		NPU_ERR("Failed to allocate ipc buffer\n");
		ret = -ENOMEM;
		goto fail;
	}

	INIT_LIST_HEAD(&host_ctx->misc_cmd_list);
	host_ctx->auto_pil_disable = false;

	return 0;

fail:
	kfree(host_ctx->ipc_msg_buf);
	kmem_cache_destroy(host_ctx->stats_buf_cache);
	kmem_cache_destroy(host_ctx->network_cmd_cache);
	kmem_cache_destroy(host_ctx->misc_cmd_cache);
	if (host_ctx->wq)
		destroy_workqueue(host_ctx->wq);
	if (host_ctx->wq_pri)
		destroy_workqueue(host_ctx->wq_pri);
	if (host_ctx->notif_hdle)
		subsys_notif_unregister_notifier(host_ctx->notif_hdle,
			&host_ctx->nb);
	unregister_reboot_notifier(&host_ctx->reboot_nb);
	mutex_destroy(&host_ctx->lock);
	return ret;
}

void npu_host_deinit(struct npu_device *npu_dev)
{
	struct npu_host_ctx *host_ctx = &npu_dev->host_ctx;

	kfree(host_ctx->ipc_msg_buf);
	kmem_cache_destroy(host_ctx->stats_buf_cache);
	kmem_cache_destroy(host_ctx->network_cmd_cache);
	kmem_cache_destroy(host_ctx->misc_cmd_cache);
	destroy_workqueue(host_ctx->wq);
	destroy_workqueue(host_ctx->wq_pri);
	subsys_notif_unregister_notifier(host_ctx->notif_hdle, &host_ctx->nb);
	unregister_reboot_notifier(&host_ctx->reboot_nb);
	mutex_destroy(&host_ctx->lock);
}

/* -------------------------------------------------------------------------
 * Function Definitions - Interrupt Handler
 * -------------------------------------------------------------------------
 */
irqreturn_t npu_ipc_intr_hdlr(int irq, void *ptr)
{
	struct npu_device *npu_dev = (struct npu_device *)ptr;
	struct npu_host_ctx *host_ctx = &npu_dev->host_ctx;

	INTERRUPT_ACK(npu_dev, irq);

	/* Check that the event thread currently is running */
	if (host_ctx->wq)
		queue_work(host_ctx->wq_pri, &host_ctx->ipc_irq_work);

	return IRQ_HANDLED;
}

irqreturn_t npu_general_intr_hdlr(int irq, void *ptr)
{
	uint32_t reg_val, ack_val;
	struct npu_device *npu_dev = (struct npu_device *)ptr;
	struct npu_host_ctx *host_ctx = &npu_dev->host_ctx;

	reg_val = npu_cc_reg_read(npu_dev,
		NPU_CC_NPU_MASTERn_GENERAL_IRQ_STATUS(0));
	NPU_DBG("GENERAL_IRQ_STATUS %x\n", reg_val);
	reg_val &= (RSC_SHUTDOWN_REQ_IRQ_STATUS | RSC_BRINGUP_REQ_IRQ_STATUS);
	ack_val = npu_cc_reg_read(npu_dev, NPU_CC_NPU_CPC_RSC_CTRL);

	if (reg_val & RSC_SHUTDOWN_REQ_IRQ_STATUS)
		ack_val |= Q6SS_RSC_SHUTDOWN_ACK_EN;

	if (reg_val & RSC_BRINGUP_REQ_IRQ_STATUS)
		ack_val |= Q6SS_RSC_BRINGUP_ACK_EN;

	npu_cc_reg_write(npu_dev, NPU_CC_NPU_CPC_RSC_CTRL, ack_val);
	npu_cc_reg_write(npu_dev,
		NPU_CC_NPU_MASTERn_GENERAL_IRQ_CLEAR(0), reg_val);

	if (reg_val & RSC_SHUTDOWN_REQ_IRQ_STATUS)
		complete(&host_ctx->fw_shutdown_done);

	if (reg_val & RSC_BRINGUP_REQ_IRQ_STATUS)
		complete(&host_ctx->fw_bringup_done);

	return IRQ_HANDLED;
}

irqreturn_t npu_err_intr_hdlr(int irq, void *ptr)
{
	struct npu_device *npu_dev = (struct npu_device *)ptr;
	struct npu_host_ctx *host_ctx = &npu_dev->host_ctx;

	host_ctx->err_irq_sts = npu_cc_reg_read(npu_dev,
		NPU_CC_NPU_MASTERn_ERROR_IRQ_STATUS(0));
	npu_cc_reg_write(npu_dev,
		NPU_CC_NPU_MASTERn_ERROR_IRQ_CLEAR(0),
		host_ctx->err_irq_sts);
	NPU_ERR("err_irq_sts %x\n", host_ctx->err_irq_sts);

	if (host_ctx->wq)
		queue_work(host_ctx->wq_pri, &host_ctx->wdg_err_irq_work);

	return IRQ_HANDLED;
}

irqreturn_t npu_wdg_intr_hdlr(int irq, void *ptr)
{
	struct npu_device *npu_dev = (struct npu_device *)ptr;
	struct npu_host_ctx *host_ctx = &npu_dev->host_ctx;

	host_ctx->wdg_irq_sts = npu_cc_reg_read(npu_dev,
		NPU_CC_NPU_MASTERn_WDOG_BITE_IRQ_STATUS(0));
	NPU_ERR("wdg_irq_sts %x\n", host_ctx->wdg_irq_sts);

	if (host_ctx->wq)
		queue_work(host_ctx->wq_pri, &host_ctx->wdg_err_irq_work);

	return IRQ_HANDLED;
}

/* -------------------------------------------------------------------------
 * Function Definitions - Control
 * -------------------------------------------------------------------------
 */
static int host_error_hdlr(struct npu_device *npu_dev, bool force)
{
	struct npu_host_ctx *host_ctx = &npu_dev->host_ctx;
	struct npu_network *network = NULL;
	bool fw_alive = true;
	int i, ret = 0;

	mutex_lock(&host_ctx->lock);

	if ((host_ctx->wdg_irq_sts == 0) && (host_ctx->err_irq_sts == 0)
		&& !force) {
		mutex_unlock(&host_ctx->lock);
		return 0;
	}

	if (host_ctx->dev_shuttingdown) {
		NPU_INFO("device is shutting down, igonre error handler\n");
		mutex_unlock(&host_ctx->lock);
		return -EIO;
	}

	if (host_ctx->wdg_irq_sts) {
		NPU_INFO("watchdog irq triggered\n");
		fw_alive = false;
	}

	npu_dump_debug_info(npu_dev);

	/*
	 * if fw is still alive, notify fw before power off
	 * otherwise if ssr happens or notify fw returns failure
	 * delay 500 ms to make sure dsp has finished
	 * its own ssr handling.
	 */
	if (fw_alive) {
		if (npu_notify_fw_pwr_state(npu_dev, NPU_PWRLEVEL_OFF, false)) {
			NPU_WARN("notify fw pwr off failed\n");
			msleep(500);
		}
	} else {
		msleep(500);
	}

	NPU_INFO("npu subsystem is restarting\n");
	reinit_completion(&host_ctx->npu_power_up_done);
	ret = subsystem_restart_dev(host_ctx->subsystem_handle);
	if (ret) {
		NPU_ERR("npu subsystem restart failed\n");
		host_ctx->fw_state = FW_UNLOADED;
		goto fw_start_done;
	}
	NPU_INFO("npu subsystem is restarted\n");

	ret = wait_for_completion_timeout(
		&host_ctx->npu_power_up_done, NW_PWR_UP_TIMEOUT);
	if (!ret) {
		NPU_ERR("Wait for npu powers up timed out\n");
		ret = -ETIMEDOUT;
		goto fw_start_done;
	}

	host_ctx->wdg_irq_sts = 0;
	host_ctx->err_irq_sts = 0;

	/* Keep reading ctrl status until NPU is ready */
	ret = wait_for_status_ready(npu_dev, REG_NPU_FW_CTRL_STATUS,
		FW_CTRL_STATUS_MAIN_THREAD_READY_VAL, false);
	if (ret) {
		NPU_ERR("wait for fw status ready timedout\n");
		goto fw_start_done;
	}

	npu_host_ipc_post_init(npu_dev);
	NPU_DBG("firmware init complete\n");

	host_ctx->fw_state = FW_ENABLED;

	ret = npu_enable_irq(npu_dev);
	if (ret)
		NPU_ERR("Enable irq failed\n");

fw_start_done:
	/* mark all existing network to error state */
	for (i = 0; i < MAX_LOADED_NETWORK; i++) {
		network = &host_ctx->networks[i];
		if (network->is_valid)
			network->fw_error = true;
	}

	complete(&host_ctx->fw_deinit_done);
	complete_pending_commands(host_ctx);

	mutex_unlock(&host_ctx->lock);

	return ret;
}

static void npu_ipc_irq_work(struct work_struct *work)
{
	struct npu_host_ctx *host_ctx;
	struct npu_device *npu_dev;

	host_ctx = container_of(work, struct npu_host_ctx, ipc_irq_work);
	npu_dev = container_of(host_ctx, struct npu_device, host_ctx);

	host_session_log_hdlr(npu_dev);
	host_session_msg_hdlr(npu_dev);
}

static void npu_wdg_err_irq_work(struct work_struct *work)
{
	struct npu_host_ctx *host_ctx;
	struct npu_device *npu_dev;

	host_ctx = container_of(work, struct npu_host_ctx, wdg_err_irq_work);
	npu_dev = container_of(host_ctx, struct npu_device, host_ctx);

	host_error_hdlr(npu_dev, false);
}

static void npu_disable_fw_work(struct work_struct *work)
{
	struct npu_host_ctx *host_ctx;
	struct npu_device *npu_dev;

	NPU_DBG("Enter disable fw work\n");
	host_ctx = container_of(work, struct npu_host_ctx,
		disable_fw_work.work);
	npu_dev = container_of(host_ctx, struct npu_device, host_ctx);

	mutex_lock(&host_ctx->lock);
	if (host_ctx->bridge_mbox_pwr_on) {
		disable_fw_nolock(npu_dev);
		host_ctx->bridge_mbox_pwr_on = false;
	}
	mutex_unlock(&host_ctx->lock);
	NPU_DBG("Exit disable fw work\n");
}

static int npu_bridge_mbox_send_data(struct npu_host_ctx *host_ctx,
	struct npu_mbox *mbox, void *data)
{
	NPU_DBG("Generating IRQ for client_id: %u; signal_id: %u\n",
		mbox->client_id, mbox->signal_id);
	mbox_send_message(mbox->chan, NULL);
	mbox_client_txdone(mbox->chan, 0);
	mbox->send_data_pending = false;

	return 0;
}

static void npu_bridge_mbox_work(struct work_struct *work)
{
	int i, ret;
	struct npu_host_ctx *host_ctx;
	struct npu_device *npu_dev;
	unsigned long flags;

	NPU_DBG("Enter bridge mbox work\n");
	host_ctx = container_of(work, struct npu_host_ctx, bridge_mbox_work);
	npu_dev = container_of(host_ctx, struct npu_device, host_ctx);

	mutex_lock(&host_ctx->lock);
	if (host_ctx->fw_state == FW_UNLOADED) {
		NPU_WARN("NPU fw is not loaded\n");
		mutex_unlock(&host_ctx->lock);
		return;
	}

	if ((host_ctx->wdg_irq_sts != 0) || (host_ctx->err_irq_sts != 0)) {
		NPU_WARN("SSR is triggered, skip this time\n");
		mutex_unlock(&host_ctx->lock);
		return;
	}

	/* queue or modify delayed work to disable fw */
	mod_delayed_work(host_ctx->wq, &host_ctx->disable_fw_work,
		NPU_MBOX_IDLE_TIMEOUT);

	if (!host_ctx->bridge_mbox_pwr_on) {
		ret = enable_fw_nolock(npu_dev);
		if (ret) {
			mutex_unlock(&host_ctx->lock);
			NPU_ERR("Enable fw failed\n");
			return;
		}
		host_ctx->bridge_mbox_pwr_on = true;
		NPU_DBG("Fw is enabled by mbox\n");
	}

	spin_lock_irqsave(&host_ctx->bridge_mbox_lock, flags);
	for (i = 0; i < NPU_MAX_MBOX_NUM; i++)
		if (npu_dev->mbox[i].send_data_pending)
			npu_bridge_mbox_send_data(host_ctx,
				&npu_dev->mbox[i], NULL);

	spin_unlock_irqrestore(&host_ctx->bridge_mbox_lock, flags);
	mutex_unlock(&host_ctx->lock);
	NPU_DBG("Exit bridge mbox work\n");
}

static void turn_off_fw_logging(struct npu_device *npu_dev)
{
	struct ipc_cmd_log_state_pkt log_packet;
	struct npu_host_ctx *host_ctx = &npu_dev->host_ctx;
	struct npu_misc_cmd *misc_cmd = NULL;
	int ret = 0;

	mutex_lock(&host_ctx->lock);
	log_packet.header.cmd_type = NPU_IPC_CMD_CONFIG_LOG;
	log_packet.header.size = sizeof(struct ipc_cmd_log_state_pkt);
	log_packet.header.trans_id =
		atomic_add_return(1, &host_ctx->ipc_trans_id);
	log_packet.header.flags = 0xF;
	log_packet.log_state.module_msk = 0;
	log_packet.log_state.level_msk = 0;

	misc_cmd = npu_alloc_misc_cmd(host_ctx);
	if (!misc_cmd) {
		NPU_ERR("Can't allocate misc_cmd\n");
		return;
	}

	misc_cmd->cmd_type = NPU_IPC_CMD_CONFIG_LOG;
	misc_cmd->trans_id = log_packet.header.trans_id;

	ret = npu_send_misc_cmd(npu_dev, IPC_QUEUE_CMD_HIGH_PRIORITY,
		&log_packet, misc_cmd);

	NPU_DBG("NPU_IPC_CMD_CONFIG_LOG sent status: %d\n", ret);

	if (ret)
		NPU_ERR("npu_host_ipc_send_cmd failed\n");

	npu_free_misc_cmd(host_ctx, misc_cmd);
	mutex_unlock(&host_ctx->lock);
}

static int wait_for_status_ready(struct npu_device *npu_dev,
	uint32_t status_reg, uint32_t status_bits, bool poll)
{
	uint32_t ctrl_sts = 0;
	uint32_t wait_cnt = 0, max_wait_ms;
	struct npu_host_ctx *host_ctx = &npu_dev->host_ctx;

	max_wait_ms = (host_ctx->fw_dbg_mode & FW_DBG_MODE_INC_TIMEOUT) ?
		NW_DEBUG_TIMEOUT_MS : NPU_FW_TIMEOUT_MS;
	if (poll)
		wait_cnt = max_wait_ms * 10;
	else
		wait_cnt = max_wait_ms / NPU_FW_TIMEOUT_POLL_INTERVAL_MS;

	/* keep reading status register until bits are set */
	do {
		ctrl_sts = REGR(npu_dev, status_reg);
		if ((ctrl_sts & status_bits) == status_bits) {
			NPU_DBG("status %x[reg %x] ready received\n",
				status_bits, status_reg);
			break;
		}

		if (!wait_cnt) {
			NPU_ERR("timeout wait for status %x[%x] in reg %x\n",
				status_bits, ctrl_sts, status_reg);
			return -ETIMEDOUT;
		}

		if ((host_ctx->wdg_irq_sts != 0) ||
			(host_ctx->err_irq_sts != 0)) {
			NPU_WARN("fw is in bad state, skip wait\n");
			return -EIO;
		}

		if (poll)
			udelay(100);
		else
			msleep(NPU_FW_TIMEOUT_POLL_INTERVAL_MS);

		wait_cnt--;
	} while (1);

	return 0;
}

#define MAX_LEN 128

static int npu_notify_aop(struct npu_device *npu_dev, bool on)
{
	char buf[MAX_LEN];
	struct qmp_pkt pkt;
	int buf_size, rc = 0;

	if (!npu_dev->mbox_aop || !npu_dev->mbox_aop->chan)
		return 0;

	buf_size = scnprintf(buf, MAX_LEN, "{class: bcm, res: npu_on, val: %d}",
		on ? 1 : 0);
	if (buf_size < 0) {
		NPU_ERR("prepare qmp notify buf failed\n");
		return -EINVAL;
	}

	NPU_DBG("send msg %s to aop\n", buf);
	memset(&pkt, 0, sizeof(pkt));
	pkt.size = (buf_size + 3) & ~0x3;
	pkt.data = buf;

	rc = mbox_send_message(npu_dev->mbox_aop->chan, &pkt);
	if (rc < 0)
		NPU_ERR("qmp message send failed, ret=%d\n", rc);

	return rc;
}

/* -------------------------------------------------------------------------
 * Function Definitions - Network Management
 * -------------------------------------------------------------------------
 */
static int network_put(struct npu_network *network)
{
	if (!network)
		return 0;

	return atomic_dec_return(&network->ref_cnt);
}

static int network_get(struct npu_network *network)
{
	if (!network)
		return 0;

	return atomic_inc_return(&network->ref_cnt);
}

static struct npu_network *alloc_network(struct npu_host_ctx *ctx,
	struct npu_client *client)
{
	int32_t i;
	struct npu_network *network = ctx->networks;

	WARN_ON(!mutex_is_locked(&ctx->lock));

	for (i = 0; i < MAX_LOADED_NETWORK; i++) {
		if (network->id == 0)
			break;

		network++;
	}

	if (i == MAX_LOADED_NETWORK) {
		NPU_ERR("No free network\n");
		return NULL;
	}

	memset(network, 0, sizeof(struct npu_network));
	network->id = i + 1;
	network->is_valid = true;
	network->client = client;
	INIT_LIST_HEAD(&network->cmd_list);

	ctx->network_num++;
	return network;
}

static struct npu_network *get_network_by_hdl(struct npu_host_ctx *ctx,
	struct npu_client *client, uint32_t hdl)
{
	int32_t i;
	struct npu_network *network = ctx->networks;

	WARN_ON(!mutex_is_locked(&ctx->lock));

	for (i = 0; i < MAX_LOADED_NETWORK; i++) {
		if (network->network_hdl == hdl)
			break;

		network++;
	}

	if ((i == MAX_LOADED_NETWORK) || !network->is_valid) {
		NPU_ERR("network hdl invalid %d\n", hdl);
		return NULL;
	}

	if (client && (client != network->client)) {
		NPU_ERR("network %lld doesn't belong to this client\n",
			network->id);
		return NULL;
	}

	network_get(network);
	return network;
}

static struct npu_network *get_network_by_id(struct npu_host_ctx *ctx,
	struct npu_client *client, int64_t id)
{
	struct npu_network *network = NULL;

	WARN_ON(!mutex_is_locked(&ctx->lock));

	if (id < 1 || id > MAX_LOADED_NETWORK ||
		!ctx->networks[id - 1].is_valid) {
		NPU_ERR("Invalid network id %d\n", (int32_t)id);
		return NULL;
	}

	network = &ctx->networks[id - 1];
	if (client && (client != network->client)) {
		NPU_ERR("network %lld doesn't belong to this client\n", id);
		return NULL;
	}

	network_get(network);
	return network;
}

static void free_network(struct npu_host_ctx *ctx, struct npu_client *client,
	int64_t id)
{
	struct npu_network *network = NULL;
	struct npu_network_cmd *cmd;

	WARN_ON(!mutex_is_locked(&ctx->lock));

	network = get_network_by_id(ctx, client, id);
	if (network) {
		network_put(network);
		while (!list_empty(&network->cmd_list)) {
			cmd = list_first_entry(&network->cmd_list,
				struct npu_network_cmd, list);
			NPU_WARN("Free cmd %x type %x\n", cmd->cmd_id,
				cmd->cmd_type);
			npu_dequeue_network_cmd(network, cmd);
			npu_free_network_cmd(ctx, cmd);
		}

		if (atomic_read(&network->ref_cnt) == 0) {
			memset(network, 0, sizeof(struct npu_network));
			ctx->network_num--;
		} else {
			NPU_WARN("network %lld:%d is in use\n", network->id,
				atomic_read(&network->ref_cnt));
		}
	}
}

/* -------------------------------------------------------------------------
 * Function Definitions - IPC
 * -------------------------------------------------------------------------
 */
static struct npu_network_cmd *npu_alloc_network_cmd(struct npu_host_ctx *ctx,
	uint32_t stats_buf_size)
{
	struct npu_network_cmd *cmd = NULL;

	cmd = kmem_cache_zalloc(ctx->network_cmd_cache, GFP_KERNEL);
	if (!cmd) {
		NPU_ERR("Can't allocate network cmd\n");
		return NULL;
	}

	init_completion(&cmd->cmd_done);

	if (stats_buf_size == 0)
		return cmd;

	cmd->stats_buf = kmem_cache_zalloc(ctx->stats_buf_cache,
		GFP_KERNEL);
	if (!cmd->stats_buf) {
		kmem_cache_free(ctx->network_cmd_cache, cmd);
		return NULL;
	}
	cmd->stats_buf_size = stats_buf_size;

	return cmd;
}

static void npu_free_network_cmd(struct npu_host_ctx *ctx,
	struct npu_network_cmd *cmd)
{
	if (cmd->stats_buf)
		kmem_cache_free(ctx->stats_buf_cache, cmd->stats_buf);
	kmem_cache_free(ctx->network_cmd_cache, cmd);
}

static void npu_queue_network_cmd(struct npu_network *network,
	struct npu_network_cmd *cmd)
{
	INIT_LIST_HEAD(&cmd->list);
	list_add_tail(&cmd->list, &network->cmd_list);
}

static void npu_dequeue_network_cmd(struct npu_network *network,
	struct npu_network_cmd *cmd)
{
	list_del(&cmd->list);
}

static struct npu_network_cmd *npu_find_network_cmd(struct npu_network *network,
	uint32_t trans_id)
{
	struct npu_network_cmd *cmd;

	list_for_each_entry(cmd, &network->cmd_list, list) {
		if (cmd->trans_id == trans_id) {
			NPU_DBG("find cmd for trans_id %d\n", trans_id);
			return cmd;
		}
	}

	NPU_ERR("can't find cmd for trans_id %d\n", trans_id);
	return NULL;
}

static struct npu_misc_cmd *npu_alloc_misc_cmd(struct npu_host_ctx *ctx)
{
	struct npu_misc_cmd *cmd = NULL;

	cmd = kmem_cache_zalloc(ctx->misc_cmd_cache, GFP_KERNEL);
	if (!cmd)
		return NULL;

	init_completion(&cmd->cmd_done);

	return cmd;
}

static void npu_free_misc_cmd(struct npu_host_ctx *ctx,
	struct npu_misc_cmd *cmd)
{
	kmem_cache_free(ctx->misc_cmd_cache, cmd);
}

static void npu_queue_misc_cmd(struct npu_host_ctx *ctx,
	struct npu_misc_cmd *cmd)
{
	INIT_LIST_HEAD(&cmd->list);
	list_add_tail(&cmd->list, &ctx->misc_cmd_list);
}

static void npu_dequeue_misc_cmd(struct npu_host_ctx *ctx,
	struct npu_misc_cmd *cmd)
{
	list_del(&cmd->list);
}

static struct npu_misc_cmd *npu_find_misc_cmd(struct npu_host_ctx *ctx,
	uint32_t trans_id)
{
	struct npu_misc_cmd *cmd;

	list_for_each_entry(cmd, &ctx->misc_cmd_list, list) {
		if (cmd->trans_id == trans_id) {
			NPU_DBG("find misc cmd for trans_id %d\n", trans_id);
			return cmd;
		}
	}

	NPU_ERR("can't find misc cmd for trans_id %d\n", trans_id);
	return NULL;
}

<<<<<<< HEAD
int npu_process_kevent(struct npu_client *client, struct npu_kevent *kevt)
{
	struct npu_device *npu_dev = client->npu_dev;
	struct npu_host_ctx *host_ctx = &npu_dev->host_ctx;
	int ret = 0;

	mutex_lock(&host_ctx->lock);

	switch (kevt->evt.type) {
	case MSM_NPU_EVENT_TYPE_EXEC_V2_DONE:
	{
		struct npu_network_cmd *cmd = NULL;
		struct npu_network *network;

		network = get_network_by_hdl(host_ctx,
			client, kevt->reserved[0]);
		if (!network) {
			NPU_ERR("Can't find network %x\n", kevt->reserved[0]);
			ret = -EINVAL;
			break;
		}

		cmd = npu_find_network_cmd(network, kevt->reserved[1]);
		if (!cmd) {
			NPU_ERR("can't find exec cmd with trans_id:%d\n",
				kevt->reserved[1]);
			network_put(network);
			ret = -EINVAL;
			break;
		}

		kevt->evt.reserved[0] = cmd->cmd_id;
		ret = copy_to_user((void __user *)cmd->stats_buf_u,
			(void *)cmd->stats_buf,
			kevt->evt.u.exec_v2_done.stats_buf_size);
		if (ret) {
			NPU_ERR("fail to copy to user\n");
			kevt->evt.u.exec_v2_done.stats_buf_size = 0;
			ret = -EFAULT;
		}

		npu_dequeue_network_cmd(network, cmd);
		npu_free_network_cmd(host_ctx, cmd);
		network_put(network);
		break;
	}
	default:
		break;
	}
	mutex_unlock(&host_ctx->lock);

	return ret;
}

static void app_msg_proc(struct npu_host_ctx *host_ctx, uint32_t *msg)
=======
static int app_msg_proc(struct npu_host_ctx *host_ctx, uint32_t *msg)
>>>>>>> 2855119a
{
	uint32_t msg_id;
	struct npu_network *network = NULL;
	struct npu_device *npu_dev = host_ctx->npu_dev;
	struct npu_network_cmd *network_cmd = NULL;
	struct npu_misc_cmd *misc_cmd = NULL;

	msg_id = msg[1];
	switch (msg_id) {
	case NPU_IPC_MSG_EXECUTE_DONE:
	{
		struct ipc_msg_execute_pkt *exe_rsp_pkt =
			(struct ipc_msg_execute_pkt *)msg;

		NPU_DBG("NPU_IPC_MSG_EXECUTE_DONE status: %d\n",
			exe_rsp_pkt->header.status);
		NPU_DBG("trans_id : %d\n", exe_rsp_pkt->header.trans_id);

		network = get_network_by_hdl(host_ctx, NULL,
			exe_rsp_pkt->network_hdl);
		if (!network) {
			NPU_ERR("can't find network %x\n",
				exe_rsp_pkt->network_hdl);
			break;
		}

		network_cmd = npu_find_network_cmd(network,
			exe_rsp_pkt->header.trans_id);
		if (!network_cmd) {
			NPU_ERR("can't find exec cmd with trans_id:%d\n",
				exe_rsp_pkt->header.trans_id);
			network_put(network);
			break;
		}

		network_cmd->ret_status = exe_rsp_pkt->header.status;

		complete(&network_cmd->cmd_done);
		network_put(network);

		break;
	}
	case NPU_IPC_MSG_EXECUTE_V2_DONE:
	{
		struct ipc_msg_execute_pkt_v2 *exe_rsp_pkt =
			(struct ipc_msg_execute_pkt_v2 *)msg;
		uint32_t stats_size = 0;

		NPU_DBG("NPU_IPC_MSG_EXECUTE_V2_DONE status: %d\n",
			exe_rsp_pkt->header.status);
		NPU_DBG("trans_id : %d\n", exe_rsp_pkt->header.trans_id);

		network = get_network_by_hdl(host_ctx, NULL,
			exe_rsp_pkt->network_hdl);
		if (!network) {
			NPU_ERR("can't find network %x\n",
				exe_rsp_pkt->network_hdl);
			break;
		}

		network_cmd = npu_find_network_cmd(network,
			exe_rsp_pkt->header.trans_id);
		if (!network_cmd) {
			NPU_ERR("can't find exec cmd with trans_id:%d:%d\n",
				exe_rsp_pkt->header.trans_id,
				exe_rsp_pkt->network_hdl);
			network_put(network);
			break;
		}

		NPU_DBG("network id : %lld\n", network->id);
		stats_size = exe_rsp_pkt->header.size - sizeof(*exe_rsp_pkt);
		NPU_DBG("stats_size %d:%d\n", exe_rsp_pkt->header.size,
			stats_size);
		stats_size = stats_size < network_cmd->stats_buf_size ?
			stats_size : network_cmd->stats_buf_size;
		if (stats_size)
			memcpy(network_cmd->stats_buf, exe_rsp_pkt->stats_data,
				stats_size);

		network_cmd->stats_buf_size = stats_size;
		network_cmd->ret_status = exe_rsp_pkt->header.status;

		complete(&network_cmd->cmd_done);
		network_put(network);
		break;
	}
	case NPU_IPC_MSG_LOAD_DONE:
	{
		uint32_t network_id = 0;
		struct ipc_msg_load_pkt *load_rsp_pkt =
			(struct ipc_msg_load_pkt *)msg;

		NPU_DBG("NPU_IPC_MSG_LOAD_DONE status: %d, trans_id: %d\n",
			load_rsp_pkt->header.status,
			load_rsp_pkt->header.trans_id);

		/*
		 * the upper 16 bits in returned network_hdl is
		 * the network ID
		 */
		NPU_DBG("network_hdl: %x\n", load_rsp_pkt->network_hdl);
		network_id = load_rsp_pkt->network_hdl >> 16;
		network = get_network_by_id(host_ctx, NULL, network_id);
		if (!network) {
			NPU_ERR("can't find network %d\n", network_id);
			break;
		}

		network_cmd = npu_find_network_cmd(network,
			load_rsp_pkt->header.trans_id);
		if (!network_cmd) {
			NPU_ERR("can't find load cmd with trans_id:%d\n",
				load_rsp_pkt->header.trans_id);
			network_put(network);
			break;
		}

		network->network_hdl = load_rsp_pkt->network_hdl;
		network_cmd->ret_status = load_rsp_pkt->header.status;

		complete(&network_cmd->cmd_done);
		network_put(network);
		break;
	}
	case NPU_IPC_MSG_UNLOAD_DONE:
	{
		struct ipc_msg_unload_pkt *unload_rsp_pkt =
			(struct ipc_msg_unload_pkt *)msg;

		NPU_DBG("NPU_IPC_MSG_UNLOAD_DONE status: %d, trans_id: %d\n",
			unload_rsp_pkt->header.status,
			unload_rsp_pkt->header.trans_id);

		network = get_network_by_hdl(host_ctx, NULL,
			unload_rsp_pkt->network_hdl);
		if (!network) {
			NPU_ERR("can't find network %x\n",
				unload_rsp_pkt->network_hdl);
			break;
		}

		network_cmd = npu_find_network_cmd(network,
			unload_rsp_pkt->header.trans_id);
		if (!network_cmd) {
			NPU_ERR("can't find unload cmd with trans_id:%d\n",
				unload_rsp_pkt->header.trans_id);
			network_put(network);
			break;
		}

		network_cmd->ret_status = unload_rsp_pkt->header.status;

		complete(&network_cmd->cmd_done);
		network_put(network);
		break;
	}
	case NPU_IPC_MSG_LOOPBACK_DONE:
	{
		struct ipc_msg_loopback_pkt *lb_rsp_pkt =
			(struct ipc_msg_loopback_pkt *)msg;

		NPU_DBG("NPU_IPC_MSG_LOOPBACK_DONE loopbackParams: 0x%x\n",
			lb_rsp_pkt->loopbackParams);

		misc_cmd = npu_find_misc_cmd(host_ctx,
			lb_rsp_pkt->header.trans_id);
		if (!misc_cmd) {
			NPU_ERR("can't find loopback cmd with trans_id:%d\n",
				lb_rsp_pkt->header.trans_id);
			break;
		}

		misc_cmd->ret_status = lb_rsp_pkt->header.status;
		complete_all(&misc_cmd->cmd_done);
		break;
	}
	case NPU_IPC_MSG_SET_PROPERTY_DONE:
	{
		struct ipc_msg_prop_pkt *prop_rsp_pkt =
			(struct ipc_msg_prop_pkt *)msg;
		uint32_t *param = (uint32_t *)((uint8_t *)prop_rsp_pkt +
			sizeof(struct ipc_msg_prop_pkt));
		NPU_DBG("NPU_IPC_MSG_SET_PROPERTY_DONE %d:0x%x:%d\n",
			prop_rsp_pkt->network_hdl,
			prop_rsp_pkt->prop_id,
			param[0]);

		misc_cmd = npu_find_misc_cmd(host_ctx,
			prop_rsp_pkt->header.trans_id);
		if (!misc_cmd) {
			NPU_ERR("can't find set_prop cmd with trans_id:%d\n",
				prop_rsp_pkt->header.trans_id);
			break;
		}

		misc_cmd->ret_status = prop_rsp_pkt->header.status;
		complete(&misc_cmd->cmd_done);
		break;
	}
	case NPU_IPC_MSG_GET_PROPERTY_DONE:
	{
		struct ipc_msg_prop_pkt *prop_rsp_pkt =
			(struct ipc_msg_prop_pkt *)msg;
		uint32_t prop_size = 0;
		uint32_t *prop_data = (uint32_t *)((uint8_t *)prop_rsp_pkt +
			sizeof(struct ipc_msg_header_pkt));

		NPU_DBG("NPU_IPC_MSG_GET_PROPERTY_DONE %d:0x%x:%d:%d\n",
			prop_rsp_pkt->network_hdl,
			prop_rsp_pkt->prop_id,
			prop_rsp_pkt->num_params,
			prop_rsp_pkt->prop_param[0]);

		misc_cmd = npu_find_misc_cmd(host_ctx,
			prop_rsp_pkt->header.trans_id);
		if (!misc_cmd) {
			NPU_ERR("can't find get_prop cmd with trans_id:%d\n",
				prop_rsp_pkt->header.trans_id);
			break;
		}

		misc_cmd->ret_status = prop_rsp_pkt->header.status;

		if (prop_rsp_pkt->num_params > 0) {
			/* Copy prop data to kernel buffer */
			prop_size = prop_rsp_pkt->header.size -
				sizeof(struct ipc_msg_header_pkt);
			if (prop_size > sizeof(struct msm_npu_property)) {
				NPU_WARN("Invalid prop size %d\n", prop_size);
				prop_size = sizeof(struct msm_npu_property);
			}
			memcpy(&misc_cmd->u.prop, prop_data, prop_size);
		}

		complete_all(&misc_cmd->cmd_done);
		break;
	}
	case NPU_IPC_MSG_GENERAL_NOTIFY:
	{
		struct ipc_msg_general_notify_pkt *notify_msg_pkt =
			(struct ipc_msg_general_notify_pkt *)msg;

		NPU_DBG("NPU_IPC_MSG_GENERAL_NOTIFY %d:0x%x:%d\n",
			notify_msg_pkt->network_hdl,
			notify_msg_pkt->notify_id,
			notify_msg_pkt->notify_param[0]);

		switch (notify_msg_pkt->notify_id) {
		case NPU_NOTIFY_DCVS_MODE:
			NPU_DBG("NPU_IPC_MSG_GENERAL_NOTIFY DCVS_MODE %d\n",
				notify_msg_pkt->notify_param[0]);
			update_dcvs_activity(npu_dev,
				notify_msg_pkt->notify_param[0]);
			break;
		default:
			NPU_ERR("Nothing to do\n");
			break;
		}
		break;
	}
	default:
		NPU_ERR("Not supported apps response received %d\n",
			msg_id);
		break;
	}
}

static void host_session_msg_hdlr(struct npu_device *npu_dev)
{
	struct npu_host_ctx *host_ctx = &npu_dev->host_ctx;

	mutex_lock(&host_ctx->lock);
	if (host_ctx->fw_state != FW_ENABLED) {
		NPU_WARN("handle npu session msg when FW is disabled\n");
		goto skip_read_msg;
	}

	while (npu_host_ipc_read_msg(npu_dev, IPC_QUEUE_APPS_RSP,
		host_ctx->ipc_msg_buf) == 0) {
		NPU_DBG("received from msg queue\n");
		app_msg_proc(host_ctx, host_ctx->ipc_msg_buf);
	}

skip_read_msg:
	mutex_unlock(&host_ctx->lock);
}

static void log_msg_proc(struct npu_device *npu_dev, uint32_t *msg)
{
	uint32_t msg_id;
	uint32_t *log_msg;
	uint32_t size;

	msg_id = msg[LOG_MSG_MSG_ID_INDEX];
	size = msg[LOG_MSG_TOTAL_SIZE_INDEX] - LOG_MSG_HEADER_SIZE;

	switch (msg_id) {
	case NPU_IPC_MSG_EVENT_NOTIFY:
		/* Process the message */
		log_msg = &(msg[LOG_MSG_START_MSG_INDEX]);
		npu_process_log_message(npu_dev, log_msg, size);
		break;
	default:
		NPU_ERR("unsupported log response received %d\n", msg_id);
		break;
	}
}

static void host_session_log_hdlr(struct npu_device *npu_dev)
{
	struct npu_host_ctx *host_ctx = &npu_dev->host_ctx;

	mutex_lock(&host_ctx->lock);
	if (host_ctx->fw_state != FW_ENABLED) {
		NPU_WARN("handle npu session msg when FW is disabled\n");
		goto skip_read_msg;
	}

	while (npu_host_ipc_read_msg(npu_dev, IPC_QUEUE_LOG,
		host_ctx->ipc_msg_buf) == 0) {
		NPU_DBG("received from log queue\n");
		log_msg_proc(npu_dev, host_ctx->ipc_msg_buf);
	}

skip_read_msg:
	mutex_unlock(&host_ctx->lock);
}

/* -------------------------------------------------------------------------
 * Function Definitions - Functionality
 * -------------------------------------------------------------------------
 */
int32_t npu_host_get_info(struct npu_device *npu_dev,
			struct msm_npu_get_info_ioctl *get_info_ioctl)
{
	get_info_ioctl->firmware_version = FIRMWARE_VERSION;
	get_info_ioctl->flags = npu_dev->pwrctrl.num_pwrlevels;
	return 0;
}

int32_t npu_host_map_buf(struct npu_client *client,
			struct msm_npu_map_buf_ioctl *map_ioctl)
{
	struct npu_device *npu_dev = client->npu_dev;
	struct npu_host_ctx *host_ctx = &npu_dev->host_ctx;
	int ret;

	mutex_lock(&host_ctx->lock);
	ret = npu_mem_map(client, map_ioctl->buf_ion_hdl, map_ioctl->size,
		&map_ioctl->npu_phys_addr);
	mutex_unlock(&host_ctx->lock);

	return ret;
}

int32_t npu_host_unmap_buf(struct npu_client *client,
			struct msm_npu_unmap_buf_ioctl *unmap_ioctl)
{
	struct npu_device *npu_dev = client->npu_dev;
	struct npu_host_ctx *host_ctx = &npu_dev->host_ctx;

	/*
	 * Once SSR occurs, all buffers only can be unmapped until
	 * fw is disabled
	 */
	if (host_ctx->fw_error && (host_ctx->fw_state == FW_ENABLED) &&
		!wait_for_completion_timeout(
		&host_ctx->fw_deinit_done, NW_CMD_TIMEOUT))
		NPU_WARN("npu: wait for fw_deinit_done time out\n");

	mutex_lock(&host_ctx->lock);
	npu_mem_unmap(client, unmap_ioctl->buf_ion_hdl,
		unmap_ioctl->npu_phys_addr);
	mutex_unlock(&host_ctx->lock);

	return 0;
}

static int npu_send_network_cmd(struct npu_device *npu_dev,
	struct npu_network *network, void *cmd_ptr,
	struct npu_network_cmd *cmd)
{
	struct npu_host_ctx *host_ctx = &npu_dev->host_ctx;
	int ret = 0;

	WARN_ON(!mutex_is_locked(&host_ctx->lock));

	if (network->fw_error || host_ctx->fw_error ||
		host_ctx->dev_shuttingdown ||
		(host_ctx->fw_state != FW_ENABLED)) {
		NPU_ERR("fw is in error state or disabled\n");
		ret = -EIO;
	} else {
		if (cmd)
			reinit_completion(&cmd->cmd_done);
		NPU_DBG("Send cmd %d network id %llx trans id %d\n",
			((struct ipc_cmd_header_pkt *)cmd_ptr)->cmd_type,
			network->id,
			((struct ipc_cmd_header_pkt *)cmd_ptr)->trans_id);
		ret = npu_host_ipc_send_cmd(npu_dev,
			IPC_QUEUE_APPS_EXEC, cmd_ptr);
	}

	return ret;
}

static int npu_send_misc_cmd(struct npu_device *npu_dev, uint32_t q_idx,
	void *cmd_ptr, struct npu_misc_cmd *cmd)
{
	struct npu_host_ctx *host_ctx = &npu_dev->host_ctx;
	int ret = 0;

	WARN_ON(!mutex_is_locked(&host_ctx->lock));

	if (host_ctx->fw_error || host_ctx->dev_shuttingdown ||
		(host_ctx->fw_state != FW_ENABLED)) {
		NPU_ERR("fw is in error state or disabled\n");
		ret = -EIO;
	} else {
		NPU_DBG("Send cmd %d\n", cmd->cmd_type);
		reinit_completion(&cmd->cmd_done);
		ret = npu_host_ipc_send_cmd(npu_dev, q_idx, cmd_ptr);
	}

	return ret;
}

static void host_copy_patch_data_v2(struct npu_patch_tuple_v2 *param,
	struct msm_npu_patch_info_v2 *patch_info)
{
	param->value = patch_info->value;
	param->chunk_id = patch_info->chunk_id;
	param->loc_offset = patch_info->loc_offset;
	param->instruction_size_in_bytes =
		patch_info->instruction_size_in_bytes;
	param->shift_value_in_bits = patch_info->shift_value_in_bits;
	param->variable_size_in_bits = patch_info->variable_size_in_bits;
	NPU_DBG("copy_patch_data_v2: %x %d %x %x %x %x\n",
		param->value,
		param->chunk_id,
		param->loc_offset,
		param->instruction_size_in_bytes,
		param->shift_value_in_bits,
		param->variable_size_in_bits);
}

static uint32_t find_networks_perf_mode(struct npu_host_ctx *host_ctx)
{
	struct npu_network *network;
	uint32_t max_perf_mode = 0;
	int i = 0;

	network = host_ctx->networks;

	if (!host_ctx->network_num) {
		/* if no network exists, set to the lowest level */
		max_perf_mode = 1;
	} else {
		/* find the max level among all the networks */
		for (i = 0; i < MAX_LOADED_NETWORK; i++) {
			if ((network->id != 0) &&
				(network->cur_perf_mode != 0) &&
				(network->cur_perf_mode > max_perf_mode))
				max_perf_mode = network->cur_perf_mode;
			network++;
		}
	}
	NPU_DBG("max perf mode for networks: %d\n", max_perf_mode);

	return max_perf_mode;
}

static int set_perf_mode(struct npu_device *npu_dev)
{
	int ret = 0;
	uint32_t networks_perf_mode;
	struct npu_host_ctx *host_ctx = &npu_dev->host_ctx;

	networks_perf_mode = find_networks_perf_mode(host_ctx);

	if (npu_dev->pwrctrl.perf_mode_override)
		networks_perf_mode = npu_dev->pwrctrl.perf_mode_override;

	if (npu_dev->pwrctrl.cur_dcvs_activity != NPU_DCVS_ACTIVITY_MAX_PERF)
		networks_perf_mode = min_t(uint32_t, networks_perf_mode,
			npu_dev->pwrctrl.cur_dcvs_activity);
	ret = npu_set_uc_power_level(npu_dev, networks_perf_mode);
	if (ret)
		NPU_ERR("set uc power level %d failed\n", networks_perf_mode);

	return ret;
}

static int update_dcvs_activity(struct npu_device *npu_dev, uint32_t activity)
{
	npu_dev->pwrctrl.cur_dcvs_activity = activity;
	NPU_DBG("update dcvs activity to %d\n", activity);

	return set_perf_mode(npu_dev);
}

int32_t npu_host_set_fw_property(struct npu_device *npu_dev,
	struct msm_npu_property *property)
{
	int ret = 0, i;
	uint32_t prop_param, prop_id;
	struct ipc_cmd_prop_pkt *prop_packet = NULL;
	struct npu_host_ctx *host_ctx = &npu_dev->host_ctx;
	uint32_t num_of_params, pkt_size;
	struct npu_misc_cmd *misc_cmd = NULL;

	prop_id = property->prop_id;
	num_of_params = min_t(uint32_t, property->num_of_params,
		(uint32_t)PROP_PARAM_MAX_SIZE);
	pkt_size = sizeof(*prop_packet) + num_of_params * sizeof(uint32_t);
	prop_packet = kzalloc(pkt_size, GFP_KERNEL);

	if (!prop_packet)
		return -ENOMEM;

	switch (prop_id) {
	case MSM_NPU_PROP_ID_DCVS_MODE:
		prop_param = min_t(uint32_t, property->prop_param[0],
			(uint32_t)(npu_dev->pwrctrl.num_pwrlevels - 1));
		property->prop_param[0] = prop_param;
		NPU_DBG("setting dcvs_mode to %d[%d:%d]\n", prop_param,
			property->prop_param[0],
			(uint32_t)(npu_dev->pwrctrl.num_pwrlevels - 1));

		if (property->network_hdl == 0) {
			npu_dev->pwrctrl.dcvs_mode = prop_param;
			NPU_DBG("Set global dcvs mode %d\n", prop_param);
		}
		break;
	default:
		NPU_ERR("unsupported property %d\n", property->prop_id);
		goto set_prop_exit;
	}

	prop_packet->header.cmd_type = NPU_IPC_CMD_SET_PROPERTY;
	prop_packet->header.size = pkt_size;
	prop_packet->header.trans_id =
		atomic_add_return(1, &host_ctx->ipc_trans_id);
	prop_packet->header.flags = 0;

	prop_packet->prop_id = prop_id;
	prop_packet->num_params = num_of_params;
	prop_packet->network_hdl = property->network_hdl;
	for (i = 0; i < num_of_params; i++)
		prop_packet->prop_param[i] = property->prop_param[i];

	mutex_lock(&host_ctx->lock);
	misc_cmd = npu_alloc_misc_cmd(host_ctx);
	if (!misc_cmd) {
		NPU_ERR("Can't allocate misc_cmd\n");
		ret = -ENOMEM;
		goto set_prop_exit;
	}

	misc_cmd->cmd_type = NPU_IPC_CMD_SET_PROPERTY;
	misc_cmd->trans_id = prop_packet->header.trans_id;
	npu_queue_misc_cmd(host_ctx, misc_cmd);

	ret = npu_send_misc_cmd(npu_dev, IPC_QUEUE_APPS_EXEC,
		prop_packet, misc_cmd);
	NPU_DBG("NPU_IPC_CMD_SET_PROPERTY sent status: %d\n", ret);

	if (ret) {
		NPU_ERR("NPU_IPC_CMD_SET_PROPERTY failed\n");
		goto free_misc_cmd;
	}
	mutex_unlock(&host_ctx->lock);

	ret = wait_for_completion_interruptible_timeout(
		&misc_cmd->cmd_done,
		(host_ctx->fw_dbg_mode & FW_DBG_MODE_INC_TIMEOUT) ?
		NW_DEBUG_TIMEOUT : NW_CMD_TIMEOUT);

	mutex_lock(&host_ctx->lock);
	if (!ret) {
		NPU_ERR("NPU_IPC_CMD_SET_PROPERTY time out\n");
		ret = -ETIMEDOUT;
		goto free_misc_cmd;
	} else if (ret < 0) {
		NPU_ERR("Wait for set_property done interrupted by signal\n");
		goto free_misc_cmd;
	}

	ret = misc_cmd->ret_status;
	if (ret)
		NPU_ERR("set fw property failed %d\n", ret);

free_misc_cmd:
	npu_dequeue_misc_cmd(host_ctx, misc_cmd);
	npu_free_misc_cmd(host_ctx, misc_cmd);
set_prop_exit:
	mutex_unlock(&host_ctx->lock);
	kfree(prop_packet);
	return ret;
}

int32_t npu_host_get_fw_property(struct npu_device *npu_dev,
	struct msm_npu_property *property)
{
	int ret = 0, i;
	struct ipc_cmd_prop_pkt *prop_packet = NULL;
	struct npu_host_ctx *host_ctx = &npu_dev->host_ctx;
	struct msm_npu_property *prop_from_fw;
	uint32_t num_of_params, pkt_size;
	struct npu_misc_cmd *misc_cmd = NULL;

	if (property->prop_id < MSM_NPU_FW_PROP_ID_START) {
		NPU_ERR("Not supported fw property id %x\n",
			property->prop_id);
		return -EINVAL;
	}

	num_of_params = min_t(uint32_t, property->num_of_params,
		(uint32_t)PROP_PARAM_MAX_SIZE);
	pkt_size = sizeof(*prop_packet) + num_of_params * sizeof(uint32_t);
	prop_packet = kzalloc(pkt_size, GFP_KERNEL);

	if (!prop_packet)
		return -ENOMEM;

	prop_packet->header.cmd_type = NPU_IPC_CMD_GET_PROPERTY;
	prop_packet->header.size = pkt_size;
	prop_packet->header.trans_id =
		atomic_add_return(1, &host_ctx->ipc_trans_id);
	prop_packet->header.flags = 0;

	prop_packet->prop_id = property->prop_id;
	prop_packet->num_params = num_of_params;
	prop_packet->network_hdl = property->network_hdl;
	for (i = 0; i < num_of_params; i++)
		prop_packet->prop_param[i] = property->prop_param[i];

	mutex_lock(&host_ctx->lock);
	misc_cmd = npu_alloc_misc_cmd(host_ctx);
	if (!misc_cmd) {
		NPU_ERR("Can't allocate misc_cmd\n");
		ret = -ENOMEM;
		goto get_prop_exit;
	}

	misc_cmd->cmd_type = NPU_IPC_CMD_GET_PROPERTY;
	misc_cmd->trans_id = prop_packet->header.trans_id;
	npu_queue_misc_cmd(host_ctx, misc_cmd);

	ret = npu_send_misc_cmd(npu_dev, IPC_QUEUE_APPS_EXEC,
		prop_packet, misc_cmd);
	NPU_DBG("NPU_IPC_CMD_GET_PROPERTY sent status: %d\n", ret);

	if (ret) {
		NPU_ERR("NPU_IPC_CMD_GET_PROPERTY failed\n");
		goto free_misc_cmd;
	}
	mutex_unlock(&host_ctx->lock);

	ret = wait_for_completion_interruptible_timeout(
		&misc_cmd->cmd_done,
		(host_ctx->fw_dbg_mode & FW_DBG_MODE_INC_TIMEOUT) ?
		NW_DEBUG_TIMEOUT : NW_CMD_TIMEOUT);

	mutex_lock(&host_ctx->lock);
	if (!ret) {
		pr_err_ratelimited("npu: NPU_IPC_CMD_GET_PROPERTY time out\n");
		ret = -ETIMEDOUT;
		goto free_misc_cmd;
	} else if (ret < 0) {
		NPU_ERR("Wait for get_property done interrupted by signal\n");
		goto free_misc_cmd;
	}

	ret = misc_cmd->ret_status;
	if (!ret) {
		/* Return prop data retrieved from fw to user */
		prop_from_fw = &misc_cmd->u.prop;
		if (property->prop_id == prop_from_fw->prop_id &&
			property->network_hdl == prop_from_fw->network_hdl) {
			property->num_of_params = num_of_params;
			for (i = 0; i < num_of_params; i++)
				property->prop_param[i] =
					prop_from_fw->prop_param[i];
		}
	} else {
		NPU_ERR("get fw property failed %d\n", ret);
	}

free_misc_cmd:
	npu_dequeue_misc_cmd(host_ctx, misc_cmd);
	npu_free_misc_cmd(host_ctx, misc_cmd);
get_prop_exit:
	mutex_unlock(&host_ctx->lock);
	kfree(prop_packet);
	return ret;
}

int32_t npu_host_load_network_v2(struct npu_client *client,
			struct msm_npu_load_network_ioctl_v2 *load_ioctl,
			struct msm_npu_patch_info_v2 *patch_info)
{
	int ret = 0, retry_cnt = 1, i;
	struct npu_device *npu_dev = client->npu_dev;
	struct npu_pwrctrl *pwr = &npu_dev->pwrctrl;
	struct npu_network *network;
	struct ipc_cmd_load_pkt_v2 *load_packet = NULL;
	struct npu_host_ctx *host_ctx = &npu_dev->host_ctx;
	struct npu_network_cmd *load_cmd = NULL;
	uint32_t num_patch_params, pkt_size;

	ret = enable_fw(npu_dev);
	if (ret)
		return ret;

	mutex_lock(&host_ctx->lock);
	network = alloc_network(host_ctx, client);
	if (!network) {
		ret = -ENOMEM;
		goto err_deinit_fw;
	}

	network_get(network);
	num_patch_params = load_ioctl->patch_info_num;
	pkt_size = sizeof(*load_packet) +
		num_patch_params * sizeof(struct npu_patch_tuple_v2);
	load_packet = kzalloc(pkt_size, GFP_KERNEL);

	if (!load_packet) {
		ret = -ENOMEM;
		goto error_free_network;
	}

	for (i = 0; i < num_patch_params; i++)
		host_copy_patch_data_v2(&load_packet->patch_params[i],
			&patch_info[i]);

	network->buf_hdl = load_ioctl->buf_ion_hdl;
	network->size = load_ioctl->buf_size;
	network->phy_add = load_ioctl->buf_phys_addr;
	network->first_block_size = load_ioctl->first_block_size;
	network->priority = load_ioctl->priority;
	network->cur_perf_mode = network->init_perf_mode =
		(load_ioctl->perf_mode == PERF_MODE_DEFAULT) ?
		pwr->num_pwrlevels : load_ioctl->perf_mode;
	network->num_layers = load_ioctl->num_layers;

	/* verify mapped physical address */
	if (!npu_mem_verify_addr(client, network->phy_add)) {
		NPU_ERR("Invalid network address %llx\n", network->phy_add);
		ret = -EINVAL;
		goto error_free_network;
	}

	ret = set_perf_mode(npu_dev);
	if (ret) {
		NPU_ERR("set_perf_mode failed\n");
		goto error_free_network;
	}

	load_packet->header.cmd_type = NPU_IPC_CMD_LOAD_V2;
	load_packet->header.size = pkt_size;
	load_packet->header.trans_id =
		atomic_add_return(1, &host_ctx->ipc_trans_id);
	load_packet->header.flags = load_ioctl->flags;

	/* ACO Buffer. Use the npu mapped aco address */
	load_packet->buf_pkt.address = (uint32_t)network->phy_add;
	load_packet->buf_pkt.buf_size = network->first_block_size;
	load_packet->buf_pkt.network_id = network->id;
	load_packet->buf_pkt.num_layers = network->num_layers;
	load_packet->num_patch_params = num_patch_params;

	load_cmd = npu_alloc_network_cmd(host_ctx, 0);
	if (!load_cmd) {
		NPU_ERR("Can't allocate load_cmd\n");
		ret = -ENOMEM;
		goto error_free_network;
	}

	load_cmd->cmd_id = 0;
	load_cmd->cmd_type = NPU_IPC_CMD_LOAD_V2;
	load_cmd->trans_id = load_packet->header.trans_id;
	load_cmd->async = false;
	npu_queue_network_cmd(network, load_cmd);

	/* NPU_IPC_CMD_LOAD_V2 will go onto IPC_QUEUE_APPS_EXEC */
	ret = npu_send_network_cmd(npu_dev, network, load_packet, load_cmd);
	if (ret) {
		NPU_ERR("NPU_IPC_CMD_LOAD_V2 sent failed: %d\n", ret);
		goto free_load_cmd;
	}

	mutex_unlock(&host_ctx->lock);

retry:
	ret = wait_for_completion_timeout(
		&load_cmd->cmd_done,
		(host_ctx->fw_dbg_mode & FW_DBG_MODE_INC_TIMEOUT) ?
		NW_DEBUG_TIMEOUT : NW_CMD_TIMEOUT);

	mutex_lock(&host_ctx->lock);

	if (network->fw_error) {
		ret = -EIO;
		NPU_ERR("fw is in error state during load_v2 network\n");
		goto free_load_cmd;
	}

	if (host_ctx->dev_shuttingdown) {
		ret = -EIO;
		NPU_ERR("device is shutting down\n");
		goto free_load_cmd;
	}

	if (!ret) {
		NPU_ERR("npu: NPU_IPC_CMD_LOAD time out %lld:%d\n",
			network->id, load_cmd->trans_id);
		if (retry_cnt > 0) {
			NPU_WARN("Retry IPC queue\n");
			retry_cnt--;
			mutex_unlock(&host_ctx->lock);
			host_session_msg_hdlr(npu_dev);
			goto retry;
		}

		ret = -ETIMEDOUT;
		goto free_load_cmd;
	}

	ret = load_cmd->ret_status;
	if (ret) {
		NPU_ERR("load network failed status %d\n", ret);
		goto free_load_cmd;
	}

	load_ioctl->network_hdl = network->network_hdl;
	network->is_active = true;
	kfree(load_packet);
	npu_dequeue_network_cmd(network, load_cmd);
	npu_free_network_cmd(host_ctx, load_cmd);
	network_put(network);
	mutex_unlock(&host_ctx->lock);

	return ret;

free_load_cmd:
	npu_dequeue_network_cmd(network, load_cmd);
	npu_free_network_cmd(host_ctx, load_cmd);
error_free_network:
	kfree(load_packet);
	network_put(network);
	free_network(host_ctx, client, network->id);
err_deinit_fw:
	mutex_unlock(&host_ctx->lock);

	/*
	 * treat load network timed out as error in order to
	 * force SSR
	 */
	if (ret == -ETIMEDOUT) {
		NPU_ERR("Error handling after load network failure\n");
		host_error_hdlr(npu_dev, true);
	}

	disable_fw(npu_dev);
	return ret;
}

int32_t npu_host_unload_network(struct npu_client *client,
			struct msm_npu_unload_network_ioctl *unload)
{
	int ret = 0, retry_cnt = 1;
	struct npu_device *npu_dev = client->npu_dev;
	struct ipc_cmd_unload_pkt unload_packet;
	struct npu_network *network;
	struct npu_host_ctx *host_ctx = &npu_dev->host_ctx;
	struct npu_network_cmd *unload_cmd = NULL;

	/* get the corresponding network for ipc trans id purpose */
	mutex_lock(&host_ctx->lock);
	network = get_network_by_hdl(host_ctx, client,
		unload->network_hdl);
	if (!network) {
		mutex_unlock(&host_ctx->lock);
		return -EINVAL;
	}

	if (!network->is_active) {
		NPU_ERR("network is not active\n");
		network_put(network);
		mutex_unlock(&host_ctx->lock);
		return -EINVAL;
	}

	if (network->fw_error) {
		NPU_ERR("fw in error state, skip unload network in fw\n");
		goto free_network;
	}

	if (host_ctx->dev_shuttingdown) {
		NPU_ERR("device is shutting down, skip unload network in fw\n");
		goto free_network;
	}

	NPU_DBG("Unload network %lld\n", network->id);
	/* prepare IPC packet for UNLOAD */
	unload_packet.header.cmd_type = NPU_IPC_CMD_UNLOAD;
	unload_packet.header.size = sizeof(struct ipc_cmd_unload_pkt);
	unload_packet.header.trans_id =
		atomic_add_return(1, &host_ctx->ipc_trans_id);
	unload_packet.header.flags = 0;
	unload_packet.network_hdl = (uint32_t)network->network_hdl;

	unload_cmd = npu_alloc_network_cmd(host_ctx, 0);
	if (!unload_cmd) {
		NPU_ERR("Can't allocate unload_cmd\n");
		ret = -ENOMEM;
		goto free_network;
	}

	unload_cmd->cmd_id = 0;
	unload_cmd->cmd_type = NPU_IPC_CMD_UNLOAD;
	unload_cmd->trans_id = unload_packet.header.trans_id;
	unload_cmd->async = false;
	npu_queue_network_cmd(network, unload_cmd);

	/* NPU_IPC_CMD_UNLOAD will go onto IPC_QUEUE_APPS_EXEC */
	ret = npu_send_network_cmd(npu_dev, network, &unload_packet,
		unload_cmd);

	if (ret) {
		NPU_ERR("NPU_IPC_CMD_UNLOAD sent failed: %d\n", ret);
		/*
		 * If another command is running on this network,
		 * don't free_network now.
		 */
		if (ret == -EBUSY) {
			NPU_ERR("Network is running, retry later\n");
			npu_dequeue_network_cmd(network, unload_cmd);
			npu_free_network_cmd(host_ctx, unload_cmd);
			network_put(network);
			mutex_unlock(&host_ctx->lock);
			return ret;
		}
		goto free_unload_cmd;
	}

	mutex_unlock(&host_ctx->lock);

retry:
	ret = wait_for_completion_timeout(
		&unload_cmd->cmd_done,
		(host_ctx->fw_dbg_mode & FW_DBG_MODE_INC_TIMEOUT) ?
		NW_DEBUG_TIMEOUT : NW_CMD_TIMEOUT);

	mutex_lock(&host_ctx->lock);

	if (network->fw_error || host_ctx->dev_shuttingdown) {
		ret = -EIO;
		NPU_ERR("fw is in error state during unload network\n");
		goto free_network;
	}

	if (!ret) {
		NPU_ERR("npu: NPU_IPC_CMD_UNLOAD time out %llx:%d\n",
			network->id, unload_cmd->trans_id);
		if (retry_cnt > 0) {
			NPU_WARN("Retry IPC queue\n");
			retry_cnt--;
			mutex_unlock(&host_ctx->lock);
			host_session_msg_hdlr(npu_dev);
			goto retry;
		}

		ret = -ETIMEDOUT;
		goto free_unload_cmd;
	}

	ret = unload_cmd->ret_status;
	NPU_DBG("unload network status %d\n", ret);

free_unload_cmd:
	npu_dequeue_network_cmd(network, unload_cmd);
	npu_free_network_cmd(host_ctx, unload_cmd);
free_network:
	/*
	 * free the network on the kernel if the corresponding ACO
	 * handle is unloaded on the firmware side
	 */
	network_put(network);
	free_network(host_ctx, client, network->id);

	/* recalculate uc_power_level after unload network */
	if (npu_dev->pwrctrl.cur_dcvs_activity)
		set_perf_mode(npu_dev);

	mutex_unlock(&host_ctx->lock);

	/*
	 * treat unload network timed out as error in order to
	 * force SSR
	 */
	if (ret == -ETIMEDOUT) {
		NPU_ERR("Error handling after load network failure\n");
		host_error_hdlr(npu_dev, true);
	}

	disable_fw(npu_dev);

	return ret;
}

int32_t npu_host_exec_network_v2(struct npu_client *client,
	struct msm_npu_exec_network_ioctl_v2 *exec_ioctl,
	struct msm_npu_patch_buf_info *patch_buf_info)
{
	struct npu_device *npu_dev = client->npu_dev;
	struct ipc_cmd_execute_pkt_v2 *exec_packet;
	struct npu_network_cmd *exec_cmd = NULL;
	int32_t ret;
	struct npu_network *network;
	struct npu_host_ctx *host_ctx = &npu_dev->host_ctx;
	uint32_t num_patch_params, pkt_size;
	int i, retry_cnt = 1;

	mutex_lock(&host_ctx->lock);
	network = get_network_by_hdl(host_ctx, client,
		exec_ioctl->network_hdl);

	if (!network) {
		mutex_unlock(&host_ctx->lock);
		return -EINVAL;
	}

	if (!network->is_active) {
		NPU_ERR("network is not active\n");
		ret = -EINVAL;
		goto exec_v2_done;
	}

	if (network->fw_error) {
		NPU_ERR("fw is in error state\n");
		ret = -EIO;
		goto exec_v2_done;
	}

	if (host_ctx->dev_shuttingdown) {
		NPU_ERR("device is shutting down\n");
		ret = -EIO;
		goto exec_v2_done;
	}

	NPU_DBG("execute_v2 network %lld\n", network->id);
	num_patch_params = exec_ioctl->patch_buf_info_num;
	pkt_size = num_patch_params * sizeof(struct npu_patch_params_v2) +
		sizeof(*exec_packet);
	exec_packet = kzalloc(pkt_size, GFP_KERNEL);

	if (!exec_packet) {
		ret = -ENOMEM;
		goto exec_v2_done;
	}

	for (i = 0; i < num_patch_params; i++) {
		exec_packet->patch_params[i].id = patch_buf_info[i].buf_id;
		NPU_DBG("%d: patch_id: %x\n", i,
			exec_packet->patch_params[i].id);
		exec_packet->patch_params[i].value =
			patch_buf_info[i].buf_phys_addr;
		NPU_DBG("%d: patch value: %x\n", i,
			exec_packet->patch_params[i].value);

		/* verify mapped physical address */
		if (!npu_mem_verify_addr(client,
			patch_buf_info[i].buf_phys_addr)) {
			NPU_ERR("Invalid patch value\n");
			ret = -EINVAL;
			goto free_exec_packet;
		}
	}

	exec_packet->header.cmd_type = NPU_IPC_CMD_EXECUTE_V2;
	exec_packet->header.size = pkt_size;
	exec_packet->header.trans_id =
		atomic_add_return(1, &host_ctx->ipc_trans_id);
	exec_packet->header.flags = host_ctx->exec_flags_override > 0 ?
		host_ctx->exec_flags_override : exec_ioctl->flags;
	exec_packet->network_hdl = network->network_hdl;
	exec_packet->num_patch_params = num_patch_params;

	exec_cmd = npu_alloc_network_cmd(host_ctx, exec_ioctl->stats_buf_size);
	if (!exec_cmd) {
		NPU_ERR("Can't allocate exec_cmd\n");
		ret = -ENOMEM;
		goto free_exec_packet;
	}

	exec_cmd->stats_buf_u = (void __user *)exec_ioctl->stats_buf_addr;
	exec_cmd->cmd_id = 0;
	exec_cmd->cmd_type = NPU_IPC_CMD_EXECUTE_V2;
	exec_cmd->trans_id = exec_packet->header.trans_id;
	exec_cmd->async = false;
	npu_queue_network_cmd(network, exec_cmd);

	NPU_DBG("Execute_v2 flags %x stats_buf_size %d\n",
		exec_packet->header.flags, exec_ioctl->stats_buf_size);

	ret = npu_send_network_cmd(npu_dev, network, exec_packet, exec_cmd);

	if (ret) {
		NPU_ERR("NPU_IPC_CMD_EXECUTE_V2 sent failed: %d\n", ret);
		goto free_exec_cmd;
	}

	mutex_unlock(&host_ctx->lock);

retry:
	ret = wait_for_completion_timeout(
		&exec_cmd->cmd_done,
		(host_ctx->fw_dbg_mode & FW_DBG_MODE_INC_TIMEOUT) ?
		NW_DEBUG_TIMEOUT : NW_CMD_TIMEOUT);

	mutex_lock(&host_ctx->lock);
	if (network->fw_error) {
		ret = -EIO;
		NPU_ERR("fw is in error state during execute_v2 network\n");
		goto free_exec_cmd;
	}

	if (host_ctx->dev_shuttingdown) {
		ret = -EIO;
		NPU_ERR("device is shutting down during execute_v2 network\n");
		goto free_exec_cmd;
	}

	if (!ret) {
		NPU_ERR("npu: %llx:%d NPU_IPC_CMD_EXECUTE_V2 time out\n",
			network->id, exec_cmd->trans_id);
		if (retry_cnt > 0) {
			NPU_WARN("Retry IPC queue\n");
			retry_cnt--;
			mutex_unlock(&host_ctx->lock);
			host_session_msg_hdlr(npu_dev);
			goto retry;
		}

		ret = -ETIMEDOUT;
		goto free_exec_packet;
	}

	ret = exec_cmd->ret_status;
	if (ret) {
		NPU_ERR("execution failed %d\n", ret);
		goto free_exec_cmd;
	}

	exec_ioctl->stats_buf_size = exec_cmd->stats_buf_size;
	if (copy_to_user(
		(void __user *)exec_ioctl->stats_buf_addr,
		exec_cmd->stats_buf,
		exec_ioctl->stats_buf_size)) {
		NPU_ERR("copy stats to user failed\n");
		exec_ioctl->stats_buf_size = 0;
	}

free_exec_cmd:
	npu_dequeue_network_cmd(network, exec_cmd);
	npu_free_network_cmd(host_ctx, exec_cmd);
free_exec_packet:
	kfree(exec_packet);
exec_v2_done:
	network_put(network);
	mutex_unlock(&host_ctx->lock);

	/*
	 * treat network execution timed out as error in order to
	 * force npu fw to stop execution
	 */
	if (ret == -ETIMEDOUT) {
		NPU_ERR("Error handling after execution failure\n");
		host_error_hdlr(npu_dev, true);
	}

	return ret;
}

int32_t npu_host_loopback_test(struct npu_device *npu_dev)
{
	struct ipc_cmd_loopback_pkt loopback_packet;
	struct npu_host_ctx *host_ctx = &npu_dev->host_ctx;
	struct npu_misc_cmd *misc_cmd = NULL;
	int32_t ret;

	ret = enable_fw(npu_dev);
	if (ret)
		return ret;

	mutex_lock(&host_ctx->lock);

	loopback_packet.header.cmd_type = NPU_IPC_CMD_LOOPBACK;
	loopback_packet.header.size = sizeof(struct ipc_cmd_loopback_pkt);
	loopback_packet.header.trans_id =
		atomic_add_return(1, &host_ctx->ipc_trans_id);
	loopback_packet.header.flags = 0;
	loopback_packet.loopbackParams = 15;

	misc_cmd = npu_alloc_misc_cmd(host_ctx);
	if (!misc_cmd) {
		NPU_ERR("Can't allocate misc_cmd\n");
		ret = -ENOMEM;
		goto loopback_exit;
	}

	misc_cmd->cmd_type = NPU_IPC_CMD_LOOPBACK;
	misc_cmd->trans_id = loopback_packet.header.trans_id;
	npu_queue_misc_cmd(host_ctx, misc_cmd);

	ret = npu_send_misc_cmd(npu_dev, IPC_QUEUE_APPS_EXEC, &loopback_packet,
		misc_cmd);

	if (ret) {
		NPU_ERR("NPU_IPC_CMD_LOOPBACK sent failed: %d\n", ret);
		goto free_misc_cmd;
	}

	mutex_unlock(&host_ctx->lock);

	ret = wait_for_completion_interruptible_timeout(
		&misc_cmd->cmd_done,
		(host_ctx->fw_dbg_mode & FW_DBG_MODE_INC_TIMEOUT) ?
		NW_DEBUG_TIMEOUT : NW_CMD_TIMEOUT);

	mutex_lock(&host_ctx->lock);

	if (!ret) {
		NPU_ERR("npu: NPU_IPC_CMD_LOOPBACK time out\n");
		npu_dump_debug_info(npu_dev);
		ret = -ETIMEDOUT;
	} else if (ret < 0) {
		NPU_ERR("Wait for loopback done interrupted by signal\n");
	} else {
		ret = misc_cmd->ret_status;
	}

free_misc_cmd:
	npu_dequeue_misc_cmd(host_ctx, misc_cmd);
	npu_free_misc_cmd(host_ctx, misc_cmd);
loopback_exit:
	mutex_unlock(&host_ctx->lock);
	disable_fw(npu_dev);

	return ret;
}

void npu_host_cleanup_networks(struct npu_client *client)
{
	int i;
	struct npu_device *npu_dev = client->npu_dev;
	struct npu_host_ctx *host_ctx = &npu_dev->host_ctx;
	struct msm_npu_unload_network_ioctl unload_req;
	struct msm_npu_unmap_buf_ioctl unmap_req;
	struct npu_network *network;
	struct npu_ion_buf *ion_buf;

	for (i = 0; i < MAX_LOADED_NETWORK; i++) {
		network = &host_ctx->networks[i];
		if (network->client == client) {
			NPU_WARN("network %d is not unloaded before close\n",
				network->network_hdl);
			unload_req.network_hdl = network->network_hdl;
			npu_host_unload_network(client, &unload_req);
		}
	}

	/* unmap all remaining buffers */
	while (!list_empty(&client->mapped_buffer_list)) {
		ion_buf = list_first_entry(&client->mapped_buffer_list,
			struct npu_ion_buf, list);
		NPU_DBG("unmap buffer %x:%llx\n", ion_buf->fd, ion_buf->iova);
		unmap_req.buf_ion_hdl = ion_buf->fd;
		unmap_req.npu_phys_addr = ion_buf->iova;
		npu_host_unmap_buf(client, &unmap_req);
	}
}

/*
 * set network or global perf_mode
 * if network_hdl is 0, set global perf_mode_override
 * otherwise set network perf_mode: if perf_mode is 0,
 * change network perf_mode to initial perf_mode from
 * load_network
 */
int32_t npu_host_set_perf_mode(struct npu_client *client, uint32_t network_hdl,
	uint32_t perf_mode)
{
	int ret = 0;
	struct npu_device *npu_dev = client->npu_dev;
	struct npu_host_ctx *host_ctx = &npu_dev->host_ctx;
	struct npu_network *network = NULL;

	mutex_lock(&host_ctx->lock);

	if (network_hdl == 0) {
		NPU_DBG("change perf_mode_override to %d\n", perf_mode);
		npu_dev->pwrctrl.perf_mode_override = perf_mode;
	} else {
		network = get_network_by_hdl(host_ctx, client, network_hdl);
		if (!network) {
			NPU_ERR("invalid network handle %x\n", network_hdl);
			mutex_unlock(&host_ctx->lock);
			return -EINVAL;
		}

		if (perf_mode == 0) {
			network->cur_perf_mode = network->init_perf_mode;
			NPU_DBG("change network %d perf_mode back to %d\n",
				network_hdl, network->cur_perf_mode);
		} else {
			network->cur_perf_mode = perf_mode;
			NPU_DBG("change network %d perf_mode to %d\n",
				network_hdl, network->cur_perf_mode);
		}
	}

	ret = set_perf_mode(npu_dev);
	if (ret)
		NPU_ERR("set_perf_mode failed\n");

	if (network)
		network_put(network);
	mutex_unlock(&host_ctx->lock);

	return ret;
}

/*
 * get the currently set network or global perf_mode
 * if network_hdl is 0, get global perf_mode_override
 * otherwise get network perf_mode
 */
int32_t npu_host_get_perf_mode(struct npu_client *client, uint32_t network_hdl)
{
	int param_val = 0;
	struct npu_device *npu_dev = client->npu_dev;
	struct npu_host_ctx *host_ctx = &npu_dev->host_ctx;
	struct npu_network *network = NULL;

	mutex_lock(&host_ctx->lock);

	if (network_hdl == 0) {
		param_val = npu_dev->pwrctrl.perf_mode_override;
	} else {
		network = get_network_by_hdl(host_ctx, client, network_hdl);
		if (!network) {
			NPU_ERR("invalid network handle %x\n", network_hdl);
			mutex_unlock(&host_ctx->lock);
			return -EINVAL;
		}
		param_val = network->cur_perf_mode;
		network_put(network);
	}

	mutex_unlock(&host_ctx->lock);

	return param_val;
}

void npu_host_suspend(struct npu_device *npu_dev)
{
	struct npu_host_ctx *host_ctx = &npu_dev->host_ctx;

	flush_delayed_work(&host_ctx->disable_fw_work);
}<|MERGE_RESOLUTION|>--- conflicted
+++ resolved
@@ -1483,65 +1483,7 @@
 	return NULL;
 }
 
-<<<<<<< HEAD
-int npu_process_kevent(struct npu_client *client, struct npu_kevent *kevt)
-{
-	struct npu_device *npu_dev = client->npu_dev;
-	struct npu_host_ctx *host_ctx = &npu_dev->host_ctx;
-	int ret = 0;
-
-	mutex_lock(&host_ctx->lock);
-
-	switch (kevt->evt.type) {
-	case MSM_NPU_EVENT_TYPE_EXEC_V2_DONE:
-	{
-		struct npu_network_cmd *cmd = NULL;
-		struct npu_network *network;
-
-		network = get_network_by_hdl(host_ctx,
-			client, kevt->reserved[0]);
-		if (!network) {
-			NPU_ERR("Can't find network %x\n", kevt->reserved[0]);
-			ret = -EINVAL;
-			break;
-		}
-
-		cmd = npu_find_network_cmd(network, kevt->reserved[1]);
-		if (!cmd) {
-			NPU_ERR("can't find exec cmd with trans_id:%d\n",
-				kevt->reserved[1]);
-			network_put(network);
-			ret = -EINVAL;
-			break;
-		}
-
-		kevt->evt.reserved[0] = cmd->cmd_id;
-		ret = copy_to_user((void __user *)cmd->stats_buf_u,
-			(void *)cmd->stats_buf,
-			kevt->evt.u.exec_v2_done.stats_buf_size);
-		if (ret) {
-			NPU_ERR("fail to copy to user\n");
-			kevt->evt.u.exec_v2_done.stats_buf_size = 0;
-			ret = -EFAULT;
-		}
-
-		npu_dequeue_network_cmd(network, cmd);
-		npu_free_network_cmd(host_ctx, cmd);
-		network_put(network);
-		break;
-	}
-	default:
-		break;
-	}
-	mutex_unlock(&host_ctx->lock);
-
-	return ret;
-}
-
 static void app_msg_proc(struct npu_host_ctx *host_ctx, uint32_t *msg)
-=======
-static int app_msg_proc(struct npu_host_ctx *host_ctx, uint32_t *msg)
->>>>>>> 2855119a
 {
 	uint32_t msg_id;
 	struct npu_network *network = NULL;
