--- conflicted
+++ resolved
@@ -3365,15 +3365,9 @@
 		sde_rotator_update_clk(mgr);
 	}
 
-<<<<<<< HEAD
-	SDEROT_DBG("end pm system active %d\n",
-			atomic_read(&mgr->device_suspended));
-	ATRACE_END("pm_system_active");
-=======
 	ATRACE_END("pm_active");
 	SDEROT_DBG("end pm active %d clk_cnt %d\n",
 	 atomic_read(&mgr->device_suspended), mgr->pm_rot_enable_clk_cnt);
->>>>>>> 15457316
 	SDEROT_EVTLOG(mgr->pm_rot_enable_clk_cnt,
 			 atomic_read(&mgr->device_suspended));
 	sde_rot_mgr_unlock(mgr);
