--- conflicted
+++ resolved
@@ -313,15 +313,11 @@
 
 	spin_unlock_irqrestore(&drvdata->spinlock, flags);
 
-<<<<<<< HEAD
 	coresight_cti_unmap_trigin(drvdata->cti_reset, 0, 0);
 	coresight_cti_unmap_trigout(drvdata->cti_flush, 1, 0);
 
-	dev_info(drvdata->dev, "TMC-ETB/ETF disabled\n");
-=======
 	dev_dbg(drvdata->dev, "TMC-ETB/ETF disabled\n");
 	return 0;
->>>>>>> 34f21ff3
 }
 
 static int tmc_enable_etf_link(struct coresight_device *csdev,
@@ -603,18 +599,12 @@
 	}
 
 	/* Disable the TMC if need be */
-<<<<<<< HEAD
 	if (drvdata->mode == CS_MODE_SYSFS) {
 		spin_unlock_irqrestore(&drvdata->spinlock, flags);
 		coresight_disable_all_source_link();
 		spin_lock_irqsave(&drvdata->spinlock, flags);
-		tmc_etb_disable_hw(drvdata);
-	}
-=======
-	if (drvdata->mode == CS_MODE_SYSFS)
 		__tmc_etb_disable_hw(drvdata);
-
->>>>>>> 34f21ff3
+	}
 	drvdata->reading = true;
 out:
 	spin_unlock_irqrestore(&drvdata->spinlock, flags);
@@ -656,14 +646,10 @@
 		 * can't be NULL.
 		 */
 		memset(drvdata->buf, 0, drvdata->size);
-<<<<<<< HEAD
-		tmc_etb_enable_hw(drvdata);
+		__tmc_etb_enable_hw(drvdata);
 		spin_unlock_irqrestore(&drvdata->spinlock, flags);
 		coresight_enable_all_source_link();
 		spin_lock_irqsave(&drvdata->spinlock, flags);
-=======
-		__tmc_etb_enable_hw(drvdata);
->>>>>>> 34f21ff3
 	} else {
 		/*
 		 * The ETB/ETF is not tracing and the buffer was just read.
