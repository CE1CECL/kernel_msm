/* Copyright (c) 2012, 2017, The Linux Foundation. All rights reserved.
 *
 * This program is free software; you can redistribute it and/or modify
 * it under the terms of the GNU General Public License version 2 and
 * only version 2 as published by the Free Software Foundation.
 *
 * This program is distributed in the hope that it will be useful,
 * but WITHOUT ANY WARRANTY; without even the implied warranty of
 * MERCHANTABILITY or FITNESS FOR A PARTICULAR PURPOSE.  See the
 * GNU General Public License for more details.
 */

#include <linux/kernel.h>
#include <linux/init.h>
#include <linux/types.h>
#include <linux/device.h>
#include <linux/io.h>
#include <linux/err.h>
#include <linux/export.h>
#include <linux/slab.h>
#include <linux/mutex.h>
#include <linux/clk.h>
#include <dt-bindings/clock/qcom,aop-qmp.h>
#include <linux/coresight.h>
#include <linux/of_platform.h>
#include <linux/delay.h>
#include <linux/pm_runtime.h>

#include "coresight-priv.h"

static DEFINE_MUTEX(coresight_mutex);
static struct coresight_device *curr_sink;
/**
 * struct coresight_node - elements of a path, from source to sink
 * @csdev:	Address of an element.
 * @link:	hook to the list.
 */
struct coresight_node {
	struct coresight_device *csdev;
	struct list_head link;
};

/**
 * struct coresight_path - path from source to sink
 * @path:	Address of path list.
 * @link:	hook to the list.
 */
struct coresight_path {
	struct list_head *path;
	struct list_head link;
};

static LIST_HEAD(cs_active_paths);

static int coresight_id_match(struct device *dev, void *data)
{
	int trace_id, i_trace_id;
	struct coresight_device *csdev, *i_csdev;

	csdev = data;
	i_csdev = to_coresight_device(dev);

	/*
	 * No need to care about oneself and components that are not
	 * sources or not enabled
	 */
	if (i_csdev == csdev || !i_csdev->enable ||
	    i_csdev->type != CORESIGHT_DEV_TYPE_SOURCE)
		return 0;

	/* Get the source ID for both compoment */
	trace_id = source_ops(csdev)->trace_id(csdev);
	i_trace_id = source_ops(i_csdev)->trace_id(i_csdev);

	/* All you need is one */
	if (trace_id == i_trace_id)
		return 1;

	return 0;
}

static int coresight_source_is_unique(struct coresight_device *csdev)
{
	int trace_id = source_ops(csdev)->trace_id(csdev);

	/* this shouldn't happen */
	if (trace_id < 0)
		return 0;

	return !bus_for_each_dev(&coresight_bustype, NULL,
				 csdev, coresight_id_match);
}

static int coresight_find_link_inport(struct coresight_device *csdev,
				      struct coresight_device *parent)
{
	int i;
	struct coresight_connection *conn;

	for (i = 0; i < parent->nr_outport; i++) {
		conn = &parent->conns[i];
		if (conn->child_dev == csdev)
			return conn->child_port;
	}

	dev_err(&csdev->dev, "couldn't find inport, parent: %s, child: %s\n",
		dev_name(&parent->dev), dev_name(&csdev->dev));

	return 0;
}

static int coresight_find_link_outport(struct coresight_device *csdev,
				       struct coresight_device *child)
{
	int i;
	struct coresight_connection *conn;

	for (i = 0; i < csdev->nr_outport; i++) {
		conn = &csdev->conns[i];
		if (conn->child_dev == child)
			return conn->outport;
	}

	dev_err(&csdev->dev, "couldn't find outport, parent: %s, child: %s\n",
		dev_name(&csdev->dev), dev_name(&child->dev));

	return 0;
}

static int coresight_enable_sink(struct coresight_device *csdev, u32 mode)
{
	int ret;

	if (!csdev->enable) {
		if (sink_ops(csdev)->enable) {
			ret = sink_ops(csdev)->enable(csdev, mode);
			if (ret)
				return ret;
		}
		csdev->enable = true;
	}

	atomic_inc(csdev->refcnt);

	return 0;
}

static void coresight_disable_sink(struct coresight_device *csdev)
{
	if (atomic_dec_return(csdev->refcnt) == 0) {
		if (sink_ops(csdev)->disable) {
			sink_ops(csdev)->disable(csdev);
			csdev->enable = false;
			csdev->activated = false;
		}
	}
}

static int coresight_enable_link(struct coresight_device *csdev,
				 struct coresight_device *parent,
				 struct coresight_device *child)
{
	int ret;
	int link_subtype;
	int refport, inport, outport;

	if (!parent || !child)
		return -EINVAL;

	inport = coresight_find_link_inport(csdev, parent);
	outport = coresight_find_link_outport(csdev, child);
	link_subtype = csdev->subtype.link_subtype;

	if (link_subtype == CORESIGHT_DEV_SUBTYPE_LINK_MERG)
		refport = inport;
	else if (link_subtype == CORESIGHT_DEV_SUBTYPE_LINK_SPLIT)
		refport = outport;
	else
		refport = 0;

	if (atomic_inc_return(&csdev->refcnt[refport]) == 1) {
		if (link_ops(csdev)->enable) {
			ret = link_ops(csdev)->enable(csdev, inport, outport);
			if (ret)
				return ret;
		}
	}

	csdev->enable = true;

	return 0;
}

static void coresight_disable_link(struct coresight_device *csdev,
				   struct coresight_device *parent,
				   struct coresight_device *child)
{
	int i, nr_conns;
	int link_subtype;
	int refport, inport, outport;

	if (!parent || !child)
		return;

	inport = coresight_find_link_inport(csdev, parent);
	outport = coresight_find_link_outport(csdev, child);
	link_subtype = csdev->subtype.link_subtype;

	if (link_subtype == CORESIGHT_DEV_SUBTYPE_LINK_MERG) {
		refport = inport;
		nr_conns = csdev->nr_inport;
	} else if (link_subtype == CORESIGHT_DEV_SUBTYPE_LINK_SPLIT) {
		refport = outport;
		nr_conns = csdev->nr_outport;
	} else {
		refport = 0;
		nr_conns = 1;
	}

	if (atomic_dec_return(&csdev->refcnt[refport]) == 0) {
		if (link_ops(csdev)->disable)
			link_ops(csdev)->disable(csdev, inport, outport);
	}

	for (i = 0; i < nr_conns; i++)
		if (atomic_read(&csdev->refcnt[i]) != 0)
			return;

	csdev->enable = false;
}

static int coresight_enable_source(struct coresight_device *csdev, u32 mode)
{
	int ret;

	if (!coresight_source_is_unique(csdev)) {
		dev_warn(&csdev->dev, "traceID %d not unique\n",
			 source_ops(csdev)->trace_id(csdev));
		return -EINVAL;
	}

	if (!csdev->enable) {
		if (source_ops(csdev)->enable) {
			ret = source_ops(csdev)->enable(csdev, NULL, mode);
			if (ret)
				return ret;
		}
		csdev->enable = true;
	}

	atomic_inc(csdev->refcnt);

	return 0;
}

static void coresight_disable_source(struct coresight_device *csdev)
{
	if (atomic_dec_return(csdev->refcnt) == 0) {
		if (source_ops(csdev)->disable) {
			source_ops(csdev)->disable(csdev, NULL);
			csdev->enable = false;
		}
	}
}

void coresight_disable_path(struct list_head *path)
{
	u32 type;
	struct coresight_node *nd;
	struct coresight_device *csdev, *parent, *child;

	list_for_each_entry(nd, path, link) {
		csdev = nd->csdev;
		type = csdev->type;

		/*
		 * ETF devices are tricky... They can be a link or a sink,
		 * depending on how they are configured.  If an ETF has been
		 * "activated" it will be configured as a sink, otherwise
		 * go ahead with the link configuration.
		 */
		if (type == CORESIGHT_DEV_TYPE_LINKSINK)
			type = (csdev == coresight_get_sink(path)) ?
						CORESIGHT_DEV_TYPE_SINK :
						CORESIGHT_DEV_TYPE_LINK;

		switch (type) {
		case CORESIGHT_DEV_TYPE_SINK:
			coresight_disable_sink(csdev);
			break;
		case CORESIGHT_DEV_TYPE_SOURCE:
			/* sources are disabled from either sysFS or Perf */
			break;
		case CORESIGHT_DEV_TYPE_LINK:
			parent = list_prev_entry(nd, link)->csdev;
			child = list_next_entry(nd, link)->csdev;
			coresight_disable_link(csdev, parent, child);
			break;
		default:
			break;
		}
	}
}

int coresight_enable_path(struct list_head *path, u32 mode)
{

	int ret = 0;
	u32 type;
	struct coresight_node *nd;
	struct coresight_device *csdev, *parent, *child;

	list_for_each_entry_reverse(nd, path, link) {
		csdev = nd->csdev;
		type = csdev->type;

		/*
		 * ETF devices are tricky... They can be a link or a sink,
		 * depending on how they are configured.  If an ETF has been
		 * "activated" it will be configured as a sink, otherwise
		 * go ahead with the link configuration.
		 */
		if (type == CORESIGHT_DEV_TYPE_LINKSINK)
			type = (csdev == coresight_get_sink(path)) ?
						CORESIGHT_DEV_TYPE_SINK :
						CORESIGHT_DEV_TYPE_LINK;

		switch (type) {
		case CORESIGHT_DEV_TYPE_SINK:
			ret = coresight_enable_sink(csdev, mode);
			if (ret)
				goto err;
			break;
		case CORESIGHT_DEV_TYPE_SOURCE:
			/* sources are enabled from either sysFS or Perf */
			break;
		case CORESIGHT_DEV_TYPE_LINK:
			parent = list_prev_entry(nd, link)->csdev;
			child = list_next_entry(nd, link)->csdev;
			ret = coresight_enable_link(csdev, parent, child);
			if (ret)
				goto err;
			break;
		default:
			goto err;
		}
	}

out:
	return ret;
err:
	coresight_disable_path(path);
	goto out;
}

struct coresight_device *coresight_get_source(struct list_head *path)
{
	struct coresight_device *csdev;

	if (!path)
		return NULL;

	csdev = list_first_entry(path, struct coresight_node, link)->csdev;
	if (csdev->type != CORESIGHT_DEV_TYPE_SOURCE)
		return NULL;

	return csdev;
}

struct coresight_device *coresight_get_sink(struct list_head *path)
{
	struct coresight_device *csdev;

	if (!path)
		return NULL;

	csdev = list_last_entry(path, struct coresight_node, link)->csdev;
	if (csdev->type != CORESIGHT_DEV_TYPE_SINK &&
	    csdev->type != CORESIGHT_DEV_TYPE_LINKSINK)
		return NULL;

	return csdev;
}

static int coresight_enabled_sink(struct device *dev, void *data)
{
	bool *reset = data;
	struct coresight_device *csdev = to_coresight_device(dev);

	if ((csdev->type == CORESIGHT_DEV_TYPE_SINK ||
	     csdev->type == CORESIGHT_DEV_TYPE_LINKSINK) &&
	     csdev->activated) {
		/*
		 * Now that we have a handle on the sink for this session,
		 * disable the sysFS "enable_sink" flag so that possible
		 * concurrent perf session that wish to use another sink don't
		 * trip on it.  Doing so has no ramification for the current
		 * session.
		 */
		if (*reset)
			csdev->activated = false;

		return 1;
	}

	return 0;
}

/**
 * coresight_get_enabled_sink - returns the first enabled sink found on the bus
 * @deactivate:	Whether the 'enable_sink' flag should be reset
 *
 * When operated from perf the deactivate parameter should be set to 'true'.
 * That way the "enabled_sink" flag of the sink that was selected can be reset,
 * allowing for other concurrent perf sessions to choose a different sink.
 *
 * When operated from sysFS users have full control and as such the deactivate
 * parameter should be set to 'false', hence mandating users to explicitly
 * clear the flag.
 */
struct coresight_device *coresight_get_enabled_sink(bool deactivate)
{
	struct device *dev = NULL;

	dev = bus_find_device(&coresight_bustype, NULL, &deactivate,
			      coresight_enabled_sink);

	return dev ? to_coresight_device(dev) : NULL;
}

/**
 * _coresight_build_path - recursively build a path from a @csdev to a sink.
 * @csdev:	The device to start from.
 * @path:	The list to add devices to.
 *
 * The tree of Coresight device is traversed until an activated sink is
 * found.  From there the sink is added to the list along with all the
 * devices that led to that point - the end result is a list from source
 * to sink. In that list the source is the first device and the sink the
 * last one.
 */
static int _coresight_build_path(struct coresight_device *csdev,
				 struct coresight_device *sink,
				 struct list_head *path)
{
	int i;
	bool found = false;
	struct coresight_node *node;

	/* An activated sink has been found.  Enqueue the element */
	if (csdev == sink)
		goto out;

	/* Not a sink - recursively explore each port found on this element */
	for (i = 0; i < csdev->nr_outport; i++) {
		struct coresight_device *child_dev = csdev->conns[i].child_dev;

		if (child_dev &&
		    _coresight_build_path(child_dev, sink, path) == 0) {
			found = true;
			break;
		}
	}

	if (!found)
		return -ENODEV;

out:
	/*
	 * A path from this element to a sink has been found.  The elements
	 * leading to the sink are already enqueued, all that is left to do
	 * is tell the PM runtime core we need this element and add a node
	 * for it.
	 */
	node = kzalloc(sizeof(struct coresight_node), GFP_KERNEL);
	if (!node)
		return -ENOMEM;

	node->csdev = csdev;
	list_add(&node->link, path);
	pm_runtime_get_sync(csdev->dev.parent);

	return 0;
}

struct list_head *coresight_build_path(struct coresight_device *source,
				       struct coresight_device *sink)
{
	struct list_head *path;
	int rc;

	if (!sink)
		return ERR_PTR(-EINVAL);

	path = kzalloc(sizeof(struct list_head), GFP_KERNEL);
	if (!path)
		return ERR_PTR(-ENOMEM);

	INIT_LIST_HEAD(path);

	rc = _coresight_build_path(source, sink, path);
	if (rc) {
		kfree(path);
		return ERR_PTR(rc);
	}

	return path;
}

/**
 * coresight_release_path - release a previously built path.
 * @path:	the path to release.
 *
 * Remove coresight path entry from source device
 * Go through all the elements of a path and 1) removed it from the list and
 * 2) free the memory allocated for each node.
 */
void coresight_release_path(struct coresight_device *csdev,
			    struct list_head *path)
{
	struct coresight_node *nd, *next;

	if (csdev != NULL && csdev->node != NULL) {
		/* Remove path entry from source device */
		list_del(&csdev->node->link);
		kfree(csdev->node);
		csdev->node = NULL;
	}

	/* Free the path */
	list_for_each_entry_safe(nd, next, path, link) {
		csdev = nd->csdev;

		pm_runtime_put_sync(csdev->dev.parent);
		list_del(&nd->link);
		kfree(nd);
	}

	kfree(path);
	path = NULL;
}

/** coresight_validate_source - make sure a source has the right credentials
 *  @csdev:	the device structure for a source.
 *  @function:	the function this was called from.
 *
 * Assumes the coresight_mutex is held.
 */
static int coresight_validate_source(struct coresight_device *csdev,
				     const char *function)
{
	u32 type, subtype;

	type = csdev->type;
	subtype = csdev->subtype.source_subtype;

	if (type != CORESIGHT_DEV_TYPE_SOURCE) {
		dev_err(&csdev->dev, "wrong device type in %s\n", function);
		return -EINVAL;
	}

	if (subtype != CORESIGHT_DEV_SUBTYPE_SOURCE_PROC &&
	    subtype != CORESIGHT_DEV_SUBTYPE_SOURCE_SOFTWARE) {
		dev_err(&csdev->dev, "wrong device subtype in %s\n", function);
		return -EINVAL;
	}

	return 0;
}

int coresight_store_path(struct coresight_device *csdev, struct list_head *path)
{
	struct coresight_path *node;

	node = kzalloc(sizeof(struct coresight_path), GFP_KERNEL);
	if (!node)
		return -ENOMEM;

	node->path = path;
	list_add(&node->link, &cs_active_paths);

	csdev->node = node;

	return 0;
}

int coresight_enable(struct coresight_device *csdev)
{
	int ret = 0;
	struct coresight_device *sink;
	struct list_head *path;
	enum coresight_dev_subtype_source subtype;

	subtype = csdev->subtype.source_subtype;

	mutex_lock(&coresight_mutex);

	ret = coresight_validate_source(csdev, __func__);
	if (ret)
		goto out;

	if (csdev->enable) {
		/*
		 * There could be multiple applications driving the software
		 * source. So keep the refcount for each such user when the
		 * source is already enabled.
		 */
		if (subtype == CORESIGHT_DEV_SUBTYPE_SOURCE_SOFTWARE)
			atomic_inc(csdev->refcnt);
		goto out;
	}

	/*
	 * Search for a valid sink for this session but don't reset the
	 * "enable_sink" flag in sysFS.  Users get to do that explicitly.
	 */
	sink = coresight_get_enabled_sink(false);
	if (!sink) {
		ret = -EINVAL;
		goto out;
	}

	path = coresight_build_path(csdev, sink);
	if (IS_ERR(path)) {
		pr_err("building path(s) failed\n");
		ret = PTR_ERR(path);
		goto out;
	}

	ret = coresight_enable_path(path, CS_MODE_SYSFS);
	if (ret)
		goto err_path;

	ret = coresight_enable_source(csdev, CS_MODE_SYSFS);
	if (ret)
		goto err_source;

<<<<<<< HEAD
	ret = coresight_store_path(csdev, path);
	if (ret)
		goto err_source;
=======
	switch (subtype) {
	case CORESIGHT_DEV_SUBTYPE_SOURCE_PROC:
		/*
		 * When working from sysFS it is important to keep track
		 * of the paths that were created so that they can be
		 * undone in 'coresight_disable()'.  Since there can only
		 * be a single session per tracer (when working from sysFS)
		 * a per-cpu variable will do just fine.
		 */
		cpu = source_ops(csdev)->cpu_id(csdev);
		per_cpu(tracer_path, cpu) = path;
		break;
	case CORESIGHT_DEV_SUBTYPE_SOURCE_SOFTWARE:
		stm_path = path;
		break;
	default:
		/* We can't be here */
		break;
	}
>>>>>>> 8683408f

out:
	mutex_unlock(&coresight_mutex);
	return ret;

err_source:
	coresight_disable_path(path);

err_path:
	coresight_release_path(csdev, path);
	goto out;
}
EXPORT_SYMBOL(coresight_enable);

static void __coresight_disable(struct coresight_device *csdev)
{
	int  ret;

	ret = coresight_validate_source(csdev, __func__);
	if (ret)
		return;

	if (!csdev->enable)
		return;

	if (csdev->node == NULL)
		return;

	coresight_disable_source(csdev);
	coresight_disable_path(csdev->node->path);
	coresight_release_path(csdev, csdev->node->path);
}

void coresight_disable(struct coresight_device *csdev)
{
	mutex_lock(&coresight_mutex);
	__coresight_disable(csdev);
	mutex_unlock(&coresight_mutex);
}
EXPORT_SYMBOL(coresight_disable);

void coresight_abort(void)
{
	if (!mutex_trylock(&coresight_mutex)) {
		pr_err("coresight: abort could not be processed\n");
		return;
	}
	if (!curr_sink)
		goto out;

	if (curr_sink->enable && sink_ops(curr_sink)->abort) {
		sink_ops(curr_sink)->abort(curr_sink);
		curr_sink->enable = false;
	}

out:
	mutex_unlock(&coresight_mutex);
}
EXPORT_SYMBOL(coresight_abort);


static ssize_t enable_sink_show(struct device *dev,
				struct device_attribute *attr, char *buf)
{
	struct coresight_device *csdev = to_coresight_device(dev);

	return scnprintf(buf, PAGE_SIZE, "%u\n", csdev->activated);
}

static ssize_t enable_sink_store(struct device *dev,
				 struct device_attribute *attr,
				 const char *buf, size_t size)
{
	int ret;
	unsigned long val;
	struct coresight_device *csdev = to_coresight_device(dev);

	ret = kstrtoul(buf, 10, &val);
	if (ret)
		return ret;

	if (val)
		csdev->activated = true;
	else
		csdev->activated = false;

	return size;

}
static DEVICE_ATTR_RW(enable_sink);

static ssize_t enable_source_show(struct device *dev,
				  struct device_attribute *attr, char *buf)
{
	struct coresight_device *csdev = to_coresight_device(dev);

	return scnprintf(buf, PAGE_SIZE, "%u\n", csdev->enable);
}

static ssize_t enable_source_store(struct device *dev,
				   struct device_attribute *attr,
				   const char *buf, size_t size)
{
	int ret = 0;
	unsigned long val;
	struct coresight_device *csdev = to_coresight_device(dev);

	ret = kstrtoul(buf, 10, &val);
	if (ret)
		return ret;

	if (val) {
		ret = coresight_enable(csdev);
		if (ret)
			return ret;
	} else {
		coresight_disable(csdev);
	}

	return size;
}
static DEVICE_ATTR_RW(enable_source);

static struct attribute *coresight_sink_attrs[] = {
	&dev_attr_enable_sink.attr,
	NULL,
};
ATTRIBUTE_GROUPS(coresight_sink);

static struct attribute *coresight_source_attrs[] = {
	&dev_attr_enable_source.attr,
	NULL,
};
ATTRIBUTE_GROUPS(coresight_source);

static struct device_type coresight_dev_type[] = {
	{
		.name = "none",
	},
	{
		.name = "sink",
		.groups = coresight_sink_groups,
	},
	{
		.name = "link",
	},
	{
		.name = "linksink",
		.groups = coresight_sink_groups,
	},
	{
		.name = "source",
		.groups = coresight_source_groups,
	},
};

static void coresight_device_release(struct device *dev)
{
	struct coresight_device *csdev = to_coresight_device(dev);

	kfree(csdev->conns);
	kfree(csdev->refcnt);
	kfree(csdev);
}

static int coresight_orphan_match(struct device *dev, void *data)
{
	int i;
	bool still_orphan = false;
	struct coresight_device *csdev, *i_csdev;
	struct coresight_connection *conn;

	csdev = data;
	i_csdev = to_coresight_device(dev);

	/* No need to check oneself */
	if (csdev == i_csdev)
		return 0;

	/* Move on to another component if no connection is orphan */
	if (!i_csdev->orphan)
		return 0;
	/*
	 * Circle throuch all the connection of that component.  If we find
	 * an orphan connection whose name matches @csdev, link it.
	 */
	for (i = 0; i < i_csdev->nr_outport; i++) {
		conn = &i_csdev->conns[i];

		/* We have found at least one orphan connection */
		if (conn->child_dev == NULL) {
			/* Does it match this newly added device? */
			if (conn->child_name &&
			    !strcmp(dev_name(&csdev->dev), conn->child_name)) {
				conn->child_dev = csdev;
			} else {
				/* This component still has an orphan */
				still_orphan = true;
			}
		}
	}

	i_csdev->orphan = still_orphan;

	/*
	 * Returning '0' ensures that all known component on the
	 * bus will be checked.
	 */
	return 0;
}

static void coresight_fixup_orphan_conns(struct coresight_device *csdev)
{
	/*
	 * No need to check for a return value as orphan connection(s)
	 * are hooked-up with each newly added component.
	 */
	bus_for_each_dev(&coresight_bustype, NULL,
			 csdev, coresight_orphan_match);
}


static int coresight_name_match(struct device *dev, void *data)
{
	char *to_match;
	struct coresight_device *i_csdev;

	to_match = data;
	i_csdev = to_coresight_device(dev);

	if (to_match && !strcmp(to_match, dev_name(&i_csdev->dev)))
		return 1;

	return 0;
}

static void coresight_fixup_device_conns(struct coresight_device *csdev)
{
	int i;
	struct device *dev = NULL;
	struct coresight_connection *conn;

	for (i = 0; i < csdev->nr_outport; i++) {
		conn = &csdev->conns[i];
		dev = bus_find_device(&coresight_bustype, NULL,
				      (void *)conn->child_name,
				      coresight_name_match);

		if (dev) {
			conn->child_dev = to_coresight_device(dev);
			/* and put reference from 'bus_find_device()' */
			put_device(dev);
		} else {
			csdev->orphan = true;
			conn->child_dev = NULL;
		}
	}
}

static int coresight_remove_match(struct device *dev, void *data)
{
	int i;
	struct coresight_device *csdev, *iterator;
	struct coresight_connection *conn;

	csdev = data;
	iterator = to_coresight_device(dev);

	/* No need to check oneself */
	if (csdev == iterator)
		return 0;

	/*
	 * Circle throuch all the connection of that component.  If we find
	 * a connection whose name matches @csdev, remove it.
	 */
	for (i = 0; i < iterator->nr_outport; i++) {
		conn = &iterator->conns[i];

		if (conn->child_dev == NULL)
			continue;

		if (!strcmp(dev_name(&csdev->dev), conn->child_name)) {
			iterator->orphan = true;
			conn->child_dev = NULL;
			/* No need to continue */
			break;
		}
	}

	/*
	 * Returning '0' ensures that all known component on the
	 * bus will be checked.
	 */
	return 0;
}

static void coresight_remove_conns(struct coresight_device *csdev)
{
	bus_for_each_dev(&coresight_bustype, NULL,
			 csdev, coresight_remove_match);
}

/**
 * coresight_timeout - loop until a bit has changed to a specific state.
 * @addr: base address of the area of interest.
 * @offset: address of a register, starting from @addr.
 * @position: the position of the bit of interest.
 * @value: the value the bit should have.
 *
 * Return: 0 as soon as the bit has taken the desired state or -EAGAIN if
 * TIMEOUT_US has elapsed, which ever happens first.
 */

int coresight_timeout(void __iomem *addr, u32 offset, int position, int value)
{
	int i;
	u32 val;

	for (i = TIMEOUT_US; i > 0; i--) {
		val = __raw_readl(addr + offset);
		/* waiting on the bit to go from 0 to 1 */
		if (value) {
			if (val & BIT(position))
				return 0;
		/* waiting on the bit to go from 1 to 0 */
		} else {
			if (!(val & BIT(position)))
				return 0;
		}

		/*
		 * Delay is arbitrary - the specification doesn't say how long
		 * we are expected to wait.  Extra check required to make sure
		 * we don't wait needlessly on the last iteration.
		 */
		if (i - 1)
			udelay(1);
	}

	return -EAGAIN;
}

static ssize_t reset_source_sink_store(struct bus_type *bus,
				       const char *buf, size_t size)
{
	int ret = 0;
	unsigned long val;
	struct coresight_path *cspath = NULL;
	struct coresight_path *cspath_next = NULL;
	struct coresight_device *csdev;

	ret = kstrtoul(buf, 10, &val);
	if (ret)
		return ret;

	mutex_lock(&coresight_mutex);

	list_for_each_entry_safe(cspath, cspath_next, &cs_active_paths, link) {
		csdev = coresight_get_source(cspath->path);
		if (!csdev)
			continue;
		__coresight_disable(csdev);
	}

	mutex_unlock(&coresight_mutex);
	return size;
}
static BUS_ATTR_WO(reset_source_sink);

static struct attribute *coresight_reset_source_sink_attrs[] = {
	&bus_attr_reset_source_sink.attr,
	NULL,
};
ATTRIBUTE_GROUPS(coresight_reset_source_sink);

struct bus_type coresight_bustype = {
	.name		= "coresight",
	.bus_groups	= coresight_reset_source_sink_groups,
};

static int __init coresight_init(void)
{
	return bus_register(&coresight_bustype);
}
postcore_initcall(coresight_init);

struct coresight_device *coresight_register(struct coresight_desc *desc)
{
	int i;
	int ret;
	int link_subtype;
	int nr_refcnts = 1;
	atomic_t *refcnts = NULL;
	struct coresight_device *csdev;
	struct coresight_connection *conns = NULL;
	struct clk *pclk;

	pclk = clk_get(desc->dev, "apb_pclk");
	if (!IS_ERR(pclk)) {
		ret = clk_set_rate(pclk, QDSS_CLK_LEVEL_DYNAMIC);
		if (ret)
			dev_err(desc->dev, "clk set rate failed\n");
	}

	csdev = kzalloc(sizeof(*csdev), GFP_KERNEL);
	if (!csdev) {
		ret = -ENOMEM;
		goto err_kzalloc_csdev;
	}

	if (desc->type == CORESIGHT_DEV_TYPE_LINK ||
	    desc->type == CORESIGHT_DEV_TYPE_LINKSINK) {
		link_subtype = desc->subtype.link_subtype;

		if (link_subtype == CORESIGHT_DEV_SUBTYPE_LINK_MERG)
			nr_refcnts = desc->pdata->nr_inport;
		else if (link_subtype == CORESIGHT_DEV_SUBTYPE_LINK_SPLIT)
			nr_refcnts = desc->pdata->nr_outport;
	}

	refcnts = kcalloc(nr_refcnts, sizeof(*refcnts), GFP_KERNEL);
	if (!refcnts) {
		ret = -ENOMEM;
		goto err_kzalloc_refcnts;
	}

	csdev->refcnt = refcnts;

	csdev->nr_inport = desc->pdata->nr_inport;
	csdev->nr_outport = desc->pdata->nr_outport;

	/* Initialise connections if there is at least one outport */
	if (csdev->nr_outport) {
		conns = kcalloc(csdev->nr_outport, sizeof(*conns), GFP_KERNEL);
		if (!conns) {
			ret = -ENOMEM;
			goto err_kzalloc_conns;
		}

		for (i = 0; i < csdev->nr_outport; i++) {
			conns[i].outport = desc->pdata->outports[i];
			conns[i].child_name = desc->pdata->child_names[i];
			conns[i].child_port = desc->pdata->child_ports[i];
		}
	}

	csdev->conns = conns;

	csdev->type = desc->type;
	csdev->subtype = desc->subtype;
	csdev->ops = desc->ops;
	csdev->orphan = false;

	csdev->dev.type = &coresight_dev_type[desc->type];
	csdev->dev.groups = desc->groups;
	csdev->dev.parent = desc->dev;
	csdev->dev.release = coresight_device_release;
	csdev->dev.bus = &coresight_bustype;
	dev_set_name(&csdev->dev, "%s", desc->pdata->name);

	ret = device_register(&csdev->dev);
	if (ret)
		goto err_device_register;

	mutex_lock(&coresight_mutex);

	coresight_fixup_device_conns(csdev);
	coresight_fixup_orphan_conns(csdev);

	mutex_unlock(&coresight_mutex);

	return csdev;

err_device_register:
	kfree(conns);
err_kzalloc_conns:
	kfree(refcnts);
err_kzalloc_refcnts:
	kfree(csdev);
err_kzalloc_csdev:
	return ERR_PTR(ret);
}
EXPORT_SYMBOL_GPL(coresight_register);

void coresight_unregister(struct coresight_device *csdev)
{
	/* Remove references of that device in the topology */
	coresight_remove_conns(csdev);
	device_unregister(&csdev->dev);
}
EXPORT_SYMBOL_GPL(coresight_unregister);<|MERGE_RESOLUTION|>--- conflicted
+++ resolved
@@ -635,31 +635,9 @@
 	if (ret)
 		goto err_source;
 
-<<<<<<< HEAD
 	ret = coresight_store_path(csdev, path);
 	if (ret)
 		goto err_source;
-=======
-	switch (subtype) {
-	case CORESIGHT_DEV_SUBTYPE_SOURCE_PROC:
-		/*
-		 * When working from sysFS it is important to keep track
-		 * of the paths that were created so that they can be
-		 * undone in 'coresight_disable()'.  Since there can only
-		 * be a single session per tracer (when working from sysFS)
-		 * a per-cpu variable will do just fine.
-		 */
-		cpu = source_ops(csdev)->cpu_id(csdev);
-		per_cpu(tracer_path, cpu) = path;
-		break;
-	case CORESIGHT_DEV_SUBTYPE_SOURCE_SOFTWARE:
-		stm_path = path;
-		break;
-	default:
-		/* We can't be here */
-		break;
-	}
->>>>>>> 8683408f
 
 out:
 	mutex_unlock(&coresight_mutex);
