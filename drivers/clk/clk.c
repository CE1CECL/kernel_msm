/*
 * Copyright (C) 2010-2011 Canonical Ltd <jeremy.kerr@canonical.com>
 * Copyright (C) 2011-2012 Linaro Ltd <mturquette@linaro.org>
 * Copyright (c) 2017-2018, The Linux Foundation. All rights reserved.
 *
 * This program is free software; you can redistribute it and/or modify
 * it under the terms of the GNU General Public License version 2 as
 * published by the Free Software Foundation.
 *
 * Standard functionality for the common clock API.  See Documentation/clk.txt
 */

#include <linux/clk.h>
#include <linux/clk-provider.h>
#include <linux/clk/clk-conf.h>
#include <linux/module.h>
#include <linux/mutex.h>
#include <linux/spinlock.h>
#include <linux/err.h>
#include <linux/list.h>
#include <linux/slab.h>
#include <linux/of.h>
#include <linux/device.h>
#include <linux/init.h>
#include <linux/sched.h>
#include <linux/clkdev.h>
#include <linux/of_platform.h>
#include <linux/pm_opp.h>
#include <linux/regulator/consumer.h>

#include "clk.h"

static DEFINE_SPINLOCK(enable_lock);
static DEFINE_MUTEX(prepare_lock);

static struct task_struct *prepare_owner;
static struct task_struct *enable_owner;

static int prepare_refcnt;
static int enable_refcnt;

static HLIST_HEAD(clk_root_list);
static HLIST_HEAD(clk_orphan_list);
static LIST_HEAD(clk_notifier_list);

struct clk_handoff_vdd {
	struct list_head list;
	struct clk_vdd_class *vdd_class;
};

static LIST_HEAD(clk_handoff_vdd_list);

/***    private data structures    ***/

struct clk_core {
	const char		*name;
	const struct clk_ops	*ops;
	struct clk_hw		*hw;
	struct module		*owner;
	struct clk_core		*parent;
	const char		**parent_names;
	struct clk_core		**parents;
	unsigned int		num_parents;
	unsigned int		new_parent_index;
	unsigned long		rate;
	unsigned long		req_rate;
	unsigned long		new_rate;
	struct clk_core		*new_parent;
	struct clk_core		*new_child;
	unsigned long		flags;
	bool			orphan;
	unsigned int		enable_count;
	unsigned int		prepare_count;
	bool			need_handoff_enable;
	bool			need_handoff_prepare;
	unsigned long		min_rate;
	unsigned long		max_rate;
	unsigned long		accuracy;
	int			phase;
	struct hlist_head	children;
	struct hlist_node	child_node;
	struct hlist_head	clks;
	unsigned int		notifier_count;
#ifdef CONFIG_DEBUG_FS
	struct dentry		*dentry;
	struct hlist_node	debug_node;
#endif
	struct kref		ref;
	struct clk_vdd_class	*vdd_class;
	unsigned long		*rate_max;
	int			num_rate_max;
};

#define CREATE_TRACE_POINTS
#include <trace/events/clk.h>

struct clk {
	struct clk_core	*core;
	const char *dev_id;
	const char *con_id;
	unsigned long min_rate;
	unsigned long max_rate;
	struct hlist_node clks_node;
};

/***           locking             ***/
static void clk_prepare_lock(void)
{
	if (!mutex_trylock(&prepare_lock)) {
		if (prepare_owner == current) {
			prepare_refcnt++;
			return;
		}
		mutex_lock(&prepare_lock);
	}
	WARN_ON_ONCE(prepare_owner != NULL);
	WARN_ON_ONCE(prepare_refcnt != 0);
	prepare_owner = current;
	prepare_refcnt = 1;
}

static void clk_prepare_unlock(void)
{
	WARN_ON_ONCE(prepare_owner != current);
	WARN_ON_ONCE(prepare_refcnt == 0);

	if (--prepare_refcnt)
		return;
	prepare_owner = NULL;
	mutex_unlock(&prepare_lock);
}

static unsigned long clk_enable_lock(void)
	__acquires(enable_lock)
{
	unsigned long flags;

	if (!spin_trylock_irqsave(&enable_lock, flags)) {
		if (enable_owner == current) {
			enable_refcnt++;
			__acquire(enable_lock);
			return flags;
		}
		spin_lock_irqsave(&enable_lock, flags);
	}
	WARN_ON_ONCE(enable_owner != NULL);
	WARN_ON_ONCE(enable_refcnt != 0);
	enable_owner = current;
	enable_refcnt = 1;
	return flags;
}

static void clk_enable_unlock(unsigned long flags)
	__releases(enable_lock)
{
	WARN_ON_ONCE(enable_owner != current);
	WARN_ON_ONCE(enable_refcnt == 0);

	if (--enable_refcnt) {
		__release(enable_lock);
		return;
	}
	enable_owner = NULL;
	spin_unlock_irqrestore(&enable_lock, flags);
}

static bool clk_core_is_prepared(struct clk_core *core)
{
	/*
	 * .is_prepared is optional for clocks that can prepare
	 * fall back to software usage counter if it is missing
	 */
	if (!core->ops->is_prepared)
		return core->prepare_count;

	return core->ops->is_prepared(core->hw);
}

static bool clk_core_is_enabled(struct clk_core *core)
{
	/*
	 * .is_enabled is only mandatory for clocks that gate
	 * fall back to software usage counter if .is_enabled is missing
	 */
	if (!core->ops->is_enabled)
		return core->enable_count;

	return core->ops->is_enabled(core->hw);
}

/***    helper functions   ***/

const char *__clk_get_name(const struct clk *clk)
{
	return !clk ? NULL : clk->core->name;
}
EXPORT_SYMBOL_GPL(__clk_get_name);

const char *clk_hw_get_name(const struct clk_hw *hw)
{
	return hw->core->name;
}
EXPORT_SYMBOL_GPL(clk_hw_get_name);

struct clk_hw *__clk_get_hw(struct clk *clk)
{
	return !clk ? NULL : clk->core->hw;
}
EXPORT_SYMBOL_GPL(__clk_get_hw);

unsigned int clk_hw_get_num_parents(const struct clk_hw *hw)
{
	return hw->core->num_parents;
}
EXPORT_SYMBOL_GPL(clk_hw_get_num_parents);

struct clk_hw *clk_hw_get_parent(const struct clk_hw *hw)
{
	return hw->core->parent ? hw->core->parent->hw : NULL;
}
EXPORT_SYMBOL_GPL(clk_hw_get_parent);

static struct clk_core *__clk_lookup_subtree(const char *name,
					     struct clk_core *core)
{
	struct clk_core *child;
	struct clk_core *ret;

	if (!strcmp(core->name, name))
		return core;

	hlist_for_each_entry(child, &core->children, child_node) {
		ret = __clk_lookup_subtree(name, child);
		if (ret)
			return ret;
	}

	return NULL;
}

static struct clk_core *clk_core_lookup(const char *name)
{
	struct clk_core *root_clk;
	struct clk_core *ret;

	if (!name)
		return NULL;

	/* search the 'proper' clk tree first */
	hlist_for_each_entry(root_clk, &clk_root_list, child_node) {
		ret = __clk_lookup_subtree(name, root_clk);
		if (ret)
			return ret;
	}

	/* if not found, then search the orphan tree */
	hlist_for_each_entry(root_clk, &clk_orphan_list, child_node) {
		ret = __clk_lookup_subtree(name, root_clk);
		if (ret)
			return ret;
	}

	return NULL;
}

static struct clk_core *clk_core_get_parent_by_index(struct clk_core *core,
							 u8 index)
{
	if (!core || index >= core->num_parents)
		return NULL;

	if (!core->parents[index])
		core->parents[index] =
				clk_core_lookup(core->parent_names[index]);

	return core->parents[index];
}

struct clk_hw *
clk_hw_get_parent_by_index(const struct clk_hw *hw, unsigned int index)
{
	struct clk_core *parent;

	parent = clk_core_get_parent_by_index(hw->core, index);

	return !parent ? NULL : parent->hw;
}
EXPORT_SYMBOL_GPL(clk_hw_get_parent_by_index);

unsigned int __clk_get_enable_count(struct clk *clk)
{
	return !clk ? 0 : clk->core->enable_count;
}

static unsigned long clk_core_get_rate_nolock(struct clk_core *core)
{
	unsigned long ret;

	if (!core) {
		ret = 0;
		goto out;
	}

	ret = core->rate;

	if (!core->num_parents)
		goto out;

	if (!core->parent)
		ret = 0;

out:
	return ret;
}

unsigned long clk_hw_get_rate(const struct clk_hw *hw)
{
	return clk_core_get_rate_nolock(hw->core);
}
EXPORT_SYMBOL_GPL(clk_hw_get_rate);

static unsigned long __clk_get_accuracy(struct clk_core *core)
{
	if (!core)
		return 0;

	return core->accuracy;
}

unsigned long __clk_get_flags(struct clk *clk)
{
	return !clk ? 0 : clk->core->flags;
}
EXPORT_SYMBOL_GPL(__clk_get_flags);

unsigned long clk_hw_get_flags(const struct clk_hw *hw)
{
	return hw->core->flags;
}
EXPORT_SYMBOL_GPL(clk_hw_get_flags);

bool clk_hw_is_prepared(const struct clk_hw *hw)
{
	return clk_core_is_prepared(hw->core);
}

bool clk_hw_is_enabled(const struct clk_hw *hw)
{
	return clk_core_is_enabled(hw->core);
}

bool __clk_is_enabled(struct clk *clk)
{
	if (!clk)
		return false;

	return clk_core_is_enabled(clk->core);
}
EXPORT_SYMBOL_GPL(__clk_is_enabled);

static bool mux_is_better_rate(unsigned long rate, unsigned long now,
			   unsigned long best, unsigned long flags)
{
	if (flags & CLK_MUX_ROUND_CLOSEST)
		return abs(now - rate) < abs(best - rate);

	return now <= rate && now > best;
}

static int
clk_mux_determine_rate_flags(struct clk_hw *hw, struct clk_rate_request *req,
			     unsigned long flags)
{
	struct clk_core *core = hw->core, *parent, *best_parent = NULL;
	int i, num_parents, ret;
	unsigned long best = 0;
	struct clk_rate_request parent_req = *req;

	/* if NO_REPARENT flag set, pass through to current parent */
	if (core->flags & CLK_SET_RATE_NO_REPARENT) {
		parent = core->parent;
		if (core->flags & CLK_SET_RATE_PARENT) {
			ret = __clk_determine_rate(parent ? parent->hw : NULL,
						   &parent_req);
			if (ret)
				return ret;

			best = parent_req.rate;
		} else if (parent) {
			best = clk_core_get_rate_nolock(parent);
		} else {
			best = clk_core_get_rate_nolock(core);
		}

		goto out;
	}

	/* find the parent that can provide the fastest rate <= rate */
	num_parents = core->num_parents;
	for (i = 0; i < num_parents; i++) {
		parent = clk_core_get_parent_by_index(core, i);
		if (!parent)
			continue;

		if (core->flags & CLK_SET_RATE_PARENT) {
			parent_req = *req;
			ret = __clk_determine_rate(parent->hw, &parent_req);
			if (ret)
				continue;
		} else {
			parent_req.rate = clk_core_get_rate_nolock(parent);
		}

		if (mux_is_better_rate(req->rate, parent_req.rate,
				       best, flags)) {
			best_parent = parent;
			best = parent_req.rate;
		}
	}

	if (!best_parent)
		return -EINVAL;

out:
	if (best_parent)
		req->best_parent_hw = best_parent->hw;
	req->best_parent_rate = best;
	req->rate = best;

	return 0;
}

struct clk *__clk_lookup(const char *name)
{
	struct clk_core *core = clk_core_lookup(name);

	return !core ? NULL : core->hw->clk;
}

static void clk_core_get_boundaries(struct clk_core *core,
				    unsigned long *min_rate,
				    unsigned long *max_rate)
{
	struct clk *clk_user;

	*min_rate = core->min_rate;
	*max_rate = core->max_rate;

	hlist_for_each_entry(clk_user, &core->clks, clks_node)
		*min_rate = max(*min_rate, clk_user->min_rate);

	hlist_for_each_entry(clk_user, &core->clks, clks_node)
		*max_rate = min(*max_rate, clk_user->max_rate);
}

void clk_hw_set_rate_range(struct clk_hw *hw, unsigned long min_rate,
			   unsigned long max_rate)
{
	hw->core->min_rate = min_rate;
	hw->core->max_rate = max_rate;
}
EXPORT_SYMBOL_GPL(clk_hw_set_rate_range);

/*
 * Aggregate the rate of all the enabled child nodes and exclude that
 * of the child node for which this request was made.
 */
unsigned long clk_aggregate_rate(struct clk_hw *hw,
					const struct clk_core *parent)
{
	struct clk_core *child;
	unsigned long aggre_rate = 0;

	hlist_for_each_entry(child, &parent->children, child_node) {
		if (child->enable_count &&
				strcmp(child->name, hw->init->name))
			aggre_rate = max(child->rate, aggre_rate);
	}

	return aggre_rate;
}
EXPORT_SYMBOL_GPL(clk_aggregate_rate);

/*
 * Helper for finding best parent to provide a given frequency. This can be used
 * directly as a determine_rate callback (e.g. for a mux), or from a more
 * complex clock that may combine a mux with other operations.
 */
int __clk_mux_determine_rate(struct clk_hw *hw,
			     struct clk_rate_request *req)
{
	return clk_mux_determine_rate_flags(hw, req, 0);
}
EXPORT_SYMBOL_GPL(__clk_mux_determine_rate);

int __clk_mux_determine_rate_closest(struct clk_hw *hw,
				     struct clk_rate_request *req)
{
	return clk_mux_determine_rate_flags(hw, req, CLK_MUX_ROUND_CLOSEST);
}
EXPORT_SYMBOL_GPL(__clk_mux_determine_rate_closest);

/*
 *  Find the voltage level required for a given clock rate.
 */
static int clk_find_vdd_level(struct clk_core *clk, unsigned long rate)
{
	int level;

	/*
	 * For certain PLLs, due to the limitation in the bits allocated for
	 * programming the fractional divider, the actual rate of the PLL will
	 * be slightly higher than the requested rate (in the order of several
	 * Hz). To accommodate this difference, convert the FMAX rate and the
	 * clock frequency to KHz and use that for deriving the voltage level.
	 */
	for (level = 0; level < clk->num_rate_max; level++)
		if (DIV_ROUND_CLOSEST(rate, 1000) <=
				DIV_ROUND_CLOSEST(clk->rate_max[level], 1000))
			break;

	if (level == clk->num_rate_max) {
		pr_err("Rate %lu for %s is greater than highest Fmax\n", rate,
				clk->name);
		return -EINVAL;
	}

	return level;
}

/*
 * Update voltage level given the current votes.
 */
static int clk_update_vdd(struct clk_vdd_class *vdd_class)
{
	int level, rc = 0, i, ignore;
	struct regulator **r = vdd_class->regulator;
	int *uv = vdd_class->vdd_uv;
	int n_reg = vdd_class->num_regulators;
	int cur_lvl = vdd_class->cur_level;
	int max_lvl = vdd_class->num_levels - 1;
	int cur_base = cur_lvl * n_reg;
	int new_base;

	/* aggregate votes */
	for (level = max_lvl; level > 0; level--)
		if (vdd_class->level_votes[level])
			break;

	if (level == cur_lvl)
		return 0;

	max_lvl = max_lvl * n_reg;
	new_base = level * n_reg;

	for (i = 0; i < vdd_class->num_regulators; i++) {
		pr_debug("Set Voltage level Min %d, Max %d\n", uv[new_base + i],
				uv[max_lvl + i]);
		rc = regulator_set_voltage(r[i], uv[new_base + i],
			vdd_class->use_max_uV ? INT_MAX : uv[max_lvl + i]);
		if (rc)
			goto set_voltage_fail;

		if (cur_lvl == 0 || cur_lvl == vdd_class->num_levels)
			rc = regulator_enable(r[i]);
		else if (level == 0)
			rc = regulator_disable(r[i]);
		if (rc)
			goto enable_disable_fail;
	}

	if (vdd_class->set_vdd && !vdd_class->num_regulators)
		rc = vdd_class->set_vdd(vdd_class, level);

	if (!rc)
		vdd_class->cur_level = level;

	return rc;

enable_disable_fail:
	regulator_set_voltage(r[i], uv[cur_base + i],
			vdd_class->use_max_uV ? INT_MAX : uv[max_lvl + i]);

set_voltage_fail:
	for (i--; i >= 0; i--) {
		regulator_set_voltage(r[i], uv[cur_base + i],
		       vdd_class->use_max_uV ? INT_MAX : uv[max_lvl + i]);
		if (cur_lvl == 0 || cur_lvl == vdd_class->num_levels)
			regulator_disable(r[i]);
		else if (level == 0)
			ignore = regulator_enable(r[i]);
	}

	return rc;
}

/*
 *  Vote for a voltage level.
 */
static int clk_vote_vdd_level(struct clk_vdd_class *vdd_class, int level)
{
	int rc = 0;

	if (level >= vdd_class->num_levels)
		return -EINVAL;

	mutex_lock(&vdd_class->lock);

	vdd_class->level_votes[level]++;

	rc = clk_update_vdd(vdd_class);
	if (rc)
		vdd_class->level_votes[level]--;

	mutex_unlock(&vdd_class->lock);

	return rc;
}

/*
 * Remove vote for a voltage level.
 */
static int clk_unvote_vdd_level(struct clk_vdd_class *vdd_class, int level)
{
	int rc = 0;

	if (level >= vdd_class->num_levels)
		return -EINVAL;

	mutex_lock(&vdd_class->lock);

	if (WARN(!vdd_class->level_votes[level],
				"Reference counts are incorrect for %s level %d\n",
				vdd_class->class_name, level))
		goto out;

	vdd_class->level_votes[level]--;

	rc = clk_update_vdd(vdd_class);
	if (rc)
		vdd_class->level_votes[level]++;

out:
	mutex_unlock(&vdd_class->lock);
	return rc;
}

/*
 * Vote for a voltage level corresponding to a clock's rate.
 */
int clk_vote_rate_vdd(struct clk_core *core, unsigned long rate)
{
	int level;

	if (!core->vdd_class)
		return 0;

	level = clk_find_vdd_level(core, rate);
	if (level < 0)
		return level;

	return clk_vote_vdd_level(core->vdd_class, level);
}
EXPORT_SYMBOL_GPL(clk_vote_rate_vdd);

/*
 * Remove vote for a voltage level corresponding to a clock's rate.
 */
void clk_unvote_rate_vdd(struct clk_core *core, unsigned long rate)
{
	int level;

	if (!core->vdd_class)
		return;

	level = clk_find_vdd_level(core, rate);
	if (level < 0)
		return;

	clk_unvote_vdd_level(core->vdd_class, level);
}
EXPORT_SYMBOL_GPL(clk_unvote_rate_vdd);

static bool clk_is_rate_level_valid(struct clk_core *core, unsigned long rate)
{
	int level;

	if (!core->vdd_class)
		return true;

	level = clk_find_vdd_level(core, rate);

	return level >= 0;
}

static int clk_vdd_class_init(struct clk_vdd_class *vdd)
{
	struct clk_handoff_vdd *v;

	if (vdd->skip_handoff)
		return 0;

	list_for_each_entry(v, &clk_handoff_vdd_list, list) {
		if (v->vdd_class == vdd)
			return 0;
	}

	pr_debug("voting for vdd_class %s\n", vdd->class_name);

	if (clk_vote_vdd_level(vdd, vdd->num_levels - 1))
		pr_err("failed to vote for %s\n", vdd->class_name);

	v = kmalloc(sizeof(*v), GFP_KERNEL);
	if (!v)
		return -ENOMEM;

	v->vdd_class = vdd;

	list_add_tail(&v->list, &clk_handoff_vdd_list);

	return 0;
}

/***        clk api        ***/

static void clk_core_unprepare(struct clk_core *core)
{
	lockdep_assert_held(&prepare_lock);

	if (!core)
		return;

	if (WARN_ON(core->prepare_count == 0))
		return;

	if (WARN_ON(core->prepare_count == 1 && core->flags & CLK_IS_CRITICAL))
		return;

	if (--core->prepare_count > 0)
		return;

	WARN_ON(core->enable_count > 0);

	trace_clk_unprepare(core);

	if (core->ops->unprepare)
		core->ops->unprepare(core->hw);

	trace_clk_unprepare_complete(core);

	clk_unvote_rate_vdd(core, core->rate);

	clk_core_unprepare(core->parent);
}

static void clk_core_unprepare_lock(struct clk_core *core)
{
	clk_prepare_lock();
	clk_core_unprepare(core);
	clk_prepare_unlock();
}

/**
 * clk_unprepare - undo preparation of a clock source
 * @clk: the clk being unprepared
 *
 * clk_unprepare may sleep, which differentiates it from clk_disable.  In a
 * simple case, clk_unprepare can be used instead of clk_disable to gate a clk
 * if the operation may sleep.  One example is a clk which is accessed over
 * I2c.  In the complex case a clk gate operation may require a fast and a slow
 * part.  It is this reason that clk_unprepare and clk_disable are not mutually
 * exclusive.  In fact clk_disable must be called before clk_unprepare.
 */
void clk_unprepare(struct clk *clk)
{
	if (IS_ERR_OR_NULL(clk))
		return;

	clk_core_unprepare_lock(clk->core);
}
EXPORT_SYMBOL_GPL(clk_unprepare);

static int clk_core_prepare(struct clk_core *core)
{
	int ret = 0;

	lockdep_assert_held(&prepare_lock);

	if (!core)
		return 0;

	if (core->prepare_count == 0) {
		ret = clk_core_prepare(core->parent);
		if (ret)
			return ret;

		trace_clk_prepare(core);

		ret = clk_vote_rate_vdd(core, core->rate);
		if (ret) {
			clk_core_unprepare(core->parent);
			return ret;
		}

		if (core->ops->prepare)
			ret = core->ops->prepare(core->hw);

		trace_clk_prepare_complete(core);

		if (ret) {
			clk_unvote_rate_vdd(core, core->rate);
			clk_core_unprepare(core->parent);
			return ret;
		}
	}

	core->prepare_count++;

	return 0;
}

static int clk_core_prepare_lock(struct clk_core *core)
{
	int ret;

	clk_prepare_lock();
	ret = clk_core_prepare(core);
	clk_prepare_unlock();

	return ret;
}

/**
 * clk_prepare - prepare a clock source
 * @clk: the clk being prepared
 *
 * clk_prepare may sleep, which differentiates it from clk_enable.  In a simple
 * case, clk_prepare can be used instead of clk_enable to ungate a clk if the
 * operation may sleep.  One example is a clk which is accessed over I2c.  In
 * the complex case a clk ungate operation may require a fast and a slow part.
 * It is this reason that clk_prepare and clk_enable are not mutually
 * exclusive.  In fact clk_prepare must be called before clk_enable.
 * Returns 0 on success, -EERROR otherwise.
 */
int clk_prepare(struct clk *clk)
{
	if (!clk)
		return 0;

	return clk_core_prepare_lock(clk->core);
}
EXPORT_SYMBOL_GPL(clk_prepare);

static void clk_core_disable(struct clk_core *core)
{
	lockdep_assert_held(&enable_lock);

	if (!core)
		return;

	if (WARN_ON(core->enable_count == 0))
		return;

	if (WARN_ON(core->enable_count == 1 && core->flags & CLK_IS_CRITICAL))
		return;

	if (--core->enable_count > 0)
		return;

	trace_clk_disable_rcuidle(core);

	if (core->ops->disable)
		core->ops->disable(core->hw);

	trace_clk_disable_complete_rcuidle(core);

	clk_core_disable(core->parent);
}

static void clk_core_disable_lock(struct clk_core *core)
{
	unsigned long flags;

	flags = clk_enable_lock();
	clk_core_disable(core);
	clk_enable_unlock(flags);
}

/**
 * clk_disable - gate a clock
 * @clk: the clk being gated
 *
 * clk_disable must not sleep, which differentiates it from clk_unprepare.  In
 * a simple case, clk_disable can be used instead of clk_unprepare to gate a
 * clk if the operation is fast and will never sleep.  One example is a
 * SoC-internal clk which is controlled via simple register writes.  In the
 * complex case a clk gate operation may require a fast and a slow part.  It is
 * this reason that clk_unprepare and clk_disable are not mutually exclusive.
 * In fact clk_disable must be called before clk_unprepare.
 */
void clk_disable(struct clk *clk)
{
	if (IS_ERR_OR_NULL(clk))
		return;

	clk_core_disable_lock(clk->core);
}
EXPORT_SYMBOL_GPL(clk_disable);

static int clk_core_enable(struct clk_core *core)
{
	int ret = 0;

	lockdep_assert_held(&enable_lock);

	if (!core)
		return 0;

	if (WARN_ON(core->prepare_count == 0))
		return -ESHUTDOWN;

	if (core->enable_count == 0) {
		ret = clk_core_enable(core->parent);

		if (ret)
			return ret;

		trace_clk_enable_rcuidle(core);

		if (core->ops->enable)
			ret = core->ops->enable(core->hw);

		trace_clk_enable_complete_rcuidle(core);

		if (ret) {
			clk_core_disable(core->parent);
			return ret;
		}
	}

	core->enable_count++;
	return 0;
}

static int clk_core_enable_lock(struct clk_core *core)
{
	unsigned long flags;
	int ret;

	flags = clk_enable_lock();
	ret = clk_core_enable(core);
	clk_enable_unlock(flags);

	return ret;
}

/**
 * clk_enable - ungate a clock
 * @clk: the clk being ungated
 *
 * clk_enable must not sleep, which differentiates it from clk_prepare.  In a
 * simple case, clk_enable can be used instead of clk_prepare to ungate a clk
 * if the operation will never sleep.  One example is a SoC-internal clk which
 * is controlled via simple register writes.  In the complex case a clk ungate
 * operation may require a fast and a slow part.  It is this reason that
 * clk_enable and clk_prepare are not mutually exclusive.  In fact clk_prepare
 * must be called before clk_enable.  Returns 0 on success, -EERROR
 * otherwise.
 */
int clk_enable(struct clk *clk)
{
	if (!clk)
		return 0;

	return clk_core_enable_lock(clk->core);
}
EXPORT_SYMBOL_GPL(clk_enable);

static int clk_core_prepare_enable(struct clk_core *core)
{
	int ret;

	ret = clk_core_prepare_lock(core);
	if (ret)
		return ret;

	ret = clk_core_enable_lock(core);
	if (ret)
		clk_core_unprepare_lock(core);

	return ret;
}

static void clk_core_disable_unprepare(struct clk_core *core)
{
	clk_core_disable_lock(core);
	clk_core_unprepare_lock(core);
}

static void clk_unprepare_unused_subtree(struct clk_core *core)
{
	struct clk_core *child;

	lockdep_assert_held(&prepare_lock);

	hlist_for_each_entry(child, &core->children, child_node)
		clk_unprepare_unused_subtree(child);

	/*
	 * setting CLK_ENABLE_HAND_OFF flag triggers this conditional
	 *
	 * need_handoff_prepare implies this clk was already prepared by
	 * __clk_init. now we have a proper user, so unset the flag in our
	 * internal bookkeeping. See CLK_ENABLE_HAND_OFF flag in clk-provider.h
	 * for details.
	 */
	if (core->need_handoff_prepare) {
		core->need_handoff_prepare = false;
		clk_core_unprepare(core);
	}

	if (core->prepare_count)
		return;

	if (core->flags & CLK_IGNORE_UNUSED)
		return;

	if (clk_core_is_prepared(core)) {
		trace_clk_unprepare(core);
		if (core->ops->unprepare_unused)
			core->ops->unprepare_unused(core->hw);
		else if (core->ops->unprepare)
			core->ops->unprepare(core->hw);
		trace_clk_unprepare_complete(core);
	}
}

static void clk_disable_unused_subtree(struct clk_core *core)
{
	struct clk_core *child;
	unsigned long flags;

	lockdep_assert_held(&prepare_lock);

	hlist_for_each_entry(child, &core->children, child_node)
		clk_disable_unused_subtree(child);

	/*
	 * setting CLK_ENABLE_HAND_OFF flag triggers this conditional
	 *
	 * need_handoff_enable implies this clk was already enabled by
	 * __clk_init. now we have a proper user, so unset the flag in our
	 * internal bookkeeping. See CLK_ENABLE_HAND_OFF flag in clk-provider.h
	 * for details.
	 */
	if (core->need_handoff_enable) {
		core->need_handoff_enable = false;
		flags = clk_enable_lock();
		clk_core_disable(core);
		clk_enable_unlock(flags);
	}

	if (core->flags & CLK_OPS_PARENT_ENABLE)
		clk_core_prepare_enable(core->parent);

	flags = clk_enable_lock();

	if (core->enable_count)
		goto unlock_out;

	if (core->flags & CLK_IGNORE_UNUSED)
		goto unlock_out;

	/*
	 * some gate clocks have special needs during the disable-unused
	 * sequence.  call .disable_unused if available, otherwise fall
	 * back to .disable
	 */
	if (clk_core_is_enabled(core)) {
		trace_clk_disable(core);
		if (core->ops->disable_unused)
			core->ops->disable_unused(core->hw);
		else if (core->ops->disable)
			core->ops->disable(core->hw);
		trace_clk_disable_complete(core);
	}

unlock_out:
	clk_enable_unlock(flags);
	if (core->flags & CLK_OPS_PARENT_ENABLE)
		clk_core_disable_unprepare(core->parent);
}

static bool clk_ignore_unused;
static int __init clk_ignore_unused_setup(char *__unused)
{
	clk_ignore_unused = true;
	return 1;
}
__setup("clk_ignore_unused", clk_ignore_unused_setup);

static int clk_disable_unused(void)
{
	struct clk_core *core;
	struct clk_handoff_vdd *v, *v_temp;

	if (clk_ignore_unused) {
		pr_warn("clk: Not disabling unused clocks\n");
		return 0;
	}

	clk_prepare_lock();

	hlist_for_each_entry(core, &clk_root_list, child_node)
		clk_disable_unused_subtree(core);

	hlist_for_each_entry(core, &clk_orphan_list, child_node)
		clk_disable_unused_subtree(core);

	hlist_for_each_entry(core, &clk_root_list, child_node)
		clk_unprepare_unused_subtree(core);

	hlist_for_each_entry(core, &clk_orphan_list, child_node)
		clk_unprepare_unused_subtree(core);

	list_for_each_entry_safe(v, v_temp, &clk_handoff_vdd_list, list) {
		clk_unvote_vdd_level(v->vdd_class,
				v->vdd_class->num_levels - 1);
		list_del(&v->list);
		kfree(v);
	};

	clk_prepare_unlock();

	return 0;
}
late_initcall_sync(clk_disable_unused);

static int clk_core_round_rate_nolock(struct clk_core *core,
				      struct clk_rate_request *req)
{
	struct clk_core *parent;
	long rate;

	lockdep_assert_held(&prepare_lock);

	if (!core)
		return 0;

	parent = core->parent;
	if (parent) {
		req->best_parent_hw = parent->hw;
		req->best_parent_rate = parent->rate;
	} else {
		req->best_parent_hw = NULL;
		req->best_parent_rate = 0;
	}

	if (core->ops->determine_rate) {
		return core->ops->determine_rate(core->hw, req);
	} else if (core->ops->round_rate) {
		rate = core->ops->round_rate(core->hw, req->rate,
					     &req->best_parent_rate);
		if (rate < 0)
			return rate;

		req->rate = rate;
	} else if (core->flags & CLK_SET_RATE_PARENT) {
		return clk_core_round_rate_nolock(parent, req);
	} else {
		req->rate = core->rate;
	}

	return 0;
}

/**
 * __clk_determine_rate - get the closest rate actually supported by a clock
 * @hw: determine the rate of this clock
 * @req: target rate request
 *
 * Useful for clk_ops such as .set_rate and .determine_rate.
 */
int __clk_determine_rate(struct clk_hw *hw, struct clk_rate_request *req)
{
	if (!hw) {
		req->rate = 0;
		return 0;
	}

	return clk_core_round_rate_nolock(hw->core, req);
}
EXPORT_SYMBOL_GPL(__clk_determine_rate);

unsigned long clk_hw_round_rate(struct clk_hw *hw, unsigned long rate)
{
	int ret;
	struct clk_rate_request req;

	clk_core_get_boundaries(hw->core, &req.min_rate, &req.max_rate);
	req.rate = rate;

	ret = clk_core_round_rate_nolock(hw->core, &req);
	if (ret)
		return 0;

	return req.rate;
}
EXPORT_SYMBOL_GPL(clk_hw_round_rate);

/**
 * clk_round_rate - round the given rate for a clk
 * @clk: the clk for which we are rounding a rate
 * @rate: the rate which is to be rounded
 *
 * Takes in a rate as input and rounds it to a rate that the clk can actually
 * use which is then returned.  If clk doesn't support round_rate operation
 * then the parent rate is returned.
 */
long clk_round_rate(struct clk *clk, unsigned long rate)
{
	struct clk_rate_request req;
	int ret;

	if (!clk)
		return 0;

	clk_prepare_lock();

	clk_core_get_boundaries(clk->core, &req.min_rate, &req.max_rate);
	req.rate = rate;

	ret = clk_core_round_rate_nolock(clk->core, &req);
	clk_prepare_unlock();

	if (ret)
		return ret;

	return req.rate;
}
EXPORT_SYMBOL_GPL(clk_round_rate);

/**
 * __clk_notify - call clk notifier chain
 * @core: clk that is changing rate
 * @msg: clk notifier type (see include/linux/clk.h)
 * @old_rate: old clk rate
 * @new_rate: new clk rate
 *
 * Triggers a notifier call chain on the clk rate-change notification
 * for 'clk'.  Passes a pointer to the struct clk and the previous
 * and current rates to the notifier callback.  Intended to be called by
 * internal clock code only.  Returns NOTIFY_DONE from the last driver
 * called if all went well, or NOTIFY_STOP or NOTIFY_BAD immediately if
 * a driver returns that.
 */
static int __clk_notify(struct clk_core *core, unsigned long msg,
		unsigned long old_rate, unsigned long new_rate)
{
	struct clk_notifier *cn;
	struct clk_notifier_data cnd;
	int ret = NOTIFY_DONE;

	cnd.old_rate = old_rate;
	cnd.new_rate = new_rate;

	list_for_each_entry(cn, &clk_notifier_list, node) {
		if (cn->clk->core == core) {
			cnd.clk = cn->clk;
			ret = srcu_notifier_call_chain(&cn->notifier_head, msg,
					&cnd);
			if (ret & NOTIFY_STOP_MASK)
				return ret;
		}
	}

	return ret;
}

/**
 * __clk_recalc_accuracies
 * @core: first clk in the subtree
 *
 * Walks the subtree of clks starting with clk and recalculates accuracies as
 * it goes.  Note that if a clk does not implement the .recalc_accuracy
 * callback then it is assumed that the clock will take on the accuracy of its
 * parent.
 */
static void __clk_recalc_accuracies(struct clk_core *core)
{
	unsigned long parent_accuracy = 0;
	struct clk_core *child;

	lockdep_assert_held(&prepare_lock);

	if (core->parent)
		parent_accuracy = core->parent->accuracy;

	if (core->ops->recalc_accuracy)
		core->accuracy = core->ops->recalc_accuracy(core->hw,
							  parent_accuracy);
	else
		core->accuracy = parent_accuracy;

	hlist_for_each_entry(child, &core->children, child_node)
		__clk_recalc_accuracies(child);
}

static long clk_core_get_accuracy(struct clk_core *core)
{
	unsigned long accuracy;

	clk_prepare_lock();
	if (core && (core->flags & CLK_GET_ACCURACY_NOCACHE))
		__clk_recalc_accuracies(core);

	accuracy = __clk_get_accuracy(core);
	clk_prepare_unlock();

	return accuracy;
}

/**
 * clk_get_accuracy - return the accuracy of clk
 * @clk: the clk whose accuracy is being returned
 *
 * Simply returns the cached accuracy of the clk, unless
 * CLK_GET_ACCURACY_NOCACHE flag is set, which means a recalc_rate will be
 * issued.
 * If clk is NULL then returns 0.
 */
long clk_get_accuracy(struct clk *clk)
{
	if (!clk)
		return 0;

	return clk_core_get_accuracy(clk->core);
}
EXPORT_SYMBOL_GPL(clk_get_accuracy);

static unsigned long clk_recalc(struct clk_core *core,
				unsigned long parent_rate)
{
	if (core->ops->recalc_rate)
		return core->ops->recalc_rate(core->hw, parent_rate);
	return parent_rate;
}

/**
 * __clk_recalc_rates
 * @core: first clk in the subtree
 * @msg: notification type (see include/linux/clk.h)
 *
 * Walks the subtree of clks starting with clk and recalculates rates as it
 * goes.  Note that if a clk does not implement the .recalc_rate callback then
 * it is assumed that the clock will take on the rate of its parent.
 *
 * clk_recalc_rates also propagates the POST_RATE_CHANGE notification,
 * if necessary.
 */
static void __clk_recalc_rates(struct clk_core *core, unsigned long msg)
{
	unsigned long old_rate;
	unsigned long parent_rate = 0;
	struct clk_core *child;

	lockdep_assert_held(&prepare_lock);

	old_rate = core->rate;

	if (core->parent)
		parent_rate = core->parent->rate;

	core->rate = clk_recalc(core, parent_rate);

	/*
	 * ignore NOTIFY_STOP and NOTIFY_BAD return values for POST_RATE_CHANGE
	 * & ABORT_RATE_CHANGE notifiers
	 */
	if (core->notifier_count && msg)
		__clk_notify(core, msg, old_rate, core->rate);

	hlist_for_each_entry(child, &core->children, child_node)
		__clk_recalc_rates(child, msg);
}

static unsigned long clk_core_get_rate(struct clk_core *core)
{
	unsigned long rate;

	clk_prepare_lock();

	if (core && (core->flags & CLK_GET_RATE_NOCACHE))
		__clk_recalc_rates(core, 0);

	rate = clk_core_get_rate_nolock(core);
	clk_prepare_unlock();

	return rate;
}

/**
 * clk_get_rate - return the rate of clk
 * @clk: the clk whose rate is being returned
 *
 * Simply returns the cached rate of the clk, unless CLK_GET_RATE_NOCACHE flag
 * is set, which means a recalc_rate will be issued.
 * If clk is NULL then returns 0.
 */
unsigned long clk_get_rate(struct clk *clk)
{
	if (!clk)
		return 0;

	return clk_core_get_rate(clk->core);
}
EXPORT_SYMBOL_GPL(clk_get_rate);

static int clk_fetch_parent_index(struct clk_core *core,
				  struct clk_core *parent)
{
	int i;

	if (!parent)
		return -EINVAL;

	for (i = 0; i < core->num_parents; i++)
		if (clk_core_get_parent_by_index(core, i) == parent)
			return i;

	return -EINVAL;
}

/*
 * Update the orphan status of @core and all its children.
 */
static void clk_core_update_orphan_status(struct clk_core *core, bool is_orphan)
{
	struct clk_core *child;

	core->orphan = is_orphan;

	hlist_for_each_entry(child, &core->children, child_node)
		clk_core_update_orphan_status(child, is_orphan);
}

static void clk_reparent(struct clk_core *core, struct clk_core *new_parent)
{
	bool was_orphan = core->orphan;

	hlist_del(&core->child_node);

	if (new_parent) {
		bool becomes_orphan = new_parent->orphan;

		/* avoid duplicate POST_RATE_CHANGE notifications */
		if (new_parent->new_child == core)
			new_parent->new_child = NULL;

		hlist_add_head(&core->child_node, &new_parent->children);

		if (was_orphan != becomes_orphan)
			clk_core_update_orphan_status(core, becomes_orphan);
	} else {
		hlist_add_head(&core->child_node, &clk_orphan_list);
		if (!was_orphan)
			clk_core_update_orphan_status(core, true);
	}

	core->parent = new_parent;
}

static struct clk_core *__clk_set_parent_before(struct clk_core *core,
					   struct clk_core *parent)
{
	unsigned long flags;
	struct clk_core *old_parent = core->parent;

	/*
	 * 1. enable parents for CLK_OPS_PARENT_ENABLE clock
	 *
	 * 2. Migrate prepare state between parents and prevent race with
	 * clk_enable().
	 *
	 * If the clock is not prepared, then a race with
	 * clk_enable/disable() is impossible since we already have the
	 * prepare lock (future calls to clk_enable() need to be preceded by
	 * a clk_prepare()).
	 *
	 * If the clock is prepared, migrate the prepared state to the new
	 * parent and also protect against a race with clk_enable() by
	 * forcing the clock and the new parent on.  This ensures that all
	 * future calls to clk_enable() are practically NOPs with respect to
	 * hardware and software states.
	 *
	 * See also: Comment for clk_set_parent() below.
	 */

	/* enable old_parent & parent if CLK_OPS_PARENT_ENABLE is set */
	if (core->flags & CLK_OPS_PARENT_ENABLE) {
		clk_core_prepare_enable(old_parent);
		clk_core_prepare_enable(parent);
	}

	/* migrate prepare count if > 0 */
	if (core->prepare_count) {
		clk_core_prepare_enable(parent);
		clk_core_enable_lock(core);
	}

	/* update the clk tree topology */
	flags = clk_enable_lock();
	clk_reparent(core, parent);
	clk_enable_unlock(flags);

	return old_parent;
}

static void __clk_set_parent_after(struct clk_core *core,
				   struct clk_core *parent,
				   struct clk_core *old_parent)
{
	/*
	 * Finish the migration of prepare state and undo the changes done
	 * for preventing a race with clk_enable().
	 */
	if (core->prepare_count) {
		clk_core_disable_lock(core);
		clk_core_disable_unprepare(old_parent);
	}

	/* re-balance ref counting if CLK_OPS_PARENT_ENABLE is set */
	if (core->flags & CLK_OPS_PARENT_ENABLE) {
		clk_core_disable_unprepare(parent);
		clk_core_disable_unprepare(old_parent);
	}
}

static int __clk_set_parent(struct clk_core *core, struct clk_core *parent,
			    u8 p_index)
{
	unsigned long flags;
	int ret = 0;
	struct clk_core *old_parent;

	old_parent = __clk_set_parent_before(core, parent);

	trace_clk_set_parent(core, parent);

	/* change clock input source */
	if (parent && core->ops->set_parent)
		ret = core->ops->set_parent(core->hw, p_index);

	trace_clk_set_parent_complete(core, parent);

	if (ret) {
		flags = clk_enable_lock();
		clk_reparent(core, old_parent);
		clk_enable_unlock(flags);
		__clk_set_parent_after(core, old_parent, parent);

		return ret;
	}

	__clk_set_parent_after(core, parent, old_parent);

	return 0;
}

/**
 * __clk_speculate_rates
 * @core: first clk in the subtree
 * @parent_rate: the "future" rate of clk's parent
 *
 * Walks the subtree of clks starting with clk, speculating rates as it
 * goes and firing off PRE_RATE_CHANGE notifications as necessary.
 *
 * Unlike clk_recalc_rates, clk_speculate_rates exists only for sending
 * pre-rate change notifications and returns early if no clks in the
 * subtree have subscribed to the notifications.  Note that if a clk does not
 * implement the .recalc_rate callback then it is assumed that the clock will
 * take on the rate of its parent.
 */
static int __clk_speculate_rates(struct clk_core *core,
				 unsigned long parent_rate)
{
	struct clk_core *child;
	unsigned long new_rate;
	int ret = NOTIFY_DONE;

	lockdep_assert_held(&prepare_lock);

	new_rate = clk_recalc(core, parent_rate);

	/* abort rate change if a driver returns NOTIFY_BAD or NOTIFY_STOP */
	if (core->notifier_count)
		ret = __clk_notify(core, PRE_RATE_CHANGE, core->rate, new_rate);

	if (ret & NOTIFY_STOP_MASK) {
		pr_debug("%s: clk notifier callback for clock %s aborted with error %d\n",
				__func__, core->name, ret);
		goto out;
	}

	hlist_for_each_entry(child, &core->children, child_node) {
		ret = __clk_speculate_rates(child, new_rate);
		if (ret & NOTIFY_STOP_MASK)
			break;
	}

out:
	return ret;
}

static void clk_calc_subtree(struct clk_core *core, unsigned long new_rate,
			     struct clk_core *new_parent, u8 p_index)
{
	struct clk_core *child;

	core->new_rate = new_rate;
	core->new_parent = new_parent;
	core->new_parent_index = p_index;
	/* include clk in new parent's PRE_RATE_CHANGE notifications */
	core->new_child = NULL;
	if (new_parent && new_parent != core->parent)
		new_parent->new_child = core;

	hlist_for_each_entry(child, &core->children, child_node) {
		child->new_rate = clk_recalc(child, new_rate);
		clk_calc_subtree(child, child->new_rate, NULL, 0);
	}
}

/*
 * calculate the new rates returning the topmost clock that has to be
 * changed.
 */
static struct clk_core *clk_calc_new_rates(struct clk_core *core,
					   unsigned long rate)
{
	struct clk_core *top = core;
	struct clk_core *old_parent, *parent;
	unsigned long best_parent_rate = 0;
	unsigned long new_rate;
	unsigned long min_rate;
	unsigned long max_rate;
	int p_index = 0;
	long ret;

	/* sanity */
	if (IS_ERR_OR_NULL(core))
		return NULL;

	/* save parent rate, if it exists */
	parent = old_parent = core->parent;
	if (parent)
		best_parent_rate = parent->rate;

	clk_core_get_boundaries(core, &min_rate, &max_rate);

	/* find the closest rate and parent clk/rate */
	if (core->ops->determine_rate) {
		struct clk_rate_request req;

		req.rate = rate;
		req.min_rate = min_rate;
		req.max_rate = max_rate;
		if (parent) {
			req.best_parent_hw = parent->hw;
			req.best_parent_rate = parent->rate;
		} else {
			req.best_parent_hw = NULL;
			req.best_parent_rate = 0;
		}

		ret = core->ops->determine_rate(core->hw, &req);
		if (ret < 0)
			return NULL;

		best_parent_rate = req.best_parent_rate;
		new_rate = req.rate;
		parent = req.best_parent_hw ? req.best_parent_hw->core : NULL;
	} else if (core->ops->round_rate) {
		ret = core->ops->round_rate(core->hw, rate,
					    &best_parent_rate);
		if (ret < 0)
			return NULL;

		new_rate = ret;
		if (new_rate < min_rate || new_rate > max_rate)
			return NULL;
	} else if (!parent || !(core->flags & CLK_SET_RATE_PARENT)) {
		/* pass-through clock without adjustable parent */
		core->new_rate = core->rate;
		return NULL;
	} else {
		/* pass-through clock with adjustable parent */
		top = clk_calc_new_rates(parent, rate);
		new_rate = parent->new_rate;
		goto out;
	}

	/* some clocks must be gated to change parent */
	if (parent != old_parent &&
	    (core->flags & CLK_SET_PARENT_GATE) && core->prepare_count) {
		pr_debug("%s: %s not gated but wants to reparent\n",
			 __func__, core->name);
		return NULL;
	}

	/* try finding the new parent index */
	if (parent && core->num_parents > 1) {
		p_index = clk_fetch_parent_index(core, parent);
		if (p_index < 0) {
			pr_debug("%s: clk %s can not be parent of clk %s\n",
				 __func__, parent->name, core->name);
			return NULL;
		}
	}

	/*
	 * Certain PLLs only have 16 bits to program the fractional divider.
	 * Hence the programmed rate might be slightly different than the
	 * requested one.
	 */
	if ((core->flags & CLK_SET_RATE_PARENT) && parent &&
		(DIV_ROUND_CLOSEST(best_parent_rate, 1000) !=
			DIV_ROUND_CLOSEST(parent->rate, 1000)))
		top = clk_calc_new_rates(parent, best_parent_rate);

out:
	if (!clk_is_rate_level_valid(core, rate))
		return NULL;

	clk_calc_subtree(core, new_rate, parent, p_index);

	return top;
}

/*
 * Notify about rate changes in a subtree. Always walk down the whole tree
 * so that in case of an error we can walk down the whole tree again and
 * abort the change.
 */
static struct clk_core *clk_propagate_rate_change(struct clk_core *core,
						  unsigned long event)
{
	struct clk_core *child, *tmp_clk, *fail_clk = NULL;
	int ret = NOTIFY_DONE;

	if (core->rate == core->new_rate)
		return NULL;

	if (core->notifier_count) {
		ret = __clk_notify(core, event, core->rate, core->new_rate);
		if (ret & NOTIFY_STOP_MASK)
			fail_clk = core;
	}

	hlist_for_each_entry(child, &core->children, child_node) {
		/* Skip children who will be reparented to another clock */
		if (child->new_parent && child->new_parent != core)
			continue;
		tmp_clk = clk_propagate_rate_change(child, event);
		if (tmp_clk)
			fail_clk = tmp_clk;
	}

	/* handle the new child who might not be in core->children yet */
	if (core->new_child) {
		tmp_clk = clk_propagate_rate_change(core->new_child, event);
		if (tmp_clk)
			fail_clk = tmp_clk;
	}

	return fail_clk;
}

/*
 * walk down a subtree and set the new rates notifying the rate
 * change on the way
 */
static int clk_change_rate(struct clk_core *core)
{
	struct clk_core *child;
	struct hlist_node *tmp;
	unsigned long old_rate;
	unsigned long best_parent_rate = 0;
	bool skip_set_rate = false;
	struct clk_core *old_parent;
	struct clk_core *parent = NULL;
	int rc = 0;

	old_rate = core->rate;

	if (core->new_parent) {
		parent = core->new_parent;
		best_parent_rate = core->new_parent->rate;
	} else if (core->parent) {
		parent = core->parent;
		best_parent_rate = core->parent->rate;
	}

	if (core->flags & CLK_SET_RATE_UNGATE) {
		unsigned long flags;

		clk_core_prepare(core);
		flags = clk_enable_lock();
		clk_core_enable(core);
		clk_enable_unlock(flags);
	}

	trace_clk_set_rate(core, core->new_rate);

	/* Enforce vdd requirements for new frequency. */
	if (core->prepare_count) {
		rc = clk_vote_rate_vdd(core, core->new_rate);
		if (rc)
			goto out;
	}

	if (core->new_parent && core->new_parent != core->parent) {
		old_parent = __clk_set_parent_before(core, core->new_parent);
		trace_clk_set_parent(core, core->new_parent);

		if (core->ops->set_rate_and_parent) {
			skip_set_rate = true;
			core->ops->set_rate_and_parent(core->hw, core->new_rate,
					best_parent_rate,
					core->new_parent_index);
		} else if (core->ops->set_parent) {
			core->ops->set_parent(core->hw, core->new_parent_index);
		}

		trace_clk_set_parent_complete(core, core->new_parent);
		__clk_set_parent_after(core, core->new_parent, old_parent);
	}

	if (core->flags & CLK_OPS_PARENT_ENABLE)
		clk_core_prepare_enable(parent);

	if (!skip_set_rate && core->ops->set_rate) {
		rc = core->ops->set_rate(core->hw, core->new_rate,
						best_parent_rate);
		if (rc)
			goto err_set_rate;
	}

	trace_clk_set_rate_complete(core, core->new_rate);

	/* Release vdd requirements for old frequency. */
	if (core->prepare_count)
		clk_unvote_rate_vdd(core, old_rate);

	core->rate = clk_recalc(core, best_parent_rate);

	if (core->flags & CLK_SET_RATE_UNGATE) {
		unsigned long flags;

		flags = clk_enable_lock();
		clk_core_disable(core);
		clk_enable_unlock(flags);
		clk_core_unprepare(core);
	}

	if (core->flags & CLK_OPS_PARENT_ENABLE)
		clk_core_disable_unprepare(parent);

	if (core->notifier_count && old_rate != core->rate)
		__clk_notify(core, POST_RATE_CHANGE, old_rate, core->rate);

	if (core->flags & CLK_RECALC_NEW_RATES)
		(void)clk_calc_new_rates(core, core->new_rate);

	/*
	 * Use safe iteration, as change_rate can actually swap parents
	 * for certain clock types.
	 */
	hlist_for_each_entry_safe(child, tmp, &core->children, child_node) {
		/* Skip children who will be reparented to another clock */
		if (child->new_parent && child->new_parent != core)
			continue;
		rc = clk_change_rate(child);
		if (rc)
			return rc;
	}

	/* handle the new child who might not be in core->children yet */
	if (core->new_child)
		rc = clk_change_rate(core->new_child);

	return rc;

err_set_rate:
	if (core->prepare_count)
		clk_unvote_rate_vdd(core, core->new_rate);
out:
	trace_clk_set_rate_complete(core, core->new_rate);

	return rc;
}

static int clk_core_set_rate_nolock(struct clk_core *core,
				    unsigned long req_rate)
{
	struct clk_core *top, *fail_clk;
	unsigned long rate = req_rate;
	int ret = 0;

	if (!core)
		return 0;

	/* bail early if nothing to do */
	if (rate == clk_core_get_rate_nolock(core))
		return 0;

	if ((core->flags & CLK_SET_RATE_GATE) && core->prepare_count)
		return -EBUSY;

	/* calculate new rates and get the topmost changed clock */
	top = clk_calc_new_rates(core, rate);
	if (!top)
		return -EINVAL;

	/* notify that we are about to change rates */
	fail_clk = clk_propagate_rate_change(top, PRE_RATE_CHANGE);
	if (fail_clk) {
		pr_debug("%s: failed to set %s clock to run at %lu\n", __func__,
				fail_clk->name, req_rate);
		clk_propagate_rate_change(top, ABORT_RATE_CHANGE);
		return -EBUSY;
	}

	/* change the rates */
	ret = clk_change_rate(top);
	if (ret) {
		pr_err("%s: failed to set %s clock to run at %lu\n", __func__,
				top->name, req_rate);
		clk_propagate_rate_change(top, ABORT_RATE_CHANGE);
		return ret;
	}

	core->req_rate = req_rate;

	return ret;
}

/**
 * clk_set_rate - specify a new rate for clk
 * @clk: the clk whose rate is being changed
 * @rate: the new rate for clk
 *
 * In the simplest case clk_set_rate will only adjust the rate of clk.
 *
 * Setting the CLK_SET_RATE_PARENT flag allows the rate change operation to
 * propagate up to clk's parent; whether or not this happens depends on the
 * outcome of clk's .round_rate implementation.  If *parent_rate is unchanged
 * after calling .round_rate then upstream parent propagation is ignored.  If
 * *parent_rate comes back with a new rate for clk's parent then we propagate
 * up to clk's parent and set its rate.  Upward propagation will continue
 * until either a clk does not support the CLK_SET_RATE_PARENT flag or
 * .round_rate stops requesting changes to clk's parent_rate.
 *
 * Rate changes are accomplished via tree traversal that also recalculates the
 * rates for the clocks and fires off POST_RATE_CHANGE notifiers.
 *
 * Returns 0 on success, -EERROR otherwise.
 */
int clk_set_rate(struct clk *clk, unsigned long rate)
{
	int ret;

	if (!clk)
		return 0;

	/* prevent racing with updates to the clock topology */
	clk_prepare_lock();

	ret = clk_core_set_rate_nolock(clk->core, rate);

	clk_prepare_unlock();

	return ret;
}
EXPORT_SYMBOL_GPL(clk_set_rate);

/**
 * clk_set_rate_range - set a rate range for a clock source
 * @clk: clock source
 * @min: desired minimum clock rate in Hz, inclusive
 * @max: desired maximum clock rate in Hz, inclusive
 *
 * Returns success (0) or negative errno.
 */
int clk_set_rate_range(struct clk *clk, unsigned long min, unsigned long max)
{
	int ret = 0;

	if (!clk)
		return 0;

	if (min > max) {
		pr_err("%s: clk %s dev %s con %s: invalid range [%lu, %lu]\n",
		       __func__, clk->core->name, clk->dev_id, clk->con_id,
		       min, max);
		return -EINVAL;
	}

	clk_prepare_lock();

	if (min != clk->min_rate || max != clk->max_rate) {
		clk->min_rate = min;
		clk->max_rate = max;
		ret = clk_core_set_rate_nolock(clk->core, clk->core->req_rate);
	}

	clk_prepare_unlock();

	return ret;
}
EXPORT_SYMBOL_GPL(clk_set_rate_range);

/**
 * clk_set_min_rate - set a minimum clock rate for a clock source
 * @clk: clock source
 * @rate: desired minimum clock rate in Hz, inclusive
 *
 * Returns success (0) or negative errno.
 */
int clk_set_min_rate(struct clk *clk, unsigned long rate)
{
	if (!clk)
		return 0;

	return clk_set_rate_range(clk, rate, clk->max_rate);
}
EXPORT_SYMBOL_GPL(clk_set_min_rate);

/**
 * clk_set_max_rate - set a maximum clock rate for a clock source
 * @clk: clock source
 * @rate: desired maximum clock rate in Hz, inclusive
 *
 * Returns success (0) or negative errno.
 */
int clk_set_max_rate(struct clk *clk, unsigned long rate)
{
	if (!clk)
		return 0;

	return clk_set_rate_range(clk, clk->min_rate, rate);
}
EXPORT_SYMBOL_GPL(clk_set_max_rate);

/**
 * clk_get_parent - return the parent of a clk
 * @clk: the clk whose parent gets returned
 *
 * Simply returns clk->parent.  Returns NULL if clk is NULL.
 */
struct clk *clk_get_parent(struct clk *clk)
{
	struct clk *parent;

	if (!clk)
		return NULL;

	clk_prepare_lock();
	/* TODO: Create a per-user clk and change callers to call clk_put */
	parent = !clk->core->parent ? NULL : clk->core->parent->hw->clk;
	clk_prepare_unlock();

	return parent;
}
EXPORT_SYMBOL_GPL(clk_get_parent);

static struct clk_core *__clk_init_parent(struct clk_core *core)
{
	u8 index = 0;

	if (core->num_parents > 1 && core->ops->get_parent)
		index = core->ops->get_parent(core->hw);

	return clk_core_get_parent_by_index(core, index);
}

static void clk_core_reparent(struct clk_core *core,
				  struct clk_core *new_parent)
{
	clk_reparent(core, new_parent);
	__clk_recalc_accuracies(core);
	__clk_recalc_rates(core, POST_RATE_CHANGE);
}

void clk_hw_reparent(struct clk_hw *hw, struct clk_hw *new_parent)
{
	if (!hw)
		return;

	clk_core_reparent(hw->core, !new_parent ? NULL : new_parent->core);
}

/**
 * clk_has_parent - check if a clock is a possible parent for another
 * @clk: clock source
 * @parent: parent clock source
 *
 * This function can be used in drivers that need to check that a clock can be
 * the parent of another without actually changing the parent.
 *
 * Returns true if @parent is a possible parent for @clk, false otherwise.
 */
bool clk_has_parent(struct clk *clk, struct clk *parent)
{
	struct clk_core *core, *parent_core;
	unsigned int i;

	/* NULL clocks should be nops, so return success if either is NULL. */
	if (!clk || !parent)
		return true;

	core = clk->core;
	parent_core = parent->core;

	/* Optimize for the case where the parent is already the parent. */
	if (core->parent == parent_core)
		return true;

	for (i = 0; i < core->num_parents; i++)
		if (strcmp(core->parent_names[i], parent_core->name) == 0)
			return true;

	return false;
}
EXPORT_SYMBOL_GPL(clk_has_parent);

static int clk_core_set_parent(struct clk_core *core, struct clk_core *parent)
{
	int ret = 0;
	int p_index = 0;
	unsigned long p_rate = 0;

	if (!core)
		return 0;

	/* prevent racing with updates to the clock topology */
	clk_prepare_lock();

	if (core->parent == parent && !(core->flags & CLK_IS_MEASURE))
		goto out;

	/* verify ops for for multi-parent clks */
	if ((core->num_parents > 1) && (!core->ops->set_parent)) {
		ret = -ENOSYS;
		goto out;
	}

	/* check that we are allowed to re-parent if the clock is in use */
	if ((core->flags & CLK_SET_PARENT_GATE) && core->prepare_count) {
		ret = -EBUSY;
		goto out;
	}

	/* try finding the new parent index */
	if (parent) {
		p_index = clk_fetch_parent_index(core, parent);
		if (p_index < 0) {
			pr_debug("%s: clk %s can not be parent of clk %s\n",
					__func__, parent->name, core->name);
			ret = p_index;
			goto out;
		}
		p_rate = parent->rate;
	}

	/* propagate PRE_RATE_CHANGE notifications */
	ret = __clk_speculate_rates(core, p_rate);

	/* abort if a driver objects */
	if (ret & NOTIFY_STOP_MASK)
		goto out;

	/* do the re-parent */
	ret = __clk_set_parent(core, parent, p_index);

	/* propagate rate an accuracy recalculation accordingly */
	if (ret) {
		__clk_recalc_rates(core, ABORT_RATE_CHANGE);
	} else {
		__clk_recalc_rates(core, POST_RATE_CHANGE);
		__clk_recalc_accuracies(core);
	}

out:
	clk_prepare_unlock();

	return ret;
}

/**
 * clk_set_parent - switch the parent of a mux clk
 * @clk: the mux clk whose input we are switching
 * @parent: the new input to clk
 *
 * Re-parent clk to use parent as its new input source.  If clk is in
 * prepared state, the clk will get enabled for the duration of this call. If
 * that's not acceptable for a specific clk (Eg: the consumer can't handle
 * that, the reparenting is glitchy in hardware, etc), use the
 * CLK_SET_PARENT_GATE flag to allow reparenting only when clk is unprepared.
 *
 * After successfully changing clk's parent clk_set_parent will update the
 * clk topology, sysfs topology and propagate rate recalculation via
 * __clk_recalc_rates.
 *
 * Returns 0 on success, -EERROR otherwise.
 */
int clk_set_parent(struct clk *clk, struct clk *parent)
{
	if (!clk)
		return 0;

	return clk_core_set_parent(clk->core, parent ? parent->core : NULL);
}
EXPORT_SYMBOL_GPL(clk_set_parent);

/**
 * clk_set_phase - adjust the phase shift of a clock signal
 * @clk: clock signal source
 * @degrees: number of degrees the signal is shifted
 *
 * Shifts the phase of a clock signal by the specified
 * degrees. Returns 0 on success, -EERROR otherwise.
 *
 * This function makes no distinction about the input or reference
 * signal that we adjust the clock signal phase against. For example
 * phase locked-loop clock signal generators we may shift phase with
 * respect to feedback clock signal input, but for other cases the
 * clock phase may be shifted with respect to some other, unspecified
 * signal.
 *
 * Additionally the concept of phase shift does not propagate through
 * the clock tree hierarchy, which sets it apart from clock rates and
 * clock accuracy. A parent clock phase attribute does not have an
 * impact on the phase attribute of a child clock.
 */
int clk_set_phase(struct clk *clk, int degrees)
{
	int ret = -EINVAL;

	if (!clk)
		return 0;

	/* sanity check degrees */
	degrees %= 360;
	if (degrees < 0)
		degrees += 360;

	clk_prepare_lock();

	trace_clk_set_phase(clk->core, degrees);

	if (clk->core->ops->set_phase)
		ret = clk->core->ops->set_phase(clk->core->hw, degrees);

	trace_clk_set_phase_complete(clk->core, degrees);

	if (!ret)
		clk->core->phase = degrees;

	clk_prepare_unlock();

	return ret;
}
EXPORT_SYMBOL_GPL(clk_set_phase);

static int clk_core_get_phase(struct clk_core *core)
{
	int ret;

	clk_prepare_lock();
	ret = core->phase;
	clk_prepare_unlock();

	return ret;
}

/**
 * clk_get_phase - return the phase shift of a clock signal
 * @clk: clock signal source
 *
 * Returns the phase shift of a clock node in degrees, otherwise returns
 * -EERROR.
 */
int clk_get_phase(struct clk *clk)
{
	if (!clk)
		return 0;

	return clk_core_get_phase(clk->core);
}
EXPORT_SYMBOL_GPL(clk_get_phase);

/**
 * clk_is_match - check if two clk's point to the same hardware clock
 * @p: clk compared against q
 * @q: clk compared against p
 *
 * Returns true if the two struct clk pointers both point to the same hardware
 * clock node. Put differently, returns true if struct clk *p and struct clk *q
 * share the same struct clk_core object.
 *
 * Returns false otherwise. Note that two NULL clks are treated as matching.
 */
bool clk_is_match(const struct clk *p, const struct clk *q)
{
	/* trivial case: identical struct clk's or both NULL */
	if (p == q)
		return true;

	/* true if clk->core pointers match. Avoid dereferencing garbage */
	if (!IS_ERR_OR_NULL(p) && !IS_ERR_OR_NULL(q))
		if (p->core == q->core)
			return true;

	return false;
}
EXPORT_SYMBOL_GPL(clk_is_match);

int clk_set_flags(struct clk *clk, unsigned long flags)
{
	if (!clk)
		return 0;

	if (!clk->core->ops->set_flags)
		return -EINVAL;

	return clk->core->ops->set_flags(clk->core->hw, flags);
}
EXPORT_SYMBOL_GPL(clk_set_flags);

/***        debugfs support        ***/

#ifdef CONFIG_DEBUG_FS
#include <linux/debugfs.h>

static struct dentry *rootdir;
static int inited = 0;
static u32 debug_suspend;
static DEFINE_MUTEX(clk_debug_lock);
static HLIST_HEAD(clk_debug_list);

static struct hlist_head *all_lists[] = {
	&clk_root_list,
	&clk_orphan_list,
	NULL,
};

static struct hlist_head *orphan_list[] = {
	&clk_orphan_list,
	NULL,
};

static void clk_state_subtree(struct clk_core *c)
{
	int vdd_level = 0;
	struct clk_core *child;

	if (!c)
		return;

	if (c->vdd_class) {
		vdd_level = clk_find_vdd_level(c, c->rate);
		if (vdd_level < 0)
			vdd_level = 0;
	}

	trace_clk_state(c->name, c->prepare_count, c->enable_count,
						c->rate, vdd_level);

	hlist_for_each_entry(child, &c->children, child_node)
		clk_state_subtree(child);
}

static int clk_state_show(struct seq_file *s, void *data)
{
	struct clk_core *c;
	struct hlist_head **lists = (struct hlist_head **)s->private;

	clk_prepare_lock();

	for (; *lists; lists++)
		hlist_for_each_entry(c, *lists, child_node)
			clk_state_subtree(c);

	clk_prepare_unlock();

	return 0;
}


static int clk_state_open(struct inode *inode, struct file *file)
{
	return single_open(file, clk_state_show, inode->i_private);
}

static const struct file_operations clk_state_fops = {
	.open		= clk_state_open,
	.read		= seq_read,
	.llseek		= seq_lseek,
	.release	= single_release,
};

static void clk_summary_show_one(struct seq_file *s, struct clk_core *c,
				 int level)
{
	if (!c)
		return;

	seq_printf(s, "%*s%-*s %11d %12d %11lu %10lu %-3d\n",
		   level * 3 + 1, "",
		   30 - level * 3, c->name,
		   c->enable_count, c->prepare_count, clk_core_get_rate(c),
		   clk_core_get_accuracy(c), clk_core_get_phase(c));
}

static void clk_summary_show_subtree(struct seq_file *s, struct clk_core *c,
				     int level)
{
	struct clk_core *child;

	if (!c)
		return;

	clk_summary_show_one(s, c, level);

	hlist_for_each_entry(child, &c->children, child_node)
		clk_summary_show_subtree(s, child, level + 1);
}

static int clk_summary_show(struct seq_file *s, void *data)
{
	struct clk_core *c;
	struct hlist_head **lists = (struct hlist_head **)s->private;

	seq_puts(s, "   clock                         enable_cnt  prepare_cnt        rate   accuracy   phase\n");
	seq_puts(s, "----------------------------------------------------------------------------------------\n");

	clk_prepare_lock();

	for (; *lists; lists++)
		hlist_for_each_entry(c, *lists, child_node)
			clk_summary_show_subtree(s, c, 0);

	clk_prepare_unlock();

	return 0;
}


static int clk_summary_open(struct inode *inode, struct file *file)
{
	return single_open(file, clk_summary_show, inode->i_private);
}

static const struct file_operations clk_summary_fops = {
	.open		= clk_summary_open,
	.read		= seq_read,
	.llseek		= seq_lseek,
	.release	= single_release,
};

static void clk_dump_one(struct seq_file *s, struct clk_core *c, int level)
{
	if (!c)
		return;

	/* This should be JSON format, i.e. elements separated with a comma */
	seq_printf(s, "\"%s\": { ", c->name);
	seq_printf(s, "\"enable_count\": %d,", c->enable_count);
	seq_printf(s, "\"prepare_count\": %d,", c->prepare_count);
	seq_printf(s, "\"rate\": %lu,", clk_core_get_rate(c));
	seq_printf(s, "\"accuracy\": %lu,", clk_core_get_accuracy(c));
	seq_printf(s, "\"phase\": %d", clk_core_get_phase(c));
}

static void clk_dump_subtree(struct seq_file *s, struct clk_core *c, int level)
{
	struct clk_core *child;

	if (!c)
		return;

	clk_dump_one(s, c, level);

	hlist_for_each_entry(child, &c->children, child_node) {
		seq_putc(s, ',');
		clk_dump_subtree(s, child, level + 1);
	}

	seq_putc(s, '}');
}

static int clk_dump(struct seq_file *s, void *data)
{
	struct clk_core *c;
	bool first_node = true;
	struct hlist_head **lists = (struct hlist_head **)s->private;

	seq_putc(s, '{');
	clk_prepare_lock();

	for (; *lists; lists++) {
		hlist_for_each_entry(c, *lists, child_node) {
			if (!first_node)
				seq_putc(s, ',');
			first_node = false;
			clk_dump_subtree(s, c, 0);
		}
	}

	clk_prepare_unlock();

	seq_puts(s, "}\n");
	return 0;
}


static int clk_dump_open(struct inode *inode, struct file *file)
{
	return single_open(file, clk_dump, inode->i_private);
}

static const struct file_operations clk_dump_fops = {
	.open		= clk_dump_open,
	.read		= seq_read,
	.llseek		= seq_lseek,
	.release	= single_release,
};

static int possible_parents_dump(struct seq_file *s, void *data)
{
	struct clk_core *core = s->private;
	int i;

	for (i = 0; i < core->num_parents - 1; i++)
		seq_printf(s, "%s ", core->parent_names[i]);

	seq_printf(s, "%s\n", core->parent_names[i]);

	return 0;
}

static int possible_parents_open(struct inode *inode, struct file *file)
{
	return single_open(file, possible_parents_dump, inode->i_private);
}

static const struct file_operations possible_parents_fops = {
	.open		= possible_parents_open,
	.read		= seq_read,
	.llseek		= seq_lseek,
	.release	= single_release,
};

static int clock_debug_rate_set(void *data, u64 val)
{
	struct clk_core *core = data;
	int ret;

	ret = clk_set_rate(core->hw->clk, val);
	if (ret)
		pr_err("clk_set_rate(%lu) failed (%d)\n",
				(unsigned long)val, ret);

	return ret;
}

static int clock_debug_rate_get(void *data, u64 *val)
{
	struct clk_core *core = data;

	*val = core->hw->core->rate;

	return 0;
}

DEFINE_SIMPLE_ATTRIBUTE(clock_rate_fops, clock_debug_rate_get,
			clock_debug_rate_set, "%llu\n");

static ssize_t clock_parent_read(struct file *filp, char __user *ubuf,
		size_t cnt, loff_t *ppos)
{
	char name[256] = {0};
	struct clk_core *core = filp->private_data;
	struct clk_core *p = core->hw->core->parent;

	snprintf(name, sizeof(name), "%s\n", p ? p->name : "None\n");

	return simple_read_from_buffer(ubuf, cnt, ppos, name, strlen(name));
}

static const struct file_operations clock_parent_fops = {
	.open	= simple_open,
	.read	= clock_parent_read,
};

static int clock_debug_enable_set(void *data, u64 val)
{
	struct clk_core *core = data;
	int rc = 0;

	if (val)
		rc = clk_prepare_enable(core->hw->clk);
	else
		clk_disable_unprepare(core->hw->clk);

	return rc;
}

static int clock_debug_enable_get(void *data, u64 *val)
{
	struct clk_core *core = data;
	int enabled = 0;

	enabled = core->enable_count;

	*val = enabled;

	return 0;
}

DEFINE_SIMPLE_ATTRIBUTE(clock_enable_fops, clock_debug_enable_get,
			clock_debug_enable_set, "%lld\n");

/*
 * clock_debug_print_enabled_debug_suspend() - Print names of enabled clocks
 * during suspend.
 */
static void clock_debug_print_enabled_debug_suspend(struct seq_file *s)
{
	struct clk_core *core;
	int cnt = 0;

	if (!mutex_trylock(&clk_debug_lock))
		return;

	clock_debug_output(s, 0, "Enabled clocks:\n");

	hlist_for_each_entry(core, &clk_debug_list, debug_node) {
		if (!core || !core->prepare_count)
			continue;

		if (core->vdd_class)
			clock_debug_output(s, 0, " %s:%u:%u [%ld, %d]",
					core->name, core->prepare_count,
					core->enable_count, core->rate,
					clk_find_vdd_level(core, core->rate));

		else
			clock_debug_output(s, 0, " %s:%u:%u [%ld]",
					core->name, core->prepare_count,
					core->enable_count, core->rate);
		cnt++;
	}

	mutex_unlock(&clk_debug_lock);

	if (cnt)
		clock_debug_output(s, 0, "Enabled clock count: %d\n", cnt);
	else
		clock_debug_output(s, 0, "No clocks enabled.\n");
}

static int clock_debug_print_clock(struct clk_core *c, struct seq_file *s)
{
	char *start = "";
	struct clk *clk;

	if (!c || !c->prepare_count)
		return 0;

	clk = c->hw->clk;

	clock_debug_output(s, 0, "\t");

	do {
		if (clk->core->vdd_class)
			clock_debug_output(s, 1, "%s%s:%u:%u [%ld, %d]", start,
					clk->core->name,
					clk->core->prepare_count,
					clk->core->enable_count,
					clk->core->rate,
				clk_find_vdd_level(clk->core, clk->core->rate));
		else
			clock_debug_output(s, 1, "%s%s:%u:%u [%ld]", start,
					clk->core->name,
					clk->core->prepare_count,
					clk->core->enable_count,
					clk->core->rate);
		start = " -> ";
	} while ((clk = clk_get_parent(clk)));

	clock_debug_output(s, 1, "\n");

	return 1;
}

/*
 * clock_debug_print_enabled_clocks() - Print names of enabled clocks
 */
static void clock_debug_print_enabled_clocks(struct seq_file *s)
{
	struct clk_core *core;
	int cnt = 0;

	clock_debug_output(s, 0, "Enabled clocks:\n");

	mutex_lock(&clk_debug_lock);

	hlist_for_each_entry(core, &clk_debug_list, debug_node)
		cnt += clock_debug_print_clock(core, s);

	mutex_unlock(&clk_debug_lock);

	if (cnt)
		clock_debug_output(s, 0, "Enabled clock count: %d\n", cnt);
	else
		clock_debug_output(s, 0, "No clocks enabled.\n");
}

static int enabled_clocks_show(struct seq_file *s, void *unused)
{
	clock_debug_print_enabled_clocks(s);

	return 0;
}

static int enabled_clocks_open(struct inode *inode, struct file *file)
{
	return single_open(file, enabled_clocks_show, inode->i_private);
}

static const struct file_operations clk_enabled_list_fops = {
	.open		= enabled_clocks_open,
	.read		= seq_read,
	.llseek		= seq_lseek,
	.release	= seq_release,
};

void clk_debug_print_hw(struct clk_core *clk, struct seq_file *f)
{
	if (IS_ERR_OR_NULL(clk))
		return;

	clk_debug_print_hw(clk->parent, f);

	clock_debug_output(f, false, "%s\n", clk->name);

	if (!clk->ops->list_registers)
		return;

	clk->ops->list_registers(f, clk->hw);
}
EXPORT_SYMBOL(clk_debug_print_hw);

static int print_hw_show(struct seq_file *m, void *unused)
{
	struct clk_core *c = m->private;

	clk_debug_print_hw(c, m);

	return 0;
}

static int print_hw_open(struct inode *inode, struct file *file)
{
	return single_open(file, print_hw_show, inode->i_private);
}

static const struct file_operations clock_print_hw_fops = {
	.open		= print_hw_open,
	.read		= seq_read,
	.llseek		= seq_lseek,
	.release	= seq_release,
};

static int list_rates_show(struct seq_file *s, void *unused)
{
	struct clk_core *core = s->private;
	int level = 0, i = 0;
	unsigned long rate, rate_max = 0;

	/* Find max frequency supported within voltage constraints. */
	if (!core->vdd_class) {
		rate_max = ULONG_MAX;
	} else {
		for (level = 0; level < core->num_rate_max; level++)
			if (core->rate_max[level])
				rate_max = core->rate_max[level];
	}

	/*
	 * List supported frequencies <= rate_max. Higher frequencies may
	 * appear in the frequency table, but are not valid and should not
	 * be listed.
	 */
	while (!IS_ERR_VALUE(rate =
			core->ops->list_rate(core->hw, i++, rate_max))) {
		if (rate <= 0)
			break;
		if (rate <= rate_max)
			seq_printf(s, "%lu\n", rate);
	}

	return 0;
}

static int list_rates_open(struct inode *inode, struct file *file)
{
	return single_open(file, list_rates_show, inode->i_private);
}

static const struct file_operations list_rates_fops = {
	.open		= list_rates_open,
	.read		= seq_read,
	.llseek		= seq_lseek,
	.release	= seq_release,
};

static void clock_print_rate_max_by_level(struct seq_file *s, int level)
{
	struct clk_core *core = s->private;
	struct clk_vdd_class *vdd_class = core->vdd_class;
	int off, i, vdd_level, nregs = vdd_class->num_regulators;

	vdd_level = clk_find_vdd_level(core, core->rate);

	seq_printf(s, "%2s%10lu", vdd_level == level ? "[" : "",
		core->rate_max[level]);

	for (i = 0; i < nregs; i++) {
		off = nregs*level + i;
		if (vdd_class->vdd_uv)
			seq_printf(s, "%10u", vdd_class->vdd_uv[off]);
	}

	if (vdd_level == level)
		seq_puts(s, "]");

	seq_puts(s, "\n");
}

static int rate_max_show(struct seq_file *s, void *unused)
{
	struct clk_core *core = s->private;
	struct clk_vdd_class *vdd_class = core->vdd_class;
	int level = 0, i, nregs = vdd_class->num_regulators;
	char reg_name[10];

	int vdd_level = clk_find_vdd_level(core, core->rate);

	if (vdd_level < 0) {
		seq_printf(s, "could not find_vdd_level for %s, %ld\n",
			core->name, core->rate);
		return 0;
	}

	seq_printf(s, "%12s", "");
	for (i = 0; i < nregs; i++) {
		snprintf(reg_name, ARRAY_SIZE(reg_name), "reg %d", i);
		seq_printf(s, "%10s", reg_name);
	}

	seq_printf(s, "\n%12s", "freq");
	for (i = 0; i < nregs; i++)
		seq_printf(s, "%10s", "uV");

	seq_puts(s, "\n");

	for (level = 0; level < core->num_rate_max; level++)
		clock_print_rate_max_by_level(s, level);

	return 0;
}

static int rate_max_open(struct inode *inode, struct file *file)
{
	return single_open(file, rate_max_show, inode->i_private);
}

static const struct file_operations rate_max_fops = {
	.open		= rate_max_open,
	.read		= seq_read,
	.llseek		= seq_lseek,
	.release	= seq_release,
};

static int clk_debug_create_one(struct clk_core *core, struct dentry *pdentry)
{
	struct dentry *d;
	int ret = -ENOMEM;

	if (!core || !pdentry) {
		ret = -EINVAL;
		goto out;
	}

	d = debugfs_create_dir(core->name, pdentry);
	if (!d)
		goto out;

	core->dentry = d;

	d = debugfs_create_file("clk_rate", 0444, core->dentry, core,
			&clock_rate_fops);
	if (!d)
		goto err_out;

	if (core->ops->list_rate) {
		if (!debugfs_create_file("clk_list_rates",
				0444, core->dentry, core, &list_rates_fops))
			goto err_out;
	}

	if (core->vdd_class && !debugfs_create_file("clk_rate_max",
				0444, core->dentry, core, &rate_max_fops))
		goto err_out;

	d = debugfs_create_u32("clk_accuracy", 0444, core->dentry,
			(u32 *)&core->accuracy);
	if (!d)
		goto err_out;

	d = debugfs_create_u32("clk_phase", 0444, core->dentry,
			(u32 *)&core->phase);
	if (!d)
		goto err_out;

	d = debugfs_create_x32("clk_flags", 0444, core->dentry,
			(u32 *)&core->flags);
	if (!d)
		goto err_out;

	d = debugfs_create_u32("clk_prepare_count", 0444, core->dentry,
			(u32 *)&core->prepare_count);
	if (!d)
		goto err_out;

	d = debugfs_create_file("clk_enable_count", 0444, core->dentry,
			core, &clock_enable_fops);
	if (!d)
		goto err_out;

	d = debugfs_create_u32("clk_notifier_count", 0444, core->dentry,
			(u32 *)&core->notifier_count);
	if (!d)
		goto err_out;

	if (core->num_parents > 1) {
		d = debugfs_create_file("clk_possible_parents", 0444,
				core->dentry, core, &possible_parents_fops);
		if (!d)
			goto err_out;
	}

	d = debugfs_create_file("clk_parent", 0444, core->dentry, core,
			&clock_parent_fops);
	if (!d)
		goto err_out;

	d = debugfs_create_file("clk_print_regs", 0444, core->dentry,
			core, &clock_print_hw_fops);
	if (!d)
		goto err_out;

	if (core->ops->debug_init) {
		ret = core->ops->debug_init(core->hw, core->dentry);
		if (ret)
			goto err_out;
	}

	ret = 0;
	goto out;

err_out:
	debugfs_remove_recursive(core->dentry);
	core->dentry = NULL;
out:
	return ret;
}

/**
 * clk_debug_register - add a clk node to the debugfs clk directory
 * @core: the clk being added to the debugfs clk directory
 *
 * Dynamically adds a clk to the debugfs clk directory if debugfs has been
 * initialized.  Otherwise it bails out early since the debugfs clk directory
 * will be created lazily by clk_debug_init as part of a late_initcall.
 */
static int clk_debug_register(struct clk_core *core)
{
	int ret = 0;

	mutex_lock(&clk_debug_lock);
	hlist_add_head(&core->debug_node, &clk_debug_list);

	if (!inited)
		goto unlock;

	ret = clk_debug_create_one(core, rootdir);
unlock:
	mutex_unlock(&clk_debug_lock);

	return ret;
}

 /**
 * clk_debug_unregister - remove a clk node from the debugfs clk directory
 * @core: the clk being removed from the debugfs clk directory
 *
 * Dynamically removes a clk and all its child nodes from the
 * debugfs clk directory if clk->dentry points to debugfs created by
 * clk_debug_register in __clk_core_init.
 */
static void clk_debug_unregister(struct clk_core *core)
{
	mutex_lock(&clk_debug_lock);
	hlist_del_init(&core->debug_node);
	debugfs_remove_recursive(core->dentry);
	core->dentry = NULL;
	mutex_unlock(&clk_debug_lock);
}

struct dentry *clk_debugfs_add_file(struct clk_hw *hw, char *name, umode_t mode,
				void *data, const struct file_operations *fops)
{
	struct dentry *d = NULL;

	if (hw->core->dentry)
		d = debugfs_create_file(name, mode, hw->core->dentry, data,
					fops);

	return d;
}
EXPORT_SYMBOL_GPL(clk_debugfs_add_file);

/*
 * Print the names of all enabled clocks and their parents if
 * debug_suspend is set from debugfs.
 */
void clock_debug_print_enabled(void)
{
	if (likely(!debug_suspend))
		return;

	clock_debug_print_enabled_debug_suspend(NULL);
}
EXPORT_SYMBOL_GPL(clock_debug_print_enabled);

/**
 * clk_debug_init - lazily populate the debugfs clk directory
 *
 * clks are often initialized very early during boot before memory can be
 * dynamically allocated and well before debugfs is setup. This function
 * populates the debugfs clk directory once at boot-time when we know that
 * debugfs is setup. It should only be called once at boot-time, all other clks
 * added dynamically will be done so with clk_debug_register.
 */
static int __init clk_debug_init(void)
{
	struct clk_core *core;
	struct dentry *d;

	rootdir = debugfs_create_dir("clk", NULL);

	if (!rootdir)
		return -ENOMEM;

	d = debugfs_create_file("clk_summary", 0444, rootdir, &all_lists,
				&clk_summary_fops);
	if (!d)
		return -ENOMEM;

	d = debugfs_create_file("clk_dump", 0444, rootdir, &all_lists,
				&clk_dump_fops);
	if (!d)
		return -ENOMEM;

	d = debugfs_create_file("clk_orphan_summary", 0444, rootdir,
				&orphan_list, &clk_summary_fops);
	if (!d)
		return -ENOMEM;

	d = debugfs_create_file("clk_orphan_dump", 0444, rootdir,
				&orphan_list, &clk_dump_fops);
	if (!d)
		return -ENOMEM;

	d = debugfs_create_file("clk_enabled_list", 0444, rootdir,
				&clk_debug_list, &clk_enabled_list_fops);
	if (!d)
		return -ENOMEM;


	d = debugfs_create_u32("debug_suspend", 0644, rootdir, &debug_suspend);
	if (!d)
		return -ENOMEM;

	d = debugfs_create_file("trace_clocks", 0444, rootdir, &all_lists,
				&clk_state_fops);
	if (!d)
		return -ENOMEM;

	mutex_lock(&clk_debug_lock);
	hlist_for_each_entry(core, &clk_debug_list, debug_node)
		clk_debug_create_one(core, rootdir);

	inited = 1;
	mutex_unlock(&clk_debug_lock);

	return 0;
}
late_initcall(clk_debug_init);
#else
static inline int clk_debug_register(struct clk_core *core) { return 0; }
static inline void clk_debug_reparent(struct clk_core *core,
				      struct clk_core *new_parent)
{
}
static inline void clk_debug_unregister(struct clk_core *core)
{
}
#endif

/**
 * __clk_core_init - initialize the data structures in a struct clk_core
 * @core:	clk_core being initialized
 *
 * Initializes the lists in struct clk_core, queries the hardware for the
 * parent and rate and sets them both.
 */
static int __clk_core_init(struct clk_core *core)
{
	int i, ret = 0;
	struct clk_core *orphan;
	struct hlist_node *tmp2;
	unsigned long rate;

	if (!core)
		return -EINVAL;

	clk_prepare_lock();

	/* check to see if a clock with this name is already registered */
	if (clk_core_lookup(core->name)) {
		pr_debug("%s: clk %s already initialized\n",
				__func__, core->name);
		ret = -EEXIST;
		goto out;
	}

	/* check that clk_ops are sane.  See Documentation/clk.txt */
	if (core->ops->set_rate &&
	    !((core->ops->round_rate || core->ops->determine_rate) &&
	      core->ops->recalc_rate)) {
		pr_err("%s: %s must implement .round_rate or .determine_rate in addition to .recalc_rate\n",
		       __func__, core->name);
		ret = -EINVAL;
		goto out;
	}

	if (core->ops->set_parent && !core->ops->get_parent) {
		pr_err("%s: %s must implement .get_parent & .set_parent\n",
		       __func__, core->name);
		ret = -EINVAL;
		goto out;
	}

	if (core->num_parents > 1 && !core->ops->get_parent) {
		pr_err("%s: %s must implement .get_parent as it has multi parents\n",
		       __func__, core->name);
		ret = -EINVAL;
		goto out;
	}

	if (core->ops->set_rate_and_parent &&
			!(core->ops->set_parent && core->ops->set_rate)) {
		pr_err("%s: %s must implement .set_parent & .set_rate\n",
				__func__, core->name);
		ret = -EINVAL;
		goto out;
	}

	/* throw a WARN if any entries in parent_names are NULL */
	for (i = 0; i < core->num_parents; i++)
		WARN(!core->parent_names[i],
				"%s: invalid NULL in %s's .parent_names\n",
				__func__, core->name);

	core->parent = __clk_init_parent(core);

	/*
	 * Populate core->parent if parent has already been clk_core_init'd. If
	 * parent has not yet been clk_core_init'd then place clk in the orphan
	 * list.  If clk doesn't have any parents then place it in the root
	 * clk list.
	 *
	 * Every time a new clk is clk_init'd then we walk the list of orphan
	 * clocks and re-parent any that are children of the clock currently
	 * being clk_init'd.
	 */
	if (core->parent) {
		hlist_add_head(&core->child_node,
				&core->parent->children);
		core->orphan = core->parent->orphan;
	} else if (!core->num_parents) {
		hlist_add_head(&core->child_node, &clk_root_list);
		core->orphan = false;
	} else {
		hlist_add_head(&core->child_node, &clk_orphan_list);
		core->orphan = true;
	}

	/*
	 * Set clk's accuracy.  The preferred method is to use
	 * .recalc_accuracy. For simple clocks and lazy developers the default
	 * fallback is to use the parent's accuracy.  If a clock doesn't have a
	 * parent (or is orphaned) then accuracy is set to zero (perfect
	 * clock).
	 */
	if (core->ops->recalc_accuracy)
		core->accuracy = core->ops->recalc_accuracy(core->hw,
					__clk_get_accuracy(core->parent));
	else if (core->parent)
		core->accuracy = core->parent->accuracy;
	else
		core->accuracy = 0;

	/*
	 * Set clk's phase.
	 * Since a phase is by definition relative to its parent, just
	 * query the current clock phase, or just assume it's in phase.
	 */
	if (core->ops->get_phase)
		core->phase = core->ops->get_phase(core->hw);
	else
		core->phase = 0;

	/*
	 * Set clk's rate.  The preferred method is to use .recalc_rate.  For
	 * simple clocks and lazy developers the default fallback is to use the
	 * parent's rate.  If a clock doesn't have a parent (or is orphaned)
	 * then rate is set to zero.
	 */
	if (core->ops->recalc_rate)
		rate = core->ops->recalc_rate(core->hw,
				clk_core_get_rate_nolock(core->parent));
	else if (core->parent)
		rate = core->parent->rate;
	else
		rate = 0;
	core->rate = core->req_rate = rate;

	/*
	 * Enable CLK_IS_CRITICAL clocks so newly added critical clocks
	 * don't get accidentally disabled when walking the orphan tree and
	 * reparenting clocks
	 */
	if (core->flags & CLK_IS_CRITICAL) {
		unsigned long flags;

		clk_core_prepare(core);

		flags = clk_enable_lock();
		clk_core_enable(core);
		clk_enable_unlock(flags);
	}

	/*
	 * walk the list of orphan clocks and reparent any that newly finds a
	 * parent.
	 */
	hlist_for_each_entry_safe(orphan, tmp2, &clk_orphan_list, child_node) {
		struct clk_core *parent = __clk_init_parent(orphan);

		/*
		 * We need to use __clk_set_parent_before() and _after() to
		 * to properly migrate any prepare/enable count of the orphan
		 * clock. This is important for CLK_IS_CRITICAL clocks, which
		 * are enabled during init but might not have a parent yet.
		 */
		if (parent) {
			/* update the clk tree topology */
			__clk_set_parent_before(orphan, parent);
			__clk_set_parent_after(orphan, parent, NULL);
			__clk_recalc_accuracies(orphan);
			__clk_recalc_rates(orphan, 0);
		}
	}

	/*
	 * optional platform-specific magic
	 *
	 * The .init callback is not used by any of the basic clock types, but
	 * exists for weird hardware that must perform initialization magic.
	 * Please consider other ways of solving initialization problems before
	 * using this callback, as its use is discouraged.
	 */
	if (core->ops->init)
		core->ops->init(core->hw);

<<<<<<< HEAD
	if (core->flags & CLK_IS_CRITICAL) {
		unsigned long flags;

		clk_core_prepare(core);

		flags = clk_enable_lock();
		clk_core_enable(core);
		clk_enable_unlock(flags);
	}

	/*
	 * enable clocks with the CLK_ENABLE_HAND_OFF flag set
	 *
	 * This flag causes the framework to enable the clock at registration
	 * time, which is sometimes necessary for clocks that would cause a
	 * system crash when gated (e.g. cpu, memory, etc). The prepare_count
	 * is migrated over to the first clk consumer to call clk_prepare().
	 * Similarly the clk's enable_count is migrated to the first consumer
	 * to call clk_enable().
	 */
	if (core->flags & CLK_ENABLE_HAND_OFF) {
		unsigned long flags;

		/*
		 * Few clocks might have hardware gating which would be
		 * required to be ON before prepare/enabling the clocks. So
		 * check if the clock has been turned ON earlier and we should
		 * prepare/enable those clocks.
		 */
		if (clk_core_is_enabled(core)) {
			core->need_handoff_prepare = true;
			core->need_handoff_enable = true;
			ret = clk_core_prepare(core);
			if (ret)
				goto out;
			flags = clk_enable_lock();
			clk_core_enable(core);
			clk_enable_unlock(flags);
		}
	}

=======
>>>>>>> a45ab563
	kref_init(&core->ref);
out:
	clk_prepare_unlock();

	if (!ret)
		clk_debug_register(core);

	return ret;
}

struct clk *__clk_create_clk(struct clk_hw *hw, const char *dev_id,
			     const char *con_id)
{
	struct clk *clk;

	/* This is to allow this function to be chained to others */
	if (IS_ERR_OR_NULL(hw))
		return ERR_CAST(hw);

	clk = kzalloc(sizeof(*clk), GFP_KERNEL);
	if (!clk)
		return ERR_PTR(-ENOMEM);

	clk->core = hw->core;
	clk->dev_id = dev_id;
	clk->con_id = kstrdup_const(con_id, GFP_KERNEL);
	clk->max_rate = ULONG_MAX;

	clk_prepare_lock();
	hlist_add_head(&clk->clks_node, &hw->core->clks);
	clk_prepare_unlock();

	return clk;
}

void __clk_free_clk(struct clk *clk)
{
	clk_prepare_lock();
	hlist_del(&clk->clks_node);
	clk_prepare_unlock();

	kfree_const(clk->con_id);
	kfree(clk);
}

/**
 * clk_register - allocate a new clock, register it and return an opaque cookie
 * @dev: device that is registering this clock
 * @hw: link to hardware-specific clock data
 *
 * clk_register is the primary interface for populating the clock tree with new
 * clock nodes.  It returns a pointer to the newly allocated struct clk which
 * cannot be dereferenced by driver code but may be used in conjunction with the
 * rest of the clock API.  In the event of an error clk_register will return an
 * error code; drivers must test for an error code after calling clk_register.
 */
struct clk *clk_register(struct device *dev, struct clk_hw *hw)
{
	int i, ret;
	struct clk_core *core;

	core = kzalloc(sizeof(*core), GFP_KERNEL);
	if (!core) {
		ret = -ENOMEM;
		goto fail_out;
	}

	core->name = kstrdup_const(hw->init->name, GFP_KERNEL);
	if (!core->name) {
		ret = -ENOMEM;
		goto fail_name;
	}
	core->ops = hw->init->ops;
	if (dev && dev->driver)
		core->owner = dev->driver->owner;
	core->hw = hw;
	core->flags = hw->init->flags;
	core->num_parents = hw->init->num_parents;
	core->min_rate = 0;
	core->max_rate = ULONG_MAX;
	core->vdd_class = hw->init->vdd_class;
	core->rate_max = hw->init->rate_max;
	core->num_rate_max = hw->init->num_rate_max;
	hw->core = core;

	if (core->vdd_class) {
		ret = clk_vdd_class_init(core->vdd_class);
		if (ret) {
			pr_err("Failed to initialize vdd class\n");
			goto fail_parent_names;
		}
	}

	/* allocate local copy in case parent_names is __initdata */
	core->parent_names = kcalloc(core->num_parents, sizeof(char *),
					GFP_KERNEL);

	if (!core->parent_names) {
		ret = -ENOMEM;
		goto fail_parent_names;
	}


	/* copy each string name in case parent_names is __initdata */
	for (i = 0; i < core->num_parents; i++) {
		core->parent_names[i] = kstrdup_const(hw->init->parent_names[i],
						GFP_KERNEL);
		if (!core->parent_names[i]) {
			ret = -ENOMEM;
			goto fail_parent_names_copy;
		}
	}

	/* avoid unnecessary string look-ups of clk_core's possible parents. */
	core->parents = kcalloc(core->num_parents, sizeof(*core->parents),
				GFP_KERNEL);
	if (!core->parents) {
		ret = -ENOMEM;
		goto fail_parents;
	};

	INIT_HLIST_HEAD(&core->clks);

	hw->clk = __clk_create_clk(hw, NULL, NULL);
	if (IS_ERR(hw->clk)) {
		ret = PTR_ERR(hw->clk);
		goto fail_parents;
	}

	ret = __clk_core_init(core);
	if (!ret)
		return hw->clk;

	__clk_free_clk(hw->clk);
	hw->clk = NULL;

fail_parents:
	kfree(core->parents);
fail_parent_names_copy:
	while (--i >= 0)
		kfree_const(core->parent_names[i]);
	kfree(core->parent_names);
fail_parent_names:
	kfree_const(core->name);
fail_name:
	kfree(core);
fail_out:
	return ERR_PTR(ret);
}
EXPORT_SYMBOL_GPL(clk_register);

/**
 * clk_hw_register - register a clk_hw and return an error code
 * @dev: device that is registering this clock
 * @hw: link to hardware-specific clock data
 *
 * clk_hw_register is the primary interface for populating the clock tree with
 * new clock nodes. It returns an integer equal to zero indicating success or
 * less than zero indicating failure. Drivers must test for an error code after
 * calling clk_hw_register().
 */
int clk_hw_register(struct device *dev, struct clk_hw *hw)
{
	return PTR_ERR_OR_ZERO(clk_register(dev, hw));
}
EXPORT_SYMBOL_GPL(clk_hw_register);

/* Free memory allocated for a clock. */
static void __clk_release(struct kref *ref)
{
	struct clk_core *core = container_of(ref, struct clk_core, ref);
	int i = core->num_parents;

	lockdep_assert_held(&prepare_lock);

	kfree(core->parents);
	while (--i >= 0)
		kfree_const(core->parent_names[i]);

	kfree(core->parent_names);
	kfree_const(core->name);
	kfree(core);
}

/*
 * Empty clk_ops for unregistered clocks. These are used temporarily
 * after clk_unregister() was called on a clock and until last clock
 * consumer calls clk_put() and the struct clk object is freed.
 */
static int clk_nodrv_prepare_enable(struct clk_hw *hw)
{
	return -ENXIO;
}

static void clk_nodrv_disable_unprepare(struct clk_hw *hw)
{
	WARN_ON_ONCE(1);
}

static int clk_nodrv_set_rate(struct clk_hw *hw, unsigned long rate,
					unsigned long parent_rate)
{
	return -ENXIO;
}

static int clk_nodrv_set_parent(struct clk_hw *hw, u8 index)
{
	return -ENXIO;
}

static const struct clk_ops clk_nodrv_ops = {
	.enable		= clk_nodrv_prepare_enable,
	.disable	= clk_nodrv_disable_unprepare,
	.prepare	= clk_nodrv_prepare_enable,
	.unprepare	= clk_nodrv_disable_unprepare,
	.set_rate	= clk_nodrv_set_rate,
	.set_parent	= clk_nodrv_set_parent,
};

/**
 * clk_unregister - unregister a currently registered clock
 * @clk: clock to unregister
 */
void clk_unregister(struct clk *clk)
{
	unsigned long flags;

	if (!clk || WARN_ON_ONCE(IS_ERR(clk)))
		return;

	clk_debug_unregister(clk->core);

	clk_prepare_lock();

	if (clk->core->ops == &clk_nodrv_ops) {
		pr_err("%s: unregistered clock: %s\n", __func__,
		       clk->core->name);
		goto unlock;
	}
	/*
	 * Assign empty clock ops for consumers that might still hold
	 * a reference to this clock.
	 */
	flags = clk_enable_lock();
	clk->core->ops = &clk_nodrv_ops;
	clk_enable_unlock(flags);

	if (!hlist_empty(&clk->core->children)) {
		struct clk_core *child;
		struct hlist_node *t;

		/* Reparent all children to the orphan list. */
		hlist_for_each_entry_safe(child, t, &clk->core->children,
					  child_node)
			clk_core_set_parent(child, NULL);
	}

	hlist_del_init(&clk->core->child_node);

	if (clk->core->prepare_count)
		pr_warn("%s: unregistering prepared clock: %s\n",
					__func__, clk->core->name);
	kref_put(&clk->core->ref, __clk_release);
unlock:
	clk_prepare_unlock();
}
EXPORT_SYMBOL_GPL(clk_unregister);

/**
 * clk_hw_unregister - unregister a currently registered clk_hw
 * @hw: hardware-specific clock data to unregister
 */
void clk_hw_unregister(struct clk_hw *hw)
{
	clk_unregister(hw->clk);
}
EXPORT_SYMBOL_GPL(clk_hw_unregister);

static void devm_clk_release(struct device *dev, void *res)
{
	clk_unregister(*(struct clk **)res);
}

static void devm_clk_hw_release(struct device *dev, void *res)
{
	clk_hw_unregister(*(struct clk_hw **)res);
}

#define MAX_LEN_OPP_HANDLE	50
#define LEN_OPP_HANDLE		16

static int derive_device_list(struct device **device_list,
				struct clk_core *core,
				struct device_node *np,
				char *clk_handle_name, int count)
{
	int j;
	struct platform_device *pdev;
	struct device_node *dev_node;

	for (j = 0; j < count; j++) {
		device_list[j] = NULL;
		dev_node = of_parse_phandle(np, clk_handle_name, j);
		if (!dev_node) {
			pr_err("Unable to get device_node pointer for %s opp-handle (%s)\n",
					core->name, clk_handle_name);
			return -ENODEV;
		}

		pdev = of_find_device_by_node(dev_node);
		if (!pdev) {
			pr_err("Unable to find platform_device node for %s opp-handle\n",
						core->name);
			return -ENODEV;
		}
		device_list[j] = &pdev->dev;
	}
	return 0;
}

static int clk_get_voltage(struct clk_core *core, unsigned long rate, int n)
{
	struct clk_vdd_class *vdd;
	int level, corner;

	/* Use the first regulator in the vdd class for the OPP table. */
	vdd = core->vdd_class;
	if (vdd->num_regulators > 1) {
		corner = vdd->vdd_uv[vdd->num_regulators * n];
	} else {
		level = clk_find_vdd_level(core, rate);
		if (level < 0) {
			pr_err("Could not find vdd level\n");
			return -EINVAL;
		}
		corner = vdd->vdd_uv[level];
	}

	if (!corner) {
		pr_err("%s: Unable to find vdd level for rate %lu\n",
					core->name, rate);
		return -EINVAL;
	}

	return corner;
}

static int clk_add_and_print_opp(struct clk_hw *hw,
				struct device **device_list, int count,
				unsigned long rate, int uv, int n)
{
	struct clk_core *core = hw->core;
	int j, ret = 0;

	for (j = 0; j < count; j++) {
		ret = dev_pm_opp_add(device_list[j], rate, uv);
		if (ret) {
			pr_err("%s: couldn't add OPP for %lu - err: %d\n",
						core->name, rate, ret);
			return ret;
		}

		if (n == 0 || n == core->num_rate_max - 1 ||
					rate == clk_hw_round_rate(hw, INT_MAX))
			pr_info("%s: set OPP pair(%lu Hz: %u uV) on %s\n",
						core->name, rate, uv,
						dev_name(device_list[j]));
	}
	return ret;
}

static void clk_populate_clock_opp_table(struct device_node *np,
						struct clk_hw *hw)
{
	struct device **device_list;
	struct clk_core *core = hw->core;
	char clk_handle_name[MAX_LEN_OPP_HANDLE];
	int n, len, count, uv, ret;
	unsigned long rate = 0, rrate = 0;

	if (!core || !core->num_rate_max)
		return;

	if (strlen(core->name) + LEN_OPP_HANDLE < MAX_LEN_OPP_HANDLE) {
		ret = snprintf(clk_handle_name, ARRAY_SIZE(clk_handle_name),
				"qcom,%s-opp-handle", core->name);
		if (ret < strlen(core->name) + LEN_OPP_HANDLE) {
			pr_err("%s: Failed to hold clk_handle_name\n",
							core->name);
			return;
		}
	} else {
		pr_err("clk name (%s) too large to fit in clk_handle_name\n",
							core->name);
		return;
	}

	if (of_find_property(np, clk_handle_name, &len)) {
		count = len/sizeof(u32);

		device_list = kmalloc_array(count, sizeof(struct device *),
							GFP_KERNEL);
		if (!device_list)
			return;

		ret = derive_device_list(device_list, core, np,
					clk_handle_name, count);
		if (ret < 0) {
			pr_err("Failed to fill device_list for %s\n",
						clk_handle_name);
			goto err_derive_device_list;
		}
	} else {
		pr_debug("Unable to find %s\n", clk_handle_name);
		return;
	}

	for (n = 0; ; n++) {
		rrate = clk_hw_round_rate(hw, rate + 1);
		if (!rrate) {
			pr_err("clk_round_rate failed for %s\n",
							core->name);
			goto err_derive_device_list;
		}

		/*
		 * If clk_hw_round_rate gives the same value on consecutive
		 * iterations, exit the loop since we're at the maximum clock
		 * frequency.
		 */
		if (rate == rrate)
			break;
		rate = rrate;

		uv = clk_get_voltage(core, rate, n);
		if (uv < 0)
			goto err_derive_device_list;

		ret = clk_add_and_print_opp(hw, device_list, count,
							rate, uv, n);
		if (ret)
			goto err_derive_device_list;
	}

err_derive_device_list:
	kfree(device_list);
}

/**
 * devm_clk_register - resource managed clk_register()
 * @dev: device that is registering this clock
 * @hw: link to hardware-specific clock data
 *
 * Managed clk_register(). Clocks returned from this function are
 * automatically clk_unregister()ed on driver detach. See clk_register() for
 * more information.
 */
struct clk *devm_clk_register(struct device *dev, struct clk_hw *hw)
{
	struct clk *clk;
	struct clk **clkp;

	clkp = devres_alloc(devm_clk_release, sizeof(*clkp), GFP_KERNEL);
	if (!clkp)
		return ERR_PTR(-ENOMEM);

	clk = clk_register(dev, hw);
	if (!IS_ERR(clk)) {
		*clkp = clk;
		devres_add(dev, clkp);
	} else {
		devres_free(clkp);
	}

	clk_populate_clock_opp_table(dev->of_node, hw);
	return clk;
}
EXPORT_SYMBOL_GPL(devm_clk_register);

/**
 * devm_clk_hw_register - resource managed clk_hw_register()
 * @dev: device that is registering this clock
 * @hw: link to hardware-specific clock data
 *
 * Managed clk_hw_register(). Clocks registered by this function are
 * automatically clk_hw_unregister()ed on driver detach. See clk_hw_register()
 * for more information.
 */
int devm_clk_hw_register(struct device *dev, struct clk_hw *hw)
{
	struct clk_hw **hwp;
	int ret;

	hwp = devres_alloc(devm_clk_hw_release, sizeof(*hwp), GFP_KERNEL);
	if (!hwp)
		return -ENOMEM;

	ret = clk_hw_register(dev, hw);
	if (!ret) {
		*hwp = hw;
		devres_add(dev, hwp);
	} else {
		devres_free(hwp);
	}

	clk_populate_clock_opp_table(dev->of_node, hw);
	return ret;
}
EXPORT_SYMBOL_GPL(devm_clk_hw_register);

static int devm_clk_match(struct device *dev, void *res, void *data)
{
	struct clk *c = res;
	if (WARN_ON(!c))
		return 0;
	return c == data;
}

static int devm_clk_hw_match(struct device *dev, void *res, void *data)
{
	struct clk_hw *hw = res;

	if (WARN_ON(!hw))
		return 0;
	return hw == data;
}

/**
 * devm_clk_unregister - resource managed clk_unregister()
 * @clk: clock to unregister
 *
 * Deallocate a clock allocated with devm_clk_register(). Normally
 * this function will not need to be called and the resource management
 * code will ensure that the resource is freed.
 */
void devm_clk_unregister(struct device *dev, struct clk *clk)
{
	WARN_ON(devres_release(dev, devm_clk_release, devm_clk_match, clk));
}
EXPORT_SYMBOL_GPL(devm_clk_unregister);

/**
 * devm_clk_hw_unregister - resource managed clk_hw_unregister()
 * @dev: device that is unregistering the hardware-specific clock data
 * @hw: link to hardware-specific clock data
 *
 * Unregister a clk_hw registered with devm_clk_hw_register(). Normally
 * this function will not need to be called and the resource management
 * code will ensure that the resource is freed.
 */
void devm_clk_hw_unregister(struct device *dev, struct clk_hw *hw)
{
	WARN_ON(devres_release(dev, devm_clk_hw_release, devm_clk_hw_match,
				hw));
}
EXPORT_SYMBOL_GPL(devm_clk_hw_unregister);

/*
 * clkdev helpers
 */
int __clk_get(struct clk *clk)
{
	struct clk_core *core = !clk ? NULL : clk->core;

	if (core) {
		if (!try_module_get(core->owner))
			return 0;

		kref_get(&core->ref);
	}
	return 1;
}

void __clk_put(struct clk *clk)
{
	struct module *owner;

	if (!clk || WARN_ON_ONCE(IS_ERR(clk)))
		return;

	clk_prepare_lock();

	hlist_del(&clk->clks_node);
	if (clk->min_rate > clk->core->req_rate ||
	    clk->max_rate < clk->core->req_rate)
		clk_core_set_rate_nolock(clk->core, clk->core->req_rate);

	owner = clk->core->owner;
	kref_put(&clk->core->ref, __clk_release);

	clk_prepare_unlock();

	module_put(owner);

	kfree(clk);
}

/***        clk rate change notifiers        ***/

/**
 * clk_notifier_register - add a clk rate change notifier
 * @clk: struct clk * to watch
 * @nb: struct notifier_block * with callback info
 *
 * Request notification when clk's rate changes.  This uses an SRCU
 * notifier because we want it to block and notifier unregistrations are
 * uncommon.  The callbacks associated with the notifier must not
 * re-enter into the clk framework by calling any top-level clk APIs;
 * this will cause a nested prepare_lock mutex.
 *
 * In all notification cases (pre, post and abort rate change) the original
 * clock rate is passed to the callback via struct clk_notifier_data.old_rate
 * and the new frequency is passed via struct clk_notifier_data.new_rate.
 *
 * clk_notifier_register() must be called from non-atomic context.
 * Returns -EINVAL if called with null arguments, -ENOMEM upon
 * allocation failure; otherwise, passes along the return value of
 * srcu_notifier_chain_register().
 */
int clk_notifier_register(struct clk *clk, struct notifier_block *nb)
{
	struct clk_notifier *cn;
	int ret = -ENOMEM;

	if (!clk || !nb)
		return -EINVAL;

	clk_prepare_lock();

	/* search the list of notifiers for this clk */
	list_for_each_entry(cn, &clk_notifier_list, node)
		if (cn->clk == clk)
			break;

	/* if clk wasn't in the notifier list, allocate new clk_notifier */
	if (cn->clk != clk) {
		cn = kzalloc(sizeof(*cn), GFP_KERNEL);
		if (!cn)
			goto out;

		cn->clk = clk;
		srcu_init_notifier_head(&cn->notifier_head);

		list_add(&cn->node, &clk_notifier_list);
	}

	ret = srcu_notifier_chain_register(&cn->notifier_head, nb);

	clk->core->notifier_count++;

out:
	clk_prepare_unlock();

	return ret;
}
EXPORT_SYMBOL_GPL(clk_notifier_register);

/**
 * clk_notifier_unregister - remove a clk rate change notifier
 * @clk: struct clk *
 * @nb: struct notifier_block * with callback info
 *
 * Request no further notification for changes to 'clk' and frees memory
 * allocated in clk_notifier_register.
 *
 * Returns -EINVAL if called with null arguments; otherwise, passes
 * along the return value of srcu_notifier_chain_unregister().
 */
int clk_notifier_unregister(struct clk *clk, struct notifier_block *nb)
{
	struct clk_notifier *cn = NULL;
	int ret = -EINVAL;

	if (!clk || !nb)
		return -EINVAL;

	clk_prepare_lock();

	list_for_each_entry(cn, &clk_notifier_list, node)
		if (cn->clk == clk)
			break;

	if (cn->clk == clk) {
		ret = srcu_notifier_chain_unregister(&cn->notifier_head, nb);

		clk->core->notifier_count--;

		/* XXX the notifier code should handle this better */
		if (!cn->notifier_head.head) {
			srcu_cleanup_notifier_head(&cn->notifier_head);
			list_del(&cn->node);
			kfree(cn);
		}

	} else {
		ret = -ENOENT;
	}

	clk_prepare_unlock();

	return ret;
}
EXPORT_SYMBOL_GPL(clk_notifier_unregister);

#ifdef CONFIG_OF
/**
 * struct of_clk_provider - Clock provider registration structure
 * @link: Entry in global list of clock providers
 * @node: Pointer to device tree node of clock provider
 * @get: Get clock callback.  Returns NULL or a struct clk for the
 *       given clock specifier
 * @data: context pointer to be passed into @get callback
 */
struct of_clk_provider {
	struct list_head link;

	struct device_node *node;
	struct clk *(*get)(struct of_phandle_args *clkspec, void *data);
	struct clk_hw *(*get_hw)(struct of_phandle_args *clkspec, void *data);
	void *data;
};

static const struct of_device_id __clk_of_table_sentinel
	__used __section(__clk_of_table_end);

static LIST_HEAD(of_clk_providers);
static DEFINE_MUTEX(of_clk_mutex);

struct clk *of_clk_src_simple_get(struct of_phandle_args *clkspec,
				     void *data)
{
	return data;
}
EXPORT_SYMBOL_GPL(of_clk_src_simple_get);

struct clk_hw *of_clk_hw_simple_get(struct of_phandle_args *clkspec, void *data)
{
	return data;
}
EXPORT_SYMBOL_GPL(of_clk_hw_simple_get);

struct clk *of_clk_src_onecell_get(struct of_phandle_args *clkspec, void *data)
{
	struct clk_onecell_data *clk_data = data;
	unsigned int idx = clkspec->args[0];

	if (idx >= clk_data->clk_num) {
		pr_err("%s: invalid clock index %u\n", __func__, idx);
		return ERR_PTR(-EINVAL);
	}

	return clk_data->clks[idx];
}
EXPORT_SYMBOL_GPL(of_clk_src_onecell_get);

struct clk_hw *
of_clk_hw_onecell_get(struct of_phandle_args *clkspec, void *data)
{
	struct clk_hw_onecell_data *hw_data = data;
	unsigned int idx = clkspec->args[0];

	if (idx >= hw_data->num) {
		pr_err("%s: invalid index %u\n", __func__, idx);
		return ERR_PTR(-EINVAL);
	}

	return hw_data->hws[idx];
}
EXPORT_SYMBOL_GPL(of_clk_hw_onecell_get);

/**
 * of_clk_add_provider() - Register a clock provider for a node
 * @np: Device node pointer associated with clock provider
 * @clk_src_get: callback for decoding clock
 * @data: context pointer for @clk_src_get callback.
 */
int of_clk_add_provider(struct device_node *np,
			struct clk *(*clk_src_get)(struct of_phandle_args *clkspec,
						   void *data),
			void *data)
{
	struct of_clk_provider *cp;
	int ret;

	cp = kzalloc(sizeof(*cp), GFP_KERNEL);
	if (!cp)
		return -ENOMEM;

	cp->node = of_node_get(np);
	cp->data = data;
	cp->get = clk_src_get;

	mutex_lock(&of_clk_mutex);
	list_add(&cp->link, &of_clk_providers);
	mutex_unlock(&of_clk_mutex);
	pr_debug("Added clock from %pOF\n", np);

	ret = of_clk_set_defaults(np, true);
	if (ret < 0)
		of_clk_del_provider(np);

	return ret;
}
EXPORT_SYMBOL_GPL(of_clk_add_provider);

/**
 * of_clk_add_hw_provider() - Register a clock provider for a node
 * @np: Device node pointer associated with clock provider
 * @get: callback for decoding clk_hw
 * @data: context pointer for @get callback.
 */
int of_clk_add_hw_provider(struct device_node *np,
			   struct clk_hw *(*get)(struct of_phandle_args *clkspec,
						 void *data),
			   void *data)
{
	struct of_clk_provider *cp;
	int ret;

	cp = kzalloc(sizeof(*cp), GFP_KERNEL);
	if (!cp)
		return -ENOMEM;

	cp->node = of_node_get(np);
	cp->data = data;
	cp->get_hw = get;

	mutex_lock(&of_clk_mutex);
	list_add(&cp->link, &of_clk_providers);
	mutex_unlock(&of_clk_mutex);
	pr_debug("Added clk_hw provider from %pOF\n", np);

	ret = of_clk_set_defaults(np, true);
	if (ret < 0)
		of_clk_del_provider(np);

	return ret;
}
EXPORT_SYMBOL_GPL(of_clk_add_hw_provider);

static void devm_of_clk_release_provider(struct device *dev, void *res)
{
	of_clk_del_provider(*(struct device_node **)res);
}

int devm_of_clk_add_hw_provider(struct device *dev,
			struct clk_hw *(*get)(struct of_phandle_args *clkspec,
					      void *data),
			void *data)
{
	struct device_node **ptr, *np;
	int ret;

	ptr = devres_alloc(devm_of_clk_release_provider, sizeof(*ptr),
			   GFP_KERNEL);
	if (!ptr)
		return -ENOMEM;

	np = dev->of_node;
	ret = of_clk_add_hw_provider(np, get, data);
	if (!ret) {
		*ptr = np;
		devres_add(dev, ptr);
	} else {
		devres_free(ptr);
	}

	return ret;
}
EXPORT_SYMBOL_GPL(devm_of_clk_add_hw_provider);

/**
 * of_clk_del_provider() - Remove a previously registered clock provider
 * @np: Device node pointer associated with clock provider
 */
void of_clk_del_provider(struct device_node *np)
{
	struct of_clk_provider *cp;

	mutex_lock(&of_clk_mutex);
	list_for_each_entry(cp, &of_clk_providers, link) {
		if (cp->node == np) {
			list_del(&cp->link);
			of_node_put(cp->node);
			kfree(cp);
			break;
		}
	}
	mutex_unlock(&of_clk_mutex);
}
EXPORT_SYMBOL_GPL(of_clk_del_provider);

static int devm_clk_provider_match(struct device *dev, void *res, void *data)
{
	struct device_node **np = res;

	if (WARN_ON(!np || !*np))
		return 0;

	return *np == data;
}

void devm_of_clk_del_provider(struct device *dev)
{
	int ret;

	ret = devres_release(dev, devm_of_clk_release_provider,
			     devm_clk_provider_match, dev->of_node);

	WARN_ON(ret);
}
EXPORT_SYMBOL(devm_of_clk_del_provider);

static struct clk_hw *
__of_clk_get_hw_from_provider(struct of_clk_provider *provider,
			      struct of_phandle_args *clkspec)
{
	struct clk *clk;

	if (provider->get_hw)
		return provider->get_hw(clkspec, provider->data);

	clk = provider->get(clkspec, provider->data);
	if (IS_ERR(clk))
		return ERR_CAST(clk);
	return __clk_get_hw(clk);
}

struct clk *__of_clk_get_from_provider(struct of_phandle_args *clkspec,
				       const char *dev_id, const char *con_id)
{
	struct of_clk_provider *provider;
	struct clk *clk = ERR_PTR(-EPROBE_DEFER);
	struct clk_hw *hw;

	if (!clkspec)
		return ERR_PTR(-EINVAL);

	/* Check if we have such a provider in our array */
	mutex_lock(&of_clk_mutex);
	list_for_each_entry(provider, &of_clk_providers, link) {
		if (provider->node == clkspec->np) {
			hw = __of_clk_get_hw_from_provider(provider, clkspec);
			clk = __clk_create_clk(hw, dev_id, con_id);
		}

		if (!IS_ERR(clk)) {
			if (!__clk_get(clk)) {
				__clk_free_clk(clk);
				clk = ERR_PTR(-ENOENT);
			}

			break;
		}
	}
	mutex_unlock(&of_clk_mutex);

	return clk;
}

/**
 * of_clk_get_from_provider() - Lookup a clock from a clock provider
 * @clkspec: pointer to a clock specifier data structure
 *
 * This function looks up a struct clk from the registered list of clock
 * providers, an input is a clock specifier data structure as returned
 * from the of_parse_phandle_with_args() function call.
 */
struct clk *of_clk_get_from_provider(struct of_phandle_args *clkspec)
{
	return __of_clk_get_from_provider(clkspec, NULL, __func__);
}
EXPORT_SYMBOL_GPL(of_clk_get_from_provider);

/**
 * of_clk_get_parent_count() - Count the number of clocks a device node has
 * @np: device node to count
 *
 * Returns: The number of clocks that are possible parents of this node
 */
unsigned int of_clk_get_parent_count(struct device_node *np)
{
	int count;

	count = of_count_phandle_with_args(np, "clocks", "#clock-cells");
	if (count < 0)
		return 0;

	return count;
}
EXPORT_SYMBOL_GPL(of_clk_get_parent_count);

const char *of_clk_get_parent_name(struct device_node *np, int index)
{
	struct of_phandle_args clkspec;
	struct property *prop;
	const char *clk_name;
	const __be32 *vp;
	u32 pv;
	int rc;
	int count;
	struct clk *clk;

	rc = of_parse_phandle_with_args(np, "clocks", "#clock-cells", index,
					&clkspec);
	if (rc)
		return NULL;

	index = clkspec.args_count ? clkspec.args[0] : 0;
	count = 0;

	/* if there is an indices property, use it to transfer the index
	 * specified into an array offset for the clock-output-names property.
	 */
	of_property_for_each_u32(clkspec.np, "clock-indices", prop, vp, pv) {
		if (index == pv) {
			index = count;
			break;
		}
		count++;
	}
	/* We went off the end of 'clock-indices' without finding it */
	if (prop && !vp)
		return NULL;

	if (of_property_read_string_index(clkspec.np, "clock-output-names",
					  index,
					  &clk_name) < 0) {
		/*
		 * Best effort to get the name if the clock has been
		 * registered with the framework. If the clock isn't
		 * registered, we return the node name as the name of
		 * the clock as long as #clock-cells = 0.
		 */
		clk = of_clk_get_from_provider(&clkspec);
		if (IS_ERR(clk)) {
			if (clkspec.args_count == 0)
				clk_name = clkspec.np->name;
			else
				clk_name = NULL;
		} else {
			clk_name = __clk_get_name(clk);
			clk_put(clk);
		}
	}


	of_node_put(clkspec.np);
	return clk_name;
}
EXPORT_SYMBOL_GPL(of_clk_get_parent_name);

/**
 * of_clk_parent_fill() - Fill @parents with names of @np's parents and return
 * number of parents
 * @np: Device node pointer associated with clock provider
 * @parents: pointer to char array that hold the parents' names
 * @size: size of the @parents array
 *
 * Return: number of parents for the clock node.
 */
int of_clk_parent_fill(struct device_node *np, const char **parents,
		       unsigned int size)
{
	unsigned int i = 0;

	while (i < size && (parents[i] = of_clk_get_parent_name(np, i)) != NULL)
		i++;

	return i;
}
EXPORT_SYMBOL_GPL(of_clk_parent_fill);

struct clock_provider {
	of_clk_init_cb_t clk_init_cb;
	struct device_node *np;
	struct list_head node;
};

/*
 * This function looks for a parent clock. If there is one, then it
 * checks that the provider for this parent clock was initialized, in
 * this case the parent clock will be ready.
 */
static int parent_ready(struct device_node *np)
{
	int i = 0;

	while (true) {
		struct clk *clk = of_clk_get(np, i);

		/* this parent is ready we can check the next one */
		if (!IS_ERR(clk)) {
			clk_put(clk);
			i++;
			continue;
		}

		/* at least one parent is not ready, we exit now */
		if (PTR_ERR(clk) == -EPROBE_DEFER)
			return 0;

		/*
		 * Here we make assumption that the device tree is
		 * written correctly. So an error means that there is
		 * no more parent. As we didn't exit yet, then the
		 * previous parent are ready. If there is no clock
		 * parent, no need to wait for them, then we can
		 * consider their absence as being ready
		 */
		return 1;
	}
}

/**
 * of_clk_detect_critical() - set CLK_IS_CRITICAL flag from Device Tree
 * @np: Device node pointer associated with clock provider
 * @index: clock index
 * @flags: pointer to clk_core->flags
 *
 * Detects if the clock-critical property exists and, if so, sets the
 * corresponding CLK_IS_CRITICAL flag.
 *
 * Do not use this function. It exists only for legacy Device Tree
 * bindings, such as the one-clock-per-node style that are outdated.
 * Those bindings typically put all clock data into .dts and the Linux
 * driver has no clock data, thus making it impossible to set this flag
 * correctly from the driver. Only those drivers may call
 * of_clk_detect_critical from their setup functions.
 *
 * Return: error code or zero on success
 */
int of_clk_detect_critical(struct device_node *np,
					  int index, unsigned long *flags)
{
	struct property *prop;
	const __be32 *cur;
	uint32_t idx;

	if (!np || !flags)
		return -EINVAL;

	of_property_for_each_u32(np, "clock-critical", prop, cur, idx)
		if (index == idx)
			*flags |= CLK_IS_CRITICAL;

	return 0;
}

/**
 * of_clk_init() - Scan and init clock providers from the DT
 * @matches: array of compatible values and init functions for providers.
 *
 * This function scans the device tree for matching clock providers
 * and calls their initialization functions. It also does it by trying
 * to follow the dependencies.
 */
void __init of_clk_init(const struct of_device_id *matches)
{
	const struct of_device_id *match;
	struct device_node *np;
	struct clock_provider *clk_provider, *next;
	bool is_init_done;
	bool force = false;
	LIST_HEAD(clk_provider_list);

	if (!matches)
		matches = &__clk_of_table;

	/* First prepare the list of the clocks providers */
	for_each_matching_node_and_match(np, matches, &match) {
		struct clock_provider *parent;

		if (!of_device_is_available(np))
			continue;

		parent = kzalloc(sizeof(*parent), GFP_KERNEL);
		if (!parent) {
			list_for_each_entry_safe(clk_provider, next,
						 &clk_provider_list, node) {
				list_del(&clk_provider->node);
				of_node_put(clk_provider->np);
				kfree(clk_provider);
			}
			of_node_put(np);
			return;
		}

		parent->clk_init_cb = match->data;
		parent->np = of_node_get(np);
		list_add_tail(&parent->node, &clk_provider_list);
	}

	while (!list_empty(&clk_provider_list)) {
		is_init_done = false;
		list_for_each_entry_safe(clk_provider, next,
					&clk_provider_list, node) {
			if (force || parent_ready(clk_provider->np)) {

				/* Don't populate platform devices */
				of_node_set_flag(clk_provider->np,
						 OF_POPULATED);

				clk_provider->clk_init_cb(clk_provider->np);
				of_clk_set_defaults(clk_provider->np, true);

				list_del(&clk_provider->node);
				of_node_put(clk_provider->np);
				kfree(clk_provider);
				is_init_done = true;
			}
		}

		/*
		 * We didn't manage to initialize any of the
		 * remaining providers during the last loop, so now we
		 * initialize all the remaining ones unconditionally
		 * in case the clock parent was not mandatory
		 */
		if (!is_init_done)
			force = true;
	}
}
#endif<|MERGE_RESOLUTION|>--- conflicted
+++ resolved
@@ -3309,17 +3309,6 @@
 	if (core->ops->init)
 		core->ops->init(core->hw);
 
-<<<<<<< HEAD
-	if (core->flags & CLK_IS_CRITICAL) {
-		unsigned long flags;
-
-		clk_core_prepare(core);
-
-		flags = clk_enable_lock();
-		clk_core_enable(core);
-		clk_enable_unlock(flags);
-	}
-
 	/*
 	 * enable clocks with the CLK_ENABLE_HAND_OFF flag set
 	 *
@@ -3351,8 +3340,6 @@
 		}
 	}
 
-=======
->>>>>>> a45ab563
 	kref_init(&core->ref);
 out:
 	clk_prepare_unlock();
