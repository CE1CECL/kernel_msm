/*
 * Copyright (c) 2017, The Linux Foundation. All rights reserved.
 *
 * This program is free software; you can redistribute it and/or modify
 * it under the terms of the GNU General Public License version 2 and
 * only version 2 as published by the Free Software Foundation.
 *
 * This program is distributed in the hope that it will be useful,
 * but WITHOUT ANY WARRANTY; without even the implied warranty of
 * MERCHANTABILITY or FITNESS FOR A PARTICULAR PURPOSE.  See the
 * GNU General Public License for more details.
 */

#define pr_fmt(fmt) "clk: %s: " fmt, __func__

#include <linux/debugfs.h>
#include <linux/kernel.h>
#include <linux/module.h>
#include <linux/init.h>
#include <linux/io.h>
#include <linux/delay.h>
#include <linux/err.h>
#include <linux/errno.h>
#include <linux/clk.h>
#include <linux/clk-provider.h>
#include <linux/cpu.h>
#include <linux/platform_device.h>
#include <linux/of_platform.h>
#include <linux/pm_opp.h>
#include <linux/pm_qos.h>
#include <linux/interrupt.h>
#include <linux/regulator/driver.h>
#include <linux/regmap.h>
#include <linux/uaccess.h>
#include <linux/sched.h>
#include <linux/cpufreq.h>
#include <linux/slab.h>
#include <soc/qcom/scm.h>
#include <dt-bindings/clock/qcom,cpucc-sdm845.h>

#include "common.h"
#include "clk-regmap.h"
#include "clk-rcg.h"
#include "clk-voter.h"
#include "clk-debug.h"

#define OSM_INIT_RATE			300000000UL
#define XO_RATE				19200000UL
#define OSM_TABLE_SIZE			40
#define SINGLE_CORE			1
#define MAX_CLUSTER_CNT			3
#define MAX_MEM_ACC_VAL_PER_LEVEL	3
#define MAX_CORE_COUNT			4
#define CORE_COUNT_VAL(val)		((val & GENMASK(18, 16)) >> 16)

#define OSM_CYCLE_COUNTER_CTRL_REG		0x760
#define OSM_CYCLE_COUNTER_USE_XO_EDGE_EN	BIT(8)

#define OSM_REG_SIZE			32

#define L3_EFUSE_SHIFT			29
#define L3_EFUSE_MASK			0x7
#define PWRCL_EFUSE_SHIFT		29
#define PWRCL_EFUSE_MASK		0x7
#define PERFCL_EFUSE_SHIFT		29
#define PERFCL_EFUSE_MASK		0x7

#define ENABLE_REG			0x0
#define FREQ_REG			0x110
#define VOLT_REG			0x114
#define OVERRIDE_REG			0x118
#define SPM_CC_INC_HYSTERESIS		0x1c
#define SPM_CC_DEC_HYSTERESIS		0x20
#define SPM_CORE_INACTIVE_MAPPING	0x28
#define CC_ZERO_BEHAV_CTRL		0xc
#define ENABLE_OVERRIDE			BIT(0)
#define SPM_CC_DCVS_DISABLE		0x24
#define LLM_FREQ_VOTE_INC_HYSTERESIS	0x30
#define LLM_FREQ_VOTE_DEC_HYSTERESIS	0x34
#define LLM_INTF_DCVS_DISABLE		0x40
#define LLM_VOLTAGE_VOTE_INC_HYSTERESIS	0x38
#define LLM_VOLTAGE_VOTE_DEC_HYSTERESIS	0x3c
#define VMIN_REDUCTION_ENABLE_REG	0x48
#define VMIN_REDUCTION_TIMER_REG	0x4c
#define PDN_FSM_CTRL_REG		0x54
#define DELTA_DEX_VAL			BVAL(31, 23, 0xa)
#define IGNORE_PLL_LOCK			BIT(15)
#define CC_BOOST_FSM_EN			BIT(0)
#define CC_BOOST_FSM_TIMERS_REG0	0x58
#define CC_BOOST_FSM_TIMERS_REG1	0x5c
#define CC_BOOST_FSM_TIMERS_REG2	0x60
#define DCVS_BOOST_FSM_EN_MASK		BIT(2)
#define DCVS_BOOST_FSM_TIMERS_REG0	0x64
#define DCVS_BOOST_FSM_TIMERS_REG1	0x68
#define DCVS_BOOST_FSM_TIMERS_REG2	0x6c
#define PS_BOOST_FSM_EN_MASK		BIT(1)
#define PS_BOOST_FSM_TIMERS_REG0	0x74
#define PS_BOOST_FSM_TIMERS_REG1	0x78
#define PS_BOOST_FSM_TIMERS_REG2	0x7c
#define BOOST_PROG_SYNC_DELAY_REG	0x80
#define DCVS_DROOP_FSM_EN_MASK		BIT(5)
#define DROOP_PROG_SYNC_DELAY_REG	0x9c
#define DROOP_RELEASE_TIMER_CTRL	0x88
#define DROOP_CTRL_REG			0x84
#define DCVS_DROOP_TIMER_CTRL		0x98
#define PLL_SW_OVERRIDE_ENABLE		0xa0
#define PLL_SW_OVERRIDE_DROOP_EN	BIT(0)
#define SPM_CORE_COUNT_CTRL		0x2c
#define CORE_DCVS_CTRL			0xbc
#define OVERRIDE_CLUSTER_IDLE_ACK	0x800
#define REQ_GEN_FSM_STATUS		0x70c

#define PLL_MIN_LVAL			0x21
#define PLL_MIN_FREQ_REG		0x94
#define PLL_POST_DIV1			0x1F
#define PLL_POST_DIV2			0x11F
#define PLL_MODE			0x0
#define PLL_L_VAL			0x4
#define PLL_USER_CTRL			0xc
#define PLL_CONFIG_CTL_LO		0x10
#define PLL_CONFIG_CTL_HI		0x14
#define MIN_VCO_VAL			0x2b

#define MAX_VC				63
#define MEM_ACC_LEVELS_LUT		2
#define MAX_MEM_ACC_LEVELS		3
#define MAX_MEM_ACC_VAL_PER_LEVEL	3
#define MAX_MEM_ACC_VALUES		(MAX_MEM_ACC_LEVELS * \
					MAX_MEM_ACC_VAL_PER_LEVEL)
#define MEM_ACC_ADDRS			3

#define ISENSE_ON_DATA			0xf
#define ISENSE_OFF_DATA			0x0
#define CONSTANT_32			0x20

#define APM_MX_MODE			0x0
#define APM_APC_MODE			0x2
#define APM_READ_DATA_MASK		0xc
#define APM_MX_MODE_VAL			0x4
#define APM_APC_READ_VAL		0x8
#define APM_MX_READ_VAL			0x4
#define APM_CROSSOVER_VC		0xb0

#define MEM_ACC_SEQ_CONST(n)		(n)
#define MEM_ACC_APM_READ_MASK		0xff
#define MEMACC_CROSSOVER_VC		0xb8

#define PLL_WAIT_LOCK_TIME_US		10
#define PLL_WAIT_LOCK_TIME_NS		(PLL_WAIT_LOCK_TIME_US * 1000)
#define SAFE_FREQ_WAIT_NS		5000
#define DEXT_DECREMENT_WAIT_NS		1000

#define DATA_MEM(n)			(0x400 + (n) * 4)

#define DCVS_PERF_STATE_DESIRED_REG_0_V1	0x780
#define DCVS_PERF_STATE_DESIRED_REG_0_V2	0x920
#define DCVS_PERF_STATE_DESIRED_REG(n, v2) \
	(((v2) ? DCVS_PERF_STATE_DESIRED_REG_0_V2 \
		: DCVS_PERF_STATE_DESIRED_REG_0_V1) + 4 * (n))

#define OSM_CYCLE_COUNTER_STATUS_REG_0_V1	0x7d0
#define OSM_CYCLE_COUNTER_STATUS_REG_0_V2	0x9c0
#define OSM_CYCLE_COUNTER_STATUS_REG(n, v2) \
	(((v2) ? OSM_CYCLE_COUNTER_STATUS_REG_0_V2 \
		: OSM_CYCLE_COUNTER_STATUS_REG_0_V1) + 4 * (n))

/* ACD registers */
#define ACD_HW_VERSION		0x0
#define ACDCR			0x4
#define ACDTD			0x8
#define ACDSSCR			0x28
#define ACD_EXTINT_CFG		0x30
#define ACD_DCVS_SW		0x34
#define ACD_GFMUX_CFG		0x3c
#define ACD_READOUT_CFG		0x48
#define ACD_AVG_CFG_0		0x4c
#define ACD_AVG_CFG_1		0x50
#define ACD_AVG_CFG_2		0x54
#define ACD_AUTOXFER_CFG	0x80
#define ACD_AUTOXFER		0x84
#define ACD_AUTOXFER_CTL	0x88
#define ACD_AUTOXFER_STATUS	0x8c
#define ACD_WRITE_CTL		0x90
#define ACD_WRITE_STATUS	0x94
#define ACD_READOUT		0x98

#define ACD_MASTER_ONLY_REG_ADDR	0x80
#define ACD_1P1_MAX_REG_OFFSET		0x100
#define ACD_WRITE_CTL_UPDATE_EN		BIT(0)
#define ACD_WRITE_CTL_SELECT_SHIFT	1
#define ACD_GFMUX_CFG_SELECT		BIT(0)
#define ACD_AUTOXFER_START_CLEAR	0
#define ACD_AUTOXFER_START_SET		1
#define AUTO_XFER_DONE_MASK		BIT(0)
#define ACD_DCVS_SW_DCVS_IN_PRGR_SET	BIT(0)
#define ACD_DCVS_SW_DCVS_IN_PRGR_CLEAR	0
#define ACD_LOCAL_TRANSFER_TIMEOUT_NS   500

#define ACD_REG_RELATIVE_ADDR(addr) (addr / 4)
#define ACD_REG_RELATIVE_ADDR_BITMASK(addr) \
			(1 << (ACD_REG_RELATIVE_ADDR(addr)))

static const struct regmap_config osm_qcom_regmap_config = {
	.reg_bits       = 32,
	.reg_stride     = 4,
	.val_bits       = 32,
	.fast_io	= true,
};

enum clk_osm_bases {
	OSM_BASE,
	PLL_BASE,
	EFUSE_BASE,
	SEQ_BASE,
	ACD_BASE,
	NUM_BASES,
};

enum clk_osm_lut_data {
	FREQ,
	FREQ_DATA,
	PLL_OVERRIDES,
	MEM_ACC_LEVEL,
	VIRTUAL_CORNER,
	NUM_FIELDS,
};

struct osm_entry {
	u16 virtual_corner;
	u16 open_loop_volt;
	u32 freq_data;
	u32 override_data;
	u32 mem_acc_level;
	long frequency;
};

static struct dentry *osm_debugfs_base;

struct clk_osm {
	struct clk_hw hw;
	struct osm_entry osm_table[OSM_TABLE_SIZE];
	struct dentry *debugfs;
	struct regulator *vdd_reg;
	struct platform_device *vdd_dev;
	void *vbases[NUM_BASES];
	unsigned long pbases[NUM_BASES];
	spinlock_t lock;

	u32 num_entries;
	u32 cluster_num;
	u32 core_num;
	u32 apm_crossover_vc;
	u32 apm_threshold_vc;
	u32 mem_acc_crossover_vc;
	u32 mem_acc_threshold_vc;
	u32 min_cpr_vc;
	u32 cycle_counter_reads;
	u32 cycle_counter_delay;
	u32 cycle_counter_factor;
	u64 total_cycle_counter;
	u32 prev_cycle_counter;
	u32 l_val_base;
	u32 apcs_pll_user_ctl;
	u32 apcs_pll_min_freq;
	u32 cfg_gfmux_addr;
	u32 apcs_cbc_addr;
	u32 speedbin;
	u32 mem_acc_crossover_vc_addr;
	u32 mem_acc_addr[MEM_ACC_ADDRS];
	u32 mem_acc_level_vc[MEM_ACC_LEVELS_LUT];
	u32 ramp_ctl_addr;
	u32 apm_mode_ctl;
	u32 apm_status_ctl;
	u32 osm_clk_rate;
	u32 xo_clk_rate;
	bool secure_init;
	bool per_core_dcvs;
	bool red_fsm_en;
	bool boost_fsm_en;
	bool safe_fsm_en;
	bool ps_fsm_en;
	bool droop_fsm_en;

	struct notifier_block panic_notifier;
	u32 trace_periodic_timer;
	bool trace_en;
	bool wdog_trace_en;

	bool acd_init;
	u32 acd_td;
	u32 acd_cr;
	u32 acd_sscr;
	u32 acd_extint0_cfg;
	u32 acd_extint1_cfg;
	u32 acd_autoxfer_ctl;
	u32 acd_debugfs_addr;
	bool acd_avg_init;
	u32 acd_avg_cfg0;
	u32 acd_avg_cfg1;
	u32 acd_avg_cfg2;
};

static struct regulator *vdd_l3;
static struct regulator *vdd_pwrcl;
static struct regulator *vdd_perfcl;

static inline int clk_osm_acd_mb(struct clk_osm *c)
{
	return readl_relaxed_no_log((char *)c->vbases[ACD_BASE] +
					ACD_HW_VERSION);
}

static int clk_osm_acd_local_read_reg(struct clk_osm *c, u32 offset)
{
	u32 reg = 0;
	int timeout;

	if (offset >= ACD_MASTER_ONLY_REG_ADDR) {
		pr_err("ACD register at offset=0x%x not locally readable\n",
			offset);
		return -EINVAL;
	}

	/* Set select field in read control register */
	writel_relaxed(ACD_REG_RELATIVE_ADDR(offset),
			(char *)c->vbases[ACD_BASE] + ACD_READOUT_CFG);

	/* Clear write control register */
	writel_relaxed(reg, (char *)c->vbases[ACD_BASE] + ACD_WRITE_CTL);

	/* Set select and update_en fields in write control register */
	reg = (ACD_REG_RELATIVE_ADDR(ACD_READOUT_CFG)
	       << ACD_WRITE_CTL_SELECT_SHIFT)
		| ACD_WRITE_CTL_UPDATE_EN;
	writel_relaxed(reg, (char *)c->vbases[ACD_BASE] + ACD_WRITE_CTL);

	/* Ensure writes complete before polling */
	clk_osm_acd_mb(c);

	/* Poll write status register */
	for (timeout = ACD_LOCAL_TRANSFER_TIMEOUT_NS; timeout > 0;
	     timeout -= 100) {
		reg = readl_relaxed((char *)c->vbases[ACD_BASE]
					+ ACD_WRITE_STATUS);
		if ((reg & (ACD_REG_RELATIVE_ADDR_BITMASK(ACD_READOUT_CFG))))
			break;
		ndelay(100);
	}

	if (!timeout) {
		pr_err("local read timed out, offset=0x%x status=0x%x\n",
			offset, reg);
		return -ETIMEDOUT;
	}

	reg = readl_relaxed((char *)c->vbases[ACD_BASE] + ACD_READOUT);
	return reg;
}

static int clk_osm_acd_local_write_reg(struct clk_osm *c, u32 val, u32 offset)
{
	u32 reg = 0;
	int timeout;

	if (offset >= ACD_MASTER_ONLY_REG_ADDR) {
		pr_err("ACD register at offset=0x%x not transferrable\n",
			offset);
		return -EINVAL;
	}

	/* Clear write control register */
	writel_relaxed(reg, (char *)c->vbases[ACD_BASE] + ACD_WRITE_CTL);

	/* Set select and update_en fields in write control register */
	reg = (ACD_REG_RELATIVE_ADDR(offset) << ACD_WRITE_CTL_SELECT_SHIFT)
		| ACD_WRITE_CTL_UPDATE_EN;
	writel_relaxed(reg, (char *)c->vbases[ACD_BASE] + ACD_WRITE_CTL);

	/* Ensure writes complete before polling */
	clk_osm_acd_mb(c);

	/* Poll write status register */
	for (timeout = ACD_LOCAL_TRANSFER_TIMEOUT_NS; timeout > 0;
	     timeout -= 100) {
		reg = readl_relaxed((char *)c->vbases[ACD_BASE]
					+ ACD_WRITE_STATUS);
		if ((reg & (ACD_REG_RELATIVE_ADDR_BITMASK(offset))))
			break;
		ndelay(100);
	}

	if (!timeout) {
		pr_err("local write timed out, offset=0x%x val=0x%x status=0x%x\n",
			offset, val, reg);
		return -ETIMEDOUT;
	}

	return 0;
}

static int clk_osm_acd_master_write_through_reg(struct clk_osm *c,
						u32 val, u32 offset)
{
	writel_relaxed(val, (char *)c->vbases[ACD_BASE] + offset);

	/* Ensure writes complete before transfer to local copy */
	clk_osm_acd_mb(c);

	return clk_osm_acd_local_write_reg(c, val, offset);
}

static int clk_osm_acd_auto_local_write_reg(struct clk_osm *c, u32 mask)
{
	u32 numregs, bitmask = mask;
	u32 reg = 0;
	int timeout;

	/* count number of bits set in register mask */
	for (numregs = 0; bitmask; numregs++)
		bitmask &= bitmask - 1;

	/* Program auto-transfer mask */
	writel_relaxed(mask, (char *)c->vbases[ACD_BASE] + ACD_AUTOXFER_CFG);

	/* Clear start field in auto-transfer register */
	writel_relaxed(ACD_AUTOXFER_START_CLEAR,
			(char *)c->vbases[ACD_BASE] + ACD_AUTOXFER);

	/* Set start field in auto-transfer register */
	writel_relaxed(ACD_AUTOXFER_START_SET,
			(char *)c->vbases[ACD_BASE] + ACD_AUTOXFER);

	/* Ensure writes complete before polling */
	clk_osm_acd_mb(c);

	/* Poll auto-transfer status register */
	for (timeout = ACD_LOCAL_TRANSFER_TIMEOUT_NS * numregs;
	     timeout > 0; timeout -= 100) {
		reg = readl_relaxed((char *)c->vbases[ACD_BASE]
					+ ACD_AUTOXFER_STATUS);
		if (reg & AUTO_XFER_DONE_MASK)
			break;
		ndelay(100);
	}

	if (!timeout) {
		pr_err("local register auto-transfer timed out, mask=0x%x registers=%d status=0x%x\n",
			mask, numregs, reg);
		return -ETIMEDOUT;
	}

	return 0;
}

static bool is_v2;
static bool osm_tz_enabled;

static inline struct clk_osm *to_clk_osm(struct clk_hw *_hw)
{
	return container_of(_hw, struct clk_osm, hw);
}

static inline void clk_osm_masked_write_reg(struct clk_osm *c, u32 val,
					    u32 offset, u32 mask)
{
	u32 val2, orig_val;

	val2 = orig_val = readl_relaxed((char *)c->vbases[OSM_BASE] + offset);
	val2 &= ~mask;
	val2 |= val & mask;

	if (val2 != orig_val)
		writel_relaxed(val2, (char *)c->vbases[OSM_BASE] + offset);
}

static inline void clk_osm_write_seq_reg(struct clk_osm *c, u32 val, u32 offset)
{
	writel_relaxed(val, (char *)c->vbases[SEQ_BASE] + offset);
}

static inline void clk_osm_write_reg(struct clk_osm *c, u32 val, u32 offset,
					int base)
{
	writel_relaxed(val, (char *)c->vbases[base] + offset);
}

static inline int clk_osm_read_reg(struct clk_osm *c, u32 offset)
{
	return readl_relaxed((char *)c->vbases[OSM_BASE] + offset);
}

static inline int clk_osm_read_reg_no_log(struct clk_osm *c, u32 offset)
{
	return readl_relaxed_no_log((char *)c->vbases[OSM_BASE] + offset);
}

static inline int clk_osm_mb(struct clk_osm *c, int base)
{
	return readl_relaxed_no_log((char *)c->vbases[base] + ENABLE_REG);
}

static long clk_osm_list_rate(struct clk_hw *hw, unsigned int n,
					unsigned long rate_max)
{
	if (n >= hw->init->num_rate_max)
		return -ENXIO;
	return hw->init->rate_max[n];
}

static inline bool is_better_rate(unsigned long req, unsigned long best,
			unsigned long new)
{
	if (IS_ERR_VALUE(new))
		return false;

	return (req <= new && new < best) || (best < req && best < new);
}

static long clk_osm_round_rate(struct clk_hw *hw, unsigned long rate,
				unsigned long *parent_rate)
{
	int i;
	unsigned long rrate = 0;

	if (!hw)
		return -EINVAL;

	/*
	 * If the rate passed in is 0, return the first frequency in the
	 * FMAX table.
	 */
	if (!rate)
		return hw->init->rate_max[0];

	for (i = 0; i < hw->init->num_rate_max; i++) {
		if (is_better_rate(rate, rrate, hw->init->rate_max[i])) {
			rrate = hw->init->rate_max[i];
			if (rate == rrate)
				break;
		}
	}

	pr_debug("%s: rate %lu, rrate %ld, Rate max %ld\n", __func__, rate,
						rrate, hw->init->rate_max[i]);

	return rrate;
}

static int clk_osm_search_table(struct osm_entry *table, int entries, long rate)
{
	int index = 0;

	for (index = 0; index < entries; index++) {
		if (rate == table[index].frequency)
			return index;
	}

	return -EINVAL;
}

static int clk_osm_enable(struct clk_hw *hw)
{
	struct clk_osm *cpuclk = to_clk_osm(hw);

	clk_osm_write_reg(cpuclk, 1, ENABLE_REG, OSM_BASE);

	/* Make sure the write goes through before proceeding */
	clk_osm_mb(cpuclk, OSM_BASE);

	/* Wait for 5us for OSM hardware to enable */
	udelay(5);

	pr_debug("OSM clk enabled for cluster=%d\n", cpuclk->cluster_num);

	return 0;
}

const struct clk_ops clk_ops_cpu_osm = {
	.round_rate = clk_osm_round_rate,
	.list_rate = clk_osm_list_rate,
	.debug_init = clk_debug_measure_add,
};

static int l3_clk_set_rate(struct clk_hw *hw, unsigned long rate,
				    unsigned long parent_rate)
{
	struct clk_osm *cpuclk = to_clk_osm(hw);
	int index = 0;
	unsigned long r_rate;

	if (!cpuclk)
		return -EINVAL;

	r_rate = clk_osm_round_rate(hw, rate, NULL);

	if (rate != r_rate) {
		pr_err("invalid requested rate=%ld\n", rate);
		return -EINVAL;
	}

	/* Convert rate to table index */
	index = clk_osm_search_table(cpuclk->osm_table,
				     cpuclk->num_entries, r_rate);
	if (index < 0) {
		pr_err("cannot set %s to %lu\n", clk_hw_get_name(hw), rate);
		return -EINVAL;
	}
	pr_debug("rate: %lu --> index %d\n", rate, index);

	clk_osm_write_reg(cpuclk, index, DCVS_PERF_STATE_DESIRED_REG(0, is_v2),
						OSM_BASE);

	/* Make sure the write goes through before proceeding */
	clk_osm_mb(cpuclk, OSM_BASE);

	return 0;
}

static unsigned long l3_clk_recalc_rate(struct clk_hw *hw,
					unsigned long parent_rate)
{
	struct clk_osm *cpuclk = to_clk_osm(hw);
	int index = 0;

	if (!cpuclk)
		return -EINVAL;

	index = clk_osm_read_reg(cpuclk, DCVS_PERF_STATE_DESIRED_REG(0, is_v2));

	pr_debug("%s: Index %d, freq %ld\n", __func__, index,
				cpuclk->osm_table[index].frequency);

	/* Convert index to frequency */
	return cpuclk->osm_table[index].frequency;
}


static struct clk_ops clk_ops_l3_osm = {
	.enable = clk_osm_enable,
	.round_rate = clk_osm_round_rate,
	.list_rate = clk_osm_list_rate,
	.recalc_rate = l3_clk_recalc_rate,
	.set_rate = l3_clk_set_rate,
	.debug_init = clk_debug_measure_add,
};

static struct clk_init_data osm_clks_init[] = {
	[0] = {
		.name = "l3_clk",
		.parent_names = (const char *[]){ "bi_tcxo_ao" },
		.num_parents = 1,
		.ops = &clk_ops_l3_osm,
	},
	[1] = {
		.name = "pwrcl_clk",
		.parent_names = (const char *[]){ "bi_tcxo_ao" },
		.num_parents = 1,
		.ops = &clk_ops_cpu_osm,
	},
	[2] = {
		.name = "perfcl_clk",
		.parent_names = (const char *[]){ "bi_tcxo_ao" },
		.num_parents = 1,
		.ops = &clk_ops_cpu_osm,
	},
};

static struct clk_osm l3_clk = {
	.cluster_num = 0,
	.hw.init = &osm_clks_init[0],
};

static DEFINE_CLK_VOTER(l3_cluster0_vote_clk, l3_clk, 0);
static DEFINE_CLK_VOTER(l3_cluster1_vote_clk, l3_clk, 0);

static struct clk_osm pwrcl_clk = {
	.cluster_num = 1,
	.hw.init = &osm_clks_init[1],
};

static struct clk_osm cpu0_pwrcl_clk = {
	.core_num = 0,
	.total_cycle_counter = 0,
	.prev_cycle_counter = 0,
	.hw.init = &(struct clk_init_data){
		.name = "cpu0_pwrcl_clk",
		.parent_names = (const char *[]){ "pwrcl_clk" },
		.num_parents = 1,
		.ops = &clk_dummy_ops,
	},
};

static struct clk_osm cpu1_pwrcl_clk = {
	.core_num = 1,
	.total_cycle_counter = 0,
	.prev_cycle_counter = 0,
	.hw.init = &(struct clk_init_data){
		.name = "cpu1_pwrcl_clk",
		.parent_names = (const char *[]){ "pwrcl_clk" },
		.num_parents = 1,
		.ops = &clk_dummy_ops,
	},
};

static struct clk_osm cpu2_pwrcl_clk = {
	.core_num = 2,
	.total_cycle_counter = 0,
	.prev_cycle_counter = 0,
	.hw.init = &(struct clk_init_data){
		.name = "cpu2_pwrcl_clk",
		.parent_names = (const char *[]){ "pwrcl_clk" },
		.num_parents = 1,
		.ops = &clk_dummy_ops,
	},
};

static struct clk_osm cpu3_pwrcl_clk = {
	.core_num = 3,
	.total_cycle_counter = 0,
	.prev_cycle_counter = 0,
	.hw.init = &(struct clk_init_data){
		.name = "cpu3_pwrcl_clk",
		.parent_names = (const char *[]){ "pwrcl_clk" },
		.num_parents = 1,
		.ops = &clk_dummy_ops,
	},
};

static struct clk_osm perfcl_clk = {
	.cluster_num = 2,
	.hw.init = &osm_clks_init[2],
};


static struct clk_osm cpu4_perfcl_clk = {
	.core_num = 0,
	.total_cycle_counter = 0,
	.prev_cycle_counter = 0,
	.hw.init = &(struct clk_init_data){
		.name = "cpu4_perfcl_clk",
		.parent_names = (const char *[]){ "perfcl_clk" },
		.num_parents = 1,
		.ops = &clk_dummy_ops,
	},
};

static struct clk_osm cpu5_perfcl_clk = {
	.core_num = 1,
	.total_cycle_counter = 0,
	.prev_cycle_counter = 0,
	.hw.init = &(struct clk_init_data){
		.name = "cpu5_perfcl_clk",
		.parent_names = (const char *[]){ "perfcl_clk" },
		.num_parents = 1,
		.ops = &clk_dummy_ops,
	},
};

static struct clk_osm cpu6_perfcl_clk = {
	.core_num = 2,
	.total_cycle_counter = 0,
	.prev_cycle_counter = 0,
	.hw.init = &(struct clk_init_data){
		.name = "cpu6_perfcl_clk",
		.parent_names = (const char *[]){ "perfcl_clk" },
		.num_parents = 1,
		.ops = &clk_dummy_ops,
	},
};

static struct clk_osm cpu7_perfcl_clk = {
	.core_num = 3,
	.total_cycle_counter = 0,
	.prev_cycle_counter = 0,
	.hw.init = &(struct clk_init_data){
		.name = "cpu7_perfcl_clk",
		.parent_names = (const char *[]){ "perfcl_clk" },
		.num_parents = 1,
		.ops = &clk_dummy_ops,
	},
};

/*
 * Use the cpu* clocks only for writing to the PERF_STATE_DESIRED registers.
 * Note that we are currently NOT programming the APSS_LMH_GFMUX_CFG &
 * APSS_OSM_GFMUX_CFG registers.
 */

static struct clk_hw *osm_qcom_clk_hws[] = {
	[L3_CLK] = &l3_clk.hw,
	[L3_CLUSTER0_VOTE_CLK] = &l3_cluster0_vote_clk.hw,
	[L3_CLUSTER1_VOTE_CLK] = &l3_cluster1_vote_clk.hw,
	[PWRCL_CLK] = &pwrcl_clk.hw,
	[CPU0_PWRCL_CLK] = &cpu0_pwrcl_clk.hw,
	[CPU1_PWRCL_CLK] = &cpu1_pwrcl_clk.hw,
	[CPU2_PWRCL_CLK] = &cpu2_pwrcl_clk.hw,
	[CPU3_PWRCL_CLK] = &cpu3_pwrcl_clk.hw,
	[PERFCL_CLK] = &perfcl_clk.hw,
	[CPU4_PERFCL_CLK] = &cpu4_perfcl_clk.hw,
	[CPU5_PERFCL_CLK] = &cpu5_perfcl_clk.hw,
	[CPU6_PERFCL_CLK] = &cpu6_perfcl_clk.hw,
	[CPU7_PERFCL_CLK] = &cpu7_perfcl_clk.hw,
};

static struct clk_osm *logical_cpu_to_clk(int cpu)
{
	struct device_node *cpu_node;
	const u32 *cell;
	u64 hwid;
	static struct clk_osm *cpu_clk_map[NR_CPUS];
	struct clk_osm *clk_cpu_map[] = {
		&cpu0_pwrcl_clk,
		&cpu1_pwrcl_clk,
		&cpu2_pwrcl_clk,
		&cpu3_pwrcl_clk,
		&cpu4_perfcl_clk,
		&cpu5_perfcl_clk,
		&cpu6_perfcl_clk,
		&cpu7_perfcl_clk,
	};

	if (!cpu_clk_map[cpu]) {
		cpu_node = of_get_cpu_node(cpu, NULL);
		if (!cpu_node)
			return NULL;

		cell = of_get_property(cpu_node, "reg", NULL);
		if (!cell) {
			pr_err("%s: missing reg property\n",
			       cpu_node->full_name);
			of_node_put(cpu_node);
			return NULL;
		}

		hwid = of_read_number(cell, of_n_addr_cells(cpu_node));
		hwid = (hwid >> 8) & 0xff;
		of_node_put(cpu_node);
		if (hwid >= ARRAY_SIZE(clk_cpu_map)) {
			pr_err("unsupported CPU number - %d (hw_id - %llu)\n",
			       cpu, hwid);
			return NULL;
		}

		cpu_clk_map[cpu] = clk_cpu_map[hwid];
	}

	return cpu_clk_map[cpu];
}

static struct clk_osm *osm_configure_policy(struct cpufreq_policy *policy)
{
	int cpu;
	struct clk_hw *parent, *c_parent;
	struct clk_osm *first;
	struct clk_osm *c, *n;

	c = logical_cpu_to_clk(policy->cpu);
	if (!c)
		return NULL;

	c_parent = clk_hw_get_parent(&c->hw);
	if (!c_parent)
		return NULL;

	/*
	 * Don't put any other CPUs into the policy if we're doing
	 * per_core_dcvs
	 */
	if (to_clk_osm(c_parent)->per_core_dcvs)
		return c;

	first = c;
	/* Find CPUs that share the same clock domain */
	for_each_possible_cpu(cpu) {
		n = logical_cpu_to_clk(cpu);
		if (!n)
			continue;

		parent = clk_hw_get_parent(&n->hw);
		if (!parent)
			return NULL;
		if (parent != c_parent)
			continue;

		cpumask_set_cpu(cpu, policy->cpus);
		if (n->core_num == 0)
			first = n;
	}

	return first;
}

static void
osm_set_index(struct clk_osm *c, unsigned int index, unsigned int num)
{
	clk_osm_write_reg(c, index, DCVS_PERF_STATE_DESIRED_REG(num, is_v2),
							OSM_BASE);

	/* Make sure the write goes through before proceeding */
	clk_osm_mb(c, OSM_BASE);
}

static int
osm_cpufreq_target_index(struct cpufreq_policy *policy, unsigned int index)
{
	struct clk_osm *c = policy->driver_data;

	osm_set_index(c, index, c->core_num);
	return 0;
}

static unsigned int osm_cpufreq_get(unsigned int cpu)
{
	struct cpufreq_policy *policy = cpufreq_cpu_get_raw(cpu);
	struct clk_osm *c;
	u32 index;

	if (!policy)
		return 0;

	c = policy->driver_data;
	index = clk_osm_read_reg(c,
			DCVS_PERF_STATE_DESIRED_REG(c->core_num, is_v2));
	return policy->freq_table[index].frequency;
}

static int osm_cpufreq_cpu_init(struct cpufreq_policy *policy)
{
	struct cpufreq_frequency_table *table;
	struct clk_osm *c, *parent;
	struct clk_hw *p_hw;
	int ret;
	unsigned int i;
	unsigned int xo_kHz;

	c = osm_configure_policy(policy);
	if (!c) {
		pr_err("no clock for CPU%d\n", policy->cpu);
		return -ENODEV;
	}

	p_hw = clk_hw_get_parent(&c->hw);
	if (!p_hw) {
		pr_err("no parent clock for CPU%d\n", policy->cpu);
		return -ENODEV;
	}

	parent = to_clk_osm(p_hw);
	c->vbases[OSM_BASE] = parent->vbases[OSM_BASE];

	p_hw = clk_hw_get_parent(p_hw);
	if (!p_hw) {
		pr_err("no xo clock for CPU%d\n", policy->cpu);
		return -ENODEV;
	}
	xo_kHz = clk_hw_get_rate(p_hw) / 1000;

	table = kcalloc(OSM_TABLE_SIZE + 1, sizeof(*table), GFP_KERNEL);
	if (!table)
		return -ENOMEM;

	for (i = 0; i < OSM_TABLE_SIZE; i++) {
		u32 data, src, div, lval, core_count;

		data = clk_osm_read_reg(c, FREQ_REG + i * OSM_REG_SIZE);
		src = (data & GENMASK(31, 30)) >> 30;
		div = (data & GENMASK(29, 28)) >> 28;
		lval = data & GENMASK(7, 0);
		core_count = CORE_COUNT_VAL(data);

		if (!src)
			table[i].frequency = OSM_INIT_RATE / 1000;
		else
			table[i].frequency = xo_kHz * lval;
		table[i].driver_data = table[i].frequency;

		if (core_count != MAX_CORE_COUNT)
			table[i].frequency = CPUFREQ_ENTRY_INVALID;

		/* Two of the same frequencies means end of table */
		if (i > 0 && table[i - 1].driver_data == table[i].driver_data) {
			struct cpufreq_frequency_table *prev = &table[i - 1];

			if (prev->frequency == CPUFREQ_ENTRY_INVALID) {
				prev->flags = CPUFREQ_BOOST_FREQ;
				prev->frequency = prev->driver_data;
			}

			break;
		}
	}
	table[i].frequency = CPUFREQ_TABLE_END;

	ret = cpufreq_table_validate_and_show(policy, table);
	if (ret) {
		pr_err("%s: invalid frequency table: %d\n", __func__, ret);
		goto err;
	}

	policy->driver_data = c;

	clk_osm_enable(&parent->hw);
	udelay(300);

	return 0;

err:
	kfree(table);
	return ret;
}

static int osm_cpufreq_cpu_exit(struct cpufreq_policy *policy)
{
	kfree(policy->freq_table);
	policy->freq_table = NULL;
	return 0;
}

static struct freq_attr *osm_cpufreq_attr[] = {
	&cpufreq_freq_attr_scaling_available_freqs,
	&cpufreq_freq_attr_scaling_boost_freqs,
	NULL
};

static struct cpufreq_driver qcom_osm_cpufreq_driver = {
	.flags		= CPUFREQ_STICKY | CPUFREQ_NEED_INITIAL_FREQ_CHECK |
			  CPUFREQ_HAVE_GOVERNOR_PER_POLICY,
	.verify		= cpufreq_generic_frequency_table_verify,
	.target_index	= osm_cpufreq_target_index,
	.get		= osm_cpufreq_get,
	.init		= osm_cpufreq_cpu_init,
	.exit		= osm_cpufreq_cpu_exit,
	.name		= "osm-cpufreq",
	.attr		= osm_cpufreq_attr,
	.boost_enabled	= true,
};

static inline int clk_osm_count_ns(struct clk_osm *c, u64 nsec)
{
	u64 temp;

	temp = (u64)c->osm_clk_rate * nsec;
	do_div(temp, 1000000000);

	return temp;
}

static void clk_osm_program_mem_acc_regs(struct clk_osm *c)
{
	if (c->secure_init) {
		clk_osm_write_seq_reg(c,
				c->pbases[OSM_BASE] + MEMACC_CROSSOVER_VC,
				DATA_MEM(57));
		clk_osm_write_seq_reg(c, c->mem_acc_addr[0], DATA_MEM(48));
		clk_osm_write_seq_reg(c, c->mem_acc_addr[1], DATA_MEM(49));
		clk_osm_write_seq_reg(c, c->mem_acc_addr[2], DATA_MEM(50));
		clk_osm_write_seq_reg(c, c->mem_acc_crossover_vc,
							DATA_MEM(78));
		clk_osm_write_seq_reg(c, c->mem_acc_level_vc[0], DATA_MEM(79));
		clk_osm_write_seq_reg(c, c->mem_acc_level_vc[1], DATA_MEM(80));
		/*
		 * Note that DATA_MEM[81] -> DATA_MEM[89] values will be
		 * confirmed post-si. Use a value of 1 for DATA_MEM[89] and
		 * leave the rest of them as 0.
		 */
		clk_osm_write_seq_reg(c, 1, DATA_MEM(89));
	} else {
		scm_io_write(c->pbases[SEQ_BASE] + DATA_MEM(78),
						c->mem_acc_crossover_vc);
		scm_io_write(c->pbases[SEQ_BASE] + DATA_MEM(79),
						c->mem_acc_level_vc[0]);
		scm_io_write(c->pbases[SEQ_BASE] + DATA_MEM(80),
						c->mem_acc_level_vc[1]);
	}
}

static void clk_osm_program_apm_regs(struct clk_osm *c)
{
	if (c == &l3_clk || c == &pwrcl_clk)
		return;

	/*
	 * Program address of the control register used to configure
	 * the Array Power Mux controller
	 */
	clk_osm_write_seq_reg(c, c->apm_mode_ctl, DATA_MEM(41));

	/* Program address of controller status register */
	clk_osm_write_seq_reg(c, c->apm_status_ctl, DATA_MEM(43));

	/* Program address of crossover register */
	clk_osm_write_seq_reg(c, c->pbases[OSM_BASE] + APM_CROSSOVER_VC,
						DATA_MEM(44));

	/* Program mode value to switch APM to VDD_APC */
	clk_osm_write_seq_reg(c, APM_APC_MODE, DATA_MEM(72));

	/* Program mode value to switch APM to VDD_MX */
	clk_osm_write_seq_reg(c, APM_MX_MODE, DATA_MEM(73));

	/* Program mask used to move into read_mask port */
	clk_osm_write_seq_reg(c, APM_READ_DATA_MASK, DATA_MEM(74));

	/* Value used to move into read_exp port */
	clk_osm_write_seq_reg(c, APM_APC_READ_VAL, DATA_MEM(75));
	clk_osm_write_seq_reg(c, APM_MX_READ_VAL, DATA_MEM(76));
}

static void clk_osm_do_additional_setup(struct clk_osm *c,
					struct platform_device *pdev)
{
	if (!c->secure_init)
		return;

	dev_info(&pdev->dev, "Performing additional OSM setup due to lack of TZ for cluster=%d\n",
						 c->cluster_num);

	/* PLL L_VAL & post-div programming */
	clk_osm_write_seq_reg(c, c->apcs_pll_min_freq, DATA_MEM(32));
	clk_osm_write_seq_reg(c, c->l_val_base, DATA_MEM(33));
	clk_osm_write_seq_reg(c, c->apcs_pll_user_ctl, DATA_MEM(34));
	clk_osm_write_seq_reg(c, PLL_POST_DIV1, DATA_MEM(35));
	clk_osm_write_seq_reg(c, PLL_POST_DIV2, DATA_MEM(36));

	/* APM Programming */
	clk_osm_program_apm_regs(c);

	/* GFMUX Programming */
	clk_osm_write_seq_reg(c, c->cfg_gfmux_addr, DATA_MEM(37));
	clk_osm_write_seq_reg(c, 0x1, DATA_MEM(65));
	clk_osm_write_seq_reg(c, 0x2, DATA_MEM(66));
	clk_osm_write_seq_reg(c, 0x3, DATA_MEM(67));
	clk_osm_write_seq_reg(c, 0x40000000, DATA_MEM(68));
	clk_osm_write_seq_reg(c, 0x20000000, DATA_MEM(69));
	clk_osm_write_seq_reg(c, 0x10000000, DATA_MEM(70));
	clk_osm_write_seq_reg(c, 0x70000000, DATA_MEM(71));

	/* Override programming */
	clk_osm_write_seq_reg(c, c->pbases[OSM_BASE] +
			OVERRIDE_CLUSTER_IDLE_ACK, DATA_MEM(54));
	clk_osm_write_seq_reg(c, 0x3, DATA_MEM(55));
	clk_osm_write_seq_reg(c, c->pbases[OSM_BASE] + PDN_FSM_CTRL_REG,
					DATA_MEM(40));
	clk_osm_write_seq_reg(c, c->pbases[OSM_BASE] + REQ_GEN_FSM_STATUS,
					DATA_MEM(60));
	clk_osm_write_seq_reg(c, 0x10, DATA_MEM(61));
	clk_osm_write_seq_reg(c, 0x70, DATA_MEM(62));
	clk_osm_write_seq_reg(c, c->apcs_cbc_addr, DATA_MEM(112));
	clk_osm_write_seq_reg(c, 0x2, DATA_MEM(113));

	if (c == &perfcl_clk) {
		int rc;
		u32 isense_addr;

		/* Performance cluster isense programming */
		rc = of_property_read_u32(pdev->dev.of_node,
				"qcom,perfcl-isense-addr", &isense_addr);
		if (rc) {
			dev_err(&pdev->dev, "unable to find qcom,perfcl-isense-addr property, rc=%d\n",
				rc);
			return;
		}
		clk_osm_write_seq_reg(c, isense_addr, DATA_MEM(45));
		clk_osm_write_seq_reg(c, ISENSE_ON_DATA, DATA_MEM(46));
		clk_osm_write_seq_reg(c, ISENSE_OFF_DATA, DATA_MEM(47));
	}

	clk_osm_write_seq_reg(c, c->ramp_ctl_addr, DATA_MEM(105));
	clk_osm_write_seq_reg(c, CONSTANT_32, DATA_MEM(92));

	/* Enable/disable CPR ramp settings */
	clk_osm_write_seq_reg(c, 0x101C031, DATA_MEM(106));
	clk_osm_write_seq_reg(c, 0x1010031, DATA_MEM(107));
}

static void clk_osm_setup_fsms(struct clk_osm *c)
{
	u32 val;

	/* Voltage Reduction FSM */
	if (c->red_fsm_en) {
		val = clk_osm_read_reg(c, VMIN_REDUCTION_ENABLE_REG) | BIT(0);
		val |= BVAL(6, 1, c->min_cpr_vc);
		clk_osm_write_reg(c, val, VMIN_REDUCTION_ENABLE_REG,
					OSM_BASE);

		clk_osm_write_reg(c, clk_osm_count_ns(c, 10000),
				  VMIN_REDUCTION_TIMER_REG, OSM_BASE);
	}

	/* Boost FSM */
	if (c->boost_fsm_en) {
		val = clk_osm_read_reg(c, PDN_FSM_CTRL_REG);
		val |= DELTA_DEX_VAL | CC_BOOST_FSM_EN | IGNORE_PLL_LOCK;
		clk_osm_write_reg(c, val, PDN_FSM_CTRL_REG, OSM_BASE);

		val = clk_osm_read_reg(c, CC_BOOST_FSM_TIMERS_REG0);
		val |= BVAL(15, 0, clk_osm_count_ns(c, PLL_WAIT_LOCK_TIME_NS));
		val |= BVAL(31, 16, clk_osm_count_ns(c, SAFE_FREQ_WAIT_NS));
		clk_osm_write_reg(c, val, CC_BOOST_FSM_TIMERS_REG0, OSM_BASE);

		val = clk_osm_read_reg(c, CC_BOOST_FSM_TIMERS_REG1);
		val |= BVAL(15, 0, clk_osm_count_ns(c, PLL_WAIT_LOCK_TIME_NS));
		val |= BVAL(31, 16, clk_osm_count_ns(c, PLL_WAIT_LOCK_TIME_NS));
		clk_osm_write_reg(c, val, CC_BOOST_FSM_TIMERS_REG1, OSM_BASE);

		val = clk_osm_read_reg(c, CC_BOOST_FSM_TIMERS_REG2);
		val |= BVAL(15, 0, clk_osm_count_ns(c, DEXT_DECREMENT_WAIT_NS));
		clk_osm_write_reg(c, val, CC_BOOST_FSM_TIMERS_REG2, OSM_BASE);
	}

	/* Safe Freq FSM */
	if (c->safe_fsm_en) {
		val = clk_osm_read_reg(c, PDN_FSM_CTRL_REG);
		clk_osm_write_reg(c, val | DCVS_BOOST_FSM_EN_MASK,
				  PDN_FSM_CTRL_REG, OSM_BASE);

		val = clk_osm_read_reg(c, DCVS_BOOST_FSM_TIMERS_REG0);
		val |= BVAL(31, 16, clk_osm_count_ns(c, 1000));
		clk_osm_write_reg(c, val, DCVS_BOOST_FSM_TIMERS_REG0, OSM_BASE);

		val = clk_osm_read_reg(c, DCVS_BOOST_FSM_TIMERS_REG1);
		val |= BVAL(15, 0, clk_osm_count_ns(c, SAFE_FREQ_WAIT_NS));
		clk_osm_write_reg(c, val, DCVS_BOOST_FSM_TIMERS_REG1, OSM_BASE);

		val = clk_osm_read_reg(c, DCVS_BOOST_FSM_TIMERS_REG2);
		val |= BVAL(15, 0, clk_osm_count_ns(c, DEXT_DECREMENT_WAIT_NS));
		clk_osm_write_reg(c, val, DCVS_BOOST_FSM_TIMERS_REG2, OSM_BASE);

	}

	/* Pulse Swallowing FSM */
	if (c->ps_fsm_en) {
		val = clk_osm_read_reg(c, PDN_FSM_CTRL_REG);
		clk_osm_write_reg(c, val | PS_BOOST_FSM_EN_MASK,
					PDN_FSM_CTRL_REG, OSM_BASE);

		val = clk_osm_read_reg(c, PS_BOOST_FSM_TIMERS_REG0);
		val |= BVAL(15, 0, clk_osm_count_ns(c, SAFE_FREQ_WAIT_NS));
		val |= BVAL(31, 16, clk_osm_count_ns(c, 1000));
		clk_osm_write_reg(c, val, PS_BOOST_FSM_TIMERS_REG0, OSM_BASE);

		val = clk_osm_read_reg(c, PS_BOOST_FSM_TIMERS_REG1);
		val |= BVAL(15, 0, clk_osm_count_ns(c, SAFE_FREQ_WAIT_NS));
		val |= BVAL(31, 16, clk_osm_count_ns(c, 1000));
		clk_osm_write_reg(c, val, PS_BOOST_FSM_TIMERS_REG1, OSM_BASE);

		val = clk_osm_read_reg(c, PS_BOOST_FSM_TIMERS_REG2);
		val |= BVAL(15, 0, clk_osm_count_ns(c, DEXT_DECREMENT_WAIT_NS));
		clk_osm_write_reg(c, val, PS_BOOST_FSM_TIMERS_REG2, OSM_BASE);
	}

	/* PLL signal timing control */
	if (c->boost_fsm_en || c->safe_fsm_en || c->ps_fsm_en)
		clk_osm_write_reg(c, 0x2, BOOST_PROG_SYNC_DELAY_REG, OSM_BASE);

	/* DCVS droop FSM - only if RCGwRC is not used for di/dt control */
	if (c->droop_fsm_en) {
		val = clk_osm_read_reg(c, PDN_FSM_CTRL_REG);
		clk_osm_write_reg(c, val | DCVS_DROOP_FSM_EN_MASK,
					PDN_FSM_CTRL_REG, OSM_BASE);
	}

	if (c->ps_fsm_en || c->droop_fsm_en) {
		clk_osm_write_reg(c, 0x1, DROOP_PROG_SYNC_DELAY_REG, OSM_BASE);
		clk_osm_write_reg(c, clk_osm_count_ns(c, 100),
					DROOP_RELEASE_TIMER_CTRL, OSM_BASE);
		clk_osm_write_reg(c, clk_osm_count_ns(c, 150),
					DCVS_DROOP_TIMER_CTRL, OSM_BASE);
		/*
		 * TODO: Check if DCVS_DROOP_CODE used is correct. Also check
		 * if RESYNC_CTRL should be set for L3.
		 */
		val = BIT(31) | BVAL(22, 16, 0x2) | BVAL(6, 0, 0x8);
		clk_osm_write_reg(c, val, DROOP_CTRL_REG, OSM_BASE);
	}
}

static int clk_osm_set_llm_volt_policy(struct platform_device *pdev)
{
	struct device_node *of = pdev->dev.of_node;
	u32 *array;
	int rc = 0, val, regval;

	array = devm_kzalloc(&pdev->dev, MAX_CLUSTER_CNT * sizeof(u32),
			     GFP_KERNEL);
	if (!array)
		return -ENOMEM;

	/*
	 * Setup Timer to control how long OSM should wait before performing
	 * DCVS when a LLM up voltage request is received.
	 * Time is specified in us.
	 */
	rc = of_property_read_u32_array(of, "qcom,llm-volt-up-timer",
					array, MAX_CLUSTER_CNT);
	if (rc) {
		dev_dbg(&pdev->dev, "No LLM voltage up timer value, rc=%d\n",
			rc);
	} else {
		val = clk_osm_count_ns(&l3_clk, array[l3_clk.cluster_num]);
		clk_osm_write_reg(&l3_clk, val,
					LLM_VOLTAGE_VOTE_INC_HYSTERESIS,
					OSM_BASE);

		val = clk_osm_count_ns(&pwrcl_clk,
						array[pwrcl_clk.cluster_num]);
		clk_osm_write_reg(&pwrcl_clk, val,
					LLM_VOLTAGE_VOTE_INC_HYSTERESIS,
					OSM_BASE);

		val = clk_osm_count_ns(&perfcl_clk,
						array[perfcl_clk.cluster_num]);
		clk_osm_write_reg(&perfcl_clk, val,
					LLM_VOLTAGE_VOTE_INC_HYSTERESIS,
					OSM_BASE);
	}

	/*
	 * Setup Timer to control how long OSM should wait before performing
	 * DCVS when a LLM down voltage request is received.
	 * Time is specified in us.
	 */
	rc = of_property_read_u32_array(of, "qcom,llm-volt-down-timer",
					array, MAX_CLUSTER_CNT);
	if (rc) {
		dev_dbg(&pdev->dev, "No LLM Voltage down timer value: %d\n",
									rc);
	} else {
		val = clk_osm_count_ns(&l3_clk, array[l3_clk.cluster_num]);
		clk_osm_write_reg(&l3_clk, val,
					LLM_VOLTAGE_VOTE_DEC_HYSTERESIS,
					OSM_BASE);

		val = clk_osm_count_ns(&pwrcl_clk,
					       array[pwrcl_clk.cluster_num]);
		clk_osm_write_reg(&pwrcl_clk, val,
					LLM_VOLTAGE_VOTE_DEC_HYSTERESIS,
					OSM_BASE);

		val = clk_osm_count_ns(&perfcl_clk,
					array[perfcl_clk.cluster_num]);
		clk_osm_write_reg(&perfcl_clk, val,
					LLM_VOLTAGE_VOTE_DEC_HYSTERESIS,
					OSM_BASE);
	}

	/* Enable or disable honoring of LLM Voltage requests */
	rc = of_property_read_bool(pdev->dev.of_node,
					"qcom,enable-llm-volt-vote");
	if (rc) {
		dev_dbg(&pdev->dev, "Honoring LLM Voltage requests\n");
		val = 0;
	} else
		val = 1;

	/* Enable or disable LLM VOLT DVCS */
	regval = val | clk_osm_read_reg(&l3_clk, LLM_INTF_DCVS_DISABLE);
	clk_osm_write_reg(&l3_clk, regval, LLM_INTF_DCVS_DISABLE, OSM_BASE);
	regval = val | clk_osm_read_reg(&pwrcl_clk, LLM_INTF_DCVS_DISABLE);
	clk_osm_write_reg(&pwrcl_clk, regval, LLM_INTF_DCVS_DISABLE, OSM_BASE);
	regval = val | clk_osm_read_reg(&perfcl_clk, LLM_INTF_DCVS_DISABLE);
	clk_osm_write_reg(&perfcl_clk, regval, LLM_INTF_DCVS_DISABLE, OSM_BASE);

	/* Wait for the writes to complete */
	clk_osm_mb(&perfcl_clk, OSM_BASE);

	devm_kfree(&pdev->dev, array);
	return 0;
}

static int clk_osm_set_llm_freq_policy(struct platform_device *pdev)
{
	struct device_node *of = pdev->dev.of_node;
	u32 *array;
	int rc = 0, val, regval;

	array = devm_kzalloc(&pdev->dev, MAX_CLUSTER_CNT * sizeof(u32),
			     GFP_KERNEL);
	if (!array)
		return -ENOMEM;

	/*
	 * Setup Timer to control how long OSM should wait before performing
	 * DCVS when a LLM up frequency request is received.
	 * Time is specified in us.
	 */
	rc = of_property_read_u32_array(of, "qcom,llm-freq-up-timer", array,
					MAX_CLUSTER_CNT);
	if (rc) {
		dev_dbg(&pdev->dev, "Unable to get CC up timer value: %d\n",
			rc);
	} else {
		val = clk_osm_count_ns(&l3_clk, array[l3_clk.cluster_num]);
		clk_osm_write_reg(&l3_clk, val, LLM_FREQ_VOTE_INC_HYSTERESIS,
			OSM_BASE);

		val = clk_osm_count_ns(&pwrcl_clk,
						array[pwrcl_clk.cluster_num]);
		clk_osm_write_reg(&pwrcl_clk, val,
					LLM_FREQ_VOTE_INC_HYSTERESIS,
					OSM_BASE);

		val = clk_osm_count_ns(&perfcl_clk,
						array[perfcl_clk.cluster_num]);
		clk_osm_write_reg(&perfcl_clk, val,
					LLM_FREQ_VOTE_INC_HYSTERESIS,
					OSM_BASE);
	}

	/*
	 * Setup Timer to control how long OSM should wait before performing
	 * DCVS when a LLM down frequency request is received.
	 * Time is specified in us.
	 */
	rc = of_property_read_u32_array(of, "qcom,llm-freq-down-timer",
					array, MAX_CLUSTER_CNT);
	if (rc) {
		dev_dbg(&pdev->dev, "No LLM Frequency down timer value: %d\n",
			rc);
	} else {
		val = clk_osm_count_ns(&l3_clk, array[l3_clk.cluster_num]);
		clk_osm_write_reg(&l3_clk, val, LLM_FREQ_VOTE_DEC_HYSTERESIS,
					OSM_BASE);

		val = clk_osm_count_ns(&pwrcl_clk,
					       array[pwrcl_clk.cluster_num]);
		clk_osm_write_reg(&pwrcl_clk, val,
					LLM_FREQ_VOTE_DEC_HYSTERESIS, OSM_BASE);

		val = clk_osm_count_ns(&perfcl_clk,
					       array[perfcl_clk.cluster_num]);
		clk_osm_write_reg(&perfcl_clk, val,
					LLM_FREQ_VOTE_DEC_HYSTERESIS, OSM_BASE);
	}

	/* Enable or disable honoring of LLM frequency requests */
	rc = of_property_read_bool(pdev->dev.of_node,
					"qcom,enable-llm-freq-vote");
	if (rc) {
		dev_dbg(&pdev->dev, "Honoring LLM Frequency requests\n");
		val = 0;
	} else
		val = BIT(1);

	/* Enable or disable LLM FREQ DVCS */
	regval = val | clk_osm_read_reg(&l3_clk, LLM_INTF_DCVS_DISABLE);
	clk_osm_write_reg(&l3_clk, regval, LLM_INTF_DCVS_DISABLE, OSM_BASE);
	regval = val | clk_osm_read_reg(&pwrcl_clk, LLM_INTF_DCVS_DISABLE);
	clk_osm_write_reg(&pwrcl_clk, regval, LLM_INTF_DCVS_DISABLE, OSM_BASE);
	regval = val | clk_osm_read_reg(&perfcl_clk, LLM_INTF_DCVS_DISABLE);
	clk_osm_write_reg(&perfcl_clk, regval, LLM_INTF_DCVS_DISABLE, OSM_BASE);

	/* Wait for the write to complete */
	clk_osm_mb(&perfcl_clk, OSM_BASE);

	devm_kfree(&pdev->dev, array);
	return 0;
}

static int clk_osm_set_cc_policy(struct platform_device *pdev)
{
	int rc = 0, val;
	u32 *array;
	struct device_node *of = pdev->dev.of_node;

	array = devm_kzalloc(&pdev->dev, MAX_CLUSTER_CNT * sizeof(u32),
			     GFP_KERNEL);
	if (!array)
		return -ENOMEM;

	rc = of_property_read_u32_array(of, "qcom,up-timer", array,
					MAX_CLUSTER_CNT);
	if (rc) {
		dev_dbg(&pdev->dev, "No up timer value, rc=%d\n",
			 rc);
	} else {
		val = clk_osm_count_ns(&l3_clk,
					array[l3_clk.cluster_num]);
		clk_osm_write_reg(&l3_clk, val, SPM_CC_INC_HYSTERESIS,
			OSM_BASE);

		val = clk_osm_count_ns(&pwrcl_clk,
					array[pwrcl_clk.cluster_num]);
		clk_osm_write_reg(&pwrcl_clk, val, SPM_CC_INC_HYSTERESIS,
					OSM_BASE);

		val = clk_osm_count_ns(&perfcl_clk,
					array[perfcl_clk.cluster_num]);
		clk_osm_write_reg(&perfcl_clk, val, SPM_CC_INC_HYSTERESIS,
					OSM_BASE);
	}

	rc = of_property_read_u32_array(of, "qcom,down-timer",
					array, MAX_CLUSTER_CNT);
	if (rc) {
		dev_dbg(&pdev->dev, "No down timer value, rc=%d\n", rc);
	} else {
		val = clk_osm_count_ns(&l3_clk,
				       array[l3_clk.cluster_num]);
		clk_osm_write_reg(&l3_clk, val, SPM_CC_DEC_HYSTERESIS,
					OSM_BASE);

		val = clk_osm_count_ns(&pwrcl_clk,
				       array[pwrcl_clk.cluster_num]);
		clk_osm_write_reg(&pwrcl_clk, val, SPM_CC_DEC_HYSTERESIS,
					OSM_BASE);

		clk_osm_count_ns(&perfcl_clk,
				       array[perfcl_clk.cluster_num]);
		clk_osm_write_reg(&perfcl_clk, val, SPM_CC_DEC_HYSTERESIS,
					OSM_BASE);
	}

	/* OSM index override for cluster PC */
	rc = of_property_read_u32_array(of, "qcom,pc-override-index",
					array, MAX_CLUSTER_CNT);
	if (rc) {
		dev_dbg(&pdev->dev, "No PC override index value, rc=%d\n",
			rc);
		clk_osm_write_reg(&pwrcl_clk, 0, CC_ZERO_BEHAV_CTRL, OSM_BASE);
		clk_osm_write_reg(&perfcl_clk, 0, CC_ZERO_BEHAV_CTRL,
					OSM_BASE);
	} else {
		val = BVAL(6, 1, array[pwrcl_clk.cluster_num])
			| ENABLE_OVERRIDE;
		clk_osm_write_reg(&pwrcl_clk, val, CC_ZERO_BEHAV_CTRL,
					OSM_BASE);
		val = BVAL(6, 1, array[perfcl_clk.cluster_num])
			| ENABLE_OVERRIDE;
		clk_osm_write_reg(&perfcl_clk, val, CC_ZERO_BEHAV_CTRL,
					OSM_BASE);
	}

	/* Wait for the writes to complete */
	clk_osm_mb(&perfcl_clk, OSM_BASE);

	rc = of_property_read_bool(pdev->dev.of_node, "qcom,set-c3-active");
	if (rc) {
		dev_dbg(&pdev->dev, "Treat cores in C3 as active\n");

		val = clk_osm_read_reg(&l3_clk, SPM_CORE_INACTIVE_MAPPING);
		val &= ~BIT(2);
		clk_osm_write_reg(&l3_clk, val, SPM_CORE_INACTIVE_MAPPING,
					OSM_BASE);

		val = clk_osm_read_reg(&pwrcl_clk, SPM_CORE_INACTIVE_MAPPING);
		val &= ~BIT(2);
		clk_osm_write_reg(&pwrcl_clk, val, SPM_CORE_INACTIVE_MAPPING,
					OSM_BASE);

		val = clk_osm_read_reg(&perfcl_clk, SPM_CORE_INACTIVE_MAPPING);
		val &= ~BIT(2);
		clk_osm_write_reg(&perfcl_clk, val, SPM_CORE_INACTIVE_MAPPING,
					OSM_BASE);
	}

	rc = of_property_read_bool(pdev->dev.of_node, "qcom,set-c2-active");
	if (rc) {
		dev_dbg(&pdev->dev, "Treat cores in C2 as active\n");

		val = clk_osm_read_reg(&l3_clk, SPM_CORE_INACTIVE_MAPPING);
		val &= ~BIT(1);
		clk_osm_write_reg(&l3_clk, val, SPM_CORE_INACTIVE_MAPPING,
					OSM_BASE);

		val = clk_osm_read_reg(&pwrcl_clk, SPM_CORE_INACTIVE_MAPPING);
		val &= ~BIT(1);
		clk_osm_write_reg(&pwrcl_clk, val, SPM_CORE_INACTIVE_MAPPING,
					OSM_BASE);

		val = clk_osm_read_reg(&perfcl_clk, SPM_CORE_INACTIVE_MAPPING);
		val &= ~BIT(1);
		clk_osm_write_reg(&perfcl_clk, val, SPM_CORE_INACTIVE_MAPPING,
					OSM_BASE);
	}

	rc = of_property_read_bool(pdev->dev.of_node, "qcom,disable-cc-dvcs");
	if (rc) {
		dev_dbg(&pdev->dev, "Disabling CC based DCVS\n");
		val = 1;
	} else
		val = 0;

	clk_osm_write_reg(&l3_clk, val, SPM_CC_DCVS_DISABLE, OSM_BASE);
	clk_osm_write_reg(&pwrcl_clk, val, SPM_CC_DCVS_DISABLE, OSM_BASE);
	clk_osm_write_reg(&perfcl_clk, val, SPM_CC_DCVS_DISABLE, OSM_BASE);

	/* Wait for the writes to complete */
	clk_osm_mb(&perfcl_clk, OSM_BASE);

	devm_kfree(&pdev->dev, array);
	return 0;
}

static void clk_osm_setup_cluster_pll(struct clk_osm *c)
{
	writel_relaxed(0x0, c->vbases[PLL_BASE] + PLL_MODE);
	writel_relaxed(0x26, c->vbases[PLL_BASE] + PLL_L_VAL);
	writel_relaxed(0x8, c->vbases[PLL_BASE] +
			PLL_USER_CTRL);
	writel_relaxed(0x20000AA8, c->vbases[PLL_BASE] +
			PLL_CONFIG_CTL_LO);
	writel_relaxed(0x000003D2, c->vbases[PLL_BASE] +
			PLL_CONFIG_CTL_HI);
	writel_relaxed(0x2, c->vbases[PLL_BASE] +
			PLL_MODE);

	/* Ensure writes complete before delaying */
	clk_osm_mb(c, PLL_BASE);

	udelay(PLL_WAIT_LOCK_TIME_US);

	writel_relaxed(0x6, c->vbases[PLL_BASE] + PLL_MODE);

	/* Ensure write completes before delaying */
	clk_osm_mb(c, PLL_BASE);

	usleep_range(50, 75);

	writel_relaxed(0x7, c->vbases[PLL_BASE] + PLL_MODE);
}

static void clk_osm_misc_programming(struct clk_osm *c)
{
	u32 lval = 0xFF, val;
	int i;

	clk_osm_write_reg(c, BVAL(23, 16, 0xF), SPM_CORE_COUNT_CTRL,
				OSM_BASE);
	clk_osm_write_reg(c, PLL_MIN_LVAL, PLL_MIN_FREQ_REG, OSM_BASE);

	/* Pattern to set/clear PLL lock in PDN_FSM_CTRL_REG */
	val = clk_osm_read_reg(c, PDN_FSM_CTRL_REG);
	if (c->secure_init) {
		val |= IGNORE_PLL_LOCK;
		clk_osm_write_seq_reg(c, val, DATA_MEM(108));
		val &= ~IGNORE_PLL_LOCK;
		clk_osm_write_seq_reg(c, val, DATA_MEM(109));
		clk_osm_write_seq_reg(c, MIN_VCO_VAL, DATA_MEM(110));
	} else {
		val |= IGNORE_PLL_LOCK;
		scm_io_write(c->pbases[SEQ_BASE] + DATA_MEM(108), val);
		val &= ~IGNORE_PLL_LOCK;
		scm_io_write(c->pbases[SEQ_BASE] + DATA_MEM(109), val);
	}

	/* Program LVAL corresponding to first turbo VC */
	for (i = 0; i < c->num_entries; i++) {
		if (c->osm_table[i].virtual_corner ==
					c->mem_acc_level_vc[1]) {
			lval = c->osm_table[i].freq_data & GENMASK(7, 0);
			break;
		}
	}

	if (c->secure_init)
		clk_osm_write_seq_reg(c, lval, DATA_MEM(114));
	else
		scm_io_write(c->pbases[SEQ_BASE] + DATA_MEM(114), lval);

}

static int clk_osm_setup_hw_table(struct clk_osm *c)
{
	struct osm_entry *entry = c->osm_table;
	int i;
	u32 freq_val = 0, volt_val = 0, override_val = 0;
	u32 table_entry_offset, last_mem_acc_level, last_virtual_corner = 0;

	for (i = 0; i < OSM_TABLE_SIZE; i++) {
		if (i < c->num_entries) {
			freq_val = entry[i].freq_data;
			volt_val = BVAL(27, 24, entry[i].mem_acc_level)
				| BVAL(21, 16, entry[i].virtual_corner)
				| BVAL(11, 0, entry[i].open_loop_volt);
			override_val = entry[i].override_data;

			if (last_virtual_corner && last_virtual_corner ==
			    entry[i].virtual_corner && last_mem_acc_level !=
			    entry[i].mem_acc_level) {
				pr_err("invalid LUT entry at row=%d virtual_corner=%d, mem_acc_level=%d\n",
				       i, entry[i].virtual_corner,
				       entry[i].mem_acc_level);
				return -EINVAL;
			}
			last_virtual_corner = entry[i].virtual_corner;
			last_mem_acc_level = entry[i].mem_acc_level;
		}

		table_entry_offset = i * OSM_REG_SIZE;
		clk_osm_write_reg(c, freq_val, FREQ_REG + table_entry_offset,
					OSM_BASE);
		clk_osm_write_reg(c, volt_val, VOLT_REG + table_entry_offset,
					OSM_BASE);
		clk_osm_write_reg(c, override_val, OVERRIDE_REG +
				  table_entry_offset, OSM_BASE);
	}

	/* Make sure all writes go through */
	clk_osm_mb(c, OSM_BASE);

	return 0;
}

static void clk_osm_print_osm_table(struct clk_osm *c)
{
	int i;
	struct osm_entry *table = c->osm_table;
	u32 pll_src, pll_div, lval, core_count;

	pr_debug("Index, Frequency, VC, OLV (mv), Core Count, PLL Src, PLL Div, L-Val, ACC Level\n");
	for (i = 0; i < c->num_entries; i++) {
		pll_src = (table[i].freq_data & GENMASK(31, 30)) >> 30;
		pll_div = (table[i].freq_data & GENMASK(29, 28)) >> 28;
		lval = table[i].freq_data & GENMASK(7, 0);
		core_count = (table[i].freq_data & GENMASK(18, 16)) >> 16;

		pr_debug("%3d, %11lu, %2u, %5u, %2u, %6u, %8u, %7u, %5u\n",
			i,
			table[i].frequency,
			table[i].virtual_corner,
			table[i].open_loop_volt,
			core_count,
			pll_src,
			pll_div,
			lval,
			table[i].mem_acc_level);
	}
	pr_debug("APM threshold corner=%d, crossover corner=%d\n",
			c->apm_threshold_vc, c->apm_crossover_vc);
	pr_debug("MEM-ACC threshold corner=%d, crossover corner=%d\n",
			c->mem_acc_threshold_vc, c->mem_acc_crossover_vc);
}

static u32 find_voltage(struct clk_osm *c, unsigned long rate)
{
	struct osm_entry *table = c->osm_table;
	int entries = c->num_entries, i;

	for (i = 0; i < entries; i++) {
		if (rate == table[i].frequency) {
			/* OPP table voltages have units of mV */
			return table[i].open_loop_volt * 1000;
		}
	}

	return -EINVAL;
}

static int add_opp(struct clk_osm *c, struct device *dev)
{
	unsigned long rate = 0;
	u32 uv;
	long rc;
	int j = 0;
	unsigned long min_rate = c->hw.init->rate_max[0];
	unsigned long max_rate =
			c->hw.init->rate_max[c->hw.init->num_rate_max - 1];

	while (1) {
		rate = c->hw.init->rate_max[j++];
		uv = find_voltage(c, rate);
		if (uv <= 0) {
			pr_warn("No voltage for %lu.\n", rate);
			return -EINVAL;
		}

		rc = dev_pm_opp_add(dev, rate, uv);
		if (rc) {
			pr_warn("failed to add OPP for %lu\n", rate);
			return rc;
		}

		/*
		 * Print the OPP pair for the lowest and highest frequency for
		 * each device that we're populating. This is important since
		 * this information will be used by thermal mitigation and the
		 * scheduler.
		 */
		if (rate == min_rate)
			pr_info("Set OPP pair (%lu Hz, %d uv) on %s\n",
				rate, uv, dev_name(dev));

		if (rate == max_rate && max_rate != min_rate) {
			pr_info("Set OPP pair (%lu Hz, %d uv) on %s\n",
				rate, uv, dev_name(dev));
			break;
		}

		if (min_rate == max_rate)
			break;
	}
	return 0;
}

static void populate_opp_table(struct platform_device *pdev)
{
	int cpu;
	struct device *cpu_dev;
	struct clk_osm *c, *parent;
	struct clk_hw *hw_parent;
	struct device_node *l3_node_0, *l3_node_4;
	struct platform_device *l3_dev_0, *l3_dev_4;

	for_each_possible_cpu(cpu) {
		c = logical_cpu_to_clk(cpu);
		if (!c) {
			pr_err("no clock device for CPU=%d\n", cpu);
			return;
		}

		hw_parent = clk_hw_get_parent(&c->hw);
		parent = to_clk_osm(hw_parent);
		cpu_dev = get_cpu_device(cpu);
		if (cpu_dev)
			if (add_opp(parent, cpu_dev))
				pr_err("Failed to add OPP levels for %s\n",
					dev_name(cpu_dev));
	}

	l3_node_0 = of_parse_phandle(pdev->dev.of_node, "l3-dev0", 0);
	if (!l3_node_0) {
		pr_err("can't find the L3 cluster 0 dt node\n");
		return;
	}

	l3_dev_0 = of_find_device_by_node(l3_node_0);
	if (!l3_dev_0) {
		pr_err("can't find the L3 cluster 0 dt device\n");
		return;
	}

	if (add_opp(&l3_clk, &l3_dev_0->dev))
		pr_err("Failed to add OPP levels for L3 cluster 0\n");

	l3_node_4 = of_parse_phandle(pdev->dev.of_node, "l3-dev4", 0);
	if (!l3_node_4) {
		pr_err("can't find the L3 cluster 1 dt node\n");
		return;
	}

	l3_dev_4 = of_find_device_by_node(l3_node_4);
	if (!l3_dev_4) {
		pr_err("can't find the L3 cluster 1 dt device\n");
		return;
	}

	if (add_opp(&l3_clk, &l3_dev_4->dev))
		pr_err("Failed to add OPP levels for L3 cluster 1\n");
}

static u64 clk_osm_get_cpu_cycle_counter(int cpu)
{
	u32 val;
	int core_num;
	unsigned long flags;
	u64 cycle_counter_ret;
	struct clk_osm *parent, *c = logical_cpu_to_clk(cpu);

	if (IS_ERR_OR_NULL(c)) {
		pr_err("no clock device for CPU=%d\n", cpu);
		return 0;
	}

	parent = to_clk_osm(clk_hw_get_parent(&c->hw));

	spin_lock_irqsave(&parent->lock, flags);
	/*
	 * Use core 0's copy as proxy for the whole cluster when per
	 * core DCVS is disabled.
	 */
	core_num = parent->per_core_dcvs ? c->core_num : 0;
	val = clk_osm_read_reg_no_log(parent,
			OSM_CYCLE_COUNTER_STATUS_REG(core_num, is_v2));

	if (val < c->prev_cycle_counter) {
		/* Handle counter overflow */
		c->total_cycle_counter += UINT_MAX -
			c->prev_cycle_counter + val;
		c->prev_cycle_counter = val;
	} else {
		c->total_cycle_counter += val - c->prev_cycle_counter;
		c->prev_cycle_counter = val;
	}
	cycle_counter_ret = c->total_cycle_counter;
	spin_unlock_irqrestore(&parent->lock, flags);

	return cycle_counter_ret;
}

static void clk_osm_setup_cycle_counters(struct clk_osm *c)
{
	u32 ratio = c->osm_clk_rate;
	u32 val = 0;

	/* Enable cycle counter */
	val = BIT(0);
	/* Setup OSM clock to XO ratio */
	do_div(ratio, c->xo_clk_rate);
	val |= BVAL(5, 1, ratio - 1) | OSM_CYCLE_COUNTER_USE_XO_EDGE_EN;

	clk_osm_write_reg(c, val, OSM_CYCLE_COUNTER_CTRL_REG, OSM_BASE);
	pr_debug("OSM to XO clock ratio: %d\n", ratio);
}

static int clk_osm_resolve_crossover_corners(struct clk_osm *c,
					struct platform_device *pdev)
{
	struct regulator *regulator = c->vdd_reg;
	int count, vc, i, memacc_threshold, apm_threshold;
	int rc = 0;
	u32 corner_volt;

	if (c == &l3_clk || c == &pwrcl_clk)
		return rc;

	rc = of_property_read_u32(pdev->dev.of_node,
				  "qcom,perfcl-apcs-apm-threshold-voltage",
				  &apm_threshold);
	if (rc) {
		pr_err("qcom,perfcl-apcs-apm-threshold-voltage property not specified\n");
		return rc;
	}

	rc = of_property_read_u32(pdev->dev.of_node,
				  "qcom,perfcl-apcs-mem-acc-threshold-voltage",
				  &memacc_threshold);
	if (rc) {
		pr_err("qcom,perfcl-apcs-mem-acc-threshold-voltage property not specified\n");
		return rc;
	}

	/*
	 * Initialize VC settings in case none of them go above the voltage
	 * limits
	 */
	c->apm_threshold_vc = c->apm_crossover_vc = c->mem_acc_crossover_vc =
				c->mem_acc_threshold_vc = MAX_VC;

	count = regulator_count_voltages(regulator);
	if (count < 0) {
		pr_err("Failed to get the number of virtual corners supported\n");
		return count;
	}

	c->apm_crossover_vc = count - 2;
	c->mem_acc_crossover_vc = count - 1;

	for (i = 0; i < OSM_TABLE_SIZE; i++) {
		vc = c->osm_table[i].virtual_corner + 1;
		corner_volt = regulator_list_corner_voltage(regulator, vc);

		if (c->apm_threshold_vc == MAX_VC &&
				corner_volt >= apm_threshold)
			c->apm_threshold_vc = c->osm_table[i].virtual_corner;

		if (c->mem_acc_threshold_vc == MAX_VC &&
				corner_volt >= memacc_threshold)
			c->mem_acc_threshold_vc =
				c->osm_table[i].virtual_corner;
	}

	return rc;
}

static int clk_osm_resolve_open_loop_voltages(struct clk_osm *c)
{
	struct regulator *regulator = c->vdd_reg;
	u32 vc, mv;
	int i;

	for (i = 0; i < OSM_TABLE_SIZE; i++) {
		vc = c->osm_table[i].virtual_corner + 1;
		/* Voltage is in uv. Convert to mv */
		mv = regulator_list_corner_voltage(regulator, vc) / 1000;
		c->osm_table[i].open_loop_volt = mv;
	}

	return 0;
}

static int clk_osm_get_lut(struct platform_device *pdev,
			   struct clk_osm *c, char *prop_name)
{
	struct device_node *of = pdev->dev.of_node;
	int prop_len, total_elems, num_rows, i, j, k;
	int rc = 0;
	u32 *array;
	u32 *fmax_temp;
	u32 data;
	unsigned long abs_fmax = 0;
	bool last_entry = false;

	if (!of_find_property(of, prop_name, &prop_len)) {
		dev_err(&pdev->dev, "missing %s\n", prop_name);
		return -EINVAL;
	}

	total_elems = prop_len / sizeof(u32);
	if (total_elems % NUM_FIELDS) {
		dev_err(&pdev->dev, "bad length %d\n", prop_len);
		return -EINVAL;
	}

	num_rows = total_elems / NUM_FIELDS;

	fmax_temp = devm_kzalloc(&pdev->dev, num_rows * sizeof(unsigned long),
					GFP_KERNEL);
	if (!fmax_temp)
		return -ENOMEM;

	array = devm_kzalloc(&pdev->dev, prop_len, GFP_KERNEL);
	if (!array)
		return -ENOMEM;

	rc = of_property_read_u32_array(of, prop_name, array, total_elems);
	if (rc) {
		dev_err(&pdev->dev, "Unable to parse OSM table, rc=%d\n", rc);
		goto exit;
	}

	pr_debug("%s: Entries in Table: %d\n", __func__, num_rows);
	c->num_entries = num_rows;
	if (c->num_entries > OSM_TABLE_SIZE) {
		pr_err("LUT entries %d exceed maximum size %d\n",
		       c->num_entries, OSM_TABLE_SIZE);
		return -EINVAL;
	}

	for (i = 0, j = 0, k = 0; j < OSM_TABLE_SIZE; j++) {
		c->osm_table[j].frequency = array[i + FREQ];
		c->osm_table[j].freq_data = array[i + FREQ_DATA];
		c->osm_table[j].override_data = array[i + PLL_OVERRIDES];
		c->osm_table[j].mem_acc_level = array[i + MEM_ACC_LEVEL];
		/* Voltage corners are 0 based in the OSM LUT */
		c->osm_table[j].virtual_corner = array[i + VIRTUAL_CORNER] - 1;
		pr_debug("index=%d freq=%ld virtual_corner=%d freq_data=0x%x override_data=0x%x mem_acc_level=0x%x\n",
			 j, c->osm_table[j].frequency,
			 c->osm_table[j].virtual_corner,
			 c->osm_table[j].freq_data,
			 c->osm_table[j].override_data,
			 c->osm_table[j].mem_acc_level);

		data = (array[i + FREQ_DATA] & GENMASK(29, 28)) >> 28;
		if (j && !c->min_cpr_vc && !data)
			c->min_cpr_vc = c->osm_table[j].virtual_corner;

		data = (array[i + FREQ_DATA] & GENMASK(18, 16)) >> 16;
		if (!last_entry && data == MAX_CORE_COUNT) {
			fmax_temp[k] = array[i];
			k++;
		}

		if (i < total_elems - NUM_FIELDS)
			i += NUM_FIELDS;
		else {
			abs_fmax = array[i];
			last_entry = true;
		}
	}
	fmax_temp[k] = abs_fmax;

	osm_clks_init[c->cluster_num].rate_max = devm_kzalloc(&pdev->dev,
						 k * sizeof(unsigned long),
						       GFP_KERNEL);
	if (!osm_clks_init[c->cluster_num].rate_max) {
		rc = -ENOMEM;
		goto exit;
	}

	for (i = 0; i < k; i++)
		osm_clks_init[c->cluster_num].rate_max[i] = fmax_temp[i];

	osm_clks_init[c->cluster_num].num_rate_max = k;
exit:
	devm_kfree(&pdev->dev, fmax_temp);
	devm_kfree(&pdev->dev, array);
	return rc;
}

static int clk_osm_read_lut(struct platform_device *pdev, struct clk_osm *c)
{
	u32 data, src, lval, i, j = OSM_TABLE_SIZE;

	for (i = 0; i < OSM_TABLE_SIZE; i++) {
		data = clk_osm_read_reg(c, FREQ_REG + i * OSM_REG_SIZE);
		src = ((data & GENMASK(31, 30)) >> 30);
		lval = (data & GENMASK(7, 0));

		if (!src)
			c->osm_table[i].frequency = OSM_INIT_RATE;
		else
			c->osm_table[i].frequency = XO_RATE * lval;

		data = clk_osm_read_reg(c, VOLT_REG + i * OSM_REG_SIZE);
		c->osm_table[i].virtual_corner =
					((data & GENMASK(21, 16)) >> 16);
		c->osm_table[i].open_loop_volt = (data & GENMASK(11, 0));

		pr_debug("index=%d freq=%ld virtual_corner=%d open_loop_voltage=%u\n",
			 i, c->osm_table[i].frequency,
			 c->osm_table[i].virtual_corner,
			 c->osm_table[i].open_loop_volt);

		if (i > 0 && j == OSM_TABLE_SIZE && c->osm_table[i].frequency ==
					c->osm_table[i - 1].frequency)
			j = i;
	}

	osm_clks_init[c->cluster_num].rate_max = devm_kcalloc(&pdev->dev,
						 j, sizeof(unsigned long),
						       GFP_KERNEL);
	if (!osm_clks_init[c->cluster_num].rate_max)
		return -ENOMEM;

	for (i = 0; i < j; i++)
		osm_clks_init[c->cluster_num].rate_max[i] =
					c->osm_table[i].frequency;

	c->num_entries = osm_clks_init[c->cluster_num].num_rate_max = j;
	return 0;
}

static int clk_osm_parse_acd_dt_configs(struct platform_device *pdev)
{
	struct device_node *of = pdev->dev.of_node;
	u32 *array;
	int rc = 0;

	array = devm_kzalloc(&pdev->dev, MAX_CLUSTER_CNT * sizeof(u32),
				GFP_KERNEL);
	if (!array)
		return -ENOMEM;

	l3_clk.acd_init = platform_get_resource_byname(pdev, IORESOURCE_MEM,
				"l3_acd") != NULL ? true : false;
	pwrcl_clk.acd_init = platform_get_resource_byname(pdev, IORESOURCE_MEM,
				"pwrcl_acd") != NULL ? true : false;
	perfcl_clk.acd_init = platform_get_resource_byname(pdev, IORESOURCE_MEM,
				"perfcl_acd") != NULL ? true : false;

	if (pwrcl_clk.acd_init || perfcl_clk.acd_init || l3_clk.acd_init) {
		rc = of_property_read_u32_array(of, "qcom,acdtd-val",
						array, MAX_CLUSTER_CNT);
		if (rc) {
			dev_err(&pdev->dev, "unable to find qcom,acdtd-val property, rc=%d\n",
				rc);
			return -EINVAL;
		}

		pwrcl_clk.acd_td = array[pwrcl_clk.cluster_num];
		perfcl_clk.acd_td = array[perfcl_clk.cluster_num];
		l3_clk.acd_td = array[l3_clk.cluster_num];

		rc = of_property_read_u32_array(of, "qcom,acdcr-val",
						array, MAX_CLUSTER_CNT);
		if (rc) {
			dev_err(&pdev->dev, "unable to find qcom,acdcr-val property, rc=%d\n",
				rc);
			return -EINVAL;
		}

		pwrcl_clk.acd_cr = array[pwrcl_clk.cluster_num];
		perfcl_clk.acd_cr = array[perfcl_clk.cluster_num];
		l3_clk.acd_cr = array[l3_clk.cluster_num];

		rc = of_property_read_u32_array(of, "qcom,acdsscr-val",
						array, MAX_CLUSTER_CNT);
		if (rc) {
			dev_err(&pdev->dev, "unable to find qcom,acdsscr-val property, rc=%d\n",
				rc);
			return -EINVAL;
		}

		pwrcl_clk.acd_sscr = array[pwrcl_clk.cluster_num];
		perfcl_clk.acd_sscr = array[perfcl_clk.cluster_num];
		l3_clk.acd_sscr =  array[l3_clk.cluster_num];

		rc = of_property_read_u32_array(of, "qcom,acdextint0-val",
						array, MAX_CLUSTER_CNT);
		if (rc) {
			dev_err(&pdev->dev, "unable to find qcom,acdextint0-val property, rc=%d\n",
				rc);
			return -EINVAL;
		}

		pwrcl_clk.acd_extint0_cfg = array[pwrcl_clk.cluster_num];
		perfcl_clk.acd_extint0_cfg = array[perfcl_clk.cluster_num];
		l3_clk.acd_extint0_cfg =  array[l3_clk.cluster_num];

		rc = of_property_read_u32_array(of, "qcom,acdextint1-val",
						array, MAX_CLUSTER_CNT);
		if (rc) {
			dev_err(&pdev->dev, "unable to find qcom,acdextint1-val property, rc=%d\n",
				rc);
			return -EINVAL;
		}

		pwrcl_clk.acd_extint1_cfg = array[pwrcl_clk.cluster_num];
		perfcl_clk.acd_extint1_cfg = array[perfcl_clk.cluster_num];
		l3_clk.acd_extint1_cfg =  array[l3_clk.cluster_num];

		rc = of_property_read_u32_array(of, "qcom,acdautoxfer-val",
						array, MAX_CLUSTER_CNT);
		if (rc) {
			dev_err(&pdev->dev, "unable to find qcom,acdautoxfer-val property, rc=%d\n",
				rc);
			return -EINVAL;
		}

		pwrcl_clk.acd_autoxfer_ctl = array[pwrcl_clk.cluster_num];
		perfcl_clk.acd_autoxfer_ctl = array[perfcl_clk.cluster_num];
		l3_clk.acd_autoxfer_ctl =  array[l3_clk.cluster_num];

		rc = of_property_read_u32_array(of, "qcom,acdavg-init",
						array, MAX_CLUSTER_CNT);
		if (rc) {
			dev_err(&pdev->dev, "unable to find qcom,acdavg-init property, rc=%d\n",
				rc);
			return -EINVAL;
		}
		pwrcl_clk.acd_avg_init = array[pwrcl_clk.cluster_num];
		perfcl_clk.acd_avg_init = array[perfcl_clk.cluster_num];
		l3_clk.acd_avg_init =  array[l3_clk.cluster_num];
	}

	if (pwrcl_clk.acd_avg_init || perfcl_clk.acd_avg_init ||
	    l3_clk.acd_avg_init) {
		rc = of_property_read_u32_array(of, "qcom,acdavgcfg0-val",
						array, MAX_CLUSTER_CNT);
		if (rc) {
			dev_err(&pdev->dev, "unable to find qcom,acdavgcfg0-val property, rc=%d\n",
				rc);
			return -EINVAL;
		}
		pwrcl_clk.acd_avg_cfg0 = array[pwrcl_clk.cluster_num];
		perfcl_clk.acd_avg_cfg0 = array[perfcl_clk.cluster_num];
		l3_clk.acd_avg_cfg0 =  array[l3_clk.cluster_num];

		rc = of_property_read_u32_array(of, "qcom,acdavgcfg1-val",
						array, MAX_CLUSTER_CNT);
		if (rc) {
			dev_err(&pdev->dev, "unable to find qcom,acdavgcfg1-val property, rc=%d\n",
				rc);
			return -EINVAL;
		}
		pwrcl_clk.acd_avg_cfg1 = array[pwrcl_clk.cluster_num];
		perfcl_clk.acd_avg_cfg1 = array[perfcl_clk.cluster_num];
		l3_clk.acd_avg_cfg1 =  array[l3_clk.cluster_num];

		rc = of_property_read_u32_array(of, "qcom,acdavgcfg2-val",
						array, MAX_CLUSTER_CNT);
		if (rc) {
			dev_err(&pdev->dev, "unable to find qcom,acdavgcfg2-val property, rc=%d\n",
				rc);
			return -EINVAL;
		}
		pwrcl_clk.acd_avg_cfg2 = array[pwrcl_clk.cluster_num];
		perfcl_clk.acd_avg_cfg2 = array[perfcl_clk.cluster_num];
		l3_clk.acd_avg_cfg2 =  array[l3_clk.cluster_num];
	}

	devm_kfree(&pdev->dev, array);
	return rc;
}

static int clk_osm_parse_dt_configs(struct platform_device *pdev)
{
	struct device_node *of = pdev->dev.of_node;
	u32 *array;
	char memacc_str[40];
	int rc = 0;
	struct resource *res;

	array = devm_kzalloc(&pdev->dev, MAX_CLUSTER_CNT * sizeof(u32),
			     GFP_KERNEL);
	if (!array)
		return -ENOMEM;

	rc = of_property_read_u32_array(of, "qcom,l-val-base",
					array, MAX_CLUSTER_CNT);
	if (rc) {
		dev_err(&pdev->dev, "unable to find qcom,l-val-base property, rc=%d\n",
			rc);
		return -EINVAL;
	}

	l3_clk.l_val_base = array[l3_clk.cluster_num];
	pwrcl_clk.l_val_base = array[pwrcl_clk.cluster_num];
	perfcl_clk.l_val_base = array[perfcl_clk.cluster_num];

	rc = of_property_read_u32_array(of, "qcom,apcs-pll-user-ctl",
					array, MAX_CLUSTER_CNT);
	if (rc) {
		dev_err(&pdev->dev, "unable to find qcom,apcs-pll-user-ctl property, rc=%d\n",
			rc);
		return -EINVAL;
	}

	l3_clk.apcs_pll_user_ctl = array[l3_clk.cluster_num];
	pwrcl_clk.apcs_pll_user_ctl = array[pwrcl_clk.cluster_num];
	perfcl_clk.apcs_pll_user_ctl = array[perfcl_clk.cluster_num];

	rc = of_property_read_u32_array(of, "qcom,apcs-pll-min-freq",
					array, MAX_CLUSTER_CNT);
	if (rc) {
		dev_err(&pdev->dev, "unable to find qcom,apcs-pll-min-freq property, rc=%d\n",
			rc);
		return -EINVAL;
	}

	l3_clk.apcs_pll_min_freq = array[l3_clk.cluster_num];
	pwrcl_clk.apcs_pll_min_freq = array[pwrcl_clk.cluster_num];
	perfcl_clk.apcs_pll_min_freq = array[perfcl_clk.cluster_num];

	rc = of_property_read_u32_array(of, "qcom,apm-mode-ctl",
				  array, MAX_CLUSTER_CNT);
	if (rc) {
		dev_err(&pdev->dev, "unable to find qcom,apm-mode-ctl property, rc=%d\n",
			rc);
		return -EINVAL;
	}

	l3_clk.apm_mode_ctl = array[l3_clk.cluster_num];
	pwrcl_clk.apm_mode_ctl = array[pwrcl_clk.cluster_num];
	perfcl_clk.apm_mode_ctl = array[perfcl_clk.cluster_num];

	rc = of_property_read_u32_array(of, "qcom,apm-status-ctrl",
				  array, MAX_CLUSTER_CNT);
	if (rc) {
		dev_err(&pdev->dev, "unable to find qcom,apm-status-ctrl property, rc=%d\n",
			rc);
		return -EINVAL;
	}

	l3_clk.apm_status_ctl = array[l3_clk.cluster_num];
	pwrcl_clk.apm_status_ctl = array[pwrcl_clk.cluster_num];
	perfcl_clk.apm_status_ctl = array[perfcl_clk.cluster_num];

	rc = of_property_read_u32_array(of, "qcom,cfg-gfmux-addr",
					array, MAX_CLUSTER_CNT);
	if (rc) {
		dev_err(&pdev->dev, "unable to find qcom,cfg-gfmux-addr property, rc=%d\n",
			rc);
		return -EINVAL;
	}

	l3_clk.cfg_gfmux_addr = array[l3_clk.cluster_num];
	pwrcl_clk.cfg_gfmux_addr = array[pwrcl_clk.cluster_num];
	perfcl_clk.cfg_gfmux_addr = array[perfcl_clk.cluster_num];

	rc = of_property_read_u32_array(of, "qcom,apcs-cbc-addr",
					array, MAX_CLUSTER_CNT);
	if (rc) {
		dev_err(&pdev->dev, "unable to find qcom,apcs-cbc-addr property, rc=%d\n",
			rc);
		return -EINVAL;
	}

	l3_clk.apcs_cbc_addr = array[l3_clk.cluster_num];
	pwrcl_clk.apcs_cbc_addr = array[pwrcl_clk.cluster_num];
	perfcl_clk.apcs_cbc_addr = array[perfcl_clk.cluster_num];

	rc = of_property_read_u32_array(of, "qcom,apcs-ramp-ctl-addr",
					array, MAX_CLUSTER_CNT);
	if (rc) {
		dev_err(&pdev->dev, "unable to find qcom,apcs-ramp-ctl-addr property, rc=%d\n",
			rc);
		return -EINVAL;
	}

	l3_clk.ramp_ctl_addr = array[l3_clk.cluster_num];
	pwrcl_clk.ramp_ctl_addr = array[pwrcl_clk.cluster_num];
	perfcl_clk.ramp_ctl_addr = array[perfcl_clk.cluster_num];

	rc = of_property_read_u32(of, "qcom,xo-clk-rate",
				  &pwrcl_clk.xo_clk_rate);
	if (rc) {
		dev_err(&pdev->dev, "unable to find qcom,xo-clk-rate property, rc=%d\n",
			rc);
		return -EINVAL;
	}

	l3_clk.xo_clk_rate = perfcl_clk.xo_clk_rate = pwrcl_clk.xo_clk_rate;

	rc = of_property_read_u32(of, "qcom,osm-clk-rate",
				  &pwrcl_clk.osm_clk_rate);
	if (rc) {
		dev_err(&pdev->dev, "unable to find qcom,osm-clk-rate property, rc=%d\n",
			rc);
		return -EINVAL;
	}
	l3_clk.osm_clk_rate = perfcl_clk.osm_clk_rate = pwrcl_clk.osm_clk_rate;

	rc = of_property_read_u32(of, "qcom,cc-reads",
				  &pwrcl_clk.cycle_counter_reads);
	if (rc) {
		dev_err(&pdev->dev, "unable to find qcom,cc-reads property, rc=%d\n",
			rc);
		return -EINVAL;
	}
	l3_clk.cycle_counter_reads = perfcl_clk.cycle_counter_reads =
			pwrcl_clk.cycle_counter_reads;

	rc = of_property_read_u32(of, "qcom,cc-delay",
				  &pwrcl_clk.cycle_counter_delay);
	if (rc)
		dev_dbg(&pdev->dev, "no delays between cycle counter reads\n");
	else
		l3_clk.cycle_counter_delay = perfcl_clk.cycle_counter_delay =
			pwrcl_clk.cycle_counter_delay;

	rc = of_property_read_u32(of, "qcom,cc-factor",
				  &pwrcl_clk.cycle_counter_factor);
	if (rc)
		dev_dbg(&pdev->dev, "no factor specified for cycle counter estimation\n");
	else
		l3_clk.cycle_counter_factor = perfcl_clk.cycle_counter_factor =
			pwrcl_clk.cycle_counter_factor;

	l3_clk.red_fsm_en = perfcl_clk.red_fsm_en = pwrcl_clk.red_fsm_en =
		of_property_read_bool(of, "qcom,red-fsm-en");

	l3_clk.boost_fsm_en = perfcl_clk.boost_fsm_en =
		pwrcl_clk.boost_fsm_en =
		of_property_read_bool(of, "qcom,boost-fsm-en");

	l3_clk.safe_fsm_en = perfcl_clk.safe_fsm_en = pwrcl_clk.safe_fsm_en =
		of_property_read_bool(of, "qcom,safe-fsm-en");

	l3_clk.ps_fsm_en = perfcl_clk.ps_fsm_en = pwrcl_clk.ps_fsm_en =
		of_property_read_bool(of, "qcom,ps-fsm-en");

	l3_clk.droop_fsm_en = perfcl_clk.droop_fsm_en =
		pwrcl_clk.droop_fsm_en =
		of_property_read_bool(of, "qcom,droop-fsm-en");

	devm_kfree(&pdev->dev, array);

	res = platform_get_resource_byname(pdev, IORESOURCE_MEM,
						"l3_sequencer");
	if (!res) {
		dev_err(&pdev->dev,
			"Unable to get platform resource for l3_sequencer\n");
		return -ENOMEM;
	}

	l3_clk.pbases[SEQ_BASE] = (unsigned long)res->start;
	l3_clk.vbases[SEQ_BASE] = devm_ioremap(&pdev->dev, res->start,
						  resource_size(res));

	if (!l3_clk.vbases[SEQ_BASE]) {
		dev_err(&pdev->dev, "Unable to map l3_sequencer base\n");
		return -ENOMEM;
	}

	res = platform_get_resource_byname(pdev, IORESOURCE_MEM,
						"pwrcl_sequencer");
	if (!res) {
		dev_err(&pdev->dev,
			"Unable to get platform resource for pwrcl_sequencer\n");
		return -ENOMEM;
	}

	pwrcl_clk.pbases[SEQ_BASE] = (unsigned long)res->start;
	pwrcl_clk.vbases[SEQ_BASE] = devm_ioremap(&pdev->dev, res->start,
						  resource_size(res));

	if (!pwrcl_clk.vbases[SEQ_BASE]) {
		dev_err(&pdev->dev, "Unable to map pwrcl_sequencer base\n");
		return -ENOMEM;
	}

	res = platform_get_resource_byname(pdev, IORESOURCE_MEM,
						"perfcl_sequencer");
	if (!res) {
		dev_err(&pdev->dev,
			"Unable to get platform resource for perfcl_sequencer\n");
		return -ENOMEM;
	}

	perfcl_clk.pbases[SEQ_BASE] = (unsigned long)res->start;
	perfcl_clk.vbases[SEQ_BASE] = devm_ioremap(&pdev->dev, res->start,
						  resource_size(res));

	if (!perfcl_clk.vbases[SEQ_BASE]) {
		dev_err(&pdev->dev, "Unable to map perfcl_sequencer base\n");
		return -ENOMEM;
	}

	snprintf(memacc_str, ARRAY_SIZE(memacc_str),
			"qcom,l3-memacc-level-vc-bin%d", l3_clk.speedbin);
	rc = of_property_read_u32_array(of, memacc_str, l3_clk.mem_acc_level_vc,
			MEM_ACC_LEVELS_LUT);
	if (rc) {
		dev_err(&pdev->dev, "unable to find %s property, rc=%d\n",
						memacc_str, rc);
		return rc;
	}

	snprintf(memacc_str, ARRAY_SIZE(memacc_str),
			"qcom,pwrcl-memacc-level-vc-bin%d", pwrcl_clk.speedbin);
	rc = of_property_read_u32_array(of, memacc_str,
			pwrcl_clk.mem_acc_level_vc, MEM_ACC_LEVELS_LUT);
	if (rc) {
		dev_err(&pdev->dev, "unable to find %s property, rc=%d\n",
			memacc_str, rc);
		return rc;
	}

	snprintf(memacc_str, ARRAY_SIZE(memacc_str),
		"qcom,perfcl-memacc-level-vc-bin%d", pwrcl_clk.speedbin);
	rc = of_property_read_u32_array(of, memacc_str,
			perfcl_clk.mem_acc_level_vc, MEM_ACC_LEVELS_LUT);
	if (rc) {
		dev_err(&pdev->dev, "unable to find %s property, rc=%d\n",
			memacc_str, rc);
		return rc;
	}

	l3_clk.secure_init = perfcl_clk.secure_init = pwrcl_clk.secure_init =
		of_property_read_bool(pdev->dev.of_node, "qcom,osm-no-tz");

	if (!pwrcl_clk.secure_init)
		return rc;

	rc = of_property_read_u32_array(of, "qcom,l3-mem-acc-addr",
					l3_clk.mem_acc_addr, MEM_ACC_ADDRS);
	if (rc) {
		dev_err(&pdev->dev, "unable to find qcom,l3-mem-acc-addr property, rc=%d\n",
			rc);
		return -EINVAL;
	}

	rc = of_property_read_u32_array(of, "qcom,pwrcl-mem-acc-addr",
					pwrcl_clk.mem_acc_addr, MEM_ACC_ADDRS);
	if (rc) {
		dev_err(&pdev->dev, "unable to find qcom,pwrcl-mem-acc-addr property, rc=%d\n",
			rc);
		return -EINVAL;
	}

	rc = of_property_read_u32_array(of, "qcom,perfcl-mem-acc-addr",
					perfcl_clk.mem_acc_addr, MEM_ACC_ADDRS);
	if (rc) {
		dev_err(&pdev->dev, "unable to find qcom,perfcl-mem-acc-addr property, rc=%d\n",
			rc);
		return -EINVAL;
	}

	return rc;
}

static int clk_osm_acd_resources_init(struct platform_device *pdev)
{
	struct resource *res;
	unsigned long pbase;
	void *vbase;
	int rc = 0;

	res = platform_get_resource_byname(pdev, IORESOURCE_MEM,
						"pwrcl_acd");
	if (res) {
		pbase = (unsigned long)res->start;
		vbase = devm_ioremap(&pdev->dev, res->start,
					resource_size(res));
		if (!vbase) {
			dev_err(&pdev->dev, "Unable to map pwrcl_acd base\n");
			return -ENOMEM;
		}
		pwrcl_clk.pbases[ACD_BASE] = pbase;
		pwrcl_clk.vbases[ACD_BASE] = vbase;
	}

	res = platform_get_resource_byname(pdev, IORESOURCE_MEM,
						"perfcl_acd");
	if (res) {
		pbase = (unsigned long)res->start;
		vbase = devm_ioremap(&pdev->dev, res->start,
					resource_size(res));
		if (!vbase) {
			dev_err(&pdev->dev, "Unable to map perfcl_acd base\n");
			return -ENOMEM;
		}
		perfcl_clk.pbases[ACD_BASE] = pbase;
		perfcl_clk.vbases[ACD_BASE] = vbase;
	}

	res = platform_get_resource_byname(pdev, IORESOURCE_MEM,
						"l3_acd");
	if (res) {
		pbase = (unsigned long)res->start;
		vbase = devm_ioremap(&pdev->dev, res->start,
					resource_size(res));
		if (!vbase) {
			dev_err(&pdev->dev, "Unable to map l3_acd base\n");
			return -ENOMEM;
		}
		l3_clk.pbases[ACD_BASE] = pbase;
		l3_clk.vbases[ACD_BASE] = vbase;
	}
	return rc;
}

static int clk_osm_resources_init(struct platform_device *pdev)
{
	struct device_node *node;
	struct resource *res;
	unsigned long pbase;
	int rc = 0;
	void *vbase;

	res = platform_get_resource_byname(pdev, IORESOURCE_MEM,
						"osm_l3_base");
	if (!res) {
		dev_err(&pdev->dev,
			"Unable to get platform resource for osm_l3_base");
		return -ENOMEM;
	}

	l3_clk.pbases[OSM_BASE] = (unsigned long)res->start;
	l3_clk.vbases[OSM_BASE] = devm_ioremap(&pdev->dev, res->start,
						  resource_size(res));

	if (!l3_clk.vbases[OSM_BASE]) {
		dev_err(&pdev->dev, "Unable to map osm_l3_base base\n");
		return -ENOMEM;
	}

	/* Check if OSM has been enabled already by trustzone.  */
	if (readl_relaxed(l3_clk.vbases[OSM_BASE] + ENABLE_REG)) {
		dev_info(&pdev->dev, "OSM has been initialized and enabled by TZ software\n");
		osm_tz_enabled = true;
	}

	res = platform_get_resource_byname(pdev, IORESOURCE_MEM,
						"osm_pwrcl_base");
	if (!res) {
		dev_err(&pdev->dev,
			"Unable to get platform resource for osm_pwrcl_base");
		return -ENOMEM;
	}

	pwrcl_clk.pbases[OSM_BASE] = (unsigned long)res->start;
	pwrcl_clk.vbases[OSM_BASE] = devm_ioremap(&pdev->dev, res->start,
						  resource_size(res));
	if (!pwrcl_clk.vbases[OSM_BASE]) {
		dev_err(&pdev->dev, "Unable to map osm_pwrcl_base base\n");
		return -ENOMEM;
	}

	res = platform_get_resource_byname(pdev, IORESOURCE_MEM,
						"osm_perfcl_base");
	if (!res) {
		dev_err(&pdev->dev,
			"Unable to get platform resource for osm_perfcl_base");
		return -ENOMEM;
	}

	perfcl_clk.pbases[OSM_BASE] = (unsigned long)res->start;
	perfcl_clk.vbases[OSM_BASE] = devm_ioremap(&pdev->dev, res->start,
						  resource_size(res));

	if (!perfcl_clk.vbases[OSM_BASE]) {
		dev_err(&pdev->dev, "Unable to map osm_perfcl_base base\n");
		return -ENOMEM;
	}

	if (osm_tz_enabled)
		return rc;

	res = platform_get_resource_byname(pdev, IORESOURCE_MEM, "l3_pll");
	if (!res) {
		dev_err(&pdev->dev,
			"Unable to get platform resource for l3_pll\n");
		return -ENOMEM;
	}
	pbase = (unsigned long)res->start;
	vbase = devm_ioremap(&pdev->dev, res->start, resource_size(res));

	if (!vbase) {
		dev_err(&pdev->dev, "Unable to map l3_pll base\n");
		return -ENOMEM;
	}

	l3_clk.pbases[PLL_BASE] = pbase;
	l3_clk.vbases[PLL_BASE] = vbase;

	res = platform_get_resource_byname(pdev, IORESOURCE_MEM, "pwrcl_pll");
	if (!res) {
		dev_err(&pdev->dev,
			"Unable to get platform resource for pwrcl_pll\n");
		return -ENOMEM;
	}
	pbase = (unsigned long)res->start;
	vbase = devm_ioremap(&pdev->dev, res->start, resource_size(res));

	if (!vbase) {
		dev_err(&pdev->dev, "Unable to map pwrcl_pll base\n");
		return -ENOMEM;
	}

	pwrcl_clk.pbases[PLL_BASE] = pbase;
	pwrcl_clk.vbases[PLL_BASE] = vbase;

	res = platform_get_resource_byname(pdev, IORESOURCE_MEM, "perfcl_pll");
	if (!res) {
		dev_err(&pdev->dev,
			"Unable to get platform resource for perfcl_pll\n");
		return -ENOMEM;
	}
	pbase = (unsigned long)res->start;
	vbase = devm_ioremap(&pdev->dev, res->start, resource_size(res));

	if (!vbase) {
		dev_err(&pdev->dev, "Unable to map perfcl_pll base\n");
		return -ENOMEM;
	}

	perfcl_clk.pbases[PLL_BASE] = pbase;
	perfcl_clk.vbases[PLL_BASE] = vbase;

	/* efuse speed bin fuses are optional */
	res = platform_get_resource_byname(pdev, IORESOURCE_MEM,
					   "l3_efuse");
	if (res) {
		pbase = (unsigned long)res->start;
		vbase = devm_ioremap(&pdev->dev, res->start,
				     resource_size(res));
		if (!vbase) {
			dev_err(&pdev->dev, "Unable to map in l3_efuse base\n");
			return -ENOMEM;
		}
		l3_clk.pbases[EFUSE_BASE] = pbase;
		l3_clk.vbases[EFUSE_BASE] = vbase;
	}

	res = platform_get_resource_byname(pdev, IORESOURCE_MEM,
					   "pwrcl_efuse");
	if (res) {
		pbase = (unsigned long)res->start;
		vbase = devm_ioremap(&pdev->dev, res->start,
				     resource_size(res));
		if (!vbase) {
			dev_err(&pdev->dev, "Unable to map pwrcl_efuse base\n");
			return -ENOMEM;
		}
		pwrcl_clk.pbases[EFUSE_BASE] = pbase;
		pwrcl_clk.vbases[EFUSE_BASE] = vbase;
	}

	res = platform_get_resource_byname(pdev, IORESOURCE_MEM,
					   "perfcl_efuse");
	if (res) {
		pbase = (unsigned long)res->start;
		vbase = devm_ioremap(&pdev->dev, res->start,
				     resource_size(res));
		if (!vbase) {
			dev_err(&pdev->dev, "Unable to map perfcl_efuse base\n");
			return -ENOMEM;
		}
		perfcl_clk.pbases[EFUSE_BASE] = pbase;
		perfcl_clk.vbases[EFUSE_BASE] = vbase;
	}

	vdd_l3 = devm_regulator_get(&pdev->dev, "vdd-l3");
	if (IS_ERR(vdd_l3)) {
		rc = PTR_ERR(vdd_l3);
		if (rc != -EPROBE_DEFER)
			dev_err(&pdev->dev, "Unable to get the l3 vreg, rc=%d\n",
				rc);
		return rc;
	}
	l3_clk.vdd_reg = vdd_l3;

	vdd_pwrcl = devm_regulator_get(&pdev->dev, "vdd-pwrcl");
	if (IS_ERR(vdd_pwrcl)) {
		rc = PTR_ERR(vdd_pwrcl);
		if (rc != -EPROBE_DEFER)
			dev_err(&pdev->dev, "Unable to get the pwrcl vreg, rc=%d\n",
				rc);
		return rc;
	}
	pwrcl_clk.vdd_reg = vdd_pwrcl;

	vdd_perfcl = devm_regulator_get(&pdev->dev, "vdd-perfcl");
	if (IS_ERR(vdd_perfcl)) {
		rc = PTR_ERR(vdd_perfcl);
		if (rc != -EPROBE_DEFER)
			dev_err(&pdev->dev, "Unable to get the perfcl vreg, rc=%d\n",
				rc);
		return rc;
	}
	perfcl_clk.vdd_reg = vdd_perfcl;

	node = of_parse_phandle(pdev->dev.of_node, "vdd-l3-supply", 0);
	if (!node) {
		pr_err("Unable to find vdd-l3-supply\n");
		return -EINVAL;
	}

	l3_clk.vdd_dev = of_find_device_by_node(node->parent->parent);
	if (!l3_clk.vdd_dev) {
		pr_err("Unable to find device for vdd-l3-supply node\n");
		return -EINVAL;
	}

	node = of_parse_phandle(pdev->dev.of_node, "vdd-pwrcl-supply", 0);
	if (!node) {
		pr_err("Unable to find vdd-pwrcl-supply\n");
		return -EINVAL;
	}

	pwrcl_clk.vdd_dev = of_find_device_by_node(node->parent->parent);
	if (!pwrcl_clk.vdd_dev) {
		pr_err("Unable to find device for vdd-pwrcl-supply node\n");
		return -EINVAL;
	}

	node = of_parse_phandle(pdev->dev.of_node, "vdd-perfcl-supply", 0);
	if (!node) {
		pr_err("Unable to find vdd-perfcl-supply\n");
		return -EINVAL;
	}

	perfcl_clk.vdd_dev = of_find_device_by_node(node->parent->parent);
	if (!perfcl_clk.vdd_dev) {
		pr_err("Unable to find device for vdd-perfcl-supply\n");
		return -EINVAL;
	}

	return 0;
}

static int debugfs_get_debug_reg(void *data, u64 *val)
{
	struct clk_osm *c = data;

	if (c->acd_debugfs_addr >= ACD_MASTER_ONLY_REG_ADDR)
		*val = readl_relaxed((char *)c->vbases[ACD_BASE] +
					c->acd_debugfs_addr);
	else
		*val = clk_osm_acd_local_read_reg(c, c->acd_debugfs_addr);
	return 0;
}

static int debugfs_set_debug_reg(void *data, u64 val)
{
	struct clk_osm *c = data;

	if (c->acd_debugfs_addr >= ACD_MASTER_ONLY_REG_ADDR)
		clk_osm_write_reg(c, val, c->acd_debugfs_addr, ACD_BASE);
	else
		clk_osm_acd_master_write_through_reg(c, val,
							c->acd_debugfs_addr);

	return 0;
}
DEFINE_SIMPLE_ATTRIBUTE(debugfs_acd_debug_reg_fops,
			debugfs_get_debug_reg,
			debugfs_set_debug_reg,
			"0x%llx\n");

static int debugfs_get_debug_reg_addr(void *data, u64 *val)
{
	struct clk_osm *c = data;

	*val = c->acd_debugfs_addr;
	return 0;
}

static int debugfs_set_debug_reg_addr(void *data, u64 val)
{
	struct clk_osm *c = data;

	if (val > ACD_1P1_MAX_REG_OFFSET) {
		pr_err("invalid ACD register address offset, must be between 0-0x%x\n",
			ACD_1P1_MAX_REG_OFFSET);
		return 0;
	}

	c->acd_debugfs_addr = val;
	return 0;
}
DEFINE_SIMPLE_ATTRIBUTE(debugfs_acd_debug_reg_addr_fops,
			debugfs_get_debug_reg_addr,
			debugfs_set_debug_reg_addr,
			"%llu\n");

static void populate_debugfs_dir(struct clk_osm *c)
{
	struct dentry *temp;

	if (osm_debugfs_base == NULL) {
		osm_debugfs_base = debugfs_create_dir("osm", NULL);
		if (IS_ERR_OR_NULL(osm_debugfs_base)) {
			pr_err("osm debugfs base directory creation failed\n");
			osm_debugfs_base = NULL;
			return;
		}
	}

	c->debugfs = debugfs_create_dir(clk_hw_get_name(&c->hw),
					osm_debugfs_base);
	if (IS_ERR_OR_NULL(c->debugfs)) {
		pr_err("osm debugfs directory creation failed\n");
		return;
	}

	temp = debugfs_create_file("acd_debug_reg",
			0644,
			c->debugfs, c,
			&debugfs_acd_debug_reg_fops);
	if (IS_ERR_OR_NULL(temp)) {
		pr_err("debugfs_acd_debug_reg_fops debugfs file creation failed\n");
		goto exit;
	}

	temp = debugfs_create_file("acd_debug_reg_addr",
			0644,
			c->debugfs, c,
			&debugfs_acd_debug_reg_addr_fops);
	if (IS_ERR_OR_NULL(temp)) {
		pr_err("debugfs_acd_debug_reg_addr_fops debugfs file creation failed\n");
		goto exit;
	}

exit:
	if (IS_ERR_OR_NULL(temp))
		debugfs_remove_recursive(c->debugfs);
}

static int clk_osm_acd_init(struct clk_osm *c)
{

	int rc = 0;
	u32 auto_xfer_mask = 0;

	if (c->secure_init) {
		clk_osm_write_reg(c, c->pbases[ACD_BASE] + ACDCR,
					DATA_MEM(115), OSM_BASE);
		clk_osm_write_reg(c, c->pbases[ACD_BASE] + ACD_WRITE_CTL,
					DATA_MEM(116), OSM_BASE);
	}

	if (!c->acd_init)
		return 0;

	c->acd_debugfs_addr = ACD_HW_VERSION;

	/* Program ACD tunable-length delay register */
	clk_osm_write_reg(c, c->acd_td, ACDTD, ACD_BASE);
	auto_xfer_mask |= ACD_REG_RELATIVE_ADDR_BITMASK(ACDTD);

	/* Program ACD control register */
	clk_osm_write_reg(c, c->acd_cr, ACDCR, ACD_BASE);
	auto_xfer_mask |= ACD_REG_RELATIVE_ADDR_BITMASK(ACDCR);

	/* Program ACD soft start control register */
	clk_osm_write_reg(c, c->acd_sscr, ACDSSCR, ACD_BASE);
	auto_xfer_mask |= ACD_REG_RELATIVE_ADDR_BITMASK(ACDSSCR);

	/* Program initial ACD external interface configuration register */
	clk_osm_write_reg(c, c->acd_extint0_cfg, ACD_EXTINT_CFG, ACD_BASE);
	auto_xfer_mask |= ACD_REG_RELATIVE_ADDR_BITMASK(ACD_EXTINT_CFG);

	/* Program ACD auto-register transfer control register */
	clk_osm_write_reg(c, c->acd_autoxfer_ctl, ACD_AUTOXFER_CTL, ACD_BASE);

	/* Ensure writes complete before transfers to local copy */
	clk_osm_acd_mb(c);

	/* Transfer master copies */
	rc = clk_osm_acd_auto_local_write_reg(c, auto_xfer_mask);
	if (rc)
		return rc;

	/* Switch CPUSS clock source to ACD clock */
	auto_xfer_mask |= ACD_REG_RELATIVE_ADDR_BITMASK(ACD_GFMUX_CFG);
	rc = clk_osm_acd_master_write_through_reg(c, ACD_GFMUX_CFG_SELECT,
							ACD_GFMUX_CFG);
	if (rc)
		return rc;

	/* Program ACD_DCVS_SW */
	rc = clk_osm_acd_master_write_through_reg(c,
					ACD_DCVS_SW_DCVS_IN_PRGR_SET,
					ACD_DCVS_SW);
	if (rc)
		return rc;

	rc = clk_osm_acd_master_write_through_reg(c,
					ACD_DCVS_SW_DCVS_IN_PRGR_CLEAR,
					ACD_DCVS_SW);
	if (rc)
		return rc;

	udelay(1);

	/* Program final ACD external interface configuration register */
	rc = clk_osm_acd_master_write_through_reg(c, c->acd_extint1_cfg,
							ACD_EXTINT_CFG);
	if (rc)
		return rc;

	if (c->acd_avg_init) {
		auto_xfer_mask |= ACD_REG_RELATIVE_ADDR_BITMASK(ACD_AVG_CFG_2);
		rc = clk_osm_acd_master_write_through_reg(c, c->acd_avg_cfg2,
								ACD_AVG_CFG_2);
		if (rc)
			return rc;

		auto_xfer_mask |= ACD_REG_RELATIVE_ADDR_BITMASK(ACD_AVG_CFG_1);
		rc = clk_osm_acd_master_write_through_reg(c, c->acd_avg_cfg1,
								ACD_AVG_CFG_1);
		if (rc)
			return rc;

		auto_xfer_mask |= ACD_REG_RELATIVE_ADDR_BITMASK(ACD_AVG_CFG_0);
		rc = clk_osm_acd_master_write_through_reg(c, c->acd_avg_cfg0,
								ACD_AVG_CFG_0);
		if (rc)
			return rc;
	}

	/*
	 * ACDCR, ACDTD, ACDSSCR, ACD_EXTINT_CFG, ACD_GFMUX_CFG
	 * must be copied from master to local copy on PC exit.
	 * Also, ACD_AVG_CFG0, ACF_AVG_CFG1, and ACD_AVG_CFG2 when
	 * AVG is enabled.
	 */
	clk_osm_write_reg(c, auto_xfer_mask, ACD_AUTOXFER_CFG, ACD_BASE);
	return 0;
}

static int clk_cpu_osm_driver_probe(struct platform_device *pdev)
{
	int rc = 0, i;
	int pvs_ver = 0;
	u32 pte_efuse, val;
	int num_clks = ARRAY_SIZE(osm_qcom_clk_hws);
	struct clk *ext_xo_clk, *clk;
	struct device *dev = &pdev->dev;
	struct clk_onecell_data *clk_data;
	char l3speedbinstr[] = "qcom,l3-speedbin0-v0";
	char perfclspeedbinstr[] = "qcom,perfcl-speedbin0-v0";
	char pwrclspeedbinstr[] = "qcom,pwrcl-speedbin0-v0";
	struct cpu_cycle_counter_cb cb = {
		.get_cpu_cycle_counter = clk_osm_get_cpu_cycle_counter,
	};

	/*
	 * Require the RPM-XO clock to be registered before OSM.
	 * The cpuss_gpll0_clk_src is listed to be configured by BL.
	 */
	ext_xo_clk = devm_clk_get(dev, "xo_ao");
	if (IS_ERR(ext_xo_clk)) {
		if (PTR_ERR(ext_xo_clk) != -EPROBE_DEFER)
			dev_err(dev, "Unable to get xo clock\n");
		return PTR_ERR(ext_xo_clk);
	}

	is_v2 = of_device_is_compatible(pdev->dev.of_node,
					"qcom,clk-cpu-osm-v2");

	clk_data = devm_kzalloc(&pdev->dev, sizeof(struct clk_onecell_data),
								GFP_KERNEL);
	if (!clk_data)
		goto exit;

	clk_data->clks = devm_kzalloc(&pdev->dev, (num_clks *
					sizeof(struct clk *)), GFP_KERNEL);
	if (!clk_data->clks)
		goto clk_err;

	clk_data->clk_num = num_clks;

	rc = clk_osm_resources_init(pdev);
<<<<<<< HEAD
	if (rc) {
		if (rc != -EPROBE_DEFER)
			dev_err(&pdev->dev, "OSM resources init failed, rc=%d\n",
				rc);
		return rc;
	}

	if (l3_clk.vbases[EFUSE_BASE]) {
		/* Multiple speed-bins are supported */
		pte_efuse = readl_relaxed(l3_clk.vbases[EFUSE_BASE]);
		l3_clk.speedbin = ((pte_efuse >> L3_EFUSE_SHIFT) &
						    L3_EFUSE_MASK);
		snprintf(l3speedbinstr, ARRAY_SIZE(l3speedbinstr),
			 "qcom,l3-speedbin%d-v%d", l3_clk.speedbin, pvs_ver);
	}

	dev_info(&pdev->dev, "using L3 speed bin %u and pvs_ver %d\n",
		 l3_clk.speedbin, pvs_ver);

	rc = clk_osm_get_lut(pdev, &l3_clk, l3speedbinstr);
=======
>>>>>>> 26f7ec5b
	if (rc) {
		if (rc != -EPROBE_DEFER)
			dev_err(&pdev->dev, "OSM resources init failed, rc=%d\n",
				rc);
		return rc;
	}

	if (!osm_tz_enabled) {
		if (l3_clk.vbases[EFUSE_BASE]) {
			/* Multiple speed-bins are supported */
			pte_efuse = readl_relaxed(l3_clk.vbases[EFUSE_BASE]);
			l3_clk.speedbin = ((pte_efuse >> L3_EFUSE_SHIFT) &
							L3_EFUSE_MASK);
			snprintf(l3speedbinstr, ARRAY_SIZE(l3speedbinstr),
			 "qcom,l3-speedbin%d-v%d", l3_clk.speedbin, pvs_ver);
		}

		dev_info(&pdev->dev, "using L3 speed bin %u and pvs_ver %d\n",
					l3_clk.speedbin, pvs_ver);

		rc = clk_osm_get_lut(pdev, &l3_clk, l3speedbinstr);
		if (rc) {
			dev_err(&pdev->dev, "Unable to get OSM LUT for L3, rc=%d\n",
				rc);
			return rc;
		}

		if (pwrcl_clk.vbases[EFUSE_BASE]) {
			/* Multiple speed-bins are supported */
			pte_efuse = readl_relaxed(pwrcl_clk.vbases[EFUSE_BASE]);
			pwrcl_clk.speedbin = ((pte_efuse >> PWRCL_EFUSE_SHIFT) &
							PWRCL_EFUSE_MASK);
			snprintf(pwrclspeedbinstr, ARRAY_SIZE(pwrclspeedbinstr),
			 "qcom,pwrcl-speedbin%d-v%d", pwrcl_clk.speedbin,
							pvs_ver);
		}

		dev_info(&pdev->dev, "using pwrcl speed bin %u and pvs_ver %d\n",
					pwrcl_clk.speedbin, pvs_ver);

		rc = clk_osm_get_lut(pdev, &pwrcl_clk, pwrclspeedbinstr);
		if (rc) {
			dev_err(&pdev->dev, "Unable to get OSM LUT for power cluster, rc=%d\n",
				rc);
			return rc;
		}

		if (perfcl_clk.vbases[EFUSE_BASE]) {
			/* Multiple speed-bins are supported */
			pte_efuse =
				readl_relaxed(perfcl_clk.vbases[EFUSE_BASE]);
			perfcl_clk.speedbin = ((pte_efuse >> PERFCL_EFUSE_SHIFT)
						& PERFCL_EFUSE_MASK);
			snprintf(perfclspeedbinstr,
				ARRAY_SIZE(perfclspeedbinstr),
				"qcom,perfcl-speedbin%d-v%d",
				perfcl_clk.speedbin, pvs_ver);
		}

		dev_info(&pdev->dev, "using perfcl speed bin %u and pvs_ver %d\n",
					perfcl_clk.speedbin, pvs_ver);

<<<<<<< HEAD
	rc = clk_osm_acd_resources_init(pdev);
	if (rc) {
		dev_err(&pdev->dev, "ACD resources init failed, rc=%d\n",
			rc);
		return rc;
	}

	rc = clk_osm_resolve_open_loop_voltages(&l3_clk);
	if (rc) {
		if (rc == -EPROBE_DEFER)
=======
		rc = clk_osm_get_lut(pdev, &perfcl_clk, perfclspeedbinstr);
		if (rc) {
			dev_err(&pdev->dev, "Unable to get OSM LUT for perf cluster, rc=%d\n",
				rc);
>>>>>>> 26f7ec5b
			return rc;
		}

		rc = clk_osm_parse_dt_configs(pdev);
		if (rc) {
			dev_err(&pdev->dev, "Unable to parse OSM device tree configurations\n");
			return rc;
		}

		rc = clk_osm_parse_acd_dt_configs(pdev);
		if (rc) {
			dev_err(&pdev->dev, "Unable to parse ACD device tree configurations\n");
			return rc;
		}

		rc = clk_osm_acd_resources_init(pdev);
		if (rc) {
			dev_err(&pdev->dev, "ACD resources init failed, rc=%d\n",
				rc);
			return rc;
		}

		rc = clk_osm_resolve_open_loop_voltages(&l3_clk);
		if (rc) {
			if (rc == -EPROBE_DEFER)
				return rc;
			dev_err(&pdev->dev, "Unable to determine open-loop voltages for L3, rc=%d\n",
				rc);
			return rc;
		}
		rc = clk_osm_resolve_open_loop_voltages(&pwrcl_clk);
		if (rc) {
			if (rc == -EPROBE_DEFER)
				return rc;
			dev_err(&pdev->dev, "Unable to determine open-loop voltages for power cluster, rc=%d\n",
				rc);
			return rc;
		}
		rc = clk_osm_resolve_open_loop_voltages(&perfcl_clk);
		if (rc) {
			if (rc == -EPROBE_DEFER)
				return rc;
			dev_err(&pdev->dev, "Unable to determine open-loop voltages for perf cluster, rc=%d\n",
				rc);
			return rc;
		}

		rc = clk_osm_resolve_crossover_corners(&l3_clk, pdev);
		if (rc)
			dev_info(&pdev->dev,
				"No APM crossover corner programmed for L3\n");
		rc = clk_osm_resolve_crossover_corners(&pwrcl_clk, pdev);
		if (rc)
			dev_info(&pdev->dev,
				"No APM crossover corner programmed for pwrcl_clk\n");
		rc = clk_osm_resolve_crossover_corners(&perfcl_clk, pdev);
		if (rc)
			dev_info(&pdev->dev, "No MEM-ACC crossover corner programmed\n");

		clk_osm_setup_cycle_counters(&l3_clk);
		clk_osm_setup_cycle_counters(&pwrcl_clk);
		clk_osm_setup_cycle_counters(&perfcl_clk);

		clk_osm_print_osm_table(&l3_clk);
		clk_osm_print_osm_table(&pwrcl_clk);
		clk_osm_print_osm_table(&perfcl_clk);

		rc = clk_osm_setup_hw_table(&l3_clk);
		if (rc) {
			dev_err(&pdev->dev, "failed to setup l3 hardware table\n");
			goto exit;
		}
		rc = clk_osm_setup_hw_table(&pwrcl_clk);
		if (rc) {
			dev_err(&pdev->dev, "failed to setup power cluster hardware table\n");
			goto exit;
		}
		rc = clk_osm_setup_hw_table(&perfcl_clk);
		if (rc) {
			dev_err(&pdev->dev, "failed to setup perf cluster hardware table\n");
			goto exit;
		}

		/* Policy tuning */
		rc = clk_osm_set_cc_policy(pdev);
		if (rc < 0) {
			dev_err(&pdev->dev, "cc policy setup failed");
			goto exit;
		}

		/* LLM Freq Policy Tuning */
		rc = clk_osm_set_llm_freq_policy(pdev);
		if (rc < 0) {
			dev_err(&pdev->dev, "LLM Frequency Policy setup failed");
			goto exit;
		}

		/* LLM Voltage Policy Tuning */
		rc = clk_osm_set_llm_volt_policy(pdev);
		if (rc < 0) {
			dev_err(&pdev->dev, "Failed to set LLM voltage Policy");
			goto exit;
		}

		clk_osm_setup_fsms(&l3_clk);
		clk_osm_setup_fsms(&pwrcl_clk);
		clk_osm_setup_fsms(&perfcl_clk);

		/*
		 * Program the VC at which the array power supply
		 * needs to be switched.
		 */
		clk_osm_write_reg(&perfcl_clk, perfcl_clk.apm_threshold_vc,
				APM_CROSSOVER_VC, OSM_BASE);
		if (perfcl_clk.secure_init) {
			clk_osm_write_seq_reg(&perfcl_clk,
				perfcl_clk.apm_crossover_vc, DATA_MEM(77));
			clk_osm_write_seq_reg(&perfcl_clk,
				(0x39 | (perfcl_clk.apm_threshold_vc << 6)),
				DATA_MEM(111));
		} else {
			scm_io_write(perfcl_clk.pbases[SEQ_BASE] + DATA_MEM(77),
					perfcl_clk.apm_crossover_vc);
			scm_io_write(perfcl_clk.pbases[SEQ_BASE] +
								DATA_MEM(111),
				(0x39 | (perfcl_clk.apm_threshold_vc << 6)));
		}

		/*
		 * Perform typical secure-world HW initialization
		 * as necessary.
		 */
		clk_osm_do_additional_setup(&l3_clk, pdev);
		clk_osm_do_additional_setup(&pwrcl_clk, pdev);
		clk_osm_do_additional_setup(&perfcl_clk, pdev);

		/* MEM-ACC Programming */
		clk_osm_program_mem_acc_regs(&l3_clk);
		clk_osm_program_mem_acc_regs(&pwrcl_clk);
		clk_osm_program_mem_acc_regs(&perfcl_clk);

		if (of_property_read_bool(pdev->dev.of_node,
					"qcom,osm-pll-setup")) {
			clk_osm_setup_cluster_pll(&l3_clk);
			clk_osm_setup_cluster_pll(&pwrcl_clk);
			clk_osm_setup_cluster_pll(&perfcl_clk);
		}

		/* Misc programming */
		clk_osm_misc_programming(&l3_clk);
		clk_osm_misc_programming(&pwrcl_clk);
		clk_osm_misc_programming(&perfcl_clk);

		rc = clk_osm_acd_init(&l3_clk);
		if (rc) {
			pr_err("failed to initialize ACD for L3, rc=%d\n", rc);
			goto exit;
		}
		rc = clk_osm_acd_init(&pwrcl_clk);
		if (rc) {
			pr_err("failed to initialize ACD for pwrcl, rc=%d\n",
									rc);
			goto exit;
		}
		rc = clk_osm_acd_init(&perfcl_clk);
		if (rc) {
			pr_err("failed to initialize ACD for perfcl, rc=%d\n",
									rc);
			goto exit;
		}

		pwrcl_clk.per_core_dcvs = perfcl_clk.per_core_dcvs =
			of_property_read_bool(pdev->dev.of_node,
				"qcom,enable-per-core-dcvs");
		if (pwrcl_clk.per_core_dcvs) {
			val = clk_osm_read_reg(&pwrcl_clk, CORE_DCVS_CTRL);
			val |= BIT(0);
			clk_osm_write_reg(&pwrcl_clk, val, CORE_DCVS_CTRL,
							OSM_BASE);
			val = clk_osm_read_reg(&perfcl_clk, CORE_DCVS_CTRL);
			val |= BIT(0);
			clk_osm_write_reg(&perfcl_clk, val, CORE_DCVS_CTRL,
							OSM_BASE);
		}
	} else {
		/* OSM has been enabled already by trustzone */
		rc = clk_osm_read_lut(pdev, &l3_clk);
		if (rc) {
			dev_err(&pdev->dev, "Unable to read OSM LUT for L3, rc=%d\n",
				rc);
			return rc;
		}

		rc = clk_osm_read_lut(pdev, &pwrcl_clk);
		if (rc) {
			dev_err(&pdev->dev, "Unable to read OSM LUT for power cluster, rc=%d\n",
				rc);
			return rc;
		}

		rc = clk_osm_read_lut(pdev, &perfcl_clk);
		if (rc) {
			dev_err(&pdev->dev, "Unable to read OSM LUT for perf cluster, rc=%d\n",
				rc);
			return rc;
		}

		/* Check if per-core DCVS is enabled/not */
		val = clk_osm_read_reg(&pwrcl_clk, CORE_DCVS_CTRL);
		if (val && BIT(0))
			pwrcl_clk.per_core_dcvs = true;

		val = clk_osm_read_reg(&perfcl_clk, CORE_DCVS_CTRL);
		if (val && BIT(0))
			perfcl_clk.per_core_dcvs = true;

		clk_ops_l3_osm.enable = NULL;
	}

	spin_lock_init(&l3_clk.lock);
	spin_lock_init(&pwrcl_clk.lock);
	spin_lock_init(&perfcl_clk.lock);

	/* Register OSM l3, pwr and perf clocks with Clock Framework */
	for (i = 0; i < num_clks; i++) {
		clk = devm_clk_register(&pdev->dev, osm_qcom_clk_hws[i]);
		if (IS_ERR(clk)) {
			dev_err(&pdev->dev, "Unable to register CPU clock at index %d\n",
				i);
			return PTR_ERR(clk);
		}
		clk_data->clks[i] = clk;
	}

	rc = of_clk_add_provider(pdev->dev.of_node, of_clk_src_onecell_get,
								clk_data);
	if (rc) {
		dev_err(&pdev->dev, "Unable to register CPU clocks\n");
			goto provider_err;
	}

	get_online_cpus();

	if (!osm_tz_enabled) {
		populate_debugfs_dir(&l3_clk);
		populate_debugfs_dir(&pwrcl_clk);
		populate_debugfs_dir(&perfcl_clk);

		/* Configure default rate to lowest frequency */
		for (i = 0; i < MAX_CORE_COUNT; i++) {
			osm_set_index(&pwrcl_clk, 0, i);
			osm_set_index(&perfcl_clk, 0, i);
		}
	}
	/*
	 * Set the L3 clock to run off GPLL0 and enable OSM for the domain.
	 * In the case that trustzone has already enabled OSM, bring the L3
	 * clock rate to a safe level until the devfreq driver comes up and
	 * votes for its desired frequency.
	 */
	rc = clk_set_rate(l3_clk.hw.clk, OSM_INIT_RATE);
	if (rc) {
		dev_err(&pdev->dev, "Unable to set init rate on L3 cluster, rc=%d\n",
			rc);
		goto provider_err;
	}
	WARN(clk_prepare_enable(l3_cluster0_vote_clk.hw.clk),
<<<<<<< HEAD
		     "clk: Failed to enable cluster0 clock for L3\n");
	WARN(clk_prepare_enable(l3_cluster1_vote_clk.hw.clk),
		     "clk: Failed to enable cluster1 clock for L3\n");
=======
			"clk: Failed to enable cluster0 clock for L3\n");
	WARN(clk_prepare_enable(l3_cluster1_vote_clk.hw.clk),
			"clk: Failed to enable cluster1 clock for L3\n");
>>>>>>> 26f7ec5b
	udelay(300);

	populate_opp_table(pdev);

	of_platform_populate(pdev->dev.of_node, NULL, NULL, &pdev->dev);
	register_cpu_cycle_counter_cb(&cb);
	put_online_cpus();

	rc = cpufreq_register_driver(&qcom_osm_cpufreq_driver);
	if (rc)
		goto provider_err;

	pr_info("OSM CPUFreq driver inited\n");
	return 0;

provider_err:
	if (clk_data)
		devm_kfree(&pdev->dev, clk_data->clks);
clk_err:
	devm_kfree(&pdev->dev, clk_data);
exit:
	dev_err(&pdev->dev, "OSM CPUFreq driver failed to initialize, rc=%d\n",
		rc);
	panic("Unable to Setup OSM CPUFreq");
}

static const struct of_device_id match_table[] = {
	{ .compatible = "qcom,clk-cpu-osm" },
	{ .compatible = "qcom,clk-cpu-osm-v2" },
	{}
};

static struct platform_driver clk_cpu_osm_driver = {
	.probe = clk_cpu_osm_driver_probe,
	.driver = {
		.name = "clk-cpu-osm",
		.of_match_table = match_table,
		.owner = THIS_MODULE,
	},
};

static int __init clk_cpu_osm_init(void)
{
	return platform_driver_register(&clk_cpu_osm_driver);
}
subsys_initcall(clk_cpu_osm_init);

static void __exit clk_cpu_osm_exit(void)
{
	platform_driver_unregister(&clk_cpu_osm_driver);
}
module_exit(clk_cpu_osm_exit);

MODULE_DESCRIPTION("QTI CPU clock driver for OSM");
MODULE_LICENSE("GPL v2");<|MERGE_RESOLUTION|>--- conflicted
+++ resolved
@@ -3077,29 +3077,6 @@
 	clk_data->clk_num = num_clks;
 
 	rc = clk_osm_resources_init(pdev);
-<<<<<<< HEAD
-	if (rc) {
-		if (rc != -EPROBE_DEFER)
-			dev_err(&pdev->dev, "OSM resources init failed, rc=%d\n",
-				rc);
-		return rc;
-	}
-
-	if (l3_clk.vbases[EFUSE_BASE]) {
-		/* Multiple speed-bins are supported */
-		pte_efuse = readl_relaxed(l3_clk.vbases[EFUSE_BASE]);
-		l3_clk.speedbin = ((pte_efuse >> L3_EFUSE_SHIFT) &
-						    L3_EFUSE_MASK);
-		snprintf(l3speedbinstr, ARRAY_SIZE(l3speedbinstr),
-			 "qcom,l3-speedbin%d-v%d", l3_clk.speedbin, pvs_ver);
-	}
-
-	dev_info(&pdev->dev, "using L3 speed bin %u and pvs_ver %d\n",
-		 l3_clk.speedbin, pvs_ver);
-
-	rc = clk_osm_get_lut(pdev, &l3_clk, l3speedbinstr);
-=======
->>>>>>> 26f7ec5b
 	if (rc) {
 		if (rc != -EPROBE_DEFER)
 			dev_err(&pdev->dev, "OSM resources init failed, rc=%d\n",
@@ -3162,23 +3139,10 @@
 		dev_info(&pdev->dev, "using perfcl speed bin %u and pvs_ver %d\n",
 					perfcl_clk.speedbin, pvs_ver);
 
-<<<<<<< HEAD
-	rc = clk_osm_acd_resources_init(pdev);
-	if (rc) {
-		dev_err(&pdev->dev, "ACD resources init failed, rc=%d\n",
-			rc);
-		return rc;
-	}
-
-	rc = clk_osm_resolve_open_loop_voltages(&l3_clk);
-	if (rc) {
-		if (rc == -EPROBE_DEFER)
-=======
 		rc = clk_osm_get_lut(pdev, &perfcl_clk, perfclspeedbinstr);
 		if (rc) {
 			dev_err(&pdev->dev, "Unable to get OSM LUT for perf cluster, rc=%d\n",
 				rc);
->>>>>>> 26f7ec5b
 			return rc;
 		}
 
@@ -3446,15 +3410,9 @@
 		goto provider_err;
 	}
 	WARN(clk_prepare_enable(l3_cluster0_vote_clk.hw.clk),
-<<<<<<< HEAD
-		     "clk: Failed to enable cluster0 clock for L3\n");
-	WARN(clk_prepare_enable(l3_cluster1_vote_clk.hw.clk),
-		     "clk: Failed to enable cluster1 clock for L3\n");
-=======
 			"clk: Failed to enable cluster0 clock for L3\n");
 	WARN(clk_prepare_enable(l3_cluster1_vote_clk.hw.clk),
 			"clk: Failed to enable cluster1 clock for L3\n");
->>>>>>> 26f7ec5b
 	udelay(300);
 
 	populate_opp_table(pdev);
