--- conflicted
+++ resolved
@@ -133,14 +133,10 @@
 		udelay(1);
 	}
 
-<<<<<<< HEAD
 	pr_err("CFG_RCGR old frequency configuration 0x%x !\n", cfg);
 
 	WARN_CLK(hw->core, name, count == 0,
 			"rcg didn't update its configuration.");
-=======
-	WARN(1, "%s: rcg didn't update its configuration.", name);
->>>>>>> 0abb08b5
 	return -EBUSY;
 }
 
