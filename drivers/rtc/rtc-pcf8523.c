--- conflicted
+++ resolved
@@ -82,9 +82,6 @@
 	return 0;
 }
 
-<<<<<<< HEAD
-static int pcf8523_select_capacitance(struct i2c_client *client, bool high)
-=======
 static int pcf8523_voltage_low(struct i2c_client *client)
 {
 	u8 value;
@@ -98,7 +95,6 @@
 }
 
 static int pcf8523_load_capacitance(struct i2c_client *client)
->>>>>>> LA.UM.9.1.R1.10.00.00.604.030
 {
 	u32 load;
 	u8 value;
@@ -191,6 +187,14 @@
 	struct i2c_msg msgs[2];
 	int err;
 
+	err = pcf8523_voltage_low(client);
+	if (err < 0) {
+		return err;
+	} else if (err > 0) {
+		dev_err(dev, "low voltage detected, time is unreliable\n");
+		return -EINVAL;
+	}
+
 	msgs[0].addr = client->addr;
 	msgs[0].flags = 0;
 	msgs[0].len = 1;
@@ -275,17 +279,13 @@
 			     unsigned long arg)
 {
 	struct i2c_client *client = to_i2c_client(dev);
-	u8 value;
-	int ret = 0, err;
+	int ret;
 
 	switch (cmd) {
 	case RTC_VL_READ:
-		err = pcf8523_read(client, REG_CONTROL3, &value);
-		if (err < 0)
-			return err;
-
-		if (value & REG_CONTROL3_BLF)
-			ret = 1;
+		ret = pcf8523_voltage_low(client);
+		if (ret < 0)
+			return ret;
 
 		if (copy_to_user((void __user *)arg, &ret, sizeof(int)))
 			return -EFAULT;
