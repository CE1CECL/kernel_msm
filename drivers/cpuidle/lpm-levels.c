/* Copyright (c) 2012-2016, The Linux Foundation. All rights reserved.
 *
 * This program is free software; you can redistribute it and/or modify
 * it under the terms of the GNU General Public License version 2 and
 * only version 2 as published by the Free Software Foundation.
 *
 * This program is distributed in the hope that it will be useful,
 * but WITHOUT ANY WARRANTY; without even the implied warranty of
 * MERCHANTABILITY or FITNESS FOR A PARTICULAR PURPOSE.  See the
 * GNU General Public License for more details.
 *
 */

#include <linux/module.h>
#include <linux/kernel.h>
#include <linux/init.h>
#include <linux/slab.h>
#include <linux/platform_device.h>
#include <linux/mutex.h>
#include <linux/clk.h>
#include <linux/cpu.h>
#include <linux/of.h>
#include <linux/irqchip/msm-mpm-irq.h>
#include <linux/hrtimer.h>
#include <linux/ktime.h>
#include <linux/tick.h>
#include <linux/suspend.h>
#include <linux/pm_qos.h>
#include <linux/of_platform.h>
#include <linux/smp.h>
#include <linux/remote_spinlock.h>
#include <linux/msm_remote_spinlock.h>
#include <linux/dma-mapping.h>
#include <linux/coresight-cti.h>
#include <linux/moduleparam.h>
#include <linux/sched.h>
#include <linux/cpu_pm.h>
#include <soc/qcom/spm.h>
#include <soc/qcom/pm.h>
#include <soc/qcom/rpm-notifier.h>
#include <soc/qcom/event_timer.h>
#include <soc/qcom/lpm-stats.h>
#include <soc/qcom/jtag.h>
#include <asm/cputype.h>
#include <asm/arch_timer.h>
#include <asm/cacheflush.h>
#include <asm/suspend.h>
#include "lpm-levels.h"
#include "lpm-workarounds.h"
#include <trace/events/power.h>
#define CREATE_TRACE_POINTS
#include <trace/events/trace_msm_low_power.h>
#include "../../drivers/clk/msm/clock.h"

#define SCLK_HZ (32768)
#define SCM_HANDOFF_LOCK_ID "S:7"
#define PSCI_POWER_STATE(reset) (reset << 30)
#define PSCI_AFFINITY_LEVEL(lvl) ((lvl & 0x3) << 24)
static remote_spinlock_t scm_handoff_lock;

enum {
	MSM_LPM_LVL_DBG_SUSPEND_LIMITS = BIT(0),
	MSM_LPM_LVL_DBG_IDLE_LIMITS = BIT(1),
};

enum debug_event {
	CPU_ENTER,
	CPU_EXIT,
	CLUSTER_ENTER,
	CLUSTER_EXIT,
	PRE_PC_CB,
};

struct lpm_debug {
	cycle_t time;
	enum debug_event evt;
	int cpu;
	uint32_t arg1;
	uint32_t arg2;
	uint32_t arg3;
	uint32_t arg4;
};

struct lpm_cluster *lpm_root_node;

static DEFINE_PER_CPU(struct lpm_cluster*, cpu_cluster);
static bool suspend_in_progress;
static struct hrtimer lpm_hrtimer;
static struct lpm_debug *lpm_debug;
static phys_addr_t lpm_debug_phys;

DEFINE_PER_CPU(struct clk *, cpu_clocks);
static struct clk *l2_clk;

static const int num_dbg_elements = 0x100;
static int lpm_cpu_callback(struct notifier_block *cpu_nb,
				unsigned long action, void *hcpu);

static void cluster_unprepare(struct lpm_cluster *cluster,
		const struct cpumask *cpu, int child_idx, bool from_idle,
		int64_t time);
static void cluster_prepare(struct lpm_cluster *cluster,
		const struct cpumask *cpu, int child_idx, bool from_idle,
		int64_t time);

static struct notifier_block __refdata lpm_cpu_nblk = {
	.notifier_call = lpm_cpu_callback,
};

static bool menu_select;
module_param_named(
	menu_select, menu_select, bool, S_IRUGO | S_IWUSR | S_IWGRP
);

static int msm_pm_sleep_time_override;
module_param_named(sleep_time_override,
	msm_pm_sleep_time_override, int, S_IRUGO | S_IWUSR | S_IWGRP);
static uint64_t suspend_wake_time;

static bool print_parsed_dt;
module_param_named(
	print_parsed_dt, print_parsed_dt, bool, S_IRUGO | S_IWUSR | S_IWGRP
);

static bool sleep_disabled;
module_param_named(sleep_disabled,
	sleep_disabled, bool, S_IRUGO | S_IWUSR | S_IWGRP);

s32 msm_cpuidle_get_deep_idle_latency(void)
{
	return 10;
}

void lpm_suspend_wake_time(uint64_t wakeup_time)
{
	if (wakeup_time <= 0) {
		suspend_wake_time = msm_pm_sleep_time_override;
		return;
	}

	if (msm_pm_sleep_time_override &&
		(msm_pm_sleep_time_override < wakeup_time))
		suspend_wake_time = msm_pm_sleep_time_override;
	else
		suspend_wake_time = wakeup_time;
}
EXPORT_SYMBOL(lpm_suspend_wake_time);

static uint32_t least_cluster_latency(struct lpm_cluster *cluster,
					struct latency_level *lat_level)
{
	struct list_head *list;
	struct lpm_cluster_level *level;
	struct lpm_cluster *n;
	struct power_params *pwr_params;
	uint32_t latency = 0;
	int i;

	if (!cluster->list.next) {
		for (i = 0; i < cluster->nlevels; i++) {
			level = &cluster->levels[i];
			pwr_params = &level->pwr;
			if (lat_level->reset_level == level->reset_level) {
				if ((latency > pwr_params->latency_us)
						|| (!latency))
					latency = pwr_params->latency_us;
				break;
			}
		}
	} else {
		list_for_each(list, &cluster->parent->child) {
			n = list_entry(list, typeof(*n), list);
			if (lat_level->level_name) {
				if (strcmp(lat_level->level_name,
						 n->cluster_name))
					continue;
			}
			for (i = 0; i < n->nlevels; i++) {
				level = &n->levels[i];
				pwr_params = &level->pwr;
				if (lat_level->reset_level ==
						level->reset_level) {
					if ((latency > pwr_params->latency_us)
								|| (!latency))
						latency =
						pwr_params->latency_us;
					break;
				}
			}
		}
	}
	return latency;
}

static uint32_t least_cpu_latency(struct list_head *child,
				struct latency_level *lat_level)
{
	struct list_head *list;
	struct lpm_cpu_level *level;
	struct power_params *pwr_params;
	struct lpm_cpu *cpu;
	struct lpm_cluster *n;
	uint32_t latency = 0;
	int i;

	list_for_each(list, child) {
		n = list_entry(list, typeof(*n), list);
		if (lat_level->level_name) {
			if (strcmp(lat_level->level_name, n->cluster_name))
				continue;
		}
		cpu = n->cpu;
		for (i = 0; i < cpu->nlevels; i++) {
			level = &cpu->levels[i];
			pwr_params = &level->pwr;
			if (lat_level->reset_level == level->reset_level) {
				if ((latency > pwr_params->latency_us)
							|| (!latency))
					latency = pwr_params->latency_us;
				break;
			}
		}
	}
	return latency;
}

static struct lpm_cluster *cluster_aff_match(struct lpm_cluster *cluster,
							int affinity_level)
{
	struct lpm_cluster *n;

	if ((cluster->aff_level == affinity_level)
		|| ((cluster->cpu) && (affinity_level == 0)))
		return cluster;
	else if (!cluster->cpu) {
		n =  list_entry(cluster->child.next, typeof(*n), list);
		return cluster_aff_match(n, affinity_level);
	} else
		return NULL;
}

int lpm_get_latency(struct latency_level *level, uint32_t *latency)
{
	struct lpm_cluster *cluster;
	uint32_t val;

	if (!lpm_root_node) {
		pr_err("%s: lpm_probe not completed\n", __func__);
		return -EAGAIN;
	}

	if ((level->affinity_level < 0)
		|| (level->affinity_level > lpm_root_node->aff_level)
		|| (level->reset_level < LPM_RESET_LVL_RET)
		|| (level->reset_level > LPM_RESET_LVL_PC)
		|| !latency)
		return -EINVAL;

	cluster = cluster_aff_match(lpm_root_node, level->affinity_level);
	if (!cluster) {
		pr_err("%s:No matching cluster found for affinity_level:%d\n",
					__func__, level->affinity_level);
		return -EINVAL;
	}

	if (level->affinity_level == 0)
		val = least_cpu_latency(&cluster->parent->child, level);
	else
		val = least_cluster_latency(cluster, level);

	if (!val) {
		pr_err("%s:No mode with affinity_level:%d reset_level:%d\n",
			__func__, level->affinity_level, level->reset_level);
		return -EINVAL;
	}

	*latency = val;

	return 0;
}
EXPORT_SYMBOL(lpm_get_latency);

static void update_debug_pc_event(enum debug_event event, uint32_t arg1,
		uint32_t arg2, uint32_t arg3, uint32_t arg4)
{
	struct lpm_debug *dbg;
	int idx;
	static DEFINE_SPINLOCK(debug_lock);
	static int pc_event_index;

	if (!lpm_debug)
		return;

	spin_lock(&debug_lock);
	idx = pc_event_index++;
	dbg = &lpm_debug[idx & (num_dbg_elements - 1)];

	dbg->evt = event;
	dbg->time = arch_counter_get_cntpct();
	dbg->cpu = raw_smp_processor_id();
	dbg->arg1 = arg1;
	dbg->arg2 = arg2;
	dbg->arg3 = arg3;
	dbg->arg4 = arg4;
	spin_unlock(&debug_lock);
}

static void setup_broadcast_timer(void *arg)
{
	unsigned long reason = (unsigned long)arg;
	int cpu = raw_smp_processor_id();

	reason = reason ?
		CLOCK_EVT_NOTIFY_BROADCAST_ON : CLOCK_EVT_NOTIFY_BROADCAST_OFF;

	clockevents_notify(reason, &cpu);
}

static int lpm_cpu_callback(struct notifier_block *cpu_nb,
	unsigned long action, void *hcpu)
{
	unsigned long cpu = (unsigned long) hcpu;
	struct lpm_cluster *cluster = per_cpu(cpu_cluster, (unsigned int) cpu);

	switch (action & ~CPU_TASKS_FROZEN) {
	case CPU_DYING:
		cluster_prepare(cluster, get_cpu_mask((unsigned int) cpu),
					NR_LPM_LEVELS, false, 0);
		break;
	case CPU_STARTING:
		cluster_unprepare(cluster, get_cpu_mask((unsigned int) cpu),
					NR_LPM_LEVELS, false, 0);
		break;
	case CPU_ONLINE:
		smp_call_function_single(cpu, setup_broadcast_timer,
					(void *)true, 1);
		break;
	default:
		break;
	}
	return NOTIFY_OK;
}

static enum hrtimer_restart lpm_hrtimer_cb(struct hrtimer *h)
{
	return HRTIMER_NORESTART;
}

static void msm_pm_set_timer(uint32_t modified_time_us)
{
	u64 modified_time_ns = modified_time_us * NSEC_PER_USEC;
	ktime_t modified_ktime = ns_to_ktime(modified_time_ns);
	lpm_hrtimer.function = lpm_hrtimer_cb;
	hrtimer_start(&lpm_hrtimer, modified_ktime, HRTIMER_MODE_REL_PINNED);
}

int set_l2_mode(struct low_power_ops *ops, int mode, bool notify_rpm)
{
	int lpm = mode;
	int rc = 0;
	struct low_power_ops *cpu_ops = per_cpu(cpu_cluster,
			smp_processor_id())->lpm_dev;

	if (cpu_ops->tz_flag & MSM_SCM_L2_OFF ||
			cpu_ops->tz_flag & MSM_SCM_L2_GDHS)
		coresight_cti_ctx_restore();

	switch (mode) {
	case MSM_SPM_MODE_STANDALONE_POWER_COLLAPSE:
	case MSM_SPM_MODE_POWER_COLLAPSE:
	case MSM_SPM_MODE_FASTPC:
		cpu_ops->tz_flag = MSM_SCM_L2_OFF;
		coresight_cti_ctx_save();
		break;
	case MSM_SPM_MODE_GDHS:
		cpu_ops->tz_flag = MSM_SCM_L2_GDHS;
		coresight_cti_ctx_save();
		break;
	case MSM_SPM_MODE_CLOCK_GATING:
	case MSM_SPM_MODE_RETENTION:
	case MSM_SPM_MODE_DISABLED:
		cpu_ops->tz_flag = MSM_SCM_L2_ON;
		break;
	default:
		cpu_ops->tz_flag = MSM_SCM_L2_ON;
		lpm = MSM_SPM_MODE_DISABLED;
		break;
	}

	if (lpm_wa_get_skip_l2_spm())
		rc = msm_spm_config_low_power_mode_addr(ops->spm, lpm,
							notify_rpm);
	else
		rc = msm_spm_config_low_power_mode(ops->spm, lpm, notify_rpm);

	if (rc)
		pr_err("%s: Failed to set L2 low power mode %d, ERR %d",
				__func__, lpm, rc);

	return rc;
}

int set_l3_mode(struct low_power_ops *ops, int mode, bool notify_rpm)
{
	struct low_power_ops *cpu_ops = per_cpu(cpu_cluster,
			smp_processor_id())->lpm_dev;

	switch (mode) {
	case MSM_SPM_MODE_STANDALONE_POWER_COLLAPSE:
	case MSM_SPM_MODE_POWER_COLLAPSE:
	case MSM_SPM_MODE_FASTPC:
		cpu_ops->tz_flag |= MSM_SCM_L3_PC_OFF;
		break;
	default:
		break;
	}
	return msm_spm_config_low_power_mode(ops->spm, mode, notify_rpm);
}


int set_system_mode(struct low_power_ops *ops, int mode, bool notify_rpm)
{
	return msm_spm_config_low_power_mode(ops->spm, mode, notify_rpm);
}

static int set_device_mode(struct lpm_cluster *cluster, int ndevice,
		struct lpm_cluster_level *level)
{
	struct low_power_ops *ops;

	if (use_psci)
		return 0;

	ops = &cluster->lpm_dev[ndevice];
	if (ops && ops->set_mode)
		return ops->set_mode(ops, level->mode[ndevice],
				level->notify_rpm);
	else
		return -EINVAL;
}

static int cpu_power_select(struct cpuidle_device *dev,
		struct lpm_cpu *cpu)
{
	int best_level = -1;
	uint32_t latency_us = pm_qos_request_for_cpu(PM_QOS_CPU_DMA_LATENCY,
							dev->cpu);
	uint32_t sleep_us =
		(uint32_t)(ktime_to_us(tick_nohz_get_sleep_length()));
	uint32_t modified_time_us = 0;
	uint32_t next_event_us = 0;
	int i;
	uint32_t lvl_latency_us = 0;
	uint32_t *residency = get_per_cpu_max_residency(dev->cpu);

	if (!cpu)
		return -EINVAL;

	if (sleep_disabled)
		return 0;

	next_event_us = (uint32_t)(ktime_to_us(get_next_event_time(dev->cpu)));

	for (i = 0; i < cpu->nlevels; i++) {
		struct lpm_cpu_level *level = &cpu->levels[i];
		struct power_params *pwr_params = &level->pwr;
		uint32_t next_wakeup_us = sleep_us;
		enum msm_pm_sleep_mode mode = level->mode;
		bool allow;

		allow = lpm_cpu_mode_allow(dev->cpu, i, true);

		if (!allow)
			continue;

		lvl_latency_us = pwr_params->latency_us;

		if (latency_us < lvl_latency_us)
			break;

		if (next_event_us) {
			if (next_event_us < lvl_latency_us)
				continue;

			if (((next_event_us - lvl_latency_us) < sleep_us) ||
					(next_event_us < sleep_us))
				next_wakeup_us = next_event_us - lvl_latency_us;
		}

		if (next_wakeup_us <= residency[i]) {
			best_level = i;
			if (next_event_us && next_event_us < sleep_us &&
				(mode != MSM_PM_SLEEP_MODE_WAIT_FOR_INTERRUPT))
				modified_time_us
					= next_event_us - lvl_latency_us;
			else
				modified_time_us = 0;
			break;
		}
	}

	if (modified_time_us)
		msm_pm_set_timer(modified_time_us);

	trace_cpu_power_select(best_level, sleep_us, latency_us, next_event_us);

	return best_level;
}

static uint64_t get_cluster_sleep_time(struct lpm_cluster *cluster,
		struct cpumask *mask, bool from_idle)
{
	int cpu;
	int next_cpu = raw_smp_processor_id();
	ktime_t next_event;
	struct tick_device *td;
	struct cpumask online_cpus_in_cluster;

	next_event.tv64 = KTIME_MAX;
	if (!suspend_wake_time)
		suspend_wake_time =  msm_pm_sleep_time_override;
	if (!from_idle) {
		if (mask)
			cpumask_copy(mask, cpumask_of(raw_smp_processor_id()));
		if (!suspend_wake_time)
			return ~0ULL;
		else
			return USEC_PER_SEC * suspend_wake_time;
	}

	cpumask_and(&online_cpus_in_cluster,
			&cluster->num_children_in_sync, cpu_online_mask);

	for_each_cpu(cpu, &online_cpus_in_cluster) {
		td = &per_cpu(tick_cpu_device, cpu);
		if (td->evtdev->next_event.tv64 < next_event.tv64) {
			next_event.tv64 = td->evtdev->next_event.tv64;
			next_cpu = cpu;
		}
	}

	if (mask)
		cpumask_copy(mask, cpumask_of(next_cpu));


	if (ktime_to_us(next_event) > ktime_to_us(ktime_get()))
		return ktime_to_us(ktime_sub(next_event, ktime_get()));
	else
		return 0;
}

static int cluster_select(struct lpm_cluster *cluster, bool from_idle)
{
	int best_level = -1;
	int i;
	struct cpumask mask;
	uint32_t latency_us = ~0U;
	uint32_t sleep_us;

	if (!cluster)
		return -EINVAL;

	sleep_us = (uint32_t)get_cluster_sleep_time(cluster, NULL, from_idle);

	if (cpumask_and(&mask, cpu_online_mask, &cluster->child_cpus))
		latency_us = pm_qos_request_for_cpumask(PM_QOS_CPU_DMA_LATENCY,
							&mask);

	/*
	 * If atleast one of the core in the cluster is online, the cluster
	 * low power modes should be determined by the idle characteristics
	 * even if the last core enters the low power mode as a part of
	 * hotplug.
	 */

	if (!from_idle && num_online_cpus() > 1 &&
		cpumask_intersects(&cluster->child_cpus, cpu_online_mask))
		from_idle = true;

	for (i = 0; i < cluster->nlevels; i++) {
		struct lpm_cluster_level *level = &cluster->levels[i];
		struct power_params *pwr_params = &level->pwr;

		if (!lpm_cluster_mode_allow(cluster, i, from_idle))
			continue;

		if (level->last_core_only &&
			cpumask_weight(cpu_online_mask) > 1)
			continue;

		if (!cpumask_equal(&cluster->num_children_in_sync,
					&level->num_cpu_votes))
			continue;

		if (from_idle && latency_us < pwr_params->latency_us)
			continue;

		if (sleep_us < pwr_params->time_overhead_us)
			continue;

		if (suspend_in_progress && from_idle && level->notify_rpm)
			continue;

		if (level->notify_rpm && msm_rpm_waiting_for_ack())
			continue;

		if (sleep_us <= pwr_params->max_residency) {
			best_level = i;
			break;
		}
	}

	return best_level;
}

static void cluster_notify(struct lpm_cluster *cluster,
		struct lpm_cluster_level *level, bool enter)
{
	if (level->is_reset && enter)
		cpu_cluster_pm_enter(cluster->aff_level);
	else if (level->is_reset && !enter)
		cpu_cluster_pm_exit(cluster->aff_level);
}

static int cluster_configure(struct lpm_cluster *cluster, int idx,
		bool from_idle)
{
	struct lpm_cluster_level *level = &cluster->levels[idx];
	int ret, i;

	if (!cpumask_equal(&cluster->num_children_in_sync, &cluster->child_cpus)
			|| is_IPI_pending(&cluster->num_children_in_sync)) {
		return -EPERM;
	}

	if (idx != cluster->default_level) {
		update_debug_pc_event(CLUSTER_ENTER, idx,
			cluster->num_children_in_sync.bits[0],
			cluster->child_cpus.bits[0], from_idle);
		trace_cluster_enter(cluster->cluster_name, idx,
			cluster->num_children_in_sync.bits[0],
			cluster->child_cpus.bits[0], from_idle);
		lpm_stats_cluster_enter(cluster->stats, idx);
	}

	for (i = 0; i < cluster->ndevices; i++) {
		ret = set_device_mode(cluster, i, level);
		if (ret)
			goto failed_set_mode;
	}

	if (level->notify_rpm) {
		struct cpumask nextcpu, *cpumask;
		uint64_t us;

		us = get_cluster_sleep_time(cluster, &nextcpu, from_idle);
		cpumask = level->disable_dynamic_routing ? NULL : &nextcpu;

		ret = msm_rpm_enter_sleep(0, cpumask);
		if (ret) {
			pr_info("Failed msm_rpm_enter_sleep() rc = %d\n", ret);
			goto failed_set_mode;
		}

		us = us + 1;
		do_div(us, USEC_PER_SEC/SCLK_HZ);
		msm_mpm_enter_sleep(us, from_idle, cpumask);
	}

	/* Notify cluster enter event after successfully config completion */
	cluster_notify(cluster, level, true);

	sched_set_cluster_dstate(&cluster->child_cpus, idx, 0, 0);

	cluster->last_level = idx;
	return 0;

failed_set_mode:

	for (i = 0; i < cluster->ndevices; i++) {
		int rc = 0;
		level = &cluster->levels[cluster->default_level];
		rc = set_device_mode(cluster, i, level);
		BUG_ON(rc);
	}
	return ret;
}

static void cluster_prepare(struct lpm_cluster *cluster,
		const struct cpumask *cpu, int child_idx, bool from_idle,
		int64_t start_time)
{
	int i;

	if (!cluster)
		return;

	if (cluster->min_child_level > child_idx)
		return;

	spin_lock(&cluster->sync_lock);
	cpumask_or(&cluster->num_children_in_sync, cpu,
			&cluster->num_children_in_sync);

	for (i = 0; i < cluster->nlevels; i++) {
		struct lpm_cluster_level *lvl = &cluster->levels[i];

		if (child_idx >= lvl->min_child_level)
			cpumask_or(&lvl->num_cpu_votes, cpu,
					&lvl->num_cpu_votes);
	}

	/*
	 * cluster_select() does not make any configuration changes. So its ok
	 * to release the lock here. If a core wakes up for a rude request,
	 * it need not wait for another to finish its cluster selection and
	 * configuration process
	 */

	if (!cpumask_equal(&cluster->num_children_in_sync,
				&cluster->child_cpus))
		goto failed;

	i = cluster_select(cluster, from_idle);

	if (i < 0)
		goto failed;

	if (cluster_configure(cluster, i, from_idle))
		goto failed;

	cluster->stats->sleep_time = start_time;
	cluster_prepare(cluster->parent, &cluster->num_children_in_sync, i,
			from_idle, start_time);

	spin_unlock(&cluster->sync_lock);
	return;
failed:
	spin_unlock(&cluster->sync_lock);
	cluster->stats->sleep_time = 0;
	return;
}

static void cluster_unprepare(struct lpm_cluster *cluster,
		const struct cpumask *cpu, int child_idx, bool from_idle,
		int64_t end_time)
{
	struct lpm_cluster_level *level;
	bool first_cpu;
	int last_level, i, ret;

	if (!cluster)
		return;

	if (cluster->min_child_level > child_idx)
		return;

	spin_lock(&cluster->sync_lock);
	last_level = cluster->default_level;
	first_cpu = cpumask_equal(&cluster->num_children_in_sync,
				&cluster->child_cpus);
	cpumask_andnot(&cluster->num_children_in_sync,
			&cluster->num_children_in_sync, cpu);

	for (i = 0; i < cluster->nlevels; i++) {
		struct lpm_cluster_level *lvl = &cluster->levels[i];

		if (child_idx >= lvl->min_child_level)
			cpumask_andnot(&lvl->num_cpu_votes,
					&lvl->num_cpu_votes, cpu);
	}

	if (!first_cpu || cluster->last_level == cluster->default_level)
		goto unlock_return;

	if (cluster->stats->sleep_time)
		cluster->stats->sleep_time = end_time -
			cluster->stats->sleep_time;
	lpm_stats_cluster_exit(cluster->stats, cluster->last_level, true);

	level = &cluster->levels[cluster->last_level];
	if (level->notify_rpm) {
		msm_rpm_exit_sleep();

		/* If RPM bumps up CX to turbo, unvote CX turbo vote
		 * during exit of rpm assisted power collapse to
		 * reduce the power impact
		 */

		lpm_wa_cx_unvote_send();
		msm_mpm_exit_sleep(from_idle);
	}

	update_debug_pc_event(CLUSTER_EXIT, cluster->last_level,
			cluster->num_children_in_sync.bits[0],
			cluster->child_cpus.bits[0], from_idle);
	trace_cluster_exit(cluster->cluster_name, cluster->last_level,
			cluster->num_children_in_sync.bits[0],
			cluster->child_cpus.bits[0], from_idle);

	last_level = cluster->last_level;
	cluster->last_level = cluster->default_level;

	for (i = 0; i < cluster->ndevices; i++) {
		level = &cluster->levels[cluster->default_level];
		ret = set_device_mode(cluster, i, level);

		BUG_ON(ret);

	}
	sched_set_cluster_dstate(&cluster->child_cpus, 0, 0, 0);

	cluster_notify(cluster, &cluster->levels[last_level], false);
	cluster_unprepare(cluster->parent, &cluster->child_cpus,
			last_level, from_idle, end_time);
unlock_return:
	spin_unlock(&cluster->sync_lock);
}

static inline void cpu_prepare(struct lpm_cluster *cluster, int cpu_index,
				bool from_idle)
{
	struct lpm_cpu_level *cpu_level = &cluster->cpu->levels[cpu_index];
	unsigned int cpu = raw_smp_processor_id();
	bool jtag_save_restore =
			cluster->cpu->levels[cpu_index].jtag_save_restore;

	/* Use broadcast timer for aggregating sleep mode within a cluster.
	 * A broadcast timer could be used in the following scenarios
	 * 1) The architected timer HW gets reset during certain low power
	 * modes and the core relies on a external(broadcast) timer to wake up
	 * from sleep. This information is passed through device tree.
	 * 2) The CPU low power mode could trigger a system low power mode.
	 * The low power module relies on Broadcast timer to aggregate the
	 * next wakeup within a cluster, in which case, CPU switches over to
	 * use broadcast timer.
	 */
	if (from_idle && (cpu_level->use_bc_timer ||
			(cpu_index >= cluster->min_child_level)))
		clockevents_notify(CLOCK_EVT_NOTIFY_BROADCAST_ENTER, &cpu);

	if (from_idle && ((cpu_level->mode == MSM_PM_SLEEP_MODE_POWER_COLLAPSE)
		|| (cpu_level->mode ==
			MSM_PM_SLEEP_MODE_POWER_COLLAPSE_STANDALONE)
			|| (cpu_level->is_reset)))
		cpu_pm_enter();

	/*
	 * Save JTAG registers for 8996v1.0 & 8996v2.x in C4 LPM
	 */
	if (jtag_save_restore)
		msm_jtag_save_state();
}

static inline void cpu_unprepare(struct lpm_cluster *cluster, int cpu_index,
				bool from_idle)
{
	struct lpm_cpu_level *cpu_level = &cluster->cpu->levels[cpu_index];
	unsigned int cpu = raw_smp_processor_id();
	bool jtag_save_restore =
			cluster->cpu->levels[cpu_index].jtag_save_restore;

	if (from_idle && (cpu_level->use_bc_timer ||
			(cpu_index >= cluster->min_child_level)))
		clockevents_notify(CLOCK_EVT_NOTIFY_BROADCAST_EXIT, &cpu);

	if (from_idle && ((cpu_level->mode == MSM_PM_SLEEP_MODE_POWER_COLLAPSE)
		|| (cpu_level->mode ==
			MSM_PM_SLEEP_MODE_POWER_COLLAPSE_STANDALONE)
		|| cpu_level->is_reset))
		cpu_pm_exit();

	/*
	 * Restore JTAG registers for 8996v1.0 & 8996v2.x in C4 LPM
	 */
	if (jtag_save_restore)
		msm_jtag_restore_state();
}

int get_cluster_id(struct lpm_cluster *cluster, int *aff_lvl)
{
	int state_id = 0;

	if (!cluster)
		return 0;

	spin_lock(&cluster->sync_lock);

	if (!cpumask_equal(&cluster->num_children_in_sync,
				&cluster->child_cpus))
		goto unlock_and_return;

	state_id |= get_cluster_id(cluster->parent, aff_lvl);

	if (cluster->last_level != cluster->default_level) {
		struct lpm_cluster_level *level
			= &cluster->levels[cluster->last_level];

		state_id |= (level->psci_id & cluster->psci_mode_mask)
					<< cluster->psci_mode_shift;
		(*aff_lvl)++;
	}
unlock_and_return:
	spin_unlock(&cluster->sync_lock);
	return state_id;
}

#if !defined(CONFIG_CPU_V7)
asmlinkage int __invoke_psci_fn_smc(u64, u64, u64, u64);
bool psci_enter_sleep(struct lpm_cluster *cluster, int idx, bool from_idle)
{
	/*
	 * idx = 0 is the default LPM state
	 */
	if (!idx) {
		stop_critical_timings();
		wfi();
		start_critical_timings();
		return 1;
	} else {
		int affinity_level = 0;
		int state_id = get_cluster_id(cluster, &affinity_level);
		int power_state =
			PSCI_POWER_STATE(cluster->cpu->levels[idx].is_reset);
		bool success = false;

		if (cluster->cpu->levels[idx].hyp_psci) {
			stop_critical_timings();
			__invoke_psci_fn_smc(0xC4000021, 0, 0, 0);
			start_critical_timings();
			return 1;
		}

		affinity_level = PSCI_AFFINITY_LEVEL(affinity_level);
		state_id |= (power_state | affinity_level
			| cluster->cpu->levels[idx].psci_id);

		update_debug_pc_event(CPU_ENTER, state_id,
						0xdeaffeed, 0xdeaffeed, true);
		stop_critical_timings();
		success = !cpu_suspend(state_id);
		start_critical_timings();
		update_debug_pc_event(CPU_EXIT, state_id,
						success, 0xdeaffeed, true);
		return success;
	}
}
#elif defined(CONFIG_ARM_PSCI)
bool psci_enter_sleep(struct lpm_cluster *cluster, int idx, bool from_idle)
{
	if (!idx) {
		stop_critical_timings();
		wfi();
		start_critical_timings();
		return 1;
	} else {
		int affinity_level = 0;
		int state_id = get_cluster_id(cluster, &affinity_level);
		int power_state =
			PSCI_POWER_STATE(cluster->cpu->levels[idx].is_reset);
		bool success = false;

		affinity_level = PSCI_AFFINITY_LEVEL(affinity_level);
		state_id |= (power_state | affinity_level
			| cluster->cpu->levels[idx].psci_id);

		update_debug_pc_event(CPU_ENTER, state_id,
						0xdeaffeed, 0xdeaffeed, true);
		stop_critical_timings();
		success = !cpu_suspend(state_id);
		start_critical_timings();
		update_debug_pc_event(CPU_EXIT, state_id,
						success, 0xdeaffeed, true);
		return success;
	}
}
#else
bool psci_enter_sleep(struct lpm_cluster *cluster, int idx, bool from_idle)
{
	WARN_ONCE(true, "PSCI cpu_suspend ops not supported\n");
	return false;
}
#endif

static int lpm_cpuidle_select(struct cpuidle_driver *drv,
		struct cpuidle_device *dev)
{
	struct lpm_cluster *cluster = per_cpu(cpu_cluster, dev->cpu);
	int idx;

	if (!cluster)
		return 0;

	idx = cpu_power_select(dev, cluster->cpu);

	if (idx < 0)
		return -EPERM;

	return idx;
}

static int lpm_cpuidle_enter(struct cpuidle_device *dev,
		struct cpuidle_driver *drv, int idx)
{
	struct lpm_cluster *cluster = per_cpu(cpu_cluster, dev->cpu);
	bool success = true;
	const struct cpumask *cpumask = get_cpu_mask(dev->cpu);
	int64_t start_time = ktime_to_ns(ktime_get()), end_time;
	struct power_params *pwr_params;
	struct clk *cpu_clk = per_cpu(cpu_clocks, dev->cpu);

	if (idx < 0)
		return -EINVAL;

	pwr_params = &cluster->cpu->levels[idx].pwr;
	sched_set_cpu_cstate(smp_processor_id(), idx + 1,
		pwr_params->energy_overhead, pwr_params->latency_us);

	cpu_prepare(cluster, idx, true);
	cluster_prepare(cluster, cpumask, idx, true, ktime_to_ns(ktime_get()));

	trace_cpu_idle_enter(idx);
	lpm_stats_cpu_enter(idx, start_time);

<<<<<<< HEAD
	if (need_resched())
		goto exit;
=======
	if (idx > 0 && cpu_clk && l2_clk)
		trace_cpu_idle_enter_cpu_freq(dev->cpu, clk_get_rate(cpu_clk),
					clk_get_rate(l2_clk));
>>>>>>> f8fae39f

	if (!use_psci) {
		if (idx > 0)
			update_debug_pc_event(CPU_ENTER, idx, 0xdeaffeed,
					0xdeaffeed, true);
		success = msm_cpu_pm_enter_sleep(cluster->cpu->levels[idx].mode,
				true);

		if (idx > 0)
			update_debug_pc_event(CPU_EXIT, idx, success,
							0xdeaffeed, true);
	} else {
		success = psci_enter_sleep(cluster, idx, true);
	}

exit:
	end_time = ktime_to_ns(ktime_get());
	lpm_stats_cpu_exit(idx, end_time, success);

	if (idx > 0 && cpu_clk && l2_clk)
		trace_cpu_idle_exit_cpu_freq(dev->cpu, clk_get_rate(cpu_clk),
				clk_get_rate(l2_clk));

	cluster_unprepare(cluster, cpumask, idx, true, end_time);
	cpu_unprepare(cluster, idx, true);

	sched_set_cpu_cstate(smp_processor_id(), 0, 0, 0);
	trace_cpu_idle_exit(idx, success);
	end_time = ktime_to_ns(ktime_get()) - start_time;
	dev->last_residency = do_div(end_time, 1000);
	local_irq_enable();

	return idx;
}

#ifdef CONFIG_CPU_IDLE_MULTIPLE_DRIVERS
static int cpuidle_register_cpu(struct cpuidle_driver *drv,
		struct cpumask *mask)
{
	struct cpuidle_device *device;
	int cpu, ret;


	if (!mask || !drv)
		return -EINVAL;

	drv->cpumask = mask;
	ret = cpuidle_register_driver(drv);
	if (ret) {
		pr_err("Failed to register cpuidle driver %d\n", ret);
		goto failed_driver_register;
	}

	for_each_cpu(cpu, mask) {
		device = &per_cpu(cpuidle_dev, cpu);
		device->cpu = cpu;

		ret = cpuidle_register_device(device);
		if (ret) {
			pr_err("Failed to register cpuidle driver for cpu:%u\n",
					cpu);
			goto failed_driver_register;
		}
	}
	return ret;
failed_driver_register:
	for_each_cpu(cpu, mask)
		cpuidle_unregister_driver(drv);
	return ret;
}
#else
static int cpuidle_register_cpu(struct cpuidle_driver *drv,
		struct  cpumask *mask)
{
	return cpuidle_register(drv, NULL);
}
#endif

static struct cpuidle_governor lpm_governor = {
	.name =		"qcom",
	.rating =	30,
	.select =	lpm_cpuidle_select,
	.owner =	THIS_MODULE,
};

static int cluster_cpuidle_register(struct lpm_cluster *cl)
{
	int i = 0, ret = 0;
	unsigned cpu;
	struct lpm_cluster *p = NULL;

	if (!cl->cpu) {
		struct lpm_cluster *n;

		list_for_each_entry(n, &cl->child, list) {
			ret = cluster_cpuidle_register(n);
			if (ret)
				break;
		}
		return ret;
	}

	cl->drv = kzalloc(sizeof(*cl->drv), GFP_KERNEL);
	if (!cl->drv)
		return -ENOMEM;

	cl->drv->name = "msm_idle";

	for (i = 0; i < cl->cpu->nlevels; i++) {
		struct cpuidle_state *st = &cl->drv->states[i];
		struct lpm_cpu_level *cpu_level = &cl->cpu->levels[i];
		snprintf(st->name, CPUIDLE_NAME_LEN, "C%u\n", i);
		snprintf(st->desc, CPUIDLE_DESC_LEN, cpu_level->name);
		st->flags = 0;
		st->exit_latency = cpu_level->pwr.latency_us;
		st->power_usage = cpu_level->pwr.ss_power;
		st->target_residency = 0;
		st->enter = lpm_cpuidle_enter;
	}

	cl->drv->state_count = cl->cpu->nlevels;
	cl->drv->safe_state_index = 0;
	for_each_cpu(cpu, &cl->child_cpus)
		per_cpu(cpu_cluster, cpu) = cl;

	for_each_possible_cpu(cpu) {
		if (cpu_online(cpu))
			continue;
		p = per_cpu(cpu_cluster, cpu);
		while (p) {
			int j;
			spin_lock(&p->sync_lock);
			cpumask_set_cpu(cpu, &p->num_children_in_sync);
			for (j = 0; j < p->nlevels; j++)
				cpumask_copy(&p->levels[j].num_cpu_votes,
						&p->num_children_in_sync);
			spin_unlock(&p->sync_lock);
			p = p->parent;
		}
	}
	ret = cpuidle_register_cpu(cl->drv, &cl->child_cpus);

	if (ret) {
		kfree(cl->drv);
		return -ENOMEM;
	}
	return 0;
}

/**
 * init_lpm - initializes the governor
 */
static int __init init_lpm(void)
{
	return cpuidle_register_governor(&lpm_governor);
}

postcore_initcall(init_lpm);

static void register_cpu_lpm_stats(struct lpm_cpu *cpu,
		struct lpm_cluster *parent)
{
	const char **level_name;
	int i;

	level_name = kzalloc(cpu->nlevels * sizeof(*level_name), GFP_KERNEL);

	if (!level_name)
		return;

	for (i = 0; i < cpu->nlevels; i++)
		level_name[i] = cpu->levels[i].name;

	lpm_stats_config_level("cpu", level_name, cpu->nlevels,
			parent->stats, &parent->child_cpus);

	kfree(level_name);
}

static void register_cluster_lpm_stats(struct lpm_cluster *cl,
		struct lpm_cluster *parent)
{
	const char **level_name;
	int i;
	struct lpm_cluster *child;

	if (!cl)
		return;

	level_name = kzalloc(cl->nlevels * sizeof(*level_name), GFP_KERNEL);

	if (!level_name)
		return;

	for (i = 0; i < cl->nlevels; i++)
		level_name[i] = cl->levels[i].level_name;

	cl->stats = lpm_stats_config_level(cl->cluster_name, level_name,
			cl->nlevels, parent ? parent->stats : NULL, NULL);

	kfree(level_name);

	if (cl->cpu) {
		register_cpu_lpm_stats(cl->cpu, cl);
		return;
	}

	list_for_each_entry(child, &cl->child, list)
		register_cluster_lpm_stats(child, cl);
}

static int lpm_suspend_prepare(void)
{
	suspend_in_progress = true;
	msm_mpm_suspend_prepare();
	lpm_stats_suspend_enter();

	return 0;
}

static void lpm_suspend_wake(void)
{
	suspend_in_progress = false;
	msm_mpm_suspend_wake();
	lpm_stats_suspend_exit();
}

static int lpm_suspend_enter(suspend_state_t state)
{
	int cpu = raw_smp_processor_id();
	struct lpm_cluster *cluster = per_cpu(cpu_cluster, cpu);
	struct lpm_cpu *lpm_cpu = cluster->cpu;
	const struct cpumask *cpumask = get_cpu_mask(cpu);
	int idx;

	for (idx = lpm_cpu->nlevels - 1; idx >= 0; idx--) {

		if (lpm_cpu_mode_allow(cpu, idx, false))
			break;
	}
	if (idx < 0) {
		pr_err("Failed suspend\n");
		return 0;
	}
	cpu_prepare(cluster, idx, false);
	cluster_prepare(cluster, cpumask, idx, false, 0);
	if (idx > 0)
		update_debug_pc_event(CPU_ENTER, idx, 0xdeaffeed,
					0xdeaffeed, false);

	/*
	 * Print the clocks which are enabled during system suspend
	 * This debug information is useful to know which are the
	 * clocks that are enabled and preventing the system level
	 * LPMs(XO and Vmin).
	 */
	clock_debug_print_enabled();

	if (!use_psci)
		msm_cpu_pm_enter_sleep(cluster->cpu->levels[idx].mode, false);
	else
		psci_enter_sleep(cluster, idx, true);

	if (idx > 0)
		update_debug_pc_event(CPU_EXIT, idx, true, 0xdeaffeed,
					false);

	cluster_unprepare(cluster, cpumask, idx, false, 0);
	cpu_unprepare(cluster, idx, false);
	return 0;
}

static const struct platform_suspend_ops lpm_suspend_ops = {
	.enter = lpm_suspend_enter,
	.valid = suspend_valid_only_mem,
	.prepare_late = lpm_suspend_prepare,
	.wake = lpm_suspend_wake,
};

static void lpm_clk_init(struct platform_device *pdev)
{
	u32 cpu;
	char clk_name[] = "cpu??_clk";

	for_each_possible_cpu(cpu) {
		struct clk *clk = NULL;

		snprintf(clk_name, sizeof(clk_name), "cpu%d_clk", cpu);
		clk = clk_get(&pdev->dev, clk_name);
		if (IS_ERR(clk)) {
			pr_debug("%s: Could not get cpu_clk (-%ld)\n", __func__,
							PTR_ERR(clk));
			clk = NULL;
		}
		per_cpu(cpu_clocks, cpu) = clk;
	}

	l2_clk = clk_get(&pdev->dev, "l2_clk");
	if (IS_ERR(l2_clk)) {
		pr_debug("%s: Could not get l2_clk (-%ld)\n", __func__,
							PTR_ERR(l2_clk));
		l2_clk = NULL;
	}
}

static int lpm_probe(struct platform_device *pdev)
{
	int ret;
	int size;
	struct kobject *module_kobj = NULL;

	get_online_cpus();
	lpm_root_node = lpm_of_parse_cluster(pdev);

	if (IS_ERR_OR_NULL(lpm_root_node)) {
		pr_err("%s(): Failed to probe low power modes\n", __func__);
		put_online_cpus();
		return PTR_ERR(lpm_root_node);
	}

	if (print_parsed_dt)
		cluster_dt_walkthrough(lpm_root_node);

	/*
	 * Register hotplug notifier before broadcast time to ensure there
	 * to prevent race where a broadcast timer might not be setup on for a
	 * core.  BUG in existing code but no known issues possibly because of
	 * how late lpm_levels gets initialized.
	 */
	get_cpu();
	on_each_cpu(setup_broadcast_timer, (void *)true, 1);
	put_cpu();
	suspend_set_ops(&lpm_suspend_ops);
	hrtimer_init(&lpm_hrtimer, CLOCK_MONOTONIC, HRTIMER_MODE_REL);
	lpm_clk_init(pdev);

	ret = remote_spin_lock_init(&scm_handoff_lock, SCM_HANDOFF_LOCK_ID);
	if (ret) {
		pr_err("%s: Failed initializing scm_handoff_lock (%d)\n",
			__func__, ret);
		put_online_cpus();
		return ret;
	}

	size = num_dbg_elements * sizeof(struct lpm_debug);
	lpm_debug = dma_alloc_coherent(&pdev->dev, size,
			&lpm_debug_phys, GFP_KERNEL);
	register_cluster_lpm_stats(lpm_root_node, NULL);

	ret = cluster_cpuidle_register(lpm_root_node);
	put_online_cpus();
	if (ret) {
		pr_err("%s()Failed to register with cpuidle framework\n",
				__func__);
		goto failed;
	}
	register_hotcpu_notifier(&lpm_cpu_nblk);
	module_kobj = kset_find_obj(module_kset, KBUILD_MODNAME);
	if (!module_kobj) {
		pr_err("%s: cannot find kobject for module %s\n",
			__func__, KBUILD_MODNAME);
		ret = -ENOENT;
		goto failed;
	}

	ret = create_cluster_lvl_nodes(lpm_root_node, module_kobj);
	if (ret) {
		pr_err("%s(): Failed to create cluster level nodes\n",
				__func__);
		goto failed;
	}

	return 0;
failed:
	free_cluster_node(lpm_root_node);
	lpm_root_node = NULL;
	return ret;
}

static struct of_device_id lpm_mtch_tbl[] = {
	{.compatible = "qcom,lpm-levels"},
	{},
};

static struct platform_driver lpm_driver = {
	.probe = lpm_probe,
	.driver = {
		.name = "lpm-levels",
		.owner = THIS_MODULE,
		.of_match_table = lpm_mtch_tbl,
	},
};

static int __init lpm_levels_module_init(void)
{
	int rc;
	rc = platform_driver_register(&lpm_driver);
	if (rc) {
		pr_info("Error registering %s\n", lpm_driver.driver.name);
		goto fail;
	}

fail:
	return rc;
}
late_initcall(lpm_levels_module_init);

enum msm_pm_l2_scm_flag lpm_cpu_pre_pc_cb(unsigned int cpu)
{
	struct lpm_cluster *cluster = per_cpu(cpu_cluster, cpu);
	enum msm_pm_l2_scm_flag retflag = MSM_SCM_L2_ON;

	/*
	 * No need to acquire the lock if probe isn't completed yet
	 * In the event of the hotplug happening before lpm probe, we want to
	 * flush the cache to make sure that L2 is flushed. In particular, this
	 * could cause incoherencies for a cluster architecture. This wouldn't
	 * affect the idle case as the idle driver wouldn't be registered
	 * before the probe function
	 */
	if (!cluster)
		return MSM_SCM_L2_OFF;

	/*
	 * Assumes L2 only. What/How parameters gets passed into TZ will
	 * determine how this function reports this info back in msm-pm.c
	 */
	spin_lock(&cluster->sync_lock);

	if (!cluster->lpm_dev) {
		retflag = MSM_SCM_L2_OFF;
		goto unlock_and_return;
	}

	if (!cpumask_equal(&cluster->num_children_in_sync,
						&cluster->child_cpus))
		goto unlock_and_return;

	if (cluster->lpm_dev)
		retflag = cluster->lpm_dev->tz_flag;
	/*
	 * The scm_handoff_lock will be release by the secure monitor.
	 * It is used to serialize power-collapses from this point on,
	 * so that both Linux and the secure context have a consistent
	 * view regarding the number of running cpus (cpu_count).
	 *
	 * It must be acquired before releasing the cluster lock.
	 */
unlock_and_return:
	update_debug_pc_event(PRE_PC_CB, retflag, 0xdeadbeef, 0xdeadbeef,
			0xdeadbeef);
	trace_pre_pc_cb(retflag);
	remote_spin_lock_rlock_id(&scm_handoff_lock,
				  REMOTE_SPINLOCK_TID_START + cpu);
	spin_unlock(&cluster->sync_lock);
	return retflag;
}

/**
 * lpm_cpu_hotplug_enter(): Called by dying CPU to terminate in low power mode
 *
 * @cpu: cpuid of the dying CPU
 *
 * Called from platform_cpu_kill() to terminate hotplug in a low power mode
 */
void lpm_cpu_hotplug_enter(unsigned int cpu)
{
	enum msm_pm_sleep_mode mode = MSM_PM_SLEEP_MODE_NR;
	struct lpm_cluster *cluster = per_cpu(cpu_cluster, cpu);
	int i;
	int idx = -1;

	/*
	 * If lpm isn't probed yet, try to put cpu into the one of the modes
	 * available
	 */
	if (!cluster) {
		if (msm_spm_is_mode_avail(
					MSM_SPM_MODE_POWER_COLLAPSE)){
			mode = MSM_PM_SLEEP_MODE_POWER_COLLAPSE;
		} else if (msm_spm_is_mode_avail(
				MSM_SPM_MODE_FASTPC)) {
			mode = MSM_PM_SLEEP_MODE_FASTPC;
		} else if (msm_spm_is_mode_avail(
				MSM_SPM_MODE_RETENTION)) {
			mode = MSM_PM_SLEEP_MODE_RETENTION;
		} else {
			pr_err("No mode avail for cpu%d hotplug\n", cpu);
			BUG_ON(1);
			return;
		}
	} else {
		struct lpm_cpu *lpm_cpu;
		uint32_t ss_pwr = ~0U;

		lpm_cpu = cluster->cpu;
		for (i = 0; i < lpm_cpu->nlevels; i++) {
			if (ss_pwr < lpm_cpu->levels[i].pwr.ss_power)
				continue;
			ss_pwr = lpm_cpu->levels[i].pwr.ss_power;
			idx = i;
			mode = lpm_cpu->levels[i].mode;
		}

		if (mode == MSM_PM_SLEEP_MODE_NR)
			return;

		BUG_ON(idx < 0);
		cluster_prepare(cluster, get_cpu_mask(cpu), idx, false, 0);
	}

	msm_cpu_pm_enter_sleep(mode, false);
}

<|MERGE_RESOLUTION|>--- conflicted
+++ resolved
@@ -1022,14 +1022,12 @@
 	trace_cpu_idle_enter(idx);
 	lpm_stats_cpu_enter(idx, start_time);
 
-<<<<<<< HEAD
-	if (need_resched())
-		goto exit;
-=======
 	if (idx > 0 && cpu_clk && l2_clk)
 		trace_cpu_idle_enter_cpu_freq(dev->cpu, clk_get_rate(cpu_clk),
 					clk_get_rate(l2_clk));
->>>>>>> f8fae39f
+
+	if (need_resched())
+		goto exit;
 
 	if (!use_psci) {
 		if (idx > 0)
