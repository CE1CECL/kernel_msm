/*
 * Copyright (c) 2017-2018, The Linux Foundation. All rights reserved.
 *
 * This program is free software; you can redistribute it and/or modify
 * it under the terms of the GNU General Public License version 2 and
 * only version 2 as published by the Free Software Foundation.
 *
 * This program is distributed in the hope that it will be useful,
 * but WITHOUT ANY WARRANTY; without even the implied warranty of
 * MERCHANTABILITY or FITNESS FOR A PARTICULAR PURPOSE.  See the
 * GNU General Public License for more details.
 *
 */
#include <linux/clk.h>
#include <linux/dmaengine.h>
#include <linux/dma-mapping.h>
#include <linux/interrupt.h>
#include <linux/ipc_logging.h>
#include <linux/io.h>
#include <linux/module.h>
#include <linux/of.h>
#include <linux/of_platform.h>
#include <linux/pm_runtime.h>
#include <linux/qcom-geni-se.h>
#include <linux/msm_gpi.h>
#include <linux/spi/spi.h>
#include <linux/spi/spi-geni-qcom.h>

#define SPI_NUM_CHIPSELECT	(4)
#define SPI_XFER_TIMEOUT_MS	(250)
#define SPI_AUTO_SUSPEND_DELAY	(250)
/* SPI SE specific registers */
#define SE_SPI_CPHA		(0x224)
#define SE_SPI_LOOPBACK		(0x22C)
#define SE_SPI_CPOL		(0x230)
#define SE_SPI_DEMUX_OUTPUT_INV	(0x24C)
#define SE_SPI_DEMUX_SEL	(0x250)
#define SE_SPI_TRANS_CFG	(0x25C)
#define SE_SPI_WORD_LEN		(0x268)
#define SE_SPI_TX_TRANS_LEN	(0x26C)
#define SE_SPI_RX_TRANS_LEN	(0x270)
#define SE_SPI_PRE_POST_CMD_DLY	(0x274)
#define SE_SPI_DELAY_COUNTERS	(0x278)
#define SE_SPI_SLAVE_EN	(0x2BC)
#define SPI_SLAVE_EN	BIT(0)

/* SE_SPI_CPHA register fields */
#define CPHA			(BIT(0))

/* SE_SPI_LOOPBACK register fields */
#define LOOPBACK_ENABLE		(0x1)
#define NORMAL_MODE		(0x0)
#define LOOPBACK_MSK		(GENMASK(1, 0))

/* SE_SPI_CPOL register fields */
#define CPOL			(BIT(2))

/* SE_SPI_DEMUX_OUTPUT_INV register fields */
#define CS_DEMUX_OUTPUT_INV_MSK	(GENMASK(3, 0))

/* SE_SPI_DEMUX_SEL register fields */
#define CS_DEMUX_OUTPUT_SEL	(GENMASK(3, 0))

/* SE_SPI_TX_TRANS_CFG register fields */
#define CS_TOGGLE		(BIT(0))

/* SE_SPI_WORD_LEN register fields */
#define WORD_LEN_MSK		(GENMASK(9, 0))
#define MIN_WORD_LEN		(4)

/* SPI_TX/SPI_RX_TRANS_LEN fields */
#define TRANS_LEN_MSK		(GENMASK(23, 0))

/* SE_SPI_DELAY_COUNTERS */
#define SPI_INTER_WORDS_DELAY_MSK	(GENMASK(9, 0))
#define SPI_CS_CLK_DELAY_MSK		(GENMASK(19, 10))
#define SPI_CS_CLK_DELAY_SHFT		(10)

/* M_CMD OP codes for SPI */
#define SPI_TX_ONLY		(1)
#define SPI_RX_ONLY		(2)
#define SPI_FULL_DUPLEX		(3)
#define SPI_TX_RX		(7)
#define SPI_CS_ASSERT		(8)
#define SPI_CS_DEASSERT		(9)
#define SPI_SCK_ONLY		(10)
/* M_CMD params for SPI */
#define SPI_PRE_CMD_DELAY	BIT(0)
#define TIMESTAMP_BEFORE	BIT(1)
#define FRAGMENTATION		BIT(2)
#define TIMESTAMP_AFTER		BIT(3)
#define POST_CMD_DELAY		BIT(4)

#define SPI_CORE2X_VOTE		(7600)
/* GSI CONFIG0 TRE Params */
/* Flags bit fields */
#define GSI_LOOPBACK_EN		(BIT(0))
#define GSI_CS_TOGGLE		(BIT(3))
#define GSI_CPHA		(BIT(4))
#define GSI_CPOL		(BIT(5))

#define MAX_TX_SG		(3)
#define NUM_SPI_XFER		(8)

struct gsi_desc_cb {
	struct spi_master *spi;
	struct spi_transfer *xfer;
};

struct spi_geni_gsi {
	struct msm_gpi_tre config0_tre;
	struct msm_gpi_tre go_tre;
	struct msm_gpi_tre tx_dma_tre;
	struct msm_gpi_tre rx_dma_tre;
	struct scatterlist tx_sg[MAX_TX_SG];
	struct scatterlist rx_sg;
	dma_cookie_t tx_cookie;
	dma_cookie_t rx_cookie;
	struct msm_gpi_dma_async_tx_cb_param tx_cb_param;
	struct msm_gpi_dma_async_tx_cb_param rx_cb_param;
	struct dma_async_tx_descriptor *tx_desc;
	struct dma_async_tx_descriptor *rx_desc;
	struct gsi_desc_cb desc_cb;
};

struct spi_geni_master {
	struct se_geni_rsc spi_rsc;
	resource_size_t phys_addr;
	resource_size_t size;
	void __iomem *base;
	int irq;
	struct device *dev;
	int rx_fifo_depth;
	int tx_fifo_depth;
	int tx_fifo_width;
	int tx_wm;
	bool setup;
	bool slave_setup;
	u32 cur_speed_hz;
	int cur_word_len;
	unsigned int tx_rem_bytes;
	unsigned int rx_rem_bytes;
	struct spi_transfer *cur_xfer;
	struct completion xfer_done;
	struct device *wrapper_dev;
	int oversampling;
	struct spi_geni_gsi *gsi;
	struct dma_chan *tx;
	struct dma_chan *rx;
	struct msm_gpi_ctrl tx_event;
	struct msm_gpi_ctrl rx_event;
	struct completion tx_cb;
	struct completion rx_cb;
	bool qn_err;
	int cur_xfer_mode;
	int num_tx_eot;
	int num_rx_eot;
	int num_xfers;
	void *ipc;
	bool shared_se;
	bool dis_autosuspend;
<<<<<<< HEAD
	bool pinctrl_sleep_at_probe;
=======
	bool cmd_done;
>>>>>>> eb707175
};

static void spi_slv_setup(struct spi_geni_master *mas);

static ssize_t show_slave_state(struct device *dev,
		struct device_attribute *attr, char *buf)
{
	ssize_t ret = 0;
	struct platform_device *pdev = container_of(dev, struct
						platform_device, dev);
	struct spi_master *spi = platform_get_drvdata(pdev);
	struct spi_geni_master *geni_mas;

	geni_mas = spi_master_get_devdata(spi);

	if (geni_mas)
		ret = snprintf(buf, sizeof(int), "%d\n",
				spi->slave_state);
	return ret;
}

static ssize_t set_slave_state(struct device *dev,
			struct device_attribute *attr,
			const char *buf, size_t count)
{
	return 1;
}

static DEVICE_ATTR(spi_slave_state, 0644,
			show_slave_state, set_slave_state);

static struct spi_master *get_spi_master(struct device *dev)
{
	struct platform_device *pdev = to_platform_device(dev);
	struct spi_master *spi = platform_get_drvdata(pdev);

	return spi;
}

static void spi_slv_setup(struct spi_geni_master *mas)
{
	geni_write_reg(SPI_SLAVE_EN, mas->base, SE_SPI_SLAVE_EN);

	geni_write_reg(1, mas->base, GENI_OUTPUT_CTRL);

	geni_write_reg(START_TRIGGER, mas->base, SE_GENI_CFG_SEQ_START);
	/* ensure data is written to hardware register */
	wmb();
	dev_info(mas->dev, "spi slave setup done\n");
}

static int spi_slv_abort(struct spi_master *spi)
{
	struct spi_geni_master *mas = spi_master_get_devdata(spi);

	complete_all(&mas->tx_cb);
	complete_all(&mas->rx_cb);
	return 0;
}

static int get_spi_clk_cfg(u32 speed_hz, struct spi_geni_master *mas,
			int *clk_idx, int *clk_div)
{
	unsigned long sclk_freq;
	unsigned long res_freq;
	struct se_geni_rsc *rsc = &mas->spi_rsc;
	int ret = 0;

	ret = geni_se_clk_freq_match(&mas->spi_rsc,
				(speed_hz * mas->oversampling), clk_idx,
				&sclk_freq, false);
	if (ret) {
		dev_err(mas->dev, "%s: Failed(%d) to find src clk for 0x%x\n",
						__func__, ret, speed_hz);
		return ret;
	}

	*clk_div = DIV_ROUND_UP(sclk_freq,  (mas->oversampling*speed_hz));

	if (!(*clk_div)) {
		dev_err(mas->dev, "%s:Err:sclk:%lu oversampling:%d speed:%u\n",
			__func__, sclk_freq, mas->oversampling, speed_hz);
		return -EINVAL;
	}

	res_freq = (sclk_freq / (*clk_div));

	dev_dbg(mas->dev, "%s: req %u resultant %u sclk %lu, idx %d, div %d\n",
		__func__, speed_hz, res_freq, sclk_freq, *clk_idx, *clk_div);

	ret = clk_set_rate(rsc->se_clk, sclk_freq);
	if (ret)
		dev_err(mas->dev, "%s: clk_set_rate failed %d\n",
							__func__, ret);
	return ret;
}

static void spi_setup_word_len(struct spi_geni_master *mas, u32 mode,
						int bits_per_word)
{
	int pack_words = 1;
	bool msb_first = (mode & SPI_LSB_FIRST) ? false : true;
	u32 word_len = geni_read_reg(mas->base, SE_SPI_WORD_LEN);
	unsigned long cfg0, cfg1;

	/*
	 * If bits_per_word isn't a byte aligned value, set the packing to be
	 * 1 SPI word per FIFO word.
	 */
	if (!(mas->tx_fifo_width % bits_per_word))
		pack_words = mas->tx_fifo_width / bits_per_word;
	word_len &= ~WORD_LEN_MSK;
	word_len |= ((bits_per_word - MIN_WORD_LEN) & WORD_LEN_MSK);
	se_config_packing(mas->base, bits_per_word, pack_words, msb_first);
	geni_write_reg(word_len, mas->base, SE_SPI_WORD_LEN);
	se_get_packing_config(bits_per_word, pack_words, msb_first,
							&cfg0, &cfg1);
	GENI_SE_DBG(mas->ipc, false, mas->dev,
		"%s: cfg0 %lu cfg1 %lu bpw %d pack_words %d\n", __func__,
		cfg0, cfg1, bits_per_word, pack_words);
}

static int setup_fifo_params(struct spi_device *spi_slv,
					struct spi_master *spi)
{
	struct spi_geni_master *mas = spi_master_get_devdata(spi);
	u16 mode = spi_slv->mode;
	u32 loopback_cfg = geni_read_reg(mas->base, SE_SPI_LOOPBACK);
	u32 cpol = geni_read_reg(mas->base, SE_SPI_CPOL);
	u32 cpha = geni_read_reg(mas->base, SE_SPI_CPHA);
	u32 demux_sel = 0;
	u32 demux_output_inv = 0;
	u32 clk_sel = 0;
	u32 m_clk_cfg = 0;
	int ret = 0;
	int idx;
	int div;
	struct spi_geni_qcom_ctrl_data *delay_params = NULL;
	u32 spi_delay_params = 0;

	loopback_cfg &= ~LOOPBACK_MSK;
	cpol &= ~CPOL;
	cpha &= ~CPHA;

	if (mode & SPI_LOOP)
		loopback_cfg |= LOOPBACK_ENABLE;

	if (mode & SPI_CPOL)
		cpol |= CPOL;

	if (!spi->slave) {
		if (mode & SPI_CPHA)
			cpha |= CPHA;
	}

	if (spi_slv->mode & SPI_CS_HIGH)
		demux_output_inv |= BIT(spi_slv->chip_select);

	if (spi_slv->controller_data) {
		u32 cs_clk_delay = 0;
		u32 inter_words_delay = 0;

		delay_params =
		(struct spi_geni_qcom_ctrl_data *) spi_slv->controller_data;
		cs_clk_delay =
		(delay_params->spi_cs_clk_delay << SPI_CS_CLK_DELAY_SHFT)
							& SPI_CS_CLK_DELAY_MSK;
		inter_words_delay =
			delay_params->spi_inter_words_delay &
						SPI_INTER_WORDS_DELAY_MSK;
		spi_delay_params =
		(inter_words_delay | cs_clk_delay);
	}

	demux_sel = spi_slv->chip_select;
	mas->cur_speed_hz = spi_slv->max_speed_hz;
	mas->cur_word_len = spi_slv->bits_per_word;

	ret = get_spi_clk_cfg(mas->cur_speed_hz, mas, &idx, &div);
	if (ret) {
		dev_err(mas->dev, "Err setting clks ret(%d) for %d\n",
							ret, mas->cur_speed_hz);
		goto setup_fifo_params_exit;
	}

	clk_sel |= (idx & CLK_SEL_MSK);
	m_clk_cfg |= ((div << CLK_DIV_SHFT) | SER_CLK_EN);
	spi_setup_word_len(mas, spi_slv->mode, spi_slv->bits_per_word);
	geni_write_reg(loopback_cfg, mas->base, SE_SPI_LOOPBACK);
	geni_write_reg(demux_sel, mas->base, SE_SPI_DEMUX_SEL);
	geni_write_reg(cpha, mas->base, SE_SPI_CPHA);
	geni_write_reg(cpol, mas->base, SE_SPI_CPOL);
	geni_write_reg(demux_output_inv, mas->base, SE_SPI_DEMUX_OUTPUT_INV);
	geni_write_reg(clk_sel, mas->base, SE_GENI_CLK_SEL);
	geni_write_reg(m_clk_cfg, mas->base, GENI_SER_M_CLK_CFG);
	geni_write_reg(spi_delay_params, mas->base, SE_SPI_DELAY_COUNTERS);
	GENI_SE_DBG(mas->ipc, false, mas->dev,
		"%s:Loopback%d demux_sel0x%x demux_op_inv 0x%x clk_cfg 0x%x\n",
		__func__, loopback_cfg, demux_sel, demux_output_inv, m_clk_cfg);
	GENI_SE_DBG(mas->ipc, false, mas->dev,
		"%s:clk_sel 0x%x cpol %d cpha %d delay 0x%x\n", __func__,
					clk_sel, cpol, cpha, spi_delay_params);
	/* Ensure message level attributes are written before returning */
	mb();
setup_fifo_params_exit:
	return ret;
}


static int select_xfer_mode(struct spi_master *spi,
				struct spi_message *spi_msg)
{
	struct spi_geni_master *mas = spi_master_get_devdata(spi);
	int mode = SE_DMA;
	int fifo_disable = (geni_read_reg(mas->base, GENI_IF_FIFO_DISABLE_RO) &
							FIFO_IF_DISABLE);
	bool dma_chan_valid =
		!(IS_ERR_OR_NULL(mas->tx) || IS_ERR_OR_NULL(mas->rx));

	/*
	 * If FIFO Interface is disabled and there are no DMA channels then we
	 * can't do this transfer.
	 * If FIFO interface is disabled, we can do GSI only,
	 * else pick FIFO mode.
	 */
	if (fifo_disable && !dma_chan_valid)
		mode = -EINVAL;
	else if (!fifo_disable)
		mode = SE_DMA;
	else if (dma_chan_valid)
		mode = GSI_DMA;
	return mode;
}

static struct msm_gpi_tre *setup_config0_tre(struct spi_transfer *xfer,
				struct spi_geni_master *mas, u16 mode,
				u32 cs_clk_delay, u32 inter_words_delay)
{
	struct msm_gpi_tre *c0_tre = &mas->gsi[mas->num_xfers].config0_tre;
	u8 flags = 0;
	u8 word_len = 0;
	u8 pack = 0;
	int div = 0;
	int idx = 0;
	int ret = 0;

	if (IS_ERR_OR_NULL(c0_tre))
		return c0_tre;

	if (mode & SPI_LOOP)
		flags |= GSI_LOOPBACK_EN;

	if (mode & SPI_CPOL)
		flags |= GSI_CPOL;

	if (mode & SPI_CPHA)
		flags |= GSI_CPHA;

	word_len = xfer->bits_per_word - MIN_WORD_LEN;
	pack |= (GSI_TX_PACK_EN | GSI_RX_PACK_EN);
	ret = get_spi_clk_cfg(mas->cur_speed_hz, mas, &idx, &div);
	if (ret) {
		dev_err(mas->dev, "%s:Err setting clks:%d\n", __func__, ret);
		return ERR_PTR(ret);
	}
	c0_tre->dword[0] = MSM_GPI_SPI_CONFIG0_TRE_DWORD0(pack, flags,
								word_len);
	c0_tre->dword[1] = MSM_GPI_SPI_CONFIG0_TRE_DWORD1(0, cs_clk_delay,
							inter_words_delay);
	c0_tre->dword[2] = MSM_GPI_SPI_CONFIG0_TRE_DWORD2(idx, div);
	c0_tre->dword[3] = MSM_GPI_SPI_CONFIG0_TRE_DWORD3(0, 0, 0, 0, 1);
	GENI_SE_DBG(mas->ipc, false, mas->dev,
		"%s: flags 0x%x word %d pack %d idx %d div %d\n",
		__func__, flags, word_len, pack, idx, div);
	GENI_SE_DBG(mas->ipc, false, mas->dev,
		"%s: cs_clk_delay %d inter_words_delay %d\n", __func__,
				 cs_clk_delay, inter_words_delay);
	return c0_tre;
}

static struct msm_gpi_tre *setup_go_tre(int cmd, int cs, int rx_len, int flags,
				struct spi_geni_master *mas)
{
	struct msm_gpi_tre *go_tre = &mas->gsi[mas->num_xfers].go_tre;
	int chain;
	int eot;
	int eob;
	int link_rx = 0;

	if (IS_ERR_OR_NULL(go_tre))
		return go_tre;

	go_tre->dword[0] = MSM_GPI_SPI_GO_TRE_DWORD0(flags, cs, cmd);
	go_tre->dword[1] = MSM_GPI_SPI_GO_TRE_DWORD1;
	go_tre->dword[2] = MSM_GPI_SPI_GO_TRE_DWORD2(rx_len);
	if (cmd == SPI_RX_ONLY) {
		eot = 0;
		chain = 0;
		eob = 1;
	} else {
		eot = 0;
		chain = 1;
		eob = 0;
	}
	if (cmd & SPI_RX_ONLY)
		link_rx = 1;
	go_tre->dword[3] = MSM_GPI_SPI_GO_TRE_DWORD3(link_rx, 0, eot, eob,
								chain);
	GENI_SE_DBG(mas->ipc, false, mas->dev,
	"%s: rx len %d flags 0x%x cs %d cmd %d eot %d eob %d chain %d\n",
		__func__, rx_len, flags, cs, cmd, eot, eob, chain);
	return go_tre;
}

static struct msm_gpi_tre *setup_dma_tre(struct msm_gpi_tre *tre,
					dma_addr_t buf, u32 len,
					struct spi_geni_master *mas,
					bool is_tx)
{
	if (IS_ERR_OR_NULL(tre))
		return tre;

	tre->dword[0] = MSM_GPI_DMA_W_BUFFER_TRE_DWORD0(buf);
	tre->dword[1] = MSM_GPI_DMA_W_BUFFER_TRE_DWORD1(buf);
	tre->dword[2] = MSM_GPI_DMA_W_BUFFER_TRE_DWORD2(len);
	tre->dword[3] = MSM_GPI_DMA_W_BUFFER_TRE_DWORD3(0, 0, is_tx, 0, 0);
	return tre;
}

static void spi_gsi_ch_cb(struct dma_chan *ch, struct msm_gpi_cb const *cb,
				void *ptr)
{
	struct spi_master *spi = ptr;
	struct spi_geni_master *mas = spi_master_get_devdata(spi);

	switch (cb->cb_event) {
	case MSM_GPI_QUP_NOTIFY:
	case MSM_GPI_QUP_MAX_EVENT:
		GENI_SE_DBG(mas->ipc, false, mas->dev,
				"%s:cb_ev%d status%llu ts%llu count%llu\n",
				__func__, cb->cb_event, cb->status,
				cb->timestamp, cb->count);
		break;
	case MSM_GPI_QUP_ERROR:
	case MSM_GPI_QUP_CH_ERROR:
	case MSM_GPI_QUP_FW_ERROR:
	case MSM_GPI_QUP_PENDING_EVENT:
	case MSM_GPI_QUP_EOT_DESC_MISMATCH:
	case MSM_GPI_QUP_SW_ERROR:
		GENI_SE_ERR(mas->ipc, true, mas->dev,
				"%s: cb_ev %d status %llu ts %llu count %llu\n",
				__func__, cb->cb_event, cb->status,
				cb->timestamp, cb->count);
		GENI_SE_ERR(mas->ipc, true, mas->dev,
				"err.routine %u, err.type %u, err.code %u\n",
				cb->error_log.routine,
				cb->error_log.type,
				cb->error_log.error_code);
		mas->qn_err = true;
		complete_all(&mas->tx_cb);
		complete_all(&mas->rx_cb);

		break;
	};
}

static void spi_gsi_rx_callback(void *cb)
{
	struct msm_gpi_dma_async_tx_cb_param *cb_param =
			(struct msm_gpi_dma_async_tx_cb_param *)cb;
	struct gsi_desc_cb *desc_cb = (struct gsi_desc_cb *)cb_param->userdata;
	struct spi_master *spi = desc_cb->spi;
	struct spi_transfer *xfer = desc_cb->xfer;
	struct spi_geni_master *mas = spi_master_get_devdata(spi);

	if (xfer->rx_buf) {
		if (cb_param->status == MSM_GPI_TCE_UNEXP_ERR) {
			GENI_SE_ERR(mas->ipc, true, mas->dev,
			"%s: Unexpected GSI CB error\n", __func__);
			return;
		}
		if (cb_param->length == xfer->len) {
			GENI_SE_DBG(mas->ipc, false, mas->dev,
			"%s\n", __func__);
			complete(&mas->rx_cb);
		} else {
			GENI_SE_ERR(mas->ipc, true, mas->dev,
			"%s: Length mismatch. Expected %d Callback %d\n",
			__func__, xfer->len, cb_param->length);
		}
	}
}

static void spi_gsi_tx_callback(void *cb)
{
	struct msm_gpi_dma_async_tx_cb_param *cb_param = cb;
	struct gsi_desc_cb *desc_cb = (struct gsi_desc_cb *)cb_param->userdata;
	struct spi_master *spi = desc_cb->spi;
	struct spi_transfer *xfer = desc_cb->xfer;
	struct spi_geni_master *mas = spi_master_get_devdata(spi);

	if (xfer->tx_buf) {
		if (cb_param->status == MSM_GPI_TCE_UNEXP_ERR) {
			GENI_SE_ERR(mas->ipc, true, mas->dev,
			"%s: Unexpected GSI CB error\n", __func__);
			return;
		}
		if (cb_param->length == xfer->len) {
			GENI_SE_DBG(mas->ipc, false, mas->dev,
			"%s\n", __func__);
			complete(&mas->tx_cb);
		} else {
			GENI_SE_ERR(mas->ipc, true, mas->dev,
			"%s: Length mismatch. Expected %d Callback %d\n",
			__func__, xfer->len, cb_param->length);
		}
	}
}

static int setup_gsi_xfer(struct spi_transfer *xfer,
				struct spi_geni_master *mas,
				struct spi_device *spi_slv,
				struct spi_master *spi)
{
	int ret = 0;
	struct msm_gpi_tre *c0_tre = NULL;
	struct msm_gpi_tre *go_tre = NULL;
	struct msm_gpi_tre *tx_tre = NULL;
	struct msm_gpi_tre *rx_tre = NULL;
	struct scatterlist *xfer_tx_sg = mas->gsi[mas->num_xfers].tx_sg;
	struct scatterlist *xfer_rx_sg = &mas->gsi[mas->num_xfers].rx_sg;
	int rx_nent = 0;
	int tx_nent = 0;
	u8 cmd = 0;
	u8 cs = 0;
	u32 rx_len = 0;
	int go_flags = 0;
	unsigned long flags = DMA_PREP_INTERRUPT | DMA_CTRL_ACK;
	struct spi_geni_qcom_ctrl_data *delay_params = NULL;
	u32 cs_clk_delay = 0;
	u32 inter_words_delay = 0;

	if (spi_slv->controller_data) {
		delay_params =
		(struct spi_geni_qcom_ctrl_data *) spi_slv->controller_data;

		cs_clk_delay =
			delay_params->spi_cs_clk_delay;
		inter_words_delay =
			delay_params->spi_inter_words_delay;
	}

	if ((xfer->bits_per_word != mas->cur_word_len) ||
		(xfer->speed_hz != mas->cur_speed_hz)) {
		mas->cur_word_len = xfer->bits_per_word;
		mas->cur_speed_hz = xfer->speed_hz;
		tx_nent++;
		c0_tre = setup_config0_tre(xfer, mas, spi_slv->mode,
					cs_clk_delay, inter_words_delay);
		if (IS_ERR_OR_NULL(c0_tre)) {
			dev_err(mas->dev, "%s:Err setting c0tre:%d\n",
							__func__, ret);
			return PTR_ERR(c0_tre);
		}
	}

	if (!(mas->cur_word_len % MIN_WORD_LEN)) {
		rx_len = ((xfer->len << 3) / mas->cur_word_len);
	} else {
		int bytes_per_word = (mas->cur_word_len / BITS_PER_BYTE) + 1;

		rx_len = (xfer->len / bytes_per_word);
	}

	if (xfer->tx_buf && xfer->rx_buf) {
		cmd = SPI_FULL_DUPLEX;
		tx_nent += 2;
		rx_nent++;
	} else if (xfer->tx_buf) {
		cmd = SPI_TX_ONLY;
		tx_nent += 2;
		rx_len = 0;
	} else if (xfer->rx_buf) {
		cmd = SPI_RX_ONLY;
		tx_nent++;
		rx_nent++;
	}

	cs |= spi_slv->chip_select;
	if (!list_is_last(&xfer->transfer_list, &spi->cur_msg->transfers) ==
	    !xfer->cs_change)
		go_flags |= FRAGMENTATION;

	go_tre = setup_go_tre(cmd, cs, rx_len, go_flags, mas);

	sg_init_table(xfer_tx_sg, tx_nent);
	if (rx_nent)
		sg_init_table(xfer_rx_sg, rx_nent);

	if (c0_tre)
		sg_set_buf(xfer_tx_sg++, c0_tre, sizeof(*c0_tre));

	sg_set_buf(xfer_tx_sg++, go_tre, sizeof(*go_tre));
	mas->gsi[mas->num_xfers].desc_cb.spi = spi;
	mas->gsi[mas->num_xfers].desc_cb.xfer = xfer;
	if (cmd & SPI_RX_ONLY) {
		rx_tre = &mas->gsi[mas->num_xfers].rx_dma_tre;
		rx_tre = setup_dma_tre(rx_tre, xfer->rx_dma, xfer->len, mas, 0);
		if (IS_ERR_OR_NULL(rx_tre)) {
			dev_err(mas->dev, "Err setting up rx tre\n");
			return PTR_ERR(rx_tre);
		}
		sg_set_buf(xfer_rx_sg, rx_tre, sizeof(*rx_tre));
		mas->gsi[mas->num_xfers].rx_desc =
			dmaengine_prep_slave_sg(mas->rx,
				&mas->gsi[mas->num_xfers].rx_sg, rx_nent,
						DMA_DEV_TO_MEM, flags);
		if (IS_ERR_OR_NULL(mas->gsi[mas->num_xfers].rx_desc)) {
			dev_err(mas->dev, "Err setting up rx desc\n");
			return -EIO;
		}
		mas->gsi[mas->num_xfers].rx_desc->callback =
					spi_gsi_rx_callback;
		mas->gsi[mas->num_xfers].rx_desc->callback_param =
					&mas->gsi[mas->num_xfers].rx_cb_param;
		mas->gsi[mas->num_xfers].rx_cb_param.userdata =
					&mas->gsi[mas->num_xfers].desc_cb;
		mas->num_rx_eot++;
	}

	if (cmd & SPI_TX_ONLY) {
		tx_tre = &mas->gsi[mas->num_xfers].tx_dma_tre;
		tx_tre = setup_dma_tre(tx_tre, xfer->tx_dma, xfer->len, mas, 1);
		if (IS_ERR_OR_NULL(tx_tre)) {
			dev_err(mas->dev, "Err setting up tx tre\n");
			return PTR_ERR(tx_tre);
		}
		sg_set_buf(xfer_tx_sg++, tx_tre, sizeof(*tx_tre));
		mas->num_tx_eot++;
	}
	mas->gsi[mas->num_xfers].tx_desc = dmaengine_prep_slave_sg(mas->tx,
					mas->gsi[mas->num_xfers].tx_sg, tx_nent,
					DMA_MEM_TO_DEV, flags);
	if (IS_ERR_OR_NULL(mas->gsi[mas->num_xfers].tx_desc)) {
		dev_err(mas->dev, "Err setting up tx desc\n");
		return -EIO;
	}
	mas->gsi[mas->num_xfers].tx_desc->callback = spi_gsi_tx_callback;
	mas->gsi[mas->num_xfers].tx_desc->callback_param =
					&mas->gsi[mas->num_xfers].tx_cb_param;
	mas->gsi[mas->num_xfers].tx_cb_param.userdata =
					&mas->gsi[mas->num_xfers].desc_cb;
	mas->gsi[mas->num_xfers].tx_cookie =
			dmaengine_submit(mas->gsi[mas->num_xfers].tx_desc);
	if (cmd & SPI_RX_ONLY)
		mas->gsi[mas->num_xfers].rx_cookie =
			dmaengine_submit(mas->gsi[mas->num_xfers].rx_desc);
	dma_async_issue_pending(mas->tx);
	if (cmd & SPI_RX_ONLY)
		dma_async_issue_pending(mas->rx);
	mas->num_xfers++;
	return ret;
}

static int spi_geni_map_buf(struct spi_geni_master *mas,
				struct spi_message *msg)
{
	struct spi_transfer *xfer;
	int ret = 0;

	list_for_each_entry(xfer, &msg->transfers, transfer_list) {
		if (xfer->rx_buf) {
			ret = geni_se_iommu_map_buf(mas->wrapper_dev,
						&xfer->rx_dma, xfer->rx_buf,
						xfer->len, DMA_FROM_DEVICE);
			if (ret) {
				GENI_SE_ERR(mas->ipc, true, mas->dev,
				"%s: Mapping Rx buffer %d\n", __func__, ret);
				return ret;
			}
		}

		if (xfer->tx_buf) {
			ret = geni_se_iommu_map_buf(mas->wrapper_dev,
						&xfer->tx_dma,
						(void *)xfer->tx_buf,
						xfer->len, DMA_TO_DEVICE);
			if (ret) {
				GENI_SE_ERR(mas->ipc, true, mas->dev,
				"%s: Mapping Tx buffer %d\n", __func__, ret);
				return ret;
			}
		}
	};
	return 0;
}

static void spi_geni_unmap_buf(struct spi_geni_master *mas,
				struct spi_message *msg)
{
	struct spi_transfer *xfer;

	list_for_each_entry(xfer, &msg->transfers, transfer_list) {
		if (xfer->rx_buf)
			geni_se_iommu_unmap_buf(mas->wrapper_dev, &xfer->rx_dma,
						xfer->len, DMA_FROM_DEVICE);
		if (xfer->tx_buf)
			geni_se_iommu_unmap_buf(mas->wrapper_dev, &xfer->tx_dma,
						xfer->len, DMA_TO_DEVICE);
	};
}

static int spi_geni_prepare_message(struct spi_master *spi,
					struct spi_message *spi_msg)
{
	int ret = 0;
	struct spi_geni_master *mas = spi_master_get_devdata(spi);

	mas->cur_xfer_mode = select_xfer_mode(spi, spi_msg);

	if (mas->cur_xfer_mode < 0) {
		dev_err(mas->dev, "%s: Couldn't select mode %d", __func__,
							mas->cur_xfer_mode);
		ret = -EINVAL;
	} else if (mas->cur_xfer_mode == GSI_DMA) {
		memset(mas->gsi, 0,
				(sizeof(struct spi_geni_gsi) * NUM_SPI_XFER));
		geni_se_select_mode(mas->base, GSI_DMA);
		ret = spi_geni_map_buf(mas, spi_msg);
	} else {
		geni_se_select_mode(mas->base, mas->cur_xfer_mode);
		ret = setup_fifo_params(spi_msg->spi, spi);
	}

	return ret;
}

static int spi_geni_unprepare_message(struct spi_master *spi_mas,
					struct spi_message *spi_msg)
{
	struct spi_geni_master *mas = spi_master_get_devdata(spi_mas);

	mas->cur_speed_hz = 0;
	mas->cur_word_len = 0;
	if (mas->cur_xfer_mode == GSI_DMA)
		spi_geni_unmap_buf(mas, spi_msg);
	return 0;
}

static int spi_geni_prepare_transfer_hardware(struct spi_master *spi)
{
	struct spi_geni_master *mas = spi_master_get_devdata(spi);
	int ret = 0, count = 0, proto;
	u32 max_speed = spi->cur_msg->spi->max_speed_hz;
	struct se_geni_rsc *rsc = &mas->spi_rsc;

	/* Adjust the IB based on the max speed of the slave.*/
	rsc->ib = max_speed * DEFAULT_BUS_WIDTH;
	if (mas->shared_se || mas->pinctrl_sleep_at_probe) {
		struct se_geni_rsc *rsc;
		int ret = 0;

		rsc = &mas->spi_rsc;
		ret = pinctrl_select_state(rsc->geni_pinctrl,
						rsc->geni_gpio_active);
		if (ret)
			GENI_SE_ERR(mas->ipc, false, NULL,
			"%s: Error %d pinctrl_select_state\n", __func__, ret);
	}

	ret = pm_runtime_get_sync(mas->dev);
	if (ret < 0) {
		dev_err(mas->dev, "%s:Error enabling SE resources %d\n",
							__func__, ret);
		pm_runtime_put_noidle(mas->dev);
		goto exit_prepare_transfer_hardware;
	} else {
		ret = 0;
	}
	if (mas->dis_autosuspend) {
		count = atomic_read(&mas->dev->power.usage_count);
		if (count <= 0)
			GENI_SE_ERR(mas->ipc, false, NULL,
				"resume usage count mismatch:%d", count);
	}

	if (spi->slave) {
		proto = get_se_proto(mas->base);

		if (mas->slave_setup)
			goto setup_ipc;

		if (unlikely(proto != SPI_SLAVE)) {
			dev_err(mas->dev, "Invalid proto %d\n", proto);
			return -ENXIO;
		}
	}

	if (unlikely(!mas->setup)) {
		unsigned int major;
		unsigned int minor;
		unsigned int step;
		int hw_ver;

		proto = get_se_proto(mas->base);
		if ((unlikely(proto != SPI)) && (!spi->slave)) {
			dev_err(mas->dev, "Invalid proto %d\n", proto);
			return -ENXIO;
		}

		dev_info(mas->dev, "proto %d\n", proto);
		geni_se_init(mas->base, 0x0, (mas->tx_fifo_depth - 2));
		mb();  /*ensure all writes are done*/
		if (spi->slave)
			spi_slv_setup(mas);
		mas->tx_fifo_depth = get_tx_fifo_depth(mas->base);
		mas->rx_fifo_depth = get_rx_fifo_depth(mas->base);
		mas->tx_fifo_width = get_tx_fifo_width(mas->base);
		mas->oversampling = 1;
		/* Transmit an entire FIFO worth of data per IRQ */
		mas->tx_wm = 1;

		mas->tx = dma_request_slave_channel(mas->dev, "tx");
		if (IS_ERR_OR_NULL(mas->tx)) {
			dev_info(mas->dev, "Failed to get tx DMA ch %ld",
							PTR_ERR(mas->tx));
		} else {
			mas->rx = dma_request_slave_channel(mas->dev, "rx");
			if (IS_ERR_OR_NULL(mas->rx)) {
				dev_info(mas->dev, "Failed to get rx DMA ch %ld",
							PTR_ERR(mas->rx));
				dma_release_channel(mas->tx);
			}
			mas->gsi = devm_kzalloc(mas->dev,
				(sizeof(struct spi_geni_gsi) * NUM_SPI_XFER),
				GFP_KERNEL);
			if (IS_ERR_OR_NULL(mas->gsi)) {
				dev_err(mas->dev, "Failed to get GSI mem\n");
				dma_release_channel(mas->tx);
				dma_release_channel(mas->rx);
				mas->tx = NULL;
				mas->rx = NULL;
				goto setup_ipc;
			}
			mas->tx_event.init.callback = spi_gsi_ch_cb;
			mas->tx_event.init.cb_param = spi;
			mas->tx_event.cmd = MSM_GPI_INIT;
			mas->tx->private = &mas->tx_event;
			mas->rx_event.init.callback = spi_gsi_ch_cb;
			mas->rx_event.init.cb_param = spi;
			mas->rx_event.cmd = MSM_GPI_INIT;
			mas->rx->private = &mas->rx_event;
			if (dmaengine_slave_config(mas->tx, NULL)) {
				dev_err(mas->dev, "Failed to Config Tx\n");
				dma_release_channel(mas->tx);
				dma_release_channel(mas->rx);
				mas->tx = NULL;
				mas->rx = NULL;
				goto setup_ipc;
			}
			if (dmaengine_slave_config(mas->rx, NULL)) {
				dev_err(mas->dev, "Failed to Config Rx\n");
				dma_release_channel(mas->tx);
				dma_release_channel(mas->rx);
				mas->tx = NULL;
				mas->rx = NULL;
				goto setup_ipc;
			}

		}
setup_ipc:
		mas->ipc = ipc_log_context_create(4, dev_name(mas->dev), 0);
		dev_info(mas->dev, "tx_fifo %d rx_fifo %d tx_width %d\n",
			mas->tx_fifo_depth, mas->rx_fifo_depth,
			mas->tx_fifo_width);
		mas->setup = true;
		if (spi->slave)
			mas->slave_setup = true;
		hw_ver = geni_se_qupv3_hw_version(mas->wrapper_dev, &major,
							&minor, &step);
		if (hw_ver)
			dev_err(mas->dev, "%s:Err getting HW version %d\n",
							__func__, hw_ver);
		else {
			if ((major == 1) && (minor == 0))
				mas->oversampling = 2;
			GENI_SE_DBG(mas->ipc, false, mas->dev,
				"%s:Major:%d Minor:%d step:%dos%d\n",
			__func__, major, minor, step, mas->oversampling);
		}
		mas->shared_se =
			(geni_read_reg(mas->base, GENI_IF_FIFO_DISABLE_RO) &
							FIFO_IF_DISABLE);
		if (mas->dis_autosuspend)
			GENI_SE_DBG(mas->ipc, false, mas->dev,
					"Auto Suspend is disabled\n");
	}
exit_prepare_transfer_hardware:
	return ret;
}

static int spi_geni_unprepare_transfer_hardware(struct spi_master *spi)
{
	struct spi_geni_master *mas = spi_master_get_devdata(spi);
	int count = 0;
	if (mas->shared_se) {
		struct se_geni_rsc *rsc;
		int ret = 0;

		rsc = &mas->spi_rsc;
		ret = pinctrl_select_state(rsc->geni_pinctrl,
						rsc->geni_gpio_sleep);
		if (ret)
			GENI_SE_ERR(mas->ipc, false, NULL,
			"%s: Error %d pinctrl_select_state\n", __func__, ret);
	}

	if (mas->dis_autosuspend) {
		pm_runtime_put_sync(mas->dev);
		count = atomic_read(&mas->dev->power.usage_count);
		if (count < 0)
			GENI_SE_ERR(mas->ipc, false, NULL,
				"suspend usage count mismatch:%d", count);
	} else {
		pm_runtime_mark_last_busy(mas->dev);
		pm_runtime_put_autosuspend(mas->dev);
	}
	return 0;
}

static void setup_fifo_xfer(struct spi_transfer *xfer,
				struct spi_geni_master *mas, u16 mode,
				struct spi_master *spi)
{
	u32 m_cmd = 0;
	u32 m_param = 0;
	u32 spi_tx_cfg = geni_read_reg(mas->base, SE_SPI_TRANS_CFG);
	u32 trans_len = 0, fifo_size = 0;

	if (xfer->bits_per_word != mas->cur_word_len) {
		spi_setup_word_len(mas, mode, xfer->bits_per_word);
		mas->cur_word_len = xfer->bits_per_word;
	}

	/* Speed and bits per word can be overridden per transfer */
	if (xfer->speed_hz != mas->cur_speed_hz) {
		int ret = 0;
		u32 clk_sel = 0;
		u32 m_clk_cfg = 0;
		int idx = 0;
		int div = 0;

		ret = get_spi_clk_cfg(xfer->speed_hz, mas, &idx, &div);
		if (ret) {
			dev_err(mas->dev, "%s:Err setting clks:%d\n",
								__func__, ret);
			return;
		}
		mas->cur_speed_hz = xfer->speed_hz;
		clk_sel |= (idx & CLK_SEL_MSK);
		m_clk_cfg |= ((div << CLK_DIV_SHFT) | SER_CLK_EN);
		geni_write_reg(clk_sel, mas->base, SE_GENI_CLK_SEL);
		geni_write_reg(m_clk_cfg, mas->base, GENI_SER_M_CLK_CFG);
	}

	mas->tx_rem_bytes = 0;
	mas->rx_rem_bytes = 0;
	if (xfer->tx_buf && xfer->rx_buf)
		m_cmd = SPI_FULL_DUPLEX;
	else if (xfer->tx_buf)
		m_cmd = SPI_TX_ONLY;
	else if (xfer->rx_buf)
		m_cmd = SPI_RX_ONLY;

	if (!spi->slave)
		spi_tx_cfg &= ~CS_TOGGLE;
	if (!(mas->cur_word_len % MIN_WORD_LEN)) {
		trans_len =
			((xfer->len << 3) / mas->cur_word_len) & TRANS_LEN_MSK;
	} else {
		int bytes_per_word = (mas->cur_word_len / BITS_PER_BYTE) + 1;

		trans_len = (xfer->len / bytes_per_word) & TRANS_LEN_MSK;
	}

	if (!list_is_last(&xfer->transfer_list, &spi->cur_msg->transfers) ==
	    !xfer->cs_change)
		m_param |= FRAGMENTATION;

	mas->cur_xfer = xfer;
	if (m_cmd & SPI_TX_ONLY) {
		mas->tx_rem_bytes = xfer->len;
		geni_write_reg(trans_len, mas->base, SE_SPI_TX_TRANS_LEN);
	}

	if (m_cmd & SPI_RX_ONLY) {
		geni_write_reg(trans_len, mas->base, SE_SPI_RX_TRANS_LEN);
		mas->rx_rem_bytes = xfer->len;
	}

	fifo_size =
		(mas->tx_fifo_depth * mas->tx_fifo_width / mas->cur_word_len);
	if (trans_len > fifo_size) {
		if (mas->cur_xfer_mode != SE_DMA) {
			mas->cur_xfer_mode = SE_DMA;
			geni_se_select_mode(mas->base, mas->cur_xfer_mode);
		}
	} else {
		if (mas->cur_xfer_mode != FIFO_MODE) {
			mas->cur_xfer_mode = FIFO_MODE;
			geni_se_select_mode(mas->base, mas->cur_xfer_mode);
		}
	}

	if (!spi->slave)
		geni_write_reg(spi_tx_cfg, mas->base, SE_SPI_TRANS_CFG);
	geni_setup_m_cmd(mas->base, m_cmd, m_param);
	GENI_SE_DBG(mas->ipc, false, mas->dev,
	"%s: trans_len %d xferlen%d tx_cfg 0x%x cmd 0x%x cs%d mode%d\n",
		__func__, trans_len, xfer->len, spi_tx_cfg, m_cmd,
			xfer->cs_change, mas->cur_xfer_mode);
	if ((m_cmd & SPI_RX_ONLY) && (mas->cur_xfer_mode == SE_DMA)) {
		int ret = 0;

		ret =  geni_se_rx_dma_prep(mas->wrapper_dev, mas->base,
				xfer->rx_buf, xfer->len, &xfer->rx_dma);
		if (ret)
			GENI_SE_ERR(mas->ipc, true, mas->dev,
				"Failed to setup Rx dma %d\n", ret);
	}
	if (m_cmd & SPI_TX_ONLY) {
		if (mas->cur_xfer_mode == FIFO_MODE) {
			geni_write_reg(mas->tx_wm, mas->base,
					SE_GENI_TX_WATERMARK_REG);
		} else if (mas->cur_xfer_mode == SE_DMA) {
			int ret = 0;

			ret =  geni_se_tx_dma_prep(mas->wrapper_dev, mas->base,
					(void *)xfer->tx_buf, xfer->len,
							&xfer->tx_dma);
			if (ret)
				GENI_SE_ERR(mas->ipc, true, mas->dev,
					"Failed to setup tx dma %d\n", ret);
		}
	}

	/* Ensure all writes are done before the WM interrupt */
	mb();
}

static void handle_fifo_timeout(struct spi_geni_master *mas,
					struct spi_transfer *xfer)
{
	unsigned long timeout;

	geni_se_dump_dbg_regs(&mas->spi_rsc, mas->base, mas->ipc);
	reinit_completion(&mas->xfer_done);
	geni_cancel_m_cmd(mas->base);
	if (mas->cur_xfer_mode == FIFO_MODE)
		geni_write_reg(0, mas->base, SE_GENI_TX_WATERMARK_REG);
	/* Ensure cmd cancel is written */
	mb();
	timeout = wait_for_completion_timeout(&mas->xfer_done, HZ);
	if (!timeout) {
		reinit_completion(&mas->xfer_done);
		geni_abort_m_cmd(mas->base);
		/* Ensure cmd abort is written */
		mb();
		timeout = wait_for_completion_timeout(&mas->xfer_done,
								HZ);
		if (!timeout)
			dev_err(mas->dev,
				"Failed to cancel/abort m_cmd\n");
	}
	if (mas->cur_xfer_mode == SE_DMA) {
		if (xfer->tx_buf)
			geni_se_tx_dma_unprep(mas->wrapper_dev,
					xfer->tx_dma, xfer->len);
		if (xfer->rx_buf)
			geni_se_rx_dma_unprep(mas->wrapper_dev,
					xfer->rx_dma, xfer->len);
	}

}

static int spi_geni_transfer_one(struct spi_master *spi,
				struct spi_device *slv,
				struct spi_transfer *xfer)
{
	int ret = 0;
	struct spi_geni_master *mas = spi_master_get_devdata(spi);
	unsigned long timeout;

	if ((xfer->tx_buf == NULL) && (xfer->rx_buf == NULL)) {
		dev_err(mas->dev, "Invalid xfer both tx rx are NULL\n");
		return -EINVAL;
	}

	if (mas->cur_xfer_mode != GSI_DMA) {
		reinit_completion(&mas->xfer_done);
		setup_fifo_xfer(xfer, mas, slv->mode, spi);
		if (spi->slave)
			spi->slave_state = true;
		timeout = wait_for_completion_timeout(&mas->xfer_done,
					msecs_to_jiffies(SPI_XFER_TIMEOUT_MS));
		if (spi->slave)
			spi->slave_state = false;

		if (!timeout) {
			GENI_SE_ERR(mas->ipc, true, mas->dev,
				"Xfer[len %d tx %pK rx %pK n %d] timed out.\n",
						xfer->len, xfer->tx_buf,
						xfer->rx_buf,
						xfer->bits_per_word);
			mas->cur_xfer = NULL;
			ret = -ETIMEDOUT;
			goto err_fifo_geni_transfer_one;
		}

		if (mas->cur_xfer_mode == SE_DMA) {
			if (xfer->tx_buf)
				geni_se_tx_dma_unprep(mas->wrapper_dev,
					xfer->tx_dma, xfer->len);
			if (xfer->rx_buf)
				geni_se_rx_dma_unprep(mas->wrapper_dev,
					xfer->rx_dma, xfer->len);
		}
	} else {
		mas->num_tx_eot = 0;
		mas->num_rx_eot = 0;
		mas->num_xfers = 0;
		reinit_completion(&mas->tx_cb);
		reinit_completion(&mas->rx_cb);

		setup_gsi_xfer(xfer, mas, slv, spi);
		if ((mas->num_xfers >= NUM_SPI_XFER) ||
			(list_is_last(&xfer->transfer_list,
					&spi->cur_msg->transfers))) {
			int i;

			for (i = 0 ; i < mas->num_tx_eot; i++) {
				timeout =
				wait_for_completion_timeout(
					&mas->tx_cb,
					msecs_to_jiffies(SPI_XFER_TIMEOUT_MS));
				if (timeout <= 0) {
					GENI_SE_ERR(mas->ipc, true, mas->dev,
					"Tx[%d] timeout%lu\n", i, timeout);
					ret = -ETIMEDOUT;
					goto err_gsi_geni_transfer_one;
				}
			}
			for (i = 0 ; i < mas->num_rx_eot; i++) {
				timeout =
				wait_for_completion_timeout(
					&mas->rx_cb,
					msecs_to_jiffies(SPI_XFER_TIMEOUT_MS));
				if (timeout <= 0) {
					GENI_SE_ERR(mas->ipc, true, mas->dev,
					 "Rx[%d] timeout%lu\n", i, timeout);
					ret = -ETIMEDOUT;
					goto err_gsi_geni_transfer_one;
				}
			}
			if (mas->qn_err) {
				ret = -EIO;
				mas->qn_err = false;
				goto err_gsi_geni_transfer_one;
			}
		}
	}
	return ret;
err_gsi_geni_transfer_one:
	geni_se_dump_dbg_regs(&mas->spi_rsc, mas->base, mas->ipc);
	dmaengine_terminate_all(mas->tx);
	return ret;
err_fifo_geni_transfer_one:
	if (!spi->slave)
		handle_fifo_timeout(mas, xfer);
	if (spi->slave)
		geni_se_dump_dbg_regs(&mas->spi_rsc, mas->base, mas->ipc);
	return ret;
}

static void geni_spi_handle_tx(struct spi_geni_master *mas)
{
	int i = 0;
	int tx_fifo_width = (mas->tx_fifo_width >> 3);
	int max_bytes = 0;
	const u8 *tx_buf = NULL;

	if (!mas->cur_xfer)
		return;

	/*
	 * For non-byte aligned bits-per-word values:
	 * Assumption is that each SPI word will be accomodated in
	 * ceil (bits_per_word / bits_per_byte)
	 * and the next SPI word starts at the next byte.
	 * In such cases, we can fit 1 SPI word per FIFO word so adjust the
	 * max byte that can be sent per IRQ accordingly.
	 */
	if ((mas->tx_fifo_width % mas->cur_word_len))
		max_bytes = (mas->tx_fifo_depth - mas->tx_wm) *
				((mas->cur_word_len / BITS_PER_BYTE) + 1);
	else
		max_bytes = (mas->tx_fifo_depth - mas->tx_wm) * tx_fifo_width;
	tx_buf = mas->cur_xfer->tx_buf;
	tx_buf += (mas->cur_xfer->len - mas->tx_rem_bytes);
	max_bytes = min_t(int, mas->tx_rem_bytes, max_bytes);
	while (i < max_bytes) {
		int j;
		u32 fifo_word = 0;
		u8 *fifo_byte;
		int bytes_per_fifo = tx_fifo_width;
		int bytes_to_write = 0;

		if ((mas->tx_fifo_width % mas->cur_word_len))
			bytes_per_fifo =
				(mas->cur_word_len / BITS_PER_BYTE) + 1;
		bytes_to_write = min_t(int, (max_bytes - i), bytes_per_fifo);
		fifo_byte = (u8 *)&fifo_word;
		for (j = 0; j < bytes_to_write; j++)
			fifo_byte[j] = tx_buf[i++];
		geni_write_reg(fifo_word, mas->base, SE_GENI_TX_FIFOn);
		/* Ensure FIFO writes are written in order */
		mb();
	}
	mas->tx_rem_bytes -= max_bytes;
	if (!mas->tx_rem_bytes) {
		geni_write_reg(0, mas->base, SE_GENI_TX_WATERMARK_REG);
		/* Barrier here before return to prevent further ISRs */
		mb();
	}
}

static void geni_spi_handle_rx(struct spi_geni_master *mas)
{
	int i = 0;
	int fifo_width = (mas->tx_fifo_width >> 3);
	u32 rx_fifo_status = geni_read_reg(mas->base, SE_GENI_RX_FIFO_STATUS);
	int rx_bytes = 0;
	int rx_wc = 0;
	u8 *rx_buf = NULL;

	if (!mas->cur_xfer)
		return;

	rx_buf = mas->cur_xfer->rx_buf;
	rx_wc = (rx_fifo_status & RX_FIFO_WC_MSK);
	if (rx_fifo_status & RX_LAST) {
		int rx_last_byte_valid =
			(rx_fifo_status & RX_LAST_BYTE_VALID_MSK)
					>> RX_LAST_BYTE_VALID_SHFT;
		if (rx_last_byte_valid && (rx_last_byte_valid < 4)) {
			rx_wc -= 1;
			rx_bytes += rx_last_byte_valid;
		}
	}
	if (!(mas->tx_fifo_width % mas->cur_word_len))
		rx_bytes += rx_wc * fifo_width;
	else
		rx_bytes += rx_wc *
			((mas->cur_word_len / BITS_PER_BYTE) + 1);
	rx_bytes = min_t(int, mas->rx_rem_bytes, rx_bytes);
	rx_buf += (mas->cur_xfer->len - mas->rx_rem_bytes);
	while (i < rx_bytes) {
		u32 fifo_word = 0;
		u8 *fifo_byte;
		int bytes_per_fifo = fifo_width;
		int read_bytes = 0;
		int j;

		if ((mas->tx_fifo_width % mas->cur_word_len))
			bytes_per_fifo =
				(mas->cur_word_len / BITS_PER_BYTE) + 1;
		read_bytes = min_t(int, (rx_bytes - i), bytes_per_fifo);
		fifo_word = geni_read_reg(mas->base, SE_GENI_RX_FIFOn);
		fifo_byte = (u8 *)&fifo_word;
		for (j = 0; j < read_bytes; j++)
			rx_buf[i++] = fifo_byte[j];
	}
	mas->rx_rem_bytes -= rx_bytes;
}

static irqreturn_t geni_spi_irq(int irq, void *data)
{
	struct spi_geni_master *mas = data;
	u32 m_irq = 0;

	if (pm_runtime_status_suspended(mas->dev)) {
		GENI_SE_DBG(mas->ipc, false, mas->dev,
				"%s: device is suspended\n", __func__);
		goto exit_geni_spi_irq;
	}
	m_irq = geni_read_reg(mas->base, SE_GENI_M_IRQ_STATUS);
	if (mas->cur_xfer_mode == FIFO_MODE) {
		if ((m_irq & M_RX_FIFO_WATERMARK_EN) ||
						(m_irq & M_RX_FIFO_LAST_EN))
			geni_spi_handle_rx(mas);

		if ((m_irq & M_TX_FIFO_WATERMARK_EN))
			geni_spi_handle_tx(mas);

		if ((m_irq & M_CMD_DONE_EN) || (m_irq & M_CMD_CANCEL_EN) ||
			(m_irq & M_CMD_ABORT_EN)) {
			mas->cmd_done = true;
			/*
			 * If this happens, then a CMD_DONE came before all the
			 * buffer bytes were sent out. This is unusual, log this
			 * condition and disable the WM interrupt to prevent the
			 * system from stalling due an interrupt storm.
			 * If this happens when all Rx bytes haven't been
			 * received, log the condition.
			 */
			if (mas->tx_rem_bytes) {
				geni_write_reg(0, mas->base,
						SE_GENI_TX_WATERMARK_REG);
				GENI_SE_DBG(mas->ipc, false, mas->dev,
					"%s:Premature Done.tx_rem%d bpw%d\n",
					__func__, mas->tx_rem_bytes,
						mas->cur_word_len);
			}
			if (mas->rx_rem_bytes)
				GENI_SE_DBG(mas->ipc, false, mas->dev,
					"%s:Premature Done.rx_rem%d bpw%d\n",
						__func__, mas->rx_rem_bytes,
							mas->cur_word_len);
		}
	} else if (mas->cur_xfer_mode == SE_DMA) {
		u32 dma_tx_status = geni_read_reg(mas->base,
							SE_DMA_TX_IRQ_STAT);
		u32 dma_rx_status = geni_read_reg(mas->base,
							SE_DMA_RX_IRQ_STAT);

		if (dma_tx_status)
			geni_write_reg(dma_tx_status, mas->base,
						SE_DMA_TX_IRQ_CLR);
		if (dma_rx_status)
			geni_write_reg(dma_rx_status, mas->base,
						SE_DMA_RX_IRQ_CLR);
		if (dma_tx_status & TX_DMA_DONE)
			mas->tx_rem_bytes = 0;
		if (dma_rx_status & RX_DMA_DONE)
			mas->rx_rem_bytes = 0;
		if (!mas->tx_rem_bytes && !mas->rx_rem_bytes)
			mas->cmd_done = true;
		if ((m_irq & M_CMD_CANCEL_EN) || (m_irq & M_CMD_ABORT_EN))
			mas->cmd_done = true;
	}
exit_geni_spi_irq:
	geni_write_reg(m_irq, mas->base, SE_GENI_M_IRQ_CLEAR);
	if (mas->cmd_done) {
		mas->cmd_done = false;
		complete(&mas->xfer_done);
	}
	return IRQ_HANDLED;
}

static int spi_geni_probe(struct platform_device *pdev)
{
	int ret;
	struct spi_master *spi;
	struct spi_geni_master *geni_mas;
	struct se_geni_rsc *rsc;
	struct resource *res;
	struct platform_device *wrapper_pdev;
	struct device_node *wrapper_ph_node;
	bool rt_pri, slave_en;

	spi = spi_alloc_master(&pdev->dev, sizeof(struct spi_geni_master));
	if (!spi) {
		ret = -ENOMEM;
		dev_err(&pdev->dev, "Failed to alloc spi struct\n");
		goto spi_geni_probe_err;
	}

	platform_set_drvdata(pdev, spi);
	geni_mas = spi_master_get_devdata(spi);
	rsc = &geni_mas->spi_rsc;
	geni_mas->dev = &pdev->dev;
	spi->dev.of_node = pdev->dev.of_node;
	wrapper_ph_node = of_parse_phandle(pdev->dev.of_node,
					"qcom,wrapper-core", 0);
	if (IS_ERR_OR_NULL(wrapper_ph_node)) {
		ret = PTR_ERR(wrapper_ph_node);
		dev_err(&pdev->dev, "No wrapper core defined\n");
		goto spi_geni_probe_err;
	}
	wrapper_pdev = of_find_device_by_node(wrapper_ph_node);
	of_node_put(wrapper_ph_node);
	if (IS_ERR_OR_NULL(wrapper_pdev)) {
		ret = PTR_ERR(wrapper_pdev);
		dev_err(&pdev->dev, "Cannot retrieve wrapper device\n");
		goto spi_geni_probe_err;
	}
	geni_mas->wrapper_dev = &wrapper_pdev->dev;
	geni_mas->spi_rsc.wrapper_dev = &wrapper_pdev->dev;
	ret = geni_se_resources_init(rsc, SPI_CORE2X_VOTE,
				     (DEFAULT_SE_CLK * DEFAULT_BUS_WIDTH));
	if (ret) {
		dev_err(&pdev->dev, "Error geni_se_resources_init\n");
		goto spi_geni_probe_err;
	}

	geni_mas->spi_rsc.ctrl_dev = geni_mas->dev;
	rsc->geni_pinctrl = devm_pinctrl_get(&pdev->dev);
	if (IS_ERR_OR_NULL(rsc->geni_pinctrl)) {
		dev_err(&pdev->dev, "No pinctrl config specified!\n");
		ret = PTR_ERR(rsc->geni_pinctrl);
		goto spi_geni_probe_err;
	}

	rsc->geni_gpio_active = pinctrl_lookup_state(rsc->geni_pinctrl,
							PINCTRL_DEFAULT);
	if (IS_ERR_OR_NULL(rsc->geni_gpio_active)) {
		dev_err(&pdev->dev, "No default config specified!\n");
		ret = PTR_ERR(rsc->geni_gpio_active);
		goto spi_geni_probe_err;
	}

	rsc->geni_gpio_sleep = pinctrl_lookup_state(rsc->geni_pinctrl,
							PINCTRL_SLEEP);
	if (IS_ERR_OR_NULL(rsc->geni_gpio_sleep)) {
		dev_err(&pdev->dev, "No sleep config specified!\n");
		ret = PTR_ERR(rsc->geni_gpio_sleep);
		goto spi_geni_probe_err;
	}

	ret = pinctrl_select_state(rsc->geni_pinctrl,
					rsc->geni_gpio_sleep);
	if (ret) {
		dev_err(&pdev->dev, "Failed to set sleep configuration\n");
		goto spi_geni_probe_err;
	}

	rsc->se_clk = devm_clk_get(&pdev->dev, "se-clk");
	if (IS_ERR(rsc->se_clk)) {
		ret = PTR_ERR(rsc->se_clk);
		dev_err(&pdev->dev, "Err getting SE Core clk %d\n", ret);
		goto spi_geni_probe_err;
	}

	rsc->m_ahb_clk = devm_clk_get(&pdev->dev, "m-ahb");
	if (IS_ERR(rsc->m_ahb_clk)) {
		ret = PTR_ERR(rsc->m_ahb_clk);
		dev_err(&pdev->dev, "Err getting M AHB clk %d\n", ret);
		goto spi_geni_probe_err;
	}

	rsc->s_ahb_clk = devm_clk_get(&pdev->dev, "s-ahb");
	if (IS_ERR(rsc->s_ahb_clk)) {
		ret = PTR_ERR(rsc->s_ahb_clk);
		dev_err(&pdev->dev, "Err getting S AHB clk %d\n", ret);
		goto spi_geni_probe_err;
	}

	ret = dma_set_mask_and_coherent(&pdev->dev, DMA_BIT_MASK(64));
	if (ret) {
		ret = dma_set_mask_and_coherent(&pdev->dev, DMA_BIT_MASK(32));
		if (ret) {
			dev_err(&pdev->dev, "could not set DMA mask\n");
			goto spi_geni_probe_err;
		}
	}

	if (of_property_read_u32(pdev->dev.of_node, "spi-max-frequency",
				&spi->max_speed_hz)) {
		dev_err(&pdev->dev, "Max frequency not specified.\n");
		ret = -ENXIO;
		goto spi_geni_probe_err;
	}

	res = platform_get_resource_byname(pdev, IORESOURCE_MEM, "se_phys");
	if (!res) {
		ret = -ENXIO;
		dev_err(&pdev->dev, "Err getting IO region\n");
		goto spi_geni_probe_err;
	}

	rt_pri = of_property_read_bool(pdev->dev.of_node, "qcom,rt");
	if (rt_pri)
		spi->rt = true;
	geni_mas->dis_autosuspend =
		of_property_read_bool(pdev->dev.of_node,
				"qcom,disable-autosuspend");
	geni_mas->phys_addr = res->start;
	geni_mas->size = resource_size(res);
	geni_mas->base = devm_ioremap(&pdev->dev, res->start,
						resource_size(res));
	if (!geni_mas->base) {
		ret = -ENOMEM;
		dev_err(&pdev->dev, "Err IO mapping iomem\n");
		goto spi_geni_probe_err;
	}

	geni_mas->irq = platform_get_irq(pdev, 0);
	if (geni_mas->irq < 0) {
		dev_err(&pdev->dev, "Err getting IRQ\n");
		ret = geni_mas->irq;
		goto spi_geni_probe_unmap;
	}
	ret = devm_request_irq(&pdev->dev, geni_mas->irq, geni_spi_irq,
			       IRQF_TRIGGER_HIGH, "spi_geni", geni_mas);
	if (ret) {
		dev_err(&pdev->dev, "Request_irq failed:%d: err:%d\n",
				   geni_mas->irq, ret);
		goto spi_geni_probe_unmap;
	}

	slave_en = of_property_read_bool(pdev->dev.of_node,
			"qcom,slv-ctrl");
	if (slave_en) {
		spi->slave = true;
		spi->slave_abort = spi_slv_abort;
	}

	spi->mode_bits = (SPI_CPOL | SPI_CPHA | SPI_LOOP | SPI_CS_HIGH);
	spi->bits_per_word_mask = SPI_BPW_RANGE_MASK(4, 32);
	spi->num_chipselect = SPI_NUM_CHIPSELECT;
	spi->prepare_transfer_hardware = spi_geni_prepare_transfer_hardware;
	spi->prepare_message = spi_geni_prepare_message;
	spi->unprepare_message = spi_geni_unprepare_message;
	spi->transfer_one = spi_geni_transfer_one;
	spi->unprepare_transfer_hardware
			= spi_geni_unprepare_transfer_hardware;
	spi->auto_runtime_pm = false;

	init_completion(&geni_mas->xfer_done);
	init_completion(&geni_mas->tx_cb);
	init_completion(&geni_mas->rx_cb);

	/* Set the pinctrl state to sleep.  Pinctrl will be set to active in
	 * spi_geni_prepare_transfer_hardware.
	 */
	ret = pinctrl_select_state(rsc->geni_pinctrl, rsc->geni_gpio_sleep);
	if (ret) {
		dev_err(&pdev->dev, "pinctrl_select_state failed err:%d\n",
				ret);
		goto spi_geni_probe_unmap;
	}

	geni_mas->pinctrl_sleep_at_probe = true;

	pm_runtime_set_suspended(&pdev->dev);
	if (!geni_mas->dis_autosuspend) {
		pm_runtime_set_autosuspend_delay(&pdev->dev,
					SPI_AUTO_SUSPEND_DELAY);
		pm_runtime_use_autosuspend(&pdev->dev);
	}
	pm_runtime_enable(&pdev->dev);

	ret = spi_register_master(spi);
	if (ret) {
		dev_err(&pdev->dev, "Failed to register SPI master\n");
		goto spi_geni_probe_unmap;
	}
	sysfs_create_file(&(geni_mas->dev->kobj),
				&dev_attr_spi_slave_state.attr);
	return ret;
spi_geni_probe_unmap:
	devm_iounmap(&pdev->dev, geni_mas->base);
spi_geni_probe_err:
	spi_master_put(spi);
	return ret;
}

static int spi_geni_remove(struct platform_device *pdev)
{
	struct spi_master *master = platform_get_drvdata(pdev);
	struct spi_geni_master *geni_mas = spi_master_get_devdata(master);

	sysfs_remove_file(&pdev->dev.kobj, &dev_attr_spi_slave_state.attr);
	spi_unregister_master(master);
	se_geni_resources_off(&geni_mas->spi_rsc);
	pm_runtime_put_noidle(&pdev->dev);
	pm_runtime_disable(&pdev->dev);
	return 0;
}

#ifdef CONFIG_PM
static int spi_geni_runtime_suspend(struct device *dev)
{
	int ret = 0;
	struct spi_master *spi = get_spi_master(dev);
	struct spi_geni_master *geni_mas = spi_master_get_devdata(spi);

	if (geni_mas->shared_se) {
		ret = se_geni_clks_off(&geni_mas->spi_rsc);
		if (ret)
			GENI_SE_ERR(geni_mas->ipc, false, NULL,
			"%s: Error %d turning off clocks\n", __func__, ret);
	} else {
		ret = se_geni_resources_off(&geni_mas->spi_rsc);
	}
	return ret;
}

static int spi_geni_runtime_resume(struct device *dev)
{
	int ret = 0;
	struct spi_master *spi = get_spi_master(dev);
	struct spi_geni_master *geni_mas = spi_master_get_devdata(spi);

	if (geni_mas->shared_se) {
		ret = se_geni_clks_on(&geni_mas->spi_rsc);
		if (ret)
			GENI_SE_ERR(geni_mas->ipc, false, NULL,
			"%s: Error %d turning on clocks\n", __func__, ret);
	} else {
		ret = se_geni_resources_on(&geni_mas->spi_rsc);
	}
	return ret;
}

static int spi_geni_resume(struct device *dev)
{
	return 0;
}

static int spi_geni_suspend(struct device *dev)
{
	int ret = 0;

	if (!pm_runtime_status_suspended(dev)) {
		struct spi_master *spi = get_spi_master(dev);
		struct spi_geni_master *geni_mas = spi_master_get_devdata(spi);

		if (list_empty(&spi->queue) && !spi->cur_msg) {
			GENI_SE_ERR(geni_mas->ipc, true, dev,
					"%s: Force suspend", __func__);
			ret = spi_geni_runtime_suspend(dev);
			if (ret) {
				GENI_SE_ERR(geni_mas->ipc, true, dev,
					"Force suspend Failed:%d", ret);
			} else {
				pm_runtime_disable(dev);
				pm_runtime_set_suspended(dev);
				pm_runtime_enable(dev);
			}
		} else {
			ret = -EBUSY;
		}
	}
	return ret;
}
#else
static int spi_geni_runtime_suspend(struct device *dev)
{
	return 0;
}

static int spi_geni_runtime_resume(struct device *dev)
{
	return 0;
}

static int spi_geni_resume(struct device *dev)
{
	return 0;
}

static int spi_geni_suspend(struct device *dev)
{
	return 0;
}
#endif

static const struct dev_pm_ops spi_geni_pm_ops = {
	SET_RUNTIME_PM_OPS(spi_geni_runtime_suspend,
					spi_geni_runtime_resume, NULL)
	SET_SYSTEM_SLEEP_PM_OPS(spi_geni_suspend, spi_geni_resume)
};

static const struct of_device_id spi_geni_dt_match[] = {
	{ .compatible = "qcom,spi-geni" },
	{}
};

static struct platform_driver spi_geni_driver = {
	.probe  = spi_geni_probe,
	.remove = spi_geni_remove,
	.driver = {
		.name = "spi_geni",
		.pm = &spi_geni_pm_ops,
		.of_match_table = spi_geni_dt_match,
	},
};
module_platform_driver(spi_geni_driver);

MODULE_LICENSE("GPL v2");
MODULE_ALIAS("platform:spi_geni");<|MERGE_RESOLUTION|>--- conflicted
+++ resolved
@@ -159,11 +159,8 @@
 	void *ipc;
 	bool shared_se;
 	bool dis_autosuspend;
-<<<<<<< HEAD
 	bool pinctrl_sleep_at_probe;
-=======
 	bool cmd_done;
->>>>>>> eb707175
 };
 
 static void spi_slv_setup(struct spi_geni_master *mas);
