// SPDX-License-Identifier: GPL-2.0-only
/*
 * Copyright (c) 2017-2021, The Linux Foundation. All rights reserved.
 */


#include <linux/clk.h>
#include <linux/dmaengine.h>
#include <linux/dma-mapping.h>
#include <linux/interrupt.h>
#include <linux/ipc_logging.h>
#include <linux/io.h>
#include <linux/module.h>
#include <linux/of.h>
#include <linux/of_platform.h>
#include <linux/pm_runtime.h>
#include <linux/qcom-geni-se.h>
#include <linux/msm_gpi.h>
#include <linux/spi/spi.h>
#include <linux/spi/spi-geni-qcom.h>
#include <linux/pinctrl/consumer.h>

#define SPI_NUM_CHIPSELECT	(4)
#define SPI_XFER_TIMEOUT_MS	(250)
#define SPI_AUTO_SUSPEND_DELAY	(250)
/* SPI SE specific registers */
#define SE_SPI_CPHA		(0x224)
#define SE_SPI_LOOPBACK		(0x22C)
#define SE_SPI_CPOL		(0x230)
#define SE_SPI_DEMUX_OUTPUT_INV	(0x24C)
#define SE_SPI_DEMUX_SEL	(0x250)
#define SE_SPI_TRANS_CFG	(0x25C)
#define SE_SPI_WORD_LEN		(0x268)
#define SE_SPI_TX_TRANS_LEN	(0x26C)
#define SE_SPI_RX_TRANS_LEN	(0x270)
#define SE_SPI_PRE_POST_CMD_DLY	(0x274)
#define SE_SPI_DELAY_COUNTERS	(0x278)

/* SE_SPI_CPHA register fields */
#define CPHA			(BIT(0))

/* SE_SPI_LOOPBACK register fields */
#define LOOPBACK_ENABLE		(0x1)
#define NORMAL_MODE		(0x0)
#define LOOPBACK_MSK		(GENMASK(1, 0))

/* SE_SPI_CPOL register fields */
#define CPOL			(BIT(2))

/* SE_SPI_DEMUX_OUTPUT_INV register fields */
#define CS_DEMUX_OUTPUT_INV_MSK	(GENMASK(3, 0))

/* SE_SPI_DEMUX_SEL register fields */
#define CS_DEMUX_OUTPUT_SEL	(GENMASK(3, 0))

/* SE_SPI_TX_TRANS_CFG register fields */
#define CS_TOGGLE		(BIT(0))

/* SE_SPI_WORD_LEN register fields */
#define WORD_LEN_MSK		(GENMASK(9, 0))
#define MIN_WORD_LEN		(4)

/* SPI_TX/SPI_RX_TRANS_LEN fields */
#define TRANS_LEN_MSK		(GENMASK(23, 0))

/* SE_SPI_DELAY_COUNTERS */
#define SPI_INTER_WORDS_DELAY_MSK	(GENMASK(9, 0))
#define SPI_CS_CLK_DELAY_MSK		(GENMASK(19, 10))
#define SPI_CS_CLK_DELAY_SHFT		(10)

/* M_CMD OP codes for SPI */
#define SPI_TX_ONLY		(1)
#define SPI_RX_ONLY		(2)
#define SPI_FULL_DUPLEX		(3)
#define SPI_TX_RX		(7)
#define SPI_CS_ASSERT		(8)
#define SPI_CS_DEASSERT		(9)
#define SPI_SCK_ONLY		(10)
/* M_CMD params for SPI */
#define SPI_PRE_CMD_DELAY	BIT(0)
#define TIMESTAMP_BEFORE	BIT(1)
#define FRAGMENTATION		BIT(2)
#define TIMESTAMP_AFTER		BIT(3)
#define POST_CMD_DELAY		BIT(4)

#define SPI_CORE2X_VOTE		(5000)
/* GSI CONFIG0 TRE Params */
/* Flags bit fields */
#define GSI_LOOPBACK_EN		(BIT(0))
#define GSI_CS_TOGGLE		(BIT(3))
#define GSI_CPHA		(BIT(4))
#define GSI_CPOL		(BIT(5))

#define MAX_TX_SG		(3)
#define NUM_SPI_XFER		(8)

/* SPI sampling registers */
#define SE_GENI_CGC_CTRL	(0x28)
#define SE_GENI_CFG_SEQ_START	(0x84)
#define SE_GENI_CFG_REG108	(0x2B0)
#define SE_GENI_CFG_REG109	(0x2B4)
#define CPOL_CTRL_SHFT	1
#define RX_IO_POS_FF_EN_SEL_SHFT	4
#define RX_IO_EN2CORE_EN_DELAY_SHFT	8
#define RX_SI_EN2IO_DELAY_SHFT 12
#define SB_PIPE_SEL_SHIFT	20

struct gsi_desc_cb {
	struct spi_master *spi;
	struct spi_transfer *xfer;
};

struct spi_geni_gsi {
	struct msm_gpi_tre config0_tre;
	struct msm_gpi_tre go_tre;
	struct msm_gpi_tre tx_dma_tre;
	struct msm_gpi_tre rx_dma_tre;
	struct scatterlist tx_sg[MAX_TX_SG];
	struct scatterlist rx_sg;
	dma_cookie_t tx_cookie;
	dma_cookie_t rx_cookie;
	struct msm_gpi_dma_async_tx_cb_param tx_cb_param;
	struct msm_gpi_dma_async_tx_cb_param rx_cb_param;
	struct dma_async_tx_descriptor *tx_desc;
	struct dma_async_tx_descriptor *rx_desc;
	struct gsi_desc_cb desc_cb;
};

struct spi_geni_master {
	struct se_geni_rsc spi_rsc;
	resource_size_t phys_addr;
	resource_size_t size;
	void __iomem *base;
	int irq;
	struct device *dev;
	int rx_fifo_depth;
	int tx_fifo_depth;
	int tx_fifo_width;
	int tx_wm;
	bool setup;
	u32 cur_speed_hz;
	int cur_word_len;
	unsigned int tx_rem_bytes;
	unsigned int rx_rem_bytes;
	struct spi_transfer *cur_xfer;
	struct completion xfer_done;
	struct device *wrapper_dev;
	int oversampling;
	struct spi_geni_gsi *gsi;
	struct dma_chan *tx;
	struct dma_chan *rx;
	struct msm_gpi_ctrl tx_event;
	struct msm_gpi_ctrl rx_event;
	struct completion tx_cb;
	struct completion rx_cb;
	bool qn_err;
	int cur_xfer_mode;
	int num_tx_eot;
	int num_rx_eot;
	int num_xfers;
	void *ipc;
	bool gsi_mode; /* GSI Mode */
	bool shared_ee; /* Dual EE use case */
	bool dis_autosuspend;
	bool pinctrl_sleep_at_probe;
	bool cmd_done;
	bool set_miso_sampling;
	u32 miso_sampling_ctrl_val;
	int set_cs_sb_delay; /*SB PIPE Delay */
	int set_pre_cmd_dly; /*Pre command Delay */
	bool use_fixed_timeout;
};

static struct spi_master *get_spi_master(struct device *dev)
{
	struct platform_device *pdev = to_platform_device(dev);
	struct spi_master *spi = platform_get_drvdata(pdev);

	return spi;
}

static inline void spi_geni_clk_conf(struct spi_geni_master *mas,
		int clk_div, int clk_idx)
{
	u32 clk_sel = 0;
	u32 m_clk_cfg = 0;

	clk_sel |= (clk_idx & CLK_SEL_MSK);
	m_clk_cfg |= ((clk_div << CLK_DIV_SHFT) | SER_CLK_EN);
	geni_write_reg(clk_sel, mas->base, SE_GENI_CLK_SEL);
	geni_write_reg(m_clk_cfg, mas->base, GENI_SER_M_CLK_CFG);

	/*
	 * Ensure Clk config completes before return.
	 */
	mb();
}

static int get_spi_clk_cfg(u32 speed_hz, struct spi_geni_master *mas,
			int *clk_idx, int *clk_div)
{
	unsigned long sclk_freq;
	unsigned long res_freq;
	struct se_geni_rsc *rsc = &mas->spi_rsc;
	int ret = 0;

	ret = geni_se_clk_freq_match(&mas->spi_rsc,
				(speed_hz * mas->oversampling), clk_idx,
				&sclk_freq, false);
	if (ret) {
		dev_err(mas->dev, "%s: Failed(%d) to find src clk for 0x%x\n",
						__func__, ret, speed_hz);
		return ret;
	}

	*clk_div = DIV_ROUND_UP(sclk_freq,  (mas->oversampling*speed_hz));

	if (!(*clk_div)) {
		dev_err(mas->dev, "%s:Err:sclk:%lu oversampling:%d speed:%u\n",
			__func__, sclk_freq, mas->oversampling, speed_hz);
		return -EINVAL;
	}

	res_freq = (sclk_freq / (*clk_div));

	dev_dbg(mas->dev, "%s: req %u resultant %lu sclk %lu, idx %d, div %d\n",
		__func__, speed_hz, res_freq, sclk_freq, *clk_idx, *clk_div);

	spi_geni_clk_conf(mas, *clk_div, *clk_idx);

	ret = clk_set_rate(rsc->se_clk, sclk_freq);
	if (ret)
		dev_err(mas->dev, "%s: clk_set_rate failed %d\n",
							__func__, ret);
	return ret;
}

static void spi_setup_word_len(struct spi_geni_master *mas, u32 mode,
						int bits_per_word)
{
	int pack_words = 1;
	bool msb_first = (mode & SPI_LSB_FIRST) ? false : true;
	u32 word_len = geni_read_reg(mas->base, SE_SPI_WORD_LEN);
	unsigned long cfg0, cfg1;

	/*
	 * If bits_per_word isn't a byte aligned value, set the packing to be
	 * 1 SPI word per FIFO word.
	 */
	if (!(mas->tx_fifo_width % bits_per_word))
		pack_words = mas->tx_fifo_width / bits_per_word;
	word_len &= ~WORD_LEN_MSK;
	word_len |= ((bits_per_word - MIN_WORD_LEN) & WORD_LEN_MSK);
	se_config_packing(mas->base, bits_per_word, pack_words, msb_first);
	geni_write_reg(word_len, mas->base, SE_SPI_WORD_LEN);
	se_get_packing_config(bits_per_word, pack_words, msb_first,
							&cfg0, &cfg1);
	GENI_SE_DBG(mas->ipc, false, mas->dev,
		"%s: cfg0 %lu cfg1 %lu bpw %d pack_words %d\n", __func__,
		cfg0, cfg1, bits_per_word, pack_words);
}

static int setup_fifo_params(struct spi_device *spi_slv,
					struct spi_master *spi)
{
	struct spi_geni_master *mas = spi_master_get_devdata(spi);
	u16 mode = spi_slv->mode;
	u32 loopback_cfg = geni_read_reg(mas->base, SE_SPI_LOOPBACK);
	u32 cpol = geni_read_reg(mas->base, SE_SPI_CPOL);
	u32 cpha = geni_read_reg(mas->base, SE_SPI_CPHA);
	u32 demux_sel = 0;
	u32 demux_output_inv = 0;
	int ret = 0;
	int idx;
	int div;
	struct spi_geni_qcom_ctrl_data *delay_params = NULL;
	u32 spi_delay_params = 0;

	loopback_cfg &= ~LOOPBACK_MSK;
	cpol &= ~CPOL;
	cpha &= ~CPHA;

	if (mode & SPI_LOOP)
		loopback_cfg |= LOOPBACK_ENABLE;

	if (mode & SPI_CPOL)
		cpol |= CPOL;

	if (mode & SPI_CPHA)
		cpha |= CPHA;

	if (spi_slv->mode & SPI_CS_HIGH)
		demux_output_inv |= BIT(spi_slv->chip_select);

	if (spi_slv->controller_data) {
		u32 cs_clk_delay = 0;
		u32 inter_words_delay = 0;

		delay_params =
		(struct spi_geni_qcom_ctrl_data *) spi_slv->controller_data;
		cs_clk_delay =
		(delay_params->spi_cs_clk_delay << SPI_CS_CLK_DELAY_SHFT)
							& SPI_CS_CLK_DELAY_MSK;
		inter_words_delay =
			delay_params->spi_inter_words_delay &
						SPI_INTER_WORDS_DELAY_MSK;
		spi_delay_params =
		(inter_words_delay | cs_clk_delay);
	}

	demux_sel = spi_slv->chip_select;
	mas->cur_speed_hz = spi_slv->max_speed_hz;
	mas->cur_word_len = spi_slv->bits_per_word;

	ret = get_spi_clk_cfg(mas->cur_speed_hz, mas, &idx, &div);
	if (ret) {
		dev_err(mas->dev, "Err setting clks ret(%d) for %d\n",
							ret, mas->cur_speed_hz);
		goto setup_fifo_params_exit;
	}

	spi_setup_word_len(mas, spi_slv->mode, spi_slv->bits_per_word);
	geni_write_reg(loopback_cfg, mas->base, SE_SPI_LOOPBACK);
	geni_write_reg(demux_sel, mas->base, SE_SPI_DEMUX_SEL);
	geni_write_reg(cpha, mas->base, SE_SPI_CPHA);
	geni_write_reg(cpol, mas->base, SE_SPI_CPOL);
	geni_write_reg(demux_output_inv, mas->base, SE_SPI_DEMUX_OUTPUT_INV);
	geni_write_reg(spi_delay_params, mas->base, SE_SPI_DELAY_COUNTERS);
	GENI_SE_DBG(mas->ipc, false, mas->dev,
		"%s:Loopback%d demux_sel0x%x demux_op_inv 0x%x\n",
		__func__, loopback_cfg, demux_sel, demux_output_inv);
	GENI_SE_DBG(mas->ipc, false, mas->dev,
		"%s:cpol %d cpha %d delay 0x%x\n", __func__,
					 cpol, cpha, spi_delay_params);
	/* Ensure message level attributes are written before returning */
	mb();
setup_fifo_params_exit:
	return ret;
}


static int select_xfer_mode(struct spi_master *spi,
				struct spi_message *spi_msg)
{
	struct spi_geni_master *mas = spi_master_get_devdata(spi);
	int mode = SE_DMA;
	int fifo_disable = (geni_read_reg(mas->base, GENI_IF_FIFO_DISABLE_RO) &
							FIFO_IF_DISABLE);
	bool dma_chan_valid =
		!(IS_ERR_OR_NULL(mas->tx) || IS_ERR_OR_NULL(mas->rx));

	/*
	 * If FIFO Interface is disabled and there are no DMA channels then we
	 * can't do this transfer.
	 * If FIFO interface is disabled, we can do GSI only,
	 * else pick FIFO mode.
	 */
	if (fifo_disable && !dma_chan_valid)
		mode = -EINVAL;
	else if (!fifo_disable)
		mode = SE_DMA;
	else if (dma_chan_valid)
		mode = GSI_DMA;
	return mode;
}

static struct msm_gpi_tre *setup_config0_tre(struct spi_transfer *xfer,
				struct spi_geni_master *mas, u16 mode,
				u32 cs_clk_delay, u32 inter_words_delay)
{
	struct msm_gpi_tre *c0_tre = &mas->gsi[mas->num_xfers].config0_tre;
	u8 flags = 0;
	u8 word_len = 0;
	u8 pack = 0;
	int div = 0;
	int idx = 0;
	int ret = 0;

	if (IS_ERR_OR_NULL(c0_tre))
		return c0_tre;

	if (mode & SPI_LOOP)
		flags |= GSI_LOOPBACK_EN;

	if (mode & SPI_CPOL)
		flags |= GSI_CPOL;

	if (mode & SPI_CPHA)
		flags |= GSI_CPHA;

	word_len = xfer->bits_per_word - MIN_WORD_LEN;
	pack |= (GSI_TX_PACK_EN | GSI_RX_PACK_EN);
	ret = get_spi_clk_cfg(mas->cur_speed_hz, mas, &idx, &div);
	if (ret) {
		dev_err(mas->dev, "%s:Err setting clks:%d\n", __func__, ret);
		return ERR_PTR(ret);
	}
	c0_tre->dword[0] = MSM_GPI_SPI_CONFIG0_TRE_DWORD0(pack, flags,
								word_len);
	c0_tre->dword[1] = MSM_GPI_SPI_CONFIG0_TRE_DWORD1(0, cs_clk_delay,
							inter_words_delay);
	c0_tre->dword[2] = MSM_GPI_SPI_CONFIG0_TRE_DWORD2(idx, div);
	c0_tre->dword[3] = MSM_GPI_SPI_CONFIG0_TRE_DWORD3(0, 0, 0, 0, 1);
	GENI_SE_DBG(mas->ipc, false, mas->dev,
		"%s: flags 0x%x word %d pack %d idx %d div %d\n",
		__func__, flags, word_len, pack, idx, div);
	GENI_SE_DBG(mas->ipc, false, mas->dev,
		"%s: cs_clk_delay %d inter_words_delay %d\n", __func__,
				 cs_clk_delay, inter_words_delay);
	return c0_tre;
}

static struct msm_gpi_tre *setup_go_tre(int cmd, int cs, int rx_len, int flags,
				struct spi_geni_master *mas)
{
	struct msm_gpi_tre *go_tre = &mas->gsi[mas->num_xfers].go_tre;
	int chain;
	int eot;
	int eob;
	int link_rx = 0;

	if (IS_ERR_OR_NULL(go_tre))
		return go_tre;

	go_tre->dword[0] = MSM_GPI_SPI_GO_TRE_DWORD0(flags, cs, cmd);
	go_tre->dword[1] = MSM_GPI_SPI_GO_TRE_DWORD1;
	go_tre->dword[2] = MSM_GPI_SPI_GO_TRE_DWORD2(rx_len);
	if (cmd == SPI_RX_ONLY) {
		eot = 0;
		chain = 0;
		eob = 1; /* For non Shared SPI case */
	} else {
		eot = 0;
		chain = 1;
		eob = 0;
	}
	if (cmd & SPI_RX_ONLY)
		link_rx = 1;
	go_tre->dword[3] = MSM_GPI_SPI_GO_TRE_DWORD3(link_rx, 0, eot, eob,
								chain);
	GENI_SE_DBG(mas->ipc, false, mas->dev,
	"%s: rx len %d flags 0x%x cs %d cmd %d eot %d eob %d chain %d\n",
		__func__, rx_len, flags, cs, cmd, eot, eob, chain);
	return go_tre;
}

static struct msm_gpi_tre *setup_dma_tre(struct msm_gpi_tre *tre,
					dma_addr_t buf, u32 len,
					struct spi_geni_master *mas,
					bool is_tx)
{
	if (IS_ERR_OR_NULL(tre))
		return tre;

	tre->dword[0] = MSM_GPI_DMA_W_BUFFER_TRE_DWORD0(buf);
	tre->dword[1] = MSM_GPI_DMA_W_BUFFER_TRE_DWORD1(buf);
	tre->dword[2] = MSM_GPI_DMA_W_BUFFER_TRE_DWORD2(len);
	tre->dword[3] = MSM_GPI_DMA_W_BUFFER_TRE_DWORD3(0, 0, is_tx, 0, 0);
	return tre;
}

static void spi_gsi_ch_cb(struct dma_chan *ch, struct msm_gpi_cb const *cb,
				void *ptr)
{
	struct spi_master *spi = ptr;
	struct spi_geni_master *mas = spi_master_get_devdata(spi);

	switch (cb->cb_event) {
	case MSM_GPI_QUP_NOTIFY:
	case MSM_GPI_QUP_MAX_EVENT:
		GENI_SE_DBG(mas->ipc, false, mas->dev,
				"%s:cb_ev%d status%llu ts%llu count%llu\n",
				__func__, cb->cb_event, cb->status,
				cb->timestamp, cb->count);
		break;
	case MSM_GPI_QUP_ERROR:
	case MSM_GPI_QUP_CH_ERROR:
	case MSM_GPI_QUP_FW_ERROR:
	case MSM_GPI_QUP_PENDING_EVENT:
	case MSM_GPI_QUP_EOT_DESC_MISMATCH:
	case MSM_GPI_QUP_SW_ERROR:
		GENI_SE_ERR(mas->ipc, true, mas->dev,
				"%s: cb_ev %d status %llu ts %llu count %llu\n",
				__func__, cb->cb_event, cb->status,
				cb->timestamp, cb->count);
		GENI_SE_ERR(mas->ipc, true, mas->dev,
				"err.routine %u, err.type %u, err.code %u\n",
				cb->error_log.routine,
				cb->error_log.type,
				cb->error_log.error_code);
		mas->qn_err = true;
		complete_all(&mas->tx_cb);
		complete_all(&mas->rx_cb);

		break;
	}
}

static void spi_gsi_rx_callback(void *cb)
{
	struct msm_gpi_dma_async_tx_cb_param *cb_param =
			(struct msm_gpi_dma_async_tx_cb_param *)cb;
	struct gsi_desc_cb *desc_cb = (struct gsi_desc_cb *)cb_param->userdata;
	struct spi_master *spi = desc_cb->spi;
	struct spi_transfer *xfer = desc_cb->xfer;
	struct spi_geni_master *mas = spi_master_get_devdata(spi);

	if (xfer->rx_buf) {
		if (cb_param->status == MSM_GPI_TCE_UNEXP_ERR) {
			GENI_SE_ERR(mas->ipc, true, mas->dev,
			"%s: Unexpected GSI CB error\n", __func__);
			return;
		}
		if (cb_param->length == xfer->len) {
			GENI_SE_DBG(mas->ipc, false, mas->dev,
			"%s\n", __func__);
			complete(&mas->rx_cb);
		} else {
			GENI_SE_ERR(mas->ipc, true, mas->dev,
			"%s: Length mismatch. Expected %d Callback %d\n",
			__func__, xfer->len, cb_param->length);
		}
	}
}

static void spi_gsi_tx_callback(void *cb)
{
	struct msm_gpi_dma_async_tx_cb_param *cb_param = cb;
	struct gsi_desc_cb *desc_cb = (struct gsi_desc_cb *)cb_param->userdata;
	struct spi_master *spi = desc_cb->spi;
	struct spi_transfer *xfer = desc_cb->xfer;
	struct spi_geni_master *mas = spi_master_get_devdata(spi);

	if (xfer->tx_buf) {
		if (cb_param->status == MSM_GPI_TCE_UNEXP_ERR) {
			GENI_SE_ERR(mas->ipc, true, mas->dev,
			"%s: Unexpected GSI CB error\n", __func__);
			return;
		}
		if (cb_param->length == xfer->len) {
			GENI_SE_DBG(mas->ipc, false, mas->dev,
			"%s\n", __func__);
			complete(&mas->tx_cb);
		} else {
			GENI_SE_ERR(mas->ipc, true, mas->dev,
			"%s: Length mismatch. Expected %d Callback %d\n",
			__func__, xfer->len, cb_param->length);
		}
	}
}

static int setup_gsi_xfer(struct spi_transfer *xfer,
				struct spi_geni_master *mas,
				struct spi_device *spi_slv,
				struct spi_master *spi)
{
	int ret = 0;
	struct msm_gpi_tre *c0_tre = NULL;
	struct msm_gpi_tre *go_tre = NULL;
	struct msm_gpi_tre *tx_tre = NULL;
	struct msm_gpi_tre *rx_tre = NULL;
	struct scatterlist *xfer_tx_sg = mas->gsi[mas->num_xfers].tx_sg;
	struct scatterlist *xfer_rx_sg = &mas->gsi[mas->num_xfers].rx_sg;
	int rx_nent = 0;
	int tx_nent = 0;
	u8 cmd = 0;
	u8 cs = 0;
	u32 rx_len = 0;
	int go_flags = 0;
	unsigned long flags = DMA_PREP_INTERRUPT | DMA_CTRL_ACK;
	struct spi_geni_qcom_ctrl_data *delay_params = NULL;
	u32 cs_clk_delay = 0;
	u32 inter_words_delay = 0;

	if (spi_slv->controller_data) {
		delay_params =
		(struct spi_geni_qcom_ctrl_data *) spi_slv->controller_data;

		cs_clk_delay =
			delay_params->spi_cs_clk_delay;
		inter_words_delay =
			delay_params->spi_inter_words_delay;
	}

	if ((xfer->bits_per_word != mas->cur_word_len) ||
		(xfer->speed_hz != mas->cur_speed_hz)) {
		mas->cur_word_len = xfer->bits_per_word;
		mas->cur_speed_hz = xfer->speed_hz;
		tx_nent++;
		c0_tre = setup_config0_tre(xfer, mas, spi_slv->mode,
					cs_clk_delay, inter_words_delay);
		if (IS_ERR_OR_NULL(c0_tre)) {
			dev_err(mas->dev, "%s:Err setting c0tre:%d\n",
							__func__, ret);
			return PTR_ERR(c0_tre);
		}
	}

	if (!(mas->cur_word_len % MIN_WORD_LEN)) {
		rx_len = ((xfer->len << 3) / mas->cur_word_len);
	} else {
		int bytes_per_word = (mas->cur_word_len / BITS_PER_BYTE) + 1;

		rx_len = (xfer->len / bytes_per_word);
	}

	if (xfer->tx_buf && xfer->rx_buf) {
		cmd = SPI_FULL_DUPLEX;
		tx_nent += 2;
		rx_nent++;
	} else if (xfer->tx_buf) {
		cmd = SPI_TX_ONLY;
		tx_nent += 2;
		rx_len = 0;
	} else if (xfer->rx_buf) {
		cmd = SPI_RX_ONLY;
		tx_nent++;
		rx_nent++;
	}

	cs |= spi_slv->chip_select;
	if (!list_is_last(&xfer->transfer_list, &spi->cur_msg->transfers) ==
	    !xfer->cs_change)
		go_flags |= FRAGMENTATION;

	go_tre = setup_go_tre(cmd, cs, rx_len, go_flags, mas);

	sg_init_table(xfer_tx_sg, tx_nent);
	if (rx_nent)
		sg_init_table(xfer_rx_sg, rx_nent);

	if (c0_tre)
		sg_set_buf(xfer_tx_sg++, c0_tre, sizeof(*c0_tre));

	sg_set_buf(xfer_tx_sg++, go_tre, sizeof(*go_tre));
	mas->gsi[mas->num_xfers].desc_cb.spi = spi;
	mas->gsi[mas->num_xfers].desc_cb.xfer = xfer;
	if (cmd & SPI_RX_ONLY) {
		rx_tre = &mas->gsi[mas->num_xfers].rx_dma_tre;
		rx_tre = setup_dma_tre(rx_tre, xfer->rx_dma, xfer->len, mas, 0);
		if (IS_ERR_OR_NULL(rx_tre)) {
			dev_err(mas->dev, "Err setting up rx tre\n");
			return PTR_ERR(rx_tre);
		}
		sg_set_buf(xfer_rx_sg, rx_tre, sizeof(*rx_tre));
		mas->gsi[mas->num_xfers].rx_desc =
			dmaengine_prep_slave_sg(mas->rx,
				&mas->gsi[mas->num_xfers].rx_sg, rx_nent,
						DMA_DEV_TO_MEM, flags);
		if (IS_ERR_OR_NULL(mas->gsi[mas->num_xfers].rx_desc)) {
			dev_err(mas->dev, "Err setting up rx desc\n");
			return -EIO;
		}
		mas->gsi[mas->num_xfers].rx_desc->callback =
					spi_gsi_rx_callback;
		mas->gsi[mas->num_xfers].rx_desc->callback_param =
					&mas->gsi[mas->num_xfers].rx_cb_param;
		mas->gsi[mas->num_xfers].rx_cb_param.userdata =
					&mas->gsi[mas->num_xfers].desc_cb;
		mas->num_rx_eot++;
	}

	if (cmd & SPI_TX_ONLY) {
		tx_tre = &mas->gsi[mas->num_xfers].tx_dma_tre;
		tx_tre = setup_dma_tre(tx_tre, xfer->tx_dma, xfer->len, mas, 1);
		if (IS_ERR_OR_NULL(tx_tre)) {
			dev_err(mas->dev, "Err setting up tx tre\n");
			return PTR_ERR(tx_tre);
		}
		sg_set_buf(xfer_tx_sg++, tx_tre, sizeof(*tx_tre));
		mas->num_tx_eot++;
	}
	mas->gsi[mas->num_xfers].tx_desc = dmaengine_prep_slave_sg(mas->tx,
					mas->gsi[mas->num_xfers].tx_sg, tx_nent,
					DMA_MEM_TO_DEV, flags);
	if (IS_ERR_OR_NULL(mas->gsi[mas->num_xfers].tx_desc)) {
		dev_err(mas->dev, "Err setting up tx desc\n");
		return -EIO;
	}
	mas->gsi[mas->num_xfers].tx_desc->callback = spi_gsi_tx_callback;
	mas->gsi[mas->num_xfers].tx_desc->callback_param =
					&mas->gsi[mas->num_xfers].tx_cb_param;
	mas->gsi[mas->num_xfers].tx_cb_param.userdata =
					&mas->gsi[mas->num_xfers].desc_cb;
	mas->gsi[mas->num_xfers].tx_cookie =
			dmaengine_submit(mas->gsi[mas->num_xfers].tx_desc);
	if (cmd & SPI_RX_ONLY)
		mas->gsi[mas->num_xfers].rx_cookie =
			dmaengine_submit(mas->gsi[mas->num_xfers].rx_desc);
	dma_async_issue_pending(mas->tx);
	if (cmd & SPI_RX_ONLY)
		dma_async_issue_pending(mas->rx);
	mas->num_xfers++;
	return ret;
}

static int spi_geni_map_buf(struct spi_geni_master *mas,
				struct spi_message *msg)
{
	struct spi_transfer *xfer;
	int ret = 0;

	list_for_each_entry(xfer, &msg->transfers, transfer_list) {
		if (xfer->rx_buf) {
			ret = geni_se_iommu_map_buf(mas->wrapper_dev,
						&xfer->rx_dma, xfer->rx_buf,
						xfer->len, DMA_FROM_DEVICE);
			if (ret) {
				GENI_SE_ERR(mas->ipc, true, mas->dev,
				"%s: Mapping Rx buffer %d\n", __func__, ret);
				return ret;
			}
		}

		if (xfer->tx_buf) {
			ret = geni_se_iommu_map_buf(mas->wrapper_dev,
						&xfer->tx_dma,
						(void *)xfer->tx_buf,
						xfer->len, DMA_TO_DEVICE);
			if (ret) {
				GENI_SE_ERR(mas->ipc, true, mas->dev,
				"%s: Mapping Tx buffer %d\n", __func__, ret);
				return ret;
			}
		}
	}
	return 0;
}

static void spi_geni_unmap_buf(struct spi_geni_master *mas,
				struct spi_message *msg)
{
	struct spi_transfer *xfer;

	list_for_each_entry(xfer, &msg->transfers, transfer_list) {
		if (xfer->rx_buf)
			geni_se_iommu_unmap_buf(mas->wrapper_dev, &xfer->rx_dma,
						xfer->len, DMA_FROM_DEVICE);
		if (xfer->tx_buf)
			geni_se_iommu_unmap_buf(mas->wrapper_dev, &xfer->tx_dma,
						xfer->len, DMA_TO_DEVICE);
	}
}

static int spi_geni_prepare_message(struct spi_master *spi,
					struct spi_message *spi_msg)
{
	int ret = 0;
	struct spi_geni_master *mas = spi_master_get_devdata(spi);
	int count;

	if (mas->shared_ee) {
		if (mas->setup) {
			/* Client to respect system suspend */
			if (!pm_runtime_enabled(mas->dev)) {
				GENI_SE_ERR(mas->ipc, false, NULL,
					"%s: System suspended\n", __func__);
				return -EACCES;
			}

			ret = pm_runtime_get_sync(mas->dev);
			if (ret < 0) {
				dev_err(mas->dev,
					"%s:pm_runtime_get_sync failed %d\n",
							__func__, ret);
				WARN_ON_ONCE(1);
				pm_runtime_put_noidle(mas->dev);
				/* Set device in suspended since resume
				 * failed
				 */
				pm_runtime_set_suspended(mas->dev);
				goto exit_prepare_message;
			}
			ret = 0;

			if (mas->dis_autosuspend) {
				count =
				atomic_read(&mas->dev->power.usage_count);
				if (count <= 0)
					GENI_SE_ERR(mas->ipc, false, NULL,
					"resume usage count mismatch:%d",
								count);
			}
		} else {
			mas->setup = true;
		}
	}

	if (pm_runtime_status_suspended(mas->dev)) {
		if (!pm_runtime_enabled(mas->dev)) {
			GENI_SE_ERR(mas->ipc, false, NULL,
				"%s: System suspended\n", __func__);
			return -EACCES;
		}

		ret = pm_runtime_get_sync(mas->dev);
		if (ret < 0) {
			dev_err(mas->dev,
			"%s:pm_runtime_get_sync failed %d\n", __func__, ret);
			WARN_ON_ONCE(1);
			pm_runtime_put_noidle(mas->dev);
			/* Set device in suspended since resume failed */
			pm_runtime_set_suspended(mas->dev);
			return ret;
		}
	}

	mas->cur_xfer_mode = select_xfer_mode(spi, spi_msg);

	if (mas->cur_xfer_mode < 0) {
		dev_err(mas->dev, "%s: Couldn't select mode %d\n", __func__,
							mas->cur_xfer_mode);
		ret = -EINVAL;
	} else if (mas->cur_xfer_mode == GSI_DMA) {
		memset(mas->gsi, 0,
				(sizeof(struct spi_geni_gsi) * NUM_SPI_XFER));
		geni_se_select_mode(mas->base, GSI_DMA);
		ret = spi_geni_map_buf(mas, spi_msg);
	} else {
		geni_se_select_mode(mas->base, mas->cur_xfer_mode);
		ret = setup_fifo_params(spi_msg->spi, spi);
	}

exit_prepare_message:
	return ret;
}

static int spi_geni_unprepare_message(struct spi_master *spi_mas,
					struct spi_message *spi_msg)
{
	struct spi_geni_master *mas = spi_master_get_devdata(spi_mas);
	int count = 0;

	mas->cur_speed_hz = 0;
	mas->cur_word_len = 0;
	if (mas->cur_xfer_mode == GSI_DMA)
		spi_geni_unmap_buf(mas, spi_msg);

	if (mas->shared_ee) {
		if (mas->dis_autosuspend) {
			pm_runtime_put_sync(mas->dev);
			count = atomic_read(&mas->dev->power.usage_count);
			if (count < 0)
				GENI_SE_ERR(mas->ipc, false, NULL,
					"suspend usage count mismatch:%d",
								count);
		} else if (!pm_runtime_status_suspended(mas->dev) &&
				pm_runtime_enabled(mas->dev)) {
			pm_runtime_mark_last_busy(mas->dev);
			pm_runtime_put_autosuspend(mas->dev);
		}
	}

	return 0;
}

static void spi_geni_set_sampling_rate(struct spi_geni_master *mas,
	unsigned int major, unsigned int minor)
{
	u32 cpol, cpha, cfg_reg108, cfg_reg109, cfg_seq_start;

	cpol = geni_read_reg(mas->base, SE_SPI_CPOL);
	cpha = geni_read_reg(mas->base, SE_SPI_CPHA);
	cfg_reg108 = geni_read_reg(mas->base, SE_GENI_CFG_REG108);
	cfg_reg109 = geni_read_reg(mas->base, SE_GENI_CFG_REG109);
	/* clear CPOL bit */
	cfg_reg108 &= ~(1 << CPOL_CTRL_SHFT);

	if (major == 1 && minor == 0) {
		/* Write 1 to RX_SI_EN2IO_DELAY reg */
		cfg_reg108 &= ~(0x7 << RX_SI_EN2IO_DELAY_SHFT);
		cfg_reg108 |= (1 << RX_SI_EN2IO_DELAY_SHFT);
		/* Write 0 to RX_IO_POS_FF_EN_SEL reg */
		cfg_reg108 &= ~(1 << RX_IO_POS_FF_EN_SEL_SHFT);
	} else if ((major < 2) || (major == 2 && minor < 5)) {
		/* Write 0 to RX_IO_EN2CORE_EN_DELAY reg */
		cfg_reg108 &= ~(0x7 << RX_IO_EN2CORE_EN_DELAY_SHFT);
	} else {
		/*
		 * Write miso_sampling_ctrl_set to
		 * RX_IO_EN2CORE_EN_DELAY reg
		 */
		cfg_reg108 &= ~(0x7 << RX_IO_EN2CORE_EN_DELAY_SHFT);
		cfg_reg108 |= (mas->miso_sampling_ctrl_val <<
				RX_IO_EN2CORE_EN_DELAY_SHFT);
	}

	geni_write_reg(cfg_reg108, mas->base, SE_GENI_CFG_REG108);

	if (cpol == 0 && cpha == 0)
		cfg_reg109 = 1;
	else if (cpol == 1 && cpha == 0)
		cfg_reg109 = 0;
	geni_write_reg(cfg_reg109, mas->base,
				SE_GENI_CFG_REG109);
	if (!(major == 1 && minor == 0))
		geni_write_reg(1, mas->base, SE_GENI_CFG_SEQ_START);
	cfg_reg108 = geni_read_reg(mas->base, SE_GENI_CFG_REG108);
	cfg_reg109 = geni_read_reg(mas->base, SE_GENI_CFG_REG109);
	cfg_seq_start = geni_read_reg(mas->base, SE_GENI_CFG_SEQ_START);

	GENI_SE_DBG(mas->ipc, false, mas->dev,
		"%s cfg108: 0x%x cfg109: 0x%x cfg_seq_start: 0x%x\n",
		__func__, cfg_reg108, cfg_reg109, cfg_seq_start);
}

static int spi_geni_prepare_transfer_hardware(struct spi_master *spi)
{
	struct spi_geni_master *mas = spi_master_get_devdata(spi);
	int ret = 0, count = 0;
	u32 max_speed = spi->cur_msg->spi->max_speed_hz;
	struct se_geni_rsc *rsc = &mas->spi_rsc;
	u32 cfg_reg108;

	/* Adjust the IB based on the max speed of the slave.*/
	rsc->ib = max_speed * DEFAULT_BUS_WIDTH;
<<<<<<< HEAD
=======

	/* Client to respect system suspend */
	if (!pm_runtime_enabled(mas->dev)) {
		GENI_SE_ERR(mas->ipc, false, NULL,
			"%s: System suspended\n", __func__);
		return -EACCES;
	}

	if (mas->gsi_mode && !mas->shared_ee) {
		struct se_geni_rsc *rsc;
		int ret = 0;

		rsc = &mas->spi_rsc;
		ret = pinctrl_select_state(rsc->geni_pinctrl,
						rsc->geni_gpio_active);
		if (ret)
			GENI_SE_ERR(mas->ipc, false, NULL,
			"%s: Error %d pinctrl_select_state\n", __func__, ret);
	}
>>>>>>> 69171cdb

	if (!mas->setup || !mas->shared_ee) {
		ret = pm_runtime_get_sync(mas->dev);
		if (ret < 0) {
			dev_err(mas->dev,
				"%s:pm_runtime_get_sync failed %d\n",
							__func__, ret);
			WARN_ON_ONCE(1);
			pm_runtime_put_noidle(mas->dev);
			/* Set device in suspended since resume failed */
			pm_runtime_set_suspended(mas->dev);
			goto exit_prepare_transfer_hardware;
		}
		ret = 0;

		if (mas->dis_autosuspend) {
			count = atomic_read(&mas->dev->power.usage_count);
			if (count <= 0)
				GENI_SE_ERR(mas->ipc, false, NULL,
				"resume usage count mismatch:%d", count);
		}
	}

	if ((mas->gsi_mode && !mas->shared_ee)
			|| mas->pinctrl_sleep_at_probe) {
		int ret = 0;

		ret = pinctrl_select_state(rsc->geni_pinctrl,
						rsc->geni_gpio_active);
		if (ret)
			GENI_SE_ERR(mas->ipc, false, NULL,
			"%s: Error %d pinctrl_select_state\n", __func__, ret);
	}

	if (unlikely(!mas->setup)) {
		int proto = get_se_proto(mas->base);
		unsigned int major;
		unsigned int minor;
		unsigned int step;
		int hw_ver;

		if (unlikely(proto != SPI)) {
			dev_err(mas->dev, "Invalid proto %d\n", proto);
			return -ENXIO;
		}
		geni_se_init(mas->base, 0x0, (mas->tx_fifo_depth - 2));
		mas->tx_fifo_depth = get_tx_fifo_depth(mas->base);
		mas->rx_fifo_depth = get_rx_fifo_depth(mas->base);
		mas->tx_fifo_width = get_tx_fifo_width(mas->base);
		mas->oversampling = 1;
		/* Transmit an entire FIFO worth of data per IRQ */
		mas->tx_wm = 1;

		mas->gsi_mode =
			(geni_read_reg(mas->base, GENI_IF_FIFO_DISABLE_RO) &
							FIFO_IF_DISABLE);
		if (mas->gsi_mode) {
			mas->tx = dma_request_slave_channel(mas->dev, "tx");
			if (IS_ERR_OR_NULL(mas->tx)) {
				dev_info(mas->dev,
					"Failed to get tx DMA ch %ld\n",
							PTR_ERR(mas->tx));
				goto setup_ipc;
			}
			mas->rx = dma_request_slave_channel(mas->dev, "rx");
			if (IS_ERR_OR_NULL(mas->rx)) {
				dev_info(mas->dev, "Failed to get rx DMA ch %ld\n",
							PTR_ERR(mas->rx));
				dma_release_channel(mas->tx);
				goto setup_ipc;
			}
			mas->gsi = devm_kzalloc(mas->dev,
				(sizeof(struct spi_geni_gsi) * NUM_SPI_XFER),
				GFP_KERNEL);
			if (IS_ERR_OR_NULL(mas->gsi)) {
				dev_err(mas->dev, "Failed to get GSI mem\n");
				dma_release_channel(mas->tx);
				dma_release_channel(mas->rx);
				mas->tx = NULL;
				mas->rx = NULL;
				goto setup_ipc;
			}
			mas->tx_event.init.callback = spi_gsi_ch_cb;
			mas->tx_event.init.cb_param = spi;
			mas->tx_event.cmd = MSM_GPI_INIT;
			mas->tx->private = &mas->tx_event;
			mas->rx_event.init.callback = spi_gsi_ch_cb;
			mas->rx_event.init.cb_param = spi;
			mas->rx_event.cmd = MSM_GPI_INIT;
			mas->rx->private = &mas->rx_event;
			if (dmaengine_slave_config(mas->tx, NULL)) {
				dev_err(mas->dev, "Failed to Config Tx\n");
				dma_release_channel(mas->tx);
				dma_release_channel(mas->rx);
				mas->tx = NULL;
				mas->rx = NULL;
				goto setup_ipc;
			}
			if (dmaengine_slave_config(mas->rx, NULL)) {
				dev_err(mas->dev, "Failed to Config Rx\n");
				dma_release_channel(mas->tx);
				dma_release_channel(mas->rx);
				mas->tx = NULL;
				mas->rx = NULL;
				goto setup_ipc;
			}

		}
setup_ipc:
		mas->ipc = ipc_log_context_create(4, dev_name(mas->dev), 0);
		dev_info(mas->dev, "tx_fifo %d rx_fifo %d tx_width %d\n",
			mas->tx_fifo_depth, mas->rx_fifo_depth,
			mas->tx_fifo_width);
		if (!mas->shared_ee)
			mas->setup = true;
		hw_ver = geni_se_qupv3_hw_version(mas->wrapper_dev, &major,
							&minor, &step);
		if (hw_ver)
			dev_err(mas->dev, "%s:Err getting HW version %d\n",
							__func__, hw_ver);
		else {
			if ((major == 1) && (minor == 0))
				mas->oversampling = 2;
			GENI_SE_DBG(mas->ipc, false, mas->dev,
				"%s:Major:%d Minor:%d step:%dos%d\n",
			__func__, major, minor, step, mas->oversampling);
		}

		if (mas->set_miso_sampling)
			spi_geni_set_sampling_rate(mas, major, minor);

		/* Add the SB pipe delay */
		if (mas->set_cs_sb_delay) {
			cfg_reg108 =
				geni_read_reg(mas->base, SE_GENI_CFG_REG108);
			/* Clear the sb pipe delay register value */
			cfg_reg108 &=
				~(0x3 << SB_PIPE_SEL_SHIFT);
			/* Write the value into sb pipe delay register */
			cfg_reg108 |=
				(mas->set_cs_sb_delay << SB_PIPE_SEL_SHIFT);
			geni_write_reg(cfg_reg108,
				mas->base, SE_GENI_CFG_REG108);
		}

		if (mas->dis_autosuspend)
			GENI_SE_DBG(mas->ipc, false, mas->dev,
					"Auto Suspend is disabled\n");
	}
exit_prepare_transfer_hardware:
	return ret;
}

static int spi_geni_unprepare_transfer_hardware(struct spi_master *spi)
{
	struct spi_geni_master *mas = spi_master_get_devdata(spi);
	int count = 0;

	if (mas->shared_ee)
		return 0;

	if (mas->gsi_mode) {
		struct se_geni_rsc *rsc;
		int ret = 0;

		rsc = &mas->spi_rsc;
		ret = pinctrl_select_state(rsc->geni_pinctrl,
						rsc->geni_gpio_sleep);
		if (ret)
			GENI_SE_ERR(mas->ipc, false, NULL,
			"%s: Error %d pinctrl_select_state\n", __func__, ret);
	}

	if (mas->dis_autosuspend) {
		pm_runtime_put_sync(mas->dev);
		count = atomic_read(&mas->dev->power.usage_count);
		if (count < 0)
			GENI_SE_ERR(mas->ipc, false, NULL,
				"suspend usage count mismatch:%d", count);
	} else if (!pm_runtime_status_suspended(mas->dev) &&
			pm_runtime_enabled(mas->dev)) {
		pm_runtime_mark_last_busy(mas->dev);
		pm_runtime_put_autosuspend(mas->dev);
	}

	return 0;
}

static int setup_fifo_xfer(struct spi_transfer *xfer,
				struct spi_geni_master *mas, u16 mode,
				struct spi_master *spi)
{
	int ret = 0;
	u32 m_cmd = 0;
	u32 m_param = 0;
	u32 spi_tx_cfg = geni_read_reg(mas->base, SE_SPI_TRANS_CFG);
	u32 trans_len = 0, fifo_size = 0;
	u32 spi_pre_cmd_dly;

	if (xfer->bits_per_word != mas->cur_word_len) {
		spi_setup_word_len(mas, mode, xfer->bits_per_word);
		mas->cur_word_len = xfer->bits_per_word;
	}

	/* Speed and bits per word can be overridden per transfer */
	if (xfer->speed_hz != mas->cur_speed_hz) {
		int idx = 0;
		int div = 0;

		ret = get_spi_clk_cfg(xfer->speed_hz, mas, &idx, &div);
		if (ret) {
			dev_err(mas->dev, "%s:Err setting clks:%d\n",
								__func__, ret);
			return ret;
		}
		mas->cur_speed_hz = xfer->speed_hz;
	}

	mas->tx_rem_bytes = 0;
	mas->rx_rem_bytes = 0;
	if (xfer->tx_buf && xfer->rx_buf)
		m_cmd = SPI_FULL_DUPLEX;
	else if (xfer->tx_buf)
		m_cmd = SPI_TX_ONLY;
	else if (xfer->rx_buf)
		m_cmd = SPI_RX_ONLY;

	spi_tx_cfg &= ~CS_TOGGLE;
	if (!(mas->cur_word_len % MIN_WORD_LEN)) {
		trans_len =
			((xfer->len << 3) / mas->cur_word_len) & TRANS_LEN_MSK;
	} else {
		int bytes_per_word = (mas->cur_word_len / BITS_PER_BYTE) + 1;

		trans_len = (xfer->len / bytes_per_word) & TRANS_LEN_MSK;
	}

	if (!list_is_last(&xfer->transfer_list, &spi->cur_msg->transfers) ==
	    !xfer->cs_change)
		m_param |= FRAGMENTATION;

	/* Add pre command delay */
	if (mas->set_pre_cmd_dly) {
		m_param |= SPI_PRE_CMD_DELAY;
		spi_pre_cmd_dly = geni_read_reg(mas->base,
			SE_SPI_PRE_POST_CMD_DLY);
		spi_pre_cmd_dly += mas->set_pre_cmd_dly;
		geni_write_reg(spi_pre_cmd_dly, mas->base,
			SE_SPI_PRE_POST_CMD_DLY);
	}

	mas->cur_xfer = xfer;
	if (m_cmd & SPI_TX_ONLY) {
		mas->tx_rem_bytes = xfer->len;
		geni_write_reg(trans_len, mas->base, SE_SPI_TX_TRANS_LEN);
	}

	if (m_cmd & SPI_RX_ONLY) {
		geni_write_reg(trans_len, mas->base, SE_SPI_RX_TRANS_LEN);
		mas->rx_rem_bytes = xfer->len;
	}

	fifo_size =
		(mas->tx_fifo_depth * mas->tx_fifo_width / mas->cur_word_len);
	if (trans_len > fifo_size) {
		if (mas->cur_xfer_mode != SE_DMA) {
			mas->cur_xfer_mode = SE_DMA;
			geni_se_select_mode(mas->base, mas->cur_xfer_mode);
		}
	} else {
		if (mas->cur_xfer_mode != FIFO_MODE) {
			mas->cur_xfer_mode = FIFO_MODE;
			geni_se_select_mode(mas->base, mas->cur_xfer_mode);
		}
	}

	geni_write_reg(spi_tx_cfg, mas->base, SE_SPI_TRANS_CFG);
	geni_setup_m_cmd(mas->base, m_cmd, m_param);
	GENI_SE_DBG(mas->ipc, false, mas->dev,
	"%s: trans_len %d xferlen%d tx_cfg 0x%x cmd 0x%x cs%d mode%d\n",
		__func__, trans_len, xfer->len, spi_tx_cfg, m_cmd,
			xfer->cs_change, mas->cur_xfer_mode);
	if ((m_cmd & SPI_RX_ONLY) && (mas->cur_xfer_mode == SE_DMA)) {
		ret =  geni_se_rx_dma_prep(mas->wrapper_dev, mas->base,
				xfer->rx_buf, xfer->len, &xfer->rx_dma);
		if (ret) {
			GENI_SE_ERR(mas->ipc, true, mas->dev,
				"Failed to setup Rx dma %d\n", ret);
			xfer->rx_dma = 0;
			return ret;
		}
	}
	if (m_cmd & SPI_TX_ONLY) {
		if (mas->cur_xfer_mode == FIFO_MODE) {
			geni_write_reg(mas->tx_wm, mas->base,
					SE_GENI_TX_WATERMARK_REG);
		} else if (mas->cur_xfer_mode == SE_DMA) {
			int ret = 0;

			ret =  geni_se_tx_dma_prep(mas->wrapper_dev, mas->base,
					(void *)xfer->tx_buf, xfer->len,
							&xfer->tx_dma);
			if (ret) {
				GENI_SE_ERR(mas->ipc, true, mas->dev,
					"Failed to setup tx dma %d\n", ret);
				xfer->tx_dma = 0;
				return ret;
			}
		}
	}

	/* Ensure all writes are done before the WM interrupt */
	mb();
	return ret;
}

static void handle_fifo_timeout(struct spi_geni_master *mas,
					struct spi_transfer *xfer)
{
	unsigned long timeout;
	u32 rx_fifo_status;
	int rx_wc, i;

	geni_se_dump_dbg_regs(&mas->spi_rsc, mas->base, mas->ipc);
	reinit_completion(&mas->xfer_done);

	/* Dummy read the rx fifo for any spurious data*/
	if (xfer->rx_buf) {
		rx_fifo_status = geni_read_reg(mas->base,
					SE_GENI_RX_FIFO_STATUS);
		rx_wc = (rx_fifo_status & RX_FIFO_WC_MSK);
		for (i = 0; i < rx_wc; i++)
			geni_read_reg(mas->base, SE_GENI_RX_FIFOn);
	}

	geni_cancel_m_cmd(mas->base);
	if (mas->cur_xfer_mode == FIFO_MODE)
		geni_write_reg(0, mas->base, SE_GENI_TX_WATERMARK_REG);
	/* Ensure cmd cancel is written */
	mb();
	timeout = wait_for_completion_timeout(&mas->xfer_done, HZ);
	if (!timeout) {
		reinit_completion(&mas->xfer_done);
		geni_abort_m_cmd(mas->base);
		/* Ensure cmd abort is written */
		mb();
		timeout = wait_for_completion_timeout(&mas->xfer_done,
								HZ);
		if (!timeout)
			dev_err(mas->dev,
				"Failed to cancel/abort m_cmd\n");
	}
	if (mas->cur_xfer_mode == SE_DMA) {
		if (xfer->tx_buf && xfer->tx_dma) {
			reinit_completion(&mas->xfer_done);
			writel_relaxed(1, mas->base +
				SE_DMA_TX_FSM_RST);
			timeout =
			wait_for_completion_timeout(&mas->xfer_done, HZ);
			if (!timeout)
				dev_err(mas->dev,
					"DMA TX RESET failed\n");
			geni_se_tx_dma_unprep(mas->wrapper_dev,
				xfer->tx_dma, xfer->len);
		}
		if (xfer->rx_buf && xfer->rx_dma) {
			reinit_completion(&mas->xfer_done);
			writel_relaxed(1, mas->base +
				SE_DMA_RX_FSM_RST);
			timeout =
			wait_for_completion_timeout(&mas->xfer_done, HZ);
			if (!timeout)
				dev_err(mas->dev,
					"DMA RX RESET failed\n");
			geni_se_rx_dma_unprep(mas->wrapper_dev,
				xfer->rx_dma, xfer->len);
		}
	}

}

static int spi_geni_transfer_one(struct spi_master *spi,
				struct spi_device *slv,
				struct spi_transfer *xfer)
{
	int ret = 0;
	struct spi_geni_master *mas = spi_master_get_devdata(spi);
	unsigned long timeout, xfer_timeout;

	if ((xfer->tx_buf == NULL) && (xfer->rx_buf == NULL)) {
		dev_err(mas->dev, "Invalid xfer both tx rx are NULL\n");
		return -EINVAL;
	}

	/* Check for zero length transfer */
	if (xfer->len < 1) {
		dev_err(mas->dev, "Zero length transfer\n");
		return -EINVAL;
	}

	if (mas->use_fixed_timeout)
		xfer_timeout = msecs_to_jiffies(SPI_XFER_TIMEOUT_MS);
	else
		xfer_timeout =
			100 * msecs_to_jiffies(DIV_ROUND_UP(xfer->len * 8,
				DIV_ROUND_UP(xfer->speed_hz, MSEC_PER_SEC)));
	GENI_SE_DBG(mas->ipc, false, mas->dev,
			"current xfer_timeout:%lu ms.\n", xfer_timeout);

	/* Double check PM status, client might have not taken wakelock and
	 * continue to queue more transfers. Post auto-suspend, system suspend
	 * can keep driver to forced suspend, hence it's client's responsibility
	 * to not allow system suspend to trigger.
	 */
	if (pm_runtime_status_suspended(mas->dev)) {
		GENI_SE_ERR(mas->ipc, true, mas->dev,
			"%s: device is PM suspended\n", __func__);
		return -EACCES;
	}

	if (mas->cur_xfer_mode != GSI_DMA) {
		reinit_completion(&mas->xfer_done);
		ret = setup_fifo_xfer(xfer, mas, slv->mode, spi);
		if (ret) {
			GENI_SE_ERR(mas->ipc, true, mas->dev,
				"setup_fifo_xfer failed: %d\n", ret);
			mas->cur_xfer = NULL;
			goto err_fifo_geni_transfer_one;
		}

		timeout = wait_for_completion_timeout(&mas->xfer_done,
				xfer_timeout);

		if (!timeout) {
			GENI_SE_ERR(mas->ipc, true, mas->dev,
				"Xfer[len %d tx %pK rx %pK n %d] timed out.\n",
						xfer->len, xfer->tx_buf,
						xfer->rx_buf,
						xfer->bits_per_word);
			mas->cur_xfer = NULL;
			ret = -ETIMEDOUT;
			goto err_fifo_geni_transfer_one;
		}

		if (mas->cur_xfer_mode == SE_DMA) {
			if (xfer->tx_buf)
				geni_se_tx_dma_unprep(mas->wrapper_dev,
					xfer->tx_dma, xfer->len);
			if (xfer->rx_buf)
				geni_se_rx_dma_unprep(mas->wrapper_dev,
					xfer->rx_dma, xfer->len);
		}
	} else {
		mas->num_tx_eot = 0;
		mas->num_rx_eot = 0;
		mas->num_xfers = 0;
		reinit_completion(&mas->tx_cb);
		reinit_completion(&mas->rx_cb);

		ret = setup_gsi_xfer(xfer, mas, slv, spi);
		if (ret) {
			GENI_SE_ERR(mas->ipc, true, mas->dev,
				"setup_gsi_xfer failed: %d\n", ret);
			mas->cur_xfer = NULL;
			goto err_gsi_geni_transfer_one;
		}
		if ((mas->num_xfers >= NUM_SPI_XFER) ||
			(list_is_last(&xfer->transfer_list,
					&spi->cur_msg->transfers))) {
			int i;

			for (i = 0 ; i < mas->num_tx_eot; i++) {
				timeout = wait_for_completion_timeout(
					&mas->tx_cb, xfer_timeout);
				if (timeout <= 0) {
					GENI_SE_ERR(mas->ipc, true, mas->dev,
					"Tx[%d] timeout%lu\n", i, timeout);
					ret = -ETIMEDOUT;
					goto err_gsi_geni_transfer_one;
				}
			}
			for (i = 0 ; i < mas->num_rx_eot; i++) {
				timeout = wait_for_completion_timeout(
					&mas->rx_cb, xfer_timeout);
				if (timeout <= 0) {
					GENI_SE_ERR(mas->ipc, true, mas->dev,
					 "Rx[%d] timeout%lu\n", i, timeout);
					ret = -ETIMEDOUT;
					goto err_gsi_geni_transfer_one;
				}
			}
			if (mas->qn_err) {
				ret = -EIO;
				mas->qn_err = false;
				goto err_gsi_geni_transfer_one;
			}
		}
	}
	return ret;
err_gsi_geni_transfer_one:
	geni_se_dump_dbg_regs(&mas->spi_rsc, mas->base, mas->ipc);
	dmaengine_terminate_all(mas->tx);
	return ret;
err_fifo_geni_transfer_one:
	handle_fifo_timeout(mas, xfer);
	return ret;
}

static void geni_spi_handle_tx(struct spi_geni_master *mas)
{
	int i = 0;
	int tx_fifo_width = (mas->tx_fifo_width >> 3);
	int max_bytes = 0;
	const u8 *tx_buf = NULL;

	if (!mas->cur_xfer)
		return;

	/*
	 * For non-byte aligned bits-per-word values:
	 * Assumption is that each SPI word will be accomodated in
	 * ceil (bits_per_word / bits_per_byte)
	 * and the next SPI word starts at the next byte.
	 * In such cases, we can fit 1 SPI word per FIFO word so adjust the
	 * max byte that can be sent per IRQ accordingly.
	 */
	if ((mas->tx_fifo_width % mas->cur_word_len))
		max_bytes = (mas->tx_fifo_depth - mas->tx_wm) *
				((mas->cur_word_len / BITS_PER_BYTE) + 1);
	else
		max_bytes = (mas->tx_fifo_depth - mas->tx_wm) * tx_fifo_width;
	tx_buf = mas->cur_xfer->tx_buf;
	tx_buf += (mas->cur_xfer->len - mas->tx_rem_bytes);
	max_bytes = min_t(int, mas->tx_rem_bytes, max_bytes);
	while (i < max_bytes) {
		int j;
		u32 fifo_word = 0;
		u8 *fifo_byte;
		int bytes_per_fifo = tx_fifo_width;
		int bytes_to_write = 0;

		if ((mas->tx_fifo_width % mas->cur_word_len))
			bytes_per_fifo =
				(mas->cur_word_len / BITS_PER_BYTE) + 1;
		bytes_to_write = min_t(int, (max_bytes - i), bytes_per_fifo);
		fifo_byte = (u8 *)&fifo_word;
		for (j = 0; j < bytes_to_write; j++)
			fifo_byte[j] = tx_buf[i++];
		geni_write_reg(fifo_word, mas->base, SE_GENI_TX_FIFOn);
		/* Ensure FIFO writes are written in order */
		mb();
	}
	mas->tx_rem_bytes -= max_bytes;
	if (!mas->tx_rem_bytes) {
		geni_write_reg(0, mas->base, SE_GENI_TX_WATERMARK_REG);
		/* Barrier here before return to prevent further ISRs */
		mb();
	}
}

static void geni_spi_handle_rx(struct spi_geni_master *mas)
{
	int i = 0;
	int fifo_width = (mas->tx_fifo_width >> 3);
	u32 rx_fifo_status = geni_read_reg(mas->base, SE_GENI_RX_FIFO_STATUS);
	int rx_bytes = 0;
	int rx_wc = 0;
	u8 *rx_buf = NULL;

	rx_wc = (rx_fifo_status & RX_FIFO_WC_MSK);

	/* Dummy read the fifo in case of unexpected rx fifo wm */
	if (!mas->cur_xfer) {
		for (i = 0; i < rx_wc; i++)
			geni_read_reg(mas->base, SE_GENI_RX_FIFOn);
		return;
	}

	rx_buf = mas->cur_xfer->rx_buf;
	if (rx_fifo_status & RX_LAST) {
		int rx_last_byte_valid =
			(rx_fifo_status & RX_LAST_BYTE_VALID_MSK)
					>> RX_LAST_BYTE_VALID_SHFT;
		if (rx_last_byte_valid && (rx_last_byte_valid < 4)) {
			rx_wc -= 1;
			rx_bytes += rx_last_byte_valid;
		}
	}
	if (!(mas->tx_fifo_width % mas->cur_word_len))
		rx_bytes += rx_wc * fifo_width;
	else
		rx_bytes += rx_wc *
			((mas->cur_word_len / BITS_PER_BYTE) + 1);
	rx_bytes = min_t(int, mas->rx_rem_bytes, rx_bytes);
	rx_buf += (mas->cur_xfer->len - mas->rx_rem_bytes);
	while (i < rx_bytes) {
		u32 fifo_word = 0;
		u8 *fifo_byte;
		int bytes_per_fifo = fifo_width;
		int read_bytes = 0;
		int j;

		if ((mas->tx_fifo_width % mas->cur_word_len))
			bytes_per_fifo =
				(mas->cur_word_len / BITS_PER_BYTE) + 1;
		read_bytes = min_t(int, (rx_bytes - i), bytes_per_fifo);
		fifo_word = geni_read_reg(mas->base, SE_GENI_RX_FIFOn);
		fifo_byte = (u8 *)&fifo_word;
		for (j = 0; j < read_bytes; j++)
			rx_buf[i++] = fifo_byte[j];
	}
	mas->rx_rem_bytes -= rx_bytes;
}

static irqreturn_t geni_spi_irq(int irq, void *data)
{
	struct spi_geni_master *mas = data;
	u32 m_irq = 0;

	if (pm_runtime_status_suspended(mas->dev)) {
		GENI_SE_DBG(mas->ipc, false, mas->dev,
				"%s: device is suspended\n", __func__);
		goto exit_geni_spi_irq;
	}
	m_irq = geni_read_reg(mas->base, SE_GENI_M_IRQ_STATUS);
	GENI_SE_DBG(mas->ipc, false, mas->dev, "m_irq : 0x%x\n", m_irq);
	if (mas->cur_xfer_mode == FIFO_MODE) {
		if ((m_irq & M_RX_FIFO_WATERMARK_EN) ||
						(m_irq & M_RX_FIFO_LAST_EN))
			geni_spi_handle_rx(mas);

		if ((m_irq & M_TX_FIFO_WATERMARK_EN))
			geni_spi_handle_tx(mas);

		if ((m_irq & M_CMD_DONE_EN) || (m_irq & M_CMD_CANCEL_EN) ||
			(m_irq & M_CMD_ABORT_EN)) {
			mas->cmd_done = true;
			/*
			 * If this happens, then a CMD_DONE came before all the
			 * buffer bytes were sent out. This is unusual, log this
			 * condition and disable the WM interrupt to prevent the
			 * system from stalling due an interrupt storm.
			 * If this happens when all Rx bytes haven't been
			 * received, log the condition.
			 */
			if (mas->tx_rem_bytes) {
				geni_write_reg(0, mas->base,
						SE_GENI_TX_WATERMARK_REG);
				GENI_SE_DBG(mas->ipc, false, mas->dev,
					"%s:Premature Done.tx_rem%d bpw%d\n",
					__func__, mas->tx_rem_bytes,
						mas->cur_word_len);
			}
			if (mas->rx_rem_bytes)
				GENI_SE_DBG(mas->ipc, false, mas->dev,
					"%s:Premature Done.rx_rem%d bpw%d\n",
						__func__, mas->rx_rem_bytes,
							mas->cur_word_len);
		}
	} else if (mas->cur_xfer_mode == SE_DMA) {
		u32 dma_tx_status = geni_read_reg(mas->base,
							SE_DMA_TX_IRQ_STAT);
		u32 dma_rx_status = geni_read_reg(mas->base,
							SE_DMA_RX_IRQ_STAT);

		if (dma_tx_status)
			geni_write_reg(dma_tx_status, mas->base,
						SE_DMA_TX_IRQ_CLR);
		if (dma_rx_status)
			geni_write_reg(dma_rx_status, mas->base,
						SE_DMA_RX_IRQ_CLR);
		if (dma_tx_status & TX_DMA_DONE)
			mas->tx_rem_bytes = 0;
		if (dma_rx_status & RX_DMA_DONE)
			mas->rx_rem_bytes = 0;
		if (!mas->tx_rem_bytes && !mas->rx_rem_bytes)
			mas->cmd_done = true;
		if ((m_irq & M_CMD_CANCEL_EN) || (m_irq & M_CMD_ABORT_EN))
			mas->cmd_done = true;
	}
exit_geni_spi_irq:
	geni_write_reg(m_irq, mas->base, SE_GENI_M_IRQ_CLEAR);
	if (mas->cmd_done) {
		mas->cmd_done = false;
		complete(&mas->xfer_done);
	}
	return IRQ_HANDLED;
}

static int spi_geni_probe(struct platform_device *pdev)
{
	int ret;
	struct spi_master *spi;
	struct spi_geni_master *geni_mas;
	struct se_geni_rsc *rsc;
	struct resource *res;
	struct platform_device *wrapper_pdev;
	struct device_node *wrapper_ph_node;
	bool rt_pri;

	spi = spi_alloc_master(&pdev->dev, sizeof(struct spi_geni_master));
	if (!spi) {
		ret = -ENOMEM;
		dev_err(&pdev->dev, "Failed to alloc spi struct\n");
		goto spi_geni_probe_err;
	}

	platform_set_drvdata(pdev, spi);
	geni_mas = spi_master_get_devdata(spi);
	rsc = &geni_mas->spi_rsc;
	geni_mas->dev = &pdev->dev;
	spi->dev.of_node = pdev->dev.of_node;
	wrapper_ph_node = of_parse_phandle(pdev->dev.of_node,
					"qcom,wrapper-core", 0);
	if (IS_ERR_OR_NULL(wrapper_ph_node)) {
		ret = PTR_ERR(wrapper_ph_node);
		dev_err(&pdev->dev, "No wrapper core defined\n");
		goto spi_geni_probe_err;
	}
	wrapper_pdev = of_find_device_by_node(wrapper_ph_node);
	of_node_put(wrapper_ph_node);
	if (IS_ERR_OR_NULL(wrapper_pdev)) {
		ret = PTR_ERR(wrapper_pdev);
		dev_err(&pdev->dev, "Cannot retrieve wrapper device\n");
		goto spi_geni_probe_err;
	}
	geni_mas->wrapper_dev = &wrapper_pdev->dev;
	geni_mas->spi_rsc.wrapper_dev = &wrapper_pdev->dev;
	ret = geni_se_resources_init(rsc, SPI_CORE2X_VOTE,
				     (DEFAULT_SE_CLK * DEFAULT_BUS_WIDTH));
	if (ret) {
		dev_err(&pdev->dev, "Error geni_se_resources_init\n");
		goto spi_geni_probe_err;
	}

	geni_mas->spi_rsc.ctrl_dev = geni_mas->dev;
	rsc->geni_pinctrl = devm_pinctrl_get(&pdev->dev);
	if (IS_ERR_OR_NULL(rsc->geni_pinctrl)) {
		dev_err(&pdev->dev, "No pinctrl config specified!\n");
		ret = PTR_ERR(rsc->geni_pinctrl);
		goto spi_geni_probe_err;
	}

	rsc->geni_gpio_active = pinctrl_lookup_state(rsc->geni_pinctrl,
							PINCTRL_DEFAULT);
	if (IS_ERR_OR_NULL(rsc->geni_gpio_active)) {
		dev_err(&pdev->dev, "No default config specified!\n");
		ret = PTR_ERR(rsc->geni_gpio_active);
		goto spi_geni_probe_err;
	}

	rsc->geni_gpio_sleep = pinctrl_lookup_state(rsc->geni_pinctrl,
							PINCTRL_SLEEP);
	if (IS_ERR_OR_NULL(rsc->geni_gpio_sleep)) {
		dev_err(&pdev->dev, "No sleep config specified!\n");
		ret = PTR_ERR(rsc->geni_gpio_sleep);
		goto spi_geni_probe_err;
	}

	ret = pinctrl_select_state(rsc->geni_pinctrl,
					rsc->geni_gpio_sleep);
	if (ret) {
		dev_err(&pdev->dev, "Failed to set sleep configuration\n");
		goto spi_geni_probe_err;
	}

	rsc->se_clk = devm_clk_get(&pdev->dev, "se-clk");
	if (IS_ERR(rsc->se_clk)) {
		ret = PTR_ERR(rsc->se_clk);
		dev_err(&pdev->dev, "Err getting SE Core clk %d\n", ret);
		goto spi_geni_probe_err;
	}

	rsc->m_ahb_clk = devm_clk_get(&pdev->dev, "m-ahb");
	if (IS_ERR(rsc->m_ahb_clk)) {
		ret = PTR_ERR(rsc->m_ahb_clk);
		dev_err(&pdev->dev, "Err getting M AHB clk %d\n", ret);
		goto spi_geni_probe_err;
	}

	rsc->s_ahb_clk = devm_clk_get(&pdev->dev, "s-ahb");
	if (IS_ERR(rsc->s_ahb_clk)) {
		ret = PTR_ERR(rsc->s_ahb_clk);
		dev_err(&pdev->dev, "Err getting S AHB clk %d\n", ret);
		goto spi_geni_probe_err;
	}

	ret = dma_set_mask_and_coherent(&pdev->dev, DMA_BIT_MASK(64));
	if (ret) {
		ret = dma_set_mask_and_coherent(&pdev->dev, DMA_BIT_MASK(32));
		if (ret) {
			dev_err(&pdev->dev, "could not set DMA mask\n");
			goto spi_geni_probe_err;
		}
	}

	if (of_property_read_u32(pdev->dev.of_node, "spi-max-frequency",
				&spi->max_speed_hz)) {
		dev_err(&pdev->dev, "Max frequency not specified.\n");
		ret = -ENXIO;
		goto spi_geni_probe_err;
	}

	res = platform_get_resource_byname(pdev, IORESOURCE_MEM, "se_phys");
	if (!res) {
		ret = -ENXIO;
		dev_err(&pdev->dev, "Err getting IO region\n");
		goto spi_geni_probe_err;
	}

	rt_pri = of_property_read_bool(pdev->dev.of_node, "qcom,rt");
	if (rt_pri)
		spi->rt = true;
	geni_mas->dis_autosuspend =
		of_property_read_bool(pdev->dev.of_node,
				"qcom,disable-autosuspend");
	/*
	 * This property will be set when spi is being used from
	 * dual Execution Environments unlike gsi_mode flag
	 * which is set if SE is in GSI mode.
	 */
	geni_mas->shared_ee =
		of_property_read_bool(pdev->dev.of_node,
				"qcom,shared_ee");

	geni_mas->use_fixed_timeout =
		of_property_read_bool(pdev->dev.of_node,
				"qcom,use-fixed-timeout");
	geni_mas->set_miso_sampling = of_property_read_bool(pdev->dev.of_node,
				"qcom,set-miso-sampling");
	if (geni_mas->set_miso_sampling) {
		if (!of_property_read_u32(pdev->dev.of_node,
				"qcom,miso-sampling-ctrl-val",
				&geni_mas->miso_sampling_ctrl_val))
			dev_info(&pdev->dev, "MISO_SAMPLING_SET: %d\n",
				geni_mas->miso_sampling_ctrl_val);
	}

	/* On minicore based targets like bengal, increasing the cs delay
	 * using spi_cs_clk_dly register introduces unwanted inter words delay.
	 * So, SB_PIPE_SEL register can be used to achieve this purpose. In
	 * such cases, set SPI_PRE_POST_CMD_DLY = n+SB_PIPE_SEL (if it was set
	 * as n before) to delay the clock initially by the same number of
	 * clocks as SB_PIPE_SEL.
	 */
	if (!of_property_read_u32(pdev->dev.of_node,
		"qcom,set-cs-sb-delay", &geni_mas->set_cs_sb_delay)) {
		dev_dbg(&pdev->dev, "CS Sb pipe delay set: %d",
			geni_mas->set_cs_sb_delay);
		geni_mas->set_pre_cmd_dly = geni_mas->set_cs_sb_delay;
	}

	geni_mas->phys_addr = res->start;
	geni_mas->size = resource_size(res);
	geni_mas->base = devm_ioremap(&pdev->dev, res->start,
						resource_size(res));
	if (!geni_mas->base) {
		ret = -ENOMEM;
		dev_err(&pdev->dev, "Err IO mapping iomem\n");
		goto spi_geni_probe_err;
	}

	geni_mas->irq = platform_get_irq(pdev, 0);
	if (geni_mas->irq < 0) {
		dev_err(&pdev->dev, "Err getting IRQ\n");
		ret = geni_mas->irq;
		goto spi_geni_probe_unmap;
	}
	ret = devm_request_irq(&pdev->dev, geni_mas->irq, geni_spi_irq,
			       IRQF_TRIGGER_HIGH, "spi_geni", geni_mas);
	if (ret) {
		dev_err(&pdev->dev, "Request_irq failed:%d: err:%d\n",
				   geni_mas->irq, ret);
		goto spi_geni_probe_unmap;
	}

	spi->mode_bits = (SPI_CPOL | SPI_CPHA | SPI_LOOP | SPI_CS_HIGH);
	spi->bits_per_word_mask = SPI_BPW_RANGE_MASK(4, 32);
	spi->num_chipselect = SPI_NUM_CHIPSELECT;
	spi->prepare_transfer_hardware = spi_geni_prepare_transfer_hardware;
	spi->prepare_message = spi_geni_prepare_message;
	spi->unprepare_message = spi_geni_unprepare_message;
	spi->transfer_one = spi_geni_transfer_one;
	spi->unprepare_transfer_hardware
			= spi_geni_unprepare_transfer_hardware;
	spi->auto_runtime_pm = false;

	init_completion(&geni_mas->xfer_done);
	init_completion(&geni_mas->tx_cb);
	init_completion(&geni_mas->rx_cb);

	/* Set the pinctrl state to sleep.  Pinctrl will be set to active in
	 * spi_geni_prepare_transfer_hardware.
	 */
	ret = pinctrl_select_state(rsc->geni_pinctrl, rsc->geni_gpio_sleep);
	if (ret) {
		dev_err(&pdev->dev, "pinctrl_select_state failed err:%d\n",
				ret);
		goto spi_geni_probe_unmap;
	}

	geni_mas->pinctrl_sleep_at_probe = true;

	pm_runtime_set_suspended(&pdev->dev);
	if (!geni_mas->dis_autosuspend) {
		pm_runtime_set_autosuspend_delay(&pdev->dev,
					SPI_AUTO_SUSPEND_DELAY);
		pm_runtime_use_autosuspend(&pdev->dev);
	}
	pm_runtime_enable(&pdev->dev);

	ret = spi_register_master(spi);
	if (ret) {
		dev_err(&pdev->dev, "Failed to register SPI master\n");
		goto spi_geni_probe_unmap;
	}
	dev_info(&pdev->dev, "%s: completed\n", __func__);
	return ret;
spi_geni_probe_unmap:
	devm_iounmap(&pdev->dev, geni_mas->base);
spi_geni_probe_err:
	dev_info(&pdev->dev, "%s: ret:%d\n", __func__, ret);
	spi_master_put(spi);
	return ret;
}

static int spi_geni_remove(struct platform_device *pdev)
{
	struct spi_master *master = platform_get_drvdata(pdev);
	struct spi_geni_master *geni_mas = spi_master_get_devdata(master);

	spi_unregister_master(master);
	se_geni_resources_off(&geni_mas->spi_rsc);
	pm_runtime_put_noidle(&pdev->dev);
	pm_runtime_disable(&pdev->dev);
	return 0;
}

#ifdef CONFIG_PM
static int spi_geni_runtime_suspend(struct device *dev)
{
	int ret = 0;
	struct spi_master *spi = get_spi_master(dev);
	struct spi_geni_master *geni_mas = spi_master_get_devdata(spi);

	GENI_SE_DBG(geni_mas->ipc, false, NULL, "%s:\n", __func__);

	if (geni_mas->shared_ee)
		goto exit_rt_suspend;

	if (geni_mas->gsi_mode) {
		ret = se_geni_clks_off(&geni_mas->spi_rsc);
		if (ret)
			GENI_SE_ERR(geni_mas->ipc, false, NULL,
			"%s: Error %d turning off clocks\n", __func__, ret);
		return ret;
	}

exit_rt_suspend:
	ret = se_geni_resources_off(&geni_mas->spi_rsc);
	return ret;
}

static int spi_geni_runtime_resume(struct device *dev)
{
	int ret = 0;
	struct spi_master *spi = get_spi_master(dev);
	struct spi_geni_master *geni_mas = spi_master_get_devdata(spi);

	GENI_SE_DBG(geni_mas->ipc, false, NULL, "%s:\n", __func__);

	if (geni_mas->shared_ee)
		goto exit_rt_resume;

	if (geni_mas->gsi_mode) {
		ret = se_geni_clks_on(&geni_mas->spi_rsc);
		if (ret)
			GENI_SE_ERR(geni_mas->ipc, false, NULL,
			"%s: Error %d turning on clocks\n", __func__, ret);
		return ret;
	}

exit_rt_resume:
	ret = se_geni_resources_on(&geni_mas->spi_rsc);
	return ret;
}

static int spi_geni_resume(struct device *dev)
{
	return 0;
}

static int spi_geni_suspend(struct device *dev)
{
	int ret = 0;
	struct spi_master *spi = get_spi_master(dev);
	struct spi_geni_master *geni_mas = spi_master_get_devdata(spi);

	if (!pm_runtime_status_suspended(dev)) {
		GENI_SE_ERR(geni_mas->ipc, true, dev,
			":%s: runtime PM is active\n", __func__);
		ret = -EBUSY;
		return ret;
	}

	GENI_SE_ERR(geni_mas->ipc, true, dev, ":%s: End\n", __func__);
	return ret;
}
#else
static int spi_geni_runtime_suspend(struct device *dev)
{
	return 0;
}

static int spi_geni_runtime_resume(struct device *dev)
{
	return 0;
}

static int spi_geni_resume(struct device *dev)
{
	return 0;
}

static int spi_geni_suspend(struct device *dev)
{
	return 0;
}
#endif

static const struct dev_pm_ops spi_geni_pm_ops = {
	SET_RUNTIME_PM_OPS(spi_geni_runtime_suspend,
					spi_geni_runtime_resume, NULL)
	SET_SYSTEM_SLEEP_PM_OPS(spi_geni_suspend, spi_geni_resume)
};

static const struct of_device_id spi_geni_dt_match[] = {
	{ .compatible = "qcom,spi-geni" },
	{}
};

static struct platform_driver spi_geni_driver = {
	.probe  = spi_geni_probe,
	.remove = spi_geni_remove,
	.driver = {
		.name = "spi_geni",
		.pm = &spi_geni_pm_ops,
		.of_match_table = spi_geni_dt_match,
	},
};
module_platform_driver(spi_geni_driver);

MODULE_LICENSE("GPL v2");
MODULE_ALIAS("platform:spi_geni");<|MERGE_RESOLUTION|>--- conflicted
+++ resolved
@@ -914,8 +914,6 @@
 
 	/* Adjust the IB based on the max speed of the slave.*/
 	rsc->ib = max_speed * DEFAULT_BUS_WIDTH;
-<<<<<<< HEAD
-=======
 
 	/* Client to respect system suspend */
 	if (!pm_runtime_enabled(mas->dev)) {
@@ -923,19 +921,6 @@
 			"%s: System suspended\n", __func__);
 		return -EACCES;
 	}
-
-	if (mas->gsi_mode && !mas->shared_ee) {
-		struct se_geni_rsc *rsc;
-		int ret = 0;
-
-		rsc = &mas->spi_rsc;
-		ret = pinctrl_select_state(rsc->geni_pinctrl,
-						rsc->geni_gpio_active);
-		if (ret)
-			GENI_SE_ERR(mas->ipc, false, NULL,
-			"%s: Error %d pinctrl_select_state\n", __func__, ret);
-	}
->>>>>>> 69171cdb
 
 	if (!mas->setup || !mas->shared_ee) {
 		ret = pm_runtime_get_sync(mas->dev);
