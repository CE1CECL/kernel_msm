/*
 * scan.c - support for transforming the ACPI namespace into individual objects
 */

#include <linux/module.h>
#include <linux/init.h>
#include <linux/slab.h>
#include <linux/kernel.h>
#include <linux/acpi.h>
#include <linux/acpi_iort.h>
#include <linux/signal.h>
#include <linux/kthread.h>
#include <linux/dmi.h>
#include <linux/nls.h>
#include <linux/dma-mapping.h>
#include <linux/platform_data/x86/apple.h>

#include <asm/pgtable.h>

#include "internal.h"

#define _COMPONENT		ACPI_BUS_COMPONENT
ACPI_MODULE_NAME("scan");
extern struct acpi_device *acpi_root;

#define ACPI_BUS_CLASS			"system_bus"
#define ACPI_BUS_HID			"LNXSYBUS"
#define ACPI_BUS_DEVICE_NAME		"System Bus"

#define ACPI_IS_ROOT_DEVICE(device)    (!(device)->parent)

#define INVALID_ACPI_HANDLE	((acpi_handle)empty_zero_page)

static const char *dummy_hid = "device";

static LIST_HEAD(acpi_dep_list);
static DEFINE_MUTEX(acpi_dep_list_lock);
LIST_HEAD(acpi_bus_id_list);
static DEFINE_MUTEX(acpi_scan_lock);
static LIST_HEAD(acpi_scan_handlers_list);
DEFINE_MUTEX(acpi_device_lock);
LIST_HEAD(acpi_wakeup_device_list);
static DEFINE_MUTEX(acpi_hp_context_lock);

/*
 * The UART device described by the SPCR table is the only object which needs
 * special-casing. Everything else is covered by ACPI namespace paths in STAO
 * table.
 */
static u64 spcr_uart_addr;

struct acpi_dep_data {
	struct list_head node;
	acpi_handle master;
	acpi_handle slave;
};

void acpi_scan_lock_acquire(void)
{
	mutex_lock(&acpi_scan_lock);
}
EXPORT_SYMBOL_GPL(acpi_scan_lock_acquire);

void acpi_scan_lock_release(void)
{
	mutex_unlock(&acpi_scan_lock);
}
EXPORT_SYMBOL_GPL(acpi_scan_lock_release);

void acpi_lock_hp_context(void)
{
	mutex_lock(&acpi_hp_context_lock);
}

void acpi_unlock_hp_context(void)
{
	mutex_unlock(&acpi_hp_context_lock);
}

void acpi_initialize_hp_context(struct acpi_device *adev,
				struct acpi_hotplug_context *hp,
				int (*notify)(struct acpi_device *, u32),
				void (*uevent)(struct acpi_device *, u32))
{
	acpi_lock_hp_context();
	hp->notify = notify;
	hp->uevent = uevent;
	acpi_set_hp_context(adev, hp);
	acpi_unlock_hp_context();
}
EXPORT_SYMBOL_GPL(acpi_initialize_hp_context);

int acpi_scan_add_handler(struct acpi_scan_handler *handler)
{
	if (!handler)
		return -EINVAL;

	list_add_tail(&handler->list_node, &acpi_scan_handlers_list);
	return 0;
}

int acpi_scan_add_handler_with_hotplug(struct acpi_scan_handler *handler,
				       const char *hotplug_profile_name)
{
	int error;

	error = acpi_scan_add_handler(handler);
	if (error)
		return error;

	acpi_sysfs_add_hotplug_profile(&handler->hotplug, hotplug_profile_name);
	return 0;
}

bool acpi_scan_is_offline(struct acpi_device *adev, bool uevent)
{
	struct acpi_device_physical_node *pn;
	bool offline = true;
	char *envp[] = { "EVENT=offline", NULL };

	/*
	 * acpi_container_offline() calls this for all of the container's
	 * children under the container's physical_node_lock lock.
	 */
	mutex_lock_nested(&adev->physical_node_lock, SINGLE_DEPTH_NESTING);

	list_for_each_entry(pn, &adev->physical_node_list, node)
		if (device_supports_offline(pn->dev) && !pn->dev->offline) {
			if (uevent)
				kobject_uevent_env(&pn->dev->kobj, KOBJ_CHANGE, envp);

			offline = false;
			break;
		}

	mutex_unlock(&adev->physical_node_lock);
	return offline;
}

static acpi_status acpi_bus_offline(acpi_handle handle, u32 lvl, void *data,
				    void **ret_p)
{
	struct acpi_device *device = NULL;
	struct acpi_device_physical_node *pn;
	bool second_pass = (bool)data;
	acpi_status status = AE_OK;

	if (acpi_bus_get_device(handle, &device))
		return AE_OK;

	if (device->handler && !device->handler->hotplug.enabled) {
		*ret_p = &device->dev;
		return AE_SUPPORT;
	}

	mutex_lock(&device->physical_node_lock);

	list_for_each_entry(pn, &device->physical_node_list, node) {
		int ret;

		if (second_pass) {
			/* Skip devices offlined by the first pass. */
			if (pn->put_online)
				continue;
		} else {
			pn->put_online = false;
		}
		ret = device_offline(pn->dev);
		if (ret >= 0) {
			pn->put_online = !ret;
		} else {
			*ret_p = pn->dev;
			if (second_pass) {
				status = AE_ERROR;
				break;
			}
		}
	}

	mutex_unlock(&device->physical_node_lock);

	return status;
}

static acpi_status acpi_bus_online(acpi_handle handle, u32 lvl, void *data,
				   void **ret_p)
{
	struct acpi_device *device = NULL;
	struct acpi_device_physical_node *pn;

	if (acpi_bus_get_device(handle, &device))
		return AE_OK;

	mutex_lock(&device->physical_node_lock);

	list_for_each_entry(pn, &device->physical_node_list, node)
		if (pn->put_online) {
			device_online(pn->dev);
			pn->put_online = false;
		}

	mutex_unlock(&device->physical_node_lock);

	return AE_OK;
}

static int acpi_scan_try_to_offline(struct acpi_device *device)
{
	acpi_handle handle = device->handle;
	struct device *errdev = NULL;
	acpi_status status;

	/*
	 * Carry out two passes here and ignore errors in the first pass,
	 * because if the devices in question are memory blocks and
	 * CONFIG_MEMCG is set, one of the blocks may hold data structures
	 * that the other blocks depend on, but it is not known in advance which
	 * block holds them.
	 *
	 * If the first pass is successful, the second one isn't needed, though.
	 */
	status = acpi_walk_namespace(ACPI_TYPE_ANY, handle, ACPI_UINT32_MAX,
				     NULL, acpi_bus_offline, (void *)false,
				     (void **)&errdev);
	if (status == AE_SUPPORT) {
		dev_warn(errdev, "Offline disabled.\n");
		acpi_walk_namespace(ACPI_TYPE_ANY, handle, ACPI_UINT32_MAX,
				    acpi_bus_online, NULL, NULL, NULL);
		return -EPERM;
	}
	acpi_bus_offline(handle, 0, (void *)false, (void **)&errdev);
	if (errdev) {
		errdev = NULL;
		acpi_walk_namespace(ACPI_TYPE_ANY, handle, ACPI_UINT32_MAX,
				    NULL, acpi_bus_offline, (void *)true,
				    (void **)&errdev);
		if (!errdev)
			acpi_bus_offline(handle, 0, (void *)true,
					 (void **)&errdev);

		if (errdev) {
			dev_warn(errdev, "Offline failed.\n");
			acpi_bus_online(handle, 0, NULL, NULL);
			acpi_walk_namespace(ACPI_TYPE_ANY, handle,
					    ACPI_UINT32_MAX, acpi_bus_online,
					    NULL, NULL, NULL);
			return -EBUSY;
		}
	}
	return 0;
}

static int acpi_scan_hot_remove(struct acpi_device *device)
{
	acpi_handle handle = device->handle;
	unsigned long long sta;
	acpi_status status;

	if (device->handler && device->handler->hotplug.demand_offline) {
		if (!acpi_scan_is_offline(device, true))
			return -EBUSY;
	} else {
		int error = acpi_scan_try_to_offline(device);
		if (error)
			return error;
	}

	ACPI_DEBUG_PRINT((ACPI_DB_INFO,
		"Hot-removing device %s...\n", dev_name(&device->dev)));

	acpi_bus_trim(device);

	acpi_evaluate_lck(handle, 0);
	/*
	 * TBD: _EJD support.
	 */
	status = acpi_evaluate_ej0(handle);
	if (status == AE_NOT_FOUND)
		return -ENODEV;
	else if (ACPI_FAILURE(status))
		return -EIO;

	/*
	 * Verify if eject was indeed successful.  If not, log an error
	 * message.  No need to call _OST since _EJ0 call was made OK.
	 */
	status = acpi_evaluate_integer(handle, "_STA", NULL, &sta);
	if (ACPI_FAILURE(status)) {
		acpi_handle_warn(handle,
			"Status check after eject failed (0x%x)\n", status);
	} else if (sta & ACPI_STA_DEVICE_ENABLED) {
		acpi_handle_warn(handle,
			"Eject incomplete - status 0x%llx\n", sta);
	}

	return 0;
}

static int acpi_scan_device_not_present(struct acpi_device *adev)
{
	if (!acpi_device_enumerated(adev)) {
		dev_warn(&adev->dev, "Still not present\n");
		return -EALREADY;
	}
	acpi_bus_trim(adev);
	return 0;
}

static int acpi_scan_device_check(struct acpi_device *adev)
{
	int error;

	acpi_bus_get_status(adev);
	if (adev->status.present || adev->status.functional) {
		/*
		 * This function is only called for device objects for which
		 * matching scan handlers exist.  The only situation in which
		 * the scan handler is not attached to this device object yet
		 * is when the device has just appeared (either it wasn't
		 * present at all before or it was removed and then added
		 * again).
		 */
		if (adev->handler) {
			dev_warn(&adev->dev, "Already enumerated\n");
			return -EALREADY;
		}
		error = acpi_bus_scan(adev->handle);
		if (error) {
			dev_warn(&adev->dev, "Namespace scan failure\n");
			return error;
		}
		if (!adev->handler) {
			dev_warn(&adev->dev, "Enumeration failure\n");
			error = -ENODEV;
		}
	} else {
		error = acpi_scan_device_not_present(adev);
	}
	return error;
}

static int acpi_scan_bus_check(struct acpi_device *adev)
{
	struct acpi_scan_handler *handler = adev->handler;
	struct acpi_device *child;
	int error;

	acpi_bus_get_status(adev);
	if (!(adev->status.present || adev->status.functional)) {
		acpi_scan_device_not_present(adev);
		return 0;
	}
	if (handler && handler->hotplug.scan_dependent)
		return handler->hotplug.scan_dependent(adev);

	error = acpi_bus_scan(adev->handle);
	if (error) {
		dev_warn(&adev->dev, "Namespace scan failure\n");
		return error;
	}
	list_for_each_entry(child, &adev->children, node) {
		error = acpi_scan_bus_check(child);
		if (error)
			return error;
	}
	return 0;
}

static int acpi_generic_hotplug_event(struct acpi_device *adev, u32 type)
{
	switch (type) {
	case ACPI_NOTIFY_BUS_CHECK:
		return acpi_scan_bus_check(adev);
	case ACPI_NOTIFY_DEVICE_CHECK:
		return acpi_scan_device_check(adev);
	case ACPI_NOTIFY_EJECT_REQUEST:
	case ACPI_OST_EC_OSPM_EJECT:
		if (adev->handler && !adev->handler->hotplug.enabled) {
			dev_info(&adev->dev, "Eject disabled\n");
			return -EPERM;
		}
		acpi_evaluate_ost(adev->handle, ACPI_NOTIFY_EJECT_REQUEST,
				  ACPI_OST_SC_EJECT_IN_PROGRESS, NULL);
		return acpi_scan_hot_remove(adev);
	}
	return -EINVAL;
}

void acpi_device_hotplug(struct acpi_device *adev, u32 src)
{
	u32 ost_code = ACPI_OST_SC_NON_SPECIFIC_FAILURE;
	int error = -ENODEV;

	lock_device_hotplug();
	mutex_lock(&acpi_scan_lock);

	/*
	 * The device object's ACPI handle cannot become invalid as long as we
	 * are holding acpi_scan_lock, but it might have become invalid before
	 * that lock was acquired.
	 */
	if (adev->handle == INVALID_ACPI_HANDLE)
		goto err_out;

	if (adev->flags.is_dock_station) {
		error = dock_notify(adev, src);
	} else if (adev->flags.hotplug_notify) {
		error = acpi_generic_hotplug_event(adev, src);
	} else {
		int (*notify)(struct acpi_device *, u32);

		acpi_lock_hp_context();
		notify = adev->hp ? adev->hp->notify : NULL;
		acpi_unlock_hp_context();
		/*
		 * There may be additional notify handlers for device objects
		 * without the .event() callback, so ignore them here.
		 */
		if (notify)
			error = notify(adev, src);
		else
			goto out;
	}
	switch (error) {
	case 0:
		ost_code = ACPI_OST_SC_SUCCESS;
		break;
	case -EPERM:
		ost_code = ACPI_OST_SC_EJECT_NOT_SUPPORTED;
		break;
	case -EBUSY:
		ost_code = ACPI_OST_SC_DEVICE_BUSY;
		break;
	default:
		ost_code = ACPI_OST_SC_NON_SPECIFIC_FAILURE;
		break;
	}

 err_out:
	acpi_evaluate_ost(adev->handle, src, ost_code, NULL);

 out:
	acpi_bus_put_acpi_device(adev);
	mutex_unlock(&acpi_scan_lock);
	unlock_device_hotplug();
}

static void acpi_free_power_resources_lists(struct acpi_device *device)
{
	int i;

	if (device->wakeup.flags.valid)
		acpi_power_resources_list_free(&device->wakeup.resources);

	if (!device->power.flags.power_resources)
		return;

	for (i = ACPI_STATE_D0; i <= ACPI_STATE_D3_HOT; i++) {
		struct acpi_device_power_state *ps = &device->power.states[i];
		acpi_power_resources_list_free(&ps->resources);
	}
}

static void acpi_device_release(struct device *dev)
{
	struct acpi_device *acpi_dev = to_acpi_device(dev);

	acpi_free_properties(acpi_dev);
	acpi_free_pnp_ids(&acpi_dev->pnp);
	acpi_free_power_resources_lists(acpi_dev);
	kfree(acpi_dev);
}

static void acpi_device_del(struct acpi_device *device)
{
	struct acpi_device_bus_id *acpi_device_bus_id;

	mutex_lock(&acpi_device_lock);
	if (device->parent)
		list_del(&device->node);

	list_for_each_entry(acpi_device_bus_id, &acpi_bus_id_list, node)
		if (!strcmp(acpi_device_bus_id->bus_id,
			    acpi_device_hid(device))) {
			if (acpi_device_bus_id->instance_no > 0)
				acpi_device_bus_id->instance_no--;
			else {
				list_del(&acpi_device_bus_id->node);
				kfree(acpi_device_bus_id);
			}
			break;
		}

	list_del(&device->wakeup_list);
	mutex_unlock(&acpi_device_lock);

	acpi_power_add_remove_device(device, false);
	acpi_device_remove_files(device);
	if (device->remove)
		device->remove(device);

	device_del(&device->dev);
}

static BLOCKING_NOTIFIER_HEAD(acpi_reconfig_chain);

static LIST_HEAD(acpi_device_del_list);
static DEFINE_MUTEX(acpi_device_del_lock);

static void acpi_device_del_work_fn(struct work_struct *work_not_used)
{
	for (;;) {
		struct acpi_device *adev;

		mutex_lock(&acpi_device_del_lock);

		if (list_empty(&acpi_device_del_list)) {
			mutex_unlock(&acpi_device_del_lock);
			break;
		}
		adev = list_first_entry(&acpi_device_del_list,
					struct acpi_device, del_list);
		list_del(&adev->del_list);

		mutex_unlock(&acpi_device_del_lock);

		blocking_notifier_call_chain(&acpi_reconfig_chain,
					     ACPI_RECONFIG_DEVICE_REMOVE, adev);

		acpi_device_del(adev);
		/*
		 * Drop references to all power resources that might have been
		 * used by the device.
		 */
		acpi_power_transition(adev, ACPI_STATE_D3_COLD);
		put_device(&adev->dev);
	}
}

/**
 * acpi_scan_drop_device - Drop an ACPI device object.
 * @handle: Handle of an ACPI namespace node, not used.
 * @context: Address of the ACPI device object to drop.
 *
 * This is invoked by acpi_ns_delete_node() during the removal of the ACPI
 * namespace node the device object pointed to by @context is attached to.
 *
 * The unregistration is carried out asynchronously to avoid running
 * acpi_device_del() under the ACPICA's namespace mutex and the list is used to
 * ensure the correct ordering (the device objects must be unregistered in the
 * same order in which the corresponding namespace nodes are deleted).
 */
static void acpi_scan_drop_device(acpi_handle handle, void *context)
{
	static DECLARE_WORK(work, acpi_device_del_work_fn);
	struct acpi_device *adev = context;

	mutex_lock(&acpi_device_del_lock);

	/*
	 * Use the ACPI hotplug workqueue which is ordered, so this work item
	 * won't run after any hotplug work items submitted subsequently.  That
	 * prevents attempts to register device objects identical to those being
	 * deleted from happening concurrently (such attempts result from
	 * hotplug events handled via the ACPI hotplug workqueue).  It also will
	 * run after all of the work items submitted previosuly, which helps
	 * those work items to ensure that they are not accessing stale device
	 * objects.
	 */
	if (list_empty(&acpi_device_del_list))
		acpi_queue_hotplug_work(&work);

	list_add_tail(&adev->del_list, &acpi_device_del_list);
	/* Make acpi_ns_validate_handle() return NULL for this handle. */
	adev->handle = INVALID_ACPI_HANDLE;

	mutex_unlock(&acpi_device_del_lock);
}

static int acpi_get_device_data(acpi_handle handle, struct acpi_device **device,
				void (*callback)(void *))
{
	acpi_status status;

	if (!device)
		return -EINVAL;

	status = acpi_get_data_full(handle, acpi_scan_drop_device,
				    (void **)device, callback);
	if (ACPI_FAILURE(status) || !*device) {
		ACPI_DEBUG_PRINT((ACPI_DB_INFO, "No context for object [%p]\n",
				  handle));
		return -ENODEV;
	}
	return 0;
}

int acpi_bus_get_device(acpi_handle handle, struct acpi_device **device)
{
	return acpi_get_device_data(handle, device, NULL);
}
EXPORT_SYMBOL(acpi_bus_get_device);

static void get_acpi_device(void *dev)
{
	if (dev)
		get_device(&((struct acpi_device *)dev)->dev);
}

struct acpi_device *acpi_bus_get_acpi_device(acpi_handle handle)
{
	struct acpi_device *adev = NULL;

	acpi_get_device_data(handle, &adev, get_acpi_device);
	return adev;
}

void acpi_bus_put_acpi_device(struct acpi_device *adev)
{
	put_device(&adev->dev);
}

int acpi_device_add(struct acpi_device *device,
		    void (*release)(struct device *))
{
	int result;
	struct acpi_device_bus_id *acpi_device_bus_id, *new_bus_id;
	int found = 0;

	if (device->handle) {
		acpi_status status;

		status = acpi_attach_data(device->handle, acpi_scan_drop_device,
					  device);
		if (ACPI_FAILURE(status)) {
			acpi_handle_err(device->handle,
					"Unable to attach device data\n");
			return -ENODEV;
		}
	}

	/*
	 * Linkage
	 * -------
	 * Link this device to its parent and siblings.
	 */
	INIT_LIST_HEAD(&device->children);
	INIT_LIST_HEAD(&device->node);
	INIT_LIST_HEAD(&device->wakeup_list);
	INIT_LIST_HEAD(&device->physical_node_list);
	INIT_LIST_HEAD(&device->del_list);
	mutex_init(&device->physical_node_lock);

	new_bus_id = kzalloc(sizeof(struct acpi_device_bus_id), GFP_KERNEL);
	if (!new_bus_id) {
		pr_err(PREFIX "Memory allocation error\n");
		result = -ENOMEM;
		goto err_detach;
	}

	mutex_lock(&acpi_device_lock);
	/*
	 * Find suitable bus_id and instance number in acpi_bus_id_list
	 * If failed, create one and link it into acpi_bus_id_list
	 */
	list_for_each_entry(acpi_device_bus_id, &acpi_bus_id_list, node) {
		if (!strcmp(acpi_device_bus_id->bus_id,
			    acpi_device_hid(device))) {
			acpi_device_bus_id->instance_no++;
			found = 1;
			kfree(new_bus_id);
			break;
		}
	}
	if (!found) {
		acpi_device_bus_id = new_bus_id;
		strcpy(acpi_device_bus_id->bus_id, acpi_device_hid(device));
		acpi_device_bus_id->instance_no = 0;
		list_add_tail(&acpi_device_bus_id->node, &acpi_bus_id_list);
	}
	dev_set_name(&device->dev, "%s:%02x", acpi_device_bus_id->bus_id, acpi_device_bus_id->instance_no);

	if (device->parent)
		list_add_tail(&device->node, &device->parent->children);

	if (device->wakeup.flags.valid)
		list_add_tail(&device->wakeup_list, &acpi_wakeup_device_list);
	mutex_unlock(&acpi_device_lock);

	if (device->parent)
		device->dev.parent = &device->parent->dev;
	device->dev.bus = &acpi_bus_type;
	device->dev.release = release;
	result = device_add(&device->dev);
	if (result) {
		dev_err(&device->dev, "Error registering device\n");
		goto err;
	}

	result = acpi_device_setup_files(device);
	if (result)
		printk(KERN_ERR PREFIX "Error creating sysfs interface for device %s\n",
		       dev_name(&device->dev));

	return 0;

 err:
	mutex_lock(&acpi_device_lock);
	if (device->parent)
		list_del(&device->node);
	list_del(&device->wakeup_list);
	mutex_unlock(&acpi_device_lock);

 err_detach:
	acpi_detach_data(device->handle, acpi_scan_drop_device);
	return result;
}

/* --------------------------------------------------------------------------
                                 Device Enumeration
   -------------------------------------------------------------------------- */
static struct acpi_device *acpi_bus_get_parent(acpi_handle handle)
{
	struct acpi_device *device = NULL;
	acpi_status status;

	/*
	 * Fixed hardware devices do not appear in the namespace and do not
	 * have handles, but we fabricate acpi_devices for them, so we have
	 * to deal with them specially.
	 */
	if (!handle)
		return acpi_root;

	do {
		status = acpi_get_parent(handle, &handle);
		if (ACPI_FAILURE(status))
			return status == AE_NULL_ENTRY ? NULL : acpi_root;
	} while (acpi_bus_get_device(handle, &device));
	return device;
}

acpi_status
acpi_bus_get_ejd(acpi_handle handle, acpi_handle *ejd)
{
	acpi_status status;
	acpi_handle tmp;
	struct acpi_buffer buffer = {ACPI_ALLOCATE_BUFFER, NULL};
	union acpi_object *obj;

	status = acpi_get_handle(handle, "_EJD", &tmp);
	if (ACPI_FAILURE(status))
		return status;

	status = acpi_evaluate_object(handle, "_EJD", NULL, &buffer);
	if (ACPI_SUCCESS(status)) {
		obj = buffer.pointer;
		status = acpi_get_handle(ACPI_ROOT_OBJECT, obj->string.pointer,
					 ejd);
		kfree(buffer.pointer);
	}
	return status;
}
EXPORT_SYMBOL_GPL(acpi_bus_get_ejd);

static int acpi_bus_extract_wakeup_device_power_package(acpi_handle handle,
					struct acpi_device_wakeup *wakeup)
{
	struct acpi_buffer buffer = { ACPI_ALLOCATE_BUFFER, NULL };
	union acpi_object *package = NULL;
	union acpi_object *element = NULL;
	acpi_status status;
	int err = -ENODATA;

	if (!wakeup)
		return -EINVAL;

	INIT_LIST_HEAD(&wakeup->resources);

	/* _PRW */
	status = acpi_evaluate_object(handle, "_PRW", NULL, &buffer);
	if (ACPI_FAILURE(status)) {
		ACPI_EXCEPTION((AE_INFO, status, "Evaluating _PRW"));
		return err;
	}

	package = (union acpi_object *)buffer.pointer;

	if (!package || package->package.count < 2)
		goto out;

	element = &(package->package.elements[0]);
	if (!element)
		goto out;

	if (element->type == ACPI_TYPE_PACKAGE) {
		if ((element->package.count < 2) ||
		    (element->package.elements[0].type !=
		     ACPI_TYPE_LOCAL_REFERENCE)
		    || (element->package.elements[1].type != ACPI_TYPE_INTEGER))
			goto out;

		wakeup->gpe_device =
		    element->package.elements[0].reference.handle;
		wakeup->gpe_number =
		    (u32) element->package.elements[1].integer.value;
	} else if (element->type == ACPI_TYPE_INTEGER) {
		wakeup->gpe_device = NULL;
		wakeup->gpe_number = element->integer.value;
	} else {
		goto out;
	}

	element = &(package->package.elements[1]);
	if (element->type != ACPI_TYPE_INTEGER)
		goto out;

	wakeup->sleep_state = element->integer.value;

	err = acpi_extract_power_resources(package, 2, &wakeup->resources);
	if (err)
		goto out;

	if (!list_empty(&wakeup->resources)) {
		int sleep_state;

		err = acpi_power_wakeup_list_init(&wakeup->resources,
						  &sleep_state);
		if (err) {
			acpi_handle_warn(handle, "Retrieving current states "
					 "of wakeup power resources failed\n");
			acpi_power_resources_list_free(&wakeup->resources);
			goto out;
		}
		if (sleep_state < wakeup->sleep_state) {
			acpi_handle_warn(handle, "Overriding _PRW sleep state "
					 "(S%d) by S%d from power resources\n",
					 (int)wakeup->sleep_state, sleep_state);
			wakeup->sleep_state = sleep_state;
		}
	}

 out:
	kfree(buffer.pointer);
	return err;
}

static bool acpi_wakeup_gpe_init(struct acpi_device *device)
{
	static const struct acpi_device_id button_device_ids[] = {
		{"PNP0C0C", 0},
		{"PNP0C0D", 0},
		{"PNP0C0E", 0},
		{"", 0},
	};
	struct acpi_device_wakeup *wakeup = &device->wakeup;
	acpi_status status;

	wakeup->flags.notifier_present = 0;

	/* Power button, Lid switch always enable wakeup */
	if (!acpi_match_device_ids(device, button_device_ids)) {
		if (!acpi_match_device_ids(device, &button_device_ids[1])) {
			/* Do not use Lid/sleep button for S5 wakeup */
			if (wakeup->sleep_state == ACPI_STATE_S5)
				wakeup->sleep_state = ACPI_STATE_S4;
		}
		acpi_mark_gpe_for_wake(wakeup->gpe_device, wakeup->gpe_number);
		device_set_wakeup_capable(&device->dev, true);
		return true;
	}

	status = acpi_setup_gpe_for_wake(device->handle, wakeup->gpe_device,
					 wakeup->gpe_number);
	return ACPI_SUCCESS(status);
}

static void acpi_bus_get_wakeup_device_flags(struct acpi_device *device)
{
	int err;

	/* Presence of _PRW indicates wake capable */
	if (!acpi_has_method(device->handle, "_PRW"))
		return;

	err = acpi_bus_extract_wakeup_device_power_package(device->handle,
							   &device->wakeup);
	if (err) {
		dev_err(&device->dev, "_PRW evaluation error: %d\n", err);
		return;
	}

	device->wakeup.flags.valid = acpi_wakeup_gpe_init(device);
	device->wakeup.prepare_count = 0;
	/*
	 * Call _PSW/_DSW object to disable its ability to wake the sleeping
	 * system for the ACPI device with the _PRW object.
	 * The _PSW object is depreciated in ACPI 3.0 and is replaced by _DSW.
	 * So it is necessary to call _DSW object first. Only when it is not
	 * present will the _PSW object used.
	 */
	err = acpi_device_sleep_wake(device, 0, 0, 0);
	if (err)
		ACPI_DEBUG_PRINT((ACPI_DB_INFO,
				"error in _DSW or _PSW evaluation\n"));
}

static void acpi_bus_init_power_state(struct acpi_device *device, int state)
{
	struct acpi_device_power_state *ps = &device->power.states[state];
	char pathname[5] = { '_', 'P', 'R', '0' + state, '\0' };
	struct acpi_buffer buffer = { ACPI_ALLOCATE_BUFFER, NULL };
	acpi_status status;

	INIT_LIST_HEAD(&ps->resources);

	/* Evaluate "_PRx" to get referenced power resources */
	status = acpi_evaluate_object(device->handle, pathname, NULL, &buffer);
	if (ACPI_SUCCESS(status)) {
		union acpi_object *package = buffer.pointer;

		if (buffer.length && package
		    && package->type == ACPI_TYPE_PACKAGE
		    && package->package.count) {
			int err = acpi_extract_power_resources(package, 0,
							       &ps->resources);
			if (!err)
				device->power.flags.power_resources = 1;
		}
		ACPI_FREE(buffer.pointer);
	}

	/* Evaluate "_PSx" to see if we can do explicit sets */
	pathname[2] = 'S';
	if (acpi_has_method(device->handle, pathname))
		ps->flags.explicit_set = 1;

	/* State is valid if there are means to put the device into it. */
	if (!list_empty(&ps->resources) || ps->flags.explicit_set)
		ps->flags.valid = 1;

	ps->power = -1;		/* Unknown - driver assigned */
	ps->latency = -1;	/* Unknown - driver assigned */
}

static void acpi_bus_get_power_flags(struct acpi_device *device)
{
	u32 i;

	/* Presence of _PS0|_PR0 indicates 'power manageable' */
	if (!acpi_has_method(device->handle, "_PS0") &&
	    !acpi_has_method(device->handle, "_PR0"))
		return;

	device->flags.power_manageable = 1;

	/*
	 * Power Management Flags
	 */
	if (acpi_has_method(device->handle, "_PSC"))
		device->power.flags.explicit_get = 1;

	if (acpi_has_method(device->handle, "_IRC"))
		device->power.flags.inrush_current = 1;

	if (acpi_has_method(device->handle, "_DSW"))
		device->power.flags.dsw_present = 1;

	/*
	 * Enumerate supported power management states
	 */
	for (i = ACPI_STATE_D0; i <= ACPI_STATE_D3_HOT; i++)
		acpi_bus_init_power_state(device, i);

	INIT_LIST_HEAD(&device->power.states[ACPI_STATE_D3_COLD].resources);
	if (!list_empty(&device->power.states[ACPI_STATE_D3_HOT].resources))
		device->power.states[ACPI_STATE_D3_COLD].flags.valid = 1;

	/* Set defaults for D0 and D3hot states (always valid) */
	device->power.states[ACPI_STATE_D0].flags.valid = 1;
	device->power.states[ACPI_STATE_D0].power = 100;
	device->power.states[ACPI_STATE_D3_HOT].flags.valid = 1;

	if (acpi_bus_init_power(device))
		device->flags.power_manageable = 0;
}

static void acpi_bus_get_flags(struct acpi_device *device)
{
	/* Presence of _STA indicates 'dynamic_status' */
	if (acpi_has_method(device->handle, "_STA"))
		device->flags.dynamic_status = 1;

	/* Presence of _RMV indicates 'removable' */
	if (acpi_has_method(device->handle, "_RMV"))
		device->flags.removable = 1;

	/* Presence of _EJD|_EJ0 indicates 'ejectable' */
	if (acpi_has_method(device->handle, "_EJD") ||
	    acpi_has_method(device->handle, "_EJ0"))
		device->flags.ejectable = 1;
}

static void acpi_device_get_busid(struct acpi_device *device)
{
	char bus_id[5] = { '?', 0 };
	struct acpi_buffer buffer = { sizeof(bus_id), bus_id };
	int i = 0;

	/*
	 * Bus ID
	 * ------
	 * The device's Bus ID is simply the object name.
	 * TBD: Shouldn't this value be unique (within the ACPI namespace)?
	 */
	if (ACPI_IS_ROOT_DEVICE(device)) {
		strcpy(device->pnp.bus_id, "ACPI");
		return;
	}

	switch (device->device_type) {
	case ACPI_BUS_TYPE_POWER_BUTTON:
		strcpy(device->pnp.bus_id, "PWRF");
		break;
	case ACPI_BUS_TYPE_SLEEP_BUTTON:
		strcpy(device->pnp.bus_id, "SLPF");
		break;
	case ACPI_BUS_TYPE_ECDT_EC:
		strcpy(device->pnp.bus_id, "ECDT");
		break;
	default:
		acpi_get_name(device->handle, ACPI_SINGLE_NAME, &buffer);
		/* Clean up trailing underscores (if any) */
		for (i = 3; i > 1; i--) {
			if (bus_id[i] == '_')
				bus_id[i] = '\0';
			else
				break;
		}
		strcpy(device->pnp.bus_id, bus_id);
		break;
	}
}

/*
 * acpi_ata_match - see if an acpi object is an ATA device
 *
 * If an acpi object has one of the ACPI ATA methods defined,
 * then we can safely call it an ATA device.
 */
bool acpi_ata_match(acpi_handle handle)
{
	return acpi_has_method(handle, "_GTF") ||
	       acpi_has_method(handle, "_GTM") ||
	       acpi_has_method(handle, "_STM") ||
	       acpi_has_method(handle, "_SDD");
}

/*
 * acpi_bay_match - see if an acpi object is an ejectable driver bay
 *
 * If an acpi object is ejectable and has one of the ACPI ATA methods defined,
 * then we can safely call it an ejectable drive bay
 */
bool acpi_bay_match(acpi_handle handle)
{
	acpi_handle phandle;

	if (!acpi_has_method(handle, "_EJ0"))
		return false;
	if (acpi_ata_match(handle))
		return true;
	if (ACPI_FAILURE(acpi_get_parent(handle, &phandle)))
		return false;

	return acpi_ata_match(phandle);
}

bool acpi_device_is_battery(struct acpi_device *adev)
{
	struct acpi_hardware_id *hwid;

	list_for_each_entry(hwid, &adev->pnp.ids, list)
		if (!strcmp("PNP0C0A", hwid->id))
			return true;

	return false;
}

static bool is_ejectable_bay(struct acpi_device *adev)
{
	acpi_handle handle = adev->handle;

	if (acpi_has_method(handle, "_EJ0") && acpi_device_is_battery(adev))
		return true;

	return acpi_bay_match(handle);
}

/*
 * acpi_dock_match - see if an acpi object has a _DCK method
 */
bool acpi_dock_match(acpi_handle handle)
{
	return acpi_has_method(handle, "_DCK");
}

static acpi_status
acpi_backlight_cap_match(acpi_handle handle, u32 level, void *context,
			  void **return_value)
{
	long *cap = context;

	if (acpi_has_method(handle, "_BCM") &&
	    acpi_has_method(handle, "_BCL")) {
		ACPI_DEBUG_PRINT((ACPI_DB_INFO, "Found generic backlight "
				  "support\n"));
		*cap |= ACPI_VIDEO_BACKLIGHT;
		/* We have backlight support, no need to scan further */
		return AE_CTRL_TERMINATE;
	}
	return 0;
}

/* Returns true if the ACPI object is a video device which can be
 * handled by video.ko.
 * The device will get a Linux specific CID added in scan.c to
 * identify the device as an ACPI graphics device
 * Be aware that the graphics device may not be physically present
 * Use acpi_video_get_capabilities() to detect general ACPI video
 * capabilities of present cards
 */
long acpi_is_video_device(acpi_handle handle)
{
	long video_caps = 0;

	/* Is this device able to support video switching ? */
	if (acpi_has_method(handle, "_DOD") || acpi_has_method(handle, "_DOS"))
		video_caps |= ACPI_VIDEO_OUTPUT_SWITCHING;

	/* Is this device able to retrieve a video ROM ? */
	if (acpi_has_method(handle, "_ROM"))
		video_caps |= ACPI_VIDEO_ROM_AVAILABLE;

	/* Is this device able to configure which video head to be POSTed ? */
	if (acpi_has_method(handle, "_VPO") &&
	    acpi_has_method(handle, "_GPD") &&
	    acpi_has_method(handle, "_SPD"))
		video_caps |= ACPI_VIDEO_DEVICE_POSTING;

	/* Only check for backlight functionality if one of the above hit. */
	if (video_caps)
		acpi_walk_namespace(ACPI_TYPE_DEVICE, handle,
				    ACPI_UINT32_MAX, acpi_backlight_cap_match, NULL,
				    &video_caps, NULL);

	return video_caps;
}
EXPORT_SYMBOL(acpi_is_video_device);

const char *acpi_device_hid(struct acpi_device *device)
{
	struct acpi_hardware_id *hid;

	if (list_empty(&device->pnp.ids))
		return dummy_hid;

	hid = list_first_entry(&device->pnp.ids, struct acpi_hardware_id, list);
	return hid->id;
}
EXPORT_SYMBOL(acpi_device_hid);

static void acpi_add_id(struct acpi_device_pnp *pnp, const char *dev_id)
{
	struct acpi_hardware_id *id;

	id = kmalloc(sizeof(*id), GFP_KERNEL);
	if (!id)
		return;

	id->id = kstrdup_const(dev_id, GFP_KERNEL);
	if (!id->id) {
		kfree(id);
		return;
	}

	list_add_tail(&id->list, &pnp->ids);
	pnp->type.hardware_id = 1;
}

/*
 * Old IBM workstations have a DSDT bug wherein the SMBus object
 * lacks the SMBUS01 HID and the methods do not have the necessary "_"
 * prefix.  Work around this.
 */
static bool acpi_ibm_smbus_match(acpi_handle handle)
{
	char node_name[ACPI_PATH_SEGMENT_LENGTH];
	struct acpi_buffer path = { sizeof(node_name), node_name };

	if (!dmi_name_in_vendors("IBM"))
		return false;

	/* Look for SMBS object */
	if (ACPI_FAILURE(acpi_get_name(handle, ACPI_SINGLE_NAME, &path)) ||
	    strcmp("SMBS", path.pointer))
		return false;

	/* Does it have the necessary (but misnamed) methods? */
	if (acpi_has_method(handle, "SBI") &&
	    acpi_has_method(handle, "SBR") &&
	    acpi_has_method(handle, "SBW"))
		return true;

	return false;
}

static bool acpi_object_is_system_bus(acpi_handle handle)
{
	acpi_handle tmp;

	if (ACPI_SUCCESS(acpi_get_handle(NULL, "\\_SB", &tmp)) &&
	    tmp == handle)
		return true;
	if (ACPI_SUCCESS(acpi_get_handle(NULL, "\\_TZ", &tmp)) &&
	    tmp == handle)
		return true;

	return false;
}

static void acpi_set_pnp_ids(acpi_handle handle, struct acpi_device_pnp *pnp,
				int device_type)
{
	acpi_status status;
	struct acpi_device_info *info;
	struct acpi_pnp_device_id_list *cid_list;
	int i;

	switch (device_type) {
	case ACPI_BUS_TYPE_DEVICE:
		if (handle == ACPI_ROOT_OBJECT) {
			acpi_add_id(pnp, ACPI_SYSTEM_HID);
			break;
		}

		status = acpi_get_object_info(handle, &info);
		if (ACPI_FAILURE(status)) {
			pr_err(PREFIX "%s: Error reading device info\n",
					__func__);
			return;
		}

		if (info->valid & ACPI_VALID_HID) {
			acpi_add_id(pnp, info->hardware_id.string);
			pnp->type.platform_id = 1;
		}
		if (info->valid & ACPI_VALID_CID) {
			cid_list = &info->compatible_id_list;
			for (i = 0; i < cid_list->count; i++)
				acpi_add_id(pnp, cid_list->ids[i].string);
		}
		if (info->valid & ACPI_VALID_ADR) {
			pnp->bus_address = info->address;
			pnp->type.bus_address = 1;
		}
		if (info->valid & ACPI_VALID_UID)
			pnp->unique_id = kstrdup(info->unique_id.string,
							GFP_KERNEL);
		if (info->valid & ACPI_VALID_CLS)
			acpi_add_id(pnp, info->class_code.string);

		kfree(info);

		/*
		 * Some devices don't reliably have _HIDs & _CIDs, so add
		 * synthetic HIDs to make sure drivers can find them.
		 */
		if (acpi_is_video_device(handle))
			acpi_add_id(pnp, ACPI_VIDEO_HID);
		else if (acpi_bay_match(handle))
			acpi_add_id(pnp, ACPI_BAY_HID);
		else if (acpi_dock_match(handle))
			acpi_add_id(pnp, ACPI_DOCK_HID);
		else if (acpi_ibm_smbus_match(handle))
			acpi_add_id(pnp, ACPI_SMBUS_IBM_HID);
		else if (list_empty(&pnp->ids) &&
			 acpi_object_is_system_bus(handle)) {
			/* \_SB, \_TZ, LNXSYBUS */
			acpi_add_id(pnp, ACPI_BUS_HID);
			strcpy(pnp->device_name, ACPI_BUS_DEVICE_NAME);
			strcpy(pnp->device_class, ACPI_BUS_CLASS);
		}

		break;
	case ACPI_BUS_TYPE_POWER:
		acpi_add_id(pnp, ACPI_POWER_HID);
		break;
	case ACPI_BUS_TYPE_PROCESSOR:
		acpi_add_id(pnp, ACPI_PROCESSOR_OBJECT_HID);
		break;
	case ACPI_BUS_TYPE_THERMAL:
		acpi_add_id(pnp, ACPI_THERMAL_HID);
		break;
	case ACPI_BUS_TYPE_POWER_BUTTON:
		acpi_add_id(pnp, ACPI_BUTTON_HID_POWERF);
		break;
	case ACPI_BUS_TYPE_SLEEP_BUTTON:
		acpi_add_id(pnp, ACPI_BUTTON_HID_SLEEPF);
		break;
	case ACPI_BUS_TYPE_ECDT_EC:
		acpi_add_id(pnp, ACPI_ECDT_HID);
		break;
	}
}

void acpi_free_pnp_ids(struct acpi_device_pnp *pnp)
{
	struct acpi_hardware_id *id, *tmp;

	list_for_each_entry_safe(id, tmp, &pnp->ids, list) {
		kfree_const(id->id);
		kfree(id);
	}
	kfree(pnp->unique_id);
}

/**
 * acpi_dma_supported - Check DMA support for the specified device.
 * @adev: The pointer to acpi device
 *
 * Return false if DMA is not supported. Otherwise, return true
 */
bool acpi_dma_supported(struct acpi_device *adev)
{
	if (!adev)
		return false;

	if (adev->flags.cca_seen)
		return true;

	/*
	* Per ACPI 6.0 sec 6.2.17, assume devices can do cache-coherent
	* DMA on "Intel platforms".  Presumably that includes all x86 and
	* ia64, and other arches will set CONFIG_ACPI_CCA_REQUIRED=y.
	*/
	if (!IS_ENABLED(CONFIG_ACPI_CCA_REQUIRED))
		return true;

	return false;
}

/**
 * acpi_get_dma_attr - Check the supported DMA attr for the specified device.
 * @adev: The pointer to acpi device
 *
 * Return enum dev_dma_attr.
 */
enum dev_dma_attr acpi_get_dma_attr(struct acpi_device *adev)
{
	if (!acpi_dma_supported(adev))
		return DEV_DMA_NOT_SUPPORTED;

	if (adev->flags.coherent_dma)
		return DEV_DMA_COHERENT;
	else
		return DEV_DMA_NON_COHERENT;
}

/**
 * acpi_dma_get_range() - Get device DMA parameters.
 *
 * @dev: device to configure
 * @dma_addr: pointer device DMA address result
 * @offset: pointer to the DMA offset result
 * @size: pointer to DMA range size result
 *
 * Evaluate DMA regions and return respectively DMA region start, offset
 * and size in dma_addr, offset and size on parsing success; it does not
 * update the passed in values on failure.
 *
 * Return 0 on success, < 0 on failure.
 */
int acpi_dma_get_range(struct device *dev, u64 *dma_addr, u64 *offset,
		       u64 *size)
{
	struct acpi_device *adev;
	LIST_HEAD(list);
	struct resource_entry *rentry;
	int ret;
	struct device *dma_dev = dev;
	u64 len, dma_start = U64_MAX, dma_end = 0, dma_offset = 0;

	/*
	 * Walk the device tree chasing an ACPI companion with a _DMA
	 * object while we go. Stop if we find a device with an ACPI
	 * companion containing a _DMA method.
	 */
	do {
		adev = ACPI_COMPANION(dma_dev);
		if (adev && acpi_has_method(adev->handle, METHOD_NAME__DMA))
			break;

		dma_dev = dma_dev->parent;
	} while (dma_dev);

	if (!dma_dev)
		return -ENODEV;

	if (!acpi_has_method(adev->handle, METHOD_NAME__CRS)) {
		acpi_handle_warn(adev->handle, "_DMA is valid only if _CRS is present\n");
		return -EINVAL;
	}

	ret = acpi_dev_get_dma_resources(adev, &list);
	if (ret > 0) {
		list_for_each_entry(rentry, &list, node) {
			if (dma_offset && rentry->offset != dma_offset) {
				ret = -EINVAL;
				dev_warn(dma_dev, "Can't handle multiple windows with different offsets\n");
				goto out;
			}
			dma_offset = rentry->offset;

			/* Take lower and upper limits */
			if (rentry->res->start < dma_start)
				dma_start = rentry->res->start;
			if (rentry->res->end > dma_end)
				dma_end = rentry->res->end;
		}

		if (dma_start >= dma_end) {
			ret = -EINVAL;
			dev_dbg(dma_dev, "Invalid DMA regions configuration\n");
			goto out;
		}

		*dma_addr = dma_start - dma_offset;
		len = dma_end - dma_start;
		*size = max(len, len + 1);
		*offset = dma_offset;
	}
 out:
	acpi_dev_free_resource_list(&list);

	return ret >= 0 ? 0 : ret;
}

/**
 * acpi_dma_configure - Set-up DMA configuration for the device.
 * @dev: The pointer to the device
 * @attr: device dma attributes
 */
int acpi_dma_configure(struct device *dev, enum dev_dma_attr attr)
{
	const struct iommu_ops *iommu;
	u64 dma_addr = 0, size = 0;

	iort_dma_setup(dev, &dma_addr, &size);

	iommu = iort_iommu_configure(dev);
	if (IS_ERR(iommu) && PTR_ERR(iommu) == -EPROBE_DEFER)
		return -EPROBE_DEFER;

	arch_setup_dma_ops(dev, dma_addr, size,
				iommu, attr == DEV_DMA_COHERENT);

	return 0;
}
EXPORT_SYMBOL_GPL(acpi_dma_configure);

/**
 * acpi_dma_deconfigure - Tear-down DMA configuration for the device.
 * @dev: The pointer to the device
 */
void acpi_dma_deconfigure(struct device *dev)
{
	arch_teardown_dma_ops(dev);
}
EXPORT_SYMBOL_GPL(acpi_dma_deconfigure);

static void acpi_init_coherency(struct acpi_device *adev)
{
	unsigned long long cca = 0;
	acpi_status status;
	struct acpi_device *parent = adev->parent;

	if (parent && parent->flags.cca_seen) {
		/*
		 * From ACPI spec, OSPM will ignore _CCA if an ancestor
		 * already saw one.
		 */
		adev->flags.cca_seen = 1;
		cca = parent->flags.coherent_dma;
	} else {
		status = acpi_evaluate_integer(adev->handle, "_CCA",
					       NULL, &cca);
		if (ACPI_SUCCESS(status))
			adev->flags.cca_seen = 1;
		else if (!IS_ENABLED(CONFIG_ACPI_CCA_REQUIRED))
			/*
			 * If architecture does not specify that _CCA is
			 * required for DMA-able devices (e.g. x86),
			 * we default to _CCA=1.
			 */
			cca = 1;
		else
			acpi_handle_debug(adev->handle,
					  "ACPI device is missing _CCA.\n");
	}

	adev->flags.coherent_dma = cca;
}

static int acpi_check_serial_bus_slave(struct acpi_resource *ares, void *data)
{
	bool *is_serial_bus_slave_p = data;

	if (ares->type != ACPI_RESOURCE_TYPE_SERIAL_BUS)
		return 1;

	*is_serial_bus_slave_p = true;

	 /* no need to do more checking */
	return -1;
}

static bool acpi_is_indirect_io_slave(struct acpi_device *device)
{
	struct acpi_device *parent = device->parent;
	static const struct acpi_device_id indirect_io_hosts[] = {
		{"HISI0191", 0},
		{}
	};

	return parent && !acpi_match_device_ids(parent, indirect_io_hosts);
}

static bool acpi_device_enumeration_by_parent(struct acpi_device *device)
{
	struct list_head resource_list;
	bool is_serial_bus_slave = false;
	/*
	 * These devices have multiple I2cSerialBus resources and an i2c-client
	 * must be instantiated for each, each with its own i2c_device_id.
	 * Normally we only instantiate an i2c-client for the first resource,
	 * using the ACPI HID as id. These special cases are handled by the
	 * drivers/platform/x86/i2c-multi-instantiate.c driver, which knows
	 * which i2c_device_id to use for each resource.
	 */
	static const struct acpi_device_id i2c_multi_instantiate_ids[] = {
		{"BSG1160", },
<<<<<<< HEAD
		{"INT3515", },
=======
		{"INT33FE", },
>>>>>>> 6f12fd2c
		{}
	};

	if (acpi_is_indirect_io_slave(device))
		return true;

	/* Macs use device properties in lieu of _CRS resources */
	if (x86_apple_machine &&
	    (fwnode_property_present(&device->fwnode, "spiSclkPeriod") ||
	     fwnode_property_present(&device->fwnode, "i2cAddress") ||
	     fwnode_property_present(&device->fwnode, "baud")))
		return true;

	/* Instantiate a pdev for the i2c-multi-instantiate drv to bind to */
	if (!acpi_match_device_ids(device, i2c_multi_instantiate_ids))
		return false;

	INIT_LIST_HEAD(&resource_list);
	acpi_dev_get_resources(device, &resource_list,
			       acpi_check_serial_bus_slave,
			       &is_serial_bus_slave);
	acpi_dev_free_resource_list(&resource_list);

	return is_serial_bus_slave;
}

void acpi_init_device_object(struct acpi_device *device, acpi_handle handle,
			     int type, unsigned long long sta)
{
	INIT_LIST_HEAD(&device->pnp.ids);
	device->device_type = type;
	device->handle = handle;
	device->parent = acpi_bus_get_parent(handle);
	device->fwnode.ops = &acpi_device_fwnode_ops;
	acpi_set_device_status(device, sta);
	acpi_device_get_busid(device);
	acpi_set_pnp_ids(handle, &device->pnp, type);
	acpi_init_properties(device);
	acpi_bus_get_flags(device);
	device->flags.match_driver = false;
	device->flags.initialized = true;
	device->flags.enumeration_by_parent =
		acpi_device_enumeration_by_parent(device);
	acpi_device_clear_enumerated(device);
	device_initialize(&device->dev);
	dev_set_uevent_suppress(&device->dev, true);
	acpi_init_coherency(device);
	/* Assume there are unmet deps until acpi_device_dep_initialize() runs */
	device->dep_unmet = 1;
}

void acpi_device_add_finalize(struct acpi_device *device)
{
	dev_set_uevent_suppress(&device->dev, false);
	kobject_uevent(&device->dev.kobj, KOBJ_ADD);
}

static int acpi_add_single_object(struct acpi_device **child,
				  acpi_handle handle, int type,
				  unsigned long long sta)
{
	int result;
	struct acpi_device *device;
	struct acpi_buffer buffer = { ACPI_ALLOCATE_BUFFER, NULL };

	device = kzalloc(sizeof(struct acpi_device), GFP_KERNEL);
	if (!device) {
		printk(KERN_ERR PREFIX "Memory allocation error\n");
		return -ENOMEM;
	}

	acpi_init_device_object(device, handle, type, sta);
	/*
	 * For ACPI_BUS_TYPE_DEVICE getting the status is delayed till here so
	 * that we can call acpi_bus_get_status() and use its quirk handling.
	 * Note this must be done before the get power-/wakeup_dev-flags calls.
	 */
	if (type == ACPI_BUS_TYPE_DEVICE)
		if (acpi_bus_get_status(device) < 0)
			acpi_set_device_status(device, 0);

	acpi_bus_get_power_flags(device);
	acpi_bus_get_wakeup_device_flags(device);

	result = acpi_device_add(device, acpi_device_release);
	if (result) {
		acpi_device_release(&device->dev);
		return result;
	}

	acpi_power_add_remove_device(device, true);
	acpi_device_add_finalize(device);
	acpi_get_name(handle, ACPI_FULL_PATHNAME, &buffer);
	ACPI_DEBUG_PRINT((ACPI_DB_INFO, "Added %s [%s] parent %s\n",
		dev_name(&device->dev), (char *) buffer.pointer,
		device->parent ? dev_name(&device->parent->dev) : "(null)"));
	kfree(buffer.pointer);
	*child = device;
	return 0;
}

static acpi_status acpi_get_resource_memory(struct acpi_resource *ares,
					    void *context)
{
	struct resource *res = context;

	if (acpi_dev_resource_memory(ares, res))
		return AE_CTRL_TERMINATE;

	return AE_OK;
}

static bool acpi_device_should_be_hidden(acpi_handle handle)
{
	acpi_status status;
	struct resource res;

	/* Check if it should ignore the UART device */
	if (!(spcr_uart_addr && acpi_has_method(handle, METHOD_NAME__CRS)))
		return false;

	/*
	 * The UART device described in SPCR table is assumed to have only one
	 * memory resource present. So we only look for the first one here.
	 */
	status = acpi_walk_resources(handle, METHOD_NAME__CRS,
				     acpi_get_resource_memory, &res);
	if (ACPI_FAILURE(status) || res.start != spcr_uart_addr)
		return false;

	acpi_handle_info(handle, "The UART device @%pa in SPCR table will be hidden\n",
			 &res.start);

	return true;
}

static int acpi_bus_type_and_status(acpi_handle handle, int *type,
				    unsigned long long *sta)
{
	acpi_status status;
	acpi_object_type acpi_type;

	status = acpi_get_type(handle, &acpi_type);
	if (ACPI_FAILURE(status))
		return -ENODEV;

	switch (acpi_type) {
	case ACPI_TYPE_ANY:		/* for ACPI_ROOT_OBJECT */
	case ACPI_TYPE_DEVICE:
		if (acpi_device_should_be_hidden(handle))
			return -ENODEV;

		*type = ACPI_BUS_TYPE_DEVICE;
		/*
		 * acpi_add_single_object updates this once we've an acpi_device
		 * so that acpi_bus_get_status' quirk handling can be used.
		 */
		*sta = ACPI_STA_DEFAULT;
		break;
	case ACPI_TYPE_PROCESSOR:
		*type = ACPI_BUS_TYPE_PROCESSOR;
		status = acpi_bus_get_status_handle(handle, sta);
		if (ACPI_FAILURE(status))
			return -ENODEV;
		break;
	case ACPI_TYPE_THERMAL:
		*type = ACPI_BUS_TYPE_THERMAL;
		*sta = ACPI_STA_DEFAULT;
		break;
	case ACPI_TYPE_POWER:
		*type = ACPI_BUS_TYPE_POWER;
		*sta = ACPI_STA_DEFAULT;
		break;
	default:
		return -ENODEV;
	}

	return 0;
}

bool acpi_device_is_present(const struct acpi_device *adev)
{
	return adev->status.present || adev->status.functional;
}

static bool acpi_scan_handler_matching(struct acpi_scan_handler *handler,
				       const char *idstr,
				       const struct acpi_device_id **matchid)
{
	const struct acpi_device_id *devid;

	if (handler->match)
		return handler->match(idstr, matchid);

	for (devid = handler->ids; devid->id[0]; devid++)
		if (!strcmp((char *)devid->id, idstr)) {
			if (matchid)
				*matchid = devid;

			return true;
		}

	return false;
}

static struct acpi_scan_handler *acpi_scan_match_handler(const char *idstr,
					const struct acpi_device_id **matchid)
{
	struct acpi_scan_handler *handler;

	list_for_each_entry(handler, &acpi_scan_handlers_list, list_node)
		if (acpi_scan_handler_matching(handler, idstr, matchid))
			return handler;

	return NULL;
}

void acpi_scan_hotplug_enabled(struct acpi_hotplug_profile *hotplug, bool val)
{
	if (!!hotplug->enabled == !!val)
		return;

	mutex_lock(&acpi_scan_lock);

	hotplug->enabled = val;

	mutex_unlock(&acpi_scan_lock);
}

static void acpi_scan_init_hotplug(struct acpi_device *adev)
{
	struct acpi_hardware_id *hwid;

	if (acpi_dock_match(adev->handle) || is_ejectable_bay(adev)) {
		acpi_dock_add(adev);
		return;
	}
	list_for_each_entry(hwid, &adev->pnp.ids, list) {
		struct acpi_scan_handler *handler;

		handler = acpi_scan_match_handler(hwid->id, NULL);
		if (handler) {
			adev->flags.hotplug_notify = true;
			break;
		}
	}
}

static void acpi_device_dep_initialize(struct acpi_device *adev)
{
	struct acpi_dep_data *dep;
	struct acpi_handle_list dep_devices;
	acpi_status status;
	int i;

	adev->dep_unmet = 0;

	if (!acpi_has_method(adev->handle, "_DEP"))
		return;

	status = acpi_evaluate_reference(adev->handle, "_DEP", NULL,
					&dep_devices);
	if (ACPI_FAILURE(status)) {
		dev_dbg(&adev->dev, "Failed to evaluate _DEP.\n");
		return;
	}

	for (i = 0; i < dep_devices.count; i++) {
		struct acpi_device_info *info;
		int skip;

		status = acpi_get_object_info(dep_devices.handles[i], &info);
		if (ACPI_FAILURE(status)) {
			dev_dbg(&adev->dev, "Error reading _DEP device info\n");
			continue;
		}

		/*
		 * Skip the dependency of Windows System Power
		 * Management Controller
		 */
		skip = info->valid & ACPI_VALID_HID &&
			!strcmp(info->hardware_id.string, "INT3396");

		kfree(info);

		if (skip)
			continue;

		dep = kzalloc(sizeof(struct acpi_dep_data), GFP_KERNEL);
		if (!dep)
			return;

		dep->master = dep_devices.handles[i];
		dep->slave  = adev->handle;
		adev->dep_unmet++;

		mutex_lock(&acpi_dep_list_lock);
		list_add_tail(&dep->node , &acpi_dep_list);
		mutex_unlock(&acpi_dep_list_lock);
	}
}

static acpi_status acpi_bus_check_add(acpi_handle handle, u32 lvl_not_used,
				      void *not_used, void **return_value)
{
	struct acpi_device *device = NULL;
	int type;
	unsigned long long sta;
	int result;

	acpi_bus_get_device(handle, &device);
	if (device)
		goto out;

	result = acpi_bus_type_and_status(handle, &type, &sta);
	if (result)
		return AE_OK;

	if (type == ACPI_BUS_TYPE_POWER) {
		acpi_add_power_resource(handle);
		return AE_OK;
	}

	acpi_add_single_object(&device, handle, type, sta);
	if (!device)
		return AE_CTRL_DEPTH;

	acpi_scan_init_hotplug(device);
	acpi_device_dep_initialize(device);

 out:
	if (!*return_value)
		*return_value = device;

	return AE_OK;
}

static void acpi_default_enumeration(struct acpi_device *device)
{
	/*
	 * Do not enumerate devices with enumeration_by_parent flag set as
	 * they will be enumerated by their respective parents.
	 */
	if (!device->flags.enumeration_by_parent) {
		acpi_create_platform_device(device, NULL);
		acpi_device_set_enumerated(device);
	} else {
		blocking_notifier_call_chain(&acpi_reconfig_chain,
					     ACPI_RECONFIG_DEVICE_ADD, device);
	}
}

static const struct acpi_device_id generic_device_ids[] = {
	{ACPI_DT_NAMESPACE_HID, },
	{"", },
};

static int acpi_generic_device_attach(struct acpi_device *adev,
				      const struct acpi_device_id *not_used)
{
	/*
	 * Since ACPI_DT_NAMESPACE_HID is the only ID handled here, the test
	 * below can be unconditional.
	 */
	if (adev->data.of_compatible)
		acpi_default_enumeration(adev);

	return 1;
}

static struct acpi_scan_handler generic_device_handler = {
	.ids = generic_device_ids,
	.attach = acpi_generic_device_attach,
};

static int acpi_scan_attach_handler(struct acpi_device *device)
{
	struct acpi_hardware_id *hwid;
	int ret = 0;

	list_for_each_entry(hwid, &device->pnp.ids, list) {
		const struct acpi_device_id *devid;
		struct acpi_scan_handler *handler;

		handler = acpi_scan_match_handler(hwid->id, &devid);
		if (handler) {
			if (!handler->attach) {
				device->pnp.type.platform_id = 0;
				continue;
			}
			device->handler = handler;
			ret = handler->attach(device, devid);
			if (ret > 0)
				break;

			device->handler = NULL;
			if (ret < 0)
				break;
		}
	}

	return ret;
}

static void acpi_bus_attach(struct acpi_device *device)
{
	struct acpi_device *child;
	acpi_handle ejd;
	int ret;

	if (ACPI_SUCCESS(acpi_bus_get_ejd(device->handle, &ejd)))
		register_dock_dependent_device(device, ejd);

	acpi_bus_get_status(device);
	/* Skip devices that are not present. */
	if (!acpi_device_is_present(device)) {
		device->flags.initialized = false;
		acpi_device_clear_enumerated(device);
		device->flags.power_manageable = 0;
		return;
	}
	if (device->handler)
		goto ok;

	if (!device->flags.initialized) {
		device->flags.power_manageable =
			device->power.states[ACPI_STATE_D0].flags.valid;
		if (acpi_bus_init_power(device))
			device->flags.power_manageable = 0;

		device->flags.initialized = true;
	} else if (device->flags.visited) {
		goto ok;
	}

	ret = acpi_scan_attach_handler(device);
	if (ret < 0)
		return;

	device->flags.match_driver = true;
	if (ret > 0 && !device->flags.enumeration_by_parent) {
		acpi_device_set_enumerated(device);
		goto ok;
	}

	ret = device_attach(&device->dev);
	if (ret < 0)
		return;

	if (device->pnp.type.platform_id || device->flags.enumeration_by_parent)
		acpi_default_enumeration(device);
	else
		acpi_device_set_enumerated(device);

 ok:
	list_for_each_entry(child, &device->children, node)
		acpi_bus_attach(child);

	if (device->handler && device->handler->hotplug.notify_online)
		device->handler->hotplug.notify_online(device);
}

void acpi_walk_dep_device_list(acpi_handle handle)
{
	struct acpi_dep_data *dep, *tmp;
	struct acpi_device *adev;

	mutex_lock(&acpi_dep_list_lock);
	list_for_each_entry_safe(dep, tmp, &acpi_dep_list, node) {
		if (dep->master == handle) {
			acpi_bus_get_device(dep->slave, &adev);
			if (!adev)
				continue;

			adev->dep_unmet--;
			if (!adev->dep_unmet)
				acpi_bus_attach(adev);
			list_del(&dep->node);
			kfree(dep);
		}
	}
	mutex_unlock(&acpi_dep_list_lock);
}
EXPORT_SYMBOL_GPL(acpi_walk_dep_device_list);

/**
 * acpi_bus_scan - Add ACPI device node objects in a given namespace scope.
 * @handle: Root of the namespace scope to scan.
 *
 * Scan a given ACPI tree (probably recently hot-plugged) and create and add
 * found devices.
 *
 * If no devices were found, -ENODEV is returned, but it does not mean that
 * there has been a real error.  There just have been no suitable ACPI objects
 * in the table trunk from which the kernel could create a device and add an
 * appropriate driver.
 *
 * Must be called under acpi_scan_lock.
 */
int acpi_bus_scan(acpi_handle handle)
{
	void *device = NULL;

	if (ACPI_SUCCESS(acpi_bus_check_add(handle, 0, NULL, &device)))
		acpi_walk_namespace(ACPI_TYPE_ANY, handle, ACPI_UINT32_MAX,
				    acpi_bus_check_add, NULL, NULL, &device);

	if (device) {
		acpi_bus_attach(device);
		return 0;
	}
	return -ENODEV;
}
EXPORT_SYMBOL(acpi_bus_scan);

/**
 * acpi_bus_trim - Detach scan handlers and drivers from ACPI device objects.
 * @adev: Root of the ACPI namespace scope to walk.
 *
 * Must be called under acpi_scan_lock.
 */
void acpi_bus_trim(struct acpi_device *adev)
{
	struct acpi_scan_handler *handler = adev->handler;
	struct acpi_device *child;

	list_for_each_entry_reverse(child, &adev->children, node)
		acpi_bus_trim(child);

	adev->flags.match_driver = false;
	if (handler) {
		if (handler->detach)
			handler->detach(adev);

		adev->handler = NULL;
	} else {
		device_release_driver(&adev->dev);
	}
	/*
	 * Most likely, the device is going away, so put it into D3cold before
	 * that.
	 */
	acpi_device_set_power(adev, ACPI_STATE_D3_COLD);
	adev->flags.initialized = false;
	acpi_device_clear_enumerated(adev);
}
EXPORT_SYMBOL_GPL(acpi_bus_trim);

int acpi_bus_register_early_device(int type)
{
	struct acpi_device *device = NULL;
	int result;

	result = acpi_add_single_object(&device, NULL,
					type, ACPI_STA_DEFAULT);
	if (result)
		return result;

	device->flags.match_driver = true;
	return device_attach(&device->dev);
}
EXPORT_SYMBOL_GPL(acpi_bus_register_early_device);

static int acpi_bus_scan_fixed(void)
{
	int result = 0;

	/*
	 * Enumerate all fixed-feature devices.
	 */
	if (!(acpi_gbl_FADT.flags & ACPI_FADT_POWER_BUTTON)) {
		struct acpi_device *device = NULL;

		result = acpi_add_single_object(&device, NULL,
						ACPI_BUS_TYPE_POWER_BUTTON,
						ACPI_STA_DEFAULT);
		if (result)
			return result;

		device->flags.match_driver = true;
		result = device_attach(&device->dev);
		if (result < 0)
			return result;

		device_init_wakeup(&device->dev, true);
	}

	if (!(acpi_gbl_FADT.flags & ACPI_FADT_SLEEP_BUTTON)) {
		struct acpi_device *device = NULL;

		result = acpi_add_single_object(&device, NULL,
						ACPI_BUS_TYPE_SLEEP_BUTTON,
						ACPI_STA_DEFAULT);
		if (result)
			return result;

		device->flags.match_driver = true;
		result = device_attach(&device->dev);
	}

	return result < 0 ? result : 0;
}

static void __init acpi_get_spcr_uart_addr(void)
{
	acpi_status status;
	struct acpi_table_spcr *spcr_ptr;

	status = acpi_get_table(ACPI_SIG_SPCR, 0,
				(struct acpi_table_header **)&spcr_ptr);
	if (ACPI_SUCCESS(status))
		spcr_uart_addr = spcr_ptr->serial_port.address;
	else
		printk(KERN_WARNING PREFIX "STAO table present, but SPCR is missing\n");
}

static bool acpi_scan_initialized;

int __init acpi_scan_init(void)
{
	int result;
	acpi_status status;
	struct acpi_table_stao *stao_ptr;

	acpi_pci_root_init();
	acpi_pci_link_init();
	acpi_processor_init();
	acpi_lpss_init();
	acpi_apd_init();
	acpi_cmos_rtc_init();
	acpi_container_init();
	acpi_memory_hotplug_init();
	acpi_watchdog_init();
	acpi_pnp_init();
	acpi_int340x_thermal_init();
	acpi_amba_init();
	acpi_init_lpit();

	acpi_scan_add_handler(&generic_device_handler);

	/*
	 * If there is STAO table, check whether it needs to ignore the UART
	 * device in SPCR table.
	 */
	status = acpi_get_table(ACPI_SIG_STAO, 0,
				(struct acpi_table_header **)&stao_ptr);
	if (ACPI_SUCCESS(status)) {
		if (stao_ptr->header.length > sizeof(struct acpi_table_stao))
			printk(KERN_INFO PREFIX "STAO Name List not yet supported.");

		if (stao_ptr->ignore_uart)
			acpi_get_spcr_uart_addr();
	}

	acpi_gpe_apply_masked_gpes();
	acpi_update_all_gpes();

	mutex_lock(&acpi_scan_lock);
	/*
	 * Enumerate devices in the ACPI namespace.
	 */
	result = acpi_bus_scan(ACPI_ROOT_OBJECT);
	if (result)
		goto out;

	result = acpi_bus_get_device(ACPI_ROOT_OBJECT, &acpi_root);
	if (result)
		goto out;

	/* Fixed feature devices do not exist on HW-reduced platform */
	if (!acpi_gbl_reduced_hardware) {
		result = acpi_bus_scan_fixed();
		if (result) {
			acpi_detach_data(acpi_root->handle,
					 acpi_scan_drop_device);
			acpi_device_del(acpi_root);
			put_device(&acpi_root->dev);
			goto out;
		}
	}

	acpi_scan_initialized = true;

 out:
	mutex_unlock(&acpi_scan_lock);
	return result;
}

static struct acpi_probe_entry *ape;
static int acpi_probe_count;
static DEFINE_MUTEX(acpi_probe_mutex);

static int __init acpi_match_madt(struct acpi_subtable_header *header,
				  const unsigned long end)
{
	if (!ape->subtable_valid || ape->subtable_valid(header, ape))
		if (!ape->probe_subtbl(header, end))
			acpi_probe_count++;

	return 0;
}

int __init __acpi_probe_device_table(struct acpi_probe_entry *ap_head, int nr)
{
	int count = 0;

	if (acpi_disabled)
		return 0;

	mutex_lock(&acpi_probe_mutex);
	for (ape = ap_head; nr; ape++, nr--) {
		if (ACPI_COMPARE_NAME(ACPI_SIG_MADT, ape->id)) {
			acpi_probe_count = 0;
			acpi_table_parse_madt(ape->type, acpi_match_madt, 0);
			count += acpi_probe_count;
		} else {
			int res;
			res = acpi_table_parse(ape->id, ape->probe_table);
			if (!res)
				count++;
		}
	}
	mutex_unlock(&acpi_probe_mutex);

	return count;
}

struct acpi_table_events_work {
	struct work_struct work;
	void *table;
	u32 event;
};

static void acpi_table_events_fn(struct work_struct *work)
{
	struct acpi_table_events_work *tew;

	tew = container_of(work, struct acpi_table_events_work, work);

	if (tew->event == ACPI_TABLE_EVENT_LOAD) {
		acpi_scan_lock_acquire();
		acpi_bus_scan(ACPI_ROOT_OBJECT);
		acpi_scan_lock_release();
	}

	kfree(tew);
}

void acpi_scan_table_handler(u32 event, void *table, void *context)
{
	struct acpi_table_events_work *tew;

	if (!acpi_scan_initialized)
		return;

	if (event != ACPI_TABLE_EVENT_LOAD)
		return;

	tew = kmalloc(sizeof(*tew), GFP_KERNEL);
	if (!tew)
		return;

	INIT_WORK(&tew->work, acpi_table_events_fn);
	tew->table = table;
	tew->event = event;

	schedule_work(&tew->work);
}

int acpi_reconfig_notifier_register(struct notifier_block *nb)
{
	return blocking_notifier_chain_register(&acpi_reconfig_chain, nb);
}
EXPORT_SYMBOL(acpi_reconfig_notifier_register);

int acpi_reconfig_notifier_unregister(struct notifier_block *nb)
{
	return blocking_notifier_chain_unregister(&acpi_reconfig_chain, nb);
}
EXPORT_SYMBOL(acpi_reconfig_notifier_unregister);<|MERGE_RESOLUTION|>--- conflicted
+++ resolved
@@ -1550,11 +1550,8 @@
 	 */
 	static const struct acpi_device_id i2c_multi_instantiate_ids[] = {
 		{"BSG1160", },
-<<<<<<< HEAD
 		{"INT3515", },
-=======
 		{"INT33FE", },
->>>>>>> 6f12fd2c
 		{}
 	};
 
