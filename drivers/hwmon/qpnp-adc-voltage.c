--- conflicted
+++ resolved
@@ -1703,12 +1703,6 @@
 		return rc;
 
 	if (!vadc->vadc_init_calib) {
-<<<<<<< HEAD
-		rc = qpnp_vadc_read(vadc, REF_125V, &result);
-		if (rc) {
-			pr_debug("vadc read failed with rc = %d\n", rc);
-			return rc;
-=======
 		if (vadc->vadc_hc) {
 			rc = qpnp_vadc_hc_read(vadc, VADC_CALIB_VREF_1P25,
 								&result);
@@ -1722,7 +1716,6 @@
 				pr_debug("vadc read failed with rc = %d\n", rc);
 				return rc;
 			}
->>>>>>> e045a95c
 		}
 	}
 
