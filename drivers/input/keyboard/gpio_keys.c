/*
 * Driver for keys on GPIO lines capable of generating interrupts.
 *
 * Copyright 2005 Phil Blundell
 * Copyright 2010, 2011 David Jander <david@protonic.nl>
 *
 * This program is free software; you can redistribute it and/or modify
 * it under the terms of the GNU General Public License version 2 as
 * published by the Free Software Foundation.
 */

#include <linux/module.h>

#include <linux/init.h>
#include <linux/fs.h>
#include <linux/interrupt.h>
#include <linux/irq.h>
#include <linux/sched.h>
#include <linux/pm.h>
#include <linux/slab.h>
#include <linux/sysctl.h>
#include <linux/proc_fs.h>
#include <linux/delay.h>
#include <linux/platform_device.h>
#include <linux/input.h>
#include <linux/gpio_keys.h>
#include <linux/workqueue.h>
#include <linux/gpio.h>
#include <linux/of_platform.h>
#include <linux/of_gpio.h>
#include <linux/spinlock.h>
#include <linux/pinctrl/consumer.h>

#include <linux/asusdebug.h>

struct gpio_button_data {
	const struct gpio_keys_button *button;
	struct input_dev *input;
	struct timer_list timer;
	struct work_struct work;
	unsigned int timer_debounce;	/* in msecs */
	unsigned int irq;
	spinlock_t lock;
	bool disabled;
	bool key_pressed;
};

struct gpio_keys_drvdata {
	const struct gpio_keys_platform_data *pdata;
	struct pinctrl *key_pinctrl;
	struct input_dev *input;
	struct mutex disable_lock;
	struct gpio_button_data data[0];
};

static  struct work_struct __wait_for_slowlog_work;
extern int boot_after_60sec;
int pwr_gpio;

void wait_for_slowlog_work(struct work_struct *work)
{
    static int one_slowlog_instance_running = 0;
    int i, power_key;
    const int trigger_count = 30;
<<<<<<< HEAD
	
    power_key = pwr_gpio;
	
    if(!one_slowlog_instance_running)
    { 
=======

    power_key = pwr_gpio;

    if(!one_slowlog_instance_running)
    {
>>>>>>> 62a3c2da
        if(gpio_get_value_cansleep(power_key) != 0)
        {
            return;
        }
        one_slowlog_instance_running = 1;

        for(i = 0; i < trigger_count; i++)
        {
<<<<<<< HEAD
            if( gpio_get_value_cansleep(power_key) == 0)   
            {
                msleep(100);
            }         
=======
            if( gpio_get_value_cansleep(power_key) == 0)
            {
                msleep(100);
            }
>>>>>>> 62a3c2da
            else
                break;
        }
        if(i == trigger_count)
        {
            save_all_thread_info();
            msleep(1 * 1000);
            delta_all_thread_info();
            save_phone_hang_log();
            save_last_shutdown_log("LastShutdown");
            printk("Slow log and last shutdown log have been saved.\n");
<<<<<<< HEAD
        }			
        one_slowlog_instance_running = 0;
    }       
=======
        }
        one_slowlog_instance_running = 0;
    }
>>>>>>> 62a3c2da
}

/*
 * SYSFS interface for enabling/disabling keys and switches:
 *
 * There are 4 attributes under /sys/devices/platform/gpio-keys/
 *	keys [ro]              - bitmap of keys (EV_KEY) which can be
 *	                         disabled
 *	switches [ro]          - bitmap of switches (EV_SW) which can be
 *	                         disabled
 *	disabled_keys [rw]     - bitmap of keys currently disabled
 *	disabled_switches [rw] - bitmap of switches currently disabled
 *
 * Userland can change these values and hence disable event generation
 * for each key (or switch). Disabling a key means its interrupt line
 * is disabled.
 *
 * For example, if we have following switches set up as gpio-keys:
 *	SW_DOCK = 5
 *	SW_CAMERA_LENS_COVER = 9
 *	SW_KEYPAD_SLIDE = 10
 *	SW_FRONT_PROXIMITY = 11
 * This is read from switches:
 *	11-9,5
 * Next we want to disable proximity (11) and dock (5), we write:
 *	11,5
 * to file disabled_switches. Now proximity and dock IRQs are disabled.
 * This can be verified by reading the file disabled_switches:
 *	11,5
 * If we now want to enable proximity (11) switch we write:
 *	5
 * to disabled_switches.
 *
 * We can disable only those keys which don't allow sharing the irq.
 */

/**
 * get_n_events_by_type() - returns maximum number of events per @type
 * @type: type of button (%EV_KEY, %EV_SW)
 *
 * Return value of this function can be used to allocate bitmap
 * large enough to hold all bits for given type.
 */
static inline int get_n_events_by_type(int type)
{
	BUG_ON(type != EV_SW && type != EV_KEY);

	return (type == EV_KEY) ? KEY_CNT : SW_CNT;
}

/**
 * gpio_keys_disable_button() - disables given GPIO button
 * @bdata: button data for button to be disabled
 *
 * Disables button pointed by @bdata. This is done by masking
 * IRQ line. After this function is called, button won't generate
 * input events anymore. Note that one can only disable buttons
 * that don't share IRQs.
 *
 * Make sure that @bdata->disable_lock is locked when entering
 * this function to avoid races when concurrent threads are
 * disabling buttons at the same time.
 */
static void gpio_keys_disable_button(struct gpio_button_data *bdata)
{
	if (!bdata->disabled) {
		/*
		 * Disable IRQ and possible debouncing timer.
		 */
		disable_irq(bdata->irq);
		if (bdata->timer_debounce)
			del_timer_sync(&bdata->timer);

		bdata->disabled = true;
	}
}

/**
 * gpio_keys_enable_button() - enables given GPIO button
 * @bdata: button data for button to be disabled
 *
 * Enables given button pointed by @bdata.
 *
 * Make sure that @bdata->disable_lock is locked when entering
 * this function to avoid races with concurrent threads trying
 * to enable the same button at the same time.
 */
static void gpio_keys_enable_button(struct gpio_button_data *bdata)
{
	if (bdata->disabled) {
		enable_irq(bdata->irq);
		bdata->disabled = false;
	}
}

/**
 * gpio_keys_attr_show_helper() - fill in stringified bitmap of buttons
 * @ddata: pointer to drvdata
 * @buf: buffer where stringified bitmap is written
 * @type: button type (%EV_KEY, %EV_SW)
 * @only_disabled: does caller want only those buttons that are
 *                 currently disabled or all buttons that can be
 *                 disabled
 *
 * This function writes buttons that can be disabled to @buf. If
 * @only_disabled is true, then @buf contains only those buttons
 * that are currently disabled. Returns 0 on success or negative
 * errno on failure.
 */
static ssize_t gpio_keys_attr_show_helper(struct gpio_keys_drvdata *ddata,
					  char *buf, unsigned int type,
					  bool only_disabled)
{
	int n_events = get_n_events_by_type(type);
	unsigned long *bits;
	ssize_t ret;
	int i;

	bits = kcalloc(BITS_TO_LONGS(n_events), sizeof(*bits), GFP_KERNEL);
	if (!bits)
		return -ENOMEM;

	for (i = 0; i < ddata->pdata->nbuttons; i++) {
		struct gpio_button_data *bdata = &ddata->data[i];

		if (bdata->button->type != type)
			continue;

		if (only_disabled && !bdata->disabled)
			continue;

		__set_bit(bdata->button->code, bits);
	}

	ret = bitmap_scnlistprintf(buf, PAGE_SIZE - 2, bits, n_events);
	buf[ret++] = '\n';
	buf[ret] = '\0';

	kfree(bits);

	return ret;
}

/**
 * gpio_keys_attr_store_helper() - enable/disable buttons based on given bitmap
 * @ddata: pointer to drvdata
 * @buf: buffer from userspace that contains stringified bitmap
 * @type: button type (%EV_KEY, %EV_SW)
 *
 * This function parses stringified bitmap from @buf and disables/enables
 * GPIO buttons accordingly. Returns 0 on success and negative error
 * on failure.
 */
static ssize_t gpio_keys_attr_store_helper(struct gpio_keys_drvdata *ddata,
					   const char *buf, unsigned int type)
{
	int n_events = get_n_events_by_type(type);
	unsigned long *bits;
	ssize_t error;
	int i;

	bits = kcalloc(BITS_TO_LONGS(n_events), sizeof(*bits), GFP_KERNEL);
	if (!bits)
		return -ENOMEM;

	error = bitmap_parselist(buf, bits, n_events);
	if (error)
		goto out;

	/* First validate */
	for (i = 0; i < ddata->pdata->nbuttons; i++) {
		struct gpio_button_data *bdata = &ddata->data[i];

		if (bdata->button->type != type)
			continue;

		if (test_bit(bdata->button->code, bits) &&
		    !bdata->button->can_disable) {
			error = -EINVAL;
			goto out;
		}
	}

	mutex_lock(&ddata->disable_lock);

	for (i = 0; i < ddata->pdata->nbuttons; i++) {
		struct gpio_button_data *bdata = &ddata->data[i];

		if (bdata->button->type != type)
			continue;

		if (test_bit(bdata->button->code, bits))
			gpio_keys_disable_button(bdata);
		else
			gpio_keys_enable_button(bdata);
	}

	mutex_unlock(&ddata->disable_lock);

out:
	kfree(bits);
	return error;
}

#define ATTR_SHOW_FN(name, type, only_disabled)				\
static ssize_t gpio_keys_show_##name(struct device *dev,		\
				     struct device_attribute *attr,	\
				     char *buf)				\
{									\
	struct platform_device *pdev = to_platform_device(dev);		\
	struct gpio_keys_drvdata *ddata = platform_get_drvdata(pdev);	\
									\
	return gpio_keys_attr_show_helper(ddata, buf,			\
					  type, only_disabled);		\
}

ATTR_SHOW_FN(keys, EV_KEY, false);
ATTR_SHOW_FN(switches, EV_SW, false);
ATTR_SHOW_FN(disabled_keys, EV_KEY, true);
ATTR_SHOW_FN(disabled_switches, EV_SW, true);

/*
 * ATTRIBUTES:
 *
 * /sys/devices/platform/gpio-keys/keys [ro]
 * /sys/devices/platform/gpio-keys/switches [ro]
 */
static DEVICE_ATTR(keys, S_IRUGO, gpio_keys_show_keys, NULL);
static DEVICE_ATTR(switches, S_IRUGO, gpio_keys_show_switches, NULL);

#define ATTR_STORE_FN(name, type)					\
static ssize_t gpio_keys_store_##name(struct device *dev,		\
				      struct device_attribute *attr,	\
				      const char *buf,			\
				      size_t count)			\
{									\
	struct platform_device *pdev = to_platform_device(dev);		\
	struct gpio_keys_drvdata *ddata = platform_get_drvdata(pdev);	\
	ssize_t error;							\
									\
	error = gpio_keys_attr_store_helper(ddata, buf, type);		\
	if (error)							\
		return error;						\
									\
	return count;							\
}

ATTR_STORE_FN(disabled_keys, EV_KEY);
ATTR_STORE_FN(disabled_switches, EV_SW);

/*
 * ATTRIBUTES:
 *
 * /sys/devices/platform/gpio-keys/disabled_keys [rw]
 * /sys/devices/platform/gpio-keys/disables_switches [rw]
 */
static DEVICE_ATTR(disabled_keys, S_IWUSR | S_IRUGO,
		   gpio_keys_show_disabled_keys,
		   gpio_keys_store_disabled_keys);
static DEVICE_ATTR(disabled_switches, S_IWUSR | S_IRUGO,
		   gpio_keys_show_disabled_switches,
		   gpio_keys_store_disabled_switches);

static struct attribute *gpio_keys_attrs[] = {
	&dev_attr_keys.attr,
	&dev_attr_switches.attr,
	&dev_attr_disabled_keys.attr,
	&dev_attr_disabled_switches.attr,
	NULL,
};

static struct attribute_group gpio_keys_attr_group = {
	.attrs = gpio_keys_attrs,
};

static void gpio_keys_gpio_report_event(struct gpio_button_data *bdata)
{
	const struct gpio_keys_button *button = bdata->button;
	struct input_dev *input = bdata->input;
	unsigned int type = button->type?:EV_KEY;
	int state = (gpio_get_value_cansleep(button->gpio) ? 1 : 0) ^ button->active_low;

	pr_info("%s:key code=%d  state=%s \n",__func__, button->code,state ? "press" : "release");  //ASUS_BSP +++ Shunmin "gpio_keys"
	if (type == EV_ABS) {
		if (state)
			input_event(input, type, button->code, button->value);
	} else {
		//input_event(input, type, button->code, !!state);
	}
	input_sync(input);
}

static void gpio_keys_gpio_work_func(struct work_struct *work)
{
	struct gpio_button_data *bdata =
		container_of(work, struct gpio_button_data, work);

	schedule_work(&__wait_for_slowlog_work);
	gpio_keys_gpio_report_event(bdata);

	if (bdata->button->wakeup)
		pm_relax(bdata->input->dev.parent);
}

static void gpio_keys_gpio_timer(unsigned long _data)
{
	struct gpio_button_data *bdata = (struct gpio_button_data *)_data;

	schedule_work(&bdata->work);
}

static irqreturn_t gpio_keys_gpio_isr(int irq, void *dev_id)
{
	struct gpio_button_data *bdata = dev_id;

	BUG_ON(irq != bdata->irq);

	if (bdata->button->wakeup)
		pm_stay_awake(bdata->input->dev.parent);
	if (bdata->timer_debounce)
		mod_timer(&bdata->timer,
			jiffies + msecs_to_jiffies(bdata->timer_debounce));
	else
		schedule_work(&bdata->work);

	return IRQ_HANDLED;
}

static void gpio_keys_irq_timer(unsigned long _data)
{
	struct gpio_button_data *bdata = (struct gpio_button_data *)_data;
	struct input_dev *input = bdata->input;
	unsigned long flags;

	spin_lock_irqsave(&bdata->lock, flags);
	if (bdata->key_pressed) {
		input_event(input, EV_KEY, bdata->button->code, 0);
		input_sync(input);
		bdata->key_pressed = false;
	}
	spin_unlock_irqrestore(&bdata->lock, flags);
}

static irqreturn_t gpio_keys_irq_isr(int irq, void *dev_id)
{
	struct gpio_button_data *bdata = dev_id;
	const struct gpio_keys_button *button = bdata->button;
	struct input_dev *input = bdata->input;
	unsigned long flags;

	BUG_ON(irq != bdata->irq);

	spin_lock_irqsave(&bdata->lock, flags);

	if (!bdata->key_pressed) {
		if (bdata->button->wakeup)
			pm_wakeup_event(bdata->input->dev.parent, 0);

		input_event(input, EV_KEY, button->code, 1);
		input_sync(input);

		if (!bdata->timer_debounce) {
			input_event(input, EV_KEY, button->code, 0);
			input_sync(input);
			goto out;
		}

		bdata->key_pressed = true;
	}

	if (bdata->timer_debounce)
		mod_timer(&bdata->timer,
			jiffies + msecs_to_jiffies(bdata->timer_debounce));
out:
	spin_unlock_irqrestore(&bdata->lock, flags);
	return IRQ_HANDLED;
}

static int gpio_keys_setup_key(struct platform_device *pdev,
				struct input_dev *input,
				struct gpio_button_data *bdata,
				const struct gpio_keys_button *button)
{
	const char *desc = button->desc ? button->desc : "gpio_keys";
	struct device *dev = &pdev->dev;
	irq_handler_t isr;
	unsigned long irqflags;
	int irq, error;

	bdata->input = input;
	bdata->button = button;
	spin_lock_init(&bdata->lock);

	if (gpio_is_valid(button->gpio)) {

		error = gpio_request_one(button->gpio, GPIOF_IN, desc);
		if (error < 0) {
			dev_err(dev, "Failed to request GPIO %d, error %d\n",
				button->gpio, error);
			return error;
		}

		if (button->debounce_interval) {
			error = gpio_set_debounce(button->gpio,
					button->debounce_interval * 1000);
			/* use timer if gpiolib doesn't provide debounce */
			if (error < 0)
				bdata->timer_debounce =
						button->debounce_interval;
		}

		irq = gpio_to_irq(button->gpio);
		if (irq < 0) {
			error = irq;
			dev_err(dev,
				"Unable to get irq number for GPIO %d, error %d\n",
				button->gpio, error);
			goto fail;
		}
		bdata->irq = irq;

		INIT_WORK(&bdata->work, gpio_keys_gpio_work_func);
		setup_timer(&bdata->timer,
			    gpio_keys_gpio_timer, (unsigned long)bdata);

		isr = gpio_keys_gpio_isr;
		irqflags = IRQF_TRIGGER_RISING | IRQF_TRIGGER_FALLING;

	} else {
		if (!button->irq) {
			dev_err(dev, "No IRQ specified\n");
			return -EINVAL;
		}
		bdata->irq = button->irq;

		if (button->type && button->type != EV_KEY) {
			dev_err(dev, "Only EV_KEY allowed for IRQ buttons.\n");
			return -EINVAL;
		}

		bdata->timer_debounce = button->debounce_interval;
		setup_timer(&bdata->timer,
			    gpio_keys_irq_timer, (unsigned long)bdata);

		isr = gpio_keys_irq_isr;
		irqflags = 0;
	}

	input_set_capability(input, button->type ?: EV_KEY, button->code);

	/*
	 * If platform has specified that the button can be disabled,
	 * we don't want it to share the interrupt line.
	 */
	if (!button->can_disable)
		irqflags |= IRQF_SHARED;

	error = request_any_context_irq(bdata->irq, isr, irqflags, desc, bdata);
	if (error < 0) {
		dev_err(dev, "Unable to claim irq %d; error %d\n",
			bdata->irq, error);
		goto fail;
	}

	return 0;

fail:
	if (gpio_is_valid(button->gpio))
		gpio_free(button->gpio);

	return error;
}

static void gpio_keys_report_state(struct gpio_keys_drvdata *ddata)
{
	struct input_dev *input = ddata->input;
	int i;

	for (i = 0; i < ddata->pdata->nbuttons; i++) {
		struct gpio_button_data *bdata = &ddata->data[i];
		if (gpio_is_valid(bdata->button->gpio))
			gpio_keys_gpio_report_event(bdata);
	}
	input_sync(input);
}

static int gpio_keys_pinctrl_configure(struct gpio_keys_drvdata *ddata,
							bool active)
{
	struct pinctrl_state *set_state;
	int retval;

	if (active) {
		set_state =
			pinctrl_lookup_state(ddata->key_pinctrl,
						"tlmm_gpio_key_active");
		if (IS_ERR(set_state)) {
			dev_err(&ddata->input->dev,
				"cannot get ts pinctrl active state\n");
			return PTR_ERR(set_state);
		}
	} else {
		set_state =
			pinctrl_lookup_state(ddata->key_pinctrl,
						"tlmm_gpio_key_suspend");
		if (IS_ERR(set_state)) {
			dev_err(&ddata->input->dev,
				"cannot get gpiokey pinctrl sleep state\n");
			return PTR_ERR(set_state);
		}
	}
	retval = pinctrl_select_state(ddata->key_pinctrl, set_state);
	if (retval) {
		dev_err(&ddata->input->dev,
				"cannot set ts pinctrl active state\n");
		return retval;
	}

	return 0;
}

static int gpio_keys_open(struct input_dev *input)
{
	struct gpio_keys_drvdata *ddata = input_get_drvdata(input);
	const struct gpio_keys_platform_data *pdata = ddata->pdata;
	int error;

	if (pdata->enable) {
		error = pdata->enable(input->dev.parent);
		if (error)
			return error;
	}

	/* Report current state of buttons that are connected to GPIOs */
	gpio_keys_report_state(ddata);

	return 0;
}

static void gpio_keys_close(struct input_dev *input)
{
	struct gpio_keys_drvdata *ddata = input_get_drvdata(input);
	const struct gpio_keys_platform_data *pdata = ddata->pdata;

	if (pdata->disable)
		pdata->disable(input->dev.parent);
}

/*
 * Handlers for alternative sources of platform_data
 */

#ifdef CONFIG_OF
/*
 * Translate OpenFirmware node properties into platform_data
 */
static struct gpio_keys_platform_data *
gpio_keys_get_devtree_pdata(struct device *dev)
{
	struct device_node *node, *pp;
	struct gpio_keys_platform_data *pdata;
	struct gpio_keys_button *button;
	int error;
	int nbuttons;
	int i;

	node = dev->of_node;
	if (!node) {
		error = -ENODEV;
		goto err_out;
	}

	nbuttons = of_get_child_count(node);
	if (nbuttons == 0) {
		error = -ENODEV;
		goto err_out;
	}

	pdata = kzalloc(sizeof(*pdata) + nbuttons * (sizeof *button),
			GFP_KERNEL);
	if (!pdata) {
		error = -ENOMEM;
		goto err_out;
	}

	pdata->buttons = (struct gpio_keys_button *)(pdata + 1);
	pdata->nbuttons = nbuttons;

	pdata->rep = !!of_get_property(node, "autorepeat", NULL);
	pdata->name = of_get_property(node, "input-name", NULL);

	i = 0;
	for_each_child_of_node(node, pp) {
		int gpio;
		enum of_gpio_flags flags;

		if (!of_find_property(pp, "gpios", NULL)) {
			pdata->nbuttons--;
			dev_warn(dev, "Found button without gpios\n");
			continue;
		}

		gpio = of_get_gpio_flags(pp, 0, &flags);
		if (gpio < 0) {
			error = gpio;
			if (error != -EPROBE_DEFER)
				dev_err(dev,
					"Failed to get gpio flags, error: %d\n",
					error);
			goto err_free_pdata;
		}

		button = &pdata->buttons[i++];

		button->gpio = gpio;
		button->active_low = flags & OF_GPIO_ACTIVE_LOW;

		if (of_property_read_u32(pp, "linux,code", &button->code)) {
			dev_err(dev, "Button without keycode: 0x%x\n",
				button->gpio);
			error = -EINVAL;
			goto err_free_pdata;
		}

		button->desc = of_get_property(pp, "label", NULL);

		if (of_property_read_u32(pp, "linux,input-type", &button->type))
			button->type = EV_KEY;

		button->wakeup = !!of_get_property(pp, "gpio-key,wakeup", NULL);

		if (of_property_read_u32(pp, "debounce-interval",
					 &button->debounce_interval))
			button->debounce_interval = 5;
	}

	if (pdata->nbuttons == 0) {
		error = -EINVAL;
		goto err_free_pdata;
	}

	return pdata;

err_free_pdata:
	kfree(pdata);
err_out:
	return ERR_PTR(error);
}

static struct of_device_id gpio_keys_of_match[] = {
	{ .compatible = "gpio-keys", },
	{ },
};
MODULE_DEVICE_TABLE(of, gpio_keys_of_match);

#else

static inline struct gpio_keys_platform_data *
gpio_keys_get_devtree_pdata(struct device *dev)
{
	return ERR_PTR(-ENODEV);
}

#endif

static void gpio_remove_key(struct gpio_button_data *bdata)
{
	free_irq(bdata->irq, bdata);
	if (bdata->timer_debounce)
		del_timer_sync(&bdata->timer);
	cancel_work_sync(&bdata->work);
	if (gpio_is_valid(bdata->button->gpio))
		gpio_free(bdata->button->gpio);
}

static int gpio_keys_probe(struct platform_device *pdev)
{
	struct device *dev = &pdev->dev;
	const struct gpio_keys_platform_data *pdata = dev_get_platdata(dev);
	struct gpio_keys_drvdata *ddata;
	struct input_dev *input;
	int i = 0, error;
	int wakeup = 0;
	struct pinctrl_state *set_state;

<<<<<<< HEAD
    INIT_WORK(&__wait_for_slowlog_work, wait_for_slowlog_work);
    
=======
	INIT_WORK(&__wait_for_slowlog_work, wait_for_slowlog_work);

>>>>>>> 62a3c2da
	if (!pdata) {
		pdata = gpio_keys_get_devtree_pdata(dev);
		if (IS_ERR(pdata))
			return PTR_ERR(pdata);
	}

	ddata = kzalloc(sizeof(struct gpio_keys_drvdata) +
			pdata->nbuttons * sizeof(struct gpio_button_data),
			GFP_KERNEL);
	input = input_allocate_device();
	if (!ddata || !input) {
		dev_err(dev, "failed to allocate state\n");
		error = -ENOMEM;
		goto fail1;
	}

	ddata->pdata = pdata;
	ddata->input = input;
	mutex_init(&ddata->disable_lock);

	platform_set_drvdata(pdev, ddata);
	input_set_drvdata(input, ddata);

	input->name = pdata->name ? : pdev->name;
	input->phys = "gpio-keys/input0";
	input->dev.parent = &pdev->dev;
	input->open = gpio_keys_open;
	input->close = gpio_keys_close;

	input->id.bustype = BUS_HOST;
	input->id.vendor = 0x0001;
	input->id.product = 0x0001;
	input->id.version = 0x0100;

	/* Enable auto repeat feature of Linux input subsystem */
	if (pdata->rep)
		__set_bit(EV_REP, input->evbit);

	/* Get pinctrl if target uses pinctrl */
	ddata->key_pinctrl = devm_pinctrl_get(dev);
	if (IS_ERR(ddata->key_pinctrl)) {
		if (PTR_ERR(ddata->key_pinctrl) == -EPROBE_DEFER)
			return -EPROBE_DEFER;

		pr_debug("Target does not use pinctrl\n");
		ddata->key_pinctrl = NULL;
	}

	if (ddata->key_pinctrl) {
		error = gpio_keys_pinctrl_configure(ddata, true);
		if (error) {
			dev_err(dev, "cannot set ts pinctrl active state\n");
			goto fail2;
		}
	}

	for (i = 0; i < pdata->nbuttons; i++) {
		const struct gpio_keys_button *button = &pdata->buttons[i];
		struct gpio_button_data *bdata = &ddata->data[i];

		error = gpio_keys_setup_key(pdev, input, bdata, button);
		if (error)
			goto err_pinctrl;

		if (button->wakeup)
			wakeup = 1;
	}

	error = sysfs_create_group(&pdev->dev.kobj, &gpio_keys_attr_group);
	if (error) {
		dev_err(dev, "Unable to export keys/switches, error: %d\n",
			error);
		goto fail2;
	}

	error = input_register_device(input);
	if (error) {
		dev_err(dev, "Unable to register input device, error: %d\n",
			error);
		goto fail3;
	}

	device_init_wakeup(&pdev->dev, wakeup);

	return 0;

 fail3:
	sysfs_remove_group(&pdev->dev.kobj, &gpio_keys_attr_group);
 err_pinctrl:
	if (ddata->key_pinctrl) {
		set_state =
		pinctrl_lookup_state(ddata->key_pinctrl,
						"tlmm_gpio_key_suspend");
		if (IS_ERR(set_state))
			dev_err(dev, "cannot get gpiokey pinctrl sleep state\n");
		else
			pinctrl_select_state(ddata->key_pinctrl, set_state);
	}
 fail2:
	while (--i >= 0)
		gpio_remove_key(&ddata->data[i]);

	platform_set_drvdata(pdev, NULL);
 fail1:
	input_free_device(input);
	kfree(ddata);
	/* If we have no platform data, we allocated pdata dynamically. */
	if (!dev_get_platdata(&pdev->dev))
		kfree(pdata);

	return error;
}

static int gpio_keys_remove(struct platform_device *pdev)
{
	struct gpio_keys_drvdata *ddata = platform_get_drvdata(pdev);
	struct input_dev *input = ddata->input;
	int i;

	sysfs_remove_group(&pdev->dev.kobj, &gpio_keys_attr_group);

	device_init_wakeup(&pdev->dev, 0);

	for (i = 0; i < ddata->pdata->nbuttons; i++)
		gpio_remove_key(&ddata->data[i]);

	input_unregister_device(input);

	/* If we have no platform data, we allocated pdata dynamically. */
	if (!dev_get_platdata(&pdev->dev))
		kfree(ddata->pdata);

	kfree(ddata);

	return 0;
}

#ifdef CONFIG_PM_SLEEP
static int gpio_keys_suspend(struct device *dev)
{
	struct gpio_keys_drvdata *ddata = dev_get_drvdata(dev);
	struct input_dev *input = ddata->input;
	int i, ret;

	if (ddata->key_pinctrl) {
		ret = gpio_keys_pinctrl_configure(ddata, false);
		if (ret) {
			dev_err(dev, "failed to put the pin in suspend state\n");
			return ret;
		}
	}

	if (device_may_wakeup(dev)) {
		for (i = 0; i < ddata->pdata->nbuttons; i++) {
			struct gpio_button_data *bdata = &ddata->data[i];
			if (bdata->button->wakeup)
				enable_irq_wake(bdata->irq);
		}
	} else {
		mutex_lock(&input->mutex);
		if (input->users)
			gpio_keys_close(input);
		mutex_unlock(&input->mutex);
	}

	return 0;
}

static int gpio_keys_resume(struct device *dev)
{
	struct gpio_keys_drvdata *ddata = dev_get_drvdata(dev);
	struct input_dev *input = ddata->input;
	int error = 0;
	int i;

	if (ddata->key_pinctrl) {
		error = gpio_keys_pinctrl_configure(ddata, true);
		if (error) {
			dev_err(dev, "failed to put the pin in resume state\n");
			return error;
		}
	}

	if (device_may_wakeup(dev)) {
		for (i = 0; i < ddata->pdata->nbuttons; i++) {
			struct gpio_button_data *bdata = &ddata->data[i];
			if (bdata->button->wakeup)
				disable_irq_wake(bdata->irq);
		}
	} else {
		mutex_lock(&input->mutex);
		if (input->users)
			error = gpio_keys_open(input);
		mutex_unlock(&input->mutex);
	}

	if (error)
		return error;

	//gpio_keys_report_state(ddata);
	return 0;
}
#endif

static SIMPLE_DEV_PM_OPS(gpio_keys_pm_ops, gpio_keys_suspend, gpio_keys_resume);

static struct platform_driver gpio_keys_device_driver = {
	.probe		= gpio_keys_probe,
	.remove		= gpio_keys_remove,
	.driver		= {
		.name	= "gpio-keys",
		.owner	= THIS_MODULE,
		.pm	= &gpio_keys_pm_ops,
		.of_match_table = of_match_ptr(gpio_keys_of_match),
	}
};

static int __init gpio_keys_init(void)
{
	if (g_ASUS_hwID >= WI500Q_SR)
		pwr_gpio = 68;
	else 
		pwr_gpio = 1;

	return platform_driver_register(&gpio_keys_device_driver);
}

static void __exit gpio_keys_exit(void)
{
	platform_driver_unregister(&gpio_keys_device_driver);
}

late_initcall(gpio_keys_init);
module_exit(gpio_keys_exit);

MODULE_LICENSE("GPL");
MODULE_AUTHOR("Phil Blundell <pb@handhelds.org>");
MODULE_DESCRIPTION("Keyboard driver for GPIOs");
MODULE_ALIAS("platform:gpio-keys");<|MERGE_RESOLUTION|>--- conflicted
+++ resolved
@@ -62,19 +62,11 @@
     static int one_slowlog_instance_running = 0;
     int i, power_key;
     const int trigger_count = 30;
-<<<<<<< HEAD
-	
-    power_key = pwr_gpio;
-	
-    if(!one_slowlog_instance_running)
-    { 
-=======
 
     power_key = pwr_gpio;
 
     if(!one_slowlog_instance_running)
     {
->>>>>>> 62a3c2da
         if(gpio_get_value_cansleep(power_key) != 0)
         {
             return;
@@ -83,17 +75,10 @@
 
         for(i = 0; i < trigger_count; i++)
         {
-<<<<<<< HEAD
-            if( gpio_get_value_cansleep(power_key) == 0)   
-            {
-                msleep(100);
-            }         
-=======
             if( gpio_get_value_cansleep(power_key) == 0)
             {
                 msleep(100);
             }
->>>>>>> 62a3c2da
             else
                 break;
         }
@@ -105,15 +90,9 @@
             save_phone_hang_log();
             save_last_shutdown_log("LastShutdown");
             printk("Slow log and last shutdown log have been saved.\n");
-<<<<<<< HEAD
-        }			
-        one_slowlog_instance_running = 0;
-    }       
-=======
         }
         one_slowlog_instance_running = 0;
     }
->>>>>>> 62a3c2da
 }
 
 /*
@@ -799,13 +778,8 @@
 	int wakeup = 0;
 	struct pinctrl_state *set_state;
 
-<<<<<<< HEAD
-    INIT_WORK(&__wait_for_slowlog_work, wait_for_slowlog_work);
-    
-=======
 	INIT_WORK(&__wait_for_slowlog_work, wait_for_slowlog_work);
 
->>>>>>> 62a3c2da
 	if (!pdata) {
 		pdata = gpio_keys_get_devtree_pdata(dev);
 		if (IS_ERR(pdata))
