--- conflicted
+++ resolved
@@ -302,12 +302,8 @@
 				   input_devs->dev[0]->name,
 				   (input_devs->count > 1) ? "..." : "");
 
-<<<<<<< HEAD
-		ds->ws = wakeup_source_register(NULL, wlname);
-=======
 		ds->ws = wakeup_source_register(&input_devs->dev[0]->dev,
 						wlname);
->>>>>>> 9033d72d
 		kfree(wlname);
 		if (!ds->ws) {
 			ret = -ENOMEM;
