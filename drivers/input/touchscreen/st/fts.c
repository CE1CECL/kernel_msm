// SPDX-License-Identifier: GPL-2.0-only
/*
 * Copyright (C) 2016-2019, STMicroelectronics Limited.
 * Authors: AMG(Analog Mems Group)
 *
 *		marco.cali@st.com
 *
 * This program is free software; you can redistribute it and/or modify
 * it under the terms of the GNU General Public License version 2 as
 * published by the Free Software Foundation.
 */

#include <linux/device.h>

#include <linux/init.h>
#include <linux/kernel.h>
#include <linux/module.h>
#include <linux/slab.h>
#include <linux/input.h>
#include <linux/input/mt.h>
#include <linux/interrupt.h>
#include <linux/hrtimer.h>
#include <linux/delay.h>
#include <linux/firmware.h>
#include <linux/i2c.h>
#include <linux/i2c-dev.h>
#include <linux/completion.h>
/*#include <linux/wakelock.h>*/
#include <linux/pm_wakeup.h>

#include <linux/gpio.h>
#include <linux/of_gpio.h>
#include <linux/regulator/consumer.h>

#if defined(CONFIG_FB_MSM)
#include <linux/notifier.h>
#include <linux/fb.h>
#else
#include <drm/drm_panel.h>
#endif

#ifdef KERNEL_ABOVE_2_6_38
#include <linux/input/mt.h>
#endif

#include <linux/input/touch_event_notify.h>

#include "fts.h"
#include "fts_lib/ftsCompensation.h"
#include "fts_lib/ftsIO.h"
#include "fts_lib/ftsError.h"
#include "fts_lib/ftsFlash.h"
#include "fts_lib/ftsFrame.h"
#include "fts_lib/ftsGesture.h"
#include "fts_lib/ftsTest.h"
#include "fts_lib/ftsTime.h"
#include "fts_lib/ftsTool.h"
#include "linux/moduleparam.h"

#define LINK_KOBJ_NAME "tp"

#define FTS_DVDD_VOL_MIN 1800000
#define FTS_DVDD_VOL_MAX 1800000
#define FTS_AVDD_VOL_MIN 3000000
#define FTS_AVDD_VOL_MAX 3300000

/*
 * Uncomment to use polling mode instead of interrupt mode.
 *
 */
// #define FTS_USE_POLLING_MODE

/*
 * Event installer helpers
 */
#define event_id(_e) EVENTID_##_e
#define handler_name(_h) fts_##_h##_event_handler

#define install_handler(_i, _evt, _hnd) \
	(_i->event_dispatch_table[event_id(_evt)].handler = handler_name(_hnd))

/*
 * Asyncronouns command helper
 */
#define WAIT_WITH_TIMEOUT(_info, _timeout, _command) \
do { \
	if (wait_for_completion_timeout(&_info->cmd_done, _timeout) == 0) { \
		dev_warn(_info->dev, "Waiting for %s command: timeout\n", \
		#_command); \
	} \
} while (0)

#ifdef KERNEL_ABOVE_2_6_38
#define TYPE_B_PROTOCOL
#endif

#if defined(SCRIPTLESS) || defined(DRIVER_TEST)
static struct class *fts_cmd_class;
#endif

//struct chipInfo ftsInfo;

/**
 * #ifdef PHONE_GESTURE
 * extern struct mutex gestureMask_mutex;
 * #endif
 */

static char tag[8] = "[ FTS ]\0";

static char fts_ts_phys[64];
static u32 typeOfComand[CMD_STR_LEN] = {0};
static int numberParameters;
#ifdef USE_ONE_FILE_NODE
static int feature_feasibility = ERROR_OP_NOT_ALLOW;
#endif
#ifdef PHONE_GESTURE
static u8 mask[GESTURE_MASK_SIZE + 2];
//extern u16 gesture_coordinates_x[GESTURE_COORDS_REPORT_MAX];
//extern u16 gesture_coordinates_y[GESTURE_COORDS_REPORT_MAX];
//extern int gesture_coords_reported;
//extern struct mutex gestureMask_mutex;
#ifdef USE_CUSTOM_GESTURES
static int custom_gesture_res;
#endif
#endif
#ifdef USE_NOISE_PARAM
static u8 noise_params[NOISE_PARAMETERS_SIZE] = {0};
#endif
static void fts_interrupt_enable(struct fts_ts_info *info);
static int fts_init_afterProbe(struct fts_ts_info *info);
static int fts_mode_handler(struct fts_ts_info *info, int force);
static int fts_command(struct fts_ts_info *info, unsigned char cmd);
static int fts_chip_initialization(struct fts_ts_info *info);
static int fts_enable_reg(struct fts_ts_info *info, bool enable);

static struct drm_panel *active_panel;

void touch_callback(unsigned int status)
{
	/* Empty */
}

unsigned int le_to_uint(const unsigned char *ptr)
{
	return (unsigned int) ptr[0] + (unsigned int) ptr[1] * 0x100;
}

unsigned int be_to_uint(const unsigned char *ptr)
{
	return (unsigned int) ptr[1] + (unsigned int) ptr[0] * 0x100;
}

void release_all_touches(struct fts_ts_info *info)
{
	unsigned int type = MT_TOOL_FINGER;
	int i;

	for (i = 0; i < TOUCH_ID_MAX; i++) {
#ifdef STYLUS_MODE
		if (test_bit(i, &info->stylus_id))
			type = MT_TOOL_PEN;
#endif
		input_mt_slot(info->input_dev, i);
		input_mt_report_slot_state(info->input_dev, type, 0);
		input_report_abs(info->input_dev, ABS_MT_TRACKING_ID, -1);
	}
	input_sync(info->input_dev);
	info->touch_id = 0;
#ifdef STYLUS_MODE
	info->stylus_id = 0;
#endif
}

/************************* FW UPGGRADE *********************************/
/* update firmware*/
/**
 * echo 01/00 > fwupdate     perform a fw update taking the FW to burn always
 * from a bin file stored in /system/etc/firmware, 01= force the FW update
 * whicheve fw_version and config_id; 00=perform a fw update only if the fw
 * in the file has a greater fw_version or config_id
 */

/**
 * cat fwupdate to show the result of the burning procedure
 * (example output in the terminal = "AA00000001BB" if the switch is enabled)
 */

/**
 * echo 01/00 > fwupdate; cat fwupdate to perform both operation stated before
 * in just one call
 */
static ssize_t fts_fwupdate_store(struct device *dev,
	struct device_attribute *attr, const char *buf, size_t count)
{
	int ret, mode;
	/*const struct firmware *fw = NULL;*/
	/*char *firmware_name = "st_fts.bin";*/
	struct Firmware fwD;
	struct i2c_client *client = to_i2c_client(dev);
	struct fts_ts_info *info = i2c_get_clientdata(client);
	int orig_size;
	u8 *orig_data;

	/* reading out firmware upgrade mode */
	ret = kstrtoint(buf, 10, &mode);
	if (ret != 0) {
		pr_err("%s: ret = %d\n", __func__, ret);
		return -EINVAL;
	}

	fwD.data = NULL;
	ret = getFWdata_nocheck(PATH_FILE_FW, &orig_data, &orig_size, 0);
	if (ret < OK) {
		logError(1, "%s %s: impossible retrieve FW... ERROR %08X\n",
			tag, __func__, ERROR_MEMH_READ);
		ret = (ret | ERROR_MEMH_READ);
		goto END;
	}

	ret = parseBinFile(orig_data, orig_size, &fwD, !mode);
	if (ret < OK) {
		logError(1, "%s %s: impossible parse ERROR %08X\n",
			tag, __func__, ERROR_MEMH_READ);
		ret = (ret | ERROR_MEMH_READ);
		goto END;
	}

	logError(0, "%s Starting flashing procedure...\n", tag);
	ret = flash_burn(&fwD, mode, !mode);

	if (ret < OK && ret != (ERROR_FW_NO_UPDATE | ERROR_FLASH_BURN_FAILED))
		logError(0, "%s flashProcedure: ERROR %02X\n",
			tag, ERROR_FLASH_PROCEDURE);
	logError(0, "%s flashing procedure Finished!\n", tag);

END:
	kfree(fwD.data);
	info->fwupdate_stat = ret;

	if (ret < OK)
		logError(1, "%s  %s Unable to upgrade firmware! ERROR %08X\n",
			tag, __func__, ret);

	return count;
}

static ssize_t fts_fwupdate_show(struct device *dev,
	struct device_attribute *attr, char *buf)
{
	struct i2c_client *client = to_i2c_client(dev);
	struct fts_ts_info *info = i2c_get_clientdata(client);

	//fwupdate_stat: ERROR code Returned by flashProcedure.
	return snprintf(buf, PAGE_SIZE, "AA%08XBB\n", info->fwupdate_stat);
}

/****UTILITIES (current fw_ver/conf_id, active mode, file fw_ver/conf_id)****/
/**
 * cat appid show on the terminal fw_version.config_id of
 * the FW running in the IC
 */
static ssize_t fts_appid_show(struct device *dev,
	struct device_attribute *attr, char *buf)
{
	int error;

	error = snprintf(buf, PAGE_SIZE, "%x.%x\n", ftsInfo.u16_fwVer,
		ftsInfo.u16_cfgId);
	return error;
}

/**
 * cat mode_active to show the bitmask of which indicate the modes/features
 * which are running on the IC in a specific istant oftime (example output in
 * the terminal = "AA10000000BB" only senseOn performed)
 */
static ssize_t fts_mode_active_show(struct device *dev,
	struct device_attribute *attr, char *buf)
{
	struct i2c_client *client = to_i2c_client(dev);
	struct fts_ts_info *info = i2c_get_clientdata(client);

	logError(1, "%s Current mode active = %08X\n", tag, info->mode);
	//return sprintf(buf, "AA%08XBB\n", info->mode);
	return snprintf(buf, PAGE_SIZE, "AA%08XBB\n", info->mode);
}

/**
 * cat fw_file_test show on the terminal fw_version and config_id of the FW
 * stored in the fw file/header file
 */
static ssize_t fts_fw_test_show(struct device *dev,
		struct device_attribute *attr, char *buf)
{
	struct Firmware fw;
	int ret;

	fw.data = NULL;
	ret = readFwFile(PATH_FILE_FW, &fw, 0);

	if (ret < OK)
		logError(1, "%s Error during reading FW file! ERROR %08X\n",
			tag, ret);
	else {
		logError(1, "%s fw_version = %04X, config_version = %04X, ",
			tag, fw.fw_ver, fw.config_id);
		logError(1, "size = %dbytes\n", fw.data_size);
	}

	kfree(fw.data);
	return 0;
}

/**
 * cat lockdown_info to show the lockdown info on the terminal
 * (example output in the terminal = "AA00000000X1X2..X10BB" )
 * where first 4 bytes correspond t
 */
static ssize_t fts_lockdown_info_show(struct device *dev,
	struct device_attribute *attr, char *buf)
{
	u8 data[LOCKDOWN_CODE_SIZE] = {0};
	int ret, size = 100;
	char buff[CMD_STR_LEN] = {0};
	char all_strbuff[100] = {0};

	ret = fts_disableInterrupt();
	if (ret < OK)
		goto END;

	ret = lockDownInfo((u8 *)data, LOCKDOWN_CODE_SIZE);
	if (ret < OK)
		goto END;

END:
	ret |= fts_enableInterrupt();

	snprintf(buff, sizeof(buff), "%02X", 0xAA);
	strlcat(all_strbuff, buff, size);
	snprintf(buff, sizeof(buff), "%08X", ret);
	strlcat(all_strbuff, buff, size);
	if (ret >= OK) {
		for (ret = 0; ret < LOCKDOWN_CODE_SIZE; ret++) {
			snprintf(buff, sizeof(buff), "%02X", data[ret]);
			strlcat(all_strbuff, buff, size);
		}
	} else {
		logError(1, "%s Error while reading lockdown info = %08X\n",
			tag, ret);
	}
	snprintf(buff, sizeof(buff), "%02X", 0xBB);
	strlcat(all_strbuff, buff, size);
	return snprintf(buf, TSP_BUF_SIZE, "%s\n", all_strbuff);
}

/**
 * cat strength_frame	to obtain strength data
 * the string returned in the shell is made up as follow:
 * AA = start byte
 * X1X2X3X4 = 4 bytes in HEX format which represent an
 * error code (00000000 no error)
 *
 * if error code is all 0s
 * FF = 1 byte in HEX format number of rows
 * SS = 1 byte in HEX format number of columns
 * N1, ... = the decimal value of each node separated by a coma
 *
 * BB = end byte
 */
static ssize_t fts_strength_frame_store(struct device *dev,
	struct device_attribute *attr, const char *buf, size_t count)
{
	char *p = (char *)buf;
	/*unsigned int temp;*/
	/*int res;*/
	/*struct i2c_client *client = to_i2c_client(dev); */
	/*struct fts_ts_info *info = i2c_get_clientdata(client); */

	if (sscanf(p, "%x ", &typeOfComand[0]) != 1)
		return -EINVAL;

	logError(1, "%s %s: Type of Strength Frame selected: %d\n", tag,
		__func__, typeOfComand[0]);
	return count;
}

static ssize_t fts_strength_frame_show(struct device *dev,
		struct device_attribute *attr, char *buf)
{
	struct MutualSenseFrame frame;
	int res = ERROR_OP_NOT_ALLOW, j, size = 6*2;
	int count = 0;
	u16 type = 0;
	char *all_strbuff = NULL;
	char buff[CMD_STR_LEN] = {0};
	struct i2c_client *client = to_i2c_client(dev);
	struct fts_ts_info *info = i2c_get_clientdata(client);

	frame.node_data = NULL;

	res = fts_disableInterrupt();
	if (res < OK)
		goto END;

	res = senseOn();
#ifdef PHONE_KEY
	res = keyOn();
#endif
	if (res < OK) {
		logError(1, "%s %s: could not start scanning! ERROR %08X\n",
			tag, __func__, res);
		goto END;
	}
	msleep(WAIT_FOR_FRESH_FRAMES);

	res = senseOff();
#ifdef PHONE_KEY
	res = keyOff();
#endif
	if (res < OK) {
		logError(1, "%s %s: could not finish scanning! ERROR %08X\n",
			tag, __func__, res);
		goto END;
	}
	/* mdelay(WAIT_AFTER_SENSEOFF); */
	msleep(WAIT_AFTER_SENSEOFF);
	flushFIFO();

	switch (typeOfComand[0]) {
	case 1:
		type = ADDR_NORM_TOUCH;
		break;
#ifdef PHONE_KEY
	case 2:
		type = ADDR_NORM_MS_KEY;
		break;
#endif
	default:
		logError(1, "%s %s: Strength type %d not valid! ERROR %08X\n",
			tag, __func__, typeOfComand[0], ERROR_OP_NOT_ALLOW);
		res = ERROR_OP_NOT_ALLOW;
		goto END;
	}

	res = getMSFrame(type, &frame, 0);
	if (res < OK) {
		logError(1, "%s %s: could not get the frame! ERROR %08X\n",
			tag, __func__, res);
		goto END;
	} else {
		size += (res * 6);
		logError(0, "%s The frame size is %d words\n", tag, res);
		res = OK;
		print_frame_short("MS Strength frame =",
			array1dTo2d_short(frame.node_data,
				frame.node_data_size,
				frame.header.sense_node),
			frame.header.force_node,
			frame.header.sense_node);
	}

END:
	flushFIFO();
	release_all_touches(info);
	fts_mode_handler(info, 1);

	all_strbuff = kmalloc_array(size, sizeof(char), GFP_KERNEL);

	if (all_strbuff != NULL) {
		memset(all_strbuff, 0, size);
		snprintf(buff, sizeof(buff), "%02X", 0xAA);
		strlcat(all_strbuff, buff, size);

		snprintf(buff, sizeof(buff), "%08X", res);
		strlcat(all_strbuff, buff, size);

		if (res >= OK) {
			snprintf(buff, sizeof(buff), "%02X",
				(u8) frame.header.force_node);
			strlcat(all_strbuff, buff, size);

			snprintf(buff, sizeof(buff), "%02X",
				(u8) frame.header.sense_node);
			strlcat(all_strbuff, buff, size);

			for (j = 0; j < frame.node_data_size; j++) {
				snprintf(buff, sizeof(buff), "%d,",
					frame.node_data[j]);
				strlcat(all_strbuff, buff, size);
			}

			kfree(frame.node_data);
		}

		snprintf(buff, sizeof(buff), "%02X", 0xBB);
		strlcat(all_strbuff, buff, size);

		count = snprintf(buf, TSP_BUF_SIZE, "%s\n", all_strbuff);
		kfree(all_strbuff);
	} else {
		logError(1, "%s %s: Unable toallocate all_strbuff!ERROR %08X\n",
			tag, ERROR_ALLOC);
	}

	fts_enableInterrupt();
	return count;
}

/********** FEATURES *********************/

/**
 * TODO: edit this function according to the features policy to
 * allow during the screen on/off, following is shown an example
 * but check always with ST for more details
 */
int check_feature_feasibility(struct fts_ts_info *info, unsigned int feature)
{
	int res = OK;

	/**
	 * Example based on the status of the screen and
	 * on the feature that is trying to enable
	 */

	/*Example based only on the feature that is going to be activated*/
	switch (feature) {
	case FEAT_GESTURE:
		if (info->cover_enabled == 1) {
			res = ERROR_OP_NOT_ALLOW;

			logError(1, "%s %s:Feature not allowed when in Cover ",
				tag, __func__);
			logError(1, "mode %08X\n", res);
			/**
			 * for example here can be place a code for
			 * disabling the cover mode when gesture is
			 * activated
			 */
		}
		break;

	case FEAT_COVER:
		if (info->gesture_enabled == 1) {
			res = ERROR_OP_NOT_ALLOW;
			/*logError(1,"Feature not allowed*/
			/*when Gestures enabled!");*/
			logError(1, "s %s: Feature not allowed when Gestures ",
				tag, __func__);
			logError(1, "enabled%08X\n", res);
			/**
			 * for example here can be place a code for
			 * disabling the gesture mode when cover is
			 * activated (that means that cover mode has
			 * an higher priority on gesture mode)
			 */
		}
		break;

	default:
		logError(1, "%s %s: Feature Allowed!\n", tag, __func__);
	}
	return res;
}

#ifdef USE_ONE_FILE_NODE
/**
 * echo XXXX 00/01 > feature_enable
 * set the feature to disable/enable.
 * XXXX = 4 bytes which identify the feature
 *
 * cat feature_enable
 * set the enabled mode/features in the IC
 * and return an error code
 *
 * echo XXXX 00/01 > feature_enable;
 * cat feature_enable to perform both action stated
 * before in just one call
 */
static ssize_t fts_feature_enable_store(struct device *dev,
	struct device_attribute *attr,
	const char *buf, size_t count)
{
	struct i2c_client *client = to_i2c_client(dev);
	struct fts_ts_info *info = i2c_get_clientdata(client);
	char *p = (char *)buf;
	unsigned int temp;
	int res = OK;

	if ((count - 8 + 1) / 3 != 1) {
		logError(1, "%s fts_feature_enable: ", tag);
		logError(1, "Number of parameter wrong! %d > %d\n",
			(count - 8 + 1) / 3, 1);
		return -EINVAL;
	}

	if (sscanf(p, "%08X ", &temp) != 1)
		return -EINVAL;
	p += 9;
	res = check_feature_feasibility(info, temp);
	if (res < OK)
		return -EINVAL;

	switch (temp) {
#ifdef PHONE_GESTURE
	case FEAT_GESTURE:
		if (sscanf(p, "%02X ", &info->gesture_enabled) != 1)
			return -EINVAL;

		logError(1, "%s fts_feature_enable: Gesture Enabled = %d\n",
			tag, info->gesture_enabled);

		break;
#endif

#ifdef GLOVE_MODE
	case FEAT_GLOVE:
		if (sscanf(p, "%02X ", &info->glove_enabled) != 1)
			return -EINVAL;

		logError(1, "%s fts_feature_enable: Glove Enabled = %d\n",
			tag, info->glove_enabled);

		break;
#endif

#ifdef STYLUS_MODE
	case FEAT_STYLUS:
		if (sscanf(p, "%02X ", &info->stylus_enabled) != 1)
			return -EINVAL;

		logError(1, "%s fts_feature_enable: Stylus Enabled = %d\n",
			tag, info->stylus_enabled);

		break;
#endif

#ifdef COVER_MODE
	case FEAT_COVER:
		if (sscanf(p, "%02X ", &info->cover_enabled) != 1)
			return -EINVAL;

		logError(1, "%s fts_feature_enable: Cover Enabled = %d\n",
			tag, info->cover_enabled);

	break;
#endif

#ifdef CHARGER_MODE
	case FEAT_CHARGER:
		if (sscanf(p, "%02X ", &info->charger_enabled) != 1)
			return -EINVAL;

		logError(1, "%s fts_feature_enable: Charger Enabled= %d\n",
			tag, info->charger_enabled);

		break;
#endif

#ifdef VR_MODE
	case FEAT_VR:
		if (sscanf(p, "%02X ", &info->vr_enabled) != 1)
			return -EINVAL;

		logError(1, "%s fts_feature_enable: VR Enabled = %d\n",
			tag, info->vr_enabled);

		break;
#endif

#ifdef EDGE_REJ
	case FEAT_EDGE_REJECTION:
		if (sscanf(p, "%02X ", &info->edge_rej_enabled) != 1)
			return -EINVAL;
		logError(1, "%s %s: Edge Rejection Enabled= %d\n",
			tag, __func__, info->edge_rej_enabled);

		break;
#endif

#ifdef CORNER_REJ
	case FEAT_CORNER_REJECTION:
		if (sscanf(p, "%02X ", &info->corner_rej_enabled) != 1)
			return -EINVAL;

		logError(1, "%s %s: Corner Rejection Enabled= %d\n",
			tag, __func__, info->corner_rej_enabled);

		break;
#endif

#ifdef EDGE_PALM_REJ
	case FEAT_EDGE_PALM_REJECTION:
		if (sscanf(p, "%02X", &info->edge_palm_rej_enabled) != 1)
			return -EINVAL;

		logError(1, "%s %s:Edge Palm RejectionEnabled= %d\n",
			tag, __func__, info->edge_palm_rej_enabled);

		break;
#endif
	default:
		logError(1, "%s %s: Feature %08X not valid! ERROR %08X\n",
			tag, __func__, temp, ERROR_OP_NOT_ALLOW);
		res = ERROR_OP_NOT_ALLOW;
	}
	feature_feasibility = res;

	if (feature_feasibility >= OK)
		feature_feasibility = fts_mode_handler(info, 1);
	else {
		logError(1, "%s %s: Call echo XXXX 00/01 > feature_enable ",
			tag, __func__);
		logError(1, "with a correct feature! ERROR %08X\n", res);
	}
	return count;
}

static ssize_t fts_feature_enable_show(struct device *dev,
		struct device_attribute *attr, char *buf)
{
	char buff[CMD_STR_LEN] = {0};
	int size = 6 * 2;
	u8 *all_strbuff = NULL;
	int count = 0;

	if (feature_feasibility < OK) {
		logError(1,
			"%s %s:Call before echo 00/01 > feature_enable %08X\n",
			tag, __func__, feature_feasibility);
	}

	all_strbuff = kmalloc(size, GFP_KERNEL);
	if (all_strbuff != NULL) {
		memset(all_strbuff, 0, size);

		snprintf(buff, sizeof(buff), "%02X", 0xAA);
		strlcat(all_strbuff, buff, size);

		snprintf(buff, sizeof(buff), "%08X", feature_feasibility);
		strlcat(all_strbuff, buff, size);

		snprintf(buff, sizeof(buff), "%02X", 0xBB);
		strlcat(all_strbuff, buff, size);

		count = snprintf(buf, TSP_BUF_SIZE, "%s\n", all_strbuff);
		kfree(all_strbuff);
	} else {
		logError(1,
			"%s %s: Unable to allocate all_strbuff! ERROR %08X\n",
			tag, __func__, ERROR_ALLOC);
	}

	feature_feasibility = ERROR_OP_NOT_ALLOW;
	return count;
}

#else

#ifdef EDGE_REJ
/**
 * echo 01/00 > edge_rej    to enable/disable edge rejection
 * cat edge_rej	 to show the status of the edge_rej_enabled
 * switch (example output in the terminal = "AA00000001BB"
 * if the switch is enabled)
 *
 * echo 01/00 > edge_rej; cat edge_rej	to enable/disable
 * edge rejection and see the switch status in just one call
 */
static ssize_t fts_edge_rej_show(struct device *dev,
			struct device_attribute *attr, char *buf)
{
	char buff[CMD_STR_LEN] = {0};
	int size = 6 * 2;
	u8 *all_strbuff = NULL;
	int count = 0;
	struct i2c_client *client = to_i2c_client(dev);
	struct fts_ts_info *info = i2c_get_clientdata(client);

	logError(0, "%s %s: edge_rej_enabled = %d\n",
		tag, __func__, info->edge_rej_enabled);

	all_strbuff = kmalloc(size, GFP_KERNEL);
	if (all_strbuff != NULL) {
		memset(all_strbuff, 0, size);

		snprintf(buff, sizeof(buff), "%02X", 0xAA);
		strlcat(all_strbuff, buff, size);

		snprintf(buff, sizeof(buff), "%08X", info->edge_rej_enabled);
		strlcat(all_strbuff, buff, size);

		snprintf(buff, sizeof(buff), "%02X", 0xBB);
		strlcat(all_strbuff, buff, size);

		count = snprintf(buf, TSP_BUF_SIZE, "%s\n", all_strbuff);
		kfree(all_strbuff);
	} else
		logError(1,
			"%s %s: Unable to allocate all_strbuff! ERROR %08X\n",
			tag, __func__, ERROR_ALLOC);

	return count;
}

static ssize_t fts_edge_rej_store(struct device *dev,
	struct device_attribute *attr, const char *buf, size_t count)
{
	char *p = (char *)buf;
	unsigned int temp;
	int res;
	struct i2c_client *client = to_i2c_client(dev);
	struct fts_ts_info *info = i2c_get_clientdata(client);

	/**
	 * in case of a different elaboration of the input,
	 * just modify this initial part of the code
	 */
	if ((count + 1) / 3 != 1) {
		logError(1,
			"%s %s:Number bytes of parameter wrong!%d != %d byte\n",
			tag, __func__, (count + 1) / 3, 1);
		return -EINVAL;
	}

	if (sscanf(p, "%02X ", &temp) != 1)
		return -EINVAL;

	p += 3;

	/**
	 * this is a standard code that should be always
	 * used when a feature is enabled!
	 *
	 * first step : check if the wanted feature can be enabled
	 *
	 * second step: call fts_mode_handler to actually enable it
	 * NOTE: Disabling a feature is always allowed by default
	 */
	res = check_feature_feasibility(info, FEAT_EDGE_REJECTION);
	if (res < OK && temp != FEAT_DISABLE)
		return -EINVAL;

	info->edge_rej_enabled = temp;
	res = fts_mode_handler(info, 1);
	if (res < OK) {
		logError(1,
			"%s %s: Error during fts_mode_handler! ERROR %08X\n",
			tag, __func__, res);
		}
	}

	return count;
}
#endif

#ifdef CORNER_REJ
/**
 * echo 01/00 > corner_rej	to enable/disable corner rejection
 * cat corner_rej	to show the status of the
 * corner_rej_enabled switch (example output in the terminal
 * = "AA00000001BB" if the switch is enabled)
 *
 * echo 01/00 > corner_rej; cat corner_rej	to enable/disable
 * corner rejection and see the switch status in just one call
 */
static ssize_t fts_corner_rej_show(struct device *dev,
		struct device_attribute *attr, char *buf)
{
	char buff[CMD_STR_LEN] = {0};
	int size = 6 * 2;
	u8 *all_strbuff = NULL;
	int count = 0;
	struct i2c_client *client = to_i2c_client(dev);
	struct fts_ts_info *info = i2c_get_clientdata(client);

	logError(0, "%s %s: corner_rej_enabled = %d\n",
		tag, __func__, info->corner_rej_enabled);

	all_strbuff = kmalloc(size, GFP_KERNEL);
	if (all_strbuff != NULL) {
		memset(all_strbuff, 0, size);

		snprintf(buff, sizeof(buff), "%02X", 0xAA);
		strlcat(all_strbuff, buff, size);

		snprintf(buff, sizeof(buff), "%08X", info->corner_rej_enabled);
		strlcat(all_strbuff, buff, size);

		snprintf(buff, sizeof(buff), "%02X", 0xBB);
		strlcat(all_strbuff, buff, size);

		count = snprintf(buf, TSP_BUF_SIZE, "%s\n", all_strbuff);
		kfree(all_strbuff);
	} else {
		logError(1, "%s%s:Unable to allocate all_strbuff! ERROR %08X\n",
			tag, __func__, ERROR_ALLOC);
	}

	return count;
}

static ssize_t fts_corner_rej_store(struct device *dev,
	struct device_attribute *attr, const char *buf, size_t count)
{
	char *p = (char *)buf;
	unsigned int temp;
	int res;
	struct i2c_client *client = to_i2c_client(dev);
	struct fts_ts_info *info = i2c_get_clientdata(client);

	/**
	 * in case of a different elaboration of the input,
	 * just modify this initial part of the code according
	 * to customer needs
	 */
	if ((count + 1) / 3 != 1) {
		logError(1,
			"%s %s:Number bytes of parameter wrong!%d != %d byte\n",
			tag, __func__, (count + 1) / 3, 1);
		return -EINVAL;
	}

	/*sscanf(p, "%02X ", &temp);*/
	if (sscanf(p, "%02X ", &temp) != 1)
		return -EINVAL;

	p += 3;

	/**
	 * this is a standard code that should be always
	 * used when a feature is enabled!
	 *
	 * first step : check if the wanted feature
	 * can be enabled
	 *
	 * second step: call fts_mode_handler to
	 * actually enable it
	 *
	 * NOTE: Disabling a feature is always
	 * allowed by default
	 */
	res = check_feature_feasibility(info, FEAT_CORNER_REJECTION);
	if (res >= OK || temp == FEAT_DISABLE) {
		info->corner_rej_enabled = temp;
		res = fts_mode_handler(info, 1);
		if (res < OK) {
			logError(1,
				"%s %s: During fts_mode_handler!ERROR %08X\n",
				tag, __func__, res);
		}
	}

	return count;
}
#endif

#ifdef EDGE_PALM_REJ
/**
 * echo 01/00 > edge_palm_rej
 * to enable/disable edge palm rejection
 *
 * cat edge_palm_rej to show the status of the
 * edge_palm_rej_enabled switch (example output
 * in the terminal = "AA00000001BB" if the switch is enabled)
 *
 * echo 01/00 > edge_palm_rej; cat edge_palm_rej
 * to enable/disable edge palm rejection and see
 * the switch status in just one call
 */
static ssize_t fts_edge_palm_rej_show(struct device *dev,
		struct device_attribute *attr, char *buf)
{
	char buff[CMD_STR_LEN] = {0};
	int size = 6 * 2;
	u8 *all_strbuff = NULL;
	int count = 0;
	struct i2c_client *client = to_i2c_client(dev);
	struct fts_ts_info *info = i2c_get_clientdata(client);

	logError(0, "%s %s: edge_palm_rej_enabled = %d\n",
		tag, __func__, info->edge_palm_rej_enabled);

	all_strbuff = kmalloc(size, GFP_KERNEL);
	if (all_strbuff != NULL) {
		memset(all_strbuff, 0, size);

		snprintf(buff, sizeof(buff), "%02X", 0xAA);
		strlcat(all_strbuff, buff, size);

		snprintf(buff, sizeof(buff), "%08X",
				info->edge_palm_rej_enabled);
		strlcat(all_strbuff, buff, size);

		snprintf(buff, sizeof(buff), "%02X", 0xBB);
		strlcat(all_strbuff, buff, size);

		count = snprintf(buf, TSP_BUF_SIZE, "%s\n",
				all_strbuff);
		kfree(all_strbuff);
	} else {
		logError(1, "%s%s:Unable to allocate all_strbuff! %08X\n",
			tag, __func__, ERROR_ALLOC);
	}

	return count;
}

static ssize_t fts_edge_palm_rej_store(struct device *dev,
	struct device_attribute *attr, const char *buf, size_t count)
{
	char *p = (char *)buf;
	unsigned int temp;
	int res;
	struct i2c_client *client = to_i2c_client(dev);
	struct fts_ts_info *info = i2c_get_clientdata(client);

	/**
	 * in case of a different elaboration of the input,
	 * just modify this initial part of the code according
	 * to customer needs
	 */
	if ((count + 1) / 3 != 1) {
		logError(1,
			"%s%s:Number bytes of parameter wrong! %d != %d byte\n",
			tag, __func__, (count + 1) / 3, 1);
		return -EINVAL;
	}
	/*sscanf(p, "%02X ", &temp);*/
	if (sscanf(p, "%02X ", &temp) != 1)
		return -EINVAL;

	p += 3;

	/**
	 * this is a standard code that should be
	 * always used when a feature is enabled!
	 *
	 * first step : check if the wanted feature can be enabled
	 *
	 * second step: call fts_mode_handler to actually enable it
	 *
	 * NOTE: Disabling a feature is always allowed by default
	 */
	res = check_feature_feasibility(info, FEAT_EDGE_PALM_REJECTION);
	if (res >= OK || temp == FEAT_DISABLE) {
		info->edge_palm_rej_enabled = temp;
		res = fts_mode_handler(info, 1);
		if (res < OK) {
			logError(1, "%s%s:Error in fts_mode_handler!%08X\n",
				tag, __func__, res);
		}
	}

	return count;
}
#endif

#ifdef CHARGER_MODE
/**
 * echo 01/00 > charger_mode    to enable/disable charger mode
 *
 * cat charger_mode	 to show the status of
 * the charger_enabled switch (example output in the terminal
 * = "AA00000001BB" if the switch is enabled)
 *
 * echo 01/00 > charger_mode; cat charger_mode
 * to enable/disable charger mode and see the
 * switch status in just one call
 */
static ssize_t fts_charger_mode_show(struct device *dev,
		struct device_attribute *attr, char *buf)
{
	char buff[CMD_STR_LEN] = {0};
	int size = 6 * 2;
	u8 *all_strbuff = NULL;
	int count = 0;
	struct i2c_client *client = to_i2c_client(dev);
	struct fts_ts_info *info = i2c_get_clientdata(client);

	logError(0, "%s %s:charger_enabled = %d\n",
		tag, __func__, info->charger_enabled);

	all_strbuff = kmalloc(size, GFP_KERNEL);
	if (all_strbuff != NULL) {
		memset(all_strbuff, 0, size);

		snprintf(buff, sizeof(buff), "%02X", 0xAA);
		strlcat(all_strbuff, buff, size);

		snprintf(buff, sizeof(buff), "%08X", info->charger_enabled);
		strlcat(all_strbuff, buff, size);

		snprintf(buff, sizeof(buff), "%02X", 0xBB);
		strlcat(all_strbuff, buff, size);

		count = snprintf(buf, TSP_BUF_SIZE, "%s\n", all_strbuff);
		kfree(all_strbuff);
	} else {
		logError(1, "%s %s:Unable to allocate all_strbuff! %08X\n",
			tag, __func__, ERROR_ALLOC);
	}

	return count;
}

static ssize_t fts_charger_mode_store(struct device *dev,
	struct device_attribute *attr, const char *buf, size_t count)
{
	char *p = (char *)buf;
	unsigned int temp;
	int res;
	struct i2c_client *client = to_i2c_client(dev);
	struct fts_ts_info *info = i2c_get_clientdata(client);

	/**
	 * in case of a different elaboration of the input,
	 * just modify this initial part of the code
	 * according to customer needs
	 */
	if ((count + 1) / 3 != 1) {
		logError(1, "%s %s:Size of parameter wrong! %d != %d byte\n",
			tag, __func__, (count + 1) / 3, 1);
		return -EINVAL;
	}
	/*sscanf(p, "%02X ", &temp);*/
	if (sscanf(p, "%02X ", &temp) != 1)
		return -EINVAL;

	p += 3;

	/**
	 * this is a standard code that should be always
	 * used when a feature is enabled!
	 *
	 * first step : check if the wanted feature
	 * can be enabled
	 * second step: call fts_mode_handler to
	 * actually enable it
	 *
	 * NOTE: Disabling a feature is always
	 * allowed by default
	 */
	res = check_feature_feasibility(info, FEAT_CHARGER);
	if (res >= OK || temp == FEAT_DISABLE) {
		info->charger_enabled = temp;
		res = fts_mode_handler(info, 1);
		if (res < OK) {
			logError(1, "%s %s: Error during fts_mode_handler! ",
				tag, __func__);
			logError(1, "ERROR %08X\n", res);
		}
	}

	return count;
}
#endif

#ifdef GLOVE_MODE
/**
 * echo 01/00 > glove_mode
 * to enable/disable glove mode
 *
 * cat glove_mode	to show the status of
 * the glove_enabled switch (example output in the
 * terminal = "AA00000001BB" if the switch is enabled)
 *
 * echo 01/00 > glove_mode; cat glove_mode
 * to enable/disable glove mode and see the
 * switch status in just one call
 */
static ssize_t fts_glove_mode_show(struct device *dev,
		struct device_attribute *attr, char *buf)
{
	char buff[CMD_STR_LEN] = {0};
	int size = 6 * 2;
	u8 *all_strbuff = NULL;
	int count = 0;
	struct i2c_client *client = to_i2c_client(dev);
	struct fts_ts_info *info = i2c_get_clientdata(client);

	logError(0, "%s %s:glove_enabled = %d\n",
		tag, __func__, info->glove_enabled);

	all_strbuff = kmalloc(size, GFP_KERNEL);
	if (all_strbuff != NULL) {
		memset(all_strbuff, 0, size);

		snprintf(buff, sizeof(buff), "%02X", 0xAA);
		strlcat(all_strbuff, buff, size);

		snprintf(buff, sizeof(buff), "%08X", info->glove_enabled);
		strlcat(all_strbuff, buff, size);

		snprintf(buff, sizeof(buff), "%02X", 0xBB);
		strlcat(all_strbuff, buff, size);

		count = snprintf(buf, TSP_BUF_SIZE, "%s\n", all_strbuff);
		kfree(all_strbuff);
	} else {
		logError(1, "%s %s:Unable to allocate all_strbuff! %08X\n",
			tag, __func__, ERROR_ALLOC);
	}

	return count;
}

static ssize_t fts_glove_mode_store(struct device *dev,
	struct device_attribute *attr, const char *buf, size_t count)
{
	char *p = (char *)buf;
	unsigned int temp;
	int res;
	struct i2c_client *client = to_i2c_client(dev);
	struct fts_ts_info *info = i2c_get_clientdata(client);

	/**
	 * in case of a different elaboration of the input,
	 * just modify this initial part of the code
	 * according to customer needs
	 */
	if ((count + 1) / 3 != 1) {
		logError(1, "%s %s:Size of parameter wrong! %d != %d byte\n",
			tag, __func__, (count + 1) / 3, 1);
		return -EINVAL;
	}

	if (sscanf(p, "%02X ", &temp) != 1)
		return -EINVAL;

	p += 3;

	/**
	 * this is a standard code that should be
	 * always used when a feature is enabled!
	 *
	 * first step : check if the wanted feature can be enabled
	 *
	 * second step: call fts_mode_handler to actually enable it
	 *
	 * NOTE: Disabling a feature is always allowed by default
	 */
	res = check_feature_feasibility(info, FEAT_GLOVE);
	if (res >= OK || temp == FEAT_DISABLE) {
		info->glove_enabled = temp;
		res = fts_mode_handler(info, 1);
		if (res < OK) {
			logError(1, "%s %s: Error during fts_mode_handler! ",
				tag, __func__);
			logError(1, "ERROR %08X\n", res);
		}
	}

	return count;
}
#endif

#ifdef VR_MODE
/**
 * echo 01/00 > vr_mode   to enable/disable vr mode
 *
 * cat vr_mode		 to show the status of
 * the vr_enabled switch (example output in the
 * terminal = "AA00000001BB" if the switch is enabled)
 *
 * echo 01/00 > vr_mode; cat vr_mode  to enable/disable
 * vr mode and see the switch status in just one call
 */
static ssize_t fts_vr_mode_show(struct device *dev,
		struct device_attribute *attr, char *buf)
{
	char buff[CMD_STR_LEN] = {0};
	int size = 6 * 2;
	u8 *all_strbuff = NULL;
	int count = 0;
	struct i2c_client *client = to_i2c_client(dev);
	struct fts_ts_info *info = i2c_get_clientdata(client);

	logError(0, "%s %s: vr_enabled = %d\n",
		tag, __func__, info->vr_enabled);

	all_strbuff = kmalloc(size, GFP_KERNEL);
	if (all_strbuff != NULL) {
		memset(all_strbuff, 0, size);

		snprintf(buff, sizeof(buff), "%02X", 0xAA);
		strlcat(all_strbuff, buff, size);

		snprintf(buff, sizeof(buff), "%08X", info->vr_enabled);
		strlcat(all_strbuff, buff, size);

		snprintf(buff, sizeof(buff), "%02X", 0xBB);
		strlcat(all_strbuff, buff, size);

		count = snprintf(buf, TSP_BUF_SIZE, "%s\n", all_strbuff);
		kfree(all_strbuff);
	} else {
		logError(1,
			"%s %s: Unable to allocate all_strbuff! ERROR %08X\n",
			tag, __func__, ERROR_ALLOC);
	}

	return count;
}

static ssize_t fts_vr_mode_store(struct device *dev,
	struct device_attribute *attr, const char *buf, size_t count)
{
	char *p = (char *)buf;
	unsigned int temp;
	int res;
	struct i2c_client *client = to_i2c_client(dev);
	struct fts_ts_info *info = i2c_get_clientdata(client);

	/**
	 * in case of a different elaboration of the input,
	 * just modify this initial part of the code
	 * according to customer needs
	 */
	if ((count + 1) / 3 != 1) {
		logError(1,
			"%s %s:Number bytes of parameter wrong!%d != %d byte\n",
			tag, __func__, (count + 1) / 3, 1);
		return -EINVAL;
	}

	if (sscanf(p, "%02X ", &temp) != 1)
		return -EINVAL;

	p += 3;

	/**
	 * this is a standard code that should be always
	 * used when a feature is enabled!
	 *
	 * first step : check if the wanted feature can be enabled
	 * second step: call fts_mode_handler to actually enable it
	 *
	 * NOTE: Disabling a feature is always allowed by default
	 */
	res = check_feature_feasibility(info, FEAT_VR);
	if (res >= OK || temp == FEAT_DISABLE) {
		info->vr_enabled = temp;
		res = fts_mode_handler(info, 1);
		if (res < OK) {
			logError(1, "%s %s: Error in fts_mode_handler!%08X\n",
				tag, __func__, res);
		}
	}

	return count;
}
#endif

#ifdef COVER_MODE
/**
 * echo 01/00 > cover_mode	to enable/disable cover mode
 * cat cover_mode  to show the status of the
 * cover_enabled switch (example output in the
 * terminal = "AA00000001BB" if the switch is enabled)
 *
 * echo 01/00 > cover_mode; cat cover_mode	to
 * enable/disable cover mode and see the switch
 * status in just one call
 *
 * NOTE: the cover can be handled also using a notifier,
 * in this case the body of these functions
 * should be copied in the notifier callback
 */
static ssize_t fts_cover_mode_show(struct device *dev,
		struct device_attribute *attr, char *buf)
{
	char buff[CMD_STR_LEN] = {0};
	int size = 6 * 2;
	u8 *all_strbuff = NULL;
	int count = 0;
	struct i2c_client *client = to_i2c_client(dev);
	struct fts_ts_info *info = i2c_get_clientdata(client);

	logError(0, "%s %s: cover_enabled = %d\n",
		tag, __func__, info->cover_enabled);

	all_strbuff = kmalloc(size, GFP_KERNEL);
	if (all_strbuff != NULL) {
		memset(all_strbuff, 0, size);

		snprintf(buff, sizeof(buff), "%02X", 0xAA);
		strlcat(all_strbuff, buff, size);

		snprintf(buff, sizeof(buff), "%08X", info->cover_enabled);
		strlcat(all_strbuff, buff, size);

		snprintf(buff, sizeof(buff), "%02X", 0xBB);
		strlcat(all_strbuff, buff, size);

		count = snprintf(buf, TSP_BUF_SIZE, "%s\n", all_strbuff);
		kfree(all_strbuff);
	} else {
		logError(1,
			"%s %s:Unable to allocate all_strbuff! ERROR %08X\n",
			tag, __func__, ERROR_ALLOC);
	}

	return count;
}

static ssize_t fts_cover_mode_store(struct device *dev,
	struct device_attribute *attr, const char *buf, size_t count)
{
	char *p = (char *)buf;
	unsigned int temp;
	int res;
	struct i2c_client *client = to_i2c_client(dev);
	struct fts_ts_info *info = i2c_get_clientdata(client);


	/**
	 * in case of a different elaboration of the input,
	 * just modify this initial part of the code according
	 * to customer needs
	 */
	if ((count + 1) / 3 != 1) {
		logError(1,
			"%s %s:Number bytes of parameter wrong!%d != %d byte\n",
			tag, __func__, (count + 1) / 3, 1);
			return -EINVAL;

	}

	if (sscanf(p, "%02X ", &temp) != 1)
		return -EINVAL;
	p += 3;

	/**
	 * this is a standard code that should be
	 * always used when a feature is enabled!
	 *
	 * first step : check if the wanted feature can be enabled
	 * second step: call fts_mode_handler to actually enable it
	 * NOTE: Disabling a feature is always allowed by default
	 */
	res = check_feature_feasibility(info, FEAT_COVER);
	if (res >= OK || temp == FEAT_DISABLE) {
		info->cover_enabled = temp;
		res = fts_mode_handler(info, 1);
		if (res < OK) {
			logError(1, "%s%s:Error in fts_mode_handler!%08X\n",
				tag, __func__, res);
		}
	}


	return count;
}
#endif

#ifdef STYLUS_MODE
/**
 * echo 01/00 > stylus_mode   to enable/disable stylus mode
 * cat stylus_mode		    to show the status of
 * the stylus_enabled switch (example output in the
 * terminal = "AA00000001BB" if the switch is enabled)
 *
 * echo 01/00 > stylus_mode; cat stylus_mode  to
 * enable/disable stylus mode and see the
 * switch status in just one call
 */
static ssize_t fts_stylus_mode_show(struct device *dev,
	struct device_attribute *attr, char *buf)
{
	char buff[CMD_STR_LEN] = {0};
	int size = 6 * 2;
	u8 *all_strbuff = NULL;
	int count = 0;
	struct i2c_client *client = to_i2c_client(dev);
	struct fts_ts_info *info = i2c_get_clientdata(client);

	logError(0, "%s %s: stylus_enabled = %d\n",
		tag, __func__, info->stylus_enabled);

	all_strbuff = kmalloc(size, GFP_KERNEL);
	if (all_strbuff != NULL) {
		memset(all_strbuff, 0, size);

		snprintf(buff, sizeof(buff), "%02X", 0xAA);
		strlcat(all_strbuff, buff, size);

		snprintf(buff, sizeof(buff), "%08X", info->stylus_enabled);
		strlcat(all_strbuff, buff, size);

		snprintf(buff, sizeof(buff), "%02X", 0xBB);
		strlcat(all_strbuff, buff, size);

		count = snprintf(buf, TSP_BUF_SIZE, "%s\n", all_strbuff);
		kfree(all_strbuff);
	} else {
		logError(1,
			"%s %s: Unable to allocate all_strbuff! ERROR %08X\n",
			tag, __func__, ERROR_ALLOC);
	}

	return count;
}

static ssize_t fts_stylus_mode_store(struct device *dev,
	struct device_attribute *attr, const char *buf, size_t count)
{
	char *p = (char *)buf;
	unsigned int temp;
	int res;
	struct i2c_client *client = to_i2c_client(dev);
	struct fts_ts_info *info = i2c_get_clientdata(client);

	/**
	 * in case of a different elaboration of the input,
	 * just modify this initial part of the code
	 * according to customer needs
	 */
	if ((count + 1) / 3 != 1) {
		logError(1, "%s %s:Size of parameter wrong! %d != %d byte\n",
			tag, __func__, (count + 1) / 3, 1);
		return -EINVAL;
	}

	if (sscanf(p, "%02X ", &temp) != 1)
		return -EINVAL;
	p += 3;

	/**
	 * this is a standard code that should be
	 * always used when a feature is enabled!
	 *
	 * first step : check if the wanted feature can be enabled
	 * second step: call fts_mode_handler to actually enable it
	 * NOTE: Disabling a feature is always allowed by default
	 */
	res = check_feature_feasibility(info, FEAT_STYLUS);
	if (res >= OK || temp == FEAT_DISABLE) {
		info->stylus_enabled = temp;
		res = fts_mode_handler(info, 1);
		if (res < OK) {
			logError(1,
				"%s %s:Error during fts_mode_handler! %08X\n",
				tag, __func__, res);
		}
	}

	return count;
}
#endif

#endif

/************** GESTURES *************/
#ifdef PHONE_GESTURE
#ifdef USE_GESTURE_MASK

/**
 * if this define is used, a gesture bit mask
 * is used as method to select the gestures
 * to enable/disable
 */

/**
 * echo EE X1 X2 ... X8 > gesture_mask   set
 * the gesture mask to disable/enable;
 * EE = 00(disable) or 01(enable);
 * X1 ... X8 = gesture mask (example 06 00 ... 00
 * this gesture mask represent the gestures with ID = 1 and 2)
 * can be specified from 1 to 8 bytes, if less than 8 bytes
 * are specified the remaining bytes are kept as previous settings
 *
 * cat gesture_mask		    enable/disable the given mask,
 * if one or more gestures is enabled the driver will
 * automatically enable the gesture mode.
 * If all the gestures are disabled the driver
 * automatically will disable the gesture mode.
 * At the end an error code will be printed
 * (example output in the terminal = "AA00000000BB"
 * if there are no errors)
 *
 * echo EE X1 X2 ... X8 > gesture_mask;
 * cat gesture_mask        perform in one
 * command both actions stated before
 */
static ssize_t fts_gesture_mask_show(struct device *dev,
			struct device_attribute *attr, char *buf)
{
	char buff[CMD_STR_LEN] = {0};
	int size = 6 * 2;
	u8 *all_strbuff = NULL;
	int count = 0, res, temp;
	struct i2c_client *client = to_i2c_client(dev);
	struct fts_ts_info *info = i2c_get_clientdata(client);

	if (mask[0] == 0) {
		res = ERROR_OP_NOT_ALLOW;
		logError(1, "%s %s:Call before echo enable/disable xx xx >",
			tag, __func__);
		logError(1, "%s %s: gesture_mask with a correct number of ",
			tag, __func__);
		logError(1, "parameters! ERROR %08X\n", res);
		return -EINVAL;
	}

	if (mask[1] == FEAT_ENABLE || mask[1] == FEAT_DISABLE)
		res = updateGestureMask(&mask[2], mask[0], mask[1]);
	else
		res = ERROR_OP_NOT_ALLOW;

	if (res < OK) {
		logError(1, "%s fts_gesture_mask_store: ERROR %08X\n",
			tag, res);
	}

	res |= check_feature_feasibility(info, FEAT_GESTURE);
	temp = isAnyGestureActive();
	if (res >= OK || temp == FEAT_DISABLE)
		info->gesture_enabled = temp;

	logError(1, "%s fts_gesture_mask_store:Gesture Enabled = %d\n",
		tag, info->gesture_enabled);

	all_strbuff = kmalloc(size, GFP_KERNEL);
	if (all_strbuff != NULL) {
		memset(all_strbuff, 0, size);

		snprintf(buff, sizeof(buff), "%02X", 0xAA);
		strlcat(all_strbuff, buff, size);

		snprintf(buff, sizeof(buff), "%08X", res);
		strlcat(all_strbuff, buff, size);

		snprintf(buff, sizeof(buff), "%02X", 0xBB);
		strlcat(all_strbuff, buff, size);

		count = snprintf(buf, TSP_BUF_SIZE, "%s\n", all_strbuff);
		kfree(all_strbuff);
	} else {
		logError(1,
			"%s %s:Unable to allocate all_strbuff! ERROR %08X\n",
			tag, __func__, ERROR_ALLOC);
	}

	mask[0] = 0;
	return count;
}


static ssize_t fts_gesture_mask_store(struct device *dev,
	struct device_attribute *attr, const char *buf, size_t count)
{
	char *p = (char *)buf;
	int n;
	unsigned int temp;

	if ((count + 1) / 3 > GESTURE_MASK_SIZE + 1) {
		logError(1, "%s %s: Number of bytes of parameter wrong! ", tag,
			__func__);
		logError(1, "%d > (enable/disable + %d )\n", (count + 1) / 3,
			GESTURE_MASK_SIZE);
		mask[0] = 0;
		return -EINVAL;
	}
	mask[0] = ((count + 1) / 3) - 1;
	for (n = 1; n <= (count + 1) / 3; n++) {
		if (sscanf(p, "%02X ", &temp) != 1)
			return -EINVAL;
		p += 3;
		mask[n] = (u8)temp;
		logError(1, "%s mask[%d] = %02X\n", tag, n, mask[n]);
	}

	return count;
}

#else

/**
 * if this define is not used,
 * to select the gestures to enable/disable
 * are used the IDs of the gestures
 *
 * echo EE X1 X2 ... > gesture_mask    set
 * the gesture to disable/enable; EE = 00(disable)
 * or 01(enable); X1 ... = gesture IDs
 * (example 01 02 05... represent the gestures with
 * ID = 1, 2 and 5) there is no limit of the parameters
 * that can be passed, but of course the gesture IDs
 * should be valid (all the valid IDs are listed
 * in ftsGesture.h)
 *
 * cat gesture_mask        enable/disable the
 * given gestures, if one or more gestures is enabled
 * the driver will automatically enable the gesture mode.
 * If all the gestures are disabled the driver automatically
 * will disable the gesture mode. At the end an error code
 * will be printed (example output in the terminal =
 * "AA00000000BB" if there are no errors)
 *
 * echo EE X1 X2 ... > gesture_mask; cat gesture_mask
 * perform in one command both actions stated before
 */
static ssize_t fts_gesture_mask_show(struct device *dev,
		struct device_attribute *attr, char *buf)
{
	char buff[CMD_STR_LEN] = {0};
	int size = 6 * 2;
	u8 *all_strbuff = NULL;
	int count = 0;
	struct i2c_client *client = to_i2c_client(dev);
	struct fts_ts_info *info = i2c_get_clientdata(client);

	logError(0, "%s %s: gesture_enabled = %d\n", tag, __func__,
		info->gesture_enabled);

	all_strbuff = kmalloc(size, GFP_KERNEL);
	if (all_strbuff != NULL) {
		memset(all_strbuff, 0, size);

		snprintf(buff, sizeof(buff), "%02X", 0xAA);
		strlcat(all_strbuff, buff, size);

		snprintf(buff, sizeof(buff), "%08X", info->gesture_enabled);
		strlcat(all_strbuff, buff, size);

		snprintf(buff, sizeof(buff), "%02X", 0xBB);
		strlcat(all_strbuff, buff, size);

		count = snprintf(buf, TSP_BUF_SIZE, "%s\n", all_strbuff);
		kfree(all_strbuff);
	} else {
		logError(1,
			"%s %s: Unable to allocate all_strbuff! ERROR %08X\n",
			tag, __func__, ERROR_ALLOC);
	}

	return count;
}

static ssize_t fts_gesture_mask_store(struct device *dev,
	struct device_attribute *attr, const char *buf, size_t count)
{
	char *p = (char *)buf;
	int n;
	unsigned int temp;
	int res;
	struct i2c_client *client = to_i2c_client(dev);
	struct fts_ts_info *info = i2c_get_clientdata(client);

	if ((count + 1) / 3 < 2 || (count + 1) / 3 > GESTURE_MASK_SIZE + 1) {
		logError(1,
			"%s %s:Number bytes of parameter wrong! %d %d bytes)\n",
			tag, __func__, (count + 1) / 3, GESTURE_MASK_SIZE);
		mask[0] = 0;
		return -EINVAL;
	}

	memset(mask, 0, GESTURE_MASK_SIZE + 2);
	mask[0] = ((count + 1) / 3) - 1;
	if (sscanf(p, "%02X ", &temp) != 1)
		return -EINVAL;

	p += 3;
	mask[1] = (u8)temp;
	for (n = 1; n < (count + 1) / 3; n++) {
		/*sscanf(p, "%02X ", &temp);*/
		if (sscanf(p, "%02X ", &temp) != 1)
			return -EINVAL;

		p += 3;
		gestureIDtoGestureMask((u8)temp, &mask[2]);
	}

	for (n = 0; n < GESTURE_MASK_SIZE + 2; n++)
		logError(1, "%s mask[%d] = %02X\n", tag, n, mask[n]);

	if (mask[0] == 0) {
		res = ERROR_OP_NOT_ALLOW;
		logError(1, "%s %s: Call before echo enable/disable xx xx ....",
			tag, __func__);
		logError(1, " > gesture_mask with parameters! ERROR %08X\n",
			res);

	} else {

		if (mask[1] == FEAT_ENABLE || mask[1] == FEAT_DISABLE)
			res = updateGestureMask(&mask[2], mask[0], mask[1]);
		else
			res = ERROR_OP_NOT_ALLOW;

		if (res < OK)
			logError(1, "%s %s: ERROR %08X\n", tag, __func__, res);

	}

	res = check_feature_feasibility(info, FEAT_GESTURE);
	temp = isAnyGestureActive();
	if (res >= OK || temp == FEAT_DISABLE)
		info->gesture_enabled = temp;
	res = fts_mode_handler(info, 0);

	return count;
}
#endif

#ifdef USE_CUSTOM_GESTURES
/**
 * allow to use user defined gestures
 *
 * echo ID X1 Y1 X2 Y2 ... X30 Y30 >
 * add_custom_gesture     add a custom gesture;
 * ID = 1 byte that represent the gesture ID of
 * the custom gesture (can be chosen only between
 * the custom IDs defined in ftsGesture.h);
 * X1 Y1 ... = a series of 30 points (x,y) which
 * represent the gesture template.
 * The loaded gesture is enabled automatically
 *
 * cat add_custom_gesture/remove_custom_gesture
 * Print the error code of the last operation
 * performed with the custom gestures
 * (example output in the terminal = "AA00000000BB"
 * if there are no errors)
 *
 * echo ID X1 Y1 X2 Y2 ... X30 Y30 >
 * add_custom_gesture; cat add_custom_gesture
 * perform in one command both actions stated before
 */
static ssize_t fts_add_custom_gesture_show(struct device *dev,
		struct device_attribute *attr, char *buf)
{
	char buff[CMD_STR_LEN] = {0};
	int size = 6 * 2;
	u8 *all_strbuff = NULL;
	int count = 0;

	logError(0, "%s %s:Last Operation Result = %08X\n",
		tag, __func__, custom_gesture_res);

	all_strbuff = kmalloc(size, GFP_KERNEL);
	if (all_strbuff != NULL) {
		memset(all_strbuff, 0, size);

		snprintf(buff, sizeof(buff), "%02X", 0xAA);
		strlcat(all_strbuff, buff, size);

		snprintf(buff, sizeof(buff), "%08X", custom_gesture_res);
		strlcat(all_strbuff, buff, size);

		snprintf(buff, sizeof(buff), "%02X", 0xBB);
		strlcat(all_strbuff, buff, size);

		count = snprintf(buf, TSP_BUF_SIZE, "%s\n", all_strbuff);
		kfree(all_strbuff);
	} else {
		logError(1,
			"%s %s:Unable to allocate all_strbuff! ERROR %08X\n",
			tag, __func__, ERROR_ALLOC);
	}

	return count;
}

static ssize_t fts_add_custom_gesture_store(struct device *dev,
	struct device_attribute *attr, const char *buf, size_t count)
{
	char *p = (char *)buf;
	int n;
	unsigned int temp;
	u8 gestureID;
	u8 gestMask[GESTURE_MASK_SIZE] = {0};
	u8 template[GESTURE_CUSTOM_POINTS];
	int res;
	/*struct i2c_client *client = to_i2c_client(dev);*/
	/*struct fts_ts_info *info = i2c_get_clientdata(client);*/

	if ((count + 1) / 3 != GESTURE_CUSTOM_POINTS + 1) {
		logError(1,
			"%s %s: Number bytes of parameter wrong! %d != %d\n",
			tag, __func__,  (count + 1) / 3,
			GESTURE_CUSTOM_POINTS + 1);
		res = ERROR_OP_NOT_ALLOW;
		return -EINVAL;
	}
	if (sscanf(p, "%02X ", &temp) != 1)
		return -EINVAL;
	p += 3;
	gestureID = (u8)temp;

	for (n = 1; n < (count + 1) / 3; n++) {
		/*sscanf(p, "%02X ", &temp);*/
		if (sscanf(p, "%02X ", &temp) != 1)
			return -EINVAL;

		p += 3;
		template[n-1] = (u8)temp;
		logError(1, "%s template[%d] = %02X\n",
			tag, n-1, template[n-1]);
	}

	res = fts_disableInterrupt();
	if (res >= OK) {
		logError(1, "%s %s: Adding custom gesture ID = %02X\n",
			tag, __func__, gestureID);
		res = addCustomGesture(template,
			GESTURE_CUSTOM_POINTS, gestureID);
		if (res < OK) {
			logError(1,
				"%s %s:error during add custom gesture ",
				tag, __func__);
			logError(1, "ERROR %08X\n", res);
		} else {
			logError(1,
				"%s %s:Enabling in the gesture mask...\n",
				tag, __func__);
			gestureIDtoGestureMask(gestureID, gestMask);
			res = enableGesture(gestMask, GESTURE_MASK_SIZE);
			if (res < OK) {
				logError(1, "%s %s:error during enable gesture",
					tag, __func__);
				logError(1, " mask: ERROR %08X\n", res);
			} else {
				/*if(check_feature_feasibility(info,*/
				/*FEAT_GESTURE)==OK)*/
				/*info->gesture_enabled =*/
				/*isAnyGestureActive();*/
				/*uncomment if you want to activate*/
				/* automatically*/
				/*the gesture mode when a custom gesture*/
				/*is loaded*/
				logError(1, "%s %s:Custom Gesture enabled!\n",
					tag, __func__, res);
			}
		}
	}
	res |= fts_enableInterrupt();

	custom_gesture_res = res;

	return count;
}


/**
 * echo ID > remove_custom_gesture
 * remove a custom gesture;
 * ID = 1 byte that represent the gesture ID
 * of the custom gesture (can be chosen only
 * between the custom IDs defined in ftsGesture.h);
 * the same gesture is disabled automatically
 */
static ssize_t fts_remove_custom_gesture_show(struct device *dev,
		struct device_attribute *attr, char *buf)
{
	char buff[CMD_STR_LEN] = {0};
	int size = 6 * 2;
	u8 *all_strbuff = NULL;
	int count = 0;

	logError(0, "%s %s:Last Operation Result = %08X\n",
		tag, __func__, custom_gesture_res);

	all_strbuff = kmalloc(size, GFP_KERNEL);
	if (all_strbuff != NULL) {
		memset(all_strbuff, 0, size);

		snprintf(buff, sizeof(buff), "%02X", 0xAA);
		strlcat(all_strbuff, buff, size);

		snprintf(buff, sizeof(buff), "%08X", custom_gesture_res);
		strlcat(all_strbuff, buff, size);

		snprintf(buff, sizeof(buff), "%02X", 0xBB);
		strlcat(all_strbuff, buff, size);

		count = snprintf(buf, TSP_BUF_SIZE, "%s\n", all_strbuff);
		kfree(all_strbuff);
	} else {
		logError(1,
			"%s %s:Unable to allocate all_strbuff! ERROR %08X\n",
			tag, __func__, ERROR_ALLOC);
	}

	return count;
}

static ssize_t fts_remove_custom_gesture_store(struct device *dev,
	struct device_attribute *attr, const char *buf, size_t count)
{
	char *p = (char *)buf;
	unsigned int temp;
	int res;
	u8 gestureID;
	u8 gestMask[GESTURE_MASK_SIZE] = {0};
	/*struct i2c_client *client = to_i2c_client(dev);*/
	/*struct fts_ts_info *info = i2c_get_clientdata(client);*/

	if ((count + 1) / 3 < 1) {
		logError(1,
			"%s %s:Number bytes of parameter wrong! %d != %d\n",
			tag, __func__, (count + 1) / 3, 1);
		res = ERROR_OP_NOT_ALLOW;
		return -EINVAL;
	}

	if (sscanf(p, "%02X ", &temp) != 1)
		return -EINVAL;
	p += 3;
	gestureID = (u8)temp;
	res = fts_disableInterrupt();
	if (res >= OK) {
		logError(1,
			"%s %s: Removing custom gesture ID = %02X\n",
			tag, __func__, gestureID);
		res = removeCustomGesture(gestureID);
		if (res < OK) {
			logError(1,
				"%s %s:error in custom gesture:%08X\n",
				tag, __func__, res);
		} else {
			logError(1, "%s %s: Enabling in the gesture mask...\n",
				tag, __func__);
			gestureIDtoGestureMask(gestureID, gestMask);
			res = disableGesture(gestMask, GESTURE_MASK_SIZE);
			if (res < OK) {
				logError(1,
				    "%s %s:error in enable gesture mask:%08X\n",
				    tag, __func__, res);
			} else {
				/*if(check_feature_feasibility*/
				/*(info,FEAT_GESTURE)==OK)*/
				/*info->gesture_enabled = */
				/*isAnyGestureActive();*/
				/**
				 * uncomment if you want to disable
				 * automatically
				 * the gesture mode when a custom gesture is
				 * removed and no other gestures were enabled
				 */
				logError(1, "%s %s: Custom Gesture disabled!\n",
					tag, __func__, res);
			}

		}
	}

	res |= fts_enableInterrupt();

	custom_gesture_res = res;
	return count;
}
#endif


/**
 * cat gesture_coordinates	to obtain the gesture coordinates
 * the string returned in the shell follow this up as follow:
 * AA = start byte
 * X1X2X3X4 = 4 bytes in HEX format
 * which represent an error code (00000000 no error)
 */
 /**** if error code is all 0s ****/
/**
 * CC = 1 byte in HEX format number of coords
 * (pair of x,y) returned
 *
 * X1X2 Y1Y2 ... = X1X2 2 bytes in HEX format for
 * x[i] and Y1Y2 2 bytes in HEX format for y[i] (MSB first)
 */
/********************************/
/* BB = end byte*/
static ssize_t fts_gesture_coordinates_show(struct device *dev,
	struct device_attribute *attr, char *buf)
{
	char buff[CMD_STR_LEN] = {0};
	int size = 6 * 2;
	//u8 coords_num;
	u8 *all_strbuff = NULL;
	int count = 0, res, i = 0;

	logError(0, "%s %s: Getting gestures coordinates...\n", tag, __func__);

	if (gesture_coords_reported < OK) {
		logError(1, "%s %s:invalid coordinates! ERROR %08X\n",
			tag, __func__, gesture_coords_reported);
		res = gesture_coords_reported;
	} else {
		/*coords are pairs of x,y (*2) where each coord*/
		/*is a short(2bytes=4char)(*4) + 1 byte(2char) num*/
		/*of coords (+2)*/
		size += gesture_coords_reported * 2 * 4 + 2;
		/*coords_num = res;*/
		res = OK;
		/*set error code to OK*/
	}

	all_strbuff = kmalloc(size, GFP_KERNEL);
	if (all_strbuff != NULL) {
		memset(all_strbuff, 0, size);

		snprintf(buff, sizeof(buff), "%02X", 0xAA);
		strlcat(all_strbuff, buff, size);

		snprintf(buff, sizeof(buff), "%08X", res);
		strlcat(all_strbuff, buff, size);

		if (res >= OK) {
			snprintf(buff, sizeof(buff), "%02X",
				gesture_coords_reported);
			strlcat(all_strbuff, buff, size);

			for (i = 0; i < gesture_coords_reported; i++) {
				snprintf(buff, sizeof(buff), "%04X",
					gesture_coordinates_x[i]);
				strlcat(all_strbuff, buff, size);

				snprintf(buff, sizeof(buff), "%04X",
					gesture_coordinates_y[i]);
				strlcat(all_strbuff, buff, size);
			}
		}

		snprintf(buff, sizeof(buff), "%02X", 0xBB);
		strlcat(all_strbuff, buff, size);

		count = snprintf(buf, TSP_BUF_SIZE, "%s\n", all_strbuff);
		kfree(all_strbuff);
	} else {
		logError(1,
			"%s %s:Unable to allocate all_strbuff! ERROR %08X\n",
			tag, ERROR_ALLOC);
	}

	return count;
}

static ssize_t fts_gesture_coordinates_store(struct device *dev,
	struct device_attribute *attr, const char *buf, size_t count)
{
	return 0;
}
#endif

/***************** PRODUCTION TEST ****************/
static ssize_t fts_stm_cmd_store(struct device *dev,
	struct device_attribute *attr, const char *buf, size_t count)
{
	int n;
	char *p = (char *) buf;

	memset(typeOfComand, 0, CMD_STR_LEN * sizeof(u32));

	logError(1, "%s\n", tag);
	for (n = 0; n < (count + 1) / 3; n++) {

		if (sscanf(p, "%02X ", &typeOfComand[n]) != 1)
			return -EINVAL;
		p += 3;
		logError(1, "%s typeOfComand[%d] = %02X\n",
			tag, n, typeOfComand[n]);

	}

	numberParameters = n;
	logError(1, "%s Number of Parameters = %d\n", tag, numberParameters);
	return count;
}

static ssize_t fts_stm_cmd_show(struct device *dev,
	struct device_attribute *attr, char *buf)
{
	char buff[CMD_STR_LEN] = {0};
	int res, j, doClean = 0, count;

	int size = 6 * 2;
	u8 *all_strbuff = NULL;
	struct i2c_client *client = to_i2c_client(dev);
	struct fts_ts_info *info = i2c_get_clientdata(client);

	struct MutualSenseData compData = {0};
	struct SelfSenseData comData = {0};
	struct MutualSenseFrame frameMS = {0};
	struct SelfSenseFrame frameSS = {0};

	/**
	 * struct used for defining which test
	 * perform during the production test
	 */
	struct TestToDo todoDefault;

	todoDefault.MutualRaw = 1;
	todoDefault.MutualRawGap = 1;
	todoDefault.MutualCx1 = 0;
	todoDefault.MutualCx2 = 1;
	todoDefault.MutualCx2Adj = 1;
	todoDefault.MutualCxTotal = 0;
	todoDefault.MutualCxTotalAdj = 0;

	todoDefault.MutualKeyRaw = 0;
	todoDefault.MutualKeyCx1 = 0;
	todoDefault.MutualKeyCx2 = 0;
	todoDefault.MutualKeyCxTotal = 0;

	todoDefault.SelfForceRaw = 1;
	todoDefault.SelfForceRawGap = 0;
	todoDefault.SelfForceIx1 = 0;
	todoDefault.SelfForceIx2 = 0;
	todoDefault.SelfForceIx2Adj = 0;
	todoDefault.SelfForceIxTotal = 1;
	todoDefault.SelfForceIxTotalAdj = 0;
	todoDefault.SelfForceCx1 = 0;
	todoDefault.SelfForceCx2 = 0;
	todoDefault.SelfForceCx2Adj = 0;
	todoDefault.SelfForceCxTotal = 0;
	todoDefault.SelfForceCxTotalAdj = 0;

	todoDefault.SelfSenseRaw = 1;
	todoDefault.SelfSenseRawGap = 0;
	todoDefault.SelfSenseIx1 = 0;
	todoDefault.SelfSenseIx2 = 0;
	todoDefault.SelfSenseIx2Adj = 0;
	todoDefault.SelfSenseIxTotal = 1;
	todoDefault.SelfSenseIxTotalAdj = 0;
	todoDefault.SelfSenseCx1 = 0;
	todoDefault.SelfSenseCx2 = 0;
	todoDefault.SelfSenseCx2Adj = 0;
	todoDefault.SelfSenseCxTotal = 0;
	todoDefault.SelfSenseCxTotalAdj = 0;


	if (numberParameters >= 1) {
		res = fts_disableInterrupt();
		if (res < 0) {
			logError(0, "%s fts_disableInterrupt: ERROR %08X\n",
				tag, res);
			res = (res | ERROR_DISABLE_INTER);
			goto END;
		}

#if defined(CONFIG_FB_MSM)
		res = fb_unregister_client(&info->notifier);
#else
		if (active_panel)
			res = drm_panel_notifier_unregister(active_panel,
				&info->notifier);
#endif
		if (res < 0) {
			logError(1, "%s ERROR: unregister notifier failed!\n",
				tag);
			goto END;
		}

		switch (typeOfComand[0]) {
		/*ITO TEST*/
		case 0x01:
			res = production_test_ito();
			break;
		/*PRODUCTION TEST*/
		case 0x00:
			if (ftsInfo.u32_mpPassFlag != INIT_MP) {
				logError(0, "%s MP Flag not set!\n", tag, res);
				res = production_test_main(LIMITS_FILE, 1, 1,
						&todoDefault, INIT_MP);
			} else {
				logError(0, "%s MP Flag set!\n", tag, res);
				res = production_test_main(LIMITS_FILE, 1, 0,
					&todoDefault, INIT_MP);
			}
			break;
		/*read mutual raw*/
		case 0x13:
			logError(0, "%s Get 1 MS Frame\n", tag);
			//res = getMSFrame(ADDR_RAW_TOUCH, &frame, 0);
			res = getMSFrame2(MS_TOUCH_ACTIVE, &frameMS);
			if (res < 0) {
				logError(0,
					"%s Error in taking MS frame.%02X\n",
					tag, res);

			} else {
				logError(0, "%s The frame size is %d words\n",
					tag, res);
				size = (res * sizeof(short) + 8) * 2;
				/* set res to OK because if getMSFrame is*/
				/* successful res = number of words read*/
				res = OK;
			print_frame_short("MS frame =",
					array1dTo2d_short(frameMS.node_data,
						frameMS.node_data_size,
						frameMS.header.sense_node),
					frameMS.header.force_node,
					frameMS.header.sense_node);
			}
			break;
		/*read self raw*/
		case 0x15:
			logError(0, "%s Get 1 SS Frame\n", tag);
			res = getSSFrame2(SS_TOUCH, &frameSS);

			if (res < OK) {
				logError(0,
				"%s Error while taking the SS frame%02X\n",
					tag, res);

			} else {
				logError(0, "%s The frame size is %d words\n",
						tag, res);
				size = (res * sizeof(short) + 8) * 2 + 1;
				/**
				 * set res to OK because if getMSFrame is
				 * successful res = number of words read
				 */
				res = OK;
				print_frame_short("SS force frame =",
					array1dTo2d_short(frameSS.force_data,
					frameSS.header.force_node, 1),
					frameSS.header.force_node, 1);
				print_frame_short("SS sense frame =",
					array1dTo2d_short(frameSS.sense_data,
						frameSS.header.sense_node,
						frameSS.header.sense_node),
					1,
					frameSS.header.sense_node);
			}
			break;

		/*read mutual comp data*/
		case 0x14:
			logError(0, "%s Get MS Compensation Data\n", tag);
			res = readMutualSenseCompensationData(MS_TOUCH_ACTIVE,
				&compData);

			if (res < 0) {
				logError(0,
					"%s Error MS compensation data%02X\n",
					tag, res);
			} else {
				logError(0,
					"%s MS Data Reading Finished!\n",
					tag);
				size = ((compData.node_data_size + 9) *
						sizeof(u8)) * 2;
				print_frame_u8("MS Data (Cx2) =",
					array1dTo2d_u8(compData.node_data,
						compData.node_data_size,
						compData.header.sense_node),
					compData.header.force_node,
					compData.header.sense_node);
			}
			break;

		/*read self comp data*/
		case 0x16:
			logError(0, "%s Get SS Compensation Data...\n", tag);
			res = readSelfSenseCompensationData(SS_TOUCH, &comData);
			if (res < 0) {
				logError(0, "%s Error reading SS data%02X\n",
					tag, res);
			} else {
				logError(0, "%s SS Data Reading Finished!\n",
					tag);
				size = ((comData.header.force_node
					+ comData.header.sense_node) * 2 + 12);
				size *= sizeof(u8) * 2;
				print_frame_u8("SS Data Ix2_fm = ",
					array1dTo2d_u8(comData.ix2_fm,
						comData.header.force_node, 1),
					comData.header.force_node,
					1);
				print_frame_u8("SS Data Cx2_fm = ",
					array1dTo2d_u8(comData.cx2_fm,
						comData.header.force_node, 1),
					comData.header.force_node,
					1);
				print_frame_u8("SS Data Ix2_sn = ",
					array1dTo2d_u8(comData.ix2_sn,
						comData.header.sense_node,
						comData.header.sense_node),
					1,
					comData.header.sense_node);
				print_frame_u8("SS Data Cx2_sn = ",
					array1dTo2d_u8(comData.cx2_sn,
						comData.header.sense_node,
						comData.header.sense_node),
					1,
					comData.header.sense_node);
			}
			break;

		/* MS Raw DATA TEST */
		case 0x03:
			res = fts_system_reset();
			if (res >= OK)
				res = production_test_ms_raw(LIMITS_FILE,
					1, &todoDefault);
			break;
			/* MS CX DATA TEST */
		case 0x04:
			res = fts_system_reset();
			if (res >= OK)
				res = production_test_ms_cx(LIMITS_FILE,
					1, &todoDefault);
			break;
		/* SS RAW DATA TEST */
		case 0x05:
			res = fts_system_reset();
			if (res >= OK)
				res = production_test_ss_raw(LIMITS_FILE,
					1, &todoDefault);
			break;
		 /* SS IX CX DATA TEST */
		case 0x06:
			res = fts_system_reset();
			if (res >= OK)
				res = production_test_ss_ix_cx(LIMITS_FILE,
					1, &todoDefault);
			break;

		case 0xF0:
		/* TOUCH ENABLE/DISABLE */
		case 0xF1:
			doClean = (int) (typeOfComand[0] & 0x01);
			res = cleanUp(doClean);
			break;

		default:
			logError(1,
				"%s COMMAND NOT VALID!! Insert a proper value\n",
				tag);
			res = ERROR_OP_NOT_ALLOW;
			break;
		}

		doClean = fts_enableInterrupt();
		if (doClean < 0) {
			logError(0, "%s fts_enableInterrupt: ERROR %08X\n",
				tag, (doClean|ERROR_ENABLE_INTER));
		}
	} else {
		logError(1, "%s NO COMMAND SPECIFIED!!!\n", tag);
		res = ERROR_OP_NOT_ALLOW;
	}

#if defined(CONFIG_FB_MSM)
	if (fb_register_client(&info->notifier) < 0)
		logError(1, "%s ERROR: register notifier failed!\n", tag);
#else
	if (active_panel &&
		drm_panel_notifier_register(active_panel, &info->notifier) < 0)
		logError(1, "%s ERROR: register notifier failed!\n", tag);
#endif

END:
	/*here start the reporting phase,*/
	/* assembling the data to send in the file node */
	all_strbuff = kmalloc(size, GFP_KERNEL);
	if (!all_strbuff)
		return 0;
	memset(all_strbuff, 0, size);

	snprintf(buff, sizeof(buff), "%02X", 0xAA);
	strlcat(all_strbuff, buff, 2);

	snprintf(buff, sizeof(buff), "%08X", res);
	strlcat(all_strbuff, buff, 8);

	if (res >= OK) {
		/*all the other cases are already fine printing only the res.*/
		switch (typeOfComand[0]) {
		case 0x13:
			snprintf(buff, sizeof(buff), "%02X",
				(u8) frameMS.header.force_node);
			strlcat(all_strbuff, buff, 2);

			snprintf(buff, sizeof(buff), "%02X",
				(u8) frameMS.header.sense_node);
			strlcat(all_strbuff, buff, 2);

			for (j = 0; j < frameMS.node_data_size; j++) {
				snprintf(buff, sizeof(buff), "%04X",
					frameMS.node_data[j]);
				strlcat(all_strbuff, buff, 4);
			}

			kfree(frameMS.node_data);
			break;

		case 0x15:
			snprintf(buff, sizeof(buff), "%02X",
				(u8) frameSS.header.force_node);
			strlcat(all_strbuff, buff, 2);

			snprintf(buff, sizeof(buff), "%02X",
				(u8) frameSS.header.sense_node);
			strlcat(all_strbuff, buff, 2);

			/* Copying self raw data Force */
			for (j = 0; j < frameSS.header.force_node; j++) {
				snprintf(buff, sizeof(buff), "%04X",
					frameSS.force_data[j]);
				strlcat(all_strbuff, buff, 4);
			}

			/* Copying self raw data Sense */
			for (j = 0; j < frameSS.header.sense_node; j++) {
				snprintf(buff, sizeof(buff), "%04X",
					frameSS.sense_data[j]);
				strlcat(all_strbuff, buff, 4);
			}

			kfree(frameSS.force_data);
			kfree(frameSS.sense_data);
			break;

		case 0x14:
			snprintf(buff, sizeof(buff), "%02X",
					(u8) compData.header.force_node);
			strlcat(all_strbuff, buff, 2);

			snprintf(buff, sizeof(buff), "%02X",
					(u8) compData.header.sense_node);
			strlcat(all_strbuff, buff, 2);

			/* Cpying CX1 value */
			snprintf(buff, sizeof(buff), "%02X", compData.cx1);
			strlcat(all_strbuff, buff, 2);

			/* Copying CX2 values */
			for (j = 0; j < compData.node_data_size; j++) {
				snprintf(buff, sizeof(buff), "%02X",
						*(compData.node_data + j));
				strlcat(all_strbuff, buff, 2);
			}

			kfree(compData.node_data);
			break;

		case 0x16:
			snprintf(buff, sizeof(buff), "%02X",
				comData.header.force_node);
			strlcat(all_strbuff, buff, 2);

			snprintf(buff, sizeof(buff), "%02X",
				comData.header.sense_node);
			strlcat(all_strbuff, buff, 2);

			snprintf(buff, sizeof(buff), "%02X", comData.f_ix1);
			strlcat(all_strbuff, buff, 2);

			snprintf(buff, sizeof(buff), "%02X", comData.s_ix1);
			strlcat(all_strbuff, buff, 2);

			snprintf(buff, sizeof(buff), "%02X", comData.f_cx1);
			strlcat(all_strbuff, buff, 2);

			snprintf(buff, sizeof(buff), "%02X", comData.s_cx1);
			strlcat(all_strbuff, buff, 2);

			/* Copying IX2 Force */
			for (j = 0; j < comData.header.force_node; j++) {
				snprintf(buff, sizeof(buff), "%02X",
					comData.ix2_fm[j]);
				strlcat(all_strbuff, buff, size);
			}

			/* Copying IX2 Sense */
			for (j = 0; j < comData.header.sense_node; j++) {
				snprintf(buff, sizeof(buff), "%02X",
					comData.ix2_sn[j]);
				strlcat(all_strbuff, buff, 2);
			}

			/* Copying CX2 Force */
			for (j = 0; j < comData.header.force_node; j++) {
				snprintf(buff, sizeof(buff), "%02X",
					comData.cx2_fm[j]);
				strlcat(all_strbuff, buff, 2);
			}

			/* Copying CX2 Sense */
			for (j = 0; j < comData.header.sense_node; j++) {
				snprintf(buff, sizeof(buff), "%02X",
					comData.cx2_sn[j]);
				strlcat(all_strbuff, buff, 2);
			}

			kfree(comData.ix2_fm);
			kfree(comData.ix2_sn);
			kfree(comData.cx2_fm);
			kfree(comData.cx2_sn);
			break;

		default:
			break;
		}
	}

	snprintf(buff, sizeof(buff), "%02X", 0xBB);
	strlcat(all_strbuff, buff, 2);

	count = snprintf(buf, TSP_BUF_SIZE, "%s\n", all_strbuff);
	/**
	 * need to reset the number of parameters
	 * in order to wait the next command,
	 * comment if you want to repeat
	 * the last command sent just doing a cat
	 */
	numberParameters = 0;
	/* logError(0,"%s numberParameters = %d\n",tag, numberParameters);*/
	kfree(all_strbuff);

	return count;
}

static DEVICE_ATTR_RW(fts_fwupdate);
static DEVICE_ATTR_RO(fts_appid);
static DEVICE_ATTR_RO(fts_mode_active);
static DEVICE_ATTR_RO(fts_lockdown_info);
static DEVICE_ATTR_RW(fts_strength_frame);
static DEVICE_ATTR_RO(fts_fw_test);
static DEVICE_ATTR_RW(fts_stm_cmd);
#ifdef USE_ONE_FILE_NODE
static DEVICE_ATTR_RW(fts_feature_enable);
#else

#ifdef EDGE_REJ
static DEVICE_ATTR_RW(fts_edge_rej);
#endif

#ifdef CORNER_REJ
static DEVICE_ATTR_RW(fts_corner_rej);
#endif

#ifdef EDGE_PALM_REJ
static DEVICE_ATTR_RW(fts_edge_palm_rej);
#endif

#ifdef CHARGER_MODE
static DEVICE_ATTR_RW(fts_charger_mode);
#endif

#ifdef GLOVE_MODE
static DEVICE_ATTR_RW(fts_glove_mode);
#endif

#ifdef VR_MODE
static DEVICE_ATTR_RW(fts_vr_mode);
#endif

#ifdef COVER_MODE
static DEVICE_ATTR_RW(fts_cover_mode);
#endif

#ifdef STYLUS_MODE
static DEVICE_ATTR_RW(fts_stylus_mode);
#endif

#endif

#ifdef PHONE_GESTURE
static DEVICE_ATTR_RW(fts_gesture_mask);
static DEVICE_ATTR_RW(fts_gesture_coordinates);
#ifdef USE_CUSTOM_GESTURES
static DEVICE_ATTR_RW(fts_add_custom_gesture);
static DEVICE_ATTR_RW(fts_remove_custom_gesture);
#endif
#endif

/*  /sys/devices/soc.0/f9928000.i2c/i2c-6/6-0049  */
static struct attribute *fts_attr_group[] = {
	&dev_attr_fts_fwupdate.attr,
	&dev_attr_fts_appid.attr,
	&dev_attr_fts_mode_active.attr,
	&dev_attr_fts_lockdown_info.attr,
	&dev_attr_fts_strength_frame.attr,
	&dev_attr_fts_fw_test.attr,
	&dev_attr_fts_stm_cmd.attr,
#ifdef USE_ONE_FILE_NODE
	&dev_attr_fts_feature_enable.attr,
#else

#ifdef EDGE_REJ
	&dev_attr_fts_edge_rej.attr,
#endif
#ifdef CORNER_REJ
	&dev_attr_fts_corner_rej.attr,
#endif
#ifdef EDGE_PALM_REJ
	&dev_attr_fts_edge_palm_rej.attr,
#endif
#ifdef CHARGER_MODE
	&dev_attr_fts_charger_mode.attr,
#endif
#ifdef GLOVE_MODE
	&dev_attr_fts_glove_mode.attr,
#endif
#ifdef VR_MODE
	&dev_attr_fts_vr_mode.attr,
#endif
#ifdef COVER_MODE
	&dev_attr_fts_cover_mode.attr,
#endif
#ifdef STYLUS_MODE
	&dev_attr_fts_stylus_mode.attr,
#endif

#endif

#ifdef PHONE_GESTURE
	&dev_attr_fts_gesture_mask.attr,
	&dev_attr_fts_gesture_coordinates.attr,
#ifdef USE_CUSTOM_GESTURES
	&dev_attr_fts_add_custom_gesture.attr,
	&dev_attr_fts_remove_custom_gesture.attr,
#endif

#endif
	NULL,
};

static int fts_command(struct fts_ts_info *info, unsigned char cmd)
{
	unsigned char regAdd;
	int ret;

	regAdd = cmd;

	ret = fts_writeCmd(&regAdd, sizeof(regAdd)); /* 0 = ok */

	logError(0, "%s Issued command 0x%02x, return value %08X\n", cmd, ret);

	return ret;
}

void fts_input_report_key(struct fts_ts_info *info, int key_code)
{
	mutex_lock(&info->input_report_mutex);
	input_report_key(info->input_dev, key_code, 1);
	input_sync(info->input_dev);
	input_report_key(info->input_dev, key_code, 0);
	input_sync(info->input_dev);
	mutex_unlock(&info->input_report_mutex);
}

/*
 * New Interrupt handle implementation
 */
static inline unsigned char *fts_next_event(unsigned char *evt)
{
	/* Nothing to do with this event, moving to the next one */
	evt += FIFO_EVENT_SIZE;

	/* the previous one was the last event ?  */
	return (evt[-1] & 0x1F) ? evt : NULL;
}

/* EventId : 0x00 */
static void fts_nop_event_handler(struct fts_ts_info *info,
	unsigned char *event)
{
	/**
	 * logError(1,
	 * "%s %s Doing nothing for event =
	 * %02X %02X %02X %02X %02X %02X %02X %02X\n",
	 * tag, __func__, event[0], event[1], event[2],
	 * event[3], event[4], event[5], event[6], event[7]);
	 */
	/* return fts_next_event(event); */
}

/* EventId : 0x03 */
static void fts_enter_pointer_event_handler(struct fts_ts_info *info,
			unsigned char *event)
{
	unsigned char touchId, touchcount;
	int x, y;
	int minor;
	int major, distance;
	u8 touchsize;
	struct touch_event *touch = NULL;

	distance = 0;
	if (!info->resume_bit)
		goto no_report;

	touchId = event[1] & 0x0F;
	touchcount = (event[1] & 0xF0) >> 4;
	touchsize = (event[5] & 0xC0) >> 6;
	major = (event[5] & 0x1F); // bit0-bit4: major
	minor = event[6]; // event6:minor

	__set_bit(touchId, &info->touch_id);

	x = (event[2] << 4) | (event[4] & 0xF0) >> 4;
	y = (event[3] << 4) | (event[4] & 0x0F);

	if (info->bdata->x_flip)
		x = X_AXIS_MAX - x;
	if (info->bdata->y_flip)
		y = Y_AXIS_MAX - y;

	if (x == X_AXIS_MAX)
		x--;

	if (y == Y_AXIS_MAX)
		y--;

	input_mt_slot(info->input_dev, touchId);
	input_mt_report_slot_state(info->input_dev, MT_TOOL_FINGER, 1);

	if (touchcount == 1) {
		input_report_key(info->input_dev, BTN_TOUCH, 1);
		input_report_key(info->input_dev, BTN_TOOL_FINGER, 1);
	}
	input_report_abs(info->input_dev, ABS_MT_POSITION_X, x);
	input_report_abs(info->input_dev, ABS_MT_POSITION_Y, y);
	input_report_abs(info->input_dev, ABS_MT_TOUCH_MAJOR, major);
	input_report_abs(info->input_dev, ABS_MT_TOUCH_MINOR, minor);
	input_report_abs(info->input_dev, ABS_MT_DISTANCE, distance);

	if (!info->aoi_notify_enabled)
		goto no_report;

	if ((x >= info->aoi_left && x < info->aoi_right)
		&& (y >= info->aoi_top && y < info->aoi_bottom)) {

		touch = &info->event[touchId];
		touch->x = x;
		touch->y = y;
		touch->fid = touchId;
		touch->type = 'M';
		do_gettimeofday(&touch->time);

		if (!test_bit(touchId, &info->finger_pressed)) {
			touch->type = 'D';
			__set_bit(touchId, &info->finger_pressed);
		}
		__set_bit(touchId, &info->event_mask);
	} else {
		if (test_bit(touchId, &info->finger_pressed)) {

			touch = &info->event[touchId];
			touch->x = 0;
			touch->y = 0;
			touch->fid = touchId;
			touch->type = 'U';
			do_gettimeofday(&touch->time);

			__clear_bit(touchId, &info->finger_pressed);
			__set_bit(touchId, &info->event_mask);
		}
	}

	if (info->event_mask) {
		touch_event_call_notifier(info->event_mask,
				(void *)&info->event[0]);
		info->event_mask = 0;
	}

no_report:
	return;

}

/* EventId : 0x04 */
static void fts_leave_pointer_event_handler(struct fts_ts_info *info,
			unsigned char *event)
{
	unsigned char touchId, touchcount;
	u8 touchsize;
	struct touch_event *touch = NULL;

	touchId = event[1] & 0x0F;
	touchcount = (event[1] & 0xF0) >> 4;
	touchsize = (event[5] & 0xC0) >> 6;

	input_mt_slot(info->input_dev, touchId);

	__clear_bit(touchId, &info->touch_id);
	input_mt_report_slot_state(info->input_dev, MT_TOOL_FINGER, 0);

	if (touchcount == 0) {
		input_report_key(info->input_dev, BTN_TOUCH, 0);
		input_report_key(info->input_dev, BTN_TOOL_FINGER, 0);
	}

	input_report_abs(info->input_dev, ABS_MT_TRACKING_ID, -1);

	if (!info->aoi_notify_enabled)
		return;

	if (test_bit(touchId, &info->finger_pressed)) {
		touch = &info->event[touchId];
		touch->x = 0;
		touch->y = 0;
		touch->fid = touchId;
		touch->type = 'U';
		do_gettimeofday(&touch->time);

		__clear_bit(touchId, &info->finger_pressed);
		__set_bit(touchId, &info->event_mask);
	}

	if (info->event_mask) {
		touch_event_call_notifier(info->event_mask,
				(void *)&info->event[0]);
		info->event_mask = 0;
	}
}

/* EventId : 0x05 */
#define fts_motion_pointer_event_handler fts_enter_pointer_event_handler

#ifdef PHONE_KEY
/* EventId : 0x0E */
static void fts_key_status_event_handler(struct fts_ts_info *info,
			unsigned char *event)
{
	int value;

	logError(0,
		"%s %sReceived event %02X %02X %02X %02X %02X %02X %02X %02X\n",
		tag, __func__, event[0], event[1], event[2], event[3],
		event[4], event[5], event[6], event[7]);
	/*
	 * TODO: the customer should handle the events coming
	 * from the keys according his needs (this is an example
	 * that report only the single pressure of one key at time)
	 */
	/* event[2] contain the bitmask of the keys that are actually pressed */
	if (event[2] != 0) {
		switch (event[2]) {
		case KEY1:
			value = KEY_HOMEPAGE;
			logError(0, "%s %s: Button HOME!\n", tag, __func__);
		break;

		case KEY2:
			value = KEY_BACK;
			logError(0, "%s %s: Button Back !\n", tag, __func__);
			break;

		case KEY3:
			value = KEY_MENU;
			logError(0, "%s %s: Button Menu !\n", tag, __func__);
			break;

		default:
			logError(0,
				"%s %s:No valid Button ID or more than one key pressed!\n",
				tag, __func__);
			return;
		}

		fts_input_report_key(info, value);
	} else {
		logError(0, "%s %s: All buttons released!\n", tag, __func__);
	}
}
#endif

/* EventId : 0x0F */
static void fts_error_event_handler(struct fts_ts_info *info,
		unsigned char *event)
{
	int error = 0;

	logError(0,
		"%s %sReceived event:%02X %02X %02X %02X %02X %02X %02X %02X\n",
		tag, __func__, event[0], event[1], event[2], event[3],
		event[4], event[5], event[6], event[7]);

	switch (event[1]) {
	case EVENT_TYPE_ESD_ERROR: /* esd */
		/* before reset clear all slot */
		release_all_touches(info);

		fts_chip_powercycle(info);

		error = fts_system_reset();
		error |= fts_mode_handler(info, 0);
		error |= fts_enableInterrupt();
		if (error < OK) {
			logError(1,
				"%s %s Cannot restore the device ERROR %08X\n",
				tag, __func__, error);
		}
		break;
	case EVENT_TYPE_WATCHDOG_ERROR: /* watch dog timer */
		/* if (event[2] == 0) { */
		dumpErrorInfo();
		/* before reset clear all slot */
		release_all_touches(info);
		error = fts_system_reset();
		error |= fts_mode_handler(info, 0);
		error |= fts_enableInterrupt();
		if (error < OK) {
			logError(1,
				"%s %s Cannot reset the device ERROR %08X\n",
				tag, __func__, error);
		}
		/* } */
		break;
}
    /* return fts_next_event(event); */
}

/* EventId : 0x10 */
static void fts_controller_ready_event_handler(struct fts_ts_info *info,
	unsigned char *event)
{
	int error;

	logError(0, "%s %s Received event 0x%02x\n", tag, __func__, event[0]);
	release_all_touches(info);
	setSystemResettedUp(1);
	setSystemResettedDown(1);
	error = fts_mode_handler(info, 0);
	if (error < OK) {
		logError(1,
			"%s %s Cannot restore the device status ERROR %08X\n",
			tag, __func__, error);
	}
	/* return fts_next_event(event); */
}

/* EventId : 0x16 */
static void fts_status_event_handler(struct fts_ts_info *info,
		unsigned char *event)
{
	/* logError(1, "%s Received event 0x%02x\n", tag, event[0]); */

	switch (event[1]) {
	case EVENT_TYPE_MS_TUNING_CMPL:
	case EVENT_TYPE_SS_TUNING_CMPL:
	case FTS_FORCE_CAL_SELF_MUTUAL:
	case FTS_FLASH_WRITE_CONFIG:
	case FTS_FLASH_WRITE_COMP_MEMORY:
	case FTS_FORCE_CAL_SELF:
	case FTS_WATER_MODE_ON:
	case FTS_WATER_MODE_OFF:
	default:
		logError(0, "%s %s Received unhandled status event = ",
			tag, __func__);
		logError(0, "%02X %02X %02X %02X %02X %02X %02X %02X\n",
			event[0], event[1], event[2], event[3], event[4],
			event[5], event[6], event[7]);
		break;
	}

	/* return fts_next_event(event); */
}

#ifdef PHONE_GESTURE
/**
 * TODO: Customer should implement their own action
 * in respons of a gesture event.
 * This is an example that simply print the gesture received
 */
static void fts_gesture_event_handler(struct fts_ts_info *info,
			unsigned char *event)
{
	unsigned char touchId;
	int value;
	int needCoords = 0;

	logError(0,
		"%s gesture event: %02X %02X %02X %02X %02X %02X %02X %02X\n",
		tag, event[0], event[1], event[2], event[3],
		event[4], event[5], event[6], event[7]);

	if (event[1] == 0x03) {
		logError(1, "%s %s: Gesture ID %02X enable_status = %02X\n",
			tag, __func__, event[2], event[3]);
	}

	if (event[1] == EVENT_TYPE_ENB && event[2] == 0x00) {
		switch (event[3]) {
		case GESTURE_ENABLE:
			logError(1, "%s %s: Gesture Enabled! res = %02X\n",
				tag, __func__, event[4]);
			break;

		case GESTURE_DISABLE:
			logError(1, "%s %s: Gesture Disabled! res = %02X\n",
				tag, __func__, event[4]);
			break;

		default:
			logError(1, "%s %s: Event not Valid!\n", tag, __func__);
		}
	}

	if (event[0] == EVENTID_GESTURE && (event[1] == EVENT_TYPE_GESTURE_DTC1
			|| event[1] == EVENT_TYPE_GESTURE_DTC2)) {
		/* always use touchId zero */
		touchId = 0;
		__set_bit(touchId, &info->touch_id);

		/* by default read the coordinates*/
		/* for all gestures excluding double tap */
		needCoords = 1;

		switch (event[2]) {
		case GES_ID_DBLTAP:
			value = KEY_WAKEUP;
			logError(0, "%s %s: double tap!\n", tag, __func__);
			needCoords = 0;
		break;

		case GES_ID_AT:
			value = KEY_WWW;
			logError(0, "%s %s: @!\n", tag, __func__);
			break;

		case GES_ID_C:
			value = KEY_C;
			logError(0, "%s %s: C !\n", tag, __func__);
			break;

		case GES_ID_E:
			value = KEY_E;
			logError(0, "%s %s: e !\n", tag, __func__);
		break;

		case GES_ID_F:
			value = KEY_F;
			logError(0, "%s %s: F !\n", tag, __func__);
			break;

		case GES_ID_L:
			value = KEY_L;
			logError(0, "%s %s: L !\n", tag, __func__);
			break;

		case GES_ID_M:
			value = KEY_M;
			logError(0, "%s %s: M !\n", tag, __func__);
			break;

		case GES_ID_O:
			value = KEY_O;
			logError(0, "%s %s: O !\n", tag, __func__);
			break;

		case GES_ID_S:
			value = KEY_S;
			logError(0, "%s %s: S !\n", tag, __func__);
			break;

		case GES_ID_V:
			value = KEY_V;
			logError(0, "%s %s:  V !\n", tag, __func__);
			break;

		case GES_ID_W:
			value = KEY_W;
			logError(0, "%s %s:  W !\n", tag, __func__);
			break;

		case GES_ID_Z:
			value = KEY_Z;
			logError(0, "%s %s:  Z !\n", tag, __func__);
			break;

		case GES_ID_HFLIP_L2R:
			value = KEY_RIGHT;
			logError(0, "%s %s:  -> !\n", tag, __func__);
			break;

		case GES_ID_HFLIP_R2L:
			value = KEY_LEFT;
			logError(0, "%s %s:  <- !\n", tag, __func__);
			break;

		case GES_ID_VFLIP_D2T:
			value = KEY_UP;
			logError(0, "%s %s:  UP !\n", tag, __func__);
			break;

		case GES_ID_VFLIP_T2D:
			value = KEY_DOWN;
			logError(0, "%s %s:  DOWN !\n", tag, __func__);
			break;

		case GES_ID_CUST1:
			value = KEY_F1;
			logError(0, "%s %s:  F1 !\n", tag, __func__);
			break;

		case GES_ID_CUST2:
			value = KEY_F1;
			logError(0, "%s %s:  F2 !\n", tag, __func__);
			break;

		case GES_ID_CUST3:
			value = KEY_F3;
			logError(0, "%s %s:  F3 !\n", tag, __func__);
			break;

		case GES_ID_CUST4:
			value = KEY_F1;
			logError(0, "%s %s:  F4 !\n", tag, __func__);
			break;

		case GES_ID_CUST5:
			value = KEY_F1;
			logError(0, "%s %s:  F5 !\n", tag, __func__);
			break;

		case GES_ID_LEFTBRACE:
			value = KEY_LEFTBRACE;
			logError(0, "%s %s:  < !\n", tag, __func__);
			break;

		case GES_ID_RIGHTBRACE:
			value = KEY_RIGHTBRACE;
			logError(0, "%s %s:  > !\n", tag, __func__);
			break;
		default:
			logError(0, "%s %s:  No valid GestureID!\n",
				tag, __func__);
			goto gesture_done;
		}

		/* no coordinates for gestures reported by FW */
		if (event[1] == EVENT_TYPE_GESTURE_DTC1)
			needCoords = 0;

		if (needCoords == 1)
			readGestureCoords(event);

		fts_input_report_key(info, value);

gesture_done:
		/* Done with gesture event, clear bit. */
		__clear_bit(touchId, &info->touch_id);
	}
	/* return fts_next_event(event); */
}
#endif

/* EventId : 0x05 */
#define fts_motion_pointer_event_handler fts_enter_pointer_event_handler

/*
 * This handler is called each time there is at least
 * one new event in the FIFO
 */
static void fts_event_handler(struct work_struct *work)
{
	struct fts_ts_info *info;
	int error = 0, count = 0;
	unsigned char regAdd;
	unsigned char data[FIFO_EVENT_SIZE] = {0};
	unsigned char eventId;

	struct event_dispatch_handler_t event_handler;

	info = container_of(work, struct fts_ts_info, work);
	/*
	 * read all the FIFO and parsing events
	 */

	__pm_wakeup_event(info->wakeup_source, HZ);
	regAdd = FIFO_CMD_READONE;

	for (count = 0; count < FIFO_DEPTH; count++) {
		error = fts_readCmd(&regAdd, sizeof(regAdd), data,
				FIFO_EVENT_SIZE);
		if (error == OK && data[0] != EVENTID_NO_EVENT)
			eventId = data[0];
		else
			break;

		if (eventId < EVENTID_LAST) {
			event_handler = info->event_dispatch_table[eventId];
			event_handler.handler(info, (data));
		}
	}
	input_sync(info->input_dev);

	fts_interrupt_enable(info);
}

static void fts_fw_update_auto(struct work_struct *work)
{
	u8 cmd[4] = { FTS_CMD_HW_REG_W, 0x00, 0x00, SYSTEM_RESET_VALUE };
	int event_to_search[2] = {(int)EVENTID_ERROR_EVENT,
					(int)EVENT_TYPE_CHECKSUM_ERROR};
	u8 readData[FIFO_EVENT_SIZE] = {0};
	int flag_init = 0;
	int retval = 0;
	int retval1 = 0;
	int ret;
	struct fts_ts_info *info;
	struct delayed_work *fwu_work = container_of(work,
	struct delayed_work, work);
	int crc_status = 0;
	int error = 0;
	struct Firmware fwD;
	int orig_size;
	u8 *orig_data;

	info = container_of(fwu_work, struct fts_ts_info, fwu_work);
	logError(0, "%s Fw Auto Update is starting...\n", tag);

	ret = getFWdata(PATH_FILE_FW, &orig_data, &orig_size, 0);
	if (ret < OK) {
		logError(0, "%s %s: impossible retrieve FW... ERROR %08X\n",
			tag, __func__, ERROR_MEMH_READ);
		ret = (ret | ERROR_MEMH_READ);
		goto NO_FIRMWARE_UPDATE;
	}

	ret = parseBinFile(orig_data, orig_size, &fwD, 1);
	if (ret < OK) {
		logError(1, "%s %s: impossible parse ERROR %08X\n",
			tag, __func__, ERROR_MEMH_READ);
		ret = (ret | ERROR_MEMH_READ);
		kfree(fwD.data);
		goto NO_FIRMWARE_UPDATE;
	}

	fts_chip_powercycle(info);
	retval = flash_burn(&fwD, crc_status, 1);

	if ((retval & 0xFF000000) == ERROR_FLASH_PROCEDURE) {
		logError(1, "%s %s:firmware update retry! ERROR %08X\n",
			tag, __func__, retval);
		fts_chip_powercycle(info);

		retval1 = flash_burn(&fwD, crc_status, 1);

		if ((retval1 & 0xFF000000) == ERROR_FLASH_PROCEDURE) {
			logError(1, "%s %s: update failed again! ERROR %08X\n",
				tag, __func__, retval1);
			logError(1, "%s Fw Auto Update Failed!\n", tag);
		}
	}

	kfree(fwD.data);
	u16ToU8_be(SYSTEM_RESET_ADDRESS, &cmd[1]);
	ret = fts_writeCmd(cmd, 4);
	if (ret < OK) {
		logError(1, "%s %s Can't send reset command! ERROR %08X\n",
			tag, __func__, ret);
	} else {
		setSystemResettedDown(1);
		setSystemResettedUp(1);
		ret = pollForEvent(event_to_search, 2, readData,
				GENERAL_TIMEOUT);
		if (ret < OK) {
			logError(0, "%s %s: No CX CRC Found!\n", tag, __func__);
		} else {
			if (readData[2] == CRC_CX_MEMORY) {
				logError(1, "%s %s: CRC Error! ERROR:%02X\n\n",
					tag, __func__, readData[2]);

				flag_init = 1;
			}
		}
	}

	if (ftsInfo.u8_msScrConfigTuneVer != ftsInfo.u8_msScrCxmemTuneVer ||
		ftsInfo.u8_ssTchConfigTuneVer != ftsInfo.u8_ssTchCxmemTuneVer)
		ret = ERROR_GET_INIT_STATUS;
	else if (((ftsInfo.u32_mpPassFlag != INIT_MP)
		&& (ftsInfo.u32_mpPassFlag != INIT_FIELD)) || flag_init == 1)
		ret = ERROR_GET_INIT_STATUS;
	else
		ret = OK;

	if (ret == ERROR_GET_INIT_STATUS) {
		error = fts_chip_initialization(info);
		if (error < OK)
			logError(1, "%s %s Can't initialize chip! ERROR %08X",
				tag, __func__, error);
	}

NO_FIRMWARE_UPDATE:
	error = fts_init_afterProbe(info);
	if (error < OK)
		logError(1, "%s Can't initialize hardware device ERROR %08X\n",
			tag, error);

	logError(0, "%s Fw Auto Update Finished!\n", tag);
}

static int fts_chip_initialization(struct fts_ts_info *info)
{
	int ret2 = 0;
	int retry;
	int initretrycnt = 0;
	struct TestToDo todoDefault;

	todoDefault.MutualRaw = 1;
	todoDefault.MutualRawGap = 1;
	todoDefault.MutualCx1 = 0;
	todoDefault.MutualCx2 = 0;
	todoDefault.MutualCx2Adj = 0;
	todoDefault.MutualCxTotal = 0;
	todoDefault.MutualCxTotalAdj = 0;

	todoDefault.MutualKeyRaw = 0;
	todoDefault.MutualKeyCx1 = 0;
	todoDefault.MutualKeyCx2 = 0;
	todoDefault.MutualKeyCxTotal = 0;

	todoDefault.SelfForceRaw = 0;
	todoDefault.SelfForceRawGap = 0;
	todoDefault.SelfForceIx1 = 0;
	todoDefault.SelfForceIx2 = 0;
	todoDefault.SelfForceIx2Adj = 0;
	todoDefault.SelfForceIxTotal = 0;
	todoDefault.SelfForceIxTotalAdj = 0;
	todoDefault.SelfForceCx1 = 0;
	todoDefault.SelfForceCx2 = 0;
	todoDefault.SelfForceCx2Adj = 0;
	todoDefault.SelfForceCxTotal = 0;
	todoDefault.SelfForceCxTotalAdj = 0;

	todoDefault.SelfSenseRaw = 1;
	todoDefault.SelfSenseRawGap = 0;
	todoDefault.SelfSenseIx1 = 0;
	todoDefault.SelfSenseIx2 = 0;
	todoDefault.SelfSenseIx2Adj = 0;
	todoDefault.SelfSenseIxTotal = 0;
	todoDefault.SelfSenseIxTotalAdj = 0;
	todoDefault.SelfSenseCx1 = 0;
	todoDefault.SelfSenseCx2 = 0;
	todoDefault.SelfSenseCx2Adj = 0;
	todoDefault.SelfSenseCxTotal = 0;
	todoDefault.SelfSenseCxTotalAdj = 0;

	for (retry = 0; retry <= INIT_FLAG_CNT; retry++) {
		ret2 = production_test_main(LIMITS_FILE, 1, 1, &todoDefault,
					INIT_FIELD);
		if (ret2 == OK)
			break;
		initretrycnt++;
		logError(1, "%s %s: cycle count = %04d - ERROR %08X\n",
			tag, __func__, initretrycnt, ret2);
		fts_chip_powercycle(info);
	}

	if (ret2 < OK)
		logError(1, "%s failed to initializate 3 times\n", tag);

	return ret2;
}

#ifdef FTS_USE_POLLING_MODE

static enum hrtimer_restart fts_timer_func(struct hrtimer *timer)
{
	struct fts_ts_info *info =
		container_of(timer, struct fts_ts_info, timer);

	queue_work(info->event_wq, &info->work);
	return HRTIMER_NORESTART;
}
#else

static irqreturn_t fts_interrupt_handler(int irq, void *handle)
{
	struct fts_ts_info *info = handle;

	disable_irq_nosync(info->client->irq);

	queue_work(info->event_wq, &info->work);

	return IRQ_HANDLED;
}
#endif

static int fts_interrupt_install(struct fts_ts_info *info)
{
	int i, error = 0;
	size_t len;

	len = sizeof(struct event_dispatch_handler_t) * EVENTID_LAST;
	info->event_dispatch_table = kzalloc(len, GFP_KERNEL);

	if (!info->event_dispatch_table) {
		logError(1, "%s OOM allocating event dispatch table\n", tag);
		return -ENOMEM;
	}

	for (i = 0; i < EVENTID_LAST; i++)
		info->event_dispatch_table[i].handler = fts_nop_event_handler;
	install_handler(info, ENTER_POINTER, enter_pointer);
	install_handler(info, LEAVE_POINTER, leave_pointer);
	install_handler(info, MOTION_POINTER, motion_pointer);
	install_handler(info, ERROR_EVENT, error);
	install_handler(info, CONTROL_READY, controller_ready);
	install_handler(info, STATUS_UPDATE, status);
#ifdef PHONE_GESTURE
	install_handler(info, GESTURE, gesture);
#endif
#ifdef PHONE_KEY
	install_handler(info, KEY_STATUS, key_status);
#endif
	/* disable interrupts in any case */
	error = fts_disableInterrupt();

#ifdef FTS_USE_POLLING_MODE
	logError(0, "%s Polling Mode\n");
	hrtimer_init(&info->timer, CLOCK_MONOTONIC, HRTIMER_MODE_REL);
	info->timer.function = fts_timer_func;
	hrtimer_start(&info->timer, ktime_set(1, 0), HRTIMER_MODE_REL);
#else
	logError(0, "%s Interrupt Mode\n", tag);
	if (request_threaded_irq(info->client->irq, NULL, fts_interrupt_handler,
		IRQF_TRIGGER_LOW | IRQF_ONESHOT, info->client->name, info)) {
		logError(1, "%s Request irq failed\n", tag);
		kfree(info->event_dispatch_table);
		error = -EBUSY;
	}
#endif
	return error;
}

static void fts_interrupt_uninstall(struct fts_ts_info *info)
{
	fts_disableInterrupt();

	kfree(info->event_dispatch_table);
#ifdef FTS_USE_POLLING_MODE
	hrtimer_cancel(&info->timer);
#else
	free_irq(info->client->irq, info);
#endif
}

static void fts_interrupt_enable(struct fts_ts_info *info)
{
#ifdef FTS_USE_POLLING_MODE
	hrtimer_start(&info->timer, ktime_set(0, 10000000), HRTIMER_MODE_REL);
#else
	enable_irq(info->client->irq);
#endif
	/* enable the touch IC irq */
	fts_enableInterrupt();
}

static void fts_interrupt_disable(struct fts_ts_info *info)
{
	/* disable the touch IC irq */
	fts_disableInterrupt();

#ifdef FTS_USE_POLLING_MODE
	hrtimer_cancel(&info->timer);
#else
	disable_irq(info->client->irq);
#endif

}

static int fts_init(struct fts_ts_info *info)
{
	int error;

	error = fts_system_reset();
	if (error < OK && error != (ERROR_TIMEOUT | ERROR_SYSTEM_RESET_FAIL)) {
		logError(1, "%s Cannot reset the device! ERROR %08X\n",
			tag, error);
		return error;
	}
	if (error == (ERROR_TIMEOUT | ERROR_SYSTEM_RESET_FAIL)) {
		logError(1, "%s Setting default Chip INFO!\n", tag);
		defaultChipInfo(0);
	} else {
		error = readChipInfo(0);
		if (error < OK) {
			logError(1, "%s Cannot read Chip Info!ERROR:%08X\n",
				tag, error);
		}
	}

	error = fts_interrupt_install(info);

	if (error != OK)
		logError(1, "%s Init (1) error (ERROR  = %08X)\n", tag, error);

	return error;
}

int fts_chip_powercycle(struct fts_ts_info *info)
{
	int error = 0;

	logError(0, "%s %s: Power Cycle Starting...\n", tag, __func__);

	/*
	 * if IRQ pin is short with DVDD a call to
	 * the ISR will triggered when the regulator is turned off
	 */

	logError(0, "%s %s: Disabling IRQ...\n", tag, __func__);
	disable_irq_nosync(info->client->irq);
	if (info->pwr_reg) {
		error = regulator_disable(info->pwr_reg);
		if (error < 0) {
			logError(1, "%s %s: Failed to disable DVDD regulator\n",
				tag, __func__);
		}
	}

	if (info->bus_reg) {
		error = regulator_disable(info->bus_reg);
		if (error < 0) {
			logError(1, "%s %s: Failed to disable AVDD regulator\n",
				tag, __func__);
		}
	}

	if (info->bdata->reset_gpio != GPIO_NOT_DEFINED)
		gpio_set_value(info->bdata->reset_gpio, 0);
	else
		msleep(300);

	if (info->pwr_reg) {
		error = regulator_enable(info->bus_reg);
		if (error < 0) {
			logError(1, "%s %s: Failed to enable AVDD regulator\n",
				tag, __func__);
		}
	}

	if (info->bus_reg) {
		error = regulator_enable(info->pwr_reg);
		if (error < 0) {
			logError(1, "%s %s: Failed to enable DVDD regulator\n",
				tag, __func__);
		}
	}
	/* time needed by the regulators for reaching the regime values */
	msleep(20);

	if (info->bdata->reset_gpio != GPIO_NOT_DEFINED) {
		/* time to wait before bring up the reset */
		/* gpio after the power up of the regulators */
		msleep(20);
		gpio_set_value(info->bdata->reset_gpio, 1);
		/* mdelay(300); */
	}

	release_all_touches(info);

	logError(0, "%s %s: Enabling IRQ...\n", tag, __func__);
	enable_irq(info->client->irq);
	logError(0, "%s %s: Power Cycle Finished! ERROR CODE = %08x\n",
		tag, __func__, error);
	setSystemResettedUp(1);
	setSystemResettedDown(1);
	return error;
}

int fts_chip_powercycle2(struct fts_ts_info *info, unsigned long sleep)
{
	int error = 0;

	logError(0, "%s %s: Power Cycle Starting...\n", tag, __func__);

	if (info->pwr_reg) {
		error = regulator_disable(info->pwr_reg);
		if (error < 0) {
			logError(1, "%s %s: Failed to disable DVDD regulator\n",
				tag, __func__);
		}
	}

	if (info->bus_reg) {
		error = regulator_disable(info->bus_reg);
		if (error < 0) {
			logError(1, "%s %s: Failed to disable AVDD regulator\n",
				tag, __func__);
		}
	}

	if (info->bdata->reset_gpio != GPIO_NOT_DEFINED)
		gpio_set_value(info->bdata->reset_gpio, 0);

	msleep(sleep);
	if (info->pwr_reg) {
		error = regulator_enable(info->bus_reg);
		if (error < 0) {
			logError(1, "%s %s: Failed to enable AVDD regulator\n",
				tag, __func__);
		}
	}

	if (info->bus_reg) {
		error = regulator_enable(info->pwr_reg);
		if (error < 0) {
			logError(1, "%s %s: Failed to enable DVDD regulator\n",
				tag, __func__);
		}
	}
	/* time needed by the regulators for reaching the regime values */
	msleep(500);

	if (info->bdata->reset_gpio != GPIO_NOT_DEFINED) {
		/*
		 * time to wait before bring up the reset
		 * gpio after the power up of the regulators
		 */
		msleep(20);
		gpio_set_value(info->bdata->reset_gpio, 1);
		/* msleep(300); */
	}

	/* before reset clear all slot */
	release_all_touches(info);

	logError(0, "%s %s: Power Cycle Finished! ERROR CODE = %08x\n",
		tag, __func__, error);
	setSystemResettedUp(1);
	setSystemResettedDown(1);
	return error;
}

static int fts_init_afterProbe(struct fts_ts_info *info)
{
	int error = 0;

	/* system reset */
	error = cleanUp(0);

	/* enable the features and the sensing */
	error |= fts_mode_handler(info, 0);

	/* enable the interrupt */
	error |= fts_enableInterrupt();

#if defined(CONFIG_FB_MSM)
	error |= fb_register_client(&info->notifier);
#else
	if (active_panel)
		error |= drm_panel_notifier_register(active_panel,
			&info->notifier);
#endif

	if (error < OK)
		logError(1, "%s %s Init after Probe error (ERROR = %08X)\n",
			tag, __func__, error);

	return error;
}

/*
 * TODO: change this function according with the needs
 * of customer in terms of feature to enable/disable
 */
static int fts_mode_handler(struct fts_ts_info *info, int force)
{
	int res = OK;
	int ret = OK;

	/* initialize the mode to Nothing in order */
	/* to be updated depending on the features enabled */
	info->mode = MODE_NOTHING;

	logError(0, "%s %s: Mode Handler starting...\n", tag, __func__);
	switch (info->resume_bit) {
	case 0:
		/* screen down */
		logError(0, "%s %s: Screen OFF...\n", tag, __func__);
		/*
		 * do sense off in order to avoid the flooding
		 * of the fifo with touch events if someone is
		 * touching the panel during suspend
		 */
		logError(0, "%s %s: Sense OFF!\n", tag, __func__);
		/*
		 *we need to use fts_command for speed reason
		 * (no need to check echo in this case and interrupt
		 * can be enabled)
		 */
		res |= fts_command(info, FTS_CMD_MS_MT_SENSE_OFF);
#ifdef PHONE_KEY
		logError(0, "%s %s: Key OFF!\n", tag, __func__);
		res |= fts_command(info, FTS_CMD_MS_KEY_OFF);
#endif

#ifdef PHONE_GESTURE
		if (info->gesture_enabled == 1) {
			logError(0, "%s %s: enter in gesture mode!\n",
				tag, __func__);
			ret = enterGestureMode(isSystemResettedDown());
			if (ret >= OK) {
				info->mode |= FEAT_GESTURE;
			} else {
				logError(1,
					"%s %s:enterGestureMode failed!%08X recovery in senseOff\n",
					tag, __func__, ret);
			}
			res |= ret;
		}
#endif
		if (info->mode != (FEAT_GESTURE|MODE_NOTHING)
			|| info->gesture_enabled == 0)
			info->mode |= MODE_SENSEOFF;
		setSystemResettedDown(0);
		break;

	case 1:
		/* screen up */
		logError(0, "%s %s: Screen ON...\n", tag, __func__);

#ifdef FEAT_GLOVE
		if ((info->glove_enabled == FEAT_ENABLE &&
			isSystemResettedUp()) || force == 1) {
			logError(0, "%s %s: Glove Mode setting...\n",
				tag, __func__);
			ret = featureEnableDisable(info->glove_enabled,
					FEAT_GLOVE);
			if (ret < OK) {
				logError(1,
				     "%s %s:error in setting GLOVE_MODE!%08X\n",
				     tag, __func__, ret);
			}
			res |= ret;

			if (ret >= OK && info->glove_enabled == FEAT_ENABLE) {
				info->mode |= FEAT_GLOVE;
				logError(1, "%s %s: GLOVE_MODE Enabled!\n",
					tag, __func__);
			} else {
				logError(1, "%s %s: GLOVE_MODE Disabled!\n",
					tag, __func__);
			}
		}
#endif
#ifdef FEAT_STYLUS
		if ((info->stylus_enabled == FEAT_ENABLE &&
			isSystemResettedUp()) || force == 1) {
			logError(0, "%s %s: Stylus Mode setting...\n",
						tag, __func__);
			ret = featureEnableDisable(info->stylus_enabled,
					FEAT_STYLUS);
			if (ret < OK) {
				logError(1,
					"%s %s:error in set STYLUS_MODE!%08X\n",
					tag, __func__, ret);
			}
			res |= ret;

			if (ret >= OK && info->stylus_enabled == FEAT_ENABLE) {
				info->mode |= FEAT_STYLUS;
				logError(1, "%s %s: STYLUS_MODE Enabled!\n",
					tag, __func__);
			} else {
				logError(1, "%s %s: STYLUS_MODE Disabled!\n",
					tag, __func__);
			}
		}
#endif
#ifdef FEAT_COVER
		if ((info->cover_enabled == FEAT_ENABLE &&
			isSystemResettedUp()) || force == 1) {
			logError(0, "%s %s: Cover Mode setting...\n",
				tag, __func__);
			ret = featureEnableDisable(info->cover_enabled,
					FEAT_COVER);
			if (ret < OK) {
				logError(1,
					"%s %s:error setting COVER_MODE!%08X\n",
					tag, __func__, ret);
			}
			res |= ret;

			if (ret >= OK && info->cover_enabled == FEAT_ENABLE) {
				info->mode |= FEAT_COVER;
				logError(1, "%s %s: COVER_MODE Enabled!\n",
					tag, __func__);
			} else {
				logError(1, "%s %s: COVER_MODE Disabled!\n",
					tag, __func__);
			}
		}
#endif
#ifdef FEAT_CHARGER
		if ((info->charger_enabled == FEAT_ENABLE &&
			isSystemResettedUp()) || force == 1) {
			logError(0, "%s %s: Charger Mode setting...\n",
					tag, __func__);
			ret = featureEnableDisable(info->charger_enabled,
				FEAT_CHARGER);
			if (ret < OK) {
				logError(1,
					"%s %s:error set CHARGER_MODE!%08X\n",
					tag, __func__, ret);
			}
			res |= ret;

			if (ret >= OK && info->charger_enabled == FEAT_ENABLE) {
				info->mode |= FEAT_CHARGER;
				logError(1, "%s %s: CHARGER_MODE Enabled!\n",
					tag, __func__);
			} else {
				logError(1, "%s %s: CHARGER_MODE Disabled!\n",
					tag, __func__);
			}
		}
#endif
#ifdef FEAT_VR
		if ((info->vr_enabled == FEAT_ENABLE &&
			isSystemResettedUp()) || force == 1) {
			logError(0, "%s %s: Vr Mode setting\n", tag, __func__);
			ret = featureEnableDisable(info->vr_enabled, FEAT_VR);
			if (ret < OK) {
				logError(1,
					"%s %s:error setting VR_MODE!:%08X\n",
					tag, __func__, ret);
				}
			res |= ret;

			if (ret >= OK && info->vr_enabled == FEAT_ENABLE) {
				info->mode |= FEAT_VR;
				logError(1, "%s %s: VR_MODE Enabled!\n",
					tag, __func__);
			} else {
				logError(1, "%s %s: VR_MODE Disabled!\n",
					tag, __func__);
			}
		}
#endif
#ifdef FEAT_EDGE_REJECTION
		if ((info->edge_rej_enabled == FEAT_ENABLE &&
			isSystemResettedUp()) || force == 1) {
			logError(0, "%s %s: Edge Rejection Mode setting\n",
				tag, __func__);
			ret = featureEnableDisable(info->edge_rej_enabled,
				FEAT_EDGE_REJECTION);
			if (ret < OK) {
				logError(1,
				"%s %s:err set EDGE_REJECTION_MODE!%08X\n",
					tag, __func__, ret);
			}
			res |= ret;

			if (ret >= OK && info->edge_rej_enabled ==
					FEAT_ENABLE) {
				info->mode |= FEAT_EDGE_REJECTION;
				logError(1,
					"%s %s:EDGE_REJECTION_MODE Enabled!\n",
					tag, __func__);
			} else {
				logError(1,
					"%s %s:EDGE_REJECTION_MODE Disabled!\n",
					tag, __func__);
			}
		}
#endif
#ifdef FEAT_CORNER_REJECTION
		if ((info->corner_rej_enabled == FEAT_ENABLE &&
			isSystemResettedUp()) || force == 1) {
			logError(0, "%s %s: Corner rejection Mode setting\n",
				tag, __func__);
			ret = featureEnableDisable(info->corner_rej_enabled,
				FEAT_CORNER_REJECTION);
			if (ret < OK) {
				logError(1,
					"%s%s:err CORNER_REJECTION_MODE!%08X\n",
					tag, __func__, ret);
			}
			res |= ret;

			if (ret >= OK && info->corner_rej_enabled ==
				FEAT_ENABLE) {
				info->mode |= FEAT_CORNER_REJECTION;
				logError(1,
					"%s%s:CORNER_REJECTION_MODE Enabled!\n",
					tag, __func__);
			} else {
				logError(1,
					"%s%s:CORNER_REJECTION_MODE Disabled\n",
					tag, __func__);
			}
		}
#endif
#ifdef FEAT_EDGE_PALM_REJECTION
		if ((info->edge_palm_rej_enabled == FEAT_ENABLE &&
			isSystemResettedUp()) || force == 1) {
			logError(0, "%s %s:Edge Palm rejection Mode setting\n",
				tag, __func__);
			ret = featureEnableDisable(info->edge_palm_rej_enabled,
				FEAT_EDGE_PALM_REJECTION);
			if (ret < OK) {
				logError(1,
				    "%s %s:err EDGE_PALM_REJECTION_MODE!%08X\n",
				    tag, __func__, ret);
			}
			res |= ret;

			if (ret >= OK && info->edge_palm_rej_enabled ==
				FEAT_ENABLE) {
				info->mode |= FEAT_EDGE_PALM_REJECTION;
				logError(1,
				    "%s %s:EDGE_PALM_REJECTION_MODE Enabled!\n",
				    tag, __func__);
			} else {
				logError(1,
				   "%s %s:EDGE_PALM_REJECTION_MODE Disabled!\n",
				    tag, __func__);
			}
		}
#endif
		logError(0, "%s %s: Sense ON!\n", tag, __func__);
		res |= fts_command(info, FTS_CMD_MS_MT_SENSE_ON);
		info->mode |= MODE_SENSEON;
#ifdef PHONE_KEY
		logError(0, "%s %s: Key ON!\n", tag, __func__);
		res |= fts_command(info, FTS_CMD_MS_KEY_ON);
#endif
		setSystemResettedUp(0);
		break;

	default:
		logError(1,
			"%s %s: invalid resume_bit value = %d! ERROR %08X\n",
			tag, __func__, info->resume_bit, ERROR_OP_NOT_ALLOW);
		res = ERROR_OP_NOT_ALLOW;
	}
	logError(0, "%s %s: Mode Handler finished! res = %08X\n", tag, __func__,
		res);
	return res;
}

static int fts_chip_power_switch(struct fts_ts_info *info, bool on)
{
	int error = -1;

	if (info->bdata->pwr_on_suspend) {
		if (!info->ts_pinctrl)
			return 0;

		if (on) {
			error = pinctrl_select_state(info->ts_pinctrl,
				info->pinctrl_state_active);
			if (error < 0)
				logError(1, "%s: Failed to select %s\n",
					__func__, PINCTRL_STATE_ACTIVE);
		} else {
			error = pinctrl_select_state(info->ts_pinctrl,
				info->pinctrl_state_suspend);
			if (error < 0)
				logError(1, "%s: Failed to select %s\n",
					__func__, PINCTRL_STATE_SUSPEND);
		}

		return 0;
	}

	if (on) {
		if (info->bus_reg) {
			error = regulator_enable(info->bus_reg);
			if (error < 0)
				logError(1, "%s %s: Failed to enable AVDD\n",
					tag, __func__);
		}

		if (info->pwr_reg) {
			error = regulator_enable(info->pwr_reg);
			if (error < 0)
				logError(1, "%s %s: Failed to enable DVDD\n",
					tag, __func__);
		}

		if (info->ts_pinctrl) {
			if (pinctrl_select_state(info->ts_pinctrl,
				info->pinctrl_state_active) < 0) {
				logError(1, "%s: Failed to select %s\n",
					__func__, PINCTRL_STATE_ACTIVE);
			}
		}
	} else {
		if (info->bdata->reset_gpio != GPIO_NOT_DEFINED)
			gpio_set_value(info->bdata->reset_gpio, 0);
		else
			msleep(300);

		if (info->ts_pinctrl) {
			if (pinctrl_select_state(info->ts_pinctrl,
				info->pinctrl_state_suspend) < 0) {
				logError(1, "%s: Failed to select %s\n",
					__func__, PINCTRL_STATE_SUSPEND);
			}
		}

		if (info->pwr_reg) {
			error = regulator_disable(info->pwr_reg);
			if (error < 0)
				logError(1, "%s %s: Failed to disable DVDD\n",
					tag, __func__);
		}

		if (info->bus_reg) {
			error = regulator_disable(info->bus_reg);
			if (error < 0)
				logError(1, "%s %s: Failed to disable AVDD\n",
					tag, __func__);
		}
	}
	return error;
}


static void fts_resume_work(struct work_struct *work)
{
	struct fts_ts_info *info;

	info = container_of(work, struct fts_ts_info, resume_work);

	__pm_wakeup_event(info->wakeup_source, HZ);

	fts_chip_power_switch(info, true);

	info->resume_bit = 1;

	fts_system_reset();
#ifdef USE_NOISE_PARAM
	readNoiseParameters(noise_params);
#endif

#ifdef USE_NOISE_PARAM
	writeNoiseParameters(noise_params);
#endif

	release_all_touches(info);

	fts_mode_handler(info, 0);

	info->sensor_sleep = false;

	fts_interrupt_enable(info);
}

static void fts_suspend_work(struct work_struct *work)
{
	struct fts_ts_info *info;

	info = container_of(work, struct fts_ts_info, suspend_work);

	__pm_wakeup_event(info->wakeup_source, HZ);

	info->resume_bit = 0;

	fts_mode_handler(info, 0);

	fts_interrupt_disable(info);
	release_all_touches(info);
	info->sensor_sleep = true;

	fts_chip_power_switch(info, false);
}

#if defined(CONFIG_FB_MSM)
static int fts_fb_state_chg_callback(struct notifier_block *nb,
			unsigned long val, void *data)
{
	struct fts_ts_info *info = container_of(nb,
			struct fts_ts_info, notifier);
	struct fb_event *evdata = data;
	unsigned int blank;

	if (!evdata || (evdata->id != 0))
		return 0;

	if (val != FB_EVENT_BLANK)
		return 0;

	logError(0, "%s %s: fts notifier begin!\n", tag, __func__);

	if (evdata->data && val == FB_EVENT_BLANK && info) {

		blank = *(int *) (evdata->data);

		switch (blank) {
		case FB_BLANK_POWERDOWN:
			if (info->sensor_sleep)
				break;

			logError(0, "%s %s: FB_BLANK_POWERDOWN\n",
				tag, __func__);

			queue_work(info->event_wq, &info->suspend_work);

			break;

		case FB_BLANK_UNBLANK:
			if (!info->sensor_sleep)
				break;

			logError(0, "%s %s: FB_BLANK_UNBLANK\n",
				tag, __func__);

			queue_work(info->event_wq, &info->resume_work);
			break;
		default:
			break;
		}
	}
	return NOTIFY_OK;
}

#else
static int fts_fb_state_chg_callback(struct notifier_block *nb,
		unsigned long val, void *data)
{
	struct fts_ts_info *info = container_of(nb, struct fts_ts_info,
				notifier);
	struct drm_panel_notifier *evdata = data;
	unsigned int blank;

	if (!evdata)
		return 0;

	if (val != DRM_PANEL_EVENT_BLANK)
		return 0;

	logError(0, "%s %s: fts notifier begin!\n", tag, __func__);
	if (evdata->data && val == DRM_PANEL_EVENT_BLANK && info) {
		blank = *(int *) (evdata->data);

		switch (blank) {
		case DRM_PANEL_BLANK_POWERDOWN:
			if (info->sensor_sleep && info->aoi_notify_enabled)
				break;

			if (info->aoi_notify_enabled)
				info->aoi_wake_on_suspend = true;
			else
				info->aoi_wake_on_suspend = false;

			if (info->aoi_wake_on_suspend) {
				info->sensor_sleep = true;
				__pm_stay_awake(info->wakeup_source);
			} else {
				queue_work(info->event_wq, &info->suspend_work);
			}
			break;

		case DRM_PANEL_BLANK_UNBLANK:
			if (info->aoi_wake_on_suspend)
				__pm_relax(info->wakeup_source);

			if (!info->sensor_sleep)
				break;

			if (!info->resume_bit)
				queue_work(info->event_wq, &info->resume_work);

			if (info->aoi_wake_on_suspend)
				info->sensor_sleep = false;

			break;
		default:
			break;
		}
	}
	return NOTIFY_OK;
}
#endif

static struct notifier_block fts_noti_block = {
	.notifier_call = fts_fb_state_chg_callback,
};

static int fts_pinctrl_init(struct fts_ts_info *info)
{
	int retval;

	/* Get pinctrl if target uses pinctrl */
	info->ts_pinctrl = devm_pinctrl_get(info->dev);
	if (IS_ERR_OR_NULL(info->ts_pinctrl)) {
		retval = PTR_ERR(info->ts_pinctrl);
		logError(1, "Target does not use pinctrl %d\n", retval);
		goto err_pinctrl_get;
	}

	info->pinctrl_state_active
		= pinctrl_lookup_state(info->ts_pinctrl, PINCTRL_STATE_ACTIVE);
	if (IS_ERR_OR_NULL(info->pinctrl_state_active)) {
		retval = PTR_ERR(info->pinctrl_state_active);
		logError(1, "Can not lookup %s pinstate %d\n",
					PINCTRL_STATE_ACTIVE, retval);
		goto err_pinctrl_lookup;
	}

	info->pinctrl_state_suspend
		= pinctrl_lookup_state(info->ts_pinctrl, PINCTRL_STATE_SUSPEND);
	if (IS_ERR_OR_NULL(info->pinctrl_state_suspend)) {
		retval = PTR_ERR(info->pinctrl_state_suspend);
		logError(1, "Can not lookup %s pinstate %d\n",
					PINCTRL_STATE_SUSPEND, retval);
		goto err_pinctrl_lookup;
	}

	info->pinctrl_state_release
		= pinctrl_lookup_state(info->ts_pinctrl, PINCTRL_STATE_RELEASE);
	if (IS_ERR_OR_NULL(info->pinctrl_state_release)) {
		retval = PTR_ERR(info->pinctrl_state_release);
		logError(1, "Can not lookup %s pinstate %d\n",
					PINCTRL_STATE_RELEASE, retval);
	}

	return 0;

err_pinctrl_lookup:
	devm_pinctrl_put(info->ts_pinctrl);
err_pinctrl_get:
	info->ts_pinctrl = NULL;
	return retval;
}

static int fts_get_reg(struct fts_ts_info *info, bool get)
{
	int retval;
	const struct fts_i2c_platform_data *bdata = info->bdata;

	if (!get) {
		retval = 0;
		goto regulator_put;
	}

	if ((bdata->pwr_reg_name != NULL) && (*bdata->pwr_reg_name != 0)) {
		info->pwr_reg = regulator_get(info->dev,
					bdata->pwr_reg_name);
		if (IS_ERR(info->pwr_reg)) {
			logError(1, "%s %s: Failed to get power regulator\n",
				tag, __func__);
			retval = PTR_ERR(info->pwr_reg);
			goto regulator_put;
		}

		retval = regulator_set_load(info->pwr_reg, 62000);
		if (retval < 0) {
			logError(1, "%s %s: Failed to set power load\n",
				tag, __func__);
			goto regulator_put;
		}

		retval = regulator_set_voltage(info->pwr_reg,
				FTS_DVDD_VOL_MIN, FTS_DVDD_VOL_MAX);
		if (retval < 0) {
			logError(1, "%s %s: Failed to set power voltage\n",
				tag, __func__);
			goto regulator_put;
		}
	}

	if ((bdata->bus_reg_name != NULL) && (*bdata->bus_reg_name != 0)) {
		info->bus_reg = regulator_get(info->dev,
					bdata->bus_reg_name);
		if (IS_ERR(info->bus_reg)) {
			logError(1,
				"%s %s:Failed to get bus pullup regulator\n",
				tag, __func__);
			retval = PTR_ERR(info->bus_reg);
			goto regulator_put;
		}

		retval = regulator_set_load(info->bus_reg, 20000);
		if (retval < 0) {
			logError(1, "%s %s: Failed to set power load\n",
				tag, __func__);
			goto regulator_put;
		}

		retval = regulator_set_voltage(info->bus_reg,
				FTS_AVDD_VOL_MIN, FTS_AVDD_VOL_MAX);

		if (retval < 0) {
			logError(1, "%s %s: Failed to set power voltage\n",
				tag, __func__);
			goto regulator_put;
		}
	}

	return 0;

regulator_put:
	if (info->pwr_reg) {
		regulator_put(info->pwr_reg);
		info->pwr_reg = NULL;
	}

	if (info->bus_reg) {
		regulator_put(info->bus_reg);
		info->bus_reg = NULL;
	}

	return retval;
}

static int fts_enable_reg(struct fts_ts_info *info,
		bool enable)
{
	int retval;

	if (!enable) {
		retval = 0;
		goto disable_pwr_reg;
	}

	if (info->bus_reg) {
		retval = regulator_enable(info->bus_reg);
		if (retval < 0) {
			logError(1, "%s %s: Failed to enable bus regulator\n",
				tag, __func__);
			goto exit;
		}
	}

	if (info->pwr_reg) {
		retval = regulator_enable(info->pwr_reg);
		if (retval < 0) {
			logError(1, "%s %s: Failed to enable power regulator\n",
				tag, __func__);
			goto disable_bus_reg;
		}
	}

	return OK;

disable_pwr_reg:
	if (info->pwr_reg)
		regulator_disable(info->pwr_reg);

disable_bus_reg:
	if (info->bus_reg)
		regulator_disable(info->bus_reg);

exit:
	return retval;
}

static int fts_gpio_setup(int gpio, bool config, int dir, int state)
{
	int retval = 0;
	unsigned char buf[16];

	if (config) {
		snprintf(buf, 16, "fts_gpio_%u\n", gpio);

		retval = gpio_request(gpio, buf);
		if (retval) {
			logError(1, "%s %s: Failed to get gpio %d (code: %d)",
				tag, __func__, gpio, retval);
			return retval;
		}

		if (dir == 0)
			retval = gpio_direction_input(gpio);
		else
			retval = gpio_direction_output(gpio, state);
		if (retval) {
			logError(1, "%s %s: Failed to set gpio %d direction",
				tag, __func__, gpio);
			return retval;
		}
	} else {
		gpio_free(gpio);
	}

	return retval;
}

static int fts_set_gpio(struct fts_ts_info *info)
{
	int retval;
	const struct fts_i2c_platform_data *bdata =
			info->bdata;

	retval = fts_gpio_setup(bdata->irq_gpio, true, 0, 0);
	if (retval < 0) {
		logError(1, "%s %s: Failed to configure irq GPIO\n",
			tag, __func__);
		goto err_gpio_irq;
	}

	if (bdata->reset_gpio >= 0) {
		retval = fts_gpio_setup(bdata->reset_gpio, true, 1, 0);
		if (retval < 0) {
			logError(1, "%s %s: Failed to configure reset GPIO\n",
				tag, __func__);
			goto err_gpio_reset;
		}
	}
	if (bdata->reset_gpio >= 0) {
		gpio_set_value(bdata->reset_gpio, 0);
		msleep(20);
		gpio_set_value(bdata->reset_gpio, 1);
	}

	setResetGpio(bdata->reset_gpio);
	return OK;

err_gpio_reset:
	fts_gpio_setup(bdata->irq_gpio, false, 0, 0);
	setResetGpio(GPIO_NOT_DEFINED);
err_gpio_irq:
	return retval;
}

static int parse_dt(struct device *dev,
		struct fts_i2c_platform_data *bdata)
{
	int retval;
	const char *name;
	struct device_node *np = dev->of_node;

	bdata->irq_gpio = of_get_named_gpio_flags(np,
		"st,irq-gpio", 0, NULL);

	logError(0, "%s irq_gpio = %d\n", tag, bdata->irq_gpio);

	bdata->pwr_on_suspend =
		of_property_read_bool(np, "st,power_on_suspend");

	retval = of_property_read_string(np, "st,regulator_dvdd", &name);
	if (retval == -EINVAL)
		bdata->pwr_reg_name = NULL;
	else if (retval < 0)
		return retval;

	bdata->pwr_reg_name = name;
	logError(0, "%s pwr_reg_name = %s\n", tag, name);

	retval = of_property_read_string(np, "st,regulator_avdd", &name);
	if (retval == -EINVAL)
		bdata->bus_reg_name = NULL;
	else if (retval < 0)
		return retval;

	bdata->bus_reg_name = name;
	logError(0, "%s bus_reg_name = %s\n", tag, name);

	if (of_property_read_bool(np, "st,reset-gpio")) {
		bdata->reset_gpio = of_get_named_gpio_flags(np,
				"st,reset-gpio", 0, NULL);
		logError(0, "%s reset_gpio =%d\n", tag, bdata->reset_gpio);
	} else {
		bdata->reset_gpio = GPIO_NOT_DEFINED;
	}

	bdata->x_flip = of_property_read_bool(np, "st,x-flip");
	bdata->y_flip = of_property_read_bool(np, "st,y-flip");

	return OK;
}

static int check_dt(struct device_node *np)
{
	int i;
	int count;
	struct device_node *node;
	struct drm_panel *panel;

	count = of_count_phandle_with_args(np, "panel", NULL);
	if (count <= 0)
		return OK;

	for (i = 0; i < count; i++) {
		node = of_parse_phandle(np, "panel", i);
		panel = of_drm_find_panel(node);
		of_node_put(node);
		if (!IS_ERR(panel)) {
			active_panel = panel;
			return OK;
		}
	}

	return -ENODEV;
}

static int check_default_tp(struct device_node *dt, const char *prop)
{
	const char *active_tp;
	const char *compatible;
	char *start;
	int ret;

	ret = of_property_read_string(dt->parent, prop, &active_tp);
	if (ret) {
		pr_err(" %s:fail to read %s %d\n", __func__, prop, ret);
		return -ENODEV;
	}

	ret = of_property_read_string(dt, "compatible", &compatible);
	if (ret < 0) {
		pr_err(" %s:fail to read %s %d\n", __func__, "compatible", ret);
		return -ENODEV;
	}

	start = strnstr(active_tp, compatible, strlen(active_tp));
	if (start == NULL) {
		pr_err(" %s:no match compatible, %s, %s\n",
			__func__, compatible, active_tp);
		ret = -ENODEV;
	}

	return ret;
}

static int fts_probe_internal(struct i2c_client *client,
		const struct i2c_device_id *idp)
{
	struct fts_ts_info *info = NULL;
	int error = 0;
	struct device_node *dp = client->dev.of_node;
	int retval;
	int skip_5_1 = 0;

	logError(0, "%s %s: driver probe begin!\n", tag, __func__);

	if (!i2c_check_functionality(client->adapter, I2C_FUNC_I2C)) {
		logError(1, "%s Unsupported I2C functionality\n", tag);
		error = -EIO;
		goto ProbeErrorExit_0;
	}

	openChannel(client);

	info = kzalloc(sizeof(struct fts_ts_info), GFP_KERNEL);
	if (!info) {
		logError(1,
			"%s Out of memory, can't to allocate struct info!\n",
			tag);
		error = -ENOMEM;
		goto ProbeErrorExit_0;
	}

	info->client = client;

	i2c_set_clientdata(client, info);

	info->i2c_data = kmalloc(I2C_DATA_MAX_LEN, GFP_KERNEL);
	if (info->i2c_data == NULL) {
		error = -ENOMEM;
		goto ProbeErrorExit_0P1;
	}
	info->i2c_data_len = I2C_DATA_MAX_LEN;

	logError(0, "%s i2c address: %x\n", tag, client->addr);
	info->dev = &info->client->dev;
	if (dp) {
		info->bdata = devm_kzalloc(&client->dev,
				sizeof(struct fts_i2c_platform_data),
				GFP_KERNEL);
		if (!info->bdata) {
			logError(1, "%s ERROR:info.bdata kzalloc failed\n",
				tag);
			goto ProbeErrorExit_1;
		}
		parse_dt(&client->dev, info->bdata);
	}

	logError(0, "%s SET Regulators:\n", tag);
	retval = fts_get_reg(info, true);
	if (retval < 0) {
		logError(1, "%s ERROR: %s: Failed to get regulators\n",
			tag, __func__);
		goto ProbeErrorExit_1;
	}

	retval = fts_enable_reg(info, true);
	if (retval < 0) {
		logError(1, "%s %s: ERROR Failed to enable regulators\n",
			tag, __func__);
		goto ProbeErrorExit_2;
	}

	logError(0, "%s SET GPIOS:\n", tag);
	retval = fts_set_gpio(info);
	if (retval < 0) {
		logError(1, "%s %s: ERROR Failed to set up GPIO's\n",
			tag, __func__);
		goto ProbeErrorExit_2;
	}
	info->client->irq = gpio_to_irq(info->bdata->irq_gpio);

	retval = fts_pinctrl_init(info);
	if (!retval && info->ts_pinctrl) {
		/*
		 * Pinctrl handle is optional. If pinctrl handle is found
		 * let pins to be configured in active state. If not
		 * found continue further without error.
		 */
		retval = pinctrl_select_state(info->ts_pinctrl,
						info->pinctrl_state_active);
		if (retval < 0) {
			logError(1, "%s: Failed to select %s pinstate %d\n",
				__func__, PINCTRL_STATE_ACTIVE, retval);
		}
	}

	logError(0, "%s SET Auto Fw Update:\n", tag);
	info->fwu_workqueue = alloc_workqueue("fts-fwu-queue",
				WQ_UNBOUND|WQ_HIGHPRI|WQ_CPU_INTENSIVE, 1);
	if (!info->fwu_workqueue) {
		logError(1, "%s ERROR: Cannot create fwu work thread\n", tag);
		goto ProbeErrorExit_3;
	}

	INIT_DELAYED_WORK(&info->fwu_work, fts_fw_update_auto);

	logError(0, "%s SET Event Handler:\n", tag);
<<<<<<< HEAD
	info->wakeup_source = wakeup_source_register(NULL, "fts_tp");
	if (!info->wakeup_source) {
		logError(1, "%s ERROR: Failed to register wakeup source\n",
				tag);
		error = -ENODEV;
		goto ProbeErrorExit_3_1;
	}

=======
	info->wakeup_source = wakeup_source_register(&client->dev,
						     dev_name(&client->dev));
>>>>>>> 9033d72d
	info->event_wq = alloc_workqueue("fts-event-queue",
				WQ_UNBOUND|WQ_HIGHPRI|WQ_CPU_INTENSIVE, 1);
	if (!info->event_wq) {
		logError(1, "%s ERROR: Cannot create work thread\n", tag);
		error = -ENOMEM;
		goto ProbeErrorExit_4;
	}

	INIT_WORK(&info->work, fts_event_handler);

	INIT_WORK(&info->resume_work, fts_resume_work);
	INIT_WORK(&info->suspend_work, fts_suspend_work);

	logError(0, "%s SET Input Device Property:\n", tag);
	/* info->dev = &info->client->dev; */
	info->input_dev = input_allocate_device();
	if (!info->input_dev) {
		logError(1, "%s ERROR: No such input device defined!\n",
			tag);
		error = -ENODEV;
		goto ProbeErrorExit_5;
	}
	info->input_dev->dev.parent = &client->dev;
	info->input_dev->name = FTS_TS_DRV_NAME;
	snprintf(fts_ts_phys, sizeof(fts_ts_phys), "%s/input0",
		info->input_dev->name);
	info->input_dev->phys = fts_ts_phys;
	info->input_dev->id.bustype = BUS_I2C;
	info->input_dev->id.vendor = 0x0001;
	info->input_dev->id.product = 0x0002;
	info->input_dev->id.version = 0x0100;

	__set_bit(EV_SYN, info->input_dev->evbit);
	__set_bit(EV_KEY, info->input_dev->evbit);
	__set_bit(EV_ABS, info->input_dev->evbit);
	__set_bit(BTN_TOUCH, info->input_dev->keybit);
	__set_bit(BTN_TOOL_FINGER, info->input_dev->keybit);

	input_mt_init_slots(info->input_dev, TOUCH_ID_MAX, INPUT_MT_DIRECT);

	input_set_abs_params(info->input_dev, ABS_MT_POSITION_X,
			X_AXIS_MIN, X_AXIS_MAX, 0, 0);
	input_set_abs_params(info->input_dev, ABS_MT_POSITION_Y,
			Y_AXIS_MIN, Y_AXIS_MAX, 0, 0);
	input_set_abs_params(info->input_dev, ABS_MT_TOUCH_MAJOR,
			AREA_MIN, AREA_MAX, 0, 0);
	input_set_abs_params(info->input_dev, ABS_MT_TOUCH_MINOR,
			AREA_MIN, AREA_MAX, 0, 0);

#ifdef PHONE_GESTURE
	input_set_capability(info->input_dev, EV_KEY, KEY_WAKEUP);

	input_set_capability(info->input_dev, EV_KEY, KEY_M);
	input_set_capability(info->input_dev, EV_KEY, KEY_O);
	input_set_capability(info->input_dev, EV_KEY, KEY_E);
	input_set_capability(info->input_dev, EV_KEY, KEY_W);
	input_set_capability(info->input_dev, EV_KEY, KEY_C);
	input_set_capability(info->input_dev, EV_KEY, KEY_L);
	input_set_capability(info->input_dev, EV_KEY, KEY_F);
	input_set_capability(info->input_dev, EV_KEY, KEY_V);
	input_set_capability(info->input_dev, EV_KEY, KEY_S);
	input_set_capability(info->input_dev, EV_KEY, KEY_Z);
	input_set_capability(info->input_dev, EV_KEY, KEY_WWW);

	input_set_capability(info->input_dev, EV_KEY, KEY_LEFT);
	input_set_capability(info->input_dev, EV_KEY, KEY_RIGHT);
	input_set_capability(info->input_dev, EV_KEY, KEY_UP);
	input_set_capability(info->input_dev, EV_KEY, KEY_DOWN);

	input_set_capability(info->input_dev, EV_KEY, KEY_F1);
	input_set_capability(info->input_dev, EV_KEY, KEY_F2);
	input_set_capability(info->input_dev, EV_KEY, KEY_F3);
	input_set_capability(info->input_dev, EV_KEY, KEY_F4);
	input_set_capability(info->input_dev, EV_KEY, KEY_F5);

	input_set_capability(info->input_dev, EV_KEY, KEY_LEFTBRACE);
	input_set_capability(info->input_dev, EV_KEY, KEY_RIGHTBRACE);
#endif

#ifdef PHONE_KEY
	/* KEY associated to the touch screen buttons */
	input_set_capability(info->input_dev, EV_KEY, KEY_HOMEPAGE);
	input_set_capability(info->input_dev, EV_KEY, KEY_BACK);
	input_set_capability(info->input_dev, EV_KEY, KEY_MENU);
#endif

	mutex_init(&(info->input_report_mutex));

#ifdef PHONE_GESTURE
	mutex_init(&gestureMask_mutex);
#endif

	/* register the multi-touch input device */
	error = input_register_device(info->input_dev);
	if (error) {
		logError(1, "%s ERROR: No such input device\n", tag);
		error = -ENODEV;
		goto ProbeErrorExit_5_1;
	}

	skip_5_1 = 1;
	/* track slots */
	info->touch_id = 0;
#ifdef STYLUS_MODE
	info->stylus_id = 0;
#endif

	/* init hardware device */
	logError(0, "%s Device Initialization:\n", tag);
	error = fts_init(info);
	if (error < OK) {
		logError(1, "%s Cannot initialize the device ERROR %08X\n",
			tag, error);
		error = -ENODEV;
		goto ProbeErrorExit_6;
	}

	/*
	 * init feature switches (by default all the features
	 * are disable, if one feature want to be enabled from
	 * the start, set the corresponding value to 1)
	 */
	info->gesture_enabled = 0;
	info->glove_enabled = 0;
	info->charger_enabled = 0;
	info->stylus_enabled = 0;
	info->vr_enabled = 0;
	info->cover_enabled = 0;
	info->edge_rej_enabled = 0;
	info->corner_rej_enabled = 0;
	info->edge_palm_rej_enabled = 0;

	info->resume_bit = 1;
	info->notifier = fts_noti_block;

	logError(0, "%s SET Device File Nodes:\n", tag);
	/* sysfs stuff */
	info->attrs.attrs = fts_attr_group;
	error = sysfs_create_group(&client->dev.kobj, &info->attrs);
	if (error) {
		logError(1, "%s ERROR: Cannot create sysfs structure!\n", tag);
		error = -ENODEV;
		goto ProbeErrorExit_7;
	}

#ifdef SCRIPTLESS
	/* I2C cmd */
	if (fts_cmd_class == NULL)
		fts_cmd_class = class_create(THIS_MODULE, FTS_TS_DRV_NAME);
	info->i2c_cmd_dev = device_create(fts_cmd_class,
			NULL, DCHIP_ID_0, info, "fts_i2c");
	if (IS_ERR(info->i2c_cmd_dev)) {
		logError(1,
			"%s ERROR: Failed to create device for the sysfs!\n",
			tag);
		goto ProbeErrorExit_8;
	}

	dev_set_drvdata(info->i2c_cmd_dev, info);

	error = sysfs_create_group(&info->i2c_cmd_dev->kobj,
			&i2c_cmd_attr_group);
	if (error) {
		logError(1, "%s ERROR: Failed to create sysfs group!\n", tag);
		goto ProbeErrorExit_9;
	}
#endif

#ifdef DRIVER_TEST
	if (fts_cmd_class == NULL)
		fts_cmd_class = class_create(THIS_MODULE, FTS_TS_DRV_NAME);
	info->test_cmd_dev = device_create(fts_cmd_class,
			NULL, DCHIP_ID_0, info, "fts_driver_test");
	if (IS_ERR(info->test_cmd_dev)) {
		logError(1,
			"%s ERROR: Failed to create device for the sysfs!\n",
			tag);
		goto ProbeErrorExit_10;
	}

	dev_set_drvdata(info->test_cmd_dev, info);

	error = sysfs_create_group(&info->test_cmd_dev->kobj,
			&test_cmd_attr_group);
	if (error) {
		logError(1, "%s ERROR: Failed to create sysfs group!\n", tag);
		goto ProbeErrorExit_11;
	}
#endif

	if (fts_cmd_class == NULL)
		fts_cmd_class = class_create(THIS_MODULE, FTS_TS_DRV_NAME);
	info->aoi_cmd_dev = device_create(fts_cmd_class,
			NULL, DCHIP_ID_0, info, "touch_aoi");
	if (IS_ERR(info->aoi_cmd_dev)) {
		logError(1,
			"%s ERROR: Failed to create device for the sysfs\n",
			tag);
		goto ProbeErrorExit_10;
	}

	dev_set_drvdata(info->aoi_cmd_dev, info);

	error = sysfs_create_group(&info->aoi_cmd_dev->kobj,
			&aoi_cmd_attr_group);
	if (error) {
		logError(1, "%s ERROR: Failed to create sysfs group\n", tag);
		goto ProbeErrorExit_11;
	}

	queue_delayed_work(info->fwu_workqueue, &info->fwu_work,
			msecs_to_jiffies(EXP_FN_WORK_DELAY_MS));
	logError(1, "%s Probe Finished!\n", tag);

	return OK;

	/* error exit path */
#ifdef DRIVER_TEST
ProbeErrorExit_11:
#ifndef SCRIPTLESS
	device_destroy(fts_cmd_class, DCHIP_ID_0);
#endif

ProbeErrorExit_10:
#ifndef SCRIPTLESS
	sysfs_remove_group(&client->dev.kobj, &info->attrs);
#endif
#endif

#ifdef SCRIPTLESS
ProbeErrorExit_9:
	device_destroy(fts_cmd_class, DCHIP_ID_0);

ProbeErrorExit_8:
	sysfs_remove_group(&client->dev.kobj, &info->attrs);
#endif

ProbeErrorExit_7:
	/* fb_unregister_client(&info->notifier); */

ProbeErrorExit_6:
	input_unregister_device(info->input_dev);

ProbeErrorExit_5_1:
	if (skip_5_1 != 1)
		input_free_device(info->input_dev);

ProbeErrorExit_5:
	destroy_workqueue(info->event_wq);

ProbeErrorExit_4:
	wakeup_source_unregister(info->wakeup_source);
ProbeErrorExit_3_1:
	destroy_workqueue(info->fwu_workqueue);
<<<<<<< HEAD
=======
	wakeup_source_unregister(info->wakeup_source);
>>>>>>> 9033d72d

ProbeErrorExit_3:
	if (info->ts_pinctrl) {
		if (IS_ERR_OR_NULL(info->pinctrl_state_release)) {
			devm_pinctrl_put(info->ts_pinctrl);
			info->ts_pinctrl = NULL;
		} else {
			if (pinctrl_select_state(info->ts_pinctrl,
						info->pinctrl_state_release))
				logError(1, "%s:Failed to select %s pinstate\n",
					__func__, PINCTRL_STATE_RELEASE);
		}
	}
	fts_enable_reg(info, false);
	fts_gpio_setup(info->bdata->irq_gpio, false, 0, 0);
	fts_gpio_setup(info->bdata->reset_gpio, false, 0, 0);

ProbeErrorExit_2:
	fts_get_reg(info, false);

ProbeErrorExit_1:
	kfree(info->i2c_data);
ProbeErrorExit_0P1:
	kfree(info);

ProbeErrorExit_0:
	logError(1, "%s Probe Failed!\n", tag);

	return error;
}

static int fts_probe(struct i2c_client *client, const struct i2c_device_id *idp)
{
	int error = 0;
	struct device_node *dp = client->dev.of_node;

	if (check_dt(dp)) {
		if (!check_default_tp(dp, "qcom,i2c-touch-active"))
			error = -EPROBE_DEFER;
		else
			error = -ENODEV;

		return error;
	}

	device_init_wakeup(&client->dev, true);
	return fts_probe_internal(client, idp);
}

static int fts_remove(struct i2c_client *client)
{
	struct fts_ts_info *info = i2c_get_clientdata(client);

#ifdef DRIVER_TEST
	sysfs_remove_group(&info->test_cmd_dev->kobj,
			&test_cmd_attr_group);
#endif

#ifdef SCRIPTLESS
	/* I2C cmd */
	sysfs_remove_group(&info->i2c_cmd_dev->kobj, &i2c_cmd_attr_group);
#endif

#if defined(SCRIPTLESS) || defined(DRIVER_TEST)
	device_destroy(fts_cmd_class, DCHIP_ID_0);
#endif

	/* sysfs stuff */
	sysfs_remove_group(&client->dev.kobj, &info->attrs);

	/* remove interrupt and event handlers */
	fts_interrupt_uninstall(info);

#if defined(CONFIG_FB_MSM)
	fb_unregister_client(&info->notifier);
#else
	if (active_panel)
		drm_panel_notifier_register(active_panel, &info->notifier);
#endif

	/* unregister the device */
	input_unregister_device(info->input_dev);

	/* input_free_device(info->input_dev ); */

	/* Empty the FIFO buffer */
	fts_command(info, FIFO_CMD_FLUSH);
	/* flushFIFO(); */

	/* Remove the work thread */
	destroy_workqueue(info->event_wq);
	/* wake_lock_destroy(&info->wakelock); */
	wakeup_source_unregister(info->wakeup_source);
	destroy_workqueue(info->fwu_workqueue);

	if (info->ts_pinctrl) {
		if (IS_ERR_OR_NULL(info->pinctrl_state_release)) {
			devm_pinctrl_put(info->ts_pinctrl);
			info->ts_pinctrl = NULL;
		} else {
			pinctrl_select_state(info->ts_pinctrl,
						info->pinctrl_state_release);
		}
	}
	fts_enable_reg(info, false);
	fts_gpio_setup(info->bdata->irq_gpio, false, 0, 0);
	fts_gpio_setup(info->bdata->reset_gpio, false, 0, 0);

	fts_get_reg(info, false);

	/* free all */
	kfree(info->i2c_data);
	kfree(info);

	device_init_wakeup(&client->dev, false);
	return OK;
}

static const struct of_device_id fts_of_match_table[] = {
	{
		.compatible = "st,fts",
	},
	{},
};
static const struct i2c_device_id fts_device_id[] = {
	{FTS_TS_DRV_NAME, 0},
	{}
};

static struct i2c_driver fts_i2c_driver = {
	.driver = {
		.name = FTS_TS_DRV_NAME,
		.of_match_table = fts_of_match_table,
	},
	.probe = fts_probe,
	.remove = fts_remove,
	.id_table = fts_device_id,
};

static int __init fts_driver_init(void)
{
	return i2c_add_driver(&fts_i2c_driver);
}

static void __exit fts_driver_exit(void)
{
	i2c_del_driver(&fts_i2c_driver);
}

late_initcall(fts_driver_init);
module_exit(fts_driver_exit);

MODULE_DESCRIPTION("STMicroelectronics MultiTouch IC Driver");
MODULE_LICENSE("GPL v2");<|MERGE_RESOLUTION|>--- conflicted
+++ resolved
@@ -4710,8 +4710,8 @@
 	INIT_DELAYED_WORK(&info->fwu_work, fts_fw_update_auto);
 
 	logError(0, "%s SET Event Handler:\n", tag);
-<<<<<<< HEAD
-	info->wakeup_source = wakeup_source_register(NULL, "fts_tp");
+	info->wakeup_source = wakeup_source_register(&client->dev,
+						     dev_name(&client->dev));
 	if (!info->wakeup_source) {
 		logError(1, "%s ERROR: Failed to register wakeup source\n",
 				tag);
@@ -4719,10 +4719,6 @@
 		goto ProbeErrorExit_3_1;
 	}
 
-=======
-	info->wakeup_source = wakeup_source_register(&client->dev,
-						     dev_name(&client->dev));
->>>>>>> 9033d72d
 	info->event_wq = alloc_workqueue("fts-event-queue",
 				WQ_UNBOUND|WQ_HIGHPRI|WQ_CPU_INTENSIVE, 1);
 	if (!info->event_wq) {
@@ -4977,10 +4973,6 @@
 	wakeup_source_unregister(info->wakeup_source);
 ProbeErrorExit_3_1:
 	destroy_workqueue(info->fwu_workqueue);
-<<<<<<< HEAD
-=======
-	wakeup_source_unregister(info->wakeup_source);
->>>>>>> 9033d72d
 
 ProbeErrorExit_3:
 	if (info->ts_pinctrl) {
