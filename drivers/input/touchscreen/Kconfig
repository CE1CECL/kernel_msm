--- conflicted
+++ resolved
@@ -1016,7 +1016,6 @@
 	  To compile this driver as a module, choose M here: the
 	  module will be called it7258_ts_i2c.
 
-<<<<<<< HEAD
 config BEZEL_SUPPORT
 	default y
 	tristate "Bezel support in Touch driver"
@@ -1024,7 +1023,7 @@
 	help
 	  Say Y here if you have a Bezel with IT7259 Touchscreen
 	  Driver connected to your system.
-=======
+
 config TOUCHSCREEN_SYNAPTICS_DSX_FW_UPDATE_EXTRA_SYSFS
 	bool "Synaptics DSX firmware update extra sysfs attributes"
 	depends on TOUCHSCREEN_SYNAPTICS_DSX_FW_UPDATE
@@ -1032,7 +1031,6 @@
 	  Say Y here to enable support for extra sysfs attributes
 	  supporting firmware update in a development environment.
 	  This does not affect the core or other subsystem attributes.
->>>>>>> 0b38d57b
 
 	  If unsure, say N.
 
