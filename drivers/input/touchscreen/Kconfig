#
# Touchscreen driver configuration
#
menuconfig INPUT_TOUCHSCREEN
	bool "Touchscreens"
	help
	  Say Y here, and a list of supported touchscreens will be displayed.
	  This option doesn't affect the kernel.

	  If unsure, say Y.

if INPUT_TOUCHSCREEN

<<<<<<< HEAD
config TOUCHSCREEN_MELFAS_W
	tristate "W model MELFAS touchscreen driver"
	depends on I2C
	help
	  Say Y here if you have a W model MELFAS touchscreen.

	  If unsure, say N.

	  To compile this driver as a module, choose M here: the
	  module will be called W model MMS.
=======
source "drivers/input/touchscreen/synaptics_dsx/Kconfig"
>>>>>>> bc45092a

config TOUCHSCREEN_88PM860X
	tristate "Marvell 88PM860x touchscreen"
	depends on MFD_88PM860X
	help
	  Say Y here if you have a 88PM860x PMIC and want to enable
	  support for the built-in touchscreen.

	  If unsure, say N.

	  To compile this driver as a module, choose M here: the
	  module will be called 88pm860x-ts.

config TOUCHSCREEN_ADS7846
	tristate "ADS7846/TSC2046/AD7873 and AD(S)7843 based touchscreens"
	depends on SPI_MASTER
	depends on HWMON = n || HWMON
	help
	  Say Y here if you have a touchscreen interface using the
	  ADS7846/TSC2046/AD7873 or ADS7843/AD7843 controller,
	  and your board-specific setup code includes that in its
	  table of SPI devices.

	  If HWMON is selected, and the driver is told the reference voltage
	  on your board, you will also get hwmon interfaces for the voltage
	  (and on ads7846/tsc2046/ad7873, temperature) sensors of this chip.

	  If unsure, say N (but it's safe to say "Y").

	  To compile this driver as a module, choose M here: the
	  module will be called ads7846.

config TOUCHSCREEN_AD7877
	tristate "AD7877 based touchscreens"
	depends on SPI_MASTER
	help
	  Say Y here if you have a touchscreen interface using the
	  AD7877 controller, and your board-specific initialization
	  code includes that in its table of SPI devices.

	  If unsure, say N (but it's safe to say "Y").

	  To compile this driver as a module, choose M here: the
	  module will be called ad7877.

config TOUCHSCREEN_AD7879
	tristate "Analog Devices AD7879-1/AD7889-1 touchscreen interface"
	help
	  Say Y here if you want to support a touchscreen interface using
	  the AD7879-1/AD7889-1 controller.

	  You should select a bus connection too.

	  To compile this driver as a module, choose M here: the
	  module will be called ad7879.

config TOUCHSCREEN_AD7879_I2C
	tristate "support I2C bus connection"
	depends on TOUCHSCREEN_AD7879 && I2C
	help
	  Say Y here if you have AD7879-1/AD7889-1 hooked to an I2C bus.

	  To compile this driver as a module, choose M here: the
	  module will be called ad7879-i2c.

config TOUCHSCREEN_AD7879_SPI
	tristate "support SPI bus connection"
	depends on TOUCHSCREEN_AD7879 && SPI_MASTER
	help
	  Say Y here if you have AD7879-1/AD7889-1 hooked to a SPI bus.

	  If unsure, say N (but it's safe to say "Y").

	  To compile this driver as a module, choose M here: the
	  module will be called ad7879-spi.

config TOUCHSCREEN_ATMEL_MXT
	tristate "Atmel mXT I2C Touchscreen"
	depends on I2C
	help
	  Say Y here if you have Atmel mXT series I2C touchscreen,
	  such as AT42QT602240/ATMXT224, connected to your system.

	  If unsure, say N.

	  To compile this driver as a module, choose M here: the
	  module will be called atmel_mxt_ts.

config TOUCHSCREEN_ATMEL_MAXTOUCH_TS
	tristate "Atmel Maxtouch Touchscreen Family"
	depends on I2C
	help
	  Say Y here if you have Atmel MaXTouch Touchscreen
	  using i2c connected to your system.

	  If unsure, say N.

	  To compile this driver as a module, choose M here: the
	  module will be called atmel_maxtouch_ts.

config TOUCHSCREEN_AUO_PIXCIR
	tristate "AUO in-cell touchscreen using Pixcir ICs"
	depends on I2C
	depends on GPIOLIB
	help
	  Say Y here if you have a AUO display with in-cell touchscreen
	  using Pixcir ICs.

	  If unsure, say N.

	  To compile this driver as a module, choose M here: the
	  module will be called auo-pixcir-ts.

config TOUCHSCREEN_BU21013
	tristate "BU21013 based touch panel controllers"
	depends on I2C
	help
	  Say Y here if you have a bu21013 touchscreen connected to
	  your system.

	  If unsure, say N.

	  To compile this driver as a module, choose M here: the
	  module will be called bu21013_ts.

config TOUCHSCREEN_CY8CTMG110
	tristate "cy8ctmg110 touchscreen"
	depends on I2C
	depends on GPIOLIB
	help
	  Say Y here if you have a cy8ctmg110 capacitive touchscreen on
	  an AAVA device.

	  If unsure, say N.

	  To compile this driver as a module, choose M here: the
	  module will be called cy8ctmg110_ts.

config TOUCHSCREEN_CYTTSP_CORE
	tristate "Cypress TTSP touchscreen"
	help
	  Say Y here if you have a touchscreen using controller from
	  the Cypress TrueTouch(tm) Standard Product family connected
	  to your system. You will also need to select appropriate
	  bus connection below.

	  If unsure, say N.

	  To compile this driver as a module, choose M here: the
	  module will be called cyttsp_core.

config TOUCHSCREEN_CYTTSP_I2C
	tristate "support I2C bus connection"
	depends on TOUCHSCREEN_CYTTSP_CORE && I2C
	help
	  Say Y here if the touchscreen is connected via I2C bus.

	  To compile this driver as a module, choose M here: the
	  module will be called cyttsp_i2c.

config TOUCHSCREEN_CYTTSP_SPI
	tristate "support SPI bus connection"
	depends on TOUCHSCREEN_CYTTSP_CORE && SPI_MASTER
	help
	  Say Y here if the touchscreen is connected via SPI bus.

	  To compile this driver as a module, choose M here: the
	  module will be called cyttsp_spi.

config TOUCHSCREEN_DA9034
	tristate "Touchscreen support for Dialog Semiconductor DA9034"
	depends on PMIC_DA903X
	default y
	help
	  Say Y here to enable the support for the touchscreen found
	  on Dialog Semiconductor DA9034 PMIC.

	  If unsure, say N.

	  To compile this driver as a module, choose M here: the
	  module will be called da9034-ts.

config TOUCHSCREEN_DA9052
	tristate "Dialog DA9052/DA9053 TSI"
	depends on PMIC_DA9052
	help
	  Say Y here to support the touchscreen found on Dialog Semiconductor
	  DA9052-BC and DA9053-AA/Bx PMICs.

	  If unsure, say N.

	  To compile this driver as a module, choose M here: the
	  module will be called da9052_tsi.

config TOUCHSCREEN_DYNAPRO
	tristate "Dynapro serial touchscreen"
	select SERIO
	help
	  Say Y here if you have a Dynapro serial touchscreen connected to
	  your system.

	  If unsure, say N.

	  To compile this driver as a module, choose M here: the
	  module will be called dynapro.

config TOUCHSCREEN_HAMPSHIRE
	tristate "Hampshire serial touchscreen"
	select SERIO
	help
	  Say Y here if you have a Hampshire serial touchscreen connected to
	  your system.

	  If unsure, say N.

	  To compile this driver as a module, choose M here: the
	  module will be called hampshire.

config TOUCHSCREEN_EETI
	tristate "EETI touchscreen panel support"
	depends on I2C
	help
	  Say Y here to enable support for I2C connected EETI touch panels.

	  To compile this driver as a module, choose M here: the
	  module will be called eeti_ts.

config TOUCHSCREEN_EGALAX
	tristate "EETI eGalax multi-touch panel support"
	depends on I2C && OF
	help
	  Say Y here to enable support for I2C connected EETI
	  eGalax multi-touch panels.

	  To compile this driver as a module, choose M here: the
	  module will be called egalax_ts.

config TOUCHSCREEN_FUJITSU
	tristate "Fujitsu serial touchscreen"
	select SERIO
	help
	  Say Y here if you have the Fujitsu touchscreen (such as one
	  installed in Lifebook P series laptop) connected to your
	  system.

	  If unsure, say N.

	  To compile this driver as a module, choose M here: the
	  module will be called fujitsu-ts.

config TOUCHSCREEN_ILI210X
	tristate "Ilitek ILI210X based touchscreen"
	depends on I2C
	help
	  Say Y here if you have a ILI210X based touchscreen
	  controller. This driver supports models ILI2102,
	  ILI2102s, ILI2103, ILI2103s and ILI2105.
	  Such kind of chipsets can be found in Amazon Kindle Fire
	  touchscreens.

	  If unsure, say N.

	  To compile this driver as a module, choose M here: the
	  module will be called ili210x.

config TOUCHSCREEN_S3C2410
	tristate "Samsung S3C2410/generic touchscreen input driver"
	depends on ARCH_S3C24XX || SAMSUNG_DEV_TS
	select S3C_ADC
	help
	  Say Y here if you have the s3c2410 touchscreen.

	  If unsure, say N.

	  To compile this driver as a module, choose M here: the
	  module will be called s3c2410_ts.

config TOUCHSCREEN_GUNZE
	tristate "Gunze AHL-51S touchscreen"
	select SERIO
	help
	  Say Y here if you have the Gunze AHL-51 touchscreen connected to
	  your system.

	  If unsure, say N.

	  To compile this driver as a module, choose M here: the
	  module will be called gunze.

config TOUCHSCREEN_ELO
	tristate "Elo serial touchscreens"
	select SERIO
	help
	  Say Y here if you have an Elo serial touchscreen connected to
	  your system.

	  If unsure, say N.

	  To compile this driver as a module, choose M here: the
	  module will be called elo.

config TOUCHSCREEN_WACOM_W8001
	tristate "Wacom W8001 penabled serial touchscreen"
	select SERIO
	help
	  Say Y here if you have an Wacom W8001 penabled serial touchscreen
	  connected to your system.

	  If unsure, say N.

	  To compile this driver as a module, choose M here: the
	  module will be called wacom_w8001.

config TOUCHSCREEN_WACOM_I2C
	tristate "Wacom Tablet support (I2C)"
	depends on I2C
	help
	  Say Y here if you want to use the I2C version of the Wacom
	  Pen Tablet.

	  If unsure, say N.

	  To compile this driver as a module, choose M here: the module
	  will be called wacom_i2c.

config TOUCHSCREEN_LPC32XX
	tristate "LPC32XX touchscreen controller"
	depends on ARCH_LPC32XX
	help
	  Say Y here if you have a LPC32XX device and want
	  to support the built-in touchscreen.

	  To compile this driver as a module, choose M here: the
	  module will be called lpc32xx_ts.

config TOUCHSCREEN_MAX11801
	tristate "MAX11801 based touchscreens"
	depends on I2C
	help
	  Say Y here if you have a MAX11801 based touchscreen
	  controller.

	  If unsure, say N.

	  To compile this driver as a module, choose M here: the
	  module will be called max11801_ts.

config TOUCHSCREEN_MCS5000
	tristate "MELFAS MCS-5000 touchscreen"
	depends on I2C
	help
	  Say Y here if you have the MELFAS MCS-5000 touchscreen controller
	  chip in your system.

	  If unsure, say N.

	  To compile this driver as a module, choose M here: the
	  module will be called mcs5000_ts.

config TOUCHSCREEN_MMS114
	tristate "MELFAS MMS114 touchscreen"
	depends on I2C
	help
	  Say Y here if you have the MELFAS MMS114 touchscreen controller
	  chip in your system.

	  If unsure, say N.

	  To compile this driver as a module, choose M here: the
	  module will be called mms114.

config TOUCHSCREEN_MTOUCH
	tristate "MicroTouch serial touchscreens"
	select SERIO
	help
	  Say Y here if you have a MicroTouch (3M) serial touchscreen connected to
	  your system.

	  If unsure, say N.

	  To compile this driver as a module, choose M here: the
	  module will be called mtouch.

config TOUCHSCREEN_INEXIO
	tristate "iNexio serial touchscreens"
	select SERIO
	help
	  Say Y here if you have an iNexio serial touchscreen connected to
	  your system.

	  If unsure, say N.

	  To compile this driver as a module, choose M here: the
	  module will be called inexio.

config TOUCHSCREEN_INTEL_MID
	tristate "Intel MID platform resistive touchscreen"
	depends on INTEL_SCU_IPC
	help
	  Say Y here if you have a Intel MID based touchscreen in
	  your system.

	  If unsure, say N.

	  To compile this driver as a module, choose M here: the
	  module will be called intel_mid_touch.

config TOUCHSCREEN_MK712
	tristate "ICS MicroClock MK712 touchscreen"
	help
	  Say Y here if you have the ICS MicroClock MK712 touchscreen
	  controller chip in your system.

	  If unsure, say N.

	  To compile this driver as a module, choose M here: the
	  module will be called mk712.

config TOUCHSCREEN_HP600
	tristate "HP Jornada 6xx touchscreen"
	depends on SH_HP6XX && SH_ADC
	help
	  Say Y here if you have a HP Jornada 620/660/680/690 and want to
          support the built-in touchscreen.

	  To compile this driver as a module, choose M here: the
	  module will be called hp680_ts_input.

config TOUCHSCREEN_HP7XX
	tristate "HP Jornada 7xx touchscreen"
	depends on SA1100_JORNADA720_SSP
	help
	  Say Y here if you have a HP Jornada 710/720/728 and want
	  to support the built-in touchscreen.

	  To compile this driver as a module, choose M here: the
	  module will be called jornada720_ts.

config TOUCHSCREEN_HTCPEN
	tristate "HTC Shift X9500 touchscreen"
	depends on ISA
	help
	  Say Y here if you have an HTC Shift UMPC also known as HTC X9500
	  Clio / Shangrila and want to support the built-in touchscreen.

	  If unsure, say N.

	  To compile this driver as a module, choose M here: the
	  module will be called htcpen.

config TOUCHSCREEN_PENMOUNT
	tristate "Penmount serial touchscreen"
	select SERIO
	help
	  Say Y here if you have a Penmount serial touchscreen connected to
	  your system.

	  If unsure, say N.

	  To compile this driver as a module, choose M here: the
	  module will be called penmount.

config TOUCHSCREEN_EDT_FT5X06
	tristate "EDT FocalTech FT5x06 I2C Touchscreen support"
	depends on I2C
	help
	  Say Y here if you have an EDT "Polytouch" touchscreen based
	  on the FocalTech FT5x06 family of controllers connected to
	  your system.

	  If unsure, say N.

	  To compile this driver as a module, choose M here: the
	  module will be called edt-ft5x06.

config TOUCHSCREEN_MIGOR
	tristate "Renesas MIGO-R touchscreen"
	depends on SH_MIGOR && I2C
	help
	  Say Y here to enable MIGO-R touchscreen support.

	  If unsure, say N.

	  To compile this driver as a module, choose M here: the
	  module will be called migor_ts.

config TOUCHSCREEN_TNETV107X
	tristate "TI TNETV107X touchscreen support"
	depends on ARCH_DAVINCI_TNETV107X
	help
	  Say Y here if you want to use the TNETV107X touchscreen.

	  To compile this driver as a module, choose M here: the
	  module will be called tnetv107x-ts.

config TOUCHSCREEN_SYNAPTICS_RMI4_I2C
	tristate "Synaptics i2c touchscreen(ClearPad 3000)"
	depends on I2C
	select SYNA_MULTI_TOUCH
	help
	  This enables support for Synaptics RMI over I2C based touchscreens(ClearPad 3000).

config SYNA_MULTI_TOUCH
	tristate "Synaptics i2c touchscreen(ClearPad 3000) MutilTouch support"
	depends on TOUCHSCREEN_SYNAPTICS_RMI4_I2C
	default y

config TOUCHSCREEN_TOUCHRIGHT
	tristate "Touchright serial touchscreen"
	select SERIO
	help
	  Say Y here if you have a Touchright serial touchscreen connected to
	  your system.

	  If unsure, say N.

	  To compile this driver as a module, choose M here: the
	  module will be called touchright.

config TOUCHSCREEN_TOUCHWIN
	tristate "Touchwin serial touchscreen"
	select SERIO
	help
	  Say Y here if you have a Touchwin serial touchscreen connected to
	  your system.

	  If unsure, say N.

	  To compile this driver as a module, choose M here: the
	  module will be called touchwin.

config TOUCHSCREEN_TI_AM335X_TSC
	tristate "TI Touchscreen Interface"
	depends on MFD_TI_AM335X_TSCADC
	help
	  Say Y here if you have 4/5/8 wire touchscreen controller
	  to be connected to the ADC controller on your TI AM335x SoC.

	  If unsure, say N.

	  To compile this driver as a module, choose M here: the
	  module will be called ti_am335x_tsc.

config TOUCHSCREEN_ATMEL_TSADCC
	tristate "Atmel Touchscreen Interface"
	depends on ARCH_AT91
	help
	  Say Y here if you have a 4-wire touchscreen connected to the
          ADC Controller on your Atmel SoC.

	  If unsure, say N.

	  To compile this driver as a module, choose M here: the
	  module will be called atmel_tsadcc.

config TOUCHSCREEN_UCB1400
	tristate "Philips UCB1400 touchscreen"
	depends on AC97_BUS
	depends on UCB1400_CORE
	help
	  This enables support for the Philips UCB1400 touchscreen interface.
	  The UCB1400 is an AC97 audio codec.  The touchscreen interface
	  will be initialized only after the ALSA subsystem has been
	  brought up and the UCB1400 detected.  You therefore have to
	  configure ALSA support as well (either built-in or modular,
	  independently of whether this driver is itself built-in or
	  modular) for this driver to work.

	  To compile this driver as a module, choose M here: the
	  module will be called ucb1400_ts.

config TOUCHSCREEN_PIXCIR
	tristate "PIXCIR I2C touchscreens"
	depends on I2C
	help
	  Say Y here if you have a pixcir i2c touchscreen
	  controller.

	  If unsure, say N.

	  To compile this driver as a module, choose M here: the
	  module will be called pixcir_i2c_ts.

config TOUCHSCREEN_WM831X
	tristate "Support for WM831x touchscreen controllers"
	depends on MFD_WM831X
	help
	  This enables support for the touchscreen controller on the WM831x
	  series of PMICs.

	  To compile this driver as a module, choose M here: the
	  module will be called wm831x-ts.

config TOUCHSCREEN_WM97XX
	tristate "Support for WM97xx AC97 touchscreen controllers"
	depends on AC97_BUS
	help
	  Say Y here if you have a Wolfson Microelectronics WM97xx
	  touchscreen connected to your system. Note that this option
	  only enables core driver, you will also need to select
	  support for appropriate chip below.

	  If unsure, say N.

	  To compile this driver as a module, choose M here: the
	  module will be called wm97xx-ts.

config TOUCHSCREEN_WM9705
	bool "WM9705 Touchscreen interface support"
	depends on TOUCHSCREEN_WM97XX
	default y
	help
	  Say Y here to enable support for the Wolfson Microelectronics
	  WM9705 touchscreen controller.

config TOUCHSCREEN_WM9712
	bool "WM9712 Touchscreen interface support"
	depends on TOUCHSCREEN_WM97XX
	default y
	help
	  Say Y here to enable support for the Wolfson Microelectronics
	  WM9712 touchscreen controller.

config TOUCHSCREEN_WM9713
	bool "WM9713 Touchscreen interface support"
	depends on TOUCHSCREEN_WM97XX
	default y
	help
	  Say Y here to enable support for the Wolfson Microelectronics
	  WM9713 touchscreen controller.

config TOUCHSCREEN_WM97XX_ATMEL
	tristate "WM97xx Atmel accelerated touch"
	depends on TOUCHSCREEN_WM97XX && (AVR32 || ARCH_AT91)
	help
	  Say Y here for support for streaming mode with WM97xx touchscreens
	  on Atmel AT91 or AVR32 systems with an AC97C module.

	  Be aware that this will use channel B in the controller for
	  streaming data, this must not conflict with other AC97C drivers.

	  If unsure, say N.

	  To compile this driver as a module, choose M here: the module will
	  be called atmel-wm97xx.

config TOUCHSCREEN_WM97XX_MAINSTONE
	tristate "WM97xx Mainstone/Palm accelerated touch"
	depends on TOUCHSCREEN_WM97XX && ARCH_PXA
	help
	  Say Y here for support for streaming mode with WM97xx touchscreens
	  on Mainstone, Palm Tungsten T5, TX and LifeDrive systems.

	  If unsure, say N.

	  To compile this driver as a module, choose M here: the
	  module will be called mainstone-wm97xx.

config TOUCHSCREEN_WM97XX_ZYLONITE
	tristate "Zylonite accelerated touch"
	depends on TOUCHSCREEN_WM97XX && MACH_ZYLONITE
	select TOUCHSCREEN_WM9713
	help
	  Say Y here for support for streaming mode with the touchscreen
	  on Zylonite systems.

	  If unsure, say N.

	  To compile this driver as a module, choose M here: the
	  module will be called zylonite-wm97xx.

config TOUCHSCREEN_USB_COMPOSITE
	tristate "USB Touchscreen Driver"
	depends on USB_ARCH_HAS_HCD
	select USB
	help
	  USB Touchscreen driver for:
	  - eGalax Touchkit USB (also includes eTurboTouch CT-410/510/700)
	  - PanJit TouchSet USB
	  - 3M MicroTouch USB (EX II series)
	  - ITM
	  - some other eTurboTouch
	  - Gunze AHL61
	  - DMC TSC-10/25
	  - IRTOUCHSYSTEMS/UNITOP
	  - IdealTEK URTC1000
	  - GoTop Super_Q2/GogoPen/PenPower tablets
	  - JASTEC USB Touch Controller/DigiTech DTR-02U
	  - Zytronic controllers
	  - Elo TouchSystems 2700 IntelliTouch
	  - EasyTouch USB Touch Controller from Data Modul
	  - e2i (Mimo monitors)

	  Have a look at <http://linux.chapter7.ch/touchkit/> for
	  a usage description and the required user-space stuff.

	  To compile this driver as a module, choose M here: the
	  module will be called usbtouchscreen.

config TOUCHSCREEN_MC13783
	tristate "Freescale MC13783 touchscreen input driver"
	depends on MFD_MC13783
	help
	  Say Y here if you have an Freescale MC13783 PMIC on your
	  board and want to use its touchscreen

	  If unsure, say N.

	  To compile this driver as a module, choose M here: the
	  module will be called mc13783_ts.

config TOUCHSCREEN_USB_EGALAX
	default y
	bool "eGalax, eTurboTouch CT-410/510/700 device support" if EXPERT
	depends on TOUCHSCREEN_USB_COMPOSITE

config TOUCHSCREEN_USB_PANJIT
	default y
	bool "PanJit device support" if EXPERT
	depends on TOUCHSCREEN_USB_COMPOSITE

config TOUCHSCREEN_USB_3M
	default y
	bool "3M/Microtouch EX II series device support" if EXPERT
	depends on TOUCHSCREEN_USB_COMPOSITE

config TOUCHSCREEN_USB_ITM
	default y
	bool "ITM device support" if EXPERT
	depends on TOUCHSCREEN_USB_COMPOSITE

config TOUCHSCREEN_USB_ETURBO
	default y
	bool "eTurboTouch (non-eGalax compatible) device support" if EXPERT
	depends on TOUCHSCREEN_USB_COMPOSITE

config TOUCHSCREEN_USB_GUNZE
	default y
	bool "Gunze AHL61 device support" if EXPERT
	depends on TOUCHSCREEN_USB_COMPOSITE

config TOUCHSCREEN_USB_DMC_TSC10
	default y
	bool "DMC TSC-10/25 device support" if EXPERT
	depends on TOUCHSCREEN_USB_COMPOSITE

config TOUCHSCREEN_USB_IRTOUCH
	default y
	bool "IRTOUCHSYSTEMS/UNITOP device support" if EXPERT
	depends on TOUCHSCREEN_USB_COMPOSITE

config TOUCHSCREEN_USB_IDEALTEK
	default y
	bool "IdealTEK URTC1000 device support" if EXPERT
	depends on TOUCHSCREEN_USB_COMPOSITE

config TOUCHSCREEN_USB_GENERAL_TOUCH
	default y
	bool "GeneralTouch Touchscreen device support" if EXPERT
	depends on TOUCHSCREEN_USB_COMPOSITE

config TOUCHSCREEN_USB_GOTOP
	default y
	bool "GoTop Super_Q2/GogoPen/PenPower tablet device support" if EXPERT
	depends on TOUCHSCREEN_USB_COMPOSITE

config TOUCHSCREEN_USB_JASTEC
	default y
	bool "JASTEC/DigiTech DTR-02U USB touch controller device support" if EXPERT
	depends on TOUCHSCREEN_USB_COMPOSITE

config TOUCHSCREEN_USB_ELO
	default y
	bool "Elo TouchSystems 2700 IntelliTouch controller device support" if EXPERT
	depends on TOUCHSCREEN_USB_COMPOSITE

config TOUCHSCREEN_USB_E2I
	default y
	bool "e2i Touchscreen controller (e.g. from Mimo 740)" if EXPERT
	depends on TOUCHSCREEN_USB_COMPOSITE

config TOUCHSCREEN_USB_ZYTRONIC
	default y
	bool "Zytronic controller" if EXPERT
	depends on TOUCHSCREEN_USB_COMPOSITE

config TOUCHSCREEN_USB_ETT_TC45USB
	default y
	bool "ET&T USB series TC4UM/TC5UH touchscreen controller support" if EXPERT
	depends on TOUCHSCREEN_USB_COMPOSITE

config TOUCHSCREEN_USB_NEXIO
	default y
	bool "NEXIO/iNexio device support" if EXPERT
	depends on TOUCHSCREEN_USB_COMPOSITE

config TOUCHSCREEN_USB_EASYTOUCH
	default y
	bool "EasyTouch USB Touch controller device support" if EMBEDDED
	depends on TOUCHSCREEN_USB_COMPOSITE
	help
	  Say Y here if you have an EasyTouch USB Touch controller.
	  If unsure, say N.

config TOUCHSCREEN_TOUCHIT213
	tristate "Sahara TouchIT-213 touchscreen"
	select SERIO
	help
	  Say Y here if you have a Sahara TouchIT-213 Tablet PC.

	  If unsure, say N.

	  To compile this driver as a module, choose M here: the
	  module will be called touchit213.

config TOUCHSCREEN_TSC_SERIO
	tristate "TSC-10/25/40 serial touchscreen support"
	select SERIO
	help
	  Say Y here if you have a TSC-10, 25 or 40 serial touchscreen connected
	  to your system.

	  If unsure, say N.

	  To compile this driver as a module, choose M here: the
	  module will be called tsc40.

config TOUCHSCREEN_TSC2005
        tristate "TSC2005 based touchscreens"
        depends on SPI_MASTER
        help
          Say Y here if you have a TSC2005 based touchscreen.

	  If unsure, say N.

	  To compile this driver as a module, choose M here: the
	  module will be called tsc2005.

config TOUCHSCREEN_TSC2007
	tristate "TSC2007 based touchscreens"
	depends on I2C
	help
	  Say Y here if you have a TSC2007 based touchscreen.

	  If unsure, say N.

	  To compile this driver as a module, choose M here: the
	  module will be called tsc2007.

config ANDROID_TOUCHSCREEN_MSM_HACKS
	default y
	depends on TOUCHSCREEN_MSM_LEGACY
	bool "Android MSM Touchscreen hacks"
	help
	  Say Y here if you are running Android framework on Qualcomm
	  MSM/QSD based Surf or FFAs. These hacks are required inorder
	  to Android framework to receive adjusted x, y co-ordinates
	  until proper calibration framework is in place.

config TOUCHSCREEN_W90X900
	tristate "W90P910 touchscreen driver"
	depends on HAVE_CLK
	help
	  Say Y here if you have a W90P910 based touchscreen.

	  To compile this driver as a module, choose M here: the
	  module will be called w90p910_ts.

config TOUCHSCREEN_PCAP
	tristate "Motorola PCAP touchscreen"
	depends on EZX_PCAP
	help
	  Say Y here if you have a Motorola EZX telephone and
	  want to enable support for the built-in touchscreen.

	  To compile this driver as a module, choose M here: the
	  module will be called pcap_ts.

config TOUCHSCREEN_ST1232
	tristate "Sitronix ST1232 touchscreen controllers"
	depends on I2C
	help
	  Say Y here if you want to support Sitronix ST1232
	  touchscreen controller.

	  If unsure, say N.

	  To compile this driver as a module, choose M here: the
	  module will be called st1232_ts.

config TOUCHSCREEN_STMPE
	tristate "STMicroelectronics STMPE touchscreens"
	depends on MFD_STMPE
	help
	  Say Y here if you want support for STMicroelectronics
	  STMPE touchscreen controllers.

	  To compile this driver as a module, choose M here: the
	  module will be called stmpe-ts.

config TOUCHSCREEN_TPS6507X
	tristate "TPS6507x based touchscreens"
	depends on I2C
	help
	  Say Y here if you have a TPS6507x based touchscreen
	  controller.

	  If unsure, say N.

	  To compile this driver as a module, choose M here: the
	  module will be called tps6507x_ts.

config TOUCHSCREEN_FT5X06
       tristate "FocalTech touchscreens"
       depends on I2C
       help
         Say Y here if you have a ft5X06 touchscreen.
	 Ft5x06 controllers are multi touch controllers which can
	 report 5 touches at a time.

         If unsure, say N.

         To compile this driver as a module, choose M here: the
         module will be called ft5x06_ts.

config TOUCHSCREEN_GEN_VKEYS
       tristate "Touchscreen Virtual Keys Driver"
       help
         Say Y here if you want to generate a sysfs entry for virtual
	 keys on Android.

         If unsure, say N.

         To compile this driver as a module, choose M here: the
         module will be called gen_vkeys.

config TOUCHSCREEN_SYNAPTICS_I2C_RMI4
	tristate "Synaptics DSX I2C touchscreen"
	depends on I2C
	help
	  Say Y here if you have a Synaptics DSX I2C touchscreen
	  connected to your system.

	  If unsure, say N.

	  To compile this driver as a module, choose M here: the
	  module will be called synaptics_i2c_rmi4.

config TOUCHSCREEN_SYNAPTICS_DSX_RMI4_DEV
	tristate "Synaptics I2C touchscreen rmi device"
	depends on TOUCHSCREEN_SYNAPTICS_I2C_RMI4
	help
	  This enables support for character device channel for Synaptics
	  RMI4 touchscreens.

	  Say Y here if you have a Synaptics DSX I2C touchscreen
	  connected to your system.

	  If unsure, say N.

	  To compile this driver as a module, choose M here: the
	  module will be called synaptics_dsx_rmi4_dev.

config TOUCHSCREEN_SYNAPTICS_DSX_FW_UPDATE
	tristate "Synaptics I2C touchscreen firmware update"
	depends on TOUCHSCREEN_SYNAPTICS_I2C_RMI4
	help
	  This enables support for firmware update for Synaptics RMI4
	  touchscreens.

	  Say Y here if you have a Synaptics DSX I2C touchscreen
	  connected to your system.

	  If unsure, say N.

	  To compile this driver as a module, choose M here: the
	  module will be called synaptics_dsx_fw_update.

config SECURE_TOUCH
	bool "Secure Touch"
	depends on TOUCHSCREEN_ATMEL_MXT
	help
	  Say Y here to enable Secure Touch support in the Atmel MXT
	  driver.

	  If unsure, say N.

config TOUCHSCREEN_GT9XX
	bool "Goodix touchpanel GT9xx series"
	depends on I2C
	help
	  Say Y here if you have a Goodix GT9xx touchscreen.
	  Gt9xx controllers are multi touch controllers which can
	  report 5 touches at a time.

          If unsure, say N.

source "drivers/input/touchscreen/gt9xx/Kconfig"

endif<|MERGE_RESOLUTION|>--- conflicted
+++ resolved
@@ -11,7 +11,6 @@
 
 if INPUT_TOUCHSCREEN
 
-<<<<<<< HEAD
 config TOUCHSCREEN_MELFAS_W
 	tristate "W model MELFAS touchscreen driver"
 	depends on I2C
@@ -22,9 +21,8 @@
 
 	  To compile this driver as a module, choose M here: the
 	  module will be called W model MMS.
-=======
+
 source "drivers/input/touchscreen/synaptics_dsx/Kconfig"
->>>>>>> bc45092a
 
 config TOUCHSCREEN_88PM860X
 	tristate "Marvell 88PM860x touchscreen"
