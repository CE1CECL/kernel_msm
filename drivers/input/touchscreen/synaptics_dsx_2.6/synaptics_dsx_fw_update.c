/*
 * Synaptics DSX touchscreen driver
 *
 * Copyright (C) 2012-2015 Synaptics Incorporated. All rights reserved.
 *
 * Copyright (C) 2012 Alexandra Chin <alexandra.chin@tw.synaptics.com>
 * Copyright (C) 2012 Scott Lin <scott.lin@tw.synaptics.com>
 *
 * This program is free software; you can redistribute it and/or modify
 * it under the terms of the GNU General Public License as published by
 * the Free Software Foundation; either version 2 of the License, or
 * (at your option) any later version.
 *
 * This program is distributed in the hope that it will be useful,
 * but WITHOUT ANY WARRANTY; without even the implied warranty of
 * MERCHANTABILITY or FITNESS FOR A PARTICULAR PURPOSE. See the
 * GNU General Public License for more details.
 *
 * INFORMATION CONTAINED IN THIS DOCUMENT IS PROVIDED "AS-IS," AND SYNAPTICS
 * EXPRESSLY DISCLAIMS ALL EXPRESS AND IMPLIED WARRANTIES, INCLUDING ANY
 * IMPLIED WARRANTIES OF MERCHANTABILITY AND FITNESS FOR A PARTICULAR PURPOSE,
 * AND ANY WARRANTIES OF NON-INFRINGEMENT OF ANY INTELLECTUAL PROPERTY RIGHTS.
 * IN NO EVENT SHALL SYNAPTICS BE LIABLE FOR ANY DIRECT, INDIRECT, INCIDENTAL,
 * SPECIAL, PUNITIVE, OR CONSEQUENTIAL DAMAGES ARISING OUT OF OR IN CONNECTION
 * WITH THE USE OF THE INFORMATION CONTAINED IN THIS DOCUMENT, HOWEVER CAUSED
 * AND BASED ON ANY THEORY OF LIABILITY, WHETHER IN AN ACTION OF CONTRACT,
 * NEGLIGENCE OR OTHER TORTIOUS ACTION, AND EVEN IF SYNAPTICS WAS ADVISED OF
 * THE POSSIBILITY OF SUCH DAMAGE. IF A TRIBUNAL OF COMPETENT JURISDICTION DOES
 * NOT PERMIT THE DISCLAIMER OF DIRECT DAMAGES OR ANY OTHER DAMAGES, SYNAPTICS'
 * TOTAL CUMULATIVE LIABILITY TO ANY PARTY SHALL NOT EXCEED ONE HUNDRED U.S.
 * DOLLARS.
 */

#include <linux/kernel.h>
#include <linux/module.h>
#include <linux/slab.h>
#include <linux/interrupt.h>
#include <linux/delay.h>
#include <linux/input.h>
#include <linux/firmware.h>
#include <linux/platform_device.h>
#include <linux/input/synaptics_dsx_v2_6.h>
#include "synaptics_dsx_core.h"

#define FW_IMAGE_NAME "synaptics/startup_fw_update.img"

#define DO_STARTUP_FW_UPDATE

#ifdef DO_STARTUP_FW_UPDATE
#ifdef CONFIG_FB
#define WAIT_FOR_FB_READY
#define FB_READY_WAIT_MS 100
#define FB_READY_TIMEOUT_S 30
#endif
#endif

#define FORCE_UPDATE false
#define DO_LOCKDOWN false

#define MAX_IMAGE_NAME_LEN 256
#define MAX_FIRMWARE_ID_LEN 10

#define IMAGE_HEADER_VERSION_05 0x05
#define IMAGE_HEADER_VERSION_06 0x06
#define IMAGE_HEADER_VERSION_10 0x10

#define IMAGE_AREA_OFFSET 0x100
#define LOCKDOWN_SIZE 0x50

#define V5V6_BOOTLOADER_ID_OFFSET 0
#define V5V6_CONFIG_ID_SIZE 4

#define V5_PROPERTIES_OFFSET 2
#define V5_BLOCK_SIZE_OFFSET 3
#define V5_BLOCK_COUNT_OFFSET 5
#define V5_BLOCK_NUMBER_OFFSET 0
#define V5_BLOCK_DATA_OFFSET 2

#define V6_PROPERTIES_OFFSET 1
#define V6_BLOCK_SIZE_OFFSET 2
#define V6_BLOCK_COUNT_OFFSET 3
#define V6_PROPERTIES_2_OFFSET 4
#define V6_GUEST_CODE_BLOCK_COUNT_OFFSET 5
#define V6_BLOCK_NUMBER_OFFSET 0
#define V6_BLOCK_DATA_OFFSET 1
#define V6_FLASH_COMMAND_OFFSET 2
#define V6_FLASH_STATUS_OFFSET 3

#define V7_CONFIG_ID_SIZE 32

#define V7_FLASH_STATUS_OFFSET 0
#define V7_PARTITION_ID_OFFSET 1
#define V7_BLOCK_NUMBER_OFFSET 2
#define V7_TRANSFER_LENGTH_OFFSET 3
#define V7_COMMAND_OFFSET 4
#define V7_PAYLOAD_OFFSET 5

#define V7_PARTITION_SUPPORT_BYTES 4

#define F35_ERROR_CODE_OFFSET 0
#define F35_CHUNK_NUM_LSB_OFFSET 0
#define F35_CHUNK_NUM_MSB_OFFSET 1
#define F35_CHUNK_DATA_OFFSET 2
#define F35_CHUNK_COMMAND_OFFSET 18

#define F35_CHUNK_SIZE 16
#define F35_ERASE_ALL_WAIT_MS 3000
#define F35_RESET_WAIT_MS 250

#define SLEEP_MODE_NORMAL (0x00)
#define SLEEP_MODE_SENSOR_SLEEP (0x01)
#define SLEEP_MODE_RESERVED0 (0x02)
#define SLEEP_MODE_RESERVED1 (0x03)

#define ENABLE_WAIT_MS (1 * 1000)
#define WRITE_WAIT_MS (3 * 1000)
#define ERASE_WAIT_MS (5 * 1000)

#define MIN_SLEEP_TIME_US 50
#define MAX_SLEEP_TIME_US 100

#define INT_DISABLE_WAIT_MS 20
#define ENTER_FLASH_PROG_WAIT_MS 20

static int fwu_do_reflash(void);

static int fwu_recovery_check_status(void);

#ifdef CONFIG_TOUCHSCREEN_SYNAPTICS_DSX_FW_UPDATE_EXTRA_SYSFS
static ssize_t fwu_sysfs_show_image(struct file *data_file,
		struct kobject *kobj, struct bin_attribute *attributes,
		char *buf, loff_t pos, size_t count);

static ssize_t fwu_sysfs_store_image(struct file *data_file,
		struct kobject *kobj, struct bin_attribute *attributes,
		char *buf, loff_t pos, size_t count);

static ssize_t fwu_sysfs_do_recovery_store(struct device *dev,
		struct device_attribute *attr, const char *buf, size_t count);

static ssize_t fwu_sysfs_do_reflash_store(struct device *dev,
		struct device_attribute *attr, const char *buf, size_t count);

static ssize_t fwu_sysfs_write_config_store(struct device *dev,
		struct device_attribute *attr, const char *buf, size_t count);

static ssize_t fwu_sysfs_read_config_store(struct device *dev,
		struct device_attribute *attr, const char *buf, size_t count);

static ssize_t fwu_sysfs_config_area_store(struct device *dev,
		struct device_attribute *attr, const char *buf, size_t count);

static ssize_t fwu_sysfs_image_name_store(struct device *dev,
		struct device_attribute *attr, const char *buf, size_t count);

static ssize_t fwu_sysfs_image_size_store(struct device *dev,
		struct device_attribute *attr, const char *buf, size_t count);

static ssize_t fwu_sysfs_block_size_show(struct device *dev,
		struct device_attribute *attr, char *buf);

static ssize_t fwu_sysfs_firmware_block_count_show(struct device *dev,
		struct device_attribute *attr, char *buf);

static ssize_t fwu_sysfs_configuration_block_count_show(struct device *dev,
		struct device_attribute *attr, char *buf);

static ssize_t fwu_sysfs_disp_config_block_count_show(struct device *dev,
		struct device_attribute *attr, char *buf);

static ssize_t fwu_sysfs_perm_config_block_count_show(struct device *dev,
		struct device_attribute *attr, char *buf);

static ssize_t fwu_sysfs_bl_config_block_count_show(struct device *dev,
		struct device_attribute *attr, char *buf);

static ssize_t fwu_sysfs_guest_code_block_count_show(struct device *dev,
		struct device_attribute *attr, char *buf);

static ssize_t fwu_sysfs_write_guest_code_store(struct device *dev,
		struct device_attribute *attr, const char *buf, size_t count);
#endif

enum f34_version {
	F34_V0 = 0,
	F34_V1,
	F34_V2,
};

enum bl_version {
	BL_V5 = 5,
	BL_V6 = 6,
	BL_V7 = 7,
	BL_V8 = 8,
};

enum flash_area {
	NONE = 0,
	UI_FIRMWARE,
	UI_CONFIG,
};

enum update_mode {
	NORMAL = 1,
	FORCE = 2,
	LOCKDOWN = 8,
};

enum config_area {
	UI_CONFIG_AREA = 0,
	PM_CONFIG_AREA,
	BL_CONFIG_AREA,
	DP_CONFIG_AREA,
	FLASH_CONFIG_AREA,
};

enum v7_status {
	SUCCESS = 0x00,
	DEVICE_NOT_IN_BOOTLOADER_MODE,
	INVALID_PARTITION,
	INVALID_COMMAND,
	INVALID_BLOCK_OFFSET,
	INVALID_TRANSFER,
	NOT_ERASED,
	FLASH_PROGRAMMING_KEY_INCORRECT,
	BAD_PARTITION_TABLE,
	CHECKSUM_FAILED,
	FLASH_HARDWARE_FAILURE = 0x1f,
};

enum v7_partition_id {
	BOOTLOADER_PARTITION = 0x01,
	DEVICE_CONFIG_PARTITION,
	FLASH_CONFIG_PARTITION,
	MANUFACTURING_BLOCK_PARTITION,
	GUEST_SERIALIZATION_PARTITION,
	GLOBAL_PARAMETERS_PARTITION,
	CORE_CODE_PARTITION,
	CORE_CONFIG_PARTITION,
	GUEST_CODE_PARTITION,
	DISPLAY_CONFIG_PARTITION,
};

enum v7_flash_command {
	CMD_V7_IDLE = 0x00,
	CMD_V7_ENTER_BL,
	CMD_V7_READ,
	CMD_V7_WRITE,
	CMD_V7_ERASE,
	CMD_V7_ERASE_AP,
	CMD_V7_SENSOR_ID,
};

enum v5v6_flash_command {
	CMD_V5V6_IDLE = 0x0,
	CMD_V5V6_WRITE_FW = 0x2,
	CMD_V5V6_ERASE_ALL = 0x3,
	CMD_V5V6_WRITE_LOCKDOWN = 0x4,
	CMD_V5V6_READ_CONFIG = 0x5,
	CMD_V5V6_WRITE_CONFIG = 0x6,
	CMD_V5V6_ERASE_UI_CONFIG = 0x7,
	CMD_V5V6_ERASE_BL_CONFIG = 0x9,
	CMD_V5V6_ERASE_DISP_CONFIG = 0xa,
	CMD_V5V6_ERASE_GUEST_CODE = 0xb,
	CMD_V5V6_WRITE_GUEST_CODE = 0xc,
	CMD_V5V6_ENABLE_FLASH_PROG = 0xf,
};

enum flash_command {
	CMD_IDLE = 0,
	CMD_WRITE_FW,
	CMD_WRITE_CONFIG,
	CMD_WRITE_LOCKDOWN,
	CMD_WRITE_GUEST_CODE,
	CMD_READ_CONFIG,
	CMD_ERASE_ALL,
	CMD_ERASE_UI_FIRMWARE,
	CMD_ERASE_UI_CONFIG,
	CMD_ERASE_BL_CONFIG,
	CMD_ERASE_DISP_CONFIG,
	CMD_ERASE_FLASH_CONFIG,
	CMD_ERASE_GUEST_CODE,
	CMD_ENABLE_FLASH_PROG,
};

enum f35_flash_command {
	CMD_F35_IDLE = 0x0,
	CMD_F35_RESERVED = 0x1,
	CMD_F35_WRITE_CHUNK = 0x2,
	CMD_F35_ERASE_ALL = 0x3,
	CMD_F35_RESET = 0x10,
};

enum container_id {
	TOP_LEVEL_CONTAINER = 0,
	UI_CONTAINER,
	UI_CONFIG_CONTAINER,
	BL_CONTAINER,
	BL_IMAGE_CONTAINER,
	BL_CONFIG_CONTAINER,
	BL_LOCKDOWN_INFO_CONTAINER,
	PERMANENT_CONFIG_CONTAINER,
	GUEST_CODE_CONTAINER,
	BL_PROTOCOL_DESCRIPTOR_CONTAINER,
	UI_PROTOCOL_DESCRIPTOR_CONTAINER,
	RMI_SELF_DISCOVERY_CONTAINER,
	RMI_PAGE_CONTENT_CONTAINER,
	GENERAL_INFORMATION_CONTAINER,
	DEVICE_CONFIG_CONTAINER,
	FLASH_CONFIG_CONTAINER,
	GUEST_SERIALIZATION_CONTAINER,
	GLOBAL_PARAMETERS_CONTAINER,
	CORE_CODE_CONTAINER,
	CORE_CONFIG_CONTAINER,
	DISPLAY_CONFIG_CONTAINER,
};

struct pdt_properties {
	union {
		struct {
			unsigned char reserved_1:6;
			unsigned char has_bsr:1;
			unsigned char reserved_2:1;
		} __packed;
		unsigned char data[1];
	};
};

struct partition_table {
	unsigned char partition_id:5;
	unsigned char byte_0_reserved:3;
	unsigned char byte_1_reserved;
	unsigned char partition_length_7_0;
	unsigned char partition_length_15_8;
	unsigned char start_physical_address_7_0;
	unsigned char start_physical_address_15_8;
	unsigned char partition_properties_7_0;
	unsigned char partition_properties_15_8;
} __packed;

struct f01_device_control {
	union {
		struct {
			unsigned char sleep_mode:2;
			unsigned char nosleep:1;
			unsigned char reserved:2;
			unsigned char charger_connected:1;
			unsigned char report_rate:1;
			unsigned char configured:1;
		} __packed;
		unsigned char data[1];
	};
};

struct f34_v7_query_0 {
	union {
		struct {
			unsigned char subpacket_1_size:3;
			unsigned char has_config_id:1;
			unsigned char f34_query0_b4:1;
			unsigned char has_thqa:1;
			unsigned char f34_query0_b6__7:2;
		} __packed;
		unsigned char data[1];
	};
};

struct f34_v7_query_1_7 {
	union {
		struct {
			/* query 1 */
			unsigned char bl_minor_revision;
			unsigned char bl_major_revision;

			/* query 2 */
			unsigned char bl_fw_id_7_0;
			unsigned char bl_fw_id_15_8;
			unsigned char bl_fw_id_23_16;
			unsigned char bl_fw_id_31_24;

			/* query 3 */
			unsigned char minimum_write_size;
			unsigned char block_size_7_0;
			unsigned char block_size_15_8;
			unsigned char flash_page_size_7_0;
			unsigned char flash_page_size_15_8;

			/* query 4 */
			unsigned char adjustable_partition_area_size_7_0;
			unsigned char adjustable_partition_area_size_15_8;

			/* query 5 */
			unsigned char flash_config_length_7_0;
			unsigned char flash_config_length_15_8;

			/* query 6 */
			unsigned char payload_length_7_0;
			unsigned char payload_length_15_8;

			/* query 7 */
			unsigned char f34_query7_b0:1;
			unsigned char has_bootloader:1;
			unsigned char has_device_config:1;
			unsigned char has_flash_config:1;
			unsigned char has_manufacturing_block:1;
			unsigned char has_guest_serialization:1;
			unsigned char has_global_parameters:1;
			unsigned char has_core_code:1;
			unsigned char has_core_config:1;
			unsigned char has_guest_code:1;
			unsigned char has_display_config:1;
			unsigned char f34_query7_b11__15:5;
			unsigned char f34_query7_b16__23;
			unsigned char f34_query7_b24__31;
		} __packed;
		unsigned char data[21];
	};
};

struct f34_v7_data0 {
	union {
		struct {
			unsigned char operation_status:5;
			unsigned char device_cfg_status:2;
			unsigned char bl_mode:1;
		} __packed;
		unsigned char data[1];
	};
};

struct f34_v7_data_1_5 {
	union {
		struct {
			unsigned char partition_id:5;
			unsigned char f34_data1_b5__7:3;
			unsigned char block_offset_7_0;
			unsigned char block_offset_15_8;
			unsigned char transfer_length_7_0;
			unsigned char transfer_length_15_8;
			unsigned char command;
			unsigned char payload_0;
			unsigned char payload_1;
		} __packed;
		unsigned char data[8];
	};
};

struct f34_v5v6_flash_properties {
	union {
		struct {
			unsigned char reg_map:1;
			unsigned char unlocked:1;
			unsigned char has_config_id:1;
			unsigned char has_pm_config:1;
			unsigned char has_bl_config:1;
			unsigned char has_disp_config:1;
			unsigned char has_ctrl1:1;
			unsigned char has_query4:1;
		} __packed;
		unsigned char data[1];
	};
};

struct f34_v5v6_flash_properties_2 {
	union {
		struct {
			unsigned char has_guest_code:1;
			unsigned char reserved:7;
		} __packed;
		unsigned char data[1];
	};
};

struct register_offset {
	unsigned char properties;
	unsigned char properties_2;
	unsigned char block_size;
	unsigned char block_count;
	unsigned char gc_block_count;
	unsigned char flash_status;
	unsigned char partition_id;
	unsigned char block_number;
	unsigned char transfer_length;
	unsigned char flash_cmd;
	unsigned char payload;
};

struct block_count {
	unsigned short ui_firmware;
	unsigned short ui_config;
	unsigned short dp_config;
	unsigned short pm_config;
	unsigned short fl_config;
	unsigned short bl_image;
	unsigned short bl_config;
	unsigned short lockdown;
	unsigned short guest_code;
	unsigned short total_count;
};

struct physical_address {
	unsigned short ui_firmware;
	unsigned short ui_config;
	unsigned short dp_config;
	unsigned short fl_config;
	unsigned short guest_code;
};

struct container_descriptor {
	unsigned char content_checksum[4];
	unsigned char container_id[2];
	unsigned char minor_version;
	unsigned char major_version;
	unsigned char reserved_08;
	unsigned char reserved_09;
	unsigned char reserved_0a;
	unsigned char reserved_0b;
	unsigned char container_option_flags[4];
	unsigned char content_options_length[4];
	unsigned char content_options_address[4];
	unsigned char content_length[4];
	unsigned char content_address[4];
};

struct image_header_10 {
	unsigned char checksum[4];
	unsigned char reserved_04;
	unsigned char reserved_05;
	unsigned char minor_header_version;
	unsigned char major_header_version;
	unsigned char reserved_08;
	unsigned char reserved_09;
	unsigned char reserved_0a;
	unsigned char reserved_0b;
	unsigned char top_level_container_start_addr[4];
};

struct image_header_05_06 {
	/* 0x00 - 0x0f */
	unsigned char checksum[4];
	unsigned char reserved_04;
	unsigned char reserved_05;
	unsigned char options_firmware_id:1;
	unsigned char options_bootloader:1;
	unsigned char options_guest_code:1;
	unsigned char options_tddi:1;
	unsigned char options_reserved:4;
	unsigned char header_version;
	unsigned char firmware_size[4];
	unsigned char config_size[4];
	/* 0x10 - 0x1f */
	unsigned char product_id[PRODUCT_ID_SIZE];
	unsigned char package_id[2];
	unsigned char package_id_revision[2];
	unsigned char product_info[PRODUCT_INFO_SIZE];
	/* 0x20 - 0x2f */
	unsigned char bootloader_addr[4];
	unsigned char bootloader_size[4];
	unsigned char ui_addr[4];
	unsigned char ui_size[4];
	/* 0x30 - 0x3f */
	unsigned char ds_id[16];
	/* 0x40 - 0x4f */
	union {
		struct {
			unsigned char cstmr_product_id[PRODUCT_ID_SIZE];
			unsigned char reserved_4a_4f[6];
		};
		struct {
			unsigned char dsp_cfg_addr[4];
			unsigned char dsp_cfg_size[4];
			unsigned char reserved_48_4f[8];
		};
	};
	/* 0x50 - 0x53 */
	unsigned char firmware_id[4];
};

struct block_data {
	unsigned int size;
	const unsigned char *data;
};

struct image_metadata {
	bool contains_firmware_id;
	bool contains_bootloader;
	bool contains_guest_code;
	bool contains_disp_config;
	bool contains_perm_config;
	bool contains_flash_config;
	unsigned int firmware_id;
	unsigned int checksum;
	unsigned int bootloader_size;
	unsigned int disp_config_offset;
	unsigned char bl_version;
	unsigned char product_id[PRODUCT_ID_SIZE + 1];
	unsigned char cstmr_product_id[PRODUCT_ID_SIZE + 1];
	struct block_data bootloader;
	struct block_data ui_firmware;
	struct block_data ui_config;
	struct block_data dp_config;
	struct block_data pm_config;
	struct block_data fl_config;
	struct block_data bl_image;
	struct block_data bl_config;
	struct block_data lockdown;
	struct block_data guest_code;
	struct block_count blkcount;
	struct physical_address phyaddr;
};

struct synaptics_rmi4_fwu_handle {
	enum bl_version bl_version;
	bool initialized;
	bool in_bl_mode;
	bool in_ub_mode;
	bool force_update;
	bool do_lockdown;
	bool has_guest_code;
	bool new_partition_table;
	unsigned int data_pos;
	unsigned char *ext_data_source;
	unsigned char *read_config_buf;
	unsigned char intr_mask;
	unsigned char command;
	unsigned char bootloader_id[2];
	unsigned char config_id[32];
	unsigned char flash_status;
	unsigned char partitions;
	unsigned short block_size;
	unsigned short config_size;
	unsigned short config_area;
	unsigned short config_block_count;
	unsigned short flash_config_length;
	unsigned short payload_length;
	unsigned short partition_table_bytes;
	unsigned short read_config_buf_size;
	const unsigned char *config_data;
	const unsigned char *image;
	unsigned char *image_name;
	unsigned int image_size;
	struct image_metadata img;
	struct register_offset off;
	struct block_count blkcount;
	struct physical_address phyaddr;
	struct f34_v5v6_flash_properties flash_properties;
	struct synaptics_rmi4_fn_desc f34_fd;
	struct synaptics_rmi4_fn_desc f35_fd;
	struct synaptics_rmi4_data *rmi4_data;
	struct workqueue_struct *fwu_workqueue;
	struct work_struct fwu_work;
};

#ifdef CONFIG_TOUCHSCREEN_SYNAPTICS_DSX_FW_UPDATE_EXTRA_SYSFS
static struct bin_attribute dev_attr_data = {
	.attr = {
		.name = "data",
		.mode = (S_IRUGO | S_IWUGO),
	},
	.size = 0,
	.read = fwu_sysfs_show_image,
	.write = fwu_sysfs_store_image,
};
#endif

static struct device_attribute attrs[] = {
#ifdef CONFIG_TOUCHSCREEN_SYNAPTICS_DSX_FW_UPDATE_EXTRA_SYSFS
<<<<<<< HEAD
	__ATTR(dorecovery, S_IWUGO,
			synaptics_rmi4_show_error,
=======
	__ATTR(dorecovery, S_IWUSR | S_IWGRP,
			NULL,
>>>>>>> e045a95c
			fwu_sysfs_do_recovery_store),
	__ATTR(doreflash, S_IWUSR | S_IWGRP,
			NULL,
			fwu_sysfs_do_reflash_store),
	__ATTR(writeconfig, S_IWUSR | S_IWGRP,
			NULL,
			fwu_sysfs_write_config_store),
	__ATTR(readconfig, S_IWUSR | S_IWGRP,
			NULL,
			fwu_sysfs_read_config_store),
	__ATTR(configarea, S_IWUSR | S_IWGRP,
			NULL,
			fwu_sysfs_config_area_store),
	__ATTR(imagename, S_IWUSR | S_IWGRP,
			NULL,
			fwu_sysfs_image_name_store),
	__ATTR(imagesize, S_IWUSR | S_IWGRP,
			NULL,
			fwu_sysfs_image_size_store),
	__ATTR(blocksize, S_IRUGO,
			fwu_sysfs_block_size_show,
			NULL),
	__ATTR(fwblockcount, S_IRUGO,
			fwu_sysfs_firmware_block_count_show,
			NULL),
	__ATTR(configblockcount, S_IRUGO,
			fwu_sysfs_configuration_block_count_show,
			NULL),
	__ATTR(dispconfigblockcount, S_IRUGO,
			fwu_sysfs_disp_config_block_count_show,
			NULL),
	__ATTR(permconfigblockcount, S_IRUGO,
			fwu_sysfs_perm_config_block_count_show,
			NULL),
	__ATTR(blconfigblockcount, S_IRUGO,
			fwu_sysfs_bl_config_block_count_show,
			NULL),
	__ATTR(guestcodeblockcount, S_IRUGO,
			fwu_sysfs_guest_code_block_count_show,
			NULL),
	__ATTR(writeguestcode, S_IWUSR | S_IWGRP,
			NULL,
			fwu_sysfs_write_guest_code_store),
#endif
};

static struct synaptics_rmi4_fwu_handle *fwu;

DECLARE_COMPLETION(fwu_remove_complete);

static unsigned int le_to_uint(const unsigned char *ptr)
{
	return (unsigned int)ptr[0] +
			(unsigned int)ptr[1] * 0x100 +
			(unsigned int)ptr[2] * 0x10000 +
			(unsigned int)ptr[3] * 0x1000000;
}

static int fwu_allocate_read_config_buf(unsigned int count)
{
	struct synaptics_rmi4_data *rmi4_data = fwu->rmi4_data;

	if (count > fwu->read_config_buf_size) {
		kfree(fwu->read_config_buf);
		fwu->read_config_buf = kzalloc(count, GFP_KERNEL);
		if (!fwu->read_config_buf) {
			dev_err(rmi4_data->pdev->dev.parent,
					"%s: Failed to alloc mem for fwu->read_config_buf\n",
					__func__);
			fwu->read_config_buf_size = 0;
			return -ENOMEM;
		}
		fwu->read_config_buf_size = count;
	}

	return 0;
}

static void fwu_compare_partition_tables(void)
{
	if (fwu->phyaddr.ui_firmware != fwu->img.phyaddr.ui_firmware) {
		fwu->new_partition_table = true;
		return;
	}

	if (fwu->phyaddr.ui_config != fwu->img.phyaddr.ui_config) {
		fwu->new_partition_table = true;
		return;
	}

	if (fwu->flash_properties.has_disp_config) {
		if (fwu->phyaddr.dp_config != fwu->img.phyaddr.dp_config) {
			fwu->new_partition_table = true;
			return;
		}
	}

	if (fwu->has_guest_code) {
		if (fwu->phyaddr.guest_code != fwu->img.phyaddr.guest_code) {
			fwu->new_partition_table = true;
			return;
		}
	}

	fwu->new_partition_table = false;

	return;
}

static void fwu_parse_partition_table(const unsigned char *partition_table,
		struct block_count *blkcount, struct physical_address *phyaddr)
{
	unsigned char ii;
	unsigned char index;
	unsigned char offset;
	unsigned short partition_length;
	unsigned short physical_address;
	struct partition_table *ptable;
	struct synaptics_rmi4_data *rmi4_data = fwu->rmi4_data;

	for (ii = 0; ii < fwu->partitions; ii++) {
		index = ii * 8 + 2;
		ptable = (struct partition_table *)&partition_table[index];
		partition_length = ptable->partition_length_15_8 << 8 |
				ptable->partition_length_7_0;
		physical_address = ptable->start_physical_address_15_8 << 8 |
				ptable->start_physical_address_7_0;
		dev_dbg(rmi4_data->pdev->dev.parent,
				"%s: Partition entry %d:\n",
				__func__, ii);
		for (offset = 0; offset < 8; offset++) {
			dev_dbg(rmi4_data->pdev->dev.parent,
					"%s: 0x%02x\n",
					__func__,
					partition_table[index + offset]);
		}
		switch (ptable->partition_id) {
		case CORE_CODE_PARTITION:
			blkcount->ui_firmware = partition_length;
			phyaddr->ui_firmware = physical_address;
			dev_dbg(rmi4_data->pdev->dev.parent,
					"%s: Core code block count: %d\n",
					__func__, blkcount->ui_firmware);
			blkcount->total_count += partition_length;
			break;
		case CORE_CONFIG_PARTITION:
			blkcount->ui_config = partition_length;
			phyaddr->ui_config = physical_address;
			dev_dbg(rmi4_data->pdev->dev.parent,
					"%s: Core config block count: %d\n",
					__func__, blkcount->ui_config);
			blkcount->total_count += partition_length;
			break;
		case BOOTLOADER_PARTITION:
			blkcount->bl_image = partition_length;
			dev_dbg(rmi4_data->pdev->dev.parent,
					"%s: Core config block count: %d\n",
					__func__, blkcount->ui_config);
			blkcount->total_count += partition_length;
			break;
		case DISPLAY_CONFIG_PARTITION:
			blkcount->dp_config = partition_length;
			phyaddr->dp_config = physical_address;
			dev_dbg(rmi4_data->pdev->dev.parent,
					"%s: Display config block count: %d\n",
					__func__, blkcount->dp_config);
			blkcount->total_count += partition_length;
			break;
		case FLASH_CONFIG_PARTITION:
			blkcount->fl_config = partition_length;
			phyaddr->fl_config = physical_address;
			dev_dbg(rmi4_data->pdev->dev.parent,
					"%s: Flash config block count: %d\n",
					__func__, blkcount->fl_config);
			blkcount->total_count += partition_length;
			break;
		case GUEST_CODE_PARTITION:
			blkcount->guest_code = partition_length;
			phyaddr->guest_code = physical_address;
			dev_dbg(rmi4_data->pdev->dev.parent,
					"%s: Guest code block count: %d\n",
					__func__, blkcount->guest_code);
			blkcount->total_count += partition_length;
			break;
		case GUEST_SERIALIZATION_PARTITION:
			blkcount->pm_config = partition_length;
			dev_dbg(rmi4_data->pdev->dev.parent,
					"%s: Guest serialization block count: %d\n",
					__func__, blkcount->pm_config);
			blkcount->total_count += partition_length;
			break;
		case GLOBAL_PARAMETERS_PARTITION:
			blkcount->bl_config = partition_length;
			dev_dbg(rmi4_data->pdev->dev.parent,
					"%s: Global parameters block count: %d\n",
					__func__, blkcount->bl_config);
			blkcount->total_count += partition_length;
			break;
		case DEVICE_CONFIG_PARTITION:
			blkcount->lockdown = partition_length;
			dev_dbg(rmi4_data->pdev->dev.parent,
					"%s: Device config block count: %d\n",
					__func__, blkcount->lockdown);
			blkcount->total_count += partition_length;
			break;
		};
	}

	return;
}

static void fwu_parse_image_header_10_bl_container(const unsigned char *image)
{
	unsigned char ii;
	unsigned char num_of_containers;
	unsigned int addr;
	unsigned int container_id;
	unsigned int length;
	const unsigned char *content;
	struct container_descriptor *descriptor;

	num_of_containers = (fwu->img.bootloader.size - 4) / 4;

	for (ii = 1; ii <= num_of_containers; ii++) {
		addr = le_to_uint(fwu->img.bootloader.data + (ii * 4));
		descriptor = (struct container_descriptor *)(image + addr);
		container_id = descriptor->container_id[0] |
				descriptor->container_id[1] << 8;
		content = image + le_to_uint(descriptor->content_address);
		length = le_to_uint(descriptor->content_length);
		switch (container_id) {
		case BL_IMAGE_CONTAINER:
			fwu->img.bl_image.data = content;
			fwu->img.bl_image.size = length;
			break;
		case BL_CONFIG_CONTAINER:
		case GLOBAL_PARAMETERS_CONTAINER:
			fwu->img.bl_config.data = content;
			fwu->img.bl_config.size = length;
			break;
		case BL_LOCKDOWN_INFO_CONTAINER:
		case DEVICE_CONFIG_CONTAINER:
			fwu->img.lockdown.data = content;
			fwu->img.lockdown.size = length;
			break;
		default:
			break;
		};
	}

	return;
}

static void fwu_parse_image_header_10(void)
{
	unsigned char ii;
	unsigned char num_of_containers;
	unsigned int addr;
	unsigned int offset;
	unsigned int container_id;
	unsigned int length;
	const unsigned char *image;
	const unsigned char *content;
	struct container_descriptor *descriptor;
	struct image_header_10 *header;

	image = fwu->image;
	header = (struct image_header_10 *)image;

	fwu->img.checksum = le_to_uint(header->checksum);

	/* address of top level container */
	offset = le_to_uint(header->top_level_container_start_addr);
	descriptor = (struct container_descriptor *)(image + offset);

	/* address of top level container content */
	offset = le_to_uint(descriptor->content_address);
	num_of_containers = le_to_uint(descriptor->content_length) / 4;

	for (ii = 0; ii < num_of_containers; ii++) {
		addr = le_to_uint(image + offset);
		offset += 4;
		descriptor = (struct container_descriptor *)(image + addr);
		container_id = descriptor->container_id[0] |
				descriptor->container_id[1] << 8;
		content = image + le_to_uint(descriptor->content_address);
		length = le_to_uint(descriptor->content_length);
		switch (container_id) {
		case UI_CONTAINER:
		case CORE_CODE_CONTAINER:
			fwu->img.ui_firmware.data = content;
			fwu->img.ui_firmware.size = length;
			break;
		case UI_CONFIG_CONTAINER:
		case CORE_CONFIG_CONTAINER:
			fwu->img.ui_config.data = content;
			fwu->img.ui_config.size = length;
			break;
		case BL_CONTAINER:
			fwu->img.bl_version = *content;
			fwu->img.bootloader.data = content;
			fwu->img.bootloader.size = length;
			fwu_parse_image_header_10_bl_container(image);
			break;
		case GUEST_CODE_CONTAINER:
			fwu->img.contains_guest_code = true;
			fwu->img.guest_code.data = content;
			fwu->img.guest_code.size = length;
			break;
		case DISPLAY_CONFIG_CONTAINER:
			fwu->img.contains_disp_config = true;
			fwu->img.dp_config.data = content;
			fwu->img.dp_config.size = length;
			break;
		case PERMANENT_CONFIG_CONTAINER:
		case GUEST_SERIALIZATION_CONTAINER:
			fwu->img.contains_perm_config = true;
			fwu->img.pm_config.data = content;
			fwu->img.pm_config.size = length;
			break;
		case FLASH_CONFIG_CONTAINER:
			fwu->img.contains_flash_config = true;
			fwu->img.fl_config.data = content;
			fwu->img.fl_config.size = length;
			break;
		case GENERAL_INFORMATION_CONTAINER:
			fwu->img.contains_firmware_id = true;
			fwu->img.firmware_id = le_to_uint(content + 4);
			break;
		default:
			break;
		}
	}

	return;
}

static void fwu_parse_image_header_05_06(void)
{
	int retval;
	const unsigned char *image;
	struct image_header_05_06 *header;
	struct synaptics_rmi4_data *rmi4_data = fwu->rmi4_data;

	image = fwu->image;
	header = (struct image_header_05_06 *)image;

	fwu->img.checksum = le_to_uint(header->checksum);

	fwu->img.bl_version = header->header_version;

	fwu->img.contains_bootloader = header->options_bootloader;
	if (fwu->img.contains_bootloader)
		fwu->img.bootloader_size = le_to_uint(header->bootloader_size);

	fwu->img.ui_firmware.size = le_to_uint(header->firmware_size);
	if (fwu->img.ui_firmware.size) {
		fwu->img.ui_firmware.data = image + IMAGE_AREA_OFFSET;
		if (fwu->img.contains_bootloader)
			fwu->img.ui_firmware.data += fwu->img.bootloader_size;
	}

	if ((fwu->img.bl_version == BL_V6) && header->options_tddi)
		fwu->img.ui_firmware.data = image + IMAGE_AREA_OFFSET;

	fwu->img.ui_config.size = le_to_uint(header->config_size);
	if (fwu->img.ui_config.size) {
		fwu->img.ui_config.data = fwu->img.ui_firmware.data +
				fwu->img.ui_firmware.size;
	}

	if ((fwu->img.bl_version == BL_V5 && fwu->img.contains_bootloader) ||
			(fwu->img.bl_version == BL_V6 && header->options_tddi))
		fwu->img.contains_disp_config = true;
	else
		fwu->img.contains_disp_config = false;

	if (fwu->img.contains_disp_config) {
		fwu->img.disp_config_offset = le_to_uint(header->dsp_cfg_addr);
		fwu->img.dp_config.size = le_to_uint(header->dsp_cfg_size);
		fwu->img.dp_config.data = image + fwu->img.disp_config_offset;
	} else {
		retval = secure_memcpy(fwu->img.cstmr_product_id,
				sizeof(fwu->img.cstmr_product_id),
				header->cstmr_product_id,
				sizeof(header->cstmr_product_id),
				PRODUCT_ID_SIZE);
		if (retval < 0) {
			dev_err(rmi4_data->pdev->dev.parent,
					"%s: Failed to copy custom product ID string\n",
					__func__);
		}
		fwu->img.cstmr_product_id[PRODUCT_ID_SIZE] = 0;
	}

	fwu->img.contains_firmware_id = header->options_firmware_id;
	if (fwu->img.contains_firmware_id)
		fwu->img.firmware_id = le_to_uint(header->firmware_id);

	retval = secure_memcpy(fwu->img.product_id,
			sizeof(fwu->img.product_id),
			header->product_id,
			sizeof(header->product_id),
			PRODUCT_ID_SIZE);
	if (retval < 0) {
		dev_err(rmi4_data->pdev->dev.parent,
				"%s: Failed to copy product ID string\n",
				__func__);
	}
	fwu->img.product_id[PRODUCT_ID_SIZE] = 0;

	fwu->img.lockdown.size = LOCKDOWN_SIZE;
	fwu->img.lockdown.data = image + IMAGE_AREA_OFFSET - LOCKDOWN_SIZE;

	return;
}

static int fwu_parse_image_info(void)
{
	struct image_header_10 *header;
	struct synaptics_rmi4_data *rmi4_data = fwu->rmi4_data;

	header = (struct image_header_10 *)fwu->image;

	memset(&fwu->img, 0x00, sizeof(fwu->img));

	switch (header->major_header_version) {
	case IMAGE_HEADER_VERSION_10:
		fwu_parse_image_header_10();
		break;
	case IMAGE_HEADER_VERSION_05:
	case IMAGE_HEADER_VERSION_06:
		fwu_parse_image_header_05_06();
		break;
	default:
		dev_err(rmi4_data->pdev->dev.parent,
				"%s: Unsupported image file format (0x%02x)\n",
				__func__, header->major_header_version);
		return -EINVAL;
	}

	if (fwu->bl_version == BL_V7 || fwu->bl_version == BL_V8) {
		if (!fwu->img.contains_flash_config) {
			dev_err(rmi4_data->pdev->dev.parent,
					"%s: No flash config found in firmware image\n",
					__func__);
			return -EINVAL;
		}

		fwu_parse_partition_table(fwu->img.fl_config.data,
				&fwu->img.blkcount, &fwu->img.phyaddr);

		fwu_compare_partition_tables();
	} else {
		fwu->new_partition_table = false;
	}

	return 0;
}

static int fwu_read_flash_status(void)
{
	int retval;
	unsigned char status;
	unsigned char command;
	struct synaptics_rmi4_data *rmi4_data = fwu->rmi4_data;

	retval = synaptics_rmi4_reg_read(rmi4_data,
			fwu->f34_fd.data_base_addr + fwu->off.flash_status,
			&status,
			sizeof(status));
	if (retval < 0) {
		dev_err(rmi4_data->pdev->dev.parent,
				"%s: Failed to read flash status\n",
				__func__);
		return retval;
	}

	fwu->in_bl_mode = status >> 7;

	if (fwu->bl_version == BL_V5)
		fwu->flash_status = (status >> 4) & MASK_3BIT;
	else if (fwu->bl_version == BL_V6)
		fwu->flash_status = status & MASK_3BIT;
	else if (fwu->bl_version == BL_V7 || fwu->bl_version == BL_V8)
		fwu->flash_status = status & MASK_5BIT;

	if (fwu->flash_status != 0x00) {
		dev_err(rmi4_data->pdev->dev.parent,
				"%s: Flash status = %d, command = 0x%02x\n",
				__func__, fwu->flash_status, fwu->command);
	}

	retval = synaptics_rmi4_reg_read(rmi4_data,
			fwu->f34_fd.data_base_addr + fwu->off.flash_cmd,
			&command,
			sizeof(command));
	if (retval < 0) {
		dev_err(rmi4_data->pdev->dev.parent,
				"%s: Failed to read flash command\n",
				__func__);
		return retval;
	}

	if (fwu->bl_version == BL_V5)
		fwu->command = command & MASK_4BIT;
	else if (fwu->bl_version == BL_V6)
		fwu->command = command & MASK_6BIT;
	else if (fwu->bl_version == BL_V7 || fwu->bl_version == BL_V8)
		fwu->command = command;

	return 0;
}

static int fwu_wait_for_idle(int timeout_ms, bool poll)
{
	int count = 0;
	int timeout_count = ((timeout_ms * 1000) / MAX_SLEEP_TIME_US) + 1;
	struct synaptics_rmi4_data *rmi4_data = fwu->rmi4_data;

	do {
		usleep_range(MIN_SLEEP_TIME_US, MAX_SLEEP_TIME_US);

		count++;
		if (poll || (count == timeout_count))
			fwu_read_flash_status();

		if ((fwu->command == CMD_IDLE) && (fwu->flash_status == 0x00))
			return 0;
	} while (count < timeout_count);

	dev_err(rmi4_data->pdev->dev.parent,
			"%s: Timed out waiting for idle status\n",
			__func__);

	return -ETIMEDOUT;
}

static int fwu_write_f34_v7_command_single_transaction(unsigned char cmd)
{
	int retval;
	unsigned char base;
	struct f34_v7_data_1_5 data_1_5;
	struct synaptics_rmi4_data *rmi4_data = fwu->rmi4_data;

	base = fwu->f34_fd.data_base_addr;

	memset(data_1_5.data, 0x00, sizeof(data_1_5.data));

	switch (cmd) {
	case CMD_ERASE_ALL:
		data_1_5.partition_id = CORE_CODE_PARTITION;
		data_1_5.command = CMD_V7_ERASE_AP;
		break;
	case CMD_ERASE_UI_FIRMWARE:
		data_1_5.partition_id = CORE_CODE_PARTITION;
		data_1_5.command = CMD_V7_ERASE;
		break;
	case CMD_ERASE_BL_CONFIG:
		data_1_5.partition_id = GLOBAL_PARAMETERS_PARTITION;
		data_1_5.command = CMD_V7_ERASE;
		break;
	case CMD_ERASE_UI_CONFIG:
		data_1_5.partition_id = CORE_CONFIG_PARTITION;
		data_1_5.command = CMD_V7_ERASE;
		break;
	case CMD_ERASE_DISP_CONFIG:
		data_1_5.partition_id = DISPLAY_CONFIG_PARTITION;
		data_1_5.command = CMD_V7_ERASE;
		break;
	case CMD_ERASE_FLASH_CONFIG:
		data_1_5.partition_id = FLASH_CONFIG_PARTITION;
		data_1_5.command = CMD_V7_ERASE;
		break;
	case CMD_ERASE_GUEST_CODE:
		data_1_5.partition_id = GUEST_CODE_PARTITION;
		data_1_5.command = CMD_V7_ERASE;
		break;
	case CMD_ENABLE_FLASH_PROG:
		data_1_5.partition_id = BOOTLOADER_PARTITION;
		data_1_5.command = CMD_V7_ENTER_BL;
		break;
	};

	data_1_5.payload_0 = fwu->bootloader_id[0];
	data_1_5.payload_1 = fwu->bootloader_id[1];

	retval = synaptics_rmi4_reg_write(rmi4_data,
			base + fwu->off.partition_id,
			data_1_5.data,
			sizeof(data_1_5.data));
	if (retval < 0) {
		dev_err(rmi4_data->pdev->dev.parent,
				"%s: Failed to write single transaction command\n",
				__func__);
		return retval;
	}

	return 0;
}

static int fwu_write_f34_v7_command(unsigned char cmd)
{
	int retval;
	unsigned char base;
	unsigned char command;
	struct synaptics_rmi4_data *rmi4_data = fwu->rmi4_data;

	base = fwu->f34_fd.data_base_addr;

	switch (cmd) {
	case CMD_WRITE_FW:
	case CMD_WRITE_CONFIG:
	case CMD_WRITE_LOCKDOWN:
	case CMD_WRITE_GUEST_CODE:
		command = CMD_V7_WRITE;
		break;
	case CMD_READ_CONFIG:
		command = CMD_V7_READ;
		break;
	case CMD_ERASE_ALL:
		command = CMD_V7_ERASE_AP;
		break;
	case CMD_ERASE_UI_FIRMWARE:
	case CMD_ERASE_BL_CONFIG:
	case CMD_ERASE_UI_CONFIG:
	case CMD_ERASE_DISP_CONFIG:
	case CMD_ERASE_FLASH_CONFIG:
	case CMD_ERASE_GUEST_CODE:
		command = CMD_V7_ERASE;
		break;
	case CMD_ENABLE_FLASH_PROG:
		command = CMD_V7_ENTER_BL;
		break;
	default:
		dev_err(rmi4_data->pdev->dev.parent,
				"%s: Invalid command 0x%02x\n",
				__func__, cmd);
		return -EINVAL;
	};

	fwu->command = command;

	switch (cmd) {
	case CMD_ERASE_ALL:
	case CMD_ERASE_UI_FIRMWARE:
	case CMD_ERASE_BL_CONFIG:
	case CMD_ERASE_UI_CONFIG:
	case CMD_ERASE_DISP_CONFIG:
	case CMD_ERASE_FLASH_CONFIG:
	case CMD_ERASE_GUEST_CODE:
	case CMD_ENABLE_FLASH_PROG:
		retval = fwu_write_f34_v7_command_single_transaction(cmd);
		if (retval < 0)
			return retval;
		else
			return 0;
	default:
		break;
	};

	retval = synaptics_rmi4_reg_write(rmi4_data,
			base + fwu->off.flash_cmd,
			&command,
			sizeof(command));
	if (retval < 0) {
		dev_err(rmi4_data->pdev->dev.parent,
				"%s: Failed to write flash command\n",
				__func__);
		return retval;
	}

	return 0;
}

static int fwu_write_f34_v5v6_command(unsigned char cmd)
{
	int retval;
	unsigned char base;
	unsigned char command;
	struct synaptics_rmi4_data *rmi4_data = fwu->rmi4_data;

	base = fwu->f34_fd.data_base_addr;

	switch (cmd) {
	case CMD_IDLE:
		command = CMD_V5V6_IDLE;
		break;
	case CMD_WRITE_FW:
		command = CMD_V5V6_WRITE_FW;
		break;
	case CMD_WRITE_CONFIG:
		command = CMD_V5V6_WRITE_CONFIG;
		break;
	case CMD_WRITE_LOCKDOWN:
		command = CMD_V5V6_WRITE_LOCKDOWN;
		break;
	case CMD_WRITE_GUEST_CODE:
		command = CMD_V5V6_WRITE_GUEST_CODE;
		break;
	case CMD_READ_CONFIG:
		command = CMD_V5V6_READ_CONFIG;
		break;
	case CMD_ERASE_ALL:
		command = CMD_V5V6_ERASE_ALL;
		break;
	case CMD_ERASE_UI_CONFIG:
		command = CMD_V5V6_ERASE_UI_CONFIG;
		break;
	case CMD_ERASE_DISP_CONFIG:
		command = CMD_V5V6_ERASE_DISP_CONFIG;
		break;
	case CMD_ERASE_GUEST_CODE:
		command = CMD_V5V6_ERASE_GUEST_CODE;
		break;
	case CMD_ENABLE_FLASH_PROG:
		command = CMD_V5V6_ENABLE_FLASH_PROG;
		break;
	default:
		dev_err(rmi4_data->pdev->dev.parent,
				"%s: Invalid command 0x%02x\n",
				__func__, cmd);
		return -EINVAL;
	}

	switch (cmd) {
	case CMD_ERASE_ALL:
	case CMD_ERASE_UI_CONFIG:
	case CMD_ERASE_DISP_CONFIG:
	case CMD_ERASE_GUEST_CODE:
	case CMD_ENABLE_FLASH_PROG:
		retval = synaptics_rmi4_reg_write(rmi4_data,
				base + fwu->off.payload,
				fwu->bootloader_id,
				sizeof(fwu->bootloader_id));
		if (retval < 0) {
			dev_err(rmi4_data->pdev->dev.parent,
					"%s: Failed to write bootloader ID\n",
					__func__);
			return retval;
		}
		break;
	default:
		break;
	};

	fwu->command = command;

	retval = synaptics_rmi4_reg_write(rmi4_data,
			base + fwu->off.flash_cmd,
			&command,
			sizeof(command));
	if (retval < 0) {
		dev_err(rmi4_data->pdev->dev.parent,
				"%s: Failed to write command 0x%02x\n",
				__func__, command);
		return retval;
	}

	return 0;
}

static int fwu_write_f34_command(unsigned char cmd)
{
	int retval;

	if (fwu->bl_version == BL_V7 || fwu->bl_version == BL_V8)
		retval = fwu_write_f34_v7_command(cmd);
	else
		retval = fwu_write_f34_v5v6_command(cmd);

	return retval;
}

static int fwu_write_f34_v7_partition_id(unsigned char cmd)
{
	int retval;
	unsigned char base;
	unsigned char partition;
	struct synaptics_rmi4_data *rmi4_data = fwu->rmi4_data;

	base = fwu->f34_fd.data_base_addr;

	switch (cmd) {
	case CMD_WRITE_FW:
		partition = CORE_CODE_PARTITION;
		break;
	case CMD_WRITE_CONFIG:
	case CMD_READ_CONFIG:
		if (fwu->config_area == UI_CONFIG_AREA)
			partition = CORE_CONFIG_PARTITION;
		else if (fwu->config_area == DP_CONFIG_AREA)
			partition = DISPLAY_CONFIG_PARTITION;
		else if (fwu->config_area == PM_CONFIG_AREA)
			partition = GUEST_SERIALIZATION_PARTITION;
		else if (fwu->config_area == BL_CONFIG_AREA)
			partition = GLOBAL_PARAMETERS_PARTITION;
		else if (fwu->config_area == FLASH_CONFIG_AREA)
			partition = FLASH_CONFIG_PARTITION;
		break;
	case CMD_WRITE_LOCKDOWN:
		partition = DEVICE_CONFIG_PARTITION;
		break;
	case CMD_WRITE_GUEST_CODE:
		partition = GUEST_CODE_PARTITION;
		break;
	case CMD_ERASE_ALL:
		partition = CORE_CODE_PARTITION;
		break;
	case CMD_ERASE_BL_CONFIG:
		partition = GLOBAL_PARAMETERS_PARTITION;
		break;
	case CMD_ERASE_UI_CONFIG:
		partition = CORE_CONFIG_PARTITION;
		break;
	case CMD_ERASE_DISP_CONFIG:
		partition = DISPLAY_CONFIG_PARTITION;
		break;
	case CMD_ERASE_FLASH_CONFIG:
		partition = FLASH_CONFIG_PARTITION;
		break;
	case CMD_ERASE_GUEST_CODE:
		partition = GUEST_CODE_PARTITION;
		break;
	case CMD_ENABLE_FLASH_PROG:
		partition = BOOTLOADER_PARTITION;
		break;
	default:
		dev_err(rmi4_data->pdev->dev.parent,
				"%s: Invalid command 0x%02x\n",
				__func__, cmd);
		return -EINVAL;
	};

	retval = synaptics_rmi4_reg_write(rmi4_data,
			base + fwu->off.partition_id,
			&partition,
			sizeof(partition));
	if (retval < 0) {
		dev_err(rmi4_data->pdev->dev.parent,
				"%s: Failed to write partition ID\n",
				__func__);
		return retval;
	}

	return 0;
}

static int fwu_write_f34_partition_id(unsigned char cmd)
{
	int retval;

	if (fwu->bl_version == BL_V7 || fwu->bl_version == BL_V8)
		retval = fwu_write_f34_v7_partition_id(cmd);
	else
		retval = 0;

	return retval;
}

static int fwu_read_f34_v7_partition_table(unsigned char *partition_table)
{
	int retval;
	unsigned char base;
	unsigned char length[2];
	unsigned short block_number = 0;
	struct synaptics_rmi4_data *rmi4_data = fwu->rmi4_data;

	base = fwu->f34_fd.data_base_addr;

	fwu->config_area = FLASH_CONFIG_AREA;

	retval = fwu_write_f34_partition_id(CMD_READ_CONFIG);
	if (retval < 0)
		return retval;

	retval = synaptics_rmi4_reg_write(rmi4_data,
			base + fwu->off.block_number,
			(unsigned char *)&block_number,
			sizeof(block_number));
	if (retval < 0) {
		dev_err(rmi4_data->pdev->dev.parent,
				"%s: Failed to write block number\n",
				__func__);
		return retval;
	}

	length[0] = (unsigned char)(fwu->flash_config_length & MASK_8BIT);
	length[1] = (unsigned char)(fwu->flash_config_length >> 8);

	retval = synaptics_rmi4_reg_write(rmi4_data,
			base + fwu->off.transfer_length,
			length,
			sizeof(length));
	if (retval < 0) {
		dev_err(rmi4_data->pdev->dev.parent,
				"%s: Failed to write transfer length\n",
				__func__);
		return retval;
	}

	retval = fwu_write_f34_command(CMD_READ_CONFIG);
	if (retval < 0) {
		dev_err(rmi4_data->pdev->dev.parent,
				"%s: Failed to write command\n",
				__func__);
		return retval;
	}

	retval = fwu_wait_for_idle(WRITE_WAIT_MS, true);
	if (retval < 0) {
		dev_err(rmi4_data->pdev->dev.parent,
				"%s: Failed to wait for idle status\n",
				__func__);
		return retval;
	}

	retval = synaptics_rmi4_reg_read(rmi4_data,
			base + fwu->off.payload,
			partition_table,
			fwu->partition_table_bytes);
	if (retval < 0) {
		dev_err(rmi4_data->pdev->dev.parent,
				"%s: Failed to read block data\n",
				__func__);
		return retval;
	}

	return 0;
}

static int fwu_read_f34_v7_queries(void)
{
	int retval;
	unsigned char ii;
	unsigned char base;
	unsigned char index;
	unsigned char offset;
	unsigned char *ptable;
	struct f34_v7_query_0 query_0;
	struct f34_v7_query_1_7 query_1_7;
	struct synaptics_rmi4_data *rmi4_data = fwu->rmi4_data;

	base = fwu->f34_fd.query_base_addr;

	retval = synaptics_rmi4_reg_read(rmi4_data,
			base,
			query_0.data,
			sizeof(query_0.data));
	if (retval < 0) {
		dev_err(rmi4_data->pdev->dev.parent,
				"%s: Failed to read query 0\n",
				__func__);
		return retval;
	}

	offset = query_0.subpacket_1_size + 1;

	retval = synaptics_rmi4_reg_read(rmi4_data,
			base + offset,
			query_1_7.data,
			sizeof(query_1_7.data));
	if (retval < 0) {
		dev_err(rmi4_data->pdev->dev.parent,
				"%s: Failed to read queries 1 to 7\n",
				__func__);
		return retval;
	}

	fwu->bootloader_id[0] = query_1_7.bl_minor_revision;
	fwu->bootloader_id[1] = query_1_7.bl_major_revision;

	if (fwu->bootloader_id[1] == BL_V8)
		fwu->bl_version = BL_V8;

	fwu->block_size = query_1_7.block_size_15_8 << 8 |
			query_1_7.block_size_7_0;

	fwu->flash_config_length = query_1_7.flash_config_length_15_8 << 8 |
			query_1_7.flash_config_length_7_0;

	fwu->payload_length = query_1_7.payload_length_15_8 << 8 |
			query_1_7.payload_length_7_0;

	fwu->off.flash_status = V7_FLASH_STATUS_OFFSET;
	fwu->off.partition_id = V7_PARTITION_ID_OFFSET;
	fwu->off.block_number = V7_BLOCK_NUMBER_OFFSET;
	fwu->off.transfer_length = V7_TRANSFER_LENGTH_OFFSET;
	fwu->off.flash_cmd = V7_COMMAND_OFFSET;
	fwu->off.payload = V7_PAYLOAD_OFFSET;

	index = sizeof(query_1_7.data) - V7_PARTITION_SUPPORT_BYTES;

	fwu->partitions = 0;
	for (offset = 0; offset < V7_PARTITION_SUPPORT_BYTES; offset++) {
		for (ii = 0; ii < 8; ii++) {
			if (query_1_7.data[index + offset] & (1 << ii))
				fwu->partitions++;
		}

		dev_dbg(rmi4_data->pdev->dev.parent,
				"%s: Supported partitions: 0x%02x\n",
				__func__, query_1_7.data[index + offset]);
	}

	fwu->partition_table_bytes = fwu->partitions * 8 + 2;

	ptable = kzalloc(fwu->partition_table_bytes, GFP_KERNEL);
	if (!ptable) {
		dev_err(rmi4_data->pdev->dev.parent,
				"%s: Failed to alloc mem for partition table\n",
				__func__);
		return -ENOMEM;
	}

	retval = fwu_read_f34_v7_partition_table(ptable);
	if (retval < 0) {
		dev_err(rmi4_data->pdev->dev.parent,
				"%s: Failed to read partition table\n",
				__func__);
		kfree(ptable);
		return retval;
	}

	fwu_parse_partition_table(ptable, &fwu->blkcount, &fwu->phyaddr);

	if (fwu->blkcount.dp_config)
		fwu->flash_properties.has_disp_config = 1;
	else
		fwu->flash_properties.has_disp_config = 0;

	if (fwu->blkcount.pm_config)
		fwu->flash_properties.has_pm_config = 1;
	else
		fwu->flash_properties.has_pm_config = 0;

	if (fwu->blkcount.bl_config)
		fwu->flash_properties.has_bl_config = 1;
	else
		fwu->flash_properties.has_bl_config = 0;

	if (fwu->blkcount.guest_code)
		fwu->has_guest_code = 1;
	else
		fwu->has_guest_code = 0;

	kfree(ptable);

	return 0;
}

static int fwu_read_f34_v5v6_queries(void)
{
	int retval;
	unsigned char count;
	unsigned char base;
	unsigned char buf[10];
	struct f34_v5v6_flash_properties_2 properties_2;
	struct synaptics_rmi4_data *rmi4_data = fwu->rmi4_data;

	base = fwu->f34_fd.query_base_addr;

	retval = synaptics_rmi4_reg_read(rmi4_data,
			base + V5V6_BOOTLOADER_ID_OFFSET,
			fwu->bootloader_id,
			sizeof(fwu->bootloader_id));
	if (retval < 0) {
		dev_err(rmi4_data->pdev->dev.parent,
				"%s: Failed to read bootloader ID\n",
				__func__);
		return retval;
	}

	if (fwu->bl_version == BL_V5) {
		fwu->off.properties = V5_PROPERTIES_OFFSET;
		fwu->off.block_size = V5_BLOCK_SIZE_OFFSET;
		fwu->off.block_count = V5_BLOCK_COUNT_OFFSET;
		fwu->off.block_number = V5_BLOCK_NUMBER_OFFSET;
		fwu->off.payload = V5_BLOCK_DATA_OFFSET;
	} else if (fwu->bl_version == BL_V6) {
		fwu->off.properties = V6_PROPERTIES_OFFSET;
		fwu->off.properties_2 = V6_PROPERTIES_2_OFFSET;
		fwu->off.block_size = V6_BLOCK_SIZE_OFFSET;
		fwu->off.block_count = V6_BLOCK_COUNT_OFFSET;
		fwu->off.gc_block_count = V6_GUEST_CODE_BLOCK_COUNT_OFFSET;
		fwu->off.block_number = V6_BLOCK_NUMBER_OFFSET;
		fwu->off.payload = V6_BLOCK_DATA_OFFSET;
	}

	retval = synaptics_rmi4_reg_read(rmi4_data,
			base + fwu->off.block_size,
			buf,
			2);
	if (retval < 0) {
		dev_err(rmi4_data->pdev->dev.parent,
				"%s: Failed to read block size info\n",
				__func__);
		return retval;
	}

	batohs(&fwu->block_size, &(buf[0]));

	if (fwu->bl_version == BL_V5) {
		fwu->off.flash_cmd = fwu->off.payload + fwu->block_size;
		fwu->off.flash_status = fwu->off.flash_cmd;
	} else if (fwu->bl_version == BL_V6) {
		fwu->off.flash_cmd = V6_FLASH_COMMAND_OFFSET;
		fwu->off.flash_status = V6_FLASH_STATUS_OFFSET;
	}

	retval = synaptics_rmi4_reg_read(rmi4_data,
			base + fwu->off.properties,
			fwu->flash_properties.data,
			sizeof(fwu->flash_properties.data));
	if (retval < 0) {
		dev_err(rmi4_data->pdev->dev.parent,
				"%s: Failed to read flash properties\n",
				__func__);
		return retval;
	}

	count = 4;

	if (fwu->flash_properties.has_pm_config)
		count += 2;

	if (fwu->flash_properties.has_bl_config)
		count += 2;

	if (fwu->flash_properties.has_disp_config)
		count += 2;

	retval = synaptics_rmi4_reg_read(rmi4_data,
			base + fwu->off.block_count,
			buf,
			count);
	if (retval < 0) {
		dev_err(rmi4_data->pdev->dev.parent,
				"%s: Failed to read block count info\n",
				__func__);
		return retval;
	}

	batohs(&fwu->blkcount.ui_firmware, &(buf[0]));
	batohs(&fwu->blkcount.ui_config, &(buf[2]));

	count = 4;

	if (fwu->flash_properties.has_pm_config) {
		batohs(&fwu->blkcount.pm_config, &(buf[count]));
		count += 2;
	}

	if (fwu->flash_properties.has_bl_config) {
		batohs(&fwu->blkcount.bl_config, &(buf[count]));
		count += 2;
	}

	if (fwu->flash_properties.has_disp_config)
		batohs(&fwu->blkcount.dp_config, &(buf[count]));

	fwu->has_guest_code = false;

	if (fwu->flash_properties.has_query4) {
		retval = synaptics_rmi4_reg_read(rmi4_data,
				base + fwu->off.properties_2,
				properties_2.data,
				sizeof(properties_2.data));
		if (retval < 0) {
			dev_err(rmi4_data->pdev->dev.parent,
					"%s: Failed to read flash properties 2\n",
					__func__);
			return retval;
		}

		if (properties_2.has_guest_code) {
			retval = synaptics_rmi4_reg_read(rmi4_data,
					base + fwu->off.gc_block_count,
					buf,
					2);
			if (retval < 0) {
				dev_err(rmi4_data->pdev->dev.parent,
						"%s: Failed to read guest code block count\n",
						__func__);
				return retval;
			}

			batohs(&fwu->blkcount.guest_code, &(buf[0]));
			fwu->has_guest_code = true;
		}
	}

	return 0;
}

static int fwu_read_f34_queries(void)
{
	int retval;

	memset(&fwu->blkcount, 0x00, sizeof(fwu->blkcount));
	memset(&fwu->phyaddr, 0x00, sizeof(fwu->phyaddr));

	if (fwu->bl_version == BL_V7)
		retval = fwu_read_f34_v7_queries();
	else
		retval = fwu_read_f34_v5v6_queries();

	return retval;
}

static int fwu_write_f34_v7_blocks(unsigned char *block_ptr,
		unsigned short block_cnt, unsigned char command)
{
	int retval;
	unsigned char base;
	unsigned char length[2];
	unsigned short transfer;
	unsigned short max_transfer;
	unsigned short remaining = block_cnt;
	unsigned short block_number = 0;
	struct synaptics_rmi4_data *rmi4_data = fwu->rmi4_data;

	base = fwu->f34_fd.data_base_addr;

	retval = fwu_write_f34_partition_id(command);
	if (retval < 0)
		return retval;

	retval = synaptics_rmi4_reg_write(rmi4_data,
			base + fwu->off.block_number,
			(unsigned char *)&block_number,
			sizeof(block_number));
	if (retval < 0) {
		dev_err(rmi4_data->pdev->dev.parent,
				"%s: Failed to write block number\n",
				__func__);
		return retval;
	}

	if (fwu->payload_length > (PAGE_SIZE / fwu->block_size))
		max_transfer = PAGE_SIZE / fwu->block_size;
	else
		max_transfer = fwu->payload_length;

	do {
		if (remaining / max_transfer)
			transfer = max_transfer;
		else
			transfer = remaining;

		length[0] = (unsigned char)(transfer & MASK_8BIT);
		length[1] = (unsigned char)(transfer >> 8);

		retval = synaptics_rmi4_reg_write(rmi4_data,
				base + fwu->off.transfer_length,
				length,
				sizeof(length));
		if (retval < 0) {
			dev_err(rmi4_data->pdev->dev.parent,
					"%s: Failed to write transfer length (%d blocks remaining)\n",
					__func__, remaining);
			return retval;
		}

		retval = fwu_write_f34_command(command);
		if (retval < 0) {
			dev_err(rmi4_data->pdev->dev.parent,
					"%s: Failed to write command (%d blocks remaining)\n",
					__func__, remaining);
			return retval;
		}

		retval = synaptics_rmi4_reg_write(rmi4_data,
				base + fwu->off.payload,
				block_ptr,
				transfer * fwu->block_size);
		if (retval < 0) {
			dev_err(rmi4_data->pdev->dev.parent,
					"%s: Failed to write block data (%d blocks remaining)\n",
					__func__, remaining);
			return retval;
		}

		retval = fwu_wait_for_idle(WRITE_WAIT_MS, false);
		if (retval < 0) {
			dev_err(rmi4_data->pdev->dev.parent,
					"%s: Failed to wait for idle status (%d blocks remaining)\n",
					__func__, remaining);
			return retval;
		}

		block_ptr += (transfer * fwu->block_size);
		remaining -= transfer;
	} while (remaining);

	return 0;
}

static int fwu_write_f34_v5v6_blocks(unsigned char *block_ptr,
		unsigned short block_cnt, unsigned char command)
{
	int retval;
	unsigned char base;
	unsigned char block_number[] = {0, 0};
	unsigned short blk;
	struct synaptics_rmi4_data *rmi4_data = fwu->rmi4_data;

	base = fwu->f34_fd.data_base_addr;

	block_number[1] |= (fwu->config_area << 5);

	retval = synaptics_rmi4_reg_write(rmi4_data,
			base + fwu->off.block_number,
			block_number,
			sizeof(block_number));
	if (retval < 0) {
		dev_err(rmi4_data->pdev->dev.parent,
				"%s: Failed to write block number\n",
				__func__);
		return retval;
	}

	for (blk = 0; blk < block_cnt; blk++) {
		retval = synaptics_rmi4_reg_write(rmi4_data,
				base + fwu->off.payload,
				block_ptr,
				fwu->block_size);
		if (retval < 0) {
			dev_err(rmi4_data->pdev->dev.parent,
					"%s: Failed to write block data (block %d)\n",
					__func__, blk);
			return retval;
		}

		retval = fwu_write_f34_command(command);
		if (retval < 0) {
			dev_err(rmi4_data->pdev->dev.parent,
					"%s: Failed to write command for block %d\n",
					__func__, blk);
			return retval;
		}

		retval = fwu_wait_for_idle(WRITE_WAIT_MS, false);
		if (retval < 0) {
			dev_err(rmi4_data->pdev->dev.parent,
					"%s: Failed to wait for idle status (block %d)\n",
					__func__, blk);
			return retval;
		}

		block_ptr += fwu->block_size;
	}

	return 0;
}

static int fwu_write_f34_blocks(unsigned char *block_ptr,
		unsigned short block_cnt, unsigned char cmd)
{
	int retval;

	if (fwu->bl_version == BL_V7 || fwu->bl_version == BL_V8)
		retval = fwu_write_f34_v7_blocks(block_ptr, block_cnt, cmd);
	else
		retval = fwu_write_f34_v5v6_blocks(block_ptr, block_cnt, cmd);

	return retval;
}

static int fwu_read_f34_v7_blocks(unsigned short block_cnt,
		unsigned char command)
{
	int retval;
	unsigned char base;
	unsigned char length[2];
	unsigned short transfer;
	unsigned short max_transfer;
	unsigned short remaining = block_cnt;
	unsigned short block_number = 0;
	unsigned short index = 0;
	struct synaptics_rmi4_data *rmi4_data = fwu->rmi4_data;

	base = fwu->f34_fd.data_base_addr;

	retval = fwu_write_f34_partition_id(command);
	if (retval < 0)
		return retval;

	retval = synaptics_rmi4_reg_write(rmi4_data,
			base + fwu->off.block_number,
			(unsigned char *)&block_number,
			sizeof(block_number));
	if (retval < 0) {
		dev_err(rmi4_data->pdev->dev.parent,
				"%s: Failed to write block number\n",
				__func__);
		return retval;
	}

	if (fwu->payload_length > (PAGE_SIZE / fwu->block_size))
		max_transfer = PAGE_SIZE / fwu->block_size;
	else
		max_transfer = fwu->payload_length;

	do {
		if (remaining / max_transfer)
			transfer = max_transfer;
		else
			transfer = remaining;

		length[0] = (unsigned char)(transfer & MASK_8BIT);
		length[1] = (unsigned char)(transfer >> 8);

		retval = synaptics_rmi4_reg_write(rmi4_data,
				base + fwu->off.transfer_length,
				length,
				sizeof(length));
		if (retval < 0) {
			dev_err(rmi4_data->pdev->dev.parent,
					"%s: Failed to write transfer length (%d blocks remaining)\n",
					__func__, remaining);
			return retval;
		}

		retval = fwu_write_f34_command(command);
		if (retval < 0) {
			dev_err(rmi4_data->pdev->dev.parent,
					"%s: Failed to write command (%d blocks remaining)\n",
					__func__, remaining);
			return retval;
		}

		retval = fwu_wait_for_idle(WRITE_WAIT_MS, false);
		if (retval < 0) {
			dev_err(rmi4_data->pdev->dev.parent,
					"%s: Failed to wait for idle status (%d blocks remaining)\n",
					__func__, remaining);
			return retval;
		}

		retval = synaptics_rmi4_reg_read(rmi4_data,
				base + fwu->off.payload,
				&fwu->read_config_buf[index],
				transfer * fwu->block_size);
		if (retval < 0) {
			dev_err(rmi4_data->pdev->dev.parent,
					"%s: Failed to read block data (%d blocks remaining)\n",
					__func__, remaining);
			return retval;
		}

		index += (transfer * fwu->block_size);
		remaining -= transfer;
	} while (remaining);

	return 0;
}

static int fwu_read_f34_v5v6_blocks(unsigned short block_cnt,
		unsigned char command)
{
	int retval;
	unsigned char base;
	unsigned char block_number[] = {0, 0};
	unsigned short blk;
	unsigned short index = 0;
	struct synaptics_rmi4_data *rmi4_data = fwu->rmi4_data;

	base = fwu->f34_fd.data_base_addr;

	block_number[1] |= (fwu->config_area << 5);

	retval = synaptics_rmi4_reg_write(rmi4_data,
			base + fwu->off.block_number,
			block_number,
			sizeof(block_number));
	if (retval < 0) {
		dev_err(rmi4_data->pdev->dev.parent,
				"%s: Failed to write block number\n",
				__func__);
		return retval;
	}

	for (blk = 0; blk < block_cnt; blk++) {
		retval = fwu_write_f34_command(command);
		if (retval < 0) {
			dev_err(rmi4_data->pdev->dev.parent,
					"%s: Failed to write read config command\n",
					__func__);
			return retval;
		}

		retval = fwu_wait_for_idle(WRITE_WAIT_MS, false);
		if (retval < 0) {
			dev_err(rmi4_data->pdev->dev.parent,
					"%s: Failed to wait for idle status\n",
					__func__);
			return retval;
		}

		retval = synaptics_rmi4_reg_read(rmi4_data,
				base + fwu->off.payload,
				&fwu->read_config_buf[index],
				fwu->block_size);
		if (retval < 0) {
			dev_err(rmi4_data->pdev->dev.parent,
					"%s: Failed to read block data (block %d)\n",
					__func__, blk);
			return retval;
		}

		index += fwu->block_size;
	}

	return 0;
}

static int fwu_read_f34_blocks(unsigned short block_cnt, unsigned char cmd)
{
	int retval;

	if (fwu->bl_version == BL_V7 || fwu->bl_version == BL_V8)
		retval = fwu_read_f34_v7_blocks(block_cnt, cmd);
	else
		retval = fwu_read_f34_v5v6_blocks(block_cnt, cmd);

	return retval;
}

static int fwu_get_image_firmware_id(unsigned int *fw_id)
{
	int retval;
	unsigned char index = 0;
	char *strptr;
	char *firmware_id;
	struct synaptics_rmi4_data *rmi4_data = fwu->rmi4_data;

	if (fwu->img.contains_firmware_id) {
		*fw_id = fwu->img.firmware_id;
	} else {
		strptr = strnstr(fwu->image_name, "PR", MAX_IMAGE_NAME_LEN);
		if (!strptr) {
			dev_err(rmi4_data->pdev->dev.parent,
					"%s: No valid PR number (PRxxxxxxx) found in image file name (%s)\n",
					__func__, fwu->image_name);
			return -EINVAL;
		}

		strptr += 2;
		firmware_id = kzalloc(MAX_FIRMWARE_ID_LEN, GFP_KERNEL);
		if (!firmware_id) {
			dev_err(rmi4_data->pdev->dev.parent,
					"%s: Failed to alloc mem for firmware_id\n",
					__func__);
			return -ENOMEM;
		}
		while ((index < MAX_FIRMWARE_ID_LEN - 1) && strptr[index] >= '0'
						&& strptr[index] <= '9') {
			firmware_id[index] = strptr[index];
			index++;
		}
		firmware_id[index] = '\0';

		retval = sstrtoul(firmware_id, 10, (unsigned long *)fw_id);
		kfree(firmware_id);
		if (retval) {
			dev_err(rmi4_data->pdev->dev.parent,
					"%s: Failed to obtain image firmware ID\n",
					__func__);
			return -EINVAL;
		}
	}

	return 0;
}

static int fwu_get_device_config_id(void)
{
	int retval;
	unsigned char config_id_size;
	struct synaptics_rmi4_data *rmi4_data = fwu->rmi4_data;

	if (fwu->bl_version == BL_V7 || fwu->bl_version == BL_V8)
		config_id_size = V7_CONFIG_ID_SIZE;
	else
		config_id_size = V5V6_CONFIG_ID_SIZE;

	retval = synaptics_rmi4_reg_read(rmi4_data,
				fwu->f34_fd.ctrl_base_addr,
				fwu->config_id,
				config_id_size);
	if (retval < 0)
		return retval;

	return 0;
}

static enum flash_area fwu_go_nogo(void)
{
	int retval;
	enum flash_area flash_area = NONE;
	unsigned char ii;
	unsigned char config_id_size;
	unsigned int device_fw_id;
	unsigned int image_fw_id;
	struct synaptics_rmi4_data *rmi4_data = fwu->rmi4_data;

	if (fwu->force_update) {
		flash_area = UI_FIRMWARE;
		goto exit;
	}

	/* Update both UI and config if device is in bootloader mode */
	if (fwu->in_bl_mode) {
		flash_area = UI_FIRMWARE;
		goto exit;
	}

	/* Get device firmware ID */
	device_fw_id = rmi4_data->firmware_id;
	dev_info(rmi4_data->pdev->dev.parent,
			"%s: Device firmware ID = %d\n",
			__func__, device_fw_id);

	/* Get image firmware ID */
	retval = fwu_get_image_firmware_id(&image_fw_id);
	if (retval < 0) {
		flash_area = NONE;
		goto exit;
	}
	dev_info(rmi4_data->pdev->dev.parent,
			"%s: Image firmware ID = %d\n",
			__func__, image_fw_id);

	if (image_fw_id > device_fw_id) {
		flash_area = UI_FIRMWARE;
		goto exit;
	} else if (image_fw_id < device_fw_id) {
		dev_info(rmi4_data->pdev->dev.parent,
				"%s: Image firmware ID older than device firmware ID\n",
				__func__);
		flash_area = NONE;
		goto exit;
	}

	/* Get device config ID */
	retval = fwu_get_device_config_id();
	if (retval < 0) {
		dev_err(rmi4_data->pdev->dev.parent,
				"%s: Failed to read device config ID\n",
				__func__);
		flash_area = NONE;
		goto exit;
	}

	if (fwu->bl_version == BL_V7 || fwu->bl_version == BL_V8)
		config_id_size = V7_CONFIG_ID_SIZE;
	else
		config_id_size = V5V6_CONFIG_ID_SIZE;

	for (ii = 0; ii < config_id_size; ii++) {
		if (fwu->img.ui_config.data[ii] > fwu->config_id[ii]) {
			flash_area = UI_CONFIG;
			goto exit;
		} else if (fwu->img.ui_config.data[ii] < fwu->config_id[ii]) {
			flash_area = NONE;
			goto exit;
		}
	}

	flash_area = NONE;

exit:
	if (flash_area == NONE) {
		dev_info(rmi4_data->pdev->dev.parent,
				"%s: No need to do reflash\n",
				__func__);
	} else {
		dev_info(rmi4_data->pdev->dev.parent,
				"%s: Updating %s\n",
				__func__,
				flash_area == UI_FIRMWARE ?
				"UI firmware and config" :
				"UI config only");
	}

	return flash_area;
}

static int fwu_scan_pdt(void)
{
	int retval;
	unsigned char ii;
	unsigned char intr_count = 0;
	unsigned char intr_off;
	unsigned char intr_src;
	unsigned short addr;
	bool f01found = false;
	bool f34found = false;
	bool f35found = false;
	struct synaptics_rmi4_fn_desc rmi_fd;
	struct synaptics_rmi4_data *rmi4_data = fwu->rmi4_data;

	fwu->in_ub_mode = false;

	for (addr = PDT_START; addr > PDT_END; addr -= PDT_ENTRY_SIZE) {
		retval = synaptics_rmi4_reg_read(rmi4_data,
				addr,
				(unsigned char *)&rmi_fd,
				sizeof(rmi_fd));
		if (retval < 0)
			return retval;

		if (rmi_fd.fn_number) {
			dev_dbg(rmi4_data->pdev->dev.parent,
					"%s: Found F%02x\n",
					__func__, rmi_fd.fn_number);
			switch (rmi_fd.fn_number) {
			case SYNAPTICS_RMI4_F01:
				f01found = true;

				rmi4_data->f01_query_base_addr =
						rmi_fd.query_base_addr;
				rmi4_data->f01_ctrl_base_addr =
						rmi_fd.ctrl_base_addr;
				rmi4_data->f01_data_base_addr =
						rmi_fd.data_base_addr;
				rmi4_data->f01_cmd_base_addr =
						rmi_fd.cmd_base_addr;
				break;
			case SYNAPTICS_RMI4_F34:
				f34found = true;
				fwu->f34_fd.query_base_addr =
						rmi_fd.query_base_addr;
				fwu->f34_fd.ctrl_base_addr =
						rmi_fd.ctrl_base_addr;
				fwu->f34_fd.data_base_addr =
						rmi_fd.data_base_addr;

				switch (rmi_fd.fn_version) {
				case F34_V0:
					fwu->bl_version = BL_V5;
					break;
				case F34_V1:
					fwu->bl_version = BL_V6;
					break;
				case F34_V2:
					fwu->bl_version = BL_V7;
					break;
				default:
					dev_err(rmi4_data->pdev->dev.parent,
							"%s: Unrecognized F34 version\n",
							__func__);
					return -EINVAL;
				}

				fwu->intr_mask = 0;
				intr_src = rmi_fd.intr_src_count;
				intr_off = intr_count % 8;
				for (ii = intr_off;
						ii < (intr_src + intr_off);
						ii++) {
					fwu->intr_mask |= 1 << ii;
				}
				break;
			case SYNAPTICS_RMI4_F35:
				f35found = true;
				fwu->f35_fd.query_base_addr =
						rmi_fd.query_base_addr;
				fwu->f35_fd.ctrl_base_addr =
						rmi_fd.ctrl_base_addr;
				fwu->f35_fd.data_base_addr =
						rmi_fd.data_base_addr;
				break;
			}
		} else {
			break;
		}

		intr_count += rmi_fd.intr_src_count;
	}

	if (!f01found || !f34found) {
		dev_err(rmi4_data->pdev->dev.parent,
				"%s: Failed to find both F01 and F34\n",
				__func__);
		if (!f35found) {
			dev_err(rmi4_data->pdev->dev.parent,
					"%s: Failed to find F35\n",
					__func__);
			return -EINVAL;
		} else {
			fwu->in_ub_mode = true;
			dev_dbg(rmi4_data->pdev->dev.parent,
					"%s: In microbootloader mode\n",
					__func__);
			fwu_recovery_check_status();
			return 0;
		}
	}

	rmi4_data->intr_mask[0] |= fwu->intr_mask;

	addr = rmi4_data->f01_ctrl_base_addr + 1;

	retval = synaptics_rmi4_reg_write(rmi4_data,
			addr,
			&(rmi4_data->intr_mask[0]),
			sizeof(rmi4_data->intr_mask[0]));
	if (retval < 0) {
		dev_err(rmi4_data->pdev->dev.parent,
				"%s: Failed to set interrupt enable bit\n",
				__func__);
		return retval;
	}

	return 0;
}

static int fwu_enter_flash_prog(void)
{
	int retval;
	struct f01_device_control f01_device_control;
	struct synaptics_rmi4_data *rmi4_data = fwu->rmi4_data;

	retval = fwu_read_flash_status();
	if (retval < 0)
		return retval;

	if (fwu->in_bl_mode)
		return 0;

	retval = rmi4_data->irq_enable(rmi4_data, false, true);
	if (retval < 0)
		return retval;

	msleep(INT_DISABLE_WAIT_MS);

	retval = fwu_write_f34_command(CMD_ENABLE_FLASH_PROG);
	if (retval < 0)
		return retval;

	retval = fwu_wait_for_idle(ENABLE_WAIT_MS, false);
	if (retval < 0)
		return retval;

	if (!fwu->in_bl_mode) {
		dev_err(rmi4_data->pdev->dev.parent,
				"%s: BL mode not entered\n",
				__func__);
		return -EINVAL;
	}

	if (rmi4_data->hw_if->bl_hw_init) {
		retval = rmi4_data->hw_if->bl_hw_init(rmi4_data);
		if (retval < 0)
			return retval;
	}

	retval = fwu_scan_pdt();
	if (retval < 0)
		return retval;

	retval = fwu_read_f34_queries();
	if (retval < 0)
		return retval;

	retval = synaptics_rmi4_reg_read(rmi4_data,
			rmi4_data->f01_ctrl_base_addr,
			f01_device_control.data,
			sizeof(f01_device_control.data));
	if (retval < 0) {
		dev_err(rmi4_data->pdev->dev.parent,
				"%s: Failed to read F01 device control\n",
				__func__);
		return retval;
	}

	f01_device_control.nosleep = true;
	f01_device_control.sleep_mode = SLEEP_MODE_NORMAL;

	retval = synaptics_rmi4_reg_write(rmi4_data,
			rmi4_data->f01_ctrl_base_addr,
			f01_device_control.data,
			sizeof(f01_device_control.data));
	if (retval < 0) {
		dev_err(rmi4_data->pdev->dev.parent,
				"%s: Failed to write F01 device control\n",
				__func__);
		return retval;
	}

	msleep(ENTER_FLASH_PROG_WAIT_MS);

	return retval;
}

static int fwu_check_ui_firmware_size(void)
{
	unsigned short block_count;
	struct synaptics_rmi4_data *rmi4_data = fwu->rmi4_data;

	block_count = fwu->img.ui_firmware.size / fwu->block_size;

	if (block_count != fwu->blkcount.ui_firmware) {
		dev_err(rmi4_data->pdev->dev.parent,
				"%s: UI firmware size mismatch\n",
				__func__);
		return -EINVAL;
	}

	return 0;
}

static int fwu_check_ui_configuration_size(void)
{
	unsigned short block_count;
	struct synaptics_rmi4_data *rmi4_data = fwu->rmi4_data;

	block_count = fwu->img.ui_config.size / fwu->block_size;

	if (block_count != fwu->blkcount.ui_config) {
		dev_err(rmi4_data->pdev->dev.parent,
				"%s: UI configuration size mismatch\n",
				__func__);
		return -EINVAL;
	}

	return 0;
}

static int fwu_check_dp_configuration_size(void)
{
	unsigned short block_count;
	struct synaptics_rmi4_data *rmi4_data = fwu->rmi4_data;

	block_count = fwu->img.dp_config.size / fwu->block_size;

	if (block_count != fwu->blkcount.dp_config) {
		dev_err(rmi4_data->pdev->dev.parent,
				"%s: Display configuration size mismatch\n",
				__func__);
		return -EINVAL;
	}

	return 0;
}

#ifdef CONFIG_TOUCHSCREEN_SYNAPTICS_DSX_FW_UPDATE_EXTRA_SYSFS
static int fwu_check_pm_configuration_size(void)
{
	unsigned short block_count;
	struct synaptics_rmi4_data *rmi4_data = fwu->rmi4_data;

	block_count = fwu->img.pm_config.size / fwu->block_size;

	if (block_count != fwu->blkcount.pm_config) {
		dev_err(rmi4_data->pdev->dev.parent,
				"%s: Permanent configuration size mismatch\n",
				__func__);
		return -EINVAL;
	}

	return 0;
}
#endif

static int fwu_check_bl_configuration_size(void)
{
	unsigned short block_count;
	struct synaptics_rmi4_data *rmi4_data = fwu->rmi4_data;

	block_count = fwu->img.bl_config.size / fwu->block_size;

	if (block_count != fwu->blkcount.bl_config) {
		dev_err(rmi4_data->pdev->dev.parent,
				"%s: Bootloader configuration size mismatch\n",
				__func__);
		return -EINVAL;
	}

	return 0;
}

static int fwu_check_guest_code_size(void)
{
	unsigned short block_count;
	struct synaptics_rmi4_data *rmi4_data = fwu->rmi4_data;

	block_count = fwu->img.guest_code.size / fwu->block_size;
	if (block_count != fwu->blkcount.guest_code) {
		dev_err(rmi4_data->pdev->dev.parent,
				"%s: Guest code size mismatch\n",
				__func__);
		return -EINVAL;
	}

	return 0;
}

static int fwu_write_firmware(void)
{
	unsigned short firmware_block_count;

	firmware_block_count = fwu->img.ui_firmware.size / fwu->block_size;

	return fwu_write_f34_blocks((unsigned char *)fwu->img.ui_firmware.data,
			firmware_block_count, CMD_WRITE_FW);
}

static int fwu_erase_configuration(void)
{
	int retval;
	struct synaptics_rmi4_data *rmi4_data = fwu->rmi4_data;

	switch (fwu->config_area) {
	case UI_CONFIG_AREA:
		retval = fwu_write_f34_command(CMD_ERASE_UI_CONFIG);
		if (retval < 0)
			return retval;
		break;
	case DP_CONFIG_AREA:
		retval = fwu_write_f34_command(CMD_ERASE_DISP_CONFIG);
		if (retval < 0)
			return retval;
		break;
	case BL_CONFIG_AREA:
		retval = fwu_write_f34_command(CMD_ERASE_BL_CONFIG);
		if (retval < 0)
			return retval;
		break;
	}

	dev_dbg(rmi4_data->pdev->dev.parent,
			"%s: Erase command written\n",
			__func__);

	retval = fwu_wait_for_idle(ERASE_WAIT_MS, false);
	if (retval < 0)
		return retval;

	dev_dbg(rmi4_data->pdev->dev.parent,
			"%s: Idle status detected\n",
			__func__);

	return retval;
}

static int fwu_erase_guest_code(void)
{
	int retval;
	struct synaptics_rmi4_data *rmi4_data = fwu->rmi4_data;

	retval = fwu_write_f34_command(CMD_ERASE_GUEST_CODE);
	if (retval < 0)
		return retval;

	dev_dbg(rmi4_data->pdev->dev.parent,
			"%s: Erase command written\n",
			__func__);

	retval = fwu_wait_for_idle(ERASE_WAIT_MS, false);
	if (retval < 0)
		return retval;

	dev_dbg(rmi4_data->pdev->dev.parent,
			"%s: Idle status detected\n",
			__func__);

	return 0;
}

static int fwu_erase_all(void)
{
	int retval;
	struct synaptics_rmi4_data *rmi4_data = fwu->rmi4_data;

	if (fwu->bl_version == BL_V7) {
		retval = fwu_write_f34_command(CMD_ERASE_UI_FIRMWARE);
		if (retval < 0)
			return retval;

		dev_dbg(rmi4_data->pdev->dev.parent,
				"%s: Erase command written\n",
				__func__);

		retval = fwu_wait_for_idle(ERASE_WAIT_MS, false);
		if (retval < 0)
			return retval;

		dev_dbg(rmi4_data->pdev->dev.parent,
				"%s: Idle status detected\n",
				__func__);

		fwu->config_area = UI_CONFIG_AREA;
		retval = fwu_erase_configuration();
		if (retval < 0)
			return retval;
	} else {
		retval = fwu_write_f34_command(CMD_ERASE_ALL);
		if (retval < 0)
			return retval;

		dev_dbg(rmi4_data->pdev->dev.parent,
				"%s: Erase all command written\n",
				__func__);

		retval = fwu_wait_for_idle(ERASE_WAIT_MS, false);
		if (!(fwu->bl_version == BL_V8 &&
				fwu->flash_status == BAD_PARTITION_TABLE)) {
			if (retval < 0)
				return retval;
		}

		dev_dbg(rmi4_data->pdev->dev.parent,
				"%s: Idle status detected\n",
				__func__);

		if (fwu->bl_version == BL_V8)
			return 0;
	}

	if (fwu->flash_properties.has_disp_config &&
			fwu->img.contains_disp_config) {
		fwu->config_area = DP_CONFIG_AREA;
		retval = fwu_erase_configuration();
		if (retval < 0)
			return retval;
	}

	if (fwu->has_guest_code && fwu->img.contains_guest_code) {
		retval = fwu_erase_guest_code();
		if (retval < 0)
			return retval;
	}

	return 0;
}

static int fwu_write_configuration(void)
{
	return fwu_write_f34_blocks((unsigned char *)fwu->config_data,
			fwu->config_block_count, CMD_WRITE_CONFIG);
}

static int fwu_write_ui_configuration(void)
{
	fwu->config_area = UI_CONFIG_AREA;
	fwu->config_data = fwu->img.ui_config.data;
	fwu->config_size = fwu->img.ui_config.size;
	fwu->config_block_count = fwu->config_size / fwu->block_size;

	return fwu_write_configuration();
}

static int fwu_write_dp_configuration(void)
{
	fwu->config_area = DP_CONFIG_AREA;
	fwu->config_data = fwu->img.dp_config.data;
	fwu->config_size = fwu->img.dp_config.size;
	fwu->config_block_count = fwu->config_size / fwu->block_size;

	return fwu_write_configuration();
}

#ifdef CONFIG_TOUCHSCREEN_SYNAPTICS_DSX_FW_UPDATE_EXTRA_SYSFS
static int fwu_write_pm_configuration(void)
{
	fwu->config_area = PM_CONFIG_AREA;
	fwu->config_data = fwu->img.pm_config.data;
	fwu->config_size = fwu->img.pm_config.size;
	fwu->config_block_count = fwu->config_size / fwu->block_size;

	return fwu_write_configuration();
}
#endif

static int fwu_write_flash_configuration(void)
{
	int retval;
	struct synaptics_rmi4_data *rmi4_data = fwu->rmi4_data;

	fwu->config_area = FLASH_CONFIG_AREA;
	fwu->config_data = fwu->img.fl_config.data;
	fwu->config_size = fwu->img.fl_config.size;
	fwu->config_block_count = fwu->config_size / fwu->block_size;

	if (fwu->config_block_count != fwu->blkcount.fl_config) {
		dev_err(rmi4_data->pdev->dev.parent,
				"%s: Flash configuration size mismatch\n",
				__func__);
		return -EINVAL;
	}

	retval = fwu_write_f34_command(CMD_ERASE_FLASH_CONFIG);
	if (retval < 0)
		return retval;

	dev_dbg(rmi4_data->pdev->dev.parent,
			"%s: Erase flash configuration command written\n",
			__func__);

	retval = fwu_wait_for_idle(ERASE_WAIT_MS, false);
	if (retval < 0)
		return retval;

	dev_dbg(rmi4_data->pdev->dev.parent,
			"%s: Idle status detected\n",
			__func__);

	retval = fwu_write_configuration();
	if (retval < 0)
		return retval;

	rmi4_data->reset_device(rmi4_data, false);

	return 0;
}

static int fwu_write_guest_code(void)
{
	int retval;
	unsigned short guest_code_block_count;

	guest_code_block_count = fwu->img.guest_code.size / fwu->block_size;

	retval = fwu_write_f34_blocks((unsigned char *)fwu->img.guest_code.data,
			guest_code_block_count, CMD_WRITE_GUEST_CODE);
	if (retval < 0)
		return retval;

	return 0;
}

static int fwu_write_lockdown(void)
{
	unsigned short lockdown_block_count;

	lockdown_block_count = fwu->img.lockdown.size / fwu->block_size;

	return fwu_write_f34_blocks((unsigned char *)fwu->img.lockdown.data,
			lockdown_block_count, CMD_WRITE_LOCKDOWN);
}

static int fwu_write_partition_table_v8(void)
{
	int retval;
	struct synaptics_rmi4_data *rmi4_data = fwu->rmi4_data;

	fwu->config_area = FLASH_CONFIG_AREA;
	fwu->config_data = fwu->img.fl_config.data;
	fwu->config_size = fwu->img.fl_config.size;
	fwu->config_block_count = fwu->config_size / fwu->block_size;

	if (fwu->config_block_count != fwu->blkcount.fl_config) {
		dev_err(rmi4_data->pdev->dev.parent,
				"%s: Flash configuration size mismatch\n",
				__func__);
		return -EINVAL;
	}

	retval = fwu_write_configuration();
	if (retval < 0)
		return retval;

	rmi4_data->reset_device(rmi4_data, false);

	return 0;
}

static int fwu_write_partition_table_v7(void)
{
	int retval;
	unsigned short block_count;

	block_count = fwu->blkcount.bl_config;
	fwu->config_area = BL_CONFIG_AREA;
	fwu->config_size = fwu->block_size * block_count;

	retval = fwu_allocate_read_config_buf(fwu->config_size);
	if (retval < 0)
		return retval;

	retval = fwu_read_f34_blocks(block_count, CMD_READ_CONFIG);
	if (retval < 0)
		return retval;

	retval = fwu_erase_configuration();
	if (retval < 0)
		return retval;

	retval = fwu_write_flash_configuration();
	if (retval < 0)
		return retval;

	fwu->config_area = BL_CONFIG_AREA;
	fwu->config_data = fwu->read_config_buf;
	fwu->config_size = fwu->img.bl_config.size;
	fwu->config_block_count = fwu->config_size / fwu->block_size;

	retval = fwu_write_configuration();
	if (retval < 0)
		return retval;

	return 0;
}

static int fwu_do_reflash(void)
{
	int retval;

	if (!fwu->new_partition_table) {
		retval = fwu_check_ui_firmware_size();
		if (retval < 0)
			return retval;

		retval = fwu_check_ui_configuration_size();
		if (retval < 0)
			return retval;

		if (fwu->flash_properties.has_disp_config &&
				fwu->img.contains_disp_config) {
			retval = fwu_check_dp_configuration_size();
			if (retval < 0)
				return retval;
		}

		if (fwu->has_guest_code && fwu->img.contains_guest_code) {
			retval = fwu_check_guest_code_size();
			if (retval < 0)
				return retval;
		}
	} else if (fwu->bl_version == BL_V7) {
		retval = fwu_check_bl_configuration_size();
		if (retval < 0)
			return retval;
	}

	retval = fwu_erase_all();
	if (retval < 0)
		return retval;

	if (fwu->bl_version == BL_V7 && fwu->new_partition_table) {
		retval = fwu_write_partition_table_v7();
		if (retval < 0)
			return retval;
		pr_notice("%s: Partition table programmed\n", __func__);
	} else if (fwu->bl_version == BL_V8) {
		retval = fwu_write_partition_table_v8();
		if (retval < 0)
			return retval;
		pr_notice("%s: Partition table programmed\n", __func__);
	}

	retval = fwu_write_firmware();
	if (retval < 0)
		return retval;
	pr_notice("%s: Firmware programmed\n", __func__);

	fwu->config_area = UI_CONFIG_AREA;
	retval = fwu_write_ui_configuration();
	if (retval < 0)
		return retval;
	pr_notice("%s: Configuration programmed\n", __func__);

	if (fwu->flash_properties.has_disp_config &&
			fwu->img.contains_disp_config) {
		retval = fwu_write_dp_configuration();
		if (retval < 0)
			return retval;
		pr_notice("%s: Display configuration programmed\n", __func__);
	}

	if (fwu->has_guest_code && fwu->img.contains_guest_code) {
		retval = fwu_write_guest_code();
		if (retval < 0)
			return retval;
		pr_notice("%s: Guest code programmed\n", __func__);
	}

	return retval;
}

#ifdef CONFIG_TOUCHSCREEN_SYNAPTICS_DSX_FW_UPDATE_EXTRA_SYSFS
static int fwu_do_read_config(void)
{
	int retval;
	unsigned short block_count;
	unsigned short config_area;
	struct synaptics_rmi4_data *rmi4_data = fwu->rmi4_data;

	switch (fwu->config_area) {
	case UI_CONFIG_AREA:
		block_count = fwu->blkcount.ui_config;
		break;
	case DP_CONFIG_AREA:
		if (!fwu->flash_properties.has_disp_config) {
			dev_err(rmi4_data->pdev->dev.parent,
					"%s: Display configuration not supported\n",
					__func__);
			return -EINVAL;
		}
		block_count = fwu->blkcount.dp_config;
		break;
	case PM_CONFIG_AREA:
		if (!fwu->flash_properties.has_pm_config) {
			dev_err(rmi4_data->pdev->dev.parent,
					"%s: Permanent configuration not supported\n",
					__func__);
			return -EINVAL;
		}
		block_count = fwu->blkcount.pm_config;
		break;
	case BL_CONFIG_AREA:
		if (!fwu->flash_properties.has_bl_config) {
			dev_err(rmi4_data->pdev->dev.parent,
					"%s: Bootloader configuration not supported\n",
					__func__);
			return -EINVAL;
		}
		block_count = fwu->blkcount.bl_config;
		break;
	default:
		dev_err(rmi4_data->pdev->dev.parent,
				"%s: Invalid config area\n",
				__func__);
		return -EINVAL;
	}

	if (block_count == 0) {
		dev_err(rmi4_data->pdev->dev.parent,
				"%s: Invalid block count\n",
				__func__);
		return -EINVAL;
	}

	mutex_lock(&rmi4_data->rmi4_exp_init_mutex);

	config_area = fwu->config_area;

	retval = fwu_enter_flash_prog();
	if (retval < 0)
		goto exit;

	fwu->config_area = config_area;

	fwu->config_size = fwu->block_size * block_count;

	retval = fwu_allocate_read_config_buf(fwu->config_size);
	if (retval < 0)
		goto exit;

	retval = fwu_read_f34_blocks(block_count, CMD_READ_CONFIG);

exit:
	rmi4_data->reset_device(rmi4_data, false);

	mutex_unlock(&rmi4_data->rmi4_exp_init_mutex);

	return retval;
}
#endif

static int fwu_do_lockdown_v7(void)
{
	int retval;
	struct f34_v7_data0 status;
	struct synaptics_rmi4_data *rmi4_data = fwu->rmi4_data;

	retval = fwu_enter_flash_prog();
	if (retval < 0)
		return retval;

	retval = synaptics_rmi4_reg_read(rmi4_data,
			fwu->f34_fd.data_base_addr + fwu->off.flash_status,
			status.data,
			sizeof(status.data));
	if (retval < 0) {
		dev_err(rmi4_data->pdev->dev.parent,
				"%s: Failed to read flash status\n",
				__func__);
		return retval;
	}

	if (status.device_cfg_status == 2) {
		dev_info(rmi4_data->pdev->dev.parent,
				"%s: Device already locked down\n",
				__func__);
		return 0;
	}

	retval = fwu_write_lockdown();
	if (retval < 0)
		return retval;

	pr_notice("%s: Lockdown programmed\n", __func__);

	return retval;
}

static int fwu_do_lockdown_v5v6(void)
{
	int retval;
	struct synaptics_rmi4_data *rmi4_data = fwu->rmi4_data;

	retval = fwu_enter_flash_prog();
	if (retval < 0)
		return retval;

	retval = synaptics_rmi4_reg_read(rmi4_data,
			fwu->f34_fd.query_base_addr + fwu->off.properties,
			fwu->flash_properties.data,
			sizeof(fwu->flash_properties.data));
	if (retval < 0) {
		dev_err(rmi4_data->pdev->dev.parent,
				"%s: Failed to read flash properties\n",
				__func__);
		return retval;
	}

	if (fwu->flash_properties.unlocked == 0) {
		dev_info(rmi4_data->pdev->dev.parent,
				"%s: Device already locked down\n",
				__func__);
		return 0;
	}

	retval = fwu_write_lockdown();
	if (retval < 0)
		return retval;

	pr_notice("%s: Lockdown programmed\n", __func__);

	return retval;
}

#ifdef CONFIG_TOUCHSCREEN_SYNAPTICS_DSX_FW_UPDATE_EXTRA_SYSFS
static int fwu_start_write_guest_code(void)
{
	int retval;
	struct synaptics_rmi4_data *rmi4_data = fwu->rmi4_data;

	retval = fwu_parse_image_info();
	if (retval < 0)
		return -EINVAL;

	if (!fwu->has_guest_code) {
		dev_err(rmi4_data->pdev->dev.parent,
				"%s: Guest code not supported\n",
				__func__);
		return -EINVAL;
	}

	if (!fwu->img.contains_guest_code) {
		dev_err(rmi4_data->pdev->dev.parent,
				"%s: No guest code in firmware image\n",
				__func__);
		return -EINVAL;
	}

	if (rmi4_data->sensor_sleep) {
		dev_err(rmi4_data->pdev->dev.parent,
				"%s: Sensor sleeping\n",
				__func__);
		return -ENODEV;
	}

	rmi4_data->stay_awake = true;

	mutex_lock(&rmi4_data->rmi4_exp_init_mutex);

	pr_notice("%s: Start of write guest code process\n", __func__);

	retval = fwu_enter_flash_prog();
	if (retval < 0)
		goto exit;

	retval = fwu_check_guest_code_size();
	if (retval < 0)
		goto exit;

	retval = fwu_erase_guest_code();
	if (retval < 0)
		goto exit;

	retval = fwu_write_guest_code();
	if (retval < 0)
		goto exit;

	pr_notice("%s: Guest code programmed\n", __func__);

exit:
	rmi4_data->reset_device(rmi4_data, false);

	pr_notice("%s: End of write guest code process\n", __func__);

	mutex_unlock(&rmi4_data->rmi4_exp_init_mutex);

	rmi4_data->stay_awake = false;

	return retval;
}

static int fwu_start_write_config(void)
{
	int retval;
	unsigned short config_area;
	unsigned int device_fw_id;
	unsigned int image_fw_id;
	struct synaptics_rmi4_data *rmi4_data = fwu->rmi4_data;

	retval = fwu_parse_image_info();
	if (retval < 0)
		return -EINVAL;

	switch (fwu->config_area) {
	case UI_CONFIG_AREA:
		device_fw_id = rmi4_data->firmware_id;
		retval = fwu_get_image_firmware_id(&image_fw_id);
		if (retval < 0)
			return retval;
		if (device_fw_id != image_fw_id) {
			dev_err(rmi4_data->pdev->dev.parent,
					"%s: Device and image firmware IDs don't match\n",
					__func__);
			return -EINVAL;
		}
		retval = fwu_check_ui_configuration_size();
		if (retval < 0)
			return retval;
		break;
	case DP_CONFIG_AREA:
		if (!fwu->flash_properties.has_disp_config) {
			dev_err(rmi4_data->pdev->dev.parent,
					"%s: Display configuration not supported\n",
					__func__);
			return -EINVAL;
		}
		if (!fwu->img.contains_disp_config) {
			dev_err(rmi4_data->pdev->dev.parent,
					"%s: No display configuration in firmware image\n",
					__func__);
			return -EINVAL;
		}
		retval = fwu_check_dp_configuration_size();
		if (retval < 0)
			return retval;
		break;
	case PM_CONFIG_AREA:
		if (!fwu->flash_properties.has_pm_config) {
			dev_err(rmi4_data->pdev->dev.parent,
					"%s: Permanent configuration not supported\n",
					__func__);
			return -EINVAL;
		}
		if (!fwu->img.contains_perm_config) {
			dev_err(rmi4_data->pdev->dev.parent,
					"%s: No permanent configuration in firmware image\n",
					__func__);
			return -EINVAL;
		}
		retval = fwu_check_pm_configuration_size();
		if (retval < 0)
			return retval;
		break;
	default:
		dev_err(rmi4_data->pdev->dev.parent,
				"%s: Configuration not supported\n",
				__func__);
		return -EINVAL;
	}

	if (rmi4_data->sensor_sleep) {
		dev_err(rmi4_data->pdev->dev.parent,
				"%s: Sensor sleeping\n",
				__func__);
		return -ENODEV;
	}

	rmi4_data->stay_awake = true;

	mutex_lock(&rmi4_data->rmi4_exp_init_mutex);

	pr_notice("%s: Start of write config process\n", __func__);

	config_area = fwu->config_area;

	retval = fwu_enter_flash_prog();
	if (retval < 0)
		goto exit;

	fwu->config_area = config_area;

	if (fwu->config_area != PM_CONFIG_AREA) {
		retval = fwu_erase_configuration();
		if (retval < 0) {
			dev_err(rmi4_data->pdev->dev.parent,
					"%s: Failed to erase config\n",
					__func__);
			goto exit;
		}
	}

	switch (fwu->config_area) {
	case UI_CONFIG_AREA:
		retval = fwu_write_ui_configuration();
		if (retval < 0)
			goto exit;
		break;
	case DP_CONFIG_AREA:
		retval = fwu_write_dp_configuration();
		if (retval < 0)
			goto exit;
		break;
	case PM_CONFIG_AREA:
		retval = fwu_write_pm_configuration();
		if (retval < 0)
			goto exit;
		break;
	}

	pr_notice("%s: Config written\n", __func__);

exit:
	switch (fwu->config_area) {
	case UI_CONFIG_AREA:
		rmi4_data->reset_device(rmi4_data, true);
		break;
	case DP_CONFIG_AREA:
	case PM_CONFIG_AREA:
		rmi4_data->reset_device(rmi4_data, false);
		break;
	}

	pr_notice("%s: End of write config process\n", __func__);

	mutex_unlock(&rmi4_data->rmi4_exp_init_mutex);

	rmi4_data->stay_awake = false;

	return retval;
}
#endif

static int fwu_start_reflash(void)
{
	int retval = 0;
	enum flash_area flash_area;
	const struct firmware *fw_entry = NULL;
	struct synaptics_rmi4_data *rmi4_data = fwu->rmi4_data;
	const unsigned char *image_name;

	if (rmi4_data->sensor_sleep) {
		dev_err(rmi4_data->pdev->dev.parent,
				"%s: Sensor sleeping\n",
				__func__);
		return -ENODEV;
	}

	rmi4_data->stay_awake = true;

	mutex_lock(&rmi4_data->rmi4_exp_init_mutex);

	pr_notice("%s: Start of reflash process\n", __func__);

	if (fwu->image == NULL) {
		if (rmi4_data->hw_if->board_data->fw_name)
			image_name = rmi4_data->hw_if->board_data->fw_name;
		else
			image_name = FW_IMAGE_NAME;

		retval = secure_memcpy(fwu->image_name, MAX_IMAGE_NAME_LEN,
				image_name, strlen(image_name),
				strlen(image_name));
		if (retval < 0) {
			dev_err(rmi4_data->pdev->dev.parent,
					"%s: Failed to copy image file name\n",
					__func__);
			goto exit;
		}
		dev_dbg(rmi4_data->pdev->dev.parent,
				"%s: Requesting firmware image %s\n",
				__func__, fwu->image_name);

		retval = request_firmware(&fw_entry, fwu->image_name,
				rmi4_data->pdev->dev.parent);
		if (retval != 0) {
			dev_err(rmi4_data->pdev->dev.parent,
					"%s: Firmware image %s not available\n",
					__func__, fwu->image_name);
			retval = -EINVAL;
			goto exit;
		}

		dev_dbg(rmi4_data->pdev->dev.parent,
				"%s: Firmware image size = %d\n",
				__func__, (unsigned int)fw_entry->size);

		fwu->image = fw_entry->data;
	}

	retval = fwu_parse_image_info();
	if (retval < 0)
		goto exit;

	if (fwu->blkcount.total_count != fwu->img.blkcount.total_count) {
		dev_err(rmi4_data->pdev->dev.parent,
				"%s: Flash size mismatch\n",
				__func__);
		retval = -EINVAL;
		goto exit;
	}

	if (fwu->bl_version != fwu->img.bl_version) {
		dev_err(rmi4_data->pdev->dev.parent,
				"%s: Bootloader version mismatch\n",
				__func__);
		retval = -EINVAL;
		goto exit;
	}

	if (!fwu->force_update && fwu->new_partition_table) {
		dev_err(rmi4_data->pdev->dev.parent,
				"%s: Partition table mismatch\n",
				__func__);
		retval = -EINVAL;
		goto exit;
	}

	retval = fwu_read_flash_status();
	if (retval < 0)
		goto exit;

	if (fwu->in_bl_mode) {
		dev_info(rmi4_data->pdev->dev.parent,
				"%s: Device in bootloader mode\n",
				__func__);
	}

	flash_area = fwu_go_nogo();

	if (flash_area != NONE) {
		retval = fwu_enter_flash_prog();
		if (retval < 0) {
			rmi4_data->reset_device(rmi4_data, false);
			goto exit;
		}
	}

	switch (flash_area) {
	case UI_FIRMWARE:
		retval = fwu_do_reflash();
		rmi4_data->reset_device(rmi4_data, true);
		break;
	case UI_CONFIG:
		retval = fwu_check_ui_configuration_size();
		if (retval < 0)
			break;
		fwu->config_area = UI_CONFIG_AREA;
		retval = fwu_erase_configuration();
		if (retval < 0)
			break;
		retval = fwu_write_ui_configuration();
		rmi4_data->reset_device(rmi4_data, true);
		break;
	case NONE:
	default:
		rmi4_data->reset_device(rmi4_data, false);
		break;
	}

	if (retval < 0) {
		dev_err(rmi4_data->pdev->dev.parent,
				"%s: Failed to do reflash\n",
				__func__);
		goto exit;
	}

	if (fwu->do_lockdown && (fwu->img.lockdown.data != NULL)) {
		switch (fwu->bl_version) {
		case BL_V5:
		case BL_V6:
			retval = fwu_do_lockdown_v5v6();
			if (retval < 0) {
				dev_err(rmi4_data->pdev->dev.parent,
						"%s: Failed to do lockdown\n",
						__func__);
			}
			rmi4_data->reset_device(rmi4_data, false);
			break;
		case BL_V7:
		case BL_V8:
			retval = fwu_do_lockdown_v7();
			if (retval < 0) {
				dev_err(rmi4_data->pdev->dev.parent,
						"%s: Failed to do lockdown\n",
						__func__);
			}
			rmi4_data->reset_device(rmi4_data, false);
			break;
		default:
			break;
		}
	}

exit:
	if (fw_entry)
		release_firmware(fw_entry);

	pr_notice("%s: End of reflash process\n", __func__);

	mutex_unlock(&rmi4_data->rmi4_exp_init_mutex);

	rmi4_data->stay_awake = false;

	return retval;
}

static int fwu_recovery_check_status(void)
{
	int retval;
	unsigned char base;
	unsigned char status;
	struct synaptics_rmi4_data *rmi4_data = fwu->rmi4_data;

	base = fwu->f35_fd.data_base_addr;

	retval = synaptics_rmi4_reg_read(rmi4_data,
			base + F35_ERROR_CODE_OFFSET,
			&status,
			1);
	if (retval < 0) {
		dev_err(rmi4_data->pdev->dev.parent,
				"%s: Failed to read status\n",
				__func__);
		return retval;
	}

	status = status & MASK_7BIT;

	if (status != 0x00) {
		dev_err(rmi4_data->pdev->dev.parent,
				"%s: Recovery mode status = %d\n",
				__func__, status);
		return -EINVAL;
	}

	return 0;
}

#ifdef CONFIG_TOUCHSCREEN_SYNAPTICS_DSX_FW_UPDATE_EXTRA_SYSFS
static int fwu_recovery_erase_all(void)
{
	int retval;
	unsigned char base;
	unsigned char command = CMD_F35_ERASE_ALL;
	struct synaptics_rmi4_data *rmi4_data = fwu->rmi4_data;

	base = fwu->f35_fd.ctrl_base_addr;

	retval = synaptics_rmi4_reg_write(rmi4_data,
			base + F35_CHUNK_COMMAND_OFFSET,
			&command,
			sizeof(command));
	if (retval < 0) {
		dev_err(rmi4_data->pdev->dev.parent,
				"%s: Failed to issue erase all command\n",
				__func__);
		return retval;
	}

	msleep(F35_ERASE_ALL_WAIT_MS);

	retval = fwu_recovery_check_status();
	if (retval < 0)
		return retval;

	return 0;
}

static int fwu_recovery_write_chunk(void)
{
	int retval;
	unsigned char base;
	unsigned char chunk_number[] = {0, 0};
	unsigned char chunk_spare;
	unsigned char chunk_size;
	unsigned char buf[F35_CHUNK_SIZE + 1];
	unsigned short chunk;
	unsigned short chunk_total;
	unsigned short bytes_written = 0;
	unsigned char *chunk_ptr = (unsigned char *)fwu->image;
	struct synaptics_rmi4_data *rmi4_data = fwu->rmi4_data;

	base = fwu->f35_fd.ctrl_base_addr;

	retval = synaptics_rmi4_reg_write(rmi4_data,
			base + F35_CHUNK_NUM_LSB_OFFSET,
			chunk_number,
			sizeof(chunk_number));
	if (retval < 0) {
		dev_err(rmi4_data->pdev->dev.parent,
				"%s: Failed to write chunk number\n",
				__func__);
		return retval;
	}

	buf[sizeof(buf) - 1] = CMD_F35_WRITE_CHUNK;

	chunk_total = fwu->image_size / F35_CHUNK_SIZE;
	chunk_spare = fwu->image_size % F35_CHUNK_SIZE;
	if (chunk_spare)
		chunk_total++;

	for (chunk = 0; chunk < chunk_total; chunk++) {
		if (chunk_spare && chunk == chunk_total - 1)
			chunk_size = chunk_spare;
		else
			chunk_size = F35_CHUNK_SIZE;

		memset(buf, 0x00, F35_CHUNK_SIZE);
		secure_memcpy(buf, sizeof(buf), chunk_ptr,
					fwu->image_size - bytes_written,
					chunk_size);

		retval = synaptics_rmi4_reg_write(rmi4_data,
				base + F35_CHUNK_DATA_OFFSET,
				buf,
				sizeof(buf));
		if (retval < 0) {
			dev_err(rmi4_data->pdev->dev.parent,
					"%s: Failed to write chunk data (chunk %d)\n",
					__func__, chunk);
			return retval;
		}
		chunk_ptr += chunk_size;
		bytes_written += chunk_size;
	}

	retval = fwu_recovery_check_status();
	if (retval < 0) {
		dev_err(rmi4_data->pdev->dev.parent,
				"%s: Failed to write chunk data\n",
				__func__);
		return retval;
	}

	return 0;
}

static int fwu_recovery_reset(void)
{
	int retval;
	unsigned char base;
	unsigned char command = CMD_F35_RESET;
	struct synaptics_rmi4_data *rmi4_data = fwu->rmi4_data;

	base = fwu->f35_fd.ctrl_base_addr;

	retval = synaptics_rmi4_reg_write(rmi4_data,
			base + F35_CHUNK_COMMAND_OFFSET,
			&command,
			sizeof(command));
	if (retval < 0) {
		dev_err(rmi4_data->pdev->dev.parent,
				"%s: Failed to issue reset command\n",
				__func__);
		return retval;
	}

	msleep(F35_RESET_WAIT_MS);

	return 0;
}

static int fwu_start_recovery(void)
{
	int retval;
	struct synaptics_rmi4_data *rmi4_data = fwu->rmi4_data;

	if (rmi4_data->sensor_sleep) {
		dev_err(rmi4_data->pdev->dev.parent,
				"%s: Sensor sleeping\n",
				__func__);
		return -ENODEV;
	}

	rmi4_data->stay_awake = true;

	mutex_lock(&rmi4_data->rmi4_exp_init_mutex);

	pr_notice("%s: Start of recovery process\n", __func__);

	retval = rmi4_data->irq_enable(rmi4_data, false, false);
	if (retval < 0) {
		dev_err(rmi4_data->pdev->dev.parent,
				"%s: Failed to disable interrupt\n",
				__func__);
		goto exit;
	}

	retval = fwu_recovery_erase_all();
	if (retval < 0) {
		dev_err(rmi4_data->pdev->dev.parent,
				"%s: Failed to do erase all in recovery mode\n",
				__func__);
		goto exit;
	}

	pr_notice("%s: External flash erased\n", __func__);

	retval = fwu_recovery_write_chunk();
	if (retval < 0) {
		dev_err(rmi4_data->pdev->dev.parent,
				"%s: Failed to write chunk data in recovery mode\n",
				__func__);
		goto exit;
	}

	pr_notice("%s: Chunk data programmed\n", __func__);

	retval = fwu_recovery_reset();
	if (retval < 0) {
		dev_err(rmi4_data->pdev->dev.parent,
				"%s: Failed to reset device in recovery mode\n",
				__func__);
		goto exit;
	}

	pr_notice("%s: Recovery mode reset issued\n", __func__);

	rmi4_data->reset_device(rmi4_data, true);

	retval = 0;

exit:
	pr_notice("%s: End of recovery process\n", __func__);

	mutex_unlock(&rmi4_data->rmi4_exp_init_mutex);

	rmi4_data->stay_awake = false;

	return retval;
}
#endif

int synaptics_fw_updater(const unsigned char *fw_data)
{
	int retval;

	if (!fwu)
		return -ENODEV;

	if (!fwu->initialized)
		return -ENODEV;

	if (fwu->in_ub_mode)
		return -ENODEV;

	fwu->image = fw_data;

	retval = fwu_start_reflash();

	fwu->image = NULL;

	return retval;
}
EXPORT_SYMBOL(synaptics_fw_updater);

#ifdef DO_STARTUP_FW_UPDATE
static void fwu_startup_fw_update_work(struct work_struct *work)
{
	static unsigned char do_once = 1;
#ifdef WAIT_FOR_FB_READY
	unsigned int timeout;
	struct synaptics_rmi4_data *rmi4_data = fwu->rmi4_data;
#endif

	if (!do_once)
		return;
	do_once = 0;

#ifdef WAIT_FOR_FB_READY
	timeout = FB_READY_TIMEOUT_S * 1000 / FB_READY_WAIT_MS + 1;

	while (!rmi4_data->fb_ready) {
		msleep(FB_READY_WAIT_MS);
		timeout--;
		if (timeout == 0) {
			dev_err(rmi4_data->pdev->dev.parent,
					"%s: Timed out waiting for FB ready\n",
					__func__);
			return;
		}
	}
#endif

	synaptics_fw_updater(NULL);

	return;
}
#endif

#ifdef CONFIG_TOUCHSCREEN_SYNAPTICS_DSX_FW_UPDATE_EXTRA_SYSFS
static ssize_t fwu_sysfs_show_image(struct file *data_file,
		struct kobject *kobj, struct bin_attribute *attributes,
		char *buf, loff_t pos, size_t count)
{
	int retval;
	struct synaptics_rmi4_data *rmi4_data = fwu->rmi4_data;

	if (count < fwu->config_size) {
		dev_err(rmi4_data->pdev->dev.parent,
				"%s: Not enough space (%d bytes) in buffer\n",
				__func__, (unsigned int)count);
		return -EINVAL;
	}

	retval = secure_memcpy(buf, count, fwu->read_config_buf,
			fwu->read_config_buf_size, fwu->config_size);
	if (retval < 0) {
		dev_err(rmi4_data->pdev->dev.parent,
				"%s: Failed to copy config data\n",
				__func__);
		return retval;
	}

	return fwu->config_size;
}

static ssize_t fwu_sysfs_store_image(struct file *data_file,
		struct kobject *kobj, struct bin_attribute *attributes,
		char *buf, loff_t pos, size_t count)
{
	int retval;
	struct synaptics_rmi4_data *rmi4_data = fwu->rmi4_data;

	retval = secure_memcpy(&fwu->ext_data_source[fwu->data_pos],
			fwu->image_size - fwu->data_pos, buf, count, count);
	if (retval < 0) {
		dev_err(rmi4_data->pdev->dev.parent,
				"%s: Failed to copy image data\n",
				__func__);
		return retval;
	}

	fwu->data_pos += count;

	return count;
}

static ssize_t fwu_sysfs_do_recovery_store(struct device *dev,
		struct device_attribute *attr, const char *buf, size_t count)
{
	int retval;
	unsigned int input;
	struct synaptics_rmi4_data *rmi4_data = fwu->rmi4_data;

	if (sscanf(buf, "%u", &input) != 1) {
		retval = -EINVAL;
		goto exit;
	}

	if (!fwu->in_ub_mode) {
		dev_err(rmi4_data->pdev->dev.parent,
				"%s: Not in microbootloader mode\n",
				__func__);
		retval = -EINVAL;
		goto exit;
	}

	if (!fwu->ext_data_source)
		return -EINVAL;
	else
		fwu->image = fwu->ext_data_source;

	retval = fwu_start_recovery();
	if (retval < 0) {
		dev_err(rmi4_data->pdev->dev.parent,
				"%s: Failed to do recovery\n",
				__func__);
		goto exit;
	}

	retval = count;

exit:
	kfree(fwu->ext_data_source);
	fwu->ext_data_source = NULL;
	fwu->image = NULL;
	return retval;
}

static ssize_t fwu_sysfs_do_reflash_store(struct device *dev,
		struct device_attribute *attr, const char *buf, size_t count)
{
	int retval;
	unsigned int input;
	struct synaptics_rmi4_data *rmi4_data = fwu->rmi4_data;

	if (sscanf(buf, "%u", &input) != 1) {
		retval = -EINVAL;
		goto exit;
	}

	if (fwu->in_ub_mode) {
		dev_err(rmi4_data->pdev->dev.parent,
				"%s: In microbootloader mode\n",
				__func__);
		retval = -EINVAL;
		goto exit;
	}

	if (!fwu->ext_data_source)
		return -EINVAL;
	else
		fwu->image = fwu->ext_data_source;

	if (input & LOCKDOWN) {
		fwu->do_lockdown = true;
		input &= ~LOCKDOWN;
	}

	if ((input != NORMAL) && (input != FORCE)) {
		retval = -EINVAL;
		goto exit;
	}

	if (input == FORCE)
		fwu->force_update = true;

	retval = synaptics_fw_updater(fwu->image);
	if (retval < 0) {
		dev_err(rmi4_data->pdev->dev.parent,
				"%s: Failed to do reflash\n",
				__func__);
		goto exit;
	}

	retval = count;

exit:
	kfree(fwu->ext_data_source);
	fwu->ext_data_source = NULL;
	fwu->image = NULL;
	fwu->force_update = FORCE_UPDATE;
	fwu->do_lockdown = DO_LOCKDOWN;
	return retval;
}

static ssize_t fwu_sysfs_write_config_store(struct device *dev,
		struct device_attribute *attr, const char *buf, size_t count)
{
	int retval;
	unsigned int input;
	struct synaptics_rmi4_data *rmi4_data = fwu->rmi4_data;

	if (sscanf(buf, "%u", &input) != 1) {
		retval = -EINVAL;
		goto exit;
	}

	if (input != 1) {
		retval = -EINVAL;
		goto exit;
	}

	if (fwu->in_ub_mode) {
		dev_err(rmi4_data->pdev->dev.parent,
				"%s: In microbootloader mode\n",
				__func__);
		retval = -EINVAL;
		goto exit;
	}

	if (!fwu->ext_data_source)
		return -EINVAL;
	else
		fwu->image = fwu->ext_data_source;

	retval = fwu_start_write_config();
	if (retval < 0) {
		dev_err(rmi4_data->pdev->dev.parent,
				"%s: Failed to write config\n",
				__func__);
		goto exit;
	}

	retval = count;

exit:
	kfree(fwu->ext_data_source);
	fwu->ext_data_source = NULL;
	fwu->image = NULL;
	return retval;
}

static ssize_t fwu_sysfs_read_config_store(struct device *dev,
		struct device_attribute *attr, const char *buf, size_t count)
{
	int retval;
	unsigned int input;
	struct synaptics_rmi4_data *rmi4_data = fwu->rmi4_data;

	if (sscanf(buf, "%u", &input) != 1)
		return -EINVAL;

	if (input != 1)
		return -EINVAL;

	if (fwu->in_ub_mode) {
		dev_err(rmi4_data->pdev->dev.parent,
				"%s: In microbootloader mode\n",
				__func__);
		return -EINVAL;
	}

	retval = fwu_do_read_config();
	if (retval < 0) {
		dev_err(rmi4_data->pdev->dev.parent,
				"%s: Failed to read config\n",
				__func__);
		return retval;
	}

	return count;
}

static ssize_t fwu_sysfs_config_area_store(struct device *dev,
		struct device_attribute *attr, const char *buf, size_t count)
{
	int retval;
	unsigned long config_area;

	retval = sstrtoul(buf, 10, &config_area);
	if (retval)
		return retval;

	fwu->config_area = config_area;

	return count;
}

static ssize_t fwu_sysfs_image_name_store(struct device *dev,
		struct device_attribute *attr, const char *buf, size_t count)
{
	int retval;
	struct synaptics_rmi4_data *rmi4_data = fwu->rmi4_data;

	retval = secure_memcpy(fwu->image_name, MAX_IMAGE_NAME_LEN,
			buf, count, count);
	if (retval < 0) {
		dev_err(rmi4_data->pdev->dev.parent,
				"%s: Failed to copy image file name\n",
				__func__);
		return retval;
	}

	return count;
}

static ssize_t fwu_sysfs_image_size_store(struct device *dev,
		struct device_attribute *attr, const char *buf, size_t count)
{
	int retval;
	unsigned long size;
	struct synaptics_rmi4_data *rmi4_data = fwu->rmi4_data;

	retval = sstrtoul(buf, 10, &size);
	if (retval)
		return retval;

	fwu->image_size = size;
	fwu->data_pos = 0;

	kfree(fwu->ext_data_source);
	fwu->ext_data_source = kzalloc(fwu->image_size, GFP_KERNEL);
	if (!fwu->ext_data_source) {
		dev_err(rmi4_data->pdev->dev.parent,
				"%s: Failed to alloc mem for image data\n",
				__func__);
		return -ENOMEM;
	}

	return count;
}

static ssize_t fwu_sysfs_block_size_show(struct device *dev,
		struct device_attribute *attr, char *buf)
{
	return snprintf(buf, PAGE_SIZE, "%u\n", fwu->block_size);
}

static ssize_t fwu_sysfs_firmware_block_count_show(struct device *dev,
		struct device_attribute *attr, char *buf)
{
	return snprintf(buf, PAGE_SIZE, "%u\n", fwu->blkcount.ui_firmware);
}

static ssize_t fwu_sysfs_configuration_block_count_show(struct device *dev,
		struct device_attribute *attr, char *buf)
{
	return snprintf(buf, PAGE_SIZE, "%u\n", fwu->blkcount.ui_config);
}

static ssize_t fwu_sysfs_disp_config_block_count_show(struct device *dev,
		struct device_attribute *attr, char *buf)
{
	return snprintf(buf, PAGE_SIZE, "%u\n", fwu->blkcount.dp_config);
}

static ssize_t fwu_sysfs_perm_config_block_count_show(struct device *dev,
		struct device_attribute *attr, char *buf)
{
	return snprintf(buf, PAGE_SIZE, "%u\n", fwu->blkcount.pm_config);
}

static ssize_t fwu_sysfs_bl_config_block_count_show(struct device *dev,
		struct device_attribute *attr, char *buf)
{
	return snprintf(buf, PAGE_SIZE, "%u\n", fwu->blkcount.bl_config);
}

static ssize_t fwu_sysfs_guest_code_block_count_show(struct device *dev,
		struct device_attribute *attr, char *buf)
{
	return snprintf(buf, PAGE_SIZE, "%u\n", fwu->blkcount.guest_code);
}

static ssize_t fwu_sysfs_write_guest_code_store(struct device *dev,
		struct device_attribute *attr, const char *buf, size_t count)
{
	int retval;
	unsigned int input;
	struct synaptics_rmi4_data *rmi4_data = fwu->rmi4_data;

	if (sscanf(buf, "%u", &input) != 1) {
		retval = -EINVAL;
		goto exit;
	}

	if (input != 1) {
		retval = -EINVAL;
		goto exit;
	}

	if (fwu->in_ub_mode) {
		dev_err(rmi4_data->pdev->dev.parent,
				"%s: In microbootloader mode\n",
				__func__);
		retval = -EINVAL;
		goto exit;
	}

	if (!fwu->ext_data_source)
		return -EINVAL;
	else
		fwu->image = fwu->ext_data_source;

	retval = fwu_start_write_guest_code();
	if (retval < 0) {
		dev_err(rmi4_data->pdev->dev.parent,
				"%s: Failed to write guest code\n",
				__func__);
		goto exit;
	}

	retval = count;

exit:
	kfree(fwu->ext_data_source);
	fwu->ext_data_source = NULL;
	fwu->image = NULL;
	return retval;
}
#endif

static void synaptics_rmi4_fwu_attn(struct synaptics_rmi4_data *rmi4_data,
		unsigned char intr_mask)
{
	if (!fwu)
		return;

	if (fwu->intr_mask & intr_mask)
		fwu_read_flash_status();

	return;
}

static int synaptics_rmi4_fwu_init(struct synaptics_rmi4_data *rmi4_data)
{
	int retval;
	unsigned char attr_count;
	struct pdt_properties pdt_props;

	if (fwu) {
		dev_dbg(rmi4_data->pdev->dev.parent,
				"%s: Handle already exists\n",
				__func__);
		return 0;
	}

	fwu = kzalloc(sizeof(*fwu), GFP_KERNEL);
	if (!fwu) {
		dev_err(rmi4_data->pdev->dev.parent,
				"%s: Failed to alloc mem for fwu\n",
				__func__);
		retval = -ENOMEM;
		goto exit;
	}

	fwu->image_name = kzalloc(MAX_IMAGE_NAME_LEN, GFP_KERNEL);
	if (!fwu->image_name) {
		dev_err(rmi4_data->pdev->dev.parent,
				"%s: Failed to alloc mem for image name\n",
				__func__);
		retval = -ENOMEM;
		goto exit_free_fwu;
	}

	fwu->rmi4_data = rmi4_data;

	retval = synaptics_rmi4_reg_read(rmi4_data,
			PDT_PROPS,
			pdt_props.data,
			sizeof(pdt_props.data));
	if (retval < 0) {
		dev_dbg(rmi4_data->pdev->dev.parent,
				"%s: Failed to read PDT properties, assuming 0x00\n",
				__func__);
	} else if (pdt_props.has_bsr) {
		dev_err(rmi4_data->pdev->dev.parent,
				"%s: Reflash for LTS not currently supported\n",
				__func__);
		retval = -ENODEV;
		goto exit_free_mem;
	}

	retval = fwu_scan_pdt();
	if (retval < 0)
		goto exit_free_mem;

	if (!fwu->in_ub_mode) {
		retval = fwu_read_f34_queries();
		if (retval < 0)
			goto exit_free_mem;

		retval = fwu_get_device_config_id();
		if (retval < 0) {
			dev_err(rmi4_data->pdev->dev.parent,
					"%s: Failed to read device config ID\n",
					__func__);
			goto exit_free_mem;
		}
	}

	fwu->force_update = FORCE_UPDATE;
	fwu->do_lockdown = DO_LOCKDOWN;
	fwu->initialized = true;

#ifdef CONFIG_TOUCHSCREEN_SYNAPTICS_DSX_FW_UPDATE_EXTRA_SYSFS
	retval = sysfs_create_bin_file(&rmi4_data->input_dev->dev.kobj,
			&dev_attr_data);
	if (retval < 0) {
		dev_err(rmi4_data->pdev->dev.parent,
				"%s: Failed to create sysfs bin file\n",
				__func__);
		goto exit_free_mem;
	}
#endif

	for (attr_count = 0; attr_count < ARRAY_SIZE(attrs); attr_count++) {
		retval = sysfs_create_file(&rmi4_data->input_dev->dev.kobj,
				&attrs[attr_count].attr);
		if (retval < 0) {
			dev_err(rmi4_data->pdev->dev.parent,
					"%s: Failed to create sysfs attributes\n",
					__func__);
			retval = -ENODEV;
			goto exit_remove_attrs;
		}
	}

#ifdef DO_STARTUP_FW_UPDATE
	fwu->fwu_workqueue = create_singlethread_workqueue("fwu_workqueue");
	INIT_WORK(&fwu->fwu_work, fwu_startup_fw_update_work);
	queue_work(fwu->fwu_workqueue,
			&fwu->fwu_work);
#endif

	return 0;

exit_remove_attrs:
	for (attr_count--; attr_count >= 0; attr_count--) {
		sysfs_remove_file(&rmi4_data->input_dev->dev.kobj,
				&attrs[attr_count].attr);
	}

#ifdef CONFIG_TOUCHSCREEN_SYNAPTICS_DSX_FW_UPDATE_EXTRA_SYSFS
	sysfs_remove_bin_file(&rmi4_data->input_dev->dev.kobj, &dev_attr_data);
#endif

exit_free_mem:
	kfree(fwu->image_name);

exit_free_fwu:
	kfree(fwu);
	fwu = NULL;

exit:
	return retval;
}

static void synaptics_rmi4_fwu_remove(struct synaptics_rmi4_data *rmi4_data)
{
	unsigned char attr_count;

	if (!fwu)
		goto exit;

#ifdef DO_STARTUP_FW_UPDATE
	cancel_work_sync(&fwu->fwu_work);
	flush_workqueue(fwu->fwu_workqueue);
	destroy_workqueue(fwu->fwu_workqueue);
#endif

	for (attr_count = 0; attr_count < ARRAY_SIZE(attrs); attr_count++) {
		sysfs_remove_file(&rmi4_data->input_dev->dev.kobj,
				&attrs[attr_count].attr);
	}

#ifdef CONFIG_TOUCHSCREEN_SYNAPTICS_DSX_FW_UPDATE_EXTRA_SYSFS
	sysfs_remove_bin_file(&rmi4_data->input_dev->dev.kobj, &dev_attr_data);
#endif

	kfree(fwu->read_config_buf);
	kfree(fwu->image_name);
	kfree(fwu);
	fwu = NULL;

exit:
	complete(&fwu_remove_complete);

	return;
}

static void synaptics_rmi4_fwu_reset(struct synaptics_rmi4_data *rmi4_data)
{
	int retval;

	if (!fwu) {
		synaptics_rmi4_fwu_init(rmi4_data);
		return;
	}

	retval = fwu_scan_pdt();
	if (retval < 0)
		return;

	if (!fwu->in_ub_mode)
		fwu_read_f34_queries();

	return;
}

static struct synaptics_rmi4_exp_fn fwu_module = {
	.fn_type = RMI_FW_UPDATER,
	.init = synaptics_rmi4_fwu_init,
	.remove = synaptics_rmi4_fwu_remove,
	.reset = synaptics_rmi4_fwu_reset,
	.reinit = NULL,
	.early_suspend = NULL,
	.suspend = NULL,
	.resume = NULL,
	.late_resume = NULL,
	.attn = synaptics_rmi4_fwu_attn,
};

static int __init rmi4_fw_update_module_init(void)
{
	synaptics_rmi4_new_function(&fwu_module, true);

	return 0;
}

static void __exit rmi4_fw_update_module_exit(void)
{
	synaptics_rmi4_new_function(&fwu_module, false);

	wait_for_completion(&fwu_remove_complete);

	return;
}

module_init(rmi4_fw_update_module_init);
module_exit(rmi4_fw_update_module_exit);

MODULE_AUTHOR("Synaptics, Inc.");
MODULE_DESCRIPTION("Synaptics DSX FW Update Module");
MODULE_LICENSE("GPL v2");<|MERGE_RESOLUTION|>--- conflicted
+++ resolved
@@ -665,13 +665,8 @@
 
 static struct device_attribute attrs[] = {
 #ifdef CONFIG_TOUCHSCREEN_SYNAPTICS_DSX_FW_UPDATE_EXTRA_SYSFS
-<<<<<<< HEAD
-	__ATTR(dorecovery, S_IWUGO,
-			synaptics_rmi4_show_error,
-=======
 	__ATTR(dorecovery, S_IWUSR | S_IWGRP,
 			NULL,
->>>>>>> e045a95c
 			fwu_sysfs_do_recovery_store),
 	__ATTR(doreflash, S_IWUSR | S_IWGRP,
 			NULL,
