// SPDX-License-Identifier: GPL-2.0-only
/*
 * Copyright (c) 2012-2020, The Linux Foundation. All rights reserved.
 */
#include <linux/dma-buf.h>
#include <linux/dma-mapping.h>
#include <linux/slab.h>
#include <linux/completion.h>
#include <linux/pagemap.h>
#include <linux/mm.h>
#include <linux/fs.h>
#include <linux/sched.h>
#include <linux/module.h>
#include <linux/cdev.h>
#include <linux/list.h>
#include <linux/hash.h>
#include <linux/msm_ion.h>
#include <soc/qcom/secure_buffer.h>
#include <linux/rpmsg.h>
#include <linux/ipc_logging.h>
#include <soc/qcom/subsystem_notif.h>
#include <soc/qcom/subsystem_restart.h>
#include <soc/qcom/service-notifier.h>
#include <soc/qcom/service-locator.h>
#include <linux/scatterlist.h>
#include <linux/fs.h>
#include <linux/uaccess.h>
#include <linux/device.h>
#include <linux/of.h>
#include <linux/of_address.h>
#include <linux/of_platform.h>
#include <linux/dma-contiguous.h>
#include <linux/cma.h>
#include <linux/iommu.h>
#include <linux/sort.h>
#include <linux/msm_dma_iommu_mapping.h>
#include "adsprpc_compat.h"
#include "adsprpc_shared.h"
#include <soc/qcom/ramdump.h>
#include <linux/delay.h>
#include <linux/debugfs.h>
#include <linux/pm_qos.h>
#include <linux/stat.h>
#include <linux/cpumask.h>

#define CREATE_TRACE_POINTS
#include <trace/events/fastrpc.h>

#define TZ_PIL_PROTECT_MEM_SUBSYS_ID 0x0C
#define TZ_PIL_CLEAR_PROTECT_MEM_SUBSYS_ID 0x0D
#define TZ_PIL_AUTH_QDSP6_PROC 1
#define ADSP_MMAP_HEAP_ADDR 4
#define ADSP_MMAP_REMOTE_HEAP_ADDR 8
#define ADSP_MMAP_ADD_PAGES 0x1000
#define ADSP_MMAP_ADD_PAGES_LLC  0x3000
#define FASTRPC_DMAHANDLE_NOMAP (16)

#define FASTRPC_ENOSUCH 39
#define VMID_SSC_Q6     5
#define VMID_ADSP_Q6    6
#define DEBUGFS_SIZE 3072
#define UL_SIZE 25
#define PID_SIZE 10

#define AUDIO_PDR_SERVICE_LOCATION_CLIENT_NAME   "audio_pdr_adsprpc"
#define AUDIO_PDR_ADSP_SERVICE_NAME              "avs/audio"
#define ADSP_AUDIOPD_NAME                        "msm/adsp/audio_pd"

#define SENSORS_PDR_ADSP_SERVICE_LOCATION_CLIENT_NAME   "sensors_pdr_adsprpc"
#define SENSORS_PDR_ADSP_SERVICE_NAME              "tms/servreg"
#define ADSP_SENSORPD_NAME                       "msm/adsp/sensor_pd"

#define SENSORS_PDR_SLPI_SERVICE_LOCATION_CLIENT_NAME "sensors_pdr_sdsprpc"
#define SENSORS_PDR_SLPI_SERVICE_NAME            SENSORS_PDR_ADSP_SERVICE_NAME
#define SLPI_SENSORPD_NAME                       "msm/slpi/sensor_pd"

#define FASTRPC_SECURE_WAKE_SOURCE_CLIENT_NAME		"adsprpc-secure"
#define FASTRPC_NON_SECURE_WAKE_SOURCE_CLIENT_NAME	"adsprpc-non_secure"

#define RPC_TIMEOUT	(5 * HZ)
#define BALIGN		128
#define NUM_CHANNELS	4	/* adsp, mdsp, slpi, cdsp*/
#define NUM_SESSIONS	9	/*8 compute, 1 cpz*/
#define M_FDLIST	(16)
#define M_CRCLIST	(64)
#define SESSION_ID_INDEX (30)
#define FASTRPC_CTX_MAGIC (0xbeeddeed)
#define FASTRPC_CTX_MAX (256)
#define FASTRPC_CTXID_MASK (0xFF0)
#define NUM_DEVICES   2 /* adsprpc-smd, adsprpc-smd-secure */
#define MINOR_NUM_DEV 0
#define MINOR_NUM_SECURE_DEV 1
#define NON_SECURE_CHANNEL 0
#define SECURE_CHANNEL 1

#define IS_CACHE_ALIGNED(x) (((x) & ((L1_CACHE_BYTES)-1)) == 0)
#ifndef ION_FLAG_CACHED
#define ION_FLAG_CACHED (1)
#endif

#define ADSP_DOMAIN_ID (0)
#define MDSP_DOMAIN_ID (1)
#define SDSP_DOMAIN_ID (2)
#define CDSP_DOMAIN_ID (3)

/* ctxid of every message is OR-ed with fl->pd (0/1/2) before */
/* it is sent to DSP. So mask 2 LSBs to retrieve actual context */
#define CONTEXT_PD_CHECK (3)

#define RH_CID ADSP_DOMAIN_ID

#define PERF_KEYS \
	"count:flush:map:copy:rpmsg:getargs:putargs:invalidate:invoke"
#define FASTRPC_STATIC_HANDLE_PROCESS_GROUP (1)
#define FASTRPC_STATIC_HANDLE_DSP_UTILITIES (2)
#define FASTRPC_STATIC_HANDLE_LISTENER (3)
#define FASTRPC_STATIC_HANDLE_MAX (20)
#define FASTRPC_LATENCY_CTRL_ENB  (1)

/* Maximum PM timeout that can be voted through fastrpc*/
#define MAX_PM_TIMEOUT_MS 50

/* timeout in us for busy polling after early response from remote processor */
#define FASTRPC_POLL_TIME (4000)

/* timeout in us for polling without preempt */
#define FASTRPC_POLL_TIME_WITHOUT_PREEMPT (500)

/* timeout in us for polling completion signal after user early hint */
#define FASTRPC_USER_EARLY_HINT_TIMEOUT (500)

/* Early wake up poll completion number received from remote processor */
#define FASTRPC_EARLY_WAKEUP_POLL (0xabbccdde)

/* latency in us, early wake up signal used below this value */
#define FASTRPC_EARLY_WAKEUP_LATENCY (200)

/* response version number */
#define FASTRPC_RSP_VERSION2 (2)

/* CPU feature information to DSP */
#define FASTRPC_CPUINFO_DEFAULT (0)
#define FASTRPC_CPUINFO_EARLY_WAKEUP (1)

#define INIT_FILELEN_MAX (2*1024*1024)
#define INIT_MEMLEN_MAX  (8*1024*1024)
#define MAX_CACHE_BUF_SIZE (8*1024*1024)

#define PERF_END (void)0

#define PERF(enb, cnt, ff) \
	{\
		struct timespec64 startT = {0};\
		int64_t *counter = cnt;\
		if (enb && counter) {\
			ktime_get_real_ts64(&startT);\
		} \
		ff ;\
		if (enb && counter) {\
			*counter += getnstimediff(&startT);\
		} \
	}

#define GET_COUNTER(perf_ptr, offset)  \
	(perf_ptr != NULL ?\
		(((offset >= 0) && (offset < PERF_KEY_MAX)) ?\
			(int64_t *)(perf_ptr + offset)\
				: (int64_t *)NULL) : (int64_t *)NULL)

#define FASTRPC_GLINK_LOG_PAGES 8
#define LOG_FASTRPC_GLINK_MSG(ctx, x, ...)	\
	do {				\
		if (ctx)		\
			ipc_log_string(ctx, "%s (%d, %d): "x,	\
				current->comm, current->tgid, current->pid, \
				##__VA_ARGS__); \
	} while (0)

static int fastrpc_pdr_notifier_cb(struct notifier_block *nb,
					unsigned long code,
					void *data);
static struct dentry *debugfs_root;
static struct dentry *debugfs_global_file;

static inline void mem_barrier(void)
{
	__asm__ __volatile__("dmb sy":::"memory");
}

static inline uint64_t buf_page_start(uint64_t buf)
{
	uint64_t start = (uint64_t) buf & PAGE_MASK;
	return start;
}

static inline uint64_t buf_page_offset(uint64_t buf)
{
	uint64_t offset = (uint64_t) buf & (PAGE_SIZE - 1);
	return offset;
}

static inline uint64_t buf_num_pages(uint64_t buf, size_t len)
{
	uint64_t start = buf_page_start(buf) >> PAGE_SHIFT;
	uint64_t end = (((uint64_t) buf + len - 1) & PAGE_MASK) >> PAGE_SHIFT;
	uint64_t nPages = end - start + 1;
	return nPages;
}

static inline uint64_t buf_page_size(uint32_t size)
{
	uint64_t sz = (size + (PAGE_SIZE - 1)) & PAGE_MASK;

	return sz > PAGE_SIZE ? sz : PAGE_SIZE;
}

static inline void *uint64_to_ptr(uint64_t addr)
{
	void *ptr = (void *)((uintptr_t)addr);

	return ptr;
}

static inline uint64_t ptr_to_uint64(void *ptr)
{
	uint64_t addr = (uint64_t)((uintptr_t)ptr);

	return addr;
}

struct secure_vm {
	int *vmid;
	int *vmperm;
	int vmcount;
};

struct qos_cores {
	int *coreno;
	int corecount;
};

struct fastrpc_file;

struct fastrpc_buf {
	struct hlist_node hn;
	struct hlist_node hn_rem;
	struct fastrpc_file *fl;
	void *virt;
	uint64_t phys;
	size_t size;
	unsigned long dma_attr;
	uintptr_t raddr;
	uint32_t flags;
	int remote;
};

struct fastrpc_ctx_lst;

struct overlap {
	uintptr_t start;
	uintptr_t end;
	int raix;
	uintptr_t mstart;
	uintptr_t mend;
	uintptr_t offset;
	int do_cmo;		/*used for cache maintenance of inrout buffers*/
};

struct smq_invoke_ctx {
	struct hlist_node hn;
	struct completion work;
	int retval;
	int pid;
	int tgid;
	remote_arg_t *lpra;
	remote_arg64_t *rpra;
	remote_arg64_t *lrpra;		/* Local copy of rpra for put_args */
	int *fds;
	unsigned int *attrs;
	struct fastrpc_mmap **maps;
	struct fastrpc_buf *buf;
	size_t used;
	struct fastrpc_file *fl;
	uint32_t handle;
	uint32_t sc;
	struct overlap *overs;
	struct overlap **overps;
	struct smq_msg msg;
	uint32_t *crc;
	unsigned int magic;
	uint64_t ctxid;
	/* response flags from remote processor */
	enum fastrpc_response_flags rspFlags;
	/* user hint of completion time in us */
	uint32_t earlyWakeTime;
	/* work done status flag */
	bool isWorkDone;
};

struct fastrpc_ctx_lst {
	struct hlist_head pending;
	struct hlist_head interrupted;
};

struct fastrpc_smmu {
	struct device *dev;
	const char *dev_name;
	int cb;
	int enabled;
	int faults;
	int secure;
	int coherent;
};

struct fastrpc_session_ctx {
	struct device *dev;
	struct fastrpc_smmu smmu;
	int used;
};

struct fastrpc_static_pd {
	char *servloc_name;
	char *spdname;
	struct notifier_block pdrnb;
	struct notifier_block get_service_nb;
	void *pdrhandle;
	uint64_t pdrcount;
	uint64_t prevpdrcount;
	int ispdup;
	int cid;
};

struct fastrpc_dsp_capabilities {
	uint32_t is_cached;	//! Flag if dsp attributes are cached
	uint32_t dsp_attributes[FASTRPC_MAX_DSP_ATTRIBUTES];
};

struct fastrpc_channel_ctx {
	char *name;
	char *subsys;
	struct rpmsg_device *rpdev;
	struct device *dev;
	struct fastrpc_session_ctx session[NUM_SESSIONS];
	struct fastrpc_static_pd spd[NUM_SESSIONS];
	struct completion work;
	struct completion workport;
	struct notifier_block nb;
	struct mutex smd_mutex;
	struct mutex rpmsg_mutex;
	uint64_t sesscount;
	uint64_t ssrcount;
	void *handle;
	uint64_t prevssrcount;
	int issubsystemup;
	int vmid;
	struct secure_vm rhvm;
	int ramdumpenabled;
	void *rh_dump_dev;
	/* Indicates, if channel is restricted to secure node only */
	int secure;
	struct fastrpc_dsp_capabilities dsp_cap_kernel;
	void *ipc_log_ctx;
	/* cpu capabilities shared to DSP */
	uint64_t cpuinfo_todsp;
	bool cpuinfo_status;
	struct smq_invoke_ctx *ctxtable[FASTRPC_CTX_MAX];
	spinlock_t ctxlock;
};

struct fastrpc_apps {
	struct fastrpc_channel_ctx *channel;
	struct cdev cdev;
	struct class *class;
	struct smq_phy_page range;
	struct hlist_head maps;
	uint32_t staticpd_flags;
	dev_t dev_no;
	int compat;
	struct hlist_head drivers;
	spinlock_t hlock;
	struct device *dev;
	unsigned int latency;
	int rpmsg_register;
	bool legacy_remote_heap;
	/* Unique job id for each message */
	uint64_t jobid[NUM_CHANNELS];
	struct device *secure_dev;
	struct device *non_secure_dev;
	/* Secure subsystems like ADSP/SLPI will use secure client */
	struct wakeup_source *wake_source_secure;
	/* Non-secure subsystem like CDSP will use regular client */
	struct wakeup_source *wake_source;
	struct qos_cores silvercores;
	uint32_t max_size_limit;
};

struct fastrpc_mmap {
	struct hlist_node hn;
	struct fastrpc_file *fl;
	struct fastrpc_apps *apps;
	int fd;
	uint32_t flags;
	struct dma_buf *buf;
	struct sg_table *table;
	struct dma_buf_attachment *attach;
	struct ion_handle *handle;
	uint64_t phys;
	size_t size;
	uintptr_t va;
	size_t len;
	int refs;
	uintptr_t raddr;
	int uncached;
	int secure;
	uintptr_t attr;
};

enum fastrpc_perfkeys {
	PERF_COUNT = 0,
	PERF_FLUSH = 1,
	PERF_MAP = 2,
	PERF_COPY = 3,
	PERF_LINK = 4,
	PERF_GETARGS = 5,
	PERF_PUTARGS = 6,
	PERF_INVARGS = 7,
	PERF_INVOKE = 8,
	PERF_KEY_MAX = 9,
};

struct fastrpc_perf {
	int64_t count;
	int64_t flush;
	int64_t map;
	int64_t copy;
	int64_t link;
	int64_t getargs;
	int64_t putargs;
	int64_t invargs;
	int64_t invoke;
	int64_t tid;
	struct hlist_node hn;
};

struct fastrpc_file {
	struct hlist_node hn;
	spinlock_t hlock;
	struct hlist_head maps;
	struct hlist_head cached_bufs;
	struct hlist_head remote_bufs;
	struct fastrpc_ctx_lst clst;
	struct fastrpc_session_ctx *sctx;
	struct fastrpc_buf *init_mem;
	struct fastrpc_session_ctx *secsctx;
	uint32_t mode;
	uint32_t profile;
	int sessionid;
	int tgid;
	int cid;
	uint64_t ssrcount;
	int pd;
	char *servloc_name;
	int file_close;
	int dsp_proc_init;
	struct fastrpc_apps *apps;
	struct hlist_head perf;
	struct dentry *debugfs_file;
	struct mutex perf_mutex;
	struct pm_qos_request pm_qos_req;
	int qos_request;
	struct mutex map_mutex;
	struct mutex internal_map_mutex;
	/* Identifies the device (MINOR_NUM_DEV / MINOR_NUM_SECURE_DEV) */
	int dev_minor;
	char *debug_buf;
	/* Flag to enable PM wake/relax voting for every remote invoke */
	int wake_enable;
	uint32_t ws_timeout;
};

static struct fastrpc_apps gfa;

static struct fastrpc_channel_ctx gcinfo[NUM_CHANNELS] = {
	{
		.name = "adsprpc-smd",
		.subsys = "adsp",
		.spd = {
			{
				.servloc_name =
					AUDIO_PDR_SERVICE_LOCATION_CLIENT_NAME,
				.spdname = ADSP_AUDIOPD_NAME,
				.pdrnb.notifier_call =
						fastrpc_pdr_notifier_cb,
				.cid = ADSP_DOMAIN_ID,
			},
			{
				.servloc_name =
				SENSORS_PDR_ADSP_SERVICE_LOCATION_CLIENT_NAME,
				.spdname = ADSP_SENSORPD_NAME,
				.pdrnb.notifier_call =
						fastrpc_pdr_notifier_cb,
				.cid = ADSP_DOMAIN_ID,
			}
		},
		.cpuinfo_todsp = FASTRPC_CPUINFO_DEFAULT,
		.cpuinfo_status = false,
	},
	{
		.name = "mdsprpc-smd",
		.subsys = "modem",
		.spd = {
			{
				.cid = MDSP_DOMAIN_ID,
			}
		},
		.cpuinfo_todsp = FASTRPC_CPUINFO_DEFAULT,
		.cpuinfo_status = false,
	},
	{
		.name = "sdsprpc-smd",
		.subsys = "slpi",
		.spd = {
			{
				.servloc_name =
				SENSORS_PDR_SLPI_SERVICE_LOCATION_CLIENT_NAME,
				.spdname = SLPI_SENSORPD_NAME,
				.pdrnb.notifier_call =
						fastrpc_pdr_notifier_cb,
				.cid = SDSP_DOMAIN_ID,
			}
		},
		.cpuinfo_todsp = FASTRPC_CPUINFO_DEFAULT,
		.cpuinfo_status = false,
	},
	{
		.name = "cdsprpc-smd",
		.subsys = "cdsp",
		.spd = {
			{
				.cid = CDSP_DOMAIN_ID,
			}
		},
		.cpuinfo_todsp = FASTRPC_CPUINFO_EARLY_WAKEUP,
		.cpuinfo_status = false,
	},
};

static int hlosvm[1] = {VMID_HLOS};
static int hlosvmperm[1] = {PERM_READ | PERM_WRITE | PERM_EXEC};

static void fastrpc_pm_awake(struct fastrpc_file *fl, int channel_type);

static inline int64_t getnstimediff(struct timespec64 *start)
{
	int64_t ns;
	struct timespec64 ts, b;

	ktime_get_real_ts64(&ts);
	b = timespec64_sub(ts, *start);
	ns = timespec64_to_ns(&b);
	return ns;
}

static inline int64_t *getperfcounter(struct fastrpc_file *fl, int key)
{
	int err = 0;
	int64_t *val = NULL;
	struct fastrpc_perf *perf = NULL, *fperf = NULL;
	struct hlist_node *n = NULL;

	VERIFY(err, !IS_ERR_OR_NULL(fl));
	if (err)
		goto bail;

	mutex_lock(&fl->perf_mutex);
	hlist_for_each_entry_safe(perf, n, &fl->perf, hn) {
		if (perf->tid == current->pid) {
			fperf = perf;
			break;
		}
	}

	if (IS_ERR_OR_NULL(fperf)) {
		fperf = kzalloc(sizeof(*fperf), GFP_KERNEL);

		VERIFY(err, !IS_ERR_OR_NULL(fperf));
		if (err) {
			mutex_unlock(&fl->perf_mutex);
			kfree(fperf);
			goto bail;
		}

		fperf->tid = current->pid;
		hlist_add_head(&fperf->hn, &fl->perf);
	}

	val = ((int64_t *)fperf) + key;
	mutex_unlock(&fl->perf_mutex);
bail:
	return val;
}

static inline int poll_on_early_response(struct smq_invoke_ctx *ctx)
{
	int ii, jj, err = -EIO;
	uint32_t sc = ctx->sc;
	struct smq_invoke_buf *list;
	struct smq_phy_page *pages;
	uint64_t *fdlist;
	uint32_t *crclist, *poll;
	unsigned int inbufs, outbufs, handles;

	/* calculate poll memory location */
	inbufs = REMOTE_SCALARS_INBUFS(sc);
	outbufs = REMOTE_SCALARS_OUTBUFS(sc);
	handles = REMOTE_SCALARS_INHANDLES(sc) + REMOTE_SCALARS_OUTHANDLES(sc);
	list = smq_invoke_buf_start(ctx->rpra, sc);
	pages = smq_phy_page_start(sc, list);
	fdlist = (uint64_t *)(pages + inbufs + outbufs + handles);
	crclist = (uint32_t *)(fdlist + M_FDLIST);
	poll = (uint32_t *)(crclist + M_CRCLIST);

	/*
	 * poll on memory for actual completion after receiving
	 * early response from DSP. Return failure on timeout.
	 */
	preempt_disable();
	for (ii = 0, jj = 0; ii < FASTRPC_POLL_TIME; ii++, jj++) {
		if (*poll == FASTRPC_EARLY_WAKEUP_POLL) {
			err = 0;
			break;
		}
		if (jj == FASTRPC_POLL_TIME_WITHOUT_PREEMPT) {
			/* limit preempt disable time with no rescheduling */
			preempt_enable();
			mem_barrier();
			preempt_disable();
			jj = 0;
		}
		udelay(1);
	}
	preempt_enable();
	return err;
}

static void fastrpc_buf_free(struct fastrpc_buf *buf, int cache)
{
	struct fastrpc_file *fl = buf == NULL ? NULL : buf->fl;
	int vmid;

	if (!fl)
		return;
	if (cache && buf->size < MAX_CACHE_BUF_SIZE) {
		spin_lock(&fl->hlock);
		hlist_add_head(&buf->hn, &fl->cached_bufs);
		spin_unlock(&fl->hlock);
		return;
	}
	if (buf->remote) {
		spin_lock(&fl->hlock);
		hlist_del_init(&buf->hn_rem);
		spin_unlock(&fl->hlock);
		buf->remote = 0;
		buf->raddr = 0;
	}
	if (!IS_ERR_OR_NULL(buf->virt)) {
		int destVM[1] = {VMID_HLOS};
		int destVMperm[1] = {PERM_READ | PERM_WRITE | PERM_EXEC};

		if (fl->sctx->smmu.cb)
			buf->phys &= ~((uint64_t)fl->sctx->smmu.cb << 32);
		vmid = fl->apps->channel[fl->cid].vmid;
		if (vmid) {
			int srcVM[2] = {VMID_HLOS, vmid};

			hyp_assign_phys(buf->phys, buf_page_size(buf->size),
				srcVM, 2, destVM, destVMperm, 1);
		}
		trace_fastrpc_dma_free(fl->cid, buf->phys, buf->size);
		dma_free_attrs(fl->sctx->smmu.dev, buf->size, buf->virt,
					buf->phys, buf->dma_attr);
	}
	kfree(buf);
}

static void fastrpc_cached_buf_list_free(struct fastrpc_file *fl)
{
	struct fastrpc_buf *buf, *free;

	do {
		struct hlist_node *n;

		free = NULL;
		spin_lock(&fl->hlock);
		hlist_for_each_entry_safe(buf, n, &fl->cached_bufs, hn) {
			hlist_del_init(&buf->hn);
			free = buf;
			break;
		}
		spin_unlock(&fl->hlock);
		if (free)
			fastrpc_buf_free(free, 0);
	} while (free);
}

static void fastrpc_remote_buf_list_free(struct fastrpc_file *fl)
{
	struct fastrpc_buf *buf, *free;

	do {
		struct hlist_node *n;

		free = NULL;
		spin_lock(&fl->hlock);
		hlist_for_each_entry_safe(buf, n, &fl->remote_bufs, hn_rem) {
			free = buf;
			break;
		}
		spin_unlock(&fl->hlock);
		if (free)
			fastrpc_buf_free(free, 0);
	} while (free);
}

static void fastrpc_mmap_add(struct fastrpc_mmap *map)
{
	if (map->flags == ADSP_MMAP_HEAP_ADDR ||
				map->flags == ADSP_MMAP_REMOTE_HEAP_ADDR) {
		struct fastrpc_apps *me = &gfa;

		spin_lock(&me->hlock);
		hlist_add_head(&map->hn, &me->maps);
		spin_unlock(&me->hlock);
	} else {
		struct fastrpc_file *fl = map->fl;

		hlist_add_head(&map->hn, &fl->maps);
	}
}

static int fastrpc_mmap_find(struct fastrpc_file *fl, int fd,
		uintptr_t va, size_t len, int mflags, int refs,
		struct fastrpc_mmap **ppmap)
{
	struct fastrpc_apps *me = &gfa;
	struct fastrpc_mmap *match = NULL, *map = NULL;
	struct hlist_node *n;

	if ((va + len) < va)
		return -EOVERFLOW;
	if (mflags == ADSP_MMAP_HEAP_ADDR ||
				 mflags == ADSP_MMAP_REMOTE_HEAP_ADDR) {
		spin_lock(&me->hlock);
		hlist_for_each_entry_safe(map, n, &me->maps, hn) {
			if (va >= map->va &&
				va + len <= map->va + map->len &&
				map->fd == fd) {
				if (refs) {
					if (map->refs + 1 == INT_MAX) {
						spin_unlock(&me->hlock);
						return -ETOOMANYREFS;
					}
					map->refs++;
				}
				match = map;
				break;
			}
		}
		spin_unlock(&me->hlock);
	} else {
		hlist_for_each_entry_safe(map, n, &fl->maps, hn) {
			if (va >= map->va &&
				va + len <= map->va + map->len &&
				map->fd == fd) {
				if (refs) {
					if (map->refs + 1 == INT_MAX)
						return -ETOOMANYREFS;
					map->refs++;
				}
				match = map;
				break;
			}
		}
	}
	if (match) {
		*ppmap = match;
		return 0;
	}
	return -ENOTTY;
}

static int dma_alloc_memory(dma_addr_t *region_phys, void **vaddr, size_t size,
					unsigned long dma_attr)
{
	struct fastrpc_apps *me = &gfa;

	if (me->dev == NULL) {
		pr_err("device adsprpc-mem is not initialized\n");
		return -ENODEV;
	}
	*vaddr = dma_alloc_attrs(me->dev, size, region_phys,
					GFP_KERNEL, dma_attr);
	if (IS_ERR_OR_NULL(*vaddr)) {
		pr_err("adsprpc: %s: %s: dma_alloc_attrs failed for size 0x%zx, returned %pK\n",
				current->comm, __func__, size, (*vaddr));
		return -ENOMEM;
	}
	return 0;
}

static int fastrpc_mmap_remove(struct fastrpc_file *fl, uintptr_t va,
			       size_t len, struct fastrpc_mmap **ppmap)
{
	struct fastrpc_mmap *match = NULL, *map;
	struct hlist_node *n;
	struct fastrpc_apps *me = &gfa;

	spin_lock(&me->hlock);
	hlist_for_each_entry_safe(map, n, &me->maps, hn) {
		if (map->raddr == va &&
			map->raddr + map->len == va + len &&
			map->refs == 1) {
			match = map;
			hlist_del_init(&map->hn);
			break;
		}
	}
	spin_unlock(&me->hlock);
	if (match) {
		*ppmap = match;
		return 0;
	}
	hlist_for_each_entry_safe(map, n, &fl->maps, hn) {
		if (map->raddr == va &&
			map->raddr + map->len == va + len &&
			map->refs == 1) {
			match = map;
			hlist_del_init(&map->hn);
			break;
		}
	}
	if (match) {
		*ppmap = match;
		return 0;
	}
	return -ENOTTY;
}

static void fastrpc_mmap_free(struct fastrpc_mmap *map, uint32_t flags)
{
	struct fastrpc_apps *me = &gfa;
	struct fastrpc_file *fl;
	int vmid;
	struct fastrpc_session_ctx *sess;

	if (!map)
		return;
	fl = map->fl;
	if (map->flags == ADSP_MMAP_HEAP_ADDR ||
				map->flags == ADSP_MMAP_REMOTE_HEAP_ADDR) {
		map->refs--;
		if (!map->refs)
			hlist_del_init(&map->hn);
		if (map->refs > 0)
			return;
	} else {
		map->refs--;
		if (!map->refs)
			hlist_del_init(&map->hn);
		if (map->refs > 0 && !flags)
			return;
	}
	if (map->flags == ADSP_MMAP_HEAP_ADDR ||
				map->flags == ADSP_MMAP_REMOTE_HEAP_ADDR) {

		if (me->dev == NULL) {
			pr_err("adsprpc: %s: %s: failed to free remote heap allocation\n",
				current->comm, __func__);
			return;
		}
		trace_fastrpc_dma_free(-1, map->phys, map->size);
		if (map->phys) {
			dma_free_attrs(me->dev, map->size, (void *)map->va,
			(dma_addr_t)map->phys, (unsigned long)map->attr);
		}
	} else if (map->flags == FASTRPC_DMAHANDLE_NOMAP) {
		trace_fastrpc_dma_unmap(fl->cid, map->phys, map->size);
		if (!IS_ERR_OR_NULL(map->table))
			dma_buf_unmap_attachment(map->attach, map->table,
					DMA_BIDIRECTIONAL);
		if (!IS_ERR_OR_NULL(map->attach))
			dma_buf_detach(map->buf, map->attach);
		if (!IS_ERR_OR_NULL(map->buf))
			dma_buf_put(map->buf);
	} else {
		int destVM[1] = {VMID_HLOS};
		int destVMperm[1] = {PERM_READ | PERM_WRITE | PERM_EXEC};

		if (map->secure)
			sess = fl->secsctx;
		else
			sess = fl->sctx;

		vmid = fl->apps->channel[fl->cid].vmid;
		if (vmid && map->phys) {
			int srcVM[2] = {VMID_HLOS, vmid};

			hyp_assign_phys(map->phys, buf_page_size(map->size),
				srcVM, 2, destVM, destVMperm, 1);
		}
		trace_fastrpc_dma_unmap(fl->cid, map->phys, map->size);
		if (!IS_ERR_OR_NULL(map->table))
			dma_buf_unmap_attachment(map->attach, map->table,
					DMA_BIDIRECTIONAL);
		if (!IS_ERR_OR_NULL(map->attach))
			dma_buf_detach(map->buf, map->attach);
		if (!IS_ERR_OR_NULL(map->buf))
			dma_buf_put(map->buf);
	}
	kfree(map);
}

static int fastrpc_session_alloc(struct fastrpc_channel_ctx *chan, int secure,
					struct fastrpc_session_ctx **session);

static int fastrpc_mmap_create(struct fastrpc_file *fl, int fd,
	unsigned int attr, uintptr_t va, size_t len, int mflags,
	struct fastrpc_mmap **ppmap)
{
	struct fastrpc_apps *me = &gfa;
	struct fastrpc_session_ctx *sess;
	struct fastrpc_apps *apps = fl->apps;
	int cid = fl->cid;
	struct fastrpc_channel_ctx *chan = NULL;
	struct fastrpc_mmap *map = NULL;
	dma_addr_t region_phys = 0;
	void *region_vaddr = NULL;
	unsigned long flags;
	int err = 0, vmid, sgl_index = 0;
	struct scatterlist *sgl = NULL;

	VERIFY(err, cid >= ADSP_DOMAIN_ID && cid < NUM_CHANNELS);
	if (err)
		goto bail;
	chan = &apps->channel[cid];

	if (!fastrpc_mmap_find(fl, fd, va, len, mflags, 1, ppmap))
		return 0;
	map = kzalloc(sizeof(*map), GFP_KERNEL);
	VERIFY(err, !IS_ERR_OR_NULL(map));
	if (err)
		goto bail;
	INIT_HLIST_NODE(&map->hn);
	map->flags = mflags;
	map->refs = 1;
	map->fl = fl;
	map->fd = fd;
	map->attr = attr;
	if (mflags == ADSP_MMAP_HEAP_ADDR ||
				mflags == ADSP_MMAP_REMOTE_HEAP_ADDR) {
		map->apps = me;
		map->fl = NULL;
		map->attr |= DMA_ATTR_SKIP_ZEROING | DMA_ATTR_NO_KERNEL_MAPPING;
		VERIFY(err, !dma_alloc_memory(&region_phys, &region_vaddr,
					len, (unsigned long) map->attr));
		if (err)
			goto bail;
		trace_fastrpc_dma_alloc(fl->cid, (uint64_t)region_phys, len,
			(unsigned long)map->attr, mflags);
		map->phys = (uintptr_t)region_phys;
		map->size = len;
		map->va = (uintptr_t)region_vaddr;
	} else if (mflags == FASTRPC_DMAHANDLE_NOMAP) {
		VERIFY(err, !IS_ERR_OR_NULL(map->buf = dma_buf_get(fd)));
		if (err)
			goto bail;
		VERIFY(err, !dma_buf_get_flags(map->buf, &flags));
		if (err)
			goto bail;
		map->secure = flags & ION_FLAG_SECURE;
		map->uncached = 1;
		map->va = 0;
		map->phys = 0;

		VERIFY(err, !IS_ERR_OR_NULL(map->attach =
				dma_buf_attach(map->buf, me->dev)));
		if (err)
			goto bail;

		map->attach->dma_map_attrs |= DMA_ATTR_SKIP_CPU_SYNC;
		VERIFY(err, !IS_ERR_OR_NULL(map->table =
			dma_buf_map_attachment(map->attach,
				DMA_BIDIRECTIONAL)));
		if (err)
			goto bail;
		VERIFY(err, map->table->nents == 1);
		if (err)
			goto bail;
		map->phys = sg_dma_address(map->table->sgl);
		map->size = len;
		trace_fastrpc_dma_map(fl->cid, fd, map->phys, map->size,
			len, mflags, map->attach->dma_map_attrs);
	} else {
		if (map->attr && (map->attr & FASTRPC_ATTR_KEEP_MAP)) {
			pr_info("adsprpc: %s: buffer mapped with persist attr 0x%x\n",
				__func__, (unsigned int)map->attr);
			map->refs = 2;
		}
		VERIFY(err, !IS_ERR_OR_NULL(map->buf = dma_buf_get(fd)));
		if (err)
			goto bail;
		VERIFY(err, !dma_buf_get_flags(map->buf, &flags));
		if (err)
			goto bail;

		map->secure = flags & ION_FLAG_SECURE;
		if (map->secure) {
			if (!fl->secsctx)
				err = fastrpc_session_alloc(chan, 1,
							&fl->secsctx);
			if (err)
				goto bail;
		}
		if (map->secure)
			sess = fl->secsctx;
		else
			sess = fl->sctx;

		VERIFY(err, !IS_ERR_OR_NULL(sess));
		if (err)
			goto bail;

		map->uncached = !(flags & ION_FLAG_CACHED);
		if (map->attr & FASTRPC_ATTR_NOVA && !sess->smmu.coherent)
			map->uncached = 1;

		VERIFY(err, !IS_ERR_OR_NULL(map->attach =
				dma_buf_attach(map->buf, sess->smmu.dev)));
		if (err)
			goto bail;

		map->attach->dma_map_attrs |= DMA_ATTR_DELAYED_UNMAP;
		map->attach->dma_map_attrs |= DMA_ATTR_EXEC_MAPPING;
		if (map->attr & FASTRPC_ATTR_NON_COHERENT ||
			(sess->smmu.coherent && map->uncached))
			map->attach->dma_map_attrs |=
				DMA_ATTR_FORCE_NON_COHERENT |
				DMA_ATTR_SKIP_CPU_SYNC;
		else if (map->attr & FASTRPC_ATTR_COHERENT)
			map->attach->dma_map_attrs |= DMA_ATTR_FORCE_COHERENT;
		/*
		 * Skip CPU sync if IO Cohernecy is not supported
		 * as we flush later
		 */
		else if (!sess->smmu.coherent)
			map->attach->dma_map_attrs |= DMA_ATTR_SKIP_CPU_SYNC;

		VERIFY(err, !IS_ERR_OR_NULL(map->table =
			dma_buf_map_attachment(map->attach,
				DMA_BIDIRECTIONAL)));
		if (err)
			goto bail;
		if (!sess->smmu.enabled) {
			VERIFY(err, map->table->nents == 1);
			if (err)
				goto bail;
		}
		map->phys = sg_dma_address(map->table->sgl);

		if (sess->smmu.cb) {
			map->phys += ((uint64_t)sess->smmu.cb << 32);
			for_each_sg(map->table->sgl, sgl, map->table->nents,
				sgl_index)
				map->size += sg_dma_len(sgl);
		} else {
			map->size = buf_page_size(len);
		}
		trace_fastrpc_dma_map(fl->cid, fd, map->phys, map->size,
			len, mflags, map->attach->dma_map_attrs);
		if (map->size < len) {
			err = -EFAULT;
			goto bail;
		}

		VERIFY(err, map->size >= len && map->size < me->max_size_limit);
		if (err) {
			err = -EFAULT;
			pr_err("adsprpc: %s: invalid map size 0x%zx len 0x%zx\n",
				__func__, map->size, len);
			goto bail;
		}

		vmid = fl->apps->channel[fl->cid].vmid;
		if (!sess->smmu.enabled && !vmid) {
			VERIFY(err, map->phys >= me->range.addr &&
			map->phys + map->size <=
			me->range.addr + me->range.size);
			if (err) {
				pr_err("adsprpc: %s: phys addr 0x%llx (size 0x%zx) out of CMA heap range\n",
					__func__, map->phys, map->size);
				goto bail;
			}
		}
		if (vmid) {
			int srcVM[1] = {VMID_HLOS};
			int destVM[2] = {VMID_HLOS, vmid};
			int destVMperm[2] = {PERM_READ | PERM_WRITE,
					PERM_READ | PERM_WRITE | PERM_EXEC};

			err = hyp_assign_phys(map->phys,
					buf_page_size(map->size),
					srcVM, 1, destVM, destVMperm, 2);
			if (err)
				goto bail;
		}
		map->va = va;
	}
	map->len = len;

	fastrpc_mmap_add(map);
	*ppmap = map;

bail:
	if (err && map)
		fastrpc_mmap_free(map, 0);
	return err;
}

static int fastrpc_buf_alloc(struct fastrpc_file *fl, size_t size,
			unsigned long dma_attr, uint32_t rflags,
			int remote, struct fastrpc_buf **obuf)
{
	int err = 0, vmid;
	struct fastrpc_apps *me = &gfa;
	struct fastrpc_buf *buf = NULL, *fr = NULL;
	struct hlist_node *n;

	VERIFY(err, size > 0 && size < me->max_size_limit);
	if (err) {
		err = -EFAULT;
		pr_err("adsprpc: %s: invalid allocation size 0x%zx\n",
			__func__, size);
		goto bail;
	}

	if (!remote) {
		/* find the smallest buffer that fits in the cache */
		spin_lock(&fl->hlock);
		hlist_for_each_entry_safe(buf, n, &fl->cached_bufs, hn) {
			if (buf->size >= size && (!fr || fr->size > buf->size))
				fr = buf;
		}
		if (fr)
			hlist_del_init(&fr->hn);
		spin_unlock(&fl->hlock);
		if (fr) {
			*obuf = fr;
			return 0;
		}
	}

	buf = NULL;
	VERIFY(err, NULL != (buf = kzalloc(sizeof(*buf), GFP_KERNEL)));
	if (err)
		goto bail;
	INIT_HLIST_NODE(&buf->hn);
	buf->fl = fl;
	buf->virt = NULL;
	buf->phys = 0;
	buf->size = size;
	buf->dma_attr = dma_attr;
	buf->flags = rflags;
	buf->raddr = 0;
	buf->remote = 0;
	buf->virt = dma_alloc_attrs(fl->sctx->smmu.dev, buf->size,
						(dma_addr_t *)&buf->phys,
						GFP_KERNEL, buf->dma_attr);
	if (IS_ERR_OR_NULL(buf->virt)) {
		/* free cache and retry */
		fastrpc_cached_buf_list_free(fl);
		buf->virt = dma_alloc_attrs(fl->sctx->smmu.dev, buf->size,
					(dma_addr_t *)&buf->phys, GFP_KERNEL,
					buf->dma_attr);
		VERIFY(err, !IS_ERR_OR_NULL(buf->virt));
	}
	if (err) {
		err = ENOMEM;
		pr_err("adsprpc: %s: %s: dma_alloc_attrs failed for size 0x%zx, returned %pK\n",
			current->comm, __func__, size, buf->virt);
		goto bail;
	}
	if (fl->sctx->smmu.cb)
		buf->phys += ((uint64_t)fl->sctx->smmu.cb << 32);
	trace_fastrpc_dma_alloc(fl->cid, buf->phys, size,
		dma_attr, (int)rflags);

	vmid = fl->apps->channel[fl->cid].vmid;
	if (vmid) {
		int srcVM[1] = {VMID_HLOS};
		int destVM[2] = {VMID_HLOS, vmid};
		int destVMperm[2] = {PERM_READ | PERM_WRITE,
					PERM_READ | PERM_WRITE | PERM_EXEC};

		err = hyp_assign_phys(buf->phys, buf_page_size(size),
			srcVM, 1, destVM, destVMperm, 2);
		if (err)
			goto bail;
	}

	if (remote) {
		INIT_HLIST_NODE(&buf->hn_rem);
		spin_lock(&fl->hlock);
		hlist_add_head(&buf->hn_rem, &fl->remote_bufs);
		spin_unlock(&fl->hlock);
		buf->remote = remote;
	}
	*obuf = buf;
 bail:
	if (err && buf)
		fastrpc_buf_free(buf, 0);
	return err;
}


static int context_restore_interrupted(struct fastrpc_file *fl,
				       struct fastrpc_ioctl_invoke_crc *inv,
				       struct smq_invoke_ctx **po)
{
	int err = 0;
	struct smq_invoke_ctx *ctx = NULL, *ictx = NULL;
	struct hlist_node *n;
	struct fastrpc_ioctl_invoke *invoke = &inv->inv;

	spin_lock(&fl->hlock);
	hlist_for_each_entry_safe(ictx, n, &fl->clst.interrupted, hn) {
		if (ictx->pid == current->pid) {
			if (invoke->sc != ictx->sc || ictx->fl != fl)
				err = -1;
			else {
				ctx = ictx;
				hlist_del_init(&ctx->hn);
				hlist_add_head(&ctx->hn, &fl->clst.pending);
			}
			break;
		}
	}
	spin_unlock(&fl->hlock);
	if (ctx)
		*po = ctx;
	return err;
}

#define CMP(aa, bb) ((aa) == (bb) ? 0 : (aa) < (bb) ? -1 : 1)
static int overlap_ptr_cmp(const void *a, const void *b)
{
	struct overlap *pa = *((struct overlap **)a);
	struct overlap *pb = *((struct overlap **)b);
	/* sort with lowest starting buffer first */
	int st = CMP(pa->start, pb->start);
	/* sort with highest ending buffer first */
	int ed = CMP(pb->end, pa->end);
	return st == 0 ? ed : st;
}

static int context_build_overlap(struct smq_invoke_ctx *ctx)
{
	int i, err = 0;
	remote_arg_t *lpra = ctx->lpra;
	int inbufs = REMOTE_SCALARS_INBUFS(ctx->sc);
	int outbufs = REMOTE_SCALARS_OUTBUFS(ctx->sc);
	int nbufs = inbufs + outbufs;
	struct overlap max;

	for (i = 0; i < nbufs; ++i) {
		ctx->overs[i].start = (uintptr_t)lpra[i].buf.pv;
		ctx->overs[i].end = ctx->overs[i].start + lpra[i].buf.len;
		if (lpra[i].buf.len) {
			VERIFY(err, ctx->overs[i].end > ctx->overs[i].start);
			if (err)
				goto bail;
		}
		ctx->overs[i].raix = i;
		ctx->overps[i] = &ctx->overs[i];
	}
	sort(ctx->overps, nbufs, sizeof(*ctx->overps), overlap_ptr_cmp, NULL);
	max.start = 0;
	max.end = 0;
	for (i = 0; i < nbufs; ++i) {
		if (ctx->overps[i]->start < max.end) {
			ctx->overps[i]->mstart = max.end;
			ctx->overps[i]->mend = ctx->overps[i]->end;
			ctx->overps[i]->offset = max.end -
				ctx->overps[i]->start;
			if (ctx->overps[i]->end > max.end) {
				max.end = ctx->overps[i]->end;
			} else {
				if ((max.raix < inbufs &&
					ctx->overps[i]->raix + 1 > inbufs) ||
					(ctx->overps[i]->raix < inbufs &&
					max.raix + 1 > inbufs))
					ctx->overps[i]->do_cmo = 1;
				ctx->overps[i]->mend = 0;
				ctx->overps[i]->mstart = 0;
			}
		} else  {
			ctx->overps[i]->mend = ctx->overps[i]->end;
			ctx->overps[i]->mstart = ctx->overps[i]->start;
			ctx->overps[i]->offset = 0;
			max = *ctx->overps[i];
		}
	}
bail:
	return err;
}

#define K_COPY_FROM_USER(err, kernel, dst, src, size) \
	do {\
		if (!(kernel))\
			VERIFY(err, 0 == copy_from_user((dst),\
			(void const __user *)(src),\
							(size)));\
		else\
			memmove((dst), (src), (size));\
	} while (0)

#define K_COPY_TO_USER(err, kernel, dst, src, size) \
	do {\
		if (!(kernel))\
			VERIFY(err, 0 == copy_to_user((void __user *)(dst),\
						(src), (size)));\
		else\
			memmove((dst), (src), (size));\
	} while (0)


static void context_free(struct smq_invoke_ctx *ctx);

static int context_alloc(struct fastrpc_file *fl, uint32_t kernel,
			 struct fastrpc_ioctl_invoke_crc *invokefd,
			 struct smq_invoke_ctx **po)
{
	struct fastrpc_apps *me = &gfa;
	int err = 0, bufs, ii, size = 0, cid = -1;
	struct smq_invoke_ctx *ctx = NULL;
	struct fastrpc_ctx_lst *clst = &fl->clst;
	struct fastrpc_ioctl_invoke *invoke = &invokefd->inv;
	struct fastrpc_channel_ctx *chan = 0;
	unsigned long irq_flags = 0;

	bufs = REMOTE_SCALARS_LENGTH(invoke->sc);
	size = bufs * sizeof(*ctx->lpra) + bufs * sizeof(*ctx->maps) +
		sizeof(*ctx->fds) * (bufs) +
		sizeof(*ctx->attrs) * (bufs) +
		sizeof(*ctx->overs) * (bufs) +
		sizeof(*ctx->overps) * (bufs);

	VERIFY(err, NULL != (ctx = kzalloc(sizeof(*ctx) + size, GFP_KERNEL)));
	if (err)
		goto bail;

	INIT_HLIST_NODE(&ctx->hn);
	hlist_add_fake(&ctx->hn);
	ctx->fl = fl;
	ctx->maps = (struct fastrpc_mmap **)(&ctx[1]);
	ctx->lpra = (remote_arg_t *)(&ctx->maps[bufs]);
	ctx->fds = (int *)(&ctx->lpra[bufs]);
	ctx->attrs = (unsigned int *)(&ctx->fds[bufs]);
	ctx->overs = (struct overlap *)(&ctx->attrs[bufs]);
	ctx->overps = (struct overlap **)(&ctx->overs[bufs]);

	K_COPY_FROM_USER(err, kernel, (void *)ctx->lpra, invoke->pra,
					bufs * sizeof(*ctx->lpra));
	if (err)
		goto bail;

	if (invokefd->fds) {
		K_COPY_FROM_USER(err, kernel, ctx->fds, invokefd->fds,
						bufs * sizeof(*ctx->fds));
		if (err)
			goto bail;
	} else {
		ctx->fds = NULL;
	}
	if (invokefd->attrs) {
		K_COPY_FROM_USER(err, kernel, ctx->attrs, invokefd->attrs,
						bufs * sizeof(*ctx->attrs));
		if (err)
			goto bail;
	}
	ctx->crc = (uint32_t *)invokefd->crc;
	ctx->handle = invoke->handle;
	ctx->sc = invoke->sc;
	if (bufs) {
		VERIFY(err, 0 == context_build_overlap(ctx));
		if (err)
			goto bail;
	}
	ctx->retval = 0xDECAF;
	ctx->pid = current->pid;
	ctx->tgid = fl->tgid;
	init_completion(&ctx->work);
	ctx->magic = FASTRPC_CTX_MAGIC;
	ctx->rspFlags = NORMAL_RESPONSE;
	ctx->isWorkDone = false;

	spin_lock(&fl->hlock);
	hlist_add_head(&ctx->hn, &clst->pending);
	cid = (fl->cid >= ADSP_DOMAIN_ID && fl->cid < NUM_CHANNELS)
			? fl->cid : 0;
	chan = &me->channel[cid];
	spin_unlock(&fl->hlock);

	spin_lock_irqsave(&chan->ctxlock, irq_flags);
	me->jobid[cid]++;
	for (ii = 0; ii < FASTRPC_CTX_MAX; ii++) {
		if (!chan->ctxtable[ii]) {
			chan->ctxtable[ii] = ctx;
			ctx->ctxid = (me->jobid[cid] << 12) | (ii << 4);
			break;
		}
	}
	spin_unlock_irqrestore(&chan->ctxlock, irq_flags);
	VERIFY(err, ii < FASTRPC_CTX_MAX);
	if (err) {
		pr_err("adsprpc: out of context memory\n");
		goto bail;
	}
	trace_fastrpc_context_alloc((uint64_t)ctx,
		ctx->ctxid | fl->pd, ctx->handle, ctx->sc);
	*po = ctx;
bail:
	if (ctx && err)
		context_free(ctx);
	return err;
}

static void context_save_interrupted(struct smq_invoke_ctx *ctx)
{
	struct fastrpc_ctx_lst *clst = &ctx->fl->clst;

	spin_lock(&ctx->fl->hlock);
	hlist_del_init(&ctx->hn);
	hlist_add_head(&ctx->hn, &clst->interrupted);
	spin_unlock(&ctx->fl->hlock);
}

static void context_free(struct smq_invoke_ctx *ctx)
{
	int i;
	struct fastrpc_apps *me = &gfa;
	int nbufs = REMOTE_SCALARS_INBUFS(ctx->sc) +
		    REMOTE_SCALARS_OUTBUFS(ctx->sc);
	int cid = ctx->fl->cid;
	struct fastrpc_channel_ctx *chan = &me->channel[cid];
	unsigned long irq_flags = 0;

	spin_lock_irqsave(&chan->ctxlock, irq_flags);
	for (i = 0; i < FASTRPC_CTX_MAX; i++) {
		if (chan->ctxtable[i] == ctx) {
			chan->ctxtable[i] = NULL;
			break;
		}
	}
	spin_unlock_irqrestore(&chan->ctxlock, irq_flags);

	spin_lock(&ctx->fl->hlock);
	hlist_del_init(&ctx->hn);
	spin_unlock(&ctx->fl->hlock);

	mutex_lock(&ctx->fl->map_mutex);
	for (i = 0; i < nbufs; ++i)
		fastrpc_mmap_free(ctx->maps[i], 0);
	mutex_unlock(&ctx->fl->map_mutex);

	fastrpc_buf_free(ctx->buf, 1);
	kfree(ctx->lrpra);
	ctx->lrpra = NULL;
	ctx->magic = 0;
	ctx->ctxid = 0;

	trace_fastrpc_context_free((uint64_t)ctx,
		ctx->msg.invoke.header.ctx, ctx->handle, ctx->sc);
	kfree(ctx);
}

static void context_notify_user(struct smq_invoke_ctx *ctx,
		int retval, uint32_t rspFlags, uint32_t earlyWakeTime)
{
	fastrpc_pm_awake(ctx->fl, gcinfo[ctx->fl->cid].secure);
	ctx->retval = retval;
	switch (rspFlags) {
	case NORMAL_RESPONSE:
		/* normal response with return value */
		ctx->retval = retval;
		ctx->isWorkDone = true;
		break;
	case USER_EARLY_SIGNAL:
		/* user hint of approximate time of completion */
		ctx->earlyWakeTime = earlyWakeTime;
		break;
	case EARLY_RESPONSE:
		/* rpc framework early response with return value */
		ctx->retval = retval;
		break;
	case COMPLETE_SIGNAL:
		/* rpc framework signal to clear if pending on ctx */
		ctx->isWorkDone = true;
		break;
	default:
		break;
	}
	ctx->rspFlags = (enum fastrpc_response_flags)rspFlags;
	trace_fastrpc_context_complete(ctx->fl->cid, (uint64_t)ctx, retval,
		ctx->msg.invoke.header.ctx, ctx->handle, ctx->sc);
	complete(&ctx->work);
}

static void fastrpc_notify_users(struct fastrpc_file *me)
{
	struct smq_invoke_ctx *ictx;
	struct hlist_node *n;

	spin_lock(&me->hlock);
	hlist_for_each_entry_safe(ictx, n, &me->clst.pending, hn) {
		ictx->isWorkDone = true;
		trace_fastrpc_context_complete(me->cid, (uint64_t)ictx,
			ictx->retval, ictx->msg.invoke.header.ctx,
			ictx->handle, ictx->sc);
		complete(&ictx->work);
	}
	hlist_for_each_entry_safe(ictx, n, &me->clst.interrupted, hn) {
		ictx->isWorkDone = true;
		trace_fastrpc_context_complete(me->cid, (uint64_t)ictx,
			ictx->retval, ictx->msg.invoke.header.ctx,
			ictx->handle, ictx->sc);
		complete(&ictx->work);
	}
	spin_unlock(&me->hlock);
}


static void fastrpc_notify_users_staticpd_pdr(struct fastrpc_file *me)
{
	struct smq_invoke_ctx *ictx;
	struct hlist_node *n;

	spin_lock(&me->hlock);
	hlist_for_each_entry_safe(ictx, n, &me->clst.pending, hn) {
		if (ictx->msg.pid) {
			ictx->isWorkDone = true;
			trace_fastrpc_context_complete(me->cid, (uint64_t)ictx,
				ictx->retval, ictx->msg.invoke.header.ctx,
				ictx->handle, ictx->sc);
			complete(&ictx->work);
		}
	}
	hlist_for_each_entry_safe(ictx, n, &me->clst.interrupted, hn) {
		if (ictx->msg.pid) {
			ictx->isWorkDone = true;
			trace_fastrpc_context_complete(me->cid, (uint64_t)ictx,
				ictx->retval, ictx->msg.invoke.header.ctx,
				ictx->handle, ictx->sc);
			complete(&ictx->work);
		}
	}
	spin_unlock(&me->hlock);
}


static void fastrpc_notify_drivers(struct fastrpc_apps *me, int cid)
{
	struct fastrpc_file *fl;
	struct hlist_node *n;

	spin_lock(&me->hlock);
	hlist_for_each_entry_safe(fl, n, &me->drivers, hn) {
		if (fl->cid == cid)
			fastrpc_notify_users(fl);
	}
	spin_unlock(&me->hlock);
}

static void fastrpc_notify_pdr_drivers(struct fastrpc_apps *me,
		char *servloc_name)
{
	struct fastrpc_file *fl;
	struct hlist_node *n;

	spin_lock(&me->hlock);
	hlist_for_each_entry_safe(fl, n, &me->drivers, hn) {
		if (fl->servloc_name && !strcmp(servloc_name, fl->servloc_name))
			fastrpc_notify_users_staticpd_pdr(fl);
	}
	spin_unlock(&me->hlock);
}

static void context_list_ctor(struct fastrpc_ctx_lst *me)
{
	INIT_HLIST_HEAD(&me->interrupted);
	INIT_HLIST_HEAD(&me->pending);
}

static void fastrpc_context_list_dtor(struct fastrpc_file *fl)
{
	struct fastrpc_ctx_lst *clst = &fl->clst;
	struct smq_invoke_ctx *ictx = NULL, *ctxfree;
	struct hlist_node *n;

	do {
		ctxfree = NULL;
		spin_lock(&fl->hlock);
		hlist_for_each_entry_safe(ictx, n, &clst->interrupted, hn) {
			hlist_del_init(&ictx->hn);
			ctxfree = ictx;
			break;
		}
		spin_unlock(&fl->hlock);
		if (ctxfree)
			context_free(ctxfree);
	} while (ctxfree);
	do {
		ctxfree = NULL;
		spin_lock(&fl->hlock);
		hlist_for_each_entry_safe(ictx, n, &clst->pending, hn) {
			hlist_del_init(&ictx->hn);
			ctxfree = ictx;
			break;
		}
		spin_unlock(&fl->hlock);
		if (ctxfree)
			context_free(ctxfree);
	} while (ctxfree);
}

static int fastrpc_file_free(struct fastrpc_file *fl);
static void fastrpc_file_list_dtor(struct fastrpc_apps *me)
{
	struct fastrpc_file *fl, *free;
	struct hlist_node *n;

	do {
		free = NULL;
		spin_lock(&me->hlock);
		hlist_for_each_entry_safe(fl, n, &me->drivers, hn) {
			hlist_del_init(&fl->hn);
			free = fl;
			break;
		}
		spin_unlock(&me->hlock);
		if (free)
			fastrpc_file_free(free);
	} while (free);
}

static int get_args(uint32_t kernel, struct smq_invoke_ctx *ctx)
{
	remote_arg64_t *rpra, *lrpra;
	remote_arg_t *lpra = ctx->lpra;
	struct smq_invoke_buf *list;
	struct smq_phy_page *pages, *ipage;
	uint32_t sc = ctx->sc;
	int inbufs = REMOTE_SCALARS_INBUFS(sc);
	int outbufs = REMOTE_SCALARS_OUTBUFS(sc);
	int handles, bufs = inbufs + outbufs;
	uintptr_t args;
	size_t rlen = 0, copylen = 0, metalen = 0, lrpralen = 0;
	int i, oix;
	int err = 0;
	int mflags = 0;
	uint64_t *fdlist;
	uint32_t *crclist;
	uint32_t earlyHint;
	int64_t *perf_counter = NULL;

	if (ctx->fl->profile)
		perf_counter = getperfcounter(ctx->fl, PERF_COUNT);

	/* calculate size of the metadata */
	rpra = NULL;
	lrpra = NULL;
	list = smq_invoke_buf_start(rpra, sc);
	pages = smq_phy_page_start(sc, list);
	ipage = pages;

	PERF(ctx->fl->profile, GET_COUNTER(perf_counter, PERF_MAP),
	for (i = 0; i < bufs; ++i) {
		uintptr_t buf = (uintptr_t)lpra[i].buf.pv;
		size_t len = lpra[i].buf.len;

		mutex_lock(&ctx->fl->map_mutex);
		if (ctx->fds && (ctx->fds[i] != -1))
			err = fastrpc_mmap_create(ctx->fl, ctx->fds[i],
					ctx->attrs[i], buf, len,
					mflags, &ctx->maps[i]);
		mutex_unlock(&ctx->fl->map_mutex);
		if (err)
			goto bail;
		ipage += 1;
	}
	PERF_END);
	handles = REMOTE_SCALARS_INHANDLES(sc) + REMOTE_SCALARS_OUTHANDLES(sc);
	mutex_lock(&ctx->fl->map_mutex);
	for (i = bufs; i < bufs + handles; i++) {
		int dmaflags = 0;

		if (ctx->attrs && (ctx->attrs[i] & FASTRPC_ATTR_NOMAP))
			dmaflags = FASTRPC_DMAHANDLE_NOMAP;
		if (ctx->fds && (ctx->fds[i] != -1))
			err = fastrpc_mmap_create(ctx->fl, ctx->fds[i],
					FASTRPC_ATTR_NOVA, 0, 0, dmaflags,
					&ctx->maps[i]);
		if (err) {
			mutex_unlock(&ctx->fl->map_mutex);
			goto bail;
		}
		ipage += 1;
	}
	mutex_unlock(&ctx->fl->map_mutex);

	/* metalen includes meta data, fds, crc and early wakeup hint */
	metalen = copylen = (size_t)&ipage[0] + (sizeof(uint64_t) * M_FDLIST) +
			(sizeof(uint32_t) * M_CRCLIST) + sizeof(earlyHint);

	/* allocate new local rpra buffer */
	lrpralen = (size_t)&list[0];
	if (lrpralen) {
		lrpra = kzalloc(lrpralen, GFP_KERNEL);
		VERIFY(err, !IS_ERR_OR_NULL(lrpra));
		if (err)
			goto bail;
	}
	ctx->lrpra = lrpra;

	/* calculate len required for copying */
	for (oix = 0; oix < inbufs + outbufs; ++oix) {
		int i = ctx->overps[oix]->raix;
		uintptr_t mstart, mend;
		size_t len = lpra[i].buf.len;

		if (!len)
			continue;
		if (ctx->maps[i])
			continue;
		if (ctx->overps[oix]->offset == 0)
			copylen = ALIGN(copylen, BALIGN);
		mstart = ctx->overps[oix]->mstart;
		mend = ctx->overps[oix]->mend;
		VERIFY(err, (mend - mstart) <= LONG_MAX);
		if (err)
			goto bail;
		copylen += mend - mstart;
	}
	ctx->used = copylen;

	/* allocate new buffer */
	if (copylen) {
		err = fastrpc_buf_alloc(ctx->fl, copylen, 0, 0, 0, &ctx->buf);
		if (err)
			goto bail;
	}
	if (ctx->buf->virt && metalen <= copylen)
		memset(ctx->buf->virt, 0, metalen);

	/* copy metadata */
	rpra = ctx->buf->virt;
	ctx->rpra = rpra;
	list = smq_invoke_buf_start(rpra, sc);
	pages = smq_phy_page_start(sc, list);
	ipage = pages;
	args = (uintptr_t)ctx->buf->virt + metalen;
	for (i = 0; i < bufs + handles; ++i) {
		if (lpra[i].buf.len)
			list[i].num = 1;
		else
			list[i].num = 0;
		list[i].pgidx = ipage - pages;
		ipage++;
	}

	/* map ion buffers */
	PERF(ctx->fl->profile, GET_COUNTER(perf_counter, PERF_MAP),
	for (i = 0; rpra && i < inbufs + outbufs; ++i) {
		struct fastrpc_mmap *map = ctx->maps[i];
		uint64_t buf = ptr_to_uint64(lpra[i].buf.pv);
		size_t len = lpra[i].buf.len;

		rpra[i].buf.pv = 0;
		rpra[i].buf.len = len;
		if (!len)
			continue;
		if (map) {
			struct vm_area_struct *vma;
			uintptr_t offset;
			uint64_t num = buf_num_pages(buf, len);
			int idx = list[i].pgidx;

			if (map->attr & FASTRPC_ATTR_NOVA) {
				offset = 0;
			} else {
				down_read(&current->mm->mmap_sem);
				VERIFY(err, NULL != (vma = find_vma(current->mm,
								map->va)));
				if (err) {
					up_read(&current->mm->mmap_sem);
					goto bail;
				}
				offset = buf_page_start(buf) - vma->vm_start;
				up_read(&current->mm->mmap_sem);
				VERIFY(err, offset < (uintptr_t)map->size);
				if (err)
					goto bail;
			}
			pages[idx].addr = map->phys + offset;
			pages[idx].size = num << PAGE_SHIFT;
		}
		rpra[i].buf.pv = buf;
	}
	PERF_END);
	for (i = bufs; i < bufs + handles; ++i) {
		struct fastrpc_mmap *map = ctx->maps[i];

		pages[i].addr = map->phys;
		pages[i].size = map->size;
	}
	fdlist = (uint64_t *)&pages[bufs + handles];
	crclist = (uint32_t *)&fdlist[M_FDLIST];
	/* reset fds, crc and early wakeup hint memory */
	/* remote process updates these values before responding */
	memset(fdlist, 0, sizeof(uint64_t)*M_FDLIST +
			sizeof(uint32_t)*M_CRCLIST + sizeof(earlyHint));

	/* copy non ion buffers */
	PERF(ctx->fl->profile, GET_COUNTER(perf_counter, PERF_COPY),
	rlen = copylen - metalen;
	for (oix = 0; rpra && oix < inbufs + outbufs; ++oix) {
		int i = ctx->overps[oix]->raix;
		struct fastrpc_mmap *map = ctx->maps[i];
		size_t mlen;
		uint64_t buf;
		size_t len = lpra[i].buf.len;

		if (!len)
			continue;
		if (map)
			continue;
		if (ctx->overps[oix]->offset == 0) {
			rlen -= ALIGN(args, BALIGN) - args;
			args = ALIGN(args, BALIGN);
		}
		mlen = ctx->overps[oix]->mend - ctx->overps[oix]->mstart;
		VERIFY(err, rlen >= mlen);
		if (err)
			goto bail;
		rpra[i].buf.pv =
			 (args - ctx->overps[oix]->offset);
		pages[list[i].pgidx].addr = ctx->buf->phys -
					    ctx->overps[oix]->offset +
					    (copylen - rlen);
		pages[list[i].pgidx].addr =
			buf_page_start(pages[list[i].pgidx].addr);
		buf = rpra[i].buf.pv;
		pages[list[i].pgidx].size = buf_num_pages(buf, len) * PAGE_SIZE;
		if (i < inbufs) {
			K_COPY_FROM_USER(err, kernel, uint64_to_ptr(buf),
					lpra[i].buf.pv, len);
			if (err)
				goto bail;
		}
		args = args + mlen;
		rlen -= mlen;
	}
	PERF_END);

	PERF(ctx->fl->profile, GET_COUNTER(perf_counter, PERF_FLUSH),
	for (oix = 0; oix < inbufs + outbufs; ++oix) {
		int i = ctx->overps[oix]->raix;
		struct fastrpc_mmap *map = ctx->maps[i];

		if (i+1 > inbufs)	// Avoiding flush for outbufs
			continue;
		if (map && map->uncached)
			continue;
		if (ctx->fl->sctx->smmu.coherent &&
			!(map && (map->attr & FASTRPC_ATTR_NON_COHERENT)))
			continue;
		if (map && (map->attr & FASTRPC_ATTR_COHERENT))
			continue;
		if (map && (map->attr & FASTRPC_ATTR_FORCE_NOFLUSH))
			continue;

		if (rpra && rpra[i].buf.len && (ctx->overps[oix]->mstart ||
		ctx->overps[oix]->do_cmo == 1)) {
			if (map && map->buf) {
				if ((buf_page_size(ctx->overps[oix]->mend -
				ctx->overps[oix]->mstart)) == map->size) {
					dma_buf_begin_cpu_access(map->buf,
						DMA_TO_DEVICE);
					dma_buf_end_cpu_access(map->buf,
						DMA_TO_DEVICE);
					pr_debug("Debug: adsprpc: %s: %s: sc 0x%x pv 0x%llx, mend 0x%llx mstart 0x%llx, len %zu size %zu\n",
					current->comm, __func__, sc,
					rpra[i].buf.pv, ctx->overps[oix]->mend,
					ctx->overps[oix]->mstart,
					rpra[i].buf.len, map->size);
				} else {
					uintptr_t offset;
					uint64_t flush_len;
					struct vm_area_struct *vma;

					down_read(&current->mm->mmap_sem);
					VERIFY(err, NULL != (vma = find_vma(
						current->mm, rpra[i].buf.pv)));
					if (err) {
						up_read(&current->mm->mmap_sem);
						goto bail;
					}
					if (ctx->overps[oix]->do_cmo) {
						offset = rpra[i].buf.pv -
								vma->vm_start;
						flush_len = rpra[i].buf.len;
					} else {
						offset =
						ctx->overps[oix]->mstart
						- vma->vm_start;
						flush_len =
						ctx->overps[oix]->mend -
						ctx->overps[oix]->mstart;
					}
					up_read(&current->mm->mmap_sem);
					dma_buf_begin_cpu_access_partial(
						map->buf, DMA_TO_DEVICE, offset,
						flush_len);
					dma_buf_end_cpu_access_partial(
						map->buf, DMA_TO_DEVICE, offset,
						flush_len);
					pr_debug("Debug: adsprpc: %s: %s: sc 0x%x vm_start 0x%llx pv 0x%llx, offset 0x%llx, mend 0x%llx mstart 0x%llx, len %zu size %zu\n",
					current->comm, __func__, sc,
					vma->vm_start, rpra[i].buf.pv, offset,
					ctx->overps[oix]->mend,
					ctx->overps[oix]->mstart,
					rpra[i].buf.len, map->size);
				}
			}
		}
	}
	PERF_END);
	for (i = bufs; rpra && i < bufs + handles; i++) {
		if (ctx->fds)
			rpra[i].dma.fd = ctx->fds[i];
		rpra[i].dma.len = (uint32_t)lpra[i].buf.len;
		rpra[i].dma.offset = (uint32_t)(uintptr_t)lpra[i].buf.pv;
	}

	/* Copy rpra to local buffer */
	if (ctx->lrpra && rpra && lrpralen > 0)
		memcpy(ctx->lrpra, rpra, lrpralen);
 bail:
	return err;
}

static int put_args(uint32_t kernel, struct smq_invoke_ctx *ctx,
		    remote_arg_t *upra)
{
	uint32_t sc = ctx->sc;
	struct smq_invoke_buf *list;
	struct smq_phy_page *pages;
	struct fastrpc_mmap *mmap;
	uint64_t *fdlist;
	uint32_t *crclist = NULL;

	remote_arg64_t *rpra = ctx->lrpra;
	int i, inbufs, outbufs, handles;
	int err = 0;

	inbufs = REMOTE_SCALARS_INBUFS(sc);
	outbufs = REMOTE_SCALARS_OUTBUFS(sc);
	handles = REMOTE_SCALARS_INHANDLES(sc) + REMOTE_SCALARS_OUTHANDLES(sc);
	list = smq_invoke_buf_start(ctx->rpra, sc);
	pages = smq_phy_page_start(sc, list);
	fdlist = (uint64_t *)(pages + inbufs + outbufs + handles);
	crclist = (uint32_t *)(fdlist + M_FDLIST);

	for (i = inbufs; i < inbufs + outbufs; ++i) {
		if (!ctx->maps[i]) {
			K_COPY_TO_USER(err, kernel,
				ctx->lpra[i].buf.pv,
				uint64_to_ptr(rpra[i].buf.pv),
				rpra[i].buf.len);
			if (err)
				goto bail;
		} else {
			mutex_lock(&ctx->fl->map_mutex);
			fastrpc_mmap_free(ctx->maps[i], 0);
			mutex_unlock(&ctx->fl->map_mutex);
			ctx->maps[i] = NULL;
		}
	}
	mutex_lock(&ctx->fl->map_mutex);
	if (inbufs + outbufs + handles) {
		for (i = 0; i < M_FDLIST; i++) {
			if (!fdlist[i])
				break;
			if (!fastrpc_mmap_find(ctx->fl, (int)fdlist[i], 0, 0,
						0, 0, &mmap))
				fastrpc_mmap_free(mmap, 0);
		}
	}
	mutex_unlock(&ctx->fl->map_mutex);
	if (ctx->crc && crclist && rpra)
		K_COPY_TO_USER(err, kernel, ctx->crc,
			crclist, M_CRCLIST*sizeof(uint32_t));

 bail:
	return err;
}

static void inv_args(struct smq_invoke_ctx *ctx)
{
	int i, inbufs, outbufs;
	uint32_t sc = ctx->sc;
	remote_arg64_t *rpra = ctx->lrpra;
	int err = 0;

	inbufs = REMOTE_SCALARS_INBUFS(sc);
	outbufs = REMOTE_SCALARS_OUTBUFS(sc);
	for (i = 0; i < inbufs + outbufs; ++i) {
		int over = ctx->overps[i]->raix;
		struct fastrpc_mmap *map = ctx->maps[over];

		if ((over + 1 <= inbufs))
			continue;

		if (map && map->uncached)
			continue;
		if (!rpra[over].buf.len)
			continue;
		if (ctx->fl->sctx->smmu.coherent &&
			!(map && (map->attr & FASTRPC_ATTR_NON_COHERENT)))
			continue;
		if (map && (map->attr & FASTRPC_ATTR_COHERENT))
			continue;
		if (map && (map->attr & FASTRPC_ATTR_FORCE_NOINVALIDATE))
			continue;

		if (buf_page_start(ptr_to_uint64((void *)rpra)) ==
				buf_page_start(rpra[over].buf.pv)) {
			continue;
		}
		if (ctx->overps[i]->mstart || ctx->overps[i]->do_cmo == 1) {
			if (map && map->buf) {
				if ((buf_page_size(ctx->overps[i]->mend -
				ctx->overps[i]->mstart)) == map->size) {
					dma_buf_begin_cpu_access(map->buf,
						DMA_TO_DEVICE);
					dma_buf_end_cpu_access(map->buf,
						DMA_FROM_DEVICE);
					pr_debug("Debug: adsprpc: %s: %s: sc 0x%x pv 0x%llx, mend 0x%llx mstart 0x%llx, len %zu size %zu\n",
					current->comm, __func__, sc,
					rpra[over].buf.pv, ctx->overps[i]->mend,
					ctx->overps[i]->mstart,
					rpra[over].buf.len, map->size);
				} else {
					uintptr_t offset;
					uint64_t inv_len;
					struct vm_area_struct *vma;

					down_read(&current->mm->mmap_sem);
					VERIFY(err, NULL != (vma = find_vma(
						current->mm,
						rpra[over].buf.pv)));
					if (err) {
						up_read(&current->mm->mmap_sem);
						goto bail;
					}
					if (ctx->overps[i]->do_cmo) {
						offset = rpra[over].buf.pv -
								vma->vm_start;
						inv_len = rpra[over].buf.len;
					} else {
						offset =
							ctx->overps[i]->mstart -
							vma->vm_start;
						inv_len =
							ctx->overps[i]->mend -
							ctx->overps[i]->mstart;
					}
					up_read(&current->mm->mmap_sem);
					dma_buf_begin_cpu_access_partial(
						map->buf, DMA_TO_DEVICE, offset,
						inv_len);
					dma_buf_end_cpu_access_partial(map->buf,
						DMA_FROM_DEVICE, offset,
						inv_len);
					pr_debug("Debug: adsprpc: %s: %s: sc 0x%x vm_start 0x%llx pv 0x%llx, offset 0x%llx, mend 0x%llx mstart 0x%llx, len %zu size %zu\n",
					current->comm, __func__, sc,
					vma->vm_start, rpra[over].buf.pv,
					offset, ctx->overps[i]->mend,
					ctx->overps[i]->mstart,
					rpra[over].buf.len, map->size);
				}
			}
		}
	}
bail:
	return;
}

static int fastrpc_invoke_send(struct smq_invoke_ctx *ctx,
			       uint32_t kernel, uint32_t handle)
{
	struct smq_msg *msg = &ctx->msg;
	struct fastrpc_file *fl = ctx->fl;
	struct fastrpc_channel_ctx *channel_ctx = &fl->apps->channel[fl->cid];
	int err = 0;

	mutex_lock(&channel_ctx->smd_mutex);
	msg->pid = fl->tgid;
	msg->tid = current->pid;
	if (fl->sessionid)
		msg->tid |= (1 << SESSION_ID_INDEX);
	if (kernel)
		msg->pid = 0;
	msg->invoke.header.ctx = ctx->ctxid | fl->pd;
	msg->invoke.header.handle = handle;
	msg->invoke.header.sc = ctx->sc;
	msg->invoke.page.addr = ctx->buf ? ctx->buf->phys : 0;
	msg->invoke.page.size = buf_page_size(ctx->used);

	if (fl->ssrcount != channel_ctx->ssrcount) {
		err = -ECONNRESET;
		mutex_unlock(&channel_ctx->smd_mutex);
		goto bail;
	}
	mutex_unlock(&channel_ctx->smd_mutex);

	mutex_lock(&channel_ctx->rpmsg_mutex);
	VERIFY(err, !IS_ERR_OR_NULL(channel_ctx->rpdev));
	if (err) {
		err = -ECONNRESET;
		mutex_unlock(&channel_ctx->rpmsg_mutex);
		goto bail;
	}
	err = rpmsg_send(channel_ctx->rpdev->ept, (void *)msg, sizeof(*msg));
	trace_fastrpc_rpmsg_send(fl->cid, (uint64_t)ctx, msg->invoke.header.ctx,
		handle, ctx->sc, msg->invoke.page.addr, msg->invoke.page.size);
	LOG_FASTRPC_GLINK_MSG(channel_ctx->ipc_log_ctx,
		"sent pkt %pK (sz %d): ctx 0x%llx, handle 0x%x, sc 0x%x (rpmsg err %d)",
		(void *)msg, sizeof(*msg),
		msg->invoke.header.ctx, handle, ctx->sc, err);
	mutex_unlock(&channel_ctx->rpmsg_mutex);
 bail:
	return err;
}

static void fastrpc_init(struct fastrpc_apps *me)
{
	int i;

	INIT_HLIST_HEAD(&me->drivers);
	INIT_HLIST_HEAD(&me->maps);
	spin_lock_init(&me->hlock);
	me->channel = &gcinfo[0];
	for (i = 0; i < NUM_CHANNELS; i++) {
		init_completion(&me->channel[i].work);
		init_completion(&me->channel[i].workport);
		me->channel[i].sesscount = 0;
		/* All channels are secure by default except CDSP */
		me->channel[i].secure = SECURE_CHANNEL;
		mutex_init(&me->channel[i].smd_mutex);
		mutex_init(&me->channel[i].rpmsg_mutex);
		spin_lock_init(&me->channel[i].ctxlock);
	}
	/* Set CDSP channel to non secure */
	me->channel[CDSP_DOMAIN_ID].secure = NON_SECURE_CHANNEL;
}

static inline void fastrpc_pm_awake(struct fastrpc_file *fl, int channel_type)
{
	struct fastrpc_apps *me = &gfa;
	struct wakeup_source *wake_source = NULL;

	/*
	 * Vote with PM to abort any suspend in progress and
	 * keep system awake for specified timeout
	 */
	if (channel_type == SECURE_CHANNEL)
		wake_source = me->wake_source_secure;
	else if (channel_type == NON_SECURE_CHANNEL)
		wake_source = me->wake_source;

	if (wake_source)
		pm_wakeup_ws_event(wake_source, fl->ws_timeout, true);
}

static inline int fastrpc_wait_for_response(struct smq_invoke_ctx *ctx,
						uint32_t kernel)
{
	int interrupted = 0;

	if (kernel)
		wait_for_completion(&ctx->work);
	else
		interrupted = wait_for_completion_interruptible(&ctx->work);

	return interrupted;
}

static void fastrpc_wait_for_completion(struct smq_invoke_ctx *ctx,
		 int *pInterrupted, uint32_t kernel)
{
	int interrupted = 0, err = 0;
	int jj;
	bool wait_resp;
	uint32_t wTimeout = FASTRPC_USER_EARLY_HINT_TIMEOUT;
	uint32_t wakeTime = 0;

	if (!ctx) {
		/* This failure is not expected */
		err = *pInterrupted = EFAULT;
		pr_err("Error %d: adsprpc: %s: %s: ctx is NULL, cannot wait for response\n",
					err, current->comm, __func__);
		return;
	}
	wakeTime = ctx->earlyWakeTime;

	do {
		switch (ctx->rspFlags) {
		/* try polling on completion with timeout */
		case USER_EARLY_SIGNAL:
			/* try wait if completion time is less than timeout */
			/* disable preempt to avoid context switch latency */
			preempt_disable();
			jj = 0;
			wait_resp = false;
			for (; wakeTime < wTimeout && jj < wTimeout; jj++) {
				wait_resp = try_wait_for_completion(&ctx->work);
				if (wait_resp)
					break;
				udelay(1);
			}
			preempt_enable();
			if (!wait_resp) {
				interrupted = fastrpc_wait_for_response(ctx,
									kernel);
				*pInterrupted = interrupted;
				if (interrupted || ctx->isWorkDone)
					return;
			}
			break;

		/* busy poll on memory for actual job done */
		case EARLY_RESPONSE:
			err = poll_on_early_response(ctx);

			/* Mark job done if poll on memory successful */
			/* Wait for completion if poll on memory timoeut */
			if (!err) {
				ctx->isWorkDone = true;
			} else if (!ctx->isWorkDone) {
				pr_info("adsprpc: %s: %s: poll timeout for handle 0x%x, sc 0x%x\n",
				__func__, current->comm, ctx->handle, ctx->sc);
				interrupted = fastrpc_wait_for_response(ctx,
									kernel);
				*pInterrupted = interrupted;
				if (interrupted || ctx->isWorkDone)
					return;
			}
			break;

		case COMPLETE_SIGNAL:
		case NORMAL_RESPONSE:
			interrupted = fastrpc_wait_for_response(ctx, kernel);
			*pInterrupted = interrupted;
			if (interrupted || ctx->isWorkDone)
				return;
			break;

		default:
			*pInterrupted = EBADR;
			pr_err("Error: adsprpc: %s: unsupported response flags 0x%x for handle 0x%x, sc 0x%x\n",
			current->comm, ctx->rspFlags, ctx->handle, ctx->sc);
			return;
		} /* end of switch */
	} while (!ctx->isWorkDone);
}

static void fastrpc_update_invoke_count(uint32_t handle, int64_t *perf_counter,
					struct timespec64 *invoket)
{
	/* update invoke count for dynamic handles */
	if (handle != FASTRPC_STATIC_HANDLE_LISTENER) {
		int64_t *count = GET_COUNTER(perf_counter, PERF_INVOKE);

		if (count)
			*count += getnstimediff(invoket);
	}
	if (handle > FASTRPC_STATIC_HANDLE_MAX) {
		int64_t *count = GET_COUNTER(perf_counter, PERF_COUNT);

		if (count)
			*count += 1;
	}
}

static int fastrpc_internal_invoke(struct fastrpc_file *fl, uint32_t mode,
				   uint32_t kernel,
				   struct fastrpc_ioctl_invoke_crc *inv)
{
	struct smq_invoke_ctx *ctx = NULL;
	struct fastrpc_ioctl_invoke *invoke = &inv->inv;
	int err = 0, interrupted = 0, cid = fl->cid;
	struct timespec64 invoket = {0};
	int64_t *perf_counter = NULL;

	if (fl->profile) {
		perf_counter = getperfcounter(fl, PERF_COUNT);
		ktime_get_real_ts64(&invoket);
	}

	if (!kernel) {
		VERIFY(err, invoke->handle !=
			FASTRPC_STATIC_HANDLE_PROCESS_GROUP);
		VERIFY(err, invoke->handle !=
			FASTRPC_STATIC_HANDLE_DSP_UTILITIES);
		if (err) {
			pr_err("adsprpc: ERROR: %s: user application %s trying to send a kernel RPC message to channel %d, handle 0x%x\n",
				__func__, current->comm, cid, invoke->handle);
			goto bail;
		}
	}

	VERIFY(err, cid >= ADSP_DOMAIN_ID && cid < NUM_CHANNELS &&
		fl->sctx != NULL);
	if (err) {
		pr_err("adsprpc: ERROR: %s: kernel session not initialized yet for %s\n",
			__func__, current->comm);
		err = EBADR;
		goto bail;
	}

	if (!kernel) {
		err = context_restore_interrupted(fl, inv, &ctx);
		if (err)
			goto bail;
		if (fl->sctx->smmu.faults)
			err = FASTRPC_ENOSUCH;
		if (err)
			goto bail;
		if (ctx) {
			trace_fastrpc_context_restore(cid, (uint64_t)ctx,
				ctx->msg.invoke.header.ctx,
				ctx->handle, ctx->sc);
			goto wait;
		}
	}

	VERIFY(err, 0 == context_alloc(fl, kernel, inv, &ctx));
	if (err)
		goto bail;

	if (REMOTE_SCALARS_LENGTH(ctx->sc)) {
		PERF(fl->profile, GET_COUNTER(perf_counter, PERF_GETARGS),
		VERIFY(err, 0 == get_args(kernel, ctx));
		PERF_END);
		if (err)
			goto bail;
	}

	PERF(fl->profile, GET_COUNTER(perf_counter, PERF_INVARGS),
	inv_args(ctx);
	PERF_END);

	PERF(fl->profile, GET_COUNTER(perf_counter, PERF_LINK),
	VERIFY(err, 0 == fastrpc_invoke_send(ctx, kernel, invoke->handle));
	PERF_END);

	if (err)
		goto bail;
 wait:
	fastrpc_wait_for_completion(ctx, &interrupted, kernel);
	VERIFY(err, 0 == (err = interrupted));
	if (err)
		goto bail;

	if (!ctx->isWorkDone) {
		err = EPROTO;
		pr_err("Error: adsprpc: %s: %s: WorkDone state is invalid for handle 0x%x, sc 0x%x\n",
			__func__, current->comm, invoke->handle, ctx->sc);
		goto bail;
	}

	PERF(fl->profile, GET_COUNTER(perf_counter, PERF_INVARGS),
	inv_args(ctx);
	PERF_END);

	VERIFY(err, 0 == (err = ctx->retval));
	if (err)
		goto bail;

	PERF(fl->profile, GET_COUNTER(perf_counter, PERF_PUTARGS),
	VERIFY(err, 0 == put_args(kernel, ctx, invoke->pra));
	PERF_END);
	if (err)
		goto bail;
 bail:
	if (ctx && interrupted == -ERESTARTSYS) {
		trace_fastrpc_context_interrupt(cid, (uint64_t)ctx,
			ctx->msg.invoke.header.ctx, ctx->handle, ctx->sc);
		context_save_interrupted(ctx);
	}
	else if (ctx)
		context_free(ctx);
	if (fl->ssrcount != fl->apps->channel[cid].ssrcount)
		err = ECONNRESET;

	if (fl->profile && !interrupted)
		fastrpc_update_invoke_count(invoke->handle, perf_counter,
						&invoket);
	return err;
}

static int fastrpc_get_spd_session(char *name, int *session, int *cid)
{
	struct fastrpc_apps *me = &gfa;
	int err = 0, i, j, match = 0;

	for (i = 0; i < NUM_CHANNELS; i++) {
		for (j = 0; j < NUM_SESSIONS; j++) {
			if (!me->channel[i].spd[j].servloc_name)
				continue;
			if (!strcmp(name, me->channel[i].spd[j].servloc_name)) {
				match = 1;
				break;
			}
		}
		if (match)
			break;
	}
	VERIFY(err, i < NUM_CHANNELS && j < NUM_SESSIONS);
	if (err)
		goto bail;
	*cid = i;
	*session = j;
bail:
	return err;
}

static int fastrpc_mmap_remove_pdr(struct fastrpc_file *fl);
static int fastrpc_channel_open(struct fastrpc_file *fl);
static int fastrpc_mmap_remove_ssr(struct fastrpc_file *fl);
static int fastrpc_init_process(struct fastrpc_file *fl,
				struct fastrpc_ioctl_init_attrs *uproc)
{
	int err = 0, rh_hyp_done = 0;
	struct fastrpc_apps *me = &gfa;
	struct fastrpc_ioctl_invoke_crc ioctl;
	struct fastrpc_ioctl_init *init = &uproc->init;
	struct smq_phy_page pages[1];
	struct fastrpc_mmap *file = NULL, *mem = NULL;
	struct fastrpc_buf *imem = NULL;
	unsigned long imem_dma_attr = 0;
	char *proc_name = NULL;

	VERIFY(err, 0 == (err = fastrpc_channel_open(fl)));
	if (err)
		goto bail;
	if (init->flags == FASTRPC_INIT_ATTACH ||
			init->flags == FASTRPC_INIT_ATTACH_SENSORS) {
		remote_arg_t ra[1];
		int tgid = fl->tgid;

		ra[0].buf.pv = (void *)&tgid;
		ra[0].buf.len = sizeof(tgid);
		ioctl.inv.handle = FASTRPC_STATIC_HANDLE_PROCESS_GROUP;
		ioctl.inv.sc = REMOTE_SCALARS_MAKE(0, 1, 0);
		ioctl.inv.pra = ra;
		ioctl.fds = NULL;
		ioctl.attrs = NULL;
		ioctl.crc = NULL;
		if (init->flags == FASTRPC_INIT_ATTACH)
			fl->pd = 0;
		else if (init->flags == FASTRPC_INIT_ATTACH_SENSORS) {
			if (fl->cid == ADSP_DOMAIN_ID)
				fl->servloc_name =
				SENSORS_PDR_ADSP_SERVICE_LOCATION_CLIENT_NAME;
			else if (fl->cid == SDSP_DOMAIN_ID)
				fl->servloc_name =
				SENSORS_PDR_SLPI_SERVICE_LOCATION_CLIENT_NAME;
			fl->pd = 2;
		}
		VERIFY(err, !(err = fastrpc_internal_invoke(fl,
			FASTRPC_MODE_PARALLEL, 1, &ioctl)));
		if (err)
			goto bail;
	} else if (init->flags == FASTRPC_INIT_CREATE) {
		int memlen;

		remote_arg_t ra[6];
		int fds[6];
		int mflags = 0;
		struct {
			int pgid;
			unsigned int namelen;
			unsigned int filelen;
			unsigned int pageslen;
			int attrs;
			int siglen;
		} inbuf;

		inbuf.pgid = fl->tgid;
		inbuf.namelen = strlen(current->comm) + 1;
		inbuf.filelen = init->filelen;
		fl->pd = 1;

		VERIFY(err, access_ok(0, (void __user *)init->file,
			init->filelen));
		if (err)
			goto bail;
		if (init->filelen) {
			mutex_lock(&fl->map_mutex);
			VERIFY(err, !fastrpc_mmap_create(fl, init->filefd, 0,
				init->file, init->filelen, mflags, &file));
			mutex_unlock(&fl->map_mutex);
			if (err)
				goto bail;
		}
		inbuf.pageslen = 1;

		VERIFY(err, !init->mem);
		if (err) {
			err = -EINVAL;
			pr_err("adsprpc: %s: %s: ERROR: donated memory allocated in userspace\n",
				current->comm, __func__);
			goto bail;
		}
		memlen = ALIGN(max(1024*1024*3, (int)init->filelen * 4),
						1024*1024);
		imem_dma_attr = DMA_ATTR_EXEC_MAPPING |
						DMA_ATTR_DELAYED_UNMAP |
						DMA_ATTR_NO_KERNEL_MAPPING |
						DMA_ATTR_FORCE_NON_COHERENT;
		err = fastrpc_buf_alloc(fl, memlen, imem_dma_attr, 0, 0, &imem);
		if (err)
			goto bail;
		if (fl->init_mem)
			fastrpc_buf_free(fl->init_mem, 0);

		fl->init_mem = imem;
		inbuf.pageslen = 1;
		ra[0].buf.pv = (void *)&inbuf;
		ra[0].buf.len = sizeof(inbuf);
		fds[0] = -1;

		ra[1].buf.pv = (void *)current->comm;
		ra[1].buf.len = inbuf.namelen;
		fds[1] = -1;

		ra[2].buf.pv = (void *)init->file;
		ra[2].buf.len = inbuf.filelen;
		fds[2] = init->filefd;

		pages[0].addr = imem->phys;
		pages[0].size = imem->size;
		ra[3].buf.pv = (void *)pages;
		ra[3].buf.len = 1 * sizeof(*pages);
		fds[3] = -1;

		inbuf.attrs = uproc->attrs;
		ra[4].buf.pv = (void *)&(inbuf.attrs);
		ra[4].buf.len = sizeof(inbuf.attrs);
		fds[4] = -1;

		inbuf.siglen = uproc->siglen;
		ra[5].buf.pv = (void *)&(inbuf.siglen);
		ra[5].buf.len = sizeof(inbuf.siglen);
		fds[5] = -1;

		ioctl.inv.handle = FASTRPC_STATIC_HANDLE_PROCESS_GROUP;
		ioctl.inv.sc = REMOTE_SCALARS_MAKE(6, 4, 0);
		if (uproc->attrs)
			ioctl.inv.sc = REMOTE_SCALARS_MAKE(7, 6, 0);
		ioctl.inv.pra = ra;
		ioctl.fds = fds;
		ioctl.attrs = NULL;
		ioctl.crc = NULL;
		VERIFY(err, !(err = fastrpc_internal_invoke(fl,
			FASTRPC_MODE_PARALLEL, 1, &ioctl)));
		if (err)
			goto bail;
	} else if (init->flags == FASTRPC_INIT_CREATE_STATIC) {
		remote_arg_t ra[3];
		uint64_t phys = 0;
		size_t size = 0;
		int fds[3];
		struct {
			int pgid;
			unsigned int namelen;
			unsigned int pageslen;
		} inbuf;

		if (!init->filelen)
			goto bail;

		proc_name = kzalloc(init->filelen, GFP_KERNEL);
		VERIFY(err, !IS_ERR_OR_NULL(proc_name));
		if (err)
			goto bail;
		VERIFY(err, 0 == copy_from_user((void *)proc_name,
			(void __user *)init->file, init->filelen));
		if (err)
			goto bail;

		fl->pd = 1;
		inbuf.pgid = current->tgid;
		inbuf.namelen = init->filelen;
		inbuf.pageslen = 0;

		if (!strcmp(proc_name, "audiopd")) {
			fl->servloc_name =
				AUDIO_PDR_SERVICE_LOCATION_CLIENT_NAME;
			VERIFY(err, !fastrpc_mmap_remove_pdr(fl));
			if (err)
				goto bail;
		}

		if (!me->staticpd_flags && !(me->legacy_remote_heap)) {
			inbuf.pageslen = 1;
			mutex_lock(&fl->map_mutex);
			err = fastrpc_mmap_create(fl, -1, 0, init->mem,
				 init->memlen, ADSP_MMAP_REMOTE_HEAP_ADDR,
				 &mem);
			mutex_unlock(&fl->map_mutex);
			if (err)
				goto bail;
			phys = mem->phys;
			size = mem->size;
			if (me->channel[fl->cid].rhvm.vmid) {
				err = hyp_assign_phys(phys,
					(uint64_t)size, hlosvm, 1,
					me->channel[fl->cid].rhvm.vmid,
					me->channel[fl->cid].rhvm.vmperm,
					me->channel[fl->cid].rhvm.vmcount);
				if (err) {
					pr_err("adsprpc: %s: rh hyp assign failed with %d for phys 0x%llx, size %zd\n",
						__func__, err, phys, size);
					goto bail;
				}
				rh_hyp_done = 1;
			}
			me->staticpd_flags = 1;
		}

		ra[0].buf.pv = (void *)&inbuf;
		ra[0].buf.len = sizeof(inbuf);
		fds[0] = -1;

		ra[1].buf.pv = (void *)proc_name;
		ra[1].buf.len = inbuf.namelen;
		fds[1] = -1;

		pages[0].addr = phys;
		pages[0].size = size;

		ra[2].buf.pv = (void *)pages;
		ra[2].buf.len = sizeof(*pages);
		fds[2] = -1;
		ioctl.inv.handle = FASTRPC_STATIC_HANDLE_PROCESS_GROUP;

		ioctl.inv.sc = REMOTE_SCALARS_MAKE(8, 3, 0);
		ioctl.inv.pra = ra;
		ioctl.fds = NULL;
		ioctl.attrs = NULL;
		ioctl.crc = NULL;
		VERIFY(err, !(err = fastrpc_internal_invoke(fl,
			FASTRPC_MODE_PARALLEL, 1, &ioctl)));
		if (err)
			goto bail;
	} else {
		err = -ENOTTY;
		goto bail;
	}
	fl->dsp_proc_init = 1;
bail:
	kfree(proc_name);
	if (err && (init->flags == FASTRPC_INIT_CREATE_STATIC))
		me->staticpd_flags = 0;
	if (mem && err) {
		if (mem->flags == ADSP_MMAP_REMOTE_HEAP_ADDR
			&& me->channel[fl->cid].rhvm.vmid && rh_hyp_done) {
			int hyp_err = 0;

			hyp_err = hyp_assign_phys(mem->phys,
					(uint64_t)mem->size,
					me->channel[fl->cid].rhvm.vmid,
					me->channel[fl->cid].rhvm.vmcount,
					hlosvm, hlosvmperm, 1);
			if (hyp_err)
				pr_warn("adsprpc: %s: %s: rh hyp unassign failed with %d for phys 0x%llx of size %zd\n",
						__func__, current->comm,
						hyp_err, mem->phys, mem->size);
		}
		mutex_lock(&fl->map_mutex);
		fastrpc_mmap_free(mem, 0);
		mutex_unlock(&fl->map_mutex);
	}
	if (err) {
		if (!IS_ERR_OR_NULL(fl->init_mem)) {
			fastrpc_buf_free(fl->init_mem, 0);
			fl->init_mem = NULL;
		}
	}
	if (file) {
		mutex_lock(&fl->map_mutex);
		fastrpc_mmap_free(file, 0);
		mutex_unlock(&fl->map_mutex);
	}
	return err;
}

static int fastrpc_kstat(const char *filename, struct kstat *stat)
{
	int result;
	mm_segment_t fs_old;

	fs_old = get_fs();
	set_fs(KERNEL_DS);
	result = vfs_stat((const char __user *)filename, stat);
	set_fs(fs_old);

	return result;
}

static int fastrpc_send_cpuinfo_to_dsp(struct fastrpc_file *fl)
{
	int err = 0;
	uint64_t cpuinfo = 0;
	struct fastrpc_apps *me = &gfa;
	struct fastrpc_ioctl_invoke_crc ioctl;
	remote_arg_t ra[2];

	VERIFY(err, fl && fl->cid >= ADSP_DOMAIN_ID && fl->cid < NUM_CHANNELS);
	if (err)
		goto bail;

	cpuinfo = me->channel[fl->cid].cpuinfo_todsp;
	/* return success if already updated to remote processor */
	if (me->channel[fl->cid].cpuinfo_status)
		return 0;

	ra[0].buf.pv = (void *)&cpuinfo;
	ra[0].buf.len = sizeof(cpuinfo);
	ioctl.inv.handle = FASTRPC_STATIC_HANDLE_DSP_UTILITIES;
	ioctl.inv.sc = REMOTE_SCALARS_MAKE(1, 1, 0);
	ioctl.inv.pra = ra;
	ioctl.fds = NULL;
	ioctl.attrs = NULL;
	ioctl.crc = NULL;
	fl->pd = 1;

	err = fastrpc_internal_invoke(fl, FASTRPC_MODE_PARALLEL, 1, &ioctl);
	if (!err)
		me->channel[fl->cid].cpuinfo_status = true;
bail:
	return err;
}

static int fastrpc_get_info_from_dsp(struct fastrpc_file *fl,
				uint32_t *dsp_attr_buf,
				uint32_t dsp_attr_buf_len,
				uint32_t domain)
{
	int err = 0, dsp_support = 0;
	struct fastrpc_ioctl_invoke_crc ioctl;
	remote_arg_t ra[2];
	struct kstat sb;

	// Querying device about DSP support
	switch (domain) {
	case ADSP_DOMAIN_ID:
		if (!fastrpc_kstat("/dev/subsys_adsp", &sb))
			dsp_support = 1;
		break;
	case MDSP_DOMAIN_ID:
		//Modem not supported for fastRPC
		break;
	case SDSP_DOMAIN_ID:
		if (!fastrpc_kstat("/dev/subsys_slpi", &sb))
			dsp_support = 1;
		break;
	case CDSP_DOMAIN_ID:
		if (!fastrpc_kstat("/dev/subsys_cdsp", &sb))
			dsp_support = 1;
		break;
	default:
		dsp_support = 0;
		break;
	}
	dsp_attr_buf[0] = dsp_support;

	if (dsp_support == 0)
		goto bail;

	err = fastrpc_channel_open(fl);
	if (err)
		goto bail;

	ra[0].buf.pv = (void *)&dsp_attr_buf_len;
	ra[0].buf.len = sizeof(dsp_attr_buf_len);
	ra[1].buf.pv = (void *)(&dsp_attr_buf[1]);
	ra[1].buf.len = dsp_attr_buf_len * sizeof(uint32_t);
	ioctl.inv.handle = FASTRPC_STATIC_HANDLE_DSP_UTILITIES;
	ioctl.inv.sc = REMOTE_SCALARS_MAKE(0, 1, 1);
	ioctl.inv.pra = ra;
	ioctl.fds = NULL;
	ioctl.attrs = NULL;
	ioctl.crc = NULL;
	fl->pd = 1;

	err = fastrpc_internal_invoke(fl, FASTRPC_MODE_PARALLEL, 1, &ioctl);
bail:

	if (err)
		pr_err("adsprpc: %s: %s: could not obtain dsp information, err val 0x%x\n",
		current->comm, __func__, err);
	return err;
}

static int fastrpc_get_info_from_kernel(
		struct fastrpc_ioctl_dsp_capabilities *dsp_cap,
		struct fastrpc_file *fl)
{
	int err = 0;
	uint32_t domain_support;
	uint32_t domain = dsp_cap->domain;

	if (!gcinfo[domain].dsp_cap_kernel.is_cached) {
		/*
		 * Information not on kernel, query device for information
		 * and cache on kernel
		 */
		err = fastrpc_get_info_from_dsp(fl, dsp_cap->dsp_attributes,
				FASTRPC_MAX_DSP_ATTRIBUTES - 1,
				domain);
		if (err)
			goto bail;

		domain_support = dsp_cap->dsp_attributes[0];
		switch (domain_support) {
		case 0:
			memset(dsp_cap->dsp_attributes, 0,
				sizeof(dsp_cap->dsp_attributes));
			memset(&gcinfo[domain].dsp_cap_kernel.dsp_attributes,
				0, sizeof(dsp_cap->dsp_attributes));
			break;
		case 1:
			memcpy(&gcinfo[domain].dsp_cap_kernel.dsp_attributes,
				dsp_cap->dsp_attributes,
				sizeof(dsp_cap->dsp_attributes));
			break;
		default:
			err = -1;
			/*
			 * Reset is_cached flag to 0 so subsequent calls
			 * can try to query dsp again
			 */
			gcinfo[domain].dsp_cap_kernel.is_cached = 0;
			pr_warn("adsprpc: %s: %s: returned bad domain support value %d\n",
					current->comm,
					__func__,
					domain_support);
			goto bail;
		}
		gcinfo[domain].dsp_cap_kernel.is_cached = 1;
	} else {
		// Information on Kernel, pass it to user
		memcpy(dsp_cap->dsp_attributes,
			&gcinfo[domain].dsp_cap_kernel.dsp_attributes,
			sizeof(dsp_cap->dsp_attributes));
	}
bail:
	return err;
}

static int fastrpc_release_current_dsp_process(struct fastrpc_file *fl)
{
	int err = 0;
	struct fastrpc_ioctl_invoke_crc ioctl;
	remote_arg_t ra[1];
	int tgid = 0;

	VERIFY(err, fl->cid >= ADSP_DOMAIN_ID && fl->cid < NUM_CHANNELS);
	if (err)
		goto bail;
	VERIFY(err, fl->sctx != NULL);
	if (err)
		goto bail;
	VERIFY(err, fl->apps->channel[fl->cid].rpdev != NULL);
	if (err)
		goto bail;
	VERIFY(err, fl->apps->channel[fl->cid].issubsystemup == 1);
	if (err)
		goto bail;
	tgid = fl->tgid;
	ra[0].buf.pv = (void *)&tgid;
	ra[0].buf.len = sizeof(tgid);
	ioctl.inv.handle = FASTRPC_STATIC_HANDLE_PROCESS_GROUP;
	ioctl.inv.sc = REMOTE_SCALARS_MAKE(1, 1, 0);
	ioctl.inv.pra = ra;
	ioctl.fds = NULL;
	ioctl.attrs = NULL;
	ioctl.crc = NULL;
	VERIFY(err, 0 == (err = fastrpc_internal_invoke(fl,
		FASTRPC_MODE_PARALLEL, 1, &ioctl)));
	if (err && fl->dsp_proc_init)
		pr_err("adsprpc: %s: releasing DSP process failed with %d (0x%x) for %s\n",
				__func__, err, err, current->comm);
bail:
	return err;
}

static int fastrpc_unmap_on_dsp(struct fastrpc_file *fl,
		uintptr_t raddr, uint64_t phys, size_t size, uint32_t flags)
{
	struct fastrpc_ioctl_invoke_crc ioctl;
	remote_arg_t ra[1] = {};
	int err = 0;
	struct {
		int pid;
		uintptr_t vaddrout;
		size_t size;
	} inargs;

	inargs.pid = fl->tgid;
	inargs.size = size;
	inargs.vaddrout = raddr;
	ra[0].buf.pv = (void *)&inargs;
	ra[0].buf.len = sizeof(inargs);

	ioctl.inv.handle = FASTRPC_STATIC_HANDLE_PROCESS_GROUP;
	if (fl->apps->compat)
		ioctl.inv.sc = REMOTE_SCALARS_MAKE(5, 1, 0);
	else
		ioctl.inv.sc = REMOTE_SCALARS_MAKE(3, 1, 0);
	ioctl.inv.pra = ra;
	ioctl.fds = NULL;
	ioctl.attrs = NULL;
	ioctl.crc = NULL;
	VERIFY(err, 0 == (err = fastrpc_internal_invoke(fl,
		FASTRPC_MODE_PARALLEL, 1, &ioctl)));
	if (err)
		goto bail;
bail:
	return err;
}

static int fastrpc_mmap_on_dsp(struct fastrpc_file *fl, uint32_t flags,
					uintptr_t va, uint64_t phys,
					size_t size, uintptr_t *raddr)
{
	struct fastrpc_ioctl_invoke_crc ioctl;
	struct fastrpc_apps *me = &gfa;
	struct smq_phy_page page;
	int num = 1;
	remote_arg_t ra[3];
	int err = 0;
	struct {
		int pid;
		uint32_t flags;
		uintptr_t vaddrin;
		int num;
	} inargs;
	struct {
		uintptr_t vaddrout;
	} routargs;

	inargs.pid = fl->tgid;
	inargs.vaddrin = (uintptr_t)va;
	inargs.flags = flags;
	inargs.num = fl->apps->compat ? num * sizeof(page) : num;
	ra[0].buf.pv = (void *)&inargs;
	ra[0].buf.len = sizeof(inargs);
	page.addr = phys;
	page.size = size;
	ra[1].buf.pv = (void *)&page;
	ra[1].buf.len = num * sizeof(page);

	ra[2].buf.pv = (void *)&routargs;
	ra[2].buf.len = sizeof(routargs);

	ioctl.inv.handle = FASTRPC_STATIC_HANDLE_PROCESS_GROUP;
	if (fl->apps->compat)
		ioctl.inv.sc = REMOTE_SCALARS_MAKE(4, 2, 1);
	else
		ioctl.inv.sc = REMOTE_SCALARS_MAKE(2, 2, 1);
	ioctl.inv.pra = ra;
	ioctl.fds = NULL;
	ioctl.attrs = NULL;
	ioctl.crc = NULL;
	VERIFY(err, 0 == (err = fastrpc_internal_invoke(fl,
		FASTRPC_MODE_PARALLEL, 1, &ioctl)));
	*raddr = (uintptr_t)routargs.vaddrout;
	if (err)
		goto bail;
	if (flags == ADSP_MMAP_REMOTE_HEAP_ADDR
				&& me->channel[fl->cid].rhvm.vmid) {
		err = hyp_assign_phys(phys, (uint64_t)size,
				hlosvm, 1, me->channel[fl->cid].rhvm.vmid,
				me->channel[fl->cid].rhvm.vmperm,
				me->channel[fl->cid].rhvm.vmcount);
		if (err) {
			pr_err("adsprpc: %s: %s: rh hyp assign failed with %d for phys 0x%llx, size %zd\n",
					__func__, current->comm,
					err, phys, size);
			err = fastrpc_unmap_on_dsp(fl,
				*raddr, phys, size, flags);
			if (err) {
				pr_err("adsprpc: %s: %s: failed to unmap %d for phys 0x%llx, size %zd\n",
					__func__, current->comm,
					err, phys, size);
			}
			goto bail;
		}
	}
bail:
	return err;
}

static int fastrpc_munmap_on_dsp_rh(struct fastrpc_file *fl, uint64_t phys,
						size_t size, uint32_t flags)
{
	int err = 0;
	struct fastrpc_apps *me = &gfa;
	int tgid = 0;
	int destVM[1] = {VMID_HLOS};
	int destVMperm[1] = {PERM_READ | PERM_WRITE | PERM_EXEC};

	if (flags == ADSP_MMAP_HEAP_ADDR) {
		struct fastrpc_ioctl_invoke_crc ioctl;
		remote_arg_t ra[2];
		int err = 0;
		struct {
			uint8_t skey;
		} routargs;

		if (fl == NULL)
			goto bail;
		tgid = fl->tgid;
		ra[0].buf.pv = (void *)&tgid;
		ra[0].buf.len = sizeof(tgid);

		ra[1].buf.pv = (void *)&routargs;
		ra[1].buf.len = sizeof(routargs);

		ioctl.inv.handle = FASTRPC_STATIC_HANDLE_PROCESS_GROUP;
		ioctl.inv.sc = REMOTE_SCALARS_MAKE(9, 1, 1);
		ioctl.inv.pra = ra;
		ioctl.fds = NULL;
		ioctl.attrs = NULL;
		ioctl.crc = NULL;

		VERIFY(err, 0 == (err = fastrpc_internal_invoke(fl,
				FASTRPC_MODE_PARALLEL, 1, &ioctl)));
		if (err)
			goto bail;
	} else if (flags == ADSP_MMAP_REMOTE_HEAP_ADDR) {
		if (me->channel[fl->cid].rhvm.vmid) {
			err = hyp_assign_phys(phys,
					(uint64_t)size,
					me->channel[fl->cid].rhvm.vmid,
					me->channel[fl->cid].rhvm.vmcount,
					destVM, destVMperm, 1);
			if (err) {
				pr_err("adsprpc: %s: %s: rh hyp unassign failed with %d for phys 0x%llx, size %zd\n",
					__func__, current->comm,
					err, phys, size);
				goto bail;
			}
		}
	}

bail:
	return err;
}

static int fastrpc_munmap_on_dsp(struct fastrpc_file *fl, uintptr_t raddr,
				uint64_t phys, size_t size, uint32_t flags)
{
	int err = 0;

	VERIFY(err, 0 == (err = fastrpc_unmap_on_dsp(fl, raddr, phys,
						size, flags)));
	if (err)
		goto bail;
	if (flags == ADSP_MMAP_HEAP_ADDR ||
				flags == ADSP_MMAP_REMOTE_HEAP_ADDR) {
		VERIFY(err, !fastrpc_munmap_on_dsp_rh(fl, phys, size, flags));
		if (err)
			goto bail;
	}
bail:
	return err;
}

static int fastrpc_mmap_remove_ssr(struct fastrpc_file *fl)
{
	struct fastrpc_mmap *match = NULL, *map = NULL;
	struct hlist_node *n = NULL;
	int err = 0, ret = 0;
	struct fastrpc_apps *me = &gfa;
	struct ramdump_segment *ramdump_segments_rh = NULL;

	VERIFY(err, fl->cid == RH_CID);
	if (err)
		goto bail;
	do {
		match = NULL;
		spin_lock(&me->hlock);
		hlist_for_each_entry_safe(map, n, &me->maps, hn) {
			match = map;
			hlist_del_init(&map->hn);
			break;
		}
		spin_unlock(&me->hlock);

		if (match) {
			err = fastrpc_munmap_on_dsp_rh(fl, match->phys,
						match->size, match->flags);
			if (err)
				goto bail;
			if (me->channel[RH_CID].ramdumpenabled) {
				ramdump_segments_rh = kcalloc(1,
				sizeof(struct ramdump_segment), GFP_KERNEL);
				if (ramdump_segments_rh) {
					ramdump_segments_rh->address =
					match->phys;
					ramdump_segments_rh->size = match->size;
					ret = do_elf_ramdump(
					 me->channel[RH_CID].rh_dump_dev,
					 ramdump_segments_rh, 1);
					if (ret < 0)
						pr_err("adsprpc: %s: unable to dump heap (err %d)\n",
							__func__, ret);
					kfree(ramdump_segments_rh);
				}
			}
			fastrpc_mmap_free(match, 0);
		}
	} while (match);
bail:
	if (err && match)
		fastrpc_mmap_add(match);
	return err;
}

static int fastrpc_mmap_remove_pdr(struct fastrpc_file *fl)
{
	struct fastrpc_apps *me = &gfa;
	int session = 0, err = 0, cid = -1;

	err = fastrpc_get_spd_session(fl->servloc_name,
			&session, &cid);
	if (err)
		goto bail;
	VERIFY(err, cid == fl->cid);
	if (err)
		goto bail;
	if (!me->channel[fl->cid].spd[session].ispdup &&
		me->channel[fl->cid].spd[session].pdrhandle) {
		err = -ENOTCONN;
		goto bail;
	}
	if (me->channel[fl->cid].spd[session].pdrcount !=
		me->channel[fl->cid].spd[session].prevpdrcount) {
		err = fastrpc_mmap_remove_ssr(fl);
		if (err)
			pr_warn("adsprpc: %s: %s: failed to unmap remote heap (err %d)\n",
					__func__, current->comm, err);
		me->channel[fl->cid].spd[session].prevpdrcount =
				me->channel[fl->cid].spd[session].pdrcount;
	}
bail:
	return err;
}

static inline void get_fastrpc_ioctl_mmap_64(
			struct fastrpc_ioctl_mmap_64 *mmap64,
			struct fastrpc_ioctl_mmap *immap)
{
	immap->fd = mmap64->fd;
	immap->flags = mmap64->flags;
	immap->vaddrin = (uintptr_t)mmap64->vaddrin;
	immap->size = mmap64->size;
}

static inline void put_fastrpc_ioctl_mmap_64(
			struct fastrpc_ioctl_mmap_64 *mmap64,
			struct fastrpc_ioctl_mmap *immap)
{
	mmap64->vaddrout = (uint64_t)immap->vaddrout;
}

static inline void get_fastrpc_ioctl_munmap_64(
			struct fastrpc_ioctl_munmap_64 *munmap64,
			struct fastrpc_ioctl_munmap *imunmap)
{
	imunmap->vaddrout = (uintptr_t)munmap64->vaddrout;
	imunmap->size = munmap64->size;
}

static int fastrpc_internal_munmap(struct fastrpc_file *fl,
				   struct fastrpc_ioctl_munmap *ud)
{
	int err = 0;
	struct fastrpc_mmap *map = NULL;
	struct fastrpc_buf *rbuf = NULL, *free = NULL;
	struct hlist_node *n;

	VERIFY(err, fl->dsp_proc_init == 1);
	if (err) {
		pr_err("adsprpc: ERROR: %s: user application %s trying to unmap without initialization\n",
			 __func__, current->comm);
		err = EBADR;
		return err;
	}
	mutex_lock(&fl->internal_map_mutex);

	spin_lock(&fl->hlock);
	hlist_for_each_entry_safe(rbuf, n, &fl->remote_bufs, hn_rem) {
		if (rbuf->raddr && ((rbuf->flags == ADSP_MMAP_ADD_PAGES) ||
				    (rbuf->flags == ADSP_MMAP_ADD_PAGES_LLC))) {
			if ((rbuf->raddr == ud->vaddrout) &&
				(rbuf->size == ud->size)) {
				free = rbuf;
				break;
			}
		}
	}
	spin_unlock(&fl->hlock);

	if (free) {
		VERIFY(err, !fastrpc_munmap_on_dsp(fl, free->raddr,
			free->phys, free->size, free->flags));
		if (err)
			goto bail;
		fastrpc_buf_free(rbuf, 0);
		mutex_unlock(&fl->internal_map_mutex);
		return err;
	}

	mutex_lock(&fl->map_mutex);
	VERIFY(err, !fastrpc_mmap_remove(fl, ud->vaddrout, ud->size, &map));
	mutex_unlock(&fl->map_mutex);
	if (err)
		goto bail;
	VERIFY(err, !fastrpc_munmap_on_dsp(fl, map->raddr,
				map->phys, map->size, map->flags));
	if (err)
		goto bail;
	mutex_lock(&fl->map_mutex);
	fastrpc_mmap_free(map, 0);
	mutex_unlock(&fl->map_mutex);
bail:
	if (err && map) {
		mutex_lock(&fl->map_mutex);
		fastrpc_mmap_add(map);
		mutex_unlock(&fl->map_mutex);
	}
	mutex_unlock(&fl->internal_map_mutex);
	return err;
}

/*
 *	fastrpc_internal_munmap_fd can only be used for buffers
 *	mapped with persist attributes. This can only be called
 *	once for any persist buffer
 */
static int fastrpc_internal_munmap_fd(struct fastrpc_file *fl,
				struct fastrpc_ioctl_munmap_fd *ud)
{
	int err = 0;
	struct fastrpc_mmap *map = NULL;

	VERIFY(err, (fl && ud));
	if (err)
		return err;
	VERIFY(err, fl->dsp_proc_init == 1);
	if (err) {
		pr_err("adsprpc: ERROR: %s: user application %s trying to unmap without initialization\n",
			__func__, current->comm);
		err = EBADR;
		return err;
	}
	mutex_lock(&fl->internal_map_mutex);
	mutex_lock(&fl->map_mutex);
	if (fastrpc_mmap_find(fl, ud->fd, ud->va, ud->len, 0, 0, &map)) {
		pr_err("adsprpc: mapping not found to unmap fd 0x%x, va 0x%llx, len 0x%x\n",
			ud->fd, (unsigned long long)ud->va,
			(unsigned int)ud->len);
		err = -1;
		mutex_unlock(&fl->map_mutex);
		goto bail;
	}
	if (map && (map->attr & FASTRPC_ATTR_KEEP_MAP)) {
		map->attr = map->attr & (~FASTRPC_ATTR_KEEP_MAP);
		fastrpc_mmap_free(map, 0);
	}
	mutex_unlock(&fl->map_mutex);
bail:
	mutex_unlock(&fl->internal_map_mutex);
	return err;
}


static int fastrpc_internal_mmap(struct fastrpc_file *fl,
				 struct fastrpc_ioctl_mmap *ud)
{
	struct fastrpc_mmap *map = NULL;
	struct fastrpc_buf *rbuf = NULL;
	unsigned long dma_attr = 0;
	uintptr_t raddr = 0;
	int err = 0;

	VERIFY(err, fl->dsp_proc_init == 1);
	if (err) {
		pr_err("adsprpc: ERROR: %s: user application %s trying to map without initialization\n",
			__func__, current->comm);
		err = EBADR;
		return err;
	}
	mutex_lock(&fl->internal_map_mutex);
	if ((ud->flags == ADSP_MMAP_ADD_PAGES) ||
	    (ud->flags == ADSP_MMAP_ADD_PAGES_LLC)) {
		if (ud->vaddrin) {
			err = EINVAL;
			pr_err("adsprpc: %s: %s: ERROR: adding user allocated pages is not supported\n",
					current->comm, __func__);
			goto bail;
		}
		dma_attr = DMA_ATTR_EXEC_MAPPING |
					DMA_ATTR_DELAYED_UNMAP |
					DMA_ATTR_NO_KERNEL_MAPPING |
					DMA_ATTR_FORCE_NON_COHERENT;
		if (ud->flags == ADSP_MMAP_ADD_PAGES_LLC)
			dma_attr |= DMA_ATTR_IOMMU_USE_UPSTREAM_HINT;
		err = fastrpc_buf_alloc(fl, ud->size, dma_attr, ud->flags,
								1, &rbuf);
		if (err)
			goto bail;
		err = fastrpc_mmap_on_dsp(fl, ud->flags, 0,
				rbuf->phys, rbuf->size, &raddr);
		if (err)
			goto bail;
		rbuf->raddr = raddr;
	} else {
		uintptr_t va_to_dsp;

		mutex_lock(&fl->map_mutex);
		VERIFY(err, !fastrpc_mmap_create(fl, ud->fd, 0,
				(uintptr_t)ud->vaddrin, ud->size,
				 ud->flags, &map));
		mutex_unlock(&fl->map_mutex);
		if (err)
			goto bail;

		if (ud->flags == ADSP_MMAP_HEAP_ADDR ||
				ud->flags == ADSP_MMAP_REMOTE_HEAP_ADDR)
			va_to_dsp = 0;
		else
			va_to_dsp = (uintptr_t)map->va;
		VERIFY(err, 0 == fastrpc_mmap_on_dsp(fl, ud->flags, va_to_dsp,
				map->phys, map->size, &raddr));
		if (err)
			goto bail;
		map->raddr = raddr;
	}
	ud->vaddrout = raddr;
 bail:
	if (err) {
		if (map) {
			mutex_lock(&fl->map_mutex);
			fastrpc_mmap_free(map, 0);
			mutex_unlock(&fl->map_mutex);
		}
		if (!IS_ERR_OR_NULL(rbuf))
			fastrpc_buf_free(rbuf, 0);
	}
	mutex_unlock(&fl->internal_map_mutex);
	return err;
}

static void fastrpc_context_list_dtor(struct fastrpc_file *fl);

static int fastrpc_session_alloc_locked(struct fastrpc_channel_ctx *chan,
			int secure, struct fastrpc_session_ctx **session)
{
	struct fastrpc_apps *me = &gfa;
	uint64_t idx = 0;
	int err = 0;

	if (chan->sesscount) {
		for (idx = 0; idx < chan->sesscount; ++idx) {
			if (!chan->session[idx].used &&
				chan->session[idx].smmu.secure == secure) {
				chan->session[idx].used = 1;
				break;
			}
		}
		if (idx >= chan->sesscount) {
			err = EUSERS;
			pr_err("adsprpc: ERROR %d: %s: max concurrent sessions limit (%d) already reached on %s\n",
				err, __func__, chan->sesscount, chan->subsys);
			goto bail;
		}
		chan->session[idx].smmu.faults = 0;
	} else {
		VERIFY(err, me->dev != NULL);
		if (err) {
			err = -ECONNREFUSED;
			goto bail;
		}
		chan->session[0].dev = me->dev;
		chan->session[0].smmu.dev = me->dev;
	}

	*session = &chan->session[idx];
 bail:
	return err;
}

static inline int get_cid_from_rpdev(struct rpmsg_device *rpdev)
{
	int err = 0, cid = -1;

	VERIFY(err, !IS_ERR_OR_NULL(rpdev));
	if (err)
		return -EINVAL;

	if (!strcmp(rpdev->dev.parent->of_node->name, "cdsp"))
		cid = CDSP_DOMAIN_ID;
	else if (!strcmp(rpdev->dev.parent->of_node->name, "adsp"))
		cid = ADSP_DOMAIN_ID;
	else if (!strcmp(rpdev->dev.parent->of_node->name, "dsps"))
		cid = SDSP_DOMAIN_ID;
	else if (!strcmp(rpdev->dev.parent->of_node->name, "mdsp"))
		cid = MDSP_DOMAIN_ID;

	return cid;
}

static int fastrpc_rpmsg_probe(struct rpmsg_device *rpdev)
{
	int err = 0;
	int cid = -1;

	VERIFY(err, !IS_ERR_OR_NULL(rpdev));
	if (err)
		return -EINVAL;

	cid = get_cid_from_rpdev(rpdev);
	VERIFY(err, cid >= ADSP_DOMAIN_ID && cid < NUM_CHANNELS);
	if (err)
		goto bail;
	mutex_lock(&gcinfo[cid].rpmsg_mutex);
	gcinfo[cid].rpdev = rpdev;
	mutex_unlock(&gcinfo[cid].rpmsg_mutex);
	pr_info("adsprpc: %s: opened rpmsg channel for %s\n",
		__func__, gcinfo[cid].subsys);

#if IS_ENABLED(CONFIG_ADSPRPC_DEBUG)
	if (!gcinfo[cid].ipc_log_ctx)
		gcinfo[cid].ipc_log_ctx =
			ipc_log_context_create(FASTRPC_GLINK_LOG_PAGES,
				gcinfo[cid].name, 0);
	if (!gcinfo[cid].ipc_log_ctx)
		pr_warn("adsprpc: %s: failed to create IPC log context for %s\n",
			__func__, gcinfo[cid].subsys);
	else
		pr_info("adsprpc: %s: enabled IPC logging for %s\n",
			__func__, gcinfo[cid].subsys);
#endif
bail:
	if (err)
		pr_err("adsprpc: rpmsg probe of %s cid %d failed\n",
			rpdev->dev.parent->of_node->name, cid);
	return err;
}

static void fastrpc_rpmsg_remove(struct rpmsg_device *rpdev)
{
	int err = 0;
	int cid = -1;
	struct fastrpc_apps *me = &gfa;

	VERIFY(err, !IS_ERR_OR_NULL(rpdev));
	if (err)
		return;

	cid = get_cid_from_rpdev(rpdev);
	VERIFY(err, cid >= ADSP_DOMAIN_ID && cid < NUM_CHANNELS);
	if (err)
		goto bail;
	mutex_lock(&gcinfo[cid].rpmsg_mutex);
	gcinfo[cid].rpdev = NULL;
	mutex_unlock(&gcinfo[cid].rpmsg_mutex);
	fastrpc_notify_drivers(me, cid);
	pr_info("adsprpc: %s: closed rpmsg channel of %s\n",
		__func__, gcinfo[cid].subsys);
bail:
	if (err)
		pr_err("adsprpc: rpmsg remove of %s cid %d failed\n",
			rpdev->dev.parent->of_node->name, cid);
}

static int fastrpc_rpmsg_callback(struct rpmsg_device *rpdev, void *data,
	int len, void *priv, u32 addr)
{
	struct smq_invoke_rsp *rsp = (struct smq_invoke_rsp *)data;
	struct smq_invoke_rspv2 *rspv2 = NULL;
	struct fastrpc_apps *me = &gfa;
	uint32_t index, rspFlags = 0, earlyWakeTime = 0;
	int err = 0, cid = -1;
	struct fastrpc_channel_ctx *chan = NULL;
	unsigned long irq_flags = 0;

	cid = get_cid_from_rpdev(rpdev);
	VERIFY(err, (cid >= ADSP_DOMAIN_ID && cid <= NUM_CHANNELS));
	if (err)
		goto bail;

	chan = &me->channel[cid];
	VERIFY(err, (rsp && len >= sizeof(*rsp)));
	if (err)
		goto bail;

	if (len >= sizeof(struct smq_invoke_rspv2))
		rspv2 = (struct smq_invoke_rspv2 *)data;

	if (rspv2) {
		earlyWakeTime = rspv2->earlyWakeTime;
		rspFlags = rspv2->flags;
	}
	trace_fastrpc_rpmsg_response(cid, rsp->ctx,
		rsp->retval, rspFlags, earlyWakeTime);
#if IS_ENABLED(CONFIG_ADSPRPC_DEBUG)
	if (cid >= ADSP_DOMAIN_ID && cid < NUM_CHANNELS) {
		LOG_FASTRPC_GLINK_MSG(gcinfo[cid].ipc_log_ctx,
		"recvd pkt %pK (sz %d): ctx 0x%llx, retVal %d, flags %u, earlyWake %u",
		data, len, rsp->ctx, rsp->retval, rspFlags, earlyWakeTime);
	}
#endif

	index = (uint32_t)((rsp->ctx & FASTRPC_CTXID_MASK) >> 4);
	VERIFY(err, index < FASTRPC_CTX_MAX);
	if (err)
		goto bail;

	spin_lock_irqsave(&chan->ctxlock, irq_flags);
	VERIFY(err, !IS_ERR_OR_NULL(chan->ctxtable[index]));
	if (err)
		goto bail_unlock;

	VERIFY(err, ((chan->ctxtable[index]->ctxid ==
		(rsp->ctx & ~CONTEXT_PD_CHECK)) &&
			chan->ctxtable[index]->magic ==
				FASTRPC_CTX_MAGIC));
	if (err)
		goto bail_unlock;

	if (rspv2) {
		VERIFY(err, rspv2->version == FASTRPC_RSP_VERSION2);
		if (err)
			goto bail_unlock;
	}
	context_notify_user(chan->ctxtable[index], rsp->retval,
				 rspFlags, earlyWakeTime);
bail_unlock:
	spin_unlock_irqrestore(&chan->ctxlock, irq_flags);
bail:
	if (err)
		pr_err("adsprpc: ERROR: %s: invalid response (data %pK, len %d) from remote subsystem (err %d)\n",
				__func__, data, len, err);

	return err;
}

static int fastrpc_session_alloc(struct fastrpc_channel_ctx *chan, int secure,
					struct fastrpc_session_ctx **session)
{
	int err = 0;

	mutex_lock(&chan->smd_mutex);
	if (!*session)
		err = fastrpc_session_alloc_locked(chan, secure, session);
	mutex_unlock(&chan->smd_mutex);
	return err;
}

static void fastrpc_session_free(struct fastrpc_channel_ctx *chan,
				struct fastrpc_session_ctx *session)
{
	mutex_lock(&chan->smd_mutex);
	session->used = 0;
	mutex_unlock(&chan->smd_mutex);
}

static int fastrpc_file_free(struct fastrpc_file *fl)
{
	struct hlist_node *n = NULL;
	struct fastrpc_mmap *map = NULL, *lmap = NULL;
	struct fastrpc_perf *perf = NULL, *fperf = NULL;
	int cid;

	if (!fl)
		return 0;
	cid = fl->cid;

	(void)fastrpc_release_current_dsp_process(fl);

	spin_lock(&fl->apps->hlock);
	hlist_del_init(&fl->hn);
	spin_unlock(&fl->apps->hlock);
	kfree(fl->debug_buf);

	if (!fl->sctx) {
		kfree(fl);
		return 0;
	}
	spin_lock(&fl->hlock);
	fl->file_close = 1;
	spin_unlock(&fl->hlock);
	if (!IS_ERR_OR_NULL(fl->init_mem))
		fastrpc_buf_free(fl->init_mem, 0);
	fastrpc_context_list_dtor(fl);
	fastrpc_cached_buf_list_free(fl);
	mutex_lock(&fl->map_mutex);
	do {
		lmap = NULL;
		hlist_for_each_entry_safe(map, n, &fl->maps, hn) {
			hlist_del_init(&map->hn);
			lmap = map;
			break;
		}
		fastrpc_mmap_free(lmap, 1);
	} while (lmap);
	mutex_unlock(&fl->map_mutex);

	if (fl->sctx)
		fastrpc_session_free(&fl->apps->channel[cid], fl->sctx);
	if (fl->secsctx)
		fastrpc_session_free(&fl->apps->channel[cid], fl->secsctx);

	mutex_lock(&fl->perf_mutex);
	do {
		struct hlist_node *pn = NULL;

		fperf = NULL;
		hlist_for_each_entry_safe(perf, pn, &fl->perf, hn) {
			hlist_del_init(&perf->hn);
			fperf = perf;
			break;
		}
		kfree(fperf);
	} while (fperf);
	fastrpc_remote_buf_list_free(fl);
	mutex_unlock(&fl->perf_mutex);
	mutex_destroy(&fl->perf_mutex);
	mutex_destroy(&fl->map_mutex);
	mutex_destroy(&fl->internal_map_mutex);
	kfree(fl);
	return 0;
}

static int fastrpc_device_release(struct inode *inode, struct file *file)
{
	struct fastrpc_file *fl = (struct fastrpc_file *)file->private_data;

	if (fl) {
		if (fl->qos_request && pm_qos_request_active(&fl->pm_qos_req))
			pm_qos_remove_request(&fl->pm_qos_req);
		if (fl->debugfs_file != NULL)
			debugfs_remove(fl->debugfs_file);
		fastrpc_file_free(fl);
		file->private_data = NULL;
	}
	return 0;
}

static int fastrpc_debugfs_open(struct inode *inode, struct file *filp)
{
	filp->private_data = inode->i_private;
	return 0;
}

static ssize_t fastrpc_debugfs_read(struct file *filp, char __user *buffer,
					 size_t count, loff_t *position) {
	struct fastrpc_apps *me = &gfa;
	struct fastrpc_file *fl = filp->private_data;
	struct hlist_node *n;
	struct fastrpc_buf *buf = NULL;
	struct fastrpc_mmap *map = NULL;
	struct fastrpc_mmap *gmaps = NULL;
	struct smq_invoke_ctx *ictx = NULL;
	struct fastrpc_channel_ctx *chan = NULL;
	unsigned int len = 0;
	int i, j, sess_used = 0, ret = 0;
	char *fileinfo = NULL;
	char single_line[UL_SIZE] = "----------------";
	char title[UL_SIZE] = "=========================";

	fileinfo = kzalloc(DEBUGFS_SIZE, GFP_KERNEL);
	if (!fileinfo)
		goto bail;
	if (fl == NULL) {
		len += scnprintf(fileinfo + len, DEBUGFS_SIZE - len,
			"\n%s %s %s\n", title, " CHANNEL INFO ", title);
		len += scnprintf(fileinfo + len, DEBUGFS_SIZE - len,
			"%-7s|%-10s|%-14s|%-9s|%-13s\n",
			"subsys", "sesscount", "issubsystemup",
			"ssrcount", "session_used");
		len += scnprintf(fileinfo + len, DEBUGFS_SIZE - len,
			"-%s%s%s%s-\n", single_line, single_line,
			single_line, single_line);
		for (i = 0; i < NUM_CHANNELS; i++) {
			sess_used = 0;
			chan = &gcinfo[i];
			len += scnprintf(fileinfo + len,
				DEBUGFS_SIZE - len, "%-7s", chan->subsys);
			len += scnprintf(fileinfo + len,
				DEBUGFS_SIZE - len, "|%-10u",
				chan->sesscount);
			len += scnprintf(fileinfo + len,
				DEBUGFS_SIZE - len, "|%-14d",
				chan->issubsystemup);
			len += scnprintf(fileinfo + len,
				DEBUGFS_SIZE - len, "|%-9u",
				chan->ssrcount);
			for (j = 0; j < chan->sesscount; j++) {
				sess_used += chan->session[j].used;
			}
			len += scnprintf(fileinfo + len,
				DEBUGFS_SIZE - len, "|%-13d\n", sess_used);
		}
		len += scnprintf(fileinfo + len, DEBUGFS_SIZE - len,
			"\n%s%s%s\n", "=============",
			" CMA HEAP ", "==============");
		len += scnprintf(fileinfo + len,
			DEBUGFS_SIZE - len, "%-20s|%-20s\n", "addr", "size");
		len += scnprintf(fileinfo + len,
			DEBUGFS_SIZE - len, "--%s%s---\n",
			single_line, single_line);
		len += scnprintf(fileinfo + len, DEBUGFS_SIZE - len,
			"0x%-18llX", me->range.addr);
		len += scnprintf(fileinfo + len,
			DEBUGFS_SIZE - len, "|0x%-18llX\n", me->range.size);
		len += scnprintf(fileinfo + len, DEBUGFS_SIZE - len,
			"\n==========%s %s %s===========\n",
			title, " GMAPS ", title);
		len += scnprintf(fileinfo + len, DEBUGFS_SIZE - len,
			"%-20s|%-20s|%-20s|%-20s\n",
			"fd", "phys", "size", "va");
		len += scnprintf(fileinfo + len, DEBUGFS_SIZE - len,
			"%s%s%s%s%s\n", single_line, single_line,
			single_line, single_line, single_line);
		hlist_for_each_entry_safe(gmaps, n, &me->maps, hn) {
			len += scnprintf(fileinfo + len, DEBUGFS_SIZE - len,
				"%-20d|0x%-18llX|0x%-18X|0x%-20lX\n\n",
				gmaps->fd, gmaps->phys,
				(uint32_t)gmaps->size,
				gmaps->va);
		}
		len += scnprintf(fileinfo + len, DEBUGFS_SIZE - len,
			"%-20s|%-20s|%-20s|%-20s\n",
			"len", "refs", "raddr", "flags");
		len += scnprintf(fileinfo + len, DEBUGFS_SIZE - len,
			"%s%s%s%s%s\n", single_line, single_line,
			single_line, single_line, single_line);
		hlist_for_each_entry_safe(gmaps, n, &me->maps, hn) {
			len += scnprintf(fileinfo + len, DEBUGFS_SIZE - len,
				"0x%-18X|%-20d|%-20lu|%-20u\n",
				(uint32_t)gmaps->len, gmaps->refs,
				gmaps->raddr, gmaps->flags);
		}
	} else {
		len += scnprintf(fileinfo + len, DEBUGFS_SIZE - len,
			"\n%s %13s %d\n", "cid", ":", fl->cid);
		len += scnprintf(fileinfo + len, DEBUGFS_SIZE - len,
			"%s %12s %d\n", "tgid", ":", fl->tgid);
		len += scnprintf(fileinfo + len, DEBUGFS_SIZE - len,
			"%s %7s %d\n", "sessionid", ":", fl->sessionid);
		len += scnprintf(fileinfo + len, DEBUGFS_SIZE - len,
			"%s %8s %u\n", "ssrcount", ":", fl->ssrcount);
		len += scnprintf(fileinfo + len, DEBUGFS_SIZE - len,
			"%s %14s %d\n", "pd", ":", fl->pd);
		len += scnprintf(fileinfo + len, DEBUGFS_SIZE - len,
			"%s %9s %s\n", "servloc_name", ":", fl->servloc_name);
		len += scnprintf(fileinfo + len, DEBUGFS_SIZE - len,
			"%s %6s %d\n", "file_close", ":", fl->file_close);
		len += scnprintf(fileinfo + len, DEBUGFS_SIZE - len,
			"%s %9s %d\n", "profile", ":", fl->profile);
		len += scnprintf(fileinfo + len, DEBUGFS_SIZE - len,
			"%s %3s %d\n", "smmu.coherent", ":",
			fl->sctx->smmu.coherent);
		len += scnprintf(fileinfo + len, DEBUGFS_SIZE - len,
			"%s %4s %d\n", "smmu.enabled", ":",
			fl->sctx->smmu.enabled);
		len += scnprintf(fileinfo + len, DEBUGFS_SIZE - len,
			"%s %9s %d\n", "smmu.cb", ":", fl->sctx->smmu.cb);
		len += scnprintf(fileinfo + len, DEBUGFS_SIZE - len,
			"%s %5s %d\n", "smmu.secure", ":",
			fl->sctx->smmu.secure);
		len += scnprintf(fileinfo + len, DEBUGFS_SIZE - len,
			"%s %5s %d\n", "smmu.faults", ":",
			fl->sctx->smmu.faults);

		len += scnprintf(fileinfo + len, DEBUGFS_SIZE - len,
			"\n=======%s %s %s======\n", title,
			" LIST OF MAPS ", title);
		len += scnprintf(fileinfo + len, DEBUGFS_SIZE - len,
			"%-20s|%-20s|%-20s\n", "va", "phys", "size");
		len += scnprintf(fileinfo + len, DEBUGFS_SIZE - len,
			"%s%s%s%s%s\n",
			single_line, single_line, single_line,
			single_line, single_line);
		hlist_for_each_entry_safe(map, n, &fl->maps, hn) {
			len += scnprintf(fileinfo + len, DEBUGFS_SIZE - len,
				"0x%-20lX|0x%-20llX|0x%-20zu\n\n",
				map->va, map->phys,
				map->size);
		}
		len += scnprintf(fileinfo + len, DEBUGFS_SIZE - len,
			"%-20s|%-20s|%-20s|%-20s\n",
			"len", "refs",
			"raddr", "uncached");
		len += scnprintf(fileinfo + len, DEBUGFS_SIZE - len,
			"%s%s%s%s%s\n",
			single_line, single_line, single_line,
			single_line, single_line);
		hlist_for_each_entry_safe(map, n, &fl->maps, hn) {
			len += scnprintf(fileinfo + len, DEBUGFS_SIZE - len,
				"%-20zu|%-20d|0x%-20lX|%-20d\n\n",
				map->len, map->refs, map->raddr,
				map->uncached);
		}
		len += scnprintf(fileinfo + len, DEBUGFS_SIZE - len,
			"%-20s|%-20s\n", "secure", "attr");
		len += scnprintf(fileinfo + len, DEBUGFS_SIZE - len,
			"%s%s%s%s%s\n",
			single_line, single_line, single_line,
			single_line, single_line);
		hlist_for_each_entry_safe(map, n, &fl->maps, hn) {
			len += scnprintf(fileinfo + len, DEBUGFS_SIZE - len,
				"%-20d|0x%-20lX\n\n",
				map->secure, map->attr);
		}

		len += scnprintf(fileinfo + len, DEBUGFS_SIZE - len,
			"\n======%s %s %s======\n", title,
			" LIST OF BUFS ", title);
		spin_lock(&fl->hlock);
		len += scnprintf(fileinfo + len, DEBUGFS_SIZE - len,
			"%-19s|%-19s|%-19s\n",
			"virt", "phys", "size");
		len += scnprintf(fileinfo + len, DEBUGFS_SIZE - len,
			"%s%s%s%s%s\n", single_line, single_line,
			single_line, single_line, single_line);
		hlist_for_each_entry_safe(buf, n, &fl->cached_bufs, hn) {
			len += scnprintf(fileinfo + len,
				DEBUGFS_SIZE - len,
				"0x%-17p|0x%-17llX|%-19zu\n",
				buf->virt, (uint64_t)buf->phys, buf->size);
		}

		len += scnprintf(fileinfo + len, DEBUGFS_SIZE - len,
			"\n%s %s %s\n", title,
			" LIST OF PENDING SMQCONTEXTS ", title);
		len += scnprintf(fileinfo + len, DEBUGFS_SIZE - len,
			"%-20s|%-10s|%-10s|%-10s|%-20s\n",
			"sc", "pid", "tgid", "used", "ctxid");
		len += scnprintf(fileinfo + len, DEBUGFS_SIZE - len,
			"%s%s%s%s%s\n", single_line, single_line,
			single_line, single_line, single_line);
		hlist_for_each_entry_safe(ictx, n, &fl->clst.pending, hn) {
			len += scnprintf(fileinfo + len, DEBUGFS_SIZE - len,
				"0x%-18X|%-10d|%-10d|%-10zu|0x%-20llX\n\n",
				ictx->sc, ictx->pid, ictx->tgid,
				ictx->used, ictx->ctxid);
		}

		len += scnprintf(fileinfo + len, DEBUGFS_SIZE - len,
			"\n%s %s %s\n", title,
			" LIST OF INTERRUPTED SMQCONTEXTS ", title);
		len += scnprintf(fileinfo + len, DEBUGFS_SIZE - len,
			"%-20s|%-10s|%-10s|%-10s|%-20s\n",
			"sc", "pid", "tgid", "used", "ctxid");
		len += scnprintf(fileinfo + len, DEBUGFS_SIZE - len,
			"%s%s%s%s%s\n", single_line, single_line,
			single_line, single_line, single_line);
		hlist_for_each_entry_safe(ictx, n, &fl->clst.interrupted, hn) {
			len += scnprintf(fileinfo + len, DEBUGFS_SIZE - len,
			"%-20u|%-20d|%-20d|%-20zu|0x%-20llX\n\n",
			ictx->sc, ictx->pid, ictx->tgid,
			ictx->used, ictx->ctxid);
		}
		spin_unlock(&fl->hlock);
	}
	if (len > DEBUGFS_SIZE)
		len = DEBUGFS_SIZE;
	ret = simple_read_from_buffer(buffer, count, position, fileinfo, len);
	kfree(fileinfo);
bail:
	return ret;
}

static const struct file_operations debugfs_fops = {
	.open = fastrpc_debugfs_open,
	.read = fastrpc_debugfs_read,
};

static int fastrpc_channel_open(struct fastrpc_file *fl)
{
	struct fastrpc_apps *me = &gfa;
	int cid, err = 0;

	VERIFY(err, fl && fl->sctx && fl->cid >= 0 && fl->cid < NUM_CHANNELS);
	if (err) {
		pr_err("adsprpc: ERROR: %s: kernel session not initialized yet for %s\n",
			__func__, current->comm);
		err = EBADR;
		return err;
	}
	cid = fl->cid;

	mutex_lock(&me->channel[cid].rpmsg_mutex);
	VERIFY(err, NULL != me->channel[cid].rpdev);
	if (err) {
		err = -ENOTCONN;
		mutex_unlock(&me->channel[cid].rpmsg_mutex);
		goto bail;
	}
	mutex_unlock(&me->channel[cid].rpmsg_mutex);

	mutex_lock(&me->channel[cid].smd_mutex);
	if (me->channel[cid].ssrcount !=
				 me->channel[cid].prevssrcount) {
		if (!me->channel[cid].issubsystemup) {
			err = -ENOTCONN;
			mutex_unlock(&me->channel[cid].smd_mutex);
			goto bail;
		}
	}
	fl->ssrcount = me->channel[cid].ssrcount;

	if (cid == ADSP_DOMAIN_ID && me->channel[cid].ssrcount !=
			 me->channel[cid].prevssrcount) {
		mutex_lock(&fl->map_mutex);
		err = fastrpc_mmap_remove_ssr(fl);
		if (err)
			pr_warn("adsprpc: %s: %s: failed to unmap remote heap for %s (err %d)\n",
					__func__, current->comm,
					me->channel[cid].subsys, err);
		mutex_unlock(&fl->map_mutex);
		me->channel[cid].prevssrcount =
					me->channel[cid].ssrcount;
	}
	mutex_unlock(&me->channel[cid].smd_mutex);

bail:
	return err;
}

static inline void fastrpc_register_wakeup_source(struct device *dev,
	const char *client_name, struct wakeup_source **device_wake_source)
{
	struct wakeup_source *wake_source = NULL;

	wake_source = wakeup_source_register(dev, client_name);
	if (IS_ERR_OR_NULL(wake_source)) {
		pr_err("adsprpc: Error: %s: %s: wakeup_source_register failed for dev %s, client %s with err %ld\n",
		       __func__, current->comm, dev_name(dev),
		       client_name, PTR_ERR(wake_source));
		return;
	}
	*device_wake_source = wake_source;
}

static int fastrpc_device_open(struct inode *inode, struct file *filp)
{
	int err = 0;
	struct fastrpc_file *fl = NULL;
	struct fastrpc_apps *me = &gfa;

	/*
	 * Indicates the device node opened
	 * MINOR_NUM_DEV or MINOR_NUM_SECURE_DEV
	 */
	int dev_minor = MINOR(inode->i_rdev);

	VERIFY(err, ((dev_minor == MINOR_NUM_DEV) ||
			(dev_minor == MINOR_NUM_SECURE_DEV)));
	if (err) {
		pr_err("adsprpc: Invalid dev minor num %d\n", dev_minor);
		return err;
	}

	VERIFY(err, NULL != (fl = kzalloc(sizeof(*fl), GFP_KERNEL)));
	if (err)
		return err;

<<<<<<< HEAD
	snprintf(strpid, PID_SIZE, "%d", current->pid);
	buf_size = strlen(current->comm) + strlen("_") + strlen(strpid) + 1;
	VERIFY(err, NULL != (fl->debug_buf = kzalloc(buf_size, GFP_KERNEL)));
	if (err) {
		kfree(fl);
		return err;
	}
	snprintf(fl->debug_buf, UL_SIZE, "%.10s%s%d",
			current->comm, "_", current->pid);
	debugfs_file = debugfs_create_file(fl->debug_buf, 0644, debugfs_root,
						fl, &debugfs_fops);

	fl->wake_source = wakeup_source_register(NULL, fl->debug_buf);
	if (IS_ERR_OR_NULL(fl->wake_source)) {
		pr_err("adsprpc: Error: %s: %s: wakeup_source_register failed with err %ld\n",
			current->comm, __func__, PTR_ERR(fl->wake_source));
	}
=======
>>>>>>> 9033d72d
	context_list_ctor(&fl->clst);
	spin_lock_init(&fl->hlock);
	INIT_HLIST_HEAD(&fl->maps);
	INIT_HLIST_HEAD(&fl->perf);
	INIT_HLIST_HEAD(&fl->cached_bufs);
	INIT_HLIST_HEAD(&fl->remote_bufs);
	INIT_HLIST_NODE(&fl->hn);
	fl->sessionid = 0;
	fl->apps = me;
	fl->mode = FASTRPC_MODE_SERIAL;
	fl->cid = -1;
	fl->dev_minor = dev_minor;
	fl->init_mem = NULL;
	memset(&fl->perf, 0, sizeof(fl->perf));
	fl->qos_request = 0;
	fl->dsp_proc_init = 0;
	filp->private_data = fl;
	mutex_init(&fl->internal_map_mutex);
	mutex_init(&fl->map_mutex);
	spin_lock(&me->hlock);
	hlist_add_head(&fl->hn, &me->drivers);
	spin_unlock(&me->hlock);
	mutex_init(&fl->perf_mutex);
	return 0;
}

static int fastrpc_set_process_info(struct fastrpc_file *fl)
{
	int err = 0, buf_size = 0;
	char strpid[PID_SIZE];

	fl->tgid = current->tgid;
	snprintf(strpid, PID_SIZE, "%d", current->pid);
	if (debugfs_root) {
		buf_size = strlen(current->comm) + strlen("_")
			+ strlen(strpid) + 1;
		fl->debug_buf = kzalloc(buf_size, GFP_KERNEL);
		if (!fl->debug_buf) {
			err = -ENOMEM;
			return err;
		}
		snprintf(fl->debug_buf, UL_SIZE, "%.10s%s%d",
			current->comm, "_", current->pid);
		fl->debugfs_file = debugfs_create_file(fl->debug_buf, 0644,
			debugfs_root, fl, &debugfs_fops);
		if (IS_ERR_OR_NULL(fl->debugfs_file)) {
			pr_warn("Error: %s: %s: failed to create debugfs file %s\n",
				current->comm, __func__, fl->debug_buf);
			fl->debugfs_file = NULL;
			kfree(fl->debug_buf);
			fl->debug_buf = NULL;
		}
	}
	return err;
}

static int fastrpc_get_info(struct fastrpc_file *fl, uint32_t *info)
{
	int err = 0;
	uint32_t cid;

	VERIFY(err, fl != NULL);
	if (err)
		goto bail;
	err = fastrpc_set_process_info(fl);
	if (err)
		goto bail;
	if (fl->cid == -1) {
		cid = *info;
		VERIFY(err, cid < NUM_CHANNELS);
		if (err)
			goto bail;
		/* Check to see if the device node is non-secure */
		if (fl->dev_minor == MINOR_NUM_DEV) {
			/*
			 * For non secure device node check and make sure that
			 * the channel allows non-secure access
			 * If not, bail. Session will not start.
			 * cid will remain -1 and client will not be able to
			 * invoke any other methods without failure
			 */
			if (fl->apps->channel[cid].secure == SECURE_CHANNEL) {
				err = -EACCES;
				goto bail;
			}
		}
		fl->cid = cid;
		fl->ssrcount = fl->apps->channel[cid].ssrcount;
		mutex_lock(&fl->apps->channel[cid].smd_mutex);
		err = fastrpc_session_alloc_locked(&fl->apps->channel[cid],
				0, &fl->sctx);
		mutex_unlock(&fl->apps->channel[cid].smd_mutex);
		if (err)
			goto bail;
	}
	VERIFY(err, fl->sctx != NULL);
	if (err)
		goto bail;
	*info = (fl->sctx->smmu.enabled ? 1 : 0);
bail:
	return err;
}

static int fastrpc_internal_control(struct fastrpc_file *fl,
					struct fastrpc_ioctl_control *cp)
{
	int err = 0;
	unsigned int latency;
	cpumask_t mask;
	struct fastrpc_apps *me = &gfa;
	u32 len = me->silvercores.corecount, i = 0;

	VERIFY(err, !IS_ERR_OR_NULL(fl) && !IS_ERR_OR_NULL(fl->apps));
	if (err)
		goto bail;
	VERIFY(err, !IS_ERR_OR_NULL(cp));
	if (err)
		goto bail;

	switch (cp->req) {
	case FASTRPC_CONTROL_LATENCY:
		latency = cp->lp.enable == FASTRPC_LATENCY_CTRL_ENB ?
			fl->apps->latency : PM_QOS_DEFAULT_VALUE;
		VERIFY(err, latency != 0);
		if (err)
			goto bail;
		cpumask_clear(&mask);
		for (i = 0; i < len; i++)
			cpumask_set_cpu(me->silvercores.coreno[i], &mask);
		fl->pm_qos_req.type = PM_QOS_REQ_AFFINE_CORES;
		cpumask_copy(&fl->pm_qos_req.cpus_affine, &mask);

		if (!fl->qos_request) {
			pm_qos_add_request(&fl->pm_qos_req,
				PM_QOS_CPU_DMA_LATENCY, latency);
			fl->qos_request = 1;
		} else
			pm_qos_update_request(&fl->pm_qos_req, latency);

		/* Ensure CPU feature map updated to DSP for early WakeUp */
		fastrpc_send_cpuinfo_to_dsp(fl);
		break;
	case FASTRPC_CONTROL_KALLOC:
		cp->kalloc.kalloc_support = 1;
		break;
	case FASTRPC_CONTROL_WAKELOCK:
		if (fl->dev_minor != MINOR_NUM_SECURE_DEV) {
			pr_err("adsprpc: %s: %s: PM voting not allowed for non-secure device node %d\n",
				current->comm, __func__, fl->dev_minor);
			err = -EPERM;
			goto bail;
		}
		fl->wake_enable = cp->wp.enable;
		break;
	case FASTRPC_CONTROL_PM:
		if (!fl->wake_enable) {
			/* Kernel PM voting not requested by this application */
			err = -EACCES;
			goto bail;
		}
		if (cp->pm.timeout > MAX_PM_TIMEOUT_MS)
			fl->ws_timeout = MAX_PM_TIMEOUT_MS;
		else
			fl->ws_timeout = cp->pm.timeout;
		fastrpc_pm_awake(fl, gcinfo[fl->cid].secure);
		break;
	case FASTRPC_CONTROL_DSPPROCESS_CLEAN:
		(void)fastrpc_release_current_dsp_process(fl);
		break;
	default:
		err = -EBADRQC;
		break;
	}
bail:
	return err;
}

static int fastrpc_check_pd_status(struct fastrpc_file *fl, char *sloc_name)
{
	int err = 0, session = -1, cid = -1;
	struct fastrpc_apps *me = &gfa;

	if (fl->servloc_name && sloc_name
		&& !strcmp(fl->servloc_name, sloc_name)) {
		err = fastrpc_get_spd_session(sloc_name, &session, &cid);
		if (err || cid != fl->cid)
			goto bail;
		if (!me->channel[cid].spd[session].ispdup) {
			err = -ENOTCONN;
			goto bail;
		}
	}
bail:
	return err;
}

static int fastrpc_setmode(unsigned long ioctl_param,
				struct fastrpc_file *fl)
{
	int err = 0;

	switch ((uint32_t)ioctl_param) {
	case FASTRPC_MODE_PARALLEL:
	case FASTRPC_MODE_SERIAL:
		fl->mode = (uint32_t)ioctl_param;
		break;
	case FASTRPC_MODE_PROFILE:
		fl->profile = (uint32_t)ioctl_param;
		break;
	case FASTRPC_MODE_SESSION:
		fl->sessionid = 1;
		fl->tgid |= (1 << SESSION_ID_INDEX);
		break;
	default:
		err = -ENOTTY;
		break;
	}
	return err;
}

static int fastrpc_getperf(struct fastrpc_ioctl_perf *ioctl_perf,
				void *param, struct fastrpc_file *fl)
{
	int err = 0;

	K_COPY_FROM_USER(err, 0, ioctl_perf,
				param, sizeof(*ioctl_perf));
	if (err)
		goto bail;
	ioctl_perf->numkeys = PERF_KEY_MAX;
	if (ioctl_perf->keys) {
		char *keys = PERF_KEYS;

		K_COPY_TO_USER(err, 0, (void *)ioctl_perf->keys,
					 keys, strlen(keys)+1);
		if (err)
			goto bail;
	}
	if (ioctl_perf->data) {
		struct fastrpc_perf *perf = NULL, *fperf = NULL;
		struct hlist_node *n = NULL;

		mutex_lock(&fl->perf_mutex);
		hlist_for_each_entry_safe(perf, n, &fl->perf, hn) {
			if (perf->tid == current->pid) {
				fperf = perf;
				break;
			}
		}

		mutex_unlock(&fl->perf_mutex);

		if (fperf) {
			K_COPY_TO_USER(err, 0,
				(void *)ioctl_perf->data, fperf,
				sizeof(*fperf) - sizeof(struct hlist_node));
		}
	}
	K_COPY_TO_USER(err, 0, param, ioctl_perf, sizeof(*ioctl_perf));
	if (err)
		goto bail;
bail:
	return err;
}

static int fastrpc_control(struct fastrpc_ioctl_control *cp,
				void *param, struct fastrpc_file *fl)
{
	int err = 0;

	K_COPY_FROM_USER(err, 0, cp, param,
			sizeof(*cp));
	if (err)
		goto bail;
	VERIFY(err, 0 == (err = fastrpc_internal_control(fl, cp)));
	if (err)
		goto bail;
	if (cp->req == FASTRPC_CONTROL_KALLOC) {
		K_COPY_TO_USER(err, 0, param, cp, sizeof(*cp));
		if (err)
			goto bail;
	}
bail:
	return err;
}

static int fastrpc_get_dsp_info(struct fastrpc_ioctl_dsp_capabilities *dsp_cap,
				void *param, struct fastrpc_file *fl)
{
	int err = 0;

	K_COPY_FROM_USER(err, 0, dsp_cap, param,
			sizeof(struct fastrpc_ioctl_dsp_capabilities));
	VERIFY(err, dsp_cap->domain < NUM_CHANNELS);
	if (err)
		goto bail;

	err = fastrpc_get_info_from_kernel(dsp_cap, fl);
	if (err)
		goto bail;
	K_COPY_TO_USER(err, 0, param, dsp_cap,
			sizeof(struct fastrpc_ioctl_dsp_capabilities));
bail:
	return err;
}

static long fastrpc_device_ioctl(struct file *file, unsigned int ioctl_num,
				 unsigned long ioctl_param)
{
	union {
		struct fastrpc_ioctl_invoke_crc inv;
		struct fastrpc_ioctl_mmap mmap;
		struct fastrpc_ioctl_mmap_64 mmap64;
		struct fastrpc_ioctl_munmap munmap;
		struct fastrpc_ioctl_munmap_64 munmap64;
		struct fastrpc_ioctl_munmap_fd munmap_fd;
		struct fastrpc_ioctl_init_attrs init;
		struct fastrpc_ioctl_perf perf;
		struct fastrpc_ioctl_control cp;
		struct fastrpc_ioctl_dsp_capabilities dsp_cap;
	} p;
	union {
		struct fastrpc_ioctl_mmap mmap;
		struct fastrpc_ioctl_munmap munmap;
	} i;
	void *param = (char *)ioctl_param;
	struct fastrpc_file *fl = (struct fastrpc_file *)file->private_data;
	int size = 0, err = 0;
	uint32_t info;

	p.inv.fds = NULL;
	p.inv.attrs = NULL;
	p.inv.crc = NULL;

	err = fastrpc_check_pd_status(fl,
			AUDIO_PDR_SERVICE_LOCATION_CLIENT_NAME);
	if (err)
		goto bail;

	spin_lock(&fl->hlock);
	if (fl->file_close == 1) {
		err = EBADF;
		pr_warn("adsprpc: fastrpc_device_release is happening, So not sending any new requests to DSP\n");
		spin_unlock(&fl->hlock);
		goto bail;
	}
	spin_unlock(&fl->hlock);

	switch (ioctl_num) {
	case FASTRPC_IOCTL_INVOKE:
		size = sizeof(struct fastrpc_ioctl_invoke);
		/* fall through */
	case FASTRPC_IOCTL_INVOKE_FD:
		if (!size)
			size = sizeof(struct fastrpc_ioctl_invoke_fd);
		/* fall through */
	case FASTRPC_IOCTL_INVOKE_ATTRS:
		if (!size)
			size = sizeof(struct fastrpc_ioctl_invoke_attrs);
		/* fall through */
	case FASTRPC_IOCTL_INVOKE_CRC:
		if (!size)
			size = sizeof(struct fastrpc_ioctl_invoke_crc);
		K_COPY_FROM_USER(err, 0, &p.inv, param, size);
		if (err)
			goto bail;
		VERIFY(err, 0 == (err = fastrpc_internal_invoke(fl, fl->mode,
						0, &p.inv)));
		if (err)
			goto bail;
		break;
	case FASTRPC_IOCTL_MMAP:
		K_COPY_FROM_USER(err, 0, &p.mmap, param,
						sizeof(p.mmap));
		if (err)
			goto bail;
		VERIFY(err, 0 == (err = fastrpc_internal_mmap(fl, &p.mmap)));
		if (err)
			goto bail;
		K_COPY_TO_USER(err, 0, param, &p.mmap, sizeof(p.mmap));
		if (err)
			goto bail;
		break;
	case FASTRPC_IOCTL_MUNMAP:
		K_COPY_FROM_USER(err, 0, &p.munmap, param,
						sizeof(p.munmap));
		if (err)
			goto bail;
		VERIFY(err, 0 == (err = fastrpc_internal_munmap(fl,
							&p.munmap)));
		if (err)
			goto bail;
		break;
	case FASTRPC_IOCTL_MMAP_64:
		K_COPY_FROM_USER(err, 0, &p.mmap64, param,
						sizeof(p.mmap64));
		if (err)
			goto bail;
		get_fastrpc_ioctl_mmap_64(&p.mmap64, &i.mmap);
		VERIFY(err, 0 == (err = fastrpc_internal_mmap(fl, &i.mmap)));
		if (err)
			goto bail;
		put_fastrpc_ioctl_mmap_64(&p.mmap64, &i.mmap);
		K_COPY_TO_USER(err, 0, param, &p.mmap64, sizeof(p.mmap64));
		if (err)
			goto bail;
		break;
	case FASTRPC_IOCTL_MUNMAP_64:
		K_COPY_FROM_USER(err, 0, &p.munmap64, param,
						sizeof(p.munmap64));
		if (err)
			goto bail;
		get_fastrpc_ioctl_munmap_64(&p.munmap64, &i.munmap);
		VERIFY(err, 0 == (err = fastrpc_internal_munmap(fl,
							&i.munmap)));
		if (err)
			goto bail;
		break;
	case FASTRPC_IOCTL_MUNMAP_FD:
		K_COPY_FROM_USER(err, 0, &p.munmap_fd, param,
			sizeof(p.munmap_fd));
		if (err)
			goto bail;
		VERIFY(err, 0 == (err = fastrpc_internal_munmap_fd(fl,
			&p.munmap_fd)));
		if (err)
			goto bail;
		break;
	case FASTRPC_IOCTL_SETMODE:
		err = fastrpc_setmode(ioctl_param, fl);
		break;
	case FASTRPC_IOCTL_GETPERF:
		err = fastrpc_getperf(&p.perf, param, fl);
		break;
	case FASTRPC_IOCTL_CONTROL:
		err = fastrpc_control(&p.cp, param, fl);
		break;
	case FASTRPC_IOCTL_GETINFO:
	    K_COPY_FROM_USER(err, 0, &info, param, sizeof(info));
		if (err)
			goto bail;
		VERIFY(err, 0 == (err = fastrpc_get_info(fl, &info)));
		if (err)
			goto bail;
		K_COPY_TO_USER(err, 0, param, &info, sizeof(info));
		if (err)
			goto bail;
		break;
	case FASTRPC_IOCTL_INIT:
		p.init.attrs = 0;
		p.init.siglen = 0;
		size = sizeof(struct fastrpc_ioctl_init);
		/* fall through */
	case FASTRPC_IOCTL_INIT_ATTRS:
		if (!size)
			size = sizeof(struct fastrpc_ioctl_init_attrs);
		K_COPY_FROM_USER(err, 0, &p.init, param, size);
		if (err)
			goto bail;
		VERIFY(err, p.init.init.filelen >= 0 &&
			p.init.init.filelen < INIT_FILELEN_MAX);
		if (err)
			goto bail;
		VERIFY(err, p.init.init.memlen >= 0 &&
			p.init.init.memlen < INIT_MEMLEN_MAX);
		if (err)
			goto bail;
		VERIFY(err, 0 == (err = fastrpc_init_process(fl, &p.init)));
		if (err)
			goto bail;
		break;
	case FASTRPC_IOCTL_GET_DSP_INFO:
		err = fastrpc_get_dsp_info(&p.dsp_cap, param, fl);
		break;
	default:
		err = -ENOTTY;
		pr_info("bad ioctl: %d\n", ioctl_num);
		break;
	}
 bail:
	return err;
}

static int fastrpc_restart_notifier_cb(struct notifier_block *nb,
					unsigned long code,
					void *data)
{
	struct fastrpc_apps *me = &gfa;
	struct fastrpc_channel_ctx *ctx;
	struct notif_data *notifdata = (struct notif_data *)data;
	int cid = -1;

	ctx = container_of(nb, struct fastrpc_channel_ctx, nb);
	cid = ctx - &me->channel[0];
	if (code == SUBSYS_BEFORE_SHUTDOWN) {
		pr_info("adsprpc: %s: %s subsystem is restarting\n",
			__func__, gcinfo[cid].subsys);
		mutex_lock(&me->channel[cid].smd_mutex);
		ctx->ssrcount++;
		ctx->issubsystemup = 0;
		mutex_unlock(&me->channel[cid].smd_mutex);
		if (cid == RH_CID)
			me->staticpd_flags = 0;
	} else if (code == SUBSYS_RAMDUMP_NOTIFICATION) {
		if (cid == RH_CID) {
			if (me->channel[RH_CID].rh_dump_dev &&
					notifdata->enable_ramdump) {
				me->channel[RH_CID].ramdumpenabled = 1;
			}
		}
		pr_info("adsprpc: %s: received RAMDUMP notification for %s\n",
			__func__, gcinfo[cid].subsys);
	} else if (code == SUBSYS_AFTER_POWERUP) {
		pr_info("adsprpc: %s: %s subsystem is up\n",
			__func__, gcinfo[cid].subsys);
		ctx->issubsystemup = 1;
	}
	return NOTIFY_DONE;
}

static int fastrpc_pdr_notifier_cb(struct notifier_block *pdrnb,
					unsigned long code,
					void *data)
{
	struct fastrpc_apps *me = &gfa;
	struct fastrpc_static_pd *spd;
	struct notif_data *notifdata = (struct notif_data *)data;

	spd = container_of(pdrnb, struct fastrpc_static_pd, pdrnb);
	if (code == SERVREG_NOTIF_SERVICE_STATE_DOWN_V01) {
		pr_info("adsprpc: %s: %s (%s) is down for PDR on %s\n",
			__func__, spd->spdname, spd->servloc_name,
			gcinfo[spd->cid].subsys);
		mutex_lock(&me->channel[spd->cid].smd_mutex);
		spd->pdrcount++;
		spd->ispdup = 0;
		mutex_unlock(&me->channel[spd->cid].smd_mutex);
		if (!strcmp(spd->servloc_name,
				AUDIO_PDR_SERVICE_LOCATION_CLIENT_NAME))
			me->staticpd_flags = 0;
		fastrpc_notify_pdr_drivers(me, spd->servloc_name);
	} else if (code == SUBSYS_RAMDUMP_NOTIFICATION) {
		if (spd->cid == RH_CID) {
			if (me->channel[RH_CID].rh_dump_dev &&
					notifdata->enable_ramdump) {
				me->channel[RH_CID].ramdumpenabled = 1;
			}
		}
		pr_info("adsprpc: %s: received %s RAMDUMP notification for %s (%s)\n",
			__func__, gcinfo[spd->cid].subsys,
			spd->spdname, spd->servloc_name);
	} else if (code == SERVREG_NOTIF_SERVICE_STATE_UP_V01) {
		pr_info("adsprpc: %s: %s (%s) is up on %s\n",
			__func__, spd->spdname, spd->servloc_name,
			gcinfo[spd->cid].subsys);
		spd->ispdup = 1;
	}

	return NOTIFY_DONE;
}

static int fastrpc_get_service_location_notify(struct notifier_block *nb,
				unsigned long opcode, void *data)
{
	struct fastrpc_static_pd *spd;
	struct pd_qmi_client_data *pdr = data;
	int curr_state = 0, i = 0;

	spd = container_of(nb, struct fastrpc_static_pd, get_service_nb);
	if (opcode == LOCATOR_DOWN) {
		pr_warn("adsprpc: %s: PDR notifier locator for %s is down for %s\n",
				__func__, gcinfo[spd->cid].subsys,
				spd->servloc_name);
		return NOTIFY_DONE;
	}
	for (i = 0; i < pdr->total_domains; i++) {
		if ((!strcmp(spd->servloc_name,
				AUDIO_PDR_SERVICE_LOCATION_CLIENT_NAME))
				&& (!strcmp(pdr->domain_list[i].name,
				ADSP_AUDIOPD_NAME))) {
			goto pdr_register;
		} else if ((!strcmp(spd->servloc_name,
				SENSORS_PDR_ADSP_SERVICE_LOCATION_CLIENT_NAME))
				&& (!strcmp(pdr->domain_list[i].name,
				ADSP_SENSORPD_NAME))) {
			goto pdr_register;
		} else if ((!strcmp(spd->servloc_name,
				SENSORS_PDR_SLPI_SERVICE_LOCATION_CLIENT_NAME))
				&& (!strcmp(pdr->domain_list[i].name,
				SLPI_SENSORPD_NAME))) {
			goto pdr_register;
		}
	}
	return NOTIFY_DONE;

pdr_register:
	if (!spd->pdrhandle) {
		spd->pdrhandle =
			service_notif_register_notifier(
			pdr->domain_list[i].name,
			pdr->domain_list[i].instance_id,
			&spd->pdrnb, &curr_state);
		if (IS_ERR_OR_NULL(spd->pdrhandle))
			pr_warn("adsprpc: %s: PDR notifier for %s register failed for %s (%s) with err %ld\n",
				__func__, gcinfo[spd->cid].subsys,
				pdr->domain_list[i].name, spd->servloc_name,
				PTR_ERR(spd->pdrhandle));
		else
			pr_info("adsprpc: %s: PDR notifier for %s registered for %s (%s)\n",
			__func__, gcinfo[spd->cid].subsys,
			pdr->domain_list[i].name, spd->servloc_name);
	} else {
		pr_warn("adsprpc: %s: %s (%s) notifier is already registered for %s\n",
			__func__, pdr->domain_list[i].name,
			spd->servloc_name, gcinfo[spd->cid].subsys);
	}

	if (curr_state == SERVREG_NOTIF_SERVICE_STATE_UP_V01) {
		pr_info("adsprpc: %s: %s (%s) PDR service for %s is up\n",
			__func__, spd->servloc_name, pdr->domain_list[i].name,
			gcinfo[spd->cid].subsys);
		spd->ispdup = 1;
	} else if (curr_state == SERVREG_NOTIF_SERVICE_STATE_UNINIT_V01) {
		pr_info("adsprpc: %s: %s (%s) PDR service for %s is uninitialized\n",
			__func__, spd->servloc_name, pdr->domain_list[i].name,
			gcinfo[spd->cid].subsys);
	}
	return NOTIFY_DONE;
}

static const struct file_operations fops = {
	.open = fastrpc_device_open,
	.release = fastrpc_device_release,
	.unlocked_ioctl = fastrpc_device_ioctl,
	.compat_ioctl = compat_fastrpc_device_ioctl,
};

static const struct of_device_id fastrpc_match_table[] = {
	{ .compatible = "qcom,msm-fastrpc-adsp", },
	{ .compatible = "qcom,msm-fastrpc-compute", },
	{ .compatible = "qcom,msm-fastrpc-compute-cb", },
	{ .compatible = "qcom,msm-adsprpc-mem-region", },
	{}
};

static int fastrpc_cb_probe(struct device *dev)
{
	struct fastrpc_channel_ctx *chan;
	struct fastrpc_session_ctx *sess;
	struct of_phandle_args iommuspec;
	struct fastrpc_apps *me = &gfa;
	const char *name;
	int err = 0, cid = -1, i = 0;
	u32 sharedcb_count = 0, j = 0;
	uint32_t dma_addr_pool[2] = {0, 0};

	VERIFY(err, NULL != (name = of_get_property(dev->of_node,
					 "label", NULL)));
	if (err)
		goto bail;

	for (i = 0; i < NUM_CHANNELS; i++) {
		if (!gcinfo[i].name)
			continue;
		if (!strcmp(name, gcinfo[i].name))
			break;
	}
	VERIFY(err, i < NUM_CHANNELS);
	if (err)
		goto bail;
	cid = i;
	chan = &gcinfo[i];
	VERIFY(err, chan->sesscount < NUM_SESSIONS);
	if (err)
		goto bail;

	err = of_parse_phandle_with_args(dev->of_node, "iommus",
						"#iommu-cells", 0, &iommuspec);
	if (err) {
		pr_err("adsprpc: %s: parsing iommu arguments failed for %s with err %d\n",
					__func__, dev_name(dev), err);
		goto bail;
	}
	sess = &chan->session[chan->sesscount];
	sess->used = 0;
	sess->smmu.coherent = of_property_read_bool(dev->of_node,
						"dma-coherent");
	sess->smmu.secure = of_property_read_bool(dev->of_node,
						"qcom,secure-context-bank");
	sess->smmu.cb = iommuspec.args[0] & 0xf;
	sess->smmu.dev = dev;
	sess->smmu.dev_name = dev_name(dev);
	sess->smmu.enabled = 1;

	if (!sess->smmu.dev->dma_parms)
		sess->smmu.dev->dma_parms = devm_kzalloc(sess->smmu.dev,
			sizeof(*sess->smmu.dev->dma_parms), GFP_KERNEL);

	dma_set_max_seg_size(sess->smmu.dev, DMA_BIT_MASK(32));
	dma_set_seg_boundary(sess->smmu.dev, (unsigned long)DMA_BIT_MASK(64));

	of_property_read_u32_array(dev->of_node, "qcom,iommu-dma-addr-pool",
			dma_addr_pool, 2);
	me->max_size_limit = (dma_addr_pool[1] == 0 ? 0x78000000 :
			dma_addr_pool[1]);

	if (of_get_property(dev->of_node, "shared-cb", NULL) != NULL) {
		err = of_property_read_u32(dev->of_node, "shared-cb",
				&sharedcb_count);
		if (err)
			goto bail;
		if (sharedcb_count > 0) {
			struct fastrpc_session_ctx *dup_sess;

			for (j = 1; j < sharedcb_count &&
					chan->sesscount < NUM_SESSIONS; j++) {
				chan->sesscount++;
				dup_sess = &chan->session[chan->sesscount];
				memcpy(dup_sess, sess,
					sizeof(struct fastrpc_session_ctx));
			}
		}
	}

	chan->sesscount++;
	if (debugfs_root) {
		debugfs_global_file = debugfs_create_file("global", 0644,
			debugfs_root, NULL, &debugfs_fops);
		if (IS_ERR_OR_NULL(debugfs_global_file)) {
			pr_warn("Error: %s: %s: failed to create debugfs global file\n",
				current->comm, __func__);
			debugfs_global_file = NULL;
		}
	}
bail:
	return err;
}

static void init_secure_vmid_list(struct device *dev, char *prop_name,
						struct secure_vm *destvm)
{
	int err = 0;
	u32 len = 0, i = 0;
	u32 *rhvmlist = NULL;
	u32 *rhvmpermlist = NULL;

	if (!of_find_property(dev->of_node, prop_name, &len))
		goto bail;
	if (len == 0)
		goto bail;
	len /= sizeof(u32);
	VERIFY(err, NULL != (rhvmlist = kcalloc(len, sizeof(u32), GFP_KERNEL)));
	if (err)
		goto bail;
	VERIFY(err, NULL != (rhvmpermlist = kcalloc(len, sizeof(u32),
					 GFP_KERNEL)));
	if (err)
		goto bail;
	for (i = 0; i < len; i++) {
		err = of_property_read_u32_index(dev->of_node, prop_name, i,
								&rhvmlist[i]);
		rhvmpermlist[i] = PERM_READ | PERM_WRITE | PERM_EXEC;
		pr_info("adsprpc: %s: secure VMID = %d\n",
			__func__, rhvmlist[i]);
		if (err) {
			pr_err("adsprpc: %s: failed to read VMID\n", __func__);
			goto bail;
		}
	}
	destvm->vmid = rhvmlist;
	destvm->vmperm = rhvmpermlist;
	destvm->vmcount = len;
bail:
	if (err) {
		kfree(rhvmlist);
		kfree(rhvmpermlist);
	}
}

static void init_qos_cores_list(struct device *dev, char *prop_name,
						struct qos_cores *silvercores)
{
	int err = 0;
	u32 len = 0, i = 0;
	u32 *coreslist = NULL;

	if (!of_find_property(dev->of_node, prop_name, &len))
		goto bail;
	if (len == 0)
		goto bail;
	len /= sizeof(u32);
	VERIFY(err, NULL != (coreslist = kcalloc(len, sizeof(u32),
						 GFP_KERNEL)));
	if (err)
		goto bail;
	for (i = 0; i < len; i++) {
		err = of_property_read_u32_index(dev->of_node, prop_name, i,
								&coreslist[i]);
		if (err) {
			pr_err("adsprpc: %s: failed to read QOS cores list\n",
								 __func__);
			goto bail;
		}
	}
	silvercores->coreno = coreslist;
	silvercores->corecount = len;
bail:
	if (err) {
		kfree(coreslist);
	}
}

static void configure_secure_channels(uint32_t secure_domains)
{
	struct fastrpc_apps *me = &gfa;
	int ii = 0;
	/*
	 * secure_domains contains the bitmask of the secure channels
	 *  Bit 0 - ADSP
	 *  Bit 1 - MDSP
	 *  Bit 2 - SLPI
	 *  Bit 3 - CDSP
	 */
	for (ii = ADSP_DOMAIN_ID; ii <= CDSP_DOMAIN_ID; ++ii) {
		int secure = (secure_domains >> ii) & 0x01;

		me->channel[ii].secure = secure;
	}
}


static int fastrpc_probe(struct platform_device *pdev)
{
	int err = 0;
	struct fastrpc_apps *me = &gfa;
	struct device *dev = &pdev->dev;
	struct smq_phy_page range;
	struct device_node *ion_node, *node;
	struct platform_device *ion_pdev;
	struct cma *cma;
	uint32_t val;
	int ret = 0;
	uint32_t secure_domains;
	int session = -1, cid = -1;

	if (of_device_is_compatible(dev->of_node,
					"qcom,msm-fastrpc-compute")) {
		init_secure_vmid_list(dev, "qcom,adsp-remoteheap-vmid",
							&gcinfo[0].rhvm);
		init_qos_cores_list(dev, "qcom,qos-cores",
							&me->silvercores);

		of_property_read_u32(dev->of_node, "qcom,rpc-latency-us",
			&me->latency);
		if (of_get_property(dev->of_node,
			"qcom,secure-domains", NULL) != NULL) {
			VERIFY(err, !of_property_read_u32(dev->of_node,
					  "qcom,secure-domains",
			      &secure_domains));
			if (!err)
				configure_secure_channels(secure_domains);
			else
				pr_info("adsprpc: unable to read the domain configuration from dts\n");
		}
	}
	if (of_device_is_compatible(dev->of_node,
					"qcom,msm-fastrpc-compute-cb"))
		return fastrpc_cb_probe(dev);

	if (of_device_is_compatible(dev->of_node,
					"qcom,msm-adsprpc-mem-region")) {
		me->dev = dev;
		range.addr = 0;
		ion_node = of_find_compatible_node(NULL, NULL, "qcom,msm-ion");
		if (ion_node) {
			for_each_available_child_of_node(ion_node, node) {
				if (of_property_read_u32(node, "reg", &val))
					continue;
				if (val != ION_ADSP_HEAP_ID)
					continue;
				ion_pdev = of_find_device_by_node(node);
				if (!ion_pdev)
					break;
				cma = dev_get_cma_area(&ion_pdev->dev);
				if (cma) {
					range.addr = cma_get_base(cma);
					range.size = (size_t)cma_get_size(cma);
				}
				break;
			}
		}
		if (range.addr && !of_property_read_bool(dev->of_node,
							 "restrict-access")) {
			int srcVM[1] = {VMID_HLOS};
			int destVM[4] = {VMID_HLOS, VMID_MSS_MSA, VMID_SSC_Q6,
						VMID_ADSP_Q6};
			int destVMperm[4] = {PERM_READ | PERM_WRITE | PERM_EXEC,
				PERM_READ | PERM_WRITE | PERM_EXEC,
				PERM_READ | PERM_WRITE | PERM_EXEC,
				PERM_READ | PERM_WRITE | PERM_EXEC,
				};

			err = hyp_assign_phys(range.addr, range.size,
					srcVM, 1, destVM, destVMperm, 4);
			if (err)
				goto bail;
			me->range.addr = range.addr;
			me->range.size = range.size;
		}
		return 0;
	}
	me->legacy_remote_heap = of_property_read_bool(dev->of_node,
					"qcom,fastrpc-legacy-remote-heap");
	if (of_property_read_bool(dev->of_node,
					"qcom,fastrpc-adsp-audio-pdr")) {
		err = fastrpc_get_spd_session(
			AUDIO_PDR_SERVICE_LOCATION_CLIENT_NAME, &session, &cid);
		if (err)
			goto spdbail;
		me->channel[cid].spd[session].get_service_nb.notifier_call =
					fastrpc_get_service_location_notify;
		ret = get_service_location(
				AUDIO_PDR_SERVICE_LOCATION_CLIENT_NAME,
				AUDIO_PDR_ADSP_SERVICE_NAME,
				&me->channel[cid].spd[session].get_service_nb);
		if (ret)
			pr_warn("adsprpc: %s: get service location failed with %d for %s (%s)\n",
				__func__, ret, AUDIO_PDR_ADSP_SERVICE_NAME,
				AUDIO_PDR_SERVICE_LOCATION_CLIENT_NAME);
		else
			pr_info("adsprpc: %s: service location enabled for %s (%s)\n",
				__func__, AUDIO_PDR_ADSP_SERVICE_NAME,
				AUDIO_PDR_SERVICE_LOCATION_CLIENT_NAME);
	}
	if (of_property_read_bool(dev->of_node,
					"qcom,fastrpc-adsp-sensors-pdr")) {
		err = fastrpc_get_spd_session(
		SENSORS_PDR_ADSP_SERVICE_LOCATION_CLIENT_NAME, &session, &cid);
		if (err)
			goto spdbail;
		me->channel[cid].spd[session].get_service_nb.notifier_call =
					fastrpc_get_service_location_notify;
		ret = get_service_location(
				SENSORS_PDR_ADSP_SERVICE_LOCATION_CLIENT_NAME,
				SENSORS_PDR_ADSP_SERVICE_NAME,
				&me->channel[cid].spd[session].get_service_nb);
		if (ret)
			pr_warn("adsprpc: %s: get service location failed with %d for %s (%s)\n",
				__func__, ret, SENSORS_PDR_SLPI_SERVICE_NAME,
				SENSORS_PDR_ADSP_SERVICE_LOCATION_CLIENT_NAME);
		else
			pr_info("adsprpc: %s: service location enabled for %s (%s)\n",
				__func__, SENSORS_PDR_SLPI_SERVICE_NAME,
				SENSORS_PDR_ADSP_SERVICE_LOCATION_CLIENT_NAME);
	}
	if (of_property_read_bool(dev->of_node,
					"qcom,fastrpc-slpi-sensors-pdr")) {
		err = fastrpc_get_spd_session(
		SENSORS_PDR_SLPI_SERVICE_LOCATION_CLIENT_NAME, &session, &cid);
		if (err)
			goto spdbail;
		me->channel[cid].spd[session].get_service_nb.notifier_call =
					fastrpc_get_service_location_notify;
		ret = get_service_location(
				SENSORS_PDR_SLPI_SERVICE_LOCATION_CLIENT_NAME,
				SENSORS_PDR_SLPI_SERVICE_NAME,
				&me->channel[cid].spd[session].get_service_nb);
		if (ret)
			pr_warn("adsprpc: %s: get service location failed with %d for %s (%s)\n",
				__func__, ret, SENSORS_PDR_SLPI_SERVICE_NAME,
				SENSORS_PDR_SLPI_SERVICE_LOCATION_CLIENT_NAME);
		else
			pr_info("adsprpc: %s: service location enabled for %s (%s)\n",
				__func__, SENSORS_PDR_SLPI_SERVICE_NAME,
				SENSORS_PDR_SLPI_SERVICE_LOCATION_CLIENT_NAME);
	}
spdbail:
	err = of_platform_populate(pdev->dev.of_node,
					  fastrpc_match_table,
					  NULL, &pdev->dev);
	if (err)
		goto bail;
bail:
	return err;
}

static void fastrpc_deinit(void)
{
	struct fastrpc_channel_ctx *chan = gcinfo;
	int i, j;

	for (i = 0; i < NUM_CHANNELS; i++, chan++) {
		for (j = 0; j < NUM_SESSIONS; j++) {
			struct fastrpc_session_ctx *sess = &chan->session[j];

			if (sess->smmu.dev)
				sess->smmu.dev = NULL;
		}
		kfree(chan->rhvm.vmid);
		kfree(chan->rhvm.vmperm);
	}
}

static struct platform_driver fastrpc_driver = {
	.probe = fastrpc_probe,
	.driver = {
		.name = "fastrpc",
		.of_match_table = fastrpc_match_table,
		.suppress_bind_attrs = true,
	},
};

static const struct rpmsg_device_id fastrpc_rpmsg_match[] = {
	{ FASTRPC_GLINK_GUID },
	{ },
};

static const struct of_device_id fastrpc_rpmsg_of_match[] = {
	{ .compatible = "qcom,msm-fastrpc-rpmsg" },
	{ },
};
MODULE_DEVICE_TABLE(of, fastrpc_rpmsg_of_match);

static struct rpmsg_driver fastrpc_rpmsg_client = {
	.id_table = fastrpc_rpmsg_match,
	.probe = fastrpc_rpmsg_probe,
	.remove = fastrpc_rpmsg_remove,
	.callback = fastrpc_rpmsg_callback,
	.drv = {
		.name = "qcom,msm_fastrpc_rpmsg",
		.of_match_table = fastrpc_rpmsg_of_match,
	},
};

static int __init fastrpc_device_init(void)
{
	struct fastrpc_apps *me = &gfa;
	struct device *dev = NULL;
	struct device *secure_dev = NULL;
	int err = 0, i;

	debugfs_root = debugfs_create_dir("adsprpc", NULL);
	if (IS_ERR_OR_NULL(debugfs_root)) {
		pr_warn("Error: %s: %s: failed to create debugfs root dir\n",
			current->comm, __func__);
		debugfs_remove_recursive(debugfs_root);
		debugfs_root = NULL;
	}
	memset(me, 0, sizeof(*me));
	fastrpc_init(me);
	me->dev = NULL;
	me->legacy_remote_heap = 0;
	VERIFY(err, 0 == platform_driver_register(&fastrpc_driver));
	if (err)
		goto register_bail;
	VERIFY(err, 0 == alloc_chrdev_region(&me->dev_no, 0, NUM_CHANNELS,
		DEVICE_NAME));
	if (err)
		goto alloc_chrdev_bail;
	cdev_init(&me->cdev, &fops);
	me->cdev.owner = THIS_MODULE;
	VERIFY(err, 0 == cdev_add(&me->cdev, MKDEV(MAJOR(me->dev_no), 0),
				NUM_DEVICES));
	if (err)
		goto cdev_init_bail;
	me->class = class_create(THIS_MODULE, "fastrpc");
	VERIFY(err, !IS_ERR(me->class));
	if (err)
		goto class_create_bail;
	me->compat = (fops.compat_ioctl == NULL) ? 0 : 1;

	/*
	 * Create devices and register with sysfs
	 * Create first device with minor number 0
	 */
	dev = device_create(me->class, NULL,
				MKDEV(MAJOR(me->dev_no), MINOR_NUM_DEV),
				NULL, DEVICE_NAME);
	VERIFY(err, !IS_ERR_OR_NULL(dev));
	if (err)
		goto device_create_bail;

	/* Create secure device with minor number for secure device */
	secure_dev = device_create(me->class, NULL,
				MKDEV(MAJOR(me->dev_no), MINOR_NUM_SECURE_DEV),
				NULL, DEVICE_NAME_SECURE);
	VERIFY(err, !IS_ERR_OR_NULL(secure_dev));
	if (err)
		goto device_create_bail;

	for (i = 0; i < NUM_CHANNELS; i++) {
		me->jobid[i] = 1;
		me->channel[i].dev = secure_dev;
		if (i == CDSP_DOMAIN_ID)
			me->channel[i].dev = dev;
		me->channel[i].ssrcount = 0;
		me->channel[i].prevssrcount = 0;
		me->channel[i].issubsystemup = 1;
		me->channel[i].ramdumpenabled = 0;
		me->channel[i].rh_dump_dev = NULL;
		me->channel[i].nb.notifier_call = fastrpc_restart_notifier_cb;
		me->channel[i].handle = subsys_notif_register_notifier(
							gcinfo[i].subsys,
							&me->channel[i].nb);
		if (IS_ERR_OR_NULL(me->channel[i].handle))
			pr_warn("adsprpc: %s: SSR notifier register failed for %s with err %d\n",
				__func__, gcinfo[i].subsys,
				PTR_ERR(me->channel[i].handle));
		else
			pr_info("adsprpc: %s: SSR notifier registered for %s\n",
				__func__, gcinfo[i].subsys);
	}

	err = register_rpmsg_driver(&fastrpc_rpmsg_client);
	if (err) {
		pr_err("adsprpc: %s: register_rpmsg_driver failed with err %d\n",
			__func__, err);
		goto device_create_bail;
	}
	me->rpmsg_register = 1;

<<<<<<< HEAD
	me->wake_source = wakeup_source_register(NULL, "adsprpc");
	VERIFY(err, !IS_ERR_OR_NULL(me->wake_source));
	if (err) {
		pr_err("adsprpc: Error: %s: wakeup_source_register failed with err %d\n",
					__func__, PTR_ERR(me->wake_source));
		goto device_create_bail;
	}
=======
	fastrpc_register_wakeup_source(me->non_secure_dev,
				       FASTRPC_NON_SECURE_WAKE_SOURCE_CLIENT_NAME,
				       &me->wake_source);
	fastrpc_register_wakeup_source(me->secure_dev,
				       FASTRPC_SECURE_WAKE_SOURCE_CLIENT_NAME,
				       &me->wake_source_secure);

>>>>>>> 9033d72d
	return 0;
device_create_bail:
	for (i = 0; i < NUM_CHANNELS; i++) {
		if (me->channel[i].handle)
			subsys_notif_unregister_notifier(me->channel[i].handle,
							&me->channel[i].nb);
	}
	if (!IS_ERR_OR_NULL(dev))
		device_destroy(me->class, MKDEV(MAJOR(me->dev_no),
						MINOR_NUM_DEV));
	if (!IS_ERR_OR_NULL(secure_dev))
		device_destroy(me->class, MKDEV(MAJOR(me->dev_no),
						 MINOR_NUM_SECURE_DEV));
	class_destroy(me->class);
class_create_bail:
	cdev_del(&me->cdev);
cdev_init_bail:
	unregister_chrdev_region(me->dev_no, NUM_CHANNELS);
alloc_chrdev_bail:
register_bail:
	fastrpc_deinit();
	return err;
}

static void __exit fastrpc_device_exit(void)
{
	struct fastrpc_apps *me = &gfa;
	int i;

	fastrpc_file_list_dtor(me);
	fastrpc_deinit();
	for (i = 0; i < NUM_CHANNELS; i++) {
		if (!gcinfo[i].name)
			continue;
		if (me->channel[i].ipc_log_ctx)
			ipc_log_context_destroy(me->channel[i].ipc_log_ctx);
		subsys_notif_unregister_notifier(me->channel[i].handle,
						&me->channel[i].nb);
	}

	/* Destroy the secure and non secure devices */
	device_destroy(me->class, MKDEV(MAJOR(me->dev_no), MINOR_NUM_DEV));
	device_destroy(me->class, MKDEV(MAJOR(me->dev_no),
					 MINOR_NUM_SECURE_DEV));

	class_destroy(me->class);
	cdev_del(&me->cdev);
	unregister_chrdev_region(me->dev_no, NUM_CHANNELS);
	if (me->rpmsg_register == 1)
		unregister_rpmsg_driver(&fastrpc_rpmsg_client);
	if (me->wake_source)
		wakeup_source_unregister(me->wake_source);
	if (me->wake_source_secure)
		wakeup_source_unregister(me->wake_source_secure);
	debugfs_remove_recursive(debugfs_root);
}

late_initcall(fastrpc_device_init);
module_exit(fastrpc_device_exit);

MODULE_LICENSE("GPL v2");<|MERGE_RESOLUTION|>--- conflicted
+++ resolved
@@ -4006,26 +4006,6 @@
 	if (err)
 		return err;
 
-<<<<<<< HEAD
-	snprintf(strpid, PID_SIZE, "%d", current->pid);
-	buf_size = strlen(current->comm) + strlen("_") + strlen(strpid) + 1;
-	VERIFY(err, NULL != (fl->debug_buf = kzalloc(buf_size, GFP_KERNEL)));
-	if (err) {
-		kfree(fl);
-		return err;
-	}
-	snprintf(fl->debug_buf, UL_SIZE, "%.10s%s%d",
-			current->comm, "_", current->pid);
-	debugfs_file = debugfs_create_file(fl->debug_buf, 0644, debugfs_root,
-						fl, &debugfs_fops);
-
-	fl->wake_source = wakeup_source_register(NULL, fl->debug_buf);
-	if (IS_ERR_OR_NULL(fl->wake_source)) {
-		pr_err("adsprpc: Error: %s: %s: wakeup_source_register failed with err %ld\n",
-			current->comm, __func__, PTR_ERR(fl->wake_source));
-	}
-=======
->>>>>>> 9033d72d
 	context_list_ctor(&fl->clst);
 	spin_lock_init(&fl->hlock);
 	INIT_HLIST_HEAD(&fl->maps);
@@ -5147,15 +5127,6 @@
 	}
 	me->rpmsg_register = 1;
 
-<<<<<<< HEAD
-	me->wake_source = wakeup_source_register(NULL, "adsprpc");
-	VERIFY(err, !IS_ERR_OR_NULL(me->wake_source));
-	if (err) {
-		pr_err("adsprpc: Error: %s: wakeup_source_register failed with err %d\n",
-					__func__, PTR_ERR(me->wake_source));
-		goto device_create_bail;
-	}
-=======
 	fastrpc_register_wakeup_source(me->non_secure_dev,
 				       FASTRPC_NON_SECURE_WAKE_SOURCE_CLIENT_NAME,
 				       &me->wake_source);
@@ -5163,7 +5134,6 @@
 				       FASTRPC_SECURE_WAKE_SOURCE_CLIENT_NAME,
 				       &me->wake_source_secure);
 
->>>>>>> 9033d72d
 	return 0;
 device_create_bail:
 	for (i = 0; i < NUM_CHANNELS; i++) {
