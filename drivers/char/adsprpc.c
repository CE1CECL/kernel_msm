--- conflicted
+++ resolved
@@ -238,13 +238,13 @@
 	int ramdumpenabled;
 	void *remoteheap_ramdump_dev;
 	struct fastrpc_glink_info link;
-	struct mutex mut;
 };
 
 struct fastrpc_apps {
 	struct fastrpc_channel_ctx *channel;
 	struct cdev cdev;
 	struct class *class;
+	struct mutex smd_mutex;
 	struct smq_phy_page range;
 	struct hlist_head maps;
 	uint32_t staticpd_flags;
@@ -1498,12 +1498,12 @@
 
 	INIT_HLIST_HEAD(&me->drivers);
 	spin_lock_init(&me->hlock);
+	mutex_init(&me->smd_mutex);
 	me->channel = &gcinfo[0];
 	for (i = 0; i < NUM_CHANNELS; i++) {
 		init_completion(&me->channel[i].work);
 		init_completion(&me->channel[i].workport);
 		me->channel[i].sesscount = 0;
-		mutex_init(&me->channel[i].mut);
 	}
 }
 
@@ -2124,7 +2124,7 @@
 	ctx->chan = NULL;
 	glink_unregister_link_state_cb(ctx->link.link_notify_handle);
 	ctx->link.link_notify_handle = NULL;
-	mutex_unlock(&ctx->mut);
+	mutex_unlock(&me->smd_mutex);
 	pr_info("'closed /dev/%s c %d %d'\n", gcinfo[cid].name,
 						MAJOR(me->dev_no), cid);
 }
@@ -2217,18 +2217,6 @@
 		link->port_state = FASTRPC_LINK_DISCONNECTED;
 		break;
 	case GLINK_REMOTE_DISCONNECTED:
-<<<<<<< HEAD
-		mutex_lock(&me->channel[cid].mut);
-		if (me->channel[cid].chan) {
-			link->port_state = FASTRPC_LINK_REMOTE_DISCONNECTING;
-			fastrpc_glink_close(me->channel[cid].chan, cid);
-			me->channel[cid].chan = NULL;
-		} else {
-			link->port_state = FASTRPC_LINK_DISCONNECTED;
-		}
-		mutex_unlock(&me->channel[cid].mut);
-=======
->>>>>>> 4ea03715
 		break;
 	default:
 		break;
@@ -2239,20 +2227,23 @@
 					struct fastrpc_session_ctx **session)
 {
 	int err = 0;
-
-	mutex_lock(&chan->mut);
+	struct fastrpc_apps *me = &gfa;
+
+	mutex_lock(&me->smd_mutex);
 	if (!*session)
 		err = fastrpc_session_alloc_locked(chan, secure, session);
-	mutex_unlock(&chan->mut);
+	mutex_unlock(&me->smd_mutex);
 	return err;
 }
 
 static void fastrpc_session_free(struct fastrpc_channel_ctx *chan,
 				struct fastrpc_session_ctx *session)
 {
-	mutex_lock(&chan->mut);
+	struct fastrpc_apps *me = &gfa;
+
+	mutex_lock(&me->smd_mutex);
 	session->used = 0;
-	mutex_unlock(&chan->mut);
+	mutex_unlock(&me->smd_mutex);
 }
 
 static int fastrpc_file_free(struct fastrpc_file *fl)
@@ -2285,7 +2276,7 @@
 	}
 	if (fl->ssrcount == fl->apps->channel[cid].ssrcount)
 		kref_put_mutex(&fl->apps->channel[cid].kref,
-			fastrpc_channel_close, &fl->apps->channel[cid].mut);
+				fastrpc_channel_close, &fl->apps->smd_mutex);
 	if (fl->sctx)
 		fastrpc_session_free(&fl->apps->channel[cid], fl->sctx);
 	if (fl->secsctx)
@@ -2360,20 +2351,6 @@
 			RPC_TIMEOUT));
 bail:
 	return err;
-}
-
-static void fastrpc_glink_stop(int cid)
-{
-	int err = 0;
-	struct fastrpc_glink_info *link;
-
-	VERIFY(err, (cid >= 0 && cid < NUM_CHANNELS));
-	if (err)
-		return;
-	link = &gfa.channel[cid].link;
-
-	if (link->port_state == FASTRPC_LINK_CONNECTED)
-		link->port_state = FASTRPC_LINK_REMOTE_DISCONNECTING;
 }
 
 static void fastrpc_glink_close(void *chan, int cid)
@@ -2553,17 +2530,15 @@
 	struct fastrpc_apps *me = &gfa;
 	int cid, err = 0;
 
+	mutex_lock(&me->smd_mutex);
+
 	VERIFY(err, fl && fl->sctx);
 	if (err)
-		return err;
+		goto bail;
 	cid = fl->cid;
 	VERIFY(err, cid >= 0 && cid < NUM_CHANNELS);
 	if (err)
 		goto bail;
-<<<<<<< HEAD
-	mutex_lock(&me->channel[cid].mut);
-=======
->>>>>>> 4ea03715
 	if (me->channel[cid].ssrcount !=
 				 me->channel[cid].prevssrcount) {
 		if (!me->channel[cid].issubsystemup) {
@@ -2584,11 +2559,9 @@
 		if (err)
 			goto bail;
 
-		mutex_unlock(&me->channel[cid].mut);
 		VERIFY(err,
 			 wait_for_completion_timeout(&me->channel[cid].workport,
 						RPC_TIMEOUT));
-		mutex_lock(&me->channel[cid].mut);
 		if (err) {
 			me->channel[cid].chan = NULL;
 			goto bail;
@@ -2613,7 +2586,7 @@
 	}
 
 bail:
-	mutex_unlock(&me->channel[cid].mut);
+	mutex_unlock(&me->smd_mutex);
 	return err;
 }
 
@@ -2902,14 +2875,16 @@
 	ctx = container_of(nb, struct fastrpc_channel_ctx, nb);
 	cid = ctx - &me->channel[0];
 	if (code == SUBSYS_BEFORE_SHUTDOWN) {
-		mutex_lock(&ctx->mut);
+		mutex_lock(&me->smd_mutex);
 		ctx->ssrcount++;
 		ctx->issubsystemup = 0;
-		pr_info("'restart notifier: /dev/%s c %d %d'\n",
-			 gcinfo[cid].name, MAJOR(me->dev_no), cid);
-		if (ctx->chan)
-			fastrpc_glink_stop(cid);
-		mutex_unlock(&ctx->mut);
+		if (ctx->chan) {
+			fastrpc_glink_close(ctx->chan, cid);
+			ctx->chan = NULL;
+			pr_info("'restart notifier: closed /dev/%s c %d %d'\n",
+				 gcinfo[cid].name, MAJOR(me->dev_no), cid);
+		}
+		mutex_unlock(&me->smd_mutex);
 		if (cid == 0)
 			me->staticpd_flags = 0;
 		fastrpc_notify_drivers(me, cid);
@@ -3081,15 +3056,15 @@
 
 static void fastrpc_deinit(void)
 {
+	struct fastrpc_apps *me = &gfa;
 	struct fastrpc_channel_ctx *chan = gcinfo;
 	int i, j;
 
 	for (i = 0; i < NUM_CHANNELS; i++, chan++) {
 		if (chan->chan) {
 			kref_put_mutex(&chan->kref,
-				fastrpc_channel_close, &chan->mut);
+				fastrpc_channel_close, &me->smd_mutex);
 			chan->chan = NULL;
-			mutex_destroy(&chan->mut);
 		}
 		for (j = 0; j < NUM_SESSIONS; j++) {
 			struct fastrpc_session_ctx *sess = &chan->session[j];
