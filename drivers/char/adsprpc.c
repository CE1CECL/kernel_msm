--- conflicted
+++ resolved
@@ -713,12 +713,8 @@
 			hyp_assign_phys(buf->phys, buf_page_size(buf->size),
 				srcVM, 2, destVM, destVMperm, 1);
 		}
-<<<<<<< HEAD
-		trace_fastrpc_dma_free(fl->cid, buf->phys, buf->size);
+		trace_fastrpc_dma_free(cid, buf->phys, buf->size);
 		track_buffer_free(fl->cid, buf->size);
-=======
-		trace_fastrpc_dma_free(cid, buf->phys, buf->size);
->>>>>>> 60a08eab
 		dma_free_attrs(fl->sctx->smmu.dev, buf->size, buf->virt,
 					buf->phys, buf->dma_attr);
 	}
@@ -1279,13 +1275,9 @@
 		buf->phys += ((uint64_t)fl->sctx->smmu.cb << 32);
 	trace_fastrpc_dma_alloc(cid, buf->phys, size,
 		dma_attr, (int)rflags);
-<<<<<<< HEAD
+
 	track_buffer_alloc(fl->cid, size);
-	vmid = fl->apps->channel[fl->cid].vmid;
-=======
-
 	vmid = fl->apps->channel[cid].vmid;
->>>>>>> 60a08eab
 	if (vmid) {
 		int srcVM[1] = {VMID_HLOS};
 		int destVM[2] = {VMID_HLOS, vmid};
