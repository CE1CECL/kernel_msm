/*
 * Copyright (c) 2012-2018, The Linux Foundation. All rights reserved.
 *
 * This program is free software; you can redistribute it and/or modify
 * it under the terms of the GNU General Public License version 2 and
 * only version 2 as published by the Free Software Foundation.
 *
 * This program is distributed in the hope that it will be useful,
 * but WITHOUT ANY WARRANTY; without even the implied warranty of
 * MERCHANTABILITY or FITNESS FOR A PARTICULAR PURPOSE.  See the
 * GNU General Public License for more details.
 *
 */
#include <linux/dma-buf.h>
#include <linux/dma-mapping.h>
#include <linux/slab.h>
#include <linux/completion.h>
#include <linux/pagemap.h>
#include <linux/mm.h>
#include <linux/fs.h>
#include <linux/sched.h>
#include <linux/module.h>
#include <linux/cdev.h>
#include <linux/list.h>
#include <linux/hash.h>
#include <linux/msm_ion.h>
#include <soc/qcom/secure_buffer.h>
#include <soc/qcom/smd.h>
#include <soc/qcom/glink.h>
#include <soc/qcom/subsystem_notif.h>
#include <soc/qcom/subsystem_restart.h>
#include <linux/scatterlist.h>
#include <linux/fs.h>
#include <linux/uaccess.h>
#include <linux/device.h>
#include <linux/of.h>
#include <linux/of_address.h>
#include <linux/of_platform.h>
#include <linux/dma-contiguous.h>
#include <linux/cma.h>
#include <linux/iommu.h>
#include <linux/qcom_iommu.h>
#include <linux/kref.h>
#include <linux/sort.h>
#include <linux/msm_dma_iommu_mapping.h>
#include <asm/dma-iommu.h>
#include <soc/qcom/scm.h>
#include "adsprpc_compat.h"
#include "adsprpc_shared.h"
#include <soc/qcom/ramdump.h>
#include <linux/debugfs.h>

#define TZ_PIL_PROTECT_MEM_SUBSYS_ID 0x0C
#define TZ_PIL_CLEAR_PROTECT_MEM_SUBSYS_ID 0x0D
#define TZ_PIL_AUTH_QDSP6_PROC 1
#define ADSP_MMAP_HEAP_ADDR 4
#define ADSP_MMAP_REMOTE_HEAP_ADDR 8
#define ADSP_MMAP_ADD_PAGES 0x1000

#define FASTRPC_ENOSUCH 39
#define VMID_SSC_Q6    38
#define VMID_ADSP_Q6    6
#define AC_VM_ADSP_HEAP_SHARED 33
#define DEBUGFS_SIZE 3072
#define UL_SIZE 25
#define PID_SIZE 10

#define RPC_TIMEOUT	(5 * HZ)
#define BALIGN		128
#define NUM_CHANNELS	4		/* adsp,sdsp,mdsp,cdsp */
#define NUM_SESSIONS	9		/*8 compute, 1 cpz*/
#define FASTRPC_CTX_MAGIC (0xbeeddeed)
#define FASTRPC_CTX_MAX (256)
#define FASTRPC_CTXID_MASK (0xFF0)

#define IS_CACHE_ALIGNED(x) (((x) & ((L1_CACHE_BYTES)-1)) == 0)

#define FASTRPC_LINK_STATE_DOWN   (0x0)
#define FASTRPC_LINK_STATE_UP     (0x1)
#define FASTRPC_LINK_DISCONNECTED (0x0)
#define FASTRPC_LINK_CONNECTING   (0x1)
#define FASTRPC_LINK_CONNECTED    (0x3)
#define FASTRPC_LINK_DISCONNECTING (0x7)

#define PERF_KEYS "count:flush:map:copy:glink:getargs:putargs:invalidate:invoke"
#define FASTRPC_STATIC_HANDLE_LISTENER (3)
#define FASTRPC_STATIC_HANDLE_MAX (20)

#define PERF_END (void)0

#define PERF(enb, cnt, ff) \
	{\
		struct timespec startT = {0};\
		if (enb) {\
			getnstimeofday(&startT);\
		} \
		ff ;\
		if (enb) {\
			cnt += getnstimediff(&startT);\
		} \
	}

static int fastrpc_glink_open(int cid);
static void fastrpc_glink_close(void *chan, int cid);
static struct dentry *debugfs_root;
static struct dentry *debugfs_global_file;

static inline uint64_t buf_page_start(uint64_t buf)
{
	uint64_t start = (uint64_t) buf & PAGE_MASK;
	return start;
}

static inline uint64_t buf_page_offset(uint64_t buf)
{
	uint64_t offset = (uint64_t) buf & (PAGE_SIZE - 1);
	return offset;
}

static inline uint64_t buf_num_pages(uint64_t buf, size_t len)
{
	uint64_t start = buf_page_start(buf) >> PAGE_SHIFT;
	uint64_t end = (((uint64_t) buf + len - 1) & PAGE_MASK) >> PAGE_SHIFT;
	uint64_t nPages = end - start + 1;
	return nPages;
}

static inline uint64_t buf_page_size(uint32_t size)
{
	uint64_t sz = (size + (PAGE_SIZE - 1)) & PAGE_MASK;

	return sz > PAGE_SIZE ? sz : PAGE_SIZE;
}

static inline void *uint64_to_ptr(uint64_t addr)
{
	void *ptr = (void *)((uintptr_t)addr);
	return ptr;
}

static inline uint64_t ptr_to_uint64(void *ptr)
{
	uint64_t addr = (uint64_t)((uintptr_t)ptr);
	return addr;
}

struct fastrpc_file;

struct fastrpc_buf {
	struct hlist_node hn;
	struct hlist_node hn_rem;
	struct fastrpc_file *fl;
	void *virt;
	uint64_t phys;
	size_t size;
	struct dma_attrs attrs;
	uintptr_t raddr;
	uint32_t flags;
	int remote;
};

struct fastrpc_ctx_lst;

struct overlap {
	uintptr_t start;
	uintptr_t end;
	int raix;
	uintptr_t mstart;
	uintptr_t mend;
	uintptr_t offset;
};

struct smq_invoke_ctx {
	struct hlist_node hn;
	struct completion work;
	int retval;
	int pid;
	int tgid;
	remote_arg_t *lpra;
	remote_arg64_t *rpra;
	int *fds;
	unsigned *attrs;
	struct fastrpc_mmap **maps;
	struct fastrpc_buf *buf;
	size_t used;
	struct fastrpc_file *fl;
	uint32_t sc;
	struct overlap *overs;
	struct overlap **overps;
	struct smq_msg msg;
	unsigned int magic;
	uint64_t ctxid;
};

struct fastrpc_ctx_lst {
	struct hlist_head pending;
	struct hlist_head interrupted;
};

struct fastrpc_smmu {
	struct device *dev;
	struct dma_iommu_mapping *mapping;
	int cb;
	int enabled;
	int faults;
	int secure;
	int coherent;
};

struct fastrpc_session_ctx {
	struct device *dev;
	struct fastrpc_smmu smmu;
	int used;
};

struct fastrpc_glink_info {
	int link_state;
	int port_state;
	struct glink_open_config cfg;
	struct glink_link_info link_info;
	void *link_notify_handle;
};

struct fastrpc_channel_ctx {
	char *name;
	char *subsys;
	void *chan;
	struct device *dev;
	struct fastrpc_session_ctx session[NUM_SESSIONS];
	struct completion work;
	struct completion workport;
	struct notifier_block nb;
	struct kref kref;
	int channel;
	int sesscount;
	int ssrcount;
	void *handle;
	int prevssrcount;
	int issubsystemup;
	int vmid;
	int heap_vmid;
	int ramdumpenabled;
	void *remoteheap_ramdump_dev;
	struct fastrpc_glink_info link;
};

struct fastrpc_apps {
	struct fastrpc_channel_ctx *channel;
	struct cdev cdev;
	struct class *class;
	struct mutex smd_mutex;
	struct smq_phy_page range;
	struct hlist_head maps;
	uint32_t staticpd_flags;
	dev_t dev_no;
	int compat;
	struct hlist_head drivers;
	spinlock_t hlock;
	struct ion_client *client;
	struct device *dev;
	bool glink;
	spinlock_t ctxlock;
	struct smq_invoke_ctx *ctxtable[FASTRPC_CTX_MAX];
};

struct fastrpc_mmap {
	struct hlist_node hn;
	struct fastrpc_file *fl;
	struct fastrpc_apps *apps;
	int fd;
	uint32_t flags;
	struct dma_buf *buf;
	struct sg_table *table;
	struct dma_buf_attachment *attach;
	struct ion_handle *handle;
	uint64_t phys;
	size_t size;
	uintptr_t va;
	size_t len;
	int refs;
	uintptr_t raddr;
	int uncached;
	int secure;
	uintptr_t attr;
};

struct fastrpc_perf {
	int64_t count;
	int64_t flush;
	int64_t map;
	int64_t copy;
	int64_t link;
	int64_t getargs;
	int64_t putargs;
	int64_t invargs;
	int64_t invoke;
};

struct fastrpc_file {
	struct hlist_node hn;
	spinlock_t hlock;
	struct hlist_head maps;
	struct hlist_head cached_bufs;
	struct hlist_head remote_bufs;
	struct fastrpc_ctx_lst clst;
	struct fastrpc_session_ctx *sctx;
	struct fastrpc_buf *init_mem;
	struct fastrpc_session_ctx *secsctx;
	uint32_t mode;
	uint32_t profile;
	int tgid;
	int cid;
	int ssrcount;
	int pd;
	int file_close;
	struct fastrpc_apps *apps;
	struct fastrpc_perf perf;
	struct dentry *debugfs_file;
	struct mutex map_mutex;
	char *debug_buf;
};

static struct fastrpc_apps gfa;

static struct fastrpc_channel_ctx gcinfo[NUM_CHANNELS] = {
	{
		.name = "adsprpc-smd",
		.subsys = "adsp",
		.channel = SMD_APPS_QDSP,
		.link.link_info.edge = "lpass",
		.link.link_info.transport = "smem",
	},
	{
		.name = "mdsprpc-smd",
		.subsys = "modem",
		.channel = SMD_APPS_MODEM,
		.link.link_info.edge = "mpss",
		.link.link_info.transport = "smem",
	},
	{
		.name = "sdsprpc-smd",
		.subsys = "slpi",
		.channel = SMD_APPS_DSPS,
		.link.link_info.edge = "dsps",
		.link.link_info.transport = "smem",
		.vmid = VMID_SSC_Q6,
	},
	{
		.name = "cdsprpc-smd",
		.subsys = "cdsp",
		.link.link_info.edge = "cdsp",
		.link.link_info.transport = "smem",
	},
};

static inline int64_t getnstimediff(struct timespec *start)
{
	int64_t ns;
	struct timespec ts, b;

	getnstimeofday(&ts);
	b = timespec_sub(ts, *start);
	ns = timespec_to_ns(&b);
	return ns;
}

static void fastrpc_buf_free(struct fastrpc_buf *buf, int cache)
{
	struct fastrpc_file *fl = buf == NULL ? NULL : buf->fl;
	int vmid;

	if (!fl)
		return;
	if (cache) {
		spin_lock(&fl->hlock);
		hlist_add_head(&buf->hn, &fl->cached_bufs);
		spin_unlock(&fl->hlock);
		return;
	}
	if (buf->remote) {
		spin_lock(&fl->hlock);
		hlist_del_init(&buf->hn_rem);
		spin_unlock(&fl->hlock);
		buf->remote = 0;
		buf->raddr = 0;
	}
	if (!IS_ERR_OR_NULL(buf->virt)) {
		int destVM[1] = {VMID_HLOS};
		int destVMperm[1] = {PERM_READ | PERM_WRITE | PERM_EXEC};

		if (fl->sctx->smmu.cb)
			buf->phys &= ~((uint64_t)fl->sctx->smmu.cb << 32);
		vmid = fl->apps->channel[fl->cid].vmid;
		if (vmid) {
			int srcVM[2] = {VMID_HLOS, vmid};

			hyp_assign_phys(buf->phys, buf_page_size(buf->size),
				srcVM, 2, destVM, destVMperm, 1);
		}
		dma_free_attrs(fl->sctx->smmu.dev, buf->size, buf->virt,
			buf->phys, (struct dma_attrs *)&buf->attrs);
	}
	kfree(buf);
}

static void fastrpc_cached_buf_list_free(struct fastrpc_file *fl)
{
	struct fastrpc_buf *buf, *free;

	do {
		struct hlist_node *n;

		free = NULL;
		spin_lock(&fl->hlock);
		hlist_for_each_entry_safe(buf, n, &fl->cached_bufs, hn) {
			hlist_del_init(&buf->hn);
			free = buf;
			break;
		}
		spin_unlock(&fl->hlock);
		if (free)
			fastrpc_buf_free(free, 0);
	} while (free);
}

static void fastrpc_remote_buf_list_free(struct fastrpc_file *fl)
{
	struct fastrpc_buf *buf, *free;

	do {
		struct hlist_node *n;

		free = NULL;
		spin_lock(&fl->hlock);
		hlist_for_each_entry_safe(buf, n, &fl->remote_bufs, hn_rem) {
			free = buf;
			break;
		}
		spin_unlock(&fl->hlock);
		if (free)
			fastrpc_buf_free(free, 0);
	} while (free);
}

static void fastrpc_mmap_add(struct fastrpc_mmap *map)
{
	if (map->flags == ADSP_MMAP_HEAP_ADDR ||
				map->flags == ADSP_MMAP_REMOTE_HEAP_ADDR) {
		struct fastrpc_apps *me = &gfa;

		spin_lock(&me->hlock);
		hlist_add_head(&map->hn, &me->maps);
		spin_unlock(&me->hlock);
	} else {
		struct fastrpc_file *fl = map->fl;

		spin_lock(&fl->hlock);
		hlist_add_head(&map->hn, &fl->maps);
		spin_unlock(&fl->hlock);
	}
}

static int fastrpc_mmap_find(struct fastrpc_file *fl, int fd, uintptr_t va,
			size_t len, int mflags, struct fastrpc_mmap **ppmap)
{
	struct fastrpc_apps *me = &gfa;
	struct fastrpc_mmap *match = NULL, *map = NULL;
	struct hlist_node *n;

	if ((va + len) < va)
		return -EOVERFLOW;
	if (mflags == ADSP_MMAP_HEAP_ADDR ||
				 mflags == ADSP_MMAP_REMOTE_HEAP_ADDR) {
		spin_lock(&me->hlock);
		hlist_for_each_entry_safe(map, n, &me->maps, hn) {
			if (va >= map->va &&
				va + len <= map->va + map->len &&
				map->fd == fd) {
				map->refs++;
				match = map;
				break;
			}
		}
		spin_unlock(&me->hlock);
	} else {
		spin_lock(&fl->hlock);
		hlist_for_each_entry_safe(map, n, &fl->maps, hn) {
			if (va >= map->va &&
				va + len <= map->va + map->len &&
				map->fd == fd) {
				map->refs++;
				match = map;
				break;
			}
		}
		spin_unlock(&fl->hlock);
	}
	if (match) {
		*ppmap = match;
		return 0;
	}
	return -ENOTTY;
}

static int dma_alloc_memory(dma_addr_t *region_start, void **vaddr, size_t size,
			struct dma_attrs *attrs)
{
	struct fastrpc_apps *me = &gfa;

	if (me->dev == NULL) {
		pr_err("device adsprpc-mem is not initialized\n");
		return -ENODEV;
	}

	*vaddr = dma_alloc_attrs(me->dev, size, region_start,
				 GFP_KERNEL, attrs);
	if (IS_ERR_OR_NULL(*vaddr)) {
		pr_err("adsprpc: %s: %s: dma_alloc_attrs failed for size 0x%zx, returned %pK\n",
				current->comm, __func__, size, (*vaddr));
		return -ENOMEM;
	}
	return 0;
}

static int fastrpc_mmap_remove(struct fastrpc_file *fl, uintptr_t va,
			       size_t len, struct fastrpc_mmap **ppmap)
{
	struct fastrpc_mmap *match = NULL, *map;
	struct hlist_node *n;
	struct fastrpc_apps *me = &gfa;

	spin_lock(&me->hlock);
	hlist_for_each_entry_safe(map, n, &me->maps, hn) {
		if (map->raddr == va &&
			map->raddr + map->len == va + len &&
			map->refs == 1) {
			match = map;
			hlist_del_init(&map->hn);
			break;
		}
	}
	spin_unlock(&me->hlock);
	if (match) {
		*ppmap = match;
		return 0;
	}
	spin_lock(&fl->hlock);
	hlist_for_each_entry_safe(map, n, &fl->maps, hn) {
		if (map->raddr == va &&
			map->raddr + map->len == va + len &&
			map->refs == 1) {
			match = map;
			hlist_del_init(&map->hn);
			break;
		}
	}
	spin_unlock(&fl->hlock);
	if (match) {
		*ppmap = match;
		return 0;
	}
	return -ENOTTY;
}

static void fastrpc_mmap_free(struct fastrpc_mmap *map)
{
	struct fastrpc_apps *me = &gfa;
	struct fastrpc_file *fl;
	int vmid;
	struct fastrpc_session_ctx *sess;

	if (!map)
		return;
	fl = map->fl;
	if (map->flags == ADSP_MMAP_HEAP_ADDR ||
				map->flags == ADSP_MMAP_REMOTE_HEAP_ADDR) {
		spin_lock(&me->hlock);
		map->refs--;
		if (!map->refs)
			hlist_del_init(&map->hn);
		spin_unlock(&me->hlock);
	} else {
		spin_lock(&fl->hlock);
		map->refs--;
		if (!map->refs)
			hlist_del_init(&map->hn);
		spin_unlock(&fl->hlock);
	}
	if (map->refs > 0)
		return;
	if (map->flags == ADSP_MMAP_HEAP_ADDR ||
				map->flags == ADSP_MMAP_REMOTE_HEAP_ADDR) {
		DEFINE_DMA_ATTRS(attrs);

		if (me->dev == NULL) {
			pr_err("failed to free remote heap allocation\n");
			return;
		}
		if (map->phys) {
			dma_set_attr(DMA_ATTR_SKIP_ZEROING, &attrs);
			dma_set_attr(DMA_ATTR_NO_KERNEL_MAPPING, &attrs);
			dma_free_attrs(me->dev, map->size,
					&(map->va), map->phys,	&attrs);
		}
	} else {
		int destVM[1] = {VMID_HLOS};
		int destVMperm[1] = {PERM_READ | PERM_WRITE | PERM_EXEC};

		if (map->secure)
			sess = fl->secsctx;
		else
			sess = fl->sctx;

		if (!IS_ERR_OR_NULL(map->handle))
			ion_free(fl->apps->client, map->handle);
		if (sess && sess->smmu.enabled) {
			if (map->size || map->phys)
				msm_dma_unmap_sg(sess->smmu.dev,
					map->table->sgl,
					map->table->nents, DMA_BIDIRECTIONAL,
					map->buf);
		}
		vmid = fl->apps->channel[fl->cid].vmid;
		if (vmid && map->phys) {
			int srcVM[2] = {VMID_HLOS, vmid};

			hyp_assign_phys(map->phys, buf_page_size(map->size),
				srcVM, 2, destVM, destVMperm, 1);
		}

		if (!IS_ERR_OR_NULL(map->table))
			dma_buf_unmap_attachment(map->attach, map->table,
					DMA_BIDIRECTIONAL);
		if (!IS_ERR_OR_NULL(map->attach))
			dma_buf_detach(map->buf, map->attach);
		if (!IS_ERR_OR_NULL(map->buf))
			dma_buf_put(map->buf);
	}
	kfree(map);
}

static int fastrpc_session_alloc(struct fastrpc_channel_ctx *chan, int secure,
					struct fastrpc_session_ctx **session);

static int fastrpc_mmap_create(struct fastrpc_file *fl, int fd, unsigned attr,
	uintptr_t va, size_t len, int mflags, struct fastrpc_mmap **ppmap)
{
	struct fastrpc_apps *me = &gfa;
	struct fastrpc_session_ctx *sess;
	struct fastrpc_apps *apps = fl->apps;
	int cid = fl->cid;
	struct fastrpc_channel_ctx *chan = &apps->channel[cid];
	struct fastrpc_mmap *map = NULL;
	struct dma_attrs attrs;
	dma_addr_t region_start = 0;
	void *region_vaddr = NULL;
	unsigned long flags;
	int err = 0, vmid;

	if (!fastrpc_mmap_find(fl, fd, va, len, mflags, ppmap))
		return 0;
	map = kzalloc(sizeof(*map), GFP_KERNEL);
	VERIFY(err, !IS_ERR_OR_NULL(map));
	if (err)
		goto bail;
	INIT_HLIST_NODE(&map->hn);
	map->flags = mflags;
	map->refs = 1;
	map->fl = fl;
	map->fd = fd;
	map->attr = attr;
	if (mflags == ADSP_MMAP_HEAP_ADDR ||
				mflags == ADSP_MMAP_REMOTE_HEAP_ADDR) {
		DEFINE_DMA_ATTRS(rh_attrs);

		dma_set_attr(DMA_ATTR_SKIP_ZEROING, &rh_attrs);
		dma_set_attr(DMA_ATTR_NO_KERNEL_MAPPING, &rh_attrs);

		map->apps = me;
		map->fl = NULL;
		VERIFY(err, !dma_alloc_memory(&region_start,
			 &region_vaddr, len, &rh_attrs));
		if (err)
			goto bail;
		map->phys = (uintptr_t)region_start;
		map->size = len;
		map->va = (uintptr_t)region_vaddr;
	} else {
		VERIFY(err, !IS_ERR_OR_NULL(map->handle =
				ion_import_dma_buf(fl->apps->client, fd)));
		if (err)
			goto bail;
		VERIFY(err, !ion_handle_get_flags(fl->apps->client, map->handle,
						&flags));
		if (err)
			goto bail;

		map->uncached = !ION_IS_CACHED(flags);
		if (map->attr & FASTRPC_ATTR_NOVA)
			map->uncached = 1;

		map->secure = flags & ION_FLAG_SECURE;
		if (map->secure) {
			if (!fl->secsctx)
				err = fastrpc_session_alloc(chan, 1,
							&fl->secsctx);
			if (err)
				goto bail;
		}
		if (map->secure)
			sess = fl->secsctx;
		else
			sess = fl->sctx;

		VERIFY(err, !IS_ERR_OR_NULL(sess));
		if (err)
			goto bail;
		VERIFY(err, !IS_ERR_OR_NULL(map->buf = dma_buf_get(fd)));
		if (err)
			goto bail;
		VERIFY(err, !IS_ERR_OR_NULL(map->attach =
				dma_buf_attach(map->buf, sess->smmu.dev)));
		if (err)
			goto bail;
		VERIFY(err, !IS_ERR_OR_NULL(map->table =
			dma_buf_map_attachment(map->attach,
				DMA_BIDIRECTIONAL)));
		if (err)
			goto bail;
		if (sess->smmu.enabled) {
			init_dma_attrs(&attrs);
			dma_set_attr(DMA_ATTR_EXEC_MAPPING, &attrs);

			if ((map->attr & FASTRPC_ATTR_NON_COHERENT) ||
				(sess->smmu.coherent && map->uncached))
				dma_set_attr(DMA_ATTR_FORCE_NON_COHERENT,
								 &attrs);
			else if (map->attr & FASTRPC_ATTR_COHERENT)
				dma_set_attr(DMA_ATTR_FORCE_COHERENT, &attrs);

			VERIFY(err, map->table->nents ==
					msm_dma_map_sg_attrs(sess->smmu.dev,
					map->table->sgl, map->table->nents,
					DMA_BIDIRECTIONAL, map->buf, &attrs));
			if (err)
				goto bail;
		} else {
			VERIFY(err, map->table->nents == 1);
			if (err)
				goto bail;
		}
		map->phys = sg_dma_address(map->table->sgl);
		if (sess->smmu.cb) {
			map->phys += ((uint64_t)sess->smmu.cb << 32);
			map->size = sg_dma_len(map->table->sgl);
		} else {
			map->size = buf_page_size(len);
		}
		vmid = fl->apps->channel[fl->cid].vmid;
		if (vmid) {
			int srcVM[1] = {VMID_HLOS};
			int destVM[2] = {VMID_HLOS, vmid};
			int destVMperm[2] = {PERM_READ | PERM_WRITE | PERM_EXEC,
					PERM_READ | PERM_WRITE | PERM_EXEC};

			VERIFY(err, !hyp_assign_phys(map->phys,
					buf_page_size(map->size),
					srcVM, 1, destVM, destVMperm, 2));
			if (err)
				goto bail;
		}
		map->va = va;
	}
	map->len = len;

	fastrpc_mmap_add(map);
	*ppmap = map;

bail:
	if (err && map)
		fastrpc_mmap_free(map);
	return err;
}

static int fastrpc_buf_alloc(struct fastrpc_file *fl, size_t size,
				struct dma_attrs attr, uint32_t rflags,
				int remote, struct fastrpc_buf **obuf)
{
	int err = 0, vmid;
	struct fastrpc_buf *buf = NULL, *fr = NULL;
	struct hlist_node *n;

	VERIFY(err, size > 0);
	if (err)
		goto bail;

	if (!remote) {
		/* find the smallest buffer that fits in the cache */
		spin_lock(&fl->hlock);
		hlist_for_each_entry_safe(buf, n, &fl->cached_bufs, hn) {
			if (buf->size >= size && (!fr || fr->size > buf->size))
				fr = buf;
		}
		if (fr)
			hlist_del_init(&fr->hn);
		spin_unlock(&fl->hlock);
		if (fr) {
			*obuf = fr;
			return 0;
		}
	}
	buf = NULL;
	VERIFY(err, NULL != (buf = kzalloc(sizeof(*buf), GFP_KERNEL)));
	if (err)
		goto bail;
	INIT_HLIST_NODE(&buf->hn);
	buf->fl = fl;
	buf->virt = NULL;
	buf->phys = 0;
	buf->size = size;
	memcpy(&buf->attrs, &attr, sizeof(struct dma_attrs));
	buf->flags = rflags;
	buf->raddr = 0;
	buf->remote = 0;
	buf->virt = dma_alloc_attrs(fl->sctx->smmu.dev, buf->size,
				       (dma_addr_t *)&buf->phys,
					 GFP_KERNEL,
					 (struct dma_attrs *)&buf->attrs);
	if (IS_ERR_OR_NULL(buf->virt)) {
		/* free cache and retry */
		fastrpc_cached_buf_list_free(fl);
		buf->virt = dma_alloc_attrs(fl->sctx->smmu.dev, buf->size,
					 (dma_addr_t *)&buf->phys,
					 GFP_KERNEL,
					 (struct dma_attrs *)&buf->attrs);
		VERIFY(err, !IS_ERR_OR_NULL(buf->virt));
	}
	if (err) {
		err = -ENOMEM;
		pr_err("adsprpc: %s: %s: dma_alloc_attrs failed for size 0x%zx\n",
			current->comm, __func__, size);
		goto bail;
	}
	if (fl->sctx->smmu.cb)
		buf->phys += ((uint64_t)fl->sctx->smmu.cb << 32);
	vmid = fl->apps->channel[fl->cid].vmid;
	if (vmid) {
		int srcVM[1] = {VMID_HLOS};
		int destVM[2] = {VMID_HLOS, vmid};
		int destVMperm[2] = {PERM_READ | PERM_WRITE | PERM_EXEC,
					PERM_READ | PERM_WRITE | PERM_EXEC};

		VERIFY(err, !hyp_assign_phys(buf->phys, buf_page_size(size),
			srcVM, 1, destVM, destVMperm, 2));
		if (err)
			goto bail;
	}

	if (remote) {
		INIT_HLIST_NODE(&buf->hn_rem);
		spin_lock(&fl->hlock);
		hlist_add_head(&buf->hn_rem, &fl->remote_bufs);
		spin_unlock(&fl->hlock);
		buf->remote = remote;
	}
	*obuf = buf;
 bail:
	if (err && buf)
		fastrpc_buf_free(buf, 0);
	return err;
}

static int context_restore_interrupted(struct fastrpc_file *fl,
				       struct fastrpc_ioctl_invoke_attrs *inv,
				       struct smq_invoke_ctx **po)
{
	int err = 0;
	struct smq_invoke_ctx *ctx = NULL, *ictx = NULL;
	struct hlist_node *n;
	struct fastrpc_ioctl_invoke *invoke = &inv->inv;

	spin_lock(&fl->hlock);
	hlist_for_each_entry_safe(ictx, n, &fl->clst.interrupted, hn) {
		if (ictx->pid == current->pid) {
			if (invoke->sc != ictx->sc || ictx->fl != fl)
				err = -1;
			else {
				ctx = ictx;
				hlist_del_init(&ctx->hn);
				hlist_add_head(&ctx->hn, &fl->clst.pending);
			}
			break;
		}
	}
	spin_unlock(&fl->hlock);
	if (ctx)
		*po = ctx;
	return err;
}

#define CMP(aa, bb) ((aa) == (bb) ? 0 : (aa) < (bb) ? -1 : 1)
static int overlap_ptr_cmp(const void *a, const void *b)
{
	struct overlap *pa = *((struct overlap **)a);
	struct overlap *pb = *((struct overlap **)b);
	/* sort with lowest starting buffer first */
	int st = CMP(pa->start, pb->start);
	/* sort with highest ending buffer first */
	int ed = CMP(pb->end, pa->end);
	return st == 0 ? ed : st;
}

static int context_build_overlap(struct smq_invoke_ctx *ctx)
{
	int i, err = 0;
	remote_arg_t *lpra = ctx->lpra;
	int inbufs = REMOTE_SCALARS_INBUFS(ctx->sc);
	int outbufs = REMOTE_SCALARS_OUTBUFS(ctx->sc);
	int nbufs = inbufs + outbufs;
	struct overlap max;

	for (i = 0; i < nbufs; ++i) {
		ctx->overs[i].start = (uintptr_t)lpra[i].buf.pv;
		ctx->overs[i].end = ctx->overs[i].start + lpra[i].buf.len;
		if (lpra[i].buf.len) {
			VERIFY(err, ctx->overs[i].end > ctx->overs[i].start);
			if (err)
				goto bail;
		}
		ctx->overs[i].raix = i;
		ctx->overps[i] = &ctx->overs[i];
	}
	sort(ctx->overps, nbufs, sizeof(*ctx->overps), overlap_ptr_cmp, NULL);
	max.start = 0;
	max.end = 0;
	for (i = 0; i < nbufs; ++i) {
		if (ctx->overps[i]->start < max.end) {
			ctx->overps[i]->mstart = max.end;
			ctx->overps[i]->mend = ctx->overps[i]->end;
			ctx->overps[i]->offset = max.end -
				ctx->overps[i]->start;
			if (ctx->overps[i]->end > max.end) {
				max.end = ctx->overps[i]->end;
			} else {
				ctx->overps[i]->mend = 0;
				ctx->overps[i]->mstart = 0;
			}
		} else  {
			ctx->overps[i]->mend = ctx->overps[i]->end;
			ctx->overps[i]->mstart = ctx->overps[i]->start;
			ctx->overps[i]->offset = 0;
			max = *ctx->overps[i];
		}
	}
bail:
	return err;
}

#define K_COPY_FROM_USER(err, kernel, dst, src, size) \
	do {\
		if (!(kernel))\
			VERIFY(err, 0 == copy_from_user((dst),\
			(void const __user *)(src),\
							(size)));\
		else\
			memmove((dst), (src), (size));\
	} while (0)

#define K_COPY_TO_USER(err, kernel, dst, src, size) \
	do {\
		if (!(kernel))\
			VERIFY(err, 0 == copy_to_user((void __user *)(dst), \
						(src), (size)));\
		else\
			memmove((dst), (src), (size));\
	} while (0)


static void context_free(struct smq_invoke_ctx *ctx);

static int context_alloc(struct fastrpc_file *fl, uint32_t kernel,
			 struct fastrpc_ioctl_invoke_attrs *invokefd,
			 struct smq_invoke_ctx **po)
{
	int err = 0, bufs, ii, size = 0;
	struct fastrpc_apps *me = &gfa;
	struct smq_invoke_ctx *ctx = NULL;
	struct fastrpc_ctx_lst *clst = &fl->clst;
	struct fastrpc_ioctl_invoke *invoke = &invokefd->inv;

	bufs = REMOTE_SCALARS_LENGTH(invoke->sc);
	size = bufs * sizeof(*ctx->lpra) + bufs * sizeof(*ctx->maps) +
		sizeof(*ctx->fds) * (bufs) +
		sizeof(*ctx->attrs) * (bufs) +
		sizeof(*ctx->overs) * (bufs) +
		sizeof(*ctx->overps) * (bufs);

	VERIFY(err, NULL != (ctx = kzalloc(sizeof(*ctx) + size, GFP_KERNEL)));
	if (err)
		goto bail;

	INIT_HLIST_NODE(&ctx->hn);
	hlist_add_fake(&ctx->hn);
	ctx->fl = fl;
	ctx->maps = (struct fastrpc_mmap **)(&ctx[1]);
	ctx->lpra = (remote_arg_t *)(&ctx->maps[bufs]);
	ctx->fds = (int *)(&ctx->lpra[bufs]);
	ctx->attrs = (unsigned *)(&ctx->fds[bufs]);
	ctx->overs = (struct overlap *)(&ctx->attrs[bufs]);
	ctx->overps = (struct overlap **)(&ctx->overs[bufs]);

	K_COPY_FROM_USER(err, kernel, (void *)ctx->lpra, invoke->pra,
					bufs * sizeof(*ctx->lpra));
	if (err)
		goto bail;

	if (invokefd->fds) {
		K_COPY_FROM_USER(err, kernel, ctx->fds, invokefd->fds,
						bufs * sizeof(*ctx->fds));
		if (err)
			goto bail;
	}
	if (invokefd->attrs) {
		K_COPY_FROM_USER(err, kernel, ctx->attrs, invokefd->attrs,
						bufs * sizeof(*ctx->attrs));
		if (err)
			goto bail;
	}

	ctx->sc = invoke->sc;
	if (bufs) {
		VERIFY(err, 0 == context_build_overlap(ctx));
		if (err)
			goto bail;
	}
	ctx->retval = -1;
	ctx->pid = current->pid;
	ctx->tgid = current->tgid;
	init_completion(&ctx->work);
	ctx->magic = FASTRPC_CTX_MAGIC;

	spin_lock(&fl->hlock);
	hlist_add_head(&ctx->hn, &clst->pending);
	spin_unlock(&fl->hlock);

	spin_lock(&me->ctxlock);
	for (ii = 0; ii < FASTRPC_CTX_MAX; ii++) {
		if (!me->ctxtable[ii]) {
			me->ctxtable[ii] = ctx;
			ctx->ctxid = (ptr_to_uint64(ctx) & ~0xFFF)|(ii << 4);
			break;
		}
	}
	spin_unlock(&me->ctxlock);
	VERIFY(err, ii < FASTRPC_CTX_MAX);
	if (err) {
		pr_err("adsprpc: out of context memory\n");
		goto bail;
	}

	*po = ctx;
bail:
	if (ctx && err)
		context_free(ctx);
	return err;
}

static void context_save_interrupted(struct smq_invoke_ctx *ctx)
{
	struct fastrpc_ctx_lst *clst = &ctx->fl->clst;

	spin_lock(&ctx->fl->hlock);
	hlist_del_init(&ctx->hn);
	hlist_add_head(&ctx->hn, &clst->interrupted);
	spin_unlock(&ctx->fl->hlock);
	/* free the cache on power collapse */
	fastrpc_cached_buf_list_free(ctx->fl);
}

static void context_free(struct smq_invoke_ctx *ctx)
{
	int i;
	struct fastrpc_apps *me = &gfa;
	int nbufs = REMOTE_SCALARS_INBUFS(ctx->sc) +
		    REMOTE_SCALARS_OUTBUFS(ctx->sc);
	spin_lock(&ctx->fl->hlock);
	hlist_del_init(&ctx->hn);
	spin_unlock(&ctx->fl->hlock);
	for (i = 0; i < nbufs; ++i)
		fastrpc_mmap_free(ctx->maps[i]);
	fastrpc_buf_free(ctx->buf, 1);
	ctx->magic = 0;
	ctx->ctxid = 0;

	spin_lock(&me->ctxlock);
	for (i = 0; i < FASTRPC_CTX_MAX; i++) {
		if (me->ctxtable[i] == ctx) {
			me->ctxtable[i] = NULL;
			break;
		}
	}
	spin_unlock(&me->ctxlock);

	kfree(ctx);
}

static void context_notify_user(struct smq_invoke_ctx *ctx, int retval)
{
	ctx->retval = retval;
	complete(&ctx->work);
}

static void fastrpc_notify_users(struct fastrpc_file *me)
{
	struct smq_invoke_ctx *ictx;
	struct hlist_node *n;

	spin_lock(&me->hlock);
	hlist_for_each_entry_safe(ictx, n, &me->clst.pending, hn) {
		complete(&ictx->work);
	}
	hlist_for_each_entry_safe(ictx, n, &me->clst.interrupted, hn) {
		complete(&ictx->work);
	}
	spin_unlock(&me->hlock);

}

static void fastrpc_notify_drivers(struct fastrpc_apps *me, int cid)
{
	struct fastrpc_file *fl;
	struct hlist_node *n;

	spin_lock(&me->hlock);
	hlist_for_each_entry_safe(fl, n, &me->drivers, hn) {
		if (fl->cid == cid)
			fastrpc_notify_users(fl);
	}
	spin_unlock(&me->hlock);

}

static void context_list_ctor(struct fastrpc_ctx_lst *me)
{
	INIT_HLIST_HEAD(&me->interrupted);
	INIT_HLIST_HEAD(&me->pending);
}

static void fastrpc_context_list_dtor(struct fastrpc_file *fl)
{
	struct fastrpc_ctx_lst *clst = &fl->clst;
	struct smq_invoke_ctx *ictx = NULL, *ctxfree;
	struct hlist_node *n;

	do {
		ctxfree = NULL;
		spin_lock(&fl->hlock);
		hlist_for_each_entry_safe(ictx, n, &clst->interrupted, hn) {
			hlist_del_init(&ictx->hn);
			ctxfree = ictx;
			break;
		}
		spin_unlock(&fl->hlock);
		if (ctxfree)
			context_free(ctxfree);
	} while (ctxfree);
	do {
		ctxfree = NULL;
		spin_lock(&fl->hlock);
		hlist_for_each_entry_safe(ictx, n, &clst->pending, hn) {
			hlist_del_init(&ictx->hn);
			ctxfree = ictx;
			break;
		}
		spin_unlock(&fl->hlock);
		if (ctxfree)
			context_free(ctxfree);
	} while (ctxfree);
}

static int fastrpc_file_free(struct fastrpc_file *fl);

static void fastrpc_file_list_dtor(struct fastrpc_apps *me)
{
	struct fastrpc_file *fl, *free;
	struct hlist_node *n;

	do {
		free = NULL;
		spin_lock(&me->hlock);
		hlist_for_each_entry_safe(fl, n, &me->drivers, hn) {
			hlist_del_init(&fl->hn);
			free = fl;
			break;
		}
		spin_unlock(&me->hlock);
		if (free)
			fastrpc_file_free(free);
	} while (free);
}

static int get_args(uint32_t kernel, struct smq_invoke_ctx *ctx)
{
	remote_arg64_t *rpra;
	remote_arg_t *lpra = ctx->lpra;
	struct smq_invoke_buf *list;
	struct smq_phy_page *pages, *ipage;
	uint32_t sc = ctx->sc;
	int inbufs = REMOTE_SCALARS_INBUFS(sc);
	int outbufs = REMOTE_SCALARS_OUTBUFS(sc);
	int bufs = inbufs + outbufs;
	uintptr_t args;
	size_t rlen = 0, copylen = 0, metalen = 0;
	int i, inh, oix;
	int err = 0;
	int mflags = 0;

	/* calculate size of the metadata */
	rpra = NULL;
	list = smq_invoke_buf_start(rpra, sc);
	pages = smq_phy_page_start(sc, list);
	ipage = pages;

	for (i = 0; i < bufs; ++i) {
		uintptr_t buf = (uintptr_t)lpra[i].buf.pv;
		size_t len = lpra[i].buf.len;

		if (ctx->fds[i] && (ctx->fds[i] != -1))
			fastrpc_mmap_create(ctx->fl, ctx->fds[i],
					ctx->attrs[i], buf, len,
					mflags, &ctx->maps[i]);
		ipage += 1;
	}
	metalen = copylen = (size_t)&ipage[0];
	/* calculate len requreed for copying */
	for (oix = 0; oix < inbufs + outbufs; ++oix) {
		int i = ctx->overps[oix]->raix;
		uintptr_t mstart, mend;
		size_t len = lpra[i].buf.len;

		if (!len)
			continue;
		if (ctx->maps[i])
			continue;
		if (ctx->overps[oix]->offset == 0)
			copylen = ALIGN(copylen, BALIGN);
		mstart = ctx->overps[oix]->mstart;
		mend = ctx->overps[oix]->mend;
		VERIFY(err, (mend - mstart) <= LONG_MAX);
		if (err)
			goto bail;
		copylen += mend - mstart;
		VERIFY(err, copylen >= 0);
		if (err)
			goto bail;
	}
	ctx->used = copylen;

	/* allocate new buffer */
	if (copylen) {
		DEFINE_DMA_ATTRS(ctx_attrs);

		err = fastrpc_buf_alloc(ctx->fl, copylen, ctx_attrs,
					0, 0, &ctx->buf);
		if (err)
			goto bail;
	}
	if (ctx->buf->virt && metalen <= copylen)
		memset(ctx->buf->virt, 0, metalen);

	/* copy metadata */
	rpra = ctx->buf->virt;
	ctx->rpra = rpra;
	list = smq_invoke_buf_start(rpra, sc);
	pages = smq_phy_page_start(sc, list);
	ipage = pages;
	args = (uintptr_t)ctx->buf->virt + metalen;
	for (i = 0; i < bufs; ++i) {
		size_t len = lpra[i].buf.len;

		list[i].num = 0;
		list[i].pgidx = 0;
		if (!len)
			continue;
		list[i].num = 1;
		list[i].pgidx = ipage - pages;
		ipage++;
	}
	/* map ion buffers */
	PERF(ctx->fl->profile, ctx->fl->perf.map,
	for (i = 0; i < inbufs + outbufs; ++i) {
		struct fastrpc_mmap *map = ctx->maps[i];
		uint64_t buf = ptr_to_uint64(lpra[i].buf.pv);
		size_t len = lpra[i].buf.len;

		rpra[i].buf.pv = 0;
		rpra[i].buf.len = len;
		if (!len)
			continue;
		if (map) {
			struct vm_area_struct *vma;
			uintptr_t offset;
			uint64_t num = buf_num_pages(buf, len);
			int idx = list[i].pgidx;

			if (map->attr & FASTRPC_ATTR_NOVA) {
				offset = 0;
			} else {
				down_read(&current->mm->mmap_sem);
				VERIFY(err, NULL != (vma = find_vma(current->mm,
								map->va)));
				if (err) {
					up_read(&current->mm->mmap_sem);
					goto bail;
				}
				offset = buf_page_start(buf) - vma->vm_start;
				up_read(&current->mm->mmap_sem);
				VERIFY(err, offset < (uintptr_t)map->size);
				if (err)
					goto bail;
			}
			pages[idx].addr = map->phys + offset;
			pages[idx].size = num << PAGE_SHIFT;
		}
		rpra[i].buf.pv = buf;
	}
	PERF_END);

	/* copy non ion buffers */
	PERF(ctx->fl->profile, ctx->fl->perf.copy,
	rlen = copylen - metalen;
	for (oix = 0; oix < inbufs + outbufs; ++oix) {
		int i = ctx->overps[oix]->raix;
		struct fastrpc_mmap *map = ctx->maps[i];
		size_t mlen;
		uint64_t buf;
		size_t len = lpra[i].buf.len;

		if (!len)
			continue;
		if (map)
			continue;
		if (ctx->overps[oix]->offset == 0) {
			rlen -= ALIGN(args, BALIGN) - args;
			args = ALIGN(args, BALIGN);
		}
		mlen = ctx->overps[oix]->mend - ctx->overps[oix]->mstart;
		VERIFY(err, rlen >= mlen);
		if (err)
			goto bail;
		rpra[i].buf.pv = (args - ctx->overps[oix]->offset);
		pages[list[i].pgidx].addr = ctx->buf->phys -
					    ctx->overps[oix]->offset +
					    (copylen - rlen);
		pages[list[i].pgidx].addr =
			buf_page_start(pages[list[i].pgidx].addr);
		buf = rpra[i].buf.pv;
		pages[list[i].pgidx].size = buf_num_pages(buf, len) * PAGE_SIZE;
		if (i < inbufs) {
			K_COPY_FROM_USER(err, kernel, uint64_to_ptr(buf),
					lpra[i].buf.pv, len);
			if (err)
				goto bail;
		}
		args = args + mlen;
		rlen -= mlen;
	}
	PERF_END);

	PERF(ctx->fl->profile, ctx->fl->perf.flush,
	for (oix = 0; oix < inbufs + outbufs; ++oix) {
		int i = ctx->overps[oix]->raix;
		struct fastrpc_mmap *map = ctx->maps[i];

		if (map && map->uncached)
			continue;
		if (ctx->fl->sctx->smmu.coherent &&
			!(map && (map->attr & FASTRPC_ATTR_NON_COHERENT)))
			continue;
		if (map && (map->attr & FASTRPC_ATTR_COHERENT))
			continue;

		if (rpra[i].buf.len && ctx->overps[oix]->mstart) {
			if (map && map->handle)
				msm_ion_do_cache_op(ctx->fl->apps->client,
					map->handle,
					uint64_to_ptr(rpra[i].buf.pv),
					rpra[i].buf.len,
					ION_IOC_CLEAN_INV_CACHES);
			else
				dmac_flush_range(uint64_to_ptr(rpra[i].buf.pv),
					uint64_to_ptr(rpra[i].buf.pv
						+ rpra[i].buf.len));
		}
	}
	PERF_END);

	inh = inbufs + outbufs;
	for (i = 0; i < REMOTE_SCALARS_INHANDLES(sc); i++) {
		rpra[inh + i].buf.pv = ptr_to_uint64(ctx->lpra[inh + i].buf.pv);
		rpra[inh + i].buf.len = ctx->lpra[inh + i].buf.len;
		rpra[inh + i].h = ctx->lpra[inh + i].h;
	}

 bail:
	return err;
}

static int put_args(uint32_t kernel, struct smq_invoke_ctx *ctx,
		    remote_arg_t *upra)
{
	uint32_t sc = ctx->sc;
	remote_arg64_t *rpra = ctx->rpra;
	int i, inbufs, outbufs, outh, size;
	int err = 0;

	inbufs = REMOTE_SCALARS_INBUFS(sc);
	outbufs = REMOTE_SCALARS_OUTBUFS(sc);
	for (i = inbufs; i < inbufs + outbufs; ++i) {
		if (!ctx->maps[i]) {
			K_COPY_TO_USER(err, kernel,
				ctx->lpra[i].buf.pv,
				uint64_to_ptr(rpra[i].buf.pv),
				rpra[i].buf.len);
			if (err)
				goto bail;
		} else {
			fastrpc_mmap_free(ctx->maps[i]);
			ctx->maps[i] = NULL;
		}
	}
	size = sizeof(*rpra) * REMOTE_SCALARS_OUTHANDLES(sc);
	if (size) {
		outh = inbufs + outbufs + REMOTE_SCALARS_INHANDLES(sc);
		K_COPY_TO_USER(err, kernel, &upra[outh], &rpra[outh], size);
		if (err)
			goto bail;
	}
 bail:
	return err;
}

static void inv_args_pre(struct smq_invoke_ctx *ctx)
{
	int i, inbufs, outbufs;
	uint32_t sc = ctx->sc;
	remote_arg64_t *rpra = ctx->rpra;
	uintptr_t end;

	inbufs = REMOTE_SCALARS_INBUFS(sc);
	outbufs = REMOTE_SCALARS_OUTBUFS(sc);
	for (i = inbufs; i < inbufs + outbufs; ++i) {
		struct fastrpc_mmap *map = ctx->maps[i];

		if (map && map->uncached)
			continue;
		if (!rpra[i].buf.len)
			continue;
		if (ctx->fl->sctx->smmu.coherent &&
			!(map && (map->attr & FASTRPC_ATTR_NON_COHERENT)))
			continue;
		if (map && (map->attr & FASTRPC_ATTR_COHERENT))
			continue;

		if (buf_page_start(ptr_to_uint64((void *)rpra)) ==
				buf_page_start(rpra[i].buf.pv))
			continue;
		if (!IS_CACHE_ALIGNED((uintptr_t)
				uint64_to_ptr(rpra[i].buf.pv))) {
			if (map && map->handle)
				msm_ion_do_cache_op(ctx->fl->apps->client,
					map->handle,
					uint64_to_ptr(rpra[i].buf.pv),
					sizeof(uintptr_t),
					ION_IOC_CLEAN_INV_CACHES);
			else
				dmac_flush_range(
					uint64_to_ptr(rpra[i].buf.pv), (char *)
					uint64_to_ptr(rpra[i].buf.pv + 1));
		}

		end = (uintptr_t)uint64_to_ptr(rpra[i].buf.pv +
							rpra[i].buf.len);
		if (!IS_CACHE_ALIGNED(end)) {
			if (map && map->handle)
				msm_ion_do_cache_op(ctx->fl->apps->client,
						map->handle,
						uint64_to_ptr(end),
						sizeof(uintptr_t),
						ION_IOC_CLEAN_INV_CACHES);
			else
				dmac_flush_range((char *)end,
					(char *)end + 1);
		}
	}
}

static void inv_args(struct smq_invoke_ctx *ctx)
{
	int i, inbufs, outbufs;
	uint32_t sc = ctx->sc;
	remote_arg64_t *rpra = ctx->rpra;
	int inv = 0;

	inbufs = REMOTE_SCALARS_INBUFS(sc);
	outbufs = REMOTE_SCALARS_OUTBUFS(sc);
	for (i = inbufs; i < inbufs + outbufs; ++i) {
		struct fastrpc_mmap *map = ctx->maps[i];

		if (map && map->uncached)
			continue;
		if (!rpra[i].buf.len)
			continue;
		if (ctx->fl->sctx->smmu.coherent &&
			!(map && (map->attr & FASTRPC_ATTR_NON_COHERENT)))
			continue;
		if (map && (map->attr & FASTRPC_ATTR_COHERENT))
			continue;

		if (buf_page_start(ptr_to_uint64((void *)rpra)) ==
				buf_page_start(rpra[i].buf.pv)) {
			inv = 1;
			continue;
		}
		if (map && map->handle)
			msm_ion_do_cache_op(ctx->fl->apps->client, map->handle,
				(char *)uint64_to_ptr(rpra[i].buf.pv),
				rpra[i].buf.len, ION_IOC_INV_CACHES);
		else
			dmac_inv_range((char *)uint64_to_ptr(rpra[i].buf.pv),
				(char *)uint64_to_ptr(rpra[i].buf.pv
						 + rpra[i].buf.len));
	}

}

static int fastrpc_invoke_send(struct smq_invoke_ctx *ctx,
			       uint32_t kernel, uint32_t handle)
{
	struct smq_msg *msg = &ctx->msg;
	struct fastrpc_file *fl = ctx->fl;
	struct fastrpc_channel_ctx *channel_ctx = &fl->apps->channel[fl->cid];
	int err = 0, len;

	VERIFY(err, NULL != channel_ctx->chan);
	if (err)
		goto bail;
	msg->pid = current->tgid;
	msg->tid = current->pid;
	if (kernel)
		msg->pid = 0;
	msg->invoke.header.ctx = ctx->ctxid | fl->pd;
	msg->invoke.header.handle = handle;
	msg->invoke.header.sc = ctx->sc;
	msg->invoke.page.addr = ctx->buf ? ctx->buf->phys : 0;
	msg->invoke.page.size = buf_page_size(ctx->used);

	if (fl->apps->glink) {
		if (fl->ssrcount != channel_ctx->ssrcount) {
			err = -ECONNRESET;
			goto bail;
		}
		VERIFY(err, channel_ctx->link.port_state ==
				FASTRPC_LINK_CONNECTED);
		if (err)
			goto bail;
		err = glink_tx(channel_ctx->chan,
			(void *)&fl->apps->channel[fl->cid], msg, sizeof(*msg),
			GLINK_TX_REQ_INTENT);
	} else {
		spin_lock(&fl->apps->hlock);
		len = smd_write((smd_channel_t *)
				channel_ctx->chan,
				msg, sizeof(*msg));
		spin_unlock(&fl->apps->hlock);
		VERIFY(err, len == sizeof(*msg));
	}
 bail:
	return err;
}

static void fastrpc_smd_read_handler(int cid)
{
	struct fastrpc_apps *me = &gfa;
	struct smq_invoke_rsp rsp = {0};
	int ret = 0, err = 0;
	uint32_t index;

	do {
		ret = smd_read_from_cb(me->channel[cid].chan, &rsp,
					sizeof(rsp));
		if (ret != sizeof(rsp))
			break;
		index = (uint32_t)((rsp.ctx & FASTRPC_CTXID_MASK) >> 4);
		VERIFY(err, index < FASTRPC_CTX_MAX);
		if (err)
			goto bail;

		VERIFY(err, !IS_ERR_OR_NULL(me->ctxtable[index]));
		if (err)
			goto bail;

		VERIFY(err, ((me->ctxtable[index]->ctxid == (rsp.ctx & ~1)) &&
			me->ctxtable[index]->magic == FASTRPC_CTX_MAGIC));
		if (err)
			goto bail;

		context_notify_user(me->ctxtable[index], rsp.retval);
	} while (ret == sizeof(rsp));

bail:
	if (err)
		pr_err("adsprpc: invalid response or context\n");
}

static void smd_event_handler(void *priv, unsigned event)
{
	struct fastrpc_apps *me = &gfa;
	int cid = (int)(uintptr_t)priv;

	switch (event) {
	case SMD_EVENT_OPEN:
		complete(&me->channel[cid].workport);
		break;
	case SMD_EVENT_CLOSE:
		fastrpc_notify_drivers(me, cid);
		break;
	case SMD_EVENT_DATA:
		fastrpc_smd_read_handler(cid);
		break;
	}
}

static void fastrpc_init(struct fastrpc_apps *me)
{
	int i;

	INIT_HLIST_HEAD(&me->drivers);
	INIT_HLIST_HEAD(&me->maps);
	spin_lock_init(&me->hlock);
	spin_lock_init(&me->ctxlock);
	mutex_init(&me->smd_mutex);
	me->channel = &gcinfo[0];
	for (i = 0; i < NUM_CHANNELS; i++) {
		init_completion(&me->channel[i].work);
		init_completion(&me->channel[i].workport);
		me->channel[i].sesscount = 0;
	}
}

static int fastrpc_release_current_dsp_process(struct fastrpc_file *fl);

static int fastrpc_internal_invoke(struct fastrpc_file *fl, uint32_t mode,
				   uint32_t kernel,
				   struct fastrpc_ioctl_invoke_attrs *inv)
{
	struct smq_invoke_ctx *ctx = NULL;
	struct fastrpc_ioctl_invoke *invoke = &inv->inv;
	int cid = fl->cid;
	int interrupted = 0;
	int err = 0;
	struct timespec invoket = {0};

	if (fl->profile)
		getnstimeofday(&invoket);

	VERIFY(err, fl->sctx != NULL);
	if (err)
		goto bail;
	VERIFY(err, fl->cid >= 0 && fl->cid < NUM_CHANNELS);
	if (err)
		goto bail;
	if (!kernel) {
		VERIFY(err, 0 == context_restore_interrupted(fl, inv,
								&ctx));
		if (err)
			goto bail;
		if (fl->sctx->smmu.faults)
			err = FASTRPC_ENOSUCH;
		if (err)
			goto bail;
		if (ctx)
			goto wait;
	}

	VERIFY(err, 0 == context_alloc(fl, kernel, inv, &ctx));
	if (err)
		goto bail;

	if (REMOTE_SCALARS_LENGTH(ctx->sc)) {
		PERF(fl->profile, fl->perf.getargs,
		VERIFY(err, 0 == get_args(kernel, ctx));
		PERF_END);
		if (err)
			goto bail;
	}

	PERF(fl->profile, fl->perf.invargs,
	inv_args_pre(ctx);
	if (mode == FASTRPC_MODE_SERIAL)
		inv_args(ctx);
	PERF_END);

	PERF(fl->profile, fl->perf.link,
	VERIFY(err, 0 == fastrpc_invoke_send(ctx, kernel, invoke->handle));
	PERF_END);

	if (err)
		goto bail;

	PERF(fl->profile, fl->perf.invargs,
	if (mode == FASTRPC_MODE_PARALLEL)
		inv_args(ctx);
	PERF_END);
 wait:
	if (kernel)
		wait_for_completion(&ctx->work);
	else {
		interrupted = wait_for_completion_interruptible(&ctx->work);
		VERIFY(err, 0 == (err = interrupted));
		if (err)
			goto bail;
	}
	VERIFY(err, 0 == (err = ctx->retval));
	if (err)
		goto bail;

	PERF(fl->profile, fl->perf.putargs,
	VERIFY(err, 0 == put_args(kernel, ctx, invoke->pra));
	PERF_END);
	if (err)
		goto bail;
 bail:
	if (ctx && interrupted == -ERESTARTSYS)
		context_save_interrupted(ctx);
	else if (ctx)
		context_free(ctx);
	if (fl->ssrcount != fl->apps->channel[cid].ssrcount)
		err = ECONNRESET;

	if (fl->profile && !interrupted) {
		if (invoke->handle != FASTRPC_STATIC_HANDLE_LISTENER)
			fl->perf.invoke += getnstimediff(&invoket);
		if (!(invoke->handle >= 0 &&
			invoke->handle <= FASTRPC_STATIC_HANDLE_MAX))
			fl->perf.count++;
	}
	return err;
}

static int fastrpc_channel_open(struct fastrpc_file *fl);
static int fastrpc_init_process(struct fastrpc_file *fl,
				struct fastrpc_ioctl_init_attrs *uproc)
{
	int err = 0;
	struct fastrpc_apps *me = &gfa;
	struct fastrpc_ioctl_invoke_attrs ioctl;
	struct fastrpc_ioctl_init *init = &uproc->init;
	struct smq_phy_page pages[1];
	struct fastrpc_mmap *file = NULL, *mem = NULL;
	struct fastrpc_buf *imem = NULL;
	char *proc_name = NULL;
	int srcVM[1] = {VMID_HLOS};
	int destVM[1] = {gcinfo[0].heap_vmid};
	int destVMperm[1] = {PERM_READ | PERM_WRITE | PERM_EXEC};
	int hlosVMperm[1] = {PERM_READ | PERM_WRITE | PERM_EXEC};

	VERIFY(err, 0 == (err = fastrpc_channel_open(fl)));
	if (err)
		goto bail;
	if (init->flags == FASTRPC_INIT_ATTACH) {
		remote_arg_t ra[1];
		int tgid = current->tgid;

		ra[0].buf.pv = (void *)&tgid;
		ra[0].buf.len = sizeof(tgid);
		ioctl.inv.handle = 1;
		ioctl.inv.sc = REMOTE_SCALARS_MAKE(0, 1, 0);
		ioctl.inv.pra = ra;
		ioctl.fds = NULL;
		ioctl.attrs = NULL;
		fl->pd = 0;
		VERIFY(err, !(err = fastrpc_internal_invoke(fl,
			FASTRPC_MODE_PARALLEL, 1, &ioctl)));
		if (err)
			goto bail;
	} else if (init->flags == FASTRPC_INIT_CREATE) {
		remote_arg_t ra[6];
		int fds[6];
		int mflags = 0;
		int memlen;
		DEFINE_DMA_ATTRS(imem_dma_attr);
		struct {
			int pgid;
			unsigned int namelen;
			unsigned int filelen;
			unsigned int pageslen;
			int attrs;
			int siglen;
		} inbuf;
		inbuf.pgid = current->tgid;
		inbuf.namelen = strlen(current->comm) + 1;
		inbuf.filelen = init->filelen;
		fl->pd = 1;

		if (!access_ok(0, (void const __user *)init->file,
				init->filelen))
			goto bail;
		if (init->filelen) {
			VERIFY(err, !fastrpc_mmap_create(fl, init->filefd, 0,
				init->file, init->filelen, mflags, &file));
			if (err)
				goto bail;
		}
		inbuf.pageslen = 1;

		VERIFY(err, !init->mem);
		if (err) {
			err = -EINVAL;
			pr_err("adsprpc: %s: %s: ERROR: donated memory allocated in userspace\n",
				current->comm, __func__);
			goto bail;
		}
		memlen = ALIGN(max(1024*1024*3, (int)init->filelen * 4),
						1024*1024);

		dma_set_attr(DMA_ATTR_EXEC_MAPPING, &imem_dma_attr);
		dma_set_attr(DMA_ATTR_NO_KERNEL_MAPPING, &imem_dma_attr);
		dma_set_attr(DMA_ATTR_FORCE_NON_COHERENT, &imem_dma_attr);

		err = fastrpc_buf_alloc(fl, memlen, imem_dma_attr, 0, 0, &imem);
		if (err)
			goto bail;
		fl->init_mem = imem;

		inbuf.pageslen = 1;
		ra[0].buf.pv = (void *)&inbuf;
		ra[0].buf.len = sizeof(inbuf);
		fds[0] = 0;

		ra[1].buf.pv = (void *)current->comm;
		ra[1].buf.len = inbuf.namelen;
		fds[1] = 0;

		ra[2].buf.pv = (void *)init->file;
		ra[2].buf.len = inbuf.filelen;
		fds[2] = init->filefd;

		pages[0].addr = imem->phys;
		pages[0].size = imem->size;
		ra[3].buf.pv = (void *)pages;
		ra[3].buf.len = 1 * sizeof(*pages);
		fds[3] = 0;

		inbuf.attrs = uproc->attrs;
		ra[4].buf.pv = (void *)&(inbuf.attrs);
		ra[4].buf.len = sizeof(inbuf.attrs);
		fds[4] = 0;

		inbuf.siglen = uproc->siglen;
		ra[5].buf.pv = (void *)&(inbuf.siglen);
		ra[5].buf.len = sizeof(inbuf.siglen);
		fds[5] = 0;

		ioctl.inv.handle = 1;
		ioctl.inv.sc = REMOTE_SCALARS_MAKE(6, 4, 0);
		if (uproc->attrs)
			ioctl.inv.sc = REMOTE_SCALARS_MAKE(7, 6, 0);
		ioctl.inv.pra = ra;
		ioctl.fds = fds;
		ioctl.attrs = NULL;
		VERIFY(err, !(err = fastrpc_internal_invoke(fl,
			FASTRPC_MODE_PARALLEL, 1, &ioctl)));
		if (err)
			goto bail;
	} else if (init->flags == FASTRPC_INIT_CREATE_STATIC) {
		remote_arg_t ra[3];
		uint64_t phys = 0;
		size_t size = 0;
		int fds[3];
		struct {
			int pgid;
			unsigned int namelen;
			unsigned int pageslen;
		} inbuf;

		if (!init->filelen)
			goto bail;
		VERIFY(err, proc_name = kzalloc(init->filelen, GFP_KERNEL));
		if (err)
			goto bail;
		VERIFY(err, 0 == copy_from_user(proc_name,
			(unsigned char *)init->file, init->filelen));
		if (err)
			goto bail;
		inbuf.pgid = current->tgid;
		inbuf.namelen = init->filelen;
		inbuf.pageslen = 0;
		if (!me->staticpd_flags) {
			inbuf.pageslen = 1;
			VERIFY(err, !fastrpc_mmap_create(fl, -1, 0, init->mem,
				 init->memlen, ADSP_MMAP_REMOTE_HEAP_ADDR,
				 &mem));
			if (err)
				goto bail;
			phys = mem->phys;
			size = mem->size;
			VERIFY(err, !hyp_assign_phys(phys, (uint64_t)size,
					srcVM, 1, destVM, destVMperm, 1));
			if (err) {
				pr_err("ADSPRPC: hyp_assign_phys fail err %d",
							 err);
				pr_err("map->phys %llx, map->size %d\n",
							 phys, (int)size);
				goto bail;
			}
			me->staticpd_flags = 1;
		}

		ra[0].buf.pv = (void *)&inbuf;
		ra[0].buf.len = sizeof(inbuf);
		fds[0] = 0;

		ra[1].buf.pv = (void *)proc_name;
		ra[1].buf.len = inbuf.namelen;
		fds[1] = 0;

		pages[0].addr = phys;
		pages[0].size = size;

		ra[2].buf.pv = (void *)pages;
		ra[2].buf.len = sizeof(*pages);
		fds[2] = 0;
		ioctl.inv.handle = 1;

		ioctl.inv.sc = REMOTE_SCALARS_MAKE(8, 3, 0);
		ioctl.inv.pra = ra;
		ioctl.fds = NULL;
		ioctl.attrs = NULL;
		VERIFY(err, !(err = fastrpc_internal_invoke(fl,
			FASTRPC_MODE_PARALLEL, 1, &ioctl)));
		if (err)
			goto bail;
	} else {
		err = -ENOTTY;
	}
bail:
	kfree(proc_name);
	if (err && (init->flags == FASTRPC_INIT_CREATE_STATIC))
		me->staticpd_flags = 0;
	if (mem && err) {
		if (mem->flags == ADSP_MMAP_REMOTE_HEAP_ADDR)
			hyp_assign_phys(mem->phys, (uint64_t)mem->size,
					destVM, 1, srcVM, hlosVMperm, 1);
		fastrpc_mmap_free(mem);
	}
	if (file)
		fastrpc_mmap_free(file);
	return err;
}

static int fastrpc_release_current_dsp_process(struct fastrpc_file *fl)
{
	int err = 0;
	struct fastrpc_ioctl_invoke_attrs ioctl;
	remote_arg_t ra[1];
	int tgid = 0;

	VERIFY(err, fl->cid >= 0 && fl->cid < NUM_CHANNELS);
	if (err)
		goto bail;
	VERIFY(err, fl->apps->channel[fl->cid].chan != NULL);
	if (err)
		goto bail;
	tgid = fl->tgid;
	ra[0].buf.pv = (void *)&tgid;
	ra[0].buf.len = sizeof(tgid);
	ioctl.inv.handle = 1;
	ioctl.inv.sc = REMOTE_SCALARS_MAKE(1, 1, 0);
	ioctl.inv.pra = ra;
	ioctl.fds = NULL;
	ioctl.attrs = NULL;
	VERIFY(err, 0 == (err = fastrpc_internal_invoke(fl,
		FASTRPC_MODE_PARALLEL, 1, &ioctl)));
bail:
	return err;
}

static int fastrpc_mmap_on_dsp(struct fastrpc_file *fl, uint32_t flags,
					uintptr_t va, uint64_t phys,
					size_t size, uintptr_t *raddr)
{
	struct fastrpc_ioctl_invoke_attrs ioctl;
	struct smq_phy_page page;
	int num = 1;
	remote_arg_t ra[3];
	int err = 0;
	struct {
		int pid;
		uint32_t flags;
		uintptr_t vaddrin;
		int num;
	} inargs;

	struct {
		uintptr_t vaddrout;
	} routargs;

	inargs.pid = current->tgid;
	inargs.vaddrin = (uintptr_t)va;
	inargs.flags = flags;
	inargs.num = fl->apps->compat ? num * sizeof(page) : num;
	ra[0].buf.pv = (void *)&inargs;
	ra[0].buf.len = sizeof(inargs);
	page.addr = phys;
	page.size = size;
	ra[1].buf.pv = (void *)&page;
	ra[1].buf.len = num * sizeof(page);

	ra[2].buf.pv = (void *)&routargs;
	ra[2].buf.len = sizeof(routargs);

	ioctl.inv.handle = 1;
	if (fl->apps->compat)
		ioctl.inv.sc = REMOTE_SCALARS_MAKE(4, 2, 1);
	else
		ioctl.inv.sc = REMOTE_SCALARS_MAKE(2, 2, 1);
	ioctl.inv.pra = ra;
	ioctl.fds = NULL;
	ioctl.attrs = NULL;
	VERIFY(err, 0 == (err = fastrpc_internal_invoke(fl,
		FASTRPC_MODE_PARALLEL, 1, &ioctl)));
	*raddr = (uintptr_t)routargs.vaddrout;
	if (err)
		goto bail;
	if (flags == ADSP_MMAP_HEAP_ADDR) {
		struct scm_desc desc = {0};

		desc.args[0] = TZ_PIL_AUTH_QDSP6_PROC;
		desc.args[1] = phys;
		desc.args[2] = size;
		desc.arginfo = SCM_ARGS(3);
		err = scm_call2(SCM_SIP_FNID(SCM_SVC_PIL,
			TZ_PIL_PROTECT_MEM_SUBSYS_ID), &desc);
	} else if (flags == ADSP_MMAP_REMOTE_HEAP_ADDR) {

		int srcVM[1] = {VMID_HLOS};
		int destVM[1] = {gcinfo[0].heap_vmid};
		int destVMperm[1] = {PERM_READ | PERM_WRITE | PERM_EXEC};

		VERIFY(err, !hyp_assign_phys(phys, (uint64_t)size,
				srcVM, 1, destVM, destVMperm, 1));
		if (err)
			goto bail;
	}
bail:
	return err;
}

static int fastrpc_munmap_on_dsp_rh(struct fastrpc_file *fl, uint64_t phys,
						size_t size, uint32_t flags)
{
	int err = 0;
	int srcVM[1] = {gcinfo[0].heap_vmid};
	int destVM[1] = {VMID_HLOS};
	int destVMperm[1] = {PERM_READ | PERM_WRITE | PERM_EXEC};

	if (flags == ADSP_MMAP_HEAP_ADDR) {
		struct fastrpc_ioctl_invoke_attrs ioctl;

		struct scm_desc desc = {0};
		remote_arg_t ra[1];
		int err = 0;
		struct {
			uint8_t skey;
		} routargs;

		ra[0].buf.pv = (void *)&routargs;
		ra[0].buf.len = sizeof(routargs);

		ioctl.inv.handle = 1;
		ioctl.inv.sc = REMOTE_SCALARS_MAKE(7, 0, 1);
		ioctl.inv.pra = ra;
		ioctl.fds = NULL;
		ioctl.attrs = NULL;
		if (fl == NULL)
			goto bail;

		VERIFY(err, 0 == (err = fastrpc_internal_invoke(fl,
				FASTRPC_MODE_PARALLEL, 1, &ioctl)));
		if (err)
			goto bail;
		desc.args[0] = TZ_PIL_AUTH_QDSP6_PROC;
		desc.args[1] = phys;
		desc.args[2] = size;
		desc.args[3] = routargs.skey;
		desc.arginfo = SCM_ARGS(4);
		err = scm_call2(SCM_SIP_FNID(SCM_SVC_PIL,
			TZ_PIL_CLEAR_PROTECT_MEM_SUBSYS_ID), &desc);
	} else if (flags == ADSP_MMAP_REMOTE_HEAP_ADDR) {
		VERIFY(err, !hyp_assign_phys(phys, (uint64_t)size,
					srcVM, 1, destVM, destVMperm, 1));
		if (err)
			goto bail;
	}

bail:
	return err;
}

static int fastrpc_munmap_on_dsp(struct fastrpc_file *fl, uintptr_t raddr,
				uint64_t phys, size_t size, uint32_t flags)
{
	struct fastrpc_ioctl_invoke_attrs ioctl;
	remote_arg_t ra[1];
	int err = 0;
	struct {
		int pid;
		uintptr_t vaddrout;
		size_t size;
	} inargs;

	inargs.pid = current->tgid;
	inargs.size = size;
	inargs.vaddrout = raddr;
	ra[0].buf.pv = (void *)&inargs;
	ra[0].buf.len = sizeof(inargs);

	ioctl.inv.handle = 1;
	if (fl->apps->compat)
		ioctl.inv.sc = REMOTE_SCALARS_MAKE(5, 1, 0);
	else
		ioctl.inv.sc = REMOTE_SCALARS_MAKE(3, 1, 0);
	ioctl.inv.pra = ra;
	ioctl.fds = NULL;
	ioctl.attrs = NULL;
	VERIFY(err, 0 == (err = fastrpc_internal_invoke(fl,
		FASTRPC_MODE_PARALLEL, 1, &ioctl)));
	if (err)
		goto bail;
	if (flags == ADSP_MMAP_HEAP_ADDR ||
				flags == ADSP_MMAP_REMOTE_HEAP_ADDR) {
		VERIFY(err, !fastrpc_munmap_on_dsp_rh(fl, phys, size, flags));
		if (err)
			goto bail;
	}
bail:
	return err;
}

static int fastrpc_mmap_remove_ssr(struct fastrpc_file *fl)
{
	struct fastrpc_mmap *match = NULL, *map = NULL;
	struct hlist_node *n = NULL;
	int err = 0, ret = 0;
	struct fastrpc_apps *me = &gfa;
	struct ramdump_segment *ramdump_segments_rh = NULL;

	do {
		match = NULL;
		spin_lock(&me->hlock);
		hlist_for_each_entry_safe(map, n, &me->maps, hn) {
			match = map;
			hlist_del_init(&map->hn);
			break;
		}
		spin_unlock(&me->hlock);

		if (match) {
			VERIFY(err, !fastrpc_munmap_on_dsp_rh(fl, match->phys,
						match->size, match->flags));
			if (err)
				goto bail;
			if (me->channel[0].ramdumpenabled) {
				ramdump_segments_rh = kcalloc(1,
				sizeof(struct ramdump_segment), GFP_KERNEL);
				if (ramdump_segments_rh) {
					ramdump_segments_rh->address =
					match->phys;
					ramdump_segments_rh->size = match->size;
					ret = do_elf_ramdump(
					 me->channel[0].remoteheap_ramdump_dev,
					 ramdump_segments_rh, 1);
					if (ret < 0)
						pr_err("ADSPRPC: unable to dump heap");
					kfree(ramdump_segments_rh);
				}
			}
			fastrpc_mmap_free(match);
		}
	} while (match);
bail:
	if (err && match)
		fastrpc_mmap_add(match);
	return err;
}

static int fastrpc_mmap_remove(struct fastrpc_file *fl, uintptr_t va,
			     size_t len, struct fastrpc_mmap **ppmap);

static void fastrpc_mmap_add(struct fastrpc_mmap *map);

static int fastrpc_internal_munmap(struct fastrpc_file *fl,
				   struct fastrpc_ioctl_munmap *ud)
{
	int err = 0;
	struct fastrpc_mmap *map = NULL;
	struct fastrpc_buf *rbuf = NULL, *free = NULL;
	struct hlist_node *n;

	mutex_lock(&fl->map_mutex);
	spin_lock(&fl->hlock);
	hlist_for_each_entry_safe(rbuf, n, &fl->remote_bufs, hn_rem) {
		if (rbuf->raddr && (rbuf->flags == ADSP_MMAP_ADD_PAGES)) {
			if ((rbuf->raddr == ud->vaddrout) &&
				(rbuf->size == ud->size)) {
				free = rbuf;
				break;
			}
		}
	}
	spin_unlock(&fl->hlock);

	if (free) {
		VERIFY(err, !fastrpc_munmap_on_dsp(fl, free->raddr,
			free->phys, free->size, free->flags));
		if (err)
			goto bail;
		fastrpc_buf_free(rbuf, 0);
		mutex_unlock(&fl->map_mutex);
		return err;
	}

	VERIFY(err, !fastrpc_mmap_remove(fl, ud->vaddrout, ud->size, &map));
	if (err)
		goto bail;
	VERIFY(err, !fastrpc_munmap_on_dsp(fl, map->raddr,
				map->phys, map->size, map->flags));
	if (err)
		goto bail;
	fastrpc_mmap_free(map);
bail:
	if (err && map)
		fastrpc_mmap_add(map);
	mutex_unlock(&fl->map_mutex);
	return err;
}

static int fastrpc_internal_mmap(struct fastrpc_file *fl,
				 struct fastrpc_ioctl_mmap *ud)
{

	struct fastrpc_mmap *map = NULL;
	struct fastrpc_buf *rbuf = NULL;
	uintptr_t raddr = 0;
	int err = 0;

	mutex_lock(&fl->map_mutex);

	if (ud->flags == ADSP_MMAP_ADD_PAGES) {
		DEFINE_DMA_ATTRS(dma_attr);

		if (ud->vaddrin) {
			err = -EINVAL;
			pr_err("adsprpc: %s: %s: ERROR: adding user allocated pages is not supported\n",
					current->comm, __func__);
			goto bail;
		}
		dma_set_attr(DMA_ATTR_EXEC_MAPPING, &dma_attr);
		dma_set_attr(DMA_ATTR_NO_KERNEL_MAPPING, &dma_attr);
		dma_set_attr(DMA_ATTR_FORCE_NON_COHERENT, &dma_attr);

		err = fastrpc_buf_alloc(fl, ud->size, dma_attr, ud->flags,
								1, &rbuf);
		if (err)
			goto bail;
		err = fastrpc_mmap_on_dsp(fl, ud->flags, 0,
				rbuf->phys, rbuf->size, &raddr);
		if (err)
			goto bail;
		rbuf->raddr = raddr;
	} else {
		uintptr_t va_to_dsp;

		VERIFY(err, !fastrpc_mmap_create(fl, ud->fd, 0,
				(uintptr_t)ud->vaddrin, ud->size,
				 ud->flags, &map));
		if (err)
			goto bail;

		if (ud->flags == ADSP_MMAP_HEAP_ADDR ||
				ud->flags == ADSP_MMAP_REMOTE_HEAP_ADDR)
			va_to_dsp = 0;
		else
			va_to_dsp = (uintptr_t)map->va;
		VERIFY(err, 0 == fastrpc_mmap_on_dsp(fl, ud->flags, va_to_dsp,
				map->phys, map->size, &raddr));
		if (err)
			goto bail;
		map->raddr = raddr;
	}
	ud->vaddrout = raddr;
 bail:
	if (err && map)
		fastrpc_mmap_free(map);
	mutex_unlock(&fl->map_mutex);
	return err;
}

static void fastrpc_channel_close(struct kref *kref)
{
	struct fastrpc_apps *me = &gfa;
	struct fastrpc_channel_ctx *ctx;
	int cid;

	ctx = container_of(kref, struct fastrpc_channel_ctx, kref);
	cid = ctx - &gcinfo[0];
	if (!me->glink)
		smd_close(ctx->chan);
	else
		fastrpc_glink_close(ctx->chan, cid);

	ctx->chan = NULL;
	mutex_unlock(&me->smd_mutex);
	pr_info("'closed /dev/%s c %d %d'\n", gcinfo[cid].name,
						MAJOR(me->dev_no), cid);
}

static void fastrpc_context_list_dtor(struct fastrpc_file *fl);

static int fastrpc_session_alloc_locked(struct fastrpc_channel_ctx *chan,
			int secure, struct fastrpc_session_ctx **session)
{
	struct fastrpc_apps *me = &gfa;
	int idx = 0, err = 0;

	if (chan->sesscount) {
		for (idx = 0; idx < chan->sesscount; ++idx) {
			if (!chan->session[idx].used &&
				chan->session[idx].smmu.secure == secure) {
				chan->session[idx].used = 1;
				break;
			}
		}
		VERIFY(err, idx < chan->sesscount);
		if (err)
			goto bail;
		chan->session[idx].smmu.faults = 0;
	} else {
		VERIFY(err, me->dev != NULL);
		if (err)
			goto bail;
		chan->session[0].dev = me->dev;
		chan->session[0].smmu.dev = me->dev;
	}

	*session = &chan->session[idx];
 bail:
	return err;
}

static bool fastrpc_glink_notify_rx_intent_req(void *h, const void *priv,
						size_t size)
{
	if (glink_queue_rx_intent(h, NULL, size))
		return false;
	return true;
}

static void fastrpc_glink_notify_tx_done(void *handle, const void *priv,
		const void *pkt_priv, const void *ptr)
{
}

static void fastrpc_glink_notify_rx(void *handle, const void *priv,
	const void *pkt_priv, const void *ptr, size_t size)
{
	struct smq_invoke_rsp *rsp = (struct smq_invoke_rsp *)ptr;
	struct fastrpc_apps *me = &gfa;
	uint32_t index;
	int err = 0;

	VERIFY(err, (rsp && size >= sizeof(*rsp)));
	if (err)
		goto bail;

	index = (uint32_t)((rsp->ctx & FASTRPC_CTXID_MASK) >> 4);
	VERIFY(err, index < FASTRPC_CTX_MAX);
	if (err)
		goto bail;

	VERIFY(err, !IS_ERR_OR_NULL(me->ctxtable[index]));
	if (err)
		goto bail;

	VERIFY(err, ((me->ctxtable[index]->ctxid == (rsp->ctx & ~1)) &&
		me->ctxtable[index]->magic == FASTRPC_CTX_MAGIC));
	if (err)
		goto bail;

	context_notify_user(me->ctxtable[index], rsp->retval);
bail:
	if (err)
		pr_err("adsprpc: invalid response or context\n");
	glink_rx_done(handle, ptr, true);
}

static void fastrpc_glink_notify_state(void *handle, const void *priv,
				unsigned int event)
{
	struct fastrpc_apps *me = &gfa;
	int cid = (int)(uintptr_t)priv;
	struct fastrpc_glink_info *link;

	if (cid < 0 || cid >= NUM_CHANNELS)
		return;
	link = &me->channel[cid].link;
	switch (event) {
	case GLINK_CONNECTED:
		link->port_state = FASTRPC_LINK_CONNECTED;
		complete(&me->channel[cid].workport);
		break;
	case GLINK_LOCAL_DISCONNECTED:
		link->port_state = FASTRPC_LINK_DISCONNECTED;
		break;
	case GLINK_REMOTE_DISCONNECTED:
		if (me->channel[cid].chan) {
			fastrpc_glink_close(me->channel[cid].chan, cid);
			me->channel[cid].chan = 0;
		}
		break;
	default:
		break;
	}
}

static int fastrpc_session_alloc(struct fastrpc_channel_ctx *chan, int secure,
					struct fastrpc_session_ctx **session)
{
	int err = 0;
	struct fastrpc_apps *me = &gfa;

	mutex_lock(&me->smd_mutex);
	if (!*session)
		err = fastrpc_session_alloc_locked(chan, secure, session);
	mutex_unlock(&me->smd_mutex);
	return err;
}

static void fastrpc_session_free(struct fastrpc_channel_ctx *chan,
				struct fastrpc_session_ctx *session)
{
	struct fastrpc_apps *me = &gfa;

	mutex_lock(&me->smd_mutex);
	session->used = 0;
	mutex_unlock(&me->smd_mutex);
}

static int fastrpc_file_free(struct fastrpc_file *fl)
{
	struct hlist_node *n;
	struct fastrpc_mmap *map = NULL;
	int cid;

	if (!fl)
		return 0;
	cid = fl->cid;

	spin_lock(&fl->apps->hlock);
	hlist_del_init(&fl->hn);
	spin_unlock(&fl->apps->hlock);
	kfree(fl->debug_buf);

	if (!fl->sctx) {
		goto bail;
	}
	(void)fastrpc_release_current_dsp_process(fl);
	if (!fl->sctx)
		goto bail;

	spin_lock(&fl->hlock);
	fl->file_close = 1;
	spin_unlock(&fl->hlock);
	if (!IS_ERR_OR_NULL(fl->init_mem))
		fastrpc_buf_free(fl->init_mem, 0);
	fastrpc_context_list_dtor(fl);
	fastrpc_cached_buf_list_free(fl);
	hlist_for_each_entry_safe(map, n, &fl->maps, hn) {
		fastrpc_mmap_free(map);
	}
	if (fl->ssrcount == fl->apps->channel[cid].ssrcount)
		kref_put_mutex(&fl->apps->channel[cid].kref,
				fastrpc_channel_close, &fl->apps->smd_mutex);
	if (fl->sctx)
		fastrpc_session_free(&fl->apps->channel[cid], fl->sctx);
	if (fl->secsctx)
		fastrpc_session_free(&fl->apps->channel[cid], fl->secsctx);
bail:
	fastrpc_remote_buf_list_free(fl);
	mutex_destroy(&fl->map_mutex);
	kfree(fl);
	return 0;
}

static int fastrpc_device_release(struct inode *inode, struct file *file)
{
	struct fastrpc_file *fl = (struct fastrpc_file *)file->private_data;

	if (fl) {
		if (fl->debugfs_file != NULL)
			debugfs_remove(fl->debugfs_file);

		fastrpc_file_free(fl);
		file->private_data = NULL;
	}
	return 0;
}

static void fastrpc_link_state_handler(struct glink_link_state_cb_info *cb_info,
					 void *priv)
{
	struct fastrpc_apps *me = &gfa;
	int cid = (int)((uintptr_t)priv);
	struct fastrpc_glink_info *link;

	if (cid < 0 || cid >= NUM_CHANNELS)
		return;

	link = &me->channel[cid].link;
	switch (cb_info->link_state) {
	case GLINK_LINK_STATE_UP:
		link->link_state = FASTRPC_LINK_STATE_UP;
		complete(&me->channel[cid].work);
		break;
	case GLINK_LINK_STATE_DOWN:
		link->link_state = FASTRPC_LINK_STATE_DOWN;
		break;
	default:
		pr_err("adsprpc: unknown link state %d\n", cb_info->link_state);
		break;
	}
}

static int fastrpc_glink_register(int cid, struct fastrpc_apps *me)
{
	int err = 0;
	struct fastrpc_glink_info *link;

	VERIFY(err, (cid >= 0 && cid < NUM_CHANNELS));
	if (err)
		goto bail;

	link = &me->channel[cid].link;
	if (link->link_notify_handle != NULL)
		goto bail;

	link->link_info.glink_link_state_notif_cb = fastrpc_link_state_handler;
	link->link_notify_handle = glink_register_link_state_cb(
					&link->link_info,
					(void *)((uintptr_t)cid));
	VERIFY(err, !IS_ERR_OR_NULL(me->channel[cid].link.link_notify_handle));
	if (err) {
		link->link_notify_handle = NULL;
		goto bail;
	}
	VERIFY(err, wait_for_completion_timeout(&me->channel[cid].work,
			RPC_TIMEOUT));
bail:
	return err;
}

static void fastrpc_glink_close(void *chan, int cid)
{
	int err = 0;
	struct fastrpc_glink_info *link;

	VERIFY(err, (cid >= 0 && cid < NUM_CHANNELS));
	if (err)
		return;
	link = &gfa.channel[cid].link;

	if (link->port_state == FASTRPC_LINK_CONNECTED) {
		link->port_state = FASTRPC_LINK_DISCONNECTING;
		glink_close(chan);
	}
}

static int fastrpc_glink_open(int cid)
{
	int err = 0;
	void *handle = NULL;
	struct fastrpc_apps *me = &gfa;
	struct glink_open_config *cfg;
	struct fastrpc_glink_info *link;

	VERIFY(err, (cid >= 0 && cid < NUM_CHANNELS));
	if (err)
		goto bail;
	link = &me->channel[cid].link;
	cfg = &me->channel[cid].link.cfg;
	VERIFY(err, (link->link_state == FASTRPC_LINK_STATE_UP));
	if (err)
		goto bail;

	VERIFY(err, (link->port_state == FASTRPC_LINK_DISCONNECTED));
	if (err)
		goto bail;

	link->port_state = FASTRPC_LINK_CONNECTING;
	cfg->priv = (void *)(uintptr_t)cid;
	cfg->edge = gcinfo[cid].link.link_info.edge;
	cfg->transport = gcinfo[cid].link.link_info.transport;
	cfg->name = FASTRPC_GLINK_GUID;
	cfg->notify_rx = fastrpc_glink_notify_rx;
	cfg->notify_tx_done = fastrpc_glink_notify_tx_done;
	cfg->notify_state = fastrpc_glink_notify_state;
	cfg->notify_rx_intent_req = fastrpc_glink_notify_rx_intent_req;
	handle = glink_open(cfg);
	VERIFY(err, !IS_ERR_OR_NULL(handle));
	if (err)
		goto bail;
	me->channel[cid].chan = handle;
bail:
	return err;
}

static int fastrpc_debugfs_open(struct inode *inode, struct file *filp)
{
	filp->private_data = inode->i_private;
	return 0;
}

static ssize_t fastrpc_debugfs_read(struct file *filp, char __user *buffer,
					 size_t count, loff_t *position)
{
	struct fastrpc_apps *me = &gfa;
	struct fastrpc_file *fl = filp->private_data;
	struct hlist_node *n;
	struct fastrpc_mmap *map = NULL;
	struct fastrpc_mmap *gmaps = NULL;
	struct smq_invoke_ctx *ictx = NULL;
	struct fastrpc_channel_ctx *chan = NULL;
	unsigned int len = 0;
	int i, j, sess_used = 0, ret = 0;
	char *fileinfo = NULL;
	char single_line[UL_SIZE] = "----------------";
	char title[UL_SIZE] = "=========================";

	fileinfo = kzalloc(DEBUGFS_SIZE, GFP_KERNEL);
	if (!fileinfo)
		goto bail;
	if (fl == NULL) {
		len += scnprintf(fileinfo + len, DEBUGFS_SIZE - len,
			"\n%s %s %s\n", title, " CHANNEL INFO ", title);
		len += scnprintf(fileinfo + len, DEBUGFS_SIZE - len,
			"%-8s|%-9s|%-9s|%-14s|%-9s|%-13s\n",
			"susbsys", "refcount", "sesscount", "issubsystemup",
			"ssrcount", "session_used");
		len += scnprintf(fileinfo + len, DEBUGFS_SIZE - len,
			"-%s%s%s%s-\n", single_line, single_line,
			single_line, single_line);
		for (i = 0; i < NUM_CHANNELS; i++) {
			sess_used = 0;
			chan = &gcinfo[i];
			len += scnprintf(fileinfo + len,
				 DEBUGFS_SIZE - len, "%-8s", chan->subsys);
			len += scnprintf(fileinfo + len,
				 DEBUGFS_SIZE - len, "|%-9d",
				 chan->kref.refcount.counter);
			len += scnprintf(fileinfo + len,
				 DEBUGFS_SIZE - len, "|%-9d",
				 chan->sesscount);
			len += scnprintf(fileinfo + len,
				 DEBUGFS_SIZE - len, "|%-14d",
				 chan->issubsystemup);
			len += scnprintf(fileinfo + len,
				 DEBUGFS_SIZE - len, "|%-9d",
				 chan->ssrcount);
			for (j = 0; j < chan->sesscount; j++) {
				sess_used += chan->session[j].used;
				}
			len += scnprintf(fileinfo + len,
			DEBUGFS_SIZE - len, "|%-13d\n", sess_used);

		}
		len += scnprintf(fileinfo + len, DEBUGFS_SIZE - len,
			"\n%s%s%s\n", "=============",
			" CMA HEAP ", "==============");
		len += scnprintf(fileinfo + len,
			DEBUGFS_SIZE - len, "%-20s|%-20s\n", "addr", "size");
		len += scnprintf(fileinfo + len,
			DEBUGFS_SIZE - len, "--%s%s---\n",
			single_line, single_line);
		len += scnprintf(fileinfo + len, DEBUGFS_SIZE - len,
			 "0x%-18llX", me->range.addr);
		len += scnprintf(fileinfo + len,
			DEBUGFS_SIZE - len, "|0x%-18llX\n", me->range.size);
		len += scnprintf(fileinfo + len, DEBUGFS_SIZE - len,
			"\n==========%s %s %s===========\n",
			title, " GMAPS ", title);
		len += scnprintf(fileinfo + len, DEBUGFS_SIZE - len,
			"%-20s|%-20s|%-20s|%-20s\n",
			"fd", "phys", "size", "va");
		len += scnprintf(fileinfo + len, DEBUGFS_SIZE - len,
			"%s%s%s%s%s\n", single_line, single_line,
			single_line, single_line, single_line);
		hlist_for_each_entry_safe(gmaps, n, &me->maps, hn) {
		len += scnprintf(fileinfo + len, DEBUGFS_SIZE - len,
			"%-20d|0x%-18llX|0x%-18X|0x%-20lX\n\n",
			gmaps->fd, gmaps->phys,
			(uint32_t)gmaps->size,
			gmaps->va);
		}
		len += scnprintf(fileinfo + len, DEBUGFS_SIZE - len,
			"%-20s|%-20s|%-20s|%-20s\n",
			"len", "refs", "raddr", "flags");
		len += scnprintf(fileinfo + len, DEBUGFS_SIZE - len,
			"%s%s%s%s%s\n", single_line, single_line,
			single_line, single_line, single_line);
		hlist_for_each_entry_safe(gmaps, n, &me->maps, hn) {
		len += scnprintf(fileinfo + len, DEBUGFS_SIZE - len,
			"0x%-18X|%-20d|%-20lu|%-20u\n",
			(uint32_t)gmaps->len, gmaps->refs,
			gmaps->raddr, gmaps->flags);
		}
	} else {
		len += scnprintf(fileinfo + len, DEBUGFS_SIZE - len,
			 "\n%s %13s %d\n", "cid", ":", fl->cid);
		len += scnprintf(fileinfo + len, DEBUGFS_SIZE - len,
			"%s %12s %d\n", "tgid", ":", fl->tgid);
		len += scnprintf(fileinfo + len, DEBUGFS_SIZE - len,
			"%s %8s %d\n", "ssrcount", ":", fl->ssrcount);
		len += scnprintf(fileinfo + len, DEBUGFS_SIZE - len,
			"%s %14s %d\n", "pd", ":", fl->pd);
		len += scnprintf(fileinfo + len, DEBUGFS_SIZE - len,
			"%s %6s %d\n", "file_close", ":", fl->file_close);
		len += scnprintf(fileinfo + len, DEBUGFS_SIZE - len,
			"%s %9s %d\n", "profile", ":", fl->profile);
		len += scnprintf(fileinfo + len, DEBUGFS_SIZE - len,
			"%s %3s %d\n", "smmu.coherent", ":",
			fl->sctx->smmu.coherent);
		len += scnprintf(fileinfo + len, DEBUGFS_SIZE - len,
			"%s %4s %d\n", "smmu.enabled", ":",
			fl->sctx->smmu.enabled);
		len += scnprintf(fileinfo + len, DEBUGFS_SIZE - len,
			"%s %9s %d\n", "smmu.cb", ":", fl->sctx->smmu.cb);
		len += scnprintf(fileinfo + len, DEBUGFS_SIZE - len,
			"%s %5s %d\n", "smmu.secure", ":",
			fl->sctx->smmu.secure);
		len += scnprintf(fileinfo + len, DEBUGFS_SIZE - len,
			"%s %5s %d\n", "smmu.faults", ":",
			fl->sctx->smmu.faults);
		len += scnprintf(fileinfo + len, DEBUGFS_SIZE - len,
			"%s %s %d\n", "link.link_state",
		 ":", *&me->channel[fl->cid].link.link_state);

		len += scnprintf(fileinfo + len, DEBUGFS_SIZE - len,
			"\n=======%s %s %s======\n", title,
			" LIST OF MAPS ", title);

		len += scnprintf(fileinfo + len, DEBUGFS_SIZE - len,
			"%-20s|%-20s|%-20s\n", "va", "phys", "size");
		len += scnprintf(fileinfo + len, DEBUGFS_SIZE - len,
			"%s%s%s%s%s\n",
			single_line, single_line, single_line,
			single_line, single_line);
		hlist_for_each_entry_safe(map, n, &fl->maps, hn) {
		len += scnprintf(fileinfo + len, DEBUGFS_SIZE - len,
			"0x%-20lX|0x%-20llX|0x%-20zu\n\n",
			map->va, map->phys,
			map->size);
		}
		len += scnprintf(fileinfo + len, DEBUGFS_SIZE - len,
			"%-20s|%-20s|%-20s|%-20s\n",
			"len", "refs",
			"raddr", "uncached");
		len += scnprintf(fileinfo + len, DEBUGFS_SIZE - len,
			"%s%s%s%s%s\n",
			single_line, single_line, single_line,
			single_line, single_line);
		hlist_for_each_entry_safe(map, n, &fl->maps, hn) {
		len += scnprintf(fileinfo + len, DEBUGFS_SIZE - len,
			"%-20zu|%-20d|0x%-20lX|%-20d\n\n",
			map->len, map->refs, map->raddr,
			map->uncached);
<<<<<<< HEAD
		}
		len += scnprintf(fileinfo + len, DEBUGFS_SIZE - len,
			"%-20s|%-20s\n", "secure", "attr");
		len += scnprintf(fileinfo + len, DEBUGFS_SIZE - len,
			"%s%s%s%s%s\n",
			single_line, single_line, single_line,
			single_line, single_line);
		hlist_for_each_entry_safe(map, n, &fl->maps, hn) {
		len += scnprintf(fileinfo + len, DEBUGFS_SIZE - len,
			"%-20d|0x%-20lX\n\n",
			map->secure, map->attr);
		}
		len += scnprintf(fileinfo + len, DEBUGFS_SIZE - len,
			"\n======%s %s %s======\n", title,
			" LIST OF BUFS ", title);
		spin_lock(&fl->hlock);
		len += scnprintf(fileinfo + len, DEBUGFS_SIZE - len,
			"%-19s|%-19s|%-19s\n",
			"virt", "phys", "size");
		len += scnprintf(fileinfo + len, DEBUGFS_SIZE - len,
			"%s%s%s%s%s\n", single_line, single_line,
			single_line, single_line, single_line);
		hlist_for_each_entry_safe(buf, n, &fl->bufs, hn) {
			len += scnprintf(fileinfo + len,
			DEBUGFS_SIZE - len,
			"0x%-17p|0x%-17llX|%-19zu\n",
			buf->virt, (uint64_t)buf->phys, buf->size);
		}
		len += scnprintf(fileinfo + len, DEBUGFS_SIZE - len,
=======
		}
		len += scnprintf(fileinfo + len, DEBUGFS_SIZE - len,
			"%-20s|%-20s\n", "secure", "attr");
		len += scnprintf(fileinfo + len, DEBUGFS_SIZE - len,
			"%s%s%s%s%s\n",
			single_line, single_line, single_line,
			single_line, single_line);
		hlist_for_each_entry_safe(map, n, &fl->maps, hn) {
		len += scnprintf(fileinfo + len, DEBUGFS_SIZE - len,
			"%-20d|0x%-20lX\n\n",
			map->secure, map->attr);
		}
		len += scnprintf(fileinfo + len, DEBUGFS_SIZE - len,
			"\n======%s %s %s======\n", title,
			" LIST OF BUFS ", title);
		spin_lock(&fl->hlock);
		len += scnprintf(fileinfo + len, DEBUGFS_SIZE - len,
			"%-19s|%-19s|%-19s\n",
			"virt", "phys", "size");
		len += scnprintf(fileinfo + len, DEBUGFS_SIZE - len,
			"%s%s%s%s%s\n", single_line, single_line,
			single_line, single_line, single_line);
		len += scnprintf(fileinfo + len, DEBUGFS_SIZE - len,
>>>>>>> ceea9799
			"\n%s %s %s\n", title,
			" LIST OF PENDING SMQCONTEXTS ", title);

		len += scnprintf(fileinfo + len, DEBUGFS_SIZE - len,
			"%-20s|%-10s|%-10s|%-10s|%-20s\n",
			"sc", "pid", "tgid", "used", "ctxid");
		len += scnprintf(fileinfo + len, DEBUGFS_SIZE - len,
			"%s%s%s%s%s\n", single_line, single_line,
			single_line, single_line, single_line);
		hlist_for_each_entry_safe(ictx, n, &fl->clst.pending, hn) {
			len += scnprintf(fileinfo + len, DEBUGFS_SIZE - len,
				"0x%-18X|%-10d|%-10d|%-10zu|0x%-20llX\n\n",
				ictx->sc, ictx->pid, ictx->tgid,
				ictx->used, ictx->ctxid);
		}

		len += scnprintf(fileinfo + len, DEBUGFS_SIZE - len,
			"\n%s %s %s\n", title,
			" LIST OF INTERRUPTED SMQCONTEXTS ", title);

		len += scnprintf(fileinfo + len, DEBUGFS_SIZE - len,
			"%-20s|%-10s|%-10s|%-10s|%-20s\n",
			"sc", "pid", "tgid", "used", "ctxid");
		len += scnprintf(fileinfo + len, DEBUGFS_SIZE - len,
			"%s%s%s%s%s\n", single_line, single_line,
			single_line, single_line, single_line);
		hlist_for_each_entry_safe(ictx, n, &fl->clst.interrupted, hn) {
			len += scnprintf(fileinfo + len, DEBUGFS_SIZE - len,
			"%-20u|%-20d|%-20d|%-20zu|0x%-20llX\n\n",
			ictx->sc, ictx->pid, ictx->tgid,
			ictx->used, ictx->ctxid);
		}
		spin_unlock(&fl->hlock);
	}
	if (len > DEBUGFS_SIZE)
		len = DEBUGFS_SIZE;
	ret = simple_read_from_buffer(buffer, count, position, fileinfo, len);
	kfree(fileinfo);
bail:
	return ret;
}

static const struct file_operations debugfs_fops = {
	.open = fastrpc_debugfs_open,
	.read = fastrpc_debugfs_read,
};
static int fastrpc_channel_open(struct fastrpc_file *fl)
{
	struct fastrpc_apps *me = &gfa;
	int cid, err = 0;

	mutex_lock(&me->smd_mutex);

	VERIFY(err, fl && fl->sctx);
	if (err)
		goto bail;
	cid = fl->cid;
	VERIFY(err, cid >= 0 && cid < NUM_CHANNELS);
	if (err)
		goto bail;
	if (me->channel[cid].ssrcount !=
				 me->channel[cid].prevssrcount) {
		if (!me->channel[cid].issubsystemup) {
			VERIFY(err, 0);
			if (err)
				goto bail;
		}
	}
	fl->ssrcount = me->channel[cid].ssrcount;
	if ((kref_get_unless_zero(&me->channel[cid].kref) == 0) ||
	    (me->channel[cid].chan == NULL)) {
		if (me->glink) {
			VERIFY(err, 0 == fastrpc_glink_register(cid, me));
			if (err)
				goto bail;
			VERIFY(err, 0 == fastrpc_glink_open(cid));
		} else {
			VERIFY(err, !smd_named_open_on_edge(FASTRPC_SMD_GUID,
				    gcinfo[cid].channel,
				    (smd_channel_t **)&me->channel[cid].chan,
				    (void *)(uintptr_t)cid,
				    smd_event_handler));
		}
		if (err)
			goto bail;

		VERIFY(err,
			wait_for_completion_timeout(&me->channel[cid].workport,
							RPC_TIMEOUT));
		if (err) {
			me->channel[cid].chan = NULL;
			goto bail;
		}
		kref_init(&me->channel[cid].kref);
		pr_info("'opened /dev/%s c %d %d'\n", gcinfo[cid].name,
						MAJOR(me->dev_no), cid);

		if (me->glink) {
			err = glink_queue_rx_intent(me->channel[cid].chan,
							NULL, 16);
			err |= glink_queue_rx_intent(me->channel[cid].chan,
							 NULL, 64);
			if (err)
				pr_warn("adsprpc: intent fail for %d err %d\n",
						cid, err);
		}
		if (cid == 0 && me->channel[cid].ssrcount !=
				 me->channel[cid].prevssrcount) {
			if (fastrpc_mmap_remove_ssr(fl))
				pr_err("ADSPRPC: SSR: Failed to unmap remote heap\n");
			me->channel[cid].prevssrcount =
						me->channel[cid].ssrcount;
		}
	}

bail:
	mutex_unlock(&me->smd_mutex);
	return err;
}

static int fastrpc_device_open(struct inode *inode, struct file *filp)
{
	int err = 0;
	struct dentry *debugfs_file;
	struct fastrpc_file *fl = NULL;
	struct fastrpc_apps *me = &gfa;
	char strpid[PID_SIZE];
	int buf_size = 0;

	VERIFY(err, NULL != (fl = kzalloc(sizeof(*fl), GFP_KERNEL)));
	if (err)
		return err;
	snprintf(strpid, PID_SIZE, "%d", current->pid);
	buf_size = strlen(current->comm) + strlen(strpid) + 1;
	fl->debug_buf = kzalloc(buf_size, GFP_KERNEL);
	snprintf(fl->debug_buf, UL_SIZE, "%.10s%s%d",
	current->comm, "_", current->pid);
	debugfs_file = debugfs_create_file(fl->debug_buf, 0644,
	debugfs_root, fl, &debugfs_fops);

	context_list_ctor(&fl->clst);
	spin_lock_init(&fl->hlock);
	INIT_HLIST_HEAD(&fl->maps);
	INIT_HLIST_HEAD(&fl->cached_bufs);
	INIT_HLIST_HEAD(&fl->remote_bufs);
	INIT_HLIST_NODE(&fl->hn);
	fl->tgid = current->tgid;
	fl->apps = me;
	fl->mode = FASTRPC_MODE_SERIAL;
	fl->cid = -1;
	fl->init_mem = NULL;

	if (debugfs_file != NULL)
		fl->debugfs_file = debugfs_file;
	memset(&fl->perf, 0, sizeof(fl->perf));
	filp->private_data = fl;
	mutex_init(&fl->map_mutex);
	spin_lock(&me->hlock);
	hlist_add_head(&fl->hn, &me->drivers);
	spin_unlock(&me->hlock);
	return 0;
}

static int fastrpc_get_info(struct fastrpc_file *fl, uint32_t *info)
{
	int err = 0;
	uint32_t cid;

	VERIFY(err, fl != NULL);
	if (err)
		goto bail;
	if (fl->cid == -1) {
		cid = *info;
		VERIFY(err, cid < NUM_CHANNELS);
		if (err)
			goto bail;
		fl->cid = cid;
		fl->ssrcount = fl->apps->channel[cid].ssrcount;
		VERIFY(err, !fastrpc_session_alloc_locked(
				&fl->apps->channel[cid], 0, &fl->sctx));
		if (err)
			goto bail;
	}
	if (fl->sctx)
		*info = (fl->sctx->smmu.enabled ? 1 : 0);
bail:
	return err;
}

static int fastrpc_internal_control(struct fastrpc_file *fl,
					struct fastrpc_ioctl_control *cp)
{
	int err = 0;

	VERIFY(err, !IS_ERR_OR_NULL(fl) && !IS_ERR_OR_NULL(fl->apps));
	if (err)
		goto bail;
	VERIFY(err, !IS_ERR_OR_NULL(cp));
	if (err)
		goto bail;

	switch (cp->req) {
	case FASTRPC_CONTROL_KALLOC:
		cp->kalloc.kalloc_support = 1;
		break;
	default:
		err = -ENOTTY;
		break;
	}
bail:
	return err;
}

static long fastrpc_device_ioctl(struct file *file, unsigned int ioctl_num,
				 unsigned long ioctl_param)
{
	union {
		struct fastrpc_ioctl_invoke_attrs inv;
		struct fastrpc_ioctl_mmap mmap;
		struct fastrpc_ioctl_munmap munmap;
		struct fastrpc_ioctl_init_attrs init;
		struct fastrpc_ioctl_perf perf;
		struct fastrpc_ioctl_control cp;
	} p;
	void *param = (char *)ioctl_param;
	struct fastrpc_file *fl = (struct fastrpc_file *)file->private_data;
	int size = 0, err = 0;
	uint32_t info;

	p.inv.fds = NULL;
	p.inv.attrs = NULL;
	spin_lock(&fl->hlock);
	if (fl->file_close == 1) {
		err = EBADF;
		pr_warn("ADSPRPC: fastrpc_device_release is happening, So not sending any new requests to DSP");
		spin_unlock(&fl->hlock);
		goto bail;
	}
	spin_unlock(&fl->hlock);

	switch (ioctl_num) {
	case FASTRPC_IOCTL_INVOKE:
		size = sizeof(struct fastrpc_ioctl_invoke);
	case FASTRPC_IOCTL_INVOKE_FD:
		if (!size)
			size = sizeof(struct fastrpc_ioctl_invoke_fd);
		/* fall through */
	case FASTRPC_IOCTL_INVOKE_ATTRS:
		if (!size)
			size = sizeof(struct fastrpc_ioctl_invoke_attrs);
		K_COPY_FROM_USER(err, 0, &p.inv, param, size);
		if (err)
			goto bail;
		VERIFY(err, 0 == (err = fastrpc_internal_invoke(fl, fl->mode,
						0, &p.inv)));
		if (err)
			goto bail;
		break;
	case FASTRPC_IOCTL_MMAP:
		K_COPY_FROM_USER(err, 0, &p.mmap, param,
						sizeof(p.mmap));
		if (err)
			goto bail;
		VERIFY(err, 0 == (err = fastrpc_internal_mmap(fl, &p.mmap)));
		if (err)
			goto bail;
		K_COPY_TO_USER(err, 0, param, &p.mmap, sizeof(p.mmap));
		if (err)
			goto bail;
		break;
	case FASTRPC_IOCTL_MUNMAP:
		K_COPY_FROM_USER(err, 0, &p.munmap, param,
						sizeof(p.munmap));
		if (err)
			goto bail;
		VERIFY(err, 0 == (err = fastrpc_internal_munmap(fl,
							&p.munmap)));
		if (err)
			goto bail;
		break;
	case FASTRPC_IOCTL_SETMODE:
		switch ((uint32_t)ioctl_param) {
		case FASTRPC_MODE_PARALLEL:
		case FASTRPC_MODE_SERIAL:
			fl->mode = (uint32_t)ioctl_param;
			break;
		case FASTRPC_MODE_PROFILE:
			fl->profile = (uint32_t)ioctl_param;
			break;
		default:
			err = -ENOTTY;
			break;
		}
		break;
	case FASTRPC_IOCTL_GETPERF:
		K_COPY_FROM_USER(err, 0, &p.perf,
					param, sizeof(p.perf));
		if (err)
			goto bail;
		p.perf.numkeys = sizeof(struct fastrpc_perf)/sizeof(int64_t);
		if (p.perf.keys) {
			char *keys = PERF_KEYS;

			K_COPY_TO_USER(err, 0, (void *)p.perf.keys,
						 keys, strlen(keys)+1);
			if (err)
				goto bail;
		}
		if (p.perf.data) {
			K_COPY_TO_USER(err, 0, (void *)p.perf.data,
						 &fl->perf, sizeof(fl->perf));
		}
		K_COPY_TO_USER(err, 0, param, &p.perf, sizeof(p.perf));
		if (err)
			goto bail;
		break;
	case FASTRPC_IOCTL_CONTROL:
		K_COPY_FROM_USER(err, 0, &p.cp, param,
				sizeof(p.cp));
		if (err)
			goto bail;
		VERIFY(err, 0 == (err = fastrpc_internal_control(fl, &p.cp)));
		if (err)
			goto bail;
		if (p.cp.req == FASTRPC_CONTROL_KALLOC) {
			K_COPY_TO_USER(err, 0, param, &p.cp, sizeof(p.cp));
			if (err)
				goto bail;
		}
		break;
	case FASTRPC_IOCTL_GETINFO:
		K_COPY_FROM_USER(err, 0, &info, param, sizeof(info));
		if (err)
			goto bail;
		VERIFY(err, 0 == (err = fastrpc_get_info(fl, &info)));
		if (err)
			goto bail;
		K_COPY_TO_USER(err, 0, param, &info, sizeof(info));
		if (err)
			goto bail;
		break;
	case FASTRPC_IOCTL_INIT:
		p.init.attrs = 0;
		p.init.siglen = 0;
		size = sizeof(struct fastrpc_ioctl_init);
		/* fall through */
	case FASTRPC_IOCTL_INIT_ATTRS:
		if (!size)
			size = sizeof(struct fastrpc_ioctl_init_attrs);
		K_COPY_FROM_USER(err, 0, &p.init, param, size);
		if (err)
			goto bail;
		VERIFY(err, p.init.init.filelen >= 0 &&
			p.init.init.memlen >= 0);
		if (err)
			goto bail;
		VERIFY(err, 0 == fastrpc_init_process(fl, &p.init));
		if (err)
			goto bail;
		break;

	default:
		err = -ENOTTY;
		pr_info("bad ioctl: %d\n", ioctl_num);
		break;
	}
 bail:
	return err;
}

static int fastrpc_restart_notifier_cb(struct notifier_block *nb,
					unsigned long code,
					void *data)
{
	struct fastrpc_apps *me = &gfa;
	struct fastrpc_channel_ctx *ctx;
	struct notif_data *notifdata = data;
	int cid;

	ctx = container_of(nb, struct fastrpc_channel_ctx, nb);
	cid = ctx - &me->channel[0];
	if (code == SUBSYS_BEFORE_SHUTDOWN) {
		mutex_lock(&me->smd_mutex);
		ctx->ssrcount++;
		ctx->issubsystemup = 0;
		if (ctx->chan) {
			if (me->glink)
				fastrpc_glink_close(ctx->chan, cid);
			else
				smd_close(ctx->chan);

			ctx->chan = 0;
			pr_info("'restart notifier: closed /dev/%s c %d %d'\n",
				 gcinfo[cid].name, MAJOR(me->dev_no), cid);
		}
		mutex_unlock(&me->smd_mutex);
		if (cid == 0)
			me->staticpd_flags = 0;
		fastrpc_notify_drivers(me, cid);
	} else if (code == SUBSYS_RAMDUMP_NOTIFICATION) {
		if (me->channel[0].remoteheap_ramdump_dev &&
				notifdata->enable_ramdump) {
			me->channel[0].ramdumpenabled = 1;
		}
	} else if (code == SUBSYS_AFTER_POWERUP) {
		ctx->issubsystemup = 1;
	}

	return NOTIFY_DONE;
}

static int fastrpc_smmu_fault_handler(struct iommu_domain *domain,
	struct device *dev, unsigned long iova, int flags, void *token)
{
	struct fastrpc_session_ctx *sess = (struct fastrpc_session_ctx *)token;
	int err = 0;

	VERIFY(err, sess != NULL);
	if (err)
		return err;
	sess->smmu.faults++;
	dev_err(dev, "ADSPRPC context fault: iova=0x%08lx, cb = %d, faults=%d",
					iova, sess->smmu.cb, sess->smmu.faults);
	return 0;
}

static const struct file_operations fops = {
	.open = fastrpc_device_open,
	.release = fastrpc_device_release,
	.unlocked_ioctl = fastrpc_device_ioctl,
	.compat_ioctl = compat_fastrpc_device_ioctl,
};

static struct of_device_id fastrpc_match_table[] = {
	{ .compatible = "qcom,msm-fastrpc-adsp", },
	{ .compatible = "qcom,msm-fastrpc-compute-cb", },
	{ .compatible = "qcom,msm-fastrpc-legacy-compute-cb", },
	{ .compatible = "qcom,msm-adsprpc-mem-region", },
	{}
};

static int fastrpc_cb_probe(struct device *dev)
{
	struct fastrpc_channel_ctx *chan;
	struct fastrpc_session_ctx *sess;
	struct of_phandle_args iommuspec;
	const char *name;
	unsigned int start = 0x80000000;
	int err = 0, i;
	int secure_vmid = VMID_CP_PIXEL;

	VERIFY(err, NULL != (name = of_get_property(dev->of_node,
					 "label", NULL)));
	if (err)
		goto bail;
	for (i = 0; i < NUM_CHANNELS; i++) {
		if (!gcinfo[i].name)
			continue;
		if (!strcmp(name, gcinfo[i].name))
			break;
	}
	VERIFY(err, i < NUM_CHANNELS);
	if (err)
		goto bail;
	chan = &gcinfo[i];
	VERIFY(err, chan->sesscount < NUM_SESSIONS);
	if (err)
		goto bail;

	VERIFY(err, !of_parse_phandle_with_args(dev->of_node, "iommus",
						"#iommu-cells", 0, &iommuspec));
	if (err)
		goto bail;
	sess = &chan->session[chan->sesscount];
	sess->smmu.cb = iommuspec.args[0];
	sess->used = 0;
	sess->smmu.coherent = of_property_read_bool(dev->of_node,
						"dma-coherent");
	sess->smmu.secure = of_property_read_bool(dev->of_node,
						"qcom,secure-context-bank");
	if (sess->smmu.secure)
		start = 0x60000000;
	VERIFY(err, !IS_ERR_OR_NULL(sess->smmu.mapping =
				arm_iommu_create_mapping(&platform_bus_type,
						start, 0x70000000)));
	if (err)
		goto bail;
	iommu_set_fault_handler(sess->smmu.mapping->domain,
				fastrpc_smmu_fault_handler, sess);
	if (sess->smmu.secure)
		iommu_domain_set_attr(sess->smmu.mapping->domain,
				DOMAIN_ATTR_SECURE_VMID,
				&secure_vmid);

	VERIFY(err, !arm_iommu_attach_device(dev, sess->smmu.mapping));
	if (err)
		goto bail;
	sess->smmu.dev = dev;
	sess->smmu.enabled = 1;
	chan->sesscount++;
	debugfs_global_file = debugfs_create_file("global", 0644, debugfs_root,
							NULL, &debugfs_fops);

bail:
	return err;
}

static int fastrpc_cb_legacy_probe(struct device *dev)
{
	struct device_node *domains_child_node = NULL;
	struct device_node *ctx_node = NULL;
	struct fastrpc_channel_ctx *chan;
	struct fastrpc_session_ctx *first_sess, *sess;
	const char *name;
	unsigned int *range = NULL, range_size = 0;
	unsigned int *sids = NULL, sids_size = 0;
	int err = 0, ret = 0, i;

	VERIFY(err, 0 != (domains_child_node = of_get_child_by_name(
			dev->of_node,
			"qcom,msm_fastrpc_compute_cb")));
	if (err)
		goto bail;
	VERIFY(err, 0 != (ctx_node = of_parse_phandle(
			domains_child_node,
			"qcom,adsp-shared-phandle", 0)));
	if (err)
		goto bail;
	VERIFY(err, 0 != of_get_property(domains_child_node,
				"qcom,adsp-shared-sids", &sids_size));
	if (err)
		goto bail;
	VERIFY(err, sids = kzalloc(sids_size, GFP_KERNEL));
	if (err)
		goto bail;
	ret = of_property_read_u32_array(domains_child_node,
					"qcom,adsp-shared-sids",
					sids,
					sids_size/sizeof(unsigned int));
	if (ret)
		goto bail;
	VERIFY(err, 0 != (name = of_get_property(ctx_node, "label", NULL)));
	if (err)
		goto bail;
	VERIFY(err, 0 != of_get_property(domains_child_node,
					"qcom,virtual-addr-pool", &range_size));
	if (err)
		goto bail;
	VERIFY(err, range = kzalloc(range_size, GFP_KERNEL));
	if (err)
		goto bail;
	ret = of_property_read_u32_array(domains_child_node,
					"qcom,virtual-addr-pool",
					range,
					range_size/sizeof(unsigned int));
	if (ret)
		goto bail;

	chan = &gcinfo[0];
	VERIFY(err, chan->sesscount < NUM_SESSIONS);
	if (err)
		goto bail;
	first_sess = &chan->session[chan->sesscount];
	first_sess->smmu.dev = msm_iommu_get_ctx(name);
	VERIFY(err, !IS_ERR_OR_NULL(first_sess->smmu.mapping =
			arm_iommu_create_mapping(
				msm_iommu_get_bus(first_sess->smmu.dev),
				range[0], range[1])));
	if (err)
		goto bail;
	VERIFY(err, !arm_iommu_attach_device(first_sess->dev,
					first_sess->smmu.mapping));
	if (err)
		goto bail;
	for (i = 0; i < sids_size/sizeof(unsigned int); i++) {
		VERIFY(err, chan->sesscount < NUM_SESSIONS);
		if (err)
			goto bail;
		sess = &chan->session[chan->sesscount];
		sess->smmu.cb = sids[i];
		sess->smmu.dev = first_sess->smmu.dev;
		sess->smmu.enabled = 1;
		sess->smmu.mapping = first_sess->smmu.mapping;
		chan->sesscount++;
	}
bail:
	kfree(sids);
	kfree(range);
	return err;
}

static int fastrpc_probe(struct platform_device *pdev)
{
	int err = 0;
	struct fastrpc_apps *me = &gfa;
	struct device *dev = &pdev->dev;

	if (of_device_is_compatible(dev->of_node,
					"qcom,msm-fastrpc-compute-cb"))
		return fastrpc_cb_probe(dev);

	if (of_device_is_compatible(dev->of_node,
					"qcom,msm-fastrpc-legacy-compute-cb"))
		return fastrpc_cb_legacy_probe(dev);

	if (of_device_is_compatible(dev->of_node,
					"qcom,msm-adsprpc-mem-region")) {
		me->dev = dev;
		me->channel[0].remoteheap_ramdump_dev =
				create_ramdump_device("adsp_rh", dev);
		if (IS_ERR_OR_NULL(me->channel[0].remoteheap_ramdump_dev)) {
			pr_err("ADSPRPC: Unable to create adsp-remoteheap ramdump device.\n");
			me->channel[0].remoteheap_ramdump_dev = NULL;
		}
		return 0;
	}
	if (of_property_read_bool(dev->of_node,
					"qcom,fastrpc-vmid-heap-shared"))
		gcinfo[0].heap_vmid = AC_VM_ADSP_HEAP_SHARED;
	else
		gcinfo[0].heap_vmid = VMID_ADSP_Q6;
	pr_info("ADSPRPC: gcinfo[0].heap_vmid %d\n", gcinfo[0].heap_vmid);
	me->glink = of_property_read_bool(dev->of_node, "qcom,fastrpc-glink");
	VERIFY(err, !of_platform_populate(pdev->dev.of_node,
					  fastrpc_match_table,
					  NULL, &pdev->dev));
	if (err)
		goto bail;
bail:
	return err;
}

static void fastrpc_deinit(void)
{
	struct fastrpc_apps *me = &gfa;
	struct fastrpc_channel_ctx *chan = gcinfo;
	int i, j;

	for (i = 0; i < NUM_CHANNELS; i++, chan++) {
		if (chan->chan) {
			kref_put_mutex(&chan->kref,
				fastrpc_channel_close, &me->smd_mutex);
			chan->chan = NULL;
		}
		for (j = 0; j < NUM_SESSIONS; j++) {
			struct fastrpc_session_ctx *sess = &chan->session[j];

			if (sess->smmu.dev) {
				arm_iommu_detach_device(sess->smmu.dev);
				sess->smmu.dev = NULL;
			}
			if (sess->smmu.mapping) {
				arm_iommu_release_mapping(sess->smmu.mapping);
				sess->smmu.mapping = NULL;
			}
		}
	}
}

static struct platform_driver fastrpc_driver = {
	.probe = fastrpc_probe,
	.driver = {
		.name = "fastrpc",
		.owner = THIS_MODULE,
		.of_match_table = fastrpc_match_table,
	},
};

static int __init fastrpc_device_init(void)
{
	struct fastrpc_apps *me = &gfa;
	struct device *dev = NULL;
	int err = 0, i;

	debugfs_root = debugfs_create_dir("adsprpc", NULL);
	memset(me, 0, sizeof(*me));
	fastrpc_init(me);
	me->dev = NULL;
	VERIFY(err, 0 == platform_driver_register(&fastrpc_driver));
	if (err)
		goto register_bail;
	VERIFY(err, 0 == alloc_chrdev_region(&me->dev_no, 0, NUM_CHANNELS,
					DEVICE_NAME));
	if (err)
		goto alloc_chrdev_bail;
	cdev_init(&me->cdev, &fops);
	me->cdev.owner = THIS_MODULE;
	VERIFY(err, 0 == cdev_add(&me->cdev, MKDEV(MAJOR(me->dev_no), 0),
				1));
	if (err)
		goto cdev_init_bail;
	me->class = class_create(THIS_MODULE, "fastrpc");
	VERIFY(err, !IS_ERR(me->class));
	if (err)
		goto class_create_bail;
	me->compat = (NULL == fops.compat_ioctl) ? 0 : 1;
	dev = device_create(me->class, NULL,
				MKDEV(MAJOR(me->dev_no), 0),
				NULL, gcinfo[0].name);
	VERIFY(err, !IS_ERR_OR_NULL(dev));
	if (err)
		goto device_create_bail;
	for (i = 0; i < NUM_CHANNELS; i++) {
		me->channel[i].dev = dev;
		me->channel[i].ssrcount = 0;
		me->channel[i].prevssrcount = 0;
		me->channel[i].issubsystemup = 1;
		me->channel[i].ramdumpenabled = 0;
		me->channel[i].remoteheap_ramdump_dev = NULL;
		me->channel[i].nb.notifier_call = fastrpc_restart_notifier_cb;
		me->channel[i].handle = subsys_notif_register_notifier(
							gcinfo[i].subsys,
							&me->channel[i].nb);
	}
	me->client = msm_ion_client_create(DEVICE_NAME);
	VERIFY(err, !IS_ERR_OR_NULL(me->client));
	if (err)
		goto device_create_bail;

	return 0;
device_create_bail:
	for (i = 0; i < NUM_CHANNELS; i++) {
		if (me->channel[i].handle)
			subsys_notif_unregister_notifier(me->channel[i].handle,
							&me->channel[i].nb);
	}
	if (!IS_ERR_OR_NULL(dev))
		device_destroy(me->class, MKDEV(MAJOR(me->dev_no), 0));
	class_destroy(me->class);
class_create_bail:
	cdev_del(&me->cdev);
cdev_init_bail:
	unregister_chrdev_region(me->dev_no, NUM_CHANNELS);
alloc_chrdev_bail:
register_bail:
	fastrpc_deinit();
	return err;
}

static void __exit fastrpc_device_exit(void)
{
	struct fastrpc_apps *me = &gfa;
	int i;

	fastrpc_file_list_dtor(me);
	fastrpc_deinit();
	for (i = 0; i < NUM_CHANNELS; i++) {
		if (!gcinfo[i].name)
			continue;
		device_destroy(me->class, MKDEV(MAJOR(me->dev_no), i));
		subsys_notif_unregister_notifier(me->channel[i].handle,
						&me->channel[i].nb);
	}
	class_destroy(me->class);
	cdev_del(&me->cdev);
	unregister_chrdev_region(me->dev_no, NUM_CHANNELS);
	ion_client_destroy(me->client);
	debugfs_remove_recursive(debugfs_root);
}

late_initcall(fastrpc_device_init);
module_exit(fastrpc_device_exit);

MODULE_LICENSE("GPL v2");<|MERGE_RESOLUTION|>--- conflicted
+++ resolved
@@ -2784,7 +2784,6 @@
 			"%-20zu|%-20d|0x%-20lX|%-20d\n\n",
 			map->len, map->refs, map->raddr,
 			map->uncached);
-<<<<<<< HEAD
 		}
 		len += scnprintf(fileinfo + len, DEBUGFS_SIZE - len,
 			"%-20s|%-20s\n", "secure", "attr");
@@ -2814,31 +2813,6 @@
 			buf->virt, (uint64_t)buf->phys, buf->size);
 		}
 		len += scnprintf(fileinfo + len, DEBUGFS_SIZE - len,
-=======
-		}
-		len += scnprintf(fileinfo + len, DEBUGFS_SIZE - len,
-			"%-20s|%-20s\n", "secure", "attr");
-		len += scnprintf(fileinfo + len, DEBUGFS_SIZE - len,
-			"%s%s%s%s%s\n",
-			single_line, single_line, single_line,
-			single_line, single_line);
-		hlist_for_each_entry_safe(map, n, &fl->maps, hn) {
-		len += scnprintf(fileinfo + len, DEBUGFS_SIZE - len,
-			"%-20d|0x%-20lX\n\n",
-			map->secure, map->attr);
-		}
-		len += scnprintf(fileinfo + len, DEBUGFS_SIZE - len,
-			"\n======%s %s %s======\n", title,
-			" LIST OF BUFS ", title);
-		spin_lock(&fl->hlock);
-		len += scnprintf(fileinfo + len, DEBUGFS_SIZE - len,
-			"%-19s|%-19s|%-19s\n",
-			"virt", "phys", "size");
-		len += scnprintf(fileinfo + len, DEBUGFS_SIZE - len,
-			"%s%s%s%s%s\n", single_line, single_line,
-			single_line, single_line, single_line);
-		len += scnprintf(fileinfo + len, DEBUGFS_SIZE - len,
->>>>>>> ceea9799
 			"\n%s %s %s\n", title,
 			" LIST OF PENDING SMQCONTEXTS ", title);
 
