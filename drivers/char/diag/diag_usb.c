--- conflicted
+++ resolved
@@ -1,8 +1,4 @@
-<<<<<<< HEAD
-/* Copyright (c) 2014-2016, 2018-2019 The Linux Foundation. All rights reserved.
-=======
 /* Copyright (c) 2014-2016, 2018, 2020, The Linux Foundation. All rights reserved.
->>>>>>> 0f7b3b7a
  *
  * This program is free software; you can redistribute it and/or modify
  * it under the terms of the GNU General Public License version 2 and
