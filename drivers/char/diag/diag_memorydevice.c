--- conflicted
+++ resolved
@@ -90,7 +90,6 @@
 void diag_md_open_device(int id)
 {
 	struct diag_md_info *ch = NULL;
-<<<<<<< HEAD
 
 	ch = &diag_md[id];
 	if (!ch->md_info_inited)
@@ -98,15 +97,6 @@
 	if (ch->ops && ch->ops->open)
 		ch->ops->open(ch->ctx, DIAG_MEMORY_DEVICE_MODE);
 
-=======
-
-	ch = &diag_md[id];
-	if (!ch->md_info_inited)
-		return;
-	if (ch->ops && ch->ops->open)
-		ch->ops->open(ch->ctx, DIAG_MEMORY_DEVICE_MODE);
-
->>>>>>> 08078455
 }
 void diag_md_close_all(void)
 {
@@ -366,13 +356,8 @@
 			if (session_info &&
 				(session_info->pid != info->pid))
 				continue;
-<<<<<<< HEAD
-			if ((info && (info->peripheral_mask[i] &
-			    MD_PERIPHERAL_MASK(peripheral)) == 0))
-=======
 			if ((info->peripheral_mask[i] &
 			    MD_PERIPHERAL_MASK(peripheral)) == 0)
->>>>>>> 08078455
 				goto drop_data;
 			pid_struct = find_get_pid(session_info->pid);
 			if (!pid_struct) {
