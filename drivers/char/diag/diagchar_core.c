--- conflicted
+++ resolved
@@ -4348,12 +4348,8 @@
 	if (!driver->diag_dev)
 		return -EIO;
 
-<<<<<<< HEAD
-	driver->diag_dev->power.wakeup = wakeup_source_register(driver->diag_dev, "DIAG_WS");
-=======
 	driver->diag_dev->power.wakeup = wakeup_source_register(driver->diag_dev,
 								"DIAG_WS");
->>>>>>> bfa8b259
 	return 0;
 
 }
