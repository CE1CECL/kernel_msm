--- conflicted
+++ resolved
@@ -3111,7 +3111,6 @@
 	send.terminate = 1;
 
 wait_for_buffer:
-<<<<<<< HEAD
 	wait_err = wait_event_interruptible_timeout(driver->hdlc_wait_q,
 			(data->flushed == 0),
 			msecs_to_jiffies(PKT_PROCESS_TIMEOUT));
@@ -3121,10 +3120,6 @@
 		wait_err);
 		return PKT_DROP;
 	}
-=======
-	wait_event_interruptible(driver->hdlc_wait_q,
-			(data->flushed == 0));
->>>>>>> 08078455
 	spin_lock_irqsave(&driver->diagmem_lock, flags);
 	if (data->flushed) {
 		spin_unlock_irqrestore(&driver->diagmem_lock, flags);
@@ -3175,7 +3170,6 @@
 			goto fail_free_buf;
 		}
 wait_for_agg_buff:
-<<<<<<< HEAD
 		wait_err = wait_event_interruptible_timeout(driver->hdlc_wait_q,
 				(data->flushed == 0),
 				msecs_to_jiffies(PKT_PROCESS_TIMEOUT));
@@ -3186,10 +3180,6 @@
 			return PKT_DROP;
 		}
 
-=======
-		wait_event_interruptible(driver->hdlc_wait_q,
-			(data->flushed == 0));
->>>>>>> 08078455
 		spin_lock_irqsave(&driver->diagmem_lock, flags);
 		if (data->flushed) {
 			spin_unlock_irqrestore(&driver->diagmem_lock, flags);
@@ -3265,7 +3255,6 @@
 		return -EIO;
 	}
 wait_for_buffer:
-<<<<<<< HEAD
 	wait_err = wait_event_interruptible_timeout(driver->hdlc_wait_q,
 					(data->flushed == 0),
 					msecs_to_jiffies(PKT_PROCESS_TIMEOUT));
@@ -3276,10 +3265,6 @@
 		return PKT_DROP;
 	}
 
-=======
-	wait_event_interruptible(driver->hdlc_wait_q,
-			(data->flushed == 0));
->>>>>>> 08078455
 	spin_lock_irqsave(&driver->diagmem_lock, flags);
 	if (data->flushed) {
 		spin_unlock_irqrestore(&driver->diagmem_lock, flags);
@@ -3777,11 +3762,8 @@
 		mutex_lock(&driver->md_session_lock);
 		session_info = diag_md_session_get_peripheral(DIAG_LOCAL_PROC,
 								APPS_DATA);
-<<<<<<< HEAD
 		if (!session_info)
 			mutex_unlock(&driver->md_session_lock);
-=======
->>>>>>> 08078455
 		COPY_USER_SPACE_OR_ERR(buf, data_type, sizeof(int));
 		if (ret == -EFAULT) {
 			mutex_unlock(&driver->md_session_lock);
@@ -3845,7 +3827,6 @@
 		mutex_lock(&driver->md_session_lock);
 		session_info = diag_md_session_get_peripheral(DIAG_LOCAL_PROC,
 								APPS_DATA);
-<<<<<<< HEAD
 		if (!session_info)
 			mutex_unlock(&driver->md_session_lock);
 		COPY_USER_SPACE_OR_ERR(buf, data_type, sizeof(int));
@@ -3853,12 +3834,6 @@
 			if ((session_info))
 				mutex_unlock(&driver->md_session_lock);
 			goto exit;
-=======
-		COPY_USER_SPACE_OR_ERR(buf, data_type, sizeof(int));
-		if (ret == -EFAULT) {
-			mutex_unlock(&driver->md_session_lock);
-			goto end;
->>>>>>> 08078455
 		}
 		if (!session_info)
 			mutex_unlock(&driver->md_session_lock);
