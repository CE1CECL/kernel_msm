/* Copyright (c) 2008-2019, The Linux Foundation. All rights reserved.
 *
 * This program is free software; you can redistribute it and/or modify
 * it under the terms of the GNU General Public License version 2 and
 * only version 2 as published by the Free Software Foundation.
 *
 * This program is distributed in the hope that it will be useful,
 * but WITHOUT ANY WARRANTY; without even the implied warranty of
 * MERCHANTABILITY or FITNESS FOR A PARTICULAR PURPOSE.  See the
 * GNU General Public License for more details.
 */

#include <linux/slab.h>
#include <linux/init.h>
#include <linux/module.h>
#include <linux/cdev.h>
#include <linux/fs.h>
#include <linux/device.h>
#include <linux/delay.h>
#include <linux/uaccess.h>
#include <linux/diagchar.h>
#include <linux/sched.h>
#include <linux/ratelimit.h>
#include <linux/timer.h>
#include <linux/sched/task.h>
#ifdef CONFIG_DIAG_OVER_USB
#include <linux/usb/usbdiag.h>
#endif
#include <asm/current.h>
#include "diagchar_hdlc.h"
#include "diagmem.h"
#include "diagchar.h"
#include "diagfwd.h"
#include "diagfwd_cntl.h"
#include "diag_dci.h"
#include "diag_debugfs.h"
#include "diag_masks.h"
#include "diagfwd_bridge.h"
#include "diag_usb.h"
#include "diag_memorydevice.h"
#include "diag_mux.h"
#include "diag_ipc_logging.h"
#include "diagfwd_peripheral.h"
#include "diagfwd_mhi.h"
#include "diagfwd_hsic.h"
#include "diag_pcie.h"

#include <linux/coresight-stm.h>
#include <linux/kernel.h>
#ifdef CONFIG_COMPAT
#include <linux/compat.h>
#endif

MODULE_DESCRIPTION("Diag Char Driver");
MODULE_LICENSE("GPL v2");

#define MIN_SIZ_ALLOW 4
#define INIT	1
#define EXIT	-1
struct diagchar_dev *driver;
struct diagchar_priv {
	int pid;
};

#define USER_SPACE_RAW_DATA	0
#define USER_SPACE_HDLC_DATA	1

/* Memory pool variables */
/* Used for copying any incoming packet from user space clients. */
static unsigned int poolsize = 12;
module_param(poolsize, uint, 0000);

/*
 * Used for HDLC encoding packets coming from the user
 * space.
 */
static unsigned int poolsize_hdlc = 10;
module_param(poolsize_hdlc, uint, 0000);

/*
 * This is used for incoming DCI requests from the user space clients.
 * Don't expose itemsize as it is internal.
 */
static unsigned int poolsize_user = 8;
module_param(poolsize_user, uint, 0000);

/*
 * USB structures allocated for writing Diag data generated on the Apps to USB.
 * Don't expose itemsize as it is constant.
 */
static unsigned int itemsize_usb_apps = sizeof(struct diag_request);
static unsigned int poolsize_usb_apps = 10;
static unsigned int itemsize_pcie_apps = sizeof(struct mhi_req);
static unsigned int poolsize_pcie_apps = 10;
module_param(poolsize_usb_apps, uint, 0000);

/* Used for DCI client buffers. Don't expose itemsize as it is constant. */
static unsigned int poolsize_dci = 10;
module_param(poolsize_dci, uint, 0000);

#ifdef CONFIG_DIAGFWD_BRIDGE_CODE
/* Used for reading data from the remote device. */
static unsigned int itemsize_mdm = DIAG_MDM_BUF_SIZE;
static unsigned int poolsize_mdm = 18;
module_param(itemsize_mdm, uint, 0000);
module_param(poolsize_mdm, uint, 0000);

/*
 * Used for reading DCI data from the remote device.
 * Don't expose poolsize for DCI data. There is only one read buffer
 */
static unsigned int itemsize_mdm_dci = DIAG_MDM_BUF_SIZE;
static unsigned int poolsize_mdm_dci = 1;
module_param(itemsize_mdm_dci, uint, 0000);

/*
 * Used for USB structues associated with a remote device.
 * Don't expose the itemsize since it is constant.
 */
static unsigned int itemsize_mdm_usb = sizeof(struct diag_request);
static unsigned int poolsize_mdm_usb = 18;
module_param(poolsize_mdm_usb, uint, 0000);

/*
 * Used for writing read DCI data to remote peripherals. Don't
 * expose poolsize for DCI data. There is only one read
 * buffer. Add 6 bytes for DCI header information: Start (1),
 * Version (1), Length (2), Tag (2)
 */
static unsigned int itemsize_mdm_dci_write = DIAG_MDM_DCI_BUF_SIZE;
static unsigned int poolsize_mdm_dci_write = 1;
module_param(itemsize_mdm_dci_write, uint, 0000);

/*
 * Used for USB structures associated with a remote SMUX
 * device Don't expose the itemsize since it is constant
 */
static unsigned int itemsize_qsc_usb = sizeof(struct diag_request);
static unsigned int poolsize_qsc_usb = 8;
module_param(poolsize_qsc_usb, uint, 0000);
#endif

/* This is the max number of user-space clients supported at initialization*/
static unsigned int max_clients = 15;
module_param(max_clients, uint, 0000);

/* Timer variables */
static struct timer_list drain_timer;
static int timer_in_progress;

static struct timer_list wake_timer;

/*
 * Diag Mask clear variable
 * Used for clearing masks upon
 * USB disconnection and stopping ODL
 */
static int diag_mask_clear_param = 1;
module_param(diag_mask_clear_param, int, 0644);

struct diag_apps_data_t hdlc_data;
struct diag_apps_data_t non_hdlc_data;
static struct mutex apps_data_mutex;

#define DIAGPKT_MAX_DELAYED_RSP 0xFFFF

#ifdef CONFIG_IPC_LOGGING
uint16_t diag_debug_mask;
void *diag_ipc_log;
#endif

static void diag_md_session_close(int pid);

/*
 * Returns the next delayed rsp id. If wrapping is enabled,
 * wraps the delayed rsp id to DIAGPKT_MAX_DELAYED_RSP.
 */
static uint16_t diag_get_next_delayed_rsp_id(void)
{
	uint16_t rsp_id = 0;

	mutex_lock(&driver->delayed_rsp_mutex);
	rsp_id = driver->delayed_rsp_id;
	if (rsp_id < DIAGPKT_MAX_DELAYED_RSP)
		rsp_id++;
	else {
		if (wrap_enabled) {
			rsp_id = 1;
			wrap_count++;
		} else
			rsp_id = DIAGPKT_MAX_DELAYED_RSP;
	}
	driver->delayed_rsp_id = rsp_id;
	mutex_unlock(&driver->delayed_rsp_mutex);

	return rsp_id;
}

static int diag_switch_logging(struct diag_logging_mode_param_t *param);

#define COPY_USER_SPACE_OR_ERR(buf, data, length)		\
do {								\
	if ((count < ret+length) || (copy_to_user(buf,		\
			(void *)&data, length))) {		\
		ret = -EFAULT;					\
		break;							\
	}							\
	ret += length;						\
} while (0)

static void drain_timer_func(unsigned long data)
{
	queue_work(driver->diag_wq, &(driver->diag_drain_work));
}

static void wake_timer_func(unsigned long data)
{
	pm_relax(driver->diag_dev);
}

static void diag_drain_apps_data(struct diag_apps_data_t *data)
{
	int err = 0;
	unsigned long flags;

	if (!data || !data->buf)
		return;

	spin_lock_irqsave(&driver->diagmem_lock, flags);
	if (data->flushed) {
		spin_unlock_irqrestore(&driver->diagmem_lock, flags);
		return;
	}
	data->flushed = 1;
	spin_unlock_irqrestore(&driver->diagmem_lock, flags);
	err = diag_mux_write(DIAG_LOCAL_PROC, data->buf, data->len,
			     data->ctxt);

	if (err) {
		spin_lock_irqsave(&driver->diagmem_lock, flags);
		diagmem_free(driver, data->buf, POOL_TYPE_HDLC);
		data->buf = NULL;
		data->len = 0;
		data->allocated = 0;
		data->flushed = 0;
		spin_unlock_irqrestore(&driver->diagmem_lock, flags);
	}
}

void diag_update_user_client_work_fn(struct work_struct *work)
{
	diag_update_userspace_clients(HDLC_SUPPORT_TYPE);
}

static void diag_update_md_client_work_fn(struct work_struct *work)
{
	diag_update_md_clients(HDLC_SUPPORT_TYPE);
}

void diag_drain_work_fn(struct work_struct *work)
{
	uint8_t hdlc_disabled = 0;

	timer_in_progress = 0;
	mutex_lock(&apps_data_mutex);
	mutex_lock(&driver->hdlc_disable_mutex);
	hdlc_disabled = driver->p_hdlc_disabled[APPS_DATA];
	mutex_unlock(&driver->hdlc_disable_mutex);
	if (!hdlc_disabled)
		diag_drain_apps_data(&hdlc_data);
	else
		diag_drain_apps_data(&non_hdlc_data);
	mutex_unlock(&apps_data_mutex);
}

void check_drain_timer(void)
{
	int ret = 0;

	if (!timer_in_progress) {
		timer_in_progress = 1;
		ret = mod_timer(&drain_timer, jiffies + msecs_to_jiffies(200));
	}
}

void diag_add_client(int i, struct file *file)
{
	struct diagchar_priv *diagpriv_data;

	driver->client_map[i].pid = current->tgid;
	diagpriv_data = kmalloc(sizeof(struct diagchar_priv),
							GFP_KERNEL);
	if (diagpriv_data)
		diagpriv_data->pid = current->tgid;
	file->private_data = diagpriv_data;
	strlcpy(driver->client_map[i].name, current->comm, 20);
	driver->client_map[i].name[19] = '\0';
}

static void diag_mempool_init(void)
{
	uint32_t itemsize = DIAG_MAX_REQ_SIZE;
	uint32_t itemsize_hdlc = DIAG_MAX_HDLC_BUF_SIZE + APF_DIAG_PADDING;
	uint32_t itemsize_dci = IN_BUF_SIZE;
	uint32_t itemsize_user = DCI_REQ_BUF_SIZE;

	itemsize += ((DCI_HDR_SIZE > CALLBACK_HDR_SIZE) ? DCI_HDR_SIZE :
		     CALLBACK_HDR_SIZE);
	diagmem_setsize(POOL_TYPE_COPY, itemsize, poolsize);
	diagmem_setsize(POOL_TYPE_HDLC, itemsize_hdlc, poolsize_hdlc);
	diagmem_setsize(POOL_TYPE_DCI, itemsize_dci, poolsize_dci);
	diagmem_setsize(POOL_TYPE_USER, itemsize_user, poolsize_user);

	diagmem_init(driver, POOL_TYPE_COPY);
	diagmem_init(driver, POOL_TYPE_HDLC);
	diagmem_init(driver, POOL_TYPE_USER);
	diagmem_init(driver, POOL_TYPE_DCI);

	spin_lock_init(&driver->diagmem_lock);
	init_waitqueue_head(&driver->hdlc_wait_q);
}

static void diag_mempool_exit(void)
{
	diagmem_exit(driver, POOL_TYPE_COPY);
	diagmem_exit(driver, POOL_TYPE_HDLC);
	diagmem_exit(driver, POOL_TYPE_USER);
	diagmem_exit(driver, POOL_TYPE_DCI);
}

static int diagchar_open(struct inode *inode, struct file *file)
{
	int i = 0;
	void *temp;

	if (driver) {
		mutex_lock(&driver->diagchar_mutex);

		for (i = 0; i < driver->num_clients; i++)
			if (driver->client_map[i].pid == 0)
				break;

		if (i < driver->num_clients) {
			diag_add_client(i, file);
		} else {
			if (i < THRESHOLD_CLIENT_LIMIT) {
				driver->num_clients++;
				temp = krealloc(driver->client_map
					, (driver->num_clients) * sizeof(struct
						 diag_client_map), GFP_KERNEL);
				if (!temp)
					goto fail;
				else
					driver->client_map = temp;
				temp = krealloc(driver->data_ready
					, (driver->num_clients) * sizeof(int),
							GFP_KERNEL);
				if (!temp)
					goto fail;
				else
					driver->data_ready = temp;
				diag_add_client(i, file);
			} else {
				mutex_unlock(&driver->diagchar_mutex);
				pr_err_ratelimited("diag: Max client limit for DIAG reached\n");
				pr_err_ratelimited("diag: Cannot open handle %s %d",
						current->comm, current->tgid);
				for (i = 0; i < driver->num_clients; i++)
					pr_debug("%d) %s PID=%d", i,
						driver->client_map[i].name,
						driver->client_map[i].pid);
				return -ENOMEM;
			}
		}
		driver->data_ready[i] = 0x0;
		atomic_set(&driver->data_ready_notif[i], 0);
		driver->data_ready[i] |= MSG_MASKS_TYPE;
		atomic_inc(&driver->data_ready_notif[i]);
		driver->data_ready[i] |= EVENT_MASKS_TYPE;
		atomic_inc(&driver->data_ready_notif[i]);
		driver->data_ready[i] |= LOG_MASKS_TYPE;
		atomic_inc(&driver->data_ready_notif[i]);
		driver->data_ready[i] |= DCI_LOG_MASKS_TYPE;
		atomic_inc(&driver->data_ready_notif[i]);
		driver->data_ready[i] |= DCI_EVENT_MASKS_TYPE;
		atomic_inc(&driver->data_ready_notif[i]);

		if (driver->ref_count == 0)
			diag_mempool_init();
		driver->ref_count++;
		mutex_unlock(&driver->diagchar_mutex);
		return 0;
	}
	return -ENOMEM;

fail:
	driver->num_clients--;
	mutex_unlock(&driver->diagchar_mutex);
	pr_err_ratelimited("diag: Insufficient memory for new client");
	return -ENOMEM;
}

static uint32_t diag_translate_kernel_to_user_mask(uint32_t peripheral_mask)
{
	uint32_t ret = 0;

	if (peripheral_mask & MD_PERIPHERAL_MASK(APPS_DATA))
		ret |= DIAG_CON_APSS;
	if (peripheral_mask & MD_PERIPHERAL_MASK(PERIPHERAL_MODEM))
		ret |= DIAG_CON_MPSS;
	if (peripheral_mask & MD_PERIPHERAL_MASK(PERIPHERAL_LPASS))
		ret |= DIAG_CON_LPASS;
	if (peripheral_mask & MD_PERIPHERAL_MASK(PERIPHERAL_WCNSS))
		ret |= DIAG_CON_WCNSS;
	if (peripheral_mask & MD_PERIPHERAL_MASK(PERIPHERAL_SENSORS))
		ret |= DIAG_CON_SENSORS;
	if (peripheral_mask & MD_PERIPHERAL_MASK(PERIPHERAL_WDSP))
		ret |= DIAG_CON_WDSP;
	if (peripheral_mask & MD_PERIPHERAL_MASK(PERIPHERAL_CDSP))
		ret |= DIAG_CON_CDSP;
	if (peripheral_mask & MD_PERIPHERAL_MASK(PERIPHERAL_NPU))
		ret |= DIAG_CON_NPU;
	if (peripheral_mask & MD_PERIPHERAL_MASK(UPD_WLAN))
		ret |= DIAG_CON_UPD_WLAN;
	if (peripheral_mask & MD_PERIPHERAL_MASK(UPD_AUDIO))
		ret |= DIAG_CON_UPD_AUDIO;
	if (peripheral_mask & MD_PERIPHERAL_MASK(UPD_SENSORS))
		ret |= DIAG_CON_UPD_SENSORS;
	return ret;
}

uint8_t diag_mask_to_pd_value(uint32_t peripheral_mask)
{
	uint8_t upd = 0;

	for (upd = UPD_WLAN; upd < NUM_MD_SESSIONS; upd++) {
		if (peripheral_mask & (1 << upd))
			return upd;
	}
	return 0;
}

int diag_mask_param(void)
{
	return diag_mask_clear_param;
}
void diag_clear_masks(int pid)
{
	int ret;
	char cmd_disable_log_mask[] = { 0x73, 0, 0, 0, 0, 0, 0, 0};
	char cmd_disable_msg_mask[] = { 0x7D, 0x05, 0, 0, 0, 0, 0, 0};
	char cmd_disable_event_mask[] = { 0x60, 0};

	DIAG_LOG(DIAG_DEBUG_PERIPHERALS,
	"diag: %s: masks clear request upon %s\n", __func__,
	((pid) ? "ODL exit" : "USB Disconnection"));

	ret = diag_process_apps_masks(cmd_disable_log_mask,
			sizeof(cmd_disable_log_mask), pid);
	ret = diag_process_apps_masks(cmd_disable_msg_mask,
			sizeof(cmd_disable_msg_mask), pid);
	ret = diag_process_apps_masks(cmd_disable_event_mask,
			sizeof(cmd_disable_event_mask), pid);
	DIAG_LOG(DIAG_DEBUG_PERIPHERALS,
	"diag:%s: masks cleared successfully\n", __func__);
}

static void diag_close_logging_process(const int pid)
{
	int i, j;
	int session_mask = 0;
	int device_mask = 0;
	uint32_t p_mask = 0;
	struct diag_md_session_t *session_info = NULL;
	struct diag_logging_mode_param_t params;

	mutex_lock(&driver->md_session_lock);
	session_info = diag_md_session_get_pid(pid);
	if (!session_info) {
		mutex_unlock(&driver->md_session_lock);
<<<<<<< HEAD
=======
		mutex_lock(&driver->diagchar_mutex);
		if (driver->pcie_switch_pid == pid) {
			if (driver->pcie_transport_def ==
				DIAG_ROUTE_TO_PCIE)
				params.req_mode = PCIE_MODE;
			else
				params.req_mode = USB_MODE;
			params.mode_param = 0;
			params.pd_mask = 0;
			params.device_mask = DIAG_MSM_MASK;
			params.peripheral_mask = DIAG_CON_ALL;
			diag_switch_logging(&params);
			driver->pcie_switch_pid = 0;
		}
		mutex_unlock(&driver->diagchar_mutex);
>>>>>>> a1ef8a6b
		return;
	}
	for (i = 0; i < NUM_DIAG_MD_DEV; i++) {
		if (session_info->peripheral_mask[i]) {
			session_mask = session_info->peripheral_mask[i];
			device_mask = device_mask | (1 << i);
		}
	}
	mutex_unlock(&driver->md_session_lock);

	if (diag_mask_clear_param)
		diag_clear_masks(pid);

	mutex_lock(&driver->diagchar_mutex);
	if (session_mask)
		p_mask =
		diag_translate_kernel_to_user_mask(session_mask);

	for (i = 0; i < NUM_MD_SESSIONS; i++)
		if (MD_PERIPHERAL_MASK(i) & session_mask)
			diag_mux_close_peripheral(DIAG_LOCAL_PROC, i);

	if (driver->transport_set == DIAG_ROUTE_TO_PCIE)
		params.req_mode = PCIE_MODE;
	else
		params.req_mode = USB_MODE;

	params.mode_param = 0;
	params.pd_mask = 0;
	params.peripheral_mask = p_mask;
	params.device_mask = device_mask;

	if (driver->num_pd_session > 0) {
		for (i = UPD_WLAN; (i < NUM_MD_SESSIONS); i++) {
			if (session_mask & MD_PERIPHERAL_MASK(i)) {
				j = i - UPD_WLAN;
				driver->pd_session_clear[j] = 1;
				driver->pd_logging_mode[j] = 0;
				driver->num_pd_session -= 1;
				params.pd_mask = p_mask;
			}
		}
	}
	mutex_lock(&driver->hdlc_disable_mutex);
	mutex_lock(&driver->md_session_lock);
	diag_md_session_close(pid);
	mutex_unlock(&driver->md_session_lock);
	mutex_unlock(&driver->hdlc_disable_mutex);
	diag_switch_logging(&params);
	mutex_unlock(&driver->diagchar_mutex);
}

static int diag_remove_client_entry(struct file *file)
{
	int i = -1;
	struct diagchar_priv *diagpriv_data = NULL;
	struct diag_dci_client_tbl *dci_entry = NULL;

	if (!driver)
		return -ENOMEM;

	mutex_lock(&driver->diag_file_mutex);
	if (!file) {
		DIAG_LOG(DIAG_DEBUG_USERSPACE, "Invalid file pointer\n");
		mutex_unlock(&driver->diag_file_mutex);
		return -ENOENT;
	}
	if (!(file->private_data)) {
		DIAG_LOG(DIAG_DEBUG_USERSPACE, "Invalid private data\n");
		mutex_unlock(&driver->diag_file_mutex);
		return -EINVAL;
	}

	diagpriv_data = file->private_data;

	/*
	 * clean up any DCI registrations, if this is a DCI client
	 * This will specially help in case of ungraceful exit of any DCI client
	 * This call will remove any pending registrations of such client
	 */
	mutex_lock(&driver->dci_mutex);
	do {
		dci_entry = dci_lookup_client_entry_pid(current->tgid);
		if (dci_entry)
			diag_dci_deinit_client(dci_entry);
	} while (dci_entry);
	mutex_unlock(&driver->dci_mutex);

	diag_close_logging_process(current->tgid);

	/* Delete the pkt response table entry for the exiting process */
	diag_cmd_remove_reg_by_pid(current->tgid);

	mutex_lock(&driver->diagchar_mutex);
	driver->ref_count--;
	if (driver->ref_count == 0)
		diag_mempool_exit();

	for (i = 0; i < driver->num_clients; i++) {
		if (diagpriv_data && diagpriv_data->pid ==
						driver->client_map[i].pid) {
			driver->client_map[i].pid = 0;
			kfree(diagpriv_data);
			diagpriv_data = NULL;
			file->private_data = 0;
			break;
		}
	}
	mutex_unlock(&driver->diagchar_mutex);
	mutex_unlock(&driver->diag_file_mutex);
	return 0;
}
static int diagchar_close(struct inode *inode, struct file *file)
{
	int ret;

	DIAG_LOG(DIAG_DEBUG_USERSPACE, "diag: %s process exit with pid = %d\n",
		current->comm, current->tgid);
	ret = diag_remove_client_entry(file);

	return ret;
}

void diag_record_stats(int type, int flag)
{
	struct diag_pkt_stats_t *pkt_stats = NULL;

	switch (type) {
	case DATA_TYPE_EVENT:
		pkt_stats = &driver->event_stats;
		break;
	case DATA_TYPE_F3:
		pkt_stats = &driver->msg_stats;
		break;
	case DATA_TYPE_LOG:
		pkt_stats = &driver->log_stats;
		break;
	case DATA_TYPE_RESPONSE:
		if (flag != PKT_DROP)
			return;
		pr_err_ratelimited("diag: In %s, dropping response. This shouldn't happen\n",
				   __func__);
		return;
	case DATA_TYPE_DELAYED_RESPONSE:
		/* No counters to increase for Delayed responses */
		return;
	default:
		pr_err_ratelimited("diag: In %s, invalid pkt_type: %d\n",
				   __func__, type);
		return;
	}

	switch (flag) {
	case PKT_ALLOC:
		atomic_add(1, (atomic_t *)&pkt_stats->alloc_count);
		break;
	case PKT_DROP:
		atomic_add(1, (atomic_t *)&pkt_stats->drop_count);
		break;
	case PKT_RESET:
		atomic_set((atomic_t *)&pkt_stats->alloc_count, 0);
		atomic_set((atomic_t *)&pkt_stats->drop_count, 0);
		break;
	default:
		pr_err_ratelimited("diag: In %s, invalid flag: %d\n",
				   __func__, flag);
		return;
	}
}

void diag_get_timestamp(char *time_str)
{
	struct timeval t;
	struct tm broken_tm;

	do_gettimeofday(&t);
	if (!time_str)
		return;
	time_to_tm(t.tv_sec, 0, &broken_tm);
	scnprintf(time_str, DIAG_TS_SIZE, "%d:%d:%d:%ld", broken_tm.tm_hour,
				broken_tm.tm_min, broken_tm.tm_sec, t.tv_usec);
}

int diag_get_remote(int remote_info)
{
	int val = (remote_info < 0) ? -remote_info : remote_info;
	int remote_val;

	switch (val) {
	case MDM:
	case MDM2:
	case QSC:
		remote_val = -remote_info;
		break;
	default:
		remote_val = 0;
		break;
	}

	return remote_val;
}

int diag_cmd_chk_polling(struct diag_cmd_reg_entry_t *entry)
{
	int polling = DIAG_CMD_NOT_POLLING;

	if (!entry)
		return -EIO;

	if (entry->cmd_code == DIAG_CMD_NO_SUBSYS) {
		if (entry->subsys_id == DIAG_CMD_NO_SUBSYS &&
		    entry->cmd_code_hi >= DIAG_CMD_STATUS &&
		    entry->cmd_code_lo <= DIAG_CMD_STATUS)
			polling = DIAG_CMD_POLLING;
		else if (entry->subsys_id == DIAG_SS_WCDMA &&
			 entry->cmd_code_hi >= DIAG_CMD_QUERY_CALL &&
			 entry->cmd_code_lo <= DIAG_CMD_QUERY_CALL)
			polling = DIAG_CMD_POLLING;
		else if (entry->subsys_id == DIAG_SS_GSM &&
			 entry->cmd_code_hi >= DIAG_CMD_QUERY_TMC &&
			 entry->cmd_code_lo <= DIAG_CMD_QUERY_TMC)
			polling = DIAG_CMD_POLLING;
		else if (entry->subsys_id == DIAG_SS_PARAMS &&
			 entry->cmd_code_hi >= DIAG_DIAG_POLL  &&
			 entry->cmd_code_lo <= DIAG_DIAG_POLL)
			polling = DIAG_CMD_POLLING;
		else if (entry->subsys_id == DIAG_SS_TDSCDMA &&
			 entry->cmd_code_hi >= DIAG_CMD_TDSCDMA_STATUS &&
			 entry->cmd_code_lo <= DIAG_CMD_TDSCDMA_STATUS)
			polling = DIAG_CMD_POLLING;
	}

	return polling;
}

static void diag_cmd_invalidate_polling(int change_flag)
{
	int polling = DIAG_CMD_NOT_POLLING;
	struct list_head *start;
	struct list_head *temp;
	struct diag_cmd_reg_t *item = NULL;

	if (change_flag == DIAG_CMD_ADD) {
		if (driver->polling_reg_flag)
			return;
	}

	driver->polling_reg_flag = 0;
	list_for_each_safe(start, temp, &driver->cmd_reg_list) {
		item = list_entry(start, struct diag_cmd_reg_t, link);
		if (&item->entry == NULL) {
			pr_err("diag: In %s, unable to search command\n",
			       __func__);
			return;
		}
		polling = diag_cmd_chk_polling(&item->entry);
		if (polling == DIAG_CMD_POLLING) {
			driver->polling_reg_flag = 1;
			break;
		}
	}
}

int diag_cmd_add_reg(struct diag_cmd_reg_entry_t *new_entry, uint8_t proc,
		     int pid)
{
	struct diag_cmd_reg_t *new_item = NULL;

	if (!new_entry) {
		pr_err("diag: In %s, invalid new entry\n", __func__);
		return -EINVAL;
	}

	if (proc > APPS_DATA) {
		pr_err("diag: In %s, invalid peripheral %d\n", __func__, proc);
		return -EINVAL;
	}

	if (proc != APPS_DATA)
		pid = INVALID_PID;

	new_item = kzalloc(sizeof(struct diag_cmd_reg_t), GFP_KERNEL);
	if (!new_item)
		return -ENOMEM;
	kmemleak_not_leak(new_item);

	new_item->pid = pid;
	new_item->proc = proc;
	memcpy(&new_item->entry, new_entry,
	       sizeof(struct diag_cmd_reg_entry_t));
	INIT_LIST_HEAD(&new_item->link);

	mutex_lock(&driver->cmd_reg_mutex);
	list_add_tail(&new_item->link, &driver->cmd_reg_list);
	driver->cmd_reg_count++;
	diag_cmd_invalidate_polling(DIAG_CMD_ADD);
	mutex_unlock(&driver->cmd_reg_mutex);

	return 0;
}

struct diag_cmd_reg_entry_t *diag_cmd_search(
			struct diag_cmd_reg_entry_t *entry, int proc)
{
	struct list_head *start;
	struct list_head *temp;
	struct diag_cmd_reg_t *item = NULL;
	struct diag_cmd_reg_entry_t *temp_entry = NULL;

	if (!entry) {
		pr_err("diag: In %s, invalid entry\n", __func__);
		return NULL;
	}

	list_for_each_safe(start, temp, &driver->cmd_reg_list) {
		item = list_entry(start, struct diag_cmd_reg_t, link);
		if (&item->entry == NULL) {
			pr_err("diag: In %s, unable to search command\n",
			       __func__);
			return NULL;
		}
		temp_entry = &item->entry;
		if (temp_entry->cmd_code == entry->cmd_code &&
		    temp_entry->subsys_id == entry->subsys_id &&
		    temp_entry->cmd_code_hi >= entry->cmd_code_hi &&
		    temp_entry->cmd_code_lo <= entry->cmd_code_lo &&
		    (proc == item->proc || proc == ALL_PROC)) {
			return &item->entry;
		} else if (temp_entry->cmd_code == DIAG_CMD_NO_SUBSYS &&
			   entry->cmd_code == DIAG_CMD_DIAG_SUBSYS) {
			if (temp_entry->subsys_id == entry->subsys_id &&
			    temp_entry->cmd_code_hi >= entry->cmd_code_hi &&
			    temp_entry->cmd_code_lo <= entry->cmd_code_lo &&
			    (proc == item->proc || proc == ALL_PROC)) {
				return &item->entry;
			}
		} else if (temp_entry->cmd_code == DIAG_CMD_NO_SUBSYS &&
			   temp_entry->subsys_id == DIAG_CMD_NO_SUBSYS) {
			if ((temp_entry->cmd_code_hi >= entry->cmd_code) &&
			    (temp_entry->cmd_code_lo <= entry->cmd_code) &&
			    (proc == item->proc || proc == ALL_PROC)) {
				if (entry->cmd_code == MODE_CMD) {
					if (entry->subsys_id == RESET_ID &&
						item->proc != APPS_DATA) {
						continue;
					}
					if (entry->subsys_id != RESET_ID &&
						item->proc == APPS_DATA) {
						continue;
					}
				}
				return &item->entry;
			}
		}
	}

	return NULL;
}

void diag_cmd_remove_reg(struct diag_cmd_reg_entry_t *entry, uint8_t proc)
{
	struct diag_cmd_reg_t *item = NULL;
	struct diag_cmd_reg_entry_t *temp_entry;

	if (!entry) {
		pr_err("diag: In %s, invalid entry\n", __func__);
		return;
	}

	mutex_lock(&driver->cmd_reg_mutex);
	temp_entry = diag_cmd_search(entry, proc);
	if (temp_entry) {
		item = container_of(temp_entry, struct diag_cmd_reg_t, entry);
		if (!item) {
			mutex_unlock(&driver->cmd_reg_mutex);
			return;
		}
		list_del(&item->link);
		kfree(item);
		driver->cmd_reg_count--;
	}
	diag_cmd_invalidate_polling(DIAG_CMD_REMOVE);
	mutex_unlock(&driver->cmd_reg_mutex);
}

void diag_cmd_remove_reg_by_pid(int pid)
{
	struct list_head *start;
	struct list_head *temp;
	struct diag_cmd_reg_t *item = NULL;

	mutex_lock(&driver->cmd_reg_mutex);
	list_for_each_safe(start, temp, &driver->cmd_reg_list) {
		item = list_entry(start, struct diag_cmd_reg_t, link);
		if (&item->entry == NULL) {
			pr_err("diag: In %s, unable to search command\n",
			       __func__);
			mutex_unlock(&driver->cmd_reg_mutex);
			return;
		}
		if (item->pid == pid) {
			list_del(&item->link);
			kfree(item);
			driver->cmd_reg_count--;
		}
	}
	mutex_unlock(&driver->cmd_reg_mutex);
}

void diag_cmd_remove_reg_by_proc(int proc)
{
	struct list_head *start;
	struct list_head *temp;
	struct diag_cmd_reg_t *item = NULL;

	mutex_lock(&driver->cmd_reg_mutex);
	list_for_each_safe(start, temp, &driver->cmd_reg_list) {
		item = list_entry(start, struct diag_cmd_reg_t, link);
		if (&item->entry == NULL) {
			pr_err("diag: In %s, unable to search command\n",
			       __func__);
			mutex_unlock(&driver->cmd_reg_mutex);
			return;
		}
		if (item->proc == proc) {
			list_del(&item->link);
			kfree(item);
			driver->cmd_reg_count--;
		}
	}
	diag_cmd_invalidate_polling(DIAG_CMD_REMOVE);
	mutex_unlock(&driver->cmd_reg_mutex);
}

static int diag_copy_dci(char __user *buf, size_t count,
			struct diag_dci_client_tbl *entry, int *pret)
{
	int total_data_len = 0;
	int ret = 0;
	int exit_stat = 1;
	uint8_t drain_again = 0;
	struct diag_dci_buffer_t *buf_entry, *temp;

	if (!buf || !entry || !pret)
		return exit_stat;

	ret = *pret;

	ret += sizeof(int);
	if (ret >= count) {
		pr_err("diag: In %s, invalid value for ret: %d, count: %zu\n",
		       __func__, ret, count);
		return -EINVAL;
	}

	mutex_lock(&entry->write_buf_mutex);
	list_for_each_entry_safe(buf_entry, temp, &entry->list_write_buf,
								buf_track) {

		if ((ret + buf_entry->data_len) > count) {
			drain_again = 1;
			break;
		}

		list_del(&buf_entry->buf_track);
		mutex_lock(&buf_entry->data_mutex);
		if ((buf_entry->data_len > 0) &&
		    (buf_entry->in_busy) &&
		    (buf_entry->data)) {
			if (copy_to_user(buf+ret, (void *)buf_entry->data,
					 buf_entry->data_len))
				goto drop;
			ret += buf_entry->data_len;
			total_data_len += buf_entry->data_len;
			diag_ws_on_copy(DIAG_WS_DCI);
drop:
			buf_entry->in_busy = 0;
			buf_entry->data_len = 0;
			buf_entry->in_list = 0;
			if (buf_entry->buf_type == DCI_BUF_CMD) {
				mutex_unlock(&buf_entry->data_mutex);
				continue;
			} else if (buf_entry->buf_type == DCI_BUF_SECONDARY) {
				diagmem_free(driver, buf_entry->data,
					     POOL_TYPE_DCI);
				buf_entry->data = NULL;
				mutex_unlock(&buf_entry->data_mutex);
				kfree(buf_entry);
				continue;
			} else {
				mutex_unlock(&buf_entry->data_mutex);
				continue;
			}

		}
		mutex_unlock(&buf_entry->data_mutex);
	}

	if (total_data_len > 0) {
		/* Copy the total data length */
		COPY_USER_SPACE_OR_ERR(buf+(*pret), total_data_len, 4);
		if (ret == -EFAULT)
			goto exit;
		ret -= 4;
	} else {
		pr_debug("diag: In %s, Trying to copy ZERO bytes, total_data_len: %d\n",
			__func__, total_data_len);
	}

	exit_stat = 0;
exit:
	entry->in_service = 0;
	mutex_unlock(&entry->write_buf_mutex);
	*pret = ret;
	if (drain_again)
		dci_drain_data(0);

	return exit_stat;
}

#ifdef CONFIG_DIAGFWD_BRIDGE_CODE
int diag_remote_init(void)
{
	diagmem_setsize(POOL_TYPE_MDM, itemsize_mdm, poolsize_mdm);
	diagmem_setsize(POOL_TYPE_MDM2, itemsize_mdm, poolsize_mdm);
	diagmem_setsize(POOL_TYPE_MDM_DCI, itemsize_mdm_dci, poolsize_mdm_dci);
	diagmem_setsize(POOL_TYPE_MDM2_DCI, itemsize_mdm_dci,
			poolsize_mdm_dci);
	diagmem_setsize(POOL_TYPE_MDM_MUX, itemsize_mdm_usb, poolsize_mdm_usb);
	diagmem_setsize(POOL_TYPE_MDM2_MUX, itemsize_mdm_usb, poolsize_mdm_usb);
	diagmem_setsize(POOL_TYPE_MDM_DCI_WRITE, itemsize_mdm_dci_write,
			poolsize_mdm_dci_write);
	diagmem_setsize(POOL_TYPE_MDM2_DCI_WRITE, itemsize_mdm_dci_write,
			poolsize_mdm_dci_write);
	diagmem_setsize(POOL_TYPE_QSC_MUX, itemsize_qsc_usb,
			poolsize_qsc_usb);
	diag_md_mdm_init();
	if (diag_dci_init_remote())
		return -ENOMEM;
	driver->hdlc_encode_buf = kzalloc(DIAG_MAX_HDLC_BUF_SIZE, GFP_KERNEL);
	if (!driver->hdlc_encode_buf)
		return -ENOMEM;
	driver->hdlc_encode_buf_len = 0;
	return 0;
}

void diag_remote_exit(void)
{
	kfree(driver->hdlc_encode_buf);
}

static int diag_send_raw_data_remote(int proc, void *buf, int len,
				    uint8_t hdlc_flag)
{
	int err = 0;
	int max_len = 0;
	uint8_t retry_count = 0;
	uint8_t max_retries = 50;
	uint16_t payload = 0;
	struct diag_send_desc_type send = { NULL, NULL, DIAG_STATE_START, 0 };
	struct diag_hdlc_dest_type enc = { NULL, NULL, 0 };
	int bridge_index = proc - 1;
	uint8_t hdlc_disabled = 0;

	if (!buf)
		return -EINVAL;

	if (len <= 0) {
		pr_err("diag: In %s, invalid len: %d", __func__, len);
		return -EBADMSG;
	}

	if (bridge_index < 0 || bridge_index > NUM_REMOTE_DEV) {
		pr_err("diag: In %s, invalid bridge index: %d\n", __func__,
			bridge_index);
		return -EINVAL;
	}

	do {
		if (driver->hdlc_encode_buf_len == 0)
			break;
		usleep_range(10000, 10100);
		retry_count++;
	} while (retry_count < max_retries);

	if (driver->hdlc_encode_buf_len != 0)
		return -EAGAIN;
	mutex_lock(&driver->hdlc_disable_mutex);
	hdlc_disabled = driver->p_hdlc_disabled[APPS_DATA];
	mutex_unlock(&driver->hdlc_disable_mutex);
	if (hdlc_disabled) {
		if (len < 4) {
			pr_err("diag: In %s, invalid len: %d of non_hdlc pkt",
			__func__, len);
			return -EBADMSG;
		}
		payload = *(uint16_t *)(buf + 2);
		if (payload > DIAG_MAX_HDLC_BUF_SIZE) {
			pr_err("diag: Dropping packet, payload size is %d\n",
				payload);
			return -EBADMSG;
		}
		driver->hdlc_encode_buf_len = payload;
		/*
		 * Adding 5 bytes for start (1 byte), version (1 byte),
		 * payload (2 bytes) and end (1 byte)
		 */
		if (len == (payload + 5)) {
			/*
			 * Adding 4 bytes for start (1 byte), version (1 byte)
			 * and payload (2 bytes)
			 */
			memcpy(driver->hdlc_encode_buf, buf + 4, payload);
			goto send_data;
		} else {
			pr_err("diag: In %s, invalid len: %d of non_hdlc pkt",
			__func__, len);
			return -EBADMSG;
		}
	}

	if (hdlc_flag) {
		if (len > DIAG_MAX_HDLC_BUF_SIZE) {
			pr_err("diag: Dropping packet, HDLC encoded packet payload size crosses buffer limit. Current payload size %d\n",
			       len);
			return -EBADMSG;
		}
		driver->hdlc_encode_buf_len = len;
		memcpy(driver->hdlc_encode_buf, buf, len);
		goto send_data;
	}

	/*
	 * The worst case length will be twice as the incoming packet length.
	 * Add 3 bytes for CRC bytes (2 bytes) and delimiter (1 byte)
	 */
	max_len = (2 * len) + 3;
	if (max_len > DIAG_MAX_HDLC_BUF_SIZE) {
		pr_err("diag: Dropping packet, HDLC encoded packet payload size crosses buffer limit. Current payload size %d\n",
		       max_len);
		return -EBADMSG;
	}

	/* Perform HDLC encoding on incoming data */
	send.state = DIAG_STATE_START;
	send.pkt = (void *)(buf);
	send.last = (void *)(buf + len - 1);
	send.terminate = 1;

	enc.dest = driver->hdlc_encode_buf;
	enc.dest_last = (void *)(driver->hdlc_encode_buf + max_len - 1);
	diag_hdlc_encode(&send, &enc);
	driver->hdlc_encode_buf_len = (int)(enc.dest -
					(void *)driver->hdlc_encode_buf);

send_data:
	err = diagfwd_bridge_write(bridge_index, driver->hdlc_encode_buf,
				   driver->hdlc_encode_buf_len);
	if (err) {
		pr_err_ratelimited("diag: Error writing Callback packet to proc: %d, err: %d\n",
				   proc, err);
		driver->hdlc_encode_buf_len = 0;
	}

	return err;
}

static int diag_process_userspace_remote(int proc, void *buf, int len)
{
	int bridge_index = proc - 1;

	if (!buf || len < 0) {
		pr_err("diag: Invalid input in %s, buf: %pK, len: %d\n",
		       __func__, buf, len);
		return -EINVAL;
	}

	if (bridge_index < 0 || bridge_index > NUM_REMOTE_DEV) {
		pr_err("diag: In %s, invalid bridge index: %d\n", __func__,
		       bridge_index);
		return -EINVAL;
	}

	driver->user_space_data_busy = 1;
	return diagfwd_bridge_write(bridge_index, buf, len);
}
#else
uint16_t diag_get_remote_device_mask(void)
{
	return 0;
}

static int diag_send_raw_data_remote(int proc, void *buf, int len,
				    uint8_t hdlc_flag)
{
	return -EINVAL;
}

static int diag_process_userspace_remote(int proc, void *buf, int len)
{
	return 0;
}
#endif

static int mask_request_validate(unsigned char mask_buf[], int len)
{
	uint8_t packet_id;
	uint8_t subsys_id;
	uint16_t ss_cmd;

	if (len <= 0)
		return 0;
	packet_id = mask_buf[0];

	if (packet_id == DIAG_CMD_DIAG_SUBSYS_DELAY) {
		if (len < 2*sizeof(uint8_t) + sizeof(uint16_t))
			return 0;
		subsys_id = mask_buf[1];
		ss_cmd = *(uint16_t *)(mask_buf + 2);
		switch (subsys_id) {
		case DIAG_SS_DIAG:
			if ((ss_cmd == DIAG_SS_FILE_READ_MODEM) ||
				(ss_cmd == DIAG_SS_FILE_READ_ADSP) ||
				(ss_cmd == DIAG_SS_FILE_READ_WCNSS) ||
				(ss_cmd == DIAG_SS_FILE_READ_SLPI) ||
				(ss_cmd == DIAG_SS_FILE_READ_APPS))
				return 1;
			break;
		default:
			return 0;
		}
	} else if (packet_id == 0x4B) {
		if (len < 2*sizeof(uint8_t) + sizeof(uint16_t))
			return 0;
		subsys_id = mask_buf[1];
		ss_cmd = *(uint16_t *)(mask_buf + 2);
		/* Packets with SSID which are allowed */
		switch (subsys_id) {
		case 0x04: /* DIAG_SUBSYS_WCDMA */
			if ((ss_cmd == 0) || (ss_cmd == 0xF))
				return 1;
			break;
		case 0x08: /* DIAG_SUBSYS_GSM */
			if ((ss_cmd == 0) || (ss_cmd == 0x1))
				return 1;
			break;
		case 0x09: /* DIAG_SUBSYS_UMTS */
		case 0x0F: /* DIAG_SUBSYS_CM */
			if (ss_cmd == 0)
				return 1;
			break;
		case 0x0C: /* DIAG_SUBSYS_OS */
			if ((ss_cmd == 2) || (ss_cmd == 0x100))
				return 1; /* MPU and APU */
			break;
		case 0x12: /* DIAG_SUBSYS_DIAG_SERV */
			if ((ss_cmd == 0) || (ss_cmd == 0x6) || (ss_cmd == 0x7))
				return 1;
			else if (ss_cmd == 0x218) /* HDLC Disabled Command*/
				return 0;
			else if (ss_cmd == DIAG_GET_TIME_API)
				return 1;
			else if (ss_cmd == DIAG_SET_TIME_API)
				return 1;
			else if (ss_cmd == DIAG_SWITCH_COMMAND)
				return 1;
			else if (ss_cmd == DIAG_BUFFERING_MODE)
				return 1;
			break;
		case 0x13: /* DIAG_SUBSYS_FS */
			if ((ss_cmd == 0) || (ss_cmd == 0x1))
				return 1;
			break;
		default:
			return 0;
		}
	} else {
		switch (packet_id) {
		case 0x00:    /* Version Number */
		case 0x0C:    /* CDMA status packet */
		case 0x1C:    /* Diag Version */
		case 0x1D:    /* Time Stamp */
		case 0x60:    /* Event Report Control */
		case 0x63:    /* Status snapshot */
		case 0x73:    /* Logging Configuration */
		case 0x7C:    /* Extended build ID */
		case 0x7D:    /* Extended Message configuration */
		case 0x81:    /* Event get mask */
		case 0x82:    /* Set the event mask */
			return 1;
		default:
			return 0;
		}
	}
	return 0;
}

static void diag_md_session_init(void)
{
	int i, proc;

	mutex_init(&driver->md_session_lock);
	for (proc = 0; proc < NUM_DIAG_MD_DEV; proc++) {
		driver->md_session_mask[proc] = 0;
		driver->md_session_mode[proc] = DIAG_MD_NONE;
		for (i = 0; i < NUM_MD_SESSIONS; i++)
			driver->md_session_map[proc][i] = NULL;
	}
}

static void diag_md_session_exit(void)
{
	int i, proc;
	struct diag_md_session_t *session_info = NULL;

	for (proc = 0; proc < NUM_DIAG_MD_DEV; proc++) {
		for (i = 0; i < NUM_MD_SESSIONS; i++) {
			if (driver->md_session_map[proc][i]) {
				session_info = driver->md_session_map[proc][i];
				diag_log_mask_free(session_info->log_mask);
				kfree(session_info->log_mask);
				session_info->log_mask = NULL;
				diag_msg_mask_free(session_info->msg_mask,
					session_info);
				kfree(session_info->msg_mask);
				session_info->msg_mask = NULL;
				diag_event_mask_free(session_info->event_mask);
				kfree(session_info->event_mask);
				session_info->event_mask = NULL;
				kfree(session_info);
				session_info = NULL;
				driver->md_session_map[proc][i] = NULL;
			}
		}
		mutex_destroy(&driver->md_session_lock);
		driver->md_session_mask[proc] = 0;
		driver->md_session_mode[proc] = DIAG_MD_NONE;
	}
}

int diag_md_session_create(int mode, int peripheral_mask, int proc)
{
	int i;
	int err = 0;
	struct diag_md_session_t *new_session = NULL;

	/*
	 * If a session is running with a peripheral mask and a new session
	 * request comes in with same peripheral mask value then return
	 * invalid param
	 */
	if (driver->md_session_mode[proc] == DIAG_MD_PERIPHERAL &&
	    (driver->md_session_mask[proc] & peripheral_mask) != 0)
		return -EINVAL;

	mutex_lock(&driver->md_session_lock);
	new_session = diag_md_session_get_pid(current->tgid);
	if (!new_session) {
		new_session = kzalloc(sizeof(struct diag_md_session_t),
					GFP_KERNEL);
		if (!new_session) {
			mutex_unlock(&driver->md_session_lock);
			return -ENOMEM;
		}
		new_session->peripheral_mask[proc] = 0;
		new_session->pid = current->tgid;
		new_session->task = current;
		new_session->log_mask = kzalloc(sizeof(struct diag_mask_info),
					GFP_KERNEL);
		if (!new_session->log_mask) {
			err = -ENOMEM;
			goto fail_peripheral;
		}
		new_session->event_mask = kzalloc(sizeof(struct diag_mask_info),
						  GFP_KERNEL);
		if (!new_session->event_mask) {
			err = -ENOMEM;
			goto fail_peripheral;
		}
		new_session->msg_mask = kzalloc(sizeof(struct diag_mask_info),
						GFP_KERNEL);
		if (!new_session->msg_mask) {
			err = -ENOMEM;
			goto fail_peripheral;
		}

		err = diag_log_mask_copy(new_session->log_mask, &log_mask);
		if (err) {
			DIAG_LOG(DIAG_DEBUG_USERSPACE,
				 "return value of log copy. err %d\n", err);
			goto fail_peripheral;
		}
		err = diag_event_mask_copy(new_session->event_mask,
						&event_mask);
		if (err) {
			DIAG_LOG(DIAG_DEBUG_USERSPACE,
				 "return value of event copy. err %d\n", err);
			goto fail_peripheral;
		}
		new_session->msg_mask_tbl_count = 0;
		err = diag_msg_mask_copy(new_session, new_session->msg_mask,
			&msg_mask);
		if (err) {
			DIAG_LOG(DIAG_DEBUG_USERSPACE,
			 "return value of msg copy. err %d\n", err);
			goto fail_peripheral;
		}
	}
	for (i = 0; i < NUM_MD_SESSIONS; i++) {
		if ((MD_PERIPHERAL_MASK(i) & peripheral_mask) == 0)
			continue;
		if (driver->md_session_map[proc][i] != NULL) {
			DIAG_LOG(DIAG_DEBUG_USERSPACE,
				 "another instance present for %d\n", i);
			err = -EEXIST;
			goto fail_peripheral;
		}
		new_session->peripheral_mask[proc] |= MD_PERIPHERAL_MASK(i);
		driver->md_session_map[proc][i] = new_session;
		driver->md_session_mask[proc] |= MD_PERIPHERAL_MASK(i);
	}
	setup_timer(&new_session->hdlc_reset_timer,
		diag_md_hdlc_reset_timer_func,
		new_session->pid);

	driver->md_session_mode[proc] = DIAG_MD_PERIPHERAL;
	mutex_unlock(&driver->md_session_lock);
	DIAG_LOG(DIAG_DEBUG_USERSPACE,
		 "created session in peripheral mode\n");
	return 0;

fail_peripheral:
	diag_log_mask_free(new_session->log_mask);
	kfree(new_session->log_mask);
	new_session->log_mask = NULL;
	diag_event_mask_free(new_session->event_mask);
	kfree(new_session->event_mask);
	new_session->event_mask = NULL;
	diag_msg_mask_free(new_session->msg_mask,
		new_session);
	kfree(new_session->msg_mask);
	new_session->msg_mask = NULL;
	kfree(new_session);
	new_session = NULL;
	mutex_unlock(&driver->md_session_lock);
	return err;
}

static void diag_md_session_close(int pid)
{
	int i;
	uint8_t found = 0;
	struct diag_md_session_t *session_info = NULL;
	int proc;

	session_info = diag_md_session_get_pid(pid);
	if (!session_info)
		return;
	for (proc = 0; proc < NUM_DIAG_MD_DEV; proc++) {
		for (i = 0; i < NUM_MD_SESSIONS; i++) {
			if (driver->md_session_map[proc][i] != session_info)
				continue;
			driver->md_session_map[proc][i] = NULL;
			driver->md_session_mask[proc] &=
				~session_info->peripheral_mask[proc];
			driver->p_hdlc_disabled[i] =
				driver->hdlc_disabled;
		}
	}
	diag_log_mask_free(session_info->log_mask);
	kfree(session_info->log_mask);
	session_info->log_mask = NULL;
	diag_msg_mask_free(session_info->msg_mask,
		session_info);
	kfree(session_info->msg_mask);
	session_info->msg_mask = NULL;
	diag_event_mask_free(session_info->event_mask);
	kfree(session_info->event_mask);
	session_info->event_mask = NULL;
	del_timer(&session_info->hdlc_reset_timer);
	for (proc = 0; proc < NUM_DIAG_MD_DEV; proc++) {
		for (i = 0; i < NUM_MD_SESSIONS && !found; i++) {
			if (driver->md_session_map[proc][i] != NULL)
				found = 1;
		}

		driver->md_session_mode[proc] = (found) ? DIAG_MD_PERIPHERAL :
								DIAG_MD_NONE;
		found = 0;
	}
	kfree(session_info);
	session_info = NULL;
	DIAG_LOG(DIAG_DEBUG_USERSPACE, "cleared up session\n");
}

struct diag_md_session_t *diag_md_session_get_pid(int pid)
{
	int i;
	int proc;

	if (pid <= 0)
		return NULL;

	for (proc = 0; proc < NUM_DIAG_MD_DEV; proc++) {
		for (i = 0; i < NUM_MD_SESSIONS; i++) {
			if (driver->md_session_map[proc][i] &&
				driver->md_session_map[proc][i]->pid == pid)
				return driver->md_session_map[proc][i];
		}
	}
	return NULL;
}

struct diag_md_session_t *diag_md_session_get_peripheral(int proc,
				uint8_t peripheral)
{
	if (peripheral >= NUM_MD_SESSIONS)
		return NULL;
	return driver->md_session_map[proc][peripheral];
}

/*
 * diag_md_session_match_pid_peripheral
 *
 *	1. Pass valid PID and get all the peripherals in logging session
 *		for that PID
 *	2. Pass valid Peipheral and get the pid logging for that peripheral
 *
 */

int diag_md_session_match_pid_peripheral(int proc, int pid,
	uint8_t peripheral)
{
	int i, flag = 0;

	if (pid <= 0 || peripheral >= NUM_MD_SESSIONS)
		return -EINVAL;

	if (!peripheral) {
		for (proc = 0; proc < NUM_DIAG_MD_DEV; proc++) {
			for (i = 0; i < NUM_MD_SESSIONS; i++) {
				if (driver->md_session_map[proc][i] &&
					driver->md_session_map[proc][i]->pid ==
								pid) {
					peripheral |= 1 << i;
					flag = 1;
				}
			}
			if (flag)
				return peripheral;
		}
	}

	if (!pid) {
		if (driver->md_session_map[proc][peripheral])
			return driver->md_session_map[proc][peripheral]->pid;
	}

	return -EINVAL;
}

static int diag_md_peripheral_switch(int proc, int pid,
				int peripheral_mask, int req_mode)
{
	int i, bit = 0;
	struct diag_md_session_t *session_info = NULL;

	session_info = diag_md_session_get_pid(pid);
	if (!session_info)
		return -EINVAL;

	if (req_mode != DIAG_USB_MODE && req_mode != DIAG_MEMORY_DEVICE_MODE &&
		req_mode != DIAG_PCIE_MODE)
		return -EINVAL;

	/*
	 * check that md_session_map for i == session_info,
	 * if not then race condition occurred and bail
	 */
	for (i = 0; i < NUM_MD_SESSIONS; i++) {
		bit = MD_PERIPHERAL_MASK(i) & peripheral_mask;
		if (!bit)
			continue;
		if (req_mode == DIAG_USB_MODE || req_mode == DIAG_PCIE_MODE) {
			if (driver->md_session_map[proc][i] != session_info)
				return -EINVAL;
			driver->md_session_map[proc][i] = NULL;
			driver->md_session_mask[proc] &= ~bit;
			session_info->peripheral_mask[proc] &= ~bit;

		} else {
			if (driver->md_session_map[proc][i] != NULL)
				return -EINVAL;
			driver->md_session_map[proc][i] = session_info;
			driver->md_session_mask[proc] |= bit;
			session_info->peripheral_mask[proc] |= bit;

		}
	}

	driver->md_session_mode[proc] = DIAG_MD_PERIPHERAL;
	DIAG_LOG(DIAG_DEBUG_USERSPACE, "Changed Peripherals:0x%x to mode:%d\n",
		peripheral_mask, req_mode);
	return 0;
}

static int diag_md_session_check(int proc, int curr_mode, int req_mode,
				 const struct diag_logging_mode_param_t *param,
				 uint8_t *change_mode)
{
	int i, bit = 0, err = 0, peripheral_mask = 0;
	int change_mask = 0;
	struct diag_md_session_t *session_info = NULL;

	if (!param || !change_mode)
		return -EIO;

	*change_mode = 0;

	switch (curr_mode) {
	case DIAG_USB_MODE:
	case DIAG_MEMORY_DEVICE_MODE:
	case DIAG_PCIE_MODE:
	case DIAG_MULTI_MODE:
		break;
	default:
		return -EINVAL;
	}

	if (req_mode != DIAG_USB_MODE && req_mode != DIAG_MEMORY_DEVICE_MODE &&
		req_mode != DIAG_PCIE_MODE)
		return -EINVAL;

	if (curr_mode == req_mode)
		return 0;

	if ((req_mode ==  DIAG_USB_MODE && curr_mode == DIAG_PCIE_MODE) ||
		(req_mode == DIAG_PCIE_MODE && curr_mode == DIAG_USB_MODE)) {
		*change_mode = 1;
		return 0;
	} else if ((req_mode == DIAG_USB_MODE || req_mode == DIAG_PCIE_MODE)
		&& (curr_mode == DIAG_MEMORY_DEVICE_MODE ||
			curr_mode == DIAG_MULTI_MODE)) {
		mutex_lock(&driver->md_session_lock);
		if (driver->md_session_mode[proc] == DIAG_MD_NONE
		    && driver->md_session_mask[proc] == 0 &&
			driver->logging_mask[proc]) {
			*change_mode = 1;
			mutex_unlock(&driver->md_session_lock);
			return 0;
		}
		/*
		 * curr_mode is either DIAG_MULTI_MODE or DIAG_MD_MODE
		 * Check if requested peripherals are already in usb mode
		 */
		for (i = 0; i < NUM_MD_SESSIONS; i++) {
			bit = MD_PERIPHERAL_MASK(i) & param->peripheral_mask;
			if (!bit)
				continue;
			if (bit & driver->logging_mask[proc])
				change_mask |= bit;
		}
		if (!change_mask) {
			mutex_unlock(&driver->md_session_lock);
			return 0;
		}

		/*
		 * Change is needed. Check if this md_session has set all the
		 * requested peripherals. If another md session set a requested
		 * peripheral then we cannot switch that peripheral to USB.
		 * If this session owns all the requested peripherals, then
		 * call function to switch the modes/masks for the md_session
		 */
		session_info = diag_md_session_get_pid(current->tgid);
		if (!session_info) {
			*change_mode = 1;
			mutex_unlock(&driver->md_session_lock);
			return 0;
		}
		peripheral_mask = session_info->peripheral_mask[proc];
		if ((change_mask & peripheral_mask)
							!= change_mask) {
			DIAG_LOG(DIAG_DEBUG_USERSPACE,
			    "Another MD Session owns a requested peripheral\n");
			mutex_unlock(&driver->md_session_lock);
			return -EINVAL;
		}
		*change_mode = 1;

		/* If all peripherals are being set to USB Mode, call close */
		if (~change_mask & peripheral_mask) {
			err = diag_md_peripheral_switch(proc, current->tgid,
					change_mask, DIAG_USB_MODE);
		} else
			diag_md_session_close(current->tgid);
		mutex_unlock(&driver->md_session_lock);
		return err;

	} else if (req_mode == DIAG_MEMORY_DEVICE_MODE) {
		/*
		 * Get bit mask that represents what peripherals already have
		 * been set. Check that requested peripherals already set are
		 * owned by this md session
		 */
		mutex_lock(&driver->md_session_lock);
		change_mask = driver->md_session_mask[proc] &
				param->peripheral_mask;
		session_info = diag_md_session_get_pid(current->tgid);

		if (session_info && driver->md_session_mode[proc] !=
							DIAG_MD_NONE) {
			if ((session_info->peripheral_mask[proc] & change_mask)
							!= change_mask) {
				DIAG_LOG(DIAG_DEBUG_USERSPACE,
				    "Another MD Session owns a requested peripheral\n");
				mutex_unlock(&driver->md_session_lock);
				return -EINVAL;
			}
			if (driver->pcie_transport_def == DIAG_ROUTE_TO_PCIE)
				err = diag_md_peripheral_switch(proc,
					current->tgid, change_mask,
					DIAG_PCIE_MODE);
			else
				err = diag_md_peripheral_switch(proc,
						current->tgid, change_mask,
						DIAG_USB_MODE);
			mutex_unlock(&driver->md_session_lock);
		} else {
			mutex_unlock(&driver->md_session_lock);
			if (change_mask) {
				DIAG_LOG(DIAG_DEBUG_USERSPACE,
				    "Another MD Session owns a requested peripheral\n");
				return -EINVAL;
			}
			err = diag_md_session_create(DIAG_MD_PERIPHERAL,
				param->peripheral_mask, proc);
			mutex_lock(&driver->hdlc_disable_mutex);
			for (i = 0; i < NUM_MD_SESSIONS; i++) {
				if ((param->peripheral_mask > 0) &&
					(param->peripheral_mask & (1 << i)))
					driver->p_hdlc_disabled[i] = 0;
			}
			mutex_unlock(&driver->hdlc_disable_mutex);
		}
		*change_mode = 1;
		return err;
	}
	return -EINVAL;
}

static uint32_t diag_translate_mask(uint32_t peripheral_mask)
{
	uint32_t ret = 0;

	if (peripheral_mask & DIAG_CON_APSS)
		ret |= (1 << APPS_DATA);
	if (peripheral_mask & DIAG_CON_MPSS)
		ret |= (1 << PERIPHERAL_MODEM);
	if (peripheral_mask & DIAG_CON_LPASS)
		ret |= (1 << PERIPHERAL_LPASS);
	if (peripheral_mask & DIAG_CON_WCNSS)
		ret |= (1 << PERIPHERAL_WCNSS);
	if (peripheral_mask & DIAG_CON_SENSORS)
		ret |= (1 << PERIPHERAL_SENSORS);
	if (peripheral_mask & DIAG_CON_WDSP)
		ret |= (1 << PERIPHERAL_WDSP);
	if (peripheral_mask & DIAG_CON_CDSP)
		ret |= (1 << PERIPHERAL_CDSP);
	if (peripheral_mask & DIAG_CON_NPU)
		ret |= (1 << PERIPHERAL_NPU);
	if (peripheral_mask & DIAG_CON_UPD_WLAN)
		ret |= (1 << UPD_WLAN);
	if (peripheral_mask & DIAG_CON_UPD_AUDIO)
		ret |= (1 << UPD_AUDIO);
	if (peripheral_mask & DIAG_CON_UPD_SENSORS)
		ret |= (1 << UPD_SENSORS);
	return ret;
}

static void diag_switch_logging_clear_mask(
		struct diag_logging_mode_param_t *param, int pid)
{
	int new_mode;
	struct diag_md_session_t *session_info = NULL;

	mutex_lock(&driver->md_session_lock);
	session_info = diag_md_session_get_pid(pid);
	if (!session_info) {
		DIAG_LOG(DIAG_DEBUG_USERSPACE, "Invalid pid: %d\n", pid);
		mutex_unlock(&driver->md_session_lock);
		return;
	}
	mutex_unlock(&driver->md_session_lock);

	if (!param)
		return;

	if (!param->peripheral_mask) {
		DIAG_LOG(DIAG_DEBUG_USERSPACE,
			"asking for mode switch with no peripheral mask set\n");
		return;
	}

	switch (param->req_mode) {
	case CALLBACK_MODE:
	case UART_MODE:
	case SOCKET_MODE:
	case MEMORY_DEVICE_MODE:
		new_mode = DIAG_MEMORY_DEVICE_MODE;
		break;
	case USB_MODE:
		new_mode = DIAG_USB_MODE;
		break;
	case PCIE_MODE:
		new_mode = DIAG_PCIE_MODE;
		break;
	default:
		DIAG_LOG(DIAG_DEBUG_USERSPACE,
			"Request to switch to invalid mode: %d\n",
			param->req_mode);
		return;
	}
	if ((new_mode == DIAG_USB_MODE || new_mode == DIAG_PCIE_MODE) &&
			diag_mask_clear_param)
		diag_clear_masks(pid);

}

static int diag_switch_logging(struct diag_logging_mode_param_t *param)
{
	int new_mode, i = 0;
	int curr_mode, err = 0, peripheral = 0;
	uint8_t do_switch = 1;
	uint32_t peripheral_mask = 0, pd_mask = 0;
	int proc = 0, local_proc = 0;

	if (!param)
		return -EINVAL;

	if (!param->peripheral_mask) {
		DIAG_LOG(DIAG_DEBUG_USERSPACE,
			"asking for mode switch with no peripheral mask set\n");
		return -EINVAL;
	}
	if (!param->device_mask) {
		DIAG_LOG(DIAG_DEBUG_USERSPACE,
			"asking for mode switch with no device mask set\n");
		return -EINVAL;
	}

	if (param->pd_mask) {
		pd_mask = diag_translate_mask(param->pd_mask);
		param->diag_id = 0;
		param->pd_val = 0;
		param->peripheral = -EINVAL;

		for (i = UPD_WLAN; i < NUM_MD_SESSIONS; i++) {
			if (pd_mask & (1 << i)) {
				if (diag_search_diagid_by_pd(i, &param->diag_id,
					&param->peripheral)) {
					param->pd_val = i;
					break;
				}
			}
		}

		DIAG_LOG(DIAG_DEBUG_USERSPACE,
			"diag: pd_mask = %d, diag_id = %d, peripheral = %d, pd_val = %d\n",
			param->pd_mask, param->diag_id,
			param->peripheral, param->pd_val);

		if (!param->diag_id ||
			(param->pd_val < UPD_WLAN) ||
			(param->pd_val >= NUM_MD_SESSIONS)) {
			DIAG_LOG(DIAG_DEBUG_USERSPACE,
			"diag_id support is not present for the pd mask = %d\n",
			param->pd_mask);
			return -EINVAL;
		}

		peripheral = param->peripheral;
		if ((peripheral < PERIPHERAL_MODEM) ||
			(peripheral >= NUM_PERIPHERALS)) {
			DIAG_LOG(DIAG_DEBUG_USERSPACE,
			"Invalid peripheral: %d\n", peripheral);
			return -EINVAL;
		}
		i = param->pd_val - UPD_WLAN;
		mutex_lock(&driver->md_session_lock);
		if (driver->md_session_map[DIAG_LOCAL_PROC][peripheral] &&
			(MD_PERIPHERAL_MASK(peripheral) &
			diag_mux->mux_mask[DIAG_LOCAL_PROC]) &&
			!driver->pd_session_clear[i]) {
			DIAG_LOG(DIAG_DEBUG_USERSPACE,
			"diag_fr: User PD is already logging onto active peripheral logging\n");
			mutex_unlock(&driver->md_session_lock);
			driver->pd_session_clear[i] = 0;
			return -EINVAL;
		}
		mutex_unlock(&driver->md_session_lock);
		peripheral_mask =
			diag_translate_mask(param->pd_mask);
		param->peripheral_mask = peripheral_mask;
		if (!driver->pd_session_clear[i]) {
			driver->pd_logging_mode[i] = 1;
			driver->num_pd_session += 1;
		}
		driver->pd_session_clear[i] = 0;
	} else {
		peripheral_mask =
			diag_translate_mask(param->peripheral_mask);
		param->peripheral_mask = peripheral_mask;
	}

	switch (param->req_mode) {
	case CALLBACK_MODE:
	case UART_MODE:
	case SOCKET_MODE:
	case MEMORY_DEVICE_MODE:
		new_mode = DIAG_MEMORY_DEVICE_MODE;
		break;
	case USB_MODE:
		new_mode = DIAG_USB_MODE;
		break;
	case PCIE_MODE:
		new_mode = DIAG_PCIE_MODE;
		break;
	default:
		pr_err("diag: In %s, request to switch to invalid mode: %d\n",
		       __func__, param->req_mode);
		return -EINVAL;
	}

	for (proc = 0; proc < NUM_DIAG_MD_DEV; proc++) {
		local_proc = 1 << proc;
		if (param->device_mask & (local_proc)) {
			curr_mode = driver->logging_mode[proc];
			DIAG_LOG(DIAG_DEBUG_USERSPACE,
				"request to switch logging from %d mask:%0x to new_mode %d mask:%0x\n",
				curr_mode, driver->md_session_mask[proc],
				new_mode, peripheral_mask);

			err = diag_md_session_check(proc, curr_mode, new_mode,
							param, &do_switch);
			if (err) {
				DIAG_LOG(DIAG_DEBUG_USERSPACE,
					"err from diag_md_session_check, err: %d\n",
					err);
				return err;
			}

			if (do_switch == 0) {
				DIAG_LOG(DIAG_DEBUG_USERSPACE,
					 "not switching modes c: %d n: %d\n",
					curr_mode, new_mode);
				return 0;
			}

			diag_ws_reset(DIAG_WS_MUX);
			err = diag_mux_switch_logging(proc, &new_mode,
					&peripheral_mask);
			if (err) {
				pr_err("diag: In %s, unable to switch mode from %d to %d, err: %d\n",
				 __func__, curr_mode, new_mode, err);
				driver->logging_mode[proc] = curr_mode;
				goto fail;
			}
			driver->logging_mode[proc] = new_mode;
			driver->logging_mask[proc] = peripheral_mask;
			if (((curr_mode == DIAG_PCIE_MODE &&
				new_mode == DIAG_USB_MODE) ||
				(curr_mode == DIAG_USB_MODE &&
				new_mode == DIAG_PCIE_MODE)) &&
				!driver->pcie_switch_pid) {
				/*
				 * Store the pid of process affecting switch
				 * from USB to PCIE or vice versa to help
				 * close only this process while closing
				 * logging process.
				 */
				driver->pcie_switch_pid = current->tgid;
			}
			if (new_mode == DIAG_PCIE_MODE) {
				driver->transport_set = DIAG_ROUTE_TO_PCIE;
				diagmem_setsize(POOL_TYPE_MUX_APPS,
					itemsize_pcie_apps,
					(poolsize_pcie_apps + 1 +
						(NUM_PERIPHERALS * 6)));
			} else if (new_mode == DIAG_USB_MODE) {
				driver->transport_set = DIAG_ROUTE_TO_USB;
				diagmem_setsize(POOL_TYPE_MUX_APPS,
					itemsize_usb_apps,
					(poolsize_usb_apps + 1 +
						(NUM_PERIPHERALS * 6)));
			}
			DIAG_LOG(DIAG_DEBUG_USERSPACE,
				"Switch logging to %d mask:%0x\n", new_mode,
				peripheral_mask);

			/* Update to take peripheral_mask */
			if (new_mode != DIAG_MEMORY_DEVICE_MODE &&
				new_mode != DIAG_MULTI_MODE) {
				diag_update_real_time_vote(
					DIAG_PROC_MEMORY_DEVICE,
					MODE_REALTIME, ALL_PROC);
			} else {
				diag_update_proc_vote(DIAG_PROC_MEMORY_DEVICE,
							VOTE_UP,
						      ALL_PROC);
			}

			if (!((new_mode == DIAG_MEMORY_DEVICE_MODE ||
				new_mode == DIAG_MULTI_MODE) &&
				(curr_mode == DIAG_USB_MODE ||
				curr_mode == DIAG_PCIE_MODE))) {
				queue_work(driver->diag_real_time_wq,
					&driver->diag_real_time_work);
			}
		}
		peripheral_mask =
			diag_translate_mask(param->peripheral_mask);
	}

	return 0;
fail:
	return err;
}

static int diag_ioctl_dci_reg(unsigned long ioarg)
{
	int result = -EINVAL;
	struct diag_dci_reg_tbl_t dci_reg_params;

	if (copy_from_user(&dci_reg_params, (void __user *)ioarg,
				sizeof(struct diag_dci_reg_tbl_t)))
		return -EFAULT;

	result = diag_dci_register_client(&dci_reg_params);

	return result;
}

static int diag_ioctl_dci_health_stats(unsigned long ioarg)
{
	int result = -EINVAL;
	struct diag_dci_health_stats_proc stats;

	if (copy_from_user(&stats, (void __user *)ioarg,
				sizeof(struct diag_dci_health_stats_proc)))
		return -EFAULT;

	result = diag_dci_copy_health_stats(&stats);
	if (result == DIAG_DCI_NO_ERROR) {
		if (copy_to_user((void __user *)ioarg, &stats,
			sizeof(struct diag_dci_health_stats_proc)))
			return -EFAULT;
	}

	return result;
}

static int diag_ioctl_dci_log_status(unsigned long ioarg)
{
	struct diag_log_event_stats le_stats;
	struct diag_dci_client_tbl *dci_client = NULL;

	if (copy_from_user(&le_stats, (void __user *)ioarg,
				sizeof(struct diag_log_event_stats)))
		return -EFAULT;

	dci_client = diag_dci_get_client_entry(le_stats.client_id);
	if (!dci_client)
		return DIAG_DCI_NOT_SUPPORTED;
	le_stats.is_set = diag_dci_query_log_mask(dci_client, le_stats.code);
	if (copy_to_user((void __user *)ioarg, &le_stats,
				sizeof(struct diag_log_event_stats)))
		return -EFAULT;

	return DIAG_DCI_NO_ERROR;
}

static int diag_ioctl_dci_event_status(unsigned long ioarg)
{
	struct diag_log_event_stats le_stats;
	struct diag_dci_client_tbl *dci_client = NULL;

	if (copy_from_user(&le_stats, (void __user *)ioarg,
				sizeof(struct diag_log_event_stats)))
		return -EFAULT;

	dci_client = diag_dci_get_client_entry(le_stats.client_id);
	if (!dci_client)
		return DIAG_DCI_NOT_SUPPORTED;

	le_stats.is_set = diag_dci_query_event_mask(dci_client, le_stats.code);
	if (copy_to_user((void __user *)ioarg, &le_stats,
				sizeof(struct diag_log_event_stats)))
		return -EFAULT;

	return DIAG_DCI_NO_ERROR;
}

static int diag_ioctl_lsm_deinit(void)
{
	int i;

	mutex_lock(&driver->diagchar_mutex);
	for (i = 0; i < driver->num_clients; i++)
		if (driver->client_map[i].pid == current->tgid)
			break;

	if (i == driver->num_clients) {
		mutex_unlock(&driver->diagchar_mutex);
		return -EINVAL;
	}
	if (!(driver->data_ready[i] & DEINIT_TYPE)) {
		driver->data_ready[i] |= DEINIT_TYPE;
		atomic_inc(&driver->data_ready_notif[i]);
	}
	mutex_unlock(&driver->diagchar_mutex);
	wake_up_interruptible(&driver->wait_q);

	return 1;
}

static int diag_ioctl_vote_real_time(unsigned long ioarg)
{
	int real_time = 0;
	int temp_proc = ALL_PROC;
	struct real_time_vote_t vote;
	struct diag_dci_client_tbl *dci_client = NULL;

	if (copy_from_user(&vote, (void __user *)ioarg,
			sizeof(struct real_time_vote_t)))
		return -EFAULT;

	if (vote.proc > DIAG_PROC_MEMORY_DEVICE ||
		vote.real_time_vote > MODE_UNKNOWN ||
		vote.client_id < 0) {
		pr_err("diag: %s, invalid params, proc: %d, vote: %d, client_id: %d\n",
			__func__, vote.proc, vote.real_time_vote,
			vote.client_id);
		return -EINVAL;
	}

	driver->real_time_update_busy++;
	if (vote.proc == DIAG_PROC_DCI) {
		dci_client = diag_dci_get_client_entry(vote.client_id);
		if (!dci_client) {
			driver->real_time_update_busy--;
			return DIAG_DCI_NOT_SUPPORTED;
		}
		diag_dci_set_real_time(dci_client, vote.real_time_vote);
		real_time = diag_dci_get_cumulative_real_time(
					dci_client->client_info.token);
		diag_update_real_time_vote(vote.proc, real_time,
					dci_client->client_info.token);
	} else {
		real_time = vote.real_time_vote;
		temp_proc = vote.client_id;
		diag_update_real_time_vote(vote.proc, real_time,
					   temp_proc);
	}
	queue_work(driver->diag_real_time_wq, &driver->diag_real_time_work);
	return 0;
}

static int diag_ioctl_get_real_time(unsigned long ioarg)
{
	int i;
	int retry_count = 0;
	int timer = 0;
	struct real_time_query_t rt_query;

	if (copy_from_user(&rt_query, (void __user *)ioarg,
					sizeof(struct real_time_query_t)))
		return -EFAULT;
	while (retry_count < 3) {
		if (driver->real_time_update_busy > 0) {
			retry_count++;
			/*
			 * The value 10000 was chosen empirically as an
			 * optimum value in order to give the work in
			 * diag_real_time_wq to complete processing.
			 */
			for (timer = 0; timer < 5; timer++)
				usleep_range(10000, 10100);
		} else {
			break;
		}
	}

	if (driver->real_time_update_busy > 0)
		return -EAGAIN;

	if (rt_query.proc < 0 || rt_query.proc >= DIAG_NUM_PROC) {
		pr_err("diag: Invalid proc %d in %s\n", rt_query.proc,
		       __func__);
		return -EINVAL;
	}
	rt_query.real_time = driver->real_time_mode[rt_query.proc];
	/*
	 * For the local processor, if any of the peripherals is in buffering
	 * mode, overwrite the value of real time with UNKNOWN_MODE
	 */
	if (rt_query.proc == DIAG_LOCAL_PROC) {
		for (i = 0; i < NUM_PERIPHERALS; i++) {
			if (!driver->feature[i].peripheral_buffering)
				continue;
			switch (driver->buffering_mode[i].mode) {
			case DIAG_BUFFERING_MODE_CIRCULAR:
			case DIAG_BUFFERING_MODE_THRESHOLD:
				rt_query.real_time = MODE_UNKNOWN;
				break;
			}
		}
	}

	if (copy_to_user((void __user *)ioarg, &rt_query,
			 sizeof(struct real_time_query_t)))
		return -EFAULT;

	return 0;
}

static int diag_ioctl_set_buffering_mode(unsigned long ioarg)
{
	struct diag_buffering_mode_t params;
	int peripheral = 0;
	uint8_t diag_id = 0;

	if (copy_from_user(&params, (void __user *)ioarg, sizeof(params)))
		return -EFAULT;

	diag_map_pd_to_diagid(params.peripheral, &diag_id, &peripheral);

	if ((peripheral < 0) ||
		peripheral >= NUM_PERIPHERALS) {
		pr_err("diag: In %s, invalid peripheral = %d\n", __func__,
		       peripheral);
		return -EIO;
	}

	if (params.peripheral > NUM_PERIPHERALS &&
		!driver->feature[peripheral].pd_buffering) {
		pr_err("diag: In %s, pd buffering not supported for peripheral:%d\n",
			__func__, peripheral);
		return -EIO;
	}

	if (!driver->feature[peripheral].peripheral_buffering) {
		pr_err("diag: In %s, peripheral %d doesn't support buffering\n",
		       __func__, peripheral);
		return -EIO;
	}

	mutex_lock(&driver->mode_lock);
	driver->buffering_flag[params.peripheral] = 1;
	mutex_unlock(&driver->mode_lock);

	return diag_send_peripheral_buffering_mode(&params);
}

static int diag_ioctl_peripheral_drain_immediate(unsigned long ioarg)
{
	uint8_t pd, diag_id = 0;
	int peripheral = 0;

	if (copy_from_user(&pd, (void __user *)ioarg, sizeof(uint8_t)))
		return -EFAULT;

	diag_map_pd_to_diagid(pd, &diag_id, &peripheral);

	if ((peripheral < 0) ||
		peripheral >= NUM_PERIPHERALS) {
		pr_err("diag: In %s, invalid peripheral %d\n", __func__,
		       peripheral);
		return -EINVAL;
	}

	if (pd > NUM_PERIPHERALS &&
		!driver->feature[peripheral].pd_buffering) {
		pr_err("diag: In %s, pd buffering not supported for peripheral:%d\n",
			__func__, peripheral);
		return -EIO;
	}

	return diag_send_peripheral_drain_immediate(pd, diag_id, peripheral);
}

static int diag_ioctl_dci_support(unsigned long ioarg)
{
	struct diag_dci_peripherals_t dci_support;
	int result = -EINVAL;

	if (copy_from_user(&dci_support, (void __user *)ioarg,
				sizeof(struct diag_dci_peripherals_t)))
		return -EFAULT;

	result = diag_dci_get_support_list(&dci_support);
	if (result == DIAG_DCI_NO_ERROR)
		if (copy_to_user((void __user *)ioarg, &dci_support,
				sizeof(struct diag_dci_peripherals_t)))
			return -EFAULT;

	return result;
}

static int diag_ioctl_hdlc_toggle(unsigned long ioarg)
{
	uint8_t hdlc_support, i;
	int peripheral = -EINVAL, proc = DIAG_LOCAL_PROC;
	struct diag_md_session_t *session_info = NULL;

	if (copy_from_user(&hdlc_support, (void __user *)ioarg,
				sizeof(uint8_t)))
		return -EFAULT;

	mutex_lock(&driver->hdlc_disable_mutex);
	mutex_lock(&driver->md_session_lock);
	session_info = diag_md_session_get_pid(current->tgid);
	if (session_info)
		session_info->hdlc_disabled = hdlc_support;
	else
		driver->hdlc_disabled = hdlc_support;

	peripheral =
		diag_md_session_match_pid_peripheral(DIAG_LOCAL_PROC,
							current->tgid,
							0);
	for (i = 0; i < NUM_MD_SESSIONS; i++) {
		if (peripheral > 0 && session_info) {
			if (peripheral & (1 << i))
				driver->p_hdlc_disabled[i] =
				session_info->hdlc_disabled;
			else if (!diag_md_session_get_peripheral(proc, i))
				driver->p_hdlc_disabled[i] =
				driver->hdlc_disabled;
		} else {
			if (!diag_md_session_get_peripheral(proc, i))
				driver->p_hdlc_disabled[i] =
				driver->hdlc_disabled;
		}
	}

	mutex_unlock(&driver->md_session_lock);
	mutex_unlock(&driver->hdlc_disable_mutex);
	diag_update_md_clients(HDLC_SUPPORT_TYPE);

	return 0;
}

/*
 * diag_search_peripheral_by_pd(uint8_t pd_val)
 *
 * Function will return peripheral by searching pd in the
 * diag_id table.
 *
 */

int diag_search_peripheral_by_pd(uint8_t pd_val)
{
	struct list_head *start;
	struct list_head *temp;
	struct diag_id_tbl_t *item = NULL;

	mutex_lock(&driver->diag_id_mutex);
	list_for_each_safe(start, temp, &driver->diag_id_list) {
		item = list_entry(start, struct diag_id_tbl_t, link);
		if (pd_val == item->pd_val) {
			mutex_unlock(&driver->diag_id_mutex);
			return item->peripheral;
		}
	}
	mutex_unlock(&driver->diag_id_mutex);
	return -EINVAL;
}

/*
 * diag_search_diagid_by_pd(uint8_t pd_val,
 *	uint8_t *diag_id, int *peripheral)
 *
 * Function will update the peripheral and diag_id
 * from the pd passed as an argument.
 *
 */

uint8_t diag_search_diagid_by_pd(uint8_t pd_val,
	uint8_t *diag_id, int *peripheral)
{
	struct list_head *start;
	struct list_head *temp;
	struct diag_id_tbl_t *item = NULL;

	mutex_lock(&driver->diag_id_mutex);
	list_for_each_safe(start, temp, &driver->diag_id_list) {
		item = list_entry(start, struct diag_id_tbl_t, link);
		if (pd_val == item->pd_val) {
			*peripheral = item->peripheral;
			*diag_id = item->diag_id;
			mutex_unlock(&driver->diag_id_mutex);
			return 1;
		}
	}
	mutex_unlock(&driver->diag_id_mutex);
	return 0;
}

/*
 * diag_query_pd_name(char *process_name, char *search_str)
 *
 * The function searches the pd string in the control packet string
 * from the peripheral
 *
 */

static int diag_query_pd_name(char *process_name, char *search_str)
{
	if (!process_name)
		return -EINVAL;

	if (strnstr(process_name, search_str, strlen(process_name)))
		return 1;

	return 0;
}

/*
 * diag_query_pd_name(char *process_name, char *search_str)
 *
 * The function returns the PD information based on the presence of
 * the pd specific string in the control packet's string from peripheral.
 *
 */

int diag_query_pd(char *process_name)
{
	if (!process_name)
		return -EINVAL;

	if (diag_query_pd_name(process_name, "modem/root_pd"))
		return PERIPHERAL_MODEM;
	if (diag_query_pd_name(process_name, "adsp/root_pd"))
		return PERIPHERAL_LPASS;
	if (diag_query_pd_name(process_name, "slpi/root_pd"))
		return PERIPHERAL_SENSORS;
	if (diag_query_pd_name(process_name, "cdsp/root_pd"))
		return PERIPHERAL_CDSP;
	if (diag_query_pd_name(process_name, "npu/root_pd"))
		return PERIPHERAL_NPU;
	if (diag_query_pd_name(process_name, "wlan_pd"))
		return UPD_WLAN;
	if (diag_query_pd_name(process_name, "audio_pd"))
		return UPD_AUDIO;
	if (diag_query_pd_name(process_name, "sensor_pd"))
		return UPD_SENSORS;

	return -EINVAL;
}

/*
 * diag_ioctl_query_pd_logging(struct diag_logging_mode_param_t *param)
 *
 * IOCTL handler based on the parameter received will check on which peripheral
 * the PD is present and validate if the peripheral supports the diag_id and
 * tagging feature.
 *
 */

static int diag_ioctl_query_pd_logging(struct diag_logging_mode_param_t *param)
{
	int ret = -EINVAL, i = 0;
	int peripheral = -EINVAL;
	uint32_t pd_mask = 0;

	if (!param)
		return -EINVAL;

	if (!param->pd_mask) {
		DIAG_LOG(DIAG_DEBUG_USERSPACE,
			"query with no pd mask set, returning error\n");
		return -EINVAL;
	}

	if (param->pd_mask) {
		pd_mask = diag_translate_mask(param->pd_mask);
		for (i = UPD_WLAN; i < NUM_MD_SESSIONS; i++) {
			if (pd_mask & (1 << i)) {
				peripheral = diag_search_peripheral_by_pd(i);
				break;
			}
		}
		if (peripheral < 0) {
			DIAG_LOG(DIAG_DEBUG_USERSPACE,
			"diag_id support is not present for the pd mask = %d\n",
			param->pd_mask);
			return -EINVAL;
		}
	}
	mutex_lock(&driver->diag_cntl_mutex);
	DIAG_LOG(DIAG_DEBUG_USERSPACE,
	"diag: %s: Untagging support on APPS is %s\n", __func__,
	((driver->supports_apps_header_untagging) ?
	"present" : "absent"));

	DIAG_LOG(DIAG_DEBUG_USERSPACE,
	"diag: %s: Tagging support on peripheral = %d is %s\n",
	__func__, peripheral,
	(driver->feature[peripheral].untag_header ?
	"present" : "absent"));

	if (driver->supports_apps_header_untagging &&
		driver->feature[peripheral].untag_header)
		ret = 0;

	mutex_unlock(&driver->diag_cntl_mutex);
	return ret;
}
static void diag_query_session_pid(struct diag_query_pid_t *param)
{
	int prev_pid = 0, test_pid = 0, i = 0, count = 0;
	int local_proc = 0;
	int proc = 0;

	for (proc = 0; proc < NUM_DIAG_MD_DEV; proc++) {
		local_proc = 1 << proc;
		if (param->device_mask & (local_proc)) {
			for (i = 0; i <= NUM_PERIPHERALS; i++) {
				if (driver->md_session_map[proc][i]) {
					test_pid =
					driver->md_session_map[proc][i]->pid;
					count++;
					if (!prev_pid)
						prev_pid = test_pid;
					if (test_pid != prev_pid) {
						DIAG_LOG(DIAG_DEBUG_USERSPACE,
							"diag: One of the peripherals is being logged already\n");
						param->pid = -EINVAL;
					}
				}
			}
			if (i == count && prev_pid)
				param->pid = prev_pid;
		}
	}
}
static void diag_ioctl_query_session_pid(struct diag_query_pid_t *param)
{
	int prev_pid = 0, test_pid = 0, i = 0;
	unsigned int proc = DIAG_LOCAL_PROC;
	uint32_t pd_mask = 0, peripheral_mask = 0;
	struct diag_md_session_t *info = NULL;

	param->pid = 0;

	if (param->pd_mask && param->peripheral_mask) {
		param->pid = -EINVAL;
		return;
	} else if (param->peripheral_mask) {
		if (param->peripheral_mask == DIAG_CON_ALL) {
			diag_query_session_pid(param);
		} else {
			peripheral_mask =
				diag_translate_mask(param->peripheral_mask);
			for (i = 0; i <= NUM_PERIPHERALS; i++) {
				if (driver->md_session_map[proc][i] &&
					(peripheral_mask &
					MD_PERIPHERAL_MASK(i))) {
					info =
					driver->md_session_map[proc][i];
					if (peripheral_mask !=
					info->peripheral_mask[proc]) {
						DIAG_LOG(DIAG_DEBUG_USERSPACE,
						"diag: Invalid Peripheral mask given as input\n");
						param->pid = -EINVAL;
						return;
					}
					test_pid = info->pid;
					if (!prev_pid)
						prev_pid = test_pid;
					if (test_pid != prev_pid) {
						DIAG_LOG(DIAG_DEBUG_USERSPACE,
						"diag: One of the peripherals is logged in different session\n");
						param->pid = -EINVAL;
						return;
					}
				}
			}
			param->pid = prev_pid;
		}
	} else if (param->pd_mask) {
		pd_mask =
			diag_translate_mask(param->pd_mask);
		for (i = UPD_WLAN; i < NUM_MD_SESSIONS; i++) {
			if (driver->md_session_map[proc][i] &&
				(pd_mask & MD_PERIPHERAL_MASK(i))) {
				info =
				driver->md_session_map[proc][i];
				if (pd_mask !=
				info->peripheral_mask[proc]) {
					DIAG_LOG(DIAG_DEBUG_USERSPACE,
					"diag: Invalid PD mask given as input\n");
					param->pid = -EINVAL;
					return;
				}
				test_pid = info->pid;
				if (!prev_pid)
					prev_pid = test_pid;
				if (test_pid != prev_pid) {
					DIAG_LOG(DIAG_DEBUG_USERSPACE,
					"diag: One of the PDs is being logged already\n");
					param->pid = -EINVAL;
					return;
				}
			}
		}
		param->pid = prev_pid;
	}
	DIAG_LOG(DIAG_DEBUG_USERSPACE,
	"diag: Pid for the active ODL session: %d\n", param->pid);
}

static int diag_ioctl_register_callback(unsigned long ioarg)
{
	int err = 0;
	struct diag_callback_reg_t reg;

	if (copy_from_user(&reg, (void __user *)ioarg,
			   sizeof(struct diag_callback_reg_t))) {
		return -EFAULT;
	}

	if (reg.proc < 0 || reg.proc >= NUM_DIAG_MD_DEV) {
		pr_err("diag: In %s, invalid proc %d for callback registration\n",
		       __func__, reg.proc);
		return -EINVAL;
	}

	if (driver->md_session_mode[reg.proc] == DIAG_MD_PERIPHERAL)
		return -EIO;

	return err;
}

static int diag_cmd_register_tbl(struct diag_cmd_reg_tbl_t *reg_tbl)
{
	int i;
	int err = 0;
	uint32_t count = 0;
	struct diag_cmd_reg_entry_t *entries = NULL;
	const uint16_t entry_len = sizeof(struct diag_cmd_reg_entry_t);


	if (!reg_tbl) {
		pr_err("diag: In %s, invalid registration table\n", __func__);
		return -EINVAL;
	}

	count = reg_tbl->count;
	if ((UINT_MAX / entry_len) < count) {
		pr_warn("diag: In %s, possbile integer overflow.\n", __func__);
		return -EFAULT;
	}

	entries = kzalloc(count * entry_len, GFP_KERNEL);
	if (!entries)
		return -ENOMEM;


	err = copy_from_user(entries, reg_tbl->entries, count * entry_len);
	if (err) {
		pr_err("diag: In %s, error copying data from userspace, err: %d\n",
		       __func__, err);
		kfree(entries);
		return -EFAULT;
	}

	for (i = 0; i < count; i++) {
		err = diag_cmd_add_reg(&entries[i], APPS_DATA, current->tgid);
		if (err) {
			pr_err("diag: In %s, unable to register command, err: %d\n",
			       __func__, err);
			break;
		}
	}

	kfree(entries);
	return err;
}

static int diag_ioctl_cmd_reg(unsigned long ioarg)
{
	struct diag_cmd_reg_tbl_t reg_tbl;

	if (copy_from_user(&reg_tbl, (void __user *)ioarg,
			   sizeof(struct diag_cmd_reg_tbl_t))) {
		return -EFAULT;
	}

	return diag_cmd_register_tbl(&reg_tbl);
}

static int diag_ioctl_cmd_dereg(void)
{
	diag_cmd_remove_reg_by_pid(current->tgid);
	return 0;
}

#ifdef CONFIG_COMPAT
/*
 * @sync_obj_name: name of the synchronization object associated with this proc
 * @count: number of entries in the bind
 * @params: the actual packet registrations
 */
struct diag_cmd_reg_tbl_compat_t {
	char sync_obj_name[MAX_SYNC_OBJ_NAME_SIZE];
	uint32_t count;
	compat_uptr_t entries;
};

static int diag_ioctl_cmd_reg_compat(unsigned long ioarg)
{
	struct diag_cmd_reg_tbl_compat_t reg_tbl_compat;
	struct diag_cmd_reg_tbl_t reg_tbl;

	if (copy_from_user(&reg_tbl_compat, (void __user *)ioarg,
			   sizeof(struct diag_cmd_reg_tbl_compat_t))) {
		return -EFAULT;
	}

	strlcpy(reg_tbl.sync_obj_name, reg_tbl_compat.sync_obj_name,
		MAX_SYNC_OBJ_NAME_SIZE);
	reg_tbl.count = reg_tbl_compat.count;
	reg_tbl.entries = (struct diag_cmd_reg_entry_t *)
			  (uintptr_t)reg_tbl_compat.entries;

	return diag_cmd_register_tbl(&reg_tbl);
}

long diagchar_compat_ioctl(struct file *filp,
			   unsigned int iocmd, unsigned long ioarg)
{
	int result = -EINVAL;
	int client_id = 0;
	uint16_t delayed_rsp_id = 0;
	uint16_t remote_dev;
	struct diag_dci_client_tbl *dci_client = NULL;
	struct diag_logging_mode_param_t mode_param;
	struct diag_con_all_param_t con_param;
	struct diag_query_pid_t pid_query;

	switch (iocmd) {
	case DIAG_IOCTL_COMMAND_REG:
		result = diag_ioctl_cmd_reg_compat(ioarg);
		break;
	case DIAG_IOCTL_COMMAND_DEREG:
		result = diag_ioctl_cmd_dereg();
		break;
	case DIAG_IOCTL_GET_DELAYED_RSP_ID:
		delayed_rsp_id = diag_get_next_delayed_rsp_id();
		if (copy_to_user((void __user *)ioarg, &delayed_rsp_id,
				 sizeof(uint16_t)))
			result = -EFAULT;
		else
			result = 0;
		break;
	case DIAG_IOCTL_DCI_REG:
		result = diag_ioctl_dci_reg(ioarg);
		break;
	case DIAG_IOCTL_DCI_DEINIT:
		mutex_lock(&driver->dci_mutex);
		if (copy_from_user((void *)&client_id, (void __user *)ioarg,
			sizeof(int))) {
			mutex_unlock(&driver->dci_mutex);
			return -EFAULT;
		}
		dci_client = diag_dci_get_client_entry(client_id);
		if (!dci_client) {
			mutex_unlock(&driver->dci_mutex);
			return DIAG_DCI_NOT_SUPPORTED;
		}
		result = diag_dci_deinit_client(dci_client);
		mutex_unlock(&driver->dci_mutex);
		break;
	case DIAG_IOCTL_DCI_SUPPORT:
		result = diag_ioctl_dci_support(ioarg);
		break;
	case DIAG_IOCTL_DCI_HEALTH_STATS:
		mutex_lock(&driver->dci_mutex);
		result = diag_ioctl_dci_health_stats(ioarg);
		mutex_unlock(&driver->dci_mutex);
		break;
	case DIAG_IOCTL_DCI_LOG_STATUS:
		mutex_lock(&driver->dci_mutex);
		result = diag_ioctl_dci_log_status(ioarg);
		mutex_unlock(&driver->dci_mutex);
		break;
	case DIAG_IOCTL_DCI_EVENT_STATUS:
		mutex_lock(&driver->dci_mutex);
		result = diag_ioctl_dci_event_status(ioarg);
		mutex_unlock(&driver->dci_mutex);
		break;
	case DIAG_IOCTL_DCI_CLEAR_LOGS:
		mutex_lock(&driver->dci_mutex);
		if (copy_from_user((void *)&client_id, (void __user *)ioarg,
			sizeof(int))) {
			mutex_unlock(&driver->dci_mutex);
			return -EFAULT;
		}
		result = diag_dci_clear_log_mask(client_id);
		mutex_unlock(&driver->dci_mutex);
		break;
	case DIAG_IOCTL_DCI_CLEAR_EVENTS:
		mutex_lock(&driver->dci_mutex);
		if (copy_from_user(&client_id, (void __user *)ioarg,
			sizeof(int))) {
			mutex_unlock(&driver->dci_mutex);
			return -EFAULT;
		}
		result = diag_dci_clear_event_mask(client_id);
		mutex_unlock(&driver->dci_mutex);
		break;
	case DIAG_IOCTL_LSM_DEINIT:
		result = diag_ioctl_lsm_deinit();
		break;
	case DIAG_IOCTL_SWITCH_LOGGING:
		if (copy_from_user((void *)&mode_param, (void __user *)ioarg,
				   sizeof(mode_param)))
			return -EFAULT;
		diag_switch_logging_clear_mask(&mode_param, current->tgid);
		mutex_lock(&driver->diagchar_mutex);
		result = diag_switch_logging(&mode_param);
		mutex_unlock(&driver->diagchar_mutex);
		break;
	case DIAG_IOCTL_REMOTE_DEV:
		remote_dev = diag_get_remote_device_mask();
		if (copy_to_user((void __user *)ioarg, &remote_dev,
			sizeof(uint16_t)))
			result = -EFAULT;
		else
			result = 1;
		break;
	case DIAG_IOCTL_VOTE_REAL_TIME:
		mutex_lock(&driver->dci_mutex);
		result = diag_ioctl_vote_real_time(ioarg);
		mutex_unlock(&driver->dci_mutex);
		break;
	case DIAG_IOCTL_GET_REAL_TIME:
		result = diag_ioctl_get_real_time(ioarg);
		break;
	case DIAG_IOCTL_PERIPHERAL_BUF_CONFIG:
		result = diag_ioctl_set_buffering_mode(ioarg);
		break;
	case DIAG_IOCTL_PERIPHERAL_BUF_DRAIN:
		result = diag_ioctl_peripheral_drain_immediate(ioarg);
		break;
	case DIAG_IOCTL_REGISTER_CALLBACK:
		result = diag_ioctl_register_callback(ioarg);
		break;
	case DIAG_IOCTL_HDLC_TOGGLE:
		result = diag_ioctl_hdlc_toggle(ioarg);
		break;
	case DIAG_IOCTL_QUERY_PD_LOGGING:
		if (copy_from_user((void *)&mode_param, (void __user *)ioarg,
				   sizeof(mode_param)))
			return -EFAULT;
		result = diag_ioctl_query_pd_logging(&mode_param);
		break;
	case DIAG_IOCTL_QUERY_CON_ALL:
		con_param.diag_con_all = DIAG_CON_ALL;
		con_param.num_peripherals = NUM_PERIPHERALS;
		con_param.upd_map_supported = 1;
		if (copy_to_user((void __user *)ioarg, &con_param,
				sizeof(struct diag_con_all_param_t)))
			result = -EFAULT;
		else
			result = 0;
		break;
	case DIAG_IOCTL_QUERY_MD_PID:
		if (copy_from_user((void *)&pid_query, (void __user *)ioarg,
				   sizeof(pid_query))) {
			result = -EFAULT;
			break;
		}
		mutex_lock(&driver->md_session_lock);
		diag_ioctl_query_session_pid(&pid_query);
		mutex_unlock(&driver->md_session_lock);

		if (copy_to_user((void __user *)ioarg, &pid_query,
				sizeof(pid_query)))
			result = -EFAULT;
		else
			result = 0;
		break;
	}
	return result;
}
#endif

long diagchar_ioctl(struct file *filp,
			   unsigned int iocmd, unsigned long ioarg)
{
	int result = -EINVAL;
	int client_id = 0;
	uint16_t delayed_rsp_id;
	uint16_t remote_dev;
	struct diag_dci_client_tbl *dci_client = NULL;
	struct diag_logging_mode_param_t mode_param;
	struct diag_con_all_param_t con_param;
	struct diag_query_pid_t pid_query;

	switch (iocmd) {
	case DIAG_IOCTL_COMMAND_REG:
		result = diag_ioctl_cmd_reg(ioarg);
		break;
	case DIAG_IOCTL_COMMAND_DEREG:
		result = diag_ioctl_cmd_dereg();
		break;
	case DIAG_IOCTL_GET_DELAYED_RSP_ID:
		delayed_rsp_id = diag_get_next_delayed_rsp_id();
		if (copy_to_user((void __user *)ioarg, &delayed_rsp_id,
				 sizeof(uint16_t)))
			result = -EFAULT;
		else
			result = 0;
		break;
	case DIAG_IOCTL_DCI_REG:
		result = diag_ioctl_dci_reg(ioarg);
		break;
	case DIAG_IOCTL_DCI_DEINIT:
		mutex_lock(&driver->dci_mutex);
		if (copy_from_user((void *)&client_id, (void __user *)ioarg,
			sizeof(int))) {
			mutex_unlock(&driver->dci_mutex);
			return -EFAULT;
		}
		dci_client = diag_dci_get_client_entry(client_id);
		if (!dci_client) {
			mutex_unlock(&driver->dci_mutex);
			return DIAG_DCI_NOT_SUPPORTED;
		}
		result = diag_dci_deinit_client(dci_client);
		mutex_unlock(&driver->dci_mutex);
		break;
	case DIAG_IOCTL_DCI_SUPPORT:
		result = diag_ioctl_dci_support(ioarg);
		break;
	case DIAG_IOCTL_DCI_HEALTH_STATS:
		mutex_lock(&driver->dci_mutex);
		result = diag_ioctl_dci_health_stats(ioarg);
		mutex_unlock(&driver->dci_mutex);
		break;
	case DIAG_IOCTL_DCI_LOG_STATUS:
		mutex_lock(&driver->dci_mutex);
		result = diag_ioctl_dci_log_status(ioarg);
		mutex_unlock(&driver->dci_mutex);
		break;
	case DIAG_IOCTL_DCI_EVENT_STATUS:
		mutex_lock(&driver->dci_mutex);
		result = diag_ioctl_dci_event_status(ioarg);
		mutex_unlock(&driver->dci_mutex);
		break;
	case DIAG_IOCTL_DCI_CLEAR_LOGS:
		mutex_lock(&driver->dci_mutex);
		if (copy_from_user((void *)&client_id, (void __user *)ioarg,
			sizeof(int))) {
			mutex_unlock(&driver->dci_mutex);
			return -EFAULT;
		}
		result = diag_dci_clear_log_mask(client_id);
		mutex_unlock(&driver->dci_mutex);
		break;
	case DIAG_IOCTL_DCI_CLEAR_EVENTS:
		mutex_lock(&driver->dci_mutex);
		if (copy_from_user(&client_id, (void __user *)ioarg,
			sizeof(int))) {
			mutex_unlock(&driver->dci_mutex);
			return -EFAULT;
		}
		result = diag_dci_clear_event_mask(client_id);
		mutex_unlock(&driver->dci_mutex);
		break;
	case DIAG_IOCTL_LSM_DEINIT:
		result = diag_ioctl_lsm_deinit();
		break;
	case DIAG_IOCTL_SWITCH_LOGGING:
		if (copy_from_user((void *)&mode_param, (void __user *)ioarg,
				   sizeof(mode_param)))
			return -EFAULT;
		diag_switch_logging_clear_mask(&mode_param, current->tgid);
		mutex_lock(&driver->diagchar_mutex);
		result = diag_switch_logging(&mode_param);
		mutex_unlock(&driver->diagchar_mutex);
		break;
	case DIAG_IOCTL_REMOTE_DEV:
		remote_dev = diag_get_remote_device_mask();
		if (copy_to_user((void __user *)ioarg, &remote_dev,
			sizeof(uint16_t)))
			result = -EFAULT;
		else
			result = 1;
		break;
	case DIAG_IOCTL_VOTE_REAL_TIME:
		mutex_lock(&driver->dci_mutex);
		result = diag_ioctl_vote_real_time(ioarg);
		mutex_unlock(&driver->dci_mutex);
		break;
	case DIAG_IOCTL_GET_REAL_TIME:
		result = diag_ioctl_get_real_time(ioarg);
		break;
	case DIAG_IOCTL_PERIPHERAL_BUF_CONFIG:
		result = diag_ioctl_set_buffering_mode(ioarg);
		break;
	case DIAG_IOCTL_PERIPHERAL_BUF_DRAIN:
		result = diag_ioctl_peripheral_drain_immediate(ioarg);
		break;
	case DIAG_IOCTL_REGISTER_CALLBACK:
		result = diag_ioctl_register_callback(ioarg);
		break;
	case DIAG_IOCTL_HDLC_TOGGLE:
		result = diag_ioctl_hdlc_toggle(ioarg);
		break;
	case DIAG_IOCTL_QUERY_PD_LOGGING:
		if (copy_from_user((void *)&mode_param, (void __user *)ioarg,
				   sizeof(mode_param)))
			return -EFAULT;
		result = diag_ioctl_query_pd_logging(&mode_param);
		break;
	case DIAG_IOCTL_QUERY_CON_ALL:
		con_param.diag_con_all = DIAG_CON_ALL;
		con_param.num_peripherals = NUM_PERIPHERALS;
		con_param.upd_map_supported = 1;
		if (copy_to_user((void __user *)ioarg, &con_param,
				sizeof(struct diag_con_all_param_t)))
			result = -EFAULT;
		else
			result = 0;
		break;
	case DIAG_IOCTL_QUERY_MD_PID:
		if (copy_from_user((void *)&pid_query, (void __user *)ioarg,
				   sizeof(pid_query))) {
			result = -EFAULT;
			break;
		}

		mutex_lock(&driver->md_session_lock);
		diag_ioctl_query_session_pid(&pid_query);
		mutex_unlock(&driver->md_session_lock);

		if (copy_to_user((void __user *)ioarg, &pid_query,
				sizeof(pid_query)))
			result = -EFAULT;
		else
			result = 0;
		break;
	}
	return result;
}

static int diag_process_apps_data_hdlc(unsigned char *buf, int len,
				       int pkt_type)
{
	int err = 0;
	int ret = PKT_DROP;
	struct diag_apps_data_t *data = &hdlc_data;
	struct diag_send_desc_type send = { NULL, NULL, DIAG_STATE_START, 0 };
	struct diag_hdlc_dest_type enc = { NULL, NULL, 0 };
	unsigned long flags;
	/*
	 * The maximum encoded size of the buffer can be atmost twice the length
	 * of the packet. Add three bytes foe footer - 16 bit CRC (2 bytes) +
	 * delimiter (1 byte).
	 */
	const uint32_t max_encoded_size = ((2 * len) + 3);

	if (!buf || len <= 0) {
		pr_err("diag: In %s, invalid buf: %pK len: %d\n",
		       __func__, buf, len);
		return -EIO;
	}

	if (max_encoded_size > DIAG_MAX_HDLC_BUF_SIZE) {
		pr_err_ratelimited("diag: In %s, encoded data is larger %d than the buffer size %d\n",
		       __func__, max_encoded_size, DIAG_MAX_HDLC_BUF_SIZE);
		return -EBADMSG;
	}

	send.state = DIAG_STATE_START;
	send.pkt = buf;
	send.last = (void *)(buf + len - 1);
	send.terminate = 1;

wait_for_buffer:
	wait_event_interruptible(driver->hdlc_wait_q,
			(data->flushed == 0));
	spin_lock_irqsave(&driver->diagmem_lock, flags);
	if (data->flushed) {
		spin_unlock_irqrestore(&driver->diagmem_lock, flags);
		goto wait_for_buffer;
	}
	if (!data->buf) {
		data->buf = diagmem_alloc(driver, DIAG_MAX_HDLC_BUF_SIZE +
					APF_DIAG_PADDING,
					  POOL_TYPE_HDLC);
		if (!data->buf) {
			ret = PKT_DROP;
			spin_unlock_irqrestore(&driver->diagmem_lock, flags);
			goto fail_ret;
		}
		data->allocated = 1;
		data->flushed = 0;
	}

	if ((DIAG_MAX_HDLC_BUF_SIZE - data->len) <= max_encoded_size) {
		data->flushed = 1;
		spin_unlock_irqrestore(&driver->diagmem_lock, flags);
		err = diag_mux_write(DIAG_LOCAL_PROC, data->buf, data->len,
				     data->ctxt);
		if (err) {
			ret = -EIO;
			goto fail_free_buf;
		}
		goto wait_for_buffer;
	}

	enc.dest = data->buf + data->len;
	enc.dest_last = (void *)(data->buf + data->len + max_encoded_size);
	diag_hdlc_encode(&send, &enc);
	/*
	 * This is to check if after HDLC encoding, we are still within
	 * the limits of aggregation buffer. If not, we write out the
	 * current buffer and start aggregation in a newly allocated
	 * buffer.
	 */
	if ((uintptr_t)enc.dest >= (uintptr_t)(data->buf +
					       DIAG_MAX_HDLC_BUF_SIZE)) {
		data->flushed = 1;
		spin_unlock_irqrestore(&driver->diagmem_lock, flags);
		err = diag_mux_write(DIAG_LOCAL_PROC, data->buf, data->len,
				     data->ctxt);
		if (err) {
			ret = -EIO;
			goto fail_free_buf;
		}
wait_for_agg_buff:
		wait_event_interruptible(driver->hdlc_wait_q,
			(data->flushed == 0));
		spin_lock_irqsave(&driver->diagmem_lock, flags);
		if (data->flushed) {
			spin_unlock_irqrestore(&driver->diagmem_lock, flags);
			goto wait_for_agg_buff;
		}
		data->buf = diagmem_alloc(driver, DIAG_MAX_HDLC_BUF_SIZE +
					APF_DIAG_PADDING,
					 POOL_TYPE_HDLC);
		if (!data->buf) {
			ret = PKT_DROP;
			spin_unlock_irqrestore(&driver->diagmem_lock, flags);
			goto fail_ret;
		}
		data->allocated = 1;
		data->flushed = 0;

		enc.dest = data->buf + data->len;
		enc.dest_last = (void *)(data->buf + data->len +
					 max_encoded_size);
		diag_hdlc_encode(&send, &enc);
	}

	data->len = (((uintptr_t)enc.dest - (uintptr_t)data->buf) <
			DIAG_MAX_HDLC_BUF_SIZE) ?
			((uintptr_t)enc.dest - (uintptr_t)data->buf) :
			DIAG_MAX_HDLC_BUF_SIZE;

	if (pkt_type == DATA_TYPE_RESPONSE) {
		data->flushed = 1;
		spin_unlock_irqrestore(&driver->diagmem_lock, flags);
		err = diag_mux_write(DIAG_LOCAL_PROC, data->buf, data->len,
				     data->ctxt);
		if (err) {
			ret = -EIO;
			goto fail_free_buf;
		}
		return PKT_ALLOC;
	}
	spin_unlock_irqrestore(&driver->diagmem_lock, flags);
	return PKT_ALLOC;

fail_free_buf:
	spin_lock_irqsave(&driver->diagmem_lock, flags);
	if (data->allocated)
		diagmem_free(driver, data->buf, POOL_TYPE_HDLC);
	data->buf = NULL;
	data->len = 0;
	data->allocated = 0;
	data->flushed = 0;
	spin_unlock_irqrestore(&driver->diagmem_lock, flags);
fail_ret:
	return ret;
}

static int diag_process_apps_data_non_hdlc(unsigned char *buf, int len,
					   int pkt_type)
{
	int err = 0;
	int ret = PKT_DROP;
	struct diag_pkt_frame_t header;
	struct diag_apps_data_t *data = &non_hdlc_data;
	unsigned long flags;
	/*
	 * The maximum packet size, when the data is non hdlc encoded is equal
	 * to the size of the packet frame header and the length. Add 1 for the
	 * delimiter 0x7E at the end.
	 */
	const uint32_t max_pkt_size = sizeof(header) + len + 1;

	if (!buf || len <= 0) {
		pr_err("diag: In %s, invalid buf: %pK len: %d\n",
		       __func__, buf, len);
		return -EIO;
	}
wait_for_buffer:
	wait_event_interruptible(driver->hdlc_wait_q,
			(data->flushed == 0));
	spin_lock_irqsave(&driver->diagmem_lock, flags);
	if (data->flushed) {
		spin_unlock_irqrestore(&driver->diagmem_lock, flags);
		goto wait_for_buffer;
	}
	if (!data->buf) {
		data->buf = diagmem_alloc(driver, DIAG_MAX_HDLC_BUF_SIZE +
					APF_DIAG_PADDING,
					  POOL_TYPE_HDLC);
		if (!data->buf) {
			ret = PKT_DROP;
			spin_unlock_irqrestore(&driver->diagmem_lock, flags);
			goto fail_ret;
		}
		data->allocated = 1;
		data->flushed = 0;
	}
	if ((DIAG_MAX_HDLC_BUF_SIZE - data->len) <= max_pkt_size) {
		data->flushed = 1;
		spin_unlock_irqrestore(&driver->diagmem_lock, flags);
		err = diag_mux_write(DIAG_LOCAL_PROC, data->buf, data->len,
				     data->ctxt);
		if (err) {
			ret = -EIO;
			goto fail_free_buf;
		}
		goto wait_for_buffer;
	}

	header.start = CONTROL_CHAR;
	header.version = 1;
	header.length = len;
	memcpy(data->buf + data->len, &header, sizeof(header));
	data->len += sizeof(header);
	memcpy(data->buf + data->len, buf, len);
	data->len += len;
	*(uint8_t *)(data->buf + data->len) = CONTROL_CHAR;
	data->len += sizeof(uint8_t);
	if (pkt_type == DATA_TYPE_RESPONSE) {
		data->flushed = 1;
		spin_unlock_irqrestore(&driver->diagmem_lock, flags);
		err = diag_mux_write(DIAG_LOCAL_PROC, data->buf, data->len,
				     data->ctxt);
		if (err) {
			ret = -EIO;
			goto fail_free_buf;
		}
		return PKT_ALLOC;
	}
	spin_unlock_irqrestore(&driver->diagmem_lock, flags);
	return PKT_ALLOC;

fail_free_buf:
	spin_lock_irqsave(&driver->diagmem_lock, flags);
	if (data->allocated)
		diagmem_free(driver, data->buf, POOL_TYPE_HDLC);
	data->buf = NULL;
	data->len = 0;
	data->allocated = 0;
	data->flushed = 0;
	spin_unlock_irqrestore(&driver->diagmem_lock, flags);
fail_ret:
	return ret;
}

static int diag_user_process_dci_data(const char __user *buf, int len)
{
	int err = 0;
	const int mempool = POOL_TYPE_USER;
	unsigned char *user_space_data = NULL;

	if (!buf || len <= 0 || len > diag_mempools[mempool].itemsize) {
		pr_err_ratelimited("diag: In %s, invalid buf %pK len: %d\n",
				   __func__, buf, len);
		return -EBADMSG;
	}

	user_space_data = diagmem_alloc(driver, len, mempool);
	if (!user_space_data)
		return -ENOMEM;

	err = copy_from_user(user_space_data, buf, len);
	if (err) {
		pr_err_ratelimited("diag: In %s, unable to copy data from userspace, err: %d\n",
				   __func__, err);
		err = DIAG_DCI_SEND_DATA_FAIL;
		goto fail;
	}

	err = diag_process_dci_transaction(user_space_data, len);
fail:
	diagmem_free(driver, user_space_data, mempool);
	user_space_data = NULL;
	return err;
}

static int diag_user_process_dci_apps_data(const char __user *buf, int len,
					   int pkt_type)
{
	int err = 0;
	const int mempool = POOL_TYPE_COPY;
	unsigned char *user_space_data = NULL;

	if (!buf || len <= 0 || len > diag_mempools[mempool].itemsize) {
		pr_err_ratelimited("diag: In %s, invalid buf %pK len: %d\n",
				   __func__, buf, len);
		return -EBADMSG;
	}

	pkt_type &= (DCI_PKT_TYPE | DATA_TYPE_DCI_LOG | DATA_TYPE_DCI_EVENT);
	if (!pkt_type) {
		pr_err_ratelimited("diag: In %s, invalid pkt_type: %d\n",
				   __func__, pkt_type);
		return -EBADMSG;
	}

	user_space_data = diagmem_alloc(driver, len, mempool);
	if (!user_space_data)
		return -ENOMEM;

	err = copy_from_user(user_space_data, buf, len);
	if (err) {
		pr_alert("diag: In %s, unable to copy data from userspace, err: %d\n",
			 __func__, err);
		goto fail;
	}

	diag_process_apps_dci_read_data(pkt_type, user_space_data, len);
fail:
	diagmem_free(driver, user_space_data, mempool);
	user_space_data = NULL;
	return err;
}

static int diag_user_process_raw_data(const char __user *buf, int len)
{
	int err = 0;
	int ret = 0;
	int token_offset = 0;
	int remote_proc = 0;
	const int mempool = POOL_TYPE_COPY;
	unsigned char *user_space_data = NULL;

	if (!buf || len <= 0 || len > CALLBACK_BUF_SIZE) {
		pr_err_ratelimited("diag: In %s, invalid buf %pK len: %d\n",
				   __func__, buf, len);
		return -EBADMSG;
	}

	user_space_data = diagmem_alloc(driver, len, mempool);
	if (!user_space_data)
		return -ENOMEM;

	err = copy_from_user(user_space_data, buf, len);
	if (err) {
		pr_err("diag: copy failed for user space data\n");
		goto fail;
	}

	/* Check for proc_type */
	if (len >= sizeof(int))
		remote_proc = diag_get_remote(*(int *)user_space_data);
	if (remote_proc) {
		token_offset = sizeof(int);
		if (len <= MIN_SIZ_ALLOW) {
			pr_err("diag: In %s, possible integer underflow, payload size: %d\n",
		       __func__, len);
			diagmem_free(driver, user_space_data, mempool);
			user_space_data = NULL;
			return -EBADMSG;
		}
		len -= sizeof(int);
	}
	if (driver->mask_check) {
		if (!mask_request_validate(user_space_data +
						token_offset, len)) {
			pr_alert("diag: mask request Invalid\n");
			diagmem_free(driver, user_space_data, mempool);
			user_space_data = NULL;
			return -EFAULT;
		}
	}
	if (remote_proc) {
		ret = diag_send_raw_data_remote(remote_proc,
				(void *)(user_space_data + token_offset),
				len, USER_SPACE_RAW_DATA);
		if (ret) {
			pr_err("diag: Error sending data to remote proc %d, err: %d\n",
				remote_proc, ret);
		}
	} else {
		wait_event_interruptible(driver->wait_q,
					 (driver->in_busy_pktdata == 0));
		ret = diag_process_apps_pkt(user_space_data, len,
			current->tgid);
		if (ret == 1)
			diag_send_error_rsp((void *)(user_space_data), len,
						current->tgid);
	}
fail:
	diagmem_free(driver, user_space_data, mempool);
	user_space_data = NULL;
	return ret;
}

static int diag_user_process_userspace_data(const char __user *buf, int len)
{
	int err = 0;
	int max_retries = 50;
	int retry_count = 0;
	int remote_proc = 0;
	int token_offset = 0;
	struct diag_md_session_t *session_info = NULL;
	uint8_t hdlc_disabled;

	if (!buf || len <= 0 || len > USER_SPACE_DATA) {
		pr_err_ratelimited("diag: In %s, invalid buf %pK len: %d\n",
				   __func__, buf, len);
		return -EBADMSG;
	}

	do {
		if (!driver->user_space_data_busy)
			break;
		retry_count++;
		usleep_range(10000, 10100);
	} while (retry_count < max_retries);

	if (driver->user_space_data_busy)
		return -EAGAIN;

	err = copy_from_user(driver->user_space_data_buf, buf, len);
	if (err) {
		pr_err("diag: In %s, failed to copy data from userspace, err: %d\n",
		       __func__, err);
		return -EIO;
	}

	/* Check for proc_type */
	remote_proc = diag_get_remote(*(int *)driver->user_space_data_buf);
	if (remote_proc) {
		if (len <= MIN_SIZ_ALLOW) {
			pr_err("diag: Integer underflow in %s, payload size: %d",
			       __func__, len);
			return -EBADMSG;
		}
		token_offset = sizeof(int);
		len -= sizeof(int);
	}

	/* Check masks for On-Device logging */
	if (driver->mask_check) {
		if (!mask_request_validate(driver->user_space_data_buf +
					   token_offset, len)) {
			pr_alert("diag: mask request Invalid\n");
			return -EFAULT;
		}
	}

	/* send masks to local processor now */
	if (!remote_proc) {
		mutex_lock(&driver->md_session_lock);
		session_info = diag_md_session_get_pid(current->tgid);
		if (!session_info) {
			pr_err("diag:In %s request came from invalid md session pid:%d",
				__func__, current->tgid);
			mutex_unlock(&driver->md_session_lock);
			return -EINVAL;
		}
		if (session_info)
			hdlc_disabled = session_info->hdlc_disabled;
		else
			hdlc_disabled = driver->hdlc_disabled;
		mutex_unlock(&driver->md_session_lock);
		if (!hdlc_disabled)
			diag_process_hdlc_pkt((void *)
				(driver->user_space_data_buf),
				len, current->tgid);
		else
			diag_process_non_hdlc_pkt((char *)
						(driver->user_space_data_buf),
						len, current->tgid);
		return 0;
	}

	err = diag_process_userspace_remote(remote_proc,
					    driver->user_space_data_buf +
					    token_offset, len);
	if (err) {
		driver->user_space_data_busy = 0;
		pr_err("diag: Error sending mask to remote proc %d, err: %d\n",
		       remote_proc, err);
	}

	return err;
}

static int diag_user_process_apps_data(const char __user *buf, int len,
				       int pkt_type)
{
	int ret = 0;
	int stm_size = 0;
	const int mempool = POOL_TYPE_COPY;
	unsigned char *user_space_data = NULL;
	uint8_t hdlc_disabled;

	if (!buf || len <= 0 || len > DIAG_MAX_RSP_SIZE) {
		pr_err_ratelimited("diag: In %s, invalid buf %pK len: %d\n",
				   __func__, buf, len);
		return -EBADMSG;
	}

	switch (pkt_type) {
	case DATA_TYPE_EVENT:
	case DATA_TYPE_F3:
	case DATA_TYPE_LOG:
	case DATA_TYPE_RESPONSE:
	case DATA_TYPE_DELAYED_RESPONSE:
		break;
	default:
		pr_err_ratelimited("diag: In %s, invalid pkt_type: %d\n",
				   __func__, pkt_type);
		return -EBADMSG;
	}

	user_space_data = diagmem_alloc(driver, len, mempool);
	if (!user_space_data) {
		diag_record_stats(pkt_type, PKT_DROP);
		return -ENOMEM;
	}

	ret = copy_from_user(user_space_data, buf, len);
	if (ret) {
		pr_alert("diag: In %s, unable to copy data from userspace, err: %d\n",
			 __func__, ret);
		diagmem_free(driver, user_space_data, mempool);
		user_space_data = NULL;
		diag_record_stats(pkt_type, PKT_DROP);
		return -EBADMSG;
	}

	if (driver->stm_state[APPS_DATA] &&
	    (pkt_type >= DATA_TYPE_EVENT) && (pkt_type <= DATA_TYPE_LOG)) {
		stm_size = stm_log_inv_ts(OST_ENTITY_DIAG, 0, user_space_data,
					  len);
		if (stm_size == 0) {
			pr_debug("diag: In %s, stm_log_inv_ts returned size of 0\n",
				 __func__);
		}
		diagmem_free(driver, user_space_data, mempool);
		user_space_data = NULL;

		return 0;
	}

	mutex_lock(&apps_data_mutex);
	mutex_lock(&driver->hdlc_disable_mutex);
	hdlc_disabled = driver->p_hdlc_disabled[APPS_DATA];
	mutex_unlock(&driver->hdlc_disable_mutex);
	if (hdlc_disabled)
		ret = diag_process_apps_data_non_hdlc(user_space_data, len,
						      pkt_type);
	else
		ret = diag_process_apps_data_hdlc(user_space_data, len,
						  pkt_type);
	mutex_unlock(&apps_data_mutex);

	diagmem_free(driver, user_space_data, mempool);
	user_space_data = NULL;

	check_drain_timer();

	if (ret == PKT_DROP)
		diag_record_stats(pkt_type, PKT_DROP);
	else if (ret == PKT_ALLOC)
		diag_record_stats(pkt_type, PKT_ALLOC);
	else
		return ret;

	return 0;
}

static ssize_t diagchar_read(struct file *file, char __user *buf, size_t count,
			  loff_t *ppos)
{
	struct diag_dci_client_tbl *entry;
	struct list_head *start, *temp;
	int index = -1, i = 0, ret = 0;
	int data_type;
	int copy_dci_data = 0;
	int exit_stat = 0;
	int write_len = 0;
	struct diag_md_session_t *session_info = NULL;
	struct pid *pid_struct = NULL;
	struct task_struct *task_s = NULL;
	int proc = 0;

	mutex_lock(&driver->diagchar_mutex);
	for (i = 0; i < driver->num_clients; i++)
		if (driver->client_map[i].pid == current->tgid)
			index = i;
	mutex_unlock(&driver->diagchar_mutex);

	if (index == -1) {
		pr_err("diag: Client PID not found in table");
		return -EINVAL;
	}
	if (!buf) {
		pr_err("diag: bad address from user side\n");
		return -EFAULT;
	}
	wait_event_interruptible(driver->wait_q,
			atomic_read(&driver->data_ready_notif[index]) > 0);

	mutex_lock(&driver->diagchar_mutex);

	if (driver->data_ready[index] & USER_SPACE_DATA_TYPE) {
		for (proc = 0 ; proc < NUM_DIAG_MD_DEV; proc++) {
			if (driver->logging_mode[proc] ==
				DIAG_MEMORY_DEVICE_MODE ||
			 driver->logging_mode[proc] == DIAG_MULTI_MODE) {
				pr_debug("diag: process woken up\n");
				/*Copy the type of data being passed*/
				data_type = driver->data_ready[index] &
						USER_SPACE_DATA_TYPE;
				driver->data_ready[index] ^=
						USER_SPACE_DATA_TYPE;
				atomic_dec(&driver->data_ready_notif[index]);
				COPY_USER_SPACE_OR_ERR(buf, data_type,
							sizeof(int));
				if (ret == -EFAULT)
					goto exit;
				/* place holder for number of data field */
				ret += sizeof(int);
				mutex_lock(&driver->md_session_lock);
				session_info =
					diag_md_session_get_pid(current->tgid);
				exit_stat = diag_md_copy_to_user(buf, &ret,
								count,
								session_info);
				mutex_unlock(&driver->md_session_lock);
				goto exit;
			}
		}
		/* In case, the thread wakes up and the logging mode is not
		 * memory device any more, the condition needs to be cleared.
		 */
		driver->data_ready[index] ^= USER_SPACE_DATA_TYPE;
		atomic_dec(&driver->data_ready_notif[index]);
	}

	if (driver->data_ready[index] & HDLC_SUPPORT_TYPE) {
		data_type = driver->data_ready[index] & HDLC_SUPPORT_TYPE;
		driver->data_ready[index] ^= HDLC_SUPPORT_TYPE;
		atomic_dec(&driver->data_ready_notif[index]);
		COPY_USER_SPACE_OR_ERR(buf, data_type, sizeof(int));
		if (ret == -EFAULT)
			goto exit;

		mutex_lock(&driver->md_session_lock);
		session_info = diag_md_session_get_pid(current->tgid);
		if (session_info) {
			COPY_USER_SPACE_OR_ERR(buf+4,
					session_info->hdlc_disabled,
					sizeof(uint8_t));
			if (ret == -EFAULT) {
				mutex_unlock(&driver->md_session_lock);
				goto exit;
			}
		}
		mutex_unlock(&driver->md_session_lock);
		goto exit;
	}

	if (driver->data_ready[index] & DEINIT_TYPE) {
		/*Copy the type of data being passed*/
		data_type = driver->data_ready[index] & DEINIT_TYPE;
		COPY_USER_SPACE_OR_ERR(buf, data_type, 4);
		if (ret == -EFAULT)
			goto exit;
		driver->data_ready[index] ^= DEINIT_TYPE;
		atomic_dec(&driver->data_ready_notif[index]);
		mutex_unlock(&driver->diagchar_mutex);
		diag_remove_client_entry(file);
		return ret;
	}

	if (driver->data_ready[index] & MSG_MASKS_TYPE) {
		/*Copy the type of data being passed*/
		data_type = driver->data_ready[index] & MSG_MASKS_TYPE;
		mutex_unlock(&driver->diagchar_mutex);
		mutex_lock(&driver->md_session_lock);
		session_info = diag_md_session_get_peripheral(DIAG_LOCAL_PROC,
								APPS_DATA);
		if (!session_info)
			mutex_unlock(&driver->md_session_lock);
		COPY_USER_SPACE_OR_ERR(buf, data_type, sizeof(int));
		if (ret == -EFAULT) {
			mutex_unlock(&driver->md_session_lock);
			goto exit;
		}
		write_len = diag_copy_to_user_msg_mask(buf + ret, count,
						       session_info);
		if (session_info)
			mutex_unlock(&driver->md_session_lock);
		if (write_len > 0)
			ret += write_len;
		mutex_lock(&driver->diagchar_mutex);
		driver->data_ready[index] ^= MSG_MASKS_TYPE;
		atomic_dec(&driver->data_ready_notif[index]);
		goto exit;
	}

	if (driver->data_ready[index] & EVENT_MASKS_TYPE) {
		/*Copy the type of data being passed*/
		data_type = driver->data_ready[index] & EVENT_MASKS_TYPE;
		mutex_unlock(&driver->diagchar_mutex);
		mutex_lock(&driver->md_session_lock);
		session_info = diag_md_session_get_peripheral(DIAG_LOCAL_PROC,
								APPS_DATA);
		COPY_USER_SPACE_OR_ERR(buf, data_type, 4);
		if (ret == -EFAULT) {
			mutex_unlock(&driver->md_session_lock);
			goto exit;
		}
		if (session_info && session_info->event_mask &&
		    session_info->event_mask->ptr) {
			COPY_USER_SPACE_OR_ERR(buf + sizeof(int),
					*(session_info->event_mask->ptr),
					session_info->event_mask->mask_len);
			if (ret == -EFAULT) {
				mutex_unlock(&driver->md_session_lock);
				goto exit;
			}
		} else {
			COPY_USER_SPACE_OR_ERR(buf + sizeof(int),
						*(event_mask.ptr),
						event_mask.mask_len);
			if (ret == -EFAULT) {
				mutex_unlock(&driver->md_session_lock);
				goto exit;
			}
		}
		mutex_unlock(&driver->md_session_lock);
		mutex_lock(&driver->diagchar_mutex);
		driver->data_ready[index] ^= EVENT_MASKS_TYPE;
		atomic_dec(&driver->data_ready_notif[index]);
		goto exit;
	}

	if (driver->data_ready[index] & LOG_MASKS_TYPE) {
		/*Copy the type of data being passed*/
		data_type = driver->data_ready[index] & LOG_MASKS_TYPE;
		mutex_unlock(&driver->diagchar_mutex);
		mutex_lock(&driver->md_session_lock);
		session_info = diag_md_session_get_peripheral(DIAG_LOCAL_PROC,
								APPS_DATA);
		if (!session_info)
			mutex_unlock(&driver->md_session_lock);
		COPY_USER_SPACE_OR_ERR(buf, data_type, sizeof(int));
		if (ret == -EFAULT) {
			if ((session_info))
				mutex_unlock(&driver->md_session_lock);
			goto exit;
		}

		write_len = diag_copy_to_user_log_mask(buf + ret, count,
						       session_info);
		if (session_info)
			mutex_unlock(&driver->md_session_lock);
		if (write_len > 0)
			ret += write_len;
		mutex_lock(&driver->diagchar_mutex);
		driver->data_ready[index] ^= LOG_MASKS_TYPE;
		atomic_dec(&driver->data_ready_notif[index]);
		goto exit;
	}

	if (driver->data_ready[index] & PKT_TYPE) {
		/*Copy the type of data being passed*/
		data_type = driver->data_ready[index] & PKT_TYPE;
		COPY_USER_SPACE_OR_ERR(buf, data_type, sizeof(data_type));
		if (ret == -EFAULT)
			goto exit;

		COPY_USER_SPACE_OR_ERR(buf + sizeof(data_type),
					*(driver->apps_req_buf),
					driver->apps_req_buf_len);
		if (ret == -EFAULT)
			goto exit;
		driver->data_ready[index] ^= PKT_TYPE;
		atomic_dec(&driver->data_ready_notif[index]);
		driver->in_busy_pktdata = 0;
		goto exit;
	}

	if (driver->data_ready[index] & DCI_PKT_TYPE) {
		/* Copy the type of data being passed */
		data_type = driver->data_ready[index] & DCI_PKT_TYPE;
		COPY_USER_SPACE_OR_ERR(buf, data_type, 4);
		if (ret == -EFAULT)
			goto exit;

		COPY_USER_SPACE_OR_ERR(buf+4, *(driver->dci_pkt_buf),
					driver->dci_pkt_length);
		if (ret == -EFAULT)
			goto exit;

		driver->data_ready[index] ^= DCI_PKT_TYPE;
		atomic_dec(&driver->data_ready_notif[index]);
		driver->in_busy_dcipktdata = 0;
		goto exit;
	}

	if (driver->data_ready[index] & DCI_EVENT_MASKS_TYPE) {
		/*Copy the type of data being passed*/
		data_type = driver->data_ready[index] & DCI_EVENT_MASKS_TYPE;
		COPY_USER_SPACE_OR_ERR(buf, data_type, 4);
		if (ret == -EFAULT)
			goto exit;

		COPY_USER_SPACE_OR_ERR(buf+4, driver->num_dci_client, 4);
		if (ret == -EFAULT)
			goto exit;

		COPY_USER_SPACE_OR_ERR(buf + 8,
			(dci_ops_tbl[DCI_LOCAL_PROC].event_mask_composite),
			DCI_EVENT_MASK_SIZE);
		if (ret == -EFAULT)
			goto exit;

		driver->data_ready[index] ^= DCI_EVENT_MASKS_TYPE;
		atomic_dec(&driver->data_ready_notif[index]);
		goto exit;
	}

	if (driver->data_ready[index] & DCI_LOG_MASKS_TYPE) {
		/*Copy the type of data being passed*/
		data_type = driver->data_ready[index] & DCI_LOG_MASKS_TYPE;
		COPY_USER_SPACE_OR_ERR(buf, data_type, 4);
		if (ret == -EFAULT)
			goto exit;

		COPY_USER_SPACE_OR_ERR(buf+4, driver->num_dci_client, 4);
		if (ret == -EFAULT)
			goto exit;

		COPY_USER_SPACE_OR_ERR(buf+8,
			(dci_ops_tbl[DCI_LOCAL_PROC].log_mask_composite),
			DCI_LOG_MASK_SIZE);
		if (ret == -EFAULT)
			goto exit;
		driver->data_ready[index] ^= DCI_LOG_MASKS_TYPE;
		atomic_dec(&driver->data_ready_notif[index]);
		goto exit;
	}

exit:
	if (driver->data_ready[index] & DCI_DATA_TYPE) {
		data_type = driver->data_ready[index] & DCI_DATA_TYPE;
		mutex_unlock(&driver->diagchar_mutex);
		/* Copy the type of data being passed */
		mutex_lock(&driver->dci_mutex);
		list_for_each_safe(start, temp, &driver->dci_client_list) {
			entry = list_entry(start, struct diag_dci_client_tbl,
									track);
			pid_struct = find_get_pid(entry->tgid);
			if (!pid_struct)
				continue;
			task_s = get_pid_task(pid_struct, PIDTYPE_PID);
			if (!task_s) {
				DIAG_LOG(DIAG_DEBUG_DCI,
				"diag: valid task doesn't exist for pid = %d\n",
				entry->tgid);
				put_pid(pid_struct);
				continue;
			}
			if (task_s == entry->client) {
				if (entry->client->tgid != current->tgid) {
					put_task_struct(task_s);
					put_pid(pid_struct);
					continue;
				}
			}
			if (!entry->in_service) {
				put_task_struct(task_s);
				put_pid(pid_struct);
				continue;
			}
			if (copy_to_user(buf + ret, &data_type, sizeof(int))) {
				put_task_struct(task_s);
				put_pid(pid_struct);
				mutex_unlock(&driver->dci_mutex);
				goto end;
			}
			ret += sizeof(int);
			if (copy_to_user(buf + ret, &entry->client_info.token,
				sizeof(int))) {
				put_task_struct(task_s);
				put_pid(pid_struct);
				mutex_unlock(&driver->dci_mutex);
				goto end;
			}
			ret += sizeof(int);
			copy_dci_data = 1;
			exit_stat = diag_copy_dci(buf, count, entry, &ret);
			if (exit_stat == 1) {
				put_task_struct(task_s);
				put_pid(pid_struct);
				mutex_lock(&driver->diagchar_mutex);
				driver->data_ready[index] ^= DCI_DATA_TYPE;
				atomic_dec(&driver->data_ready_notif[index]);
				mutex_unlock(&driver->diagchar_mutex);
				mutex_unlock(&driver->dci_mutex);
				goto end;
			}
			put_task_struct(task_s);
			put_pid(pid_struct);
			continue;
		}
		mutex_lock(&driver->diagchar_mutex);
		driver->data_ready[index] ^= DCI_DATA_TYPE;
		atomic_dec(&driver->data_ready_notif[index]);
		mutex_unlock(&driver->diagchar_mutex);
		mutex_unlock(&driver->dci_mutex);
		goto end;
	}
	mutex_unlock(&driver->diagchar_mutex);
end:
	/*
	 * Flush any read that is currently pending on DCI data and
	 * command channnels. This will ensure that the next read is not
	 * missed.
	 */
	if (copy_dci_data) {
		diag_ws_on_copy_complete(DIAG_WS_DCI);
		flush_workqueue(driver->diag_dci_wq);
	}
	return ret;
}

static ssize_t diagchar_write(struct file *file, const char __user *buf,
			      size_t count, loff_t *ppos)
{
	int err = 0;
	int pkt_type = 0;
	int payload_len = 0;
	int token = 0;
	const char __user *payload_buf = NULL;

	/*
	 * The data coming from the user sapce should at least have the
	 * packet type heeader.
	 */
	if (count < sizeof(int)) {
		pr_err("diag: In %s, client is sending short data, len: %d\n",
		       __func__, (int)count);
		return -EBADMSG;
	}

	err = copy_from_user((&pkt_type), buf, sizeof(int));
	if (err) {
		pr_err_ratelimited("diag: In %s, unable to copy pkt_type from userspace, err: %d\n",
				   __func__, err);
		return -EIO;
	}

	err = copy_from_user(&token, buf + 4, sizeof(int));
	if (err) {
		pr_err("diag: copy failed for user space data\n");
		return -EIO;
	}
	if (token < 0)
		token = diag_get_remote(token);
	else
		token = 0;
	if ((driver->logging_mode[token] == DIAG_USB_MODE &&
		!driver->usb_connected) ||
		(driver->logging_mode[token] == DIAG_PCIE_MODE &&
		!driver->pcie_connected)) {
		if (!((pkt_type == DCI_DATA_TYPE) ||
		    (pkt_type == DCI_PKT_TYPE) ||
		    (pkt_type & DATA_TYPE_DCI_LOG) ||
		    (pkt_type & DATA_TYPE_DCI_EVENT))) {
			pr_debug("diag: In %s, Dropping non DCI packet type\n",
				 __func__);
			return -EIO;
		}
	}

	payload_buf = buf + sizeof(int);
	payload_len = count - sizeof(int);

	if (pkt_type == DCI_PKT_TYPE)
		return diag_user_process_dci_apps_data(payload_buf,
						       payload_len,
						       pkt_type);
	else if (pkt_type == DCI_DATA_TYPE)
		return diag_user_process_dci_data(payload_buf, payload_len);
	else if (pkt_type == USER_SPACE_RAW_DATA_TYPE)
		return diag_user_process_raw_data(payload_buf,
							    payload_len);
	else if (pkt_type == USER_SPACE_DATA_TYPE)
		return diag_user_process_userspace_data(payload_buf,
							payload_len);
	if (pkt_type & (DATA_TYPE_DCI_LOG | DATA_TYPE_DCI_EVENT)) {
		err = diag_user_process_dci_apps_data(payload_buf, payload_len,
						      pkt_type);
		if (pkt_type & DATA_TYPE_DCI_LOG)
			pkt_type ^= DATA_TYPE_DCI_LOG;
		if (pkt_type & DATA_TYPE_DCI_EVENT)
			pkt_type ^= DATA_TYPE_DCI_EVENT;
		/*
		 * Check if the log or event is selected even on the regular
		 * stream. If USB is not connected and we are not in memory
		 * device mode, we should not process these logs/events.
		 */
		if (pkt_type && ((driver->logging_mode[DIAG_LOCAL_PROC] ==
			DIAG_USB_MODE &&
			!driver->usb_connected)  ||
			(driver->logging_mode[DIAG_LOCAL_PROC] ==
			DIAG_PCIE_MODE &&
			!driver->pcie_connected)))
			return err;
	}

	switch (pkt_type) {
	case DATA_TYPE_EVENT:
	case DATA_TYPE_F3:
	case DATA_TYPE_LOG:
	case DATA_TYPE_DELAYED_RESPONSE:
	case DATA_TYPE_RESPONSE:
		return diag_user_process_apps_data(payload_buf, payload_len,
						   pkt_type);
	default:
		pr_err_ratelimited("diag: In %s, invalid pkt_type: %d\n",
				   __func__, pkt_type);
		return -EINVAL;
	}

	return err;
}

void diag_ws_init(void)
{
	driver->dci_ws.ref_count = 0;
	driver->dci_ws.copy_count = 0;
	spin_lock_init(&driver->dci_ws.lock);

	driver->md_ws.ref_count = 0;
	driver->md_ws.copy_count = 0;
	spin_lock_init(&driver->md_ws.lock);
}

static void diag_stats_init(void)
{
	if (!driver)
		return;

	driver->msg_stats.alloc_count = 0;
	driver->msg_stats.drop_count = 0;

	driver->log_stats.alloc_count = 0;
	driver->log_stats.drop_count = 0;

	driver->event_stats.alloc_count = 0;
	driver->event_stats.drop_count = 0;
}

void diag_ws_on_notify(void)
{
	/*
	 * Do not deal with reference count here as there can be spurious
	 * interrupts.
	 */
	pm_stay_awake(driver->diag_dev);

	mod_timer(&wake_timer, jiffies + msecs_to_jiffies(5000));
}

void diag_ws_on_read(int type, int pkt_len)
{
	unsigned long flags;
	struct diag_ws_ref_t *ws_ref = NULL;

	switch (type) {
	case DIAG_WS_DCI:
		ws_ref = &driver->dci_ws;
		break;
	case DIAG_WS_MUX:
		ws_ref = &driver->md_ws;
		break;
	default:
		pr_err_ratelimited("diag: In %s, invalid type: %d\n",
				   __func__, type);
		return;
	}

	spin_lock_irqsave(&ws_ref->lock, flags);
	if (pkt_len > 0) {
		ws_ref->ref_count++;
	} else {
		if (ws_ref->ref_count < 1) {
			ws_ref->ref_count = 0;
			ws_ref->copy_count = 0;
		}
		diag_ws_release();
	}
	spin_unlock_irqrestore(&ws_ref->lock, flags);
}


void diag_ws_on_copy(int type)
{
	unsigned long flags;
	struct diag_ws_ref_t *ws_ref = NULL;

	switch (type) {
	case DIAG_WS_DCI:
		ws_ref = &driver->dci_ws;
		break;
	case DIAG_WS_MUX:
		ws_ref = &driver->md_ws;
		break;
	default:
		pr_err_ratelimited("diag: In %s, invalid type: %d\n",
				   __func__, type);
		return;
	}

	spin_lock_irqsave(&ws_ref->lock, flags);
	ws_ref->copy_count++;
	spin_unlock_irqrestore(&ws_ref->lock, flags);
}

void diag_ws_on_copy_fail(int type)
{
	unsigned long flags;
	struct diag_ws_ref_t *ws_ref = NULL;

	switch (type) {
	case DIAG_WS_DCI:
		ws_ref = &driver->dci_ws;
		break;
	case DIAG_WS_MUX:
		ws_ref = &driver->md_ws;
		break;
	default:
		pr_err_ratelimited("diag: In %s, invalid type: %d\n",
				   __func__, type);
		return;
	}

	spin_lock_irqsave(&ws_ref->lock, flags);
	ws_ref->ref_count--;
	spin_unlock_irqrestore(&ws_ref->lock, flags);

	diag_ws_release();
}

void diag_ws_on_copy_complete(int type)
{
	unsigned long flags;
	struct diag_ws_ref_t *ws_ref = NULL;

	switch (type) {
	case DIAG_WS_DCI:
		ws_ref = &driver->dci_ws;
		break;
	case DIAG_WS_MUX:
		ws_ref = &driver->md_ws;
		break;
	default:
		pr_err_ratelimited("diag: In %s, invalid type: %d\n",
				   __func__, type);
		return;
	}

	spin_lock_irqsave(&ws_ref->lock, flags);
	ws_ref->ref_count -= ws_ref->copy_count;
		if (ws_ref->ref_count < 1)
			ws_ref->ref_count = 0;
		ws_ref->copy_count = 0;
	spin_unlock_irqrestore(&ws_ref->lock, flags);

	diag_ws_release();
}

void diag_ws_reset(int type)
{
	unsigned long flags;
	struct diag_ws_ref_t *ws_ref = NULL;

	switch (type) {
	case DIAG_WS_DCI:
		ws_ref = &driver->dci_ws;
		break;
	case DIAG_WS_MUX:
		ws_ref = &driver->md_ws;
		break;
	default:
		pr_err_ratelimited("diag: In %s, invalid type: %d\n",
				   __func__, type);
		return;
	}

	spin_lock_irqsave(&ws_ref->lock, flags);
	ws_ref->ref_count = 0;
	ws_ref->copy_count = 0;
	spin_unlock_irqrestore(&ws_ref->lock, flags);

	diag_ws_release();
}

void diag_ws_release(void)
{
	if (driver->dci_ws.ref_count == 0 && driver->md_ws.ref_count == 0)
		pm_relax(driver->diag_dev);
}

#ifdef CONFIG_IPC_LOGGING
static void diag_debug_init(void)
{
	diag_ipc_log = ipc_log_context_create(DIAG_IPC_LOG_PAGES, "diag", 0);
	if (!diag_ipc_log)
		pr_err("diag: Failed to create IPC logging context\n");
	/*
	 * Set the bit mask here as per diag_ipc_logging.h to enable debug logs
	 * to be logged to IPC
	 */
	diag_debug_mask = DIAG_DEBUG_PERIPHERALS | DIAG_DEBUG_DCI |
				DIAG_DEBUG_USERSPACE | DIAG_DEBUG_BRIDGE;
}
#else
static void diag_debug_init(void)
{

}
#endif

static int diag_real_time_info_init(void)
{
	int i;

	if (!driver)
		return -EIO;
	for (i = 0; i < DIAG_NUM_PROC; i++) {
		driver->real_time_mode[i] = 1;
		driver->proc_rt_vote_mask[i] |= DIAG_PROC_DCI;
		driver->proc_rt_vote_mask[i] |= DIAG_PROC_MEMORY_DEVICE;
	}
	driver->real_time_update_busy = 0;
	driver->proc_active_mask = 0;
	driver->diag_real_time_wq = create_singlethread_workqueue(
							"diag_real_time_wq");
	if (!driver->diag_real_time_wq)
		return -ENOMEM;
	INIT_WORK(&(driver->diag_real_time_work), diag_real_time_work_fn);
	mutex_init(&driver->real_time_mutex);
	return 0;
}

static const struct file_operations diagcharfops = {
	.owner = THIS_MODULE,
	.read = diagchar_read,
	.write = diagchar_write,
#ifdef CONFIG_COMPAT
	.compat_ioctl = diagchar_compat_ioctl,
#endif
	.unlocked_ioctl = diagchar_ioctl,
	.open = diagchar_open,
	.release = diagchar_close
};

static int diagchar_setup_cdev(dev_t devno)
{

	int err;

	cdev_init(driver->cdev, &diagcharfops);

	driver->cdev->owner = THIS_MODULE;
	driver->cdev->ops = &diagcharfops;

	err = cdev_add(driver->cdev, devno, 1);

	if (err) {
		pr_info("diagchar cdev registration failed !\n");
		return err;
	}

	driver->diagchar_class = class_create(THIS_MODULE, "diag");

	if (IS_ERR(driver->diagchar_class)) {
		pr_err("Error creating diagchar class.\n");
		return PTR_ERR(driver->diagchar_class);
	}

	driver->diag_dev = device_create(driver->diagchar_class, NULL, devno,
					 (void *)driver, "diag");

	if (!driver->diag_dev)
		return -EIO;

	driver->diag_dev->power.wakeup = wakeup_source_register(driver->diag_dev, "DIAG_WS");
	return 0;

}

static int diagchar_cleanup(void)
{
	if (driver) {
		if (driver->cdev) {
			/* TODO - Check if device exists before deleting */
			device_destroy(driver->diagchar_class,
				       MKDEV(driver->major,
					     driver->minor_start));
			cdev_del(driver->cdev);
		}
		if (!IS_ERR(driver->diagchar_class))
			class_destroy(driver->diagchar_class);
		kfree(driver);
	}
	return 0;
}

#ifdef CONFIG_DIAG_OVER_PCIE
static void diag_init_transport(void)
{
	int proc;

	driver->transport_set = DIAG_ROUTE_TO_PCIE;
	driver->pcie_transport_def = DIAG_ROUTE_TO_PCIE;
	for (proc = 0; proc < NUM_DIAG_MD_DEV; proc++)
		driver->logging_mode[proc] = DIAG_PCIE_MODE;
	/*
	 * POOL_TYPE_MUX_APPS is for the buffers in the Diag MUX layer.
	 * The number of buffers encompasses Diag data generated on
	 * the Apss processor + 1 for the responses generated
	 * exclusively on the Apps processor + data from data channels
	 *(4 channels periperipheral) + data from command channels (2)
	 */
	diagmem_setsize(POOL_TYPE_MUX_APPS, itemsize_pcie_apps,
		poolsize_pcie_apps + 1 + (NUM_PERIPHERALS * 6));
}
#else
static void diag_init_transport(void)
{
	int proc;

	driver->transport_set = DIAG_ROUTE_TO_USB;
	driver->pcie_transport_def = DIAG_ROUTE_TO_USB;
	for (proc = 0; proc < NUM_DIAG_MD_DEV; proc++)
		driver->logging_mode[proc] = DIAG_USB_MODE;
	/*
	 * POOL_TYPE_MUX_APPS is for the buffers in the Diag MUX layer.
	 * The number of buffers encompasses Diag data generated on
	 * the Apss processor + 1 for the responses generated
	 * exclusively on the Apps processor + data from data channels
	 *(4 channels periperipheral) + data from command channels (2)
	 */
	diagmem_setsize(POOL_TYPE_MUX_APPS, itemsize_usb_apps,
		poolsize_usb_apps + 1 + (NUM_PERIPHERALS * 6));
}
#endif
static int __init diagchar_init(void)
{
	dev_t dev;
	int ret, i;

	pr_debug("diagfwd initializing ..\n");
	ret = 0;
	driver = kzalloc(sizeof(struct diagchar_dev) + 5, GFP_KERNEL);
	if (!driver)
		return -ENOMEM;
	kmemleak_not_leak(driver);

	timer_in_progress = 0;
	diag_init_transport();
	DIAG_LOG(DIAG_DEBUG_MUX, "Transport type set to %d\n",
		driver->transport_set);
	driver->delayed_rsp_id = 0;
	driver->hdlc_disabled = 0;
	driver->dci_state = DIAG_DCI_NO_ERROR;
	setup_timer(&drain_timer, drain_timer_func, 1234);
	setup_timer(&wake_timer, wake_timer_func, 0);
	driver->supports_sockets = 1;
	driver->time_sync_enabled = 0;
	driver->uses_time_api = 0;
	driver->poolsize = poolsize;
	driver->poolsize_hdlc = poolsize_hdlc;
	driver->poolsize_dci = poolsize_dci;
	driver->poolsize_user = poolsize_user;
	driver->num_clients = max_clients;
	for (i = 0; i < NUM_UPD; i++) {
		driver->pd_logging_mode[i] = 0;
		driver->pd_session_clear[i] = 0;
	}
	driver->num_pd_session = 0;
	driver->mask_check = 0;
	driver->in_busy_pktdata = 0;
	driver->in_busy_dcipktdata = 0;
	driver->pcie_switch_pid = 0;
	driver->rsp_buf_ctxt = SET_BUF_CTXT(APPS_DATA, TYPE_CMD, TYPE_CMD);
	hdlc_data.ctxt = SET_BUF_CTXT(APPS_DATA, TYPE_DATA, 1);
	hdlc_data.len = 0;
	hdlc_data.allocated = 0;
	hdlc_data.flushed = 0;
	non_hdlc_data.ctxt = SET_BUF_CTXT(APPS_DATA, TYPE_DATA, 1);
	non_hdlc_data.len = 0;
	non_hdlc_data.allocated = 0;
	non_hdlc_data.flushed = 0;
	mutex_init(&driver->hdlc_disable_mutex);
	mutex_init(&driver->diagchar_mutex);
	mutex_init(&driver->diag_notifier_mutex);
	mutex_init(&driver->diag_file_mutex);
	mutex_init(&driver->delayed_rsp_mutex);
	mutex_init(&apps_data_mutex);
	mutex_init(&driver->msg_mask_lock);
	mutex_init(&driver->hdlc_recovery_mutex);
	for (i = 0; i < NUM_PERIPHERALS; i++) {
		mutex_init(&driver->diagfwd_channel_mutex[i]);
		mutex_init(&driver->rpmsginfo_mutex[i]);
		driver->diag_id_sent[i] = 0;
	}
	init_waitqueue_head(&driver->wait_q);
	INIT_WORK(&(driver->diag_drain_work), diag_drain_work_fn);
	INIT_WORK(&(driver->update_user_clients),
			diag_update_user_client_work_fn);
	INIT_WORK(&(driver->update_md_clients),
			diag_update_md_client_work_fn);
	diag_ws_init();
	diag_stats_init();
	diag_debug_init();
	diag_md_session_init();

	driver->incoming_pkt.capacity = DIAG_MAX_REQ_SIZE;
	driver->incoming_pkt.data = kzalloc(DIAG_MAX_REQ_SIZE, GFP_KERNEL);
	if (!driver->incoming_pkt.data) {
		ret = -ENOMEM;
		goto fail;
	}
	kmemleak_not_leak(driver->incoming_pkt.data);
	driver->incoming_pkt.processing = 0;
	driver->incoming_pkt.read_len = 0;
	driver->incoming_pkt.remaining = 0;
	driver->incoming_pkt.total_len = 0;

	ret = diag_real_time_info_init();
	if (ret)
		goto fail;
	ret = diag_debugfs_init();
	if (ret)
		goto fail;
	ret = diag_masks_init();
	if (ret)
		goto fail;
	ret = diag_mux_init();
	if (ret)
		goto fail;
	ret = diagfwd_init();
	if (ret)
		goto fail;
	ret = diagfwd_cntl_init();
	if (ret)
		goto fail;
	driver->dci_state = diag_dci_init();
	ret = diagfwd_peripheral_init();
	if (ret)
		goto fail;
	diagfwd_cntl_channel_init();
	if (driver->dci_state == DIAG_DCI_NO_ERROR)
		diag_dci_channel_init();
	pr_debug("diagchar initializing ..\n");
	driver->num = 1;
	driver->name = ((void *)driver) + sizeof(struct diagchar_dev);
	strlcpy(driver->name, "diag", 5);
	/* Get major number from kernel and initialize */
	ret = alloc_chrdev_region(&dev, driver->minor_start,
				    driver->num, driver->name);
	if (!ret) {
		driver->major = MAJOR(dev);
		driver->minor_start = MINOR(dev);
	} else {
		pr_err("diag: Major number not allocated\n");
		goto fail;
	}
	driver->cdev = cdev_alloc();
	ret = diagchar_setup_cdev(dev);
	if (ret)
		goto fail;
	mutex_init(&driver->diag_id_mutex);
	INIT_LIST_HEAD(&driver->diag_id_list);
	diag_add_diag_id_to_list(DIAG_ID_APPS, "APPS", APPS_DATA, APPS_DATA);
	pr_debug("diagchar initialized now");
	if (IS_ENABLED(CONFIG_DIAGFWD_BRIDGE_CODE))
		diag_register_with_bridge();
	return 0;

fail:
	pr_err("diagchar is not initialized, ret: %d\n", ret);
	diag_debugfs_cleanup();
	diagchar_cleanup();
	diag_mux_exit();
	diagfwd_peripheral_exit();
	diagfwd_exit();
	diagfwd_cntl_exit();
	diag_dci_exit();
	diag_masks_exit();
	return ret;

}

static void diagchar_exit(void)
{
	pr_info("diagchar exiting...\n");
	diag_mempool_exit();
	diag_mux_exit();
	diagfwd_peripheral_exit();
	diagfwd_exit();
	diagfwd_cntl_exit();
	diag_dci_exit();
	diag_masks_exit();
	diag_md_session_exit();
	if (IS_ENABLED(CONFIG_DIAGFWD_BRIDGE_CODE))
		diag_unregister_bridge();
	diag_debugfs_cleanup();
	diagchar_cleanup();
	pr_info("done diagchar exit\n");
}

module_init(diagchar_init);
module_exit(diagchar_exit);<|MERGE_RESOLUTION|>--- conflicted
+++ resolved
@@ -478,8 +478,6 @@
 	session_info = diag_md_session_get_pid(pid);
 	if (!session_info) {
 		mutex_unlock(&driver->md_session_lock);
-<<<<<<< HEAD
-=======
 		mutex_lock(&driver->diagchar_mutex);
 		if (driver->pcie_switch_pid == pid) {
 			if (driver->pcie_transport_def ==
@@ -495,7 +493,6 @@
 			driver->pcie_switch_pid = 0;
 		}
 		mutex_unlock(&driver->diagchar_mutex);
->>>>>>> a1ef8a6b
 		return;
 	}
 	for (i = 0; i < NUM_DIAG_MD_DEV; i++) {
