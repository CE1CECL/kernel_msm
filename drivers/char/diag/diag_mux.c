/* Copyright (c) 2014-2017, 2019-2020, The Linux Foundation. All rights reserved.
 *
 * This program is free software; you can redistribute it and/or modify
 * it under the terms of the GNU General Public License version 2 and
 * only version 2 as published by the Free Software Foundation.
 *
 * This program is distributed in the hope that it will be useful,
 * but WITHOUT ANY WARRANTY; without even the implied warranty of
 * MERCHANTABILITY or FITNESS FOR A PARTICULAR PURPOSE.  See the
 * GNU General Public License for more details.
 */

#include <linux/slab.h>
#include <linux/init.h>
#include <linux/uaccess.h>
#include <linux/diagchar.h>
#include <linux/sched.h>
#include <linux/err.h>
#include <linux/delay.h>
#include <linux/workqueue.h>
#include <linux/pm_runtime.h>
#include <linux/platform_device.h>
#include <linux/spinlock.h>
#include <linux/ratelimit.h>
#include "diagchar.h"
#include "diagfwd.h"
#include "diag_mux.h"
#include "diag_usb.h"
#include "diag_memorydevice.h"
#include "diag_pcie.h"
#include "diagfwd_peripheral.h"
#include "diag_ipc_logging.h"

struct diag_mux_state_t *diag_mux;
static struct diag_logger_t usb_logger;
static struct diag_logger_t md_logger;
static struct diag_logger_t pcie_logger;

static struct diag_logger_ops usb_log_ops = {
	.open = diag_usb_connect_all,
	.close = diag_usb_disconnect_all,
	.queue_read = diag_usb_queue_read,
<<<<<<< HEAD
=======
	.open_device = diag_usb_connect_device,
	.close_device = diag_usb_disconnect_device,
	.clear_tbl_entries = NULL,
>>>>>>> 7dbae7ad
	.write = diag_usb_write,
	.close_peripheral = NULL,
	.close_device = NULL
};

static struct diag_logger_ops md_log_ops = {
	.open = diag_md_open_all,
	.close = diag_md_close_all,
<<<<<<< HEAD
=======
	.open_device = diag_md_open_device,
	.close_device = diag_md_close_device,
	.clear_tbl_entries = diag_md_clear_tbl_entries,
>>>>>>> 7dbae7ad
	.queue_read = NULL,
	.write = diag_md_write,
	.close_peripheral = diag_md_close_peripheral,
	.close_device = diag_md_close_device
};

static struct diag_logger_ops pcie_log_ops = {
	.open = diag_pcie_connect_all,
	.close = diag_pcie_disconnect_all,
	.queue_read = NULL,
	.write = diag_pcie_write,
	.close_peripheral = NULL
};

int diag_mux_init(void)
{
	diag_mux = kzalloc(sizeof(struct diag_mux_state_t),
			 GFP_KERNEL);
	if (!diag_mux)
		return -ENOMEM;
	kmemleak_not_leak(diag_mux);

	usb_logger.mode = DIAG_USB_MODE;
	usb_logger.log_ops = &usb_log_ops;

	md_logger.mode = DIAG_MEMORY_DEVICE_MODE;
	md_logger.log_ops = &md_log_ops;
	diag_md_init();
	pcie_logger.mode = DIAG_PCIE_MODE;
	pcie_logger.log_ops = &pcie_log_ops;
	diag_mux->pcie_ptr = &pcie_logger;
	/*
	 * Set USB logging as the default logger. This is the mode
	 * Diag should be in when it initializes.
	 */
	diag_mux->usb_ptr = &usb_logger;
	diag_mux->md_ptr = &md_logger;
	switch (driver->pcie_transport_def) {
	case DIAG_ROUTE_TO_PCIE:
		diag_mux->logger = &pcie_logger;
		diag_mux->mode = DIAG_PCIE_MODE;
		break;
	case DIAG_ROUTE_TO_USB:
	default:
		diag_mux->logger = &usb_logger;
		diag_mux->mode = DIAG_USB_MODE;
		break;
	}
	diag_mux->mux_mask = 0;
	return 0;
}

void diag_mux_exit(void)
{
	kfree(diag_mux);
}

int diag_pcie_register_ops(int proc, int ctx, struct diag_mux_ops *ops)
{
	int err = 0;

	if (!ops)
		return -EINVAL;

	if (proc < 0 || proc >= NUM_MUX_PROC)
		return 0;

	pcie_logger.ops[proc] = ops;
	err = diag_pcie_register(proc, ctx, ops);
	if (err) {
		pr_err("diag: MUX: unable to register pcie operations for proc: %d, err: %d\n",
			proc, err);
		return err;
	}
	return 0;
}

int diag_usb_register_ops(int proc, int ctx, struct diag_mux_ops *ops)
{
	int err = 0;

	if (!ops)
		return -EINVAL;

	if (proc < 0 || proc >= NUM_MUX_PROC)
		return 0;
	usb_logger.ops[proc] = ops;
	err = diag_usb_register(proc, ctx, ops);
	if (err) {
		pr_err("diag: MUX: unable to register usb operations for proc: %d, err: %d\n",
		       proc, err);
		return err;
	}
	return 0;
}

int diag_mux_register(int proc, int ctx, struct diag_mux_ops *ops)
{
	int err = 0;

	if (!ops)
		return -EINVAL;

	if (proc < 0 || proc >= NUM_MUX_PROC)
		return 0;
	err = diag_pcie_register_ops(proc, ctx, ops);
	if (err) {
		pr_err("diag: MUX: unable to register PCIe operations, continuing with USB registrations for proc: %d, err: %d\n",
		proc, err);
	}
	err = diag_usb_register_ops(proc, ctx, ops);
	if (err) {
		pr_err("diag: MUX: unable to register USB operations for proc: %d, err: %d\n",
		proc, err);
		return err;
	}
	md_logger.ops[proc] = ops;
	err = diag_md_register(proc, ctx, ops);
	if (err) {
		pr_err("diag: MUX: unable to register md operations for proc: %d, err: %d\n",
		       proc, err);
		return err;
	}
	return 0;
}

int diag_mux_queue_read(int proc)
{
	struct diag_logger_t *logger = NULL;

	if (proc < 0 || proc >= NUM_MUX_PROC)
		return -EINVAL;
	if (!diag_mux)
		return -EIO;

	if (diag_mux->mode == DIAG_MULTI_MODE)
		logger = diag_mux->usb_ptr;
	else
		logger = diag_mux->logger;

	if (logger && logger->log_ops && logger->log_ops->queue_read)
		return logger->log_ops->queue_read(proc);

	return 0;
}

int diag_mux_write(int proc, unsigned char *buf, int len, int ctx)
{
	struct diag_logger_t *logger = NULL;
	int peripheral = -EINVAL, type = -EINVAL, log_sink;
	unsigned char *offset = NULL;

	if (proc < 0 || proc >= NUM_MUX_PROC || !buf)
		return -EINVAL;
	if (!diag_mux)
		return -EIO;

	peripheral = diag_md_get_peripheral(ctx);
	if (peripheral < 0) {
		DIAG_LOG(DIAG_DEBUG_PERIPHERALS,
			"diag: invalid peripheral = %d\n", peripheral);
		return -EINVAL;
	}

	if (MD_PERIPHERAL_MASK(peripheral) & diag_mux->mux_mask) {
		logger = diag_mux->md_ptr;
		log_sink = DIAG_MEMORY_DEVICE_MODE;
	} else {
		switch (driver->transport_set) {
		case DIAG_ROUTE_TO_PCIE:
			logger = diag_mux->pcie_ptr;
			log_sink = DIAG_PCIE_MODE;
			break;
		case DIAG_ROUTE_TO_USB:
		default:
			logger = diag_mux->usb_ptr;
			log_sink = DIAG_USB_MODE;
			break;
		}
	}

	if (!proc) {
		type = GET_BUF_TYPE(ctx);
		DIAG_LOG(DIAG_DEBUG_PERIPHERALS,
			"diag: Packet from PD: %d, type: %d, len: %d to be written to %s\n",
			peripheral, type, len,
			(log_sink ? "MD_device" : "USB"));

		if (type == TYPE_CMD) {
			if (driver->p_hdlc_disabled[peripheral])
				offset = buf + 4;
			else
				offset = buf;

			DIAG_LOG(DIAG_DEBUG_CMD_INFO,
				"diag: cmd rsp (%02x %02x %02x %02x) from PD: %d to be written to %s\n",
				*(offset), *(offset+1), *(offset+2),
				*(offset+3), peripheral,
				(log_sink ? "MD_device" : "USB"));
		}
	}
	if (logger && logger->log_ops && logger->log_ops->write)
		return logger->log_ops->write(proc, buf, len, ctx);
	return 0;
}

int diag_mux_close_peripheral(int proc, uint8_t peripheral)
{
	struct diag_logger_t *logger = NULL;

	if (proc < 0 || proc >= NUM_MUX_PROC)
		return -EINVAL;
	/* Peripheral should account for Apps data as well */
	if (peripheral > NUM_PERIPHERALS) {
		if (!driver->num_pd_session)
			return -EINVAL;
		if (peripheral > NUM_MD_SESSIONS)
			return -EINVAL;
	}

	if (!diag_mux)
		return -EIO;

	if (MD_PERIPHERAL_MASK(peripheral) & diag_mux->mux_mask)
		logger = diag_mux->md_ptr;
	else
		logger = diag_mux->logger;

	if (logger && logger->log_ops && logger->log_ops->close_peripheral)
		return logger->log_ops->close_peripheral(proc, peripheral);
	return 0;
}

<<<<<<< HEAD
int diag_mux_close_device(int proc)
=======
void diag_mux_close_device(int proc)
>>>>>>> 7dbae7ad
{
	struct diag_logger_t *logger = NULL;

	if (!diag_mux)
<<<<<<< HEAD
		return -EIO;

	logger = diag_mux->logger;

	if (logger && logger->log_ops && logger->log_ops->close_device)
		return logger->log_ops->close_device(proc);
	return 0;
}

int diag_mux_switch_logging(int *req_mode, int *peripheral_mask)
=======
		return;

	logger = diag_mux->logger[proc];

	if (logger && logger->log_ops && logger->log_ops->clear_tbl_entries)
		logger->log_ops->clear_tbl_entries(proc);

}

int diag_mux_switch_logging(int proc, int *req_mode, int *peripheral_mask)
>>>>>>> 7dbae7ad
{
	unsigned int new_mask = 0;

	if (!req_mode)
		return -EINVAL;

	if (*peripheral_mask <= 0 ||
		(*peripheral_mask > (DIAG_CON_ALL | DIAG_CON_UPD_ALL))) {
		pr_err("diag: mask %d in %s\n", *peripheral_mask, __func__);
		return -EINVAL;
	}

	switch (*req_mode) {
	case DIAG_PCIE_MODE:
	case DIAG_USB_MODE:
		new_mask = ~(*peripheral_mask) & diag_mux->mux_mask;
		if (new_mask != DIAG_CON_NONE)
			*req_mode = DIAG_MULTI_MODE;
		if (new_mask == DIAG_CON_ALL)
			*req_mode = DIAG_MEMORY_DEVICE_MODE;
		break;
	case DIAG_MEMORY_DEVICE_MODE:
		new_mask = (*peripheral_mask) | diag_mux->mux_mask;
		if (new_mask != DIAG_CON_ALL)
			*req_mode = DIAG_MULTI_MODE;
		break;
	default:
		pr_err("diag: Invalid mode %d in %s\n", *req_mode, __func__);
		return -EINVAL;
	}

	switch (diag_mux->mode) {
	case DIAG_PCIE_MODE:
		if (*req_mode == DIAG_MEMORY_DEVICE_MODE) {
			diag_mux->pcie_ptr->log_ops->close();
			diag_mux->logger = diag_mux->md_ptr;
			diag_mux->md_ptr->log_ops->open();
		} else if (*req_mode == DIAG_USB_MODE) {
			diag_mux->pcie_ptr->log_ops->close();
			diag_mux->logger = diag_mux->usb_ptr;
			diag_mux->usb_ptr->log_ops->open();
		} else if (*req_mode == DIAG_MULTI_MODE) {
			diag_mux->md_ptr->log_ops->open();
			diag_mux->logger = NULL;
		}
		break;
	case DIAG_USB_MODE:
		if (*req_mode == DIAG_MEMORY_DEVICE_MODE) {
			diag_mux->usb_ptr->log_ops->close();
			diag_mux->logger = diag_mux->md_ptr;
			diag_mux->md_ptr->log_ops->open();
		} else if (*req_mode == DIAG_PCIE_MODE) {
			diag_mux->usb_ptr->log_ops->close();
			diag_mux->logger = diag_mux->pcie_ptr;
			diag_mux->pcie_ptr->log_ops->open();
		} else if (*req_mode == DIAG_MULTI_MODE) {
			diag_mux->md_ptr->log_ops->open();
			diag_mux->logger = NULL;
		}
		break;
	case DIAG_MEMORY_DEVICE_MODE:
		if (*req_mode == DIAG_USB_MODE) {
			diag_mux->md_ptr->log_ops->close();
			diag_mux->logger = diag_mux->usb_ptr;
			diag_mux->usb_ptr->log_ops->open();
		} else if (*req_mode == DIAG_PCIE_MODE) {
			diag_mux->md_ptr->log_ops->close();
			diag_mux->logger = diag_mux->pcie_ptr;
			diag_mux->pcie_ptr->log_ops->open();
		} else if (*req_mode == DIAG_MULTI_MODE) {
			if (driver->pcie_transport_def == DIAG_ROUTE_TO_PCIE ||
				driver->transport_set == DIAG_ROUTE_TO_PCIE)
				diag_mux->pcie_ptr->log_ops->open();
			else
				diag_mux->usb_ptr->log_ops->open();
			diag_mux->logger = NULL;
		}
		break;
	case DIAG_MULTI_MODE:
		if (*req_mode == DIAG_USB_MODE) {
			diag_mux->md_ptr->log_ops->close();
			diag_mux->logger = diag_mux->usb_ptr;
		} else if (*req_mode == DIAG_PCIE_MODE) {
			diag_mux->md_ptr->log_ops->close();
			diag_mux->logger = diag_mux->pcie_ptr;
		} else if (*req_mode == DIAG_MEMORY_DEVICE_MODE) {
			diag_mux->usb_ptr->log_ops->close();
			diag_mux->logger = diag_mux->md_ptr;
		}
		break;
	}
	diag_mux->mode = *req_mode;
	diag_mux->mux_mask = new_mask;
	*peripheral_mask = new_mask;
	return 0;
}<|MERGE_RESOLUTION|>--- conflicted
+++ resolved
@@ -40,35 +40,29 @@
 	.open = diag_usb_connect_all,
 	.close = diag_usb_disconnect_all,
 	.queue_read = diag_usb_queue_read,
-<<<<<<< HEAD
-=======
 	.open_device = diag_usb_connect_device,
 	.close_device = diag_usb_disconnect_device,
 	.clear_tbl_entries = NULL,
->>>>>>> 7dbae7ad
 	.write = diag_usb_write,
-	.close_peripheral = NULL,
-	.close_device = NULL
+	.close_peripheral = NULL
 };
 
 static struct diag_logger_ops md_log_ops = {
 	.open = diag_md_open_all,
 	.close = diag_md_close_all,
-<<<<<<< HEAD
-=======
 	.open_device = diag_md_open_device,
 	.close_device = diag_md_close_device,
 	.clear_tbl_entries = diag_md_clear_tbl_entries,
->>>>>>> 7dbae7ad
 	.queue_read = NULL,
 	.write = diag_md_write,
 	.close_peripheral = diag_md_close_peripheral,
-	.close_device = diag_md_close_device
 };
 
 static struct diag_logger_ops pcie_log_ops = {
 	.open = diag_pcie_connect_all,
 	.close = diag_pcie_disconnect_all,
+	.open_device = diag_pcie_connect_device,
+	.close_device = diag_pcie_disconnect_device,
 	.queue_read = NULL,
 	.write = diag_pcie_write,
 	.close_peripheral = NULL
@@ -76,6 +70,7 @@
 
 int diag_mux_init(void)
 {
+	int proc;
 	diag_mux = kzalloc(sizeof(struct diag_mux_state_t),
 			 GFP_KERNEL);
 	if (!diag_mux)
@@ -97,18 +92,20 @@
 	 */
 	diag_mux->usb_ptr = &usb_logger;
 	diag_mux->md_ptr = &md_logger;
-	switch (driver->pcie_transport_def) {
-	case DIAG_ROUTE_TO_PCIE:
-		diag_mux->logger = &pcie_logger;
-		diag_mux->mode = DIAG_PCIE_MODE;
-		break;
-	case DIAG_ROUTE_TO_USB:
-	default:
-		diag_mux->logger = &usb_logger;
-		diag_mux->mode = DIAG_USB_MODE;
-		break;
-	}
-	diag_mux->mux_mask = 0;
+	for (proc = 0; proc < NUM_MUX_PROC; proc++) {
+		switch (driver->pcie_transport_def) {
+		case DIAG_ROUTE_TO_PCIE:
+			diag_mux->logger[proc] = &pcie_logger;
+			diag_mux->mode[proc] = DIAG_PCIE_MODE;
+			break;
+		case DIAG_ROUTE_TO_USB:
+		default:
+			diag_mux->logger[proc] = &usb_logger;
+			diag_mux->mode[proc] = DIAG_USB_MODE;
+			break;
+		}
+		diag_mux->mux_mask[proc] = 0;
+	}
 	return 0;
 }
 
@@ -195,10 +192,10 @@
 	if (!diag_mux)
 		return -EIO;
 
-	if (diag_mux->mode == DIAG_MULTI_MODE)
+	if (diag_mux->mode[proc] == DIAG_MULTI_MODE)
 		logger = diag_mux->usb_ptr;
 	else
-		logger = diag_mux->logger;
+		logger = diag_mux->logger[proc];
 
 	if (logger && logger->log_ops && logger->log_ops->queue_read)
 		return logger->log_ops->queue_read(proc);
@@ -216,15 +213,20 @@
 		return -EINVAL;
 	if (!diag_mux)
 		return -EIO;
-
-	peripheral = diag_md_get_peripheral(ctx);
-	if (peripheral < 0) {
-		DIAG_LOG(DIAG_DEBUG_PERIPHERALS,
-			"diag: invalid peripheral = %d\n", peripheral);
-		return -EINVAL;
-	}
-
-	if (MD_PERIPHERAL_MASK(peripheral) & diag_mux->mux_mask) {
+	if (proc == DIAG_LOCAL_PROC) {
+		peripheral = diag_md_get_peripheral(ctx);
+		if (peripheral < 0) {
+			DIAG_LOG(DIAG_DEBUG_PERIPHERALS,
+				"diag:%s:%d invalid peripheral = %d\n",
+				__func__, __LINE__, peripheral);
+			return -EINVAL;
+		}
+
+	} else {
+		peripheral = 0;
+	}
+
+	if (MD_PERIPHERAL_MASK(peripheral) & diag_mux->mux_mask[proc]) {
 		logger = diag_mux->md_ptr;
 		log_sink = DIAG_MEMORY_DEVICE_MODE;
 	} else {
@@ -283,37 +285,21 @@
 	if (!diag_mux)
 		return -EIO;
 
-	if (MD_PERIPHERAL_MASK(peripheral) & diag_mux->mux_mask)
+	if (MD_PERIPHERAL_MASK(peripheral) & diag_mux->mux_mask[proc])
 		logger = diag_mux->md_ptr;
 	else
-		logger = diag_mux->logger;
+		logger = diag_mux->logger[proc];
 
 	if (logger && logger->log_ops && logger->log_ops->close_peripheral)
 		return logger->log_ops->close_peripheral(proc, peripheral);
 	return 0;
 }
 
-<<<<<<< HEAD
-int diag_mux_close_device(int proc)
-=======
 void diag_mux_close_device(int proc)
->>>>>>> 7dbae7ad
 {
 	struct diag_logger_t *logger = NULL;
 
 	if (!diag_mux)
-<<<<<<< HEAD
-		return -EIO;
-
-	logger = diag_mux->logger;
-
-	if (logger && logger->log_ops && logger->log_ops->close_device)
-		return logger->log_ops->close_device(proc);
-	return 0;
-}
-
-int diag_mux_switch_logging(int *req_mode, int *peripheral_mask)
-=======
 		return;
 
 	logger = diag_mux->logger[proc];
@@ -324,7 +310,6 @@
 }
 
 int diag_mux_switch_logging(int proc, int *req_mode, int *peripheral_mask)
->>>>>>> 7dbae7ad
 {
 	unsigned int new_mask = 0;
 
@@ -340,14 +325,14 @@
 	switch (*req_mode) {
 	case DIAG_PCIE_MODE:
 	case DIAG_USB_MODE:
-		new_mask = ~(*peripheral_mask) & diag_mux->mux_mask;
+		new_mask = ~(*peripheral_mask) & diag_mux->mux_mask[proc];
 		if (new_mask != DIAG_CON_NONE)
 			*req_mode = DIAG_MULTI_MODE;
 		if (new_mask == DIAG_CON_ALL)
 			*req_mode = DIAG_MEMORY_DEVICE_MODE;
 		break;
 	case DIAG_MEMORY_DEVICE_MODE:
-		new_mask = (*peripheral_mask) | diag_mux->mux_mask;
+		new_mask = (*peripheral_mask) | diag_mux->mux_mask[proc];
 		if (new_mask != DIAG_CON_ALL)
 			*req_mode = DIAG_MULTI_MODE;
 		break;
@@ -356,68 +341,68 @@
 		return -EINVAL;
 	}
 
-	switch (diag_mux->mode) {
+	switch (diag_mux->mode[proc]) {
 	case DIAG_PCIE_MODE:
 		if (*req_mode == DIAG_MEMORY_DEVICE_MODE) {
-			diag_mux->pcie_ptr->log_ops->close();
-			diag_mux->logger = diag_mux->md_ptr;
-			diag_mux->md_ptr->log_ops->open();
+			diag_mux->pcie_ptr->log_ops->close_device(proc);
+			diag_mux->logger[proc] = diag_mux->md_ptr;
+			diag_mux->md_ptr->log_ops->open_device(proc);
 		} else if (*req_mode == DIAG_USB_MODE) {
-			diag_mux->pcie_ptr->log_ops->close();
-			diag_mux->logger = diag_mux->usb_ptr;
-			diag_mux->usb_ptr->log_ops->open();
+			diag_mux->pcie_ptr->log_ops->close_device(proc);
+			diag_mux->logger[proc] = diag_mux->usb_ptr;
+			diag_mux->usb_ptr->log_ops->open_device(proc);
 		} else if (*req_mode == DIAG_MULTI_MODE) {
-			diag_mux->md_ptr->log_ops->open();
-			diag_mux->logger = NULL;
+			diag_mux->md_ptr->log_ops->open_device(proc);
+			diag_mux->logger[proc] = NULL;
 		}
 		break;
 	case DIAG_USB_MODE:
 		if (*req_mode == DIAG_MEMORY_DEVICE_MODE) {
-			diag_mux->usb_ptr->log_ops->close();
-			diag_mux->logger = diag_mux->md_ptr;
-			diag_mux->md_ptr->log_ops->open();
+			diag_mux->usb_ptr->log_ops->close_device(proc);
+			diag_mux->logger[proc] = diag_mux->md_ptr;
+			diag_mux->md_ptr->log_ops->open_device(proc);
 		} else if (*req_mode == DIAG_PCIE_MODE) {
-			diag_mux->usb_ptr->log_ops->close();
-			diag_mux->logger = diag_mux->pcie_ptr;
-			diag_mux->pcie_ptr->log_ops->open();
+			diag_mux->usb_ptr->log_ops->close_device(proc);
+			diag_mux->logger[proc] = diag_mux->pcie_ptr;
+			diag_mux->pcie_ptr->log_ops->open_device(proc);
 		} else if (*req_mode == DIAG_MULTI_MODE) {
-			diag_mux->md_ptr->log_ops->open();
-			diag_mux->logger = NULL;
+			diag_mux->md_ptr->log_ops->open_device(proc);
+			diag_mux->logger[proc] = NULL;
 		}
 		break;
 	case DIAG_MEMORY_DEVICE_MODE:
 		if (*req_mode == DIAG_USB_MODE) {
-			diag_mux->md_ptr->log_ops->close();
-			diag_mux->logger = diag_mux->usb_ptr;
-			diag_mux->usb_ptr->log_ops->open();
+			diag_mux->md_ptr->log_ops->close_device(proc);
+			diag_mux->logger[proc] = diag_mux->usb_ptr;
+			diag_mux->usb_ptr->log_ops->open_device(proc);
 		} else if (*req_mode == DIAG_PCIE_MODE) {
-			diag_mux->md_ptr->log_ops->close();
-			diag_mux->logger = diag_mux->pcie_ptr;
-			diag_mux->pcie_ptr->log_ops->open();
+			diag_mux->md_ptr->log_ops->close_device(proc);
+			diag_mux->logger[proc] = diag_mux->pcie_ptr;
+			diag_mux->pcie_ptr->log_ops->open_device(proc);
 		} else if (*req_mode == DIAG_MULTI_MODE) {
 			if (driver->pcie_transport_def == DIAG_ROUTE_TO_PCIE ||
 				driver->transport_set == DIAG_ROUTE_TO_PCIE)
-				diag_mux->pcie_ptr->log_ops->open();
+				diag_mux->pcie_ptr->log_ops->open_device(proc);
 			else
-				diag_mux->usb_ptr->log_ops->open();
-			diag_mux->logger = NULL;
+				diag_mux->usb_ptr->log_ops->open_device(proc);
+			diag_mux->logger[proc] = NULL;
 		}
 		break;
 	case DIAG_MULTI_MODE:
 		if (*req_mode == DIAG_USB_MODE) {
-			diag_mux->md_ptr->log_ops->close();
-			diag_mux->logger = diag_mux->usb_ptr;
+			diag_mux->md_ptr->log_ops->close_device(proc);
+			diag_mux->logger[proc] = diag_mux->usb_ptr;
 		} else if (*req_mode == DIAG_PCIE_MODE) {
-			diag_mux->md_ptr->log_ops->close();
-			diag_mux->logger = diag_mux->pcie_ptr;
+			diag_mux->md_ptr->log_ops->close_device(proc);
+			diag_mux->logger[proc] = diag_mux->pcie_ptr;
 		} else if (*req_mode == DIAG_MEMORY_DEVICE_MODE) {
-			diag_mux->usb_ptr->log_ops->close();
-			diag_mux->logger = diag_mux->md_ptr;
-		}
-		break;
-	}
-	diag_mux->mode = *req_mode;
-	diag_mux->mux_mask = new_mask;
+			diag_mux->usb_ptr->log_ops->close_device(proc);
+			diag_mux->logger[proc] = diag_mux->md_ptr;
+		}
+		break;
+	}
+	diag_mux->mode[proc] = *req_mode;
+	diag_mux->mux_mask[proc] = new_mask;
 	*peripheral_mask = new_mask;
 	return 0;
 }