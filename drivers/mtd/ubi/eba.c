/*
 * Copyright (c) International Business Machines Corp., 2006
 *
 * This program is free software; you can redistribute it and/or modify
 * it under the terms of the GNU General Public License as published by
 * the Free Software Foundation; either version 2 of the License, or
 * (at your option) any later version.
 *
 * This program is distributed in the hope that it will be useful,
 * but WITHOUT ANY WARRANTY; without even the implied warranty of
 * MERCHANTABILITY or FITNESS FOR A PARTICULAR PURPOSE. See
 * the GNU General Public License for more details.
 *
 * You should have received a copy of the GNU General Public License
 * along with this program; if not, write to the Free Software
 * Foundation, Inc., 59 Temple Place, Suite 330, Boston, MA 02111-1307 USA
 *
 * Author: Artem Bityutskiy (Битюцкий Артём)
 */

/*
 * The UBI Eraseblock Association (EBA) sub-system.
 *
 * This sub-system is responsible for I/O to/from logical eraseblock.
 *
 * Although in this implementation the EBA table is fully kept and managed in
 * RAM, which assumes poor scalability, it might be (partially) maintained on
 * flash in future implementations.
 *
 * The EBA sub-system implements per-logical eraseblock locking. Before
 * accessing a logical eraseblock it is locked for reading or writing. The
 * per-logical eraseblock locking is implemented by means of the lock tree. The
 * lock tree is an RB-tree which refers all the currently locked logical
 * eraseblocks. The lock tree elements are &struct ubi_ltree_entry objects.
 * They are indexed by (@vol_id, @lnum) pairs.
 *
 * EBA also maintains the global sequence counter which is incremented each
 * time a logical eraseblock is mapped to a physical eraseblock and it is
 * stored in the volume identifier header. This means that each VID header has
 * a unique sequence number. The sequence number is only increased an we assume
 * 64 bits is enough to never overflow.
 */

#include <linux/slab.h>
#include <linux/crc32.h>
#include <linux/err.h>
#include "ubi.h"

/* Number of physical eraseblocks reserved for atomic LEB change operation */
#define EBA_RESERVED_PEBS 1

/**
 * next_sqnum - get next sequence number.
 * @ubi: UBI device description object
 *
 * This function returns next sequence number to use, which is just the current
 * global sequence counter value. It also increases the global sequence
 * counter.
 */
unsigned long long ubi_next_sqnum(struct ubi_device *ubi)
{
	unsigned long long sqnum;

	spin_lock(&ubi->ltree_lock);
	sqnum = ubi->global_sqnum++;
	spin_unlock(&ubi->ltree_lock);

	return sqnum;
}

/**
 * ubi_get_compat - get compatibility flags of a volume.
 * @ubi: UBI device description object
 * @vol_id: volume ID
 *
 * This function returns compatibility flags for an internal volume. User
 * volumes have no compatibility flags, so %0 is returned.
 */
static int ubi_get_compat(const struct ubi_device *ubi, int vol_id)
{
	if (vol_id == UBI_LAYOUT_VOLUME_ID)
		return UBI_LAYOUT_VOLUME_COMPAT;
	return 0;
}

/**
 * ltree_lookup - look up the lock tree.
 * @ubi: UBI device description object
 * @vol_id: volume ID
 * @lnum: logical eraseblock number
 *
 * This function returns a pointer to the corresponding &struct ubi_ltree_entry
 * object if the logical eraseblock is locked and %NULL if it is not.
 * @ubi->ltree_lock has to be locked.
 */
static struct ubi_ltree_entry *ltree_lookup(struct ubi_device *ubi, int vol_id,
					    int lnum)
{
	struct rb_node *p;

	p = ubi->ltree.rb_node;
	while (p) {
		struct ubi_ltree_entry *le;

		le = rb_entry(p, struct ubi_ltree_entry, rb);

		if (vol_id < le->vol_id)
			p = p->rb_left;
		else if (vol_id > le->vol_id)
			p = p->rb_right;
		else {
			if (lnum < le->lnum)
				p = p->rb_left;
			else if (lnum > le->lnum)
				p = p->rb_right;
			else
				return le;
		}
	}

	return NULL;
}

/**
 * ltree_add_entry - add new entry to the lock tree.
 * @ubi: UBI device description object
 * @vol_id: volume ID
 * @lnum: logical eraseblock number
 *
 * This function adds new entry for logical eraseblock (@vol_id, @lnum) to the
 * lock tree. If such entry is already there, its usage counter is increased.
 * Returns pointer to the lock tree entry or %-ENOMEM if memory allocation
 * failed.
 */
static struct ubi_ltree_entry *ltree_add_entry(struct ubi_device *ubi,
					       int vol_id, int lnum)
{
	struct ubi_ltree_entry *le, *le1, *le_free;

	le = kmalloc(sizeof(struct ubi_ltree_entry), GFP_NOFS);
	if (!le)
		return ERR_PTR(-ENOMEM);

	le->users = 0;
	init_rwsem(&le->mutex);
	le->vol_id = vol_id;
	le->lnum = lnum;

	spin_lock(&ubi->ltree_lock);
	le1 = ltree_lookup(ubi, vol_id, lnum);

	if (le1) {
		/*
		 * This logical eraseblock is already locked. The newly
		 * allocated lock entry is not needed.
		 */
		le_free = le;
		le = le1;
	} else {
		struct rb_node **p, *parent = NULL;

		/*
		 * No lock entry, add the newly allocated one to the
		 * @ubi->ltree RB-tree.
		 */
		le_free = NULL;

		p = &ubi->ltree.rb_node;
		while (*p) {
			parent = *p;
			le1 = rb_entry(parent, struct ubi_ltree_entry, rb);

			if (vol_id < le1->vol_id)
				p = &(*p)->rb_left;
			else if (vol_id > le1->vol_id)
				p = &(*p)->rb_right;
			else {
				ubi_assert(lnum != le1->lnum);
				if (lnum < le1->lnum)
					p = &(*p)->rb_left;
				else
					p = &(*p)->rb_right;
			}
		}

		rb_link_node(&le->rb, parent, p);
		rb_insert_color(&le->rb, &ubi->ltree);
	}
	le->users += 1;
	spin_unlock(&ubi->ltree_lock);

	kfree(le_free);
	return le;
}

/**
 * leb_read_lock - lock logical eraseblock for reading.
 * @ubi: UBI device description object
 * @vol_id: volume ID
 * @lnum: logical eraseblock number
 *
 * This function locks a logical eraseblock for reading. Returns zero in case
 * of success and a negative error code in case of failure.
 */
static int leb_read_lock(struct ubi_device *ubi, int vol_id, int lnum)
{
	struct ubi_ltree_entry *le;

	le = ltree_add_entry(ubi, vol_id, lnum);
	if (IS_ERR(le))
		return PTR_ERR(le);
	down_read(&le->mutex);
	return 0;
}

/**
 * leb_read_unlock - unlock logical eraseblock.
 * @ubi: UBI device description object
 * @vol_id: volume ID
 * @lnum: logical eraseblock number
 */
static void leb_read_unlock(struct ubi_device *ubi, int vol_id, int lnum)
{
	struct ubi_ltree_entry *le;

	spin_lock(&ubi->ltree_lock);
	le = ltree_lookup(ubi, vol_id, lnum);
	le->users -= 1;
	ubi_assert(le->users >= 0);
	up_read(&le->mutex);
	if (le->users == 0) {
		rb_erase(&le->rb, &ubi->ltree);
		kfree(le);
	}
	spin_unlock(&ubi->ltree_lock);
}

/**
 * leb_write_lock - lock logical eraseblock for writing.
 * @ubi: UBI device description object
 * @vol_id: volume ID
 * @lnum: logical eraseblock number
 *
 * This function locks a logical eraseblock for writing. Returns zero in case
 * of success and a negative error code in case of failure.
 */
static int leb_write_lock(struct ubi_device *ubi, int vol_id, int lnum)
{
	struct ubi_ltree_entry *le;

	le = ltree_add_entry(ubi, vol_id, lnum);
	if (IS_ERR(le))
		return PTR_ERR(le);
	down_write(&le->mutex);
	return 0;
}

/**
 * leb_write_lock - lock logical eraseblock for writing.
 * @ubi: UBI device description object
 * @vol_id: volume ID
 * @lnum: logical eraseblock number
 *
 * This function locks a logical eraseblock for writing if there is no
 * contention and does nothing if there is contention. Returns %0 in case of
 * success, %1 in case of contention, and and a negative error code in case of
 * failure.
 */
static int leb_write_trylock(struct ubi_device *ubi, int vol_id, int lnum)
{
	struct ubi_ltree_entry *le;

	le = ltree_add_entry(ubi, vol_id, lnum);
	if (IS_ERR(le))
		return PTR_ERR(le);
	if (down_write_trylock(&le->mutex))
		return 0;

	/* Contention, cancel */
	spin_lock(&ubi->ltree_lock);
	le->users -= 1;
	ubi_assert(le->users >= 0);
	if (le->users == 0) {
		rb_erase(&le->rb, &ubi->ltree);
		kfree(le);
	}
	spin_unlock(&ubi->ltree_lock);

	return 1;
}

/**
 * leb_write_unlock - unlock logical eraseblock.
 * @ubi: UBI device description object
 * @vol_id: volume ID
 * @lnum: logical eraseblock number
 */
static void leb_write_unlock(struct ubi_device *ubi, int vol_id, int lnum)
{
	struct ubi_ltree_entry *le;

	spin_lock(&ubi->ltree_lock);
	le = ltree_lookup(ubi, vol_id, lnum);
	le->users -= 1;
	ubi_assert(le->users >= 0);
	up_write(&le->mutex);
	if (le->users == 0) {
		rb_erase(&le->rb, &ubi->ltree);
		kfree(le);
	}
	spin_unlock(&ubi->ltree_lock);
}

/**
 * ubi_eba_unmap_leb - un-map logical eraseblock.
 * @ubi: UBI device description object
 * @vol: volume description object
 * @lnum: logical eraseblock number
 *
 * This function un-maps logical eraseblock @lnum and schedules corresponding
 * physical eraseblock for erasure. Returns zero in case of success and a
 * negative error code in case of failure.
 */
int ubi_eba_unmap_leb(struct ubi_device *ubi, struct ubi_volume *vol,
		      int lnum)
{
	int err, pnum, vol_id = vol->vol_id;

	if (ubi->ro_mode)
		return -EROFS;

	err = leb_write_lock(ubi, vol_id, lnum);
	if (err)
		return err;

	pnum = vol->eba_tbl[lnum];
	if (pnum < 0)
		/* This logical eraseblock is already unmapped */
		goto out_unlock;

	dbg_eba("erase LEB %d:%d, PEB %d", vol_id, lnum, pnum);

	down_read(&ubi->fm_eba_sem);
	vol->eba_tbl[lnum] = UBI_LEB_UNMAPPED;
	up_read(&ubi->fm_eba_sem);
	err = ubi_wl_put_peb(ubi, vol_id, lnum, pnum, 0);

out_unlock:
	leb_write_unlock(ubi, vol_id, lnum);
	return err;
}

/**
 * ubi_eba_read_leb - read data.
 * @ubi: UBI device description object
 * @vol: volume description object
 * @lnum: logical eraseblock number
 * @buf: buffer to store the read data
 * @offset: offset from where to read
 * @len: how many bytes to read
 * @check: data CRC check flag
 *
 * If the logical eraseblock @lnum is unmapped, @buf is filled with 0xFF
 * bytes. The @check flag only makes sense for static volumes and forces
 * eraseblock data CRC checking.
 *
 * In case of success this function returns zero. In case of a static volume,
 * if data CRC mismatches - %-EBADMSG is returned. %-EBADMSG may also be
 * returned for any volume type if an ECC error was detected by the MTD device
 * driver. Other negative error cored may be returned in case of other errors.
 */
int ubi_eba_read_leb(struct ubi_device *ubi, struct ubi_volume *vol, int lnum,
		     void *buf, int offset, int len, int check)
{
	int err, pnum, scrub = 0, vol_id = vol->vol_id;
	struct ubi_vid_hdr *vid_hdr;
	uint32_t uninitialized_var(crc);

	err = leb_read_lock(ubi, vol_id, lnum);
	if (err)
		return err;

	pnum = vol->eba_tbl[lnum];
	if (pnum < 0) {
		/*
		 * The logical eraseblock is not mapped, fill the whole buffer
		 * with 0xFF bytes. The exception is static volumes for which
		 * it is an error to read unmapped logical eraseblocks.
		 */
		dbg_eba("read %d bytes from offset %d of LEB %d:%d (unmapped)",
			len, offset, vol_id, lnum);
		leb_read_unlock(ubi, vol_id, lnum);
		ubi_assert(vol->vol_type != UBI_STATIC_VOLUME);
		memset(buf, 0xFF, len);
		return 0;
	}

	dbg_eba("read %d bytes from offset %d of LEB %d:%d, PEB %d",
		len, offset, vol_id, lnum, pnum);

	if (vol->vol_type == UBI_DYNAMIC_VOLUME)
		check = 0;

retry:
	if (check) {
		vid_hdr = ubi_zalloc_vid_hdr(ubi, GFP_NOFS);
		if (!vid_hdr) {
			err = -ENOMEM;
			goto out_unlock;
		}

		err = ubi_io_read_vid_hdr(ubi, pnum, vid_hdr, 1);
		if (err && err != UBI_IO_BITFLIPS) {
			if (err > 0) {
				/*
				 * The header is either absent or corrupted.
				 * The former case means there is a bug -
				 * switch to read-only mode just in case.
				 * The latter case means a real corruption - we
				 * may try to recover data. FIXME: but this is
				 * not implemented.
				 */
				if (err == UBI_IO_BAD_HDR_EBADMSG ||
				    err == UBI_IO_BAD_HDR) {
					ubi_warn(ubi, "corrupted VID header at PEB %d, LEB %d:%d",
						 pnum, vol_id, lnum);
					err = -EBADMSG;
				} else {
<<<<<<< HEAD
					err = -EINVAL;
					ubi_ro_mode(ubi);
=======
					/*
					 * Ending up here in the non-Fastmap case
					 * is a clear bug as the VID header had to
					 * be present at scan time to have it referenced.
					 * With fastmap the story is more complicated.
					 * Fastmap has the mapping info without the need
					 * of a full scan. So the LEB could have been
					 * unmapped, Fastmap cannot know this and keeps
					 * the LEB referenced.
					 * This is valid and works as the layer above UBI
					 * has to do bookkeeping about used/referenced
					 * LEBs in any case.
					 */
					if (ubi->fast_attach) {
						err = -EBADMSG;
					} else {
						err = -EINVAL;
						ubi_ro_mode(ubi);
					}
>>>>>>> b5076139
				}
			}
			goto out_free;
		} else if (err == UBI_IO_BITFLIPS)
			scrub = 1;

		ubi_assert(lnum < be32_to_cpu(vid_hdr->used_ebs));
		ubi_assert(len == be32_to_cpu(vid_hdr->data_size));

		crc = be32_to_cpu(vid_hdr->data_crc);
		ubi_free_vid_hdr(ubi, vid_hdr);
	}

	err = ubi_io_read_data(ubi, buf, pnum, offset, len);
	if (err) {
		if (err == UBI_IO_BITFLIPS)
			scrub = 1;
		else if (mtd_is_eccerr(err)) {
			if (vol->vol_type == UBI_DYNAMIC_VOLUME)
				goto out_unlock;
			scrub = 1;
			if (!check) {
				ubi_msg(ubi, "force data checking");
				check = 1;
				goto retry;
			}
		} else
			goto out_unlock;
	}

	if (check) {
		uint32_t crc1 = crc32(UBI_CRC32_INIT, buf, len);
		if (crc1 != crc) {
			ubi_warn(ubi, "CRC error: calculated %#08x, must be %#08x",
				 crc1, crc);
			err = -EBADMSG;
			goto out_unlock;
		}
	}

	if (scrub)
		err = ubi_wl_scrub_peb(ubi, pnum);

	leb_read_unlock(ubi, vol_id, lnum);
	return err;

out_free:
	ubi_free_vid_hdr(ubi, vid_hdr);
out_unlock:
	leb_read_unlock(ubi, vol_id, lnum);
	return err;
}

/**
 * ubi_eba_read_leb_sg - read data into a scatter gather list.
 * @ubi: UBI device description object
 * @vol: volume description object
 * @lnum: logical eraseblock number
 * @sgl: UBI scatter gather list to store the read data
 * @offset: offset from where to read
 * @len: how many bytes to read
 * @check: data CRC check flag
 *
 * This function works exactly like ubi_eba_read_leb(). But instead of
 * storing the read data into a buffer it writes to an UBI scatter gather
 * list.
 */
int ubi_eba_read_leb_sg(struct ubi_device *ubi, struct ubi_volume *vol,
			struct ubi_sgl *sgl, int lnum, int offset, int len,
			int check)
{
	int to_read;
	int ret;
	struct scatterlist *sg;

	for (;;) {
		ubi_assert(sgl->list_pos < UBI_MAX_SG_COUNT);
		sg = &sgl->sg[sgl->list_pos];
		if (len < sg->length - sgl->page_pos)
			to_read = len;
		else
			to_read = sg->length - sgl->page_pos;

		ret = ubi_eba_read_leb(ubi, vol, lnum,
				       sg_virt(sg) + sgl->page_pos, offset,
				       to_read, check);
		if (ret < 0)
			return ret;

		offset += to_read;
		len -= to_read;
		if (!len) {
			sgl->page_pos += to_read;
			if (sgl->page_pos == sg->length) {
				sgl->list_pos++;
				sgl->page_pos = 0;
			}

			break;
		}

		sgl->list_pos++;
		sgl->page_pos = 0;
	}

	return ret;
}

/**
 * recover_peb - recover from write failure.
 * @ubi: UBI device description object
 * @pnum: the physical eraseblock to recover
 * @vol_id: volume ID
 * @lnum: logical eraseblock number
 * @buf: data which was not written because of the write failure
 * @offset: offset of the failed write
 * @len: how many bytes should have been written
 *
 * This function is called in case of a write failure and moves all good data
 * from the potentially bad physical eraseblock to a good physical eraseblock.
 * This function also writes the data which was not written due to the failure.
 * Returns new physical eraseblock number in case of success, and a negative
 * error code in case of failure.
 */
static int recover_peb(struct ubi_device *ubi, int pnum, int vol_id, int lnum,
		       const void *buf, int offset, int len)
{
	int err, idx = vol_id2idx(ubi, vol_id), new_pnum, data_size, tries = 0;
	struct ubi_volume *vol = ubi->volumes[idx];
	struct ubi_vid_hdr *vid_hdr;

	vid_hdr = ubi_zalloc_vid_hdr(ubi, GFP_NOFS);
	if (!vid_hdr)
		return -ENOMEM;

retry:
	new_pnum = ubi_wl_get_peb(ubi);
	if (new_pnum < 0) {
		ubi_free_vid_hdr(ubi, vid_hdr);
		up_read(&ubi->fm_eba_sem);
		return new_pnum;
	}

	ubi_msg(ubi, "recover PEB %d, move data to PEB %d",
		pnum, new_pnum);

	err = ubi_io_read_vid_hdr(ubi, pnum, vid_hdr, 1);
	if (err && err != UBI_IO_BITFLIPS) {
		if (err > 0)
			err = -EIO;
		up_read(&ubi->fm_eba_sem);
		goto out_put;
	}

	vid_hdr->sqnum = cpu_to_be64(ubi_next_sqnum(ubi));
	err = ubi_io_write_vid_hdr(ubi, new_pnum, vid_hdr);
	if (err) {
		up_read(&ubi->fm_eba_sem);
		goto write_error;
	}

	data_size = offset + len;
	mutex_lock(&ubi->buf_mutex);
	memset(ubi->peb_buf + offset, 0xFF, len);

	/* Read everything before the area where the write failure happened */
	if (offset > 0) {
		err = ubi_io_read_data(ubi, ubi->peb_buf, pnum, 0, offset);
		if (err && err != UBI_IO_BITFLIPS) {
			up_read(&ubi->fm_eba_sem);
			goto out_unlock;
		}
	}

	memcpy(ubi->peb_buf + offset, buf, len);

	err = ubi_io_write_data(ubi, ubi->peb_buf, new_pnum, 0, data_size);
	if (err) {
		mutex_unlock(&ubi->buf_mutex);
		up_read(&ubi->fm_eba_sem);
		goto write_error;
	}

	mutex_unlock(&ubi->buf_mutex);
	ubi_free_vid_hdr(ubi, vid_hdr);

	vol->eba_tbl[lnum] = new_pnum;
	up_read(&ubi->fm_eba_sem);
	ubi_wl_put_peb(ubi, vol_id, lnum, pnum, 1);

	ubi_msg(ubi, "data was successfully recovered");
	return 0;

out_unlock:
	mutex_unlock(&ubi->buf_mutex);
out_put:
	ubi_wl_put_peb(ubi, vol_id, lnum, new_pnum, 1);
	ubi_free_vid_hdr(ubi, vid_hdr);
	return err;

write_error:
	/*
	 * Bad luck? This physical eraseblock is bad too? Crud. Let's try to
	 * get another one.
	 */
	ubi_warn(ubi, "failed to write to PEB %d", new_pnum);
	ubi_wl_put_peb(ubi, vol_id, lnum, new_pnum, 1);
	if (++tries > UBI_IO_RETRIES) {
		ubi_free_vid_hdr(ubi, vid_hdr);
		return err;
	}
	ubi_msg(ubi, "try again");
	goto retry;
}

/**
 * ubi_eba_write_leb - write data to dynamic volume.
 * @ubi: UBI device description object
 * @vol: volume description object
 * @lnum: logical eraseblock number
 * @buf: the data to write
 * @offset: offset within the logical eraseblock where to write
 * @len: how many bytes to write
 *
 * This function writes data to logical eraseblock @lnum of a dynamic volume
 * @vol. Returns zero in case of success and a negative error code in case
 * of failure. In case of error, it is possible that something was still
 * written to the flash media, but may be some garbage.
 */
int ubi_eba_write_leb(struct ubi_device *ubi, struct ubi_volume *vol, int lnum,
		      const void *buf, int offset, int len)
{
	int err, pnum, tries = 0, vol_id = vol->vol_id;
	struct ubi_vid_hdr *vid_hdr;

	if (ubi->ro_mode)
		return -EROFS;

	err = leb_write_lock(ubi, vol_id, lnum);
	if (err)
		return err;

	pnum = vol->eba_tbl[lnum];
	if (pnum >= 0) {
		dbg_eba("write %d bytes at offset %d of LEB %d:%d, PEB %d",
			len, offset, vol_id, lnum, pnum);

		err = ubi_io_write_data(ubi, buf, pnum, offset, len);
		if (err) {
			ubi_warn(ubi, "failed to write data to PEB %d", pnum);
			if (err == -EIO && ubi->bad_allowed)
				err = recover_peb(ubi, pnum, vol_id, lnum, buf,
						  offset, len);
			if (err)
				ubi_ro_mode(ubi);
		}
		leb_write_unlock(ubi, vol_id, lnum);
		return err;
	}

	/*
	 * The logical eraseblock is not mapped. We have to get a free physical
	 * eraseblock and write the volume identifier header there first.
	 */
	vid_hdr = ubi_zalloc_vid_hdr(ubi, GFP_NOFS);
	if (!vid_hdr) {
		leb_write_unlock(ubi, vol_id, lnum);
		return -ENOMEM;
	}

	vid_hdr->vol_type = UBI_VID_DYNAMIC;
	vid_hdr->sqnum = cpu_to_be64(ubi_next_sqnum(ubi));
	vid_hdr->vol_id = cpu_to_be32(vol_id);
	vid_hdr->lnum = cpu_to_be32(lnum);
	vid_hdr->compat = ubi_get_compat(ubi, vol_id);
	vid_hdr->data_pad = cpu_to_be32(vol->data_pad);

retry:
	pnum = ubi_wl_get_peb(ubi);
	if (pnum < 0) {
		ubi_free_vid_hdr(ubi, vid_hdr);
		leb_write_unlock(ubi, vol_id, lnum);
		up_read(&ubi->fm_eba_sem);
		return pnum;
	}

	dbg_eba("write VID hdr and %d bytes at offset %d of LEB %d:%d, PEB %d",
		len, offset, vol_id, lnum, pnum);

	err = ubi_io_write_vid_hdr(ubi, pnum, vid_hdr);
	if (err) {
		ubi_warn(ubi, "failed to write VID header to LEB %d:%d, PEB %d",
			 vol_id, lnum, pnum);
		up_read(&ubi->fm_eba_sem);
		goto write_error;
	}

	if (len) {
		err = ubi_io_write_data(ubi, buf, pnum, offset, len);
		if (err) {
			ubi_warn(ubi, "failed to write %d bytes at offset %d of LEB %d:%d, PEB %d",
				 len, offset, vol_id, lnum, pnum);
			up_read(&ubi->fm_eba_sem);
			goto write_error;
		}
	}

	vol->eba_tbl[lnum] = pnum;
	up_read(&ubi->fm_eba_sem);

	leb_write_unlock(ubi, vol_id, lnum);
	ubi_free_vid_hdr(ubi, vid_hdr);
	return 0;

write_error:
	if (err != -EIO || !ubi->bad_allowed) {
		ubi_ro_mode(ubi);
		leb_write_unlock(ubi, vol_id, lnum);
		ubi_free_vid_hdr(ubi, vid_hdr);
		return err;
	}

	/*
	 * Fortunately, this is the first write operation to this physical
	 * eraseblock, so just put it and request a new one. We assume that if
	 * this physical eraseblock went bad, the erase code will handle that.
	 */
	err = ubi_wl_put_peb(ubi, vol_id, lnum, pnum, 1);
	if (err || ++tries > UBI_IO_RETRIES) {
		ubi_ro_mode(ubi);
		leb_write_unlock(ubi, vol_id, lnum);
		ubi_free_vid_hdr(ubi, vid_hdr);
		return err;
	}

	vid_hdr->sqnum = cpu_to_be64(ubi_next_sqnum(ubi));
	ubi_msg(ubi, "try another PEB");
	goto retry;
}

/**
 * ubi_eba_write_leb_st - write data to static volume.
 * @ubi: UBI device description object
 * @vol: volume description object
 * @lnum: logical eraseblock number
 * @buf: data to write
 * @len: how many bytes to write
 * @used_ebs: how many logical eraseblocks will this volume contain
 *
 * This function writes data to logical eraseblock @lnum of static volume
 * @vol. The @used_ebs argument should contain total number of logical
 * eraseblock in this static volume.
 *
 * When writing to the last logical eraseblock, the @len argument doesn't have
 * to be aligned to the minimal I/O unit size. Instead, it has to be equivalent
 * to the real data size, although the @buf buffer has to contain the
 * alignment. In all other cases, @len has to be aligned.
 *
 * It is prohibited to write more than once to logical eraseblocks of static
 * volumes. This function returns zero in case of success and a negative error
 * code in case of failure.
 */
int ubi_eba_write_leb_st(struct ubi_device *ubi, struct ubi_volume *vol,
			 int lnum, const void *buf, int len, int used_ebs)
{
	int err, pnum, tries = 0, data_size = len, vol_id = vol->vol_id;
	struct ubi_vid_hdr *vid_hdr;
	uint32_t crc;

	if (ubi->ro_mode)
		return -EROFS;

	if (lnum == used_ebs - 1)
		/* If this is the last LEB @len may be unaligned */
		len = ALIGN(data_size, ubi->min_io_size);
	else
		ubi_assert(!(len & (ubi->min_io_size - 1)));

	vid_hdr = ubi_zalloc_vid_hdr(ubi, GFP_NOFS);
	if (!vid_hdr)
		return -ENOMEM;

	err = leb_write_lock(ubi, vol_id, lnum);
	if (err) {
		ubi_free_vid_hdr(ubi, vid_hdr);
		return err;
	}

	vid_hdr->sqnum = cpu_to_be64(ubi_next_sqnum(ubi));
	vid_hdr->vol_id = cpu_to_be32(vol_id);
	vid_hdr->lnum = cpu_to_be32(lnum);
	vid_hdr->compat = ubi_get_compat(ubi, vol_id);
	vid_hdr->data_pad = cpu_to_be32(vol->data_pad);

	crc = crc32(UBI_CRC32_INIT, buf, data_size);
	vid_hdr->vol_type = UBI_VID_STATIC;
	vid_hdr->data_size = cpu_to_be32(data_size);
	vid_hdr->used_ebs = cpu_to_be32(used_ebs);
	vid_hdr->data_crc = cpu_to_be32(crc);

retry:
	pnum = ubi_wl_get_peb(ubi);
	if (pnum < 0) {
		ubi_free_vid_hdr(ubi, vid_hdr);
		leb_write_unlock(ubi, vol_id, lnum);
		up_read(&ubi->fm_eba_sem);
		return pnum;
	}

	dbg_eba("write VID hdr and %d bytes at LEB %d:%d, PEB %d, used_ebs %d",
		len, vol_id, lnum, pnum, used_ebs);

	err = ubi_io_write_vid_hdr(ubi, pnum, vid_hdr);
	if (err) {
		ubi_warn(ubi, "failed to write VID header to LEB %d:%d, PEB %d",
			 vol_id, lnum, pnum);
		up_read(&ubi->fm_eba_sem);
		goto write_error;
	}

	err = ubi_io_write_data(ubi, buf, pnum, 0, len);
	if (err) {
		ubi_warn(ubi, "failed to write %d bytes of data to PEB %d",
			 len, pnum);
		up_read(&ubi->fm_eba_sem);
		goto write_error;
	}

	ubi_assert(vol->eba_tbl[lnum] < 0);
	vol->eba_tbl[lnum] = pnum;
	up_read(&ubi->fm_eba_sem);

	leb_write_unlock(ubi, vol_id, lnum);
	ubi_free_vid_hdr(ubi, vid_hdr);
	return 0;

write_error:
	if (err != -EIO || !ubi->bad_allowed) {
		/*
		 * This flash device does not admit of bad eraseblocks or
		 * something nasty and unexpected happened. Switch to read-only
		 * mode just in case.
		 */
		ubi_ro_mode(ubi);
		leb_write_unlock(ubi, vol_id, lnum);
		ubi_free_vid_hdr(ubi, vid_hdr);
		return err;
	}

	err = ubi_wl_put_peb(ubi, vol_id, lnum, pnum, 1);
	if (err || ++tries > UBI_IO_RETRIES) {
		ubi_ro_mode(ubi);
		leb_write_unlock(ubi, vol_id, lnum);
		ubi_free_vid_hdr(ubi, vid_hdr);
		return err;
	}

	vid_hdr->sqnum = cpu_to_be64(ubi_next_sqnum(ubi));
	ubi_msg(ubi, "try another PEB");
	goto retry;
}

/*
 * ubi_eba_atomic_leb_change - change logical eraseblock atomically.
 * @ubi: UBI device description object
 * @vol: volume description object
 * @lnum: logical eraseblock number
 * @buf: data to write
 * @len: how many bytes to write
 *
 * This function changes the contents of a logical eraseblock atomically. @buf
 * has to contain new logical eraseblock data, and @len - the length of the
 * data, which has to be aligned. This function guarantees that in case of an
 * unclean reboot the old contents is preserved. Returns zero in case of
 * success and a negative error code in case of failure.
 *
 * UBI reserves one LEB for the "atomic LEB change" operation, so only one
 * LEB change may be done at a time. This is ensured by @ubi->alc_mutex.
 */
int ubi_eba_atomic_leb_change(struct ubi_device *ubi, struct ubi_volume *vol,
			      int lnum, const void *buf, int len)
{
	int err, pnum, old_pnum, tries = 0, vol_id = vol->vol_id;
	struct ubi_vid_hdr *vid_hdr;
	uint32_t crc;

	if (ubi->ro_mode)
		return -EROFS;

	if (len == 0) {
		/*
		 * Special case when data length is zero. In this case the LEB
		 * has to be unmapped and mapped somewhere else.
		 */
		err = ubi_eba_unmap_leb(ubi, vol, lnum);
		if (err)
			return err;
		return ubi_eba_write_leb(ubi, vol, lnum, NULL, 0, 0);
	}

	vid_hdr = ubi_zalloc_vid_hdr(ubi, GFP_NOFS);
	if (!vid_hdr)
		return -ENOMEM;

	mutex_lock(&ubi->alc_mutex);
	err = leb_write_lock(ubi, vol_id, lnum);
	if (err)
		goto out_mutex;

	vid_hdr->sqnum = cpu_to_be64(ubi_next_sqnum(ubi));
	vid_hdr->vol_id = cpu_to_be32(vol_id);
	vid_hdr->lnum = cpu_to_be32(lnum);
	vid_hdr->compat = ubi_get_compat(ubi, vol_id);
	vid_hdr->data_pad = cpu_to_be32(vol->data_pad);

	crc = crc32(UBI_CRC32_INIT, buf, len);
	vid_hdr->vol_type = UBI_VID_DYNAMIC;
	vid_hdr->data_size = cpu_to_be32(len);
	vid_hdr->copy_flag = 1;
	vid_hdr->data_crc = cpu_to_be32(crc);

retry:
	pnum = ubi_wl_get_peb(ubi);
	if (pnum < 0) {
		err = pnum;
		up_read(&ubi->fm_eba_sem);
		goto out_leb_unlock;
	}

	dbg_eba("change LEB %d:%d, PEB %d, write VID hdr to PEB %d",
		vol_id, lnum, vol->eba_tbl[lnum], pnum);

	err = ubi_io_write_vid_hdr(ubi, pnum, vid_hdr);
	if (err) {
		ubi_warn(ubi, "failed to write VID header to LEB %d:%d, PEB %d",
			 vol_id, lnum, pnum);
		up_read(&ubi->fm_eba_sem);
		goto write_error;
	}

	err = ubi_io_write_data(ubi, buf, pnum, 0, len);
	if (err) {
		ubi_warn(ubi, "failed to write %d bytes of data to PEB %d",
			 len, pnum);
		up_read(&ubi->fm_eba_sem);
		goto write_error;
	}

	old_pnum = vol->eba_tbl[lnum];
	vol->eba_tbl[lnum] = pnum;
	up_read(&ubi->fm_eba_sem);

	if (old_pnum >= 0) {
		err = ubi_wl_put_peb(ubi, vol_id, lnum, old_pnum, 0);
		if (err)
			goto out_leb_unlock;
	}

out_leb_unlock:
	leb_write_unlock(ubi, vol_id, lnum);
out_mutex:
	mutex_unlock(&ubi->alc_mutex);
	ubi_free_vid_hdr(ubi, vid_hdr);
	return err;

write_error:
	if (err != -EIO || !ubi->bad_allowed) {
		/*
		 * This flash device does not admit of bad eraseblocks or
		 * something nasty and unexpected happened. Switch to read-only
		 * mode just in case.
		 */
		ubi_ro_mode(ubi);
		goto out_leb_unlock;
	}

	err = ubi_wl_put_peb(ubi, vol_id, lnum, pnum, 1);
	if (err || ++tries > UBI_IO_RETRIES) {
		ubi_ro_mode(ubi);
		goto out_leb_unlock;
	}

	vid_hdr->sqnum = cpu_to_be64(ubi_next_sqnum(ubi));
	ubi_msg(ubi, "try another PEB");
	goto retry;
}

/**
 * is_error_sane - check whether a read error is sane.
 * @err: code of the error happened during reading
 *
 * This is a helper function for 'ubi_eba_copy_leb()' which is called when we
 * cannot read data from the target PEB (an error @err happened). If the error
 * code is sane, then we treat this error as non-fatal. Otherwise the error is
 * fatal and UBI will be switched to R/O mode later.
 *
 * The idea is that we try not to switch to R/O mode if the read error is
 * something which suggests there was a real read problem. E.g., %-EIO. Or a
 * memory allocation failed (-%ENOMEM). Otherwise, it is safer to switch to R/O
 * mode, simply because we do not know what happened at the MTD level, and we
 * cannot handle this. E.g., the underlying driver may have become crazy, and
 * it is safer to switch to R/O mode to preserve the data.
 *
 * And bear in mind, this is about reading from the target PEB, i.e. the PEB
 * which we have just written.
 */
static int is_error_sane(int err)
{
	if (err == -EIO || err == -ENOMEM || err == UBI_IO_BAD_HDR ||
	    err == UBI_IO_BAD_HDR_EBADMSG || err == -ETIMEDOUT)
		return 0;
	return 1;
}

/**
 * ubi_eba_copy_leb - copy logical eraseblock.
 * @ubi: UBI device description object
 * @from: physical eraseblock number from where to copy
 * @to: physical eraseblock number where to copy
 * @vid_hdr: VID header of the @from physical eraseblock
 *
 * This function copies logical eraseblock from physical eraseblock @from to
 * physical eraseblock @to. The @vid_hdr buffer may be changed by this
 * function. Returns:
 *   o %0 in case of success;
 *   o %MOVE_CANCEL_RACE, %MOVE_TARGET_WR_ERR, %MOVE_TARGET_BITFLIPS, etc;
 *   o a negative error code in case of failure.
 */
int ubi_eba_copy_leb(struct ubi_device *ubi, int from, int to,
		     struct ubi_vid_hdr *vid_hdr)
{
	int err, vol_id, lnum, data_size, aldata_size, idx;
	struct ubi_volume *vol;
	uint32_t crc;

	vol_id = be32_to_cpu(vid_hdr->vol_id);
	lnum = be32_to_cpu(vid_hdr->lnum);

	dbg_wl("copy LEB %d:%d, PEB %d to PEB %d", vol_id, lnum, from, to);

	if (vid_hdr->vol_type == UBI_VID_STATIC) {
		data_size = be32_to_cpu(vid_hdr->data_size);
		aldata_size = ALIGN(data_size, ubi->min_io_size);
	} else
		data_size = aldata_size =
			    ubi->leb_size - be32_to_cpu(vid_hdr->data_pad);

	idx = vol_id2idx(ubi, vol_id);
	spin_lock(&ubi->volumes_lock);
	/*
	 * Note, we may race with volume deletion, which means that the volume
	 * this logical eraseblock belongs to might be being deleted. Since the
	 * volume deletion un-maps all the volume's logical eraseblocks, it will
	 * be locked in 'ubi_wl_put_peb()' and wait for the WL worker to finish.
	 */
	vol = ubi->volumes[idx];
	spin_unlock(&ubi->volumes_lock);
	if (!vol) {
		/* No need to do further work, cancel */
		dbg_wl("volume %d is being removed, cancel", vol_id);
		return MOVE_CANCEL_RACE;
	}

	/*
	 * We do not want anybody to write to this logical eraseblock while we
	 * are moving it, so lock it.
	 *
	 * Note, we are using non-waiting locking here, because we cannot sleep
	 * on the LEB, since it may cause deadlocks. Indeed, imagine a task is
	 * unmapping the LEB which is mapped to the PEB we are going to move
	 * (@from). This task locks the LEB and goes sleep in the
	 * 'ubi_wl_put_peb()' function on the @ubi->move_mutex. In turn, we are
	 * holding @ubi->move_mutex and go sleep on the LEB lock. So, if the
	 * LEB is already locked, we just do not move it and return
	 * %MOVE_RETRY. Note, we do not return %MOVE_CANCEL_RACE here because
	 * we do not know the reasons of the contention - it may be just a
	 * normal I/O on this LEB, so we want to re-try.
	 */
	err = leb_write_trylock(ubi, vol_id, lnum);
	if (err) {
		dbg_wl("contention on LEB %d:%d, cancel", vol_id, lnum);
		return MOVE_RETRY;
	}

	/*
	 * The LEB might have been put meanwhile, and the task which put it is
	 * probably waiting on @ubi->move_mutex. No need to continue the work,
	 * cancel it.
	 */
	if (vol->eba_tbl[lnum] != from) {
		dbg_wl("LEB %d:%d is no longer mapped to PEB %d, mapped to PEB %d, cancel",
		       vol_id, lnum, from, vol->eba_tbl[lnum]);
		err = MOVE_CANCEL_RACE;
		goto out_unlock_leb;
	}

	/*
	 * OK, now the LEB is locked and we can safely start moving it. Since
	 * this function utilizes the @ubi->peb_buf buffer which is shared
	 * with some other functions - we lock the buffer by taking the
	 * @ubi->buf_mutex.
	 */
	mutex_lock(&ubi->buf_mutex);
	dbg_wl("read %d bytes of data", aldata_size);
	err = ubi_io_read_data(ubi, ubi->peb_buf, from, 0, aldata_size);
	if (err && err != UBI_IO_BITFLIPS) {
		ubi_warn(ubi, "error %d while reading data from PEB %d",
			 err, from);
		err = MOVE_SOURCE_RD_ERR;
		goto out_unlock_buf;
	}

	/*
	 * Now we have got to calculate how much data we have to copy. In
	 * case of a static volume it is fairly easy - the VID header contains
	 * the data size. In case of a dynamic volume it is more difficult - we
	 * have to read the contents, cut 0xFF bytes from the end and copy only
	 * the first part. We must do this to avoid writing 0xFF bytes as it
	 * may have some side-effects. And not only this. It is important not
	 * to include those 0xFFs to CRC because later the they may be filled
	 * by data.
	 */
	if (vid_hdr->vol_type == UBI_VID_DYNAMIC)
		aldata_size = data_size =
			ubi_calc_data_len(ubi, ubi->peb_buf, data_size);

	cond_resched();
	crc = crc32(UBI_CRC32_INIT, ubi->peb_buf, data_size);
	cond_resched();

	/*
	 * It may turn out to be that the whole @from physical eraseblock
	 * contains only 0xFF bytes. Then we have to only write the VID header
	 * and do not write any data. This also means we should not set
	 * @vid_hdr->copy_flag, @vid_hdr->data_size, and @vid_hdr->data_crc.
	 */
	if (data_size > 0) {
		vid_hdr->copy_flag = 1;
		vid_hdr->data_size = cpu_to_be32(data_size);
		vid_hdr->data_crc = cpu_to_be32(crc);
	}
	vid_hdr->sqnum = cpu_to_be64(ubi_next_sqnum(ubi));

	err = ubi_io_write_vid_hdr(ubi, to, vid_hdr);
	if (err) {
		if (err == -EIO)
			err = MOVE_TARGET_WR_ERR;
		goto out_unlock_buf;
	}

	cond_resched();

	/* Read the VID header back and check if it was written correctly */
	err = ubi_io_read_vid_hdr(ubi, to, vid_hdr, 1);
	if (err) {
		if (err != UBI_IO_BITFLIPS) {
			ubi_warn(ubi, "error %d while reading VID header back from PEB %d",
				 err, to);
			if (is_error_sane(err))
				err = MOVE_TARGET_RD_ERR;
		} else
			err = MOVE_TARGET_BITFLIPS;
		goto out_unlock_buf;
	}

	if (data_size > 0) {
		err = ubi_io_write_data(ubi, ubi->peb_buf, to, 0, aldata_size);
		if (err) {
			if (err == -EIO)
				err = MOVE_TARGET_WR_ERR;
			goto out_unlock_buf;
		}

		cond_resched();

		/*
		 * We've written the data and are going to read it back to make
		 * sure it was written correctly.
		 */
		memset(ubi->peb_buf, 0xFF, aldata_size);
		err = ubi_io_read_data(ubi, ubi->peb_buf, to, 0, aldata_size);
		if (err) {
			if (err != UBI_IO_BITFLIPS) {
				ubi_warn(ubi, "error %d while reading data back from PEB %d",
					 err, to);
				if (is_error_sane(err))
					err = MOVE_TARGET_RD_ERR;
			} else
				err = MOVE_TARGET_BITFLIPS;
			goto out_unlock_buf;
		}

		cond_resched();

		if (crc != crc32(UBI_CRC32_INIT, ubi->peb_buf, data_size)) {
			ubi_warn(ubi, "read data back from PEB %d and it is different",
				 to);
			err = -EINVAL;
			goto out_unlock_buf;
		}
	}

	ubi_assert(vol->eba_tbl[lnum] == from);
	down_read(&ubi->fm_eba_sem);
	vol->eba_tbl[lnum] = to;
	up_read(&ubi->fm_eba_sem);

out_unlock_buf:
	mutex_unlock(&ubi->buf_mutex);
out_unlock_leb:
	leb_write_unlock(ubi, vol_id, lnum);
	return err;
}

/**
 * print_rsvd_warning - warn about not having enough reserved PEBs.
 * @ubi: UBI device description object
 *
 * This is a helper function for 'ubi_eba_init()' which is called when UBI
 * cannot reserve enough PEBs for bad block handling. This function makes a
 * decision whether we have to print a warning or not. The algorithm is as
 * follows:
 *   o if this is a new UBI image, then just print the warning
 *   o if this is an UBI image which has already been used for some time, print
 *     a warning only if we can reserve less than 10% of the expected amount of
 *     the reserved PEB.
 *
 * The idea is that when UBI is used, PEBs become bad, and the reserved pool
 * of PEBs becomes smaller, which is normal and we do not want to scare users
 * with a warning every time they attach the MTD device. This was an issue
 * reported by real users.
 */
static void print_rsvd_warning(struct ubi_device *ubi,
			       struct ubi_attach_info *ai)
{
	/*
	 * The 1 << 18 (256KiB) number is picked randomly, just a reasonably
	 * large number to distinguish between newly flashed and used images.
	 */
	if (ai->max_sqnum > (1 << 18)) {
		int min = ubi->beb_rsvd_level / 10;

		if (!min)
			min = 1;
		if (ubi->beb_rsvd_pebs > min)
			return;
	}

	ubi_warn(ubi, "cannot reserve enough PEBs for bad PEB handling, reserved %d, need %d",
		 ubi->beb_rsvd_pebs, ubi->beb_rsvd_level);
	if (ubi->corr_peb_count)
		ubi_warn(ubi, "%d PEBs are corrupted and not used",
			 ubi->corr_peb_count);
}

/**
 * self_check_eba - run a self check on the EBA table constructed by fastmap.
 * @ubi: UBI device description object
 * @ai_fastmap: UBI attach info object created by fastmap
 * @ai_scan: UBI attach info object created by scanning
 *
 * Returns < 0 in case of an internal error, 0 otherwise.
 * If a bad EBA table entry was found it will be printed out and
 * ubi_assert() triggers.
 */
int self_check_eba(struct ubi_device *ubi, struct ubi_attach_info *ai_fastmap,
		   struct ubi_attach_info *ai_scan)
{
	int i, j, num_volumes, ret = 0;
	int **scan_eba, **fm_eba;
	struct ubi_ainf_volume *av;
	struct ubi_volume *vol;
	struct ubi_ainf_peb *aeb;
	struct rb_node *rb;

	num_volumes = ubi->vtbl_slots + UBI_INT_VOL_COUNT;

	scan_eba = kmalloc(sizeof(*scan_eba) * num_volumes, GFP_KERNEL);
	if (!scan_eba)
		return -ENOMEM;

	fm_eba = kmalloc(sizeof(*fm_eba) * num_volumes, GFP_KERNEL);
	if (!fm_eba) {
		kfree(scan_eba);
		return -ENOMEM;
	}

	for (i = 0; i < num_volumes; i++) {
		vol = ubi->volumes[i];
		if (!vol)
			continue;

		scan_eba[i] = kmalloc(vol->reserved_pebs * sizeof(**scan_eba),
				      GFP_KERNEL);
		if (!scan_eba[i]) {
			ret = -ENOMEM;
			goto out_free;
		}

		fm_eba[i] = kmalloc(vol->reserved_pebs * sizeof(**fm_eba),
				    GFP_KERNEL);
		if (!fm_eba[i]) {
			ret = -ENOMEM;
			goto out_free;
		}

		for (j = 0; j < vol->reserved_pebs; j++)
			scan_eba[i][j] = fm_eba[i][j] = UBI_LEB_UNMAPPED;

		av = ubi_find_av(ai_scan, idx2vol_id(ubi, i));
		if (!av)
			continue;

		ubi_rb_for_each_entry(rb, aeb, &av->root, u.rb)
			scan_eba[i][aeb->lnum] = aeb->pnum;

		av = ubi_find_av(ai_fastmap, idx2vol_id(ubi, i));
		if (!av)
			continue;

		ubi_rb_for_each_entry(rb, aeb, &av->root, u.rb)
			fm_eba[i][aeb->lnum] = aeb->pnum;

		for (j = 0; j < vol->reserved_pebs; j++) {
			if (scan_eba[i][j] != fm_eba[i][j]) {
				if (scan_eba[i][j] == UBI_LEB_UNMAPPED ||
					fm_eba[i][j] == UBI_LEB_UNMAPPED)
					continue;

				ubi_err(ubi, "LEB:%i:%i is PEB:%i instead of %i!",
					vol->vol_id, j, fm_eba[i][j],
					scan_eba[i][j]);
				ubi_assert(0);
			}
		}
	}

out_free:
	for (i = 0; i < num_volumes; i++) {
		if (!ubi->volumes[i])
			continue;

		kfree(scan_eba[i]);
		kfree(fm_eba[i]);
	}

	kfree(scan_eba);
	kfree(fm_eba);
	return ret;
}

/**
 * ubi_eba_init - initialize the EBA sub-system using attaching information.
 * @ubi: UBI device description object
 * @ai: attaching information
 *
 * This function returns zero in case of success and a negative error code in
 * case of failure.
 */
int ubi_eba_init(struct ubi_device *ubi, struct ubi_attach_info *ai)
{
	int i, j, err, num_volumes;
	struct ubi_ainf_volume *av;
	struct ubi_volume *vol;
	struct ubi_ainf_peb *aeb;
	struct rb_node *rb;

	dbg_eba("initialize EBA sub-system");

	spin_lock_init(&ubi->ltree_lock);
	mutex_init(&ubi->alc_mutex);
	ubi->ltree = RB_ROOT;

	ubi->global_sqnum = ai->max_sqnum + 1;
	num_volumes = ubi->vtbl_slots + UBI_INT_VOL_COUNT;

	for (i = 0; i < num_volumes; i++) {
		vol = ubi->volumes[i];
		if (!vol)
			continue;

		cond_resched();

		vol->eba_tbl = kmalloc(vol->reserved_pebs * sizeof(int),
				       GFP_KERNEL);
		if (!vol->eba_tbl) {
			err = -ENOMEM;
			goto out_free;
		}

		for (j = 0; j < vol->reserved_pebs; j++)
			vol->eba_tbl[j] = UBI_LEB_UNMAPPED;

		av = ubi_find_av(ai, idx2vol_id(ubi, i));
		if (!av)
			continue;

		ubi_rb_for_each_entry(rb, aeb, &av->root, u.rb) {
			if (aeb->lnum >= vol->reserved_pebs)
				/*
				 * This may happen in case of an unclean reboot
				 * during re-size.
				 */
				ubi_move_aeb_to_list(av, aeb, &ai->erase);
			else
				vol->eba_tbl[aeb->lnum] = aeb->pnum;
		}
	}

	if (ubi->avail_pebs < EBA_RESERVED_PEBS) {
		ubi_err(ubi, "no enough physical eraseblocks (%d, need %d)",
			ubi->avail_pebs, EBA_RESERVED_PEBS);
		if (ubi->corr_peb_count)
			ubi_err(ubi, "%d PEBs are corrupted and not used",
				ubi->corr_peb_count);
		err = -ENOSPC;
		goto out_free;
	}
	ubi->avail_pebs -= EBA_RESERVED_PEBS;
	ubi->rsvd_pebs += EBA_RESERVED_PEBS;

	if (ubi->bad_allowed) {
		ubi_calculate_reserved(ubi);

		if (ubi->avail_pebs < ubi->beb_rsvd_level) {
			/* No enough free physical eraseblocks */
			ubi->beb_rsvd_pebs = ubi->avail_pebs;
			print_rsvd_warning(ubi, ai);
		} else
			ubi->beb_rsvd_pebs = ubi->beb_rsvd_level;

		ubi->avail_pebs -= ubi->beb_rsvd_pebs;
		ubi->rsvd_pebs  += ubi->beb_rsvd_pebs;
	}

	dbg_eba("EBA sub-system is initialized");
	return 0;

out_free:
	for (i = 0; i < num_volumes; i++) {
		if (!ubi->volumes[i])
			continue;
		kfree(ubi->volumes[i]->eba_tbl);
		ubi->volumes[i]->eba_tbl = NULL;
	}
	return err;
}<|MERGE_RESOLUTION|>--- conflicted
+++ resolved
@@ -426,10 +426,6 @@
 						 pnum, vol_id, lnum);
 					err = -EBADMSG;
 				} else {
-<<<<<<< HEAD
-					err = -EINVAL;
-					ubi_ro_mode(ubi);
-=======
 					/*
 					 * Ending up here in the non-Fastmap case
 					 * is a clear bug as the VID header had to
@@ -449,7 +445,6 @@
 						err = -EINVAL;
 						ubi_ro_mode(ubi);
 					}
->>>>>>> b5076139
 				}
 			}
 			goto out_free;
