/* Copyright (c) 2018-2019, The Linux Foundation. All rights reserved.
 *
 * This program is free software; you can redistribute it and/or modify
 * it under the terms of the GNU General Public License version 2 and
 * only version 2 as published by the Free Software Foundation.
 *
 * This program is distributed in the hope that it will be useful,
 * but WITHOUT ANY WARRANTY; without even the implied warranty of
 * MERCHANTABILITY or FITNESS FOR A PARTICULAR PURPOSE.  See the
 * GNU General Public License for more details.
 *
 */
#include <linux/firmware.h>
#include <linux/jiffies.h>
#include <linux/interrupt.h>
#include <linux/io.h>
#include <linux/of_platform.h>

#include "kgsl_gmu_core.h"
#include "kgsl_gmu.h"
#include "kgsl_trace.h"

#include "adreno.h"
#include "a6xx_reg.h"
#include "adreno_a6xx.h"
#include "adreno_snapshot.h"
#include "adreno_trace.h"

static const unsigned int a6xx_gmu_gx_registers[] = {
	/* GMU GX */
	0x1A800, 0x1A800, 0x1A810, 0x1A813, 0x1A816, 0x1A816, 0x1A818, 0x1A81B,
	0x1A81E, 0x1A81E, 0x1A820, 0x1A823, 0x1A826, 0x1A826, 0x1A828, 0x1A82B,
	0x1A82E, 0x1A82E, 0x1A830, 0x1A833, 0x1A836, 0x1A836, 0x1A838, 0x1A83B,
	0x1A83E, 0x1A83E, 0x1A840, 0x1A843, 0x1A846, 0x1A846, 0x1A880, 0x1A884,
	0x1A900, 0x1A92B, 0x1A940, 0x1A940,
};

static const unsigned int a6xx_gmu_itcm_registers[] = {
	/* GMU ITCM */
	0x1B400, 0x1C3FF,
};

static const unsigned int a6xx_gmu_dtcm_registers[] = {
	/* GMU DTCM */
	0x1C400, 0x1D3FF,
};

static const unsigned int a6xx_gmu_registers[] = {
	/* GMU CX */
	0x1F400, 0x1F407, 0x1F410, 0x1F412, 0x1F500, 0x1F500, 0x1F507, 0x1F50A,
	0x1F800, 0x1F804, 0x1F807, 0x1F808, 0x1F80B, 0x1F80C, 0x1F80F, 0x1F81C,
	0x1F824, 0x1F82A, 0x1F82D, 0x1F830, 0x1F840, 0x1F853, 0x1F887, 0x1F889,
	0x1F8A0, 0x1F8A2, 0x1F8A4, 0x1F8AF, 0x1F8C0, 0x1F8C3, 0x1F8D0, 0x1F8D0,
	0x1F8E4, 0x1F8E4, 0x1F8E8, 0x1F8EC, 0x1F900, 0x1F903, 0x1F940, 0x1F940,
	0x1F942, 0x1F944, 0x1F94C, 0x1F94D, 0x1F94F, 0x1F951, 0x1F954, 0x1F954,
	0x1F957, 0x1F958, 0x1F95D, 0x1F95D, 0x1F962, 0x1F962, 0x1F964, 0x1F965,
	0x1F980, 0x1F986, 0x1F990, 0x1F99E, 0x1F9C0, 0x1F9C0, 0x1F9C5, 0x1F9CC,
	0x1F9E0, 0x1F9E2, 0x1F9F0, 0x1F9F0, 0x1FA00, 0x1FA01,
	/* GMU AO */
	0x23B00, 0x23B16, 0x23C00, 0x23C00,
	/* GPU CC */
	0x24000, 0x24012, 0x24040, 0x24052, 0x24400, 0x24404, 0x24407, 0x2440B,
	0x24415, 0x2441C, 0x2441E, 0x2442D, 0x2443C, 0x2443D, 0x2443F, 0x24440,
	0x24442, 0x24449, 0x24458, 0x2445A, 0x24540, 0x2455E, 0x24800, 0x24802,
	0x24C00, 0x24C02, 0x25400, 0x25402, 0x25800, 0x25802, 0x25C00, 0x25C02,
	0x26000, 0x26002,
	/* GPU CC ACD */
	0x26400, 0x26416, 0x26420, 0x26427,
};

#define RSC_CMD_OFFSET 2
#define PDC_CMD_OFFSET 4

#define PDC_ENABLE_REG_VALUE 0x80000001

static void _regwrite(void __iomem *regbase,
		unsigned int offsetwords, unsigned int value)
{
	void __iomem *reg;

	reg = regbase + (offsetwords << 2);
	__raw_writel(value, reg);
}

static int _map_pdc_iomem(struct kgsl_device *device)
{
	struct gmu_device *gmu = KGSL_GMU_DEVICE(device);
	struct adreno_device *adreno_dev = ADRENO_DEVICE(device);
	struct resource *res_pdc, *res_cfg, *res_seq;
	unsigned int cfg_offset, seq_offset;

	/* Offsets from the base PDC (if no PDC subsections in the DTSI) */
	if ((adreno_is_a640v2(adreno_dev)) || (adreno_is_a680v2(adreno_dev))) {
		cfg_offset = 0x90000;
		seq_offset = 0x290000;
	} else {
		cfg_offset = 0x80000;
		seq_offset = 0x280000;
	}

	/*
	 * Older A6x platforms specified PDC registers in the DT using a
	 * single base pointer that encompassed the entire PDC range. Current
	 * targets specify the individual GPU-owned PDC register blocks
	 * (sequence and config).
	 *
	 * This code handles both possibilities and generates individual
	 * pointers to the GPU PDC blocks, either as offsets from the single
	 * base, or as directly specified ranges.
	 */

	/* Get pointers to each of the possible PDC resources */
	res_pdc = platform_get_resource_byname(gmu->pdev, IORESOURCE_MEM,
			"kgsl_gmu_pdc_reg");
	res_cfg = platform_get_resource_byname(gmu->pdev, IORESOURCE_MEM,
			"kgsl_gmu_pdc_cfg");
	res_seq = platform_get_resource_byname(gmu->pdev, IORESOURCE_MEM,
			"kgsl_gmu_pdc_seq");

	/*
	 * Map the starting address for pdc_cfg programming. If the pdc_cfg
	 * resource is not available use an offset from the base PDC resource.
	 */
	if (gmu->pdc_cfg_base == NULL) {
		if (res_cfg)
			gmu->pdc_cfg_base = devm_ioremap(&gmu->pdev->dev,
				res_cfg->start, resource_size(res_cfg));
		else if (res_pdc)
			gmu->pdc_cfg_base = devm_ioremap(&gmu->pdev->dev,
				res_pdc->start + cfg_offset, 0x10000);

		if (gmu->pdc_cfg_base == NULL) {
			dev_err(&gmu->pdev->dev, "Failed to map PDC CFG\n");
			return -ENODEV;
		}
	}

	/*
	 * Map the starting address for pdc_seq programming. If the pdc_seq
	 * resource is not available use an offset from the base PDC resource.
	 */
	if (gmu->pdc_seq_base == NULL) {
		if (res_seq)
			gmu->pdc_seq_base = devm_ioremap(&gmu->pdev->dev,
				res_seq->start, resource_size(res_seq));
		else if (res_pdc)
			gmu->pdc_seq_base = devm_ioremap(&gmu->pdev->dev,
				res_pdc->start + seq_offset, 0x10000);

		if (gmu->pdc_seq_base == NULL) {
			dev_err(&gmu->pdev->dev, "Failed to map PDC SEQ\n");
			return -ENODEV;
		}
	}

	return 0;
}

/*
 * _load_gmu_rpmh_ucode() - Load the ucode into the GPU PDC/RSC blocks
 * PDC and RSC execute GPU power on/off RPMh sequence
 * @device: Pointer to KGSL device
 */
static int _load_gmu_rpmh_ucode(struct kgsl_device *device)
{
	struct gmu_device *gmu = KGSL_GMU_DEVICE(device);
	struct adreno_device *adreno_dev = ADRENO_DEVICE(device);
	void __iomem *cfg, *seq;
	int ret = _map_pdc_iomem(device);

	if (ret)
		return ret;

	cfg = gmu->pdc_cfg_base;
	seq = gmu->pdc_seq_base;

	/* Disable SDE clock gating */
	gmu_core_regwrite(device, A6XX_GPU_RSCC_RSC_STATUS0_DRV0, BIT(24));

	/* Setup RSC PDC handshake for sleep and wakeup */
	gmu_core_regwrite(device, A6XX_RSCC_PDC_SLAVE_ID_DRV0, 1);
	gmu_core_regwrite(device, A6XX_RSCC_HIDDEN_TCS_CMD0_DATA, 0);
	gmu_core_regwrite(device, A6XX_RSCC_HIDDEN_TCS_CMD0_ADDR, 0);
	gmu_core_regwrite(device,
			A6XX_RSCC_HIDDEN_TCS_CMD0_DATA + RSC_CMD_OFFSET, 0);
	gmu_core_regwrite(device,
			A6XX_RSCC_HIDDEN_TCS_CMD0_ADDR + RSC_CMD_OFFSET, 0);
	gmu_core_regwrite(device,
			A6XX_RSCC_HIDDEN_TCS_CMD0_DATA + RSC_CMD_OFFSET * 2,
			0x80000000);
	gmu_core_regwrite(device,
			A6XX_RSCC_HIDDEN_TCS_CMD0_ADDR + RSC_CMD_OFFSET * 2,
			0);
	gmu_core_regwrite(device, A6XX_RSCC_OVERRIDE_START_ADDR, 0);
	gmu_core_regwrite(device, A6XX_RSCC_PDC_SEQ_START_ADDR, 0x4520);
	gmu_core_regwrite(device, A6XX_RSCC_PDC_MATCH_VALUE_LO, 0x4510);
	gmu_core_regwrite(device, A6XX_RSCC_PDC_MATCH_VALUE_HI, 0x4514);

	/* Enable timestamp event for v1 only */
	if (adreno_is_a630v1(adreno_dev))
		gmu_core_regwrite(device, A6XX_RSCC_TIMESTAMP_UNIT1_EN_DRV0, 1);

	/* Load RSC sequencer uCode for sleep and wakeup */
	gmu_core_regwrite(device, A6XX_RSCC_SEQ_MEM_0_DRV0, 0xA7A506A0);
	gmu_core_regwrite(device, A6XX_RSCC_SEQ_MEM_0_DRV0 + 1, 0xA1E6A6E7);
	gmu_core_regwrite(device, A6XX_RSCC_SEQ_MEM_0_DRV0 + 2, 0xA2E081E1);
	gmu_core_regwrite(device, A6XX_RSCC_SEQ_MEM_0_DRV0 + 3, 0xE9A982E2);
	gmu_core_regwrite(device, A6XX_RSCC_SEQ_MEM_0_DRV0 + 4, 0x0020E8A8);

	/* Load PDC sequencer uCode for power up and power down sequence */
	_regwrite(seq, PDC_GPU_SEQ_MEM_0, 0xFEBEA1E1);
	_regwrite(seq, PDC_GPU_SEQ_MEM_0 + 1, 0xA5A4A3A2);
	_regwrite(seq, PDC_GPU_SEQ_MEM_0 + 2, 0x8382A6E0);
	_regwrite(seq, PDC_GPU_SEQ_MEM_0 + 3, 0xBCE3E284);
	_regwrite(seq, PDC_GPU_SEQ_MEM_0 + 4, 0x002081FC);

	/* Set TCS commands used by PDC sequence for low power modes */
	_regwrite(cfg, PDC_GPU_TCS1_CMD_ENABLE_BANK, 7);
	_regwrite(cfg, PDC_GPU_TCS1_CMD_WAIT_FOR_CMPL_BANK, 0);
	_regwrite(cfg, PDC_GPU_TCS1_CONTROL, 0);
	_regwrite(cfg, PDC_GPU_TCS1_CMD0_MSGID, 0x10108);
	_regwrite(cfg, PDC_GPU_TCS1_CMD0_ADDR, 0x30010);
	_regwrite(cfg, PDC_GPU_TCS1_CMD0_DATA, 1);
	_regwrite(cfg, PDC_GPU_TCS1_CMD0_MSGID + PDC_CMD_OFFSET, 0x10108);
	_regwrite(cfg, PDC_GPU_TCS1_CMD0_ADDR + PDC_CMD_OFFSET, 0x30000);
	_regwrite(cfg, PDC_GPU_TCS1_CMD0_DATA + PDC_CMD_OFFSET, 0x0);
	_regwrite(cfg, PDC_GPU_TCS1_CMD0_MSGID + PDC_CMD_OFFSET * 2, 0x10108);

	if (adreno_is_a640(adreno_dev) || adreno_is_a680(adreno_dev) ||
		adreno_is_a618(adreno_dev))
		_regwrite(cfg, PDC_GPU_TCS1_CMD0_ADDR + PDC_CMD_OFFSET * 2,
				0x30090);
	else
		_regwrite(cfg, PDC_GPU_TCS1_CMD0_ADDR + PDC_CMD_OFFSET * 2,
				0x30080);

	_regwrite(cfg, PDC_GPU_TCS1_CMD0_DATA + PDC_CMD_OFFSET * 2, 0x0);
	_regwrite(cfg, PDC_GPU_TCS3_CMD_ENABLE_BANK, 7);
	_regwrite(cfg, PDC_GPU_TCS3_CMD_WAIT_FOR_CMPL_BANK, 0);
	_regwrite(cfg, PDC_GPU_TCS3_CONTROL, 0);
	_regwrite(cfg, PDC_GPU_TCS3_CMD0_MSGID, 0x10108);
	_regwrite(cfg, PDC_GPU_TCS3_CMD0_ADDR, 0x30010);
	_regwrite(cfg, PDC_GPU_TCS3_CMD0_DATA, 2);
	_regwrite(cfg, PDC_GPU_TCS3_CMD0_MSGID + PDC_CMD_OFFSET, 0x10108);
	_regwrite(cfg, PDC_GPU_TCS3_CMD0_ADDR + PDC_CMD_OFFSET, 0x30000);

	if (adreno_is_a618(adreno_dev))
		_regwrite(cfg, PDC_GPU_TCS3_CMD0_DATA + PDC_CMD_OFFSET, 0x2);
	else
		_regwrite(cfg, PDC_GPU_TCS3_CMD0_DATA + PDC_CMD_OFFSET, 0x3);

	_regwrite(cfg, PDC_GPU_TCS3_CMD0_MSGID + PDC_CMD_OFFSET * 2, 0x10108);

	if (adreno_is_a640(adreno_dev) || adreno_is_a680(adreno_dev) ||
		adreno_is_a618(adreno_dev))
		_regwrite(cfg, PDC_GPU_TCS3_CMD0_ADDR + PDC_CMD_OFFSET * 2,
				0x30090);
	else
		_regwrite(cfg, PDC_GPU_TCS3_CMD0_ADDR + PDC_CMD_OFFSET * 2,
				0x30080);
	_regwrite(cfg, PDC_GPU_TCS3_CMD0_DATA + PDC_CMD_OFFSET * 2, 0x3);

	/* Setup GPU PDC */
	_regwrite(cfg, PDC_GPU_SEQ_START_ADDR, 0);
	_regwrite(cfg, PDC_GPU_ENABLE_PDC, PDC_ENABLE_REG_VALUE);

	/* ensure no writes happen before the uCode is fully written */
	wmb();

	return 0;
}

/* GMU timeouts */
#define GMU_IDLE_TIMEOUT	100	/* ms */
#define GMU_START_TIMEOUT	100	/* ms */
#define GPU_START_TIMEOUT	100	/* ms */
#define GPU_RESET_TIMEOUT	1	/* ms */
#define GPU_RESET_TIMEOUT_US	10	/* us */

/*
 * The lowest 16 bits of this value are the number of XO clock cycles
 * for main hysteresis. This is the first hysteresis. Here we set it
 * to 0x1680 cycles, or 300 us. The highest 16 bits of this value are
 * the number of XO clock cycles for short hysteresis. This happens
 * after main hysteresis. Here we set it to 0xA cycles, or 0.5 us.
 */
#define GMU_PWR_COL_HYST 0x000A1680

/*
 * a6xx_gmu_power_config() - Configure and enable GMU's low power mode
 * setting based on ADRENO feature flags.
 * @device: Pointer to KGSL device
 */
static void a6xx_gmu_power_config(struct kgsl_device *device)
{
	struct adreno_device *adreno_dev = ADRENO_DEVICE(device);
	struct gmu_device *gmu = KGSL_GMU_DEVICE(device);

	/* Configure registers for idle setting. The setting is cumulative */

	/* Disable GMU WB/RB buffer and caches at boot */
	gmu_core_regwrite(device, A6XX_GMU_SYS_BUS_CONFIG, 0x1);
	gmu_core_regwrite(device, A6XX_GMU_ICACHE_CONFIG, 0x1);
	gmu_core_regwrite(device, A6XX_GMU_DCACHE_CONFIG, 0x1);

	gmu_core_regwrite(device,
		A6XX_GMU_PWR_COL_INTER_FRAME_CTRL,  0x9C40400);

	switch (gmu->idle_level) {
	case GPU_HW_MIN_VOLT:
		gmu_core_regrmw(device, A6XX_GMU_RPMH_CTRL, 0,
				MIN_BW_ENABLE_MASK);
		gmu_core_regrmw(device, A6XX_GMU_RPMH_HYST_CTRL, 0,
				MIN_BW_HYST);
		/* fall through */
	case GPU_HW_NAP:
		gmu_core_regrmw(device, A6XX_GMU_GPU_NAP_CTRL, 0,
				HW_NAP_ENABLE_MASK);
		/* fall through */
	case GPU_HW_IFPC:
		gmu_core_regwrite(device, A6XX_GMU_PWR_COL_INTER_FRAME_HYST,
				GMU_PWR_COL_HYST);
		gmu_core_regrmw(device, A6XX_GMU_PWR_COL_INTER_FRAME_CTRL, 0,
				IFPC_ENABLE_MASK);
		/* fall through */
	case GPU_HW_SPTP_PC:
		gmu_core_regwrite(device, A6XX_GMU_PWR_COL_SPTPRAC_HYST,
				GMU_PWR_COL_HYST);
		gmu_core_regrmw(device, A6XX_GMU_PWR_COL_INTER_FRAME_CTRL, 0,
				SPTP_ENABLE_MASK);
		/* fall through */
	default:
		break;
	}

	/* Enable RPMh GPU client */
	if (ADRENO_FEATURE(adreno_dev, ADRENO_RPMH))
		gmu_core_regrmw(device, A6XX_GMU_RPMH_CTRL, 0,
				RPMH_ENABLE_MASK);
}

/*
 * a6xx_gmu_start() - Start GMU and wait until FW boot up.
 * @device: Pointer to KGSL device
 */
static int a6xx_gmu_start(struct kgsl_device *device)
{
	struct gmu_device *gmu = KGSL_GMU_DEVICE(device);

	kgsl_regwrite(device, A6XX_GMU_CX_GMU_WFI_CONFIG, 0x0);

	/* Bring GMU out of reset */
	gmu_core_regwrite(device, A6XX_GMU_CM3_SYSRESET, 0);
	if (timed_poll_check(device,
			A6XX_GMU_CM3_FW_INIT_RESULT,
			0xBABEFACE,
			GMU_START_TIMEOUT,
			0xFFFFFFFF)) {
		dev_err(&gmu->pdev->dev, "GMU doesn't boot\n");
		return -ETIMEDOUT;
	}

	return 0;
}

/*
 * a6xx_gmu_hfi_start() - Write registers and start HFI.
 * @device: Pointer to KGSL device
 */
static int a6xx_gmu_hfi_start(struct kgsl_device *device)
{
	struct gmu_device *gmu = KGSL_GMU_DEVICE(device);

	gmu_core_regwrite(device, A6XX_GMU_HFI_CTRL_INIT, 1);

	if (timed_poll_check(device,
			A6XX_GMU_HFI_CTRL_STATUS,
			BIT(0),
			GMU_START_TIMEOUT,
			BIT(0))) {
		dev_err(&gmu->pdev->dev, "GMU HFI init failed\n");
		return -ETIMEDOUT;
	}

	return 0;
}

static int a6xx_rpmh_power_on_gpu(struct kgsl_device *device)
{
	struct gmu_device *gmu = KGSL_GMU_DEVICE(device);
	struct device *dev = &gmu->pdev->dev;
	int val;

	/* Only trigger wakeup sequence if sleep sequence was done earlier */
	if (!test_bit(GMU_RSCC_SLEEP_SEQ_DONE, &device->gmu_core.flags))
		return 0;

	gmu_core_regread(device, A6XX_GPU_CC_GX_DOMAIN_MISC, &val);
	if (!(val & 0x1))
		dev_err_ratelimited(&gmu->pdev->dev,
			"GMEM CLAMP IO not set while GFX rail off\n");

	/* RSC wake sequence */
	gmu_core_regwrite(device, A6XX_GMU_RSCC_CONTROL_REQ, BIT(1));

	/* Write request before polling */
	wmb();

	if (timed_poll_check(device,
			A6XX_GMU_RSCC_CONTROL_ACK,
			BIT(1),
			GPU_START_TIMEOUT,
			BIT(1))) {
		dev_err(dev, "Failed to do GPU RSC power on\n");
		return -EINVAL;
	}

	if (timed_poll_check(device,
			A6XX_RSCC_SEQ_BUSY_DRV0,
			0,
			GPU_START_TIMEOUT,
			0xFFFFFFFF))
		goto error_rsc;

	gmu_core_regwrite(device, A6XX_GMU_RSCC_CONTROL_REQ, 0);

	/* Clear sleep sequence flag as wakeup sequence is successful */
	clear_bit(GMU_RSCC_SLEEP_SEQ_DONE, &device->gmu_core.flags);

	/* Enable the power counter because it was disabled before slumber */
	gmu_core_regwrite(device, A6XX_GMU_CX_GMU_POWER_COUNTER_ENABLE, 1);

	return 0;
error_rsc:
	dev_err(dev, "GPU RSC sequence stuck in waking up GPU\n");
	return -EINVAL;
}

static int a6xx_rpmh_power_off_gpu(struct kgsl_device *device)
{
	struct gmu_device *gmu = KGSL_GMU_DEVICE(device);
	struct adreno_device *adreno_dev = ADRENO_DEVICE(device);
	int ret;

	if (test_bit(GMU_RSCC_SLEEP_SEQ_DONE, &device->gmu_core.flags))
		return 0;

	gmu_core_regwrite(device, A6XX_GMU_CM3_SYSRESET, 1);
	/* Make sure M3 is in reset before going on */
	wmb();

	/* RSC sleep sequence is different on v1 */
	if (adreno_is_a630v1(adreno_dev))
		gmu_core_regwrite(device, A6XX_RSCC_TIMESTAMP_UNIT1_EN_DRV0, 1);

	gmu_core_regwrite(device, A6XX_GMU_RSCC_CONTROL_REQ, 1);
	/* Make sure the request completes before continuing */
	wmb();

	if (adreno_is_a630v1(adreno_dev))
		ret = timed_poll_check(device,
				A6XX_RSCC_TIMESTAMP_UNIT1_OUTPUT_DRV0,
				BIT(0),
				GPU_START_TIMEOUT,
				BIT(0));
	else
		ret = timed_poll_check(device,
				A6XX_GPU_RSCC_RSC_STATUS0_DRV0,
				BIT(16),
				GPU_START_TIMEOUT,
				BIT(16));

	if (ret) {
		dev_err(&gmu->pdev->dev, "GPU RSC power off fail\n");
		return -ETIMEDOUT;
	}

	/* Read to clear the timestamp valid signal. Don't care what we read. */
	if (adreno_is_a630v1(adreno_dev)) {
		gmu_core_regread(device,
				A6XX_RSCC_TIMESTAMP_UNIT0_TIMESTAMP_L_DRV0,
				&ret);
		gmu_core_regread(device,
				A6XX_RSCC_TIMESTAMP_UNIT0_TIMESTAMP_H_DRV0,
				&ret);
	}

	gmu_core_regwrite(device, A6XX_GMU_RSCC_CONTROL_REQ, 0);

	if (ADRENO_FEATURE(adreno_dev, ADRENO_LM) &&
			test_bit(ADRENO_LM_CTRL, &adreno_dev->pwrctrl_flag))
		gmu_core_regwrite(device, A6XX_GMU_AO_SPARE_CNTL, 0);

	set_bit(GMU_RSCC_SLEEP_SEQ_DONE, &device->gmu_core.flags);
	return 0;
}

static int _load_legacy_gmu_fw(struct kgsl_device *device,
	struct gmu_device *gmu)
{
	const struct firmware *fw = gmu->fw_image;

	if (fw->size > MAX_GMUFW_SIZE)
		return -EINVAL;

	gmu_core_blkwrite(device, A6XX_GMU_CM3_ITCM_START, fw->data,
			fw->size);

	/* Proceed only after the FW is written */
	wmb();
	return 0;
}

static int load_gmu_fw(struct kgsl_device *device)
{
	struct gmu_device *gmu = KGSL_GMU_DEVICE(device);
	uint8_t *fw = (uint8_t *)gmu->fw_image->data;
	int tcm_addr;
	struct gmu_block_header *blk;
	struct gmu_memdesc *md;

	if (adreno_is_a630(ADRENO_DEVICE(device)) ||
		adreno_is_a615_family(ADRENO_DEVICE(device)))
		return _load_legacy_gmu_fw(device, gmu);

	while (fw < (uint8_t *)gmu->fw_image->data + gmu->fw_image->size) {
		blk = (struct gmu_block_header *)fw;
		fw += sizeof(*blk);

		/* Don't deal with zero size blocks */
		if (blk->size == 0)
			continue;

		md = gmu_get_memdesc(blk->addr, blk->size);
		if (md == NULL) {
			dev_err(&gmu->pdev->dev,
					"No backing memory for 0x%8.8X\n",
					blk->addr);
			return -EINVAL;
		}

		if (md->mem_type == GMU_ITCM || md->mem_type == GMU_DTCM) {
			tcm_addr = (blk->addr - (uint32_t)md->gmuaddr) /
				sizeof(uint32_t);

			if (md->mem_type == GMU_ITCM)
				tcm_addr += A6XX_GMU_CM3_ITCM_START;
			else
				tcm_addr += A6XX_GMU_CM3_DTCM_START;

			gmu_core_blkwrite(device, tcm_addr, fw, blk->size);
		} else {
			uint32_t offset = blk->addr - (uint32_t)md->gmuaddr;

			/* Copy the memory directly */
			memcpy(md->hostptr + offset, fw, blk->size);
		}

		fw += blk->size;
	}

	/* Proceed only after the FW is written */
	wmb();
	return 0;
}

/*
 * a6xx_gmu_oob_set() - Set OOB interrupt to GMU.
 * @adreno_dev: Pointer to adreno device
 * @req: Which of the OOB bits to request
 */
static int a6xx_gmu_oob_set(struct adreno_device *adreno_dev,
		enum oob_request req)
{
	struct kgsl_device *device = KGSL_DEVICE(adreno_dev);
	struct gmu_device *gmu = KGSL_GMU_DEVICE(device);
	int ret = 0;
	int set, check;

	if (!gmu_core_gpmu_isenabled(device))
		return 0;

	if (!adreno_is_a630(adreno_dev) && !adreno_is_a615_family(adreno_dev)) {
		set = BIT(30 - req * 2);
		check = BIT(31 - req);

		if ((gmu->hfi.version & 0x1F) == 0) {
			/* LEGACY for intermediate oobs */
			set = BIT(req + 16);
			check = BIT(req + 16);
		}

		if (req >= 6) {
			dev_err(&gmu->pdev->dev,
					"OOB_set(0x%x) invalid\n", set);
			return -EINVAL;
		}
	} else {
		set = BIT(req + 16);
		check = BIT(req + 24);
	}

	gmu_core_regwrite(device, A6XX_GMU_HOST2GMU_INTR_SET, set);

	if (timed_poll_check(device,
			A6XX_GMU_GMU2HOST_INTR_INFO,
			check,
			GPU_START_TIMEOUT,
			check)) {
		ret = -ETIMEDOUT;
		dev_err(&gmu->pdev->dev,
			"OOB_set(0x%x) timed out\n", set);
	}

	gmu_core_regwrite(device, A6XX_GMU_GMU2HOST_INTR_CLR, check);

	trace_kgsl_gmu_oob_set(set);
	return ret;
}

/*
 * a6xx_gmu_oob_clear() - Clear a previously set  OOB request.
 * @adreno_dev: Pointer to the adreno device that has the GMU
 * @req: Which of the OOB bits to clear
 */
static inline void a6xx_gmu_oob_clear(struct adreno_device *adreno_dev,
		enum oob_request req)
{
	struct kgsl_device *device = KGSL_DEVICE(adreno_dev);
	struct gmu_device *gmu = KGSL_GMU_DEVICE(device);
	int clear;

	if (!gmu_core_gpmu_isenabled(device))
		return;

	if (!adreno_is_a630(adreno_dev) && !adreno_is_a615_family(adreno_dev)) {
		clear = BIT(31 - req * 2);
		if (req >= 6) {
			dev_err(&gmu->pdev->dev,
					"OOB_clear(0x%x) invalid\n", clear);
			return;
		}
		/* LEGACY for intermediate oobs */
		if ((gmu->hfi.version & 0x1F) == 0)
			clear = BIT(req + 24);
	} else
		clear = BIT(req + 24);

	gmu_core_regwrite(device, A6XX_GMU_HOST2GMU_INTR_SET, clear);
	trace_kgsl_gmu_oob_clear(clear);
}

static void a6xx_gmu_irq_enable(struct kgsl_device *device)
{
	struct gmu_device *gmu = KGSL_GMU_DEVICE(device);
	struct kgsl_hfi *hfi = &gmu->hfi;

	/* Clear pending IRQs and Unmask needed IRQs */
	adreno_gmu_clear_and_unmask_irqs(ADRENO_DEVICE(device));

	/* Enable all IRQs on host */
	enable_irq(hfi->hfi_interrupt_num);
	enable_irq(gmu->gmu_interrupt_num);
}

static void a6xx_gmu_irq_disable(struct kgsl_device *device)
{
	struct gmu_device *gmu = KGSL_GMU_DEVICE(device);
	struct kgsl_hfi *hfi = &gmu->hfi;

	/* Disable all IRQs on host */
	disable_irq(gmu->gmu_interrupt_num);
	disable_irq(hfi->hfi_interrupt_num);

	/* Mask all IRQs and clear pending IRQs */
	adreno_gmu_mask_and_clear_irqs(ADRENO_DEVICE(device));
}

static int a6xx_gmu_hfi_start_msg(struct adreno_device *adreno_dev)
{
	struct kgsl_device *device = KGSL_DEVICE(adreno_dev);
	struct hfi_start_cmd req;

	if (!gmu_core_gpmu_isenabled(device))
		return 0;

	if (adreno_is_a640(adreno_dev) || adreno_is_a680(adreno_dev))
		return hfi_send_req(KGSL_GMU_DEVICE(device),
					 H2F_MSG_START, &req);

	return 0;

}

#define FREQ_VOTE(idx, ack) (((idx) & 0xFF) | (((ack) & 0xF) << 28))
#define BW_VOTE(idx) ((((idx) & 0xFFF) << 12) | ((idx) & 0xFFF))

/*
 * a6xx_gmu_dcvs_nohfi() - request GMU to do DCVS without using HFI
 * @device: Pointer to KGSL device
 * @perf_idx: Index into GPU performance level table defined in
 *	HFI DCVS table message
 * @bw_idx: Index into GPU b/w table defined in HFI b/w table message
 *
 */
static int a6xx_gmu_dcvs_nohfi(struct kgsl_device *device,
		unsigned int perf_idx, unsigned int bw_idx)
{
	struct adreno_device *adreno_dev = ADRENO_DEVICE(device);
	int ret;

	gmu_core_regwrite(device, A6XX_GMU_DCVS_ACK_OPTION, DCVS_ACK_NONBLOCK);

	gmu_core_regwrite(device, A6XX_GMU_DCVS_PERF_SETTING,
			FREQ_VOTE(perf_idx, CLKSET_OPTION_ATLEAST));

	gmu_core_regwrite(device, A6XX_GMU_DCVS_BW_SETTING, BW_VOTE(bw_idx));

	ret = a6xx_gmu_oob_set(adreno_dev, oob_dcvs);
	if (ret == 0)
		gmu_core_regread(device, A6XX_GMU_DCVS_RETURN, &ret);

	a6xx_gmu_oob_clear(adreno_dev, oob_dcvs);

	return ret;
}
static int a6xx_complete_rpmh_votes(struct kgsl_device *device)
{
	int ret = 0;

	if (!gmu_core_gpmu_isenabled(device))
		return ret;

	ret |= timed_poll_check(device, A6XX_RSCC_TCS0_DRV0_STATUS, BIT(0),
			GPU_RESET_TIMEOUT, BIT(0));
	ret |= timed_poll_check(device, A6XX_RSCC_TCS1_DRV0_STATUS, BIT(0),
			GPU_RESET_TIMEOUT, BIT(0));
	ret |= timed_poll_check(device, A6XX_RSCC_TCS2_DRV0_STATUS, BIT(0),
			GPU_RESET_TIMEOUT, BIT(0));
	ret |= timed_poll_check(device, A6XX_RSCC_TCS3_DRV0_STATUS, BIT(0),
			GPU_RESET_TIMEOUT, BIT(0));

	return ret;
}

#define SPTPRAC_POWERON_CTRL_MASK	0x00778000
#define SPTPRAC_POWEROFF_CTRL_MASK	0x00778001
#define SPTPRAC_POWEROFF_STATUS_MASK	BIT(2)
#define SPTPRAC_POWERON_STATUS_MASK	BIT(3)
#define SPTPRAC_CTRL_TIMEOUT		10 /* ms */
#define A6XX_RETAIN_FF_ENABLE_ENABLE_MASK BIT(11)

/*
 * a6xx_gmu_sptprac_enable() - Power on SPTPRAC
 * @adreno_dev: Pointer to Adreno device
 */
int a6xx_gmu_sptprac_enable(struct adreno_device *adreno_dev)
{
	struct kgsl_device *device = KGSL_DEVICE(adreno_dev);
	struct gmu_device *gmu = KGSL_GMU_DEVICE(device);

	if (!gmu_core_isenabled(device) ||
			!adreno_has_sptprac_gdsc(adreno_dev))
		return 0;

	gmu_core_regwrite(device, A6XX_GMU_GX_SPTPRAC_POWER_CONTROL,
			SPTPRAC_POWERON_CTRL_MASK);

	if (timed_poll_check(device,
			A6XX_GMU_SPTPRAC_PWR_CLK_STATUS,
			SPTPRAC_POWERON_STATUS_MASK,
			SPTPRAC_CTRL_TIMEOUT,
			SPTPRAC_POWERON_STATUS_MASK)) {
		dev_err(&gmu->pdev->dev, "power on SPTPRAC fail\n");
		return -EINVAL;
	}

	return 0;
}

/*
 * a6xx_gmu_sptprac_disable() - Power of SPTPRAC
 * @adreno_dev: Pointer to Adreno device
 */
void a6xx_gmu_sptprac_disable(struct adreno_device *adreno_dev)
{
	struct kgsl_device *device = KGSL_DEVICE(adreno_dev);
	struct gmu_device *gmu = KGSL_GMU_DEVICE(device);

	if (!gmu_core_isenabled(device) ||
			!adreno_has_sptprac_gdsc(adreno_dev))
		return;

	/* Ensure that retention is on */
	gmu_core_regrmw(device, A6XX_GPU_CC_GX_GDSCR, 0,
			A6XX_RETAIN_FF_ENABLE_ENABLE_MASK);

	gmu_core_regwrite(device, A6XX_GMU_GX_SPTPRAC_POWER_CONTROL,
			SPTPRAC_POWEROFF_CTRL_MASK);

	if (timed_poll_check(device,
			A6XX_GMU_SPTPRAC_PWR_CLK_STATUS,
			SPTPRAC_POWEROFF_STATUS_MASK,
			SPTPRAC_CTRL_TIMEOUT,
			SPTPRAC_POWEROFF_STATUS_MASK))
		dev_err(&gmu->pdev->dev, "power off SPTPRAC fail\n");
}

#define SPTPRAC_POWER_OFF	BIT(2)
#define SP_CLK_OFF		BIT(4)
#define GX_GDSC_POWER_OFF	BIT(6)
#define GX_CLK_OFF		BIT(7)
#define is_on(val)		(!(val & (GX_GDSC_POWER_OFF | GX_CLK_OFF)))
/*
 * a6xx_gmu_gx_is_on() - Check if GX is on using pwr status register
 * @adreno_dev - Pointer to adreno_device
 * This check should only be performed if the keepalive bit is set or it
 * can be guaranteed that the power state of the GPU will remain unchanged
 */
static bool a6xx_gmu_gx_is_on(struct adreno_device *adreno_dev)
{
	struct kgsl_device *device = KGSL_DEVICE(adreno_dev);
	unsigned int val;

	if (!gmu_core_isenabled(device))
		return true;

	gmu_core_regread(device, A6XX_GMU_SPTPRAC_PWR_CLK_STATUS, &val);
	return is_on(val);
}

/*
 * a6xx_gmu_sptprac_is_on() - Check if SPTP is on using pwr status register
 * @adreno_dev - Pointer to adreno_device
 * This check should only be performed if the keepalive bit is set or it
 * can be guaranteed that the power state of the GPU will remain unchanged
 */
bool a6xx_gmu_sptprac_is_on(struct adreno_device *adreno_dev)
{
	struct kgsl_device *device = KGSL_DEVICE(adreno_dev);
	unsigned int val;

	if (!gmu_core_isenabled(device))
		return true;

	gmu_core_regread(device, A6XX_GMU_SPTPRAC_PWR_CLK_STATUS, &val);
	return !(val & (SPTPRAC_POWER_OFF | SP_CLK_OFF));
}

/*
 * a6xx_gmu_gfx_rail_on() - request GMU to power GPU at given OPP.
 * @device: Pointer to KGSL device
 *
 */
static int a6xx_gmu_gfx_rail_on(struct kgsl_device *device)
{
	struct adreno_device *adreno_dev = ADRENO_DEVICE(device);
	struct kgsl_pwrctrl *pwr = &device->pwrctrl;
	struct gmu_device *gmu = KGSL_GMU_DEVICE(device);
	unsigned int perf_idx = pwr->num_pwrlevels - pwr->default_pwrlevel - 1;
	uint32_t default_opp = gmu->rpmh_votes.gx_votes[perf_idx];

	gmu_core_regwrite(device, A6XX_GMU_BOOT_SLUMBER_OPTION,
			OOB_BOOT_OPTION);
	gmu_core_regwrite(device, A6XX_GMU_GX_VOTE_IDX,
			ARC_VOTE_GET_PRI(default_opp));
	gmu_core_regwrite(device, A6XX_GMU_MX_VOTE_IDX,
			ARC_VOTE_GET_SEC(default_opp));

	return a6xx_gmu_oob_set(adreno_dev, oob_boot_slumber);
}

static bool idle_transition_complete(unsigned int idle_level,
	unsigned int gmu_power_reg,
	unsigned int sptprac_clk_reg)
{
	if (idle_level != gmu_power_reg)
		return false;

	switch (idle_level) {
	case GPU_HW_IFPC:
		if (is_on(sptprac_clk_reg))
			return false;
		break;
	/* other GMU idle levels can be added here */
	case GPU_HW_ACTIVE:
	default:
		break;
	}
	return true;
}

static int a6xx_gmu_wait_for_lowest_idle(struct adreno_device *adreno_dev)
{
	struct kgsl_device *device = KGSL_DEVICE(adreno_dev);
	struct gmu_device *gmu = KGSL_GMU_DEVICE(device);
	unsigned int reg, reg1, reg2, reg3, reg4, reg5, reg6, reg7, reg8;
	unsigned long t;
	uint64_t ts1, ts2, ts3;

	if (!gmu_core_gpmu_isenabled(device))
		return 0;

	ts1 = a6xx_gmu_read_ao_counter(device);

	t = jiffies + msecs_to_jiffies(GMU_IDLE_TIMEOUT);
	do {
		gmu_core_regread(device,
			A6XX_GPU_GMU_CX_GMU_RPMH_POWER_STATE, &reg);
		gmu_core_regread(device,
			A6XX_GMU_SPTPRAC_PWR_CLK_STATUS, &reg1);

		if (idle_transition_complete(gmu->idle_level, reg, reg1))
			return 0;
		/* Wait 100us to reduce unnecessary AHB bus traffic */
		usleep_range(10, 100);
	} while (!time_after(jiffies, t));

	ts2 = a6xx_gmu_read_ao_counter(device);
	/* Check one last time */

	gmu_core_regread(device, A6XX_GPU_GMU_CX_GMU_RPMH_POWER_STATE, &reg);
	gmu_core_regread(device, A6XX_GMU_SPTPRAC_PWR_CLK_STATUS, &reg1);

	if (idle_transition_complete(gmu->idle_level, reg, reg1))
		return 0;

	ts3 = a6xx_gmu_read_ao_counter(device);

	/* Collect abort data to help with debugging */
	gmu_core_regread(device, A6XX_GPU_GMU_AO_GPU_CX_BUSY_STATUS, &reg2);
	kgsl_regread(device, A6XX_CP_STATUS_1, &reg3);
	gmu_core_regread(device, A6XX_GMU_RBBM_INT_UNMASKED_STATUS, &reg4);
	gmu_core_regread(device, A6XX_GMU_GMU_PWR_COL_KEEPALIVE, &reg5);
	kgsl_regread(device, A6XX_CP_CP2GMU_STATUS, &reg6);
	kgsl_regread(device, A6XX_CP_CONTEXT_SWITCH_CNTL, &reg7);
	gmu_core_regread(device, A6XX_GMU_AO_SPARE_CNTL, &reg8);

	dev_err(&gmu->pdev->dev,
		"----------------------[ GMU error ]----------------------\n");
	dev_err(&gmu->pdev->dev,
		"Timeout waiting for lowest idle level %d\n", gmu->idle_level);
	dev_err(&gmu->pdev->dev,
		"Timestamps: %llx %llx %llx\n", ts1, ts2, ts3);
	dev_err(&gmu->pdev->dev,
		"RPMH_POWER_STATE=%x SPTPRAC_PWR_CLK_STATUS=%x\n", reg, reg1);
	dev_err(&gmu->pdev->dev,
		"CX_BUSY_STATUS=%x CP_STATUS_1=%x\n", reg2, reg3);
	dev_err(&gmu->pdev->dev,
		"RBBM_INT_UNMASKED_STATUS=%x PWR_COL_KEEPALIVE=%x\n",
		reg4, reg5);
	dev_err(&gmu->pdev->dev,
		"CP2GMU_STATUS=%x CONTEXT_SWITCH_CNTL=%x AO_SPARE_CNTL=%x\n",
		reg6, reg7, reg8);

	WARN_ON(1);
	return -ETIMEDOUT;
}

/* Bitmask for GPU idle status check */
#define CXGXCPUBUSYIGNAHB	BIT(30)
static int a6xx_gmu_wait_for_idle(struct adreno_device *adreno_dev)
{
	struct kgsl_device *device = KGSL_DEVICE(adreno_dev);
	struct gmu_device *gmu = KGSL_GMU_DEVICE(device);
	unsigned int status2;
	uint64_t ts1;

	ts1 = a6xx_gmu_read_ao_counter(device);
	if (timed_poll_check(device, A6XX_GPU_GMU_AO_GPU_CX_BUSY_STATUS,
			0, GMU_START_TIMEOUT, CXGXCPUBUSYIGNAHB)) {
		gmu_core_regread(device,
				A6XX_GPU_GMU_AO_GPU_CX_BUSY_STATUS2, &status2);
		dev_err(&gmu->pdev->dev,
				"GMU not idling: status2=0x%x %llx %llx\n",
				status2, ts1, a6xx_gmu_read_ao_counter(device));
		return -ETIMEDOUT;
	}

	return 0;
}

/* A6xx GMU FENCE RANGE MASK */
#define GMU_FENCE_RANGE_MASK	((0x1 << 31) | ((0xA << 2) << 18) | (0x8A0))

/*
 * a6xx_gmu_fw_start() - set up GMU and start FW
 * @device: Pointer to KGSL device
 * @boot_state: State of the GMU being started
 */
static int a6xx_gmu_fw_start(struct kgsl_device *device,
		unsigned int boot_state)
{
	struct adreno_device *adreno_dev = ADRENO_DEVICE(device);
	struct gmu_device *gmu = KGSL_GMU_DEVICE(device);
	struct gmu_memdesc *mem_addr = gmu->hfi_mem;
	uint32_t gmu_log_info;
	int ret;
	unsigned int chipid = 0;

	switch (boot_state) {
	case GMU_COLD_BOOT:
		/* Turn on TCM retention */
		gmu_core_regwrite(device, A6XX_GMU_GENERAL_7, 1);

		if (!test_and_set_bit(GMU_BOOT_INIT_DONE,
			&device->gmu_core.flags))
			ret = _load_gmu_rpmh_ucode(device);
		else
			ret = a6xx_rpmh_power_on_gpu(device);
		if (ret)
			return ret;

		if (gmu->load_mode == TCM_BOOT) {
			/* Load GMU image via AHB bus */
			ret = load_gmu_fw(device);
			if (ret)
				return ret;
		} else {
			dev_err(&gmu->pdev->dev, "Unsupported GMU load mode %d\n",
					gmu->load_mode);
			return -EINVAL;
		}
		break;
	case GMU_WARM_BOOT:
		ret = a6xx_rpmh_power_on_gpu(device);
		if (ret)
			return ret;
		break;
	default:
		break;
	}

	/* Clear init result to make sure we are getting fresh value */
	gmu_core_regwrite(device, A6XX_GMU_CM3_FW_INIT_RESULT, 0);
	gmu_core_regwrite(device, A6XX_GMU_CM3_BOOT_CONFIG, gmu->load_mode);

	gmu_core_regwrite(device, A6XX_GMU_HFI_QTBL_ADDR,
			mem_addr->gmuaddr);
	gmu_core_regwrite(device, A6XX_GMU_HFI_QTBL_INFO, 1);

	gmu_core_regwrite(device, A6XX_GMU_AHB_FENCE_RANGE_0,
			GMU_FENCE_RANGE_MASK);

	/* Pass chipid to GMU FW, must happen before starting GMU */

	/* Keep Core and Major bitfields unchanged */
	chipid = adreno_dev->chipid & 0xFFFF0000;

	/*
	 * Compress minor and patch version into 8 bits
	 * Bit 15-12: minor version
	 * Bit 11-8: patch version
	 */
	chipid = chipid | (ADRENO_CHIPID_MINOR(adreno_dev->chipid) << 12)
			| (ADRENO_CHIPID_PATCH(adreno_dev->chipid) << 8);

	gmu_core_regwrite(device, A6XX_GMU_HFI_SFR_ADDR, chipid);

	/* Log size is encoded in (number of 4K units - 1) */
	gmu_log_info = (gmu->gmu_log->gmuaddr & 0xFFFFF000) |
		((LOGMEM_SIZE/SZ_4K - 1) & 0xFF);
	gmu_core_regwrite(device, A6XX_GPU_GMU_CX_GMU_PWR_COL_CP_MSG,
			gmu_log_info);

	/* Configure power control and bring the GMU out of reset */
	a6xx_gmu_power_config(device);
	ret = a6xx_gmu_start(device);
	if (ret)
		return ret;

	if (ADRENO_QUIRK(adreno_dev, ADRENO_QUIRK_HFI_USE_REG)) {
		ret = a6xx_gmu_gfx_rail_on(device);
		if (ret) {
			a6xx_gmu_oob_clear(adreno_dev, oob_boot_slumber);
			return ret;
		}
	}

	if (gmu->idle_level < GPU_HW_SPTP_PC) {
		ret = a6xx_gmu_sptprac_enable(adreno_dev);
		if (ret)
			return ret;
	}

	ret = a6xx_gmu_hfi_start(device);
	if (ret)
		return ret;

	/* Make sure the write to start HFI happens before sending a message */
	wmb();
	return ret;
}

/*
 * a6xx_gmu_load_firmware() - Load the ucode into the GPMU RAM & PDC/RSC
 * @device: Pointer to KGSL device
 */
static int a6xx_gmu_load_firmware(struct kgsl_device *device)
{
	const struct adreno_device *adreno_dev = ADRENO_DEVICE(device);
	struct gmu_device *gmu = KGSL_GMU_DEVICE(device);
	const struct adreno_gpu_core *gpucore = adreno_dev->gpucore;
	int ret =  -EINVAL;

	/* GMU fw already saved and verified so do nothing new */
	if (gmu->fw_image)
		return 0;

	if (gpucore->gpmufw_name == NULL)
		return -EINVAL;

	ret = request_firmware(&gmu->fw_image, gpucore->gpmufw_name,
			device->dev);
	if (ret || gmu->fw_image == NULL)
		KGSL_CORE_ERR("request_firmware (%s) failed: %d\n",
				gpucore->gpmufw_name, ret);

	return ret;
}

#define A6XX_VBIF_XIN_HALT_CTRL1_ACKS   (BIT(0) | BIT(1) | BIT(2) | BIT(3))

static void a6xx_llm_glm_handshake(struct kgsl_device *device)
{
	unsigned int val;
	struct adreno_device *adreno_dev = ADRENO_DEVICE(device);
	struct gmu_device *gmu = KGSL_GMU_DEVICE(device);

	if (!ADRENO_FEATURE(adreno_dev, ADRENO_LM) ||
			!test_bit(ADRENO_LM_CTRL, &adreno_dev->pwrctrl_flag))
		return;

	if (adreno_is_a640(adreno_dev))
		return;

	gmu_core_regread(device, A6XX_GMU_LLM_GLM_SLEEP_CTRL, &val);
	if (val & (BIT(4) | BIT(5)))
		return;

	gmu_core_regrmw(device, A6XX_GMU_LLM_GLM_SLEEP_CTRL, 0, BIT(4));
	gmu_core_regrmw(device, A6XX_GMU_LLM_GLM_SLEEP_CTRL, 0, BIT(0));

	if (timed_poll_check(device, A6XX_GMU_LLM_GLM_SLEEP_STATUS,
		BIT(0), GPU_RESET_TIMEOUT, BIT(0)))
		dev_err(&gmu->pdev->dev, "LLM-GLM handshake failed\n");
}

static void a6xx_isense_disable(struct kgsl_device *device)
{
	unsigned int val;
	const struct adreno_device *adreno_dev = ADRENO_DEVICE(device);

	if (!ADRENO_FEATURE(adreno_dev, ADRENO_LM) ||
		!test_bit(ADRENO_LM_CTRL, &adreno_dev->pwrctrl_flag))
		return;

	gmu_core_regread(device, A6XX_GPU_CS_ENABLE_REG, &val);
	if (val) {
		gmu_core_regwrite(device, A6XX_GPU_CS_ENABLE_REG, 0);
		gmu_core_regwrite(device, A6XX_GMU_ISENSE_CTRL, 0);
	}
}

static int a6xx_gmu_suspend(struct kgsl_device *device)
{
	int ret = 0;
	struct gmu_device *gmu = KGSL_GMU_DEVICE(device);
	struct adreno_device *adreno_dev = ADRENO_DEVICE(device);

	/* do it only if LM feature is enabled */
	/* Disable ISENSE if it's on */
	a6xx_isense_disable(device);

	/* LLM-GLM handshake sequence */
	a6xx_llm_glm_handshake(device);

	/* If SPTP_RAC is on, turn off SPTP_RAC HS */
	a6xx_gmu_sptprac_disable(adreno_dev);

	/* Disconnect GPU from BUS is not needed if CX GDSC goes off later */

	/* Check no outstanding RPMh voting */
	a6xx_complete_rpmh_votes(device);

	/*
	 * This is based on the assumption that GMU is the only one controlling
	 * the GX HS. This code path is the only client voting for GX through
	 * the regulator interface.
	 */
	if (gmu->gx_gdsc) {
		if (a6xx_gmu_gx_is_on(adreno_dev)) {
			/* Switch gx gdsc control from GMU to CPU
			 * force non-zero reference count in clk driver
			 * so next disable call will turn
			 * off the GDSC
			 */
			ret = regulator_enable(gmu->gx_gdsc);
			if (ret)
				dev_err(&gmu->pdev->dev,
					"suspend fail: gx enable %d\n", ret);

			ret = regulator_disable(gmu->gx_gdsc);
			if (ret)
				dev_err(&gmu->pdev->dev,
					"suspend fail: gx disable %d\n", ret);

			if (a6xx_gmu_gx_is_on(adreno_dev))
				dev_err(&gmu->pdev->dev,
					"gx is stuck on\n");
		}
	}

	return ret;
}

/*
 * a6xx_gmu_notify_slumber() - initiate request to GMU to prepare to slumber
 * @device: Pointer to KGSL device
 */
static int a6xx_gmu_notify_slumber(struct kgsl_device *device)
{
	struct adreno_device *adreno_dev = ADRENO_DEVICE(device);
	struct kgsl_pwrctrl *pwr = &device->pwrctrl;
	struct gmu_device *gmu = KGSL_GMU_DEVICE(device);
	int bus_level = pwr->pwrlevels[pwr->default_pwrlevel].bus_freq;
	int perf_idx = gmu->num_gpupwrlevels - pwr->default_pwrlevel - 1;
	int ret, state;

	/* Disable the power counter so that the GMU is not busy */
	gmu_core_regwrite(device, A6XX_GMU_CX_GMU_POWER_COUNTER_ENABLE, 0);

	/* Turn off SPTPRAC if we own it */
	if (gmu->idle_level < GPU_HW_SPTP_PC)
		a6xx_gmu_sptprac_disable(adreno_dev);

	if (!ADRENO_QUIRK(adreno_dev, ADRENO_QUIRK_HFI_USE_REG)) {
		struct hfi_prep_slumber_cmd req = {
			.freq = perf_idx,
			.bw = bus_level,
		};

		ret = hfi_send_req(gmu, H2F_MSG_PREPARE_SLUMBER, &req);
		goto out;
	}

	gmu_core_regwrite(device, A6XX_GMU_BOOT_SLUMBER_OPTION,
			OOB_SLUMBER_OPTION);
	gmu_core_regwrite(device, A6XX_GMU_GX_VOTE_IDX, perf_idx);
	gmu_core_regwrite(device, A6XX_GMU_MX_VOTE_IDX, bus_level);

	ret = a6xx_gmu_oob_set(adreno_dev, oob_boot_slumber);
	a6xx_gmu_oob_clear(adreno_dev, oob_boot_slumber);

	if (!ret) {
		gmu_core_regread(device,
			A6XX_GPU_GMU_CX_GMU_RPMH_POWER_STATE, &state);
		if (state != GPU_HW_SLUMBER) {
			dev_err(&gmu->pdev->dev,
					"Failed to prepare for slumber: 0x%x\n",
					state);
			ret = -EINVAL;
		}
	}

out:
	/* Make sure the fence is in ALLOW mode */
	gmu_core_regwrite(device, A6XX_GMU_AO_AHB_FENCE_CTRL, 0);
	return ret;
}

/*
 * a6xx_rpmh_gpu_pwrctrl() - GPU power control via RPMh/GMU interface
 * @adreno_dev: Pointer to adreno device
 * @mode: requested power mode
 * @arg1: first argument for mode control
 * @arg2: second argument for mode control
 */
static int a6xx_gmu_rpmh_gpu_pwrctrl(struct adreno_device *adreno_dev,
		unsigned int mode, unsigned int arg1, unsigned int arg2)
{
	struct kgsl_device *device = KGSL_DEVICE(adreno_dev);
	struct gmu_device *gmu = KGSL_GMU_DEVICE(device);
	int ret;

	switch (mode) {
	case GMU_FW_START:
		ret = a6xx_gmu_fw_start(device, arg1);
		break;
	case GMU_SUSPEND:
		ret = a6xx_gmu_suspend(device);
		break;
	case GMU_FW_STOP:
		if (ADRENO_QUIRK(adreno_dev, ADRENO_QUIRK_HFI_USE_REG))
			a6xx_gmu_oob_clear(adreno_dev, oob_boot_slumber);
		ret = a6xx_rpmh_power_off_gpu(device);
		break;
	case GMU_DCVS_NOHFI:
		ret = a6xx_gmu_dcvs_nohfi(device, arg1, arg2);
		break;
	case GMU_NOTIFY_SLUMBER:
		ret = a6xx_gmu_notify_slumber(device);
		break;
	default:
		dev_err(&gmu->pdev->dev,
				"unsupported GMU power ctrl mode:%d\n", mode);
		ret = -EINVAL;
		break;
	}

	return ret;
}

#define LM_DEFAULT_LIMIT	6000
#define GPU_LIMIT_THRESHOLD_ENABLE	BIT(31)

static uint32_t lm_limit(struct adreno_device *adreno_dev)
{
	struct kgsl_device *device = KGSL_DEVICE(adreno_dev);

	if (adreno_dev->lm_limit)
		return adreno_dev->lm_limit;

	if (of_property_read_u32(device->pdev->dev.of_node, "qcom,lm-limit",
		&adreno_dev->lm_limit))
		adreno_dev->lm_limit = LM_DEFAULT_LIMIT;

	return adreno_dev->lm_limit;
}

static int a640_throttling_counters[ADRENO_GPMU_THROTTLE_COUNTERS] = {
	0x11, 0x15, 0x19,
};

static void _setup_throttling_counters(struct adreno_device *adreno_dev)
{
	struct kgsl_device *device = KGSL_DEVICE(adreno_dev);
	struct gmu_device *gmu = KGSL_GMU_DEVICE(device);
	int i, ret;

	/* Select counter for 5% throttling instead of 15% */
	if (GMU_VER_STEP(gmu->ver) > 0x104)
		a640_throttling_counters[0] = 0x10;

	for (i = 0; i < ARRAY_SIZE(a640_throttling_counters); i++) {
		adreno_dev->busy_data.throttle_cycles[i] = 0;

		if (!a640_throttling_counters[i])
			continue;
		if (adreno_dev->gpmu_throttle_counters[i])
			continue;

		ret = adreno_perfcounter_get(adreno_dev,
				KGSL_PERFCOUNTER_GROUP_GPMU_PWR,
				a640_throttling_counters[i],
				&adreno_dev->gpmu_throttle_counters[i],
				NULL,
				PERFCOUNTER_FLAG_KERNEL);
		if (ret)
			dev_err_once(&gmu->pdev->dev,
				"Unable to get counter for LM: GPMU_PWR %d\n",
				a640_throttling_counters[i]);
	}
}

#define LIMITS_CONFIG(t, s, c, i, a) ( \
		(t & 0xF) | \
		((s & 0xF) << 4) | \
		((c & 0xF) << 8) | \
		((i & 0xF) << 12) | \
		((a & 0xF) << 16))

void a6xx_gmu_enable_lm(struct kgsl_device *device)
{
	int result;
	struct gmu_device *gmu = KGSL_GMU_DEVICE(device);
	struct adreno_device *adreno_dev = ADRENO_DEVICE(device);
	struct device *dev = &gmu->pdev->dev;
	struct hfi_lmconfig_cmd cmd;

	if (!ADRENO_FEATURE(adreno_dev, ADRENO_LM) ||
			!test_bit(ADRENO_LM_CTRL, &adreno_dev->pwrctrl_flag))
		return;

	/* a640 only needs to set up throttling counters for DCVS */
	if (adreno_is_a640(adreno_dev)) {
		_setup_throttling_counters(adreno_dev);
		return;
	}

	gmu_core_regwrite(device, A6XX_GPU_GMU_CX_GMU_PWR_THRESHOLD,
		GPU_LIMIT_THRESHOLD_ENABLE | lm_limit(adreno_dev));
	gmu_core_regwrite(device, A6XX_GMU_AO_SPARE_CNTL, 1);
	gmu_core_regwrite(device, A6XX_GPU_GMU_CX_GMU_ISENSE_CTRL, 0x1);

	gmu->lm_config = LIMITS_CONFIG(1, 1, 1, 0, 0);
	gmu->bcl_config = 0;
	gmu->lm_dcvs_level = 0;

	cmd.limit_conf = gmu->lm_config;
	cmd.bcl_conf = gmu->bcl_config;
	cmd.lm_enable_bitmask = 0;

	if (gmu->lm_dcvs_level <= MAX_GX_LEVELS)
		cmd.lm_enable_bitmask =
			(1 << (gmu->lm_dcvs_level + 1)) - 1;

	result = hfi_send_req(gmu, H2F_MSG_LM_CFG, &cmd);
	if (result)
		dev_err(dev, "Failure enabling limits management:%d\n", result);
}

static int a6xx_gmu_ifpc_store(struct adreno_device *adreno_dev,
		unsigned int val)
{
	struct kgsl_device *device = KGSL_DEVICE(adreno_dev);
	struct gmu_device *gmu = KGSL_GMU_DEVICE(device);
	unsigned int requested_idle_level;
	int ret;

	if (!gmu_core_gpmu_isenabled(device) ||
			!ADRENO_FEATURE(adreno_dev, ADRENO_IFPC))
		return -EINVAL;

	if ((val && gmu->idle_level >= GPU_HW_IFPC) ||
			(!val && gmu->idle_level < GPU_HW_IFPC))
		return 0;

	if (val)
		requested_idle_level = GPU_HW_IFPC;
	else {
		if (ADRENO_FEATURE(adreno_dev, ADRENO_SPTP_PC))
			requested_idle_level = GPU_HW_SPTP_PC;
		else
			requested_idle_level = GPU_HW_ACTIVE;
	}

	mutex_lock(&device->mutex);

	/* Power down the GPU before changing the idle level */
	ret = kgsl_pwrctrl_change_state(device, KGSL_STATE_SUSPEND);
	if (!ret) {
		gmu->idle_level = requested_idle_level;
		kgsl_pwrctrl_change_state(device, KGSL_STATE_SLUMBER);
	}

	mutex_unlock(&device->mutex);

	return ret;
}

static unsigned int a6xx_gmu_ifpc_show(struct adreno_device *adreno_dev)
{
	struct kgsl_device *device = KGSL_DEVICE(adreno_dev);
	struct gmu_device *gmu = KGSL_GMU_DEVICE(device);

	return gmu_core_gpmu_isenabled(device) &&
			gmu->idle_level  >= GPU_HW_IFPC;
}

static size_t a6xx_snapshot_gmu_tcm(struct kgsl_device *device,
		u8 *buf, size_t remain, void *priv)
{
	struct kgsl_snapshot_gmu_mem *mem_hdr =
		(struct kgsl_snapshot_gmu_mem *)buf;
	unsigned int *data = (unsigned int *)(buf + sizeof(*mem_hdr));
	unsigned int i, bytes;
	unsigned int *type = priv;
	const unsigned int *regs;

	if (*type == GMU_ITCM)
		regs = a6xx_gmu_itcm_registers;
	else
		regs = a6xx_gmu_dtcm_registers;

	bytes = (regs[1] - regs[0] + 1) << 2;

	if (remain < bytes + sizeof(*mem_hdr)) {
		SNAPSHOT_ERR_NOMEM(device, "GMU Memory");
		return 0;
	}

	mem_hdr->type = SNAPSHOT_GMU_MEM_BIN_BLOCK;
	mem_hdr->hostaddr = 0;
	mem_hdr->gmuaddr = gmu_get_memtype_base(KGSL_GMU_DEVICE(device), *type);
	mem_hdr->gpuaddr = 0;

	for (i = regs[0]; i <= regs[1]; i++)
		kgsl_regread(device, i, data++);

	return bytes + sizeof(*mem_hdr);
}


struct gmu_mem_type_desc {
	struct gmu_memdesc *memdesc;
	uint32_t type;
};

static size_t a6xx_snapshot_gmu_mem(struct kgsl_device *device,
		u8 *buf, size_t remain, void *priv)
{
	struct kgsl_snapshot_gmu_mem *mem_hdr =
		(struct kgsl_snapshot_gmu_mem *)buf;
	struct gmu_mem_type_desc *desc = priv;
	unsigned int *data = (unsigned int *)(buf + sizeof(*mem_hdr));

	if (priv == NULL)
		return 0;

	if (remain < desc->memdesc->size + sizeof(*mem_hdr)) {
		KGSL_CORE_ERR(
			"snapshot: Not enough memory for the gmu section %d\n",
			desc->type);
		return 0;
	}

	memset(mem_hdr, 0, sizeof(*mem_hdr));
	mem_hdr->type = desc->type;
	mem_hdr->hostaddr = (uintptr_t)desc->memdesc->hostptr;
	mem_hdr->gmuaddr = desc->memdesc->gmuaddr;
	mem_hdr->gpuaddr = 0;

	/* Just copy the ringbuffer, there are no active IBs */
	memcpy(data, desc->memdesc->hostptr, desc->memdesc->size);

	return desc->memdesc->size + sizeof(*mem_hdr);
}

/*
 * a6xx_gmu_snapshot() - A6XX GMU snapshot function
 * @adreno_dev: Device being snapshotted
 * @snapshot: Pointer to the snapshot instance
 *
 * This is where all of the A6XX GMU specific bits and pieces are grabbed
 * into the snapshot memory
 */
static void a6xx_gmu_snapshot(struct adreno_device *adreno_dev,
		struct kgsl_snapshot *snapshot)
{
	struct kgsl_device *device = KGSL_DEVICE(adreno_dev);
	struct gmu_device *gmu = KGSL_GMU_DEVICE(device);
	bool gx_on;
	struct gmu_mem_type_desc desc[] = {
		{gmu->hfi_mem, SNAPSHOT_GMU_MEM_HFI},
		{gmu->persist_mem, SNAPSHOT_GMU_MEM_BIN_BLOCK},
		{gmu->icache_mem, SNAPSHOT_GMU_MEM_BIN_BLOCK},
		{gmu->dcache_mem, SNAPSHOT_GMU_MEM_BIN_BLOCK},
		{gmu->gmu_log, SNAPSHOT_GMU_MEM_LOG},
		{gmu->dump_mem, SNAPSHOT_GMU_MEM_BIN_BLOCK} };
	unsigned int val, i;
	enum gmu_mem_type type;

	if (!gmu_core_isenabled(device))
		return;

	for (i = 0; i < ARRAY_SIZE(desc); i++) {
		if (desc[i].memdesc)
			kgsl_snapshot_add_section(device,
					KGSL_SNAPSHOT_SECTION_GMU_MEMORY,
					snapshot, a6xx_snapshot_gmu_mem,
					&desc[i]);
	}

	type = GMU_ITCM;
	kgsl_snapshot_add_section(device, KGSL_SNAPSHOT_SECTION_GMU_MEMORY,
			snapshot, a6xx_snapshot_gmu_tcm, &type);
	type = GMU_DTCM;
	kgsl_snapshot_add_section(device, KGSL_SNAPSHOT_SECTION_GMU_MEMORY,
			snapshot, a6xx_snapshot_gmu_tcm, &type);

	adreno_snapshot_registers(device, snapshot, a6xx_gmu_registers,
			ARRAY_SIZE(a6xx_gmu_registers) / 2);

	gx_on = a6xx_gmu_gx_is_on(adreno_dev);

	if (gx_on) {
		/* Set fence to ALLOW mode so registers can be read */
		kgsl_regwrite(device, A6XX_GMU_AO_AHB_FENCE_CTRL, 0);
		kgsl_regread(device, A6XX_GMU_AO_AHB_FENCE_CTRL, &val);

		KGSL_DRV_ERR(device, "set FENCE to ALLOW mode:%x\n", val);
		adreno_snapshot_registers(device, snapshot,
				a6xx_gmu_gx_registers,
				ARRAY_SIZE(a6xx_gmu_gx_registers) / 2);
	}
}

static int a6xx_gmu_wait_for_active_transition(
	struct adreno_device *adreno_dev)
{
	unsigned int reg, num_retries;
	struct kgsl_device *device = KGSL_DEVICE(adreno_dev);
	struct gmu_device *gmu = KGSL_GMU_DEVICE(device);

	if (!gmu_core_gpmu_isenabled(device))
		return 0;

	gmu_core_regread(device,
		A6XX_GPU_GMU_CX_GMU_RPMH_POWER_STATE, &reg);

	for (num_retries = 0; reg != GPU_HW_ACTIVE && num_retries < 100;
		num_retries++) {
		/* Wait for small time before trying again */
		udelay(5);
		gmu_core_regread(device,
			A6XX_GPU_GMU_CX_GMU_RPMH_POWER_STATE, &reg);
	}

	if (reg == GPU_HW_ACTIVE)
		return 0;

	dev_err(&gmu->pdev->dev,
		"GMU failed to move to ACTIVE state, Current state: 0x%x\n",
		reg);

	return -ETIMEDOUT;
}

static bool a6xx_gmu_is_initialized(struct adreno_device *adreno_dev)
{
	struct kgsl_device *device = KGSL_DEVICE(adreno_dev);
	struct gmu_device *gmu = KGSL_GMU_DEVICE(device);
	u32 val;

	if (_map_pdc_iomem(device))
		return false;

	val = __raw_readl(gmu->pdc_cfg_base + (PDC_GPU_ENABLE_PDC << 2));

	/* ensure this read operation is done before the next one */
	rmb();

	return (val == PDC_ENABLE_REG_VALUE);
}

<<<<<<< HEAD
=======
/*
 * a6xx_gmu_read_ao_counter() - Returns the 64bit always on counter value
 *
 * @device: Pointer to KGSL device
 */
u64 a6xx_gmu_read_ao_counter(struct kgsl_device *device)
{
	unsigned int l, h, h1;

	gmu_core_regread(device, A6XX_GMU_CX_GMU_ALWAYS_ON_COUNTER_H, &h);
	gmu_core_regread(device, A6XX_GMU_CX_GMU_ALWAYS_ON_COUNTER_L, &l);
	gmu_core_regread(device, A6XX_GMU_CX_GMU_ALWAYS_ON_COUNTER_H, &h1);

	/*
	 * If there's no change in COUNTER_H we have no overflow so return,
	 * otherwise read COUNTER_L again
	 */

	if (h == h1)
		return (uint64_t) l | ((uint64_t) h << 32);

	gmu_core_regread(device, A6XX_GMU_CX_GMU_ALWAYS_ON_COUNTER_L, &l);
	return (uint64_t) l | ((uint64_t) h1 << 32);
}

>>>>>>> 15457316
struct gmu_dev_ops adreno_a6xx_gmudev = {
	.load_firmware = a6xx_gmu_load_firmware,
	.oob_set = a6xx_gmu_oob_set,
	.oob_clear = a6xx_gmu_oob_clear,
	.irq_enable = a6xx_gmu_irq_enable,
	.irq_disable = a6xx_gmu_irq_disable,
	.hfi_start_msg = a6xx_gmu_hfi_start_msg,
	.enable_lm = a6xx_gmu_enable_lm,
	.rpmh_gpu_pwrctrl = a6xx_gmu_rpmh_gpu_pwrctrl,
	.gx_is_on = a6xx_gmu_gx_is_on,
	.wait_for_lowest_idle = a6xx_gmu_wait_for_lowest_idle,
	.wait_for_gmu_idle = a6xx_gmu_wait_for_idle,
	.ifpc_store = a6xx_gmu_ifpc_store,
	.ifpc_show = a6xx_gmu_ifpc_show,
	.snapshot = a6xx_gmu_snapshot,
	.wait_for_active_transition = a6xx_gmu_wait_for_active_transition,
	.is_initialized = a6xx_gmu_is_initialized,
<<<<<<< HEAD
=======
	.read_ao_counter = a6xx_gmu_read_ao_counter,
>>>>>>> 15457316
	.gmu2host_intr_mask = HFI_IRQ_MASK,
	.gmu_ao_intr_mask = GMU_AO_INT_MASK,
};<|MERGE_RESOLUTION|>--- conflicted
+++ resolved
@@ -1634,8 +1634,6 @@
 	return (val == PDC_ENABLE_REG_VALUE);
 }
 
-<<<<<<< HEAD
-=======
 /*
  * a6xx_gmu_read_ao_counter() - Returns the 64bit always on counter value
  *
@@ -1661,7 +1659,6 @@
 	return (uint64_t) l | ((uint64_t) h1 << 32);
 }
 
->>>>>>> 15457316
 struct gmu_dev_ops adreno_a6xx_gmudev = {
 	.load_firmware = a6xx_gmu_load_firmware,
 	.oob_set = a6xx_gmu_oob_set,
@@ -1679,10 +1676,7 @@
 	.snapshot = a6xx_gmu_snapshot,
 	.wait_for_active_transition = a6xx_gmu_wait_for_active_transition,
 	.is_initialized = a6xx_gmu_is_initialized,
-<<<<<<< HEAD
-=======
 	.read_ao_counter = a6xx_gmu_read_ao_counter,
->>>>>>> 15457316
 	.gmu2host_intr_mask = HFI_IRQ_MASK,
 	.gmu_ao_intr_mask = GMU_AO_INT_MASK,
 };