/* Copyright (c) 2010-2019, The Linux Foundation. All rights reserved.
 *
 * This program is free software; you can redistribute it and/or modify
 * it under the terms of the GNU General Public License version 2 and
 * only version 2 as published by the Free Software Foundation.
 *
 * This program is distributed in the hope that it will be useful,
 * but WITHOUT ANY WARRANTY; without even the implied warranty of
 * MERCHANTABILITY or FITNESS FOR A PARTICULAR PURPOSE.  See the
 * GNU General Public License for more details.
 *
 */
#ifndef __KGSL_PWRCTRL_H
#define __KGSL_PWRCTRL_H

#include <linux/pm_qos.h>
#include <soc/qcom/cx_ipeak.h>

/*****************************************************************************
 * power flags
 ****************************************************************************/
#define KGSL_PWRFLAGS_ON   1
#define KGSL_PWRFLAGS_OFF  0

#define KGSL_PWRLEVEL_TURBO 0

#define KGSL_PWR_ON	0xFFFF

<<<<<<< HEAD
=======
#define KGSL_AHB_PATH_OFF	0
#define KGSL_AHB_PATH_LOW	1
#define KGSL_AHB_PATH_HIGH	2

>>>>>>> 15457316
#define KGSL_MAX_CLKS 17
#define KGSL_MAX_REGULATORS 2

#define KGSL_MAX_PWRLEVELS 10

#define KGSL_MAX_TZONE_NAMES 2

/* Only two supported levels, min & max */
#define KGSL_CONSTRAINT_PWR_MAXLEVELS 2

#define KGSL_XO_CLK_FREQ	19200000
#define KGSL_RBBMTIMER_CLK_FREQ	KGSL_XO_CLK_FREQ
#define KGSL_ISENSE_CLK_FREQ	200000000

/* Symbolic table for the constraint type */
#define KGSL_CONSTRAINT_TYPES \
	{ KGSL_CONSTRAINT_NONE, "None" }, \
	{ KGSL_CONSTRAINT_PWRLEVEL, "Pwrlevel" }
/* Symbolic table for the constraint sub type */
#define KGSL_CONSTRAINT_PWRLEVEL_SUBTYPES \
	{ KGSL_CONSTRAINT_PWR_MIN, "Min" }, \
	{ KGSL_CONSTRAINT_PWR_MAX, "Max" }

#define KGSL_PWR_ADD_LIMIT 0
#define KGSL_PWR_DEL_LIMIT 1
#define KGSL_PWR_SET_LIMIT 2

/*
 * The effective duration of qos request in usecs at queue time.
 * After timeout, qos request is cancelled automatically.
 * Kept 80ms default, inline with default GPU idle time.
 */
#define KGSL_L2PC_QUEUE_TIMEOUT	(80 * 1000)

/*
 * The effective duration of qos request in usecs at wakeup time.
 * After timeout, qos request is cancelled automatically.
 */
#define KGSL_L2PC_WAKEUP_TIMEOUT (10 * 1000)

enum kgsl_pwrctrl_timer_type {
	KGSL_PWR_IDLE_TIMER,
};

/*
 * States for thermal cycling.  _DISABLE means that no cycling has been
 * requested.  _ENABLE means that cycling has been requested, but GPU
 * DCVS is currently recommending running at a lower frequency than the
 * cycle frequency.  _ACTIVE means that the frequency is actively being
 * cycled.
 */
#define CYCLE_DISABLE	0
#define CYCLE_ENABLE	1
#define CYCLE_ACTIVE	2

struct platform_device;

struct kgsl_clk_stats {
	unsigned int busy;
	unsigned int total;
	unsigned int busy_old;
	unsigned int total_old;
};

struct kgsl_pwr_constraint {
	unsigned int type;
	unsigned int sub_type;
	union {
		struct {
			unsigned int level;
		} pwrlevel;
	} hint;
	unsigned long expires;
	uint32_t owner_id;
};

/**
 * struct kgsl_pwrlevel - Struct holding different pwrlevel info obtained from
 * from dtsi file
 * @gpu_freq:          GPU frequency vote in Hz
 * @bus_freq:          Bus bandwidth vote index
 * @bus_min:           Min bus index @gpu_freq
 * @bus_max:           Max bus index @gpu_freq
 */
struct kgsl_pwrlevel {
	unsigned int gpu_freq;
	unsigned int bus_freq;
	unsigned int bus_min;
	unsigned int bus_max;
};

struct kgsl_regulator {
	struct regulator *reg;
	char name[8];
};

/**
 * struct kgsl_pwrctrl - Power control settings for a KGSL device
 * @interrupt_num - The interrupt number for the device
 * @grp_clks - Array of clocks structures that we control
 * @power_flags - Control flags for power
 * @pwrlevels - List of supported power levels
 * @nb - Notifier block to receive GPU OPP change event
 * @active_pwrlevel - The currently active power level
 * @previous_pwrlevel - The power level before transition
 * @thermal_pwrlevel - maximum powerlevel constraint from thermal
 * @thermal_pwrlevel_floor - minimum powerlevel constraint from thermal
 * @default_pwrlevel - device wake up power level
 * @max_pwrlevel - maximum allowable powerlevel per the user
 * @min_pwrlevel - minimum allowable powerlevel per the user
 * @num_pwrlevels - number of available power levels
 * @throttle_mask - LM throttle mask
 * @interval_timeout - timeout in jiffies to be idle before a power event
 * @clock_times - Each GPU frequency's accumulated active time in us
 * @regulators - array of pointers to kgsl_regulator structs
 * @pcl - bus scale identifier
 * @ocmem - ocmem bus scale identifier
 * @ahbpath_pcl - CPU to AHB path bus scale identifier
 * @irq_name - resource name for the IRQ
 * @clk_stats - structure of clock statistics
 * @l2pc_cpus_mask - mask to avoid L2PC on masked CPUs
 * @l2pc_update_queue - Boolean flag to avoid L2PC on masked CPUs at queue time
 * @l2pc_cpus_qos - qos structure to avoid L2PC on CPUs
 * @pm_qos_req_dma - the power management quality of service structure
 * @pm_qos_active_latency - allowed CPU latency in microseconds when active
 * @pm_qos_cpu_mask_latency - allowed CPU mask latency in microseconds
 * @input_disable - To disable GPU wakeup on touch input event
 * @pm_qos_wakeup_latency - allowed CPU latency in microseconds during wakeup
 * @bus_control - true if the bus calculation is independent
 * @bus_mod - modifier from the current power level for the bus vote
 * @bus_percent_ab - current percent of total possible bus usage
 * @bus_width - target specific bus width in number of bytes
 * @bus_ab_mbytes - AB vote in Mbytes for current bus usage
 * @bus_index - default bus index into the bus_ib table
 * @bus_ib - the set of unique ib requests needed for the bus calculation
 * @constraint - currently active power constraint
 * @superfast - Boolean flag to indicate that the GPU start should be run in the
 * higher priority thread
 * @thermal_cycle_ws - Work struct for scheduling thermal cycling
 * @thermal_timer - Timer for thermal cycling
 * @thermal_timeout - Cycling timeout for switching between frequencies
 * @thermal_cycle - Is thermal cycling enabled
 * @thermal_highlow - flag for switching between high and low frequency
 * @limits - list head for limits
 * @limits_lock - spin lock to protect limits list
 * @sysfs_pwr_limit - pointer to the sysfs limits node
 * isense_clk_indx - index of isense clock, 0 if no isense
 * isense_clk_on_level - isense clock rate is XO rate below this level.
 * tzone_names - array of thermal zone names of GPU temperature sensors
 * gpu_cx_ipeak - pointer to CX Ipeak client used by GPU
 * cx_ipeak_gpu_freq - Value of GPU CX Ipeak frequency
 */

struct kgsl_pwrctrl {
	int interrupt_num;
	struct clk *grp_clks[KGSL_MAX_CLKS];
	struct clk *gpu_bimc_int_clk;
	int isense_clk_indx;
	int isense_clk_on_level;
	unsigned long power_flags;
	unsigned long ctrl_flags;
	struct kgsl_pwrlevel pwrlevels[KGSL_MAX_PWRLEVELS];
	struct notifier_block nb;
	unsigned int active_pwrlevel;
	unsigned int previous_pwrlevel;
	unsigned int thermal_pwrlevel;
	unsigned int thermal_pwrlevel_floor;
	unsigned int default_pwrlevel;
	unsigned int wakeup_maxpwrlevel;
	unsigned int max_pwrlevel;
	unsigned int min_pwrlevel;
	unsigned int num_pwrlevels;
	unsigned int throttle_mask;
	unsigned long interval_timeout;
	u64 clock_times[KGSL_MAX_PWRLEVELS];
	struct kgsl_regulator regulators[KGSL_MAX_REGULATORS];
	uint32_t pcl;
	uint32_t ocmem_pcl;
	uint32_t ahbpath_pcl;
	const char *irq_name;
	struct kgsl_clk_stats clk_stats;
	unsigned int l2pc_cpus_mask;
	bool l2pc_update_queue;
	struct pm_qos_request l2pc_cpus_qos;
	struct pm_qos_request pm_qos_req_dma;
	unsigned int pm_qos_active_latency;
	unsigned int pm_qos_cpu_mask_latency;
	unsigned int pm_qos_wakeup_latency;
	bool input_disable;
	bool bus_control;
	int bus_mod;
	unsigned int bus_percent_ab;
	unsigned int bus_width;
	unsigned long bus_ab_mbytes;
	struct device *devbw;
	unsigned int bus_index[KGSL_MAX_PWRLEVELS];
	uint64_t *bus_ib;
	struct kgsl_pwr_constraint constraint;
	bool superfast;
	struct work_struct thermal_cycle_ws;
	struct timer_list thermal_timer;
	uint32_t thermal_timeout;
	uint32_t thermal_cycle;
	uint32_t thermal_highlow;
	struct list_head limits;
	spinlock_t limits_lock;
	struct kgsl_pwr_limit *sysfs_pwr_limit;
	unsigned int gpu_bimc_int_clk_freq;
	bool gpu_bimc_interface_enabled;
	const char *tzone_names[KGSL_MAX_TZONE_NAMES];
	struct cx_ipeak_client *gpu_cx_ipeak;
	unsigned int cx_ipeak_gpu_freq;
};

int kgsl_pwrctrl_init(struct kgsl_device *device);
void kgsl_pwrctrl_close(struct kgsl_device *device);
void kgsl_timer(unsigned long data);
void kgsl_idle_check(struct work_struct *work);
void kgsl_pre_hwaccess(struct kgsl_device *device);
void kgsl_pwrctrl_pwrlevel_change(struct kgsl_device *device,
	unsigned int level);
void kgsl_pwrctrl_buslevel_update(struct kgsl_device *device,
	bool on);
int kgsl_pwrctrl_init_sysfs(struct kgsl_device *device);
void kgsl_pwrctrl_uninit_sysfs(struct kgsl_device *device);
int kgsl_pwrctrl_change_state(struct kgsl_device *device, int state);
int kgsl_clk_set_rate(struct kgsl_device *device,
	unsigned int pwrlevel);
unsigned int kgsl_pwrctrl_adjust_pwrlevel(struct kgsl_device *device,
	unsigned int new_level);
void kgsl_pwrctrl_set_thermal_cycle(struct kgsl_device *device,
	unsigned int new_level);

static inline unsigned long kgsl_get_clkrate(struct clk *clk)
{
	return (clk != NULL) ? clk_get_rate(clk) : 0;
}

/*
 * kgsl_pwrctrl_active_freq - get currently configured frequency
 * @pwr: kgsl_pwrctrl structure for the device
 *
 * Returns the currently configured frequency for the device.
 */
static inline unsigned long
kgsl_pwrctrl_active_freq(struct kgsl_pwrctrl *pwr)
{
	return pwr->pwrlevels[pwr->active_pwrlevel].gpu_freq;
}

int __must_check kgsl_active_count_get(struct kgsl_device *device);
void kgsl_active_count_put(struct kgsl_device *device);
int kgsl_active_count_wait(struct kgsl_device *device, int count);
void kgsl_pwrctrl_busy_time(struct kgsl_device *device, u64 time, u64 busy);
void kgsl_pwrctrl_set_constraint(struct kgsl_device *device,
			struct kgsl_pwr_constraint *pwrc, uint32_t id);
void kgsl_pwrctrl_update_l2pc(struct kgsl_device *device,
			unsigned long timeout_us);
void kgsl_pwrctrl_set_default_gpu_pwrlevel(struct kgsl_device *device);
#endif /* __KGSL_PWRCTRL_H */<|MERGE_RESOLUTION|>--- conflicted
+++ resolved
@@ -26,13 +26,10 @@
 
 #define KGSL_PWR_ON	0xFFFF
 
-<<<<<<< HEAD
-=======
 #define KGSL_AHB_PATH_OFF	0
 #define KGSL_AHB_PATH_LOW	1
 #define KGSL_AHB_PATH_HIGH	2
 
->>>>>>> 15457316
 #define KGSL_MAX_CLKS 17
 #define KGSL_MAX_REGULATORS 2
 
