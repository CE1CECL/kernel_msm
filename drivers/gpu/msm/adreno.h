--- conflicted
+++ resolved
@@ -64,10 +64,6 @@
 	((_dev)->gpucore->features & (_bit))
 
 /* Adreno core features */
-<<<<<<< HEAD
-#define ADRENO_USES_OCMEM BIT(0)
-#define IOMMU_FLUSH_TLB_ON_MAP BIT(1)
-=======
 /* The core uses OCMEM for GMEM/binning memory */
 #define ADRENO_USES_OCMEM     BIT(0)
 /* The core requires the TLB to be flushed on map */
@@ -82,7 +78,6 @@
 #define ADRENO_SPTP_PC BIT(5)
 /* The core supports Peak Power Detection(PPD)*/
 #define ADRENO_PPD BIT(6)
->>>>>>> 6b6cff37
 
 /* Flags to control command packet settings */
 #define KGSL_CMD_FLAGS_NONE             0
