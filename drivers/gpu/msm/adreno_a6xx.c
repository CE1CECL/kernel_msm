--- conflicted
+++ resolved
@@ -1779,10 +1779,6 @@
 
 		/* Wait 100us to reduce unnecessary AHB bus traffic */
 		udelay(100);
-<<<<<<< HEAD
-		cond_resched();
-=======
->>>>>>> f526258c
 	}
 
 	/* Check one last time */
@@ -2931,8 +2927,6 @@
 }
 
 
-<<<<<<< HEAD
-=======
 static unsigned int a6xx_ccu_invalidate(struct adreno_device *adreno_dev,
 	unsigned int *cmds)
 {
@@ -2947,7 +2941,6 @@
 	return 4;
 }
 
->>>>>>> f526258c
 /* Register offset defines for A6XX, in order of enum adreno_regs */
 static unsigned int a6xx_register_offsets[ADRENO_REG_REGISTER_MAX] = {
 
