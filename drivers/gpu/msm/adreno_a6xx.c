/* Copyright (c)2017-2018, The Linux Foundation. All rights reserved.
 *
 * This program is free software; you can redistribute it and/or modify
 * it under the terms of the GNU General Public License version 2 and
 * only version 2 as published by the Free Software Foundation.
 *
 * This program is distributed in the hope that it will be useful,
 * but WITHOUT ANY WARRANTY; without even the implied warranty of
 * MERCHANTABILITY or FITNESS FOR A PARTICULAR PURPOSE.  See the
 * GNU General Public License for more details.
 *
 */
#include <linux/firmware.h>
#include <soc/qcom/subsystem_restart.h>
#include <linux/pm_opp.h>
#include <linux/jiffies.h>

#include "adreno.h"
#include "a6xx_reg.h"
#include "adreno_a6xx.h"
#include "adreno_cp_parser.h"
#include "adreno_trace.h"
#include "adreno_pm4types.h"
#include "adreno_perfcounter.h"
#include "adreno_ringbuffer.h"
#include "adreno_llc.h"
#include "kgsl_sharedmem.h"
#include "kgsl_log.h"
#include "kgsl.h"
#include "kgsl_hfi.h"
#include "kgsl_trace.h"

#define MIN_HBB		13

#define A6XX_LLC_NUM_GPU_SCIDS		5
#define A6XX_GPU_LLC_SCID_NUM_BITS	5
#define A6XX_GPU_LLC_SCID_MASK \
	((1 << (A6XX_LLC_NUM_GPU_SCIDS * A6XX_GPU_LLC_SCID_NUM_BITS)) - 1)
#define A6XX_GPUHTW_LLC_SCID_SHIFT	25
#define A6XX_GPUHTW_LLC_SCID_MASK \
	(((1 << A6XX_GPU_LLC_SCID_NUM_BITS) - 1) << A6XX_GPUHTW_LLC_SCID_SHIFT)

#define A6XX_GPU_CX_REG_BASE		0x509E000
#define A6XX_GPU_CX_REG_SIZE		0x1000


static const struct adreno_vbif_data a630_vbif[] = {
	{A6XX_VBIF_GATE_OFF_WRREQ_EN, 0x00000009},
	{A6XX_RBBM_VBIF_CLIENT_QOS_CNTL, 0x3},
	{0, 0},
};

static const struct adreno_vbif_data a615_gbif[] = {
	{A6XX_RBBM_VBIF_CLIENT_QOS_CNTL, 0x3},
	{0, 0},
};

static const struct adreno_vbif_data a640_gbif[] = {
	{A6XX_GBIF_QSB_SIDE0, 0x00071620},
	{A6XX_GBIF_QSB_SIDE1, 0x00071620},
	{A6XX_GBIF_QSB_SIDE2, 0x00071620},
	{A6XX_GBIF_QSB_SIDE3, 0x00071620},
	{A6XX_RBBM_GBIF_CLIENT_QOS_CNTL, 0x3},
	{0, 0},
};

static const struct adreno_vbif_platform a6xx_vbif_platforms[] = {
	{ adreno_is_a630, a630_vbif },
	{ adreno_is_a615, a615_gbif },
	{ adreno_is_a640, a640_gbif },
	{ adreno_is_a680, a640_gbif },
	{ adreno_is_a608, a615_gbif },
	{ adreno_is_a616, a615_gbif },
};

struct kgsl_hwcg_reg {
	unsigned int off;
	unsigned int val;
};
static const struct kgsl_hwcg_reg a630_hwcg_regs[] = {
	{A6XX_RBBM_CLOCK_CNTL_SP0, 0x02222222},
	{A6XX_RBBM_CLOCK_CNTL_SP1, 0x02222222},
	{A6XX_RBBM_CLOCK_CNTL_SP2, 0x02222222},
	{A6XX_RBBM_CLOCK_CNTL_SP3, 0x02222222},
	{A6XX_RBBM_CLOCK_CNTL2_SP0, 0x02022220},
	{A6XX_RBBM_CLOCK_CNTL2_SP1, 0x02022220},
	{A6XX_RBBM_CLOCK_CNTL2_SP2, 0x02022220},
	{A6XX_RBBM_CLOCK_CNTL2_SP3, 0x02022220},
	{A6XX_RBBM_CLOCK_DELAY_SP0, 0x00000080},
	{A6XX_RBBM_CLOCK_DELAY_SP1, 0x00000080},
	{A6XX_RBBM_CLOCK_DELAY_SP2, 0x00000080},
	{A6XX_RBBM_CLOCK_DELAY_SP3, 0x00000080},
	{A6XX_RBBM_CLOCK_HYST_SP0, 0x0000F3CF},
	{A6XX_RBBM_CLOCK_HYST_SP1, 0x0000F3CF},
	{A6XX_RBBM_CLOCK_HYST_SP2, 0x0000F3CF},
	{A6XX_RBBM_CLOCK_HYST_SP3, 0x0000F3CF},
	{A6XX_RBBM_CLOCK_CNTL_TP0, 0x02222222},
	{A6XX_RBBM_CLOCK_CNTL_TP1, 0x02222222},
	{A6XX_RBBM_CLOCK_CNTL_TP2, 0x02222222},
	{A6XX_RBBM_CLOCK_CNTL_TP3, 0x02222222},
	{A6XX_RBBM_CLOCK_CNTL2_TP0, 0x22222222},
	{A6XX_RBBM_CLOCK_CNTL2_TP1, 0x22222222},
	{A6XX_RBBM_CLOCK_CNTL2_TP2, 0x22222222},
	{A6XX_RBBM_CLOCK_CNTL2_TP3, 0x22222222},
	{A6XX_RBBM_CLOCK_CNTL3_TP0, 0x22222222},
	{A6XX_RBBM_CLOCK_CNTL3_TP1, 0x22222222},
	{A6XX_RBBM_CLOCK_CNTL3_TP2, 0x22222222},
	{A6XX_RBBM_CLOCK_CNTL3_TP3, 0x22222222},
	{A6XX_RBBM_CLOCK_CNTL4_TP0, 0x00022222},
	{A6XX_RBBM_CLOCK_CNTL4_TP1, 0x00022222},
	{A6XX_RBBM_CLOCK_CNTL4_TP2, 0x00022222},
	{A6XX_RBBM_CLOCK_CNTL4_TP3, 0x00022222},
	{A6XX_RBBM_CLOCK_HYST_TP0, 0x77777777},
	{A6XX_RBBM_CLOCK_HYST_TP1, 0x77777777},
	{A6XX_RBBM_CLOCK_HYST_TP2, 0x77777777},
	{A6XX_RBBM_CLOCK_HYST_TP3, 0x77777777},
	{A6XX_RBBM_CLOCK_HYST2_TP0, 0x77777777},
	{A6XX_RBBM_CLOCK_HYST2_TP1, 0x77777777},
	{A6XX_RBBM_CLOCK_HYST2_TP2, 0x77777777},
	{A6XX_RBBM_CLOCK_HYST2_TP3, 0x77777777},
	{A6XX_RBBM_CLOCK_HYST3_TP0, 0x77777777},
	{A6XX_RBBM_CLOCK_HYST3_TP1, 0x77777777},
	{A6XX_RBBM_CLOCK_HYST3_TP2, 0x77777777},
	{A6XX_RBBM_CLOCK_HYST3_TP3, 0x77777777},
	{A6XX_RBBM_CLOCK_HYST4_TP0, 0x00077777},
	{A6XX_RBBM_CLOCK_HYST4_TP1, 0x00077777},
	{A6XX_RBBM_CLOCK_HYST4_TP2, 0x00077777},
	{A6XX_RBBM_CLOCK_HYST4_TP3, 0x00077777},
	{A6XX_RBBM_CLOCK_DELAY_TP0, 0x11111111},
	{A6XX_RBBM_CLOCK_DELAY_TP1, 0x11111111},
	{A6XX_RBBM_CLOCK_DELAY_TP2, 0x11111111},
	{A6XX_RBBM_CLOCK_DELAY_TP3, 0x11111111},
	{A6XX_RBBM_CLOCK_DELAY2_TP0, 0x11111111},
	{A6XX_RBBM_CLOCK_DELAY2_TP1, 0x11111111},
	{A6XX_RBBM_CLOCK_DELAY2_TP2, 0x11111111},
	{A6XX_RBBM_CLOCK_DELAY2_TP3, 0x11111111},
	{A6XX_RBBM_CLOCK_DELAY3_TP0, 0x11111111},
	{A6XX_RBBM_CLOCK_DELAY3_TP1, 0x11111111},
	{A6XX_RBBM_CLOCK_DELAY3_TP2, 0x11111111},
	{A6XX_RBBM_CLOCK_DELAY3_TP3, 0x11111111},
	{A6XX_RBBM_CLOCK_DELAY4_TP0, 0x00011111},
	{A6XX_RBBM_CLOCK_DELAY4_TP1, 0x00011111},
	{A6XX_RBBM_CLOCK_DELAY4_TP2, 0x00011111},
	{A6XX_RBBM_CLOCK_DELAY4_TP3, 0x00011111},
	{A6XX_RBBM_CLOCK_CNTL_UCHE, 0x22222222},
	{A6XX_RBBM_CLOCK_CNTL2_UCHE, 0x22222222},
	{A6XX_RBBM_CLOCK_CNTL3_UCHE, 0x22222222},
	{A6XX_RBBM_CLOCK_CNTL4_UCHE, 0x00222222},
	{A6XX_RBBM_CLOCK_HYST_UCHE, 0x00000004},
	{A6XX_RBBM_CLOCK_DELAY_UCHE, 0x00000002},
	{A6XX_RBBM_CLOCK_CNTL_RB0, 0x22222222},
	{A6XX_RBBM_CLOCK_CNTL_RB1, 0x22222222},
	{A6XX_RBBM_CLOCK_CNTL_RB2, 0x22222222},
	{A6XX_RBBM_CLOCK_CNTL_RB3, 0x22222222},
	{A6XX_RBBM_CLOCK_CNTL2_RB0, 0x00002222},
	{A6XX_RBBM_CLOCK_CNTL2_RB1, 0x00002222},
	{A6XX_RBBM_CLOCK_CNTL2_RB2, 0x00002222},
	{A6XX_RBBM_CLOCK_CNTL2_RB3, 0x00002222},
	{A6XX_RBBM_CLOCK_CNTL_CCU0, 0x00002220},
	{A6XX_RBBM_CLOCK_CNTL_CCU1, 0x00002220},
	{A6XX_RBBM_CLOCK_CNTL_CCU2, 0x00002220},
	{A6XX_RBBM_CLOCK_CNTL_CCU3, 0x00002220},
	{A6XX_RBBM_CLOCK_HYST_RB_CCU0, 0x00040F00},
	{A6XX_RBBM_CLOCK_HYST_RB_CCU1, 0x00040F00},
	{A6XX_RBBM_CLOCK_HYST_RB_CCU2, 0x00040F00},
	{A6XX_RBBM_CLOCK_HYST_RB_CCU3, 0x00040F00},
	{A6XX_RBBM_CLOCK_CNTL_RAC, 0x05022022},
	{A6XX_RBBM_CLOCK_CNTL2_RAC, 0x00005555},
	{A6XX_RBBM_CLOCK_DELAY_RAC, 0x00000011},
	{A6XX_RBBM_CLOCK_HYST_RAC, 0x00445044},
	{A6XX_RBBM_CLOCK_CNTL_TSE_RAS_RBBM, 0x04222222},
	{A6XX_RBBM_CLOCK_MODE_GPC, 0x00222222},
	{A6XX_RBBM_CLOCK_MODE_VFD, 0x00002222},
	{A6XX_RBBM_CLOCK_HYST_TSE_RAS_RBBM, 0x00000000},
	{A6XX_RBBM_CLOCK_HYST_GPC, 0x04104004},
	{A6XX_RBBM_CLOCK_HYST_VFD, 0x00000000},
	{A6XX_RBBM_CLOCK_DELAY_HLSQ, 0x00000000},
	{A6XX_RBBM_CLOCK_DELAY_TSE_RAS_RBBM, 0x00004000},
	{A6XX_RBBM_CLOCK_DELAY_GPC, 0x00000200},
	{A6XX_RBBM_CLOCK_DELAY_VFD, 0x00002222},
	{A6XX_RBBM_CLOCK_DELAY_HLSQ_2, 0x00000002},
	{A6XX_RBBM_CLOCK_MODE_HLSQ, 0x00002222},
	{A6XX_RBBM_CLOCK_CNTL_GMU_GX, 0x00000222},
	{A6XX_RBBM_CLOCK_DELAY_GMU_GX, 0x00000111},
	{A6XX_RBBM_CLOCK_HYST_GMU_GX, 0x00000555}
};

static const struct kgsl_hwcg_reg a615_hwcg_regs[] = {
	{A6XX_RBBM_CLOCK_CNTL_SP0,  0x02222222},
	{A6XX_RBBM_CLOCK_CNTL2_SP0, 0x02222220},
	{A6XX_RBBM_CLOCK_DELAY_SP0, 0x00000080},
	{A6XX_RBBM_CLOCK_HYST_SP0,  0x0000F3CF},
	{A6XX_RBBM_CLOCK_CNTL_TP0,  0x02222222},
	{A6XX_RBBM_CLOCK_CNTL_TP1,  0x02222222},
	{A6XX_RBBM_CLOCK_CNTL2_TP0, 0x22222222},
	{A6XX_RBBM_CLOCK_CNTL2_TP1, 0x22222222},
	{A6XX_RBBM_CLOCK_CNTL3_TP0, 0x22222222},
	{A6XX_RBBM_CLOCK_CNTL3_TP1, 0x22222222},
	{A6XX_RBBM_CLOCK_CNTL4_TP0, 0x00022222},
	{A6XX_RBBM_CLOCK_CNTL4_TP1, 0x00022222},
	{A6XX_RBBM_CLOCK_HYST_TP0,  0x77777777},
	{A6XX_RBBM_CLOCK_HYST_TP1,  0x77777777},
	{A6XX_RBBM_CLOCK_HYST2_TP0, 0x77777777},
	{A6XX_RBBM_CLOCK_HYST2_TP1, 0x77777777},
	{A6XX_RBBM_CLOCK_HYST3_TP0, 0x77777777},
	{A6XX_RBBM_CLOCK_HYST3_TP1, 0x77777777},
	{A6XX_RBBM_CLOCK_HYST4_TP0, 0x00077777},
	{A6XX_RBBM_CLOCK_HYST4_TP1, 0x00077777},
	{A6XX_RBBM_CLOCK_DELAY_TP0, 0x11111111},
	{A6XX_RBBM_CLOCK_DELAY_TP1, 0x11111111},
	{A6XX_RBBM_CLOCK_DELAY2_TP0, 0x11111111},
	{A6XX_RBBM_CLOCK_DELAY2_TP1, 0x11111111},
	{A6XX_RBBM_CLOCK_DELAY3_TP0, 0x11111111},
	{A6XX_RBBM_CLOCK_DELAY3_TP1, 0x11111111},
	{A6XX_RBBM_CLOCK_DELAY4_TP0, 0x00011111},
	{A6XX_RBBM_CLOCK_DELAY4_TP1, 0x00011111},
	{A6XX_RBBM_CLOCK_CNTL_UCHE,  0x22222222},
	{A6XX_RBBM_CLOCK_CNTL2_UCHE, 0x22222222},
	{A6XX_RBBM_CLOCK_CNTL3_UCHE, 0x22222222},
	{A6XX_RBBM_CLOCK_CNTL4_UCHE, 0x00222222},
	{A6XX_RBBM_CLOCK_HYST_UCHE,  0x00000004},
	{A6XX_RBBM_CLOCK_DELAY_UCHE, 0x00000002},
	{A6XX_RBBM_CLOCK_CNTL_RB0, 0x22222222},
	{A6XX_RBBM_CLOCK_CNTL2_RB0, 0x00002222},
	{A6XX_RBBM_CLOCK_CNTL_CCU0, 0x00002220},
	{A6XX_RBBM_CLOCK_CNTL_CCU1, 0x00002220},
	{A6XX_RBBM_CLOCK_CNTL_CCU2, 0x00002220},
	{A6XX_RBBM_CLOCK_CNTL_CCU3, 0x00002220},
	{A6XX_RBBM_CLOCK_HYST_RB_CCU0, 0x00040F00},
	{A6XX_RBBM_CLOCK_HYST_RB_CCU1, 0x00040F00},
	{A6XX_RBBM_CLOCK_HYST_RB_CCU2, 0x00040F00},
	{A6XX_RBBM_CLOCK_HYST_RB_CCU3, 0x00040F00},
	{A6XX_RBBM_CLOCK_CNTL_RAC, 0x05022022},
	{A6XX_RBBM_CLOCK_CNTL2_RAC, 0x00005555},
	{A6XX_RBBM_CLOCK_DELAY_RAC, 0x00000011},
	{A6XX_RBBM_CLOCK_HYST_RAC, 0x00445044},
	{A6XX_RBBM_CLOCK_CNTL_TSE_RAS_RBBM, 0x04222222},
	{A6XX_RBBM_CLOCK_MODE_GPC, 0x00222222},
	{A6XX_RBBM_CLOCK_MODE_VFD, 0x00002222},
	{A6XX_RBBM_CLOCK_HYST_TSE_RAS_RBBM, 0x00000000},
	{A6XX_RBBM_CLOCK_HYST_GPC, 0x04104004},
	{A6XX_RBBM_CLOCK_HYST_VFD, 0x00000000},
	{A6XX_RBBM_CLOCK_DELAY_HLSQ, 0x00000000},
	{A6XX_RBBM_CLOCK_DELAY_TSE_RAS_RBBM, 0x00004000},
	{A6XX_RBBM_CLOCK_DELAY_GPC, 0x00000200},
	{A6XX_RBBM_CLOCK_DELAY_VFD, 0x00002222},
	{A6XX_RBBM_CLOCK_DELAY_HLSQ_2, 0x00000002},
	{A6XX_RBBM_CLOCK_MODE_HLSQ, 0x00002222},
	{A6XX_RBBM_CLOCK_CNTL_GMU_GX, 0x00000222},
	{A6XX_RBBM_CLOCK_DELAY_GMU_GX, 0x00000111},
	{A6XX_RBBM_CLOCK_HYST_GMU_GX, 0x00000555}
};

static const struct kgsl_hwcg_reg a640_hwcg_regs[] = {
	{A6XX_RBBM_CLOCK_CNTL_SP0, 0x02222222},
	{A6XX_RBBM_CLOCK_CNTL2_SP0, 0x02222220},
	{A6XX_RBBM_CLOCK_DELAY_SP0, 0x00000080},
	{A6XX_RBBM_CLOCK_HYST_SP0, 0x0000F3CF},
	{A6XX_RBBM_CLOCK_CNTL_TP0, 0x02222222},
	{A6XX_RBBM_CLOCK_CNTL2_TP0, 0x22222222},
	{A6XX_RBBM_CLOCK_CNTL3_TP0, 0x22222222},
	{A6XX_RBBM_CLOCK_CNTL4_TP0, 0x00022222},
	{A6XX_RBBM_CLOCK_DELAY_TP0, 0x11111111},
	{A6XX_RBBM_CLOCK_DELAY2_TP0, 0x11111111},
	{A6XX_RBBM_CLOCK_DELAY3_TP0, 0x11111111},
	{A6XX_RBBM_CLOCK_DELAY4_TP0, 0x00011111},
	{A6XX_RBBM_CLOCK_HYST_TP0, 0x77777777},
	{A6XX_RBBM_CLOCK_HYST2_TP0, 0x77777777},
	{A6XX_RBBM_CLOCK_HYST3_TP0, 0x77777777},
	{A6XX_RBBM_CLOCK_HYST4_TP0, 0x00077777},
	{A6XX_RBBM_CLOCK_CNTL_RB0, 0x22222222},
	{A6XX_RBBM_CLOCK_CNTL2_RB0, 0x01002222},
	{A6XX_RBBM_CLOCK_CNTL_CCU0, 0x00002220},
	{A6XX_RBBM_CLOCK_HYST_RB_CCU0, 0x00040F00},
	{A6XX_RBBM_CLOCK_CNTL_RAC, 0x05222022},
	{A6XX_RBBM_CLOCK_CNTL2_RAC, 0x00005555},
	{A6XX_RBBM_CLOCK_DELAY_RAC, 0x00000011},
	{A6XX_RBBM_CLOCK_HYST_RAC, 0x00445044},
	{A6XX_RBBM_CLOCK_CNTL_TSE_RAS_RBBM, 0x04222222},
	{A6XX_RBBM_CLOCK_MODE_VFD, 0x00002222},
	{A6XX_RBBM_CLOCK_MODE_GPC, 0x00222222},
	{A6XX_RBBM_CLOCK_DELAY_HLSQ_2, 0x00000002},
	{A6XX_RBBM_CLOCK_MODE_HLSQ, 0x00002222},
	{A6XX_RBBM_CLOCK_DELAY_TSE_RAS_RBBM, 0x00004000},
	{A6XX_RBBM_CLOCK_DELAY_VFD, 0x00002222},
	{A6XX_RBBM_CLOCK_DELAY_GPC, 0x00000200},
	{A6XX_RBBM_CLOCK_DELAY_HLSQ, 0x00000000},
	{A6XX_RBBM_CLOCK_HYST_TSE_RAS_RBBM, 0x00000000},
	{A6XX_RBBM_CLOCK_HYST_VFD, 0x00000000},
	{A6XX_RBBM_CLOCK_HYST_GPC, 0x04104004},
	{A6XX_RBBM_CLOCK_HYST_HLSQ, 0x00000000},
	{A6XX_RBBM_CLOCK_CNTL_TEX_FCHE, 0x00000222},
	{A6XX_RBBM_CLOCK_DELAY_TEX_FCHE, 0x00000111},
	{A6XX_RBBM_CLOCK_HYST_TEX_FCHE, 0x00000777},
	{A6XX_RBBM_CLOCK_CNTL_UCHE, 0x22222222},
	{A6XX_RBBM_CLOCK_HYST_UCHE, 0x00000004},
	{A6XX_RBBM_CLOCK_DELAY_UCHE, 0x00000002},
	{A6XX_RBBM_ISDB_CNT, 0x00000182},
	{A6XX_RBBM_RAC_THRESHOLD_CNT, 0x00000000},
	{A6XX_RBBM_SP_HYST_CNT, 0x00000000},
	{A6XX_RBBM_CLOCK_CNTL_GMU_GX, 0x00000222},
	{A6XX_RBBM_CLOCK_DELAY_GMU_GX, 0x00000111},
	{A6XX_RBBM_CLOCK_HYST_GMU_GX, 0x00000555},
};

static const struct kgsl_hwcg_reg a608_hwcg_regs[] = {
	{A6XX_RBBM_CLOCK_CNTL_SP0, 0x22222222},
	{A6XX_RBBM_CLOCK_CNTL2_SP0, 0x02222220},
	{A6XX_RBBM_CLOCK_DELAY_SP0, 0x0000F3CF},
	{A6XX_RBBM_CLOCK_HYST_SP0, 0x00000081},
	{A6XX_RBBM_CLOCK_CNTL_TP0, 0x22222222},
	{A6XX_RBBM_CLOCK_CNTL2_TP0, 0x22222222},
	{A6XX_RBBM_CLOCK_CNTL3_TP0, 0x22222222},
	{A6XX_RBBM_CLOCK_CNTL4_TP0, 0x00022222},
	{A6XX_RBBM_CLOCK_DELAY_TP0, 0x11111111},
	{A6XX_RBBM_CLOCK_DELAY2_TP0, 0x11111111},
	{A6XX_RBBM_CLOCK_DELAY3_TP0, 0x11111111},
	{A6XX_RBBM_CLOCK_DELAY4_TP0, 0x00011111},
	{A6XX_RBBM_CLOCK_HYST_TP0, 0x77777777},
	{A6XX_RBBM_CLOCK_HYST2_TP0, 0x77777777},
	{A6XX_RBBM_CLOCK_HYST3_TP0, 0x77777777},
	{A6XX_RBBM_CLOCK_HYST4_TP0, 0x00077777},
	{A6XX_RBBM_CLOCK_CNTL_RB0, 0x22222222},
	{A6XX_RBBM_CLOCK_CNTL2_RB0, 0x01202222},
	{A6XX_RBBM_CLOCK_CNTL_CCU0, 0x00002220},
	{A6XX_RBBM_CLOCK_HYST_RB_CCU0, 0x00040F00},
	{A6XX_RBBM_CLOCK_CNTL_RAC, 0x05522022},
	{A6XX_RBBM_CLOCK_CNTL2_RAC, 0x00005555},
	{A6XX_RBBM_CLOCK_DELAY_RAC, 0x00000011},
	{A6XX_RBBM_CLOCK_HYST_RAC, 0x00445044},
	{A6XX_RBBM_CLOCK_CNTL_TSE_RAS_RBBM, 0x04222222},
	{A6XX_RBBM_CLOCK_MODE_VFD, 0x00002222},
	{A6XX_RBBM_CLOCK_MODE_GPC, 0x02222222},
	{A6XX_RBBM_CLOCK_DELAY_HLSQ_2, 0x00000002},
	{A6XX_RBBM_CLOCK_MODE_HLSQ, 0x00002222},
	{A6XX_RBBM_CLOCK_DELAY_TSE_RAS_RBBM, 0x00004000},
	{A6XX_RBBM_CLOCK_DELAY_VFD, 0x00002222},
	{A6XX_RBBM_CLOCK_DELAY_GPC, 0x00000200},
	{A6XX_RBBM_CLOCK_DELAY_HLSQ, 0x00000000},
	{A6XX_RBBM_CLOCK_HYST_TSE_RAS_RBBM, 0x00000000},
	{A6XX_RBBM_CLOCK_HYST_VFD, 0x00000000},
	{A6XX_RBBM_CLOCK_HYST_GPC, 0x04104004},
	{A6XX_RBBM_CLOCK_HYST_HLSQ, 0x00000000},
	{A6XX_RBBM_CLOCK_CNTL_UCHE, 0x22222222},
	{A6XX_RBBM_CLOCK_CNTL2_UCHE, 0x22222222},
	{A6XX_RBBM_CLOCK_CNTL3_UCHE, 0x22222222},
	{A6XX_RBBM_CLOCK_CNTL4_UCHE, 0x00222222},
	{A6XX_RBBM_CLOCK_HYST_UCHE, 0x00000004},
	{A6XX_RBBM_CLOCK_DELAY_UCHE, 0x00000002},
	{A6XX_RBBM_ISDB_CNT, 0x00000182},
	{A6XX_RBBM_RAC_THRESHOLD_CNT, 0x00000000},
	{A6XX_RBBM_SP_HYST_CNT, 0x00000000},
	{A6XX_RBBM_CLOCK_CNTL_GMU_GX, 0x00000222},
	{A6XX_RBBM_CLOCK_DELAY_GMU_GX, 0x00000111},
	{A6XX_RBBM_CLOCK_HYST_GMU_GX, 0x00000555},
};

static const struct {
	int (*devfunc)(struct adreno_device *adreno_dev);
	const struct kgsl_hwcg_reg *regs;
	unsigned int count;
} a6xx_hwcg_registers[] = {
	{adreno_is_a630, a630_hwcg_regs, ARRAY_SIZE(a630_hwcg_regs)},
	{adreno_is_a615, a615_hwcg_regs, ARRAY_SIZE(a615_hwcg_regs)},
	{adreno_is_a640, a640_hwcg_regs, ARRAY_SIZE(a640_hwcg_regs)},
	{adreno_is_a680, a640_hwcg_regs, ARRAY_SIZE(a640_hwcg_regs)},
	{adreno_is_a608, a608_hwcg_regs, ARRAY_SIZE(a608_hwcg_regs)},
	{adreno_is_a616, a615_hwcg_regs, ARRAY_SIZE(a615_hwcg_regs)},
};

static struct a6xx_protected_regs {
	unsigned int base;
	unsigned int count;
	int read_protect;
} a6xx_protected_regs_group[] = {
	{ 0x600, 0x51, 0 },
	{ 0xAE50, 0x2, 1 },
	{ 0x9624, 0x13, 1 },
	{ 0x8630, 0x8, 1 },
	{ 0x9E70, 0x1, 1 },
	{ 0x9E78, 0x187, 1 },
	{ 0xF000, 0x810, 1 },
	{ 0xFC00, 0x3, 0 },
	{ 0x50E, 0x0, 1 },
	{ 0x50F, 0x0, 0 },
	{ 0x510, 0x0, 1 },
	{ 0x0, 0x4F9, 0 },
	{ 0x501, 0xA, 0 },
	{ 0x511, 0x44, 0 },
	{ 0xE00, 0x1, 1 },
	{ 0xE03, 0xB, 1 },
	{ 0x8E00, 0x0, 1 },
	{ 0x8E50, 0xF, 1 },
	{ 0xBE02, 0x0, 1 },
	{ 0xBE20, 0x11F3, 1 },
	{ 0x800, 0x82, 1 },
	{ 0x8A0, 0x8, 1 },
	{ 0x8AB, 0x19, 1 },
	{ 0x900, 0x4D, 1 },
	{ 0x98D, 0x76, 1 },
	{ 0x8D0, 0x23, 0 },
	{ 0x980, 0x4, 0 },
	{ 0xA630, 0x0, 1 },
};

/* IFPC & Preemption static powerup restore list */
static struct reg_list_pair {
	uint32_t offset;
	uint32_t val;
} a6xx_pwrup_reglist[] = {
	{ A6XX_VSC_ADDR_MODE_CNTL, 0x0 },
	{ A6XX_GRAS_ADDR_MODE_CNTL, 0x0 },
	{ A6XX_RB_ADDR_MODE_CNTL, 0x0 },
	{ A6XX_PC_ADDR_MODE_CNTL, 0x0 },
	{ A6XX_HLSQ_ADDR_MODE_CNTL, 0x0 },
	{ A6XX_VFD_ADDR_MODE_CNTL, 0x0 },
	{ A6XX_VPC_ADDR_MODE_CNTL, 0x0 },
	{ A6XX_UCHE_ADDR_MODE_CNTL, 0x0 },
	{ A6XX_SP_ADDR_MODE_CNTL, 0x0 },
	{ A6XX_TPL1_ADDR_MODE_CNTL, 0x0 },
	{ A6XX_UCHE_WRITE_RANGE_MAX_LO, 0x0 },
	{ A6XX_UCHE_WRITE_RANGE_MAX_HI, 0x0 },
	{ A6XX_UCHE_TRAP_BASE_LO, 0x0 },
	{ A6XX_UCHE_TRAP_BASE_HI, 0x0 },
	{ A6XX_UCHE_WRITE_THRU_BASE_LO, 0x0 },
	{ A6XX_UCHE_WRITE_THRU_BASE_HI, 0x0 },
	{ A6XX_UCHE_GMEM_RANGE_MIN_LO, 0x0 },
	{ A6XX_UCHE_GMEM_RANGE_MIN_HI, 0x0 },
	{ A6XX_UCHE_GMEM_RANGE_MAX_LO, 0x0 },
	{ A6XX_UCHE_GMEM_RANGE_MAX_HI, 0x0 },
	{ A6XX_UCHE_FILTER_CNTL, 0x0 },
	{ A6XX_UCHE_CACHE_WAYS, 0x0 },
	{ A6XX_UCHE_MODE_CNTL, 0x0 },
	{ A6XX_RB_NC_MODE_CNTL, 0x0 },
	{ A6XX_TPL1_NC_MODE_CNTL, 0x0 },
	{ A6XX_SP_NC_MODE_CNTL, 0x0 },
	{ A6XX_PC_DBG_ECO_CNTL, 0x0 },
	{ A6XX_RB_CONTEXT_SWITCH_GMEM_SAVE_RESTORE, 0x0 },
};

/* IFPC only static powerup restore list */
static struct reg_list_pair a6xx_ifpc_pwrup_reglist[] = {
	{ A6XX_RBBM_VBIF_CLIENT_QOS_CNTL, 0x0 },
	{ A6XX_CP_CHICKEN_DBG, 0x0 },
	{ A6XX_CP_DBG_ECO_CNTL, 0x0 },
	{ A6XX_CP_PROTECT_CNTL, 0x0 },
	{ A6XX_CP_PROTECT_REG, 0x0 },
	{ A6XX_CP_PROTECT_REG+1, 0x0 },
	{ A6XX_CP_PROTECT_REG+2, 0x0 },
	{ A6XX_CP_PROTECT_REG+3, 0x0 },
	{ A6XX_CP_PROTECT_REG+4, 0x0 },
	{ A6XX_CP_PROTECT_REG+5, 0x0 },
	{ A6XX_CP_PROTECT_REG+6, 0x0 },
	{ A6XX_CP_PROTECT_REG+7, 0x0 },
	{ A6XX_CP_PROTECT_REG+8, 0x0 },
	{ A6XX_CP_PROTECT_REG+9, 0x0 },
	{ A6XX_CP_PROTECT_REG+10, 0x0 },
	{ A6XX_CP_PROTECT_REG+11, 0x0 },
	{ A6XX_CP_PROTECT_REG+12, 0x0 },
	{ A6XX_CP_PROTECT_REG+13, 0x0 },
	{ A6XX_CP_PROTECT_REG+14, 0x0 },
	{ A6XX_CP_PROTECT_REG+15, 0x0 },
	{ A6XX_CP_PROTECT_REG+16, 0x0 },
	{ A6XX_CP_PROTECT_REG+17, 0x0 },
	{ A6XX_CP_PROTECT_REG+18, 0x0 },
	{ A6XX_CP_PROTECT_REG+19, 0x0 },
	{ A6XX_CP_PROTECT_REG+20, 0x0 },
	{ A6XX_CP_PROTECT_REG+21, 0x0 },
	{ A6XX_CP_PROTECT_REG+22, 0x0 },
	{ A6XX_CP_PROTECT_REG+23, 0x0 },
	{ A6XX_CP_PROTECT_REG+24, 0x0 },
	{ A6XX_CP_PROTECT_REG+25, 0x0 },
	{ A6XX_CP_PROTECT_REG+26, 0x0 },
	{ A6XX_CP_PROTECT_REG+27, 0x0 },
	{ A6XX_CP_PROTECT_REG+28, 0x0 },
	{ A6XX_CP_PROTECT_REG+29, 0x0 },
	{ A6XX_CP_PROTECT_REG+30, 0x0 },
	{ A6XX_CP_PROTECT_REG+31, 0x0 },
	{ A6XX_CP_AHB_CNTL, 0x0 },
};

static struct reg_list_pair a615_pwrup_reglist[] = {
	{ A6XX_UCHE_GBIF_GX_CONFIG, 0x0 },
};

static void _update_always_on_regs(struct adreno_device *adreno_dev)
{
	struct adreno_gpudev *gpudev = ADRENO_GPU_DEVICE(adreno_dev);
	unsigned int *const regs = gpudev->reg_offsets->offsets;

	regs[ADRENO_REG_RBBM_ALWAYSON_COUNTER_LO] =
		A6XX_CP_ALWAYS_ON_COUNTER_LO;
	regs[ADRENO_REG_RBBM_ALWAYSON_COUNTER_HI] =
		A6XX_CP_ALWAYS_ON_COUNTER_HI;
}

static void a6xx_pwrup_reglist_init(struct adreno_device *adreno_dev)
{
	struct kgsl_device *device = KGSL_DEVICE(adreno_dev);

	if (kgsl_allocate_global(device, &adreno_dev->pwrup_reglist,
		PAGE_SIZE, 0, KGSL_MEMDESC_CONTIG | KGSL_MEMDESC_PRIVILEGED,
		"powerup_register_list")) {
		adreno_dev->pwrup_reglist.gpuaddr = 0;
		return;
	}

	kgsl_sharedmem_set(device, &adreno_dev->pwrup_reglist, 0, 0,
		PAGE_SIZE);
}

static void a6xx_init(struct adreno_device *adreno_dev)
{
	a6xx_crashdump_init(adreno_dev);

	/*
	 * If the GMU is not enabled, rewrite the offset for the always on
	 * counters to point to the CP always on instead of GMU always on
	 */
	if (!gmu_core_isenabled(KGSL_DEVICE(adreno_dev)))
		_update_always_on_regs(adreno_dev);

	a6xx_pwrup_reglist_init(adreno_dev);
}

/**
 * a6xx_protect_init() - Initializes register protection on a6xx
 * @device: Pointer to the device structure
 * Performs register writes to enable protected access to sensitive
 * registers
 */
static void a6xx_protect_init(struct adreno_device *adreno_dev)
{
	struct kgsl_device *device = KGSL_DEVICE(adreno_dev);
	struct kgsl_protected_registers *mmu_prot =
		kgsl_mmu_get_prot_regs(&device->mmu);
	int i, num_sets;
	int req_sets = ARRAY_SIZE(a6xx_protected_regs_group);
	int max_sets = adreno_dev->gpucore->num_protected_regs;
	unsigned int mmu_base = 0, mmu_range = 0, cur_range;

	/* enable access protection to privileged registers */
	kgsl_regwrite(device, A6XX_CP_PROTECT_CNTL, 0x00000003);

	if (mmu_prot) {
		mmu_base = mmu_prot->base;
		mmu_range = mmu_prot->range;
		req_sets += DIV_ROUND_UP(mmu_range, 0x2000);
	}

	if (req_sets > max_sets)
		WARN(1, "Size exceeds the num of protection regs available\n");

	/* Protect GPU registers */
	num_sets = min_t(unsigned int,
		ARRAY_SIZE(a6xx_protected_regs_group), max_sets);
	for (i = 0; i < num_sets; i++) {
		struct a6xx_protected_regs *regs =
					&a6xx_protected_regs_group[i];

		kgsl_regwrite(device, A6XX_CP_PROTECT_REG + i,
				regs->base | (regs->count << 18) |
				(regs->read_protect << 31));
	}

	/* Protect MMU registers */
	if (mmu_prot) {
		while ((i < max_sets) && (mmu_range > 0)) {
			cur_range = min_t(unsigned int, mmu_range,
						0x2000);
			kgsl_regwrite(device, A6XX_CP_PROTECT_REG + i,
				mmu_base | ((cur_range - 1) << 18) | (1 << 31));

			mmu_base += cur_range;
			mmu_range -= cur_range;
			i++;
		}
	}
}

static void a6xx_enable_64bit(struct adreno_device *adreno_dev)
{
	struct kgsl_device *device = KGSL_DEVICE(adreno_dev);

	kgsl_regwrite(device, A6XX_CP_ADDR_MODE_CNTL, 0x1);
	kgsl_regwrite(device, A6XX_VSC_ADDR_MODE_CNTL, 0x1);
	kgsl_regwrite(device, A6XX_GRAS_ADDR_MODE_CNTL, 0x1);
	kgsl_regwrite(device, A6XX_RB_ADDR_MODE_CNTL, 0x1);
	kgsl_regwrite(device, A6XX_PC_ADDR_MODE_CNTL, 0x1);
	kgsl_regwrite(device, A6XX_HLSQ_ADDR_MODE_CNTL, 0x1);
	kgsl_regwrite(device, A6XX_VFD_ADDR_MODE_CNTL, 0x1);
	kgsl_regwrite(device, A6XX_VPC_ADDR_MODE_CNTL, 0x1);
	kgsl_regwrite(device, A6XX_UCHE_ADDR_MODE_CNTL, 0x1);
	kgsl_regwrite(device, A6XX_SP_ADDR_MODE_CNTL, 0x1);
	kgsl_regwrite(device, A6XX_TPL1_ADDR_MODE_CNTL, 0x1);
	kgsl_regwrite(device, A6XX_RBBM_SECVID_TSB_ADDR_MODE_CNTL, 0x1);
}

static inline unsigned int
__get_rbbm_clock_cntl_on(struct adreno_device *adreno_dev)
{
	if (adreno_is_a630(adreno_dev))
		return 0x8AA8AA02;
	else if (adreno_is_a608(adreno_dev))
		return 0xAAA8AA82;
	else
		return 0x8AA8AA82;
}

static inline unsigned int
__get_gmu_ao_cgc_mode_cntl(struct adreno_device *adreno_dev)
{
	if (adreno_is_a608(adreno_dev))
		return 0x00000022;
	if (adreno_is_a615(adreno_dev) || adreno_is_a616(adreno_dev))
		return 0x00000222;
	else
		return 0x00020202;
}

static inline unsigned int
__get_gmu_ao_cgc_delay_cntl(struct adreno_device *adreno_dev)
{
	if (adreno_is_a608(adreno_dev))
		return 0x00000011;
	if (adreno_is_a615(adreno_dev) || adreno_is_a616(adreno_dev))
		return 0x00000111;
	else
		return 0x00010111;
}

static inline unsigned int
__get_gmu_ao_cgc_hyst_cntl(struct adreno_device *adreno_dev)
{
	if (adreno_is_a608(adreno_dev))
		return 0x00000055;
	if (adreno_is_a615(adreno_dev) || adreno_is_a616(adreno_dev))
		return 0x00000555;
	else
		return 0x00005555;
}

static void a6xx_hwcg_set(struct adreno_device *adreno_dev, bool on)
{
	struct kgsl_device *device = KGSL_DEVICE(adreno_dev);
	const struct kgsl_hwcg_reg *regs;
	unsigned int value;
	int i, j;

	if (!test_bit(ADRENO_HWCG_CTRL, &adreno_dev->pwrctrl_flag))
		on = false;

	if (gmu_core_isenabled(device)) {
		gmu_core_regwrite(device, A6XX_GPU_GMU_AO_GMU_CGC_MODE_CNTL,
			on ? __get_gmu_ao_cgc_mode_cntl(adreno_dev) : 0);
		gmu_core_regwrite(device, A6XX_GPU_GMU_AO_GMU_CGC_DELAY_CNTL,
			on ? __get_gmu_ao_cgc_delay_cntl(adreno_dev) : 0);
		gmu_core_regwrite(device, A6XX_GPU_GMU_AO_GMU_CGC_HYST_CNTL,
			on ? __get_gmu_ao_cgc_hyst_cntl(adreno_dev) : 0);
	}

	kgsl_regread(device, A6XX_RBBM_CLOCK_CNTL, &value);

	if (value == __get_rbbm_clock_cntl_on(adreno_dev) && on)
		return;

	if (value == 0 && !on)
		return;

	for (i = 0; i < ARRAY_SIZE(a6xx_hwcg_registers); i++) {
		if (a6xx_hwcg_registers[i].devfunc(adreno_dev))
			break;
	}

	if (i == ARRAY_SIZE(a6xx_hwcg_registers))
		return;

	regs = a6xx_hwcg_registers[i].regs;

	/*
	 * Disable SP clock before programming HWCG registers.
	 * A608 GPU is not having the GX power domain. Hence
	 * skip GMU_GX registers for A608.
	 */

	if (!adreno_is_a608(adreno_dev))
		gmu_core_regrmw(device,
			A6XX_GPU_GMU_GX_SPTPRAC_CLOCK_CONTROL, 1, 0);

	for (j = 0; j < a6xx_hwcg_registers[i].count; j++)
		kgsl_regwrite(device, regs[j].off, on ? regs[j].val : 0);

	/*
	 * Enable SP clock after programming HWCG registers.
	 * A608 GPU is not having the GX power domain. Hence
	 * skip GMU_GX registers for A608.
	 */
	if (!adreno_is_a608(adreno_dev))
		gmu_core_regrmw(device,
			A6XX_GPU_GMU_GX_SPTPRAC_CLOCK_CONTROL, 0, 1);

	/* enable top level HWCG */
	kgsl_regwrite(device, A6XX_RBBM_CLOCK_CNTL,
		on ? __get_rbbm_clock_cntl_on(adreno_dev) : 0);
}

static void a6xx_patch_pwrup_reglist(struct adreno_device *adreno_dev)
{
	uint32_t i;
	struct cpu_gpu_lock *lock;
	struct reg_list_pair *r;

	/* Set up the register values */
	for (i = 0; i < ARRAY_SIZE(a6xx_ifpc_pwrup_reglist); i++) {
		r = &a6xx_ifpc_pwrup_reglist[i];
		kgsl_regread(KGSL_DEVICE(adreno_dev), r->offset, &r->val);
	}

	for (i = 0; i < ARRAY_SIZE(a6xx_pwrup_reglist); i++) {
		r = &a6xx_pwrup_reglist[i];
		kgsl_regread(KGSL_DEVICE(adreno_dev), r->offset, &r->val);
	}

	lock = (struct cpu_gpu_lock *) adreno_dev->pwrup_reglist.hostptr;
	lock->flag_ucode = 0;
	lock->flag_kmd = 0;
	lock->turn = 0;

	/*
	 * The overall register list is composed of
	 * 1. Static IFPC-only registers
	 * 2. Static IFPC + preemption registers
	 * 2. Dynamic IFPC + preemption registers (ex: perfcounter selects)
	 *
	 * The CP views the second and third entries as one dynamic list
	 * starting from list_offset. Thus, list_length should be the sum
	 * of all three lists above (of which the third list will start off
	 * empty). And list_offset should be specified as the size in dwords
	 * of the static IFPC-only register list.
	 */
	lock->list_length = (sizeof(a6xx_ifpc_pwrup_reglist) +
			sizeof(a6xx_pwrup_reglist)) >> 2;
	lock->list_offset = sizeof(a6xx_ifpc_pwrup_reglist) >> 2;

	memcpy(adreno_dev->pwrup_reglist.hostptr + sizeof(*lock),
		a6xx_ifpc_pwrup_reglist, sizeof(a6xx_ifpc_pwrup_reglist));
	memcpy(adreno_dev->pwrup_reglist.hostptr + sizeof(*lock)
		+ sizeof(a6xx_ifpc_pwrup_reglist), a6xx_pwrup_reglist,
		sizeof(a6xx_pwrup_reglist));

	if (adreno_is_a615(adreno_dev) || adreno_is_a608(adreno_dev) ||
		adreno_is_a616(adreno_dev)) {
		for (i = 0; i < ARRAY_SIZE(a615_pwrup_reglist); i++) {
			r = &a615_pwrup_reglist[i];
			kgsl_regread(KGSL_DEVICE(adreno_dev),
				r->offset, &r->val);
		}

		memcpy(adreno_dev->pwrup_reglist.hostptr + sizeof(*lock)
			+ sizeof(a6xx_ifpc_pwrup_reglist)
			+ sizeof(a6xx_pwrup_reglist), a615_pwrup_reglist,
			sizeof(a615_pwrup_reglist));

		lock->list_length += sizeof(a615_pwrup_reglist);
	}
}

/*
 * a6xx_start() - Device start
 * @adreno_dev: Pointer to adreno device
 *
 * a6xx device start
 */
static void a6xx_start(struct adreno_device *adreno_dev)
{
	struct kgsl_device *device = KGSL_DEVICE(adreno_dev);
	struct gmu_dev_ops *gmu_dev_ops = GMU_DEVICE_OPS(device);
	unsigned int bit, mal, mode, glbl_inv;
	unsigned int amsbc = 0;
	static bool patch_reglist;

	/* runtime adjust callbacks based on feature sets */
	if (!gmu_core_isenabled(device))
		/* Legacy idle management if gmu is disabled */
		ADRENO_GPU_DEVICE(adreno_dev)->hw_isidle = NULL;
	/* enable hardware clockgating */
	a6xx_hwcg_set(adreno_dev, true);

	if (ADRENO_FEATURE(adreno_dev, ADRENO_LM))
		adreno_dev->lm_threshold_count = A6XX_GMU_GENERAL_1;

	adreno_vbif_start(adreno_dev, a6xx_vbif_platforms,
			ARRAY_SIZE(a6xx_vbif_platforms));

	if (ADRENO_QUIRK(adreno_dev, ADRENO_QUIRK_LIMIT_UCHE_GBIF_RW))
		kgsl_regwrite(device, A6XX_UCHE_GBIF_GX_CONFIG, 0x10200F9);

	/* Make all blocks contribute to the GPU BUSY perf counter */
	kgsl_regwrite(device, A6XX_RBBM_PERFCTR_GPU_BUSY_MASKED, 0xFFFFFFFF);

	/*
	 * Set UCHE_WRITE_THRU_BASE to the UCHE_TRAP_BASE effectively
	 * disabling L2 bypass
	 */
	kgsl_regwrite(device, A6XX_UCHE_WRITE_RANGE_MAX_LO, 0xffffffc0);
	kgsl_regwrite(device, A6XX_UCHE_WRITE_RANGE_MAX_HI, 0x0001ffff);
	kgsl_regwrite(device, A6XX_UCHE_TRAP_BASE_LO, 0xfffff000);
	kgsl_regwrite(device, A6XX_UCHE_TRAP_BASE_HI, 0x0001ffff);
	kgsl_regwrite(device, A6XX_UCHE_WRITE_THRU_BASE_LO, 0xfffff000);
	kgsl_regwrite(device, A6XX_UCHE_WRITE_THRU_BASE_HI, 0x0001ffff);

	/* Program the GMEM VA range for the UCHE path */
	kgsl_regwrite(device, A6XX_UCHE_GMEM_RANGE_MIN_LO,
				ADRENO_UCHE_GMEM_BASE);
	kgsl_regwrite(device, A6XX_UCHE_GMEM_RANGE_MIN_HI, 0x0);
	kgsl_regwrite(device, A6XX_UCHE_GMEM_RANGE_MAX_LO,
				ADRENO_UCHE_GMEM_BASE +
				adreno_dev->gmem_size - 1);
	kgsl_regwrite(device, A6XX_UCHE_GMEM_RANGE_MAX_HI, 0x0);

	kgsl_regwrite(device, A6XX_UCHE_FILTER_CNTL, 0x804);
	kgsl_regwrite(device, A6XX_UCHE_CACHE_WAYS, 0x4);

	/* ROQ sizes are twice as big on a640/a680 than on a630 */
	if (adreno_is_a640(adreno_dev) || adreno_is_a680(adreno_dev)) {
		kgsl_regwrite(device, A6XX_CP_ROQ_THRESHOLDS_2, 0x02000140);
		kgsl_regwrite(device, A6XX_CP_ROQ_THRESHOLDS_1, 0x8040362C);
	} else if (adreno_is_a608(adreno_dev)) {
		kgsl_regwrite(device, A6XX_CP_ROQ_THRESHOLDS_2, 0x00800060);
		kgsl_regwrite(device, A6XX_CP_ROQ_THRESHOLDS_1, 0x40201b16);
	} else {
		kgsl_regwrite(device, A6XX_CP_ROQ_THRESHOLDS_2, 0x010000C0);
		kgsl_regwrite(device, A6XX_CP_ROQ_THRESHOLDS_1, 0x8040362C);
	}

	if (adreno_is_a608(adreno_dev)) {
		/* For a608 Mem pool size is reduced to 48 */
		kgsl_regwrite(device, A6XX_CP_MEM_POOL_SIZE, 48);
		kgsl_regwrite(device, A6XX_CP_MEM_POOL_DBG_ADDR, 47);
	} else {
		kgsl_regwrite(device, A6XX_CP_MEM_POOL_SIZE, 128);
	}

	/* Setting the primFifo thresholds values */
	if (adreno_is_a640(adreno_dev))
		kgsl_regwrite(device, A6XX_PC_DBG_ECO_CNTL, (0x400 << 11));
	else if (adreno_is_a680(adreno_dev))
		kgsl_regwrite(device, A6XX_PC_DBG_ECO_CNTL, (0x800 << 11));
	else if (adreno_is_a608(adreno_dev))
		kgsl_regwrite(device, A6XX_PC_DBG_ECO_CNTL, (0x100 << 11));
	else
		kgsl_regwrite(device, A6XX_PC_DBG_ECO_CNTL, (0x300 << 11));

	/* Set the AHB default slave response to "ERROR" */
	kgsl_regwrite(device, A6XX_CP_AHB_CNTL, 0x1);

	/* Turn on performance counters */
	kgsl_regwrite(device, A6XX_RBBM_PERFCTR_CNTL, 0x1);

	/* Turn on GX_MEM retention */
	if (gmu_core_isenabled(device) && adreno_is_a608(adreno_dev)) {
		kgsl_regwrite(device, A6XX_RBBM_BLOCK_GX_RETENTION_CNTL, 0x7FB);
		/* For CP IPC interrupt */
		kgsl_regwrite(device, A6XX_RBBM_INT_2_MASK, 0x00000010);
	}

	if (of_property_read_u32(device->pdev->dev.of_node,
		"qcom,highest-bank-bit", &bit))
		bit = MIN_HBB;

	if (of_property_read_u32(device->pdev->dev.of_node,
		"qcom,min-access-length", &mal))
		mal = 32;

	if (of_property_read_u32(device->pdev->dev.of_node,
		"qcom,ubwc-mode", &mode))
		mode = 0;

	switch (mode) {
	case KGSL_UBWC_1_0:
		mode = 1;
		break;
	case KGSL_UBWC_2_0:
		mode = 0;
		break;
	case KGSL_UBWC_3_0:
		mode = 0;
		amsbc = 1; /* Only valid for A640 and A680 */
		break;
	default:
		break;
	}

	if (bit >= 13 && bit <= 16)
		bit = (bit - 13) & 0x03;
	else
		bit = 0;

	mal = (mal == 64) ? 1 : 0;

	/* (1 << 29)globalInvFlushFilterDis bit needs to be set for A630 V1 */
	glbl_inv = (adreno_is_a630v1(adreno_dev)) ? 1 : 0;

	kgsl_regwrite(device, A6XX_RB_NC_MODE_CNTL, (amsbc << 4) | (mal << 3) |
							(bit << 1) | mode);
	kgsl_regwrite(device, A6XX_TPL1_NC_MODE_CNTL, (mal << 3) |
							(bit << 1) | mode);
	kgsl_regwrite(device, A6XX_SP_NC_MODE_CNTL, (mal << 3) | (bit << 1) |
								mode);

	kgsl_regwrite(device, A6XX_UCHE_MODE_CNTL, (glbl_inv << 29) |
						(mal << 23) | (bit << 21));

	/* Set hang detection threshold to 0x3FFFFF * 16 cycles */
	kgsl_regwrite(device, A6XX_RBBM_INTERFACE_HANG_INT_CNTL,
					(1 << 30) | 0x3fffff);

	kgsl_regwrite(device, A6XX_UCHE_CLIENT_PF, 1);

	/* Set TWOPASSUSEWFI in A6XX_PC_DBG_ECO_CNTL if requested */
	if (ADRENO_QUIRK(adreno_dev, ADRENO_QUIRK_TWO_PASS_USE_WFI))
		kgsl_regrmw(device, A6XX_PC_DBG_ECO_CNTL, 0, (1 << 8));

	/* Enable the GMEM save/restore feature for preemption */
	if (adreno_is_preemption_enabled(adreno_dev))
		kgsl_regwrite(device, A6XX_RB_CONTEXT_SWITCH_GMEM_SAVE_RESTORE,
			0x1);

	a6xx_protect_init(adreno_dev);

	if (!patch_reglist && (adreno_dev->pwrup_reglist.gpuaddr != 0)) {
		a6xx_patch_pwrup_reglist(adreno_dev);
		patch_reglist = true;
	}

	a6xx_preemption_start(adreno_dev);

	/*
	 * We start LM here because we want all the following to be up
	 * 1. GX HS
	 * 2. SPTPRAC
	 * 3. HFI
	 * At this point, we are guaranteed all.
	 */
	if (GMU_DEV_OP_VALID(gmu_dev_ops, enable_lm))
		gmu_dev_ops->enable_lm(device);
}

/*
 * a6xx_microcode_load() - Load microcode
 * @adreno_dev: Pointer to adreno device
 */
static int a6xx_microcode_load(struct adreno_device *adreno_dev)
{
	struct kgsl_device *device = KGSL_DEVICE(adreno_dev);
	struct adreno_firmware *fw = ADRENO_FW(adreno_dev, ADRENO_FW_SQE);
	uint64_t gpuaddr;
	void *zap;
	int ret = 0;

	gpuaddr = fw->memdesc.gpuaddr;
	kgsl_regwrite(device, A6XX_CP_SQE_INSTR_BASE_LO,
				lower_32_bits(gpuaddr));
	kgsl_regwrite(device, A6XX_CP_SQE_INSTR_BASE_HI,
				upper_32_bits(gpuaddr));

	/*
	 * Do not invoke to load zap shader if MMU does
	 * not support secure mode.
	 */
	if (!device->mmu.secured)
		return 0;

	/* Load the zap shader firmware through PIL if its available */
	if (adreno_dev->gpucore->zap_name && !adreno_dev->zap_loaded) {
		zap = subsystem_get(adreno_dev->gpucore->zap_name);

		/* Return error if the zap shader cannot be loaded */
		if (IS_ERR_OR_NULL(zap)) {
			ret = (zap == NULL) ? -ENODEV : PTR_ERR(zap);
			zap = NULL;
		} else
			adreno_dev->zap_loaded = 1;
	}

	return ret;
}


/*
 * CP_INIT_MAX_CONTEXT bit tells if the multiple hardware contexts can
 * be used at once of if they should be serialized
 */
#define CP_INIT_MAX_CONTEXT BIT(0)

/* Enables register protection mode */
#define CP_INIT_ERROR_DETECTION_CONTROL BIT(1)

/* Header dump information */
#define CP_INIT_HEADER_DUMP BIT(2) /* Reserved */

/* Default Reset states enabled for PFP and ME */
#define CP_INIT_DEFAULT_RESET_STATE BIT(3)

/* Drawcall filter range */
#define CP_INIT_DRAWCALL_FILTER_RANGE BIT(4)

/* Ucode workaround masks */
#define CP_INIT_UCODE_WORKAROUND_MASK BIT(5)

/*
 * Operation mode mask
 *
 * This ordinal provides the option to disable the
 * save/restore of performance counters across preemption.
 */
#define CP_INIT_OPERATION_MODE_MASK BIT(6)

/* Register initialization list */
#define CP_INIT_REGISTER_INIT_LIST BIT(7)

/* Register initialization list with spinlock */
#define CP_INIT_REGISTER_INIT_LIST_WITH_SPINLOCK BIT(8)

#define CP_INIT_MASK (CP_INIT_MAX_CONTEXT | \
		CP_INIT_ERROR_DETECTION_CONTROL | \
		CP_INIT_HEADER_DUMP | \
		CP_INIT_DEFAULT_RESET_STATE | \
		CP_INIT_UCODE_WORKAROUND_MASK | \
		CP_INIT_OPERATION_MODE_MASK | \
		CP_INIT_REGISTER_INIT_LIST_WITH_SPINLOCK)

static void _set_ordinals(struct adreno_device *adreno_dev,
		unsigned int *cmds, unsigned int count)
{
	unsigned int *start = cmds;

	/* Enabled ordinal mask */
	*cmds++ = CP_INIT_MASK;

	if (CP_INIT_MASK & CP_INIT_MAX_CONTEXT)
		*cmds++ = 0x00000003;

	if (CP_INIT_MASK & CP_INIT_ERROR_DETECTION_CONTROL)
		*cmds++ = 0x20000000;

	if (CP_INIT_MASK & CP_INIT_HEADER_DUMP) {
		/* Header dump address */
		*cmds++ = 0x00000000;
		/* Header dump enable and dump size */
		*cmds++ = 0x00000000;
	}

	if (CP_INIT_MASK & CP_INIT_DRAWCALL_FILTER_RANGE) {
		/* Start range */
		*cmds++ = 0x00000000;
		/* End range (inclusive) */
		*cmds++ = 0x00000000;
	}

	if (CP_INIT_MASK & CP_INIT_UCODE_WORKAROUND_MASK)
		*cmds++ = 0x00000000;

	if (CP_INIT_MASK & CP_INIT_OPERATION_MODE_MASK)
		*cmds++ = 0x00000002;

	if (CP_INIT_MASK & CP_INIT_REGISTER_INIT_LIST_WITH_SPINLOCK) {
		uint64_t gpuaddr = adreno_dev->pwrup_reglist.gpuaddr;

		*cmds++ = lower_32_bits(gpuaddr);
		*cmds++ = upper_32_bits(gpuaddr);
		*cmds++ =  0;

	} else if (CP_INIT_MASK & CP_INIT_REGISTER_INIT_LIST) {
		uint64_t gpuaddr = adreno_dev->pwrup_reglist.gpuaddr;

		*cmds++ = lower_32_bits(gpuaddr);
		*cmds++ = upper_32_bits(gpuaddr);
		/* Size is in dwords */
		*cmds++ = (sizeof(a6xx_ifpc_pwrup_reglist) +
			sizeof(a6xx_pwrup_reglist)) >> 2;
	}

	/* Pad rest of the cmds with 0's */
	while ((unsigned int)(cmds - start) < count)
		*cmds++ = 0x0;
}

/*
 * a6xx_send_cp_init() - Initialize ringbuffer
 * @adreno_dev: Pointer to adreno device
 * @rb: Pointer to the ringbuffer of device
 *
 * Submit commands for ME initialization,
 */
static int a6xx_send_cp_init(struct adreno_device *adreno_dev,
			 struct adreno_ringbuffer *rb)
{
	unsigned int *cmds;
	int ret;

	cmds = adreno_ringbuffer_allocspace(rb, 12);
	if (IS_ERR(cmds))
		return PTR_ERR(cmds);

	*cmds++ = cp_type7_packet(CP_ME_INIT, 11);

	_set_ordinals(adreno_dev, cmds, 11);

	ret = adreno_ringbuffer_submit_spin(rb, NULL, 2000);
	if (ret)
		adreno_spin_idle_debug(adreno_dev,
				"CP initialization failed to idle\n");

	return ret;
}

/*
 * Follow the ME_INIT sequence with a preemption yield to allow the GPU to move
 * to a different ringbuffer, if desired
 */
static int _preemption_init(struct adreno_device *adreno_dev,
		struct adreno_ringbuffer *rb, unsigned int *cmds,
		struct kgsl_context *context)
{
	unsigned int *cmds_orig = cmds;

	/* Turn CP protection OFF */
	*cmds++ = cp_type7_packet(CP_SET_PROTECTED_MODE, 1);
	*cmds++ = 0;

	*cmds++ = cp_type7_packet(CP_SET_PSEUDO_REGISTER, 6);
	*cmds++ = 1;
	cmds += cp_gpuaddr(adreno_dev, cmds,
			rb->preemption_desc.gpuaddr);

	*cmds++ = 2;
	cmds += cp_gpuaddr(adreno_dev, cmds,
			rb->secure_preemption_desc.gpuaddr);

	/* Turn CP protection ON */
	*cmds++ = cp_type7_packet(CP_SET_PROTECTED_MODE, 1);
	*cmds++ = 1;

	*cmds++ = cp_type7_packet(CP_CONTEXT_SWITCH_YIELD, 4);
	cmds += cp_gpuaddr(adreno_dev, cmds, 0x0);
	*cmds++ = 0;
	/* generate interrupt on preemption completion */
	*cmds++ = 0;

	return cmds - cmds_orig;
}

static int a6xx_post_start(struct adreno_device *adreno_dev)
{
	int ret;
	unsigned int *cmds, *start;
	struct adreno_ringbuffer *rb = adreno_dev->cur_rb;
	struct kgsl_device *device = KGSL_DEVICE(adreno_dev);

	if (!adreno_is_preemption_enabled(adreno_dev))
		return 0;

	cmds = adreno_ringbuffer_allocspace(rb, 42);
	if (IS_ERR(cmds)) {
		KGSL_DRV_ERR(device, "error allocating preemption init cmds");
		return PTR_ERR(cmds);
	}
	start = cmds;

	cmds += _preemption_init(adreno_dev, rb, cmds, NULL);

	rb->_wptr = rb->_wptr - (42 - (cmds - start));

	ret = adreno_ringbuffer_submit_spin(rb, NULL, 2000);
	if (ret)
		adreno_spin_idle_debug(adreno_dev,
			"hw preemption initialization failed to idle\n");

	return ret;
}

/*
 * a6xx_rb_start() - Start the ringbuffer
 * @adreno_dev: Pointer to adreno device
 * @start_type: Warm or cold start
 */
static int a6xx_rb_start(struct adreno_device *adreno_dev,
			 unsigned int start_type)
{
	struct adreno_ringbuffer *rb = ADRENO_CURRENT_RINGBUFFER(adreno_dev);
	struct kgsl_device *device = &adreno_dev->dev;
	uint64_t addr;
	int ret;

	addr = SCRATCH_RPTR_GPU_ADDR(device, rb->id);

	adreno_writereg64(adreno_dev, ADRENO_REG_CP_RB_RPTR_ADDR_LO,
				ADRENO_REG_CP_RB_RPTR_ADDR_HI, addr);

	/*
	 * The size of the ringbuffer in the hardware is the log2
	 * representation of the size in quadwords (sizedwords / 2).
	 */
	adreno_writereg(adreno_dev, ADRENO_REG_CP_RB_CNTL,
					A6XX_CP_RB_CNTL_DEFAULT);

	adreno_writereg64(adreno_dev, ADRENO_REG_CP_RB_BASE,
			ADRENO_REG_CP_RB_BASE_HI, rb->buffer_desc.gpuaddr);

	ret = a6xx_microcode_load(adreno_dev);
	if (ret)
		return ret;

	/* Clear the SQE_HALT to start the CP engine */
	kgsl_regwrite(device, A6XX_CP_SQE_CNTL, 1);

	ret = a6xx_send_cp_init(adreno_dev, rb);
	if (ret)
		return ret;

	/* GPU comes up in secured mode, make it unsecured by default */
	ret = adreno_set_unsecured_mode(adreno_dev, rb);
	if (ret)
		return ret;

	return a6xx_post_start(adreno_dev);
}

/*
 * a6xx_sptprac_enable() - Power on SPTPRAC
 * @adreno_dev: Pointer to Adreno device
 */
static int a6xx_sptprac_enable(struct adreno_device *adreno_dev)
{
	if (adreno_is_a608(adreno_dev))
		return 0;

	return a6xx_gmu_sptprac_enable(adreno_dev);
}

/*
 * a6xx_sptprac_disable() - Power off SPTPRAC
 * @adreno_dev: Pointer to Adreno device
 */
static void a6xx_sptprac_disable(struct adreno_device *adreno_dev)
{
	if (adreno_is_a608(adreno_dev))
		return;

	a6xx_gmu_sptprac_disable(adreno_dev);
}

/*
 * a6xx_sptprac_is_on() - Check if SPTP is on using pwr status register
 * @adreno_dev - Pointer to adreno_device
 * This check should only be performed if the keepalive bit is set or it
 * can be guaranteed that the power state of the GPU will remain unchanged
 */
bool a6xx_sptprac_is_on(struct adreno_device *adreno_dev)
{
	if (!adreno_has_sptprac_gdsc(adreno_dev))
		return true;

	return a6xx_gmu_sptprac_is_on(adreno_dev);
}

unsigned int a6xx_set_marker(
		unsigned int *cmds, enum adreno_cp_marker_type type)
{
	unsigned int cmd = 0;

	*cmds++ = cp_type7_packet(CP_SET_MARKER, 1);

	/*
	 * Indicate the beginning and end of the IB1 list with a SET_MARKER.
	 * Among other things, this will implicitly enable and disable
	 * preemption respectively. IFPC can also be disabled and enabled
	 * with a SET_MARKER. Bit 8 tells the CP the marker is for IFPC.
	 */
	switch (type) {
	case IFPC_DISABLE:
		cmd = 0x101;
		break;
	case IFPC_ENABLE:
		cmd = 0x100;
		break;
	case IB1LIST_START:
		cmd = 0xD;
		break;
	case IB1LIST_END:
		cmd = 0xE;
		break;
	}

	*cmds++ = cmd;
	return 2;
}

static int _load_firmware(struct kgsl_device *device, const char *fwfile,
			  struct adreno_firmware *firmware)
{
	const struct firmware *fw = NULL;
	int ret;

	ret = request_firmware(&fw, fwfile, device->dev);

	if (ret) {
		KGSL_DRV_ERR(device, "request_firmware(%s) failed: %d\n",
				fwfile, ret);
		return ret;
	}

	ret = kgsl_allocate_global(device, &firmware->memdesc, fw->size - 4,
				KGSL_MEMFLAGS_GPUREADONLY, KGSL_MEMDESC_UCODE,
				"ucode");

	if (!ret) {
		memcpy(firmware->memdesc.hostptr, &fw->data[4], fw->size - 4);
		firmware->size = (fw->size - 4) / sizeof(uint32_t);
		firmware->version = *(unsigned int *)&fw->data[4];
	}

	release_firmware(fw);
	return ret;
}

/*
 * a6xx_gpu_keepalive() - GMU reg write to request GPU stays on
 * @adreno_dev: Pointer to the adreno device that has the GMU
 * @state: State to set: true is ON, false is OFF
 */
static inline void a6xx_gpu_keepalive(struct adreno_device *adreno_dev,
		bool state)
{
	if (!gmu_core_isenabled(KGSL_DEVICE(adreno_dev)))
		return;

	adreno_write_gmureg(adreno_dev,
			ADRENO_REG_GMU_PWR_COL_KEEPALIVE, state);
}

/* Bitmask for GPU idle status check */
#define GPUBUSYIGNAHB		BIT(23)
static bool a6xx_hw_isidle(struct adreno_device *adreno_dev)
{
	unsigned int reg;

	gmu_core_regread(KGSL_DEVICE(adreno_dev),
		A6XX_GPU_GMU_AO_GPU_CX_BUSY_STATUS, &reg);
	if (reg & GPUBUSYIGNAHB)
		return false;
	return true;
}

/*
 * a6xx_microcode_read() - Read microcode
 * @adreno_dev: Pointer to adreno device
 */
static int a6xx_microcode_read(struct adreno_device *adreno_dev)
{
	int ret;
	struct kgsl_device *device = KGSL_DEVICE(adreno_dev);
	struct gmu_dev_ops *gmu_dev_ops = GMU_DEVICE_OPS(device);
	struct adreno_firmware *sqe_fw = ADRENO_FW(adreno_dev, ADRENO_FW_SQE);

	if (sqe_fw->memdesc.hostptr == NULL) {
		ret = _load_firmware(device, adreno_dev->gpucore->sqefw_name,
				sqe_fw);
		if (ret)
			return ret;
	}

	if (GMU_DEV_OP_VALID(gmu_dev_ops, load_firmware))
		return gmu_dev_ops->load_firmware(device);

	return 0;
}

static int a6xx_soft_reset(struct adreno_device *adreno_dev)
{
	struct kgsl_device *device = KGSL_DEVICE(adreno_dev);
	unsigned int reg;
	unsigned long time;
	bool vbif_acked = false;

	/*
	 * For the soft reset case with GMU enabled this part is done
	 * by the GMU firmware
	 */
	if (gmu_core_isenabled(device) &&
		!test_bit(ADRENO_DEVICE_HARD_RESET, &adreno_dev->priv))
		return 0;


	adreno_writereg(adreno_dev, ADRENO_REG_RBBM_SW_RESET_CMD, 1);
	/*
	 * Do a dummy read to get a brief read cycle delay for the
	 * reset to take effect
	 */
	adreno_readreg(adreno_dev, ADRENO_REG_RBBM_SW_RESET_CMD, &reg);
	adreno_writereg(adreno_dev, ADRENO_REG_RBBM_SW_RESET_CMD, 0);

	/* Wait for the VBIF reset ack to complete */
	time = jiffies + msecs_to_jiffies(VBIF_RESET_ACK_TIMEOUT);

	do {
		kgsl_regread(device, A6XX_RBBM_VBIF_GX_RESET_STATUS, &reg);
		if ((reg & VBIF_RESET_ACK_MASK) == VBIF_RESET_ACK_MASK) {
			vbif_acked = true;
			break;
		}
		cpu_relax();
	} while (!time_after(jiffies, time));

	if (!vbif_acked)
		return -ETIMEDOUT;

	/* Clear GBIF client halt and CX arbiter halt */
	adreno_deassert_gbif_halt(adreno_dev);

	a6xx_sptprac_enable(adreno_dev);

	return 0;
}

static int64_t a6xx_read_throttling_counters(struct adreno_device *adreno_dev)
{
	int i;
	int64_t adj = 0;
	uint32_t counts[ADRENO_GPMU_THROTTLE_COUNTERS];
	struct adreno_busy_data *busy = &adreno_dev->busy_data;

	for (i = 0; i < ARRAY_SIZE(counts); i++) {
		if (!adreno_dev->gpmu_throttle_counters[i])
			counts[i] = 0;
		else
			counts[i] = counter_delta(KGSL_DEVICE(adreno_dev),
					adreno_dev->gpmu_throttle_counters[i],
					&busy->throttle_cycles[i]);
	}

	/*
	 * The adjustment is the number of cycles lost to throttling, which
	 * is calculated as a weighted average of the cycles throttled
	 * at 10%, 50%, and 90%. The adjustment is negative because in A6XX,
	 * the busy count includes the throttled cycles. Therefore, we want
	 * to remove them to prevent appearing to be busier than
	 * we actually are.
	 */
	adj = -((counts[0] * 1) + (counts[1] * 5) + (counts[2] * 9)) / 10;

	trace_kgsl_clock_throttling(0, counts[1], counts[2],
			counts[0], adj);
	return adj;
}

static void a6xx_count_throttles(struct adreno_device *adreno_dev,
	uint64_t adj)
{
	if (!ADRENO_FEATURE(adreno_dev, ADRENO_LM) ||
		!test_bit(ADRENO_LM_CTRL, &adreno_dev->pwrctrl_flag))
		return;

	gmu_core_regread(KGSL_DEVICE(adreno_dev),
		adreno_dev->lm_threshold_count,
		&adreno_dev->lm_threshold_cross);
}

/**
 * a6xx_reset() - Helper function to reset the GPU
 * @device: Pointer to the KGSL device structure for the GPU
 * @fault: Type of fault. Needed to skip soft reset for MMU fault
 *
 * Try to reset the GPU to recover from a fault.  First, try to do a low latency
 * soft reset.  If the soft reset fails for some reason, then bring out the big
 * guns and toggle the footswitch.
 */
static int a6xx_reset(struct kgsl_device *device, int fault)
{
	struct adreno_device *adreno_dev = ADRENO_DEVICE(device);
	int ret = -EINVAL;
	int i = 0;

	/* Use the regular reset sequence for No GMU */
	if (!gmu_core_isenabled(device))
		return adreno_reset(device, fault);

	/* Transition from ACTIVE to RESET state */
	kgsl_pwrctrl_change_state(device, KGSL_STATE_RESET);

	if (ret) {
		/* If soft reset failed/skipped, then pull the power */
		set_bit(ADRENO_DEVICE_HARD_RESET, &adreno_dev->priv);
		/* since device is officially off now clear start bit */
		clear_bit(ADRENO_DEVICE_STARTED, &adreno_dev->priv);

		/* Keep trying to start the device until it works */
		for (i = 0; i < NUM_TIMES_RESET_RETRY; i++) {
			ret = adreno_start(device, 0);
			if (!ret)
				break;

			msleep(20);
		}
	}

	clear_bit(ADRENO_DEVICE_HARD_RESET, &adreno_dev->priv);

	if (ret)
		return ret;

	if (i != 0)
		KGSL_DRV_WARN(device, "Device hard reset tried %d tries\n", i);

	/*
	 * If active_cnt is non-zero then the system was active before
	 * going into a reset - put it back in that state
	 */

	if (atomic_read(&device->active_cnt))
		kgsl_pwrctrl_change_state(device, KGSL_STATE_ACTIVE);
	else
		kgsl_pwrctrl_change_state(device, KGSL_STATE_NAP);

	return ret;
}

static void a6xx_cp_hw_err_callback(struct adreno_device *adreno_dev, int bit)
{
	struct kgsl_device *device = KGSL_DEVICE(adreno_dev);
	unsigned int status1, status2;

	kgsl_regread(device, A6XX_CP_INTERRUPT_STATUS, &status1);

	if (status1 & BIT(A6XX_CP_OPCODE_ERROR)) {
		unsigned int opcode;

		kgsl_regwrite(device, A6XX_CP_SQE_STAT_ADDR, 1);
		kgsl_regread(device, A6XX_CP_SQE_STAT_DATA, &opcode);
		KGSL_DRV_CRIT_RATELIMIT(device,
				"CP opcode error interrupt | opcode=0x%8.8x\n",
				opcode);
	}
	if (status1 & BIT(A6XX_CP_UCODE_ERROR))
		KGSL_DRV_CRIT_RATELIMIT(device, "CP ucode error interrupt\n");
	if (status1 & BIT(A6XX_CP_HW_FAULT_ERROR)) {
		kgsl_regread(device, A6XX_CP_HW_FAULT, &status2);
		KGSL_DRV_CRIT_RATELIMIT(device,
			"CP | Ringbuffer HW fault | status=%x\n",
			status2);
	}
	if (status1 & BIT(A6XX_CP_REGISTER_PROTECTION_ERROR)) {
		kgsl_regread(device, A6XX_CP_PROTECT_STATUS, &status2);
		KGSL_DRV_CRIT_RATELIMIT(device,
			"CP | Protected mode error | %s | addr=%x | status=%x\n",
			status2 & (1 << 20) ? "READ" : "WRITE",
			status2 & 0x3FFFF, status2);
	}
	if (status1 & BIT(A6XX_CP_AHB_ERROR))
		KGSL_DRV_CRIT_RATELIMIT(device,
			"CP AHB error interrupt\n");
	if (status1 & BIT(A6XX_CP_VSD_PARITY_ERROR))
		KGSL_DRV_CRIT_RATELIMIT(device,
			"CP VSD decoder parity error\n");
	if (status1 & BIT(A6XX_CP_ILLEGAL_INSTR_ERROR))
		KGSL_DRV_CRIT_RATELIMIT(device,
			"CP Illegal instruction error\n");

}

static void a6xx_err_callback(struct adreno_device *adreno_dev, int bit)
{
	struct kgsl_device *device = KGSL_DEVICE(adreno_dev);

	switch (bit) {
	case A6XX_INT_CP_AHB_ERROR:
		KGSL_DRV_CRIT_RATELIMIT(device, "CP: AHB bus error\n");
		break;
	case A6XX_INT_ATB_ASYNCFIFO_OVERFLOW:
		KGSL_DRV_CRIT_RATELIMIT(device, "RBBM: ATB ASYNC overflow\n");
		break;
	case A6XX_INT_RBBM_ATB_BUS_OVERFLOW:
		KGSL_DRV_CRIT_RATELIMIT(device, "RBBM: ATB bus overflow\n");
		break;
	case A6XX_INT_UCHE_OOB_ACCESS:
		KGSL_DRV_CRIT_RATELIMIT(device, "UCHE: Out of bounds access\n");
		break;
	case A6XX_INT_UCHE_TRAP_INTR:
		KGSL_DRV_CRIT_RATELIMIT(device, "UCHE: Trap interrupt\n");
		break;
	case A6XX_INT_TSB_WRITE_ERROR:
		KGSL_DRV_CRIT_RATELIMIT(device, "TSB: Write error interrupt\n");
		break;
	default:
		KGSL_DRV_CRIT_RATELIMIT(device, "Unknown interrupt %d\n", bit);
	}
}

/* GPU System Cache control registers */
#define A6XX_GPU_CX_MISC_SYSTEM_CACHE_CNTL_0   0x4
#define A6XX_GPU_CX_MISC_SYSTEM_CACHE_CNTL_1   0x8

static inline void _reg_rmw(void __iomem *regaddr,
	unsigned int mask, unsigned int bits)
{
	unsigned int val = 0;

	val = __raw_readl(regaddr);
	/* Make sure the above read completes before we proceed  */
	rmb();
	val &= ~mask;
	__raw_writel(val | bits, regaddr);
	/* Make sure the above write posts before we proceed*/
	wmb();
}

/*
 * a6xx_llc_configure_gpu_scid() - Program the sub-cache ID for all GPU blocks
 * @adreno_dev: The adreno device pointer
 */
static void a6xx_llc_configure_gpu_scid(struct adreno_device *adreno_dev)
{
	uint32_t gpu_scid;
	uint32_t gpu_cntl1_val = 0;
	int i;

	gpu_scid = adreno_llc_get_scid(adreno_dev->gpu_llc_slice);
	for (i = 0; i < A6XX_LLC_NUM_GPU_SCIDS; i++)
		gpu_cntl1_val = (gpu_cntl1_val << A6XX_GPU_LLC_SCID_NUM_BITS)
			| gpu_scid;

	if (adreno_is_a640(adreno_dev)) {
		kgsl_regrmw(KGSL_DEVICE(adreno_dev), A6XX_GBIF_SCACHE_CNTL1,
			A6XX_GPU_LLC_SCID_MASK, gpu_cntl1_val);
	} else {
		void __iomem *gpu_cx_reg;

		gpu_cx_reg = ioremap(A6XX_GPU_CX_REG_BASE,
			A6XX_GPU_CX_REG_SIZE);
		_reg_rmw(gpu_cx_reg + A6XX_GPU_CX_MISC_SYSTEM_CACHE_CNTL_1,
			A6XX_GPU_LLC_SCID_MASK, gpu_cntl1_val);
		iounmap(gpu_cx_reg);
	}
}

/*
 * a6xx_llc_configure_gpuhtw_scid() - Program the SCID for GPU pagetables
 * @adreno_dev: The adreno device pointer
 */
static void a6xx_llc_configure_gpuhtw_scid(struct adreno_device *adreno_dev)
{
	uint32_t gpuhtw_scid;
	void __iomem *gpu_cx_reg;

	/*
	 * On A640, the GPUHTW SCID is configured via a NoC override in the
	 * XBL image.
	 */
	if (adreno_is_a640(adreno_dev))
		return;

	gpuhtw_scid = adreno_llc_get_scid(adreno_dev->gpuhtw_llc_slice);

	gpu_cx_reg = ioremap(A6XX_GPU_CX_REG_BASE, A6XX_GPU_CX_REG_SIZE);
	_reg_rmw(gpu_cx_reg + A6XX_GPU_CX_MISC_SYSTEM_CACHE_CNTL_1,
			A6XX_GPUHTW_LLC_SCID_MASK,
			gpuhtw_scid << A6XX_GPUHTW_LLC_SCID_SHIFT);
	iounmap(gpu_cx_reg);
}

/*
 * a6xx_llc_enable_overrides() - Override the page attributes
 * @adreno_dev: The adreno device pointer
 */
static void a6xx_llc_enable_overrides(struct adreno_device *adreno_dev)
{
	void __iomem *gpu_cx_reg;

	/*
	 * Attributes override through GBIF is not supported with MMU-500.
	 * Attributes are used as configured through SMMU pagetable entries.
	 */
	if (adreno_is_a640(adreno_dev))
		return;

	/*
	 * 0x3: readnoallocoverrideen=0
	 *      read-no-alloc=0 - Allocate lines on read miss
	 *      writenoallocoverrideen=1
	 *      write-no-alloc=1 - Do not allocates lines on write miss
	 */
	gpu_cx_reg = ioremap(A6XX_GPU_CX_REG_BASE, A6XX_GPU_CX_REG_SIZE);
	__raw_writel(0x3, gpu_cx_reg + A6XX_GPU_CX_MISC_SYSTEM_CACHE_CNTL_0);
	/* Make sure the above write posts before we proceed*/
	wmb();
	iounmap(gpu_cx_reg);
}

static const char *fault_block[8] = {
	[0] = "CP",
	[1] = "UCHE",
	[2] = "VFD",
	[3] = "UCHE",
	[4] = "CCU",
	[5] = "unknown",
	[6] = "CDP Prefetch",
	[7] = "GPMU",
};

static const char *uche_client[8] = {
	[0] = "VFD",
	[1] = "SP",
	[2] = "VSC",
	[3] = "VPC",
	[4] = "HLSQ",
	[5] = "PC",
	[6] = "LRZ",
	[7] = "unknown",
};

static const char *a6xx_iommu_fault_block(struct adreno_device *adreno_dev,
						unsigned int fsynr1)
{
	struct kgsl_device *device = KGSL_DEVICE(adreno_dev);
	unsigned int client_id;
	unsigned int uche_client_id;

	client_id = fsynr1 & 0xff;

	if (client_id >= ARRAY_SIZE(fault_block))
		return "unknown";
	else if (client_id != 3)
		return fault_block[client_id];

	mutex_lock(&device->mutex);
	kgsl_regread(device, A6XX_UCHE_CLIENT_PF, &uche_client_id);
	mutex_unlock(&device->mutex);

	return uche_client[uche_client_id & A6XX_UCHE_CLIENT_PF_CLIENT_ID_MASK];
}

static void a6xx_cp_callback(struct adreno_device *adreno_dev, int bit)
{
	struct kgsl_device *device = KGSL_DEVICE(adreno_dev);

	if (adreno_is_preemption_enabled(adreno_dev))
		a6xx_preemption_trigger(adreno_dev);

	adreno_dispatcher_schedule(device);
}

#define A6XX_INT_MASK \
	((1 << A6XX_INT_CP_AHB_ERROR) |			\
	 (1 << A6XX_INT_ATB_ASYNCFIFO_OVERFLOW) |	\
	 (1 << A6XX_INT_RBBM_GPC_ERROR) |		\
	 (1 << A6XX_INT_CP_SW) |			\
	 (1 << A6XX_INT_CP_HW_ERROR) |			\
	 (1 << A6XX_INT_CP_IB2) |			\
	 (1 << A6XX_INT_CP_IB1) |			\
	 (1 << A6XX_INT_CP_RB) |			\
	 (1 << A6XX_INT_CP_CACHE_FLUSH_TS) |		\
	 (1 << A6XX_INT_RBBM_ATB_BUS_OVERFLOW) |	\
	 (1 << A6XX_INT_RBBM_HANG_DETECT) |		\
	 (1 << A6XX_INT_UCHE_OOB_ACCESS) |		\
	 (1 << A6XX_INT_UCHE_TRAP_INTR) |		\
	 (1 << A6XX_INT_TSB_WRITE_ERROR))

static struct adreno_irq_funcs a6xx_irq_funcs[32] = {
	ADRENO_IRQ_CALLBACK(NULL),              /* 0 - RBBM_GPU_IDLE */
	ADRENO_IRQ_CALLBACK(a6xx_err_callback), /* 1 - RBBM_AHB_ERROR */
	ADRENO_IRQ_CALLBACK(NULL), /* 2 - UNUSED */
	ADRENO_IRQ_CALLBACK(NULL), /* 3 - UNUSED */
	ADRENO_IRQ_CALLBACK(NULL), /* 4 - UNUSED */
	ADRENO_IRQ_CALLBACK(NULL), /* 5 - UNUSED */
	/* 6 - RBBM_ATB_ASYNC_OVERFLOW */
	ADRENO_IRQ_CALLBACK(a6xx_err_callback),
	ADRENO_IRQ_CALLBACK(NULL), /* 7 - GPC_ERR */
	ADRENO_IRQ_CALLBACK(a6xx_preemption_callback),/* 8 - CP_SW */
	ADRENO_IRQ_CALLBACK(a6xx_cp_hw_err_callback), /* 9 - CP_HW_ERROR */
	ADRENO_IRQ_CALLBACK(NULL),  /* 10 - CP_CCU_FLUSH_DEPTH_TS */
	ADRENO_IRQ_CALLBACK(NULL), /* 11 - CP_CCU_FLUSH_COLOR_TS */
	ADRENO_IRQ_CALLBACK(NULL), /* 12 - CP_CCU_RESOLVE_TS */
	ADRENO_IRQ_CALLBACK(adreno_cp_callback), /* 13 - CP_IB2_INT */
	ADRENO_IRQ_CALLBACK(adreno_cp_callback), /* 14 - CP_IB1_INT */
	ADRENO_IRQ_CALLBACK(adreno_cp_callback), /* 15 - CP_RB_INT */
	ADRENO_IRQ_CALLBACK(NULL), /* 16 - UNUSED */
	ADRENO_IRQ_CALLBACK(NULL), /* 17 - CP_RB_DONE_TS */
	ADRENO_IRQ_CALLBACK(NULL), /* 18 - CP_WT_DONE_TS */
	ADRENO_IRQ_CALLBACK(NULL), /* 19 - UNUSED */
	ADRENO_IRQ_CALLBACK(a6xx_cp_callback), /* 20 - CP_CACHE_FLUSH_TS */
	ADRENO_IRQ_CALLBACK(NULL), /* 21 - UNUSED */
	ADRENO_IRQ_CALLBACK(a6xx_err_callback), /* 22 - RBBM_ATB_BUS_OVERFLOW */
	/* 23 - MISC_HANG_DETECT */
	ADRENO_IRQ_CALLBACK(adreno_hang_int_callback),
	ADRENO_IRQ_CALLBACK(a6xx_err_callback), /* 24 - UCHE_OOB_ACCESS */
	ADRENO_IRQ_CALLBACK(a6xx_err_callback), /* 25 - UCHE_TRAP_INTR */
	ADRENO_IRQ_CALLBACK(NULL), /* 26 - DEBBUS_INTR_0 */
	ADRENO_IRQ_CALLBACK(NULL), /* 27 - DEBBUS_INTR_1 */
	ADRENO_IRQ_CALLBACK(a6xx_err_callback), /* 28 - TSBWRITEERROR */
	ADRENO_IRQ_CALLBACK(NULL), /* 29 - UNUSED */
	ADRENO_IRQ_CALLBACK(NULL), /* 30 - ISDB_CPU_IRQ */
	ADRENO_IRQ_CALLBACK(NULL), /* 31 - ISDB_UNDER_DEBUG */
};

static struct adreno_irq a6xx_irq = {
	.funcs = a6xx_irq_funcs,
	.mask = A6XX_INT_MASK,
};

<<<<<<< HEAD
static struct adreno_snapshot_sizes a6xx_snap_sizes = {
	.cp_pfp = 0x33,
};

static struct adreno_snapshot_data a6xx_snapshot_data = {
	.sect_sizes = &a6xx_snap_sizes,
};

=======
>>>>>>> 0482853e
static struct adreno_coresight_register a6xx_coresight_regs[] = {
	{ A6XX_DBGC_CFG_DBGBUS_SEL_A },
	{ A6XX_DBGC_CFG_DBGBUS_SEL_B },
	{ A6XX_DBGC_CFG_DBGBUS_SEL_C },
	{ A6XX_DBGC_CFG_DBGBUS_SEL_D },
	{ A6XX_DBGC_CFG_DBGBUS_CNTLT },
	{ A6XX_DBGC_CFG_DBGBUS_CNTLM },
	{ A6XX_DBGC_CFG_DBGBUS_OPL },
	{ A6XX_DBGC_CFG_DBGBUS_OPE },
	{ A6XX_DBGC_CFG_DBGBUS_IVTL_0 },
	{ A6XX_DBGC_CFG_DBGBUS_IVTL_1 },
	{ A6XX_DBGC_CFG_DBGBUS_IVTL_2 },
	{ A6XX_DBGC_CFG_DBGBUS_IVTL_3 },
	{ A6XX_DBGC_CFG_DBGBUS_MASKL_0 },
	{ A6XX_DBGC_CFG_DBGBUS_MASKL_1 },
	{ A6XX_DBGC_CFG_DBGBUS_MASKL_2 },
	{ A6XX_DBGC_CFG_DBGBUS_MASKL_3 },
	{ A6XX_DBGC_CFG_DBGBUS_BYTEL_0 },
	{ A6XX_DBGC_CFG_DBGBUS_BYTEL_1 },
	{ A6XX_DBGC_CFG_DBGBUS_IVTE_0 },
	{ A6XX_DBGC_CFG_DBGBUS_IVTE_1 },
	{ A6XX_DBGC_CFG_DBGBUS_IVTE_2 },
	{ A6XX_DBGC_CFG_DBGBUS_IVTE_3 },
	{ A6XX_DBGC_CFG_DBGBUS_MASKE_0 },
	{ A6XX_DBGC_CFG_DBGBUS_MASKE_1 },
	{ A6XX_DBGC_CFG_DBGBUS_MASKE_2 },
	{ A6XX_DBGC_CFG_DBGBUS_MASKE_3 },
	{ A6XX_DBGC_CFG_DBGBUS_NIBBLEE },
	{ A6XX_DBGC_CFG_DBGBUS_PTRC0 },
	{ A6XX_DBGC_CFG_DBGBUS_PTRC1 },
	{ A6XX_DBGC_CFG_DBGBUS_LOADREG },
	{ A6XX_DBGC_CFG_DBGBUS_IDX },
	{ A6XX_DBGC_CFG_DBGBUS_CLRC },
	{ A6XX_DBGC_CFG_DBGBUS_LOADIVT },
	{ A6XX_DBGC_VBIF_DBG_CNTL },
	{ A6XX_DBGC_DBG_LO_HI_GPIO },
	{ A6XX_DBGC_EXT_TRACE_BUS_CNTL },
	{ A6XX_DBGC_READ_AHB_THROUGH_DBG },
	{ A6XX_DBGC_CFG_DBGBUS_TRACE_BUF1 },
	{ A6XX_DBGC_CFG_DBGBUS_TRACE_BUF2 },
	{ A6XX_DBGC_EVT_CFG },
	{ A6XX_DBGC_EVT_INTF_SEL_0 },
	{ A6XX_DBGC_EVT_INTF_SEL_1 },
	{ A6XX_DBGC_PERF_ATB_CFG },
	{ A6XX_DBGC_PERF_ATB_COUNTER_SEL_0 },
	{ A6XX_DBGC_PERF_ATB_COUNTER_SEL_1 },
	{ A6XX_DBGC_PERF_ATB_COUNTER_SEL_2 },
	{ A6XX_DBGC_PERF_ATB_COUNTER_SEL_3 },
	{ A6XX_DBGC_PERF_ATB_TRIG_INTF_SEL_0 },
	{ A6XX_DBGC_PERF_ATB_TRIG_INTF_SEL_1 },
	{ A6XX_DBGC_PERF_ATB_DRAIN_CMD },
	{ A6XX_DBGC_ECO_CNTL },
	{ A6XX_DBGC_AHB_DBG_CNTL },
};

static struct adreno_coresight_register a6xx_coresight_regs_cx[] = {
	{ A6XX_CX_DBGC_CFG_DBGBUS_SEL_A },
	{ A6XX_CX_DBGC_CFG_DBGBUS_SEL_B },
	{ A6XX_CX_DBGC_CFG_DBGBUS_SEL_C },
	{ A6XX_CX_DBGC_CFG_DBGBUS_SEL_D },
	{ A6XX_CX_DBGC_CFG_DBGBUS_CNTLT },
	{ A6XX_CX_DBGC_CFG_DBGBUS_CNTLM },
	{ A6XX_CX_DBGC_CFG_DBGBUS_OPL },
	{ A6XX_CX_DBGC_CFG_DBGBUS_OPE },
	{ A6XX_CX_DBGC_CFG_DBGBUS_IVTL_0 },
	{ A6XX_CX_DBGC_CFG_DBGBUS_IVTL_1 },
	{ A6XX_CX_DBGC_CFG_DBGBUS_IVTL_2 },
	{ A6XX_CX_DBGC_CFG_DBGBUS_IVTL_3 },
	{ A6XX_CX_DBGC_CFG_DBGBUS_MASKL_0 },
	{ A6XX_CX_DBGC_CFG_DBGBUS_MASKL_1 },
	{ A6XX_CX_DBGC_CFG_DBGBUS_MASKL_2 },
	{ A6XX_CX_DBGC_CFG_DBGBUS_MASKL_3 },
	{ A6XX_CX_DBGC_CFG_DBGBUS_BYTEL_0 },
	{ A6XX_CX_DBGC_CFG_DBGBUS_BYTEL_1 },
	{ A6XX_CX_DBGC_CFG_DBGBUS_IVTE_0 },
	{ A6XX_CX_DBGC_CFG_DBGBUS_IVTE_1 },
	{ A6XX_CX_DBGC_CFG_DBGBUS_IVTE_2 },
	{ A6XX_CX_DBGC_CFG_DBGBUS_IVTE_3 },
	{ A6XX_CX_DBGC_CFG_DBGBUS_MASKE_0 },
	{ A6XX_CX_DBGC_CFG_DBGBUS_MASKE_1 },
	{ A6XX_CX_DBGC_CFG_DBGBUS_MASKE_2 },
	{ A6XX_CX_DBGC_CFG_DBGBUS_MASKE_3 },
	{ A6XX_CX_DBGC_CFG_DBGBUS_NIBBLEE },
	{ A6XX_CX_DBGC_CFG_DBGBUS_PTRC0 },
	{ A6XX_CX_DBGC_CFG_DBGBUS_PTRC1 },
	{ A6XX_CX_DBGC_CFG_DBGBUS_LOADREG },
	{ A6XX_CX_DBGC_CFG_DBGBUS_IDX },
	{ A6XX_CX_DBGC_CFG_DBGBUS_CLRC },
	{ A6XX_CX_DBGC_CFG_DBGBUS_LOADIVT },
	{ A6XX_CX_DBGC_VBIF_DBG_CNTL },
	{ A6XX_CX_DBGC_DBG_LO_HI_GPIO },
	{ A6XX_CX_DBGC_EXT_TRACE_BUS_CNTL },
	{ A6XX_CX_DBGC_READ_AHB_THROUGH_DBG },
	{ A6XX_CX_DBGC_CFG_DBGBUS_TRACE_BUF1 },
	{ A6XX_CX_DBGC_CFG_DBGBUS_TRACE_BUF2 },
	{ A6XX_CX_DBGC_EVT_CFG },
	{ A6XX_CX_DBGC_EVT_INTF_SEL_0 },
	{ A6XX_CX_DBGC_EVT_INTF_SEL_1 },
	{ A6XX_CX_DBGC_PERF_ATB_CFG },
	{ A6XX_CX_DBGC_PERF_ATB_COUNTER_SEL_0 },
	{ A6XX_CX_DBGC_PERF_ATB_COUNTER_SEL_1 },
	{ A6XX_CX_DBGC_PERF_ATB_COUNTER_SEL_2 },
	{ A6XX_CX_DBGC_PERF_ATB_COUNTER_SEL_3 },
	{ A6XX_CX_DBGC_PERF_ATB_TRIG_INTF_SEL_0 },
	{ A6XX_CX_DBGC_PERF_ATB_TRIG_INTF_SEL_1 },
	{ A6XX_CX_DBGC_PERF_ATB_DRAIN_CMD },
	{ A6XX_CX_DBGC_ECO_CNTL },
	{ A6XX_CX_DBGC_AHB_DBG_CNTL },
};

static ADRENO_CORESIGHT_ATTR(cfg_dbgbus_sel_a, &a6xx_coresight_regs[0]);
static ADRENO_CORESIGHT_ATTR(cfg_dbgbus_sel_b, &a6xx_coresight_regs[1]);
static ADRENO_CORESIGHT_ATTR(cfg_dbgbus_sel_c, &a6xx_coresight_regs[2]);
static ADRENO_CORESIGHT_ATTR(cfg_dbgbus_sel_d, &a6xx_coresight_regs[3]);
static ADRENO_CORESIGHT_ATTR(cfg_dbgbus_cntlt, &a6xx_coresight_regs[4]);
static ADRENO_CORESIGHT_ATTR(cfg_dbgbus_cntlm, &a6xx_coresight_regs[5]);
static ADRENO_CORESIGHT_ATTR(cfg_dbgbus_opl, &a6xx_coresight_regs[6]);
static ADRENO_CORESIGHT_ATTR(cfg_dbgbus_ope, &a6xx_coresight_regs[7]);
static ADRENO_CORESIGHT_ATTR(cfg_dbgbus_ivtl_0, &a6xx_coresight_regs[8]);
static ADRENO_CORESIGHT_ATTR(cfg_dbgbus_ivtl_1, &a6xx_coresight_regs[9]);
static ADRENO_CORESIGHT_ATTR(cfg_dbgbus_ivtl_2, &a6xx_coresight_regs[10]);
static ADRENO_CORESIGHT_ATTR(cfg_dbgbus_ivtl_3, &a6xx_coresight_regs[11]);
static ADRENO_CORESIGHT_ATTR(cfg_dbgbus_maskl_0, &a6xx_coresight_regs[12]);
static ADRENO_CORESIGHT_ATTR(cfg_dbgbus_maskl_1, &a6xx_coresight_regs[13]);
static ADRENO_CORESIGHT_ATTR(cfg_dbgbus_maskl_2, &a6xx_coresight_regs[14]);
static ADRENO_CORESIGHT_ATTR(cfg_dbgbus_maskl_3, &a6xx_coresight_regs[15]);
static ADRENO_CORESIGHT_ATTR(cfg_dbgbus_bytel_0, &a6xx_coresight_regs[16]);
static ADRENO_CORESIGHT_ATTR(cfg_dbgbus_bytel_1, &a6xx_coresight_regs[17]);
static ADRENO_CORESIGHT_ATTR(cfg_dbgbus_ivte_0, &a6xx_coresight_regs[18]);
static ADRENO_CORESIGHT_ATTR(cfg_dbgbus_ivte_1, &a6xx_coresight_regs[19]);
static ADRENO_CORESIGHT_ATTR(cfg_dbgbus_ivte_2, &a6xx_coresight_regs[20]);
static ADRENO_CORESIGHT_ATTR(cfg_dbgbus_ivte_3, &a6xx_coresight_regs[21]);
static ADRENO_CORESIGHT_ATTR(cfg_dbgbus_maske_0, &a6xx_coresight_regs[22]);
static ADRENO_CORESIGHT_ATTR(cfg_dbgbus_maske_1, &a6xx_coresight_regs[23]);
static ADRENO_CORESIGHT_ATTR(cfg_dbgbus_maske_2, &a6xx_coresight_regs[24]);
static ADRENO_CORESIGHT_ATTR(cfg_dbgbus_maske_3, &a6xx_coresight_regs[25]);
static ADRENO_CORESIGHT_ATTR(cfg_dbgbus_nibblee, &a6xx_coresight_regs[26]);
static ADRENO_CORESIGHT_ATTR(cfg_dbgbus_ptrc0, &a6xx_coresight_regs[27]);
static ADRENO_CORESIGHT_ATTR(cfg_dbgbus_ptrc1, &a6xx_coresight_regs[28]);
static ADRENO_CORESIGHT_ATTR(cfg_dbgbus_loadreg, &a6xx_coresight_regs[29]);
static ADRENO_CORESIGHT_ATTR(cfg_dbgbus_idx, &a6xx_coresight_regs[30]);
static ADRENO_CORESIGHT_ATTR(cfg_dbgbus_clrc, &a6xx_coresight_regs[31]);
static ADRENO_CORESIGHT_ATTR(cfg_dbgbus_loadivt, &a6xx_coresight_regs[32]);
static ADRENO_CORESIGHT_ATTR(vbif_dbg_cntl, &a6xx_coresight_regs[33]);
static ADRENO_CORESIGHT_ATTR(dbg_lo_hi_gpio, &a6xx_coresight_regs[34]);
static ADRENO_CORESIGHT_ATTR(ext_trace_bus_cntl, &a6xx_coresight_regs[35]);
static ADRENO_CORESIGHT_ATTR(read_ahb_through_dbg, &a6xx_coresight_regs[36]);
static ADRENO_CORESIGHT_ATTR(cfg_dbgbus_trace_buf1, &a6xx_coresight_regs[37]);
static ADRENO_CORESIGHT_ATTR(cfg_dbgbus_trace_buf2, &a6xx_coresight_regs[38]);
static ADRENO_CORESIGHT_ATTR(evt_cfg, &a6xx_coresight_regs[39]);
static ADRENO_CORESIGHT_ATTR(evt_intf_sel_0, &a6xx_coresight_regs[40]);
static ADRENO_CORESIGHT_ATTR(evt_intf_sel_1, &a6xx_coresight_regs[41]);
static ADRENO_CORESIGHT_ATTR(perf_atb_cfg, &a6xx_coresight_regs[42]);
static ADRENO_CORESIGHT_ATTR(perf_atb_counter_sel_0, &a6xx_coresight_regs[43]);
static ADRENO_CORESIGHT_ATTR(perf_atb_counter_sel_1, &a6xx_coresight_regs[44]);
static ADRENO_CORESIGHT_ATTR(perf_atb_counter_sel_2, &a6xx_coresight_regs[45]);
static ADRENO_CORESIGHT_ATTR(perf_atb_counter_sel_3, &a6xx_coresight_regs[46]);
static ADRENO_CORESIGHT_ATTR(perf_atb_trig_intf_sel_0,
				&a6xx_coresight_regs[47]);
static ADRENO_CORESIGHT_ATTR(perf_atb_trig_intf_sel_1,
				&a6xx_coresight_regs[48]);
static ADRENO_CORESIGHT_ATTR(perf_atb_drain_cmd, &a6xx_coresight_regs[49]);
static ADRENO_CORESIGHT_ATTR(eco_cntl, &a6xx_coresight_regs[50]);
static ADRENO_CORESIGHT_ATTR(ahb_dbg_cntl, &a6xx_coresight_regs[51]);

/*CX debug registers*/
static ADRENO_CORESIGHT_ATTR(cx_cfg_dbgbus_sel_a,
				&a6xx_coresight_regs_cx[0]);
static ADRENO_CORESIGHT_ATTR(cx_cfg_dbgbus_sel_b,
				&a6xx_coresight_regs_cx[1]);
static ADRENO_CORESIGHT_ATTR(cx_cfg_dbgbus_sel_c,
				&a6xx_coresight_regs_cx[2]);
static ADRENO_CORESIGHT_ATTR(cx_cfg_dbgbus_sel_d,
				&a6xx_coresight_regs_cx[3]);
static ADRENO_CORESIGHT_ATTR(cx_cfg_dbgbus_cntlt,
				&a6xx_coresight_regs_cx[4]);
static ADRENO_CORESIGHT_ATTR(cx_cfg_dbgbus_cntlm,
				&a6xx_coresight_regs_cx[5]);
static ADRENO_CORESIGHT_ATTR(cx_cfg_dbgbus_opl,
				&a6xx_coresight_regs_cx[6]);
static ADRENO_CORESIGHT_ATTR(cx_cfg_dbgbus_ope,
				&a6xx_coresight_regs_cx[7]);
static ADRENO_CORESIGHT_ATTR(cx_cfg_dbgbus_ivtl_0,
				&a6xx_coresight_regs_cx[8]);
static ADRENO_CORESIGHT_ATTR(cx_cfg_dbgbus_ivtl_1,
				&a6xx_coresight_regs_cx[9]);
static ADRENO_CORESIGHT_ATTR(cx_cfg_dbgbus_ivtl_2,
				&a6xx_coresight_regs_cx[10]);
static ADRENO_CORESIGHT_ATTR(cx_cfg_dbgbus_ivtl_3,
				&a6xx_coresight_regs_cx[11]);
static ADRENO_CORESIGHT_ATTR(cx_cfg_dbgbus_maskl_0,
				&a6xx_coresight_regs_cx[12]);
static ADRENO_CORESIGHT_ATTR(cx_cfg_dbgbus_maskl_1,
				&a6xx_coresight_regs_cx[13]);
static ADRENO_CORESIGHT_ATTR(cx_cfg_dbgbus_maskl_2,
				&a6xx_coresight_regs_cx[14]);
static ADRENO_CORESIGHT_ATTR(cx_cfg_dbgbus_maskl_3,
				&a6xx_coresight_regs_cx[15]);
static ADRENO_CORESIGHT_ATTR(cx_cfg_dbgbus_bytel_0,
				&a6xx_coresight_regs_cx[16]);
static ADRENO_CORESIGHT_ATTR(cx_cfg_dbgbus_bytel_1,
				&a6xx_coresight_regs_cx[17]);
static ADRENO_CORESIGHT_ATTR(cx_cfg_dbgbus_ivte_0,
				&a6xx_coresight_regs_cx[18]);
static ADRENO_CORESIGHT_ATTR(cx_cfg_dbgbus_ivte_1,
				&a6xx_coresight_regs_cx[19]);
static ADRENO_CORESIGHT_ATTR(cx_cfg_dbgbus_ivte_2,
				&a6xx_coresight_regs_cx[20]);
static ADRENO_CORESIGHT_ATTR(cx_cfg_dbgbus_ivte_3,
				&a6xx_coresight_regs_cx[21]);
static ADRENO_CORESIGHT_ATTR(cx_cfg_dbgbus_maske_0,
				&a6xx_coresight_regs_cx[22]);
static ADRENO_CORESIGHT_ATTR(cx_cfg_dbgbus_maske_1,
				&a6xx_coresight_regs_cx[23]);
static ADRENO_CORESIGHT_ATTR(cx_cfg_dbgbus_maske_2,
				&a6xx_coresight_regs_cx[24]);
static ADRENO_CORESIGHT_ATTR(cx_cfg_dbgbus_maske_3,
				&a6xx_coresight_regs_cx[25]);
static ADRENO_CORESIGHT_ATTR(cx_cfg_dbgbus_nibblee,
				&a6xx_coresight_regs_cx[26]);
static ADRENO_CORESIGHT_ATTR(cx_cfg_dbgbus_ptrc0,
				&a6xx_coresight_regs_cx[27]);
static ADRENO_CORESIGHT_ATTR(cx_cfg_dbgbus_ptrc1,
				&a6xx_coresight_regs_cx[28]);
static ADRENO_CORESIGHT_ATTR(cx_cfg_dbgbus_loadreg,
				&a6xx_coresight_regs_cx[29]);
static ADRENO_CORESIGHT_ATTR(cx_cfg_dbgbus_idx,
				&a6xx_coresight_regs_cx[30]);
static ADRENO_CORESIGHT_ATTR(cx_cfg_dbgbus_clrc,
				&a6xx_coresight_regs_cx[31]);
static ADRENO_CORESIGHT_ATTR(cx_cfg_dbgbus_loadivt,
				&a6xx_coresight_regs_cx[32]);
static ADRENO_CORESIGHT_ATTR(cx_vbif_dbg_cntl,
				&a6xx_coresight_regs_cx[33]);
static ADRENO_CORESIGHT_ATTR(cx_dbg_lo_hi_gpio,
				&a6xx_coresight_regs_cx[34]);
static ADRENO_CORESIGHT_ATTR(cx_ext_trace_bus_cntl,
				&a6xx_coresight_regs_cx[35]);
static ADRENO_CORESIGHT_ATTR(cx_read_ahb_through_dbg,
				&a6xx_coresight_regs_cx[36]);
static ADRENO_CORESIGHT_ATTR(cx_cfg_dbgbus_trace_buf1,
				&a6xx_coresight_regs_cx[37]);
static ADRENO_CORESIGHT_ATTR(cx_cfg_dbgbus_trace_buf2,
				&a6xx_coresight_regs_cx[38]);
static ADRENO_CORESIGHT_ATTR(cx_evt_cfg,
				&a6xx_coresight_regs_cx[39]);
static ADRENO_CORESIGHT_ATTR(cx_evt_intf_sel_0,
				&a6xx_coresight_regs_cx[40]);
static ADRENO_CORESIGHT_ATTR(cx_evt_intf_sel_1,
				&a6xx_coresight_regs_cx[41]);
static ADRENO_CORESIGHT_ATTR(cx_perf_atb_cfg,
				&a6xx_coresight_regs_cx[42]);
static ADRENO_CORESIGHT_ATTR(cx_perf_atb_counter_sel_0,
				&a6xx_coresight_regs_cx[43]);
static ADRENO_CORESIGHT_ATTR(cx_perf_atb_counter_sel_1,
				&a6xx_coresight_regs_cx[44]);
static ADRENO_CORESIGHT_ATTR(cx_perf_atb_counter_sel_2,
				&a6xx_coresight_regs_cx[45]);
static ADRENO_CORESIGHT_ATTR(cx_perf_atb_counter_sel_3,
				&a6xx_coresight_regs_cx[46]);
static ADRENO_CORESIGHT_ATTR(cx_perf_atb_trig_intf_sel_0,
				&a6xx_coresight_regs_cx[47]);
static ADRENO_CORESIGHT_ATTR(cx_perf_atb_trig_intf_sel_1,
				&a6xx_coresight_regs_cx[48]);
static ADRENO_CORESIGHT_ATTR(cx_perf_atb_drain_cmd,
				&a6xx_coresight_regs_cx[49]);
static ADRENO_CORESIGHT_ATTR(cx_eco_cntl,
				&a6xx_coresight_regs_cx[50]);
static ADRENO_CORESIGHT_ATTR(cx_ahb_dbg_cntl,
				&a6xx_coresight_regs_cx[51]);

static struct attribute *a6xx_coresight_attrs[] = {
	&coresight_attr_cfg_dbgbus_sel_a.attr.attr,
	&coresight_attr_cfg_dbgbus_sel_b.attr.attr,
	&coresight_attr_cfg_dbgbus_sel_c.attr.attr,
	&coresight_attr_cfg_dbgbus_sel_d.attr.attr,
	&coresight_attr_cfg_dbgbus_cntlt.attr.attr,
	&coresight_attr_cfg_dbgbus_cntlm.attr.attr,
	&coresight_attr_cfg_dbgbus_opl.attr.attr,
	&coresight_attr_cfg_dbgbus_ope.attr.attr,
	&coresight_attr_cfg_dbgbus_ivtl_0.attr.attr,
	&coresight_attr_cfg_dbgbus_ivtl_1.attr.attr,
	&coresight_attr_cfg_dbgbus_ivtl_2.attr.attr,
	&coresight_attr_cfg_dbgbus_ivtl_3.attr.attr,
	&coresight_attr_cfg_dbgbus_maskl_0.attr.attr,
	&coresight_attr_cfg_dbgbus_maskl_1.attr.attr,
	&coresight_attr_cfg_dbgbus_maskl_2.attr.attr,
	&coresight_attr_cfg_dbgbus_maskl_3.attr.attr,
	&coresight_attr_cfg_dbgbus_bytel_0.attr.attr,
	&coresight_attr_cfg_dbgbus_bytel_1.attr.attr,
	&coresight_attr_cfg_dbgbus_ivte_0.attr.attr,
	&coresight_attr_cfg_dbgbus_ivte_1.attr.attr,
	&coresight_attr_cfg_dbgbus_ivte_2.attr.attr,
	&coresight_attr_cfg_dbgbus_ivte_3.attr.attr,
	&coresight_attr_cfg_dbgbus_maske_0.attr.attr,
	&coresight_attr_cfg_dbgbus_maske_1.attr.attr,
	&coresight_attr_cfg_dbgbus_maske_2.attr.attr,
	&coresight_attr_cfg_dbgbus_maske_3.attr.attr,
	&coresight_attr_cfg_dbgbus_nibblee.attr.attr,
	&coresight_attr_cfg_dbgbus_ptrc0.attr.attr,
	&coresight_attr_cfg_dbgbus_ptrc1.attr.attr,
	&coresight_attr_cfg_dbgbus_loadreg.attr.attr,
	&coresight_attr_cfg_dbgbus_idx.attr.attr,
	&coresight_attr_cfg_dbgbus_clrc.attr.attr,
	&coresight_attr_cfg_dbgbus_loadivt.attr.attr,
	&coresight_attr_vbif_dbg_cntl.attr.attr,
	&coresight_attr_dbg_lo_hi_gpio.attr.attr,
	&coresight_attr_ext_trace_bus_cntl.attr.attr,
	&coresight_attr_read_ahb_through_dbg.attr.attr,
	&coresight_attr_cfg_dbgbus_trace_buf1.attr.attr,
	&coresight_attr_cfg_dbgbus_trace_buf2.attr.attr,
	&coresight_attr_evt_cfg.attr.attr,
	&coresight_attr_evt_intf_sel_0.attr.attr,
	&coresight_attr_evt_intf_sel_1.attr.attr,
	&coresight_attr_perf_atb_cfg.attr.attr,
	&coresight_attr_perf_atb_counter_sel_0.attr.attr,
	&coresight_attr_perf_atb_counter_sel_1.attr.attr,
	&coresight_attr_perf_atb_counter_sel_2.attr.attr,
	&coresight_attr_perf_atb_counter_sel_3.attr.attr,
	&coresight_attr_perf_atb_trig_intf_sel_0.attr.attr,
	&coresight_attr_perf_atb_trig_intf_sel_1.attr.attr,
	&coresight_attr_perf_atb_drain_cmd.attr.attr,
	&coresight_attr_eco_cntl.attr.attr,
	&coresight_attr_ahb_dbg_cntl.attr.attr,
	NULL,
};

/*cx*/
static struct attribute *a6xx_coresight_attrs_cx[] = {
	&coresight_attr_cx_cfg_dbgbus_sel_a.attr.attr,
	&coresight_attr_cx_cfg_dbgbus_sel_b.attr.attr,
	&coresight_attr_cx_cfg_dbgbus_sel_c.attr.attr,
	&coresight_attr_cx_cfg_dbgbus_sel_d.attr.attr,
	&coresight_attr_cx_cfg_dbgbus_cntlt.attr.attr,
	&coresight_attr_cx_cfg_dbgbus_cntlm.attr.attr,
	&coresight_attr_cx_cfg_dbgbus_opl.attr.attr,
	&coresight_attr_cx_cfg_dbgbus_ope.attr.attr,
	&coresight_attr_cx_cfg_dbgbus_ivtl_0.attr.attr,
	&coresight_attr_cx_cfg_dbgbus_ivtl_1.attr.attr,
	&coresight_attr_cx_cfg_dbgbus_ivtl_2.attr.attr,
	&coresight_attr_cx_cfg_dbgbus_ivtl_3.attr.attr,
	&coresight_attr_cx_cfg_dbgbus_maskl_0.attr.attr,
	&coresight_attr_cx_cfg_dbgbus_maskl_1.attr.attr,
	&coresight_attr_cx_cfg_dbgbus_maskl_2.attr.attr,
	&coresight_attr_cx_cfg_dbgbus_maskl_3.attr.attr,
	&coresight_attr_cx_cfg_dbgbus_bytel_0.attr.attr,
	&coresight_attr_cx_cfg_dbgbus_bytel_1.attr.attr,
	&coresight_attr_cx_cfg_dbgbus_ivte_0.attr.attr,
	&coresight_attr_cx_cfg_dbgbus_ivte_1.attr.attr,
	&coresight_attr_cx_cfg_dbgbus_ivte_2.attr.attr,
	&coresight_attr_cx_cfg_dbgbus_ivte_3.attr.attr,
	&coresight_attr_cx_cfg_dbgbus_maske_0.attr.attr,
	&coresight_attr_cx_cfg_dbgbus_maske_1.attr.attr,
	&coresight_attr_cx_cfg_dbgbus_maske_2.attr.attr,
	&coresight_attr_cx_cfg_dbgbus_maske_3.attr.attr,
	&coresight_attr_cx_cfg_dbgbus_nibblee.attr.attr,
	&coresight_attr_cx_cfg_dbgbus_ptrc0.attr.attr,
	&coresight_attr_cx_cfg_dbgbus_ptrc1.attr.attr,
	&coresight_attr_cx_cfg_dbgbus_loadreg.attr.attr,
	&coresight_attr_cx_cfg_dbgbus_idx.attr.attr,
	&coresight_attr_cx_cfg_dbgbus_clrc.attr.attr,
	&coresight_attr_cx_cfg_dbgbus_loadivt.attr.attr,
	&coresight_attr_cx_vbif_dbg_cntl.attr.attr,
	&coresight_attr_cx_dbg_lo_hi_gpio.attr.attr,
	&coresight_attr_cx_ext_trace_bus_cntl.attr.attr,
	&coresight_attr_cx_read_ahb_through_dbg.attr.attr,
	&coresight_attr_cx_cfg_dbgbus_trace_buf1.attr.attr,
	&coresight_attr_cx_cfg_dbgbus_trace_buf2.attr.attr,
	&coresight_attr_cx_evt_cfg.attr.attr,
	&coresight_attr_cx_evt_intf_sel_0.attr.attr,
	&coresight_attr_cx_evt_intf_sel_1.attr.attr,
	&coresight_attr_cx_perf_atb_cfg.attr.attr,
	&coresight_attr_cx_perf_atb_counter_sel_0.attr.attr,
	&coresight_attr_cx_perf_atb_counter_sel_1.attr.attr,
	&coresight_attr_cx_perf_atb_counter_sel_2.attr.attr,
	&coresight_attr_cx_perf_atb_counter_sel_3.attr.attr,
	&coresight_attr_cx_perf_atb_trig_intf_sel_0.attr.attr,
	&coresight_attr_cx_perf_atb_trig_intf_sel_1.attr.attr,
	&coresight_attr_cx_perf_atb_drain_cmd.attr.attr,
	&coresight_attr_cx_eco_cntl.attr.attr,
	&coresight_attr_cx_ahb_dbg_cntl.attr.attr,
	NULL,
};

static const struct attribute_group a6xx_coresight_group = {
	.attrs = a6xx_coresight_attrs,
};

static const struct attribute_group *a6xx_coresight_groups[] = {
	&a6xx_coresight_group,
	NULL,
};

static const struct attribute_group a6xx_coresight_group_cx = {
	.attrs = a6xx_coresight_attrs_cx,
};

static const struct attribute_group *a6xx_coresight_groups_cx[] = {
	&a6xx_coresight_group_cx,
	NULL,
};

static struct adreno_coresight a6xx_coresight = {
	.registers = a6xx_coresight_regs,
	.count = ARRAY_SIZE(a6xx_coresight_regs),
	.groups = a6xx_coresight_groups,
};

static struct adreno_coresight a6xx_coresight_cx = {
	.registers = a6xx_coresight_regs_cx,
	.count = ARRAY_SIZE(a6xx_coresight_regs_cx),
	.groups = a6xx_coresight_groups_cx,
};

static struct adreno_perfcount_register a6xx_perfcounters_cp[] = {
	{ KGSL_PERFCOUNTER_NOT_USED, 0, 0, A6XX_RBBM_PERFCTR_CP_0_LO,
		A6XX_RBBM_PERFCTR_CP_0_HI, 0, A6XX_CP_PERFCTR_CP_SEL_0 },
	{ KGSL_PERFCOUNTER_NOT_USED, 0, 0, A6XX_RBBM_PERFCTR_CP_1_LO,
		A6XX_RBBM_PERFCTR_CP_1_HI, 1, A6XX_CP_PERFCTR_CP_SEL_1 },
	{ KGSL_PERFCOUNTER_NOT_USED, 0, 0, A6XX_RBBM_PERFCTR_CP_2_LO,
		A6XX_RBBM_PERFCTR_CP_2_HI, 2, A6XX_CP_PERFCTR_CP_SEL_2 },
	{ KGSL_PERFCOUNTER_NOT_USED, 0, 0, A6XX_RBBM_PERFCTR_CP_3_LO,
		A6XX_RBBM_PERFCTR_CP_3_HI, 3, A6XX_CP_PERFCTR_CP_SEL_3 },
	{ KGSL_PERFCOUNTER_NOT_USED, 0, 0, A6XX_RBBM_PERFCTR_CP_4_LO,
		A6XX_RBBM_PERFCTR_CP_4_HI, 4, A6XX_CP_PERFCTR_CP_SEL_4 },
	{ KGSL_PERFCOUNTER_NOT_USED, 0, 0, A6XX_RBBM_PERFCTR_CP_5_LO,
		A6XX_RBBM_PERFCTR_CP_5_HI, 5, A6XX_CP_PERFCTR_CP_SEL_5 },
	{ KGSL_PERFCOUNTER_NOT_USED, 0, 0, A6XX_RBBM_PERFCTR_CP_6_LO,
		A6XX_RBBM_PERFCTR_CP_6_HI, 6, A6XX_CP_PERFCTR_CP_SEL_6 },
	{ KGSL_PERFCOUNTER_NOT_USED, 0, 0, A6XX_RBBM_PERFCTR_CP_7_LO,
		A6XX_RBBM_PERFCTR_CP_7_HI, 7, A6XX_CP_PERFCTR_CP_SEL_7 },
	{ KGSL_PERFCOUNTER_NOT_USED, 0, 0, A6XX_RBBM_PERFCTR_CP_8_LO,
		A6XX_RBBM_PERFCTR_CP_8_HI, 8, A6XX_CP_PERFCTR_CP_SEL_8 },
	{ KGSL_PERFCOUNTER_NOT_USED, 0, 0, A6XX_RBBM_PERFCTR_CP_9_LO,
		A6XX_RBBM_PERFCTR_CP_9_HI, 9, A6XX_CP_PERFCTR_CP_SEL_9 },
	{ KGSL_PERFCOUNTER_NOT_USED, 0, 0, A6XX_RBBM_PERFCTR_CP_10_LO,
		A6XX_RBBM_PERFCTR_CP_10_HI, 10, A6XX_CP_PERFCTR_CP_SEL_10 },
	{ KGSL_PERFCOUNTER_NOT_USED, 0, 0, A6XX_RBBM_PERFCTR_CP_11_LO,
		A6XX_RBBM_PERFCTR_CP_11_HI, 11, A6XX_CP_PERFCTR_CP_SEL_11 },
	{ KGSL_PERFCOUNTER_NOT_USED, 0, 0, A6XX_RBBM_PERFCTR_CP_12_LO,
		A6XX_RBBM_PERFCTR_CP_12_HI, 12, A6XX_CP_PERFCTR_CP_SEL_12 },
	{ KGSL_PERFCOUNTER_NOT_USED, 0, 0, A6XX_RBBM_PERFCTR_CP_13_LO,
		A6XX_RBBM_PERFCTR_CP_13_HI, 13, A6XX_CP_PERFCTR_CP_SEL_13 },
};

static struct adreno_perfcount_register a6xx_perfcounters_rbbm[] = {
	{ KGSL_PERFCOUNTER_NOT_USED, 0, 0, A6XX_RBBM_PERFCTR_RBBM_0_LO,
		A6XX_RBBM_PERFCTR_RBBM_0_HI, 15, A6XX_RBBM_PERFCTR_RBBM_SEL_0 },
	{ KGSL_PERFCOUNTER_NOT_USED, 0, 0, A6XX_RBBM_PERFCTR_RBBM_1_LO,
		A6XX_RBBM_PERFCTR_RBBM_1_HI, 15, A6XX_RBBM_PERFCTR_RBBM_SEL_1 },
	{ KGSL_PERFCOUNTER_NOT_USED, 0, 0, A6XX_RBBM_PERFCTR_RBBM_2_LO,
		A6XX_RBBM_PERFCTR_RBBM_2_HI, 16, A6XX_RBBM_PERFCTR_RBBM_SEL_2 },
	{ KGSL_PERFCOUNTER_NOT_USED, 0, 0, A6XX_RBBM_PERFCTR_RBBM_3_LO,
		A6XX_RBBM_PERFCTR_RBBM_3_HI, 17, A6XX_RBBM_PERFCTR_RBBM_SEL_3 },
};

static struct adreno_perfcount_register a6xx_perfcounters_pc[] = {
	{ KGSL_PERFCOUNTER_NOT_USED, 0, 0, A6XX_RBBM_PERFCTR_PC_0_LO,
		A6XX_RBBM_PERFCTR_PC_0_HI, 18, A6XX_PC_PERFCTR_PC_SEL_0 },
	{ KGSL_PERFCOUNTER_NOT_USED, 0, 0, A6XX_RBBM_PERFCTR_PC_1_LO,
		A6XX_RBBM_PERFCTR_PC_1_HI, 19, A6XX_PC_PERFCTR_PC_SEL_1 },
	{ KGSL_PERFCOUNTER_NOT_USED, 0, 0, A6XX_RBBM_PERFCTR_PC_2_LO,
		A6XX_RBBM_PERFCTR_PC_2_HI, 20, A6XX_PC_PERFCTR_PC_SEL_2 },
	{ KGSL_PERFCOUNTER_NOT_USED, 0, 0, A6XX_RBBM_PERFCTR_PC_3_LO,
		A6XX_RBBM_PERFCTR_PC_3_HI, 21, A6XX_PC_PERFCTR_PC_SEL_3 },
	{ KGSL_PERFCOUNTER_NOT_USED, 0, 0, A6XX_RBBM_PERFCTR_PC_4_LO,
		A6XX_RBBM_PERFCTR_PC_4_HI, 22, A6XX_PC_PERFCTR_PC_SEL_4 },
	{ KGSL_PERFCOUNTER_NOT_USED, 0, 0, A6XX_RBBM_PERFCTR_PC_5_LO,
		A6XX_RBBM_PERFCTR_PC_5_HI, 23, A6XX_PC_PERFCTR_PC_SEL_5 },
	{ KGSL_PERFCOUNTER_NOT_USED, 0, 0, A6XX_RBBM_PERFCTR_PC_6_LO,
		A6XX_RBBM_PERFCTR_PC_6_HI, 24, A6XX_PC_PERFCTR_PC_SEL_6 },
	{ KGSL_PERFCOUNTER_NOT_USED, 0, 0, A6XX_RBBM_PERFCTR_PC_7_LO,
		A6XX_RBBM_PERFCTR_PC_7_HI, 25, A6XX_PC_PERFCTR_PC_SEL_7 },
};

static struct adreno_perfcount_register a6xx_perfcounters_vfd[] = {
	{ KGSL_PERFCOUNTER_NOT_USED, 0, 0, A6XX_RBBM_PERFCTR_VFD_0_LO,
		A6XX_RBBM_PERFCTR_VFD_0_HI, 26, A6XX_VFD_PERFCTR_VFD_SEL_0 },
	{ KGSL_PERFCOUNTER_NOT_USED, 0, 0, A6XX_RBBM_PERFCTR_VFD_1_LO,
		A6XX_RBBM_PERFCTR_VFD_1_HI, 27, A6XX_VFD_PERFCTR_VFD_SEL_1 },
	{ KGSL_PERFCOUNTER_NOT_USED, 0, 0, A6XX_RBBM_PERFCTR_VFD_2_LO,
		A6XX_RBBM_PERFCTR_VFD_2_HI, 28, A6XX_VFD_PERFCTR_VFD_SEL_2 },
	{ KGSL_PERFCOUNTER_NOT_USED, 0, 0, A6XX_RBBM_PERFCTR_VFD_3_LO,
		A6XX_RBBM_PERFCTR_VFD_3_HI, 29, A6XX_VFD_PERFCTR_VFD_SEL_3 },
	{ KGSL_PERFCOUNTER_NOT_USED, 0, 0, A6XX_RBBM_PERFCTR_VFD_4_LO,
		A6XX_RBBM_PERFCTR_VFD_4_HI, 30, A6XX_VFD_PERFCTR_VFD_SEL_4 },
	{ KGSL_PERFCOUNTER_NOT_USED, 0, 0, A6XX_RBBM_PERFCTR_VFD_5_LO,
		A6XX_RBBM_PERFCTR_VFD_5_HI, 31, A6XX_VFD_PERFCTR_VFD_SEL_5 },
	{ KGSL_PERFCOUNTER_NOT_USED, 0, 0, A6XX_RBBM_PERFCTR_VFD_6_LO,
		A6XX_RBBM_PERFCTR_VFD_6_HI, 32, A6XX_VFD_PERFCTR_VFD_SEL_6 },
	{ KGSL_PERFCOUNTER_NOT_USED, 0, 0, A6XX_RBBM_PERFCTR_VFD_7_LO,
		A6XX_RBBM_PERFCTR_VFD_7_HI, 33, A6XX_VFD_PERFCTR_VFD_SEL_7 },
};

static struct adreno_perfcount_register a6xx_perfcounters_hlsq[] = {
	{ KGSL_PERFCOUNTER_NOT_USED, 0, 0, A6XX_RBBM_PERFCTR_HLSQ_0_LO,
		A6XX_RBBM_PERFCTR_HLSQ_0_HI, 34, A6XX_HLSQ_PERFCTR_HLSQ_SEL_0 },
	{ KGSL_PERFCOUNTER_NOT_USED, 0, 0, A6XX_RBBM_PERFCTR_HLSQ_1_LO,
		A6XX_RBBM_PERFCTR_HLSQ_1_HI, 35, A6XX_HLSQ_PERFCTR_HLSQ_SEL_1 },
	{ KGSL_PERFCOUNTER_NOT_USED, 0, 0, A6XX_RBBM_PERFCTR_HLSQ_2_LO,
		A6XX_RBBM_PERFCTR_HLSQ_2_HI, 36, A6XX_HLSQ_PERFCTR_HLSQ_SEL_2 },
	{ KGSL_PERFCOUNTER_NOT_USED, 0, 0, A6XX_RBBM_PERFCTR_HLSQ_3_LO,
		A6XX_RBBM_PERFCTR_HLSQ_3_HI, 37, A6XX_HLSQ_PERFCTR_HLSQ_SEL_3 },
	{ KGSL_PERFCOUNTER_NOT_USED, 0, 0, A6XX_RBBM_PERFCTR_HLSQ_4_LO,
		A6XX_RBBM_PERFCTR_HLSQ_4_HI, 38, A6XX_HLSQ_PERFCTR_HLSQ_SEL_4 },
	{ KGSL_PERFCOUNTER_NOT_USED, 0, 0, A6XX_RBBM_PERFCTR_HLSQ_5_LO,
		A6XX_RBBM_PERFCTR_HLSQ_5_HI, 39, A6XX_HLSQ_PERFCTR_HLSQ_SEL_5 },
};

static struct adreno_perfcount_register a6xx_perfcounters_vpc[] = {
	{ KGSL_PERFCOUNTER_NOT_USED, 0, 0, A6XX_RBBM_PERFCTR_VPC_0_LO,
		A6XX_RBBM_PERFCTR_VPC_0_HI, 40, A6XX_VPC_PERFCTR_VPC_SEL_0 },
	{ KGSL_PERFCOUNTER_NOT_USED, 0, 0, A6XX_RBBM_PERFCTR_VPC_1_LO,
		A6XX_RBBM_PERFCTR_VPC_1_HI, 41, A6XX_VPC_PERFCTR_VPC_SEL_1 },
	{ KGSL_PERFCOUNTER_NOT_USED, 0, 0, A6XX_RBBM_PERFCTR_VPC_2_LO,
		A6XX_RBBM_PERFCTR_VPC_2_HI, 42, A6XX_VPC_PERFCTR_VPC_SEL_2 },
	{ KGSL_PERFCOUNTER_NOT_USED, 0, 0, A6XX_RBBM_PERFCTR_VPC_3_LO,
		A6XX_RBBM_PERFCTR_VPC_3_HI, 43, A6XX_VPC_PERFCTR_VPC_SEL_3 },
	{ KGSL_PERFCOUNTER_NOT_USED, 0, 0, A6XX_RBBM_PERFCTR_VPC_4_LO,
		A6XX_RBBM_PERFCTR_VPC_4_HI, 44, A6XX_VPC_PERFCTR_VPC_SEL_4 },
	{ KGSL_PERFCOUNTER_NOT_USED, 0, 0, A6XX_RBBM_PERFCTR_VPC_5_LO,
		A6XX_RBBM_PERFCTR_VPC_5_HI, 45, A6XX_VPC_PERFCTR_VPC_SEL_5 },
};

static struct adreno_perfcount_register a6xx_perfcounters_ccu[] = {
	{ KGSL_PERFCOUNTER_NOT_USED, 0, 0, A6XX_RBBM_PERFCTR_CCU_0_LO,
		A6XX_RBBM_PERFCTR_CCU_0_HI, 46, A6XX_RB_PERFCTR_CCU_SEL_0 },
	{ KGSL_PERFCOUNTER_NOT_USED, 0, 0, A6XX_RBBM_PERFCTR_CCU_1_LO,
		A6XX_RBBM_PERFCTR_CCU_1_HI, 47, A6XX_RB_PERFCTR_CCU_SEL_1 },
	{ KGSL_PERFCOUNTER_NOT_USED, 0, 0, A6XX_RBBM_PERFCTR_CCU_2_LO,
		A6XX_RBBM_PERFCTR_CCU_2_HI, 48, A6XX_RB_PERFCTR_CCU_SEL_2 },
	{ KGSL_PERFCOUNTER_NOT_USED, 0, 0, A6XX_RBBM_PERFCTR_CCU_3_LO,
		A6XX_RBBM_PERFCTR_CCU_3_HI, 49, A6XX_RB_PERFCTR_CCU_SEL_3 },
	{ KGSL_PERFCOUNTER_NOT_USED, 0, 0, A6XX_RBBM_PERFCTR_CCU_4_LO,
		A6XX_RBBM_PERFCTR_CCU_4_HI, 50, A6XX_RB_PERFCTR_CCU_SEL_4 },
};

static struct adreno_perfcount_register a6xx_perfcounters_tse[] = {
	{ KGSL_PERFCOUNTER_NOT_USED, 0, 0, A6XX_RBBM_PERFCTR_TSE_0_LO,
		A6XX_RBBM_PERFCTR_TSE_0_HI, 51, A6XX_GRAS_PERFCTR_TSE_SEL_0 },
	{ KGSL_PERFCOUNTER_NOT_USED, 0, 0, A6XX_RBBM_PERFCTR_TSE_1_LO,
		A6XX_RBBM_PERFCTR_TSE_1_HI, 52, A6XX_GRAS_PERFCTR_TSE_SEL_1 },
	{ KGSL_PERFCOUNTER_NOT_USED, 0, 0, A6XX_RBBM_PERFCTR_TSE_2_LO,
		A6XX_RBBM_PERFCTR_TSE_2_HI, 53, A6XX_GRAS_PERFCTR_TSE_SEL_2 },
	{ KGSL_PERFCOUNTER_NOT_USED, 0, 0, A6XX_RBBM_PERFCTR_TSE_3_LO,
		A6XX_RBBM_PERFCTR_TSE_3_HI, 54, A6XX_GRAS_PERFCTR_TSE_SEL_3 },
};

static struct adreno_perfcount_register a6xx_perfcounters_ras[] = {
	{ KGSL_PERFCOUNTER_NOT_USED, 0, 0, A6XX_RBBM_PERFCTR_RAS_0_LO,
		A6XX_RBBM_PERFCTR_RAS_0_HI, 55, A6XX_GRAS_PERFCTR_RAS_SEL_0 },
	{ KGSL_PERFCOUNTER_NOT_USED, 0, 0, A6XX_RBBM_PERFCTR_RAS_1_LO,
		A6XX_RBBM_PERFCTR_RAS_1_HI, 56, A6XX_GRAS_PERFCTR_RAS_SEL_1 },
	{ KGSL_PERFCOUNTER_NOT_USED, 0, 0, A6XX_RBBM_PERFCTR_RAS_2_LO,
		A6XX_RBBM_PERFCTR_RAS_2_HI, 57, A6XX_GRAS_PERFCTR_RAS_SEL_2 },
	{ KGSL_PERFCOUNTER_NOT_USED, 0, 0, A6XX_RBBM_PERFCTR_RAS_3_LO,
		A6XX_RBBM_PERFCTR_RAS_3_HI, 58, A6XX_GRAS_PERFCTR_RAS_SEL_3 },
};

static struct adreno_perfcount_register a6xx_perfcounters_uche[] = {
	{ KGSL_PERFCOUNTER_NOT_USED, 0, 0, A6XX_RBBM_PERFCTR_UCHE_0_LO,
		A6XX_RBBM_PERFCTR_UCHE_0_HI, 59, A6XX_UCHE_PERFCTR_UCHE_SEL_0 },
	{ KGSL_PERFCOUNTER_NOT_USED, 0, 0, A6XX_RBBM_PERFCTR_UCHE_1_LO,
		A6XX_RBBM_PERFCTR_UCHE_1_HI, 60, A6XX_UCHE_PERFCTR_UCHE_SEL_1 },
	{ KGSL_PERFCOUNTER_NOT_USED, 0, 0, A6XX_RBBM_PERFCTR_UCHE_2_LO,
		A6XX_RBBM_PERFCTR_UCHE_2_HI, 61, A6XX_UCHE_PERFCTR_UCHE_SEL_2 },
	{ KGSL_PERFCOUNTER_NOT_USED, 0, 0, A6XX_RBBM_PERFCTR_UCHE_3_LO,
		A6XX_RBBM_PERFCTR_UCHE_3_HI, 62, A6XX_UCHE_PERFCTR_UCHE_SEL_3 },
	{ KGSL_PERFCOUNTER_NOT_USED, 0, 0, A6XX_RBBM_PERFCTR_UCHE_4_LO,
		A6XX_RBBM_PERFCTR_UCHE_4_HI, 63, A6XX_UCHE_PERFCTR_UCHE_SEL_4 },
	{ KGSL_PERFCOUNTER_NOT_USED, 0, 0, A6XX_RBBM_PERFCTR_UCHE_5_LO,
		A6XX_RBBM_PERFCTR_UCHE_5_HI, 64, A6XX_UCHE_PERFCTR_UCHE_SEL_5 },
	{ KGSL_PERFCOUNTER_NOT_USED, 0, 0, A6XX_RBBM_PERFCTR_UCHE_6_LO,
		A6XX_RBBM_PERFCTR_UCHE_6_HI, 65, A6XX_UCHE_PERFCTR_UCHE_SEL_6 },
	{ KGSL_PERFCOUNTER_NOT_USED, 0, 0, A6XX_RBBM_PERFCTR_UCHE_7_LO,
		A6XX_RBBM_PERFCTR_UCHE_7_HI, 66, A6XX_UCHE_PERFCTR_UCHE_SEL_7 },
	{ KGSL_PERFCOUNTER_NOT_USED, 0, 0, A6XX_RBBM_PERFCTR_UCHE_8_LO,
		A6XX_RBBM_PERFCTR_UCHE_8_HI, 67, A6XX_UCHE_PERFCTR_UCHE_SEL_8 },
	{ KGSL_PERFCOUNTER_NOT_USED, 0, 0, A6XX_RBBM_PERFCTR_UCHE_9_LO,
		A6XX_RBBM_PERFCTR_UCHE_9_HI, 68, A6XX_UCHE_PERFCTR_UCHE_SEL_9 },
	{ KGSL_PERFCOUNTER_NOT_USED, 0, 0, A6XX_RBBM_PERFCTR_UCHE_10_LO,
		A6XX_RBBM_PERFCTR_UCHE_10_HI, 69,
					A6XX_UCHE_PERFCTR_UCHE_SEL_10 },
	{ KGSL_PERFCOUNTER_NOT_USED, 0, 0, A6XX_RBBM_PERFCTR_UCHE_11_LO,
		A6XX_RBBM_PERFCTR_UCHE_11_HI, 70,
					A6XX_UCHE_PERFCTR_UCHE_SEL_11 },
};

static struct adreno_perfcount_register a6xx_perfcounters_tp[] = {
	{ KGSL_PERFCOUNTER_NOT_USED, 0, 0, A6XX_RBBM_PERFCTR_TP_0_LO,
		A6XX_RBBM_PERFCTR_TP_0_HI, 71, A6XX_TPL1_PERFCTR_TP_SEL_0 },
	{ KGSL_PERFCOUNTER_NOT_USED, 0, 0, A6XX_RBBM_PERFCTR_TP_1_LO,
		A6XX_RBBM_PERFCTR_TP_1_HI, 72, A6XX_TPL1_PERFCTR_TP_SEL_1 },
	{ KGSL_PERFCOUNTER_NOT_USED, 0, 0, A6XX_RBBM_PERFCTR_TP_2_LO,
		A6XX_RBBM_PERFCTR_TP_2_HI, 73, A6XX_TPL1_PERFCTR_TP_SEL_2 },
	{ KGSL_PERFCOUNTER_NOT_USED, 0, 0, A6XX_RBBM_PERFCTR_TP_3_LO,
		A6XX_RBBM_PERFCTR_TP_3_HI, 74, A6XX_TPL1_PERFCTR_TP_SEL_3 },
	{ KGSL_PERFCOUNTER_NOT_USED, 0, 0, A6XX_RBBM_PERFCTR_TP_4_LO,
		A6XX_RBBM_PERFCTR_TP_4_HI, 75, A6XX_TPL1_PERFCTR_TP_SEL_4 },
	{ KGSL_PERFCOUNTER_NOT_USED, 0, 0, A6XX_RBBM_PERFCTR_TP_5_LO,
		A6XX_RBBM_PERFCTR_TP_5_HI, 76, A6XX_TPL1_PERFCTR_TP_SEL_5 },
	{ KGSL_PERFCOUNTER_NOT_USED, 0, 0, A6XX_RBBM_PERFCTR_TP_6_LO,
		A6XX_RBBM_PERFCTR_TP_6_HI, 77, A6XX_TPL1_PERFCTR_TP_SEL_6 },
	{ KGSL_PERFCOUNTER_NOT_USED, 0, 0, A6XX_RBBM_PERFCTR_TP_7_LO,
		A6XX_RBBM_PERFCTR_TP_7_HI, 78, A6XX_TPL1_PERFCTR_TP_SEL_7 },
	{ KGSL_PERFCOUNTER_NOT_USED, 0, 0, A6XX_RBBM_PERFCTR_TP_8_LO,
		A6XX_RBBM_PERFCTR_TP_8_HI, 79, A6XX_TPL1_PERFCTR_TP_SEL_8 },
	{ KGSL_PERFCOUNTER_NOT_USED, 0, 0, A6XX_RBBM_PERFCTR_TP_9_LO,
		A6XX_RBBM_PERFCTR_TP_9_HI, 80, A6XX_TPL1_PERFCTR_TP_SEL_9 },
	{ KGSL_PERFCOUNTER_NOT_USED, 0, 0, A6XX_RBBM_PERFCTR_TP_10_LO,
		A6XX_RBBM_PERFCTR_TP_10_HI, 81, A6XX_TPL1_PERFCTR_TP_SEL_10 },
	{ KGSL_PERFCOUNTER_NOT_USED, 0, 0, A6XX_RBBM_PERFCTR_TP_11_LO,
		A6XX_RBBM_PERFCTR_TP_11_HI, 82, A6XX_TPL1_PERFCTR_TP_SEL_11 },
};

static struct adreno_perfcount_register a6xx_perfcounters_sp[] = {
	{ KGSL_PERFCOUNTER_NOT_USED, 0, 0, A6XX_RBBM_PERFCTR_SP_0_LO,
		A6XX_RBBM_PERFCTR_SP_0_HI, 83, A6XX_SP_PERFCTR_SP_SEL_0 },
	{ KGSL_PERFCOUNTER_NOT_USED, 0, 0, A6XX_RBBM_PERFCTR_SP_1_LO,
		A6XX_RBBM_PERFCTR_SP_1_HI, 84, A6XX_SP_PERFCTR_SP_SEL_1 },
	{ KGSL_PERFCOUNTER_NOT_USED, 0, 0, A6XX_RBBM_PERFCTR_SP_2_LO,
		A6XX_RBBM_PERFCTR_SP_2_HI, 85, A6XX_SP_PERFCTR_SP_SEL_2 },
	{ KGSL_PERFCOUNTER_NOT_USED, 0, 0, A6XX_RBBM_PERFCTR_SP_3_LO,
		A6XX_RBBM_PERFCTR_SP_3_HI, 86, A6XX_SP_PERFCTR_SP_SEL_3 },
	{ KGSL_PERFCOUNTER_NOT_USED, 0, 0, A6XX_RBBM_PERFCTR_SP_4_LO,
		A6XX_RBBM_PERFCTR_SP_4_HI, 87, A6XX_SP_PERFCTR_SP_SEL_4 },
	{ KGSL_PERFCOUNTER_NOT_USED, 0, 0, A6XX_RBBM_PERFCTR_SP_5_LO,
		A6XX_RBBM_PERFCTR_SP_5_HI, 88, A6XX_SP_PERFCTR_SP_SEL_5 },
	{ KGSL_PERFCOUNTER_NOT_USED, 0, 0, A6XX_RBBM_PERFCTR_SP_6_LO,
		A6XX_RBBM_PERFCTR_SP_6_HI, 89, A6XX_SP_PERFCTR_SP_SEL_6 },
	{ KGSL_PERFCOUNTER_NOT_USED, 0, 0, A6XX_RBBM_PERFCTR_SP_7_LO,
		A6XX_RBBM_PERFCTR_SP_7_HI, 90, A6XX_SP_PERFCTR_SP_SEL_7 },
	{ KGSL_PERFCOUNTER_NOT_USED, 0, 0, A6XX_RBBM_PERFCTR_SP_8_LO,
		A6XX_RBBM_PERFCTR_SP_8_HI, 91, A6XX_SP_PERFCTR_SP_SEL_8 },
	{ KGSL_PERFCOUNTER_NOT_USED, 0, 0, A6XX_RBBM_PERFCTR_SP_9_LO,
		A6XX_RBBM_PERFCTR_SP_9_HI, 92, A6XX_SP_PERFCTR_SP_SEL_9 },
	{ KGSL_PERFCOUNTER_NOT_USED, 0, 0, A6XX_RBBM_PERFCTR_SP_10_LO,
		A6XX_RBBM_PERFCTR_SP_10_HI, 93, A6XX_SP_PERFCTR_SP_SEL_10 },
	{ KGSL_PERFCOUNTER_NOT_USED, 0, 0, A6XX_RBBM_PERFCTR_SP_11_LO,
		A6XX_RBBM_PERFCTR_SP_11_HI, 94, A6XX_SP_PERFCTR_SP_SEL_11 },
	{ KGSL_PERFCOUNTER_NOT_USED, 0, 0, A6XX_RBBM_PERFCTR_SP_12_LO,
		A6XX_RBBM_PERFCTR_SP_12_HI, 95, A6XX_SP_PERFCTR_SP_SEL_12 },
	{ KGSL_PERFCOUNTER_NOT_USED, 0, 0, A6XX_RBBM_PERFCTR_SP_13_LO,
		A6XX_RBBM_PERFCTR_SP_13_HI, 96, A6XX_SP_PERFCTR_SP_SEL_13 },
	{ KGSL_PERFCOUNTER_NOT_USED, 0, 0, A6XX_RBBM_PERFCTR_SP_14_LO,
		A6XX_RBBM_PERFCTR_SP_14_HI, 97, A6XX_SP_PERFCTR_SP_SEL_14 },
	{ KGSL_PERFCOUNTER_NOT_USED, 0, 0, A6XX_RBBM_PERFCTR_SP_15_LO,
		A6XX_RBBM_PERFCTR_SP_15_HI, 98, A6XX_SP_PERFCTR_SP_SEL_15 },
	{ KGSL_PERFCOUNTER_NOT_USED, 0, 0, A6XX_RBBM_PERFCTR_SP_16_LO,
		A6XX_RBBM_PERFCTR_SP_16_HI, 99, A6XX_SP_PERFCTR_SP_SEL_16 },
	{ KGSL_PERFCOUNTER_NOT_USED, 0, 0, A6XX_RBBM_PERFCTR_SP_17_LO,
		A6XX_RBBM_PERFCTR_SP_17_HI, 100, A6XX_SP_PERFCTR_SP_SEL_17 },
	{ KGSL_PERFCOUNTER_NOT_USED, 0, 0, A6XX_RBBM_PERFCTR_SP_18_LO,
		A6XX_RBBM_PERFCTR_SP_18_HI, 101, A6XX_SP_PERFCTR_SP_SEL_18 },
	{ KGSL_PERFCOUNTER_NOT_USED, 0, 0, A6XX_RBBM_PERFCTR_SP_19_LO,
		A6XX_RBBM_PERFCTR_SP_19_HI, 102, A6XX_SP_PERFCTR_SP_SEL_19 },
	{ KGSL_PERFCOUNTER_NOT_USED, 0, 0, A6XX_RBBM_PERFCTR_SP_20_LO,
		A6XX_RBBM_PERFCTR_SP_20_HI, 103, A6XX_SP_PERFCTR_SP_SEL_20 },
	{ KGSL_PERFCOUNTER_NOT_USED, 0, 0, A6XX_RBBM_PERFCTR_SP_21_LO,
		A6XX_RBBM_PERFCTR_SP_21_HI, 104, A6XX_SP_PERFCTR_SP_SEL_21 },
	{ KGSL_PERFCOUNTER_NOT_USED, 0, 0, A6XX_RBBM_PERFCTR_SP_22_LO,
		A6XX_RBBM_PERFCTR_SP_22_HI, 105, A6XX_SP_PERFCTR_SP_SEL_22 },
	{ KGSL_PERFCOUNTER_NOT_USED, 0, 0, A6XX_RBBM_PERFCTR_SP_23_LO,
		A6XX_RBBM_PERFCTR_SP_23_HI, 106, A6XX_SP_PERFCTR_SP_SEL_23 },
};

static struct adreno_perfcount_register a6xx_perfcounters_rb[] = {
	{ KGSL_PERFCOUNTER_NOT_USED, 0, 0, A6XX_RBBM_PERFCTR_RB_0_LO,
		A6XX_RBBM_PERFCTR_RB_0_HI, 107, A6XX_RB_PERFCTR_RB_SEL_0 },
	{ KGSL_PERFCOUNTER_NOT_USED, 0, 0, A6XX_RBBM_PERFCTR_RB_1_LO,
		A6XX_RBBM_PERFCTR_RB_1_HI, 108, A6XX_RB_PERFCTR_RB_SEL_1 },
	{ KGSL_PERFCOUNTER_NOT_USED, 0, 0, A6XX_RBBM_PERFCTR_RB_2_LO,
		A6XX_RBBM_PERFCTR_RB_2_HI, 109, A6XX_RB_PERFCTR_RB_SEL_2 },
	{ KGSL_PERFCOUNTER_NOT_USED, 0, 0, A6XX_RBBM_PERFCTR_RB_3_LO,
		A6XX_RBBM_PERFCTR_RB_3_HI, 110, A6XX_RB_PERFCTR_RB_SEL_3 },
	{ KGSL_PERFCOUNTER_NOT_USED, 0, 0, A6XX_RBBM_PERFCTR_RB_4_LO,
		A6XX_RBBM_PERFCTR_RB_4_HI, 111, A6XX_RB_PERFCTR_RB_SEL_4 },
	{ KGSL_PERFCOUNTER_NOT_USED, 0, 0, A6XX_RBBM_PERFCTR_RB_5_LO,
		A6XX_RBBM_PERFCTR_RB_5_HI, 112, A6XX_RB_PERFCTR_RB_SEL_5 },
	{ KGSL_PERFCOUNTER_NOT_USED, 0, 0, A6XX_RBBM_PERFCTR_RB_6_LO,
		A6XX_RBBM_PERFCTR_RB_6_HI, 113, A6XX_RB_PERFCTR_RB_SEL_6 },
	{ KGSL_PERFCOUNTER_NOT_USED, 0, 0, A6XX_RBBM_PERFCTR_RB_7_LO,
		A6XX_RBBM_PERFCTR_RB_7_HI, 114, A6XX_RB_PERFCTR_RB_SEL_7 },
};

static struct adreno_perfcount_register a6xx_perfcounters_vsc[] = {
	{ KGSL_PERFCOUNTER_NOT_USED, 0, 0, A6XX_RBBM_PERFCTR_VSC_0_LO,
		A6XX_RBBM_PERFCTR_VSC_0_HI, 115, A6XX_VSC_PERFCTR_VSC_SEL_0 },
	{ KGSL_PERFCOUNTER_NOT_USED, 0, 0, A6XX_RBBM_PERFCTR_VSC_1_LO,
		A6XX_RBBM_PERFCTR_VSC_1_HI, 116, A6XX_VSC_PERFCTR_VSC_SEL_1 },
};

static struct adreno_perfcount_register a6xx_perfcounters_lrz[] = {
	{ KGSL_PERFCOUNTER_NOT_USED, 0, 0, A6XX_RBBM_PERFCTR_LRZ_0_LO,
		A6XX_RBBM_PERFCTR_LRZ_0_HI, 117, A6XX_GRAS_PERFCTR_LRZ_SEL_0 },
	{ KGSL_PERFCOUNTER_NOT_USED, 0, 0, A6XX_RBBM_PERFCTR_LRZ_1_LO,
		A6XX_RBBM_PERFCTR_LRZ_1_HI, 118, A6XX_GRAS_PERFCTR_LRZ_SEL_1 },
	{ KGSL_PERFCOUNTER_NOT_USED, 0, 0, A6XX_RBBM_PERFCTR_LRZ_2_LO,
		A6XX_RBBM_PERFCTR_LRZ_2_HI, 119, A6XX_GRAS_PERFCTR_LRZ_SEL_2 },
	{ KGSL_PERFCOUNTER_NOT_USED, 0, 0, A6XX_RBBM_PERFCTR_LRZ_3_LO,
		A6XX_RBBM_PERFCTR_LRZ_3_HI, 120, A6XX_GRAS_PERFCTR_LRZ_SEL_3 },
};

static struct adreno_perfcount_register a6xx_perfcounters_cmp[] = {
	{ KGSL_PERFCOUNTER_NOT_USED, 0, 0, A6XX_RBBM_PERFCTR_CMP_0_LO,
		A6XX_RBBM_PERFCTR_CMP_0_HI, 121, A6XX_RB_PERFCTR_CMP_SEL_0 },
	{ KGSL_PERFCOUNTER_NOT_USED, 0, 0, A6XX_RBBM_PERFCTR_CMP_1_LO,
		A6XX_RBBM_PERFCTR_CMP_1_HI, 122, A6XX_RB_PERFCTR_CMP_SEL_1 },
	{ KGSL_PERFCOUNTER_NOT_USED, 0, 0, A6XX_RBBM_PERFCTR_CMP_2_LO,
		A6XX_RBBM_PERFCTR_CMP_2_HI, 123, A6XX_RB_PERFCTR_CMP_SEL_2 },
	{ KGSL_PERFCOUNTER_NOT_USED, 0, 0, A6XX_RBBM_PERFCTR_CMP_3_LO,
		A6XX_RBBM_PERFCTR_CMP_3_HI, 124, A6XX_RB_PERFCTR_CMP_SEL_3 },
};

static struct adreno_perfcount_register a6xx_perfcounters_vbif[] = {
	{ KGSL_PERFCOUNTER_NOT_USED, 0, 0, A6XX_VBIF_PERF_CNT_LOW0,
		A6XX_VBIF_PERF_CNT_HIGH0, -1, A6XX_VBIF_PERF_CNT_SEL0 },
	{ KGSL_PERFCOUNTER_NOT_USED, 0, 0, A6XX_VBIF_PERF_CNT_LOW1,
		A6XX_VBIF_PERF_CNT_HIGH1, -1, A6XX_VBIF_PERF_CNT_SEL1 },
	{ KGSL_PERFCOUNTER_NOT_USED, 0, 0, A6XX_VBIF_PERF_CNT_LOW2,
		A6XX_VBIF_PERF_CNT_HIGH2, -1, A6XX_VBIF_PERF_CNT_SEL2 },
	{ KGSL_PERFCOUNTER_NOT_USED, 0, 0, A6XX_VBIF_PERF_CNT_LOW3,
		A6XX_VBIF_PERF_CNT_HIGH3, -1, A6XX_VBIF_PERF_CNT_SEL3 },
};

static struct adreno_perfcount_register a6xx_perfcounters_vbif_pwr[] = {
	{ KGSL_PERFCOUNTER_NOT_USED, 0, 0, A6XX_VBIF_PERF_PWR_CNT_LOW0,
		A6XX_VBIF_PERF_PWR_CNT_HIGH0, -1, A6XX_VBIF_PERF_PWR_CNT_EN0 },
	{ KGSL_PERFCOUNTER_NOT_USED, 0, 0, A6XX_VBIF_PERF_PWR_CNT_LOW1,
		A6XX_VBIF_PERF_PWR_CNT_HIGH1, -1, A6XX_VBIF_PERF_PWR_CNT_EN1 },
	{ KGSL_PERFCOUNTER_NOT_USED, 0, 0, A6XX_VBIF_PERF_PWR_CNT_LOW2,
		A6XX_VBIF_PERF_PWR_CNT_HIGH2, -1, A6XX_VBIF_PERF_PWR_CNT_EN2 },
};


static struct adreno_perfcount_register a6xx_perfcounters_gbif[] = {
	{ KGSL_PERFCOUNTER_NOT_USED, 0, 0, A6XX_GBIF_PERF_CNT_LOW0,
		A6XX_GBIF_PERF_CNT_HIGH0, -1, A6XX_GBIF_PERF_CNT_SEL },
	{ KGSL_PERFCOUNTER_NOT_USED, 0, 0, A6XX_GBIF_PERF_CNT_LOW1,
		A6XX_GBIF_PERF_CNT_HIGH1, -1, A6XX_GBIF_PERF_CNT_SEL },
	{ KGSL_PERFCOUNTER_NOT_USED, 0, 0, A6XX_GBIF_PERF_CNT_LOW2,
		A6XX_GBIF_PERF_CNT_HIGH2, -1, A6XX_GBIF_PERF_CNT_SEL },
	{ KGSL_PERFCOUNTER_NOT_USED, 0, 0, A6XX_GBIF_PERF_CNT_LOW3,
		A6XX_GBIF_PERF_CNT_HIGH3, -1, A6XX_GBIF_PERF_CNT_SEL },
};

static struct adreno_perfcount_register a6xx_perfcounters_gbif_pwr[] = {
	{ KGSL_PERFCOUNTER_NOT_USED, 0, 0, A6XX_GBIF_PWR_CNT_LOW0,
		A6XX_GBIF_PWR_CNT_HIGH0, -1, A6XX_GBIF_PERF_PWR_CNT_EN },
	{ KGSL_PERFCOUNTER_NOT_USED, 0, 0, A6XX_GBIF_PWR_CNT_LOW1,
		A6XX_GBIF_PWR_CNT_HIGH1, -1, A6XX_GBIF_PERF_PWR_CNT_EN },
	{ KGSL_PERFCOUNTER_NOT_USED, 0, 0, A6XX_GBIF_PWR_CNT_LOW2,
		A6XX_GBIF_PWR_CNT_HIGH2, -1, A6XX_GBIF_PERF_PWR_CNT_EN },
};

static struct adreno_perfcount_register a6xx_perfcounters_pwr[] = {
	{ KGSL_PERFCOUNTER_BROKEN, 0, 0, 0, 0, -1, 0 },
	{ KGSL_PERFCOUNTER_NOT_USED, 0, 0,
		A6XX_GMU_CX_GMU_POWER_COUNTER_XOCLK_0_L,
		A6XX_GMU_CX_GMU_POWER_COUNTER_XOCLK_0_H, -1, 0 },
};

static struct adreno_perfcount_register a6xx_perfcounters_alwayson[] = {
	{ KGSL_PERFCOUNTER_NOT_USED, 0, 0, A6XX_CP_ALWAYS_ON_COUNTER_LO,
		A6XX_CP_ALWAYS_ON_COUNTER_HI, -1 },
};

static struct adreno_perfcount_register a6xx_pwrcounters_gpmu[] = {
	/*
	 * A6XX_GMU_CX_GMU_POWER_COUNTER_XOCLK_0 is used for the GPU
	 * busy count (see the PWR group above). Mark it as broken
	 * so it's not re-used.
	 */
	{ KGSL_PERFCOUNTER_BROKEN, 0, 0,
		A6XX_GMU_CX_GMU_POWER_COUNTER_XOCLK_0_L,
		A6XX_GMU_CX_GMU_POWER_COUNTER_XOCLK_0_H, -1,
		A6XX_GMU_CX_GMU_POWER_COUNTER_SELECT_0, },
	{ KGSL_PERFCOUNTER_NOT_USED, 0, 0,
		A6XX_GMU_CX_GMU_POWER_COUNTER_XOCLK_1_L,
		A6XX_GMU_CX_GMU_POWER_COUNTER_XOCLK_1_H, -1,
		A6XX_GMU_CX_GMU_POWER_COUNTER_SELECT_0, },
	{ KGSL_PERFCOUNTER_NOT_USED, 0, 0,
		A6XX_GMU_CX_GMU_POWER_COUNTER_XOCLK_2_L,
		A6XX_GMU_CX_GMU_POWER_COUNTER_XOCLK_2_H, -1,
		A6XX_GMU_CX_GMU_POWER_COUNTER_SELECT_0, },
	{ KGSL_PERFCOUNTER_NOT_USED, 0, 0,
		A6XX_GMU_CX_GMU_POWER_COUNTER_XOCLK_3_L,
		A6XX_GMU_CX_GMU_POWER_COUNTER_XOCLK_3_H, -1,
		A6XX_GMU_CX_GMU_POWER_COUNTER_SELECT_0, },
	{ KGSL_PERFCOUNTER_NOT_USED, 0, 0,
		A6XX_GMU_CX_GMU_POWER_COUNTER_XOCLK_4_L,
		A6XX_GMU_CX_GMU_POWER_COUNTER_XOCLK_4_H, -1,
		A6XX_GMU_CX_GMU_POWER_COUNTER_SELECT_1, },
	{ KGSL_PERFCOUNTER_NOT_USED, 0, 0,
		A6XX_GMU_CX_GMU_POWER_COUNTER_XOCLK_5_L,
		A6XX_GMU_CX_GMU_POWER_COUNTER_XOCLK_5_H, -1,
		A6XX_GMU_CX_GMU_POWER_COUNTER_SELECT_1, },
};

/*
 * ADRENO_PERFCOUNTER_GROUP_RESTORE flag is enabled by default
 * because most of the perfcounter groups need to be restored
 * as part of preemption and IFPC. Perfcounter groups that are
 * not restored as part of preemption and IFPC should be defined
 * using A6XX_PERFCOUNTER_GROUP_FLAGS macro
 */
#define A6XX_PERFCOUNTER_GROUP(offset, name) \
	ADRENO_PERFCOUNTER_GROUP_FLAGS(a6xx, offset, name, \
	ADRENO_PERFCOUNTER_GROUP_RESTORE)

#define A6XX_PERFCOUNTER_GROUP_FLAGS(offset, name, flags) \
	ADRENO_PERFCOUNTER_GROUP_FLAGS(a6xx, offset, name, flags)

#define A6XX_POWER_COUNTER_GROUP(offset, name) \
	ADRENO_POWER_COUNTER_GROUP(a6xx, offset, name)

static struct adreno_perfcount_group a6xx_perfcounter_groups
				[KGSL_PERFCOUNTER_GROUP_MAX] = {
	A6XX_PERFCOUNTER_GROUP(CP, cp),
	A6XX_PERFCOUNTER_GROUP_FLAGS(RBBM, rbbm, 0),
	A6XX_PERFCOUNTER_GROUP(PC, pc),
	A6XX_PERFCOUNTER_GROUP(VFD, vfd),
	A6XX_PERFCOUNTER_GROUP(HLSQ, hlsq),
	A6XX_PERFCOUNTER_GROUP(VPC, vpc),
	A6XX_PERFCOUNTER_GROUP(CCU, ccu),
	A6XX_PERFCOUNTER_GROUP(CMP, cmp),
	A6XX_PERFCOUNTER_GROUP(TSE, tse),
	A6XX_PERFCOUNTER_GROUP(RAS, ras),
	A6XX_PERFCOUNTER_GROUP(LRZ, lrz),
	A6XX_PERFCOUNTER_GROUP(UCHE, uche),
	A6XX_PERFCOUNTER_GROUP(TP, tp),
	A6XX_PERFCOUNTER_GROUP(SP, sp),
	A6XX_PERFCOUNTER_GROUP(RB, rb),
	A6XX_PERFCOUNTER_GROUP(VSC, vsc),
	A6XX_PERFCOUNTER_GROUP_FLAGS(VBIF, vbif, 0),
	A6XX_PERFCOUNTER_GROUP_FLAGS(VBIF_PWR, vbif_pwr,
		ADRENO_PERFCOUNTER_GROUP_FIXED),
	A6XX_PERFCOUNTER_GROUP_FLAGS(PWR, pwr,
		ADRENO_PERFCOUNTER_GROUP_FIXED),
	A6XX_PERFCOUNTER_GROUP_FLAGS(ALWAYSON, alwayson,
		ADRENO_PERFCOUNTER_GROUP_FIXED),
	A6XX_POWER_COUNTER_GROUP(GPMU, gpmu),
};

static struct adreno_perfcounters a6xx_perfcounters = {
	a6xx_perfcounter_groups,
	ARRAY_SIZE(a6xx_perfcounter_groups),
};

/* Program the GMU power counter to count GPU busy cycles */
static int a6xx_enable_pwr_counters(struct adreno_device *adreno_dev,
		unsigned int counter)
{
	struct kgsl_device *device = KGSL_DEVICE(adreno_dev);

	/*
	 * We have a limited number of power counters. Since we're not using
	 * total GPU cycle count, return error if requested.
	 */
	if (counter == 0)
		return -EINVAL;

	/* We can use GPU without GMU and allow it to count GPU busy cycles */
	if (!gmu_core_isenabled(device) &&
			!kgsl_is_register_offset(device,
				A6XX_GPU_GMU_AO_GPU_CX_BUSY_MASK))
		return -ENODEV;

	kgsl_regwrite(device, A6XX_GPU_GMU_AO_GPU_CX_BUSY_MASK, 0xFF000000);
	kgsl_regrmw(device,
			A6XX_GMU_CX_GMU_POWER_COUNTER_SELECT_0, 0xFF, 0x20);
	kgsl_regwrite(device, A6XX_GMU_CX_GMU_POWER_COUNTER_ENABLE, 0x1);

	return 0;
}

static void a6xx_efuse_speed_bin(struct adreno_device *adreno_dev)
{
	unsigned int val;
	unsigned int speed_bin[3];
	struct kgsl_device *device = &adreno_dev->dev;

	if (of_property_read_u32_array(device->pdev->dev.of_node,
		"qcom,gpu-speed-bin", speed_bin, 3))
		return;

	adreno_efuse_read_u32(adreno_dev, speed_bin[0], &val);

	adreno_dev->speed_bin = (val & speed_bin[1]) >> speed_bin[2];
}

static const struct {
	int (*check)(struct adreno_device *adreno_dev);
	void (*func)(struct adreno_device *adreno_dev);
} a6xx_efuse_funcs[] = {
	{ adreno_is_a615, a6xx_efuse_speed_bin },
	{ adreno_is_a608, a6xx_efuse_speed_bin },
	{ adreno_is_a616, a6xx_efuse_speed_bin },
};

static void a6xx_check_features(struct adreno_device *adreno_dev)
{
	unsigned int i;

	if (adreno_efuse_map(adreno_dev))
		return;
	for (i = 0; i < ARRAY_SIZE(a6xx_efuse_funcs); i++) {
		if (a6xx_efuse_funcs[i].check(adreno_dev))
			a6xx_efuse_funcs[i].func(adreno_dev);
	}

	adreno_efuse_unmap(adreno_dev);
}
static void a6xx_platform_setup(struct adreno_device *adreno_dev)
{
	uint64_t addr;
	struct adreno_gpudev *gpudev = ADRENO_GPU_DEVICE(adreno_dev);

	/* Calculate SP local and private mem addresses */
	addr = ALIGN(ADRENO_UCHE_GMEM_BASE + adreno_dev->gmem_size, SZ_64K);
	adreno_dev->sp_local_gpuaddr = addr;
	adreno_dev->sp_pvt_gpuaddr = addr + SZ_64K;

	if (adreno_has_gbif(adreno_dev)) {
		a6xx_perfcounter_groups[KGSL_PERFCOUNTER_GROUP_VBIF].regs =
				a6xx_perfcounters_gbif;
		a6xx_perfcounter_groups[KGSL_PERFCOUNTER_GROUP_VBIF].reg_count
				= ARRAY_SIZE(a6xx_perfcounters_gbif);

		a6xx_perfcounter_groups[KGSL_PERFCOUNTER_GROUP_VBIF_PWR].regs =
				a6xx_perfcounters_gbif_pwr;
		a6xx_perfcounter_groups[
			KGSL_PERFCOUNTER_GROUP_VBIF_PWR].reg_count
				= ARRAY_SIZE(a6xx_perfcounters_gbif_pwr);

		gpudev->gbif_client_halt_mask = A6XX_GBIF_CLIENT_HALT_MASK;
		gpudev->gbif_arb_halt_mask = A6XX_GBIF_ARB_HALT_MASK;
	} else
		gpudev->vbif_xin_halt_ctrl0_mask =
				A6XX_VBIF_XIN_HALT_CTRL0_MASK;

	/* Check efuse bits for various capabilties */
	a6xx_check_features(adreno_dev);
}


static unsigned int a6xx_ccu_invalidate(struct adreno_device *adreno_dev,
	unsigned int *cmds)
{
	/* CCU_INVALIDATE_DEPTH */
	*cmds++ = cp_packet(adreno_dev, CP_EVENT_WRITE, 1);
	*cmds++ = 24;

	/* CCU_INVALIDATE_COLOR */
	*cmds++ = cp_packet(adreno_dev, CP_EVENT_WRITE, 1);
	*cmds++ = 25;

	return 4;
}

/* Register offset defines for A6XX, in order of enum adreno_regs */
static unsigned int a6xx_register_offsets[ADRENO_REG_REGISTER_MAX] = {

	ADRENO_REG_DEFINE(ADRENO_REG_CP_RB_BASE, A6XX_CP_RB_BASE),
	ADRENO_REG_DEFINE(ADRENO_REG_CP_RB_BASE_HI, A6XX_CP_RB_BASE_HI),
	ADRENO_REG_DEFINE(ADRENO_REG_CP_RB_RPTR_ADDR_LO,
				A6XX_CP_RB_RPTR_ADDR_LO),
	ADRENO_REG_DEFINE(ADRENO_REG_CP_RB_RPTR_ADDR_HI,
				A6XX_CP_RB_RPTR_ADDR_HI),
	ADRENO_REG_DEFINE(ADRENO_REG_CP_RB_RPTR, A6XX_CP_RB_RPTR),
	ADRENO_REG_DEFINE(ADRENO_REG_CP_RB_WPTR, A6XX_CP_RB_WPTR),
	ADRENO_REG_DEFINE(ADRENO_REG_CP_RB_CNTL, A6XX_CP_RB_CNTL),
	ADRENO_REG_DEFINE(ADRENO_REG_CP_ME_CNTL, A6XX_CP_SQE_CNTL),
	ADRENO_REG_DEFINE(ADRENO_REG_CP_CNTL, A6XX_CP_MISC_CNTL),
	ADRENO_REG_DEFINE(ADRENO_REG_CP_HW_FAULT, A6XX_CP_HW_FAULT),
	ADRENO_REG_DEFINE(ADRENO_REG_CP_IB1_BASE, A6XX_CP_IB1_BASE),
	ADRENO_REG_DEFINE(ADRENO_REG_CP_IB1_BASE_HI, A6XX_CP_IB1_BASE_HI),
	ADRENO_REG_DEFINE(ADRENO_REG_CP_IB1_BUFSZ, A6XX_CP_IB1_REM_SIZE),
	ADRENO_REG_DEFINE(ADRENO_REG_CP_IB2_BASE, A6XX_CP_IB2_BASE),
	ADRENO_REG_DEFINE(ADRENO_REG_CP_IB2_BASE_HI, A6XX_CP_IB2_BASE_HI),
	ADRENO_REG_DEFINE(ADRENO_REG_CP_IB2_BUFSZ, A6XX_CP_IB2_REM_SIZE),
	ADRENO_REG_DEFINE(ADRENO_REG_CP_ROQ_ADDR, A6XX_CP_ROQ_DBG_ADDR),
	ADRENO_REG_DEFINE(ADRENO_REG_CP_ROQ_DATA, A6XX_CP_ROQ_DBG_DATA),
	ADRENO_REG_DEFINE(ADRENO_REG_CP_PREEMPT, A6XX_CP_CONTEXT_SWITCH_CNTL),
	ADRENO_REG_DEFINE(ADRENO_REG_CP_CONTEXT_SWITCH_SMMU_INFO_LO,
			A6XX_CP_CONTEXT_SWITCH_SMMU_INFO_LO),
	ADRENO_REG_DEFINE(ADRENO_REG_CP_CONTEXT_SWITCH_SMMU_INFO_HI,
			A6XX_CP_CONTEXT_SWITCH_SMMU_INFO_HI),
	ADRENO_REG_DEFINE(
		ADRENO_REG_CP_CONTEXT_SWITCH_PRIV_NON_SECURE_RESTORE_ADDR_LO,
			A6XX_CP_CONTEXT_SWITCH_PRIV_NON_SECURE_RESTORE_ADDR_LO),
	ADRENO_REG_DEFINE(
		ADRENO_REG_CP_CONTEXT_SWITCH_PRIV_NON_SECURE_RESTORE_ADDR_HI,
			A6XX_CP_CONTEXT_SWITCH_PRIV_NON_SECURE_RESTORE_ADDR_HI),
	ADRENO_REG_DEFINE(
		ADRENO_REG_CP_CONTEXT_SWITCH_PRIV_SECURE_RESTORE_ADDR_LO,
			A6XX_CP_CONTEXT_SWITCH_PRIV_SECURE_RESTORE_ADDR_LO),
	ADRENO_REG_DEFINE(
		ADRENO_REG_CP_CONTEXT_SWITCH_PRIV_SECURE_RESTORE_ADDR_HI,
			A6XX_CP_CONTEXT_SWITCH_PRIV_SECURE_RESTORE_ADDR_HI),
	ADRENO_REG_DEFINE(ADRENO_REG_CP_CONTEXT_SWITCH_NON_PRIV_RESTORE_ADDR_LO,
			A6XX_CP_CONTEXT_SWITCH_NON_PRIV_RESTORE_ADDR_LO),
	ADRENO_REG_DEFINE(ADRENO_REG_CP_CONTEXT_SWITCH_NON_PRIV_RESTORE_ADDR_HI,
			A6XX_CP_CONTEXT_SWITCH_NON_PRIV_RESTORE_ADDR_HI),
	ADRENO_REG_DEFINE(ADRENO_REG_CP_PREEMPT_LEVEL_STATUS,
			A6XX_CP_CONTEXT_SWITCH_LEVEL_STATUS),
	ADRENO_REG_DEFINE(ADRENO_REG_RBBM_STATUS, A6XX_RBBM_STATUS),
	ADRENO_REG_DEFINE(ADRENO_REG_RBBM_STATUS3, A6XX_RBBM_STATUS3),
	ADRENO_REG_DEFINE(ADRENO_REG_RBBM_PERFCTR_CTL, A6XX_RBBM_PERFCTR_CNTL),
	ADRENO_REG_DEFINE(ADRENO_REG_RBBM_PERFCTR_LOAD_CMD0,
					A6XX_RBBM_PERFCTR_LOAD_CMD0),
	ADRENO_REG_DEFINE(ADRENO_REG_RBBM_PERFCTR_LOAD_CMD1,
					A6XX_RBBM_PERFCTR_LOAD_CMD1),
	ADRENO_REG_DEFINE(ADRENO_REG_RBBM_PERFCTR_LOAD_CMD2,
					A6XX_RBBM_PERFCTR_LOAD_CMD2),
	ADRENO_REG_DEFINE(ADRENO_REG_RBBM_PERFCTR_LOAD_CMD3,
					A6XX_RBBM_PERFCTR_LOAD_CMD3),

	ADRENO_REG_DEFINE(ADRENO_REG_RBBM_INT_0_MASK, A6XX_RBBM_INT_0_MASK),
	ADRENO_REG_DEFINE(ADRENO_REG_RBBM_INT_0_STATUS, A6XX_RBBM_INT_0_STATUS),
	ADRENO_REG_DEFINE(ADRENO_REG_RBBM_CLOCK_CTL, A6XX_RBBM_CLOCK_CNTL),
	ADRENO_REG_DEFINE(ADRENO_REG_RBBM_INT_CLEAR_CMD,
				A6XX_RBBM_INT_CLEAR_CMD),
	ADRENO_REG_DEFINE(ADRENO_REG_RBBM_SW_RESET_CMD, A6XX_RBBM_SW_RESET_CMD),
	ADRENO_REG_DEFINE(ADRENO_REG_RBBM_BLOCK_SW_RESET_CMD,
					  A6XX_RBBM_BLOCK_SW_RESET_CMD),
	ADRENO_REG_DEFINE(ADRENO_REG_RBBM_BLOCK_SW_RESET_CMD2,
					  A6XX_RBBM_BLOCK_SW_RESET_CMD2),
	ADRENO_REG_DEFINE(ADRENO_REG_RBBM_PERFCTR_LOAD_VALUE_LO,
				A6XX_RBBM_PERFCTR_LOAD_VALUE_LO),
	ADRENO_REG_DEFINE(ADRENO_REG_RBBM_PERFCTR_LOAD_VALUE_HI,
				A6XX_RBBM_PERFCTR_LOAD_VALUE_HI),
	ADRENO_REG_DEFINE(ADRENO_REG_VBIF_VERSION, A6XX_VBIF_VERSION),
	ADRENO_REG_DEFINE(ADRENO_REG_VBIF_XIN_HALT_CTRL0,
				A6XX_VBIF_XIN_HALT_CTRL0),
	ADRENO_REG_DEFINE(ADRENO_REG_VBIF_XIN_HALT_CTRL1,
				A6XX_VBIF_XIN_HALT_CTRL1),
	ADRENO_REG_DEFINE(ADRENO_REG_RBBM_GPR0_CNTL, A6XX_RBBM_GPR0_CNTL),
	ADRENO_REG_DEFINE(ADRENO_REG_RBBM_VBIF_GX_RESET_STATUS,
				A6XX_RBBM_VBIF_GX_RESET_STATUS),
	ADRENO_REG_DEFINE(ADRENO_REG_GBIF_HALT, A6XX_GBIF_HALT),
	ADRENO_REG_DEFINE(ADRENO_REG_GBIF_HALT_ACK, A6XX_GBIF_HALT_ACK),
	ADRENO_REG_DEFINE(ADRENO_REG_RBBM_ALWAYSON_COUNTER_LO,
				A6XX_GMU_ALWAYS_ON_COUNTER_L),
	ADRENO_REG_DEFINE(ADRENO_REG_RBBM_ALWAYSON_COUNTER_HI,
				A6XX_GMU_ALWAYS_ON_COUNTER_H),
	ADRENO_REG_DEFINE(ADRENO_REG_GMU_AO_AHB_FENCE_CTRL,
				A6XX_GMU_AO_AHB_FENCE_CTRL),
	ADRENO_REG_DEFINE(ADRENO_REG_GMU_AO_INTERRUPT_EN,
				A6XX_GMU_AO_INTERRUPT_EN),
	ADRENO_REG_DEFINE(ADRENO_REG_GMU_AO_HOST_INTERRUPT_CLR,
				A6XX_GMU_AO_HOST_INTERRUPT_CLR),
	ADRENO_REG_DEFINE(ADRENO_REG_GMU_AO_HOST_INTERRUPT_STATUS,
				A6XX_GMU_AO_HOST_INTERRUPT_STATUS),
	ADRENO_REG_DEFINE(ADRENO_REG_GMU_AO_HOST_INTERRUPT_MASK,
				A6XX_GMU_AO_HOST_INTERRUPT_MASK),
	ADRENO_REG_DEFINE(ADRENO_REG_GMU_PWR_COL_KEEPALIVE,
				A6XX_GMU_GMU_PWR_COL_KEEPALIVE),
	ADRENO_REG_DEFINE(ADRENO_REG_GMU_AHB_FENCE_STATUS,
				A6XX_GMU_AHB_FENCE_STATUS),
	ADRENO_REG_DEFINE(ADRENO_REG_GMU_HFI_CTRL_STATUS,
				A6XX_GMU_HFI_CTRL_STATUS),
	ADRENO_REG_DEFINE(ADRENO_REG_GMU_HFI_VERSION_INFO,
				A6XX_GMU_HFI_VERSION_INFO),
	ADRENO_REG_DEFINE(ADRENO_REG_GMU_HFI_SFR_ADDR,
				A6XX_GMU_HFI_SFR_ADDR),
	ADRENO_REG_DEFINE(ADRENO_REG_GMU_RPMH_POWER_STATE,
				A6XX_GPU_GMU_CX_GMU_RPMH_POWER_STATE),
	ADRENO_REG_DEFINE(ADRENO_REG_GMU_GMU2HOST_INTR_CLR,
				A6XX_GMU_GMU2HOST_INTR_CLR),
	ADRENO_REG_DEFINE(ADRENO_REG_GMU_GMU2HOST_INTR_INFO,
				A6XX_GMU_GMU2HOST_INTR_INFO),
	ADRENO_REG_DEFINE(ADRENO_REG_GMU_GMU2HOST_INTR_MASK,
				A6XX_GMU_GMU2HOST_INTR_MASK),
	ADRENO_REG_DEFINE(ADRENO_REG_GMU_HOST2GMU_INTR_SET,
				A6XX_GMU_HOST2GMU_INTR_SET),
	ADRENO_REG_DEFINE(ADRENO_REG_GMU_HOST2GMU_INTR_CLR,
				A6XX_GMU_HOST2GMU_INTR_CLR),
	ADRENO_REG_DEFINE(ADRENO_REG_GMU_HOST2GMU_INTR_RAW_INFO,
				A6XX_GMU_HOST2GMU_INTR_RAW_INFO),
	ADRENO_REG_DEFINE(ADRENO_REG_GMU_NMI_CONTROL_STATUS,
				A6XX_GMU_NMI_CONTROL_STATUS),
	ADRENO_REG_DEFINE(ADRENO_REG_GMU_CM3_CFG,
				A6XX_GMU_CM3_CFG),
	ADRENO_REG_DEFINE(ADRENO_REG_GMU_RBBM_INT_UNMASKED_STATUS,
				A6XX_GMU_RBBM_INT_UNMASKED_STATUS),
	ADRENO_REG_DEFINE(ADRENO_REG_RBBM_SECVID_TRUST_CONTROL,
				A6XX_RBBM_SECVID_TRUST_CNTL),
	ADRENO_REG_DEFINE(ADRENO_REG_RBBM_SECVID_TSB_TRUSTED_BASE,
				A6XX_RBBM_SECVID_TSB_TRUSTED_BASE_LO),
	ADRENO_REG_DEFINE(ADRENO_REG_RBBM_SECVID_TSB_TRUSTED_BASE_HI,
				A6XX_RBBM_SECVID_TSB_TRUSTED_BASE_HI),
	ADRENO_REG_DEFINE(ADRENO_REG_RBBM_SECVID_TSB_TRUSTED_SIZE,
				A6XX_RBBM_SECVID_TSB_TRUSTED_SIZE),
	ADRENO_REG_DEFINE(ADRENO_REG_RBBM_SECVID_TSB_CONTROL,
				A6XX_RBBM_SECVID_TSB_CNTL),
};

static const struct adreno_reg_offsets a6xx_reg_offsets = {
	.offsets = a6xx_register_offsets,
	.offset_0 = ADRENO_REG_REGISTER_MAX,
};

static void a6xx_perfcounter_init(struct adreno_device *adreno_dev)
{
	/*
	 * A6XX_GMU_CX_GMU_POWER_COUNTER_XOCLK_4/5 is not present on A608.
	 * Mark them as broken so that they can't be used.
	 */
	if (adreno_is_a608(adreno_dev)) {
		a6xx_pwrcounters_gpmu[4].countable = KGSL_PERFCOUNTER_BROKEN;
		a6xx_pwrcounters_gpmu[5].countable = KGSL_PERFCOUNTER_BROKEN;
	}
}

static int a6xx_perfcounter_update(struct adreno_device *adreno_dev,
	struct adreno_perfcount_register *reg, bool update_reg)
{
	struct kgsl_device *device = KGSL_DEVICE(adreno_dev);
	struct cpu_gpu_lock *lock = adreno_dev->pwrup_reglist.hostptr;
	struct reg_list_pair *reg_pair = (struct reg_list_pair *)(lock + 1);
	unsigned int i;
	unsigned long timeout = jiffies + msecs_to_jiffies(1000);
	int ret = 0;

	lock->flag_kmd = 1;
	/* Write flag_kmd before turn */
	wmb();
	lock->turn = 0;
	/* Write these fields before looping */
	mb();

	/*
	 * Spin here while GPU ucode holds the lock, lock->flag_ucode will
	 * be set to 0 after GPU ucode releases the lock. Minimum wait time
	 * is 1 second and this should be enough for GPU to release the lock
	 */
	while (lock->flag_ucode == 1 && lock->turn == 0) {
		cpu_relax();
		/* Get the latest updates from GPU */
		rmb();
		/*
		 * Make sure we wait at least 1sec for the lock,
		 * if we did not get it after 1sec return an error.
		 */
		if (time_after(jiffies, timeout) &&
			(lock->flag_ucode == 1 && lock->turn == 0)) {
			ret = -EBUSY;
			goto unlock;
		}
	}

	/* Read flag_ucode and turn before list_length */
	rmb();
	/*
	 * If the perfcounter select register is already present in reglist
	 * update it, otherwise append the <select register, value> pair to
	 * the end of the list.
	 */
	for (i = 0; i < lock->list_length >> 1; i++)
		if (reg_pair[i].offset == reg->select)
			break;

	reg_pair[i].offset = reg->select;
	reg_pair[i].val = reg->countable;
	if (i == lock->list_length >> 1)
		lock->list_length += 2;

	if (update_reg)
		kgsl_regwrite(device, reg->select, reg->countable);

unlock:
	/* All writes done before releasing the lock */
	wmb();
	lock->flag_kmd = 0;
	return ret;
}

struct adreno_gpudev adreno_a6xx_gpudev = {
	.reg_offsets = &a6xx_reg_offsets,
	.start = a6xx_start,
	.snapshot = a6xx_snapshot,
	.irq = &a6xx_irq,
	.irq_trace = trace_kgsl_a5xx_irq_status,
	.num_prio_levels = KGSL_PRIORITY_MAX_RB_LEVELS,
	.platform_setup = a6xx_platform_setup,
	.init = a6xx_init,
	.rb_start = a6xx_rb_start,
	.regulator_enable = a6xx_sptprac_enable,
	.regulator_disable = a6xx_sptprac_disable,
	.perfcounters = &a6xx_perfcounters,
	.enable_pwr_counters = a6xx_enable_pwr_counters,
	.read_throttling_counters = a6xx_read_throttling_counters,
	.count_throttles = a6xx_count_throttles,
	.microcode_read = a6xx_microcode_read,
	.enable_64bit = a6xx_enable_64bit,
	.llc_configure_gpu_scid = a6xx_llc_configure_gpu_scid,
	.llc_configure_gpuhtw_scid = a6xx_llc_configure_gpuhtw_scid,
	.llc_enable_overrides = a6xx_llc_enable_overrides,
	.gpu_keepalive = a6xx_gpu_keepalive,
	.hw_isidle = a6xx_hw_isidle, /* Replaced by NULL if GMU is disabled */
	.iommu_fault_block = a6xx_iommu_fault_block,
	.reset = a6xx_reset,
	.soft_reset = a6xx_soft_reset,
	.preemption_pre_ibsubmit = a6xx_preemption_pre_ibsubmit,
	.preemption_post_ibsubmit = a6xx_preemption_post_ibsubmit,
	.preemption_init = a6xx_preemption_init,
	.preemption_schedule = a6xx_preemption_schedule,
	.set_marker = a6xx_set_marker,
	.preemption_context_init = a6xx_preemption_context_init,
	.preemption_context_destroy = a6xx_preemption_context_destroy,
	.sptprac_is_on = a6xx_sptprac_is_on,
	.ccu_invalidate = a6xx_ccu_invalidate,
	.perfcounter_init = a6xx_perfcounter_init,
	.perfcounter_update = a6xx_perfcounter_update,
	.coresight = {&a6xx_coresight, &a6xx_coresight_cx},
};<|MERGE_RESOLUTION|>--- conflicted
+++ resolved
@@ -1808,17 +1808,6 @@
 	.mask = A6XX_INT_MASK,
 };
 
-<<<<<<< HEAD
-static struct adreno_snapshot_sizes a6xx_snap_sizes = {
-	.cp_pfp = 0x33,
-};
-
-static struct adreno_snapshot_data a6xx_snapshot_data = {
-	.sect_sizes = &a6xx_snap_sizes,
-};
-
-=======
->>>>>>> 0482853e
 static struct adreno_coresight_register a6xx_coresight_regs[] = {
 	{ A6XX_DBGC_CFG_DBGBUS_SEL_A },
 	{ A6XX_DBGC_CFG_DBGBUS_SEL_B },
