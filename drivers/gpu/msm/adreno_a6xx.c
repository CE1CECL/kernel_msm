--- conflicted
+++ resolved
@@ -1326,10 +1326,7 @@
 static int a6xx_rpmh_power_off_gpu(struct kgsl_device *device)
 {
 	struct gmu_device *gmu = &device->gmu;
-<<<<<<< HEAD
-=======
 	const struct adreno_device *adreno_dev = ADRENO_DEVICE(device);
->>>>>>> 26f7ec5b
 	int val;
 
 	/* RSC sleep sequence */
