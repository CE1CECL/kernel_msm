--- conflicted
+++ resolved
@@ -870,11 +870,7 @@
 	int i = 0;
 
 //ASUS_BSP +++ Cliff_Yu "[WI500Q][gpu]restrict the max clock rate of gpu"
-<<<<<<< HEAD
-#ifdef ASUS_PERFORMANCE_RESTRICTION
-=======
 #ifndef ASUS_PERFORMANCE_RESTRICTION
->>>>>>> 475703d5
         pwr->max_pwrlevel = 2;
 #endif
 //ASUS_BSP --- Cliff_Yu "[WI500Q][gpu]restrict the max clock rate of gpu"
