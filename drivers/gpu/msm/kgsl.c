--- conflicted
+++ resolved
@@ -2694,13 +2694,8 @@
 	return 0;
 
 unmap:
-<<<<<<< HEAD
-	if (param->type == KGSL_USER_MEM_TYPE_DMABUF) {
+	if (kgsl_memdesc_usermem_type(&entry->memdesc) == KGSL_MEM_ENTRY_ION) {
 		kgsl_destroy_ion(dev_priv->device, entry->priv_data);
-=======
-	if (kgsl_memdesc_usermem_type(&entry->memdesc) == KGSL_MEM_ENTRY_ION) {
-		kgsl_destroy_ion(entry->priv_data);
->>>>>>> 1d3ba1b0
 		entry->memdesc.sgt = NULL;
 	}
 
