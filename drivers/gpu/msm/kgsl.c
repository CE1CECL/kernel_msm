// SPDX-License-Identifier: GPL-2.0-only
/*
 * Copyright (c) 2008-2021, The Linux Foundation. All rights reserved.
 */

#include <uapi/linux/sched/types.h>
#include <linux/ctype.h>
#include <linux/debugfs.h>
#include <linux/dma-buf.h>
#include <linux/fdtable.h>
#include <linux/io.h>
#include <linux/ion.h>
#include <linux/governor_msm_adreno_tz.h>
#include <linux/mman.h>
#include <linux/module.h>
#include <linux/msm-bus.h>
#include <linux/msm_adreno_devfreq.h>
#include <linux/of.h>
#include <linux/of_fdt.h>
#include <linux/pm_runtime.h>
#include <linux/security.h>
#include <linux/sort.h>
#include <asm/cacheflush.h>

#include "kgsl_compat.h"
#include "kgsl_debugfs.h"
#include "kgsl_device.h"
#include "kgsl_mmu.h"
#include "kgsl_reclaim.h"
#include "kgsl_sync.h"
#include "kgsl_trace.h"

#ifndef arch_mmap_check
#define arch_mmap_check(addr, len, flags)	(0)
#endif

#ifndef pgprot_writebackcache
#define pgprot_writebackcache(_prot)	(_prot)
#endif

#ifndef pgprot_writethroughcache
#define pgprot_writethroughcache(_prot)	(_prot)
#endif

#ifdef CONFIG_ARM_LPAE
#define KGSL_DMA_BIT_MASK	DMA_BIT_MASK(64)
#else
#define KGSL_DMA_BIT_MASK	DMA_BIT_MASK(32)
#endif

/* Mutex used for the IOMMU sync quirk */
DEFINE_MUTEX(kgsl_mmu_sync);
EXPORT_SYMBOL(kgsl_mmu_sync);

/* List of dmabufs mapped */
static LIST_HEAD(kgsl_dmabuf_list);
static DEFINE_SPINLOCK(kgsl_dmabuf_lock);

struct dmabuf_list_entry {
	struct page *firstpage;
	struct list_head node;
	struct list_head dmabuf_list;
};

struct kgsl_dma_buf_meta {
	struct kgsl_device *device;
	struct kgsl_mem_entry *entry;
	struct dma_buf_attachment *attach;
	struct dma_buf *dmabuf;
	struct sg_table *table;
	struct dmabuf_list_entry *dle;
	struct list_head node;
};

static inline struct kgsl_pagetable *_get_memdesc_pagetable(
		struct kgsl_pagetable *pt, struct kgsl_mem_entry *entry)
{
	/* if a secured buffer, map it to secure global pagetable */
	if (kgsl_memdesc_is_secured(&entry->memdesc))
		return pt->mmu->securepagetable;

	return pt;
}

static void kgsl_mem_entry_detach_process(struct kgsl_mem_entry *entry);

static const struct vm_operations_struct kgsl_gpumem_vm_ops;

/*
 * The memfree list contains the last N blocks of memory that have been freed.
 * On a GPU fault we walk the list to see if the faulting address had been
 * recently freed and print out a message to that effect
 */

#define MEMFREE_ENTRIES 512

static DEFINE_SPINLOCK(memfree_lock);

struct memfree_entry {
	pid_t ptname;
	uint64_t gpuaddr;
	uint64_t size;
	pid_t pid;
	uint64_t flags;
};

static struct {
	struct memfree_entry *list;
	int head;
	int tail;
} memfree;

static inline bool match_memfree_addr(struct memfree_entry *entry,
		pid_t ptname, uint64_t gpuaddr)
{
	return ((entry->ptname == ptname) &&
		(entry->size > 0) &&
		(gpuaddr >= entry->gpuaddr &&
			 gpuaddr < (entry->gpuaddr + entry->size)));
}
int kgsl_memfree_find_entry(pid_t ptname, uint64_t *gpuaddr,
	uint64_t *size, uint64_t *flags, pid_t *pid)
{
	int ptr;

	if (memfree.list == NULL)
		return 0;

	spin_lock(&memfree_lock);

	ptr = memfree.head - 1;
	if (ptr < 0)
		ptr = MEMFREE_ENTRIES - 1;

	/* Walk backwards through the list looking for the last match  */
	while (ptr != memfree.tail) {
		struct memfree_entry *entry = &memfree.list[ptr];

		if (match_memfree_addr(entry, ptname, *gpuaddr)) {
			*gpuaddr = entry->gpuaddr;
			*flags = entry->flags;
			*size = entry->size;
			*pid = entry->pid;

			spin_unlock(&memfree_lock);
			return 1;
		}

		ptr = ptr - 1;

		if (ptr < 0)
			ptr = MEMFREE_ENTRIES - 1;
	}

	spin_unlock(&memfree_lock);
	return 0;
}

static void kgsl_memfree_purge(struct kgsl_pagetable *pagetable,
		uint64_t gpuaddr, uint64_t size)
{
	pid_t ptname = pagetable ? pagetable->name : 0;
	int i;

	if (memfree.list == NULL)
		return;

	spin_lock(&memfree_lock);

	for (i = 0; i < MEMFREE_ENTRIES; i++) {
		struct memfree_entry *entry = &memfree.list[i];

		if (entry->ptname != ptname || entry->size == 0)
			continue;

		if (gpuaddr > entry->gpuaddr &&
			gpuaddr < entry->gpuaddr + entry->size) {
			/* truncate the end of the entry */
			entry->size = gpuaddr - entry->gpuaddr;
		} else if (gpuaddr <= entry->gpuaddr) {
			if (gpuaddr + size > entry->gpuaddr &&
				gpuaddr + size < entry->gpuaddr + entry->size)
				/* Truncate the beginning of the entry */
				entry->gpuaddr = gpuaddr + size;
			else if (gpuaddr + size >= entry->gpuaddr + entry->size)
				/* Remove the entire entry */
				entry->size = 0;
		}
	}
	spin_unlock(&memfree_lock);
}

static void kgsl_memfree_add(pid_t pid, pid_t ptname, uint64_t gpuaddr,
		uint64_t size, uint64_t flags)

{
	struct memfree_entry *entry;

	if (memfree.list == NULL)
		return;

	spin_lock(&memfree_lock);

	entry = &memfree.list[memfree.head];

	entry->pid = pid;
	entry->ptname = ptname;
	entry->gpuaddr = gpuaddr;
	entry->size = size;
	entry->flags = flags;

	memfree.head = (memfree.head + 1) % MEMFREE_ENTRIES;

	if (memfree.head == memfree.tail)
		memfree.tail = (memfree.tail + 1) % MEMFREE_ENTRIES;

	spin_unlock(&memfree_lock);
}

int kgsl_readtimestamp(struct kgsl_device *device, void *priv,
		enum kgsl_timestamp_type type, unsigned int *timestamp)
{
	if (device)
		return device->ftbl->readtimestamp(device, priv, type,
			timestamp);
	return -EINVAL;

}
EXPORT_SYMBOL(kgsl_readtimestamp);

static struct kgsl_mem_entry *kgsl_mem_entry_create(void)
{
	struct kgsl_mem_entry *entry = kzalloc(sizeof(*entry), GFP_KERNEL);

	if (entry != NULL) {
		kref_init(&entry->refcount);
		/* put this ref in userspace memory alloc and map ioctls */
		kref_get(&entry->refcount);
	}

	atomic_set(&entry->map_count, 0);
	return entry;
}

static void add_dmabuf_list(struct kgsl_dma_buf_meta *meta)
{
	struct dmabuf_list_entry *dle;
	struct page *page;

	/*
	 * Get the first page. We will use it to identify the imported
	 * buffer, since the same buffer can be mapped as different
	 * mem entries.
	 */
	page = sg_page(meta->table->sgl);

	spin_lock(&kgsl_dmabuf_lock);

	/* Go through the list to see if we imported this buffer before */
	list_for_each_entry(dle, &kgsl_dmabuf_list, node) {
		if (dle->firstpage == page) {
			/* Add the dmabuf meta to the list for this dle */
			meta->dle = dle;
			list_add(&meta->node, &dle->dmabuf_list);
			spin_unlock(&kgsl_dmabuf_lock);
			return;
		}
	}

	/* This is a new buffer. Add a new entry for it */
	dle = kzalloc(sizeof(*dle), GFP_ATOMIC);
	if (dle) {
		dle->firstpage = page;
		INIT_LIST_HEAD(&dle->dmabuf_list);
		list_add(&dle->node, &kgsl_dmabuf_list);
		meta->dle = dle;
		list_add(&meta->node, &dle->dmabuf_list);
		kgsl_trace_gpu_mem_total(meta->device,
				 meta->entry->memdesc.size);
	}
	spin_unlock(&kgsl_dmabuf_lock);
}

static void remove_dmabuf_list(struct kgsl_dma_buf_meta *meta)
{
	struct dmabuf_list_entry *dle = meta->dle;

	if (!dle)
		return;

	spin_lock(&kgsl_dmabuf_lock);
	list_del(&meta->node);
	if (list_empty(&dle->dmabuf_list)) {
		list_del(&dle->node);
		kfree(dle);
		kgsl_trace_gpu_mem_total(meta->device,
				-(meta->entry->memdesc.size));
	}
	spin_unlock(&kgsl_dmabuf_lock);
}

#ifdef CONFIG_DMA_SHARED_BUFFER
static void kgsl_destroy_ion(struct kgsl_dma_buf_meta *meta)
{
	if (meta != NULL) {
		remove_dmabuf_list(meta);
		dma_buf_unmap_attachment(meta->attach, meta->table,
			DMA_BIDIRECTIONAL);
		dma_buf_detach(meta->dmabuf, meta->attach);
		dma_buf_put(meta->dmabuf);
		kfree(meta);
	}
}
#else
static void kgsl_destroy_ion(struct kgsl_dma_buf_meta *meta)
{
}
#endif

static void mem_entry_destroy(struct kgsl_mem_entry *entry)
{
	unsigned int memtype;

	if (entry == NULL)
		return;

	/* pull out the memtype before the flags get cleared */
	memtype = kgsl_memdesc_usermem_type(&entry->memdesc);

	if (!(entry->memdesc.flags & KGSL_MEMFLAGS_SPARSE_VIRT))
		kgsl_process_sub_stats(entry->priv, memtype,
			entry->memdesc.size);

	/* Detach from process list */
	kgsl_mem_entry_detach_process(entry);

	if (memtype != KGSL_MEM_ENTRY_KERNEL)
		atomic_long_sub(entry->memdesc.size,
			&kgsl_driver.stats.mapped);

	/*
	 * Ion takes care of freeing the sg_table for us so
	 * clear the sg table before freeing the sharedmem
	 * so kgsl_sharedmem_free doesn't try to free it again
	 */
	if (memtype == KGSL_MEM_ENTRY_ION)
		entry->memdesc.sgt = NULL;

	if ((memtype == KGSL_MEM_ENTRY_USER)
		&& !(entry->memdesc.flags & KGSL_MEMFLAGS_GPUREADONLY)) {
		int i = 0, j;
		struct scatterlist *sg;
		struct page *page;
		/*
		 * Mark all of pages in the scatterlist as dirty since they
		 * were writable by the GPU.
		 */
		for_each_sg(entry->memdesc.sgt->sgl, sg,
			    entry->memdesc.sgt->nents, i) {
			page = sg_page(sg);
			for (j = 0; j < (sg->length >> PAGE_SHIFT); j++)
				set_page_dirty_lock(nth_page(page, j));
		}
	}

	switch (memtype) {
	case KGSL_MEM_ENTRY_ION:
		kgsl_destroy_ion(entry->priv_data);
		break;
	default:
		break;
	}

	kgsl_sharedmem_free(&entry->memdesc);

	kfree(entry);
}

static void _deferred_destroy(struct work_struct *work)
{
	struct kgsl_mem_entry *entry =
		container_of(work, struct kgsl_mem_entry, work);

	mem_entry_destroy(entry);
}

void kgsl_mem_entry_destroy(struct kref *kref)
{
	struct kgsl_mem_entry *entry =
		container_of(kref, struct kgsl_mem_entry, refcount);

	mem_entry_destroy(entry);
}
EXPORT_SYMBOL(kgsl_mem_entry_destroy);

void kgsl_mem_entry_destroy_deferred(struct kref *kref)
{
	struct kgsl_mem_entry *entry =
		container_of(kref, struct kgsl_mem_entry, refcount);

	INIT_WORK(&entry->work, _deferred_destroy);
	queue_work(kgsl_driver.mem_workqueue, &entry->work);
}
EXPORT_SYMBOL(kgsl_mem_entry_destroy_deferred);

/* Allocate a IOVA for memory objects that don't use SVM */
static int kgsl_mem_entry_track_gpuaddr(struct kgsl_device *device,
		struct kgsl_process_private *process,
		struct kgsl_mem_entry *entry)
{
	struct kgsl_pagetable *pagetable;

	/*
	 * If SVM is enabled for this object then the address needs to be
	 * assigned elsewhere
	 * Also do not proceed further in case of NoMMU.
	 */
	if (kgsl_memdesc_use_cpu_map(&entry->memdesc) ||
		(kgsl_mmu_get_mmutype(device) == KGSL_MMU_TYPE_NONE))
		return 0;

	pagetable = kgsl_memdesc_is_secured(&entry->memdesc) ?
		device->mmu.securepagetable : process->pagetable;

	return kgsl_mmu_get_gpuaddr(pagetable, &entry->memdesc);
}

/* Commit the entry to the process so it can be accessed by other operations */
static void kgsl_mem_entry_commit_process(struct kgsl_mem_entry *entry)
{
	if (!entry)
		return;

	spin_lock(&entry->priv->mem_lock);
	idr_replace(&entry->priv->mem_idr, entry, entry->id);
	spin_unlock(&entry->priv->mem_lock);
}

/*
 * Attach the memory object to a process by (possibly) getting a GPU address and
 * (possibly) mapping it
 */
static int kgsl_mem_entry_attach_process(struct kgsl_device *device,
		struct kgsl_process_private *process,
		struct kgsl_mem_entry *entry)
{
	int id, ret;

	ret = kgsl_process_private_get(process);
	if (!ret)
		return -EBADF;

	ret = kgsl_mem_entry_track_gpuaddr(device, process, entry);
	if (ret) {
		kgsl_process_private_put(process);
		return ret;
	}

	idr_preload(GFP_KERNEL);
	spin_lock(&process->mem_lock);
	/* Allocate the ID but don't attach the pointer just yet */
	id = idr_alloc(&process->mem_idr, NULL, 1, 0, GFP_NOWAIT);
	spin_unlock(&process->mem_lock);
	idr_preload_end();

	if (id < 0) {
		if (!kgsl_memdesc_use_cpu_map(&entry->memdesc))
			kgsl_mmu_put_gpuaddr(&entry->memdesc);
		kgsl_process_private_put(process);
		return id;
	}

	entry->id = id;
	entry->priv = process;

	/*
	 * Map the memory if a GPU address is already assigned, either through
	 * kgsl_mem_entry_track_gpuaddr() or via some other SVM process
	 */
	if (entry->memdesc.gpuaddr) {
		if (entry->memdesc.flags & KGSL_MEMFLAGS_SPARSE_VIRT)
			ret = kgsl_mmu_sparse_dummy_map(
				entry->memdesc.pagetable,
				&entry->memdesc, 0,
				kgsl_memdesc_footprint(&entry->memdesc));
		else if (entry->memdesc.gpuaddr)
			ret = kgsl_mmu_map(entry->memdesc.pagetable,
					&entry->memdesc);

		if (ret)
			kgsl_mem_entry_detach_process(entry);
	}

	kgsl_memfree_purge(entry->memdesc.pagetable, entry->memdesc.gpuaddr,
		entry->memdesc.size);

	return ret;
}

/* Detach a memory entry from a process and unmap it from the MMU */
static void kgsl_mem_entry_detach_process(struct kgsl_mem_entry *entry)
{
	if (entry == NULL)
		return;

	/*
	 * First remove the entry from mem_idr list
	 * so that no one can operate on obsolete values
	 */
	spin_lock(&entry->priv->mem_lock);
	if (entry->id != 0)
		idr_remove(&entry->priv->mem_idr, entry->id);
	entry->id = 0;

	spin_unlock(&entry->priv->mem_lock);

	kgsl_mmu_put_gpuaddr(&entry->memdesc);

	atomic_sub(entry->memdesc.reclaimed_page_count,
			&entry->priv->reclaimed_page_count);


	kgsl_process_private_put(entry->priv);

	entry->priv = NULL;
}

/**
 * kgsl_context_dump() - dump information about a draw context
 * @device: KGSL device that owns the context
 * @context: KGSL context to dump information about
 *
 * Dump specific information about the context to the kernel log.  Used for
 * fence timeout callbacks
 */
void kgsl_context_dump(struct kgsl_context *context)
{
	struct kgsl_device *device;

	if (_kgsl_context_get(context) == 0)
		return;

	device = context->device;

	if (kgsl_context_detached(context)) {
		dev_err(device->dev, "  context[%u]: context detached\n",
			context->id);
	} else if (device->ftbl->drawctxt_dump != NULL)
		device->ftbl->drawctxt_dump(device, context);

	kgsl_context_put(context);
}
EXPORT_SYMBOL(kgsl_context_dump);

/* Allocate a new context ID */
static int _kgsl_get_context_id(struct kgsl_device *device)
{
	int id;

	idr_preload(GFP_KERNEL);
	write_lock(&device->context_lock);
	/* Allocate the slot but don't put a pointer in it yet */
	id = idr_alloc(&device->context_idr, NULL, 1,
		KGSL_MEMSTORE_MAX, GFP_NOWAIT);
	write_unlock(&device->context_lock);
	idr_preload_end();

	return id;
}

void kgsl_dump_active_contexts(struct kgsl_device *device)
{
	struct kgsl_context *tmp_context;
	int tmp_id;

	read_lock(&device->context_lock);
	idr_for_each_entry (&device->context_idr, tmp_context, tmp_id) {
		dev_warn(device->dev, "process %s pid %d created %d contexts",
				tmp_context->proc_priv->comm,
				tmp_context->proc_priv->pid,
				tmp_context->proc_priv->ctxt_count);
	}
	read_unlock(&device->context_lock);
}

/**
 * kgsl_context_init() - helper to initialize kgsl_context members
 * @dev_priv: the owner of the context
 * @context: the newly created context struct, should be allocated by
 * the device specific drawctxt_create function.
 *
 * This is a helper function for the device specific drawctxt_create
 * function to initialize the common members of its context struct.
 * If this function succeeds, reference counting is active in the context
 * struct and the caller should kgsl_context_put() it on error.
 * If it fails, the caller should just free the context structure
 * it passed in.
 */
int kgsl_context_init(struct kgsl_device_private *dev_priv,
			struct kgsl_context *context)
{
	struct kgsl_device *device = dev_priv->device;
	int ret = 0, id;
	struct kgsl_process_private  *proc_priv = dev_priv->process_priv;

	/*
	 * Read and increment the context count under lock to make sure
	 * no process goes beyond the specified context limit.
	 */
	spin_lock(&proc_priv->ctxt_count_lock);
	if (atomic_read(&proc_priv->ctxt_count) > KGSL_MAX_CONTEXTS_PER_PROC) {
		dev_err(device->dev,
<<<<<<< HEAD
				"Per process context limit reached for pid %u\n",
				pid_nr(dev_priv->process_priv->pid));
=======
			     "Per process context limit reached for pid %u\n",
			     pid_nr(dev_priv->process_priv->pid));
>>>>>>> 99987d5a
		spin_unlock(&proc_priv->ctxt_count_lock);
		return -ENOSPC;
	}

	atomic_inc(&proc_priv->ctxt_count);
	spin_unlock(&proc_priv->ctxt_count_lock);

	id = _kgsl_get_context_id(device);
	if (id == -ENOSPC) {
		/*
		 * Before declaring that there are no contexts left try
		 * flushing the event workqueue just in case there are
		 * detached contexts waiting to finish
		 */

		flush_workqueue(device->events_wq);
		id = _kgsl_get_context_id(device);
	}

	if (id < 0) {
		if (id == -ENOSPC) {
			dev_warn(device->dev,
					"cannot have more than %zu contexts due to memstore limitation\n",
					KGSL_MEMSTORE_MAX);
			kgsl_dump_active_contexts(device);
		}
		atomic_dec(&proc_priv->ctxt_count);
		return id;
	}

	context->id = id;

	kref_init(&context->refcount);
	/*
	 * Get a refernce to the process private so its not destroyed, until
	 * the context is destroyed. This will also prevent the pagetable
	 * from being destroyed
	 */
	if (!kgsl_process_private_get(dev_priv->process_priv)) {
		ret = -EBADF;
		goto out;
	}
	context->device = dev_priv->device;
	context->dev_priv = dev_priv;
	context->proc_priv = dev_priv->process_priv;
	context->tid = task_pid_nr(current);

	ret = kgsl_sync_timeline_create(context);
	if (ret) {
		kgsl_process_private_put(dev_priv->process_priv);
		goto out;
	}

	kgsl_add_event_group(&context->events, context,
		kgsl_readtimestamp, context, "context-%d", id);

out:
	if (ret) {
		atomic_dec(&proc_priv->ctxt_count);
		write_lock(&device->context_lock);
		idr_remove(&dev_priv->device->context_idr, id);
		write_unlock(&device->context_lock);
	}

	return ret;
}
EXPORT_SYMBOL(kgsl_context_init);

/**
 * kgsl_context_detach() - Release the "master" context reference
 * @context: The context that will be detached
 *
 * This is called when a context becomes unusable, because userspace
 * has requested for it to be destroyed. The context itself may
 * exist a bit longer until its reference count goes to zero.
 * Other code referencing the context can detect that it has been
 * detached by checking the KGSL_CONTEXT_PRIV_DETACHED bit in
 * context->priv.
 */
void kgsl_context_detach(struct kgsl_context *context)
{
	struct kgsl_device *device;

	if (context == NULL)
		return;

	/*
	 * Mark the context as detached to keep others from using
	 * the context before it gets fully removed, and to make sure
	 * we don't try to detach twice.
	 */
	if (test_and_set_bit(KGSL_CONTEXT_PRIV_DETACHED, &context->priv))
		return;

	device = context->device;

	trace_kgsl_context_detach(device, context);

	context->device->ftbl->drawctxt_detach(context);

	/*
	 * Cancel all pending events after the device-specific context is
	 * detached, to avoid possibly freeing memory while it is still
	 * in use by the GPU.
	 */
	kgsl_cancel_events(device, &context->events);

	/* Remove the event group from the list */
	kgsl_del_event_group(&context->events);

	kgsl_sync_timeline_put(context->ktimeline);

	kgsl_context_put(context);
}

void
kgsl_context_destroy(struct kref *kref)
{
	struct kgsl_context *context = container_of(kref, struct kgsl_context,
						    refcount);
	struct kgsl_device *device = context->device;

	trace_kgsl_context_destroy(device, context);

	/*
	 * It's not safe to destroy the context if it's not detached as GPU
	 * may still be executing commands
	 */
	BUG_ON(!kgsl_context_detached(context));

	write_lock(&device->context_lock);
	if (context->id != KGSL_CONTEXT_INVALID) {

		/* Clear the timestamps in the memstore during destroy */
		kgsl_sharedmem_writel(device, &device->memstore,
			KGSL_MEMSTORE_OFFSET(context->id, soptimestamp), 0);
		kgsl_sharedmem_writel(device, &device->memstore,
			KGSL_MEMSTORE_OFFSET(context->id, eoptimestamp), 0);

		/* clear device power constraint */
		if (context->id == device->pwrctrl.constraint.owner_id) {
			trace_kgsl_constraint(device,
				device->pwrctrl.constraint.type,
				device->pwrctrl.active_pwrlevel,
				0);
			device->pwrctrl.constraint.type = KGSL_CONSTRAINT_NONE;
		}

		atomic_dec(&context->proc_priv->ctxt_count);
		idr_remove(&device->context_idr, context->id);
		context->id = KGSL_CONTEXT_INVALID;
	}
	write_unlock(&device->context_lock);
	kgsl_sync_timeline_destroy(context);
	kgsl_process_private_put(context->proc_priv);

	device->ftbl->drawctxt_destroy(context);
}

struct kgsl_device *kgsl_get_device(int dev_idx)
{
	int i;
	struct kgsl_device *ret = NULL;

	mutex_lock(&kgsl_driver.devlock);

	for (i = 0; i < ARRAY_SIZE(kgsl_driver.devp); i++) {
		if (kgsl_driver.devp[i] && kgsl_driver.devp[i]->id == dev_idx) {
			ret = kgsl_driver.devp[i];
			break;
		}
	}

	mutex_unlock(&kgsl_driver.devlock);
	return ret;
}
EXPORT_SYMBOL(kgsl_get_device);

static struct kgsl_device *kgsl_get_minor(int minor)
{
	struct kgsl_device *ret = NULL;

	if (minor < 0 || minor >= ARRAY_SIZE(kgsl_driver.devp))
		return NULL;

	mutex_lock(&kgsl_driver.devlock);
	ret = kgsl_driver.devp[minor];
	mutex_unlock(&kgsl_driver.devlock);

	return ret;
}

/**
 * kgsl_check_timestamp() - return true if the specified timestamp is retired
 * @device: Pointer to the KGSL device to check
 * @context: Pointer to the context for the timestamp
 * @timestamp: The timestamp to compare
 */
int kgsl_check_timestamp(struct kgsl_device *device,
	struct kgsl_context *context, unsigned int timestamp)
{
	unsigned int ts_processed;

	kgsl_readtimestamp(device, context, KGSL_TIMESTAMP_RETIRED,
		&ts_processed);

	return (timestamp_cmp(ts_processed, timestamp) >= 0);
}
EXPORT_SYMBOL(kgsl_check_timestamp);

static int kgsl_suspend_device(struct kgsl_device *device, pm_message_t state)
{
	int status = -EINVAL;

	if (!device)
		return -EINVAL;

	mutex_lock(&device->mutex);
	status = kgsl_pwrctrl_change_state(device, KGSL_STATE_SUSPEND);
	if (status == 0 && device->state == KGSL_STATE_SUSPEND)
		device->ftbl->dispatcher_halt(device);
	mutex_unlock(&device->mutex);

	return status;
}

static int kgsl_resume_device(struct kgsl_device *device)
{
	if (!device)
		return -EINVAL;

	mutex_lock(&device->mutex);
	if (device->state == KGSL_STATE_SUSPEND) {
		device->ftbl->dispatcher_unhalt(device);
		kgsl_pwrctrl_change_state(device, KGSL_STATE_SLUMBER);
	} else if (device->state != KGSL_STATE_INIT) {
		/*
		 * This is an error situation,so wait for the device
		 * to idle and then put the device to SLUMBER state.
		 * This will put the device to the right state when
		 * we resume.
		 */
		if (device->state == KGSL_STATE_ACTIVE)
			device->ftbl->idle(device);
		kgsl_pwrctrl_change_state(device, KGSL_STATE_SLUMBER);
		dev_err(device->dev,
			     "resume invoked without a suspend\n");
	}

	mutex_unlock(&device->mutex);
	return 0;
}

static int kgsl_suspend(struct device *dev)
{

	pm_message_t arg = {0};
	struct kgsl_device *device = dev_get_drvdata(dev);

	/*
	 * Hacking the gmu and kgsl-iommu devices to force probing caused an
	 * issue with suspend/resume. Need to silently succeed for these devices
	 * since suspend/resume is handled by the main kgsl device.
	 */
	if (dev->of_node && dev->of_node->name) {
		if (!strcmp(dev->of_node->name, "qcom,gmu") ||
		     !strcmp(dev->of_node->name, "qcom,kgsl-iommu")) {
			pr_debug("kgsl: suspend is handled by kgsl device\n");
			return 0;
		}
	}

	return kgsl_suspend_device(device, arg);
}

static int kgsl_resume(struct device *dev)
{
	struct kgsl_device *device = dev_get_drvdata(dev);

	/*
	 * Hacking the gmu and kgsl-iommu devices to force probing caused an
	 * issue with suspend/resume. Need to silently succeed for these devices
	 * since suspend/resume is handled by the main kgsl device.
	 */
	if (dev->of_node && dev->of_node->name) {
		if (!strcmp(dev->of_node->name, "qcom,gmu") ||
		     !strcmp(dev->of_node->name, "qcom,kgsl-iommu")) {
			pr_debug("kgsl: resume is handled by kgsl device\n");
			return 0;
		}
	}

	return kgsl_resume_device(device);
}

static int kgsl_runtime_suspend(struct device *dev)
{
	return 0;
}

static int kgsl_runtime_resume(struct device *dev)
{
	return 0;
}

const struct dev_pm_ops kgsl_pm_ops = {
	.suspend = kgsl_suspend,
	.resume = kgsl_resume,
	.runtime_suspend = kgsl_runtime_suspend,
	.runtime_resume = kgsl_runtime_resume,
};
EXPORT_SYMBOL(kgsl_pm_ops);

int kgsl_suspend_driver(struct platform_device *pdev,
					pm_message_t state)
{
	struct kgsl_device *device = dev_get_drvdata(&pdev->dev);

	return kgsl_suspend_device(device, state);
}
EXPORT_SYMBOL(kgsl_suspend_driver);

int kgsl_resume_driver(struct platform_device *pdev)
{
	struct kgsl_device *device = dev_get_drvdata(&pdev->dev);

	return kgsl_resume_device(device);
}
EXPORT_SYMBOL(kgsl_resume_driver);

/**
 * kgsl_destroy_process_private() - Cleanup function to free process private
 * @kref: - Pointer to object being destroyed's kref struct
 * Free struct object and all other resources attached to it.
 * Since the function can be used when not all resources inside process
 * private have been allocated, there is a check to (before each resource
 * cleanup) see if the struct member being cleaned is in fact allocated or not.
 * If the value is not NULL, resource is freed.
 */
static void kgsl_destroy_process_private(struct kref *kref)
{
	struct kgsl_process_private *private = container_of(kref,
			struct kgsl_process_private, refcount);

	put_pid(private->pid);
	idr_destroy(&private->mem_idr);
	idr_destroy(&private->syncsource_idr);

	/* When using global pagetables, do not detach global pagetable */
	if (private->pagetable->name != KGSL_MMU_GLOBAL_PT)
		kgsl_mmu_putpagetable(private->pagetable);

	kfree(private);
}

void
kgsl_process_private_put(struct kgsl_process_private *private)
{
	if (private)
		kref_put(&private->refcount, kgsl_destroy_process_private);
}

/**
 * kgsl_process_private_find() - Find the process associated with the specified
 * name
 * @name: pid_t of the process to search for
 * Return the process struct for the given ID.
 */
struct kgsl_process_private *kgsl_process_private_find(pid_t pid)
{
	struct kgsl_process_private *p, *private = NULL;

	spin_lock(&kgsl_driver.proclist_lock);
	list_for_each_entry(p, &kgsl_driver.process_list, list) {
		if (pid_nr(p->pid) == pid) {
			if (kgsl_process_private_get(p))
				private = p;
			break;
		}
	}
	spin_unlock(&kgsl_driver.proclist_lock);

	return private;
}

static struct kgsl_process_private *kgsl_process_private_new(
		struct kgsl_device *device)
{
	struct kgsl_process_private *private;
	struct pid *cur_pid = get_task_pid(current->group_leader, PIDTYPE_PID);

	/*
	 * Flush mem_workqueue to make sure that any lingering
	 * structs (process pagetable etc) are released before
	 * starting over again.
	 */
	flush_workqueue(kgsl_driver.mem_workqueue);

	/* Search in the process list */
	list_for_each_entry(private, &kgsl_driver.process_list, list) {
		if (private->pid == cur_pid) {
			if (!kgsl_process_private_get(private)) {
				private = ERR_PTR(-EINVAL);
			}
			/*
			 * We need to hold only one reference to the PID for
			 * each process struct to avoid overflowing the
			 * reference counter which can lead to use-after-free.
			 */
			put_pid(cur_pid);
			return private;
		}
	}

	/* Create a new object */
	private = kzalloc(sizeof(struct kgsl_process_private), GFP_KERNEL);
	if (private == NULL) {
		put_pid(cur_pid);
		return ERR_PTR(-ENOMEM);
	}

	kref_init(&private->refcount);

	private->pid = cur_pid;
	get_task_comm(private->comm, current->group_leader);

	spin_lock_init(&private->mem_lock);
	spin_lock_init(&private->syncsource_lock);
	spin_lock_init(&private->ctxt_count_lock);

	idr_init(&private->mem_idr);
	idr_init(&private->syncsource_idr);

	kgsl_reclaim_proc_private_init(private);

	/* Allocate a pagetable for the new process object */
	private->pagetable = kgsl_mmu_getpagetable(&device->mmu,
<<<<<<< HEAD
				pid_nr(cur_pid));
=======
							pid_nr(cur_pid));
>>>>>>> 99987d5a
	if (IS_ERR(private->pagetable)) {
		int err = PTR_ERR(private->pagetable);

		idr_destroy(&private->mem_idr);
		idr_destroy(&private->syncsource_idr);
		put_pid(private->pid);

		kfree(private);
		private = ERR_PTR(err);
	}

	return private;
}

static void process_release_memory(struct kgsl_process_private *private)
{
	struct kgsl_mem_entry *entry;
	int next = 0;

	while (1) {
		spin_lock(&private->mem_lock);
		entry = idr_get_next(&private->mem_idr, &next);
		if (entry == NULL) {
			spin_unlock(&private->mem_lock);
			break;
		}
		/*
		 * If the free pending flag is not set it means that user space
		 * did not free it's reference to this entry, in that case
		 * free a reference to this entry, other references are from
		 * within kgsl so they will be freed eventually by kgsl
		 */
		if (!entry->pending_free) {
			entry->pending_free = 1;
			spin_unlock(&private->mem_lock);
			kgsl_mem_entry_put_deferred(entry);
		} else {
			spin_unlock(&private->mem_lock);
		}
		next = next + 1;
	}
}

static void kgsl_process_private_close(struct kgsl_device_private *dev_priv,
		struct kgsl_process_private *private)
{
	mutex_lock(&kgsl_driver.process_mutex);

	if (--private->fd_count > 0) {
		mutex_unlock(&kgsl_driver.process_mutex);
		kgsl_process_private_put(private);
		return;
	}

	/*
	 * If this is the last file on the process take down the debug
	 * directories and garbage collect any outstanding resources
	 */

	kgsl_process_uninit_sysfs(private);

	/* Release all syncsource objects from process private */
	kgsl_syncsource_process_release_syncsources(private);

	/* When using global pagetables, do not detach global pagetable */
	if (private->pagetable->name != KGSL_MMU_GLOBAL_PT)
		kgsl_mmu_detach_pagetable(private->pagetable);

	/* Remove the process struct from the master list */
	spin_lock(&kgsl_driver.proclist_lock);
	list_del(&private->list);
	spin_unlock(&kgsl_driver.proclist_lock);

	/*
	 * Unlock the mutex before releasing the memory and the debugfs
	 * nodes - this prevents deadlocks with the IOMMU and debugfs
	 * locks.
	 */
	mutex_unlock(&kgsl_driver.process_mutex);

	process_release_memory(private);
	debugfs_remove_recursive(private->debug_root);

	kgsl_process_private_put(private);
}


static struct kgsl_process_private *kgsl_process_private_open(
		struct kgsl_device *device)
{
	struct kgsl_process_private *private;

	mutex_lock(&kgsl_driver.process_mutex);
	private = kgsl_process_private_new(device);

	if (IS_ERR(private))
		goto done;

	/*
	 * If this is a new process create the debug directories and add it to
	 * the process list
	 */

	if (private->fd_count++ == 0) {
		kgsl_process_init_sysfs(device, private);
		kgsl_process_init_debugfs(private);

		spin_lock(&kgsl_driver.proclist_lock);
		list_add(&private->list, &kgsl_driver.process_list);
		spin_unlock(&kgsl_driver.proclist_lock);
	}

done:
	mutex_unlock(&kgsl_driver.process_mutex);
	return private;
}

static int kgsl_close_device(struct kgsl_device *device)
{
	int result = 0;

	mutex_lock(&device->mutex);
	device->open_count--;
	if (device->open_count == 0) {

		/*
		 * Wait up to 1 second for the active count to go low
		 * and then start complaining about it
		 */
		if (kgsl_active_count_wait(device, 0)) {
			dev_err(device->dev,
				"Waiting for the active count to become 0\n");

			while (kgsl_active_count_wait(device, 0))
				dev_err(device->dev,
					"Still waiting for the active count\n");
		}

		result = kgsl_pwrctrl_change_state(device, KGSL_STATE_INIT);
	}
	mutex_unlock(&device->mutex);
	return result;

}

static void device_release_contexts(struct kgsl_device_private *dev_priv)
{
	struct kgsl_device *device = dev_priv->device;
	struct kgsl_context *context;
	int next = 0;
	int result = 0;

	while (1) {
		read_lock(&device->context_lock);
		context = idr_get_next(&device->context_idr, &next);

		if (context == NULL) {
			read_unlock(&device->context_lock);
			break;
		} else if (context->dev_priv == dev_priv) {
			/*
			 * Hold a reference to the context in case somebody
			 * tries to put it while we are detaching
			 */
			result = _kgsl_context_get(context);
		}
		read_unlock(&device->context_lock);

		if (result) {
			kgsl_context_detach(context);
			kgsl_context_put(context);
			result = 0;
		}

		next = next + 1;
	}
}

static int kgsl_release(struct inode *inodep, struct file *filep)
{
	struct kgsl_device_private *dev_priv = filep->private_data;
	struct kgsl_device *device = dev_priv->device;
	int result;

	filep->private_data = NULL;

	/* Release the contexts for the file */
	device_release_contexts(dev_priv);

	/* Close down the process wide resources for the file */
	kgsl_process_private_close(dev_priv, dev_priv->process_priv);

	/* Destroy the device-specific structure */
	device->ftbl->device_private_destroy(dev_priv);

	result = kgsl_close_device(device);
	pm_runtime_put(&device->pdev->dev);

	return result;
}

static int kgsl_open_device(struct kgsl_device *device)
{
	int result = 0;

	mutex_lock(&device->mutex);
	if (device->open_count == 0) {
		/*
		 * active_cnt special case: we are starting up for the first
		 * time, so use this sequence instead of the kgsl_pwrctrl_wake()
		 * which will be called by kgsl_active_count_get().
		 */
		atomic_inc(&device->active_cnt);
		kgsl_sharedmem_set(device, &device->memstore, 0, 0,
				device->memstore.size);

		result = device->ftbl->init(device);
		if (result)
			goto err;

		result = device->ftbl->start(device, 0);
		if (result)
			goto err;
		/*
		 * Make sure the gates are open, so they don't block until
		 * we start suspend or FT.
		 */
		complete_all(&device->hwaccess_gate);
		kgsl_pwrctrl_change_state(device, KGSL_STATE_ACTIVE);
		kgsl_active_count_put(device);
	}
	device->open_count++;
err:
	if (result) {
		kgsl_pwrctrl_change_state(device, KGSL_STATE_INIT);
		atomic_dec(&device->active_cnt);
	}

	mutex_unlock(&device->mutex);
	return result;
}

static int kgsl_open(struct inode *inodep, struct file *filep)
{
	int result;
	struct kgsl_device_private *dev_priv;
	struct kgsl_device *device;
	unsigned int minor = iminor(inodep);

	device = kgsl_get_minor(minor);
	if (device == NULL) {
		pr_err("kgsl: No device found\n");
		return -ENODEV;
	}

	result = pm_runtime_get_sync(&device->pdev->dev);
	if (result < 0) {
		dev_err(device->dev,
			     "Runtime PM: Unable to wake up the device, rc = %d\n",
			     result);
		return result;
	}
	result = 0;

	dev_priv = device->ftbl->device_private_create();
	if (dev_priv == NULL) {
		result = -ENOMEM;
		goto err;
	}

	dev_priv->device = device;
	filep->private_data = dev_priv;

	result = kgsl_open_device(device);
	if (result)
		goto err;

	/*
	 * Get file (per process) private struct. This must be done
	 * after the first start so that the global pagetable mappings
	 * are set up before we create the per-process pagetable.
	 */
	dev_priv->process_priv = kgsl_process_private_open(device);
	if (IS_ERR(dev_priv->process_priv)) {
		result = PTR_ERR(dev_priv->process_priv);
		kgsl_close_device(device);
		goto err;
	}

err:
	if (result) {
		filep->private_data = NULL;
		kfree(dev_priv);
		pm_runtime_put(&device->pdev->dev);
	}
	return result;
}

#define GPUADDR_IN_MEMDESC(_val, _memdesc) \
	(((_val) >= (_memdesc)->gpuaddr) && \
	 ((_val) < ((_memdesc)->gpuaddr + (_memdesc)->size)))

/**
 * kgsl_sharedmem_find() - Find a gpu memory allocation
 *
 * @private: private data for the process to check.
 * @gpuaddr: start address of the region
 *
 * Find a gpu allocation. Caller must kgsl_mem_entry_put()
 * the returned entry when finished using it.
 */
struct kgsl_mem_entry * __must_check
kgsl_sharedmem_find(struct kgsl_process_private *private, uint64_t gpuaddr)
{
	int ret = 0, id;
	struct kgsl_mem_entry *entry = NULL;

	if (!private)
		return NULL;

	if (!kgsl_mmu_gpuaddr_in_range(private->pagetable, gpuaddr))
		return NULL;

	spin_lock(&private->mem_lock);
	idr_for_each_entry(&private->mem_idr, entry, id) {
		if (GPUADDR_IN_MEMDESC(gpuaddr, &entry->memdesc)) {
			if (!entry->pending_free)
				ret = kgsl_mem_entry_get(entry);
			break;
		}
	}
	spin_unlock(&private->mem_lock);

	return (ret == 0) ? NULL : entry;
}
EXPORT_SYMBOL(kgsl_sharedmem_find);

struct kgsl_mem_entry * __must_check
kgsl_sharedmem_find_id_flags(struct kgsl_process_private *process,
		unsigned int id, uint64_t flags)
{
	int count = 0;
	struct kgsl_mem_entry *entry;

	spin_lock(&process->mem_lock);
	entry = idr_find(&process->mem_idr, id);
	if (entry)
		if (!entry->pending_free &&
				(flags & entry->memdesc.flags) == flags)
			count = kgsl_mem_entry_get(entry);
	spin_unlock(&process->mem_lock);

	return (count == 0) ? NULL : entry;
}

/**
 * kgsl_sharedmem_find_id() - find a memory entry by id
 * @process: the owning process
 * @id: id to find
 *
 * @returns - the mem_entry or NULL
 *
 * Caller must kgsl_mem_entry_put() the returned entry, when finished using
 * it.
 */
struct kgsl_mem_entry * __must_check
kgsl_sharedmem_find_id(struct kgsl_process_private *process, unsigned int id)
{
	return kgsl_sharedmem_find_id_flags(process, id, 0);
}

/**
 * kgsl_mem_entry_unset_pend() - Unset the pending free flag of an entry
 * @entry - The memory entry
 */
static inline void kgsl_mem_entry_unset_pend(struct kgsl_mem_entry *entry)
{
	if (entry == NULL)
		return;
	spin_lock(&entry->priv->mem_lock);
	entry->pending_free = 0;
	spin_unlock(&entry->priv->mem_lock);
}

struct msm_bus_scale_pdata *kgsl_get_bus_scale_table(struct kgsl_device *device)
{
	struct device_node *child = NULL, *parent;
	char str[24];

	parent = device->pdev->dev.of_node;

	snprintf(str, sizeof(str), "qcom,gpu-bus-table-ddr%d",
		of_fdt_get_ddrtype());

	child = of_find_compatible_node(parent, NULL, str);

	/* Go with the first bus table node */
	if (child == NULL)
		child = of_find_compatible_node(parent, NULL,
			"qcom,gpu-bus-table");

	if (child) {
		struct msm_bus_scale_pdata *data = msm_bus_pdata_from_node(
					device->pdev, child);
		of_node_put(child);
		return data;
	}

	return msm_bus_cl_get_pdata(device->pdev);
}

/**
 * kgsl_mem_entry_set_pend() - Set the pending free flag of a memory entry
 * @entry - The memory entry
 *
 * @returns - true if pending flag was 0 else false
 *
 * This function will set the pending free flag if it is previously unset. Used
 * to prevent race condition between ioctls calling free/freememontimestamp
 * on the same entry. Whichever thread set's the flag first will do the free.
 */
static inline bool kgsl_mem_entry_set_pend(struct kgsl_mem_entry *entry)
{
	bool ret = false;

	if (entry == NULL)
		return false;

	spin_lock(&entry->priv->mem_lock);
	if (!entry->pending_free) {
		entry->pending_free = 1;
		ret = true;
	}
	spin_unlock(&entry->priv->mem_lock);
	return ret;
}

static int kgsl_get_ctxt_fault_stats(struct kgsl_context *context,
		struct kgsl_context_property *ctxt_property)
{
	struct kgsl_context_property_fault fault_stats;
	size_t copy;

	/* Return the size of the subtype struct */
	if (ctxt_property->size == 0) {
		ctxt_property->size = sizeof(fault_stats);
		return 0;
	}

	memset(&fault_stats, 0, sizeof(fault_stats));

	copy = min_t(size_t, ctxt_property->size, sizeof(fault_stats));

	fault_stats.faults = context->total_fault_count;
	fault_stats.timestamp = context->last_faulted_cmd_ts;

	/*
	 * Copy the context fault stats to data which also serves as
	 * the out parameter.
	 */
	if (copy_to_user(u64_to_user_ptr(ctxt_property->data),
				&fault_stats, copy))
		return -EFAULT;

	return 0;
}

static long kgsl_get_ctxt_properties(struct kgsl_device_private *dev_priv,
		struct kgsl_device_getproperty *param)
{
	/* Return fault stats of given context */
	struct kgsl_context_property ctxt_property;
	struct kgsl_context *context;
	size_t copy;
	long ret;

	/*
	 * If sizebytes is zero, tell the user how big the
	 * ctxt_property struct should be.
	 */
	if (param->sizebytes == 0) {
		param->sizebytes = sizeof(ctxt_property);
		return 0;
	}

	memset(&ctxt_property, 0, sizeof(ctxt_property));

	copy = min_t(size_t, param->sizebytes, sizeof(ctxt_property));

	/* We expect the value passed in to contain the context id */
	if (copy_from_user(&ctxt_property, param->value, copy))
		return -EFAULT;

	/* ctxt type zero is not valid, as we consider it as uninitialized. */
	if (ctxt_property.type == 0)
		return -EINVAL;

	context = kgsl_context_get_owner(dev_priv,
			ctxt_property.contextid);
	if (!context)
		return -EINVAL;

	if (ctxt_property.type == KGSL_CONTEXT_PROP_FAULTS)
		ret = kgsl_get_ctxt_fault_stats(context, &ctxt_property);
	else
		ret = -EOPNOTSUPP;

	kgsl_context_put(context);

	return ret;
}

static long kgsl_prop_version(struct kgsl_device_private *dev_priv,
		struct kgsl_device_getproperty *param)
{
	struct kgsl_version version = {
		.drv_major = KGSL_VERSION_MAJOR,
		.drv_minor = KGSL_VERSION_MINOR,
		.dev_major = 3,
		.dev_minor = 1,
	};

	if (param->sizebytes != sizeof(version))
		return -EINVAL;

	if (copy_to_user(param->value, &version, sizeof(version)))
		return -EFAULT;

	return 0;
}

/* Return reset status of given context and clear it */
static long kgsl_prop_gpu_reset_stat(struct kgsl_device_private *dev_priv,
		struct kgsl_device_getproperty *param)
{
	u32 id;
	struct kgsl_context *context;

	if (param->sizebytes != sizeof(id))
		return -EINVAL;

	/* We expect the value passed in to contain the context id */
	if (copy_from_user(&id, param->value, sizeof(id)))
		return -EFAULT;

	context = kgsl_context_get_owner(dev_priv, id);
	if (!context)
		return -EINVAL;

	/*
	 * Copy the reset status to value which also serves as
	 * the out parameter
	 */
	id = context->reset_status;

	context->reset_status = KGSL_CTX_STAT_NO_ERROR;
	kgsl_context_put(context);

	if (copy_to_user(param->value, &id, sizeof(id)))
		return -EFAULT;

	return 0;
}

static long kgsl_prop_secure_buf_alignment(struct kgsl_device_private *dev_priv,
		struct kgsl_device_getproperty *param)
{
	u32 align;

	if (param->sizebytes != sizeof(align))
		return -EINVAL;

	/*
	 * XPUv2 impose the constraint of 1MB memory alignment,
	 * on the other hand Hypervisor does not have such
	 * constraints. So driver should fulfill such
	 * requirements when allocating secure memory.
	 */
	align = MMU_FEATURE(&dev_priv->device->mmu,
			KGSL_MMU_HYP_SECURE_ALLOC) ? PAGE_SIZE : SZ_1M;

	if (copy_to_user(param->value, &align, sizeof(align)))
		return -EFAULT;

	return 0;
}

static long kgsl_prop_secure_ctxt_support(struct kgsl_device_private *dev_priv,
		struct kgsl_device_getproperty *param)
{
	u32 secure;

	if (param->sizebytes != sizeof(secure))
		return -EINVAL;

	secure = dev_priv->device->mmu.secured ? 1 : 0;

	if (copy_to_user(param->value, &secure, sizeof(secure)))
		return -EFAULT;

	return 0;
}

static int kgsl_query_caps_properties(struct kgsl_device *device,
		struct kgsl_capabilities *caps)
{
	struct kgsl_capabilities_properties props;
	size_t copy;
	u32 count, *local;
	int ret;

	/* Return the size of the subtype struct */
	if (caps->size == 0) {
		caps->size = sizeof(props);
		return 0;
	}

	memset(&props, 0, sizeof(props));

	copy = min_t(size_t, caps->size, sizeof(props));

	if (copy_from_user(&props, u64_to_user_ptr(caps->data), copy))
		return -EFAULT;

	/* Get the number of properties */
	count = kgsl_query_property_list(device, NULL, 0);

	/*
	 * If the incoming user count is zero, they are querying the number of
	 * available properties. Set it and return.
	 */
	if (props.count == 0) {
		props.count = count;
		goto done;
	}

	/* Copy the lesser of the user or kernel property count */
	if (props.count < count)
		count = props.count;

	/* Create a local buffer to store the property list */
	local = kcalloc(count, sizeof(u32), GFP_KERNEL);
	if (!local)
		return -ENOMEM;

	/* Get the properties */
	props.count = kgsl_query_property_list(device, local, count);

	ret = copy_to_user(u64_to_user_ptr(props.list), local,
		props.count * sizeof(u32));

	kfree(local);

	if (ret)
		return -EFAULT;

done:
	if (copy_to_user(u64_to_user_ptr(caps->data), &props, copy))
		return -EFAULT;

	return 0;
}

static long kgsl_prop_query_capabilities(struct kgsl_device_private *dev_priv,
		struct kgsl_device_getproperty *param)
{
	struct kgsl_capabilities caps;
	long ret;
	size_t copy;

	/*
	 * If sizebytes is zero, tell the user how big the capabilities struct
	 * should be
	 */
	if (param->sizebytes == 0) {
		param->sizebytes = sizeof(caps);
		return 0;
	}

	memset(&caps, 0, sizeof(caps));

	copy = min_t(size_t, param->sizebytes, sizeof(caps));

	if (copy_from_user(&caps, param->value, copy))
		return -EFAULT;

	/* querytype must be non zero */
	if (caps.querytype == 0)
		return -EINVAL;

	if (caps.querytype == KGSL_QUERY_CAPS_PROPERTIES)
		ret = kgsl_query_caps_properties(dev_priv->device, &caps);
	else {
		/* Unsupported querytypes should return a unique return value */
		return -EOPNOTSUPP;
	}

	if (copy_to_user(param->value, &caps, copy))
		return -EFAULT;

	return ret;
}

static const struct {
	int type;
	long (*func)(struct kgsl_device_private *dev_priv,
		struct kgsl_device_getproperty *param);
} kgsl_property_funcs[] = {
	{ KGSL_PROP_VERSION, kgsl_prop_version },
	{ KGSL_PROP_GPU_RESET_STAT, kgsl_prop_gpu_reset_stat},
	{ KGSL_PROP_SECURE_BUFFER_ALIGNMENT, kgsl_prop_secure_buf_alignment },
	{ KGSL_PROP_SECURE_CTXT_SUPPORT, kgsl_prop_secure_ctxt_support },
	{ KGSL_PROP_QUERY_CAPABILITIES, kgsl_prop_query_capabilities },
	{ KGSL_PROP_CONTEXT_PROPERTY, kgsl_get_ctxt_properties },
};

/*call all ioctl sub functions with driver locked*/
long kgsl_ioctl_device_getproperty(struct kgsl_device_private *dev_priv,
					  unsigned int cmd, void *data)
{
	struct kgsl_device *device = dev_priv->device;
	struct kgsl_device_getproperty *param = data;
	int i;

	for (i = 0; i < ARRAY_SIZE(kgsl_property_funcs); i++) {
		if (param->type == kgsl_property_funcs[i].type)
			return kgsl_property_funcs[i].func(dev_priv, param);
	}

	if (is_compat_task())
		return device->ftbl->getproperty_compat(device, param);

	return device->ftbl->getproperty(device, param);
}

int kgsl_query_property_list(struct kgsl_device *device, u32 *list, u32 count)
{
	int num = 0;

	if (!list) {
		num = ARRAY_SIZE(kgsl_property_funcs);

		if (device->ftbl->query_property_list)
			num += device->ftbl->query_property_list(device, list,
				count);

		return num;
	}

	for (; num < count && num < ARRAY_SIZE(kgsl_property_funcs); num++)
		list[num] = kgsl_property_funcs[num].type;

	if (device->ftbl->query_property_list)
		num += device->ftbl->query_property_list(device, &list[num],
			count - num);

	return num;
}

long kgsl_ioctl_device_setproperty(struct kgsl_device_private *dev_priv,
					  unsigned int cmd, void *data)
{
	int result = 0;
	/* The getproperty struct is reused for setproperty too */
	struct kgsl_device_getproperty *param = data;

	/* Reroute to compat version if coming from compat_ioctl */
	if (is_compat_task())
		result = dev_priv->device->ftbl->setproperty_compat(
			dev_priv, param->type, param->value,
			param->sizebytes);
	else if (dev_priv->device->ftbl->setproperty)
		result = dev_priv->device->ftbl->setproperty(
			dev_priv, param->type, param->value,
			param->sizebytes);

	return result;
}

long kgsl_ioctl_device_waittimestamp_ctxtid(
		struct kgsl_device_private *dev_priv, unsigned int cmd,
		void *data)
{
	struct kgsl_device_waittimestamp_ctxtid *param = data;
	struct kgsl_device *device = dev_priv->device;
	long result = -EINVAL;
	unsigned int temp_cur_ts = 0;
	struct kgsl_context *context;

	context = kgsl_context_get_owner(dev_priv, param->context_id);
	if (context == NULL)
		return result;

	kgsl_readtimestamp(device, context, KGSL_TIMESTAMP_RETIRED,
		&temp_cur_ts);

	trace_kgsl_waittimestamp_entry(device, context->id, temp_cur_ts,
		param->timestamp, param->timeout);

	result = device->ftbl->waittimestamp(device, context, param->timestamp,
		param->timeout);

	kgsl_readtimestamp(device, context, KGSL_TIMESTAMP_RETIRED,
		&temp_cur_ts);
	trace_kgsl_waittimestamp_exit(device, temp_cur_ts, result);

	kgsl_context_put(context);

	return result;
}

static inline bool _check_context_is_sparse(struct kgsl_context *context,
			uint64_t flags)
{
	if ((context->flags & KGSL_CONTEXT_SPARSE) ||
		(flags & KGSL_DRAWOBJ_SPARSE))
		return true;

	return false;
}


long kgsl_ioctl_rb_issueibcmds(struct kgsl_device_private *dev_priv,
				      unsigned int cmd, void *data)
{
	struct kgsl_ringbuffer_issueibcmds *param = data;
	struct kgsl_device *device = dev_priv->device;
	struct kgsl_context *context;
	struct kgsl_drawobj *drawobj;
	struct kgsl_drawobj_cmd *cmdobj;
	long result = -EINVAL;

	/* The legacy functions don't support synchronization commands */
	if ((param->flags & (KGSL_DRAWOBJ_SYNC | KGSL_DRAWOBJ_MARKER)))
		return -EINVAL;

	/* Sanity check the number of IBs */
	if (param->flags & KGSL_DRAWOBJ_SUBMIT_IB_LIST &&
			(param->numibs == 0 || param->numibs > KGSL_MAX_NUMIBS))
		return -EINVAL;

	/* Get the context */
	context = kgsl_context_get_owner(dev_priv, param->drawctxt_id);
	if (context == NULL)
		return -EINVAL;

	if (_check_context_is_sparse(context, param->flags)) {
		kgsl_context_put(context);
		return -EINVAL;
	}

	cmdobj = kgsl_drawobj_cmd_create(device, context, param->flags,
					CMDOBJ_TYPE);
	if (IS_ERR(cmdobj)) {
		kgsl_context_put(context);
		return PTR_ERR(cmdobj);
	}

	drawobj = DRAWOBJ(cmdobj);

	if (param->flags & KGSL_DRAWOBJ_SUBMIT_IB_LIST)
		result = kgsl_drawobj_cmd_add_ibdesc_list(device, cmdobj,
			(void __user *) param->ibdesc_addr,
			param->numibs);
	else {
		struct kgsl_ibdesc ibdesc;
		/* Ultra legacy path */

		ibdesc.gpuaddr = param->ibdesc_addr;
		ibdesc.sizedwords = param->numibs;
		ibdesc.ctrl = 0;

		result = kgsl_drawobj_cmd_add_ibdesc(device, cmdobj, &ibdesc);
	}

	if (result == 0)
		result = kgsl_reclaim_to_pinned_state(dev_priv->process_priv);

	if (result == 0)
		result = dev_priv->device->ftbl->queue_cmds(dev_priv, context,
				&drawobj, 1, &param->timestamp);

	/*
	 * -EPROTO is a "success" error - it just tells the user that the
	 * context had previously faulted
	 */
	if (result && result != -EPROTO)
		kgsl_drawobj_destroy(drawobj);

	kgsl_context_put(context);
	return result;
}

/* Returns 0 on failure.  Returns command type(s) on success */
static unsigned int _process_command_input(struct kgsl_device *device,
		unsigned int flags, unsigned int numcmds,
		unsigned int numobjs, unsigned int numsyncs)
{
	if (numcmds > KGSL_MAX_NUMIBS ||
			numobjs > KGSL_MAX_NUMIBS ||
			numsyncs > KGSL_MAX_SYNCPOINTS)
		return 0;

	/*
	 * The SYNC bit is supposed to identify a dummy sync object
	 * so warn the user if they specified any IBs with it.
	 * A MARKER command can either have IBs or not but if the
	 * command has 0 IBs it is automatically assumed to be a marker.
	 */

	/* If they specify the flag, go with what they say */
	if (flags & KGSL_DRAWOBJ_MARKER)
		return MARKEROBJ_TYPE;
	else if (flags & KGSL_DRAWOBJ_SYNC)
		return SYNCOBJ_TYPE;

	/* If not, deduce what they meant */
	if (numsyncs && numcmds)
		return SYNCOBJ_TYPE | CMDOBJ_TYPE;
	else if (numsyncs)
		return SYNCOBJ_TYPE;
	else if (numcmds)
		return CMDOBJ_TYPE;
	else if (numcmds == 0)
		return MARKEROBJ_TYPE;

	return 0;
}

long kgsl_ioctl_submit_commands(struct kgsl_device_private *dev_priv,
				      unsigned int cmd, void *data)
{
	struct kgsl_submit_commands *param = data;
	struct kgsl_device *device = dev_priv->device;
	struct kgsl_context *context;
	struct kgsl_drawobj *drawobj[2];
	unsigned int type;
	long result;
	unsigned int i = 0;

	type = _process_command_input(device, param->flags, param->numcmds, 0,
			param->numsyncs);
	if (!type)
		return -EINVAL;

	context = kgsl_context_get_owner(dev_priv, param->context_id);
	if (context == NULL)
		return -EINVAL;

	if (_check_context_is_sparse(context, param->flags)) {
		kgsl_context_put(context);
		return -EINVAL;
	}

	if (type & SYNCOBJ_TYPE) {
		struct kgsl_drawobj_sync *syncobj =
				kgsl_drawobj_sync_create(device, context);
		if (IS_ERR(syncobj)) {
			result = PTR_ERR(syncobj);
			goto done;
		}

		drawobj[i++] = DRAWOBJ(syncobj);

		result = kgsl_drawobj_sync_add_syncpoints(device, syncobj,
				param->synclist, param->numsyncs);
		if (result)
			goto done;
	}

	if (type & (CMDOBJ_TYPE | MARKEROBJ_TYPE)) {
		struct kgsl_drawobj_cmd *cmdobj =
				kgsl_drawobj_cmd_create(device,
					context, param->flags, type);
		if (IS_ERR(cmdobj)) {
			result = PTR_ERR(cmdobj);
			goto done;
		}

		drawobj[i++] = DRAWOBJ(cmdobj);

		result = kgsl_drawobj_cmd_add_ibdesc_list(device, cmdobj,
				param->cmdlist, param->numcmds);
		if (result)
			goto done;

		/* If no profiling buffer was specified, clear the flag */
		if (cmdobj->profiling_buf_entry == NULL)
			DRAWOBJ(cmdobj)->flags &=
				~(unsigned long)KGSL_DRAWOBJ_PROFILING;

		if (type & CMDOBJ_TYPE) {
			result = kgsl_reclaim_to_pinned_state(
					dev_priv->process_priv);
			if (result)
				goto done;
		}
	}

	result = device->ftbl->queue_cmds(dev_priv, context, drawobj,
			i, &param->timestamp);

done:
	/*
	 * -EPROTO is a "success" error - it just tells the user that the
	 * context had previously faulted
	 */
	if (result && result != -EPROTO)
		while (i--)
			kgsl_drawobj_destroy(drawobj[i]);


	kgsl_context_put(context);
	return result;
}

long kgsl_ioctl_gpu_command(struct kgsl_device_private *dev_priv,
		unsigned int cmd, void *data)
{
	struct kgsl_gpu_command *param = data;
	struct kgsl_device *device = dev_priv->device;
	struct kgsl_context *context;
	struct kgsl_drawobj *drawobj[2];
	unsigned int type;
	long result;
	unsigned int i = 0;

	type = _process_command_input(device, param->flags, param->numcmds,
			param->numobjs, param->numsyncs);
	if (!type)
		return -EINVAL;

	context = kgsl_context_get_owner(dev_priv, param->context_id);
	if (context == NULL)
		return -EINVAL;

	if (_check_context_is_sparse(context, param->flags)) {
		kgsl_context_put(context);
		return -EINVAL;
	}

	if (type & SYNCOBJ_TYPE) {
		struct kgsl_drawobj_sync *syncobj =
				kgsl_drawobj_sync_create(device, context);

		if (IS_ERR(syncobj)) {
			result = PTR_ERR(syncobj);
			goto done;
		}

		drawobj[i++] = DRAWOBJ(syncobj);

		result = kgsl_drawobj_sync_add_synclist(device, syncobj,
				to_user_ptr(param->synclist),
				param->syncsize, param->numsyncs);
		if (result)
			goto done;
	}

	if (type & (CMDOBJ_TYPE | MARKEROBJ_TYPE)) {
		struct kgsl_drawobj_cmd *cmdobj =
				kgsl_drawobj_cmd_create(device,
					context, param->flags, type);

		if (IS_ERR(cmdobj)) {
			result = PTR_ERR(cmdobj);
			goto done;
		}

		drawobj[i++] = DRAWOBJ(cmdobj);

		result = kgsl_drawobj_cmd_add_cmdlist(device, cmdobj,
			to_user_ptr(param->cmdlist),
			param->cmdsize, param->numcmds);
		if (result)
			goto done;

		result = kgsl_drawobj_cmd_add_memlist(device, cmdobj,
			to_user_ptr(param->objlist),
			param->objsize, param->numobjs);
		if (result)
			goto done;

		/* If no profiling buffer was specified, clear the flag */
		if (cmdobj->profiling_buf_entry == NULL)
			DRAWOBJ(cmdobj)->flags &=
				~(unsigned long)KGSL_DRAWOBJ_PROFILING;

		if (type & CMDOBJ_TYPE) {
			result = kgsl_reclaim_to_pinned_state(
					dev_priv->process_priv);
			if (result)
				goto done;
		}
	}

	result = device->ftbl->queue_cmds(dev_priv, context, drawobj,
				i, &param->timestamp);

done:
	/*
	 * -EPROTO is a "success" error - it just tells the user that the
	 * context had previously faulted
	 */
	if (result && result != -EPROTO)
		while (i--)
			kgsl_drawobj_destroy(drawobj[i]);

	kgsl_context_put(context);
	return result;
}

long kgsl_ioctl_cmdstream_readtimestamp_ctxtid(struct kgsl_device_private
						*dev_priv, unsigned int cmd,
						void *data)
{
	struct kgsl_cmdstream_readtimestamp_ctxtid *param = data;
	struct kgsl_device *device = dev_priv->device;
	struct kgsl_context *context;
	long result = -EINVAL;

	mutex_lock(&device->mutex);
	context = kgsl_context_get_owner(dev_priv, param->context_id);

	if (context) {
		result = kgsl_readtimestamp(device, context,
			param->type, &param->timestamp);

		trace_kgsl_readtimestamp(device, context->id,
			param->type, param->timestamp);
	}

	kgsl_context_put(context);
	mutex_unlock(&device->mutex);
	return result;
}

long kgsl_ioctl_drawctxt_create(struct kgsl_device_private *dev_priv,
					unsigned int cmd, void *data)
{
	int result = 0;
	struct kgsl_drawctxt_create *param = data;
	struct kgsl_context *context = NULL;
	struct kgsl_device *device = dev_priv->device;

	context = device->ftbl->drawctxt_create(dev_priv, &param->flags);
	if (IS_ERR(context)) {
		result = PTR_ERR(context);
		goto done;
	}
	trace_kgsl_context_create(dev_priv->device, context, param->flags);

	/* Commit the pointer to the context in context_idr */
	write_lock(&device->context_lock);
	idr_replace(&device->context_idr, context, context->id);
	param->drawctxt_id = context->id;
	write_unlock(&device->context_lock);

done:
	return result;
}

long kgsl_ioctl_drawctxt_destroy(struct kgsl_device_private *dev_priv,
					unsigned int cmd, void *data)
{
	struct kgsl_drawctxt_destroy *param = data;
	struct kgsl_context *context;

	context = kgsl_context_get_owner(dev_priv, param->drawctxt_id);
	if (context == NULL)
		return -EINVAL;

	kgsl_context_detach(context);
	kgsl_context_put(context);

	return 0;
}

long gpumem_free_entry(struct kgsl_mem_entry *entry)
{
	if (!kgsl_mem_entry_set_pend(entry))
		return -EBUSY;

	trace_kgsl_mem_free(entry);
	kgsl_memfree_add(pid_nr(entry->priv->pid),
			entry->memdesc.pagetable ?
				entry->memdesc.pagetable->name : 0,
			entry->memdesc.gpuaddr, entry->memdesc.size,
			entry->memdesc.flags);

	kgsl_mem_entry_put(entry);

	return 0;
}

static void gpumem_free_func(struct kgsl_device *device,
		struct kgsl_event_group *group, void *priv, int ret)
{
	struct kgsl_context *context = group->context;
	struct kgsl_mem_entry *entry = priv;
	unsigned int timestamp;

	kgsl_readtimestamp(device, context, KGSL_TIMESTAMP_RETIRED, &timestamp);

	/* Free the memory for all event types */
	trace_kgsl_mem_timestamp_free(device, entry, KGSL_CONTEXT_ID(context),
		timestamp, 0);
	kgsl_memfree_add(pid_nr(entry->priv->pid),
			entry->memdesc.pagetable ?
				entry->memdesc.pagetable->name : 0,
			entry->memdesc.gpuaddr, entry->memdesc.size,
			entry->memdesc.flags);

	kgsl_mem_entry_put(entry);
}

static long gpumem_free_entry_on_timestamp(struct kgsl_device *device,
		struct kgsl_mem_entry *entry,
		struct kgsl_context *context, unsigned int timestamp)
{
	int ret;
	unsigned int temp;

	if (!kgsl_mem_entry_set_pend(entry))
		return -EBUSY;

	kgsl_readtimestamp(device, context, KGSL_TIMESTAMP_RETIRED, &temp);
	trace_kgsl_mem_timestamp_queue(device, entry, context->id, temp,
		timestamp);
	ret = kgsl_add_event(device, &context->events,
		timestamp, gpumem_free_func, entry);

	if (ret)
		kgsl_mem_entry_unset_pend(entry);

	return ret;
}

long kgsl_ioctl_sharedmem_free(struct kgsl_device_private *dev_priv,
					unsigned int cmd, void *data)
{
	struct kgsl_sharedmem_free *param = data;
	struct kgsl_process_private *private = dev_priv->process_priv;
	struct kgsl_mem_entry *entry;
	long ret;

	entry = kgsl_sharedmem_find(private, (uint64_t) param->gpuaddr);
	if (entry == NULL)
		return -EINVAL;

	ret = gpumem_free_entry(entry);
	kgsl_mem_entry_put_deferred(entry);

	return ret;
}

long kgsl_ioctl_gpumem_free_id(struct kgsl_device_private *dev_priv,
					unsigned int cmd, void *data)
{
	struct kgsl_gpumem_free_id *param = data;
	struct kgsl_process_private *private = dev_priv->process_priv;
	struct kgsl_mem_entry *entry;
	long ret;

	entry = kgsl_sharedmem_find_id(private, param->id);
	if (entry == NULL)
		return -EINVAL;

	ret = gpumem_free_entry(entry);
	kgsl_mem_entry_put_deferred(entry);

	return ret;
}

static long gpuobj_free_on_timestamp(struct kgsl_device_private *dev_priv,
		struct kgsl_mem_entry *entry, struct kgsl_gpuobj_free *param)
{
	struct kgsl_gpu_event_timestamp event;
	struct kgsl_context *context;
	long ret;

	memset(&event, 0, sizeof(event));

	ret = kgsl_copy_from_user(&event, to_user_ptr(param->priv),
		sizeof(event), param->len);
	if (ret)
		return ret;

	if (event.context_id == 0)
		return -EINVAL;

	context = kgsl_context_get_owner(dev_priv, event.context_id);
	if (context == NULL)
		return -EINVAL;

	ret = gpumem_free_entry_on_timestamp(dev_priv->device, entry, context,
		event.timestamp);

	kgsl_context_put(context);
	return ret;
}

static bool gpuobj_free_fence_func(void *priv)
{
	struct kgsl_mem_entry *entry = priv;

	trace_kgsl_mem_free(entry);
	kgsl_memfree_add(pid_nr(entry->priv->pid),
			entry->memdesc.pagetable ?
				entry->memdesc.pagetable->name : 0,
			entry->memdesc.gpuaddr, entry->memdesc.size,
			entry->memdesc.flags);

	kgsl_mem_entry_put_deferred(entry);
	return true;
}

static long gpuobj_free_on_fence(struct kgsl_device_private *dev_priv,
		struct kgsl_mem_entry *entry, struct kgsl_gpuobj_free *param)
{
	struct kgsl_sync_fence_cb *handle;
	struct kgsl_gpu_event_fence event;
	long ret;

	if (!kgsl_mem_entry_set_pend(entry))
		return -EBUSY;

	memset(&event, 0, sizeof(event));

	ret = kgsl_copy_from_user(&event, to_user_ptr(param->priv),
		sizeof(event), param->len);
	if (ret) {
		kgsl_mem_entry_unset_pend(entry);
		return ret;
	}

	if (event.fd < 0) {
		kgsl_mem_entry_unset_pend(entry);
		return -EINVAL;
	}

	handle = kgsl_sync_fence_async_wait(event.fd,
		gpuobj_free_fence_func, entry, NULL);

	if (IS_ERR(handle)) {
		kgsl_mem_entry_unset_pend(entry);
		return PTR_ERR(handle);
	}

	/* if handle is NULL the fence has already signaled */
	if (handle == NULL)
		gpuobj_free_fence_func(entry);

	return 0;
}

long kgsl_ioctl_gpuobj_free(struct kgsl_device_private *dev_priv,
		unsigned int cmd, void *data)
{
	struct kgsl_gpuobj_free *param = data;
	struct kgsl_process_private *private = dev_priv->process_priv;
	struct kgsl_mem_entry *entry;
	long ret;

	entry = kgsl_sharedmem_find_id(private, param->id);
	if (entry == NULL)
		return -EINVAL;

	/* If no event is specified then free immediately */
	if (!(param->flags & KGSL_GPUOBJ_FREE_ON_EVENT))
		ret = gpumem_free_entry(entry);
	else if (param->type == KGSL_GPU_EVENT_TIMESTAMP)
		ret = gpuobj_free_on_timestamp(dev_priv, entry, param);
	else if (param->type == KGSL_GPU_EVENT_FENCE)
		ret = gpuobj_free_on_fence(dev_priv, entry, param);
	else
		ret = -EINVAL;

	kgsl_mem_entry_put_deferred(entry);
	return ret;
}

long kgsl_ioctl_cmdstream_freememontimestamp_ctxtid(
		struct kgsl_device_private *dev_priv,
		unsigned int cmd, void *data)
{
	struct kgsl_cmdstream_freememontimestamp_ctxtid *param = data;
	struct kgsl_context *context = NULL;
	struct kgsl_mem_entry *entry;
	long ret = -EINVAL;

	if (param->type != KGSL_TIMESTAMP_RETIRED)
		return -EINVAL;

	context = kgsl_context_get_owner(dev_priv, param->context_id);
	if (context == NULL)
		return -EINVAL;

	entry = kgsl_sharedmem_find(dev_priv->process_priv,
		(uint64_t) param->gpuaddr);
	if (entry == NULL) {
		kgsl_context_put(context);
		return -EINVAL;
	}

	ret = gpumem_free_entry_on_timestamp(dev_priv->device, entry,
		context, param->timestamp);

	kgsl_mem_entry_put_deferred(entry);
	kgsl_context_put(context);

	return ret;
}

static int check_vma_flags(struct vm_area_struct *vma,
		unsigned int flags)
{
	unsigned long flags_requested = (VM_READ | VM_WRITE);

	if (flags & KGSL_MEMFLAGS_GPUREADONLY)
		flags_requested &= ~(unsigned long)VM_WRITE;

	if ((vma->vm_flags & flags_requested) == flags_requested)
		return 0;

	return -EFAULT;
}

static int check_vma(unsigned long hostptr, u64 size)
{
	struct vm_area_struct *vma;
	unsigned long cur = hostptr;

	while (cur < (hostptr + size)) {
		vma = find_vma(current->mm, cur);
		if (!vma)
			return false;

		/* Don't remap memory that we already own */
<<<<<<< HEAD
		if (vma->vm_file && vma->vm_file->f_op == &kgsl_fops)
=======
		if (vma->vm_file && vma->vm_ops == &kgsl_gpumem_vm_ops)
>>>>>>> 99987d5a
			return false;

		cur = vma->vm_end;
	}

	return true;
}

static int memdesc_sg_virt(struct kgsl_memdesc *memdesc, unsigned long useraddr)
{
	int ret = 0;
	long npages = 0, i;
	size_t sglen = (size_t) (memdesc->size / PAGE_SIZE);
	struct page **pages = NULL;
	int write = ((memdesc->flags & KGSL_MEMFLAGS_GPUREADONLY) ? 0 :
								FOLL_WRITE);

	if (sglen == 0 || sglen >= LONG_MAX)
		return -EINVAL;

	pages = kvcalloc(sglen, sizeof(*pages), GFP_KERNEL);
	if (pages == NULL)
		return -ENOMEM;

	memdesc->sgt = kmalloc(sizeof(*memdesc->sgt), GFP_KERNEL);
	if (memdesc->sgt == NULL) {
		ret = -ENOMEM;
		goto out;
	}

	down_read(&current->mm->mmap_sem);
	if (!check_vma(useraddr, memdesc->size)) {
		up_read(&current->mm->mmap_sem);
		ret = -EFAULT;
		goto out;
	}

	npages = get_user_pages(useraddr, sglen, write, pages, NULL);
	up_read(&current->mm->mmap_sem);

	ret = (npages < 0) ? (int)npages : 0;
	if (ret)
		goto out;

	if ((unsigned long) npages != sglen) {
		ret = -EINVAL;
		goto out;
	}

	ret = sg_alloc_table_from_pages(memdesc->sgt, pages, npages,
					0, memdesc->size, GFP_KERNEL);
out:
	if (ret) {
		for (i = 0; i < npages; i++)
			put_page(pages[i]);

		kfree(memdesc->sgt);
		memdesc->sgt = NULL;
	}
	kvfree(pages);
	return ret;
}

static int kgsl_setup_anon_useraddr(struct kgsl_pagetable *pagetable,
	struct kgsl_mem_entry *entry, unsigned long hostptr,
	size_t offset, size_t size)
{
	/* Map an anonymous memory chunk */
	int ret;

	if (size == 0 || offset != 0 ||
		!IS_ALIGNED(size, PAGE_SIZE))
		return -EINVAL;

	entry->memdesc.pagetable = pagetable;
	entry->memdesc.size = (uint64_t) size;
	entry->memdesc.flags |= (uint64_t)KGSL_MEMFLAGS_USERMEM_ADDR;

	if (kgsl_memdesc_use_cpu_map(&entry->memdesc)) {
		/* Register the address in the database */
		ret = kgsl_mmu_set_svm_region(pagetable,
			(uint64_t) hostptr, (uint64_t) size);

		if (ret)
			return ret;

		entry->memdesc.gpuaddr = (uint64_t) hostptr;
	}

	ret = memdesc_sg_virt(&entry->memdesc, hostptr);

	if (ret && kgsl_memdesc_use_cpu_map(&entry->memdesc))
		kgsl_mmu_put_gpuaddr(&entry->memdesc);

	return ret;
}

#ifdef CONFIG_DMA_SHARED_BUFFER
static int match_file(const void *p, struct file *file, unsigned int fd)
{
	/*
	 * We must return fd + 1 because iterate_fd stops searching on
	 * non-zero return, but 0 is a valid fd.
	 */
	return (p == file) ? (fd + 1) : 0;
}

static void _setup_cache_mode(struct kgsl_mem_entry *entry,
		struct vm_area_struct *vma)
{
	uint64_t mode;
	pgprot_t pgprot = vma->vm_page_prot;

	if (pgprot_val(pgprot) == pgprot_val(pgprot_noncached(pgprot)))
		mode = KGSL_CACHEMODE_UNCACHED;
	else if (pgprot_val(pgprot) == pgprot_val(pgprot_writecombine(pgprot)))
		mode = KGSL_CACHEMODE_WRITECOMBINE;
	else
		mode = KGSL_CACHEMODE_WRITEBACK;

	entry->memdesc.flags |= (mode << KGSL_CACHEMODE_SHIFT);
}

static int kgsl_setup_dma_buf(struct kgsl_device *device,
				struct kgsl_pagetable *pagetable,
				struct kgsl_mem_entry *entry,
				struct dma_buf *dmabuf);

static int kgsl_setup_dmabuf_useraddr(struct kgsl_device *device,
		struct kgsl_pagetable *pagetable,
		struct kgsl_mem_entry *entry, unsigned long hostptr)
{
	struct vm_area_struct *vma;
	struct dma_buf *dmabuf = NULL;
	int ret;

	/*
	 * Find the VMA containing this pointer and figure out if it
	 * is a dma-buf.
	 */
	down_read(&current->mm->mmap_sem);
	vma = find_vma(current->mm, hostptr);

	if (vma && vma->vm_file) {
		int fd;

		ret = check_vma_flags(vma, entry->memdesc.flags);
		if (ret) {
			up_read(&current->mm->mmap_sem);
			return ret;
		}

		/*
		 * Check to see that this isn't our own memory that we have
		 * already mapped
		 */
		if (vma->vm_ops == &kgsl_gpumem_vm_ops) {
			up_read(&current->mm->mmap_sem);
			return -EFAULT;
		}

		/* Look for the fd that matches this the vma file */
		fd = iterate_fd(current->files, 0, match_file, vma->vm_file);
		if (fd != 0)
			dmabuf = dma_buf_get(fd - 1);
	}

	if (IS_ERR_OR_NULL(dmabuf)) {
		up_read(&current->mm->mmap_sem);
		return dmabuf ? PTR_ERR(dmabuf) : -ENODEV;
	}

	ret = kgsl_setup_dma_buf(device, pagetable, entry, dmabuf);
	if (ret) {
		dma_buf_put(dmabuf);
		up_read(&current->mm->mmap_sem);
		return ret;
	}

	/* Setup the cache mode for cache operations */
	_setup_cache_mode(entry, vma);

	if (MMU_FEATURE(&device->mmu, KGSL_MMU_IO_COHERENT))
		entry->memdesc.flags |= KGSL_MEMFLAGS_IOCOHERENT;
	else
		entry->memdesc.flags &= ~((u64) KGSL_MEMFLAGS_IOCOHERENT);

	up_read(&current->mm->mmap_sem);
	return 0;
}
#else
static int kgsl_setup_dmabuf_useraddr(struct kgsl_device *device,
		struct kgsl_pagetable *pagetable,
		struct kgsl_mem_entry *entry, unsigned long hostptr)
{
	return -ENODEV;
}
#endif

static int kgsl_setup_useraddr(struct kgsl_device *device,
		struct kgsl_pagetable *pagetable,
		struct kgsl_mem_entry *entry,
		unsigned long hostptr, size_t offset, size_t size)
{
	int ret;

	if (hostptr == 0 || !IS_ALIGNED(hostptr, PAGE_SIZE))
		return -EINVAL;

	/* Try to set up a dmabuf - if it returns -ENODEV assume anonymous */
	ret = kgsl_setup_dmabuf_useraddr(device, pagetable, entry, hostptr);
	if (ret != -ENODEV)
		return ret;

	/* Okay - lets go legacy */
	return kgsl_setup_anon_useraddr(pagetable, entry,
		hostptr, offset, size);
}

static long _gpuobj_map_useraddr(struct kgsl_device *device,
		struct kgsl_pagetable *pagetable,
		struct kgsl_mem_entry *entry,
		struct kgsl_gpuobj_import *param)
{
	struct kgsl_gpuobj_import_useraddr useraddr = {0};
	int ret;

	param->flags &= KGSL_MEMFLAGS_GPUREADONLY
		| KGSL_CACHEMODE_MASK
		| KGSL_MEMFLAGS_USE_CPU_MAP
		| KGSL_MEMTYPE_MASK
		| KGSL_MEMFLAGS_FORCE_32BIT
		| KGSL_MEMFLAGS_IOCOHERENT;

	/* Specifying SECURE is an explicit error */
	if (param->flags & KGSL_MEMFLAGS_SECURE)
		return -ENOTSUPP;

	kgsl_memdesc_init(device, &entry->memdesc, param->flags);

	ret = kgsl_copy_from_user(&useraddr,
		to_user_ptr(param->priv), sizeof(useraddr),
		param->priv_len);
	if (ret)
		return ret;

	/* Verify that the virtaddr and len are within bounds */
	if (useraddr.virtaddr > ULONG_MAX)
		return -EINVAL;

	return kgsl_setup_useraddr(device, pagetable, entry,
		(unsigned long) useraddr.virtaddr, 0, param->priv_len);
}

#ifdef CONFIG_DMA_SHARED_BUFFER
static long _gpuobj_map_dma_buf(struct kgsl_device *device,
		struct kgsl_pagetable *pagetable,
		struct kgsl_mem_entry *entry,
		struct kgsl_gpuobj_import *param,
		int *fd)
{
	bool iocoherent = (param->flags & KGSL_MEMFLAGS_IOCOHERENT);
	struct kgsl_gpuobj_import_dma_buf buf;
	struct dma_buf *dmabuf;
	unsigned long flags = 0;
	int ret;

	param->flags &= KGSL_MEMFLAGS_GPUREADONLY |
		KGSL_MEMTYPE_MASK |
		KGSL_MEMALIGN_MASK |
		KGSL_MEMFLAGS_SECURE |
		KGSL_MEMFLAGS_FORCE_32BIT;

	kgsl_memdesc_init(device, &entry->memdesc, param->flags);

	/*
	 * If content protection is not enabled and secure buffer
	 * is requested to be mapped return error.
	 */
	if (entry->memdesc.flags & KGSL_MEMFLAGS_SECURE) {
		if (!kgsl_mmu_is_secured(&device->mmu)) {
			dev_WARN_ONCE(device->dev, 1,
				"Secure buffer not supported");
			return -ENOTSUPP;
		}

		entry->memdesc.priv |= KGSL_MEMDESC_SECURE;
	}

	ret = kgsl_copy_from_user(&buf, to_user_ptr(param->priv),
			sizeof(buf), param->priv_len);
	if (ret)
		return ret;

	if (buf.fd < 0)
		return -EINVAL;

	*fd = buf.fd;
	dmabuf = dma_buf_get(buf.fd);

	if (IS_ERR_OR_NULL(dmabuf))
		return (dmabuf == NULL) ? -EINVAL : PTR_ERR(dmabuf);

	/*
	 * ION cache ops are routed through kgsl, so record if the dmabuf is
	 * cached or not in the memdesc. Assume uncached if dma_buf_get_flags
	 * fails.
	 */
	dma_buf_get_flags(dmabuf, &flags);
	if (flags & ION_FLAG_CACHED) {
		entry->memdesc.flags |=
			KGSL_CACHEMODE_WRITEBACK << KGSL_CACHEMODE_SHIFT;

		/*
		 * Enable I/O coherency if it is 1) a thing, and either
		 * 2) enabled by default or 3) enabled by the caller
		 */
		if (MMU_FEATURE(&device->mmu, KGSL_MMU_IO_COHERENT) &&
		    (IS_ENABLED(CONFIG_QCOM_KGSL_IOCOHERENCY_DEFAULT) ||
		     iocoherent))
			entry->memdesc.flags |= KGSL_MEMFLAGS_IOCOHERENT;
	}

	ret = kgsl_setup_dma_buf(device, pagetable, entry, dmabuf);
	if (ret)
		dma_buf_put(dmabuf);

	return ret;
}
#else
static long _gpuobj_map_dma_buf(struct kgsl_device *device,
		struct kgsl_pagetable *pagetable,
		struct kgsl_mem_entry *entry,
		struct kgsl_gpuobj_import *param,
		int *fd)
{
	return -EINVAL;
}
#endif

long kgsl_ioctl_gpuobj_import(struct kgsl_device_private *dev_priv,
		unsigned int cmd, void *data)
{
	struct kgsl_process_private *private = dev_priv->process_priv;
	struct kgsl_gpuobj_import *param = data;
	struct kgsl_mem_entry *entry;
	int ret, fd = -1;

	if (param->type != KGSL_USER_MEM_TYPE_ADDR &&
		param->type != KGSL_USER_MEM_TYPE_DMABUF)
		return -ENOTSUPP;

	entry = kgsl_mem_entry_create();
	if (entry == NULL)
		return -ENOMEM;

	if (param->type == KGSL_USER_MEM_TYPE_ADDR)
		ret = _gpuobj_map_useraddr(dev_priv->device, private->pagetable,
			entry, param);
	else
		ret = _gpuobj_map_dma_buf(dev_priv->device, private->pagetable,
			entry, param, &fd);

	if (ret)
		goto out;

	if (entry->memdesc.size >= SZ_1M)
		kgsl_memdesc_set_align(&entry->memdesc, ilog2(SZ_1M));
	else if (entry->memdesc.size >= SZ_64K)
		kgsl_memdesc_set_align(&entry->memdesc, ilog2(SZ_64K));

	param->flags = entry->memdesc.flags;

	ret = kgsl_mem_entry_attach_process(dev_priv->device, private, entry);
	if (ret)
		goto unmap;

	param->id = entry->id;

	KGSL_STATS_ADD(entry->memdesc.size, &kgsl_driver.stats.mapped,
		&kgsl_driver.stats.mapped_max);

	kgsl_process_add_stats(private,
		kgsl_memdesc_usermem_type(&entry->memdesc),
		entry->memdesc.size);

	trace_kgsl_mem_map(entry, fd);

	kgsl_mem_entry_commit_process(entry);

	/* Put the extra ref from kgsl_mem_entry_create() */
	kgsl_mem_entry_put(entry);

	return 0;

unmap:
	if (kgsl_memdesc_usermem_type(&entry->memdesc) == KGSL_MEM_ENTRY_ION) {
		kgsl_destroy_ion(entry->priv_data);
		entry->memdesc.sgt = NULL;
	}

	kgsl_sharedmem_free(&entry->memdesc);

out:
	kfree(entry);
	return ret;
}

static long _map_usermem_addr(struct kgsl_device *device,
		struct kgsl_pagetable *pagetable, struct kgsl_mem_entry *entry,
		unsigned long hostptr, size_t offset, size_t size)
{
	if (!MMU_FEATURE(&device->mmu, KGSL_MMU_PAGED))
		return -EINVAL;

	/* No CPU mapped buffer could ever be secure */
	if (entry->memdesc.flags & KGSL_MEMFLAGS_SECURE)
		return -EINVAL;

	return kgsl_setup_useraddr(device, pagetable, entry, hostptr,
		offset, size);
}

#ifdef CONFIG_DMA_SHARED_BUFFER
static int _map_usermem_dma_buf(struct kgsl_device *device,
		struct kgsl_pagetable *pagetable,
		struct kgsl_mem_entry *entry,
		unsigned int fd)
{
	int ret;
	struct dma_buf *dmabuf;

	/*
	 * If content protection is not enabled and secure buffer
	 * is requested to be mapped return error.
	 */

	if (entry->memdesc.flags & KGSL_MEMFLAGS_SECURE) {
		if (!kgsl_mmu_is_secured(&device->mmu)) {
			dev_WARN_ONCE(device->dev, 1,
				"Secure buffer not supported");
			return -EINVAL;
		}

		entry->memdesc.priv |= KGSL_MEMDESC_SECURE;
	}

	dmabuf = dma_buf_get(fd);
	if (IS_ERR_OR_NULL(dmabuf)) {
		ret = PTR_ERR(dmabuf);
		return ret ? ret : -EINVAL;
	}
	ret = kgsl_setup_dma_buf(device, pagetable, entry, dmabuf);
	if (ret)
		dma_buf_put(dmabuf);
	return ret;
}
#else
static int _map_usermem_dma_buf(struct kgsl_device *device,
		struct kgsl_pagetable *pagetable,
		struct kgsl_mem_entry *entry,
		unsigned int fd)
{
	return -EINVAL;
}
#endif

#ifdef CONFIG_DMA_SHARED_BUFFER
static int kgsl_setup_dma_buf(struct kgsl_device *device,
				struct kgsl_pagetable *pagetable,
				struct kgsl_mem_entry *entry,
				struct dma_buf *dmabuf)
{
	int ret = 0;
	struct scatterlist *s;
	struct sg_table *sg_table;
	struct dma_buf_attachment *attach = NULL;
	struct kgsl_dma_buf_meta *meta;

	meta = kzalloc(sizeof(*meta), GFP_KERNEL);
	if (!meta)
		return -ENOMEM;

	attach = dma_buf_attach(dmabuf, device->dev);

	if (IS_ERR(attach)) {
		ret = PTR_ERR(attach);
		goto out;
	}

	/*
	 * If dma buffer is marked IO coherent, skip sync at attach,
	 * which involves flushing the buffer on CPU.
	 * HW manages coherency for IO coherent buffers.
	 */
	if (entry->memdesc.flags & KGSL_MEMFLAGS_IOCOHERENT)
		attach->dma_map_attrs |= DMA_ATTR_SKIP_CPU_SYNC;

	meta->device = device;
	meta->dmabuf = dmabuf;
	meta->attach = attach;
	meta->entry = entry;

	entry->priv_data = meta;
	entry->memdesc.pagetable = pagetable;
	entry->memdesc.size = 0;
	/* USE_CPU_MAP is not impemented for ION. */
	entry->memdesc.flags &= ~((uint64_t) KGSL_MEMFLAGS_USE_CPU_MAP);
	entry->memdesc.flags |= (uint64_t)KGSL_MEMFLAGS_USERMEM_ION;

	sg_table = dma_buf_map_attachment(attach, DMA_BIDIRECTIONAL);

	if (IS_ERR_OR_NULL(sg_table)) {
		ret = PTR_ERR(sg_table);
		goto out;
	}

	meta->table = sg_table;
	entry->priv_data = meta;
	entry->memdesc.sgt = sg_table;

	/* Calculate the size of the memdesc from the sglist */
	for (s = entry->memdesc.sgt->sgl; s != NULL; s = sg_next(s)) {
		int priv = (entry->memdesc.priv & KGSL_MEMDESC_SECURE) ? 1 : 0;

		/*
		 * Check that each chunk of of the sg table matches the secure
		 * flag.
		 */

		if (PagePrivate(sg_page(s)) != priv) {
			ret = -EPERM;
			goto out;
		}

		entry->memdesc.size += (uint64_t) s->length;
	}

	if (!entry->memdesc.size) {
		ret = -EINVAL;
		goto out;
	}

	add_dmabuf_list(meta);
	entry->memdesc.size = PAGE_ALIGN(entry->memdesc.size);

out:
	if (ret) {
		if (!IS_ERR_OR_NULL(attach))
			dma_buf_detach(dmabuf, attach);

		kfree(meta);
	}

	return ret;
}
#endif

#ifdef CONFIG_DMA_SHARED_BUFFER
void kgsl_get_egl_counts(struct kgsl_mem_entry *entry,
		int *egl_surface_count, int *egl_image_count)
{
	struct kgsl_dma_buf_meta *meta = entry->priv_data;
	struct dmabuf_list_entry *dle = meta->dle;
	struct kgsl_dma_buf_meta *scan_meta;
	struct kgsl_mem_entry *scan_mem_entry;

	if (!dle)
		return;

	spin_lock(&kgsl_dmabuf_lock);
	list_for_each_entry(scan_meta, &dle->dmabuf_list, node) {
		scan_mem_entry = scan_meta->entry;

		switch (kgsl_memdesc_get_memtype(&scan_mem_entry->memdesc)) {
		case KGSL_MEMTYPE_EGL_SURFACE:
			(*egl_surface_count)++;
			break;
		case KGSL_MEMTYPE_EGL_IMAGE:
			(*egl_image_count)++;
			break;
		}
	}
	spin_unlock(&kgsl_dmabuf_lock);
}
#else
void kgsl_get_egl_counts(struct kgsl_mem_entry *entry,
		int *egl_surface_count, int *egl_image_count)
{
}
#endif

long kgsl_ioctl_map_user_mem(struct kgsl_device_private *dev_priv,
				     unsigned int cmd, void *data)
{
	int result = -EINVAL;
	struct kgsl_map_user_mem *param = data;
	struct kgsl_mem_entry *entry = NULL;
	struct kgsl_process_private *private = dev_priv->process_priv;
	struct kgsl_mmu *mmu = &dev_priv->device->mmu;
	unsigned int memtype;
	uint64_t flags;

	/*
	 * If content protection is not enabled and secure buffer
	 * is requested to be mapped return error.
	 */

	if (param->flags & KGSL_MEMFLAGS_SECURE) {
		/* Log message and return if context protection isn't enabled */
		if (!kgsl_mmu_is_secured(mmu)) {
			dev_WARN_ONCE(dev_priv->device->dev, 1,
				"Secure buffer not supported");
			return -EOPNOTSUPP;
		}

		/* Can't use CPU map with secure buffers */
		if (param->flags & KGSL_MEMFLAGS_USE_CPU_MAP)
			return -EINVAL;
	}

	entry = kgsl_mem_entry_create();

	if (entry == NULL)
		return -ENOMEM;

	/*
	 * Convert from enum value to KGSL_MEM_ENTRY value, so that
	 * we can use the latter consistently everywhere.
	 */
	memtype = param->memtype + 1;

	/*
	 * Mask off unknown flags from userspace. This way the caller can
	 * check if a flag is supported by looking at the returned flags.
	 * Note: CACHEMODE is ignored for this call. Caching should be
	 * determined by type of allocation being mapped.
	 */
	flags = param->flags & (KGSL_MEMFLAGS_GPUREADONLY
				| KGSL_MEMTYPE_MASK
				| KGSL_MEMALIGN_MASK
				| KGSL_MEMFLAGS_USE_CPU_MAP
				| KGSL_MEMFLAGS_SECURE
				| KGSL_MEMFLAGS_IOCOHERENT);

	if (kgsl_is_compat_task())
		flags |= KGSL_MEMFLAGS_FORCE_32BIT;

	kgsl_memdesc_init(dev_priv->device, &entry->memdesc, flags);

	switch (memtype) {
	case KGSL_MEM_ENTRY_USER:
		result = _map_usermem_addr(dev_priv->device, private->pagetable,
			entry, param->hostptr, param->offset, param->len);
		break;
	case KGSL_MEM_ENTRY_ION:
		if (param->offset != 0)
			result = -EINVAL;
		else
			result = _map_usermem_dma_buf(dev_priv->device,
				private->pagetable, entry, param->fd);
		break;
	default:
		result = -EOPNOTSUPP;
		break;
	}

	if (result)
		goto error;

	if ((param->flags & KGSL_MEMFLAGS_SECURE) &&
		(entry->memdesc.size & mmu->secure_align_mask)) {
		result = -EINVAL;
		goto error_attach;
	}

	if (entry->memdesc.size >= SZ_2M)
		kgsl_memdesc_set_align(&entry->memdesc, ilog2(SZ_2M));
	else if (entry->memdesc.size >= SZ_1M)
		kgsl_memdesc_set_align(&entry->memdesc, ilog2(SZ_1M));
	else if (entry->memdesc.size >= SZ_64K)
		kgsl_memdesc_set_align(&entry->memdesc, ilog2(SZ_64));

	/* echo back flags */
	param->flags = (unsigned int) entry->memdesc.flags;

	result = kgsl_mem_entry_attach_process(dev_priv->device, private,
		entry);
	if (result)
		goto error_attach;

	/* Adjust the returned value for a non 4k aligned offset */
	param->gpuaddr = (unsigned long)
		entry->memdesc.gpuaddr + (param->offset & PAGE_MASK);

	KGSL_STATS_ADD(param->len, &kgsl_driver.stats.mapped,
		&kgsl_driver.stats.mapped_max);

	kgsl_process_add_stats(private,
			kgsl_memdesc_usermem_type(&entry->memdesc), param->len);

	trace_kgsl_mem_map(entry, param->fd);

	kgsl_mem_entry_commit_process(entry);

	/* Put the extra ref from kgsl_mem_entry_create() */
	kgsl_mem_entry_put(entry);

	return result;

error_attach:
	switch (kgsl_memdesc_usermem_type(&entry->memdesc)) {
	case KGSL_MEM_ENTRY_ION:
		kgsl_destroy_ion(entry->priv_data);
		entry->memdesc.sgt = NULL;
		break;
	default:
		break;
	}
	kgsl_sharedmem_free(&entry->memdesc);
error:
	/* Clear gpuaddr here so userspace doesn't get any wrong ideas */
	param->gpuaddr = 0;

	kfree(entry);
	return result;
}

static int _kgsl_gpumem_sync_cache(struct kgsl_mem_entry *entry,
		uint64_t offset, uint64_t length, unsigned int op)
{
	int ret = 0;
	int cacheop;
	int mode;

	if (!entry)
		return 0;

	 /* Cache ops are not allowed on secure memory */
	if (entry->memdesc.flags & KGSL_MEMFLAGS_SECURE)
		return 0;

	/*
	 * Flush is defined as (clean | invalidate).  If both bits are set, then
	 * do a flush, otherwise check for the individual bits and clean or inv
	 * as requested
	 */

	if ((op & KGSL_GPUMEM_CACHE_FLUSH) == KGSL_GPUMEM_CACHE_FLUSH)
		cacheop = KGSL_CACHE_OP_FLUSH;
	else if (op & KGSL_GPUMEM_CACHE_CLEAN)
		cacheop = KGSL_CACHE_OP_CLEAN;
	else if (op & KGSL_GPUMEM_CACHE_INV)
		cacheop = KGSL_CACHE_OP_INV;
	else {
		ret = -EINVAL;
		goto done;
	}

	if (!(op & KGSL_GPUMEM_CACHE_RANGE)) {
		offset = 0;
		length = entry->memdesc.size;
	}

	mode = kgsl_memdesc_get_cachemode(&entry->memdesc);
	if (mode != KGSL_CACHEMODE_UNCACHED
		&& mode != KGSL_CACHEMODE_WRITECOMBINE) {
		trace_kgsl_mem_sync_cache(entry, offset, length, op);
		ret = kgsl_cache_range_op(&entry->memdesc, offset,
					length, cacheop);
	}

done:
	return ret;
}

/* New cache sync function - supports both directions (clean and invalidate) */

long kgsl_ioctl_gpumem_sync_cache(struct kgsl_device_private *dev_priv,
	unsigned int cmd, void *data)
{
	struct kgsl_gpumem_sync_cache *param = data;
	struct kgsl_process_private *private = dev_priv->process_priv;
	struct kgsl_mem_entry *entry = NULL;
	long ret;

	if (param->id != 0)
		entry = kgsl_sharedmem_find_id(private, param->id);
	else if (param->gpuaddr != 0)
		entry = kgsl_sharedmem_find(private, (uint64_t) param->gpuaddr);

	if (entry == NULL)
		return -EINVAL;

	ret = _kgsl_gpumem_sync_cache(entry, (uint64_t) param->offset,
					(uint64_t) param->length, param->op);
	kgsl_mem_entry_put(entry);
	return ret;
}

static int mem_id_cmp(const void *_a, const void *_b)
{
	const unsigned int *a = _a, *b = _b;

	if (*a == *b)
		return 0;
	return (*a > *b) ? 1 : -1;
}

#ifdef CONFIG_ARM64
/* Do not support full flush on ARM64 targets */
static inline bool check_full_flush(size_t size, int op)
{
	return false;
}
#else
/* Support full flush if the size is bigger than the threshold */
static inline bool check_full_flush(size_t size, int op)
{
	/* If we exceed the breakeven point, flush the entire cache */
	bool ret = (kgsl_driver.full_cache_threshold != 0) &&
		(size >= kgsl_driver.full_cache_threshold) &&
		(op == KGSL_GPUMEM_CACHE_FLUSH);
	if (ret)
		flush_cache_all();
	return ret;
}
#endif

long kgsl_ioctl_gpumem_sync_cache_bulk(struct kgsl_device_private *dev_priv,
	unsigned int cmd, void *data)
{
	int i;
	struct kgsl_gpumem_sync_cache_bulk *param = data;
	struct kgsl_process_private *private = dev_priv->process_priv;
	unsigned int id, last_id = 0, *id_list = NULL, actual_count = 0;
	struct kgsl_mem_entry **entries = NULL;
	long ret = 0;
	uint64_t op_size = 0;
	bool full_flush = false;

	if (param->id_list == NULL || param->count == 0
			|| param->count > (PAGE_SIZE / sizeof(unsigned int)))
		return -EINVAL;

	id_list = kcalloc(param->count, sizeof(unsigned int), GFP_KERNEL);
	if (id_list == NULL)
		return -ENOMEM;

	entries = kcalloc(param->count, sizeof(*entries), GFP_KERNEL);
	if (entries == NULL) {
		ret = -ENOMEM;
		goto end;
	}

	if (copy_from_user(id_list, param->id_list,
				param->count * sizeof(unsigned int))) {
		ret = -EFAULT;
		goto end;
	}
	/* sort the ids so we can weed out duplicates */
	sort(id_list, param->count, sizeof(*id_list), mem_id_cmp, NULL);

	for (i = 0; i < param->count; i++) {
		unsigned int cachemode;
		struct kgsl_mem_entry *entry = NULL;

		id = id_list[i];
		/* skip 0 ids or duplicates */
		if (id == last_id)
			continue;

		entry = kgsl_sharedmem_find_id(private, id);
		if (entry == NULL)
			continue;

		/* skip uncached memory */
		cachemode = kgsl_memdesc_get_cachemode(&entry->memdesc);
		if (cachemode != KGSL_CACHEMODE_WRITETHROUGH &&
		    cachemode != KGSL_CACHEMODE_WRITEBACK) {
			kgsl_mem_entry_put(entry);
			continue;
		}

		op_size += entry->memdesc.size;
		entries[actual_count++] = entry;

		full_flush  = check_full_flush(op_size, param->op);
		if (full_flush) {
			trace_kgsl_mem_sync_full_cache(actual_count, op_size);
			break;
		}

		last_id = id;
	}

	param->op &= ~KGSL_GPUMEM_CACHE_RANGE;

	for (i = 0; i < actual_count; i++) {
		if (!full_flush)
			_kgsl_gpumem_sync_cache(entries[i], 0,
						entries[i]->memdesc.size,
						param->op);
		kgsl_mem_entry_put(entries[i]);
	}
end:
	kfree(entries);
	kfree(id_list);
	return ret;
}

/* Legacy cache function, does a flush (clean  + invalidate) */

long kgsl_ioctl_sharedmem_flush_cache(struct kgsl_device_private *dev_priv,
				 unsigned int cmd, void *data)
{
	struct kgsl_sharedmem_free *param = data;
	struct kgsl_process_private *private = dev_priv->process_priv;
	struct kgsl_mem_entry *entry = NULL;
	long ret;

	entry = kgsl_sharedmem_find(private, (uint64_t) param->gpuaddr);
	if (entry == NULL)
		return -EINVAL;

	ret = _kgsl_gpumem_sync_cache(entry, 0, entry->memdesc.size,
					KGSL_GPUMEM_CACHE_FLUSH);
	kgsl_mem_entry_put(entry);
	return ret;
}

long kgsl_ioctl_gpuobj_sync(struct kgsl_device_private *dev_priv,
		unsigned int cmd, void *data)
{
	struct kgsl_process_private *private = dev_priv->process_priv;
	struct kgsl_gpuobj_sync *param = data;
	struct kgsl_gpuobj_sync_obj *objs;
	struct kgsl_mem_entry **entries;
	long ret = 0;
	uint64_t size = 0;
	int i;
	void __user *ptr;

	if (param->count == 0 || param->count > 128)
		return -EINVAL;

	objs = kcalloc(param->count, sizeof(*objs), GFP_KERNEL);
	if (objs == NULL)
		return -ENOMEM;

	entries = kcalloc(param->count, sizeof(*entries), GFP_KERNEL);
	if (entries == NULL) {
		kfree(objs);
		return -ENOMEM;
	}

	ptr = to_user_ptr(param->objs);

	for (i = 0; i < param->count; i++) {
		ret = kgsl_copy_from_user(&objs[i], ptr, sizeof(*objs),
			param->obj_len);
		if (ret)
			goto out;

		entries[i] = kgsl_sharedmem_find_id(private, objs[i].id);

		/* Not finding the ID is not a fatal failure - just skip it */
		if (entries[i] == NULL)
			continue;

		if (!(objs[i].op & KGSL_GPUMEM_CACHE_RANGE))
			size += entries[i]->memdesc.size;
		else if (objs[i].offset < entries[i]->memdesc.size)
			size += (entries[i]->memdesc.size - objs[i].offset);

		if (check_full_flush(size, objs[i].op)) {
			trace_kgsl_mem_sync_full_cache(i, size);
			goto out;
		}

		ptr += sizeof(*objs);
	}

	for (i = 0; !ret && i < param->count; i++)
		ret = _kgsl_gpumem_sync_cache(entries[i],
			objs[i].offset, objs[i].length, objs[i].op);

out:
	for (i = 0; i < param->count; i++)
		kgsl_mem_entry_put(entries[i]);

	kfree(entries);
	kfree(objs);

	return ret;
}

#ifdef CONFIG_ARM64
static uint64_t kgsl_filter_cachemode(uint64_t flags)
{
	/*
	 * WRITETHROUGH is not supported in arm64, so we tell the user that we
	 * use WRITEBACK which is the default caching policy.
	 */
	if ((flags & KGSL_CACHEMODE_MASK) >> KGSL_CACHEMODE_SHIFT ==
					KGSL_CACHEMODE_WRITETHROUGH) {
		flags &= ~((uint64_t) KGSL_CACHEMODE_MASK);
		flags |= (uint64_t)((KGSL_CACHEMODE_WRITEBACK <<
						KGSL_CACHEMODE_SHIFT) &
					KGSL_CACHEMODE_MASK);
	}
	return flags;
}
#else
static uint64_t kgsl_filter_cachemode(uint64_t flags)
{
	return flags;
}
#endif

/* The largest allowable alignment for a GPU object is 32MB */
#define KGSL_MAX_ALIGN (32 * SZ_1M)

struct kgsl_mem_entry *gpumem_alloc_entry(
		struct kgsl_device_private *dev_priv,
		uint64_t size, uint64_t flags)
{
	int ret;
	struct kgsl_process_private *private = dev_priv->process_priv;
	struct kgsl_mem_entry *entry;
	struct kgsl_mmu *mmu = &dev_priv->device->mmu;
	unsigned int align;
	u32 cachemode;

	flags &= KGSL_MEMFLAGS_GPUREADONLY
		| KGSL_CACHEMODE_MASK
		| KGSL_MEMTYPE_MASK
		| KGSL_MEMALIGN_MASK
		| KGSL_MEMFLAGS_USE_CPU_MAP
		| KGSL_MEMFLAGS_SECURE
		| KGSL_MEMFLAGS_FORCE_32BIT
		| KGSL_MEMFLAGS_IOCOHERENT;

	/* Return not supported error if secure memory isn't enabled */
	if (!kgsl_mmu_is_secured(mmu) &&
			(flags & KGSL_MEMFLAGS_SECURE)) {
		dev_WARN_ONCE(dev_priv->device->dev, 1,
				"Secure memory not supported");
		return ERR_PTR(-EOPNOTSUPP);
	}

	/* Cap the alignment bits to the highest number we can handle */
	align = MEMFLAGS(flags, KGSL_MEMALIGN_MASK, KGSL_MEMALIGN_SHIFT);
	if (align >= ilog2(KGSL_MAX_ALIGN)) {
		dev_info(dev_priv->device->dev,
			"Alignment too large; restricting to %dK\n",
			KGSL_MAX_ALIGN >> 10);

		flags &= ~((uint64_t) KGSL_MEMALIGN_MASK);
		flags |= (uint64_t)((ilog2(KGSL_MAX_ALIGN) <<
						KGSL_MEMALIGN_SHIFT) &
					KGSL_MEMALIGN_MASK);
	}

	/* For now only allow allocations up to 4G */
	if (size == 0 || size > UINT_MAX)
		return ERR_PTR(-EINVAL);

	flags = kgsl_filter_cachemode(flags);

	entry = kgsl_mem_entry_create();
	if (entry == NULL)
		return ERR_PTR(-ENOMEM);

	ret = kgsl_allocate_user(dev_priv->device, &entry->memdesc,
		size, flags);
	if (ret != 0)
		goto err;

	ret = kgsl_mem_entry_attach_process(dev_priv->device, private, entry);
	if (ret != 0) {
		kgsl_sharedmem_free(&entry->memdesc);
		goto err;
	}

	cachemode = kgsl_memdesc_get_cachemode(&entry->memdesc);
	/*
	 * Secure buffers cannot be reclaimed. Avoid reclaim of cached buffers
	 * as we could get request for cache operations on these buffers when
	 * they are reclaimed.
	 */
	if (!(flags & KGSL_MEMFLAGS_SECURE) &&
			!(cachemode == KGSL_CACHEMODE_WRITEBACK) &&
			!(cachemode == KGSL_CACHEMODE_WRITETHROUGH))
		entry->memdesc.priv |= KGSL_MEMDESC_CAN_RECLAIM;

	kgsl_process_add_stats(private,
			kgsl_memdesc_usermem_type(&entry->memdesc),
			entry->memdesc.size);
	trace_kgsl_mem_alloc(entry);

	kgsl_mem_entry_commit_process(entry);
	return entry;
err:
	kfree(entry);
	return ERR_PTR(ret);
}

static void copy_metadata(struct kgsl_mem_entry *entry, uint64_t metadata,
		unsigned int len)
{
	unsigned int i, size;

	if (len == 0)
		return;

	size = min_t(unsigned int, len, sizeof(entry->metadata) - 1);

	if (copy_from_user(entry->metadata, to_user_ptr(metadata), size)) {
		memset(entry->metadata, 0, sizeof(entry->metadata));
		return;
	}

	/* Clean up non printable characters in the string */
	for (i = 0; i < size && entry->metadata[i] != 0; i++) {
		if (!isprint(entry->metadata[i]))
			entry->metadata[i] = '?';
	}
}

long kgsl_ioctl_gpuobj_alloc(struct kgsl_device_private *dev_priv,
		unsigned int cmd, void *data)
{
	struct kgsl_gpuobj_alloc *param = data;
	struct kgsl_mem_entry *entry;

	entry = gpumem_alloc_entry(dev_priv, param->size, param->flags);

	if (IS_ERR(entry))
		return PTR_ERR(entry);

	copy_metadata(entry, param->metadata, param->metadata_len);

	param->size = entry->memdesc.size;
	param->flags = entry->memdesc.flags;
	param->mmapsize = kgsl_memdesc_footprint(&entry->memdesc);
	param->id = entry->id;

	/* Put the extra ref from kgsl_mem_entry_create() */
	kgsl_mem_entry_put(entry);

	return 0;
}

long kgsl_ioctl_gpumem_alloc(struct kgsl_device_private *dev_priv,
		unsigned int cmd, void *data)
{
	struct kgsl_gpumem_alloc *param = data;
	struct kgsl_mem_entry *entry;
	uint64_t flags = param->flags;

	/* Legacy functions doesn't support these advanced features */
	flags &= ~((uint64_t) KGSL_MEMFLAGS_USE_CPU_MAP);

	if (kgsl_is_compat_task())
		flags |= KGSL_MEMFLAGS_FORCE_32BIT;

	entry = gpumem_alloc_entry(dev_priv, (uint64_t) param->size, flags);

	if (IS_ERR(entry))
		return PTR_ERR(entry);

	param->gpuaddr = (unsigned long) entry->memdesc.gpuaddr;
	param->size = (size_t) entry->memdesc.size;
	param->flags = (unsigned int) entry->memdesc.flags;

	/* Put the extra ref from kgsl_mem_entry_create() */
	kgsl_mem_entry_put(entry);

	return 0;
}

long kgsl_ioctl_gpumem_alloc_id(struct kgsl_device_private *dev_priv,
			unsigned int cmd, void *data)
{
	struct kgsl_gpumem_alloc_id *param = data;
	struct kgsl_mem_entry *entry;
	uint64_t flags = param->flags;

	if (kgsl_is_compat_task())
		flags |= KGSL_MEMFLAGS_FORCE_32BIT;

	entry = gpumem_alloc_entry(dev_priv, (uint64_t) param->size, flags);

	if (IS_ERR(entry))
		return PTR_ERR(entry);

	param->id = entry->id;
	param->flags = (unsigned int) entry->memdesc.flags;
	param->size = (size_t) entry->memdesc.size;
	param->mmapsize = (size_t) kgsl_memdesc_footprint(&entry->memdesc);
	param->gpuaddr = (unsigned long) entry->memdesc.gpuaddr;

	/* Put the extra ref from kgsl_mem_entry_create() */
	kgsl_mem_entry_put(entry);

	return 0;
}

long kgsl_ioctl_gpumem_get_info(struct kgsl_device_private *dev_priv,
			unsigned int cmd, void *data)
{
	struct kgsl_process_private *private = dev_priv->process_priv;
	struct kgsl_gpumem_get_info *param = data;
	struct kgsl_mem_entry *entry = NULL;
	int result = 0;

	if (param->id != 0)
		entry = kgsl_sharedmem_find_id(private, param->id);
	else if (param->gpuaddr != 0)
		entry = kgsl_sharedmem_find(private, (uint64_t) param->gpuaddr);

	if (entry == NULL)
		return -EINVAL;

	/*
	 * If any of the 64 bit address / sizes would end up being
	 * truncated, return -ERANGE.  That will signal the user that they
	 * should use a more modern API
	 */
	if (entry->memdesc.gpuaddr > ULONG_MAX)
		result = -ERANGE;

	param->gpuaddr = (unsigned long) entry->memdesc.gpuaddr;
	param->id = entry->id;
	param->flags = (unsigned int) entry->memdesc.flags;
	param->size = (size_t) entry->memdesc.size;
	param->mmapsize = (size_t) kgsl_memdesc_footprint(&entry->memdesc);
	/*
	 * Entries can have multiple user mappings so thre isn't any one address
	 * we can report. Plus, the user should already know their mappings, so
	 * there isn't any value in reporting it back to them.
	 */
	param->useraddr = 0;

	kgsl_mem_entry_put(entry);
	return result;
}

static inline int _sparse_alloc_param_sanity_check(uint64_t size,
		uint64_t pagesize)
{
	if (size == 0 || pagesize == 0)
		return -EINVAL;

	if (pagesize != PAGE_SIZE && pagesize != SZ_64K)
		return -EINVAL;

	if (pagesize > size || !IS_ALIGNED(size, pagesize))
		return -EINVAL;

	return 0;
}

long kgsl_ioctl_sparse_phys_alloc(struct kgsl_device_private *dev_priv,
	unsigned int cmd, void *data)
{
	struct kgsl_process_private *process = dev_priv->process_priv;
	struct kgsl_device *device = dev_priv->device;
	struct kgsl_sparse_phys_alloc *param = data;
	struct kgsl_mem_entry *entry;
	uint64_t flags;
	int ret;
	int id;

	if (!(device->flags & KGSL_FLAG_SPARSE))
		return -ENOTSUPP;

	ret = _sparse_alloc_param_sanity_check(param->size, param->pagesize);
	if (ret)
		return ret;

	entry = kgsl_mem_entry_create();
	if (entry == NULL)
		return -ENOMEM;

	ret = kgsl_process_private_get(process);
	if (!ret) {
		ret = -EBADF;
		goto err_free_entry;
	}

	idr_preload(GFP_KERNEL);
	spin_lock(&process->mem_lock);
	/* Allocate the ID but don't attach the pointer just yet */
	id = idr_alloc(&process->mem_idr, NULL, 1, 0, GFP_NOWAIT);
	spin_unlock(&process->mem_lock);
	idr_preload_end();

	if (id < 0) {
		ret = id;
		goto err_put_proc_priv;
	}

	entry->id = id;
	entry->priv = process;

	flags = KGSL_MEMFLAGS_SPARSE_PHYS |
		((ilog2(param->pagesize) << KGSL_MEMALIGN_SHIFT) &
			KGSL_MEMALIGN_MASK);

	ret = kgsl_allocate_user(dev_priv->device, &entry->memdesc,
			param->size, flags);
	if (ret)
		goto err_remove_idr;

	/* Sanity check to verify we got correct pagesize */
	if (param->pagesize != PAGE_SIZE && entry->memdesc.sgt != NULL) {
		struct scatterlist *s;
		int i;

		for_each_sg(entry->memdesc.sgt->sgl, s,
				entry->memdesc.sgt->nents, i) {
			if (!IS_ALIGNED(s->length, param->pagesize))
				goto err_invalid_pages;
		}
	}

	param->id = entry->id;
	param->flags = entry->memdesc.flags;

	kgsl_process_add_stats(process,
			kgsl_memdesc_usermem_type(&entry->memdesc),
			entry->memdesc.size);

	trace_sparse_phys_alloc(entry->id, param->size, param->pagesize);
	kgsl_mem_entry_commit_process(entry);

	/* Put the extra ref from kgsl_mem_entry_create() */
	kgsl_mem_entry_put(entry);

	return 0;

err_invalid_pages:
	kgsl_sharedmem_free(&entry->memdesc);
err_remove_idr:
	spin_lock(&process->mem_lock);
	idr_remove(&process->mem_idr, entry->id);
	spin_unlock(&process->mem_lock);
err_put_proc_priv:
	kgsl_process_private_put(process);
err_free_entry:
	kfree(entry);

	return ret;
}

long kgsl_ioctl_sparse_phys_free(struct kgsl_device_private *dev_priv,
	unsigned int cmd, void *data)
{
	struct kgsl_process_private *process = dev_priv->process_priv;
	struct kgsl_device *device = dev_priv->device;
	struct kgsl_sparse_phys_free *param = data;
	struct kgsl_mem_entry *entry;

	if (!(device->flags & KGSL_FLAG_SPARSE))
		return -ENOTSUPP;

	entry = kgsl_sharedmem_find_id_flags(process, param->id,
			KGSL_MEMFLAGS_SPARSE_PHYS);
	if (entry == NULL)
		return -EINVAL;

	if (!kgsl_mem_entry_set_pend(entry)) {
		kgsl_mem_entry_put(entry);
		return -EBUSY;
	}

	if (entry->memdesc.cur_bindings != 0) {
		kgsl_mem_entry_unset_pend(entry);
		kgsl_mem_entry_put(entry);
		return -EINVAL;
	}

	trace_sparse_phys_free(entry->id);

	/* One put for find_id(), one put for the kgsl_mem_entry_create() */
	kgsl_mem_entry_put(entry);
	kgsl_mem_entry_put_deferred(entry);

	return 0;
}

long kgsl_ioctl_sparse_virt_alloc(struct kgsl_device_private *dev_priv,
	unsigned int cmd, void *data)
{
	struct kgsl_process_private *private = dev_priv->process_priv;
	struct kgsl_device *device = dev_priv->device;
	struct kgsl_sparse_virt_alloc *param = data;
	struct kgsl_mem_entry *entry;
	int ret;

	if (!(device->flags & KGSL_FLAG_SPARSE))
		return -ENOTSUPP;

	ret = _sparse_alloc_param_sanity_check(param->size, param->pagesize);
	if (ret)
		return ret;

	entry = kgsl_mem_entry_create();
	if (entry == NULL)
		return -ENOMEM;

	kgsl_memdesc_init(dev_priv->device, &entry->memdesc,
			KGSL_MEMFLAGS_SPARSE_VIRT);
	entry->memdesc.size = param->size;
	entry->memdesc.cur_bindings = 0;
	kgsl_memdesc_set_align(&entry->memdesc, ilog2(param->pagesize));

	spin_lock_init(&entry->bind_lock);
	entry->bind_tree = RB_ROOT;

	ret = kgsl_mem_entry_attach_process(dev_priv->device, private, entry);
	if (ret) {
		kfree(entry);
		return ret;
	}

	param->id = entry->id;
	param->gpuaddr = entry->memdesc.gpuaddr;
	param->flags = entry->memdesc.flags;

	trace_sparse_virt_alloc(entry->id, param->size, param->pagesize);
	kgsl_mem_entry_commit_process(entry);

	/* Put the extra ref from kgsl_mem_entry_create() */
	kgsl_mem_entry_put(entry);

	return 0;
}

long kgsl_ioctl_sparse_virt_free(struct kgsl_device_private *dev_priv,
	unsigned int cmd, void *data)
{
	struct kgsl_process_private *process = dev_priv->process_priv;
	struct kgsl_device *device = dev_priv->device;
	struct kgsl_sparse_virt_free *param = data;
	struct kgsl_mem_entry *entry = NULL;

	if (!(device->flags & KGSL_FLAG_SPARSE))
		return -ENOTSUPP;

	entry = kgsl_sharedmem_find_id_flags(process, param->id,
			KGSL_MEMFLAGS_SPARSE_VIRT);
	if (entry == NULL)
		return -EINVAL;

	if (!kgsl_mem_entry_set_pend(entry)) {
		kgsl_mem_entry_put(entry);
		return -EBUSY;
	}

	if (entry->bind_tree.rb_node != NULL) {
		kgsl_mem_entry_unset_pend(entry);
		kgsl_mem_entry_put(entry);
		return -EINVAL;
	}

	trace_sparse_virt_free(entry->id);

	/* One put for find_id(), one put for the kgsl_mem_entry_create() */
	kgsl_mem_entry_put(entry);
	kgsl_mem_entry_put_deferred(entry);

	return 0;
}

/* entry->bind_lock must be held by the caller */
static int _sparse_add_to_bind_tree(struct kgsl_mem_entry *entry,
		uint64_t v_offset,
		struct kgsl_memdesc *memdesc,
		uint64_t p_offset,
		uint64_t size,
		uint64_t flags)
{
	struct sparse_bind_object *new;
	struct rb_node **node, *parent = NULL;

	new = kzalloc(sizeof(*new), GFP_ATOMIC);
	if (new == NULL)
		return -ENOMEM;

	new->v_off = v_offset;
	new->p_off = p_offset;
	new->p_memdesc = memdesc;
	new->size = size;
	new->flags = flags;

	node = &entry->bind_tree.rb_node;

	while (*node != NULL) {
		struct sparse_bind_object *this;

		parent = *node;
		this = rb_entry(parent, struct sparse_bind_object, node);

		if ((new->v_off < this->v_off) &&
			((new->v_off + new->size) <= this->v_off))
			node = &parent->rb_left;
		else if ((new->v_off > this->v_off) &&
			(new->v_off >= (this->v_off + this->size)))
			node = &parent->rb_right;
		else {
			kfree(new);
			return -EADDRINUSE;
		}
	}

	rb_link_node(&new->node, parent, node);
	rb_insert_color(&new->node, &entry->bind_tree);

	return 0;
}

static int _sparse_rm_from_bind_tree(struct kgsl_mem_entry *entry,
		struct sparse_bind_object *obj,
		uint64_t v_offset, uint64_t size)
{
	if (v_offset == obj->v_off && size >= obj->size) {
		/*
		 * We are all encompassing, remove the entry and free
		 * things up
		 */
		rb_erase(&obj->node, &entry->bind_tree);
		kfree(obj);
	} else if (v_offset == obj->v_off) {
		/*
		 * We are the front of the node, adjust the front of
		 * the node
		 */
		obj->v_off += size;
		obj->p_off += size;
		obj->size -= size;
	} else if ((v_offset + size) == (obj->v_off + obj->size)) {
		/*
		 * We are at the end of the obj, adjust the beginning
		 * points
		 */
		obj->size -= size;
	} else {
		/*
		 * We are in the middle of a node, split it up and
		 * create a new mini node. Adjust this node's bounds
		 * and add the new node to the list.
		 */
		uint64_t tmp_size = obj->size;
		int ret;

		obj->size = v_offset - obj->v_off;

		ret = _sparse_add_to_bind_tree(entry, v_offset + size,
				obj->p_memdesc,
				obj->p_off + (v_offset - obj->v_off) + size,
				tmp_size - (v_offset - obj->v_off) - size,
				obj->flags);

		return ret;
	}

	return 0;
}

/* entry->bind_lock must be held by the caller */
static struct sparse_bind_object *_find_containing_bind_obj(
		struct kgsl_mem_entry *entry,
		uint64_t offset, uint64_t size)
{
	struct sparse_bind_object *obj = NULL;
	struct rb_node *node = entry->bind_tree.rb_node;

	while (node != NULL) {
		obj = rb_entry(node, struct sparse_bind_object, node);

		if (offset == obj->v_off) {
			break;
		} else if (offset < obj->v_off) {
			if (offset + size > obj->v_off)
				break;
			node = node->rb_left;
			obj = NULL;
		} else if (offset > obj->v_off) {
			if (offset < obj->v_off + obj->size)
				break;
			node = node->rb_right;
			obj = NULL;
		}
	}

	return obj;
}

/* entry->bind_lock must be held by the caller */
static int _sparse_unbind(struct kgsl_mem_entry *entry,
		struct sparse_bind_object *bind_obj,
		uint64_t offset, uint64_t size)
{
	int ret;

	ret = _sparse_rm_from_bind_tree(entry, bind_obj, offset, size);
	if (ret == 0) {
		atomic_long_sub(size, &kgsl_driver.stats.mapped);
		trace_sparse_unbind(entry->id, offset, size);
	}

	return ret;
}

static long sparse_unbind_range(struct kgsl_sparse_binding_object *obj,
	struct kgsl_mem_entry *virt_entry)
{
	struct sparse_bind_object *bind_obj;
	struct kgsl_memdesc *memdesc;
	struct kgsl_pagetable *pt;
	int ret = 0;
	uint64_t size = obj->size;
	uint64_t tmp_size = obj->size;
	uint64_t offset = obj->virtoffset;

	while (size > 0 && ret == 0) {
		tmp_size = size;

		spin_lock(&virt_entry->bind_lock);
		bind_obj = _find_containing_bind_obj(virt_entry, offset, size);

		if (bind_obj == NULL) {
			spin_unlock(&virt_entry->bind_lock);
			return 0;
		}

		if (bind_obj->v_off > offset) {
			tmp_size = size - bind_obj->v_off - offset;
			if (tmp_size > bind_obj->size)
				tmp_size = bind_obj->size;
			offset = bind_obj->v_off;
		} else if (bind_obj->v_off < offset) {
			uint64_t diff = offset - bind_obj->v_off;

			if (diff + size > bind_obj->size)
				tmp_size = bind_obj->size - diff;
		} else {
			if (tmp_size > bind_obj->size)
				tmp_size = bind_obj->size;
		}

		memdesc = bind_obj->p_memdesc;
		pt = memdesc->pagetable;

		if (memdesc->cur_bindings < (tmp_size / PAGE_SIZE)) {
			spin_unlock(&virt_entry->bind_lock);
			return -EINVAL;
		}

		memdesc->cur_bindings -= tmp_size / PAGE_SIZE;

		ret = _sparse_unbind(virt_entry, bind_obj, offset, tmp_size);
		spin_unlock(&virt_entry->bind_lock);

		ret = kgsl_mmu_unmap_offset(pt, memdesc,
				virt_entry->memdesc.gpuaddr, offset, tmp_size);
		if (ret)
			return ret;

		ret = kgsl_mmu_sparse_dummy_map(pt, memdesc, offset, tmp_size);
		if (ret)
			return ret;

		if (ret == 0) {
			offset += tmp_size;
			size -= tmp_size;
		}
	}

	return ret;
}

static inline bool _is_phys_bindable(struct kgsl_mem_entry *phys_entry,
		uint64_t offset, uint64_t size, uint64_t flags)
{
	struct kgsl_memdesc *memdesc = &phys_entry->memdesc;

	if (!IS_ALIGNED(offset | size, kgsl_memdesc_get_pagesize(memdesc)))
		return false;

	if (offset + size < offset)
		return false;

	if (!(flags & KGSL_SPARSE_BIND_MULTIPLE_TO_PHYS) &&
			offset + size > memdesc->size)
		return false;

	return true;
}

static int _sparse_bind(struct kgsl_process_private *process,
		struct kgsl_mem_entry *virt_entry, uint64_t v_offset,
		struct kgsl_mem_entry *phys_entry, uint64_t p_offset,
		uint64_t size, uint64_t flags)
{
	int ret;
	struct kgsl_pagetable *pagetable;
	struct kgsl_memdesc *memdesc = &phys_entry->memdesc;

	/* map the memory after unlocking if gpuaddr has been assigned */
	if (memdesc->gpuaddr)
		return -EINVAL;

	pagetable = memdesc->pagetable;

	/* Clear out any mappings */
	ret = kgsl_mmu_unmap_offset(pagetable, &virt_entry->memdesc,
			virt_entry->memdesc.gpuaddr, v_offset, size);
	if (ret)
		return ret;

	ret = kgsl_mmu_map_offset(pagetable, virt_entry->memdesc.gpuaddr,
			v_offset, memdesc, p_offset, size, flags);
	if (ret) {
		/* Try to clean up, but not the end of the world */
		kgsl_mmu_sparse_dummy_map(pagetable, &virt_entry->memdesc,
				v_offset, size);
		return ret;
	}

	spin_lock(&virt_entry->bind_lock);
	ret = _sparse_add_to_bind_tree(virt_entry, v_offset, memdesc,
			p_offset, size, flags);
	spin_unlock(&virt_entry->bind_lock);

	if (ret == 0)
		memdesc->cur_bindings += size / PAGE_SIZE;

	return ret;
}

static long sparse_bind_range(struct kgsl_process_private *private,
		struct kgsl_sparse_binding_object *obj,
		struct kgsl_mem_entry *virt_entry)
{
	struct kgsl_mem_entry *phys_entry;
	int ret;

	phys_entry = kgsl_sharedmem_find_id_flags(private, obj->id,
			KGSL_MEMFLAGS_SPARSE_PHYS);
	if (phys_entry == NULL)
		return -EINVAL;

	if (!_is_phys_bindable(phys_entry, obj->physoffset, obj->size,
				obj->flags)) {
		kgsl_mem_entry_put(phys_entry);
		return -EINVAL;
	}

	if (kgsl_memdesc_get_align(&virt_entry->memdesc) !=
			kgsl_memdesc_get_align(&phys_entry->memdesc)) {
		kgsl_mem_entry_put(phys_entry);
		return -EINVAL;
	}

	ret = sparse_unbind_range(obj, virt_entry);
	if (ret) {
		kgsl_mem_entry_put(phys_entry);
		return -EINVAL;
	}

	ret = _sparse_bind(private, virt_entry, obj->virtoffset,
			phys_entry, obj->physoffset, obj->size,
			obj->flags & KGSL_SPARSE_BIND_MULTIPLE_TO_PHYS);
	if (ret == 0) {
		KGSL_STATS_ADD(obj->size, &kgsl_driver.stats.mapped,
				&kgsl_driver.stats.mapped_max);

		trace_sparse_bind(virt_entry->id, obj->virtoffset,
				phys_entry->id, obj->physoffset,
				obj->size, obj->flags);
	}

	kgsl_mem_entry_put(phys_entry);

	return ret;
}

long kgsl_ioctl_sparse_bind(struct kgsl_device_private *dev_priv,
		unsigned int cmd, void *data)
{
	struct kgsl_process_private *private = dev_priv->process_priv;
	struct kgsl_device *device = dev_priv->device;
	struct kgsl_sparse_bind *param = data;
	struct kgsl_sparse_binding_object obj;
	struct kgsl_mem_entry *virt_entry;
	int pg_sz;
	void __user *ptr;
	int ret = 0;
	int i = 0;

	if (!(device->flags & KGSL_FLAG_SPARSE))
		return -ENOTSUPP;

	ptr = (void __user *) (uintptr_t) param->list;

	if (param->size > sizeof(struct kgsl_sparse_binding_object) ||
		param->count == 0 || ptr == NULL)
		return -EINVAL;

	virt_entry = kgsl_sharedmem_find_id_flags(private, param->id,
			KGSL_MEMFLAGS_SPARSE_VIRT);
	if (virt_entry == NULL)
		return -EINVAL;

	pg_sz = kgsl_memdesc_get_pagesize(&virt_entry->memdesc);

	for (i = 0; i < param->count; i++) {
		memset(&obj, 0, sizeof(obj));
		ret = kgsl_copy_from_user(&obj, ptr, sizeof(obj), param->size);
		if (ret)
			break;

		/* Sanity check initial range */
		if (obj.size == 0 || obj.virtoffset + obj.size < obj.size ||
			obj.virtoffset + obj.size > virt_entry->memdesc.size ||
			!(IS_ALIGNED(obj.virtoffset | obj.size, pg_sz))) {
			ret = -EINVAL;
			break;
		}

		if (obj.flags & KGSL_SPARSE_BIND)
			ret = sparse_bind_range(private, &obj, virt_entry);
		else if (obj.flags & KGSL_SPARSE_UNBIND)
			ret = sparse_unbind_range(&obj, virt_entry);
		else
			ret = -EINVAL;
		if (ret)
			break;

		ptr += sizeof(obj);
	}

	kgsl_mem_entry_put(virt_entry);

	return ret;
}

long kgsl_ioctl_gpu_sparse_command(struct kgsl_device_private *dev_priv,
		unsigned int cmd, void *data)
{
	struct kgsl_gpu_sparse_command *param = data;
	struct kgsl_device *device = dev_priv->device;
	struct kgsl_context *context;
	struct kgsl_drawobj *drawobj[2];
	struct kgsl_drawobj_sparse *sparseobj;
	long result;
	unsigned int i = 0;

	if (!(device->flags & KGSL_FLAG_SPARSE))
		return -ENOTSUPP;

	/* Make sure sparse and syncpoint count isn't too big */
	if (param->numsparse > KGSL_MAX_SPARSE ||
		param->numsyncs > KGSL_MAX_SYNCPOINTS)
		return -EINVAL;

	/* Make sure there is atleast one sparse or sync */
	if (param->numsparse == 0 && param->numsyncs == 0)
		return -EINVAL;

	/* Only Sparse commands are supported in this ioctl */
	if (!(param->flags & KGSL_DRAWOBJ_SPARSE) || (param->flags &
			(KGSL_DRAWOBJ_SUBMIT_IB_LIST | KGSL_DRAWOBJ_MARKER
			| KGSL_DRAWOBJ_SYNC)))
		return -EINVAL;

	context = kgsl_context_get_owner(dev_priv, param->context_id);
	if (context == NULL)
		return -EINVAL;

	/* Restrict bind commands to bind context */
	if (!(context->flags & KGSL_CONTEXT_SPARSE)) {
		kgsl_context_put(context);
		return -EINVAL;
	}

	if (param->numsyncs) {
		struct kgsl_drawobj_sync *syncobj = kgsl_drawobj_sync_create(
				device, context);
		if (IS_ERR(syncobj)) {
			result = PTR_ERR(syncobj);
			goto done;
		}

		drawobj[i++] = DRAWOBJ(syncobj);
		result = kgsl_drawobj_sync_add_synclist(device, syncobj,
				to_user_ptr(param->synclist),
				param->syncsize, param->numsyncs);
		if (result)
			goto done;
	}

	if (param->numsparse) {
		sparseobj = kgsl_drawobj_sparse_create(device, context,
					param->flags);
		if (IS_ERR(sparseobj)) {
			result = PTR_ERR(sparseobj);
			goto done;
		}

		sparseobj->id = param->id;
		drawobj[i++] = DRAWOBJ(sparseobj);
		result = kgsl_drawobj_sparse_add_sparselist(device, sparseobj,
				param->id, to_user_ptr(param->sparselist),
				param->sparsesize, param->numsparse);
		if (result)
			goto done;
	}

	result = dev_priv->device->ftbl->queue_cmds(dev_priv, context,
					drawobj, i, &param->timestamp);

done:
	/*
	 * -EPROTO is a "success" error - it just tells the user that the
	 * context had previously faulted
	 */
	if (result && result != -EPROTO)
		while (i--)
			kgsl_drawobj_destroy(drawobj[i]);

	kgsl_context_put(context);
	return result;
}

void kgsl_sparse_bind(struct kgsl_process_private *private,
		struct kgsl_drawobj_sparse *sparseobj)
{
	struct kgsl_sparseobj_node *sparse_node;
	struct kgsl_mem_entry *virt_entry = NULL;
	long ret = 0;
	char *name;

	virt_entry = kgsl_sharedmem_find_id_flags(private, sparseobj->id,
			KGSL_MEMFLAGS_SPARSE_VIRT);
	if (virt_entry == NULL)
		return;

	list_for_each_entry(sparse_node, &sparseobj->sparselist, node) {
		if (sparse_node->obj.flags & KGSL_SPARSE_BIND) {
			ret = sparse_bind_range(private, &sparse_node->obj,
					virt_entry);
			name = "bind";
		} else {
			ret = sparse_unbind_range(&sparse_node->obj,
					virt_entry);
			name = "unbind";
		}

		if (ret)
			pr_err("kgsl: unable to '%s' ret %ld virt_id %d,phys_id %d, virt_offset %16.16llX,phys_offset %16.16llX, size %16.16llX,flags %16.16llX\n",
					name, ret, sparse_node->virt_id,
					sparse_node->obj.id,
					sparse_node->obj.virtoffset,
					sparse_node->obj.physoffset,
					sparse_node->obj.size,
					sparse_node->obj.flags);
	}

	kgsl_mem_entry_put(virt_entry);
}
EXPORT_SYMBOL(kgsl_sparse_bind);

long kgsl_ioctl_gpuobj_info(struct kgsl_device_private *dev_priv,
		unsigned int cmd, void *data)
{
	struct kgsl_process_private *private = dev_priv->process_priv;
	struct kgsl_gpuobj_info *param = data;
	struct kgsl_mem_entry *entry;

	if (param->id == 0)
		return -EINVAL;

	entry = kgsl_sharedmem_find_id(private, param->id);
	if (entry == NULL)
		return -EINVAL;

	param->id = entry->id;
	param->gpuaddr = entry->memdesc.gpuaddr;
	param->flags = entry->memdesc.flags;
	param->size = entry->memdesc.size;
	param->va_len = kgsl_memdesc_footprint(&entry->memdesc);
	/*
	 * Entries can have multiple user mappings so thre isn't any one address
	 * we can report. Plus, the user should already know their mappings, so
	 * there isn't any value in reporting it back to them.
	 */
	param->va_addr = 0;

	kgsl_mem_entry_put(entry);
	return 0;
}

long kgsl_ioctl_gpuobj_set_info(struct kgsl_device_private *dev_priv,
		unsigned int cmd, void *data)
{
	struct kgsl_process_private *private = dev_priv->process_priv;
	struct kgsl_gpuobj_set_info *param = data;
	struct kgsl_mem_entry *entry;
	int ret = 0;

	if (param->id == 0)
		return -EINVAL;

	entry = kgsl_sharedmem_find_id(private, param->id);
	if (entry == NULL)
		return -EINVAL;

	if (param->flags & KGSL_GPUOBJ_SET_INFO_METADATA)
		copy_metadata(entry, param->metadata, param->metadata_len);

	if (param->flags & KGSL_GPUOBJ_SET_INFO_TYPE) {
		if (param->type <= (KGSL_MEMTYPE_MASK >> KGSL_MEMTYPE_SHIFT)) {
			entry->memdesc.flags &= ~((uint64_t) KGSL_MEMTYPE_MASK);
			entry->memdesc.flags |= (uint64_t)((param->type <<
				KGSL_MEMTYPE_SHIFT) & KGSL_MEMTYPE_MASK);
		} else
			ret = -EINVAL;
	}

	kgsl_mem_entry_put(entry);
	return ret;
}

/**
 * kgsl_ioctl_timestamp_event - Register a new timestamp event from userspace
 * @dev_priv - pointer to the private device structure
 * @cmd - the ioctl cmd passed from kgsl_ioctl
 * @data - the user data buffer from kgsl_ioctl
 * @returns 0 on success or error code on failure
 */

long kgsl_ioctl_timestamp_event(struct kgsl_device_private *dev_priv,
		unsigned int cmd, void *data)
{
	struct kgsl_timestamp_event *param = data;
	int ret;

	switch (param->type) {
	case KGSL_TIMESTAMP_EVENT_FENCE:
		ret = kgsl_add_fence_event(dev_priv->device,
			param->context_id, param->timestamp, param->priv,
			param->len, dev_priv);
		break;
	default:
		ret = -EINVAL;
	}

	return ret;
}

static int
kgsl_mmap_memstore(struct kgsl_device *device, struct vm_area_struct *vma)
{
	struct kgsl_memdesc *memdesc = &device->memstore;
	int result;
	unsigned int vma_size = vma->vm_end - vma->vm_start;

	/* The memstore can only be mapped as read only */

	if (vma->vm_flags & VM_WRITE)
		return -EPERM;

	vma->vm_flags &= ~VM_MAYWRITE;

	if (memdesc->size  !=  vma_size) {
		dev_err(device->dev,
			     "memstore bad size: %d should be %llu\n",
			     vma_size, memdesc->size);
		return -EINVAL;
	}

	vma->vm_page_prot = pgprot_writecombine(vma->vm_page_prot);

	result = remap_pfn_range(vma, vma->vm_start,
				device->memstore.physaddr >> PAGE_SHIFT,
				 vma_size, vma->vm_page_prot);
	if (result != 0)
		dev_err(device->dev, "remap_pfn_range failed: %d\n",
			     result);

	return result;
}

/*
 * kgsl_gpumem_vm_open is called whenever a vma region is copied or split.
 * Increase the refcount to make sure that the accounting stays correct
 */

static void kgsl_gpumem_vm_open(struct vm_area_struct *vma)
{
	struct kgsl_mem_entry *entry = vma->vm_private_data;

	if (kgsl_mem_entry_get(entry) == 0)
		vma->vm_private_data = NULL;

	atomic_inc(&entry->map_count);
}

static int
kgsl_gpumem_vm_fault(struct vm_fault *vmf)
{
	struct kgsl_mem_entry *entry = vmf->vma->vm_private_data;

	if (!entry)
		return VM_FAULT_SIGBUS;
	if (!entry->memdesc.ops || !entry->memdesc.ops->vmfault)
		return VM_FAULT_SIGBUS;

	return entry->memdesc.ops->vmfault(&entry->memdesc, vmf->vma, vmf);
}

static void
kgsl_gpumem_vm_close(struct vm_area_struct *vma)
{
	struct kgsl_mem_entry *entry  = vma->vm_private_data;

	if (!entry)
		return;

	/*
	 * Remove the memdesc from the mapped stat once all the mappings have
	 * gone away
	 */
	if (!atomic_dec_return(&entry->map_count))
		atomic_long_sub(entry->memdesc.size,
				&entry->priv->gpumem_mapped);

	kgsl_mem_entry_put_deferred(entry);
}

static const struct vm_operations_struct kgsl_gpumem_vm_ops = {
	.open  = kgsl_gpumem_vm_open,
	.fault = kgsl_gpumem_vm_fault,
	.close = kgsl_gpumem_vm_close,
};

static int
get_mmap_entry(struct kgsl_process_private *private,
		struct kgsl_mem_entry **out_entry, unsigned long pgoff,
		unsigned long len)
{
	int ret = 0;
	struct kgsl_mem_entry *entry;

	entry = kgsl_sharedmem_find_id(private, pgoff);
	if (entry == NULL)
		entry = kgsl_sharedmem_find(private, pgoff << PAGE_SHIFT);

	if (!entry)
		return -EINVAL;

	if (!entry->memdesc.ops ||
		!entry->memdesc.ops->vmflags ||
		!entry->memdesc.ops->vmfault) {
		ret = -EINVAL;
		goto err_put;
	}

	if (entry->memdesc.flags & KGSL_MEMFLAGS_SPARSE_PHYS) {
		if (len != entry->memdesc.size) {
			ret = -EINVAL;
			goto err_put;
		}
	}

	/* Don't allow ourselves to remap user memory */
	if (entry->memdesc.flags & KGSL_MEMFLAGS_USERMEM_ADDR) {
		ret = -EBUSY;
		goto err_put;
	}

	if (kgsl_memdesc_use_cpu_map(&entry->memdesc)) {
		if (len != kgsl_memdesc_footprint(&entry->memdesc)) {
			ret = -ERANGE;
			goto err_put;
		}
	} else if (len != kgsl_memdesc_footprint(&entry->memdesc) &&
		len != entry->memdesc.size) {
		/*
		 * If cpu_map != gpumap then user can map either the
		 * footprint or the entry size
		 */
		ret = -ERANGE;
		goto err_put;
	}

	*out_entry = entry;
	return 0;
err_put:
	kgsl_mem_entry_put(entry);
	return ret;
}

static unsigned long _gpu_set_svm_region(struct kgsl_process_private *private,
		struct kgsl_mem_entry *entry, unsigned long addr,
		unsigned long size)
{
	int ret;

	/*
	 * Protect access to the gpuaddr here to prevent multiple vmas from
	 * trying to map a SVM region at the same time
	 */
	spin_lock(&entry->memdesc.gpuaddr_lock);

	if (entry->memdesc.gpuaddr) {
		spin_unlock(&entry->memdesc.gpuaddr_lock);
		return (unsigned long) -EBUSY;
	}

	ret = kgsl_mmu_set_svm_region(private->pagetable, (uint64_t) addr,
		(uint64_t) size);

	if (ret != 0) {
		spin_unlock(&entry->memdesc.gpuaddr_lock);
		return (unsigned long) ret;
	}

	entry->memdesc.gpuaddr = (uint64_t) addr;
	spin_unlock(&entry->memdesc.gpuaddr_lock);

	entry->memdesc.pagetable = private->pagetable;

	ret = kgsl_mmu_map(private->pagetable, &entry->memdesc);
	if (ret) {
		kgsl_mmu_put_gpuaddr(&entry->memdesc);
		return (unsigned long) ret;
	}

	kgsl_memfree_purge(private->pagetable, entry->memdesc.gpuaddr,
		entry->memdesc.size);

	return addr;
}

static unsigned long _gpu_find_svm(struct kgsl_process_private *private,
		unsigned long start, unsigned long end, unsigned long len,
		unsigned int align)
{
	uint64_t addr = kgsl_mmu_find_svm_region(private->pagetable,
		(uint64_t) start, (uint64_t)end, (uint64_t) len, align);

	WARN(!IS_ERR_VALUE((unsigned long)addr) && (addr > ULONG_MAX),
		"Couldn't find range\n");

	return (unsigned long) addr;
}

/* Search top down in the CPU VM region for a free address */
static unsigned long _cpu_get_unmapped_area(unsigned long bottom,
		unsigned long top, unsigned long len, unsigned long align)
{
	struct vm_unmapped_area_info info;
	unsigned long addr, err;

	info.flags = VM_UNMAPPED_AREA_TOPDOWN;
	info.low_limit = bottom;
	info.high_limit = top;
	info.length = len;
	info.align_offset = 0;
	info.align_mask = align - 1;

	addr = vm_unmapped_area(&info);

	if (IS_ERR_VALUE(addr))
		return addr;

	err = security_mmap_addr(addr);
	return err ? err : addr;
}

static unsigned long _search_range(struct kgsl_process_private *private,
		struct kgsl_mem_entry *entry,
		unsigned long start, unsigned long end,
		unsigned long len, uint64_t align)
{
	unsigned long cpu, gpu = end, result = -ENOMEM;

	while (gpu > start) {
		/* find a new empty spot on the CPU below the last one */
		cpu = _cpu_get_unmapped_area(start, gpu, len,
			(unsigned long) align);
		if (IS_ERR_VALUE(cpu)) {
			result = cpu;
			break;
		}
		/* try to map it on the GPU */
		result = _gpu_set_svm_region(private, entry, cpu, len);
		if (!IS_ERR_VALUE(result))
			break;
		/*
		 * _gpu_set_svm_region will return -EBUSY if we tried to set up
		 * SVM on an object that already has a GPU address. If
		 * that happens don't bother walking the rest of the
		 * region
		 */
		if ((long) result == -EBUSY)
			return -EBUSY;

		trace_kgsl_mem_unmapped_area_collision(entry, cpu, len);

		if (cpu <= start) {
			result = -ENOMEM;
			break;
		}

		/* move downward to the next empty spot on the GPU */
		gpu = _gpu_find_svm(private, start, cpu, len, align);
		if (IS_ERR_VALUE(gpu)) {
			result = gpu;
			break;
		}

		/* Check that_gpu_find_svm doesn't put us in a loop */
		if (gpu >= cpu) {
			result = -ENOMEM;
			break;
		}

		/* Break if the recommended GPU address is out of range */
		if (gpu < start) {
			result = -ENOMEM;
			break;
		}

		/*
		 * Add the length of the chunk to the GPU address to yield the
		 * upper bound for the CPU search
		 */
		gpu += len;
	}
	return result;
}

static unsigned long _get_svm_area(struct kgsl_process_private *private,
		struct kgsl_mem_entry *entry, unsigned long hint,
		unsigned long len, unsigned long flags)
{
	uint64_t start, end;
	int align_shift = kgsl_memdesc_get_align(&entry->memdesc);
	uint64_t align;
	unsigned long result;
	unsigned long addr;

	if (align_shift >= ilog2(SZ_2M))
		align = SZ_2M;
	else if (align_shift >= ilog2(SZ_1M))
		align = SZ_1M;
	else if (align_shift >= ilog2(SZ_64K))
		align = SZ_64K;
	else
		align = SZ_4K;

	align = max_t(uint64_t, align, PAGE_SIZE);

	/* get the GPU pagetable's SVM range */
	if (kgsl_mmu_svm_range(private->pagetable, &start, &end,
				entry->memdesc.flags))
		return -ERANGE;

	/* now clamp the range based on the CPU's requirements */
	start = max_t(uint64_t, start, mmap_min_addr);
	end = min_t(uint64_t, end, current->mm->mmap_base);
	if (start >= end)
		return -ERANGE;

	if (flags & MAP_FIXED) {
		/* We must honor alignment requirements */
		if (!IS_ALIGNED(hint, align))
			return -EINVAL;

		/* we must use addr 'hint' or fail */
		return _gpu_set_svm_region(private, entry, hint, len);
	} else if (hint != 0) {
		struct vm_area_struct *vma;

		/*
		 * See if the hint is usable, if not we will use
		 * it as the start point for searching.
		 */
		addr = clamp_t(unsigned long, hint & ~(align - 1),
				start, (end - len) & ~(align - 1));

		vma = find_vma(current->mm, addr);

		if (vma == NULL || ((addr + len) <= vma->vm_start)) {
			result = _gpu_set_svm_region(private, entry, addr, len);

			/* On failure drop down to keep searching */
			if (!IS_ERR_VALUE(result))
				return result;
		}
	} else {
		/* no hint, start search at the top and work down */
		addr = end & ~(align - 1);
	}

	/*
	 * Search downwards from the hint first. If that fails we
	 * must try to search above it.
	 */
	result = _search_range(private, entry, start, addr, len, align);
	if (IS_ERR_VALUE(result) && hint != 0)
		result = _search_range(private, entry, addr, end, len, align);

	return result;
}

static unsigned long
kgsl_get_unmapped_area(struct file *file, unsigned long addr,
			unsigned long len, unsigned long pgoff,
			unsigned long flags)
{
	unsigned long val;
	unsigned long vma_offset = pgoff << PAGE_SHIFT;
	struct kgsl_device_private *dev_priv = file->private_data;
	struct kgsl_process_private *private = dev_priv->process_priv;
	struct kgsl_device *device = dev_priv->device;
	struct kgsl_mem_entry *entry = NULL;

	if (vma_offset == (unsigned long) device->memstore.gpuaddr)
		return get_unmapped_area(NULL, addr, len, pgoff, flags);

	val = get_mmap_entry(private, &entry, pgoff, len);
	if (val)
		return val;

	/* Do not allow CPU mappings for secure buffers */
	if (kgsl_memdesc_is_secured(&entry->memdesc)) {
		val = -EPERM;
		goto put;
	}

	if (!kgsl_memdesc_use_cpu_map(&entry->memdesc)) {
		val = get_unmapped_area(NULL, addr, len, 0, flags);
		if (IS_ERR_VALUE(val))
			dev_err_ratelimited(device->dev,
					       "get_unmapped_area: pid %d addr %lx pgoff %lx len %ld failed error %d\n",
						pid_nr(private->pid), addr,
						pgoff, len, (int) val);
	} else {
		val = _get_svm_area(private, entry, addr, len, flags);
		if (IS_ERR_VALUE(val))
			dev_err_ratelimited(device->dev,
					       "_get_svm_area: pid %d mmap_base %lx addr %lx pgoff %lx len %ld failed error %d\n",
					       pid_nr(private->pid),
					       current->mm->mmap_base, addr,
					       pgoff, len, (int) val);
	}

put:
	kgsl_mem_entry_put(entry);
	return val;
}

static int kgsl_mmap(struct file *file, struct vm_area_struct *vma)
{
	unsigned int ret, cache;
	unsigned long vma_offset = vma->vm_pgoff << PAGE_SHIFT;
	struct kgsl_device_private *dev_priv = file->private_data;
	struct kgsl_process_private *private = dev_priv->process_priv;
	struct kgsl_mem_entry *entry = NULL;
	struct kgsl_device *device = dev_priv->device;

	/* Handle leagacy behavior for memstore */

	if (vma_offset == (unsigned long) device->memstore.gpuaddr)
		return kgsl_mmap_memstore(device, vma);

	/*
	 * The reference count on the entry that we get from
	 * get_mmap_entry() will be held until kgsl_gpumem_vm_close().
	 */
	ret = get_mmap_entry(private, &entry, vma->vm_pgoff,
				vma->vm_end - vma->vm_start);
	if (ret)
		return ret;

	vma->vm_flags |= entry->memdesc.ops->vmflags;

	vma->vm_private_data = entry;

	/* Determine user-side caching policy */

	cache = kgsl_memdesc_get_cachemode(&entry->memdesc);

	switch (cache) {
	case KGSL_CACHEMODE_UNCACHED:
		vma->vm_page_prot = pgprot_noncached(vma->vm_page_prot);
		break;
	case KGSL_CACHEMODE_WRITETHROUGH:
		vma->vm_page_prot = pgprot_writethroughcache(vma->vm_page_prot);
		if (pgprot_val(vma->vm_page_prot) ==
			pgprot_val(pgprot_writebackcache(vma->vm_page_prot)))
			WARN_ONCE(1, "WRITETHROUGH is deprecated for arm64");
		break;
	case KGSL_CACHEMODE_WRITEBACK:
		vma->vm_page_prot = pgprot_writebackcache(vma->vm_page_prot);
		break;
	case KGSL_CACHEMODE_WRITECOMBINE:
	default:
		vma->vm_page_prot = pgprot_writecombine(vma->vm_page_prot);
		break;
	}

	vma->vm_ops = &kgsl_gpumem_vm_ops;

	if (cache == KGSL_CACHEMODE_WRITEBACK
		|| cache == KGSL_CACHEMODE_WRITETHROUGH) {
		int i;
		unsigned long addr = vma->vm_start;
		struct kgsl_memdesc *m = &entry->memdesc;

		for (i = 0; i < m->page_count; i++) {
			struct page *page = m->pages[i];

			vm_insert_page(vma, addr, page);
			addr += PAGE_SIZE;
		}
	}

<<<<<<< HEAD
	vma->vm_file = file;

	entry->memdesc.vma = vma;
=======
	if (entry->memdesc.shmem_filp) {
		fput(vma->vm_file);
		vma->vm_file = get_file(entry->memdesc.shmem_filp);
	}
>>>>>>> 99987d5a

	/*
	 * kgsl gets the entry id or the gpu address through vm_pgoff.
	 * It is used during mmap and never needed again. But this vm_pgoff
	 * has different meaning at other parts of kernel. Not setting to
	 * zero will let way for wrong assumption when tried to unmap a page
	 * from this vma.
	 */
	vma->vm_pgoff = 0;

	if (atomic_inc_return(&entry->map_count) == 1)
		atomic_long_add(entry->memdesc.size,
				&entry->priv->gpumem_mapped);

	trace_kgsl_mem_mmap(entry, vma->vm_start);
	return 0;
}

static irqreturn_t kgsl_irq_handler(int irq, void *data)
{
	struct kgsl_device *device = data;

	return device->ftbl->irq_handler(device);

}

#define KGSL_READ_MESSAGE "OH HAI GPU\n"

static ssize_t kgsl_read(struct file *filep, char __user *buf, size_t count,
		loff_t *pos)
{
	return simple_read_from_buffer(buf, count, pos,
			KGSL_READ_MESSAGE, strlen(KGSL_READ_MESSAGE) + 1);
}

static const struct file_operations kgsl_fops = {
	.owner = THIS_MODULE,
	.release = kgsl_release,
	.open = kgsl_open,
	.mmap = kgsl_mmap,
	.read = kgsl_read,
	.get_unmapped_area = kgsl_get_unmapped_area,
	.unlocked_ioctl = kgsl_ioctl,
	.compat_ioctl = kgsl_compat_ioctl,
};

struct kgsl_driver kgsl_driver  = {
	.process_mutex = __MUTEX_INITIALIZER(kgsl_driver.process_mutex),
	.proclist_lock = __SPIN_LOCK_UNLOCKED(kgsl_driver.proclist_lock),
	.ptlock = __SPIN_LOCK_UNLOCKED(kgsl_driver.ptlock),
	.devlock = __MUTEX_INITIALIZER(kgsl_driver.devlock),
	/*
	 * Full cache flushes are faster than line by line on at least
	 * 8064 and 8974 once the region to be flushed is > 16mb.
	 */
	.full_cache_threshold = SZ_16M,

	.stats.vmalloc = ATOMIC_LONG_INIT(0),
	.stats.vmalloc_max = ATOMIC_LONG_INIT(0),
	.stats.page_alloc = ATOMIC_LONG_INIT(0),
	.stats.page_alloc_max = ATOMIC_LONG_INIT(0),
	.stats.coherent = ATOMIC_LONG_INIT(0),
	.stats.coherent_max = ATOMIC_LONG_INIT(0),
	.stats.secure = ATOMIC_LONG_INIT(0),
	.stats.secure_max = ATOMIC_LONG_INIT(0),
	.stats.mapped = ATOMIC_LONG_INIT(0),
	.stats.mapped_max = ATOMIC_LONG_INIT(0),
};
EXPORT_SYMBOL(kgsl_driver);

static void _unregister_device(struct kgsl_device *device)
{
	int minor;

	mutex_lock(&kgsl_driver.devlock);
	for (minor = 0; minor < ARRAY_SIZE(kgsl_driver.devp); minor++) {
		if (device == kgsl_driver.devp[minor]) {
			device_destroy(kgsl_driver.class,
				MKDEV(MAJOR(kgsl_driver.major), minor));
			kgsl_driver.devp[minor] = NULL;
			break;
		}
	}
	mutex_unlock(&kgsl_driver.devlock);
}

static int _register_device(struct kgsl_device *device)
{
	static u64 dma_mask = DMA_BIT_MASK(64);
	int minor, ret;
	dev_t dev;

	/* Find a minor for the device */

	mutex_lock(&kgsl_driver.devlock);
	for (minor = 0; minor < ARRAY_SIZE(kgsl_driver.devp); minor++) {
		if (kgsl_driver.devp[minor] == NULL) {
			kgsl_driver.devp[minor] = device;
			break;
		}
	}
	mutex_unlock(&kgsl_driver.devlock);

	if (minor == ARRAY_SIZE(kgsl_driver.devp)) {
		pr_err("kgsl: minor devices exhausted\n");
		return -ENODEV;
	}

	/* Create the device */
	dev = MKDEV(MAJOR(kgsl_driver.major), minor);
	device->dev = device_create(kgsl_driver.class,
				    &device->pdev->dev,
				    dev, device,
				    device->name);

	if (IS_ERR(device->dev)) {
		mutex_lock(&kgsl_driver.devlock);
		kgsl_driver.devp[minor] = NULL;
		mutex_unlock(&kgsl_driver.devlock);
		ret = PTR_ERR(device->dev);
		pr_err("kgsl: device_create(%s): %d\n", device->name, ret);
		return ret;
	}

	device->dev->dma_mask = &dma_mask;
	arch_setup_dma_ops(device->dev, 0, 0, NULL, false);

	dev_set_drvdata(&device->pdev->dev, device);
	return 0;
}

int kgsl_request_irq(struct platform_device *pdev, const  char *name,
		irq_handler_t handler, void *data)
{
	int ret, num = platform_get_irq_byname(pdev, name);

	if (num < 0)
		return num;

	ret = devm_request_irq(&pdev->dev, num, handler, IRQF_TRIGGER_HIGH,
		name, data);

	if (ret)
		dev_err(&pdev->dev, "Unable to get interrupt %s: %d\n",
			name, ret);

	return ret ? ret : num;
}

int kgsl_of_property_read_ddrtype(struct device_node *node, const char *base,
		u32 *ptr)
{
	char str[32];
	int ddr = of_fdt_get_ddrtype();

	/* of_fdt_get_ddrtype returns error if the DDR type isn't determined */
	if (ddr >= 0) {
		int ret;

		/* Construct expanded string for the DDR type  */
		ret = snprintf(str, sizeof(str), "%s-ddr%d", base, ddr);

		/* WARN_ON() if the array size was too small for the string */
		if (WARN_ON(ret > sizeof(str)))
			return -ENOMEM;

		/* Read the expanded string */
		if (!of_property_read_u32(node, str, ptr))
			return 0;
	}

	/* Read the default string */
	return of_property_read_u32(node, base, ptr);
}

int kgsl_device_platform_probe(struct kgsl_device *device)
{
	int status = -EINVAL;
	int cpu;

	status = _register_device(device);
	if (status)
		return status;

	/* Disable the sparse ioctl invocation as they are not used */
	device->flags &= ~KGSL_FLAG_SPARSE;

	kgsl_device_debugfs_init(device);

	status = kgsl_pwrctrl_init(device);
	if (status)
		goto error;

	if (!devm_request_mem_region(device->dev, device->reg_phys,
				device->reg_len, device->name)) {
		dev_err(device->dev, "request_mem_region failed\n");
		status = -ENODEV;
		goto error_pwrctrl_close;
	}

	device->reg_virt = devm_ioremap(device->dev, device->reg_phys,
					device->reg_len);

	if (device->reg_virt == NULL) {
		dev_err(device->dev, "ioremap failed\n");
		status = -ENODEV;
		goto error_pwrctrl_close;
	}

	status = kgsl_request_irq(device->pdev, device->pwrctrl.irq_name,
		kgsl_irq_handler, device);
	if (status < 0)
		goto error_pwrctrl_close;

	device->pwrctrl.interrupt_num = status;
	disable_irq(device->pwrctrl.interrupt_num);

	rwlock_init(&device->context_lock);
	spin_lock_init(&device->submit_lock);

	timer_setup(&device->idle_timer, kgsl_timer, 0);

	status = kgsl_mmu_probe(device);
	if (status != 0)
		goto error_pwrctrl_close;

	/* Check to see if our device can perform DMA correctly */
	status = dma_set_coherent_mask(&device->pdev->dev, KGSL_DMA_BIT_MASK);
	if (status)
		goto error_close_mmu;

	/* Allocate memory for dma_parms and set the max_seg_size */
	if (!device->dev->dma_parms) {
		device->dev->dma_parms =
			kzalloc(sizeof(*device->dev->dma_parms), GFP_KERNEL);
		if (!device->dev->dma_parms) {
			status = -ENOMEM;
			goto error_close_mmu;
		}
	}
	dma_set_max_seg_size(device->dev, KGSL_DMA_BIT_MASK);

	/* Initialize the memory pools */
	kgsl_init_page_pools(device->pdev);

	status = kgsl_reclaim_init();
	if (status)
		goto error_close_mmu;

	/*
	 * The default request type PM_QOS_REQ_ALL_CORES is
	 * applicable to all CPU cores that are online and
	 * would have a power impact when there are more
	 * number of CPUs. PM_QOS_REQ_AFFINE_IRQ request
	 * type shall update/apply the vote only to that CPU to
	 * which IRQ's affinity is set to.
	 */
#ifdef CONFIG_SMP

	device->pwrctrl.pm_qos_req_dma.type = PM_QOS_REQ_AFFINE_IRQ;
	device->pwrctrl.pm_qos_req_dma.irq = device->pwrctrl.interrupt_num;

#endif
	pm_qos_add_request(&device->pwrctrl.pm_qos_req_dma,
				PM_QOS_CPU_DMA_LATENCY,
				PM_QOS_DEFAULT_VALUE);

	if (device->pwrctrl.l2pc_cpus_mask) {
		struct pm_qos_request *qos = &device->pwrctrl.l2pc_cpus_qos;

		qos->type = PM_QOS_REQ_AFFINE_CORES;

		cpumask_empty(&qos->cpus_affine);
		for_each_possible_cpu(cpu) {
			if ((1 << cpu) & device->pwrctrl.l2pc_cpus_mask)
				cpumask_set_cpu(cpu, &qos->cpus_affine);
		}

		pm_qos_add_request(&device->pwrctrl.l2pc_cpus_qos,
				PM_QOS_CPU_DMA_LATENCY,
				PM_QOS_DEFAULT_VALUE);
	}

	device->events_wq = alloc_workqueue("kgsl-events",
		WQ_UNBOUND | WQ_MEM_RECLAIM | WQ_SYSFS | WQ_HIGHPRI, 0);

	/* Initialize the snapshot engine */
	kgsl_device_snapshot_init(device);

	/* Initialize common sysfs entries */
	kgsl_pwrctrl_init_sysfs(device);

	return 0;

error_close_mmu:
	kgsl_mmu_close(device);
error_pwrctrl_close:
	kgsl_pwrctrl_close(device);
error:
	kgsl_device_debugfs_close(device);
	_unregister_device(device);
	return status;
}
EXPORT_SYMBOL(kgsl_device_platform_probe);

void kgsl_device_platform_remove(struct kgsl_device *device)
{
	destroy_workqueue(device->events_wq);

	kfree(device->dev->dma_parms);
	device->dev->dma_parms = NULL;

	kgsl_device_snapshot_close(device);

	kgsl_exit_page_pools();

	kgsl_pwrctrl_uninit_sysfs(device);

	pm_qos_remove_request(&device->pwrctrl.pm_qos_req_dma);
	if (device->pwrctrl.l2pc_cpus_mask)
		pm_qos_remove_request(&device->pwrctrl.l2pc_cpus_qos);

	idr_destroy(&device->context_idr);

	kgsl_mmu_close(device);

	kgsl_pwrctrl_close(device);

	kgsl_device_debugfs_close(device);
	_unregister_device(device);
}
EXPORT_SYMBOL(kgsl_device_platform_remove);

static void
_flush_mem_workqueue(struct work_struct *work)
{
	flush_workqueue(kgsl_driver.mem_workqueue);
}

void kgsl_core_exit(void)
{
	kgsl_events_exit();
	kgsl_core_debugfs_close();

	kgsl_reclaim_close();

	/*
	 * We call kgsl_sharedmem_uninit_sysfs() and device_unregister()
	 * only if kgsl_driver.virtdev has been populated.
	 * We check at least one member of kgsl_driver.virtdev to
	 * see if it is not NULL (and thus, has been populated).
	 */
	if (kgsl_driver.virtdev.class) {
		kgsl_sharedmem_uninit_sysfs();
		device_unregister(&kgsl_driver.virtdev);
	}

	if (kgsl_driver.class) {
		class_destroy(kgsl_driver.class);
		kgsl_driver.class = NULL;
	}

	kgsl_drawobjs_cache_exit();

	kfree(memfree.list);
	memset(&memfree, 0, sizeof(memfree));

	unregister_chrdev_region(kgsl_driver.major,
		ARRAY_SIZE(kgsl_driver.devp));
}

int __init kgsl_core_init(void)
{
	int result = 0;
	struct sched_param param = { .sched_priority = 2 };

	/* alloc major and minor device numbers */
	result = alloc_chrdev_region(&kgsl_driver.major, 0,
		ARRAY_SIZE(kgsl_driver.devp), "kgsl");

	if (result < 0) {

		pr_err("kgsl: alloc_chrdev_region failed err = %d\n", result);
		goto err;
	}

	cdev_init(&kgsl_driver.cdev, &kgsl_fops);
	kgsl_driver.cdev.owner = THIS_MODULE;
	kgsl_driver.cdev.ops = &kgsl_fops;
	result = cdev_add(&kgsl_driver.cdev, MKDEV(MAJOR(kgsl_driver.major), 0),
		ARRAY_SIZE(kgsl_driver.devp));

	if (result) {
		pr_err("kgsl: cdev_add() failed, dev_num= %d,result= %d\n",
				kgsl_driver.major, result);
		goto err;
	}

	kgsl_driver.class = class_create(THIS_MODULE, "kgsl");

	if (IS_ERR(kgsl_driver.class)) {
		result = PTR_ERR(kgsl_driver.class);
		pr_err("kgsl: failed to create class for kgsl\n");
		goto err;
	}

	/*
	 * Make a virtual device for managing core related things
	 * in sysfs
	 */
	kgsl_driver.virtdev.class = kgsl_driver.class;
	dev_set_name(&kgsl_driver.virtdev, "kgsl");
	result = device_register(&kgsl_driver.virtdev);
	if (result) {
		pr_err("kgsl: driver_register failed\n");
		goto err;
	}

	msm_adreno_tz_notifiers.add = kgsl_devfreq_add_notifier;
	msm_adreno_tz_notifiers.delete = kgsl_devfreq_del_notifier;

	/* Make kobjects in the virtual device for storing statistics */

	kgsl_driver.ptkobj =
	  kobject_create_and_add("pagetables",
				 &kgsl_driver.virtdev.kobj);

	kgsl_driver.prockobj =
		kobject_create_and_add("proc",
				       &kgsl_driver.virtdev.kobj);

	kgsl_core_debugfs_init();

	kgsl_sharedmem_init_sysfs();

	INIT_LIST_HEAD(&kgsl_driver.process_list);

	INIT_LIST_HEAD(&kgsl_driver.pagetable_list);

	kgsl_driver.workqueue = alloc_workqueue("kgsl-workqueue",
		WQ_UNBOUND | WQ_MEM_RECLAIM | WQ_SYSFS, 0);

	kgsl_driver.mem_workqueue = alloc_workqueue("kgsl-mementry",
		WQ_UNBOUND | WQ_MEM_RECLAIM, 0);

	INIT_WORK(&kgsl_driver.mem_work, _flush_mem_workqueue);

	kthread_init_worker(&kgsl_driver.worker);

	kgsl_driver.worker_thread = kthread_run(kthread_worker_fn,
		&kgsl_driver.worker, "kgsl_worker_thread");

	if (IS_ERR(kgsl_driver.worker_thread)) {
		pr_err("kgsl: unable to start kgsl thread\n");
		goto err;
	}

	sched_setscheduler(kgsl_driver.worker_thread, SCHED_FIFO, &param);

	kgsl_events_init();

	result = kgsl_drawobjs_cache_init();
	if (result)
		goto err;

	memfree.list = kcalloc(MEMFREE_ENTRIES, sizeof(struct memfree_entry),
		GFP_KERNEL);

	return 0;

err:
	kgsl_core_exit();
	return result;
}<|MERGE_RESOLUTION|>--- conflicted
+++ resolved
@@ -610,13 +610,8 @@
 	spin_lock(&proc_priv->ctxt_count_lock);
 	if (atomic_read(&proc_priv->ctxt_count) > KGSL_MAX_CONTEXTS_PER_PROC) {
 		dev_err(device->dev,
-<<<<<<< HEAD
 				"Per process context limit reached for pid %u\n",
 				pid_nr(dev_priv->process_priv->pid));
-=======
-			     "Per process context limit reached for pid %u\n",
-			     pid_nr(dev_priv->process_priv->pid));
->>>>>>> 99987d5a
 		spin_unlock(&proc_priv->ctxt_count_lock);
 		return -ENOSPC;
 	}
@@ -1054,11 +1049,7 @@
 
 	/* Allocate a pagetable for the new process object */
 	private->pagetable = kgsl_mmu_getpagetable(&device->mmu,
-<<<<<<< HEAD
 				pid_nr(cur_pid));
-=======
-							pid_nr(cur_pid));
->>>>>>> 99987d5a
 	if (IS_ERR(private->pagetable)) {
 		int err = PTR_ERR(private->pagetable);
 
@@ -2498,11 +2489,7 @@
 			return false;
 
 		/* Don't remap memory that we already own */
-<<<<<<< HEAD
-		if (vma->vm_file && vma->vm_file->f_op == &kgsl_fops)
-=======
 		if (vma->vm_file && vma->vm_ops == &kgsl_gpumem_vm_ops)
->>>>>>> 99987d5a
 			return false;
 
 		cur = vma->vm_end;
@@ -5039,16 +5026,10 @@
 		}
 	}
 
-<<<<<<< HEAD
-	vma->vm_file = file;
-
-	entry->memdesc.vma = vma;
-=======
 	if (entry->memdesc.shmem_filp) {
 		fput(vma->vm_file);
 		vma->vm_file = get_file(entry->memdesc.shmem_filp);
 	}
->>>>>>> 99987d5a
 
 	/*
 	 * kgsl gets the entry id or the gpu address through vm_pgoff.
