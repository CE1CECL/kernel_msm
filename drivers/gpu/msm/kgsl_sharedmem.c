--- conflicted
+++ resolved
@@ -319,12 +319,6 @@
 		drv_attr_list);
 }
 
-<<<<<<< HEAD
-static int kgsl_sharedmem_page_alloc_user(struct kgsl_memdesc *memdesc,
-				uint64_t size);
-
-=======
->>>>>>> e045a95c
 static int kgsl_cma_alloc_secure(struct kgsl_device *device,
 			struct kgsl_memdesc *memdesc, uint64_t size);
 
@@ -375,19 +369,12 @@
 
 	if (pgoff < memdesc->page_count) {
 		struct page *page = memdesc->pages[pgoff];
-<<<<<<< HEAD
 
 		get_page(page);
 		vmf->page = page;
 
-=======
-
-		get_page(page);
-		vmf->page = page;
-
 		memdesc->mapsize += PAGE_SIZE;
 
->>>>>>> e045a95c
 		return 0;
 	}
 
@@ -445,43 +432,6 @@
 		atomic_long_sub(memdesc->size, &kgsl_driver.stats.page_alloc);
 	}
 
-<<<<<<< HEAD
-	/* Free pages using the pages array for non secure paged memory */
-	if (memdesc->pages != NULL) {
-		for (i = 0; i < memdesc->page_count;) {
-			struct page *p = memdesc->pages[i];
-
-			i += 1 << compound_order(p);
-			__free_pages(p, compound_order(p));
-		}
-	} else {
-		for_each_sg(memdesc->sgt->sgl, sg, memdesc->sgt->nents, i) {
-			/*
-			 * sg_alloc_table_from_pages() will collapse any
-			 * physically adjacent pages into a single scatterlist
-			 * entry. We cannot just call __free_pages() on the
-			 * entire set since we cannot ensure that the size is a
-			 * whole order. Instead, free each page or compound page
-			 * group individually.
-			 */
-			struct page *p = sg_page(sg), *next;
-			unsigned int j = 0, count;
-
-			while (j < (sg->length/PAGE_SIZE)) {
-				if (memdesc->priv & KGSL_MEMDESC_TZ_LOCKED)
-					ClearPagePrivate(p);
-
-				count = 1 << compound_order(p);
-				next = nth_page(p, count);
-				__free_pages(p, compound_order(p));
-				p = next;
-				j += count;
-
-			}
-		}
-	}
-
-=======
 	if (memdesc->priv & KGSL_MEMDESC_TZ_LOCKED) {
 		struct sg_page_iter sg_iter;
 
@@ -497,7 +447,6 @@
 	else
 		kgsl_pool_free_sgt(memdesc->sgt);
 
->>>>>>> e045a95c
 }
 
 /*
@@ -671,25 +620,6 @@
 
 		addr = page_address(page);
 	}
-<<<<<<< HEAD
-
-	cache_op(addr + offset, addr + offset + (size_t) size);
-	return 0;
-}
-
-int kgsl_cache_range_op(struct kgsl_memdesc *memdesc, uint64_t offset,
-		uint64_t size, unsigned int op)
-{
-	void *addr = NULL;
-	struct sg_table *sgt = NULL;
-	struct scatterlist *sg = NULL;
-	unsigned int i = 0, pos = 0;
-	int ret = 0;
-
-	if (size == 0 || size > UINT_MAX)
-		return -EINVAL;
-
-=======
 
 	cache_op(addr + offset, addr + offset + (size_t) size);
 	return 0;
@@ -707,7 +637,6 @@
 	if (size == 0 || size > UINT_MAX)
 		return -EINVAL;
 
->>>>>>> e045a95c
 	/* Make sure that the offset + size does not overflow */
 	if ((offset + size < offset) || (offset + size < size))
 		return -ERANGE;
@@ -761,13 +690,6 @@
 
 	if (memdesc->sgt == NULL)
 		kgsl_free_sgt(sgt);
-<<<<<<< HEAD
-
-	return ret;
-}
-EXPORT_SYMBOL(kgsl_cache_range_op);
-=======
->>>>>>> e045a95c
 
 	return ret;
 }
@@ -781,11 +703,6 @@
 	unsigned int j, page_size, len_alloc;
 	unsigned int pcount = 0;
 	size_t len;
-<<<<<<< HEAD
-	pgprot_t page_prot = pgprot_writecombine(PAGE_KERNEL);
-	void *ptr;
-=======
->>>>>>> e045a95c
 	unsigned int align;
 
 	static DEFINE_RATELIMIT_STATE(_rs,
@@ -864,15 +781,6 @@
 			goto done;
 		}
 
-<<<<<<< HEAD
-		for (j = 0; j < page_size >> PAGE_SHIFT; j++)
-			memdesc->pages[pcount++] = nth_page(page, j);
-
-		len -= page_size;
-		memdesc->size += page_size;
-		memdesc->page_count = pcount;
-
-=======
 		pcount += page_count;
 		len -= page_size;
 		memdesc->size += page_size;
@@ -880,7 +788,6 @@
 
 		/* Get the needed page size for the next iteration */
 		page_size = kgsl_get_page_size(len, align);
->>>>>>> e045a95c
 	}
 
 	/* Call to the hypervisor to lock any secure buffer allocations */
@@ -935,70 +842,17 @@
 		goto done;
 	}
 
-<<<<<<< HEAD
-	/*
-	 * All memory that goes to the user has to be zeroed out before it gets
-	 * exposed to userspace. This means that the memory has to be mapped in
-	 * the kernel, zeroed (memset) and then unmapped.  This also means that
-	 * the dcache has to be flushed to ensure coherency between the kernel
-	 * and user pages. We used to pass __GFP_ZERO to alloc_page which mapped
-	 * zeroed and unmaped each individual page, and then we had to turn
-	 * around and call flush_dcache_page() on that page to clear the caches.
-	 * This was killing us for performance. Instead, we found it is much
-	 * faster to allocate the pages without GFP_ZERO, map a chunk of the
-	 * range ('step' pages), memset it, flush it and then unmap
-	 * - this results in a factor of 4 improvement for speed for large
-	 * buffers. There is a small decrease in speed for small buffers,
-	 * but only on the order of a few microseconds at best. The 'step'
-	 * size is based on a guess at the amount of free vmalloc space, but
-	 * will scale down if there's not enough free space.
-	 */
-	for (j = 0; j < pcount; j += step) {
-		step = min(step, pcount - j);
-
-		ptr = vmap(&memdesc->pages[j], step, VM_IOREMAP, page_prot);
-
-		if (ptr != NULL) {
-			memset(ptr, 0, step * PAGE_SIZE);
-			dmac_flush_range(ptr, ptr + step * PAGE_SIZE);
-			vunmap(ptr);
-		} else {
-			int k;
-			/* Very, very, very slow path */
-
-			for (k = j; k < j + step; k++) {
-				ptr = kmap_atomic(memdesc->pages[k]);
-				memset(ptr, 0, PAGE_SIZE);
-				dmac_flush_range(ptr, ptr + PAGE_SIZE);
-				kunmap_atomic(ptr);
-			}
-			/* scale down the step size to avoid this path */
-			if (step > 1)
-				step >>= 1;
-		}
-	}
-
-=======
->>>>>>> e045a95c
 	KGSL_STATS_ADD(memdesc->size, &kgsl_driver.stats.page_alloc,
 		&kgsl_driver.stats.page_alloc_max);
 
 done:
 	if (ret) {
 		if (memdesc->pages) {
-<<<<<<< HEAD
-			for (j = 0; j < memdesc->page_count;) {
-				struct page *p = memdesc->pages[j];
-
-				j += 1 << compound_order(p);
-				__free_pages(p, compound_order(p));
-=======
 			unsigned int count = 1;
 
 			for (j = 0; j < pcount; j += count) {
 				count = 1 << compound_order(memdesc->pages[j]);
 				kgsl_pool_free_page(memdesc->pages[j]);
->>>>>>> e045a95c
 			}
 		}
 
