// SPDX-License-Identifier: GPL-2.0-only
/*
 * Copyright (c) 2002,2007-2020, The Linux Foundation. All rights reserved.
 */

#include <asm/cacheflush.h>
#include <linux/highmem.h>
#include <linux/slab.h>
#include <soc/qcom/scm.h>
#include <soc/qcom/secure_buffer.h>
#include <linux/shmem_fs.h>
#include <linux/bitfield.h>

#include "kgsl_reclaim.h"
#include "kgsl_sharedmem.h"

/*
 * The user can set this from debugfs to force failed memory allocations to
 * fail without trying OOM first.  This is a debug setting useful for
 * stress applications that want to test failure cases without pushing the
 * system into unrecoverable OOM panics
 */

static bool sharedmem_noretry_flag;

static DEFINE_MUTEX(kernel_map_global_lock);

struct cp2_mem_chunks {
	unsigned int chunk_list;
	unsigned int chunk_list_size;
	unsigned int chunk_size;
} __attribute__ ((__packed__));

struct cp2_lock_req {
	struct cp2_mem_chunks chunks;
	unsigned int mem_usage;
	unsigned int lock;
} __attribute__ ((__packed__));

#define MEM_PROTECT_LOCK_ID2		0x0A
#define MEM_PROTECT_LOCK_ID2_FLAT	0x11

int kgsl_allocate_global(struct kgsl_device *device,
	struct kgsl_memdesc *memdesc, uint64_t size, uint64_t flags,
	unsigned int priv, const char *name)
{
	int ret;

	kgsl_memdesc_init(device, memdesc, flags);
	memdesc->priv |= priv;

	if (((memdesc->priv & KGSL_MEMDESC_CONTIG) != 0) ||
		(kgsl_mmu_get_mmutype(device) == KGSL_MMU_TYPE_NONE))
		ret = kgsl_sharedmem_alloc_contig(device, memdesc,
						(size_t) size);
	else {
		ret = kgsl_sharedmem_page_alloc_user(memdesc, (size_t) size);
		if (ret == 0) {
			if (kgsl_memdesc_map(memdesc) == NULL) {
				kgsl_sharedmem_free(memdesc);
				ret = -ENOMEM;
			}
		}
	}

	if (ret == 0)
		kgsl_mmu_add_global(device, memdesc, name);

	return ret;
}

void kgsl_free_global(struct kgsl_device *device,
		struct kgsl_memdesc *memdesc)
{
	kgsl_mmu_remove_global(device, memdesc);
	kgsl_sharedmem_free(memdesc);
}

/* An attribute for showing per-process memory statistics */
struct kgsl_mem_entry_attribute {
	struct kgsl_process_attribute attr;
	int memtype;
	ssize_t (*show)(struct kgsl_process_private *priv,
		int type, char *buf);
};

static inline struct kgsl_process_attribute *to_process_attr(
		struct attribute *attr)
{
	return container_of(attr, struct kgsl_process_attribute, attr);
}

#define to_mem_entry_attr(a) \
container_of(a, struct kgsl_mem_entry_attribute, attr)

#define __MEM_ENTRY_ATTR(_type, _name, _show) \
{ \
	.attr = __ATTR(_name, 0444, mem_entry_sysfs_show, NULL), \
	.memtype = _type, \
	.show = _show, \
}

static ssize_t mem_entry_sysfs_show(struct kobject *kobj,
	struct kgsl_process_attribute *attr, char *buf)
{
	struct kgsl_mem_entry_attribute *pattr = to_mem_entry_attr(attr);
	struct kgsl_process_private *priv =
		container_of(kobj, struct kgsl_process_private, kobj);

	return pattr->show(priv, pattr->memtype, buf);
}

/*
 * A structure to hold the attributes for a particular memory type.
 * For each memory type in each process we store the current and maximum
 * memory usage and display the counts in sysfs.  This structure and
 * the following macro allow us to simplify the definition for those
 * adding new memory types
 */

struct mem_entry_stats {
	int memtype;
	struct kgsl_mem_entry_attribute attr;
	struct kgsl_mem_entry_attribute max_attr;
};


#define MEM_ENTRY_STAT(_type, _name) \
{ \
	.memtype = _type, \
	.attr = __MEM_ENTRY_ATTR(_type, _name, mem_entry_show), \
	.max_attr = __MEM_ENTRY_ATTR(_type, _name##_max, \
		mem_entry_max_show), \
}

static void kgsl_cma_unlock_secure(struct kgsl_memdesc *memdesc);

static ssize_t
imported_mem_show(struct kgsl_process_private *priv,
				int type, char *buf)
{
	struct kgsl_mem_entry *entry;
	uint64_t imported_mem = 0;
	int id = 0;

	spin_lock(&priv->mem_lock);
	for (entry = idr_get_next(&priv->mem_idr, &id); entry;
		id++, entry = idr_get_next(&priv->mem_idr, &id)) {

		int egl_surface_count = 0, egl_image_count = 0;
		struct kgsl_memdesc *m;

		if (kgsl_mem_entry_get(entry) == 0)
			continue;
		spin_unlock(&priv->mem_lock);

		m = &entry->memdesc;
		if (kgsl_memdesc_usermem_type(m) == KGSL_MEM_ENTRY_ION) {
			kgsl_get_egl_counts(entry, &egl_surface_count,
					&egl_image_count);

			if (kgsl_memdesc_get_memtype(m) ==
						KGSL_MEMTYPE_EGL_SURFACE)
				imported_mem += m->size;
			else if (egl_surface_count == 0) {
				uint64_t size = m->size;

				do_div(size, (egl_image_count ?
							egl_image_count : 1));
				imported_mem += size;
			}
		}

		kgsl_mem_entry_put(entry);
		spin_lock(&priv->mem_lock);
	}
	spin_unlock(&priv->mem_lock);

	return scnprintf(buf, PAGE_SIZE, "%llu\n", imported_mem);
}

static ssize_t
gpumem_mapped_show(struct kgsl_process_private *priv,
				int type, char *buf)
{
	return scnprintf(buf, PAGE_SIZE, "%ld\n",
			atomic_long_read(&priv->gpumem_mapped));
}

static ssize_t
gpumem_unmapped_show(struct kgsl_process_private *priv, int type, char *buf)
{
	u64 gpumem_total = atomic_long_read(&priv->stats[type].cur);
	u64 gpumem_mapped = atomic_long_read(&priv->gpumem_mapped);

	if (gpumem_mapped > gpumem_total)
		return -EIO;

	return scnprintf(buf, PAGE_SIZE, "%llu\n",
			gpumem_total - gpumem_mapped);
}

static struct kgsl_mem_entry_attribute debug_memstats[] = {
	__MEM_ENTRY_ATTR(0, imported_mem, imported_mem_show),
	__MEM_ENTRY_ATTR(0, gpumem_mapped, gpumem_mapped_show),
	__MEM_ENTRY_ATTR(KGSL_MEM_ENTRY_KERNEL, gpumem_unmapped,
				gpumem_unmapped_show),
};

/**
 * Show the current amount of memory allocated for the given memtype
 */

static ssize_t
mem_entry_show(struct kgsl_process_private *priv, int type, char *buf)
{
	return scnprintf(buf, PAGE_SIZE, "%ld\n",
			atomic_long_read(&priv->stats[type].cur));
}

/**
 * Show the maximum memory allocated for the given memtype through the life of
 * the process
 */

static ssize_t
mem_entry_max_show(struct kgsl_process_private *priv, int type, char *buf)
{
	return scnprintf(buf, PAGE_SIZE, "%llu\n", priv->stats[type].max);
}

static ssize_t process_sysfs_show(struct kobject *kobj,
	struct attribute *attr, char *buf)
{
	struct kgsl_process_attribute *pattr = to_process_attr(attr);

	return pattr->show(kobj, pattr, buf);
}

static ssize_t process_sysfs_store(struct kobject *kobj,
	struct attribute *attr, const char *buf, size_t count)
{
	struct kgsl_process_attribute *pattr = to_process_attr(attr);

	if (pattr->store)
		return pattr->store(kobj, pattr, buf, count);
	return -EIO;
}

static void process_sysfs_release(struct kobject *kobj)
{
	struct kgsl_process_private *priv;

	priv = container_of(kobj, struct kgsl_process_private, kobj);
	/* Put the refcount we got in kgsl_process_init_sysfs */
	kgsl_process_private_put(priv);
}

static const struct sysfs_ops process_sysfs_ops = {
	.show = process_sysfs_show,
	.store = process_sysfs_store,
};

static struct kobj_type process_ktype = {
	.sysfs_ops = &process_sysfs_ops,
	.release = &process_sysfs_release,
};

static struct mem_entry_stats mem_stats[] = {
	MEM_ENTRY_STAT(KGSL_MEM_ENTRY_KERNEL, kernel),
	MEM_ENTRY_STAT(KGSL_MEM_ENTRY_USER, user),
#if IS_ENABLED(CONFIG_ION)
	MEM_ENTRY_STAT(KGSL_MEM_ENTRY_ION, ion),
#endif
};

static struct device_attribute dev_attr_max_reclaim_limit = {
	.attr = { .name = "max_reclaim_limit", .mode = 0644 },
	.show = kgsl_proc_max_reclaim_limit_show,
	.store = kgsl_proc_max_reclaim_limit_store,
};

void
kgsl_process_uninit_sysfs(struct kgsl_process_private *private)
{
	kobject_put(&private->kobj);
}

/**
 * kgsl_process_init_sysfs() - Initialize and create sysfs files for a process
 *
 * @device: Pointer to kgsl device struct
 * @private: Pointer to the structure for the process
 *
 * kgsl_process_init_sysfs() is called at the time of creating the
 * process struct when a process opens the kgsl device for the first time.
 * This function creates the sysfs files for the process.
 */
void kgsl_process_init_sysfs(struct kgsl_device *device,
		struct kgsl_process_private *private)
{
	int i;

	/* Keep private valid until the sysfs enries are removed. */
	kgsl_process_private_get(private);

<<<<<<< HEAD
	if (kobject_init_and_add(&private->kobj, &ktype_mem_entry,
		kgsl_driver.prockobj, "%d", pid_nr(private->pid))) {
=======
	if (kobject_init_and_add(&private->kobj, &process_ktype,
		kgsl_driver.prockobj, "%d", private->pid)) {
>>>>>>> 96aaa2a2
		dev_err(device->dev, "Unable to add sysfs for process %d\n",
			pid_nr(private->pid));
		return;
	}

	for (i = 0; i < ARRAY_SIZE(mem_stats); i++) {
		int ret;

		ret = sysfs_create_file(&private->kobj,
			&mem_stats[i].attr.attr.attr);
		ret |= sysfs_create_file(&private->kobj,
			&mem_stats[i].max_attr.attr.attr);

		if (ret)
			dev_err(device->dev,
				"Unable to create sysfs files for process %d\n",
				pid_nr(private->pid));
	}

	for (i = 0; i < ARRAY_SIZE(debug_memstats); i++) {
		if (sysfs_create_file(&private->kobj,
			&debug_memstats[i].attr.attr))
			WARN(1, "Couldn't create sysfs file '%s'\n",
				debug_memstats[i].attr.attr.name);
	}

	kgsl_reclaim_proc_sysfs_init(private);
}

static ssize_t memstat_show(struct device *dev,
			 struct device_attribute *attr, char *buf)
{
	uint64_t val = 0;

	if (!strcmp(attr->attr.name, "vmalloc"))
		val = atomic_long_read(&kgsl_driver.stats.vmalloc);
	else if (!strcmp(attr->attr.name, "vmalloc_max"))
		val = atomic_long_read(&kgsl_driver.stats.vmalloc_max);
	else if (!strcmp(attr->attr.name, "page_alloc"))
		val = atomic_long_read(&kgsl_driver.stats.page_alloc);
	else if (!strcmp(attr->attr.name, "page_alloc_max"))
		val = atomic_long_read(&kgsl_driver.stats.page_alloc_max);
	else if (!strcmp(attr->attr.name, "coherent"))
		val = atomic_long_read(&kgsl_driver.stats.coherent);
	else if (!strcmp(attr->attr.name, "coherent_max"))
		val = atomic_long_read(&kgsl_driver.stats.coherent_max);
	else if (!strcmp(attr->attr.name, "secure"))
		val = atomic_long_read(&kgsl_driver.stats.secure);
	else if (!strcmp(attr->attr.name, "secure_max"))
		val = atomic_long_read(&kgsl_driver.stats.secure_max);
	else if (!strcmp(attr->attr.name, "mapped"))
		val = atomic_long_read(&kgsl_driver.stats.mapped);
	else if (!strcmp(attr->attr.name, "mapped_max"))
		val = atomic_long_read(&kgsl_driver.stats.mapped_max);

	return scnprintf(buf, PAGE_SIZE, "%llu\n", val);
}

static ssize_t full_cache_threshold_store(struct device *dev,
					 struct device_attribute *attr,
					 const char *buf, size_t count)
{
	int ret;
	unsigned int thresh = 0;

	ret = kgsl_sysfs_store(buf, &thresh);
	if (ret)
		return ret;

	kgsl_driver.full_cache_threshold = thresh;
	return count;
}

static ssize_t full_cache_threshold_show(struct device *dev,
					struct device_attribute *attr,
					char *buf)
{
	return scnprintf(buf, PAGE_SIZE, "%d\n",
			kgsl_driver.full_cache_threshold);
}

static DEVICE_ATTR(vmalloc, 0444, memstat_show, NULL);
static DEVICE_ATTR(vmalloc_max, 0444, memstat_show, NULL);
static DEVICE_ATTR(page_alloc, 0444, memstat_show, NULL);
static DEVICE_ATTR(page_alloc_max, 0444, memstat_show, NULL);
static DEVICE_ATTR(coherent, 0444, memstat_show, NULL);
static DEVICE_ATTR(coherent_max, 0444, memstat_show, NULL);
static DEVICE_ATTR(secure, 0444, memstat_show, NULL);
static DEVICE_ATTR(secure_max, 0444, memstat_show, NULL);
static DEVICE_ATTR(mapped, 0444, memstat_show, NULL);
static DEVICE_ATTR(mapped_max, 0444, memstat_show, NULL);
static DEVICE_ATTR_RW(full_cache_threshold);

static const struct attribute *drv_attr_list[] = {
	&dev_attr_vmalloc.attr,
	&dev_attr_vmalloc_max.attr,
	&dev_attr_page_alloc.attr,
	&dev_attr_page_alloc_max.attr,
	&dev_attr_coherent.attr,
	&dev_attr_coherent_max.attr,
	&dev_attr_secure.attr,
	&dev_attr_secure_max.attr,
	&dev_attr_mapped.attr,
	&dev_attr_mapped_max.attr,
	&dev_attr_full_cache_threshold.attr,
	&dev_attr_max_reclaim_limit.attr,
	NULL,
};

void
kgsl_sharedmem_uninit_sysfs(void)
{
	sysfs_remove_files(&kgsl_driver.virtdev.kobj, drv_attr_list);
}

int
kgsl_sharedmem_init_sysfs(void)
{
	return sysfs_create_files(&kgsl_driver.virtdev.kobj, drv_attr_list);
}

static int kgsl_cma_alloc_secure(struct kgsl_device *device,
			struct kgsl_memdesc *memdesc, uint64_t size);

static int kgsl_allocate_secure(struct kgsl_device *device,
				struct kgsl_memdesc *memdesc,
				uint64_t size)
{
	int ret;

	if (MMU_FEATURE(&device->mmu, KGSL_MMU_HYP_SECURE_ALLOC))
		ret = kgsl_sharedmem_page_alloc_user(memdesc, size);
	else
		ret = kgsl_cma_alloc_secure(device, memdesc, size);

	return ret;
}

int kgsl_allocate_user(struct kgsl_device *device,
		struct kgsl_memdesc *memdesc,
		uint64_t size, uint64_t flags)
{
	int ret;

	kgsl_memdesc_init(device, memdesc, flags);

	if (kgsl_mmu_get_mmutype(device) == KGSL_MMU_TYPE_NONE)
		ret = kgsl_sharedmem_alloc_contig(device, memdesc, size);
	else if (flags & KGSL_MEMFLAGS_SECURE)
		ret = kgsl_allocate_secure(device, memdesc, size);
	else
		ret = kgsl_sharedmem_page_alloc_user(memdesc, size);

	return ret;
}

static int kgsl_page_alloc_vmfault(struct kgsl_memdesc *memdesc,
				struct vm_area_struct *vma,
				struct vm_fault *vmf)
{
	int pgoff;
	unsigned int offset;
	struct page *page;
	struct kgsl_process_private *priv =
		((struct kgsl_mem_entry *)vma->vm_private_data)->priv;

	offset = vmf->address - vma->vm_start;

	if (offset >= memdesc->size)
		return VM_FAULT_SIGBUS;

	pgoff = offset >> PAGE_SHIFT;

	spin_lock(&memdesc->lock);
	if (memdesc->pages[pgoff]) {
		page = memdesc->pages[pgoff];
		get_page(page);
	}
	else {
		/* We are here because page was reclaimed */
		spin_unlock(&memdesc->lock);

		page = shmem_read_mapping_page_gfp(
			memdesc->shmem_filp->f_mapping, pgoff,
			kgsl_gfp_mask(0));
		if (IS_ERR(page))
			return VM_FAULT_SIGBUS;
		kgsl_flush_page(page);

		spin_lock(&memdesc->lock);
		/*
		 * Update the pages array only if the page was
		 * not already brought back.
		 */
		if (!memdesc->pages[pgoff]) {
			memdesc->pages[pgoff] = page;
			memdesc->reclaimed_page_count--;
			atomic_dec(&priv->reclaimed_page_count);
			get_page(page);
		}
	}
	spin_unlock(&memdesc->lock);

	vmf->page = page;

	atomic_long_add(PAGE_SIZE, &memdesc->mapsize);

	return 0;
}

/*
 * kgsl_page_alloc_unmap_kernel() - Unmap the memory in memdesc
 *
 * @memdesc: The memory descriptor which contains information about the memory
 *
 * Unmaps the memory mapped into kernel address space
 */
static void kgsl_page_alloc_unmap_kernel(struct kgsl_memdesc *memdesc)
{
	mutex_lock(&kernel_map_global_lock);
	if (!memdesc->hostptr) {
		/* If already unmapped the refcount should be 0 */
		WARN_ON(memdesc->hostptr_count);
		goto done;
	}
	memdesc->hostptr_count--;
	if (memdesc->hostptr_count)
		goto done;
	vunmap(memdesc->hostptr);

	atomic_long_sub(memdesc->size, &kgsl_driver.stats.vmalloc);
	memdesc->hostptr = NULL;
done:
	mutex_unlock(&kernel_map_global_lock);
}

static int kgsl_lock_sgt(struct sg_table *sgt, u64 size)
{
	int dest_perms = PERM_READ | PERM_WRITE;
	int source_vm = VMID_HLOS;
	int dest_vm = VMID_CP_PIXEL;
	int ret;

	do {
		ret = hyp_assign_table(sgt, &source_vm, 1, &dest_vm,
					&dest_perms, 1);
	} while (ret == -EAGAIN);

	if (ret) {
		/*
		 * If returned error code is EADDRNOTAVAIL, then this
		 * memory may no longer be in a usable state as security
		 * state of the pages is unknown after this failure. This
		 * memory can neither be added back to the pool nor buddy
		 * system.
		 */
		if (ret == -EADDRNOTAVAIL)
			pr_err("Failure to lock secure GPU memory 0x%llx bytes will not be recoverable\n",
				size);

		return ret;
	}

	return 0;
}

static int kgsl_unlock_sgt(struct sg_table *sgt)
{
	int dest_perms = PERM_READ | PERM_WRITE | PERM_EXEC;
	int source_vm = VMID_CP_PIXEL;
	int dest_vm = VMID_HLOS;
	int ret;

	do {
		ret = hyp_assign_table(sgt, &source_vm, 1, &dest_vm,
					&dest_perms, 1);
	} while (ret == -EAGAIN);

	if (ret)
		return ret;

	return 0;
}

static void kgsl_page_alloc_free(struct kgsl_memdesc *memdesc)
{
	kgsl_page_alloc_unmap_kernel(memdesc);
	/* we certainly do not expect the hostptr to still be mapped */
	BUG_ON(memdesc->hostptr);

	/* Secure buffers need to be unlocked before being freed */
	if (memdesc->priv & KGSL_MEMDESC_TZ_LOCKED) {
		int ret;

		ret = kgsl_unlock_sgt(memdesc->sgt);
		if (ret) {
			/*
			 * Unlock of the secure buffer failed. This buffer will
			 * be stuck in secure side forever and is unrecoverable.
			 * Give up on the buffer and don't return it to the
			 * pool.
			 */
			pr_err("kgsl: secure buf unlock failed: gpuaddr: %llx size: %llx ret: %d\n",
					memdesc->gpuaddr, memdesc->size, ret);
			return;
		}

		atomic_long_sub(memdesc->size, &kgsl_driver.stats.secure);
	} else {
		atomic_long_sub(memdesc->size, &kgsl_driver.stats.page_alloc);
	}

	/* Free pages using the pages array for non secure paged memory */
	if (memdesc->pages != NULL)
		kgsl_free_pages(memdesc);
	else
		kgsl_free_pages_from_sgt(memdesc);

	if (memdesc->shmem_filp) {
		fput(memdesc->shmem_filp);
		memdesc->shmem_filp = NULL;
	}
}

/*
 * kgsl_page_alloc_map_kernel - Map the memory in memdesc to kernel address
 * space
 *
 * @memdesc - The memory descriptor which contains information about the memory
 *
 * Return: 0 on success else error code
 */
static int kgsl_page_alloc_map_kernel(struct kgsl_memdesc *memdesc)
{
	int ret = 0;

	/* Sanity check - don't map more than we could possibly chew */
	if (memdesc->size > ULONG_MAX)
		return -ENOMEM;

	mutex_lock(&kernel_map_global_lock);
	if ((!memdesc->hostptr) && (memdesc->pages != NULL)) {
		pgprot_t page_prot = pgprot_writecombine(PAGE_KERNEL);

		memdesc->hostptr = vmap(memdesc->pages, memdesc->page_count,
					VM_IOREMAP, page_prot);
		if (memdesc->hostptr)
			KGSL_STATS_ADD(memdesc->size,
				&kgsl_driver.stats.vmalloc,
				&kgsl_driver.stats.vmalloc_max);
		else
			ret = -ENOMEM;
	}
	if (memdesc->hostptr)
		memdesc->hostptr_count++;

	mutex_unlock(&kernel_map_global_lock);

	return ret;
}

static int kgsl_contiguous_vmfault(struct kgsl_memdesc *memdesc,
				struct vm_area_struct *vma,
				struct vm_fault *vmf)
{
	unsigned long offset, pfn;
	int ret;

	offset = ((unsigned long) vmf->address - vma->vm_start) >>
		PAGE_SHIFT;

	pfn = (memdesc->physaddr >> PAGE_SHIFT) + offset;
	ret = vm_insert_pfn(vma, (unsigned long) vmf->address, pfn);

	if (ret == -ENOMEM || ret == -EAGAIN)
		return VM_FAULT_OOM;
	else if (ret == -EFAULT)
		return VM_FAULT_SIGBUS;

	atomic_long_add(PAGE_SIZE, &memdesc->mapsize);

	return VM_FAULT_NOPAGE;
}

static void kgsl_cma_coherent_free(struct kgsl_memdesc *memdesc)
{
	unsigned long attrs = 0;

	if (memdesc->hostptr) {
		if (memdesc->priv & KGSL_MEMDESC_SECURE) {
			atomic_long_sub(memdesc->size,
				&kgsl_driver.stats.secure);

			kgsl_cma_unlock_secure(memdesc);
			attrs = memdesc->attrs;
		} else
			atomic_long_sub(memdesc->size,
				&kgsl_driver.stats.coherent);

		mod_node_page_state(page_pgdat(phys_to_page(memdesc->physaddr)),
			NR_UNRECLAIMABLE_PAGES, -(memdesc->size >> PAGE_SHIFT));

		dma_free_attrs(memdesc->dev, (size_t) memdesc->size,
			memdesc->hostptr, memdesc->physaddr, attrs);
	}
}

/* Global */
static struct kgsl_memdesc_ops kgsl_page_alloc_ops = {
	.free = kgsl_page_alloc_free,
	.vmflags = VM_DONTDUMP | VM_DONTEXPAND | VM_DONTCOPY,
	.vmfault = kgsl_page_alloc_vmfault,
	.map_kernel = kgsl_page_alloc_map_kernel,
	.unmap_kernel = kgsl_page_alloc_unmap_kernel,
};

/* CMA ops - used during NOMMU mode */
static struct kgsl_memdesc_ops kgsl_cma_ops = {
	.free = kgsl_cma_coherent_free,
	.vmflags = VM_DONTDUMP | VM_PFNMAP | VM_DONTEXPAND | VM_DONTCOPY,
	.vmfault = kgsl_contiguous_vmfault,
};

#ifdef CONFIG_ARM64
/*
 * For security reasons, ARMv8 doesn't allow invalidate only on read-only
 * mapping. It would be performance prohibitive to read the permissions on
 * the buffer before the operation. Every use case that we have found does not
 * assume that an invalidate operation is invalidate only, so we feel
 * comfortable turning invalidates into flushes for these targets
 */
static inline unsigned int _fixup_cache_range_op(unsigned int op)
{
	if (op == KGSL_CACHE_OP_INV)
		return KGSL_CACHE_OP_FLUSH;
	return op;
}
#else
static inline unsigned int _fixup_cache_range_op(unsigned int op)
{
	return op;
}
#endif

static inline void _cache_op(unsigned int op,
			const void *start, const void *end)
{
	/*
	 * The dmac_xxx_range functions handle addresses and sizes that
	 * are not aligned to the cacheline size correctly.
	 */
	switch (_fixup_cache_range_op(op)) {
	case KGSL_CACHE_OP_FLUSH:
		dmac_flush_range(start, end);
		break;
	case KGSL_CACHE_OP_CLEAN:
		dmac_clean_range(start, end);
		break;
	case KGSL_CACHE_OP_INV:
		dmac_inv_range(start, end);
		break;
	}
}

static int kgsl_do_cache_op(struct page *page, void *addr,
		uint64_t offset, uint64_t size, unsigned int op)
{
	if (page != NULL) {
		unsigned long pfn = page_to_pfn(page) + offset / PAGE_SIZE;
		/*
		 *  page_address() returns the kernel virtual address of page.
		 *  For high memory kernel virtual address exists only if page
		 *  has been mapped. So use a version of kmap rather than
		 *  page_address() for high memory.
		 */
		if (PageHighMem(page)) {
			offset &= ~PAGE_MASK;

			do {
				unsigned int len = size;

				if (len + offset > PAGE_SIZE)
					len = PAGE_SIZE - offset;

				page = pfn_to_page(pfn++);
				addr = kmap_atomic(page);
				_cache_op(op, addr + offset,
						addr + offset + len);
				kunmap_atomic(addr);

				size -= len;
				offset = 0;
			} while (size);

			return 0;
		}

		addr = page_address(page);
	}

	_cache_op(op, addr + offset, addr + offset + (size_t) size);
	return 0;
}

int kgsl_cache_range_op(struct kgsl_memdesc *memdesc, uint64_t offset,
		uint64_t size, unsigned int op)
{
	void *addr = NULL;
	struct sg_table *sgt = NULL;
	struct scatterlist *sg;
	unsigned int i, pos = 0;
	int ret = 0;

	if (size == 0 || size > UINT_MAX)
		return -EINVAL;

	/* Make sure that the offset + size does not overflow */
	if ((offset + size < offset) || (offset + size < size))
		return -ERANGE;

	/* Check that offset+length does not exceed memdesc->size */
	if (offset + size > memdesc->size)
		return -ERANGE;

	if (memdesc->hostptr) {
		addr = memdesc->hostptr;
		/* Make sure the offset + size do not overflow the address */
		if (addr + ((size_t) offset + (size_t) size) < addr)
			return -ERANGE;

		ret = kgsl_do_cache_op(NULL, addr, offset, size, op);
		return ret;
	}

	/*
	 * If the buffer is not to mapped to kernel, perform cache
	 * operations after mapping to kernel.
	 */
	if (memdesc->sgt != NULL)
		sgt = memdesc->sgt;
	else {
		if (memdesc->pages == NULL)
			return ret;

		sgt = kgsl_alloc_sgt_from_pages(memdesc);
		if (IS_ERR(sgt))
			return PTR_ERR(sgt);
	}

	for_each_sg(sgt->sgl, sg, sgt->nents, i) {
		uint64_t sg_offset, sg_left;

		if (offset >= (pos + sg->length)) {
			pos += sg->length;
			continue;
		}
		sg_offset = offset > pos ? offset - pos : 0;
		sg_left = (sg->length - sg_offset > size) ? size :
					sg->length - sg_offset;
		ret = kgsl_do_cache_op(sg_page(sg), NULL, sg_offset,
							sg_left, op);
		size -= sg_left;
		if (size == 0)
			break;
		pos += sg->length;
	}

	if (memdesc->sgt == NULL)
		kgsl_free_sgt(sgt);

	return ret;
}
EXPORT_SYMBOL(kgsl_cache_range_op);

void kgsl_memdesc_init(struct kgsl_device *device,
			struct kgsl_memdesc *memdesc, uint64_t flags)
{
	struct kgsl_mmu *mmu = &device->mmu;
	unsigned int align;
	u32 cachemode;

	memset(memdesc, 0, sizeof(*memdesc));
	/* Turn off SVM if the system doesn't support it */
	if (!kgsl_mmu_use_cpu_map(mmu))
		flags &= ~((uint64_t) KGSL_MEMFLAGS_USE_CPU_MAP);

	/* Secure memory disables advanced addressing modes */
	if (flags & KGSL_MEMFLAGS_SECURE)
		flags &= ~((uint64_t) KGSL_MEMFLAGS_USE_CPU_MAP);

	/* Disable IO coherence if it is not supported on the chip */
	if (!MMU_FEATURE(mmu, KGSL_MMU_IO_COHERENT))
		flags &= ~((uint64_t) KGSL_MEMFLAGS_IOCOHERENT);

	/*
	 * We can't enable I/O coherency on uncached surfaces because of
	 * situations where hardware might snoop the cpu caches which can
	 * have stale data. This happens primarily due to the limitations
	 * of dma caching APIs available on arm64
	 */
	cachemode = FIELD_GET(KGSL_CACHEMODE_MASK, flags);
	if ((cachemode == KGSL_CACHEMODE_WRITECOMBINE ||
		cachemode == KGSL_CACHEMODE_UNCACHED))
		flags &= ~((u64) KGSL_MEMFLAGS_IOCOHERENT);

	if (MMU_FEATURE(mmu, KGSL_MMU_NEED_GUARD_PAGE))
		memdesc->priv |= KGSL_MEMDESC_GUARD_PAGE;

	if (flags & KGSL_MEMFLAGS_SECURE)
		memdesc->priv |= KGSL_MEMDESC_SECURE;

	if (device->flags & KGSL_FLAG_USE_SHMEM)
		memdesc->priv |= KGSL_MEMDESC_USE_SHMEM;

	memdesc->flags = flags;
	memdesc->dev = device->dev->parent;

	align = max_t(unsigned int,
		(memdesc->flags & KGSL_MEMALIGN_MASK) >> KGSL_MEMALIGN_SHIFT,
		ilog2(PAGE_SIZE));
	kgsl_memdesc_set_align(memdesc, align);
	spin_lock_init(&memdesc->lock);
}

static int kgsl_shmem_alloc_page(struct page **pages,
			struct file *shmem_filp, unsigned int page_off)
{
	struct page *page;

	if (pages == NULL)
		return -EINVAL;

	page = shmem_read_mapping_page_gfp(shmem_filp->f_mapping, page_off,
			kgsl_gfp_mask(0));
	if (IS_ERR(page))
		return PTR_ERR(page);

	kgsl_zero_page(page, 0);

	*pages = page;

	return 1;
}

void kgsl_shmem_free_pages(struct kgsl_memdesc *memdesc)
{
	int i;

	for (i = 0; i < memdesc->page_count; i++)
		if (memdesc->pages[i])
			put_page(memdesc->pages[i]);
}

static int kgsl_memdesc_file_setup(struct kgsl_memdesc *memdesc, uint64_t size)
{
	int ret;

	if (memdesc->priv & KGSL_MEMDESC_USE_SHMEM) {
		memdesc->shmem_filp = shmem_file_setup("kgsl-3d0", size,
				VM_NORESERVE);
		if (IS_ERR(memdesc->shmem_filp)) {
			ret = PTR_ERR(memdesc->shmem_filp);
			pr_err("kgsl: unable to setup shmem file err %d\n",
					ret);
			memdesc->shmem_filp = NULL;
			return ret;
		}
	}

	return 0;
}

static int kgsl_alloc_page(int *page_size, struct page **pages,
			unsigned int pages_len, unsigned int *align,
			struct kgsl_memdesc *memdesc, unsigned int page_off)
{
	if (memdesc->priv & KGSL_MEMDESC_USE_SHMEM)
		return kgsl_shmem_alloc_page(pages, memdesc->shmem_filp,
						page_off);

	return kgsl_pool_alloc_page(page_size, pages, pages_len, align,
					memdesc);
}

void kgsl_free_pages(struct kgsl_memdesc *memdesc)
{
	if (memdesc->priv & KGSL_MEMDESC_USE_SHMEM)
		kgsl_shmem_free_pages(memdesc);
	else
		kgsl_pool_free_pages(memdesc->pages, memdesc->page_count);
}

static void kgsl_free_page(struct kgsl_memdesc *memdesc, struct page *p)
{
	if (memdesc->priv & KGSL_MEMDESC_USE_SHMEM)
		put_page(p);
	else
		kgsl_pool_free_page(p);
}

void kgsl_free_pages_from_sgt(struct kgsl_memdesc *memdesc)
{
	int i;
	struct scatterlist *sg;

	for_each_sg(memdesc->sgt->sgl, sg, memdesc->sgt->nents, i) {
		/*
		 * sg_alloc_table_from_pages() will collapse any physically
		 * adjacent pages into a single scatterlist entry. We cannot
		 * just call __free_pages() on the entire set since we cannot
		 * ensure that the size is a whole order. Instead, free each
		 * page or compound page group individually.
		 */
		struct page *p = sg_page(sg), *next;
		unsigned int count;
		unsigned int j = 0;

		while (j < (sg->length/PAGE_SIZE)) {
			count = 1 << compound_order(p);
			next = nth_page(p, count);
			kgsl_free_page(memdesc, p);

			p = next;
			j += count;
		}
	}
}

int
kgsl_sharedmem_page_alloc_user(struct kgsl_memdesc *memdesc,
			uint64_t size)
{
	int ret = 0;
	unsigned int j, page_size, len_alloc;
	unsigned int pcount = 0;
	size_t len;
	unsigned int align;
	bool memwq_flush_done = false;

	static DEFINE_RATELIMIT_STATE(_rs,
					DEFAULT_RATELIMIT_INTERVAL,
					DEFAULT_RATELIMIT_BURST);

	size = PAGE_ALIGN(size);
	if (size == 0 || size > UINT_MAX)
		return -EINVAL;

	align = (memdesc->flags & KGSL_MEMALIGN_MASK) >> KGSL_MEMALIGN_SHIFT;

	/*
	 * As 1MB is the max supported page size, use the alignment
	 * corresponding to 1MB page to make sure higher order pages
	 * are used if possible for a given memory size. Also, we
	 * don't need to update alignment in memdesc flags in case
	 * higher order page is used, as memdesc flags represent the
	 * virtual alignment specified by the user which is anyways
	 * getting satisfied.
	 */
	if (align < ilog2(SZ_1M))
		align = ilog2(SZ_1M);

	page_size = kgsl_get_page_size(size, align, memdesc);

	/*
	 * The alignment cannot be less than the intended page size - it can be
	 * larger however to accommodate hardware quirks
	 */

	if (align < ilog2(page_size)) {
		kgsl_memdesc_set_align(memdesc, ilog2(page_size));
		align = ilog2(page_size);
	}

	/*
	 * There needs to be enough room in the page array to be able to
	 * service the allocation entirely with PAGE_SIZE sized chunks
	 */

	len_alloc = PAGE_ALIGN(size) >> PAGE_SHIFT;

	memdesc->ops = &kgsl_page_alloc_ops;

	/*
	 * Allocate space to store the list of pages. This is an array of
	 * pointers so we can track 1024 pages per page of allocation.
	 * Keep this array around for non global non secure buffers that
	 * are allocated by kgsl. This helps with improving the vm fault
	 * routine by finding the faulted page in constant time.
	 */

	memdesc->pages = kvcalloc(len_alloc, sizeof(*memdesc->pages),
		GFP_KERNEL);
	memdesc->page_count = 0;
	memdesc->size = 0;

	if (memdesc->pages == NULL) {
		ret = -ENOMEM;
		goto done;
	}

	len = size;

	ret = kgsl_memdesc_file_setup(memdesc, size);
	if (ret)
		goto done;

	while (len > 0) {
		int page_count;

		page_count = kgsl_alloc_page(&page_size,
					memdesc->pages + pcount,
					len_alloc - pcount,
					&align, memdesc, pcount);
		if (page_count <= 0) {
			if (page_count == -EAGAIN)
				continue;

			/* if OoM, retry once after flushing mem_wq */
			if (page_count == -ENOMEM && !memwq_flush_done) {
				flush_workqueue(kgsl_driver.mem_workqueue);
				memwq_flush_done = true;
				continue;
			}

			/*
			 * Update sglen and memdesc size,as requested allocation
			 * not served fully. So that they can be correctly freed
			 * in kgsl_sharedmem_free().
			 */
			memdesc->size = (size - len);

			if (!sharedmem_noretry_flag && __ratelimit(&_rs))
				pr_err(
					"kgsl: out of memory: only allocated %lldKB of %lldKB requested\n",
					(size - len) >> 10, size >> 10);

			ret = -ENOMEM;
			goto done;
		}

		pcount += page_count;
		len -= page_size;
		memdesc->size += page_size;
		memdesc->page_count += page_count;

		/* Get the needed page size for the next iteration */
		page_size = kgsl_get_page_size(len, align, memdesc);
	}

	/* Call to the hypervisor to lock any secure buffer allocations */
	if (memdesc->flags & KGSL_MEMFLAGS_SECURE) {
		memdesc->sgt = kmalloc(sizeof(struct sg_table), GFP_KERNEL);
		if (memdesc->sgt == NULL) {
			ret = -ENOMEM;
			goto done;
		}

		ret = sg_alloc_table_from_pages(memdesc->sgt, memdesc->pages,
			memdesc->page_count, 0, memdesc->size, GFP_KERNEL);
		if (ret) {
			kfree(memdesc->sgt);
			goto done;
		}

		ret = kgsl_lock_sgt(memdesc->sgt, memdesc->size);
		if (ret) {
			sg_free_table(memdesc->sgt);
			kfree(memdesc->sgt);
			memdesc->sgt = NULL;

			if (ret == -EADDRNOTAVAIL) {
				kvfree(memdesc->pages);
				memset(memdesc, 0, sizeof(*memdesc));
				return ret;
			}

			goto done;
		}

		memdesc->priv |= KGSL_MEMDESC_TZ_LOCKED;

		/* Record statistics */
		KGSL_STATS_ADD(memdesc->size, &kgsl_driver.stats.secure,
			&kgsl_driver.stats.secure_max);

		/*
		 * We don't need the array for secure buffers because they are
		 * not mapped to CPU
		 */
		kvfree(memdesc->pages);
		memdesc->pages = NULL;
		memdesc->page_count = 0;

		/* Don't map and zero the locked secure buffer */
		goto done;
	}

	KGSL_STATS_ADD(memdesc->size, &kgsl_driver.stats.page_alloc,
		&kgsl_driver.stats.page_alloc_max);

done:
	if (ret) {
		if (memdesc->pages) {
			unsigned int count = 1;

			for (j = 0; j < pcount; j += count) {
				count = 1 << compound_order(memdesc->pages[j]);
				kgsl_free_page(memdesc, memdesc->pages[j]);
			}
		}

		kvfree(memdesc->pages);
		if (memdesc->shmem_filp)
			fput(memdesc->shmem_filp);
		memset(memdesc, 0, sizeof(*memdesc));
	}

	return ret;
}

void kgsl_sharedmem_free(struct kgsl_memdesc *memdesc)
{
	if (memdesc == NULL || memdesc->size == 0)
		return;

	/* Make sure the memory object has been unmapped */
	kgsl_mmu_put_gpuaddr(memdesc);

	if (memdesc->ops && memdesc->ops->free)
		memdesc->ops->free(memdesc);

	if (memdesc->sgt) {
		sg_free_table(memdesc->sgt);
		kvfree(memdesc->sgt);
	}

	memdesc->page_count = 0;
	kvfree(memdesc->pages);
	memdesc->pages = NULL;
}
EXPORT_SYMBOL(kgsl_sharedmem_free);

void kgsl_free_secure_page(struct page *page)
{
	struct sg_table sgt;
	struct scatterlist sgl;

	if (!page)
		return;

	sgt.sgl = &sgl;
	sgt.nents = 1;
	sgt.orig_nents = 1;
	sg_init_table(&sgl, 1);
	sg_set_page(&sgl, page, PAGE_SIZE, 0);

	kgsl_unlock_sgt(&sgt);
	__free_page(page);
}

struct page *kgsl_alloc_secure_page(void)
{
	struct page *page;
	struct sg_table sgt;
	struct scatterlist sgl;
	int status;

	page = alloc_page(GFP_KERNEL | __GFP_ZERO |
			__GFP_NORETRY | __GFP_HIGHMEM);
	if (!page)
		return NULL;

	sgt.sgl = &sgl;
	sgt.nents = 1;
	sgt.orig_nents = 1;
	sg_init_table(&sgl, 1);
	sg_set_page(&sgl, page, PAGE_SIZE, 0);

	status = kgsl_lock_sgt(&sgt, PAGE_SIZE);
	if (status) {
		if (status == -EADDRNOTAVAIL)
			return NULL;

		__free_page(page);
		return NULL;
	}
	return page;
}

int
kgsl_sharedmem_readl(const struct kgsl_memdesc *memdesc,
			uint32_t *dst,
			uint64_t offsetbytes)
{
	uint32_t *src;

	if (WARN_ON(memdesc == NULL || memdesc->hostptr == NULL ||
		dst == NULL))
		return -EINVAL;

	WARN_ON(offsetbytes % sizeof(uint32_t) != 0);
	if (offsetbytes % sizeof(uint32_t) != 0)
		return -EINVAL;

	WARN_ON(offsetbytes > (memdesc->size - sizeof(uint32_t)));
	if (offsetbytes > (memdesc->size - sizeof(uint32_t)))
		return -ERANGE;

	/*
	 * We are reading shared memory between CPU and GPU.
	 * Make sure reads before this are complete
	 */
	rmb();
	src = (uint32_t *)(memdesc->hostptr + offsetbytes);
	*dst = *src;
	return 0;
}
EXPORT_SYMBOL(kgsl_sharedmem_readl);

int
kgsl_sharedmem_writel(struct kgsl_device *device,
			const struct kgsl_memdesc *memdesc,
			uint64_t offsetbytes,
			uint32_t src)
{
	uint32_t *dst;

	if (WARN_ON(memdesc == NULL || memdesc->hostptr == NULL))
		return -EINVAL;

	WARN_ON(offsetbytes % sizeof(uint32_t) != 0);
	if (offsetbytes % sizeof(uint32_t) != 0)
		return -EINVAL;

	WARN_ON(offsetbytes > (memdesc->size - sizeof(uint32_t)));
	if (offsetbytes > (memdesc->size - sizeof(uint32_t)))
		return -ERANGE;
	dst = (uint32_t *)(memdesc->hostptr + offsetbytes);
	*dst = src;

	/*
	 * We are writing to shared memory between CPU and GPU.
	 * Make sure write above is posted immediately
	 */
	wmb();

	return 0;
}
EXPORT_SYMBOL(kgsl_sharedmem_writel);

int
kgsl_sharedmem_readq(const struct kgsl_memdesc *memdesc,
			uint64_t *dst,
			uint64_t offsetbytes)
{
	uint64_t *src;

	if (WARN_ON(memdesc == NULL || memdesc->hostptr == NULL ||
		dst == NULL))
		return -EINVAL;

	WARN_ON(offsetbytes % sizeof(uint32_t) != 0);
	if (offsetbytes % sizeof(uint32_t) != 0)
		return -EINVAL;

	WARN_ON(offsetbytes > (memdesc->size - sizeof(uint32_t)));
	if (offsetbytes > (memdesc->size - sizeof(uint32_t)))
		return -ERANGE;

	/*
	 * We are reading shared memory between CPU and GPU.
	 * Make sure reads before this are complete
	 */
	rmb();
	src = (uint64_t *)(memdesc->hostptr + offsetbytes);
	*dst = *src;
	return 0;
}
EXPORT_SYMBOL(kgsl_sharedmem_readq);

int
kgsl_sharedmem_writeq(struct kgsl_device *device,
			const struct kgsl_memdesc *memdesc,
			uint64_t offsetbytes,
			uint64_t src)
{
	uint64_t *dst;

	if (WARN_ON(memdesc == NULL || memdesc->hostptr == NULL))
		return -EINVAL;

	WARN_ON(offsetbytes % sizeof(uint32_t) != 0);
	if (offsetbytes % sizeof(uint32_t) != 0)
		return -EINVAL;

	WARN_ON(offsetbytes > (memdesc->size - sizeof(uint32_t)));
	if (offsetbytes > (memdesc->size - sizeof(uint32_t)))
		return -ERANGE;
	dst = (uint64_t *)(memdesc->hostptr + offsetbytes);
	*dst = src;

	/*
	 * We are writing to shared memory between CPU and GPU.
	 * Make sure write above is posted immediately
	 */
	wmb();

	return 0;
}
EXPORT_SYMBOL(kgsl_sharedmem_writeq);

int
kgsl_sharedmem_set(struct kgsl_device *device,
		const struct kgsl_memdesc *memdesc, uint64_t offsetbytes,
		unsigned int value, uint64_t sizebytes)
{
	if (WARN_ON(memdesc == NULL || memdesc->hostptr == NULL))
		return -EINVAL;

	if (WARN_ON(offsetbytes + sizebytes > memdesc->size))
		return -EINVAL;

	memset(memdesc->hostptr + offsetbytes, value, sizebytes);
	return 0;
}
EXPORT_SYMBOL(kgsl_sharedmem_set);

static const char * const memtype_str[] = {
	[KGSL_MEMTYPE_OBJECTANY] = "any(0)",
	[KGSL_MEMTYPE_FRAMEBUFFER] = "framebuffer",
	[KGSL_MEMTYPE_RENDERBUFFER] = "renderbuffer",
	[KGSL_MEMTYPE_ARRAYBUFFER] = "arraybuffer",
	[KGSL_MEMTYPE_ELEMENTARRAYBUFFER] = "elementarraybuffer",
	[KGSL_MEMTYPE_VERTEXARRAYBUFFER] = "vertexarraybuffer",
	[KGSL_MEMTYPE_TEXTURE] = "texture",
	[KGSL_MEMTYPE_SURFACE] = "surface",
	[KGSL_MEMTYPE_EGL_SURFACE] = "egl_surface",
	[KGSL_MEMTYPE_GL] = "gl",
	[KGSL_MEMTYPE_CL] = "cl",
	[KGSL_MEMTYPE_CL_BUFFER_MAP] = "cl_buffer_map",
	[KGSL_MEMTYPE_CL_BUFFER_NOMAP] = "cl_buffer_nomap",
	[KGSL_MEMTYPE_CL_IMAGE_MAP] = "cl_image_map",
	[KGSL_MEMTYPE_CL_IMAGE_NOMAP] = "cl_image_nomap",
	[KGSL_MEMTYPE_CL_KERNEL_STACK] = "cl_kernel_stack",
	[KGSL_MEMTYPE_COMMAND] = "command",
	[KGSL_MEMTYPE_2D] = "2d",
	[KGSL_MEMTYPE_EGL_IMAGE] = "egl_image",
	[KGSL_MEMTYPE_EGL_SHADOW] = "egl_shadow",
	[KGSL_MEMTYPE_MULTISAMPLE] = "egl_multisample",
	/* KGSL_MEMTYPE_KERNEL handled below, to avoid huge array */
};

void kgsl_get_memory_usage(char *name, size_t name_size, uint64_t memflags)
{
	unsigned int type = MEMFLAGS(memflags, KGSL_MEMTYPE_MASK,
		KGSL_MEMTYPE_SHIFT);

	if (type == KGSL_MEMTYPE_KERNEL)
		strlcpy(name, "kernel", name_size);
	else if (type < ARRAY_SIZE(memtype_str) && memtype_str[type] != NULL)
		strlcpy(name, memtype_str[type], name_size);
	else
		snprintf(name, name_size, "VK/others(%3d)", type);
}
EXPORT_SYMBOL(kgsl_get_memory_usage);

int kgsl_memdesc_sg_dma(struct kgsl_memdesc *memdesc,
		phys_addr_t addr, u64 size)
{
	int ret;
	struct page *page = phys_to_page(addr);

	memdesc->sgt = kmalloc(sizeof(*memdesc->sgt), GFP_KERNEL);
	if (memdesc->sgt == NULL)
		return -ENOMEM;

	ret = sg_alloc_table(memdesc->sgt, 1, GFP_KERNEL);
	if (ret) {
		kfree(memdesc->sgt);
		memdesc->sgt = NULL;
		return ret;
	}

	sg_set_page(memdesc->sgt->sgl, page, (size_t) size, 0);
	return 0;
}

int kgsl_sharedmem_alloc_contig(struct kgsl_device *device,
			struct kgsl_memdesc *memdesc, uint64_t size)
{
	int result = 0;

	size = PAGE_ALIGN(size);
	if (size == 0 || size > SIZE_MAX)
		return -EINVAL;

	memdesc->size = size;
	memdesc->ops = &kgsl_cma_ops;
	memdesc->dev = device->dev->parent;

	memdesc->hostptr = dma_alloc_attrs(memdesc->dev, (size_t) size,
		&memdesc->physaddr, GFP_KERNEL, 0);

	if (memdesc->hostptr == NULL) {
		result = -ENOMEM;
		goto err;
	}

	result = kgsl_memdesc_sg_dma(memdesc, memdesc->physaddr, size);
	if (result)
		goto err;

	/* Record statistics */

	if (kgsl_mmu_get_mmutype(device) == KGSL_MMU_TYPE_NONE)
		memdesc->gpuaddr = memdesc->physaddr;

	KGSL_STATS_ADD(size, &kgsl_driver.stats.coherent,
		&kgsl_driver.stats.coherent_max);

	mod_node_page_state(page_pgdat(phys_to_page(memdesc->physaddr)),
			NR_UNRECLAIMABLE_PAGES, (size >> PAGE_SHIFT));
err:
	if (result)
		kgsl_sharedmem_free(memdesc);

	return result;
}
EXPORT_SYMBOL(kgsl_sharedmem_alloc_contig);

static int scm_lock_chunk(struct kgsl_memdesc *memdesc, int lock)
{
	struct cp2_lock_req request;
	unsigned int resp;
	unsigned int *chunk_list;
	struct scm_desc desc = {0};
	int result;

	/*
	 * Flush the virt addr range before sending the memory to the
	 * secure environment to ensure the data is actually present
	 * in RAM
	 *
	 * Chunk_list holds the physical address of secure memory.
	 * Pass in the virtual address of chunk_list to flush.
	 * Chunk_list size is 1 because secure memory is physically
	 * contiguous.
	 */
	chunk_list = kzalloc(sizeof(unsigned int), GFP_KERNEL);
	if (!chunk_list)
		return -ENOMEM;

	chunk_list[0] = memdesc->physaddr;
	dmac_flush_range((void *)chunk_list, (void *)chunk_list + 1);

	request.chunks.chunk_list = virt_to_phys(chunk_list);
	/*
	 * virt_to_phys(chunk_list) may be an address > 4GB. It is guaranteed
	 * that when using scm_call (the older interface), the phys addresses
	 * will be restricted to below 4GB.
	 */
	desc.args[0] = virt_to_phys(chunk_list);
	desc.args[1] = request.chunks.chunk_list_size = 1;
	desc.args[2] = request.chunks.chunk_size = (unsigned int) memdesc->size;
	desc.args[3] = request.mem_usage = 0;
	desc.args[4] = request.lock = lock;
	desc.args[5] = 0;
	desc.arginfo = SCM_ARGS(6, SCM_RW, SCM_VAL, SCM_VAL, SCM_VAL, SCM_VAL,
				SCM_VAL);
	kmap_flush_unused();
	kmap_atomic_flush_unused();
	/*
	 * scm_call2 now supports both 32 and 64 bit calls
	 * so we dont need scm_call separately.
	 */
		result = scm_call2(SCM_SIP_FNID(SCM_SVC_MP,
				   MEM_PROTECT_LOCK_ID2_FLAT), &desc);
		resp = desc.ret[0];

	kfree(chunk_list);
	return result;
}

static int kgsl_cma_alloc_secure(struct kgsl_device *device,
			struct kgsl_memdesc *memdesc, uint64_t size)
{
	struct kgsl_iommu *iommu = KGSL_IOMMU_PRIV(device);
	int result = 0;
	size_t aligned;

	/* Align size to 1M boundaries */
	aligned = ALIGN(size, SZ_1M);

	/* The SCM call uses an unsigned int for the size */
	if (aligned == 0 || aligned > UINT_MAX)
		return -EINVAL;

	/*
	 * If there is more than a page gap between the requested size and the
	 * aligned size we don't need to add more memory for a guard page. Yay!
	 */

	if (memdesc->priv & KGSL_MEMDESC_GUARD_PAGE)
		if (aligned - size >= SZ_4K)
			memdesc->priv &= ~KGSL_MEMDESC_GUARD_PAGE;

	memdesc->size = aligned;
	memdesc->ops = &kgsl_cma_ops;
	memdesc->dev = iommu->ctx[KGSL_IOMMU_CONTEXT_SECURE].dev;

	memdesc->attrs |= DMA_ATTR_STRONGLY_ORDERED;

	memdesc->hostptr = dma_alloc_attrs(memdesc->dev, aligned,
		&memdesc->physaddr, GFP_KERNEL, memdesc->attrs);

	if (memdesc->hostptr == NULL) {
		result = -ENOMEM;
		goto err;
	}

	result = kgsl_memdesc_sg_dma(memdesc, memdesc->physaddr, aligned);
	if (result)
		goto err;

	result = scm_lock_chunk(memdesc, 1);

	if (result != 0)
		goto err;

	memdesc->priv |= KGSL_MEMDESC_TZ_LOCKED;

	/* Record statistics */
	KGSL_STATS_ADD(aligned, &kgsl_driver.stats.secure,
	       &kgsl_driver.stats.secure_max);

	mod_node_page_state(page_pgdat(phys_to_page(memdesc->physaddr)),
			NR_UNRECLAIMABLE_PAGES, (aligned >> PAGE_SHIFT));
err:
	if (result)
		kgsl_sharedmem_free(memdesc);

	return result;
}

/**
 * kgsl_cma_unlock_secure() - Unlock secure memory by calling TZ
 * @memdesc: memory descriptor
 */
static void kgsl_cma_unlock_secure(struct kgsl_memdesc *memdesc)
{
	if (memdesc->size == 0 || !(memdesc->priv & KGSL_MEMDESC_TZ_LOCKED))
		return;

	scm_lock_chunk(memdesc, 0);
}

void kgsl_sharedmem_set_noretry(bool val)
{
	sharedmem_noretry_flag = val;
}

bool kgsl_sharedmem_get_noretry(void)
{
	return sharedmem_noretry_flag;
}

void kgsl_zero_page(struct page *p, unsigned int order)
{
	int i;

	for (i = 0; i < (1 << order); i++) {
		struct page *page = nth_page(p, i);
		void *addr = kmap_atomic(page);

		memset(addr, 0, PAGE_SIZE);
		dmac_flush_range(addr, addr + PAGE_SIZE);
		kunmap_atomic(addr);
	}
}

void kgsl_flush_page(struct page *page)
{
	void *addr = kmap_atomic(page);

	dmac_flush_range(addr, addr + PAGE_SIZE);
	kunmap_atomic(addr);
}

unsigned int kgsl_gfp_mask(unsigned int page_order)
{
	unsigned int gfp_mask = __GFP_HIGHMEM;

	if (page_order > 0) {
		gfp_mask |= __GFP_COMP | __GFP_NORETRY | __GFP_NOWARN;
		gfp_mask &= ~__GFP_RECLAIM;
	} else
		gfp_mask |= GFP_KERNEL;

	if (kgsl_sharedmem_get_noretry())
		gfp_mask |= __GFP_NORETRY | __GFP_NOWARN;

	return gfp_mask;
}<|MERGE_RESOLUTION|>--- conflicted
+++ resolved
@@ -304,13 +304,8 @@
 	/* Keep private valid until the sysfs enries are removed. */
 	kgsl_process_private_get(private);
 
-<<<<<<< HEAD
-	if (kobject_init_and_add(&private->kobj, &ktype_mem_entry,
+	if (kobject_init_and_add(&private->kobj, &process_ktype,
 		kgsl_driver.prockobj, "%d", pid_nr(private->pid))) {
-=======
-	if (kobject_init_and_add(&private->kobj, &process_ktype,
-		kgsl_driver.prockobj, "%d", private->pid)) {
->>>>>>> 96aaa2a2
 		dev_err(device->dev, "Unable to add sysfs for process %d\n",
 			pid_nr(private->pid));
 		return;
