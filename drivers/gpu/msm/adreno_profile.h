--- conflicted
+++ resolved
@@ -63,17 +63,6 @@
 						sizeof(unsigned int))
 
 #ifdef CONFIG_DEBUG_FS
-<<<<<<< HEAD
-void adreno_profile_init(struct kgsl_device *device);
-void adreno_profile_close(struct kgsl_device *device);
-int adreno_profile_process_results(struct kgsl_device *device);
-void adreno_profile_preib_processing(struct kgsl_device *device,
-		struct adreno_context *drawctxt, unsigned int *cmd_flags,
-		unsigned int **rbptr, unsigned int *cmds_gpu);
-void adreno_profile_postib_processing(struct kgsl_device *device,
-		unsigned int *cmd_flags, unsigned int **rbptr,
-		unsigned int *cmds_gpu);
-=======
 void adreno_profile_init(struct adreno_device *adreno_dev);
 void adreno_profile_close(struct adreno_device *adreno_dev);
 int adreno_profile_process_results(struct  adreno_device *adreno_dev);
@@ -82,7 +71,6 @@
 		unsigned int **rbptr);
 void adreno_profile_postib_processing(struct  adreno_device *adreno_dev,
 		unsigned int *cmd_flags, unsigned int **rbptr);
->>>>>>> 6b6cff37
 #else
 static inline void adreno_profile_init(struct adreno_device *adreno_dev) { }
 static inline void adreno_profile_close(struct adreno_device *adreno_dev) { }
@@ -92,16 +80,10 @@
 	return 0;
 }
 
-<<<<<<< HEAD
-static inline void adreno_profile_preib_processing(struct kgsl_device *device,
-		struct adreno_context *drawctxt, unsigned int *cmd_flags,
-		unsigned int **rbptr, unsigned int *cmds_gpu) { }
-=======
 static inline void adreno_profile_preib_processing(
 		struct adreno_device *adreno_dev,
 		struct adreno_context *drawctxt, unsigned int *cmd_flags,
 		unsigned int **rbptr) { }
->>>>>>> 6b6cff37
 
 static inline void adreno_profile_postib_processing(
 		struct adreno_device *adreno_dev,
