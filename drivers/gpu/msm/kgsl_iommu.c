--- conflicted
+++ resolved
@@ -1582,22 +1582,6 @@
  *
  * Return - void
  */
-<<<<<<< HEAD
-static void kgsl_iommu_flush_tlb_pt_current(struct kgsl_pagetable *pt)
-{
-	int lock_taken = 0;
-	struct kgsl_device *device = pt->mmu->device;
-	struct kgsl_iommu *iommu = pt->mmu->priv;
-
-	/*
-	 * Check to see if the current thread already holds the device mutex.
-	 * If it does not, then take the device mutex which is required for
-	 * flushing the tlb
-	 */
-	if (!kgsl_mutex_lock(&device->mutex, &device->mutex_owner))
-		lock_taken = 1;
-
-=======
 static void kgsl_iommu_flush_tlb_pt_current(struct kgsl_pagetable *pt,
 				struct kgsl_memdesc *memdesc)
 {
@@ -1607,7 +1591,6 @@
 		return;
 
 	mutex_lock(&pt->mmu->device->mutex);
->>>>>>> 62a3c2da
 	/*
 	 * Flush the tlb only if the iommu device is attached and the pagetable
 	 * hasn't been switched yet
@@ -1616,15 +1599,8 @@
 		iommu->iommu_units[0].dev[KGSL_IOMMU_CONTEXT_USER].attached &&
 		kgsl_iommu_pt_equal(pt->mmu, pt,
 		kgsl_iommu_get_current_ptbase(pt->mmu)))
-<<<<<<< HEAD
-		kgsl_iommu_default_setstate(pt->mmu, KGSL_MMUFLAGS_TLBFLUSH);
-
-	if (lock_taken)
-		kgsl_mutex_unlock(&device->mutex, &device->mutex_owner);
-=======
 		kgsl_iommu_flush_pt(pt->mmu);
 	mutex_unlock(&pt->mmu->device->mutex);
->>>>>>> 62a3c2da
 }
 
 static int
@@ -1655,9 +1631,6 @@
 		return ret;
 	}
 
-<<<<<<< HEAD
-	kgsl_iommu_flush_tlb_pt_current(pt);
-=======
 	/*
 	 * We only need to flush the TLB for non-global memory.
 	 * This is because global mappings are only removed at pagetable destroy
@@ -1665,7 +1638,6 @@
 	 */
 	if (!kgsl_memdesc_is_global(memdesc))
 		kgsl_iommu_flush_tlb_pt_current(pt, memdesc);
->>>>>>> 62a3c2da
 
 	return ret;
 }
@@ -1726,11 +1698,6 @@
 	 *  bus errors, or upstream cores being hung (because of garbage data
 	 *  being read) -> causing TLB sync stuck issues. As a result SW must
 	 *  implement the invalidate+map.
-<<<<<<< HEAD
-	 */
-	if (adreno_dev->features & IOMMU_FLUSH_TLB_ON_MAP)
-		kgsl_iommu_flush_tlb_pt_current(pt);
-=======
 	 *
 	 * We only need to flush the TLB for non-global memory.
 	 * This is because global mappings are only created at pagetable create
@@ -1740,7 +1707,6 @@
 	if (ADRENO_FEATURE(adreno_dev, IOMMU_FLUSH_TLB_ON_MAP)
 		&& !kgsl_memdesc_is_global(memdesc))
 		kgsl_iommu_flush_tlb_pt_current(pt, memdesc);
->>>>>>> 62a3c2da
 
 	return ret;
 }
