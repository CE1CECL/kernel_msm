<<<<<<< HEAD
/* Copyright (c) 2017-2020, The Linux Foundation. All rights reserved.
=======
/* Copyright (c) 2017-2019, The Linux Foundation. All rights reserved.
>>>>>>> 15457316
 *
 * This program is free software; you can redistribute it and/or modify
 * it under the terms of the GNU General Public License version 2 and
 * only version 2 as published by the Free Software Foundation.
 *
 * This program is distributed in the hope that it will be useful,
 * but WITHOUT ANY WARRANTY; without even the implied warranty of
 * MERCHANTABILITY or FITNESS FOR A PARTICULAR PURPOSE.  See the
 * GNU General Public License for more details.
 */

#include "adreno.h"
#include "adreno_a6xx.h"
#include "a6xx_reg.h"
#include "adreno_trace.h"
#include "adreno_pm4types.h"
#include "kgsl_gmu_core.h"

#define PREEMPT_RECORD(_field) \
		offsetof(struct a6xx_cp_preemption_record, _field)

#define PREEMPT_SMMU_RECORD(_field) \
		offsetof(struct a6xx_cp_smmu_info, _field)

enum {
	SET_PSEUDO_REGISTER_SAVE_REGISTER_SMMU_INFO = 0,
	SET_PSEUDO_REGISTER_SAVE_REGISTER_PRIV_NON_SECURE_SAVE_ADDR,
	SET_PSEUDO_REGISTER_SAVE_REGISTER_PRIV_SECURE_SAVE_ADDR,
	SET_PSEUDO_REGISTER_SAVE_REGISTER_NON_PRIV_SAVE_ADDR,
	SET_PSEUDO_REGISTER_SAVE_REGISTER_COUNTER,
};

static void _update_wptr(struct adreno_device *adreno_dev, bool reset_timer)
{
	struct adreno_ringbuffer *rb = adreno_dev->cur_rb;
	unsigned long flags;
	int ret = 0;

	spin_lock_irqsave(&rb->preempt_lock, flags);

	if (in_interrupt() == 0) {
		/*
		 * We might have skipped updating the wptr in case we are in
		 * dispatcher context. Do it now.
		 */
		if (rb->skip_inline_wptr) {

			ret = adreno_gmu_fenced_write(adreno_dev,
				ADRENO_REG_CP_RB_WPTR, rb->wptr,
				FENCE_STATUS_WRITEDROPPED0_MASK);

			reset_timer = true;
			rb->skip_inline_wptr = false;
		}
	} else {
		unsigned int wptr;

		adreno_readreg(adreno_dev, ADRENO_REG_CP_RB_WPTR, &wptr);
		if (wptr != rb->wptr) {
			adreno_writereg(adreno_dev, ADRENO_REG_CP_RB_WPTR,
				rb->wptr);
			reset_timer = true;
		}
	}

	if (reset_timer)
		rb->dispatch_q.expires = jiffies +
			msecs_to_jiffies(adreno_drawobj_timeout);

	spin_unlock_irqrestore(&rb->preempt_lock, flags);

	if (in_interrupt() == 0) {
		/* If WPTR update fails, set the fault and trigger recovery */
		if (ret) {
			adreno_set_gpu_fault(adreno_dev, ADRENO_GMU_FAULT);
			adreno_dispatcher_schedule(KGSL_DEVICE(adreno_dev));
		}
	}
}

static inline bool adreno_move_preempt_state(struct adreno_device *adreno_dev,
	enum adreno_preempt_states old, enum adreno_preempt_states new)
{
	return (atomic_cmpxchg(&adreno_dev->preempt.state, old, new) == old);
}

static void _a6xx_preemption_done(struct adreno_device *adreno_dev)
{
	struct kgsl_device *device = KGSL_DEVICE(adreno_dev);
	unsigned int status;

	/*
	 * In the very unlikely case that the power is off, do nothing - the
	 * state will be reset on power up and everybody will be happy
	 */

	if (!kgsl_state_is_awake(device))
		return;

	adreno_readreg(adreno_dev, ADRENO_REG_CP_PREEMPT, &status);

	if (status & 0x1) {
		KGSL_DRV_ERR(device,
			"Preemption not complete: status=%X cur=%d R/W=%X/%X next=%d R/W=%X/%X\n",
			status, adreno_dev->cur_rb->id,
			adreno_get_rptr(adreno_dev->cur_rb),
			adreno_dev->cur_rb->wptr, adreno_dev->next_rb->id,
			adreno_get_rptr(adreno_dev->next_rb),
			adreno_dev->next_rb->wptr);

		/* Set a fault and restart */
		adreno_set_gpu_fault(adreno_dev, ADRENO_PREEMPT_FAULT);
		adreno_dispatcher_schedule(device);

		return;
	}

	adreno_dev->preempt.count++;

	del_timer_sync(&adreno_dev->preempt.timer);

	adreno_readreg(adreno_dev, ADRENO_REG_CP_PREEMPT_LEVEL_STATUS, &status);

	trace_adreno_preempt_done(adreno_dev->cur_rb, adreno_dev->next_rb,
		status);

	/* Clean up all the bits */
	adreno_dev->prev_rb = adreno_dev->cur_rb;
	adreno_dev->cur_rb = adreno_dev->next_rb;
	adreno_dev->next_rb = NULL;

	/* Update the wptr for the new command queue */
	_update_wptr(adreno_dev, true);

	/* Update the dispatcher timer for the new command queue */
	mod_timer(&adreno_dev->dispatcher.timer,
		adreno_dev->cur_rb->dispatch_q.expires);

	/* Clear the preempt state */
	adreno_set_preempt_state(adreno_dev, ADRENO_PREEMPT_NONE);
}

static void _a6xx_preemption_fault(struct adreno_device *adreno_dev)
{
	struct kgsl_device *device = KGSL_DEVICE(adreno_dev);
	unsigned int status;

	KGSL_DRV_WARN(device, "Preemption timed out\n");

	/*
	 * If the power is on check the preemption status one more time - if it
	 * was successful then just transition to the complete state
	 */
	if (kgsl_state_is_awake(device)) {
		adreno_readreg(adreno_dev, ADRENO_REG_CP_PREEMPT, &status);

		if (!(status & 0x1)) {
			adreno_set_preempt_state(adreno_dev,
				ADRENO_PREEMPT_COMPLETE);

			adreno_dispatcher_schedule(device);
			return;
		}
	}

	KGSL_DRV_ERR(device,
		"Preemption Fault: cur=%d R/W=%X/%X, next=%d R/W=%X/%X\n",
		adreno_dev->cur_rb->id,
		adreno_get_rptr(adreno_dev->cur_rb), adreno_dev->cur_rb->wptr,
		adreno_dev->next_rb->id,
		adreno_get_rptr(adreno_dev->next_rb),
		adreno_dev->next_rb->wptr);

	adreno_set_gpu_fault(adreno_dev, ADRENO_PREEMPT_FAULT);
	adreno_dispatcher_schedule(device);
}

static void _a6xx_preemption_worker(struct work_struct *work)
{
	struct adreno_preemption *preempt = container_of(work,
		struct adreno_preemption, work);
	struct adreno_device *adreno_dev = container_of(preempt,
		struct adreno_device, preempt);
	struct kgsl_device *device = KGSL_DEVICE(adreno_dev);

	/* Need to take the mutex to make sure that the power stays on */
	mutex_lock(&device->mutex);

	if (adreno_in_preempt_state(adreno_dev, ADRENO_PREEMPT_FAULTED))
		_a6xx_preemption_fault(adreno_dev);

	mutex_unlock(&device->mutex);
}

static void _a6xx_preemption_timer(unsigned long data)
{
	struct adreno_device *adreno_dev = (struct adreno_device *) data;

	/* We should only be here from a triggered state */
	if (!adreno_move_preempt_state(adreno_dev,
		ADRENO_PREEMPT_TRIGGERED, ADRENO_PREEMPT_FAULTED))
		return;

	/* Schedule the worker to take care of the details */
	queue_work(system_unbound_wq, &adreno_dev->preempt.work);
}

/* Find the highest priority active ringbuffer */
static struct adreno_ringbuffer *a6xx_next_ringbuffer(
		struct adreno_device *adreno_dev)
{
	struct adreno_ringbuffer *rb;
	unsigned long flags;
	unsigned int i;

	FOR_EACH_RINGBUFFER(adreno_dev, rb, i) {
		bool empty;

		spin_lock_irqsave(&rb->preempt_lock, flags);
		empty = adreno_rb_empty(rb);
		spin_unlock_irqrestore(&rb->preempt_lock, flags);

		if (empty == false)
			return rb;
	}

	return NULL;
}

void a6xx_preemption_trigger(struct adreno_device *adreno_dev)
{
	struct kgsl_device *device = KGSL_DEVICE(adreno_dev);
	struct kgsl_iommu *iommu = KGSL_IOMMU_PRIV(device);
	struct adreno_ringbuffer *next;
	uint64_t ttbr0, gpuaddr;
	unsigned int contextidr, cntl;
	unsigned long flags;
	struct adreno_preemption *preempt = &adreno_dev->preempt;
	struct gmu_dev_ops *gmu_dev_ops = GMU_DEVICE_OPS(device);

	cntl = (((preempt->preempt_level << 6) & 0xC0) |
		((preempt->skipsaverestore << 9) & 0x200) |
		((preempt->usesgmem << 8) & 0x100) | 0x1);

	/* Put ourselves into a possible trigger state */
	if (!adreno_move_preempt_state(adreno_dev,
		ADRENO_PREEMPT_NONE, ADRENO_PREEMPT_START))
		return;

	/* Get the next ringbuffer to preempt in */
	next = a6xx_next_ringbuffer(adreno_dev);

	/*
	 * Nothing to do if every ringbuffer is empty or if the current
	 * ringbuffer is the only active one
	 */
	if (next == NULL || next == adreno_dev->cur_rb) {
		/*
		 * Update any critical things that might have been skipped while
		 * we were looking for a new ringbuffer
		 */

		if (next != NULL) {
			_update_wptr(adreno_dev, false);

			mod_timer(&adreno_dev->dispatcher.timer,
				adreno_dev->cur_rb->dispatch_q.expires);
		}

		adreno_set_preempt_state(adreno_dev, ADRENO_PREEMPT_NONE);
		return;
	}

	/* Turn off the dispatcher timer */
	del_timer(&adreno_dev->dispatcher.timer);

	/*
	 * This is the most critical section - we need to take care not to race
	 * until we have programmed the CP for the switch
	 */

	spin_lock_irqsave(&next->preempt_lock, flags);

	/*
	 * Get the pagetable from the pagetable info.
	 * The pagetable_desc is allocated and mapped at probe time, and
	 * preemption_desc at init time, so no need to check if
	 * sharedmem accesses to these memdescs succeed.
	 */
	kgsl_sharedmem_readq(&next->pagetable_desc, &ttbr0,
		PT_INFO_OFFSET(ttbr0));
	kgsl_sharedmem_readl(&next->pagetable_desc, &contextidr,
		PT_INFO_OFFSET(contextidr));

	kgsl_sharedmem_writel(device, &next->preemption_desc,
		PREEMPT_RECORD(wptr), next->wptr);

	spin_unlock_irqrestore(&next->preempt_lock, flags);

	/* And write it to the smmu info */
	kgsl_sharedmem_writeq(device, &iommu->smmu_info,
		PREEMPT_SMMU_RECORD(ttbr0), ttbr0);
	kgsl_sharedmem_writel(device, &iommu->smmu_info,
		PREEMPT_SMMU_RECORD(context_idr), contextidr);

	kgsl_sharedmem_readq(&device->scratch, &gpuaddr,
		SCRATCH_PREEMPTION_CTXT_RESTORE_ADDR_OFFSET(next->id));

	/*
	 * Set a keepalive bit before the first preemption register write.
	 * This is required since while each individual write to the context
	 * switch registers will wake the GPU from collapse, it will not in
	 * itself cause GPU activity. Thus, the GPU could technically be
	 * re-collapsed between subsequent register writes leading to a
	 * prolonged preemption sequence. The keepalive bit prevents any
	 * further power collapse while it is set.
	 * It is more efficient to use a keepalive+wake-on-fence approach here
	 * rather than an OOB. Both keepalive and the fence are effectively
	 * free when the GPU is already powered on, whereas an OOB requires an
	 * unconditional handshake with the GMU.
	 */
	if (gmu_core_gpmu_isenabled(device))
		gmu_core_regrmw(device, A6XX_GMU_AO_SPARE_CNTL, 0x0, 0x2);

	/*
	 * Fenced writes on this path will make sure the GPU is woken up
	 * in case it was power collapsed by the GMU.
	 */
	if (adreno_gmu_fenced_write(adreno_dev,
		ADRENO_REG_CP_CONTEXT_SWITCH_PRIV_NON_SECURE_RESTORE_ADDR_LO,
		lower_32_bits(next->preemption_desc.gpuaddr),
		FENCE_STATUS_WRITEDROPPED1_MASK))
		goto err;

	if (adreno_gmu_fenced_write(adreno_dev,
		ADRENO_REG_CP_CONTEXT_SWITCH_PRIV_NON_SECURE_RESTORE_ADDR_HI,
		upper_32_bits(next->preemption_desc.gpuaddr),
		FENCE_STATUS_WRITEDROPPED1_MASK))
		goto err;

	if (adreno_gmu_fenced_write(adreno_dev,
		ADRENO_REG_CP_CONTEXT_SWITCH_PRIV_SECURE_RESTORE_ADDR_LO,
		lower_32_bits(next->secure_preemption_desc.gpuaddr),
		FENCE_STATUS_WRITEDROPPED1_MASK))
		goto err;

	if (adreno_gmu_fenced_write(adreno_dev,
		ADRENO_REG_CP_CONTEXT_SWITCH_PRIV_SECURE_RESTORE_ADDR_HI,
		upper_32_bits(next->secure_preemption_desc.gpuaddr),
		FENCE_STATUS_WRITEDROPPED1_MASK))
		goto err;

	if (adreno_gmu_fenced_write(adreno_dev,
		ADRENO_REG_CP_CONTEXT_SWITCH_NON_PRIV_RESTORE_ADDR_LO,
		lower_32_bits(gpuaddr),
		FENCE_STATUS_WRITEDROPPED1_MASK))
		goto err;

	if (adreno_gmu_fenced_write(adreno_dev,
		ADRENO_REG_CP_CONTEXT_SWITCH_NON_PRIV_RESTORE_ADDR_HI,
		upper_32_bits(gpuaddr),
		FENCE_STATUS_WRITEDROPPED1_MASK))
		goto err;

	/*
	 * Above fence writes will make sure GMU comes out of
	 * IFPC state if its was in IFPC state but it doesn't
	 * guarantee that GMU FW actually moved to ACTIVE state
	 * i.e. wake-up from IFPC is complete.
	 * Wait for GMU to move to ACTIVE state before triggering
	 * preemption. This is require to make sure CP doesn't
	 * interrupt GMU during wake-up from IFPC.
	 */
	if (GMU_DEV_OP_VALID(gmu_dev_ops, wait_for_active_transition))
		if (gmu_dev_ops->wait_for_active_transition(adreno_dev))
			goto err;

	adreno_dev->next_rb = next;

	/* Start the timer to detect a stuck preemption */
	mod_timer(&adreno_dev->preempt.timer,
		jiffies + msecs_to_jiffies(ADRENO_PREEMPT_TIMEOUT));

	adreno_set_preempt_state(adreno_dev, ADRENO_PREEMPT_TRIGGERED);
<<<<<<< HEAD
	trace_adreno_preempt_trigger(adreno_dev->cur_rb, adreno_dev->next_rb,
		cntl);

	/* Trigger the preemption */
	if (adreno_gmu_fenced_write(adreno_dev, ADRENO_REG_CP_PREEMPT, cntl,
				FENCE_STATUS_WRITEDROPPED1_MASK)) {
		adreno_dev->next_rb = NULL;
		del_timer(&adreno_dev->preempt.timer);
		goto err;
	}


=======

	/* Trigger the preemption */
	if (adreno_gmu_fenced_write(adreno_dev, ADRENO_REG_CP_PREEMPT, cntl,
				FENCE_STATUS_WRITEDROPPED1_MASK)) {
		adreno_dev->next_rb = NULL;
		del_timer(&adreno_dev->preempt.timer);
		goto err;
	}

	trace_adreno_preempt_trigger(adreno_dev->cur_rb, adreno_dev->next_rb,
		cntl);

>>>>>>> 15457316
	return;
err:

	/* If fenced write fails, set the fault and trigger recovery */
	adreno_set_preempt_state(adreno_dev, ADRENO_PREEMPT_NONE);
	adreno_set_gpu_fault(adreno_dev, ADRENO_GMU_FAULT);
	adreno_dispatcher_schedule(device);
	/* Clear the keep alive */
<<<<<<< HEAD
	gmu_core_regrmw(device, A6XX_GMU_AO_SPARE_CNTL, 0x2, 0x0);
=======
	if (gmu_core_gpmu_isenabled(device))
		gmu_core_regrmw(device, A6XX_GMU_AO_SPARE_CNTL, 0x2, 0x0);
>>>>>>> 15457316
}

void a6xx_preemption_callback(struct adreno_device *adreno_dev, int bit)
{
	unsigned int status;

	if (!adreno_move_preempt_state(adreno_dev,
		ADRENO_PREEMPT_TRIGGERED, ADRENO_PREEMPT_PENDING))
		return;

	adreno_readreg(adreno_dev, ADRENO_REG_CP_PREEMPT, &status);

	if (status & 0x1) {
		KGSL_DRV_ERR(KGSL_DEVICE(adreno_dev),
			"preempt interrupt with non-zero status: %X\n", status);

		/*
		 * Under the assumption that this is a race between the
		 * interrupt and the register, schedule the worker to clean up.
		 * If the status still hasn't resolved itself by the time we get
		 * there then we have to assume something bad happened
		 */
		adreno_set_preempt_state(adreno_dev, ADRENO_PREEMPT_COMPLETE);
		adreno_dispatcher_schedule(KGSL_DEVICE(adreno_dev));
		return;
	}

	adreno_dev->preempt.count++;

	/*
	 * We can now safely clear the preemption keepalive bit, allowing
	 * power collapse to resume its regular activity.
	 */
	if (gmu_core_gpmu_isenabled(KGSL_DEVICE(adreno_dev)))
		gmu_core_regrmw(KGSL_DEVICE(adreno_dev),
				A6XX_GMU_AO_SPARE_CNTL, 0x2, 0x0);

	del_timer(&adreno_dev->preempt.timer);

	adreno_readreg(adreno_dev, ADRENO_REG_CP_PREEMPT_LEVEL_STATUS, &status);

	trace_adreno_preempt_done(adreno_dev->cur_rb, adreno_dev->next_rb,
		status);

	adreno_dev->prev_rb = adreno_dev->cur_rb;
	adreno_dev->cur_rb = adreno_dev->next_rb;
	adreno_dev->next_rb = NULL;

	/* Update the wptr if it changed while preemption was ongoing */
	_update_wptr(adreno_dev, true);

	/* Update the dispatcher timer for the new command queue */
	mod_timer(&adreno_dev->dispatcher.timer,
		adreno_dev->cur_rb->dispatch_q.expires);

	adreno_set_preempt_state(adreno_dev, ADRENO_PREEMPT_NONE);

	a6xx_preemption_trigger(adreno_dev);
}

void a6xx_preemption_schedule(struct adreno_device *adreno_dev)
{
	struct kgsl_device *device = KGSL_DEVICE(adreno_dev);

	if (!adreno_is_preemption_enabled(adreno_dev))
		return;

	mutex_lock(&device->mutex);

	if (adreno_in_preempt_state(adreno_dev, ADRENO_PREEMPT_COMPLETE))
		_a6xx_preemption_done(adreno_dev);

	a6xx_preemption_trigger(adreno_dev);

	mutex_unlock(&device->mutex);
}

unsigned int a6xx_preemption_pre_ibsubmit(
		struct adreno_device *adreno_dev,
		struct adreno_ringbuffer *rb,
		unsigned int *cmds, struct kgsl_context *context)
{
	unsigned int *cmds_orig = cmds;
	uint64_t gpuaddr = 0;

	if (context) {
		gpuaddr = context->user_ctxt_record->memdesc.gpuaddr;
		*cmds++ = cp_type7_packet(CP_SET_PSEUDO_REGISTER, 15);
	} else {
		*cmds++ = cp_type7_packet(CP_SET_PSEUDO_REGISTER, 12);
	}

	/* NULL SMMU_INFO buffer - we track in KMD */
	*cmds++ = SET_PSEUDO_REGISTER_SAVE_REGISTER_SMMU_INFO;
	cmds += cp_gpuaddr(adreno_dev, cmds, 0x0);

	*cmds++ = SET_PSEUDO_REGISTER_SAVE_REGISTER_PRIV_NON_SECURE_SAVE_ADDR;
	cmds += cp_gpuaddr(adreno_dev, cmds, rb->preemption_desc.gpuaddr);

	*cmds++ = SET_PSEUDO_REGISTER_SAVE_REGISTER_PRIV_SECURE_SAVE_ADDR;
	cmds += cp_gpuaddr(adreno_dev, cmds,
			rb->secure_preemption_desc.gpuaddr);

	if (context) {

		*cmds++ = SET_PSEUDO_REGISTER_SAVE_REGISTER_NON_PRIV_SAVE_ADDR;
		cmds += cp_gpuaddr(adreno_dev, cmds, gpuaddr);
	}

	/*
	 * There is no need to specify this address when we are about to
	 * trigger preemption. This is because CP internally stores this
	 * address specified here in the CP_SET_PSEUDO_REGISTER payload to
	 * the context record and thus knows from where to restore
	 * the saved perfcounters for the new ringbuffer.
	 */
	*cmds++ = SET_PSEUDO_REGISTER_SAVE_REGISTER_COUNTER;
	cmds += cp_gpuaddr(adreno_dev, cmds,
			rb->perfcounter_save_restore_desc.gpuaddr);

	if (context) {
		struct kgsl_device *device = KGSL_DEVICE(adreno_dev);
		struct adreno_context *drawctxt = ADRENO_CONTEXT(context);
		struct adreno_ringbuffer *rb = drawctxt->rb;
		uint64_t dest =
			SCRATCH_PREEMPTION_CTXT_RESTORE_GPU_ADDR(device,
			rb->id);

		*cmds++ = cp_mem_packet(adreno_dev, CP_MEM_WRITE, 2, 2);
		cmds += cp_gpuaddr(adreno_dev, cmds, dest);
		*cmds++ = lower_32_bits(gpuaddr);
		*cmds++ = upper_32_bits(gpuaddr);
	}

	return (unsigned int) (cmds - cmds_orig);
}

unsigned int a6xx_preemption_post_ibsubmit(struct adreno_device *adreno_dev,
	unsigned int *cmds)
{
	unsigned int *cmds_orig = cmds;
	struct adreno_ringbuffer *rb = adreno_dev->cur_rb;

	if (rb) {
		struct kgsl_device *device = KGSL_DEVICE(adreno_dev);
		uint64_t dest = SCRATCH_PREEMPTION_CTXT_RESTORE_GPU_ADDR(device,
			rb->id);

		*cmds++ = cp_mem_packet(adreno_dev, CP_MEM_WRITE, 2, 2);
		cmds += cp_gpuaddr(adreno_dev, cmds, dest);
		*cmds++ = 0;
		*cmds++ = 0;
	}

	*cmds++ = cp_type7_packet(CP_CONTEXT_SWITCH_YIELD, 4);
	cmds += cp_gpuaddr(adreno_dev, cmds, 0x0);
	*cmds++ = 1;
	*cmds++ = 0;

	return (unsigned int) (cmds - cmds_orig);
}

void a6xx_preemption_start(struct adreno_device *adreno_dev)
{
	struct kgsl_device *device = KGSL_DEVICE(adreno_dev);
	struct kgsl_iommu *iommu = KGSL_IOMMU_PRIV(device);
	struct adreno_ringbuffer *rb;
	unsigned int i;

	if (!adreno_is_preemption_enabled(adreno_dev))
		return;

	/* Force the state to be clear */
	adreno_set_preempt_state(adreno_dev, ADRENO_PREEMPT_NONE);

	/* smmu_info is allocated and mapped in a6xx_preemption_iommu_init */
	kgsl_sharedmem_writel(device, &iommu->smmu_info,
		PREEMPT_SMMU_RECORD(magic), A6XX_CP_SMMU_INFO_MAGIC_REF);
	kgsl_sharedmem_writeq(device, &iommu->smmu_info,
		PREEMPT_SMMU_RECORD(ttbr0), MMU_DEFAULT_TTBR0(device));

	/* The CP doesn't use the asid record, so poison it */
	kgsl_sharedmem_writel(device, &iommu->smmu_info,
		PREEMPT_SMMU_RECORD(asid), 0xDECAFBAD);
	kgsl_sharedmem_writel(device, &iommu->smmu_info,
		PREEMPT_SMMU_RECORD(context_idr),
		MMU_DEFAULT_CONTEXTIDR(device));

	adreno_writereg64(adreno_dev,
		ADRENO_REG_CP_CONTEXT_SWITCH_SMMU_INFO_LO,
		ADRENO_REG_CP_CONTEXT_SWITCH_SMMU_INFO_HI,
		iommu->smmu_info.gpuaddr);

	FOR_EACH_RINGBUFFER(adreno_dev, rb, i) {
		/*
		 * preemption_desc is allocated and mapped at init time,
		 * so no need to check sharedmem_writel return value
		 */
		kgsl_sharedmem_writel(device, &rb->preemption_desc,
			PREEMPT_RECORD(rptr), 0);
		kgsl_sharedmem_writel(device, &rb->preemption_desc,
			PREEMPT_RECORD(wptr), 0);

		adreno_ringbuffer_set_pagetable(rb,
			device->mmu.defaultpagetable);
	}
}

static int a6xx_preemption_ringbuffer_init(struct adreno_device *adreno_dev,
	struct adreno_ringbuffer *rb, uint64_t counteraddr)
{
	struct kgsl_device *device = KGSL_DEVICE(adreno_dev);
	int ret;

	/*
	 * Reserve CP context record size as
	 * GMEM size + GPU HW state size i.e 0x110000
	 */
	ret = kgsl_allocate_global(device, &rb->preemption_desc,
		adreno_dev->gpucore->gmem_size + 0x110000,
		0, KGSL_MEMDESC_PRIVILEGED,
		"preemption_desc");
	if (ret)
		return ret;

	/*
	 * Reserve CP context record size as
	 * GMEM size + GPU HW state size i.e 0x110000
	 */
	ret = kgsl_allocate_user(device, &rb->secure_preemption_desc,
		adreno_dev->gpucore->gmem_size + 0x110000,
		KGSL_MEMFLAGS_SECURE | KGSL_MEMDESC_PRIVILEGED);
	if (ret)
		return ret;

	ret = kgsl_iommu_map_global_secure_pt_entry(device,
				&rb->secure_preemption_desc);
	if (ret)
		return ret;

	ret = kgsl_allocate_global(device, &rb->perfcounter_save_restore_desc,
		A6XX_CP_PERFCOUNTER_SAVE_RESTORE_SIZE, 0,
		KGSL_MEMDESC_PRIVILEGED, "perfcounter_save_restore_desc");
	if (ret)
		return ret;

	kgsl_sharedmem_writel(device, &rb->preemption_desc,
		PREEMPT_RECORD(magic), A6XX_CP_CTXRECORD_MAGIC_REF);
	kgsl_sharedmem_writel(device, &rb->preemption_desc,
		PREEMPT_RECORD(info), 0);
	kgsl_sharedmem_writel(device, &rb->preemption_desc,
		PREEMPT_RECORD(data), 0);
	kgsl_sharedmem_writel(device, &rb->preemption_desc,
		PREEMPT_RECORD(cntl), A6XX_CP_RB_CNTL_DEFAULT);
	kgsl_sharedmem_writel(device, &rb->preemption_desc,
		PREEMPT_RECORD(rptr), 0);
	kgsl_sharedmem_writel(device, &rb->preemption_desc,
		PREEMPT_RECORD(wptr), 0);
	kgsl_sharedmem_writeq(device, &rb->preemption_desc,
		PREEMPT_RECORD(rptr_addr), SCRATCH_RPTR_GPU_ADDR(device,
		rb->id));
	kgsl_sharedmem_writeq(device, &rb->preemption_desc,
		PREEMPT_RECORD(rbase), rb->buffer_desc.gpuaddr);
	kgsl_sharedmem_writeq(device, &rb->preemption_desc,
		PREEMPT_RECORD(counter), counteraddr);

	return 0;
}

#ifdef CONFIG_QCOM_KGSL_IOMMU
static int a6xx_preemption_iommu_init(struct adreno_device *adreno_dev)
{
	struct kgsl_device *device = KGSL_DEVICE(adreno_dev);
	struct kgsl_iommu *iommu = KGSL_IOMMU_PRIV(device);

	/* Allocate mem for storing preemption smmu record */
	return kgsl_allocate_global(device, &iommu->smmu_info, PAGE_SIZE,
		KGSL_MEMFLAGS_GPUREADONLY, KGSL_MEMDESC_PRIVILEGED,
		"smmu_info");
}

static void a6xx_preemption_iommu_close(struct adreno_device *adreno_dev)
{
	struct kgsl_device *device = KGSL_DEVICE(adreno_dev);
	struct kgsl_iommu *iommu = KGSL_IOMMU_PRIV(device);

	kgsl_free_global(device, &iommu->smmu_info);
}
#else
static int a6xx_preemption_iommu_init(struct adreno_device *adreno_dev)
{
	return -ENODEV;
}

static void a6xx_preemption_iommu_close(struct adreno_device *adreno_dev)
{
}
#endif

static void _preemption_close(struct adreno_device *adreno_dev)
{
	struct kgsl_device *device = KGSL_DEVICE(adreno_dev);
	struct adreno_preemption *preempt = &adreno_dev->preempt;
	struct adreno_ringbuffer *rb;
	unsigned int i;

	del_timer(&preempt->timer);
	kgsl_free_global(device, &preempt->counters);
	a6xx_preemption_iommu_close(adreno_dev);

	FOR_EACH_RINGBUFFER(adreno_dev, rb, i) {
		kgsl_free_global(device, &rb->preemption_desc);
		kgsl_free_global(device, &rb->perfcounter_save_restore_desc);
		kgsl_iommu_unmap_global_secure_pt_entry(device,
				&rb->secure_preemption_desc);
		kgsl_sharedmem_free(&rb->secure_preemption_desc);
	}
}

void a6xx_preemption_close(struct adreno_device *adreno_dev)
{
	if (!test_bit(ADRENO_DEVICE_PREEMPTION, &adreno_dev->priv))
		return;

	_preemption_close(adreno_dev);
}


int a6xx_preemption_init(struct adreno_device *adreno_dev)
{
	struct kgsl_device *device = KGSL_DEVICE(adreno_dev);
	struct adreno_preemption *preempt = &adreno_dev->preempt;
	struct adreno_ringbuffer *rb;
	int ret;
	unsigned int i;
	uint64_t addr;

	/* We are dependent on IOMMU to make preemption go on the CP side */
	if (kgsl_mmu_get_mmutype(device) != KGSL_MMU_TYPE_IOMMU)
		return -ENODEV;

	INIT_WORK(&preempt->work, _a6xx_preemption_worker);

	setup_timer(&preempt->timer, _a6xx_preemption_timer,
		(unsigned long) adreno_dev);

	/* Allocate mem for storing preemption counters */
	ret = kgsl_allocate_global(device, &preempt->counters,
		adreno_dev->num_ringbuffers *
		A6XX_CP_CTXRECORD_PREEMPTION_COUNTER_SIZE, 0, 0,
		"preemption_counters");
	if (ret)
		goto err;

	addr = preempt->counters.gpuaddr;

	/* Allocate mem for storing preemption switch record */
	FOR_EACH_RINGBUFFER(adreno_dev, rb, i) {
		ret = a6xx_preemption_ringbuffer_init(adreno_dev, rb, addr);
		if (ret)
			goto err;

		addr += A6XX_CP_CTXRECORD_PREEMPTION_COUNTER_SIZE;
	}

	ret = a6xx_preemption_iommu_init(adreno_dev);

err:
	if (ret)
		_preemption_close(adreno_dev);

	return ret;
}

void a6xx_preemption_context_destroy(struct kgsl_context *context)
{
	struct kgsl_device *device = context->device;
	struct adreno_device *adreno_dev = ADRENO_DEVICE(device);

	if (!ADRENO_FEATURE(adreno_dev, ADRENO_PREEMPTION))
		return;

	gpumem_free_entry(context->user_ctxt_record);

	/* Put the extra ref from gpumem_alloc_entry() */
	kgsl_mem_entry_put(context->user_ctxt_record);
}

int a6xx_preemption_context_init(struct kgsl_context *context)
{
	struct kgsl_device *device = context->device;
	struct adreno_device *adreno_dev = ADRENO_DEVICE(device);
	uint64_t flags = 0;

	if (!ADRENO_FEATURE(adreno_dev, ADRENO_PREEMPTION))
		return 0;

	if (context->flags & KGSL_CONTEXT_SECURE)
		flags |= KGSL_MEMFLAGS_SECURE;

	if (kgsl_is_compat_task())
		flags |= KGSL_MEMFLAGS_FORCE_32BIT;

	/*
	 * gpumem_alloc_entry takes an extra refcount. Put it only when
	 * destroying the context to keep the context record valid
	 */
	context->user_ctxt_record = gpumem_alloc_entry(context->dev_priv,
			A6XX_CP_CTXRECORD_USER_RESTORE_SIZE, flags);
	if (IS_ERR(context->user_ctxt_record)) {
		int ret = PTR_ERR(context->user_ctxt_record);

		context->user_ctxt_record = NULL;
		return ret;
	}

	return 0;
}<|MERGE_RESOLUTION|>--- conflicted
+++ resolved
@@ -1,8 +1,4 @@
-<<<<<<< HEAD
 /* Copyright (c) 2017-2020, The Linux Foundation. All rights reserved.
-=======
-/* Copyright (c) 2017-2019, The Linux Foundation. All rights reserved.
->>>>>>> 15457316
  *
  * This program is free software; you can redistribute it and/or modify
  * it under the terms of the GNU General Public License version 2 and
@@ -387,7 +383,6 @@
 		jiffies + msecs_to_jiffies(ADRENO_PREEMPT_TIMEOUT));
 
 	adreno_set_preempt_state(adreno_dev, ADRENO_PREEMPT_TRIGGERED);
-<<<<<<< HEAD
 	trace_adreno_preempt_trigger(adreno_dev->cur_rb, adreno_dev->next_rb,
 		cntl);
 
@@ -400,20 +395,6 @@
 	}
 
 
-=======
-
-	/* Trigger the preemption */
-	if (adreno_gmu_fenced_write(adreno_dev, ADRENO_REG_CP_PREEMPT, cntl,
-				FENCE_STATUS_WRITEDROPPED1_MASK)) {
-		adreno_dev->next_rb = NULL;
-		del_timer(&adreno_dev->preempt.timer);
-		goto err;
-	}
-
-	trace_adreno_preempt_trigger(adreno_dev->cur_rb, adreno_dev->next_rb,
-		cntl);
-
->>>>>>> 15457316
 	return;
 err:
 
@@ -422,12 +403,8 @@
 	adreno_set_gpu_fault(adreno_dev, ADRENO_GMU_FAULT);
 	adreno_dispatcher_schedule(device);
 	/* Clear the keep alive */
-<<<<<<< HEAD
-	gmu_core_regrmw(device, A6XX_GMU_AO_SPARE_CNTL, 0x2, 0x0);
-=======
 	if (gmu_core_gpmu_isenabled(device))
 		gmu_core_regrmw(device, A6XX_GMU_AO_SPARE_CNTL, 0x2, 0x0);
->>>>>>> 15457316
 }
 
 void a6xx_preemption_callback(struct adreno_device *adreno_dev, int bit)
