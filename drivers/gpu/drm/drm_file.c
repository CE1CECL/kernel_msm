/*
 * \author Rickard E. (Rik) Faith <faith@valinux.com>
 * \author Daryll Strauss <daryll@valinux.com>
 * \author Gareth Hughes <gareth@valinux.com>
 */

/*
 * Created: Mon Jan  4 08:58:31 1999 by faith@valinux.com
 *
 * Copyright 1999 Precision Insight, Inc., Cedar Park, Texas.
 * Copyright 2000 VA Linux Systems, Inc., Sunnyvale, California.
 * All Rights Reserved.
 *
 * Permission is hereby granted, free of charge, to any person obtaining a
 * copy of this software and associated documentation files (the "Software"),
 * to deal in the Software without restriction, including without limitation
 * the rights to use, copy, modify, merge, publish, distribute, sublicense,
 * and/or sell copies of the Software, and to permit persons to whom the
 * Software is furnished to do so, subject to the following conditions:
 *
 * The above copyright notice and this permission notice (including the next
 * paragraph) shall be included in all copies or substantial portions of the
 * Software.
 *
 * THE SOFTWARE IS PROVIDED "AS IS", WITHOUT WARRANTY OF ANY KIND, EXPRESS OR
 * IMPLIED, INCLUDING BUT NOT LIMITED TO THE WARRANTIES OF MERCHANTABILITY,
 * FITNESS FOR A PARTICULAR PURPOSE AND NONINFRINGEMENT.  IN NO EVENT SHALL
 * VA LINUX SYSTEMS AND/OR ITS SUPPLIERS BE LIABLE FOR ANY CLAIM, DAMAGES OR
 * OTHER LIABILITY, WHETHER IN AN ACTION OF CONTRACT, TORT OR OTHERWISE,
 * ARISING FROM, OUT OF OR IN CONNECTION WITH THE SOFTWARE OR THE USE OR
 * OTHER DEALINGS IN THE SOFTWARE.
 */

#include <linux/poll.h>
#include <linux/slab.h>
#include <linux/module.h>

#include <drm/drm_client.h>
#include <drm/drm_file.h>
#include <drm/drmP.h>

#include "drm_legacy.h"
#include "drm_internal.h"
#include "drm_crtc_internal.h"

/* from BKL pushdown */
DEFINE_MUTEX(drm_global_mutex);

<<<<<<< HEAD
#define MAX_DRM_OPEN_COUNT		20
=======
#define MAX_DRM_OPEN_COUNT		128
>>>>>>> a4834780

/**
 * DOC: file operations
 *
 * Drivers must define the file operations structure that forms the DRM
 * userspace API entry point, even though most of those operations are
 * implemented in the DRM core. The resulting &struct file_operations must be
 * stored in the &drm_driver.fops field. The mandatory functions are drm_open(),
 * drm_read(), drm_ioctl() and drm_compat_ioctl() if CONFIG_COMPAT is enabled
 * Note that drm_compat_ioctl will be NULL if CONFIG_COMPAT=n, so there's no
 * need to sprinkle #ifdef into the code. Drivers which implement private ioctls
 * that require 32/64 bit compatibility support must provide their own
 * &file_operations.compat_ioctl handler that processes private ioctls and calls
 * drm_compat_ioctl() for core ioctls.
 *
 * In addition drm_read() and drm_poll() provide support for DRM events. DRM
 * events are a generic and extensible means to send asynchronous events to
 * userspace through the file descriptor. They are used to send vblank event and
 * page flip completions by the KMS API. But drivers can also use it for their
 * own needs, e.g. to signal completion of rendering.
 *
 * For the driver-side event interface see drm_event_reserve_init() and
 * drm_send_event() as the main starting points.
 *
 * The memory mapping implementation will vary depending on how the driver
 * manages memory. Legacy drivers will use the deprecated drm_legacy_mmap()
 * function, modern drivers should use one of the provided memory-manager
 * specific implementations. For GEM-based drivers this is drm_gem_mmap(), and
 * for drivers which use the CMA GEM helpers it's drm_gem_cma_mmap().
 *
 * No other file operations are supported by the DRM userspace API. Overall the
 * following is an example &file_operations structure::
 *
 *     static const example_drm_fops = {
 *             .owner = THIS_MODULE,
 *             .open = drm_open,
 *             .release = drm_release,
 *             .unlocked_ioctl = drm_ioctl,
 *             .compat_ioctl = drm_compat_ioctl, // NULL if CONFIG_COMPAT=n
 *             .poll = drm_poll,
 *             .read = drm_read,
 *             .llseek = no_llseek,
 *             .mmap = drm_gem_mmap,
 *     };
 *
 * For plain GEM based drivers there is the DEFINE_DRM_GEM_FOPS() macro, and for
 * CMA based drivers there is the DEFINE_DRM_GEM_CMA_FOPS() macro to make this
 * simpler.
 *
 * The driver's &file_operations must be stored in &drm_driver.fops.
 *
 * For driver-private IOCTL handling see the more detailed discussion in
 * :ref:`IOCTL support in the userland interfaces chapter<drm_driver_ioctl>`.
 */

static int drm_open_helper(struct file *filp, struct drm_minor *minor);

/**
 * drm_file_alloc - allocate file context
 * @minor: minor to allocate on
 *
 * This allocates a new DRM file context. It is not linked into any context and
 * can be used by the caller freely. Note that the context keeps a pointer to
 * @minor, so it must be freed before @minor is.
 *
 * RETURNS:
 * Pointer to newly allocated context, ERR_PTR on failure.
 */
struct drm_file *drm_file_alloc(struct drm_minor *minor)
{
	struct drm_device *dev = minor->dev;
	struct drm_file *file;
	int ret;

	file = kzalloc(sizeof(*file), GFP_KERNEL);
	if (!file)
		return ERR_PTR(-ENOMEM);

	file->pid = get_pid(task_pid(current));
	file->minor = minor;

	/* for compatibility root is always authenticated */
	file->authenticated = capable(CAP_SYS_ADMIN);
	file->lock_count = 0;

	INIT_LIST_HEAD(&file->lhead);
	INIT_LIST_HEAD(&file->fbs);
	mutex_init(&file->fbs_lock);
	INIT_LIST_HEAD(&file->blobs);
	INIT_LIST_HEAD(&file->pending_event_list);
	INIT_LIST_HEAD(&file->event_list);
	init_waitqueue_head(&file->event_wait);
	file->event_space = 4096; /* set aside 4k for event buffer */

	mutex_init(&file->event_read_lock);

	if (drm_core_check_feature(dev, DRIVER_GEM))
		drm_gem_open(dev, file);

	if (drm_core_check_feature(dev, DRIVER_SYNCOBJ))
		drm_syncobj_open(file);

	if (drm_core_check_feature(dev, DRIVER_PRIME))
		drm_prime_init_file_private(&file->prime);

	if (dev->driver->open) {
		ret = dev->driver->open(dev, file);
		if (ret < 0)
			goto out_prime_destroy;
	}

	return file;

out_prime_destroy:
	if (drm_core_check_feature(dev, DRIVER_PRIME))
		drm_prime_destroy_file_private(&file->prime);
	if (drm_core_check_feature(dev, DRIVER_SYNCOBJ))
		drm_syncobj_release(file);
	if (drm_core_check_feature(dev, DRIVER_GEM))
		drm_gem_release(dev, file);
	put_pid(file->pid);
	kfree(file);

	return ERR_PTR(ret);
}

static void drm_events_release(struct drm_file *file_priv)
{
	struct drm_device *dev = file_priv->minor->dev;
	struct drm_pending_event *e, *et;
	unsigned long flags;

	spin_lock_irqsave(&dev->event_lock, flags);

	/* Unlink pending events */
	list_for_each_entry_safe(e, et, &file_priv->pending_event_list,
				 pending_link) {
		list_del(&e->pending_link);
		e->file_priv = NULL;
	}

	/* Remove unconsumed events */
	list_for_each_entry_safe(e, et, &file_priv->event_list, link) {
		list_del(&e->link);
		kfree(e);
	}

	spin_unlock_irqrestore(&dev->event_lock, flags);
}

/**
 * drm_file_free - free file context
 * @file: context to free, or NULL
 *
 * This destroys and deallocates a DRM file context previously allocated via
 * drm_file_alloc(). The caller must make sure to unlink it from any contexts
 * before calling this.
 *
 * If NULL is passed, this is a no-op.
 *
 * RETURNS:
 * 0 on success, or error code on failure.
 */
void drm_file_free(struct drm_file *file)
{
	struct drm_device *dev;

	if (!file)
		return;

	dev = file->minor->dev;

	DRM_DEBUG("pid = %d, device = 0x%lx, open_count = %d\n",
		  task_pid_nr(current),
		  (long)old_encode_dev(file->minor->kdev->devt),
		  dev->open_count);

	if (drm_core_check_feature(dev, DRIVER_LEGACY) &&
	    dev->driver->preclose)
		dev->driver->preclose(dev, file);

	if (drm_core_check_feature(dev, DRIVER_LEGACY))
		drm_legacy_lock_release(dev, file->filp);

	if (drm_core_check_feature(dev, DRIVER_HAVE_DMA))
		drm_legacy_reclaim_buffers(dev, file);

	drm_events_release(file);

	if (drm_core_check_feature(dev, DRIVER_MODESET)) {
		drm_fb_release(file);
		drm_property_destroy_user_blobs(dev, file);
	}

	if (drm_core_check_feature(dev, DRIVER_SYNCOBJ))
		drm_syncobj_release(file);

	if (drm_core_check_feature(dev, DRIVER_GEM))
		drm_gem_release(dev, file);

	drm_legacy_ctxbitmap_flush(dev, file);

	if (drm_is_primary_client(file))
		drm_master_release(file);

	if (dev->driver->postclose)
		dev->driver->postclose(dev, file);

	if (drm_core_check_feature(dev, DRIVER_PRIME))
		drm_prime_destroy_file_private(&file->prime);

	WARN_ON(!list_empty(&file->event_list));

	put_pid(file->pid);
	kfree(file);
}

static void drm_close_helper(struct file *filp)
{
	struct drm_file *file_priv = filp->private_data;
	struct drm_device *dev = file_priv->minor->dev;

	mutex_lock(&dev->filelist_mutex);
	list_del(&file_priv->lhead);
	mutex_unlock(&dev->filelist_mutex);

	drm_file_free(file_priv);
}

static int drm_setup(struct drm_device * dev)
{
	int ret;

	if (dev->driver->firstopen &&
	    drm_core_check_feature(dev, DRIVER_LEGACY)) {
		ret = dev->driver->firstopen(dev);
		if (ret != 0)
			return ret;
	}

	ret = drm_legacy_dma_setup(dev);
	if (ret < 0)
		return ret;


	DRM_DEBUG("\n");
	return 0;
}

/**
 * drm_open - open method for DRM file
 * @inode: device inode
 * @filp: file pointer.
 *
 * This function must be used by drivers as their &file_operations.open method.
 * It looks up the correct DRM device and instantiates all the per-file
 * resources for it. It also calls the &drm_driver.open driver callback.
 *
 * RETURNS:
 *
 * 0 on success or negative errno value on falure.
 */
int drm_open(struct inode *inode, struct file *filp)
{
	struct drm_device *dev;
	struct drm_minor *minor;
	int retcode;
	int need_setup = 0;

	minor = drm_minor_acquire(iminor(inode));
	if (IS_ERR(minor))
		return PTR_ERR(minor);

	dev = minor->dev;
	if (!dev->open_count++)
		need_setup = 1;

	if (dev->open_count >= MAX_DRM_OPEN_COUNT) {
		retcode = -EPERM;
		goto err_undo;
	}

	/* share address_space across all char-devs of a single device */
	filp->f_mapping = dev->anon_inode->i_mapping;

	retcode = drm_open_helper(filp, minor);
	if (retcode)
		goto err_undo;
	if (need_setup) {
		retcode = drm_setup(dev);
		if (retcode) {
			drm_close_helper(filp);
			goto err_undo;
		}
	}
	return 0;

err_undo:
	dev->open_count--;
	drm_minor_release(minor);
	return retcode;
}
EXPORT_SYMBOL(drm_open);

/*
 * Check whether DRI will run on this CPU.
 *
 * \return non-zero if the DRI will run on this CPU, or zero otherwise.
 */
static int drm_cpu_valid(void)
{
#if defined(__sparc__) && !defined(__sparc_v9__)
	return 0;		/* No cmpxchg before v9 sparc. */
#endif
	return 1;
}

/*
 * Called whenever a process opens /dev/drm.
 *
 * \param filp file pointer.
 * \param minor acquired minor-object.
 * \return zero on success or a negative number on failure.
 *
 * Creates and initializes a drm_file structure for the file private data in \p
 * filp and add it into the double linked list in \p dev.
 */
static int drm_open_helper(struct file *filp, struct drm_minor *minor)
{
	struct drm_device *dev = minor->dev;
	struct drm_file *priv;
	int ret;

	if (filp->f_flags & O_EXCL)
		return -EBUSY;	/* No exclusive opens */
	if (!drm_cpu_valid())
		return -EINVAL;
	if (dev->switch_power_state != DRM_SWITCH_POWER_ON && dev->switch_power_state != DRM_SWITCH_POWER_DYNAMIC_OFF)
		return -EINVAL;

	DRM_DEBUG("pid = %d, minor = %d\n", task_pid_nr(current), minor->index);

	priv = drm_file_alloc(minor);
	if (IS_ERR(priv))
		return PTR_ERR(priv);

	if (drm_is_primary_client(priv)) {
		ret = drm_master_open(priv);
		if (ret) {
			drm_file_free(priv);
			return ret;
		}
	}

	filp->private_data = priv;
	filp->f_mode |= FMODE_UNSIGNED_OFFSET;
	priv->filp = filp;

	mutex_lock(&dev->filelist_mutex);
	list_add(&priv->lhead, &dev->filelist);
	mutex_unlock(&dev->filelist_mutex);

#ifdef __alpha__
	/*
	 * Default the hose
	 */
	if (!dev->hose) {
		struct pci_dev *pci_dev;
		pci_dev = pci_get_class(PCI_CLASS_DISPLAY_VGA << 8, NULL);
		if (pci_dev) {
			dev->hose = pci_dev->sysdata;
			pci_dev_put(pci_dev);
		}
		if (!dev->hose) {
			struct pci_bus *b = list_entry(pci_root_buses.next,
				struct pci_bus, node);
			if (b)
				dev->hose = b->sysdata;
		}
	}
#endif

	return 0;
}

static void drm_legacy_dev_reinit(struct drm_device *dev)
{
	if (dev->irq_enabled)
		drm_irq_uninstall(dev);

	mutex_lock(&dev->struct_mutex);

	drm_legacy_agp_clear(dev);

	drm_legacy_sg_cleanup(dev);
	drm_legacy_vma_flush(dev);
	drm_legacy_dma_takedown(dev);

	mutex_unlock(&dev->struct_mutex);

	dev->sigdata.lock = NULL;

	dev->context_flag = 0;
	dev->last_context = 0;
	dev->if_version = 0;

	DRM_DEBUG("lastclose completed\n");
}

void drm_lastclose(struct drm_device * dev)
{
	DRM_DEBUG("\n");

	if (dev->driver->lastclose)
		dev->driver->lastclose(dev);
	DRM_DEBUG("driver lastclose completed\n");

	if (drm_core_check_feature(dev, DRIVER_LEGACY))
		drm_legacy_dev_reinit(dev);

	drm_client_dev_restore(dev);
}

/**
 * drm_release - release method for DRM file
 * @inode: device inode
 * @filp: file pointer.
 *
 * This function must be used by drivers as their &file_operations.release
 * method. It frees any resources associated with the open file, and calls the
 * &drm_driver.postclose driver callback. If this is the last open file for the
 * DRM device also proceeds to call the &drm_driver.lastclose driver callback.
 *
 * RETURNS:
 *
 * Always succeeds and returns 0.
 */
int drm_release(struct inode *inode, struct file *filp)
{
	struct drm_file *file_priv = filp->private_data;
	struct drm_minor *minor = file_priv->minor;
	struct drm_device *dev = minor->dev;

	mutex_lock(&drm_global_mutex);

	DRM_DEBUG("open_count = %d\n", dev->open_count);

	drm_close_helper(filp);

	if (!--dev->open_count)
		drm_lastclose(dev);

	mutex_unlock(&drm_global_mutex);

	drm_minor_release(minor);

	return 0;
}
EXPORT_SYMBOL(drm_release);

/**
 * drm_read - read method for DRM file
 * @filp: file pointer
 * @buffer: userspace destination pointer for the read
 * @count: count in bytes to read
 * @offset: offset to read
 *
 * This function must be used by drivers as their &file_operations.read
 * method iff they use DRM events for asynchronous signalling to userspace.
 * Since events are used by the KMS API for vblank and page flip completion this
 * means all modern display drivers must use it.
 *
 * @offset is ignored, DRM events are read like a pipe. Therefore drivers also
 * must set the &file_operation.llseek to no_llseek(). Polling support is
 * provided by drm_poll().
 *
 * This function will only ever read a full event. Therefore userspace must
 * supply a big enough buffer to fit any event to ensure forward progress. Since
 * the maximum event space is currently 4K it's recommended to just use that for
 * safety.
 *
 * RETURNS:
 *
 * Number of bytes read (always aligned to full events, and can be 0) or a
 * negative error code on failure.
 */
ssize_t drm_read(struct file *filp, char __user *buffer,
		 size_t count, loff_t *offset)
{
	struct drm_file *file_priv = filp->private_data;
	struct drm_device *dev = file_priv->minor->dev;
	ssize_t ret;

	if (!access_ok(VERIFY_WRITE, buffer, count))
		return -EFAULT;

	ret = mutex_lock_interruptible(&file_priv->event_read_lock);
	if (ret)
		return ret;

	for (;;) {
		struct drm_pending_event *e = NULL;

		spin_lock_irq(&dev->event_lock);
		if (!list_empty(&file_priv->event_list)) {
			e = list_first_entry(&file_priv->event_list,
					struct drm_pending_event, link);
			file_priv->event_space += e->event->length;
			list_del(&e->link);
		}
		spin_unlock_irq(&dev->event_lock);

		if (e == NULL) {
			if (ret)
				break;

			if (filp->f_flags & O_NONBLOCK) {
				ret = -EAGAIN;
				break;
			}

			mutex_unlock(&file_priv->event_read_lock);
			ret = wait_event_interruptible(file_priv->event_wait,
						       !list_empty(&file_priv->event_list));
			if (ret >= 0)
				ret = mutex_lock_interruptible(&file_priv->event_read_lock);
			if (ret)
				return ret;
		} else {
			unsigned length = e->event->length;

			if (length > count - ret) {
put_back_event:
				spin_lock_irq(&dev->event_lock);
				file_priv->event_space -= length;
				list_add(&e->link, &file_priv->event_list);
				spin_unlock_irq(&dev->event_lock);
				wake_up_interruptible(&file_priv->event_wait);
				break;
			}

			if (copy_to_user(buffer + ret, e->event, length)) {
				if (ret == 0)
					ret = -EFAULT;
				goto put_back_event;
			}

			ret += length;
			kfree(e);
		}
	}
	mutex_unlock(&file_priv->event_read_lock);

	return ret;
}
EXPORT_SYMBOL(drm_read);

/**
 * drm_poll - poll method for DRM file
 * @filp: file pointer
 * @wait: poll waiter table
 *
 * This function must be used by drivers as their &file_operations.read method
 * iff they use DRM events for asynchronous signalling to userspace.  Since
 * events are used by the KMS API for vblank and page flip completion this means
 * all modern display drivers must use it.
 *
 * See also drm_read().
 *
 * RETURNS:
 *
 * Mask of POLL flags indicating the current status of the file.
 */
__poll_t drm_poll(struct file *filp, struct poll_table_struct *wait)
{
	struct drm_file *file_priv = filp->private_data;
	__poll_t mask = 0;

	poll_wait(filp, &file_priv->event_wait, wait);

	if (!list_empty(&file_priv->event_list))
		mask |= EPOLLIN | EPOLLRDNORM;

	return mask;
}
EXPORT_SYMBOL(drm_poll);

/**
 * drm_event_reserve_init_locked - init a DRM event and reserve space for it
 * @dev: DRM device
 * @file_priv: DRM file private data
 * @p: tracking structure for the pending event
 * @e: actual event data to deliver to userspace
 *
 * This function prepares the passed in event for eventual delivery. If the event
 * doesn't get delivered (because the IOCTL fails later on, before queuing up
 * anything) then the even must be cancelled and freed using
 * drm_event_cancel_free(). Successfully initialized events should be sent out
 * using drm_send_event() or drm_send_event_locked() to signal completion of the
 * asynchronous event to userspace.
 *
 * If callers embedded @p into a larger structure it must be allocated with
 * kmalloc and @p must be the first member element.
 *
 * This is the locked version of drm_event_reserve_init() for callers which
 * already hold &drm_device.event_lock.
 *
 * RETURNS:
 *
 * 0 on success or a negative error code on failure.
 */
int drm_event_reserve_init_locked(struct drm_device *dev,
				  struct drm_file *file_priv,
				  struct drm_pending_event *p,
				  struct drm_event *e)
{
	if (file_priv->event_space < e->length)
		return -ENOMEM;

	file_priv->event_space -= e->length;

	p->event = e;
	list_add(&p->pending_link, &file_priv->pending_event_list);
	p->file_priv = file_priv;

	return 0;
}
EXPORT_SYMBOL(drm_event_reserve_init_locked);

/**
 * drm_event_reserve_init - init a DRM event and reserve space for it
 * @dev: DRM device
 * @file_priv: DRM file private data
 * @p: tracking structure for the pending event
 * @e: actual event data to deliver to userspace
 *
 * This function prepares the passed in event for eventual delivery. If the event
 * doesn't get delivered (because the IOCTL fails later on, before queuing up
 * anything) then the even must be cancelled and freed using
 * drm_event_cancel_free(). Successfully initialized events should be sent out
 * using drm_send_event() or drm_send_event_locked() to signal completion of the
 * asynchronous event to userspace.
 *
 * If callers embedded @p into a larger structure it must be allocated with
 * kmalloc and @p must be the first member element.
 *
 * Callers which already hold &drm_device.event_lock should use
 * drm_event_reserve_init_locked() instead.
 *
 * RETURNS:
 *
 * 0 on success or a negative error code on failure.
 */
int drm_event_reserve_init(struct drm_device *dev,
			   struct drm_file *file_priv,
			   struct drm_pending_event *p,
			   struct drm_event *e)
{
	unsigned long flags;
	int ret;

	spin_lock_irqsave(&dev->event_lock, flags);
	ret = drm_event_reserve_init_locked(dev, file_priv, p, e);
	spin_unlock_irqrestore(&dev->event_lock, flags);

	return ret;
}
EXPORT_SYMBOL(drm_event_reserve_init);

/**
 * drm_event_cancel_free - free a DRM event and release it's space
 * @dev: DRM device
 * @p: tracking structure for the pending event
 *
 * This function frees the event @p initialized with drm_event_reserve_init()
 * and releases any allocated space. It is used to cancel an event when the
 * nonblocking operation could not be submitted and needed to be aborted.
 */
void drm_event_cancel_free(struct drm_device *dev,
			   struct drm_pending_event *p)
{
	unsigned long flags;
	spin_lock_irqsave(&dev->event_lock, flags);
	if (p->file_priv) {
		p->file_priv->event_space += p->event->length;
		list_del(&p->pending_link);
	}
	spin_unlock_irqrestore(&dev->event_lock, flags);

	if (p->fence)
		dma_fence_put(p->fence);

	kfree(p);
}
EXPORT_SYMBOL(drm_event_cancel_free);

/**
 * drm_send_event_locked - send DRM event to file descriptor
 * @dev: DRM device
 * @e: DRM event to deliver
 *
 * This function sends the event @e, initialized with drm_event_reserve_init(),
 * to its associated userspace DRM file. Callers must already hold
 * &drm_device.event_lock, see drm_send_event() for the unlocked version.
 *
 * Note that the core will take care of unlinking and disarming events when the
 * corresponding DRM file is closed. Drivers need not worry about whether the
 * DRM file for this event still exists and can call this function upon
 * completion of the asynchronous work unconditionally.
 */
void drm_send_event_locked(struct drm_device *dev, struct drm_pending_event *e)
{
	assert_spin_locked(&dev->event_lock);

	if (e->completion) {
		complete_all(e->completion);
		e->completion_release(e->completion);
		e->completion = NULL;
	}

	if (e->fence) {
		dma_fence_signal(e->fence);
		dma_fence_put(e->fence);
	}

	if (!e->file_priv) {
		kfree(e);
		return;
	}

	list_del(&e->pending_link);
	list_add_tail(&e->link,
		      &e->file_priv->event_list);
	wake_up_interruptible(&e->file_priv->event_wait);
}
EXPORT_SYMBOL(drm_send_event_locked);

/**
 * drm_send_event - send DRM event to file descriptor
 * @dev: DRM device
 * @e: DRM event to deliver
 *
 * This function sends the event @e, initialized with drm_event_reserve_init(),
 * to its associated userspace DRM file. This function acquires
 * &drm_device.event_lock, see drm_send_event_locked() for callers which already
 * hold this lock.
 *
 * Note that the core will take care of unlinking and disarming events when the
 * corresponding DRM file is closed. Drivers need not worry about whether the
 * DRM file for this event still exists and can call this function upon
 * completion of the asynchronous work unconditionally.
 */
void drm_send_event(struct drm_device *dev, struct drm_pending_event *e)
{
	unsigned long irqflags;

	spin_lock_irqsave(&dev->event_lock, irqflags);
	drm_send_event_locked(dev, e);
	spin_unlock_irqrestore(&dev->event_lock, irqflags);
}
EXPORT_SYMBOL(drm_send_event);<|MERGE_RESOLUTION|>--- conflicted
+++ resolved
@@ -46,11 +46,7 @@
 /* from BKL pushdown */
 DEFINE_MUTEX(drm_global_mutex);
 
-<<<<<<< HEAD
-#define MAX_DRM_OPEN_COUNT		20
-=======
 #define MAX_DRM_OPEN_COUNT		128
->>>>>>> a4834780
 
 /**
  * DOC: file operations
