# SPDX-License-Identifier: GPL-2.0
ccflags-y := -Iinclude/drm -Idrivers/gpu/drm/msm -Idrivers/gpu/drm/msm/dsi-staging -Idrivers/gpu/drm/msm/dp
ccflags-y += -Idrivers/gpu/drm/msm/display-manager
ccflags-$(CONFIG_DRM_MSM_DSI) += -Idrivers/gpu/drm/msm/dsi
ccflags-$(CONFIG_DRM_MSM_DSI_PLL) += -Idrivers/gpu/drm/msm/dsi
ccflags-y += -Idrivers/gpu/drm/msm/sde
ccflags-y += -Idrivers/media/platform/msm/sde/rotator
ccflags-y += -Idrivers/gpu/drm/msm/hdmi
ccflags-$(CONFIG_DRM_SDE_SHD) += -Idrivers/gpu/drm/msm/shd
ccflags-$(CONFIG_DRM_SDE_SHP) += -Idrivers/gpu/drm/msm/shp

msm_drm-y := \
	dp/dp_usbpd.o \
	dp/dp_parser.o \
	dp/dp_power.o \
	dp/dp_catalog.o \
	dp/dp_catalog_v420.o \
	dp/dp_catalog_v200.o \
	dp/dp_aux.o \
	dp/dp_panel.o \
	dp/dp_link.o \
	dp/dp_ctrl.o \
	dp/dp_audio.o \
	dp/dp_debug.o \
	dp/dp_mst_sim_helper.o \
	dp/dp_mst_sim.o \
	dp/dp_hpd.o \
	dp/dp_aux_bridge.o \
	dp/dp_bridge_hpd.o \
	dp/dp_gpio_hpd.o \
	dp/dp_lphw_hpd.o \
	dp/dp_display.o \
	dp/dp_drm.o \
	dp/dp_hdcp2p2.o \
	dp/dp_mst_drm.o \
	sde/sde_crtc.o \
	sde/sde_encoder.o \
	sde/sde_encoder_phys_vid.o \
	sde/sde_encoder_phys_cmd.o \
	sde/sde_irq.o \
	sde/sde_core_irq.o \
	sde/sde_core_perf.o \
	sde/sde_rm.o \
	sde/sde_kms_utils.o \
	sde/sde_kms.o \
	sde/sde_plane.o \
	sde/sde_connector.o \
	sde/sde_color_processing.o \
	sde/sde_vbif.o \
<<<<<<< HEAD
	sde_dbg.o \
	sde_dbg_evtlog.o \
=======
>>>>>>> a1f19153
	sde_io_util.o \
	sde/sde_hw_reg_dma_v1_color_proc.o \
	sde/sde_hw_color_proc_v4.o \
	sde/sde_hw_ad4.o \
	sde_edid_parser.o \
	sde_hdcp_1x.o \
<<<<<<< HEAD
	sde_hdcp_2x.o
=======
	sde_hdcp_2x.o \
	sde_dbg.o \
	sde_dbg_evtlog.o \
>>>>>>> a1f19153

msm_drm-$(CONFIG_DRM_MSM_HDMI) += hdmi/hdmi.o \
	hdmi/hdmi_audio.o \
	hdmi/hdmi_bridge.o \
	hdmi/hdmi_connector.o \
	hdmi/hdmi_i2c.o \
	hdmi/hdmi_phy.o \
	hdmi/hdmi_phy_8960.o \
	hdmi/hdmi_phy_8x60.o \
	hdmi/hdmi_phy_8x74.o \

msm_drm-$(CONFIG_DRM_MSM_EDP) += edp/edp.o \
	edp/edp_aux.o \
	edp/edp_bridge.o \
	edp/edp_connector.o \
	edp/edp_ctrl.o \
	edp/edp_phy.o \

msm_drm-$(CONFIG_DRM_MSM_MDP5) += mdp/mdp_format.o \
	mdp/mdp_kms.o \
	mdp/mdp5/mdp5_cfg.o \
	mdp/mdp5/mdp5_ctl.o \
	mdp/mdp5/mdp5_crtc.o \
	mdp/mdp5/mdp5_encoder.o \
	mdp/mdp5/mdp5_irq.o \
	mdp/mdp5/mdp5_mdss.o \
	mdp/mdp5/mdp5_kms.o \
	mdp/mdp5/mdp5_pipe.o \
	mdp/mdp5/mdp5_mixer.o \
	mdp/mdp5/mdp5_plane.o \
	mdp/mdp5/mdp5_smp.o \

msm_drm-$(CONFIG_DRM_SDE_RSC) += sde_rsc.o \
	sde_rsc_hw.o \
	sde_rsc_hw_v3.o \
<<<<<<< HEAD

# use drm gpu driver only if qcom_kgsl driver not available
ifneq ($(CONFIG_QCOM_KGSL),y)
msm_drm-y += adreno/adreno_device.o \
	adreno/adreno_gpu.o \
	adreno/a3xx_gpu.o \
	adreno/a4xx_gpu.o \
	adreno/a5xx_gpu.o \
	adreno/a5xx_power.o
endif

msm_drm-$(CONFIG_DRM_MSM_MDP4) += mdp/mdp4/mdp4_crtc.o \
	mdp/mdp4/mdp4_dtv_encoder.o \
	mdp/mdp4/mdp4_lcdc_encoder.o \
	mdp/mdp4/mdp4_lvds_connector.o \
	mdp/mdp4/mdp4_irq.o \
	mdp/mdp4/mdp4_kms.o \
	mdp/mdp4/mdp4_dsi_encoder.o \
	mdp/mdp4/mdp4_plane.o

msm_drm-$(CONFIG_DRM_FBDEV_EMULATION) += msm_fbdev.o
msm_drm-$(CONFIG_SYNC_FILE) += sde/sde_fence.o
msm_drm-$(CONFIG_DRM_MSM_MDP4) += mdp/mdp4/mdp4_lvds_pll.o
msm_drm-$(CONFIG_DRM_MSM_HDMI) += hdmi/hdmi_pll_8960.o
msm_drm-$(CONFIG_DRM_MSM_HDMI) += hdmi/hdmi_phy_8996.o

msm_drm-$(CONFIG_DRM_MSM_HDMI_HDCP) += hdmi/hdmi_hdcp.o

=======

# use drm gpu driver only if qcom_kgsl driver not available
ifneq ($(CONFIG_QCOM_KGSL),y)
msm_drm-y += adreno/adreno_device.o \
	adreno/adreno_gpu.o \
	adreno/a3xx_gpu.o \
	adreno/a4xx_gpu.o \
	adreno/a5xx_gpu.o \
	adreno/a5xx_power.o
endif

msm_drm-$(CONFIG_DRM_MSM_MDP4) += mdp/mdp4/mdp4_crtc.o \
	mdp/mdp4/mdp4_dtv_encoder.o \
	mdp/mdp4/mdp4_lcdc_encoder.o \
	mdp/mdp4/mdp4_lvds_connector.o \
	mdp/mdp4/mdp4_irq.o \
	mdp/mdp4/mdp4_kms.o \
	mdp/mdp4/mdp4_dsi_encoder.o \
	mdp/mdp4/mdp4_plane.o

msm_drm-$(CONFIG_DRM_FBDEV_EMULATION) += msm_fbdev.o
msm_drm-$(CONFIG_SYNC_FILE) += sde/sde_fence.o
msm_drm-$(CONFIG_DRM_MSM_MDP4) += mdp/mdp4/mdp4_lvds_pll.o
msm_drm-$(CONFIG_DRM_MSM_HDMI) += hdmi/hdmi_pll_8960.o
msm_drm-$(CONFIG_DRM_MSM_HDMI) += hdmi/hdmi_phy_8996.o

msm_drm-$(CONFIG_DRM_MSM_HDMI_HDCP) += hdmi/hdmi_hdcp.o

>>>>>>> a1f19153
msm_drm-$(CONFIG_DRM_MSM_DSI) += dsi/dsi.o \
			mdp/mdp4/mdp4_dsi_encoder.o \
			dsi/dsi_cfg.o \
			dsi/dsi_host.o \
			dsi/dsi_manager.o \
			dsi/phy/dsi_phy.o \
			dsi/dsi_manager.o \
			mdp/mdp5/mdp5_cmd_encoder.o

msm_drm-$(CONFIG_DRM_MSM_DSI_28NM_PHY) += dsi/phy/dsi_phy_28nm.o
msm_drm-$(CONFIG_DRM_MSM_DSI_20NM_PHY) += dsi/phy/dsi_phy_20nm.o
msm_drm-$(CONFIG_DRM_MSM_DSI_28NM_8960_PHY) += dsi/phy/dsi_phy_28nm_8960.o
msm_drm-$(CONFIG_DRM_MSM_DSI_14NM_PHY) += dsi/phy/dsi_phy_14nm.o

ifeq ($(CONFIG_DRM_MSM_DSI_PLL),y)
msm_drm-y += dsi/pll/dsi_pll.o
msm_drm-$(CONFIG_DRM_MSM_DSI_28NM_PHY) += dsi/pll/dsi_pll_28nm.o
msm_drm-$(CONFIG_DRM_MSM_DSI_28NM_8960_PHY) += dsi/pll/dsi_pll_28nm_8960.o
msm_drm-$(CONFIG_DRM_MSM_DSI_14NM_PHY) += dsi/pll/dsi_pll_14nm.o
endif
msm_drm-$(CONFIG_DRM_MSM_DSI_STAGING) += dsi-staging/dsi_phy.o \
				dsi-staging/dsi_pwr.o \
				dsi-staging/dsi_phy.o \
				dsi-staging/dsi_phy_hw_v2_0.o \
				dsi-staging/dsi_phy_hw_v3_0.o \
				dsi-staging/dsi_phy_hw_v4_0.o \
				dsi-staging/dsi_phy_timing_calc.o \
				dsi-staging/dsi_phy_timing_v2_0.o \
				dsi-staging/dsi_phy_timing_v3_0.o \
				dsi-staging/dsi_phy_timing_v4_0.o \
				dsi-staging/dsi_ctrl_hw_cmn.o \
				dsi-staging/dsi_ctrl_hw_1_4.o \
				dsi-staging/dsi_ctrl_hw_2_0.o \
				dsi-staging/dsi_ctrl_hw_2_2.o \
				dsi-staging/dsi_ctrl.o \
				dsi-staging/dsi_catalog.o \
				dsi-staging/dsi_drm.o \
				dsi-staging/dsi_display.o \
				dsi-staging/dsi_panel.o \
<<<<<<< HEAD
				dsi-staging/dsi_backlight.o \
				dsi-staging/dsi_clk_manager.o \
				dsi-staging/dsi_display_test.o

msm_drm-$(CONFIG_DRM_MSM_DSI_STAGING) += dsi-staging/dsi_panel_switch.o

=======
				dsi-staging/dsi_clk_manager.o \
				dsi-staging/dsi_display_test.o

>>>>>>> a1f19153
msm_drm-$(CONFIG_DSI_PARSER) += dsi-staging/dsi_parser.o

msm_drm-$(CONFIG_DRM_MSM_DSI_PLL) += dsi/pll/dsi_pll.o \
				dsi/pll/dsi_pll_28nm.o

msm_drm-$(CONFIG_DRM_MSM) += \
	sde/sde_hw_catalog.o \
	sde/sde_hw_cdm.o \
	sde/sde_hw_dspp.o \
	sde/sde_hw_intf.o \
	sde/sde_hw_lm.o \
	sde/sde_hw_ctl.o \
	sde/sde_hw_util.o \
	sde/sde_hw_sspp.o \
	sde/sde_hw_wb.o \
	sde/sde_hw_rot.o \
	sde/sde_hw_pingpong.o \
	sde/sde_hw_top.o \
	sde/sde_hw_interrupts.o \
	sde/sde_hw_vbif.o \
	sde/sde_hw_blk.o \
	sde/sde_formats.o \
	sde_power_handle.o \
	sde/sde_hw_color_processing_v1_7.o \
	sde/sde_reg_dma.o \
	sde/sde_hw_reg_dma_v1.o \
	sde/sde_hw_dsc.o \
	sde/sde_hw_ds.o \
	sde/sde_hw_qdss.o

msm_drm-$(CONFIG_DRM_SDE_WB) += sde/sde_wb.o \
	sde/sde_encoder_phys_wb.o

msm_drm-$(CONFIG_DRM_SDE_SHD) += shd/shd_drm.o \
	shd/shd_hw.o \
	shd/sde_encoder_phys_shd.o

msm_drm-$(CONFIG_DRM_SDE_SHP) += shp/shp_drm.o

msm_drm-$(CONFIG_DRM_MSM) += \
	msm_atomic.o \
	msm_drv.o \
	msm_fb.o \
	msm_gem.o \
	msm_gem_prime.o \
	msm_gem_submit.o \
	msm_gem_shrinker.o \
	msm_gem_vma.o\
	msm_gpu.o \
	msm_iommu.o \
	msm_smmu.o \
	msm_perf.o \
	msm_rd.o \
	msm_ringbuffer.o \
	msm_prop.o \
	msm_fence.o \
	msm_debugfs.o

obj-$(CONFIG_DRM_MSM)	+= msm_drm.o<|MERGE_RESOLUTION|>--- conflicted
+++ resolved
@@ -47,24 +47,15 @@
 	sde/sde_connector.o \
 	sde/sde_color_processing.o \
 	sde/sde_vbif.o \
-<<<<<<< HEAD
-	sde_dbg.o \
-	sde_dbg_evtlog.o \
-=======
->>>>>>> a1f19153
 	sde_io_util.o \
 	sde/sde_hw_reg_dma_v1_color_proc.o \
 	sde/sde_hw_color_proc_v4.o \
 	sde/sde_hw_ad4.o \
 	sde_edid_parser.o \
 	sde_hdcp_1x.o \
-<<<<<<< HEAD
-	sde_hdcp_2x.o
-=======
 	sde_hdcp_2x.o \
 	sde_dbg.o \
 	sde_dbg_evtlog.o \
->>>>>>> a1f19153
 
 msm_drm-$(CONFIG_DRM_MSM_HDMI) += hdmi/hdmi.o \
 	hdmi/hdmi_audio.o \
@@ -100,7 +91,6 @@
 msm_drm-$(CONFIG_DRM_SDE_RSC) += sde_rsc.o \
 	sde_rsc_hw.o \
 	sde_rsc_hw_v3.o \
-<<<<<<< HEAD
 
 # use drm gpu driver only if qcom_kgsl driver not available
 ifneq ($(CONFIG_QCOM_KGSL),y)
@@ -129,36 +119,6 @@
 
 msm_drm-$(CONFIG_DRM_MSM_HDMI_HDCP) += hdmi/hdmi_hdcp.o
 
-=======
-
-# use drm gpu driver only if qcom_kgsl driver not available
-ifneq ($(CONFIG_QCOM_KGSL),y)
-msm_drm-y += adreno/adreno_device.o \
-	adreno/adreno_gpu.o \
-	adreno/a3xx_gpu.o \
-	adreno/a4xx_gpu.o \
-	adreno/a5xx_gpu.o \
-	adreno/a5xx_power.o
-endif
-
-msm_drm-$(CONFIG_DRM_MSM_MDP4) += mdp/mdp4/mdp4_crtc.o \
-	mdp/mdp4/mdp4_dtv_encoder.o \
-	mdp/mdp4/mdp4_lcdc_encoder.o \
-	mdp/mdp4/mdp4_lvds_connector.o \
-	mdp/mdp4/mdp4_irq.o \
-	mdp/mdp4/mdp4_kms.o \
-	mdp/mdp4/mdp4_dsi_encoder.o \
-	mdp/mdp4/mdp4_plane.o
-
-msm_drm-$(CONFIG_DRM_FBDEV_EMULATION) += msm_fbdev.o
-msm_drm-$(CONFIG_SYNC_FILE) += sde/sde_fence.o
-msm_drm-$(CONFIG_DRM_MSM_MDP4) += mdp/mdp4/mdp4_lvds_pll.o
-msm_drm-$(CONFIG_DRM_MSM_HDMI) += hdmi/hdmi_pll_8960.o
-msm_drm-$(CONFIG_DRM_MSM_HDMI) += hdmi/hdmi_phy_8996.o
-
-msm_drm-$(CONFIG_DRM_MSM_HDMI_HDCP) += hdmi/hdmi_hdcp.o
-
->>>>>>> a1f19153
 msm_drm-$(CONFIG_DRM_MSM_DSI) += dsi/dsi.o \
 			mdp/mdp4/mdp4_dsi_encoder.o \
 			dsi/dsi_cfg.o \
@@ -198,18 +158,12 @@
 				dsi-staging/dsi_drm.o \
 				dsi-staging/dsi_display.o \
 				dsi-staging/dsi_panel.o \
-<<<<<<< HEAD
 				dsi-staging/dsi_backlight.o \
 				dsi-staging/dsi_clk_manager.o \
 				dsi-staging/dsi_display_test.o
 
 msm_drm-$(CONFIG_DRM_MSM_DSI_STAGING) += dsi-staging/dsi_panel_switch.o
 
-=======
-				dsi-staging/dsi_clk_manager.o \
-				dsi-staging/dsi_display_test.o
-
->>>>>>> a1f19153
 msm_drm-$(CONFIG_DSI_PARSER) += dsi-staging/dsi_parser.o
 
 msm_drm-$(CONFIG_DRM_MSM_DSI_PLL) += dsi/pll/dsi_pll.o \
