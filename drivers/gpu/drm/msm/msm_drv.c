/*
<<<<<<< HEAD
 * Copyright (c) 2016-2019, 2021 The Linux Foundation. All rights reserved.
=======
 * Copyright (c) 2016-2021, The Linux Foundation. All rights reserved.
>>>>>>> 656d4d31
 * Copyright (C) 2013 Red Hat
 * Author: Rob Clark <robdclark@gmail.com>
 *
 * This program is free software; you can redistribute it and/or modify it
 * under the terms of the GNU General Public License version 2 as published by
 * the Free Software Foundation.
 *
 * This program is distributed in the hope that it will be useful, but WITHOUT
 * ANY WARRANTY; without even the implied warranty of MERCHANTABILITY or
 * FITNESS FOR A PARTICULAR PURPOSE.  See the GNU General Public License for
 * more details.
 *
 * You should have received a copy of the GNU General Public License along with
 * this program.  If not, see <http://www.gnu.org/licenses/>.
 */
/*
 * Copyright (c) 2016 Intel Corporation
 *
 * Permission to use, copy, modify, distribute, and sell this software and its
 * documentation for any purpose is hereby granted without fee, provided that
 * the above copyright notice appear in all copies and that both that copyright
 * notice and this permission notice appear in supporting documentation, and
 * that the name of the copyright holders not be used in advertising or
 * publicity pertaining to distribution of the software without specific,
 * written prior permission. The copyright holders make no representations
 * about the suitability of this software for any purpose. It is provided "as
 * is" without express or implied warranty.
 *
 * THE COPYRIGHT HOLDERS DISCLAIM ALL WARRANTIES WITH REGARD TO THIS SOFTWARE,
 * INCLUDING ALL IMPLIED WARRANTIES OF MERCHANTABILITY AND FITNESS, IN NO
 * EVENT SHALL THE COPYRIGHT HOLDERS BE LIABLE FOR ANY SPECIAL, INDIRECT OR
 * CONSEQUENTIAL DAMAGES OR ANY DAMAGES WHATSOEVER RESULTING FROM LOSS OF USE,
 * DATA OR PROFITS, WHETHER IN AN ACTION OF CONTRACT, NEGLIGENCE OR OTHER
 * TORTIOUS ACTION, ARISING OUT OF OR IN CONNECTION WITH THE USE OR PERFORMANCE
 * OF THIS SOFTWARE.
 */

#include <linux/of_address.h>
#include <linux/kthread.h>
#include <linux/workqueue.h>
#include <uapi/linux/sched/types.h>
#include <drm/drm_of.h>
#include <soc/qcom/boot_stats.h>
#include "msm_drv.h"
#include "msm_debugfs.h"
#include "msm_fence.h"
#include "msm_gpu.h"
#include "msm_kms.h"
#include "sde_wb.h"
#include "sde_dbg.h"

/*
 * MSM driver version:
 * - 1.0.0 - initial interface
 * - 1.1.0 - adds madvise, and support for submits with > 4 cmd buffers
 * - 1.2.0 - adds explicit fence support for submit ioctl
 */
#define MSM_VERSION_MAJOR	1
#define MSM_VERSION_MINOR	2
#define MSM_VERSION_PATCHLEVEL	0

static DEFINE_MUTEX(msm_release_lock);

static void msm_fb_output_poll_changed(struct drm_device *dev)
{
	struct msm_drm_private *priv = NULL;

	if (!dev) {
		DRM_ERROR("output_poll_changed failed, invalid input\n");
		return;
	}

	priv = dev->dev_private;

	if (priv->fbdev)
		drm_fb_helper_hotplug_event(priv->fbdev);
}

/**
 * msm_atomic_helper_check - validate state object
 * @dev: DRM device
 * @state: the driver state object
 *
 * This is a wrapper for the drm_atomic_helper_check to check the modeset
 * and state checking for planes. Additionally it checks if any secure
 * transition(moving CRTC and planes between secure and non-secure states and
 * vice versa) is allowed or not. When going to secure state, planes
 * with fb_mode as dir translated only can be staged on the CRTC, and only one
 * CRTC should be active.
 * Also mixing of secure and non-secure is not allowed.
 *
 * RETURNS
 * Zero for success or -errorno.
 */
int msm_atomic_check(struct drm_device *dev,
			    struct drm_atomic_state *state)
{
	struct msm_drm_private *priv;

	priv = dev->dev_private;
	if (priv && priv->kms && priv->kms->funcs &&
			priv->kms->funcs->atomic_check)
		return priv->kms->funcs->atomic_check(priv->kms, state);

	return drm_atomic_helper_check(dev, state);
}

static const struct drm_mode_config_funcs mode_config_funcs = {
	.fb_create = msm_framebuffer_create,
	.output_poll_changed = msm_fb_output_poll_changed,
	.atomic_check = msm_atomic_check,
	.atomic_commit = msm_atomic_commit,
	.atomic_state_alloc = msm_atomic_state_alloc,
	.atomic_state_clear = msm_atomic_state_clear,
	.atomic_state_free = msm_atomic_state_free,
};

#ifdef CONFIG_DRM_MSM_REGISTER_LOGGING
static bool reglog = false;
MODULE_PARM_DESC(reglog, "Enable register read/write logging");
module_param(reglog, bool, 0600);
#else
#define reglog 0
#endif

#ifdef CONFIG_DRM_FBDEV_EMULATION
static bool fbdev = true;
MODULE_PARM_DESC(fbdev, "Enable fbdev compat layer");
module_param(fbdev, bool, 0600);
#endif

static char *vram = "16m";
MODULE_PARM_DESC(vram, "Configure VRAM size (for devices without IOMMU/GPUMMU)");
module_param(vram, charp, 0);

bool dumpstate = false;
MODULE_PARM_DESC(dumpstate, "Dump KMS state on errors");
module_param(dumpstate, bool, 0600);

static bool modeset = true;
MODULE_PARM_DESC(modeset, "Use kernel modesetting [KMS] (1=on (default), 0=disable)");
module_param(modeset, bool, 0600);

/*
 * Util/helpers:
 */

struct clk *msm_clk_get(struct platform_device *pdev, const char *name)
{
	struct clk *clk;
	char name2[32];

	clk = devm_clk_get(&pdev->dev, name);
	if (!IS_ERR(clk) || PTR_ERR(clk) == -EPROBE_DEFER)
		return clk;

	snprintf(name2, sizeof(name2), "%s_clk", name);

	clk = devm_clk_get(&pdev->dev, name2);
	if (!IS_ERR(clk))
		dev_warn(&pdev->dev, "Using legacy clk name binding.  Use "
				"\"%s\" instead of \"%s\"\n", name, name2);

	return clk;
}

void __iomem *msm_ioremap(struct platform_device *pdev, const char *name,
		const char *dbgname)
{
	struct resource *res;
	unsigned long size;
	void __iomem *ptr;

	if (name)
		res = platform_get_resource_byname(pdev, IORESOURCE_MEM, name);
	else
		res = platform_get_resource(pdev, IORESOURCE_MEM, 0);

	if (!res) {
		dev_err(&pdev->dev, "failed to get memory resource: %s\n", name);
		return ERR_PTR(-EINVAL);
	}

	size = resource_size(res);

	ptr = devm_ioremap_nocache(&pdev->dev, res->start, size);
	if (!ptr) {
		dev_err(&pdev->dev, "failed to ioremap: %s\n", name);
		return ERR_PTR(-ENOMEM);
	}

	if (reglog)
		dev_dbg(&pdev->dev, "IO:region %s %pK %08lx\n",
			dbgname, ptr, size);

	return ptr;
}

unsigned long msm_iomap_size(struct platform_device *pdev, const char *name)
{
	struct resource *res;

	if (name)
		res = platform_get_resource_byname(pdev, IORESOURCE_MEM, name);
	else
		res = platform_get_resource(pdev, IORESOURCE_MEM, 0);

	if (!res) {
		dev_err(&pdev->dev, "failed to get memory resource: %s\n",
									name);
		return 0;
	}

	return resource_size(res);
}

void msm_iounmap(struct platform_device *pdev, void __iomem *addr)
{
	devm_iounmap(&pdev->dev, addr);
}

void msm_writel(u32 data, void __iomem *addr)
{
	if (reglog)
		pr_debug("IO:W %pK %08x\n", addr, data);
	writel(data, addr);
}

u32 msm_readl(const void __iomem *addr)
{
	u32 val = readl(addr);

	if (reglog)
		pr_err("IO:R %pK %08x\n", addr, val);
	return val;
}

struct vblank_work {
	struct kthread_work work;
	int crtc_id;
	bool enable;
	struct msm_drm_private *priv;
};

static void vblank_ctrl_worker(struct kthread_work *work)
{
	struct vblank_work *cur_work = container_of(work,
					struct vblank_work, work);
	struct msm_drm_private *priv = cur_work->priv;
	struct msm_kms *kms = priv->kms;

	if (cur_work->enable)
		kms->funcs->enable_vblank(kms, priv->crtcs[cur_work->crtc_id]);
	else
		kms->funcs->disable_vblank(kms, priv->crtcs[cur_work->crtc_id]);

	kfree(cur_work);
}

static int vblank_ctrl_queue_work(struct msm_drm_private *priv,
					int crtc_id, bool enable)
{
	struct vblank_work *cur_work;

	if (!priv || crtc_id >= priv->num_crtcs)
		return -EINVAL;

	cur_work = kzalloc(sizeof(*cur_work), GFP_ATOMIC);
	if (!cur_work)
		return -ENOMEM;

	kthread_init_work(&cur_work->work, vblank_ctrl_worker);
	cur_work->crtc_id = crtc_id;
	cur_work->enable = enable;
	cur_work->priv = priv;

	kthread_queue_work(&priv->disp_thread[crtc_id].worker, &cur_work->work);

	return 0;
}

static int msm_drm_uninit(struct device *dev)
{
	struct platform_device *pdev = to_platform_device(dev);
	struct drm_device *ddev = platform_get_drvdata(pdev);
	struct msm_drm_private *priv = ddev->dev_private;
	struct msm_kms *kms = priv->kms;
	struct msm_gpu *gpu = priv->gpu;
	int i;

	/* clean up display commit/event worker threads */
	for (i = 0; i < priv->num_crtcs; i++) {
		if (priv->disp_thread[i].thread) {
			kthread_flush_worker(&priv->disp_thread[i].worker);
			kthread_stop(priv->disp_thread[i].thread);
			priv->disp_thread[i].thread = NULL;
		}

		if (priv->event_thread[i].thread) {
			kthread_flush_worker(&priv->event_thread[i].worker);
			kthread_stop(priv->event_thread[i].thread);
			priv->event_thread[i].thread = NULL;
		}
	}

	msm_gem_shrinker_cleanup(ddev);

	drm_kms_helper_poll_fini(ddev);

	drm_mode_config_cleanup(ddev);

	if (priv->registered) {
		drm_dev_unregister(ddev);
		priv->registered = false;
	}

	msm_perf_debugfs_cleanup(priv);
	msm_rd_debugfs_cleanup(priv);

#ifdef CONFIG_DRM_FBDEV_EMULATION
	if (fbdev && priv->fbdev)
		msm_fbdev_free(ddev);
#endif
	drm_mode_config_cleanup(ddev);

	pm_runtime_get_sync(dev);
	drm_irq_uninstall(ddev);
	pm_runtime_put_sync(dev);

	flush_workqueue(priv->wq);
	destroy_workqueue(priv->wq);

	if (kms && kms->funcs)
		kms->funcs->destroy(kms);

	if (gpu) {
		mutex_lock(&ddev->struct_mutex);
		// XXX what do we do here?
		//pm_runtime_enable(&pdev->dev);
		gpu->funcs->pm_suspend(gpu);
		mutex_unlock(&ddev->struct_mutex);
		gpu->funcs->destroy(gpu);
	}

	if (priv->vram.paddr) {
		unsigned long attrs = DMA_ATTR_NO_KERNEL_MAPPING;

		drm_mm_takedown(&priv->vram.mm);
		dma_free_attrs(dev, priv->vram.size, NULL,
			       priv->vram.paddr, attrs);
	}

	component_unbind_all(dev, ddev);

	sde_dbg_destroy();
	debugfs_remove_recursive(priv->debug_root);

	sde_power_client_destroy(&priv->phandle, priv->pclient);
	sde_power_resource_deinit(pdev, &priv->phandle);

	msm_mdss_destroy(ddev);

	ddev->dev_private = NULL;
	kfree(priv);

	drm_dev_unref(ddev);

	return 0;
}

#define KMS_MDP4 4
#define KMS_MDP5 5
#define KMS_SDE  3

static int get_mdp_ver(struct platform_device *pdev)
{
#ifdef CONFIG_OF
	static const struct of_device_id match_types[] = { {
		.compatible = "qcom,mdss_mdp",
		.data	= (void	*)KMS_MDP5,
	},
	{
		.compatible = "qcom,sde-kms",
		.data	= (void	*)KMS_SDE,
	},
	{} };
	struct device *dev = &pdev->dev;
	const struct of_device_id *match;

	match = of_match_node(match_types, dev->of_node);
	if (match)
		return (int)(unsigned long)match->data;
#endif
	return KMS_MDP4;
}

static int msm_init_vram(struct drm_device *dev)
{
	struct msm_drm_private *priv = dev->dev_private;
	struct device_node *node;
	unsigned long size = 0;
	int ret = 0;

	/* In the device-tree world, we could have a 'memory-region'
	 * phandle, which gives us a link to our "vram".  Allocating
	 * is all nicely abstracted behind the dma api, but we need
	 * to know the entire size to allocate it all in one go. There
	 * are two cases:
	 *  1) device with no IOMMU, in which case we need exclusive
	 *     access to a VRAM carveout big enough for all gpu
	 *     buffers
	 *  2) device with IOMMU, but where the bootloader puts up
	 *     a splash screen.  In this case, the VRAM carveout
	 *     need only be large enough for fbdev fb.  But we need
	 *     exclusive access to the buffer to avoid the kernel
	 *     using those pages for other purposes (which appears
	 *     as corruption on screen before we have a chance to
	 *     load and do initial modeset)
	 */

	node = of_parse_phandle(dev->dev->of_node, "memory-region", 0);
	if (node) {
		struct resource r;

		ret = of_address_to_resource(node, 0, &r);
		of_node_put(node);
		if (ret)
			return ret;
		size = r.end - r.start;
		DRM_INFO("using VRAM carveout: %lx@%pa\n", size, &r.start);

		/* if we have no IOMMU, then we need to use carveout allocator.
		 * Grab the entire CMA chunk carved out in early startup in
		 * mach-msm:
		 */
	} else if (!iommu_present(&platform_bus_type)) {
		DRM_INFO("using %s VRAM carveout\n", vram);
		size = memparse(vram, NULL);
	}

	if (size) {
		unsigned long attrs = 0;
		void *p;

		priv->vram.size = size;

		drm_mm_init(&priv->vram.mm, 0, (size >> PAGE_SHIFT) - 1);
		spin_lock_init(&priv->vram.lock);

		attrs |= DMA_ATTR_NO_KERNEL_MAPPING;
		attrs |= DMA_ATTR_WRITE_COMBINE;

		/* note that for no-kernel-mapping, the vaddr returned
		 * is bogus, but non-null if allocation succeeded:
		 */
		p = dma_alloc_attrs(dev->dev, size,
				&priv->vram.paddr, GFP_KERNEL, attrs);
		if (!p) {
			dev_err(dev->dev, "failed to allocate VRAM\n");
			priv->vram.paddr = 0;
			return -ENOMEM;
		}

		dev_info(dev->dev, "VRAM: %08x->%08x\n",
				(uint32_t)priv->vram.paddr,
				(uint32_t)(priv->vram.paddr + size));
	}

	return ret;
}

#ifdef CONFIG_OF
static int msm_component_bind_all(struct device *dev,
				struct drm_device *drm_dev)
{
	int ret;

	ret = component_bind_all(dev, drm_dev);
	if (ret)
		DRM_ERROR("component_bind_all failed: %d\n", ret);

	return ret;
}
#else
static int msm_component_bind_all(struct device *dev,
				struct drm_device *drm_dev)
{
	return 0;
}
#endif

static int msm_power_enable_wrapper(void *handle, void *client, bool enable)
{
	return sde_power_resource_enable(handle, client, enable);
}

static ssize_t idle_encoder_mask_store(struct device *device,
			       struct device_attribute *attr,
			       const char *buf, size_t count)
{
	struct drm_device *ddev = dev_get_drvdata(device);
	struct msm_drm_private *priv = ddev->dev_private;
	struct msm_idle *idle = &priv->idle;
	u32 encoder_mask = 0;
	int rc;
	unsigned long flags;

	rc = kstrtouint(buf, 0, &encoder_mask);
	if (rc)
		return rc;

	spin_lock_irqsave(&idle->lock, flags);
	idle->encoder_mask = encoder_mask;
	idle->active_mask &= encoder_mask;
	spin_unlock_irqrestore(&idle->lock, flags);

	return count;
}

static ssize_t idle_encoder_mask_show(struct device *device,
			      struct device_attribute *attr,
			      char *buf)
{
	struct drm_device *ddev = dev_get_drvdata(device);
	struct msm_drm_private *priv = ddev->dev_private;
	struct msm_idle *idle = &priv->idle;

	return snprintf(buf, PAGE_SIZE, "0x%x\n", idle->encoder_mask);
}

static ssize_t idle_timeout_ms_store(struct device *device,
			       struct device_attribute *attr,
			       const char *buf, size_t count)
{
	struct drm_device *ddev = dev_get_drvdata(device);
	struct msm_drm_private *priv = ddev->dev_private;
	struct msm_idle *idle = &priv->idle;
	u32 timeout_ms = 0;
	int rc;
	unsigned long flags;

	rc = kstrtouint(buf, 10, &timeout_ms);
	if (rc)
		return rc;

	spin_lock_irqsave(&idle->lock, flags);
	idle->timeout_ms = timeout_ms;
	spin_unlock_irqrestore(&idle->lock, flags);

	return count;
}

static ssize_t idle_timeout_ms_show(struct device *device,
			      struct device_attribute *attr,
			      char *buf)
{
	struct drm_device *ddev = dev_get_drvdata(device);
	struct msm_drm_private *priv = ddev->dev_private;
	struct msm_idle *idle = &priv->idle;

	return scnprintf(buf, PAGE_SIZE, "%d\n", idle->timeout_ms);
}

static ssize_t idle_state_show(struct device *device,
			      struct device_attribute *attr,
			      char *buf)
{
	struct drm_device *ddev = dev_get_drvdata(device);
	struct msm_drm_private *priv = ddev->dev_private;
	struct msm_idle *idle = &priv->idle;
	const char *state;
	unsigned long flags;

	spin_lock_irqsave(&idle->lock, flags);
	if (idle->active_mask) {
		state = "active";
		spin_unlock_irqrestore(&idle->lock, flags);
		return scnprintf(buf, PAGE_SIZE, "%s (0x%x)\n",
				 state, idle->active_mask);
	} else if (delayed_work_pending(&idle->work))
		state = "pending";
	else
		state = "idle";
	spin_unlock_irqrestore(&idle->lock, flags);

	return scnprintf(buf, PAGE_SIZE, "%s\n", state);
}

static DEVICE_ATTR_RW(idle_encoder_mask);
static DEVICE_ATTR_RW(idle_timeout_ms);
static DEVICE_ATTR_RO(idle_state);

static const struct attribute *msm_idle_attrs[] = {
	&dev_attr_idle_encoder_mask.attr,
	&dev_attr_idle_timeout_ms.attr,
	&dev_attr_idle_state.attr,
	NULL
};

static void msm_idle_work(struct work_struct *work)
{
	struct delayed_work *dw = to_delayed_work(work);
	struct msm_idle *idle = container_of(dw, struct msm_idle, work);
	struct msm_drm_private *priv = container_of(idle,
					struct msm_drm_private, idle);

	if (!idle->active_mask)
		sysfs_notify(&priv->dev->dev->kobj, NULL, "idle_state");
}

void msm_idle_set_state(struct drm_encoder *encoder, bool active)
{
	struct drm_device *ddev = encoder->dev;
	struct msm_drm_private *priv = ddev->dev_private;
	struct msm_idle *idle = &priv->idle;
	unsigned int mask = 1 << drm_encoder_index(encoder);
	unsigned long flags;

	spin_lock_irqsave(&idle->lock, flags);
	if (mask & idle->encoder_mask) {
		if (active)
			idle->active_mask |= mask;
		else
			idle->active_mask &= ~mask;

		if (idle->timeout_ms && !idle->active_mask)
			mod_delayed_work(system_wq, &idle->work,
					 msecs_to_jiffies(idle->timeout_ms));
		else
			cancel_delayed_work(&idle->work);
	}
	spin_unlock_irqrestore(&idle->lock, flags);
}

static void msm_idle_init(struct drm_device *ddev)
{
	struct msm_drm_private *priv = ddev->dev_private;
	struct msm_idle *idle = &priv->idle;

	if (sysfs_create_files(&ddev->dev->kobj, msm_idle_attrs) < 0)
		pr_warn("failed to create idle state file");

	INIT_DELAYED_WORK(&idle->work, msm_idle_work);
	spin_lock_init(&idle->lock);
}

static int msm_drm_init(struct device *dev, struct drm_driver *drv)
{
	struct platform_device *pdev = to_platform_device(dev);
	struct drm_device *ddev;
	struct msm_drm_private *priv;
	struct msm_kms *kms;
	struct sde_dbg_power_ctrl dbg_power_ctrl = { 0 };
	int ret, i;
	struct sched_param param;

	ddev = drm_dev_alloc(drv, dev);
	if (!ddev) {
		dev_err(dev, "failed to allocate drm_device\n");
		return -ENOMEM;
	}

	drm_mode_config_init(ddev);
	platform_set_drvdata(pdev, ddev);

	priv = kzalloc(sizeof(*priv), GFP_KERNEL);
	if (!priv) {
		ret = -ENOMEM;
		goto priv_alloc_fail;
	}

	ddev->dev_private = priv;
	priv->dev = ddev;

	ret = msm_mdss_init(ddev);
	if (ret)
		goto mdss_init_fail;

	priv->wq = alloc_ordered_workqueue("msm_drm", 0);
	init_waitqueue_head(&priv->pending_crtcs_event);

	INIT_LIST_HEAD(&priv->client_event_list);
	INIT_LIST_HEAD(&priv->inactive_list);

	ret = sde_power_resource_init(pdev, &priv->phandle);
	if (ret) {
		pr_err("sde power resource init failed\n");
		goto power_init_fail;
	}

	priv->pclient = sde_power_client_create(&priv->phandle, "sde");
	if (IS_ERR_OR_NULL(priv->pclient)) {
		pr_err("sde power client create failed\n");
		ret = -EINVAL;
		goto power_client_fail;
	}

	dbg_power_ctrl.handle = &priv->phandle;
	dbg_power_ctrl.client = priv->pclient;
	dbg_power_ctrl.enable_fn = msm_power_enable_wrapper;
	ret = sde_dbg_init(&pdev->dev, &dbg_power_ctrl);
	if (ret) {
		dev_err(dev, "failed to init sde dbg: %d\n", ret);
		goto dbg_init_fail;
	}

	msm_idle_init(ddev);

	/* Bind all our sub-components: */
	ret = msm_component_bind_all(dev, ddev);
	if (ret)
		goto bind_fail;

	ret = msm_init_vram(ddev);
	if (ret)
		goto fail;

	if (!dev->dma_parms) {
		dev->dma_parms = devm_kzalloc(dev, sizeof(*dev->dma_parms),
					      GFP_KERNEL);
		if (!dev->dma_parms)
			return -ENOMEM;
	}
	dma_set_max_seg_size(dev, DMA_BIT_MASK(32));

	switch (get_mdp_ver(pdev)) {
	case KMS_MDP4:
		kms = mdp4_kms_init(ddev);
		break;
	case KMS_MDP5:
		kms = mdp5_kms_init(ddev);
		break;
	case KMS_SDE:
		kms = sde_kms_init(ddev);
		break;
	default:
		kms = ERR_PTR(-ENODEV);
		break;
	}

	if (IS_ERR(kms)) {
		/*
		 * NOTE: once we have GPU support, having no kms should not
		 * be considered fatal.. ideally we would still support gpu
		 * and (for example) use dmabuf/prime to share buffers with
		 * imx drm driver on iMX5
		 */
		priv->kms = NULL;
		dev_err(dev, "failed to load kms\n");
		ret = PTR_ERR(kms);
		goto fail;
	}
	priv->kms = kms;
	pm_runtime_enable(dev);

	/**
	 * Since kms->funcs->hw_init(kms) might call
	 * drm_object_property_set_value to initialize some custom
	 * properties we need to make sure mode_config.funcs are populated
	 * beforehand to avoid dereferencing an unset value during the
	 * drm_drv_uses_atomic_modeset check.
	 */
	ddev->mode_config.funcs = &mode_config_funcs;

	if (kms) {
		ret = kms->funcs->hw_init(kms);
		if (ret) {
			dev_err(dev, "kms hw init failed: %d\n", ret);
			goto fail;
		}
	}

	/**
	 * this priority was found during empiric testing to have appropriate
	 * realtime scheduling to process display updates and interact with
	 * other real time and normal priority task
	 */
	param.sched_priority = 16;
	for (i = 0; i < priv->num_crtcs; i++) {

		/* initialize display thread */
		priv->disp_thread[i].crtc_id = priv->crtcs[i]->base.id;
		kthread_init_worker(&priv->disp_thread[i].worker);
		priv->disp_thread[i].dev = ddev;
		priv->disp_thread[i].thread =
			kthread_run(kthread_worker_fn,
				&priv->disp_thread[i].worker,
				"crtc_commit:%d", priv->disp_thread[i].crtc_id);
		ret = sched_setscheduler(priv->disp_thread[i].thread,
							SCHED_FIFO, &param);
		if (ret)
			pr_warn("display thread priority update failed: %d\n",
									ret);

		if (IS_ERR(priv->disp_thread[i].thread)) {
			dev_err(dev, "failed to create crtc_commit kthread\n");
			priv->disp_thread[i].thread = NULL;
		}

		/* initialize event thread */
		priv->event_thread[i].crtc_id = priv->crtcs[i]->base.id;
		kthread_init_worker(&priv->event_thread[i].worker);
		priv->event_thread[i].dev = ddev;
		priv->event_thread[i].thread =
			kthread_run(kthread_worker_fn,
				&priv->event_thread[i].worker,
				"crtc_event:%d", priv->event_thread[i].crtc_id);
		/**
		 * event thread should also run at same priority as disp_thread
		 * because it is handling frame_done events. A lower priority
		 * event thread and higher priority disp_thread can causes
		 * frame_pending counters beyond 2. This can lead to commit
		 * failure at crtc commit level.
		 */
		ret = sched_setscheduler(priv->event_thread[i].thread,
							SCHED_FIFO, &param);
		if (ret)
			pr_warn("display event thread priority update failed: %d\n",
									ret);

		if (IS_ERR(priv->event_thread[i].thread)) {
			dev_err(dev, "failed to create crtc_event kthread\n");
			priv->event_thread[i].thread = NULL;
		}

		if ((!priv->disp_thread[i].thread) ||
				!priv->event_thread[i].thread) {
			/* clean up previously created threads if any */
			for ( ; i >= 0; i--) {
				if (priv->disp_thread[i].thread) {
					kthread_stop(
						priv->disp_thread[i].thread);
					priv->disp_thread[i].thread = NULL;
				}

				if (priv->event_thread[i].thread) {
					kthread_stop(
						priv->event_thread[i].thread);
					priv->event_thread[i].thread = NULL;
				}
			}
			goto fail;
		}
	}

	/**
	 * Since pp interrupt is heavy weight, try to queue the work
	 * into a dedicated worker thread, so that they dont interrupt
	 * other important events.
	 */
	kthread_init_worker(&priv->pp_event_worker);
	priv->pp_event_thread = kthread_run(kthread_worker_fn,
			&priv->pp_event_worker, "pp_event");

	ret = sched_setscheduler(priv->pp_event_thread,
						SCHED_FIFO, &param);
	if (ret)
		pr_warn("pp_event thread priority update failed: %d\n",
								ret);

	if (IS_ERR(priv->pp_event_thread)) {
		dev_err(dev, "failed to create pp_event kthread\n");
		priv->pp_event_thread = NULL;
		goto fail;
	}

	ret = drm_vblank_init(ddev, priv->num_crtcs);
	if (ret < 0) {
		dev_err(dev, "failed to initialize vblank\n");
		goto fail;
	}

	if (kms) {
		pm_runtime_get_sync(dev);
		ret = drm_irq_install(ddev, platform_get_irq(pdev, 0));
		pm_runtime_put_sync(dev);
		if (ret < 0) {
			dev_err(dev, "failed to install IRQ handler\n");
			goto fail;
		}
	}

	ret = drm_dev_register(ddev, 0);
	if (ret)
		goto fail;
	priv->registered = true;

	drm_mode_config_reset(ddev);

	if (kms && kms->funcs && kms->funcs->cont_splash_config) {
		ret = kms->funcs->cont_splash_config(kms);
		if (ret) {
			dev_err(dev, "kms cont_splash config failed.\n");
			goto fail;
		}
	}

#ifdef CONFIG_DRM_FBDEV_EMULATION
	if (fbdev)
		priv->fbdev = msm_fbdev_init(ddev);
#endif

	ret = msm_debugfs_late_init(ddev);
	if (ret)
		goto fail;

	ret = sde_dbg_debugfs_register(dev);
	if (ret) {
		dev_err(dev, "failed to reg sde dbg debugfs: %d\n", ret);
		goto fail;
	}

	/* perform subdriver post initialization */
	if (kms && kms->funcs && kms->funcs->postinit) {
		ret = kms->funcs->postinit(kms);
		if (ret) {
			pr_err("kms post init failed: %d\n", ret);
			goto fail;
		}
	}

	drm_kms_helper_poll_init(ddev);
	place_marker("M - DISPLAY Driver Ready");

	return 0;

fail:
	msm_drm_uninit(dev);
	return ret;
bind_fail:
	sde_dbg_destroy();
dbg_init_fail:
	sde_power_client_destroy(&priv->phandle, priv->pclient);
power_client_fail:
	sde_power_resource_deinit(pdev, &priv->phandle);
power_init_fail:
	msm_mdss_destroy(ddev);
mdss_init_fail:
	kfree(priv);
priv_alloc_fail:
	drm_dev_unref(ddev);
	return ret;
}

/*
 * DRM operations:
 */

#ifdef CONFIG_QCOM_KGSL
static void load_gpu(struct drm_device *dev)
{
}
#else
static void load_gpu(struct drm_device *dev)
{
	static DEFINE_MUTEX(init_lock);
	struct msm_drm_private *priv = dev->dev_private;

	mutex_lock(&init_lock);

	if (!priv->gpu)
		priv->gpu = adreno_load_gpu(dev);

	mutex_unlock(&init_lock);
}
#endif

static int msm_open(struct drm_device *dev, struct drm_file *file)
{
	struct msm_file_private *ctx;

	/* For now, load gpu on open.. to avoid the requirement of having
	 * firmware in the initrd.
	 */
	load_gpu(dev);

	ctx = kzalloc(sizeof(*ctx), GFP_KERNEL);
	if (!ctx)
		return -ENOMEM;

	mutex_init(&ctx->power_lock);

	file->driver_priv = ctx;

	if (dev && dev->dev_private) {
		struct msm_drm_private *priv = dev->dev_private;
		struct msm_kms *kms;

		kms = priv->kms;
		if (kms && kms->funcs && kms->funcs->postopen)
			kms->funcs->postopen(kms, file);
	}
	return 0;
}

static void msm_preclose(struct drm_device *dev, struct drm_file *file)
{
	struct msm_drm_private *priv = dev->dev_private;
	struct msm_kms *kms = priv->kms;

	if (kms && kms->funcs && kms->funcs->preclose)
		kms->funcs->preclose(kms, file);
}

static void msm_postclose(struct drm_device *dev, struct drm_file *file)
{
	struct msm_drm_private *priv = dev->dev_private;
	struct msm_file_private *ctx = file->driver_priv;
	struct msm_kms *kms = priv->kms;

	if (kms && kms->funcs && kms->funcs->postclose)
		kms->funcs->postclose(kms, file);

	mutex_lock(&dev->struct_mutex);
	if (ctx == priv->lastctx)
		priv->lastctx = NULL;
	mutex_unlock(&dev->struct_mutex);

	mutex_lock(&ctx->power_lock);
	if (ctx->enable_refcnt) {
		SDE_EVT32(ctx->enable_refcnt);
		sde_power_resource_enable(&priv->phandle,
				priv->pclient, false);
	}
	mutex_unlock(&ctx->power_lock);

	kfree(ctx);
}

static int msm_disable_all_modes_commit(
		struct drm_device *dev,
		struct drm_atomic_state *state)
{
	struct drm_plane *plane;
	struct drm_crtc *crtc;
	unsigned int plane_mask;
	int ret;

	plane_mask = 0;
	drm_for_each_plane(plane, dev) {
		struct drm_plane_state *plane_state;

		plane_state = drm_atomic_get_plane_state(state, plane);
		if (IS_ERR(plane_state)) {
			ret = PTR_ERR(plane_state);
			goto fail;
		}

		plane_state->rotation = 0;

		plane->old_fb = plane->fb;
		plane_mask |= 1 << drm_plane_index(plane);

		/* disable non-primary: */
		if (plane->type == DRM_PLANE_TYPE_PRIMARY)
			continue;

		DRM_DEBUG("disabling plane %d\n", plane->base.id);

		ret = __drm_atomic_helper_disable_plane(plane, plane_state);
		if (ret != 0)
			DRM_ERROR("error %d disabling plane %d\n", ret,
					plane->base.id);
	}

	drm_for_each_crtc(crtc, dev) {
		struct drm_mode_set mode_set;

		memset(&mode_set, 0, sizeof(struct drm_mode_set));
		mode_set.crtc = crtc;

		DRM_DEBUG("disabling crtc %d\n", crtc->base.id);

		ret = __drm_atomic_helper_set_config(&mode_set, state);
		if (ret != 0)
			DRM_ERROR("error %d disabling crtc %d\n", ret,
					crtc->base.id);
	}

	DRM_DEBUG("committing disables\n");
	ret = drm_atomic_commit(state);

fail:
	drm_atomic_clean_old_fb(dev, plane_mask, ret);
	DRM_DEBUG("disables result %d\n", ret);
	return ret;
}

/**
 * msm_clear_all_modes - disables all planes and crtcs via an atomic commit
 *	based on restore_fbdev_mode_atomic in drm_fb_helper.c
 * @dev: device pointer
 * @Return: 0 on success, otherwise -error
 */
static int msm_disable_all_modes(
		struct drm_device *dev,
		struct drm_modeset_acquire_ctx *ctx)
{
	struct drm_atomic_state *state;
	int ret, i;

	state = drm_atomic_state_alloc(dev);
	if (!state)
		return -ENOMEM;

	state->acquire_ctx = ctx;

	for (i = 0; i < TEARDOWN_DEADLOCK_RETRY_MAX; i++) {
		ret = msm_disable_all_modes_commit(dev, state);
		if (ret != -EDEADLK || ret != -ERESTARTSYS)
			break;
		drm_atomic_state_clear(state);
		drm_modeset_backoff(ctx);
	}

	drm_atomic_state_put(state);

	return ret;
}

static void msm_lastclose(struct drm_device *dev)
{
	struct msm_drm_private *priv = dev->dev_private;
	struct msm_kms *kms = priv->kms;
	struct drm_modeset_acquire_ctx ctx;
	int i, rc;

	/* check for splash status before triggering cleanup
	 * if we end up here with splash status ON i.e before first
	 * commit then ignore the last close call
	 */
	if (kms && kms->funcs && kms->funcs->check_for_splash
		&& kms->funcs->check_for_splash(kms))
		return;

	/*
	 * clean up vblank disable immediately as this is the last close.
	 */
	for (i = 0; i < dev->num_crtcs; i++) {
		struct drm_vblank_crtc *vblank = &dev->vblank[i];
		struct timer_list *disable_timer = &vblank->disable_timer;

		if (del_timer_sync(disable_timer))
			disable_timer->function(disable_timer->data);
	}

	/* wait for pending vblank requests to be executed by worker thread */
	flush_workqueue(priv->wq);

	if (priv->fbdev) {
		drm_fb_helper_restore_fbdev_mode_unlocked(priv->fbdev);
		return;
	}

	drm_modeset_acquire_init(&ctx, 0);
retry:
	rc = drm_modeset_lock_all_ctx(dev, &ctx);
	if (rc)
		goto fail;

	rc = msm_disable_all_modes(dev, &ctx);
	if (rc)
		goto fail;

	if (kms && kms->funcs && kms->funcs->lastclose)
		kms->funcs->lastclose(kms, &ctx);

fail:
	if (rc == -EDEADLK) {
		drm_modeset_backoff(&ctx);
		goto retry;
	} else if (rc) {
		pr_err("last close failed: %d\n", rc);
	}
	drm_modeset_drop_locks(&ctx);
	drm_modeset_acquire_fini(&ctx);
}

static irqreturn_t msm_irq(int irq, void *arg)
{
	struct drm_device *dev = arg;
	struct msm_drm_private *priv = dev->dev_private;
	struct msm_kms *kms = priv->kms;

	BUG_ON(!kms);
	return kms->funcs->irq(kms);
}

static void msm_irq_preinstall(struct drm_device *dev)
{
	struct msm_drm_private *priv = dev->dev_private;
	struct msm_kms *kms = priv->kms;

	BUG_ON(!kms);
	kms->funcs->irq_preinstall(kms);
}

static int msm_irq_postinstall(struct drm_device *dev)
{
	struct msm_drm_private *priv = dev->dev_private;
	struct msm_kms *kms = priv->kms;

	BUG_ON(!kms);
	return kms->funcs->irq_postinstall(kms);
}

static void msm_irq_uninstall(struct drm_device *dev)
{
	struct msm_drm_private *priv = dev->dev_private;
	struct msm_kms *kms = priv->kms;

	BUG_ON(!kms);
	kms->funcs->irq_uninstall(kms);
}

static int msm_enable_vblank(struct drm_device *dev, unsigned int pipe)
{
	struct msm_drm_private *priv = dev->dev_private;
	struct msm_kms *kms = priv->kms;

	if (!kms)
		return -ENXIO;
	DBG("dev=%pK, crtc=%u", dev, pipe);
	return vblank_ctrl_queue_work(priv, pipe, true);
}

static void msm_disable_vblank(struct drm_device *dev, unsigned int pipe)
{
	struct msm_drm_private *priv = dev->dev_private;
	struct msm_kms *kms = priv->kms;

	if (!kms)
		return;
	DBG("dev=%pK, crtc=%u", dev, pipe);
	vblank_ctrl_queue_work(priv, pipe, false);
}

/*
 * DRM ioctls:
 */

static int msm_ioctl_get_param(struct drm_device *dev, void *data,
		struct drm_file *file)
{
	struct msm_drm_private *priv = dev->dev_private;
	struct drm_msm_param *args = data;
	struct msm_gpu *gpu;

	/* for now, we just have 3d pipe.. eventually this would need to
	 * be more clever to dispatch to appropriate gpu module:
	 */
	if (args->pipe != MSM_PIPE_3D0)
		return -EINVAL;

	gpu = priv->gpu;

	if (!gpu)
		return -ENXIO;

	return gpu->funcs->get_param(gpu, args->param, &args->value);
}

static int msm_ioctl_gem_new(struct drm_device *dev, void *data,
		struct drm_file *file)
{
	struct drm_msm_gem_new *args = data;

	if (args->flags & ~MSM_BO_FLAGS) {
		DRM_ERROR("invalid flags: %08x\n", args->flags);
		return -EINVAL;
	}

	return msm_gem_new_handle(dev, file, args->size,
			args->flags, &args->handle);
}

static inline ktime_t to_ktime(struct drm_msm_timespec timeout)
{
	return ktime_set(timeout.tv_sec, timeout.tv_nsec);
}

static int msm_ioctl_gem_cpu_prep(struct drm_device *dev, void *data,
		struct drm_file *file)
{
	struct drm_msm_gem_cpu_prep *args = data;
	struct drm_gem_object *obj;
	ktime_t timeout = to_ktime(args->timeout);
	int ret;

	if (args->op & ~MSM_PREP_FLAGS) {
		DRM_ERROR("invalid op: %08x\n", args->op);
		return -EINVAL;
	}

	obj = drm_gem_object_lookup(file, args->handle);
	if (!obj)
		return -ENOENT;

	ret = msm_gem_cpu_prep(obj, args->op, &timeout);

	drm_gem_object_unreference_unlocked(obj);

	return ret;
}

static int msm_ioctl_gem_cpu_fini(struct drm_device *dev, void *data,
		struct drm_file *file)
{
	struct drm_msm_gem_cpu_fini *args = data;
	struct drm_gem_object *obj;
	int ret;

	obj = drm_gem_object_lookup(file, args->handle);
	if (!obj)
		return -ENOENT;

	ret = msm_gem_cpu_fini(obj);

	drm_gem_object_unreference_unlocked(obj);

	return ret;
}

static int msm_ioctl_gem_info_iova(struct drm_device *dev,
		struct drm_gem_object *obj, uint64_t *iova)
{
	struct msm_drm_private *priv = dev->dev_private;

	if (!priv->gpu)
		return -EINVAL;

	return msm_gem_get_iova(obj, priv->gpu->aspace, iova);
}

static int msm_ioctl_gem_info(struct drm_device *dev, void *data,
		struct drm_file *file)
{
	struct drm_msm_gem_info *args = data;
	struct drm_gem_object *obj;
	int ret = 0;

	if (args->flags & ~MSM_INFO_FLAGS)
		return -EINVAL;

	obj = drm_gem_object_lookup(file, args->handle);
	if (!obj)
		return -ENOENT;

	if (args->flags & MSM_INFO_IOVA) {
		uint64_t iova;

		ret = msm_ioctl_gem_info_iova(dev, obj, &iova);
		if (!ret)
			args->offset = iova;
	} else {
		args->offset = msm_gem_mmap_offset(obj);
	}

	drm_gem_object_unreference_unlocked(obj);

	return ret;
}

static int msm_ioctl_wait_fence(struct drm_device *dev, void *data,
		struct drm_file *file)
{
	struct msm_drm_private *priv = dev->dev_private;
	struct drm_msm_wait_fence *args = data;
	ktime_t timeout = to_ktime(args->timeout);

	if (args->pad) {
		DRM_ERROR("invalid pad: %08x\n", args->pad);
		return -EINVAL;
	}

	if (!priv->gpu)
		return 0;

	return msm_wait_fence(priv->gpu->fctx, args->fence, &timeout, true);
}

static int msm_ioctl_gem_madvise(struct drm_device *dev, void *data,
		struct drm_file *file)
{
	struct drm_msm_gem_madvise *args = data;
	struct drm_gem_object *obj;
	int ret;

	switch (args->madv) {
	case MSM_MADV_DONTNEED:
	case MSM_MADV_WILLNEED:
		break;
	default:
		return -EINVAL;
	}

	ret = mutex_lock_interruptible(&dev->struct_mutex);
	if (ret)
		return ret;

	obj = drm_gem_object_lookup(file, args->handle);
	if (!obj) {
		ret = -ENOENT;
		goto unlock;
	}

	ret = msm_gem_madvise(obj, args->madv);
	if (ret >= 0) {
		args->retained = ret;
		ret = 0;
	}

	drm_gem_object_unreference(obj);

unlock:
	mutex_unlock(&dev->struct_mutex);
	return ret;
}

static int msm_drm_object_supports_event(struct drm_device *dev,
		struct drm_msm_event_req *req)
{
	int ret = -EINVAL;
	struct drm_mode_object *arg_obj;

	arg_obj = drm_mode_object_find(dev, NULL,
				req->object_id, req->object_type);
	if (!arg_obj)
		return -ENOENT;

	switch (arg_obj->type) {
	case DRM_MODE_OBJECT_CRTC:
	case DRM_MODE_OBJECT_CONNECTOR:
		ret = 0;
		break;
	default:
		ret = -EOPNOTSUPP;
		break;
	}

	drm_mode_object_unreference(arg_obj);

	return ret;
}

static int msm_register_event(struct drm_device *dev,
	struct drm_msm_event_req *req, struct drm_file *file, bool en)
{
	int ret = -EINVAL;
	struct msm_drm_private *priv = dev->dev_private;
	struct msm_kms *kms = priv->kms;
	struct drm_mode_object *arg_obj;

	arg_obj = drm_mode_object_find(dev, NULL,
				req->object_id, req->object_type);
	if (!arg_obj)
		return -ENOENT;

	ret = kms->funcs->register_events(kms, arg_obj, req->event, en);

	drm_mode_object_unreference(arg_obj);

	return ret;
}

static int msm_event_client_count(struct drm_device *dev,
		struct drm_msm_event_req *req_event, bool locked)
{
	struct msm_drm_private *priv = dev->dev_private;
	unsigned long flag = 0;
	struct msm_drm_event *node;
	int count = 0;

	if (!locked)
		spin_lock_irqsave(&dev->event_lock, flag);
	list_for_each_entry(node, &priv->client_event_list, base.link) {
		if (node->event.type == req_event->event &&
			node->info.object_id == req_event->object_id)
			count++;
	}
	if (!locked)
		spin_unlock_irqrestore(&dev->event_lock, flag);

	return count;
}

static int msm_ioctl_register_event(struct drm_device *dev, void *data,
				    struct drm_file *file)
{
	struct msm_drm_private *priv = dev->dev_private;
	struct drm_msm_event_req *req_event = data;
	struct msm_drm_event *client, *node;
	unsigned long flag = 0;
	bool dup_request = false;
	int ret = 0, count = 0;

	ret = msm_drm_object_supports_event(dev, req_event);
	if (ret) {
		DRM_ERROR("unsupported event %x object %x object id %d\n",
			req_event->event, req_event->object_type,
			req_event->object_id);
		return ret;
	}

	spin_lock_irqsave(&dev->event_lock, flag);
	list_for_each_entry(node, &priv->client_event_list, base.link) {
		if (node->base.file_priv != file)
			continue;
		if (node->event.type == req_event->event &&
			node->info.object_id == req_event->object_id) {
			DRM_DEBUG("duplicate request for event %x obj id %d\n",
				node->event.type, node->info.object_id);
			dup_request = true;
			break;
		}
	}
	spin_unlock_irqrestore(&dev->event_lock, flag);

	if (dup_request)
		return -EALREADY;

	client = kzalloc(sizeof(*client), GFP_KERNEL);
	if (!client)
		return -ENOMEM;

	client->base.file_priv = file;
	client->base.event = &client->event;
	client->event.type = req_event->event;
	memcpy(&client->info, req_event, sizeof(client->info));

	/* Get the count of clients that have registered for event.
	 * Event should be enabled for first client, for subsequent enable
	 * calls add to client list and return.
	 */
	count = msm_event_client_count(dev, req_event, false);
	if (count) {
		/* Add current client to list */
		spin_lock_irqsave(&dev->event_lock, flag);
		list_add_tail(&client->base.link, &priv->client_event_list);
		spin_unlock_irqrestore(&dev->event_lock, flag);
		return 0;
	}

	ret = msm_register_event(dev, req_event, file, true);
	if (ret) {
		DRM_ERROR("failed to enable event %x object %x object id %d\n",
			req_event->event, req_event->object_type,
			req_event->object_id);
		kfree(client);
	} else {
		/* Add current client to list */
		spin_lock_irqsave(&dev->event_lock, flag);
		list_add_tail(&client->base.link, &priv->client_event_list);
		spin_unlock_irqrestore(&dev->event_lock, flag);
	}

	return ret;
}

static int msm_ioctl_deregister_event(struct drm_device *dev, void *data,
				      struct drm_file *file)
{
	struct msm_drm_private *priv = dev->dev_private;
	struct drm_msm_event_req *req_event = data;
	struct msm_drm_event *client = NULL, *node, *temp;
	unsigned long flag = 0;
	int count = 0;
	bool found = false;
	int ret = 0;

	ret = msm_drm_object_supports_event(dev, req_event);
	if (ret) {
		DRM_ERROR("unsupported event %x object %x object id %d\n",
			req_event->event, req_event->object_type,
			req_event->object_id);
		return ret;
	}

	spin_lock_irqsave(&dev->event_lock, flag);
	list_for_each_entry_safe(node, temp, &priv->client_event_list,
			base.link) {
		if (node->event.type == req_event->event &&
		    node->info.object_id == req_event->object_id &&
		    node->base.file_priv == file) {
			client = node;
			list_del(&client->base.link);
			found = true;
			kfree(client);
			break;
		}
	}
	spin_unlock_irqrestore(&dev->event_lock, flag);

	if (!found)
		return -ENOENT;

	count = msm_event_client_count(dev, req_event, false);
	if (!count)
		ret = msm_register_event(dev, req_event, file, false);

	return ret;
}

void msm_mode_object_event_notify(struct drm_mode_object *obj,
		struct drm_device *dev, struct drm_event *event, u8 *payload)
{
	struct msm_drm_private *priv = NULL;
	unsigned long flags;
	struct msm_drm_event *notify, *node;
	int len = 0, ret;

	if (!obj || !event || !event->length || !payload) {
		DRM_ERROR("err param obj %pK event %pK len %d payload %pK\n",
			obj, event, ((event) ? (event->length) : -1),
			payload);
		return;
	}
	priv = (dev) ? dev->dev_private : NULL;
	if (!dev || !priv) {
		DRM_ERROR("invalid dev %pK priv %pK\n", dev, priv);
		return;
	}

	spin_lock_irqsave(&dev->event_lock, flags);
	list_for_each_entry(node, &priv->client_event_list, base.link) {
		if (node->event.type != event->type ||
			obj->id != node->info.object_id)
			continue;
		len = event->length + sizeof(struct msm_drm_event);
		if (node->base.file_priv->event_space < len) {
			DRM_ERROR("Insufficient space %d for event %x len %d\n",
				node->base.file_priv->event_space, event->type,
				len);
			continue;
		}
		notify = kzalloc(len, GFP_ATOMIC);
		if (!notify)
			continue;
		notify->base.file_priv = node->base.file_priv;
		notify->base.event = &notify->event;
		notify->event.type = node->event.type;
		notify->event.length = event->length +
					sizeof(struct drm_msm_event_resp);
		memcpy(&notify->info, &node->info, sizeof(notify->info));
		memcpy(notify->data, payload, event->length);
		ret = drm_event_reserve_init_locked(dev, node->base.file_priv,
			&notify->base, &notify->event);
		if (ret) {
			kfree(notify);
			continue;
		}
		drm_send_event_locked(dev, &notify->base);
	}
	spin_unlock_irqrestore(&dev->event_lock, flags);
}

static int msm_release(struct inode *inode, struct file *filp)
{
	struct drm_file *file_priv;
	struct drm_minor *minor;
	struct drm_device *dev;
	struct msm_drm_private *priv;
	struct msm_drm_event *node, *temp, *tmp_node;
	u32 count;
	unsigned long flags;
	LIST_HEAD(tmp_head);
	int ret = 0;

	mutex_lock(&msm_release_lock);

	file_priv = filp->private_data;
	if (!file_priv) {
		ret = -EINVAL;
		goto end;
	}

	minor = file_priv->minor;
	dev = minor->dev;
	priv = dev->dev_private;

	spin_lock_irqsave(&dev->event_lock, flags);
	list_for_each_entry_safe(node, temp, &priv->client_event_list,
			base.link) {
		if (node->base.file_priv != file_priv)
			continue;
		list_del(&node->base.link);
		list_add_tail(&node->base.link, &tmp_head);
	}
	spin_unlock_irqrestore(&dev->event_lock, flags);

	list_for_each_entry_safe(node, temp, &tmp_head,
			base.link) {
		list_del(&node->base.link);
		count = msm_event_client_count(dev, &node->info, false);

		list_for_each_entry(tmp_node, &tmp_head, base.link) {
			if (tmp_node->event.type == node->info.event &&
				tmp_node->info.object_id ==
					node->info.object_id)
				count++;
		}
		if (!count)
			msm_register_event(dev, &node->info, file_priv, false);
		kfree(node);
	}

<<<<<<< HEAD
=======
	msm_preclose(dev, file_priv);

       /**
	* Handle preclose operation here for removing fb's whose
	* refcount > 1. This operation is not triggered from upstream
	* drm as msm_driver does not support DRIVER_LEGACY feature.
	*/
>>>>>>> 656d4d31
	ret = drm_release(inode, filp);
	filp->private_data = NULL;
end:
	mutex_unlock(&msm_release_lock);
	return ret;
}

/**
 * msm_ioctl_rmfb2 - remove an FB from the configuration
 * @dev: drm device for the ioctl
 * @data: data pointer for the ioctl
 * @file_priv: drm file for the ioctl call
 *
 * Remove the FB specified by the user.
 *
 * Called by the user via ioctl.
 *
 * Returns:
 * Zero on success, negative errno on failure.
 */
int msm_ioctl_rmfb2(struct drm_device *dev, void *data,
		    struct drm_file *file_priv)
{
	struct drm_framebuffer *fb = NULL;
	struct drm_framebuffer *fbl = NULL;
	uint32_t *id = data;
	int found = 0;

	if (!drm_core_check_feature(dev, DRIVER_MODESET))
		return -EINVAL;

	fb = drm_framebuffer_lookup(dev, file_priv, *id);
	if (!fb)
		return -ENOENT;

	/* drop extra ref from traversing drm_framebuffer_lookup */
	drm_framebuffer_unreference(fb);

	mutex_lock(&file_priv->fbs_lock);
	list_for_each_entry(fbl, &file_priv->fbs, filp_head)
		if (fb == fbl)
			found = 1;
	if (!found) {
		mutex_unlock(&file_priv->fbs_lock);
		return -ENOENT;
	}

	list_del_init(&fb->filp_head);
	mutex_unlock(&file_priv->fbs_lock);

	drm_framebuffer_unreference(fb);

	return 0;
}
EXPORT_SYMBOL(msm_ioctl_rmfb2);

/**
 * msm_ioctl_power_ctrl - enable/disable power vote on MDSS Hw
 * @dev: drm device for the ioctl
 * @data: data pointer for the ioctl
 * @file_priv: drm file for the ioctl call
 *
 */
static int msm_ioctl_power_ctrl(struct drm_device *dev, void *data,
			struct drm_file *file_priv)
{
	struct msm_file_private *ctx = file_priv->driver_priv;
	struct msm_drm_private *priv;
	struct drm_msm_power_ctrl *power_ctrl = data;
	bool vote_req = false;
	int old_cnt;
	int rc = 0;

	if (unlikely(!power_ctrl)) {
		DRM_ERROR("invalid ioctl data\n");
		return -EINVAL;
	}

	priv = dev->dev_private;

	mutex_lock(&ctx->power_lock);

	old_cnt = ctx->enable_refcnt;
	if (power_ctrl->enable) {
		if (!ctx->enable_refcnt)
			vote_req = true;
		ctx->enable_refcnt++;
	} else if (ctx->enable_refcnt) {
		ctx->enable_refcnt--;
		if (!ctx->enable_refcnt)
			vote_req = true;
	} else {
		pr_err("ignoring, unbalanced disable\n");
	}

	if (vote_req) {
		rc = sde_power_resource_enable(&priv->phandle,
				priv->pclient, power_ctrl->enable);

		if (rc)
			ctx->enable_refcnt = old_cnt;
	}

	pr_debug("pid %d enable %d, refcnt %d, vote_req %d\n",
			current->pid, power_ctrl->enable, ctx->enable_refcnt,
			vote_req);
	SDE_EVT32(current->pid, power_ctrl->enable, ctx->enable_refcnt,
			vote_req);
	mutex_unlock(&ctx->power_lock);
	return rc;
}

static const struct drm_ioctl_desc msm_ioctls[] = {
	DRM_IOCTL_DEF_DRV(MSM_GET_PARAM,    msm_ioctl_get_param,    DRM_AUTH|DRM_RENDER_ALLOW),
	DRM_IOCTL_DEF_DRV(MSM_GEM_NEW,      msm_ioctl_gem_new,      DRM_AUTH|DRM_RENDER_ALLOW),
	DRM_IOCTL_DEF_DRV(MSM_GEM_INFO,     msm_ioctl_gem_info,     DRM_AUTH|DRM_RENDER_ALLOW),
	DRM_IOCTL_DEF_DRV(MSM_GEM_CPU_PREP, msm_ioctl_gem_cpu_prep, DRM_AUTH|DRM_RENDER_ALLOW),
	DRM_IOCTL_DEF_DRV(MSM_GEM_CPU_FINI, msm_ioctl_gem_cpu_fini, DRM_AUTH|DRM_RENDER_ALLOW),
	DRM_IOCTL_DEF_DRV(MSM_GEM_SUBMIT,   msm_ioctl_gem_submit,   DRM_AUTH|DRM_RENDER_ALLOW),
	DRM_IOCTL_DEF_DRV(MSM_WAIT_FENCE,   msm_ioctl_wait_fence,   DRM_AUTH|DRM_RENDER_ALLOW),
	DRM_IOCTL_DEF_DRV(MSM_GEM_MADVISE,  msm_ioctl_gem_madvise,  DRM_AUTH|DRM_RENDER_ALLOW),
	DRM_IOCTL_DEF_DRV(SDE_WB_CONFIG, sde_wb_config, DRM_UNLOCKED|DRM_AUTH),
	DRM_IOCTL_DEF_DRV(MSM_REGISTER_EVENT,  msm_ioctl_register_event,
			  DRM_UNLOCKED|DRM_CONTROL_ALLOW),
	DRM_IOCTL_DEF_DRV(MSM_DEREGISTER_EVENT,  msm_ioctl_deregister_event,
			  DRM_UNLOCKED|DRM_CONTROL_ALLOW),
	DRM_IOCTL_DEF_DRV(MSM_RMFB2, msm_ioctl_rmfb2,
			  DRM_CONTROL_ALLOW|DRM_UNLOCKED),
	DRM_IOCTL_DEF_DRV(MSM_POWER_CTRL, msm_ioctl_power_ctrl,
			DRM_RENDER_ALLOW),
};

static const struct vm_operations_struct vm_ops = {
	.fault = msm_gem_fault,
	.open = drm_gem_vm_open,
	.close = drm_gem_vm_close,
};

static const struct file_operations fops = {
	.owner              = THIS_MODULE,
	.open               = drm_open,
	.release            = msm_release,
	.unlocked_ioctl     = drm_ioctl,
	.compat_ioctl       = drm_compat_ioctl,
	.poll               = drm_poll,
	.read               = drm_read,
	.llseek             = no_llseek,
	.mmap               = msm_gem_mmap,
};

static struct drm_driver msm_driver = {
	.driver_features    = DRIVER_HAVE_IRQ |
				DRIVER_GEM |
				DRIVER_PRIME |
				DRIVER_RENDER |
				DRIVER_ATOMIC |
				DRIVER_MODESET,
	.open               = msm_open,
	.postclose          = msm_postclose,
	.lastclose          = msm_lastclose,
	.irq_handler        = msm_irq,
	.irq_preinstall     = msm_irq_preinstall,
	.irq_postinstall    = msm_irq_postinstall,
	.irq_uninstall      = msm_irq_uninstall,
	.enable_vblank      = msm_enable_vblank,
	.disable_vblank     = msm_disable_vblank,
	.gem_free_object    = msm_gem_free_object,
	.gem_vm_ops         = &vm_ops,
	.dumb_create        = msm_gem_dumb_create,
	.dumb_map_offset    = msm_gem_dumb_map_offset,
	.prime_handle_to_fd = drm_gem_prime_handle_to_fd,
	.prime_fd_to_handle = drm_gem_prime_fd_to_handle,
	.gem_prime_export   = drm_gem_prime_export,
	.gem_prime_import   = msm_gem_prime_import,
	.gem_prime_res_obj  = msm_gem_prime_res_obj,
	.gem_prime_pin      = msm_gem_prime_pin,
	.gem_prime_unpin    = msm_gem_prime_unpin,
	.gem_prime_get_sg_table = msm_gem_prime_get_sg_table,
	.gem_prime_import_sg_table = msm_gem_prime_import_sg_table,
	.gem_prime_vmap     = msm_gem_prime_vmap,
	.gem_prime_vunmap   = msm_gem_prime_vunmap,
	.gem_prime_mmap     = msm_gem_prime_mmap,
#ifdef CONFIG_DEBUG_FS
	.debugfs_init       = msm_debugfs_init,
#endif
	.ioctls             = msm_ioctls,
	.num_ioctls         = ARRAY_SIZE(msm_ioctls),
	.fops               = &fops,
	.name               = "msm_drm",
	.desc               = "MSM Snapdragon DRM",
	.date               = "20130625",
	.major              = MSM_VERSION_MAJOR,
	.minor              = MSM_VERSION_MINOR,
	.patchlevel         = MSM_VERSION_PATCHLEVEL,
};

#ifdef CONFIG_PM_SLEEP
static int msm_pm_suspend(struct device *dev)
{
	struct drm_device *ddev;
	struct msm_drm_private *priv;
	struct msm_kms *kms;

	if (!dev)
		return -EINVAL;

	ddev = dev_get_drvdata(dev);
	if (!ddev || !ddev->dev_private)
		return -EINVAL;

	priv = ddev->dev_private;
	kms = priv->kms;

	if (kms && kms->funcs && kms->funcs->pm_suspend)
		return kms->funcs->pm_suspend(dev);

	/* disable hot-plug polling */
	drm_kms_helper_poll_disable(ddev);

	return 0;
}

static int msm_pm_resume(struct device *dev)
{
	struct drm_device *ddev;
	struct msm_drm_private *priv;
	struct msm_kms *kms;

	if (!dev)
		return -EINVAL;

	ddev = dev_get_drvdata(dev);
	if (!ddev || !ddev->dev_private)
		return -EINVAL;

	priv = ddev->dev_private;
	kms = priv->kms;

	if (kms && kms->funcs && kms->funcs->pm_resume)
		return kms->funcs->pm_resume(dev);

	/* enable hot-plug polling */
	drm_kms_helper_poll_enable(ddev);

	return 0;
}
#endif

#ifdef CONFIG_PM
static int msm_runtime_suspend(struct device *dev)
{
	struct drm_device *ddev = dev_get_drvdata(dev);
	struct msm_drm_private *priv = ddev->dev_private;

	DBG("");

	if (priv->mdss)
		return msm_mdss_disable(priv->mdss);

	return 0;
}

static int msm_runtime_resume(struct device *dev)
{
	struct drm_device *ddev = dev_get_drvdata(dev);
	struct msm_drm_private *priv = ddev->dev_private;

	DBG("");

	if (priv->mdss)
		return msm_mdss_enable(priv->mdss);

	return 0;
}
#endif

static const struct dev_pm_ops msm_pm_ops = {
	SET_SYSTEM_SLEEP_PM_OPS(msm_pm_suspend, msm_pm_resume)
	SET_RUNTIME_PM_OPS(msm_runtime_suspend, msm_runtime_resume, NULL)
};

/*
 * Componentized driver support:
 */

/*
 * NOTE: duplication of the same code as exynos or imx (or probably any other).
 * so probably some room for some helpers
 */
static int compare_of(struct device *dev, void *data)
{
	return dev->of_node == data;
}

/*
 * Identify what components need to be added by parsing what remote-endpoints
 * our MDP output ports are connected to. In the case of LVDS on MDP4, there
 * is no external component that we need to add since LVDS is within MDP4
 * itself.
 */
static int add_components_mdp(struct device *mdp_dev,
			      struct component_match **matchptr)
{
	struct device_node *np = mdp_dev->of_node;
	struct device_node *ep_node;
	struct device *master_dev;

	/*
	 * on MDP4 based platforms, the MDP platform device is the component
	 * master that adds other display interface components to itself.
	 *
	 * on MDP5 based platforms, the MDSS platform device is the component
	 * master that adds MDP5 and other display interface components to
	 * itself.
	 */
	if (of_device_is_compatible(np, "qcom,mdp4"))
		master_dev = mdp_dev;
	else
		master_dev = mdp_dev->parent;

	for_each_endpoint_of_node(np, ep_node) {
		struct device_node *intf;
		struct of_endpoint ep;
		int ret;

		ret = of_graph_parse_endpoint(ep_node, &ep);
		if (ret) {
			dev_err(mdp_dev, "unable to parse port endpoint\n");
			of_node_put(ep_node);
			return ret;
		}

		/*
		 * The LCDC/LVDS port on MDP4 is a speacial case where the
		 * remote-endpoint isn't a component that we need to add
		 */
		if (of_device_is_compatible(np, "qcom,mdp4") &&
		    ep.port == 0)
			continue;

		/*
		 * It's okay if some of the ports don't have a remote endpoint
		 * specified. It just means that the port isn't connected to
		 * any external interface.
		 */
		intf = of_graph_get_remote_port_parent(ep_node);
		if (!intf)
			continue;

		drm_of_component_match_add(master_dev, matchptr, compare_of,
					   intf);
		of_node_put(intf);
	}

	return 0;
}

static int compare_name_mdp(struct device *dev, void *data)
{
	return (strnstr(dev_name(dev), "mdp", strlen("mdp")) != NULL);
}

static int add_display_components(struct device *dev,
				  struct component_match **matchptr)
{
	struct device *mdp_dev = NULL;
	struct device_node *node;
	int ret;

	if (of_device_is_compatible(dev->of_node, "qcom,sde-kms")) {
		struct device_node *np = dev->of_node;
		unsigned int i;

		for (i = 0; ; i++) {
			node = of_parse_phandle(np, "connectors", i);
			if (!node)
				break;

			component_match_add(dev, matchptr, compare_of, node);
		}

		return 0;
	}

	/*
	 * MDP5 based devices don't have a flat hierarchy. There is a top level
	 * parent: MDSS, and children: MDP5, DSI, HDMI, eDP etc. Populate the
	 * children devices, find the MDP5 node, and then add the interfaces
	 * to our components list.
	 */
	if (of_device_is_compatible(dev->of_node, "qcom,mdss")) {
		ret = of_platform_populate(dev->of_node, NULL, NULL, dev);
		if (ret) {
			dev_err(dev, "failed to populate children devices\n");
			return ret;
		}

		mdp_dev = device_find_child(dev, NULL, compare_name_mdp);
		if (!mdp_dev) {
			dev_err(dev, "failed to find MDSS MDP node\n");
			of_platform_depopulate(dev);
			return -ENODEV;
		}

		put_device(mdp_dev);

		/* add the MDP component itself */
		component_match_add(dev, matchptr, compare_of,
				   mdp_dev->of_node);
	} else {
		/* MDP4 */
		mdp_dev = dev;
	}

	ret = add_components_mdp(mdp_dev, matchptr);
	if (ret)
		of_platform_depopulate(dev);

	return ret;
}

struct msm_gem_address_space *
msm_gem_smmu_address_space_get(struct drm_device *dev,
		unsigned int domain)
{
	struct msm_drm_private *priv = NULL;
	struct msm_kms *kms;
	const struct msm_kms_funcs *funcs;

	if ((!dev) || (!dev->dev_private))
		return NULL;

	priv = dev->dev_private;
	kms = priv->kms;
	if (!kms)
		return NULL;

	funcs = kms->funcs;

	if ((!funcs) || (!funcs->get_address_space))
		return NULL;

	return funcs->get_address_space(priv->kms, domain);
}

int msm_get_mixer_count(struct msm_drm_private *priv,
		const struct drm_display_mode *mode,
		u32 max_mixer_width, u32 *num_lm)
{
	struct msm_kms *kms;
	const struct msm_kms_funcs *funcs;

	if (!priv) {
		DRM_ERROR("invalid drm private struct");
		return -EINVAL;
	}

	kms = priv->kms;
	if (!kms) {
		DRM_ERROR("invalid msm kms struct");
		return -EINVAL;
	}

	funcs = kms->funcs;
	if (!funcs || !funcs->get_mixer_count) {
		DRM_ERROR("invlaid function pointers");
		return -EINVAL;
	}

	return funcs->get_mixer_count(priv->kms, mode,
			max_mixer_width, num_lm);
}
/*
 * We don't know what's the best binding to link the gpu with the drm device.
 * Fow now, we just hunt for all the possible gpus that we support, and add them
 * as components.
 */
static const struct of_device_id msm_gpu_match[] = {
	{ .compatible = "qcom,adreno" },
	{ .compatible = "qcom,adreno-3xx" },
	{ .compatible = "qcom,kgsl-3d0" },
	{ },
};

#ifdef CONFIG_QCOM_KGSL
static int add_gpu_components(struct device *dev,
			      struct component_match **matchptr)
{
	return 0;
}
#else
static int add_gpu_components(struct device *dev,
			      struct component_match **matchptr)
{
	struct device_node *np;

	np = of_find_matching_node(NULL, msm_gpu_match);
	if (!np)
		return 0;

	if (of_device_is_available(np))
		drm_of_component_match_add(dev, matchptr, compare_of, np);

	of_node_put(np);

	return 0;
}
#endif

static int msm_drm_bind(struct device *dev)
{
	return msm_drm_init(dev, &msm_driver);
}

static void msm_drm_unbind(struct device *dev)
{
	msm_drm_uninit(dev);
}

static const struct component_master_ops msm_drm_ops = {
	.bind = msm_drm_bind,
	.unbind = msm_drm_unbind,
};

/*
 * Platform driver:
 */

static int msm_pdev_probe(struct platform_device *pdev)
{
	int ret;
	struct component_match *match = NULL;

	ret = add_display_components(&pdev->dev, &match);
	if (ret)
		goto fail;

	ret = add_gpu_components(&pdev->dev, &match);
	if (ret)
		goto fail;

	if (!match)
		return -ENODEV;

	device_enable_async_suspend(&pdev->dev);

	pdev->dev.coherent_dma_mask = DMA_BIT_MASK(32);

	ret = component_master_add_with_match(&pdev->dev, &msm_drm_ops, match);
	if (ret)
		goto fail;

	return 0;

fail:
	of_platform_depopulate(&pdev->dev);
	return ret;
}

static int msm_pdev_remove(struct platform_device *pdev)
{
	component_master_del(&pdev->dev, &msm_drm_ops);
	of_platform_depopulate(&pdev->dev);

	msm_drm_unbind(&pdev->dev);
	component_master_del(&pdev->dev, &msm_drm_ops);
	return 0;
}

static void msm_pdev_shutdown(struct platform_device *pdev)
{
	struct drm_device *ddev = platform_get_drvdata(pdev);
	struct msm_drm_private *priv = NULL;

	if (!ddev) {
		DRM_ERROR("invalid drm device node\n");
		return;
	}

	priv = ddev->dev_private;
	if (!priv) {
		DRM_ERROR("invalid msm drm private node\n");
		return;
	}

	msm_lastclose(ddev);

	/* set this after lastclose to allow kickoff from lastclose */
	priv->shutdown_in_progress = true;
}

static const struct of_device_id dt_match[] = {
	{ .compatible = "qcom,mdp4", .data = (void *)4 },	/* MDP4 */
	{ .compatible = "qcom,mdss", .data = (void *)5 },	/* MDP5 MDSS */
	{ .compatible = "qcom,sde-kms", .data = (void *)3 },	/* sde */
	{}
};
MODULE_DEVICE_TABLE(of, dt_match);

static struct platform_driver msm_platform_driver = {
	.probe      = msm_pdev_probe,
	.remove     = msm_pdev_remove,
	.shutdown   = msm_pdev_shutdown,
	.driver     = {
		.name   = "msm_drm",
		.of_match_table = dt_match,
		.pm     = &msm_pm_ops,
		.suppress_bind_attrs = true,
		.probe_type = PROBE_PREFER_ASYNCHRONOUS,
	},
};

#ifdef CONFIG_QCOM_KGSL
void __init adreno_register(void)
{
}

void __exit adreno_unregister(void)
{
}
#endif

static int __init msm_drm_register(void)
{
	if (!modeset)
		return -EINVAL;

	DBG("init");
	msm_smmu_driver_init();
	msm_dsi_register();
	msm_edp_register();
	msm_hdmi_register();
	adreno_register();
	return platform_driver_register(&msm_platform_driver);
}

static void __exit msm_drm_unregister(void)
{
	DBG("fini");
	platform_driver_unregister(&msm_platform_driver);
	msm_hdmi_unregister();
	adreno_unregister();
	msm_edp_unregister();
	msm_dsi_unregister();
	msm_smmu_driver_cleanup();
}

module_init(msm_drm_register);
module_exit(msm_drm_unregister);

MODULE_AUTHOR("Rob Clark <robdclark@gmail.com");
MODULE_DESCRIPTION("MSM DRM Driver");
MODULE_LICENSE("GPL");<|MERGE_RESOLUTION|>--- conflicted
+++ resolved
@@ -1,9 +1,5 @@
 /*
-<<<<<<< HEAD
- * Copyright (c) 2016-2019, 2021 The Linux Foundation. All rights reserved.
-=======
  * Copyright (c) 2016-2021, The Linux Foundation. All rights reserved.
->>>>>>> 656d4d31
  * Copyright (C) 2013 Red Hat
  * Author: Rob Clark <robdclark@gmail.com>
  *
@@ -1710,8 +1706,6 @@
 		kfree(node);
 	}
 
-<<<<<<< HEAD
-=======
 	msm_preclose(dev, file_priv);
 
        /**
@@ -1719,7 +1713,6 @@
 	* refcount > 1. This operation is not triggered from upstream
 	* drm as msm_driver does not support DRIVER_LEGACY feature.
 	*/
->>>>>>> 656d4d31
 	ret = drm_release(inode, filp);
 	filp->private_data = NULL;
 end:
