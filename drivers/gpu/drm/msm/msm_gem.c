--- conflicted
+++ resolved
@@ -124,9 +124,6 @@
 	struct msm_gem_object *msm_obj = to_msm_bo(obj);
 
 	if (msm_obj->pages) {
-<<<<<<< HEAD
-		if (msm_obj->sgt)
-=======
 		if (msm_obj->sgt) {
 			/* For non-cached buffers, ensure the new
 			 * pages are clean because display controller,
@@ -137,7 +134,6 @@
 					     msm_obj->sgt->nents,
 					     DMA_BIDIRECTIONAL);
 
->>>>>>> e1864131
 			sg_free_table(msm_obj->sgt);
 			kfree(msm_obj->sgt);
 		}
