/*
 * Copyright (c) 2015-2017 The Linux Foundation. All rights reserved.
 *
 * This program is free software; you can redistribute it and/or modify
 * it under the terms of the GNU General Public License version 2 and
 * only version 2 as published by the Free Software Foundation.
 *
 * This program is distributed in the hope that it will be useful,
 * but WITHOUT ANY WARRANTY; without even the implied warranty of
 * MERCHANTABILITY or FITNESS FOR A PARTICULAR PURPOSE.  See the
 * GNU General Public License for more details.
 *
 */

#define pr_fmt(fmt)	"[drm:%s:%d] " fmt, __func__, __LINE__
#include "sde_encoder_phys.h"
#include "sde_hw_interrupts.h"
#include "sde_core_irq.h"
#include "sde_formats.h"
#include "sde_trace.h"

#define SDE_DEBUG_CMDENC(e, fmt, ...) SDE_DEBUG("enc%d intf%d " fmt, \
		(e) && (e)->base.parent ? \
		(e)->base.parent->base.id : -1, \
		(e) ? (e)->base.intf_idx - INTF_0 : -1, ##__VA_ARGS__)

#define SDE_ERROR_CMDENC(e, fmt, ...) SDE_ERROR("enc%d intf%d " fmt, \
		(e) && (e)->base.parent ? \
		(e)->base.parent->base.id : -1, \
		(e) ? (e)->base.intf_idx - INTF_0 : -1, ##__VA_ARGS__)

#define to_sde_encoder_phys_cmd(x) \
	container_of(x, struct sde_encoder_phys_cmd, base)

#define PP_TIMEOUT_MAX_TRIALS	10

/* wait for 2 vyncs only */
#define CTL_START_TIMEOUT_MS	32

/*
 * Tearcheck sync start and continue thresholds are empirically found
 * based on common panels In the future, may want to allow panels to override
 * these default values
 */
#define DEFAULT_TEARCHECK_SYNC_THRESH_START	4
#define DEFAULT_TEARCHECK_SYNC_THRESH_CONTINUE	4

#define SDE_ENC_WR_PTR_START_TIMEOUT_US 20000

static inline int _sde_encoder_phys_cmd_get_idle_timeout(
		struct sde_encoder_phys_cmd *cmd_enc)
{
	return cmd_enc->autorefresh.cfg.frame_count ?
			cmd_enc->autorefresh.cfg.frame_count *
			KICKOFF_TIMEOUT_MS : KICKOFF_TIMEOUT_MS;
}

static inline bool sde_encoder_phys_cmd_is_master(
		struct sde_encoder_phys *phys_enc)
{
	return (phys_enc->split_role != ENC_ROLE_SLAVE) ? true : false;
}

static bool sde_encoder_phys_cmd_mode_fixup(
		struct sde_encoder_phys *phys_enc,
		const struct drm_display_mode *mode,
		struct drm_display_mode *adj_mode)
{
	if (phys_enc)
		SDE_DEBUG_CMDENC(to_sde_encoder_phys_cmd(phys_enc), "\n");
	return true;
}

static uint64_t _sde_encoder_phys_cmd_get_autorefresh_property(
		struct sde_encoder_phys *phys_enc)
{
	struct drm_connector *conn = phys_enc->connector;

	if (!conn || !conn->state)
		return 0;

	return sde_connector_get_property(conn->state,
				CONNECTOR_PROP_AUTOREFRESH);
}

static void _sde_encoder_phys_cmd_config_autorefresh(
		struct sde_encoder_phys *phys_enc,
		u32 new_frame_count)
{
	struct sde_encoder_phys_cmd *cmd_enc =
			to_sde_encoder_phys_cmd(phys_enc);
	struct sde_hw_pingpong *hw_pp = phys_enc->hw_pp;
	struct drm_connector *conn = phys_enc->connector;
	struct sde_hw_autorefresh *cfg_cur, cfg_nxt;

	if (!conn || !conn->state || !hw_pp)
		return;

	cfg_cur = &cmd_enc->autorefresh.cfg;

	/* autorefresh property value should be validated already */
	memset(&cfg_nxt, 0, sizeof(cfg_nxt));
	cfg_nxt.frame_count = new_frame_count;
	cfg_nxt.enable = (cfg_nxt.frame_count != 0);

	SDE_DEBUG_CMDENC(cmd_enc, "autorefresh state %d->%d framecount %d\n",
			cfg_cur->enable, cfg_nxt.enable, cfg_nxt.frame_count);
	SDE_EVT32(DRMID(phys_enc->parent), hw_pp->idx, cfg_cur->enable,
			cfg_nxt.enable, cfg_nxt.frame_count);

	/* only proceed on state changes */
	if (cfg_nxt.enable == cfg_cur->enable)
		return;

	memcpy(cfg_cur, &cfg_nxt, sizeof(*cfg_cur));
	if (hw_pp->ops.setup_autorefresh)
		hw_pp->ops.setup_autorefresh(hw_pp, cfg_cur);
}

static void _sde_encoder_phys_cmd_update_flush_mask(
		struct sde_encoder_phys *phys_enc)
{
	struct sde_encoder_phys_cmd *cmd_enc =
			to_sde_encoder_phys_cmd(phys_enc);
	struct sde_hw_ctl *ctl;
	u32 flush_mask = 0;

	ctl = phys_enc->hw_ctl;
	if (!ctl || !ctl->ops.get_bitmask_intf ||
			!ctl->ops.update_pending_flush)
		return;

	ctl->ops.get_bitmask_intf(ctl, &flush_mask, phys_enc->intf_idx);
	ctl->ops.update_pending_flush(ctl, flush_mask);

	SDE_DEBUG_CMDENC(cmd_enc, "update pending flush ctl %d flush_mask %x\n",
			ctl->idx - CTL_0, flush_mask);
}

static void _sde_encoder_phys_cmd_update_intf_cfg(
		struct sde_encoder_phys *phys_enc)
{
	struct sde_encoder_phys_cmd *cmd_enc =
			to_sde_encoder_phys_cmd(phys_enc);
	struct sde_hw_ctl *ctl;
	struct sde_hw_intf_cfg intf_cfg = { 0 };

	ctl = phys_enc->hw_ctl;
	if (!ctl || !ctl->ops.setup_intf_cfg)
		return;

	intf_cfg.intf = phys_enc->intf_idx;
	intf_cfg.intf_mode_sel = SDE_CTL_MODE_SEL_CMD;
	intf_cfg.stream_sel = cmd_enc->stream_sel;
	intf_cfg.mode_3d = sde_encoder_helper_get_3d_blend_mode(phys_enc);
	ctl->ops.setup_intf_cfg(ctl, &intf_cfg);
}

static void sde_encoder_phys_cmd_pp_tx_done_irq(void *arg, int irq_idx)
{
	struct sde_encoder_phys *phys_enc = arg;
	unsigned long lock_flags;
	int new_cnt;
	u32 event = SDE_ENCODER_FRAME_EVENT_DONE |
			SDE_ENCODER_FRAME_EVENT_SIGNAL_RELEASE_FENCE;

	if (!phys_enc || !phys_enc->hw_pp)
		return;

	SDE_ATRACE_BEGIN("pp_done_irq");
	/* notify all synchronous clients first, then asynchronous clients */
	if (phys_enc->parent_ops.handle_frame_done)
		phys_enc->parent_ops.handle_frame_done(phys_enc->parent,
				phys_enc, event);

	spin_lock_irqsave(phys_enc->enc_spinlock, lock_flags);
	new_cnt = atomic_add_unless(&phys_enc->pending_kickoff_cnt, -1, 0);
	spin_unlock_irqrestore(phys_enc->enc_spinlock, lock_flags);

	SDE_EVT32_IRQ(DRMID(phys_enc->parent),
			phys_enc->hw_pp->idx - PINGPONG_0, new_cnt, event);

	/* Signal any waiting atomic commit thread */
	wake_up_all(&phys_enc->pending_kickoff_wq);
	SDE_ATRACE_END("pp_done_irq");
}

static void sde_encoder_phys_cmd_autorefresh_done_irq(void *arg, int irq_idx)
{
	struct sde_encoder_phys *phys_enc = arg;
	struct sde_encoder_phys_cmd *cmd_enc =
			to_sde_encoder_phys_cmd(phys_enc);
	unsigned long lock_flags;
	int new_cnt;

	if (!cmd_enc)
		return;

	phys_enc = &cmd_enc->base;
	spin_lock_irqsave(phys_enc->enc_spinlock, lock_flags);
	new_cnt = atomic_add_unless(&cmd_enc->autorefresh.kickoff_cnt, -1, 0);
	spin_unlock_irqrestore(phys_enc->enc_spinlock, lock_flags);

	SDE_EVT32_IRQ(DRMID(phys_enc->parent),
			phys_enc->hw_pp->idx - PINGPONG_0, new_cnt);

	/* Signal any waiting atomic commit thread */
	wake_up_all(&cmd_enc->autorefresh.kickoff_wq);
}

static void sde_encoder_phys_cmd_autorefresh_done_irq(void *arg, int irq_idx)
{
	struct sde_encoder_phys *phys_enc = arg;
	struct sde_encoder_phys_cmd *cmd_enc =
			to_sde_encoder_phys_cmd(phys_enc);
	unsigned long lock_flags;
	int new_cnt;

	if (!cmd_enc)
		return;

	phys_enc = &cmd_enc->base;
	spin_lock_irqsave(phys_enc->enc_spinlock, lock_flags);
	new_cnt = atomic_add_unless(&cmd_enc->autorefresh.kickoff_cnt, -1, 0);
	spin_unlock_irqrestore(phys_enc->enc_spinlock, lock_flags);

	SDE_EVT32_IRQ(DRMID(phys_enc->parent),
			phys_enc->hw_pp->idx - PINGPONG_0, new_cnt);

	/* Signal any waiting atomic commit thread */
	wake_up_all(&cmd_enc->autorefresh.kickoff_wq);
}

static void sde_encoder_phys_cmd_pp_rd_ptr_irq(void *arg, int irq_idx)
{
	struct sde_encoder_phys *phys_enc = arg;
	struct sde_encoder_phys_cmd *cmd_enc;
	bool signal_fence = false;

	if (!phys_enc || !phys_enc->hw_pp)
		return;

	SDE_ATRACE_BEGIN("rd_ptr_irq");
	cmd_enc = to_sde_encoder_phys_cmd(phys_enc);

	/**
	 * signal only for master,
	 * - when the ctl_start irq is done and incremented
	 *   the pending_rd_ptr_cnt.
	 * - when ctl_start irq status bit is set. This handles the case
	 *   where ctl_start status bit is set in hardware, but the interrupt
	 *   is delayed due to some reason.
	 */
	if (sde_encoder_phys_cmd_is_master(phys_enc) &&
			atomic_read(&phys_enc->pending_retire_fence_cnt)) {

		if (atomic_add_unless(
				&cmd_enc->pending_rd_ptr_cnt, -1, 0)) {
			signal_fence = true;
		} else {
			signal_fence =
				sde_core_irq_read_nolock(phys_enc->sde_kms,
				    phys_enc->irq[INTR_IDX_CTL_START].irq_idx,
				    false);
			if (signal_fence)
				SDE_EVT32_IRQ(DRMID(phys_enc->parent),
				    phys_enc->hw_pp->idx - PINGPONG_0,
				    atomic_read(
					&phys_enc->pending_retire_fence_cnt),
				    SDE_EVTLOG_FUNC_CASE1);
		}

		if (signal_fence && phys_enc->parent_ops.handle_frame_done) {
			atomic_add_unless(
				&phys_enc->pending_retire_fence_cnt, -1, 0);
			phys_enc->parent_ops.handle_frame_done(
				phys_enc->parent, phys_enc,
				SDE_ENCODER_FRAME_EVENT_SIGNAL_RETIRE_FENCE);
		}
	}

	SDE_EVT32_IRQ(DRMID(phys_enc->parent),
			phys_enc->hw_pp->idx - PINGPONG_0, signal_fence, 0xfff);

	if (phys_enc->parent_ops.handle_vblank_virt)
		phys_enc->parent_ops.handle_vblank_virt(phys_enc->parent,
			phys_enc);

	SDE_ATRACE_END("rd_ptr_irq");
}

static void sde_encoder_phys_cmd_ctl_start_irq(void *arg, int irq_idx)
{
	struct sde_encoder_phys *phys_enc = arg;
	struct sde_encoder_phys_cmd *cmd_enc;
	struct sde_hw_ctl *ctl;

	if (!phys_enc || !phys_enc->hw_ctl)
		return;

	SDE_ATRACE_BEGIN("ctl_start_irq");
	cmd_enc = to_sde_encoder_phys_cmd(phys_enc);

	ctl = phys_enc->hw_ctl;
	SDE_EVT32_IRQ(DRMID(phys_enc->parent), ctl->idx - CTL_0, 0xfff);
	atomic_add_unless(&phys_enc->pending_ctlstart_cnt, -1, 0);

	/*
	 * this is required for the fence signalling to be done in rd_ptr_irq
	 * after ctrl_start_irq
	 */
	if (sde_encoder_phys_cmd_is_master(phys_enc)
			&& atomic_read(&phys_enc->pending_retire_fence_cnt))
		atomic_inc(&cmd_enc->pending_rd_ptr_cnt);

	/* Signal any waiting ctl start interrupt */
	wake_up_all(&phys_enc->pending_kickoff_wq);
	SDE_ATRACE_END("ctl_start_irq");
}

static void sde_encoder_phys_cmd_underrun_irq(void *arg, int irq_idx)
{
	struct sde_encoder_phys *phys_enc = arg;

	if (!phys_enc)
		return;

	if (phys_enc->parent_ops.handle_underrun_virt)
		phys_enc->parent_ops.handle_underrun_virt(phys_enc->parent,
			phys_enc);
}

static void _sde_encoder_phys_cmd_setup_irq_hw_idx(
		struct sde_encoder_phys *phys_enc)
{
	struct sde_encoder_irq *irq;

	irq = &phys_enc->irq[INTR_IDX_CTL_START];
	irq->hw_idx = phys_enc->hw_ctl->idx;
	irq->irq_idx = -EINVAL;

	irq = &phys_enc->irq[INTR_IDX_PINGPONG];
	irq->hw_idx = phys_enc->hw_pp->idx;
	irq->irq_idx = -EINVAL;

	irq = &phys_enc->irq[INTR_IDX_RDPTR];
	irq->hw_idx = phys_enc->hw_pp->idx;
	irq->irq_idx = -EINVAL;

	irq = &phys_enc->irq[INTR_IDX_UNDERRUN];
	irq->hw_idx = phys_enc->intf_idx;
	irq->irq_idx = -EINVAL;

	irq = &phys_enc->irq[INTR_IDX_AUTOREFRESH_DONE];
	irq->hw_idx = phys_enc->hw_pp->idx;
	irq->irq_idx = -EINVAL;
}

static void sde_encoder_phys_cmd_mode_set(
		struct sde_encoder_phys *phys_enc,
		struct drm_display_mode *mode,
		struct drm_display_mode *adj_mode)
{
	struct sde_encoder_phys_cmd *cmd_enc =
		to_sde_encoder_phys_cmd(phys_enc);
	struct sde_rm *rm = &phys_enc->sde_kms->rm;
	struct sde_rm_hw_iter iter;
	int i, instance;

	if (!phys_enc || !mode || !adj_mode) {
		SDE_ERROR("invalid args\n");
		return;
	}
	phys_enc->cached_mode = *adj_mode;
	SDE_DEBUG_CMDENC(cmd_enc, "caching mode:\n");
	drm_mode_debug_printmodeline(adj_mode);

	instance = phys_enc->split_role == ENC_ROLE_SLAVE ? 1 : 0;

	/* Retrieve previously allocated HW Resources. Shouldn't fail */
	sde_rm_init_hw_iter(&iter, phys_enc->parent->base.id, SDE_HW_BLK_CTL);
	for (i = 0; i <= instance; i++) {
		if (sde_rm_get_hw(rm, &iter))
			phys_enc->hw_ctl = (struct sde_hw_ctl *)iter.hw;
	}

	if (IS_ERR_OR_NULL(phys_enc->hw_ctl)) {
		SDE_ERROR_CMDENC(cmd_enc, "failed to init ctl: %ld\n",
				PTR_ERR(phys_enc->hw_ctl));
		phys_enc->hw_ctl = NULL;
		return;
	}

	_sde_encoder_phys_cmd_setup_irq_hw_idx(phys_enc);
}

static bool _sde_encoder_phys_is_ppsplit(struct sde_encoder_phys *phys_enc)
{
	enum sde_rm_topology_name topology;

	if (!phys_enc)
		return false;

	topology = sde_connector_get_topology_name(phys_enc->connector);
	if (topology == SDE_RM_TOPOLOGY_PPSPLIT)
		return true;

	return false;
}

static int _sde_encoder_phys_cmd_handle_ppdone_timeout(
		struct sde_encoder_phys *phys_enc)
{
	struct sde_encoder_phys_cmd *cmd_enc =
			to_sde_encoder_phys_cmd(phys_enc);
	u32 frame_event = SDE_ENCODER_FRAME_EVENT_ERROR
				| SDE_ENCODER_FRAME_EVENT_SIGNAL_RELEASE_FENCE;
	bool do_log = false;

	cmd_enc->pp_timeout_report_cnt++;
	if (cmd_enc->pp_timeout_report_cnt == PP_TIMEOUT_MAX_TRIALS) {
		frame_event |= SDE_ENCODER_FRAME_EVENT_PANEL_DEAD;
		do_log = true;
	} else if (cmd_enc->pp_timeout_report_cnt == 1) {
		do_log = true;
	}

	SDE_EVT32(DRMID(phys_enc->parent), phys_enc->hw_pp->idx - PINGPONG_0,
			cmd_enc->pp_timeout_report_cnt,
			atomic_read(&phys_enc->pending_kickoff_cnt),
			frame_event);

	/* to avoid flooding, only log first time, and "dead" time */
	if (do_log) {
		SDE_ERROR_CMDENC(cmd_enc,
				"pp:%d kickoff timed out ctl %d cnt %d koff_cnt %d\n",
				phys_enc->hw_pp->idx - PINGPONG_0,
				phys_enc->hw_ctl->idx - CTL_0,
				cmd_enc->pp_timeout_report_cnt,
				atomic_read(&phys_enc->pending_kickoff_cnt));

		SDE_EVT32(DRMID(phys_enc->parent), SDE_EVTLOG_FATAL);

		sde_encoder_helper_unregister_irq(phys_enc, INTR_IDX_RDPTR);
<<<<<<< HEAD
		SDE_DBG_DUMP("sde", "dsi0_ctrl", "dsi0_phy", "dsi1_ctrl",
				"dsi1_phy", "vbif", "dbg_bus",
				"vbif_dbg_bus", "panic");
=======
		SDE_DBG_DUMP("all", "dbg_bus", "vbif_dbg_bus", "panic");
>>>>>>> 70be28c9
	}

	atomic_add_unless(&phys_enc->pending_kickoff_cnt, -1, 0);

	/* request a ctl reset before the next kickoff */
	phys_enc->enable_state = SDE_ENC_ERR_NEEDS_HW_RESET;

	if (phys_enc->parent_ops.handle_frame_done)
		phys_enc->parent_ops.handle_frame_done(
				phys_enc->parent, phys_enc, frame_event);

	return -ETIMEDOUT;
}

static bool _sde_encoder_phys_is_ppsplit_slave(
		struct sde_encoder_phys *phys_enc)
{
	if (!phys_enc)
		return false;

	return _sde_encoder_phys_is_ppsplit(phys_enc) &&
			phys_enc->split_role == ENC_ROLE_SLAVE;
}

static int _sde_encoder_phys_cmd_poll_write_pointer_started(
		struct sde_encoder_phys *phys_enc)
{
	struct sde_encoder_phys_cmd *cmd_enc =
			to_sde_encoder_phys_cmd(phys_enc);
	struct sde_hw_pingpong *hw_pp = phys_enc->hw_pp;
	struct sde_hw_pp_vsync_info info;
	u32 timeout_us = SDE_ENC_WR_PTR_START_TIMEOUT_US;
	int ret;

	if (!hw_pp || !hw_pp->ops.get_vsync_info ||
			!hw_pp->ops.poll_timeout_wr_ptr)
		return 0;

	ret = hw_pp->ops.get_vsync_info(hw_pp, &info);
	if (ret)
		return ret;

	SDE_DEBUG_CMDENC(cmd_enc,
			"pp:%d rd_ptr %d wr_ptr %d\n",
			phys_enc->hw_pp->idx - PINGPONG_0,
			info.rd_ptr_line_count,
			info.wr_ptr_line_count);
	SDE_EVT32(DRMID(phys_enc->parent), phys_enc->hw_pp->idx - PINGPONG_0,
			info.wr_ptr_line_count);

	ret = hw_pp->ops.poll_timeout_wr_ptr(hw_pp, timeout_us);
	if (ret) {
		SDE_EVT32(DRMID(phys_enc->parent),
				phys_enc->hw_pp->idx - PINGPONG_0,
				timeout_us,
				ret);
<<<<<<< HEAD
		SDE_DBG_DUMP("sde", "dsi0_ctrl", "dsi0_phy", "dsi1_ctrl",
				"dsi1_phy", "vbif_rt", "dbg_bus",
				"vbif_dbg_bus", "panic");
=======
		SDE_DBG_DUMP("all", "dbg_bus", "vbif_dbg_bus", "panic");
>>>>>>> 70be28c9
	}

	return ret;
}

static bool _sde_encoder_phys_cmd_is_ongoing_pptx(
		struct sde_encoder_phys *phys_enc)
{
	struct sde_hw_pingpong *hw_pp;
	struct sde_hw_pp_vsync_info info;

	if (!phys_enc)
		return false;

	hw_pp = phys_enc->hw_pp;
	if (!hw_pp || !hw_pp->ops.get_vsync_info)
		return false;

	hw_pp->ops.get_vsync_info(hw_pp, &info);

	SDE_EVT32(DRMID(phys_enc->parent),
			phys_enc->hw_pp->idx - PINGPONG_0,
			atomic_read(&phys_enc->pending_kickoff_cnt),
			info.wr_ptr_line_count,
			phys_enc->cached_mode.vdisplay);

	if (info.wr_ptr_line_count > 0 && info.wr_ptr_line_count <
			phys_enc->cached_mode.vdisplay)
		return true;

	return false;
}

static int _sde_encoder_phys_cmd_wait_for_idle(
		struct sde_encoder_phys *phys_enc)
{
	struct sde_encoder_phys_cmd *cmd_enc =
			to_sde_encoder_phys_cmd(phys_enc);
	struct sde_encoder_wait_info wait_info;
	int ret;

	if (!phys_enc) {
		SDE_ERROR("invalid encoder\n");
		return -EINVAL;
	}

	wait_info.wq = &phys_enc->pending_kickoff_wq;
	wait_info.atomic_cnt = &phys_enc->pending_kickoff_cnt;
	wait_info.timeout_ms = KICKOFF_TIMEOUT_MS;

	/* slave encoder doesn't enable for ppsplit */
	if (_sde_encoder_phys_is_ppsplit_slave(phys_enc))
		return 0;

	ret = sde_encoder_helper_wait_for_irq(phys_enc, INTR_IDX_PINGPONG,
			&wait_info);
	if (ret == -ETIMEDOUT)
		_sde_encoder_phys_cmd_handle_ppdone_timeout(phys_enc);
	else if (!ret)
		cmd_enc->pp_timeout_report_cnt = 0;

	return ret;
}

static int _sde_encoder_phys_cmd_wait_for_autorefresh_done(
		struct sde_encoder_phys *phys_enc)
{
	struct sde_encoder_phys_cmd *cmd_enc =
			to_sde_encoder_phys_cmd(phys_enc);
	struct sde_encoder_wait_info wait_info;
	int ret = 0;

	if (!phys_enc) {
		SDE_ERROR("invalid encoder\n");
		return -EINVAL;
	}

	/* only master deals with autorefresh */
	if (!sde_encoder_phys_cmd_is_master(phys_enc))
		return 0;

	wait_info.wq = &cmd_enc->autorefresh.kickoff_wq;
	wait_info.atomic_cnt = &cmd_enc->autorefresh.kickoff_cnt;
	wait_info.timeout_ms = _sde_encoder_phys_cmd_get_idle_timeout(cmd_enc);

	/* wait for autorefresh kickoff to start */
	ret = sde_encoder_helper_wait_for_irq(phys_enc,
			INTR_IDX_AUTOREFRESH_DONE, &wait_info);

	/* double check that kickoff has started by reading write ptr reg */
	if (!ret)
		ret = _sde_encoder_phys_cmd_poll_write_pointer_started(
			phys_enc);
	else
		sde_encoder_helper_report_irq_timeout(phys_enc,
				INTR_IDX_AUTOREFRESH_DONE);

	return ret;
}

static int sde_encoder_phys_cmd_control_vblank_irq(
		struct sde_encoder_phys *phys_enc,
		bool enable)
{
	struct sde_encoder_phys_cmd *cmd_enc =
		to_sde_encoder_phys_cmd(phys_enc);
	unsigned long lock_flags;
	int ret = 0;

	if (!phys_enc) {
		SDE_ERROR("invalid encoder\n");
		return -EINVAL;
	}

	/* Slave encoders don't report vblank */
	if (!sde_encoder_phys_cmd_is_master(phys_enc))
		goto end;

	SDE_DEBUG_CMDENC(cmd_enc, "[%pS] enable=%d/%d\n",
			__builtin_return_address(0),
			enable, atomic_read(&phys_enc->vblank_refcount));

	spin_lock_irqsave(phys_enc->enc_spinlock, lock_flags);

	SDE_EVT32(DRMID(phys_enc->parent), phys_enc->hw_pp->idx - PINGPONG_0,
			enable, atomic_read(&phys_enc->vblank_refcount));

	if (enable && atomic_inc_return(&phys_enc->vblank_refcount) == 1)
		ret = sde_encoder_helper_register_irq(phys_enc, INTR_IDX_RDPTR);
	else if (!enable && atomic_dec_return(&phys_enc->vblank_refcount) == 0)
		ret = sde_encoder_helper_unregister_irq(phys_enc,
				INTR_IDX_RDPTR);

	spin_unlock_irqrestore(phys_enc->enc_spinlock, lock_flags);

end:
	if (ret)
		SDE_ERROR_CMDENC(cmd_enc,
				"control vblank irq error %d, enable %d\n",
				ret, enable);

	return ret;
}

void sde_encoder_phys_cmd_irq_control(struct sde_encoder_phys *phys_enc,
		bool enable)
{
	struct sde_encoder_phys_cmd *cmd_enc;

	if (!phys_enc || _sde_encoder_phys_is_ppsplit_slave(phys_enc))
		return;

	cmd_enc = to_sde_encoder_phys_cmd(phys_enc);

	SDE_EVT32(DRMID(phys_enc->parent), phys_enc->hw_pp->idx - PINGPONG_0,
			enable, atomic_read(&phys_enc->vblank_refcount));

	if (enable) {
		sde_encoder_helper_register_irq(phys_enc, INTR_IDX_PINGPONG);
		sde_encoder_helper_register_irq(phys_enc, INTR_IDX_UNDERRUN);
		sde_encoder_phys_cmd_control_vblank_irq(phys_enc, true);

		if (sde_encoder_phys_cmd_is_master(phys_enc)) {
			sde_encoder_helper_register_irq(phys_enc,
					INTR_IDX_CTL_START);
			sde_encoder_helper_register_irq(phys_enc,
					INTR_IDX_AUTOREFRESH_DONE);
		}

	} else {
		if (sde_encoder_phys_cmd_is_master(phys_enc)) {
			sde_encoder_helper_unregister_irq(phys_enc,
					INTR_IDX_CTL_START);
			sde_encoder_helper_unregister_irq(phys_enc,
					INTR_IDX_AUTOREFRESH_DONE);
		}

		sde_encoder_helper_unregister_irq(phys_enc, INTR_IDX_UNDERRUN);
		sde_encoder_phys_cmd_control_vblank_irq(phys_enc, false);
		sde_encoder_helper_unregister_irq(phys_enc, INTR_IDX_PINGPONG);
	}
}

static void sde_encoder_phys_cmd_tearcheck_config(
		struct sde_encoder_phys *phys_enc)
{
	struct sde_encoder_phys_cmd *cmd_enc =
		to_sde_encoder_phys_cmd(phys_enc);
	struct sde_hw_tear_check tc_cfg = { 0 };
	struct drm_display_mode *mode;
	bool tc_enable = true;
	u32 vsync_hz;
	struct msm_drm_private *priv;
	struct sde_kms *sde_kms;

	if (!phys_enc) {
		SDE_ERROR("invalid encoder\n");
		return;
	}
	mode = &phys_enc->cached_mode;

	SDE_DEBUG_CMDENC(cmd_enc, "pp %d\n", phys_enc->hw_pp->idx - PINGPONG_0);

	if (!phys_enc->hw_pp->ops.setup_tearcheck ||
		!phys_enc->hw_pp->ops.enable_tearcheck) {
		SDE_DEBUG_CMDENC(cmd_enc, "tearcheck not supported\n");
		return;
	}

	sde_kms = phys_enc->sde_kms;
	if (!sde_kms || !sde_kms->dev || !sde_kms->dev->dev_private) {
		SDE_ERROR("invalid device\n");
		return;
	}
	priv = sde_kms->dev->dev_private;

	/*
	 * TE default: dsi byte clock calculated base on 70 fps;
	 * around 14 ms to complete a kickoff cycle if te disabled;
	 * vclk_line base on 60 fps; write is faster than read;
	 * init == start == rdptr;
	 *
	 * vsync_count is ratio of MDP VSYNC clock frequency to LCD panel
	 * frequency divided by the no. of rows (lines) in the LCDpanel.
	 */
	vsync_hz = sde_power_clk_get_rate(&priv->phandle, "vsync_clk");
	if (!vsync_hz || !mode->vtotal || !mode->vrefresh) {
		SDE_DEBUG_CMDENC(cmd_enc,
			"invalid params - vsync_hz %u vtot %u vrefresh %u\n",
			vsync_hz, mode->vtotal, mode->vrefresh);
		return;
	}

	tc_cfg.vsync_count = vsync_hz / (mode->vtotal * mode->vrefresh);

	/* enable external TE after kickoff to avoid premature autorefresh */
	tc_cfg.hw_vsync_mode = 0;

	/*
	 * By setting sync_cfg_height to near max register value, we essentially
	 * disable sde hw generated TE signal, since hw TE will arrive first.
	 * Only caveat is if due to error, we hit wrap-around.
	 */
	tc_cfg.sync_cfg_height = 0xFFF0;
	tc_cfg.vsync_init_val = mode->vdisplay;
	tc_cfg.sync_threshold_start = DEFAULT_TEARCHECK_SYNC_THRESH_START;
	tc_cfg.sync_threshold_continue = DEFAULT_TEARCHECK_SYNC_THRESH_CONTINUE;
	tc_cfg.start_pos = mode->vdisplay;
	tc_cfg.rd_ptr_irq = mode->vdisplay + 1;

	SDE_DEBUG_CMDENC(cmd_enc,
		"tc %d vsync_clk_speed_hz %u vtotal %u vrefresh %u\n",
		phys_enc->hw_pp->idx - PINGPONG_0, vsync_hz,
		mode->vtotal, mode->vrefresh);
	SDE_DEBUG_CMDENC(cmd_enc,
		"tc %d enable %u start_pos %u rd_ptr_irq %u\n",
		phys_enc->hw_pp->idx - PINGPONG_0, tc_enable, tc_cfg.start_pos,
		tc_cfg.rd_ptr_irq);
	SDE_DEBUG_CMDENC(cmd_enc,
		"tc %d hw_vsync_mode %u vsync_count %u vsync_init_val %u\n",
		phys_enc->hw_pp->idx - PINGPONG_0, tc_cfg.hw_vsync_mode,
		tc_cfg.vsync_count, tc_cfg.vsync_init_val);
	SDE_DEBUG_CMDENC(cmd_enc,
		"tc %d cfgheight %u thresh_start %u thresh_cont %u\n",
		phys_enc->hw_pp->idx - PINGPONG_0, tc_cfg.sync_cfg_height,
		tc_cfg.sync_threshold_start, tc_cfg.sync_threshold_continue);

	phys_enc->hw_pp->ops.setup_tearcheck(phys_enc->hw_pp, &tc_cfg);
	phys_enc->hw_pp->ops.enable_tearcheck(phys_enc->hw_pp, tc_enable);
}

static void _sde_encoder_phys_cmd_pingpong_config(
		struct sde_encoder_phys *phys_enc)
{
	struct sde_encoder_phys_cmd *cmd_enc =
		to_sde_encoder_phys_cmd(phys_enc);

	if (!phys_enc || !phys_enc->hw_ctl || !phys_enc->hw_pp
			|| !phys_enc->hw_ctl->ops.setup_intf_cfg) {
		SDE_ERROR("invalid arg(s), enc %d\n", phys_enc != 0);
		return;
	}

	SDE_DEBUG_CMDENC(cmd_enc, "pp %d, enabling mode:\n",
			phys_enc->hw_pp->idx - PINGPONG_0);
	drm_mode_debug_printmodeline(&phys_enc->cached_mode);

	if (!_sde_encoder_phys_is_ppsplit_slave(phys_enc))
		_sde_encoder_phys_cmd_update_intf_cfg(phys_enc);
	sde_encoder_phys_cmd_tearcheck_config(phys_enc);
}

static bool sde_encoder_phys_cmd_needs_single_flush(
		struct sde_encoder_phys *phys_enc)
{
	if (!phys_enc)
		return false;

	return _sde_encoder_phys_is_ppsplit(phys_enc);
}

static void sde_encoder_phys_cmd_enable_helper(
		struct sde_encoder_phys *phys_enc)
{
	struct sde_hw_ctl *ctl;
	u32 flush_mask = 0;

	if (!phys_enc || !phys_enc->hw_ctl || !phys_enc->hw_pp) {
		SDE_ERROR("invalid arg(s), encoder %d\n", phys_enc != 0);
		return;
	}

	sde_encoder_helper_split_config(phys_enc, phys_enc->intf_idx);

	_sde_encoder_phys_cmd_pingpong_config(phys_enc);

	/*
	 * For pp-split, skip setting the flush bit for the slave intf, since
	 * both intfs use same ctl and HW will only flush the master.
	 */
	if (_sde_encoder_phys_is_ppsplit(phys_enc) &&
		!sde_encoder_phys_cmd_is_master(phys_enc))
		goto skip_flush;

	ctl = phys_enc->hw_ctl;
	ctl->ops.get_bitmask_intf(ctl, &flush_mask, phys_enc->intf_idx);
	ctl->ops.update_pending_flush(ctl, flush_mask);

skip_flush:
	return;
}

static void sde_encoder_phys_cmd_enable(struct sde_encoder_phys *phys_enc)
{
	struct sde_encoder_phys_cmd *cmd_enc =
		to_sde_encoder_phys_cmd(phys_enc);

	if (!phys_enc || !phys_enc->hw_pp) {
		SDE_ERROR("invalid phys encoder\n");
		return;
	}

	SDE_DEBUG_CMDENC(cmd_enc, "pp %d\n", phys_enc->hw_pp->idx - PINGPONG_0);

	if (phys_enc->enable_state == SDE_ENC_ENABLED) {
		SDE_ERROR("already enabled\n");
		return;
	}

	sde_encoder_phys_cmd_enable_helper(phys_enc);
	phys_enc->enable_state = SDE_ENC_ENABLED;
}

static bool _sde_encoder_phys_cmd_is_autorefresh_enabled(
		struct sde_encoder_phys *phys_enc)
{
	struct sde_hw_pingpong *hw_pp;
	struct sde_hw_autorefresh cfg;
	int ret;

	if (!phys_enc || !phys_enc->hw_pp)
		return 0;

	if (!sde_encoder_phys_cmd_is_master(phys_enc))
		return 0;

	hw_pp = phys_enc->hw_pp;
	if (!hw_pp->ops.get_autorefresh)
		return 0;

	ret = hw_pp->ops.get_autorefresh(hw_pp, &cfg);
	if (ret)
		return 0;

	return cfg.enable;
}

static void _sde_encoder_phys_cmd_connect_te(
		struct sde_encoder_phys *phys_enc, bool enable)
{
	if (!phys_enc || !phys_enc->hw_pp ||
			!phys_enc->hw_pp->ops.connect_external_te)
		return;

	SDE_EVT32(DRMID(phys_enc->parent), enable);
	phys_enc->hw_pp->ops.connect_external_te(phys_enc->hw_pp, enable);
}

static void sde_encoder_phys_cmd_disable(struct sde_encoder_phys *phys_enc)
{
	struct sde_encoder_phys_cmd *cmd_enc =
		to_sde_encoder_phys_cmd(phys_enc);
	int ret;

	if (!phys_enc || !phys_enc->hw_pp) {
		SDE_ERROR("invalid encoder\n");
		return;
	}
	SDE_DEBUG_CMDENC(cmd_enc, "pp %d\n", phys_enc->hw_pp->idx - PINGPONG_0);

	if (phys_enc->enable_state == SDE_ENC_DISABLED) {
		SDE_ERROR_CMDENC(cmd_enc, "already disabled\n");
		return;
	}

	SDE_EVT32(DRMID(phys_enc->parent), phys_enc->hw_pp->idx - PINGPONG_0);

	if (!_sde_encoder_phys_is_ppsplit_slave(phys_enc)) {
		ret = _sde_encoder_phys_cmd_wait_for_idle(phys_enc);
		if (ret) {
			atomic_set(&phys_enc->pending_kickoff_cnt, 0);
			SDE_ERROR_CMDENC(cmd_enc,
					"pp %d failed wait for idle, %d\n",
					phys_enc->hw_pp->idx - PINGPONG_0, ret);
			SDE_EVT32(DRMID(phys_enc->parent),
					phys_enc->hw_pp->idx - PINGPONG_0, ret);
		}
	}

	if (phys_enc->hw_pp->ops.enable_tearcheck)
		phys_enc->hw_pp->ops.enable_tearcheck(phys_enc->hw_pp, false);
	phys_enc->enable_state = SDE_ENC_DISABLED;
}

static void sde_encoder_phys_cmd_destroy(struct sde_encoder_phys *phys_enc)
{
	struct sde_encoder_phys_cmd *cmd_enc =
		to_sde_encoder_phys_cmd(phys_enc);

	if (!phys_enc) {
		SDE_ERROR("invalid encoder\n");
		return;
	}
	kfree(cmd_enc);
}

static void sde_encoder_phys_cmd_get_hw_resources(
		struct sde_encoder_phys *phys_enc,
		struct sde_encoder_hw_resources *hw_res,
		struct drm_connector_state *conn_state)
{
	struct sde_encoder_phys_cmd *cmd_enc =
		to_sde_encoder_phys_cmd(phys_enc);

	if (!phys_enc) {
		SDE_ERROR("invalid encoder\n");
		return;
	}

	if ((phys_enc->intf_idx - INTF_0) >= INTF_MAX) {
		SDE_ERROR("invalid intf idx:%d\n", phys_enc->intf_idx);
		return;
	}

	SDE_DEBUG_CMDENC(cmd_enc, "\n");
	hw_res->intfs[phys_enc->intf_idx - INTF_0] = INTF_MODE_CMD;
}

static void sde_encoder_phys_cmd_prepare_for_kickoff(
		struct sde_encoder_phys *phys_enc,
		struct sde_encoder_kickoff_params *params)
{
	struct sde_encoder_phys_cmd *cmd_enc =
			to_sde_encoder_phys_cmd(phys_enc);
	int ret;

	if (!phys_enc || !phys_enc->hw_pp) {
		SDE_ERROR("invalid encoder\n");
		return;
	}
	SDE_DEBUG_CMDENC(cmd_enc, "pp %d\n", phys_enc->hw_pp->idx - PINGPONG_0);

	SDE_EVT32(DRMID(phys_enc->parent), phys_enc->hw_pp->idx - PINGPONG_0,
			atomic_read(&phys_enc->pending_kickoff_cnt),
			atomic_read(&cmd_enc->autorefresh.kickoff_cnt));

	/*
	 * Mark kickoff request as outstanding. If there are more than one,
	 * outstanding, then we have to wait for the previous one to complete
	 */
	ret = _sde_encoder_phys_cmd_wait_for_idle(phys_enc);
	if (ret) {
		/* force pending_kickoff_cnt 0 to discard failed kickoff */
		atomic_set(&phys_enc->pending_kickoff_cnt, 0);
		SDE_EVT32(DRMID(phys_enc->parent),
				phys_enc->hw_pp->idx - PINGPONG_0);
		SDE_ERROR("failed wait_for_idle: %d\n", ret);
	}

	SDE_DEBUG_CMDENC(cmd_enc, "pp:%d pending_cnt %d\n",
			phys_enc->hw_pp->idx - PINGPONG_0,
			atomic_read(&phys_enc->pending_kickoff_cnt));
}

static int _sde_encoder_phys_cmd_wait_for_ctl_start(
		struct sde_encoder_phys *phys_enc)
{
	struct sde_encoder_phys_cmd *cmd_enc =
			to_sde_encoder_phys_cmd(phys_enc);
	struct sde_encoder_wait_info wait_info;
	int ret;

	if (!phys_enc) {
		SDE_ERROR("invalid encoder\n");
		return -EINVAL;
	}

	wait_info.wq = &phys_enc->pending_kickoff_wq;
	wait_info.atomic_cnt = &phys_enc->pending_ctlstart_cnt;
	wait_info.timeout_ms = CTL_START_TIMEOUT_MS;

	/* slave encoder doesn't enable for ppsplit */
	if (_sde_encoder_phys_is_ppsplit_slave(phys_enc))
		return 0;

	ret = sde_encoder_helper_wait_for_irq(phys_enc, INTR_IDX_CTL_START,
			&wait_info);
	if (ret == -ETIMEDOUT) {
		SDE_ERROR_CMDENC(cmd_enc, "ctl start interrupt wait failed\n");
		ret = -EINVAL;
	} else if (!ret)
		ret = 0;

	return ret;
}

static int sde_encoder_phys_cmd_wait_for_tx_complete(
		struct sde_encoder_phys *phys_enc)
{
	int rc;
	struct sde_encoder_phys_cmd *cmd_enc;

	if (!phys_enc)
		return -EINVAL;

	cmd_enc = to_sde_encoder_phys_cmd(phys_enc);

	rc = _sde_encoder_phys_cmd_wait_for_idle(phys_enc);
	if (rc) {
		SDE_EVT32(DRMID(phys_enc->parent),
				phys_enc->intf_idx - INTF_0);
		SDE_ERROR("failed wait_for_idle: %d\n", rc);
	}

	return rc;
}

static int sde_encoder_phys_cmd_wait_for_commit_done(
		struct sde_encoder_phys *phys_enc)
{
	int rc = 0;
	struct sde_encoder_phys_cmd *cmd_enc;

	if (!phys_enc)
		return -EINVAL;

	cmd_enc = to_sde_encoder_phys_cmd(phys_enc);

	/* only required for master controller */
	if (sde_encoder_phys_cmd_is_master(phys_enc))
		rc = _sde_encoder_phys_cmd_wait_for_ctl_start(phys_enc);

	if (!rc && sde_encoder_phys_cmd_is_master(phys_enc) &&
			cmd_enc->autorefresh.cfg.enable)
		rc = _sde_encoder_phys_cmd_wait_for_autorefresh_done(phys_enc);

	/* required for both controllers */
	if (!rc && cmd_enc->serialize_wait4pp)
		sde_encoder_phys_cmd_prepare_for_kickoff(phys_enc, NULL);

	return rc;
}

static void sde_encoder_phys_cmd_update_split_role(
		struct sde_encoder_phys *phys_enc,
		enum sde_enc_split_role role)
{
	struct sde_encoder_phys_cmd *cmd_enc;
	enum sde_enc_split_role old_role;
	bool is_ppsplit;

	if (!phys_enc)
		return;

	cmd_enc = to_sde_encoder_phys_cmd(phys_enc);
	old_role = phys_enc->split_role;
	is_ppsplit = _sde_encoder_phys_is_ppsplit(phys_enc);

	phys_enc->split_role = role;

	SDE_DEBUG_CMDENC(cmd_enc, "old role %d new role %d\n",
			old_role, role);

	/*
	 * ppsplit solo needs to reprogram because intf may have swapped without
	 * role changing on left-only, right-only back-to-back commits
	 */
	if (!(is_ppsplit && role == ENC_ROLE_SOLO) &&
			(role == old_role || role == ENC_ROLE_SKIP))
		return;

	sde_encoder_helper_split_config(phys_enc, phys_enc->intf_idx);
	_sde_encoder_phys_cmd_pingpong_config(phys_enc);
	_sde_encoder_phys_cmd_update_flush_mask(phys_enc);
}

static void sde_encoder_phys_cmd_prepare_commit(
		struct sde_encoder_phys *phys_enc)
{
	struct sde_encoder_phys_cmd *cmd_enc =
		to_sde_encoder_phys_cmd(phys_enc);

	if (!phys_enc)
		return;

	if (sde_encoder_phys_cmd_is_master(phys_enc)) {
		unsigned long lock_flags;


		SDE_EVT32(DRMID(phys_enc->parent), phys_enc->intf_idx - INTF_0,
				cmd_enc->autorefresh.cfg.enable);

		if (!_sde_encoder_phys_cmd_is_autorefresh_enabled(phys_enc))
			return;

		/**
		 * Autorefresh must be disabled carefully:
		 *  - Must disable while there is no ongoing transmission
		 *  - Receiving a TE will trigger the next Autorefresh TX
		 *  - Only safe to disable Autorefresh between PPDone and TE
		 *  - However, that is a small time window
		 *  - Disabling External TE gives large safe window, assuming
		 *    internally generated TE is set to a large counter value
		 *
		 * If Autorefresh is active:
		 * 1. Disable external TE
		 *   - TE will run on an SDE counter set to large value (~200ms)
		 *
		 * 2. Check for ongoing TX
		 *   - If ongoing TX, set pending_kickoff_cnt if not set already
		 *   - We don't want to wait for a ppdone that will never
		 *     arrive, so verify ongoing TX
		 *
		 * 3. Wait for TX to Complete
		 *  - Wait for PPDone pending count to reach 0
		 *
		 * 4. Leave Autorefresh Disabled
		 *   - Assume disable of Autorefresh since it is now safe
		 *   - Can now safely Disable Encoder, do debug printing, etc.
		 *     without worrying that Autorefresh will kickoff
		 */

		spin_lock_irqsave(phys_enc->enc_spinlock, lock_flags);

		/* disable external TE to prevent next autorefresh */
		_sde_encoder_phys_cmd_connect_te(phys_enc, false);

		/* verify that we disabled TE during outstanding TX */
		if (_sde_encoder_phys_cmd_is_ongoing_pptx(phys_enc))
			atomic_add_unless(&phys_enc->pending_kickoff_cnt, 1, 1);

		spin_unlock_irqrestore(phys_enc->enc_spinlock, lock_flags);

		/* wait for ppdone if necessary due to catching ongoing TX */
		if (_sde_encoder_phys_cmd_wait_for_idle(phys_enc))
			SDE_ERROR_CMDENC(cmd_enc,
					"pp:%d kickoff timed out\n",
					phys_enc->hw_pp->idx - PINGPONG_0);

		/*
		 * not strictly necessary for kickoff, but simplifies disable
		 * callflow since our disable is split across multiple phys_encs
		 */
		_sde_encoder_phys_cmd_config_autorefresh(phys_enc, 0);

		SDE_DEBUG_CMDENC(cmd_enc, "disabled autorefresh & ext TE\n");

	}
}

static void sde_encoder_phys_cmd_handle_post_kickoff(
		struct sde_encoder_phys *phys_enc)
{
	if (!phys_enc)
		return;

	/**
	 * re-enable external TE, either for the first time after enabling
	 * or if disabled for Autorefresh
	 */
	_sde_encoder_phys_cmd_connect_te(phys_enc, true);
}

static void sde_encoder_phys_cmd_trigger_start(
		struct sde_encoder_phys *phys_enc)
{
	struct sde_encoder_phys_cmd *cmd_enc =
			to_sde_encoder_phys_cmd(phys_enc);
	u32 frame_cnt;

	if (!phys_enc)
		return;

	/* we don't issue CTL_START when using autorefresh */
	frame_cnt = _sde_encoder_phys_cmd_get_autorefresh_property(phys_enc);
	if (frame_cnt) {
		_sde_encoder_phys_cmd_config_autorefresh(phys_enc, frame_cnt);
		atomic_inc(&cmd_enc->autorefresh.kickoff_cnt);
	} else {
		sde_encoder_helper_trigger_start(phys_enc);
	}
}

static void sde_encoder_phys_cmd_init_ops(
		struct sde_encoder_phys_ops *ops)
{
	ops->prepare_commit = sde_encoder_phys_cmd_prepare_commit;
	ops->is_master = sde_encoder_phys_cmd_is_master;
	ops->mode_set = sde_encoder_phys_cmd_mode_set;
	ops->mode_fixup = sde_encoder_phys_cmd_mode_fixup;
	ops->enable = sde_encoder_phys_cmd_enable;
	ops->disable = sde_encoder_phys_cmd_disable;
	ops->destroy = sde_encoder_phys_cmd_destroy;
	ops->get_hw_resources = sde_encoder_phys_cmd_get_hw_resources;
	ops->control_vblank_irq = sde_encoder_phys_cmd_control_vblank_irq;
	ops->wait_for_commit_done = sde_encoder_phys_cmd_wait_for_commit_done;
	ops->prepare_for_kickoff = sde_encoder_phys_cmd_prepare_for_kickoff;
	ops->wait_for_tx_complete = sde_encoder_phys_cmd_wait_for_tx_complete;
	ops->handle_post_kickoff = sde_encoder_phys_cmd_handle_post_kickoff;
	ops->trigger_start = sde_encoder_phys_cmd_trigger_start;
	ops->needs_single_flush = sde_encoder_phys_cmd_needs_single_flush;
	ops->hw_reset = sde_encoder_helper_hw_reset;
	ops->irq_control = sde_encoder_phys_cmd_irq_control;
	ops->update_split_role = sde_encoder_phys_cmd_update_split_role;
	ops->restore = sde_encoder_phys_cmd_enable_helper;
}

struct sde_encoder_phys *sde_encoder_phys_cmd_init(
		struct sde_enc_phys_init_params *p)
{
	struct sde_encoder_phys *phys_enc = NULL;
	struct sde_encoder_phys_cmd *cmd_enc = NULL;
	struct sde_hw_mdp *hw_mdp;
	struct sde_encoder_irq *irq;
	int i, ret = 0;

	SDE_DEBUG("intf %d\n", p->intf_idx - INTF_0);

	cmd_enc = kzalloc(sizeof(*cmd_enc), GFP_KERNEL);
	if (!cmd_enc) {
		ret = -ENOMEM;
		SDE_ERROR("failed to allocate\n");
		goto fail;
	}
	phys_enc = &cmd_enc->base;

	hw_mdp = sde_rm_get_mdp(&p->sde_kms->rm);
	if (IS_ERR_OR_NULL(hw_mdp)) {
		ret = PTR_ERR(hw_mdp);
		SDE_ERROR("failed to get mdptop\n");
		goto fail_mdp_init;
	}
	phys_enc->hw_mdptop = hw_mdp;
	phys_enc->intf_idx = p->intf_idx;

	sde_encoder_phys_cmd_init_ops(&phys_enc->ops);
	phys_enc->parent = p->parent;
	phys_enc->parent_ops = p->parent_ops;
	phys_enc->sde_kms = p->sde_kms;
	phys_enc->split_role = p->split_role;
	phys_enc->intf_mode = INTF_MODE_CMD;
	phys_enc->enc_spinlock = p->enc_spinlock;
	cmd_enc->stream_sel = 0;
	phys_enc->enable_state = SDE_ENC_DISABLED;
	phys_enc->comp_type = p->comp_type;
	for (i = 0; i < INTR_IDX_MAX; i++) {
		irq = &phys_enc->irq[i];
		INIT_LIST_HEAD(&irq->cb.list);
		irq->irq_idx = -EINVAL;
		irq->hw_idx = -EINVAL;
		irq->cb.arg = phys_enc;
	}

	irq = &phys_enc->irq[INTR_IDX_CTL_START];
	irq->name = "ctl_start";
	irq->intr_type = SDE_IRQ_TYPE_CTL_START;
	irq->intr_idx = INTR_IDX_CTL_START;
	irq->cb.func = sde_encoder_phys_cmd_ctl_start_irq;

	irq = &phys_enc->irq[INTR_IDX_PINGPONG];
	irq->name = "pp_done";
	irq->intr_type = SDE_IRQ_TYPE_PING_PONG_COMP;
	irq->intr_idx = INTR_IDX_PINGPONG;
	irq->cb.func = sde_encoder_phys_cmd_pp_tx_done_irq;

	irq = &phys_enc->irq[INTR_IDX_RDPTR];
	irq->name = "pp_rd_ptr";
	irq->intr_type = SDE_IRQ_TYPE_PING_PONG_RD_PTR;
	irq->intr_idx = INTR_IDX_RDPTR;
	irq->cb.func = sde_encoder_phys_cmd_pp_rd_ptr_irq;

	irq = &phys_enc->irq[INTR_IDX_UNDERRUN];
	irq->name = "underrun";
	irq->intr_type = SDE_IRQ_TYPE_INTF_UNDER_RUN;
	irq->intr_idx = INTR_IDX_UNDERRUN;
	irq->cb.func = sde_encoder_phys_cmd_underrun_irq;

	irq = &phys_enc->irq[INTR_IDX_AUTOREFRESH_DONE];
	irq->name = "autorefresh_done";
	irq->intr_type = SDE_IRQ_TYPE_PING_PONG_AUTO_REF;
	irq->intr_idx = INTR_IDX_AUTOREFRESH_DONE;
	irq->cb.func = sde_encoder_phys_cmd_autorefresh_done_irq;

	atomic_set(&phys_enc->vblank_refcount, 0);
	atomic_set(&phys_enc->pending_kickoff_cnt, 0);
	atomic_set(&phys_enc->pending_ctlstart_cnt, 0);
	atomic_set(&phys_enc->pending_retire_fence_cnt, 0);
	atomic_set(&cmd_enc->pending_rd_ptr_cnt, 0);
	init_waitqueue_head(&phys_enc->pending_kickoff_wq);
	atomic_set(&cmd_enc->autorefresh.kickoff_cnt, 0);
	init_waitqueue_head(&cmd_enc->autorefresh.kickoff_wq);

	SDE_DEBUG_CMDENC(cmd_enc, "created\n");

	return phys_enc;

fail_mdp_init:
	kfree(cmd_enc);
fail:
	return ERR_PTR(ret);
}<|MERGE_RESOLUTION|>--- conflicted
+++ resolved
@@ -183,29 +183,6 @@
 	/* Signal any waiting atomic commit thread */
 	wake_up_all(&phys_enc->pending_kickoff_wq);
 	SDE_ATRACE_END("pp_done_irq");
-}
-
-static void sde_encoder_phys_cmd_autorefresh_done_irq(void *arg, int irq_idx)
-{
-	struct sde_encoder_phys *phys_enc = arg;
-	struct sde_encoder_phys_cmd *cmd_enc =
-			to_sde_encoder_phys_cmd(phys_enc);
-	unsigned long lock_flags;
-	int new_cnt;
-
-	if (!cmd_enc)
-		return;
-
-	phys_enc = &cmd_enc->base;
-	spin_lock_irqsave(phys_enc->enc_spinlock, lock_flags);
-	new_cnt = atomic_add_unless(&cmd_enc->autorefresh.kickoff_cnt, -1, 0);
-	spin_unlock_irqrestore(phys_enc->enc_spinlock, lock_flags);
-
-	SDE_EVT32_IRQ(DRMID(phys_enc->parent),
-			phys_enc->hw_pp->idx - PINGPONG_0, new_cnt);
-
-	/* Signal any waiting atomic commit thread */
-	wake_up_all(&cmd_enc->autorefresh.kickoff_wq);
 }
 
 static void sde_encoder_phys_cmd_autorefresh_done_irq(void *arg, int irq_idx)
@@ -442,13 +419,7 @@
 		SDE_EVT32(DRMID(phys_enc->parent), SDE_EVTLOG_FATAL);
 
 		sde_encoder_helper_unregister_irq(phys_enc, INTR_IDX_RDPTR);
-<<<<<<< HEAD
-		SDE_DBG_DUMP("sde", "dsi0_ctrl", "dsi0_phy", "dsi1_ctrl",
-				"dsi1_phy", "vbif", "dbg_bus",
-				"vbif_dbg_bus", "panic");
-=======
 		SDE_DBG_DUMP("all", "dbg_bus", "vbif_dbg_bus", "panic");
->>>>>>> 70be28c9
 	}
 
 	atomic_add_unless(&phys_enc->pending_kickoff_cnt, -1, 0);
@@ -505,13 +476,7 @@
 				phys_enc->hw_pp->idx - PINGPONG_0,
 				timeout_us,
 				ret);
-<<<<<<< HEAD
-		SDE_DBG_DUMP("sde", "dsi0_ctrl", "dsi0_phy", "dsi1_ctrl",
-				"dsi1_phy", "vbif_rt", "dbg_bus",
-				"vbif_dbg_bus", "panic");
-=======
 		SDE_DBG_DUMP("all", "dbg_bus", "vbif_dbg_bus", "panic");
->>>>>>> 70be28c9
 	}
 
 	return ret;
@@ -618,7 +583,6 @@
 {
 	struct sde_encoder_phys_cmd *cmd_enc =
 		to_sde_encoder_phys_cmd(phys_enc);
-	unsigned long lock_flags;
 	int ret = 0;
 
 	if (!phys_enc) {
@@ -633,8 +597,6 @@
 	SDE_DEBUG_CMDENC(cmd_enc, "[%pS] enable=%d/%d\n",
 			__builtin_return_address(0),
 			enable, atomic_read(&phys_enc->vblank_refcount));
-
-	spin_lock_irqsave(phys_enc->enc_spinlock, lock_flags);
 
 	SDE_EVT32(DRMID(phys_enc->parent), phys_enc->hw_pp->idx - PINGPONG_0,
 			enable, atomic_read(&phys_enc->vblank_refcount));
@@ -644,8 +606,6 @@
 	else if (!enable && atomic_dec_return(&phys_enc->vblank_refcount) == 0)
 		ret = sde_encoder_helper_unregister_irq(phys_enc,
 				INTR_IDX_RDPTR);
-
-	spin_unlock_irqrestore(phys_enc->enc_spinlock, lock_flags);
 
 end:
 	if (ret)
