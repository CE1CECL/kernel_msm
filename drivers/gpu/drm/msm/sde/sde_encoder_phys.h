/*
 * Copyright (c) 2015-2017 The Linux Foundation. All rights reserved.
 *
 * This program is free software; you can redistribute it and/or modify
 * it under the terms of the GNU General Public License version 2 and
 * only version 2 as published by the Free Software Foundation.
 *
 * This program is distributed in the hope that it will be useful,
 * but WITHOUT ANY WARRANTY; without even the implied warranty of
 * MERCHANTABILITY or FITNESS FOR A PARTICULAR PURPOSE.  See the
 * GNU General Public License for more details.
 *
 */

#ifndef __SDE_ENCODER_PHYS_H__
#define __SDE_ENCODER_PHYS_H__

#include <linux/jiffies.h>
#include <linux/sde_rsc.h>

#include "sde_kms.h"
#include "sde_hw_intf.h"
#include "sde_hw_pingpong.h"
#include "sde_hw_ctl.h"
#include "sde_hw_top.h"
#include "sde_hw_wb.h"
#include "sde_hw_cdm.h"
#include "sde_encoder.h"
#include "sde_connector.h"

#define SDE_ENCODER_NAME_MAX	16

/* wait for at most 2 vsync for lowest refresh rate (24hz) */
#define KICKOFF_TIMEOUT_MS		84
#define KICKOFF_TIMEOUT_JIFFIES		msecs_to_jiffies(KICKOFF_TIMEOUT_MS)

/**
 * enum sde_enc_split_role - Role this physical encoder will play in a
 *	split-panel configuration, where one panel is master, and others slaves.
 *	Masters have extra responsibilities, like managing the VBLANK IRQ.
 * @ENC_ROLE_SOLO:	This is the one and only panel. This encoder is master.
 * @ENC_ROLE_MASTER:	This encoder is the master of a split panel config.
 * @ENC_ROLE_SLAVE:	This encoder is not the master of a split panel config.
 * @ENC_ROLE_SKIP:	This encoder is not participating in kickoffs
 */
enum sde_enc_split_role {
	ENC_ROLE_SOLO,
	ENC_ROLE_MASTER,
	ENC_ROLE_SLAVE,
	ENC_ROLE_SKIP
};

/**
 * enum sde_enc_enable_state - current enabled state of the physical encoder
 * @SDE_ENC_DISABLING:	Encoder transitioning to disable state
 *			Events bounding transition are encoder type specific
 * @SDE_ENC_DISABLED:	Encoder is disabled
 * @SDE_ENC_ENABLING:	Encoder transitioning to enabled
 *			Events bounding transition are encoder type specific
 * @SDE_ENC_ENABLED:	Encoder is enabled
 * @SDE_ENC_ERR_NEEDS_HW_RESET:	Encoder is enabled, but requires a hw_reset
 *				to recover from a previous error
 */
enum sde_enc_enable_state {
	SDE_ENC_DISABLING,
	SDE_ENC_DISABLED,
	SDE_ENC_ENABLING,
	SDE_ENC_ENABLED,
	SDE_ENC_ERR_NEEDS_HW_RESET
};

struct sde_encoder_phys;

/**
 * struct sde_encoder_virt_ops - Interface the containing virtual encoder
 *	provides for the physical encoders to use to callback.
 * @handle_vblank_virt:	Notify virtual encoder of vblank IRQ reception
 *			Note: This is called from IRQ handler context.
 * @handle_underrun_virt: Notify virtual encoder of underrun IRQ reception
 *			Note: This is called from IRQ handler context.
 * @handle_frame_done:	Notify virtual encoder that this phys encoder
 *			completes last request frame.
 */
struct sde_encoder_virt_ops {
	void (*handle_vblank_virt)(struct drm_encoder *,
			struct sde_encoder_phys *phys);
	void (*handle_underrun_virt)(struct drm_encoder *,
			struct sde_encoder_phys *phys);
	void (*handle_frame_done)(struct drm_encoder *,
			struct sde_encoder_phys *phys, u32 event);
};

/**
 * struct sde_encoder_phys_ops - Interface the physical encoders provide to
 *	the containing virtual encoder.
 * @late_register:		DRM Call. Add Userspace interfaces, debugfs.
 * @prepare_commit:		MSM Atomic Call, start of atomic commit sequence
 * @is_master:			Whether this phys_enc is the current master
 *				encoder. Can be switched at enable time. Based
 *				on split_role and current mode (CMD/VID).
 * @mode_fixup:			DRM Call. Fixup a DRM mode.
 * @mode_set:			DRM Call. Set a DRM mode.
 *				This likely caches the mode, for use at enable.
 * @enable:			DRM Call. Enable a DRM mode.
 * @disable:			DRM Call. Disable mode.
 * @atomic_check:		DRM Call. Atomic check new DRM state.
 * @destroy:			DRM Call. Destroy and release resources.
 * @get_hw_resources:		Populate the structure with the hardware
 *				resources that this phys_enc is using.
 *				Expect no overlap between phys_encs.
 * @control_vblank_irq		Register/Deregister for VBLANK IRQ
 * @wait_for_commit_done:	Wait for hardware to have flushed the
 *				current pending frames to hardware
 * @wait_for_tx_complete:	Wait for hardware to transfer the pixels
 *				to the panel
 * @prepare_for_kickoff:	Do any work necessary prior to a kickoff
 *				For CMD encoder, may wait for previous tx done
 * @handle_post_kickoff:	Do any work necessary post-kickoff work
 * @trigger_start:		Process start event on physical encoder
 * @needs_single_flush:		Whether encoder slaves need to be flushed
 * @setup_misr:		Sets up MISR, enable and disables based on sysfs
 * @collect_misr:		Collects MISR data on frame update
 * @hw_reset:			Issue HW recovery such as CTL reset and clear
 *				SDE_ENC_ERR_NEEDS_HW_RESET state
 * @irq_control:		Handler to enable/disable all the encoder IRQs
 * @update_split_role:		Update the split role of the phys enc
 * @restore:			Restore all the encoder configs.
 * @is_autorefresh_enabled:	provides the autorefresh current
 *                              enable/disable state.
 */

struct sde_encoder_phys_ops {
	int (*late_register)(struct sde_encoder_phys *encoder,
			struct dentry *debugfs_root);
	void (*prepare_commit)(struct sde_encoder_phys *encoder);
	bool (*is_master)(struct sde_encoder_phys *encoder);
	bool (*mode_fixup)(struct sde_encoder_phys *encoder,
			const struct drm_display_mode *mode,
			struct drm_display_mode *adjusted_mode);
	void (*mode_set)(struct sde_encoder_phys *encoder,
			struct drm_display_mode *mode,
			struct drm_display_mode *adjusted_mode);
	void (*enable)(struct sde_encoder_phys *encoder);
	void (*disable)(struct sde_encoder_phys *encoder);
	int (*atomic_check)(struct sde_encoder_phys *encoder,
			    struct drm_crtc_state *crtc_state,
			    struct drm_connector_state *conn_state);
	void (*destroy)(struct sde_encoder_phys *encoder);
	void (*get_hw_resources)(struct sde_encoder_phys *encoder,
			struct sde_encoder_hw_resources *hw_res,
			struct drm_connector_state *conn_state);
	int (*control_vblank_irq)(struct sde_encoder_phys *enc, bool enable);
	int (*wait_for_commit_done)(struct sde_encoder_phys *phys_enc);
	int (*wait_for_tx_complete)(struct sde_encoder_phys *phys_enc);
	void (*prepare_for_kickoff)(struct sde_encoder_phys *phys_enc,
			struct sde_encoder_kickoff_params *params);
	void (*handle_post_kickoff)(struct sde_encoder_phys *phys_enc);
	void (*trigger_start)(struct sde_encoder_phys *phys_enc);
	bool (*needs_single_flush)(struct sde_encoder_phys *phys_enc);

	void (*setup_misr)(struct sde_encoder_phys *phys_encs,
				bool enable, u32 frame_count);
	u32 (*collect_misr)(struct sde_encoder_phys *phys_enc);
	void (*hw_reset)(struct sde_encoder_phys *phys_enc);
	void (*irq_control)(struct sde_encoder_phys *phys, bool enable);
	void (*update_split_role)(struct sde_encoder_phys *phys_enc,
			enum sde_enc_split_role role);
	void (*restore)(struct sde_encoder_phys *phys);
	bool (*is_autorefresh_enabled)(struct sde_encoder_phys *phys);
};

/**
 * enum sde_intr_idx - sde encoder interrupt index
 * @INTR_IDX_VSYNC:    Vsync interrupt for video mode panel
 * @INTR_IDX_PINGPONG: Pingpong done unterrupt for cmd mode panel
 * @INTR_IDX_UNDERRUN: Underrun unterrupt for video and cmd mode panel
 * @INTR_IDX_RDPTR:    Readpointer done unterrupt for cmd mode panel
 * @INTR_IDX_AUTOREFRESH_DONE:  Autorefresh done for cmd mode panel meaning
 *                              autorefresh has triggered a double buffer flip
 */
enum sde_intr_idx {
	INTR_IDX_VSYNC,
	INTR_IDX_PINGPONG,
	INTR_IDX_UNDERRUN,
	INTR_IDX_CTL_START,
	INTR_IDX_RDPTR,
	INTR_IDX_AUTOREFRESH_DONE,
	INTR_IDX_MAX,
};

/**
 * sde_encoder_irq - tracking structure for interrupts
 * @name:		string name of interrupt
 * @intr_type:		Encoder interrupt type
 * @intr_idx:		Encoder interrupt enumeration
 * @hw_idx:		HW Block ID
 * @irq_idx:		IRQ interface lookup index from SDE IRQ framework
 *			will be -EINVAL if IRQ is not registered
 * @irq_cb:		interrupt callback
 */
struct sde_encoder_irq {
	const char *name;
	enum sde_intr_type intr_type;
	enum sde_intr_idx intr_idx;
	int hw_idx;
	int irq_idx;
	struct sde_irq_callback cb;
};

/**
 * struct sde_encoder_phys - physical encoder that drives a single INTF block
 *	tied to a specific panel / sub-panel. Abstract type, sub-classed by
 *	phys_vid or phys_cmd for video mode or command mode encs respectively.
 * @parent:		Pointer to the containing virtual encoder
 * @connector:		If a mode is set, cached pointer to the active connector
 * @ops:		Operations exposed to the virtual encoder
 * @parent_ops:		Callbacks exposed by the parent to the phys_enc
 * @hw_mdptop:		Hardware interface to the top registers
 * @hw_ctl:		Hardware interface to the ctl registers
 * @hw_cdm:		Hardware interface to the cdm registers
 * @cdm_cfg:		Chroma-down hardware configuration
 * @hw_pp:		Hardware interface to the ping pong registers
 * @sde_kms:		Pointer to the sde_kms top level
 * @cached_mode:	DRM mode cached at mode_set time, acted on in enable
 * @enabled:		Whether the encoder has enabled and running a mode
 * @split_role:		Role to play in a split-panel configuration
 * @intf_mode:		Interface mode
 * @intf_idx:		Interface index on sde hardware
 * @comp_type:      Type of compression supported
 * @enc_spinlock:	Virtual-Encoder-Wide Spin Lock for IRQ purposes
 * @enable_state:	Enable state tracking
 * @vblank_refcount:	Reference count of vblank request
 * @vsync_cnt:		Vsync count for the physical encoder
 * @underrun_cnt:	Underrun count for the physical encoder
 * @pending_kickoff_cnt:	Atomic counter tracking the number of kickoffs
 *				vs. the number of done/vblank irqs. Should hover
 *				between 0-2 Incremented when a new kickoff is
 *				scheduled. Decremented in irq handler
 * @pending_ctlstart_cnt:	Atomic counter tracking the number of ctl start
 *                              pending.
 * @pending_retire_fence_cnt:   Atomic counter tracking the pending retire
 *                              fences that have to be signalled.
 * @pending_kickoff_wq:		Wait queue for blocking until kickoff completes
 * @irq:			IRQ tracking structures
 */
struct sde_encoder_phys {
	struct drm_encoder *parent;
	struct drm_connector *connector;
	struct sde_encoder_phys_ops ops;
	struct sde_encoder_virt_ops parent_ops;
	struct sde_hw_mdp *hw_mdptop;
	struct sde_hw_ctl *hw_ctl;
	struct sde_hw_cdm *hw_cdm;
	struct sde_hw_cdm_cfg cdm_cfg;
	struct sde_hw_pingpong *hw_pp;
	struct sde_kms *sde_kms;
	struct drm_display_mode cached_mode;
	enum sde_enc_split_role split_role;
	enum sde_intf_mode intf_mode;
	enum sde_intf intf_idx;
	enum msm_display_compression_type comp_type;
	spinlock_t *enc_spinlock;
	enum sde_enc_enable_state enable_state;
	atomic_t vblank_refcount;
	atomic_t vsync_cnt;
	atomic_t underrun_cnt;
	atomic_t pending_ctlstart_cnt;
	atomic_t pending_kickoff_cnt;
	atomic_t pending_retire_fence_cnt;
	wait_queue_head_t pending_kickoff_wq;
	struct sde_encoder_irq irq[INTR_IDX_MAX];
};

static inline int sde_encoder_phys_inc_pending(struct sde_encoder_phys *phys)
{
	atomic_inc_return(&phys->pending_ctlstart_cnt);
	return atomic_inc_return(&phys->pending_kickoff_cnt);
}

/**
 * struct sde_encoder_phys_vid - sub-class of sde_encoder_phys to handle video
 *	mode specific operations
 * @base:	Baseclass physical encoder structure
 * @hw_intf:	Hardware interface to the intf registers
 * @timing_params: Current timing parameter
 * @rot_prefill_line: number of line to prefill for inline rotation; 0 disable
 */
struct sde_encoder_phys_vid {
	struct sde_encoder_phys base;
	struct sde_hw_intf *hw_intf;
	struct intf_timing_params timing_params;
	u64 rot_prefill_line;
};

/**
 * struct sde_encoder_phys_cmd_autorefresh - autorefresh state tracking
 * @cfg: current active autorefresh configuration
 * @kickoff_cnt: atomic count tracking autorefresh done irq kickoffs pending
 * @kickoff_wq:	wait queue for waiting on autorefresh done irq
 */
struct sde_encoder_phys_cmd_autorefresh {
	struct sde_hw_autorefresh cfg;
	atomic_t kickoff_cnt;
	wait_queue_head_t kickoff_wq;
};

/**
 * struct sde_encoder_phys_cmd - sub-class of sde_encoder_phys to handle command
 *	mode specific operations
 * @base:	Baseclass physical encoder structure
 * @intf_idx:	Intf Block index used by this phys encoder
 * @stream_sel:	Stream selection for multi-stream interfaces
 * @serialize_wait4pp:	serialize wait4pp feature waits for pp_done interrupt
 *			after ctl_start instead of before next frame kickoff
 * @pp_timeout_report_cnt: number of pingpong done irq timeout errors
 * @pending_rd_ptr_cnt: atomic counter to indicate if retire fence can be
 *                      signaled at the next rd_ptr_irq
<<<<<<< HEAD
=======
 * @rd_ptr_timestamp: last rd_ptr_irq timestamp
>>>>>>> 26f7ec5b
 * @autorefresh: autorefresh feature state
 */
struct sde_encoder_phys_cmd {
	struct sde_encoder_phys base;
	int stream_sel;
	bool serialize_wait4pp;
	int pp_timeout_report_cnt;
	struct sde_encoder_phys_cmd_autorefresh autorefresh;
	atomic_t pending_rd_ptr_cnt;
<<<<<<< HEAD
=======
	ktime_t rd_ptr_timestamp;
>>>>>>> 26f7ec5b
};

/**
 * struct sde_encoder_phys_wb - sub-class of sde_encoder_phys to handle
 *	writeback specific operations
 * @base:		Baseclass physical encoder structure
 * @hw_wb:		Hardware interface to the wb registers
 * @irq_idx:		IRQ interface lookup index
 * @wbdone_timeout:	Timeout value for writeback done in msec
 * @bypass_irqreg:	Bypass irq register/unregister if non-zero
 * @wbdone_complete:	for wbdone irq synchronization
 * @wb_cfg:		Writeback hardware configuration
 * @cdp_cfg:		Writeback CDP configuration
 * @intf_cfg:		Interface hardware configuration
 * @wb_roi:		Writeback region-of-interest
 * @wb_fmt:		Writeback pixel format
 * @frame_count:	Counter of completed writeback operations
 * @kickoff_count:	Counter of issued writeback operations
 * @aspace:		address space identifier for non-secure/secure domain
 * @wb_dev:		Pointer to writeback device
 * @start_time:		Start time of writeback latest request
 * @end_time:		End time of writeback latest request
 * @bo_disable:		Buffer object(s) to use during the disabling state
 * @fb_disable:		Frame buffer to use during the disabling state
 */
struct sde_encoder_phys_wb {
	struct sde_encoder_phys base;
	struct sde_hw_wb *hw_wb;
	int irq_idx;
	struct sde_irq_callback irq_cb;
	u32 wbdone_timeout;
	u32 bypass_irqreg;
	struct completion wbdone_complete;
	struct sde_hw_wb_cfg wb_cfg;
	struct sde_hw_wb_cdp_cfg cdp_cfg;
	struct sde_hw_intf_cfg intf_cfg;
	struct sde_rect wb_roi;
	const struct sde_format *wb_fmt;
	u32 frame_count;
	u32 kickoff_count;
	struct msm_gem_address_space *aspace[SDE_IOMMU_DOMAIN_MAX];
	struct sde_wb_device *wb_dev;
	ktime_t start_time;
	ktime_t end_time;
	struct drm_gem_object *bo_disable[SDE_MAX_PLANES];
	struct drm_framebuffer *fb_disable;
};

/**
 * struct sde_enc_phys_init_params - initialization parameters for phys encs
 * @sde_kms:		Pointer to the sde_kms top level
 * @parent:		Pointer to the containing virtual encoder
 * @parent_ops:		Callbacks exposed by the parent to the phys_enc
 * @split_role:		Role to play in a split-panel configuration
 * @intf_idx:		Interface index this phys_enc will control
 * @wb_idx:		Writeback index this phys_enc will control
 * @comp_type:      Type of compression supported
 * @enc_spinlock:	Virtual-Encoder-Wide Spin Lock for IRQ purposes
 */
struct sde_enc_phys_init_params {
	struct sde_kms *sde_kms;
	struct drm_encoder *parent;
	struct sde_encoder_virt_ops parent_ops;
	enum sde_enc_split_role split_role;
	enum sde_intf intf_idx;
	enum sde_wb wb_idx;
	enum msm_display_compression_type comp_type;
	spinlock_t *enc_spinlock;
};

/**
 * sde_encoder_wait_info - container for passing arguments to irq wait functions
 * @wq: wait queue structure
 * @atomic_cnt: wait until atomic_cnt equals zero
 * @timeout_ms: timeout value in milliseconds
 */
struct sde_encoder_wait_info {
	wait_queue_head_t *wq;
	atomic_t *atomic_cnt;
	s64 timeout_ms;
};

/**
 * sde_encoder_phys_vid_init - Construct a new video mode physical encoder
 * @p:	Pointer to init params structure
 * Return: Error code or newly allocated encoder
 */
struct sde_encoder_phys *sde_encoder_phys_vid_init(
		struct sde_enc_phys_init_params *p);

/**
 * sde_encoder_phys_cmd_init - Construct a new command mode physical encoder
 * @p:	Pointer to init params structure
 * Return: Error code or newly allocated encoder
 */
struct sde_encoder_phys *sde_encoder_phys_cmd_init(
		struct sde_enc_phys_init_params *p);

/**
 * sde_encoder_phys_wb_init - Construct a new writeback physical encoder
 * @p:	Pointer to init params structure
 * Return: Error code or newly allocated encoder
 */
#ifdef CONFIG_DRM_SDE_WB
struct sde_encoder_phys *sde_encoder_phys_wb_init(
		struct sde_enc_phys_init_params *p);
#else
static inline
struct sde_encoder_phys *sde_encoder_phys_wb_init(
		struct sde_enc_phys_init_params *p)
{
	return NULL;
}
#endif

void sde_encoder_phys_setup_cdm(struct sde_encoder_phys *phys_enc,
		struct drm_framebuffer *fb, const struct sde_format *format,
		struct sde_rect *wb_roi);

/**
 * sde_encoder_helper_trigger_start - control start helper function
 *	This helper function may be optionally specified by physical
 *	encoders if they require ctl_start triggering.
 * @phys_enc: Pointer to physical encoder structure
 */
void sde_encoder_helper_trigger_start(struct sde_encoder_phys *phys_enc);

/**
 * sde_encoder_helper_wait_event_timeout - wait for event with timeout
 *	taking into account that jiffies may jump between reads leading to
 *	incorrectly detected timeouts. Prevent failure in this scenario by
 *	making sure that elapsed time during wait is valid.
 * @drm_id: drm object id for logging
 * @hw_id: hw instance id for logging
 * @info: wait info structure
 */
int sde_encoder_helper_wait_event_timeout(
		int32_t drm_id,
		int32_t hw_id,
		struct sde_encoder_wait_info *info);

/**
 * sde_encoder_helper_hw_reset - issue ctl hw reset
 *	This helper function may be optionally specified by physical
 *	encoders if they require ctl hw reset. If state is currently
 *	SDE_ENC_ERR_NEEDS_HW_RESET, it is set back to SDE_ENC_ENABLED.
 * @phys_enc: Pointer to physical encoder structure
 */
void sde_encoder_helper_hw_reset(struct sde_encoder_phys *phys_enc);

static inline enum sde_3d_blend_mode sde_encoder_helper_get_3d_blend_mode(
		struct sde_encoder_phys *phys_enc)
{
	enum sde_rm_topology_name topology;

	if (!phys_enc || phys_enc->enable_state == SDE_ENC_DISABLING)
		return BLEND_3D_NONE;

	topology = sde_connector_get_topology_name(phys_enc->connector);
	if (phys_enc->split_role == ENC_ROLE_SOLO &&
			(topology == SDE_RM_TOPOLOGY_DUALPIPE_3DMERGE ||
			 topology == SDE_RM_TOPOLOGY_DUALPIPE_3DMERGE_DSC))
		return BLEND_3D_H_ROW_INT;

	return BLEND_3D_NONE;
}

/**
 * sde_encoder_helper_split_config - split display configuration helper function
 *	This helper function may be used by physical encoders to configure
 *	the split display related registers.
 * @phys_enc: Pointer to physical encoder structure
 * @interface: enum sde_intf setting
 */
void sde_encoder_helper_split_config(
		struct sde_encoder_phys *phys_enc,
		enum sde_intf interface);

/**
 * sde_encoder_helper_hw_release - prepare for h/w reset during disable
 * @phys_enc: Pointer to physical encoder structure
 * @fb: Optional fb for specifying new mixer output resolution, may be NULL
 * Return: Zero on success
 */
int sde_encoder_helper_hw_release(struct sde_encoder_phys *phys_enc,
		struct drm_framebuffer *fb);

/**
 * sde_encoder_helper_report_irq_timeout - utility to report error that irq has
 *	timed out, including reporting frame error event to crtc and debug dump
 * @phys_enc: Pointer to physical encoder structure
 * @intr_idx: Failing interrupt index
 */
void sde_encoder_helper_report_irq_timeout(struct sde_encoder_phys *phys_enc,
		enum sde_intr_idx intr_idx);

/**
 * sde_encoder_helper_wait_for_irq - utility to wait on an irq.
 *	note: will call sde_encoder_helper_wait_for_irq on timeout
 * @phys_enc: Pointer to physical encoder structure
 * @intr_idx: encoder interrupt index
 * @wait_info: wait info struct
 * @Return: 0 or -ERROR
 */
int sde_encoder_helper_wait_for_irq(struct sde_encoder_phys *phys_enc,
		enum sde_intr_idx intr_idx,
		struct sde_encoder_wait_info *wait_info);

/**
 * sde_encoder_helper_register_irq - register and enable an irq
 * @phys_enc: Pointer to physical encoder structure
 * @intr_idx: encoder interrupt index
 * @Return: 0 or -ERROR
 */
int sde_encoder_helper_register_irq(struct sde_encoder_phys *phys_enc,
		enum sde_intr_idx intr_idx);

/**
 * sde_encoder_helper_unregister_irq - unregister and disable an irq
 * @phys_enc: Pointer to physical encoder structure
 * @intr_idx: encoder interrupt index
 * @Return: 0 or -ERROR
 */
int sde_encoder_helper_unregister_irq(struct sde_encoder_phys *phys_enc,
		enum sde_intr_idx intr_idx);

#endif /* __sde_encoder_phys_H__ */<|MERGE_RESOLUTION|>--- conflicted
+++ resolved
@@ -315,10 +315,7 @@
  * @pp_timeout_report_cnt: number of pingpong done irq timeout errors
  * @pending_rd_ptr_cnt: atomic counter to indicate if retire fence can be
  *                      signaled at the next rd_ptr_irq
-<<<<<<< HEAD
-=======
  * @rd_ptr_timestamp: last rd_ptr_irq timestamp
->>>>>>> 26f7ec5b
  * @autorefresh: autorefresh feature state
  */
 struct sde_encoder_phys_cmd {
@@ -328,10 +325,7 @@
 	int pp_timeout_report_cnt;
 	struct sde_encoder_phys_cmd_autorefresh autorefresh;
 	atomic_t pending_rd_ptr_cnt;
-<<<<<<< HEAD
-=======
 	ktime_t rd_ptr_timestamp;
->>>>>>> 26f7ec5b
 };
 
 /**
