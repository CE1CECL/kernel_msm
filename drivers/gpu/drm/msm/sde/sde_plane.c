/*
 * Copyright (C) 2014-2017 The Linux Foundation. All rights reserved.
 * Copyright (C) 2013 Red Hat
 * Author: Rob Clark <robdclark@gmail.com>
 *
 * This program is free software; you can redistribute it and/or modify it
 * under the terms of the GNU General Public License version 2 as published by
 * the Free Software Foundation.
 *
 * This program is distributed in the hope that it will be useful, but WITHOUT
 * ANY WARRANTY; without even the implied warranty of MERCHANTABILITY or
 * FITNESS FOR A PARTICULAR PURPOSE.  See the GNU General Public License for
 * more details.
 *
 * You should have received a copy of the GNU General Public License along with
 * this program.  If not, see <http://www.gnu.org/licenses/>.
 */

#define pr_fmt(fmt)	"[drm:%s:%d] " fmt, __func__, __LINE__

#include <linux/debugfs.h>
#include <linux/dma-buf.h>
#include <uapi/drm/sde_drm.h>
#include <uapi/drm/msm_drm_pp.h>

#include "msm_prop.h"
#include "msm_drv.h"

#include "sde_kms.h"
#include "sde_fence.h"
#include "sde_formats.h"
#include "sde_hw_sspp.h"
#include "sde_hw_catalog_format.h"
#include "sde_trace.h"
#include "sde_crtc.h"
#include "sde_vbif.h"
#include "sde_plane.h"
#include "sde_color_processing.h"
#include "sde_hw_rot.h"

#define SDE_DEBUG_PLANE(pl, fmt, ...) SDE_DEBUG("plane%d " fmt,\
		(pl) ? (pl)->base.base.id : -1, ##__VA_ARGS__)

#define SDE_ERROR_PLANE(pl, fmt, ...) SDE_ERROR("plane%d " fmt,\
		(pl) ? (pl)->base.base.id : -1, ##__VA_ARGS__)

#define DECIMATED_DIMENSION(dim, deci) (((dim) + ((1 << (deci)) - 1)) >> (deci))
#define PHASE_STEP_SHIFT	21
#define PHASE_STEP_UNIT_SCALE   ((int) (1 << PHASE_STEP_SHIFT))
#define PHASE_RESIDUAL		15

#define SHARP_STRENGTH_DEFAULT	32
#define SHARP_EDGE_THR_DEFAULT	112
#define SHARP_SMOOTH_THR_DEFAULT	8
#define SHARP_NOISE_THR_DEFAULT	2

#define SDE_NAME_SIZE  12

#define SDE_PLANE_COLOR_FILL_FLAG	BIT(31)

#define TIME_MULTIPLEX_RECT(r0, r1, buffer_lines) \
	 ((r0).y >= ((r1).y + (r1).h + buffer_lines))

/* multirect rect index */
enum {
	R0,
	R1,
	R_MAX
};

#define SDE_QSEED3_DEFAULT_PRELOAD_H 0x4
#define SDE_QSEED3_DEFAULT_PRELOAD_V 0x3

#define DEFAULT_REFRESH_RATE	60

/**
 * enum sde_plane_qos - Different qos configurations for each pipe
 *
 * @SDE_PLANE_QOS_VBLANK_CTRL: Setup VBLANK qos for the pipe.
 * @SDE_PLANE_QOS_VBLANK_AMORTIZE: Enables Amortization within pipe.
 *	this configuration is mutually exclusive from VBLANK_CTRL.
 * @SDE_PLANE_QOS_PANIC_CTRL: Setup panic for the pipe.
 */
enum sde_plane_qos {
	SDE_PLANE_QOS_VBLANK_CTRL = BIT(0),
	SDE_PLANE_QOS_VBLANK_AMORTIZE = BIT(1),
	SDE_PLANE_QOS_PANIC_CTRL = BIT(2),
};

/*
 * struct sde_plane - local sde plane structure
 * @aspace: address space pointer
 * @csc_cfg: Decoded user configuration for csc
 * @csc_usr_ptr: Points to csc_cfg if valid user config available
 * @csc_ptr: Points to sde_csc_cfg structure to use for current
 * @mplane_list: List of multirect planes of the same pipe
 * @catalog: Points to sde catalog structure
 * @sbuf_mode: force stream buffer mode if set
 * @sbuf_writeback: force stream buffer writeback if set
 * @revalidate: force revalidation of all the plane properties
 * @xin_halt_forced_clk: whether or not clocks were forced on for xin halt
 * @blob_rot_caps: Pointer to rotator capability blob
 */
struct sde_plane {
	struct drm_plane base;

	struct mutex lock;

	enum sde_sspp pipe;
	uint32_t features;      /* capabilities from catalog */
	uint32_t nformats;
	uint32_t formats[64];

	struct sde_hw_pipe *pipe_hw;
	struct sde_hw_pipe_cfg pipe_cfg;
	struct sde_hw_sharp_cfg sharp_cfg;
	struct sde_hw_pipe_qos_cfg pipe_qos_cfg;
	uint32_t color_fill;
	bool is_error;
	bool is_rt_pipe;
	bool is_virtual;
	struct list_head mplane_list;
	struct sde_mdss_cfg *catalog;
	u32 sbuf_mode;
	u32 sbuf_writeback;
	bool revalidate;
	bool xin_halt_forced_clk;

	struct sde_csc_cfg csc_cfg;
	struct sde_csc_cfg *csc_usr_ptr;
	struct sde_csc_cfg *csc_ptr;

	const struct sde_sspp_sub_blks *pipe_sblk;

	char pipe_name[SDE_NAME_SIZE];

	struct msm_property_info property_info;
	struct msm_property_data property_data[PLANE_PROP_COUNT];
	struct drm_property_blob *blob_info;
	struct drm_property_blob *blob_rot_caps;

	/* debugfs related stuff */
	struct dentry *debugfs_root;
	struct sde_debugfs_regset32 debugfs_src;
	struct sde_debugfs_regset32 debugfs_scaler;
	struct sde_debugfs_regset32 debugfs_csc;
	bool debugfs_default_scale;
};

#define to_sde_plane(x) container_of(x, struct sde_plane, base)

static struct sde_kms *_sde_plane_get_kms(struct drm_plane *plane)
{
	struct msm_drm_private *priv;

	if (!plane || !plane->dev)
		return NULL;
	priv = plane->dev->dev_private;
	if (!priv)
		return NULL;
	return to_sde_kms(priv->kms);
}

/**
 * _sde_plane_get_crtc_state - obtain crtc state attached to given plane state
 * @pstate: Pointer to drm plane state
 * return: Pointer to crtc state if success; pointer error, otherwise
 */
static struct drm_crtc_state *_sde_plane_get_crtc_state(
		struct drm_plane_state *pstate)
{
	struct drm_crtc_state *cstate;

	if (!pstate || !pstate->crtc)
		return NULL;

	if (pstate->state)
		cstate = drm_atomic_get_crtc_state(pstate->state, pstate->crtc);
	else
		cstate = pstate->crtc->state;

	return cstate;
}

static bool sde_plane_enabled(struct drm_plane_state *state)
{
	return state && state->fb && state->crtc;
}

static bool sde_plane_sspp_enabled(struct drm_plane_state *state)
{
	return state && to_sde_plane_state(state)->rot.out_fb && state->crtc;
}

/**
 * sde_plane_crtc_enabled - determine if crtc of given plane state is enabled
 * @state: Pointer to drm plane state
 * return: true if plane and the associated crtc are both enabled
 */
static bool sde_plane_crtc_enabled(struct drm_plane_state *state)
{
	return sde_plane_enabled(state) && state->crtc->state &&
			state->crtc->state->active &&
			state->crtc->state->enable;
}

/**
 * _sde_plane_calc_fill_level - calculate fill level of the given source format
 * @plane:		Pointer to drm plane
 * @fmt:		Pointer to source buffer format
 * @src_wdith:		width of source buffer
 * Return: fill level corresponding to the source buffer/format or 0 if error
 */
static inline int _sde_plane_calc_fill_level(struct drm_plane *plane,
		const struct sde_format *fmt, u32 src_width)
{
	struct sde_plane *psde, *tmp;
	struct sde_plane_state *pstate;
	struct sde_plane_rot_state *rstate;
	u32 fixed_buff_size;
	u32 total_fl;
	u32 hflip_bytes;
	u32 unused_space;

	if (!plane || !fmt || !plane->state || !src_width || !fmt->bpp) {
		SDE_ERROR("invalid arguments\n");
		return 0;
	}

	psde = to_sde_plane(plane);
	pstate = to_sde_plane_state(plane->state);
	rstate = &pstate->rot;
	fixed_buff_size = psde->pipe_sblk->pixel_ram_size;

	list_for_each_entry(tmp, &psde->mplane_list, mplane_list) {
		if (!sde_plane_enabled(tmp->base.state))
			continue;
		SDE_DEBUG("plane%d/%d src_width:%d/%d\n",
				psde->base.base.id, tmp->base.base.id,
				src_width, tmp->pipe_cfg.src_rect.w);
		src_width = max_t(u32, src_width, tmp->pipe_cfg.src_rect.w);
	}

	if ((rstate->out_rotation & DRM_REFLECT_X) &&
			SDE_FORMAT_IS_LINEAR(fmt))
		hflip_bytes = (src_width + 32) * fmt->bpp;
	else
		hflip_bytes = 0;

	if (fmt->fetch_planes == SDE_PLANE_PSEUDO_PLANAR) {

		unused_space = 23 * 128;
		if (fmt->chroma_sample == SDE_CHROMA_420) {
			/* NV12 */
			total_fl = (fixed_buff_size / 2 - hflip_bytes -
				unused_space) / ((src_width + 32) * fmt->bpp);
		} else {
			/* non NV12 */
			total_fl = (fixed_buff_size / 2 - hflip_bytes -
				unused_space) * 2 / ((src_width + 32) *
				fmt->bpp);
		}
	} else {

		unused_space = 6 * 128;
		if (pstate->multirect_mode == SDE_SSPP_MULTIRECT_PARALLEL) {
			total_fl = (fixed_buff_size / 2 - hflip_bytes -
				unused_space) * 2 / ((src_width + 32) *
				fmt->bpp);
		} else {
			total_fl = (fixed_buff_size - hflip_bytes -
				unused_space) * 2 / ((src_width + 32) *
				fmt->bpp);
		}
	}

	SDE_DEBUG("plane%u: pnum:%d fmt: %4.4s w:%u hf:%d us:%d fl:%u\n",
			plane->base.id, psde->pipe - SSPP_VIG0,
			(char *)&fmt->base.pixel_format,
			src_width, hflip_bytes, unused_space, total_fl);

	return total_fl;
}

/**
 * _sde_plane_get_qos_lut - get LUT mapping based on fill level
 * @tbl:		Pointer to LUT table
 * @total_fl:		fill level
 * Return: LUT setting corresponding to the fill level
 */
static u64 _sde_plane_get_qos_lut(const struct sde_qos_lut_tbl *tbl,
		u32 total_fl)
{
	int i;

	if (!tbl || !tbl->nentry || !tbl->entries)
		return 0;

	for (i = 0; i < tbl->nentry; i++)
		if (total_fl <= tbl->entries[i].fl)
			return tbl->entries[i].lut;

	/* if last fl is zero, use as default */
	if (!tbl->entries[i-1].fl)
		return tbl->entries[i-1].lut;

	return 0;
}

/**
 * _sde_plane_set_qos_lut - set QoS LUT of the given plane
 * @plane:		Pointer to drm plane
 * @fb:			Pointer to framebuffer associated with the given plane
 */
static void _sde_plane_set_qos_lut(struct drm_plane *plane,
		struct drm_framebuffer *fb)
{
	struct sde_plane *psde;
	const struct sde_format *fmt = NULL;
	u64 qos_lut;
	u32 total_fl = 0, lut_usage;

	if (!plane || !fb) {
		SDE_ERROR("invalid arguments plane %d fb %d\n",
				plane != 0, fb != 0);
		return;
	}

	psde = to_sde_plane(plane);

	if (!psde->pipe_hw || !psde->pipe_sblk || !psde->catalog) {
		SDE_ERROR("invalid arguments\n");
		return;
	} else if (!psde->pipe_hw->ops.setup_creq_lut) {
		return;
	}

	if (!psde->is_rt_pipe) {
		lut_usage = SDE_QOS_LUT_USAGE_NRT;
	} else {
		fmt = sde_get_sde_format_ext(
				fb->pixel_format,
				fb->modifier,
				drm_format_num_planes(fb->pixel_format));
		total_fl = _sde_plane_calc_fill_level(plane, fmt,
				psde->pipe_cfg.src_rect.w);

		if (fmt && SDE_FORMAT_IS_LINEAR(fmt))
			lut_usage = SDE_QOS_LUT_USAGE_LINEAR;
		else
			lut_usage = SDE_QOS_LUT_USAGE_MACROTILE;
	}

	qos_lut = _sde_plane_get_qos_lut(
			&psde->catalog->perf.qos_lut_tbl[lut_usage], total_fl);

	psde->pipe_qos_cfg.creq_lut = qos_lut;

	trace_sde_perf_set_qos_luts(psde->pipe - SSPP_VIG0,
			(fmt) ? fmt->base.pixel_format : 0,
			psde->is_rt_pipe, total_fl, qos_lut, lut_usage);

	SDE_DEBUG("plane%u: pnum:%d fmt: %4.4s rt:%d fl:%u lut:0x%llx\n",
			plane->base.id,
			psde->pipe - SSPP_VIG0,
			fmt ? (char *)&fmt->base.pixel_format : NULL,
			psde->is_rt_pipe, total_fl, qos_lut);

	psde->pipe_hw->ops.setup_creq_lut(psde->pipe_hw, &psde->pipe_qos_cfg);
}

/**
 * _sde_plane_set_panic_lut - set danger/safe LUT of the given plane
 * @plane:		Pointer to drm plane
 * @fb:			Pointer to framebuffer associated with the given plane
 */
static void _sde_plane_set_danger_lut(struct drm_plane *plane,
		struct drm_framebuffer *fb)
{
	struct sde_plane *psde;
	const struct sde_format *fmt = NULL;
	u32 danger_lut, safe_lut;
	u32 total_fl = 0, lut_usage;

	if (!plane || !fb) {
		SDE_ERROR("invalid arguments\n");
		return;
	}

	psde = to_sde_plane(plane);

	if (!psde->pipe_hw || !psde->pipe_sblk || !psde->catalog) {
		SDE_ERROR("invalid arguments\n");
		return;
	} else if (!psde->pipe_hw->ops.setup_danger_safe_lut) {
		return;
	}

	if (!psde->is_rt_pipe) {
		danger_lut = psde->catalog->perf.danger_lut_tbl
				[SDE_QOS_LUT_USAGE_NRT];
		lut_usage = SDE_QOS_LUT_USAGE_NRT;
	} else {
		fmt = sde_get_sde_format_ext(
				fb->pixel_format,
				fb->modifier,
				drm_format_num_planes(fb->pixel_format));
		total_fl = _sde_plane_calc_fill_level(plane, fmt,
				psde->pipe_cfg.src_rect.w);

		if (fmt && SDE_FORMAT_IS_LINEAR(fmt)) {
			danger_lut = psde->catalog->perf.danger_lut_tbl
					[SDE_QOS_LUT_USAGE_LINEAR];
			lut_usage = SDE_QOS_LUT_USAGE_LINEAR;
		} else {
			danger_lut = psde->catalog->perf.danger_lut_tbl
					[SDE_QOS_LUT_USAGE_MACROTILE];
			lut_usage = SDE_QOS_LUT_USAGE_MACROTILE;
		}
	}

	safe_lut = (u32) _sde_plane_get_qos_lut(
			&psde->catalog->perf.sfe_lut_tbl[lut_usage], total_fl);

	psde->pipe_qos_cfg.danger_lut = danger_lut;
	psde->pipe_qos_cfg.safe_lut = safe_lut;

	trace_sde_perf_set_danger_luts(psde->pipe - SSPP_VIG0,
			(fmt) ? fmt->base.pixel_format : 0,
			(fmt) ? fmt->fetch_mode : 0,
			psde->pipe_qos_cfg.danger_lut,
			psde->pipe_qos_cfg.safe_lut);

	SDE_DEBUG("plane%u: pnum:%d fmt:%4.4s mode:%d fl:%d luts[0x%x,0x%x]\n",
		plane->base.id,
		psde->pipe - SSPP_VIG0,
		fmt ? (char *)&fmt->base.pixel_format : NULL,
		fmt ? fmt->fetch_mode : -1, total_fl,
		psde->pipe_qos_cfg.danger_lut,
		psde->pipe_qos_cfg.safe_lut);

	psde->pipe_hw->ops.setup_danger_safe_lut(psde->pipe_hw,
			&psde->pipe_qos_cfg);
}

/**
 * _sde_plane_set_qos_ctrl - set QoS control of the given plane
 * @plane:		Pointer to drm plane
 * @enable:		true to enable QoS control
 * @flags:		QoS control mode (enum sde_plane_qos)
 */
static void _sde_plane_set_qos_ctrl(struct drm_plane *plane,
	bool enable, u32 flags)
{
	struct sde_plane *psde;

	if (!plane) {
		SDE_ERROR("invalid arguments\n");
		return;
	}

	psde = to_sde_plane(plane);

	if (!psde->pipe_hw || !psde->pipe_sblk) {
		SDE_ERROR("invalid arguments\n");
		return;
	} else if (!psde->pipe_hw->ops.setup_qos_ctrl) {
		return;
	}

	if (flags & SDE_PLANE_QOS_VBLANK_CTRL) {
		psde->pipe_qos_cfg.creq_vblank = psde->pipe_sblk->creq_vblank;
		psde->pipe_qos_cfg.danger_vblank =
				psde->pipe_sblk->danger_vblank;
		psde->pipe_qos_cfg.vblank_en = enable;
	}

	if (flags & SDE_PLANE_QOS_VBLANK_AMORTIZE) {
		/* this feature overrules previous VBLANK_CTRL */
		psde->pipe_qos_cfg.vblank_en = false;
		psde->pipe_qos_cfg.creq_vblank = 0; /* clear vblank bits */
	}

	if (flags & SDE_PLANE_QOS_PANIC_CTRL)
		psde->pipe_qos_cfg.danger_safe_en = enable;

	if (!psde->is_rt_pipe) {
		psde->pipe_qos_cfg.vblank_en = false;
		psde->pipe_qos_cfg.danger_safe_en = false;
	}

	SDE_DEBUG("plane%u: pnum:%d ds:%d vb:%d pri[0x%x, 0x%x] is_rt:%d\n",
		plane->base.id,
		psde->pipe - SSPP_VIG0,
		psde->pipe_qos_cfg.danger_safe_en,
		psde->pipe_qos_cfg.vblank_en,
		psde->pipe_qos_cfg.creq_vblank,
		psde->pipe_qos_cfg.danger_vblank,
		psde->is_rt_pipe);

	psde->pipe_hw->ops.setup_qos_ctrl(psde->pipe_hw,
			&psde->pipe_qos_cfg);
}

void sde_plane_set_revalidate(struct drm_plane *plane, bool enable)
{
	struct sde_plane *psde;

	if (!plane)
		return;

	psde = to_sde_plane(plane);
	psde->revalidate = enable;
}

int sde_plane_danger_signal_ctrl(struct drm_plane *plane, bool enable)
{
	struct sde_plane *psde;
	struct msm_drm_private *priv;
	struct sde_kms *sde_kms;
	int rc;

	if (!plane || !plane->dev) {
		SDE_ERROR("invalid arguments\n");
		return -EINVAL;
	}

	priv = plane->dev->dev_private;
	if (!priv || !priv->kms) {
		SDE_ERROR("invalid KMS reference\n");
		return -EINVAL;
	}

	sde_kms = to_sde_kms(priv->kms);
	psde = to_sde_plane(plane);

	if (!psde->is_rt_pipe)
		goto end;

	rc = sde_power_resource_enable(&priv->phandle, sde_kms->core_client,
			true);
	if (rc) {
		SDE_ERROR("failed to enable power resource %d\n", rc);
		SDE_EVT32(rc, SDE_EVTLOG_ERROR);
		return rc;
	}

	_sde_plane_set_qos_ctrl(plane, enable, SDE_PLANE_QOS_PANIC_CTRL);

	sde_power_resource_enable(&priv->phandle, sde_kms->core_client, false);

end:
	return 0;
}

/**
 * _sde_plane_set_ot_limit - set OT limit for the given plane
 * @plane:		Pointer to drm plane
 * @crtc:		Pointer to drm crtc
 */
static void _sde_plane_set_ot_limit(struct drm_plane *plane,
		struct drm_crtc *crtc)
{
	struct sde_plane *psde;
	struct sde_vbif_set_ot_params ot_params;
	struct msm_drm_private *priv;
	struct sde_kms *sde_kms;

	if (!plane || !plane->dev || !crtc) {
		SDE_ERROR("invalid arguments plane %d crtc %d\n",
				plane != 0, crtc != 0);
		return;
	}

	priv = plane->dev->dev_private;
	if (!priv || !priv->kms) {
		SDE_ERROR("invalid KMS reference\n");
		return;
	}

	sde_kms = to_sde_kms(priv->kms);
	psde = to_sde_plane(plane);
	if (!psde->pipe_hw) {
		SDE_ERROR("invalid pipe reference\n");
		return;
	}

	memset(&ot_params, 0, sizeof(ot_params));
	ot_params.xin_id = psde->pipe_hw->cap->xin_id;
	ot_params.num = psde->pipe_hw->idx - SSPP_NONE;
	ot_params.width = psde->pipe_cfg.src_rect.w;
	ot_params.height = psde->pipe_cfg.src_rect.h;
	ot_params.is_wfd = !psde->is_rt_pipe;
	ot_params.frame_rate = crtc->mode.vrefresh;
	ot_params.vbif_idx = VBIF_RT;
	ot_params.clk_ctrl = psde->pipe_hw->cap->clk_ctrl;
	ot_params.rd = true;

	sde_vbif_set_ot_limit(sde_kms, &ot_params);
}

/**
 * _sde_plane_set_vbif_qos - set vbif QoS for the given plane
 * @plane:		Pointer to drm plane
 */
static void _sde_plane_set_qos_remap(struct drm_plane *plane)
{
	struct sde_plane *psde;
	struct sde_vbif_set_qos_params qos_params;
	struct msm_drm_private *priv;
	struct sde_kms *sde_kms;

	if (!plane || !plane->dev) {
		SDE_ERROR("invalid arguments\n");
		return;
	}

	priv = plane->dev->dev_private;
	if (!priv || !priv->kms) {
		SDE_ERROR("invalid KMS reference\n");
		return;
	}

	sde_kms = to_sde_kms(priv->kms);
	psde = to_sde_plane(plane);
	if (!psde->pipe_hw) {
		SDE_ERROR("invalid pipe reference\n");
		return;
	}

	memset(&qos_params, 0, sizeof(qos_params));
	qos_params.vbif_idx = VBIF_RT;
	qos_params.clk_ctrl = psde->pipe_hw->cap->clk_ctrl;
	qos_params.xin_id = psde->pipe_hw->cap->xin_id;
	qos_params.num = psde->pipe_hw->idx - SSPP_VIG0;
	qos_params.is_rt = psde->is_rt_pipe;

	SDE_DEBUG("plane%d pipe:%d vbif:%d xin:%d rt:%d, clk_ctrl:%d\n",
			plane->base.id, qos_params.num,
			qos_params.vbif_idx,
			qos_params.xin_id, qos_params.is_rt,
			qos_params.clk_ctrl);

	sde_vbif_set_qos_remap(sde_kms, &qos_params);
}

/**
 * _sde_plane_set_ts_prefill - set prefill with traffic shaper
 * @plane:	Pointer to drm plane
 * @pstate:	Pointer to sde plane state
 */
static void _sde_plane_set_ts_prefill(struct drm_plane *plane,
		struct sde_plane_state *pstate)
{
	struct sde_plane *psde;
	struct sde_hw_pipe_ts_cfg cfg;
	struct msm_drm_private *priv;
	struct sde_kms *sde_kms;

	if (!plane || !plane->dev) {
		SDE_ERROR("invalid arguments");
		return;
	}

	priv = plane->dev->dev_private;
	if (!priv || !priv->kms) {
		SDE_ERROR("invalid KMS reference\n");
		return;
	}

	sde_kms = to_sde_kms(priv->kms);
	psde = to_sde_plane(plane);
	if (!psde->pipe_hw) {
		SDE_ERROR("invalid pipe reference\n");
		return;
	}

	if (!psde->pipe_hw || !psde->pipe_hw->ops.setup_ts_prefill)
		return;

	_sde_plane_set_qos_ctrl(plane, false, SDE_PLANE_QOS_VBLANK_AMORTIZE);

	memset(&cfg, 0, sizeof(cfg));
	cfg.size = sde_plane_get_property(pstate,
			PLANE_PROP_PREFILL_SIZE);
	cfg.time = sde_plane_get_property(pstate,
			PLANE_PROP_PREFILL_TIME);

	SDE_DEBUG("plane%d size:%llu time:%llu\n",
			plane->base.id, cfg.size, cfg.time);
	SDE_EVT32_VERBOSE(DRMID(plane), cfg.size, cfg.time);
	psde->pipe_hw->ops.setup_ts_prefill(psde->pipe_hw, &cfg,
			pstate->multirect_index);
}

/* helper to update a state's input fence pointer from the property */
static void _sde_plane_set_input_fence(struct sde_plane *psde,
		struct sde_plane_state *pstate, uint64_t fd)
{
	if (!psde || !pstate) {
		SDE_ERROR("invalid arg(s), plane %d state %d\n",
				psde != 0, pstate != 0);
		return;
	}

	/* clear previous reference */
	if (pstate->input_fence)
		sde_sync_put(pstate->input_fence);

	/* get fence pointer for later */
	if (fd == 0)
		pstate->input_fence = NULL;
	else
		pstate->input_fence = sde_sync_get(fd);

	SDE_DEBUG_PLANE(psde, "0x%llX\n", fd);
}

/**
 * _sde_plane_inline_rot_set_ot_limit - set OT limit for the given inline
 * rotation xin client
 * @plane: pointer to drm plane
 * @crtc: pointer to drm crtc
 * @cfg: pointer to rotator vbif config
 * @rect_w: rotator frame width
 * @rect_h: rotator frame height
 */
static void _sde_plane_inline_rot_set_ot_limit(struct drm_plane *plane,
		struct drm_crtc *crtc, const struct sde_rot_vbif_cfg *cfg,
		u32 rect_w, u32 rect_h)
{
	struct sde_vbif_set_ot_params ot_params;
	struct msm_drm_private *priv;
	struct sde_kms *sde_kms;

	if (!plane || !plane->dev) {
		SDE_ERROR("invalid arguments\n");
		return;
	}

	priv = plane->dev->dev_private;
	if (!priv || !priv->kms) {
		SDE_ERROR("invalid KMS reference\n");
		return;
	}

	sde_kms = to_sde_kms(priv->kms);

	memset(&ot_params, 0, sizeof(ot_params));
	ot_params.xin_id = cfg->xin_id;
	ot_params.num = cfg->num;
	ot_params.width = rect_w;
	ot_params.height = rect_h;
	ot_params.is_wfd = false;
	ot_params.frame_rate = crtc->mode.vrefresh;
	ot_params.vbif_idx = VBIF_RT;
	ot_params.clk_ctrl = cfg->clk_ctrl;
	ot_params.rd = cfg->is_read;

	sde_vbif_set_ot_limit(sde_kms, &ot_params);
}

/**
 * _sde_plane_inline_rot_set_qos_remap - set vbif QoS for the given inline
 * rotation xin client
 * @plane: Pointer to drm plane
 * @cfg: Pointer to rotator vbif cfg
 */
static void _sde_plane_inline_rot_set_qos_remap(struct drm_plane *plane,
		const struct sde_rot_vbif_cfg *cfg)
{
	struct sde_vbif_set_qos_params qos_params;
	struct msm_drm_private *priv;
	struct sde_kms *sde_kms;

	if (!plane || !plane->dev) {
		SDE_ERROR("invalid arguments\n");
		return;
	}

	priv = plane->dev->dev_private;
	if (!priv || !priv->kms) {
		SDE_ERROR("invalid KMS reference\n");
		return;
	}

	sde_kms = to_sde_kms(priv->kms);

	memset(&qos_params, 0, sizeof(qos_params));
	qos_params.vbif_idx = VBIF_RT;
	qos_params.xin_id = cfg->xin_id;
	qos_params.clk_ctrl = cfg->clk_ctrl;
	qos_params.num = cfg->num;
	qos_params.is_rt = true;

	SDE_DEBUG("vbif:%d xin:%d num:%d rt:%d clk_ctrl:%d\n",
			qos_params.vbif_idx, qos_params.xin_id,
			qos_params.num, qos_params.is_rt, qos_params.clk_ctrl);

	sde_vbif_set_qos_remap(sde_kms, &qos_params);
}

int sde_plane_wait_input_fence(struct drm_plane *plane, uint32_t wait_ms)
{
	struct sde_plane *psde;
	struct sde_plane_state *pstate;
	uint32_t prefix;
	void *input_fence;
	int ret = -EINVAL;
	signed long rc;

	if (!plane) {
		SDE_ERROR("invalid plane\n");
	} else if (!plane->state) {
		SDE_ERROR_PLANE(to_sde_plane(plane), "invalid state\n");
	} else {
		psde = to_sde_plane(plane);
		pstate = to_sde_plane_state(plane->state);
		input_fence = pstate->input_fence;

		if (input_fence) {
			psde->is_error = false;
			prefix = sde_sync_get_name_prefix(input_fence);
			rc = sde_sync_wait(input_fence, wait_ms);

			switch (rc) {
			case 0:
				SDE_ERROR_PLANE(psde, "%ums timeout on %08X\n",
						wait_ms, prefix);
				psde->is_error = true;
				sde_kms_timeline_status(plane->dev);
				ret = -ETIMEDOUT;
				break;
			case -ERESTARTSYS:
				SDE_ERROR_PLANE(psde,
					"%ums wait interrupted on %08X\n",
					wait_ms, prefix);
				psde->is_error = true;
				ret = -ERESTARTSYS;
				break;
			case -EINVAL:
				SDE_ERROR_PLANE(psde,
					"invalid fence param for %08X\n",
						prefix);
				psde->is_error = true;
				ret = -EINVAL;
				break;
			default:
				SDE_DEBUG_PLANE(psde, "signaled\n");
				ret = 0;
				break;
			}

			SDE_EVT32_VERBOSE(DRMID(plane), -ret, prefix);
		} else {
			ret = 0;
		}
	}
	return ret;
}

/**
 * _sde_plane_get_aspace: gets the address space based on the
 *            fb_translation mode property
 */
static int _sde_plane_get_aspace(
		struct sde_plane *psde,
		struct sde_plane_state *pstate,
		struct msm_gem_address_space **aspace)
{
	struct sde_kms *kms;
	int mode;

	if (!psde || !pstate || !aspace) {
		SDE_ERROR("invalid parameters\n");
		return -EINVAL;
	}

	kms = _sde_plane_get_kms(&psde->base);
	if (!kms) {
		SDE_ERROR("invalid kms\n");
		return -EINVAL;
	}

	mode = sde_plane_get_property(pstate,
			PLANE_PROP_FB_TRANSLATION_MODE);

	switch (mode) {
	case SDE_DRM_FB_NON_SEC:
		*aspace = kms->aspace[MSM_SMMU_DOMAIN_UNSECURE];
		if (!aspace)
			return -EINVAL;
		break;
	case SDE_DRM_FB_SEC:
		*aspace = kms->aspace[MSM_SMMU_DOMAIN_SECURE];
		if (!aspace)
			return -EINVAL;
		break;
	case SDE_DRM_FB_SEC_DIR_TRANS:
		*aspace = NULL;
		break;
	default:
		SDE_ERROR("invalid fb_translation mode:%d\n", mode);
		return -EFAULT;
	}

	return 0;
}

static inline void _sde_plane_set_scanout(struct drm_plane *plane,
		struct sde_plane_state *pstate,
		struct sde_hw_pipe_cfg *pipe_cfg,
		struct drm_framebuffer *fb)
{
	struct sde_plane *psde;
	struct msm_gem_address_space *aspace = NULL;
	int ret, mode;
	bool secure = false;

	if (!plane || !pstate || !pipe_cfg || !fb) {
		SDE_ERROR(
			"invalid arg(s), plane %d state %d cfg %d fb %d\n",
			plane != 0, pstate != 0, pipe_cfg != 0, fb != 0);
		return;
	}

	psde = to_sde_plane(plane);
	if (!psde->pipe_hw) {
		SDE_ERROR_PLANE(psde, "invalid pipe_hw\n");
		return;
	}

	ret = _sde_plane_get_aspace(psde, pstate, &aspace);
	if (ret) {
		SDE_ERROR_PLANE(psde, "Failed to get aspace %d\n", ret);
		return;
	}

	/*
	 * framebuffer prepare is deferred for prepare_fb calls that
	 * happen during the transition from secure to non-secure.
	 * Handle the prepare at this point for such cases. This can be
	 * expected for one or two frames during the transition.
	 */
	if (aspace && pstate->defer_prepare_fb) {
		SDE_EVT32(DRMID(plane), psde->pipe, aspace->domain_attached);
		ret = msm_framebuffer_prepare(fb, pstate->aspace);
		if (ret) {
			SDE_ERROR_PLANE(psde,
				"failed to prepare framebuffer %d\n", ret);
			return;
		}
		pstate->defer_prepare_fb = false;
	}
	mode = sde_plane_get_property(pstate, PLANE_PROP_FB_TRANSLATION_MODE);
	if ((mode == SDE_DRM_FB_SEC) || (mode == SDE_DRM_FB_SEC_DIR_TRANS))
		secure = true;

	ret = sde_format_populate_layout(aspace, fb, &pipe_cfg->layout);
	if (ret == -EAGAIN)
		SDE_DEBUG_PLANE(psde, "not updating same src addrs\n");
	else if (ret)
		SDE_ERROR_PLANE(psde, "failed to get format layout, %d\n", ret);
	else if (psde->pipe_hw->ops.setup_sourceaddress) {
		SDE_EVT32_VERBOSE(psde->pipe_hw->idx,
				pipe_cfg->layout.width,
				pipe_cfg->layout.height,
				pipe_cfg->layout.plane_addr[0],
				pipe_cfg->layout.plane_size[0],
				pipe_cfg->layout.plane_addr[1],
				pipe_cfg->layout.plane_size[1],
				pipe_cfg->layout.plane_addr[2],
				pipe_cfg->layout.plane_size[2],
				pipe_cfg->layout.plane_addr[3],
				pipe_cfg->layout.plane_size[3],
				pstate->multirect_index,
				secure);
		psde->pipe_hw->ops.setup_sourceaddress(psde->pipe_hw, pipe_cfg,
						pstate->multirect_index);
	}
}

static int _sde_plane_setup_scaler3_lut(struct sde_plane *psde,
		struct sde_plane_state *pstate)
{
	struct sde_hw_scaler3_cfg *cfg;
	int ret = 0;

	if (!psde || !pstate) {
		SDE_ERROR("invalid args\n");
		return -EINVAL;
	}

	cfg = &pstate->scaler3_cfg;

	cfg->dir_lut = msm_property_get_blob(
			&psde->property_info,
			&pstate->property_state, &cfg->dir_len,
			PLANE_PROP_SCALER_LUT_ED);
	cfg->cir_lut = msm_property_get_blob(
			&psde->property_info,
			&pstate->property_state, &cfg->cir_len,
			PLANE_PROP_SCALER_LUT_CIR);
	cfg->sep_lut = msm_property_get_blob(
			&psde->property_info,
			&pstate->property_state, &cfg->sep_len,
			PLANE_PROP_SCALER_LUT_SEP);
	if (!cfg->dir_lut || !cfg->cir_lut || !cfg->sep_lut)
		ret = -ENODATA;
	return ret;
}

static void _sde_plane_setup_scaler3(struct sde_plane *psde,
		struct sde_plane_state *pstate,
		uint32_t src_w, uint32_t src_h, uint32_t dst_w, uint32_t dst_h,
		struct sde_hw_scaler3_cfg *scale_cfg,
		const struct sde_format *fmt,
		uint32_t chroma_subsmpl_h, uint32_t chroma_subsmpl_v)
{
	uint32_t decimated, i;

	if (!psde || !pstate || !scale_cfg || !fmt || !chroma_subsmpl_h ||
			!chroma_subsmpl_v) {
		SDE_ERROR(
			"psde %d pstate %d scale_cfg %d fmt %d smp_h %d smp_v %d\n",
			!!psde, !!pstate, !!scale_cfg, !!fmt, chroma_subsmpl_h,
			chroma_subsmpl_v);
		return;
	}

	memset(scale_cfg, 0, sizeof(*scale_cfg));
	memset(&pstate->pixel_ext, 0, sizeof(struct sde_hw_pixel_ext));

	decimated = DECIMATED_DIMENSION(src_w,
			psde->pipe_cfg.horz_decimation);
	scale_cfg->phase_step_x[SDE_SSPP_COMP_0] =
		mult_frac((1 << PHASE_STEP_SHIFT), decimated, dst_w);
	decimated = DECIMATED_DIMENSION(src_h,
			psde->pipe_cfg.vert_decimation);
	scale_cfg->phase_step_y[SDE_SSPP_COMP_0] =
		mult_frac((1 << PHASE_STEP_SHIFT), decimated, dst_h);


	scale_cfg->phase_step_y[SDE_SSPP_COMP_1_2] =
		scale_cfg->phase_step_y[SDE_SSPP_COMP_0] / chroma_subsmpl_v;
	scale_cfg->phase_step_x[SDE_SSPP_COMP_1_2] =
		scale_cfg->phase_step_x[SDE_SSPP_COMP_0] / chroma_subsmpl_h;

	scale_cfg->phase_step_x[SDE_SSPP_COMP_2] =
		scale_cfg->phase_step_x[SDE_SSPP_COMP_1_2];
	scale_cfg->phase_step_y[SDE_SSPP_COMP_2] =
		scale_cfg->phase_step_y[SDE_SSPP_COMP_1_2];

	scale_cfg->phase_step_x[SDE_SSPP_COMP_3] =
		scale_cfg->phase_step_x[SDE_SSPP_COMP_0];
	scale_cfg->phase_step_y[SDE_SSPP_COMP_3] =
		scale_cfg->phase_step_y[SDE_SSPP_COMP_0];

	for (i = 0; i < SDE_MAX_PLANES; i++) {
		scale_cfg->src_width[i] = DECIMATED_DIMENSION(src_w,
				psde->pipe_cfg.horz_decimation);
		scale_cfg->src_height[i] = DECIMATED_DIMENSION(src_h,
				psde->pipe_cfg.vert_decimation);
		if (i == SDE_SSPP_COMP_1_2 || i == SDE_SSPP_COMP_2) {
			scale_cfg->src_width[i] /= chroma_subsmpl_h;
			scale_cfg->src_height[i] /= chroma_subsmpl_v;
		}
		scale_cfg->preload_x[i] = SDE_QSEED3_DEFAULT_PRELOAD_H;
		scale_cfg->preload_y[i] = SDE_QSEED3_DEFAULT_PRELOAD_V;
		pstate->pixel_ext.num_ext_pxls_top[i] =
			scale_cfg->src_height[i];
		pstate->pixel_ext.num_ext_pxls_left[i] =
			scale_cfg->src_width[i];
	}
	if (!(SDE_FORMAT_IS_YUV(fmt)) && (src_h == dst_h)
		&& (src_w == dst_w))
		return;

	scale_cfg->dst_width = dst_w;
	scale_cfg->dst_height = dst_h;
	scale_cfg->y_rgb_filter_cfg = SDE_SCALE_BIL;
	scale_cfg->uv_filter_cfg = SDE_SCALE_BIL;
	scale_cfg->alpha_filter_cfg = SDE_SCALE_ALPHA_BIL;
	scale_cfg->lut_flag = 0;
	scale_cfg->blend_cfg = 1;
	scale_cfg->enable = 1;
}

/**
 * _sde_plane_setup_scaler2 - determine default scaler phase steps/filter type
 * @psde: Pointer to SDE plane object
 * @src: Source size
 * @dst: Destination size
 * @phase_steps: Pointer to output array for phase steps
 * @filter: Pointer to output array for filter type
 * @fmt: Pointer to format definition
 * @chroma_subsampling: Subsampling amount for chroma channel
 *
 * Returns: 0 on success
 */
static int _sde_plane_setup_scaler2(struct sde_plane *psde,
		uint32_t src, uint32_t dst, uint32_t *phase_steps,
		enum sde_hw_filter *filter, const struct sde_format *fmt,
		uint32_t chroma_subsampling)
{
	if (!psde || !phase_steps || !filter || !fmt) {
		SDE_ERROR(
			"invalid arg(s), plane %d phase %d filter %d fmt %d\n",
			psde != 0, phase_steps != 0, filter != 0, fmt != 0);
		return -EINVAL;
	}

	/* calculate phase steps, leave init phase as zero */
	phase_steps[SDE_SSPP_COMP_0] =
		mult_frac(1 << PHASE_STEP_SHIFT, src, dst);
	phase_steps[SDE_SSPP_COMP_1_2] =
		phase_steps[SDE_SSPP_COMP_0] / chroma_subsampling;
	phase_steps[SDE_SSPP_COMP_2] = phase_steps[SDE_SSPP_COMP_1_2];
	phase_steps[SDE_SSPP_COMP_3] = phase_steps[SDE_SSPP_COMP_0];

	/* calculate scaler config, if necessary */
	if (SDE_FORMAT_IS_YUV(fmt) || src != dst) {
		filter[SDE_SSPP_COMP_3] =
			(src <= dst) ? SDE_SCALE_FILTER_BIL :
			SDE_SCALE_FILTER_PCMN;

		if (SDE_FORMAT_IS_YUV(fmt)) {
			filter[SDE_SSPP_COMP_0] = SDE_SCALE_FILTER_CA;
			filter[SDE_SSPP_COMP_1_2] = filter[SDE_SSPP_COMP_3];
		} else {
			filter[SDE_SSPP_COMP_0] = filter[SDE_SSPP_COMP_3];
			filter[SDE_SSPP_COMP_1_2] =
				SDE_SCALE_FILTER_NEAREST;
		}
	} else {
		/* disable scaler */
		filter[SDE_SSPP_COMP_0] = SDE_SCALE_FILTER_MAX;
		filter[SDE_SSPP_COMP_1_2] = SDE_SCALE_FILTER_MAX;
		filter[SDE_SSPP_COMP_3] = SDE_SCALE_FILTER_MAX;
	}
	return 0;
}

/**
 * _sde_plane_setup_pixel_ext - determine default pixel extension values
 * @psde: Pointer to SDE plane object
 * @src: Source size
 * @dst: Destination size
 * @decimated_src: Source size after decimation, if any
 * @phase_steps: Pointer to output array for phase steps
 * @out_src: Output array for pixel extension values
 * @out_edge1: Output array for pixel extension first edge
 * @out_edge2: Output array for pixel extension second edge
 * @filter: Pointer to array for filter type
 * @fmt: Pointer to format definition
 * @chroma_subsampling: Subsampling amount for chroma channel
 * @post_compare: Whether to chroma subsampled source size for comparisions
 */
static void _sde_plane_setup_pixel_ext(struct sde_plane *psde,
		uint32_t src, uint32_t dst, uint32_t decimated_src,
		uint32_t *phase_steps, uint32_t *out_src, int *out_edge1,
		int *out_edge2, enum sde_hw_filter *filter,
		const struct sde_format *fmt, uint32_t chroma_subsampling,
		bool post_compare)
{
	int64_t edge1, edge2, caf;
	uint32_t src_work;
	int i, tmp;

	if (psde && phase_steps && out_src && out_edge1 &&
			out_edge2 && filter && fmt) {
		/* handle CAF for YUV formats */
		if (SDE_FORMAT_IS_YUV(fmt) && *filter == SDE_SCALE_FILTER_CA)
			caf = PHASE_STEP_UNIT_SCALE;
		else
			caf = 0;

		for (i = 0; i < SDE_MAX_PLANES; i++) {
			src_work = decimated_src;
			if (i == SDE_SSPP_COMP_1_2 || i == SDE_SSPP_COMP_2)
				src_work /= chroma_subsampling;
			if (post_compare)
				src = src_work;
			if (!SDE_FORMAT_IS_YUV(fmt) && (src == dst)) {
				/* unity */
				edge1 = 0;
				edge2 = 0;
			} else if (dst >= src) {
				/* upscale */
				edge1 = (1 << PHASE_RESIDUAL);
				edge1 -= caf;
				edge2 = (1 << PHASE_RESIDUAL);
				edge2 += (dst - 1) * *(phase_steps + i);
				edge2 -= (src_work - 1) * PHASE_STEP_UNIT_SCALE;
				edge2 += caf;
				edge2 = -(edge2);
			} else {
				/* downscale */
				edge1 = 0;
				edge2 = (dst - 1) * *(phase_steps + i);
				edge2 -= (src_work - 1) * PHASE_STEP_UNIT_SCALE;
				edge2 += *(phase_steps + i);
				edge2 = -(edge2);
			}

			/* only enable CAF for luma plane */
			caf = 0;

			/* populate output arrays */
			*(out_src + i) = src_work;

			/* edge updates taken from __pxl_extn_helper */
			if (edge1 >= 0) {
				tmp = (uint32_t)edge1;
				tmp >>= PHASE_STEP_SHIFT;
				*(out_edge1 + i) = -tmp;
			} else {
				tmp = (uint32_t)(-edge1);
				*(out_edge1 + i) =
					(tmp + PHASE_STEP_UNIT_SCALE - 1) >>
					PHASE_STEP_SHIFT;
			}
			if (edge2 >= 0) {
				tmp = (uint32_t)edge2;
				tmp >>= PHASE_STEP_SHIFT;
				*(out_edge2 + i) = -tmp;
			} else {
				tmp = (uint32_t)(-edge2);
				*(out_edge2 + i) =
					(tmp + PHASE_STEP_UNIT_SCALE - 1) >>
					PHASE_STEP_SHIFT;
			}
		}
	}
}

static inline void _sde_plane_setup_csc(struct sde_plane *psde)
{
	static const struct sde_csc_cfg sde_csc_YUV2RGB_601L = {
		{
			/* S15.16 format */
			0x00012A00, 0x00000000, 0x00019880,
			0x00012A00, 0xFFFF9B80, 0xFFFF3000,
			0x00012A00, 0x00020480, 0x00000000,
		},
		/* signed bias */
		{ 0xfff0, 0xff80, 0xff80,},
		{ 0x0, 0x0, 0x0,},
		/* unsigned clamp */
		{ 0x10, 0xeb, 0x10, 0xf0, 0x10, 0xf0,},
		{ 0x00, 0xff, 0x00, 0xff, 0x00, 0xff,},
	};
	static const struct sde_csc_cfg sde_csc10_YUV2RGB_601L = {
		{
			/* S15.16 format */
			0x00012A00, 0x00000000, 0x00019880,
			0x00012A00, 0xFFFF9B80, 0xFFFF3000,
			0x00012A00, 0x00020480, 0x00000000,
			},
		/* signed bias */
		{ 0xffc0, 0xfe00, 0xfe00,},
		{ 0x0, 0x0, 0x0,},
		/* unsigned clamp */
		{ 0x40, 0x3ac, 0x40, 0x3c0, 0x40, 0x3c0,},
		{ 0x00, 0x3ff, 0x00, 0x3ff, 0x00, 0x3ff,},
	};

	if (!psde) {
		SDE_ERROR("invalid plane\n");
		return;
	}

	/* revert to kernel default if override not available */
	if (psde->csc_usr_ptr)
		psde->csc_ptr = psde->csc_usr_ptr;
	else if (BIT(SDE_SSPP_CSC_10BIT) & psde->features)
		psde->csc_ptr = (struct sde_csc_cfg *)&sde_csc10_YUV2RGB_601L;
	else
		psde->csc_ptr = (struct sde_csc_cfg *)&sde_csc_YUV2RGB_601L;

	SDE_DEBUG_PLANE(psde, "using 0x%X 0x%X 0x%X...\n",
			psde->csc_ptr->csc_mv[0],
			psde->csc_ptr->csc_mv[1],
			psde->csc_ptr->csc_mv[2]);
}

static void sde_color_process_plane_setup(struct drm_plane *plane)
{
	struct sde_plane *psde;
	struct sde_plane_state *pstate;
	uint32_t hue, saturation, value, contrast;
	struct drm_msm_memcol *memcol = NULL;
	size_t memcol_sz = 0;

	psde = to_sde_plane(plane);
	pstate = to_sde_plane_state(plane->state);

	hue = (uint32_t) sde_plane_get_property(pstate, PLANE_PROP_HUE_ADJUST);
	if (psde->pipe_hw->ops.setup_pa_hue)
		psde->pipe_hw->ops.setup_pa_hue(psde->pipe_hw, &hue);
	saturation = (uint32_t) sde_plane_get_property(pstate,
		PLANE_PROP_SATURATION_ADJUST);
	if (psde->pipe_hw->ops.setup_pa_sat)
		psde->pipe_hw->ops.setup_pa_sat(psde->pipe_hw, &saturation);
	value = (uint32_t) sde_plane_get_property(pstate,
		PLANE_PROP_VALUE_ADJUST);
	if (psde->pipe_hw->ops.setup_pa_val)
		psde->pipe_hw->ops.setup_pa_val(psde->pipe_hw, &value);
	contrast = (uint32_t) sde_plane_get_property(pstate,
		PLANE_PROP_CONTRAST_ADJUST);
	if (psde->pipe_hw->ops.setup_pa_cont)
		psde->pipe_hw->ops.setup_pa_cont(psde->pipe_hw, &contrast);

	if (psde->pipe_hw->ops.setup_pa_memcolor) {
		/* Skin memory color setup */
		memcol = msm_property_get_blob(&psde->property_info,
					&pstate->property_state,
					&memcol_sz,
					PLANE_PROP_SKIN_COLOR);
		psde->pipe_hw->ops.setup_pa_memcolor(psde->pipe_hw,
					MEMCOLOR_SKIN, memcol);

		/* Sky memory color setup */
		memcol = msm_property_get_blob(&psde->property_info,
					&pstate->property_state,
					&memcol_sz,
					PLANE_PROP_SKY_COLOR);
		psde->pipe_hw->ops.setup_pa_memcolor(psde->pipe_hw,
					MEMCOLOR_SKY, memcol);

		/* Foliage memory color setup */
		memcol = msm_property_get_blob(&psde->property_info,
					&pstate->property_state,
					&memcol_sz,
					PLANE_PROP_FOLIAGE_COLOR);
		psde->pipe_hw->ops.setup_pa_memcolor(psde->pipe_hw,
					MEMCOLOR_FOLIAGE, memcol);
	}
}

static void _sde_plane_setup_scaler(struct sde_plane *psde,
		struct sde_plane_state *pstate,
		const struct sde_format *fmt, bool color_fill)
{
	struct sde_hw_pixel_ext *pe;
	uint32_t chroma_subsmpl_h, chroma_subsmpl_v;

	if (!psde || !fmt || !pstate) {
		SDE_ERROR("invalid arg(s), plane %d fmt %d state %d\n",
				psde != 0, fmt != 0, pstate != 0);
		return;
	}

	pe = &pstate->pixel_ext;

	psde->pipe_cfg.horz_decimation =
		sde_plane_get_property(pstate, PLANE_PROP_H_DECIMATE);
	psde->pipe_cfg.vert_decimation =
		sde_plane_get_property(pstate, PLANE_PROP_V_DECIMATE);

	/* don't chroma subsample if decimating */
	chroma_subsmpl_h = psde->pipe_cfg.horz_decimation ? 1 :
		drm_format_horz_chroma_subsampling(fmt->base.pixel_format);
	chroma_subsmpl_v = psde->pipe_cfg.vert_decimation ? 1 :
		drm_format_vert_chroma_subsampling(fmt->base.pixel_format);

	/* update scaler */
	if (psde->features & BIT(SDE_SSPP_SCALER_QSEED3)) {
		int rc;

		if (!color_fill && !psde->debugfs_default_scale)
			rc = _sde_plane_setup_scaler3_lut(psde, pstate);
		else
			rc = -EINVAL;
		if (rc || pstate->scaler_check_state !=
			SDE_PLANE_SCLCHECK_SCALER_V2) {
			/* calculate default config for QSEED3 */
			_sde_plane_setup_scaler3(psde, pstate,
					psde->pipe_cfg.src_rect.w,
					psde->pipe_cfg.src_rect.h,
					psde->pipe_cfg.dst_rect.w,
					psde->pipe_cfg.dst_rect.h,
					&pstate->scaler3_cfg, fmt,
					chroma_subsmpl_h, chroma_subsmpl_v);
		}
	} else if (pstate->scaler_check_state != SDE_PLANE_SCLCHECK_SCALER_V1 ||
			color_fill || psde->debugfs_default_scale) {
		uint32_t deci_dim, i;

		/* calculate default configuration for QSEED2 */
		memset(pe, 0, sizeof(struct sde_hw_pixel_ext));

		SDE_DEBUG_PLANE(psde, "default config\n");
		deci_dim = DECIMATED_DIMENSION(psde->pipe_cfg.src_rect.w,
				psde->pipe_cfg.horz_decimation);
		_sde_plane_setup_scaler2(psde,
				deci_dim,
				psde->pipe_cfg.dst_rect.w,
				pe->phase_step_x,
				pe->horz_filter, fmt, chroma_subsmpl_h);

		if (SDE_FORMAT_IS_YUV(fmt))
			deci_dim &= ~0x1;
		_sde_plane_setup_pixel_ext(psde, psde->pipe_cfg.src_rect.w,
				psde->pipe_cfg.dst_rect.w, deci_dim,
				pe->phase_step_x,
				pe->roi_w,
				pe->num_ext_pxls_left,
				pe->num_ext_pxls_right, pe->horz_filter, fmt,
				chroma_subsmpl_h, 0);

		deci_dim = DECIMATED_DIMENSION(psde->pipe_cfg.src_rect.h,
				psde->pipe_cfg.vert_decimation);
		_sde_plane_setup_scaler2(psde,
				deci_dim,
				psde->pipe_cfg.dst_rect.h,
				pe->phase_step_y,
				pe->vert_filter, fmt, chroma_subsmpl_v);
		_sde_plane_setup_pixel_ext(psde, psde->pipe_cfg.src_rect.h,
				psde->pipe_cfg.dst_rect.h, deci_dim,
				pe->phase_step_y,
				pe->roi_h,
				pe->num_ext_pxls_top,
				pe->num_ext_pxls_btm, pe->vert_filter, fmt,
				chroma_subsmpl_v, 1);

		for (i = 0; i < SDE_MAX_PLANES; i++) {
			if (pe->num_ext_pxls_left[i] >= 0)
				pe->left_rpt[i] = pe->num_ext_pxls_left[i];
			else
				pe->left_ftch[i] = pe->num_ext_pxls_left[i];

			if (pe->num_ext_pxls_right[i] >= 0)
				pe->right_rpt[i] = pe->num_ext_pxls_right[i];
			else
				pe->right_ftch[i] = pe->num_ext_pxls_right[i];

			if (pe->num_ext_pxls_top[i] >= 0)
				pe->top_rpt[i] = pe->num_ext_pxls_top[i];
			else
				pe->top_ftch[i] = pe->num_ext_pxls_top[i];

			if (pe->num_ext_pxls_btm[i] >= 0)
				pe->btm_rpt[i] = pe->num_ext_pxls_btm[i];
			else
				pe->btm_ftch[i] = pe->num_ext_pxls_btm[i];
		}
	}
}

/**
 * _sde_plane_color_fill - enables color fill on plane
 * @psde:   Pointer to SDE plane object
 * @color:  RGB fill color value, [23..16] Blue, [15..8] Green, [7..0] Red
 * @alpha:  8-bit fill alpha value, 255 selects 100% alpha
 * Returns: 0 on success
 */
static int _sde_plane_color_fill(struct sde_plane *psde,
		uint32_t color, uint32_t alpha)
{
	const struct sde_format *fmt;
	const struct drm_plane *plane;
	struct sde_plane_state *pstate;
	bool blend_enable = true;

	if (!psde || !psde->base.state) {
		SDE_ERROR("invalid plane\n");
		return -EINVAL;
	}

	if (!psde->pipe_hw) {
		SDE_ERROR_PLANE(psde, "invalid plane h/w pointer\n");
		return -EINVAL;
	}

	plane = &psde->base;
	pstate = to_sde_plane_state(plane->state);

	SDE_DEBUG_PLANE(psde, "\n");

	/*
	 * select fill format to match user property expectation,
	 * h/w only supports RGB variants
	 */
	fmt = sde_get_sde_format(DRM_FORMAT_ABGR8888);

	blend_enable = (SDE_DRM_BLEND_OP_OPAQUE !=
			sde_plane_get_property(pstate, PLANE_PROP_BLEND_OP));

	/* update sspp */
	if (fmt && psde->pipe_hw->ops.setup_solidfill) {
		psde->pipe_hw->ops.setup_solidfill(psde->pipe_hw,
				(color & 0xFFFFFF) | ((alpha & 0xFF) << 24),
				pstate->multirect_index);

		/* override scaler/decimation if solid fill */
		psde->pipe_cfg.src_rect.x = 0;
		psde->pipe_cfg.src_rect.y = 0;
		psde->pipe_cfg.src_rect.w = psde->pipe_cfg.dst_rect.w;
		psde->pipe_cfg.src_rect.h = psde->pipe_cfg.dst_rect.h;
		_sde_plane_setup_scaler(psde, pstate, fmt, true);

		if (psde->pipe_hw->ops.setup_format)
			psde->pipe_hw->ops.setup_format(psde->pipe_hw,
					fmt, blend_enable, SDE_SSPP_SOLID_FILL,
					pstate->multirect_index);

		if (psde->pipe_hw->ops.setup_rects)
			psde->pipe_hw->ops.setup_rects(psde->pipe_hw,
					&psde->pipe_cfg,
					pstate->multirect_index);

		if (psde->pipe_hw->ops.setup_pe)
			psde->pipe_hw->ops.setup_pe(psde->pipe_hw,
					&pstate->pixel_ext);

		if (psde->pipe_hw->ops.setup_scaler &&
				pstate->multirect_index != SDE_SSPP_RECT_1)
			psde->pipe_hw->ops.setup_scaler(psde->pipe_hw,
					&psde->pipe_cfg, &pstate->pixel_ext,
					&pstate->scaler3_cfg);
	}

	return 0;
}

/**
 * _sde_plane_fb_get/put - framebuffer callback for crtc res ops
 */
static void *_sde_plane_fb_get(void *fb, u32 type, u64 tag)
{
	drm_framebuffer_reference(fb);
	return fb;
}
static void _sde_plane_fb_put(void *fb)
{
	drm_framebuffer_unreference(fb);
}
static struct sde_crtc_res_ops fb_res_ops = {
	.put = _sde_plane_fb_put,
	.get = _sde_plane_fb_get,
};

/**
 * _sde_plane_fbo_get/put - framebuffer object callback for crtc res ops
 */
static void *_sde_plane_fbo_get(void *fbo, u32 type, u64 tag)
{
	sde_kms_fbo_reference(fbo);
	return fbo;
}
static void _sde_plane_fbo_put(void *fbo)
{
	sde_kms_fbo_unreference(fbo);
}
static struct sde_crtc_res_ops fbo_res_ops = {
	.put = _sde_plane_fbo_put,
	.get = _sde_plane_fbo_get,
};

/**
 * sde_plane_rot_calc_prefill - calculate rotator start prefill
 * @plane: Pointer to drm plane
 * return: prefill time in line
 */
u32 sde_plane_rot_calc_prefill(struct drm_plane *plane)
{
	struct drm_plane_state *state;
	struct sde_plane_state *pstate;
	struct sde_plane_rot_state *rstate;
	struct sde_kms *sde_kms;
	u32 blocksize = 128;
	u32 prefill_line = 0;

	if (!plane || !plane->state || !plane->state->fb) {
		SDE_ERROR("invalid parameters\n");
		return 0;
	}

	sde_kms = _sde_plane_get_kms(plane);
	state = plane->state;
	pstate = to_sde_plane_state(state);
	rstate = &pstate->rot;

	if (!sde_kms || !sde_kms->catalog) {
		SDE_ERROR("invalid kms\n");
		return 0;
	}

	if (rstate->out_fb_format)
		sde_format_get_block_size(rstate->out_fb_format,
				&blocksize, &blocksize);

	prefill_line = blocksize + sde_kms->catalog->sbuf_headroom;
	prefill_line = mult_frac(prefill_line, rstate->out_src_h >> 16,
			state->crtc_h);
	SDE_DEBUG(
		"plane%d.%d blk:%u head:%u vdst/vsrc:%u/%u prefill:%u\n",
			plane->base.id, rstate->sequence_id,
			blocksize, sde_kms->catalog->sbuf_headroom,
			state->crtc_h, rstate->out_src_h >> 16,
			prefill_line);

	return prefill_line;
}

/**
 * sde_plane_rot_calc_cfg - calculate rotator/sspp configuration by
 *	enumerating over all planes attached to the same rotator
 * @plane: Pointer to drm plane
 * @state: Pointer to drm state to be updated
 * return: 0 if success; error code otherwise
 */
static int sde_plane_rot_calc_cfg(struct drm_plane *plane,
		struct drm_plane_state *state)
{
	struct sde_plane_state *pstate;
	struct sde_plane_rot_state *rstate;
	struct drm_crtc_state *cstate;
	struct drm_rect *in_rot, *out_rot;
	struct drm_plane *attached_plane;
	u32 dst_x, dst_y, dst_w, dst_h;
	int found = 0;
	int xpos = 0;
	int ret;

	if (!plane || !state || !state->state) {
		SDE_ERROR("invalid parameters\n");
		return -EINVAL;
	}

	cstate = _sde_plane_get_crtc_state(state);
	if (IS_ERR_OR_NULL(cstate)) {
		ret = PTR_ERR(cstate);
		SDE_ERROR("invalid crtc state %d\n", ret);
		return ret;
	}

	pstate = to_sde_plane_state(state);
	rstate = &pstate->rot;

	in_rot = &rstate->in_rot_rect;
	in_rot->x1 = state->src_x;
	in_rot->y1 = state->src_y;
	in_rot->x2 = state->src_x + state->src_w;
	in_rot->y2 = state->src_y + state->src_h;

	out_rot = &rstate->out_rot_rect;
	dst_x = sde_plane_get_property(pstate, PLANE_PROP_ROT_DST_X);
	dst_y = sde_plane_get_property(pstate, PLANE_PROP_ROT_DST_Y);
	dst_w = sde_plane_get_property(pstate, PLANE_PROP_ROT_DST_W);
	dst_h = sde_plane_get_property(pstate, PLANE_PROP_ROT_DST_H);

	if (!dst_w && !dst_h) {
		rstate->out_rot_rect = rstate->in_rot_rect;
		drm_rect_rotate(&rstate->out_rot_rect, state->fb->width << 16,
				state->fb->height << 16, rstate->in_rotation);
	} else {
		out_rot->x1 = dst_x;
		out_rot->y1 = dst_y;
		out_rot->x2 = dst_x + dst_w;
		out_rot->y2 = dst_y + dst_h;
	}

	rstate->out_src_rect = rstate->out_rot_rect;

	/* enumerating over all planes attached to the same rotator */
	drm_atomic_crtc_state_for_each_plane(attached_plane, cstate) {
		struct drm_plane_state *attached_state;
		struct sde_plane_state *attached_pstate;
		struct sde_plane_rot_state *attached_rstate;
		struct drm_rect attached_out_rect;

		attached_state = drm_atomic_get_existing_plane_state(
				state->state, attached_plane);

		if (!attached_state)
			continue;

		attached_pstate = to_sde_plane_state(attached_state);
		attached_rstate = &attached_pstate->rot;

		if (attached_state->fb != state->fb)
			continue;

		if (sde_plane_get_property(pstate, PLANE_PROP_ROTATION) !=
			sde_plane_get_property(attached_pstate,
				PLANE_PROP_ROTATION))
			continue;

		found++;

		/* skip itself */
		if (attached_plane == plane)
			continue;

		/* find bounding rotator source roi */
		if (attached_state->src_x < in_rot->x1)
			in_rot->x1 = attached_state->src_x;

		if (attached_state->src_y < in_rot->y1)
			in_rot->y1 = attached_state->src_y;

		if (attached_state->src_x + attached_state->src_w > in_rot->x2)
			in_rot->x2 = attached_state->src_x +
				attached_state->src_w;

		if (attached_state->src_y + attached_state->src_h > in_rot->y2)
			in_rot->y2 = attached_state->src_y +
				attached_state->src_h;

		/* find bounding rotator destination roi */
		dst_x = sde_plane_get_property(attached_pstate,
				PLANE_PROP_ROT_DST_X);
		dst_y = sde_plane_get_property(attached_pstate,
				PLANE_PROP_ROT_DST_Y);
		dst_w = sde_plane_get_property(attached_pstate,
				PLANE_PROP_ROT_DST_W);
		dst_h = sde_plane_get_property(attached_pstate,
				PLANE_PROP_ROT_DST_H);
		if (!dst_w && !dst_h) {
			attached_out_rect.x1 = attached_state->src_x;
			attached_out_rect.y1 = attached_state->src_y;
			attached_out_rect.x2 = attached_out_rect.x1 +
					attached_state->src_w;
			attached_out_rect.y2 = attached_out_rect.y1 +
					attached_state->src_h;
			drm_rect_rotate(&attached_out_rect,
					state->fb->width << 16,
					state->fb->height << 16,
					rstate->in_rotation);
		} else {
			attached_out_rect.x1 = dst_x;
			attached_out_rect.y1 = dst_y;
			attached_out_rect.x2 = dst_x + dst_w;
			attached_out_rect.y2 = dst_y + dst_h;
		}

		/* check source split left/right mismatch */
		if (attached_out_rect.y1 != rstate->out_src_rect.y1 ||
			attached_out_rect.y2 != rstate->out_src_rect.y2) {
			SDE_ERROR(
				"plane%d.%u src:%dx%d+%d+%d rot:0x%llx fb:%d plane%d.%u src:%dx%d+%d+%d rot:0x%llx fb:%d mismatch\n",
					plane->base.id,
					rstate->sequence_id,
					state->src_w >> 16,
					state->src_h >> 16,
					state->src_x >> 16,
					state->src_y >> 16,
					sde_plane_get_property(pstate,
							PLANE_PROP_ROTATION),
					state->fb ?
						state->fb->base.id :
						-1,
					attached_plane->base.id,
					attached_rstate->sequence_id,
					attached_state->src_w >> 16,
					attached_state->src_h >> 16,
					attached_state->src_x >> 16,
					attached_state->src_y >> 16,
					sde_plane_get_property(attached_pstate,
							PLANE_PROP_ROTATION),
					attached_state->fb ?
						attached_state->fb->base.id :
						-1);
			SDE_ERROR(
				"plane%d.%u sspp:%dx%d+%d+%d plane%d.%u sspp:%dx%d+%d+%d\n",
					plane->base.id,
					rstate->sequence_id,
					(rstate->out_src_rect.x2 -
						rstate->out_src_rect.x1) >> 16,
					(rstate->out_src_rect.y2 -
						rstate->out_src_rect.y1) >> 16,
					rstate->out_src_rect.x1 >> 16,
					rstate->out_src_rect.y1 >> 16,
					attached_plane->base.id,
					attached_rstate->sequence_id,
					(attached_out_rect.x2 -
						attached_out_rect.x1) >> 16,
					(attached_out_rect.y2 -
						attached_out_rect.y1) >> 16,
					attached_out_rect.x1 >> 16,
					attached_out_rect.y1 >> 16);
			SDE_EVT32(DRMID(plane),
					rstate->sequence_id,
					rstate->out_src_rect.x1 >> 16,
					rstate->out_src_rect.y1 >> 16,
					(rstate->out_src_rect.x2 -
						rstate->out_src_rect.x1) >> 16,
					(rstate->out_src_rect.y2 -
						rstate->out_src_rect.y1) >> 16,
					attached_plane->base.id,
					attached_rstate->sequence_id,
					attached_out_rect.x1 >> 16,
					attached_out_rect.y1 >> 16,
					(attached_out_rect.x2 -
						attached_out_rect.x1) >> 16,
					(attached_out_rect.y2 -
						attached_out_rect.y1) >> 16,
					SDE_EVTLOG_ERROR);
			return -EINVAL;
		}

		/* find relative sspp position */
		if (attached_out_rect.x1 < rstate->out_src_rect.x1)
			xpos++;

		if (attached_out_rect.x1 < out_rot->x1)
			out_rot->x1 = attached_out_rect.x1;

		if (attached_out_rect.y1 < out_rot->y1)
			out_rot->y1 = attached_out_rect.y1;

		if (attached_out_rect.x2 > out_rot->x2)
			out_rot->x2 = attached_out_rect.x2;

		if (attached_out_rect.y2 > out_rot->y2)
			out_rot->y2 = attached_out_rect.y2;

		SDE_DEBUG("plane%d.%u src_x:%d sspp:%dx%d+%d+%d/%dx%d+%d+%d\n",
			attached_plane->base.id,
			attached_rstate->sequence_id,
			attached_rstate->out_src_rect.x1 >> 16,
			attached_state->src_w >> 16,
			attached_state->src_h >> 16,
			attached_state->src_x >> 16,
			attached_state->src_y >> 16,
			drm_rect_width(&attached_rstate->out_src_rect) >> 16,
			drm_rect_height(&attached_rstate->out_src_rect) >> 16,
			attached_rstate->out_src_rect.x1 >> 16,
			attached_rstate->out_src_rect.y1 >> 16);
	}

	rstate->out_xpos = xpos;
	rstate->nplane = found;

	SDE_DEBUG("plane%d.%u xpos:%d/%d rot:%dx%d+%d+%d/%dx%d+%d+%d\n",
			plane->base.id, rstate->sequence_id,
			rstate->out_xpos, rstate->nplane,
			drm_rect_width(in_rot) >> 16,
			drm_rect_height(in_rot) >> 16,
			in_rot->x1 >> 16, in_rot->y1 >> 16,
			drm_rect_width(&rstate->out_rot_rect) >> 16,
			drm_rect_height(&rstate->out_rot_rect) >> 16,
			rstate->out_rot_rect.x1 >> 16,
			rstate->out_rot_rect.y1 >> 16);
	SDE_EVT32(DRMID(plane), rstate->sequence_id,
			rstate->out_xpos, rstate->nplane,
			in_rot->x1 >> 16, in_rot->y1 >> 16,
			drm_rect_width(in_rot) >> 16,
			drm_rect_height(in_rot) >> 16,
			rstate->out_rot_rect.x1 >> 16,
			rstate->out_rot_rect.y1 >> 16,
			drm_rect_width(&rstate->out_rot_rect) >> 16,
			drm_rect_height(&rstate->out_rot_rect) >> 16);

	return 0;
}

/**
 * sde_plane_rot_submit_command - commit given state for the rotator stage
 * @plane: Pointer to drm plane
 * @state: Pointer to the state to be committed
 * @hw_cmd: rotator command type
 * return: 0 if success; error code otherwise
 */
static int sde_plane_rot_submit_command(struct drm_plane *plane,
		struct drm_plane_state *state, enum sde_hw_rot_cmd_type hw_cmd)
{
	struct sde_plane *psde = to_sde_plane(plane);
	struct sde_plane_state *pstate = to_sde_plane_state(state);
	struct sde_plane_rot_state *rstate = &pstate->rot;
	struct sde_hw_rot_cmd *rot_cmd;
	struct drm_crtc_state *cstate;
	struct sde_crtc_state *sde_cstate;
	int ret, i;
	int fb_mode;

	if (!plane || !state || !state->fb || !rstate->rot_hw) {
		SDE_ERROR("invalid parameters\n");
		return -EINVAL;
	}

	cstate = _sde_plane_get_crtc_state(state);
	if (IS_ERR_OR_NULL(cstate)) {
		SDE_ERROR("invalid crtc state %ld\n", PTR_ERR(cstate));
		return -EINVAL;
	}
	sde_cstate = to_sde_crtc_state(cstate);

	rot_cmd = &rstate->rot_cmd;

	rot_cmd->master = (rstate->out_xpos == 0);
	rot_cmd->sequence_id = rstate->sequence_id;
	rot_cmd->fps = pstate->base.crtc && pstate->base.crtc->state ?
		drm_mode_vrefresh(&pstate->base.crtc->state->adjusted_mode) :
		DEFAULT_REFRESH_RATE;
	rot_cmd->rot90 = rstate->rot90;
	rot_cmd->hflip = rstate->hflip;
	rot_cmd->vflip = rstate->vflip;
	fb_mode = sde_plane_get_property(pstate,
			PLANE_PROP_FB_TRANSLATION_MODE);
	if ((fb_mode == SDE_DRM_FB_SEC) ||
			(fb_mode == SDE_DRM_FB_SEC_DIR_TRANS))
		rot_cmd->secure = true;
	else
		rot_cmd->secure = false;

	rot_cmd->prefill_bw = sde_crtc_get_property(sde_cstate,
			CRTC_PROP_ROT_PREFILL_BW);
	rot_cmd->clkrate = sde_crtc_get_property(sde_cstate,
			CRTC_PROP_ROT_CLK);
	rot_cmd->dst_writeback = psde->sbuf_writeback;

	if (sde_crtc_get_intf_mode(state->crtc) == INTF_MODE_VIDEO)
		rot_cmd->video_mode = true;
	else
		rot_cmd->video_mode = false;

	rot_cmd->src_pixel_format = state->fb->pixel_format;
	rot_cmd->src_modifier = state->fb->modifier[0];
	rot_cmd->src_stride = state->fb->pitches[0];

	rot_cmd->src_format = to_sde_format(msm_framebuffer_format(state->fb));
	if (!rot_cmd->src_format) {
		SDE_ERROR("failed to get src format\n");
		return -EINVAL;
	}

	rot_cmd->src_width = state->fb->width;
	rot_cmd->src_height = state->fb->height;
	rot_cmd->src_rect_x = rstate->in_rot_rect.x1 >> 16;
	rot_cmd->src_rect_y = rstate->in_rot_rect.y1 >> 16;
	rot_cmd->src_rect_w = drm_rect_width(&rstate->in_rot_rect) >> 16;
	rot_cmd->src_rect_h = drm_rect_height(&rstate->in_rot_rect) >> 16;
	rot_cmd->dst_rect_x = 0;
	rot_cmd->dst_rect_y = 0;
	rot_cmd->dst_rect_w = drm_rect_width(&rstate->out_rot_rect) >> 16;
	rot_cmd->dst_rect_h = drm_rect_height(&rstate->out_rot_rect) >> 16;

	if (hw_cmd == SDE_HW_ROT_CMD_COMMIT) {
		struct sde_hw_fmt_layout layout;

		memset(&layout, 0, sizeof(struct sde_hw_fmt_layout));
		sde_format_populate_layout(pstate->aspace, state->fb,
				&layout);
		for (i = 0; i < ARRAY_SIZE(rot_cmd->src_iova); i++) {
			rot_cmd->src_iova[i] = layout.plane_addr[i];
			rot_cmd->src_len[i] = layout.plane_size[i];
		}
		rot_cmd->src_planes = layout.num_planes;

		memset(&layout, 0, sizeof(struct sde_hw_fmt_layout));
		sde_format_populate_layout(pstate->aspace, rstate->out_fb,
				&layout);
		for (i = 0; i < ARRAY_SIZE(rot_cmd->dst_iova); i++) {
			rot_cmd->dst_iova[i] = layout.plane_addr[i];
			rot_cmd->dst_len[i] = layout.plane_size[i];
		}
		rot_cmd->dst_planes = layout.num_planes;

		/* VBIF remapper settings */
		for (i = 0; i < rstate->rot_hw->caps->xin_count; i++) {
			const struct sde_rot_vbif_cfg *cfg =
					&rstate->rot_hw->caps->vbif_cfg[i];

			_sde_plane_inline_rot_set_qos_remap(plane, cfg);

			if (cfg->is_read) {
				_sde_plane_inline_rot_set_ot_limit(plane,
					state->crtc, cfg, rot_cmd->src_rect_w,
					rot_cmd->src_rect_h);
			} else {
				_sde_plane_inline_rot_set_ot_limit(plane,
					state->crtc, cfg, rot_cmd->dst_rect_w,
					rot_cmd->dst_rect_h);
			}
		}
	}

	ret = rstate->rot_hw->ops.commit(rstate->rot_hw, rot_cmd, hw_cmd);
	if (ret)
		return ret;

	rstate->out_rotation = rstate->in_rotation;
	rstate->out_fb_flags = rot_cmd->dst_modifier ?
			DRM_MODE_FB_MODIFIERS : 0;
	rstate->out_fb_flags |= rot_cmd->secure ? DRM_MODE_FB_SECURE : 0;
	rstate->out_fb_format = rot_cmd->dst_format;
	rstate->out_fb_pixel_format = rot_cmd->dst_pixel_format;

	for (i = 0; i < ARRAY_SIZE(rstate->out_fb_modifier); i++)
		rstate->out_fb_modifier[i] = rot_cmd->dst_modifier;

	rstate->out_fb_width = drm_rect_width(&rstate->out_rot_rect) >> 16;
	rstate->out_fb_height = drm_rect_height(&rstate->out_rot_rect) >> 16;
	rstate->out_src_x = rstate->out_src_rect.x1 - rstate->out_rot_rect.x1;
	rstate->out_src_y = rstate->out_src_rect.y1 - rstate->out_rot_rect.y1;
	rstate->out_src_w = drm_rect_width(&rstate->out_src_rect);
	rstate->out_src_h = drm_rect_height(&rstate->out_src_rect);

	if (rot_cmd->rot90)
		rstate->out_rotation &= ~DRM_ROTATE_90;

	if (rot_cmd->hflip)
		rstate->out_rotation &= ~DRM_REFLECT_X;

	if (rot_cmd->vflip)
		rstate->out_rotation &= ~DRM_REFLECT_Y;

	SDE_DEBUG(
		"plane%d.%d rot:%d/%c%c%c%c/%dx%d/%4.4s/%llx/%dx%d+%d+%d\n",
			plane->base.id, rstate->sequence_id, hw_cmd,
			rot_cmd->rot90 ? 'r' : '_',
			rot_cmd->hflip ? 'h' : '_',
			rot_cmd->vflip ? 'v' : '_',
			rot_cmd->video_mode ? 'V' : 'C',
			state->fb->width, state->fb->height,
			(char *) &state->fb->pixel_format,
			state->fb->modifier[0],
			drm_rect_width(&rstate->in_rot_rect) >> 16,
			drm_rect_height(&rstate->in_rot_rect) >> 16,
			rstate->in_rot_rect.x1 >> 16,
			rstate->in_rot_rect.y1 >> 16);

	SDE_DEBUG("plane%d.%d sspp:%d/%x/%dx%d/%4.4s/%llx/%dx%d+%d+%d\n",
			plane->base.id, rstate->sequence_id, hw_cmd,
			rstate->out_rotation,
			rstate->out_fb_width, rstate->out_fb_height,
			(char *) &rstate->out_fb_pixel_format,
			rstate->out_fb_modifier[0],
			rstate->out_src_w >> 16, rstate->out_src_h >> 16,
			rstate->out_src_x >> 16, rstate->out_src_y >> 16);

	return ret;
}

/**
 * _sde_plane_rot_get_fb - attempt to get previously allocated fb/fbo
 *	If an fb/fbo was already created, either from a previous frame or
 *	from another plane in the current commit cycle, attempt to reuse
 *	it for this commit cycle as well.
 * @plane: Pointer to drm plane
 * @cstate: Pointer to crtc state
 * @rstate: Pointer to rotator plane state
 */
static void _sde_plane_rot_get_fb(struct drm_plane *plane,
		struct drm_crtc_state *cstate,
		struct sde_plane_rot_state *rstate)
{
	struct sde_kms_fbo *fbo;
	struct drm_framebuffer *fb;

	if (!plane || !cstate || !rstate || !rstate->rot_hw)
		return;

	fbo = sde_crtc_res_get(cstate, SDE_CRTC_RES_ROT_OUT_FBO,
			(u64) &rstate->rot_hw->base);
	fb = sde_crtc_res_get(cstate, SDE_CRTC_RES_ROT_OUT_FB,
			(u64) &rstate->rot_hw->base);
	if (fb && fbo) {
		SDE_DEBUG("plane%d.%d get fb/fbo\n", plane->base.id,
				rstate->sequence_id);
	} else if (fbo) {
		sde_crtc_res_put(cstate, SDE_CRTC_RES_ROT_OUT_FBO,
				(u64) &rstate->rot_hw->base);
		fbo = NULL;
	} else if (fb) {
		sde_crtc_res_put(cstate, SDE_CRTC_RES_ROT_OUT_FB,
				(u64) &rstate->rot_hw->base);
		fb = NULL;
	}

	rstate->out_fbo = fbo;
	rstate->out_fb = fb;
}

/**
 * sde_plane_rot_prepare_fb - prepare framebuffer of the new state
 *	for rotator (pre-sspp) stage
 * @plane: Pointer to drm plane
 * @new_state: Pointer to new drm plane state
 * return: 0 if success; error code otherwise
 */
static int sde_plane_rot_prepare_fb(struct drm_plane *plane,
		struct drm_plane_state *new_state)
{
	struct drm_framebuffer *fb = new_state->fb;
	struct sde_plane_state *new_pstate = to_sde_plane_state(new_state);
	struct sde_plane_rot_state *new_rstate = &new_pstate->rot;
	struct drm_crtc_state *cstate;
	int ret;

	SDE_DEBUG("plane%d.%d FB[%u] sbuf:%d rot:%d crtc:%d\n",
			plane->base.id,
			new_rstate->sequence_id, fb ? fb->base.id : 0,
			!!new_rstate->out_sbuf, !!new_rstate->rot_hw,
			sde_plane_crtc_enabled(new_state));

	if (!new_rstate->out_sbuf || !new_rstate->rot_hw)
		return 0;

	cstate = _sde_plane_get_crtc_state(new_state);
	if (IS_ERR(cstate)) {
		ret = PTR_ERR(cstate);
		SDE_ERROR("invalid crtc state %d\n", ret);
		return ret;
	}

	/* need to re-calc based on all newly validated plane states */
	ret = sde_plane_rot_calc_cfg(plane, new_state);
	if (ret)
		return ret;

	/* check if stream buffer is already attached to rotator */
	if (sde_plane_enabled(new_state) && !new_rstate->out_fb)
		_sde_plane_rot_get_fb(plane, cstate, new_rstate);

	/* create new stream buffer if it is not available */
	if (sde_plane_enabled(new_state) && !new_rstate->out_fb) {
		u32 fb_w = drm_rect_width(&new_rstate->out_rot_rect) >> 16;
		u32 fb_h = drm_rect_height(&new_rstate->out_rot_rect) >> 16;

		SDE_DEBUG("plane%d.%d allocate fb/fbo\n", plane->base.id,
				new_rstate->sequence_id);

		/* check if out_fb is already attached to rotator */
		new_rstate->out_fbo = sde_kms_fbo_alloc(plane->dev, fb_w, fb_h,
				new_rstate->out_fb_pixel_format,
				new_rstate->out_fb_modifier,
				new_rstate->out_fb_flags);
		if (!new_rstate->out_fbo) {
			SDE_ERROR("failed to allocate inline buffer object\n");
			ret = -EINVAL;
			goto error_create_fbo;
		}

		ret = sde_crtc_res_add(cstate, SDE_CRTC_RES_ROT_OUT_FBO,
				(u64) &new_rstate->rot_hw->base,
				new_rstate->out_fbo, &fbo_res_ops);
		if (ret) {
			SDE_ERROR("failed to add crtc resource\n");
			goto error_create_fbo_res;
		}

		new_rstate->out_fb = sde_kms_fbo_create_fb(plane->dev,
				new_rstate->out_fbo);
		if (!new_rstate->out_fb) {
			SDE_ERROR("failed to create inline framebuffer\n");
			ret = -EINVAL;
			goto error_create_fb;
		}
		SDE_EVT32_VERBOSE(DRMID(plane), new_rstate->sequence_id,
				new_rstate->out_fb->base.id);

		ret = sde_crtc_res_add(cstate, SDE_CRTC_RES_ROT_OUT_FB,
				(u64) &new_rstate->rot_hw->base,
				new_rstate->out_fb, &fb_res_ops);
		if (ret) {
			SDE_ERROR("failed to add crtc resource %d\n", ret);
			goto error_create_fb_res;
		}
	}

	if (new_pstate->defer_prepare_fb) {
		SDE_EVT32(DRMID(plane));
		SDE_DEBUG(
		    "plane%d, domain not attached, prepare fb handled later\n",
		    plane->base.id);
		return 0;
	}

	/* prepare rotator input buffer */
	ret = msm_framebuffer_prepare(new_state->fb, new_pstate->aspace);
	if (ret) {
		SDE_ERROR("failed to prepare input framebuffer, %d\n", ret);
		goto error_prepare_input_buffer;
	}

	/* prepare rotator output buffer */
	if (sde_plane_enabled(new_state) && new_rstate->out_fb) {
		SDE_DEBUG("plane%d.%d prepare fb/fbo\n", plane->base.id,
				new_rstate->sequence_id);

		ret = msm_framebuffer_prepare(new_rstate->out_fb,
				new_pstate->aspace);
		if (ret) {
			SDE_ERROR("failed to prepare inline framebuffer, %d\n",
					ret);
			goto error_prepare_output_buffer;
		}
	}

	return 0;

error_prepare_output_buffer:
	msm_framebuffer_cleanup(new_state->fb, new_pstate->aspace);
error_prepare_input_buffer:
	sde_crtc_res_put(cstate, SDE_CRTC_RES_ROT_OUT_FB,
			(u64) &new_rstate->rot_hw->base);
error_create_fb_res:
	new_rstate->out_fb = NULL;
error_create_fb:
	sde_crtc_res_put(cstate, SDE_CRTC_RES_ROT_OUT_FBO,
			(u64) &new_rstate->rot_hw->base);
error_create_fbo_res:
	new_rstate->out_fbo = NULL;
error_create_fbo:
	return ret;
}

/**
 * sde_plane_rot_cleanup_fb - cleanup framebuffer of previous state for the
 *	rotator (pre-sspp) stage
 * @plane: Pointer to drm plane
 * @old_state: Pointer to previous drm plane state
 * return: none
 */
static void sde_plane_rot_cleanup_fb(struct drm_plane *plane,
		struct drm_plane_state *old_state)
{
	struct sde_plane_state *old_pstate = to_sde_plane_state(old_state);
	struct sde_plane_rot_state *old_rstate = &old_pstate->rot;
	struct sde_hw_rot_cmd *cmd = &old_rstate->rot_cmd;
	struct drm_crtc_state *cstate;
	int ret;

	SDE_DEBUG("plane%d.%d FB[%u] sbuf:%d rot:%d crtc:%d\n", plane->base.id,
			old_rstate->sequence_id, old_state->fb->base.id,
			!!old_rstate->out_sbuf, !!old_rstate->rot_hw,
			sde_plane_crtc_enabled(old_state));

	if (!old_rstate->out_sbuf || !old_rstate->rot_hw)
		return;

	cstate = _sde_plane_get_crtc_state(old_state);
	if (IS_ERR(cstate)) {
		ret = PTR_ERR(cstate);
		SDE_ERROR("invalid crtc state %d\n", ret);
		return;
	}

	if (sde_plane_crtc_enabled(old_state)) {
		ret = old_rstate->rot_hw->ops.commit(old_rstate->rot_hw, cmd,
				SDE_HW_ROT_CMD_CLEANUP);
		if (ret)
			SDE_ERROR("failed to cleanup rotator buffers\n");
	}

	if (sde_plane_enabled(old_state)) {
		if (old_rstate->out_fb) {
			msm_framebuffer_cleanup(old_rstate->out_fb,
					old_pstate->aspace);
			sde_crtc_res_put(cstate, SDE_CRTC_RES_ROT_OUT_FB,
					(u64) &old_rstate->rot_hw->base);
			old_rstate->out_fb = NULL;
			sde_crtc_res_put(cstate, SDE_CRTC_RES_ROT_OUT_FBO,
					(u64) &old_rstate->rot_hw->base);
			old_rstate->out_fbo = NULL;
		}

		msm_framebuffer_cleanup(old_state->fb, old_pstate->aspace);
	}
}

/**
 * sde_plane_rot_atomic_check - verify rotator update of the given state
 * @plane: Pointer to drm plane
 * @state: Pointer to drm plane state to be validated
 * return: 0 if success; error code otherwise
 */
static int sde_plane_rot_atomic_check(struct drm_plane *plane,
		struct drm_plane_state *state)
{
	struct sde_plane *psde;
	struct sde_plane_state *pstate, *old_pstate;
	struct sde_plane_rot_state *rstate, *old_rstate;
	struct drm_crtc_state *cstate;
	struct sde_hw_blk *hw_blk;
	int i, ret = 0;

	if (!plane || !state) {
		SDE_ERROR("invalid plane/state\n");
		return -EINVAL;
	}

	psde = to_sde_plane(plane);
	pstate = to_sde_plane_state(state);
	old_pstate = to_sde_plane_state(plane->state);
	rstate = &pstate->rot;
	old_rstate = &old_pstate->rot;

	/* cstate will be null if crtc is disconnected from plane */
	cstate = _sde_plane_get_crtc_state(state);
	if (IS_ERR(cstate)) {
		ret = PTR_ERR(cstate);
		SDE_ERROR("invalid crtc state %d\n", ret);
		return ret;
	}

	SDE_DEBUG("plane%d.%d FB[%u] sbuf:%d rot:%d crtc:%d\n", plane->base.id,
			rstate->sequence_id, state->fb ? state->fb->base.id : 0,
			!!rstate->out_sbuf, !!rstate->rot_hw,
			sde_plane_crtc_enabled(state));

	rstate->in_rotation = drm_rotation_simplify(
			sde_plane_get_property(pstate, PLANE_PROP_ROTATION),
			DRM_ROTATE_0 | DRM_ROTATE_90 |
			DRM_REFLECT_X | DRM_REFLECT_Y);
	rstate->rot90 = rstate->in_rotation & DRM_ROTATE_90 ? true : false;
	rstate->hflip = rstate->in_rotation & DRM_REFLECT_X ? true : false;
	rstate->vflip = rstate->in_rotation & DRM_REFLECT_Y ? true : false;
	rstate->out_sbuf = psde->sbuf_mode || rstate->rot90;

	if (sde_plane_enabled(state) && rstate->out_sbuf) {
		SDE_DEBUG("plane%d.%d acquire rotator, fb %d\n",
				plane->base.id, rstate->sequence_id,
				state->fb ? state->fb->base.id : -1);

		hw_blk = sde_crtc_res_get(cstate, SDE_HW_BLK_ROT,
				(u64) state->fb);
		if (!hw_blk) {
			SDE_ERROR("plane%d.%d no available rotator, fb %d\n",
					plane->base.id, rstate->sequence_id,
					state->fb ? state->fb->base.id : -1);
			SDE_EVT32(DRMID(plane), rstate->sequence_id,
					SDE_EVTLOG_ERROR);
			return -EINVAL;
		}

		rstate->rot_hw = to_sde_hw_rot(hw_blk);

		if (!rstate->rot_hw->ops.commit) {
			SDE_ERROR("plane%d.%d invalid rotator ops\n",
					plane->base.id, rstate->sequence_id);
			sde_crtc_res_put(cstate,
					SDE_HW_BLK_ROT, (u64) state->fb);
			rstate->rot_hw = NULL;
			return -EINVAL;
		}

		rstate->in_fb = state->fb;
	} else {
		rstate->in_fb = NULL;
		rstate->rot_hw = NULL;
	}

	if (sde_plane_enabled(state) && rstate->out_sbuf && rstate->rot_hw) {
		uint32_t fb_id;

		fb_id = state->fb ? state->fb->base.id : -1;
		SDE_DEBUG("plane%d.%d use rotator, fb %d\n",
				plane->base.id, rstate->sequence_id, fb_id);

		ret = sde_plane_rot_calc_cfg(plane, state);
		if (ret)
			return ret;

		ret = sde_plane_rot_submit_command(plane, state,
				SDE_HW_ROT_CMD_VALIDATE);
		if (ret)
			return ret;

		if (rstate->nplane != old_rstate->nplane ||
				rstate->out_xpos != old_rstate->out_xpos)
			pstate->dirty |= SDE_PLANE_DIRTY_FORMAT |
				SDE_PLANE_DIRTY_RECTS;

		/* check if stream buffer is already attached to rotator */
		_sde_plane_rot_get_fb(plane, cstate, rstate);

		/* release buffer if output format configuration changes */
		if (rstate->out_fb &&
			((rstate->out_fb_height != rstate->out_fb->height) ||
			(rstate->out_fb_width != rstate->out_fb->width) ||
			(rstate->out_fb_pixel_format !=
					rstate->out_fb->pixel_format) ||
			(rstate->out_fb_modifier[0] !=
					rstate->out_fb->modifier[0]) ||
			(rstate->out_fb_flags != rstate->out_fb->flags))) {

			SDE_DEBUG("plane%d.%d release fb/fbo\n", plane->base.id,
					rstate->sequence_id);
			SDE_EVT32_VERBOSE(DRMID(plane),
					rstate->sequence_id, fb_id);

			sde_crtc_res_put(cstate, SDE_CRTC_RES_ROT_OUT_FB,
					(u64) &rstate->rot_hw->base);
			rstate->out_fb = NULL;
			sde_crtc_res_put(cstate, SDE_CRTC_RES_ROT_OUT_FBO,
					(u64) &rstate->rot_hw->base);
			rstate->out_fbo = NULL;
		}
	} else {

		SDE_DEBUG("plane%d.%d bypass rotator\n", plane->base.id,
				rstate->sequence_id);

		/* bypass rotator - initialize output setting as input */
		for (i = 0; i < ARRAY_SIZE(rstate->out_fb_modifier); i++)
			rstate->out_fb_modifier[i] = state->fb ?
				state->fb->modifier[i] : 0x0;

		if (state->fb) {
			rstate->out_fb_pixel_format = state->fb->pixel_format;
			rstate->out_fb_flags = state->fb->flags;
			rstate->out_fb_width = state->fb->width;
			rstate->out_fb_height = state->fb->height;
		} else {
			rstate->out_fb_pixel_format = 0x0;
			rstate->out_fb_flags = 0x0;
			rstate->out_fb_width = 0;
			rstate->out_fb_height = 0;
		}

		rstate->out_rotation = rstate->in_rotation;
		rstate->out_src_x = state->src_x;
		rstate->out_src_y = state->src_y;
		rstate->out_src_w = state->src_w;
		rstate->out_src_h = state->src_h;

		rstate->out_fb_format = NULL;
		rstate->out_sbuf = false;
		rstate->out_fb = state->fb;
	}

	return ret;
}

/**
 * sde_plane_rot_atomic_update - perform atomic update for rotator stage
 * @plane: Pointer to drm plane
 * @old_state: Pointer to previous state
 * return: none
 */
static void sde_plane_rot_atomic_update(struct drm_plane *plane,
				struct drm_plane_state *old_state)
{
	struct drm_plane_state *state;
	struct sde_plane_state *pstate;
	struct sde_plane_rot_state *rstate;
	int ret = 0;

	if (!plane || !plane->state) {
		SDE_ERROR("invalid plane/state\n");
		return;
	}

	state = plane->state;
	pstate = to_sde_plane_state(state);
	rstate = &pstate->rot;

	SDE_DEBUG("plane%d.%d sbuf:%d rot:%d crtc:%d\n", plane->base.id,
			rstate->sequence_id,
			!!rstate->out_sbuf, !!rstate->rot_hw,
			sde_plane_crtc_enabled(plane->state));

	if (!sde_plane_crtc_enabled(state))
		return;

	if (!rstate->out_sbuf || !rstate->rot_hw)
		return;

	/*
	 * framebuffer prepare is deferred for prepare_fb calls that
	 * happen during the transition from secure to non-secure.
	 * Handle the prepare at this point for rotator in such cases.
	 * This can be expected for one or two frames during the transition.
	 */
	if (pstate->aspace && pstate->defer_prepare_fb) {
		SDE_EVT32(DRMID(plane), pstate->aspace->domain_attached);
		/* prepare rotator input buffer */
		ret = msm_framebuffer_prepare(state->fb, pstate->aspace);
		if (ret) {
			SDE_ERROR("p%d failed to prepare input fb %d\n",
							plane->base.id, ret);
			return;
		}

		/* prepare rotator output buffer */
		if (sde_plane_enabled(state) && rstate->out_fb) {
			ret = msm_framebuffer_prepare(rstate->out_fb,
						pstate->aspace);
			if (ret) {
				SDE_ERROR(
				  "p%d failed to prepare inline fb %d\n",
				  plane->base.id, ret);
				goto error_prepare_output_buffer;
			}
		}
	}

	sde_plane_rot_submit_command(plane, state, SDE_HW_ROT_CMD_COMMIT);

	return;

error_prepare_output_buffer:
	msm_framebuffer_cleanup(state->fb, pstate->aspace);
}

static bool _sde_plane_halt_requests(struct drm_plane *plane,
		uint32_t xin_id, bool halt_forced_clk, bool enable)
{
	struct sde_plane *psde;
	struct msm_drm_private *priv;
	struct sde_vbif_set_xin_halt_params halt_params;

	if (!plane || !plane->dev) {
		SDE_ERROR("invalid arguments\n");
		return false;
	}

	psde = to_sde_plane(plane);
	if (!psde->pipe_hw || !psde->pipe_hw->cap) {
		SDE_ERROR("invalid pipe reference\n");
		return false;
	}

	priv = plane->dev->dev_private;
	if (!priv || !priv->kms) {
		SDE_ERROR("invalid KMS reference\n");
		return false;
	}

	memset(&halt_params, 0, sizeof(halt_params));
	halt_params.vbif_idx = VBIF_RT;
	halt_params.xin_id = xin_id;
	halt_params.clk_ctrl = psde->pipe_hw->cap->clk_ctrl;
	halt_params.forced_on = halt_forced_clk;
	halt_params.enable = enable;

	return sde_vbif_set_xin_halt(to_sde_kms(priv->kms), &halt_params);
}

void sde_plane_halt_requests(struct drm_plane *plane, bool enable)
{
	struct sde_plane *psde;

	if (!plane) {
		SDE_ERROR("invalid plane\n");
		return;
	}

	psde = to_sde_plane(plane);
	if (!psde->pipe_hw || !psde->pipe_hw->cap) {
		SDE_ERROR("invalid pipe reference\n");
		return;
	}

	SDE_EVT32(DRMID(plane), psde->xin_halt_forced_clk, enable);

	psde->xin_halt_forced_clk =
		_sde_plane_halt_requests(plane, psde->pipe_hw->cap->xin_id,
				psde->xin_halt_forced_clk, enable);
}

int sde_plane_reset_rot(struct drm_plane *plane, struct drm_plane_state *state)
{
	struct sde_plane *psde;
	struct sde_plane_state *pstate;
	struct sde_plane_rot_state *rstate;
	bool halt_ret[MAX_BLOCKS] = {false};
	signed int i, count;

	if (!plane || !state) {
		SDE_ERROR("invalid plane\n");
		return -EINVAL;
	}

	psde = to_sde_plane(plane);
	pstate = to_sde_plane_state(state);
	rstate = &pstate->rot;

	/* do nothing if not master rotator plane */
	if (!rstate->out_sbuf || !rstate->rot_hw ||
			!rstate->rot_hw->caps || (rstate->out_xpos != 0))
		return 0;

	count = (signed int)rstate->rot_hw->caps->xin_count;
	if (count > ARRAY_SIZE(halt_ret))
		count = ARRAY_SIZE(halt_ret);

	SDE_DEBUG_PLANE(psde, "issuing reset for rotator\n");
	SDE_EVT32(DRMID(plane), count);

	for (i = 0; i < count; i++) {
		const struct sde_rot_vbif_cfg *cfg =
				&rstate->rot_hw->caps->vbif_cfg[i];

		halt_ret[i] = _sde_plane_halt_requests(plane, cfg->xin_id,
				false, true);
	}

	sde_plane_rot_submit_command(plane, state, SDE_HW_ROT_CMD_RESET);

	for (i = count - 1; i >= 0; --i) {
		const struct sde_rot_vbif_cfg *cfg =
				&rstate->rot_hw->caps->vbif_cfg[i];

		_sde_plane_halt_requests(plane, cfg->xin_id,
				halt_ret[i], false);
	}
	return 0;
}

int sde_plane_kickoff_rot(struct drm_plane *plane)
{
	struct sde_plane_state *pstate;

	if (!plane || !plane->state) {
		SDE_ERROR("invalid plane\n");
		return -EINVAL;
	}

	pstate = to_sde_plane_state(plane->state);

	if (!pstate->rot.rot_hw || !pstate->rot.rot_hw->ops.commit)
		return 0;

	return pstate->rot.rot_hw->ops.commit(pstate->rot.rot_hw,
			&pstate->rot.rot_cmd,
			SDE_HW_ROT_CMD_START);
}

/**
 * sde_plane_rot_destroy_state - destroy state for rotator stage
 * @plane: Pointer to drm plane
 * @state: Pointer to state to be destroyed
 * return: none
 */
static void sde_plane_rot_destroy_state(struct drm_plane *plane,
		struct drm_plane_state *state)
{
	struct sde_plane_state *pstate = to_sde_plane_state(state);
	struct sde_plane_rot_state *rstate = &pstate->rot;

	SDE_DEBUG("plane%d.%d sbuf:%d rot:%d crtc:%d\n", plane->base.id,
			rstate->sequence_id,
			!!rstate->out_sbuf, !!rstate->rot_hw,
			sde_plane_crtc_enabled(state));
}

/**
 * sde_plane_rot_duplicate_state - duplicate state for rotator stage
 * @plane: Pointer to drm plane
 * @new_state: Pointer to duplicated state
 * return: 0 if success; error code otherwise
 */
static int sde_plane_rot_duplicate_state(struct drm_plane *plane,
		struct drm_plane_state *new_state)
{
	struct sde_plane_state *pstate  = to_sde_plane_state(new_state);
	struct sde_plane_rot_state *rstate = &pstate->rot;

	rstate->sequence_id++;

	SDE_DEBUG("plane%d.%d sbuf:%d rot:%d\n", plane->base.id,
			rstate->sequence_id,
			!!rstate->out_sbuf, !!rstate->rot_hw);

	rstate->rot_hw = NULL;
	rstate->out_fb = NULL;
	rstate->out_fbo = NULL;

	return 0;
}

/**
 * sde_plane_rot_install_caps - install plane rotator capabilities
 * @plane: Pointer to drm plane
 * return: none
 */
static void sde_plane_rot_install_caps(struct drm_plane *plane)
{
	struct sde_plane *psde = to_sde_plane(plane);
	const struct sde_format_extended *format_list;
	struct sde_kms_info *info;
	struct sde_hw_rot *rot_hw;
	const char *downscale_caps;

	if (!psde->catalog || !(psde->features & BIT(SDE_SSPP_SBUF)) ||
			!psde->catalog->rot_count)
		return;

	if (psde->blob_rot_caps)
		return;

	info = kzalloc(sizeof(struct sde_kms_info), GFP_KERNEL);
	if (!info)
		return;

	rot_hw = sde_hw_rot_get(NULL);
	if (!rot_hw || !rot_hw->ops.get_format_caps ||
			!rot_hw->ops.get_downscale_caps) {
		SDE_ERROR("invalid rotator hw\n");
		goto error_rot;
	}

	sde_kms_info_reset(info);

	format_list = rot_hw->ops.get_format_caps(rot_hw);
	if (format_list) {
		sde_kms_info_start(info, "pixel_formats");
		while (format_list->fourcc_format) {
			sde_kms_info_append_format(info,
					format_list->fourcc_format,
					format_list->modifier);
			++format_list;
		}
		sde_kms_info_stop(info);
	}

	downscale_caps = rot_hw->ops.get_downscale_caps(rot_hw);
	if (downscale_caps) {
		sde_kms_info_start(info, "downscale_ratios");
		sde_kms_info_append(info, downscale_caps);
		sde_kms_info_stop(info);
	}

	if (rot_hw->ops.get_cache_size)
		sde_kms_info_add_keyint(info, "cache_size",
				rot_hw->ops.get_cache_size(rot_hw));

	if (rot_hw->ops.get_maxlinewidth)
		sde_kms_info_add_keyint(info, "max_linewidth",
				rot_hw->ops.get_maxlinewidth(rot_hw));

	msm_property_set_blob(&psde->property_info, &psde->blob_rot_caps,
			info->data, SDE_KMS_INFO_DATALEN(info),
			PLANE_PROP_ROT_CAPS_V1);

	sde_hw_rot_put(rot_hw);
error_rot:
	kfree(info);
}

/**
 * sde_plane_rot_install_properties - install plane rotator properties
 * @plane: Pointer to drm plane
 * @catalog: Pointer to mdss configuration
 * return: none
 */
static void sde_plane_rot_install_properties(struct drm_plane *plane,
	struct sde_mdss_cfg *catalog)
{
	struct sde_plane *psde = to_sde_plane(plane);
	unsigned long supported_rotations = DRM_ROTATE_0 | DRM_REFLECT_X |
			DRM_REFLECT_Y;

	if (!plane || !psde) {
		SDE_ERROR("invalid plane\n");
		return;
	} else if (!catalog) {
		SDE_ERROR("invalid catalog\n");
		return;
	}

	if ((psde->features & BIT(SDE_SSPP_SBUF)) && catalog->rot_count)
		supported_rotations |= DRM_ROTATE_0 | DRM_ROTATE_90 |
				DRM_ROTATE_180 | DRM_ROTATE_270;

	msm_property_install_rotation(&psde->property_info,
			supported_rotations, PLANE_PROP_ROTATION);

	if (!(psde->features & BIT(SDE_SSPP_SBUF)) || !catalog->rot_count)
		return;

	msm_property_install_range(&psde->property_info, "rot_dst_x",
			0, 0, U64_MAX, 0, PLANE_PROP_ROT_DST_X);
	msm_property_install_range(&psde->property_info, "rot_dst_y",
			0, 0, U64_MAX, 0, PLANE_PROP_ROT_DST_Y);
	msm_property_install_range(&psde->property_info, "rot_dst_w",
			0, 0, U64_MAX, 0, PLANE_PROP_ROT_DST_W);
	msm_property_install_range(&psde->property_info, "rot_dst_h",
			0, 0, U64_MAX, 0, PLANE_PROP_ROT_DST_H);
	msm_property_install_blob(&psde->property_info, "rot_caps_v1",
		DRM_MODE_PROP_IMMUTABLE, PLANE_PROP_ROT_CAPS_V1);
}

void sde_plane_clear_multirect(const struct drm_plane_state *drm_state)
{
	struct sde_plane_state *pstate;

	if (!drm_state)
		return;

	pstate = to_sde_plane_state(drm_state);

	pstate->multirect_index = SDE_SSPP_RECT_SOLO;
	pstate->multirect_mode = SDE_SSPP_MULTIRECT_NONE;
}

/**
 * multi_rect validate API allows to validate only R0 and R1 RECT
 * passing for each plane. Client of this API must not pass multiple
 * plane which are not sharing same XIN client. Such calls will fail
 * even though kernel client is passing valid multirect configuration.
 */
int sde_plane_validate_multirect_v2(struct sde_multirect_plane_states *plane)
{
	struct sde_plane_state *pstate[R_MAX];
	const struct drm_plane_state *drm_state[R_MAX];
	struct sde_rect src[R_MAX], dst[R_MAX];
	struct sde_plane *sde_plane[R_MAX];
	const struct sde_format *fmt[R_MAX];
	int xin_id[R_MAX];
	bool q16_data = true;
	int i, j, buffer_lines, width_threshold[R_MAX];
	unsigned int max_tile_height = 1;
	bool parallel_fetch_qualified = true;
	enum sde_sspp_multirect_mode mode = SDE_SSPP_MULTIRECT_NONE;
	const struct msm_format *msm_fmt;
<<<<<<< HEAD
=======
	bool const_alpha_enable = true;
>>>>>>> 38ef2dbc

	for (i = 0; i < R_MAX; i++) {
		drm_state[i] = i ? plane->r1 : plane->r0;
		if (!drm_state[i]) {
			SDE_ERROR("drm plane state is NULL\n");
			return -EINVAL;
		}

		pstate[i] = to_sde_plane_state(drm_state[i]);
		sde_plane[i] = to_sde_plane(drm_state[i]->plane);
		xin_id[i] = sde_plane[i]->pipe_hw->cap->xin_id;

		for (j = 0; j < i; j++) {
			if (xin_id[i] != xin_id[j]) {
				SDE_ERROR_PLANE(sde_plane[i],
					"invalid multirect validate call base:%d xin_id:%d curr:%d xin:%d\n",
					j, xin_id[j], i, xin_id[i]);
				return -EINVAL;
			}
		}

		msm_fmt = msm_framebuffer_format(drm_state[i]->fb);
		if (!msm_fmt) {
			SDE_ERROR_PLANE(sde_plane[i], "null fb\n");
			return -EINVAL;
		}
		fmt[i] = to_sde_format(msm_fmt);

		if (SDE_FORMAT_IS_UBWC(fmt[i]) &&
		    (fmt[i]->tile_height > max_tile_height))
			max_tile_height = fmt[i]->tile_height;

		POPULATE_RECT(&src[i], drm_state[i]->src_x, drm_state[i]->src_y,
			drm_state[i]->src_w, drm_state[i]->src_h, q16_data);
		POPULATE_RECT(&dst[i], drm_state[i]->crtc_x,
				drm_state[i]->crtc_y, drm_state[i]->crtc_w,
				drm_state[i]->crtc_h, !q16_data);

		if (src[i].w != dst[i].w || src[i].h != dst[i].h) {
			SDE_ERROR_PLANE(sde_plane[i],
				"scaling is not supported in multirect mode\n");
			return -EINVAL;
		}

		if (SDE_FORMAT_IS_YUV(fmt[i])) {
			SDE_ERROR_PLANE(sde_plane[i],
				"Unsupported format for multirect mode\n");
			return -EINVAL;
		}

		/**
		 * SSPP PD_MEM is split half - one for each RECT.
		 * Tiled formats need 5 lines of buffering while fetching
		 * whereas linear formats need only 2 lines.
		 * So we cannot support more than half of the supported SSPP
		 * width for tiled formats.
		 */
		width_threshold[i] = sde_plane[i]->pipe_sblk->maxlinewidth;
		if (SDE_FORMAT_IS_UBWC(fmt[i]))
			width_threshold[i] /= 2;

		if (parallel_fetch_qualified && src[i].w > width_threshold[i])
			parallel_fetch_qualified = false;

		if (sde_plane[i]->is_virtual)
			mode = sde_plane_get_property(pstate[i],
					PLANE_PROP_MULTIRECT_MODE);
<<<<<<< HEAD
	}

	buffer_lines = 2 * max_tile_height;

	/**
	 * fallback to driver mode selection logic if client is using
	 * multirect plane without setting property.
	 *
	 * validate multirect mode configuration based on rectangle
	 */
	switch (mode) {
	case SDE_SSPP_MULTIRECT_NONE:
		if (parallel_fetch_qualified)
			mode = SDE_SSPP_MULTIRECT_PARALLEL;
		else if (TIME_MULTIPLEX_RECT(dst[R1], dst[R0], buffer_lines) ||
			 TIME_MULTIPLEX_RECT(dst[R0], dst[R1], buffer_lines))
			mode = SDE_SSPP_MULTIRECT_TIME_MX;
		else
			SDE_ERROR(
				"planes(%d - %d) multirect mode selection fail\n",
				drm_state[R0]->plane->base.id,
				drm_state[R1]->plane->base.id);
		break;

	case SDE_SSPP_MULTIRECT_PARALLEL:
		if (!parallel_fetch_qualified) {
			SDE_ERROR("R0 plane:%d width_threshold:%d src_w:%d\n",
				drm_state[R0]->plane->base.id,
				width_threshold[R0],  src[R0].w);
			SDE_ERROR("R1 plane:%d width_threshold:%d src_w:%d\n",
				drm_state[R1]->plane->base.id,
				width_threshold[R1],  src[R1].w);
			SDE_ERROR("parallel fetch not qualified\n");
			mode = SDE_SSPP_MULTIRECT_NONE;
		}
		break;

	case SDE_SSPP_MULTIRECT_TIME_MX:
		if (!TIME_MULTIPLEX_RECT(dst[R1], dst[R0], buffer_lines) &&
		    !TIME_MULTIPLEX_RECT(dst[R0], dst[R1], buffer_lines)) {
			SDE_ERROR(
				"buffer_lines:%d R0 plane:%d dst_y:%d dst_h:%d\n",
				buffer_lines, drm_state[R0]->plane->base.id,
				dst[R0].y, dst[R0].h);
			SDE_ERROR(
				"buffer_lines:%d R1 plane:%d dst_y:%d dst_h:%d\n",
				buffer_lines, drm_state[R1]->plane->base.id,
				dst[R1].y, dst[R1].h);
			SDE_ERROR("time multiplexed fetch not qualified\n");
			mode = SDE_SSPP_MULTIRECT_NONE;
		}
		break;

=======

		if (pstate[i]->const_alpha_en != const_alpha_enable)
			const_alpha_enable = false;

	}

	buffer_lines = 2 * max_tile_height;

	/**
	 * fallback to driver mode selection logic if client is using
	 * multirect plane without setting property.
	 *
	 * validate multirect mode configuration based on rectangle
	 */
	switch (mode) {
	case SDE_SSPP_MULTIRECT_NONE:
		if (parallel_fetch_qualified)
			mode = SDE_SSPP_MULTIRECT_PARALLEL;
		else if (TIME_MULTIPLEX_RECT(dst[R1], dst[R0], buffer_lines) ||
			 TIME_MULTIPLEX_RECT(dst[R0], dst[R1], buffer_lines))
			mode = SDE_SSPP_MULTIRECT_TIME_MX;
		else
			SDE_ERROR(
				"planes(%d - %d) multirect mode selection fail\n",
				drm_state[R0]->plane->base.id,
				drm_state[R1]->plane->base.id);
		break;

	case SDE_SSPP_MULTIRECT_PARALLEL:
		if (!parallel_fetch_qualified) {
			SDE_ERROR("R0 plane:%d width_threshold:%d src_w:%d\n",
				drm_state[R0]->plane->base.id,
				width_threshold[R0],  src[R0].w);
			SDE_ERROR("R1 plane:%d width_threshold:%d src_w:%d\n",
				drm_state[R1]->plane->base.id,
				width_threshold[R1],  src[R1].w);
			SDE_ERROR("parallel fetch not qualified\n");
			mode = SDE_SSPP_MULTIRECT_NONE;
		}
		break;

	case SDE_SSPP_MULTIRECT_TIME_MX:
		if (!TIME_MULTIPLEX_RECT(dst[R1], dst[R0], buffer_lines) &&
		    !TIME_MULTIPLEX_RECT(dst[R0], dst[R1], buffer_lines)) {
			SDE_ERROR(
				"buffer_lines:%d R0 plane:%d dst_y:%d dst_h:%d\n",
				buffer_lines, drm_state[R0]->plane->base.id,
				dst[R0].y, dst[R0].h);
			SDE_ERROR(
				"buffer_lines:%d R1 plane:%d dst_y:%d dst_h:%d\n",
				buffer_lines, drm_state[R1]->plane->base.id,
				dst[R1].y, dst[R1].h);
			SDE_ERROR("time multiplexed fetch not qualified\n");
			mode = SDE_SSPP_MULTIRECT_NONE;
		}
		break;

>>>>>>> 38ef2dbc
	default:
		SDE_ERROR("bad mode:%d selection\n", mode);
		mode = SDE_SSPP_MULTIRECT_NONE;
		break;
	}

<<<<<<< HEAD
	for (i = 0; i < R_MAX; i++)
		pstate[i]->multirect_mode = mode;
=======
	for (i = 0; i < R_MAX; i++) {
		pstate[i]->multirect_mode = mode;
		pstate[i]->const_alpha_en = const_alpha_enable;
	}
>>>>>>> 38ef2dbc

	if (mode == SDE_SSPP_MULTIRECT_NONE)
		return -EINVAL;

	if (sde_plane[R0]->is_virtual) {
		pstate[R0]->multirect_index = SDE_SSPP_RECT_1;
		pstate[R1]->multirect_index = SDE_SSPP_RECT_0;
	} else {
		pstate[R0]->multirect_index = SDE_SSPP_RECT_0;
		pstate[R1]->multirect_index = SDE_SSPP_RECT_1;
	};

	SDE_DEBUG_PLANE(sde_plane[R0], "R0: %d - %d\n",
		pstate[R0]->multirect_mode, pstate[R0]->multirect_index);
	SDE_DEBUG_PLANE(sde_plane[R1], "R1: %d - %d\n",
		pstate[R1]->multirect_mode, pstate[R1]->multirect_index);

<<<<<<< HEAD
=======
	return 0;
}

int sde_plane_confirm_hw_rsvps(struct drm_plane *plane,
		const struct drm_plane_state *state)
{
	struct drm_crtc_state *cstate;
	struct sde_plane_state *pstate;
	struct sde_plane_rot_state *rstate;
	struct sde_hw_blk *hw_blk;

	if (!plane || !state) {
		SDE_ERROR("invalid plane/state\n");
		return -EINVAL;
	}

	pstate = to_sde_plane_state(state);
	rstate = &pstate->rot;

	/* cstate will be null if crtc is disconnected from plane */
	cstate = _sde_plane_get_crtc_state((struct drm_plane_state *)state);
	if (IS_ERR_OR_NULL(cstate)) {
		SDE_ERROR("invalid crtc state\n");
		return -EINVAL;
	}

	if (sde_plane_enabled((struct drm_plane_state *)state) &&
			rstate->out_sbuf) {
		SDE_DEBUG("plane%d.%d acquire rotator, fb %d\n",
				plane->base.id, rstate->sequence_id,
				state->fb ? state->fb->base.id : -1);

		hw_blk = sde_crtc_res_get(cstate, SDE_HW_BLK_ROT,
				(u64) state->fb);
		if (!hw_blk) {
			SDE_ERROR("plane%d.%d no available rotator, fb %d\n",
					plane->base.id, rstate->sequence_id,
					state->fb ? state->fb->base.id : -1);
			SDE_EVT32(DRMID(plane), rstate->sequence_id,
					state->fb ? state->fb->base.id : -1,
					SDE_EVTLOG_ERROR);
			return -EINVAL;
		}
	}
>>>>>>> 38ef2dbc
	return 0;
}

/**
 * sde_plane_get_ctl_flush - get control flush for the given plane
 * @plane: Pointer to drm plane structure
 * @ctl: Pointer to hardware control driver
 * @flush_sspp: Pointer to sspp flush control word
 * @flush_rot: Pointer to rotator flush control word
 */
void sde_plane_get_ctl_flush(struct drm_plane *plane, struct sde_hw_ctl *ctl,
		u32 *flush_sspp, u32 *flush_rot)
{
	struct sde_plane_state *pstate;
	struct sde_plane_rot_state *rstate;

	if (!plane || !flush_sspp) {
		SDE_ERROR("invalid parameters\n");
		return;
	}

	pstate = to_sde_plane_state(plane->state);
	rstate = &pstate->rot;

	*flush_sspp = ctl->ops.get_bitmask_sspp(ctl, sde_plane_pipe(plane));

	if (!flush_rot)
		return;

	*flush_rot = 0x0;
	if (rstate && rstate->out_sbuf && rstate->rot_hw &&
			ctl->ops.get_bitmask_rot)
		ctl->ops.get_bitmask_rot(ctl, flush_rot, rstate->rot_hw->idx);
}

static int sde_plane_prepare_fb(struct drm_plane *plane,
		struct drm_plane_state *new_state)
{
	struct drm_framebuffer *fb = new_state->fb;
	struct sde_plane *psde = to_sde_plane(plane);
	struct sde_plane_state *pstate = to_sde_plane_state(new_state);
	struct sde_plane_rot_state *new_rstate;
	struct sde_hw_fmt_layout layout;
	struct msm_gem_address_space *aspace;
	int ret;

	if (!new_state->fb)
		return 0;

	SDE_DEBUG_PLANE(psde, "FB[%u]\n", fb->base.id);

	ret = _sde_plane_get_aspace(psde, pstate, &aspace);
	if (ret) {
		SDE_ERROR_PLANE(psde, "Failed to get aspace\n");
		return ret;
	}

	/* cache aspace */
	pstate->aspace = aspace;

	/*
	 * when transitioning from secure to non-secure,
	 * plane->prepare_fb happens before the commit. In such case,
	 * defer the prepare_fb and handled it late, during the commit
	 * after attaching the domains as part of the transition
	 */
	pstate->defer_prepare_fb = (aspace && !aspace->domain_attached) ?
							true : false;

	ret = sde_plane_rot_prepare_fb(plane, new_state);
	if (ret) {
		SDE_ERROR("failed to prepare rot framebuffer\n");
		return ret;
	}

	if (pstate->defer_prepare_fb) {
		SDE_EVT32(DRMID(plane), psde->pipe);
		SDE_DEBUG_PLANE(psde,
		    "domain not attached, prepare_fb handled later\n");
		return 0;
	}

	new_rstate = &to_sde_plane_state(new_state)->rot;

	if (pstate->aspace) {
		ret = msm_framebuffer_prepare(new_rstate->out_fb,
				pstate->aspace);
		if (ret) {
			SDE_ERROR("failed to prepare framebuffer\n");
			return ret;
		}
	}

	/* validate framebuffer layout before commit */
	ret = sde_format_populate_layout(pstate->aspace,
			new_rstate->out_fb, &layout);
	if (ret) {
		SDE_ERROR_PLANE(psde, "failed to get format layout, %d\n", ret);
		return ret;
	}

	return 0;
}

/**
 * _sde_plane_fetch_halt - halts vbif transactions for a plane
 * @plane: Pointer to plane
 * Returns: 0 on success
 */
static int _sde_plane_fetch_halt(struct drm_plane *plane)
{
	struct sde_plane *psde;
	int xin_id;
	enum sde_clk_ctrl_type clk_ctrl;
	struct msm_drm_private *priv;
	struct sde_kms *sde_kms;

	psde = to_sde_plane(plane);
	if (!plane || !plane->dev || !psde->pipe_hw) {
		SDE_ERROR("invalid arguments\n");
		return -EINVAL;
	}

	priv = plane->dev->dev_private;
	if (!priv || !priv->kms) {
		SDE_ERROR("invalid KMS reference\n");
		return -EINVAL;
	}

	sde_kms = to_sde_kms(priv->kms);
	clk_ctrl = psde->pipe_hw->cap->clk_ctrl;
	xin_id = psde->pipe_hw->cap->xin_id;
	SDE_DEBUG_PLANE(psde, "pipe:%d xin_id:%d clk_ctrl:%d\n",
			psde->pipe - SSPP_VIG0, xin_id, clk_ctrl);
	SDE_EVT32_VERBOSE(psde, psde->pipe - SSPP_VIG0, xin_id, clk_ctrl);

	return sde_vbif_halt_plane_xin(sde_kms, xin_id, clk_ctrl);
}


static inline int _sde_plane_power_enable(struct drm_plane *plane, bool enable)
{
	struct msm_drm_private *priv;
	struct sde_kms *sde_kms;

	if (!plane->dev || !plane->dev->dev_private) {
		SDE_ERROR("invalid drm device\n");
		return -EINVAL;
	}

	priv = plane->dev->dev_private;
	if (!priv->kms) {
		SDE_ERROR("invalid kms\n");
		return -EINVAL;
	}

	sde_kms = to_sde_kms(priv->kms);

	return sde_power_resource_enable(&priv->phandle, sde_kms->core_client,
									enable);
}

static void sde_plane_cleanup_fb(struct drm_plane *plane,
		struct drm_plane_state *old_state)
{
	struct sde_plane *psde = to_sde_plane(plane);
	struct sde_plane_state *old_pstate;
	struct sde_plane_rot_state *old_rstate;
	int ret;

	if (!old_state || !old_state->fb || !plane || !plane->state)
		return;

	old_pstate = to_sde_plane_state(old_state);

	SDE_DEBUG_PLANE(psde, "FB[%u]\n", old_state->fb->base.id);

	/*
	 * plane->state gets populated for next frame after swap_state. If
	 * plane->state->crtc pointer is not populated then it is not used in
	 * the next frame, hence making it an unused plane.
	 */
	if ((plane->state->crtc == NULL) && !psde->is_virtual) {
		SDE_DEBUG_PLANE(psde, "unused pipe:%u\n",
			       psde->pipe - SSPP_VIG0);

		/* halt this plane now */
		ret = _sde_plane_power_enable(plane, true);
		if (ret) {
			SDE_ERROR("power resource enable failed with %d", ret);
			SDE_EVT32(ret);
			return;
		}

		ret = _sde_plane_fetch_halt(plane);
		if (ret) {
			SDE_ERROR_PLANE(psde,
				       "unused pipe %u halt failed\n",
				       psde->pipe - SSPP_VIG0);
			SDE_EVT32(DRMID(plane), psde->pipe - SSPP_VIG0,
				       ret, SDE_EVTLOG_ERROR);
		}
		_sde_plane_power_enable(plane, false);
	}

	old_rstate = &old_pstate->rot;

	msm_framebuffer_cleanup(old_rstate->out_fb, old_pstate->aspace);

	sde_plane_rot_cleanup_fb(plane, old_state);
}

static void _sde_plane_sspp_atomic_check_mode_changed(struct sde_plane *psde,
		struct drm_plane_state *state,
		struct drm_plane_state *old_state)
{
	struct sde_plane_state *pstate = to_sde_plane_state(state);
	struct sde_plane_state *old_pstate = to_sde_plane_state(old_state);
	struct sde_plane_rot_state *rstate = &pstate->rot;
	struct sde_plane_rot_state *old_rstate = &old_pstate->rot;
	struct drm_framebuffer *fb, *old_fb;

	/* no need to check it again */
	if (pstate->dirty == SDE_PLANE_DIRTY_ALL)
		return;

	if (!sde_plane_enabled(state) || !sde_plane_enabled(old_state)
			|| psde->is_error) {
		SDE_DEBUG_PLANE(psde,
			"enabling/disabling full modeset required\n");
		pstate->dirty |= SDE_PLANE_DIRTY_ALL;
	} else if (to_sde_plane_state(old_state)->pending) {
		SDE_DEBUG_PLANE(psde, "still pending\n");
		pstate->dirty |= SDE_PLANE_DIRTY_ALL;
	} else if (pstate->multirect_index != old_pstate->multirect_index ||
			pstate->multirect_mode != old_pstate->multirect_mode) {
		SDE_DEBUG_PLANE(psde, "multirect config updated\n");
		pstate->dirty |= SDE_PLANE_DIRTY_ALL;
	} else if (rstate->out_src_w != old_rstate->out_src_w ||
		   rstate->out_src_h != old_rstate->out_src_h ||
		   rstate->out_src_x != old_rstate->out_src_x ||
		   rstate->out_src_y != old_rstate->out_src_y) {
		SDE_DEBUG_PLANE(psde, "src rect updated\n");
		pstate->dirty |= SDE_PLANE_DIRTY_RECTS;
	} else if (state->crtc_w != old_state->crtc_w ||
		   state->crtc_h != old_state->crtc_h ||
		   state->crtc_x != old_state->crtc_x ||
		   state->crtc_y != old_state->crtc_y) {
		SDE_DEBUG_PLANE(psde, "crtc rect updated\n");
		pstate->dirty |= SDE_PLANE_DIRTY_RECTS;
	} else if (pstate->excl_rect.w != old_pstate->excl_rect.w ||
		   pstate->excl_rect.h != old_pstate->excl_rect.h ||
		   pstate->excl_rect.x != old_pstate->excl_rect.x ||
		   pstate->excl_rect.y != old_pstate->excl_rect.y) {
		SDE_DEBUG_PLANE(psde, "excl_rect updated\n");
		pstate->dirty |= SDE_PLANE_DIRTY_RECTS;
	}

	fb = rstate->out_fb;
	old_fb = old_rstate->out_fb;

	if (!fb || !old_fb) {
		SDE_DEBUG_PLANE(psde, "can't compare fb handles\n");
	} else if (fb->pixel_format != old_fb->pixel_format) {
		SDE_DEBUG_PLANE(psde, "format change\n");
		pstate->dirty |= SDE_PLANE_DIRTY_FORMAT | SDE_PLANE_DIRTY_RECTS;
	} else {
		uint64_t *new_mods = fb->modifier;
		uint64_t *old_mods = old_fb->modifier;
		uint32_t *new_pitches = fb->pitches;
		uint32_t *old_pitches = old_fb->pitches;
		uint32_t *new_offset = fb->offsets;
		uint32_t *old_offset = old_fb->offsets;
		int i;

		for (i = 0; i < ARRAY_SIZE(fb->modifier); i++) {
			if (new_mods[i] != old_mods[i]) {
				SDE_DEBUG_PLANE(psde,
					"format modifiers change\"\
					plane:%d new_mode:%llu old_mode:%llu\n",
					i, new_mods[i], old_mods[i]);
				pstate->dirty |= SDE_PLANE_DIRTY_FORMAT |
					SDE_PLANE_DIRTY_RECTS;
				break;
			}
		}
		for (i = 0; i < ARRAY_SIZE(fb->pitches); i++) {
			if (new_pitches[i] != old_pitches[i]) {
				SDE_DEBUG_PLANE(psde,
					"pitches change plane:%d\"\
					old_pitches:%u new_pitches:%u\n",
					i, old_pitches[i], new_pitches[i]);
				pstate->dirty |= SDE_PLANE_DIRTY_RECTS;
				break;
			}
		}
		for (i = 0; i < ARRAY_SIZE(fb->offsets); i++) {
			if (new_offset[i] != old_offset[i]) {
				SDE_DEBUG_PLANE(psde,
					"offset change plane:%d\"\
					old_offset:%u new_offset:%u\n",
					i, old_offset[i], new_offset[i]);
				pstate->dirty |= SDE_PLANE_DIRTY_FORMAT |
					SDE_PLANE_DIRTY_RECTS;
				break;
			}
		}
	}
}

static int _sde_plane_validate_scaler_v2(struct sde_plane *psde,
		struct sde_plane_state *pstate,
		const struct sde_format *fmt,
		uint32_t img_w, uint32_t img_h,
		uint32_t src_w, uint32_t src_h,
		uint32_t deci_w, uint32_t deci_h)
{
	int i;

	if (!psde || !pstate || !fmt) {
		SDE_ERROR_PLANE(psde, "invalid arguments\n");
		return -EINVAL;
	}

	if (psde->debugfs_default_scale ||
	   (pstate->scaler_check_state != SDE_PLANE_SCLCHECK_SCALER_V2 &&
	    pstate->scaler_check_state != SDE_PLANE_SCLCHECK_SCALER_V2_CHECK))
		return 0;

	pstate->scaler_check_state = SDE_PLANE_SCLCHECK_INVALID;

	for (i = 0; i < SDE_MAX_PLANES; i++) {
		uint32_t hor_req_pixels, hor_fetch_pixels;
		uint32_t vert_req_pixels, vert_fetch_pixels;
		uint32_t src_w_tmp, src_h_tmp;

		/* re-use color plane 1's config for plane 2 */
		if (i == 2)
			continue;

		src_w_tmp = src_w;
		src_h_tmp = src_h;

		/*
		 * For chroma plane, width is half for the following sub sampled
		 * formats. Except in case of decimation, where hardware avoids
		 * 1 line of decimation instead of downsampling.
		 */
		if (i == 1) {
			if (!deci_w &&
					(fmt->chroma_sample == SDE_CHROMA_420 ||
					 fmt->chroma_sample == SDE_CHROMA_H2V1))
				src_w_tmp >>= 1;
			if (!deci_h &&
					(fmt->chroma_sample == SDE_CHROMA_420 ||
					 fmt->chroma_sample == SDE_CHROMA_H1V2))
				src_h_tmp >>= 1;
		}

		hor_req_pixels = pstate->pixel_ext.roi_w[i];
		vert_req_pixels = pstate->pixel_ext.roi_h[i];

		hor_fetch_pixels = DECIMATED_DIMENSION(src_w_tmp +
			(int8_t)(pstate->pixel_ext.left_ftch[i] & 0xFF) +
			(int8_t)(pstate->pixel_ext.right_ftch[i] & 0xFF),
			deci_w);
		vert_fetch_pixels = DECIMATED_DIMENSION(src_h_tmp +
			(int8_t)(pstate->pixel_ext.top_ftch[i] & 0xFF) +
			(int8_t)(pstate->pixel_ext.btm_ftch[i] & 0xFF),
			deci_h);

		if ((hor_req_pixels != hor_fetch_pixels) ||
			(hor_fetch_pixels > img_w) ||
			(vert_req_pixels != vert_fetch_pixels) ||
			(vert_fetch_pixels > img_h)) {
			SDE_ERROR_PLANE(psde,
					"req %d/%d, fetch %d/%d, src %dx%d\n",
					hor_req_pixels, vert_req_pixels,
					hor_fetch_pixels, vert_fetch_pixels,
					img_w, img_h);
			return -EINVAL;
		}

		/*
		 * Alpha plane can only be scaled using bilinear or pixel
		 * repeat/drop, src_width and src_height are only specified
		 * for Y and UV plane
		 */
		if (i != 3 &&
			(hor_req_pixels != pstate->scaler3_cfg.src_width[i] ||
			vert_req_pixels != pstate->scaler3_cfg.src_height[i])) {
			SDE_ERROR_PLANE(psde,
				"roi[%d] %d/%d, scaler src %dx%d, src %dx%d\n",
				i, pstate->pixel_ext.roi_w[i],
				pstate->pixel_ext.roi_h[i],
				pstate->scaler3_cfg.src_width[i],
				pstate->scaler3_cfg.src_height[i],
				src_w, src_h);
			return -EINVAL;
		}
	}

	pstate->scaler_check_state = SDE_PLANE_SCLCHECK_SCALER_V2;
	return 0;
}

static int sde_plane_sspp_atomic_check(struct drm_plane *plane,
		struct drm_plane_state *state)
{
	int ret = 0;
	struct sde_plane *psde;
	struct sde_plane_state *pstate;
	struct sde_plane_rot_state *rstate;
	const struct sde_format *fmt;
	struct sde_rect src, dst;
	uint32_t deci_w, deci_h, src_deci_w, src_deci_h;
	uint32_t max_upscale, max_downscale, min_src_size, max_linewidth;
	bool q16_data = true;

	if (!plane || !state) {
		SDE_ERROR("invalid arg(s), plane %d state %d\n",
				plane != 0, state != 0);
		ret = -EINVAL;
		goto exit;
	}

	psde = to_sde_plane(plane);
	pstate = to_sde_plane_state(state);
	rstate = &pstate->rot;

	if (!psde->pipe_sblk) {
		SDE_ERROR_PLANE(psde, "invalid catalog\n");
		ret = -EINVAL;
		goto exit;
	}

	deci_w = sde_plane_get_property(pstate, PLANE_PROP_H_DECIMATE);
	deci_h = sde_plane_get_property(pstate, PLANE_PROP_V_DECIMATE);

	/* src values are in Q16 fixed point, convert to integer */
	POPULATE_RECT(&src, rstate->out_src_x, rstate->out_src_y,
			rstate->out_src_w, rstate->out_src_h, q16_data);
	POPULATE_RECT(&dst, state->crtc_x, state->crtc_y, state->crtc_w,
		state->crtc_h, !q16_data);

	src_deci_w = DECIMATED_DIMENSION(src.w, deci_w);
	src_deci_h = DECIMATED_DIMENSION(src.h, deci_h);

	max_upscale = psde->pipe_sblk->maxupscale;
	max_downscale = psde->pipe_sblk->maxdwnscale;
	max_linewidth = psde->pipe_sblk->maxlinewidth;

	SDE_DEBUG_PLANE(psde, "check %d -> %d\n",
		sde_plane_enabled(plane->state), sde_plane_enabled(state));

	if (!sde_plane_enabled(state))
		goto modeset_update;

	SDE_DEBUG(
		"plane%d.%u sspp:%x/%dx%d/%4.4s/%llx/%dx%d+%d+%d crtc:%dx%d+%d+%d\n",
			plane->base.id, rstate->sequence_id,
			rstate->out_rotation,
			rstate->out_fb_width, rstate->out_fb_height,
			(char *) &rstate->out_fb_pixel_format,
			rstate->out_fb_modifier[0],
			rstate->out_src_w >> 16, rstate->out_src_h >> 16,
			rstate->out_src_x >> 16, rstate->out_src_y >> 16,
			state->crtc_w, state->crtc_h,
			state->crtc_x, state->crtc_y);

	fmt = to_sde_format(msm_framebuffer_format(state->fb));

	min_src_size = SDE_FORMAT_IS_YUV(fmt) ? 2 : 1;

	if (SDE_FORMAT_IS_YUV(fmt) &&
		(!(psde->features & SDE_SSPP_SCALER) ||
		 !(psde->features & (BIT(SDE_SSPP_CSC)
		 | BIT(SDE_SSPP_CSC_10BIT))))) {
		SDE_ERROR_PLANE(psde,
				"plane doesn't have scaler/csc for yuv\n");
		ret = -EINVAL;

	/* check src bounds */
	} else if (rstate->out_fb_width > MAX_IMG_WIDTH ||
		rstate->out_fb_height > MAX_IMG_HEIGHT ||
		src.w < min_src_size || src.h < min_src_size ||
		CHECK_LAYER_BOUNDS(src.x, src.w, rstate->out_fb_width) ||
		CHECK_LAYER_BOUNDS(src.y, src.h, rstate->out_fb_height)) {
		SDE_ERROR_PLANE(psde, "invalid source %u, %u, %ux%u\n",
			src.x, src.y, src.w, src.h);
		ret = -E2BIG;

	/* valid yuv image */
	} else if (SDE_FORMAT_IS_YUV(fmt) && ((src.x & 0x1) || (src.y & 0x1) ||
			 (src.w & 0x1) || (src.h & 0x1))) {
		SDE_ERROR_PLANE(psde, "invalid yuv source %u, %u, %ux%u\n",
				src.x, src.y, src.w, src.h);
		ret = -EINVAL;

	/* min dst support */
	} else if (dst.w < 0x1 || dst.h < 0x1) {
		SDE_ERROR_PLANE(psde, "invalid dest rect %u, %u, %ux%u\n",
				dst.x, dst.y, dst.w, dst.h);
		ret = -EINVAL;

	/* decimation validation */
	} else if (deci_w || deci_h) {
		if ((deci_w > psde->pipe_sblk->maxhdeciexp) ||
			(deci_h > psde->pipe_sblk->maxvdeciexp)) {
			SDE_ERROR_PLANE(psde,
					"too much decimation requested\n");
			ret = -EINVAL;
		} else if (fmt->fetch_mode != SDE_FETCH_LINEAR) {
			SDE_ERROR_PLANE(psde,
					"decimation requires linear fetch\n");
			ret = -EINVAL;
		}

	} else if (!(psde->features & SDE_SSPP_SCALER) &&
		((src.w != dst.w) || (src.h != dst.h))) {
		SDE_ERROR_PLANE(psde,
			"pipe doesn't support scaling %ux%u->%ux%u\n",
			src.w, src.h, dst.w, dst.h);
		ret = -EINVAL;

	/* check decimated source width */
	} else if (src_deci_w > max_linewidth) {
		SDE_ERROR_PLANE(psde,
				"invalid src w:%u, deci w:%u, line w:%u\n",
				src.w, src_deci_w, max_linewidth);
		ret = -E2BIG;

	/* check max scaler capability */
	} else if (((src_deci_w * max_upscale) < dst.w) ||
		((src_deci_h * max_upscale) < dst.h) ||
		((dst.w * max_downscale) < src_deci_w) ||
		((dst.h * max_downscale) < src_deci_h)) {
		SDE_ERROR_PLANE(psde,
			"too much scaling requested %ux%u->%ux%u\n",
			src_deci_w, src_deci_h, dst.w, dst.h);
		ret = -E2BIG;
	} else if (_sde_plane_validate_scaler_v2(psde, pstate, fmt,
				rstate->out_fb_width,
				rstate->out_fb_height,
				src.w, src.h, deci_w, deci_h)) {
		ret = -EINVAL;
	}

	/* check excl rect configs */
	if (!ret && pstate->excl_rect.w && pstate->excl_rect.h) {
		struct sde_rect intersect;

		/*
		 * Check exclusion rect against src rect.
		 * it must intersect with source rect.
		 */
		sde_kms_rect_intersect(&src, &pstate->excl_rect, &intersect);
		if (intersect.w != pstate->excl_rect.w ||
				intersect.h != pstate->excl_rect.h ||
				SDE_FORMAT_IS_YUV(fmt)) {
			SDE_ERROR_PLANE(psde,
				"invalid excl_rect:{%d,%d,%d,%d} src:{%d,%d,%d,%d}, fmt: %4.4s\n",
				pstate->excl_rect.x, pstate->excl_rect.y,
				pstate->excl_rect.w, pstate->excl_rect.h,
				src.x, src.y, src.w, src.h,
				(char *)&fmt->base.pixel_format);
			ret = -EINVAL;
		}
		SDE_DEBUG_PLANE(psde, "excl_rect: {%d,%d,%d,%d}\n",
				pstate->excl_rect.x, pstate->excl_rect.y,
				pstate->excl_rect.w, pstate->excl_rect.h);
	}

	pstate->const_alpha_en = fmt->alpha_enable &&
		(SDE_DRM_BLEND_OP_OPAQUE !=
		 sde_plane_get_property(pstate, PLANE_PROP_BLEND_OP));

modeset_update:
	if (!ret)
		_sde_plane_sspp_atomic_check_mode_changed(psde,
				state, plane->state);
exit:
	return ret;
}

static int sde_plane_atomic_check(struct drm_plane *plane,
		struct drm_plane_state *state)
{
	int ret = 0;
	struct sde_plane *psde;
	struct sde_plane_state *pstate;

	if (!plane || !state) {
		SDE_ERROR("invalid arg(s), plane %d state %d\n",
				plane != 0, state != 0);
		ret = -EINVAL;
		goto exit;
	}

	psde = to_sde_plane(plane);
	pstate = to_sde_plane_state(state);

	SDE_DEBUG_PLANE(psde, "\n");

	ret = sde_plane_rot_atomic_check(plane, state);
	if (ret)
		goto exit;

	ret = sde_plane_sspp_atomic_check(plane, state);

exit:
	return ret;
}

void sde_plane_flush(struct drm_plane *plane)
{
	struct sde_plane *psde;
	struct sde_plane_state *pstate;

	if (!plane || !plane->state) {
		SDE_ERROR("invalid plane\n");
		return;
	}

	psde = to_sde_plane(plane);
	pstate = to_sde_plane_state(plane->state);

	/*
	 * These updates have to be done immediately before the plane flush
	 * timing, and may not be moved to the atomic_update/mode_set functions.
	 */
	if (psde->is_error)
		/* force white frame with 100% alpha pipe output on error */
		_sde_plane_color_fill(psde, 0xFFFFFF, 0xFF);
	else if (psde->color_fill & SDE_PLANE_COLOR_FILL_FLAG)
		/* force 100% alpha */
		_sde_plane_color_fill(psde, psde->color_fill, 0xFF);
	else if (psde->pipe_hw && psde->csc_ptr && psde->pipe_hw->ops.setup_csc)
		psde->pipe_hw->ops.setup_csc(psde->pipe_hw, psde->csc_ptr);

	/* flag h/w flush complete */
	if (plane->state)
		pstate->pending = false;
}

/**
 * sde_plane_set_error: enable/disable error condition
 * @plane: pointer to drm_plane structure
 */
void sde_plane_set_error(struct drm_plane *plane, bool error)
{
	struct sde_plane *psde;

	if (!plane)
		return;

	psde = to_sde_plane(plane);
	psde->is_error = error;
}

static int sde_plane_sspp_atomic_update(struct drm_plane *plane,
				struct drm_plane_state *old_state)
{
	uint32_t nplanes, src_flags;
	struct sde_plane *psde;
	struct drm_plane_state *state;
	struct sde_plane_state *pstate;
	struct sde_plane_state *old_pstate;
	struct sde_plane_rot_state *rstate;
	const struct sde_format *fmt;
	struct drm_crtc *crtc;
	struct drm_framebuffer *fb;
	struct sde_rect src, dst;
	bool q16_data = true;
	bool blend_enabled = true;
	int idx;

	if (!plane) {
		SDE_ERROR("invalid plane\n");
		return -EINVAL;
	} else if (!plane->state) {
		SDE_ERROR("invalid plane state\n");
		return -EINVAL;
	} else if (!old_state) {
		SDE_ERROR("invalid old state\n");
		return -EINVAL;
	}

	psde = to_sde_plane(plane);
	state = plane->state;

	pstate = to_sde_plane_state(state);
	rstate = &pstate->rot;

	old_pstate = to_sde_plane_state(old_state);

	crtc = state->crtc;
	fb = rstate->out_fb;
	if (!crtc || !fb) {
		SDE_ERROR_PLANE(psde, "invalid crtc %d or fb %d\n",
				crtc != 0, fb != 0);
		return -EINVAL;
	}
	fmt = to_sde_format(msm_framebuffer_format(fb));
	nplanes = fmt->num_planes;

	SDE_DEBUG(
		"plane%d.%d sspp:%dx%d/%4.4s/%llx/%dx%d+%d+%d/%x crtc:%dx%d+%d+%d\n",
			plane->base.id, rstate->sequence_id,
			rstate->out_fb_width, rstate->out_fb_height,
			(char *) &rstate->out_fb_pixel_format,
			rstate->out_fb_modifier[0],
			rstate->out_src_w >> 16, rstate->out_src_h >> 16,
			rstate->out_src_x >> 16, rstate->out_src_y >> 16,
			rstate->out_rotation,
			state->crtc_w, state->crtc_h,
			state->crtc_x, state->crtc_y);

	/* force reprogramming of all the parameters, if the flag is set */
	if (psde->revalidate) {
		SDE_DEBUG("plane:%d - reconfigure all the parameters\n",
				plane->base.id);
		pstate->dirty = SDE_PLANE_DIRTY_ALL;
		psde->revalidate = false;
	}

	/* determine what needs to be refreshed */
	while ((idx = msm_property_pop_dirty(&psde->property_info,
					&pstate->property_state)) >= 0) {
		switch (idx) {
		case PLANE_PROP_SCALER_V1:
		case PLANE_PROP_SCALER_V2:
		case PLANE_PROP_SCALER_LUT_ED:
		case PLANE_PROP_SCALER_LUT_CIR:
		case PLANE_PROP_SCALER_LUT_SEP:
		case PLANE_PROP_H_DECIMATE:
		case PLANE_PROP_V_DECIMATE:
		case PLANE_PROP_SRC_CONFIG:
		case PLANE_PROP_ZPOS:
		case PLANE_PROP_EXCL_RECT_V1:
			pstate->dirty |= SDE_PLANE_DIRTY_RECTS;
			break;
		case PLANE_PROP_CSC_V1:
			pstate->dirty |= SDE_PLANE_DIRTY_FORMAT;
			break;
		case PLANE_PROP_MULTIRECT_MODE:
		case PLANE_PROP_COLOR_FILL:
			/* potentially need to refresh everything */
			pstate->dirty = SDE_PLANE_DIRTY_ALL;
			break;
		case PLANE_PROP_ROTATION:
			pstate->dirty |= SDE_PLANE_DIRTY_FORMAT;
			break;
		case PLANE_PROP_INFO:
		case PLANE_PROP_ALPHA:
		case PLANE_PROP_INPUT_FENCE:
		case PLANE_PROP_BLEND_OP:
			/* no special action required */
			break;
		case PLANE_PROP_FB_TRANSLATION_MODE:
			pstate->dirty |= SDE_PLANE_DIRTY_FB_TRANSLATION_MODE;
			break;
		case PLANE_PROP_PREFILL_SIZE:
		case PLANE_PROP_PREFILL_TIME:
			pstate->dirty |= SDE_PLANE_DIRTY_PERF;
			break;
		case PLANE_PROP_ROT_DST_X:
		case PLANE_PROP_ROT_DST_Y:
		case PLANE_PROP_ROT_DST_W:
		case PLANE_PROP_ROT_DST_H:
			/* handled by rotator atomic update */
			break;
		default:
			/* unknown property, refresh everything */
			pstate->dirty |= SDE_PLANE_DIRTY_ALL;
			SDE_ERROR("executing full mode set, prp_idx %d\n", idx);
			break;
		}
	}

	/**
	 * since plane_atomic_check is invoked before crtc_atomic_check
	 * in the commit sequence, all the parameters for updating the
	 * plane dirty flag will not be available during
	 * plane_atomic_check as some features params are updated
	 * in crtc_atomic_check (eg.:sDMA). So check for mode_change
	 * before sspp update.
	 */
	_sde_plane_sspp_atomic_check_mode_changed(psde, state,
								old_state);

	/* re-program the output rects always if partial update roi changed */
	if (sde_crtc_is_crtc_roi_dirty(crtc->state))
		pstate->dirty |= SDE_PLANE_DIRTY_RECTS;

	if (pstate->dirty & SDE_PLANE_DIRTY_RECTS)
		memset(&(psde->pipe_cfg), 0, sizeof(struct sde_hw_pipe_cfg));

	_sde_plane_set_scanout(plane, pstate, &psde->pipe_cfg, fb);

	/* early out if nothing dirty */
	if (!pstate->dirty)
		return 0;
	pstate->pending = true;

	psde->is_rt_pipe = (sde_crtc_get_client_type(crtc) != NRT_CLIENT);
	_sde_plane_set_qos_ctrl(plane, false, SDE_PLANE_QOS_PANIC_CTRL);

	/* update secure session flag */
	if (pstate->dirty & SDE_PLANE_DIRTY_FB_TRANSLATION_MODE) {
		bool enable = false;
		int mode = sde_plane_get_property(pstate,
				PLANE_PROP_FB_TRANSLATION_MODE);

		if ((mode == SDE_DRM_FB_SEC) ||
				(mode == SDE_DRM_FB_SEC_DIR_TRANS))
			enable = true;
		/* update secure session flag */
		psde->pipe_hw->ops.setup_secure_address(psde->pipe_hw,
				pstate->multirect_index,
				enable);
	}

	/* update roi config */
	if (pstate->dirty & SDE_PLANE_DIRTY_RECTS) {
		const struct sde_rect *crtc_roi;

		POPULATE_RECT(&src, rstate->out_src_x, rstate->out_src_y,
			rstate->out_src_w, rstate->out_src_h, q16_data);
		POPULATE_RECT(&dst, state->crtc_x, state->crtc_y,
			state->crtc_w, state->crtc_h, !q16_data);

		SDE_DEBUG_PLANE(psde,
			"FB[%u] %u,%u,%ux%u->crtc%u %d,%d,%ux%u, %4.4s ubwc %d\n",
				fb->base.id, src.x, src.y, src.w, src.h,
				crtc->base.id, dst.x, dst.y, dst.w, dst.h,
				(char *)&fmt->base.pixel_format,
				SDE_FORMAT_IS_UBWC(fmt));

		if (sde_plane_get_property(pstate, PLANE_PROP_SRC_CONFIG) &
			BIT(SDE_DRM_DEINTERLACE)) {
			SDE_DEBUG_PLANE(psde, "deinterlace\n");
			for (idx = 0; idx < SDE_MAX_PLANES; ++idx)
				psde->pipe_cfg.layout.plane_pitch[idx] <<= 1;
			src.h /= 2;
			src.y  = DIV_ROUND_UP(src.y, 2);
			src.y &= ~0x1;
		}

		/*
		 * adjust layer mixer position of the sspp in the presence
		 * of a partial update to the active lm origin
		 */
		sde_crtc_get_crtc_roi(crtc->state, &crtc_roi);
		dst.x -= crtc_roi->x;
		dst.y -= crtc_roi->y;

		psde->pipe_cfg.src_rect = src;
		psde->pipe_cfg.dst_rect = dst;

		_sde_plane_setup_scaler(psde, pstate, fmt, false);

		/* check for color fill */
		psde->color_fill = (uint32_t)sde_plane_get_property(pstate,
				PLANE_PROP_COLOR_FILL);
		if (psde->color_fill & SDE_PLANE_COLOR_FILL_FLAG) {
			/* skip remaining processing on color fill */
			pstate->dirty = 0x0;
		} else if (psde->pipe_hw->ops.setup_rects) {
			psde->pipe_hw->ops.setup_rects(psde->pipe_hw,
					&psde->pipe_cfg,
					pstate->multirect_index);
		}

		if (psde->pipe_hw->ops.setup_pe &&
				(pstate->multirect_index != SDE_SSPP_RECT_1))
			psde->pipe_hw->ops.setup_pe(psde->pipe_hw,
					&pstate->pixel_ext);

		/**
		 * when programmed in multirect mode, scalar block will be
		 * bypassed. Still we need to update alpha and bitwidth
		 * ONLY for RECT0
		 */
		if (psde->pipe_hw->ops.setup_scaler &&
				pstate->multirect_index != SDE_SSPP_RECT_1)
			psde->pipe_hw->ops.setup_scaler(psde->pipe_hw,
					&psde->pipe_cfg, &pstate->pixel_ext,
					&pstate->scaler3_cfg);

		/* update excl rect */
		if (psde->pipe_hw->ops.setup_excl_rect)
			psde->pipe_hw->ops.setup_excl_rect(psde->pipe_hw,
					&pstate->excl_rect,
					pstate->multirect_index);

		if (psde->pipe_hw->ops.setup_multirect)
			psde->pipe_hw->ops.setup_multirect(
					psde->pipe_hw,
					pstate->multirect_index,
					pstate->multirect_mode);
	}

	if ((pstate->dirty & SDE_PLANE_DIRTY_FORMAT) &&
			psde->pipe_hw->ops.setup_format) {
		src_flags = 0x0;
		SDE_DEBUG_PLANE(psde, "rotation 0x%X\n", rstate->out_rotation);
		if (rstate->out_rotation & DRM_REFLECT_X)
			src_flags |= SDE_SSPP_FLIP_LR;
		if (rstate->out_rotation & DRM_REFLECT_Y)
			src_flags |= SDE_SSPP_FLIP_UD;

		blend_enabled = (SDE_DRM_BLEND_OP_OPAQUE !=
			sde_plane_get_property(pstate, PLANE_PROP_BLEND_OP));

		/* update format */
		psde->pipe_hw->ops.setup_format(psde->pipe_hw, fmt,
<<<<<<< HEAD
				blend_enabled, src_flags,
=======
				pstate->const_alpha_en, src_flags,
>>>>>>> 38ef2dbc
				pstate->multirect_index);

		if (psde->pipe_hw->ops.setup_cdp) {
			struct sde_hw_pipe_cdp_cfg *cdp_cfg = &pstate->cdp_cfg;

			memset(cdp_cfg, 0, sizeof(struct sde_hw_pipe_cdp_cfg));

			cdp_cfg->enable = psde->catalog->perf.cdp_cfg
					[SDE_PERF_CDP_USAGE_RT].rd_enable;
			cdp_cfg->ubwc_meta_enable =
					SDE_FORMAT_IS_UBWC(fmt);
			cdp_cfg->tile_amortize_enable =
					SDE_FORMAT_IS_UBWC(fmt) ||
					SDE_FORMAT_IS_TILE(fmt);
			cdp_cfg->preload_ahead = SDE_WB_CDP_PRELOAD_AHEAD_64;

			psde->pipe_hw->ops.setup_cdp(psde->pipe_hw, cdp_cfg,
					pstate->multirect_index);
		}

		if (psde->pipe_hw->ops.setup_sys_cache) {
			if (rstate->out_sbuf && rstate->rot_hw) {
				if (rstate->nplane < 2)
					pstate->sc_cfg.op_mode =
					SDE_PIPE_SC_OP_MODE_INLINE_SINGLE;
				else if (rstate->out_xpos == 0)
					pstate->sc_cfg.op_mode =
						SDE_PIPE_SC_OP_MODE_INLINE_LEFT;
				else
					pstate->sc_cfg.op_mode =
					SDE_PIPE_SC_OP_MODE_INLINE_RIGHT;

				pstate->sc_cfg.rd_en = true;
				pstate->sc_cfg.rd_scid =
						rstate->rot_hw->caps->scid;
				pstate->sc_cfg.rd_noallocate = true;
				pstate->sc_cfg.rd_op_type =
					SDE_PIPE_SC_RD_OP_TYPE_CACHEABLE;
			} else {
				pstate->sc_cfg.op_mode =
						SDE_PIPE_SC_OP_MODE_OFFLINE;
				pstate->sc_cfg.rd_en = false;
				pstate->sc_cfg.rd_scid = 0;
				pstate->sc_cfg.rd_noallocate = true;
				pstate->sc_cfg.rd_op_type =
					SDE_PIPE_SC_RD_OP_TYPE_CACHEABLE;
			}

			psde->pipe_hw->ops.setup_sys_cache(
					psde->pipe_hw, &pstate->sc_cfg);
		}

		/* update csc */
		if (SDE_FORMAT_IS_YUV(fmt))
			_sde_plane_setup_csc(psde);
		else
			psde->csc_ptr = 0;
	}

	sde_color_process_plane_setup(plane);

	/* update sharpening */
	if ((pstate->dirty & SDE_PLANE_DIRTY_SHARPEN) &&
		psde->pipe_hw->ops.setup_sharpening) {
		psde->sharp_cfg.strength = SHARP_STRENGTH_DEFAULT;
		psde->sharp_cfg.edge_thr = SHARP_EDGE_THR_DEFAULT;
		psde->sharp_cfg.smooth_thr = SHARP_SMOOTH_THR_DEFAULT;
		psde->sharp_cfg.noise_thr = SHARP_NOISE_THR_DEFAULT;

		psde->pipe_hw->ops.setup_sharpening(psde->pipe_hw,
				&psde->sharp_cfg);
	}

	_sde_plane_set_qos_lut(plane, fb);
	_sde_plane_set_danger_lut(plane, fb);

	if (plane->type != DRM_PLANE_TYPE_CURSOR) {
		_sde_plane_set_qos_ctrl(plane, true, SDE_PLANE_QOS_PANIC_CTRL);
		_sde_plane_set_ot_limit(plane, crtc);
		if (pstate->dirty & SDE_PLANE_DIRTY_PERF)
			_sde_plane_set_ts_prefill(plane, pstate);
	}

	_sde_plane_set_qos_remap(plane);

	/* clear dirty */
	pstate->dirty = 0x0;

	return 0;
}

static void _sde_plane_atomic_disable(struct drm_plane *plane,
				struct drm_plane_state *old_state)
{
	struct sde_plane *psde;
	struct drm_plane_state *state;
	struct sde_plane_state *pstate;

	if (!plane) {
		SDE_ERROR("invalid plane\n");
		return;
	} else if (!plane->state) {
		SDE_ERROR("invalid plane state\n");
		return;
	} else if (!old_state) {
		SDE_ERROR("invalid old state\n");
		return;
	}

	psde = to_sde_plane(plane);
	state = plane->state;
	pstate = to_sde_plane_state(state);

	SDE_EVT32(DRMID(plane), is_sde_plane_virtual(plane),
			pstate->multirect_mode);

	pstate->pending = true;

	if (is_sde_plane_virtual(plane) &&
			psde->pipe_hw && psde->pipe_hw->ops.setup_multirect)
		psde->pipe_hw->ops.setup_multirect(psde->pipe_hw,
				SDE_SSPP_RECT_SOLO, SDE_SSPP_MULTIRECT_NONE);
}

static void sde_plane_atomic_update(struct drm_plane *plane,
				struct drm_plane_state *old_state)
{
	struct sde_plane *psde;
	struct drm_plane_state *state;

	if (!plane) {
		SDE_ERROR("invalid plane\n");
		return;
	} else if (!plane->state) {
		SDE_ERROR("invalid plane state\n");
		return;
	}

	psde = to_sde_plane(plane);
	psde->is_error = false;
	state = plane->state;

	SDE_DEBUG_PLANE(psde, "\n");

	sde_plane_rot_atomic_update(plane, old_state);

	if (!sde_plane_sspp_enabled(state)) {
		_sde_plane_atomic_disable(plane, old_state);
	} else {
		int ret;

		ret = sde_plane_sspp_atomic_update(plane, old_state);
		/* atomic_check should have ensured that this doesn't fail */
		WARN_ON(ret < 0);
	}
}

void sde_plane_restore(struct drm_plane *plane)
{
	struct sde_plane *psde;

	if (!plane || !plane->state) {
		SDE_ERROR("invalid plane\n");
		return;
	}

	psde = to_sde_plane(plane);

	/*
	 * Revalidate is only true here if idle PC occurred and
	 * there is no plane state update in current commit cycle.
	 */
	if (!psde->revalidate)
		return;

	SDE_DEBUG_PLANE(psde, "\n");

	/* last plane state is same as current state */
	sde_plane_atomic_update(plane, plane->state);
}

int sde_plane_helper_reset_custom_properties(struct drm_plane *plane,
		struct drm_plane_state *plane_state)
{
	struct sde_plane *psde;
	struct sde_plane_state *pstate;
	struct drm_property *drm_prop;
	enum msm_mdp_plane_property prop_idx;

	if (!plane || !plane_state) {
		SDE_ERROR("invalid params\n");
		return -EINVAL;
	}

	psde = to_sde_plane(plane);
	pstate = to_sde_plane_state(plane_state);

	for (prop_idx = 0; prop_idx < PLANE_PROP_COUNT; prop_idx++) {
		uint64_t val = pstate->property_values[prop_idx].value;
		uint64_t def;
		int ret;

		drm_prop = msm_property_index_to_drm_property(
				&psde->property_info, prop_idx);
		if (!drm_prop) {
			/* not all props will be installed, based on caps */
			SDE_DEBUG_PLANE(psde, "invalid property index %d\n",
					prop_idx);
			continue;
		}

		def = msm_property_get_default(&psde->property_info, prop_idx);
		if (val == def)
			continue;

		SDE_DEBUG_PLANE(psde, "set prop %s idx %d from %llu to %llu\n",
				drm_prop->name, prop_idx, val, def);

		ret = drm_atomic_plane_set_property(plane, plane_state,
				drm_prop, def);
		if (ret) {
			SDE_ERROR_PLANE(psde,
					"set property failed, idx %d ret %d\n",
					prop_idx, ret);
			continue;
		}
	}

	return 0;
}

/* helper to install properties which are common to planes and crtcs */
static void _sde_plane_install_properties(struct drm_plane *plane,
	struct sde_mdss_cfg *catalog, u32 master_plane_id)
{
	static const struct drm_prop_enum_list e_blend_op[] = {
		{SDE_DRM_BLEND_OP_NOT_DEFINED,    "not_defined"},
		{SDE_DRM_BLEND_OP_OPAQUE,         "opaque"},
		{SDE_DRM_BLEND_OP_PREMULTIPLIED,  "premultiplied"},
		{SDE_DRM_BLEND_OP_COVERAGE,       "coverage"}
	};
	static const struct drm_prop_enum_list e_src_config[] = {
		{SDE_DRM_DEINTERLACE, "deinterlace"}
	};
	static const struct drm_prop_enum_list e_fb_translation_mode[] = {
		{SDE_DRM_FB_NON_SEC, "non_sec"},
		{SDE_DRM_FB_SEC, "sec"},
		{SDE_DRM_FB_NON_SEC_DIR_TRANS, "non_sec_direct_translation"},
		{SDE_DRM_FB_SEC_DIR_TRANS, "sec_direct_translation"},
	};
	static const struct drm_prop_enum_list e_multirect_mode[] = {
		{SDE_SSPP_MULTIRECT_NONE, "none"},
		{SDE_SSPP_MULTIRECT_PARALLEL, "parallel"},
		{SDE_SSPP_MULTIRECT_TIME_MX,  "serial"},
	};
	const struct sde_format_extended *format_list;
	struct sde_kms_info *info;
	struct sde_plane *psde = to_sde_plane(plane);
	int zpos_max = 255;
	int zpos_def = 0;
	char feature_name[256];

	if (!plane || !psde) {
		SDE_ERROR("invalid plane\n");
		return;
	} else if (!psde->pipe_hw || !psde->pipe_sblk) {
		SDE_ERROR("invalid plane, pipe_hw %d pipe_sblk %d\n",
				psde->pipe_hw != 0, psde->pipe_sblk != 0);
		return;
	} else if (!catalog) {
		SDE_ERROR("invalid catalog\n");
		return;
	}

	psde->catalog = catalog;

	if (sde_is_custom_client()) {
		if (catalog->mixer_count && catalog->mixer &&
				catalog->mixer[0].sblk->maxblendstages) {
			zpos_max = catalog->mixer[0].sblk->maxblendstages - 1;
			if (zpos_max > SDE_STAGE_MAX - SDE_STAGE_0 - 1)
				zpos_max = SDE_STAGE_MAX - SDE_STAGE_0 - 1;
		}
	} else if (plane->type != DRM_PLANE_TYPE_PRIMARY) {
		/* reserve zpos == 0 for primary planes */
		zpos_def = drm_plane_index(plane) + 1;
	}

	msm_property_install_range(&psde->property_info, "zpos",
		0x0, 0, zpos_max, zpos_def, PLANE_PROP_ZPOS);

	msm_property_install_range(&psde->property_info, "alpha",
		0x0, 0, 255, 255, PLANE_PROP_ALPHA);

	/* linux default file descriptor range on each process */
	msm_property_install_range(&psde->property_info, "input_fence",
		0x0, 0, INR_OPEN_MAX, 0, PLANE_PROP_INPUT_FENCE);

	if (!master_plane_id) {
		if (psde->pipe_sblk->maxhdeciexp) {
			msm_property_install_range(&psde->property_info,
					"h_decimate", 0x0, 0,
					psde->pipe_sblk->maxhdeciexp, 0,
					PLANE_PROP_H_DECIMATE);
		}

		if (psde->pipe_sblk->maxvdeciexp) {
			msm_property_install_range(&psde->property_info,
					"v_decimate", 0x0, 0,
					psde->pipe_sblk->maxvdeciexp, 0,
					PLANE_PROP_V_DECIMATE);
		}

		if (psde->features & BIT(SDE_SSPP_SCALER_QSEED3)) {
			msm_property_install_range(
					&psde->property_info, "scaler_v2",
					0x0, 0, ~0, 0, PLANE_PROP_SCALER_V2);
			msm_property_install_blob(&psde->property_info,
					"lut_ed", 0, PLANE_PROP_SCALER_LUT_ED);
			msm_property_install_blob(&psde->property_info,
					"lut_cir", 0,
					PLANE_PROP_SCALER_LUT_CIR);
			msm_property_install_blob(&psde->property_info,
					"lut_sep", 0,
					PLANE_PROP_SCALER_LUT_SEP);
		} else if (psde->features & SDE_SSPP_SCALER) {
			msm_property_install_range(
					&psde->property_info, "scaler_v1", 0x0,
					0, ~0, 0, PLANE_PROP_SCALER_V1);
		}

		if (psde->features & BIT(SDE_SSPP_CSC) ||
		    psde->features & BIT(SDE_SSPP_CSC_10BIT))
			msm_property_install_volatile_range(
					&psde->property_info, "csc_v1", 0x0,
					0, ~0, 0, PLANE_PROP_CSC_V1);

		if (psde->features & BIT(SDE_SSPP_HSIC)) {
			snprintf(feature_name, sizeof(feature_name), "%s%d",
				"SDE_SSPP_HUE_V",
				psde->pipe_sblk->hsic_blk.version >> 16);
			msm_property_install_range(&psde->property_info,
				feature_name, 0, 0, 0xFFFFFFFF, 0,
				PLANE_PROP_HUE_ADJUST);
			snprintf(feature_name, sizeof(feature_name), "%s%d",
				"SDE_SSPP_SATURATION_V",
				psde->pipe_sblk->hsic_blk.version >> 16);
			msm_property_install_range(&psde->property_info,
				feature_name, 0, 0, 0xFFFFFFFF, 0,
				PLANE_PROP_SATURATION_ADJUST);
			snprintf(feature_name, sizeof(feature_name), "%s%d",
				"SDE_SSPP_VALUE_V",
				psde->pipe_sblk->hsic_blk.version >> 16);
			msm_property_install_range(&psde->property_info,
				feature_name, 0, 0, 0xFFFFFFFF, 0,
				PLANE_PROP_VALUE_ADJUST);
			snprintf(feature_name, sizeof(feature_name), "%s%d",
				"SDE_SSPP_CONTRAST_V",
				psde->pipe_sblk->hsic_blk.version >> 16);
			msm_property_install_range(&psde->property_info,
				feature_name, 0, 0, 0xFFFFFFFF, 0,
				PLANE_PROP_CONTRAST_ADJUST);
		}
	}

	if (psde->features & BIT(SDE_SSPP_EXCL_RECT))
		msm_property_install_volatile_range(&psde->property_info,
			"excl_rect_v1", 0x0, 0, ~0, 0, PLANE_PROP_EXCL_RECT_V1);

	sde_plane_rot_install_properties(plane, catalog);

	msm_property_install_enum(&psde->property_info, "blend_op", 0x0, 0,
		e_blend_op, ARRAY_SIZE(e_blend_op), PLANE_PROP_BLEND_OP);

	msm_property_install_enum(&psde->property_info, "src_config", 0x0, 1,
		e_src_config, ARRAY_SIZE(e_src_config), PLANE_PROP_SRC_CONFIG);

	if (psde->pipe_hw->ops.setup_solidfill)
		msm_property_install_range(&psde->property_info, "color_fill",
				0, 0, 0xFFFFFFFF, 0, PLANE_PROP_COLOR_FILL);

	msm_property_install_range(&psde->property_info,
			"prefill_size", 0x0, 0, ~0, 0,
			PLANE_PROP_PREFILL_SIZE);
	msm_property_install_range(&psde->property_info,
			"prefill_time", 0x0, 0, ~0, 0,
			PLANE_PROP_PREFILL_TIME);

	info = kzalloc(sizeof(struct sde_kms_info), GFP_KERNEL);
	if (!info) {
		SDE_ERROR("failed to allocate info memory\n");
		return;
	}

	msm_property_install_blob(&psde->property_info, "capabilities",
		DRM_MODE_PROP_IMMUTABLE, PLANE_PROP_INFO);
	sde_kms_info_reset(info);

	if (!master_plane_id) {
		format_list = psde->pipe_sblk->format_list;
	} else {
		format_list = psde->pipe_sblk->virt_format_list;
		sde_kms_info_add_keyint(info, "primary_smart_plane_id",
						master_plane_id);
		msm_property_install_enum(&psde->property_info,
			"multirect_mode", 0x0, 0, e_multirect_mode,
			ARRAY_SIZE(e_multirect_mode),
			PLANE_PROP_MULTIRECT_MODE);
	}

	if (format_list) {
		sde_kms_info_start(info, "pixel_formats");
		while (format_list->fourcc_format) {
			sde_kms_info_append_format(info,
					format_list->fourcc_format,
					format_list->modifier);
			++format_list;
		}
		sde_kms_info_stop(info);
	}

	if (psde->pipe_hw && psde->pipe_hw->ops.get_scaler_ver)
		sde_kms_info_add_keyint(info, "scaler_step_ver",
			psde->pipe_hw->ops.get_scaler_ver(psde->pipe_hw));

	sde_kms_info_add_keyint(info, "max_linewidth",
			psde->pipe_sblk->maxlinewidth);
	sde_kms_info_add_keyint(info, "max_upscale",
			psde->pipe_sblk->maxupscale);
	sde_kms_info_add_keyint(info, "max_downscale",
			psde->pipe_sblk->maxdwnscale);
	sde_kms_info_add_keyint(info, "max_horizontal_deci",
			psde->pipe_sblk->maxhdeciexp);
	sde_kms_info_add_keyint(info, "max_vertical_deci",
			psde->pipe_sblk->maxvdeciexp);
	sde_kms_info_add_keyint(info, "max_per_pipe_bw",
			psde->pipe_sblk->max_per_pipe_bw * 1000LL);
	msm_property_set_blob(&psde->property_info, &psde->blob_info,
			info->data, SDE_KMS_INFO_DATALEN(info),
			PLANE_PROP_INFO);

	kfree(info);

	if (psde->features & BIT(SDE_SSPP_MEMCOLOR)) {
		snprintf(feature_name, sizeof(feature_name), "%s%d",
			"SDE_SSPP_SKIN_COLOR_V",
			psde->pipe_sblk->memcolor_blk.version >> 16);
		msm_property_install_blob(&psde->property_info, feature_name, 0,
			PLANE_PROP_SKIN_COLOR);
		snprintf(feature_name, sizeof(feature_name), "%s%d",
			"SDE_SSPP_SKY_COLOR_V",
			psde->pipe_sblk->memcolor_blk.version >> 16);
		msm_property_install_blob(&psde->property_info, feature_name, 0,
			PLANE_PROP_SKY_COLOR);
		snprintf(feature_name, sizeof(feature_name), "%s%d",
			"SDE_SSPP_FOLIAGE_COLOR_V",
			psde->pipe_sblk->memcolor_blk.version >> 16);
		msm_property_install_blob(&psde->property_info, feature_name, 0,
			PLANE_PROP_FOLIAGE_COLOR);
	}

	msm_property_install_enum(&psde->property_info, "fb_translation_mode",
			0x0,
			0, e_fb_translation_mode,
			ARRAY_SIZE(e_fb_translation_mode),
			PLANE_PROP_FB_TRANSLATION_MODE);
}

static inline void _sde_plane_set_csc_v1(struct sde_plane *psde, void *usr_ptr)
{
	struct sde_drm_csc_v1 csc_v1;
	int i;

	if (!psde) {
		SDE_ERROR("invalid plane\n");
		return;
	}

	psde->csc_usr_ptr = NULL;
	if (!usr_ptr) {
		SDE_DEBUG_PLANE(psde, "csc data removed\n");
		return;
	}

	if (copy_from_user(&csc_v1, usr_ptr, sizeof(csc_v1))) {
		SDE_ERROR_PLANE(psde, "failed to copy csc data\n");
		return;
	}

	/* populate from user space */
	for (i = 0; i < SDE_CSC_MATRIX_COEFF_SIZE; ++i)
		psde->csc_cfg.csc_mv[i] = csc_v1.ctm_coeff[i] >> 16;
	for (i = 0; i < SDE_CSC_BIAS_SIZE; ++i) {
		psde->csc_cfg.csc_pre_bv[i] = csc_v1.pre_bias[i];
		psde->csc_cfg.csc_post_bv[i] = csc_v1.post_bias[i];
	}
	for (i = 0; i < SDE_CSC_CLAMP_SIZE; ++i) {
		psde->csc_cfg.csc_pre_lv[i] = csc_v1.pre_clamp[i];
		psde->csc_cfg.csc_post_lv[i] = csc_v1.post_clamp[i];
	}
	psde->csc_usr_ptr = &psde->csc_cfg;
}

static inline void _sde_plane_set_scaler_v1(struct sde_plane *psde,
		struct sde_plane_state *pstate, void *usr)
{
	struct sde_drm_scaler_v1 scale_v1;
	struct sde_hw_pixel_ext *pe;
	int i;

	if (!psde || !pstate) {
		SDE_ERROR("invalid argument(s)\n");
		return;
	}

	pstate->scaler_check_state = SDE_PLANE_SCLCHECK_NONE;
	if (!usr) {
		SDE_DEBUG_PLANE(psde, "scale data removed\n");
		return;
	}

	if (copy_from_user(&scale_v1, usr, sizeof(scale_v1))) {
		SDE_ERROR_PLANE(psde, "failed to copy scale data\n");
		return;
	}

	/* force property to be dirty, even if the pointer didn't change */
	msm_property_set_dirty(&psde->property_info,
			&pstate->property_state, PLANE_PROP_SCALER_V1);

	/* populate from user space */
	pe = &pstate->pixel_ext;
	memset(pe, 0, sizeof(struct sde_hw_pixel_ext));
	for (i = 0; i < SDE_MAX_PLANES; i++) {
		pe->init_phase_x[i] = scale_v1.init_phase_x[i];
		pe->phase_step_x[i] = scale_v1.phase_step_x[i];
		pe->init_phase_y[i] = scale_v1.init_phase_y[i];
		pe->phase_step_y[i] = scale_v1.phase_step_y[i];

		pe->horz_filter[i] = scale_v1.horz_filter[i];
		pe->vert_filter[i] = scale_v1.vert_filter[i];
	}
	for (i = 0; i < SDE_MAX_PLANES; i++) {
		pe->left_ftch[i] = scale_v1.pe.left_ftch[i];
		pe->right_ftch[i] = scale_v1.pe.right_ftch[i];
		pe->left_rpt[i] = scale_v1.pe.left_rpt[i];
		pe->right_rpt[i] = scale_v1.pe.right_rpt[i];
		pe->roi_w[i] = scale_v1.pe.num_ext_pxls_lr[i];

		pe->top_ftch[i] = scale_v1.pe.top_ftch[i];
		pe->btm_ftch[i] = scale_v1.pe.btm_ftch[i];
		pe->top_rpt[i] = scale_v1.pe.top_rpt[i];
		pe->btm_rpt[i] = scale_v1.pe.btm_rpt[i];
		pe->roi_h[i] = scale_v1.pe.num_ext_pxls_tb[i];
	}

	pstate->scaler_check_state = SDE_PLANE_SCLCHECK_SCALER_V1;

	SDE_EVT32_VERBOSE(DRMID(&psde->base));
	SDE_DEBUG_PLANE(psde, "user property data copied\n");
}

static inline void _sde_plane_set_scaler_v2(struct sde_plane *psde,
		struct sde_plane_state *pstate, void *usr)
{
	struct sde_drm_scaler_v2 scale_v2;
	struct sde_hw_pixel_ext *pe;
	int i;
	struct sde_hw_scaler3_cfg *cfg;

	if (!psde || !pstate) {
		SDE_ERROR("invalid argument(s)\n");
		return;
	}

	cfg = &pstate->scaler3_cfg;
	pstate->scaler_check_state = SDE_PLANE_SCLCHECK_NONE;
	if (!usr) {
		SDE_DEBUG_PLANE(psde, "scale data removed\n");
		return;
	}

	if (copy_from_user(&scale_v2, usr, sizeof(scale_v2))) {
		SDE_ERROR_PLANE(psde, "failed to copy scale data\n");
		return;
	}

	/* detach/ignore user data if 'disabled' */
	if (!scale_v2.enable) {
		SDE_DEBUG_PLANE(psde, "scale data removed\n");
		return;
	}

	/* force property to be dirty, even if the pointer didn't change */
	msm_property_set_dirty(&psde->property_info,
			&pstate->property_state, PLANE_PROP_SCALER_V2);

	/* populate from user space */
	sde_set_scaler_v2(cfg, &scale_v2);

	pe = &pstate->pixel_ext;
	memset(pe, 0, sizeof(struct sde_hw_pixel_ext));

	for (i = 0; i < SDE_MAX_PLANES; i++) {
		pe->left_ftch[i] = scale_v2.pe.left_ftch[i];
		pe->right_ftch[i] = scale_v2.pe.right_ftch[i];
		pe->left_rpt[i] = scale_v2.pe.left_rpt[i];
		pe->right_rpt[i] = scale_v2.pe.right_rpt[i];
		pe->roi_w[i] = scale_v2.pe.num_ext_pxls_lr[i];

		pe->top_ftch[i] = scale_v2.pe.top_ftch[i];
		pe->btm_ftch[i] = scale_v2.pe.btm_ftch[i];
		pe->top_rpt[i] = scale_v2.pe.top_rpt[i];
		pe->btm_rpt[i] = scale_v2.pe.btm_rpt[i];
		pe->roi_h[i] = scale_v2.pe.num_ext_pxls_tb[i];
	}
	pstate->scaler_check_state = SDE_PLANE_SCLCHECK_SCALER_V2_CHECK;

	SDE_EVT32_VERBOSE(DRMID(&psde->base), cfg->enable, cfg->de.enable,
			cfg->src_width[0], cfg->src_height[0],
			cfg->dst_width, cfg->dst_height);
	SDE_DEBUG_PLANE(psde, "user property data copied\n");
}

static void _sde_plane_set_excl_rect_v1(struct sde_plane *psde,
		struct sde_plane_state *pstate, void *usr_ptr)
{
	struct drm_clip_rect excl_rect_v1;

	if (!psde) {
		SDE_ERROR("invalid plane\n");
		return;
	}

	if (!usr_ptr) {
		SDE_DEBUG_PLANE(psde, "invalid  excl_rect user data\n");
		return;
	}

	if (copy_from_user(&excl_rect_v1, usr_ptr, sizeof(excl_rect_v1))) {
		SDE_ERROR_PLANE(psde, "failed to copy excl_rect data\n");
		return;
	}

	/* populate from user space */
	pstate->excl_rect.x = excl_rect_v1.x1;
	pstate->excl_rect.y = excl_rect_v1.y1;
	pstate->excl_rect.w = excl_rect_v1.x2 - excl_rect_v1.x1;
	pstate->excl_rect.h = excl_rect_v1.y2 - excl_rect_v1.y1;

	SDE_DEBUG_PLANE(psde, "excl_rect: {%d,%d,%d,%d}\n",
			pstate->excl_rect.x, pstate->excl_rect.y,
			pstate->excl_rect.w, pstate->excl_rect.h);
}

static int sde_plane_atomic_set_property(struct drm_plane *plane,
		struct drm_plane_state *state, struct drm_property *property,
		uint64_t val)
{
	struct sde_plane *psde = plane ? to_sde_plane(plane) : NULL;
	struct sde_plane_state *pstate;
	int idx, ret = -EINVAL;

	SDE_DEBUG_PLANE(psde, "\n");

	if (!plane) {
		SDE_ERROR("invalid plane\n");
	} else if (!state) {
		SDE_ERROR_PLANE(psde, "invalid state\n");
	} else {
		pstate = to_sde_plane_state(state);
		ret = msm_property_atomic_set(&psde->property_info,
				&pstate->property_state, property, val);
		if (!ret) {
			idx = msm_property_index(&psde->property_info,
					property);
			switch (idx) {
			case PLANE_PROP_INPUT_FENCE:
				_sde_plane_set_input_fence(psde, pstate, val);
				break;
			case PLANE_PROP_CSC_V1:
				_sde_plane_set_csc_v1(psde, (void *)val);
				break;
			case PLANE_PROP_SCALER_V1:
				_sde_plane_set_scaler_v1(psde, pstate,
						(void *)val);
				break;
			case PLANE_PROP_SCALER_V2:
				_sde_plane_set_scaler_v2(psde, pstate,
						(void *)val);
				break;
			case PLANE_PROP_EXCL_RECT_V1:
				_sde_plane_set_excl_rect_v1(psde, pstate,
						(void *)val);
				break;
			default:
				/* nothing to do */
				break;
			}
		}
	}

	SDE_DEBUG_PLANE(psde, "%s[%d] <= 0x%llx ret=%d\n",
			property->name, property->base.id, val, ret);

	return ret;
}

static int sde_plane_atomic_get_property(struct drm_plane *plane,
		const struct drm_plane_state *state,
		struct drm_property *property, uint64_t *val)
{
	struct sde_plane *psde = plane ? to_sde_plane(plane) : NULL;
	struct sde_plane_state *pstate;
	int ret = -EINVAL;

	if (!plane) {
		SDE_ERROR("invalid plane\n");
	} else if (!state) {
		SDE_ERROR("invalid state\n");
	} else {
		SDE_DEBUG_PLANE(psde, "\n");
		pstate = to_sde_plane_state(state);
		sde_plane_rot_install_caps(plane);
		ret = msm_property_atomic_get(&psde->property_info,
				&pstate->property_state, property, val);
	}

	return ret;
}

static void sde_plane_destroy(struct drm_plane *plane)
{
	struct sde_plane *psde = plane ? to_sde_plane(plane) : NULL;

	SDE_DEBUG_PLANE(psde, "\n");

	if (psde) {
		_sde_plane_set_qos_ctrl(plane, false, SDE_PLANE_QOS_PANIC_CTRL);

		if (psde->blob_info)
			drm_property_unreference_blob(psde->blob_info);
		msm_property_destroy(&psde->property_info);
		mutex_destroy(&psde->lock);

		drm_plane_helper_disable(plane);

		/* this will destroy the states as well */
		drm_plane_cleanup(plane);

		if (psde->pipe_hw)
			sde_hw_sspp_destroy(psde->pipe_hw);

		kfree(psde);
	}
}

static void sde_plane_destroy_state(struct drm_plane *plane,
		struct drm_plane_state *state)
{
	struct sde_plane *psde;
	struct sde_plane_state *pstate;

	if (!plane || !state) {
		SDE_ERROR("invalid arg(s), plane %d state %d\n",
				plane != 0, state != 0);
		return;
	}

	psde = to_sde_plane(plane);
	pstate = to_sde_plane_state(state);

	SDE_DEBUG_PLANE(psde, "\n");

	sde_plane_rot_destroy_state(plane, &pstate->base);

	/* remove ref count for frame buffers */
	if (state->fb)
		drm_framebuffer_unreference(state->fb);

	/* remove ref count for fence */
	if (pstate->input_fence)
		sde_sync_put(pstate->input_fence);

	/* destroy value helper */
	msm_property_destroy_state(&psde->property_info, pstate,
			&pstate->property_state);
}

static struct drm_plane_state *
sde_plane_duplicate_state(struct drm_plane *plane)
{
	struct sde_plane *psde;
	struct sde_plane_state *pstate;
	struct sde_plane_state *old_state;
	uint64_t input_fence_default;

	if (!plane) {
		SDE_ERROR("invalid plane\n");
		return NULL;
	} else if (!plane->state) {
		SDE_ERROR("invalid plane state\n");
		return NULL;
	}

	old_state = to_sde_plane_state(plane->state);
	psde = to_sde_plane(plane);
	pstate = msm_property_alloc_state(&psde->property_info);
	if (!pstate) {
		SDE_ERROR_PLANE(psde, "failed to allocate state\n");
		return NULL;
	}

	SDE_DEBUG_PLANE(psde, "\n");

	/* duplicate value helper */
	msm_property_duplicate_state(&psde->property_info, old_state, pstate,
			&pstate->property_state, pstate->property_values);

	/* clear out any input fence */
	pstate->input_fence = 0;
	input_fence_default = msm_property_get_default(
			&psde->property_info, PLANE_PROP_INPUT_FENCE);
	msm_property_set_property(&psde->property_info,
			&pstate->property_state,
			PLANE_PROP_INPUT_FENCE, input_fence_default);

	pstate->dirty = 0x0;
	pstate->pending = false;

	__drm_atomic_helper_plane_duplicate_state(plane, &pstate->base);

	sde_plane_rot_duplicate_state(plane, &pstate->base);

	return &pstate->base;
}

static void sde_plane_reset(struct drm_plane *plane)
{
	struct sde_plane *psde;
	struct sde_plane_state *pstate;

	if (!plane) {
		SDE_ERROR("invalid plane\n");
		return;
	}

	psde = to_sde_plane(plane);
	SDE_DEBUG_PLANE(psde, "\n");

	if (plane->state && !sde_crtc_is_reset_required(plane->state->crtc)) {
		SDE_DEBUG_PLANE(psde, "avoid reset for plane\n");
		return;
	}

	/* remove previous state, if present */
	if (plane->state) {
		sde_plane_destroy_state(plane, plane->state);
		plane->state = 0;
	}

	pstate = msm_property_alloc_state(&psde->property_info);
	if (!pstate) {
		SDE_ERROR_PLANE(psde, "failed to allocate state\n");
		return;
	}

	/* reset value helper */
	msm_property_reset_state(&psde->property_info, pstate,
			&pstate->property_state,
			pstate->property_values);

	pstate->base.plane = plane;

	plane->state = &pstate->base;
}

#ifdef CONFIG_DEBUG_FS
static ssize_t _sde_plane_danger_read(struct file *file,
			char __user *buff, size_t count, loff_t *ppos)
{
	struct sde_kms *kms = file->private_data;
	struct sde_mdss_cfg *cfg = kms->catalog;
	int len = 0;
	char buf[40] = {'\0'};

	if (!cfg)
		return -ENODEV;

	if (*ppos)
		return 0; /* the end */

	len = snprintf(buf, sizeof(buf), "%d\n", !kms->has_danger_ctrl);
	if (len < 0 || len >= sizeof(buf))
		return 0;

	if ((count < sizeof(buf)) || copy_to_user(buff, buf, len))
		return -EFAULT;

	*ppos += len;   /* increase offset */

	return len;
}

static void _sde_plane_set_danger_state(struct sde_kms *kms, bool enable)
{
	struct drm_plane *plane;

	drm_for_each_plane(plane, kms->dev) {
		if (plane->fb && plane->state) {
			sde_plane_danger_signal_ctrl(plane, enable);
			SDE_DEBUG("plane:%d img:%dx%d ",
				plane->base.id, plane->fb->width,
				plane->fb->height);
			SDE_DEBUG("src[%d,%d,%d,%d] dst[%d,%d,%d,%d]\n",
				plane->state->src_x >> 16,
				plane->state->src_y >> 16,
				plane->state->src_w >> 16,
				plane->state->src_h >> 16,
				plane->state->crtc_x, plane->state->crtc_y,
				plane->state->crtc_w, plane->state->crtc_h);
		} else {
			SDE_DEBUG("Inactive plane:%d\n", plane->base.id);
		}
	}
}

static ssize_t _sde_plane_danger_write(struct file *file,
		    const char __user *user_buf, size_t count, loff_t *ppos)
{
	struct sde_kms *kms = file->private_data;
	struct sde_mdss_cfg *cfg = kms->catalog;
	int disable_panic;
	char buf[10];

	if (!cfg)
		return -EFAULT;

	if (count >= sizeof(buf))
		return -EFAULT;

	if (copy_from_user(buf, user_buf, count))
		return -EFAULT;

	buf[count] = 0;	/* end of string */

	if (kstrtoint(buf, 0, &disable_panic))
		return -EFAULT;

	if (disable_panic) {
		/* Disable panic signal for all active pipes */
		SDE_DEBUG("Disabling danger:\n");
		_sde_plane_set_danger_state(kms, false);
		kms->has_danger_ctrl = false;
	} else {
		/* Enable panic signal for all active pipes */
		SDE_DEBUG("Enabling danger:\n");
		kms->has_danger_ctrl = true;
		_sde_plane_set_danger_state(kms, true);
	}

	return count;
}

static const struct file_operations sde_plane_danger_enable = {
	.open = simple_open,
	.read = _sde_plane_danger_read,
	.write = _sde_plane_danger_write,
};

static int _sde_plane_init_debugfs(struct drm_plane *plane)
{
	struct sde_plane *psde;
	struct sde_kms *kms;
	struct msm_drm_private *priv;
	const struct sde_sspp_sub_blks *sblk = 0;
	const struct sde_sspp_cfg *cfg = 0;

	if (!plane || !plane->dev) {
		SDE_ERROR("invalid arguments\n");
		return -EINVAL;
	}

	priv = plane->dev->dev_private;
	if (!priv || !priv->kms) {
		SDE_ERROR("invalid KMS reference\n");
		return -EINVAL;
	}

	kms = to_sde_kms(priv->kms);
	psde = to_sde_plane(plane);

	if (psde && psde->pipe_hw)
		cfg = psde->pipe_hw->cap;
	if (cfg)
		sblk = cfg->sblk;

	if (!sblk)
		return 0;

	/* create overall sub-directory for the pipe */
	psde->debugfs_root =
		debugfs_create_dir(psde->pipe_name,
				plane->dev->primary->debugfs_root);

	if (!psde->debugfs_root)
		return -ENOMEM;

	/* don't error check these */
	debugfs_create_x32("features", 0600,
			psde->debugfs_root, &psde->features);

	/* add register dump support */
	sde_debugfs_setup_regset32(&psde->debugfs_src,
			sblk->src_blk.base + cfg->base,
			sblk->src_blk.len,
			kms);
	sde_debugfs_create_regset32("src_blk", 0400,
			psde->debugfs_root, &psde->debugfs_src);

	if (cfg->features & BIT(SDE_SSPP_SCALER_QSEED3) ||
			cfg->features & BIT(SDE_SSPP_SCALER_QSEED2)) {
		sde_debugfs_setup_regset32(&psde->debugfs_scaler,
				sblk->scaler_blk.base + cfg->base,
				sblk->scaler_blk.len,
				kms);
		sde_debugfs_create_regset32("scaler_blk", 0400,
				psde->debugfs_root,
				&psde->debugfs_scaler);
		debugfs_create_bool("default_scaling",
				0600,
				psde->debugfs_root,
				&psde->debugfs_default_scale);
	}

	if (cfg->features & BIT(SDE_SSPP_CSC) ||
			cfg->features & BIT(SDE_SSPP_CSC_10BIT)) {
		sde_debugfs_setup_regset32(&psde->debugfs_csc,
				sblk->csc_blk.base + cfg->base,
				sblk->csc_blk.len,
				kms);
		sde_debugfs_create_regset32("csc_blk", 0400,
				psde->debugfs_root, &psde->debugfs_csc);
	}

	debugfs_create_u32("xin_id",
			0400,
			psde->debugfs_root,
			(u32 *) &cfg->xin_id);
	debugfs_create_u32("clk_ctrl",
			0400,
			psde->debugfs_root,
			(u32 *) &cfg->clk_ctrl);
	debugfs_create_x32("creq_vblank",
			0600,
			psde->debugfs_root,
			(u32 *) &sblk->creq_vblank);
	debugfs_create_x32("danger_vblank",
			0600,
			psde->debugfs_root,
			(u32 *) &sblk->danger_vblank);

	debugfs_create_file("disable_danger",
			0600,
			psde->debugfs_root,
			kms, &sde_plane_danger_enable);
	debugfs_create_u32("sbuf_mode",
			0600,
			psde->debugfs_root, &psde->sbuf_mode);
	debugfs_create_u32("sbuf_writeback",
			0600,
			psde->debugfs_root,
			&psde->sbuf_writeback);

	return 0;
}

static void _sde_plane_destroy_debugfs(struct drm_plane *plane)
{
	struct sde_plane *psde;

	if (!plane)
		return;
	psde = to_sde_plane(plane);

	debugfs_remove_recursive(psde->debugfs_root);
}
#else
static int _sde_plane_init_debugfs(struct drm_plane *plane)
{
	return 0;
}
static void _sde_plane_destroy_debugfs(struct drm_plane *plane)
{
}
#endif

static int sde_plane_late_register(struct drm_plane *plane)
{
	return _sde_plane_init_debugfs(plane);
}

static void sde_plane_early_unregister(struct drm_plane *plane)
{
	_sde_plane_destroy_debugfs(plane);
}

static const struct drm_plane_funcs sde_plane_funcs = {
		.update_plane = drm_atomic_helper_update_plane,
		.disable_plane = drm_atomic_helper_disable_plane,
		.destroy = sde_plane_destroy,
		.set_property = drm_atomic_helper_plane_set_property,
		.atomic_set_property = sde_plane_atomic_set_property,
		.atomic_get_property = sde_plane_atomic_get_property,
		.reset = sde_plane_reset,
		.atomic_duplicate_state = sde_plane_duplicate_state,
		.atomic_destroy_state = sde_plane_destroy_state,
		.late_register = sde_plane_late_register,
		.early_unregister = sde_plane_early_unregister,
};

static const struct drm_plane_helper_funcs sde_plane_helper_funcs = {
		.prepare_fb = sde_plane_prepare_fb,
		.cleanup_fb = sde_plane_cleanup_fb,
		.atomic_check = sde_plane_atomic_check,
		.atomic_update = sde_plane_atomic_update,
};

enum sde_sspp sde_plane_pipe(struct drm_plane *plane)
{
	return plane ? to_sde_plane(plane)->pipe : SSPP_NONE;
}

bool is_sde_plane_virtual(struct drm_plane *plane)
{
	return plane ? to_sde_plane(plane)->is_virtual : false;
}

/* initialize plane */
struct drm_plane *sde_plane_init(struct drm_device *dev,
		uint32_t pipe, bool primary_plane,
		unsigned long possible_crtcs, u32 master_plane_id)
{
	struct drm_plane *plane = NULL, *master_plane = NULL;
	const struct sde_format_extended *format_list;
	struct sde_plane *psde;
	struct msm_drm_private *priv;
	struct sde_kms *kms;
	enum drm_plane_type type;
	int ret = -EINVAL;

	if (!dev) {
		SDE_ERROR("[%u]device is NULL\n", pipe);
		goto exit;
	}

	priv = dev->dev_private;
	if (!priv) {
		SDE_ERROR("[%u]private data is NULL\n", pipe);
		goto exit;
	}

	if (!priv->kms) {
		SDE_ERROR("[%u]invalid KMS reference\n", pipe);
		goto exit;
	}
	kms = to_sde_kms(priv->kms);

	if (!kms->catalog) {
		SDE_ERROR("[%u]invalid catalog reference\n", pipe);
		goto exit;
	}

	/* create and zero local structure */
	psde = kzalloc(sizeof(*psde), GFP_KERNEL);
	if (!psde) {
		SDE_ERROR("[%u]failed to allocate local plane struct\n", pipe);
		ret = -ENOMEM;
		goto exit;
	}

	/* cache local stuff for later */
	plane = &psde->base;
	psde->pipe = pipe;
	psde->is_virtual = (master_plane_id != 0);
	INIT_LIST_HEAD(&psde->mplane_list);
	master_plane = drm_plane_find(dev, master_plane_id);
	if (master_plane) {
		struct sde_plane *mpsde = to_sde_plane(master_plane);

		list_add_tail(&psde->mplane_list, &mpsde->mplane_list);
	}

	/* initialize underlying h/w driver */
	psde->pipe_hw = sde_hw_sspp_init(pipe, kms->mmio, kms->catalog,
							master_plane_id != 0);
	if (IS_ERR(psde->pipe_hw)) {
		SDE_ERROR("[%u]SSPP init failed\n", pipe);
		ret = PTR_ERR(psde->pipe_hw);
		goto clean_plane;
	} else if (!psde->pipe_hw->cap || !psde->pipe_hw->cap->sblk) {
		SDE_ERROR("[%u]SSPP init returned invalid cfg\n", pipe);
		goto clean_sspp;
	}

	/* cache features mask for later */
	psde->features = psde->pipe_hw->cap->features;
	psde->pipe_sblk = psde->pipe_hw->cap->sblk;
	if (!psde->pipe_sblk) {
		SDE_ERROR("[%u]invalid sblk\n", pipe);
		goto clean_sspp;
	}

	if (!master_plane_id)
		format_list = psde->pipe_sblk->format_list;
	else
		format_list = psde->pipe_sblk->virt_format_list;

	psde->nformats = sde_populate_formats(format_list,
				psde->formats,
				0,
				ARRAY_SIZE(psde->formats));

	if (!psde->nformats) {
		SDE_ERROR("[%u]no valid formats for plane\n", pipe);
		goto clean_sspp;
	}

	if (psde->features & BIT(SDE_SSPP_CURSOR))
		type = DRM_PLANE_TYPE_CURSOR;
	else if (primary_plane)
		type = DRM_PLANE_TYPE_PRIMARY;
	else
		type = DRM_PLANE_TYPE_OVERLAY;
	ret = drm_universal_plane_init(dev, plane, 0xff, &sde_plane_funcs,
				psde->formats, psde->nformats,
				type, NULL);
	if (ret)
		goto clean_sspp;

	/* success! finalize initialization */
	drm_plane_helper_add(plane, &sde_plane_helper_funcs);

	msm_property_init(&psde->property_info, &plane->base, dev,
			priv->plane_property, psde->property_data,
			PLANE_PROP_COUNT, PLANE_PROP_BLOBCOUNT,
			sizeof(struct sde_plane_state));

	_sde_plane_install_properties(plane, kms->catalog, master_plane_id);

	/* save user friendly pipe name for later */
	snprintf(psde->pipe_name, SDE_NAME_SIZE, "plane%u", plane->base.id);

	mutex_init(&psde->lock);

	SDE_DEBUG("%s created for pipe:%u id:%u virtual:%u\n", psde->pipe_name,
					pipe, plane->base.id, master_plane_id);
	return plane;

clean_sspp:
	if (psde && psde->pipe_hw)
		sde_hw_sspp_destroy(psde->pipe_hw);
clean_plane:
	kfree(psde);
exit:
	return ERR_PTR(ret);
}<|MERGE_RESOLUTION|>--- conflicted
+++ resolved
@@ -2810,10 +2810,7 @@
 	bool parallel_fetch_qualified = true;
 	enum sde_sspp_multirect_mode mode = SDE_SSPP_MULTIRECT_NONE;
 	const struct msm_format *msm_fmt;
-<<<<<<< HEAD
-=======
 	bool const_alpha_enable = true;
->>>>>>> 38ef2dbc
 
 	for (i = 0; i < R_MAX; i++) {
 		drm_state[i] = i ? plane->r1 : plane->r0;
@@ -2881,7 +2878,10 @@
 		if (sde_plane[i]->is_virtual)
 			mode = sde_plane_get_property(pstate[i],
 					PLANE_PROP_MULTIRECT_MODE);
-<<<<<<< HEAD
+
+		if (pstate[i]->const_alpha_en != const_alpha_enable)
+			const_alpha_enable = false;
+
 	}
 
 	buffer_lines = 2 * max_tile_height;
@@ -2935,80 +2935,16 @@
 		}
 		break;
 
-=======
-
-		if (pstate[i]->const_alpha_en != const_alpha_enable)
-			const_alpha_enable = false;
-
-	}
-
-	buffer_lines = 2 * max_tile_height;
-
-	/**
-	 * fallback to driver mode selection logic if client is using
-	 * multirect plane without setting property.
-	 *
-	 * validate multirect mode configuration based on rectangle
-	 */
-	switch (mode) {
-	case SDE_SSPP_MULTIRECT_NONE:
-		if (parallel_fetch_qualified)
-			mode = SDE_SSPP_MULTIRECT_PARALLEL;
-		else if (TIME_MULTIPLEX_RECT(dst[R1], dst[R0], buffer_lines) ||
-			 TIME_MULTIPLEX_RECT(dst[R0], dst[R1], buffer_lines))
-			mode = SDE_SSPP_MULTIRECT_TIME_MX;
-		else
-			SDE_ERROR(
-				"planes(%d - %d) multirect mode selection fail\n",
-				drm_state[R0]->plane->base.id,
-				drm_state[R1]->plane->base.id);
-		break;
-
-	case SDE_SSPP_MULTIRECT_PARALLEL:
-		if (!parallel_fetch_qualified) {
-			SDE_ERROR("R0 plane:%d width_threshold:%d src_w:%d\n",
-				drm_state[R0]->plane->base.id,
-				width_threshold[R0],  src[R0].w);
-			SDE_ERROR("R1 plane:%d width_threshold:%d src_w:%d\n",
-				drm_state[R1]->plane->base.id,
-				width_threshold[R1],  src[R1].w);
-			SDE_ERROR("parallel fetch not qualified\n");
-			mode = SDE_SSPP_MULTIRECT_NONE;
-		}
-		break;
-
-	case SDE_SSPP_MULTIRECT_TIME_MX:
-		if (!TIME_MULTIPLEX_RECT(dst[R1], dst[R0], buffer_lines) &&
-		    !TIME_MULTIPLEX_RECT(dst[R0], dst[R1], buffer_lines)) {
-			SDE_ERROR(
-				"buffer_lines:%d R0 plane:%d dst_y:%d dst_h:%d\n",
-				buffer_lines, drm_state[R0]->plane->base.id,
-				dst[R0].y, dst[R0].h);
-			SDE_ERROR(
-				"buffer_lines:%d R1 plane:%d dst_y:%d dst_h:%d\n",
-				buffer_lines, drm_state[R1]->plane->base.id,
-				dst[R1].y, dst[R1].h);
-			SDE_ERROR("time multiplexed fetch not qualified\n");
-			mode = SDE_SSPP_MULTIRECT_NONE;
-		}
-		break;
-
->>>>>>> 38ef2dbc
 	default:
 		SDE_ERROR("bad mode:%d selection\n", mode);
 		mode = SDE_SSPP_MULTIRECT_NONE;
 		break;
 	}
 
-<<<<<<< HEAD
-	for (i = 0; i < R_MAX; i++)
-		pstate[i]->multirect_mode = mode;
-=======
 	for (i = 0; i < R_MAX; i++) {
 		pstate[i]->multirect_mode = mode;
 		pstate[i]->const_alpha_en = const_alpha_enable;
 	}
->>>>>>> 38ef2dbc
 
 	if (mode == SDE_SSPP_MULTIRECT_NONE)
 		return -EINVAL;
@@ -3026,8 +2962,6 @@
 	SDE_DEBUG_PLANE(sde_plane[R1], "R1: %d - %d\n",
 		pstate[R1]->multirect_mode, pstate[R1]->multirect_index);
 
-<<<<<<< HEAD
-=======
 	return 0;
 }
 
@@ -3072,7 +3006,6 @@
 			return -EINVAL;
 		}
 	}
->>>>>>> 38ef2dbc
 	return 0;
 }
 
@@ -3747,7 +3680,6 @@
 	struct drm_framebuffer *fb;
 	struct sde_rect src, dst;
 	bool q16_data = true;
-	bool blend_enabled = true;
 	int idx;
 
 	if (!plane) {
@@ -3985,16 +3917,9 @@
 		if (rstate->out_rotation & DRM_REFLECT_Y)
 			src_flags |= SDE_SSPP_FLIP_UD;
 
-		blend_enabled = (SDE_DRM_BLEND_OP_OPAQUE !=
-			sde_plane_get_property(pstate, PLANE_PROP_BLEND_OP));
-
 		/* update format */
 		psde->pipe_hw->ops.setup_format(psde->pipe_hw, fmt,
-<<<<<<< HEAD
-				blend_enabled, src_flags,
-=======
 				pstate->const_alpha_en, src_flags,
->>>>>>> 38ef2dbc
 				pstate->multirect_index);
 
 		if (psde->pipe_hw->ops.setup_cdp) {
