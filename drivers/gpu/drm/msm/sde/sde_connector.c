--- conflicted
+++ resolved
@@ -64,10 +64,6 @@
 	{SDE_RM_QSYNC_CONTINUOUS_MODE,	"continuous"},
 };
 
-<<<<<<< HEAD
-
-=======
->>>>>>> fbab955f
 int sde_connector_trigger_event(void *drm_connector,
 		uint32_t event_idx, uint32_t instance_idx,
 		uint32_t data0, uint32_t data1,
@@ -449,14 +445,9 @@
 	else
 		bl_config->bl_scale_ad = c_conn->bl_scale_ad;
 
-<<<<<<< HEAD
 	SDE_DEBUG("bl_scale = %u, bl_scale_ad = %u\n, bl_actual = %u",
 		bl_config->bl_scale, bl_config->bl_scale_ad,
 		bl_config->bl_actual);
-=======
-	SDE_DEBUG("bl_scale = %u, bl_scale_ad = %u\n",
-		bl_config->bl_scale, bl_config->bl_scale_ad);
->>>>>>> fbab955f
 	if (bl_config->bl_device)
 		backlight_update_status(bl_config->bl_device);
 
@@ -502,10 +493,7 @@
 
 	if (c_conn->connector_type == DRM_MODE_CONNECTOR_DSI) {
 		dsi_display = c_conn->display;
-<<<<<<< HEAD
-=======
-
->>>>>>> fbab955f
+
 		if (dsi_display && dsi_display->panel)
 			bl_config = &dsi_display->panel->bl_config;
 	}
@@ -620,10 +608,7 @@
 		return;
 
 	c_conn = to_sde_connector(connector);
-<<<<<<< HEAD
-=======
-
->>>>>>> fbab955f
+
 	c_conn->last_panel_power_mode = SDE_MODE_DPMS_ON;
 }
 
@@ -637,10 +622,7 @@
 		return;
 
 	c_conn = to_sde_connector(connector);
-<<<<<<< HEAD
-=======
-
->>>>>>> fbab955f
+
 	if (c_conn->connector_type == DRM_MODE_CONNECTOR_DSI) {
 		dsi_display = c_conn->display;
 
@@ -649,10 +631,7 @@
 	}
 
 	c_conn->panel_dead = false;
-<<<<<<< HEAD
-=======
-
->>>>>>> fbab955f
+
 	if (!bl_config) {
 		SDE_ERROR("Invalid params bl_config null\n");
 		return;
@@ -664,19 +643,12 @@
 	 * So delay backlight update to these panels until the
 	 * first frame commit is received from the HW.
 	 */
-<<<<<<< HEAD
-	if (bl_config->bl_update == BL_UPDATE_DELAY_UNTIL_FIRST_FRAME)
-		sde_encoder_wait_for_event(c_conn->encoder,
-				MSM_ENC_TX_COMPLETE);
-	bl_config->allow_bl_update = true;
-=======
 	if (!bl_config->allow_bl_update) {
 		if (bl_config->bl_update == BL_UPDATE_DELAY_UNTIL_FIRST_FRAME)
 			sde_encoder_wait_for_event(c_conn->encoder,
 						   MSM_ENC_TX_COMPLETE);
 		bl_config->allow_bl_update = true;
 	}
->>>>>>> fbab955f
 
 	if (bl_config->bl_device)
 		backlight_update_status(bl_config->bl_device);
