--- conflicted
+++ resolved
@@ -3504,30 +3504,7 @@
 		}
 	}
 
-<<<<<<< HEAD
-	/* update pending_kickoff_cnt AFTER next frame is queued in HW */
-	for (i = 0; i < sde_enc->num_phys_encs; i++) {
-		struct sde_encoder_phys *phys = sde_enc->phys_encs[i];
-
-		if (!phys || phys->enable_state == SDE_ENC_DISABLED)
-			continue;
-
-		if (!phys->ops.needs_single_flush ||
-				!phys->ops.needs_single_flush(phys)) {
-			pending_kickoff_cnt =
-					sde_encoder_phys_inc_pending(phys);
-			SDE_EVT32(pending_kickoff_cnt, SDE_EVTLOG_FUNC_CASE1);
-		} else {
-			pending_kickoff_cnt =
-					sde_encoder_phys_inc_pending(phys);
-			SDE_EVT32(pending_kickoff_cnt,
-					pending_flush.pending_flush_mask,
-					SDE_EVTLOG_FUNC_CASE2);
-		}
-	}
-=======
 	_sde_encoder_trigger_start(sde_enc->cur_master);
->>>>>>> d8914c3a
 }
 
 static void _sde_encoder_ppsplit_swap_intf_for_right_only_update(
