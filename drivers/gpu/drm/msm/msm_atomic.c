/*
 * Copyright (c) 2016-2019, The Linux Foundation. All rights reserved.
 * Copyright (C) 2014 Red Hat
 * Author: Rob Clark <robdclark@gmail.com>
 *
 * This program is free software; you can redistribute it and/or modify it
 * under the terms of the GNU General Public License version 2 as published by
 * the Free Software Foundation.
 *
 * This program is distributed in the hope that it will be useful, but WITHOUT
 * ANY WARRANTY; without even the implied warranty of MERCHANTABILITY or
 * FITNESS FOR A PARTICULAR PURPOSE.  See the GNU General Public License for
 * more details.
 *
 * You should have received a copy of the GNU General Public License along with
 * this program.  If not, see <http://www.gnu.org/licenses/>.
 */

#include <linux/msm_drm_notify.h>
#include <linux/notifier.h>

#include "msm_drv.h"
#include "msm_kms.h"
#include "msm_gem.h"
#include "msm_fence.h"
#include "sde_trace.h"

#define MULTIPLE_CONN_DETECTED(x) (x > 1)

struct msm_commit {
	struct drm_device *dev;
	struct drm_atomic_state *state;
	uint32_t crtc_mask;
	uint32_t plane_mask;
	bool nonblock;
	struct kthread_work commit_work;
};

static BLOCKING_NOTIFIER_HEAD(msm_drm_notifier_list);

/**
 * msm_drm_register_client - register a client notifier
 * @nb: notifier block to callback on events
 *
 * This function registers a notifier callback function
 * to msm_drm_notifier_list, which would be called when
 * received unblank/power down event.
 */
int msm_drm_register_client(struct notifier_block *nb)
{
	return blocking_notifier_chain_register(&msm_drm_notifier_list,
						nb);
}
EXPORT_SYMBOL(msm_drm_register_client);

/**
 * msm_drm_unregister_client - unregister a client notifier
 * @nb: notifier block to callback on events
 *
 * This function unregisters the callback function from
 * msm_drm_notifier_list.
 */
int msm_drm_unregister_client(struct notifier_block *nb)
{
	return blocking_notifier_chain_unregister(&msm_drm_notifier_list,
						  nb);
}
EXPORT_SYMBOL(msm_drm_unregister_client);

/**
 * msm_drm_notifier_call_chain - notify clients of drm_events
 * @val: event MSM_DRM_EARLY_EVENT_BLANK or MSM_DRM_EVENT_BLANK
 * @v: notifier data, inculde display id and display blank
 *     event(unblank or power down).
 */
<<<<<<< HEAD
int msm_drm_notifier_call_chain(unsigned long val, void *v)
=======
static int msm_drm_notifier_call_chain(unsigned long val, void *v)
>>>>>>> a1f19153
{
	return blocking_notifier_call_chain(&msm_drm_notifier_list, val,
					    v);
}

/* block until specified crtcs are no longer pending update, and
 * atomically mark them as pending update
 */
static int start_atomic(struct msm_drm_private *priv, uint32_t crtc_mask,
			uint32_t plane_mask)
{
	int ret;

	spin_lock(&priv->pending_crtcs_event.lock);
	ret = wait_event_interruptible_locked(priv->pending_crtcs_event,
			!(priv->pending_crtcs & crtc_mask) &&
			!(priv->pending_planes & plane_mask));
	if (ret == 0) {
		DBG("start: %08x", crtc_mask);
		priv->pending_crtcs |= crtc_mask;
		priv->pending_planes |= plane_mask;
	}
	spin_unlock(&priv->pending_crtcs_event.lock);

	return ret;
}

/* clear specified crtcs (no longer pending update)
 */
static void end_atomic(struct msm_drm_private *priv, uint32_t crtc_mask,
			uint32_t plane_mask)
{
	spin_lock(&priv->pending_crtcs_event.lock);
	DBG("end: %08x", crtc_mask);
	priv->pending_crtcs &= ~crtc_mask;
	priv->pending_planes &= ~plane_mask;
	wake_up_all_locked(&priv->pending_crtcs_event);
	spin_unlock(&priv->pending_crtcs_event.lock);
}

static void commit_destroy(struct msm_commit *c)
{
	end_atomic(c->dev->dev_private, c->crtc_mask, c->plane_mask);
	if (c->nonblock)
		kfree(c);
}

static inline bool _msm_seamless_for_crtc(struct drm_atomic_state *state,
			struct drm_crtc_state *crtc_state, bool enable)
{
	struct drm_connector *connector = NULL;
	struct drm_connector_state  *conn_state = NULL;
	int i = 0;
	int conn_cnt = 0;

	if (msm_is_mode_seamless(&crtc_state->mode) ||
		msm_is_mode_seamless_vrr(&crtc_state->adjusted_mode) ||
<<<<<<< HEAD
=======
		msm_is_mode_seamless_poms(&crtc_state->adjusted_mode) ||
>>>>>>> a1f19153
		msm_is_mode_seamless_dyn_clk(&crtc_state->adjusted_mode))
		return true;

	if (msm_is_mode_seamless_dms(&crtc_state->adjusted_mode) && !enable)
		return true;

	if (!crtc_state->mode_changed && crtc_state->connectors_changed) {
		for_each_connector_in_state(state, connector, conn_state, i) {
			if ((conn_state->crtc == crtc_state->crtc) ||
					(connector->state->crtc ==
					 crtc_state->crtc))
				conn_cnt++;

			if (MULTIPLE_CONN_DETECTED(conn_cnt))
				return true;
		}
	}

	return false;
}

static inline bool _msm_seamless_for_conn(struct drm_connector *connector,
		struct drm_connector_state *old_conn_state, bool enable)
{
	if (!old_conn_state || !old_conn_state->crtc)
		return false;

	if (!old_conn_state->crtc->state->mode_changed &&
			!old_conn_state->crtc->state->active_changed &&
			old_conn_state->crtc->state->connectors_changed) {
		if (old_conn_state->crtc == connector->state->crtc)
			return true;
	}

	if (enable)
		return false;

	if (msm_is_mode_seamless(&connector->encoder->crtc->state->mode))
		return true;

	if (msm_is_mode_seamless_vrr(
			&connector->encoder->crtc->state->adjusted_mode))
		return true;

	if (msm_is_mode_seamless_dyn_clk(
			 &connector->encoder->crtc->state->adjusted_mode))
		return true;

	if (msm_is_mode_seamless_dms(
			&connector->encoder->crtc->state->adjusted_mode))
		return true;

	return false;
}

static void msm_atomic_wait_for_commit_done(
		struct drm_device *dev,
		struct drm_atomic_state *old_state)
{
	struct drm_crtc *crtc;
	struct drm_crtc_state *new_crtc_state;
	struct msm_drm_private *priv = old_state->dev->dev_private;
	struct msm_kms *kms = priv->kms;
	int i;

	for_each_new_crtc_in_state(old_state, crtc, new_crtc_state, i) {
		if (!new_crtc_state->active)
			continue;

		if (drm_crtc_vblank_get(crtc))
			continue;

		kms->funcs->wait_for_crtc_commit_done(kms, crtc);

		drm_crtc_vblank_put(crtc);
	}
}

static void
msm_disable_outputs(struct drm_device *dev, struct drm_atomic_state *old_state)
{
	struct drm_connector *connector;
	struct drm_connector_state *old_conn_state;
	struct drm_crtc *crtc;
	struct drm_crtc_state *old_crtc_state;
<<<<<<< HEAD
	int i;
=======
	struct msm_drm_notifier notifier_data;
	int i, blank;
>>>>>>> a1f19153

	SDE_ATRACE_BEGIN("msm_disable");
	for_each_connector_in_state(old_state, connector, old_conn_state, i) {
		const struct drm_encoder_helper_funcs *funcs;
		struct drm_encoder *encoder;
		struct drm_crtc_state *old_crtc_state;
		unsigned int crtc_idx;

		/*
		 * Shut down everything that's in the changeset and currently
		 * still on. So need to check the old, saved state.
		 */
		if (!old_conn_state->crtc)
			continue;

		crtc_idx = drm_crtc_index(old_conn_state->crtc);
		old_crtc_state = drm_atomic_get_old_crtc_state(old_state,
							old_conn_state->crtc);

		if (!old_crtc_state->active ||
		    !drm_atomic_crtc_needs_modeset(old_conn_state->crtc->state))
			continue;

		encoder = old_conn_state->best_encoder;

		/* We shouldn't get this far if we didn't previously have
		 * an encoder.. but WARN_ON() rather than explode.
		 */
		if (WARN_ON(!encoder))
			continue;

		if (_msm_seamless_for_conn(connector, old_conn_state, false))
			continue;

		funcs = encoder->helper_private;

		DRM_DEBUG_ATOMIC("disabling [ENCODER:%d:%s]\n",
				 encoder->base.id, encoder->name);

<<<<<<< HEAD
=======
		if (connector->state->crtc &&
			connector->state->crtc->state->active_changed) {
			blank = MSM_DRM_BLANK_POWERDOWN;
			notifier_data.data = &blank;
			notifier_data.id = crtc_idx;
			msm_drm_notifier_call_chain(MSM_DRM_EARLY_EVENT_BLANK,
						     &notifier_data);
		}
>>>>>>> a1f19153
		/*
		 * Each encoder has at most one connector (since we always steal
		 * it away), so we won't call disable hooks twice.
		 */
		drm_bridge_disable(encoder->bridge);

		/* Right function depends upon target state. */
		if (connector->state->crtc && funcs->prepare)
			funcs->prepare(encoder);
		else if (funcs->disable)
			funcs->disable(encoder);
		else
			funcs->dpms(encoder, DRM_MODE_DPMS_OFF);

		drm_bridge_post_disable(encoder->bridge);
<<<<<<< HEAD
=======
		if (connector->state->crtc &&
			connector->state->crtc->state->active_changed) {
			DRM_DEBUG_ATOMIC("Notify blank\n");
			msm_drm_notifier_call_chain(MSM_DRM_EVENT_BLANK,
						&notifier_data);
		}
>>>>>>> a1f19153
	}

	for_each_crtc_in_state(old_state, crtc, old_crtc_state, i) {
		const struct drm_crtc_helper_funcs *funcs;

		/* Shut down everything that needs a full modeset. */
		if (!drm_atomic_crtc_needs_modeset(crtc->state))
			continue;

		if (!old_crtc_state->active)
			continue;

		if (_msm_seamless_for_crtc(old_state, crtc->state, false))
			continue;

		funcs = crtc->helper_private;

		DRM_DEBUG_ATOMIC("disabling [CRTC:%d]\n",
				 crtc->base.id);

		/* Right function depends upon target state. */
		if (crtc->state->enable && funcs->prepare)
			funcs->prepare(crtc);
		else if (funcs->disable)
			funcs->disable(crtc);
		else
			funcs->dpms(crtc, DRM_MODE_DPMS_OFF);
	}
	SDE_ATRACE_END("msm_disable");
}

static void
msm_crtc_set_mode(struct drm_device *dev, struct drm_atomic_state *old_state)
{
	struct drm_crtc *crtc;
	struct drm_crtc_state *old_crtc_state;
	struct drm_connector *connector;
	struct drm_connector_state *old_conn_state;
	int i;

	for_each_crtc_in_state(old_state, crtc, old_crtc_state, i) {
		const struct drm_crtc_helper_funcs *funcs;

		if (!crtc->state->mode_changed)
			continue;

		funcs = crtc->helper_private;

		if (crtc->state->enable && funcs->mode_set_nofb) {
			DRM_DEBUG_ATOMIC("modeset on [CRTC:%d]\n",
					 crtc->base.id);

			funcs->mode_set_nofb(crtc);
		}
	}

	for_each_connector_in_state(old_state, connector, old_conn_state, i) {
		const struct drm_encoder_helper_funcs *funcs;
		struct drm_crtc_state *new_crtc_state;
		struct drm_encoder *encoder;
		struct drm_display_mode *mode, *adjusted_mode;

		if (!connector->state->best_encoder)
			continue;

		encoder = connector->state->best_encoder;
		funcs = encoder->helper_private;
		new_crtc_state = connector->state->crtc->state;
		mode = &new_crtc_state->mode;
		adjusted_mode = &new_crtc_state->adjusted_mode;

		if (!new_crtc_state->mode_changed &&
				new_crtc_state->connectors_changed) {
			if (_msm_seamless_for_conn(connector,
					old_conn_state, false))
				continue;
		} else if (!new_crtc_state->mode_changed) {
			continue;
		}

		DRM_DEBUG_ATOMIC("modeset on [ENCODER:%d:%s]\n",
				 encoder->base.id, encoder->name);

		/*
		 * Each encoder has at most one connector (since we always steal
		 * it away), so we won't call mode_set hooks twice.
		 */
		if (funcs->mode_set)
			funcs->mode_set(encoder, mode, adjusted_mode);

		drm_bridge_mode_set(encoder->bridge, mode, adjusted_mode);
	}
}

/**
 * msm_atomic_helper_commit_modeset_disables - modeset commit to disable outputs
 * @dev: DRM device
 * @old_state: atomic state object with old state structures
 *
 * This function shuts down all the outputs that need to be shut down and
 * prepares them (if required) with the new mode.
 *
 * For compatibility with legacy crtc helpers this should be called before
 * drm_atomic_helper_commit_planes(), which is what the default commit function
 * does. But drivers with different needs can group the modeset commits together
 * and do the plane commits at the end. This is useful for drivers doing runtime
 * PM since planes updates then only happen when the CRTC is actually enabled.
 */
void msm_atomic_helper_commit_modeset_disables(struct drm_device *dev,
		struct drm_atomic_state *old_state)
{
	msm_disable_outputs(dev, old_state);

	drm_atomic_helper_update_legacy_modeset_state(dev, old_state);

	msm_crtc_set_mode(dev, old_state);
}

/**
 * msm_atomic_helper_commit_modeset_enables - modeset commit to enable outputs
 * @dev: DRM device
 * @old_state: atomic state object with old state structures
 *
 * This function enables all the outputs with the new configuration which had to
 * be turned off for the update.
 *
 * For compatibility with legacy crtc helpers this should be called after
 * drm_atomic_helper_commit_planes(), which is what the default commit function
 * does. But drivers with different needs can group the modeset commits together
 * and do the plane commits at the end. This is useful for drivers doing runtime
 * PM since planes updates then only happen when the CRTC is actually enabled.
 */
static void msm_atomic_helper_commit_modeset_enables(struct drm_device *dev,
		struct drm_atomic_state *old_state)
{
	struct drm_crtc *crtc;
	struct drm_crtc_state *old_crtc_state;
	struct drm_crtc_state *new_crtc_state;
	struct drm_connector *connector;
	struct drm_connector_state *new_conn_state;
<<<<<<< HEAD
	struct msm_drm_private *priv = dev->dev_private;
	struct msm_kms *kms = priv->kms;
	int bridge_enable_count = 0;
	int i;
=======
	struct msm_drm_notifier notifier_data;
	struct msm_drm_private *priv = dev->dev_private;
	struct msm_kms *kms = priv->kms;
	int bridge_enable_count = 0;
	int i, blank;
	bool splash = false;
>>>>>>> a1f19153

	SDE_ATRACE_BEGIN("msm_enable");
	for_each_oldnew_crtc_in_state(old_state, crtc, old_crtc_state,
			new_crtc_state, i) {
		const struct drm_crtc_helper_funcs *funcs;

		/* Need to filter out CRTCs where only planes change. */
		if (!drm_atomic_crtc_needs_modeset(new_crtc_state))
			continue;

		if (!new_crtc_state->active)
			continue;

		if (_msm_seamless_for_crtc(old_state, crtc->state, true))
			continue;

		funcs = crtc->helper_private;

		if (crtc->state->enable) {
			DRM_DEBUG_ATOMIC("enabling [CRTC:%d]\n",
					 crtc->base.id);

			if (funcs->atomic_enable)
				funcs->atomic_enable(crtc, old_crtc_state);
			else
				funcs->commit(crtc);
		}

		if (msm_needs_vblank_pre_modeset(
					&new_crtc_state->adjusted_mode))
			drm_crtc_wait_one_vblank(crtc);

	}

	for_each_new_connector_in_state(old_state, connector,
			new_conn_state, i) {
		const struct drm_encoder_helper_funcs *funcs;
		struct drm_encoder *encoder;
		struct drm_connector_state *old_conn_state;

		if (!new_conn_state->best_encoder)
			continue;

		if (!new_conn_state->crtc->state->active ||
				!drm_atomic_crtc_needs_modeset(
					new_conn_state->crtc->state))
			continue;

		old_conn_state = drm_atomic_get_old_connector_state(
				old_state, connector);
		if (_msm_seamless_for_conn(connector, old_conn_state, true))
			continue;

		encoder = connector->state->best_encoder;
		funcs = encoder->helper_private;

		DRM_DEBUG_ATOMIC("enabling [ENCODER:%d:%s]\n",
				 encoder->base.id, encoder->name);

<<<<<<< HEAD
=======
		if (kms && kms->funcs && kms->funcs->check_for_splash)
			splash = kms->funcs->check_for_splash(kms);

		if (splash || (connector->state->crtc &&
			connector->state->crtc->state->active_changed)) {
			blank = MSM_DRM_BLANK_UNBLANK;
			notifier_data.data = &blank;
			notifier_data.id =
				connector->state->crtc->index;
			DRM_DEBUG_ATOMIC("Notify early unblank\n");
			msm_drm_notifier_call_chain(MSM_DRM_EARLY_EVENT_BLANK,
					    &notifier_data);
		}
>>>>>>> a1f19153
		/*
		 * Each encoder has at most one connector (since we always steal
		 * it away), so we won't call enable hooks twice.
		 */
		drm_bridge_pre_enable(encoder->bridge);
		++bridge_enable_count;

		if (funcs->enable)
			funcs->enable(encoder);
		else
			funcs->commit(encoder);
	}

	if (kms && kms->funcs && kms->funcs->commit) {
		DRM_DEBUG_ATOMIC("triggering commit\n");
		kms->funcs->commit(kms, old_state);
	}

	/* If no bridges were pre_enabled, skip iterating over them again */
	if (bridge_enable_count == 0) {
		SDE_ATRACE_END("msm_enable");
		return;
	}

	for_each_new_connector_in_state(old_state, connector,
			new_conn_state, i) {
		struct drm_encoder *encoder;
		struct drm_connector_state *old_conn_state;

		if (!new_conn_state->best_encoder)
			continue;

		if (!new_conn_state->crtc->state->active ||
		    !drm_atomic_crtc_needs_modeset(
				    new_conn_state->crtc->state))
			continue;

		old_conn_state = drm_atomic_get_old_connector_state(
				old_state, connector);
		if (_msm_seamless_for_conn(connector, old_conn_state, true))
			continue;

		encoder = connector->state->best_encoder;

		DRM_DEBUG_ATOMIC("bridge enable enabling [ENCODER:%d:%s]\n",
				 encoder->base.id, encoder->name);

		drm_bridge_enable(encoder->bridge);

<<<<<<< HEAD
=======
		if (splash || (connector->state->crtc &&
			connector->state->crtc->state->active_changed)) {
			DRM_DEBUG_ATOMIC("Notify unblank\n");
			msm_drm_notifier_call_chain(MSM_DRM_EVENT_BLANK,
					    &notifier_data);
		}
>>>>>>> a1f19153
	}
	SDE_ATRACE_END("msm_enable");
}

/* The (potentially) asynchronous part of the commit.  At this point
 * nothing can fail short of armageddon.
 */
static void complete_commit(struct msm_commit *c)
{
	struct drm_atomic_state *state = c->state;
	struct drm_device *dev = state->dev;
	struct msm_drm_private *priv = dev->dev_private;
	struct msm_kms *kms = priv->kms;

	drm_atomic_helper_wait_for_fences(dev, state, false);

	kms->funcs->prepare_commit(kms, state);

	msm_atomic_helper_commit_modeset_disables(dev, state);

	drm_atomic_helper_commit_planes(dev, state, 0);

	msm_atomic_helper_commit_modeset_enables(dev, state);

	/* NOTE: _wait_for_vblanks() only waits for vblank on
	 * enabled CRTCs.  So we end up faulting when disabling
	 * due to (potentially) unref'ing the outgoing fb's
	 * before the vblank when the disable has latched.
	 *
	 * But if it did wait on disabled (or newly disabled)
	 * CRTCs, that would be racy (ie. we could have missed
	 * the irq.  We need some way to poll for pipe shut
	 * down.  Or just live with occasionally hitting the
	 * timeout in the CRTC disable path (which really should
	 * not be critical path)
	 */

	msm_atomic_wait_for_commit_done(dev, state);

	drm_atomic_helper_cleanup_planes(dev, state);

	kms->funcs->complete_commit(kms, state);

	drm_atomic_state_put(state);

	commit_destroy(c);
}

static void _msm_drm_commit_work_cb(struct kthread_work *work)
{
	struct msm_commit *commit =  NULL;

	if (!work) {
		DRM_ERROR("%s: Invalid commit work data!\n", __func__);
		return;
	}

	commit = container_of(work, struct msm_commit, commit_work);

	SDE_ATRACE_BEGIN("complete_commit");
	complete_commit(commit);
	SDE_ATRACE_END("complete_commit");
}

static struct msm_commit *commit_init(struct drm_atomic_state *state,
		bool nonblock)
{
	struct msm_commit *c = kzalloc(sizeof(*c), GFP_KERNEL);

	if (!c)
		return NULL;

	c->dev = state->dev;
	c->state = state;
	c->nonblock = nonblock;

	kthread_init_work(&c->commit_work, _msm_drm_commit_work_cb);

	return c;
}

/* Start display thread function */
static void msm_atomic_commit_dispatch(struct drm_device *dev,
		struct drm_atomic_state *state, struct msm_commit *commit)
{
	struct msm_drm_private *priv = dev->dev_private;
	struct drm_crtc *crtc = NULL;
	struct drm_crtc_state *crtc_state = NULL;
	int ret = -EINVAL, i = 0, j = 0;
	bool nonblock;

	/* cache since work will kfree commit in non-blocking case */
	nonblock = commit->nonblock;

	for_each_crtc_in_state(state, crtc, crtc_state, i) {
		for (j = 0; j < priv->num_crtcs; j++) {
			if (priv->disp_thread[j].crtc_id ==
						crtc->base.id) {
				if (priv->disp_thread[j].thread) {
					kthread_queue_work(
						&priv->disp_thread[j].worker,
							&commit->commit_work);
					/* only return zero if work is
					 * queued successfully.
					 */
					ret = 0;
				} else {
					DRM_ERROR(" Error for crtc_id: %d\n",
						priv->disp_thread[j].crtc_id);
				}
				break;
			}
		}
		/*
		 * TODO: handle cases where there will be more than
		 * one crtc per commit cycle. Remove this check then.
		 * Current assumption is there will be only one crtc
		 * per commit cycle.
		 */
		if (j < priv->num_crtcs)
			break;
	}

	if (ret) {
		/**
		 * this is not expected to happen, but at this point the state
		 * has been swapped, but we couldn't dispatch to a crtc thread.
		 * fallback now to a synchronous complete_commit to try and
		 * ensure that SW and HW state don't get out of sync.
		 */
		DRM_ERROR("failed to dispatch commit to any CRTC\n");
		complete_commit(commit);
	} else if (!nonblock) {
		kthread_flush_work(&commit->commit_work);
	}

	/* free nonblocking commits in this context, after processing */
	if (!nonblock)
		kfree(commit);
}

/**
 * drm_atomic_helper_commit - commit validated state object
 * @dev: DRM device
 * @state: the driver state object
 * @nonblock: nonblocking commit
 *
 * This function commits a with drm_atomic_helper_check() pre-validated state
 * object. This can still fail when e.g. the framebuffer reservation fails.
 *
 * RETURNS
 * Zero for success or -errno.
 */
int msm_atomic_commit(struct drm_device *dev,
		struct drm_atomic_state *state, bool nonblock)
{
	struct msm_drm_private *priv = dev->dev_private;
	struct msm_commit *c;
	struct drm_crtc *crtc;
	struct drm_crtc_state *crtc_state;
	struct drm_plane *plane;
	struct drm_plane_state *old_plane_state, *new_plane_state;
	int i, ret;

	if (!priv || priv->shutdown_in_progress) {
		DRM_ERROR("priv is null or shutdwon is in-progress\n");
		return -EINVAL;
	}

	SDE_ATRACE_BEGIN("atomic_commit");
	ret = drm_atomic_helper_prepare_planes(dev, state);
	if (ret) {
		SDE_ATRACE_END("atomic_commit");
		return ret;
	}

	c = commit_init(state, nonblock);
	if (!c) {
		ret = -ENOMEM;
		goto error;
	}

	/*
	 * Figure out what crtcs we have:
	 */
	for_each_new_crtc_in_state(state, crtc, crtc_state, i)
		c->crtc_mask |= drm_crtc_mask(crtc);

	/*
	 * Figure out what fence to wait for:
	 */
	for_each_oldnew_plane_in_state(state, plane, old_plane_state, new_plane_state, i) {
		if ((new_plane_state->fb != old_plane_state->fb) && new_plane_state->fb) {
			struct drm_gem_object *obj = msm_framebuffer_bo(new_plane_state->fb, 0);
			struct msm_gem_object *msm_obj = to_msm_bo(obj);
			struct dma_fence *fence = reservation_object_get_excl_rcu(msm_obj->resv);

			drm_atomic_set_fence_for_plane(new_plane_state, fence);
		}
		c->plane_mask |= (1 << drm_plane_index(plane));
	}

	/*
	 * Wait for pending updates on any of the same crtc's and then
	 * mark our set of crtc's as busy:
	 */
	ret = start_atomic(dev->dev_private, c->crtc_mask, c->plane_mask);
	if (ret)
		goto err_free;

	BUG_ON(drm_atomic_helper_swap_state(state, false) < 0);

	/*
	 * This is the point of no return - everything below never fails except
	 * when the hw goes bonghits. Which means we can commit the new state on
	 * the software side now.
	 *
	 * swap driver private state while still holding state_lock
	 */
	if (to_kms_state(state)->state)
		priv->kms->funcs->swap_state(priv->kms, state);

	/*
	 * Provide the driver a chance to prepare for output fences. This is
	 * done after the point of no return, but before asynchronous commits
	 * are dispatched to work queues, so that the fence preparation is
	 * finished before the .atomic_commit returns.
	 */
	if (priv->kms && priv->kms->funcs && priv->kms->funcs->prepare_fence)
		priv->kms->funcs->prepare_fence(priv->kms, state);

	/*
	 * Everything below can be run asynchronously without the need to grab
	 * any modeset locks at all under one conditions: It must be guaranteed
	 * that the asynchronous work has either been cancelled (if the driver
	 * supports it, which at least requires that the framebuffers get
	 * cleaned up with drm_atomic_helper_cleanup_planes()) or completed
	 * before the new state gets committed on the software side with
	 * drm_atomic_helper_swap_state().
	 *
	 * This scheme allows new atomic state updates to be prepared and
	 * checked in parallel to the asynchronous completion of the previous
	 * update. Which is important since compositors need to figure out the
	 * composition of the next frame right after having submitted the
	 * current layout.
	 */

	drm_atomic_state_get(state);
	msm_atomic_commit_dispatch(dev, state, c);

	SDE_ATRACE_END("atomic_commit");
	return 0;

err_free:
	kfree(c);
error:
	drm_atomic_helper_cleanup_planes(dev, state);
	SDE_ATRACE_END("atomic_commit");
	return ret;
}

struct drm_atomic_state *msm_atomic_state_alloc(struct drm_device *dev)
{
	struct msm_kms_state *state = kzalloc(sizeof(*state), GFP_KERNEL);

	if (!state || drm_atomic_state_init(dev, &state->base) < 0) {
		kfree(state);
		return NULL;
	}

	return &state->base;
}

void msm_atomic_state_clear(struct drm_atomic_state *s)
{
	struct msm_kms_state *state = to_kms_state(s);
	drm_atomic_state_default_clear(&state->base);
	kfree(state->state);
	state->state = NULL;
}

void msm_atomic_state_free(struct drm_atomic_state *state)
{
	kfree(to_kms_state(state)->state);
	drm_atomic_state_default_release(state);
	kfree(state);
}<|MERGE_RESOLUTION|>--- conflicted
+++ resolved
@@ -73,11 +73,7 @@
  * @v: notifier data, inculde display id and display blank
  *     event(unblank or power down).
  */
-<<<<<<< HEAD
 int msm_drm_notifier_call_chain(unsigned long val, void *v)
-=======
-static int msm_drm_notifier_call_chain(unsigned long val, void *v)
->>>>>>> a1f19153
 {
 	return blocking_notifier_call_chain(&msm_drm_notifier_list, val,
 					    v);
@@ -135,10 +131,7 @@
 
 	if (msm_is_mode_seamless(&crtc_state->mode) ||
 		msm_is_mode_seamless_vrr(&crtc_state->adjusted_mode) ||
-<<<<<<< HEAD
-=======
 		msm_is_mode_seamless_poms(&crtc_state->adjusted_mode) ||
->>>>>>> a1f19153
 		msm_is_mode_seamless_dyn_clk(&crtc_state->adjusted_mode))
 		return true;
 
@@ -224,12 +217,7 @@
 	struct drm_connector_state *old_conn_state;
 	struct drm_crtc *crtc;
 	struct drm_crtc_state *old_crtc_state;
-<<<<<<< HEAD
 	int i;
-=======
-	struct msm_drm_notifier notifier_data;
-	int i, blank;
->>>>>>> a1f19153
 
 	SDE_ATRACE_BEGIN("msm_disable");
 	for_each_connector_in_state(old_state, connector, old_conn_state, i) {
@@ -269,17 +257,6 @@
 		DRM_DEBUG_ATOMIC("disabling [ENCODER:%d:%s]\n",
 				 encoder->base.id, encoder->name);
 
-<<<<<<< HEAD
-=======
-		if (connector->state->crtc &&
-			connector->state->crtc->state->active_changed) {
-			blank = MSM_DRM_BLANK_POWERDOWN;
-			notifier_data.data = &blank;
-			notifier_data.id = crtc_idx;
-			msm_drm_notifier_call_chain(MSM_DRM_EARLY_EVENT_BLANK,
-						     &notifier_data);
-		}
->>>>>>> a1f19153
 		/*
 		 * Each encoder has at most one connector (since we always steal
 		 * it away), so we won't call disable hooks twice.
@@ -295,15 +272,6 @@
 			funcs->dpms(encoder, DRM_MODE_DPMS_OFF);
 
 		drm_bridge_post_disable(encoder->bridge);
-<<<<<<< HEAD
-=======
-		if (connector->state->crtc &&
-			connector->state->crtc->state->active_changed) {
-			DRM_DEBUG_ATOMIC("Notify blank\n");
-			msm_drm_notifier_call_chain(MSM_DRM_EVENT_BLANK,
-						&notifier_data);
-		}
->>>>>>> a1f19153
 	}
 
 	for_each_crtc_in_state(old_state, crtc, old_crtc_state, i) {
@@ -444,19 +412,10 @@
 	struct drm_crtc_state *new_crtc_state;
 	struct drm_connector *connector;
 	struct drm_connector_state *new_conn_state;
-<<<<<<< HEAD
 	struct msm_drm_private *priv = dev->dev_private;
 	struct msm_kms *kms = priv->kms;
 	int bridge_enable_count = 0;
 	int i;
-=======
-	struct msm_drm_notifier notifier_data;
-	struct msm_drm_private *priv = dev->dev_private;
-	struct msm_kms *kms = priv->kms;
-	int bridge_enable_count = 0;
-	int i, blank;
-	bool splash = false;
->>>>>>> a1f19153
 
 	SDE_ATRACE_BEGIN("msm_enable");
 	for_each_oldnew_crtc_in_state(old_state, crtc, old_crtc_state,
@@ -516,22 +475,6 @@
 		DRM_DEBUG_ATOMIC("enabling [ENCODER:%d:%s]\n",
 				 encoder->base.id, encoder->name);
 
-<<<<<<< HEAD
-=======
-		if (kms && kms->funcs && kms->funcs->check_for_splash)
-			splash = kms->funcs->check_for_splash(kms);
-
-		if (splash || (connector->state->crtc &&
-			connector->state->crtc->state->active_changed)) {
-			blank = MSM_DRM_BLANK_UNBLANK;
-			notifier_data.data = &blank;
-			notifier_data.id =
-				connector->state->crtc->index;
-			DRM_DEBUG_ATOMIC("Notify early unblank\n");
-			msm_drm_notifier_call_chain(MSM_DRM_EARLY_EVENT_BLANK,
-					    &notifier_data);
-		}
->>>>>>> a1f19153
 		/*
 		 * Each encoder has at most one connector (since we always steal
 		 * it away), so we won't call enable hooks twice.
@@ -581,15 +524,6 @@
 
 		drm_bridge_enable(encoder->bridge);
 
-<<<<<<< HEAD
-=======
-		if (splash || (connector->state->crtc &&
-			connector->state->crtc->state->active_changed)) {
-			DRM_DEBUG_ATOMIC("Notify unblank\n");
-			msm_drm_notifier_call_chain(MSM_DRM_EVENT_BLANK,
-					    &notifier_data);
-		}
->>>>>>> a1f19153
 	}
 	SDE_ATRACE_END("msm_enable");
 }
