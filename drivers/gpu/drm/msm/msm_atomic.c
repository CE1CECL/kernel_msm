/*
 * Copyright (c) 2016, The Linux Foundation. All rights reserved.
 * Copyright (C) 2014 Red Hat
 * Author: Rob Clark <robdclark@gmail.com>
 *
 * This program is free software; you can redistribute it and/or modify it
 * under the terms of the GNU General Public License version 2 as published by
 * the Free Software Foundation.
 *
 * This program is distributed in the hope that it will be useful, but WITHOUT
 * ANY WARRANTY; without even the implied warranty of MERCHANTABILITY or
 * FITNESS FOR A PARTICULAR PURPOSE.  See the GNU General Public License for
 * more details.
 *
 * You should have received a copy of the GNU General Public License along with
 * this program.  If not, see <http://www.gnu.org/licenses/>.
 */

#include "msm_drv.h"
#include "msm_kms.h"
#include "msm_gem.h"

struct msm_commit {
	struct drm_device *dev;
	struct drm_atomic_state *state;
	uint32_t fence;
	struct msm_fence_cb fence_cb;
	uint32_t crtc_mask;
	struct kthread_work commit_work;
};

/* block until specified crtcs are no longer pending update, and
 * atomically mark them as pending update
 */
static int start_atomic(struct msm_drm_private *priv, uint32_t crtc_mask)
{
	int ret;

	spin_lock(&priv->pending_crtcs_event.lock);
	ret = wait_event_interruptible_locked(priv->pending_crtcs_event,
			!(priv->pending_crtcs & crtc_mask));
	if (ret == 0) {
		DBG("start: %08x", crtc_mask);
		priv->pending_crtcs |= crtc_mask;
	}
	spin_unlock(&priv->pending_crtcs_event.lock);

	return ret;
}

/* clear specified crtcs (no longer pending update)
 */
static void end_atomic(struct msm_drm_private *priv, uint32_t crtc_mask)
{
	spin_lock(&priv->pending_crtcs_event.lock);
	DBG("end: %08x", crtc_mask);
	priv->pending_crtcs &= ~crtc_mask;
	wake_up_all_locked(&priv->pending_crtcs_event);
	spin_unlock(&priv->pending_crtcs_event.lock);
}

static void commit_destroy(struct msm_commit *commit)
{
	end_atomic(commit->dev->dev_private, commit->crtc_mask);
	kfree(commit);
}

static void msm_atomic_wait_for_commit_done(
		struct drm_device *dev,
		struct drm_atomic_state *old_state,
		int modeset_flags)
{
	struct drm_crtc *crtc;
	struct msm_drm_private *priv = old_state->dev->dev_private;
	struct msm_kms *kms = priv->kms;
	int ncrtcs = old_state->dev->mode_config.num_crtc;
	int i;

	for (i = 0; i < ncrtcs; i++) {
		int private_flags;

		crtc = old_state->crtcs[i];

		if (!crtc || !crtc->state || !crtc->state->enable)
			continue;

		/* If specified, only wait if requested flag is true */
		private_flags = crtc->state->adjusted_mode.private_flags;
		if (modeset_flags && !(modeset_flags & private_flags))
			continue;

		/* Legacy cursor ioctls are completely unsynced, and userspace
		 * relies on that (by doing tons of cursor updates). */
		if (old_state->legacy_cursor_update)
			continue;

		if (kms->funcs->wait_for_crtc_commit_done)
			kms->funcs->wait_for_crtc_commit_done(kms, crtc);
	}
}

static void
msm_disable_outputs(struct drm_device *dev, struct drm_atomic_state *old_state)
{
	struct drm_connector *connector;
	struct drm_connector_state *old_conn_state;
	struct drm_crtc *crtc;
	struct drm_crtc_state *old_crtc_state;
	int i;

	for_each_connector_in_state(old_state, connector, old_conn_state, i) {
		const struct drm_encoder_helper_funcs *funcs;
		struct drm_encoder *encoder;
		struct drm_crtc_state *old_crtc_state;
		unsigned int crtc_idx;

		/*
		 * Shut down everything that's in the changeset and currently
		 * still on. So need to check the old, saved state.
		 */
		if (!old_conn_state->crtc)
			continue;

		crtc_idx = drm_crtc_index(old_conn_state->crtc);
		old_crtc_state = old_state->crtc_states[crtc_idx];

		if (!old_crtc_state->active ||
		    !drm_atomic_crtc_needs_modeset(old_conn_state->crtc->state))
			continue;

		encoder = old_conn_state->best_encoder;

		/* We shouldn't get this far if we didn't previously have
		 * an encoder.. but WARN_ON() rather than explode.
		 */
		if (WARN_ON(!encoder))
			continue;

		if (msm_is_mode_seamless(
				&connector->encoder->crtc->state->mode))
			continue;

		funcs = encoder->helper_private;

		DRM_DEBUG_ATOMIC("disabling [ENCODER:%d:%s]\n",
				 encoder->base.id, encoder->name);

		/*
		 * Each encoder has at most one connector (since we always steal
		 * it away), so we won't call disable hooks twice.
		 */
		drm_bridge_disable(encoder->bridge);

		/* Right function depends upon target state. */
		if (connector->state->crtc && funcs->prepare)
			funcs->prepare(encoder);
		else if (funcs->disable)
			funcs->disable(encoder);
		else
			funcs->dpms(encoder, DRM_MODE_DPMS_OFF);

		drm_bridge_post_disable(encoder->bridge);
	}

	for_each_crtc_in_state(old_state, crtc, old_crtc_state, i) {
		const struct drm_crtc_helper_funcs *funcs;

		/* Shut down everything that needs a full modeset. */
		if (!drm_atomic_crtc_needs_modeset(crtc->state))
			continue;

		if (!old_crtc_state->active)
			continue;

		if (msm_is_mode_seamless(&crtc->state->mode))
			continue;

		funcs = crtc->helper_private;

		DRM_DEBUG_ATOMIC("disabling [CRTC:%d]\n",
				 crtc->base.id);

		/* Right function depends upon target state. */
		if (crtc->state->enable && funcs->prepare)
			funcs->prepare(crtc);
		else if (funcs->disable)
			funcs->disable(crtc);
		else
			funcs->dpms(crtc, DRM_MODE_DPMS_OFF);
	}
}

static void
msm_crtc_set_mode(struct drm_device *dev, struct drm_atomic_state *old_state)
{
	struct drm_crtc *crtc;
	struct drm_crtc_state *old_crtc_state;
	struct drm_connector *connector;
	struct drm_connector_state *old_conn_state;
	int i;

	for_each_crtc_in_state(old_state, crtc, old_crtc_state, i) {
		const struct drm_crtc_helper_funcs *funcs;

		if (!crtc->state->mode_changed)
			continue;

		funcs = crtc->helper_private;

		if (crtc->state->enable && funcs->mode_set_nofb) {
			DRM_DEBUG_ATOMIC("modeset on [CRTC:%d]\n",
					 crtc->base.id);

			funcs->mode_set_nofb(crtc);
		}
	}

	for_each_connector_in_state(old_state, connector, old_conn_state, i) {
		const struct drm_encoder_helper_funcs *funcs;
		struct drm_crtc_state *new_crtc_state;
		struct drm_encoder *encoder;
		struct drm_display_mode *mode, *adjusted_mode;

		if (!connector->state->best_encoder)
			continue;

		encoder = connector->state->best_encoder;
		funcs = encoder->helper_private;
		new_crtc_state = connector->state->crtc->state;
		mode = &new_crtc_state->mode;
		adjusted_mode = &new_crtc_state->adjusted_mode;

		if (!new_crtc_state->mode_changed)
			continue;

		DRM_DEBUG_ATOMIC("modeset on [ENCODER:%d:%s]\n",
				 encoder->base.id, encoder->name);

		/*
		 * Each encoder has at most one connector (since we always steal
		 * it away), so we won't call mode_set hooks twice.
		 */
		if (funcs->mode_set)
			funcs->mode_set(encoder, mode, adjusted_mode);

		drm_bridge_mode_set(encoder->bridge, mode, adjusted_mode);
	}
}

/**
 * msm_atomic_helper_commit_modeset_disables - modeset commit to disable outputs
 * @dev: DRM device
 * @old_state: atomic state object with old state structures
 *
 * This function shuts down all the outputs that need to be shut down and
 * prepares them (if required) with the new mode.
 *
 * For compatibility with legacy crtc helpers this should be called before
 * drm_atomic_helper_commit_planes(), which is what the default commit function
 * does. But drivers with different needs can group the modeset commits together
 * and do the plane commits at the end. This is useful for drivers doing runtime
 * PM since planes updates then only happen when the CRTC is actually enabled.
 */
static void msm_atomic_helper_commit_modeset_disables(struct drm_device *dev,
		struct drm_atomic_state *old_state)
{
	msm_disable_outputs(dev, old_state);

	drm_atomic_helper_update_legacy_modeset_state(dev, old_state);

	msm_crtc_set_mode(dev, old_state);
}

/**
 * msm_atomic_helper_commit_modeset_enables - modeset commit to enable outputs
 * @dev: DRM device
 * @old_state: atomic state object with old state structures
 *
 * This function enables all the outputs with the new configuration which had to
 * be turned off for the update.
 *
 * For compatibility with legacy crtc helpers this should be called after
 * drm_atomic_helper_commit_planes(), which is what the default commit function
 * does. But drivers with different needs can group the modeset commits together
 * and do the plane commits at the end. This is useful for drivers doing runtime
 * PM since planes updates then only happen when the CRTC is actually enabled.
 */
static void msm_atomic_helper_commit_modeset_enables(struct drm_device *dev,
		struct drm_atomic_state *old_state)
{
	struct drm_crtc *crtc;
	struct drm_crtc_state *old_crtc_state;
	struct drm_connector *connector;
	struct drm_connector_state *old_conn_state;
	struct msm_drm_private *priv = dev->dev_private;
	struct msm_kms *kms = priv->kms;
	int bridge_enable_count = 0;
	int i;

	for_each_crtc_in_state(old_state, crtc, old_crtc_state, i) {
		const struct drm_crtc_helper_funcs *funcs;

		/* Need to filter out CRTCs where only planes change. */
		if (!drm_atomic_crtc_needs_modeset(crtc->state))
			continue;

		if (!crtc->state->active)
			continue;

		if (msm_is_mode_seamless(&crtc->state->mode))
			continue;

		funcs = crtc->helper_private;

		if (crtc->state->enable) {
			DRM_DEBUG_ATOMIC("enabling [CRTC:%d]\n",
					 crtc->base.id);

			if (funcs->enable)
				funcs->enable(crtc);
			else
				funcs->commit(crtc);
		}
	}

	/* ensure bridge/encoder updates happen on same vblank */
	msm_atomic_wait_for_commit_done(dev, old_state,
			MSM_MODE_FLAG_VBLANK_PRE_MODESET);

	for_each_connector_in_state(old_state, connector, old_conn_state, i) {
		const struct drm_encoder_helper_funcs *funcs;
		struct drm_encoder *encoder;

		if (!connector->state->best_encoder)
			continue;

		if (!connector->state->crtc->state->active ||
		    !drm_atomic_crtc_needs_modeset(
				    connector->state->crtc->state))
			continue;

		encoder = connector->state->best_encoder;
		funcs = encoder->helper_private;

		DRM_DEBUG_ATOMIC("enabling [ENCODER:%d:%s]\n",
				 encoder->base.id, encoder->name);

		/*
		 * Each encoder has at most one connector (since we always steal
		 * it away), so we won't call enable hooks twice.
		 */
		drm_bridge_pre_enable(encoder->bridge);
		++bridge_enable_count;

		if (funcs->enable)
			funcs->enable(encoder);
		else
			funcs->commit(encoder);
	}

	if (kms->funcs->commit) {
		DRM_DEBUG_ATOMIC("triggering commit\n");
		kms->funcs->commit(kms, old_state);
	}

	/* If no bridges were pre_enabled, skip iterating over them again */
	if (bridge_enable_count == 0)
		return;

	for_each_connector_in_state(old_state, connector, old_conn_state, i) {
		struct drm_encoder *encoder;

		if (!connector->state->best_encoder)
			continue;

		if (!connector->state->crtc->state->active ||
		    !drm_atomic_crtc_needs_modeset(
				    connector->state->crtc->state))
			continue;

<<<<<<< HEAD
		encoder = connector->state->best_encoder;

		DRM_DEBUG_ATOMIC("bridge enable enabling [ENCODER:%d:%s]\n",
				 encoder->base.id, encoder->name);

		drm_bridge_enable(encoder->bridge);
=======
		if (drm_crtc_vblank_get(crtc))
			continue;

		kms->funcs->wait_for_crtc_commit_done(kms, crtc);

		drm_crtc_vblank_put(crtc);
>>>>>>> ba0da581
	}
}

/* The (potentially) asynchronous part of the commit.  At this point
 * nothing can fail short of armageddon.
 */
static void complete_commit(struct msm_commit *commit)
{
	struct drm_atomic_state *state = commit->state;
	struct drm_device *dev = state->dev;
	struct msm_drm_private *priv = dev->dev_private;
	struct msm_kms *kms = priv->kms;

	kms->funcs->prepare_commit(kms, state);

	msm_atomic_helper_commit_modeset_disables(dev, state);

	drm_atomic_helper_commit_planes(dev, state, false);

	msm_atomic_helper_commit_modeset_enables(dev, state);

	/* NOTE: _wait_for_vblanks() only waits for vblank on
	 * enabled CRTCs.  So we end up faulting when disabling
	 * due to (potentially) unref'ing the outgoing fb's
	 * before the vblank when the disable has latched.
	 *
	 * But if it did wait on disabled (or newly disabled)
	 * CRTCs, that would be racy (ie. we could have missed
	 * the irq.  We need some way to poll for pipe shut
	 * down.  Or just live with occasionally hitting the
	 * timeout in the CRTC disable path (which really should
	 * not be critical path)
	 */

	msm_atomic_wait_for_commit_done(dev, state, 0);

	drm_atomic_helper_cleanup_planes(dev, state);

	kms->funcs->complete_commit(kms, state);

	drm_atomic_state_free(state);

	commit_destroy(commit);
}

static void fence_cb(struct msm_fence_cb *cb)
{
	struct msm_commit *commit =
			container_of(cb, struct msm_commit, fence_cb);
	complete_commit(commit);
}

static void _msm_drm_commit_work_cb(struct kthread_work *work)
{
	struct msm_commit *commit =  NULL;

	if (!work) {
		DRM_ERROR("%s: Invalid commit work data!\n", __func__);
		return;
	}

	commit = container_of(work, struct msm_commit, commit_work);

	complete_commit(commit);
}

static struct msm_commit *commit_init(struct drm_atomic_state *state)
{
	struct msm_commit *commit = kzalloc(sizeof(*commit), GFP_KERNEL);

	if (!commit) {
		DRM_ERROR("invalid commit\n");
		return ERR_PTR(-ENOMEM);
	}

	commit->dev = state->dev;
	commit->state = state;

	/* TODO we might need a way to indicate to run the cb on a
	 * different wq so wait_for_vblanks() doesn't block retiring
	 * bo's..
	 */
	INIT_FENCE_CB(&commit->fence_cb, fence_cb);
	init_kthread_work(&commit->commit_work, _msm_drm_commit_work_cb);

	return commit;
}

static void commit_set_fence(struct msm_commit *commit,
		struct drm_framebuffer *fb)
{
	struct drm_gem_object *obj = msm_framebuffer_bo(fb, 0);
	commit->fence = max(commit->fence,
			msm_gem_fence(to_msm_bo(obj), MSM_PREP_READ));
}

/* Start display thread function */
static int msm_atomic_commit_dispatch(struct drm_device *dev,
		struct drm_atomic_state *state, struct msm_commit *commit)
{
	struct msm_drm_private *priv = dev->dev_private;
	struct drm_crtc *crtc = NULL;
	struct drm_crtc_state *crtc_state = NULL;
	int ret = -EINVAL, i = 0, j = 0;

	for_each_crtc_in_state(state, crtc, crtc_state, i) {
		for (j = 0; j < priv->num_crtcs; j++) {
			if (priv->disp_thread[j].crtc_id ==
						crtc->base.id) {
				if (priv->disp_thread[j].thread) {
					queue_kthread_work(
						&priv->disp_thread[j].worker,
							&commit->commit_work);
					/* only return zero if work is
					 * queued successfully.
					 */
					ret = 0;
				} else {
					DRM_ERROR(" Error for crtc_id: %d\n",
						priv->disp_thread[j].crtc_id);
				}
				break;
			}
		}
		/*
		 * TODO: handle cases where there will be more than
		 * one crtc per commit cycle. Remove this check then.
		 * Current assumption is there will be only one crtc
		 * per commit cycle.
		 */
		if (j < priv->num_crtcs)
			break;
	}

	return ret;
}

/**
 * drm_atomic_helper_commit - commit validated state object
 * @dev: DRM device
 * @state: the driver state object
 * @async: asynchronous commit
 *
 * This function commits with drm_atomic_helper_check() pre-validated state
 * object. This can still fail when e.g. the framebuffer reservation fails.
 *
 * RETURNS
 * Zero for success or -errno.
 */
int msm_atomic_commit(struct drm_device *dev,
		struct drm_atomic_state *state, bool async)
{
	struct msm_drm_private *priv = dev->dev_private;
	int nplanes = dev->mode_config.num_total_plane;
	int ncrtcs = dev->mode_config.num_crtc;
	ktime_t timeout;
	struct msm_commit *commit;
	int i, ret;

	ret = drm_atomic_helper_prepare_planes(dev, state);
	if (ret)
		return ret;

	commit = commit_init(state);
	if (IS_ERR_OR_NULL(commit)) {
		ret = PTR_ERR(commit);
		DRM_ERROR("commit_init failed: %d\n", ret);
		goto error;
	}

	/*
	 * Figure out what crtcs we have:
	 */
	for (i = 0; i < ncrtcs; i++) {
		struct drm_crtc *crtc = state->crtcs[i];
		if (!crtc)
			continue;
		commit->crtc_mask |= (1 << drm_crtc_index(crtc));
	}

	/*
	 * Figure out what fence to wait for:
	 */
	for (i = 0; i < nplanes; i++) {
		struct drm_plane *plane = state->planes[i];
		struct drm_plane_state *new_state = state->plane_states[i];

		if (!plane)
			continue;

		if ((plane->state->fb != new_state->fb) && new_state->fb)
			commit_set_fence(commit, new_state->fb);
	}

	/*
	 * Wait for pending updates on any of the same crtc's and then
	 * mark our set of crtc's as busy:
	 */
	ret = start_atomic(dev->dev_private, commit->crtc_mask);
	if (ret) {
		DRM_ERROR("start_atomic failed: %d\n", ret);
		commit_destroy(commit);
		goto error;
	}

	/*
	 * This is the point of no return - everything below never fails except
	 * when the hw goes bonghits. Which means we can commit the new state on
	 * the software side now.
	 */

	drm_atomic_helper_swap_state(dev, state);

	/*
	 * Provide the driver a chance to prepare for output fences. This is
	 * done after the point of no return, but before asynchronous commits
	 * are dispatched to work queues, so that the fence preparation is
	 * finished before the .atomic_commit returns.
	 */
	if (priv && priv->kms && priv->kms->funcs &&
			priv->kms->funcs->prepare_fence)
		priv->kms->funcs->prepare_fence(priv->kms, state);

	/*
	 * Everything below can be run asynchronously without the need to grab
	 * any modeset locks at all under one conditions: It must be guaranteed
	 * that the asynchronous work has either been cancelled (if the driver
	 * supports it, which at least requires that the framebuffers get
	 * cleaned up with drm_atomic_helper_cleanup_planes()) or completed
	 * before the new state gets committed on the software side with
	 * drm_atomic_helper_swap_state().
	 *
	 * This scheme allows new atomic state updates to be prepared and
	 * checked in parallel to the asynchronous completion of the previous
	 * update. Which is important since compositors need to figure out the
	 * composition of the next frame right after having submitted the
	 * current layout.
	 */

	if (async) {
		ret = msm_atomic_commit_dispatch(dev, state, commit);
		if (ret) {
			DRM_ERROR("%s: atomic commit failed\n", __func__);
			drm_atomic_state_free(state);
			commit_destroy(commit);
			goto error;
		}
		return 0;
	}

	timeout = ktime_add_ms(ktime_get(), 1000);

	/* uninterruptible wait */
	msm_wait_fence(dev, commit->fence, &timeout, false);

	complete_commit(commit);

	return 0;

error:
	drm_atomic_helper_cleanup_planes(dev, state);
	return ret;
}<|MERGE_RESOLUTION|>--- conflicted
+++ resolved
@@ -94,8 +94,13 @@
 		if (old_state->legacy_cursor_update)
 			continue;
 
+		if (drm_crtc_vblank_get(crtc))
+			continue;
+
 		if (kms->funcs->wait_for_crtc_commit_done)
 			kms->funcs->wait_for_crtc_commit_done(kms, crtc);
+
+		drm_crtc_vblank_put(crtc);
 	}
 }
 
@@ -378,21 +383,12 @@
 				    connector->state->crtc->state))
 			continue;
 
-<<<<<<< HEAD
 		encoder = connector->state->best_encoder;
 
 		DRM_DEBUG_ATOMIC("bridge enable enabling [ENCODER:%d:%s]\n",
 				 encoder->base.id, encoder->name);
 
 		drm_bridge_enable(encoder->bridge);
-=======
-		if (drm_crtc_vblank_get(crtc))
-			continue;
-
-		kms->funcs->wait_for_crtc_commit_done(kms, crtc);
-
-		drm_crtc_vblank_put(crtc);
->>>>>>> ba0da581
 	}
 }
 
