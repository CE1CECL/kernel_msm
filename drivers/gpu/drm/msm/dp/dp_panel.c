--- conflicted
+++ resolved
@@ -70,8 +70,6 @@
 	bool custom_edid;
 	bool custom_dpcd;
 	bool panel_on;
-<<<<<<< HEAD
-=======
 	bool vsc_supported;
 	bool vscext_supported;
 	bool vscext_chaining_supported;
@@ -80,7 +78,6 @@
 	u8 spd_product_description[16];
 	u8 major;
 	u8 minor;
->>>>>>> 4ea03715
 };
 
 static const struct dp_panel_info fail_safe = {
@@ -857,12 +854,9 @@
 	dp_panel->set_edid = dp_panel_set_edid;
 	dp_panel->set_dpcd = dp_panel_set_dpcd;
 	dp_panel->tpg_config = dp_panel_tpg_config;
-<<<<<<< HEAD
-=======
 	dp_panel->spd_config = dp_panel_spd_config;
 	dp_panel->setup_hdr = dp_panel_setup_hdr;
 	dp_panel->hdr_supported = dp_panel_hdr_supported;
->>>>>>> 4ea03715
 
 	dp_panel_edid_register(panel);
 
