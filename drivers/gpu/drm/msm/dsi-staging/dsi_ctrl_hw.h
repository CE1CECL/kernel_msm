/*
 * Copyright (c) 2015-2017, The Linux Foundation. All rights reserved.
 *
 * This program is free software; you can redistribute it and/or modify
 * it under the terms of the GNU General Public License version 2 and
 * only version 2 as published by the Free Software Foundation.
 *
 * This program is distributed in the hope that it will be useful,
 * but WITHOUT ANY WARRANTY; without even the implied warranty of
 * MERCHANTABILITY or FITNESS FOR A PARTICULAR PURPOSE.  See the
 * GNU General Public License for more details.
 */

#ifndef _DSI_CTRL_HW_H_
#define _DSI_CTRL_HW_H_

#include <linux/kernel.h>
#include <linux/types.h>
#include <linux/bitops.h>
#include <linux/bitmap.h>

#include "dsi_defs.h"

/**
 * Modifier flag for command transmission. If this flag is set, command
 * information is programmed to hardware and transmission is not triggered.
 * Caller should call the trigger_command_dma() to start the transmission. This
 * flag is valed for kickoff_command() and kickoff_fifo_command() operations.
 */
#define DSI_CTRL_HW_CMD_WAIT_FOR_TRIGGER            0x1

/**
 * enum dsi_ctrl_version - version of the dsi host controller
 * @DSI_CTRL_VERSION_UNKNOWN: Unknown controller version
 * @DSI_CTRL_VERSION_1_4:     DSI host v1.4 controller
 * @DSI_CTRL_VERSION_2_0:     DSI host v2.0 controller
 * @DSI_CTRL_VERSION_MAX:     max version
 */
enum dsi_ctrl_version {
	DSI_CTRL_VERSION_UNKNOWN,
	DSI_CTRL_VERSION_1_4,
	DSI_CTRL_VERSION_2_0,
	DSI_CTRL_VERSION_2_2,
	DSI_CTRL_VERSION_MAX
};

/**
 * enum dsi_ctrl_hw_features - features supported by dsi host controller
 * @DSI_CTRL_VIDEO_TPG:               Test pattern support for video mode.
 * @DSI_CTRL_CMD_TPG:                 Test pattern support for command mode.
 * @DSI_CTRL_VARIABLE_REFRESH_RATE:   variable panel timing
 * @DSI_CTRL_DYNAMIC_REFRESH:         variable pixel clock rate
 * @DSI_CTRL_NULL_PACKET_INSERTION:   NULL packet insertion
 * @DSI_CTRL_DESKEW_CALIB:            Deskew calibration support
 * @DSI_CTRL_DPHY:                    Controller support for DPHY
 * @DSI_CTRL_CPHY:                    Controller support for CPHY
 * @DSI_CTRL_MAX_FEATURES:
 */
enum dsi_ctrl_hw_features {
	DSI_CTRL_VIDEO_TPG,
	DSI_CTRL_CMD_TPG,
	DSI_CTRL_VARIABLE_REFRESH_RATE,
	DSI_CTRL_DYNAMIC_REFRESH,
	DSI_CTRL_NULL_PACKET_INSERTION,
	DSI_CTRL_DESKEW_CALIB,
	DSI_CTRL_DPHY,
	DSI_CTRL_CPHY,
	DSI_CTRL_MAX_FEATURES
};

/**
 * enum dsi_test_pattern - test pattern type
 * @DSI_TEST_PATTERN_FIXED:     Test pattern is fixed, based on init value.
 * @DSI_TEST_PATTERN_INC:       Incremental test pattern, base on init value.
 * @DSI_TEST_PATTERN_POLY:      Pattern generated from polynomial and init val.
 * @DSI_TEST_PATTERN_MAX:
 */
enum dsi_test_pattern {
	DSI_TEST_PATTERN_FIXED = 0,
	DSI_TEST_PATTERN_INC,
	DSI_TEST_PATTERN_POLY,
	DSI_TEST_PATTERN_MAX
};

/**
 * enum dsi_status_int_index - index of interrupts generated by DSI controller
 * @DSI_SINT_CMD_MODE_DMA_DONE:        Command mode DMA packets are sent out.
 * @DSI_SINT_CMD_STREAM0_FRAME_DONE:   A frame of cmd mode stream0 is sent out.
 * @DSI_SINT_CMD_STREAM1_FRAME_DONE:   A frame of cmd mode stream1 is sent out.
 * @DSI_SINT_CMD_STREAM2_FRAME_DONE:   A frame of cmd mode stream2 is sent out.
 * @DSI_SINT_VIDEO_MODE_FRAME_DONE:    A frame of video mode stream is sent out.
 * @DSI_SINT_BTA_DONE:                 A BTA is completed.
 * @DSI_SINT_CMD_FRAME_DONE:           A frame of selected cmd mode stream is
 *                                     sent out by MDP.
 * @DSI_SINT_DYN_REFRESH_DONE:         The dynamic refresh operation completed.
 * @DSI_SINT_DESKEW_DONE:              The deskew calibration operation done.
 * @DSI_SINT_DYN_BLANK_DMA_DONE:       The dynamic blankin DMA operation has
 *                                     completed.
 */
enum dsi_status_int_index {
	DSI_SINT_CMD_MODE_DMA_DONE = 0,
	DSI_SINT_CMD_STREAM0_FRAME_DONE = 1,
	DSI_SINT_CMD_STREAM1_FRAME_DONE = 2,
	DSI_SINT_CMD_STREAM2_FRAME_DONE = 3,
	DSI_SINT_VIDEO_MODE_FRAME_DONE = 4,
	DSI_SINT_BTA_DONE = 5,
	DSI_SINT_CMD_FRAME_DONE = 6,
	DSI_SINT_DYN_REFRESH_DONE = 7,
	DSI_SINT_DESKEW_DONE = 8,
	DSI_SINT_DYN_BLANK_DMA_DONE = 9,

	DSI_STATUS_INTERRUPT_COUNT
};

/**
 * enum dsi_status_int_type - status interrupts generated by DSI controller
 * @DSI_CMD_MODE_DMA_DONE:        Command mode DMA packets are sent out.
 * @DSI_CMD_STREAM0_FRAME_DONE:   A frame of command mode stream0 is sent out.
 * @DSI_CMD_STREAM1_FRAME_DONE:   A frame of command mode stream1 is sent out.
 * @DSI_CMD_STREAM2_FRAME_DONE:   A frame of command mode stream2 is sent out.
 * @DSI_VIDEO_MODE_FRAME_DONE:    A frame of video mode stream is sent out.
 * @DSI_BTA_DONE:                 A BTA is completed.
 * @DSI_CMD_FRAME_DONE:           A frame of selected command mode stream is
 *                                sent out by MDP.
 * @DSI_DYN_REFRESH_DONE:         The dynamic refresh operation has completed.
 * @DSI_DESKEW_DONE:              The deskew calibration operation has completed
 * @DSI_DYN_BLANK_DMA_DONE:       The dynamic blankin DMA operation has
 *                                completed.
 */
enum dsi_status_int_type {
	DSI_CMD_MODE_DMA_DONE = BIT(DSI_SINT_CMD_MODE_DMA_DONE),
	DSI_CMD_STREAM0_FRAME_DONE = BIT(DSI_SINT_CMD_STREAM0_FRAME_DONE),
	DSI_CMD_STREAM1_FRAME_DONE = BIT(DSI_SINT_CMD_STREAM1_FRAME_DONE),
	DSI_CMD_STREAM2_FRAME_DONE = BIT(DSI_SINT_CMD_STREAM2_FRAME_DONE),
	DSI_VIDEO_MODE_FRAME_DONE = BIT(DSI_SINT_VIDEO_MODE_FRAME_DONE),
	DSI_BTA_DONE = BIT(DSI_SINT_BTA_DONE),
	DSI_CMD_FRAME_DONE = BIT(DSI_SINT_CMD_FRAME_DONE),
	DSI_DYN_REFRESH_DONE = BIT(DSI_SINT_DYN_REFRESH_DONE),
	DSI_DESKEW_DONE = BIT(DSI_SINT_DESKEW_DONE),
	DSI_DYN_BLANK_DMA_DONE = BIT(DSI_SINT_DYN_BLANK_DMA_DONE)
};

/**
 * enum dsi_error_int_index - index of error interrupts from DSI controller
 * @DSI_EINT_RDBK_SINGLE_ECC_ERR:        Single bit ECC error in read packet.
 * @DSI_EINT_RDBK_MULTI_ECC_ERR:         Multi bit ECC error in read packet.
 * @DSI_EINT_RDBK_CRC_ERR:               CRC error in read packet.
 * @DSI_EINT_RDBK_INCOMPLETE_PKT:        Incomplete read packet.
 * @DSI_EINT_PERIPH_ERROR_PKT:           Error packet returned from peripheral,
 * @DSI_EINT_LP_RX_TIMEOUT:              Low power reverse transmission timeout.
 * @DSI_EINT_HS_TX_TIMEOUT:              High speed fwd transmission timeout.
 * @DSI_EINT_BTA_TIMEOUT:                BTA timeout.
 * @DSI_EINT_PLL_UNLOCK:                 PLL has unlocked.
 * @DSI_EINT_DLN0_ESC_ENTRY_ERR:         Incorrect LP Rx escape entry.
 * @DSI_EINT_DLN0_ESC_SYNC_ERR:          LP Rx data is not byte aligned.
 * @DSI_EINT_DLN0_LP_CONTROL_ERR:        Incorrect LP Rx state sequence.
 * @DSI_EINT_PENDING_HS_TX_TIMEOUT:      Pending High-speed transfer timeout.
 * @DSI_EINT_INTERLEAVE_OP_CONTENTION:   Interleave operation contention.
 * @DSI_EINT_CMD_DMA_FIFO_UNDERFLOW:     Command mode DMA FIFO underflow.
 * @DSI_EINT_CMD_MDP_FIFO_UNDERFLOW:     Command MDP FIFO underflow (failed to
 *                                       receive one complete line from MDP).
 * @DSI_EINT_DLN0_HS_FIFO_OVERFLOW:      High speed FIFO data lane 0 overflows.
 * @DSI_EINT_DLN1_HS_FIFO_OVERFLOW:      High speed FIFO data lane 1 overflows.
 * @DSI_EINT_DLN2_HS_FIFO_OVERFLOW:      High speed FIFO data lane 2 overflows.
 * @DSI_EINT_DLN3_HS_FIFO_OVERFLOW:      High speed FIFO data lane 3 overflows.
 * @DSI_EINT_DLN0_HS_FIFO_UNDERFLOW:     High speed FIFO data lane 0 underflows.
 * @DSI_EINT_DLN1_HS_FIFO_UNDERFLOW:     High speed FIFO data lane 1 underflows.
 * @DSI_EINT_DLN2_HS_FIFO_UNDERFLOW:     High speed FIFO data lane 2 underflows.
 * @DSI_EINT_DLN3_HS_FIFO_UNDERFLOW:     High speed FIFO data lane 3 undeflows.
 * @DSI_EINT_DLN0_LP0_CONTENTION:        PHY level contention while lane 0 low.
 * @DSI_EINT_DLN1_LP0_CONTENTION:        PHY level contention while lane 1 low.
 * @DSI_EINT_DLN2_LP0_CONTENTION:        PHY level contention while lane 2 low.
 * @DSI_EINT_DLN3_LP0_CONTENTION:        PHY level contention while lane 3 low.
 * @DSI_EINT_DLN0_LP1_CONTENTION:        PHY level contention while lane 0 high.
 * @DSI_EINT_DLN1_LP1_CONTENTION:        PHY level contention while lane 1 high.
 * @DSI_EINT_DLN2_LP1_CONTENTION:        PHY level contention while lane 2 high.
 * @DSI_EINT_DLN3_LP1_CONTENTION:        PHY level contention while lane 3 high.
 */
enum dsi_error_int_index {
	DSI_EINT_RDBK_SINGLE_ECC_ERR = 0,
	DSI_EINT_RDBK_MULTI_ECC_ERR = 1,
	DSI_EINT_RDBK_CRC_ERR = 2,
	DSI_EINT_RDBK_INCOMPLETE_PKT = 3,
	DSI_EINT_PERIPH_ERROR_PKT = 4,
	DSI_EINT_LP_RX_TIMEOUT = 5,
	DSI_EINT_HS_TX_TIMEOUT = 6,
	DSI_EINT_BTA_TIMEOUT = 7,
	DSI_EINT_PLL_UNLOCK = 8,
	DSI_EINT_DLN0_ESC_ENTRY_ERR = 9,
	DSI_EINT_DLN0_ESC_SYNC_ERR = 10,
	DSI_EINT_DLN0_LP_CONTROL_ERR = 11,
	DSI_EINT_PENDING_HS_TX_TIMEOUT = 12,
	DSI_EINT_INTERLEAVE_OP_CONTENTION = 13,
	DSI_EINT_CMD_DMA_FIFO_UNDERFLOW = 14,
	DSI_EINT_CMD_MDP_FIFO_UNDERFLOW = 15,
	DSI_EINT_DLN0_HS_FIFO_OVERFLOW = 16,
	DSI_EINT_DLN1_HS_FIFO_OVERFLOW = 17,
	DSI_EINT_DLN2_HS_FIFO_OVERFLOW = 18,
	DSI_EINT_DLN3_HS_FIFO_OVERFLOW = 19,
	DSI_EINT_DLN0_HS_FIFO_UNDERFLOW = 20,
	DSI_EINT_DLN1_HS_FIFO_UNDERFLOW = 21,
	DSI_EINT_DLN2_HS_FIFO_UNDERFLOW = 22,
	DSI_EINT_DLN3_HS_FIFO_UNDERFLOW = 23,
	DSI_EINT_DLN0_LP0_CONTENTION = 24,
	DSI_EINT_DLN1_LP0_CONTENTION = 25,
	DSI_EINT_DLN2_LP0_CONTENTION = 26,
	DSI_EINT_DLN3_LP0_CONTENTION = 27,
	DSI_EINT_DLN0_LP1_CONTENTION = 28,
	DSI_EINT_DLN1_LP1_CONTENTION = 29,
	DSI_EINT_DLN2_LP1_CONTENTION = 30,
	DSI_EINT_DLN3_LP1_CONTENTION = 31,

	DSI_ERROR_INTERRUPT_COUNT
};

/**
 * enum dsi_error_int_type - error interrupts generated by DSI controller
 * @DSI_RDBK_SINGLE_ECC_ERR:        Single bit ECC error in read packet.
 * @DSI_RDBK_MULTI_ECC_ERR:         Multi bit ECC error in read packet.
 * @DSI_RDBK_CRC_ERR:               CRC error in read packet.
 * @DSI_RDBK_INCOMPLETE_PKT:        Incomplete read packet.
 * @DSI_PERIPH_ERROR_PKT:           Error packet returned from peripheral,
 * @DSI_LP_RX_TIMEOUT:              Low power reverse transmission timeout.
 * @DSI_HS_TX_TIMEOUT:              High speed forward transmission timeout.
 * @DSI_BTA_TIMEOUT:                BTA timeout.
 * @DSI_PLL_UNLOCK:                 PLL has unlocked.
 * @DSI_DLN0_ESC_ENTRY_ERR:         Incorrect LP Rx escape entry.
 * @DSI_DLN0_ESC_SYNC_ERR:          LP Rx data is not byte aligned.
 * @DSI_DLN0_LP_CONTROL_ERR:        Incorrect LP Rx state sequence.
 * @DSI_PENDING_HS_TX_TIMEOUT:      Pending High-speed transfer timeout.
 * @DSI_INTERLEAVE_OP_CONTENTION:   Interleave operation contention.
 * @DSI_CMD_DMA_FIFO_UNDERFLOW:     Command mode DMA FIFO underflow.
 * @DSI_CMD_MDP_FIFO_UNDERFLOW:     Command MDP FIFO underflow (failed to
 *                                  receive one complete line from MDP).
 * @DSI_DLN0_HS_FIFO_OVERFLOW:      High speed FIFO for data lane 0 overflows.
 * @DSI_DLN1_HS_FIFO_OVERFLOW:      High speed FIFO for data lane 1 overflows.
 * @DSI_DLN2_HS_FIFO_OVERFLOW:      High speed FIFO for data lane 2 overflows.
 * @DSI_DLN3_HS_FIFO_OVERFLOW:      High speed FIFO for data lane 3 overflows.
 * @DSI_DLN0_HS_FIFO_UNDERFLOW:     High speed FIFO for data lane 0 underflows.
 * @DSI_DLN1_HS_FIFO_UNDERFLOW:     High speed FIFO for data lane 1 underflows.
 * @DSI_DLN2_HS_FIFO_UNDERFLOW:     High speed FIFO for data lane 2 underflows.
 * @DSI_DLN3_HS_FIFO_UNDERFLOW:     High speed FIFO for data lane 3 undeflows.
 * @DSI_DLN0_LP0_CONTENTION:        PHY level contention while lane 0 is low.
 * @DSI_DLN1_LP0_CONTENTION:        PHY level contention while lane 1 is low.
 * @DSI_DLN2_LP0_CONTENTION:        PHY level contention while lane 2 is low.
 * @DSI_DLN3_LP0_CONTENTION:        PHY level contention while lane 3 is low.
 * @DSI_DLN0_LP1_CONTENTION:        PHY level contention while lane 0 is high.
 * @DSI_DLN1_LP1_CONTENTION:        PHY level contention while lane 1 is high.
 * @DSI_DLN2_LP1_CONTENTION:        PHY level contention while lane 2 is high.
 * @DSI_DLN3_LP1_CONTENTION:        PHY level contention while lane 3 is high.
 */
enum dsi_error_int_type {
	DSI_RDBK_SINGLE_ECC_ERR = BIT(DSI_EINT_RDBK_SINGLE_ECC_ERR),
	DSI_RDBK_MULTI_ECC_ERR = BIT(DSI_EINT_RDBK_MULTI_ECC_ERR),
	DSI_RDBK_CRC_ERR = BIT(DSI_EINT_RDBK_CRC_ERR),
	DSI_RDBK_INCOMPLETE_PKT = BIT(DSI_EINT_RDBK_INCOMPLETE_PKT),
	DSI_PERIPH_ERROR_PKT = BIT(DSI_EINT_PERIPH_ERROR_PKT),
	DSI_LP_RX_TIMEOUT = BIT(DSI_EINT_LP_RX_TIMEOUT),
	DSI_HS_TX_TIMEOUT = BIT(DSI_EINT_HS_TX_TIMEOUT),
	DSI_BTA_TIMEOUT = BIT(DSI_EINT_BTA_TIMEOUT),
	DSI_PLL_UNLOCK = BIT(DSI_EINT_PLL_UNLOCK),
	DSI_DLN0_ESC_ENTRY_ERR = BIT(DSI_EINT_DLN0_ESC_ENTRY_ERR),
	DSI_DLN0_ESC_SYNC_ERR = BIT(DSI_EINT_DLN0_ESC_SYNC_ERR),
	DSI_DLN0_LP_CONTROL_ERR = BIT(DSI_EINT_DLN0_LP_CONTROL_ERR),
	DSI_PENDING_HS_TX_TIMEOUT = BIT(DSI_EINT_PENDING_HS_TX_TIMEOUT),
	DSI_INTERLEAVE_OP_CONTENTION = BIT(DSI_EINT_INTERLEAVE_OP_CONTENTION),
	DSI_CMD_DMA_FIFO_UNDERFLOW = BIT(DSI_EINT_CMD_DMA_FIFO_UNDERFLOW),
	DSI_CMD_MDP_FIFO_UNDERFLOW = BIT(DSI_EINT_CMD_MDP_FIFO_UNDERFLOW),
	DSI_DLN0_HS_FIFO_OVERFLOW = BIT(DSI_EINT_DLN0_HS_FIFO_OVERFLOW),
	DSI_DLN1_HS_FIFO_OVERFLOW = BIT(DSI_EINT_DLN1_HS_FIFO_OVERFLOW),
	DSI_DLN2_HS_FIFO_OVERFLOW = BIT(DSI_EINT_DLN2_HS_FIFO_OVERFLOW),
	DSI_DLN3_HS_FIFO_OVERFLOW = BIT(DSI_EINT_DLN3_HS_FIFO_OVERFLOW),
	DSI_DLN0_HS_FIFO_UNDERFLOW = BIT(DSI_EINT_DLN0_HS_FIFO_UNDERFLOW),
	DSI_DLN1_HS_FIFO_UNDERFLOW = BIT(DSI_EINT_DLN1_HS_FIFO_UNDERFLOW),
	DSI_DLN2_HS_FIFO_UNDERFLOW = BIT(DSI_EINT_DLN2_HS_FIFO_UNDERFLOW),
	DSI_DLN3_HS_FIFO_UNDERFLOW = BIT(DSI_EINT_DLN3_HS_FIFO_UNDERFLOW),
	DSI_DLN0_LP0_CONTENTION = BIT(DSI_EINT_DLN0_LP0_CONTENTION),
	DSI_DLN1_LP0_CONTENTION = BIT(DSI_EINT_DLN1_LP0_CONTENTION),
	DSI_DLN2_LP0_CONTENTION = BIT(DSI_EINT_DLN2_LP0_CONTENTION),
	DSI_DLN3_LP0_CONTENTION = BIT(DSI_EINT_DLN3_LP0_CONTENTION),
	DSI_DLN0_LP1_CONTENTION = BIT(DSI_EINT_DLN0_LP1_CONTENTION),
	DSI_DLN1_LP1_CONTENTION = BIT(DSI_EINT_DLN1_LP1_CONTENTION),
	DSI_DLN2_LP1_CONTENTION = BIT(DSI_EINT_DLN2_LP1_CONTENTION),
	DSI_DLN3_LP1_CONTENTION = BIT(DSI_EINT_DLN3_LP1_CONTENTION),
};

/**
 * struct dsi_ctrl_cmd_dma_info - command buffer information
 * @offset:        IOMMU VA for command buffer address.
 * @length:        Length of the command buffer.
 * @en_broadcast:  Enable broadcast mode if set to true.
 * @is_master:     Is master in broadcast mode.
 * @use_lpm:       Use low power mode for command transmission.
 */
struct dsi_ctrl_cmd_dma_info {
	u32 offset;
	u32 length;
	bool en_broadcast;
	bool is_master;
	bool use_lpm;
};

/**
 * struct dsi_ctrl_cmd_dma_fifo_info - command payload tp be sent using FIFO
 * @command:        VA for command buffer.
 * @size:           Size of the command buffer.
 * @en_broadcast:   Enable broadcast mode if set to true.
 * @is_master:      Is master in broadcast mode.
 * @use_lpm:        Use low power mode for command transmission.
 */
struct dsi_ctrl_cmd_dma_fifo_info {
	u32 *command;
	u32 size;
	bool en_broadcast;
	bool is_master;
	bool use_lpm;
};

struct dsi_ctrl_hw;

struct ctrl_ulps_config_ops {
	/**
	 * ulps_request() - request ulps entry for specified lanes
	 * @ctrl:          Pointer to the controller host hardware.
	 * @lanes:         ORed list of lanes (enum dsi_data_lanes) which need
	 *                 to enter ULPS.
	 *
	 * Caller should check if lanes are in ULPS mode by calling
	 * get_lanes_in_ulps() operation.
	 */
	void (*ulps_request)(struct dsi_ctrl_hw *ctrl, u32 lanes);

	/**
	 * ulps_exit() - exit ULPS on specified lanes
	 * @ctrl:          Pointer to the controller host hardware.
	 * @lanes:         ORed list of lanes (enum dsi_data_lanes) which need
	 *                 to exit ULPS.
	 *
	 * Caller should check if lanes are in active mode by calling
	 * get_lanes_in_ulps() operation.
	 */
	void (*ulps_exit)(struct dsi_ctrl_hw *ctrl, u32 lanes);

	/**
	 * get_lanes_in_ulps() - returns the list of lanes in ULPS mode
	 * @ctrl:          Pointer to the controller host hardware.
	 *
	 * Returns an ORed list of lanes (enum dsi_data_lanes) that are in ULPS
	 * state. If 0 is returned, all the lanes are active.
	 *
	 * Return: List of lanes in ULPS state.
	 */
	u32 (*get_lanes_in_ulps)(struct dsi_ctrl_hw *ctrl);
};

/**
 * struct dsi_ctrl_hw_ops - operations supported by dsi host hardware
 */
struct dsi_ctrl_hw_ops {

	/**
	 * host_setup() - Setup DSI host configuration
	 * @ctrl:          Pointer to controller host hardware.
	 * @config:        Configuration for DSI host controller
	 */
	void (*host_setup)(struct dsi_ctrl_hw *ctrl,
			   struct dsi_host_common_cfg *config);

	/**
	 * video_engine_en() - enable DSI video engine
	 * @ctrl:          Pointer to controller host hardware.
	 * @on:            Enable/disabel video engine.
	 */
	void (*video_engine_en)(struct dsi_ctrl_hw *ctrl, bool on);

	/**
	 * video_engine_setup() - Setup dsi host controller for video mode
	 * @ctrl:          Pointer to controller host hardware.
	 * @common_cfg:    Common configuration parameters.
	 * @cfg:           Video mode configuration.
	 *
	 * Set up DSI video engine with a specific configuration. Controller and
	 * video engine are not enabled as part of this function.
	 */
	void (*video_engine_setup)(struct dsi_ctrl_hw *ctrl,
				   struct dsi_host_common_cfg *common_cfg,
				   struct dsi_video_engine_cfg *cfg);

	/**
	 * set_video_timing() - set up the timing for video frame
	 * @ctrl:          Pointer to controller host hardware.
	 * @mode:          Video mode information.
	 *
	 * Set up the video timing parameters for the DSI video mode operation.
	 */
	void (*set_video_timing)(struct dsi_ctrl_hw *ctrl,
				 struct dsi_mode_info *mode);

	/**
	 * cmd_engine_setup() - setup dsi host controller for command mode
	 * @ctrl:          Pointer to the controller host hardware.
	 * @common_cfg:    Common configuration parameters.
	 * @cfg:           Command mode configuration.
	 *
	 * Setup DSI CMD engine with a specific configuration. Controller and
	 * command engine are not enabled as part of this function.
	 */
	void (*cmd_engine_setup)(struct dsi_ctrl_hw *ctrl,
				 struct dsi_host_common_cfg *common_cfg,
				 struct dsi_cmd_engine_cfg *cfg);

	/**
	 * setup_cmd_stream() - set up parameters for command pixel streams
	 * @ctrl:              Pointer to controller host hardware.
	 * @mode:              Pointer to mode information.
	 * @h_stride:          Horizontal stride in bytes.
	 * @vc_id:             stream_id.
	 *
	 * Setup parameters for command mode pixel stream size.
	 */
	void (*setup_cmd_stream)(struct dsi_ctrl_hw *ctrl,
				 struct dsi_mode_info *mode,
				 u32 h_stride,
				 u32 vc_id,
				 struct dsi_rect *roi);

	/**
	 * ctrl_en() - enable DSI controller engine
	 * @ctrl:          Pointer to the controller host hardware.
	 * @on:            turn on/off the DSI controller engine.
	 */
	void (*ctrl_en)(struct dsi_ctrl_hw *ctrl, bool on);

	/**
	 * cmd_engine_en() - enable DSI controller command engine
	 * @ctrl:          Pointer to the controller host hardware.
	 * @on:            Turn on/off the DSI command engine.
	 */
	void (*cmd_engine_en)(struct dsi_ctrl_hw *ctrl, bool on);

	/**
	 * phy_sw_reset() - perform a soft reset on the PHY.
	 * @ctrl:        Pointer to the controller host hardware.
	 */
	void (*phy_sw_reset)(struct dsi_ctrl_hw *ctrl);

	/**
	 * debug_bus() - get dsi debug bus status.
	 * @ctrl:        Pointer to the controller host hardware.
	 */
	void (*debug_bus)(struct dsi_ctrl_hw *ctrl);

	/**
	 * soft_reset() - perform a soft reset on DSI controller
	 * @ctrl:          Pointer to the controller host hardware.
	 *
	 * The video, command and controller engines will be disabled before the
	 * reset is triggered. After, the engines will be re-enabled to the same
	 * state as before the reset.
	 *
	 * If the reset is done while MDP timing engine is turned on, the video
	 * engine should be re-enabled only during the vertical blanking time.
	 */
	void (*soft_reset)(struct dsi_ctrl_hw *ctrl);

	/**
	 * setup_lane_map() - setup mapping between logical and physical lanes
	 * @ctrl:          Pointer to the controller host hardware.
	 * @lane_map:      Structure defining the mapping between DSI logical
	 *                 lanes and physical lanes.
	 */
	void (*setup_lane_map)(struct dsi_ctrl_hw *ctrl,
			       struct dsi_lane_map *lane_map);

	/**
	 * kickoff_command() - transmits commands stored in memory
	 * @ctrl:          Pointer to the controller host hardware.
	 * @cmd:           Command information.
	 * @flags:         Modifiers for command transmission.
	 *
	 * The controller hardware is programmed with address and size of the
	 * command buffer. The transmission is kicked off if
	 * DSI_CTRL_HW_CMD_WAIT_FOR_TRIGGER flag is not set. If this flag is
	 * set, caller should make a separate call to trigger_command_dma() to
	 * transmit the command.
	 */
	void (*kickoff_command)(struct dsi_ctrl_hw *ctrl,
				struct dsi_ctrl_cmd_dma_info *cmd,
				u32 flags);

	/**
	 * kickoff_fifo_command() - transmits a command using FIFO in dsi
	 *                          hardware.
	 * @ctrl:          Pointer to the controller host hardware.
	 * @cmd:           Command information.
	 * @flags:         Modifiers for command transmission.
	 *
	 * The controller hardware FIFO is programmed with command header and
	 * payload. The transmission is kicked off if
	 * DSI_CTRL_HW_CMD_WAIT_FOR_TRIGGER flag is not set. If this flag is
	 * set, caller should make a separate call to trigger_command_dma() to
	 * transmit the command.
	 */
	void (*kickoff_fifo_command)(struct dsi_ctrl_hw *ctrl,
				     struct dsi_ctrl_cmd_dma_fifo_info *cmd,
				     u32 flags);

	void (*reset_cmd_fifo)(struct dsi_ctrl_hw *ctrl);
	/**
	 * trigger_command_dma() - trigger transmission of command buffer.
	 * @ctrl:          Pointer to the controller host hardware.
	 *
	 * This trigger can be only used if there was a prior call to
	 * kickoff_command() of kickoff_fifo_command() with
	 * DSI_CTRL_HW_CMD_WAIT_FOR_TRIGGER flag.
	 */
	void (*trigger_command_dma)(struct dsi_ctrl_hw *ctrl);

	/**
	 * get_cmd_read_data() - get data read from the peripheral
	 * @ctrl:           Pointer to the controller host hardware.
	 * @rd_buf:         Buffer where data will be read into.
	 * @read_offset:    Offset from where to read.
	 * @rx_byte:        Number of bytes to be read.
<<<<<<< HEAD
	 * @pkt_size:       Size of response expected.
=======
	 * @pkt_size:        Size of response expected.
>>>>>>> 43466120
	 * @hw_read_cnt:    Actual number of bytes read by HW.
	 */
	u32 (*get_cmd_read_data)(struct dsi_ctrl_hw *ctrl,
				 u8 *rd_buf,
				 u32 read_offset,
				 u32 rx_byte,
				 u32 pkt_size,
				 u32 *hw_read_cnt);

	/**
	 * wait_for_lane_idle() - wait for DSI lanes to go to idle state
	 * @ctrl:          Pointer to the controller host hardware.
	 * @lanes:         ORed list of lanes (enum dsi_data_lanes) which need
	 *                 to be checked to be in idle state.
	 */
	int (*wait_for_lane_idle)(struct dsi_ctrl_hw *ctrl, u32 lanes);

	struct ctrl_ulps_config_ops ulps_ops;

	/**
	 * clamp_enable() - enable DSI clamps
	 * @ctrl:         Pointer to the controller host hardware.
	 * @lanes:        ORed list of lanes which need to have clamps released.
	 * @enable_ulps: ulps state.
	 */

	/**
	 * clamp_enable() - enable DSI clamps to keep PHY driving a stable link
	 * @ctrl:         Pointer to the controller host hardware.
	 * @lanes:        ORed list of lanes which need to have clamps released.
	 * @enable_ulps: TODO:??
	 */
	void (*clamp_enable)(struct dsi_ctrl_hw *ctrl,
			     u32 lanes,
			     bool enable_ulps);

	/**
	 * clamp_disable() - disable DSI clamps
	 * @ctrl:         Pointer to the controller host hardware.
	 * @lanes:        ORed list of lanes which need to have clamps released.
	 * @disable_ulps: ulps state.
	 */
	void (*clamp_disable)(struct dsi_ctrl_hw *ctrl,
			      u32 lanes,
			      bool disable_ulps);

	/**
	 * phy_reset_config() - Disable/enable propagation of  reset signal
	 *	from ahb domain to DSI PHY
	 * @ctrl:         Pointer to the controller host hardware.
	 * @enable:	True to mask the reset signal, false to unmask
	 */
	void (*phy_reset_config)(struct dsi_ctrl_hw *ctrl,
			     bool enable);

	/**
	 * get_interrupt_status() - returns the interrupt status
	 * @ctrl:          Pointer to the controller host hardware.
	 *
	 * Returns the ORed list of interrupts(enum dsi_status_int_type) that
	 * are active. This list does not include any error interrupts. Caller
	 * should call get_error_status for error interrupts.
	 *
	 * Return: List of active interrupts.
	 */
	u32 (*get_interrupt_status)(struct dsi_ctrl_hw *ctrl);

	/**
	 * clear_interrupt_status() - clears the specified interrupts
	 * @ctrl:          Pointer to the controller host hardware.
	 * @ints:          List of interrupts to be cleared.
	 */
	void (*clear_interrupt_status)(struct dsi_ctrl_hw *ctrl, u32 ints);

	/**
	 * enable_status_interrupts() - enable the specified interrupts
	 * @ctrl:          Pointer to the controller host hardware.
	 * @ints:          List of interrupts to be enabled.
	 *
	 * Enables the specified interrupts. This list will override the
	 * previous interrupts enabled through this function. Caller has to
	 * maintain the state of the interrupts enabled. To disable all
	 * interrupts, set ints to 0.
	 */
	void (*enable_status_interrupts)(struct dsi_ctrl_hw *ctrl, u32 ints);

	/**
	 * get_error_status() - returns the error status
	 * @ctrl:          Pointer to the controller host hardware.
	 *
	 * Returns the ORed list of errors(enum dsi_error_int_type) that are
	 * active. This list does not include any status interrupts. Caller
	 * should call get_interrupt_status for status interrupts.
	 *
	 * Return: List of active error interrupts.
	 */
	u64 (*get_error_status)(struct dsi_ctrl_hw *ctrl);

	/**
	 * clear_error_status() - clears the specified errors
	 * @ctrl:          Pointer to the controller host hardware.
	 * @errors:          List of errors to be cleared.
	 */
	void (*clear_error_status)(struct dsi_ctrl_hw *ctrl, u64 errors);

	/**
	 * enable_error_interrupts() - enable the specified interrupts
	 * @ctrl:          Pointer to the controller host hardware.
	 * @errors:        List of errors to be enabled.
	 *
	 * Enables the specified interrupts. This list will override the
	 * previous interrupts enabled through this function. Caller has to
	 * maintain the state of the interrupts enabled. To disable all
	 * interrupts, set errors to 0.
	 */
	void (*enable_error_interrupts)(struct dsi_ctrl_hw *ctrl, u64 errors);

	/**
	 * video_test_pattern_setup() - setup test pattern engine for video mode
	 * @ctrl:          Pointer to the controller host hardware.
	 * @type:          Type of test pattern.
	 * @init_val:      Initial value to use for generating test pattern.
	 */
	void (*video_test_pattern_setup)(struct dsi_ctrl_hw *ctrl,
					 enum dsi_test_pattern type,
					 u32 init_val);

	/**
	 * cmd_test_pattern_setup() - setup test patttern engine for cmd mode
	 * @ctrl:          Pointer to the controller host hardware.
	 * @type:          Type of test pattern.
	 * @init_val:      Initial value to use for generating test pattern.
	 * @stream_id:     Stream Id on which packets are generated.
	 */
	void (*cmd_test_pattern_setup)(struct dsi_ctrl_hw *ctrl,
				       enum dsi_test_pattern  type,
				       u32 init_val,
				       u32 stream_id);

	/**
	 * test_pattern_enable() - enable test pattern engine
	 * @ctrl:          Pointer to the controller host hardware.
	 * @enable:        Enable/Disable test pattern engine.
	 */
	void (*test_pattern_enable)(struct dsi_ctrl_hw *ctrl, bool enable);

	/**
	 * clear_phy0_ln_err() - clear DSI PHY lane-0 errors
	 * @ctrl:          Pointer to the controller host hardware.
	 */
	void (*clear_phy0_ln_err)(struct dsi_ctrl_hw *ctrl);

	/**
	 * trigger_cmd_test_pattern() - trigger a command mode frame update with
	 *                              test pattern
	 * @ctrl:          Pointer to the controller host hardware.
	 * @stream_id:     Stream on which frame update is sent.
	 */
	void (*trigger_cmd_test_pattern)(struct dsi_ctrl_hw *ctrl,
					 u32 stream_id);

	ssize_t (*reg_dump_to_buffer)(struct dsi_ctrl_hw *ctrl,
				      char *buf,
				      u32 size);

	/**
	 * setup_misr() - Setup frame MISR
	 * @ctrl:         Pointer to the controller host hardware.
	 * @panel_mode:   CMD or VIDEO mode indicator
	 * @enable:       Enable/disable MISR.
	 * @frame_count:  Number of frames to accumulate MISR.
	 */
	void (*setup_misr)(struct dsi_ctrl_hw *ctrl,
			   enum dsi_op_mode panel_mode,
			   bool enable, u32 frame_count);

	/**
	 * collect_misr() - Read frame MISR
	 * @ctrl:         Pointer to the controller host hardware.
	 * @panel_mode:   CMD or VIDEO mode indicator
	 */
	u32 (*collect_misr)(struct dsi_ctrl_hw *ctrl,
			    enum dsi_op_mode panel_mode);

	/**
<<<<<<< HEAD
=======
	 * set_timing_db() - enable/disable Timing DB register
	 * @ctrl:          Pointer to controller host hardware.
	 * @enable:        Enable/Disable flag.
	 *
	 * Enable or Disabe the Timing DB register.
	 */
	void (*set_timing_db)(struct dsi_ctrl_hw *ctrl,
				 bool enable);
	/**
>>>>>>> 43466120
	 * clear_rdbk_register() - Clear and reset read back register
	 * @ctrl:         Pointer to the controller host hardware.
	 */
	void (*clear_rdbk_register)(struct dsi_ctrl_hw *ctrl);
};

/*
 * struct dsi_ctrl_hw - DSI controller hardware object specific to an instance
 * @base:                   VA for the DSI controller base address.
 * @length:                 Length of the DSI controller register map.
 * @mmss_misc_base:         Base address of mmss_misc register map.
 * @mmss_misc_length:       Length of mmss_misc register map.
 * @disp_cc_base:           Base address of disp_cc register map.
 * @disp_cc_length:         Length of disp_cc register map.
 * @index:                  Instance ID of the controller.
 * @feature_map:            Features supported by the DSI controller.
 * @ops:                    Function pointers to the operations supported by the
 *                          controller.
 * @supported_interrupts:   Number of supported interrupts.
 * @supported_errors:       Number of supported errors.
 * @phy_isolation_enabled:    A boolean property allows to isolate the phy from
 *                          dsi controller and run only dsi controller.
 */
struct dsi_ctrl_hw {
	void __iomem *base;
	u32 length;
	void __iomem *mmss_misc_base;
	u32 mmss_misc_length;
	void __iomem *disp_cc_base;
	u32 disp_cc_length;
	u32 index;

	/* features */
	DECLARE_BITMAP(feature_map, DSI_CTRL_MAX_FEATURES);
	struct dsi_ctrl_hw_ops ops;

	/* capabilities */
	u32 supported_interrupts;
	u64 supported_errors;

	bool phy_isolation_enabled;
};

#endif /* _DSI_CTRL_HW_H_ */<|MERGE_RESOLUTION|>--- conflicted
+++ resolved
@@ -522,11 +522,7 @@
 	 * @rd_buf:         Buffer where data will be read into.
 	 * @read_offset:    Offset from where to read.
 	 * @rx_byte:        Number of bytes to be read.
-<<<<<<< HEAD
 	 * @pkt_size:       Size of response expected.
-=======
-	 * @pkt_size:        Size of response expected.
->>>>>>> 43466120
 	 * @hw_read_cnt:    Actual number of bytes read by HW.
 	 */
 	u32 (*get_cmd_read_data)(struct dsi_ctrl_hw *ctrl,
@@ -712,8 +708,6 @@
 			    enum dsi_op_mode panel_mode);
 
 	/**
-<<<<<<< HEAD
-=======
 	 * set_timing_db() - enable/disable Timing DB register
 	 * @ctrl:          Pointer to controller host hardware.
 	 * @enable:        Enable/Disable flag.
@@ -723,7 +717,6 @@
 	void (*set_timing_db)(struct dsi_ctrl_hw *ctrl,
 				 bool enable);
 	/**
->>>>>>> 43466120
 	 * clear_rdbk_register() - Clear and reset read back register
 	 * @ctrl:         Pointer to the controller host hardware.
 	 */
