/*
 * Copyright (c) 2015-2019, The Linux Foundation.All rights reserved.
 *
 * This program is free software; you can redistribute it and/or modify
 * it under the terms of the GNU General Public License version 2 and
 * only version 2 as published by the Free Software Foundation.
 *
 * This program is distributed in the hope that it will be useful,
 * but WITHOUT ANY WARRANTY; without even the implied warranty of
 * MERCHANTABILITY or FITNESS FOR A PARTICULAR PURPOSE.  See the
 * GNU General Public License for more details.
 *
 */

#ifndef _DSI_DISPLAY_H_
#define _DSI_DISPLAY_H_

#include <linux/types.h>
#include <linux/bitops.h>
#include <linux/debugfs.h>
#include <linux/of_device.h>
#include <linux/firmware.h>
#include <drm/drmP.h>
#include <drm/drm_crtc.h>

#include "msm_drv.h"
#include "dsi_defs.h"
#include "dsi_ctrl.h"
#include "dsi_phy.h"
#include "dsi_panel.h"

#define DSI_CLIENT_NAME_SIZE		20
#define MAX_CMDLINE_PARAM_LEN	 512
#define MAX_CMD_PAYLOAD_SIZE	256
/*
 * DSI Validate Mode modifiers
 * @DSI_VALIDATE_FLAG_ALLOW_ADJUST:	Allow mode validation to also do fixup
 */
#define DSI_VALIDATE_FLAG_ALLOW_ADJUST	0x1

/**
 * enum dsi_display_selection_type - enumerates DSI display selection types
 * @DSI_PRIMARY:    primary DSI display selected from module parameter
 * @DSI_SECONDARY:  Secondary DSI display selected from module parameter
 * @MAX_DSI_ACTIVE_DISPLAY: Maximum acive displays that can be selected
 */
enum dsi_display_selection_type {
	DSI_PRIMARY = 0,
	DSI_SECONDARY,
	MAX_DSI_ACTIVE_DISPLAY,
};

/**
 * enum dsi_display_type - enumerates DSI display types
 * @DSI_DISPLAY_SINGLE:       A panel connected on a single DSI interface.
 * @DSI_DISPLAY_EXT_BRIDGE:   A bridge is connected between panel and DSI host.
 *			      It utilizes a single DSI interface.
 * @DSI_DISPLAY_SPLIT:        A panel that utilizes more than one DSI
 *			      interfaces.
 * @DSI_DISPLAY_SPLIT_EXT_BRIDGE: A bridge is present between panel and DSI
 *				  host. It utilizes more than one DSI interface.
 */
enum dsi_display_type {
	DSI_DISPLAY_SINGLE = 0,
	DSI_DISPLAY_EXT_BRIDGE,
	DSI_DISPLAY_SPLIT,
	DSI_DISPLAY_SPLIT_EXT_BRIDGE,
	DSI_DISPLAY_MAX,
};

/**
 * struct dsi_display_ctrl - dsi ctrl/phy information for the display
 * @ctrl:           Handle to the DSI controller device.
 * @ctrl_of_node:   pHandle to the DSI controller device.
 * @dsi_ctrl_idx:   DSI controller instance id.
 * @power_state:    Current power state of the DSI controller.
 * @phy:                  Handle to the DSI PHY device.
 * @phy_of_node:          pHandle to the DSI PHY device.
 * @phy_enabled:          PHY power status.
 */
struct dsi_display_ctrl {
	/* controller info */
	struct dsi_ctrl *ctrl;
	struct device_node *ctrl_of_node;
	u32 dsi_ctrl_idx;

	enum dsi_power_state power_state;

	/* phy info */
	struct msm_dsi_phy *phy;
	struct device_node *phy_of_node;

	bool phy_enabled;
};
/**
 * struct dsi_display_boot_param - defines DSI boot display selection
 * @name:Name of DSI display selected as a boot param.
 * @boot_disp_en:bool to indicate dtsi availability of display node
 * @is_primary:bool to indicate whether current display is primary display
 * @length:length of DSI display.
 * @cmdline_topology: Display topology shared from kernel command line.
 */
struct dsi_display_boot_param {
	char name[MAX_CMDLINE_PARAM_LEN];
	char *boot_param;
	bool boot_disp_en;
	int length;
	struct device_node *node;
	int cmdline_topology;
	void *disp;
};

/**
 * struct dsi_display_clk_info - dsi display clock source information
 * @src_clks:          Source clocks for DSI display.
 * @mux_clks:          Mux clocks used for DFPS.
 * @shadow_clks:       Used for DFPS.
 * @xo_clks:           XO clocks for DSI display
 */
struct dsi_display_clk_info {
	struct dsi_clk_link_set src_clks;
	struct dsi_clk_link_set mux_clks;
	struct dsi_clk_link_set shadow_clks;
	struct dsi_clk_link_set xo_clks;
};

/**
 * struct dsi_display_ext_bridge - dsi display external bridge information
 * @display:           Pointer of DSI display.
 * @node_of:           Bridge node created from bridge driver.
 * @bridge:            Bridge created from bridge driver
 * @orig_funcs:        Bridge function from bridge driver (split mode only)
 * @bridge_funcs:      Overridden function from bridge driver (split mode only)
 */
struct dsi_display_ext_bridge {
	void *display;
	struct device_node *node_of;
	struct drm_bridge *bridge;
	const struct drm_bridge_funcs *orig_funcs;
	struct drm_bridge_funcs bridge_funcs;
};

/**
 * struct dsi_display_ext_bridge - dsi display external bridge information
 * @display:           Pointer of DSI display.
 * @node_of:           Bridge node created from bridge driver.
 * @bridge:            Bridge created from bridge driver
 * @orig_funcs:        Bridge function from bridge driver (split mode only)
 * @bridge_funcs:      Overridden function from bridge driver (split mode only)
 */
struct dsi_display_ext_bridge {
	void *display;
	struct device_node *node_of;
	struct drm_bridge *bridge;
	const struct drm_bridge_funcs *orig_funcs;
	struct drm_bridge_funcs bridge_funcs;
};

/**
 * struct dsi_display - dsi display information
 * @pdev:             Pointer to platform device.
 * @drm_dev:          DRM device associated with the display.
 * @drm_conn:         Pointer to DRM connector associated with the display
 * @ext_conn:         Pointer to external connector attached to DSI connector
 * @name:             Name of the display.
 * @display_type:     Display type as defined in device tree.
 * @dsi_type:         Display label as defined in device tree.
 * @list:             List pointer.
 * @is_active:        Is display active.
 * @is_cont_splash_enabled:  Is continuous splash enabled
 * @sw_te_using_wd:   Is software te enabled
 * @display_lock:     Mutex for dsi_display interface.
 * @disp_te_gpio:     GPIO for panel TE interrupt.
 * @te_listeners:     List of listeners registered for TE callbacks.
 * @te_lock:          Lock protecting te_listeners list.
 * @ctrl_count:       Number of DSI interfaces required by panel.
 * @ctrl:             Controller information for DSI display.
 * @panel:            Handle to DSI panel.
 * @panel_of:         pHandle to DSI panel.
 * @ext_bridge:       External bridge information for DSI display.
<<<<<<< HEAD
 * @ext_bridge_cnt:   Number of external bridges
=======
>>>>>>> 15457316
 * @modes:            Array of probed DSI modes
 * @type:             DSI display type.
 * @clk_master_idx:   The master controller for controlling clocks. This is an
 *		      index into the ctrl[MAX_DSI_CTRLS_PER_DISPLAY] array.
 * @cmd_master_idx:   The master controller for sending DSI commands to panel.
 * @video_master_idx: The master controller for enabling video engine.
 * @cached_clk_rate:  The cached DSI clock rate set dynamically by sysfs.
 * @clkrate_change_pending: Flag indicating the pending DSI clock re-enabling.
 * @clock_info:       Clock sourcing for DSI display.
 * @config:           DSI host configuration information.
 * @lane_map:         Lane mapping between DSI host and Panel.
 * @cmdline_topology: Display topology shared from kernel command line.
 * @cmdline_timing:   Display timing shared from kernel command line.
 * @is_tpg_enabled:   TPG state.
 * @ulps_enabled:     ulps state.
 * @clamp_enabled:    clamp state.
 * @phy_idle_power_off:   PHY power state.
 * @host:             DRM MIPI DSI Host.
 * @bridge:           Pointer to DRM bridge object.
 * @cmd_engine_refcount:  Reference count enforcing single instance of cmd eng
 * @clk_mngr:         DSI clock manager.
 * @dsi_clk_handle:   DSI clock handle.
 * @mdp_clk_handle:   MDP clock handle.
 * @root:             Debugfs root directory
 * @misr_enable       Frame MISR enable/disable
 * @misr_frame_count  Number of frames to accumulate the MISR value
 * @esd_trigger       field indicating ESD trigger through debugfs
 * @te_source         vsync source pin information
 */
struct dsi_display {
	struct platform_device *pdev;
	struct drm_device *drm_dev;
	struct drm_connector *drm_conn;
	struct drm_connector *ext_conn;

	const char *name;
	const char *display_type;
	const char *dsi_type;
	struct list_head list;
	bool is_cont_splash_enabled;
	bool sw_te_using_wd;
	struct mutex display_lock;
	int disp_te_gpio;
	struct list_head te_listeners;
	spinlock_t te_lock;

	u32 ctrl_count;
	struct dsi_display_ctrl ctrl[MAX_DSI_CTRLS_PER_DISPLAY];

	/* panel info */
	struct dsi_panel *panel;
	struct device_node *disp_node;
	struct device_node *panel_of;
	struct device_node *parser_node;
<<<<<<< HEAD
	struct device *panel_info_dev;

	/* external bridge */
	struct dsi_display_ext_bridge ext_bridge[MAX_DSI_CTRLS_PER_DISPLAY];
	u32 ext_bridge_cnt;
=======

	/* external bridge */
	struct dsi_display_ext_bridge ext_bridge[MAX_EXT_BRIDGE_PORT_CONFIG];
>>>>>>> 15457316

	struct dsi_display_mode *modes;

	enum dsi_display_type type;
	u32 clk_master_idx;
	u32 cmd_master_idx;
	u32 video_master_idx;

	/* dynamic DSI clock info*/
	u32  cached_clk_rate;
	atomic_t clkrate_change_pending;

	struct dsi_display_clk_info clock_info;
	struct dsi_host_config config;
	struct dsi_lane_map lane_map;
	int cmdline_topology;
	int cmdline_timing;
	bool is_tpg_enabled;
	bool ulps_enabled;
	bool clamp_enabled;
	bool phy_idle_power_off;
	struct drm_gem_object *tx_cmd_buf;
	u32 cmd_buffer_size;
	u64 cmd_buffer_iova;
	void *vaddr;
	struct msm_gem_address_space *aspace;

	struct mipi_dsi_host host;
	struct dsi_bridge    *bridge;
	u32 cmd_engine_refcount;

	struct sde_power_handle *phandle;
	struct sde_power_client *cont_splash_client;

	void *clk_mngr;
	void *dsi_clk_handle;
	void *mdp_clk_handle;

	/* DEBUG FS */
	struct dentry *root;

	bool misr_enable;
	u32 misr_frame_count;
	u32 esd_trigger;
	/* multiple dsi error handlers */
	struct workqueue_struct *err_workq;
	struct work_struct fifo_underflow_work;
	struct work_struct fifo_overflow_work;
	struct work_struct lp_rx_timeout_work;

	/* firmware panel data */
	const struct firmware *fw;
	void *parser;

	struct dsi_display_boot_param *boot_disp;

	u32 te_source;
};

/**
 * struct dsi_display_te_listener - data for TE listener
 * @head:    List node pointer.
 * @handler: TE callback function, called in atomic context.
 * @data:    Private data that is not modified by add/remove API
 */
struct dsi_display_te_listener {
	struct list_head head;
	void (*handler)(struct dsi_display_te_listener *);
	void *data;
};

/**
 * dsi_display_add_te_listener - adds a new listener for TE events
 * @display: Handle to display
 * @tl:      TE listener struct
 *
 * Adds a new TE listener and enables TE irq if there are no other listeners.
 * Upon TE interrupt, the handler passed in will be called back in atomic
 * context.
 *
 * Note: caller is responsible for lifetime of @tl which should be available
 * until dsi_display_remove_te_listener() is called.
 *
 * Returns: 0 on success, otherwise errno on failure
 */
int dsi_display_add_te_listener(struct dsi_display *display,
				struct dsi_display_te_listener *tl);

/**
 * dsi_display_add_te_listener - removes listener for TE events
 * @display: Handle to display
 * @tl:      TE listener struct
 *
 * Removes TE listener and disables TE irq if there are no other listeners.
 *
 * Returns: 0 on success, otherwise errno on failure
 */
int dsi_display_remove_te_listener(struct dsi_display *display,
				   struct dsi_display_te_listener *tl);


int dsi_display_dev_probe(struct platform_device *pdev);
int dsi_display_dev_remove(struct platform_device *pdev);

/**
 * dsi_display_get_num_of_displays() - returns number of display devices
 *				       supported.
 *
 * Return: number of displays.
 */
int dsi_display_get_num_of_displays(void);

/**
 * dsi_display_get_active_displays - returns pointers for active display devices
 * @display_array: Pointer to display array to be filled
 * @max_display_count: Size of display_array
 * @Returns: Number of display entries filled
 */
int dsi_display_get_active_displays(void **display_array,
		u32 max_display_count);

/**
 * dsi_display_get_display_by_name()- finds display by name
 * @name:	name of the display.
 *
 * Return: handle to the display or error code.
 */
struct dsi_display *dsi_display_get_display_by_name(const char *name);

/**
 * dsi_display_set_active_state() - sets the state of the display
 * @display:        Handle to display.
 * @is_active:      state
 */
void dsi_display_set_active_state(struct dsi_display *display, bool is_active);

/**
 * dsi_display_drm_bridge_init() - initializes DRM bridge object for DSI
 * @display:            Handle to the display.
 * @encoder:            Pointer to the encoder object which is connected to the
 *			display.
 *
 * Return: error code.
 */
int dsi_display_drm_bridge_init(struct dsi_display *display,
		struct drm_encoder *enc);

/**
 * dsi_display_drm_bridge_deinit() - destroys DRM bridge for the display
 * @display:        Handle to the display.
 *
 * Return: error code.
 */
int dsi_display_drm_bridge_deinit(struct dsi_display *display);

/**
 * dsi_display_drm_ext_bridge_init() - initializes DRM bridge for ext bridge
 * @display:            Handle to the display.
 * @enc:                Pointer to the encoder object which is connected to the
 *                      display.
 * @connector:          Pointer to the connector object which is connected to
 *                      the display.
 *
 * Return: error code.
 */
int dsi_display_drm_ext_bridge_init(struct dsi_display *display,
		struct drm_encoder *enc, struct drm_connector *connector);

/**
 * dsi_display_get_info() - returns the display properties
 * @connector:        Pointer to drm connector structure
 * @info:             Pointer to the structure where info is stored.
 * @disp:             Handle to the display.
 *
 * Return: error code.
 */
int dsi_display_get_info(struct drm_connector *connector,
		struct msm_display_info *info, void *disp);

/**
 * dsi_display_get_mode_count() - get number of modes supported by the display
 * @display:            Handle to display.
 * @count:              Number of modes supported
 *
 * Return: error code.
 */
int dsi_display_get_mode_count(struct dsi_display *display, u32 *count);

/**
 * dsi_display_get_modes() - get modes supported by display
 * @display:            Handle to display.
 * @modes;              Output param, list of DSI modes. Number of modes matches
 *                      count returned by dsi_display_get_mode_count
 *
 * Return: error code.
 */
int dsi_display_get_modes(struct dsi_display *display,
			  struct dsi_display_mode **modes);

/**
 * dsi_display_put_mode() - free up mode created for the display
 * @display:            Handle to display.
 * @mode:               Display mode to be freed up
 *
 * Return: error code.
 */
void dsi_display_put_mode(struct dsi_display *display,
	struct dsi_display_mode *mode);

/**
 * dsi_display_find_mode() - retrieve cached DSI mode given relevant params
 * @display:            Handle to display.
 * @cmp:                Mode to use as comparison to find original
 * @out_mode:           Output parameter, pointer to retrieved mode
 *
 * Return: error code.
 */
int dsi_display_find_mode(struct dsi_display *display,
		const struct dsi_display_mode *cmp,
		struct dsi_display_mode **out_mode);
/**
 * dsi_display_validate_mode() - validates if mode is supported by display
 * @display:             Handle to display.
 * @mode:                Mode to be validated.
 * @flags:               Modifier flags.
 *
 * Return: 0 if supported or error code.
 */
int dsi_display_validate_mode(struct dsi_display *display,
			      struct dsi_display_mode *mode,
			      u32 flags);

/**
 * dsi_display_validate_mode_change() - validates mode if variable refresh case
 *				or dynamic clk change case
 * @display:             Handle to display.
 * @mode:                Mode to be validated..
 *
 * Return: 0 if  error code.
 */
int dsi_display_validate_mode_change(struct dsi_display *display,
			struct dsi_display_mode *cur_dsi_mode,
			struct dsi_display_mode *mode);

/**
 * dsi_display_set_mode() - Set mode on the display.
 * @display:           Handle to display.
 * @mode:              mode to be set.
 * @flags:             Modifier flags.
 *
 * Return: error code.
 */
int dsi_display_set_mode(struct dsi_display *display,
			 struct dsi_display_mode *mode,
			 u32 flags);

/**
 * dsi_display_prepare() - prepare display
 * @display:          Handle to display.
 *
 * Prepare will perform power up sequences for the host and panel hardware.
 * Power and clock resources might be turned on (depending on the panel mode).
 * The video engine is not enabled.
 *
 * Return: error code.
 */
int dsi_display_prepare(struct dsi_display *display);

/**
 * dsi_display_splash_res_cleanup() - cleanup for continuous splash
 * @display:    Pointer to dsi display
 * Returns:     Zero on success
 */
int dsi_display_splash_res_cleanup(struct  dsi_display *display);

/**
 * dsi_display_config_ctrl_for_cont_splash()- Enable engine modes for DSI
 *                                     controller during continuous splash
 * @display: Handle to DSI display
 *
 * Return:        returns error code
 */
int dsi_display_config_ctrl_for_cont_splash(struct dsi_display *display);

/**
 * dsi_display_enable() - enable display
 * @display:            Handle to display.
 *
 * Enable will turn on the host engine and the panel. At the end of the enable
 * function, Host and panel hardware are ready to accept pixel data from
 * upstream.
 *
 * Return: error code.
 */
int dsi_display_enable(struct dsi_display *display);

/**
 * dsi_display_post_enable() - perform post enable operations.
 * @display:         Handle to display.
 *
 * Some panels might require some commands to be sent after pixel data
 * transmission has started. Such commands are sent as part of the post_enable
 * function.
 *
 * Return: error code.
 */
int dsi_display_post_enable(struct dsi_display *display);

/**
 * dsi_display_pre_disable() - perform pre disable operations.
 * @display:          Handle to display.
 *
 * If a panel requires commands to be sent before pixel data transmission is
 * stopped, those can be sent as part of pre_disable.
 *
 * Return: error code.
 */
int dsi_display_pre_disable(struct dsi_display *display);

/**
 * dsi_display_disable() - disable panel and host hardware.
 * @display:             Handle to display.
 *
 * Disable host and panel hardware and pixel data transmission can not continue.
 *
 * Return: error code.
 */
int dsi_display_disable(struct dsi_display *display);

/**
 * dsi_pre_clkoff_cb() - Callback before clock is turned off
 * @priv: private data pointer.
 * @clk_type: clock which is being turned on.
 * @l_type: specifies if the clock is HS or LP type. Valid only for link clocks.
 * @new_state: next state for the clock.
 *
 * @return: error code.
 */
int dsi_pre_clkoff_cb(void *priv, enum dsi_clk_type clk_type,
		enum dsi_lclk_type l_type,
		enum dsi_clk_state new_state);

/**
 * dsi_display_update_pps() - update PPS buffer.
 * @pps_cmd:             PPS buffer.
 * @display:             Handle to display.
 *
 * Copies new PPS buffer into display structure.
 *
 * Return: error code.
 */
int dsi_display_update_pps(char *pps_cmd, void *display);

/**
 * dsi_post_clkoff_cb() - Callback after clock is turned off
 * @priv: private data pointer.
 * @clk_type: clock which is being turned on.
 * @l_type: specifies if the clock is HS or LP type. Valid only for link clocks.
 * @curr_state: current state for the clock.
 *
 * @return: error code.
 */
int dsi_post_clkoff_cb(void *priv, enum dsi_clk_type clk_type,
		enum dsi_lclk_type l_type,
		enum dsi_clk_state curr_state);

/**
 * dsi_post_clkon_cb() - Callback after clock is turned on
 * @priv: private data pointer.
 * @clk_type: clock which is being turned on.
 * @l_type: specifies if the clock is HS or LP type. Valid only for link clocks.
 * @curr_state: current state for the clock.
 *
 * @return: error code.
 */
int dsi_post_clkon_cb(void *priv, enum dsi_clk_type clk_type,
		enum dsi_lclk_type l_type,
		enum dsi_clk_state curr_state);

/**
 * dsi_pre_clkon_cb() - Callback before clock is turned on
 * @priv: private data pointer.
 * @clk_type: clock which is being turned on.
 * @l_type: specifies if the clock is HS or LP type. Valid only for link clocks.
 * @new_state: next state for the clock.
 *
 * @return: error code.
 */
int dsi_pre_clkon_cb(void *priv, enum dsi_clk_type clk_type,
		enum dsi_lclk_type l_type,
		enum dsi_clk_state new_state);

/**
 * dsi_display_unprepare() - power off display hardware.
 * @display:            Handle to display.
 *
 * Host and panel hardware is turned off. Panel will be in reset state at the
 * end of the function.
 *
 * Return: error code.
 */
int dsi_display_unprepare(struct dsi_display *display);

int dsi_display_set_tpg_state(struct dsi_display *display, bool enable);

int dsi_display_clock_gate(struct dsi_display *display, bool enable);
int dsi_dispaly_static_frame(struct dsi_display *display, bool enable);

/**
 * dsi_display_enable_event() - enable interrupt based connector event
 * @connector:          Pointer to drm connector structure
 * @display:            Handle to display.
 * @event_idx:          Event index.
 * @event_info:         Event callback definition.
 * @enable:             Whether to enable/disable the event interrupt.
 */
void dsi_display_enable_event(struct drm_connector *connector,
		struct dsi_display *display,
		uint32_t event_idx, struct dsi_event_cb_info *event_info,
		bool enable);

/**
 * dsi_display_set_backlight() - set backlight
 * @connector:          Pointer to drm connector structure
 * @display:            Handle to display.
 * @bl_lvl:             Backlight level.
 * @event_info:         Event callback definition.
 * @enable:             Whether to enable/disable the event interrupt.
 */
int dsi_display_set_backlight(struct drm_connector *connector,
		void *display, u32 bl_lvl);

/**
 * dsi_display_check_status() - check if panel is dead or alive
 * @connector:          Pointer to drm connector structure
 * @display:            Handle to display.
 * @te_check_override:	Whether check for TE from panel or default check
 */
int dsi_display_check_status(struct drm_connector *connector, void *display,
				bool te_check_override);

/**
 * dsi_display_cmd_transfer() - transfer command to the panel
 * @connector:          Pointer to drm connector structure
 * @display:            Handle to display.
 * @cmd_buf:            Command buffer
 * @cmd_buf_len:        Command buffer length in bytes
 */
int dsi_display_cmd_transfer(struct drm_connector *connector,
		void *display, const char *cmd_buffer,
		u32 cmd_buf_len);

/**
 * dsi_display_soft_reset() - perform a soft reset on DSI controller
 * @display:         Handle to display
 *
 * The video, command and controller engines will be disabled before the
 * reset is triggered. After, the engines will be re-enabled to the same state
 * as before the reset.
 *
 * If the reset is done while MDP timing engine is turned on, the video
 * engine should be re-enabled only during the vertical blanking time.
 *
 * Return: error code
 */
int dsi_display_soft_reset(void *display);

/**
 * dsi_display_set_power - update power/dpms setting
 * @connector: Pointer to drm connector structure
 * @power_mode: One of the following,
 *              SDE_MODE_DPMS_ON
 *              SDE_MODE_DPMS_LP1
 *              SDE_MODE_DPMS_LP2
 *              SDE_MODE_DPMS_STANDBY
 *              SDE_MODE_DPMS_SUSPEND
 *              SDE_MODE_DPMS_OFF
 * @display: Pointer to private display structure
 * Returns: Zero on success
 */
int dsi_display_set_power(struct drm_connector *connector,
		int power_mode, void *display);

/*
 * dsi_display_pre_kickoff - program kickoff-time features
 * @connector: Pointer to drm connector structure
 * @display: Pointer to private display structure
 * @params: Parameters for kickoff-time programming
 * Returns: Zero on success
 */
int dsi_display_pre_kickoff(struct drm_connector *connector,
		struct dsi_display *display,
		struct msm_display_kickoff_params *params);
/*
 * dsi_display_pre_commit - program pre commit features
 * @display: Pointer to private display structure
 * @params: Parameters for pre commit time programming
 * Returns: Zero on success
 */
int dsi_display_pre_commit(void *display,
		struct msm_display_conn_params *params);

/**
 * dsi_display_get_dst_format() - get dst_format from DSI display
 * @connector:        Pointer to drm connector structure
 * @display:         Handle to display
 *
 * Return: enum dsi_pixel_format type
 */
enum dsi_pixel_format dsi_display_get_dst_format(
		struct drm_connector *connector,
		void *display);

/**
 * dsi_display_cont_splash_config() - initialize splash resources
 * @display:         Handle to display
 *
 * Return: Zero on Success
 */
int dsi_display_cont_splash_config(void *display);
/*
 * dsi_display_get_panel_vfp - get panel vsync
 * @display: Pointer to private display structure
 * @h_active: width
 * @v_active: height
 * Returns: v_front_porch on success error code on failure
 */
int dsi_display_get_panel_vfp(void *display,
	int h_active, int v_active);

/**
 * dsi_display_set_idle_hint - gives hint to display whether display is idle
 * @display: Pointer to private display handle
 * @is_idle: true if display is idle, false otherwise
 */
void dsi_display_set_idle_hint(void *display, bool is_idle);

#endif /* _DSI_DISPLAY_H_ */<|MERGE_RESOLUTION|>--- conflicted
+++ resolved
@@ -122,22 +122,6 @@
 	struct dsi_clk_link_set mux_clks;
 	struct dsi_clk_link_set shadow_clks;
 	struct dsi_clk_link_set xo_clks;
-};
-
-/**
- * struct dsi_display_ext_bridge - dsi display external bridge information
- * @display:           Pointer of DSI display.
- * @node_of:           Bridge node created from bridge driver.
- * @bridge:            Bridge created from bridge driver
- * @orig_funcs:        Bridge function from bridge driver (split mode only)
- * @bridge_funcs:      Overridden function from bridge driver (split mode only)
- */
-struct dsi_display_ext_bridge {
-	void *display;
-	struct device_node *node_of;
-	struct drm_bridge *bridge;
-	const struct drm_bridge_funcs *orig_funcs;
-	struct drm_bridge_funcs bridge_funcs;
 };
 
 /**
@@ -178,10 +162,6 @@
  * @panel:            Handle to DSI panel.
  * @panel_of:         pHandle to DSI panel.
  * @ext_bridge:       External bridge information for DSI display.
-<<<<<<< HEAD
- * @ext_bridge_cnt:   Number of external bridges
-=======
->>>>>>> 15457316
  * @modes:            Array of probed DSI modes
  * @type:             DSI display type.
  * @clk_master_idx:   The master controller for controlling clocks. This is an
@@ -236,17 +216,10 @@
 	struct device_node *disp_node;
 	struct device_node *panel_of;
 	struct device_node *parser_node;
-<<<<<<< HEAD
 	struct device *panel_info_dev;
-
-	/* external bridge */
-	struct dsi_display_ext_bridge ext_bridge[MAX_DSI_CTRLS_PER_DISPLAY];
-	u32 ext_bridge_cnt;
-=======
 
 	/* external bridge */
 	struct dsi_display_ext_bridge ext_bridge[MAX_EXT_BRIDGE_PORT_CONFIG];
->>>>>>> 15457316
 
 	struct dsi_display_mode *modes;
 
