/*
 * Copyright (c) 2016-2018, The Linux Foundation. All rights reserved.
 *
 * This program is free software; you can redistribute it and/or modify
 * it under the terms of the GNU General Public License version 2 and
 * only version 2 as published by the Free Software Foundation.
 *
 * This program is distributed in the hope that it will be useful,
 * but WITHOUT ANY WARRANTY; without even the implied warranty of
 * MERCHANTABILITY or FITNESS FOR A PARTICULAR PURPOSE.  See the
 * GNU General Public License for more details.
 */

#define pr_fmt(fmt)	"dsi-ctrl:[%s] " fmt, __func__

#include <linux/of_device.h>
#include <linux/err.h>
#include <linux/regulator/consumer.h>
#include <linux/clk.h>
#include <linux/msm-bus.h>
#include <linux/of_irq.h>
#include <video/mipi_display.h>

#include "msm_drv.h"
#include "msm_kms.h"
#include "msm_gpu.h"
#include "msm_mmu.h"
#include "dsi_ctrl.h"
#include "dsi_ctrl_hw.h"
#include "dsi_clk.h"
#include "dsi_pwr.h"
#include "dsi_catalog.h"

#include "sde_dbg.h"

#define DSI_CTRL_DEFAULT_LABEL "MDSS DSI CTRL"

#define DSI_CTRL_TX_TO_MS     200

#define TO_ON_OFF(x) ((x) ? "ON" : "OFF")

#define CEIL(x, y)              (((x) + ((y)-1)) / (y))
/**
 * enum dsi_ctrl_driver_ops - controller driver ops
 */
enum dsi_ctrl_driver_ops {
	DSI_CTRL_OP_POWER_STATE_CHANGE,
	DSI_CTRL_OP_CMD_ENGINE,
	DSI_CTRL_OP_VID_ENGINE,
	DSI_CTRL_OP_HOST_ENGINE,
	DSI_CTRL_OP_CMD_TX,
	DSI_CTRL_OP_HOST_INIT,
	DSI_CTRL_OP_TPG,
	DSI_CTRL_OP_PHY_SW_RESET,
	DSI_CTRL_OP_ASYNC_TIMING,
	DSI_CTRL_OP_MAX
};

struct dsi_ctrl_list_item {
	struct dsi_ctrl *ctrl;
	struct list_head list;
};

static LIST_HEAD(dsi_ctrl_list);
static DEFINE_MUTEX(dsi_ctrl_list_lock);

static const enum dsi_ctrl_version dsi_ctrl_v1_4 = DSI_CTRL_VERSION_1_4;
static const enum dsi_ctrl_version dsi_ctrl_v2_0 = DSI_CTRL_VERSION_2_0;
static const enum dsi_ctrl_version dsi_ctrl_v2_2 = DSI_CTRL_VERSION_2_2;

static const struct of_device_id msm_dsi_of_match[] = {
	{
		.compatible = "qcom,dsi-ctrl-hw-v1.4",
		.data = &dsi_ctrl_v1_4,
	},
	{
		.compatible = "qcom,dsi-ctrl-hw-v2.0",
		.data = &dsi_ctrl_v2_0,
	},
	{
		.compatible = "qcom,dsi-ctrl-hw-v2.2",
		.data = &dsi_ctrl_v2_2,
	},
	{}
};

static ssize_t debugfs_state_info_read(struct file *file,
				       char __user *buff,
				       size_t count,
				       loff_t *ppos)
{
	struct dsi_ctrl *dsi_ctrl = file->private_data;
	char *buf;
	u32 len = 0;

	if (!dsi_ctrl)
		return -ENODEV;

	if (*ppos)
		return 0;

	buf = kzalloc(SZ_4K, GFP_KERNEL);
	if (!buf)
		return -ENOMEM;

	/* Dump current state */
	len += snprintf((buf + len), (SZ_4K - len), "Current State:\n");
	len += snprintf((buf + len), (SZ_4K - len),
			"\tCTRL_ENGINE = %s\n",
			TO_ON_OFF(dsi_ctrl->current_state.controller_state));
	len += snprintf((buf + len), (SZ_4K - len),
			"\tVIDEO_ENGINE = %s\n\tCOMMAND_ENGINE = %s\n",
			TO_ON_OFF(dsi_ctrl->current_state.vid_engine_state),
			TO_ON_OFF(dsi_ctrl->current_state.cmd_engine_state));

	/* Dump clock information */
	len += snprintf((buf + len), (SZ_4K - len), "\nClock Info:\n");
	len += snprintf((buf + len), (SZ_4K - len),
			"\tBYTE_CLK = %u, PIXEL_CLK = %u, ESC_CLK = %u\n",
			dsi_ctrl->clk_freq.byte_clk_rate,
			dsi_ctrl->clk_freq.pix_clk_rate,
			dsi_ctrl->clk_freq.esc_clk_rate);

	/* TODO: make sure that this does not exceed 4K */
	if (copy_to_user(buff, buf, len)) {
		kfree(buf);
		return -EFAULT;
	}

	*ppos += len;
	kfree(buf);
	return len;
}

static ssize_t debugfs_reg_dump_read(struct file *file,
				     char __user *buff,
				     size_t count,
				     loff_t *ppos)
{
	struct dsi_ctrl *dsi_ctrl = file->private_data;
	char *buf;
	u32 len = 0;
	struct dsi_clk_ctrl_info clk_info;
	int rc = 0;

	if (!dsi_ctrl)
		return -ENODEV;

	if (*ppos)
		return 0;

	buf = kzalloc(SZ_4K, GFP_KERNEL);
	if (!buf)
		return -ENOMEM;

	clk_info.client = DSI_CLK_REQ_DSI_CLIENT;
	clk_info.clk_type = DSI_CORE_CLK;
	clk_info.clk_state = DSI_CLK_ON;

	rc = dsi_ctrl->clk_cb.dsi_clk_cb(dsi_ctrl->clk_cb.priv, clk_info);
	if (rc) {
		pr_err("failed to enable DSI core clocks\n");
		kfree(buf);
		return rc;
	}

	if (dsi_ctrl->hw.ops.reg_dump_to_buffer)
	len = dsi_ctrl->hw.ops.reg_dump_to_buffer(&dsi_ctrl->hw,
		  buf, SZ_4K);

	clk_info.clk_state = DSI_CLK_OFF;
	rc = dsi_ctrl->clk_cb.dsi_clk_cb(dsi_ctrl->clk_cb.priv, clk_info);
	if (rc) {
		pr_err("failed to disable DSI core clocks\n");
		kfree(buf);
		return rc;
	}


	/* TODO: make sure that this does not exceed 4K */
	if (copy_to_user(buff, buf, len)) {
		kfree(buf);
		return -EFAULT;
	}

	*ppos += len;
	kfree(buf);
	return len;
}

static const struct file_operations state_info_fops = {
	.open = simple_open,
	.read = debugfs_state_info_read,
};

static const struct file_operations reg_dump_fops = {
	.open = simple_open,
	.read = debugfs_reg_dump_read,
};

static int dsi_ctrl_debugfs_init(struct dsi_ctrl *dsi_ctrl,
				 struct dentry *parent)
{
	int rc = 0;
	struct dentry *dir, *state_file, *reg_dump;
	char dbg_name[DSI_DEBUG_NAME_LEN];

	dir = debugfs_create_dir(dsi_ctrl->name, parent);
	if (IS_ERR_OR_NULL(dir)) {
		rc = PTR_ERR(dir);
		pr_err("[DSI_%d] debugfs create dir failed, rc=%d\n",
		       dsi_ctrl->cell_index, rc);
		goto error;
	}

	state_file = debugfs_create_file("state_info",
					 0444,
					 dir,
					 dsi_ctrl,
					 &state_info_fops);
	if (IS_ERR_OR_NULL(state_file)) {
		rc = PTR_ERR(state_file);
		pr_err("[DSI_%d] state file failed, rc=%d\n",
		       dsi_ctrl->cell_index, rc);
		goto error_remove_dir;
	}

	reg_dump = debugfs_create_file("reg_dump",
				       0444,
				       dir,
				       dsi_ctrl,
				       &reg_dump_fops);
	if (IS_ERR_OR_NULL(reg_dump)) {
		rc = PTR_ERR(reg_dump);
		pr_err("[DSI_%d] reg dump file failed, rc=%d\n",
		       dsi_ctrl->cell_index, rc);
		goto error_remove_dir;
	}

	dsi_ctrl->debugfs_root = dir;

	snprintf(dbg_name, DSI_DEBUG_NAME_LEN, "dsi%d_ctrl",
						dsi_ctrl->cell_index);
	sde_dbg_reg_register_base(dbg_name, dsi_ctrl->hw.base,
				msm_iomap_size(dsi_ctrl->pdev, "dsi_ctrl"));
error_remove_dir:
	debugfs_remove(dir);
error:
	return rc;
}

static int dsi_ctrl_debugfs_deinit(struct dsi_ctrl *dsi_ctrl)
{
	debugfs_remove(dsi_ctrl->debugfs_root);
	return 0;
}

static inline struct msm_gem_address_space*
dsi_ctrl_get_aspace(struct dsi_ctrl *dsi_ctrl,
		int domain)
{
	if (!dsi_ctrl || !dsi_ctrl->drm_dev)
		return NULL;

	return msm_gem_smmu_address_space_get(dsi_ctrl->drm_dev, domain);
}

static int dsi_ctrl_check_state(struct dsi_ctrl *dsi_ctrl,
				enum dsi_ctrl_driver_ops op,
				u32 op_state)
{
	int rc = 0;
	struct dsi_ctrl_state_info *state = &dsi_ctrl->current_state;

	switch (op) {
	case DSI_CTRL_OP_POWER_STATE_CHANGE:
		if (state->power_state == op_state) {
			pr_err("[%d] No change in state, pwr_state=%d\n",
			       dsi_ctrl->cell_index, op_state);
			rc = -EINVAL;
		} else if (state->power_state == DSI_CTRL_POWER_VREG_ON) {
			if (state->vid_engine_state == DSI_CTRL_ENGINE_ON) {
				pr_err("[%d]State error: op=%d: %d\n",
				       dsi_ctrl->cell_index,
				       op_state,
				       state->vid_engine_state);
				rc = -EINVAL;
			}
		}
		break;
	case DSI_CTRL_OP_CMD_ENGINE:
		if (state->cmd_engine_state == op_state) {
			pr_err("[%d] No change in state, cmd_state=%d\n",
			       dsi_ctrl->cell_index, op_state);
			rc = -EINVAL;
		} else if ((state->power_state != DSI_CTRL_POWER_VREG_ON) ||
			   (state->controller_state != DSI_CTRL_ENGINE_ON)) {
			pr_err("[%d]State error: op=%d: %d, %d\n",
			       dsi_ctrl->cell_index,
			       op,
			       state->power_state,
			       state->controller_state);
			rc = -EINVAL;
		}
		break;
	case DSI_CTRL_OP_VID_ENGINE:
		if (state->vid_engine_state == op_state) {
			pr_err("[%d] No change in state, cmd_state=%d\n",
			       dsi_ctrl->cell_index, op_state);
			rc = -EINVAL;
		} else if ((state->power_state != DSI_CTRL_POWER_VREG_ON) ||
			   (state->controller_state != DSI_CTRL_ENGINE_ON)) {
			pr_err("[%d]State error: op=%d: %d, %d\n",
			       dsi_ctrl->cell_index,
			       op,
			       state->power_state,
			       state->controller_state);
			rc = -EINVAL;
		}
		break;
	case DSI_CTRL_OP_HOST_ENGINE:
		if (state->controller_state == op_state) {
			pr_err("[%d] No change in state, ctrl_state=%d\n",
			       dsi_ctrl->cell_index, op_state);
			rc = -EINVAL;
		} else if (state->power_state != DSI_CTRL_POWER_VREG_ON) {
			pr_err("[%d]State error (link is off): op=%d:, %d\n",
			       dsi_ctrl->cell_index,
			       op_state,
			       state->power_state);
			rc = -EINVAL;
		} else if ((op_state == DSI_CTRL_ENGINE_OFF) &&
			   ((state->cmd_engine_state != DSI_CTRL_ENGINE_OFF) ||
			    (state->vid_engine_state != DSI_CTRL_ENGINE_OFF))) {
			pr_err("[%d]State error (eng on): op=%d: %d, %d\n",
				  dsi_ctrl->cell_index,
				  op_state,
				  state->cmd_engine_state,
				  state->vid_engine_state);
			rc = -EINVAL;
		}
		break;
	case DSI_CTRL_OP_CMD_TX:
		if ((state->power_state != DSI_CTRL_POWER_VREG_ON) ||
		    (state->host_initialized != true) ||
		    (state->cmd_engine_state != DSI_CTRL_ENGINE_ON)) {
			pr_err("[%d]State error: op=%d: %d, %d, %d\n",
			       dsi_ctrl->cell_index,
			       op,
			       state->power_state,
			       state->host_initialized,
			       state->cmd_engine_state);
			rc = -EINVAL;
		}
		break;
	case DSI_CTRL_OP_HOST_INIT:
		if (state->host_initialized == op_state) {
			pr_err("[%d] No change in state, host_init=%d\n",
			       dsi_ctrl->cell_index, op_state);
			rc = -EINVAL;
		} else if (state->power_state != DSI_CTRL_POWER_VREG_ON) {
			pr_err("[%d]State error: op=%d: %d\n",
			       dsi_ctrl->cell_index, op, state->power_state);
			rc = -EINVAL;
		}
		break;
	case DSI_CTRL_OP_TPG:
		if (state->tpg_enabled == op_state) {
			pr_err("[%d] No change in state, tpg_enabled=%d\n",
			       dsi_ctrl->cell_index, op_state);
			rc = -EINVAL;
		} else if ((state->power_state != DSI_CTRL_POWER_VREG_ON) ||
			   (state->controller_state != DSI_CTRL_ENGINE_ON)) {
			pr_err("[%d]State error: op=%d: %d, %d\n",
			       dsi_ctrl->cell_index,
			       op,
			       state->power_state,
			       state->controller_state);
			rc = -EINVAL;
		}
		break;
	case DSI_CTRL_OP_PHY_SW_RESET:
		if (state->power_state != DSI_CTRL_POWER_VREG_ON) {
			pr_err("[%d]State error: op=%d: %d\n",
			       dsi_ctrl->cell_index, op, state->power_state);
			rc = -EINVAL;
		}
		break;
	case DSI_CTRL_OP_ASYNC_TIMING:
		if (state->vid_engine_state != op_state) {
			pr_err("[%d] Unexpected engine state vid_state=%d\n",
			       dsi_ctrl->cell_index, op_state);
			rc = -EINVAL;
		}
		break;
	default:
		rc = -ENOTSUPP;
		break;
	}

	return rc;
}

bool dsi_ctrl_validate_host_state(struct dsi_ctrl *dsi_ctrl)
{
	struct dsi_ctrl_state_info *state = &dsi_ctrl->current_state;

	if (!state) {
		pr_err("Invalid host state for DSI controller\n");
		return -EINVAL;
	}

	if (!state->host_initialized)
		return true;

	return false;
}

static void dsi_ctrl_update_state(struct dsi_ctrl *dsi_ctrl,
				  enum dsi_ctrl_driver_ops op,
				  u32 op_state)
{
	struct dsi_ctrl_state_info *state = &dsi_ctrl->current_state;

	switch (op) {
	case DSI_CTRL_OP_POWER_STATE_CHANGE:
		state->power_state = op_state;
		break;
	case DSI_CTRL_OP_CMD_ENGINE:
		state->cmd_engine_state = op_state;
		break;
	case DSI_CTRL_OP_VID_ENGINE:
		state->vid_engine_state = op_state;
		break;
	case DSI_CTRL_OP_HOST_ENGINE:
		state->controller_state = op_state;
		break;
	case DSI_CTRL_OP_HOST_INIT:
		state->host_initialized = (op_state == 1) ? true : false;
		break;
	case DSI_CTRL_OP_TPG:
		state->tpg_enabled = (op_state == 1) ? true : false;
		break;
	case DSI_CTRL_OP_CMD_TX:
	case DSI_CTRL_OP_PHY_SW_RESET:
	default:
		break;
	}
}

static int dsi_ctrl_init_regmap(struct platform_device *pdev,
				struct dsi_ctrl *ctrl)
{
	int rc = 0;
	void __iomem *ptr;

	ptr = msm_ioremap(pdev, "dsi_ctrl", ctrl->name);
	if (IS_ERR(ptr)) {
		rc = PTR_ERR(ptr);
		return rc;
	}

	ctrl->hw.base = ptr;
	pr_debug("[%s] map dsi_ctrl registers to %p\n", ctrl->name,
		 ctrl->hw.base);

	switch (ctrl->version) {
	case DSI_CTRL_VERSION_1_4:
	case DSI_CTRL_VERSION_2_0:
		ptr = msm_ioremap(pdev, "mmss_misc", ctrl->name);
		if (IS_ERR(ptr)) {
			pr_err("mmss_misc base address not found for [%s]\n",
					ctrl->name);
			rc = PTR_ERR(ptr);
			return rc;
		}
		ctrl->hw.mmss_misc_base = ptr;
		ctrl->hw.disp_cc_base = NULL;
		break;
	case DSI_CTRL_VERSION_2_2:
		ptr = msm_ioremap(pdev, "disp_cc_base", ctrl->name);
		if (IS_ERR(ptr)) {
			pr_err("disp_cc base address not found for [%s]\n",
					ctrl->name);
			rc = PTR_ERR(ptr);
			return rc;
		}
		ctrl->hw.disp_cc_base = ptr;
		ctrl->hw.mmss_misc_base = NULL;
		break;
	default:
		break;
	}

	return rc;
}

static int dsi_ctrl_clocks_deinit(struct dsi_ctrl *ctrl)
{
	struct dsi_core_clk_info *core = &ctrl->clk_info.core_clks;
	struct dsi_link_lp_clk_info *lp_link = &ctrl->clk_info.lp_link_clks;
	struct dsi_link_hs_clk_info *hs_link = &ctrl->clk_info.hs_link_clks;
	struct dsi_clk_link_set *rcg = &ctrl->clk_info.rcg_clks;

	if (core->mdp_core_clk)
		devm_clk_put(&ctrl->pdev->dev, core->mdp_core_clk);
	if (core->iface_clk)
		devm_clk_put(&ctrl->pdev->dev, core->iface_clk);
	if (core->core_mmss_clk)
		devm_clk_put(&ctrl->pdev->dev, core->core_mmss_clk);
	if (core->bus_clk)
		devm_clk_put(&ctrl->pdev->dev, core->bus_clk);
	if (core->mnoc_clk)
		devm_clk_put(&ctrl->pdev->dev, core->mnoc_clk);

	memset(core, 0x0, sizeof(*core));

	if (hs_link->byte_clk)
		devm_clk_put(&ctrl->pdev->dev, hs_link->byte_clk);
	if (hs_link->pixel_clk)
		devm_clk_put(&ctrl->pdev->dev, hs_link->pixel_clk);
	if (lp_link->esc_clk)
		devm_clk_put(&ctrl->pdev->dev, lp_link->esc_clk);
	if (hs_link->byte_intf_clk)
		devm_clk_put(&ctrl->pdev->dev, hs_link->byte_intf_clk);

	memset(hs_link, 0x0, sizeof(*hs_link));
	memset(lp_link, 0x0, sizeof(*lp_link));

	if (rcg->byte_clk)
		devm_clk_put(&ctrl->pdev->dev, rcg->byte_clk);
	if (rcg->pixel_clk)
		devm_clk_put(&ctrl->pdev->dev, rcg->pixel_clk);

	memset(rcg, 0x0, sizeof(*rcg));

	return 0;
}

static int dsi_ctrl_clocks_init(struct platform_device *pdev,
				struct dsi_ctrl *ctrl)
{
	int rc = 0;
	struct dsi_core_clk_info *core = &ctrl->clk_info.core_clks;
	struct dsi_link_lp_clk_info *lp_link = &ctrl->clk_info.lp_link_clks;
	struct dsi_link_hs_clk_info *hs_link = &ctrl->clk_info.hs_link_clks;
	struct dsi_clk_link_set *rcg = &ctrl->clk_info.rcg_clks;

	core->mdp_core_clk = devm_clk_get(&pdev->dev, "mdp_core_clk");
	if (IS_ERR(core->mdp_core_clk)) {
		core->mdp_core_clk = NULL;
		pr_debug("failed to get mdp_core_clk, rc=%d\n", rc);
	}

	core->iface_clk = devm_clk_get(&pdev->dev, "iface_clk");
	if (IS_ERR(core->iface_clk)) {
		core->iface_clk = NULL;
		pr_debug("failed to get iface_clk, rc=%d\n", rc);
	}

	core->core_mmss_clk = devm_clk_get(&pdev->dev, "core_mmss_clk");
	if (IS_ERR(core->core_mmss_clk)) {
		core->core_mmss_clk = NULL;
		pr_debug("failed to get core_mmss_clk, rc=%d\n", rc);
	}

	core->bus_clk = devm_clk_get(&pdev->dev, "bus_clk");
	if (IS_ERR(core->bus_clk)) {
		core->bus_clk = NULL;
		pr_debug("failed to get bus_clk, rc=%d\n", rc);
	}

	core->mnoc_clk = devm_clk_get(&pdev->dev, "mnoc_clk");
	if (IS_ERR(core->mnoc_clk)) {
		core->mnoc_clk = NULL;
		pr_debug("can't get mnoc clock, rc=%d\n", rc);
	}

	hs_link->byte_clk = devm_clk_get(&pdev->dev, "byte_clk");
	if (IS_ERR(hs_link->byte_clk)) {
		rc = PTR_ERR(hs_link->byte_clk);
		pr_err("failed to get byte_clk, rc=%d\n", rc);
		goto fail;
	}

	hs_link->pixel_clk = devm_clk_get(&pdev->dev, "pixel_clk");
	if (IS_ERR(hs_link->pixel_clk)) {
		rc = PTR_ERR(hs_link->pixel_clk);
		pr_err("failed to get pixel_clk, rc=%d\n", rc);
		goto fail;
	}

	lp_link->esc_clk = devm_clk_get(&pdev->dev, "esc_clk");
	if (IS_ERR(lp_link->esc_clk)) {
		rc = PTR_ERR(lp_link->esc_clk);
		pr_err("failed to get esc_clk, rc=%d\n", rc);
		goto fail;
	}

	hs_link->byte_intf_clk = devm_clk_get(&pdev->dev, "byte_intf_clk");
	if (IS_ERR(hs_link->byte_intf_clk)) {
		hs_link->byte_intf_clk = NULL;
		pr_debug("can't find byte intf clk, rc=%d\n", rc);
	}

	rcg->byte_clk = devm_clk_get(&pdev->dev, "byte_clk_rcg");
	if (IS_ERR(rcg->byte_clk)) {
		rc = PTR_ERR(rcg->byte_clk);
		pr_err("failed to get byte_clk_rcg, rc=%d\n", rc);
		goto fail;
	}

	rcg->pixel_clk = devm_clk_get(&pdev->dev, "pixel_clk_rcg");
	if (IS_ERR(rcg->pixel_clk)) {
		rc = PTR_ERR(rcg->pixel_clk);
		pr_err("failed to get pixel_clk_rcg, rc=%d\n", rc);
		goto fail;
	}

	return 0;
fail:
	dsi_ctrl_clocks_deinit(ctrl);
	return rc;
}

static int dsi_ctrl_supplies_deinit(struct dsi_ctrl *ctrl)
{
	int i = 0;
	int rc = 0;
	struct dsi_regulator_info *regs;

	regs = &ctrl->pwr_info.digital;
	for (i = 0; i < regs->count; i++) {
		if (!regs->vregs[i].vreg)
			pr_err("vreg is NULL, should not reach here\n");
		else
			devm_regulator_put(regs->vregs[i].vreg);
	}

	regs = &ctrl->pwr_info.host_pwr;
	for (i = 0; i < regs->count; i++) {
		if (!regs->vregs[i].vreg)
			pr_err("vreg is NULL, should not reach here\n");
		else
			devm_regulator_put(regs->vregs[i].vreg);
	}

	if (!ctrl->pwr_info.host_pwr.vregs) {
		devm_kfree(&ctrl->pdev->dev, ctrl->pwr_info.host_pwr.vregs);
		ctrl->pwr_info.host_pwr.vregs = NULL;
		ctrl->pwr_info.host_pwr.count = 0;
	}

	if (!ctrl->pwr_info.digital.vregs) {
		devm_kfree(&ctrl->pdev->dev, ctrl->pwr_info.digital.vregs);
		ctrl->pwr_info.digital.vregs = NULL;
		ctrl->pwr_info.digital.count = 0;
	}

	return rc;
}

static int dsi_ctrl_supplies_init(struct platform_device *pdev,
				  struct dsi_ctrl *ctrl)
{
	int rc = 0;
	int i = 0;
	struct dsi_regulator_info *regs;
	struct regulator *vreg = NULL;

	rc = dsi_pwr_get_dt_vreg_data(&pdev->dev,
					  &ctrl->pwr_info.digital,
					  "qcom,core-supply-entries");
	if (rc)
		pr_debug("failed to get digital supply, rc = %d\n", rc);

	rc = dsi_pwr_get_dt_vreg_data(&pdev->dev,
					  &ctrl->pwr_info.host_pwr,
					  "qcom,ctrl-supply-entries");
	if (rc) {
		pr_err("failed to get host power supplies, rc = %d\n", rc);
		goto error_digital;
	}

	regs = &ctrl->pwr_info.digital;
	for (i = 0; i < regs->count; i++) {
		vreg = devm_regulator_get(&pdev->dev, regs->vregs[i].vreg_name);
		if (IS_ERR(vreg)) {
			pr_err("failed to get %s regulator\n",
			       regs->vregs[i].vreg_name);
			rc = PTR_ERR(vreg);
			goto error_host_pwr;
		}
		regs->vregs[i].vreg = vreg;
	}

	regs = &ctrl->pwr_info.host_pwr;
	for (i = 0; i < regs->count; i++) {
		vreg = devm_regulator_get(&pdev->dev, regs->vregs[i].vreg_name);
		if (IS_ERR(vreg)) {
			pr_err("failed to get %s regulator\n",
			       regs->vregs[i].vreg_name);
			for (--i; i >= 0; i--)
				devm_regulator_put(regs->vregs[i].vreg);
			rc = PTR_ERR(vreg);
			goto error_digital_put;
		}
		regs->vregs[i].vreg = vreg;
	}

	return rc;

error_digital_put:
	regs = &ctrl->pwr_info.digital;
	for (i = 0; i < regs->count; i++)
		devm_regulator_put(regs->vregs[i].vreg);
error_host_pwr:
	devm_kfree(&pdev->dev, ctrl->pwr_info.host_pwr.vregs);
	ctrl->pwr_info.host_pwr.vregs = NULL;
	ctrl->pwr_info.host_pwr.count = 0;
error_digital:
	if (ctrl->pwr_info.digital.vregs)
		devm_kfree(&pdev->dev, ctrl->pwr_info.digital.vregs);
	ctrl->pwr_info.digital.vregs = NULL;
	ctrl->pwr_info.digital.count = 0;
	return rc;
}

static int dsi_ctrl_axi_bus_client_init(struct platform_device *pdev,
					struct dsi_ctrl *ctrl)
{
	int rc = 0;
	struct dsi_ctrl_bus_scale_info *bus = &ctrl->axi_bus_info;

	bus->bus_scale_table = msm_bus_cl_get_pdata(pdev);
	if (IS_ERR_OR_NULL(bus->bus_scale_table)) {
		rc = PTR_ERR(bus->bus_scale_table);
		pr_debug("msm_bus_cl_get_pdata() failed, rc = %d\n", rc);
		bus->bus_scale_table = NULL;
		return rc;
	}

	bus->bus_handle = msm_bus_scale_register_client(bus->bus_scale_table);
	if (!bus->bus_handle) {
		rc = -EINVAL;
		pr_err("failed to register axi bus client\n");
	}

	return rc;
}

static int dsi_ctrl_axi_bus_client_deinit(struct dsi_ctrl *ctrl)
{
	struct dsi_ctrl_bus_scale_info *bus = &ctrl->axi_bus_info;

	if (bus->bus_handle) {
		msm_bus_scale_unregister_client(bus->bus_handle);

		bus->bus_handle = 0;
	}

	return 0;
}

static int dsi_ctrl_validate_panel_info(struct dsi_ctrl *dsi_ctrl,
					struct dsi_host_config *config)
{
	int rc = 0;
	struct dsi_host_common_cfg *host_cfg = &config->common_config;

	if (config->panel_mode >= DSI_OP_MODE_MAX) {
		pr_err("Invalid dsi operation mode (%d)\n", config->panel_mode);
		rc = -EINVAL;
		goto err;
	}

	if ((host_cfg->data_lanes & (DSI_CLOCK_LANE - 1)) == 0) {
		pr_err("No data lanes are enabled\n");
		rc = -EINVAL;
		goto err;
	}
err:
	return rc;
}

static int dsi_ctrl_update_link_freqs(struct dsi_ctrl *dsi_ctrl,
	struct dsi_host_config *config, void *clk_handle)
{
	int rc = 0;
	u32 num_of_lanes = 0;
	u32 bpp = 3;
	u64 h_period, v_period, bit_rate, pclk_rate, bit_rate_per_lane,
	    byte_clk_rate;
	struct dsi_host_common_cfg *host_cfg = &config->common_config;
	struct dsi_mode_info *timing = &config->video_timing;

	if (host_cfg->data_lanes & DSI_DATA_LANE_0)
		num_of_lanes++;
	if (host_cfg->data_lanes & DSI_DATA_LANE_1)
		num_of_lanes++;
	if (host_cfg->data_lanes & DSI_DATA_LANE_2)
		num_of_lanes++;
	if (host_cfg->data_lanes & DSI_DATA_LANE_3)
		num_of_lanes++;

	if (config->bit_clk_rate_hz == 0) {
		h_period = DSI_H_TOTAL_DSC(timing);
		v_period = DSI_V_TOTAL(timing);
		bit_rate = h_period * v_period * timing->refresh_rate * bpp * 8;
	} else {
		bit_rate = config->bit_clk_rate_hz * num_of_lanes;
	}

	bit_rate_per_lane = bit_rate;
	do_div(bit_rate_per_lane, num_of_lanes);
	pclk_rate = bit_rate;
	do_div(pclk_rate, (8 * bpp));
	byte_clk_rate = bit_rate_per_lane;
	do_div(byte_clk_rate, 8);
	pr_debug("bit_clk_rate = %llu, bit_clk_rate_per_lane = %llu\n",
		 bit_rate, bit_rate_per_lane);
	pr_debug("byte_clk_rate = %llu, pclk_rate = %llu\n",
		  byte_clk_rate, pclk_rate);

	dsi_ctrl->clk_freq.byte_clk_rate = byte_clk_rate;
	dsi_ctrl->clk_freq.pix_clk_rate = pclk_rate;
	dsi_ctrl->clk_freq.esc_clk_rate = config->esc_clk_rate_hz;

	rc = dsi_clk_set_link_frequencies(clk_handle, dsi_ctrl->clk_freq,
					dsi_ctrl->cell_index);
	if (rc)
		pr_err("Failed to update link frequencies\n");

	return rc;
}

static int dsi_ctrl_enable_supplies(struct dsi_ctrl *dsi_ctrl, bool enable)
{
	int rc = 0;

	if (enable) {
		if (!dsi_ctrl->current_state.host_initialized) {
			rc = dsi_pwr_enable_regulator(
				&dsi_ctrl->pwr_info.host_pwr, true);
			if (rc) {
				pr_err("failed to enable host power regs\n");
				goto error;
			}
		}

		rc = dsi_pwr_enable_regulator(&dsi_ctrl->pwr_info.digital,
					      true);
		if (rc) {
			pr_err("failed to enable gdsc, rc=%d\n", rc);
			(void)dsi_pwr_enable_regulator(
						&dsi_ctrl->pwr_info.host_pwr,
						false
						);
			goto error;
		}
	} else {
		rc = dsi_pwr_enable_regulator(&dsi_ctrl->pwr_info.digital,
					      false);
		if (rc) {
			pr_err("failed to disable gdsc, rc=%d\n", rc);
			goto error;
		}

		if (!dsi_ctrl->current_state.host_initialized) {
			rc = dsi_pwr_enable_regulator(
				&dsi_ctrl->pwr_info.host_pwr, false);
			if (rc) {
				pr_err("failed to disable host power regs\n");
				goto error;
			}
		}
	}
error:
	return rc;
}

static int dsi_ctrl_copy_and_pad_cmd(struct dsi_ctrl *dsi_ctrl,
				     const struct mipi_dsi_packet *packet,
				     u8 **buffer,
				     u32 *size)
{
	int rc = 0;
	u8 *buf = NULL;
	u32 len, i;

	len = packet->size;
	len += 0x3; len &= ~0x03; /* Align to 32 bits */

	buf = devm_kzalloc(&dsi_ctrl->pdev->dev, len * sizeof(u8), GFP_KERNEL);
	if (!buf)
		return -ENOMEM;

	for (i = 0; i < len; i++) {
		if (i >= packet->size)
			buf[i] = 0xFF;
		else if (i < sizeof(packet->header))
			buf[i] = packet->header[i];
		else
			buf[i] = packet->payload[i - sizeof(packet->header)];
	}

	if (packet->payload_length > 0)
		buf[3] |= BIT(6);


	/* send embedded BTA for read commands */
	if ((buf[2] & 0x3f) == MIPI_DSI_DCS_READ)
		buf[3] |= BIT(5);

	*buffer = buf;
	*size = len;

	return rc;
}

int dsi_ctrl_wait_for_cmd_mode_mdp_idle(struct dsi_ctrl *dsi_ctrl)
{
	int rc = 0;

	if (!dsi_ctrl) {
		pr_err("Invalid params\n");
		return -EINVAL;
	}

	if (dsi_ctrl->host_config.panel_mode != DSI_OP_CMD_MODE)
		return -EINVAL;

	mutex_lock(&dsi_ctrl->ctrl_lock);

	rc = dsi_ctrl->hw.ops.wait_for_cmd_mode_mdp_idle(&dsi_ctrl->hw);

	mutex_unlock(&dsi_ctrl->ctrl_lock);

	return rc;
}

static void dsi_ctrl_wait_for_video_done(struct dsi_ctrl *dsi_ctrl)
{
	u32 v_total = 0, v_blank = 0, sleep_ms = 0, fps = 0, ret;
	struct dsi_mode_info *timing;

	/**
	 * No need to wait if the panel is not video mode or
	 * if DSI controller supports command DMA scheduling or
	 * if we are sending init commands.
	 */
	if ((dsi_ctrl->host_config.panel_mode != DSI_OP_VIDEO_MODE) ||
		(dsi_ctrl->version >= DSI_CTRL_VERSION_2_2) ||
		(dsi_ctrl->current_state.vid_engine_state !=
					DSI_CTRL_ENGINE_ON))
		return;

	dsi_ctrl->hw.ops.clear_interrupt_status(&dsi_ctrl->hw,
				DSI_VIDEO_MODE_FRAME_DONE);

	dsi_ctrl_enable_status_interrupt(dsi_ctrl,
				DSI_SINT_VIDEO_MODE_FRAME_DONE, NULL);
	reinit_completion(&dsi_ctrl->irq_info.vid_frame_done);
	ret = wait_for_completion_timeout(
			&dsi_ctrl->irq_info.vid_frame_done,
			msecs_to_jiffies(DSI_CTRL_TX_TO_MS));
	if (ret <= 0)
		pr_debug("wait for video done failed\n");
	dsi_ctrl_disable_status_interrupt(dsi_ctrl,
				DSI_SINT_VIDEO_MODE_FRAME_DONE);

	timing = &(dsi_ctrl->host_config.video_timing);
	v_total = timing->v_sync_width + timing->v_back_porch +
			timing->v_front_porch + timing->v_active;
	v_blank = timing->v_sync_width + timing->v_back_porch;
	fps = timing->refresh_rate;

	sleep_ms = CEIL((v_blank * 1000), (v_total * fps)) + 1;
	udelay(sleep_ms * 1000);
}

void dsi_message_setup_tx_mode(struct dsi_ctrl *dsi_ctrl,
		u32 cmd_len,
		u32 *flags)
{
	/**
	 * Setup the mode of transmission
	 * override cmd fetch mode during secure session
	 */
	if (dsi_ctrl->secure_mode) {
		*flags &= ~DSI_CTRL_CMD_FETCH_MEMORY;
		*flags |= DSI_CTRL_CMD_FIFO_STORE;
		pr_debug("[%s] override to TPG during secure session\n",
				dsi_ctrl->name);
		return;
	}

	/* Check to see if cmd len plus header is greater than fifo size */
	if ((cmd_len + 4) > DSI_EMBEDDED_MODE_DMA_MAX_SIZE_BYTES) {
		*flags |= DSI_CTRL_CMD_NON_EMBEDDED_MODE;
		pr_debug("[%s] override to non-embedded mode,cmd len =%d\n",
				dsi_ctrl->name, cmd_len);
		return;
	}
}

int dsi_message_validate_tx_mode(struct dsi_ctrl *dsi_ctrl,
		u32 cmd_len,
		u32 *flags)
{
	int rc = 0;

	if (*flags & DSI_CTRL_CMD_FIFO_STORE) {
		/* if command size plus header is greater than fifo size */
		if ((cmd_len + 4) > DSI_CTRL_MAX_CMD_FIFO_STORE_SIZE) {
			pr_err("Cannot transfer Cmd in FIFO config\n");
			return -ENOTSUPP;
		}
		if (!dsi_ctrl->hw.ops.kickoff_fifo_command) {
			pr_err("Cannot transfer command,ops not defined\n");
			return -ENOTSUPP;
		}
	}

	if (*flags & DSI_CTRL_CMD_NON_EMBEDDED_MODE) {
		if (*flags & DSI_CTRL_CMD_BROADCAST) {
			pr_err("Non embedded not supported with broadcast\n");
			return -ENOTSUPP;
		}
		if (!dsi_ctrl->hw.ops.kickoff_command_non_embedded_mode) {
			pr_err(" Cannot transfer command,ops not defined\n");
			return -ENOTSUPP;
		}
	}
	return rc;
}

static int dsi_message_tx(struct dsi_ctrl *dsi_ctrl,
			  const struct mipi_dsi_msg *msg,
			  u32 flags)
{
	int rc = 0, ret = 0;
	struct mipi_dsi_packet packet;
	struct dsi_ctrl_cmd_dma_fifo_info cmd;
	struct dsi_ctrl_cmd_dma_info cmd_mem;
	u32 hw_flags = 0;
	u32 length = 0;
	u8 *buffer = NULL;
	u32 cnt = 0, line_no = 0x1;
	u8 *cmdbuf;
	struct dsi_mode_info *timing;

	/* Select the tx mode to transfer the command */
	dsi_message_setup_tx_mode(dsi_ctrl, msg->tx_len, &flags);

	/* Validate the mode before sending the command */
	rc = dsi_message_validate_tx_mode(dsi_ctrl, msg->tx_len, &flags);
	if (rc) {
		pr_err(" Cmd tx validation failed, cannot transfer cmd\n");
		rc = -ENOTSUPP;
		goto error;
	}

	if (flags & DSI_CTRL_CMD_NON_EMBEDDED_MODE) {
		cmd_mem.offset = dsi_ctrl->cmd_buffer_iova;
		cmd_mem.en_broadcast = (flags & DSI_CTRL_CMD_BROADCAST) ?
			true : false;
		cmd_mem.is_master = (flags & DSI_CTRL_CMD_BROADCAST_MASTER) ?
			true : false;
		cmd_mem.use_lpm = (msg->flags & MIPI_DSI_MSG_USE_LPM) ?
			true : false;
		cmd_mem.datatype = msg->type;
		cmd_mem.length = msg->tx_len;

		dsi_ctrl->cmd_len = msg->tx_len;
		memcpy(dsi_ctrl->vaddr, msg->tx_buf, msg->tx_len);
		pr_debug(" non-embedded mode , size of command =%zd\n",
					msg->tx_len);

		goto kickoff;
	}

	rc = mipi_dsi_create_packet(&packet, msg);
	if (rc) {
		pr_err("Failed to create message packet, rc=%d\n", rc);
		goto error;
	}

	rc = dsi_ctrl_copy_and_pad_cmd(dsi_ctrl,
			&packet,
			&buffer,
			&length);
	if (rc) {
		pr_err("[%s] failed to copy message, rc=%d\n",
				dsi_ctrl->name, rc);
		goto error;
	}

	if ((msg->flags & MIPI_DSI_MSG_LASTCOMMAND))
		buffer[3] |= BIT(7);//set the last cmd bit in header.

	if (flags & DSI_CTRL_CMD_FETCH_MEMORY) {
		/* Embedded mode config is selected */
		cmd_mem.offset = dsi_ctrl->cmd_buffer_iova;
		cmd_mem.en_broadcast = (flags & DSI_CTRL_CMD_BROADCAST) ?
			true : false;
		cmd_mem.is_master = (flags & DSI_CTRL_CMD_BROADCAST_MASTER) ?
			true : false;
		cmd_mem.use_lpm = (msg->flags & MIPI_DSI_MSG_USE_LPM) ?
			true : false;

		cmdbuf = (u8 *)(dsi_ctrl->vaddr);

		msm_gem_sync(dsi_ctrl->tx_cmd_buf);
		for (cnt = 0; cnt < length; cnt++)
			cmdbuf[dsi_ctrl->cmd_len + cnt] = buffer[cnt];

		dsi_ctrl->cmd_len += length;

		if (!(msg->flags & MIPI_DSI_MSG_LASTCOMMAND)) {
			goto error;
		} else {
			cmd_mem.length = dsi_ctrl->cmd_len;
			dsi_ctrl->cmd_len = 0;
		}

	} else if (flags & DSI_CTRL_CMD_FIFO_STORE) {
		cmd.command =  (u32 *)buffer;
		cmd.size = length;
		cmd.en_broadcast = (flags & DSI_CTRL_CMD_BROADCAST) ?
				     true : false;
		cmd.is_master = (flags & DSI_CTRL_CMD_BROADCAST_MASTER) ?
				  true : false;
		cmd.use_lpm = (msg->flags & MIPI_DSI_MSG_USE_LPM) ?
				  true : false;
	}

kickoff:
	/* check if custom dma scheduling line needed */
	if ((dsi_ctrl->host_config.panel_mode == DSI_OP_VIDEO_MODE) &&
		(flags & DSI_CTRL_CMD_CUSTOM_DMA_SCHED))
		line_no = dsi_ctrl->host_config.u.video_engine.dma_sched_line;

	timing = &(dsi_ctrl->host_config.video_timing);
	if (timing)
		line_no += timing->v_back_porch + timing->v_sync_width +
				timing->v_active;
	if ((dsi_ctrl->host_config.panel_mode == DSI_OP_VIDEO_MODE) &&
		dsi_ctrl->hw.ops.schedule_dma_cmd &&
		(dsi_ctrl->current_state.vid_engine_state ==
					DSI_CTRL_ENGINE_ON))
		dsi_ctrl->hw.ops.schedule_dma_cmd(&dsi_ctrl->hw,
				line_no);

	hw_flags |= (flags & DSI_CTRL_CMD_DEFER_TRIGGER) ?
			DSI_CTRL_HW_CMD_WAIT_FOR_TRIGGER : 0;

	if ((msg->flags & MIPI_DSI_MSG_LASTCOMMAND))
		hw_flags |= DSI_CTRL_CMD_LAST_COMMAND;

	if (flags & DSI_CTRL_CMD_DEFER_TRIGGER) {
		if (flags & DSI_CTRL_CMD_FETCH_MEMORY) {
			if (flags & DSI_CTRL_CMD_NON_EMBEDDED_MODE) {
				dsi_ctrl->hw.ops.
					kickoff_command_non_embedded_mode(
							&dsi_ctrl->hw,
							&cmd_mem,
							hw_flags);
			} else {
				dsi_ctrl->hw.ops.kickoff_command(
						&dsi_ctrl->hw,
						&cmd_mem,
						hw_flags);
			}
		} else if (flags & DSI_CTRL_CMD_FIFO_STORE) {
			dsi_ctrl->hw.ops.kickoff_fifo_command(&dsi_ctrl->hw,
							      &cmd,
							      hw_flags);
		}
	}

	if (!(flags & DSI_CTRL_CMD_DEFER_TRIGGER)) {
		dsi_ctrl_wait_for_video_done(dsi_ctrl);
		dsi_ctrl_enable_status_interrupt(dsi_ctrl,
					DSI_SINT_CMD_MODE_DMA_DONE, NULL);
		if (dsi_ctrl->hw.ops.mask_error_intr)
			dsi_ctrl->hw.ops.mask_error_intr(&dsi_ctrl->hw,
					BIT(DSI_FIFO_OVERFLOW), true);
		reinit_completion(&dsi_ctrl->irq_info.cmd_dma_done);

		if (flags & DSI_CTRL_CMD_FETCH_MEMORY) {
			if (flags & DSI_CTRL_CMD_NON_EMBEDDED_MODE) {
				dsi_ctrl->hw.ops.
					kickoff_command_non_embedded_mode(
							&dsi_ctrl->hw,
							&cmd_mem,
							hw_flags);
			} else {
				dsi_ctrl->hw.ops.kickoff_command(
						&dsi_ctrl->hw,
						&cmd_mem,
						hw_flags);
			}
		} else if (flags & DSI_CTRL_CMD_FIFO_STORE) {
			dsi_ctrl->hw.ops.kickoff_fifo_command(&dsi_ctrl->hw,
							      &cmd,
							      hw_flags);
		}

		ret = wait_for_completion_timeout(
				&dsi_ctrl->irq_info.cmd_dma_done,
				msecs_to_jiffies(DSI_CTRL_TX_TO_MS));

		if (ret == 0) {
			u32 status = dsi_ctrl->hw.ops.get_interrupt_status(
								&dsi_ctrl->hw);
			u32 mask = DSI_CMD_MODE_DMA_DONE;

			if (status & mask) {
				status |= (DSI_CMD_MODE_DMA_DONE |
						DSI_BTA_DONE);
				dsi_ctrl->hw.ops.clear_interrupt_status(
								&dsi_ctrl->hw,
								status);
				dsi_ctrl_disable_status_interrupt(dsi_ctrl,
						DSI_SINT_CMD_MODE_DMA_DONE);
				complete_all(&dsi_ctrl->irq_info.cmd_dma_done);
				pr_warn("dma_tx done but irq not triggered\n");
			} else {
				rc = -ETIMEDOUT;
				dsi_ctrl_disable_status_interrupt(dsi_ctrl,
						DSI_SINT_CMD_MODE_DMA_DONE);
				pr_err("[DSI_%d]Command transfer failed\n",
						dsi_ctrl->cell_index);
			}
		}

		if (dsi_ctrl->hw.ops.mask_error_intr)
			dsi_ctrl->hw.ops.mask_error_intr(&dsi_ctrl->hw,
					BIT(DSI_FIFO_OVERFLOW), false);
		dsi_ctrl->hw.ops.reset_cmd_fifo(&dsi_ctrl->hw);

		/*
		 * DSI 2.2 needs a soft reset whenever we send non-embedded
		 * mode command followed by embedded mode. Otherwise it will
		 * result in smmu write faults with DSI as client.
		 */
		if (flags & DSI_CTRL_CMD_NON_EMBEDDED_MODE) {
			dsi_ctrl->hw.ops.soft_reset(&dsi_ctrl->hw);
			dsi_ctrl->cmd_len = 0;
		}
	}
error:
	if (buffer)
		devm_kfree(&dsi_ctrl->pdev->dev, buffer);
	return rc;
}

static int dsi_set_max_return_size(struct dsi_ctrl *dsi_ctrl,
				   const struct mipi_dsi_msg *rx_msg,
				   u32 size)
{
	int rc = 0;
	u8 tx[2] = { (u8)(size & 0xFF), (u8)(size >> 8) };
	u32 flags = DSI_CTRL_CMD_FETCH_MEMORY;
	struct mipi_dsi_msg msg = {
		.channel = rx_msg->channel,
		.type = MIPI_DSI_SET_MAXIMUM_RETURN_PACKET_SIZE,
		.tx_len = 2,
		.tx_buf = tx,
	};

	rc = dsi_message_tx(dsi_ctrl, &msg, flags);
	if (rc)
		pr_err("failed to send max return size packet, rc=%d\n", rc);

	return rc;
}

/* Helper functions to support DCS read operation */
static int dsi_parse_short_read1_resp(const struct mipi_dsi_msg *msg,
		unsigned char *buff)
{
	u8 *data = msg->rx_buf;
	int read_len = 1;

	if (!data)
		return 0;

	/* remove dcs type */
	if (msg->rx_len >= 1)
		data[0] = buff[1];
	else
		read_len = 0;

	return read_len;
}

static int dsi_parse_short_read2_resp(const struct mipi_dsi_msg *msg,
		unsigned char *buff)
{
	u8 *data = msg->rx_buf;
	int read_len = 2;

	if (!data)
		return 0;

	/* remove dcs type */
	if (msg->rx_len >= 2) {
		data[0] = buff[1];
		data[1] = buff[2];
	} else {
		read_len = 0;
	}

	return read_len;
}

static int dsi_parse_long_read_resp(const struct mipi_dsi_msg *msg,
		unsigned char *buff)
{
	if (!msg->rx_buf)
		return 0;

	/* remove dcs type */
	if (msg->rx_buf && msg->rx_len)
		memcpy(msg->rx_buf, buff + 4, msg->rx_len);

	return msg->rx_len;
}

static int dsi_message_rx(struct dsi_ctrl *dsi_ctrl,
			  const struct mipi_dsi_msg *msg,
			  u32 flags)
{
	int rc = 0;
	u32 rd_pkt_size, total_read_len, hw_read_cnt;
	u32 current_read_len = 0, total_bytes_read = 0;
	bool short_resp = false;
	bool read_done = false;
	u32 dlen, diff, rlen = msg->rx_len;
	unsigned char *buff;
	char cmd;

	if (msg->rx_len <= 2) {
		short_resp = true;
		rd_pkt_size = msg->rx_len;
		total_read_len = 4;
	} else {
		short_resp = false;
		current_read_len = 10;
		if (msg->rx_len < current_read_len)
			rd_pkt_size = msg->rx_len;
		else
			rd_pkt_size = current_read_len;

		total_read_len = current_read_len + 6;
	}
	buff = msg->rx_buf;

	while (!read_done) {
		rc = dsi_set_max_return_size(dsi_ctrl, msg, rd_pkt_size);
		if (rc) {
			pr_err("Failed to set max return packet size, rc=%d\n",
			       rc);
			goto error;
		}

		/* clear RDBK_DATA registers before proceeding */
		dsi_ctrl->hw.ops.clear_rdbk_register(&dsi_ctrl->hw);

		rc = dsi_message_tx(dsi_ctrl, msg, flags);
		if (rc) {
			pr_err("Message transmission failed, rc=%d\n", rc);
			goto error;
		}
<<<<<<< HEAD
=======
		/*
		 * wait before reading rdbk_data register, if any delay is
		 * required after sending the read command.
		 */
		if (msg->wait_ms)
			usleep_range(msg->wait_ms * 1000,
				     ((msg->wait_ms * 1000) + 10));
>>>>>>> 81dd673b

		dlen = dsi_ctrl->hw.ops.get_cmd_read_data(&dsi_ctrl->hw,
					buff, total_bytes_read,
					total_read_len, rd_pkt_size,
					&hw_read_cnt);
		if (!dlen)
			goto error;

		if (short_resp)
			break;

		if (rlen <= current_read_len) {
			diff = current_read_len - rlen;
			read_done = true;
		} else {
			diff = 0;
			rlen -= current_read_len;
		}

		dlen -= 2; /* 2 bytes of CRC */
		dlen -= diff;
		buff += dlen;
		total_bytes_read += dlen;
		if (!read_done) {
			current_read_len = 14; /* Not first read */
			if (rlen < current_read_len)
				rd_pkt_size += rlen;
			else
				rd_pkt_size += current_read_len;
		}
	}

	if (hw_read_cnt < 16 && !short_resp)
		buff = msg->rx_buf + (16 - hw_read_cnt);
	else
		buff = msg->rx_buf;

	/* parse the data read from panel */
	cmd = buff[0];
	switch (cmd) {
	case MIPI_DSI_RX_ACKNOWLEDGE_AND_ERROR_REPORT:
		pr_err("Rx ACK_ERROR\n");
		rc = 0;
		break;
	case MIPI_DSI_RX_GENERIC_SHORT_READ_RESPONSE_1BYTE:
	case MIPI_DSI_RX_DCS_SHORT_READ_RESPONSE_1BYTE:
		rc = dsi_parse_short_read1_resp(msg, buff);
		break;
	case MIPI_DSI_RX_GENERIC_SHORT_READ_RESPONSE_2BYTE:
	case MIPI_DSI_RX_DCS_SHORT_READ_RESPONSE_2BYTE:
		rc = dsi_parse_short_read2_resp(msg, buff);
		break;
	case MIPI_DSI_RX_GENERIC_LONG_READ_RESPONSE:
	case MIPI_DSI_RX_DCS_LONG_READ_RESPONSE:
		rc = dsi_parse_long_read_resp(msg, buff);
		break;
	default:
		pr_warn("Invalid response\n");
		rc = 0;
	}

error:
	return rc;
}

static int dsi_enable_ulps(struct dsi_ctrl *dsi_ctrl)
{
	int rc = 0;
	u32 lanes = 0;
	u32 ulps_lanes;

	lanes = dsi_ctrl->host_config.common_config.data_lanes;

	rc = dsi_ctrl->hw.ops.wait_for_lane_idle(&dsi_ctrl->hw, lanes);
	if (rc) {
		pr_err("lanes not entering idle, skip ULPS\n");
		return rc;
	}

	if (!dsi_ctrl->hw.ops.ulps_ops.ulps_request ||
			!dsi_ctrl->hw.ops.ulps_ops.ulps_exit) {
		pr_debug("DSI controller ULPS ops not present\n");
		return 0;
	}

	lanes |= DSI_CLOCK_LANE;
	dsi_ctrl->hw.ops.ulps_ops.ulps_request(&dsi_ctrl->hw, lanes);

	ulps_lanes = dsi_ctrl->hw.ops.ulps_ops.get_lanes_in_ulps(&dsi_ctrl->hw);

	if ((lanes & ulps_lanes) != lanes) {
		pr_err("Failed to enter ULPS, request=0x%x, actual=0x%x\n",
		       lanes, ulps_lanes);
		rc = -EIO;
	}

	return rc;
}

static int dsi_disable_ulps(struct dsi_ctrl *dsi_ctrl)
{
	int rc = 0;
	u32 ulps_lanes, lanes = 0;

	dsi_ctrl->hw.ops.clear_phy0_ln_err(&dsi_ctrl->hw);

	if (!dsi_ctrl->hw.ops.ulps_ops.ulps_request ||
			!dsi_ctrl->hw.ops.ulps_ops.ulps_exit) {
		pr_debug("DSI controller ULPS ops not present\n");
		return 0;
	}

	lanes = dsi_ctrl->host_config.common_config.data_lanes;
	lanes |= DSI_CLOCK_LANE;

	ulps_lanes = dsi_ctrl->hw.ops.ulps_ops.get_lanes_in_ulps(&dsi_ctrl->hw);

	if ((lanes & ulps_lanes) != lanes)
		pr_err("Mismatch between lanes in ULPS\n");

	lanes &= ulps_lanes;

	dsi_ctrl->hw.ops.ulps_ops.ulps_exit(&dsi_ctrl->hw, lanes);

	ulps_lanes = dsi_ctrl->hw.ops.ulps_ops.get_lanes_in_ulps(&dsi_ctrl->hw);
	if (ulps_lanes & lanes) {
		pr_err("Lanes (0x%x) stuck in ULPS\n", ulps_lanes);
		rc = -EIO;
	}

	return rc;
}

static int dsi_ctrl_drv_state_init(struct dsi_ctrl *dsi_ctrl)
{
	int rc = 0;
	bool splash_enabled = false;
	struct dsi_ctrl_state_info *state = &dsi_ctrl->current_state;

	if (!splash_enabled) {
		state->power_state = DSI_CTRL_POWER_VREG_OFF;
		state->cmd_engine_state = DSI_CTRL_ENGINE_OFF;
		state->vid_engine_state = DSI_CTRL_ENGINE_OFF;
	}

	return rc;
}

static int dsi_ctrl_buffer_deinit(struct dsi_ctrl *dsi_ctrl)
{
	struct msm_gem_address_space *aspace = NULL;

	if (dsi_ctrl->tx_cmd_buf) {
		aspace = dsi_ctrl_get_aspace(dsi_ctrl,
				MSM_SMMU_DOMAIN_UNSECURE);
		if (!aspace) {
			pr_err("failed to get address space\n");
			return -ENOMEM;
		}

		msm_gem_put_iova(dsi_ctrl->tx_cmd_buf, aspace);

		mutex_lock(&dsi_ctrl->drm_dev->struct_mutex);
		msm_gem_free_object(dsi_ctrl->tx_cmd_buf);
		mutex_unlock(&dsi_ctrl->drm_dev->struct_mutex);
		dsi_ctrl->tx_cmd_buf = NULL;
	}

	return 0;
}

int dsi_ctrl_buffer_init(struct dsi_ctrl *dsi_ctrl)
{
	int rc = 0;
	u32 iova = 0;
	struct msm_gem_address_space *aspace = NULL;

	aspace = dsi_ctrl_get_aspace(dsi_ctrl, MSM_SMMU_DOMAIN_UNSECURE);
	if (!aspace) {
		pr_err("failed to get address space\n");
		return -ENOMEM;
	}

	dsi_ctrl->tx_cmd_buf = msm_gem_new(dsi_ctrl->drm_dev,
					   SZ_4K,
					   MSM_BO_UNCACHED);

	if (IS_ERR(dsi_ctrl->tx_cmd_buf)) {
		rc = PTR_ERR(dsi_ctrl->tx_cmd_buf);
		pr_err("failed to allocate gem, rc=%d\n", rc);
		dsi_ctrl->tx_cmd_buf = NULL;
		goto error;
	}

	dsi_ctrl->cmd_buffer_size = SZ_4K;

	rc = msm_gem_get_iova(dsi_ctrl->tx_cmd_buf, aspace, &iova);
	if (rc) {
		pr_err("failed to get iova, rc=%d\n", rc);
		(void)dsi_ctrl_buffer_deinit(dsi_ctrl);
		goto error;
	}

	if (iova & 0x07) {
		pr_err("Tx command buffer is not 8 byte aligned\n");
		rc = -ENOTSUPP;
		(void)dsi_ctrl_buffer_deinit(dsi_ctrl);
		goto error;
	}
error:
	return rc;
}

static int dsi_enable_io_clamp(struct dsi_ctrl *dsi_ctrl,
		bool enable, bool ulps_enabled)
{
	u32 lanes = 0;

	if (dsi_ctrl->host_config.panel_mode == DSI_OP_CMD_MODE)
		lanes = dsi_ctrl->host_config.common_config.data_lanes;

	lanes |= DSI_CLOCK_LANE;

	if (enable)
		dsi_ctrl->hw.ops.clamp_enable(&dsi_ctrl->hw,
			lanes, ulps_enabled);
	else
		dsi_ctrl->hw.ops.clamp_disable(&dsi_ctrl->hw,
			lanes, ulps_enabled);

	return 0;
}

static int dsi_ctrl_dts_parse(struct dsi_ctrl *dsi_ctrl,
				  struct device_node *of_node)
{
	u32 index = 0;
	int rc = 0;

	if (!dsi_ctrl || !of_node) {
		pr_err("invalid dsi_ctrl:%d or of_node:%d\n",
					dsi_ctrl != NULL, of_node != NULL);
		return -EINVAL;
	}

	rc = of_property_read_u32(of_node, "cell-index", &index);
	if (rc) {
		pr_debug("cell index not set, default to 0\n");
		index = 0;
	}

	dsi_ctrl->cell_index = index;
	dsi_ctrl->name = of_get_property(of_node, "label", NULL);
	if (!dsi_ctrl->name)
		dsi_ctrl->name = DSI_CTRL_DEFAULT_LABEL;

	dsi_ctrl->phy_isolation_enabled = of_property_read_bool(of_node,
				    "qcom,dsi-phy-isolation-enabled");

	dsi_ctrl->null_insertion_enabled = of_property_read_bool(of_node,
					"qcom,null-insertion-enabled");

	return 0;
}

static int dsi_ctrl_dev_probe(struct platform_device *pdev)
{
	struct dsi_ctrl *dsi_ctrl;
	struct dsi_ctrl_list_item *item;
	const struct of_device_id *id;
	enum dsi_ctrl_version version;
	int rc = 0;

	id = of_match_node(msm_dsi_of_match, pdev->dev.of_node);
	if (!id)
		return -ENODEV;

	version = *(enum dsi_ctrl_version *)id->data;

	item = devm_kzalloc(&pdev->dev, sizeof(*item), GFP_KERNEL);
	if (!item)
		return -ENOMEM;

	dsi_ctrl = devm_kzalloc(&pdev->dev, sizeof(*dsi_ctrl), GFP_KERNEL);
	if (!dsi_ctrl)
		return -ENOMEM;

	dsi_ctrl->version = version;
	dsi_ctrl->irq_info.irq_num = -1;
	dsi_ctrl->irq_info.irq_stat_mask = 0x0;

	spin_lock_init(&dsi_ctrl->irq_info.irq_lock);

	rc = dsi_ctrl_dts_parse(dsi_ctrl, pdev->dev.of_node);
	if (rc) {
		pr_err("ctrl:%d dts parse failed, rc = %d\n",
						dsi_ctrl->cell_index, rc);
		goto fail;
	}

	rc = dsi_ctrl_init_regmap(pdev, dsi_ctrl);
	if (rc) {
		pr_err("Failed to parse register information, rc = %d\n", rc);
		goto fail;
	}

	rc = dsi_ctrl_clocks_init(pdev, dsi_ctrl);
	if (rc) {
		pr_err("Failed to parse clock information, rc = %d\n", rc);
		goto fail;
	}

	rc = dsi_ctrl_supplies_init(pdev, dsi_ctrl);
	if (rc) {
		pr_err("Failed to parse voltage supplies, rc = %d\n", rc);
		goto fail_clks;
	}

	rc = dsi_catalog_ctrl_setup(&dsi_ctrl->hw, dsi_ctrl->version,
		dsi_ctrl->cell_index, dsi_ctrl->phy_isolation_enabled,
		dsi_ctrl->null_insertion_enabled);
	if (rc) {
		pr_err("Catalog does not support version (%d)\n",
		       dsi_ctrl->version);
		goto fail_supplies;
	}

	rc = dsi_ctrl_axi_bus_client_init(pdev, dsi_ctrl);
	if (rc)
		pr_debug("failed to init axi bus client, rc = %d\n", rc);

	item->ctrl = dsi_ctrl;

	mutex_lock(&dsi_ctrl_list_lock);
	list_add(&item->list, &dsi_ctrl_list);
	mutex_unlock(&dsi_ctrl_list_lock);

	mutex_init(&dsi_ctrl->ctrl_lock);
	dsi_ctrl->secure_mode = false;

	dsi_ctrl->pdev = pdev;
	platform_set_drvdata(pdev, dsi_ctrl);
	pr_info("Probe successful for %s\n", dsi_ctrl->name);

	return 0;

fail_supplies:
	(void)dsi_ctrl_supplies_deinit(dsi_ctrl);
fail_clks:
	(void)dsi_ctrl_clocks_deinit(dsi_ctrl);
fail:
	return rc;
}

static int dsi_ctrl_dev_remove(struct platform_device *pdev)
{
	int rc = 0;
	struct dsi_ctrl *dsi_ctrl;
	struct list_head *pos, *tmp;

	dsi_ctrl = platform_get_drvdata(pdev);

	mutex_lock(&dsi_ctrl_list_lock);
	list_for_each_safe(pos, tmp, &dsi_ctrl_list) {
		struct dsi_ctrl_list_item *n = list_entry(pos,
						  struct dsi_ctrl_list_item,
						  list);
		if (n->ctrl == dsi_ctrl) {
			list_del(&n->list);
			break;
		}
	}
	mutex_unlock(&dsi_ctrl_list_lock);

	mutex_lock(&dsi_ctrl->ctrl_lock);
	rc = dsi_ctrl_axi_bus_client_deinit(dsi_ctrl);
	if (rc)
		pr_err("failed to deinitialize axi bus client, rc = %d\n", rc);

	rc = dsi_ctrl_supplies_deinit(dsi_ctrl);
	if (rc)
		pr_err("failed to deinitialize voltage supplies, rc=%d\n", rc);

	rc = dsi_ctrl_clocks_deinit(dsi_ctrl);
	if (rc)
		pr_err("failed to deinitialize clocks, rc=%d\n", rc);

	mutex_unlock(&dsi_ctrl->ctrl_lock);

	mutex_destroy(&dsi_ctrl->ctrl_lock);
	devm_kfree(&pdev->dev, dsi_ctrl);

	platform_set_drvdata(pdev, NULL);
	return 0;
}

static struct platform_driver dsi_ctrl_driver = {
	.probe = dsi_ctrl_dev_probe,
	.remove = dsi_ctrl_dev_remove,
	.driver = {
		.name = "drm_dsi_ctrl",
		.of_match_table = msm_dsi_of_match,
	},
};

#if defined(CONFIG_DEBUG_FS)

void dsi_ctrl_debug_dump(void)
{
	struct list_head *pos, *tmp;
	struct dsi_ctrl *ctrl = NULL;

	mutex_lock(&dsi_ctrl_list_lock);
	list_for_each_safe(pos, tmp, &dsi_ctrl_list) {
		struct dsi_ctrl_list_item *n;

		n = list_entry(pos, struct dsi_ctrl_list_item, list);
		ctrl = n->ctrl;
		pr_err("dsi ctrl:%d\n", ctrl->cell_index);
		ctrl->hw.ops.debug_bus(&ctrl->hw);
	}
	mutex_unlock(&dsi_ctrl_list_lock);
}

#endif
/**
 * dsi_ctrl_get() - get a dsi_ctrl handle from an of_node
 * @of_node:    of_node of the DSI controller.
 *
 * Gets the DSI controller handle for the corresponding of_node. The ref count
 * is incremented to one and all subsequent gets will fail until the original
 * clients calls a put.
 *
 * Return: DSI Controller handle.
 */
struct dsi_ctrl *dsi_ctrl_get(struct device_node *of_node)
{
	struct list_head *pos, *tmp;
	struct dsi_ctrl *ctrl = NULL;

	mutex_lock(&dsi_ctrl_list_lock);
	list_for_each_safe(pos, tmp, &dsi_ctrl_list) {
		struct dsi_ctrl_list_item *n;

		n = list_entry(pos, struct dsi_ctrl_list_item, list);
		if (n->ctrl->pdev->dev.of_node == of_node) {
			ctrl = n->ctrl;
			break;
		}
	}
	mutex_unlock(&dsi_ctrl_list_lock);

	if (!ctrl) {
		pr_err("Device with of node not found\n");
		ctrl = ERR_PTR(-EPROBE_DEFER);
		return ctrl;
	}

	mutex_lock(&ctrl->ctrl_lock);
	if (ctrl->refcount == 1) {
		pr_err("[%s] Device in use\n", ctrl->name);
		mutex_unlock(&ctrl->ctrl_lock);
		ctrl = ERR_PTR(-EBUSY);
		return ctrl;
	} else {
		ctrl->refcount++;
	}
	mutex_unlock(&ctrl->ctrl_lock);
	return ctrl;
}

/**
 * dsi_ctrl_put() - releases a dsi controller handle.
 * @dsi_ctrl:       DSI controller handle.
 *
 * Releases the DSI controller. Driver will clean up all resources and puts back
 * the DSI controller into reset state.
 */
void dsi_ctrl_put(struct dsi_ctrl *dsi_ctrl)
{
	mutex_lock(&dsi_ctrl->ctrl_lock);

	if (dsi_ctrl->refcount == 0)
		pr_err("Unbalanced dsi_ctrl_put call\n");
	else
		dsi_ctrl->refcount--;

	mutex_unlock(&dsi_ctrl->ctrl_lock);
}

/**
 * dsi_ctrl_drv_init() - initialize dsi controller driver.
 * @dsi_ctrl:      DSI controller handle.
 * @parent:        Parent directory for debug fs.
 *
 * Initializes DSI controller driver. Driver should be initialized after
 * dsi_ctrl_get() succeeds.
 *
 * Return: error code.
 */
int dsi_ctrl_drv_init(struct dsi_ctrl *dsi_ctrl, struct dentry *parent)
{
	int rc = 0;

	if (!dsi_ctrl || !parent) {
		pr_err("Invalid params\n");
		return -EINVAL;
	}

	mutex_lock(&dsi_ctrl->ctrl_lock);
	rc = dsi_ctrl_drv_state_init(dsi_ctrl);
	if (rc) {
		pr_err("Failed to initialize driver state, rc=%d\n", rc);
		goto error;
	}

	rc = dsi_ctrl_debugfs_init(dsi_ctrl, parent);
	if (rc) {
		pr_err("[DSI_%d] failed to init debug fs, rc=%d\n",
		       dsi_ctrl->cell_index, rc);
		goto error;
	}

error:
	mutex_unlock(&dsi_ctrl->ctrl_lock);
	return rc;
}

/**
 * dsi_ctrl_drv_deinit() - de-initializes dsi controller driver
 * @dsi_ctrl:      DSI controller handle.
 *
 * Releases all resources acquired by dsi_ctrl_drv_init().
 *
 * Return: error code.
 */
int dsi_ctrl_drv_deinit(struct dsi_ctrl *dsi_ctrl)
{
	int rc = 0;

	if (!dsi_ctrl) {
		pr_err("Invalid params\n");
		return -EINVAL;
	}

	mutex_lock(&dsi_ctrl->ctrl_lock);

	rc = dsi_ctrl_debugfs_deinit(dsi_ctrl);
	if (rc)
		pr_err("failed to release debugfs root, rc=%d\n", rc);

	rc = dsi_ctrl_buffer_deinit(dsi_ctrl);
	if (rc)
		pr_err("Failed to free cmd buffers, rc=%d\n", rc);

	mutex_unlock(&dsi_ctrl->ctrl_lock);
	return rc;
}

int dsi_ctrl_clk_cb_register(struct dsi_ctrl *dsi_ctrl,
	struct clk_ctrl_cb *clk_cb)
{
	if (!dsi_ctrl || !clk_cb) {
		pr_err("Invalid params\n");
		return -EINVAL;
	}

	dsi_ctrl->clk_cb.priv = clk_cb->priv;
	dsi_ctrl->clk_cb.dsi_clk_cb = clk_cb->dsi_clk_cb;
	return 0;
}

/**
 * dsi_ctrl_phy_sw_reset() - perform a PHY software reset
 * @dsi_ctrl:         DSI controller handle.
 *
 * Performs a PHY software reset on the DSI controller. Reset should be done
 * when the controller power state is DSI_CTRL_POWER_CORE_CLK_ON and the PHY is
 * not enabled.
 *
 * This function will fail if driver is in any other state.
 *
 * Return: error code.
 */
int dsi_ctrl_phy_sw_reset(struct dsi_ctrl *dsi_ctrl)
{
	int rc = 0;

	if (!dsi_ctrl) {
		pr_err("Invalid params\n");
		return -EINVAL;
	}

	mutex_lock(&dsi_ctrl->ctrl_lock);
	rc = dsi_ctrl_check_state(dsi_ctrl, DSI_CTRL_OP_PHY_SW_RESET, 0x0);
	if (rc) {
		pr_err("[DSI_%d] Controller state check failed, rc=%d\n",
		       dsi_ctrl->cell_index, rc);
		goto error;
	}

	dsi_ctrl->hw.ops.phy_sw_reset(&dsi_ctrl->hw);

	pr_debug("[DSI_%d] PHY soft reset done\n", dsi_ctrl->cell_index);
	dsi_ctrl_update_state(dsi_ctrl, DSI_CTRL_OP_PHY_SW_RESET, 0x0);
error:
	mutex_unlock(&dsi_ctrl->ctrl_lock);
	return rc;
}

/**
 * dsi_ctrl_seamless_timing_update() - update only controller timing
 * @dsi_ctrl:          DSI controller handle.
 * @timing:            New DSI timing info
 *
 * Updates host timing values to conduct a seamless transition to new timing
 * For example, to update the porch values in a dynamic fps switch.
 *
 * Return: error code.
 */
int dsi_ctrl_async_timing_update(struct dsi_ctrl *dsi_ctrl,
		struct dsi_mode_info *timing)
{
	struct dsi_mode_info *host_mode;
	int rc = 0;

	if (!dsi_ctrl || !timing) {
		pr_err("Invalid params\n");
		return -EINVAL;
	}

	mutex_lock(&dsi_ctrl->ctrl_lock);

	rc = dsi_ctrl_check_state(dsi_ctrl, DSI_CTRL_OP_ASYNC_TIMING,
			DSI_CTRL_ENGINE_ON);
	if (rc) {
		pr_err("[DSI_%d] Controller state check failed, rc=%d\n",
		       dsi_ctrl->cell_index, rc);
		goto exit;
	}

	host_mode = &dsi_ctrl->host_config.video_timing;
	memcpy(host_mode, timing, sizeof(*host_mode));
	dsi_ctrl->hw.ops.set_timing_db(&dsi_ctrl->hw, true);
	dsi_ctrl->hw.ops.set_video_timing(&dsi_ctrl->hw, host_mode);

exit:
	mutex_unlock(&dsi_ctrl->ctrl_lock);
	return rc;
}

/**
 * dsi_ctrl_timing_db_update() - update only controller Timing DB
 * @dsi_ctrl:          DSI controller handle.
 * @enable:            Enable/disable Timing DB register
 *
 *  Update timing db register value during dfps usecases
 *
 * Return: error code.
 */
int dsi_ctrl_timing_db_update(struct dsi_ctrl *dsi_ctrl,
		bool enable)
{
	int rc = 0;

	if (!dsi_ctrl) {
		pr_err("Invalid dsi_ctrl\n");
		return -EINVAL;
	}

	mutex_lock(&dsi_ctrl->ctrl_lock);

	rc = dsi_ctrl_check_state(dsi_ctrl, DSI_CTRL_OP_ASYNC_TIMING,
			DSI_CTRL_ENGINE_ON);
	if (rc) {
		pr_err("[DSI_%d] Controller state check failed, rc=%d\n",
		       dsi_ctrl->cell_index, rc);
		goto exit;
	}

	/*
	 * Add HW recommended delay for dfps feature.
	 * When prefetch is enabled, MDSS HW works on 2 vsync
	 * boundaries i.e. mdp_vsync and panel_vsync.
	 * In the current implementation we are only waiting
	 * for mdp_vsync. We need to make sure that interface
	 * flush is after panel_vsync. So, added the recommended
	 * delays after dfps update.
	 */
	usleep_range(2000, 2010);

	dsi_ctrl->hw.ops.set_timing_db(&dsi_ctrl->hw, enable);

exit:
	mutex_unlock(&dsi_ctrl->ctrl_lock);
	return rc;
}

int dsi_ctrl_setup(struct dsi_ctrl *dsi_ctrl)
{
	int rc = 0;

	if (!dsi_ctrl) {
		pr_err("Invalid params\n");
		return -EINVAL;
	}

	mutex_lock(&dsi_ctrl->ctrl_lock);

	dsi_ctrl->hw.ops.setup_lane_map(&dsi_ctrl->hw,
					&dsi_ctrl->host_config.lane_map);

	dsi_ctrl->hw.ops.host_setup(&dsi_ctrl->hw,
				    &dsi_ctrl->host_config.common_config);

	if (dsi_ctrl->host_config.panel_mode == DSI_OP_CMD_MODE) {
		dsi_ctrl->hw.ops.cmd_engine_setup(&dsi_ctrl->hw,
					&dsi_ctrl->host_config.common_config,
					&dsi_ctrl->host_config.u.cmd_engine);

		dsi_ctrl->hw.ops.setup_cmd_stream(&dsi_ctrl->hw,
				&dsi_ctrl->host_config.video_timing,
				dsi_ctrl->host_config.video_timing.h_active * 3,
				0x0,
				&dsi_ctrl->roi);
		dsi_ctrl->hw.ops.cmd_engine_en(&dsi_ctrl->hw, true);
	} else {
		dsi_ctrl->hw.ops.video_engine_setup(&dsi_ctrl->hw,
					&dsi_ctrl->host_config.common_config,
					&dsi_ctrl->host_config.u.video_engine);
		dsi_ctrl->hw.ops.set_video_timing(&dsi_ctrl->hw,
					  &dsi_ctrl->host_config.video_timing);
		dsi_ctrl->hw.ops.video_engine_en(&dsi_ctrl->hw, true);
	}

	dsi_ctrl->hw.ops.enable_status_interrupts(&dsi_ctrl->hw, 0x0);
	dsi_ctrl->hw.ops.enable_error_interrupts(&dsi_ctrl->hw, 0xFF00E0);
	dsi_ctrl->hw.ops.ctrl_en(&dsi_ctrl->hw, true);

	mutex_unlock(&dsi_ctrl->ctrl_lock);
	return rc;
}

int dsi_ctrl_set_roi(struct dsi_ctrl *dsi_ctrl, struct dsi_rect *roi,
		bool *changed)
{
	int rc = 0;

	if (!dsi_ctrl || !roi || !changed) {
		pr_err("Invalid params\n");
		return -EINVAL;
	}

	mutex_lock(&dsi_ctrl->ctrl_lock);
	if ((!dsi_rect_is_equal(&dsi_ctrl->roi, roi)) ||
			dsi_ctrl->modeupdated) {
		*changed = true;
		memcpy(&dsi_ctrl->roi, roi, sizeof(dsi_ctrl->roi));
		dsi_ctrl->modeupdated = false;
	} else
		*changed = false;

	mutex_unlock(&dsi_ctrl->ctrl_lock);
	return rc;
}

/**
 * dsi_ctrl_phy_reset_config() - Mask/unmask propagation of ahb reset signal
 *	to DSI PHY hardware.
 * @dsi_ctrl:        DSI controller handle.
 * @enable:			Mask/unmask the PHY reset signal.
 *
 * Return: error code.
 */
int dsi_ctrl_phy_reset_config(struct dsi_ctrl *dsi_ctrl, bool enable)
{
	if (!dsi_ctrl) {
		pr_err("Invalid params\n");
		return -EINVAL;
	}

	if (dsi_ctrl->hw.ops.phy_reset_config)
		dsi_ctrl->hw.ops.phy_reset_config(&dsi_ctrl->hw, enable);

	return 0;
}

static void dsi_ctrl_handle_error_status(struct dsi_ctrl *dsi_ctrl,
				unsigned long int error)
{
	struct dsi_event_cb_info cb_info;

	cb_info = dsi_ctrl->irq_info.irq_err_cb;

	/* disable error interrupts */
	if (dsi_ctrl->hw.ops.error_intr_ctrl)
		dsi_ctrl->hw.ops.error_intr_ctrl(&dsi_ctrl->hw, false);

	/* clear error interrupts first */
	if (dsi_ctrl->hw.ops.clear_error_status)
		dsi_ctrl->hw.ops.clear_error_status(&dsi_ctrl->hw,
					error);

	/* DTLN PHY error */
	if (error & 0x3000E00)
		pr_err("dsi PHY contention error: 0x%lx\n", error);

	/* TX timeout error */
	if (error & 0xE0) {
		if (error & 0xA0) {
			if (cb_info.event_cb) {
				cb_info.event_idx = DSI_LP_Rx_TIMEOUT;
				(void)cb_info.event_cb(cb_info.event_usr_ptr,
							cb_info.event_idx,
							dsi_ctrl->cell_index,
							0, 0, 0, 0);
			}
		}
		pr_err("tx timeout error: 0x%lx\n", error);
	}

	/* DSI FIFO OVERFLOW error */
	if (error & 0xF0000) {
		u32 mask = 0;

		if (dsi_ctrl->hw.ops.get_error_mask)
			mask = dsi_ctrl->hw.ops.get_error_mask(&dsi_ctrl->hw);
		/* no need to report FIFO overflow if already masked */
		if (cb_info.event_cb && !(mask & 0xf0000)) {
			cb_info.event_idx = DSI_FIFO_OVERFLOW;
			(void)cb_info.event_cb(cb_info.event_usr_ptr,
						cb_info.event_idx,
						dsi_ctrl->cell_index,
						0, 0, 0, 0);
			pr_err("dsi FIFO OVERFLOW error: 0x%lx\n", error);
		}
	}

	/* DSI FIFO UNDERFLOW error */
	if (error & 0xF00000) {
		if (cb_info.event_cb) {
			cb_info.event_idx = DSI_FIFO_UNDERFLOW;
			(void)cb_info.event_cb(cb_info.event_usr_ptr,
						cb_info.event_idx,
						dsi_ctrl->cell_index,
						0, 0, 0, 0);
		}
		pr_err("dsi FIFO UNDERFLOW error: 0x%lx\n", error);
	}

	/* DSI PLL UNLOCK error */
	if (error & BIT(8))
		pr_err("dsi PLL unlock error: 0x%lx\n", error);

	/* ACK error */
	if (error & 0xF)
		pr_err("ack error: 0x%lx\n", error);

	/* enable back DSI interrupts */
	if (dsi_ctrl->hw.ops.error_intr_ctrl)
		dsi_ctrl->hw.ops.error_intr_ctrl(&dsi_ctrl->hw, true);
}

/**
 * dsi_ctrl_isr - interrupt service routine for DSI CTRL component
 * @irq: Incoming IRQ number
 * @ptr: Pointer to user data structure (struct dsi_ctrl)
 * Returns: IRQ_HANDLED if no further action required
 */
static irqreturn_t dsi_ctrl_isr(int irq, void *ptr)
{
	struct dsi_ctrl *dsi_ctrl;
	struct dsi_event_cb_info cb_info;
	unsigned long flags;
	uint32_t status = 0x0, i;
	uint64_t errors = 0x0;

	if (!ptr)
		return IRQ_NONE;
	dsi_ctrl = ptr;

	/* check status interrupts */
	if (dsi_ctrl->hw.ops.get_interrupt_status)
		status = dsi_ctrl->hw.ops.get_interrupt_status(&dsi_ctrl->hw);

	/* check error interrupts */
	if (dsi_ctrl->hw.ops.get_error_status)
		errors = dsi_ctrl->hw.ops.get_error_status(&dsi_ctrl->hw);

	/* clear interrupts */
	if (dsi_ctrl->hw.ops.clear_interrupt_status)
		dsi_ctrl->hw.ops.clear_interrupt_status(&dsi_ctrl->hw, 0x0);

	SDE_EVT32_IRQ(dsi_ctrl->cell_index, status, errors);

	/* handle DSI error recovery */
	if (status & DSI_ERROR)
		dsi_ctrl_handle_error_status(dsi_ctrl, errors);

	if (status & DSI_CMD_MODE_DMA_DONE) {
		dsi_ctrl_disable_status_interrupt(dsi_ctrl,
					DSI_SINT_CMD_MODE_DMA_DONE);
		complete_all(&dsi_ctrl->irq_info.cmd_dma_done);
	}

	if (status & DSI_CMD_FRAME_DONE) {
		dsi_ctrl_disable_status_interrupt(dsi_ctrl,
					DSI_SINT_CMD_FRAME_DONE);
		complete_all(&dsi_ctrl->irq_info.cmd_frame_done);
	}

	if (status & DSI_VIDEO_MODE_FRAME_DONE) {
		dsi_ctrl_disable_status_interrupt(dsi_ctrl,
					DSI_SINT_VIDEO_MODE_FRAME_DONE);
		complete_all(&dsi_ctrl->irq_info.vid_frame_done);
	}

	if (status & DSI_BTA_DONE) {
		u32 fifo_overflow_mask = (DSI_DLN0_HS_FIFO_OVERFLOW |
					DSI_DLN1_HS_FIFO_OVERFLOW |
					DSI_DLN2_HS_FIFO_OVERFLOW |
					DSI_DLN3_HS_FIFO_OVERFLOW);
		dsi_ctrl_disable_status_interrupt(dsi_ctrl,
					DSI_SINT_BTA_DONE);
		complete_all(&dsi_ctrl->irq_info.bta_done);
		if (dsi_ctrl->hw.ops.clear_error_status)
			dsi_ctrl->hw.ops.clear_error_status(&dsi_ctrl->hw,
					fifo_overflow_mask);
	}

	for (i = 0; status && i < DSI_STATUS_INTERRUPT_COUNT; ++i) {
		if (status & 0x1) {
			spin_lock_irqsave(&dsi_ctrl->irq_info.irq_lock, flags);
			cb_info = dsi_ctrl->irq_info.irq_stat_cb[i];
			spin_unlock_irqrestore(
					&dsi_ctrl->irq_info.irq_lock, flags);

			if (cb_info.event_cb)
				(void)cb_info.event_cb(cb_info.event_usr_ptr,
						cb_info.event_idx,
						dsi_ctrl->cell_index,
						irq, 0, 0, 0);
		}
		status >>= 1;
	}

	return IRQ_HANDLED;
}

/**
 * _dsi_ctrl_setup_isr - register ISR handler
 * @dsi_ctrl: Pointer to associated dsi_ctrl structure
 * Returns: Zero on success
 */
static int _dsi_ctrl_setup_isr(struct dsi_ctrl *dsi_ctrl)
{
	int irq_num, rc;

	if (!dsi_ctrl)
		return -EINVAL;
	if (dsi_ctrl->irq_info.irq_num != -1)
		return 0;

	init_completion(&dsi_ctrl->irq_info.cmd_dma_done);
	init_completion(&dsi_ctrl->irq_info.vid_frame_done);
	init_completion(&dsi_ctrl->irq_info.cmd_frame_done);
	init_completion(&dsi_ctrl->irq_info.bta_done);

	irq_num = platform_get_irq(dsi_ctrl->pdev, 0);
	if (irq_num < 0) {
		pr_err("[DSI_%d] Failed to get IRQ number, %d\n",
				dsi_ctrl->cell_index, irq_num);
		rc = irq_num;
	} else {
		rc = devm_request_threaded_irq(&dsi_ctrl->pdev->dev, irq_num,
				dsi_ctrl_isr, NULL, 0, "dsi_ctrl", dsi_ctrl);
		if (rc) {
			pr_err("[DSI_%d] Failed to request IRQ, %d\n",
					dsi_ctrl->cell_index, rc);
		} else {
			dsi_ctrl->irq_info.irq_num = irq_num;
			disable_irq_nosync(irq_num);

			pr_info("[DSI_%d] IRQ %d registered\n",
					dsi_ctrl->cell_index, irq_num);
		}
	}
	return rc;
}

/**
 * _dsi_ctrl_destroy_isr - unregister ISR handler
 * @dsi_ctrl: Pointer to associated dsi_ctrl structure
 */
static void _dsi_ctrl_destroy_isr(struct dsi_ctrl *dsi_ctrl)
{
	if (!dsi_ctrl || !dsi_ctrl->pdev || dsi_ctrl->irq_info.irq_num < 0)
		return;

	if (dsi_ctrl->irq_info.irq_num != -1) {
		devm_free_irq(&dsi_ctrl->pdev->dev,
				dsi_ctrl->irq_info.irq_num, dsi_ctrl);
		dsi_ctrl->irq_info.irq_num = -1;
	}
}

void dsi_ctrl_enable_status_interrupt(struct dsi_ctrl *dsi_ctrl,
		uint32_t intr_idx, struct dsi_event_cb_info *event_info)
{
	unsigned long flags;

	if (!dsi_ctrl || dsi_ctrl->irq_info.irq_num == -1 ||
			intr_idx >= DSI_STATUS_INTERRUPT_COUNT)
		return;

	spin_lock_irqsave(&dsi_ctrl->irq_info.irq_lock, flags);

	if (dsi_ctrl->irq_info.irq_stat_refcount[intr_idx] == 0) {
		/* enable irq on first request */
		if (dsi_ctrl->irq_info.irq_stat_mask == 0)
			enable_irq(dsi_ctrl->irq_info.irq_num);

		/* update hardware mask */
		dsi_ctrl->irq_info.irq_stat_mask |= BIT(intr_idx);
		dsi_ctrl->hw.ops.enable_status_interrupts(&dsi_ctrl->hw,
				dsi_ctrl->irq_info.irq_stat_mask);
	}
	++(dsi_ctrl->irq_info.irq_stat_refcount[intr_idx]);

	if (event_info)
		dsi_ctrl->irq_info.irq_stat_cb[intr_idx] = *event_info;

	spin_unlock_irqrestore(&dsi_ctrl->irq_info.irq_lock, flags);
}

void dsi_ctrl_disable_status_interrupt(struct dsi_ctrl *dsi_ctrl,
		uint32_t intr_idx)
{
	unsigned long flags;

	if (!dsi_ctrl || dsi_ctrl->irq_info.irq_num == -1 ||
			intr_idx >= DSI_STATUS_INTERRUPT_COUNT)
		return;

	spin_lock_irqsave(&dsi_ctrl->irq_info.irq_lock, flags);

	if (dsi_ctrl->irq_info.irq_stat_refcount[intr_idx])
		if (--(dsi_ctrl->irq_info.irq_stat_refcount[intr_idx]) == 0) {
			dsi_ctrl->irq_info.irq_stat_mask &= ~BIT(intr_idx);
			dsi_ctrl->hw.ops.enable_status_interrupts(&dsi_ctrl->hw,
					dsi_ctrl->irq_info.irq_stat_mask);

			/* don't need irq if no lines are enabled */
			if (dsi_ctrl->irq_info.irq_stat_mask == 0)
				disable_irq_nosync(dsi_ctrl->irq_info.irq_num);
		}

	spin_unlock_irqrestore(&dsi_ctrl->irq_info.irq_lock, flags);
}

int dsi_ctrl_host_timing_update(struct dsi_ctrl *dsi_ctrl)
{
	if (!dsi_ctrl) {
		pr_err("Invalid params\n");
		return -EINVAL;
	}

	if (dsi_ctrl->hw.ops.host_setup)
		dsi_ctrl->hw.ops.host_setup(&dsi_ctrl->hw,
				&dsi_ctrl->host_config.common_config);

	if (dsi_ctrl->host_config.panel_mode == DSI_OP_CMD_MODE) {
		if (dsi_ctrl->hw.ops.cmd_engine_setup)
			dsi_ctrl->hw.ops.cmd_engine_setup(&dsi_ctrl->hw,
					&dsi_ctrl->host_config.common_config,
					&dsi_ctrl->host_config.u.cmd_engine);

		if (dsi_ctrl->hw.ops.setup_cmd_stream)
			dsi_ctrl->hw.ops.setup_cmd_stream(&dsi_ctrl->hw,
				&dsi_ctrl->host_config.video_timing,
				dsi_ctrl->host_config.video_timing.h_active * 3,
				0x0, NULL);
	} else {
		pr_err("invalid panel mode for resolution switch\n");
		return -EINVAL;
	}

	return 0;
}

/**
 * dsi_ctrl_update_host_init_state() - Update the host initialization state.
 * @dsi_ctrl:        DSI controller handle.
 * @enable:        boolean signifying host state.
 *
 * Update the host initialization status only while exiting from ulps during
 * suspend state.
 *
 * Return: error code.
 */
int dsi_ctrl_update_host_init_state(struct dsi_ctrl *dsi_ctrl, bool enable)
{
	int rc = 0;
	u32 state = enable ? 0x1 : 0x0;

	rc = dsi_ctrl_check_state(dsi_ctrl, DSI_CTRL_OP_HOST_INIT, state);
	if (rc) {
		pr_err("[DSI_%d] Controller state check failed, rc=%d\n",
		       dsi_ctrl->cell_index, rc);
		return rc;
	}
	dsi_ctrl_update_state(dsi_ctrl, DSI_CTRL_OP_HOST_INIT, state);
	return rc;
}

/**
 * dsi_ctrl_host_init() - Initialize DSI host hardware.
 * @dsi_ctrl:        DSI controller handle.
 * @is_splash_enabled:        boolean signifying splash status.
 *
 * Initializes DSI controller hardware with host configuration provided by
 * dsi_ctrl_update_host_config(). Initialization can be performed only during
 * DSI_CTRL_POWER_CORE_CLK_ON state and after the PHY SW reset has been
 * performed.
 *
 * Return: error code.
 */
int dsi_ctrl_host_init(struct dsi_ctrl *dsi_ctrl, bool is_splash_enabled)
{
	int rc = 0;

	if (!dsi_ctrl) {
		pr_err("Invalid params\n");
		return -EINVAL;
	}

	mutex_lock(&dsi_ctrl->ctrl_lock);
	rc = dsi_ctrl_check_state(dsi_ctrl, DSI_CTRL_OP_HOST_INIT, 0x1);
	if (rc) {
		pr_err("[DSI_%d] Controller state check failed, rc=%d\n",
		       dsi_ctrl->cell_index, rc);
		goto error;
	}

	/* For Splash usecases we omit hw operations as bootloader
	 * already takes care of them
	 */
	if (!is_splash_enabled) {
		dsi_ctrl->hw.ops.setup_lane_map(&dsi_ctrl->hw,
					&dsi_ctrl->host_config.lane_map);

		dsi_ctrl->hw.ops.host_setup(&dsi_ctrl->hw,
				    &dsi_ctrl->host_config.common_config);

		if (dsi_ctrl->host_config.panel_mode == DSI_OP_CMD_MODE) {
			dsi_ctrl->hw.ops.cmd_engine_setup(&dsi_ctrl->hw,
					&dsi_ctrl->host_config.common_config,
					&dsi_ctrl->host_config.u.cmd_engine);

			dsi_ctrl->hw.ops.setup_cmd_stream(&dsi_ctrl->hw,
				&dsi_ctrl->host_config.video_timing,
				dsi_ctrl->host_config.video_timing.h_active * 3,
				0x0,
				NULL);
		} else {
			dsi_ctrl->hw.ops.video_engine_setup(&dsi_ctrl->hw,
					&dsi_ctrl->host_config.common_config,
					&dsi_ctrl->host_config.u.video_engine);
			dsi_ctrl->hw.ops.set_video_timing(&dsi_ctrl->hw,
					  &dsi_ctrl->host_config.video_timing);
		}
	}

	dsi_ctrl->hw.ops.enable_status_interrupts(&dsi_ctrl->hw, 0x0);
	dsi_ctrl->hw.ops.enable_error_interrupts(&dsi_ctrl->hw, 0xFF00E0);

	pr_debug("[DSI_%d]Host initialization complete, continuous splash status:%d\n",
		dsi_ctrl->cell_index, is_splash_enabled);
	dsi_ctrl_update_state(dsi_ctrl, DSI_CTRL_OP_HOST_INIT, 0x1);
error:
	mutex_unlock(&dsi_ctrl->ctrl_lock);
	return rc;
}

/**
 * dsi_ctrl_isr_configure() - API to register/deregister dsi isr
 * @dsi_ctrl:              DSI controller handle.
 * @enable:		   variable to control register/deregister isr
 */
void dsi_ctrl_isr_configure(struct dsi_ctrl *dsi_ctrl, bool enable)
{
	if (!dsi_ctrl)
		return;

	mutex_lock(&dsi_ctrl->ctrl_lock);
	if (enable)
		_dsi_ctrl_setup_isr(dsi_ctrl);
	else
		_dsi_ctrl_destroy_isr(dsi_ctrl);

	mutex_unlock(&dsi_ctrl->ctrl_lock);
}

int dsi_ctrl_soft_reset(struct dsi_ctrl *dsi_ctrl)
{
	if (!dsi_ctrl)
		return -EINVAL;

	mutex_lock(&dsi_ctrl->ctrl_lock);
	dsi_ctrl->hw.ops.soft_reset(&dsi_ctrl->hw);
	mutex_unlock(&dsi_ctrl->ctrl_lock);

	pr_debug("[DSI_%d]Soft reset complete\n", dsi_ctrl->cell_index);
	return 0;
}

int dsi_ctrl_reset(struct dsi_ctrl *dsi_ctrl, int mask)
{
	int rc = 0;

	if (!dsi_ctrl)
		return -EINVAL;

	mutex_lock(&dsi_ctrl->ctrl_lock);
	rc = dsi_ctrl->hw.ops.ctrl_reset(&dsi_ctrl->hw, mask);
	mutex_unlock(&dsi_ctrl->ctrl_lock);

	return rc;
}

int dsi_ctrl_get_hw_version(struct dsi_ctrl *dsi_ctrl)
{
	int rc = 0;

	if (!dsi_ctrl)
		return -EINVAL;

	mutex_lock(&dsi_ctrl->ctrl_lock);
	rc = dsi_ctrl->hw.ops.get_hw_version(&dsi_ctrl->hw);
	mutex_unlock(&dsi_ctrl->ctrl_lock);

	return rc;
}

int dsi_ctrl_vid_engine_en(struct dsi_ctrl *dsi_ctrl, bool on)
{
	int rc = 0;

	if (!dsi_ctrl)
		return -EINVAL;

	mutex_lock(&dsi_ctrl->ctrl_lock);
	dsi_ctrl->hw.ops.video_engine_en(&dsi_ctrl->hw, on);
	mutex_unlock(&dsi_ctrl->ctrl_lock);

	return rc;
}

/**
 * dsi_ctrl_host_deinit() - De-Initialize DSI host hardware.
 * @dsi_ctrl:        DSI controller handle.
 *
 * De-initializes DSI controller hardware. It can be performed only during
 * DSI_CTRL_POWER_CORE_CLK_ON state after LINK clocks have been turned off.
 *
 * Return: error code.
 */
int dsi_ctrl_host_deinit(struct dsi_ctrl *dsi_ctrl)
{
	int rc = 0;

	if (!dsi_ctrl) {
		pr_err("Invalid params\n");
		return -EINVAL;
	}

	mutex_lock(&dsi_ctrl->ctrl_lock);

	rc = dsi_ctrl_check_state(dsi_ctrl, DSI_CTRL_OP_HOST_INIT, 0x0);
	if (rc) {
		pr_err("[DSI_%d] Controller state check failed, rc=%d\n",
		       dsi_ctrl->cell_index, rc);
		pr_err("driver state check failed, rc=%d\n", rc);
		goto error;
	}

	pr_debug("[DSI_%d] Host deinitization complete\n",
		dsi_ctrl->cell_index);
	dsi_ctrl_update_state(dsi_ctrl, DSI_CTRL_OP_HOST_INIT, 0x0);
error:
	mutex_unlock(&dsi_ctrl->ctrl_lock);
	return rc;
}

/**
 * dsi_ctrl_update_host_config() - update dsi host configuration
 * @dsi_ctrl:          DSI controller handle.
 * @config:            DSI host configuration.
 * @flags:             dsi_mode_flags modifying the behavior
 *
 * Updates driver with new Host configuration to use for host initialization.
 * This function call will only update the software context. The stored
 * configuration information will be used when the host is initialized.
 *
 * Return: error code.
 */
int dsi_ctrl_update_host_config(struct dsi_ctrl *ctrl,
				struct dsi_host_config *config,
				int flags, void *clk_handle)
{
	int rc = 0;

	if (!ctrl || !config) {
		pr_err("Invalid params\n");
		return -EINVAL;
	}

	mutex_lock(&ctrl->ctrl_lock);

	rc = dsi_ctrl_validate_panel_info(ctrl, config);
	if (rc) {
		pr_err("panel validation failed, rc=%d\n", rc);
		goto error;
	}

	if (!(flags & (DSI_MODE_FLAG_SEAMLESS | DSI_MODE_FLAG_VRR))) {
		rc = dsi_ctrl_update_link_freqs(ctrl, config, clk_handle);
		if (rc) {
			pr_err("[%s] failed to update link frequencies, rc=%d\n",
			       ctrl->name, rc);
			goto error;
		}
	}

	pr_debug("[DSI_%d]Host config updated\n", ctrl->cell_index);
	memcpy(&ctrl->host_config, config, sizeof(ctrl->host_config));
	ctrl->mode_bounds.x = ctrl->host_config.video_timing.h_active *
			ctrl->horiz_index;
	ctrl->mode_bounds.y = 0;
	ctrl->mode_bounds.w = ctrl->host_config.video_timing.h_active;
	ctrl->mode_bounds.h = ctrl->host_config.video_timing.v_active;
	memcpy(&ctrl->roi, &ctrl->mode_bounds, sizeof(ctrl->mode_bounds));
	ctrl->modeupdated = true;
	ctrl->roi.x = 0;
error:
	mutex_unlock(&ctrl->ctrl_lock);
	return rc;
}

/**
 * dsi_ctrl_validate_timing() - validate a video timing configuration
 * @dsi_ctrl:       DSI controller handle.
 * @timing:         Pointer to timing data.
 *
 * Driver will validate if the timing configuration is supported on the
 * controller hardware.
 *
 * Return: error code if timing is not supported.
 */
int dsi_ctrl_validate_timing(struct dsi_ctrl *dsi_ctrl,
			     struct dsi_mode_info *mode)
{
	int rc = 0;

	if (!dsi_ctrl || !mode) {
		pr_err("Invalid params\n");
		return -EINVAL;
	}

	return rc;
}

/**
 * dsi_ctrl_cmd_transfer() - Transfer commands on DSI link
 * @dsi_ctrl:             DSI controller handle.
 * @msg:                  Message to transfer on DSI link.
 * @flags:                Modifiers for message transfer.
 *
 * Command transfer can be done only when command engine is enabled. The
 * transfer API will block until either the command transfer finishes or
 * the timeout value is reached. If the trigger is deferred, it will return
 * without triggering the transfer. Command parameters are programmed to
 * hardware.
 *
 * Return: error code.
 */
int dsi_ctrl_cmd_transfer(struct dsi_ctrl *dsi_ctrl,
			  const struct mipi_dsi_msg *msg,
			  u32 flags)
{
	int rc = 0;

	if (!dsi_ctrl || !msg) {
		pr_err("Invalid params\n");
		return -EINVAL;
	}

	mutex_lock(&dsi_ctrl->ctrl_lock);

	rc = dsi_ctrl_check_state(dsi_ctrl, DSI_CTRL_OP_CMD_TX, 0x0);
	if (rc) {
		pr_err("[DSI_%d] Controller state check failed, rc=%d\n",
		       dsi_ctrl->cell_index, rc);
		goto error;
	}

	if (flags & DSI_CTRL_CMD_READ) {
		rc = dsi_message_rx(dsi_ctrl, msg, flags);
		if (rc < 0)
			pr_err("read message failed read, rc=%d\n", rc);
		else if (rc == 0)
			pr_warn("empty message back\n");
	} else {
		rc = dsi_message_tx(dsi_ctrl, msg, flags);
		if (rc)
			pr_err("command msg transfer failed, rc = %d\n", rc);
	}

	dsi_ctrl_update_state(dsi_ctrl, DSI_CTRL_OP_CMD_TX, 0x0);

error:
	mutex_unlock(&dsi_ctrl->ctrl_lock);
	return rc;
}

/**
 * dsi_ctrl_cmd_tx_trigger() - Trigger a deferred command.
 * @dsi_ctrl:              DSI controller handle.
 * @flags:                 Modifiers.
 *
 * Return: error code.
 */
int dsi_ctrl_cmd_tx_trigger(struct dsi_ctrl *dsi_ctrl, u32 flags)
{
	int rc = 0, ret = 0;
	u32 status = 0;
	u32 mask = (DSI_CMD_MODE_DMA_DONE);

	if (!dsi_ctrl) {
		pr_err("Invalid params\n");
		return -EINVAL;
	}

	/* Dont trigger the command if this is not the last ocmmand */
	if (!(flags & DSI_CTRL_CMD_LAST_COMMAND))
		return rc;

	mutex_lock(&dsi_ctrl->ctrl_lock);

	if (!(flags & DSI_CTRL_CMD_BROADCAST_MASTER))
		dsi_ctrl->hw.ops.trigger_command_dma(&dsi_ctrl->hw);

	if ((flags & DSI_CTRL_CMD_BROADCAST) &&
		(flags & DSI_CTRL_CMD_BROADCAST_MASTER)) {
		dsi_ctrl_wait_for_video_done(dsi_ctrl);
		dsi_ctrl_enable_status_interrupt(dsi_ctrl,
					DSI_SINT_CMD_MODE_DMA_DONE, NULL);
		if (dsi_ctrl->hw.ops.mask_error_intr)
			dsi_ctrl->hw.ops.mask_error_intr(&dsi_ctrl->hw,
					BIT(DSI_FIFO_OVERFLOW), true);
		reinit_completion(&dsi_ctrl->irq_info.cmd_dma_done);

		/* trigger command */
		dsi_ctrl->hw.ops.trigger_command_dma(&dsi_ctrl->hw);

		ret = wait_for_completion_timeout(
				&dsi_ctrl->irq_info.cmd_dma_done,
				msecs_to_jiffies(DSI_CTRL_TX_TO_MS));

		if (ret == 0) {
			status = dsi_ctrl->hw.ops.get_interrupt_status(
								&dsi_ctrl->hw);
			if (status & mask) {
				status |= (DSI_CMD_MODE_DMA_DONE |
						DSI_BTA_DONE);
				dsi_ctrl->hw.ops.clear_interrupt_status(
								&dsi_ctrl->hw,
								status);
				dsi_ctrl_disable_status_interrupt(dsi_ctrl,
						DSI_SINT_CMD_MODE_DMA_DONE);
				complete_all(&dsi_ctrl->irq_info.cmd_dma_done);
				pr_warn("dma_tx done but irq not triggered\n");
			} else {
				rc = -ETIMEDOUT;
				dsi_ctrl_disable_status_interrupt(dsi_ctrl,
						DSI_SINT_CMD_MODE_DMA_DONE);
				pr_err("[DSI_%d]Command transfer failed\n",
						dsi_ctrl->cell_index);
			}
		}
		if (dsi_ctrl->hw.ops.mask_error_intr)
			dsi_ctrl->hw.ops.mask_error_intr(&dsi_ctrl->hw,
					BIT(DSI_FIFO_OVERFLOW), false);

		if (flags & DSI_CTRL_CMD_NON_EMBEDDED_MODE) {
			dsi_ctrl->hw.ops.soft_reset(&dsi_ctrl->hw);
			dsi_ctrl->cmd_len = 0;
		}
	}

	mutex_unlock(&dsi_ctrl->ctrl_lock);
	return rc;
}

/**
 * _dsi_ctrl_cache_misr - Cache frame MISR value
 * @dsi_ctrl: Pointer to associated dsi_ctrl structure
 */
static void _dsi_ctrl_cache_misr(struct dsi_ctrl *dsi_ctrl)
{
	u32 misr;

	if (!dsi_ctrl || !dsi_ctrl->hw.ops.collect_misr)
		return;

	misr = dsi_ctrl->hw.ops.collect_misr(&dsi_ctrl->hw,
				dsi_ctrl->host_config.panel_mode);

	if (misr)
		dsi_ctrl->misr_cache = misr;

	pr_debug("DSI_%d misr_cache = %x\n", dsi_ctrl->cell_index,
		dsi_ctrl->misr_cache);

}
/**
 * dsi_ctrl_get_host_engine_init_state() - Return host init state
 * @dsi_ctrl:          DSI controller handle.
 * @state:             Controller initialization state
 *
 * Return: error code.
 */
int dsi_ctrl_get_host_engine_init_state(struct dsi_ctrl *dsi_ctrl,
		bool *state)
{
	if (!dsi_ctrl || !state) {
		pr_err("Invalid Params\n");
		return -EINVAL;
	}

	mutex_lock(&dsi_ctrl->ctrl_lock);
	*state = dsi_ctrl->current_state.host_initialized;
	mutex_unlock(&dsi_ctrl->ctrl_lock);

	return 0;
}

/**
 * dsi_ctrl_update_host_engine_state_for_cont_splash() -
 *            set engine state for dsi controller during continuous splash
 * @dsi_ctrl:          DSI controller handle.
 * @state:             Engine state.
 *
 * Set host engine state for DSI controller during continuous splash.
 *
 * Return: error code.
 */
int dsi_ctrl_update_host_engine_state_for_cont_splash(struct dsi_ctrl *dsi_ctrl,
					enum dsi_engine_state state)
{
	int rc = 0;

	if (!dsi_ctrl || (state >= DSI_CTRL_ENGINE_MAX)) {
		pr_err("Invalid params\n");
		return -EINVAL;
	}

	mutex_lock(&dsi_ctrl->ctrl_lock);

	rc = dsi_ctrl_check_state(dsi_ctrl, DSI_CTRL_OP_HOST_ENGINE, state);
	if (rc) {
		pr_err("[DSI_%d] Controller state check failed, rc=%d\n",
		       dsi_ctrl->cell_index, rc);
		goto error;
	}

	pr_debug("[DSI_%d] Set host engine state = %d\n", dsi_ctrl->cell_index,
		 state);
	dsi_ctrl_update_state(dsi_ctrl, DSI_CTRL_OP_HOST_ENGINE, state);
error:
	mutex_unlock(&dsi_ctrl->ctrl_lock);
	return rc;
}

/**
 * dsi_ctrl_set_power_state() - set power state for dsi controller
 * @dsi_ctrl:          DSI controller handle.
 * @state:             Power state.
 *
 * Set power state for DSI controller. Power state can be changed only when
 * Controller, Video and Command engines are turned off.
 *
 * Return: error code.
 */
int dsi_ctrl_set_power_state(struct dsi_ctrl *dsi_ctrl,
			     enum dsi_power_state state)
{
	int rc = 0;

	if (!dsi_ctrl || (state >= DSI_CTRL_POWER_MAX)) {
		pr_err("Invalid Params\n");
		return -EINVAL;
	}

	mutex_lock(&dsi_ctrl->ctrl_lock);

	rc = dsi_ctrl_check_state(dsi_ctrl, DSI_CTRL_OP_POWER_STATE_CHANGE,
				  state);
	if (rc) {
		pr_err("[DSI_%d] Controller state check failed, rc=%d\n",
		       dsi_ctrl->cell_index, rc);
		goto error;
	}

	if (state == DSI_CTRL_POWER_VREG_ON) {
		rc = dsi_ctrl_enable_supplies(dsi_ctrl, true);
		if (rc) {
			pr_err("[%d]failed to enable voltage supplies, rc=%d\n",
			       dsi_ctrl->cell_index, rc);
			goto error;
		}
	} else if (state == DSI_CTRL_POWER_VREG_OFF) {
		if (dsi_ctrl->misr_enable)
			_dsi_ctrl_cache_misr(dsi_ctrl);

		rc = dsi_ctrl_enable_supplies(dsi_ctrl, false);
		if (rc) {
			pr_err("[%d]failed to disable vreg supplies, rc=%d\n",
			       dsi_ctrl->cell_index, rc);
			goto error;
		}
	}

	pr_debug("[DSI_%d] Power state updated to %d\n", dsi_ctrl->cell_index,
		 state);
	dsi_ctrl_update_state(dsi_ctrl, DSI_CTRL_OP_POWER_STATE_CHANGE, state);
error:
	mutex_unlock(&dsi_ctrl->ctrl_lock);
	return rc;
}

/**
 * dsi_ctrl_set_tpg_state() - enable/disable test pattern on the controller
 * @dsi_ctrl:          DSI controller handle.
 * @on:                enable/disable test pattern.
 *
 * Test pattern can be enabled only after Video engine (for video mode panels)
 * or command engine (for cmd mode panels) is enabled.
 *
 * Return: error code.
 */
int dsi_ctrl_set_tpg_state(struct dsi_ctrl *dsi_ctrl, bool on)
{
	int rc = 0;

	if (!dsi_ctrl) {
		pr_err("Invalid params\n");
		return -EINVAL;
	}

	mutex_lock(&dsi_ctrl->ctrl_lock);

	rc = dsi_ctrl_check_state(dsi_ctrl, DSI_CTRL_OP_TPG, on);
	if (rc) {
		pr_err("[DSI_%d] Controller state check failed, rc=%d\n",
		       dsi_ctrl->cell_index, rc);
		goto error;
	}

	if (on) {
		if (dsi_ctrl->host_config.panel_mode == DSI_OP_VIDEO_MODE) {
			dsi_ctrl->hw.ops.video_test_pattern_setup(&dsi_ctrl->hw,
							  DSI_TEST_PATTERN_INC,
							  0xFFFF);
		} else {
			dsi_ctrl->hw.ops.cmd_test_pattern_setup(
							&dsi_ctrl->hw,
							DSI_TEST_PATTERN_INC,
							0xFFFF,
							0x0);
		}
	}
	dsi_ctrl->hw.ops.test_pattern_enable(&dsi_ctrl->hw, on);

	pr_debug("[DSI_%d]Set test pattern state=%d\n",
		dsi_ctrl->cell_index, on);
	dsi_ctrl_update_state(dsi_ctrl, DSI_CTRL_OP_TPG, on);
error:
	mutex_unlock(&dsi_ctrl->ctrl_lock);
	return rc;
}

/**
 * dsi_ctrl_set_host_engine_state() - set host engine state
 * @dsi_ctrl:            DSI Controller handle.
 * @state:               Engine state.
 *
 * Host engine state can be modified only when DSI controller power state is
 * set to DSI_CTRL_POWER_LINK_CLK_ON and cmd, video engines are disabled.
 *
 * Return: error code.
 */
int dsi_ctrl_set_host_engine_state(struct dsi_ctrl *dsi_ctrl,
				   enum dsi_engine_state state)
{
	int rc = 0;

	if (!dsi_ctrl || (state >= DSI_CTRL_ENGINE_MAX)) {
		pr_err("Invalid params\n");
		return -EINVAL;
	}

	mutex_lock(&dsi_ctrl->ctrl_lock);

	rc = dsi_ctrl_check_state(dsi_ctrl, DSI_CTRL_OP_HOST_ENGINE, state);
	if (rc) {
		pr_err("[DSI_%d] Controller state check failed, rc=%d\n",
		       dsi_ctrl->cell_index, rc);
		goto error;
	}

	if (state == DSI_CTRL_ENGINE_ON)
		dsi_ctrl->hw.ops.ctrl_en(&dsi_ctrl->hw, true);
	else
		dsi_ctrl->hw.ops.ctrl_en(&dsi_ctrl->hw, false);

	pr_debug("[DSI_%d] Set host engine state = %d\n", dsi_ctrl->cell_index,
		 state);
	dsi_ctrl_update_state(dsi_ctrl, DSI_CTRL_OP_HOST_ENGINE, state);
error:
	mutex_unlock(&dsi_ctrl->ctrl_lock);
	return rc;
}

/**
 * dsi_ctrl_set_cmd_engine_state() - set command engine state
 * @dsi_ctrl:            DSI Controller handle.
 * @state:               Engine state.
 *
 * Command engine state can be modified only when DSI controller power state is
 * set to DSI_CTRL_POWER_LINK_CLK_ON.
 *
 * Return: error code.
 */
int dsi_ctrl_set_cmd_engine_state(struct dsi_ctrl *dsi_ctrl,
				  enum dsi_engine_state state)
{
	int rc = 0;

	if (!dsi_ctrl || (state >= DSI_CTRL_ENGINE_MAX)) {
		pr_err("Invalid params\n");
		return -EINVAL;
	}

	rc = dsi_ctrl_check_state(dsi_ctrl, DSI_CTRL_OP_CMD_ENGINE, state);
	if (rc) {
		pr_err("[DSI_%d] Controller state check failed, rc=%d\n",
		       dsi_ctrl->cell_index, rc);
		goto error;
	}

	if (state == DSI_CTRL_ENGINE_ON)
		dsi_ctrl->hw.ops.cmd_engine_en(&dsi_ctrl->hw, true);
	else
		dsi_ctrl->hw.ops.cmd_engine_en(&dsi_ctrl->hw, false);

	pr_debug("[DSI_%d] Set cmd engine state = %d\n", dsi_ctrl->cell_index,
		 state);
	dsi_ctrl_update_state(dsi_ctrl, DSI_CTRL_OP_CMD_ENGINE, state);
error:
	return rc;
}

/**
 * dsi_ctrl_set_vid_engine_state() - set video engine state
 * @dsi_ctrl:            DSI Controller handle.
 * @state:               Engine state.
 *
 * Video engine state can be modified only when DSI controller power state is
 * set to DSI_CTRL_POWER_LINK_CLK_ON.
 *
 * Return: error code.
 */
int dsi_ctrl_set_vid_engine_state(struct dsi_ctrl *dsi_ctrl,
				  enum dsi_engine_state state)
{
	int rc = 0;
	bool on;

	if (!dsi_ctrl || (state >= DSI_CTRL_ENGINE_MAX)) {
		pr_err("Invalid params\n");
		return -EINVAL;
	}

	mutex_lock(&dsi_ctrl->ctrl_lock);

	rc = dsi_ctrl_check_state(dsi_ctrl, DSI_CTRL_OP_VID_ENGINE, state);
	if (rc) {
		pr_err("[DSI_%d] Controller state check failed, rc=%d\n",
		       dsi_ctrl->cell_index, rc);
		goto error;
	}

	on = (state == DSI_CTRL_ENGINE_ON) ? true : false;
	dsi_ctrl->hw.ops.video_engine_en(&dsi_ctrl->hw, on);

	/* perform a reset when turning off video engine */
	if (!on)
		dsi_ctrl->hw.ops.soft_reset(&dsi_ctrl->hw);

	pr_debug("[DSI_%d] Set video engine state = %d\n", dsi_ctrl->cell_index,
		 state);
	dsi_ctrl_update_state(dsi_ctrl, DSI_CTRL_OP_VID_ENGINE, state);
error:
	mutex_unlock(&dsi_ctrl->ctrl_lock);
	return rc;
}

/**
 * dsi_ctrl_set_ulps() - set ULPS state for DSI lanes.
 * @dsi_ctrl:		DSI controller handle.
 * @enable:		enable/disable ULPS.
 *
 * ULPS can be enabled/disabled after DSI host engine is turned on.
 *
 * Return: error code.
 */
int dsi_ctrl_set_ulps(struct dsi_ctrl *dsi_ctrl, bool enable)
{
	int rc = 0;

	if (!dsi_ctrl) {
		pr_err("Invalid params\n");
		return -EINVAL;
	}

	mutex_lock(&dsi_ctrl->ctrl_lock);

	if (enable)
		rc = dsi_enable_ulps(dsi_ctrl);
	else
		rc = dsi_disable_ulps(dsi_ctrl);

	if (rc) {
		pr_err("[DSI_%d] Ulps state change(%d) failed, rc=%d\n",
			dsi_ctrl->cell_index, enable, rc);
		goto error;
	}
	pr_debug("[DSI_%d] ULPS state = %d\n", dsi_ctrl->cell_index, enable);

error:
	mutex_unlock(&dsi_ctrl->ctrl_lock);
	return rc;
}

/**
 * dsi_ctrl_set_clamp_state() - set clamp state for DSI phy
 * @dsi_ctrl:             DSI controller handle.
 * @enable:               enable/disable clamping.
 *
 * Clamps can be enabled/disabled while DSI contoller is still turned on.
 *
 * Return: error code.
 */
int dsi_ctrl_set_clamp_state(struct dsi_ctrl *dsi_ctrl,
		bool enable, bool ulps_enabled)
{
	int rc = 0;

	if (!dsi_ctrl) {
		pr_err("Invalid params\n");
		return -EINVAL;
	}

	if (!dsi_ctrl->hw.ops.clamp_enable ||
			!dsi_ctrl->hw.ops.clamp_disable) {
		pr_debug("No clamp control for DSI controller\n");
		return 0;
	}

	mutex_lock(&dsi_ctrl->ctrl_lock);

	rc = dsi_enable_io_clamp(dsi_ctrl, enable, ulps_enabled);
	if (rc) {
		pr_err("[DSI_%d] Failed to enable IO clamp\n",
			dsi_ctrl->cell_index);
		goto error;
	}

	pr_debug("[DSI_%d] Clamp state = %d\n", dsi_ctrl->cell_index, enable);
error:
	mutex_unlock(&dsi_ctrl->ctrl_lock);
	return rc;
}

/**
 * dsi_ctrl_set_clock_source() - set clock source fpr dsi link clocks
 * @dsi_ctrl:        DSI controller handle.
 * @source_clks:     Source clocks for DSI link clocks.
 *
 * Clock source should be changed while link clocks are disabled.
 *
 * Return: error code.
 */
int dsi_ctrl_set_clock_source(struct dsi_ctrl *dsi_ctrl,
			      struct dsi_clk_link_set *source_clks)
{
	int rc = 0;

	if (!dsi_ctrl || !source_clks) {
		pr_err("Invalid params\n");
		return -EINVAL;
	}

	mutex_lock(&dsi_ctrl->ctrl_lock);

	rc = dsi_clk_update_parent(source_clks, &dsi_ctrl->clk_info.rcg_clks);
	if (rc) {
		pr_err("[DSI_%d]Failed to update link clk parent, rc=%d\n",
		       dsi_ctrl->cell_index, rc);
		(void)dsi_clk_update_parent(&dsi_ctrl->clk_info.pll_op_clks,
					    &dsi_ctrl->clk_info.rcg_clks);
		goto error;
	}

	dsi_ctrl->clk_info.pll_op_clks.byte_clk = source_clks->byte_clk;
	dsi_ctrl->clk_info.pll_op_clks.pixel_clk = source_clks->pixel_clk;

	pr_debug("[DSI_%d] Source clocks are updated\n", dsi_ctrl->cell_index);

error:
	mutex_unlock(&dsi_ctrl->ctrl_lock);
	return rc;
}

/**
 * dsi_ctrl_setup_misr() - Setup frame MISR
 * @dsi_ctrl:              DSI controller handle.
 * @enable:                enable/disable MISR.
 * @frame_count:           Number of frames to accumulate MISR.
 *
 * Return: error code.
 */
int dsi_ctrl_setup_misr(struct dsi_ctrl *dsi_ctrl,
			bool enable,
			u32 frame_count)
{
	if (!dsi_ctrl) {
		pr_err("Invalid params\n");
		return -EINVAL;
	}

	if (!dsi_ctrl->hw.ops.setup_misr)
		return 0;

	mutex_lock(&dsi_ctrl->ctrl_lock);
	dsi_ctrl->misr_enable = enable;
	dsi_ctrl->hw.ops.setup_misr(&dsi_ctrl->hw,
			dsi_ctrl->host_config.panel_mode,
			enable, frame_count);
	mutex_unlock(&dsi_ctrl->ctrl_lock);
	return 0;
}

/**
 * dsi_ctrl_collect_misr() - Read frame MISR
 * @dsi_ctrl:              DSI controller handle.
 *
 * Return: MISR value.
 */
u32 dsi_ctrl_collect_misr(struct dsi_ctrl *dsi_ctrl)
{
	u32 misr;

	if (!dsi_ctrl || !dsi_ctrl->hw.ops.collect_misr)
		return 0;

	misr = dsi_ctrl->hw.ops.collect_misr(&dsi_ctrl->hw,
				dsi_ctrl->host_config.panel_mode);
	if (!misr)
		misr = dsi_ctrl->misr_cache;

	pr_debug("DSI_%d cached misr = %x, final = %x\n",
		dsi_ctrl->cell_index, dsi_ctrl->misr_cache, misr);

	return misr;
}

void dsi_ctrl_mask_error_status_interrupts(struct dsi_ctrl *dsi_ctrl)
{
	if (!dsi_ctrl || !dsi_ctrl->hw.ops.error_intr_ctrl
			|| !dsi_ctrl->hw.ops.clear_error_status) {
		pr_err("Invalid params\n");
		return;
	}

	/*
	 * Mask DSI error status interrupts and clear error status
	 * register
	 */
	mutex_lock(&dsi_ctrl->ctrl_lock);
	dsi_ctrl->hw.ops.error_intr_ctrl(&dsi_ctrl->hw, false);
	dsi_ctrl->hw.ops.clear_error_status(&dsi_ctrl->hw,
					DSI_ERROR_INTERRUPT_COUNT);
	mutex_unlock(&dsi_ctrl->ctrl_lock);
}

/**
 * dsi_ctrl_irq_update() - Put a irq vote to process DSI error
 *				interrupts at any time.
 * @dsi_ctrl:              DSI controller handle.
 * @enable:		   variable to enable/disable irq
 */
void dsi_ctrl_irq_update(struct dsi_ctrl *dsi_ctrl, bool enable)
{
	if (!dsi_ctrl)
		return;

	mutex_lock(&dsi_ctrl->ctrl_lock);
	if (enable)
		dsi_ctrl_enable_status_interrupt(dsi_ctrl,
					DSI_SINT_ERROR, NULL);
	else
		dsi_ctrl_disable_status_interrupt(dsi_ctrl,
					DSI_SINT_ERROR);

	mutex_unlock(&dsi_ctrl->ctrl_lock);
}

/**
 * dsi_ctrl_drv_register() - register platform driver for dsi controller
 */
void dsi_ctrl_drv_register(void)
{
	platform_driver_register(&dsi_ctrl_driver);
}

/**
 * dsi_ctrl_drv_unregister() - unregister platform driver
 */
void dsi_ctrl_drv_unregister(void)
{
	platform_driver_unregister(&dsi_ctrl_driver);
}<|MERGE_RESOLUTION|>--- conflicted
+++ resolved
@@ -1374,8 +1374,6 @@
 			pr_err("Message transmission failed, rc=%d\n", rc);
 			goto error;
 		}
-<<<<<<< HEAD
-=======
 		/*
 		 * wait before reading rdbk_data register, if any delay is
 		 * required after sending the read command.
@@ -1383,7 +1381,6 @@
 		if (msg->wait_ms)
 			usleep_range(msg->wait_ms * 1000,
 				     ((msg->wait_ms * 1000) + 10));
->>>>>>> 81dd673b
 
 		dlen = dsi_ctrl->hw.ops.get_cmd_read_data(&dsi_ctrl->hw,
 					buff, total_bytes_read,
