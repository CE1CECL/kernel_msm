/*
 * Copyright (c) 2016-2017, The Linux Foundation. All rights reserved.
 *
 * This program is free software; you can redistribute it and/or modify
 * it under the terms of the GNU General Public License version 2 and
 * only version 2 as published by the Free Software Foundation.
 *
 * This program is distributed in the hope that it will be useful,
 * but WITHOUT ANY WARRANTY; without even the implied warranty of
 * MERCHANTABILITY or FITNESS FOR A PARTICULAR PURPOSE.  See the
 * GNU General Public License for more details.
 *
 */

#define pr_fmt(fmt)	"msm-dsi-panel:[%s:%d] " fmt, __func__, __LINE__
#include <linux/delay.h>
#include <linux/slab.h>
#include <linux/gpio.h>
#include <linux/of_gpio.h>
#include <video/mipi_display.h>

#include "dsi_panel.h"
#include "dsi_ctrl_hw.h"

/**
 * topology is currently defined by a set of following 3 values:
 * 1. num of layer mixers
 * 2. num of compression encoders
 * 3. num of interfaces
 */
#define TOPOLOGY_SET_LEN 3
#define MAX_TOPOLOGY 5

#define DSI_PANEL_DEFAULT_LABEL  "Default dsi panel"

#define DEFAULT_MDP_TRANSFER_TIME 14000

#define DEFAULT_PANEL_JITTER_NUMERATOR		2
#define DEFAULT_PANEL_JITTER_DENOMINATOR	1
#define DEFAULT_PANEL_JITTER_ARRAY_SIZE		2
#define MAX_PANEL_JITTER		10
#define DEFAULT_PANEL_PREFILL_LINES	25
<<<<<<< HEAD
=======

enum dsi_dsc_ratio_type {
	DSC_8BPC_8BPP,
	DSC_10BPC_8BPP,
	DSC_12BPC_8BPP,
	DSC_RATIO_TYPE_MAX
};
>>>>>>> 26f7ec5b

static u32 dsi_dsc_rc_buf_thresh[] = {0x0e, 0x1c, 0x2a, 0x38, 0x46, 0x54,
		0x62, 0x69, 0x70, 0x77, 0x79, 0x7b, 0x7d, 0x7e};

/*
 * DSC 1.1
 * Rate control - Min QP values for each ratio type in dsi_dsc_ratio_type
 */
static char dsi_dsc_rc_range_min_qp_1_1[][15] = {
	{0, 0, 1, 1, 3, 3, 3, 3, 3, 3, 5, 5, 5, 7, 13},
	{0, 4, 5, 5, 7, 7, 7, 7, 7, 7, 9, 9, 9, 11, 17},
	{0, 4, 9, 9, 11, 11, 11, 11, 11, 11, 13, 13, 13, 15, 21},
	};

/*
 * DSC 1.1 SCR
 * Rate control - Min QP values for each ratio type in dsi_dsc_ratio_type
 */
static char dsi_dsc_rc_range_min_qp_1_1_scr1[][15] = {
	{0, 0, 1, 1, 3, 3, 3, 3, 3, 3, 5, 5, 5, 9, 12},
	{0, 4, 5, 5, 7, 7, 7, 7, 7, 7, 9, 9, 9, 13, 16},
	{0, 4, 9, 9, 11, 11, 11, 11, 11, 11, 13, 13, 13, 17, 20},
	};

/*
 * DSC 1.1
 * Rate control - Max QP values for each ratio type in dsi_dsc_ratio_type
 */
static char dsi_dsc_rc_range_max_qp_1_1[][15] = {
	{4, 4, 5, 6, 7, 7, 7, 8, 9, 10, 11, 12, 13, 13, 15},
	{8, 8, 9, 10, 11, 11, 11, 12, 13, 14, 15, 16, 17, 17, 19},
	{12, 12, 13, 14, 15, 15, 15, 16, 17, 18, 19, 20, 21, 21, 23},
	};

/*
 * DSC 1.1 SCR
 * Rate control - Max QP values for each ratio type in dsi_dsc_ratio_type
 */
static char dsi_dsc_rc_range_max_qp_1_1_scr1[][15] = {
	{4, 4, 5, 6, 7, 7, 7, 8, 9, 10, 10, 11, 11, 12, 13},
	{8, 8, 9, 10, 11, 11, 11, 12, 13, 14, 14, 15, 15, 16, 17},
	{12, 12, 13, 14, 15, 15, 15, 16, 17, 18, 18, 19, 19, 20, 21},
	};

/*
 * DSC 1.1 and DSC 1.1 SCR
 * Rate control - bpg offset values
 */
static char dsi_dsc_rc_range_bpg_offset[] = {2, 0, 0, -2, -4, -6, -8, -8,
		-8, -10, -10, -12, -12, -12, -12};

int dsi_dsc_create_pps_buf_cmd(struct msm_display_dsc_info *dsc, char *buf,
				int pps_id)
{
	char *bp;
	char data;
	int i, bpp;
	char *dbgbp;

	dbgbp = buf;
	bp = buf;
	/* First 7 bytes are cmd header */
	*bp++ = 0x0A;
	*bp++ = 1;
	*bp++ = 0;
	*bp++ = 0;
	*bp++ = 10;
	*bp++ = 0;
	*bp++ = 128;

	*bp++ = (dsc->version & 0xff);		/* pps0 */
	*bp++ = (pps_id & 0xff);		/* pps1 */
	bp++;					/* pps2, reserved */

	data = dsc->line_buf_depth & 0x0f;
	data |= ((dsc->bpc & 0xf) << 4);
	*bp++ = data;				/* pps3 */

	bpp = dsc->bpp;
	bpp <<= 4;				/* 4 fraction bits */
	data = (bpp >> 8);
	data &= 0x03;				/* upper two bits */
	data |= ((dsc->block_pred_enable & 0x1) << 5);
	data |= ((dsc->convert_rgb & 0x1) << 4);
	data |= ((dsc->enable_422 & 0x1) << 3);
	data |= ((dsc->vbr_enable & 0x1) << 2);
	*bp++ = data;				/* pps4 */
	*bp++ = (bpp & 0xff);			/* pps5 */

	*bp++ = ((dsc->pic_height >> 8) & 0xff); /* pps6 */
	*bp++ = (dsc->pic_height & 0x0ff);	/* pps7 */
	*bp++ = ((dsc->pic_width >> 8) & 0xff);	/* pps8 */
	*bp++ = (dsc->pic_width & 0x0ff);	/* pps9 */

	*bp++ = ((dsc->slice_height >> 8) & 0xff);/* pps10 */
	*bp++ = (dsc->slice_height & 0x0ff);	/* pps11 */
	*bp++ = ((dsc->slice_width >> 8) & 0xff); /* pps12 */
	*bp++ = (dsc->slice_width & 0x0ff);	/* pps13 */

	*bp++ = ((dsc->chunk_size >> 8) & 0xff);/* pps14 */
	*bp++ = (dsc->chunk_size & 0x0ff);	/* pps15 */

	*bp++ = (dsc->initial_xmit_delay >> 8) & 0x3; /* pps16, bit 0, 1 */
	*bp++ = (dsc->initial_xmit_delay & 0xff);/* pps17 */

	*bp++ = ((dsc->initial_dec_delay >> 8) & 0xff); /* pps18 */
	*bp++ = (dsc->initial_dec_delay & 0xff);/* pps19 */

	bp++;					/* pps20, reserved */

	*bp++ = (dsc->initial_scale_value & 0x3f); /* pps21 */

	*bp++ = ((dsc->scale_increment_interval >> 8) & 0xff); /* pps22 */
	*bp++ = (dsc->scale_increment_interval & 0xff); /* pps23 */

	*bp++ = ((dsc->scale_decrement_interval >> 8) & 0xf); /* pps24 */
	*bp++ = (dsc->scale_decrement_interval & 0x0ff);/* pps25 */

	bp++;					/* pps26, reserved */

	*bp++ = (dsc->first_line_bpg_offset & 0x1f);/* pps27 */

	*bp++ = ((dsc->nfl_bpg_offset >> 8) & 0xff);/* pps28 */
	*bp++ = (dsc->nfl_bpg_offset & 0x0ff);	/* pps29 */
	*bp++ = ((dsc->slice_bpg_offset >> 8) & 0xff);/* pps30 */
	*bp++ = (dsc->slice_bpg_offset & 0x0ff);/* pps31 */

	*bp++ = ((dsc->initial_offset >> 8) & 0xff);/* pps32 */
	*bp++ = (dsc->initial_offset & 0x0ff);	/* pps33 */

	*bp++ = ((dsc->final_offset >> 8) & 0xff);/* pps34 */
	*bp++ = (dsc->final_offset & 0x0ff);	/* pps35 */

	*bp++ = (dsc->min_qp_flatness & 0x1f);	/* pps36 */
	*bp++ = (dsc->max_qp_flatness & 0x1f);	/* pps37 */

	*bp++ = ((dsc->rc_model_size >> 8) & 0xff);/* pps38 */
	*bp++ = (dsc->rc_model_size & 0x0ff);	/* pps39 */

	*bp++ = (dsc->edge_factor & 0x0f);	/* pps40 */

	*bp++ = (dsc->quant_incr_limit0 & 0x1f);	/* pps41 */
	*bp++ = (dsc->quant_incr_limit1 & 0x1f);	/* pps42 */

	data = ((dsc->tgt_offset_hi & 0xf) << 4);
	data |= (dsc->tgt_offset_lo & 0x0f);
	*bp++ = data;				/* pps43 */

	for (i = 0; i < 14; i++)
		*bp++ = (dsc->buf_thresh[i] & 0xff); /* pps44 - pps57 */

	for (i = 0; i < 15; i++) {		/* pps58 - pps87 */
		data = (dsc->range_min_qp[i] & 0x1f);
		data <<= 3;
		data |= ((dsc->range_max_qp[i] >> 2) & 0x07);
		*bp++ = data;
		data = (dsc->range_max_qp[i] & 0x03);
		data <<= 6;
		data |= (dsc->range_bpg_offset[i] & 0x3f);
		*bp++ = data;
	}

	return 128;
}

static int dsi_panel_vreg_get(struct dsi_panel *panel)
{
	int rc = 0;
	int i;
	struct regulator *vreg = NULL;

	for (i = 0; i < panel->power_info.count; i++) {
		vreg = devm_regulator_get(panel->parent,
					  panel->power_info.vregs[i].vreg_name);
		rc = PTR_RET(vreg);
		if (rc) {
			pr_err("failed to get %s regulator\n",
			       panel->power_info.vregs[i].vreg_name);
			goto error_put;
		}
		panel->power_info.vregs[i].vreg = vreg;
	}

	return rc;
error_put:
	for (i = i - 1; i >= 0; i--) {
		devm_regulator_put(panel->power_info.vregs[i].vreg);
		panel->power_info.vregs[i].vreg = NULL;
	}
	return rc;
}

static int dsi_panel_vreg_put(struct dsi_panel *panel)
{
	int rc = 0;
	int i;

	for (i = panel->power_info.count - 1; i >= 0; i--)
		devm_regulator_put(panel->power_info.vregs[i].vreg);

	return rc;
}

static int dsi_panel_gpio_request(struct dsi_panel *panel)
{
	int rc = 0;
	struct dsi_panel_reset_config *r_config = &panel->reset_config;

	if (gpio_is_valid(r_config->reset_gpio)) {
		rc = gpio_request(r_config->reset_gpio, "reset_gpio");
		if (rc) {
			pr_err("request for reset_gpio failed, rc=%d\n", rc);
			goto error;
		}
	}

	if (gpio_is_valid(r_config->disp_en_gpio)) {
		rc = gpio_request(r_config->disp_en_gpio, "disp_en_gpio");
		if (rc) {
			pr_err("request for disp_en_gpio failed, rc=%d\n", rc);
			goto error_release_reset;
		}
	}

	if (gpio_is_valid(panel->bl_config.en_gpio)) {
		rc = gpio_request(panel->bl_config.en_gpio, "bklt_en_gpio");
		if (rc) {
			pr_err("request for bklt_en_gpio failed, rc=%d\n", rc);
			goto error_release_disp_en;
		}
	}

	if (gpio_is_valid(r_config->lcd_mode_sel_gpio)) {
		rc = gpio_request(r_config->lcd_mode_sel_gpio, "mode_gpio");
		if (rc) {
			pr_err("request for mode_gpio failed, rc=%d\n", rc);
			goto error_release_mode_sel;
		}
	}

	goto error;
error_release_mode_sel:
	if (gpio_is_valid(panel->bl_config.en_gpio))
		gpio_free(panel->bl_config.en_gpio);
error_release_disp_en:
	if (gpio_is_valid(r_config->disp_en_gpio))
		gpio_free(r_config->disp_en_gpio);
error_release_reset:
	if (gpio_is_valid(r_config->reset_gpio))
		gpio_free(r_config->reset_gpio);
error:
	return rc;
}

static int dsi_panel_gpio_release(struct dsi_panel *panel)
{
	int rc = 0;
	struct dsi_panel_reset_config *r_config = &panel->reset_config;

	if (gpio_is_valid(r_config->reset_gpio))
		gpio_free(r_config->reset_gpio);

	if (gpio_is_valid(r_config->disp_en_gpio))
		gpio_free(r_config->disp_en_gpio);

	if (gpio_is_valid(panel->bl_config.en_gpio))
		gpio_free(panel->bl_config.en_gpio);

	if (gpio_is_valid(panel->reset_config.lcd_mode_sel_gpio))
		gpio_free(panel->reset_config.lcd_mode_sel_gpio);

	return rc;
}

static int dsi_panel_reset(struct dsi_panel *panel)
{
	int rc = 0;
	struct dsi_panel_reset_config *r_config = &panel->reset_config;
	int i;

	if (gpio_is_valid(panel->reset_config.disp_en_gpio)) {
		rc = gpio_direction_output(panel->reset_config.disp_en_gpio, 1);
		if (rc) {
			pr_err("unable to set dir for disp gpio rc=%d\n", rc);
			goto exit;
		}
	}

	if (r_config->count) {
		rc = gpio_direction_output(r_config->reset_gpio,
			r_config->sequence[0].level);
		if (rc) {
			pr_err("unable to set dir for rst gpio rc=%d\n", rc);
			goto exit;
		}
	}

	for (i = 0; i < r_config->count; i++) {
		gpio_set_value(r_config->reset_gpio,
			       r_config->sequence[i].level);


		if (r_config->sequence[i].sleep_ms)
			usleep_range(r_config->sequence[i].sleep_ms * 1000,
				     r_config->sequence[i].sleep_ms * 1000);
	}

	if (gpio_is_valid(panel->bl_config.en_gpio)) {
		rc = gpio_direction_output(panel->bl_config.en_gpio, 1);
		if (rc)
			pr_err("unable to set dir for bklt gpio rc=%d\n", rc);
	}

	if (gpio_is_valid(panel->reset_config.lcd_mode_sel_gpio)) {
		bool out = true;

		if ((panel->reset_config.mode_sel_state == MODE_SEL_DUAL_PORT)
				|| (panel->reset_config.mode_sel_state
					== MODE_GPIO_LOW))
			out = false;
		else if ((panel->reset_config.mode_sel_state
				== MODE_SEL_SINGLE_PORT) ||
				(panel->reset_config.mode_sel_state
				 == MODE_GPIO_HIGH))
			out = true;

		rc = gpio_direction_output(
			panel->reset_config.lcd_mode_sel_gpio, out);
		if (rc)
			pr_err("unable to set dir for mode gpio rc=%d\n", rc);
	}
exit:
	return rc;
}

static int dsi_panel_set_pinctrl_state(struct dsi_panel *panel, bool enable)
{
	int rc = 0;
	struct pinctrl_state *state;

	if (enable)
		state = panel->pinctrl.active;
	else
		state = panel->pinctrl.suspend;

	rc = pinctrl_select_state(panel->pinctrl.pinctrl, state);
	if (rc)
		pr_err("[%s] failed to set pin state, rc=%d\n", panel->name,
		       rc);

	return rc;
}


static int dsi_panel_power_on(struct dsi_panel *panel)
{
	int rc = 0;

	rc = dsi_pwr_enable_regulator(&panel->power_info, true);
	if (rc) {
		pr_err("[%s] failed to enable vregs, rc=%d\n", panel->name, rc);
		goto exit;
	}

	rc = dsi_panel_set_pinctrl_state(panel, true);
	if (rc) {
		pr_err("[%s] failed to set pinctrl, rc=%d\n", panel->name, rc);
		goto error_disable_vregs;
	}

	rc = dsi_panel_reset(panel);
	if (rc) {
		pr_err("[%s] failed to reset panel, rc=%d\n", panel->name, rc);
		goto error_disable_gpio;
	}

	goto exit;

error_disable_gpio:
	if (gpio_is_valid(panel->reset_config.disp_en_gpio))
		gpio_set_value(panel->reset_config.disp_en_gpio, 0);

	if (gpio_is_valid(panel->bl_config.en_gpio))
		gpio_set_value(panel->bl_config.en_gpio, 0);

	(void)dsi_panel_set_pinctrl_state(panel, false);

error_disable_vregs:
	(void)dsi_pwr_enable_regulator(&panel->power_info, false);

exit:
	return rc;
}

static int dsi_panel_power_off(struct dsi_panel *panel)
{
	int rc = 0;

	if (gpio_is_valid(panel->reset_config.disp_en_gpio))
		gpio_set_value(panel->reset_config.disp_en_gpio, 0);

	if (gpio_is_valid(panel->reset_config.reset_gpio))
		gpio_set_value(panel->reset_config.reset_gpio, 0);

	if (gpio_is_valid(panel->reset_config.lcd_mode_sel_gpio))
		gpio_set_value(panel->reset_config.lcd_mode_sel_gpio, 0);

	rc = dsi_panel_set_pinctrl_state(panel, false);
	if (rc) {
		pr_err("[%s] failed set pinctrl state, rc=%d\n", panel->name,
		       rc);
	}

	rc = dsi_pwr_enable_regulator(&panel->power_info, false);
	if (rc)
		pr_err("[%s] failed to enable vregs, rc=%d\n", panel->name, rc);

	return rc;
}
static int dsi_panel_tx_cmd_set(struct dsi_panel *panel,
				enum dsi_cmd_set_type type)
{
	int rc = 0, i = 0;
	ssize_t len;
	struct dsi_cmd_desc *cmds;
	u32 count;
	enum dsi_cmd_set_state state;
	struct dsi_display_mode *mode;
	const struct mipi_dsi_host_ops *ops = panel->host->ops;

	if (!panel || !panel->cur_mode)
		return -EINVAL;

	mode = panel->cur_mode;

	cmds = mode->priv_info->cmd_sets[type].cmds;
	count = mode->priv_info->cmd_sets[type].count;
	state = mode->priv_info->cmd_sets[type].state;

	if (count == 0) {
		pr_debug("[%s] No commands to be sent for state(%d)\n",
			 panel->name, type);
		goto error;
	}

	for (i = 0; i < count; i++) {
		/* TODO:  handle last command */
		if (state == DSI_CMD_SET_STATE_LP)
			cmds->msg.flags |= MIPI_DSI_MSG_USE_LPM;

		len = ops->transfer(panel->host, &cmds->msg);
		if (len < 0) {
			rc = len;
			pr_err("failed to set cmds(%d), rc=%d\n", type, rc);
			goto error;
		}
		if (cmds->post_wait_ms)
			msleep(cmds->post_wait_ms);
		cmds++;
	}
error:
	return rc;
}

static int dsi_panel_pinctrl_deinit(struct dsi_panel *panel)
{
	int rc = 0;

	devm_pinctrl_put(panel->pinctrl.pinctrl);

	return rc;
}

static int dsi_panel_pinctrl_init(struct dsi_panel *panel)
{
	int rc = 0;

	/* TODO:  pinctrl is defined in dsi dt node */
	panel->pinctrl.pinctrl = devm_pinctrl_get(panel->parent);
	if (IS_ERR_OR_NULL(panel->pinctrl.pinctrl)) {
		rc = PTR_ERR(panel->pinctrl.pinctrl);
		pr_err("failed to get pinctrl, rc=%d\n", rc);
		goto error;
	}

	panel->pinctrl.active = pinctrl_lookup_state(panel->pinctrl.pinctrl,
						       "panel_active");
	if (IS_ERR_OR_NULL(panel->pinctrl.active)) {
		rc = PTR_ERR(panel->pinctrl.active);
		pr_err("failed to get pinctrl active state, rc=%d\n", rc);
		goto error;
	}

	panel->pinctrl.suspend =
		pinctrl_lookup_state(panel->pinctrl.pinctrl, "panel_suspend");

	if (IS_ERR_OR_NULL(panel->pinctrl.suspend)) {
		rc = PTR_ERR(panel->pinctrl.suspend);
		pr_err("failed to get pinctrl suspend state, rc=%d\n", rc);
		goto error;
	}

error:
	return rc;
}

#ifdef CONFIG_LEDS_TRIGGERS
static int dsi_panel_led_bl_register(struct dsi_panel *panel,
				struct dsi_backlight_config *bl)
{
	int rc = 0;

	led_trigger_register_simple("bkl-trigger", &bl->wled);

	/* LED APIs don't tell us directly whether a classdev has yet
	 * been registered to service this trigger. Until classdev is
	 * registered, calling led_trigger has no effect, and doesn't
	 * fail. Classdevs are associated with any registered triggers
	 * when they do register, but that is too late for FBCon.
	 * Check the cdev list directly and defer if appropriate.
	 */
	if (!bl->wled) {
		pr_err("[%s] backlight registration failed\n", panel->name);
		rc = -EINVAL;
	} else {
		read_lock(&bl->wled->leddev_list_lock);
		if (list_empty(&bl->wled->led_cdevs))
			rc = -EPROBE_DEFER;
		read_unlock(&bl->wled->leddev_list_lock);

		if (rc) {
			pr_info("[%s] backlight %s not ready, defer probe\n",
				panel->name, bl->wled->name);
			led_trigger_unregister_simple(bl->wled);
		}
	}

	return rc;
}
#else
static int dsi_panel_led_bl_register(struct dsi_panel *panel,
				struct dsi_backlight_config *bl)
{
	return 0;
}
#endif

static int dsi_panel_update_backlight(struct dsi_panel *panel,
	u32 bl_lvl)
{
	int rc = 0;
	struct mipi_dsi_device *dsi;

	if (!panel || (bl_lvl > 0xffff)) {
		pr_err("invalid params\n");
		return -EINVAL;
	}

	dsi = &panel->mipi_device;

	mutex_lock(&panel->panel_lock);

	rc = mipi_dsi_dcs_set_display_brightness(dsi, bl_lvl);
	if (rc < 0)
		pr_err("failed to update dcs backlight:%d\n", bl_lvl);

	mutex_unlock(&panel->panel_lock);
	return rc;
}

int dsi_panel_set_backlight(struct dsi_panel *panel, u32 bl_lvl)
{
	int rc = 0;
	struct dsi_backlight_config *bl = &panel->bl_config;

	pr_debug("backlight type:%d lvl:%d\n", bl->type, bl_lvl);
	switch (bl->type) {
	case DSI_BACKLIGHT_WLED:
		led_trigger_event(bl->wled, bl_lvl);
		break;
	case DSI_BACKLIGHT_DCS:
		dsi_panel_update_backlight(panel, bl_lvl);
		break;
	default:
		pr_err("Backlight type(%d) not supported\n", bl->type);
		rc = -ENOTSUPP;
	}

	return rc;
}

static int dsi_panel_bl_register(struct dsi_panel *panel)
{
	int rc = 0;
	struct dsi_backlight_config *bl = &panel->bl_config;

	switch (bl->type) {
	case DSI_BACKLIGHT_WLED:
		rc = dsi_panel_led_bl_register(panel, bl);
		break;
	case DSI_BACKLIGHT_DCS:
		break;
	default:
		pr_err("Backlight type(%d) not supported\n", bl->type);
		rc = -ENOTSUPP;
		goto error;
	}

error:
	return rc;
}

static int dsi_panel_bl_unregister(struct dsi_panel *panel)
{
	int rc = 0;
	struct dsi_backlight_config *bl = &panel->bl_config;

	switch (bl->type) {
	case DSI_BACKLIGHT_WLED:
		led_trigger_unregister_simple(bl->wled);
		break;
	case DSI_BACKLIGHT_DCS:
		break;
	default:
		pr_err("Backlight type(%d) not supported\n", bl->type);
		rc = -ENOTSUPP;
		goto error;
	}

error:
	return rc;
}
static int dsi_panel_parse_timing(struct dsi_mode_info *mode,
				  struct device_node *of_node)
{
	int rc = 0;

	rc = of_property_read_u32(of_node, "qcom,mdss-dsi-panel-framerate",
				  &mode->refresh_rate);
	if (rc) {
		pr_err("failed to read qcom,mdss-dsi-panel-framerate, rc=%d\n",
		       rc);
		goto error;
	}

	rc = of_property_read_u32(of_node, "qcom,mdss-dsi-panel-width",
				  &mode->h_active);
	if (rc) {
		pr_err("failed to read qcom,mdss-dsi-panel-width, rc=%d\n", rc);
		goto error;
	}

	rc = of_property_read_u32(of_node, "qcom,mdss-dsi-h-front-porch",
				  &mode->h_front_porch);
	if (rc) {
		pr_err("failed to read qcom,mdss-dsi-h-front-porch, rc=%d\n",
		       rc);
		goto error;
	}

	rc = of_property_read_u32(of_node, "qcom,mdss-dsi-h-back-porch",
				  &mode->h_back_porch);
	if (rc) {
		pr_err("failed to read qcom,mdss-dsi-h-back-porch, rc=%d\n",
		       rc);
		goto error;
	}

	rc = of_property_read_u32(of_node, "qcom,mdss-dsi-h-pulse-width",
				  &mode->h_sync_width);
	if (rc) {
		pr_err("failed to read qcom,mdss-dsi-h-pulse-width, rc=%d\n",
		       rc);
		goto error;
	}

	rc = of_property_read_u32(of_node, "qcom,mdss-dsi-h-sync-skew",
				  &mode->h_skew);
	if (rc)
		pr_err("qcom,mdss-dsi-h-sync-skew is not defined, rc=%d\n", rc);

	rc = of_property_read_u32(of_node, "qcom,mdss-dsi-panel-height",
				  &mode->v_active);
	if (rc) {
		pr_err("failed to read qcom,mdss-dsi-panel-height, rc=%d\n",
		       rc);
		goto error;
	}

	rc = of_property_read_u32(of_node, "qcom,mdss-dsi-v-back-porch",
				  &mode->v_back_porch);
	if (rc) {
		pr_err("failed to read qcom,mdss-dsi-v-back-porch, rc=%d\n",
		       rc);
		goto error;
	}

	rc = of_property_read_u32(of_node, "qcom,mdss-dsi-v-front-porch",
				  &mode->v_front_porch);
	if (rc) {
		pr_err("failed to read qcom,mdss-dsi-v-back-porch, rc=%d\n",
		       rc);
		goto error;
	}

	rc = of_property_read_u32(of_node, "qcom,mdss-dsi-v-pulse-width",
				  &mode->v_sync_width);
	if (rc) {
		pr_err("failed to read qcom,mdss-dsi-v-pulse-width, rc=%d\n",
		       rc);
		goto error;
	}

error:
	return rc;
}

static int dsi_panel_parse_pixel_format(struct dsi_host_common_cfg *host,
					struct device_node *of_node,
					const char *name)
{
	int rc = 0;
	u32 bpp = 0;
	enum dsi_pixel_format fmt;
	const char *packing;

	rc = of_property_read_u32(of_node, "qcom,mdss-dsi-bpp", &bpp);
	if (rc) {
		pr_err("[%s] failed to read qcom,mdss-dsi-bpp, rc=%d\n",
		       name, rc);
		return rc;
	}

	switch (bpp) {
	case 3:
		fmt = DSI_PIXEL_FORMAT_RGB111;
		break;
	case 8:
		fmt = DSI_PIXEL_FORMAT_RGB332;
		break;
	case 12:
		fmt = DSI_PIXEL_FORMAT_RGB444;
		break;
	case 16:
		fmt = DSI_PIXEL_FORMAT_RGB565;
		break;
	case 18:
		fmt = DSI_PIXEL_FORMAT_RGB666;
		break;
	case 24:
	default:
		fmt = DSI_PIXEL_FORMAT_RGB888;
		break;
	}

	if (fmt == DSI_PIXEL_FORMAT_RGB666) {
		packing = of_get_property(of_node,
					  "qcom,mdss-dsi-pixel-packing",
					  NULL);
		if (packing && !strcmp(packing, "loose"))
			fmt = DSI_PIXEL_FORMAT_RGB666_LOOSE;
	}

	host->dst_format = fmt;
	return rc;
}

static int dsi_panel_parse_lane_states(struct dsi_host_common_cfg *host,
				       struct device_node *of_node,
				       const char *name)
{
	int rc = 0;
	bool lane_enabled;

	lane_enabled = of_property_read_bool(of_node,
					    "qcom,mdss-dsi-lane-0-state");
	host->data_lanes |= (lane_enabled ? DSI_DATA_LANE_0 : 0);

	lane_enabled = of_property_read_bool(of_node,
					     "qcom,mdss-dsi-lane-1-state");
	host->data_lanes |= (lane_enabled ? DSI_DATA_LANE_1 : 0);

	lane_enabled = of_property_read_bool(of_node,
					    "qcom,mdss-dsi-lane-2-state");
	host->data_lanes |= (lane_enabled ? DSI_DATA_LANE_2 : 0);

	lane_enabled = of_property_read_bool(of_node,
					     "qcom,mdss-dsi-lane-3-state");
	host->data_lanes |= (lane_enabled ? DSI_DATA_LANE_3 : 0);

	if (host->data_lanes == 0) {
		pr_err("[%s] No data lanes are enabled, rc=%d\n", name, rc);
		rc = -EINVAL;
	}

	return rc;
}

static int dsi_panel_parse_color_swap(struct dsi_host_common_cfg *host,
				      struct device_node *of_node,
				      const char *name)
{
	int rc = 0;
	const char *swap_mode;

	swap_mode = of_get_property(of_node, "qcom,mdss-dsi-color-order", NULL);
	if (swap_mode) {
		if (!strcmp(swap_mode, "rgb_swap_rgb")) {
			host->swap_mode = DSI_COLOR_SWAP_RGB;
		} else if (!strcmp(swap_mode, "rgb_swap_rbg")) {
			host->swap_mode = DSI_COLOR_SWAP_RBG;
		} else if (!strcmp(swap_mode, "rgb_swap_brg")) {
			host->swap_mode = DSI_COLOR_SWAP_BRG;
		} else if (!strcmp(swap_mode, "rgb_swap_grb")) {
			host->swap_mode = DSI_COLOR_SWAP_GRB;
		} else if (!strcmp(swap_mode, "rgb_swap_gbr")) {
			host->swap_mode = DSI_COLOR_SWAP_GBR;
		} else {
			pr_err("[%s] Unrecognized color order-%s\n",
			       name, swap_mode);
			rc = -EINVAL;
		}
	} else {
		pr_debug("[%s] Falling back to default color order\n", name);
		host->swap_mode = DSI_COLOR_SWAP_RGB;
	}

	/* bit swap on color channel is not defined in dt */
	host->bit_swap_red = false;
	host->bit_swap_green = false;
	host->bit_swap_blue = false;
	return rc;
}

static int dsi_panel_parse_triggers(struct dsi_host_common_cfg *host,
				    struct device_node *of_node,
				    const char *name)
{
	const char *trig;
	int rc = 0;

	trig = of_get_property(of_node, "qcom,mdss-dsi-mdp-trigger", NULL);
	if (trig) {
		if (!strcmp(trig, "none")) {
			host->mdp_cmd_trigger = DSI_TRIGGER_NONE;
		} else if (!strcmp(trig, "trigger_te")) {
			host->mdp_cmd_trigger = DSI_TRIGGER_TE;
		} else if (!strcmp(trig, "trigger_sw")) {
			host->mdp_cmd_trigger = DSI_TRIGGER_SW;
		} else if (!strcmp(trig, "trigger_sw_te")) {
			host->mdp_cmd_trigger = DSI_TRIGGER_SW_TE;
		} else {
			pr_err("[%s] Unrecognized mdp trigger type (%s)\n",
			       name, trig);
			rc = -EINVAL;
		}

	} else {
		pr_debug("[%s] Falling back to default MDP trigger\n",
			 name);
		host->mdp_cmd_trigger = DSI_TRIGGER_SW;
	}

	trig = of_get_property(of_node, "qcom,mdss-dsi-dma-trigger", NULL);
	if (trig) {
		if (!strcmp(trig, "none")) {
			host->dma_cmd_trigger = DSI_TRIGGER_NONE;
		} else if (!strcmp(trig, "trigger_te")) {
			host->dma_cmd_trigger = DSI_TRIGGER_TE;
		} else if (!strcmp(trig, "trigger_sw")) {
			host->dma_cmd_trigger = DSI_TRIGGER_SW;
		} else if (!strcmp(trig, "trigger_sw_seof")) {
			host->dma_cmd_trigger = DSI_TRIGGER_SW_SEOF;
		} else if (!strcmp(trig, "trigger_sw_te")) {
			host->dma_cmd_trigger = DSI_TRIGGER_SW_TE;
		} else {
			pr_err("[%s] Unrecognized mdp trigger type (%s)\n",
			       name, trig);
			rc = -EINVAL;
		}

	} else {
		pr_debug("[%s] Falling back to default MDP trigger\n", name);
		host->dma_cmd_trigger = DSI_TRIGGER_SW;
	}


	return rc;
}

static int dsi_panel_parse_misc_host_config(struct dsi_host_common_cfg *host,
					    struct device_node *of_node,
					    const char *name)
{
	u32 val = 0;
	int rc = 0;

	rc = of_property_read_u32(of_node, "qcom,mdss-dsi-t-clk-post", &val);
	if (rc) {
		pr_debug("[%s] Fallback to default t_clk_post value\n", name);
		host->t_clk_post = 0x03;
	} else {
		host->t_clk_post = val;
		pr_debug("[%s] t_clk_post = %d\n", name, val);
	}

	val = 0;
	rc = of_property_read_u32(of_node, "qcom,mdss-dsi-t-clk-pre", &val);
	if (rc) {
		pr_debug("[%s] Fallback to default t_clk_pre value\n", name);
		host->t_clk_pre = 0x24;
	} else {
		host->t_clk_pre = val;
		pr_debug("[%s] t_clk_pre = %d\n", name, val);
	}

	host->ignore_rx_eot = of_property_read_bool(of_node,
						"qcom,mdss-dsi-rx-eot-ignore");

	host->append_tx_eot = of_property_read_bool(of_node,
						"qcom,mdss-dsi-tx-eot-append");

	return 0;
}

static int dsi_panel_parse_host_config(struct dsi_panel *panel,
				       struct device_node *of_node)
{
	int rc = 0;

	rc = dsi_panel_parse_pixel_format(&panel->host_config, of_node,
					  panel->name);
	if (rc) {
		pr_err("[%s] failed to get pixel format, rc=%d\n",
		panel->name, rc);
		goto error;
	}

	rc = dsi_panel_parse_lane_states(&panel->host_config, of_node,
					 panel->name);
	if (rc) {
		pr_err("[%s] failed to parse lane states, rc=%d\n",
		       panel->name, rc);
		goto error;
	}

	rc = dsi_panel_parse_color_swap(&panel->host_config, of_node,
					panel->name);
	if (rc) {
		pr_err("[%s] failed to parse color swap config, rc=%d\n",
		       panel->name, rc);
		goto error;
	}

	rc = dsi_panel_parse_triggers(&panel->host_config, of_node,
				      panel->name);
	if (rc) {
		pr_err("[%s] failed to parse triggers, rc=%d\n",
		       panel->name, rc);
		goto error;
	}

	rc = dsi_panel_parse_misc_host_config(&panel->host_config, of_node,
					      panel->name);
	if (rc) {
		pr_err("[%s] failed to parse misc host config, rc=%d\n",
		       panel->name, rc);
		goto error;
	}

error:
	return rc;
}

static int dsi_panel_parse_dfps_caps(struct dsi_dfps_capabilities *dfps_caps,
				     struct device_node *of_node,
				     const char *name)
{
	int rc = 0;
	bool supported = false;
	const char *type;
	u32 val = 0;

	supported = of_property_read_bool(of_node,
					"qcom,mdss-dsi-pan-enable-dynamic-fps");

	if (!supported) {
		pr_debug("[%s] DFPS is not supported\n", name);
		dfps_caps->dfps_support = false;
	} else {

		type = of_get_property(of_node,
				       "qcom,mdss-dsi-pan-fps-update",
				       NULL);
		if (!type) {
			pr_err("[%s] dfps type not defined\n", name);
			rc = -EINVAL;
			goto error;
		} else if (!strcmp(type, "dfps_suspend_resume_mode")) {
			dfps_caps->type = DSI_DFPS_SUSPEND_RESUME;
		} else if (!strcmp(type, "dfps_immediate_clk_mode")) {
			dfps_caps->type = DSI_DFPS_IMMEDIATE_CLK;
		} else if (!strcmp(type, "dfps_immediate_porch_mode_hfp")) {
			dfps_caps->type = DSI_DFPS_IMMEDIATE_HFP;
		} else if (!strcmp(type, "dfps_immediate_porch_mode_vfp")) {
			dfps_caps->type = DSI_DFPS_IMMEDIATE_VFP;
		} else {
			pr_err("[%s] dfps type is not recognized\n", name);
			rc = -EINVAL;
			goto error;
		}

		rc = of_property_read_u32(of_node,
					  "qcom,mdss-dsi-min-refresh-rate",
					  &val);
		if (rc) {
			pr_err("[%s] Min refresh rate is not defined\n", name);
			rc = -EINVAL;
			goto error;
		}
		dfps_caps->min_refresh_rate = val;

		rc = of_property_read_u32(of_node,
					  "qcom,mdss-dsi-max-refresh-rate",
					  &val);
		if (rc) {
			pr_debug("[%s] Using default refresh rate\n", name);
			rc = of_property_read_u32(of_node,
						"qcom,mdss-dsi-panel-framerate",
						&val);
			if (rc) {
				pr_err("[%s] max refresh rate is not defined\n",
				       name);
				rc = -EINVAL;
				goto error;
			}
		}
		dfps_caps->max_refresh_rate = val;

		if (dfps_caps->min_refresh_rate > dfps_caps->max_refresh_rate) {
			pr_err("[%s] min rate > max rate\n", name);
			rc = -EINVAL;
		}

		pr_debug("[%s] DFPS is supported %d-%d, mode %d\n", name,
				dfps_caps->min_refresh_rate,
				dfps_caps->max_refresh_rate,
				dfps_caps->type);
		dfps_caps->dfps_support = true;
	}

error:
	return rc;
}

static int dsi_panel_parse_video_host_config(struct dsi_video_engine_cfg *cfg,
					     struct device_node *of_node,
					     const char *name)
{
	int rc = 0;
	const char *traffic_mode;
	u32 vc_id = 0;
	u32 val = 0;

	rc = of_property_read_u32(of_node, "qcom,mdss-dsi-h-sync-pulse", &val);
	if (rc) {
		pr_debug("[%s] fallback to default h-sync-pulse\n", name);
		cfg->pulse_mode_hsa_he = false;
	} else if (val == 1) {
		cfg->pulse_mode_hsa_he = true;
	} else if (val == 0) {
		cfg->pulse_mode_hsa_he = false;
	} else {
		pr_err("[%s] Unrecognized value for mdss-dsi-h-sync-pulse\n",
		       name);
		rc = -EINVAL;
		goto error;
	}

	cfg->hfp_lp11_en = of_property_read_bool(of_node,
						"qcom,mdss-dsi-hfp-power-mode");

	cfg->hbp_lp11_en = of_property_read_bool(of_node,
						"qcom,mdss-dsi-hbp-power-mode");

	cfg->hsa_lp11_en = of_property_read_bool(of_node,
						"qcom,mdss-dsi-hsa-power-mode");

	cfg->last_line_interleave_en = of_property_read_bool(of_node,
					"qcom,mdss-dsi-last-line-interleave");

	cfg->eof_bllp_lp11_en = of_property_read_bool(of_node,
					"qcom,mdss-dsi-bllp-eof-power-mode");

	cfg->bllp_lp11_en = of_property_read_bool(of_node,
					"qcom,mdss-dsi-bllp-power-mode");

	traffic_mode = of_get_property(of_node,
				       "qcom,mdss-dsi-traffic-mode",
				       NULL);
	if (!traffic_mode) {
		pr_debug("[%s] Falling back to default traffic mode\n", name);
		cfg->traffic_mode = DSI_VIDEO_TRAFFIC_SYNC_PULSES;
	} else if (!strcmp(traffic_mode, "non_burst_sync_pulse")) {
		cfg->traffic_mode = DSI_VIDEO_TRAFFIC_SYNC_PULSES;
	} else if (!strcmp(traffic_mode, "non_burst_sync_event")) {
		cfg->traffic_mode = DSI_VIDEO_TRAFFIC_SYNC_START_EVENTS;
	} else if (!strcmp(traffic_mode, "burst_mode")) {
		cfg->traffic_mode = DSI_VIDEO_TRAFFIC_BURST_MODE;
	} else {
		pr_err("[%s] Unrecognized traffic mode-%s\n", name,
		       traffic_mode);
		rc = -EINVAL;
		goto error;
	}

	rc = of_property_read_u32(of_node, "qcom,mdss-dsi-virtual-channel-id",
				  &vc_id);
	if (rc) {
		pr_debug("[%s] Fallback to default vc id\n", name);
		cfg->vc_id = 0;
	} else {
		cfg->vc_id = vc_id;
	}

error:
	return rc;
}

static int dsi_panel_parse_cmd_host_config(struct dsi_cmd_engine_cfg *cfg,
					   struct device_node *of_node,
					   const char *name)
{
	u32 val = 0;
	int rc = 0;

	rc = of_property_read_u32(of_node, "qcom,mdss-dsi-wr-mem-start", &val);
	if (rc) {
		pr_debug("[%s] Fallback to default wr-mem-start\n", name);
		cfg->wr_mem_start = 0x2C;
	} else {
		cfg->wr_mem_start = val;
	}

	val = 0;
	rc = of_property_read_u32(of_node, "qcom,mdss-dsi-wr-mem-continue",
				  &val);
	if (rc) {
		pr_debug("[%s] Fallback to default wr-mem-continue\n", name);
		cfg->wr_mem_continue = 0x3C;
	} else {
		cfg->wr_mem_continue = val;
	}

	/* TODO:  fix following */
	cfg->max_cmd_packets_interleave = 0;

	val = 0;
	rc = of_property_read_u32(of_node, "qcom,mdss-dsi-te-dcs-command",
				  &val);
	if (rc) {
		pr_debug("[%s] fallback to default te-dcs-cmd\n", name);
		cfg->insert_dcs_command = true;
	} else if (val == 1) {
		cfg->insert_dcs_command = true;
	} else if (val == 0) {
		cfg->insert_dcs_command = false;
	} else {
		pr_err("[%s] Unrecognized value for mdss-dsi-te-dcs-command\n",
		       name);
		rc = -EINVAL;
		goto error;
	}

	if (of_property_read_u32(of_node, "qcom,mdss-mdp-transfer-time-us",
				&val)) {
		pr_debug("[%s] Fallback to default transfer-time-us\n", name);
		cfg->mdp_transfer_time_us = DEFAULT_MDP_TRANSFER_TIME;
	} else {
		cfg->mdp_transfer_time_us = val;
	}

error:
	return rc;
}

static int dsi_panel_parse_panel_mode(struct dsi_panel *panel,
				      struct device_node *of_node)
{
	int rc = 0;
	enum dsi_op_mode panel_mode;
	const char *mode;

	mode = of_get_property(of_node, "qcom,mdss-dsi-panel-type", NULL);
	if (!mode) {
		pr_debug("[%s] Fallback to default panel mode\n", panel->name);
		panel_mode = DSI_OP_VIDEO_MODE;
	} else if (!strcmp(mode, "dsi_video_mode")) {
		panel_mode = DSI_OP_VIDEO_MODE;
	} else if (!strcmp(mode, "dsi_cmd_mode")) {
		panel_mode = DSI_OP_CMD_MODE;
	} else {
		pr_err("[%s] Unrecognized panel type-%s\n", panel->name, mode);
		rc = -EINVAL;
		goto error;
	}

	if (panel_mode == DSI_OP_VIDEO_MODE) {
		rc = dsi_panel_parse_video_host_config(&panel->video_config,
						       of_node,
						       panel->name);
		if (rc) {
			pr_err("[%s] Failed to parse video host cfg, rc=%d\n",
			       panel->name, rc);
			goto error;
		}
	}

	if (panel_mode == DSI_OP_CMD_MODE) {
		rc = dsi_panel_parse_cmd_host_config(&panel->cmd_config,
						     of_node,
						     panel->name);
		if (rc) {
			pr_err("[%s] Failed to parse cmd host config, rc=%d\n",
			       panel->name, rc);
			goto error;
		}
	}

	panel->panel_mode = panel_mode;
error:
	return rc;
}

static int dsi_panel_parse_phy_props(struct dsi_panel_phy_props *props,
				     struct device_node *of_node,
				     const char *name)
{
	int rc = 0;
	u32 val = 0;
	const char *str;

	rc = of_property_read_u32(of_node,
				  "qcom,mdss-pan-physical-width-dimension",
				  &val);
	if (rc) {
		pr_debug("[%s] Physical panel width is not defined\n", name);
		props->panel_width_mm = 0;
		rc = 0;
	} else {
		props->panel_width_mm = val;
	}

	rc = of_property_read_u32(of_node,
				  "qcom,mdss-pan-physical-height-dimension",
				  &val);
	if (rc) {
		pr_debug("[%s] Physical panel height is not defined\n", name);
		props->panel_height_mm = 0;
		rc = 0;
	} else {
		props->panel_height_mm = val;
	}

	str = of_get_property(of_node, "qcom,mdss-dsi-panel-orientation", NULL);
	if (!str) {
		props->rotation = DSI_PANEL_ROTATE_NONE;
	} else if (!strcmp(str, "180")) {
		props->rotation = DSI_PANEL_ROTATE_HV_FLIP;
	} else if (!strcmp(str, "hflip")) {
		props->rotation = DSI_PANEL_ROTATE_H_FLIP;
	} else if (!strcmp(str, "vflip")) {
		props->rotation = DSI_PANEL_ROTATE_V_FLIP;
	} else {
		pr_err("[%s] Unrecognized panel rotation-%s\n", name, str);
		rc = -EINVAL;
		goto error;
	}
error:
	return rc;
}
const char *cmd_set_prop_map[DSI_CMD_SET_MAX] = {
	"qcom,mdss-dsi-pre-on-command",
	"qcom,mdss-dsi-on-command",
	"qcom,mdss-dsi-post-panel-on-command",
	"qcom,mdss-dsi-pre-off-command",
	"qcom,mdss-dsi-off-command",
	"qcom,mdss-dsi-post-off-command",
	"qcom,mdss-dsi-pre-res-switch",
	"qcom,mdss-dsi-res-switch",
	"qcom,mdss-dsi-post-res-switch",
	"qcom,cmd-to-video-mode-switch-commands",
	"qcom,cmd-to-video-mode-post-switch-commands",
	"qcom,video-to-cmd-mode-switch-commands",
	"qcom,video-to-cmd-mode-post-switch-commands",
	"qcom,mdss-dsi-panel-status-command",
	"qcom,mdss-dsi-lp1-command",
	"qcom,mdss-dsi-lp2-command",
	"qcom,mdss-dsi-nolp-command",
	"PPS not parsed from DTSI, generated dynamically",
	"ROI not parsed from DTSI, generated dynamically",
	"qcom,mdss-dsi-timing-switch-command",
	"qcom,mdss-dsi-post-mode-switch-on-command",
};

const char *cmd_set_state_map[DSI_CMD_SET_MAX] = {
	"qcom,mdss-dsi-pre-on-command-state",
	"qcom,mdss-dsi-on-command-state",
	"qcom,mdss-dsi-post-on-command-state",
	"qcom,mdss-dsi-pre-off-command-state",
	"qcom,mdss-dsi-off-command-state",
	"qcom,mdss-dsi-post-off-command-state",
	"qcom,mdss-dsi-pre-res-switch-state",
	"qcom,mdss-dsi-res-switch-state",
	"qcom,mdss-dsi-post-res-switch-state",
	"qcom,cmd-to-video-mode-switch-commands-state",
	"qcom,cmd-to-video-mode-post-switch-commands-state",
	"qcom,video-to-cmd-mode-switch-commands-state",
	"qcom,video-to-cmd-mode-post-switch-commands-state",
	"qcom,mdss-dsi-panel-status-command-state",
	"qcom,mdss-dsi-lp1-command-state",
	"qcom,mdss-dsi-lp2-command-state",
	"qcom,mdss-dsi-nolp-command-state",
	"PPS not parsed from DTSI, generated dynamically",
	"ROI not parsed from DTSI, generated dynamically",
	"qcom,mdss-dsi-timing-switch-command-state",
	"qcom,mdss-dsi-post-mode-switch-on-command-state",
};

static int dsi_panel_get_cmd_pkt_count(const char *data, u32 length, u32 *cnt)
{
	const u32 cmd_set_min_size = 7;
	u32 count = 0;
	u32 packet_length;
	u32 tmp;

	while (length >= cmd_set_min_size) {
		packet_length = cmd_set_min_size;
		tmp = ((data[5] << 8) | (data[6]));
		packet_length += tmp;
		if (packet_length > length) {
			pr_err("format error\n");
			return -EINVAL;
		}
		length -= packet_length;
		data += packet_length;
		count++;
	};

	*cnt = count;
	return 0;
}

static int dsi_panel_create_cmd_packets(const char *data,
					u32 length,
					u32 count,
					struct dsi_cmd_desc *cmd)
{
	int rc = 0;
	int i, j;
	u8 *payload;

	for (i = 0; i < count; i++) {
		u32 size;

		cmd[i].msg.type = data[0];
		cmd[i].last_command = (data[1] == 1 ? true : false);
		cmd[i].msg.channel = data[2];
		cmd[i].msg.flags |= (data[3] == 1 ? MIPI_DSI_MSG_REQ_ACK : 0);
		cmd[i].msg.ctrl = 0;
		cmd[i].post_wait_ms = data[4];
		cmd[i].msg.tx_len = ((data[5] << 8) | (data[6]));

		size = cmd[i].msg.tx_len * sizeof(u8);

		payload = kzalloc(size, GFP_KERNEL);
		if (!payload) {
			rc = -ENOMEM;
			goto error_free_payloads;
		}

		for (j = 0; j < cmd[i].msg.tx_len; j++)
			payload[j] = data[7 + j];

		cmd[i].msg.tx_buf = payload;
		data += (7 + cmd[i].msg.tx_len);
	}

	return rc;
error_free_payloads:
	for (i = i - 1; i >= 0; i--) {
		cmd--;
		kfree(cmd->msg.tx_buf);
	}

	return rc;
}

void dsi_panel_destroy_cmd_packets(struct dsi_panel_cmd_set *set)
{
	u32 i = 0;
	struct dsi_cmd_desc *cmd;

	for (i = 0; i < set->count; i++) {
		cmd = &set->cmds[i];
		kfree(cmd->msg.tx_buf);
	}

	kfree(set->cmds);
}

static int dsi_panel_alloc_cmd_packets(struct dsi_panel_cmd_set *cmd,
					u32 packet_count)
{
	u32 size;

	size = packet_count * sizeof(*cmd->cmds);
	cmd->cmds = kzalloc(size, GFP_KERNEL);
	if (!cmd->cmds)
		return -ENOMEM;

	cmd->count = packet_count;
	return 0;
}

static int dsi_panel_parse_cmd_sets_sub(struct dsi_panel_cmd_set *cmd,
					enum dsi_cmd_set_type type,
					struct device_node *of_node)
{
	int rc = 0;
	u32 length = 0;
	const char *data;
	const char *state;
	u32 packet_count = 0;

	data = of_get_property(of_node, cmd_set_prop_map[type], &length);
	if (!data) {
		pr_debug("%s commands not defined\n", cmd_set_prop_map[type]);
		rc = -ENOTSUPP;
		goto error;
	}

	rc = dsi_panel_get_cmd_pkt_count(data, length, &packet_count);
	if (rc) {
		pr_err("commands failed, rc=%d\n", rc);
		goto error;
	}
	pr_debug("[%s] packet-count=%d, %d\n", cmd_set_prop_map[type],
		packet_count, length);

	rc = dsi_panel_alloc_cmd_packets(cmd, packet_count);
	if (rc) {
		pr_err("failed to allocate cmd packets, rc=%d\n", rc);
		goto error;
	}

	rc = dsi_panel_create_cmd_packets(data, length, packet_count,
					  cmd->cmds);
	if (rc) {
		pr_err("failed to create cmd packets, rc=%d\n", rc);
		goto error_free_mem;
	}

	state = of_get_property(of_node, cmd_set_state_map[type], NULL);
	if (!state || !strcmp(state, "dsi_lp_mode")) {
		cmd->state = DSI_CMD_SET_STATE_LP;
	} else if (!strcmp(state, "dsi_hs_mode")) {
		cmd->state = DSI_CMD_SET_STATE_HS;
	} else {
		pr_err("[%s] command state unrecognized-%s\n",
		       cmd_set_state_map[type], state);
		goto error_free_mem;
	}

	return rc;
error_free_mem:
	kfree(cmd->cmds);
	cmd->cmds = NULL;
error:
	return rc;

}

static int dsi_panel_parse_cmd_sets(
		struct dsi_display_mode_priv_info *priv_info,
		struct device_node *of_node)
{
	int rc = 0;
	struct dsi_panel_cmd_set *set;
	u32 i;

	if (!priv_info) {
		pr_err("invalid mode priv info\n");
		return -EINVAL;
	}

	for (i = DSI_CMD_SET_PRE_ON; i < DSI_CMD_SET_MAX; i++) {
		set = &priv_info->cmd_sets[i];
		set->type = i;
		set->count = 0;

		if (i == DSI_CMD_SET_PPS) {
			rc = dsi_panel_alloc_cmd_packets(set, 1);
			if (rc)
				pr_err("failed to allocate cmd set %d, rc = %d\n",
					i, rc);
			set->state = DSI_CMD_SET_STATE_LP;
		} else {
			rc = dsi_panel_parse_cmd_sets_sub(set, i, of_node);
			if (rc)
				pr_debug("failed to parse set %d\n", i);
		}
	}

	rc = 0;
	return rc;
}

static int dsi_panel_parse_reset_sequence(struct dsi_panel *panel,
				      struct device_node *of_node)
{
	int rc = 0;
	int i;
	u32 length = 0;
	u32 count = 0;
	u32 size = 0;
	u32 *arr_32 = NULL;
	const u32 *arr;
	struct dsi_reset_seq *seq;

	arr = of_get_property(of_node, "qcom,mdss-dsi-reset-sequence", &length);
	if (!arr) {
		pr_err("[%s] dsi-reset-sequence not found\n", panel->name);
		rc = -EINVAL;
		goto error;
	}
	if (length & 0x1) {
		pr_err("[%s] syntax error for dsi-reset-sequence\n",
		       panel->name);
		rc = -EINVAL;
		goto error;
	}

	pr_err("RESET SEQ LENGTH = %d\n", length);
	length = length / sizeof(u32);

	size = length * sizeof(u32);

	arr_32 = kzalloc(size, GFP_KERNEL);
	if (!arr_32) {
		rc = -ENOMEM;
		goto error;
	}

	rc = of_property_read_u32_array(of_node, "qcom,mdss-dsi-reset-sequence",
					arr_32, length);
	if (rc) {
		pr_err("[%s] cannot read dso-reset-seqience\n", panel->name);
		goto error_free_arr_32;
	}

	count = length / 2;
	size = count * sizeof(*seq);
	seq = kzalloc(size, GFP_KERNEL);
	if (!seq) {
		rc = -ENOMEM;
		goto error_free_arr_32;
	}

	panel->reset_config.sequence = seq;
	panel->reset_config.count = count;

	for (i = 0; i < length; i += 2) {
		seq->level = arr_32[i];
		seq->sleep_ms = arr_32[i + 1];
		seq++;
	}


error_free_arr_32:
	kfree(arr_32);
error:
	return rc;
}

static int dsi_panel_parse_misc_features(struct dsi_panel *panel,
				     struct device_node *of_node)
{
	panel->ulps_enabled =
		of_property_read_bool(of_node, "qcom,ulps-enabled");

	if (panel->ulps_enabled)
		pr_debug("ulps_enabled:%d\n", panel->ulps_enabled);

	panel->te_using_watchdog_timer = of_property_read_bool(of_node,
					"qcom,mdss-dsi-te-using-wd");
	return 0;
}

static int dsi_panel_parse_jitter_config(
				struct dsi_display_mode *mode,
				struct device_node *of_node)
{
	int rc;
<<<<<<< HEAD
	u32 jitter[DEFAULT_PANEL_JITTER_ARRAY_SIZE] = {0, 0};
	u64 jitter_val = 0;
=======
	struct dsi_display_mode_priv_info *priv_info;
	u32 jitter[DEFAULT_PANEL_JITTER_ARRAY_SIZE] = {0, 0};
	u64 jitter_val = 0;

	priv_info = mode->priv_info;
>>>>>>> 26f7ec5b

	rc = of_property_read_u32_array(of_node, "qcom,mdss-dsi-panel-jitter",
				jitter, DEFAULT_PANEL_JITTER_ARRAY_SIZE);
	if (rc) {
		pr_debug("panel jitter not defined rc=%d\n", rc);
	} else {
		jitter_val = jitter[0];
		jitter_val = div_u64(jitter_val, jitter[1]);
	}

	if (rc || !jitter_val || (jitter_val > MAX_PANEL_JITTER)) {
<<<<<<< HEAD
		panel->panel_jitter_numer = DEFAULT_PANEL_JITTER_NUMERATOR;
		panel->panel_jitter_denom = DEFAULT_PANEL_JITTER_DENOMINATOR;
	} else {
		panel->panel_jitter_numer = jitter[0];
		panel->panel_jitter_denom = jitter[1];
=======
		priv_info->panel_jitter_numer = DEFAULT_PANEL_JITTER_NUMERATOR;
		priv_info->panel_jitter_denom =
					DEFAULT_PANEL_JITTER_DENOMINATOR;
	} else {
		priv_info->panel_jitter_numer = jitter[0];
		priv_info->panel_jitter_denom = jitter[1];
>>>>>>> 26f7ec5b
	}

	rc = of_property_read_u32(of_node, "qcom,mdss-dsi-panel-prefill-lines",
				  &priv_info->panel_prefill_lines);
	if (rc) {
		pr_debug("panel prefill lines are not defined rc=%d\n", rc);
		priv_info->panel_prefill_lines = DEFAULT_PANEL_PREFILL_LINES;
	} else if (priv_info->panel_prefill_lines >=
					DSI_V_TOTAL(&mode->timing)) {
		pr_debug("invalid prefill lines config=%d setting to:%d\n",
		priv_info->panel_prefill_lines, DEFAULT_PANEL_PREFILL_LINES);

		priv_info->panel_prefill_lines = DEFAULT_PANEL_PREFILL_LINES;
	}

	return 0;
}

static int dsi_panel_parse_power_cfg(struct device *parent,
				     struct dsi_panel *panel,
				     struct device_node *of_node)
{
	int rc = 0;

	rc = dsi_pwr_of_get_vreg_data(of_node,
					  &panel->power_info,
					  "qcom,panel-supply-entries");
	if (rc) {
		pr_err("[%s] failed to parse vregs\n", panel->name);
		goto error;
	}

error:
	return rc;
}

static int dsi_panel_parse_gpios(struct dsi_panel *panel,
				 struct device_node *of_node)
{
	int rc = 0;
	const char *data;

	panel->reset_config.reset_gpio = of_get_named_gpio(of_node,
					      "qcom,platform-reset-gpio",
					      0);
	if (!gpio_is_valid(panel->reset_config.reset_gpio)) {
		pr_err("[%s] failed get reset gpio, rc=%d\n", panel->name, rc);
		rc = -EINVAL;
		goto error;
	}

	panel->reset_config.disp_en_gpio = of_get_named_gpio(of_node,
						"qcom,5v-boost-gpio",
						0);
	if (!gpio_is_valid(panel->reset_config.disp_en_gpio)) {
		pr_debug("[%s] 5v-boot-gpio is not set, rc=%d\n",
			 panel->name, rc);
		panel->reset_config.disp_en_gpio = of_get_named_gpio(of_node,
							"qcom,platform-en-gpio",
							0);
		if (!gpio_is_valid(panel->reset_config.disp_en_gpio)) {
			pr_debug("[%s] platform-en-gpio is not set, rc=%d\n",
				 panel->name, rc);
		}
	}

	panel->reset_config.lcd_mode_sel_gpio = of_get_named_gpio(of_node,
		"qcom,panel-mode-gpio", 0);
	if (!gpio_is_valid(panel->reset_config.lcd_mode_sel_gpio))
		pr_debug("%s:%d mode gpio not specified\n", __func__, __LINE__);

	data = of_get_property(of_node,
		"qcom,mdss-dsi-mode-sel-gpio-state", NULL);
	if (data) {
		if (!strcmp(data, "single_port"))
			panel->reset_config.mode_sel_state =
				MODE_SEL_SINGLE_PORT;
		else if (!strcmp(data, "dual_port"))
			panel->reset_config.mode_sel_state =
				MODE_SEL_DUAL_PORT;
		else if (!strcmp(data, "high"))
			panel->reset_config.mode_sel_state =
				MODE_GPIO_HIGH;
		else if (!strcmp(data, "low"))
			panel->reset_config.mode_sel_state =
				MODE_GPIO_LOW;
	} else {
		/* Set default mode as SPLIT mode */
		panel->reset_config.mode_sel_state = MODE_SEL_DUAL_PORT;
	}

	/* TODO:  release memory */
	rc = dsi_panel_parse_reset_sequence(panel, of_node);
	if (rc) {
		pr_err("[%s] failed to parse reset sequence, rc=%d\n",
		       panel->name, rc);
		goto error;
	}

error:
	return rc;
}

static int dsi_panel_parse_bl_pwm_config(struct dsi_backlight_config *config,
					 struct device_node *of_node)
{
	int rc = 0;
	u32 val;

	rc = of_property_read_u32(of_node, "qcom,dsi-bl-pmic-bank-select",
				  &val);
	if (rc) {
		pr_err("bl-pmic-bank-select is not defined, rc=%d\n", rc);
		goto error;
	}
	config->pwm_pmic_bank = val;

	rc = of_property_read_u32(of_node, "qcom,dsi-bl-pmic-pwm-frequency",
				  &val);
	if (rc) {
		pr_err("bl-pmic-bank-select is not defined, rc=%d\n", rc);
		goto error;
	}
	config->pwm_period_usecs = val;

	config->pwm_pmi_control = of_property_read_bool(of_node,
						"qcom,mdss-dsi-bl-pwm-pmi");

	config->pwm_gpio = of_get_named_gpio(of_node,
					     "qcom,mdss-dsi-pwm-gpio",
					     0);
	if (!gpio_is_valid(config->pwm_gpio)) {
		pr_err("pwm gpio is invalid\n");
		rc = -EINVAL;
		goto error;
	}

error:
	return rc;
}

static int dsi_panel_parse_bl_config(struct dsi_panel *panel,
				     struct device_node *of_node)
{
	int rc = 0;
	const char *bl_type;
	u32 val = 0;

	bl_type = of_get_property(of_node,
				  "qcom,mdss-dsi-bl-pmic-control-type",
				  NULL);
	if (!bl_type) {
		panel->bl_config.type = DSI_BACKLIGHT_UNKNOWN;
	} else if (!strcmp(bl_type, "bl_ctrl_pwm")) {
		panel->bl_config.type = DSI_BACKLIGHT_PWM;
	} else if (!strcmp(bl_type, "bl_ctrl_wled")) {
		panel->bl_config.type = DSI_BACKLIGHT_WLED;
	} else if (!strcmp(bl_type, "bl_ctrl_dcs")) {
		panel->bl_config.type = DSI_BACKLIGHT_DCS;
	} else {
		pr_debug("[%s] bl-pmic-control-type unknown-%s\n",
			 panel->name, bl_type);
		panel->bl_config.type = DSI_BACKLIGHT_UNKNOWN;
	}

	rc = of_property_read_u32(of_node, "qcom,mdss-dsi-bl-min-level", &val);
	if (rc) {
		pr_debug("[%s] bl-min-level unspecified, defaulting to zero\n",
			 panel->name);
		panel->bl_config.bl_min_level = 0;
	} else {
		panel->bl_config.bl_min_level = val;
	}

	rc = of_property_read_u32(of_node, "qcom,mdss-dsi-bl-max-level", &val);
	if (rc) {
		pr_debug("[%s] bl-max-level unspecified, defaulting to max level\n",
			 panel->name);
		panel->bl_config.bl_max_level = MAX_BL_LEVEL;
	} else {
		panel->bl_config.bl_max_level = val;
	}

	rc = of_property_read_u32(of_node, "qcom,mdss-brightness-max-level",
		&val);
	if (rc) {
		pr_debug("[%s] brigheness-max-level unspecified, defaulting to 255\n",
			 panel->name);
		panel->bl_config.brightness_max_level = 255;
	} else {
		panel->bl_config.brightness_max_level = val;
	}

	if (panel->bl_config.type == DSI_BACKLIGHT_PWM) {
		rc = dsi_panel_parse_bl_pwm_config(&panel->bl_config, of_node);
		if (rc) {
			pr_err("[%s] failed to parse pwm config, rc=%d\n",
			       panel->name, rc);
			goto error;
		}
	}

	panel->bl_config.en_gpio = of_get_named_gpio(of_node,
					      "qcom,platform-bklight-en-gpio",
					      0);
	if (!gpio_is_valid(panel->bl_config.en_gpio)) {
		pr_debug("[%s] failed get bklt gpio, rc=%d\n", panel->name, rc);
		rc = 0;
		goto error;
	}

error:
	return rc;
}

void dsi_dsc_pclk_param_calc(struct msm_display_dsc_info *dsc, int intf_width)
{
	int slice_per_pkt, slice_per_intf;
	int bytes_in_slice, total_bytes_per_intf;

	if (!dsc || !dsc->slice_width || !dsc->slice_per_pkt ||
	    (intf_width < dsc->slice_width)) {
		pr_err("invalid input, intf_width=%d slice_width=%d\n",
			intf_width, dsc ? dsc->slice_width : -1);
		return;
	}

	slice_per_pkt = dsc->slice_per_pkt;
	slice_per_intf = DIV_ROUND_UP(intf_width, dsc->slice_width);

	/*
	 * If slice_per_pkt is greater than slice_per_intf then default to 1.
	 * This can happen during partial update.
	 */
	if (slice_per_pkt > slice_per_intf)
		slice_per_pkt = 1;

	bytes_in_slice = DIV_ROUND_UP(dsc->slice_width * dsc->bpp, 8);
	total_bytes_per_intf = bytes_in_slice * slice_per_intf;

	dsc->eol_byte_num = total_bytes_per_intf % 3;
	dsc->pclk_per_line =  DIV_ROUND_UP(total_bytes_per_intf, 3);
	dsc->bytes_in_slice = bytes_in_slice;
	dsc->bytes_per_pkt = bytes_in_slice * slice_per_pkt;
	dsc->pkt_per_line = slice_per_intf / slice_per_pkt;
}


int dsi_dsc_populate_static_param(struct msm_display_dsc_info *dsc)
{
	int bpp, bpc;
	int mux_words_size;
	int groups_per_line, groups_total;
	int min_rate_buffer_size;
	int hrd_delay;
	int pre_num_extra_mux_bits, num_extra_mux_bits;
	int slice_bits;
	int target_bpp_x16;
	int data;
	int final_value, final_scale;
	int ratio_index;

	dsc->version = 0x11;
	dsc->scr_rev = 0;
	dsc->rc_model_size = 8192;
	if (dsc->version == 0x11 && dsc->scr_rev == 0x1)
		dsc->first_line_bpg_offset = 15;
	else
		dsc->first_line_bpg_offset = 12;

	dsc->edge_factor = 6;
	dsc->tgt_offset_hi = 3;
	dsc->tgt_offset_lo = 3;
	dsc->enable_422 = 0;
	dsc->convert_rgb = 1;
	dsc->vbr_enable = 0;

	dsc->buf_thresh = dsi_dsc_rc_buf_thresh;

	bpp = dsc->bpp;
	bpc = dsc->bpc;

	if (bpc == 12)
		ratio_index = DSC_12BPC_8BPP;
	else if (bpc == 10)
		ratio_index = DSC_10BPC_8BPP;
	else
		ratio_index = DSC_8BPC_8BPP;

	if (dsc->version == 0x11 && dsc->scr_rev == 0x1) {
		dsc->range_min_qp =
			dsi_dsc_rc_range_min_qp_1_1_scr1[ratio_index];
		dsc->range_max_qp =
			dsi_dsc_rc_range_max_qp_1_1_scr1[ratio_index];
	} else {
		dsc->range_min_qp = dsi_dsc_rc_range_min_qp_1_1[ratio_index];
		dsc->range_max_qp = dsi_dsc_rc_range_max_qp_1_1[ratio_index];
	}
	dsc->range_bpg_offset = dsi_dsc_rc_range_bpg_offset;

	if (bpp == 8)
		dsc->initial_offset = 6144;
	else
		dsc->initial_offset = 2048;	/* bpp = 12 */

	if (bpc == 12)
		mux_words_size = 64;
	else
		mux_words_size = 48;		/* bpc == 8/10 */

	if (bpc == 8) {
		dsc->line_buf_depth = 9;
		dsc->input_10_bits = 0;
		dsc->min_qp_flatness = 3;
		dsc->max_qp_flatness = 12;
		dsc->quant_incr_limit0 = 11;
		dsc->quant_incr_limit1 = 11;
	} else if (bpc == 10) { /* 10bpc */
		dsc->line_buf_depth = 11;
		dsc->input_10_bits = 1;
		dsc->min_qp_flatness = 7;
		dsc->max_qp_flatness = 16;
		dsc->quant_incr_limit0 = 15;
		dsc->quant_incr_limit1 = 15;
	} else { /* 12 bpc */
		dsc->line_buf_depth = 9;
		dsc->input_10_bits = 0;
		dsc->min_qp_flatness = 11;
		dsc->max_qp_flatness = 20;
		dsc->quant_incr_limit0 = 19;
		dsc->quant_incr_limit1 = 19;
	}

	dsc->slice_last_group_size = 3 - (dsc->slice_width % 3);

	dsc->det_thresh_flatness = 7 + 2*(bpc - 8);

	dsc->initial_xmit_delay = dsc->rc_model_size / (2 * bpp);

	groups_per_line = DIV_ROUND_UP(dsc->slice_width, 3);

	dsc->chunk_size = dsc->slice_width * bpp / 8;
	if ((dsc->slice_width * bpp) % 8)
		dsc->chunk_size++;

	/* rbs-min */
	min_rate_buffer_size =  dsc->rc_model_size - dsc->initial_offset +
			dsc->initial_xmit_delay * bpp +
			groups_per_line * dsc->first_line_bpg_offset;

	hrd_delay = DIV_ROUND_UP(min_rate_buffer_size, bpp);

	dsc->initial_dec_delay = hrd_delay - dsc->initial_xmit_delay;

	dsc->initial_scale_value = 8 * dsc->rc_model_size /
			(dsc->rc_model_size - dsc->initial_offset);

	slice_bits = 8 * dsc->chunk_size * dsc->slice_height;

	groups_total = groups_per_line * dsc->slice_height;

	data = dsc->first_line_bpg_offset * 2048;

	dsc->nfl_bpg_offset = DIV_ROUND_UP(data, (dsc->slice_height - 1));

	pre_num_extra_mux_bits = 3 * (mux_words_size + (4 * bpc + 4) - 2);

	num_extra_mux_bits = pre_num_extra_mux_bits - (mux_words_size -
		((slice_bits - pre_num_extra_mux_bits) % mux_words_size));

	data = 2048 * (dsc->rc_model_size - dsc->initial_offset
		+ num_extra_mux_bits);
	dsc->slice_bpg_offset = DIV_ROUND_UP(data, groups_total);

	/* bpp * 16 + 0.5 */
	data = bpp * 16;
	data *= 2;
	data++;
	data /= 2;
	target_bpp_x16 = data;

	data = (dsc->initial_xmit_delay * target_bpp_x16) / 16;
	final_value =  dsc->rc_model_size - data + num_extra_mux_bits;

	final_scale = 8 * dsc->rc_model_size /
		(dsc->rc_model_size - final_value);

	dsc->final_offset = final_value;

	data = (final_scale - 9) * (dsc->nfl_bpg_offset +
		dsc->slice_bpg_offset);
	dsc->scale_increment_interval = (2048 * dsc->final_offset) / data;

	dsc->scale_decrement_interval = groups_per_line /
		(dsc->initial_scale_value - 8);

	return 0;
}


static int dsi_panel_parse_phy_timing(struct dsi_display_mode *mode,
				struct device_node *of_node)
{
	const char *data;
	u32 len, i;
	int rc = 0;
	struct dsi_display_mode_priv_info *priv_info;

	priv_info = mode->priv_info;

	data = of_get_property(of_node,
			"qcom,mdss-dsi-panel-phy-timings", &len);
	if (!data) {
		pr_debug("Unable to read Phy timing settings");
	} else {
		priv_info->phy_timing_val =
			kzalloc((sizeof(u32) * len), GFP_KERNEL);
		if (!priv_info->phy_timing_val)
			return -EINVAL;

		for (i = 0; i < len; i++)
			priv_info->phy_timing_val[i] = data[i];

		priv_info->phy_timing_len = len;
	};

	mode->pixel_clk_khz = (DSI_H_TOTAL(&mode->timing) *
			DSI_V_TOTAL(&mode->timing) *
			mode->timing.refresh_rate) / 1000;
	return rc;
}

static int dsi_panel_parse_dsc_params(struct dsi_display_mode *mode,
				struct device_node *of_node)
{
	u32 data;
	int rc = -EINVAL;
	int intf_width;
	const char *compression;
	struct dsi_display_mode_priv_info *priv_info;

	if (!mode || !mode->priv_info)
		return -EINVAL;

	priv_info = mode->priv_info;

	priv_info->dsc_enabled = false;
	compression = of_get_property(of_node, "qcom,compression-mode", NULL);
	if (compression && !strcmp(compression, "dsc"))
		priv_info->dsc_enabled = true;

	if (!priv_info->dsc_enabled) {
		pr_debug("dsc compression is not enabled for the mode");
		return 0;
	}

	rc = of_property_read_u32(of_node, "qcom,mdss-dsc-slice-height", &data);
	if (rc) {
		pr_err("failed to parse qcom,mdss-dsc-slice-height\n");
		goto error;
	}
	priv_info->dsc.slice_height = data;

	rc = of_property_read_u32(of_node, "qcom,mdss-dsc-slice-width", &data);
	if (rc) {
		pr_err("failed to parse qcom,mdss-dsc-slice-width\n");
		goto error;
	}
	priv_info->dsc.slice_width = data;

	intf_width = mode->timing.h_active;
	if (intf_width % priv_info->dsc.slice_width) {
		pr_err("invalid slice width for the panel\n");
		goto error;
	}

	priv_info->dsc.pic_width = mode->timing.h_active;
	priv_info->dsc.pic_height = mode->timing.v_active;

	rc = of_property_read_u32(of_node, "qcom,mdss-dsc-slice-per-pkt",
			&data);
	if (rc) {
		pr_err("failed to parse qcom,mdss-dsc-slice-per-pkt\n");
		goto error;
	}
	priv_info->dsc.slice_per_pkt = data;

	rc = of_property_read_u32(of_node, "qcom,mdss-dsc-bit-per-component",
		&data);
	if (rc) {
		pr_err("failed to parse qcom,mdss-dsc-bit-per-component\n");
		goto error;
	}
	priv_info->dsc.bpc = data;

	rc = of_property_read_u32(of_node, "qcom,mdss-dsc-bit-per-pixel",
			&data);
	if (rc) {
		pr_err("failed to parse qcom,mdss-dsc-bit-per-pixel\n");
		goto error;
	}
	priv_info->dsc.bpp = data;

	priv_info->dsc.block_pred_enable = of_property_read_bool(of_node,
		"qcom,mdss-dsc-block-prediction-enable");

	priv_info->dsc.full_frame_slices = DIV_ROUND_UP(intf_width,
		priv_info->dsc.slice_width);

	dsi_dsc_populate_static_param(&priv_info->dsc);
	dsi_dsc_pclk_param_calc(&priv_info->dsc, intf_width);

error:
	return rc;
}

static int dsi_panel_parse_hdr_config(struct dsi_panel *panel,
				     struct device_node *of_node)
{

	int rc = 0;
	struct drm_panel_hdr_properties *hdr_prop;

	hdr_prop = &panel->hdr_props;
	hdr_prop->hdr_enabled = of_property_read_bool(of_node,
		"qcom,mdss-dsi-panel-hdr-enabled");

	if (hdr_prop->hdr_enabled) {
		rc = of_property_read_u32_array(of_node,
				"qcom,mdss-dsi-panel-hdr-color-primaries",
				hdr_prop->display_primaries,
				DISPLAY_PRIMARIES_MAX);
		if (rc) {
			pr_err("%s:%d, Unable to read color primaries,rc:%u",
					__func__, __LINE__, rc);
			hdr_prop->hdr_enabled = false;
			return rc;
		}

		rc = of_property_read_u32(of_node,
			"qcom,mdss-dsi-panel-peak-brightness",
			&(hdr_prop->peak_brightness));
		if (rc) {
			pr_err("%s:%d, Unable to read hdr brightness, rc:%u",
				__func__, __LINE__, rc);
			hdr_prop->hdr_enabled = false;
			return rc;
		}

		rc = of_property_read_u32(of_node,
			"qcom,mdss-dsi-panel-blackness-level",
			&(hdr_prop->blackness_level));
		if (rc) {
			pr_err("%s:%d, Unable to read hdr brightness, rc:%u",
				__func__, __LINE__, rc);
			hdr_prop->hdr_enabled = false;
			return rc;
		}
	}
	return 0;
}

static int dsi_panel_parse_topology(
		struct dsi_display_mode_priv_info *priv_info,
		struct device_node *of_node, int topology_override)
{
	struct msm_display_topology *topology;
	u32 top_count, top_sel, *array = NULL;
	int i, len = 0;
	int rc = -EINVAL;

	len = of_property_count_u32_elems(of_node, "qcom,display-topology");
	if (len <= 0 || len % TOPOLOGY_SET_LEN ||
			len > (TOPOLOGY_SET_LEN * MAX_TOPOLOGY)) {
		pr_err("invalid topology list for the panel, rc = %d\n", rc);
		return rc;
	}

	top_count = len / TOPOLOGY_SET_LEN;

	array = kcalloc(len, sizeof(u32), GFP_KERNEL);
	if (!array)
		return -ENOMEM;

	rc = of_property_read_u32_array(of_node,
			"qcom,display-topology", array, len);
	if (rc) {
		pr_err("unable to read the display topologies, rc = %d\n", rc);
		goto read_fail;
	}

	topology = kcalloc(top_count, sizeof(*topology), GFP_KERNEL);
	if (!topology) {
		rc = -ENOMEM;
		goto read_fail;
	}

	for (i = 0; i < top_count; i++) {
		struct msm_display_topology *top = &topology[i];

		top->num_lm = array[i * TOPOLOGY_SET_LEN];
		top->num_enc = array[i * TOPOLOGY_SET_LEN + 1];
		top->num_intf = array[i * TOPOLOGY_SET_LEN + 2];
	};

	if (topology_override >= 0 && topology_override < top_count) {
		pr_info("override topology: cfg:%d lm:%d comp_enc:%d intf:%d\n",
			topology_override,
			topology[topology_override].num_lm,
			topology[topology_override].num_enc,
			topology[topology_override].num_intf);
		top_sel = topology_override;
		goto parse_done;
	}

	rc = of_property_read_u32(of_node,
			"qcom,default-topology-index", &top_sel);
	if (rc) {
		pr_err("no default topology selected, rc = %d\n", rc);
		goto parse_fail;
	}

	if (top_sel >= top_count) {
		rc = -EINVAL;
		pr_err("default topology is specified is not valid, rc = %d\n",
			rc);
		goto parse_fail;
	}

	pr_info("default topology: lm: %d comp_enc:%d intf: %d\n",
		topology[top_sel].num_lm,
		topology[top_sel].num_enc,
		topology[top_sel].num_intf);

parse_done:
	memcpy(&priv_info->topology, &topology[top_sel],
		sizeof(struct msm_display_topology));
parse_fail:
	kfree(topology);
read_fail:
	kfree(array);

	return rc;
}

static int dsi_panel_parse_roi_alignment(struct device_node *of_node,
					 struct msm_roi_alignment *align)
{
	int len = 0, rc = 0;
	u32 value[6];
	struct property *data;

	if (!align || !of_node)
		return -EINVAL;

	memset(align, 0, sizeof(*align));

	data = of_find_property(of_node, "qcom,panel-roi-alignment", &len);
	len /= sizeof(u32);
	if (!data) {
		pr_err("panel roi alignment not found\n");
		rc = -EINVAL;
	} else if (len != 6) {
		pr_err("incorrect roi alignment len %d\n", len);
		rc = -EINVAL;
	} else {
		rc = of_property_read_u32_array(of_node,
				"qcom,panel-roi-alignment", value, len);
		if (rc)
			pr_debug("error reading panel roi alignment values\n");
		else {
			align->xstart_pix_align = value[0];
			align->ystart_pix_align = value[1];
			align->width_pix_align = value[2];
			align->height_pix_align = value[3];
			align->min_width = value[4];
			align->min_height = value[5];
		}

		pr_info("roi alignment: [%d, %d, %d, %d, %d, %d]\n",
			align->xstart_pix_align,
			align->width_pix_align,
			align->ystart_pix_align,
			align->height_pix_align,
			align->min_width,
			align->min_height);
	}

	return rc;
}

static int dsi_panel_parse_partial_update_caps(struct dsi_panel *panel,
					       struct device_node *of_node)
{
	struct msm_roi_caps *roi_caps = &panel->roi_caps;
	const char *data;
	int rc = 0;

	memset(roi_caps, 0, sizeof(*roi_caps));

	data = of_get_property(of_node, "qcom,partial-update-enabled", NULL);
	if (data) {
		if (!strcmp(data, "dual_roi"))
			roi_caps->num_roi = 2;
		else
			roi_caps->num_roi = 1;
	}

	roi_caps->merge_rois = of_property_read_bool(of_node,
			"qcom,partial-update-roi-merge");

	roi_caps->enabled = roi_caps->num_roi > 0;

	pr_info("partial update num_rois=%d enabled=%d\n", roi_caps->num_roi,
			roi_caps->enabled);

	if (roi_caps->enabled)
		rc = dsi_panel_parse_roi_alignment(of_node,
				&panel->roi_caps.align);

	if (rc)
		memset(roi_caps, 0, sizeof(*roi_caps));

	return rc;
}

static int dsi_panel_parse_dms_info(struct dsi_panel *panel,
	struct device_node *of_node)
{
	int dms_enabled;
	const char *data;

	if (!of_node || !panel) {
		pr_err("invalid params\n");
		return -EINVAL;
	}

	panel->dms_mode = DSI_DMS_MODE_DISABLED;
	dms_enabled = of_property_read_bool(of_node,
		"qcom,dynamic-mode-switch-enabled");
	if (!dms_enabled)
		return 0;

	data = of_get_property(of_node, "qcom,dynamic-mode-switch-type", NULL);
	if (data && !strcmp(data, "dynamic-resolution-switch-immediate")) {
		panel->dms_mode = DSI_DMS_MODE_RES_SWITCH_IMMEDIATE;
	} else {
		pr_err("[%s] unsupported dynamic switch mode: %s\n",
							panel->name, data);
		return -EINVAL;
	}

	return 0;
};

struct dsi_panel *dsi_panel_get(struct device *parent,
				struct device_node *of_node,
				int topology_override)
{
	struct dsi_panel *panel;
	int rc = 0;

	panel = kzalloc(sizeof(*panel), GFP_KERNEL);
	if (!panel)
		return ERR_PTR(-ENOMEM);

	panel->name = of_get_property(of_node, "qcom,mdss-dsi-panel-name",
				      NULL);
	if (!panel->name)
		panel->name = DSI_PANEL_DEFAULT_LABEL;

	rc = dsi_panel_parse_host_config(panel, of_node);
	if (rc) {
		pr_err("failed to parse host configuration, rc=%d\n", rc);
		goto error;
	}

	rc = dsi_panel_parse_panel_mode(panel, of_node);
	if (rc) {
		pr_err("failed to parse panel mode configuration, rc=%d\n", rc);
		goto error;
	}

	rc = dsi_panel_parse_dfps_caps(&panel->dfps_caps, of_node, panel->name);
	if (rc)
		pr_err("failed to parse dfps configuration, rc=%d\n", rc);

	rc = dsi_panel_parse_phy_props(&panel->phy_props, of_node, panel->name);
	if (rc) {
		pr_err("failed to parse panel physical dimension, rc=%d\n", rc);
		goto error;
	}

	rc = dsi_panel_parse_power_cfg(parent, panel, of_node);
	if (rc)
		pr_err("failed to parse power config, rc=%d\n", rc);

	rc = dsi_panel_parse_gpios(panel, of_node);
	if (rc)
		pr_err("failed to parse panel gpios, rc=%d\n", rc);

	rc = dsi_panel_parse_bl_config(panel, of_node);
	if (rc)
		pr_err("failed to parse backlight config, rc=%d\n", rc);


	rc = dsi_panel_parse_misc_features(panel, of_node);
	if (rc)
		pr_err("failed to parse misc features, rc=%d\n", rc);

	rc = dsi_panel_parse_hdr_config(panel, of_node);
	if (rc)
		pr_err("failed to parse hdr config, rc=%d\n", rc);

	rc = dsi_panel_parse_partial_update_caps(panel, of_node);
	if (rc)
		pr_debug("failed to partial update caps, rc=%d\n", rc);

	rc = dsi_panel_get_mode_count(panel, of_node);
	if (rc) {
		pr_err("failed to get mode count, rc=%d\n", rc);
		goto error;
	}

	rc = dsi_panel_parse_dms_info(panel, of_node);
	if (rc)
		pr_debug("failed to get dms info, rc=%d\n", rc);

	panel->panel_of_node = of_node;
	drm_panel_init(&panel->drm_panel);
	mutex_init(&panel->panel_lock);
	panel->parent = parent;
	return panel;
error:
	kfree(panel);
	return ERR_PTR(rc);
}

void dsi_panel_put(struct dsi_panel *panel)
{
	kfree(panel);
}

int dsi_panel_drv_init(struct dsi_panel *panel,
		       struct mipi_dsi_host *host)
{
	int rc = 0;
	struct mipi_dsi_device *dev;

	if (!panel || !host) {
		pr_err("invalid params\n");
		return -EINVAL;
	}

	mutex_lock(&panel->panel_lock);

	dev = &panel->mipi_device;

	dev->host = host;
	/*
	 * We dont have device structure since panel is not a device node.
	 * When using drm panel framework, the device is probed when the host is
	 * create.
	 */
	dev->channel = 0;
	dev->lanes = 4;

	panel->host = host;
	rc = dsi_panel_vreg_get(panel);
	if (rc) {
		pr_err("[%s] failed to get panel regulators, rc=%d\n",
		       panel->name, rc);
		goto exit;
	}

	rc = dsi_panel_pinctrl_init(panel);
	if (rc) {
		pr_err("[%s] failed to init pinctrl, rc=%d\n", panel->name, rc);
		goto error_vreg_put;
	}

	rc = dsi_panel_gpio_request(panel);
	if (rc) {
		pr_err("[%s] failed to request gpios, rc=%d\n", panel->name,
		       rc);
		goto error_pinctrl_deinit;
	}

	rc = dsi_panel_bl_register(panel);
	if (rc) {
		if (rc != -EPROBE_DEFER)
			pr_err("[%s] failed to register backlight, rc=%d\n",
			       panel->name, rc);
		goto error_gpio_release;
	}

	goto exit;

error_gpio_release:
	(void)dsi_panel_gpio_release(panel);
error_pinctrl_deinit:
	(void)dsi_panel_pinctrl_deinit(panel);
error_vreg_put:
	(void)dsi_panel_vreg_put(panel);
exit:
	mutex_unlock(&panel->panel_lock);
	return rc;
}

int dsi_panel_drv_deinit(struct dsi_panel *panel)
{
	int rc = 0;

	if (!panel) {
		pr_err("invalid params\n");
		return -EINVAL;
	}

	mutex_lock(&panel->panel_lock);

	rc = dsi_panel_bl_unregister(panel);
	if (rc)
		pr_err("[%s] failed to unregister backlight, rc=%d\n",
		       panel->name, rc);

	rc = dsi_panel_gpio_release(panel);
	if (rc)
		pr_err("[%s] failed to release gpios, rc=%d\n", panel->name,
		       rc);

	rc = dsi_panel_pinctrl_deinit(panel);
	if (rc)
		pr_err("[%s] failed to deinit gpios, rc=%d\n", panel->name,
		       rc);

	rc = dsi_panel_vreg_put(panel);
	if (rc)
		pr_err("[%s] failed to put regs, rc=%d\n", panel->name, rc);

	panel->host = NULL;
	memset(&panel->mipi_device, 0x0, sizeof(panel->mipi_device));

	mutex_unlock(&panel->panel_lock);
	return rc;
}

int dsi_panel_validate_mode(struct dsi_panel *panel,
			    struct dsi_display_mode *mode)
{
	return 0;
}

int dsi_panel_get_mode_count(struct dsi_panel *panel,
	struct device_node *of_node)
{
	const u32 SINGLE_MODE_SUPPORT = 1;
	struct device_node *timings_np;
	int count, rc = 0;

	if (!of_node || !panel) {
		pr_err("invalid params\n");
		return -EINVAL;
	}

	panel->num_timing_nodes = 0;

	timings_np = of_get_child_by_name(of_node,
			"qcom,mdss-dsi-display-timings");
	if (!timings_np) {
		pr_err("no display timing nodes defined\n");
		rc = -EINVAL;
		goto error;
	}

	count = of_get_child_count(timings_np);
	if (!count || count > DSI_MODE_MAX) {
		pr_err("invalid count of timing nodes: %d\n", count);
		rc = -EINVAL;
		goto error;
	}

	/* No multiresolution support is available for video mode panels */
	if (panel->panel_mode != DSI_OP_CMD_MODE)
		count = SINGLE_MODE_SUPPORT;

	panel->num_timing_nodes = count;

error:
	return rc;
}

int dsi_panel_get_phy_props(struct dsi_panel *panel,
			    struct dsi_panel_phy_props *phy_props)
{
	int rc = 0;

	if (!panel || !phy_props) {
		pr_err("invalid params\n");
		return -EINVAL;
	}

	mutex_lock(&panel->panel_lock);

	memcpy(phy_props, &panel->phy_props, sizeof(*phy_props));

	mutex_unlock(&panel->panel_lock);
	return rc;
}

int dsi_panel_get_dfps_caps(struct dsi_panel *panel,
			    struct dsi_dfps_capabilities *dfps_caps)
{
	int rc = 0;

	if (!panel || !dfps_caps) {
		pr_err("invalid params\n");
		return -EINVAL;
	}

	mutex_lock(&panel->panel_lock);

	memcpy(dfps_caps, &panel->dfps_caps, sizeof(*dfps_caps));

	mutex_unlock(&panel->panel_lock);
	return rc;
}

void dsi_panel_put_mode(struct dsi_display_mode *mode)
{
	int i;

	if (!mode->priv_info)
		return;

	for (i = 0; i < DSI_CMD_SET_MAX; i++)
		dsi_panel_destroy_cmd_packets(&mode->priv_info->cmd_sets[i]);

	kfree(mode->priv_info);
}

int dsi_panel_get_mode(struct dsi_panel *panel,
			u32 index, struct dsi_display_mode *mode,
			int topology_override)
{
	struct device_node *timings_np, *child_np;
	struct dsi_display_mode_priv_info *prv_info;
	u32 child_idx = 0;
	int rc = 0, num_timings;

	if (!panel || !mode) {
		pr_err("invalid params\n");
		return -EINVAL;
	}

	mutex_lock(&panel->panel_lock);

	mode->priv_info = kzalloc(sizeof(*mode->priv_info), GFP_KERNEL);
	if (!mode->priv_info) {
		rc = -ENOMEM;
		goto done;
	}

	prv_info = mode->priv_info;

	timings_np = of_get_child_by_name(panel->panel_of_node,
		"qcom,mdss-dsi-display-timings");
	if (!timings_np) {
		pr_err("no display timing nodes defined\n");
		rc = -EINVAL;
		goto parse_fail;
	}

	num_timings = of_get_child_count(timings_np);
	if (!num_timings || num_timings > DSI_MODE_MAX) {
		pr_err("invalid count of timing nodes: %d\n", num_timings);
		rc = -EINVAL;
		goto parse_fail;
	}

	for_each_child_of_node(timings_np, child_np) {
		if (index != child_idx++)
			continue;

		rc = dsi_panel_parse_timing(&mode->timing, child_np);
		if (rc) {
			pr_err("failed to parse panel timing, rc=%d\n", rc);
			goto parse_fail;
		}

		rc = dsi_panel_parse_dsc_params(mode, child_np);
		if (rc) {
			pr_err("failed to parse dsc params, rc=%d\n", rc);
			goto parse_fail;
		}

		rc = dsi_panel_parse_topology(prv_info, child_np,
				topology_override);
		if (rc) {
			pr_err("failed to parse panel topology, rc=%d\n", rc);
			goto parse_fail;
		}

		rc = dsi_panel_parse_cmd_sets(prv_info, child_np);
		if (rc) {
			pr_err("failed to parse command sets, rc=%d\n", rc);
			goto parse_fail;
		}

		rc = dsi_panel_parse_jitter_config(mode, child_np);
		if (rc)
			pr_err(
			"failed to parse panel jitter config, rc=%d\n", rc);

		rc = dsi_panel_parse_phy_timing(mode, child_np);
		if (rc) {
			pr_err(
			"failed to parse panel phy timings, rc=%d\n", rc);
			goto parse_fail;
		}
	}
	goto done;

parse_fail:
	kfree(mode->priv_info);
	mode->priv_info = NULL;
done:
	mutex_unlock(&panel->panel_lock);
	return rc;
}

int dsi_panel_get_host_cfg_for_mode(struct dsi_panel *panel,
				    struct dsi_display_mode *mode,
				    struct dsi_host_config *config)
{
	int rc = 0;

	if (!panel || !mode || !config) {
		pr_err("invalid params\n");
		return -EINVAL;
	}

	mutex_lock(&panel->panel_lock);

	config->panel_mode = panel->panel_mode;
	memcpy(&config->common_config, &panel->host_config,
	       sizeof(config->common_config));

	if (panel->panel_mode == DSI_OP_VIDEO_MODE) {
		memcpy(&config->u.video_engine, &panel->video_config,
		       sizeof(config->u.video_engine));
	} else {
		memcpy(&config->u.cmd_engine, &panel->cmd_config,
		       sizeof(config->u.cmd_engine));
	}

	memcpy(&config->video_timing, &mode->timing,
	       sizeof(config->video_timing));
	config->video_timing.dsc_enabled = mode->priv_info->dsc_enabled;
	config->video_timing.dsc = &mode->priv_info->dsc;

	config->esc_clk_rate_hz = 19200000;
	mutex_unlock(&panel->panel_lock);
	return rc;
}

int dsi_panel_pre_prepare(struct dsi_panel *panel)
{
	int rc = 0;

	if (!panel) {
		pr_err("invalid params\n");
		return -EINVAL;
	}

	mutex_lock(&panel->panel_lock);

	/* If LP11_INIT is set, panel will be powered up during prepare() */
	if (panel->lp11_init)
		goto error;

	rc = dsi_panel_power_on(panel);
	if (rc) {
		pr_err("[%s] panel power on failed, rc=%d\n", panel->name, rc);
		goto error;
	}

error:
	mutex_unlock(&panel->panel_lock);
	return rc;
}

int dsi_panel_update_pps(struct dsi_panel *panel)
{
	int rc = 0;
	struct dsi_panel_cmd_set *set = NULL;
	struct dsi_display_mode_priv_info *priv_info = NULL;

	if (!panel || !panel->cur_mode) {
		pr_err("invalid params\n");
		return -EINVAL;
	}

	mutex_lock(&panel->panel_lock);

	priv_info = panel->cur_mode->priv_info;

	set = &priv_info->cmd_sets[DSI_CMD_SET_PPS];

	dsi_dsc_create_pps_buf_cmd(&priv_info->dsc, panel->dsc_pps_cmd, 0);
	rc = dsi_panel_create_cmd_packets(panel->dsc_pps_cmd,
					  DSI_CMD_PPS_SIZE, 1, set->cmds);
	if (rc) {
		pr_err("failed to create cmd packets, rc=%d\n", rc);
		goto error;
	}

	rc = dsi_panel_tx_cmd_set(panel, DSI_CMD_SET_PPS);
	if (rc) {
		pr_err("[%s] failed to send DSI_CMD_SET_PPS cmds, rc=%d\n",
			panel->name, rc);
		goto error;
	}

error:
	mutex_unlock(&panel->panel_lock);
	return rc;
}

int dsi_panel_set_lp1(struct dsi_panel *panel)
{
	int rc = 0;

	if (!panel) {
		pr_err("invalid params\n");
		return -EINVAL;
	}

	mutex_lock(&panel->panel_lock);
	rc = dsi_panel_tx_cmd_set(panel, DSI_CMD_SET_LP1);
	if (rc)
		pr_err("[%s] failed to send DSI_CMD_SET_LP1 cmd, rc=%d\n",
		       panel->name, rc);
	mutex_unlock(&panel->panel_lock);
	return rc;
}

int dsi_panel_set_lp2(struct dsi_panel *panel)
{
	int rc = 0;

	if (!panel) {
		pr_err("invalid params\n");
		return -EINVAL;
	}

	mutex_lock(&panel->panel_lock);
	rc = dsi_panel_tx_cmd_set(panel, DSI_CMD_SET_LP2);
	if (rc)
		pr_err("[%s] failed to send DSI_CMD_SET_LP2 cmd, rc=%d\n",
		       panel->name, rc);
	mutex_unlock(&panel->panel_lock);
	return rc;
}

int dsi_panel_set_nolp(struct dsi_panel *panel)
{
	int rc = 0;

	if (!panel) {
		pr_err("invalid params\n");
		return -EINVAL;
	}

	mutex_lock(&panel->panel_lock);
	rc = dsi_panel_tx_cmd_set(panel, DSI_CMD_SET_NOLP);
	if (rc)
		pr_err("[%s] failed to send DSI_CMD_SET_NOLP cmd, rc=%d\n",
		       panel->name, rc);
	mutex_unlock(&panel->panel_lock);
	return rc;
}

int dsi_panel_prepare(struct dsi_panel *panel)
{
	int rc = 0;

	if (!panel) {
		pr_err("invalid params\n");
		return -EINVAL;
	}

	mutex_lock(&panel->panel_lock);

	if (panel->lp11_init) {
		rc = dsi_panel_power_on(panel);
		if (rc) {
			pr_err("[%s] panel power on failed, rc=%d\n",
			       panel->name, rc);
			goto error;
		}
	}

	rc = dsi_panel_tx_cmd_set(panel, DSI_CMD_SET_PRE_ON);
	if (rc) {
		pr_err("[%s] failed to send DSI_CMD_SET_PRE_ON cmds, rc=%d\n",
		       panel->name, rc);
		goto error;
	}

error:
	mutex_unlock(&panel->panel_lock);
	return rc;
}

static int dsi_panel_roi_prepare_dcs_cmds(struct dsi_panel_cmd_set *set,
		struct dsi_rect *roi, int ctrl_idx, int unicast)
{
	static const int ROI_CMD_LEN = 5;

	int rc = 0;

	/* DTYPE_DCS_LWRITE */
	static char *caset, *paset;

	set->cmds = NULL;

	caset = kzalloc(ROI_CMD_LEN, GFP_KERNEL);
	if (!caset) {
		rc = -ENOMEM;
		goto exit;
	}
	caset[0] = 0x2a;
	caset[1] = (roi->x & 0xFF00) >> 8;
	caset[2] = roi->x & 0xFF;
	caset[3] = ((roi->x - 1 + roi->w) & 0xFF00) >> 8;
	caset[4] = (roi->x - 1 + roi->w) & 0xFF;

	paset = kzalloc(ROI_CMD_LEN, GFP_KERNEL);
	if (!paset) {
		rc = -ENOMEM;
		goto error_free_mem;
	}
	paset[0] = 0x2b;
	paset[1] = (roi->y & 0xFF00) >> 8;
	paset[2] = roi->y & 0xFF;
	paset[3] = ((roi->y - 1 + roi->h) & 0xFF00) >> 8;
	paset[4] = (roi->y - 1 + roi->h) & 0xFF;

	set->type = DSI_CMD_SET_ROI;
	set->state = DSI_CMD_SET_STATE_LP;
	set->count = 2; /* send caset + paset together */
	set->cmds = kcalloc(set->count, sizeof(*set->cmds), GFP_KERNEL);
	if (!set->cmds) {
		rc = -ENOMEM;
		goto error_free_mem;
	}
	set->cmds[0].msg.channel = 0;
	set->cmds[0].msg.type = MIPI_DSI_DCS_LONG_WRITE;
	set->cmds[0].msg.flags = unicast ? MIPI_DSI_MSG_UNICAST : 0;
	set->cmds[0].msg.ctrl = unicast ? ctrl_idx : 0;
	set->cmds[0].msg.tx_len = ROI_CMD_LEN;
	set->cmds[0].msg.tx_buf = caset;
	set->cmds[0].msg.rx_len = 0;
	set->cmds[0].msg.rx_buf = 0;
	set->cmds[0].last_command = 0;
	set->cmds[0].post_wait_ms = 1;

	set->cmds[1].msg.channel = 0;
	set->cmds[1].msg.type = MIPI_DSI_DCS_LONG_WRITE;
	set->cmds[1].msg.flags = unicast ? MIPI_DSI_MSG_UNICAST : 0;
	set->cmds[1].msg.ctrl = unicast ? ctrl_idx : 0;
	set->cmds[1].msg.tx_len = ROI_CMD_LEN;
	set->cmds[1].msg.tx_buf = paset;
	set->cmds[1].msg.rx_len = 0;
	set->cmds[1].msg.rx_buf = 0;
	set->cmds[1].last_command = 1;
	set->cmds[1].post_wait_ms = 1;

	goto exit;

error_free_mem:
	kfree(caset);
	kfree(paset);
	kfree(set->cmds);

exit:
	return rc;
}

int dsi_panel_send_roi_dcs(struct dsi_panel *panel, int ctrl_idx,
		struct dsi_rect *roi)
{
	int rc = 0;
	struct dsi_panel_cmd_set *set;
	struct dsi_display_mode_priv_info *priv_info;

	if (!panel || !panel->cur_mode) {
		pr_err("Invalid params\n");
		return -EINVAL;
	}

	priv_info = panel->cur_mode->priv_info;
	set = &priv_info->cmd_sets[DSI_CMD_SET_ROI];

	rc = dsi_panel_roi_prepare_dcs_cmds(set, roi, ctrl_idx, true);
	if (rc) {
		pr_err("[%s] failed to prepare DSI_CMD_SET_ROI cmds, rc=%d\n",
				panel->name, rc);
		return rc;
	}
	pr_debug("[%s] send roi x %d y %d w %d h %d\n", panel->name,
			roi->x, roi->y, roi->w, roi->h);

	mutex_lock(&panel->panel_lock);

	rc = dsi_panel_tx_cmd_set(panel, DSI_CMD_SET_ROI);
	if (rc)
		pr_err("[%s] failed to send DSI_CMD_SET_ROI cmds, rc=%d\n",
				panel->name, rc);

	mutex_unlock(&panel->panel_lock);

	dsi_panel_destroy_cmd_packets(set);

	return rc;
}

int dsi_panel_switch(struct dsi_panel *panel)
{
	int rc = 0;

	if (!panel) {
		pr_err("Invalid params\n");
		return -EINVAL;
	}

	mutex_lock(&panel->panel_lock);

	rc = dsi_panel_tx_cmd_set(panel, DSI_CMD_SET_TIMING_SWITCH);
	if (rc)
		pr_err("[%s] failed to send DSI_CMD_SET_TIMING_SWITCH cmds, rc=%d\n",
		       panel->name, rc);

	mutex_unlock(&panel->panel_lock);
	return rc;
}

int dsi_panel_post_switch(struct dsi_panel *panel)
{
	int rc = 0;

	if (!panel) {
		pr_err("Invalid params\n");
		return -EINVAL;
	}

	mutex_lock(&panel->panel_lock);

	rc = dsi_panel_tx_cmd_set(panel, DSI_CMD_SET_POST_TIMING_SWITCH);
	if (rc)
		pr_err("[%s] failed to send DSI_CMD_SET_POST_TIMING_SWITCH cmds, rc=%d\n",
		       panel->name, rc);

	mutex_unlock(&panel->panel_lock);
	return rc;
}

int dsi_panel_enable(struct dsi_panel *panel)
{
	int rc = 0;

	if (!panel) {
		pr_err("Invalid params\n");
		return -EINVAL;
	}

	mutex_lock(&panel->panel_lock);

	rc = dsi_panel_tx_cmd_set(panel, DSI_CMD_SET_ON);
	if (rc) {
		pr_err("[%s] failed to send DSI_CMD_SET_ON cmds, rc=%d\n",
		       panel->name, rc);
	}
	panel->panel_initialized = true;
	mutex_unlock(&panel->panel_lock);
	return rc;
}

int dsi_panel_post_enable(struct dsi_panel *panel)
{
	int rc = 0;

	if (!panel) {
		pr_err("invalid params\n");
		return -EINVAL;
	}

	mutex_lock(&panel->panel_lock);

	rc = dsi_panel_tx_cmd_set(panel, DSI_CMD_SET_POST_ON);
	if (rc) {
		pr_err("[%s] failed to send DSI_CMD_SET_POST_ON cmds, rc=%d\n",
		       panel->name, rc);
		goto error;
	}
error:
	mutex_unlock(&panel->panel_lock);
	return rc;
}

int dsi_panel_pre_disable(struct dsi_panel *panel)
{
	int rc = 0;

	if (!panel) {
		pr_err("invalid params\n");
		return -EINVAL;
	}

	mutex_lock(&panel->panel_lock);

	rc = dsi_panel_tx_cmd_set(panel, DSI_CMD_SET_PRE_OFF);
	if (rc) {
		pr_err("[%s] failed to send DSI_CMD_SET_PRE_OFF cmds, rc=%d\n",
		       panel->name, rc);
		goto error;
	}

error:
	mutex_unlock(&panel->panel_lock);
	return rc;
}

int dsi_panel_disable(struct dsi_panel *panel)
{
	int rc = 0;

	if (!panel) {
		pr_err("invalid params\n");
		return -EINVAL;
	}

	mutex_lock(&panel->panel_lock);

	rc = dsi_panel_tx_cmd_set(panel, DSI_CMD_SET_OFF);
	if (rc) {
		pr_err("[%s] failed to send DSI_CMD_SET_OFF cmds, rc=%d\n",
		       panel->name, rc);
		goto error;
	}
	panel->panel_initialized = false;

error:
	mutex_unlock(&panel->panel_lock);
	return rc;
}

int dsi_panel_unprepare(struct dsi_panel *panel)
{
	int rc = 0;

	if (!panel) {
		pr_err("invalid params\n");
		return -EINVAL;
	}

	mutex_lock(&panel->panel_lock);

	rc = dsi_panel_tx_cmd_set(panel, DSI_CMD_SET_POST_OFF);
	if (rc) {
		pr_err("[%s] failed to send DSI_CMD_SET_POST_OFF cmds, rc=%d\n",
		       panel->name, rc);
		goto error;
	}

	if (panel->lp11_init) {
		rc = dsi_panel_power_off(panel);
		if (rc) {
			pr_err("[%s] panel power_Off failed, rc=%d\n",
			       panel->name, rc);
			goto error;
		}
	}
error:
	mutex_unlock(&panel->panel_lock);
	return rc;
}

int dsi_panel_post_unprepare(struct dsi_panel *panel)
{
	int rc = 0;

	if (!panel) {
		pr_err("invalid params\n");
		return -EINVAL;
	}

	mutex_lock(&panel->panel_lock);

	if (!panel->lp11_init) {
		rc = dsi_panel_power_off(panel);
		if (rc) {
			pr_err("[%s] panel power_Off failed, rc=%d\n",
			       panel->name, rc);
			goto error;
		}
	}
error:
	mutex_unlock(&panel->panel_lock);
	return rc;
}<|MERGE_RESOLUTION|>--- conflicted
+++ resolved
@@ -40,8 +40,6 @@
 #define DEFAULT_PANEL_JITTER_ARRAY_SIZE		2
 #define MAX_PANEL_JITTER		10
 #define DEFAULT_PANEL_PREFILL_LINES	25
-<<<<<<< HEAD
-=======
 
 enum dsi_dsc_ratio_type {
 	DSC_8BPC_8BPP,
@@ -49,7 +47,6 @@
 	DSC_12BPC_8BPP,
 	DSC_RATIO_TYPE_MAX
 };
->>>>>>> 26f7ec5b
 
 static u32 dsi_dsc_rc_buf_thresh[] = {0x0e, 0x1c, 0x2a, 0x38, 0x46, 0x54,
 		0x62, 0x69, 0x70, 0x77, 0x79, 0x7b, 0x7d, 0x7e};
@@ -1654,16 +1651,11 @@
 				struct device_node *of_node)
 {
 	int rc;
-<<<<<<< HEAD
-	u32 jitter[DEFAULT_PANEL_JITTER_ARRAY_SIZE] = {0, 0};
-	u64 jitter_val = 0;
-=======
 	struct dsi_display_mode_priv_info *priv_info;
 	u32 jitter[DEFAULT_PANEL_JITTER_ARRAY_SIZE] = {0, 0};
 	u64 jitter_val = 0;
 
 	priv_info = mode->priv_info;
->>>>>>> 26f7ec5b
 
 	rc = of_property_read_u32_array(of_node, "qcom,mdss-dsi-panel-jitter",
 				jitter, DEFAULT_PANEL_JITTER_ARRAY_SIZE);
@@ -1675,20 +1667,12 @@
 	}
 
 	if (rc || !jitter_val || (jitter_val > MAX_PANEL_JITTER)) {
-<<<<<<< HEAD
-		panel->panel_jitter_numer = DEFAULT_PANEL_JITTER_NUMERATOR;
-		panel->panel_jitter_denom = DEFAULT_PANEL_JITTER_DENOMINATOR;
-	} else {
-		panel->panel_jitter_numer = jitter[0];
-		panel->panel_jitter_denom = jitter[1];
-=======
 		priv_info->panel_jitter_numer = DEFAULT_PANEL_JITTER_NUMERATOR;
 		priv_info->panel_jitter_denom =
 					DEFAULT_PANEL_JITTER_DENOMINATOR;
 	} else {
 		priv_info->panel_jitter_numer = jitter[0];
 		priv_info->panel_jitter_denom = jitter[1];
->>>>>>> 26f7ec5b
 	}
 
 	rc = of_property_read_u32(of_node, "qcom,mdss-dsi-panel-prefill-lines",
