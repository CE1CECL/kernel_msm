/*
 * Copyright (c) 2016-2017, The Linux Foundation. All rights reserved.
 *
 * This program is free software; you can redistribute it and/or modify
 * it under the terms of the GNU General Public License version 2 and
 * only version 2 as published by the Free Software Foundation.
 *
 * This program is distributed in the hope that it will be useful,
 * but WITHOUT ANY WARRANTY; without even the implied warranty of
 * MERCHANTABILITY or FITNESS FOR A PARTICULAR PURPOSE.  See the
 * GNU General Public License for more details.
 */

#define pr_fmt(fmt)	"msm-dsi-phy:[%s] " fmt, __func__

#include <linux/of_device.h>
#include <linux/err.h>
#include <linux/regulator/consumer.h>
#include <linux/clk.h>
#include <linux/msm-bus.h>
#include <linux/list.h>

#include "msm_drv.h"
#include "msm_kms.h"
#include "msm_gpu.h"
#include "dsi_phy.h"
#include "dsi_phy_hw.h"
#include "dsi_clk.h"
#include "dsi_pwr.h"
#include "dsi_catalog.h"

#include "sde_dbg.h"

#define DSI_PHY_DEFAULT_LABEL "MDSS PHY CTRL"

#define BITS_PER_BYTE	8

struct dsi_phy_list_item {
	struct msm_dsi_phy *phy;
	struct list_head list;
};

static LIST_HEAD(dsi_phy_list);
static DEFINE_MUTEX(dsi_phy_list_lock);

static const struct dsi_ver_spec_info dsi_phy_v0_0_hpm = {
	.version = DSI_PHY_VERSION_0_0_HPM,
	.lane_cfg_count = 4,
	.strength_cfg_count = 2,
	.regulator_cfg_count = 1,
	.timing_cfg_count = 8,
};
static const struct dsi_ver_spec_info dsi_phy_v0_0_lpm = {
	.version = DSI_PHY_VERSION_0_0_LPM,
	.lane_cfg_count = 4,
	.strength_cfg_count = 2,
	.regulator_cfg_count = 1,
	.timing_cfg_count = 8,
};
static const struct dsi_ver_spec_info dsi_phy_v1_0 = {
	.version = DSI_PHY_VERSION_1_0,
	.lane_cfg_count = 4,
	.strength_cfg_count = 2,
	.regulator_cfg_count = 1,
	.timing_cfg_count = 8,
};
static const struct dsi_ver_spec_info dsi_phy_v2_0 = {
	.version = DSI_PHY_VERSION_2_0,
	.lane_cfg_count = 4,
	.strength_cfg_count = 2,
	.regulator_cfg_count = 1,
	.timing_cfg_count = 8,
};
static const struct dsi_ver_spec_info dsi_phy_v3_0 = {
	.version = DSI_PHY_VERSION_3_0,
	.lane_cfg_count = 4,
	.strength_cfg_count = 2,
	.regulator_cfg_count = 0,
	.timing_cfg_count = 12,
};

static const struct of_device_id msm_dsi_phy_of_match[] = {
	{ .compatible = "qcom,dsi-phy-v0.0-hpm",
	  .data = &dsi_phy_v0_0_hpm,},
	{ .compatible = "qcom,dsi-phy-v0.0-lpm",
	  .data = &dsi_phy_v0_0_lpm,},
	{ .compatible = "qcom,dsi-phy-v1.0",
	  .data = &dsi_phy_v1_0,},
	{ .compatible = "qcom,dsi-phy-v2.0",
	  .data = &dsi_phy_v2_0,},
	{ .compatible = "qcom,dsi-phy-v3.0",
	  .data = &dsi_phy_v3_0,},
	{}
};

static int dsi_phy_regmap_init(struct platform_device *pdev,
			       struct msm_dsi_phy *phy)
{
	int rc = 0;
	void __iomem *ptr;

	ptr = msm_ioremap(pdev, "dsi_phy", phy->name);
	if (IS_ERR(ptr)) {
		rc = PTR_ERR(ptr);
		return rc;
	}

	phy->hw.base = ptr;

	pr_debug("[%s] map dsi_phy registers to %p\n", phy->name, phy->hw.base);

	return rc;
}

static int dsi_phy_regmap_deinit(struct msm_dsi_phy *phy)
{
	pr_debug("[%s] unmap registers\n", phy->name);
	return 0;
}

static int dsi_phy_supplies_init(struct platform_device *pdev,
				 struct msm_dsi_phy *phy)
{
	int rc = 0;
	int i = 0;
	struct dsi_regulator_info *regs;
	struct regulator *vreg = NULL;

	regs = &phy->pwr_info.digital;
	regs->vregs = devm_kzalloc(&pdev->dev, sizeof(struct dsi_vreg),
				   GFP_KERNEL);
	if (!regs->vregs)
		goto error;

	regs->count = 1;
	snprintf(regs->vregs->vreg_name,
		 ARRAY_SIZE(regs->vregs[i].vreg_name),
		 "%s", "gdsc");

	rc = dsi_pwr_get_dt_vreg_data(&pdev->dev,
					  &phy->pwr_info.phy_pwr,
					  "qcom,phy-supply-entries");
	if (rc) {
		pr_err("failed to get host power supplies, rc = %d\n", rc);
		goto error_digital;
	}

	regs = &phy->pwr_info.digital;
	for (i = 0; i < regs->count; i++) {
		vreg = devm_regulator_get(&pdev->dev, regs->vregs[i].vreg_name);
		rc = PTR_RET(vreg);
		if (rc) {
			pr_err("failed to get %s regulator\n",
			       regs->vregs[i].vreg_name);
			goto error_host_pwr;
		}
		regs->vregs[i].vreg = vreg;
	}

	regs = &phy->pwr_info.phy_pwr;
	for (i = 0; i < regs->count; i++) {
		vreg = devm_regulator_get(&pdev->dev, regs->vregs[i].vreg_name);
		rc = PTR_RET(vreg);
		if (rc) {
			pr_err("failed to get %s regulator\n",
			       regs->vregs[i].vreg_name);
			for (--i; i >= 0; i--)
				devm_regulator_put(regs->vregs[i].vreg);
			goto error_digital_put;
		}
		regs->vregs[i].vreg = vreg;
	}

	return rc;

error_digital_put:
	regs = &phy->pwr_info.digital;
	for (i = 0; i < regs->count; i++)
		devm_regulator_put(regs->vregs[i].vreg);
error_host_pwr:
	devm_kfree(&pdev->dev, phy->pwr_info.phy_pwr.vregs);
	phy->pwr_info.phy_pwr.vregs = NULL;
	phy->pwr_info.phy_pwr.count = 0;
error_digital:
	devm_kfree(&pdev->dev, phy->pwr_info.digital.vregs);
	phy->pwr_info.digital.vregs = NULL;
	phy->pwr_info.digital.count = 0;
error:
	return rc;
}

static int dsi_phy_supplies_deinit(struct msm_dsi_phy *phy)
{
	int i = 0;
	int rc = 0;
	struct dsi_regulator_info *regs;

	regs = &phy->pwr_info.digital;
	for (i = 0; i < regs->count; i++) {
		if (!regs->vregs[i].vreg)
			pr_err("vreg is NULL, should not reach here\n");
		else
			devm_regulator_put(regs->vregs[i].vreg);
	}

	regs = &phy->pwr_info.phy_pwr;
	for (i = 0; i < regs->count; i++) {
		if (!regs->vregs[i].vreg)
			pr_err("vreg is NULL, should not reach here\n");
		else
			devm_regulator_put(regs->vregs[i].vreg);
	}

	if (phy->pwr_info.phy_pwr.vregs) {
		devm_kfree(&phy->pdev->dev, phy->pwr_info.phy_pwr.vregs);
		phy->pwr_info.phy_pwr.vregs = NULL;
		phy->pwr_info.phy_pwr.count = 0;
	}
	if (phy->pwr_info.digital.vregs) {
		devm_kfree(&phy->pdev->dev, phy->pwr_info.digital.vregs);
		phy->pwr_info.digital.vregs = NULL;
		phy->pwr_info.digital.count = 0;
	}

	return rc;
}

static int dsi_phy_parse_dt_per_lane_cfgs(struct platform_device *pdev,
					  struct dsi_phy_per_lane_cfgs *cfg,
					  char *property)
{
	int rc = 0, i = 0, j = 0;
	const u8 *data;
	u32 len = 0;

	data = of_get_property(pdev->dev.of_node, property, &len);
	if (!data) {
		pr_err("Unable to read Phy %s settings\n", property);
		return -EINVAL;
	}

	if (len != DSI_LANE_MAX * cfg->count_per_lane) {
		pr_err("incorrect phy %s settings, exp=%d, act=%d\n",
		       property, (DSI_LANE_MAX * cfg->count_per_lane), len);
		return -EINVAL;
	}

	for (i = DSI_LOGICAL_LANE_0; i < DSI_LANE_MAX; i++) {
		for (j = 0; j < cfg->count_per_lane; j++) {
			cfg->lane[i][j] = *data;
			data++;
		}
	}

	return rc;
}

static int dsi_phy_settings_init(struct platform_device *pdev,
				 struct msm_dsi_phy *phy)
{
	int rc = 0;
	struct dsi_phy_per_lane_cfgs *lane = &phy->cfg.lanecfg;
	struct dsi_phy_per_lane_cfgs *strength = &phy->cfg.strength;
	struct dsi_phy_per_lane_cfgs *timing = &phy->cfg.timing;
	struct dsi_phy_per_lane_cfgs *regs = &phy->cfg.regulators;

	lane->count_per_lane = phy->ver_info->lane_cfg_count;
	rc = dsi_phy_parse_dt_per_lane_cfgs(pdev, lane,
					    "qcom,platform-lane-config");
	if (rc) {
		pr_err("failed to parse lane cfgs, rc=%d\n", rc);
		goto err;
	}

	strength->count_per_lane = phy->ver_info->strength_cfg_count;
	rc = dsi_phy_parse_dt_per_lane_cfgs(pdev, strength,
					    "qcom,platform-strength-ctrl");
	if (rc) {
		pr_err("failed to parse lane cfgs, rc=%d\n", rc);
		goto err;
	}

	regs->count_per_lane = phy->ver_info->regulator_cfg_count;
	if (regs->count_per_lane > 0) {
	rc = dsi_phy_parse_dt_per_lane_cfgs(pdev, regs,
					    "qcom,platform-regulator-settings");
		if (rc) {
			pr_err("failed to parse lane cfgs, rc=%d\n", rc);
			goto err;
		}
	}

	/* Actual timing values are dependent on panel */
	timing->count_per_lane = phy->ver_info->timing_cfg_count;

	phy->allow_phy_power_off = of_property_read_bool(pdev->dev.of_node,
			"qcom,panel-allow-phy-poweroff");

	of_property_read_u32(pdev->dev.of_node,
			"qcom,dsi-phy-regulator-min-datarate-bps",
			&phy->regulator_min_datarate_bps);

	return 0;
err:
	lane->count_per_lane = 0;
	strength->count_per_lane = 0;
	regs->count_per_lane = 0;
	timing->count_per_lane = 0;
	return rc;
}

static int dsi_phy_settings_deinit(struct msm_dsi_phy *phy)
{
	memset(&phy->cfg.lanecfg, 0x0, sizeof(phy->cfg.lanecfg));
	memset(&phy->cfg.strength, 0x0, sizeof(phy->cfg.strength));
	memset(&phy->cfg.timing, 0x0, sizeof(phy->cfg.timing));
	memset(&phy->cfg.regulators, 0x0, sizeof(phy->cfg.regulators));
	return 0;
}

static int dsi_phy_driver_probe(struct platform_device *pdev)
{
	struct msm_dsi_phy *dsi_phy;
	struct dsi_phy_list_item *item;
	const struct of_device_id *id;
	const struct dsi_ver_spec_info *ver_info;
	int rc = 0;
	u32 index = 0;

	if (!pdev || !pdev->dev.of_node) {
		pr_err("pdev not found\n");
		return -ENODEV;
	}

	id = of_match_node(msm_dsi_phy_of_match, pdev->dev.of_node);
	if (!id)
		return -ENODEV;

	ver_info = id->data;

	item = devm_kzalloc(&pdev->dev, sizeof(*item), GFP_KERNEL);
	if (!item)
		return -ENOMEM;


	dsi_phy = devm_kzalloc(&pdev->dev, sizeof(*dsi_phy), GFP_KERNEL);
	if (!dsi_phy) {
		devm_kfree(&pdev->dev, item);
		return -ENOMEM;
	}

	rc = of_property_read_u32(pdev->dev.of_node, "cell-index", &index);
	if (rc) {
		pr_debug("cell index not set, default to 0\n");
		index = 0;
	}

	dsi_phy->index = index;

	dsi_phy->name = of_get_property(pdev->dev.of_node, "label", NULL);
	if (!dsi_phy->name)
		dsi_phy->name = DSI_PHY_DEFAULT_LABEL;

	pr_debug("Probing %s device\n", dsi_phy->name);

	rc = dsi_phy_regmap_init(pdev, dsi_phy);
	if (rc) {
		pr_err("Failed to parse register information, rc=%d\n", rc);
		goto fail;
	}

	rc = dsi_phy_supplies_init(pdev, dsi_phy);
	if (rc) {
		pr_err("failed to parse voltage supplies, rc = %d\n", rc);
		goto fail_regmap;
	}

	rc = dsi_catalog_phy_setup(&dsi_phy->hw, ver_info->version,
				   dsi_phy->index);
	if (rc) {
		pr_err("Catalog does not support version (%d)\n",
		       ver_info->version);
		goto fail_supplies;
	}

	dsi_phy->ver_info = ver_info;
	rc = dsi_phy_settings_init(pdev, dsi_phy);
	if (rc) {
		pr_err("Failed to parse phy setting, rc=%d\n", rc);
		goto fail_supplies;
	}

	item->phy = dsi_phy;

	mutex_lock(&dsi_phy_list_lock);
	list_add(&item->list, &dsi_phy_list);
	mutex_unlock(&dsi_phy_list_lock);

	mutex_init(&dsi_phy->phy_lock);
	/** TODO: initialize debugfs */
	dsi_phy->pdev = pdev;
	platform_set_drvdata(pdev, dsi_phy);
	pr_info("Probe successful for %s\n", dsi_phy->name);
	return 0;

fail_supplies:
	(void)dsi_phy_supplies_deinit(dsi_phy);
fail_regmap:
	(void)dsi_phy_regmap_deinit(dsi_phy);
fail:
	devm_kfree(&pdev->dev, dsi_phy);
	devm_kfree(&pdev->dev, item);
	return rc;
}

static int dsi_phy_driver_remove(struct platform_device *pdev)
{
	int rc = 0;
	struct msm_dsi_phy *phy = platform_get_drvdata(pdev);
	struct list_head *pos, *tmp;

	if (!pdev || !phy) {
		pr_err("Invalid device\n");
		return -EINVAL;
	}

	mutex_lock(&dsi_phy_list_lock);
	list_for_each_safe(pos, tmp, &dsi_phy_list) {
		struct dsi_phy_list_item *n;

		n = list_entry(pos, struct dsi_phy_list_item, list);
		if (n->phy == phy) {
			list_del(&n->list);
			devm_kfree(&pdev->dev, n);
			break;
		}
	}
	mutex_unlock(&dsi_phy_list_lock);

	mutex_lock(&phy->phy_lock);
	rc = dsi_phy_settings_deinit(phy);
	if (rc)
		pr_err("failed to deinitialize phy settings, rc=%d\n", rc);

	rc = dsi_phy_supplies_deinit(phy);
	if (rc)
		pr_err("failed to deinitialize voltage supplies, rc=%d\n", rc);

	rc = dsi_phy_regmap_deinit(phy);
	if (rc)
		pr_err("failed to deinitialize regmap, rc=%d\n", rc);
	mutex_unlock(&phy->phy_lock);

	mutex_destroy(&phy->phy_lock);
	devm_kfree(&pdev->dev, phy);

	platform_set_drvdata(pdev, NULL);

	return 0;
}

static struct platform_driver dsi_phy_platform_driver = {
	.probe      = dsi_phy_driver_probe,
	.remove     = dsi_phy_driver_remove,
	.driver     = {
		.name   = "dsi_phy",
		.of_match_table = msm_dsi_phy_of_match,
	},
};

static void dsi_phy_enable_hw(struct msm_dsi_phy *phy)
{
	if (phy->hw.ops.regulator_enable)
		phy->hw.ops.regulator_enable(&phy->hw, &phy->cfg.regulators);

	if (phy->hw.ops.enable)
		phy->hw.ops.enable(&phy->hw, &phy->cfg);
}

static void dsi_phy_disable_hw(struct msm_dsi_phy *phy)
{
	if (phy->hw.ops.disable)
		phy->hw.ops.disable(&phy->hw, &phy->cfg);

	if (phy->hw.ops.regulator_disable)
		phy->hw.ops.regulator_disable(&phy->hw);
}

/**
 * dsi_phy_get() - get a dsi phy handle from device node
 * @of_node:           device node for dsi phy controller
 *
 * Gets the DSI PHY handle for the corresponding of_node. The ref count is
 * incremented to one all subsequents get will fail until the original client
 * calls a put.
 *
 * Return: DSI PHY handle or an error code.
 */
struct msm_dsi_phy *dsi_phy_get(struct device_node *of_node)
{
	struct list_head *pos, *tmp;
	struct msm_dsi_phy *phy = NULL;

	mutex_lock(&dsi_phy_list_lock);
	list_for_each_safe(pos, tmp, &dsi_phy_list) {
		struct dsi_phy_list_item *n;

		n = list_entry(pos, struct dsi_phy_list_item, list);
		if (n->phy->pdev->dev.of_node == of_node) {
			phy = n->phy;
			break;
		}
	}
	mutex_unlock(&dsi_phy_list_lock);

	if (!phy) {
		pr_err("Device with of node not found\n");
		phy = ERR_PTR(-EPROBE_DEFER);
		return phy;
	}

	mutex_lock(&phy->phy_lock);
	if (phy->refcount > 0) {
		pr_err("[PHY_%d] Device under use\n", phy->index);
		phy = ERR_PTR(-EINVAL);
	} else {
		phy->refcount++;
	}
	mutex_unlock(&phy->phy_lock);
	return phy;
}

/**
 * dsi_phy_put() - release dsi phy handle
 * @dsi_phy:              DSI PHY handle.
 *
 * Release the DSI PHY hardware. Driver will clean up all resources and puts
 * back the DSI PHY into reset state.
 */
void dsi_phy_put(struct msm_dsi_phy *dsi_phy)
{
	mutex_lock(&dsi_phy->phy_lock);

	if (dsi_phy->refcount == 0)
		pr_err("Unbalanced dsi_phy_put call\n");
	else
		dsi_phy->refcount--;

	mutex_unlock(&dsi_phy->phy_lock);
}

/**
 * dsi_phy_drv_init() - initialize dsi phy driver
 * @dsi_phy:         DSI PHY handle.
 *
 * Initializes DSI PHY driver. Should be called after dsi_phy_get().
 *
 * Return: error code.
 */
int dsi_phy_drv_init(struct msm_dsi_phy *dsi_phy)
{
	char dbg_name[DSI_DEBUG_NAME_LEN];

	snprintf(dbg_name, DSI_DEBUG_NAME_LEN, "dsi%d_phy", dsi_phy->index);
	sde_dbg_reg_register_base(dbg_name, dsi_phy->hw.base,
				msm_iomap_size(dsi_phy->pdev, "dsi_phy"));
	return 0;
}

/**
 * dsi_phy_drv_deinit() - de-initialize dsi phy driver
 * @dsi_phy:          DSI PHY handle.
 *
 * Release all resources acquired by dsi_phy_drv_init().
 *
 * Return: error code.
 */
int dsi_phy_drv_deinit(struct msm_dsi_phy *dsi_phy)
{
	return 0;
}

int dsi_phy_clk_cb_register(struct msm_dsi_phy *dsi_phy,
	struct clk_ctrl_cb *clk_cb)
{
	if (!dsi_phy || !clk_cb) {
		pr_err("Invalid params\n");
		return -EINVAL;
	}

	dsi_phy->clk_cb.priv = clk_cb->priv;
	dsi_phy->clk_cb.dsi_clk_cb = clk_cb->dsi_clk_cb;
	return 0;
}

/**
 * dsi_phy_validate_mode() - validate a display mode
 * @dsi_phy:            DSI PHY handle.
 * @mode:               Mode information.
 *
 * Validation will fail if the mode cannot be supported by the PHY driver or
 * hardware.
 *
 * Return: error code.
 */
int dsi_phy_validate_mode(struct msm_dsi_phy *dsi_phy,
			  struct dsi_mode_info *mode)
{
	int rc = 0;

	if (!dsi_phy || !mode) {
		pr_err("Invalid params\n");
		return -EINVAL;
	}

	mutex_lock(&dsi_phy->phy_lock);

	pr_debug("[PHY_%d] Skipping validation\n", dsi_phy->index);

	mutex_unlock(&dsi_phy->phy_lock);
	return rc;
}

/**
 * dsi_phy_set_power_state() - enable/disable dsi phy power supplies
 * @dsi_phy:               DSI PHY handle.
 * @enable:                Boolean flag to enable/disable.
 *
 * Return: error code.
 */
int dsi_phy_set_power_state(struct msm_dsi_phy *dsi_phy, bool enable)
{
	int rc = 0;

	if (!dsi_phy) {
		pr_err("Invalid params\n");
		return -EINVAL;
	}

	mutex_lock(&dsi_phy->phy_lock);

	if (enable == dsi_phy->power_state) {
		pr_err("[PHY_%d] No state change\n", dsi_phy->index);
		goto error;
	}

	if (enable) {
		rc = dsi_pwr_enable_regulator(&dsi_phy->pwr_info.digital, true);
		if (rc) {
			pr_err("failed to enable digital regulator\n");
			goto error;
		}

		if (dsi_phy->dsi_phy_state == DSI_PHY_ENGINE_OFF &&
				dsi_phy->regulator_required) {
			rc = dsi_pwr_enable_regulator(
				&dsi_phy->pwr_info.phy_pwr, true);
			if (rc) {
				pr_err("failed to enable phy power\n");
				(void)dsi_pwr_enable_regulator(
					&dsi_phy->pwr_info.digital, false);
				goto error;
			}
		}
	} else {
<<<<<<< HEAD
		if (dsi_phy->dsi_phy_state == DSI_PHY_ENGINE_OFF &&
=======
		if (dsi_phy->dsi_phy_state == DSI_PHY_ENGINE_ON &&
>>>>>>> 4ea03715
				dsi_phy->regulator_required) {
			rc = dsi_pwr_enable_regulator(
				&dsi_phy->pwr_info.phy_pwr, false);
			if (rc) {
				pr_err("failed to enable digital regulator\n");
				goto error;
			}
		}

		rc = dsi_pwr_enable_regulator(&dsi_phy->pwr_info.digital,
					      false);
		if (rc) {
			pr_err("failed to enable phy power\n");
			goto error;
		}
	}

	dsi_phy->power_state = enable;
error:
	mutex_unlock(&dsi_phy->phy_lock);
	return rc;
}

static int dsi_phy_enable_ulps(struct msm_dsi_phy *phy,
		struct dsi_host_config *config, bool clamp_enabled)
{
	int rc = 0;
	u32 lanes = 0;
	u32 ulps_lanes;

	if (config->panel_mode == DSI_OP_CMD_MODE)
		lanes = config->common_config.data_lanes;
	lanes |= DSI_CLOCK_LANE;

	/*
	 * If DSI clamps are enabled, it means that the DSI lanes are
	 * already in idle state. Checking for lanes to be in idle state
	 * should be skipped during ULPS entry programming while coming
	 * out of idle screen.
	 */
	if (!clamp_enabled) {
		rc = phy->hw.ops.ulps_ops.wait_for_lane_idle(&phy->hw, lanes);
		if (rc) {
			pr_err("lanes not entering idle, skip ULPS\n");
			return rc;
		}
	}

	phy->hw.ops.ulps_ops.ulps_request(&phy->hw, &phy->cfg, lanes);

	ulps_lanes = phy->hw.ops.ulps_ops.get_lanes_in_ulps(&phy->hw);

	if (!phy->hw.ops.ulps_ops.is_lanes_in_ulps(lanes, ulps_lanes)) {
		pr_err("Failed to enter ULPS, request=0x%x, actual=0x%x\n",
		       lanes, ulps_lanes);
		rc = -EIO;
	}

	return rc;
}

static int dsi_phy_disable_ulps(struct msm_dsi_phy *phy,
		 struct dsi_host_config *config)
{
	u32 ulps_lanes, lanes = 0;

	if (config->panel_mode == DSI_OP_CMD_MODE)
		lanes = config->common_config.data_lanes;
	lanes |= DSI_CLOCK_LANE;

	ulps_lanes = phy->hw.ops.ulps_ops.get_lanes_in_ulps(&phy->hw);

	if (!phy->hw.ops.ulps_ops.is_lanes_in_ulps(lanes, ulps_lanes)) {
		pr_err("Mismatch in ULPS: lanes:%d, ulps_lanes:%d\n",
				lanes, ulps_lanes);
		return -EIO;
	}

	phy->hw.ops.ulps_ops.ulps_exit(&phy->hw, &phy->cfg, lanes);

	ulps_lanes = phy->hw.ops.ulps_ops.get_lanes_in_ulps(&phy->hw);

	if (phy->hw.ops.ulps_ops.is_lanes_in_ulps(lanes, ulps_lanes)) {
		pr_err("Lanes (0x%x) stuck in ULPS\n", ulps_lanes);
		return -EIO;
	}

	return 0;
}


int dsi_phy_set_ulps(struct msm_dsi_phy *phy, struct dsi_host_config *config,
		bool enable, bool clamp_enabled)
{
	int rc = 0;

	if (!phy) {
		pr_err("Invalid params\n");
		return -EINVAL;
	}

	if (!phy->hw.ops.ulps_ops.ulps_request ||
			!phy->hw.ops.ulps_ops.ulps_exit ||
			!phy->hw.ops.ulps_ops.get_lanes_in_ulps ||
			!phy->hw.ops.ulps_ops.is_lanes_in_ulps ||
			!phy->hw.ops.ulps_ops.wait_for_lane_idle) {
		pr_debug("DSI PHY ULPS ops not present\n");
		return 0;
	}

	mutex_lock(&phy->phy_lock);

	if (enable)
		rc = dsi_phy_enable_ulps(phy, config, clamp_enabled);
	else
		rc = dsi_phy_disable_ulps(phy, config);

	if (rc) {
		pr_err("[DSI_PHY%d] Ulps state change(%d) failed, rc=%d\n",
			phy->index, enable, rc);
		goto error;
	}
	pr_debug("[DSI_PHY%d] ULPS state = %d\n", phy->index, enable);

error:
	mutex_unlock(&phy->phy_lock);
	return rc;
}

/**
 * dsi_phy_enable() - enable DSI PHY hardware
 * @dsi_phy:            DSI PHY handle.
 * @config:             DSI host configuration.
 * @pll_source:         Source PLL for PHY clock.
 * @skip_validation:    Validation will not be performed on parameters.
 * @is_cont_splash_enabled:    check whether continuous splash enabled.
 *
 * Validates and enables DSI PHY.
 *
 * Return: error code.
 */
int dsi_phy_enable(struct msm_dsi_phy *phy,
		   struct dsi_host_config *config,
		   enum dsi_phy_pll_source pll_source,
		   bool skip_validation,
		   bool is_cont_splash_enabled)
{
	int rc = 0;

	if (!phy || !config) {
		pr_err("Invalid params\n");
		return -EINVAL;
	}

	mutex_lock(&phy->phy_lock);

	if (!skip_validation)
		pr_debug("[PHY_%d] TODO: perform validation\n", phy->index);

	memcpy(&phy->mode, &config->video_timing, sizeof(phy->mode));
	memcpy(&phy->cfg.lane_map, &config->lane_map, sizeof(config->lane_map));
	phy->data_lanes = config->common_config.data_lanes;
	phy->dst_format = config->common_config.dst_format;
	phy->cfg.pll_source = pll_source;

	/**
	 * If PHY timing parameters are not present in panel dtsi file,
	 * then calculate them in the driver
	 */
	if (!phy->cfg.is_phy_timing_present)
		rc = phy->hw.ops.calculate_timing_params(&phy->hw,
						 &phy->mode,
						 &config->common_config,
						 &phy->cfg.timing);
	if (rc) {
		pr_err("[%s] failed to set timing, rc=%d\n", phy->name, rc);
		goto error;
	}

	if (!is_cont_splash_enabled) {
		dsi_phy_enable_hw(phy);
		pr_debug("cont splash not enabled, phy enable required\n");
	}
	phy->dsi_phy_state = DSI_PHY_ENGINE_ON;

error:
	mutex_unlock(&phy->phy_lock);

	return rc;
}

int dsi_phy_lane_reset(struct msm_dsi_phy *phy)
{
	int ret = 0;

	if (!phy)
		return ret;

	mutex_lock(&phy->phy_lock);
	if (phy->hw.ops.phy_lane_reset)
		ret = phy->hw.ops.phy_lane_reset(&phy->hw);
	mutex_unlock(&phy->phy_lock);

	return ret;
}

/**
 * dsi_phy_disable() - disable DSI PHY hardware.
 * @phy:        DSI PHY handle.
 *
 * Return: error code.
 */
int dsi_phy_disable(struct msm_dsi_phy *phy)
{
	int rc = 0;

	if (!phy) {
		pr_err("Invalid params\n");
		return -EINVAL;
	}

	mutex_lock(&phy->phy_lock);
	dsi_phy_disable_hw(phy);
	phy->dsi_phy_state = DSI_PHY_ENGINE_OFF;
	mutex_unlock(&phy->phy_lock);

	return rc;
}

/**
 * dsi_phy_idle_ctrl() - enable/disable DSI PHY during idle screen
 * @phy:          DSI PHY handle
 * @enable:       boolean to specify PHY enable/disable.
 *
 * Return: error code.
 */

int dsi_phy_idle_ctrl(struct msm_dsi_phy *phy, bool enable)
{
	if (!phy) {
		pr_err("Invalid params\n");
		return -EINVAL;
	}

	pr_debug("[%s] enable=%d\n", phy->name, enable);

	mutex_lock(&phy->phy_lock);
	if (enable) {
		if (phy->hw.ops.phy_idle_on)
			phy->hw.ops.phy_idle_on(&phy->hw, &phy->cfg);

		if (phy->hw.ops.regulator_enable)
			phy->hw.ops.regulator_enable(&phy->hw,
				&phy->cfg.regulators);

		if (phy->hw.ops.enable)
			phy->hw.ops.enable(&phy->hw, &phy->cfg);

		phy->dsi_phy_state = DSI_PHY_ENGINE_ON;
	} else {
		phy->dsi_phy_state = DSI_PHY_ENGINE_OFF;

		if (phy->hw.ops.disable)
			phy->hw.ops.disable(&phy->hw, &phy->cfg);

		if (phy->hw.ops.phy_idle_off)
			phy->hw.ops.phy_idle_off(&phy->hw);
	}
	mutex_unlock(&phy->phy_lock);

	return 0;
}

/**
 * dsi_phy_set_clk_freq() - set DSI PHY clock frequency setting
 * @phy:          DSI PHY handle
 * @clk_freq:     link clock frequency
 *
 * Return: error code.
 */
int dsi_phy_set_clk_freq(struct msm_dsi_phy *phy,
		struct link_clk_freq *clk_freq)
{
	if (!phy || !clk_freq) {
		pr_err("Invalid params\n");
		return -EINVAL;
	}

	phy->regulator_required = clk_freq->byte_clk_rate >
		(phy->regulator_min_datarate_bps / BITS_PER_BYTE);

<<<<<<< HEAD
=======
	/*
	 * DSI PLL needs 0p9 LDO1A for Powering DSI PLL block.
	 * PLL driver can vote for this regulator in PLL driver file, but for
	 * the usecase where we come out of idle(static screen), if PLL and
	 * PHY vote for regulator ,there will be performance delays as both
	 * votes go through RPM to enable regulators.
	 */
	phy->regulator_required = true;
>>>>>>> 4ea03715
	pr_debug("[%s] lane_datarate=%u min_datarate=%u required=%d\n",
			phy->name,
			clk_freq->byte_clk_rate * BITS_PER_BYTE,
			phy->regulator_min_datarate_bps,
			phy->regulator_required);

	return 0;
}

/**
 * dsi_phy_set_timing_params() - timing parameters for the panel
 * @phy:          DSI PHY handle
 * @timing:       array holding timing params.
 * @size:         size of the array.
 *
 * When PHY timing calculator is not implemented, this array will be used to
 * pass PHY timing information.
 *
 * Return: error code.
 */
int dsi_phy_set_timing_params(struct msm_dsi_phy *phy,
			      u32 *timing, u32 size)
{
	int rc = 0;

	if (!phy || !timing || !size) {
		pr_err("Invalid params\n");
		return -EINVAL;
	}

	mutex_lock(&phy->phy_lock);

	if (phy->hw.ops.phy_timing_val)
		rc = phy->hw.ops.phy_timing_val(&phy->cfg.timing, timing, size);
	if (!rc)
		phy->cfg.is_phy_timing_present = true;
	mutex_unlock(&phy->phy_lock);
	return rc;
}

void dsi_phy_drv_register(void)
{
	platform_driver_register(&dsi_phy_platform_driver);
}

void dsi_phy_drv_unregister(void)
{
	platform_driver_unregister(&dsi_phy_platform_driver);
}<|MERGE_RESOLUTION|>--- conflicted
+++ resolved
@@ -663,11 +663,7 @@
 			}
 		}
 	} else {
-<<<<<<< HEAD
-		if (dsi_phy->dsi_phy_state == DSI_PHY_ENGINE_OFF &&
-=======
 		if (dsi_phy->dsi_phy_state == DSI_PHY_ENGINE_ON &&
->>>>>>> 4ea03715
 				dsi_phy->regulator_required) {
 			rc = dsi_pwr_enable_regulator(
 				&dsi_phy->pwr_info.phy_pwr, false);
@@ -959,8 +955,6 @@
 	phy->regulator_required = clk_freq->byte_clk_rate >
 		(phy->regulator_min_datarate_bps / BITS_PER_BYTE);
 
-<<<<<<< HEAD
-=======
 	/*
 	 * DSI PLL needs 0p9 LDO1A for Powering DSI PLL block.
 	 * PLL driver can vote for this regulator in PLL driver file, but for
@@ -969,7 +963,6 @@
 	 * votes go through RPM to enable regulators.
 	 */
 	phy->regulator_required = true;
->>>>>>> 4ea03715
 	pr_debug("[%s] lane_datarate=%u min_datarate=%u required=%d\n",
 			phy->name,
 			clk_freq->byte_clk_rate * BITS_PER_BYTE,
