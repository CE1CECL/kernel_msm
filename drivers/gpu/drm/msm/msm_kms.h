--- conflicted
+++ resolved
@@ -38,13 +38,10 @@
 #define MSM_MODE_FLAG_SEAMLESS_DMS			(1<<2)
 /* Request to switch the fps */
 #define MSM_MODE_FLAG_SEAMLESS_VRR			(1<<3)
-<<<<<<< HEAD
-/* Request to switch the connector mode, fps only */
-#define MSM_MODE_FLAG_SEAMLESS_DMS_FPS			(1<<4)
-=======
 /* Request to switch the bit clk */
 #define MSM_MODE_FLAG_SEAMLESS_DYN_CLK			(1<<4)
->>>>>>> eb707175
+/* Request to switch the connector mode, fps only */
+#define MSM_MODE_FLAG_SEAMLESS_DMS_FPS			(1<<5)
 
 /* As there are different display controller blocks depending on the
  * snapdragon version, the kms support is split out and the appropriate
