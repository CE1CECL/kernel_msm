--- conflicted
+++ resolved
@@ -208,11 +208,8 @@
 			envp);
 }
 
-<<<<<<< HEAD
-=======
 static void lt9611_device_power_ctl(struct lt9611 *pdata, bool on_off);
 
->>>>>>> 351c7616
 static struct lt9611 *bridge_to_lt9611(struct drm_bridge *bridge)
 {
 	return container_of(bridge, struct lt9611, bridge);
