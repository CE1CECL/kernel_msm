/*
 * Copyright 2008 Jerome Glisse.
 * All Rights Reserved.
 *
 * Permission is hereby granted, free of charge, to any person obtaining a
 * copy of this software and associated documentation files (the "Software"),
 * to deal in the Software without restriction, including without limitation
 * the rights to use, copy, modify, merge, publish, distribute, sublicense,
 * and/or sell copies of the Software, and to permit persons to whom the
 * Software is furnished to do so, subject to the following conditions:
 *
 * The above copyright notice and this permission notice (including the next
 * paragraph) shall be included in all copies or substantial portions of the
 * Software.
 *
 * THE SOFTWARE IS PROVIDED "AS IS", WITHOUT WARRANTY OF ANY KIND, EXPRESS OR
 * IMPLIED, INCLUDING BUT NOT LIMITED TO THE WARRANTIES OF MERCHANTABILITY,
 * FITNESS FOR A PARTICULAR PURPOSE AND NONINFRINGEMENT.  IN NO EVENT SHALL
 * PRECISION INSIGHT AND/OR ITS SUPPLIERS BE LIABLE FOR ANY CLAIM, DAMAGES OR
 * OTHER LIABILITY, WHETHER IN AN ACTION OF CONTRACT, TORT OR OTHERWISE,
 * ARISING FROM, OUT OF OR IN CONNECTION WITH THE SOFTWARE OR THE USE OR OTHER
 * DEALINGS IN THE SOFTWARE.
 *
 * Authors:
 *    Jerome Glisse <glisse@freedesktop.org>
 */
#include <linux/pagemap.h>
#include <linux/sync_file.h>
#include <drm/drmP.h>
#include <drm/amdgpu_drm.h>
#include <drm/drm_syncobj.h>
#include "amdgpu.h"
#include "amdgpu_trace.h"

static int amdgpu_cs_user_fence_chunk(struct amdgpu_cs_parser *p,
				      struct drm_amdgpu_cs_chunk_fence *data,
				      uint32_t *offset)
{
	struct drm_gem_object *gobj;
	unsigned long size;

	gobj = drm_gem_object_lookup(p->filp, data->handle);
	if (gobj == NULL)
		return -EINVAL;

	p->uf_entry.robj = amdgpu_bo_ref(gem_to_amdgpu_bo(gobj));
	p->uf_entry.priority = 0;
	p->uf_entry.tv.bo = &p->uf_entry.robj->tbo;
	p->uf_entry.tv.shared = true;
	p->uf_entry.user_pages = NULL;

	size = amdgpu_bo_size(p->uf_entry.robj);
	if (size != PAGE_SIZE || (data->offset + 8) > size)
		return -EINVAL;

	*offset = data->offset;

	drm_gem_object_put_unlocked(gobj);

	if (amdgpu_ttm_tt_get_usermm(p->uf_entry.robj->tbo.ttm)) {
		amdgpu_bo_unref(&p->uf_entry.robj);
		return -EINVAL;
	}

	return 0;
}

static int amdgpu_cs_parser_init(struct amdgpu_cs_parser *p, void *data)
{
	struct amdgpu_fpriv *fpriv = p->filp->driver_priv;
	struct amdgpu_vm *vm = &fpriv->vm;
	union drm_amdgpu_cs *cs = data;
	uint64_t *chunk_array_user;
	uint64_t *chunk_array;
	unsigned size, num_ibs = 0;
	uint32_t uf_offset = 0;
	int i;
	int ret;

	if (cs->in.num_chunks == 0)
		return 0;

	chunk_array = kmalloc_array(cs->in.num_chunks, sizeof(uint64_t), GFP_KERNEL);
	if (!chunk_array)
		return -ENOMEM;

	p->ctx = amdgpu_ctx_get(fpriv, cs->in.ctx_id);
	if (!p->ctx) {
		ret = -EINVAL;
		goto free_chunk;
	}

	mutex_lock(&p->ctx->lock);

	/* get chunks */
	chunk_array_user = u64_to_user_ptr(cs->in.chunks);
	if (copy_from_user(chunk_array, chunk_array_user,
			   sizeof(uint64_t)*cs->in.num_chunks)) {
		ret = -EFAULT;
		goto free_chunk;
	}

	p->nchunks = cs->in.num_chunks;
	p->chunks = kmalloc_array(p->nchunks, sizeof(struct amdgpu_cs_chunk),
			    GFP_KERNEL);
	if (!p->chunks) {
		ret = -ENOMEM;
		goto free_chunk;
	}

	for (i = 0; i < p->nchunks; i++) {
		struct drm_amdgpu_cs_chunk __user **chunk_ptr = NULL;
		struct drm_amdgpu_cs_chunk user_chunk;
		uint32_t __user *cdata;

		chunk_ptr = u64_to_user_ptr(chunk_array[i]);
		if (copy_from_user(&user_chunk, chunk_ptr,
				       sizeof(struct drm_amdgpu_cs_chunk))) {
			ret = -EFAULT;
			i--;
			goto free_partial_kdata;
		}
		p->chunks[i].chunk_id = user_chunk.chunk_id;
		p->chunks[i].length_dw = user_chunk.length_dw;

		size = p->chunks[i].length_dw;
		cdata = u64_to_user_ptr(user_chunk.chunk_data);

		p->chunks[i].kdata = kvmalloc_array(size, sizeof(uint32_t), GFP_KERNEL);
		if (p->chunks[i].kdata == NULL) {
			ret = -ENOMEM;
			i--;
			goto free_partial_kdata;
		}
		size *= sizeof(uint32_t);
		if (copy_from_user(p->chunks[i].kdata, cdata, size)) {
			ret = -EFAULT;
			goto free_partial_kdata;
		}

		switch (p->chunks[i].chunk_id) {
		case AMDGPU_CHUNK_ID_IB:
			++num_ibs;
			break;

		case AMDGPU_CHUNK_ID_FENCE:
			size = sizeof(struct drm_amdgpu_cs_chunk_fence);
			if (p->chunks[i].length_dw * sizeof(uint32_t) < size) {
				ret = -EINVAL;
				goto free_partial_kdata;
			}

			ret = amdgpu_cs_user_fence_chunk(p, p->chunks[i].kdata,
							 &uf_offset);
			if (ret)
				goto free_partial_kdata;

			break;

		case AMDGPU_CHUNK_ID_DEPENDENCIES:
		case AMDGPU_CHUNK_ID_SYNCOBJ_IN:
		case AMDGPU_CHUNK_ID_SYNCOBJ_OUT:
			break;

		default:
			ret = -EINVAL;
			goto free_partial_kdata;
		}
	}

	ret = amdgpu_job_alloc(p->adev, num_ibs, &p->job, vm);
	if (ret)
		goto free_all_kdata;

	if (p->ctx->vram_lost_counter != p->job->vram_lost_counter) {
		ret = -ECANCELED;
		goto free_all_kdata;
	}

	if (p->uf_entry.robj)
		p->job->uf_addr = uf_offset;
	kfree(chunk_array);
	return 0;

free_all_kdata:
	i = p->nchunks - 1;
free_partial_kdata:
	for (; i >= 0; i--)
		kvfree(p->chunks[i].kdata);
	kfree(p->chunks);
	p->chunks = NULL;
	p->nchunks = 0;
free_chunk:
	kfree(chunk_array);

	return ret;
}

/* Convert microseconds to bytes. */
static u64 us_to_bytes(struct amdgpu_device *adev, s64 us)
{
	if (us <= 0 || !adev->mm_stats.log2_max_MBps)
		return 0;

	/* Since accum_us is incremented by a million per second, just
	 * multiply it by the number of MB/s to get the number of bytes.
	 */
	return us << adev->mm_stats.log2_max_MBps;
}

static s64 bytes_to_us(struct amdgpu_device *adev, u64 bytes)
{
	if (!adev->mm_stats.log2_max_MBps)
		return 0;

	return bytes >> adev->mm_stats.log2_max_MBps;
}

/* Returns how many bytes TTM can move right now. If no bytes can be moved,
 * it returns 0. If it returns non-zero, it's OK to move at least one buffer,
 * which means it can go over the threshold once. If that happens, the driver
 * will be in debt and no other buffer migrations can be done until that debt
 * is repaid.
 *
 * This approach allows moving a buffer of any size (it's important to allow
 * that).
 *
 * The currency is simply time in microseconds and it increases as the clock
 * ticks. The accumulated microseconds (us) are converted to bytes and
 * returned.
 */
static void amdgpu_cs_get_threshold_for_moves(struct amdgpu_device *adev,
					      u64 *max_bytes,
					      u64 *max_vis_bytes)
{
	s64 time_us, increment_us;
	u64 free_vram, total_vram, used_vram;

	/* Allow a maximum of 200 accumulated ms. This is basically per-IB
	 * throttling.
	 *
	 * It means that in order to get full max MBps, at least 5 IBs per
	 * second must be submitted and not more than 200ms apart from each
	 * other.
	 */
	const s64 us_upper_bound = 200000;

	if (!adev->mm_stats.log2_max_MBps) {
		*max_bytes = 0;
		*max_vis_bytes = 0;
		return;
	}

	total_vram = adev->mc.real_vram_size - adev->vram_pin_size;
	used_vram = amdgpu_vram_mgr_usage(&adev->mman.bdev.man[TTM_PL_VRAM]);
	free_vram = used_vram >= total_vram ? 0 : total_vram - used_vram;

	spin_lock(&adev->mm_stats.lock);

	/* Increase the amount of accumulated us. */
	time_us = ktime_to_us(ktime_get());
	increment_us = time_us - adev->mm_stats.last_update_us;
	adev->mm_stats.last_update_us = time_us;
	adev->mm_stats.accum_us = min(adev->mm_stats.accum_us + increment_us,
                                      us_upper_bound);

	/* This prevents the short period of low performance when the VRAM
	 * usage is low and the driver is in debt or doesn't have enough
	 * accumulated us to fill VRAM quickly.
	 *
	 * The situation can occur in these cases:
	 * - a lot of VRAM is freed by userspace
	 * - the presence of a big buffer causes a lot of evictions
	 *   (solution: split buffers into smaller ones)
	 *
	 * If 128 MB or 1/8th of VRAM is free, start filling it now by setting
	 * accum_us to a positive number.
	 */
	if (free_vram >= 128 * 1024 * 1024 || free_vram >= total_vram / 8) {
		s64 min_us;

		/* Be more aggresive on dGPUs. Try to fill a portion of free
		 * VRAM now.
		 */
		if (!(adev->flags & AMD_IS_APU))
			min_us = bytes_to_us(adev, free_vram / 4);
		else
			min_us = 0; /* Reset accum_us on APUs. */

		adev->mm_stats.accum_us = max(min_us, adev->mm_stats.accum_us);
	}

	/* This is set to 0 if the driver is in debt to disallow (optional)
	 * buffer moves.
	 */
	*max_bytes = us_to_bytes(adev, adev->mm_stats.accum_us);

	/* Do the same for visible VRAM if half of it is free */
	if (adev->mc.visible_vram_size < adev->mc.real_vram_size) {
		u64 total_vis_vram = adev->mc.visible_vram_size;
		u64 used_vis_vram =
			amdgpu_vram_mgr_vis_usage(&adev->mman.bdev.man[TTM_PL_VRAM]);

		if (used_vis_vram < total_vis_vram) {
			u64 free_vis_vram = total_vis_vram - used_vis_vram;
			adev->mm_stats.accum_us_vis = min(adev->mm_stats.accum_us_vis +
							  increment_us, us_upper_bound);

			if (free_vis_vram >= total_vis_vram / 2)
				adev->mm_stats.accum_us_vis =
					max(bytes_to_us(adev, free_vis_vram / 2),
					    adev->mm_stats.accum_us_vis);
		}

		*max_vis_bytes = us_to_bytes(adev, adev->mm_stats.accum_us_vis);
	} else {
		*max_vis_bytes = 0;
	}

	spin_unlock(&adev->mm_stats.lock);
}

/* Report how many bytes have really been moved for the last command
 * submission. This can result in a debt that can stop buffer migrations
 * temporarily.
 */
void amdgpu_cs_report_moved_bytes(struct amdgpu_device *adev, u64 num_bytes,
				  u64 num_vis_bytes)
{
	spin_lock(&adev->mm_stats.lock);
	adev->mm_stats.accum_us -= bytes_to_us(adev, num_bytes);
	adev->mm_stats.accum_us_vis -= bytes_to_us(adev, num_vis_bytes);
	spin_unlock(&adev->mm_stats.lock);
}

static int amdgpu_cs_bo_validate(struct amdgpu_cs_parser *p,
				 struct amdgpu_bo *bo)
{
	struct amdgpu_device *adev = amdgpu_ttm_adev(bo->tbo.bdev);
	u64 initial_bytes_moved, bytes_moved;
	uint32_t domain;
	int r;

	if (bo->pin_count)
		return 0;

	/* Don't move this buffer if we have depleted our allowance
	 * to move it. Don't move anything if the threshold is zero.
	 */
	if (p->bytes_moved < p->bytes_moved_threshold) {
		if (adev->mc.visible_vram_size < adev->mc.real_vram_size &&
		    (bo->flags & AMDGPU_GEM_CREATE_CPU_ACCESS_REQUIRED)) {
			/* And don't move a CPU_ACCESS_REQUIRED BO to limited
			 * visible VRAM if we've depleted our allowance to do
			 * that.
			 */
			if (p->bytes_moved_vis < p->bytes_moved_vis_threshold)
				domain = bo->preferred_domains;
			else
				domain = bo->allowed_domains;
		} else {
			domain = bo->preferred_domains;
		}
	} else {
		domain = bo->allowed_domains;
	}

retry:
	amdgpu_ttm_placement_from_domain(bo, domain);
	initial_bytes_moved = atomic64_read(&adev->num_bytes_moved);
	r = ttm_bo_validate(&bo->tbo, &bo->placement, true, false);
	bytes_moved = atomic64_read(&adev->num_bytes_moved) -
		      initial_bytes_moved;
	p->bytes_moved += bytes_moved;
	if (adev->mc.visible_vram_size < adev->mc.real_vram_size &&
	    bo->tbo.mem.mem_type == TTM_PL_VRAM &&
	    bo->tbo.mem.start < adev->mc.visible_vram_size >> PAGE_SHIFT)
		p->bytes_moved_vis += bytes_moved;

	if (unlikely(r == -ENOMEM) && domain != bo->allowed_domains) {
		domain = bo->allowed_domains;
		goto retry;
	}

	return r;
}

/* Last resort, try to evict something from the current working set */
static bool amdgpu_cs_try_evict(struct amdgpu_cs_parser *p,
				struct amdgpu_bo *validated)
{
	uint32_t domain = validated->allowed_domains;
	int r;

	if (!p->evictable)
		return false;

	for (;&p->evictable->tv.head != &p->validated;
	     p->evictable = list_prev_entry(p->evictable, tv.head)) {

		struct amdgpu_bo_list_entry *candidate = p->evictable;
		struct amdgpu_bo *bo = candidate->robj;
		struct amdgpu_device *adev = amdgpu_ttm_adev(bo->tbo.bdev);
		u64 initial_bytes_moved, bytes_moved;
		bool update_bytes_moved_vis;
		uint32_t other;

		/* If we reached our current BO we can forget it */
		if (candidate->robj == validated)
			break;

		other = amdgpu_mem_type_to_domain(bo->tbo.mem.mem_type);

		/* Check if this BO is in one of the domains we need space for */
		if (!(other & domain))
			continue;

		/* Check if we can move this BO somewhere else */
		other = bo->allowed_domains & ~domain;
		if (!other)
			continue;

		/* Good we can try to move this BO somewhere else */
		amdgpu_ttm_placement_from_domain(bo, other);
		update_bytes_moved_vis =
			adev->mc.visible_vram_size < adev->mc.real_vram_size &&
			bo->tbo.mem.mem_type == TTM_PL_VRAM &&
			bo->tbo.mem.start < adev->mc.visible_vram_size >> PAGE_SHIFT;
		initial_bytes_moved = atomic64_read(&adev->num_bytes_moved);
		r = ttm_bo_validate(&bo->tbo, &bo->placement, true, false);
		bytes_moved = atomic64_read(&adev->num_bytes_moved) -
			initial_bytes_moved;
		p->bytes_moved += bytes_moved;
		if (update_bytes_moved_vis)
			p->bytes_moved_vis += bytes_moved;

		if (unlikely(r))
			break;

		p->evictable = list_prev_entry(p->evictable, tv.head);
		list_move(&candidate->tv.head, &p->validated);

		return true;
	}

	return false;
}

static int amdgpu_cs_validate(void *param, struct amdgpu_bo *bo)
{
	struct amdgpu_cs_parser *p = param;
	int r;

	do {
		r = amdgpu_cs_bo_validate(p, bo);
	} while (r == -ENOMEM && amdgpu_cs_try_evict(p, bo));
	if (r)
		return r;

	if (bo->shadow)
		r = amdgpu_cs_bo_validate(p, bo->shadow);

	return r;
}

static int amdgpu_cs_list_validate(struct amdgpu_cs_parser *p,
			    struct list_head *validated)
{
	struct amdgpu_bo_list_entry *lobj;
	int r;

	list_for_each_entry(lobj, validated, tv.head) {
		struct amdgpu_bo *bo = lobj->robj;
		bool binding_userptr = false;
		struct mm_struct *usermm;

		usermm = amdgpu_ttm_tt_get_usermm(bo->tbo.ttm);
		if (usermm && usermm != current->mm)
			return -EPERM;

		/* Check if we have user pages and nobody bound the BO already */
		if (amdgpu_ttm_tt_userptr_needs_pages(bo->tbo.ttm) &&
		    lobj->user_pages) {
			amdgpu_ttm_placement_from_domain(bo,
							 AMDGPU_GEM_DOMAIN_CPU);
			r = ttm_bo_validate(&bo->tbo, &bo->placement, true,
					    false);
			if (r)
				return r;
			amdgpu_ttm_tt_set_user_pages(bo->tbo.ttm,
						     lobj->user_pages);
			binding_userptr = true;
		}

		if (p->evictable == lobj)
			p->evictable = NULL;

		r = amdgpu_cs_validate(p, bo);
		if (r)
			return r;

		if (binding_userptr) {
			kvfree(lobj->user_pages);
			lobj->user_pages = NULL;
		}
	}
	return 0;
}

static int amdgpu_cs_parser_bos(struct amdgpu_cs_parser *p,
				union drm_amdgpu_cs *cs)
{
	struct amdgpu_fpriv *fpriv = p->filp->driver_priv;
	struct amdgpu_bo_list_entry *e;
	struct list_head duplicates;
	unsigned i, tries = 10;
	int r;

	INIT_LIST_HEAD(&p->validated);

	p->bo_list = amdgpu_bo_list_get(fpriv, cs->in.bo_list_handle);
	if (p->bo_list) {
		amdgpu_bo_list_get_list(p->bo_list, &p->validated);
		if (p->bo_list->first_userptr != p->bo_list->num_entries)
			p->mn = amdgpu_mn_get(p->adev);
	}

	INIT_LIST_HEAD(&duplicates);
	amdgpu_vm_get_pd_bo(&fpriv->vm, &p->validated, &p->vm_pd);

	if (p->uf_entry.robj)
		list_add(&p->uf_entry.tv.head, &p->validated);

	while (1) {
		struct list_head need_pages;
		unsigned i;

		r = ttm_eu_reserve_buffers(&p->ticket, &p->validated, true,
					   &duplicates);
		if (unlikely(r != 0)) {
			if (r != -ERESTARTSYS)
				DRM_ERROR("ttm_eu_reserve_buffers failed.\n");
			goto error_free_pages;
		}

		/* Without a BO list we don't have userptr BOs */
		if (!p->bo_list)
			break;

		INIT_LIST_HEAD(&need_pages);
		for (i = p->bo_list->first_userptr;
		     i < p->bo_list->num_entries; ++i) {
			struct amdgpu_bo *bo;

			e = &p->bo_list->array[i];
			bo = e->robj;

			if (amdgpu_ttm_tt_userptr_invalidated(bo->tbo.ttm,
				 &e->user_invalidated) && e->user_pages) {

				/* We acquired a page array, but somebody
				 * invalidated it. Free it and try again
				 */
				release_pages(e->user_pages,
<<<<<<< HEAD
					      e->robj->tbo.ttm->num_pages);
=======
					      bo->tbo.ttm->num_pages,
					      false);
>>>>>>> f150891f
				kvfree(e->user_pages);
				e->user_pages = NULL;
			}

			if (amdgpu_ttm_tt_userptr_needs_pages(bo->tbo.ttm) &&
			    !e->user_pages) {
				list_del(&e->tv.head);
				list_add(&e->tv.head, &need_pages);

				amdgpu_bo_unreserve(e->robj);
			}
		}

		if (list_empty(&need_pages))
			break;

		/* Unreserve everything again. */
		ttm_eu_backoff_reservation(&p->ticket, &p->validated);

		/* We tried too many times, just abort */
		if (!--tries) {
			r = -EDEADLK;
			DRM_ERROR("deadlock in %s\n", __func__);
			goto error_free_pages;
		}

		/* Fill the page arrays for all userptrs. */
		list_for_each_entry(e, &need_pages, tv.head) {
			struct ttm_tt *ttm = e->robj->tbo.ttm;

			e->user_pages = kvmalloc_array(ttm->num_pages,
							 sizeof(struct page*),
							 GFP_KERNEL | __GFP_ZERO);
			if (!e->user_pages) {
				r = -ENOMEM;
				DRM_ERROR("calloc failure in %s\n", __func__);
				goto error_free_pages;
			}

			r = amdgpu_ttm_tt_get_user_pages(ttm, e->user_pages);
			if (r) {
				DRM_ERROR("amdgpu_ttm_tt_get_user_pages failed.\n");
				kvfree(e->user_pages);
				e->user_pages = NULL;
				goto error_free_pages;
			}
		}

		/* And try again. */
		list_splice(&need_pages, &p->validated);
	}

	amdgpu_cs_get_threshold_for_moves(p->adev, &p->bytes_moved_threshold,
					  &p->bytes_moved_vis_threshold);
	p->bytes_moved = 0;
	p->bytes_moved_vis = 0;
	p->evictable = list_last_entry(&p->validated,
				       struct amdgpu_bo_list_entry,
				       tv.head);

	r = amdgpu_vm_validate_pt_bos(p->adev, &fpriv->vm,
				      amdgpu_cs_validate, p);
	if (r) {
		DRM_ERROR("amdgpu_vm_validate_pt_bos() failed.\n");
		goto error_validate;
	}

	r = amdgpu_cs_list_validate(p, &duplicates);
	if (r) {
		DRM_ERROR("amdgpu_cs_list_validate(duplicates) failed.\n");
		goto error_validate;
	}

	r = amdgpu_cs_list_validate(p, &p->validated);
	if (r) {
		DRM_ERROR("amdgpu_cs_list_validate(validated) failed.\n");
		goto error_validate;
	}

	amdgpu_cs_report_moved_bytes(p->adev, p->bytes_moved,
				     p->bytes_moved_vis);
	if (p->bo_list) {
		struct amdgpu_bo *gds = p->bo_list->gds_obj;
		struct amdgpu_bo *gws = p->bo_list->gws_obj;
		struct amdgpu_bo *oa = p->bo_list->oa_obj;
		struct amdgpu_vm *vm = &fpriv->vm;
		unsigned i;

		for (i = 0; i < p->bo_list->num_entries; i++) {
			struct amdgpu_bo *bo = p->bo_list->array[i].robj;

			p->bo_list->array[i].bo_va = amdgpu_vm_bo_find(vm, bo);
		}

		if (gds) {
			p->job->gds_base = amdgpu_bo_gpu_offset(gds);
			p->job->gds_size = amdgpu_bo_size(gds);
		}
		if (gws) {
			p->job->gws_base = amdgpu_bo_gpu_offset(gws);
			p->job->gws_size = amdgpu_bo_size(gws);
		}
		if (oa) {
			p->job->oa_base = amdgpu_bo_gpu_offset(oa);
			p->job->oa_size = amdgpu_bo_size(oa);
		}
	}

	if (!r && p->uf_entry.robj) {
		struct amdgpu_bo *uf = p->uf_entry.robj;

		r = amdgpu_ttm_bind(&uf->tbo, &uf->tbo.mem);
		p->job->uf_addr += amdgpu_bo_gpu_offset(uf);
	}

error_validate:
	if (r)
		ttm_eu_backoff_reservation(&p->ticket, &p->validated);

error_free_pages:

	if (p->bo_list) {
		for (i = p->bo_list->first_userptr;
		     i < p->bo_list->num_entries; ++i) {
			e = &p->bo_list->array[i];

			if (!e->user_pages)
				continue;

			release_pages(e->user_pages,
				      e->robj->tbo.ttm->num_pages);
			kvfree(e->user_pages);
		}
	}

	return r;
}

static int amdgpu_cs_sync_rings(struct amdgpu_cs_parser *p)
{
	struct amdgpu_bo_list_entry *e;
	int r;

	list_for_each_entry(e, &p->validated, tv.head) {
		struct reservation_object *resv = e->robj->tbo.resv;
		r = amdgpu_sync_resv(p->adev, &p->job->sync, resv, p->filp,
				     amdgpu_bo_explicit_sync(e->robj));

		if (r)
			return r;
	}
	return 0;
}

/**
 * cs_parser_fini() - clean parser states
 * @parser:	parser structure holding parsing context.
 * @error:	error number
 *
 * If error is set than unvalidate buffer, otherwise just free memory
 * used by parsing context.
 **/
static void amdgpu_cs_parser_fini(struct amdgpu_cs_parser *parser, int error,
				  bool backoff)
{
	unsigned i;

	if (error && backoff)
		ttm_eu_backoff_reservation(&parser->ticket,
					   &parser->validated);

	for (i = 0; i < parser->num_post_dep_syncobjs; i++)
		drm_syncobj_put(parser->post_dep_syncobjs[i]);
	kfree(parser->post_dep_syncobjs);

	dma_fence_put(parser->fence);

	if (parser->ctx) {
		mutex_unlock(&parser->ctx->lock);
		amdgpu_ctx_put(parser->ctx);
	}
	if (parser->bo_list)
		amdgpu_bo_list_put(parser->bo_list);

	for (i = 0; i < parser->nchunks; i++)
		kvfree(parser->chunks[i].kdata);
	kfree(parser->chunks);
	if (parser->job)
		amdgpu_job_free(parser->job);
	amdgpu_bo_unref(&parser->uf_entry.robj);
}

static int amdgpu_bo_vm_update_pte(struct amdgpu_cs_parser *p)
{
	struct amdgpu_device *adev = p->adev;
	struct amdgpu_fpriv *fpriv = p->filp->driver_priv;
	struct amdgpu_vm *vm = &fpriv->vm;
	struct amdgpu_bo_va *bo_va;
	struct amdgpu_bo *bo;
	int i, r;

	r = amdgpu_vm_update_directories(adev, vm);
	if (r)
		return r;

	r = amdgpu_vm_clear_freed(adev, vm, NULL);
	if (r)
		return r;

	r = amdgpu_vm_bo_update(adev, fpriv->prt_va, false);
	if (r)
		return r;

	r = amdgpu_sync_fence(adev, &p->job->sync,
			      fpriv->prt_va->last_pt_update);
	if (r)
		return r;

	if (amdgpu_sriov_vf(adev)) {
		struct dma_fence *f;

		bo_va = fpriv->csa_va;
		BUG_ON(!bo_va);
		r = amdgpu_vm_bo_update(adev, bo_va, false);
		if (r)
			return r;

		f = bo_va->last_pt_update;
		r = amdgpu_sync_fence(adev, &p->job->sync, f);
		if (r)
			return r;
	}

	if (p->bo_list) {
		for (i = 0; i < p->bo_list->num_entries; i++) {
			struct dma_fence *f;

			/* ignore duplicates */
			bo = p->bo_list->array[i].robj;
			if (!bo)
				continue;

			bo_va = p->bo_list->array[i].bo_va;
			if (bo_va == NULL)
				continue;

			r = amdgpu_vm_bo_update(adev, bo_va, false);
			if (r)
				return r;

			f = bo_va->last_pt_update;
			r = amdgpu_sync_fence(adev, &p->job->sync, f);
			if (r)
				return r;
		}

	}

	r = amdgpu_vm_handle_moved(adev, vm);
	if (r)
		return r;

	r = amdgpu_sync_fence(adev, &p->job->sync, vm->last_update);
	if (r)
		return r;

	if (amdgpu_vm_debug && p->bo_list) {
		/* Invalidate all BOs to test for userspace bugs */
		for (i = 0; i < p->bo_list->num_entries; i++) {
			/* ignore duplicates */
			bo = p->bo_list->array[i].robj;
			if (!bo)
				continue;

			amdgpu_vm_bo_invalidate(adev, bo, false);
		}
	}

	return r;
}

static int amdgpu_cs_ib_vm_chunk(struct amdgpu_device *adev,
				 struct amdgpu_cs_parser *p)
{
	struct amdgpu_fpriv *fpriv = p->filp->driver_priv;
	struct amdgpu_vm *vm = &fpriv->vm;
	struct amdgpu_ring *ring = p->job->ring;
	int r;

	/* Only for UVD/VCE VM emulation */
	if (p->job->ring->funcs->parse_cs) {
		unsigned i, j;

		for (i = 0, j = 0; i < p->nchunks && j < p->job->num_ibs; i++) {
			struct drm_amdgpu_cs_chunk_ib *chunk_ib;
			struct amdgpu_bo_va_mapping *m;
			struct amdgpu_bo *aobj = NULL;
			struct amdgpu_cs_chunk *chunk;
			struct amdgpu_ib *ib;
			uint64_t offset;
			uint8_t *kptr;

			chunk = &p->chunks[i];
			ib = &p->job->ibs[j];
			chunk_ib = chunk->kdata;

			if (chunk->chunk_id != AMDGPU_CHUNK_ID_IB)
				continue;

			r = amdgpu_cs_find_mapping(p, chunk_ib->va_start,
						   &aobj, &m);
			if (r) {
				DRM_ERROR("IB va_start is invalid\n");
				return r;
			}

			if ((chunk_ib->va_start + chunk_ib->ib_bytes) >
			    (m->last + 1) * AMDGPU_GPU_PAGE_SIZE) {
				DRM_ERROR("IB va_start+ib_bytes is invalid\n");
				return -EINVAL;
			}

			/* the IB should be reserved at this point */
			r = amdgpu_bo_kmap(aobj, (void **)&kptr);
			if (r) {
				return r;
			}

			offset = m->start * AMDGPU_GPU_PAGE_SIZE;
			kptr += chunk_ib->va_start - offset;

			memcpy(ib->ptr, kptr, chunk_ib->ib_bytes);
			amdgpu_bo_kunmap(aobj);

			r = amdgpu_ring_parse_cs(ring, p, j);
			if (r)
				return r;

			j++;
		}
	}

	if (p->job->vm) {
		p->job->vm_pd_addr = amdgpu_bo_gpu_offset(vm->root.base.bo);

		r = amdgpu_bo_vm_update_pte(p);
		if (r)
			return r;
	}

	return amdgpu_cs_sync_rings(p);
}

static int amdgpu_cs_ib_fill(struct amdgpu_device *adev,
			     struct amdgpu_cs_parser *parser)
{
	struct amdgpu_fpriv *fpriv = parser->filp->driver_priv;
	struct amdgpu_vm *vm = &fpriv->vm;
	int i, j;
	int r, ce_preempt = 0, de_preempt = 0;

	for (i = 0, j = 0; i < parser->nchunks && j < parser->job->num_ibs; i++) {
		struct amdgpu_cs_chunk *chunk;
		struct amdgpu_ib *ib;
		struct drm_amdgpu_cs_chunk_ib *chunk_ib;
		struct amdgpu_ring *ring;

		chunk = &parser->chunks[i];
		ib = &parser->job->ibs[j];
		chunk_ib = (struct drm_amdgpu_cs_chunk_ib *)chunk->kdata;

		if (chunk->chunk_id != AMDGPU_CHUNK_ID_IB)
			continue;

		if (chunk_ib->ip_type == AMDGPU_HW_IP_GFX && amdgpu_sriov_vf(adev)) {
			if (chunk_ib->flags & AMDGPU_IB_FLAG_PREEMPT) {
				if (chunk_ib->flags & AMDGPU_IB_FLAG_CE)
					ce_preempt++;
				else
					de_preempt++;
			}

			/* each GFX command submit allows 0 or 1 IB preemptible for CE & DE */
			if (ce_preempt > 1 || de_preempt > 1)
				return -EINVAL;
		}

		r = amdgpu_queue_mgr_map(adev, &parser->ctx->queue_mgr, chunk_ib->ip_type,
					 chunk_ib->ip_instance, chunk_ib->ring, &ring);
		if (r)
			return r;

		if (chunk_ib->flags & AMDGPU_IB_FLAG_PREAMBLE) {
			parser->job->preamble_status |= AMDGPU_PREAMBLE_IB_PRESENT;
			if (!parser->ctx->preamble_presented) {
				parser->job->preamble_status |= AMDGPU_PREAMBLE_IB_PRESENT_FIRST;
				parser->ctx->preamble_presented = true;
			}
		}

		if (parser->job->ring && parser->job->ring != ring)
			return -EINVAL;

		parser->job->ring = ring;

		r =  amdgpu_ib_get(adev, vm,
					ring->funcs->parse_cs ? chunk_ib->ib_bytes : 0,
					ib);
		if (r) {
			DRM_ERROR("Failed to get ib !\n");
			return r;
		}

		ib->gpu_addr = chunk_ib->va_start;
		ib->length_dw = chunk_ib->ib_bytes / 4;
		ib->flags = chunk_ib->flags;

		j++;
	}

	/* UVD & VCE fw doesn't support user fences */
	if (parser->job->uf_addr && (
	    parser->job->ring->funcs->type == AMDGPU_RING_TYPE_UVD ||
	    parser->job->ring->funcs->type == AMDGPU_RING_TYPE_VCE))
		return -EINVAL;

	return amdgpu_ctx_wait_prev_fence(parser->ctx, parser->job->ring->idx);
}

static int amdgpu_cs_process_fence_dep(struct amdgpu_cs_parser *p,
				       struct amdgpu_cs_chunk *chunk)
{
	struct amdgpu_fpriv *fpriv = p->filp->driver_priv;
	unsigned num_deps;
	int i, r;
	struct drm_amdgpu_cs_chunk_dep *deps;

	deps = (struct drm_amdgpu_cs_chunk_dep *)chunk->kdata;
	num_deps = chunk->length_dw * 4 /
		sizeof(struct drm_amdgpu_cs_chunk_dep);

	for (i = 0; i < num_deps; ++i) {
		struct amdgpu_ring *ring;
		struct amdgpu_ctx *ctx;
		struct dma_fence *fence;

		ctx = amdgpu_ctx_get(fpriv, deps[i].ctx_id);
		if (ctx == NULL)
			return -EINVAL;

		r = amdgpu_queue_mgr_map(p->adev, &ctx->queue_mgr,
					 deps[i].ip_type,
					 deps[i].ip_instance,
					 deps[i].ring, &ring);
		if (r) {
			amdgpu_ctx_put(ctx);
			return r;
		}

		fence = amdgpu_ctx_get_fence(ctx, ring,
					     deps[i].handle);
		if (IS_ERR(fence)) {
			r = PTR_ERR(fence);
			amdgpu_ctx_put(ctx);
			return r;
		} else if (fence) {
			r = amdgpu_sync_fence(p->adev, &p->job->sync,
					      fence);
			dma_fence_put(fence);
			amdgpu_ctx_put(ctx);
			if (r)
				return r;
		}
	}
	return 0;
}

static int amdgpu_syncobj_lookup_and_add_to_sync(struct amdgpu_cs_parser *p,
						 uint32_t handle)
{
	int r;
	struct dma_fence *fence;
	r = drm_syncobj_find_fence(p->filp, handle, &fence);
	if (r)
		return r;

	r = amdgpu_sync_fence(p->adev, &p->job->sync, fence);
	dma_fence_put(fence);

	return r;
}

static int amdgpu_cs_process_syncobj_in_dep(struct amdgpu_cs_parser *p,
					    struct amdgpu_cs_chunk *chunk)
{
	unsigned num_deps;
	int i, r;
	struct drm_amdgpu_cs_chunk_sem *deps;

	deps = (struct drm_amdgpu_cs_chunk_sem *)chunk->kdata;
	num_deps = chunk->length_dw * 4 /
		sizeof(struct drm_amdgpu_cs_chunk_sem);

	for (i = 0; i < num_deps; ++i) {
		r = amdgpu_syncobj_lookup_and_add_to_sync(p, deps[i].handle);
		if (r)
			return r;
	}
	return 0;
}

static int amdgpu_cs_process_syncobj_out_dep(struct amdgpu_cs_parser *p,
					     struct amdgpu_cs_chunk *chunk)
{
	unsigned num_deps;
	int i;
	struct drm_amdgpu_cs_chunk_sem *deps;
	deps = (struct drm_amdgpu_cs_chunk_sem *)chunk->kdata;
	num_deps = chunk->length_dw * 4 /
		sizeof(struct drm_amdgpu_cs_chunk_sem);

	p->post_dep_syncobjs = kmalloc_array(num_deps,
					     sizeof(struct drm_syncobj *),
					     GFP_KERNEL);
	p->num_post_dep_syncobjs = 0;

	if (!p->post_dep_syncobjs)
		return -ENOMEM;

	for (i = 0; i < num_deps; ++i) {
		p->post_dep_syncobjs[i] = drm_syncobj_find(p->filp, deps[i].handle);
		if (!p->post_dep_syncobjs[i])
			return -EINVAL;
		p->num_post_dep_syncobjs++;
	}
	return 0;
}

static int amdgpu_cs_dependencies(struct amdgpu_device *adev,
				  struct amdgpu_cs_parser *p)
{
	int i, r;

	for (i = 0; i < p->nchunks; ++i) {
		struct amdgpu_cs_chunk *chunk;

		chunk = &p->chunks[i];

		if (chunk->chunk_id == AMDGPU_CHUNK_ID_DEPENDENCIES) {
			r = amdgpu_cs_process_fence_dep(p, chunk);
			if (r)
				return r;
		} else if (chunk->chunk_id == AMDGPU_CHUNK_ID_SYNCOBJ_IN) {
			r = amdgpu_cs_process_syncobj_in_dep(p, chunk);
			if (r)
				return r;
		} else if (chunk->chunk_id == AMDGPU_CHUNK_ID_SYNCOBJ_OUT) {
			r = amdgpu_cs_process_syncobj_out_dep(p, chunk);
			if (r)
				return r;
		}
	}

	return 0;
}

static void amdgpu_cs_post_dependencies(struct amdgpu_cs_parser *p)
{
	int i;

	for (i = 0; i < p->num_post_dep_syncobjs; ++i)
		drm_syncobj_replace_fence(p->post_dep_syncobjs[i], p->fence);
}

static int amdgpu_cs_submit(struct amdgpu_cs_parser *p,
			    union drm_amdgpu_cs *cs)
{
	struct amdgpu_ring *ring = p->job->ring;
	struct amd_sched_entity *entity = &p->ctx->rings[ring->idx].entity;
	struct amdgpu_job *job;
	unsigned i;
	uint64_t seq;

	int r;

	amdgpu_mn_lock(p->mn);
	if (p->bo_list) {
		for (i = p->bo_list->first_userptr;
		     i < p->bo_list->num_entries; ++i) {
			struct amdgpu_bo *bo = p->bo_list->array[i].robj;

			if (amdgpu_ttm_tt_userptr_needs_pages(bo->tbo.ttm)) {
				amdgpu_mn_unlock(p->mn);
				return -ERESTARTSYS;
			}
		}
	}

	job = p->job;
	p->job = NULL;

	r = amd_sched_job_init(&job->base, &ring->sched, entity, p->filp);
	if (r) {
		amdgpu_job_free(job);
		amdgpu_mn_unlock(p->mn);
		return r;
	}

	job->owner = p->filp;
	job->fence_ctx = entity->fence_context;
	p->fence = dma_fence_get(&job->base.s_fence->finished);

	r = amdgpu_ctx_add_fence(p->ctx, ring, p->fence, &seq);
	if (r) {
		dma_fence_put(p->fence);
		dma_fence_put(&job->base.s_fence->finished);
		amdgpu_job_free(job);
		amdgpu_mn_unlock(p->mn);
		return r;
	}

	amdgpu_cs_post_dependencies(p);

	cs->out.handle = seq;
	job->uf_sequence = seq;

	amdgpu_job_free_resources(job);
	amdgpu_ring_priority_get(job->ring,
				 amd_sched_get_job_priority(&job->base));

	trace_amdgpu_cs_ioctl(job);
	amd_sched_entity_push_job(&job->base);

	ttm_eu_fence_buffer_objects(&p->ticket, &p->validated, p->fence);
	amdgpu_mn_unlock(p->mn);

	return 0;
}

int amdgpu_cs_ioctl(struct drm_device *dev, void *data, struct drm_file *filp)
{
	struct amdgpu_device *adev = dev->dev_private;
	union drm_amdgpu_cs *cs = data;
	struct amdgpu_cs_parser parser = {};
	bool reserved_buffers = false;
	int i, r;

	if (!adev->accel_working)
		return -EBUSY;

	parser.adev = adev;
	parser.filp = filp;

	r = amdgpu_cs_parser_init(&parser, data);
	if (r) {
		DRM_ERROR("Failed to initialize parser !\n");
		goto out;
	}

	r = amdgpu_cs_ib_fill(adev, &parser);
	if (r)
		goto out;

	r = amdgpu_cs_parser_bos(&parser, data);
	if (r) {
		if (r == -ENOMEM)
			DRM_ERROR("Not enough memory for command submission!\n");
		else if (r != -ERESTARTSYS)
			DRM_ERROR("Failed to process the buffer list %d!\n", r);
		goto out;
	}

	reserved_buffers = true;

	r = amdgpu_cs_dependencies(adev, &parser);
	if (r) {
		DRM_ERROR("Failed in the dependencies handling %d!\n", r);
		goto out;
	}

	for (i = 0; i < parser.job->num_ibs; i++)
		trace_amdgpu_cs(&parser, i);

	r = amdgpu_cs_ib_vm_chunk(adev, &parser);
	if (r)
		goto out;

	r = amdgpu_cs_submit(&parser, cs);

out:
	amdgpu_cs_parser_fini(&parser, r, reserved_buffers);
	return r;
}

/**
 * amdgpu_cs_wait_ioctl - wait for a command submission to finish
 *
 * @dev: drm device
 * @data: data from userspace
 * @filp: file private
 *
 * Wait for the command submission identified by handle to finish.
 */
int amdgpu_cs_wait_ioctl(struct drm_device *dev, void *data,
			 struct drm_file *filp)
{
	union drm_amdgpu_wait_cs *wait = data;
	struct amdgpu_device *adev = dev->dev_private;
	unsigned long timeout = amdgpu_gem_timeout(wait->in.timeout);
	struct amdgpu_ring *ring = NULL;
	struct amdgpu_ctx *ctx;
	struct dma_fence *fence;
	long r;

	ctx = amdgpu_ctx_get(filp->driver_priv, wait->in.ctx_id);
	if (ctx == NULL)
		return -EINVAL;

	r = amdgpu_queue_mgr_map(adev, &ctx->queue_mgr,
				 wait->in.ip_type, wait->in.ip_instance,
				 wait->in.ring, &ring);
	if (r) {
		amdgpu_ctx_put(ctx);
		return r;
	}

	fence = amdgpu_ctx_get_fence(ctx, ring, wait->in.handle);
	if (IS_ERR(fence))
		r = PTR_ERR(fence);
	else if (fence) {
		r = dma_fence_wait_timeout(fence, true, timeout);
		if (r > 0 && fence->error)
			r = fence->error;
		dma_fence_put(fence);
	} else
		r = 1;

	amdgpu_ctx_put(ctx);
	if (r < 0)
		return r;

	memset(wait, 0, sizeof(*wait));
	wait->out.status = (r == 0);

	return 0;
}

/**
 * amdgpu_cs_get_fence - helper to get fence from drm_amdgpu_fence
 *
 * @adev: amdgpu device
 * @filp: file private
 * @user: drm_amdgpu_fence copied from user space
 */
static struct dma_fence *amdgpu_cs_get_fence(struct amdgpu_device *adev,
					     struct drm_file *filp,
					     struct drm_amdgpu_fence *user)
{
	struct amdgpu_ring *ring;
	struct amdgpu_ctx *ctx;
	struct dma_fence *fence;
	int r;

	ctx = amdgpu_ctx_get(filp->driver_priv, user->ctx_id);
	if (ctx == NULL)
		return ERR_PTR(-EINVAL);

	r = amdgpu_queue_mgr_map(adev, &ctx->queue_mgr, user->ip_type,
				 user->ip_instance, user->ring, &ring);
	if (r) {
		amdgpu_ctx_put(ctx);
		return ERR_PTR(r);
	}

	fence = amdgpu_ctx_get_fence(ctx, ring, user->seq_no);
	amdgpu_ctx_put(ctx);

	return fence;
}

int amdgpu_cs_fence_to_handle_ioctl(struct drm_device *dev, void *data,
				    struct drm_file *filp)
{
	struct amdgpu_device *adev = dev->dev_private;
	union drm_amdgpu_fence_to_handle *info = data;
	struct dma_fence *fence;
	struct drm_syncobj *syncobj;
	struct sync_file *sync_file;
	int fd, r;

	fence = amdgpu_cs_get_fence(adev, filp, &info->in.fence);
	if (IS_ERR(fence))
		return PTR_ERR(fence);

	switch (info->in.what) {
	case AMDGPU_FENCE_TO_HANDLE_GET_SYNCOBJ:
		r = drm_syncobj_create(&syncobj, 0, fence);
		dma_fence_put(fence);
		if (r)
			return r;
		r = drm_syncobj_get_handle(filp, syncobj, &info->out.handle);
		drm_syncobj_put(syncobj);
		return r;

	case AMDGPU_FENCE_TO_HANDLE_GET_SYNCOBJ_FD:
		r = drm_syncobj_create(&syncobj, 0, fence);
		dma_fence_put(fence);
		if (r)
			return r;
		r = drm_syncobj_get_fd(syncobj, (int*)&info->out.handle);
		drm_syncobj_put(syncobj);
		return r;

	case AMDGPU_FENCE_TO_HANDLE_GET_SYNC_FILE_FD:
		fd = get_unused_fd_flags(O_CLOEXEC);
		if (fd < 0) {
			dma_fence_put(fence);
			return fd;
		}

		sync_file = sync_file_create(fence);
		dma_fence_put(fence);
		if (!sync_file) {
			put_unused_fd(fd);
			return -ENOMEM;
		}

		fd_install(fd, sync_file->file);
		info->out.handle = fd;
		return 0;

	default:
		return -EINVAL;
	}
}

/**
 * amdgpu_cs_wait_all_fence - wait on all fences to signal
 *
 * @adev: amdgpu device
 * @filp: file private
 * @wait: wait parameters
 * @fences: array of drm_amdgpu_fence
 */
static int amdgpu_cs_wait_all_fences(struct amdgpu_device *adev,
				     struct drm_file *filp,
				     union drm_amdgpu_wait_fences *wait,
				     struct drm_amdgpu_fence *fences)
{
	uint32_t fence_count = wait->in.fence_count;
	unsigned int i;
	long r = 1;

	for (i = 0; i < fence_count; i++) {
		struct dma_fence *fence;
		unsigned long timeout = amdgpu_gem_timeout(wait->in.timeout_ns);

		fence = amdgpu_cs_get_fence(adev, filp, &fences[i]);
		if (IS_ERR(fence))
			return PTR_ERR(fence);
		else if (!fence)
			continue;

		r = dma_fence_wait_timeout(fence, true, timeout);
		dma_fence_put(fence);
		if (r < 0)
			return r;

		if (r == 0)
			break;

		if (fence->error)
			return fence->error;
	}

	memset(wait, 0, sizeof(*wait));
	wait->out.status = (r > 0);

	return 0;
}

/**
 * amdgpu_cs_wait_any_fence - wait on any fence to signal
 *
 * @adev: amdgpu device
 * @filp: file private
 * @wait: wait parameters
 * @fences: array of drm_amdgpu_fence
 */
static int amdgpu_cs_wait_any_fence(struct amdgpu_device *adev,
				    struct drm_file *filp,
				    union drm_amdgpu_wait_fences *wait,
				    struct drm_amdgpu_fence *fences)
{
	unsigned long timeout = amdgpu_gem_timeout(wait->in.timeout_ns);
	uint32_t fence_count = wait->in.fence_count;
	uint32_t first = ~0;
	struct dma_fence **array;
	unsigned int i;
	long r;

	/* Prepare the fence array */
	array = kcalloc(fence_count, sizeof(struct dma_fence *), GFP_KERNEL);

	if (array == NULL)
		return -ENOMEM;

	for (i = 0; i < fence_count; i++) {
		struct dma_fence *fence;

		fence = amdgpu_cs_get_fence(adev, filp, &fences[i]);
		if (IS_ERR(fence)) {
			r = PTR_ERR(fence);
			goto err_free_fence_array;
		} else if (fence) {
			array[i] = fence;
		} else { /* NULL, the fence has been already signaled */
			r = 1;
			first = i;
			goto out;
		}
	}

	r = dma_fence_wait_any_timeout(array, fence_count, true, timeout,
				       &first);
	if (r < 0)
		goto err_free_fence_array;

out:
	memset(wait, 0, sizeof(*wait));
	wait->out.status = (r > 0);
	wait->out.first_signaled = first;
	/* set return value 0 to indicate success */
	r = array[first]->error;

err_free_fence_array:
	for (i = 0; i < fence_count; i++)
		dma_fence_put(array[i]);
	kfree(array);

	return r;
}

/**
 * amdgpu_cs_wait_fences_ioctl - wait for multiple command submissions to finish
 *
 * @dev: drm device
 * @data: data from userspace
 * @filp: file private
 */
int amdgpu_cs_wait_fences_ioctl(struct drm_device *dev, void *data,
				struct drm_file *filp)
{
	struct amdgpu_device *adev = dev->dev_private;
	union drm_amdgpu_wait_fences *wait = data;
	uint32_t fence_count = wait->in.fence_count;
	struct drm_amdgpu_fence *fences_user;
	struct drm_amdgpu_fence *fences;
	int r;

	/* Get the fences from userspace */
	fences = kmalloc_array(fence_count, sizeof(struct drm_amdgpu_fence),
			GFP_KERNEL);
	if (fences == NULL)
		return -ENOMEM;

	fences_user = u64_to_user_ptr(wait->in.fences);
	if (copy_from_user(fences, fences_user,
		sizeof(struct drm_amdgpu_fence) * fence_count)) {
		r = -EFAULT;
		goto err_free_fences;
	}

	if (wait->in.wait_all)
		r = amdgpu_cs_wait_all_fences(adev, filp, wait, fences);
	else
		r = amdgpu_cs_wait_any_fence(adev, filp, wait, fences);

err_free_fences:
	kfree(fences);

	return r;
}

/**
 * amdgpu_cs_find_bo_va - find bo_va for VM address
 *
 * @parser: command submission parser context
 * @addr: VM address
 * @bo: resulting BO of the mapping found
 *
 * Search the buffer objects in the command submission context for a certain
 * virtual memory address. Returns allocation structure when found, NULL
 * otherwise.
 */
int amdgpu_cs_find_mapping(struct amdgpu_cs_parser *parser,
			   uint64_t addr, struct amdgpu_bo **bo,
			   struct amdgpu_bo_va_mapping **map)
{
	struct amdgpu_fpriv *fpriv = parser->filp->driver_priv;
	struct amdgpu_vm *vm = &fpriv->vm;
	struct amdgpu_bo_va_mapping *mapping;
	int r;

	addr /= AMDGPU_GPU_PAGE_SIZE;

	mapping = amdgpu_vm_bo_lookup_mapping(vm, addr);
	if (!mapping || !mapping->bo_va || !mapping->bo_va->base.bo)
		return -EINVAL;

	*bo = mapping->bo_va->base.bo;
	*map = mapping;

	/* Double check that the BO is reserved by this CS */
	if (READ_ONCE((*bo)->tbo.resv->lock.ctx) != &parser->ticket)
		return -EINVAL;

	if (!((*bo)->flags & AMDGPU_GEM_CREATE_VRAM_CONTIGUOUS)) {
		(*bo)->flags |= AMDGPU_GEM_CREATE_VRAM_CONTIGUOUS;
		amdgpu_ttm_placement_from_domain(*bo, (*bo)->allowed_domains);
		r = ttm_bo_validate(&(*bo)->tbo, &(*bo)->placement, false,
				    false);
		if (r)
			return r;
	}

	return amdgpu_ttm_bind(&(*bo)->tbo, &(*bo)->tbo.mem);
}<|MERGE_RESOLUTION|>--- conflicted
+++ resolved
@@ -562,12 +562,7 @@
 				 * invalidated it. Free it and try again
 				 */
 				release_pages(e->user_pages,
-<<<<<<< HEAD
-					      e->robj->tbo.ttm->num_pages);
-=======
-					      bo->tbo.ttm->num_pages,
-					      false);
->>>>>>> f150891f
+					      bo->tbo.ttm->num_pages);
 				kvfree(e->user_pages);
 				e->user_pages = NULL;
 			}
