/*
 * Copyright (C) 2015 Red Hat, Inc.
 * All Rights Reserved.
 *
 * Authors:
 *    Dave Airlie
 *    Alon Levy
 *
 * Permission is hereby granted, free of charge, to any person obtaining a
 * copy of this software and associated documentation files (the "Software"),
 * to deal in the Software without restriction, including without limitation
 * the rights to use, copy, modify, merge, publish, distribute, sublicense,
 * and/or sell copies of the Software, and to permit persons to whom the
 * Software is furnished to do so, subject to the following conditions:
 *
 * The above copyright notice and this permission notice shall be included in
 * all copies or substantial portions of the Software.
 *
 * THE SOFTWARE IS PROVIDED "AS IS", WITHOUT WARRANTY OF ANY KIND, EXPRESS OR
 * IMPLIED, INCLUDING BUT NOT LIMITED TO THE WARRANTIES OF MERCHANTABILITY,
 * FITNESS FOR A PARTICULAR PURPOSE AND NONINFRINGEMENT.  IN NO EVENT SHALL
 * THE COPYRIGHT HOLDER(S) OR AUTHOR(S) BE LIABLE FOR ANY CLAIM, DAMAGES OR
 * OTHER LIABILITY, WHETHER IN AN ACTION OF CONTRACT, TORT OR OTHERWISE,
 * ARISING FROM, OUT OF OR IN CONNECTION WITH THE SOFTWARE OR THE USE OR
 * OTHER DEALINGS IN THE SOFTWARE.
 */

#include <linux/dma-mapping.h>
#include <linux/file.h>
#include <linux/sync_file.h>

#include <drm/drmP.h>
#include <drm/virtgpu_drm.h>
#include <drm/ttm/ttm_execbuf_util.h>
#include <linux/sync_file.h>

#include "virtgpu_drv.h"

static void convert_to_hw_box(struct virtio_gpu_box *dst,
			      const struct drm_virtgpu_3d_box *src)
{
	dst->x = cpu_to_le32(src->x);
	dst->y = cpu_to_le32(src->y);
	dst->z = cpu_to_le32(src->z);
	dst->w = cpu_to_le32(src->w);
	dst->h = cpu_to_le32(src->h);
	dst->d = cpu_to_le32(src->d);
}

static int virtio_gpu_map_ioctl(struct drm_device *dev, void *data,
				struct drm_file *file_priv)
{
	struct virtio_gpu_device *vgdev = dev->dev_private;
	struct drm_virtgpu_map *virtio_gpu_map = data;

	return virtio_gpu_mode_dumb_mmap(file_priv, vgdev->ddev,
					 virtio_gpu_map->handle,
					 &virtio_gpu_map->offset);
}

int virtio_gpu_object_list_validate(struct ww_acquire_ctx *ticket,
				    struct list_head *head)
{
	struct ttm_validate_buffer *buf;
	struct ttm_buffer_object *bo;
	struct virtio_gpu_object *qobj;
	int ret;

	ret = ttm_eu_reserve_buffers(ticket, head, true, NULL);
	if (ret != 0)
		return ret;

	list_for_each_entry(buf, head, head) {
		bo = buf->bo;
		qobj = container_of(bo, struct virtio_gpu_object, tbo);
		ret = ttm_bo_validate(bo, &qobj->placement, false, false);
		if (ret) {
			ttm_eu_backoff_reservation(ticket, head);
			return ret;
		}
	}
	return 0;
}

void virtio_gpu_unref_list(struct list_head *head)
{
	struct ttm_validate_buffer *buf;
	struct ttm_buffer_object *bo;
	struct virtio_gpu_object *qobj;

	list_for_each_entry(buf, head, head) {
		bo = buf->bo;
		qobj = container_of(bo, struct virtio_gpu_object, tbo);

		drm_gem_object_put_unlocked(&qobj->gem_base);
	}
}

/*
 * Usage of execbuffer:
 * Relocations need to take into account the full VIRTIO_GPUDrawable size.
 * However, the command as passed from user space must *not* contain the initial
 * VIRTIO_GPUReleaseInfo struct (first XXX bytes)
 */
static int virtio_gpu_execbuffer_ioctl(struct drm_device *dev, void *data,
				 struct drm_file *drm_file)
{
	struct drm_virtgpu_execbuffer *exbuf = data;
	struct virtio_gpu_device *vgdev = dev->dev_private;
	struct virtio_gpu_fpriv *vfpriv = drm_file->driver_priv;
	struct drm_gem_object *gobj;
	struct virtio_gpu_fence *out_fence;
	struct virtio_gpu_object *qobj;
	int ret;
	uint32_t *bo_handles = NULL;
	void __user *user_bo_handles = NULL;
	struct list_head validate_list;
	struct ttm_validate_buffer *buflist = NULL;
	int i;
	struct ww_acquire_ctx ticket;
	struct sync_file *sync_file;
	int in_fence_fd = exbuf->fence_fd;
	int out_fence_fd = -1;
	void *buf;

	if (vgdev->has_virgl_3d == false)
		return -ENOSYS;

	if ((exbuf->flags & ~VIRTGPU_EXECBUF_FLAGS))
		return -EINVAL;

	exbuf->fence_fd = -1;

	if (exbuf->flags & VIRTGPU_EXECBUF_FENCE_FD_IN) {
		struct dma_fence *in_fence;

		in_fence = sync_file_get_fence(in_fence_fd);

		if (!in_fence)
			return -EINVAL;

		/*
		 * Wait if the fence is from a foreign context, or if the fence
		 * array contains any fence from a foreign context.
		 */
		ret = 0;
		if (!dma_fence_match_context(in_fence, vgdev->fence_drv.context))
			ret = dma_fence_wait(in_fence, true);

		dma_fence_put(in_fence);
		if (ret)
			return ret;
	}

	if (exbuf->flags & VIRTGPU_EXECBUF_FENCE_FD_OUT) {
		out_fence_fd = get_unused_fd_flags(O_CLOEXEC);
		if (out_fence_fd < 0)
			return out_fence_fd;
	}

	INIT_LIST_HEAD(&validate_list);
	if (exbuf->num_bo_handles) {

		bo_handles = kvmalloc_array(exbuf->num_bo_handles,
					   sizeof(uint32_t), GFP_KERNEL);
		buflist = kvmalloc_array(exbuf->num_bo_handles,
					   sizeof(struct ttm_validate_buffer),
					   GFP_KERNEL | __GFP_ZERO);
		if (!bo_handles || !buflist) {
			ret = -ENOMEM;
			goto out_unused_fd;
		}

		user_bo_handles = u64_to_user_ptr(exbuf->bo_handles);
		if (copy_from_user(bo_handles, user_bo_handles,
				   exbuf->num_bo_handles * sizeof(uint32_t))) {
			ret = -EFAULT;
			goto out_unused_fd;
		}

		for (i = 0; i < exbuf->num_bo_handles; i++) {
			gobj = drm_gem_object_lookup(drm_file, bo_handles[i]);
			if (!gobj) {
				ret = -ENOENT;
				goto out_unused_fd;
			}

			qobj = gem_to_virtio_gpu_obj(gobj);
			buflist[i].bo = &qobj->tbo;

			list_add(&buflist[i].head, &validate_list);
		}
		kvfree(bo_handles);
		bo_handles = NULL;
	}

	ret = virtio_gpu_object_list_validate(&ticket, &validate_list);
	if (ret)
		goto out_free;

	buf = memdup_user(u64_to_user_ptr(exbuf->command), exbuf->size);
	if (IS_ERR(buf)) {
		ret = PTR_ERR(buf);
		goto out_unresv;
	}

	out_fence = virtio_gpu_fence_alloc(vgdev);
	if(!out_fence) {
		ret = -ENOMEM;
		goto out_memdup;
	}

	if (out_fence_fd >= 0) {
		sync_file = sync_file_create(&out_fence->f);
		if (!sync_file) {
			dma_fence_put(&out_fence->f);
			ret = -ENOMEM;
			goto out_memdup;
		}

		exbuf->fence_fd = out_fence_fd;
		fd_install(out_fence_fd, sync_file->file);
	}

	virtio_gpu_cmd_submit(vgdev, buf, exbuf->size,
			      vfpriv->ctx_id, out_fence);

	ttm_eu_fence_buffer_objects(&ticket, &validate_list, &out_fence->f);

	/* fence the command bo */
	virtio_gpu_unref_list(&validate_list);
	kvfree(buflist);
	return 0;

out_memdup:
	kfree(buf);
out_unresv:
	ttm_eu_backoff_reservation(&ticket, &validate_list);
out_free:
	virtio_gpu_unref_list(&validate_list);
out_unused_fd:
	kvfree(bo_handles);
	kvfree(buflist);

	if (out_fence_fd >= 0)
		put_unused_fd(out_fence_fd);

	return ret;
}

static int virtio_gpu_getparam_ioctl(struct drm_device *dev, void *data,
				     struct drm_file *file_priv)
{
	struct virtio_gpu_device *vgdev = dev->dev_private;
	struct drm_virtgpu_getparam *param = data;
	int value;

	switch (param->param) {
	case VIRTGPU_PARAM_3D_FEATURES:
		value = vgdev->has_virgl_3d == true ? 1 : 0;
		break;
	case VIRTGPU_PARAM_CAPSET_QUERY_FIX:
		value = 1;
		break;
	case VIRTGPU_PARAM_RESOURCE_BLOB:
		value = vgdev->has_resource_blob == true ? 1 : 0;
		break;
	case VIRTGPU_PARAM_HOST_VISIBLE:
		value = vgdev->has_host_visible == true ? 1 : 0;
		break;
	default:
		return -EINVAL;
	}
	if (copy_to_user(u64_to_user_ptr(param->value), &value, sizeof(int)))
		return -EFAULT;

	return 0;
}

static int virtio_gpu_resource_create_ioctl(struct drm_device *dev, void *data,
					    struct drm_file *file_priv)
{
	struct virtio_gpu_device *vgdev = dev->dev_private;
	struct drm_virtgpu_resource_create *rc = data;
	struct virtio_gpu_fence *fence;
	int ret;
	struct virtio_gpu_object *qobj;
	struct drm_gem_object *obj;
	uint32_t handle = 0;
	struct virtio_gpu_object_params params = { 0 };

	if (vgdev->has_virgl_3d == false) {
		if (rc->depth > 1)
			return -EINVAL;
		if (rc->nr_samples > 1)
			return -EINVAL;
		if (rc->last_level > 1)
			return -EINVAL;
		if (rc->target != 2)
			return -EINVAL;
		if (rc->array_size > 1)
			return -EINVAL;
	}

	params.format = rc->format;
	params.width = rc->width;
	params.height = rc->height;
	params.size = rc->size;
	if (vgdev->has_virgl_3d) {
		params.virgl = true;
		params.target = rc->target;
		params.bind = rc->bind;
		params.depth = rc->depth;
		params.array_size = rc->array_size;
		params.last_level = rc->last_level;
		params.nr_samples = rc->nr_samples;
		params.flags = rc->flags;
	}
	/* allocate a single page size object */
	if (params.size == 0)
		params.size = PAGE_SIZE;

	fence = virtio_gpu_fence_alloc(vgdev);
	if (!fence)
		return -ENOMEM;
	qobj = virtio_gpu_alloc_object(dev, &params, fence);
	dma_fence_put(&fence->f);
	if (IS_ERR(qobj))
		return PTR_ERR(qobj);
	obj = &qobj->gem_base;

	ret = drm_gem_handle_create(file_priv, obj, &handle);
	if (ret) {
		drm_gem_object_release(obj);
		return ret;
	}
	drm_gem_object_put_unlocked(obj);

	rc->res_handle = qobj->hw_res_handle; /* similiar to a VM address */
	rc->bo_handle = handle;
	return 0;
}

static int virtio_gpu_resource_info_ioctl(struct drm_device *dev, void *data,
					  struct drm_file *file_priv)
{
	struct virtio_gpu_device *vgdev = dev->dev_private;
	struct drm_virtgpu_resource_info *ri = data;
	struct drm_gem_object *gobj = NULL;
	struct virtio_gpu_object *qobj = NULL;
	int ret = 0;

	gobj = drm_gem_object_lookup(file_priv, ri->bo_handle);
	if (gobj == NULL)
		return -ENOENT;

	qobj = gem_to_virtio_gpu_obj(gobj);

	ri->res_handle = qobj->hw_res_handle;
<<<<<<< HEAD
	drm_gem_object_put_unlocked(gobj);
	return 0;
=======
	ri->size = qobj->gem_base.size;

	if (!qobj->create_callback_done) {
		ret = wait_event_interruptible(vgdev->resp_wq,
					       qobj->create_callback_done);
		if (ret)
			goto out;
	}

	if (qobj->num_planes) {
		int i;

		ri->num_planes = qobj->num_planes;
		for (i = 0; i < qobj->num_planes; i++) {
			ri->strides[i] = qobj->strides[i];
			ri->offsets[i] = qobj->offsets[i];
		}
	}

	ri->format_modifier = qobj->format_modifier;
out:
	drm_gem_object_put_unlocked(gobj);
	return ret;
>>>>>>> a1f19153
}

static int virtio_gpu_transfer_from_host_ioctl(struct drm_device *dev,
					       void *data,
					       struct drm_file *file)
{
	struct virtio_gpu_device *vgdev = dev->dev_private;
	struct virtio_gpu_fpriv *vfpriv = file->driver_priv;
	struct drm_virtgpu_3d_transfer_from_host *args = data;
	struct drm_gem_object *gobj = NULL;
	struct virtio_gpu_object *qobj = NULL;
	struct virtio_gpu_fence *fence;
	int ret;
	u32 offset = args->offset;
	struct virtio_gpu_box box;

	if (vgdev->has_virgl_3d == false)
		return -ENOSYS;

	gobj = drm_gem_object_lookup(file, args->bo_handle);
	if (gobj == NULL)
		return -ENOENT;

	qobj = gem_to_virtio_gpu_obj(gobj);

	ret = virtio_gpu_object_reserve(qobj, false);
	if (ret)
		goto out;

	ret = ttm_bo_validate(&qobj->tbo, &qobj->placement,
			      true, false);
	if (unlikely(ret))
		goto out_unres;

	convert_to_hw_box(&box, &args->box);

	fence = virtio_gpu_fence_alloc(vgdev);
	if (!fence) {
		ret = -ENOMEM;
		goto out_unres;
	}
	virtio_gpu_cmd_transfer_from_host_3d
		(vgdev, qobj->hw_res_handle,
		 vfpriv->ctx_id, offset, args->level,
		 &box, fence);
	reservation_object_add_excl_fence(qobj->tbo.resv,
					  &fence->f);

	dma_fence_put(&fence->f);
out_unres:
	virtio_gpu_object_unreserve(qobj);
out:
	drm_gem_object_put_unlocked(gobj);
	return ret;
}

static int virtio_gpu_transfer_to_host_ioctl(struct drm_device *dev, void *data,
					     struct drm_file *file)
{
	struct virtio_gpu_device *vgdev = dev->dev_private;
	struct virtio_gpu_fpriv *vfpriv = file->driver_priv;
	struct drm_virtgpu_3d_transfer_to_host *args = data;
	struct drm_gem_object *gobj = NULL;
	struct virtio_gpu_object *qobj = NULL;
	struct virtio_gpu_fence *fence;
	struct virtio_gpu_box box;
	int ret;
	u32 offset = args->offset;

	gobj = drm_gem_object_lookup(file, args->bo_handle);
	if (gobj == NULL)
		return -ENOENT;

	qobj = gem_to_virtio_gpu_obj(gobj);

	ret = virtio_gpu_object_reserve(qobj, false);
	if (ret)
		goto out;

	ret = ttm_bo_validate(&qobj->tbo, &qobj->placement,
			      true, false);
	if (unlikely(ret))
		goto out_unres;

	convert_to_hw_box(&box, &args->box);
	if (!vgdev->has_virgl_3d) {
		virtio_gpu_cmd_transfer_to_host_2d
			(vgdev, qobj, offset,
			 box.w, box.h, box.x, box.y, NULL);
	} else {
		fence = virtio_gpu_fence_alloc(vgdev);
		if (!fence) {
			ret = -ENOMEM;
			goto out_unres;
		}
		virtio_gpu_cmd_transfer_to_host_3d
			(vgdev, qobj,
			 vfpriv ? vfpriv->ctx_id : 0, offset,
			 args->level, &box, fence);
		reservation_object_add_excl_fence(qobj->tbo.resv,
						  &fence->f);
		dma_fence_put(&fence->f);
	}

out_unres:
	virtio_gpu_object_unreserve(qobj);
out:
	drm_gem_object_put_unlocked(gobj);
	return ret;
}

static int virtio_gpu_wait_ioctl(struct drm_device *dev, void *data,
			    struct drm_file *file)
{
	struct drm_virtgpu_3d_wait *args = data;
	struct drm_gem_object *gobj = NULL;
	struct virtio_gpu_object *qobj = NULL;
	int ret;
	bool nowait = false;

	gobj = drm_gem_object_lookup(file, args->handle);
	if (gobj == NULL)
		return -ENOENT;

	qobj = gem_to_virtio_gpu_obj(gobj);

	if (args->flags & VIRTGPU_WAIT_NOWAIT)
		nowait = true;
	ret = virtio_gpu_object_wait(qobj, nowait);

	drm_gem_object_put_unlocked(gobj);
	return ret;
}

static int virtio_gpu_get_caps_ioctl(struct drm_device *dev,
				void *data, struct drm_file *file)
{
	struct virtio_gpu_device *vgdev = dev->dev_private;
	struct drm_virtgpu_get_caps *args = data;
	unsigned size, host_caps_size;
	int i;
	int found_valid = -1;
	int ret;
	struct virtio_gpu_drv_cap_cache *cache_ent;
	void *ptr;

	if (vgdev->num_capsets == 0)
		return -ENOSYS;

	/* don't allow userspace to pass 0 */
	if (args->size == 0)
		return -EINVAL;

	spin_lock(&vgdev->display_info_lock);
	for (i = 0; i < vgdev->num_capsets; i++) {
		if (vgdev->capsets[i].id == args->cap_set_id) {
			if (vgdev->capsets[i].max_version >= args->cap_set_ver) {
				found_valid = i;
				break;
			}
		}
	}

	if (found_valid == -1) {
		spin_unlock(&vgdev->display_info_lock);
		return -EINVAL;
	}

	host_caps_size = vgdev->capsets[found_valid].max_size;
	/* only copy to user the minimum of the host caps size or the guest caps size */
	size = min(args->size, host_caps_size);

	list_for_each_entry(cache_ent, &vgdev->cap_cache, head) {
		if (cache_ent->id == args->cap_set_id &&
		    cache_ent->version == args->cap_set_ver) {
			spin_unlock(&vgdev->display_info_lock);
			goto copy_exit;
		}
	}
	spin_unlock(&vgdev->display_info_lock);

	/* not in cache - need to talk to hw */
	virtio_gpu_cmd_get_capset(vgdev, found_valid, args->cap_set_ver,
				  &cache_ent);

copy_exit:
	ret = wait_event_timeout(vgdev->resp_wq,
				 atomic_read(&cache_ent->is_valid), 5 * HZ);
	if (!ret)
		return -EBUSY;

	/* is_valid check must proceed before copy of the cache entry. */
	smp_rmb();

	ptr = cache_ent->caps_cache;

	if (copy_to_user(u64_to_user_ptr(args->addr), ptr, size))
		return -EFAULT;

	return 0;
}

static int virtio_gpu_resource_create_blob_ioctl(struct drm_device *dev,
				void *data, struct drm_file *file)
{
	uint32_t device_blob_mem = 0;
	int ret, si, nents;
	uint32_t handle = 0;
	struct scatterlist *sg;
	struct virtio_gpu_object *obj;
	struct virtio_gpu_fence *fence;
	struct virtio_gpu_mem_entry *ents;
	struct drm_virtgpu_resource_create_blob *rc_blob = data;
	struct virtio_gpu_object_params params = { 0 };
	struct virtio_gpu_device *vgdev = dev->dev_private;
	struct virtio_gpu_fpriv *vfpriv = file->driver_priv;
	bool use_dma_api = !virtio_has_iommu_quirk(vgdev->vdev);
	bool mappable = rc_blob->blob_flags & VIRTGPU_BLOB_FLAG_MAPPABLE;
	bool has_guest = (rc_blob->blob_mem == VIRTGPU_BLOB_MEM_GUEST ||
		rc_blob->blob_mem == VIRTGPU_BLOB_MEM_HOST_GUEST);

	params.size = rc_blob->size;
	params.blob_mem = rc_blob->blob_mem;
	params.blob = true;

	if (rc_blob->blob_mem == VIRTGPU_BLOB_MEM_GUEST)
		device_blob_mem = VIRTIO_GPU_BLOB_MEM_GUEST;

	if (vgdev->has_virgl_3d) {
		if (rc_blob->blob_mem == VIRTGPU_BLOB_MEM_HOST)
			device_blob_mem = VIRTIO_GPU_BLOB_MEM_HOST3D;
		else if (rc_blob->blob_mem == VIRTGPU_BLOB_MEM_HOST_GUEST)
			device_blob_mem = VIRTIO_GPU_BLOB_MEM_HOST3D_GUEST;
	} else {
		if (rc_blob->blob_mem == VIRTGPU_BLOB_MEM_HOST)
			device_blob_mem = VIRTIO_GPU_BLOB_MEM_HOSTSYS;
		else if (rc_blob->blob_mem == VIRTGPU_BLOB_MEM_HOST_GUEST)
			device_blob_mem = VIRTIO_GPU_BLOB_MEM_HOSTSYS_GUEST;
	}

	if (rc_blob->cmd_size) {
		void *buf;
		void __user *cmd = u64_to_user_ptr(rc_blob->cmd);

		buf = kzalloc(rc_blob->cmd_size, GFP_KERNEL);
		if (!buf)
			return -ENOMEM;

		if (copy_from_user(buf, cmd, rc_blob->cmd_size)) {
			kfree(buf);
			return -EFAULT;
		}

		virtio_gpu_cmd_submit(vgdev, buf, rc_blob->cmd_size,
				      vfpriv->ctx_id, NULL);
	}

	obj = virtio_gpu_alloc_object(dev, &params, NULL);
	if (IS_ERR(obj))
		return PTR_ERR(obj);

	if (!obj->pages) {
                ret = virtio_gpu_object_get_sg_table(vgdev, obj);
                if (ret)
			goto err_free_obj;
        }

	if (!has_guest) {
		nents = 0;
	} else if (use_dma_api) {
                obj->mapped = dma_map_sg(vgdev->vdev->dev.parent,
                                         obj->pages->sgl, obj->pages->nents,
                                         DMA_TO_DEVICE);
                nents = obj->mapped;
        } else {
                nents = obj->pages->nents;
        }

	ents = kzalloc(nents * sizeof(struct virtio_gpu_mem_entry), GFP_KERNEL);
	if (has_guest) {
		for_each_sg(obj->pages->sgl, sg, nents, si) {
			ents[si].addr = cpu_to_le64(use_dma_api
						    ? sg_dma_address(sg)
						    : sg_phys(sg));
			ents[si].length = cpu_to_le32(sg->length);
			ents[si].padding = 0;
		}
	}

	fence = virtio_gpu_fence_alloc(vgdev);
	if (!fence) {
		ret = -ENOMEM;
		goto err_free_obj;
	}

	virtio_gpu_cmd_resource_create_blob(vgdev, obj, vfpriv->ctx_id,
		device_blob_mem,
		rc_blob->blob_flags,
		rc_blob->blob_id,
		rc_blob->size,
		nents, ents);

	ret = drm_gem_handle_create(file, &obj->gem_base, &handle);
	if (ret)
		goto err_fence_put;

	if (!has_guest && mappable)
		virtio_gpu_cmd_map(vgdev, obj, obj->tbo.offset, fence);

	/*
	 * No need to call virtio_gpu_object_reserve since the buffer is not
	 * being used for ttm validation and no other processes can access
	 * the reservation object at this point.
	 */
	reservation_object_add_excl_fence(obj->tbo.resv, &fence->f);

	dma_fence_put(&fence->f);
	drm_gem_object_put_unlocked(&obj->gem_base);

	rc_blob->res_handle = obj->hw_res_handle;
	rc_blob->bo_handle = handle;
	return 0;

err_fence_put:
	dma_fence_put(&fence->f);
err_free_obj:
	drm_gem_object_release(&obj->gem_base);
	return ret;
}

struct drm_ioctl_desc virtio_gpu_ioctls[DRM_VIRTIO_NUM_IOCTLS] = {
	DRM_IOCTL_DEF_DRV(VIRTGPU_MAP, virtio_gpu_map_ioctl,
			  DRM_AUTH | DRM_RENDER_ALLOW),

	DRM_IOCTL_DEF_DRV(VIRTGPU_EXECBUFFER, virtio_gpu_execbuffer_ioctl,
			  DRM_AUTH | DRM_RENDER_ALLOW),

	DRM_IOCTL_DEF_DRV(VIRTGPU_GETPARAM, virtio_gpu_getparam_ioctl,
			  DRM_AUTH | DRM_RENDER_ALLOW),

	DRM_IOCTL_DEF_DRV(VIRTGPU_RESOURCE_CREATE,
			  virtio_gpu_resource_create_ioctl,
			  DRM_AUTH | DRM_RENDER_ALLOW),

	DRM_IOCTL_DEF_DRV(VIRTGPU_RESOURCE_INFO, virtio_gpu_resource_info_ioctl,
			  DRM_AUTH | DRM_RENDER_ALLOW),

	/* make transfer async to the main ring? - no sure, can we
	 * thread these in the underlying GL
	 */
	DRM_IOCTL_DEF_DRV(VIRTGPU_TRANSFER_FROM_HOST,
			  virtio_gpu_transfer_from_host_ioctl,
			  DRM_AUTH | DRM_RENDER_ALLOW),
	DRM_IOCTL_DEF_DRV(VIRTGPU_TRANSFER_TO_HOST,
			  virtio_gpu_transfer_to_host_ioctl,
			  DRM_AUTH | DRM_RENDER_ALLOW),

	DRM_IOCTL_DEF_DRV(VIRTGPU_WAIT, virtio_gpu_wait_ioctl,
			  DRM_AUTH | DRM_RENDER_ALLOW),

	DRM_IOCTL_DEF_DRV(VIRTGPU_GET_CAPS, virtio_gpu_get_caps_ioctl,
			  DRM_AUTH | DRM_RENDER_ALLOW),
<<<<<<< HEAD
=======

	DRM_IOCTL_DEF_DRV(VIRTGPU_RESOURCE_CREATE_BLOB,
			  virtio_gpu_resource_create_blob_ioctl,
			  DRM_RENDER_ALLOW)
>>>>>>> a1f19153
};<|MERGE_RESOLUTION|>--- conflicted
+++ resolved
@@ -32,7 +32,6 @@
 #include <drm/drmP.h>
 #include <drm/virtgpu_drm.h>
 #include <drm/ttm/ttm_execbuf_util.h>
-#include <linux/sync_file.h>
 
 #include "virtgpu_drv.h"
 
@@ -357,10 +356,6 @@
 	qobj = gem_to_virtio_gpu_obj(gobj);
 
 	ri->res_handle = qobj->hw_res_handle;
-<<<<<<< HEAD
-	drm_gem_object_put_unlocked(gobj);
-	return 0;
-=======
 	ri->size = qobj->gem_base.size;
 
 	if (!qobj->create_callback_done) {
@@ -384,7 +379,6 @@
 out:
 	drm_gem_object_put_unlocked(gobj);
 	return ret;
->>>>>>> a1f19153
 }
 
 static int virtio_gpu_transfer_from_host_ioctl(struct drm_device *dev,
@@ -747,11 +741,8 @@
 
 	DRM_IOCTL_DEF_DRV(VIRTGPU_GET_CAPS, virtio_gpu_get_caps_ioctl,
 			  DRM_AUTH | DRM_RENDER_ALLOW),
-<<<<<<< HEAD
-=======
 
 	DRM_IOCTL_DEF_DRV(VIRTGPU_RESOURCE_CREATE_BLOB,
 			  virtio_gpu_resource_create_blob_ioctl,
 			  DRM_RENDER_ALLOW)
->>>>>>> a1f19153
 };