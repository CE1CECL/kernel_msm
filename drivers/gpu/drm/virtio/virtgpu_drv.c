--- conflicted
+++ resolved
@@ -150,11 +150,8 @@
 {
 	struct drm_device *dev = vdev->priv;
 
-<<<<<<< HEAD
-=======
 	drm_dev_unregister(dev);
 	virtio_gpu_deinit(dev);
->>>>>>> a1f19153
 	drm_put_dev(dev);
 }
 
@@ -181,11 +178,8 @@
 	VIRTIO_GPU_F_VIRGL,
 #endif
 	VIRTIO_GPU_F_EDID,
-<<<<<<< HEAD
-=======
 	VIRTIO_GPU_F_RESOURCE_BLOB,
 	VIRTIO_GPU_F_HOST_VISIBLE,
->>>>>>> a1f19153
 };
 static struct virtio_driver virtio_gpu_driver = {
 	.feature_table = features,
