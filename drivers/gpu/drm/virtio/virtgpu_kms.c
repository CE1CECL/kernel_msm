/*
 * Copyright (C) 2015 Red Hat, Inc.
 * All Rights Reserved.
 *
 * Permission is hereby granted, free of charge, to any person obtaining
 * a copy of this software and associated documentation files (the
 * "Software"), to deal in the Software without restriction, including
 * without limitation the rights to use, copy, modify, merge, publish,
 * distribute, sublicense, and/or sell copies of the Software, and to
 * permit persons to whom the Software is furnished to do so, subject to
 * the following conditions:
 *
 * The above copyright notice and this permission notice (including the
 * next paragraph) shall be included in all copies or substantial
 * portions of the Software.
 *
 * THE SOFTWARE IS PROVIDED "AS IS", WITHOUT WARRANTY OF ANY KIND,
 * EXPRESS OR IMPLIED, INCLUDING BUT NOT LIMITED TO THE WARRANTIES OF
 * MERCHANTABILITY, FITNESS FOR A PARTICULAR PURPOSE AND NONINFRINGEMENT.
 * IN NO EVENT SHALL THE COPYRIGHT OWNER(S) AND/OR ITS SUPPLIERS BE
 * LIABLE FOR ANY CLAIM, DAMAGES OR OTHER LIABILITY, WHETHER IN AN ACTION
 * OF CONTRACT, TORT OR OTHERWISE, ARISING FROM, OUT OF OR IN CONNECTION
 * WITH THE SOFTWARE OR THE USE OR OTHER DEALINGS IN THE SOFTWARE.
 */

#include <linux/pci.h>
#include <linux/virtio.h>
#include <linux/virtio_config.h>
#include <drm/drmP.h>
#include "virtgpu_drv.h"

static int virtio_gpu_fbdev = 1;

MODULE_PARM_DESC(fbdev, "Disable/Enable framebuffer device & console");
module_param_named(fbdev, virtio_gpu_fbdev, int, 0400);

static void virtio_gpu_config_changed_work_func(struct work_struct *work)
{
	struct virtio_gpu_device *vgdev =
		container_of(work, struct virtio_gpu_device,
			     config_changed_work);
	u32 events_read, events_clear = 0;

	/* read the config space */
	virtio_cread(vgdev->vdev, struct virtio_gpu_config,
		     events_read, &events_read);
	if (events_read & VIRTIO_GPU_EVENT_DISPLAY) {
		if (vgdev->has_edid)
			virtio_gpu_cmd_get_edids(vgdev);
		virtio_gpu_cmd_get_display_info(vgdev);
		drm_helper_hpd_irq_event(vgdev->ddev);
		events_clear |= VIRTIO_GPU_EVENT_DISPLAY;
	}
	virtio_cwrite(vgdev->vdev, struct virtio_gpu_config,
		      events_clear, &events_clear);
}

static void virtio_gpu_ctx_id_get(struct virtio_gpu_device *vgdev,
				  uint32_t *resid)
{
	int handle;

	idr_preload(GFP_KERNEL);
	spin_lock(&vgdev->ctx_id_idr_lock);
	handle = idr_alloc(&vgdev->ctx_id_idr, NULL, 1, 0, 0);
	spin_unlock(&vgdev->ctx_id_idr_lock);
	idr_preload_end();
	*resid = handle;
}

static void virtio_gpu_ctx_id_put(struct virtio_gpu_device *vgdev, uint32_t id)
{
	spin_lock(&vgdev->ctx_id_idr_lock);
	idr_remove(&vgdev->ctx_id_idr, id);
	spin_unlock(&vgdev->ctx_id_idr_lock);
}

static void virtio_gpu_context_create(struct virtio_gpu_device *vgdev,
				      uint32_t nlen, const char *name,
				      uint32_t *ctx_id)
{
	virtio_gpu_ctx_id_get(vgdev, ctx_id);
	virtio_gpu_cmd_context_create(vgdev, *ctx_id, nlen, name);
}

static void virtio_gpu_context_destroy(struct virtio_gpu_device *vgdev,
				      uint32_t ctx_id)
{
	virtio_gpu_cmd_context_destroy(vgdev, ctx_id);
	virtio_gpu_ctx_id_put(vgdev, ctx_id);
}

static void virtio_gpu_init_vq(struct virtio_gpu_queue *vgvq,
			       void (*work_func)(struct work_struct *work))
{
	spin_lock_init(&vgvq->qlock);
	init_waitqueue_head(&vgvq->ack_queue);
	INIT_WORK(&vgvq->dequeue_work, work_func);
}

static void virtio_gpu_get_capsets(struct virtio_gpu_device *vgdev,
				   int num_capsets)
{
	int i, ret;

	vgdev->capsets = kcalloc(num_capsets,
				 sizeof(struct virtio_gpu_drv_capset),
				 GFP_KERNEL);
	if (!vgdev->capsets) {
		DRM_ERROR("failed to allocate cap sets\n");
		return;
	}
	for (i = 0; i < num_capsets; i++) {
		virtio_gpu_cmd_get_capset_info(vgdev, i);
		ret = wait_event_timeout(vgdev->resp_wq,
					 vgdev->capsets[i].id > 0, 5 * HZ);
		if (ret == 0) {
			DRM_ERROR("timed out waiting for cap set %d\n", i);
			spin_lock(&vgdev->display_info_lock);
			kfree(vgdev->capsets);
			vgdev->capsets = NULL;
			spin_unlock(&vgdev->display_info_lock);
			return;
		}
		DRM_INFO("cap set %d: id %d, max-version %d, max-size %d\n",
			 i, vgdev->capsets[i].id,
			 vgdev->capsets[i].max_version,
			 vgdev->capsets[i].max_size);
	}
	vgdev->num_capsets = num_capsets;
}

int virtio_gpu_init(struct drm_device *dev)
{
	static vq_callback_t *callbacks[] = {
		virtio_gpu_ctrl_ack, virtio_gpu_cursor_ack
	};
	static const char * const names[] = { "control", "cursor" };

	struct virtio_gpu_device *vgdev;
	/* this will expand later */
	struct virtqueue *vqs[2];
	u32 num_scanouts, num_capsets;
	int ret;

	if (!virtio_has_feature(dev_to_virtio(dev->dev), VIRTIO_F_VERSION_1))
		return -ENODEV;

	vgdev = kzalloc(sizeof(struct virtio_gpu_device), GFP_KERNEL);
	if (!vgdev)
		return -ENOMEM;

	vgdev->ddev = dev;
	dev->dev_private = vgdev;
	vgdev->vdev = dev_to_virtio(dev->dev);
	vgdev->dev = dev->dev;

	spin_lock_init(&vgdev->display_info_lock);
	spin_lock_init(&vgdev->ctx_id_idr_lock);
	idr_init(&vgdev->ctx_id_idr);
	spin_lock_init(&vgdev->resource_idr_lock);
	idr_init(&vgdev->resource_idr);
	spin_lock_init(&vgdev->request_idr_lock);
	idr_init(&vgdev->request_idr);
	init_waitqueue_head(&vgdev->resp_wq);
	virtio_gpu_init_vq(&vgdev->ctrlq, virtio_gpu_dequeue_ctrl_func);
	virtio_gpu_init_vq(&vgdev->cursorq, virtio_gpu_dequeue_cursor_func);

	vgdev->fence_drv.context = dma_fence_context_alloc(1);
	spin_lock_init(&vgdev->fence_drv.lock);
	INIT_LIST_HEAD(&vgdev->fence_drv.fences);
	INIT_LIST_HEAD(&vgdev->cap_cache);
	INIT_WORK(&vgdev->config_changed_work,
		  virtio_gpu_config_changed_work_func);

#ifdef __LITTLE_ENDIAN
	if (virtio_has_feature(vgdev->vdev, VIRTIO_GPU_F_VIRGL))
		vgdev->has_virgl_3d = true;
	DRM_INFO("virgl 3d acceleration %s\n",
		 vgdev->has_virgl_3d ? "enabled" : "not supported by host");
#else
	DRM_INFO("virgl 3d acceleration not supported by guest\n");
#endif
	if (virtio_has_feature(vgdev->vdev, VIRTIO_GPU_F_EDID)) {
		vgdev->has_edid = true;
		DRM_INFO("EDID support available.\n");
	}
<<<<<<< HEAD
=======

	if (virtio_has_feature(vgdev->vdev, VIRTIO_GPU_F_RESOURCE_BLOB)) {
		vgdev->cbar = 4;
		vgdev->caddr = pci_resource_start(dev->pdev, vgdev->cbar);
		vgdev->csize = pci_resource_len(dev->pdev, vgdev->cbar);
		ret = pci_request_region(
			dev->pdev,
			vgdev->cbar,
			"virtio-gpu-coherent");
		if (ret != 0) {
			DRM_WARN("Cannot request coherent memory bar\n");
		} else {
			DRM_INFO("coherent host resources enabled\n");
			DRM_INFO(
				"using %s bar %d, at 0x%lx, size %ld MB\n",
				dev_name(&dev->pdev->dev),
				vgdev->cbar,
				vgdev->caddr,
				vgdev->csize >> 20);
			vgdev->has_host_visible = true;
		}

		vgdev->has_resource_blob = true;
		DRM_INFO("resource_v2: %u, host visible %u\n",
			  vgdev->has_resource_blob, vgdev->has_host_visible);
	}
>>>>>>> a1f19153

	ret = virtio_find_vqs(vgdev->vdev, 2, vqs, callbacks, names, NULL);
	if (ret) {
		DRM_ERROR("failed to find virt queues\n");
		goto err_vqs;
	}
	vgdev->ctrlq.vq = vqs[0];
	vgdev->cursorq.vq = vqs[1];
	ret = virtio_gpu_alloc_vbufs(vgdev);
	if (ret) {
		DRM_ERROR("failed to alloc vbufs\n");
		goto err_vbufs;
	}

	ret = virtio_gpu_ttm_init(vgdev);
	if (ret) {
		DRM_ERROR("failed to init ttm %d\n", ret);
		goto err_ttm;
	}

	/* get display info */
	virtio_cread(vgdev->vdev, struct virtio_gpu_config,
		     num_scanouts, &num_scanouts);
	vgdev->num_scanouts = min_t(uint32_t, num_scanouts,
				    VIRTIO_GPU_MAX_SCANOUTS);
	if (!vgdev->num_scanouts) {
		DRM_ERROR("num_scanouts is zero\n");
		ret = -EINVAL;
		goto err_scanouts;
	}
	DRM_INFO("number of scanouts: %d\n", num_scanouts);

	virtio_cread(vgdev->vdev, struct virtio_gpu_config,
		     num_capsets, &num_capsets);
	DRM_INFO("number of cap sets: %d\n", num_capsets);

	virtio_gpu_modeset_init(vgdev);

	virtio_device_ready(vgdev->vdev);
	vgdev->vqs_ready = true;

	if (num_capsets)
		virtio_gpu_get_capsets(vgdev, num_capsets);
	if (vgdev->has_edid)
		virtio_gpu_cmd_get_edids(vgdev);
	virtio_gpu_cmd_get_display_info(vgdev);
	wait_event_timeout(vgdev->resp_wq, !vgdev->display_info_pending,
			   5 * HZ);
	if (virtio_gpu_fbdev)
		virtio_gpu_fbdev_init(vgdev);

	return 0;

err_scanouts:
	virtio_gpu_ttm_fini(vgdev);
err_ttm:
	virtio_gpu_free_vbufs(vgdev);
err_vbufs:
	vgdev->vdev->config->del_vqs(vgdev->vdev);
err_vqs:
	kfree(vgdev);
	return ret;
}

static void virtio_gpu_cleanup_cap_cache(struct virtio_gpu_device *vgdev)
{
	struct virtio_gpu_drv_cap_cache *cache_ent, *tmp;

	list_for_each_entry_safe(cache_ent, tmp, &vgdev->cap_cache, head) {
		kfree(cache_ent->caps_cache);
		kfree(cache_ent);
	}
}

void virtio_gpu_deinit(struct drm_device *dev)
{
	struct virtio_gpu_device *vgdev = dev->dev_private;

	vgdev->vqs_ready = false;
	flush_work(&vgdev->ctrlq.dequeue_work);
	flush_work(&vgdev->cursorq.dequeue_work);
	flush_work(&vgdev->config_changed_work);
	vgdev->vdev->config->reset(vgdev->vdev);
	vgdev->vdev->config->del_vqs(vgdev->vdev);

	virtio_gpu_modeset_fini(vgdev);
	virtio_gpu_ttm_fini(vgdev);
	virtio_gpu_free_vbufs(vgdev);
	virtio_gpu_cleanup_cap_cache(vgdev);
	kfree(vgdev->capsets);
	kfree(vgdev);
}

int virtio_gpu_driver_open(struct drm_device *dev, struct drm_file *file)
{
	struct virtio_gpu_device *vgdev = dev->dev_private;
	struct virtio_gpu_fpriv *vfpriv;
	uint32_t id;
	char dbgname[TASK_COMM_LEN];

	/* can't create contexts without 3d renderer */
	if (!vgdev->has_virgl_3d)
		return 0;

	/* allocate a virt GPU context for this opener */
	vfpriv = kzalloc(sizeof(*vfpriv), GFP_KERNEL);
	if (!vfpriv)
		return -ENOMEM;

	get_task_comm(dbgname, current);
	virtio_gpu_context_create(vgdev, strlen(dbgname), dbgname, &id);
	if (id < 0) {
		kfree(vfpriv);
		return id;
	}

	vfpriv->ctx_id = id;
	file->driver_priv = vfpriv;
	return 0;
}

void virtio_gpu_driver_postclose(struct drm_device *dev, struct drm_file *file)
{
	struct virtio_gpu_device *vgdev = dev->dev_private;
	struct virtio_gpu_fpriv *vfpriv;

	if (!vgdev->has_virgl_3d)
		return;

	vfpriv = file->driver_priv;

	virtio_gpu_context_destroy(vgdev, vfpriv->ctx_id);
	kfree(vfpriv);
	file->driver_priv = NULL;
}<|MERGE_RESOLUTION|>--- conflicted
+++ resolved
@@ -185,8 +185,6 @@
 		vgdev->has_edid = true;
 		DRM_INFO("EDID support available.\n");
 	}
-<<<<<<< HEAD
-=======
 
 	if (virtio_has_feature(vgdev->vdev, VIRTIO_GPU_F_RESOURCE_BLOB)) {
 		vgdev->cbar = 4;
@@ -213,7 +211,6 @@
 		DRM_INFO("resource_v2: %u, host visible %u\n",
 			  vgdev->has_resource_blob, vgdev->has_host_visible);
 	}
->>>>>>> a1f19153
 
 	ret = virtio_find_vqs(vgdev->vdev, 2, vqs, callbacks, names, NULL);
 	if (ret) {
