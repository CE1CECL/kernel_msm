--- conflicted
+++ resolved
@@ -96,19 +96,6 @@
  */
 struct flat_binder_object {
 	/* 8 bytes for large_flat_header. */
-<<<<<<< HEAD
-	binder_ulong		type;
-	binder_ulong		flags;
-
-	/* 8 bytes of data. */
-	union {
-		binder_ptr	binder;	/* local object */
-		binder_long	handle;		/* remote object */
-	};
-
-	/* extra data associated with local object */
-	binder_ptr		cookie;
-=======
 	__u32	type;
 	__u32	flags;
 
@@ -120,7 +107,6 @@
 
 	/* extra data associated with local object */
 	binder_uintptr_t	cookie;
->>>>>>> a3d5a3f5
 };
 
 /*
@@ -129,31 +115,18 @@
  */
 
 struct binder_write_read {
-<<<<<<< HEAD
-	binder_long	write_size;	/* bytes to write */
-	binder_long	write_consumed;	/* bytes consumed by driver */
-	binder_ulong	write_buffer;
-	binder_long	read_size;	/* bytes to read */
-	binder_long	read_consumed;	/* bytes consumed by driver */
-	binder_ulong	read_buffer;
-=======
 	binder_size_t		write_size;	/* bytes to write */
 	binder_size_t		write_consumed;	/* bytes consumed by driver */
 	binder_uintptr_t	write_buffer;
 	binder_size_t		read_size;	/* bytes to read */
 	binder_size_t		read_consumed;	/* bytes consumed by driver */
 	binder_uintptr_t	read_buffer;
->>>>>>> a3d5a3f5
 };
 
 /* Use with BINDER_VERSION, driver fills in fields. */
 struct binder_version {
 	/* driver protocol version -- increment with incompatible change */
-<<<<<<< HEAD
-	binder_long	protocol_version;
-=======
 	__s32	protocol_version;
->>>>>>> a3d5a3f5
 };
 
 /* This is the current protocol version. */
@@ -165,17 +138,10 @@
 
 #define BINDER_WRITE_READ		_IOWR('b', 1, struct binder_write_read)
 #define	BINDER_SET_IDLE_TIMEOUT		_IOW('b', 3, __s64)
-<<<<<<< HEAD
-#define        BINDER_SET_MAX_THREADS          _IOW('b', 5, binder_size_t)
-#define        BINDER_SET_IDLE_PRIORITY        _IOW('b', 6, binder_long)
-#define        BINDER_SET_CONTEXT_MGR          _IOW('b', 7, binder_long)
-#define        BINDER_THREAD_EXIT              _IOW('b', 8, binder_long)
-=======
 #define	BINDER_SET_MAX_THREADS		_IOW('b', 5, __u32)
 #define	BINDER_SET_IDLE_PRIORITY	_IOW('b', 6, __s32)
 #define	BINDER_SET_CONTEXT_MGR		_IOW('b', 7, __s32)
 #define	BINDER_THREAD_EXIT		_IOW('b', 8, __s32)
->>>>>>> a3d5a3f5
 #define BINDER_VERSION			_IOWR('b', 9, struct binder_version)
 
 /*
@@ -205,31 +171,18 @@
 	 * identifying the target and contents of the transaction.
 	 */
 	union {
-<<<<<<< HEAD
-		binder_size_t	handle;	/* target descriptor of command transaction */
-		binder_ptr ptr;	/* target descriptor of return transaction */
-	} target;
-	binder_ptr		cookie;	/* target object cookie */
-	unsigned int	code;		/* transaction command */
-=======
 		__u32	handle;	/* target descriptor of command transaction */
 		binder_uintptr_t ptr;	/* target descriptor of return transaction */
 	} target;
 	binder_uintptr_t	cookie;	/* target object cookie */
 	__u32		code;		/* transaction command */
->>>>>>> a3d5a3f5
 
 	/* General information about the transaction. */
 	__u32		flags;
 	pid_t		sender_pid;
 	uid_t		sender_euid;
-<<<<<<< HEAD
-	binder_size_t		data_size;	/* number of bytes of data */
-	binder_size_t		offsets_size;	/* number of bytes of offsets */
-=======
 	binder_size_t	data_size;	/* number of bytes of data */
 	binder_size_t	offsets_size;	/* number of bytes of offsets */
->>>>>>> a3d5a3f5
 
 	/* If this transaction is inline, the data immediately
 	 * follows here; otherwise, it ends with a pointer to
@@ -238,28 +191,17 @@
 	union {
 		struct {
 			/* transaction data */
-<<<<<<< HEAD
-			binder_const_ptr	buffer;
-			/* offsets from buffer to flat_binder_object structs */
-			binder_const_ptr	offsets;
-=======
 			binder_uintptr_t	buffer;
 			/* offsets from buffer to flat_binder_object structs */
 			binder_uintptr_t	offsets;
->>>>>>> a3d5a3f5
 		} ptr;
 		__u8	buf[8];
 	} data;
 };
 
 struct binder_ptr_cookie {
-<<<<<<< HEAD
-	binder_ptr ptr;
-	binder_ptr cookie;
-=======
 	binder_uintptr_t ptr;
 	binder_uintptr_t cookie;
->>>>>>> a3d5a3f5
 };
 
 struct binder_handle_cookie {
@@ -273,15 +215,9 @@
 };
 
 struct binder_pri_ptr_cookie {
-<<<<<<< HEAD
-	int priority;
-	binder_ptr ptr;
-	binder_ptr cookie;
-=======
 	__s32 priority;
 	binder_uintptr_t ptr;
 	binder_uintptr_t cookie;
->>>>>>> a3d5a3f5
 };
 
 enum binder_driver_return_protocol {
@@ -356,19 +292,11 @@
 	 * stop threadpool thread
 	 */
 
-<<<<<<< HEAD
-	BR_DEAD_BINDER = _IOR('r', 15, binder_ptr),
-	/*
-	 * void *: cookie
-	 */
-	BR_CLEAR_DEATH_NOTIFICATION_DONE = _IOR('r', 16, binder_ptr),
-=======
 	BR_DEAD_BINDER = _IOR('r', 15, binder_uintptr_t),
 	/*
 	 * void *: cookie
 	 */
 	BR_CLEAR_DEATH_NOTIFICATION_DONE = _IOR('r', 16, binder_uintptr_t),
->>>>>>> a3d5a3f5
 	/*
 	 * void *: cookie
 	 */
@@ -449,11 +377,7 @@
 	 * void *: cookie
 	 */
 
-<<<<<<< HEAD
-	BC_DEAD_BINDER_DONE = _IOW('c', 16, binder_ptr),
-=======
 	BC_DEAD_BINDER_DONE = _IOW('c', 16, binder_uintptr_t),
->>>>>>> a3d5a3f5
 	/*
 	 * void *: cookie
 	 */
