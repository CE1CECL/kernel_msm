--- conflicted
+++ resolved
@@ -89,16 +89,11 @@
 	}
 
 	atomic_inc(&pool->count);
-<<<<<<< HEAD
+	nr_total_pages += 1 << pool->order;
 	mod_node_page_state(page_pgdat(page), NR_KERNEL_MISC_RECLAIMABLE,
 							1 << pool->order);
 	mod_node_page_state(page_pgdat(page), NR_ION_HEAP_POOL,
 			    (1 << pool->order));
-=======
-	nr_total_pages += 1 << pool->order;
-	mod_node_page_state(page_pgdat(page), NR_KERNEL_MISC_RECLAIMABLE,
-							1 << pool->order);
->>>>>>> c9bd1012
 	mutex_unlock(&pool->mutex);
 }
 
@@ -142,17 +137,11 @@
 
 	atomic_dec(&pool->count);
 	list_del(&page->lru);
-<<<<<<< HEAD
-
+	nr_total_pages -= 1 << pool->order;
 	mod_node_page_state(page_pgdat(page), NR_KERNEL_MISC_RECLAIMABLE,
 							-(1 << pool->order));
 	mod_node_page_state(page_pgdat(page), NR_ION_HEAP_POOL,
 			    -(1 << pool->order));
-=======
-	nr_total_pages -= 1 << pool->order;
-	mod_node_page_state(page_pgdat(page), NR_KERNEL_MISC_RECLAIMABLE,
-							-(1 << pool->order));
->>>>>>> c9bd1012
 	return page;
 }
 
