/*
 * drivers/staging/android/ion/ion_system_heap.c
 *
 * Copyright (C) 2011 Google, Inc.
<<<<<<< HEAD
 * Copyright (c) 2011-2019, The Linux Foundation. All rights reserved.
=======
 * Copyright (c) 2011-2020, The Linux Foundation. All rights reserved.
>>>>>>> a1f19153
 *
 * This software is licensed under the terms of the GNU General Public
 * License version 2, as published by the Free Software Foundation, and
 * may be copied, distributed, and modified under those terms.
 *
 * This program is distributed in the hope that it will be useful,
 * but WITHOUT ANY WARRANTY; without even the implied warranty of
 * MERCHANTABILITY or FITNESS FOR A PARTICULAR PURPOSE.  See the
 * GNU General Public License for more details.
 *
 */

#include <asm/page.h>
#include <linux/dma-mapping.h>
#include <linux/err.h>
#include <linux/highmem.h>
#include <linux/mm.h>
#include <linux/scatterlist.h>
#include <linux/seq_file.h>
#include <linux/slab.h>
#include <linux/vmalloc.h>
#include <soc/qcom/secure_buffer.h>
#include "ion_system_heap.h"
#include "ion.h"
#include "ion_system_heap.h"
#include "ion_system_secure_heap.h"
#include "ion_secure_util.h"

static gfp_t high_order_gfp_flags = (GFP_HIGHUSER | __GFP_ZERO | __GFP_NOWARN |
				     __GFP_NORETRY) & ~__GFP_RECLAIM;
static gfp_t low_order_gfp_flags  = GFP_HIGHUSER | __GFP_ZERO;

int order_to_index(unsigned int order)
{
	int i;

	for (i = 0; i < NUM_ORDERS; i++)
		if (order == orders[i])
			return i;
	BUG();
	return -1;
}

static inline unsigned int order_to_size(int order)
{
	return PAGE_SIZE << order;
}

struct pages_mem {
	struct page **pages;
	u32 size;
};

int ion_heap_is_system_heap_type(enum ion_heap_type type)
{
	return type == ((enum ion_heap_type)ION_HEAP_TYPE_SYSTEM);
}

static struct page *alloc_buffer_page(struct ion_system_heap *heap,
				      struct ion_buffer *buffer,
				      unsigned long order,
				      bool *from_pool)
{
	bool cached = ion_buffer_cached(buffer);
	struct page *page;
	struct ion_page_pool *pool;
	int vmid = get_secure_vmid(buffer->flags);
	struct device *dev = heap->heap.priv;

	if (vmid > 0)
		pool = heap->secure_pools[vmid][order_to_index(order)];
	else if (!cached)
		pool = heap->uncached_pools[order_to_index(order)];
	else
		pool = heap->cached_pools[order_to_index(order)];

	page = ion_page_pool_alloc(pool, from_pool);

	if (IS_ERR(page))
		return page;

	if ((MAKE_ION_ALLOC_DMA_READY && vmid <= 0) || !(*from_pool))
		ion_pages_sync_for_device(dev, page, PAGE_SIZE << order,
					  DMA_BIDIRECTIONAL);

	return page;
}

/*
 * For secure pages that need to be freed and not added back to the pool; the
 *  hyp_unassign should be called before calling this function
 */
void free_buffer_page(struct ion_system_heap *heap,
		      struct ion_buffer *buffer, struct page *page,
		      unsigned int order)
{
	bool cached = ion_buffer_cached(buffer);
	int vmid = get_secure_vmid(buffer->flags);

	if (!(buffer->flags & ION_FLAG_POOL_FORCE_ALLOC)) {
		struct ion_page_pool *pool;

		if (vmid > 0)
			pool = heap->secure_pools[vmid][order_to_index(order)];
		else if (cached)
			pool = heap->cached_pools[order_to_index(order)];
		else
			pool = heap->uncached_pools[order_to_index(order)];

		if (buffer->private_flags & ION_PRIV_FLAG_SHRINKER_FREE)
			ion_page_pool_free_immediate(pool, page);
		else
			ion_page_pool_free(pool, page);
<<<<<<< HEAD
	} else {
		__free_pages(page, order);
=======

		mod_node_page_state(page_pgdat(page), NR_UNRECLAIMABLE_PAGES,
				    -(1 << pool->order));
	} else {
		__free_pages(page, order);
		mod_node_page_state(page_pgdat(page), NR_UNRECLAIMABLE_PAGES,
				    -(1 << order));
>>>>>>> a1f19153
	}
}

static struct page_info *alloc_largest_available(struct ion_system_heap *heap,
						 struct ion_buffer *buffer,
						 unsigned long size,
						 unsigned int max_order)
{
	struct page *page;
	struct page_info *info;
	int i;
	bool from_pool;

	info = kmalloc(sizeof(*info), GFP_KERNEL);
	if (!info)
		return ERR_PTR(-ENOMEM);

	for (i = 0; i < NUM_ORDERS; i++) {
		if (size < order_to_size(orders[i]))
			continue;
		if (max_order < orders[i])
			continue;
		from_pool = !(buffer->flags & ION_FLAG_POOL_FORCE_ALLOC);
		page = alloc_buffer_page(heap, buffer, orders[i], &from_pool);
		if (IS_ERR(page))
			continue;

		info->page = page;
		info->order = orders[i];
		info->from_pool = from_pool;
		INIT_LIST_HEAD(&info->list);
		return info;
	}
	kfree(info);

	return ERR_PTR(-ENOMEM);
}

static struct page_info *alloc_from_pool_preferred(
		struct ion_system_heap *heap, struct ion_buffer *buffer,
		unsigned long size, unsigned int max_order)
{
	struct page *page;
	struct page_info *info;
	int i;

	if (buffer->flags & ION_FLAG_POOL_FORCE_ALLOC)
		goto force_alloc;

	info = kmalloc(sizeof(*info), GFP_KERNEL);
	if (!info)
		return ERR_PTR(-ENOMEM);

	for (i = 0; i < NUM_ORDERS; i++) {
		if (size < order_to_size(orders[i]))
			continue;
		if (max_order < orders[i])
			continue;

		page = alloc_from_secure_pool_order(heap, buffer, orders[i]);
		if (IS_ERR(page))
			continue;

		info->page = page;
		info->order = orders[i];
		info->from_pool = true;
		INIT_LIST_HEAD(&info->list);
		return info;
	}

	page = split_page_from_secure_pool(heap, buffer);
	if (!IS_ERR(page)) {
		info->page = page;
		info->order = 0;
		info->from_pool = true;
		INIT_LIST_HEAD(&info->list);
		return info;
	}

	kfree(info);
force_alloc:
	return alloc_largest_available(heap, buffer, size, max_order);
}

static unsigned int process_info(struct page_info *info,
				 struct scatterlist *sg,
				 struct scatterlist *sg_sync,
				 struct pages_mem *data, unsigned int i)
{
	struct page *page = info->page;
	unsigned int j;

	if (sg_sync) {
		sg_set_page(sg_sync, page, (1 << info->order) * PAGE_SIZE, 0);
		sg_dma_address(sg_sync) = page_to_phys(page);
	}
	sg_set_page(sg, page, (1 << info->order) * PAGE_SIZE, 0);
	/*
	 * This is not correct - sg_dma_address needs a dma_addr_t
	 * that is valid for the the targeted device, but this works
	 * on the currently targeted hardware.
	 */
	sg_dma_address(sg) = page_to_phys(page);
	if (data) {
		for (j = 0; j < (1 << info->order); ++j)
			data->pages[i++] = nth_page(page, j);
	}
	list_del(&info->list);
	kfree(info);
	return i;
}

static int ion_heap_alloc_pages_mem(struct pages_mem *pages_mem)
{
	struct page **pages;
	unsigned int page_tbl_size;

	page_tbl_size = sizeof(struct page *) * (pages_mem->size >> PAGE_SHIFT);
	if (page_tbl_size > SZ_8K) {
		/*
		 * Do fallback to ensure we have a balance between
		 * performance and availability.
		 */
		pages = kmalloc(page_tbl_size,
				__GFP_COMP | __GFP_NORETRY |
				__GFP_NOWARN);
		if (!pages)
			pages = vmalloc(page_tbl_size);
	} else {
		pages = kmalloc(page_tbl_size, GFP_KERNEL);
	}

	if (!pages)
		return -ENOMEM;

	pages_mem->pages = pages;
	return 0;
}

static void ion_heap_free_pages_mem(struct pages_mem *pages_mem)
{
	kvfree(pages_mem->pages);
}

static int ion_system_heap_allocate(struct ion_heap *heap,
				    struct ion_buffer *buffer,
				    unsigned long size,
				    unsigned long flags)
{
	struct ion_system_heap *sys_heap = container_of(heap,
							struct ion_system_heap,
							heap);
	struct sg_table *table;
	struct sg_table table_sync = {0};
	struct scatterlist *sg;
	struct scatterlist *sg_sync;
	int ret = -ENOMEM;
	struct list_head pages;
	struct list_head pages_from_pool;
	struct page_info *info, *tmp_info;
	int i = 0;
	unsigned int nents_sync = 0;
	unsigned long size_remaining = PAGE_ALIGN(size);
	unsigned int max_order = orders[0];
	struct pages_mem data;
	unsigned int sz;
	int vmid = get_secure_vmid(buffer->flags);

	if (size / PAGE_SIZE > totalram_pages / 2)
		return -ENOMEM;

	if (ion_heap_is_system_heap_type(buffer->heap->type) &&
	    is_secure_vmid_valid(vmid)) {
		pr_info("%s: System heap doesn't support secure allocations\n",
			__func__);
		return -EINVAL;
	}

	data.size = 0;
	INIT_LIST_HEAD(&pages);
	INIT_LIST_HEAD(&pages_from_pool);

	while (size_remaining > 0) {
		if (is_secure_vmid_valid(vmid))
			info = alloc_from_pool_preferred(
					sys_heap, buffer, size_remaining,
					max_order);
		else
			info = alloc_largest_available(
					sys_heap, buffer, size_remaining,
					max_order);

		if (IS_ERR(info)) {
			ret = PTR_ERR(info);
			goto err;
		}

		sz = (1 << info->order) * PAGE_SIZE;

<<<<<<< HEAD
=======
		mod_node_page_state(
				page_pgdat(info->page), NR_UNRECLAIMABLE_PAGES,
				(1 << (info->order)));

>>>>>>> a1f19153
		if (info->from_pool) {
			list_add_tail(&info->list, &pages_from_pool);
		} else {
			list_add_tail(&info->list, &pages);
			data.size += sz;
			++nents_sync;
		}
		size_remaining -= sz;
		max_order = info->order;
		i++;
	}

	ret = ion_heap_alloc_pages_mem(&data);
<<<<<<< HEAD

	if (ret)
		goto err;

	table = kzalloc(sizeof(*table), GFP_KERNEL);
	if (!table) {
		ret = -ENOMEM;
		goto err_free_data_pages;
	}

=======

	if (ret)
		goto err;

	table = kzalloc(sizeof(*table), GFP_KERNEL);
	if (!table) {
		ret = -ENOMEM;
		goto err_free_data_pages;
	}

>>>>>>> a1f19153
	ret = sg_alloc_table(table, i, GFP_KERNEL);
	if (ret)
		goto err1;

	if (nents_sync) {
		ret = sg_alloc_table(&table_sync, nents_sync, GFP_KERNEL);
		if (ret)
			goto err_free_sg;
	}

	i = 0;
	sg = table->sgl;
	sg_sync = table_sync.sgl;

	/*
	 * We now have two separate lists. One list contains pages from the
	 * pool and the other pages from buddy. We want to merge these
	 * together while preserving the ordering of the pages (higher order
	 * first).
	 */
	do {
		info = list_first_entry_or_null(&pages, struct page_info, list);
		tmp_info = list_first_entry_or_null(&pages_from_pool,
						    struct page_info, list);
		if (info && tmp_info) {
			if (info->order >= tmp_info->order) {
				i = process_info(info, sg, sg_sync, &data, i);
				sg_sync = sg_next(sg_sync);
			} else {
				i = process_info(tmp_info, sg, 0, 0, i);
			}
		} else if (info) {
			i = process_info(info, sg, sg_sync, &data, i);
			sg_sync = sg_next(sg_sync);
		} else if (tmp_info) {
			i = process_info(tmp_info, sg, 0, 0, i);
		}
		sg = sg_next(sg);

	} while (sg);

	if (nents_sync) {
		if (vmid > 0) {
			ret = ion_hyp_assign_sg(&table_sync, &vmid, 1, true);
			if (ret)
				goto err_free_sg2;
		}
	}

	buffer->sg_table = table;
	if (nents_sync)
		sg_free_table(&table_sync);
	ion_heap_free_pages_mem(&data);
	return 0;

err_free_sg2:
	/* We failed to zero buffers. Bypass pool */
	buffer->private_flags |= ION_PRIV_FLAG_SHRINKER_FREE;

	if (vmid > 0)
<<<<<<< HEAD
		ion_hyp_unassign_sg(table, &vmid, 1, true, false);
=======
		if (ion_hyp_unassign_sg(table, &vmid, 1, true, false))
			goto err_free_table_sync;
>>>>>>> a1f19153

	for_each_sg(table->sgl, sg, table->nents, i)
		free_buffer_page(sys_heap, buffer, sg_page(sg),
				 get_order(sg->length));
<<<<<<< HEAD
=======
err_free_table_sync:
>>>>>>> a1f19153
	if (nents_sync)
		sg_free_table(&table_sync);
err_free_sg:
	sg_free_table(table);
err1:
	kfree(table);
err_free_data_pages:
	ion_heap_free_pages_mem(&data);
err:
	list_for_each_entry_safe(info, tmp_info, &pages, list) {
		free_buffer_page(sys_heap, buffer, info->page, info->order);
		kfree(info);
	}
	list_for_each_entry_safe(info, tmp_info, &pages_from_pool, list) {
		free_buffer_page(sys_heap, buffer, info->page, info->order);
		kfree(info);
	}
	return ret;
}

void ion_system_heap_free(struct ion_buffer *buffer)
{
	struct ion_heap *heap = buffer->heap;
	struct ion_system_heap *sys_heap = container_of(heap,
							struct ion_system_heap,
							heap);
	struct sg_table *table = buffer->sg_table;
	struct scatterlist *sg;
	int i;
	int vmid = get_secure_vmid(buffer->flags);

	if (!(buffer->private_flags & ION_PRIV_FLAG_SHRINKER_FREE) &&
	    !(buffer->flags & ION_FLAG_POOL_FORCE_ALLOC)) {
		if (vmid < 0)
			ion_heap_buffer_zero(buffer);
	} else if (vmid > 0) {
		if (ion_hyp_unassign_sg(table, &vmid, 1, true, false))
			return;
	}

	for_each_sg(table->sgl, sg, table->nents, i)
		free_buffer_page(sys_heap, buffer, sg_page(sg),
				 get_order(sg->length));
	sg_free_table(table);
	kfree(table);
}

static int ion_system_heap_shrink(struct ion_heap *heap, gfp_t gfp_mask,
				 int nr_to_scan)
{
	struct ion_system_heap *sys_heap;
	int nr_total = 0;
	int i, j, nr_freed = 0;
	int only_scan = 0;
	struct ion_page_pool *pool;

	sys_heap = container_of(heap, struct ion_system_heap, heap);

	if (!nr_to_scan)
		only_scan = 1;

	for (i = 0; i < NUM_ORDERS; i++) {
		nr_freed = 0;

		for (j = 0; j < VMID_LAST; j++) {
			if (is_secure_vmid_valid(j))
				nr_freed += ion_secure_page_pool_shrink(
						sys_heap, j, i, nr_to_scan);
		}

		pool = sys_heap->uncached_pools[i];
		nr_freed += ion_page_pool_shrink(pool, gfp_mask, nr_to_scan);

		pool = sys_heap->cached_pools[i];
		nr_freed += ion_page_pool_shrink(pool, gfp_mask, nr_to_scan);
		nr_total += nr_freed;

		if (!only_scan) {
			nr_to_scan -= nr_freed;
			/* shrink completed */
			if (nr_to_scan <= 0)
				break;
		}
	}

	return nr_total;
}

static struct ion_heap_ops system_heap_ops = {
	.allocate = ion_system_heap_allocate,
	.free = ion_system_heap_free,
	.map_kernel = ion_heap_map_kernel,
	.unmap_kernel = ion_heap_unmap_kernel,
	.map_user = ion_heap_map_user,
	.shrink = ion_system_heap_shrink,
};

static int ion_system_heap_debug_show(struct ion_heap *heap, struct seq_file *s,
				      void *unused)
{

	struct ion_system_heap *sys_heap = container_of(
					heap, struct ion_system_heap, heap);
	bool use_seq = s;
	unsigned long uncached_total = 0;
	unsigned long cached_total = 0;
	unsigned long secure_total = 0;
	struct ion_page_pool *pool;
	int i, j;

	for (i = 0; i < NUM_ORDERS; i++) {
		pool = sys_heap->uncached_pools[i];
		if (use_seq) {
			seq_printf(s,
				   "%d order %u highmem pages in uncached pool = %lu total\n",
				   pool->high_count, pool->order,
				   (1 << pool->order) * PAGE_SIZE *
					pool->high_count);
			seq_printf(s,
				   "%d order %u lowmem pages in uncached pool = %lu total\n",
				   pool->low_count, pool->order,
				   (1 << pool->order) * PAGE_SIZE *
					pool->low_count);
		}

		uncached_total += (1 << pool->order) * PAGE_SIZE *
			pool->high_count;
		uncached_total += (1 << pool->order) * PAGE_SIZE *
			pool->low_count;
	}

	for (i = 0; i < NUM_ORDERS; i++) {
		pool = sys_heap->cached_pools[i];
		if (use_seq) {
			seq_printf(s,
				   "%d order %u highmem pages in cached pool = %lu total\n",
				   pool->high_count, pool->order,
				   (1 << pool->order) * PAGE_SIZE *
					pool->high_count);
			seq_printf(s,
				   "%d order %u lowmem pages in cached pool = %lu total\n",
				   pool->low_count, pool->order,
				   (1 << pool->order) * PAGE_SIZE *
					pool->low_count);
		}

		cached_total += (1 << pool->order) * PAGE_SIZE *
			pool->high_count;
		cached_total += (1 << pool->order) * PAGE_SIZE *
			pool->low_count;
	}

	for (i = 0; i < NUM_ORDERS; i++) {
		for (j = 0; j < VMID_LAST; j++) {
			if (!is_secure_vmid_valid(j))
				continue;
			pool = sys_heap->secure_pools[j][i];

			if (use_seq) {
				seq_printf(s,
					   "VMID %d: %d order %u highmem pages in secure pool = %lu total\n",
					   j, pool->high_count, pool->order,
					   (1 << pool->order) * PAGE_SIZE *
						pool->high_count);
				seq_printf(s,
					   "VMID  %d: %d order %u lowmem pages in secure pool = %lu total\n",
					   j, pool->low_count, pool->order,
					   (1 << pool->order) * PAGE_SIZE *
						pool->low_count);
			}

			secure_total += (1 << pool->order) * PAGE_SIZE *
					 pool->high_count;
			secure_total += (1 << pool->order) * PAGE_SIZE *
					 pool->low_count;
		}
	}

	if (use_seq) {
		seq_puts(s, "--------------------------------------------\n");
		seq_printf(s, "uncached pool = %lu cached pool = %lu secure pool = %lu\n",
			   uncached_total, cached_total, secure_total);
		seq_printf(s, "pool total (uncached + cached + secure) = %lu\n",
			   uncached_total + cached_total + secure_total);
		seq_puts(s, "--------------------------------------------\n");
	} else {
		pr_info("-------------------------------------------------\n");
		pr_info("uncached pool = %lu cached pool = %lu secure pool = %lu\n",
			uncached_total, cached_total, secure_total);
		pr_info("pool total (uncached + cached + secure) = %lu\n",
			uncached_total + cached_total + secure_total);
		pr_info("-------------------------------------------------\n");
	}

	return 0;
}

static void ion_system_heap_destroy_pools(struct ion_page_pool **pools)
{
	int i;

	for (i = 0; i < NUM_ORDERS; i++)
		if (pools[i]) {
			ion_page_pool_destroy(pools[i]);
			pools[i] = NULL;
		}
}

/**
 * ion_system_heap_create_pools - Creates pools for all orders
 *
 * If this fails you don't need to destroy any pools. It's all or
 * nothing. If it succeeds you'll eventually need to use
 * ion_system_heap_destroy_pools to destroy the pools.
 */
static int ion_system_heap_create_pools(struct ion_page_pool **pools,
					bool cached)
{
	int i;
	for (i = 0; i < NUM_ORDERS; i++) {
		struct ion_page_pool *pool;
		gfp_t gfp_flags = low_order_gfp_flags;

		if (orders[i])
			gfp_flags = high_order_gfp_flags;
		pool = ion_page_pool_create(gfp_flags, orders[i], cached);
		if (!pool)
			goto err_create_pool;
		pools[i] = pool;
	}
	return 0;
err_create_pool:
	ion_system_heap_destroy_pools(pools);
	return -ENOMEM;
}

struct ion_heap *ion_system_heap_create(struct ion_platform_heap *data)
{
	struct ion_system_heap *heap;
	int i;

	heap = kzalloc(sizeof(*heap), GFP_KERNEL);
	if (!heap)
		return ERR_PTR(-ENOMEM);
	heap->heap.ops = &system_heap_ops;
	heap->heap.type = ION_HEAP_TYPE_SYSTEM;
	heap->heap.flags = ION_HEAP_FLAG_DEFER_FREE;

	for (i = 0; i < VMID_LAST; i++)
		if (is_secure_vmid_valid(i))
			if (ion_system_heap_create_pools(
					heap->secure_pools[i], false))
				goto destroy_secure_pools;

	if (ion_system_heap_create_pools(heap->uncached_pools, false))
		goto destroy_secure_pools;

	if (ion_system_heap_create_pools(heap->cached_pools, true))
		goto destroy_uncached_pools;

	mutex_init(&heap->split_page_mutex);

	heap->heap.debug_show = ion_system_heap_debug_show;
	return &heap->heap;

destroy_uncached_pools:
	ion_system_heap_destroy_pools(heap->uncached_pools);
destroy_secure_pools:
	for (i = 0; i < VMID_LAST; i++) {
		if (heap->secure_pools[i])
			ion_system_heap_destroy_pools(heap->secure_pools[i]);
	}
	kfree(heap);
	return ERR_PTR(-ENOMEM);
}

static int ion_system_contig_heap_allocate(struct ion_heap *heap,
					   struct ion_buffer *buffer,
					   unsigned long len,
					   unsigned long flags)
{
	int order = get_order(len);
	struct page *page;
	struct sg_table *table;
	unsigned long i;
	int ret;

	page = alloc_pages(low_order_gfp_flags | __GFP_NOWARN, order);
	if (!page)
		return -ENOMEM;

	split_page(page, order);

	len = PAGE_ALIGN(len);
	for (i = len >> PAGE_SHIFT; i < (1 << order); i++)
		__free_page(page + i);

	table = kmalloc(sizeof(struct sg_table), GFP_KERNEL);
	if (!table) {
		ret = -ENOMEM;
		goto free_pages;
	}

	ret = sg_alloc_table(table, 1, GFP_KERNEL);
	if (ret)
		goto free_table;

	sg_set_page(table->sgl, page, len, 0);

	buffer->sg_table = table;

	ion_pages_sync_for_device(NULL, page, len, DMA_BIDIRECTIONAL);

	return 0;

free_table:
	kfree(table);
free_pages:
	for (i = 0; i < len >> PAGE_SHIFT; i++)
		__free_page(page + i);

	return ret;
}

static void ion_system_contig_heap_free(struct ion_buffer *buffer)
{
	struct sg_table *table = buffer->sg_table;
	struct page *page = sg_page(table->sgl);
	unsigned long pages = PAGE_ALIGN(buffer->size) >> PAGE_SHIFT;
	unsigned long i;

	for (i = 0; i < pages; i++)
		__free_page(page + i);
	sg_free_table(table);
	kfree(table);
}

static struct ion_heap_ops kmalloc_ops = {
	.allocate = ion_system_contig_heap_allocate,
	.free = ion_system_contig_heap_free,
	.map_kernel = ion_heap_map_kernel,
	.unmap_kernel = ion_heap_unmap_kernel,
	.map_user = ion_heap_map_user,
};

struct ion_heap *ion_system_contig_heap_create(struct ion_platform_heap *unused)
{
	struct ion_heap *heap;

	heap = kzalloc(sizeof(struct ion_heap), GFP_KERNEL);
	if (!heap)
		return ERR_PTR(-ENOMEM);
	heap->ops = &kmalloc_ops;
	heap->type = ION_HEAP_TYPE_SYSTEM_CONTIG;
	return heap;
}<|MERGE_RESOLUTION|>--- conflicted
+++ resolved
@@ -2,11 +2,7 @@
  * drivers/staging/android/ion/ion_system_heap.c
  *
  * Copyright (C) 2011 Google, Inc.
-<<<<<<< HEAD
- * Copyright (c) 2011-2019, The Linux Foundation. All rights reserved.
-=======
  * Copyright (c) 2011-2020, The Linux Foundation. All rights reserved.
->>>>>>> a1f19153
  *
  * This software is licensed under the terms of the GNU General Public
  * License version 2, as published by the Free Software Foundation, and
@@ -120,18 +116,8 @@
 			ion_page_pool_free_immediate(pool, page);
 		else
 			ion_page_pool_free(pool, page);
-<<<<<<< HEAD
 	} else {
 		__free_pages(page, order);
-=======
-
-		mod_node_page_state(page_pgdat(page), NR_UNRECLAIMABLE_PAGES,
-				    -(1 << pool->order));
-	} else {
-		__free_pages(page, order);
-		mod_node_page_state(page_pgdat(page), NR_UNRECLAIMABLE_PAGES,
-				    -(1 << order));
->>>>>>> a1f19153
 	}
 }
 
@@ -331,13 +317,6 @@
 
 		sz = (1 << info->order) * PAGE_SIZE;
 
-<<<<<<< HEAD
-=======
-		mod_node_page_state(
-				page_pgdat(info->page), NR_UNRECLAIMABLE_PAGES,
-				(1 << (info->order)));
-
->>>>>>> a1f19153
 		if (info->from_pool) {
 			list_add_tail(&info->list, &pages_from_pool);
 		} else {
@@ -351,7 +330,6 @@
 	}
 
 	ret = ion_heap_alloc_pages_mem(&data);
-<<<<<<< HEAD
 
 	if (ret)
 		goto err;
@@ -362,18 +340,6 @@
 		goto err_free_data_pages;
 	}
 
-=======
-
-	if (ret)
-		goto err;
-
-	table = kzalloc(sizeof(*table), GFP_KERNEL);
-	if (!table) {
-		ret = -ENOMEM;
-		goto err_free_data_pages;
-	}
-
->>>>>>> a1f19153
 	ret = sg_alloc_table(table, i, GFP_KERNEL);
 	if (ret)
 		goto err1;
@@ -434,20 +400,13 @@
 	buffer->private_flags |= ION_PRIV_FLAG_SHRINKER_FREE;
 
 	if (vmid > 0)
-<<<<<<< HEAD
-		ion_hyp_unassign_sg(table, &vmid, 1, true, false);
-=======
 		if (ion_hyp_unassign_sg(table, &vmid, 1, true, false))
 			goto err_free_table_sync;
->>>>>>> a1f19153
 
 	for_each_sg(table->sgl, sg, table->nents, i)
 		free_buffer_page(sys_heap, buffer, sg_page(sg),
 				 get_order(sg->length));
-<<<<<<< HEAD
-=======
 err_free_table_sync:
->>>>>>> a1f19153
 	if (nents_sync)
 		sg_free_table(&table_sync);
 err_free_sg:
