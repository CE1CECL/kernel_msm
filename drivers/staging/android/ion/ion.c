// SPDX-License-Identifier: GPL-2.0
/*
 * drivers/staging/android/ion/ion.c
 *
 * Copyright (C) 2011 Google, Inc.
 * Copyright (c) 2011-2019, The Linux Foundation. All rights reserved.
 *
 */

#include <linux/anon_inodes.h>
#include <linux/debugfs.h>
#include <linux/device.h>
#include <linux/dma-buf.h>
#include <linux/err.h>
#include <linux/export.h>
#include <linux/file.h>
#include <linux/freezer.h>
#include <linux/fs.h>
#include <linux/idr.h>
#include <linux/kthread.h>
#include <linux/list.h>
#include <linux/memblock.h>
#include <linux/miscdevice.h>
#include <linux/mm.h>
#include <linux/mm_types.h>
#include <linux/module.h>
#include <linux/rbtree.h>
#include <linux/sched/task.h>
#include <linux/seq_file.h>
#include <linux/slab.h>
#include <linux/uaccess.h>
#include <linux/vmalloc.h>
#include <linux/bitops.h>
#include <linux/msm_dma_iommu_mapping.h>
#define CREATE_TRACE_POINTS
#include <trace/events/ion.h>
#include <soc/qcom/secure_buffer.h>

#include "ion.h"
#include "ion_secure_util.h"

static struct ion_device *internal_dev;
static atomic_long_t total_heap_bytes;

int ion_walk_heaps(int heap_id, enum ion_heap_type type, void *data,
		   int (*f)(struct ion_heap *heap, void *data))
{
	int ret_val = 0;
	struct ion_heap *heap;
	struct ion_device *dev = internal_dev;
	/*
	 * traverse the list of heaps available in this system
	 * and find the heap that is specified.
	 */
	down_write(&dev->lock);
	plist_for_each_entry(heap, &dev->heaps, node) {
		if (ION_HEAP(heap->id) != heap_id ||
		    type != heap->type)
			continue;
		ret_val = f(heap, data);
		break;
	}
	up_write(&dev->lock);
	return ret_val;
}
EXPORT_SYMBOL(ion_walk_heaps);

bool ion_buffer_cached(struct ion_buffer *buffer)
{
	return !!(buffer->flags & ION_FLAG_CACHED);
}

/* this function should only be called while dev->lock is held */
static void ion_buffer_add(struct ion_device *dev,
			   struct ion_buffer *buffer)
{
	struct rb_node **p = &dev->buffers.rb_node;
	struct rb_node *parent = NULL;
	struct ion_buffer *entry;

	while (*p) {
		parent = *p;
		entry = rb_entry(parent, struct ion_buffer, node);

		if (buffer < entry) {
			p = &(*p)->rb_left;
		} else if (buffer > entry) {
			p = &(*p)->rb_right;
		} else {
			pr_err("%s: buffer already found.", __func__);
			BUG();
		}
	}

	rb_link_node(&buffer->node, parent, p);
	rb_insert_color(&buffer->node, &dev->buffers);
}

static void track_buffer_created(struct ion_buffer *buffer)
{
	long total = atomic_long_add_return(buffer->size, &total_heap_bytes);

	trace_ion_stat(buffer->sg_table, buffer->size, total);
}

static void track_buffer_destroyed(struct ion_buffer *buffer)
{
	long total = atomic_long_sub_return(buffer->size, &total_heap_bytes);

	trace_ion_stat(buffer->sg_table, -buffer->size, total);
}

/* this function should only be called while dev->lock is held */
static struct ion_buffer *ion_buffer_create(struct ion_heap *heap,
					    struct ion_device *dev,
					    unsigned long len,
					    unsigned long flags)
{
	struct ion_buffer *buffer;
	struct sg_table *table;
	int ret;

	buffer = kzalloc(sizeof(*buffer), GFP_KERNEL);
	if (!buffer)
		return ERR_PTR(-ENOMEM);

	buffer->heap = heap;
	buffer->flags = flags;
	buffer->dev = dev;
	buffer->size = len;

	ret = heap->ops->allocate(heap, buffer, len, flags);

	if (ret) {
		if (!(heap->flags & ION_HEAP_FLAG_DEFER_FREE))
			goto err2;

		if (ret == -EINTR)
			goto err2;

		ion_heap_freelist_drain(heap, 0);
		ret = heap->ops->allocate(heap, buffer, len, flags);
		if (ret)
			goto err2;
	}

	if (!buffer->sg_table) {
		WARN_ONCE(1, "This heap needs to set the sgtable");
		ret = -EINVAL;
		goto err1;
	}

	table = buffer->sg_table;
	INIT_LIST_HEAD(&buffer->attachments);
	INIT_LIST_HEAD(&buffer->vmas);
	mutex_init(&buffer->lock);

	if (IS_ENABLED(CONFIG_ION_FORCE_DMA_SYNC)) {
		int i;
		struct scatterlist *sg;

		/*
		 * this will set up dma addresses for the sglist -- it is not
		 * technically correct as per the dma api -- a specific
		 * device isn't really taking ownership here.  However, in
		 * practice on our systems the only dma_address space is
		 * physical addresses.
		 */
		for_each_sg(table->sgl, sg, table->nents, i) {
			sg_dma_address(sg) = sg_phys(sg);
			sg_dma_len(sg) = sg->length;
		}
	}

	mutex_lock(&dev->buffer_lock);
	ion_buffer_add(dev, buffer);
	mutex_unlock(&dev->buffer_lock);
	atomic_long_add(len, &heap->total_allocated);
	track_buffer_created(buffer);
	return buffer;

err1:
	heap->ops->free(buffer);
err2:
	kfree(buffer);
	return ERR_PTR(ret);
}

void ion_buffer_destroy(struct ion_buffer *buffer)
{
	if (buffer->kmap_cnt > 0) {
		pr_warn_ratelimited("ION client likely missing a call to dma_buf_kunmap or dma_buf_vunmap\n");
		buffer->heap->ops->unmap_kernel(buffer->heap, buffer);
	}
	buffer->heap->ops->free(buffer);
	kfree(buffer);
}

static void _ion_buffer_destroy(struct ion_buffer *buffer)
{
	struct ion_heap *heap = buffer->heap;
	struct ion_device *dev = buffer->dev;

	msm_dma_buf_freed(buffer);

	mutex_lock(&dev->buffer_lock);
	rb_erase(&buffer->node, &dev->buffers);
	mutex_unlock(&dev->buffer_lock);
	track_buffer_destroyed(buffer);

	atomic_long_sub(buffer->size, &buffer->heap->total_allocated);
	if (heap->flags & ION_HEAP_FLAG_DEFER_FREE)
		ion_heap_freelist_add(heap, buffer);
	else
		ion_buffer_destroy(buffer);
}

static void *ion_buffer_kmap_get(struct ion_buffer *buffer)
{
	void *vaddr;

	if (buffer->kmap_cnt) {
		buffer->kmap_cnt++;
		return buffer->vaddr;
	}
	vaddr = buffer->heap->ops->map_kernel(buffer->heap, buffer);
	if (WARN_ONCE(!vaddr,
		      "heap->ops->map_kernel should return ERR_PTR on error"))
		return ERR_PTR(-EINVAL);
	if (IS_ERR(vaddr))
		return vaddr;
	buffer->vaddr = vaddr;
	buffer->kmap_cnt++;
	return vaddr;
}

static void ion_buffer_kmap_put(struct ion_buffer *buffer)
{
	if (buffer->kmap_cnt == 0) {
		pr_warn_ratelimited("ION client likely missing a call to dma_buf_kmap or dma_buf_vmap, pid:%d\n",
				    current->pid);
		return;
	}

	buffer->kmap_cnt--;
	if (!buffer->kmap_cnt) {
		buffer->heap->ops->unmap_kernel(buffer->heap, buffer);
		buffer->vaddr = NULL;
	}
}

static struct sg_table *dup_sg_table(struct sg_table *table)
{
	struct sg_table *new_table;
	int ret, i;
	struct scatterlist *sg, *new_sg;

	new_table = kzalloc(sizeof(*new_table), GFP_KERNEL);
	if (!new_table)
		return ERR_PTR(-ENOMEM);

	ret = sg_alloc_table(new_table, table->nents, GFP_KERNEL);
	if (ret) {
		kfree(new_table);
		return ERR_PTR(-ENOMEM);
	}

	new_sg = new_table->sgl;
	for_each_sg(table->sgl, sg, table->nents, i) {
		memcpy(new_sg, sg, sizeof(*sg));
		sg_dma_address(new_sg) = 0;
		sg_dma_len(new_sg) = 0;
		new_sg = sg_next(new_sg);
	}

	return new_table;
}

static void free_duped_table(struct sg_table *table)
{
	sg_free_table(table);
	kfree(table);
}

struct ion_dma_buf_attachment {
	struct device *dev;
	struct sg_table *table;
	struct list_head list;
	bool dma_mapped;
};

static int ion_dma_buf_attach(struct dma_buf *dmabuf,
			      struct dma_buf_attachment *attachment)
{
	struct ion_dma_buf_attachment *a;
	struct sg_table *table;
	struct ion_buffer *buffer = dmabuf->priv;

	a = kzalloc(sizeof(*a), GFP_KERNEL);
	if (!a)
		return -ENOMEM;

	table = dup_sg_table(buffer->sg_table);
	if (IS_ERR(table)) {
		kfree(a);
		return -ENOMEM;
	}

	a->table = table;
	a->dev = attachment->dev;
	a->dma_mapped = false;
	INIT_LIST_HEAD(&a->list);

	attachment->priv = a;

	mutex_lock(&buffer->lock);
	list_add(&a->list, &buffer->attachments);
	mutex_unlock(&buffer->lock);

	return 0;
}

static void ion_dma_buf_detatch(struct dma_buf *dmabuf,
				struct dma_buf_attachment *attachment)
{
	struct ion_dma_buf_attachment *a = attachment->priv;
	struct ion_buffer *buffer = dmabuf->priv;

	mutex_lock(&buffer->lock);
	list_del(&a->list);
	mutex_unlock(&buffer->lock);
	free_duped_table(a->table);

	kfree(a);
}

static struct sg_table *ion_map_dma_buf(struct dma_buf_attachment *attachment,
					enum dma_data_direction direction)
{
	struct ion_dma_buf_attachment *a = attachment->priv;
	struct sg_table *table;
	int count, map_attrs;
	struct ion_buffer *buffer = attachment->dmabuf->priv;

	table = a->table;

	map_attrs = attachment->dma_map_attrs;
	if (!(buffer->flags & ION_FLAG_CACHED) ||
	    !hlos_accessible_buffer(buffer))
		map_attrs |= DMA_ATTR_SKIP_CPU_SYNC;

	mutex_lock(&buffer->lock);
	if (map_attrs & DMA_ATTR_SKIP_CPU_SYNC)
		trace_ion_dma_map_cmo_skip(attachment->dev,
					   attachment->dmabuf->name,
					   ion_buffer_cached(buffer),
					   hlos_accessible_buffer(buffer),
					   attachment->dma_map_attrs,
					   direction);
	else
		trace_ion_dma_map_cmo_apply(attachment->dev,
					    attachment->dmabuf->name,
					    ion_buffer_cached(buffer),
					    hlos_accessible_buffer(buffer),
					    attachment->dma_map_attrs,
					    direction);

	if (map_attrs & DMA_ATTR_DELAYED_UNMAP) {
		count = msm_dma_map_sg_attrs(attachment->dev, table->sgl,
					     table->nents, direction,
					     attachment->dmabuf, map_attrs);
	} else {
		count = dma_map_sg_attrs(attachment->dev, table->sgl,
					 table->nents, direction,
					 map_attrs);
	}

	if (count <= 0) {
		mutex_unlock(&buffer->lock);
		return ERR_PTR(-ENOMEM);
	}

	a->dma_mapped = true;
	mutex_unlock(&buffer->lock);
	return table;
}

static void ion_unmap_dma_buf(struct dma_buf_attachment *attachment,
			      struct sg_table *table,
			      enum dma_data_direction direction)
{
	int map_attrs;
	struct ion_buffer *buffer = attachment->dmabuf->priv;
	struct ion_dma_buf_attachment *a = attachment->priv;

	map_attrs = attachment->dma_map_attrs;
	if (!(buffer->flags & ION_FLAG_CACHED) ||
	    !hlos_accessible_buffer(buffer))
		map_attrs |= DMA_ATTR_SKIP_CPU_SYNC;

	mutex_lock(&buffer->lock);
	if (map_attrs & DMA_ATTR_SKIP_CPU_SYNC)
		trace_ion_dma_unmap_cmo_skip(attachment->dev,
					     attachment->dmabuf->name,
					     ion_buffer_cached(buffer),
					     hlos_accessible_buffer(buffer),
					     attachment->dma_map_attrs,
					     direction);
	else
		trace_ion_dma_unmap_cmo_apply(attachment->dev,
					      attachment->dmabuf->name,
					      ion_buffer_cached(buffer),
					      hlos_accessible_buffer(buffer),
					      attachment->dma_map_attrs,
					      direction);

	if (map_attrs & DMA_ATTR_DELAYED_UNMAP)
		msm_dma_unmap_sg_attrs(attachment->dev, table->sgl,
				       table->nents, direction,
				       attachment->dmabuf,
				       map_attrs);
	else
		dma_unmap_sg_attrs(attachment->dev, table->sgl, table->nents,
				   direction, map_attrs);
	a->dma_mapped = false;
	mutex_unlock(&buffer->lock);
}

void ion_pages_sync_for_device(struct device *dev, struct page *page,
			       size_t size, enum dma_data_direction dir)
{
	struct scatterlist sg;

	sg_init_table(&sg, 1);
	sg_set_page(&sg, page, size, 0);
	/*
	 * This is not correct - sg_dma_address needs a dma_addr_t that is valid
	 * for the targeted device, but this works on the currently targeted
	 * hardware.
	 */
	sg_dma_address(&sg) = page_to_phys(page);
	dma_sync_sg_for_device(dev, &sg, 1, dir);
}

static void ion_vm_open(struct vm_area_struct *vma)
{
	struct ion_buffer *buffer = vma->vm_private_data;
	struct ion_vma_list *vma_list;

	vma_list = kmalloc(sizeof(*vma_list), GFP_KERNEL);
	if (!vma_list)
		return;
	vma_list->vma = vma;
	mutex_lock(&buffer->lock);
	list_add(&vma_list->list, &buffer->vmas);
	mutex_unlock(&buffer->lock);
}

static void ion_vm_close(struct vm_area_struct *vma)
{
	struct ion_buffer *buffer = vma->vm_private_data;
	struct ion_vma_list *vma_list, *tmp;

	mutex_lock(&buffer->lock);
	list_for_each_entry_safe(vma_list, tmp, &buffer->vmas, list) {
		if (vma_list->vma != vma)
			continue;
		list_del(&vma_list->list);
		kfree(vma_list);
		break;
	}
	mutex_unlock(&buffer->lock);
}

static const struct vm_operations_struct ion_vma_ops = {
	.open = ion_vm_open,
	.close = ion_vm_close,
};

static int ion_mmap(struct dma_buf *dmabuf, struct vm_area_struct *vma)
{
	struct ion_buffer *buffer = dmabuf->priv;
	int ret = 0;

	if (!buffer->heap->ops->map_user) {
		pr_err("%s: this heap does not define a method for mapping to userspace\n",
		       __func__);
		return -EINVAL;
	}

	if (!(buffer->flags & ION_FLAG_CACHED))
		vma->vm_page_prot = pgprot_writecombine(vma->vm_page_prot);

	vma->vm_private_data = buffer;
	vma->vm_ops = &ion_vma_ops;
	ion_vm_open(vma);

	mutex_lock(&buffer->lock);
	/* now map it to userspace */
	ret = buffer->heap->ops->map_user(buffer->heap, buffer, vma);
	mutex_unlock(&buffer->lock);

	if (ret)
		pr_err("%s: failure mapping buffer to userspace\n",
		       __func__);

	return ret;
}

static void ion_dma_buf_release(struct dma_buf *dmabuf)
{
	struct ion_buffer *buffer = dmabuf->priv;

	_ion_buffer_destroy(buffer);
	kfree(dmabuf->exp_name);
}

static void *ion_dma_buf_vmap(struct dma_buf *dmabuf)
{
	struct ion_buffer *buffer = dmabuf->priv;
	void *vaddr = ERR_PTR(-EINVAL);

	if (buffer->heap->ops->map_kernel) {
		mutex_lock(&buffer->lock);
		vaddr = ion_buffer_kmap_get(buffer);
		mutex_unlock(&buffer->lock);
	} else {
		pr_warn_ratelimited("heap %s doesn't support map_kernel\n",
				    buffer->heap->name);
	}

	return vaddr;
}

static void ion_dma_buf_vunmap(struct dma_buf *dmabuf, void *vaddr)
{
	struct ion_buffer *buffer = dmabuf->priv;
	void *vaddr;

	if (!buffer->heap->ops->map_kernel) {
		pr_err("%s: map kernel is not implemented by this heap.\n",
		       __func__);
		return ERR_PTR(-ENOTTY);
	}
	mutex_lock(&buffer->lock);
	vaddr = ion_buffer_kmap_get(buffer);
	mutex_unlock(&buffer->lock);

<<<<<<< HEAD
	if (buffer->heap->ops->map_kernel) {
		mutex_lock(&buffer->lock);
		ion_buffer_kmap_put(buffer);
		mutex_unlock(&buffer->lock);
	}
}

static void *ion_dma_buf_kmap(struct dma_buf *dmabuf, unsigned long offset)
{
	/*
	 * TODO: Once clients remove their hacks where they assume kmap(ed)
	 * addresses are virtually contiguous implement this properly
	 */
	void *vaddr = ion_dma_buf_vmap(dmabuf);

=======
>>>>>>> 8711f6e3
	if (IS_ERR(vaddr))
		return vaddr;

	return vaddr + offset * PAGE_SIZE;
}

static void ion_dma_buf_kunmap(struct dma_buf *dmabuf, unsigned long offset,
			       void *ptr)
{
<<<<<<< HEAD
	/*
	 * TODO: Once clients remove their hacks where they assume kmap(ed)
	 * addresses are virtually contiguous implement this properly
	 */
	ion_dma_buf_vunmap(dmabuf, ptr);
=======
	struct ion_buffer *buffer = dmabuf->priv;

	if (buffer->heap->ops->map_kernel) {
		mutex_lock(&buffer->lock);
		ion_buffer_kmap_put(buffer);
		mutex_unlock(&buffer->lock);
	}

>>>>>>> 8711f6e3
}

static int ion_sgl_sync_range(struct device *dev, struct scatterlist *sgl,
			      unsigned int nents, unsigned long offset,
			      unsigned long length,
			      enum dma_data_direction dir, bool for_cpu)
{
	int i;
	struct scatterlist *sg;
	unsigned int len = 0;
	dma_addr_t sg_dma_addr;

	for_each_sg(sgl, sg, nents, i) {
		if (sg_dma_len(sg) == 0)
			break;

		if (i > 0) {
			pr_warn_ratelimited("Partial cmo only supported with 1 segment\n"
				"is dma_set_max_seg_size being set on dev:%s\n",
				dev_name(dev));
			return -EINVAL;
		}
	}

	for_each_sg(sgl, sg, nents, i) {
		unsigned int sg_offset, sg_left, size = 0;

		if (i == 0)
			sg_dma_addr = sg_dma_address(sg);

		len += sg->length;
		if (len <= offset) {
			sg_dma_addr += sg->length;
			continue;
		}

		sg_left = len - offset;
		sg_offset = sg->length - sg_left;

		size = (length < sg_left) ? length : sg_left;
		if (for_cpu)
			dma_sync_single_range_for_cpu(dev, sg_dma_addr,
						      sg_offset, size, dir);
		else
			dma_sync_single_range_for_device(dev, sg_dma_addr,
							 sg_offset, size, dir);

		offset += size;
		length -= size;
		sg_dma_addr += sg->length;

		if (length == 0)
			break;
	}

	return 0;
}

static int ion_sgl_sync_mapped(struct device *dev, struct scatterlist *sgl,
			       unsigned int nents, struct list_head *vmas,
			       enum dma_data_direction dir, bool for_cpu)
{
	struct ion_vma_list *vma_list;
	int ret = 0;

	list_for_each_entry(vma_list, vmas, list) {
		struct vm_area_struct *vma = vma_list->vma;

		ret = ion_sgl_sync_range(dev, sgl, nents,
					 vma->vm_pgoff * PAGE_SIZE,
					 vma->vm_end - vma->vm_start, dir,
					 for_cpu);
		if (ret)
			break;
	}

	return ret;
}

static int __ion_dma_buf_begin_cpu_access(struct dma_buf *dmabuf,
					  enum dma_data_direction direction,
					  bool sync_only_mapped)
{
	struct ion_buffer *buffer = dmabuf->priv;
	struct ion_dma_buf_attachment *a;
<<<<<<< HEAD
	int ret = 0;

	if (!hlos_accessible_buffer(buffer)) {
		trace_ion_begin_cpu_access_cmo_skip(NULL, dmabuf->name,
						    ion_buffer_cached(buffer),
						    false, direction,
						    sync_only_mapped);
		ret = -EPERM;
		goto out;
	}

	if (!(buffer->flags & ION_FLAG_CACHED)) {
		trace_ion_begin_cpu_access_cmo_skip(NULL, dmabuf->name, false,
						    true, direction,
						    sync_only_mapped);
		goto out;
	}
=======
>>>>>>> 8711f6e3

	mutex_lock(&buffer->lock);

	if (IS_ENABLED(CONFIG_ION_FORCE_DMA_SYNC)) {
		struct device *dev = buffer->heap->priv;
		struct sg_table *table = buffer->sg_table;

		if (sync_only_mapped)
			ret = ion_sgl_sync_mapped(dev, table->sgl,
						  table->nents, &buffer->vmas,
						  direction, true);
		else
			dma_sync_sg_for_cpu(dev, table->sgl,
					    table->nents, direction);

		if (!ret)
			trace_ion_begin_cpu_access_cmo_apply(dev, dmabuf->name,
							     true, true,
							     direction,
							     sync_only_mapped);
		else
			trace_ion_begin_cpu_access_cmo_skip(dev, dmabuf->name,
							    true, true,
							    direction,
							    sync_only_mapped);
		mutex_unlock(&buffer->lock);
		goto out;
	}

	list_for_each_entry(a, &buffer->attachments, list) {
		int tmp = 0;

		if (!a->dma_mapped) {
			trace_ion_begin_cpu_access_notmapped(a->dev,
							     dmabuf->name,
							     true, true,
							     direction,
							     sync_only_mapped);
			continue;
		}

		if (sync_only_mapped)
			tmp = ion_sgl_sync_mapped(a->dev, a->table->sgl,
						  a->table->nents,
						  &buffer->vmas,
						  direction, true);
		else
			dma_sync_sg_for_cpu(a->dev, a->table->sgl,
					    a->table->nents, direction);

		if (!tmp) {
			trace_ion_begin_cpu_access_cmo_apply(a->dev,
							     dmabuf->name,
							     true, true,
							     direction,
							     sync_only_mapped);
		} else {
			trace_ion_begin_cpu_access_cmo_skip(a->dev,
							    dmabuf->name, true,
							    true, direction,
							    sync_only_mapped);
			ret = tmp;
		}

	}
	mutex_unlock(&buffer->lock);
out:
	return ret;
}

static int __ion_dma_buf_end_cpu_access(struct dma_buf *dmabuf,
					enum dma_data_direction direction,
					bool sync_only_mapped)
{
	struct ion_buffer *buffer = dmabuf->priv;
	struct ion_dma_buf_attachment *a;
	int ret = 0;

	if (!hlos_accessible_buffer(buffer)) {
		trace_ion_end_cpu_access_cmo_skip(NULL, dmabuf->name,
						  ion_buffer_cached(buffer),
						  false, direction,
						  sync_only_mapped);
		ret = -EPERM;
		goto out;
	}

	if (!(buffer->flags & ION_FLAG_CACHED)) {
		trace_ion_end_cpu_access_cmo_skip(NULL, dmabuf->name, false,
						  true, direction,
						  sync_only_mapped);
		goto out;
	}
<<<<<<< HEAD

	mutex_lock(&buffer->lock);
	if (IS_ENABLED(CONFIG_ION_FORCE_DMA_SYNC)) {
		struct device *dev = buffer->heap->priv;
		struct sg_table *table = buffer->sg_table;

		if (sync_only_mapped)
			ret = ion_sgl_sync_mapped(dev, table->sgl,
						  table->nents, &buffer->vmas,
						  direction, false);
		else
			dma_sync_sg_for_device(dev, table->sgl,
					       table->nents, direction);

		if (!ret)
			trace_ion_end_cpu_access_cmo_apply(dev, dmabuf->name,
							   true, true,
							   direction,
							   sync_only_mapped);
		else
			trace_ion_end_cpu_access_cmo_skip(dev, dmabuf->name,
							  true, true, direction,
							  sync_only_mapped);
		mutex_unlock(&buffer->lock);
		goto out;
	}

	list_for_each_entry(a, &buffer->attachments, list) {
		int tmp = 0;

		if (!a->dma_mapped) {
			trace_ion_end_cpu_access_notmapped(a->dev,
							   dmabuf->name,
							   true, true,
							   direction,
							   sync_only_mapped);
			continue;
		}

		if (sync_only_mapped)
			tmp = ion_sgl_sync_mapped(a->dev, a->table->sgl,
						  a->table->nents,
						  &buffer->vmas, direction,
						  false);
		else
			dma_sync_sg_for_device(a->dev, a->table->sgl,
					       a->table->nents, direction);

		if (!tmp) {
			trace_ion_end_cpu_access_cmo_apply(a->dev, dmabuf->name,
							   true, true,
							   direction,
							   sync_only_mapped);
		} else {
			trace_ion_end_cpu_access_cmo_skip(a->dev, dmabuf->name,
							  true, true, direction,
							  sync_only_mapped);
			ret = tmp;
		}
	}
	mutex_unlock(&buffer->lock);

out:
	return ret;
=======
	mutex_unlock(&buffer->lock);

	return 0;
>>>>>>> 8711f6e3
}

static int ion_dma_buf_begin_cpu_access(struct dma_buf *dmabuf,
					enum dma_data_direction direction)
{
	return __ion_dma_buf_begin_cpu_access(dmabuf, direction, false);
}

static int ion_dma_buf_end_cpu_access(struct dma_buf *dmabuf,
				      enum dma_data_direction direction)
{
	return __ion_dma_buf_end_cpu_access(dmabuf, direction, false);
}

static int ion_dma_buf_begin_cpu_access_umapped(struct dma_buf *dmabuf,
						enum dma_data_direction dir)
{
	return __ion_dma_buf_begin_cpu_access(dmabuf, dir, true);
}

static int ion_dma_buf_end_cpu_access_umapped(struct dma_buf *dmabuf,
					      enum dma_data_direction dir)
{
	return __ion_dma_buf_end_cpu_access(dmabuf, dir, true);
}

static int ion_dma_buf_begin_cpu_access_partial(struct dma_buf *dmabuf,
						enum dma_data_direction dir,
						unsigned int offset,
						unsigned int len)
{
	struct ion_buffer *buffer = dmabuf->priv;
	struct ion_dma_buf_attachment *a;
	int ret = 0;

<<<<<<< HEAD
	if (!hlos_accessible_buffer(buffer)) {
		trace_ion_begin_cpu_access_cmo_skip(NULL, dmabuf->name,
						    ion_buffer_cached(buffer),
						    false, dir,
						    false);
		ret = -EPERM;
		goto out;
	}

	if (!(buffer->flags & ION_FLAG_CACHED)) {
		trace_ion_begin_cpu_access_cmo_skip(NULL, dmabuf->name, false,
						    true, dir,
						    false);
		goto out;
	}

	mutex_lock(&buffer->lock);
	if (IS_ENABLED(CONFIG_ION_FORCE_DMA_SYNC)) {
		struct device *dev = buffer->heap->priv;
		struct sg_table *table = buffer->sg_table;

		ret = ion_sgl_sync_range(dev, table->sgl, table->nents,
					 offset, len, dir, true);

		if (!ret)
			trace_ion_begin_cpu_access_cmo_apply(dev, dmabuf->name,
							     true, true, dir,
							     false);
		else
			trace_ion_begin_cpu_access_cmo_skip(dev, dmabuf->name,
							    true, true, dir,
							    false);
		mutex_unlock(&buffer->lock);
		goto out;
	}

	list_for_each_entry(a, &buffer->attachments, list) {
		int tmp = 0;

		if (!a->dma_mapped) {
			trace_ion_begin_cpu_access_notmapped(a->dev,
							     dmabuf->name,
							     true, true,
							     dir,
							     false);
			continue;
		}

		tmp = ion_sgl_sync_range(a->dev, a->table->sgl, a->table->nents,
					 offset, len, dir, true);

		if (!tmp) {
			trace_ion_begin_cpu_access_cmo_apply(a->dev,
							     dmabuf->name,
							     true, true, dir,
							     false);
		} else {
			trace_ion_begin_cpu_access_cmo_skip(a->dev,
							    dmabuf->name,
							    true, true, dir,
							    false);
			ret = tmp;
		}
	}
	mutex_unlock(&buffer->lock);

out:
	return ret;
}

static int ion_dma_buf_end_cpu_access_partial(struct dma_buf *dmabuf,
					      enum dma_data_direction direction,
					      unsigned int offset,
					      unsigned int len)
{
	struct ion_buffer *buffer = dmabuf->priv;
	struct ion_dma_buf_attachment *a;
	int ret = 0;

	if (!hlos_accessible_buffer(buffer)) {
		trace_ion_end_cpu_access_cmo_skip(NULL, dmabuf->name,
						  ion_buffer_cached(buffer),
						  false, direction,
						  false);
		ret = -EPERM;
		goto out;
	}

	if (!(buffer->flags & ION_FLAG_CACHED)) {
		trace_ion_end_cpu_access_cmo_skip(NULL, dmabuf->name, false,
						  true, direction,
						  false);
		goto out;
	}

=======
>>>>>>> 8711f6e3
	mutex_lock(&buffer->lock);
	if (IS_ENABLED(CONFIG_ION_FORCE_DMA_SYNC)) {
		struct device *dev = buffer->heap->priv;
		struct sg_table *table = buffer->sg_table;

		ret = ion_sgl_sync_range(dev, table->sgl, table->nents,
					 offset, len, direction, false);

		if (!ret)
			trace_ion_end_cpu_access_cmo_apply(dev, dmabuf->name,
							   true, true,
							   direction, false);
		else
			trace_ion_end_cpu_access_cmo_skip(dev, dmabuf->name,
							  true, true,
							  direction, false);

		mutex_unlock(&buffer->lock);
		goto out;
	}

	list_for_each_entry(a, &buffer->attachments, list) {
		int tmp = 0;

		if (!a->dma_mapped) {
			trace_ion_end_cpu_access_notmapped(a->dev,
							   dmabuf->name,
							   true, true,
							   direction,
							   false);
			continue;
		}

		tmp = ion_sgl_sync_range(a->dev, a->table->sgl, a->table->nents,
					 offset, len, direction, false);

		if (!tmp) {
			trace_ion_end_cpu_access_cmo_apply(a->dev, dmabuf->name,
							   true, true,
							   direction, false);

		} else {
			trace_ion_end_cpu_access_cmo_skip(a->dev, dmabuf->name,
							  true, true, direction,
							  false);
			ret = tmp;
		}
	}
	mutex_unlock(&buffer->lock);

out:
	return ret;
}

static int ion_dma_buf_get_flags(struct dma_buf *dmabuf,
				 unsigned long *flags)
{
	struct ion_buffer *buffer = dmabuf->priv;
	*flags = buffer->flags;

	return 0;
}

static const struct dma_buf_ops dma_buf_ops = {
	.map_dma_buf = ion_map_dma_buf,
	.unmap_dma_buf = ion_unmap_dma_buf,
	.mmap = ion_mmap,
	.release = ion_dma_buf_release,
	.attach = ion_dma_buf_attach,
	.detach = ion_dma_buf_detatch,
	.begin_cpu_access = ion_dma_buf_begin_cpu_access,
	.end_cpu_access = ion_dma_buf_end_cpu_access,
	.begin_cpu_access_umapped = ion_dma_buf_begin_cpu_access_umapped,
	.end_cpu_access_umapped = ion_dma_buf_end_cpu_access_umapped,
	.begin_cpu_access_partial = ion_dma_buf_begin_cpu_access_partial,
	.end_cpu_access_partial = ion_dma_buf_end_cpu_access_partial,
	.map = ion_dma_buf_kmap,
	.unmap = ion_dma_buf_kunmap,
	.vmap = ion_dma_buf_vmap,
	.vunmap = ion_dma_buf_vunmap,
	.get_flags = ion_dma_buf_get_flags,
};

struct dma_buf *ion_alloc_dmabuf(size_t len, unsigned int heap_id_mask,
				 unsigned int flags)
{
	struct ion_device *dev = internal_dev;
	struct ion_buffer *buffer = NULL;
	struct ion_heap *heap;
	DEFINE_DMA_BUF_EXPORT_INFO(exp_info);
	struct dma_buf *dmabuf;
	char task_comm[TASK_COMM_LEN];

	pr_debug("%s: len %zu heap_id_mask %u flags %x\n", __func__,
		 len, heap_id_mask, flags);
	/*
	 * traverse the list of heaps available in this system in priority
	 * order.  If the heap type is supported by the client, and matches the
	 * request of the caller allocate from it.  Repeat until allocate has
	 * succeeded or all heaps have been tried
	 */
	len = PAGE_ALIGN(len);

	if (!len)
		return ERR_PTR(-EINVAL);

	down_read(&dev->lock);
	plist_for_each_entry(heap, &dev->heaps, node) {
		/* if the caller didn't specify this heap id */
		if (!((1 << heap->id) & heap_id_mask))
			continue;
		buffer = ion_buffer_create(heap, dev, len, flags);
		if (!IS_ERR(buffer) || PTR_ERR(buffer) == -EINTR)
			break;
	}
	up_read(&dev->lock);

	if (!buffer)
		return ERR_PTR(-ENODEV);

	if (IS_ERR(buffer))
		return ERR_CAST(buffer);

	get_task_comm(task_comm, current->group_leader);

	exp_info.ops = &dma_buf_ops;
	exp_info.size = buffer->size;
	exp_info.flags = O_RDWR;
	exp_info.priv = buffer;
	exp_info.exp_name = kasprintf(GFP_KERNEL, "%s-%s-%d-%s", KBUILD_MODNAME,
				      heap->name, current->tgid, task_comm);

	dmabuf = dma_buf_export(&exp_info);
	if (IS_ERR(dmabuf)) {
		_ion_buffer_destroy(buffer);
		kfree(exp_info.exp_name);
	}

	return dmabuf;
}

struct dma_buf *ion_alloc(size_t len, unsigned int heap_id_mask,
			  unsigned int flags)
{
	struct ion_device *dev = internal_dev;
	struct ion_heap *heap;
	bool type_valid = false;

	pr_debug("%s: len %zu heap_id_mask %u flags %x\n", __func__,
		 len, heap_id_mask, flags);
	/*
	 * traverse the list of heaps available in this system in priority
	 * order.  Check the heap type is supported.
	 */

	down_read(&dev->lock);
	plist_for_each_entry(heap, &dev->heaps, node) {
		/* if the caller didn't specify this heap id */
		if (!((1 << heap->id) & heap_id_mask))
			continue;
		if (heap->type == ION_HEAP_TYPE_SYSTEM ||
		    heap->type == (enum ion_heap_type)ION_HEAP_TYPE_HYP_CMA ||
		    heap->type ==
			(enum ion_heap_type)ION_HEAP_TYPE_SYSTEM_SECURE) {
			type_valid = true;
		} else {
			pr_warn("%s: heap type not supported, type:%d\n",
				__func__, heap->type);
		}
		break;
	}
	up_read(&dev->lock);

	if (!type_valid)
		return ERR_PTR(-EINVAL);

	return ion_alloc_dmabuf(len, heap_id_mask, flags);
}
EXPORT_SYMBOL(ion_alloc);

int ion_alloc_fd(size_t len, unsigned int heap_id_mask, unsigned int flags)
{
	int fd;
	struct dma_buf *dmabuf;

	dmabuf = ion_alloc_dmabuf(len, heap_id_mask, flags);
	if (IS_ERR(dmabuf))
		return PTR_ERR(dmabuf);

	fd = dma_buf_fd(dmabuf, O_CLOEXEC);
	if (fd < 0)
		dma_buf_put(dmabuf);

	return fd;
}

int ion_query_heaps(struct ion_heap_query *query)
{
	struct ion_device *dev = internal_dev;
	struct ion_heap_data __user *buffer = u64_to_user_ptr(query->heaps);
	int ret = -EINVAL, cnt = 0, max_cnt;
	struct ion_heap *heap;
	struct ion_heap_data hdata;

	memset(&hdata, 0, sizeof(hdata));

	down_read(&dev->lock);
	if (!buffer) {
		query->cnt = dev->heap_cnt;
		ret = 0;
		goto out;
	}

	if (query->cnt <= 0)
		goto out;

	max_cnt = query->cnt;

	plist_for_each_entry(heap, &dev->heaps, node) {
		strlcpy(hdata.name, heap->name, sizeof(hdata.name));
		hdata.name[sizeof(hdata.name) - 1] = '\0';
		hdata.type = heap->type;
		hdata.heap_id = heap->id;

		if (copy_to_user(&buffer[cnt], &hdata, sizeof(hdata))) {
			ret = -EFAULT;
			goto out;
		}

		cnt++;
		if (cnt >= max_cnt)
			break;
	}

	query->cnt = cnt;
	ret = 0;
out:
	up_read(&dev->lock);
	return ret;
}

static const struct file_operations ion_fops = {
	.owner          = THIS_MODULE,
	.unlocked_ioctl = ion_ioctl,
#ifdef CONFIG_COMPAT
	.compat_ioctl	= ion_ioctl,
#endif
};

static int ion_debug_heap_show(struct seq_file *s, void *unused)
{
	struct ion_heap *heap = s->private;

	if (heap->debug_show)
		heap->debug_show(heap, s, unused);

	return 0;
}

static int ion_debug_heap_open(struct inode *inode, struct file *file)
{
	return single_open(file, ion_debug_heap_show, inode->i_private);
}

static const struct file_operations debug_heap_fops = {
	.open = ion_debug_heap_open,
	.read = seq_read,
	.llseek = seq_lseek,
	.release = single_release,
};

static int debug_shrink_set(void *data, u64 val)
{
	struct ion_heap *heap = data;
	struct shrink_control sc;
	int objs;

	sc.gfp_mask = GFP_HIGHUSER;
	sc.nr_to_scan = val;

	if (!val) {
		objs = heap->shrinker.count_objects(&heap->shrinker, &sc);
		sc.nr_to_scan = objs;
	}

	heap->shrinker.scan_objects(&heap->shrinker, &sc);
	return 0;
}

static int debug_shrink_get(void *data, u64 *val)
{
	struct ion_heap *heap = data;
	struct shrink_control sc;
	int objs;

	sc.gfp_mask = GFP_HIGHUSER;
	sc.nr_to_scan = 0;

	objs = heap->shrinker.count_objects(&heap->shrinker, &sc);
	*val = objs;
	return 0;
}

DEFINE_SIMPLE_ATTRIBUTE(debug_shrink_fops, debug_shrink_get,
			debug_shrink_set, "%llu\n");

void ion_device_add_heap(struct ion_device *dev, struct ion_heap *heap)
{
	char debug_name[64], buf[256];
	int ret;

	if (!heap->ops->allocate || !heap->ops->free)
		pr_err("%s: can not add heap with invalid ops struct.\n",
		       __func__);

	spin_lock_init(&heap->free_lock);
	heap->free_list_size = 0;

	if (heap->flags & ION_HEAP_FLAG_DEFER_FREE)
		ion_heap_init_deferred_free(heap);

	if ((heap->flags & ION_HEAP_FLAG_DEFER_FREE) || heap->ops->shrink) {
		ret = ion_heap_init_shrinker(heap);
		if (ret)
			pr_err("%s: Failed to register shrinker\n", __func__);
	}

	heap->dev = dev;
	down_write(&dev->lock);
	/*
	 * use negative heap->id to reverse the priority -- when traversing
	 * the list later attempt higher id numbers first
	 */
	plist_node_init(&heap->node, -heap->id);
	plist_add(&heap->node, &dev->heaps);

	if (heap->debug_show) {
		snprintf(debug_name, 64, "%s_stats", heap->name);
		if (!debugfs_create_file(debug_name, 0664, dev->debug_root,
					 heap, &debug_heap_fops))
			pr_err("Failed to create heap debugfs at %s/%s\n",
			       dentry_path(dev->debug_root, buf, 256),
			       debug_name);
	}

	if (heap->shrinker.count_objects && heap->shrinker.scan_objects) {
		snprintf(debug_name, 64, "%s_shrink", heap->name);
		if (!debugfs_create_file(debug_name, 0644, dev->debug_root,
					 heap, &debug_shrink_fops))
			pr_err("Failed to create heap debugfs at %s/%s\n",
			       dentry_path(dev->debug_root, buf, 256),
			       debug_name);
	}

	dev->heap_cnt++;
	up_write(&dev->lock);
}
EXPORT_SYMBOL(ion_device_add_heap);

static ssize_t
total_heaps_kb_show(struct kobject *kobj, struct kobj_attribute *attr,
		    char *buf)
{
	u64 size_in_bytes = atomic_long_read(&total_heap_bytes);

	return sprintf(buf, "%llu\n", div_u64(size_in_bytes, 1024));
}

static ssize_t
total_pools_kb_show(struct kobject *kobj, struct kobj_attribute *attr,
		    char *buf)
{
	u64 size_in_bytes = ion_page_pool_nr_pages() * PAGE_SIZE;

	return sprintf(buf, "%llu\n", div_u64(size_in_bytes, 1024));
}

static struct kobj_attribute total_heaps_kb_attr =
	__ATTR_RO(total_heaps_kb);

static struct kobj_attribute total_pools_kb_attr =
	__ATTR_RO(total_pools_kb);

static struct attribute *ion_device_attrs[] = {
	&total_heaps_kb_attr.attr,
	&total_pools_kb_attr.attr,
	NULL,
};

ATTRIBUTE_GROUPS(ion_device);

static int ion_init_sysfs(void)
{
	struct kobject *ion_kobj;
	int ret;

	ion_kobj = kobject_create_and_add("ion", kernel_kobj);
	if (!ion_kobj)
		return -ENOMEM;

	ret = sysfs_create_groups(ion_kobj, ion_device_groups);
	if (ret) {
		kobject_put(ion_kobj);
		return ret;
	}

	return 0;
}

struct ion_device *ion_device_create(void)
{
	struct ion_device *idev;
	int ret;

	idev = kzalloc(sizeof(*idev), GFP_KERNEL);
	if (!idev)
		return ERR_PTR(-ENOMEM);

	idev->dev.minor = MISC_DYNAMIC_MINOR;
	idev->dev.name = "ion";
	idev->dev.fops = &ion_fops;
	idev->dev.parent = NULL;
	ret = misc_register(&idev->dev);
	if (ret) {
		pr_err("ion: failed to register misc device.\n");
		goto err_reg;
	}

	ret = ion_init_sysfs();
	if (ret) {
		pr_err("ion: failed to add sysfs attributes.\n");
		goto err_sysfs;
	}

	idev->debug_root = debugfs_create_dir("ion", NULL);
	idev->buffers = RB_ROOT;
	mutex_init(&idev->buffer_lock);
	init_rwsem(&idev->lock);
	plist_head_init(&idev->heaps);
	internal_dev = idev;
	return idev;

err_sysfs:
	misc_deregister(&idev->dev);
err_reg:
	kfree(idev);
	return ERR_PTR(ret);
}
EXPORT_SYMBOL(ion_device_create);

MODULE_LICENSE("GPL v2");
MODULE_DESCRIPTION("Ion memory allocator");<|MERGE_RESOLUTION|>--- conflicted
+++ resolved
@@ -535,6 +535,17 @@
 static void ion_dma_buf_vunmap(struct dma_buf *dmabuf, void *vaddr)
 {
 	struct ion_buffer *buffer = dmabuf->priv;
+
+	if (buffer->heap->ops->map_kernel) {
+		mutex_lock(&buffer->lock);
+		ion_buffer_kmap_put(buffer);
+		mutex_unlock(&buffer->lock);
+	}
+}
+
+static void *ion_dma_buf_kmap(struct dma_buf *dmabuf, unsigned long offset)
+{
+	struct ion_buffer *buffer = dmabuf->priv;
 	void *vaddr;
 
 	if (!buffer->heap->ops->map_kernel) {
@@ -546,49 +557,23 @@
 	vaddr = ion_buffer_kmap_get(buffer);
 	mutex_unlock(&buffer->lock);
 
-<<<<<<< HEAD
+	if (IS_ERR(vaddr))
+		return vaddr;
+
+	return vaddr + offset * PAGE_SIZE;
+}
+
+static void ion_dma_buf_kunmap(struct dma_buf *dmabuf, unsigned long offset,
+			       void *ptr)
+{
+	struct ion_buffer *buffer = dmabuf->priv;
+
 	if (buffer->heap->ops->map_kernel) {
 		mutex_lock(&buffer->lock);
 		ion_buffer_kmap_put(buffer);
 		mutex_unlock(&buffer->lock);
 	}
-}
-
-static void *ion_dma_buf_kmap(struct dma_buf *dmabuf, unsigned long offset)
-{
-	/*
-	 * TODO: Once clients remove their hacks where they assume kmap(ed)
-	 * addresses are virtually contiguous implement this properly
-	 */
-	void *vaddr = ion_dma_buf_vmap(dmabuf);
-
-=======
->>>>>>> 8711f6e3
-	if (IS_ERR(vaddr))
-		return vaddr;
-
-	return vaddr + offset * PAGE_SIZE;
-}
-
-static void ion_dma_buf_kunmap(struct dma_buf *dmabuf, unsigned long offset,
-			       void *ptr)
-{
-<<<<<<< HEAD
-	/*
-	 * TODO: Once clients remove their hacks where they assume kmap(ed)
-	 * addresses are virtually contiguous implement this properly
-	 */
-	ion_dma_buf_vunmap(dmabuf, ptr);
-=======
-	struct ion_buffer *buffer = dmabuf->priv;
-
-	if (buffer->heap->ops->map_kernel) {
-		mutex_lock(&buffer->lock);
-		ion_buffer_kmap_put(buffer);
-		mutex_unlock(&buffer->lock);
-	}
-
->>>>>>> 8711f6e3
+
 }
 
 static int ion_sgl_sync_range(struct device *dev, struct scatterlist *sgl,
@@ -674,7 +659,6 @@
 {
 	struct ion_buffer *buffer = dmabuf->priv;
 	struct ion_dma_buf_attachment *a;
-<<<<<<< HEAD
 	int ret = 0;
 
 	if (!hlos_accessible_buffer(buffer)) {
@@ -692,8 +676,6 @@
 						    sync_only_mapped);
 		goto out;
 	}
-=======
->>>>>>> 8711f6e3
 
 	mutex_lock(&buffer->lock);
 
@@ -787,7 +769,6 @@
 						  sync_only_mapped);
 		goto out;
 	}
-<<<<<<< HEAD
 
 	mutex_lock(&buffer->lock);
 	if (IS_ENABLED(CONFIG_ION_FORCE_DMA_SYNC)) {
@@ -852,11 +833,6 @@
 
 out:
 	return ret;
-=======
-	mutex_unlock(&buffer->lock);
-
-	return 0;
->>>>>>> 8711f6e3
 }
 
 static int ion_dma_buf_begin_cpu_access(struct dma_buf *dmabuf,
@@ -892,7 +868,6 @@
 	struct ion_dma_buf_attachment *a;
 	int ret = 0;
 
-<<<<<<< HEAD
 	if (!hlos_accessible_buffer(buffer)) {
 		trace_ion_begin_cpu_access_cmo_skip(NULL, dmabuf->name,
 						    ion_buffer_cached(buffer),
@@ -988,8 +963,6 @@
 		goto out;
 	}
 
-=======
->>>>>>> 8711f6e3
 	mutex_lock(&buffer->lock);
 	if (IS_ENABLED(CONFIG_ION_FORCE_DMA_SYNC)) {
 		struct device *dev = buffer->heap->priv;
