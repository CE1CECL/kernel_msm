/*

 * drivers/staging/android/ion/ion.c
 *
 * Copyright (C) 2011 Google, Inc.
<<<<<<< HEAD
 * Copyright (c) 2011-2015,2017, The Linux Foundation. All rights reserved.
=======
 * Copyright (c) 2011-2017, The Linux Foundation. All rights reserved.
>>>>>>> e045a95c
 *
 * This software is licensed under the terms of the GNU General Public
 * License version 2, as published by the Free Software Foundation, and
 * may be copied, distributed, and modified under those terms.
 *
 * This program is distributed in the hope that it will be useful,
 * but WITHOUT ANY WARRANTY; without even the implied warranty of
 * MERCHANTABILITY or FITNESS FOR A PARTICULAR PURPOSE.  See the
 * GNU General Public License for more details.
 *
 */

#include <linux/atomic.h>
#include <linux/err.h>
#include <linux/file.h>
#include <linux/freezer.h>
#include <linux/fs.h>
#include <linux/anon_inodes.h>
#include <linux/kthread.h>
#include <linux/list.h>
#include <linux/list_sort.h>
#include <linux/memblock.h>
#include <linux/miscdevice.h>
#include <linux/export.h>
#include <linux/mm.h>
#include <linux/mm_types.h>
#include <linux/rbtree.h>
#include <linux/slab.h>
#include <linux/seq_file.h>
#include <linux/uaccess.h>
#include <linux/vmalloc.h>
#include <linux/debugfs.h>
#include <linux/dma-buf.h>
#include <linux/idr.h>
#include <linux/msm_ion.h>
#include <linux/msm_dma_iommu_mapping.h>
#include <trace/events/kmem.h>


#include "ion.h"
#include "ion_priv.h"
#include "compat_ion.h"

/**
 * struct ion_device - the metadata of the ion device node
 * @dev:		the actual misc device
 * @buffers:		an rb tree of all the existing buffers
 * @buffer_lock:	lock protecting the tree of buffers
 * @lock:		rwsem protecting the tree of heaps and clients
 * @heaps:		list of all the heaps in the system
 * @user_clients:	list of all the clients created from userspace
 */
struct ion_device {
	struct miscdevice dev;
	struct rb_root buffers;
	struct mutex buffer_lock;
	struct rw_semaphore lock;
	struct plist_head heaps;
	long (*custom_ioctl)(struct ion_client *client, unsigned int cmd,
			     unsigned long arg);
	struct rb_root clients;
	struct dentry *debug_root;
	struct dentry *heaps_debug_root;
	struct dentry *clients_debug_root;
};

/**
 * struct ion_client - a process/hw block local address space
 * @node:		node in the tree of all clients
 * @dev:		backpointer to ion device
 * @handles:		an rb tree of all the handles in this client
 * @idr:		an idr space for allocating handle ids
 * @lock:		lock protecting the tree of handles
 * @name:		used for debugging
 * @display_name:	used for debugging (unique version of @name)
 * @display_serial:	used for debugging (to make display_name unique)
 * @task:		used for debugging
 *
 * A client represents a list of buffers this client may access.
 * The mutex stored here is used to protect both handles tree
 * as well as the handles themselves, and should be held while modifying either.
 */
struct ion_client {
	struct rb_node node;
	struct ion_device *dev;
	struct rb_root handles;
	struct idr idr;
	struct mutex lock;
	char *name;
	char *display_name;
	int display_serial;
	struct task_struct *task;
	pid_t pid;
	struct dentry *debug_root;
};

/**
 * ion_handle - a client local reference to a buffer
 * @ref:		reference count
 * @client:		back pointer to the client the buffer resides in
 * @buffer:		pointer to the buffer
 * @node:		node in the client's handle rbtree
 * @kmap_cnt:		count of times this client has mapped to kernel
 * @id:			client-unique id allocated by client->idr
 *
 * Modifications to node, map_cnt or mapping should be protected by the
 * lock in the client.  Other fields are never changed after initialization.
 */
struct ion_handle {
	struct kref ref;
	unsigned int user_ref_count;
	struct ion_client *client;
	struct ion_buffer *buffer;
	struct rb_node node;
	unsigned int kmap_cnt;
	int id;
};

static struct ion_device *ion_dev;

bool ion_buffer_fault_user_mappings(struct ion_buffer *buffer)
{
	return (buffer->flags & ION_FLAG_CACHED) &&
		!(buffer->flags & ION_FLAG_CACHED_NEEDS_SYNC);
}

bool ion_buffer_cached(struct ion_buffer *buffer)
{
	return !!(buffer->flags & ION_FLAG_CACHED);
}

static inline struct page *ion_buffer_page(struct page *page)
{
	return (struct page *)((unsigned long)page & ~(1UL));
}

static inline bool ion_buffer_page_is_dirty(struct page *page)
{
	return !!((unsigned long)page & 1UL);
}

static inline void ion_buffer_page_dirty(struct page **page)
{
	*page = (struct page *)((unsigned long)(*page) | 1UL);
}

static inline void ion_buffer_page_clean(struct page **page)
{
	*page = (struct page *)((unsigned long)(*page) & ~(1UL));
}

/* this function should only be called while dev->lock is held */
static void ion_buffer_add(struct ion_device *dev,
			   struct ion_buffer *buffer)
{
	struct rb_node **p = &dev->buffers.rb_node;
	struct rb_node *parent = NULL;
	struct ion_buffer *entry;

	while (*p) {
		parent = *p;
		entry = rb_entry(parent, struct ion_buffer, node);

		if (buffer < entry) {
			p = &(*p)->rb_left;
		} else if (buffer > entry) {
			p = &(*p)->rb_right;
		} else {
			pr_err("%s: buffer already found.", __func__);
			BUG();
		}
	}

	rb_link_node(&buffer->node, parent, p);
	rb_insert_color(&buffer->node, &dev->buffers);
}

/* this function should only be called while dev->lock is held */
static struct ion_buffer *ion_buffer_create(struct ion_heap *heap,
				     struct ion_device *dev,
				     unsigned long len,
				     unsigned long align,
				     unsigned long flags)
{
	struct ion_buffer *buffer;
	struct sg_table *table;
	struct scatterlist *sg;
	int i, ret;

	buffer = kzalloc(sizeof(struct ion_buffer), GFP_KERNEL);
	if (!buffer)
		return ERR_PTR(-ENOMEM);

	buffer->heap = heap;
	buffer->flags = flags;
	kref_init(&buffer->ref);

	ret = heap->ops->allocate(heap, buffer, len, align, flags);

	if (ret) {
		if (!(heap->flags & ION_HEAP_FLAG_DEFER_FREE))
			goto err2;

		ion_heap_freelist_drain(heap, 0);
		ret = heap->ops->allocate(heap, buffer, len, align,
					  flags);
		if (ret)
			goto err2;
	}

	buffer->dev = dev;
	buffer->size = len;
	buffer->flags = flags;
	INIT_LIST_HEAD(&buffer->vmas);

	table = heap->ops->map_dma(heap, buffer);
	if (WARN_ONCE(table == NULL,
			"heap->ops->map_dma should return ERR_PTR on error"))
		table = ERR_PTR(-EINVAL);
	if (IS_ERR(table)) {
		ret = -EINVAL;
		goto err1;
	}

	buffer->sg_table = table;
	if (ion_buffer_fault_user_mappings(buffer)) {
		int num_pages = PAGE_ALIGN(buffer->size) / PAGE_SIZE;
		struct scatterlist *sg;
		int i, j, k = 0;

		buffer->pages = vmalloc(sizeof(struct page *) * num_pages);
		if (!buffer->pages) {
			ret = -ENOMEM;
			goto err;
		}

		for_each_sg(table->sgl, sg, table->nents, i) {
			struct page *page = sg_page(sg);

			for (j = 0; j < sg->length / PAGE_SIZE; j++)
				buffer->pages[k++] = page++;
		}
	}

	mutex_init(&buffer->lock);
	/* this will set up dma addresses for the sglist -- it is not
	   technically correct as per the dma api -- a specific
	   device isn't really taking ownership here.  However, in practice on
	   our systems the only dma_address space is physical addresses.
	   Additionally, we can't afford the overhead of invalidating every
	   allocation via dma_map_sg. The implicit contract here is that
	   memory coming from the heaps is ready for dma, ie if it has a
	   cached mapping that mapping has been invalidated */
	for_each_sg(buffer->sg_table->sgl, sg, buffer->sg_table->nents, i) {
		if (sg_dma_address(sg) == 0)
			sg_dma_address(sg) = sg_phys(sg);
	}
	mutex_lock(&dev->buffer_lock);
	ion_buffer_add(dev, buffer);
	mutex_unlock(&dev->buffer_lock);
	atomic_long_add(len, &heap->total_allocated);
	return buffer;

err:
	heap->ops->unmap_dma(heap, buffer);
err1:
	heap->ops->free(buffer);
err2:
	kfree(buffer);
	return ERR_PTR(ret);
}

void ion_buffer_destroy(struct ion_buffer *buffer)
{
	if (WARN_ON(buffer->kmap_cnt > 0))
		buffer->heap->ops->unmap_kernel(buffer->heap, buffer);
	buffer->heap->ops->unmap_dma(buffer->heap, buffer);

	atomic_long_sub(buffer->size, &buffer->heap->total_allocated);
	buffer->heap->ops->free(buffer);
	if (buffer->pages)
		vfree(buffer->pages);
	kfree(buffer);
}

static void _ion_buffer_destroy(struct kref *kref)
{
	struct ion_buffer *buffer = container_of(kref, struct ion_buffer, ref);
	struct ion_heap *heap = buffer->heap;
	struct ion_device *dev = buffer->dev;

	msm_dma_buf_freed(buffer);

	mutex_lock(&dev->buffer_lock);
	rb_erase(&buffer->node, &dev->buffers);
	mutex_unlock(&dev->buffer_lock);

	if (heap->flags & ION_HEAP_FLAG_DEFER_FREE)
		ion_heap_freelist_add(heap, buffer);
	else
		ion_buffer_destroy(buffer);
}

static void ion_buffer_get(struct ion_buffer *buffer)
{
	kref_get(&buffer->ref);
}

static int ion_buffer_put(struct ion_buffer *buffer)
{
	return kref_put(&buffer->ref, _ion_buffer_destroy);
}

static void ion_buffer_add_to_handle(struct ion_buffer *buffer)
{
	mutex_lock(&buffer->lock);
	if (buffer->handle_count == 0)
		atomic_long_add(buffer->size, &buffer->heap->total_handles);

	buffer->handle_count++;
	mutex_unlock(&buffer->lock);
}

static void ion_buffer_remove_from_handle(struct ion_buffer *buffer)
{
	/*
	 * when a buffer is removed from a handle, if it is not in
	 * any other handles, copy the taskcomm and the pid of the
	 * process it's being removed from into the buffer.  At this
	 * point there will be no way to track what processes this buffer is
	 * being used by, it only exists as a dma_buf file descriptor.
	 * The taskcomm and pid can provide a debug hint as to where this fd
	 * is in the system
	 */
	mutex_lock(&buffer->lock);
	buffer->handle_count--;
	BUG_ON(buffer->handle_count < 0);
	if (!buffer->handle_count) {
		struct task_struct *task;

		task = current->group_leader;
		get_task_comm(buffer->task_comm, task);
		buffer->pid = task_pid_nr(task);
		atomic_long_sub(buffer->size, &buffer->heap->total_handles);
	}
	mutex_unlock(&buffer->lock);
}

static struct ion_handle *ion_handle_create(struct ion_client *client,
				     struct ion_buffer *buffer)
{
	struct ion_handle *handle;

	handle = kzalloc(sizeof(struct ion_handle), GFP_KERNEL);
	if (!handle)
		return ERR_PTR(-ENOMEM);
	kref_init(&handle->ref);
	RB_CLEAR_NODE(&handle->node);
	handle->client = client;
	ion_buffer_get(buffer);
	ion_buffer_add_to_handle(buffer);
	handle->buffer = buffer;

	return handle;
}

static void ion_handle_kmap_put(struct ion_handle *);

static void ion_handle_destroy(struct kref *kref)
{
	struct ion_handle *handle = container_of(kref, struct ion_handle, ref);
	struct ion_client *client = handle->client;
	struct ion_buffer *buffer = handle->buffer;

	mutex_lock(&buffer->lock);
	while (handle->kmap_cnt)
		ion_handle_kmap_put(handle);
	mutex_unlock(&buffer->lock);

	idr_remove(&client->idr, handle->id);
	if (!RB_EMPTY_NODE(&handle->node))
		rb_erase(&handle->node, &client->handles);

	ion_buffer_remove_from_handle(buffer);
	ion_buffer_put(buffer);

	kfree(handle);
}

struct ion_buffer *ion_handle_buffer(struct ion_handle *handle)
{
	return handle->buffer;
}

static void ion_handle_get(struct ion_handle *handle)
{
	kref_get(&handle->ref);
}

/* Must hold the client lock */
static struct ion_handle* ion_handle_get_check_overflow(struct ion_handle *handle)
{
	if (atomic_read(&handle->ref.refcount) + 1 == 0)
		return ERR_PTR(-EOVERFLOW);
	ion_handle_get(handle);
	return handle;
}

static int ion_handle_put_nolock(struct ion_handle *handle)
{
	int ret;

	ret = kref_put(&handle->ref, ion_handle_destroy);

	return ret;
}

int ion_handle_put(struct ion_handle *handle)
{
	struct ion_client *client = handle->client;
	int ret;

	mutex_lock(&client->lock);
	ret = ion_handle_put_nolock(handle);
	mutex_unlock(&client->lock);

	return ret;
}

/* Must hold the client lock */
static void user_ion_handle_get(struct ion_handle *handle)
{
	if (handle->user_ref_count++ == 0)
		kref_get(&handle->ref);
}

/* Must hold the client lock */
static struct ion_handle *user_ion_handle_get_check_overflow(
	struct ion_handle *handle)
{
	if (handle->user_ref_count + 1 == 0)
		return ERR_PTR(-EOVERFLOW);
	user_ion_handle_get(handle);
	return handle;
}

/* passes a kref to the user ref count.
 * We know we're holding a kref to the object before and
 * after this call, so no need to reverify handle. */
static struct ion_handle *pass_to_user(struct ion_handle *handle)
{
	struct ion_client *client = handle->client;
	struct ion_handle *ret;

	mutex_lock(&client->lock);
	ret = user_ion_handle_get_check_overflow(handle);
	ion_handle_put_nolock(handle);
	mutex_unlock(&client->lock);
	return ret;
}

/* Must hold the client lock */
static int user_ion_handle_put_nolock(struct ion_handle *handle)
{
	int ret = 0;

	if (--handle->user_ref_count == 0)
		ret = ion_handle_put_nolock(handle);

	return ret;
}

static struct ion_handle *ion_handle_lookup(struct ion_client *client,
					    struct ion_buffer *buffer)
{
	struct rb_node *n = client->handles.rb_node;

	while (n) {
		struct ion_handle *entry = rb_entry(n, struct ion_handle, node);

		if (buffer < entry->buffer)
			n = n->rb_left;
		else if (buffer > entry->buffer)
			n = n->rb_right;
		else
			return entry;
	}
	return ERR_PTR(-EINVAL);
}

static struct ion_handle *ion_handle_get_by_id_nolock(struct ion_client *client,
						int id)
{
	struct ion_handle *handle;

	handle = idr_find(&client->idr, id);
	if (handle)
		return ion_handle_get_check_overflow(handle);

	return ERR_PTR(-EINVAL);
}

struct ion_handle *ion_handle_get_by_id(struct ion_client *client,
						int id)
{
	struct ion_handle *handle;

	mutex_lock(&client->lock);
	handle = ion_handle_get_by_id_nolock(client, id);
	mutex_unlock(&client->lock);

	return handle;
}

static bool ion_handle_validate(struct ion_client *client,
				struct ion_handle *handle)
{
	WARN_ON(!mutex_is_locked(&client->lock));
	return idr_find(&client->idr, handle->id) == handle;
}

static int ion_handle_add(struct ion_client *client, struct ion_handle *handle)
{
	int id;
	struct rb_node **p = &client->handles.rb_node;
	struct rb_node *parent = NULL;
	struct ion_handle *entry;

	id = idr_alloc(&client->idr, handle, 1, 0, GFP_KERNEL);
	if (id < 0)
		return id;

	handle->id = id;

	while (*p) {
		parent = *p;
		entry = rb_entry(parent, struct ion_handle, node);

		if (handle->buffer < entry->buffer)
			p = &(*p)->rb_left;
		else if (handle->buffer > entry->buffer)
			p = &(*p)->rb_right;
		else
			WARN(1, "%s: buffer already found.", __func__);
	}

	rb_link_node(&handle->node, parent, p);
	rb_insert_color(&handle->node, &client->handles);

	return 0;
}

static struct ion_handle *__ion_alloc(struct ion_client *client, size_t len,
			     size_t align, unsigned int heap_id_mask,
			     unsigned int flags, bool grab_handle)
{
	struct ion_handle *handle;
	struct ion_device *dev = client->dev;
	struct ion_buffer *buffer = NULL;
	struct ion_heap *heap;
	int ret;
	const unsigned int MAX_DBG_STR_LEN = 64;
	char dbg_str[MAX_DBG_STR_LEN];
	unsigned int dbg_str_idx = 0;

	dbg_str[0] = '\0';

	/*
	 * For now, we don't want to fault in pages individually since
	 * clients are already doing manual cache maintenance. In
	 * other words, the implicit caching infrastructure is in
	 * place (in code) but should not be used.
	 */
	flags |= ION_FLAG_CACHED_NEEDS_SYNC;

	pr_debug("%s: len %zu align %zu heap_id_mask %u flags %x\n", __func__,
		 len, align, heap_id_mask, flags);
	/*
	 * traverse the list of heaps available in this system in priority
	 * order.  If the heap type is supported by the client, and matches the
	 * request of the caller allocate from it.  Repeat until allocate has
	 * succeeded or all heaps have been tried
	 */
	len = PAGE_ALIGN(len);

	if (!len)
		return ERR_PTR(-EINVAL);

	down_read(&dev->lock);
	plist_for_each_entry(heap, &dev->heaps, node) {
		/* if the caller didn't specify this heap id */
		if (!((1 << heap->id) & heap_id_mask))
			continue;
		trace_ion_alloc_buffer_start(client->name, heap->name, len,
					     heap_id_mask, flags);
		buffer = ion_buffer_create(heap, dev, len, align, flags);
		trace_ion_alloc_buffer_end(client->name, heap->name, len,
					   heap_id_mask, flags);
		if (!IS_ERR(buffer))
			break;

		trace_ion_alloc_buffer_fallback(client->name, heap->name, len,
					    heap_id_mask, flags,
					    PTR_ERR(buffer));
		if (dbg_str_idx < MAX_DBG_STR_LEN) {
			unsigned int len_left = MAX_DBG_STR_LEN-dbg_str_idx-1;
			int ret_value = snprintf(&dbg_str[dbg_str_idx],
						len_left, "%s ", heap->name);
			if (ret_value >= len_left) {
				/* overflow */
				dbg_str[MAX_DBG_STR_LEN-1] = '\0';
				dbg_str_idx = MAX_DBG_STR_LEN;
			} else if (ret_value >= 0) {
				dbg_str_idx += ret_value;
			} else {
				/* error */
				dbg_str[MAX_DBG_STR_LEN-1] = '\0';
			}
		}
	}
	up_read(&dev->lock);

	if (buffer == NULL) {
		trace_ion_alloc_buffer_fail(client->name, dbg_str, len,
					    heap_id_mask, flags, -ENODEV);
		return ERR_PTR(-ENODEV);
	}

	if (IS_ERR(buffer)) {
		trace_ion_alloc_buffer_fail(client->name, dbg_str, len,
					    heap_id_mask, flags,
					    PTR_ERR(buffer));
		pr_debug("ION is unable to allocate 0x%zx bytes (alignment: 0x%zx) from heap(s) %sfor client %s\n",
			len, align, dbg_str, client->name);
		return ERR_CAST(buffer);
	}

	handle = ion_handle_create(client, buffer);

	/*
	 * ion_buffer_create will create a buffer with a ref_cnt of 1,
	 * and ion_handle_create will take a second reference, drop one here
	 */
	ion_buffer_put(buffer);

	if (IS_ERR(handle))
		return handle;

	mutex_lock(&client->lock);
	if (grab_handle)
		ion_handle_get(handle);
	ret = ion_handle_add(client, handle);
	mutex_unlock(&client->lock);
	if (ret) {
		ion_handle_put(handle);
		handle = ERR_PTR(ret);
	}

	return handle;
}

struct ion_handle *ion_alloc(struct ion_client *client, size_t len,
			     size_t align, unsigned int heap_id_mask,
			     unsigned int flags)
{
	return __ion_alloc(client, len, align, heap_id_mask, flags, false);
}
EXPORT_SYMBOL(ion_alloc);

static void ion_free_nolock(struct ion_client *client, struct ion_handle *handle)
<<<<<<< HEAD
=======
{
	bool valid_handle;

	BUG_ON(client != handle->client);

	valid_handle = ion_handle_validate(client, handle);
	if (!valid_handle) {
		WARN(1, "%s: invalid handle passed to free.\n", __func__);
		return;
	}
	ion_handle_put_nolock(handle);
}

static void user_ion_free_nolock(struct ion_client *client,
				 struct ion_handle *handle)
>>>>>>> e045a95c
{
	bool valid_handle;

	BUG_ON(client != handle->client);

	valid_handle = ion_handle_validate(client, handle);
	if (!valid_handle) {
		WARN(1, "%s: invalid handle passed to free.\n", __func__);
		return;
	}
<<<<<<< HEAD
	ion_handle_put_nolock(handle);
}

static void user_ion_free_nolock(struct ion_client *client,
				 struct ion_handle *handle)
{
	bool valid_handle;

	BUG_ON(client != handle->client);

	valid_handle = ion_handle_validate(client, handle);
	if (!valid_handle) {
		WARN(1, "%s: invalid handle passed to free.\n", __func__);
		return;
	}
=======
>>>>>>> e045a95c
	if (handle->user_ref_count == 0) {
		WARN(1, "%s: User does not have access!\n", __func__);
		return;
	}
	user_ion_handle_put_nolock(handle);
}

void ion_free(struct ion_client *client, struct ion_handle *handle)
{
	BUG_ON(client != handle->client);

	mutex_lock(&client->lock);
	ion_free_nolock(client, handle);
	mutex_unlock(&client->lock);
}
EXPORT_SYMBOL(ion_free);

int ion_phys(struct ion_client *client, struct ion_handle *handle,
	     ion_phys_addr_t *addr, size_t *len)
{
	struct ion_buffer *buffer;
	int ret;

	mutex_lock(&client->lock);
	if (!ion_handle_validate(client, handle)) {
		mutex_unlock(&client->lock);
		return -EINVAL;
	}

	buffer = handle->buffer;

	if (!buffer->heap->ops->phys) {
		pr_err("%s: ion_phys is not implemented by this heap (name=%s, type=%d).\n",
			__func__, buffer->heap->name, buffer->heap->type);
		mutex_unlock(&client->lock);
		return -ENODEV;
	}
	mutex_unlock(&client->lock);
	ret = buffer->heap->ops->phys(buffer->heap, buffer, addr, len);
	return ret;
}
EXPORT_SYMBOL(ion_phys);

static void *ion_buffer_kmap_get(struct ion_buffer *buffer)
{
	void *vaddr;

	if (buffer->kmap_cnt) {
		buffer->kmap_cnt++;
		return buffer->vaddr;
	}
	vaddr = buffer->heap->ops->map_kernel(buffer->heap, buffer);
	if (WARN_ONCE(vaddr == NULL,
			"heap->ops->map_kernel should return ERR_PTR on error"))
		return ERR_PTR(-EINVAL);
	if (IS_ERR(vaddr))
		return vaddr;
	buffer->vaddr = vaddr;
	buffer->kmap_cnt++;
	return vaddr;
}

static void *ion_handle_kmap_get(struct ion_handle *handle)
{
	struct ion_buffer *buffer = handle->buffer;
	void *vaddr;

	if (handle->kmap_cnt) {
		handle->kmap_cnt++;
		return buffer->vaddr;
	}
	vaddr = ion_buffer_kmap_get(buffer);
	if (IS_ERR(vaddr))
		return vaddr;
	handle->kmap_cnt++;
	return vaddr;
}

static void ion_buffer_kmap_put(struct ion_buffer *buffer)
{
	buffer->kmap_cnt--;
	if (!buffer->kmap_cnt) {
		buffer->heap->ops->unmap_kernel(buffer->heap, buffer);
		buffer->vaddr = NULL;
	}
}

static void ion_handle_kmap_put(struct ion_handle *handle)
{
	struct ion_buffer *buffer = handle->buffer;

	if (!handle->kmap_cnt) {
		WARN(1, "%s: Double unmap detected! bailing...\n", __func__);
		return;
	}
	handle->kmap_cnt--;
	if (!handle->kmap_cnt)
		ion_buffer_kmap_put(buffer);
}

void *ion_map_kernel(struct ion_client *client, struct ion_handle *handle)
{
	struct ion_buffer *buffer;
	void *vaddr;

	mutex_lock(&client->lock);
	if (!ion_handle_validate(client, handle)) {
		pr_err("%s: invalid handle passed to map_kernel.\n",
		       __func__);
		mutex_unlock(&client->lock);
		return ERR_PTR(-EINVAL);
	}

	buffer = handle->buffer;

	if (!handle->buffer->heap->ops->map_kernel) {
		pr_err("%s: map_kernel is not implemented by this heap.\n",
		       __func__);
		mutex_unlock(&client->lock);
		return ERR_PTR(-ENODEV);
	}

	mutex_lock(&buffer->lock);
	vaddr = ion_handle_kmap_get(handle);
	mutex_unlock(&buffer->lock);
	mutex_unlock(&client->lock);
	return vaddr;
}
EXPORT_SYMBOL(ion_map_kernel);

void ion_unmap_kernel(struct ion_client *client, struct ion_handle *handle)
{
	struct ion_buffer *buffer;

	mutex_lock(&client->lock);
	buffer = handle->buffer;
	mutex_lock(&buffer->lock);
	ion_handle_kmap_put(handle);
	mutex_unlock(&buffer->lock);
	mutex_unlock(&client->lock);
}
EXPORT_SYMBOL(ion_unmap_kernel);

static int ion_debug_client_show(struct seq_file *s, void *unused)
{
	struct ion_client *client = s->private;
	struct rb_node *n, *cnode;
	bool found = false;

	down_write(&ion_dev->lock);

	if (!client || (client->dev != ion_dev)) {
		up_write(&ion_dev->lock);
		return -EINVAL;
	}

	cnode = rb_first(&ion_dev->clients);
	for ( ; cnode; cnode = rb_next(cnode)) {
		struct ion_client *c = rb_entry(cnode,
				struct ion_client, node);
		if (client == c) {
			found = true;
			break;
		}
	}

	if (!found) {
		up_write(&ion_dev->lock);
		return -EINVAL;
	}

	seq_printf(s, "%16.16s: %16.16s : %16.16s : %12.12s\n",
			"heap_name", "size_in_bytes", "handle refcount",
			"buffer");

	mutex_lock(&client->lock);
	for (n = rb_first(&client->handles); n; n = rb_next(n)) {
		struct ion_handle *handle = rb_entry(n, struct ion_handle,
						     node);

		seq_printf(s, "%16.16s: %16zx : %16d : %12pK",
				handle->buffer->heap->name,
				handle->buffer->size,
				atomic_read(&handle->ref.refcount),
				handle->buffer);

		seq_printf(s, "\n");
	}
	mutex_unlock(&client->lock);
	up_write(&ion_dev->lock);
	return 0;
}

static int ion_debug_client_open(struct inode *inode, struct file *file)
{
	return single_open(file, ion_debug_client_show, inode->i_private);
}

static const struct file_operations debug_client_fops = {
	.open = ion_debug_client_open,
	.read = seq_read,
	.llseek = seq_lseek,
	.release = single_release,
};

static int ion_get_client_serial(const struct rb_root *root,
					const unsigned char *name)
{
	int serial = -1;
	struct rb_node *node;

	for (node = rb_first(root); node; node = rb_next(node)) {
		struct ion_client *client = rb_entry(node, struct ion_client,
						node);

		if (strcmp(client->name, name))
			continue;
		serial = max(serial, client->display_serial);
	}
	return serial + 1;
}

struct ion_client *ion_client_create(struct ion_device *dev,
				     const char *name)
{
	struct ion_client *client;
	struct task_struct *task;
	struct rb_node **p;
	struct rb_node *parent = NULL;
	struct ion_client *entry;
	pid_t pid;

	if (!name) {
		pr_err("%s: Name cannot be null\n", __func__);
		return ERR_PTR(-EINVAL);
	}

	get_task_struct(current->group_leader);
	task_lock(current->group_leader);
	pid = task_pid_nr(current->group_leader);
	/* don't bother to store task struct for kernel threads,
	   they can't be killed anyway */
	if (current->group_leader->flags & PF_KTHREAD) {
		put_task_struct(current->group_leader);
		task = NULL;
	} else {
		task = current->group_leader;
	}
	task_unlock(current->group_leader);

	client = kzalloc(sizeof(struct ion_client), GFP_KERNEL);
	if (!client)
		goto err_put_task_struct;

	client->dev = dev;
	client->handles = RB_ROOT;
	idr_init(&client->idr);
	mutex_init(&client->lock);

	client->task = task;
	client->pid = pid;
	client->name = kstrdup(name, GFP_KERNEL);
	if (!client->name)
		goto err_free_client;

	down_write(&dev->lock);
	client->display_serial = ion_get_client_serial(&dev->clients, name);
	client->display_name = kasprintf(
		GFP_KERNEL, "%s-%d", name, client->display_serial);
	if (!client->display_name) {
		up_write(&dev->lock);
		goto err_free_client_name;
	}
	p = &dev->clients.rb_node;
	while (*p) {
		parent = *p;
		entry = rb_entry(parent, struct ion_client, node);

		if (client < entry)
			p = &(*p)->rb_left;
		else if (client > entry)
			p = &(*p)->rb_right;
	}
	rb_link_node(&client->node, parent, p);
	rb_insert_color(&client->node, &dev->clients);

	client->debug_root = debugfs_create_file(client->display_name, 0664,
						dev->clients_debug_root,
						client, &debug_client_fops);
	if (!client->debug_root) {
		char buf[256], *path;

		path = dentry_path(dev->clients_debug_root, buf, 256);
		pr_err("Failed to create client debugfs at %s/%s\n",
			path, client->display_name);
	}

	up_write(&dev->lock);

	return client;

err_free_client_name:
	kfree(client->name);
err_free_client:
	kfree(client);
err_put_task_struct:
	if (task)
		put_task_struct(current->group_leader);
	return ERR_PTR(-ENOMEM);
}
EXPORT_SYMBOL(ion_client_create);

void ion_client_destroy(struct ion_client *client)
{
	struct ion_device *dev = client->dev;
	struct rb_node *n;

	pr_debug("%s: %d\n", __func__, __LINE__);
	mutex_lock(&client->lock);
	while ((n = rb_first(&client->handles))) {
		struct ion_handle *handle = rb_entry(n, struct ion_handle,
						     node);
		ion_handle_destroy(&handle->ref);
	}

	idr_destroy(&client->idr);
	mutex_unlock(&client->lock);

	down_write(&dev->lock);
	if (client->task)
		put_task_struct(client->task);
	rb_erase(&client->node, &dev->clients);
	debugfs_remove_recursive(client->debug_root);

	up_write(&dev->lock);

	kfree(client->display_name);
	kfree(client->name);
	kfree(client);
}
EXPORT_SYMBOL(ion_client_destroy);

int ion_handle_get_flags(struct ion_client *client, struct ion_handle *handle,
			unsigned long *flags)
{
	struct ion_buffer *buffer;

	mutex_lock(&client->lock);
	if (!ion_handle_validate(client, handle)) {
		pr_err("%s: invalid handle passed to %s.\n",
		       __func__, __func__);
		mutex_unlock(&client->lock);
		return -EINVAL;
	}
	buffer = handle->buffer;
	mutex_lock(&buffer->lock);
	*flags = buffer->flags;
	mutex_unlock(&buffer->lock);
	mutex_unlock(&client->lock);

	return 0;
}
EXPORT_SYMBOL(ion_handle_get_flags);

int ion_handle_get_size(struct ion_client *client, struct ion_handle *handle,
			size_t *size)
{
	struct ion_buffer *buffer;

	mutex_lock(&client->lock);
	if (!ion_handle_validate(client, handle)) {
		pr_err("%s: invalid handle passed to %s.\n",
		       __func__, __func__);
		mutex_unlock(&client->lock);
		return -EINVAL;
	}
	buffer = handle->buffer;
	mutex_lock(&buffer->lock);
	*size = buffer->size;
	mutex_unlock(&buffer->lock);
	mutex_unlock(&client->lock);

	return 0;
}
EXPORT_SYMBOL(ion_handle_get_size);

/**
 * ion_sg_table - get an sg_table for the buffer
 *
 * NOTE: most likely you should NOT being using this API.
 * You should be using Ion as a DMA Buf exporter and using
 * the sg_table returned by dma_buf_map_attachment.
 */
struct sg_table *ion_sg_table(struct ion_client *client,
			      struct ion_handle *handle)
{
	struct ion_buffer *buffer;
	struct sg_table *table;

	mutex_lock(&client->lock);
	if (!ion_handle_validate(client, handle)) {
		pr_err("%s: invalid handle passed to map_dma.\n",
		       __func__);
		mutex_unlock(&client->lock);
		return ERR_PTR(-EINVAL);
	}
	buffer = handle->buffer;
	table = buffer->sg_table;
	mutex_unlock(&client->lock);
	return table;
}
EXPORT_SYMBOL(ion_sg_table);

struct sg_table *ion_create_chunked_sg_table(phys_addr_t buffer_base,
					size_t chunk_size, size_t total_size)
{
	struct sg_table *table;
	int i, n_chunks, ret;
	struct scatterlist *sg;

	table = kzalloc(sizeof(struct sg_table), GFP_KERNEL);
	if (!table)
		return ERR_PTR(-ENOMEM);

	n_chunks = DIV_ROUND_UP(total_size, chunk_size);
	pr_debug("creating sg_table with %d chunks\n", n_chunks);

	ret = sg_alloc_table(table, n_chunks, GFP_KERNEL);
	if (ret)
		goto err0;

	for_each_sg(table->sgl, sg, table->nents, i) {
		dma_addr_t addr = buffer_base + i * chunk_size;
		sg_dma_address(sg) = addr;
		sg->length = chunk_size;
	}

	return table;
err0:
	kfree(table);
	return ERR_PTR(ret);
}

static struct sg_table *ion_dupe_sg_table(struct sg_table *orig_table)
{
	int ret, i;
	struct scatterlist *sg, *sg_orig;
	struct sg_table *table;

	table = kzalloc(sizeof(struct sg_table), GFP_KERNEL);
	if (!table)
		return NULL;

	ret = sg_alloc_table(table, orig_table->nents, GFP_KERNEL);
	if (ret) {
		kfree(table);
		return NULL;
	}

	sg_orig = orig_table->sgl;
	for_each_sg(table->sgl, sg, table->nents, i) {
		memcpy(sg, sg_orig, sizeof(*sg));
		sg_orig = sg_next(sg_orig);
	}
	return table;
}

static void ion_buffer_sync_for_device(struct ion_buffer *buffer,
				       struct device *dev,
				       enum dma_data_direction direction);

static struct sg_table *ion_map_dma_buf(struct dma_buf_attachment *attachment,
					enum dma_data_direction direction)
{
	struct dma_buf *dmabuf = attachment->dmabuf;
	struct ion_buffer *buffer = dmabuf->priv;
	struct sg_table *table;

	table = ion_dupe_sg_table(buffer->sg_table);
	if (!table)
		return NULL;

	ion_buffer_sync_for_device(buffer, attachment->dev, direction);
	return table;
}

static void ion_unmap_dma_buf(struct dma_buf_attachment *attachment,
			      struct sg_table *table,
			      enum dma_data_direction direction)
{
	sg_free_table(table);
	kfree(table);
}

void ion_pages_sync_for_device(struct device *dev, struct page *page,
		size_t size, enum dma_data_direction dir)
{
	struct scatterlist sg;

	sg_init_table(&sg, 1);
	sg_set_page(&sg, page, size, 0);
	/*
	 * This is not correct - sg_dma_address needs a dma_addr_t that is valid
	 * for the targeted device, but this works on the currently targeted
	 * hardware.
	 */
	sg_dma_address(&sg) = page_to_phys(page);
	dma_sync_sg_for_device(dev, &sg, 1, dir);
}

struct ion_vma_list {
	struct list_head list;
	struct vm_area_struct *vma;
};

static void ion_buffer_sync_for_device(struct ion_buffer *buffer,
				       struct device *dev,
				       enum dma_data_direction dir)
{
	struct ion_vma_list *vma_list;
	int pages = PAGE_ALIGN(buffer->size) / PAGE_SIZE;
	int i;

	pr_debug("%s: syncing for device %s\n", __func__,
		 dev ? dev_name(dev) : "null");

	if (!ion_buffer_fault_user_mappings(buffer))
		return;

	mutex_lock(&buffer->lock);
	for (i = 0; i < pages; i++) {
		struct page *page = buffer->pages[i];

		if (ion_buffer_page_is_dirty(page))
			ion_pages_sync_for_device(dev, ion_buffer_page(page),
							PAGE_SIZE, dir);

		ion_buffer_page_clean(buffer->pages + i);
	}
	list_for_each_entry(vma_list, &buffer->vmas, list) {
		struct vm_area_struct *vma = vma_list->vma;

		zap_page_range(vma, vma->vm_start, vma->vm_end - vma->vm_start,
			       NULL);
	}
	mutex_unlock(&buffer->lock);
}

static int ion_vm_fault(struct vm_area_struct *vma, struct vm_fault *vmf)
{
	struct ion_buffer *buffer = vma->vm_private_data;
	unsigned long pfn;
	int ret;

	mutex_lock(&buffer->lock);
	ion_buffer_page_dirty(buffer->pages + vmf->pgoff);
	BUG_ON(!buffer->pages || !buffer->pages[vmf->pgoff]);

	pfn = page_to_pfn(ion_buffer_page(buffer->pages[vmf->pgoff]));
	ret = vm_insert_pfn(vma, (unsigned long)vmf->virtual_address, pfn);
	mutex_unlock(&buffer->lock);
	if (ret)
		return VM_FAULT_ERROR;

	return VM_FAULT_NOPAGE;
}

static void ion_vm_open(struct vm_area_struct *vma)
{
	struct ion_buffer *buffer = vma->vm_private_data;
	struct ion_vma_list *vma_list;

	vma_list = kmalloc(sizeof(struct ion_vma_list), GFP_KERNEL);
	if (!vma_list)
		return;
	vma_list->vma = vma;
	mutex_lock(&buffer->lock);
	list_add(&vma_list->list, &buffer->vmas);
	mutex_unlock(&buffer->lock);
	pr_debug("%s: adding %pK\n", __func__, vma);
}

static void ion_vm_close(struct vm_area_struct *vma)
{
	struct ion_buffer *buffer = vma->vm_private_data;
	struct ion_vma_list *vma_list, *tmp;

	pr_debug("%s\n", __func__);
	mutex_lock(&buffer->lock);
	list_for_each_entry_safe(vma_list, tmp, &buffer->vmas, list) {
		if (vma_list->vma != vma)
			continue;
		list_del(&vma_list->list);
		kfree(vma_list);
		pr_debug("%s: deleting %pK\n", __func__, vma);
		break;
	}
	mutex_unlock(&buffer->lock);

	if (buffer->heap->ops->unmap_user)
		buffer->heap->ops->unmap_user(buffer->heap, buffer);
}

static struct vm_operations_struct ion_vma_ops = {
	.open = ion_vm_open,
	.close = ion_vm_close,
	.fault = ion_vm_fault,
};

static int ion_mmap(struct dma_buf *dmabuf, struct vm_area_struct *vma)
{
	struct ion_buffer *buffer = dmabuf->priv;
	int ret = 0;

	if (!buffer->heap->ops->map_user) {
		pr_err("%s: this heap does not define a method for mapping to userspace\n",
			__func__);
		return -EINVAL;
	}

	if (ion_buffer_fault_user_mappings(buffer)) {
		vma->vm_flags |= VM_IO | VM_PFNMAP | VM_DONTEXPAND |
							VM_DONTDUMP;
		vma->vm_private_data = buffer;
		vma->vm_ops = &ion_vma_ops;
		vma->vm_flags |= VM_MIXEDMAP;
		ion_vm_open(vma);
		return 0;
	}

	if (!(buffer->flags & ION_FLAG_CACHED))
		vma->vm_page_prot = pgprot_writecombine(vma->vm_page_prot);

	mutex_lock(&buffer->lock);
	/* now map it to userspace */
	ret = buffer->heap->ops->map_user(buffer->heap, buffer, vma);
	mutex_unlock(&buffer->lock);

	if (ret)
		pr_err("%s: failure mapping buffer to userspace\n",
		       __func__);

	return ret;
}

static void ion_dma_buf_release(struct dma_buf *dmabuf)
{
	struct ion_buffer *buffer = dmabuf->priv;

	ion_buffer_put(buffer);
}

static void *ion_dma_buf_kmap(struct dma_buf *dmabuf, unsigned long offset)
{
	struct ion_buffer *buffer = dmabuf->priv;

	return buffer->vaddr + offset * PAGE_SIZE;
}

static void ion_dma_buf_kunmap(struct dma_buf *dmabuf, unsigned long offset,
			       void *ptr)
{
}

static int ion_dma_buf_begin_cpu_access(struct dma_buf *dmabuf, size_t start,
					size_t len,
					enum dma_data_direction direction)
{
	struct ion_buffer *buffer = dmabuf->priv;
	void *vaddr;

	if (!buffer->heap->ops->map_kernel) {
		pr_err("%s: map kernel is not implemented by this heap.\n",
		       __func__);
		return -ENODEV;
	}

	mutex_lock(&buffer->lock);
	vaddr = ion_buffer_kmap_get(buffer);
	mutex_unlock(&buffer->lock);
	return PTR_ERR_OR_ZERO(vaddr);
}

static void ion_dma_buf_end_cpu_access(struct dma_buf *dmabuf, size_t start,
				       size_t len,
				       enum dma_data_direction direction)
{
	struct ion_buffer *buffer = dmabuf->priv;

	mutex_lock(&buffer->lock);
	ion_buffer_kmap_put(buffer);
	mutex_unlock(&buffer->lock);
}

static struct dma_buf_ops dma_buf_ops = {
	.map_dma_buf = ion_map_dma_buf,
	.unmap_dma_buf = ion_unmap_dma_buf,
	.mmap = ion_mmap,
	.release = ion_dma_buf_release,
	.begin_cpu_access = ion_dma_buf_begin_cpu_access,
	.end_cpu_access = ion_dma_buf_end_cpu_access,
	.kmap_atomic = ion_dma_buf_kmap,
	.kunmap_atomic = ion_dma_buf_kunmap,
	.kmap = ion_dma_buf_kmap,
	.kunmap = ion_dma_buf_kunmap,
};

struct dma_buf *ion_share_dma_buf(struct ion_client *client,
						struct ion_handle *handle)
{
	struct ion_buffer *buffer;
	struct dma_buf *dmabuf;
	bool valid_handle;

	mutex_lock(&client->lock);
	valid_handle = ion_handle_validate(client, handle);
	if (!valid_handle) {
		WARN(1, "%s: invalid handle passed to share.\n", __func__);
		mutex_unlock(&client->lock);
		return ERR_PTR(-EINVAL);
	}
	buffer = handle->buffer;
	ion_buffer_get(buffer);
	mutex_unlock(&client->lock);

	dmabuf = dma_buf_export(buffer, &dma_buf_ops, buffer->size, O_RDWR,
				NULL);
	if (IS_ERR(dmabuf)) {
		ion_buffer_put(buffer);
		return dmabuf;
	}

	return dmabuf;
}
EXPORT_SYMBOL(ion_share_dma_buf);

int ion_share_dma_buf_fd(struct ion_client *client, struct ion_handle *handle)
{
	struct dma_buf *dmabuf;
	int fd;

	dmabuf = ion_share_dma_buf(client, handle);
	if (IS_ERR(dmabuf))
		return PTR_ERR(dmabuf);

	fd = dma_buf_fd(dmabuf, O_CLOEXEC);
	if (fd < 0)
		dma_buf_put(dmabuf);
	return fd;
}
EXPORT_SYMBOL(ion_share_dma_buf_fd);

struct ion_handle *ion_import_dma_buf(struct ion_client *client, int fd)
{
	struct dma_buf *dmabuf;
	struct ion_buffer *buffer;
	struct ion_handle *handle;
	int ret;

	dmabuf = dma_buf_get(fd);
	if (IS_ERR(dmabuf))
		return ERR_CAST(dmabuf);
	/* if this memory came from ion */

	if (dmabuf->ops != &dma_buf_ops) {
		pr_err("%s: can not import dmabuf from another exporter\n",
		       __func__);
		dma_buf_put(dmabuf);
		return ERR_PTR(-EINVAL);
	}
	buffer = dmabuf->priv;

	mutex_lock(&client->lock);
	/* if a handle exists for this buffer just take a reference to it */
	handle = ion_handle_lookup(client, buffer);
	if (!IS_ERR(handle)) {
		handle = ion_handle_get_check_overflow(handle);
		mutex_unlock(&client->lock);
		goto end;
	}

	handle = ion_handle_create(client, buffer);
	if (IS_ERR(handle)) {
		mutex_unlock(&client->lock);
		goto end;
	}

	ret = ion_handle_add(client, handle);
	mutex_unlock(&client->lock);
	if (ret) {
		ion_handle_put(handle);
		handle = ERR_PTR(ret);
	}

end:
	dma_buf_put(dmabuf);
	return handle;
}
EXPORT_SYMBOL(ion_import_dma_buf);

static int ion_sync_for_device(struct ion_client *client, int fd)
{
	struct dma_buf *dmabuf;
	struct ion_buffer *buffer;

	dmabuf = dma_buf_get(fd);
	if (IS_ERR(dmabuf))
		return PTR_ERR(dmabuf);

	/* if this memory came from ion */
	if (dmabuf->ops != &dma_buf_ops) {
		pr_err("%s: can not sync dmabuf from another exporter\n",
		       __func__);
		dma_buf_put(dmabuf);
		return -EINVAL;
	}
	buffer = dmabuf->priv;

<<<<<<< HEAD
	if ((buffer->flags & ION_FLAG_SECURE) || (get_secure_vmid(buffer->flags) > 0)) {
=======
	if (get_secure_vmid(buffer->flags) > 0) {
>>>>>>> e045a95c
		pr_err("%s: cannot sync a secure dmabuf\n", __func__);
		dma_buf_put(dmabuf);
		return -EINVAL;
	}
	dma_sync_sg_for_device(NULL, buffer->sg_table->sgl,
			       buffer->sg_table->nents, DMA_BIDIRECTIONAL);
	dma_buf_put(dmabuf);
	return 0;
}

/* fix up the cases where the ioctl direction bits are incorrect */
static unsigned int ion_ioctl_dir(unsigned int cmd)
{
	switch (cmd) {
	case ION_IOC_SYNC:
	case ION_IOC_FREE:
	case ION_IOC_CUSTOM:
		return _IOC_WRITE;
	default:
		return _IOC_DIR(cmd);
	}
}

static long ion_ioctl(struct file *filp, unsigned int cmd, unsigned long arg)
{
	struct ion_client *client = filp->private_data;
	struct ion_device *dev = client->dev;
	struct ion_handle *cleanup_handle = NULL;
	int ret = 0;
	unsigned int dir;

	union {
		struct ion_fd_data fd;
		struct ion_allocation_data allocation;
		struct ion_handle_data handle;
		struct ion_custom_data custom;
	} data;

	dir = ion_ioctl_dir(cmd);

	if (_IOC_SIZE(cmd) > sizeof(data))
		return -EINVAL;

	if (dir & _IOC_WRITE)
		if (copy_from_user(&data, (void __user *)arg, _IOC_SIZE(cmd)))
			return -EFAULT;

	switch (cmd) {
	case ION_IOC_ALLOC:
	{
		struct ion_handle *handle;

		handle = __ion_alloc(client, data.allocation.len,
						data.allocation.align,
						data.allocation.heap_id_mask,
						data.allocation.flags, true);
		if (IS_ERR(handle))
			return PTR_ERR(handle);
		pass_to_user(handle);
		data.allocation.handle = handle->id;

		cleanup_handle = handle;
		break;
	}
	case ION_IOC_FREE:
	{
		struct ion_handle *handle;

		mutex_lock(&client->lock);
		handle = ion_handle_get_by_id_nolock(client, data.handle.handle);
		if (IS_ERR(handle)) {
			mutex_unlock(&client->lock);
			return PTR_ERR(handle);
		}
		user_ion_free_nolock(client, handle);
		ion_handle_put_nolock(handle);
		mutex_unlock(&client->lock);
		break;
	}
	case ION_IOC_SHARE:
	case ION_IOC_MAP:
	{
		struct ion_handle *handle;

		handle = ion_handle_get_by_id(client, data.handle.handle);
		if (IS_ERR(handle))
			return PTR_ERR(handle);
		data.fd.fd = ion_share_dma_buf_fd(client, handle);
		ion_handle_put(handle);
		if (data.fd.fd < 0)
			ret = data.fd.fd;
		break;
	}
	case ION_IOC_IMPORT:
	{
		struct ion_handle *handle;

		handle = ion_import_dma_buf(client, data.fd.fd);
		if (IS_ERR(handle)) {
			ret = PTR_ERR(handle);
		} else {
			handle = pass_to_user(handle);
			if (IS_ERR(handle))
				ret = PTR_ERR(handle);
			else
				data.handle.handle = handle->id;
		}
		break;
	}
	case ION_IOC_SYNC:
	{
		ret = ion_sync_for_device(client, data.fd.fd);
		break;
	}
	case ION_IOC_CUSTOM:
	{
		if (!dev->custom_ioctl)
			return -ENOTTY;
		ret = dev->custom_ioctl(client, data.custom.cmd,
						data.custom.arg);
		break;
	}
	case ION_IOC_CLEAN_CACHES:
		return client->dev->custom_ioctl(client,
						ION_IOC_CLEAN_CACHES, arg);
	case ION_IOC_INV_CACHES:
		return client->dev->custom_ioctl(client,
						ION_IOC_INV_CACHES, arg);
	case ION_IOC_CLEAN_INV_CACHES:
		return client->dev->custom_ioctl(client,
						ION_IOC_CLEAN_INV_CACHES, arg);
	default:
		return -ENOTTY;
	}

	if (dir & _IOC_READ) {
		if (copy_to_user((void __user *)arg, &data, _IOC_SIZE(cmd))) {
			if (cleanup_handle) {
				mutex_lock(&client->lock);
				user_ion_free_nolock(client, cleanup_handle);
				ion_handle_put_nolock(cleanup_handle);
				mutex_unlock(&client->lock);
			}
			return -EFAULT;
		}
	}
	if (cleanup_handle)
		ion_handle_put(cleanup_handle);
	return ret;
}

static int ion_release(struct inode *inode, struct file *file)
{
	struct ion_client *client = file->private_data;

	pr_debug("%s: %d\n", __func__, __LINE__);
	ion_client_destroy(client);
	return 0;
}

static int ion_open(struct inode *inode, struct file *file)
{
	struct miscdevice *miscdev = file->private_data;
	struct ion_device *dev = container_of(miscdev, struct ion_device, dev);
	struct ion_client *client;
	char debug_name[64];

	pr_debug("%s: %d\n", __func__, __LINE__);
	snprintf(debug_name, 64, "%u", task_pid_nr(current->group_leader));
	client = ion_client_create(dev, debug_name);
	if (IS_ERR(client))
		return PTR_ERR(client);
	file->private_data = client;

	return 0;
}

static const struct file_operations ion_fops = {
	.owner          = THIS_MODULE,
	.open           = ion_open,
	.release        = ion_release,
	.unlocked_ioctl = ion_ioctl,
	.compat_ioctl   = compat_ion_ioctl,
};

static size_t ion_debug_heap_total(struct ion_client *client,
				   unsigned int id)
{
	size_t size = 0;
	struct rb_node *n;

	mutex_lock(&client->lock);
	for (n = rb_first(&client->handles); n; n = rb_next(n)) {
		struct ion_handle *handle = rb_entry(n,
						     struct ion_handle,
						     node);
		if (handle->buffer->heap->id == id)
			size += handle->buffer->size;
	}
	mutex_unlock(&client->lock);
	return size;
}

/**
 * Create a mem_map of the heap.
 * @param s seq_file to log error message to.
 * @param heap The heap to create mem_map for.
 * @param mem_map The mem map to be created.
 */
void ion_debug_mem_map_create(struct seq_file *s, struct ion_heap *heap,
			      struct list_head *mem_map)
{
	struct ion_device *dev = heap->dev;
	struct rb_node *cnode;
	size_t size;
	struct ion_client *client;

	if (!heap->ops->phys)
		return;

	down_read(&dev->lock);
	for (cnode = rb_first(&dev->clients); cnode; cnode = rb_next(cnode)) {
		struct rb_node *hnode;
		client = rb_entry(cnode, struct ion_client, node);

		mutex_lock(&client->lock);
		for (hnode = rb_first(&client->handles);
		     hnode;
		     hnode = rb_next(hnode)) {
			struct ion_handle *handle = rb_entry(
				hnode, struct ion_handle, node);
			if (handle->buffer->heap == heap) {
				struct mem_map_data *data =
					kzalloc(sizeof(*data), GFP_KERNEL);
				if (!data)
					goto inner_error;
				heap->ops->phys(heap, handle->buffer,
							&(data->addr), &size);
				data->size = (unsigned long) size;
				data->addr_end = data->addr + data->size - 1;
				data->client_name = kstrdup(client->name,
							GFP_KERNEL);
				if (!data->client_name) {
					kfree(data);
					goto inner_error;
				}
				list_add(&data->node, mem_map);
			}
		}
		mutex_unlock(&client->lock);
	}
	up_read(&dev->lock);
	return;

inner_error:
	seq_puts(s,
		"ERROR: out of memory. Part of memory map will not be logged\n");
	mutex_unlock(&client->lock);
	up_read(&dev->lock);
}

/**
 * Free the memory allocated by ion_debug_mem_map_create
 * @param mem_map The mem map to free.
 */
static void ion_debug_mem_map_destroy(struct list_head *mem_map)
{
	if (mem_map) {
		struct mem_map_data *data, *tmp;
		list_for_each_entry_safe(data, tmp, mem_map, node) {
			list_del(&data->node);
			kfree(data->client_name);
			kfree(data);
		}
	}
}

static int mem_map_cmp(void *priv, struct list_head *a, struct list_head *b)
{
	struct mem_map_data *d1, *d2;
	d1 = list_entry(a, struct mem_map_data, node);
	d2 = list_entry(b, struct mem_map_data, node);
	if (d1->addr == d2->addr)
		return d1->size - d2->size;
	return d1->addr - d2->addr;
}

/**
 * Print heap debug information.
 * @param s seq_file to log message to.
 * @param heap pointer to heap that we will print debug information for.
 */
static void ion_heap_print_debug(struct seq_file *s, struct ion_heap *heap)
{
	if (heap->ops->print_debug) {
		struct list_head mem_map = LIST_HEAD_INIT(mem_map);
		ion_debug_mem_map_create(s, heap, &mem_map);
		list_sort(NULL, &mem_map, mem_map_cmp);
		heap->ops->print_debug(heap, s, &mem_map);
		ion_debug_mem_map_destroy(&mem_map);
	}
}

static int ion_debug_heap_show(struct seq_file *s, void *unused)
{
	struct ion_heap *heap = s->private;
	struct ion_device *dev = heap->dev;
	struct rb_node *n;
	size_t total_size = 0;
	size_t total_orphaned_size = 0;

	seq_printf(s, "%16.s %16.s %16.s\n", "client", "pid", "size");
	seq_puts(s, "----------------------------------------------------\n");

	down_read(&dev->lock);
	for (n = rb_first(&dev->clients); n; n = rb_next(n)) {
		struct ion_client *client = rb_entry(n, struct ion_client,
						     node);
		size_t size = ion_debug_heap_total(client, heap->id);

		if (!size)
			continue;
		if (client->task) {
			char task_comm[TASK_COMM_LEN];

			get_task_comm(task_comm, client->task);
			seq_printf(s, "%16.s %16u %16zu\n", task_comm,
				   client->pid, size);
		} else {
			seq_printf(s, "%16.s %16u %16zu\n", client->name,
				   client->pid, size);
		}
	}
	up_read(&dev->lock);
	seq_puts(s, "----------------------------------------------------\n");
	seq_puts(s, "orphaned allocations (info is from last known client):\n");
	mutex_lock(&dev->buffer_lock);
	for (n = rb_first(&dev->buffers); n; n = rb_next(n)) {
		struct ion_buffer *buffer = rb_entry(n, struct ion_buffer,
						     node);
		if (buffer->heap->id != heap->id)
			continue;
		total_size += buffer->size;
		if (!buffer->handle_count) {
			seq_printf(s, "%16.s %16u %16zu %d %d\n",
				   buffer->task_comm, buffer->pid,
				   buffer->size, buffer->kmap_cnt,
				   atomic_read(&buffer->ref.refcount));
			total_orphaned_size += buffer->size;
		}
	}
	mutex_unlock(&dev->buffer_lock);
	seq_puts(s, "----------------------------------------------------\n");
	seq_printf(s, "%16.s %16zu\n", "total orphaned",
		   total_orphaned_size);
	seq_printf(s, "%16.s %16zu\n", "total ", total_size);
	if (heap->flags & ION_HEAP_FLAG_DEFER_FREE)
		seq_printf(s, "%16.s %16zu\n", "deferred free",
				heap->free_list_size);
	seq_puts(s, "----------------------------------------------------\n");

	if (heap->debug_show)
		heap->debug_show(heap, s, unused);

	ion_heap_print_debug(s, heap);
	return 0;
}

static int ion_debug_heap_open(struct inode *inode, struct file *file)
{
	return single_open(file, ion_debug_heap_show, inode->i_private);
}

static const struct file_operations debug_heap_fops = {
	.open = ion_debug_heap_open,
	.read = seq_read,
	.llseek = seq_lseek,
	.release = single_release,
};

void show_ion_usage(struct ion_device *dev)
{
	struct ion_heap *heap;

	if (!down_read_trylock(&dev->lock)) {
		pr_err("Ion output would deadlock, can't print debug information\n");
		return;
	}

	pr_info("%16.s %16.s %16.s\n", "Heap name", "Total heap size",
					"Total orphaned size");
	pr_info("---------------------------------\n");
	plist_for_each_entry(heap, &dev->heaps, node) {
		pr_info("%16.s 0x%16.lx 0x%16.lx\n",
			heap->name, atomic_long_read(&heap->total_allocated),
			atomic_long_read(&heap->total_allocated) -
			atomic_long_read(&heap->total_handles));
		if (heap->debug_show)
			heap->debug_show(heap, NULL, 0);

	}
	up_read(&dev->lock);
}

#ifdef DEBUG_HEAP_SHRINKER
static int debug_shrink_set(void *data, u64 val)
{
	struct ion_heap *heap = data;
	struct shrink_control sc;
	int objs;

	sc.gfp_mask = -1;
	sc.nr_to_scan = val;

	if (!val) {
		objs = heap->shrinker.count_objects(&heap->shrinker, &sc);
		sc.nr_to_scan = objs;
	}

	heap->shrinker.scan_objects(&heap->shrinker, &sc);
	return 0;
}

static int debug_shrink_get(void *data, u64 *val)
{
	struct ion_heap *heap = data;
	struct shrink_control sc;
	int objs;

	sc.gfp_mask = -1;
	sc.nr_to_scan = 0;

	objs = heap->shrinker.count_objects(&heap->shrinker, &sc);
	*val = objs;
	return 0;
}

DEFINE_SIMPLE_ATTRIBUTE(debug_shrink_fops, debug_shrink_get,
			debug_shrink_set, "%llu\n");
#endif

void ion_device_add_heap(struct ion_device *dev, struct ion_heap *heap)
{
	struct dentry *debug_file;

	if (!heap->ops->allocate || !heap->ops->free || !heap->ops->map_dma ||
	    !heap->ops->unmap_dma)
		pr_err("%s: can not add heap with invalid ops struct.\n",
		       __func__);

	spin_lock_init(&heap->free_lock);
	heap->free_list_size = 0;

	if (heap->flags & ION_HEAP_FLAG_DEFER_FREE)
		ion_heap_init_deferred_free(heap);

	if ((heap->flags & ION_HEAP_FLAG_DEFER_FREE) || heap->ops->shrink)
		ion_heap_init_shrinker(heap);

	heap->dev = dev;
	down_write(&dev->lock);
	/* use negative heap->id to reverse the priority -- when traversing
	   the list later attempt higher id numbers first */
	plist_node_init(&heap->node, -heap->id);
	plist_add(&heap->node, &dev->heaps);
	debug_file = debugfs_create_file(heap->name, 0664,
					dev->heaps_debug_root, heap,
					&debug_heap_fops);

	if (!debug_file) {
		char buf[256], *path;

		path = dentry_path(dev->heaps_debug_root, buf, 256);
		pr_err("Failed to create heap debugfs at %s/%s\n",
			path, heap->name);
	}

#ifdef DEBUG_HEAP_SHRINKER
	if (heap->shrinker.count_objects && heap->shrinker.scan_objects) {
		char debug_name[64];

		snprintf(debug_name, 64, "%s_shrink", heap->name);
		debug_file = debugfs_create_file(
			debug_name, 0644, dev->heaps_debug_root, heap,
			&debug_shrink_fops);
		if (!debug_file) {
			char buf[256], *path;

			path = dentry_path(dev->heaps_debug_root, buf, 256);
			pr_err("Failed to create heap shrinker debugfs at %s/%s\n",
				path, debug_name);
		}
	}
#endif
	up_write(&dev->lock);
}

int ion_walk_heaps(struct ion_client *client, int heap_id,
			enum ion_heap_type type, void *data,
			int (*f)(struct ion_heap *heap, void *data))
{
	int ret_val = 0;
	struct ion_heap *heap;
	struct ion_device *dev = client->dev;
	/*
	 * traverse the list of heaps available in this system
	 * and find the heap that is specified.
	 */
	down_write(&dev->lock);
	plist_for_each_entry(heap, &dev->heaps, node) {
		if (ION_HEAP(heap->id) != heap_id ||
			type != heap->type)
			continue;
		ret_val = f(heap, data);
		break;
	}
	up_write(&dev->lock);
	return ret_val;
}
EXPORT_SYMBOL(ion_walk_heaps);

struct ion_device *ion_device_create(long (*custom_ioctl)
				     (struct ion_client *client,
				      unsigned int cmd,
				      unsigned long arg))
{
	struct ion_device *idev;
	int ret;

	idev = kzalloc(sizeof(struct ion_device), GFP_KERNEL);
	if (!idev)
		return ERR_PTR(-ENOMEM);

	idev->dev.minor = MISC_DYNAMIC_MINOR;
	idev->dev.name = "ion";
	idev->dev.fops = &ion_fops;
	idev->dev.parent = NULL;
	ret = misc_register(&idev->dev);
	if (ret) {
		pr_err("ion: failed to register misc device.\n");
		return ERR_PTR(ret);
	}

	idev->debug_root = debugfs_create_dir("ion", NULL);
	if (!idev->debug_root) {
		pr_err("ion: failed to create debugfs root directory.\n");
		goto debugfs_done;
	}
	idev->heaps_debug_root = debugfs_create_dir("heaps", idev->debug_root);
	if (!idev->heaps_debug_root) {
		pr_err("ion: failed to create debugfs heaps directory.\n");
		goto debugfs_done;
	}
	idev->clients_debug_root = debugfs_create_dir("clients",
						idev->debug_root);
	if (!idev->clients_debug_root)
		pr_err("ion: failed to create debugfs clients directory.\n");

debugfs_done:

	idev->custom_ioctl = custom_ioctl;
	idev->buffers = RB_ROOT;
	mutex_init(&idev->buffer_lock);
	init_rwsem(&idev->lock);
	plist_head_init(&idev->heaps);
	idev->clients = RB_ROOT;
	ion_dev = idev;
	return idev;
}

void ion_device_destroy(struct ion_device *dev)
{
	misc_deregister(&dev->dev);
	debugfs_remove_recursive(dev->debug_root);
	/* XXX need to free the heaps and clients ? */
	kfree(dev);
}

void __init ion_reserve(struct ion_platform_data *data)
{
	int i;

	for (i = 0; i < data->nr; i++) {
		if (data->heaps[i].size == 0)
			continue;

		if (data->heaps[i].base == 0) {
			phys_addr_t paddr;

			paddr = memblock_alloc_base(data->heaps[i].size,
						    data->heaps[i].align,
						    MEMBLOCK_ALLOC_ANYWHERE);
			if (!paddr) {
				pr_err("%s: error allocating memblock for heap %d\n",
					__func__, i);
				continue;
			}
			data->heaps[i].base = paddr;
		} else {
			int ret = memblock_reserve(data->heaps[i].base,
					       data->heaps[i].size);
			if (ret)
				pr_err("memblock reserve of %zx@%pa failed\n",
				       data->heaps[i].size,
				       &data->heaps[i].base);
		}
		pr_info("%s: %s reserved base %pa size %zu\n", __func__,
			data->heaps[i].name,
			&data->heaps[i].base,
			data->heaps[i].size);
	}
}<|MERGE_RESOLUTION|>--- conflicted
+++ resolved
@@ -3,11 +3,7 @@
  * drivers/staging/android/ion/ion.c
  *
  * Copyright (C) 2011 Google, Inc.
-<<<<<<< HEAD
- * Copyright (c) 2011-2015,2017, The Linux Foundation. All rights reserved.
-=======
  * Copyright (c) 2011-2017, The Linux Foundation. All rights reserved.
->>>>>>> e045a95c
  *
  * This software is licensed under the terms of the GNU General Public
  * License version 2, as published by the Free Software Foundation, and
@@ -678,8 +674,6 @@
 EXPORT_SYMBOL(ion_alloc);
 
 static void ion_free_nolock(struct ion_client *client, struct ion_handle *handle)
-<<<<<<< HEAD
-=======
 {
 	bool valid_handle;
 
@@ -695,7 +689,6 @@
 
 static void user_ion_free_nolock(struct ion_client *client,
 				 struct ion_handle *handle)
->>>>>>> e045a95c
 {
 	bool valid_handle;
 
@@ -706,24 +699,6 @@
 		WARN(1, "%s: invalid handle passed to free.\n", __func__);
 		return;
 	}
-<<<<<<< HEAD
-	ion_handle_put_nolock(handle);
-}
-
-static void user_ion_free_nolock(struct ion_client *client,
-				 struct ion_handle *handle)
-{
-	bool valid_handle;
-
-	BUG_ON(client != handle->client);
-
-	valid_handle = ion_handle_validate(client, handle);
-	if (!valid_handle) {
-		WARN(1, "%s: invalid handle passed to free.\n", __func__);
-		return;
-	}
-=======
->>>>>>> e045a95c
 	if (handle->user_ref_count == 0) {
 		WARN(1, "%s: User does not have access!\n", __func__);
 		return;
@@ -1542,11 +1517,7 @@
 	}
 	buffer = dmabuf->priv;
 
-<<<<<<< HEAD
-	if ((buffer->flags & ION_FLAG_SECURE) || (get_secure_vmid(buffer->flags) > 0)) {
-=======
 	if (get_secure_vmid(buffer->flags) > 0) {
->>>>>>> e045a95c
 		pr_err("%s: cannot sync a secure dmabuf\n", __func__);
 		dma_buf_put(dmabuf);
 		return -EINVAL;
