--- conflicted
+++ resolved
@@ -541,6 +541,17 @@
 static void ion_dma_buf_vunmap(struct dma_buf *dmabuf, void *vaddr)
 {
 	struct ion_buffer *buffer = dmabuf->priv;
+
+	if (buffer->heap->ops->map_kernel) {
+		mutex_lock(&buffer->lock);
+		ion_buffer_kmap_put(buffer);
+		mutex_unlock(&buffer->lock);
+	}
+}
+
+static void *ion_dma_buf_kmap(struct dma_buf *dmabuf, unsigned long offset)
+{
+	struct ion_buffer *buffer = dmabuf->priv;
 	void *vaddr;
 
 	if (!buffer->heap->ops->map_kernel) {
@@ -555,49 +566,20 @@
 	if (IS_ERR(vaddr))
 		return vaddr;
 
-<<<<<<< HEAD
+	return vaddr + offset * PAGE_SIZE;
+}
+
+static void ion_dma_buf_kunmap(struct dma_buf *dmabuf, unsigned long offset,
+			       void *ptr)
+{
+	struct ion_buffer *buffer = dmabuf->priv;
+
 	if (buffer->heap->ops->map_kernel) {
 		mutex_lock(&buffer->lock);
 		ion_buffer_kmap_put(buffer);
 		mutex_unlock(&buffer->lock);
 	}
-}
-
-static void *ion_dma_buf_kmap(struct dma_buf *dmabuf, unsigned long offset)
-{
-	/*
-	 * TODO: Once clients remove their hacks where they assume kmap(ed)
-	 * addresses are virtually contiguous implement this properly
-	 */
-	void *vaddr = ion_dma_buf_vmap(dmabuf);
-
-	if (IS_ERR(vaddr))
-		return vaddr;
-
-=======
->>>>>>> 34db58ab
-	return vaddr + offset * PAGE_SIZE;
-}
-
-static void ion_dma_buf_kunmap(struct dma_buf *dmabuf, unsigned long offset,
-			       void *ptr)
-{
-<<<<<<< HEAD
-	/*
-	 * TODO: Once clients remove their hacks where they assume kmap(ed)
-	 * addresses are virtually contiguous implement this properly
-	 */
-	ion_dma_buf_vunmap(dmabuf, ptr);
-=======
-	struct ion_buffer *buffer = dmabuf->priv;
-
-	if (buffer->heap->ops->map_kernel) {
-		mutex_lock(&buffer->lock);
-		ion_buffer_kmap_put(buffer);
-		mutex_unlock(&buffer->lock);
-	}
-
->>>>>>> 34db58ab
+
 }
 
 static int ion_sgl_sync_range(struct device *dev, struct scatterlist *sgl,
@@ -687,7 +669,6 @@
 	struct ion_dma_buf_attachment *a;
 	int ret = 0;
 
-<<<<<<< HEAD
 	if (!hlos_accessible_buffer(buffer)) {
 		trace_ion_begin_cpu_access_cmo_skip(NULL, dmabuf->name,
 						    ion_buffer_cached(buffer),
@@ -798,8 +779,6 @@
 		goto out;
 	}
 
-=======
->>>>>>> 34db58ab
 	mutex_lock(&buffer->lock);
 	if (IS_ENABLED(CONFIG_ION_FORCE_DMA_SYNC)) {
 		struct device *dev = buffer->heap->priv;
@@ -898,7 +877,6 @@
 	struct ion_dma_buf_attachment *a;
 	int ret = 0;
 
-<<<<<<< HEAD
 	if (!hlos_accessible_buffer(buffer)) {
 		trace_ion_begin_cpu_access_cmo_skip(NULL, dmabuf->name,
 						    ion_buffer_cached(buffer),
@@ -995,8 +973,6 @@
 		goto out;
 	}
 
-=======
->>>>>>> 34db58ab
 	mutex_lock(&buffer->lock);
 	if (IS_ENABLED(CONFIG_ION_FORCE_DMA_SYNC)) {
 		struct device *dev = buffer->heap->priv;
