/*
 * Copyright (c) 2015-2017 The Linux Foundation. All rights reserved.
 *
 * Previously licensed under the ISC license by Qualcomm Atheros, Inc.
 *
 *
 * Permission to use, copy, modify, and/or distribute this software for
 * any purpose with or without fee is hereby granted, provided that the
 * above copyright notice and this permission notice appear in all
 * copies.
 *
 * THE SOFTWARE IS PROVIDED "AS IS" AND THE AUTHOR DISCLAIMS ALL
 * WARRANTIES WITH REGARD TO THIS SOFTWARE INCLUDING ALL IMPLIED
 * WARRANTIES OF MERCHANTABILITY AND FITNESS. IN NO EVENT SHALL THE
 * AUTHOR BE LIABLE FOR ANY SPECIAL, DIRECT, INDIRECT, OR CONSEQUENTIAL
 * DAMAGES OR ANY DAMAGES WHATSOEVER RESULTING FROM LOSS OF USE, DATA OR
 * PROFITS, WHETHER IN AN ACTION OF CONTRACT, NEGLIGENCE OR OTHER
 * TORTIOUS ACTION, ARISING OUT OF OR IN CONNECTION WITH THE USE OR
 * PERFORMANCE OF THIS SOFTWARE.
 */

/*
 * This file was originally distributed by Qualcomm Atheros, Inc.
 * under proprietary terms before Copyright ownership was assigned
 * to the Linux Foundation.
 */

#include <linux/platform_device.h>
#include <linux/pci.h>
#include "cds_api.h"
#include "qdf_status.h"
#include "qdf_lock.h"
#include "cds_sched.h"
#include "osdep.h"
#include "hif.h"
#include "htc.h"
#include "epping_main.h"
#include "wlan_hdd_main.h"
#include "wlan_hdd_power.h"
#include "wlan_logging_sock_svc.h"
#include "wma_api.h"
#include "wlan_hdd_napi.h"
#include "cds_concurrency.h"
#include "qwlan_version.h"
#include "bmi.h"
#include "cdp_txrx_bus.h"
#include "pld_common.h"
#include "wlan_hdd_driver_ops.h"

#ifdef MODULE
#define WLAN_MODULE_NAME  module_name(THIS_MODULE)
#else
#define WLAN_MODULE_NAME  "wlan"
#endif

#define DISABLE_KRAIT_IDLE_PS_VAL      1

#define SSR_MAX_FAIL_CNT 2
static uint8_t re_init_fail_cnt, probe_fail_cnt;

/*
 * In BMI Phase we are only sending small chunk (256 bytes) of the FW image at
 * a time, and wait for the completion interrupt to start the next transfer.
 * During this phase, the KRAIT is entering IDLE/StandAlone(SA) Power Save(PS).
 * The delay incurred for resuming from IDLE/SA PS is huge during driver load.
 * So prevent APPS IDLE/SA PS durint driver load for reducing interrupt latency.
 */

static inline void hdd_request_pm_qos(struct device *dev, int val)
{
	pld_request_pm_qos(dev, val);
}

static inline void hdd_remove_pm_qos(struct device *dev)
{
	pld_remove_pm_qos(dev);
}

/**
 * hdd_set_recovery_in_progress() - API to set recovery in progress
 * @data: Context
 * @val: Value to set
 *
 * Return: None
 */
static void hdd_set_recovery_in_progress(void *data, uint8_t val)
{
	cds_set_recovery_in_progress(val);
}

/**
 * hdd_is_driver_unloading() - API to query if driver is unloading
 * @data: Private Data
 *
 * Return: True/False
 */
static bool hdd_is_driver_unloading(void *data)
{
	return cds_is_driver_unloading();
}

/**
 * hdd_is_load_or_unload_in_progress() - API to query if driver is
 * loading/unloading
 * @data: Private Data
 *
 * Return: bool
 */
static bool hdd_is_load_or_unload_in_progress(void *data)
{
	return cds_is_load_or_unload_in_progress();
}

/**
 * hdd_is_recovery_in_progress() - API to query if recovery in progress
 * @data: Private Data
 *
 * Return: bool
 */
static bool hdd_is_recovery_in_progress(void *data)
{
	return cds_is_driver_recovering();
}

/**
 * hdd_is_target_ready() - API to query if target is in ready state
 * @data: Private Data
 *
 * Return: bool
 */
static bool hdd_is_target_ready(void *data)
{
	return cds_is_target_ready();
}

/**
 * hdd_hif_init_driver_state_callbacks() - API to initialize HIF callbacks
 * @data: Private Data
 * @cbk: HIF Driver State callbacks
 *
 * HIF should be independent of CDS calls. Pass CDS Callbacks to HIF, HIF will
 * call the callbacks.
 *
 * Return: void
 */
static void hdd_hif_init_driver_state_callbacks(void *data,
			struct hif_driver_state_callbacks *cbk)
{
	cbk->context = data;
	cbk->set_recovery_in_progress = hdd_set_recovery_in_progress;
	cbk->is_recovery_in_progress = hdd_is_recovery_in_progress;
	cbk->is_load_unload_in_progress = hdd_is_load_or_unload_in_progress;
	cbk->is_driver_unloading = hdd_is_driver_unloading;
	cbk->is_target_ready = hdd_is_target_ready;
}

/**
 * hdd_init_cds_hif_context() - API to set CDS HIF Context
 * @hif: HIF Context
 *
 * Return: success/failure
 */
static int hdd_init_cds_hif_context(void *hif)
{
	QDF_STATUS status;

	status = cds_set_context(QDF_MODULE_ID_HIF, hif);

	if (status)
		return -ENOENT;

	return 0;
}

/**
 * hdd_deinit_cds_hif_context() - API to clear CDS HIF COntext
 *
 * Return: None
 */
static void hdd_deinit_cds_hif_context(void)
{
	QDF_STATUS status;

	status = cds_set_context(QDF_MODULE_ID_HIF, NULL);

	if (status)
		hdd_err("Failed to reset CDS HIF Context");
}

/**
 * to_bus_type() - Map PLD bus type to low level bus type
 * @bus_type: PLD bus type
 *
 * Map PLD bus type to low level bus type.
 *
 * Return: low level bus type.
 */
static enum qdf_bus_type to_bus_type(enum pld_bus_type bus_type)
{
	switch (bus_type) {
	case PLD_BUS_TYPE_PCIE:
		return QDF_BUS_TYPE_PCI;
	case PLD_BUS_TYPE_SNOC:
		return QDF_BUS_TYPE_SNOC;
	case PLD_BUS_TYPE_SDIO:
		return QDF_BUS_TYPE_SDIO;
	case PLD_BUS_TYPE_USB:
		return QDF_BUS_TYPE_USB;
	default:
		return QDF_BUS_TYPE_NONE;
	}
}

int hdd_hif_open(struct device *dev, void *bdev, const struct hif_bus_id *bid,
			enum qdf_bus_type bus_type, bool reinit)
{
	QDF_STATUS status;
	int ret = 0;
	struct hif_opaque_softc *hif_ctx;
	qdf_device_t qdf_ctx = cds_get_context(QDF_MODULE_ID_QDF_DEVICE);
	struct hif_driver_state_callbacks cbk;
	uint32_t mode = cds_get_conparam();
	hdd_context_t *hdd_ctx = cds_get_context(QDF_MODULE_ID_HDD);

	if (!hdd_ctx) {
		hdd_err("hdd_ctx error");
		return -EFAULT;
	}

	hdd_hif_init_driver_state_callbacks(dev, &cbk);

	hif_ctx = hif_open(qdf_ctx, mode, bus_type, &cbk);
	if (!hif_ctx) {
		hdd_err("hif_open error");
		return -ENOMEM;
	}

	ret = hdd_init_cds_hif_context(hif_ctx);
	if (ret) {
		hdd_err("Failed to set global HIF CDS Context err: %d", ret);
		goto err_hif_close;
	}

	status = hif_enable(hif_ctx, dev, bdev, bid, bus_type,
			    (reinit == true) ?  HIF_ENABLE_TYPE_REINIT :
			    HIF_ENABLE_TYPE_PROBE);
	if (!QDF_IS_STATUS_SUCCESS(status)) {
		hdd_err("hif_enable failed status: %d, reinit: %d",
			status, reinit);

		ret = qdf_status_to_os_return(status);
		goto err_hif_close;
	} else {
		ret = hdd_napi_create();
		hdd_debug("hdd_napi_create returned: %d", ret);
		if (ret == 0)
			hdd_warn("NAPI: no instances are created");
		else if (ret < 0) {
			hdd_err("NAPI creation error, rc: 0x%x, reinit: %d",
				ret, reinit);
			ret = -EFAULT;
			goto err_hif_close;
		} else {
			hdd_napi_event(NAPI_EVT_INI_FILE,
				(void *)hdd_ctx->napi_enable);
		}
	}

	hif_set_ce_service_max_yield_time(hif_ctx,
				hdd_ctx->config->ce_service_max_yield_time);
	hif_set_ce_service_max_rx_ind_flush(hif_ctx,
				hdd_ctx->config->ce_service_max_rx_ind_flush);

	return 0;

err_hif_close:
	hdd_deinit_cds_hif_context();
	hif_close(hif_ctx);
	return ret;
}

void hdd_hif_close(void *hif_ctx)
{
	if (hif_ctx == NULL)
		return;

	hif_disable(hif_ctx, HIF_DISABLE_TYPE_REMOVE);

	hdd_napi_destroy(true);

	hdd_deinit_cds_hif_context();
	hif_close(hif_ctx);
}

/**
 * hdd_init_qdf_ctx() - API to initialize global QDF Device structure
 * @dev: Device Pointer
 * @bdev: Bus Device pointer
 * @bus_type: Underlying bus type
 * @bid: Bus id passed by platform driver
 *
 * Return: void
 */
static void hdd_init_qdf_ctx(struct device *dev, void *bdev,
			     enum qdf_bus_type bus_type,
			     const struct hif_bus_id *bid)
{
	qdf_device_t qdf_dev = cds_get_context(QDF_MODULE_ID_QDF_DEVICE);

	if (!qdf_dev) {
		hdd_err("Invalid QDF device");
		return;
	}

	qdf_dev->dev = dev;
	qdf_dev->drv_hdl = bdev;
	qdf_dev->bus_type = bus_type;
	qdf_dev->bid = bid;
	cds_smmu_mem_map_setup(qdf_dev);
}

/**
 * wlan_hdd_probe() - handles probe request
 *
 * This function is called to probe the wlan driver
 *
 * @dev: wlan device structure
 * @bdev: bus device structure
 * @bid: bus identifier for shared busses
 * @bus_type: underlying bus type
 * @reinit: true if we are reinitiallizing the driver after a subsystem restart
 *
 * Return: 0 on successfull probe
 */
static int wlan_hdd_probe(struct device *dev, void *bdev, const struct hif_bus_id *bid,
	enum qdf_bus_type bus_type, bool reinit)
{
	int ret = 0;

	mutex_lock(&hdd_init_deinit_lock);
	if (!reinit)
		hdd_start_driver_ops_timer(eHDD_DRV_OP_PROBE);
	else
		hdd_start_driver_ops_timer(eHDD_DRV_OP_REINIT);

	pr_info("%s: %sprobing driver v%s\n", WLAN_MODULE_NAME,
		reinit ? "re-" : "", QWLAN_VERSIONSTR);

	hdd_prevent_suspend(WIFI_POWER_EVENT_WAKELOCK_DRIVER_INIT);

	/*
	 * The Krait is going to Idle/Stand Alone Power Save
	 * more aggressively which is resulting in the longer driver load time.
	 * The Fix is to not allow Krait to enter Idle Power Save during driver
	 * load.
	 */
	hdd_request_pm_qos(dev, DISABLE_KRAIT_IDLE_PS_VAL);

	if (reinit)
		cds_set_recovery_in_progress(true);
	else
		cds_set_load_in_progress(true);

	hdd_init_qdf_ctx(dev, bdev, bus_type, (const struct hif_bus_id *)bid);

	if (reinit) {
		ret = hdd_wlan_re_init();
		if (ret)
			re_init_fail_cnt++;
	} else {
		ret = hdd_wlan_startup(dev);
		if (ret)
			probe_fail_cnt++;
	}

	if (ret)
		goto err_hdd_deinit;


	if (reinit) {
		cds_set_recovery_in_progress(false);
	} else {
		cds_set_load_in_progress(false);
		cds_set_driver_loaded(true);
	}

	hdd_allow_suspend(WIFI_POWER_EVENT_WAKELOCK_DRIVER_INIT);
	hdd_remove_pm_qos(dev);

	cds_clear_fw_state(CDS_FW_STATE_DOWN);

	cds_set_driver_in_bad_state(false);
	probe_fail_cnt = 0;
	re_init_fail_cnt = 0;
	hdd_stop_driver_ops_timer();
	mutex_unlock(&hdd_init_deinit_lock);
	return 0;


err_hdd_deinit:
	pr_err("probe/reinit failure counts %hhu/%hhu",
		probe_fail_cnt, re_init_fail_cnt);
	if (probe_fail_cnt >= SSR_MAX_FAIL_CNT ||
	    re_init_fail_cnt >= SSR_MAX_FAIL_CNT)
		QDF_BUG(0);

	if (reinit) {
		cds_set_driver_in_bad_state(true);
		cds_set_recovery_in_progress(false);
	}
	else
		cds_set_load_in_progress(false);

	hdd_allow_suspend(WIFI_POWER_EVENT_WAKELOCK_DRIVER_INIT);
	hdd_remove_pm_qos(dev);

	cds_clear_fw_state(CDS_FW_STATE_DOWN);
	hdd_stop_driver_ops_timer();
	mutex_unlock(&hdd_init_deinit_lock);
	return ret;
}

static inline void hdd_pld_driver_unloading(struct device *dev)
{
	pld_set_driver_status(dev, PLD_LOAD_UNLOAD);
}

/**
 * wlan_hdd_remove() - wlan_hdd_remove
 *
 * This function is called by the platform driver to remove the
 * driver
 *
 * Return: void
 */
static void wlan_hdd_remove(struct device *dev)
{
	pr_info("%s: Removing driver v%s\n", WLAN_MODULE_NAME,
		QWLAN_VERSIONSTR);

	cds_set_driver_loaded(false);
	cds_set_unload_in_progress(true);

	if (!cds_wait_for_external_threads_completion(__func__))
		hdd_warn("External threads are still active attempting driver unload anyway");

	hdd_pld_driver_unloading(dev);

	if (QDF_IS_EPPING_ENABLED(cds_get_conparam())) {
		epping_disable();
		epping_close();
	} else {
		__hdd_wlan_exit();
	}

	cds_set_driver_in_bad_state(false);
	cds_set_unload_in_progress(false);

	pr_info("%s: Driver De-initialized\n", WLAN_MODULE_NAME);
}

#ifdef FEATURE_WLAN_DIAG_SUPPORT
/**
 * hdd_wlan_ssr_shutdown_event()- send ssr shutdown state
 *
 * This Function send send ssr shutdown state diag event
 *
 * Return: void.
 */
static void hdd_wlan_ssr_shutdown_event(void)
{
	WLAN_HOST_DIAG_EVENT_DEF(ssr_shutdown,
					struct host_event_wlan_ssr_shutdown);
	qdf_mem_zero(&ssr_shutdown, sizeof(ssr_shutdown));
	ssr_shutdown.status = SSR_SUB_SYSTEM_SHUTDOWN;
	WLAN_HOST_DIAG_EVENT_REPORT(&ssr_shutdown,
					EVENT_WLAN_SSR_SHUTDOWN_SUBSYSTEM);
}
#else
static inline void hdd_wlan_ssr_shutdown_event(void)
{

};
#endif

/**
 * hdd_send_hang_reason() - Send hang reason to the userspace
 *
 * Return: None
 */
static void hdd_send_hang_reason(void)
{
	enum cds_hang_reason reason = CDS_REASON_UNSPECIFIED;
	hdd_context_t *hdd_ctx = cds_get_context(QDF_MODULE_ID_HDD);

	if (wlan_hdd_validate_context(hdd_ctx))
		return;

	cds_get_recovery_reason(&reason);
	cds_reset_recovery_reason();
	wlan_hdd_send_hang_reason_event(hdd_ctx, reason);
}

/**
 * wlan_hdd_shutdown() - wlan_hdd_shutdown
 *
 * This is routine is called by platform driver to shutdown the
 * driver
 *
 * Return: void
 */
static void wlan_hdd_shutdown(void)
{
	void *hif_ctx = cds_get_context(QDF_MODULE_ID_HIF);

	if (hdd_get_conparam() == QDF_GLOBAL_FTM_MODE) {
		hdd_err("Crash recovery is not allowed in FTM mode");
		QDF_BUG(0);
		return;
	}

	if (!hif_ctx) {
		hdd_err("Failed to get HIF context, ignore SSR shutdown");
		return;
	}
	/* mask the host controller interrupts */
	hif_mask_interrupt_call(hif_ctx);
	if (cds_is_load_or_unload_in_progress()) {
		hdd_err("Load/unload in progress, ignore SSR shutdown");
		return;
	}
	/* this is for cases, where shutdown invoked from platform */
	cds_set_recovery_in_progress(true);
	hdd_wlan_ssr_shutdown_event();
	hdd_send_hang_reason();

	if (!cds_wait_for_external_threads_completion(__func__))
		hdd_err("Host is not ready for SSR, attempting anyway");

	if (!QDF_IS_EPPING_ENABLED(cds_get_conparam())) {
		hif_disable_isr(hif_ctx);
		hdd_wlan_shutdown();
	}
}

/**
 * wlan_hdd_crash_shutdown() - wlan_hdd_crash_shutdown
 *
 * HDD crash shutdown funtion: This function is called by
 * platfrom driver's crash shutdown routine
 *
 * Return: void
 */
static void wlan_hdd_crash_shutdown(void)
{
	hif_crash_shutdown(cds_get_context(QDF_MODULE_ID_HIF));
}

/**
 * wlan_hdd_notify_handler() - wlan_hdd_notify_handler
 *
 * This function is called by the platform driver to notify the
 * COEX
 *
 * @state: state
 *
 * Return: void
 */
static void wlan_hdd_notify_handler(int state)
{
	if (!QDF_IS_EPPING_ENABLED(cds_get_conparam())) {
		int ret;

		ret = hdd_wlan_notify_modem_power_state(state);
		if (ret < 0)
			hdd_err("Fail to send notify");
	}
}

/**
 * __wlan_hdd_bus_suspend() - handles platform supsend
 * @state: suspend message from the kernel
 * @wow_flags: bitmap of WMI WOW flags to pass to FW
 *
 * Does precondtion validation. Ensures that a subsystem restart isn't in
 * progress.  Ensures that no load or unload is in progress.
 * Calls ol_txrx_bus_suspend to ensure the layer is ready for a bus suspend.
 * Calls wma_suspend to configure offloads.
 * Calls hif_suspend to suspend the bus.
 *
 * Return: 0 for success, -EFAULT for null pointers,
 *     -EBUSY or -EAGAIN if another opperation is in progress and
 *     wlan will not be ready to suspend in time.
 */
static int __wlan_hdd_bus_suspend(pm_message_t state, uint32_t wow_flags)
{
	hdd_context_t *hdd_ctx = cds_get_context(QDF_MODULE_ID_HDD);
	void *hif_ctx;
	int err;
	int status;

	hdd_debug("starting bus suspend; event:%d, flags:%u",
		 state.event, wow_flags);

	err = wlan_hdd_validate_context(hdd_ctx);
	if (err) {
		hdd_err("Invalid hdd context");
		goto done;
	}

	if (hdd_ctx->driver_status != DRIVER_MODULES_ENABLED) {
		hdd_debug("Driver Module closed; return success");
		return 0;
	}

	hif_ctx = cds_get_context(QDF_MODULE_ID_HIF);
	if (NULL == hif_ctx) {
		hdd_err("Failed to get hif context");
		err = -EINVAL;
		goto done;
	}

	err = qdf_status_to_os_return(ol_txrx_bus_suspend());
	if (err) {
		hdd_err("Failed tx/rx bus suspend");
		goto done;
	}

	err = hif_bus_early_suspend(hif_ctx);
	if (err) {
		hdd_err("Failed hif bus early suspend");
		goto resume_oltxrx;
	}

	err = wma_bus_suspend(wow_flags);
	if (err) {
		hdd_err("Failed wma bus suspend");
		goto late_hif_resume;
	}

	err = hif_bus_suspend(hif_ctx);
	if (err) {
		hdd_err("Failed hif bus suspend");
		goto resume_wma;
	}

	hdd_debug("bus suspend succeeded");
	return 0;

resume_wma:
	status = wma_bus_resume();
	QDF_BUG(!status);
late_hif_resume:
	status = hif_bus_late_resume(hif_ctx);
	QDF_BUG(!status);
resume_oltxrx:
	status = ol_txrx_bus_resume();
	QDF_BUG(!status);
done:
	hdd_err("suspend failed, status: %d", err);
	return err;
}

int wlan_hdd_bus_suspend(pm_message_t state)
{
	int ret;

	cds_ssr_protect(__func__);
	ret = __wlan_hdd_bus_suspend(state, 0);
	cds_ssr_unprotect(__func__);

	return ret;
}

#ifdef WLAN_SUSPEND_RESUME_TEST
int wlan_hdd_unit_test_bus_suspend(pm_message_t state)
{
	int ret;

	cds_ssr_protect(__func__);
	ret = __wlan_hdd_bus_suspend(state, WMI_WOW_FLAG_UNIT_TEST_ENABLE |
				     WMI_WOW_FLAG_DO_HTC_WAKEUP);
	cds_ssr_unprotect(__func__);

	return ret;
}
#endif

/**
 * __wlan_hdd_bus_suspend_noirq() - handle .suspend_noirq callback
 *
 * This function is called by the platform driver to complete the
 * bus suspend callback when device interrupts are disabled by kernel.
 * Call HIF and WMA suspend_noirq callbacks to make sure there is no
 * wake up pending from FW before allowing suspend.
 *
 * Return: 0 for success and -EBUSY if FW is requesting wake up
 */
static int __wlan_hdd_bus_suspend_noirq(void)
{
	hdd_context_t *hdd_ctx = cds_get_context(QDF_MODULE_ID_HDD);
	void *hif_ctx;
	int err;
	int status;

	err = wlan_hdd_validate_context(hdd_ctx);
	if (err) {
		hdd_err("Invalid HDD context: %d", err);
		return err;
	}

	if (hdd_ctx->driver_status != DRIVER_MODULES_ENABLED) {
		hdd_debug("Driver Module closed return success");
		return 0;
	}

	hif_ctx = cds_get_context(QDF_MODULE_ID_HIF);
	if (NULL == hif_ctx) {
		err = -EINVAL;
		goto done;
	}

	err = hif_bus_suspend_noirq(hif_ctx);
	if (err)
		goto done;

	err = wma_is_target_wake_up_received();
	if (err)
		goto resume_hif_noirq;

	hdd_ctx->suspend_resume_stats.suspends++;

	hdd_debug("suspend_noirq done");
	return 0;

resume_hif_noirq:
	status = hif_bus_resume_noirq(hif_ctx);
	QDF_BUG(!status);
done:
	if (err == -EAGAIN) {
		hdd_err("Firmware attempting wakeup, try again");
		wlan_hdd_inc_suspend_stats(hdd_ctx,
					   SUSPEND_FAIL_INITIAL_WAKEUP);
	} else {
		hdd_err("suspend_noirq failed, status: %d", err);
	}

	return err;
}

int wlan_hdd_bus_suspend_noirq(void)
{
	int ret;

	cds_ssr_protect(__func__);
	ret = __wlan_hdd_bus_suspend_noirq();
	cds_ssr_unprotect(__func__);

	return ret;
}

/**
 * __wlan_hdd_bus_resume() - handles platform resume
 *
 * Does precondtion validation. Ensures that a subsystem restart isn't in
 * progress.  Ensures that no load or unload is in progress.  Ensures that
 * it has valid pointers for the required contexts.
 * Calls into hif to resume the bus opperation.
 * Calls into wma to handshake with firmware and notify it that the bus is up.
 * Calls into ol_txrx for symetry.
 * Failures are treated as catastrophic.
 *
 * return: error code or 0 for success
 */
static int __wlan_hdd_bus_resume(void)
{
	hdd_context_t *hdd_ctx = cds_get_context(QDF_MODULE_ID_HDD);
	void *hif_ctx;
	int status;
	QDF_STATUS qdf_status;

	if (cds_is_driver_recovering())
		return 0;

	hdd_debug("starting bus resume");

	status = wlan_hdd_validate_context(hdd_ctx);
	if (status) {
		hdd_err("Invalid hdd context");
		return status;
	}

	if (hdd_ctx->driver_status != DRIVER_MODULES_ENABLED) {
		hdd_debug("Driver Module closed; return success");
		return 0;
	}

	hif_ctx = cds_get_context(QDF_MODULE_ID_HIF);
	if (NULL == hif_ctx) {
		hdd_err("Failed to get hif context");
		return -EINVAL;
	}

	status = hif_bus_resume(hif_ctx);
	if (status) {
		hdd_err("Failed hif bus resume");
		goto out;
	}

	status = wma_bus_resume();
	if (status) {
		hdd_err("Failed wma bus resume");
		goto out;
	}

	status = hif_bus_late_resume(hif_ctx);
	if (status) {
		hdd_err("Failed hif bus late resume");
		goto out;
	}

	qdf_status = ol_txrx_bus_resume();
	status = qdf_status_to_os_return(qdf_status);
	if (status) {
		hdd_err("Failed tx/rx bus resume");
		goto out;
	}

	hdd_debug("bus resume succeeded");
	return 0;

out:
	if (cds_is_driver_recovering() || cds_is_driver_in_bad_state())
		return 0;

	QDF_BUG(false);

	return status;
}

int wlan_hdd_bus_resume(void)
{
	int ret;

	cds_ssr_protect(__func__);
	ret = __wlan_hdd_bus_resume();
	cds_ssr_unprotect(__func__);

	return ret;
}

/**
 * __wlan_hdd_bus_resume_noirq(): handle bus resume no irq
 *
 * This function is called by the platform driver to do bus
 * resume no IRQ before calling resume callback. Call WMA and HIF
 * layers to complete the resume_noirq.
 *
 * Return: 0 for success and negative error code for failure
 */
static int __wlan_hdd_bus_resume_noirq(void)
{
	hdd_context_t *hdd_ctx = cds_get_context(QDF_MODULE_ID_HDD);
	void *hif_ctx;
	int status;

	if (cds_is_driver_recovering())
		return 0;

	status = wlan_hdd_validate_context(hdd_ctx);
	if (status) {
		hdd_err("Invalid HDD context: %d", status);
		return status;
	}

	if (hdd_ctx->driver_status != DRIVER_MODULES_ENABLED) {
		hdd_debug("Driver Module closed return success");
		return 0;
	}

	hif_ctx = cds_get_context(QDF_MODULE_ID_HIF);
	if (NULL == hif_ctx)
		return -EINVAL;

	status = wma_clear_target_wake_up();
	QDF_BUG(!status);

	status = hif_bus_resume_noirq(hif_ctx);
	QDF_BUG(!status);

	hdd_debug("resume_noirq done");
	return status;
}

int wlan_hdd_bus_resume_noirq(void)
{
	int ret;

	cds_ssr_protect(__func__);
	ret = __wlan_hdd_bus_resume_noirq();
	cds_ssr_unprotect(__func__);

	return ret;
}

/**
 * wlan_hdd_bus_reset_resume() - resume wlan bus after reset
 *
 * This function is called to tell the driver that the device has been resumed
 * and it has also been reset. The driver should redo any necessary
 * initialization. It is mainly used by the USB bus
 *
 * Return: int 0 for success, non zero for failure
 */
static int wlan_hdd_bus_reset_resume(void)
{
	int ret;
	struct hif_opaque_softc *scn = NULL;

	scn = cds_get_context(QDF_MODULE_ID_HIF);
	if (!scn) {
		hdd_err("Failed to get HIF context");
		return -EFAULT;
	}

	cds_ssr_protect(__func__);
	ret = hif_bus_reset_resume(scn);
	cds_ssr_unprotect(__func__);
	return ret;
}

#ifdef FEATURE_RUNTIME_PM
/**
 * __wlan_hdd_runtime_suspend() - suspend the wlan bus without apps suspend
 *
 * Each layer is responsible for its own suspend actions.  wma_runtime_suspend
 * takes care of the parts of the 802.11 suspend that we want to do for runtime
 * suspend.
 *
 * Return: 0 or errno
 */
static int __wlan_hdd_runtime_suspend(struct device *dev)
{
	hdd_context_t *hdd_ctx = cds_get_context(QDF_MODULE_ID_HDD);
	void *hif_ctx = cds_get_context(QDF_MODULE_ID_HIF);
	void *txrx_pdev = cds_get_context(QDF_MODULE_ID_TXRX);
	void *htc_ctx = cds_get_context(QDF_MODULE_ID_HTC);
	int status = wlan_hdd_validate_context(hdd_ctx);

	if (0 != status)
		goto process_failure;

	status = hif_pre_runtime_suspend(hif_ctx);
	if (status)
		goto process_failure;

	status = qdf_status_to_os_return(ol_txrx_runtime_suspend(txrx_pdev));
	if (status)
		goto process_failure;

	status = htc_runtime_suspend(htc_ctx);
	if (status)
		goto resume_txrx;

	status = wma_runtime_suspend(0);
	if (status)
		goto resume_htc;

	status = hif_runtime_suspend(hif_ctx);
	if (status)
		goto resume_wma;

	status = pld_auto_suspend(dev);
	if (status)
		goto resume_hif;

	hif_process_runtime_suspend_success(hif_ctx);
	return status;

resume_hif:
	QDF_BUG(!hif_runtime_resume(hif_ctx));
resume_wma:
	QDF_BUG(!wma_runtime_resume());
resume_htc:
	QDF_BUG(!htc_runtime_resume(htc_ctx));
resume_txrx:
	QDF_BUG(!qdf_status_to_os_return(ol_txrx_runtime_resume(txrx_pdev)));
process_failure:
	hif_process_runtime_suspend_failure(hif_ctx);
	return status;
}


/**
 * wlan_hdd_runtime_suspend() - suspend the wlan bus without apps suspend
 *
 * This function is called by the platform driver to suspend the
 * wlan bus separately from system suspend
 *
 * Return: 0 or errno
 */
static int wlan_hdd_runtime_suspend(struct device *dev)
{
	int ret;

	cds_ssr_protect(__func__);
	ret = __wlan_hdd_runtime_suspend(dev);
	cds_ssr_unprotect(__func__);

	return ret;
}

/**
 * __wlan_hdd_runtime_resume() - resume the wlan bus from runtime suspend
 *
 * Sets the runtime pm state and coordinates resume between hif wma and
 * ol_txrx.
 *
 * Return: success since failure is a bug
 */
static int __wlan_hdd_runtime_resume(struct device *dev)
{
	void *hif_ctx = cds_get_context(QDF_MODULE_ID_HIF);
	void *htc_ctx = cds_get_context(QDF_MODULE_ID_HTC);
	void *txrx_pdev = cds_get_context(QDF_MODULE_ID_TXRX);

	hif_pre_runtime_resume(hif_ctx);
	QDF_BUG(!pld_auto_resume(dev));
	QDF_BUG(!hif_runtime_resume(hif_ctx));
	QDF_BUG(!wma_runtime_resume());
	QDF_BUG(!htc_runtime_resume(htc_ctx));
	QDF_BUG(!qdf_status_to_os_return(ol_txrx_runtime_resume(txrx_pdev)));
	hif_process_runtime_resume_success(hif_ctx);
	return 0;
}

/**
 * wlan_hdd_runtime_resume() - resume the wlan bus from runtime suspend
 *
 * This function is called by the platform driver to resume the
 * wlan bus separately from system suspend
 *
 * Return: success since failure is a bug
 */
static int wlan_hdd_runtime_resume(struct device *dev)
{
	int ret;

	cds_ssr_protect(__func__);
	ret = __wlan_hdd_runtime_resume(dev);
	cds_ssr_unprotect(__func__);

	return ret;
}
#endif

/**
 * wlan_hdd_pld_probe() - probe function registered to PLD
 * @dev: device
 * @pld_bus_type: PLD bus type
 * @bdev: bus device structure
 * @id: bus identifier for shared busses
 *
 * Return: 0 on success
 */
static int wlan_hdd_pld_probe(struct device *dev,
		   enum pld_bus_type pld_bus_type,
		   void *bdev, void *id)
{
	enum qdf_bus_type bus_type;

	bus_type = to_bus_type(pld_bus_type);
	if (bus_type == QDF_BUS_TYPE_NONE) {
		hdd_err("Invalid bus type %d->%d",
			pld_bus_type, bus_type);
		return -EINVAL;
	}

	return wlan_hdd_probe(dev, bdev, id, bus_type, false);
}

/**
 * wlan_hdd_pld_remove() - remove function registered to PLD
 * @dev: device
 * @pld_bus_type: PLD bus type
 *
 * Return: void
 */
static void wlan_hdd_pld_remove(struct device *dev,
		     enum pld_bus_type bus_type)
{
	ENTER();
	mutex_lock(&hdd_init_deinit_lock);
	hdd_start_driver_ops_timer(eHDD_DRV_OP_REMOVE);

	wlan_hdd_remove(dev);

	hdd_stop_driver_ops_timer();
	mutex_unlock(&hdd_init_deinit_lock);
	EXIT();
}

/**
 * wlan_hdd_pld_shutdown() - shutdown function registered to PLD
 * @dev: device
 * @pld_bus_type: PLD bus type
 *
 * Return: void
 */
static void wlan_hdd_pld_shutdown(struct device *dev,
		       enum pld_bus_type bus_type)
{
	ENTER();
	mutex_lock(&hdd_init_deinit_lock);
	hdd_start_driver_ops_timer(eHDD_DRV_OP_SHUTDOWN);

	wlan_hdd_shutdown();

	hdd_stop_driver_ops_timer();
	mutex_unlock(&hdd_init_deinit_lock);
	EXIT();
}

/**
 * wlan_hdd_pld_reinit() - reinit function registered to PLD
 * @dev: device
 * @pld_bus_type: PLD bus type
 * @bdev: bus device structure
 * @id: bus identifier for shared busses
 *
 * Return: 0 on success
 */
static int wlan_hdd_pld_reinit(struct device *dev,
		    enum pld_bus_type pld_bus_type,
		    void *bdev, void *id)
{
	enum qdf_bus_type bus_type;

	bus_type = to_bus_type(pld_bus_type);
	if (bus_type == QDF_BUS_TYPE_NONE) {
		hdd_err("Invalid bus type %d->%d",
			pld_bus_type, bus_type);
		return -EINVAL;
	}

	return wlan_hdd_probe(dev, bdev, id, bus_type, true);
}

/**
 * wlan_hdd_pld_crash_shutdown() - crash_shutdown function registered to PLD
 * @dev: device
 * @pld_bus_type: PLD bus type
 *
 * Return: void
 */
static void wlan_hdd_pld_crash_shutdown(struct device *dev,
			     enum pld_bus_type bus_type)
{
	wlan_hdd_crash_shutdown();
}

/**
 * wlan_hdd_pld_suspend() - suspend function registered to PLD
 * @dev: device
 * @pld_bus_type: PLD bus type
 * @state: PM state
 *
 * Return: 0 on success
 */
static int wlan_hdd_pld_suspend(struct device *dev,
		     enum pld_bus_type bus_type,
		     pm_message_t state)

{
	return wlan_hdd_bus_suspend(state);
}

/**
 * wlan_hdd_pld_resume() - resume function registered to PLD
 * @dev: device
 * @pld_bus_type: PLD bus type
 *
 * Return: 0 on success
 */
static int wlan_hdd_pld_resume(struct device *dev,
		    enum pld_bus_type bus_type)
{
	return wlan_hdd_bus_resume();
}


/**
 * wlan_hdd_pld_suspend_noirq() - handle suspend no irq
 * @dev: device
 * @pld_bus_type: PLD bus type
 *
 * Complete the actions started by suspend().  Carry out any
 * additional operations required for suspending the device that might be
 * racing with its driver's interrupt handler, which is guaranteed not to
 * run while suspend_noirq() is being executed. Make sure to resume device
 * if FW has sent initial wake up message and expecting APPS to wake up.
 *
 * Return: 0 on success
 */
static int wlan_hdd_pld_suspend_noirq(struct device *dev,
		     enum pld_bus_type bus_type)
{
	return wlan_hdd_bus_suspend_noirq();
}

/**
 * wlan_hdd_pld_resume_noirq() - handle resume no irq
 * @dev: device
 * @pld_bus_type: PLD bus type
 *
 * Prepare for the execution of resume() by carrying out any
 * operations required for resuming the device that might be racing with
 * its driver's interrupt handler, which is guaranteed not to run while
 * resume_noirq() is being executed. Make sure to clear target initial
 * wake up request such that next suspend can happen cleanly.
 *
 * Return: 0 on success
 */
static int wlan_hdd_pld_resume_noirq(struct device *dev,
		    enum pld_bus_type bus_type)
{
	return wlan_hdd_bus_resume_noirq();
}

/**
 * wlan_hdd_pld_reset_resume() - reset resume function registered to PLD
 * @dev: device
 * @pld_bus_type: PLD bus type
 *
 * Return: 0 on success
 */
static int wlan_hdd_pld_reset_resume(struct device *dev,
		    enum pld_bus_type bus_type)
{
	return wlan_hdd_bus_reset_resume();
}

/**
 * wlan_hdd_pld_notify_handler() - notify_handler function registered to PLD
 * @dev: device
 * @pld_bus_type: PLD bus type
 * @state: Modem power state
 *
 * Return: void
 */
static void wlan_hdd_pld_notify_handler(struct device *dev,
			     enum pld_bus_type bus_type,
			     int state)
{
	wlan_hdd_notify_handler(state);
}

static void wlan_hdd_purge_notifier(void)
{
	hdd_context_t *hdd_ctx;

	ENTER();

	hdd_ctx = cds_get_context(QDF_MODULE_ID_HDD);
	if (!hdd_ctx) {
		hdd_err("hdd context is NULL return!!");
		return;
	}

	mutex_lock(&hdd_ctx->iface_change_lock);
	if (QDF_TIMER_STATE_RUNNING ==
		qdf_mc_timer_get_current_state(&hdd_ctx->iface_change_timer)) {
		qdf_mc_timer_stop(&hdd_ctx->iface_change_timer);
	}
	cds_shutdown_notifier_call();
	cds_shutdown_notifier_purge();
	mutex_unlock(&hdd_ctx->iface_change_lock);

	EXIT();
}

/**
 * wlan_hdd_pld_uevent() - update driver status
 * @dev: device
 * @uevent: uevent status
 *
 * Return: void
 */
static void wlan_hdd_pld_uevent(struct device *dev,
				struct pld_uevent_data *uevent)
{
	ENTER();

<<<<<<< HEAD
=======
	hdd_info("pld event %d", uevent->uevent);
>>>>>>> d2441aed
	switch (uevent->uevent) {
	case PLD_RECOVERY:
		cds_set_recovery_in_progress(true);
		hdd_pld_ipa_uc_shutdown_pipes();
		wlan_hdd_purge_notifier();
		break;
	case PLD_FW_DOWN:
		cds_set_fw_state(CDS_FW_STATE_DOWN);
		cds_set_target_ready(false);
		wlan_hdd_purge_notifier();
		break;
	case PLD_FW_READY:
		cds_set_target_ready(true);
		break;
	}

	EXIT();
	return;
}

#ifdef FEATURE_RUNTIME_PM
/**
 * wlan_hdd_pld_runtime_suspend() - runtime suspend function registered to PLD
 * @dev: device
 * @pld_bus_type: PLD bus type
 *
 * Return: 0 on success
 */
static int wlan_hdd_pld_runtime_suspend(struct device *dev,
					enum pld_bus_type bus_type)
{
	return wlan_hdd_runtime_suspend(dev);
}

/**
 * wlan_hdd_pld_runtime_resume() - runtime resume function registered to PLD
 * @dev: device
 * @pld_bus_type: PLD bus type
 *
 * Return: 0 on success
 */
static int wlan_hdd_pld_runtime_resume(struct device *dev,
				       enum pld_bus_type bus_type)
{
	return wlan_hdd_runtime_resume(dev);
}
#endif

struct pld_driver_ops wlan_drv_ops = {
	.probe      = wlan_hdd_pld_probe,
	.remove     = wlan_hdd_pld_remove,
	.shutdown   = wlan_hdd_pld_shutdown,
	.reinit     = wlan_hdd_pld_reinit,
	.crash_shutdown = wlan_hdd_pld_crash_shutdown,
	.suspend    = wlan_hdd_pld_suspend,
	.resume     = wlan_hdd_pld_resume,
	.suspend_noirq = wlan_hdd_pld_suspend_noirq,
	.resume_noirq  = wlan_hdd_pld_resume_noirq,
	.reset_resume = wlan_hdd_pld_reset_resume,
	.modem_status = wlan_hdd_pld_notify_handler,
	.uevent = wlan_hdd_pld_uevent,
#ifdef FEATURE_RUNTIME_PM
	.runtime_suspend = wlan_hdd_pld_runtime_suspend,
	.runtime_resume = wlan_hdd_pld_runtime_resume,
#endif
};

int wlan_hdd_register_driver(void)
{
	return pld_register_driver(&wlan_drv_ops);
}

void wlan_hdd_unregister_driver(void)
{
	pld_unregister_driver();
}<|MERGE_RESOLUTION|>--- conflicted
+++ resolved
@@ -1291,10 +1291,7 @@
 {
 	ENTER();
 
-<<<<<<< HEAD
-=======
 	hdd_info("pld event %d", uevent->uevent);
->>>>>>> d2441aed
 	switch (uevent->uevent) {
 	case PLD_RECOVERY:
 		cds_set_recovery_in_progress(true);
