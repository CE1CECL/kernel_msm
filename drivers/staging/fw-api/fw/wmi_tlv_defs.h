--- conflicted
+++ resolved
@@ -913,8 +913,6 @@
     WMITLV_TAG_STRUC_wmi_roam_scan_stats_event_fixed_param,
     WMITLV_TAG_STRUC_wmi_peer_tid_configurations_cmd_fixed_param,
     WMITLV_TAG_STRUC_wmi_vdev_set_custom_sw_retry_th_cmd_fixed_param,
-<<<<<<< HEAD
-=======
     WMITLV_TAG_STRUC_wmi_get_tpc_power_cmd_fixed_param,
     WMITLV_TAG_STRUC_wmi_get_tpc_power_evt_fixed_param,
     WMITLV_TAG_STRUC_wmi_dma_buf_release_spectral_meta_data,
@@ -924,7 +922,6 @@
     WMITLV_TAG_STRUC_wmi_motion_det_base_line_start_stop_cmd_fixed_param,
     WMITLV_TAG_STRUC_wmi_motion_det_event,
     WMITLV_TAG_STRUC_wmi_motion_det_base_line_event,
->>>>>>> 036d23ad
 } WMITLV_TAG_ID;
 
 /*
@@ -1297,14 +1294,11 @@
     OP(WMI_REQUEST_ROAM_SCAN_STATS_CMDID) \
     OP(WMI_PEER_TID_CONFIGURATIONS_CMDID) \
     OP(WMI_VDEV_SET_CUSTOM_SW_RETRY_TH_CMDID) \
-<<<<<<< HEAD
-=======
     OP(WMI_GET_TPC_POWER_CMDID) \
     OP(WMI_MOTION_DET_CONFIG_PARAM_CMDID) \
     OP(WMI_MOTION_DET_BASE_LINE_CONFIG_PARAM_CMDID) \
     OP(WMI_MOTION_DET_START_STOP_CMDID) \
     OP(WMI_MOTION_DET_BASE_LINE_START_STOP_CMDID) \
->>>>>>> 036d23ad
     /* add new CMD_LIST elements above this line */
 
 
@@ -1511,12 +1505,9 @@
     OP(WMI_TWT_PAUSE_DIALOG_COMPLETE_EVENTID) \
     OP(WMI_TWT_RESUME_DIALOG_COMPLETE_EVENTID) \
     OP(WMI_ROAM_SCAN_STATS_EVENTID) \
-<<<<<<< HEAD
-=======
     OP(WMI_GET_TPC_POWER_EVENTID) \
     OP(WMI_MOTION_DET_HOST_EVENTID) \
     OP(WMI_MOTION_DET_BASE_LINE_HOST_EVENTID) \
->>>>>>> 036d23ad
     /* add new EVT_LIST elements above this line */
 
 
@@ -5036,8 +5027,6 @@
   WMITLV_ELEM(id,op,buf,len, WMITLV_TAG_ARRAY_UINT32, A_UINT32, rssi, WMITLV_SIZE_VAR)
 WMITLV_CREATE_PARAM_STRUC(WMI_ROAM_SCAN_STATS_EVENTID);
 
-<<<<<<< HEAD
-=======
 /* Motion detection events */
 #define WMITLV_TABLE_WMI_MOTION_DET_HOST_EVENTID(id,op,buf,len) \
 WMITLV_ELEM(id,op,buf,len, WMITLV_TAG_STRUC_wmi_motion_det_event, wmi_motion_det_event, fixed_param, WMITLV_SIZE_FIX)
@@ -5046,7 +5035,6 @@
 #define WMITLV_TABLE_WMI_MOTION_DET_BASE_LINE_HOST_EVENTID(id,op,buf,len) \
 WMITLV_ELEM(id,op,buf,len, WMITLV_TAG_STRUC_wmi_motion_det_base_line_event, wmi_motion_det_base_line_event, fixed_param, WMITLV_SIZE_FIX)
 WMITLV_CREATE_PARAM_STRUC(WMI_MOTION_DET_BASE_LINE_HOST_EVENTID);
->>>>>>> 036d23ad
 
 #ifdef __cplusplus
 }
