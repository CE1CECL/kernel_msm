/*
 * drivers/base/power/main.c - Where the driver meets power management.
 *
 * Copyright (c) 2003 Patrick Mochel
 * Copyright (c) 2003 Open Source Development Lab
 *
 * This file is released under the GPLv2
 *
 *
 * The driver model core calls device_pm_add() when a device is registered.
 * This will initialize the embedded device_pm_info object in the device
 * and add it to the list of power-controlled devices. sysfs entries for
 * controlling device power management will also be added.
 *
 * A separate list is used for keeping track of power info, because the power
 * domain dependencies may differ from the ancestral dependencies that the
 * subsystem list maintains.
 */

#include <linux/device.h>
#include <linux/kallsyms.h>
#include <linux/export.h>
#include <linux/mutex.h>
#include <linux/pm.h>
#include <linux/pm_runtime.h>
#include <linux/resume-trace.h>
#include <linux/interrupt.h>
#include <linux/sched.h>
#include <linux/async.h>
#include <linux/suspend.h>
#include <trace/events/power.h>
#include <linux/cpufreq.h>
#include <linux/cpuidle.h>
#include <linux/timer.h>
#include <linux/wakeup_reason.h>

#include "../base.h"
#include "power.h"

typedef int (*pm_callback_t)(struct device *);

/*
 * The entries in the dpm_list list are in a depth first order, simply
 * because children are guaranteed to be discovered after parents, and
 * are inserted at the back of the list on discovery.
 *
 * Since device_pm_add() may be called with a device lock held,
 * we must never try to acquire a device lock while holding
 * dpm_list_mutex.
 */

LIST_HEAD(dpm_list);
static LIST_HEAD(dpm_prepared_list);
static LIST_HEAD(dpm_suspended_list);
static LIST_HEAD(dpm_late_early_list);
static LIST_HEAD(dpm_noirq_list);

struct suspend_stats suspend_stats;
static DEFINE_MUTEX(dpm_list_mtx);
static pm_message_t pm_transition;

static int async_error;

static char *pm_verb(int event)
{
	switch (event) {
	case PM_EVENT_SUSPEND:
		return "suspend";
	case PM_EVENT_RESUME:
		return "resume";
	case PM_EVENT_FREEZE:
		return "freeze";
	case PM_EVENT_QUIESCE:
		return "quiesce";
	case PM_EVENT_HIBERNATE:
		return "hibernate";
	case PM_EVENT_THAW:
		return "thaw";
	case PM_EVENT_RESTORE:
		return "restore";
	case PM_EVENT_RECOVER:
		return "recover";
	default:
		return "(unknown PM event)";
	}
}

/**
 * device_pm_sleep_init - Initialize system suspend-related device fields.
 * @dev: Device object being initialized.
 */
void device_pm_sleep_init(struct device *dev)
{
	dev->power.is_prepared = false;
	dev->power.is_suspended = false;
	dev->power.is_noirq_suspended = false;
	dev->power.is_late_suspended = false;
	init_completion(&dev->power.completion);
	complete_all(&dev->power.completion);
	dev->power.wakeup = NULL;
	INIT_LIST_HEAD(&dev->power.entry);
}

/**
 * device_pm_lock - Lock the list of active devices used by the PM core.
 */
void device_pm_lock(void)
{
	mutex_lock(&dpm_list_mtx);
}

/**
 * device_pm_unlock - Unlock the list of active devices used by the PM core.
 */
void device_pm_unlock(void)
{
	mutex_unlock(&dpm_list_mtx);
}

/**
 * device_pm_add - Add a device to the PM core's list of active devices.
 * @dev: Device to add to the list.
 */
void device_pm_add(struct device *dev)
{
	pr_debug("PM: Adding info for %s:%s\n",
		 dev->bus ? dev->bus->name : "No Bus", dev_name(dev));
	mutex_lock(&dpm_list_mtx);
	if (dev->parent && dev->parent->power.is_prepared)
		dev_warn(dev, "parent %s should not be sleeping\n",
			dev_name(dev->parent));
	list_add_tail(&dev->power.entry, &dpm_list);
	mutex_unlock(&dpm_list_mtx);
}

/**
 * device_pm_remove - Remove a device from the PM core's list of active devices.
 * @dev: Device to be removed from the list.
 */
void device_pm_remove(struct device *dev)
{
	pr_debug("PM: Removing info for %s:%s\n",
		 dev->bus ? dev->bus->name : "No Bus", dev_name(dev));
	complete_all(&dev->power.completion);
	mutex_lock(&dpm_list_mtx);
	list_del_init(&dev->power.entry);
	mutex_unlock(&dpm_list_mtx);
	device_wakeup_disable(dev);
	pm_runtime_remove(dev);
}

/**
 * device_pm_move_before - Move device in the PM core's list of active devices.
 * @deva: Device to move in dpm_list.
 * @devb: Device @deva should come before.
 */
void device_pm_move_before(struct device *deva, struct device *devb)
{
	pr_debug("PM: Moving %s:%s before %s:%s\n",
		 deva->bus ? deva->bus->name : "No Bus", dev_name(deva),
		 devb->bus ? devb->bus->name : "No Bus", dev_name(devb));
	if (!((devb->pm_domain) || (devb->type && devb->type->pm)
		|| (devb->class && (devb->class->pm || devb->class->resume))
		|| (devb->bus && (devb->bus->pm || devb->bus->resume)) ||
		(devb->driver && devb->driver->pm))) {
		device_pm_add(devb);
	}
	/* Delete deva from dpm_list and reinsert before devb. */
	list_move_tail(&deva->power.entry, &devb->power.entry);
}

/**
 * device_pm_move_after - Move device in the PM core's list of active devices.
 * @deva: Device to move in dpm_list.
 * @devb: Device @deva should come after.
 */
void device_pm_move_after(struct device *deva, struct device *devb)
{
	pr_debug("PM: Moving %s:%s after %s:%s\n",
		 deva->bus ? deva->bus->name : "No Bus", dev_name(deva),
		 devb->bus ? devb->bus->name : "No Bus", dev_name(devb));
	if (!((devb->pm_domain) || (devb->type && devb->type->pm)
		|| (devb->class && (devb->class->pm || devb->class->resume))
		|| (devb->bus && (devb->bus->pm || devb->bus->resume)) ||
		(devb->driver && devb->driver->pm))) {
		device_pm_add(devb);
	}
	/* Delete deva from dpm_list and reinsert after devb. */
	list_move(&deva->power.entry, &devb->power.entry);
}

/**
 * device_pm_move_last - Move device to end of the PM core's list of devices.
 * @dev: Device to move in dpm_list.
 */
void device_pm_move_last(struct device *dev)
{
	pr_debug("PM: Moving %s:%s to end of list\n",
		 dev->bus ? dev->bus->name : "No Bus", dev_name(dev));
	list_move_tail(&dev->power.entry, &dpm_list);
}

static ktime_t initcall_debug_start(struct device *dev)
{
	ktime_t calltime = ktime_set(0, 0);

	if (pm_print_times_enabled) {
		pr_info("calling  %s+ @ %i, parent: %s\n",
			dev_name(dev), task_pid_nr(current),
			dev->parent ? dev_name(dev->parent) : "none");
		calltime = ktime_get();
	}

	return calltime;
}

static void initcall_debug_report(struct device *dev, ktime_t calltime,
				  int error, pm_message_t state, char *info)
{
	ktime_t rettime;
	s64 nsecs;

	rettime = ktime_get();
	nsecs = (s64) ktime_to_ns(ktime_sub(rettime, calltime));

	if (pm_print_times_enabled) {
		pr_info("call %s+ returned %d after %Ld usecs\n", dev_name(dev),
			error, (unsigned long long)nsecs >> 10);
	}
}

/**
 * dpm_wait - Wait for a PM operation to complete.
 * @dev: Device to wait for.
 * @async: If unset, wait only if the device's power.async_suspend flag is set.
 */
static void dpm_wait(struct device *dev, bool async)
{
	if (!dev)
		return;

	if (async || (pm_async_enabled && dev->power.async_suspend))
		wait_for_completion(&dev->power.completion);
}

static int dpm_wait_fn(struct device *dev, void *async_ptr)
{
	dpm_wait(dev, *((bool *)async_ptr));
	return 0;
}

static void dpm_wait_for_children(struct device *dev, bool async)
{
       device_for_each_child(dev, &async, dpm_wait_fn);
}

/**
 * pm_op - Return the PM operation appropriate for given PM event.
 * @ops: PM operations to choose from.
 * @state: PM transition of the system being carried out.
 */
static pm_callback_t pm_op(const struct dev_pm_ops *ops, pm_message_t state)
{
	switch (state.event) {
#ifdef CONFIG_SUSPEND
	case PM_EVENT_SUSPEND:
		return ops->suspend;
	case PM_EVENT_RESUME:
		return ops->resume;
#endif /* CONFIG_SUSPEND */
#ifdef CONFIG_HIBERNATE_CALLBACKS
	case PM_EVENT_FREEZE:
	case PM_EVENT_QUIESCE:
		return ops->freeze;
	case PM_EVENT_HIBERNATE:
		return ops->poweroff;
	case PM_EVENT_THAW:
	case PM_EVENT_RECOVER:
		return ops->thaw;
		break;
	case PM_EVENT_RESTORE:
		return ops->restore;
#endif /* CONFIG_HIBERNATE_CALLBACKS */
	}

	return NULL;
}

/**
 * pm_late_early_op - Return the PM operation appropriate for given PM event.
 * @ops: PM operations to choose from.
 * @state: PM transition of the system being carried out.
 *
 * Runtime PM is disabled for @dev while this function is being executed.
 */
static pm_callback_t pm_late_early_op(const struct dev_pm_ops *ops,
				      pm_message_t state)
{
	switch (state.event) {
#ifdef CONFIG_SUSPEND
	case PM_EVENT_SUSPEND:
		return ops->suspend_late;
	case PM_EVENT_RESUME:
		return ops->resume_early;
#endif /* CONFIG_SUSPEND */
#ifdef CONFIG_HIBERNATE_CALLBACKS
	case PM_EVENT_FREEZE:
	case PM_EVENT_QUIESCE:
		return ops->freeze_late;
	case PM_EVENT_HIBERNATE:
		return ops->poweroff_late;
	case PM_EVENT_THAW:
	case PM_EVENT_RECOVER:
		return ops->thaw_early;
	case PM_EVENT_RESTORE:
		return ops->restore_early;
#endif /* CONFIG_HIBERNATE_CALLBACKS */
	}

	return NULL;
}

/**
 * pm_noirq_op - Return the PM operation appropriate for given PM event.
 * @ops: PM operations to choose from.
 * @state: PM transition of the system being carried out.
 *
 * The driver of @dev will not receive interrupts while this function is being
 * executed.
 */
static pm_callback_t pm_noirq_op(const struct dev_pm_ops *ops, pm_message_t state)
{
	switch (state.event) {
#ifdef CONFIG_SUSPEND
	case PM_EVENT_SUSPEND:
		return ops->suspend_noirq;
	case PM_EVENT_RESUME:
		return ops->resume_noirq;
#endif /* CONFIG_SUSPEND */
#ifdef CONFIG_HIBERNATE_CALLBACKS
	case PM_EVENT_FREEZE:
	case PM_EVENT_QUIESCE:
		return ops->freeze_noirq;
	case PM_EVENT_HIBERNATE:
		return ops->poweroff_noirq;
	case PM_EVENT_THAW:
	case PM_EVENT_RECOVER:
		return ops->thaw_noirq;
	case PM_EVENT_RESTORE:
		return ops->restore_noirq;
#endif /* CONFIG_HIBERNATE_CALLBACKS */
	}

	return NULL;
}

static void pm_dev_dbg(struct device *dev, pm_message_t state, char *info)
{
	dev_dbg(dev, "%s%s%s\n", info, pm_verb(state.event),
		((state.event & PM_EVENT_SLEEP) && device_may_wakeup(dev)) ?
		", may wakeup" : "");
}

static void pm_dev_err(struct device *dev, pm_message_t state, char *info,
			int error)
{
	printk(KERN_ERR "PM: Device %s failed to %s%s: error %d\n",
		dev_name(dev), pm_verb(state.event), info, error);
}

static void dpm_show_time(ktime_t starttime, pm_message_t state, char *info)
{
	ktime_t calltime;
	u64 usecs64;
	int usecs;

	calltime = ktime_get();
	usecs64 = ktime_to_ns(ktime_sub(calltime, starttime));
	do_div(usecs64, NSEC_PER_USEC);
	usecs = usecs64;
	if (usecs == 0)
		usecs = 1;
	pr_info("PM: %s%s%s of devices complete after %ld.%03ld msecs\n",
		info ?: "", info ? " " : "", pm_verb(state.event),
		usecs / USEC_PER_MSEC, usecs % USEC_PER_MSEC);
}

static int dpm_run_callback(pm_callback_t cb, struct device *dev,
			    pm_message_t state, char *info)
{
	ktime_t calltime;
	int error;

	if (!cb)
		return 0;

	calltime = initcall_debug_start(dev);

	pm_dev_dbg(dev, state, info);
	trace_device_pm_callback_start(dev, info, state.event);
	error = cb(dev);
	trace_device_pm_callback_end(dev, error);
	suspend_report_result(cb, error);

	initcall_debug_report(dev, calltime, error, state, info);

	return error;
}

#ifdef CONFIG_DPM_WATCHDOG
struct dpm_watchdog {
	struct device		*dev;
	struct task_struct	*tsk;
	struct timer_list	timer;
};

#define DECLARE_DPM_WATCHDOG_ON_STACK(wd) \
	struct dpm_watchdog wd

/**
 * dpm_watchdog_handler - Driver suspend / resume watchdog handler.
 * @data: Watchdog object address.
 *
 * Called when a driver has timed out suspending or resuming.
 * There's not much we can do here to recover so panic() to
 * capture a crash-dump in pstore.
 */
static void dpm_watchdog_handler(unsigned long data)
{
	struct dpm_watchdog *wd = (void *)data;

	dev_emerg(wd->dev, "**** DPM device timeout ****\n");
	show_stack(wd->tsk, NULL);
	panic("%s %s: unrecoverable failure\n",
		dev_driver_string(wd->dev), dev_name(wd->dev));
}

/**
 * dpm_watchdog_set - Enable pm watchdog for given device.
 * @wd: Watchdog. Must be allocated on the stack.
 * @dev: Device to handle.
 */
static void dpm_watchdog_set(struct dpm_watchdog *wd, struct device *dev)
{
	struct timer_list *timer = &wd->timer;

	wd->dev = dev;
	wd->tsk = current;

	init_timer_on_stack(timer);
	/* use same timeout value for both suspend and resume */
	timer->expires = jiffies + HZ * CONFIG_DPM_WATCHDOG_TIMEOUT;
	timer->function = dpm_watchdog_handler;
	timer->data = (unsigned long)wd;
	add_timer(timer);
}

/**
 * dpm_watchdog_clear - Disable suspend/resume watchdog.
 * @wd: Watchdog to disable.
 */
static void dpm_watchdog_clear(struct dpm_watchdog *wd)
{
	struct timer_list *timer = &wd->timer;

	del_timer_sync(timer);
	destroy_timer_on_stack(timer);
}
#else
#define DECLARE_DPM_WATCHDOG_ON_STACK(wd)
#define dpm_watchdog_set(x, y)
#define dpm_watchdog_clear(x)
#endif

/*------------------------- Resume routines -------------------------*/

/**
 * device_resume_noirq - Execute an "early resume" callback for given device.
 * @dev: Device to handle.
 * @state: PM transition of the system being carried out.
 * @async: If true, the device is being resumed asynchronously.
 *
 * The driver of @dev will not receive interrupts while this function is being
 * executed.
 */
static int device_resume_noirq(struct device *dev, pm_message_t state, bool async)
{
	pm_callback_t callback = NULL;
	char *info = NULL;
	int error = 0;

	TRACE_DEVICE(dev);
	TRACE_RESUME(0);

	if (dev->power.syscore || dev->power.direct_complete)
		goto Out;

	if (!dev->power.is_noirq_suspended)
		goto Out;

	dpm_wait(dev->parent, async);

	if (dev->pm_domain) {
		info = "noirq power domain ";
		callback = pm_noirq_op(&dev->pm_domain->ops, state);
	} else if (dev->type && dev->type->pm) {
		info = "noirq type ";
		callback = pm_noirq_op(dev->type->pm, state);
	} else if (dev->class && dev->class->pm) {
		info = "noirq class ";
		callback = pm_noirq_op(dev->class->pm, state);
	} else if (dev->bus && dev->bus->pm) {
		info = "noirq bus ";
		callback = pm_noirq_op(dev->bus->pm, state);
	}

	if (!callback && dev->driver && dev->driver->pm) {
		info = "noirq driver ";
		callback = pm_noirq_op(dev->driver->pm, state);
	}

	error = dpm_run_callback(callback, dev, state, info);
	dev->power.is_noirq_suspended = false;

 Out:
	complete_all(&dev->power.completion);
	TRACE_RESUME(error);
	return error;
}

static bool is_async(struct device *dev)
{
	return dev->power.async_suspend && pm_async_enabled
		&& !pm_trace_is_enabled();
}

static void async_resume_noirq(void *data, async_cookie_t cookie)
{
	struct device *dev = (struct device *)data;
	int error;

	error = device_resume_noirq(dev, pm_transition, true);
	if (error)
		pm_dev_err(dev, pm_transition, " async", error);

	put_device(dev);
}

/**
 * dpm_resume_noirq - Execute "noirq resume" callbacks for all devices.
 * @state: PM transition of the system being carried out.
 *
 * Call the "noirq" resume handlers for all devices in dpm_noirq_list and
 * enable device drivers to receive interrupts.
 */
void dpm_resume_noirq(pm_message_t state)
{
	struct device *dev;
	ktime_t starttime = ktime_get();

	trace_suspend_resume(TPS("dpm_resume_noirq"), state.event, true);
	mutex_lock(&dpm_list_mtx);
	pm_transition = state;

	/*
	 * Advanced the async threads upfront,
	 * in case the starting of async threads is
	 * delayed by non-async resuming devices.
	 */
	list_for_each_entry(dev, &dpm_noirq_list, power.entry) {
		reinit_completion(&dev->power.completion);
		if (is_async(dev)) {
			get_device(dev);
			async_schedule(async_resume_noirq, dev);
		}
	}

	while (!list_empty(&dpm_noirq_list)) {
		dev = to_device(dpm_noirq_list.next);
		get_device(dev);
		list_move_tail(&dev->power.entry, &dpm_late_early_list);
		mutex_unlock(&dpm_list_mtx);

		if (!is_async(dev)) {
			int error;

			error = device_resume_noirq(dev, state, false);
			if (error) {
				suspend_stats.failed_resume_noirq++;
				dpm_save_failed_step(SUSPEND_RESUME_NOIRQ);
				dpm_save_failed_dev(dev_name(dev));
				pm_dev_err(dev, state, " noirq", error);
			}
		}

		mutex_lock(&dpm_list_mtx);
		put_device(dev);
	}
	mutex_unlock(&dpm_list_mtx);
	async_synchronize_full();
	dpm_show_time(starttime, state, "noirq");
	resume_device_irqs();
	cpuidle_resume();
	trace_suspend_resume(TPS("dpm_resume_noirq"), state.event, false);
}

/**
 * device_resume_early - Execute an "early resume" callback for given device.
 * @dev: Device to handle.
 * @state: PM transition of the system being carried out.
 * @async: If true, the device is being resumed asynchronously.
 *
 * Runtime PM is disabled for @dev while this function is being executed.
 */
static int device_resume_early(struct device *dev, pm_message_t state, bool async)
{
	pm_callback_t callback = NULL;
	char *info = NULL;
	int error = 0;

	TRACE_DEVICE(dev);
	TRACE_RESUME(0);

	if (dev->power.syscore || dev->power.direct_complete)
		goto Out;

	if (!dev->power.is_late_suspended)
		goto Out;

	dpm_wait(dev->parent, async);

	if (dev->pm_domain) {
		info = "early power domain ";
		callback = pm_late_early_op(&dev->pm_domain->ops, state);
	} else if (dev->type && dev->type->pm) {
		info = "early type ";
		callback = pm_late_early_op(dev->type->pm, state);
	} else if (dev->class && dev->class->pm) {
		info = "early class ";
		callback = pm_late_early_op(dev->class->pm, state);
	} else if (dev->bus && dev->bus->pm) {
		info = "early bus ";
		callback = pm_late_early_op(dev->bus->pm, state);
	}

	if (!callback && dev->driver && dev->driver->pm) {
		info = "early driver ";
		callback = pm_late_early_op(dev->driver->pm, state);
	}

	error = dpm_run_callback(callback, dev, state, info);
	dev->power.is_late_suspended = false;

 Out:
	TRACE_RESUME(error);

	pm_runtime_enable(dev);
	complete_all(&dev->power.completion);
	return error;
}

static void async_resume_early(void *data, async_cookie_t cookie)
{
	struct device *dev = (struct device *)data;
	int error;

	error = device_resume_early(dev, pm_transition, true);
	if (error)
		pm_dev_err(dev, pm_transition, " async", error);

	put_device(dev);
}

/**
 * dpm_resume_early - Execute "early resume" callbacks for all devices.
 * @state: PM transition of the system being carried out.
 */
void dpm_resume_early(pm_message_t state)
{
	struct device *dev;
	ktime_t starttime = ktime_get();

	trace_suspend_resume(TPS("dpm_resume_early"), state.event, true);
	mutex_lock(&dpm_list_mtx);
	pm_transition = state;

	/*
	 * Advanced the async threads upfront,
	 * in case the starting of async threads is
	 * delayed by non-async resuming devices.
	 */
	list_for_each_entry(dev, &dpm_late_early_list, power.entry) {
		reinit_completion(&dev->power.completion);
		if (is_async(dev)) {
			get_device(dev);
			async_schedule(async_resume_early, dev);
		}
	}

	while (!list_empty(&dpm_late_early_list)) {
		dev = to_device(dpm_late_early_list.next);
		get_device(dev);
		list_move_tail(&dev->power.entry, &dpm_suspended_list);
		mutex_unlock(&dpm_list_mtx);

		if (!is_async(dev)) {
			int error;

			error = device_resume_early(dev, state, false);
			if (error) {
				suspend_stats.failed_resume_early++;
				dpm_save_failed_step(SUSPEND_RESUME_EARLY);
				dpm_save_failed_dev(dev_name(dev));
				pm_dev_err(dev, state, " early", error);
			}
		}
		mutex_lock(&dpm_list_mtx);
		put_device(dev);
	}
	mutex_unlock(&dpm_list_mtx);
	async_synchronize_full();
	dpm_show_time(starttime, state, "early");
	trace_suspend_resume(TPS("dpm_resume_early"), state.event, false);
}

/**
 * dpm_resume_start - Execute "noirq" and "early" device callbacks.
 * @state: PM transition of the system being carried out.
 */
void dpm_resume_start(pm_message_t state)
{
	dpm_resume_noirq(state);
	dpm_resume_early(state);
}
EXPORT_SYMBOL_GPL(dpm_resume_start);

/**
 * device_resume - Execute "resume" callbacks for given device.
 * @dev: Device to handle.
 * @state: PM transition of the system being carried out.
 * @async: If true, the device is being resumed asynchronously.
 */
static int device_resume(struct device *dev, pm_message_t state, bool async)
{
	pm_callback_t callback = NULL;
	char *info = NULL;
	int error = 0;
	DECLARE_DPM_WATCHDOG_ON_STACK(wd);

	TRACE_DEVICE(dev);
	TRACE_RESUME(0);

	if (dev->power.syscore)
		goto Complete;

	if (dev->power.direct_complete) {
		/* Match the pm_runtime_disable() in __device_suspend(). */
		pm_runtime_enable(dev);
		goto Complete;
	}

	dpm_wait(dev->parent, async);
	dpm_watchdog_set(&wd, dev);
	device_lock(dev);

	/*
	 * This is a fib.  But we'll allow new children to be added below
	 * a resumed device, even if the device hasn't been completed yet.
	 */
	dev->power.is_prepared = false;

	if (!dev->power.is_suspended)
		goto Unlock;

	if (dev->pm_domain) {
		info = "power domain ";
		callback = pm_op(&dev->pm_domain->ops, state);
		goto Driver;
	}

	if (dev->type && dev->type->pm) {
		info = "type ";
		callback = pm_op(dev->type->pm, state);
		goto Driver;
	}

	if (dev->class) {
		if (dev->class->pm) {
			info = "class ";
			callback = pm_op(dev->class->pm, state);
			goto Driver;
		} else if (dev->class->resume) {
			info = "legacy class ";
			callback = dev->class->resume;
			goto End;
		}
	}

	if (dev->bus) {
		if (dev->bus->pm) {
			info = "bus ";
			callback = pm_op(dev->bus->pm, state);
		} else if (dev->bus->resume) {
			info = "legacy bus ";
			callback = dev->bus->resume;
			goto End;
		}
	}

 Driver:
	if (!callback && dev->driver && dev->driver->pm) {
		info = "driver ";
		callback = pm_op(dev->driver->pm, state);
	}

 End:
	error = dpm_run_callback(callback, dev, state, info);
	dev->power.is_suspended = false;

 Unlock:
	device_unlock(dev);
	dpm_watchdog_clear(&wd);

 Complete:
	complete_all(&dev->power.completion);

	TRACE_RESUME(error);

	return error;
}

static void async_resume(void *data, async_cookie_t cookie)
{
	struct device *dev = (struct device *)data;
	int error;

	error = device_resume(dev, pm_transition, true);
	if (error)
		pm_dev_err(dev, pm_transition, " async", error);
	put_device(dev);
}

/**
 * dpm_resume - Execute "resume" callbacks for non-sysdev devices.
 * @state: PM transition of the system being carried out.
 *
 * Execute the appropriate "resume" callback for all devices whose status
 * indicates that they are suspended.
 */
void dpm_resume(pm_message_t state)
{
	struct device *dev;
	ktime_t starttime = ktime_get();

	trace_suspend_resume(TPS("dpm_resume"), state.event, true);
	might_sleep();

	mutex_lock(&dpm_list_mtx);
	pm_transition = state;
	async_error = 0;

	list_for_each_entry(dev, &dpm_suspended_list, power.entry) {
		reinit_completion(&dev->power.completion);
		if (is_async(dev)) {
			get_device(dev);
			async_schedule(async_resume, dev);
		}
	}

	while (!list_empty(&dpm_suspended_list)) {
		dev = to_device(dpm_suspended_list.next);
		get_device(dev);
		if (!is_async(dev)) {
			int error;

			mutex_unlock(&dpm_list_mtx);

			error = device_resume(dev, state, false);
			if (error) {
				suspend_stats.failed_resume++;
				dpm_save_failed_step(SUSPEND_RESUME);
				dpm_save_failed_dev(dev_name(dev));
				pm_dev_err(dev, state, "", error);
			}

			mutex_lock(&dpm_list_mtx);
		}
		if (!list_empty(&dev->power.entry))
			list_move_tail(&dev->power.entry, &dpm_prepared_list);
		put_device(dev);
	}
	mutex_unlock(&dpm_list_mtx);
	async_synchronize_full();
	dpm_show_time(starttime, state, NULL);

	cpufreq_resume();
	trace_suspend_resume(TPS("dpm_resume"), state.event, false);
}

/**
 * device_complete - Complete a PM transition for given device.
 * @dev: Device to handle.
 * @state: PM transition of the system being carried out.
 */
static void device_complete(struct device *dev, pm_message_t state)
{
	void (*callback)(struct device *) = NULL;
	char *info = NULL;

	if (dev->power.syscore)
		return;

	device_lock(dev);

	if (dev->pm_domain) {
		info = "completing power domain ";
		callback = dev->pm_domain->ops.complete;
	} else if (dev->type && dev->type->pm) {
		info = "completing type ";
		callback = dev->type->pm->complete;
	} else if (dev->class && dev->class->pm) {
		info = "completing class ";
		callback = dev->class->pm->complete;
	} else if (dev->bus && dev->bus->pm) {
		info = "completing bus ";
		callback = dev->bus->pm->complete;
	}

	if (!callback && dev->driver && dev->driver->pm) {
		info = "completing driver ";
		callback = dev->driver->pm->complete;
	}

	if (callback) {
		pm_dev_dbg(dev, state, info);
		trace_device_pm_callback_start(dev, info, state.event);
		callback(dev);
		trace_device_pm_callback_end(dev, 0);
	}

	device_unlock(dev);

	pm_runtime_put(dev);
}

/**
 * dpm_complete - Complete a PM transition for all non-sysdev devices.
 * @state: PM transition of the system being carried out.
 *
 * Execute the ->complete() callbacks for all devices whose PM status is not
 * DPM_ON (this allows new devices to be registered).
 */
void dpm_complete(pm_message_t state)
{
	struct list_head list;

	trace_suspend_resume(TPS("dpm_complete"), state.event, true);
	might_sleep();

	INIT_LIST_HEAD(&list);
	mutex_lock(&dpm_list_mtx);
	while (!list_empty(&dpm_prepared_list)) {
		struct device *dev = to_device(dpm_prepared_list.prev);

		get_device(dev);
		dev->power.is_prepared = false;
		list_move(&dev->power.entry, &list);
		mutex_unlock(&dpm_list_mtx);

		device_complete(dev, state);

		mutex_lock(&dpm_list_mtx);
		put_device(dev);
	}
	list_splice(&list, &dpm_list);
	mutex_unlock(&dpm_list_mtx);
	trace_suspend_resume(TPS("dpm_complete"), state.event, false);
}

/**
 * dpm_resume_end - Execute "resume" callbacks and complete system transition.
 * @state: PM transition of the system being carried out.
 *
 * Execute "resume" callbacks for all devices and complete the PM transition of
 * the system.
 */
void dpm_resume_end(pm_message_t state)
{
	dpm_resume(state);
	dpm_complete(state);
}
EXPORT_SYMBOL_GPL(dpm_resume_end);


/*------------------------- Suspend routines -------------------------*/

/**
 * resume_event - Return a "resume" message for given "suspend" sleep state.
 * @sleep_state: PM message representing a sleep state.
 *
 * Return a PM message representing the resume event corresponding to given
 * sleep state.
 */
static pm_message_t resume_event(pm_message_t sleep_state)
{
	switch (sleep_state.event) {
	case PM_EVENT_SUSPEND:
		return PMSG_RESUME;
	case PM_EVENT_FREEZE:
	case PM_EVENT_QUIESCE:
		return PMSG_RECOVER;
	case PM_EVENT_HIBERNATE:
		return PMSG_RESTORE;
	}
	return PMSG_ON;
}

/**
 * device_suspend_noirq - Execute a "late suspend" callback for given device.
 * @dev: Device to handle.
 * @state: PM transition of the system being carried out.
 * @async: If true, the device is being suspended asynchronously.
 *
 * The driver of @dev will not receive interrupts while this function is being
 * executed.
 */
static int __device_suspend_noirq(struct device *dev, pm_message_t state, bool async)
{
	pm_callback_t callback = NULL;
	char *info = NULL;
	int error = 0;

	if (async_error)
		goto Complete;

	if (pm_wakeup_pending()) {
		async_error = -EBUSY;
		goto Complete;
	}

	if (dev->power.syscore || dev->power.direct_complete)
		goto Complete;

	dpm_wait_for_children(dev, async);

	if (dev->pm_domain) {
		info = "noirq power domain ";
		callback = pm_noirq_op(&dev->pm_domain->ops, state);
	} else if (dev->type && dev->type->pm) {
		info = "noirq type ";
		callback = pm_noirq_op(dev->type->pm, state);
	} else if (dev->class && dev->class->pm) {
		info = "noirq class ";
		callback = pm_noirq_op(dev->class->pm, state);
	} else if (dev->bus && dev->bus->pm) {
		info = "noirq bus ";
		callback = pm_noirq_op(dev->bus->pm, state);
	}

	if (!callback && dev->driver && dev->driver->pm) {
		info = "noirq driver ";
		callback = pm_noirq_op(dev->driver->pm, state);
	}

	error = dpm_run_callback(callback, dev, state, info);
	if (!error) {
		dev->power.is_noirq_suspended = true;
	} else {
		log_suspend_abort_reason("Callback failed on %s in %pF returned %d",
					 dev_name(dev), callback, error);
		async_error = error;
	}
Complete:
	complete_all(&dev->power.completion);
	return error;
}

static void async_suspend_noirq(void *data, async_cookie_t cookie)
{
	struct device *dev = (struct device *)data;
	int error;

	error = __device_suspend_noirq(dev, pm_transition, true);
	if (error) {
		dpm_save_failed_dev(dev_name(dev));
		pm_dev_err(dev, pm_transition, " async", error);
	}

	put_device(dev);
}

static int device_suspend_noirq(struct device *dev)
{
	reinit_completion(&dev->power.completion);

	if (pm_async_enabled && dev->power.async_suspend) {
		get_device(dev);
		async_schedule(async_suspend_noirq, dev);
		return 0;
	}
	return __device_suspend_noirq(dev, pm_transition, false);
}

/**
 * dpm_suspend_noirq - Execute "noirq suspend" callbacks for all devices.
 * @state: PM transition of the system being carried out.
 *
 * Prevent device drivers from receiving interrupts and call the "noirq" suspend
 * handlers for all non-sysdev devices.
 */
int dpm_suspend_noirq(pm_message_t state)
{
	ktime_t starttime = ktime_get();
	int error = 0;

	trace_suspend_resume(TPS("dpm_suspend_noirq"), state.event, true);
	cpuidle_pause();
	suspend_device_irqs();
	mutex_lock(&dpm_list_mtx);
	pm_transition = state;
	async_error = 0;

	while (!list_empty(&dpm_late_early_list)) {
		struct device *dev = to_device(dpm_late_early_list.prev);

		get_device(dev);
		mutex_unlock(&dpm_list_mtx);

		error = device_suspend_noirq(dev);

		mutex_lock(&dpm_list_mtx);
		if (error) {
			pm_dev_err(dev, state, " noirq", error);
			dpm_save_failed_dev(dev_name(dev));
			put_device(dev);
			break;
		}
		if (!list_empty(&dev->power.entry))
			list_move(&dev->power.entry, &dpm_noirq_list);
		put_device(dev);

		if (async_error)
			break;
	}
	mutex_unlock(&dpm_list_mtx);
	async_synchronize_full();
	if (!error)
		error = async_error;

	if (error) {
		suspend_stats.failed_suspend_noirq++;
		dpm_save_failed_step(SUSPEND_SUSPEND_NOIRQ);
		dpm_resume_noirq(resume_event(state));
	} else {
		dpm_show_time(starttime, state, "noirq");
	}
	trace_suspend_resume(TPS("dpm_suspend_noirq"), state.event, false);
	return error;
}

/**
 * device_suspend_late - Execute a "late suspend" callback for given device.
 * @dev: Device to handle.
 * @state: PM transition of the system being carried out.
 * @async: If true, the device is being suspended asynchronously.
 *
 * Runtime PM is disabled for @dev while this function is being executed.
 */
static int __device_suspend_late(struct device *dev, pm_message_t state, bool async)
{
	pm_callback_t callback = NULL;
	char *info = NULL;
	int error = 0;

	__pm_runtime_disable(dev, false);

	if (async_error)
		goto Complete;

	if (pm_wakeup_pending()) {
		async_error = -EBUSY;
		goto Complete;
	}

	if (dev->power.syscore || dev->power.direct_complete)
		goto Complete;

	dpm_wait_for_children(dev, async);

	if (dev->pm_domain) {
		info = "late power domain ";
		callback = pm_late_early_op(&dev->pm_domain->ops, state);
	} else if (dev->type && dev->type->pm) {
		info = "late type ";
		callback = pm_late_early_op(dev->type->pm, state);
	} else if (dev->class && dev->class->pm) {
		info = "late class ";
		callback = pm_late_early_op(dev->class->pm, state);
	} else if (dev->bus && dev->bus->pm) {
		info = "late bus ";
		callback = pm_late_early_op(dev->bus->pm, state);
	}

	if (!callback && dev->driver && dev->driver->pm) {
		info = "late driver ";
		callback = pm_late_early_op(dev->driver->pm, state);
	}

	error = dpm_run_callback(callback, dev, state, info);
	if (!error) {
		dev->power.is_late_suspended = true;
	} else {
		log_suspend_abort_reason("Callback failed on %s in %pF returned %d",
					 dev_name(dev), callback, error);
		async_error = error;
	}

Complete:
	complete_all(&dev->power.completion);
	return error;
}

static void async_suspend_late(void *data, async_cookie_t cookie)
{
	struct device *dev = (struct device *)data;
	int error;

	error = __device_suspend_late(dev, pm_transition, true);
	if (error) {
		dpm_save_failed_dev(dev_name(dev));
		pm_dev_err(dev, pm_transition, " async", error);
	}
	put_device(dev);
}

static int device_suspend_late(struct device *dev)
{
	reinit_completion(&dev->power.completion);

	if (pm_async_enabled && dev->power.async_suspend) {
		get_device(dev);
		async_schedule(async_suspend_late, dev);
		return 0;
	}

	return __device_suspend_late(dev, pm_transition, false);
}

/**
 * dpm_suspend_late - Execute "late suspend" callbacks for all devices.
 * @state: PM transition of the system being carried out.
 */
int dpm_suspend_late(pm_message_t state)
{
	ktime_t starttime = ktime_get();
	int error = 0;

	trace_suspend_resume(TPS("dpm_suspend_late"), state.event, true);
	mutex_lock(&dpm_list_mtx);
	pm_transition = state;
	async_error = 0;

	while (!list_empty(&dpm_suspended_list)) {
		struct device *dev = to_device(dpm_suspended_list.prev);

		get_device(dev);
		mutex_unlock(&dpm_list_mtx);

		error = device_suspend_late(dev);

		mutex_lock(&dpm_list_mtx);
		if (!list_empty(&dev->power.entry))
			list_move(&dev->power.entry, &dpm_late_early_list);

		if (error) {
			pm_dev_err(dev, state, " late", error);
			dpm_save_failed_dev(dev_name(dev));
			put_device(dev);
			break;
		}
		put_device(dev);

		if (async_error)
			break;
	}
	mutex_unlock(&dpm_list_mtx);
	async_synchronize_full();
	if (!error)
		error = async_error;
	if (error) {
		suspend_stats.failed_suspend_late++;
		dpm_save_failed_step(SUSPEND_SUSPEND_LATE);
		dpm_resume_early(resume_event(state));
	} else {
		dpm_show_time(starttime, state, "late");
	}
	trace_suspend_resume(TPS("dpm_suspend_late"), state.event, false);
	return error;
}

/**
 * dpm_suspend_end - Execute "late" and "noirq" device suspend callbacks.
 * @state: PM transition of the system being carried out.
 */
int dpm_suspend_end(pm_message_t state)
{
	int error = dpm_suspend_late(state);
	if (error)
		return error;

	error = dpm_suspend_noirq(state);
	if (error) {
		dpm_resume_early(resume_event(state));
		return error;
	}

	return 0;
}
EXPORT_SYMBOL_GPL(dpm_suspend_end);

/**
 * legacy_suspend - Execute a legacy (bus or class) suspend callback for device.
 * @dev: Device to suspend.
 * @state: PM transition of the system being carried out.
 * @cb: Suspend callback to execute.
 * @info: string description of caller.
 */
static int legacy_suspend(struct device *dev, pm_message_t state,
			  int (*cb)(struct device *dev, pm_message_t state),
			  char *info)
{
	int error;
	ktime_t calltime;

	calltime = initcall_debug_start(dev);

	trace_device_pm_callback_start(dev, info, state.event);
	error = cb(dev, state);
	trace_device_pm_callback_end(dev, error);
	suspend_report_result(cb, error);

	initcall_debug_report(dev, calltime, error, state, info);

	return error;
}

/**
 * device_suspend - Execute "suspend" callbacks for given device.
 * @dev: Device to handle.
 * @state: PM transition of the system being carried out.
 * @async: If true, the device is being suspended asynchronously.
 */
static int __device_suspend(struct device *dev, pm_message_t state, bool async)
{
	pm_callback_t callback = NULL;
	char *info = NULL;
	int error = 0;
<<<<<<< HEAD
	struct timer_list timer;
	struct dpm_drv_wd_data data;
=======
	char suspend_abort[MAX_SUSPEND_ABORT_LEN];
>>>>>>> e045a95c
	DECLARE_DPM_WATCHDOG_ON_STACK(wd);

	dpm_wait_for_children(dev, async);

	if (async_error)
		goto Complete;

	/*
	 * If a device configured to wake up the system from sleep states
	 * has been suspended at run time and there's a resume request pending
	 * for it, this is equivalent to the device signaling wakeup, so the
	 * system suspend operation should be aborted.
	 */
	if (pm_runtime_barrier(dev) && device_may_wakeup(dev))
		pm_wakeup_event(dev, 0);

	if (pm_wakeup_pending()) {
		async_error = -EBUSY;
		goto Complete;
	}

	if (dev->power.syscore)
		goto Complete;
<<<<<<< HEAD

	data.dev = dev;
	data.tsk = get_current();
	init_timer_on_stack(&timer);
	timer.expires = jiffies + HZ * 12;
	timer.function = dpm_drv_timeout;
	timer.data = (unsigned long)&data;
	add_timer(&timer);
=======
>>>>>>> e045a95c

	if (dev->power.direct_complete) {
		if (pm_runtime_status_suspended(dev)) {
			pm_runtime_disable(dev);
			if (pm_runtime_suspended_if_enabled(dev))
				goto Complete;

			pm_runtime_enable(dev);
		}
		dev->power.direct_complete = false;
	}

	dpm_watchdog_set(&wd, dev);
	device_lock(dev);

	if (dev->pm_domain) {
		info = "power domain ";
		callback = pm_op(&dev->pm_domain->ops, state);
		goto Run;
	}

	if (dev->type && dev->type->pm) {
		info = "type ";
		callback = pm_op(dev->type->pm, state);
		goto Run;
	}

	if (dev->class) {
		if (dev->class->pm) {
			info = "class ";
			callback = pm_op(dev->class->pm, state);
			goto Run;
		} else if (dev->class->suspend) {
			pm_dev_dbg(dev, state, "legacy class ");
			error = legacy_suspend(dev, state, dev->class->suspend,
						"legacy class ");
			goto End;
		}
	}

	if (dev->bus) {
		if (dev->bus->pm) {
			info = "bus ";
			callback = pm_op(dev->bus->pm, state);
		} else if (dev->bus->suspend) {
			pm_dev_dbg(dev, state, "legacy bus ");
			error = legacy_suspend(dev, state, dev->bus->suspend,
						"legacy bus ");
			goto End;
		}
	}

 Run:
	if (!callback && dev->driver && dev->driver->pm) {
		info = "driver ";
		callback = pm_op(dev->driver->pm, state);
	}

	error = dpm_run_callback(callback, dev, state, info);

 End:
	if (!error) {
		struct device *parent = dev->parent;

		dev->power.is_suspended = true;
		if (parent) {
			spin_lock_irq(&parent->power.lock);

			dev->parent->power.direct_complete = false;
			if (dev->power.wakeup_path
			    && !dev->parent->power.ignore_children)
				dev->parent->power.wakeup_path = true;

			spin_unlock_irq(&parent->power.lock);
		}
	} else {
		log_suspend_abort_reason("Callback failed on %s in %pF returned %d",
					 dev_name(dev), callback, error);
	}

	device_unlock(dev);
	dpm_watchdog_clear(&wd);

 Complete:
	complete_all(&dev->power.completion);
	if (error)
		async_error = error;

	return error;
}

static void async_suspend(void *data, async_cookie_t cookie)
{
	struct device *dev = (struct device *)data;
	int error;

	error = __device_suspend(dev, pm_transition, true);
	if (error) {
		dpm_save_failed_dev(dev_name(dev));
		pm_dev_err(dev, pm_transition, " async", error);
	}

	put_device(dev);
}

static int device_suspend(struct device *dev)
{
	reinit_completion(&dev->power.completion);

	if (pm_async_enabled && dev->power.async_suspend) {
		get_device(dev);
		async_schedule(async_suspend, dev);
		return 0;
	}

	return __device_suspend(dev, pm_transition, false);
}

/**
 * dpm_suspend - Execute "suspend" callbacks for all non-sysdev devices.
 * @state: PM transition of the system being carried out.
 */
int dpm_suspend(pm_message_t state)
{
	ktime_t starttime = ktime_get();
	int error = 0;

	trace_suspend_resume(TPS("dpm_suspend"), state.event, true);
	might_sleep();

	cpufreq_suspend();

	mutex_lock(&dpm_list_mtx);
	pm_transition = state;
	async_error = 0;
	while (!list_empty(&dpm_prepared_list)) {
		struct device *dev = to_device(dpm_prepared_list.prev);

		get_device(dev);
		mutex_unlock(&dpm_list_mtx);

		error = device_suspend(dev);

		mutex_lock(&dpm_list_mtx);
		if (error) {
			pm_dev_err(dev, state, "", error);
			dpm_save_failed_dev(dev_name(dev));
			put_device(dev);
			break;
		}
		if (!list_empty(&dev->power.entry))
			list_move(&dev->power.entry, &dpm_suspended_list);
		put_device(dev);
		if (async_error)
			break;
	}
	mutex_unlock(&dpm_list_mtx);
	async_synchronize_full();
	if (!error)
		error = async_error;
	if (error) {
		suspend_stats.failed_suspend++;
		dpm_save_failed_step(SUSPEND_SUSPEND);
	} else
		dpm_show_time(starttime, state, NULL);
	trace_suspend_resume(TPS("dpm_suspend"), state.event, false);
	return error;
}

/**
 * device_prepare - Prepare a device for system power transition.
 * @dev: Device to handle.
 * @state: PM transition of the system being carried out.
 *
 * Execute the ->prepare() callback(s) for given device.  No new children of the
 * device may be registered after this function has returned.
 */
static int device_prepare(struct device *dev, pm_message_t state)
{
	int (*callback)(struct device *) = NULL;
	char *info = NULL;
	int ret = 0;

	if (dev->power.syscore)
		return 0;

	/*
	 * If a device's parent goes into runtime suspend at the wrong time,
	 * it won't be possible to resume the device.  To prevent this we
	 * block runtime suspend here, during the prepare phase, and allow
	 * it again during the complete phase.
	 */
	pm_runtime_get_noresume(dev);

	device_lock(dev);

	dev->power.wakeup_path = device_may_wakeup(dev);

	if (dev->pm_domain) {
		info = "preparing power domain ";
		callback = dev->pm_domain->ops.prepare;
	} else if (dev->type && dev->type->pm) {
		info = "preparing type ";
		callback = dev->type->pm->prepare;
	} else if (dev->class && dev->class->pm) {
		info = "preparing class ";
		callback = dev->class->pm->prepare;
	} else if (dev->bus && dev->bus->pm) {
		info = "preparing bus ";
		callback = dev->bus->pm->prepare;
	}

	if (!callback && dev->driver && dev->driver->pm) {
		info = "preparing driver ";
		callback = dev->driver->pm->prepare;
	}

	if (callback) {
		trace_device_pm_callback_start(dev, info, state.event);
		ret = callback(dev);
		trace_device_pm_callback_end(dev, ret);
	}

	device_unlock(dev);

	if (ret < 0) {
		suspend_report_result(callback, ret);
		pm_runtime_put(dev);
		return ret;
	}
	/*
	 * A positive return value from ->prepare() means "this device appears
	 * to be runtime-suspended and its state is fine, so if it really is
	 * runtime-suspended, you can leave it in that state provided that you
	 * will do the same thing with all of its descendants".  This only
	 * applies to suspend transitions, however.
	 */
	spin_lock_irq(&dev->power.lock);
	dev->power.direct_complete = ret > 0 && state.event == PM_EVENT_SUSPEND;
	spin_unlock_irq(&dev->power.lock);
	return 0;
}

/**
 * dpm_prepare - Prepare all non-sysdev devices for a system PM transition.
 * @state: PM transition of the system being carried out.
 *
 * Execute the ->prepare() callback(s) for all devices.
 */
int dpm_prepare(pm_message_t state)
{
	int error = 0;

	trace_suspend_resume(TPS("dpm_prepare"), state.event, true);
	might_sleep();

	mutex_lock(&dpm_list_mtx);
	while (!list_empty(&dpm_list)) {
		struct device *dev = to_device(dpm_list.next);

		get_device(dev);
		mutex_unlock(&dpm_list_mtx);

		error = device_prepare(dev, state);

		mutex_lock(&dpm_list_mtx);
		if (error) {
			if (error == -EAGAIN) {
				put_device(dev);
				error = 0;
				continue;
			}
			printk(KERN_INFO "PM: Device %s not prepared "
				"for power transition: code %d\n",
				dev_name(dev), error);
			log_suspend_abort_reason("Device %s not prepared "
						 "for power transition: code %d",
						 dev_name(dev), error);
			put_device(dev);
			break;
		}
		dev->power.is_prepared = true;
		if (!list_empty(&dev->power.entry))
			list_move_tail(&dev->power.entry, &dpm_prepared_list);
		put_device(dev);
	}
	mutex_unlock(&dpm_list_mtx);
	trace_suspend_resume(TPS("dpm_prepare"), state.event, false);
	return error;
}

/**
 * dpm_suspend_start - Prepare devices for PM transition and suspend them.
 * @state: PM transition of the system being carried out.
 *
 * Prepare all non-sysdev devices for system PM transition and execute "suspend"
 * callbacks for them.
 */
int dpm_suspend_start(pm_message_t state)
{
	int error;

	error = dpm_prepare(state);
	if (error) {
		suspend_stats.failed_prepare++;
		dpm_save_failed_step(SUSPEND_PREPARE);
	} else
		error = dpm_suspend(state);
	return error;
}
EXPORT_SYMBOL_GPL(dpm_suspend_start);

void __suspend_report_result(const char *function, void *fn, int ret)
{
	if (ret)
		printk(KERN_ERR "%s(): %pF returns %d\n", function, fn, ret);
}
EXPORT_SYMBOL_GPL(__suspend_report_result);

/**
 * device_pm_wait_for_dev - Wait for suspend/resume of a device to complete.
 * @dev: Device to wait for.
 * @subordinate: Device that needs to wait for @dev.
 */
int device_pm_wait_for_dev(struct device *subordinate, struct device *dev)
{
	dpm_wait(dev, subordinate->power.async_suspend);
	return async_error;
}
EXPORT_SYMBOL_GPL(device_pm_wait_for_dev);

/**
 * dpm_for_each_dev - device iterator.
 * @data: data for the callback.
 * @fn: function to be called for each device.
 *
 * Iterate over devices in dpm_list, and call @fn for each device,
 * passing it @data.
 */
void dpm_for_each_dev(void *data, void (*fn)(struct device *, void *))
{
	struct device *dev;

	if (!fn)
		return;

	device_pm_lock();
	list_for_each_entry(dev, &dpm_list, power.entry)
		fn(dev, data);
	device_pm_unlock();
}
EXPORT_SYMBOL_GPL(dpm_for_each_dev);<|MERGE_RESOLUTION|>--- conflicted
+++ resolved
@@ -1063,13 +1063,11 @@
 	}
 
 	error = dpm_run_callback(callback, dev, state, info);
-	if (!error) {
+	if (!error)
 		dev->power.is_noirq_suspended = true;
-	} else {
-		log_suspend_abort_reason("Callback failed on %s in %pF returned %d",
-					 dev_name(dev), callback, error);
+	else
 		async_error = error;
-	}
+
 Complete:
 	complete_all(&dev->power.completion);
 	return error;
@@ -1207,13 +1205,10 @@
 	}
 
 	error = dpm_run_callback(callback, dev, state, info);
-	if (!error) {
+	if (!error)
 		dev->power.is_late_suspended = true;
-	} else {
-		log_suspend_abort_reason("Callback failed on %s in %pF returned %d",
-					 dev_name(dev), callback, error);
+	else
 		async_error = error;
-	}
 
 Complete:
 	complete_all(&dev->power.completion);
@@ -1355,12 +1350,7 @@
 	pm_callback_t callback = NULL;
 	char *info = NULL;
 	int error = 0;
-<<<<<<< HEAD
-	struct timer_list timer;
-	struct dpm_drv_wd_data data;
-=======
 	char suspend_abort[MAX_SUSPEND_ABORT_LEN];
->>>>>>> e045a95c
 	DECLARE_DPM_WATCHDOG_ON_STACK(wd);
 
 	dpm_wait_for_children(dev, async);
@@ -1378,23 +1368,15 @@
 		pm_wakeup_event(dev, 0);
 
 	if (pm_wakeup_pending()) {
+		pm_get_active_wakeup_sources(suspend_abort,
+			MAX_SUSPEND_ABORT_LEN);
+		log_suspend_abort_reason(suspend_abort);
 		async_error = -EBUSY;
 		goto Complete;
 	}
 
 	if (dev->power.syscore)
 		goto Complete;
-<<<<<<< HEAD
-
-	data.dev = dev;
-	data.tsk = get_current();
-	init_timer_on_stack(&timer);
-	timer.expires = jiffies + HZ * 12;
-	timer.function = dpm_drv_timeout;
-	timer.data = (unsigned long)&data;
-	add_timer(&timer);
-=======
->>>>>>> e045a95c
 
 	if (dev->power.direct_complete) {
 		if (pm_runtime_status_suspended(dev)) {
@@ -1470,9 +1452,6 @@
 
 			spin_unlock_irq(&parent->power.lock);
 		}
-	} else {
-		log_suspend_abort_reason("Callback failed on %s in %pF returned %d",
-					 dev_name(dev), callback, error);
 	}
 
 	device_unlock(dev);
@@ -1670,9 +1649,6 @@
 			printk(KERN_INFO "PM: Device %s not prepared "
 				"for power transition: code %d\n",
 				dev_name(dev), error);
-			log_suspend_abort_reason("Device %s not prepared "
-						 "for power transition: code %d",
-						 dev_name(dev), error);
 			put_device(dev);
 			break;
 		}
