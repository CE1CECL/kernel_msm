/*
 * drivers/base/power/main.c - Where the driver meets power management.
 *
 * Copyright (c) 2003 Patrick Mochel
 * Copyright (c) 2003 Open Source Development Lab
 *
 * This file is released under the GPLv2
 *
 *
 * The driver model core calls device_pm_add() when a device is registered.
 * This will initialize the embedded device_pm_info object in the device
 * and add it to the list of power-controlled devices. sysfs entries for
 * controlling device power management will also be added.
 *
 * A separate list is used for keeping track of power info, because the power
 * domain dependencies may differ from the ancestral dependencies that the
 * subsystem list maintains.
 */

#include <linux/device.h>
#include <linux/export.h>
#include <linux/mutex.h>
#include <linux/pm.h>
#include <linux/pm_runtime.h>
#include <linux/pm-trace.h>
#include <linux/pm_wakeirq.h>
#include <linux/interrupt.h>
#include <linux/sched.h>
#include <linux/sched/debug.h>
#include <linux/async.h>
#include <linux/suspend.h>
#include <trace/events/power.h>
#include <linux/cpufreq.h>
#include <linux/cpuidle.h>
#include <linux/timer.h>
#include <linux/wakeup_reason.h>

#include "../base.h"
#include "power.h"

typedef int (*pm_callback_t)(struct device *);

/*
 * The entries in the dpm_list list are in a depth first order, simply
 * because children are guaranteed to be discovered after parents, and
 * are inserted at the back of the list on discovery.
 *
 * Since device_pm_add() may be called with a device lock held,
 * we must never try to acquire a device lock while holding
 * dpm_list_mutex.
 */

LIST_HEAD(dpm_list);
static LIST_HEAD(dpm_prepared_list);
static LIST_HEAD(dpm_suspended_list);
static LIST_HEAD(dpm_late_early_list);
static LIST_HEAD(dpm_noirq_list);

struct suspend_stats suspend_stats;
static DEFINE_MUTEX(dpm_list_mtx);
static pm_message_t pm_transition;

static int async_error;

static const char *pm_verb(int event)
{
	switch (event) {
	case PM_EVENT_SUSPEND:
		return "suspend";
	case PM_EVENT_RESUME:
		return "resume";
	case PM_EVENT_FREEZE:
		return "freeze";
	case PM_EVENT_QUIESCE:
		return "quiesce";
	case PM_EVENT_HIBERNATE:
		return "hibernate";
	case PM_EVENT_THAW:
		return "thaw";
	case PM_EVENT_RESTORE:
		return "restore";
	case PM_EVENT_RECOVER:
		return "recover";
	default:
		return "(unknown PM event)";
	}
}

/**
 * device_pm_sleep_init - Initialize system suspend-related device fields.
 * @dev: Device object being initialized.
 */
void device_pm_sleep_init(struct device *dev)
{
	dev->power.is_prepared = false;
	dev->power.is_suspended = false;
	dev->power.is_noirq_suspended = false;
	dev->power.is_late_suspended = false;
	init_completion(&dev->power.completion);
	complete_all(&dev->power.completion);
	dev->power.wakeup = NULL;
	INIT_LIST_HEAD(&dev->power.entry);
}

/**
 * device_pm_lock - Lock the list of active devices used by the PM core.
 */
void device_pm_lock(void)
{
	mutex_lock(&dpm_list_mtx);
}

/**
 * device_pm_unlock - Unlock the list of active devices used by the PM core.
 */
void device_pm_unlock(void)
{
	mutex_unlock(&dpm_list_mtx);
}

/**
 * device_pm_add - Add a device to the PM core's list of active devices.
 * @dev: Device to add to the list.
 */
void device_pm_add(struct device *dev)
{
	/* Skip PM setup/initialization. */
	if (device_pm_not_required(dev))
		return;

	pr_debug("PM: Adding info for %s:%s\n",
		 dev->bus ? dev->bus->name : "No Bus", dev_name(dev));
	device_pm_check_callbacks(dev);
	mutex_lock(&dpm_list_mtx);
	if (dev->parent && dev->parent->power.is_prepared)
		dev_warn(dev, "parent %s should not be sleeping\n",
			dev_name(dev->parent));
	list_add_tail(&dev->power.entry, &dpm_list);
	dev->power.in_dpm_list = true;
	mutex_unlock(&dpm_list_mtx);
}

/**
 * device_pm_remove - Remove a device from the PM core's list of active devices.
 * @dev: Device to be removed from the list.
 */
void device_pm_remove(struct device *dev)
{
	if (device_pm_not_required(dev))
		return;

	pr_debug("PM: Removing info for %s:%s\n",
		 dev->bus ? dev->bus->name : "No Bus", dev_name(dev));
	complete_all(&dev->power.completion);
	mutex_lock(&dpm_list_mtx);
	list_del_init(&dev->power.entry);
	dev->power.in_dpm_list = false;
	mutex_unlock(&dpm_list_mtx);
	device_wakeup_disable(dev);
	pm_runtime_remove(dev);
	device_pm_check_callbacks(dev);
}

/**
 * device_pm_move_before - Move device in the PM core's list of active devices.
 * @deva: Device to move in dpm_list.
 * @devb: Device @deva should come before.
 */
void device_pm_move_before(struct device *deva, struct device *devb)
{
	pr_debug("PM: Moving %s:%s before %s:%s\n",
		 deva->bus ? deva->bus->name : "No Bus", dev_name(deva),
		 devb->bus ? devb->bus->name : "No Bus", dev_name(devb));
	/* Delete deva from dpm_list and reinsert before devb. */
	list_move_tail(&deva->power.entry, &devb->power.entry);
}

/**
 * device_pm_move_after - Move device in the PM core's list of active devices.
 * @deva: Device to move in dpm_list.
 * @devb: Device @deva should come after.
 */
void device_pm_move_after(struct device *deva, struct device *devb)
{
	pr_debug("PM: Moving %s:%s after %s:%s\n",
		 deva->bus ? deva->bus->name : "No Bus", dev_name(deva),
		 devb->bus ? devb->bus->name : "No Bus", dev_name(devb));
	/* Delete deva from dpm_list and reinsert after devb. */
	list_move(&deva->power.entry, &devb->power.entry);
}

/**
 * device_pm_move_last - Move device to end of the PM core's list of devices.
 * @dev: Device to move in dpm_list.
 */
void device_pm_move_last(struct device *dev)
{
	pr_debug("PM: Moving %s:%s to end of list\n",
		 dev->bus ? dev->bus->name : "No Bus", dev_name(dev));
	list_move_tail(&dev->power.entry, &dpm_list);
}

static ktime_t initcall_debug_start(struct device *dev, void *cb)
{
	if (!pm_print_times_enabled)
		return 0;

	dev_info(dev, "calling %pF @ %i, parent: %s\n", cb,
		 task_pid_nr(current),
		 dev->parent ? dev_name(dev->parent) : "none");
	return ktime_get();
}

static void initcall_debug_report(struct device *dev, ktime_t calltime,
				  void *cb, int error)
{
	ktime_t rettime;
	s64 nsecs;

	if (!pm_print_times_enabled)
		return;

	rettime = ktime_get();
	nsecs = (s64) ktime_to_ns(ktime_sub(rettime, calltime));

	dev_info(dev, "%pF returned %d after %Ld usecs\n", cb, error,
		 (unsigned long long)nsecs >> 10);
}

/**
 * dpm_wait - Wait for a PM operation to complete.
 * @dev: Device to wait for.
 * @async: If unset, wait only if the device's power.async_suspend flag is set.
 */
static void dpm_wait(struct device *dev, bool async)
{
	if (!dev)
		return;

	if (async || (pm_async_enabled && dev->power.async_suspend))
		wait_for_completion(&dev->power.completion);
}

static int dpm_wait_fn(struct device *dev, void *async_ptr)
{
	dpm_wait(dev, *((bool *)async_ptr));
	return 0;
}

static void dpm_wait_for_children(struct device *dev, bool async)
{
       device_for_each_child(dev, &async, dpm_wait_fn);
}

static void dpm_wait_for_suppliers(struct device *dev, bool async)
{
	struct device_link *link;
	int idx;

	idx = device_links_read_lock();

	/*
	 * If the supplier goes away right after we've checked the link to it,
	 * we'll wait for its completion to change the state, but that's fine,
	 * because the only things that will block as a result are the SRCU
	 * callbacks freeing the link objects for the links in the list we're
	 * walking.
	 */
	list_for_each_entry_rcu(link, &dev->links.suppliers, c_node)
		if (READ_ONCE(link->status) != DL_STATE_DORMANT)
			dpm_wait(link->supplier, async);

	device_links_read_unlock(idx);
}

static void dpm_wait_for_superior(struct device *dev, bool async)
{
	dpm_wait(dev->parent, async);
	dpm_wait_for_suppliers(dev, async);
}

static void dpm_wait_for_consumers(struct device *dev, bool async)
{
	struct device_link *link;
	int idx;

	idx = device_links_read_lock();

	/*
	 * The status of a device link can only be changed from "dormant" by a
	 * probe, but that cannot happen during system suspend/resume.  In
	 * theory it can change to "dormant" at that time, but then it is
	 * reasonable to wait for the target device anyway (eg. if it goes
	 * away, it's better to wait for it to go away completely and then
	 * continue instead of trying to continue in parallel with its
	 * unregistration).
	 */
	list_for_each_entry_rcu(link, &dev->links.consumers, s_node)
		if (READ_ONCE(link->status) != DL_STATE_DORMANT)
			dpm_wait(link->consumer, async);

	device_links_read_unlock(idx);
}

static void dpm_wait_for_subordinate(struct device *dev, bool async)
{
	dpm_wait_for_children(dev, async);
	dpm_wait_for_consumers(dev, async);
}

/**
 * pm_op - Return the PM operation appropriate for given PM event.
 * @ops: PM operations to choose from.
 * @state: PM transition of the system being carried out.
 */
static pm_callback_t pm_op(const struct dev_pm_ops *ops, pm_message_t state)
{
	switch (state.event) {
#ifdef CONFIG_SUSPEND
	case PM_EVENT_SUSPEND:
		return ops->suspend;
	case PM_EVENT_RESUME:
		return ops->resume;
#endif /* CONFIG_SUSPEND */
#ifdef CONFIG_HIBERNATE_CALLBACKS
	case PM_EVENT_FREEZE:
	case PM_EVENT_QUIESCE:
		return ops->freeze;
	case PM_EVENT_HIBERNATE:
		return ops->poweroff;
	case PM_EVENT_THAW:
	case PM_EVENT_RECOVER:
		return ops->thaw;
		break;
	case PM_EVENT_RESTORE:
		return ops->restore;
#endif /* CONFIG_HIBERNATE_CALLBACKS */
	}

	return NULL;
}

/**
 * pm_late_early_op - Return the PM operation appropriate for given PM event.
 * @ops: PM operations to choose from.
 * @state: PM transition of the system being carried out.
 *
 * Runtime PM is disabled for @dev while this function is being executed.
 */
static pm_callback_t pm_late_early_op(const struct dev_pm_ops *ops,
				      pm_message_t state)
{
	switch (state.event) {
#ifdef CONFIG_SUSPEND
	case PM_EVENT_SUSPEND:
		return ops->suspend_late;
	case PM_EVENT_RESUME:
		return ops->resume_early;
#endif /* CONFIG_SUSPEND */
#ifdef CONFIG_HIBERNATE_CALLBACKS
	case PM_EVENT_FREEZE:
	case PM_EVENT_QUIESCE:
		return ops->freeze_late;
	case PM_EVENT_HIBERNATE:
		return ops->poweroff_late;
	case PM_EVENT_THAW:
	case PM_EVENT_RECOVER:
		return ops->thaw_early;
	case PM_EVENT_RESTORE:
		return ops->restore_early;
#endif /* CONFIG_HIBERNATE_CALLBACKS */
	}

	return NULL;
}

/**
 * pm_noirq_op - Return the PM operation appropriate for given PM event.
 * @ops: PM operations to choose from.
 * @state: PM transition of the system being carried out.
 *
 * The driver of @dev will not receive interrupts while this function is being
 * executed.
 */
static pm_callback_t pm_noirq_op(const struct dev_pm_ops *ops, pm_message_t state)
{
	switch (state.event) {
#ifdef CONFIG_SUSPEND
	case PM_EVENT_SUSPEND:
		return ops->suspend_noirq;
	case PM_EVENT_RESUME:
		return ops->resume_noirq;
#endif /* CONFIG_SUSPEND */
#ifdef CONFIG_HIBERNATE_CALLBACKS
	case PM_EVENT_FREEZE:
	case PM_EVENT_QUIESCE:
		return ops->freeze_noirq;
	case PM_EVENT_HIBERNATE:
		return ops->poweroff_noirq;
	case PM_EVENT_THAW:
	case PM_EVENT_RECOVER:
		return ops->thaw_noirq;
	case PM_EVENT_RESTORE:
		return ops->restore_noirq;
#endif /* CONFIG_HIBERNATE_CALLBACKS */
	}

	return NULL;
}

static void pm_dev_dbg(struct device *dev, pm_message_t state, const char *info)
{
	dev_dbg(dev, "%s%s%s\n", info, pm_verb(state.event),
		((state.event & PM_EVENT_SLEEP) && device_may_wakeup(dev)) ?
		", may wakeup" : "");
}

static void pm_dev_err(struct device *dev, pm_message_t state, const char *info,
			int error)
{
	printk(KERN_ERR "PM: Device %s failed to %s%s: error %d\n",
		dev_name(dev), pm_verb(state.event), info, error);
}

static void dpm_show_time(ktime_t starttime, pm_message_t state, int error,
			  const char *info)
{
	ktime_t calltime;
	u64 usecs64;
	int usecs;

	calltime = ktime_get();
	usecs64 = ktime_to_ns(ktime_sub(calltime, starttime));
	do_div(usecs64, NSEC_PER_USEC);
	usecs = usecs64;
	if (usecs == 0)
		usecs = 1;

	pm_pr_dbg("%s%s%s of devices %s after %ld.%03ld msecs\n",
		  info ?: "", info ? " " : "", pm_verb(state.event),
		  error ? "aborted" : "complete",
		  usecs / USEC_PER_MSEC, usecs % USEC_PER_MSEC);
}

static int dpm_run_callback(pm_callback_t cb, struct device *dev,
			    pm_message_t state, const char *info)
{
	ktime_t calltime;
	int error;

	if (!cb)
		return 0;

	calltime = initcall_debug_start(dev, cb);

	pm_dev_dbg(dev, state, info);
	trace_device_pm_callback_start(dev, info, state.event);
	error = cb(dev);
	trace_device_pm_callback_end(dev, error);
	suspend_report_result(cb, error);

	initcall_debug_report(dev, calltime, cb, error);

	return error;
}

#ifdef CONFIG_DPM_WATCHDOG
struct dpm_watchdog {
	struct device		*dev;
	struct task_struct	*tsk;
	struct timer_list	timer;
};

#define DECLARE_DPM_WATCHDOG_ON_STACK(wd) \
	struct dpm_watchdog wd

/**
 * dpm_watchdog_handler - Driver suspend / resume watchdog handler.
 * @data: Watchdog object address.
 *
 * Called when a driver has timed out suspending or resuming.
 * There's not much we can do here to recover so panic() to
 * capture a crash-dump in pstore.
 */
static void dpm_watchdog_handler(struct timer_list *t)
{
	struct dpm_watchdog *wd = from_timer(wd, t, timer);

	dev_emerg(wd->dev, "**** DPM device timeout ****\n");
	show_stack(wd->tsk, NULL);
	panic("%s %s: unrecoverable failure\n",
		dev_driver_string(wd->dev), dev_name(wd->dev));
}

/**
 * dpm_watchdog_set - Enable pm watchdog for given device.
 * @wd: Watchdog. Must be allocated on the stack.
 * @dev: Device to handle.
 */
static void dpm_watchdog_set(struct dpm_watchdog *wd, struct device *dev)
{
	struct timer_list *timer = &wd->timer;

	wd->dev = dev;
	wd->tsk = current;

	timer_setup_on_stack(timer, dpm_watchdog_handler, 0);
	/* use same timeout value for both suspend and resume */
	timer->expires = jiffies + HZ * CONFIG_DPM_WATCHDOG_TIMEOUT;
	add_timer(timer);
}

/**
 * dpm_watchdog_clear - Disable suspend/resume watchdog.
 * @wd: Watchdog to disable.
 */
static void dpm_watchdog_clear(struct dpm_watchdog *wd)
{
	struct timer_list *timer = &wd->timer;

	del_timer_sync(timer);
	destroy_timer_on_stack(timer);
}
#else
#define DECLARE_DPM_WATCHDOG_ON_STACK(wd)
#define dpm_watchdog_set(x, y)
#define dpm_watchdog_clear(x)
#endif

/*------------------------- Resume routines -------------------------*/

/**
 * dev_pm_skip_next_resume_phases - Skip next system resume phases for device.
 * @dev: Target device.
 *
 * Make the core skip the "early resume" and "resume" phases for @dev.
 *
 * This function can be called by middle-layer code during the "noirq" phase of
 * system resume if necessary, but not by device drivers.
 */
void dev_pm_skip_next_resume_phases(struct device *dev)
{
	dev->power.is_late_suspended = false;
	dev->power.is_suspended = false;
}

/**
 * suspend_event - Return a "suspend" message for given "resume" one.
 * @resume_msg: PM message representing a system-wide resume transition.
 */
static pm_message_t suspend_event(pm_message_t resume_msg)
{
	switch (resume_msg.event) {
	case PM_EVENT_RESUME:
		return PMSG_SUSPEND;
	case PM_EVENT_THAW:
	case PM_EVENT_RESTORE:
		return PMSG_FREEZE;
	case PM_EVENT_RECOVER:
		return PMSG_HIBERNATE;
	}
	return PMSG_ON;
}

/**
 * dev_pm_may_skip_resume - System-wide device resume optimization check.
 * @dev: Target device.
 *
 * Checks whether or not the device may be left in suspend after a system-wide
 * transition to the working state.
 */
bool dev_pm_may_skip_resume(struct device *dev)
{
	return !dev->power.must_resume && pm_transition.event != PM_EVENT_RESTORE;
}

static pm_callback_t dpm_subsys_resume_noirq_cb(struct device *dev,
						pm_message_t state,
						const char **info_p)
{
	pm_callback_t callback;
	const char *info;

	if (dev->pm_domain) {
		info = "noirq power domain ";
		callback = pm_noirq_op(&dev->pm_domain->ops, state);
	} else if (dev->type && dev->type->pm) {
		info = "noirq type ";
		callback = pm_noirq_op(dev->type->pm, state);
	} else if (dev->class && dev->class->pm) {
		info = "noirq class ";
		callback = pm_noirq_op(dev->class->pm, state);
	} else if (dev->bus && dev->bus->pm) {
		info = "noirq bus ";
		callback = pm_noirq_op(dev->bus->pm, state);
	} else {
		return NULL;
	}

	if (info_p)
		*info_p = info;

	return callback;
}

static pm_callback_t dpm_subsys_suspend_noirq_cb(struct device *dev,
						 pm_message_t state,
						 const char **info_p);

static pm_callback_t dpm_subsys_suspend_late_cb(struct device *dev,
						pm_message_t state,
						const char **info_p);

/**
 * device_resume_noirq - Execute a "noirq resume" callback for given device.
 * @dev: Device to handle.
 * @state: PM transition of the system being carried out.
 * @async: If true, the device is being resumed asynchronously.
 *
 * The driver of @dev will not receive interrupts while this function is being
 * executed.
 */
static int device_resume_noirq(struct device *dev, pm_message_t state, bool async)
{
	pm_callback_t callback;
	const char *info;
	bool skip_resume;
	int error = 0;

	TRACE_DEVICE(dev);
	TRACE_RESUME(0);

	if (dev->power.syscore || dev->power.direct_complete)
		goto Out;

	if (!dev->power.is_noirq_suspended)
		goto Out;

	dpm_wait_for_superior(dev, async);

	skip_resume = dev_pm_may_skip_resume(dev);

	callback = dpm_subsys_resume_noirq_cb(dev, state, &info);
	if (callback)
		goto Run;

	if (skip_resume)
		goto Skip;

	if (dev_pm_smart_suspend_and_suspended(dev)) {
		pm_message_t suspend_msg = suspend_event(state);

		/*
		 * If "freeze" callbacks have been skipped during a transition
		 * related to hibernation, the subsequent "thaw" callbacks must
		 * be skipped too or bad things may happen.  Otherwise, resume
		 * callbacks are going to be run for the device, so its runtime
		 * PM status must be changed to reflect the new state after the
		 * transition under way.
		 */
		if (!dpm_subsys_suspend_late_cb(dev, suspend_msg, NULL) &&
		    !dpm_subsys_suspend_noirq_cb(dev, suspend_msg, NULL)) {
			if (state.event == PM_EVENT_THAW) {
				skip_resume = true;
				goto Skip;
			} else {
				pm_runtime_set_active(dev);
			}
		}
	}

	if (dev->driver && dev->driver->pm) {
		info = "noirq driver ";
		callback = pm_noirq_op(dev->driver->pm, state);
	}

Run:
	error = dpm_run_callback(callback, dev, state, info);

Skip:
	dev->power.is_noirq_suspended = false;

	if (skip_resume) {
		/*
		 * The device is going to be left in suspend, but it might not
		 * have been in runtime suspend before the system suspended, so
		 * its runtime PM status needs to be updated to avoid confusing
		 * the runtime PM framework when runtime PM is enabled for the
		 * device again.
		 */
		pm_runtime_set_suspended(dev);
		dev_pm_skip_next_resume_phases(dev);
	}

Out:
	complete_all(&dev->power.completion);
	TRACE_RESUME(error);
	return error;
}

static bool is_async(struct device *dev)
{
	return dev->power.async_suspend && pm_async_enabled
		&& !pm_trace_is_enabled();
}

static void async_resume_noirq(void *data, async_cookie_t cookie)
{
	struct device *dev = (struct device *)data;
	int error;

	error = device_resume_noirq(dev, pm_transition, true);
	if (error)
		pm_dev_err(dev, pm_transition, " async", error);

	put_device(dev);
}

void dpm_noirq_resume_devices(pm_message_t state)
{
	struct device *dev;
	ktime_t starttime = ktime_get();

	trace_suspend_resume(TPS("dpm_resume_noirq"), state.event, true);
	mutex_lock(&dpm_list_mtx);
	pm_transition = state;

	/*
	 * Advanced the async threads upfront,
	 * in case the starting of async threads is
	 * delayed by non-async resuming devices.
	 */
	list_for_each_entry(dev, &dpm_noirq_list, power.entry) {
		reinit_completion(&dev->power.completion);
		if (is_async(dev)) {
			get_device(dev);
			async_schedule(async_resume_noirq, dev);
		}
	}

	while (!list_empty(&dpm_noirq_list)) {
		dev = to_device(dpm_noirq_list.next);
		get_device(dev);
		list_move_tail(&dev->power.entry, &dpm_late_early_list);
		mutex_unlock(&dpm_list_mtx);

		if (!is_async(dev)) {
			int error;

			error = device_resume_noirq(dev, state, false);
			if (error) {
				suspend_stats.failed_resume_noirq++;
				dpm_save_failed_step(SUSPEND_RESUME_NOIRQ);
				dpm_save_failed_dev(dev_name(dev));
				pm_dev_err(dev, state, " noirq", error);
			}
		}

		mutex_lock(&dpm_list_mtx);
		put_device(dev);
	}
	mutex_unlock(&dpm_list_mtx);
	async_synchronize_full();
	dpm_show_time(starttime, state, 0, "noirq");
	trace_suspend_resume(TPS("dpm_resume_noirq"), state.event, false);
}

void dpm_noirq_end(void)
{
	resume_device_irqs();
	device_wakeup_disarm_wake_irqs();
	cpuidle_resume();
}

/**
 * dpm_resume_noirq - Execute "noirq resume" callbacks for all devices.
 * @state: PM transition of the system being carried out.
 *
 * Invoke the "noirq" resume callbacks for all devices in dpm_noirq_list and
 * allow device drivers' interrupt handlers to be called.
 */
void dpm_resume_noirq(pm_message_t state)
{
	dpm_noirq_resume_devices(state);
	dpm_noirq_end();
}

static pm_callback_t dpm_subsys_resume_early_cb(struct device *dev,
						pm_message_t state,
						const char **info_p)
{
	pm_callback_t callback;
	const char *info;

	if (dev->pm_domain) {
		info = "early power domain ";
		callback = pm_late_early_op(&dev->pm_domain->ops, state);
	} else if (dev->type && dev->type->pm) {
		info = "early type ";
		callback = pm_late_early_op(dev->type->pm, state);
	} else if (dev->class && dev->class->pm) {
		info = "early class ";
		callback = pm_late_early_op(dev->class->pm, state);
	} else if (dev->bus && dev->bus->pm) {
		info = "early bus ";
		callback = pm_late_early_op(dev->bus->pm, state);
	} else {
		return NULL;
	}

	if (info_p)
		*info_p = info;

	return callback;
}

/**
 * device_resume_early - Execute an "early resume" callback for given device.
 * @dev: Device to handle.
 * @state: PM transition of the system being carried out.
 * @async: If true, the device is being resumed asynchronously.
 *
 * Runtime PM is disabled for @dev while this function is being executed.
 */
static int device_resume_early(struct device *dev, pm_message_t state, bool async)
{
	pm_callback_t callback;
	const char *info;
	int error = 0;

	TRACE_DEVICE(dev);
	TRACE_RESUME(0);

	if (dev->power.syscore || dev->power.direct_complete)
		goto Out;

	if (!dev->power.is_late_suspended)
		goto Out;

	dpm_wait_for_superior(dev, async);

	callback = dpm_subsys_resume_early_cb(dev, state, &info);

	if (!callback && dev->driver && dev->driver->pm) {
		info = "early driver ";
		callback = pm_late_early_op(dev->driver->pm, state);
	}

	error = dpm_run_callback(callback, dev, state, info);
	dev->power.is_late_suspended = false;

 Out:
	TRACE_RESUME(error);

	pm_runtime_enable(dev);
	complete_all(&dev->power.completion);
	return error;
}

static void async_resume_early(void *data, async_cookie_t cookie)
{
	struct device *dev = (struct device *)data;
	int error;

	error = device_resume_early(dev, pm_transition, true);
	if (error)
		pm_dev_err(dev, pm_transition, " async", error);

	put_device(dev);
}

/**
 * dpm_resume_early - Execute "early resume" callbacks for all devices.
 * @state: PM transition of the system being carried out.
 */
void dpm_resume_early(pm_message_t state)
{
	struct device *dev;
	ktime_t starttime = ktime_get();

	trace_suspend_resume(TPS("dpm_resume_early"), state.event, true);
	mutex_lock(&dpm_list_mtx);
	pm_transition = state;

	/*
	 * Advanced the async threads upfront,
	 * in case the starting of async threads is
	 * delayed by non-async resuming devices.
	 */
	list_for_each_entry(dev, &dpm_late_early_list, power.entry) {
		reinit_completion(&dev->power.completion);
		if (is_async(dev)) {
			get_device(dev);
			async_schedule(async_resume_early, dev);
		}
	}

	while (!list_empty(&dpm_late_early_list)) {
		dev = to_device(dpm_late_early_list.next);
		get_device(dev);
		list_move_tail(&dev->power.entry, &dpm_suspended_list);
		mutex_unlock(&dpm_list_mtx);

		if (!is_async(dev)) {
			int error;

			error = device_resume_early(dev, state, false);
			if (error) {
				suspend_stats.failed_resume_early++;
				dpm_save_failed_step(SUSPEND_RESUME_EARLY);
				dpm_save_failed_dev(dev_name(dev));
				pm_dev_err(dev, state, " early", error);
			}
		}
		mutex_lock(&dpm_list_mtx);
		put_device(dev);
	}
	mutex_unlock(&dpm_list_mtx);
	async_synchronize_full();
	dpm_show_time(starttime, state, 0, "early");
	trace_suspend_resume(TPS("dpm_resume_early"), state.event, false);
}

/**
 * dpm_resume_start - Execute "noirq" and "early" device callbacks.
 * @state: PM transition of the system being carried out.
 */
void dpm_resume_start(pm_message_t state)
{
	dpm_resume_noirq(state);
	dpm_resume_early(state);
}
EXPORT_SYMBOL_GPL(dpm_resume_start);

/**
 * device_resume - Execute "resume" callbacks for given device.
 * @dev: Device to handle.
 * @state: PM transition of the system being carried out.
 * @async: If true, the device is being resumed asynchronously.
 */
static int device_resume(struct device *dev, pm_message_t state, bool async)
{
	pm_callback_t callback = NULL;
	const char *info = NULL;
	int error = 0;
	DECLARE_DPM_WATCHDOG_ON_STACK(wd);

	TRACE_DEVICE(dev);
	TRACE_RESUME(0);

	if (dev->power.syscore)
		goto Complete;

	if (dev->power.direct_complete) {
		/* Match the pm_runtime_disable() in __device_suspend(). */
		pm_runtime_enable(dev);
		goto Complete;
	}

	dpm_wait_for_superior(dev, async);
	dpm_watchdog_set(&wd, dev);
	device_lock(dev);

	/*
	 * This is a fib.  But we'll allow new children to be added below
	 * a resumed device, even if the device hasn't been completed yet.
	 */
	dev->power.is_prepared = false;

	if (!dev->power.is_suspended)
		goto Unlock;

	if (dev->pm_domain) {
		info = "power domain ";
		callback = pm_op(&dev->pm_domain->ops, state);
		goto Driver;
	}

	if (dev->type && dev->type->pm) {
		info = "type ";
		callback = pm_op(dev->type->pm, state);
		goto Driver;
	}

	if (dev->class && dev->class->pm) {
		info = "class ";
		callback = pm_op(dev->class->pm, state);
		goto Driver;
	}

	if (dev->bus) {
		if (dev->bus->pm) {
			info = "bus ";
			callback = pm_op(dev->bus->pm, state);
		} else if (dev->bus->resume) {
			info = "legacy bus ";
			callback = dev->bus->resume;
			goto End;
		}
	}

 Driver:
	if (!callback && dev->driver && dev->driver->pm) {
		info = "driver ";
		callback = pm_op(dev->driver->pm, state);
	}

 End:
	error = dpm_run_callback(callback, dev, state, info);
	dev->power.is_suspended = false;

 Unlock:
	device_unlock(dev);
	dpm_watchdog_clear(&wd);

 Complete:
	complete_all(&dev->power.completion);

	TRACE_RESUME(error);

	return error;
}

static void async_resume(void *data, async_cookie_t cookie)
{
	struct device *dev = (struct device *)data;
	int error;

	error = device_resume(dev, pm_transition, true);
	if (error)
		pm_dev_err(dev, pm_transition, " async", error);
	put_device(dev);
}

/**
 * dpm_resume - Execute "resume" callbacks for non-sysdev devices.
 * @state: PM transition of the system being carried out.
 *
 * Execute the appropriate "resume" callback for all devices whose status
 * indicates that they are suspended.
 */
void dpm_resume(pm_message_t state)
{
	struct device *dev;
	ktime_t starttime = ktime_get();

	trace_suspend_resume(TPS("dpm_resume"), state.event, true);
	might_sleep();

	mutex_lock(&dpm_list_mtx);
	pm_transition = state;
	async_error = 0;

	list_for_each_entry(dev, &dpm_suspended_list, power.entry) {
		reinit_completion(&dev->power.completion);
		if (is_async(dev)) {
			get_device(dev);
			async_schedule(async_resume, dev);
		}
	}

	while (!list_empty(&dpm_suspended_list)) {
		dev = to_device(dpm_suspended_list.next);
		get_device(dev);
		if (!is_async(dev)) {
			int error;

			mutex_unlock(&dpm_list_mtx);

			error = device_resume(dev, state, false);
			if (error) {
				suspend_stats.failed_resume++;
				dpm_save_failed_step(SUSPEND_RESUME);
				dpm_save_failed_dev(dev_name(dev));
				pm_dev_err(dev, state, "", error);
			}

			mutex_lock(&dpm_list_mtx);
		}
		if (!list_empty(&dev->power.entry))
			list_move_tail(&dev->power.entry, &dpm_prepared_list);
		put_device(dev);
	}
	mutex_unlock(&dpm_list_mtx);
	async_synchronize_full();
	dpm_show_time(starttime, state, 0, NULL);

	cpufreq_resume();
	trace_suspend_resume(TPS("dpm_resume"), state.event, false);
}

/**
 * device_complete - Complete a PM transition for given device.
 * @dev: Device to handle.
 * @state: PM transition of the system being carried out.
 */
static void device_complete(struct device *dev, pm_message_t state)
{
	void (*callback)(struct device *) = NULL;
	const char *info = NULL;

	if (dev->power.syscore)
		return;

	device_lock(dev);

	if (dev->pm_domain) {
		info = "completing power domain ";
		callback = dev->pm_domain->ops.complete;
	} else if (dev->type && dev->type->pm) {
		info = "completing type ";
		callback = dev->type->pm->complete;
	} else if (dev->class && dev->class->pm) {
		info = "completing class ";
		callback = dev->class->pm->complete;
	} else if (dev->bus && dev->bus->pm) {
		info = "completing bus ";
		callback = dev->bus->pm->complete;
	}

	if (!callback && dev->driver && dev->driver->pm) {
		info = "completing driver ";
		callback = dev->driver->pm->complete;
	}

	if (callback) {
		pm_dev_dbg(dev, state, info);
		callback(dev);
	}

	device_unlock(dev);

	pm_runtime_put(dev);
}

/**
 * dpm_complete - Complete a PM transition for all non-sysdev devices.
 * @state: PM transition of the system being carried out.
 *
 * Execute the ->complete() callbacks for all devices whose PM status is not
 * DPM_ON (this allows new devices to be registered).
 */
void dpm_complete(pm_message_t state)
{
	struct list_head list;

	trace_suspend_resume(TPS("dpm_complete"), state.event, true);
	might_sleep();

	INIT_LIST_HEAD(&list);
	mutex_lock(&dpm_list_mtx);
	while (!list_empty(&dpm_prepared_list)) {
		struct device *dev = to_device(dpm_prepared_list.prev);

		get_device(dev);
		dev->power.is_prepared = false;
		list_move(&dev->power.entry, &list);
		mutex_unlock(&dpm_list_mtx);

		trace_device_pm_callback_start(dev, "", state.event);
		device_complete(dev, state);
		trace_device_pm_callback_end(dev, 0);

		mutex_lock(&dpm_list_mtx);
		put_device(dev);
	}
	list_splice(&list, &dpm_list);
	mutex_unlock(&dpm_list_mtx);

	/* Allow device probing and trigger re-probing of deferred devices */
	device_unblock_probing();
	trace_suspend_resume(TPS("dpm_complete"), state.event, false);
}

/**
 * dpm_resume_end - Execute "resume" callbacks and complete system transition.
 * @state: PM transition of the system being carried out.
 *
 * Execute "resume" callbacks for all devices and complete the PM transition of
 * the system.
 */
void dpm_resume_end(pm_message_t state)
{
	dpm_resume(state);
	dpm_complete(state);
}
EXPORT_SYMBOL_GPL(dpm_resume_end);


/*------------------------- Suspend routines -------------------------*/

/**
 * resume_event - Return a "resume" message for given "suspend" sleep state.
 * @sleep_state: PM message representing a sleep state.
 *
 * Return a PM message representing the resume event corresponding to given
 * sleep state.
 */
static pm_message_t resume_event(pm_message_t sleep_state)
{
	switch (sleep_state.event) {
	case PM_EVENT_SUSPEND:
		return PMSG_RESUME;
	case PM_EVENT_FREEZE:
	case PM_EVENT_QUIESCE:
		return PMSG_RECOVER;
	case PM_EVENT_HIBERNATE:
		return PMSG_RESTORE;
	}
	return PMSG_ON;
}

static void dpm_superior_set_must_resume(struct device *dev)
{
	struct device_link *link;
	int idx;

	if (dev->parent)
		dev->parent->power.must_resume = true;

	idx = device_links_read_lock();

	list_for_each_entry_rcu(link, &dev->links.suppliers, c_node)
		link->supplier->power.must_resume = true;

	device_links_read_unlock(idx);
}

static pm_callback_t dpm_subsys_suspend_noirq_cb(struct device *dev,
						 pm_message_t state,
						 const char **info_p)
{
	pm_callback_t callback;
	const char *info;

	if (dev->pm_domain) {
		info = "noirq power domain ";
		callback = pm_noirq_op(&dev->pm_domain->ops, state);
	} else if (dev->type && dev->type->pm) {
		info = "noirq type ";
		callback = pm_noirq_op(dev->type->pm, state);
	} else if (dev->class && dev->class->pm) {
		info = "noirq class ";
		callback = pm_noirq_op(dev->class->pm, state);
	} else if (dev->bus && dev->bus->pm) {
		info = "noirq bus ";
		callback = pm_noirq_op(dev->bus->pm, state);
	} else {
		return NULL;
	}

	if (info_p)
		*info_p = info;

	return callback;
}

static bool device_must_resume(struct device *dev, pm_message_t state,
			       bool no_subsys_suspend_noirq)
{
	pm_message_t resume_msg = resume_event(state);

	/*
	 * If all of the device driver's "noirq", "late" and "early" callbacks
	 * are invoked directly by the core, the decision to allow the device to
	 * stay in suspend can be based on its current runtime PM status and its
	 * wakeup settings.
	 */
	if (no_subsys_suspend_noirq &&
	    !dpm_subsys_suspend_late_cb(dev, state, NULL) &&
	    !dpm_subsys_resume_early_cb(dev, resume_msg, NULL) &&
	    !dpm_subsys_resume_noirq_cb(dev, resume_msg, NULL))
		return !pm_runtime_status_suspended(dev) &&
			(resume_msg.event != PM_EVENT_RESUME ||
			 (device_can_wakeup(dev) && !device_may_wakeup(dev)));

	/*
	 * The only safe strategy here is to require that if the device may not
	 * be left in suspend, resume callbacks must be invoked for it.
	 */
	return !dev->power.may_skip_resume;
}

/**
 * __device_suspend_noirq - Execute a "noirq suspend" callback for given device.
 * @dev: Device to handle.
 * @state: PM transition of the system being carried out.
 * @async: If true, the device is being suspended asynchronously.
 *
 * The driver of @dev will not receive interrupts while this function is being
 * executed.
 */
static int __device_suspend_noirq(struct device *dev, pm_message_t state, bool async)
{
	pm_callback_t callback;
	const char *info;
	bool no_subsys_cb = false;
	int error = 0;

	TRACE_DEVICE(dev);
	TRACE_SUSPEND(0);

	dpm_wait_for_subordinate(dev, async);

	if (async_error)
		goto Complete;

	if (pm_wakeup_pending()) {
		async_error = -EBUSY;
		goto Complete;
	}

	if (dev->power.syscore || dev->power.direct_complete)
		goto Complete;

	callback = dpm_subsys_suspend_noirq_cb(dev, state, &info);
	if (callback)
		goto Run;

	no_subsys_cb = !dpm_subsys_suspend_late_cb(dev, state, NULL);

	if (dev_pm_smart_suspend_and_suspended(dev) && no_subsys_cb)
		goto Skip;

	if (dev->driver && dev->driver->pm) {
		info = "noirq driver ";
		callback = pm_noirq_op(dev->driver->pm, state);
	}

Run:
	error = dpm_run_callback(callback, dev, state, info);

	if (error) {
		log_suspend_abort_reason(
			"Callback failed on %s in %pS returned %d",
			dev_name(dev), callback, error);
		async_error = error;
		goto Complete;
	}

Skip:
	dev->power.is_noirq_suspended = true;

	if (dev_pm_test_driver_flags(dev, DPM_FLAG_LEAVE_SUSPENDED)) {
		dev->power.must_resume = dev->power.must_resume ||
				atomic_read(&dev->power.usage_count) > 1 ||
				device_must_resume(dev, state, no_subsys_cb);
	} else {
		dev->power.must_resume = true;
	}

	if (dev->power.must_resume)
		dpm_superior_set_must_resume(dev);

Complete:
	complete_all(&dev->power.completion);
	TRACE_SUSPEND(error);
	return error;
}

static void async_suspend_noirq(void *data, async_cookie_t cookie)
{
	struct device *dev = (struct device *)data;
	int error;

	error = __device_suspend_noirq(dev, pm_transition, true);
	if (error) {
		dpm_save_failed_dev(dev_name(dev));
		pm_dev_err(dev, pm_transition, " async", error);
	}

	put_device(dev);
}

static int device_suspend_noirq(struct device *dev)
{
	reinit_completion(&dev->power.completion);

	if (is_async(dev)) {
		get_device(dev);
		async_schedule(async_suspend_noirq, dev);
		return 0;
	}
	return __device_suspend_noirq(dev, pm_transition, false);
}

void dpm_noirq_begin(void)
{
	cpuidle_pause();
	device_wakeup_arm_wake_irqs();
	suspend_device_irqs();
}

int dpm_noirq_suspend_devices(pm_message_t state)
{
	ktime_t starttime = ktime_get();
	int error = 0;

	trace_suspend_resume(TPS("dpm_suspend_noirq"), state.event, true);
	mutex_lock(&dpm_list_mtx);
	pm_transition = state;
	async_error = 0;

	while (!list_empty(&dpm_late_early_list)) {
		struct device *dev = to_device(dpm_late_early_list.prev);

		get_device(dev);
		mutex_unlock(&dpm_list_mtx);

		error = device_suspend_noirq(dev);

		mutex_lock(&dpm_list_mtx);
		if (error) {
			pm_dev_err(dev, state, " noirq", error);
			dpm_save_failed_dev(dev_name(dev));
			put_device(dev);
			break;
		}
		if (!list_empty(&dev->power.entry))
			list_move(&dev->power.entry, &dpm_noirq_list);
		put_device(dev);

		if (async_error)
			break;
	}
	mutex_unlock(&dpm_list_mtx);
	async_synchronize_full();
	if (!error)
		error = async_error;

	if (error) {
		suspend_stats.failed_suspend_noirq++;
		dpm_save_failed_step(SUSPEND_SUSPEND_NOIRQ);
	}
	dpm_show_time(starttime, state, error, "noirq");
	trace_suspend_resume(TPS("dpm_suspend_noirq"), state.event, false);
	return error;
}

/**
 * dpm_suspend_noirq - Execute "noirq suspend" callbacks for all devices.
 * @state: PM transition of the system being carried out.
 *
 * Prevent device drivers' interrupt handlers from being called and invoke
 * "noirq" suspend callbacks for all non-sysdev devices.
 */
int dpm_suspend_noirq(pm_message_t state)
{
	int ret;

	dpm_noirq_begin();
	ret = dpm_noirq_suspend_devices(state);
	if (ret)
		dpm_resume_noirq(resume_event(state));

	return ret;
}

static void dpm_propagate_wakeup_to_parent(struct device *dev)
{
	struct device *parent = dev->parent;

	if (!parent)
		return;

	spin_lock_irq(&parent->power.lock);

	if (dev->power.wakeup_path && !parent->power.ignore_children)
		parent->power.wakeup_path = true;

	spin_unlock_irq(&parent->power.lock);
}

static pm_callback_t dpm_subsys_suspend_late_cb(struct device *dev,
						pm_message_t state,
						const char **info_p)
{
	pm_callback_t callback;
	const char *info;

	if (dev->pm_domain) {
		info = "late power domain ";
		callback = pm_late_early_op(&dev->pm_domain->ops, state);
	} else if (dev->type && dev->type->pm) {
		info = "late type ";
		callback = pm_late_early_op(dev->type->pm, state);
	} else if (dev->class && dev->class->pm) {
		info = "late class ";
		callback = pm_late_early_op(dev->class->pm, state);
	} else if (dev->bus && dev->bus->pm) {
		info = "late bus ";
		callback = pm_late_early_op(dev->bus->pm, state);
	} else {
		return NULL;
	}

	if (info_p)
		*info_p = info;

	return callback;
}

/**
 * __device_suspend_late - Execute a "late suspend" callback for given device.
 * @dev: Device to handle.
 * @state: PM transition of the system being carried out.
 * @async: If true, the device is being suspended asynchronously.
 *
 * Runtime PM is disabled for @dev while this function is being executed.
 */
static int __device_suspend_late(struct device *dev, pm_message_t state, bool async)
{
	pm_callback_t callback;
	const char *info;
	int error = 0;

	TRACE_DEVICE(dev);
	TRACE_SUSPEND(0);

	__pm_runtime_disable(dev, false);

	dpm_wait_for_subordinate(dev, async);

	if (async_error)
		goto Complete;

	if (pm_wakeup_pending()) {
		async_error = -EBUSY;
		goto Complete;
	}

	if (dev->power.syscore || dev->power.direct_complete)
		goto Complete;

	callback = dpm_subsys_suspend_late_cb(dev, state, &info);
	if (callback)
		goto Run;

	if (dev_pm_smart_suspend_and_suspended(dev) &&
	    !dpm_subsys_suspend_noirq_cb(dev, state, NULL))
		goto Skip;

	if (dev->driver && dev->driver->pm) {
		info = "late driver ";
		callback = pm_late_early_op(dev->driver->pm, state);
	}

Run:
	error = dpm_run_callback(callback, dev, state, info);
	if (error) {
		async_error = error;
		goto Complete;
	}
	dpm_propagate_wakeup_to_parent(dev);

Skip:
	dev->power.is_late_suspended = true;

Complete:
	TRACE_SUSPEND(error);
	complete_all(&dev->power.completion);
	return error;
}

static void async_suspend_late(void *data, async_cookie_t cookie)
{
	struct device *dev = (struct device *)data;
	int error;

	error = __device_suspend_late(dev, pm_transition, true);
	if (error) {
		dpm_save_failed_dev(dev_name(dev));
		pm_dev_err(dev, pm_transition, " async", error);
	}
	put_device(dev);
}

static int device_suspend_late(struct device *dev)
{
	reinit_completion(&dev->power.completion);

	if (is_async(dev)) {
		get_device(dev);
		async_schedule(async_suspend_late, dev);
		return 0;
	}

	return __device_suspend_late(dev, pm_transition, false);
}

/**
 * dpm_suspend_late - Execute "late suspend" callbacks for all devices.
 * @state: PM transition of the system being carried out.
 */
int dpm_suspend_late(pm_message_t state)
{
	ktime_t starttime = ktime_get();
	int error = 0;

	trace_suspend_resume(TPS("dpm_suspend_late"), state.event, true);
	mutex_lock(&dpm_list_mtx);
	pm_transition = state;
	async_error = 0;

	while (!list_empty(&dpm_suspended_list)) {
		struct device *dev = to_device(dpm_suspended_list.prev);

		get_device(dev);
		mutex_unlock(&dpm_list_mtx);

		error = device_suspend_late(dev);

		mutex_lock(&dpm_list_mtx);
		if (!list_empty(&dev->power.entry))
			list_move(&dev->power.entry, &dpm_late_early_list);

		if (error) {
			pm_dev_err(dev, state, " late", error);
			dpm_save_failed_dev(dev_name(dev));
			put_device(dev);
			break;
		}
		put_device(dev);

		if (async_error)
			break;
	}
	mutex_unlock(&dpm_list_mtx);
	async_synchronize_full();
	if (!error)
		error = async_error;
	if (error) {
		suspend_stats.failed_suspend_late++;
		dpm_save_failed_step(SUSPEND_SUSPEND_LATE);
		dpm_resume_early(resume_event(state));
	}
	dpm_show_time(starttime, state, error, "late");
	trace_suspend_resume(TPS("dpm_suspend_late"), state.event, false);
	return error;
}

/**
 * dpm_suspend_end - Execute "late" and "noirq" device suspend callbacks.
 * @state: PM transition of the system being carried out.
 */
int dpm_suspend_end(pm_message_t state)
{
	int error = dpm_suspend_late(state);
	if (error)
		return error;

	error = dpm_suspend_noirq(state);
	if (error) {
		dpm_resume_early(resume_event(state));
		return error;
	}

	return 0;
}
EXPORT_SYMBOL_GPL(dpm_suspend_end);

/**
 * legacy_suspend - Execute a legacy (bus or class) suspend callback for device.
 * @dev: Device to suspend.
 * @state: PM transition of the system being carried out.
 * @cb: Suspend callback to execute.
 * @info: string description of caller.
 */
static int legacy_suspend(struct device *dev, pm_message_t state,
			  int (*cb)(struct device *dev, pm_message_t state),
			  const char *info)
{
	int error;
	ktime_t calltime;

	calltime = initcall_debug_start(dev, cb);

	trace_device_pm_callback_start(dev, info, state.event);
	error = cb(dev, state);
	trace_device_pm_callback_end(dev, error);
	suspend_report_result(cb, error);

	initcall_debug_report(dev, calltime, cb, error);

	return error;
}

static void dpm_clear_superiors_direct_complete(struct device *dev)
{
	struct device_link *link;
	int idx;

	if (dev->parent) {
		spin_lock_irq(&dev->parent->power.lock);
		dev->parent->power.direct_complete = false;
		spin_unlock_irq(&dev->parent->power.lock);
	}

	idx = device_links_read_lock();

	list_for_each_entry_rcu(link, &dev->links.suppliers, c_node) {
		spin_lock_irq(&link->supplier->power.lock);
		link->supplier->power.direct_complete = false;
		spin_unlock_irq(&link->supplier->power.lock);
	}

	device_links_read_unlock(idx);
}

/**
 * __device_suspend - Execute "suspend" callbacks for given device.
 * @dev: Device to handle.
 * @state: PM transition of the system being carried out.
 * @async: If true, the device is being suspended asynchronously.
 */
static int __device_suspend(struct device *dev, pm_message_t state, bool async)
{
	pm_callback_t callback = NULL;
	const char *info = NULL;
	int error = 0;
	DECLARE_DPM_WATCHDOG_ON_STACK(wd);

	TRACE_DEVICE(dev);
	TRACE_SUSPEND(0);

	dpm_wait_for_subordinate(dev, async);

	if (async_error) {
		dev->power.direct_complete = false;
		goto Complete;
	}

	/*
	 * If a device configured to wake up the system from sleep states
	 * has been suspended at run time and there's a resume request pending
	 * for it, this is equivalent to the device signaling wakeup, so the
	 * system suspend operation should be aborted.
	 */
	if (pm_runtime_barrier(dev) && device_may_wakeup(dev))
		pm_wakeup_event(dev, 0);

	if (pm_wakeup_pending()) {
		dev->power.direct_complete = false;
		async_error = -EBUSY;
		goto Complete;
	}

	if (dev->power.syscore)
		goto Complete;

	/* Avoid direct_complete to let wakeup_path propagate. */
	if (device_may_wakeup(dev) || dev->power.wakeup_path)
		dev->power.direct_complete = false;

	if (dev->power.direct_complete) {
		if (pm_runtime_status_suspended(dev)) {
			pm_runtime_disable(dev);
			if (pm_runtime_status_suspended(dev))
				goto Complete;

			pm_runtime_enable(dev);
		}
		dev->power.direct_complete = false;
	}

	dev->power.may_skip_resume = false;
	dev->power.must_resume = false;

	dpm_watchdog_set(&wd, dev);
	device_lock(dev);

	if (dev->pm_domain) {
		info = "power domain ";
		callback = pm_op(&dev->pm_domain->ops, state);
		goto Run;
	}

	if (dev->type && dev->type->pm) {
		info = "type ";
		callback = pm_op(dev->type->pm, state);
		goto Run;
	}

	if (dev->class && dev->class->pm) {
		info = "class ";
		callback = pm_op(dev->class->pm, state);
		goto Run;
	}

	if (dev->bus) {
		if (dev->bus->pm) {
			info = "bus ";
			callback = pm_op(dev->bus->pm, state);
		} else if (dev->bus->suspend) {
			pm_dev_dbg(dev, state, "legacy bus ");
			error = legacy_suspend(dev, state, dev->bus->suspend,
						"legacy bus ");
			goto End;
		}
	}

 Run:
	if (!callback && dev->driver && dev->driver->pm) {
		info = "driver ";
		callback = pm_op(dev->driver->pm, state);
	}

	error = dpm_run_callback(callback, dev, state, info);

 End:
	if (!error) {
		dev->power.is_suspended = true;
		if (device_may_wakeup(dev))
			dev->power.wakeup_path = true;

		dpm_propagate_wakeup_to_parent(dev);
		dpm_clear_superiors_direct_complete(dev);
	} else {
		log_suspend_abort_reason(
			"Callback failed on %s in %pS returned %d",
			dev_name(dev), callback, error);
	}

	device_unlock(dev);
	dpm_watchdog_clear(&wd);

 Complete:
	if (error)
		async_error = error;

	complete_all(&dev->power.completion);
	TRACE_SUSPEND(error);
	return error;
}

static void async_suspend(void *data, async_cookie_t cookie)
{
	struct device *dev = (struct device *)data;
	int error;

	error = __device_suspend(dev, pm_transition, true);
	if (error) {
		dpm_save_failed_dev(dev_name(dev));
		pm_dev_err(dev, pm_transition, " async", error);
	}

	put_device(dev);
}

static int device_suspend(struct device *dev)
{
	reinit_completion(&dev->power.completion);

	if (is_async(dev)) {
		get_device(dev);
		async_schedule(async_suspend, dev);
		return 0;
	}

	return __device_suspend(dev, pm_transition, false);
}

/**
 * dpm_suspend - Execute "suspend" callbacks for all non-sysdev devices.
 * @state: PM transition of the system being carried out.
 */
int dpm_suspend(pm_message_t state)
{
	ktime_t starttime = ktime_get();
	int error = 0;

	trace_suspend_resume(TPS("dpm_suspend"), state.event, true);
	might_sleep();

	cpufreq_suspend();

	mutex_lock(&dpm_list_mtx);
	pm_transition = state;
	async_error = 0;
	while (!list_empty(&dpm_prepared_list)) {
		struct device *dev = to_device(dpm_prepared_list.prev);

		get_device(dev);
		mutex_unlock(&dpm_list_mtx);

		error = device_suspend(dev);

		mutex_lock(&dpm_list_mtx);
		if (error) {
			pm_dev_err(dev, state, "", error);
			dpm_save_failed_dev(dev_name(dev));
			put_device(dev);
			break;
		}
		if (!list_empty(&dev->power.entry))
			list_move(&dev->power.entry, &dpm_suspended_list);
		put_device(dev);
		if (async_error)
			break;
	}
	mutex_unlock(&dpm_list_mtx);
	async_synchronize_full();
	if (!error)
		error = async_error;
	if (error) {
		suspend_stats.failed_suspend++;
		dpm_save_failed_step(SUSPEND_SUSPEND);
	}
	dpm_show_time(starttime, state, error, NULL);
	trace_suspend_resume(TPS("dpm_suspend"), state.event, false);
	return error;
}

/**
 * device_prepare - Prepare a device for system power transition.
 * @dev: Device to handle.
 * @state: PM transition of the system being carried out.
 *
 * Execute the ->prepare() callback(s) for given device.  No new children of the
 * device may be registered after this function has returned.
 */
static int device_prepare(struct device *dev, pm_message_t state)
{
	int (*callback)(struct device *) = NULL;
	int ret = 0;

	if (dev->power.syscore)
		return 0;

	WARN_ON(!pm_runtime_enabled(dev) &&
		dev_pm_test_driver_flags(dev, DPM_FLAG_SMART_SUSPEND |
					      DPM_FLAG_LEAVE_SUSPENDED));

	/*
	 * If a device's parent goes into runtime suspend at the wrong time,
	 * it won't be possible to resume the device.  To prevent this we
	 * block runtime suspend here, during the prepare phase, and allow
	 * it again during the complete phase.
	 */
	pm_runtime_get_noresume(dev);

	device_lock(dev);

	dev->power.wakeup_path = false;

	if (dev->power.no_pm_callbacks)
		goto unlock;

	if (dev->pm_domain)
		callback = dev->pm_domain->ops.prepare;
	else if (dev->type && dev->type->pm)
		callback = dev->type->pm->prepare;
	else if (dev->class && dev->class->pm)
		callback = dev->class->pm->prepare;
	else if (dev->bus && dev->bus->pm)
		callback = dev->bus->pm->prepare;

	if (!callback && dev->driver && dev->driver->pm)
		callback = dev->driver->pm->prepare;

	if (callback)
		ret = callback(dev);

unlock:
	device_unlock(dev);

	if (ret < 0) {
		suspend_report_result(callback, ret);
		pm_runtime_put(dev);
		return ret;
	}
	/*
	 * A positive return value from ->prepare() means "this device appears
	 * to be runtime-suspended and its state is fine, so if it really is
	 * runtime-suspended, you can leave it in that state provided that you
	 * will do the same thing with all of its descendants".  This only
	 * applies to suspend transitions, however.
	 */
	spin_lock_irq(&dev->power.lock);
	dev->power.direct_complete = state.event == PM_EVENT_SUSPEND &&
		((pm_runtime_suspended(dev) && ret > 0) ||
		 dev->power.no_pm_callbacks) &&
		!dev_pm_test_driver_flags(dev, DPM_FLAG_NEVER_SKIP);
	spin_unlock_irq(&dev->power.lock);
	return 0;
}

/**
 * dpm_prepare - Prepare all non-sysdev devices for a system PM transition.
 * @state: PM transition of the system being carried out.
 *
 * Execute the ->prepare() callback(s) for all devices.
 */
int dpm_prepare(pm_message_t state)
{
	int error = 0;

	trace_suspend_resume(TPS("dpm_prepare"), state.event, true);
	might_sleep();

	/*
	 * Give a chance for the known devices to complete their probes, before
	 * disable probing of devices. This sync point is important at least
	 * at boot time + hibernation restore.
	 */
	wait_for_device_probe();
	/*
	 * It is unsafe if probing of devices will happen during suspend or
	 * hibernation and system behavior will be unpredictable in this case.
	 * So, let's prohibit device's probing here and defer their probes
	 * instead. The normal behavior will be restored in dpm_complete().
	 */
	device_block_probing();

	mutex_lock(&dpm_list_mtx);
	while (!list_empty(&dpm_list)) {
		struct device *dev = to_device(dpm_list.next);

		get_device(dev);
		mutex_unlock(&dpm_list_mtx);

		trace_device_pm_callback_start(dev, "", state.event);
		error = device_prepare(dev, state);
		trace_device_pm_callback_end(dev, error);

		mutex_lock(&dpm_list_mtx);
		if (error) {
			if (error == -EAGAIN) {
				put_device(dev);
				error = 0;
				continue;
			}
			printk(KERN_INFO "PM: Device %s not prepared "
				"for power transition: code %d\n",
				dev_name(dev), error);
<<<<<<< HEAD
			log_suspend_abort_reason(
				"Device %s not prepared for power transition: "
				"code %d",
				dev_name(dev), error);
=======
			dpm_save_failed_dev(dev_name(dev));
>>>>>>> c9bd1012
			put_device(dev);
			break;
		}
		dev->power.is_prepared = true;
		if (!list_empty(&dev->power.entry))
			list_move_tail(&dev->power.entry, &dpm_prepared_list);
		put_device(dev);
	}
	mutex_unlock(&dpm_list_mtx);
	trace_suspend_resume(TPS("dpm_prepare"), state.event, false);
	return error;
}

/**
 * dpm_suspend_start - Prepare devices for PM transition and suspend them.
 * @state: PM transition of the system being carried out.
 *
 * Prepare all non-sysdev devices for system PM transition and execute "suspend"
 * callbacks for them.
 */
int dpm_suspend_start(pm_message_t state)
{
	int error;

	error = dpm_prepare(state);
	if (error) {
		suspend_stats.failed_prepare++;
		dpm_save_failed_step(SUSPEND_PREPARE);
	} else
		error = dpm_suspend(state);
	return error;
}
EXPORT_SYMBOL_GPL(dpm_suspend_start);

void __suspend_report_result(const char *function, void *fn, int ret)
{
	if (ret)
		printk(KERN_ERR "%s(): %pF returns %d\n", function, fn, ret);
}
EXPORT_SYMBOL_GPL(__suspend_report_result);

/**
 * device_pm_wait_for_dev - Wait for suspend/resume of a device to complete.
 * @dev: Device to wait for.
 * @subordinate: Device that needs to wait for @dev.
 */
int device_pm_wait_for_dev(struct device *subordinate, struct device *dev)
{
	dpm_wait(dev, subordinate->power.async_suspend);
	return async_error;
}
EXPORT_SYMBOL_GPL(device_pm_wait_for_dev);

/**
 * dpm_for_each_dev - device iterator.
 * @data: data for the callback.
 * @fn: function to be called for each device.
 *
 * Iterate over devices in dpm_list, and call @fn for each device,
 * passing it @data.
 */
void dpm_for_each_dev(void *data, void (*fn)(struct device *, void *))
{
	struct device *dev;

	if (!fn)
		return;

	device_pm_lock();
	list_for_each_entry(dev, &dpm_list, power.entry)
		fn(dev, data);
	device_pm_unlock();
}
EXPORT_SYMBOL_GPL(dpm_for_each_dev);

static bool pm_ops_is_empty(const struct dev_pm_ops *ops)
{
	if (!ops)
		return true;

	return !ops->prepare &&
	       !ops->suspend &&
	       !ops->suspend_late &&
	       !ops->suspend_noirq &&
	       !ops->resume_noirq &&
	       !ops->resume_early &&
	       !ops->resume &&
	       !ops->complete;
}

void device_pm_check_callbacks(struct device *dev)
{
	spin_lock_irq(&dev->power.lock);
	dev->power.no_pm_callbacks =
		(!dev->bus || (pm_ops_is_empty(dev->bus->pm) &&
		 !dev->bus->suspend && !dev->bus->resume)) &&
		(!dev->class || pm_ops_is_empty(dev->class->pm)) &&
		(!dev->type || pm_ops_is_empty(dev->type->pm)) &&
		(!dev->pm_domain || pm_ops_is_empty(&dev->pm_domain->ops)) &&
		(!dev->driver || (pm_ops_is_empty(dev->driver->pm) &&
		 !dev->driver->suspend && !dev->driver->resume));
	spin_unlock_irq(&dev->power.lock);
}

bool dev_pm_smart_suspend_and_suspended(struct device *dev)
{
	return dev_pm_test_driver_flags(dev, DPM_FLAG_SMART_SUSPEND) &&
		pm_runtime_status_suspended(dev);
}<|MERGE_RESOLUTION|>--- conflicted
+++ resolved
@@ -2033,14 +2033,11 @@
 			printk(KERN_INFO "PM: Device %s not prepared "
 				"for power transition: code %d\n",
 				dev_name(dev), error);
-<<<<<<< HEAD
 			log_suspend_abort_reason(
 				"Device %s not prepared for power transition: "
 				"code %d",
 				dev_name(dev), error);
-=======
 			dpm_save_failed_dev(dev_name(dev));
->>>>>>> c9bd1012
 			put_device(dev);
 			break;
 		}
