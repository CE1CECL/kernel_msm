/*
 * drivers/base/power/wakeup.c - System wakeup events framework
 *
 * Copyright (c) 2010 Rafael J. Wysocki <rjw@sisk.pl>, Novell Inc.
 *
 * This file is released under the GPLv2.
 */

#include <linux/device.h>
#include <linux/slab.h>
#include <linux/sched/signal.h>
#include <linux/capability.h>
#include <linux/export.h>
#include <linux/suspend.h>
#include <linux/seq_file.h>
#include <linux/debugfs.h>
#include <linux/pm_wakeirq.h>
#include <linux/types.h>
#include <trace/events/power.h>
#include <linux/irq.h>
#include <linux/interrupt.h>
#include <linux/irqdesc.h>
#include <linux/wakeup_reason.h>

#include "power.h"

#ifndef CONFIG_SUSPEND
suspend_state_t pm_suspend_target_state;
#define pm_suspend_target_state	(PM_SUSPEND_ON)
#endif

/*
 * If set, the suspend/hibernate code will abort transitions to a sleep state
 * if wakeup events are registered during or immediately before the transition.
 */
bool events_check_enabled __read_mostly;

/* First wakeup IRQ seen by the kernel in the last cycle. */
unsigned int pm_wakeup_irq __read_mostly;

/* If greater than 0 and the system is suspending, terminate the suspend. */
static atomic_t pm_abort_suspend __read_mostly;

/*
 * Combined counters of registered wakeup events and wakeup events in progress.
 * They need to be modified together atomically, so it's better to use one
 * atomic variable to hold them both.
 */
static atomic_t combined_event_count = ATOMIC_INIT(0);

#define IN_PROGRESS_BITS	(sizeof(int) * 4)
#define MAX_IN_PROGRESS		((1 << IN_PROGRESS_BITS) - 1)

static void split_counters(unsigned int *cnt, unsigned int *inpr)
{
	unsigned int comb = atomic_read(&combined_event_count);

	*cnt = (comb >> IN_PROGRESS_BITS);
	*inpr = comb & MAX_IN_PROGRESS;
}

/* A preserved old value of the events counter. */
static unsigned int saved_count;

static DEFINE_RAW_SPINLOCK(events_lock);

static void pm_wakeup_timer_fn(struct timer_list *t);

static LIST_HEAD(wakeup_sources);

static DECLARE_WAIT_QUEUE_HEAD(wakeup_count_wait_queue);

DEFINE_STATIC_SRCU(wakeup_srcu);

static struct wakeup_source deleted_ws = {
	.name = "deleted",
	.lock =  __SPIN_LOCK_UNLOCKED(deleted_ws.lock),
};

static DEFINE_IDA(wakeup_ida);

/**
 * wakeup_source_create - Create a struct wakeup_source object.
 * @name: Name of the new wakeup source.
 */
struct wakeup_source *wakeup_source_create(const char *name)
{
	struct wakeup_source *ws;
	const char *ws_name;
	int id;

	ws = kzalloc(sizeof(*ws), GFP_KERNEL);
	if (!ws)
		goto err_ws;

	ws_name = kstrdup_const(name, GFP_KERNEL);
	if (!ws_name)
		goto err_name;
	ws->name = ws_name;

	id = ida_alloc(&wakeup_ida, GFP_KERNEL);
	if (id < 0)
		goto err_id;
	ws->id = id;

	return ws;

err_id:
	kfree_const(ws->name);
err_name:
	kfree(ws);
err_ws:
	return NULL;
}
EXPORT_SYMBOL_GPL(wakeup_source_create);

/*
 * Record wakeup_source statistics being deleted into a dummy wakeup_source.
 */
static void wakeup_source_record(struct wakeup_source *ws)
{
	unsigned long flags;

	spin_lock_irqsave(&deleted_ws.lock, flags);

	if (ws->event_count) {
		deleted_ws.total_time =
			ktime_add(deleted_ws.total_time, ws->total_time);
		deleted_ws.prevent_sleep_time =
			ktime_add(deleted_ws.prevent_sleep_time,
				  ws->prevent_sleep_time);
		deleted_ws.max_time =
			ktime_compare(deleted_ws.max_time, ws->max_time) > 0 ?
				deleted_ws.max_time : ws->max_time;
		deleted_ws.event_count += ws->event_count;
		deleted_ws.active_count += ws->active_count;
		deleted_ws.relax_count += ws->relax_count;
		deleted_ws.expire_count += ws->expire_count;
		deleted_ws.wakeup_count += ws->wakeup_count;
	}

	spin_unlock_irqrestore(&deleted_ws.lock, flags);
}

static void wakeup_source_free(struct wakeup_source *ws)
{
	ida_free(&wakeup_ida, ws->id);
	kfree_const(ws->name);
	kfree(ws);
}

/**
 * wakeup_source_destroy - Destroy a struct wakeup_source object.
 * @ws: Wakeup source to destroy.
 *
 * Use only for wakeup source objects created with wakeup_source_create().
 */
void wakeup_source_destroy(struct wakeup_source *ws)
{
	if (!ws)
		return;

	__pm_relax(ws);
	wakeup_source_record(ws);
	wakeup_source_free(ws);
}
EXPORT_SYMBOL_GPL(wakeup_source_destroy);

/**
 * wakeup_source_add - Add given object to the list of wakeup sources.
 * @ws: Wakeup source object to add to the list.
 */
void wakeup_source_add(struct wakeup_source *ws)
{
	unsigned long flags;

	if (WARN_ON(!ws))
		return;

	spin_lock_init(&ws->lock);
	timer_setup(&ws->timer, pm_wakeup_timer_fn, 0);
	ws->active = false;

	raw_spin_lock_irqsave(&events_lock, flags);
	list_add_rcu(&ws->entry, &wakeup_sources);
	raw_spin_unlock_irqrestore(&events_lock, flags);
}
EXPORT_SYMBOL_GPL(wakeup_source_add);

/**
 * wakeup_source_remove - Remove given object from the wakeup sources list.
 * @ws: Wakeup source object to remove from the list.
 */
void wakeup_source_remove(struct wakeup_source *ws)
{
	unsigned long flags;

	if (WARN_ON(!ws))
		return;

	raw_spin_lock_irqsave(&events_lock, flags);
	list_del_rcu(&ws->entry);
	raw_spin_unlock_irqrestore(&events_lock, flags);
	synchronize_srcu(&wakeup_srcu);

	del_timer_sync(&ws->timer);
	/*
	 * Clear timer.function to make wakeup_source_not_registered() treat
	 * this wakeup source as not registered.
	 */
	ws->timer.function = NULL;
}
EXPORT_SYMBOL_GPL(wakeup_source_remove);

/**
 * wakeup_source_register - Create wakeup source and add it to the list.
 * @dev: Device this wakeup source is associated with (or NULL if virtual).
 * @name: Name of the wakeup source to register.
 */
struct wakeup_source *wakeup_source_register(struct device *dev,
					     const char *name)
{
	struct wakeup_source *ws;
	int ret;

	ws = wakeup_source_create(name);
	if (ws) {
		if (!dev || device_is_registered(dev)) {
			ret = wakeup_source_sysfs_add(dev, ws);
			if (ret) {
				wakeup_source_free(ws);
				return NULL;
			}
		}
		wakeup_source_add(ws);
	}
	return ws;
}
EXPORT_SYMBOL_GPL(wakeup_source_register);

/**
 * wakeup_source_unregister - Remove wakeup source from the list and remove it.
 * @ws: Wakeup source object to unregister.
 */
void wakeup_source_unregister(struct wakeup_source *ws)
{
	if (ws) {
		wakeup_source_remove(ws);
<<<<<<< HEAD
		wakeup_source_sysfs_remove(ws);
=======
		if (ws->dev)
			wakeup_source_sysfs_remove(ws);

>>>>>>> 9033d72d
		wakeup_source_destroy(ws);
	}
}
EXPORT_SYMBOL_GPL(wakeup_source_unregister);

/**
 * device_wakeup_attach - Attach a wakeup source object to a device object.
 * @dev: Device to handle.
 * @ws: Wakeup source object to attach to @dev.
 *
 * This causes @dev to be treated as a wakeup device.
 */
static int device_wakeup_attach(struct device *dev, struct wakeup_source *ws)
{
	spin_lock_irq(&dev->power.lock);
	if (dev->power.wakeup) {
		spin_unlock_irq(&dev->power.lock);
		return -EEXIST;
	}
	dev->power.wakeup = ws;
	if (dev->power.wakeirq)
		device_wakeup_attach_irq(dev, dev->power.wakeirq);
	spin_unlock_irq(&dev->power.lock);
	return 0;
}

/**
 * device_wakeup_enable - Enable given device to be a wakeup source.
 * @dev: Device to handle.
 *
 * Create a wakeup source object, register it and attach it to @dev.
 */
int device_wakeup_enable(struct device *dev)
{
	struct wakeup_source *ws;
	int ret;

	if (!dev || !dev->power.can_wakeup)
		return -EINVAL;

	if (pm_suspend_target_state != PM_SUSPEND_ON)
		dev_dbg(dev, "Suspicious %s() during system transition!\n", __func__);

	ws = wakeup_source_register(dev, dev_name(dev));
	if (!ws)
		return -ENOMEM;

	ret = device_wakeup_attach(dev, ws);
	if (ret)
		wakeup_source_unregister(ws);

	return ret;
}
EXPORT_SYMBOL_GPL(device_wakeup_enable);

/**
 * device_wakeup_attach_irq - Attach a wakeirq to a wakeup source
 * @dev: Device to handle
 * @wakeirq: Device specific wakeirq entry
 *
 * Attach a device wakeirq to the wakeup source so the device
 * wake IRQ can be configured automatically for suspend and
 * resume.
 *
 * Call under the device's power.lock lock.
 */
void device_wakeup_attach_irq(struct device *dev,
			     struct wake_irq *wakeirq)
{
	struct wakeup_source *ws;

	ws = dev->power.wakeup;
	if (!ws)
		return;

	if (ws->wakeirq)
		dev_err(dev, "Leftover wakeup IRQ found, overriding\n");

	ws->wakeirq = wakeirq;
}

/**
 * device_wakeup_detach_irq - Detach a wakeirq from a wakeup source
 * @dev: Device to handle
 *
 * Removes a device wakeirq from the wakeup source.
 *
 * Call under the device's power.lock lock.
 */
void device_wakeup_detach_irq(struct device *dev)
{
	struct wakeup_source *ws;

	ws = dev->power.wakeup;
	if (ws)
		ws->wakeirq = NULL;
}

/**
 * device_wakeup_arm_wake_irqs(void)
 *
 * Itereates over the list of device wakeirqs to arm them.
 */
void device_wakeup_arm_wake_irqs(void)
{
	struct wakeup_source *ws;
	int srcuidx;

	srcuidx = srcu_read_lock(&wakeup_srcu);
	list_for_each_entry_rcu(ws, &wakeup_sources, entry)
		dev_pm_arm_wake_irq(ws->wakeirq);
	srcu_read_unlock(&wakeup_srcu, srcuidx);
}

/**
 * device_wakeup_disarm_wake_irqs(void)
 *
 * Itereates over the list of device wakeirqs to disarm them.
 */
void device_wakeup_disarm_wake_irqs(void)
{
	struct wakeup_source *ws;
	int srcuidx;

	srcuidx = srcu_read_lock(&wakeup_srcu);
	list_for_each_entry_rcu(ws, &wakeup_sources, entry)
		dev_pm_disarm_wake_irq(ws->wakeirq);
	srcu_read_unlock(&wakeup_srcu, srcuidx);
}

/**
 * device_wakeup_detach - Detach a device's wakeup source object from it.
 * @dev: Device to detach the wakeup source object from.
 *
 * After it returns, @dev will not be treated as a wakeup device any more.
 */
static struct wakeup_source *device_wakeup_detach(struct device *dev)
{
	struct wakeup_source *ws;

	spin_lock_irq(&dev->power.lock);
	ws = dev->power.wakeup;
	dev->power.wakeup = NULL;
	spin_unlock_irq(&dev->power.lock);
	return ws;
}

/**
 * device_wakeup_disable - Do not regard a device as a wakeup source any more.
 * @dev: Device to handle.
 *
 * Detach the @dev's wakeup source object from it, unregister this wakeup source
 * object and destroy it.
 */
int device_wakeup_disable(struct device *dev)
{
	struct wakeup_source *ws;

	if (!dev || !dev->power.can_wakeup)
		return -EINVAL;

	ws = device_wakeup_detach(dev);
	wakeup_source_unregister(ws);
	return 0;
}
EXPORT_SYMBOL_GPL(device_wakeup_disable);

/**
 * device_set_wakeup_capable - Set/reset device wakeup capability flag.
 * @dev: Device to handle.
 * @capable: Whether or not @dev is capable of waking up the system from sleep.
 *
 * If @capable is set, set the @dev's power.can_wakeup flag and add its
 * wakeup-related attributes to sysfs.  Otherwise, unset the @dev's
 * power.can_wakeup flag and remove its wakeup-related attributes from sysfs.
 *
 * This function may sleep and it can't be called from any context where
 * sleeping is not allowed.
 */
void device_set_wakeup_capable(struct device *dev, bool capable)
{
	if (!!dev->power.can_wakeup == !!capable)
		return;

	dev->power.can_wakeup = capable;
	if (device_is_registered(dev) && !list_empty(&dev->power.entry)) {
		if (capable) {
			int ret = wakeup_sysfs_add(dev);

			if (ret)
				dev_info(dev, "Wakeup sysfs attributes not added\n");
		} else {
			wakeup_sysfs_remove(dev);
		}
	}
}
EXPORT_SYMBOL_GPL(device_set_wakeup_capable);

/**
 * device_init_wakeup - Device wakeup initialization.
 * @dev: Device to handle.
 * @enable: Whether or not to enable @dev as a wakeup device.
 *
 * By default, most devices should leave wakeup disabled.  The exceptions are
 * devices that everyone expects to be wakeup sources: keyboards, power buttons,
 * possibly network interfaces, etc.  Also, devices that don't generate their
 * own wakeup requests but merely forward requests from one bus to another
 * (like PCI bridges) should have wakeup enabled by default.
 */
int device_init_wakeup(struct device *dev, bool enable)
{
	int ret = 0;

	if (!dev)
		return -EINVAL;

	if (enable) {
		device_set_wakeup_capable(dev, true);
		ret = device_wakeup_enable(dev);
	} else {
		device_wakeup_disable(dev);
		device_set_wakeup_capable(dev, false);
	}

	return ret;
}
EXPORT_SYMBOL_GPL(device_init_wakeup);

/**
 * device_set_wakeup_enable - Enable or disable a device to wake up the system.
 * @dev: Device to handle.
 */
int device_set_wakeup_enable(struct device *dev, bool enable)
{
	return enable ? device_wakeup_enable(dev) : device_wakeup_disable(dev);
}
EXPORT_SYMBOL_GPL(device_set_wakeup_enable);

/**
 * wakeup_source_not_registered - validate the given wakeup source.
 * @ws: Wakeup source to be validated.
 */
static bool wakeup_source_not_registered(struct wakeup_source *ws)
{
	/*
	 * Use timer struct to check if the given source is initialized
	 * by wakeup_source_add.
	 */
	return ws->timer.function != pm_wakeup_timer_fn;
}

/*
 * The functions below use the observation that each wakeup event starts a
 * period in which the system should not be suspended.  The moment this period
 * will end depends on how the wakeup event is going to be processed after being
 * detected and all of the possible cases can be divided into two distinct
 * groups.
 *
 * First, a wakeup event may be detected by the same functional unit that will
 * carry out the entire processing of it and possibly will pass it to user space
 * for further processing.  In that case the functional unit that has detected
 * the event may later "close" the "no suspend" period associated with it
 * directly as soon as it has been dealt with.  The pair of pm_stay_awake() and
 * pm_relax(), balanced with each other, is supposed to be used in such
 * situations.
 *
 * Second, a wakeup event may be detected by one functional unit and processed
 * by another one.  In that case the unit that has detected it cannot really
 * "close" the "no suspend" period associated with it, unless it knows in
 * advance what's going to happen to the event during processing.  This
 * knowledge, however, may not be available to it, so it can simply specify time
 * to wait before the system can be suspended and pass it as the second
 * argument of pm_wakeup_event().
 *
 * It is valid to call pm_relax() after pm_wakeup_event(), in which case the
 * "no suspend" period will be ended either by the pm_relax(), or by the timer
 * function executed when the timer expires, whichever comes first.
 */

/**
 * wakup_source_activate - Mark given wakeup source as active.
 * @ws: Wakeup source to handle.
 *
 * Update the @ws' statistics and, if @ws has just been activated, notify the PM
 * core of the event by incrementing the counter of of wakeup events being
 * processed.
 */
static void wakeup_source_activate(struct wakeup_source *ws)
{
	unsigned int cec;

	if (WARN_ONCE(wakeup_source_not_registered(ws),
			"unregistered wakeup source\n"))
		return;

	ws->active = true;
	ws->active_count++;
	ws->last_time = ktime_get();
	if (ws->autosleep_enabled)
		ws->start_prevent_time = ws->last_time;

	/* Increment the counter of events in progress. */
	cec = atomic_inc_return(&combined_event_count);

	trace_wakeup_source_activate(ws->name, cec);
}

/**
 * wakeup_source_report_event - Report wakeup event using the given source.
 * @ws: Wakeup source to report the event for.
 * @hard: If set, abort suspends in progress and wake up from suspend-to-idle.
 */
static void wakeup_source_report_event(struct wakeup_source *ws, bool hard)
{
	ws->event_count++;
	/* This is racy, but the counter is approximate anyway. */
	if (events_check_enabled)
		ws->wakeup_count++;

	if (!ws->active)
		wakeup_source_activate(ws);

	if (hard)
		pm_system_wakeup();
}

/**
 * __pm_stay_awake - Notify the PM core of a wakeup event.
 * @ws: Wakeup source object associated with the source of the event.
 *
 * It is safe to call this function from interrupt context.
 */
void __pm_stay_awake(struct wakeup_source *ws)
{
	unsigned long flags;

	if (!ws)
		return;

	spin_lock_irqsave(&ws->lock, flags);

	wakeup_source_report_event(ws, false);
	del_timer(&ws->timer);
	ws->timer_expires = 0;

	spin_unlock_irqrestore(&ws->lock, flags);
}
EXPORT_SYMBOL_GPL(__pm_stay_awake);

/**
 * pm_stay_awake - Notify the PM core that a wakeup event is being processed.
 * @dev: Device the wakeup event is related to.
 *
 * Notify the PM core of a wakeup event (signaled by @dev) by calling
 * __pm_stay_awake for the @dev's wakeup source object.
 *
 * Call this function after detecting of a wakeup event if pm_relax() is going
 * to be called directly after processing the event (and possibly passing it to
 * user space for further processing).
 */
void pm_stay_awake(struct device *dev)
{
	unsigned long flags;

	if (!dev)
		return;

	spin_lock_irqsave(&dev->power.lock, flags);
	__pm_stay_awake(dev->power.wakeup);
	spin_unlock_irqrestore(&dev->power.lock, flags);
}
EXPORT_SYMBOL_GPL(pm_stay_awake);

#ifdef CONFIG_PM_AUTOSLEEP
static void update_prevent_sleep_time(struct wakeup_source *ws, ktime_t now)
{
	ktime_t delta = ktime_sub(now, ws->start_prevent_time);
	ws->prevent_sleep_time = ktime_add(ws->prevent_sleep_time, delta);
}
#else
static inline void update_prevent_sleep_time(struct wakeup_source *ws,
					     ktime_t now) {}
#endif

/**
 * wakup_source_deactivate - Mark given wakeup source as inactive.
 * @ws: Wakeup source to handle.
 *
 * Update the @ws' statistics and notify the PM core that the wakeup source has
 * become inactive by decrementing the counter of wakeup events being processed
 * and incrementing the counter of registered wakeup events.
 */
static void wakeup_source_deactivate(struct wakeup_source *ws)
{
	unsigned int cnt, inpr, cec;
	ktime_t duration;
	ktime_t now;

	ws->relax_count++;
	/*
	 * __pm_relax() may be called directly or from a timer function.
	 * If it is called directly right after the timer function has been
	 * started, but before the timer function calls __pm_relax(), it is
	 * possible that __pm_stay_awake() will be called in the meantime and
	 * will set ws->active.  Then, ws->active may be cleared immediately
	 * by the __pm_relax() called from the timer function, but in such a
	 * case ws->relax_count will be different from ws->active_count.
	 */
	if (ws->relax_count != ws->active_count) {
		ws->relax_count--;
		return;
	}

	ws->active = false;

	now = ktime_get();
	duration = ktime_sub(now, ws->last_time);
	ws->total_time = ktime_add(ws->total_time, duration);
	if (ktime_to_ns(duration) > ktime_to_ns(ws->max_time))
		ws->max_time = duration;

	ws->last_time = now;
	del_timer(&ws->timer);
	ws->timer_expires = 0;

	if (ws->autosleep_enabled)
		update_prevent_sleep_time(ws, now);

	/*
	 * Increment the counter of registered wakeup events and decrement the
	 * couter of wakeup events in progress simultaneously.
	 */
	cec = atomic_add_return(MAX_IN_PROGRESS, &combined_event_count);
	trace_wakeup_source_deactivate(ws->name, cec);

	split_counters(&cnt, &inpr);
	if (!inpr && waitqueue_active(&wakeup_count_wait_queue))
		wake_up(&wakeup_count_wait_queue);
}

/**
 * __pm_relax - Notify the PM core that processing of a wakeup event has ended.
 * @ws: Wakeup source object associated with the source of the event.
 *
 * Call this function for wakeup events whose processing started with calling
 * __pm_stay_awake().
 *
 * It is safe to call it from interrupt context.
 */
void __pm_relax(struct wakeup_source *ws)
{
	unsigned long flags;

	if (!ws)
		return;

	spin_lock_irqsave(&ws->lock, flags);
	if (ws->active)
		wakeup_source_deactivate(ws);
	spin_unlock_irqrestore(&ws->lock, flags);
}
EXPORT_SYMBOL_GPL(__pm_relax);

/**
 * pm_relax - Notify the PM core that processing of a wakeup event has ended.
 * @dev: Device that signaled the event.
 *
 * Execute __pm_relax() for the @dev's wakeup source object.
 */
void pm_relax(struct device *dev)
{
	unsigned long flags;

	if (!dev)
		return;

	spin_lock_irqsave(&dev->power.lock, flags);
	__pm_relax(dev->power.wakeup);
	spin_unlock_irqrestore(&dev->power.lock, flags);
}
EXPORT_SYMBOL_GPL(pm_relax);

/**
 * pm_wakeup_timer_fn - Delayed finalization of a wakeup event.
 * @data: Address of the wakeup source object associated with the event source.
 *
 * Call wakeup_source_deactivate() for the wakeup source whose address is stored
 * in @data if it is currently active and its timer has not been canceled and
 * the expiration time of the timer is not in future.
 */
static void pm_wakeup_timer_fn(struct timer_list *t)
{
	struct wakeup_source *ws = from_timer(ws, t, timer);
	unsigned long flags;

	spin_lock_irqsave(&ws->lock, flags);

	if (ws->active && ws->timer_expires
	    && time_after_eq(jiffies, ws->timer_expires)) {
		wakeup_source_deactivate(ws);
		ws->expire_count++;
	}

	spin_unlock_irqrestore(&ws->lock, flags);
}

/**
 * pm_wakeup_ws_event - Notify the PM core of a wakeup event.
 * @ws: Wakeup source object associated with the event source.
 * @msec: Anticipated event processing time (in milliseconds).
 * @hard: If set, abort suspends in progress and wake up from suspend-to-idle.
 *
 * Notify the PM core of a wakeup event whose source is @ws that will take
 * approximately @msec milliseconds to be processed by the kernel.  If @ws is
 * not active, activate it.  If @msec is nonzero, set up the @ws' timer to
 * execute pm_wakeup_timer_fn() in future.
 *
 * It is safe to call this function from interrupt context.
 */
void pm_wakeup_ws_event(struct wakeup_source *ws, unsigned int msec, bool hard)
{
	unsigned long flags;
	unsigned long expires;

	if (!ws)
		return;

	spin_lock_irqsave(&ws->lock, flags);

	wakeup_source_report_event(ws, hard);

	if (!msec) {
		wakeup_source_deactivate(ws);
		goto unlock;
	}

	expires = jiffies + msecs_to_jiffies(msec);
	if (!expires)
		expires = 1;

	if (!ws->timer_expires || time_after(expires, ws->timer_expires)) {
		mod_timer(&ws->timer, expires);
		ws->timer_expires = expires;
	}

 unlock:
	spin_unlock_irqrestore(&ws->lock, flags);
}
EXPORT_SYMBOL_GPL(pm_wakeup_ws_event);

/**
 * pm_wakeup_event - Notify the PM core of a wakeup event.
 * @dev: Device the wakeup event is related to.
 * @msec: Anticipated event processing time (in milliseconds).
 * @hard: If set, abort suspends in progress and wake up from suspend-to-idle.
 *
 * Call pm_wakeup_ws_event() for the @dev's wakeup source object.
 */
void pm_wakeup_dev_event(struct device *dev, unsigned int msec, bool hard)
{
	unsigned long flags;

	if (!dev)
		return;

	spin_lock_irqsave(&dev->power.lock, flags);
	pm_wakeup_ws_event(dev->power.wakeup, msec, hard);
	spin_unlock_irqrestore(&dev->power.lock, flags);
}
EXPORT_SYMBOL_GPL(pm_wakeup_dev_event);

void pm_get_active_wakeup_sources(char *pending_wakeup_source, size_t max)
{
	struct wakeup_source *ws, *last_active_ws = NULL;
	int len = 0;
	bool active = false;

	rcu_read_lock();
	list_for_each_entry_rcu(ws, &wakeup_sources, entry) {
		if (ws->active && len < max) {
			if (!active)
				len += scnprintf(pending_wakeup_source, max,
						"Pending Wakeup Sources: ");
			len += scnprintf(pending_wakeup_source + len, max - len,
				"%s ", ws->name);
			active = true;
		} else if (!active &&
			   (!last_active_ws ||
			    ktime_to_ns(ws->last_time) >
			    ktime_to_ns(last_active_ws->last_time))) {
			last_active_ws = ws;
		}
	}
	if (!active && last_active_ws) {
		scnprintf(pending_wakeup_source, max,
				"Last active Wakeup Source: %s",
				last_active_ws->name);
	}
	rcu_read_unlock();
}
EXPORT_SYMBOL_GPL(pm_get_active_wakeup_sources);

void pm_print_active_wakeup_sources(void)
{
	struct wakeup_source *ws;
	int srcuidx, active = 0;
	struct wakeup_source *last_activity_ws = NULL;

	srcuidx = srcu_read_lock(&wakeup_srcu);
	list_for_each_entry_rcu(ws, &wakeup_sources, entry) {
		if (ws->active) {
			pr_debug("active wakeup source: %s\n", ws->name);
			active = 1;
		} else if (!active &&
			   (!last_activity_ws ||
			    ktime_to_ns(ws->last_time) >
			    ktime_to_ns(last_activity_ws->last_time))) {
			last_activity_ws = ws;
		}
	}

	if (!active && last_activity_ws)
		pr_debug("last active wakeup source: %s\n",
			last_activity_ws->name);
	srcu_read_unlock(&wakeup_srcu, srcuidx);
}
EXPORT_SYMBOL_GPL(pm_print_active_wakeup_sources);

/**
 * pm_wakeup_pending - Check if power transition in progress should be aborted.
 *
 * Compare the current number of registered wakeup events with its preserved
 * value from the past and return true if new wakeup events have been registered
 * since the old value was stored.  Also return true if the current number of
 * wakeup events being processed is different from zero.
 */
bool pm_wakeup_pending(void)
{
	unsigned long flags;
	bool ret = false;
	char suspend_abort[MAX_SUSPEND_ABORT_LEN];

	raw_spin_lock_irqsave(&events_lock, flags);
	if (events_check_enabled) {
		unsigned int cnt, inpr;

		split_counters(&cnt, &inpr);
		ret = (cnt != saved_count || inpr > 0);
		events_check_enabled = !ret;
	}
	raw_spin_unlock_irqrestore(&events_lock, flags);

	if (ret) {
		pr_info("PM: Wakeup pending, aborting suspend\n");
		pm_get_active_wakeup_sources(suspend_abort,
					     MAX_SUSPEND_ABORT_LEN);
		log_suspend_abort_reason(suspend_abort);
		pr_info("PM: %s\n", suspend_abort);
	}

	return ret || atomic_read(&pm_abort_suspend) > 0;
}

void pm_system_wakeup(void)
{
	atomic_inc(&pm_abort_suspend);
	s2idle_wake();
}
EXPORT_SYMBOL_GPL(pm_system_wakeup);

void pm_system_cancel_wakeup(void)
{
	atomic_dec_if_positive(&pm_abort_suspend);
}

void pm_wakeup_clear(bool reset)
{
	pm_wakeup_irq = 0;
	if (reset)
		atomic_set(&pm_abort_suspend, 0);
}

void pm_system_irq_wakeup(unsigned int irq_number)
{
	struct irq_desc *desc;
	const char *name = "null";

	if (pm_wakeup_irq == 0) {
		if (msm_show_resume_irq_mask) {
			desc = irq_to_desc(irq_number);
			if (desc == NULL)
				name = "stray irq";
			else if (desc->action && desc->action->name)
				name = desc->action->name;

			pr_warn("%s: %d triggered %s\n", __func__,
					irq_number, name);

		}
		pm_wakeup_irq = irq_number;
		pm_system_wakeup();
	}
}

/**
 * pm_get_wakeup_count - Read the number of registered wakeup events.
 * @count: Address to store the value at.
 * @block: Whether or not to block.
 *
 * Store the number of registered wakeup events at the address in @count.  If
 * @block is set, block until the current number of wakeup events being
 * processed is zero.
 *
 * Return 'false' if the current number of wakeup events being processed is
 * nonzero.  Otherwise return 'true'.
 */
bool pm_get_wakeup_count(unsigned int *count, bool block)
{
	unsigned int cnt, inpr;

	if (block) {
		DEFINE_WAIT(wait);

		for (;;) {
			prepare_to_wait(&wakeup_count_wait_queue, &wait,
					TASK_INTERRUPTIBLE);
			split_counters(&cnt, &inpr);
			if (inpr == 0 || signal_pending(current))
				break;
			pm_print_active_wakeup_sources();
			schedule();
		}
		finish_wait(&wakeup_count_wait_queue, &wait);
	}

	split_counters(&cnt, &inpr);
	*count = cnt;
	return !inpr;
}

/**
 * pm_save_wakeup_count - Save the current number of registered wakeup events.
 * @count: Value to compare with the current number of registered wakeup events.
 *
 * If @count is equal to the current number of registered wakeup events and the
 * current number of wakeup events being processed is zero, store @count as the
 * old number of registered wakeup events for pm_check_wakeup_events(), enable
 * wakeup events detection and return 'true'.  Otherwise disable wakeup events
 * detection and return 'false'.
 */
bool pm_save_wakeup_count(unsigned int count)
{
	unsigned int cnt, inpr;
	unsigned long flags;

	events_check_enabled = false;
	raw_spin_lock_irqsave(&events_lock, flags);
	split_counters(&cnt, &inpr);
	if (cnt == count && inpr == 0) {
		saved_count = count;
		events_check_enabled = true;
	}
	raw_spin_unlock_irqrestore(&events_lock, flags);
	return events_check_enabled;
}

#ifdef CONFIG_PM_AUTOSLEEP
/**
 * pm_wakep_autosleep_enabled - Modify autosleep_enabled for all wakeup sources.
 * @enabled: Whether to set or to clear the autosleep_enabled flags.
 */
void pm_wakep_autosleep_enabled(bool set)
{
	struct wakeup_source *ws;
	ktime_t now = ktime_get();
	int srcuidx;

	srcuidx = srcu_read_lock(&wakeup_srcu);
	list_for_each_entry_rcu(ws, &wakeup_sources, entry) {
		spin_lock_irq(&ws->lock);
		if (ws->autosleep_enabled != set) {
			ws->autosleep_enabled = set;
			if (ws->active) {
				if (set)
					ws->start_prevent_time = now;
				else
					update_prevent_sleep_time(ws, now);
			}
		}
		spin_unlock_irq(&ws->lock);
	}
	srcu_read_unlock(&wakeup_srcu, srcuidx);
}
#endif /* CONFIG_PM_AUTOSLEEP */

static struct dentry *wakeup_sources_stats_dentry;

/**
 * print_wakeup_source_stats - Print wakeup source statistics information.
 * @m: seq_file to print the statistics into.
 * @ws: Wakeup source object to print the statistics for.
 */
static int print_wakeup_source_stats(struct seq_file *m,
				     struct wakeup_source *ws)
{
	unsigned long flags;
	ktime_t total_time;
	ktime_t max_time;
	unsigned long active_count;
	ktime_t active_time;
	ktime_t prevent_sleep_time;

	spin_lock_irqsave(&ws->lock, flags);

	total_time = ws->total_time;
	max_time = ws->max_time;
	prevent_sleep_time = ws->prevent_sleep_time;
	active_count = ws->active_count;
	if (ws->active) {
		ktime_t now = ktime_get();

		active_time = ktime_sub(now, ws->last_time);
		total_time = ktime_add(total_time, active_time);
		if (active_time > max_time)
			max_time = active_time;

		if (ws->autosleep_enabled)
			prevent_sleep_time = ktime_add(prevent_sleep_time,
				ktime_sub(now, ws->start_prevent_time));
	} else {
		active_time = 0;
	}

	seq_printf(m, "%-12s\t%lu\t\t%lu\t\t%lu\t\t%lu\t\t%lld\t\t%lld\t\t%lld\t\t%lld\t\t%lld\n",
		   ws->name, active_count, ws->event_count,
		   ws->wakeup_count, ws->expire_count,
		   ktime_to_ms(active_time), ktime_to_ms(total_time),
		   ktime_to_ms(max_time), ktime_to_ms(ws->last_time),
		   ktime_to_ms(prevent_sleep_time));

	spin_unlock_irqrestore(&ws->lock, flags);

	return 0;
}

static void *wakeup_sources_stats_seq_start(struct seq_file *m,
					loff_t *pos)
{
	struct wakeup_source *ws;
	loff_t n = *pos;
	int *srcuidx = m->private;

	if (n == 0) {
		seq_puts(m, "name\t\tactive_count\tevent_count\twakeup_count\t"
			"expire_count\tactive_since\ttotal_time\tmax_time\t"
			"last_change\tprevent_suspend_time\n");
	}

	*srcuidx = srcu_read_lock(&wakeup_srcu);
	list_for_each_entry_rcu(ws, &wakeup_sources, entry) {
		if (n-- <= 0)
			return ws;
	}

	return NULL;
}

static void *wakeup_sources_stats_seq_next(struct seq_file *m,
					void *v, loff_t *pos)
{
	struct wakeup_source *ws = v;
	struct wakeup_source *next_ws = NULL;

	++(*pos);

	list_for_each_entry_continue_rcu(ws, &wakeup_sources, entry) {
		next_ws = ws;
		break;
	}

	return next_ws;
}

static void wakeup_sources_stats_seq_stop(struct seq_file *m, void *v)
{
	int *srcuidx = m->private;

	srcu_read_unlock(&wakeup_srcu, *srcuidx);
}

/**
 * wakeup_sources_stats_seq_show - Print wakeup sources statistics information.
 * @m: seq_file to print the statistics into.
 * @v: wakeup_source of each iteration
 */
static int wakeup_sources_stats_seq_show(struct seq_file *m, void *v)
{
	struct wakeup_source *ws = v;

	print_wakeup_source_stats(m, ws);

	return 0;
}

static const struct seq_operations wakeup_sources_stats_seq_ops = {
	.start = wakeup_sources_stats_seq_start,
	.next  = wakeup_sources_stats_seq_next,
	.stop  = wakeup_sources_stats_seq_stop,
	.show  = wakeup_sources_stats_seq_show,
};

static int wakeup_sources_stats_open(struct inode *inode, struct file *file)
{
	return seq_open_private(file, &wakeup_sources_stats_seq_ops, sizeof(int));
}

static const struct file_operations wakeup_sources_stats_fops = {
	.owner = THIS_MODULE,
	.open = wakeup_sources_stats_open,
	.read = seq_read,
	.llseek = seq_lseek,
	.release = seq_release_private,
};

static int __init wakeup_sources_debugfs_init(void)
{
	wakeup_sources_stats_dentry = debugfs_create_file("wakeup_sources",
			S_IRUGO, NULL, NULL, &wakeup_sources_stats_fops);
	return 0;
}

postcore_initcall(wakeup_sources_debugfs_init);<|MERGE_RESOLUTION|>--- conflicted
+++ resolved
@@ -246,13 +246,9 @@
 {
 	if (ws) {
 		wakeup_source_remove(ws);
-<<<<<<< HEAD
-		wakeup_source_sysfs_remove(ws);
-=======
 		if (ws->dev)
 			wakeup_source_sysfs_remove(ws);
 
->>>>>>> 9033d72d
 		wakeup_source_destroy(ws);
 	}
 }
