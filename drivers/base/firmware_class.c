--- conflicted
+++ resolved
@@ -302,14 +302,10 @@
 	"/lib/firmware/updates/" UTS_RELEASE,
 	"/lib/firmware/updates",
 	"/lib/firmware/" UTS_RELEASE,
-<<<<<<< HEAD
 	"/lib/firmware",
 	"/firmware/image",
-        "/firmware/radio",
+	"/firmware/radio",
 	"/firmware/adsp"	//HTC_AUD
-=======
-	"/lib/firmware"
->>>>>>> d6e01bc7
 };
 
 /*
