--- conflicted
+++ resolved
@@ -636,18 +636,15 @@
 		return false;
 
 	default:
-<<<<<<< HEAD
 #ifdef CONFIG_BUILTINS_ASYNC_PROBE
 		if (drv->owner)
 			return drv->owner->async_probe_requested;
 		else
 			return IS_ENABLED(CONFIG_BUILTINS_ASYNC_PROBE);
 #else
-=======
 		if (cmdline_requested_async_probing(drv->name))
 			return true;
 
->>>>>>> 15457316
 		if (module_requested_async_probing(drv->owner))
 			return true;
 
@@ -874,21 +871,13 @@
 		return ret;
 	} /* ret > 0 means positive match */
 
-<<<<<<< HEAD
 	if (dev->parent && dev->bus->need_parent_lock)
-=======
-	if (lock_parent(dev))	/* Needed for USB */
->>>>>>> 15457316
 		device_lock(dev->parent);
 	device_lock(dev);
 	if (!dev->driver)
 		driver_probe_device(drv, dev);
 	device_unlock(dev);
-<<<<<<< HEAD
 	if (dev->parent && dev->bus->need_parent_lock)
-=======
-	if (lock_parent(dev))
->>>>>>> 15457316
 		device_unlock(dev->parent);
 
 	return 0;
