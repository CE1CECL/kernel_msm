--- conflicted
+++ resolved
@@ -4134,10 +4134,6 @@
 	u32 reg;
 	void __iomem *cb_base;
 	u32 fsr;
-<<<<<<< HEAD
-	unsigned long iova;
-=======
->>>>>>> 87835b14
 
 	/* clear global FSR */
 	reg = readl_relaxed(ARM_SMMU_GR0_NS(smmu) + ARM_SMMU_GR0_sGFSR);
@@ -4147,24 +4143,13 @@
 		cb_base = ARM_SMMU_CB(smmu, i);
 
 		fsr = readl_relaxed(cb_base + ARM_SMMU_CB_FSR);
-<<<<<<< HEAD
-		writel_relaxed(fsr, cb_base + ARM_SMMU_CB_FSR);
-
-		iova = readq_relaxed(cb_base + ARM_SMMU_CB_FAR);
-		writeq_relaxed(0, cb_base + ARM_SMMU_CB_FAR);
-		writel_relaxed(0, ARM_SMMU_GR1(smmu) +
-			       ARM_SMMU_GR1_CBFRSYNRA(i));
-
-		writel_relaxed(0, cb_base + ARM_SMMU_CB_FSYNR0);
-		writel_relaxed(0, cb_base + ARM_SMMU_CB_FSYNR1);
-		pr_info("CB %d, FSR 0x%x FAR 0x%lx reset\n", i, fsr, iova);
-=======
+
+
 		if (fsr & FSR_FAULT) {
 			writel_relaxed(fsr & FSR_FAULT, cb_base +
 				       ARM_SMMU_CB_FSR);
 			pr_err("CB %d, FSR 0x%x reset\n", i, fsr);
 		}
->>>>>>> 87835b14
 	}
 
 	/*
