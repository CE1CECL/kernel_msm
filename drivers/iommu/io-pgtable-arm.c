--- conflicted
+++ resolved
@@ -21,12 +21,8 @@
 #define pr_fmt(fmt)	"arm-lpae io-pgtable: " fmt
 
 #include <linux/atomic.h>
-<<<<<<< HEAD
-=======
-#include <linux/bitops.h>
+#include <linux/iommu.h>
 #include <linux/io-pgtable.h>
->>>>>>> 34f21ff3
-#include <linux/iommu.h>
 #include <linux/kernel.h>
 #include <linux/scatterlist.h>
 #include <linux/sizes.h>
@@ -36,13 +32,7 @@
 
 #include <asm/barrier.h>
 
-<<<<<<< HEAD
-#include "io-pgtable.h"
-
 #define ARM_LPAE_MAX_ADDR_BITS		48
-=======
-#define ARM_LPAE_MAX_ADDR_BITS		52
->>>>>>> 34f21ff3
 #define ARM_LPAE_S2_MAX_CONCAT_PAGES	16
 #define ARM_LPAE_MAX_LEVELS		4
 
