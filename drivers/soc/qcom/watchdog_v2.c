/* Copyright (c) 2012-2014, The Linux Foundation. All rights reserved.
 *
 * This program is free software; you can redistribute it and/or modify
 * it under the terms of the GNU General Public License version 2 and
 * only version 2 as published by the Free Software Foundation.
 *
 * This program is distributed in the hope that it will be useful,
 * but WITHOUT ANY WARRANTY; without even the implied warranty of
 * MERCHANTABILITY or FITNESS FOR A PARTICULAR PURPOSE.  See the
 * GNU General Public License for more details.
 */

#include <linux/module.h>
#include <linux/kernel.h>
#include <linux/io.h>
#include <linux/delay.h>
#include <linux/workqueue.h>
#include <linux/slab.h>
#include <linux/jiffies.h>
#include <linux/mutex.h>
#include <linux/sched.h>
#include <linux/interrupt.h>
#include <linux/irq.h>
#include <linux/percpu.h>
#include <linux/of.h>
#include <linux/cpu.h>
#include <linux/platform_device.h>
#include <soc/qcom/scm.h>
#include <soc/qcom/memory_dump.h>
//adbg++
<<<<<<< HEAD
#include <linux/asus_global.h>
#include <linux/io.h>
#include <linux/of.h>
#include <linux/of_address.h>
extern struct _asus_global asus_global;
//adbg--

=======
#include <linux/io.h>
#include <linux/of.h>
#include <linux/of_address.h>
//adbg--
>>>>>>> 475703d5
#define MODULE_NAME "msm_watchdog"
#define WDT0_ACCSCSSNBARK_INT 0
#define TCSR_WDT_CFG	0x30
#define WDT0_RST	0x04
#define WDT0_EN		0x08
#define WDT0_STS	0x0C
#define WDT0_BARK_TIME	0x10
#define WDT0_BITE_TIME	0x14

#define MASK_SIZE		32
#define SCM_SET_REGSAVE_CMD	0x2
#define SCM_SVC_SEC_WDOG_DIS	0x7
#define MAX_CPU_CTX_SIZE	512

static struct workqueue_struct *wdog_wq;

struct msm_watchdog_data {
	unsigned int __iomem phys_base;
	size_t size;
	void __iomem *base;
	struct device *dev;
	unsigned int pet_time;
	unsigned int bark_time;
	unsigned int bark_irq;
	unsigned int bite_irq;
	bool do_ipi_ping;
	unsigned long long last_pet;
	unsigned min_slack_ticks;
	unsigned long long min_slack_ns;
	void *scm_regsave;
	cpumask_t alive_mask;
	struct mutex disable_lock;
	struct work_struct init_dogwork_struct;
	struct delayed_work dogwork_struct;
	bool irq_ppi;
	struct msm_watchdog_data __percpu **wdog_cpu_dd;
	struct notifier_block panic_blk;
};

/*
 * On the kernel command line specify
 * msm_watchdog_v2.enable=1 to enable the watchdog
 * By default watchdog is turned on
 */
static int enable = 1;
module_param(enable, int, 0);

/*
 * On the kernel command line specify
 * msm_watchdog_v2.WDT_HZ=<clock val in HZ> to set Watchdog
 * ticks. By default it is set to 32765.
 */
static long WDT_HZ = 32765;
module_param(WDT_HZ, long, 0);

// ASUS_BSP +++ Josh_Hsu "try to support GOOGLE ASIT for bootreason"
void* restart_reason_wd;
// ASUS_BSP --- Josh_Hsu "try to support GOOGLE ASIT for bootreason"

static void pet_watchdog_work(struct work_struct *work);
static void init_watchdog_work(struct work_struct *work);

static void dump_cpu_alive_mask(struct msm_watchdog_data *wdog_dd)
{
	static char alive_mask_buf[MASK_SIZE];
	cpulist_scnprintf(alive_mask_buf, MASK_SIZE,
						&wdog_dd->alive_mask);
	printk(KERN_INFO "cpu alive mask from last pet %s\n", alive_mask_buf);
}

static int msm_watchdog_suspend(struct device *dev)
{
	struct msm_watchdog_data *wdog_dd =
			(struct msm_watchdog_data *)dev_get_drvdata(dev);
	if (!enable)
		return 0;
	__raw_writel(1, wdog_dd->base + WDT0_RST);
	__raw_writel(0, wdog_dd->base + WDT0_EN);
	mb();
	return 0;
}

static int msm_watchdog_resume(struct device *dev)
{
	struct msm_watchdog_data *wdog_dd =
			(struct msm_watchdog_data *)dev_get_drvdata(dev);
	if (!enable)
		return 0;
	__raw_writel(1, wdog_dd->base + WDT0_EN);
	__raw_writel(1, wdog_dd->base + WDT0_RST);
	mb();
	return 0;
}

static int panic_wdog_handler(struct notifier_block *this,
			      unsigned long event, void *ptr)
{
	struct msm_watchdog_data *wdog_dd = container_of(this,
				struct msm_watchdog_data, panic_blk);
	if (panic_timeout == 0) {
		__raw_writel(0, wdog_dd->base + WDT0_EN);
		mb();
	} else {
		__raw_writel(WDT_HZ * (panic_timeout + 10),
				wdog_dd->base + WDT0_BARK_TIME);
		__raw_writel(WDT_HZ * (panic_timeout + 10),
				wdog_dd->base + WDT0_BITE_TIME);
		__raw_writel(1, wdog_dd->base + WDT0_RST);
	}
	return NOTIFY_DONE;
}

static void wdog_disable(struct msm_watchdog_data *wdog_dd)
{
	__raw_writel(0, wdog_dd->base + WDT0_EN);
	mb();
	if (wdog_dd->irq_ppi) {
		disable_percpu_irq(wdog_dd->bark_irq);
		free_percpu_irq(wdog_dd->bark_irq, wdog_dd->wdog_cpu_dd);
	} else
		devm_free_irq(wdog_dd->dev, wdog_dd->bark_irq, wdog_dd);
	enable = 0;
	/*Ensure all cpus see update to enable*/
	smp_mb();
	atomic_notifier_chain_unregister(&panic_notifier_list,
						&wdog_dd->panic_blk);
	cancel_delayed_work_sync(&wdog_dd->dogwork_struct);
	/* may be suspended after the first write above */
	__raw_writel(0, wdog_dd->base + WDT0_EN);
	mb();
	pr_info("MSM Apps Watchdog deactivated.\n");
}

struct wdog_disable_work_data {
	struct work_struct work;
	struct completion complete;
	struct msm_watchdog_data *wdog_dd;
};

static void wdog_disable_work(struct work_struct *work)
{
	struct wdog_disable_work_data *work_data =
		container_of(work, struct wdog_disable_work_data, work);
	wdog_disable(work_data->wdog_dd);
	complete(&work_data->complete);
}

static ssize_t wdog_disable_get(struct device *dev,
				struct device_attribute *attr, char *buf)
{
	int ret;
	struct msm_watchdog_data *wdog_dd = dev_get_drvdata(dev);

	mutex_lock(&wdog_dd->disable_lock);
	ret = snprintf(buf, PAGE_SIZE, "%d\n", enable == 0 ? 1 : 0);
	mutex_unlock(&wdog_dd->disable_lock);
	return ret;
}

static ssize_t wdog_disable_set(struct device *dev,
				struct device_attribute *attr,
				const char *buf, size_t count)
{
	int ret;
	u8 disable;
	struct wdog_disable_work_data work_data;
	struct msm_watchdog_data *wdog_dd = dev_get_drvdata(dev);

	ret = kstrtou8(buf, 10, &disable);
	if (ret) {
		dev_err(wdog_dd->dev, "invalid user input\n");
		return ret;
	}
	if (disable == 1) {
		mutex_lock(&wdog_dd->disable_lock);
		if (enable == 0) {
			pr_info("MSM Apps Watchdog already disabled\n");
			mutex_unlock(&wdog_dd->disable_lock);
			return count;
		}
		disable = 1;
		ret = scm_call(SCM_SVC_BOOT, SCM_SVC_SEC_WDOG_DIS, &disable,
						sizeof(disable), NULL, 0);
		if (ret) {
			dev_err(wdog_dd->dev,
					"Failed to deactivate secure wdog\n");
			mutex_unlock(&wdog_dd->disable_lock);
			return -EIO;
		}
		work_data.wdog_dd = wdog_dd;
		init_completion(&work_data.complete);
		INIT_WORK_ONSTACK(&work_data.work, wdog_disable_work);
		queue_work_on(0, wdog_wq, &work_data.work);
		wait_for_completion(&work_data.complete);
		mutex_unlock(&wdog_dd->disable_lock);
	} else {
		pr_err("invalid operation, only disable = 1 supported\n");
		return -EINVAL;
	}
	return count;
}

static DEVICE_ATTR(disable, S_IWUSR | S_IRUSR, wdog_disable_get,
							wdog_disable_set);

static void pet_watchdog(struct msm_watchdog_data *wdog_dd)
{
	int slack, i, count, prev_count = 0;
	unsigned long long time_ns;
	unsigned long long slack_ns;
	unsigned long long bark_time_ns = wdog_dd->bark_time * 1000000ULL;

	for (i = 0; i < 2; i++) {
		count = (__raw_readl(wdog_dd->base + WDT0_STS) >> 1) & 0xFFFFF;
		if (count != prev_count) {
			prev_count = count;
			i = 0;
		}
	}
	slack = ((wdog_dd->bark_time * WDT_HZ) / 1000) - count;
	if (slack < wdog_dd->min_slack_ticks)
		wdog_dd->min_slack_ticks = slack;
	__raw_writel(1, wdog_dd->base + WDT0_RST);
	time_ns = sched_clock();
	slack_ns = (wdog_dd->last_pet + bark_time_ns) - time_ns;
	if (slack_ns < wdog_dd->min_slack_ns)
		wdog_dd->min_slack_ns = slack_ns;
	wdog_dd->last_pet = time_ns;
}

static void keep_alive_response(void *info)
{
	int cpu = smp_processor_id();
	struct msm_watchdog_data *wdog_dd = (struct msm_watchdog_data *)info;
	cpumask_set_cpu(cpu, &wdog_dd->alive_mask);
	smp_mb();
}

/*
 * If this function does not return, it implies one of the
 * other cpu's is not responsive.
 */
static void ping_other_cpus(struct msm_watchdog_data *wdog_dd)
{
	int cpu;
	cpumask_clear(&wdog_dd->alive_mask);
	smp_mb();
	for_each_cpu(cpu, cpu_online_mask)
		smp_call_function_single(cpu, keep_alive_response, wdog_dd, 1);
}
extern int watchdog_test;  //adbg++
static void pet_watchdog_work(struct work_struct *work)
{
	unsigned long delay_time;
	struct delayed_work *delayed_work = to_delayed_work(work);
	struct msm_watchdog_data *wdog_dd = container_of(delayed_work,
						struct msm_watchdog_data,
							dogwork_struct);
//adbg++
	if (watchdog_test){
		printk("test watchdog function...\r\n");
		printk("Wdog - STS: 0x%x, CTL: 0x%x, BARK TIME: 0x%x, BITE TIME: 0x%x",
		__raw_readl(wdog_dd->base + WDT0_STS),
		__raw_readl(wdog_dd->base + WDT0_EN),
		__raw_readl(wdog_dd->base + WDT0_BARK_TIME),
		__raw_readl(wdog_dd->base + WDT0_BITE_TIME));
		return;
	} 
//adbg--

	delay_time = msecs_to_jiffies(wdog_dd->pet_time);
	if (enable) {
		if (wdog_dd->do_ipi_ping)
			ping_other_cpus(wdog_dd);
		pet_watchdog(wdog_dd);
	}
	/* Check again before scheduling *
	 * Could have been changed on other cpu */
	if (enable)
		queue_delayed_work_on(0, wdog_wq,
				&wdog_dd->dogwork_struct, delay_time);
}

static int msm_watchdog_remove(struct platform_device *pdev)
{
	struct wdog_disable_work_data work_data;
	struct msm_watchdog_data *wdog_dd =
			(struct msm_watchdog_data *)platform_get_drvdata(pdev);

	mutex_lock(&wdog_dd->disable_lock);
	if (enable) {
		work_data.wdog_dd = wdog_dd;
		init_completion(&work_data.complete);
		INIT_WORK_ONSTACK(&work_data.work, wdog_disable_work);
		queue_work_on(0, wdog_wq, &work_data.work);
		wait_for_completion(&work_data.complete);
	}
	mutex_unlock(&wdog_dd->disable_lock);
	device_remove_file(wdog_dd->dev, &dev_attr_disable);
	if (wdog_dd->irq_ppi)
		free_percpu(wdog_dd->wdog_cpu_dd);
	printk(KERN_INFO "MSM Watchdog Exit - Deactivated\n");
	destroy_workqueue(wdog_wq);
	kfree(wdog_dd);
	return 0;
}

static irqreturn_t wdog_bark_handler(int irq, void *dev_id)
{
	struct msm_watchdog_data *wdog_dd = (struct msm_watchdog_data *)dev_id;
	unsigned long nanosec_rem;
	unsigned long long t = sched_clock();

	nanosec_rem = do_div(t, 1000000000);
	printk(KERN_INFO "Watchdog bark! Now = %lu.%06lu\n", (unsigned long) t,
		nanosec_rem / 1000);
//ASUS_BSP +++ Josh_Hsu "try to support GOOGLE ASIT for bootreason"
	printk(KERN_INFO "Set bootreason to 0x6f656d91\n");
	__raw_writel(0x6f656d91, restart_reason_wd);
//ASUS_BSP --- Josh_Hsu "try to support GOOGLE ASIT for bootreason"
	nanosec_rem = do_div(wdog_dd->last_pet, 1000000000);
	printk(KERN_INFO "Watchdog last pet at %lu.%06lu\n", (unsigned long)
		wdog_dd->last_pet, nanosec_rem / 1000);
	if (wdog_dd->do_ipi_ping)
		dump_cpu_alive_mask(wdog_dd);
	printk(KERN_INFO "Causing a watchdog bite!\n");
//ASUS_BSP +++ Josh_Hsu "try to support GOOGLE ASIT for bootreason"
	printk(KERN_INFO "Set bootreason to 0x6f656d91\n");
	__raw_writel(0x6f656d91, restart_reason_wd);
//ASUS_BSP --- Josh_Hsu "try to support GOOGLE ASIT for bootreason"
	__raw_writel(1, wdog_dd->base + WDT0_BITE_TIME);
	mb();
	__raw_writel(1, wdog_dd->base + WDT0_RST);
	mb();
	/* Delay to make sure bite occurs */
	mdelay(1);
	pr_err("Wdog - STS: 0x%x, CTL: 0x%x, BARK TIME: 0x%x, BITE TIME: 0x%x",
		__raw_readl(wdog_dd->base + WDT0_STS),
		__raw_readl(wdog_dd->base + WDT0_EN),
		__raw_readl(wdog_dd->base + WDT0_BARK_TIME),
		__raw_readl(wdog_dd->base + WDT0_BITE_TIME));
	panic("Failed to cause a watchdog bite! - Falling back to kernel panic!");
	return IRQ_HANDLED;
}

static irqreturn_t wdog_ppi_bark(int irq, void *dev_id)
{
	struct msm_watchdog_data *wdog_dd =
			*(struct msm_watchdog_data **)(dev_id);
	return wdog_bark_handler(irq, wdog_dd);
}

static void configure_bark_dump(struct msm_watchdog_data *wdog_dd)
{
	int ret;
	struct msm_client_dump cpu_dump_entry;
	struct msm_dump_entry dump_entry;
	struct msm_dump_data *cpu_data;
	int cpu;
	void *cpu_buf;
	struct {
		unsigned addr;
		int len;
	} cmd_buf;

	if (MSM_DUMP_MAJOR(msm_dump_table_version()) == 1) {
		wdog_dd->scm_regsave = (void *)__get_free_page(GFP_KERNEL);
		if (wdog_dd->scm_regsave) {
			cmd_buf.addr = virt_to_phys(wdog_dd->scm_regsave);
			cmd_buf.len  = PAGE_SIZE;
//adbg++
		printk("[adbg]scm_regsave = 0x%x,cmd_buf.addr = 0x%x\r\n",(unsigned int)wdog_dd->scm_regsave,(unsigned int)cmd_buf.addr);
		asus_global.phycpucontextadd = cmd_buf.addr;
//adbg--
			ret = scm_call(SCM_SVC_UTIL, SCM_SET_REGSAVE_CMD,
					&cmd_buf, sizeof(cmd_buf), NULL, 0);
			if (ret)
				pr_err("Setting register save address failed.\n"
				       "Registers won't be dumped on a dog "
				       "bite\n");
			cpu_dump_entry.id = MSM_CPU_CTXT;
			cpu_dump_entry.start_addr =
					virt_to_phys(wdog_dd->scm_regsave);
			cpu_dump_entry.end_addr = cpu_dump_entry.start_addr +
						  PAGE_SIZE;
			ret = msm_dump_tbl_register(&cpu_dump_entry);
			if (ret)
				pr_err("Setting cpu dump region failed\n"
				"Registers wont be dumped during cpu hang\n");
		} else {
			pr_err("Allocating register save space failed\n"
			       "Registers won't be dumped on a dog bite\n");
			/*
			 * No need to bail if allocation fails. Simply don't
			 * send the command, and the secure side will reset
			 * without saving registers.
			 */
		}
	} else {
		cpu_data = kzalloc(sizeof(struct msm_dump_data) *
				   num_present_cpus(), GFP_KERNEL);
		if (!cpu_data) {
			pr_err("cpu dump data structure allocation failed\n");
			goto out0;
		}
		cpu_buf = kzalloc(MAX_CPU_CTX_SIZE * num_present_cpus(),
				  GFP_KERNEL);
		if (!cpu_buf) {
			pr_err("cpu reg context space allocation failed\n");
			goto out1;
		}

		for_each_cpu(cpu, cpu_present_mask) {
			cpu_data[cpu].addr = virt_to_phys(cpu_buf +
							cpu * MAX_CPU_CTX_SIZE);
			cpu_data[cpu].len = MAX_CPU_CTX_SIZE;
			dump_entry.id = MSM_DUMP_DATA_CPU_CTX + cpu;
			dump_entry.addr = virt_to_phys(&cpu_data[cpu]);
			ret = msm_dump_data_register(MSM_DUMP_TABLE_APPS,
						     &dump_entry);
			/*
			 * Don't free the buffers in case of error since
			 * registration may have succeeded for some cpus.
			 */
			if (ret)
				pr_err("cpu %d reg dump setup failed\n", cpu);
		}
	}

	return;
out1:
	kfree(cpu_data);
out0:
	return;
}


static void init_watchdog_work(struct work_struct *work)
{
	struct msm_watchdog_data *wdog_dd = container_of(work,
						struct msm_watchdog_data,
							init_dogwork_struct);
	unsigned long delay_time;
	int error;
	u64 timeout;
	int ret;

//ASUS_BSP +++ Josh_Hsu "try to support GOOGLE ASIT for bootreason"
	struct device_node *np;
	np = of_find_compatible_node(NULL, NULL,
				"qcom,msm-imem-restart_reason");
	if (!np) {
		pr_err("unable to find DT imem restart reason node\n");
	} else {
		restart_reason_wd = of_iomap(np, 0);
		if (!restart_reason_wd) {
			pr_err("unable to map imem restart reason offset\n");
		}
	}
//ASUS_BSP --- Josh_Hsu "try to support GOOGLE ASIT for bootreason"

	if (wdog_dd->irq_ppi) {
		wdog_dd->wdog_cpu_dd = alloc_percpu(struct msm_watchdog_data *);
		if (!wdog_dd->wdog_cpu_dd) {
			dev_err(wdog_dd->dev, "fail to allocate cpu data\n");
			return;
		}
		*__this_cpu_ptr(wdog_dd->wdog_cpu_dd) = wdog_dd;
		ret = request_percpu_irq(wdog_dd->bark_irq, wdog_ppi_bark,
					"apps_wdog_bark",
					wdog_dd->wdog_cpu_dd);
		if (ret) {
			dev_err(wdog_dd->dev, "failed to request bark irq\n");
			free_percpu(wdog_dd->wdog_cpu_dd);
			return;
		}
	} else {
		ret = devm_request_irq(wdog_dd->dev, wdog_dd->bark_irq,
				wdog_bark_handler, IRQF_TRIGGER_RISING,
						"apps_wdog_bark", wdog_dd);
		if (ret) {
			dev_err(wdog_dd->dev, "failed to request bark irq\n");
			return;
		}
	}
	delay_time = msecs_to_jiffies(wdog_dd->pet_time);
	wdog_dd->min_slack_ticks = UINT_MAX;
	wdog_dd->min_slack_ns = ULLONG_MAX;
	configure_bark_dump(wdog_dd);
	timeout = (wdog_dd->bark_time * WDT_HZ)/1000;
	__raw_writel(timeout, wdog_dd->base + WDT0_BARK_TIME);
	__raw_writel(timeout + 3*WDT_HZ, wdog_dd->base + WDT0_BITE_TIME);

	wdog_dd->panic_blk.notifier_call = panic_wdog_handler;
	atomic_notifier_chain_register(&panic_notifier_list,
				       &wdog_dd->panic_blk);
	mutex_init(&wdog_dd->disable_lock);
	queue_delayed_work_on(0, wdog_wq, &wdog_dd->dogwork_struct,
			delay_time);
	__raw_writel(1, wdog_dd->base + WDT0_EN);
	__raw_writel(1, wdog_dd->base + WDT0_RST);
	wdog_dd->last_pet = sched_clock();
	error = device_create_file(wdog_dd->dev, &dev_attr_disable);
	if (error)
		dev_err(wdog_dd->dev, "cannot create sysfs attribute\n");
	if (wdog_dd->irq_ppi)
		enable_percpu_irq(wdog_dd->bark_irq, 0);
	dev_info(wdog_dd->dev, "MSM Watchdog Initialized\n");
	return;
}

static struct of_device_id msm_wdog_match_table[] = {
	{ .compatible = "qcom,msm-watchdog" },
	{}
};

static void dump_pdata(struct msm_watchdog_data *pdata)
{
	dev_dbg(pdata->dev, "wdog bark_time %d", pdata->bark_time);
	dev_dbg(pdata->dev, "wdog pet_time %d", pdata->pet_time);
	dev_dbg(pdata->dev, "wdog perform ipi ping %d", pdata->do_ipi_ping);
	dev_dbg(pdata->dev, "wdog base address is 0x%lx\n", (unsigned long)
								pdata->base);
}

static int msm_wdog_dt_to_pdata(struct platform_device *pdev,
					struct msm_watchdog_data *pdata)
{
	struct device_node *node = pdev->dev.of_node;
	struct resource *wdog_resource;
	int ret;

	wdog_resource = platform_get_resource(pdev, IORESOURCE_MEM, 0);
	if (!wdog_resource)
		return -ENODEV;
	pdata->size = resource_size(wdog_resource);
	pdata->phys_base = wdog_resource->start;
	if (unlikely(!(devm_request_mem_region(&pdev->dev, pdata->phys_base,
					       pdata->size, "msm-watchdog")))) {

		dev_err(&pdev->dev, "%s cannot reserve watchdog region\n",
								__func__);
		return -ENXIO;
	}
	pdata->base  = devm_ioremap(&pdev->dev, pdata->phys_base,
							pdata->size);
	if (!pdata->base) {
		dev_err(&pdev->dev, "%s cannot map wdog register space\n",
				__func__);
		return -ENXIO;
	}

	pdata->bark_irq = platform_get_irq(pdev, 0);
	pdata->bite_irq = platform_get_irq(pdev, 1);
	ret = of_property_read_u32(node, "qcom,bark-time", &pdata->bark_time);
	if (ret) {
		dev_err(&pdev->dev, "reading bark time failed\n");
		return -ENXIO;
	}
	ret = of_property_read_u32(node, "qcom,pet-time", &pdata->pet_time);
	if (ret) {
		dev_err(&pdev->dev, "reading pet time failed\n");
		return -ENXIO;
	}
	pdata->do_ipi_ping = of_property_read_bool(node, "qcom,ipi-ping");
	if (!pdata->bark_time) {
		dev_err(&pdev->dev, "%s watchdog bark time not setup\n",
								__func__);
		return -ENXIO;
	}
	if (!pdata->pet_time) {
		dev_err(&pdev->dev, "%s watchdog pet time not setup\n",
								__func__);
		return -ENXIO;
	}
	pdata->irq_ppi = irq_is_per_cpu(pdata->bark_irq);
	dump_pdata(pdata);
	return 0;
}

static int msm_watchdog_probe(struct platform_device *pdev)
{
	int ret;
	struct msm_watchdog_data *wdog_dd;

	wdog_wq = alloc_workqueue("wdog", WQ_HIGHPRI, 0);
	if (!wdog_wq) {
		pr_err("Failed to allocate watchdog workqueue\n");
		return -EIO;
	}

	if (!pdev->dev.of_node || !enable)
		return -ENODEV;
	wdog_dd = kzalloc(sizeof(struct msm_watchdog_data), GFP_KERNEL);
	if (!wdog_dd)
		return -EIO;
	ret = msm_wdog_dt_to_pdata(pdev, wdog_dd);
	if (ret)
		goto err;
	wdog_dd->dev = &pdev->dev;
	platform_set_drvdata(pdev, wdog_dd);
	cpumask_clear(&wdog_dd->alive_mask);
	INIT_WORK(&wdog_dd->init_dogwork_struct, init_watchdog_work);
	INIT_DELAYED_WORK(&wdog_dd->dogwork_struct, pet_watchdog_work);
	queue_work_on(0, wdog_wq, &wdog_dd->init_dogwork_struct);
	return 0;
err:
	destroy_workqueue(wdog_wq);
	kzfree(wdog_dd);
	return ret;
}

static const struct dev_pm_ops msm_watchdog_dev_pm_ops = {
	.suspend_noirq = msm_watchdog_suspend,
	.resume_noirq = msm_watchdog_resume,
};

static struct platform_driver msm_watchdog_driver = {
	.probe = msm_watchdog_probe,
	.remove = msm_watchdog_remove,
	.driver = {
		.name = MODULE_NAME,
		.owner = THIS_MODULE,
		.pm = &msm_watchdog_dev_pm_ops,
		.of_match_table = msm_wdog_match_table,
	},
};

static int init_watchdog(void)
{
	return platform_driver_register(&msm_watchdog_driver);
}

pure_initcall(init_watchdog);
MODULE_DESCRIPTION("MSM Watchdog Driver");
MODULE_LICENSE("GPL v2");<|MERGE_RESOLUTION|>--- conflicted
+++ resolved
@@ -28,20 +28,10 @@
 #include <soc/qcom/scm.h>
 #include <soc/qcom/memory_dump.h>
 //adbg++
-<<<<<<< HEAD
-#include <linux/asus_global.h>
-#include <linux/io.h>
-#include <linux/of.h>
-#include <linux/of_address.h>
-extern struct _asus_global asus_global;
-//adbg--
-
-=======
 #include <linux/io.h>
 #include <linux/of.h>
 #include <linux/of_address.h>
 //adbg--
->>>>>>> 475703d5
 #define MODULE_NAME "msm_watchdog"
 #define WDT0_ACCSCSSNBARK_INT 0
 #define TCSR_WDT_CFG	0x30
@@ -292,7 +282,7 @@
 	for_each_cpu(cpu, cpu_online_mask)
 		smp_call_function_single(cpu, keep_alive_response, wdog_dd, 1);
 }
-extern int watchdog_test;  //adbg++
+
 static void pet_watchdog_work(struct work_struct *work)
 {
 	unsigned long delay_time;
@@ -300,18 +290,6 @@
 	struct msm_watchdog_data *wdog_dd = container_of(delayed_work,
 						struct msm_watchdog_data,
 							dogwork_struct);
-//adbg++
-	if (watchdog_test){
-		printk("test watchdog function...\r\n");
-		printk("Wdog - STS: 0x%x, CTL: 0x%x, BARK TIME: 0x%x, BITE TIME: 0x%x",
-		__raw_readl(wdog_dd->base + WDT0_STS),
-		__raw_readl(wdog_dd->base + WDT0_EN),
-		__raw_readl(wdog_dd->base + WDT0_BARK_TIME),
-		__raw_readl(wdog_dd->base + WDT0_BITE_TIME));
-		return;
-	} 
-//adbg--
-
 	delay_time = msecs_to_jiffies(wdog_dd->pet_time);
 	if (enable) {
 		if (wdog_dd->do_ipi_ping)
@@ -412,10 +390,6 @@
 		if (wdog_dd->scm_regsave) {
 			cmd_buf.addr = virt_to_phys(wdog_dd->scm_regsave);
 			cmd_buf.len  = PAGE_SIZE;
-//adbg++
-		printk("[adbg]scm_regsave = 0x%x,cmd_buf.addr = 0x%x\r\n",(unsigned int)wdog_dd->scm_regsave,(unsigned int)cmd_buf.addr);
-		asus_global.phycpucontextadd = cmd_buf.addr;
-//adbg--
 			ret = scm_call(SCM_SVC_UTIL, SCM_SET_REGSAVE_CMD,
 					&cmd_buf, sizeof(cmd_buf), NULL, 0);
 			if (ret)
