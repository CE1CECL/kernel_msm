// SPDX-License-Identifier: GPL-2.0-only
/*
 * Copyright (c) 2012-2020, The Linux Foundation. All rights reserved.
 */

#include <linux/module.h>
#include <linux/kernel.h>
#include <linux/io.h>
#include <linux/delay.h>
#include <linux/sort.h>
#include <linux/kernel_stat.h>
#include <linux/irq_cpustat.h>
#include <linux/slab.h>
#include <linux/jiffies.h>
#include <linux/kthread.h>
#include <linux/mutex.h>
#include <linux/sched.h>
#include <linux/interrupt.h>
#include <linux/irq.h>
#include <linux/percpu.h>
#include <linux/of.h>
#include <linux/cpu.h>
#include <linux/cpu_pm.h>
#include <linux/platform_device.h>
#include <linux/wait.h>
#include <soc/qcom/scm.h>
#include <soc/qcom/memory_dump.h>
#include <soc/qcom/minidump.h>
#include <soc/qcom/watchdog.h>
#include <linux/dma-mapping.h>
#include <linux/sched/clock.h>
#include <linux/cpumask.h>
#include <uapi/linux/sched/types.h>
#ifdef CONFIG_QCOM_INITIAL_LOGBUF
#include <linux/kallsyms.h>
#include <linux/math64.h>
#endif

#define MODULE_NAME "msm_watchdog"
#define WDT0_ACCSCSSNBARK_INT 0
#define TCSR_WDT_CFG	0x30
#define WDT0_RST	0x04
#define WDT0_EN		0x08
#define WDT0_STS	0x0C
#define WDT0_BARK_TIME	0x10
#define WDT0_BITE_TIME	0x14

#define WDOG_ABSENT	0

#define EN		0
#define UNMASKED_INT_EN 1

#define MASK_SIZE		32
#define SCM_SET_REGSAVE_CMD	0x2
#define SCM_SVC_SEC_WDOG_DIS	0x7
#define MAX_CPU_CTX_SIZE	2048
#define NR_TOP_HITTERS		10
#define COMPARE_RET		-1

typedef int (*compare_t) (const void *lhs, const void *rhs);

#ifdef CONFIG_QCOM_INITIAL_LOGBUF
#define LOGBUF_TIMEOUT		100000U

static struct delayed_work log_buf_work;
static char *init_log_buf;
static unsigned int *log_buf_size;
static dma_addr_t log_buf_paddr;
#endif

#define WDOG_BITE_OFFSET_IN_SECONDS 3
#define WDOG_CONSOLE_OFFSET_IN_SECONDS 17

static struct msm_watchdog_data *wdog_data;

static int cpu_idle_pc_state[NR_CPUS];

struct irq_info {
	unsigned int irq;
	unsigned int total_count;
	unsigned int irq_counter[NR_CPUS];
};

/*
 * user_pet_enable:
 *	Require userspace to write to a sysfs file every pet_time milliseconds.
 *	Disabled by default on boot.
 */
struct msm_watchdog_data {
	unsigned int __iomem phys_base;
	size_t size;
	void __iomem *base;
	void __iomem *wdog_absent_base;
	struct device *dev;
	unsigned int pet_time;
	unsigned int bark_time;
	unsigned int bark_irq;
	unsigned int bite_irq;
	bool do_ipi_ping;
	bool wakeup_irq_enable;
	unsigned long long last_pet;
	unsigned int min_slack_ticks;
	unsigned long long min_slack_ns;
	void *scm_regsave;
	cpumask_t alive_mask;
	struct mutex disable_lock;
	bool irq_ppi;
	struct msm_watchdog_data __percpu **wdog_cpu_dd;
	struct notifier_block panic_blk;

	bool enabled;
	bool user_pet_enabled;

	struct task_struct *watchdog_task;
	struct timer_list pet_timer;
	struct timer_list pet_observer;
	wait_queue_head_t pet_complete;

	bool timer_expired;
	bool user_pet_complete;
	unsigned long long timer_fired;
	unsigned long long thread_start;
	unsigned long long ping_start[NR_CPUS];
	unsigned long long ping_end[NR_CPUS];
	struct work_struct irq_counts_work;
	struct irq_info irq_counts[NR_TOP_HITTERS];
	struct irq_info ipi_counts[NR_IPI];
	unsigned int tot_irq_count[NR_CPUS];
	atomic_t irq_counts_running;
};

/*
 * On the kernel command line specify
 * watchdog_v2.enable=1 to enable the watchdog
 * By default watchdog is turned on
 */
static int enable = 1;
module_param(enable, int, 0000);

/*
 * On the kernel command line specify
 * watchdog_v2.WDT_HZ=<clock val in HZ> to set Watchdog
 * ticks. By default it is set to 32765.
 */
static long WDT_HZ = 32765;
module_param(WDT_HZ, long, 0000);

/*
 * Watchdog ipi optimization:
 * Does not ping cores in low power mode at pet time to save power.
 * This feature is enabled by default.
 *
 * On the kernel command line specify
 * watchdog_v2.ipi_en=1 to disable this optimization.
 * Or, can be turned off, by enabling CONFIG_QCOM_WDOG_IPI_ENABLE.
 */
#ifdef CONFIG_QCOM_WDOG_IPI_ENABLE
#define IPI_CORES_IN_LPM 1
#else
#define IPI_CORES_IN_LPM 0
#endif

static int ipi_en = IPI_CORES_IN_LPM;
module_param(ipi_en, int, 0444);

static void dump_cpu_alive_mask(struct msm_watchdog_data *wdog_dd)
{
	static char alive_mask_buf[MASK_SIZE];

	scnprintf(alive_mask_buf, MASK_SIZE, "%*pb1", cpumask_pr_args(
				&wdog_dd->alive_mask));
	dev_info(wdog_dd->dev, "cpu alive mask from last pet %s\n",
				alive_mask_buf);
}

static int msm_watchdog_suspend(struct device *dev)
{
	struct msm_watchdog_data *wdog_dd =
			(struct msm_watchdog_data *)dev_get_drvdata(dev);
	if (!enable)
		return 0;
	__raw_writel(1, wdog_dd->base + WDT0_RST);
	if (wdog_dd->wakeup_irq_enable) {
		/* Make sure register write is complete before proceeding */
		mb();
		wdog_dd->last_pet = sched_clock();
		return 0;
	}
	__raw_writel(0, wdog_dd->base + WDT0_EN);
	/* Make sure watchdog is suspended before setting enable */
	mb();
	wdog_dd->enabled = false;
	wdog_dd->last_pet = sched_clock();
	return 0;
}

static int msm_watchdog_resume(struct device *dev)
{
	struct msm_watchdog_data *wdog_dd =
			(struct msm_watchdog_data *)dev_get_drvdata(dev);
	if (!enable)
		return 0;
	if (wdog_dd->wakeup_irq_enable) {
		__raw_writel(1, wdog_dd->base + WDT0_RST);
		/* Make sure register write is complete before proceeding */
		mb();
		wdog_dd->last_pet = sched_clock();
		return 0;
	}
	__raw_writel(1, wdog_dd->base + WDT0_EN);
	__raw_writel(1, wdog_dd->base + WDT0_RST);
	/* Make sure watchdog is reset before setting enable */
	mb();
	wdog_dd->enabled = true;
	wdog_dd->last_pet = sched_clock();
	return 0;
}

static int panic_wdog_handler(struct notifier_block *this,
			      unsigned long event, void *ptr)
{
	struct msm_watchdog_data *wdog_dd = container_of(this,
				struct msm_watchdog_data, panic_blk);
	if (panic_timeout == 0) {
		__raw_writel(0, wdog_dd->base + WDT0_EN);
		/* Make sure watchdog is enabled before notifying the caller */
		mb();
	} else {
		__raw_writel(WDT_HZ * (panic_timeout + 10),
				wdog_dd->base + WDT0_BARK_TIME);
		__raw_writel(WDT_HZ * (panic_timeout + 10),
				wdog_dd->base + WDT0_BITE_TIME);
		__raw_writel(1, wdog_dd->base + WDT0_RST);
	}
	return NOTIFY_DONE;
}

static void wdog_disable(struct msm_watchdog_data *wdog_dd)
{
	__raw_writel(0, wdog_dd->base + WDT0_EN);
	/* Make sure watchdog is disabled before proceeding */
	mb();
	if (wdog_dd->irq_ppi) {
		disable_percpu_irq(wdog_dd->bark_irq);
		free_percpu_irq(wdog_dd->bark_irq, wdog_dd->wdog_cpu_dd);
	} else
		devm_free_irq(wdog_dd->dev, wdog_dd->bark_irq, wdog_dd);
	enable = 0;
	/*Ensure all cpus see update to enable*/
	smp_mb();
	atomic_notifier_chain_unregister(&panic_notifier_list,
						&wdog_dd->panic_blk);
	del_timer_sync(&wdog_dd->pet_observer);
	del_timer_sync(&wdog_dd->pet_timer);
	/* may be suspended after the first write above */
	__raw_writel(0, wdog_dd->base + WDT0_EN);
	/* Make sure watchdog is disabled before setting enable */
	mb();
	wdog_dd->enabled = false;
	pr_info("MSM Apps Watchdog deactivated.\n");
}

static ssize_t wdog_disable_get(struct device *dev,
				struct device_attribute *attr, char *buf)
{
	int ret;
	struct msm_watchdog_data *wdog_dd = dev_get_drvdata(dev);

	mutex_lock(&wdog_dd->disable_lock);
	ret = snprintf(buf, PAGE_SIZE, "%d\n", enable == 0 ? 1 : 0);
	mutex_unlock(&wdog_dd->disable_lock);
	return ret;
}

static ssize_t wdog_disable_set(struct device *dev,
				struct device_attribute *attr,
				const char *buf, size_t count)
{
	int ret;
	u8 disable;
	struct msm_watchdog_data *wdog_dd = dev_get_drvdata(dev);
	struct scm_desc desc = {0};

	ret = kstrtou8(buf, 10, &disable);
	if (ret) {
		dev_err(wdog_dd->dev, "invalid user input\n");
		return ret;
	}
	if (disable == 1) {
		mutex_lock(&wdog_dd->disable_lock);
		if (enable == 0) {
			pr_info("MSM Apps Watchdog already disabled\n");
			mutex_unlock(&wdog_dd->disable_lock);
			return count;
		}
		disable = 1;

		desc.args[0] = 1;
		desc.arginfo = SCM_ARGS(1);
		ret = scm_call2(SCM_SIP_FNID(SCM_SVC_BOOT,
						SCM_SVC_SEC_WDOG_DIS), &desc);
		if (ret) {
			dev_err(wdog_dd->dev,
					"Failed to deactivate secure wdog\n");
			mutex_unlock(&wdog_dd->disable_lock);
			return -EIO;
		}
		wdog_disable(wdog_dd);
		mutex_unlock(&wdog_dd->disable_lock);
	} else {
		pr_err("invalid operation, only disable = 1 supported\n");
		return -EINVAL;
	}
	return count;
}

static DEVICE_ATTR(disable, 0600, wdog_disable_get, wdog_disable_set);

/*
 * Userspace Watchdog Support:
 * Write 1 to the "user_pet_enabled" file to enable hw support for a
 * userspace watchdog.
 * Userspace is required to pet the watchdog by continuing to write 1
 * to this file in the expected interval.
 * Userspace may disable this requirement by writing 0 to this same
 * file.
 */
static void __wdog_user_pet(struct msm_watchdog_data *wdog_dd)
{
	wdog_dd->user_pet_complete = true;
	wake_up(&wdog_dd->pet_complete);
}

static ssize_t wdog_user_pet_enabled_get(struct device *dev,
				struct device_attribute *attr, char *buf)
{
	int ret;
	struct msm_watchdog_data *wdog_dd = dev_get_drvdata(dev);

	ret = snprintf(buf, PAGE_SIZE, "%d\n",
			wdog_dd->user_pet_enabled);
	return ret;
}

static ssize_t wdog_user_pet_enabled_set(struct device *dev,
				struct device_attribute *attr,
				const char *buf, size_t count)
{
	int ret;
	struct msm_watchdog_data *wdog_dd = dev_get_drvdata(dev);

	ret = strtobool(buf, &wdog_dd->user_pet_enabled);
	if (ret) {
		dev_err(wdog_dd->dev, "invalid user input\n");
		return ret;
	}

	__wdog_user_pet(wdog_dd);

	return count;
}

static DEVICE_ATTR(user_pet_enabled, 0600, wdog_user_pet_enabled_get,
						wdog_user_pet_enabled_set);

static ssize_t wdog_pet_time_get(struct device *dev,
				struct device_attribute *attr, char *buf)
{
	int ret;
	struct msm_watchdog_data *wdog_dd = dev_get_drvdata(dev);

	ret = snprintf(buf, PAGE_SIZE, "%d\n", wdog_dd->pet_time);
	return ret;
}

static DEVICE_ATTR(pet_time, 0400, wdog_pet_time_get, NULL);

static int get_wdog_sts(struct msm_watchdog_data *wdog_dd)
{
	int i, count, prev_count = 0;

	for (i = 0; i < 2; i++) {
		count = (__raw_readl(wdog_dd->base + WDT0_STS) >> 1) & 0xFFFFF;
		if (count != prev_count) {
			prev_count = count;
			i = 0;
		}
	}

	return count;
}

static void pet_watchdog(struct msm_watchdog_data *wdog_dd)
{
	int slack, count;
	unsigned long long time_ns;
	unsigned long long slack_ns;
	unsigned long long bark_time_ns = wdog_dd->bark_time * 1000000ULL;

	count = get_wdog_sts(wdog_dd);
	slack = ((wdog_dd->bark_time * WDT_HZ) / 1000) - count;
	if (slack < wdog_dd->min_slack_ticks)
		wdog_dd->min_slack_ticks = slack;
	__raw_writel(1, wdog_dd->base + WDT0_RST);
	time_ns = sched_clock();
	slack_ns = (wdog_dd->last_pet + bark_time_ns) - time_ns;
	if (slack_ns < wdog_dd->min_slack_ns)
		wdog_dd->min_slack_ns = slack_ns;
	wdog_dd->last_pet = time_ns;
}

static void keep_alive_response(void *info)
{
	int cpu = smp_processor_id();
	struct msm_watchdog_data *wdog_dd = (struct msm_watchdog_data *)info;

	cpumask_set_cpu(cpu, &wdog_dd->alive_mask);
	wdog_dd->ping_end[cpu] = sched_clock();
	/* Make sure alive mask is cleared and set in order */
	smp_mb();
}

/*
 * If this function does not return, it implies one of the
 * other cpu's is not responsive.
 */
static void ping_other_cpus(struct msm_watchdog_data *wdog_dd)
{
	int cpu;

	cpumask_clear(&wdog_dd->alive_mask);
	/* Make sure alive mask is cleared and set in order */
	smp_mb();
	for_each_cpu(cpu, cpu_online_mask) {
		if (!cpu_idle_pc_state[cpu] && !cpu_isolated(cpu)) {
			wdog_dd->ping_start[cpu] = sched_clock();
			smp_call_function_single(cpu, keep_alive_response,
						 wdog_dd, 1);
		}
	}
}

/* Set pet observer to expire 1 second before watchdog bite */
#define PET_OBSERVER_OFFSET_SECS (WDOG_BITE_OFFSET_IN_SECONDS - 1)

static void print_wdog_data(struct msm_watchdog_data *wdog_dd);

static void pet_observer_fn(struct timer_list *t)
{
	struct msm_watchdog_data *wdog_dd =
		from_timer(wdog_dd, t, pet_observer);
	int wdog_counter = get_wdog_sts(wdog_dd) / WDT_HZ;
	int observer_threshold = ((wdog_dd->bark_time / 1000) +
				PET_OBSERVER_OFFSET_SECS);

	if (wdog_counter < observer_threshold)
		mod_timer(&wdog_dd->pet_observer, jiffies + msecs_to_jiffies(
				(observer_threshold - wdog_counter) * 1000));
	else {
		pr_warn("MSM watchdog blocked for %d seconds\n", wdog_counter);
		pr_warn("Print watchdog data:\n");
		print_wdog_data(wdog_dd);
		pr_warn("Watchdog will bite in 1 second.\n");
	}
}

static void pet_task_wakeup(struct timer_list *t)
{
	struct msm_watchdog_data *wdog_dd =
		from_timer(wdog_dd, t, pet_timer);
	wdog_dd->timer_expired = true;
	wdog_dd->timer_fired = sched_clock();
	wake_up(&wdog_dd->pet_complete);
}

static int cmp_irq_info_fn(const void *a, const void *b)
{
	struct irq_info *lhs = (struct irq_info *)a;
	struct irq_info *rhs = (struct irq_info *)b;

	if (lhs->total_count < rhs->total_count)
		return 1;

	if (lhs->total_count > rhs->total_count)
		return COMPARE_RET;

	return 0;
}

static void swap_irq_info_fn(void *a, void *b, int size)
{
	struct irq_info temp;
	struct irq_info *lhs = (struct irq_info *)a;
	struct irq_info *rhs = (struct irq_info *)b;

	temp = *lhs;
	*lhs = *rhs;
	*rhs = temp;
}

static struct irq_info *search(struct irq_info *key, struct irq_info *base,
			       size_t num, compare_t cmp)
{
	struct irq_info *pivot = NULL;
	int result;

	while (num > 0) {
		pivot = base + (num >> 1);
		result = cmp(key, pivot);

		if (result == 0)
			goto out;

		if (result > 0) {
			base = pivot + 1;
			num--;
		}

		if (num)
			num >>= 1;
	}

out:
	return pivot;
}

static void print_irq_stat(struct msm_watchdog_data *wdog_dd)
{
	int index;
	int cpu;
	struct irq_info *info;


	pr_debug("(virq:irq_count)-\n");
	for (index = 0; index < NR_TOP_HITTERS; index++) {
		info = &wdog_dd->irq_counts[index];
		pr_debug("%u:%u\n", info->irq, info->total_count);
	}
	pr_debug("\n");

	pr_debug("(cpu:irq_count)-\n");
	for_each_possible_cpu(cpu)
		pr_debug("%u:%u\n", cpu, wdog_dd->tot_irq_count[cpu]);
	pr_debug("\n");

	pr_debug("(ipi:irq_count)-\n");
	for (index = 0; index < NR_IPI; index++) {
		info = &wdog_dd->ipi_counts[index];
		pr_debug("%u:%u\n", info->irq, info->total_count);
	}
	pr_debug("\n");
}

static void compute_irq_stat(struct work_struct *work)
{
	unsigned int count;
	int index = 0, cpu, irq;
	struct irq_desc *desc;
	struct irq_info *pos;
	struct irq_info *start;
	struct irq_info key = {0};
	unsigned int running;
	struct msm_watchdog_data *wdog_dd = container_of(work,
					    struct msm_watchdog_data,
					    irq_counts_work);

	size_t arr_size = ARRAY_SIZE(wdog_dd->irq_counts);

	/* avoid parallel execution from bark handler and queued
	 * irq_counts_work.
	 */
	running = atomic_xchg(&wdog_dd->irq_counts_running, 1);
	if (running)
		return;

	/* per irq counts */
	rcu_read_lock();
	for_each_irq_nr(irq) {
		desc = irq_to_desc(irq);
		if (!desc)
			continue;

		count = kstat_irqs_usr(irq);
		if (!count)
			continue;

		if (index < arr_size) {
			wdog_dd->irq_counts[index].irq = irq;
			wdog_dd->irq_counts[index].total_count = count;
			for_each_possible_cpu(cpu)
				wdog_dd->irq_counts[index].irq_counter[cpu] =
					*per_cpu_ptr(desc->kstat_irqs, cpu);

			index++;
			if (index == arr_size)
				sort(wdog_dd->irq_counts, arr_size,
				     sizeof(*pos), cmp_irq_info_fn,
				     swap_irq_info_fn);

			continue;
		}

		key.total_count = count;
		start = wdog_dd->irq_counts + (arr_size - 1);
		pos = search(&key, wdog_dd->irq_counts,
			     arr_size, cmp_irq_info_fn);
		pr_debug("*pos:%u key:%u\n",
				pos->total_count, key.total_count);
		if (pos && (pos->total_count >= key.total_count)) {
			if (pos < start)
				pos++;
			else
				pos = NULL;
		}

		pr_debug("count :%u irq:%u\n", count, irq);
		if (pos && pos < start) {
			start--;
			for (; start >= pos ; start--)
				*(start + 1) = *start;
		}

		if (pos) {
			pos->irq = irq;
			pos->total_count = count;
			for_each_possible_cpu(cpu)
				pos->irq_counter[cpu] =
					*per_cpu_ptr(desc->kstat_irqs, cpu);
		}
	}
	rcu_read_unlock();

	/* per cpu total irq counts */
	for_each_possible_cpu(cpu)
		wdog_dd->tot_irq_count[cpu] = kstat_cpu_irqs_sum(cpu);

	/* per IPI counts */
	for (index = 0; index < NR_IPI; index++) {
		wdog_dd->ipi_counts[index].total_count = 0;
		wdog_dd->ipi_counts[index].irq = index;
		for_each_possible_cpu(cpu) {
			wdog_dd->ipi_counts[index].irq_counter[cpu] =
				__IRQ_STAT(cpu, ipi_irqs[index]);
			wdog_dd->ipi_counts[index].total_count +=
				wdog_dd->ipi_counts[index].irq_counter[cpu];
		}
	}

	print_irq_stat(wdog_dd);
	atomic_xchg(&wdog_dd->irq_counts_running, 0);
}

static __ref int watchdog_kthread(void *arg)
{
	struct msm_watchdog_data *wdog_dd =
		(struct msm_watchdog_data *)arg;
	unsigned long delay_time = 0;
	struct sched_param param = {.sched_priority = MAX_RT_PRIO-1};
	int ret, cpu;

	sched_setscheduler(current, SCHED_FIFO, &param);
	while (!kthread_should_stop()) {
		do {
			ret = wait_event_interruptible(wdog_dd->pet_complete,
						wdog_dd->timer_expired);
		} while (ret != 0);

		wdog_dd->thread_start = sched_clock();
		for_each_cpu(cpu, cpu_present_mask)
			wdog_dd->ping_start[cpu] = wdog_dd->ping_end[cpu] = 0;

		if (wdog_dd->do_ipi_ping)
			ping_other_cpus(wdog_dd);

		do {
			ret = wait_event_interruptible(wdog_dd->pet_complete,
						wdog_dd->user_pet_complete);
		} while (ret != 0);

		wdog_dd->timer_expired = false;
		wdog_dd->user_pet_complete = !wdog_dd->user_pet_enabled;

		if (enable) {
			delay_time = msecs_to_jiffies(wdog_dd->pet_time);
			pet_watchdog(wdog_dd);
		}
		/* Check again before scheduling
		 * Could have been changed on other cpu
		 */
		mod_timer(&wdog_dd->pet_timer, jiffies + delay_time);
		queue_work(system_unbound_wq, &wdog_dd->irq_counts_work);
	}
	return 0;
}

static int wdog_cpu_pm_notify(struct notifier_block *self,
			      unsigned long action, void *v)
{
	int cpu;

	cpu = raw_smp_processor_id();

	switch (action) {
	case CPU_PM_ENTER:
		cpu_idle_pc_state[cpu] = 1;
		break;
	case CPU_PM_ENTER_FAILED:
	case CPU_PM_EXIT:
		cpu_idle_pc_state[cpu] = 0;
		break;
	}

	return NOTIFY_OK;
}

static struct notifier_block wdog_cpu_pm_nb = {
	.notifier_call = wdog_cpu_pm_notify,
};

#ifdef CONFIG_QCOM_INITIAL_LOGBUF
static void log_buf_remove(void)
{
	flush_delayed_work(&log_buf_work);
	dma_free_coherent(wdog_data->dev, *log_buf_size,
			  init_log_buf, log_buf_paddr);
}
#else
static void log_buf_remove(void) { return; }
#endif

static int msm_watchdog_remove(struct platform_device *pdev)
{
	struct msm_watchdog_data *wdog_dd =
			(struct msm_watchdog_data *)platform_get_drvdata(pdev);

	if (!ipi_en)
		cpu_pm_unregister_notifier(&wdog_cpu_pm_nb);

	mutex_lock(&wdog_dd->disable_lock);
	if (enable)
		wdog_disable(wdog_dd);

	mutex_unlock(&wdog_dd->disable_lock);
	device_remove_file(wdog_dd->dev, &dev_attr_disable);
	if (wdog_dd->irq_ppi)
		free_percpu(wdog_dd->wdog_cpu_dd);
	dev_info(wdog_dd->dev, "MSM Watchdog Exit - Deactivated\n");
	del_timer_sync(&wdog_dd->pet_observer);
	del_timer_sync(&wdog_dd->pet_timer);
	kthread_stop(wdog_dd->watchdog_task);
	flush_work(&wdog_dd->irq_counts_work);
	log_buf_remove();
	kfree(wdog_dd);
	return 0;
}

void msm_trigger_wdog_bite(void)
{
	if (!wdog_data)
		return;

	compute_irq_stat(&wdog_data->irq_counts_work);
	pr_info("Causing a watchdog bite!");
	__raw_writel(1, wdog_data->base + WDT0_BITE_TIME);
	/* Mke sure bite time is written before we reset */
	mb();
	__raw_writel(1, wdog_data->base + WDT0_RST);
	/* Make sure we wait only after reset */
	mb();
	/* Delay to make sure bite occurs */
	mdelay(10000);
	pr_err("Wdog - STS: 0x%x, CTL: 0x%x, BARK TIME: 0x%x, BITE TIME: 0x%x",
		__raw_readl(wdog_data->base + WDT0_STS),
		__raw_readl(wdog_data->base + WDT0_EN),
		__raw_readl(wdog_data->base + WDT0_BARK_TIME),
		__raw_readl(wdog_data->base + WDT0_BITE_TIME));
	/*
	 * This function induces the non-secure bite and control
	 * should not return to the calling function. Non-secure
	 * bite interrupt is affined to all the cores and it may
	 * not be handled by the same cores which configured
	 * non-secure bite. So add forever loop here.
	 */
	while (1)
		udelay(1);
}
EXPORT_SYMBOL_GPL(msm_trigger_wdog_bite);

static void print_wdog_data(struct msm_watchdog_data *wdog_dd)
{
	unsigned long long last_pet;
	unsigned long nanosec_rem;
	struct task_struct *wdog_task;
	int cpu;
	struct cpumask *bark_affinity;

	last_pet = wdog_dd->last_pet;
	nanosec_rem = do_div(last_pet, 1000000000);
	dev_info(wdog_dd->dev, "Watchdog last pet at %lu.%06lu\n",
			(unsigned long) last_pet, nanosec_rem / 1000);
	if (wdog_dd->do_ipi_ping)
		dump_cpu_alive_mask(wdog_dd);

	/* Print pet, bark and bite expire times */
	dev_info(wdog_dd->dev, "Pet: %dms, Bark: %dms, Bite: %dms\n",
			wdog_dd->pet_time, wdog_dd->bark_time,
			wdog_dd->bark_time + WDOG_BITE_OFFSET_IN_SECONDS*1000);

	/* Check if pet task is running */
	wdog_task = wdog_dd->watchdog_task;
	if (wdog_task) {
		if (wdog_task->on_cpu) {
			dev_info(wdog_dd->dev, "Pet task is running on CPU%d\n",
					task_cpu(wdog_task));
			for_each_cpu(cpu, cpu_present_mask) {
				if (wdog_dd->ping_start[cpu] != 0 &&
						wdog_dd->ping_end[cpu] == 0) {
					dev_info(wdog_dd->dev, "CPU%d did not "
							"respond to IPI ping\n",
							cpu);
					break;
				}
			}
		} else if (wdog_task->state == TASK_RUNNING) {
			dev_info(wdog_dd->dev, "Pet task is waiting on CPU%d\n",
					task_cpu(wdog_task));
		} else if (wdog_dd->timer_expired) {
			dev_info(wdog_dd->dev,
				"Pet timer expired but pet task not queued\n");
		} else {
			dev_info(wdog_dd->dev,
				"Pet timer not expired, queued on CPU%d\n",
				wdog_dd->pet_timer.flags & TIMER_CPUMASK);
		}
	}

	/* Print current jiffies and pet timer expiring jiffies */
	dev_info(wdog_dd->dev, "Current jiffies:  %lu\n", jiffies);
	dev_info(wdog_dd->dev, "Pet timer expire: %lu\n",
			wdog_dd->pet_timer.expires);

	/* Print watchdog bark IRQ affinity mask */
	bark_affinity = irq_get_affinity_mask(wdog_dd->bark_irq);
	dev_info(wdog_dd->dev, "Watchdog bark IRQ %d CPU affinity: %*pbl\n",
			wdog_dd->bark_irq, cpumask_pr_args(bark_affinity));
}

static irqreturn_t wdog_bark_handler(int irq, void *dev_id)
{
	struct msm_watchdog_data *wdog_dd = (struct msm_watchdog_data *)dev_id;
	unsigned long nanosec_rem;
	unsigned long long t = sched_clock();

	nanosec_rem = do_div(t, 1000000000);
	dev_info(wdog_dd->dev, "Watchdog bark! Now = %lu.%06lu\n",
			(unsigned long) t, nanosec_rem / 1000);

	print_wdog_data(wdog_dd);

	msm_trigger_wdog_bite();
	return IRQ_HANDLED;
}

static irqreturn_t wdog_ppi_bark(int irq, void *dev_id)
{
	struct msm_watchdog_data *wdog_dd =
			*(struct msm_watchdog_data **)(dev_id);
	return wdog_bark_handler(irq, wdog_dd);
}

static int init_watchdog_sysfs(struct msm_watchdog_data *wdog_dd)
{
	int error = 0;

	error |= device_create_file(wdog_dd->dev, &dev_attr_disable);

	if (of_property_read_bool(wdog_dd->dev->of_node,
					"qcom,userspace-watchdog")) {
		error |= device_create_file(wdog_dd->dev, &dev_attr_pet_time);
		error |= device_create_file(wdog_dd->dev,
					    &dev_attr_user_pet_enabled);
	}

	if (error)
		dev_err(wdog_dd->dev, "cannot create sysfs attribute\n");

	return error;
}

<<<<<<< HEAD
static bool console_enabled;

static int __init setup_console_enabled(char *unused)
{
	console_enabled = true;

	return 1;
}

#ifdef CONFIG_QCOM_WATCHDOG_V2_MODULE
#undef __setup
/* Good for only one __setup per source file */
#define __setup(str, func)					\
static void parse_cmdline(void)					\
{								\
	extern char *saved_command_line;			\
	size_t len = strlen(saved_command_line);		\
	char *cp = strnstr(saved_command_line, str, len);	\
								\
	if (cp)							\
		func(cp);					\
}
#else
static inline void parse_cmdline(void) {}
#endif

__setup("androidboot.console=", setup_console_enabled);

=======
#ifdef CONFIG_QCOM_INITIAL_LOGBUF
static void minidump_reg_init_log_buf(void)
{
	struct md_region md_entry;

	/* Register init_log_buf info to minidump table */
	strlcpy(md_entry.name, "KBOOT_LOG", sizeof(md_entry.name));
	md_entry.virt_addr = (uintptr_t)init_log_buf;
	md_entry.phys_addr = log_buf_paddr;
	md_entry.size = *log_buf_size;
	md_entry.id = MINIDUMP_DEFAULT_ID;
	if (msm_minidump_add_region(&md_entry) < 0)
		pr_err("Failed to add init_log_buf in Minidump\n");
}

static void log_buf_work_fn(struct work_struct *work)
{
	char **addr = NULL;

	addr = (char **)kallsyms_lookup_name("log_buf");
	if (!addr) {
		dev_err(wdog_data->dev, "log_buf symbol not found\n");
		goto out;
	}

	log_buf_size = (unsigned int *)kallsyms_lookup_name("log_buf_len");
	if (!log_buf_size) {
		dev_err(wdog_data->dev, "log_buf_len symbol not found\n");
		goto out;
	}

	init_log_buf = dma_alloc_coherent(wdog_data->dev, *log_buf_size,
					  &log_buf_paddr, GFP_KERNEL);
	if (!init_log_buf) {
		dev_err(wdog_data->dev, "log_buf dma_alloc_coherent failed\n");
		goto out;
	}

	minidump_reg_init_log_buf();
	memcpy(init_log_buf, *addr, (size_t)(*log_buf_size));
	pr_info("boot log copy done\n");
out:
	return;
}

static void log_buf_init(void)
{
	/* keep granularity of milli seconds */
	unsigned int curr_time_msec = div_u64(sched_clock(), NSEC_PER_MSEC);
	unsigned int timeout_msec = LOGBUF_TIMEOUT - curr_time_msec;

	INIT_DELAYED_WORK(&log_buf_work, log_buf_work_fn);
	queue_delayed_work(system_unbound_wq, &log_buf_work,
			   msecs_to_jiffies(timeout_msec));
}
#else
static void log_buf_init(void)  { return; }
#endif

>>>>>>> 96aaa2a2
static void init_watchdog_data(struct msm_watchdog_data *wdog_dd)
{
	unsigned long delay_time;
	uint32_t val;
	u64 timeout;
	int ret;

	/*
	 * Disable the watchdog for cluster 1 so that cluster 0 watchdog will
	 * be mapped to the entire sub-system.
	 */
	if (wdog_dd->wdog_absent_base)
		__raw_writel(2, wdog_dd->wdog_absent_base + WDOG_ABSENT);

	if (wdog_dd->irq_ppi) {
		wdog_dd->wdog_cpu_dd = alloc_percpu(struct msm_watchdog_data *);
		if (!wdog_dd->wdog_cpu_dd) {
			dev_err(wdog_dd->dev, "fail to allocate cpu data\n");
			return;
		}
		*raw_cpu_ptr(wdog_dd->wdog_cpu_dd) = wdog_dd;
		ret = request_percpu_irq(wdog_dd->bark_irq, wdog_ppi_bark,
					"apps_wdog_bark",
					wdog_dd->wdog_cpu_dd);
		if (ret) {
			dev_err(wdog_dd->dev, "failed to request bark irq\n");
			free_percpu(wdog_dd->wdog_cpu_dd);
			return;
		}
	} else {
		ret = devm_request_irq(wdog_dd->dev, wdog_dd->bark_irq,
				wdog_bark_handler, IRQF_TRIGGER_RISING,
						"apps_wdog_bark", wdog_dd);
		if (ret) {
			dev_err(wdog_dd->dev, "failed to request bark irq\n");
			return;
		}
	}

	INIT_WORK(&wdog_dd->irq_counts_work, compute_irq_stat);
	atomic_set(&wdog_dd->irq_counts_running, 0);
	delay_time = msecs_to_jiffies(wdog_dd->pet_time);
	wdog_dd->min_slack_ticks = UINT_MAX;
	wdog_dd->min_slack_ns = ULLONG_MAX;
	parse_cmdline();
	if (console_enabled) {
		dev_info(wdog_dd->dev, "Console enabled, extend "
				"bark/bite times by %d seconds\n",
				WDOG_CONSOLE_OFFSET_IN_SECONDS);
		wdog_dd->bark_time += WDOG_CONSOLE_OFFSET_IN_SECONDS*1000;
	}
	timeout = (wdog_dd->bark_time * WDT_HZ)/1000;
	__raw_writel(timeout, wdog_dd->base + WDT0_BARK_TIME);
	__raw_writel(timeout + WDOG_BITE_OFFSET_IN_SECONDS*WDT_HZ,
			wdog_dd->base + WDT0_BITE_TIME);

	wdog_dd->panic_blk.notifier_call = panic_wdog_handler;
	atomic_notifier_chain_register(&panic_notifier_list,
				       &wdog_dd->panic_blk);
	mutex_init(&wdog_dd->disable_lock);
	init_waitqueue_head(&wdog_dd->pet_complete);
	wdog_dd->timer_expired = false;
	wdog_dd->user_pet_complete = true;
	wdog_dd->user_pet_enabled = false;
	wake_up_process(wdog_dd->watchdog_task);
	timer_setup(&wdog_dd->pet_timer, pet_task_wakeup, 0);
	wdog_dd->pet_timer.expires = jiffies + delay_time;
	add_timer(&wdog_dd->pet_timer);

	val = BIT(EN);
	if (wdog_dd->wakeup_irq_enable)
		val |= BIT(UNMASKED_INT_EN);
	__raw_writel(val, wdog_dd->base + WDT0_EN);
	__raw_writel(1, wdog_dd->base + WDT0_RST);
	wdog_dd->last_pet = sched_clock();
	wdog_dd->enabled = true;

	init_watchdog_sysfs(wdog_dd);

	if (wdog_dd->irq_ppi)
		enable_percpu_irq(wdog_dd->bark_irq, 0);
	if (!ipi_en)
		cpu_pm_register_notifier(&wdog_cpu_pm_nb);
	dev_info(wdog_dd->dev, "MSM Watchdog Initialized\n");

	timer_setup(&wdog_dd->pet_observer, pet_observer_fn, 0);
	wdog_dd->pet_observer.expires = msecs_to_jiffies(wdog_dd->bark_time +
						PET_OBSERVER_OFFSET_SECS);
	add_timer(&wdog_dd->pet_observer);
}

static const struct of_device_id msm_wdog_match_table[] = {
	{ .compatible = "qcom,msm-watchdog" },
	{}
};

static void dump_pdata(struct msm_watchdog_data *pdata)
{
	dev_dbg(pdata->dev, "wdog bark_time %d", pdata->bark_time);
	dev_dbg(pdata->dev, "wdog pet_time %d", pdata->pet_time);
	dev_dbg(pdata->dev, "wdog perform ipi ping %d", pdata->do_ipi_ping);
	dev_dbg(pdata->dev, "wdog base address is 0x%lx\n", (unsigned long)
								pdata->base);
}

static int msm_wdog_dt_to_pdata(struct platform_device *pdev,
					struct msm_watchdog_data *pdata)
{
	struct device_node *node = pdev->dev.of_node;
	struct resource *res;
	int ret;

	res = platform_get_resource_byname(pdev, IORESOURCE_MEM, "wdt-base");
	if (!res)
		return -ENODEV;
	pdata->size = resource_size(res);
	pdata->phys_base = res->start;
	if (unlikely(!(devm_request_mem_region(&pdev->dev, pdata->phys_base,
					       pdata->size, "msm-watchdog")))) {

		dev_err(&pdev->dev, "%s cannot reserve watchdog region\n",
								__func__);
		return -ENXIO;
	}
	pdata->base  = devm_ioremap(&pdev->dev, pdata->phys_base,
							pdata->size);
	if (!pdata->base) {
		dev_err(&pdev->dev, "%s cannot map wdog register space\n",
				__func__);
		return -ENXIO;
	}

	res = platform_get_resource_byname(pdev, IORESOURCE_MEM,
					   "wdt-absent-base");
	if (res) {
		pdata->wdog_absent_base  = devm_ioremap(&pdev->dev, res->start,
							 resource_size(res));
		if (!pdata->wdog_absent_base) {
			dev_err(&pdev->dev,
				"cannot map wdog absent register space\n");
			return -ENXIO;
		}
	} else {
		dev_info(&pdev->dev, "wdog absent resource not present\n");
	}

	pdata->bark_irq = platform_get_irq(pdev, 0);
	pdata->bite_irq = platform_get_irq(pdev, 1);
	ret = of_property_read_u32(node, "qcom,bark-time", &pdata->bark_time);
	if (ret) {
		dev_err(&pdev->dev, "reading bark time failed\n");
		return -ENXIO;
	}
	ret = of_property_read_u32(node, "qcom,pet-time", &pdata->pet_time);
	if (ret) {
		dev_err(&pdev->dev, "reading pet time failed\n");
		return -ENXIO;
	}
	pdata->do_ipi_ping = of_property_read_bool(node, "qcom,ipi-ping");
	if (!pdata->bark_time) {
		dev_err(&pdev->dev, "%s watchdog bark time not setup\n",
								__func__);
		return -ENXIO;
	}
	if (!pdata->pet_time) {
		dev_err(&pdev->dev, "%s watchdog pet time not setup\n",
								__func__);
		return -ENXIO;
	}
	pdata->wakeup_irq_enable = of_property_read_bool(node,
							 "qcom,wakeup-enable");
	pdata->irq_ppi = irq_is_percpu(pdata->bark_irq);
	dump_pdata(pdata);
	return 0;
}

static int msm_watchdog_probe(struct platform_device *pdev)
{
	int ret;
	struct msm_watchdog_data *wdog_dd;
	struct md_region md_entry;

	if (!pdev->dev.of_node || !enable)
		return -ENODEV;
	wdog_dd = kzalloc(sizeof(struct msm_watchdog_data), GFP_KERNEL);
	if (!wdog_dd)
		return -EIO;
	ret = msm_wdog_dt_to_pdata(pdev, wdog_dd);
	if (ret)
		goto err;

	wdog_data = wdog_dd;
	wdog_dd->dev = &pdev->dev;
	platform_set_drvdata(pdev, wdog_dd);
	cpumask_clear(&wdog_dd->alive_mask);
	wdog_dd->watchdog_task = kthread_create(watchdog_kthread, wdog_dd,
			"msm_watchdog");
	if (IS_ERR(wdog_dd->watchdog_task)) {
		ret = PTR_ERR(wdog_dd->watchdog_task);
		goto err;
	}
	init_watchdog_data(wdog_dd);

	log_buf_init();

	/* Add wdog info to minidump table */
	strlcpy(md_entry.name, "KWDOGDATA", sizeof(md_entry.name));
	md_entry.virt_addr = (uintptr_t)wdog_dd;
	md_entry.phys_addr = virt_to_phys(wdog_dd);
	md_entry.size = sizeof(*wdog_dd);
	md_entry.id = MINIDUMP_DEFAULT_ID;
	if (msm_minidump_add_region(&md_entry) < 0)
		pr_info("Failed to add Watchdog data in Minidump\n");

	return 0;
err:
	kzfree(wdog_dd);
	return ret;
}

static const struct dev_pm_ops msm_watchdog_dev_pm_ops = {
	.suspend_noirq = msm_watchdog_suspend,
	.resume_noirq = msm_watchdog_resume,
};

static struct platform_driver msm_watchdog_driver = {
	.probe = msm_watchdog_probe,
	.remove = msm_watchdog_remove,
	.driver = {
		.name = MODULE_NAME,
		.owner = THIS_MODULE,
		.pm = &msm_watchdog_dev_pm_ops,
		.of_match_table = msm_wdog_match_table,
	},
};

static int __init init_watchdog(void)
{
	return platform_driver_register(&msm_watchdog_driver);
}

#ifdef CONFIG_QCOM_WATCHDOG_V2_MODULE
module_init(init_watchdog);
#else
pure_initcall(init_watchdog);
#endif
MODULE_DESCRIPTION("MSM Watchdog Driver");
MODULE_LICENSE("GPL v2");<|MERGE_RESOLUTION|>--- conflicted
+++ resolved
@@ -887,7 +887,6 @@
 	return error;
 }
 
-<<<<<<< HEAD
 static bool console_enabled;
 
 static int __init setup_console_enabled(char *unused)
@@ -916,7 +915,6 @@
 
 __setup("androidboot.console=", setup_console_enabled);
 
-=======
 #ifdef CONFIG_QCOM_INITIAL_LOGBUF
 static void minidump_reg_init_log_buf(void)
 {
@@ -976,7 +974,6 @@
 static void log_buf_init(void)  { return; }
 #endif
 
->>>>>>> 96aaa2a2
 static void init_watchdog_data(struct msm_watchdog_data *wdog_dd)
 {
 	unsigned long delay_time;
