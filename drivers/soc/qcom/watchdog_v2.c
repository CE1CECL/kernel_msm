--- conflicted
+++ resolved
@@ -731,12 +731,7 @@
 	delay_time = msecs_to_jiffies(wdog_dd->pet_time);
 	wdog_dd->min_slack_ticks = UINT_MAX;
 	wdog_dd->min_slack_ns = ULLONG_MAX;
-<<<<<<< HEAD
-	configure_scandump(wdog_dd);
-	configure_bark_dump(wdog_dd);
 	parse_cmdline();
-=======
->>>>>>> 0807e6a1
 	if (console_enabled) {
 		dev_info(wdog_dd->dev, "Console enabled, extend "
 				"bark/bite times by %d seconds\n",
