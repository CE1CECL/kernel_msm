// SPDX-License-Identifier: GPL-2.0-only
/*
 * Copyright (c) 2014-2019, The Linux Foundation. All rights reserved.
 */

#include <linux/kernel.h>
#include <linux/err.h>
#include <linux/io.h>
#include <linux/module.h>
#include <linux/platform_device.h>
#include <linux/of.h>
#include <linux/clk.h>
#include <linux/regulator/consumer.h>
#include <linux/interrupt.h>
#include <linux/delay.h>

#include <linux/msm-bus-board.h>
#include <linux/msm-bus.h>
#include <linux/dma-mapping.h>

#include <soc/qcom/subsystem_restart.h>
#include <soc/qcom/ramdump.h>
#include <soc/qcom/scm.h>

#include <linux/soc/qcom/smem.h>
#include <linux/soc/qcom/smem_state.h>

#include "peripheral-loader.h"

#define XO_FREQ			19200000
#define PROXY_TIMEOUT_MS	10000
#define MAX_SSR_REASON_LEN	256U
#define STOP_ACK_TIMEOUT_MS	1000
#define CRASH_STOP_ACK_TO_MS	200

#define ERR_READY	0
#define PBL_DONE	1

#define desc_to_data(d) container_of(d, struct pil_tz_data, desc)
#define subsys_to_data(d) container_of(d, struct pil_tz_data, subsys_desc)

/**
 * struct reg_info - regulator info
 * @reg: regulator handle
 * @uV: voltage in uV
 * @uA: current in uA
 */
struct reg_info {
	struct regulator *reg;
	int uV;
	int uA;
};

/**
 * struct pil_tz_data
 * @regs: regulators that should be always on when the subsystem is
 *	   brought out of reset
 * @proxy_regs: regulators that should be on during pil proxy voting
 * @clks: clocks that should be always on when the subsystem is
 *	  brought out of reset
 * @proxy_clks: clocks that should be on during pil proxy voting
 * @reg_count: the number of always on regulators
 * @proxy_reg_count: the number of proxy voting regulators
 * @clk_count: the number of always on clocks
 * @proxy_clk_count: the number of proxy voting clocks
 * @smem_id: the smem id used for read the subsystem crash reason
 * @ramdump_dev: ramdump device pointer
 * @pas_id: the PAS id for tz
 * @bus_client: bus client id
 * @enable_bus_scaling: set to true if PIL needs to vote for
 *			bus bandwidth
 * @keep_proxy_regs_on: If set, during proxy unvoting, PIL removes the
 *			voltage/current vote for proxy regulators but leaves
 *			them enabled.
 * @stop_ack: state of completion of stop ack
 * @desc: PIL descriptor
 * @subsys: subsystem device pointer
 * @subsys_desc: subsystem descriptor
 * @u32 bits_arr[2]: array of bit positions in SCSR registers
 */
struct pil_tz_data {
	struct reg_info *regs;
	struct reg_info *proxy_regs;
	struct clk **clks;
	struct clk **proxy_clks;
	int reg_count;
	int proxy_reg_count;
	int clk_count;
	int proxy_clk_count;
	int smem_id;
	void *ramdump_dev;
	void *minidump_dev;
	u32 pas_id;
	u32 bus_client;
	bool enable_bus_scaling;
	bool keep_proxy_regs_on;
	struct completion stop_ack;
	struct completion shutdown_ack;
	struct pil_desc desc;
	struct subsys_device *subsys;
	struct subsys_desc subsys_desc;
	void __iomem *irq_status;
	void __iomem *irq_clear;
	void __iomem *irq_mask;
	void __iomem *err_status;
	void __iomem *err_status_spare;
	u32 bits_arr[2];
};

enum scm_cmd {
	PAS_INIT_IMAGE_CMD = 1,
	PAS_MEM_SETUP_CMD,
	PAS_AUTH_AND_RESET_CMD = 5,
	PAS_SHUTDOWN_CMD,
};

enum pas_id {
	PAS_MODEM,
	PAS_Q6,
	PAS_DSPS,
	PAS_TZAPPS,
	PAS_MODEM_SW,
	PAS_MODEM_FW,
	PAS_WCNSS,
	PAS_SECAPP,
	PAS_GSS,
	PAS_VIDC,
	PAS_VPU,
	PAS_BCSS,
};

static struct msm_bus_paths scm_pas_bw_tbl[] = {
	{
		.vectors = (struct msm_bus_vectors[]){
			{
				.src = MSM_BUS_MASTER_SPS,
				.dst = MSM_BUS_SLAVE_EBI_CH0,
			},
		},
		.num_paths = 1,
	},
	{
		.vectors = (struct msm_bus_vectors[]){
			{
				.src = MSM_BUS_MASTER_SPS,
				.dst = MSM_BUS_SLAVE_EBI_CH0,
				.ib = 492 * 8 * 1000000UL,
				.ab = 492 * 8 *  100000UL,
			},
		},
		.num_paths = 1,
	},
};

static struct msm_bus_scale_pdata scm_pas_bus_pdata = {
	.usecase = scm_pas_bw_tbl,
	.num_usecases = ARRAY_SIZE(scm_pas_bw_tbl),
	.name = "scm_pas",
};

static uint32_t scm_perf_client;
static int scm_pas_bw_count;
static DEFINE_MUTEX(scm_pas_bw_mutex);

static int scm_pas_enable_bw(void)
{
	int ret = 0;

	if (!scm_perf_client)
		return -EINVAL;

	mutex_lock(&scm_pas_bw_mutex);
	if (!scm_pas_bw_count) {
		ret = msm_bus_scale_client_update_request(scm_perf_client, 1);
		if (ret)
			goto err_bus;
		scm_pas_bw_count++;
	}

	mutex_unlock(&scm_pas_bw_mutex);
	return ret;

err_bus:
	pr_err("scm-pas; Bandwidth request failed (%d)\n", ret);
	msm_bus_scale_client_update_request(scm_perf_client, 0);

	mutex_unlock(&scm_pas_bw_mutex);
	return ret;
}

static void scm_pas_disable_bw(void)
{
	mutex_lock(&scm_pas_bw_mutex);
	if (scm_pas_bw_count-- == 1)
		msm_bus_scale_client_update_request(scm_perf_client, 0);
	mutex_unlock(&scm_pas_bw_mutex);
}

static void scm_pas_init(int id)
{
	static int is_inited;

	if (is_inited)
		return;

	scm_pas_bw_tbl[0].vectors[0].src = id;
	scm_pas_bw_tbl[1].vectors[0].src = id;

	scm_perf_client = msm_bus_scale_register_client(&scm_pas_bus_pdata);
	if (!scm_perf_client)
		pr_warn("scm-pas: Unable to register bus client\n");

	is_inited = 1;
}

static int of_read_clocks(struct device *dev, struct clk ***clks_ref,
			  const char *propname)
{
	long clk_count;
	int i, len;
	struct clk **clks;

	if (!of_find_property(dev->of_node, propname, &len))
		return 0;

	clk_count = of_property_count_strings(dev->of_node, propname);
	if (IS_ERR_VALUE(clk_count)) {
		dev_err(dev, "Failed to get clock names\n");
		return -EINVAL;
	}

	clks = devm_kzalloc(dev, sizeof(struct clk *) * clk_count,
				GFP_KERNEL);
	if (!clks)
		return -ENOMEM;

	for (i = 0; i < clk_count; i++) {
		const char *clock_name;
		char clock_freq_name[50];
		u32 clock_rate = XO_FREQ;

		of_property_read_string_index(dev->of_node,
					      propname, i,
					      &clock_name);
		snprintf(clock_freq_name, ARRAY_SIZE(clock_freq_name),
						"qcom,%s-freq", clock_name);
		if (of_find_property(dev->of_node, clock_freq_name, &len))
			if (of_property_read_u32(dev->of_node, clock_freq_name,
								&clock_rate)) {
				dev_err(dev, "Failed to read %s clock's freq\n",
							clock_freq_name);
				return -EINVAL;
			}

		clks[i] = devm_clk_get(dev, clock_name);
		if (IS_ERR(clks[i])) {
			int rc = PTR_ERR(clks[i]);

			if (rc != -EPROBE_DEFER)
				dev_err(dev, "Failed to get %s clock\n",
								clock_name);
			return rc;
		}

		/* Make sure rate-settable clocks' rates are set */
		if (clk_get_rate(clks[i]) == 0)
			clk_set_rate(clks[i], clk_round_rate(clks[i],
								clock_rate));
	}

	*clks_ref = clks;
	return clk_count;
}

static int of_read_regs(struct device *dev, struct reg_info **regs_ref,
			const char *propname)
{
	long reg_count;
	int i, len, rc;
	struct reg_info *regs;

	if (!of_find_property(dev->of_node, propname, &len))
		return 0;

	reg_count = of_property_count_strings(dev->of_node, propname);
	if (IS_ERR_VALUE(reg_count)) {
		dev_err(dev, "Failed to get regulator names\n");
		return -EINVAL;
	}

	regs = devm_kzalloc(dev, sizeof(struct reg_info) * reg_count,
				GFP_KERNEL);
	if (!regs)
		return -ENOMEM;

	for (i = 0; i < reg_count; i++) {
		const char *reg_name;
		char reg_uV_uA_name[50];
		u32 vdd_uV_uA[2];

		of_property_read_string_index(dev->of_node,
					      propname, i,
					      &reg_name);

		regs[i].reg = devm_regulator_get(dev, reg_name);
		if (IS_ERR(regs[i].reg)) {
			int rc = PTR_ERR(regs[i].reg);

			if (rc != -EPROBE_DEFER)
				dev_err(dev, "Failed to get %s\n regulator",
								reg_name);
			return rc;
		}

		/*
		 * Read the voltage and current values for the corresponding
		 * regulator. The device tree property name is "qcom," +
		 *  "regulator_name" + "-uV-uA".
		 */
		rc = snprintf(reg_uV_uA_name, ARRAY_SIZE(reg_uV_uA_name),
			 "qcom,%s-uV-uA", reg_name);
		if (rc < strlen(reg_name) + 6) {
			dev_err(dev, "Failed to hold reg_uV_uA_name\n");
			return -EINVAL;
		}

		if (!of_find_property(dev->of_node, reg_uV_uA_name, &len))
			continue;

		len /= sizeof(vdd_uV_uA[0]);

		/* There should be two entries: one for uV and one for uA */
		if (len != 2) {
			dev_err(dev, "Missing uV/uA value\n");
			return -EINVAL;
		}

		rc = of_property_read_u32_array(dev->of_node, reg_uV_uA_name,
					vdd_uV_uA, len);
		if (rc) {
			dev_err(dev, "Failed to read uV/uA values(rc:%d)\n",
									rc);
			return rc;
		}

		regs[i].uV = vdd_uV_uA[0];
		regs[i].uA = vdd_uV_uA[1];
	}

	*regs_ref = regs;
	return reg_count;
}

#if IS_ENABLED(CONFIG_QCOM_BUS_SCALING)
static int of_read_bus_pdata(struct platform_device *pdev,
			     struct pil_tz_data *d)
{
	struct msm_bus_scale_pdata *pdata;

	pdata = msm_bus_cl_get_pdata(pdev);

	if (!pdata)
		return -EINVAL;

	d->bus_client = msm_bus_scale_register_client(pdata);
	if (!d->bus_client)
		pr_warn("%s: Unable to register bus client\n", __func__);

	return 0;
}
static int do_bus_scaling_request(struct pil_desc *pil, int enable)
{
	int rc;
	struct pil_tz_data *d = desc_to_data(pil);

	if (d->bus_client) {
		rc = msm_bus_scale_client_update_request(d->bus_client, enable);
		if (rc) {
			dev_err(pil->dev, "bandwidth request failed(rc:%d)\n",
									rc);
			return rc;
		}
	} else
		WARN(d->enable_bus_scaling, "Bus scaling not set up for %s!\n",
					d->subsys_desc.name);
	return 0;
}
#else
static int of_read_bus_pdata(struct platform_device *pdev,
			     struct pil_tz_data *d)
{
	return 0;
}
static int do_bus_scaling_request(struct pil_desc *pil, int enable)
{
	return 0;
}
#endif

static int piltz_resc_init(struct platform_device *pdev, struct pil_tz_data *d)
{
	int len, count, rc;
	struct device *dev = &pdev->dev;

	count = of_read_clocks(dev, &d->clks, "qcom,active-clock-names");
	if (count < 0) {
		dev_err(dev, "Failed to setup clocks(rc:%d).\n", count);
		return count;
	}
	d->clk_count = count;

	count = of_read_clocks(dev, &d->proxy_clks, "qcom,proxy-clock-names");
	if (count < 0) {
		dev_err(dev, "Failed to setup proxy clocks(rc:%d).\n", count);
		return count;
	}
	d->proxy_clk_count = count;

	count = of_read_regs(dev, &d->regs, "qcom,active-reg-names");
	if (count < 0) {
		dev_err(dev, "Failed to setup regulators(rc:%d).\n", count);
		return count;
	}
	d->reg_count = count;

	count = of_read_regs(dev, &d->proxy_regs, "qcom,proxy-reg-names");
	if (count < 0) {
		dev_err(dev, "Failed to setup proxy regulators(rc:%d).\n",
				count);
		return count;
	}
	d->proxy_reg_count = count;

	if (of_find_property(dev->of_node, "qcom,msm-bus,name", &len) &&
	    of_find_property(dev->of_node, "qcom,msm-bus,num-cases", &len)) {
		d->enable_bus_scaling = true;
		rc = of_read_bus_pdata(pdev, d);
		if (rc) {
			dev_err(dev, "Failed to setup bus scaling client(rc:%d).\n",
				rc);
			return rc;
		}
	}

	return 0;
}

static int enable_regulators(struct pil_tz_data *d, struct device *dev,
				struct reg_info *regs, int reg_count,
				bool reg_no_enable)
{
	int i, rc = 0;

	for (i = 0; i < reg_count; i++) {
		if (regs[i].uV > 0) {
			rc = regulator_set_voltage(regs[i].reg,
					regs[i].uV, INT_MAX);
			if (rc) {
				dev_err(dev, "Failed to request voltage(rc:%d)\n",
									rc);
				goto err_voltage;
			}
		}

		if (regs[i].uA > 0) {
			rc = regulator_set_load(regs[i].reg,
						regs[i].uA);
			if (rc < 0) {
				dev_err(dev, "Failed to set regulator mode(rc:%d)\n",
									rc);
				goto err_mode;
			}
		}

		if (d->keep_proxy_regs_on && reg_no_enable)
			continue;

		rc = regulator_enable(regs[i].reg);
		if (rc) {
			dev_err(dev, "Regulator enable failed(rc:%d)\n", rc);
			goto err_enable;
		}
	}

	return 0;
err_enable:
	if (regs[i].uA > 0) {
		regulator_set_voltage(regs[i].reg, 0, INT_MAX);
		regulator_set_load(regs[i].reg, 0);
	}
err_mode:
	if (regs[i].uV > 0)
		regulator_set_voltage(regs[i].reg, 0, INT_MAX);
err_voltage:
	for (i--; i >= 0; i--) {
		if (regs[i].uV > 0)
			regulator_set_voltage(regs[i].reg, 0, INT_MAX);

		if (regs[i].uA > 0)
			regulator_set_load(regs[i].reg, 0);

		if (d->keep_proxy_regs_on && reg_no_enable)
			continue;
		regulator_disable(regs[i].reg);
	}

	return rc;
}

static void disable_regulators(struct pil_tz_data *d, struct reg_info *regs,
					int reg_count, bool reg_no_disable)
{
	int i;

	for (i = 0; i < reg_count; i++) {
		if (regs[i].uV > 0)
			regulator_set_voltage(regs[i].reg, 0, INT_MAX);

		if (regs[i].uA > 0)
			regulator_set_load(regs[i].reg, 0);

		if (d->keep_proxy_regs_on && reg_no_disable)
			continue;
		regulator_disable(regs[i].reg);
	}
}

static int prepare_enable_clocks(struct device *dev, struct clk **clks,
								int clk_count)
{
	int rc = 0;
	int i;

	for (i = 0; i < clk_count; i++) {
		rc = clk_prepare_enable(clks[i]);
		if (rc) {
			dev_err(dev, "Clock enable failed(rc:%d)\n", rc);
			goto err;
		}
	}

	return 0;
err:
	for (i--; i >= 0; i--)
		clk_disable_unprepare(clks[i]);

	return rc;
}

static void disable_unprepare_clocks(struct clk **clks, int clk_count)
{
	int i;

	for (i = --clk_count; i >= 0; i--)
		clk_disable_unprepare(clks[i]);
}

static int pil_make_proxy_vote(struct pil_desc *pil)
{
	struct pil_tz_data *d = desc_to_data(pil);
	int rc;

	if (d->subsys_desc.no_auth)
		return 0;

	rc = do_bus_scaling_request(pil, 1);
	if (rc)
		return rc;

	rc = enable_regulators(d, pil->dev, d->proxy_regs,
					d->proxy_reg_count, false);
	if (rc)
		return rc;

	rc = prepare_enable_clocks(pil->dev, d->proxy_clks,
							d->proxy_clk_count);
	if (rc)
		goto err_clks;

	return 0;

err_clks:
	disable_regulators(d, d->proxy_regs, d->proxy_reg_count, false);

	return rc;
}

static void pil_remove_proxy_vote(struct pil_desc *pil)
{
	struct pil_tz_data *d = desc_to_data(pil);

	if (d->subsys_desc.no_auth)
		return;

	disable_unprepare_clocks(d->proxy_clks, d->proxy_clk_count);

	disable_regulators(d, d->proxy_regs, d->proxy_reg_count, true);

	do_bus_scaling_request(pil, 0);
}

static int pil_init_image_trusted(struct pil_desc *pil,
		const u8 *metadata, size_t size)
{
	struct pil_tz_data *d = desc_to_data(pil);
	u32 scm_ret = 0;
	void *mdata_buf;
	dma_addr_t mdata_phys;
	int ret;
	unsigned long attrs = 0;
	struct device dev = {0};
	struct scm_desc desc = {0};

	if (d->subsys_desc.no_auth)
		return 0;

	ret = scm_pas_enable_bw();
	if (ret)
		return ret;
	arch_setup_dma_ops(&dev, 0, 0, NULL, 0);

	dev.coherent_dma_mask =
		DMA_BIT_MASK(sizeof(dma_addr_t) * 8);
	attrs |= DMA_ATTR_STRONGLY_ORDERED;
	mdata_buf = dma_alloc_attrs(&dev, size, &mdata_phys, GFP_KERNEL,
					attrs);
	if (!mdata_buf) {
		pr_err("scm-pas: Allocation for metadata failed.\n");
		scm_pas_disable_bw();
		return -ENOMEM;
	}

	memcpy(mdata_buf, metadata, size);

	desc.args[0] = d->pas_id;
	desc.args[1] = mdata_phys;
	desc.arginfo = SCM_ARGS(2, SCM_VAL, SCM_RW);
	ret = scm_call2(SCM_SIP_FNID(SCM_SVC_PIL, PAS_INIT_IMAGE_CMD),
			&desc);
	scm_ret = desc.ret[0];

	dma_free_attrs(&dev, size, mdata_buf, mdata_phys, attrs);
	scm_pas_disable_bw();
	if (ret)
		return ret;
	return scm_ret;
}

static int pil_mem_setup_trusted(struct pil_desc *pil, phys_addr_t addr,
			       size_t size)
{
	struct pil_tz_data *d = desc_to_data(pil);
	u32 scm_ret = 0;
	int ret;
	struct scm_desc desc = {0};

	if (d->subsys_desc.no_auth)
		return 0;

	desc.args[0] = d->pas_id;
	desc.args[1] = addr;
	desc.args[2] = size + pil->extra_size;
	desc.arginfo = SCM_ARGS(3);
	ret = scm_call2(SCM_SIP_FNID(SCM_SVC_PIL, PAS_MEM_SETUP_CMD),
			&desc);
	scm_ret = desc.ret[0];

	if (ret)
		return ret;
	return scm_ret;
}

static int pil_auth_and_reset(struct pil_desc *pil)
{
	struct pil_tz_data *d = desc_to_data(pil);
	int rc;
	u32 proc, scm_ret = 0;
	struct scm_desc desc = {0};

	if (d->subsys_desc.no_auth)
		return 0;

	desc.args[0] = proc = d->pas_id;
	desc.arginfo = SCM_ARGS(1);

	rc = scm_pas_enable_bw();
	if (rc)
		return rc;

	rc = enable_regulators(d, pil->dev, d->regs, d->reg_count, false);
	if (rc)
		return rc;

	rc = prepare_enable_clocks(pil->dev, d->clks, d->clk_count);
	if (rc)
		goto err_clks;

	rc = scm_call2(SCM_SIP_FNID(SCM_SVC_PIL,
		       PAS_AUTH_AND_RESET_CMD), &desc);
	scm_ret = desc.ret[0];

	scm_pas_disable_bw();
	if (rc)
		goto err_reset;

	return scm_ret;
err_reset:
	disable_unprepare_clocks(d->clks, d->clk_count);
err_clks:
	disable_regulators(d, d->regs, d->reg_count, false);

	return rc;
}

static int pil_shutdown_trusted(struct pil_desc *pil)
{
	struct pil_tz_data *d = desc_to_data(pil);
	u32 proc, scm_ret = 0;
	int rc;
	struct scm_desc desc = {0};

	if (d->subsys_desc.no_auth)
		return 0;

	desc.args[0] = proc = d->pas_id;
	desc.arginfo = SCM_ARGS(1);

	rc = do_bus_scaling_request(pil, 1);
	if (rc)
		return rc;

	rc = enable_regulators(d, pil->dev, d->proxy_regs,
					d->proxy_reg_count, true);
	if (rc)
		goto err_regulators;

	rc = prepare_enable_clocks(pil->dev, d->proxy_clks,
						d->proxy_clk_count);
	if (rc)
		goto err_clks;

	rc = scm_call2(SCM_SIP_FNID(SCM_SVC_PIL, PAS_SHUTDOWN_CMD),
		       &desc);
	scm_ret = desc.ret[0];

	disable_unprepare_clocks(d->proxy_clks, d->proxy_clk_count);
	disable_regulators(d, d->proxy_regs, d->proxy_reg_count, false);

	do_bus_scaling_request(pil, 0);

	if (rc)
		return rc;

	disable_unprepare_clocks(d->clks, d->clk_count);
	disable_regulators(d, d->regs, d->reg_count, false);

	return scm_ret;

err_clks:
	disable_regulators(d, d->proxy_regs, d->proxy_reg_count, false);
err_regulators:
	do_bus_scaling_request(pil, 0);

	return rc;
}

static int pil_deinit_image_trusted(struct pil_desc *pil)
{
	struct pil_tz_data *d = desc_to_data(pil);
	u32 proc, scm_ret = 0;
	int rc;
	struct scm_desc desc = {0};

	if (d->subsys_desc.no_auth)
		return 0;

	desc.args[0] = proc = d->pas_id;
	desc.arginfo = SCM_ARGS(1);

	rc = scm_call2(SCM_SIP_FNID(SCM_SVC_PIL, PAS_SHUTDOWN_CMD),
			       &desc);
	scm_ret = desc.ret[0];

	if (rc)
		return rc;
	return scm_ret;
}

static struct pil_reset_ops pil_ops_trusted = {
	.init_image = pil_init_image_trusted,
	.mem_setup =  pil_mem_setup_trusted,
	.auth_and_reset = pil_auth_and_reset,
	.shutdown = pil_shutdown_trusted,
	.proxy_vote = pil_make_proxy_vote,
	.proxy_unvote = pil_remove_proxy_vote,
	.deinit_image = pil_deinit_image_trusted,
};

static void log_failure_reason(struct pil_tz_data *d)
{
	size_t size;
	char *smem_reason, *reason;
	const char *name = d->subsys_desc.name;
	unsigned long flags;

	if (d->smem_id == -1)
		return;

	reason = d->subsys_desc.last_crash_reason;
	smem_reason = qcom_smem_get(QCOM_SMEM_HOST_ANY, d->smem_id, &size);
	if (IS_ERR(smem_reason) || !size) {
		pr_err("%s SFR: (unknown, qcom_smem_get failed).\n",
									name);
		return;
	}
	if (!smem_reason[0]) {
		pr_err("%s SFR: (unknown, empty string found).\n", name);
		return;
	}
	spin_lock_irqsave(&d->subsys_desc.ssr_sysfs_lock, flags);
	strlcpy(reason, smem_reason, min(size, (size_t)MAX_SSR_REASON_LEN));
	spin_unlock_irqrestore(&d->subsys_desc.ssr_sysfs_lock, flags);
	pr_err("%s subsystem failure reason: %s.\n", name, reason);
	/*
	 * Debug only
	 * Trigger full ramdump for specific SSR signature
<<<<<<< HEAD
	 * b/169414590 - NOCError
	 * b/176352309 - platform_ccpm_init:773
	 */
	if (!strcmp(name, "modem") &&
	    strnstr(reason, "wlan_process", strlen(reason))) {
		if (strnstr(reason, "NOCError", strlen(reason)) ||
		    strnstr(reason, "platform_ccpm_init:773", strlen(reason)))
			BUG();
	}
=======
	 * b/174445068 - halphyRfaCtrlErrorHandler_trigger_assert
	 * b/169414590 - NOCError
	 * b/176352309 - platform_ccpm_init:773
	 */
	if (!strcmp(name, "modem")
			&& strnstr(reason, "wlan_process", strlen(reason))) {
		if (strnstr(reason, "halphyRfaCtrlErrorHandler_trigger_assert",
				strlen(reason))
				|| strnstr(reason, "NOCError", strlen(reason))
				|| strnstr(reason, "platform_ccpm_init:773",
				strlen(reason)))
			BUG();
	}

>>>>>>> 802e4ca0
}

static int subsys_shutdown(const struct subsys_desc *subsys, bool force_stop)
{
	struct pil_tz_data *d = subsys_to_data(subsys);
	int ret;

	if (!subsys_get_crash_status(d->subsys) && force_stop &&
						subsys->state) {
		qcom_smem_state_update_bits(subsys->state,
				BIT(subsys->force_stop_bit),
				BIT(subsys->force_stop_bit));
		ret = wait_for_completion_timeout(&d->stop_ack,
				msecs_to_jiffies(STOP_ACK_TIMEOUT_MS));
		if (!ret)
			pr_warn("Timed out on stop ack from %s.\n",
							subsys->name);
		qcom_smem_state_update_bits(subsys->state,
				BIT(subsys->force_stop_bit), 0);
	}

	pil_shutdown(&d->desc);
	return 0;
}

static int subsys_powerup(const struct subsys_desc *subsys)
{
	struct pil_tz_data *d = subsys_to_data(subsys);
	int ret = 0;

	if (subsys->stop_ack_irq)
		reinit_completion(&d->stop_ack);

	d->desc.fw_name = subsys->fw_name;
	ret = pil_boot(&d->desc);

	return ret;
}

static int subsys_ramdump(int enable, const struct subsys_desc *subsys)
{
	struct pil_tz_data *d = subsys_to_data(subsys);

	if (!enable)
		return 0;

	return pil_do_ramdump(&d->desc, d->ramdump_dev, d->minidump_dev);
}

static void subsys_free_memory(const struct subsys_desc *subsys)
{
	struct pil_tz_data *d = subsys_to_data(subsys);

	pil_free_memory(&d->desc);
}

static void subsys_crash_shutdown(const struct subsys_desc *subsys)
{
	struct pil_tz_data *d = subsys_to_data(subsys);

	if (subsys->state && !subsys_get_crash_status(d->subsys)) {
		qcom_smem_state_update_bits(subsys->state,
			BIT(subsys->force_stop_bit),
			BIT(subsys->force_stop_bit));
		mdelay(CRASH_STOP_ACK_TO_MS);
	}
}

static irqreturn_t subsys_err_fatal_intr_handler (int irq, void *dev_id)
{
	struct pil_tz_data *d = subsys_to_data(dev_id);

	pr_err("Fatal error on %s!\n", d->subsys_desc.name);
	if (subsys_get_crash_status(d->subsys)) {
		pr_err("%s: Ignoring error fatal, restart in progress\n",
							d->subsys_desc.name);
		return IRQ_HANDLED;
	}
	subsys_set_crash_status(d->subsys, CRASH_STATUS_ERR_FATAL);
	log_failure_reason(d);
	subsystem_restart_dev(d->subsys);

	return IRQ_HANDLED;
}

static irqreturn_t subsys_wdog_bite_irq_handler(int irq, void *dev_id)
{
	struct pil_tz_data *d = subsys_to_data(dev_id);

	if (subsys_get_crash_status(d->subsys))
		return IRQ_HANDLED;
	pr_err("Watchdog bite received from %s!\n", d->subsys_desc.name);

	if (d->subsys_desc.system_debug)
		panic("%s: System ramdump requested. Triggering device restart!\n",
							__func__);
	subsys_set_crash_status(d->subsys, CRASH_STATUS_WDOG_BITE);
	log_failure_reason(d);
	subsystem_restart_dev(d->subsys);

	return IRQ_HANDLED;
}

static irqreturn_t subsys_stop_ack_intr_handler(int irq, void *dev_id)
{
	struct pil_tz_data *d = subsys_to_data(dev_id);

	pr_info("Received stop ack interrupt from %s\n", d->subsys_desc.name);
	complete(&d->stop_ack);
	return IRQ_HANDLED;
}

static irqreturn_t subsys_shutdown_ack_intr_handler(int irq, void *dev_id)
{
	struct pil_tz_data *d = subsys_to_data(dev_id);

	pr_info("Received stop shutdown interrupt from %s\n",
			d->subsys_desc.name);
	complete_shutdown_ack(d->subsys);
	return IRQ_HANDLED;
}

static irqreturn_t subsys_ramdump_disable_intr_handler(int irq, void *dev_id)
{
	struct pil_tz_data *d = subsys_to_data(dev_id);

	pr_info("Received ramdump disable interrupt from %s\n",
			d->subsys_desc.name);
	d->subsys_desc.ramdump_disable = 1;
	return IRQ_HANDLED;
}

static void clear_pbl_done(struct pil_tz_data *d)
{
	uint32_t err_value;

	err_value =  __raw_readl(d->err_status);

	if (err_value) {
		uint32_t rmb_err_spare0;
		uint32_t rmb_err_spare1;
		uint32_t rmb_err_spare2;

		pr_debug("PBL_DONE received from %s!\n", d->subsys_desc.name);

		rmb_err_spare2 =  __raw_readl(d->err_status_spare);
		rmb_err_spare1 =  __raw_readl(d->err_status_spare-4);
		rmb_err_spare0 =  __raw_readl(d->err_status_spare-8);

		pr_err("PBL error status register: 0x%08x\n", err_value);

		pr_err("PBL error status spare0 register: 0x%08x\n",
			rmb_err_spare0);
		pr_err("PBL error status spare1 register: 0x%08x\n",
			rmb_err_spare1);
		pr_err("PBL error status spare2 register: 0x%08x\n",
			rmb_err_spare2);
	} else {
		pr_info("PBL_DONE - 1st phase loading [%s] completed ok\n",
			d->subsys_desc.name);
	}
	__raw_writel(BIT(d->bits_arr[PBL_DONE]), d->irq_clear);
}

static void clear_err_ready(struct pil_tz_data *d)
{
	pr_debug("Subsystem error services up received from %s\n",
							d->subsys_desc.name);

	pr_info("SW_INIT_DONE - 2nd phase loading [%s] completed ok\n",
		d->subsys_desc.name);

	__raw_writel(BIT(d->bits_arr[ERR_READY]), d->irq_clear);
	complete_err_ready(d->subsys);
}

static void clear_sw_init_done_error(struct pil_tz_data *d, int err)
{
	uint32_t rmb_err_spare0;
	uint32_t rmb_err_spare1;
	uint32_t rmb_err_spare2;

	pr_info("SW_INIT_DONE - ERROR [%s] [0x%x].\n",
		d->subsys_desc.name, err);

	rmb_err_spare2 =  __raw_readl(d->err_status_spare);
	rmb_err_spare1 =  __raw_readl(d->err_status_spare-4);
	rmb_err_spare0 =  __raw_readl(d->err_status_spare-8);

	pr_err("spare0 register: 0x%08x\n", rmb_err_spare0);
	pr_err("spare1 register: 0x%08x\n", rmb_err_spare1);
	pr_err("spare2 register: 0x%08x\n", rmb_err_spare2);

	/* Clear the interrupt source */
	__raw_writel(BIT(d->bits_arr[ERR_READY]), d->irq_clear);
}



static void clear_wdog(struct pil_tz_data *d)
{
	/* Check crash status to know if device is restarting*/
	if (!subsys_get_crash_status(d->subsys)) {
		pr_err("wdog bite received from %s!\n", d->subsys_desc.name);
		__raw_writel(BIT(d->bits_arr[ERR_READY]), d->irq_clear);
		subsys_set_crash_status(d->subsys, CRASH_STATUS_WDOG_BITE);
		log_failure_reason(d);
		subsystem_restart_dev(d->subsys);
	}
}

static irqreturn_t subsys_generic_handler(int irq, void *dev_id)
{
	struct pil_tz_data *d = subsys_to_data(dev_id);
	uint32_t status_val, err_value;

	err_value =  __raw_readl(d->err_status_spare);
	status_val = __raw_readl(d->irq_status);

	if (status_val & BIT(d->bits_arr[ERR_READY])) {
		if (!err_value)
			clear_err_ready(d);
		else if (err_value == 0x44554d50)
			clear_wdog(d);
		else
			clear_sw_init_done_error(d, err_value);
	}

	if (status_val & BIT(d->bits_arr[PBL_DONE]))
		clear_pbl_done(d);

	return IRQ_HANDLED;
}

static void mask_scsr_irqs(struct pil_tz_data *d)
{
	uint32_t mask_val;
	/* Masking all interrupts not handled by HLOS */
	mask_val = ~0;
	__raw_writel(mask_val & ~BIT(d->bits_arr[ERR_READY]) &
			~BIT(d->bits_arr[PBL_DONE]), d->irq_mask);
}

static int pil_tz_driver_probe(struct platform_device *pdev)
{
	struct pil_tz_data *d;
	struct resource *res;
	struct device_node *crypto_node;
	u32 proxy_timeout, crypto_id;
	int len, rc;
	char md_node[20];

	d = devm_kzalloc(&pdev->dev, sizeof(*d), GFP_KERNEL);
	if (!d)
		return -ENOMEM;
	platform_set_drvdata(pdev, d);

	if (of_property_read_bool(pdev->dev.of_node, "qcom,pil-no-auth"))
		d->subsys_desc.no_auth = true;

	d->keep_proxy_regs_on = of_property_read_bool(pdev->dev.of_node,
						"qcom,keep-proxy-regs-on");

	rc = of_property_read_string(pdev->dev.of_node, "qcom,firmware-name",
				      &d->desc.name);
	if (rc)
		return rc;

	/* Defaulting smem_id to be not present */
	d->smem_id = -1;

	if (of_find_property(pdev->dev.of_node, "qcom,smem-id", &len)) {
		rc = of_property_read_u32(pdev->dev.of_node, "qcom,smem-id",
						&d->smem_id);
		if (rc) {
			dev_err(&pdev->dev, "Failed to get the smem_id(rc:%d)\n",
									rc);
			return rc;
		}
	}

	d->desc.dev = &pdev->dev;
	d->desc.owner = THIS_MODULE;
	d->desc.ops = &pil_ops_trusted;

	d->desc.proxy_timeout = PROXY_TIMEOUT_MS;
	d->desc.clear_fw_region = true;

	rc = of_property_read_u32(pdev->dev.of_node, "qcom,proxy-timeout-ms",
					&proxy_timeout);
	if (!rc)
		d->desc.proxy_timeout = proxy_timeout;

	if (!d->subsys_desc.no_auth) {
		rc = piltz_resc_init(pdev, d);
		if (rc)
			return rc;

		rc = of_property_read_u32(pdev->dev.of_node, "qcom,pas-id",
								&d->pas_id);
		if (rc) {
			dev_err(&pdev->dev, "Failed to find the pas_id(rc:%d)\n",
									rc);
			goto err_deregister_bus;
		}

		crypto_id = MSM_BUS_MASTER_CRYPTO_CORE_0;
		crypto_node = of_parse_phandle(pdev->dev.of_node,
						"qcom,mas-crypto", 0);
		if (!IS_ERR_OR_NULL(crypto_node)) {
			of_property_read_u32(crypto_node, "cell-id",
				&crypto_id);
		}
		of_node_put(crypto_node);
		scm_pas_init((int)crypto_id);
	}

	rc = pil_desc_init(&d->desc);
	if (rc)
		goto err_deregister_bus;

	init_completion(&d->stop_ack);

	d->subsys_desc.name = d->desc.name;
	d->subsys_desc.owner = THIS_MODULE;
	d->subsys_desc.dev = &pdev->dev;
	d->subsys_desc.shutdown = subsys_shutdown;
	d->subsys_desc.powerup = subsys_powerup;
	d->subsys_desc.ramdump = subsys_ramdump;
	d->subsys_desc.free_memory = subsys_free_memory;
	d->subsys_desc.crash_shutdown = subsys_crash_shutdown;
	if (of_property_read_bool(pdev->dev.of_node,
					"qcom,pil-generic-irq-handler")) {
		d->subsys_desc.generic_handler = subsys_generic_handler;
		res = platform_get_resource_byname(pdev, IORESOURCE_MEM,
						"sp2soc_irq_status");
		d->irq_status = devm_ioremap_resource(&pdev->dev, res);
		if (IS_ERR(d->irq_status)) {
			dev_err(&pdev->dev, "Invalid resource for sp2soc_irq_status\n");
			rc = PTR_ERR(d->irq_status);
			goto err_ramdump;
		}

		res = platform_get_resource_byname(pdev, IORESOURCE_MEM,
						"sp2soc_irq_clr");
		d->irq_clear = devm_ioremap_resource(&pdev->dev, res);
		if (IS_ERR(d->irq_clear)) {
			dev_err(&pdev->dev, "Invalid resource for sp2soc_irq_clr\n");
			rc = PTR_ERR(d->irq_clear);
			goto err_ramdump;
		}

		res = platform_get_resource_byname(pdev, IORESOURCE_MEM,
						"sp2soc_irq_mask");
		d->irq_mask = devm_ioremap_resource(&pdev->dev, res);
		if (IS_ERR(d->irq_mask)) {
			dev_err(&pdev->dev, "Invalid resource for sp2soc_irq_mask\n");
			rc = PTR_ERR(d->irq_mask);
			goto err_ramdump;
		}

		res = platform_get_resource_byname(pdev, IORESOURCE_MEM,
						"rmb_err");
		d->err_status = devm_ioremap_resource(&pdev->dev, res);
		if (IS_ERR(d->err_status)) {
			dev_err(&pdev->dev, "Invalid resource for rmb_err\n");
			rc = PTR_ERR(d->err_status);
			goto err_ramdump;
		}

		res = platform_get_resource_byname(pdev, IORESOURCE_MEM,
						"rmb_err_spare2");
		d->err_status_spare = devm_ioremap_resource(&pdev->dev, res);
		if (IS_ERR(d->err_status_spare)) {
			dev_err(&pdev->dev, "Invalid resource for rmb_err_spare2\n");
			rc = PTR_ERR(d->err_status_spare);
			goto err_ramdump;
		}

		rc = of_property_read_u32_array(pdev->dev.of_node,
		       "qcom,spss-scsr-bits", d->bits_arr, sizeof(d->bits_arr)/
							sizeof(d->bits_arr[0]));
		if (rc) {
			dev_err(&pdev->dev,
				"Failed to read qcom,spss-scsr-bits(rc:%d)",
				rc);
			goto err_ramdump;
		}
		mask_scsr_irqs(d);

		rc = of_property_read_u32(pdev->dev.of_node, "qcom,extra-size",
						&d->desc.extra_size);
		if (rc)
			d->desc.extra_size = 0;
	} else {
		d->subsys_desc.err_fatal_handler =
						subsys_err_fatal_intr_handler;
		d->subsys_desc.wdog_bite_handler = subsys_wdog_bite_irq_handler;
		d->subsys_desc.stop_ack_handler = subsys_stop_ack_intr_handler;
		d->subsys_desc.shutdown_ack_handler =
			subsys_shutdown_ack_intr_handler;
		d->subsys_desc.ramdump_disable_handler =
			subsys_ramdump_disable_intr_handler;
	}
	d->desc.signal_aop = of_property_read_bool(pdev->dev.of_node,
						"qcom,signal-aop");
	if (d->desc.signal_aop) {
		d->desc.cl.dev = &pdev->dev;
		d->desc.cl.tx_block = true;
		d->desc.cl.tx_tout = 1000;
		d->desc.cl.knows_txdone = false;
		d->desc.mbox = mbox_request_channel(&d->desc.cl, 0);
		if (IS_ERR(d->desc.mbox)) {
			rc = PTR_ERR(d->desc.mbox);
			dev_err(&pdev->dev, "Failed to get mailbox channel %pK %d\n",
				d->desc.mbox, rc);
			goto err_ramdump;
		}
	}

	d->ramdump_dev = create_ramdump_device(d->subsys_desc.name,
								&pdev->dev);
	if (!d->ramdump_dev) {
		rc = -ENOMEM;
		goto err_ramdump;
	}

	scnprintf(md_node, sizeof(md_node), "md_%s", d->subsys_desc.name);

	d->minidump_dev = create_ramdump_device(md_node, &pdev->dev);
	if (!d->minidump_dev) {
		pr_err("%s: Unable to create a %s minidump device.\n",
				__func__, d->subsys_desc.name);
		rc = -ENOMEM;
		goto err_minidump;
	}

	d->subsys = subsys_register(&d->subsys_desc);
	if (IS_ERR(d->subsys)) {
		rc = PTR_ERR(d->subsys);
		goto err_subsys;
	}

	return 0;
err_subsys:
	destroy_ramdump_device(d->minidump_dev);
err_minidump:
	destroy_ramdump_device(d->ramdump_dev);
err_ramdump:
	pil_desc_release(&d->desc);
	platform_set_drvdata(pdev, NULL);
err_deregister_bus:
	if (d->bus_client)
		msm_bus_scale_unregister_client(d->bus_client);

	return rc;
}

static int pil_tz_driver_exit(struct platform_device *pdev)
{
	struct pil_tz_data *d = platform_get_drvdata(pdev);

	subsys_unregister(d->subsys);
	destroy_ramdump_device(d->ramdump_dev);
	destroy_ramdump_device(d->minidump_dev);
	pil_desc_release(&d->desc);

	return 0;
}

static const struct of_device_id pil_tz_match_table[] = {
	{.compatible = "qcom,pil-tz-generic"},
	{}
};

static struct platform_driver pil_tz_driver = {
	.probe = pil_tz_driver_probe,
	.remove = pil_tz_driver_exit,
	.driver = {
		.name = "subsys-pil-tz",
		.of_match_table = pil_tz_match_table,
		.owner = THIS_MODULE,
	},
};

static int __init pil_tz_init(void)
{
	return platform_driver_register(&pil_tz_driver);
}
module_init(pil_tz_init);

static void __exit pil_tz_exit(void)
{
	platform_driver_unregister(&pil_tz_driver);
}
module_exit(pil_tz_exit);

MODULE_DESCRIPTION("Support for booting subsystems");
MODULE_LICENSE("GPL v2");<|MERGE_RESOLUTION|>--- conflicted
+++ resolved
@@ -824,17 +824,6 @@
 	/*
 	 * Debug only
 	 * Trigger full ramdump for specific SSR signature
-<<<<<<< HEAD
-	 * b/169414590 - NOCError
-	 * b/176352309 - platform_ccpm_init:773
-	 */
-	if (!strcmp(name, "modem") &&
-	    strnstr(reason, "wlan_process", strlen(reason))) {
-		if (strnstr(reason, "NOCError", strlen(reason)) ||
-		    strnstr(reason, "platform_ccpm_init:773", strlen(reason)))
-			BUG();
-	}
-=======
 	 * b/174445068 - halphyRfaCtrlErrorHandler_trigger_assert
 	 * b/169414590 - NOCError
 	 * b/176352309 - platform_ccpm_init:773
@@ -849,7 +838,6 @@
 			BUG();
 	}
 
->>>>>>> 802e4ca0
 }
 
 static int subsys_shutdown(const struct subsys_desc *subsys, bool force_stop)
