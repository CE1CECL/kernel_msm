--- conflicted
+++ resolved
@@ -604,31 +604,6 @@
 	return ret;
 }
 
-static void qcom_smp2p_release_item(struct device *dev,
-					struct qcom_smp2p *smp2p)
-{
-	struct smp2p_entry *entry;
-	struct smp2p_entry *next_entry;
-
-	/* Walk through the out bound list and release state and entry */
-	list_for_each_entry_safe(entry, next_entry, &smp2p->outbound, node) {
-		qcom_smem_state_unregister(entry->state);
-		list_del(&entry->node);
-		devm_kfree(smp2p->dev, entry);
-	}
-	INIT_LIST_HEAD(&smp2p->outbound);
-
-	/* Walk through the inbound list and release domain and entry */
-	list_for_each_entry_safe(entry, next_entry, &smp2p->inbound, node) {
-		irq_domain_remove(entry->domain);
-		list_del(&entry->node);
-		devm_kfree(smp2p->dev, entry);
-	}
-	INIT_LIST_HEAD(&smp2p->inbound);
-	/* remove wakeup source */
-	wakeup_source_trash(&smp2p->ws);
-}
-
 static int qcom_smp2p_probe(struct platform_device *pdev)
 {
 	struct smp2p_entry *entry;
@@ -749,12 +724,11 @@
 {
 	int ret = 0;
 	struct qcom_smp2p *smp2p = dev_get_drvdata(dev);
+	struct smp2p_entry *entry;
+	struct device_node *node;
 	struct platform_device *pdev = container_of(dev, struct
 						platform_device, dev);
 
-<<<<<<< HEAD
-	ret = qcom_smp2p_alloc_item(pdev, smp2p);
-=======
 	ret = qcom_smp2p_alloc_outbound_item(smp2p);
 	if (ret < 0)
 		goto print_err;
@@ -788,7 +762,6 @@
 	qcom_smp2p_kick(smp2p);
 
 print_err:
->>>>>>> LA.UM.9.1.R1.10.00.00.604.030
 	if (ret < 0 && ret != -EEXIST)
 		dev_err(dev, "failed to alloc items ret = %d\n", ret);
 
@@ -798,10 +771,9 @@
 static int qcom_smp2p_freeze(struct device *dev)
 {
 	struct qcom_smp2p *smp2p = dev_get_drvdata(dev);
-
-<<<<<<< HEAD
-	qcom_smp2p_release_item(dev, smp2p);
-=======
+	struct smp2p_entry *entry;
+	struct smp2p_entry *next_entry;
+
 	disable_irq_wake(smp2p->irq);
 	/* Walk through the out bound list and release state and entry */
 	list_for_each_entry_safe(entry, next_entry, &smp2p->outbound, node) {
@@ -820,7 +792,6 @@
 	smp2p->valid_entries = 0;
 	/* remove wakeup source */
 	wakeup_source_trash(&smp2p->ws);
->>>>>>> LA.UM.9.1.R1.10.00.00.604.030
 	return 0;
 }
 
