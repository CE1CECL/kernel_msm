--- conflicted
+++ resolved
@@ -399,16 +399,8 @@
 {
 	GLINK_PKT_INFO("%s(): priv[%p] pkt_priv[%p] ptr[%p]\n",
 					__func__, priv, pkt_priv, ptr);
-<<<<<<< HEAD
-/* Free Tx buffer allocated in glink_pkt_write */
-	if (is_vmalloc_addr(ptr))
-		vfree(ptr);
-	else
-		kfree(ptr);
-=======
 	/* Free Tx buffer allocated in glink_pkt_write */
 	kvfree(ptr);
->>>>>>> ea7861da
 }
 
 /**
@@ -783,18 +775,10 @@
 		__func__, devp->i, count);
 	data = kzalloc(count, GFP_KERNEL);
 	if (!data) {
-<<<<<<< HEAD
-		data = vzalloc(count);
-		if (!data) {
-			GLINK_PKT_ERR("%s buffer alloc failed\n", __func__);
-			return -ENOMEM;
-		}
-=======
 		if (!strcmp(devp->open_cfg.edge, "bg"))
 			data = vzalloc(count);
 		if (!data)
 			return -ENOMEM;
->>>>>>> ea7861da
 	}
 
 	ret = copy_from_user(data, buf, count);
@@ -802,28 +786,14 @@
 		GLINK_PKT_ERR(
 		"%s copy_from_user failed ret[%d] on dev id:%d size %zu\n",
 		 __func__, ret, devp->i, count);
-<<<<<<< HEAD
-		if (is_vmalloc_addr(data))
-			vfree(data);
-		else
-			kfree(data);
-=======
 		kvfree(data);
->>>>>>> ea7861da
 		return -EFAULT;
 	}
 
 	ret = glink_tx(devp->handle, data, data, count, GLINK_TX_REQ_INTENT);
 	if (ret) {
 		GLINK_PKT_ERR("%s glink_tx failed ret[%d]\n", __func__, ret);
-<<<<<<< HEAD
-		if (is_vmalloc_addr(data))
-			vfree(data);
-		else
-			kfree(data);
-=======
 		kvfree(data);
->>>>>>> ea7861da
 		return ret;
 	}
 
