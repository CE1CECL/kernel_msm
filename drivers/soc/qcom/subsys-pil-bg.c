/* Copyright (c) 2017-2018, The Linux Foundation. All rights reserved.
 *
 * This program is free software; you can redistribute it and/or modify
 * it under the terms of the GNU General Public License version 2 and
 * only version 2 as published by the Free Software Foundation.
 *
 * This program is distributed in the hope that it will be useful,
 * but WITHOUT ANY WARRANTY; without even the implied warranty of
 * MERCHANTABILITY or FITNESS FOR A PARTICULAR PURPOSE.  See the
 * GNU General Public License for more details.
 */

#include <linux/kernel.h>
#include <linux/err.h>
#include <linux/io.h>
#include <linux/module.h>
#include <linux/platform_device.h>
#include <linux/of.h>
#include <linux/interrupt.h>
#include <linux/of_gpio.h>
#include <linux/delay.h>
#include <linux/slab.h>
#include <linux/dma-mapping.h>
#include <linux/reboot.h>
#include <soc/qcom/subsystem_restart.h>
#include <soc/qcom/ramdump.h>
#include <soc/qcom/subsystem_notif.h>
#include <linux/highmem.h>

#include "peripheral-loader.h"
#include "../../misc/qseecom_kernel.h"
#include "pil_bg_intf.h"
#include "bgcom_interface.h"

#define INVALID_GPIO	-1
#define NUM_GPIOS	4
#define SECURE_APP	"bgapp"
#define desc_to_data(d)	container_of(d, struct pil_bg_data, desc)
#define subsys_to_data(d) container_of(d, struct pil_bg_data, subsys_desc)
#define BG_RAMDUMP_SZ	0x00102000
#define BG_CRASH_IN_TWM	-2
/**
 * struct pil_bg_data
 * @qseecom_handle: handle of TZ app
 * @bg_queue: private queue to schedule worker threads for bottom half
 * @restart_work: work struct for executing ssr
 * @reboot_blk: notification block for reboot event
 * @subsys_desc: subsystem descriptor
 * @subsys: subsystem device pointer
 * @gpios: array to hold all gpio handle
 * @desc: PIL descriptor
 * @address_fw: address where firmware binaries loaded
 * @ramdump_dev: ramdump device pointer
 * @size_fw: size of bg firmware binaries
 * @errfatal_irq: irq number to indicate bg crash or shutdown
 * @status_irq: irq to indicate bg status
 * @app_status: status of tz app loading
 * @is_ready: Is BG chip up
 * @err_ready: The error ready signal
 */

struct pil_bg_data {
	struct qseecom_handle *qseecom_handle;
	struct workqueue_struct *bg_queue;
	struct work_struct restart_work;
	struct notifier_block reboot_blk;
	struct subsys_desc subsys_desc;
	struct subsys_device *subsys;
	unsigned gpios[NUM_GPIOS];
	int errfatal_irq;
	int status_irq;
	struct pil_desc desc;
	phys_addr_t address_fw;
	void *ramdump_dev;
	u32 cmd_status;
	size_t size_fw;
	int app_status;
	bool is_ready;
	struct completion err_ready;
};

static irqreturn_t bg_status_change(int irq, void *dev_id);

/**
 * bg_app_shutdown_notify() - Toggle AP2BG err fatal gpio when
 * called by SSR framework.
 * @subsys: struct containing private BG data.
 *
 * Return: none.
 */
static void bg_app_shutdown_notify(const struct subsys_desc *subsys)
{
	struct pil_bg_data *bg_data = subsys_to_data(subsys);

	/* Disable irq if already BG is up */
	if (bg_data->is_ready) {
		disable_irq(bg_data->status_irq);
		disable_irq(bg_data->errfatal_irq);
		bg_data->is_ready = false;
	}
	/* Toggle AP2BG err fatal gpio here to inform apps err fatal event */
<<<<<<< HEAD
	disable_irq(bg_data->status_irq);
	disable_irq(bg_data->errfatal_irq);
=======
>>>>>>> cd814f08
	if (gpio_is_valid(bg_data->gpios[2])) {
		pr_debug("Sending Apps shutdown signal\n");
		gpio_set_value(bg_data->gpios[2], 1);
	}
}

/**
 * bg_app_reboot_notify() - Toggle AP2BG err fatal gpio.
 * @nb: struct containing private BG data.
 *
 * Return: NOTIFY_DONE indicating success.
 */
static int bg_app_reboot_notify(struct notifier_block *nb,
		unsigned long code, void *unused)
{
	struct pil_bg_data *bg_data = container_of(nb,
					struct pil_bg_data, reboot_blk);

<<<<<<< HEAD
	disable_irq(bg_data->status_irq);
	disable_irq(bg_data->errfatal_irq);
=======
	/* Disable irq if already BG is up */
	if (bg_data->is_ready) {
		disable_irq(bg_data->status_irq);
		disable_irq(bg_data->errfatal_irq);
		bg_data->is_ready = false;
	}
>>>>>>> cd814f08
	/* Toggle AP2BG err fatal gpio here to inform apps err fatal event */
	if (gpio_is_valid(bg_data->gpios[2])) {
		pr_debug("Sending reboot signal\n");
		gpio_set_value(bg_data->gpios[2], 1);
	}
	return NOTIFY_DONE;
}

/**
 * get_cmd_rsp_buffers() - Function sets cmd & rsp buffer pointers and
 *                         aligns buffer lengths
 * @hdl:	index of qseecom_handle
 * @cmd:	req buffer - set to qseecom_handle.sbuf
 * @cmd_len:	ptr to req buffer len
 * @rsp:	rsp buffer - set to qseecom_handle.sbuf + offset
 * @rsp_len:	ptr to rsp buffer len
 *
 * Return: Success always .
 */
static int get_cmd_rsp_buffers(struct qseecom_handle *handle, void **cmd,
			uint32_t *cmd_len, void **rsp, uint32_t *rsp_len)
{
	*cmd = handle->sbuf;
	if (*cmd_len & QSEECOM_ALIGN_MASK)
		*cmd_len = QSEECOM_ALIGN(*cmd_len);

	*rsp = handle->sbuf + *cmd_len;
	if (*rsp_len & QSEECOM_ALIGN_MASK)
		*rsp_len = QSEECOM_ALIGN(*rsp_len);

	return 0;
}

/**
 * pil_load_bg_tzapp() - Called to load TZ app.
 * @pbd: struct containing private BG data.
 *
 * Return: 0 on success. Error code on failure.
 */
static int pil_load_bg_tzapp(struct pil_bg_data *pbd)
{
	int rc;

	/* return success if already loaded */
	if (pbd->qseecom_handle && !pbd->app_status)
		return 0;
	/* Load the APP */
	rc = qseecom_start_app(&pbd->qseecom_handle, SECURE_APP, SZ_4K);
	if (rc < 0) {
		dev_err(pbd->desc.dev, "BG TZ app load failure\n");
		pbd->app_status = RESULT_FAILURE;
		return -EIO;
	}
	pbd->app_status = RESULT_SUCCESS;
	return 0;
}

/**
 * bgpil_tzapp_comm() - Function called to communicate with TZ APP.
 * @req:	struct containing command and parameters.
 *
 * Return: 0 on success. Error code on failure.
 */
static long bgpil_tzapp_comm(struct pil_bg_data *pbd,
				struct tzapp_bg_req *req)
{
	struct tzapp_bg_req *bg_tz_req;
	struct tzapp_bg_rsp *bg_tz_rsp;
	int rc, req_len, rsp_len;

	/* Fill command structure */
	req_len = sizeof(struct tzapp_bg_req);
	rsp_len = sizeof(struct tzapp_bg_rsp);
	rc = get_cmd_rsp_buffers(pbd->qseecom_handle,
		(void **)&bg_tz_req, &req_len,
		(void **)&bg_tz_rsp, &rsp_len);
	if (rc)
		goto end;

	bg_tz_req->tzapp_bg_cmd = req->tzapp_bg_cmd;
	bg_tz_req->address_fw = req->address_fw;
	bg_tz_req->size_fw = req->size_fw;
	rc = qseecom_send_command(pbd->qseecom_handle,
		(void *)bg_tz_req, req_len, (void *)bg_tz_rsp, rsp_len);
	pr_debug("BG PIL qseecom returned with value 0x%x and status 0x%x\n",
		rc, bg_tz_rsp->status);
	if (rc || bg_tz_rsp->status)
		pbd->cmd_status = bg_tz_rsp->status;
	else
		pbd->cmd_status = 0;
end:
	return rc;
}

/**
 * wait_for_err_ready() - Called in power_up to wait for error ready.
 * Signal waiting function.
 * @bg_data: BG PIL private structure.
 *
 * Return: 0 on success. Error code on failure.
 */
static int wait_for_err_ready(struct pil_bg_data *bg_data)
{
	int ret;

	if ((!bg_data->status_irq))
		return 0;

	ret = wait_for_completion_timeout(&bg_data->err_ready,
			msecs_to_jiffies(10000));
	if (!ret) {
		pr_err("[%s]: Error ready timed out\n", bg_data->desc.name);
		return -ETIMEDOUT;
	}
	return 0;
}

/**
 * bg_powerup() - Called by SSR framework on userspace invocation.
 * does load tz app and call peripheral loader.
 * @subsys: struct containing private BG data.
 *
 * Return: 0 on success. Error code on failure.
 */
static int bg_powerup(const struct subsys_desc *subsys)
{
	struct pil_bg_data *bg_data = subsys_to_data(subsys);
	int ret;

	init_completion(&bg_data->err_ready);
	if (!bg_data->qseecom_handle) {
		ret = pil_load_bg_tzapp(bg_data);
		if (ret) {
			dev_err(bg_data->desc.dev,
				"%s: BG TZ app load failure\n",
				__func__);
			return ret;
		}
	}
	pr_debug("bgapp loaded\n");
	bg_data->desc.fw_name = subsys->fw_name;

	ret = devm_request_irq(bg_data->desc.dev, bg_data->status_irq,
		bg_status_change,
		IRQF_TRIGGER_RISING | IRQF_TRIGGER_FALLING | IRQF_ONESHOT,
		"bg2ap_status", bg_data);
	if (ret < 0) {
		dev_err(bg_data->desc.dev,
			"%s: BG2AP_STATUS IRQ#%d re registration failed, err=%d",
			__func__, bg_data->status_irq, ret);
			return ret;
	}
	disable_irq(bg_data->status_irq);

	/* Enable status and err fatal irqs */
	ret = pil_boot(&bg_data->desc);
	if (ret) {
		dev_err(bg_data->desc.dev,
			"%s: BG PIL Boot failed\n", __func__);
		return ret;
	}
	enable_irq(bg_data->status_irq);
	ret = wait_for_err_ready(bg_data);
	if (ret) {
		dev_err(bg_data->desc.dev,
			"[%s:%d]: Timed out waiting for error ready: %s!\n",
			current->comm, current->pid, bg_data->desc.name);
		return ret;
	}
	return ret;
}

/**
 * bg_shutdown() - Called by SSR framework on userspace invocation.
 * disable status interrupt to avoid spurious signal during PRM exit.
 * @subsys: struct containing private BG data.
 * @force_stop: unused
 *
 * Return: always success
 */
static int bg_shutdown(const struct subsys_desc *subsys, bool force_stop)
{
	struct pil_bg_data *bg_data = subsys_to_data(subsys);

	if (bg_data->is_ready) {
		disable_irq(bg_data->status_irq);
		devm_free_irq(bg_data->desc.dev, bg_data->status_irq, bg_data);
		disable_irq(bg_data->errfatal_irq);
		bg_data->is_ready = false;
	}
	return 0;
}

/**
 * bg_auth_metadata() - Called by Peripheral loader framework
 * send command to tz app for authentication of metadata.
 * @pil: pil descriptor.
 * @metadata: metadata load address
 * @size: size of metadata
 *
 * Return: 0 on success. Error code on failure.
 */
static int bg_auth_metadata(struct pil_desc *pil,
	const u8 *metadata, size_t size,
	phys_addr_t addr, size_t sz)
{
	struct pil_bg_data *bg_data = desc_to_data(pil);
	struct tzapp_bg_req bg_tz_req;
	void *mdata_buf;
	dma_addr_t mdata_phys;
	DEFINE_DMA_ATTRS(attrs);
	struct device dev = {NULL};
	int ret;

	dev.coherent_dma_mask = DMA_BIT_MASK(sizeof(dma_addr_t) * 8);
	dma_set_attr(DMA_ATTR_STRONGLY_ORDERED, &attrs);
	mdata_buf = dma_alloc_attrs(&dev, size,
			&mdata_phys, GFP_KERNEL, &attrs);

	if (!mdata_buf) {
		pr_err("BG_PIL: Allocation for metadata failed.\n");
		return -ENOMEM;
	}

	/* Make sure there are no mappings in PKMAP and fixmap */
	kmap_flush_unused();
	kmap_atomic_flush_unused();

	memcpy(mdata_buf, metadata, size);

	bg_tz_req.tzapp_bg_cmd = BGPIL_AUTH_MDT;
	bg_tz_req.address_fw = (phys_addr_t)mdata_phys;
	bg_tz_req.size_fw = size;

	ret = bgpil_tzapp_comm(bg_data, &bg_tz_req);
	if (ret || bg_data->cmd_status) {
		dev_err(pil->dev,
			"%s: BGPIL_AUTH_MDT qseecom call failed\n",
				__func__);
		return bg_data->cmd_status;
	}
	dma_free_attrs(&dev, size, mdata_buf, mdata_phys, &attrs);
	pr_debug("BG MDT Authenticated\n");
	return 0;
}

/**
 * bg_get_firmware_addr() - Called by Peripheral loader framework
 * to get address and size of bg firmware binaries.
 * @pil: pil descriptor.
 * @addr: fw load address
 * @size: size of fw
 *
 * Return: 0 on success.
 */
static int bg_get_firmware_addr(struct pil_desc *pil,
					phys_addr_t addr, size_t size)
{
	struct pil_bg_data *bg_data = desc_to_data(pil);

	bg_data->address_fw = addr;
	bg_data->size_fw = size;
	pr_debug("BG PIL loads firmware blobs at 0x%x with size 0x%x\n",
		addr, size);
	return 0;
}


/**
 * bg_auth_and_xfer() - Called by Peripheral loader framework
 * to signal tz app to authenticate and boot bg chip.
 * @pil: pil descriptor.
 *
 * Return: 0 on success. Error code on failure.
 */
static int bg_auth_and_xfer(struct pil_desc *pil)
{
	struct pil_bg_data *bg_data = desc_to_data(pil);
	struct tzapp_bg_req bg_tz_req;
	int ret;

	bg_tz_req.tzapp_bg_cmd = BGPIL_IMAGE_LOAD;
	bg_tz_req.address_fw = bg_data->address_fw;
	bg_tz_req.size_fw = bg_data->size_fw;

	ret = bgpil_tzapp_comm(bg_data, &bg_tz_req);
	if (bg_data->cmd_status == BG_CRASH_IN_TWM) {
		/* Do ramdump and resend boot cmd */
		if (is_twm_exit())
			bg_data->subsys_desc.ramdump(true,
				&bg_data->subsys_desc);
		bg_tz_req.tzapp_bg_cmd = BGPIL_DLOAD_CONT;
		ret = bgpil_tzapp_comm(bg_data, &bg_tz_req);
	}
	if (ret || bg_data->cmd_status) {
		dev_err(pil->dev,
			"%s: BGPIL_IMAGE_LOAD qseecom call failed\n",
			__func__);
		pil_free_memory(&bg_data->desc);
		return bg_data->cmd_status;
	}
	/* BG Transfer of image is complete, free up the memory */
	pr_debug("BG Firmware authentication and transfer done\n");
	pil_free_memory(&bg_data->desc);
	return 0;
}

/**
 * bg_ramdump() - Called by SSR framework to save dump of BG internal
 * memory, BG PIL does allocate region from dynamic memory and pass this
 * region to tz to dump memory content of BG.
 * @subsys: subsystem descriptor.
 *
 * Return: 0 on success. Error code on failure.
 */
static int bg_ramdump(int enable, const struct subsys_desc *subsys)
{
	struct pil_bg_data *bg_data = subsys_to_data(subsys);
	struct pil_desc desc = bg_data->desc;
	struct ramdump_segment *ramdump_segments;
	struct tzapp_bg_req bg_tz_req;
	phys_addr_t start_addr;
	void *region;
	int ret;

	init_dma_attrs(&desc.attrs);
	dma_set_attr(DMA_ATTR_SKIP_ZEROING, &desc.attrs);
	dma_set_attr(DMA_ATTR_NO_KERNEL_MAPPING, &desc.attrs);

	region = dma_alloc_attrs(desc.dev, BG_RAMDUMP_SZ,
				&start_addr, GFP_KERNEL, &desc.attrs);

	if (region == NULL) {
		dev_dbg(desc.dev,
			"BG PIL failure to allocate ramdump region of size %zx\n",
			BG_RAMDUMP_SZ);
		return -ENOMEM;
	}

	ramdump_segments = kcalloc(1, sizeof(*ramdump_segments), GFP_KERNEL);
	if (!ramdump_segments)
		return -ENOMEM;

	bg_tz_req.tzapp_bg_cmd = BGPIL_RAMDUMP;
	bg_tz_req.address_fw = start_addr;
	bg_tz_req.size_fw = BG_RAMDUMP_SZ;

	ret = bgpil_tzapp_comm(bg_data, &bg_tz_req);
	if (ret || bg_data->cmd_status) {
		dev_dbg(desc.dev, "%s: BG PIL ramdump collection failed\n",
			__func__);
		return bg_data->cmd_status;
	}

	ramdump_segments->address = start_addr;
	ramdump_segments->size = BG_RAMDUMP_SZ;

	do_ramdump(bg_data->ramdump_dev, ramdump_segments, 1);
	kfree(ramdump_segments);
	dma_free_attrs(desc.dev, BG_RAMDUMP_SZ, region,
		       start_addr, &desc.attrs);
	return 0;
}

static struct pil_reset_ops pil_ops_trusted = {
	.init_image = bg_auth_metadata,
	.mem_setup =  bg_get_firmware_addr,
	.auth_and_reset = bg_auth_and_xfer,
	.shutdown = NULL,
	.proxy_vote = NULL,
	.proxy_unvote = NULL,
};

/**
 * bg_restart_work() - scheduled by interrupt handler to carry
 * out ssr sequence
 * @work: work struct.
 *
 * Return: none.
 */
static void bg_restart_work(struct work_struct *work)
{
	struct pil_bg_data *drvdata =
		container_of(work, struct pil_bg_data, restart_work);
		subsystem_restart_dev(drvdata->subsys);
}

static irqreturn_t bg_errfatal(int irq, void *dev_id)
{
	struct pil_bg_data *drvdata = (struct pil_bg_data *)dev_id;

	if (!drvdata)
		return IRQ_HANDLED;

	dev_dbg(drvdata->desc.dev, "BG s/w err fatal\n");

	queue_work(drvdata->bg_queue, &drvdata->restart_work);

	return IRQ_HANDLED;
}

static irqreturn_t bg_status_change(int irq, void *dev_id)
{
	bool value;
	struct pil_bg_data *drvdata = (struct pil_bg_data *)dev_id;

	if (!drvdata)
		return IRQ_HANDLED;

	value = gpio_get_value(drvdata->gpios[0]);
	if (value == true && !drvdata->is_ready) {
		dev_info(drvdata->desc.dev,
			"BG services are up and running: irq state changed 0->1\n");
		drvdata->is_ready = true;
		complete(&drvdata->err_ready);
	} else if (value == false && drvdata->is_ready) {
		dev_err(drvdata->desc.dev,
			"BG got unexpected reset: irq state changed 1->0\n");
		queue_work(drvdata->bg_queue, &drvdata->restart_work);
	} else {
		dev_err(drvdata->desc.dev,
			"BG status irq: unknown status\n");
	}

	return IRQ_HANDLED;
}

/**
 * setup_bg_gpio_irq() - called in probe to configure input/
 * output gpio.
 * @drvdata: private data struct for BG.
 *
 * Return: 0 on success. Error code on failure.
 */
static int setup_bg_gpio_irq(struct platform_device *pdev,
					struct pil_bg_data *drvdata)
{
	int ret = -1;
	int irq, i;

	if (gpio_request(drvdata->gpios[0], "BG2AP_STATUS")) {
		dev_err(&pdev->dev,
			"%s Failed to configure BG2AP_STATUS gpio\n",
				__func__);
		goto err;
	}
	if (gpio_request(drvdata->gpios[1], "BG2AP_ERRFATAL")) {
		dev_err(&pdev->dev,
			"%s Failed to configure BG2AP_ERRFATAL gpio\n",
				__func__);
		goto err;
	}
	gpio_direction_input(drvdata->gpios[0]);
	gpio_direction_input(drvdata->gpios[1]);
	/* BG2AP STATUS IRQ */
	irq = gpio_to_irq(drvdata->gpios[0]);
	if (irq < 0) {
		dev_err(&pdev->dev,
		"%s: bad BG2AP_STATUS IRQ resource, err = %d\n",
			__func__, irq);
		goto err;
	}

	drvdata->status_irq = irq;
	/* BG2AP ERR_FATAL irq. */
	irq = gpio_to_irq(drvdata->gpios[1]);
	if (irq < 0) {
		dev_err(&pdev->dev, "bad BG2AP_ERRFATAL IRQ resource\n");
		goto err;
	}
	ret = request_irq(irq, bg_errfatal,
		IRQF_TRIGGER_RISING | IRQF_ONESHOT, "bg2ap_errfatal", drvdata);
	if (ret < 0) {
		dev_err(&pdev->dev,
			"%s: BG2AP_ERRFATAL IRQ#%d request failed,\n",
				__func__, irq);
		goto err;
	}
	drvdata->errfatal_irq = irq;
	/* Configure outgoing GPIO's */
	if (gpio_request(drvdata->gpios[2], "AP2BG_ERRFATAL")) {
		dev_err(&pdev->dev,
			"%s Failed to configure AP2BG_ERRFATAL gpio\n",
				__func__);
		goto err;
	}
	if (gpio_request(drvdata->gpios[3], "AP2BG_STATUS")) {
		dev_err(&pdev->dev,
			"%s Failed to configure AP2BG_STATUS gpio\n",
				__func__);
		goto err;
	}
	/*
	 * Put status gpio in default high state which will
	 * make transition to low on any sudden reset case of msm
	 */
	gpio_direction_output(drvdata->gpios[2], 0);
	gpio_direction_output(drvdata->gpios[3], 1);
	/* Inform BG that AP is up */
	gpio_set_value(drvdata->gpios[3], 1);
	return 0;
err:
	for (i = 0; i < NUM_GPIOS; ++i) {
		if (gpio_is_valid(drvdata->gpios[i]))
			gpio_free(drvdata->gpios[i]);
	}
	return ret;
}

/**
 * bg_dt_parse_gpio() - called in probe to parse gpio's
 * @drvdata: private data struct for BG.
 *
 * Return: 0 on success. Error code on failure.
 */
static int bg_dt_parse_gpio(struct platform_device *pdev,
				struct pil_bg_data *drvdata)
{
	int i, val;

	for (i = 0; i < NUM_GPIOS; i++)
		drvdata->gpios[i] = INVALID_GPIO;
	val = of_get_named_gpio(pdev->dev.of_node,
					"qcom,bg2ap-status-gpio", 0);
	if (val >= 0)
		drvdata->gpios[0] = val;
	else {
		pr_err("BG status gpio not found, error=%d\n", val);
		return -EINVAL;
	}
	val = of_get_named_gpio(pdev->dev.of_node,
					"qcom,bg2ap-errfatal-gpio", 0);
	if (val >= 0)
		drvdata->gpios[1] = val;
	else {
		pr_err("BG err-fatal gpio not found, error=%d\n", val);
		return -EINVAL;
	}
	val = of_get_named_gpio(pdev->dev.of_node,
					"qcom,ap2bg-errfatal-gpio", 0);
	if (val >= 0)
		drvdata->gpios[2] = val;
	else {
		pr_err("ap2bg err-fatal gpio not found, error=%d\n", val);
		return -EINVAL;
	}
	val = of_get_named_gpio(pdev->dev.of_node,
					"qcom,ap2bg-status-gpio", 0);
	if (val >= 0)
		drvdata->gpios[3] = val;
	else {
		pr_err("ap2bg status gpio not found, error=%d\n", val);
		return -EINVAL;
	}
	return 0;
}

static int pil_bg_driver_probe(struct platform_device *pdev)
{
	struct pil_bg_data *bg_data;
	int rc;

	bg_data = devm_kzalloc(&pdev->dev, sizeof(*bg_data), GFP_KERNEL);
	if (!bg_data)
		return -ENOMEM;
	platform_set_drvdata(pdev, bg_data);
	rc = of_property_read_string(pdev->dev.of_node,
			"qcom,firmware-name", &bg_data->desc.name);
	if (rc)
		return rc;
	bg_data->desc.dev = &pdev->dev;
	bg_data->desc.owner = THIS_MODULE;
	bg_data->desc.ops = &pil_ops_trusted;
	rc = pil_desc_init(&bg_data->desc);
	if (rc)
		return rc;
	/* Read gpio configuration */
	rc = bg_dt_parse_gpio(pdev, bg_data);
	if (rc)
		return rc;
	rc = setup_bg_gpio_irq(pdev, bg_data);
	if (rc < 0)
		return rc;
	bg_data->subsys_desc.name = bg_data->desc.name;
	bg_data->subsys_desc.owner = THIS_MODULE;
	bg_data->subsys_desc.dev = &pdev->dev;
	bg_data->subsys_desc.shutdown = bg_shutdown;
	bg_data->subsys_desc.powerup = bg_powerup;
	bg_data->subsys_desc.ramdump = bg_ramdump;
	bg_data->subsys_desc.free_memory = NULL;
	bg_data->subsys_desc.crash_shutdown = bg_app_shutdown_notify;
	bg_data->ramdump_dev =
		create_ramdump_device(bg_data->subsys_desc.name, &pdev->dev);
	if (!bg_data->ramdump_dev) {
		rc = -ENOMEM;
		goto err_ramdump;
	}
	bg_data->subsys = subsys_register(&bg_data->subsys_desc);
	if (IS_ERR(bg_data->subsys)) {
		rc = PTR_ERR(bg_data->subsys);
		goto err_subsys;
	}

	bg_data->desc.subsys_dev = bg_data->subsys;
	bg_data->reboot_blk.notifier_call = bg_app_reboot_notify;
	register_reboot_notifier(&bg_data->reboot_blk);

	bg_data->bg_queue = alloc_workqueue("bg_queue", 0, 0);
	if (!bg_data->bg_queue) {
		dev_err(&pdev->dev, "could not create bg_queue\n");
		subsys_unregister(bg_data->subsys);
		goto err_subsys;
	}
	INIT_WORK(&bg_data->restart_work, bg_restart_work);
	return 0;
err_subsys:
	destroy_ramdump_device(bg_data->ramdump_dev);
err_ramdump:
	pil_desc_release(&bg_data->desc);
	return rc;
}

static int pil_bg_driver_exit(struct platform_device *pdev)
{
	struct pil_bg_data *bg_data = platform_get_drvdata(pdev);

	subsys_unregister(bg_data->subsys);
	destroy_ramdump_device(bg_data->ramdump_dev);
	pil_desc_release(&bg_data->desc);

	return 0;
}

static struct of_device_id pil_bg_match_table[] = {
	{.compatible = "qcom,pil-blackghost"},
	{}
};

static struct platform_driver pil_bg_driver = {
	.probe = pil_bg_driver_probe,
	.remove = pil_bg_driver_exit,
	.driver = {
		.name = "subsys-pil-bg",
		.of_match_table = pil_bg_match_table,
		.owner = THIS_MODULE,
	},
};

static int __init pil_bg_init(void)
{
	return platform_driver_register(&pil_bg_driver);
}
module_init(pil_bg_init);

static void __exit pil_bg_exit(void)
{
	platform_driver_unregister(&pil_bg_driver);
}
module_exit(pil_bg_exit);

MODULE_DESCRIPTION("Support for booting QTI Blackghost SoC");
MODULE_LICENSE("GPL v2");<|MERGE_RESOLUTION|>--- conflicted
+++ resolved
@@ -99,11 +99,6 @@
 		bg_data->is_ready = false;
 	}
 	/* Toggle AP2BG err fatal gpio here to inform apps err fatal event */
-<<<<<<< HEAD
-	disable_irq(bg_data->status_irq);
-	disable_irq(bg_data->errfatal_irq);
-=======
->>>>>>> cd814f08
 	if (gpio_is_valid(bg_data->gpios[2])) {
 		pr_debug("Sending Apps shutdown signal\n");
 		gpio_set_value(bg_data->gpios[2], 1);
@@ -122,17 +117,12 @@
 	struct pil_bg_data *bg_data = container_of(nb,
 					struct pil_bg_data, reboot_blk);
 
-<<<<<<< HEAD
-	disable_irq(bg_data->status_irq);
-	disable_irq(bg_data->errfatal_irq);
-=======
 	/* Disable irq if already BG is up */
 	if (bg_data->is_ready) {
 		disable_irq(bg_data->status_irq);
 		disable_irq(bg_data->errfatal_irq);
 		bg_data->is_ready = false;
 	}
->>>>>>> cd814f08
 	/* Toggle AP2BG err fatal gpio here to inform apps err fatal event */
 	if (gpio_is_valid(bg_data->gpios[2])) {
 		pr_debug("Sending reboot signal\n");
