/* Copyright (c) 2017-2018, The Linux Foundation. All rights reserved.
 *
 * This program is free software; you can redistribute it and/or modify
 * it under the terms of the GNU General Public License version 2 and
 * only version 2 as published by the Free Software Foundation.
 *
 * This program is distributed in the hope that it will be useful,
 * but WITHOUT ANY WARRANTY; without even the implied warranty of
 * MERCHANTABILITY or FITNESS FOR A PARTICULAR PURPOSE.  See the
 * GNU General Public License for more details.
 */

#include <linux/kernel.h>
#include <linux/err.h>
#include <linux/io.h>
#include <linux/module.h>
#include <linux/platform_device.h>
#include <linux/of.h>
#include <linux/interrupt.h>
#include <linux/of_gpio.h>
#include <linux/delay.h>
#include <linux/slab.h>
#include <linux/dma-mapping.h>
#include <linux/reboot.h>
#include <soc/qcom/subsystem_restart.h>
#include <soc/qcom/ramdump.h>
#include <soc/qcom/subsystem_notif.h>
#include <linux/highmem.h>

#include "peripheral-loader.h"
#include "../../misc/qseecom_kernel.h"
#include "pil_bg_intf.h"
#include "bgcom_interface.h"

#define INVALID_GPIO	-1
#define NUM_GPIOS	4
#define SECURE_APP	"bgapp"
#define desc_to_data(d)	container_of(d, struct pil_bg_data, desc)
#define subsys_to_data(d) container_of(d, struct pil_bg_data, subsys_desc)
#define BG_RAMDUMP_SZ	0x00102000
#define BG_VERSION_SZ	32
#define BG_CRASH_IN_TWM	-2
/**
 * struct pil_bg_data
 * @qseecom_handle: handle of TZ app
 * @bg_queue: private queue to schedule worker threads for bottom half
 * @restart_work: work struct for executing ssr
 * @reboot_blk: notification block for reboot event
 * @subsys_desc: subsystem descriptor
 * @subsys: subsystem device pointer
 * @gpios: array to hold all gpio handle
 * @desc: PIL descriptor
 * @address_fw: address where firmware binaries loaded
 * @ramdump_dev: ramdump device pointer
 * @size_fw: size of bg firmware binaries
 * @errfatal_irq: irq number to indicate bg crash or shutdown
 * @status_irq: irq to indicate bg status
 * @app_status: status of tz app loading
 * @is_ready: Is BG chip up
 * @err_ready: The error ready signal
 */

struct pil_bg_data {
	struct qseecom_handle *qseecom_handle;
	struct workqueue_struct *bg_queue;
	struct work_struct restart_work;
	struct notifier_block reboot_blk;
	struct subsys_desc subsys_desc;
	struct subsys_device *subsys;
	unsigned int gpios[NUM_GPIOS];
	int errfatal_irq;
	int status_irq;
	struct pil_desc desc;
	phys_addr_t address_fw;
	void *ramdump_dev;
	u32 cmd_status;
	size_t size_fw;
	int app_status;
	bool is_ready;
	struct completion err_ready;
};

static irqreturn_t bg_status_change(int irq, void *dev_id);

/**
 * bg_app_shutdown_notify() - Toggle AP2BG err fatal gpio when
 * called by SSR framework.
 * @subsys: struct containing private BG data.
 *
 * Return: none.
 */
static void bg_app_shutdown_notify(const struct subsys_desc *subsys)
{
	struct pil_bg_data *bg_data = subsys_to_data(subsys);

	/* Disable irq if already BG is up */
	if (bg_data->is_ready) {
		disable_irq(bg_data->status_irq);
		disable_irq(bg_data->errfatal_irq);
		bg_data->is_ready = false;
	}
	/* Toggle AP2BG err fatal gpio here to inform apps err fatal event */
	if (gpio_is_valid(bg_data->gpios[2])) {
		pr_debug("Sending Apps shutdown signal\n");
		gpio_set_value(bg_data->gpios[2], 1);
	}
}

/**
 * bg_app_reboot_notify() - Toggle AP2BG err fatal gpio.
 * @nb: struct containing private BG data.
 *
 * Return: NOTIFY_DONE indicating success.
 */
static int bg_app_reboot_notify(struct notifier_block *nb,
		unsigned long code, void *unused)
{
	struct pil_bg_data *bg_data = container_of(nb,
					struct pil_bg_data, reboot_blk);

	/* Disable irq if already BG is up */
	if (bg_data->is_ready) {
		disable_irq(bg_data->status_irq);
		disable_irq(bg_data->errfatal_irq);
		bg_data->is_ready = false;
	}
	/* Toggle AP2BG err fatal gpio here to inform apps err fatal event */
	if (gpio_is_valid(bg_data->gpios[2])) {
		pr_debug("Sending reboot signal\n");
		gpio_set_value(bg_data->gpios[2], 1);
	}
	return NOTIFY_DONE;
}

/**
 * get_cmd_rsp_buffers() - Function sets cmd & rsp buffer pointers and
 *                         aligns buffer lengths
 * @hdl:	index of qseecom_handle
 * @cmd:	req buffer - set to qseecom_handle.sbuf
 * @cmd_len:	ptr to req buffer len
 * @rsp:	rsp buffer - set to qseecom_handle.sbuf + offset
 * @rsp_len:	ptr to rsp buffer len
 *
 * Return: Success always .
 */
static int get_cmd_rsp_buffers(struct qseecom_handle *handle, void **cmd,
			uint32_t *cmd_len, void **rsp, uint32_t *rsp_len)
{
	*cmd = handle->sbuf;
	if (*cmd_len & QSEECOM_ALIGN_MASK)
		*cmd_len = QSEECOM_ALIGN(*cmd_len);

	*rsp = handle->sbuf + *cmd_len;
	if (*rsp_len & QSEECOM_ALIGN_MASK)
		*rsp_len = QSEECOM_ALIGN(*rsp_len);

	return 0;
}

/**
 * pil_load_bg_tzapp() - Called to load TZ app.
 * @pbd: struct containing private BG data.
 *
 * Return: 0 on success. Error code on failure.
 */
static int pil_load_bg_tzapp(struct pil_bg_data *pbd)
{
	int rc;

	/* return success if already loaded */
	if (pbd->qseecom_handle && !pbd->app_status)
		return 0;
	/* Load the APP */
	rc = qseecom_start_app(&pbd->qseecom_handle, SECURE_APP, SZ_4K);
	if (rc < 0) {
		dev_err(pbd->desc.dev, "BG TZ app load failure\n");
		pbd->app_status = RESULT_FAILURE;
		return -EIO;
	}
	pbd->app_status = RESULT_SUCCESS;
	return 0;
}

/**
 * bgpil_tzapp_comm() - Function called to communicate with TZ APP.
 * @req:	struct containing command and parameters.
 *
 * Return: 0 on success. Error code on failure.
 */
static long bgpil_tzapp_comm(struct pil_bg_data *pbd,
				struct tzapp_bg_req *req)
{
	struct tzapp_bg_req *bg_tz_req;
	struct tzapp_bg_rsp *bg_tz_rsp;
	int rc, req_len, rsp_len;
	unsigned char *ascii;
	char fiwmare_version[100] = {'\0'};
	char ascii_string[5];

	/* Fill command structure */
	req_len = sizeof(struct tzapp_bg_req);
	rsp_len = sizeof(struct tzapp_bg_rsp);
	rc = get_cmd_rsp_buffers(pbd->qseecom_handle,
		(void **)&bg_tz_req, &req_len,
		(void **)&bg_tz_rsp, &rsp_len);
	if (rc)
		goto end;

	bg_tz_req->tzapp_bg_cmd = req->tzapp_bg_cmd;
	bg_tz_req->address_fw = req->address_fw;
	bg_tz_req->size_fw = req->size_fw;
	rc = qseecom_send_command(pbd->qseecom_handle,
		(void *)bg_tz_req, req_len, (void *)bg_tz_rsp, rsp_len);
	pr_debug("BG PIL qseecom returned with value 0x%x and status 0x%x\n",
		rc, bg_tz_rsp->status);
	if (rc || bg_tz_rsp->status)
		pbd->cmd_status = bg_tz_rsp->status;
	else
		pbd->cmd_status = 0;
	/* if last command sent was BG_VERSION print the version*/
	if (req->tzapp_bg_cmd == BGPIL_GET_BG_VERSION) {
		int i;

<<<<<<< HEAD
		pr_info("BG FW ver ");
		for (i = 0; i < bg_tz_rsp->bg_info_len; i++)
			pr_info("0x%08x ", bg_tz_rsp->bg_info[i]);
			pr_info("\n");
=======
		pr_info("BG FW version ");
		for (i = 0; i < bg_tz_rsp->bg_info_len; i++) {
			pr_info("0x%08x ", bg_tz_rsp->bg_info[i]);
			ascii = (unsigned char *)&bg_tz_rsp->bg_info[i];
			snprintf(ascii_string, PAGE_SIZE, "%c%c%c%c", ascii[0],
						ascii[1], ascii[2], ascii[3]);
			strlcat(fiwmare_version, ascii_string,
						PAGE_SIZE);
		}
		pr_info("%s\n", fiwmare_version);
>>>>>>> be06c1ae
	}
end:
	return rc;
}

/**
 * wait_for_err_ready() - Called in power_up to wait for error ready.
 * Signal waiting function.
 * @bg_data: BG PIL private structure.
 *
 * Return: 0 on success. Error code on failure.
 */
static int wait_for_err_ready(struct pil_bg_data *bg_data)
{
	int ret;

	if ((!bg_data->status_irq))
		return 0;

	ret = wait_for_completion_timeout(&bg_data->err_ready,
			msecs_to_jiffies(10000));
	if (!ret) {
		pr_err("[%s]: Error ready timed out\n", bg_data->desc.name);
		return -ETIMEDOUT;
	}
	return 0;
}

/**
 * bg_powerup() - Called by SSR framework on userspace invocation.
 * does load tz app and call peripheral loader.
 * @subsys: struct containing private BG data.
 *
 * Return: 0 on success. Error code on failure.
 */
static int bg_powerup(const struct subsys_desc *subsys)
{
	struct pil_bg_data *bg_data = subsys_to_data(subsys);
	int ret;

	init_completion(&bg_data->err_ready);
	if (!bg_data->qseecom_handle) {
		ret = pil_load_bg_tzapp(bg_data);
		if (ret) {
			dev_err(bg_data->desc.dev,
				"%s: BG TZ app load failure\n",
				__func__);
			return ret;
		}
	}
	pr_debug("bgapp loaded\n");
	bg_data->desc.fw_name = subsys->fw_name;

	ret = devm_request_irq(bg_data->desc.dev, bg_data->status_irq,
		bg_status_change,
		IRQF_TRIGGER_RISING | IRQF_TRIGGER_FALLING | IRQF_ONESHOT,
		"bg2ap_status", bg_data);
	if (ret < 0) {
		dev_err(bg_data->desc.dev,
			"%s: BG2AP_STATUS IRQ#%d re registration failed, err=%d",
			__func__, bg_data->status_irq, ret);
			return ret;
	}
	disable_irq(bg_data->status_irq);

	/* Enable status and err fatal irqs */
	ret = pil_boot(&bg_data->desc);
	if (ret) {
		dev_err(bg_data->desc.dev,
			"%s: BG PIL Boot failed\n", __func__);
		return ret;
	}
	enable_irq(bg_data->status_irq);
	ret = wait_for_err_ready(bg_data);
	if (ret) {
		dev_err(bg_data->desc.dev,
			"[%s:%d]: Timed out waiting for error ready: %s!\n",
			current->comm, current->pid, bg_data->desc.name);
		return ret;
	}
	return ret;
}

/**
 * bg_shutdown() - Called by SSR framework on userspace invocation.
 * disable status interrupt to avoid spurious signal during PRM exit.
 * @subsys: struct containing private BG data.
 * @force_stop: unused
 *
 * Return: always success
 */
static int bg_shutdown(const struct subsys_desc *subsys, bool force_stop)
{
	struct pil_bg_data *bg_data = subsys_to_data(subsys);

	if (bg_data->is_ready) {
		disable_irq(bg_data->status_irq);
		devm_free_irq(bg_data->desc.dev, bg_data->status_irq, bg_data);
		disable_irq(bg_data->errfatal_irq);
		bg_data->is_ready = false;
	}
	return 0;
}

/**
 * bg_auth_metadata() - Called by Peripheral loader framework
 * send command to tz app for authentication of metadata.
 * @pil: pil descriptor.
 * @metadata: metadata load address
 * @size: size of metadata
 *
 * Return: 0 on success. Error code on failure.
 */
static int bg_auth_metadata(struct pil_desc *pil,
	const u8 *metadata, size_t size,
	phys_addr_t addr, void *sz)
{
	struct pil_bg_data *bg_data = desc_to_data(pil);
	struct tzapp_bg_req bg_tz_req;
	void *mdata_buf;
	dma_addr_t mdata_phys;
	unsigned long attrs = 0;
	struct device dev = {0};
	int ret;

	arch_setup_dma_ops(&dev, 0, 0, NULL, 0);

	dev.coherent_dma_mask = DMA_BIT_MASK(sizeof(dma_addr_t) * 8);
	attrs |= DMA_ATTR_STRONGLY_ORDERED;
	mdata_buf = dma_alloc_attrs(&dev, size,
			&mdata_phys, GFP_KERNEL, attrs);

	if (!mdata_buf) {
		pr_err("BG_PIL: Allocation for metadata failed.\n");
		return -ENOMEM;
	}

	/* Make sure there are no mappings in PKMAP and fixmap */
	kmap_flush_unused();
	kmap_atomic_flush_unused();

	memcpy(mdata_buf, metadata, size);

	bg_tz_req.tzapp_bg_cmd = BGPIL_AUTH_MDT;
	bg_tz_req.address_fw = (phys_addr_t)mdata_phys;
	bg_tz_req.size_fw = size;

	ret = bgpil_tzapp_comm(bg_data, &bg_tz_req);
	if (ret || bg_data->cmd_status) {
		dev_err(pil->dev,
			"%s: BGPIL_AUTH_MDT qseecom call failed\n",
				__func__);
		return bg_data->cmd_status;
	}
	dma_free_attrs(&dev, size, mdata_buf, mdata_phys, attrs);
	pr_debug("BG MDT Authenticated\n");
	return 0;
}

/**
 * bg_get_firmware_addr() - Called by Peripheral loader framework
 * to get address and size of bg firmware binaries.
 * @pil: pil descriptor.
 * @addr: fw load address
 * @size: size of fw
 *
 * Return: 0 on success.
 */
static int bg_get_firmware_addr(struct pil_desc *pil,
					phys_addr_t addr, size_t size)
{
	struct pil_bg_data *bg_data = desc_to_data(pil);

	bg_data->address_fw = addr;
	bg_data->size_fw = size;
	pr_debug("BG PIL loads firmware blobs at 0x%x with size 0x%x\n",
		addr, size);
	return 0;
}

static int bg_get_version(const struct subsys_desc *subsys)
{
	struct pil_bg_data *bg_data = subsys_to_data(subsys);
	struct pil_desc desc = bg_data->desc;
	struct tzapp_bg_req bg_tz_req;
	int ret;
	struct device dev = {NULL};

	arch_setup_dma_ops(&dev, 0, 0, NULL, 0);

	desc.attrs = 0;
	desc.attrs |= DMA_ATTR_SKIP_ZEROING;
	desc.attrs |= DMA_ATTR_STRONGLY_ORDERED;


	bg_tz_req.tzapp_bg_cmd = BGPIL_GET_BG_VERSION;

	ret = bgpil_tzapp_comm(bg_data, &bg_tz_req);
	if (ret || bg_data->cmd_status) {
		dev_dbg(desc.dev, "%s: BG PIL get BG version failed error %d\n",
			__func__, bg_data->cmd_status);
		return bg_data->cmd_status;
	}

	return 0;
}

/**
 * bg_auth_and_xfer() - Called by Peripheral loader framework
 * to signal tz app to authenticate and boot bg chip.
 * @pil: pil descriptor.
 *
 * Return: 0 on success. Error code on failure.
 */
static int bg_auth_and_xfer(struct pil_desc *pil)
{
	struct pil_bg_data *bg_data = desc_to_data(pil);
	struct tzapp_bg_req bg_tz_req;
	int ret;

	bg_tz_req.tzapp_bg_cmd = BGPIL_IMAGE_LOAD;
	bg_tz_req.address_fw = bg_data->address_fw;
	bg_tz_req.size_fw = bg_data->size_fw;

	ret = bgpil_tzapp_comm(bg_data, &bg_tz_req);
	if (bg_data->cmd_status == BG_CRASH_IN_TWM) {
		/* Do ramdump and resend boot cmd */
		if (is_twm_exit())
			bg_data->subsys_desc.ramdump(true,
				&bg_data->subsys_desc);
		bg_tz_req.tzapp_bg_cmd = BGPIL_DLOAD_CONT;
		ret = bgpil_tzapp_comm(bg_data, &bg_tz_req);
	}
	if (ret || bg_data->cmd_status) {
		dev_err(pil->dev,
			"%s: BGPIL_IMAGE_LOAD qseecom call failed\n",
			__func__);
		pil_free_memory(&bg_data->desc);
		return bg_data->cmd_status;
	}
	ret = bg_get_version(&bg_data->subsys_desc);
	/* BG Transfer of image is complete, free up the memory */
	pr_debug("BG Firmware authentication and transfer done\n");
	pil_free_memory(&bg_data->desc);
	return 0;
}

/**
 * bg_ramdump() - Called by SSR framework to save dump of BG internal
 * memory, BG PIL does allocate region from dynamic memory and pass this
 * region to tz to dump memory content of BG.
 * @subsys: subsystem descriptor.
 *
 * Return: 0 on success. Error code on failure.
 */
static int bg_ramdump(int enable, const struct subsys_desc *subsys)
{
	struct pil_bg_data *bg_data = subsys_to_data(subsys);
	struct pil_desc desc = bg_data->desc;
	struct ramdump_segment *ramdump_segments;
	struct tzapp_bg_req bg_tz_req;
	phys_addr_t start_addr;
	void *region;
	int ret;
	struct device dev = {0};

	arch_setup_dma_ops(&dev, 0, 0, NULL, 0);

	desc.attrs = 0;
	desc.attrs |= DMA_ATTR_SKIP_ZEROING;
	desc.attrs |= DMA_ATTR_STRONGLY_ORDERED;

	region = dma_alloc_attrs(desc.dev, BG_RAMDUMP_SZ,
				&start_addr, GFP_KERNEL, desc.attrs);

	if (region == NULL) {
		dev_dbg(desc.dev,
			"BG PIL failure to allocate ramdump region of size %zx\n",
			BG_RAMDUMP_SZ);
		return -ENOMEM;
	}

	ramdump_segments = kcalloc(1, sizeof(*ramdump_segments), GFP_KERNEL);
	if (!ramdump_segments)
		return -ENOMEM;

	bg_tz_req.tzapp_bg_cmd = BGPIL_RAMDUMP;
	bg_tz_req.address_fw = start_addr;
	bg_tz_req.size_fw = BG_RAMDUMP_SZ;

	ret = bgpil_tzapp_comm(bg_data, &bg_tz_req);
	if (ret || bg_data->cmd_status) {
		dev_dbg(desc.dev, "%s: BG PIL ramdump collection failed\n",
			__func__);
		return bg_data->cmd_status;
	}

	ramdump_segments->address = start_addr;
	ramdump_segments->size = BG_RAMDUMP_SZ;

	do_ramdump(bg_data->ramdump_dev, ramdump_segments, 1);
	kfree(ramdump_segments);
	dma_free_attrs(desc.dev, BG_RAMDUMP_SZ, region,
		       start_addr, desc.attrs);
	return 0;
}

static struct pil_reset_ops pil_ops_trusted = {
	.init_image = bg_auth_metadata,
	.mem_setup =  bg_get_firmware_addr,
	.auth_and_reset = bg_auth_and_xfer,
	.shutdown = NULL,
	.proxy_vote = NULL,
	.proxy_unvote = NULL,
};

/**
 * bg_restart_work() - scheduled by interrupt handler to carry
 * out ssr sequence
 * @work: work struct.
 *
 * Return: none.
 */
static void bg_restart_work(struct work_struct *work)
{
	struct pil_bg_data *drvdata =
		container_of(work, struct pil_bg_data, restart_work);
		subsystem_restart_dev(drvdata->subsys);
}

static irqreturn_t bg_errfatal(int irq, void *dev_id)
{
	struct pil_bg_data *drvdata = (struct pil_bg_data *)dev_id;

	if (!drvdata)
		return IRQ_HANDLED;

	dev_dbg(drvdata->desc.dev, "BG s/w err fatal\n");

	queue_work(drvdata->bg_queue, &drvdata->restart_work);

	return IRQ_HANDLED;
}

static irqreturn_t bg_status_change(int irq, void *dev_id)
{
	bool value;
	struct pil_bg_data *drvdata = (struct pil_bg_data *)dev_id;

	if (!drvdata)
		return IRQ_HANDLED;

	value = gpio_get_value(drvdata->gpios[0]);
	if (value == true && !drvdata->is_ready) {
		dev_info(drvdata->desc.dev,
			"BG services are up and running: irq state changed 0->1\n");
		drvdata->is_ready = true;
		complete(&drvdata->err_ready);
	} else if (value == false && drvdata->is_ready) {
		dev_err(drvdata->desc.dev,
			"BG got unexpected reset: irq state changed 1->0\n");
		queue_work(drvdata->bg_queue, &drvdata->restart_work);
	} else {
		dev_err(drvdata->desc.dev,
			"BG status irq: unknown status\n");
	}

	return IRQ_HANDLED;
}

/**
 * setup_bg_gpio_irq() - called in probe to configure input/
 * output gpio.
 * @drvdata: private data struct for BG.
 *
 * Return: 0 on success. Error code on failure.
 */
static int setup_bg_gpio_irq(struct platform_device *pdev,
					struct pil_bg_data *drvdata)
{
	int ret = -1;
	int irq, i;

	if (gpio_request(drvdata->gpios[0], "BG2AP_STATUS")) {
		dev_err(&pdev->dev,
			"%s Failed to configure BG2AP_STATUS gpio\n",
				__func__);
		goto err;
	}
	if (gpio_request(drvdata->gpios[1], "BG2AP_ERRFATAL")) {
		dev_err(&pdev->dev,
			"%s Failed to configure BG2AP_ERRFATAL gpio\n",
				__func__);
		goto err;
	}
	gpio_direction_input(drvdata->gpios[0]);
	gpio_direction_input(drvdata->gpios[1]);
	/* BG2AP STATUS IRQ */
	irq = gpio_to_irq(drvdata->gpios[0]);
	if (irq < 0) {
		dev_err(&pdev->dev,
		"%s: bad BG2AP_STATUS IRQ resource, err = %d\n",
			__func__, irq);
		goto err;
	}

	drvdata->status_irq = irq;
	/* BG2AP ERR_FATAL irq. */
	irq = gpio_to_irq(drvdata->gpios[1]);
	if (irq < 0) {
		dev_err(&pdev->dev, "bad BG2AP_ERRFATAL IRQ resource\n");
		goto err;
	}
	ret = request_irq(irq, bg_errfatal,
		IRQF_TRIGGER_RISING | IRQF_ONESHOT, "bg2ap_errfatal", drvdata);
	if (ret < 0) {
		dev_err(&pdev->dev,
			"%s: BG2AP_ERRFATAL IRQ#%d request failed,\n",
				__func__, irq);
		goto err;
	}
	drvdata->errfatal_irq = irq;
	/* Configure outgoing GPIO's */
	if (gpio_request(drvdata->gpios[2], "AP2BG_ERRFATAL")) {
		dev_err(&pdev->dev,
			"%s Failed to configure AP2BG_ERRFATAL gpio\n",
				__func__);
		goto err;
	}
	if (gpio_request(drvdata->gpios[3], "AP2BG_STATUS")) {
		dev_err(&pdev->dev,
			"%s Failed to configure AP2BG_STATUS gpio\n",
				__func__);
		goto err;
	}
	/*
	 * Put status gpio in default high state which will
	 * make transition to low on any sudden reset case of msm
	 */
	gpio_direction_output(drvdata->gpios[2], 0);
	gpio_direction_output(drvdata->gpios[3], 1);
	/* Inform BG that AP is up */
	gpio_set_value(drvdata->gpios[3], 1);
	return 0;
err:
	for (i = 0; i < NUM_GPIOS; ++i) {
		if (gpio_is_valid(drvdata->gpios[i]))
			gpio_free(drvdata->gpios[i]);
	}
	return ret;
}

/**
 * bg_dt_parse_gpio() - called in probe to parse gpio's
 * @drvdata: private data struct for BG.
 *
 * Return: 0 on success. Error code on failure.
 */
static int bg_dt_parse_gpio(struct platform_device *pdev,
				struct pil_bg_data *drvdata)
{
	int i, val;

	for (i = 0; i < NUM_GPIOS; i++)
		drvdata->gpios[i] = INVALID_GPIO;
	val = of_get_named_gpio(pdev->dev.of_node,
					"qcom,bg2ap-status-gpio", 0);
	if (val >= 0)
		drvdata->gpios[0] = val;
	else {
		pr_err("BG status gpio not found, error=%d\n", val);
		return -EINVAL;
	}
	val = of_get_named_gpio(pdev->dev.of_node,
					"qcom,bg2ap-errfatal-gpio", 0);
	if (val >= 0)
		drvdata->gpios[1] = val;
	else {
		pr_err("BG err-fatal gpio not found, error=%d\n", val);
		return -EINVAL;
	}
	val = of_get_named_gpio(pdev->dev.of_node,
					"qcom,ap2bg-errfatal-gpio", 0);
	if (val >= 0)
		drvdata->gpios[2] = val;
	else {
		pr_err("ap2bg err-fatal gpio not found, error=%d\n", val);
		return -EINVAL;
	}
	val = of_get_named_gpio(pdev->dev.of_node,
					"qcom,ap2bg-status-gpio", 0);
	if (val >= 0)
		drvdata->gpios[3] = val;
	else {
		pr_err("ap2bg status gpio not found, error=%d\n", val);
		return -EINVAL;
	}
	return 0;
}

static int pil_bg_driver_probe(struct platform_device *pdev)
{
	struct pil_bg_data *bg_data;
	int rc;

	bg_data = devm_kzalloc(&pdev->dev, sizeof(*bg_data), GFP_KERNEL);
	if (!bg_data)
		return -ENOMEM;
	platform_set_drvdata(pdev, bg_data);
	rc = of_property_read_string(pdev->dev.of_node,
			"qcom,firmware-name", &bg_data->desc.name);
	if (rc)
		return rc;
	bg_data->desc.dev = &pdev->dev;
	bg_data->desc.owner = THIS_MODULE;
	bg_data->desc.ops = &pil_ops_trusted;
	rc = pil_desc_init(&bg_data->desc);
	if (rc)
		return rc;
	/* Read gpio configuration */
	rc = bg_dt_parse_gpio(pdev, bg_data);
	if (rc)
		return rc;
	rc = setup_bg_gpio_irq(pdev, bg_data);
	if (rc < 0)
		return rc;
	bg_data->subsys_desc.name = bg_data->desc.name;
	bg_data->subsys_desc.owner = THIS_MODULE;
	bg_data->subsys_desc.dev = &pdev->dev;
	bg_data->subsys_desc.shutdown = bg_shutdown;
	bg_data->subsys_desc.powerup = bg_powerup;
	bg_data->subsys_desc.ramdump = bg_ramdump;
	bg_data->subsys_desc.free_memory = NULL;
	bg_data->subsys_desc.crash_shutdown = bg_app_shutdown_notify;
	bg_data->ramdump_dev =
		create_ramdump_device(bg_data->subsys_desc.name, &pdev->dev);
	if (!bg_data->ramdump_dev) {
		rc = -ENOMEM;
		goto err_ramdump;
	}
	bg_data->subsys = subsys_register(&bg_data->subsys_desc);
	if (IS_ERR(bg_data->subsys)) {
		rc = PTR_ERR(bg_data->subsys);
		goto err_subsys;
	}

	bg_data->reboot_blk.notifier_call = bg_app_reboot_notify;
	register_reboot_notifier(&bg_data->reboot_blk);

	bg_data->bg_queue = alloc_workqueue("bg_queue", 0, 0);
	if (!bg_data->bg_queue) {
		dev_err(&pdev->dev, "could not create bg_queue\n");
		subsys_unregister(bg_data->subsys);
		goto err_subsys;
	}
	INIT_WORK(&bg_data->restart_work, bg_restart_work);
	return 0;
err_subsys:
	destroy_ramdump_device(bg_data->ramdump_dev);
err_ramdump:
	pil_desc_release(&bg_data->desc);
	return rc;
}

static int pil_bg_driver_exit(struct platform_device *pdev)
{
	struct pil_bg_data *bg_data = platform_get_drvdata(pdev);

	subsys_unregister(bg_data->subsys);
	destroy_ramdump_device(bg_data->ramdump_dev);
	pil_desc_release(&bg_data->desc);

	return 0;
}

const struct of_device_id pil_bg_match_table[] = {
	{.compatible = "qcom,pil-blackghost"},
	{}
};

static struct platform_driver pil_bg_driver = {
	.probe = pil_bg_driver_probe,
	.remove = pil_bg_driver_exit,
	.driver = {
		.name = "subsys-pil-bg",
		.of_match_table = pil_bg_match_table,
		.owner = THIS_MODULE,
	},
};

static int __init pil_bg_init(void)
{
	return platform_driver_register(&pil_bg_driver);
}
module_init(pil_bg_init);

static void __exit pil_bg_exit(void)
{
	platform_driver_unregister(&pil_bg_driver);
}
module_exit(pil_bg_exit);

MODULE_DESCRIPTION("Support for booting QTI Blackghost SoC");
MODULE_LICENSE("GPL v2");<|MERGE_RESOLUTION|>--- conflicted
+++ resolved
@@ -221,12 +221,6 @@
 	if (req->tzapp_bg_cmd == BGPIL_GET_BG_VERSION) {
 		int i;
 
-<<<<<<< HEAD
-		pr_info("BG FW ver ");
-		for (i = 0; i < bg_tz_rsp->bg_info_len; i++)
-			pr_info("0x%08x ", bg_tz_rsp->bg_info[i]);
-			pr_info("\n");
-=======
 		pr_info("BG FW version ");
 		for (i = 0; i < bg_tz_rsp->bg_info_len; i++) {
 			pr_info("0x%08x ", bg_tz_rsp->bg_info[i]);
@@ -237,7 +231,6 @@
 						PAGE_SIZE);
 		}
 		pr_info("%s\n", fiwmare_version);
->>>>>>> be06c1ae
 	}
 end:
 	return rc;
