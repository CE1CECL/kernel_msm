--- conflicted
+++ resolved
@@ -1,8 +1,4 @@
-<<<<<<< HEAD
-/* Copyright (c) 2012-2014, 2017, The Linux Foundation. All rights reserved.
-=======
 /* Copyright (c) 2012-2014, 2016-2017 The Linux Foundation. All rights reserved.
->>>>>>> e045a95c
  *
  * This program is free software; you can redistribute it and/or modify
  * it under the terms of the GNU General Public License version 2 and
@@ -77,7 +73,6 @@
 	u32 len;
 	char **master_names;
 	u32 num_masters;
-	u32 master_cnt;
 	char buf[RPM_MASTERS_BUF_LEN];
 	struct msm_rpm_master_stats_platform_data *platform_data;
 };
@@ -101,20 +96,14 @@
 {
 	struct msm_rpm_master_stats record;
 	struct msm_rpm_master_stats_platform_data *pdata;
+	static int master_cnt;
 	int count, j = 0;
 	char *buf;
-<<<<<<< HEAD
-
-	/* Iterate possible number of masters */
-	if (prvdata->master_cnt > prvdata->num_masters - 1) {
-		prvdata->master_cnt = 0;
-=======
 	unsigned long active_cores;
 
 	/* Iterate possible number of masters */
 	if (master_cnt > prvdata->num_masters - 1) {
 		master_cnt = 0;
->>>>>>> e045a95c
 		return 0;
 	}
 
@@ -124,10 +113,10 @@
 
 	if (prvdata->platform_data->version == 2) {
 		SNPRINTF(buf, count, "%s\n",
-				GET_MASTER_NAME(prvdata->master_cnt, prvdata));
+				GET_MASTER_NAME(master_cnt, prvdata));
 
 		record.shutdown_req = readq_relaxed(prvdata->reg_base +
-			(prvdata->master_cnt * pdata->master_offset +
+			(master_cnt * pdata->master_offset +
 			offsetof(struct msm_rpm_master_stats, shutdown_req)));
 
 		SNPRINTF(buf, count, "\t%s:0x%llX\n",
@@ -135,7 +124,7 @@
 			record.shutdown_req);
 
 		record.wakeup_ind = readq_relaxed(prvdata->reg_base +
-			(prvdata->master_cnt * pdata->master_offset +
+			(master_cnt * pdata->master_offset +
 			offsetof(struct msm_rpm_master_stats, wakeup_ind)));
 
 		SNPRINTF(buf, count, "\t%s:0x%llX\n",
@@ -143,7 +132,7 @@
 			record.wakeup_ind);
 
 		record.bringup_req = readq_relaxed(prvdata->reg_base +
-			(prvdata->master_cnt * pdata->master_offset +
+			(master_cnt * pdata->master_offset +
 			offsetof(struct msm_rpm_master_stats, bringup_req)));
 
 		SNPRINTF(buf, count, "\t%s:0x%llX\n",
@@ -151,7 +140,7 @@
 			record.bringup_req);
 
 		record.bringup_ack = readq_relaxed(prvdata->reg_base +
-			(prvdata->master_cnt * pdata->master_offset +
+			(master_cnt * pdata->master_offset +
 			offsetof(struct msm_rpm_master_stats, bringup_ack)));
 
 		SNPRINTF(buf, count, "\t%s:0x%llX\n",
@@ -159,44 +148,28 @@
 			record.bringup_ack);
 
 		record.xo_last_entered_at = readq_relaxed(prvdata->reg_base +
-<<<<<<< HEAD
-			(prvdata->master_cnt * pdata->master_offset +
-			offsetof(struct msm_rpm_master_stats, xo_last_entered_at)));
-=======
 			(master_cnt * pdata->master_offset +
 			offsetof(struct msm_rpm_master_stats,
 			xo_last_entered_at)));
->>>>>>> e045a95c
 
 		SNPRINTF(buf, count, "\t%s:0x%llX\n",
 			GET_FIELD(record.xo_last_entered_at),
 			record.xo_last_entered_at);
 
 		record.xo_last_exited_at = readq_relaxed(prvdata->reg_base +
-<<<<<<< HEAD
-			(prvdata->master_cnt * pdata->master_offset +
-			offsetof(struct msm_rpm_master_stats, xo_last_exited_at)));
-=======
 			(master_cnt * pdata->master_offset +
 			offsetof(struct msm_rpm_master_stats,
 			xo_last_exited_at)));
->>>>>>> e045a95c
 
 		SNPRINTF(buf, count, "\t%s:0x%llX\n",
 			GET_FIELD(record.xo_last_exited_at),
 			record.xo_last_exited_at);
 
-<<<<<<< HEAD
-		record.xo_accumulated_duration = readq_relaxed(prvdata->reg_base +
-			(prvdata->master_cnt * pdata->master_offset +
-			offsetof(struct msm_rpm_master_stats, xo_accumulated_duration)));
-=======
 		record.xo_accumulated_duration =
 				readq_relaxed(prvdata->reg_base +
 				(master_cnt * pdata->master_offset +
 				offsetof(struct msm_rpm_master_stats,
 				xo_accumulated_duration)));
->>>>>>> e045a95c
 
 		SNPRINTF(buf, count, "\t%s:0x%llX\n",
 			GET_FIELD(record.xo_accumulated_duration),
@@ -204,7 +177,7 @@
 
 		record.last_sleep_transition_duration =
 				readl_relaxed(prvdata->reg_base +
-				(prvdata->master_cnt * pdata->master_offset +
+				(master_cnt * pdata->master_offset +
 				offsetof(struct msm_rpm_master_stats,
 				last_sleep_transition_duration)));
 
@@ -214,7 +187,7 @@
 
 		record.last_wake_transition_duration =
 				readl_relaxed(prvdata->reg_base +
-				(prvdata->master_cnt * pdata->master_offset +
+				(master_cnt * pdata->master_offset +
 				offsetof(struct msm_rpm_master_stats,
 				last_wake_transition_duration)));
 
@@ -224,11 +197,7 @@
 
 		record.xo_count =
 				readl_relaxed(prvdata->reg_base +
-<<<<<<< HEAD
-				(prvdata->master_cnt * pdata->master_offset +
-=======
 				(master_cnt * pdata->master_offset +
->>>>>>> e045a95c
 				offsetof(struct msm_rpm_master_stats,
 				xo_count)));
 
@@ -237,8 +206,7 @@
 			record.xo_count);
 
 		record.wakeup_reason = readl_relaxed(prvdata->reg_base +
-					(prvdata->master_cnt *
-					pdata->master_offset +
+					(master_cnt * pdata->master_offset +
 					offsetof(struct msm_rpm_master_stats,
 					wakeup_reason)));
 
@@ -247,7 +215,7 @@
 			record.wakeup_reason);
 
 		record.numshutdowns = readl_relaxed(prvdata->reg_base +
-			(prvdata->master_cnt * pdata->master_offset +
+			(master_cnt * pdata->master_offset +
 			 offsetof(struct msm_rpm_master_stats, numshutdowns)));
 
 		SNPRINTF(buf, count, "\t%s:0x%x\n",
@@ -255,7 +223,7 @@
 			record.numshutdowns);
 
 		record.active_cores = readl_relaxed(prvdata->reg_base +
-			(prvdata->master_cnt * pdata->master_offset) +
+			(master_cnt * pdata->master_offset) +
 			offsetof(struct msm_rpm_master_stats, active_cores));
 
 		SNPRINTF(buf, count, "\t%s:0x%x\n",
@@ -263,19 +231,17 @@
 			record.active_cores);
 	} else {
 		SNPRINTF(buf, count, "%s\n",
-				GET_MASTER_NAME(prvdata->master_cnt, prvdata));
+				GET_MASTER_NAME(master_cnt, prvdata));
 
 		record.numshutdowns = readl_relaxed(prvdata->reg_base +
-				(prvdata->master_cnt * pdata->master_offset)
-				+ 0x0);
+				(master_cnt * pdata->master_offset) + 0x0);
 
 		SNPRINTF(buf, count, "\t%s:0x%0x\n",
 			GET_FIELD(record.numshutdowns),
 			record.numshutdowns);
 
 		record.active_cores = readl_relaxed(prvdata->reg_base +
-				(prvdata->master_cnt * pdata->master_offset)
-				+ 0x4);
+				(master_cnt * pdata->master_offset) + 0x4);
 
 		SNPRINTF(buf, count, "\t%s:0x%0x\n",
 			GET_FIELD(record.active_cores),
@@ -289,11 +255,7 @@
 		j = find_next_bit(&active_cores, BITS_PER_LONG, j + 1);
 	}
 
-<<<<<<< HEAD
-	prvdata->master_cnt++;
-=======
 	master_cnt++;
->>>>>>> e045a95c
 	return RPM_MASTERS_BUF_LEN - count;
 }
 
@@ -371,10 +333,6 @@
 	prvdata->num_masters = pdata->num_masters;
 	prvdata->master_names = pdata->masters;
 	prvdata->platform_data = pdata;
-<<<<<<< HEAD
-	prvdata->master_cnt = 0;
-=======
->>>>>>> e045a95c
 exit:
 	mutex_unlock(&msm_rpm_master_stats_mutex);
 	return ret;
