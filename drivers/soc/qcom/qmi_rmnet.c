--- conflicted
+++ resolved
@@ -861,9 +861,6 @@
 }
 EXPORT_SYMBOL(qmi_rmnet_all_flows_enabled);
 
-<<<<<<< HEAD
-#if IS_ENABLED(CONFIG_QCOM_QMI_DFC)
-=======
 /**
  * rmnet_prepare_ps_bearers - get disabled bearers and
  * reset enabled bearers
@@ -912,8 +909,7 @@
 }
 EXPORT_SYMBOL(qmi_rmnet_prepare_ps_bearers);
 
-#ifdef CONFIG_QCOM_QMI_DFC
->>>>>>> 60a08eab
+#if IS_ENABLED(CONFIG_QCOM_QMI_DFC)
 bool qmi_rmnet_get_flow_state(struct net_device *dev, struct sk_buff *skb,
 			      bool *drop)
 {
