--- conflicted
+++ resolved
@@ -852,10 +852,7 @@
 }
 EXPORT_SYMBOL(qmi_rmnet_all_flows_enabled);
 
-<<<<<<< HEAD
 #if IS_ENABLED(CONFIG_QCOM_QMI_DFC)
-=======
-#ifdef CONFIG_QCOM_QMI_DFC
 bool qmi_rmnet_get_flow_state(struct net_device *dev, struct sk_buff *skb,
 			      bool *drop)
 {
@@ -877,7 +874,6 @@
 EXPORT_SYMBOL(qmi_rmnet_get_flow_state);
 
 
->>>>>>> 69171cdb
 void qmi_rmnet_burst_fc_check(struct net_device *dev,
 			      int ip_type, u32 mark, unsigned int len)
 {
