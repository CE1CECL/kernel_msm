# SPDX-License-Identifier: GPL-2.0
#
# QCOM Soc drivers
#
menu "Qualcomm SoC drivers"
config QCOM_COMMAND_DB
	tristate "Qualcomm Command DB"
	depends on ARCH_QCOM || COMPILE_TEST
	depends on OF_RESERVED_MEM
	help
	  Command DB queries shared memory by key string for shared system
	  resources. Platform drivers that require to set state of a shared
	  resource on a RPM-hardened platform must use this database to get
	  SoC specific identifier and information for the shared resources.

config QCOM_MEM_OFFLINE
	tristate "Dynamic Memory Region Offline driver"
	depends on MEMORY_HOTPLUG
	help
	  Add support for DDR Self-Refresh power management through the dynamic
	  memory offline framework. This driver interfaces between the memory
	  hotplug subsystem and AOP which hot adds or removes memory blocks and
	  controls the start/stop of self-refresh of these DDR regions. This
	  helps reduce power consumption during idle mode of the system.
	  If unsure, say N

config BUG_ON_HW_MEM_ONLINE_FAIL
	bool "Trigger a BUG when HW memory online fails"
	depends on QCOM_MEM_OFFLINE
	help
	  Select this option if kernel should BUG when the hardware
	  onlining of memory hotplug blocks fails. This helps to catch
	  online failures much quicker and avoids the later side effects
	  of such memory online failures.
	  If unsure, say N

config QCOM_GENI_SE
	tristate "QCOM GENI Serial Engine Driver"
	depends on ARCH_QCOM || COMPILE_TEST
	help
	  This driver is used to manage Generic Interface (GENI) firmware based
	  Qualcomm Technologies, Inc. Universal Peripheral (QUP) Wrapper. This
	  driver is also used to manage the common aspects of multiple Serial
	  Engines present in the QUP.

config OVERRIDE_MEMORY_LIMIT
	bool "Override memory limit set by the kernel boot parameter"
	depends on QCOM_MEM_OFFLINE
	help
	  Override any memory limit set by the kernel boot parameter with
	  limit set by mem-offline dt entry so that memory offline framework
	  can initialize remaining memory with movable pages for memory
	  hot-plugging.
	  If unsure, say N

config QCOM_GLINK_SSR
	tristate "Qualcomm Glink SSR driver"
	depends on RPMSG
	depends on QCOM_RPROC_COMMON
	help
	  Say y here to enable GLINK SSR support. The GLINK SSR driver
	  implements the SSR protocol for notifying the remote processor about
	  neighboring subsystems going up or down.

config QCOM_CPUSS_DUMP
	tristate "CPU Subsystem Dumping support"
	help
	  Add support to dump various hardware entities such as the instruction
	  and data tlb's as well as the unified tlb, which are a part of the
	  cpu subsystem to an allocated buffer. This allows for analysis of the
	  the entities if corruption is suspected.
	  If unsure, say N

config QCOM_RUN_QUEUE_STATS
       tristate "Enable collection and exporting of QTI Run Queue stats to userspace"
       help
        This option enables the driver to periodically collecting the statistics
        of kernel run queue information and calculate the load of the system.
        This information is exported to usespace via sysfs entries and userspace
        algorithms uses info and decide when to turn on/off the cpu cores.

config MSM_QBT_HANDLER
	bool "Event Handler for QTI Ultrasonic Fingerprint Sensor"
	help
	  This driver acts as a interrupt handler, where the interrupt is generated
	  by the QTI Ultrasonic Fingerprint Sensor. It queues the events for each
	  interrupt in an event queue and notifies the userspace to read the events
	  from the queue. It also creates an input device to send key events such as
	  KEY_POWER, KEY_HOME.

config QCOM_GSBI
        tristate "QCOM General Serial Bus Interface"
        depends on ARCH_QCOM
        select MFD_SYSCON
        help
          Say y here to enable GSBI support.  The GSBI provides control
          functions for connecting the underlying serial UART, SPI, and I2C
          devices to the output pins.

config QCOM_IPCC
	tristate "Qualcomm Technologies, Inc. IPCC driver"
	depends on MAILBOX
	help
	  Qualcomm Technologies, Inc. IPCC driver for MSM devices. The drivers
	  acts as an interrupt controller for the clients interested in
	  talking to the IPCC (inbound-communication). On the other hand, the
	  driver also provides a mailbox channel for outbound-communications.
	  Say Y here to compile the driver as a part of kernel or M to compile
	  as a module.

config QCOM_LLCC
	tristate "Qualcomm Technologies, Inc. LLCC driver"
	depends on ARCH_QCOM
	help
	  Qualcomm Technologies, Inc. platform specific
	  Last Level Cache Controller(LLCC) driver. This provides interfaces
	  to clients that use the LLCC. Say yes here to enable LLCC slice
	  driver.

config QCOM_KONA_LLCC
	tristate "Qualcomm Technologies, Inc. KONA LLCC driver"
	depends on QCOM_LLCC
	help
	  Say yes here to enable the LLCC driver for KONA. This provides
	  data required to configure LLCC so that clients can start using the
	  LLCC slices.

config QCOM_LITO_LLCC
	tristate "Qualcomm Technologies, Inc. LITO LLCC driver"
	depends on QCOM_LLCC
	help
	  Say yes here to enable the LLCC driver for LITO. This provides
	  data required to configure LLCC so that clients can start using the
	  LLCC slices.

config QCOM_LAGOON_LLCC
	tristate "Qualcomm Technologies, Inc. LAGOON LLCC driver"
	depends on QCOM_LLCC
	help
	  Qualcomm Technologies, Inc. platform specific LLCC driver for LAGOON.
	  Say yes here to enable the LLCC driver for LAGOON. This provides
	  data required to configure LLCC so that clients can start using the
	  LLCC slices.

config QCOM_SDM845_LLCC
	tristate "Qualcomm Technologies, Inc. SDM845 LLCC driver"
	depends on QCOM_LLCC
	help
	  Say yes here to enable the LLCC driver for SDM845. This provides
	  data required to configure LLCC so that clients can start using the
	  LLCC slices.

config QCOM_LLCC_PERFMON
	tristate "Qualcomm Technologies, Inc. LLCC Perfmon driver"
	depends on QCOM_LLCC
	help
	  This option enables driver for LLCC Performance monitor block. Using
	  this various events in different LLCC sub ports can be monitored.
	  This is used for performance and debug activity and exports sysfs
	  interface. sysfs interface is used to configure and dump the LLCC
	  performance events.

config QCOM_MDT_LOADER
	tristate "Qualcomm Technologies, Inc. Firmware parser for MDT format"
	select QCOM_SCM
	help
	   Firmware parser driver parsers the MDT format and loads peripheral
	   images into pre-allocated buffers. It uses the firmware loader
	   framework available for loading firmware.

config QPNP_PBS
	tristate "PBS trigger support for QPNP PMIC"
	depends on SPMI
	help
	  This driver supports configuring software PBS trigger event through PBS
	  RAM on Qualcomm Technologies, Inc. QPNP PMICs. This module provides
	  the APIs to the client drivers that wants to send the PBS trigger
	  event to the PBS RAM.

config QCOM_PM
	bool "Qualcomm Power Management"
	depends on ARCH_QCOM && !ARM64
	select ARM_CPU_SUSPEND
	select QCOM_SCM
	help
	  QCOM Platform specific power driver to manage cores and L2 low power
	  modes. It interface with various system drivers to put the cores in
	  low power modes.

config QCOM_QMI_HELPERS
	tristate "QTI QMI Helpers"
	depends on QRTR
	help
	  Helper library for handling QMI encoded messages.  QMI encoded
	  messages are used in communication between the majority of QRTR
	  clients and this helpers provide the common functionality needed for
	  doing this from a kernel driver.

config QCOM_QMI_RMNET
	tristate "QTI QMI Rmnet Helpers"
	depends on QCOM_QMI_HELPERS
	depends on RMNET
	help
	  Helper for handling interfaces between kernel clients and rmnet
	  driver. It enables the rmnet driver to create/delete DFC/WDA
	  clients and provides the common functionality for data flow control
	  and power save features.

config QCOM_QMI_DFC
	tristate "Enable burst mode flow control"
	depends on QCOM_QMI_RMNET
	help
	  Say y here to enable support for burst mode data flow control.
	  DFC client provides an interface to the modem dfc service and
	  does burst mode flow control. It enables the flow on receiving flow
	  status indication and disables flows while grant size is reached.
	  If unsure or not use burst mode flow control, say 'N'.

source "drivers/soc/qcom/rmnet_ctl/Kconfig"

config QCOM_QMI_POWER_COLLAPSE
	tristate "Enable power save features"
	depends on QCOM_QMI_RMNET
	help
	  Say y here to enable support for power save features.
	  It provides an interface to offload uplink flow control based on
	  detected flow status.
	  If unsure or not use power save feature, say 'N'.


config QCOM_RMTFS_MEM
	tristate "Qualcomm Remote Filesystem memory driver"
	depends on ARCH_QCOM
	select QCOM_SCM
	help
	  The Qualcomm remote filesystem memory driver is used for allocating
	  and exposing regions of shared memory with remote processors for the
	  purpose of exchanging sector-data between the remote filesystem
	  service and its clients.

	  Say y here if you intend to boot the modem remoteproc.

config QCOM_RPMH
	tristate "Qualcomm RPM-Hardened (RPMH) Communication"
	depends on ARCH_QCOM && ARM64 && OF || COMPILE_TEST
	help
	  Support for communication with the hardened-RPM blocks in
	  Qualcomm Technologies Inc (QTI) SoCs. RPMH communication uses an
	  internal bus to transmit state requests for shared resources. A set
	  of hardware components aggregate requests for these resources and
	  help apply the aggregated state on the resource.

config QCOM_SMEM
	tristate "Qualcomm Shared Memory Manager (SMEM)"
	depends on ARCH_QCOM
	depends on HWSPINLOCK
	help
	  Say y here to enable support for the Qualcomm Shared Memory Manager.
	  The driver provides an interface to items in a heap shared among all
	  processors in a Qualcomm platform.

config QCOM_SMD_RPM
	tristate "Qualcomm Resource Power Manager (RPM) over SMD"
	depends on ARCH_QCOM
	depends on RPMSG && OF
	help
	  If you say yes to this option, support will be included for the
	  Resource Power Manager system found in the Qualcomm 8974 based
	  devices.

	  This is required to access many regulators, clocks and bus
	  frequencies controlled by the RPM on these devices.

	  Say M here if you want to include support for the Qualcomm RPM as a
	  module. This will build a module called "qcom-smd-rpm".

config MSM_SPM
        bool "Driver support for SPM and AVS wrapper hardware"
        help
          Enables the support for SPM and AVS wrapper hardware on MSMs. SPM
          hardware is used to manage the processor power during sleep. The
          driver allows configuring SPM to allow different low power modes for
          both core and L2.

config MSM_L2_SPM
        bool "SPM support for L2 cache"
        help
          Enable SPM driver support for L2 cache. Some MSM chipsets allow
          control of L2 cache low power mode with a Subsystem Power manager.
          Enabling this driver allows configuring L2 SPM for low power modes
          on supported chipsets.

config QCOM_SCM
	tristate "Secure Channel Manager (SCM) support"
	default n
	help
	  Say y here to enable Secure Channel Mananger(SCM) support for SoC.
	  SCM provides communication channel to communicate with secure
	  world(EL2 and EL3) by using smc call.
	  SCM driver provides the support for atomic scm calls also.

config QCOM_EARLY_RANDOM
	tristate "Initialize random pool very early"
	help
	 The standard random pool may not initialize until late in the boot
	 process which means that any calls to get random numbers before then
	 may not be truly random. Select this option to make an early call
	 to get some random data to put in the pool. If unsure, say N.

config QCOM_MEMORY_DUMP_V2
	tristate "QCOM Memory Dump V2 Support"
	help
	  This enables memory dump feature. It allows various client
	  subsystems to register respective dump regions. At the time
	  of deadlocks or cpu hangs these dump regions are captured to
	  give a snapshot of the system at the time of the crash.

config QCOM_SMEM_STATE
	tristate

config QCOM_SMP2P
	tristate "Qualcomm Shared Memory Point to Point support"
	depends on MAILBOX
	depends on QCOM_SMEM
	select QCOM_SMEM_STATE
	help
	  Say yes here to support the Qualcomm Shared Memory Point to Point
	  protocol.

config QCOM_SMSM
	tristate "Qualcomm Shared Memory State Machine"
	depends on QCOM_SMEM
	select QCOM_SMEM_STATE
	help
	  Say yes here to support the Qualcomm Shared Memory State Machine.
	  The state machine is represented by bits in shared memory.

config QCOM_WCNSS_CTRL
	tristate "Qualcomm WCNSS control driver"
	depends on ARCH_QCOM
	depends on RPMSG
	help
	  Client driver for the WCNSS_CTRL SMD channel, used to download nv
	  firmware to a newly booted WCNSS chip.

config MSM_PIL_MSS_QDSP6V5
	tristate "MSS QDSP6v5 (Hexagon) Boot Support"
	depends on MSM_PIL && MSM_SUBSYSTEM_RESTART
	help
	 Support for booting and shutting down QDSP6v5 (Hexagon) processors
	 in modem subsystems. If you would like to make or receive phone
	 calls then say Y here.
	 If unsure, say N.

config SETUP_SSR_NOTIF_TIMEOUTS
	bool "Set timeouts on SSR sysmon notifications and notifier callbacks"
	help
	  Setup timers prior to initiating communication between
	  subsystems through sysmon, and prior to sending notifications
	  to drivers in the kernel that have registered callbacks with the
	  subsystem notifier framework for a particular subsystem. This
	  is a debugging feature.

config SSR_SYSMON_NOTIF_TIMEOUT
	depends on SETUP_SSR_NOTIF_TIMEOUTS
	int "SSR Sysmon notifications timeout in ms"
	default 10000
	help
	  The amount of time, in milliseconds, that should elapse between
	  the start and end of sysmon SSR notifications, before a warning
	  is emitted.

config SSR_SUBSYS_NOTIF_TIMEOUT
	depends on SETUP_SSR_NOTIF_TIMEOUTS
	int "SSR Subsystem notifier timeout in ms"
	default 10000
	help
	  The amount of time, in milliseconds, that should elapse between
	  the start and end of SSR notifications through the subsystem
	  notifier, before a warning is emitted.

config PANIC_ON_SSR_NOTIF_TIMEOUT
	bool "Trigger kernel panic when notification timeout expires"
	depends on SETUP_SSR_NOTIF_TIMEOUTS
	help
	  Trigger a kernel panic when communication between subsystems
	  through sysmon is taking too long. Also trigger a kernel panic
	  if invoking the callbacks registered with a particular subsystem's
	  notifications by the subsystem notifier framework is taking too long.
	  This is a debugging feature.

config QCOM_SECURE_BUFFER
	tristate "Helper functions for securing buffers through TZ"
	help
	 Say 'Y' here for targets that need to call into TZ to secure
	 memory buffers. This ensures that only the correct clients can
	 use this memory and no unauthorized access is made to the
	 buffer

config MSM_REMOTEQDSS
	bool "Allow debug tools to enable events on other processors"
	depends on QCOM_SCM && DEBUG_FS
	help
	  Other onchip processors/execution environments may support debug
	  events. Provide a sysfs interface for debug tools to dynamically
	  enable/disable these events. Interface located in
	  /sys/class/remoteqdss.

config MSM_TZ_SMMU
<<<<<<< HEAD
	depends on ARCH_MSM8953 || ARCH_QCS405
	tristate "Helper functions for SMMU configuration through TZ"
=======
	depends on ARCH_MSM8953 || ARCH_QCS405 || ARCH_MSM8917 || ARCH_MSM8937
	bool "Helper functions for SMMU configuration through TZ"
>>>>>>> c4a354f2
	help
	  Say 'Y' here for targets that need to call into TZ to configure
	  SMMUs for any reason (for example, for errata workarounds or
	  configuration of SMMU virtualization).

	  If unsure, say N.

config MSM_SERVICE_LOCATOR
	tristate "Service Locator"
	depends on QCOM_QMI_HELPERS
	help
	  The Service Locator provides a library to retrieve location
	  information given a service identifier. Location here translates
	  to what process domain exports the service, and which subsystem
	  that process domain will execute in.

config MSM_SERVICE_NOTIFIER
	tristate "Service Notifier"
	depends on MSM_SERVICE_LOCATOR && MSM_SUBSYSTEM_RESTART
	help
	  The Service Notifier provides a library for a kernel client to
	  register for state change notifications regarding a remote service.
	  A remote service here refers to a process providing certain services
	  like audio, the identifier for which is provided by the service
	  locator.

config MSM_SUBSYSTEM_RESTART
	tristate "MSM Subsystem Restart"
	help
	  This option enables the MSM subsystem restart framework.
	
	  The MSM subsystem restart framework provides support to boot,
	  shutdown, and restart subsystems with a reference counted API.
	  It also notifies userspace of transitions between these states via
	  sysfs.

config MSM_PIL
	tristate "Peripheral image loading"
	depends on FW_LOADER
	depends on MSM_SUBSYSTEM_RESTART
	help
	  Some peripherals need to be loaded into memory before they can be
	  brought out of reset.
	
	  Say yes to support these devices.

config MSM_SYSMON_GLINK_COMM
	bool "MSM System Monitor communication support using GLINK transport"
	depends on MSM_GLINK && MSM_SUBSYSTEM_RESTART
	help
	  This option adds support for MSM System Monitor APIs using the GLINK
	  transport layer. The APIs provided may be used for notifying
	  subsystems within the SoC about other subsystems' power-up/down
	  state-changes.

config MSM_SYSMON_QMI_COMM
       tristate "MSM System Monitor communication support using QMI transport"
       depends on QCOM_QMI_HELPERS && MSM_SUBSYSTEM_RESTART
       help
         This option adds support for MSM System Monitor APIs using the
         QMI layer. The APIs provided may be used for notifying
         subsystems within the SoC about other subsystems' power-up/down
         state-changes.

config MSM_PIL_SSR_GENERIC
	tristate "MSM Subsystem Boot Support"
	depends on MSM_PIL && MSM_SUBSYSTEM_RESTART
	help
	  Support for booting and shutting down MSM Subsystem processors.
	  This driver also monitors the SMSM status bits and the watchdog
	  interrupt for the subsystem and restarts it on a watchdog bite
	  or a fatal error. Subsystems include LPASS, Venus, VPU, WCNSS and
	  BCSS.
config MSM_BOOT_STATS
	bool "Use MSM boot stats reporting"
	help
	  Use this to report msm boot stats such as bootloader throughput,
	  display init, total boot time.
	  This figures are reported in mpm sleep clock cycles and have a
	  resolution of 31 bits as 1 bit is used as an overflow check.

config QCOM_DCC_V2
       tristate "Qualcomm Technologies Data Capture and Compare enigne support for V2"
       help
         This option enables driver for Data Capture and Compare engine. DCC
         driver provides interface to configure DCC block and read back
         captured data from DCC's internal SRAM.

config QCOM_EUD
	tristate "QTI Embedded USB Debugger (EUD)"
	depends on ARCH_QCOM
	select SERIAL_CORE
	help
	  The EUD (Embedded USB Debugger) is a mini-USB hub implemented
	  on chip to support the USB-based debug and trace capabilities.
	  This module enables support for Qualcomm Technologies, Inc.
	  Embedded USB Debugger (EUD).
	  If unsure, say N.

config QCOM_MINIDUMP
	tristate "QCOM Minidump Support"
	depends on QCOM_SMEM
	help
	  This enables minidump feature. It allows various clients to
	  register to dump their state at system bad state (panic/WDT,etc.,).
	  Minidump would dump all registered entries, only when DLOAD mode
	  is enabled.

config QCOM_DYN_MINIDUMP_STACK
	bool "QTI Dynamic Minidump Stack Registration Support"
	depends on QCOM_MINIDUMP
	help
	  This enables minidump dynamic current stack registration feature.
	  It allows current task stack to be available in minidump, for cases
	  where CPU is unable to register it from IPI_CPU_STOP. The stack data
	  can be used to unwind stack frames.

config MINIDUMP_MAX_ENTRIES
	int "Minidump Maximum num of entries"
	default 200
	depends on QCOM_MINIDUMP
	help
	  This defines maximum number of entries to be allocated for application
	  subsytem in Minidump table.

config QCOM_APR
	tristate "Qualcomm APR Bus (Asynchronous Packet Router)"
	depends on ARCH_QCOM
	depends on RPMSG
	help
          Enable APR IPC protocol support between
          application processor and QDSP6. APR is
          used by audio driver to configure QDSP6
          ASM, ADM and AFE modules.

config MSM_CORE_HANG_DETECT
	tristate "MSM Core Hang Detection Support"
	help
	  This enables the core hang detection module. It causes SoC
	  reset on core hang detection and collects the core context
	  for hang. By using sysfs entries core hang detection can be
	  enabled or disabled dynamically.

config MSM_GLADIATOR_HANG_DETECT
	tristate "MSM Gladiator Hang Detection Support"
	help
	  This enables the gladiator hang detection module.
	  If the configured threshold is reached, it causes SoC reset on
	  gladiator hang detection and collects the context for the
	  gladiator hang.

config MSM_GLADIATOR_ERP
	tristate "GLADIATOR coherency interconnect error reporting driver"
	help
	  Support dumping debug information for the GLADIATOR
	  cache interconnect in the error interrupt handler.
	  Meant to be used for debug scenarios only.

	  If unsure, say N.

config PANIC_ON_GLADIATOR_ERROR
	depends on MSM_GLADIATOR_ERP
	bool "Panic on GLADIATOR error report"
	help
	  Panic upon detection of an Gladiator coherency interconnect error
	  in order to support dumping debug information.
	  Meant to be used for debug scenarios only.

	  If unsure, say N.

config QCOM_FSA4480_I2C
	tristate "Fairchild FSA4480 chip with I2C"
	select REGMAP_I2C
	depends on I2C
	help
	  Support for the Fairchild FSA4480 IC switch chip controlled
	  using I2C. This driver provides common support
	  for accessing the device, switching between USB and Audio
	  modes, changing orientation.

config QCOM_WATCHDOG_V2
	tristate "QTI Watchdog Support"
	depends on ARCH_QCOM
	help
	  This enables the watchdog module. It causes kernel panic if the
	  watchdog times out. It allows for detection of cpu hangs and
	  deadlocks. It does not run during the bootup process, so it will
	  not catch any early lockups.

config QCOM_INITIAL_LOGBUF
	bool "QCOM save initial log_buf"
	depends on QCOM_WATCHDOG_V2
	help
	  This enables to keep copy of initial log_buf at 100 second from
	  bootup.It can help in debugging issues which are manifestation of
	  failure during initial bootup.

config QCOM_FORCE_WDOG_BITE_ON_PANIC
	bool "QCOM force watchdog bite"
	depends on QCOM_WATCHDOG_V2=y || QCOM_WATCHDOG_V2=m
	help
	  This forces a watchdog bite when the device restarts due to a
	  kernel panic. On certain MSM SoCs, this provides us
	  additional debugging information.


config QCOM_WDOG_IPI_ENABLE
	bool "Qcom WDT pet optimization"
	depends on QCOM_WATCHDOG_V2=y || QCOM_WATCDHOG_V2=m
	default n
	help
	  When this option is enabled, watchdog sends IPI to cores in low power
	  mode also. For power optimizations, by default watchdog don't ping
	  cores in low power mode at pettime.

	  To track CPUs health on LPM, or on debug builds enable it.

config QCOM_BUS_SCALING
	tristate "Bus scaling driver"
	help
	This option enables bus scaling on MSM devices.  Bus scaling
	allows devices to request the clocks be set to rates sufficient
	for the active devices needs without keeping the clocks at max
	frequency when a slower speed is sufficient.

config  QCOM_BUS_CONFIG_RPMH
	tristate "RPMH Bus scaling driver"
	depends on QCOM_BUS_SCALING
	help
	  This option enables bus scaling using QCOM specific hardware
	  accelerators. It enables the translation of bandwidth requests
	  from logical nodes to hardware nodes controlled by the BCM (Bus
	  Clock Manager)

config MSM_SPCOM
	depends on QCOM_GLINK
	tristate "Secure Processor Communication over GLINK"
	help
	  spcom driver allows loading Secure Processor Applications and
	  sending messages to Secure Processor Applications.
	  spcom provides interface to both user space app and kernel driver.
	  It is using glink as the transport layer, which provides multiple
	  logical channels over single physical channel.
	  The physical layer is based on shared memory and interrupts.
	  spcom provides clients/server API, although currently only one client
	  or server is allowed per logical channel.

config QSEE_IPC_IRQ
	bool "QSEE interrupt manager"
	help
	  The QSEE IPC IRQ controller manages the interrupts from the QTI
	  secure execution environment. This interrupt controller will use
	  the registers in the spcs region to mask and clear interrupts.
	  Clients can use this driver to avoid adding common interrupt handling
	  code.

config MSM_SPSS_UTILS
	depends on MSM_PIL
	tristate "Secure Processor Utilities"
	help
	  spss-utils driver selects Secure Processor firmware file name.
	  The firmware file name for dev, test or production is selected
	  based on two fuses.
	  Different file name is used for differnt SPSS HW versions,
	  because the SPSS firmware size is too small to support multiple
	  HW versions.

config QSEE_IPC_IRQ_BRIDGE
	tristate "QSEE IPC Interrupt Bridge"
	select QSEE_IPC_IRQ
	help
	  This module enables bridging an Inter-Processor Communication(IPC)
	  interrupt from a remote subsystem directed towards
	  Qualcomm Technologies, Inc. Secure Execution Environment(QSEE) to
	  userspace. The interrupt will be propagated through a character device
	  that userspace clients can poll on.

config QCOM_GLINK
	tristate "GLINK Probe Helper"
	depends on RPMSG_QCOM_GLINK_SMEM
	help
	  This enables the GLINK Probe module. The GLINK RPMSG Plugin is
	  currently designed to plugin with the remote proc framework as a
	  subdev. This module is responsible for creating the glink transports
	  when remote proc is disabled.

config QCOM_GLINK_PKT
	tristate "Enable device interface for GLINK packet channels"
	depends on QCOM_GLINK
	help
	  G-link packet driver provides the interface for the userspace
	  clients to communicate over G-Link via device nodes.
	  This enable the userspace clients to read and write to
	  some glink packets channel.

config QCOM_SMP2P_SLEEPSTATE
	tristate "SMP2P Sleepstate notifier"
	depends on QCOM_SMP2P
	help
	  When this option is enabled, notifications are sent to remote procs
	  for the power state changes on the local processor. The notifications
	  are sent through the smp2p framework. This driver can also receive
	  notifications from the remote to prevent suspend on the local
	  processor.

config QCOM_QDSS_BRIDGE
	tristate "Configure bridge driver for QTI/Qualcomm Technologies, Inc. MDM"
	depends on MHI_BUS
	help
	  The driver will help route diag traffic from modem side over the QDSS
	  sub-system to USB on APSS side. The driver acts as a bridge between the
	  MHI and USB interface.
	  If unsure, say N.

config MSM_CDSP_LOADER
	tristate "CDSP loader support"
	help
	  This enables the CDSP loader driver that loads the CDSP
	  firmware images and brings the compute DSP out of reset
	  for platforms that have one.
	  Say M if you want to enable this module.

config QTI_SYSTEM_PM
	tristate

config QCOM_SMCINVOKE
	tristate "Secure QSEE Support"
	help
	 Enable SMCInvoke driver which supports capability based secure
	 communication between QTI Secure Execution Environment (QSEE)
	 and high level operating system. It exposes APIs for both
	 userspace and kernel clients.

config MSM_EVENT_TIMER
	tristate "Event timer"
        help
	  This option enables a modules that manages a list of event timers
	  that need to be monitored by the PM. The enables the PM code to
	  monitor events that require the core to be awake and ready to
	  handle the event.

config MSM_PM
	depends on PM
	select MSM_IDLE_STATS if DEBUG_FS
	select CPU_IDLE_MULTIPLE_DRIVERS
	select QTI_SYSTEM_PM if QCOM_RPMH
	tristate "Qualcomm Technologies, Inc. (QTI) Power Management Drivers"
	help
	  Platform specific power driver to manage cores and l2 low power
	  modes. It interface with various system driver and put the cores
	  into low power modes. It implements OS initiated scheme and
	  determines last CPU to call into PSCI for cluster Low power
	  modes.

if MSM_PM
menuconfig MSM_IDLE_STATS
	tristate "Collect idle statistics"
	help
	  Collect cores various low power mode idle statistics
	  and export them in proc/msm_pm_stats. User can read
	  this data and determine what low power modes and how
	  many times cores have entered into LPM modes.

if MSM_IDLE_STATS

config MSM_IDLE_STATS_FIRST_BUCKET
	int "First bucket time"
	default 62500
	help
	  Upper time limit in nanoseconds of first bucket.

config MSM_IDLE_STATS_BUCKET_SHIFT
	int "Bucket shift"
	default 2

config MSM_IDLE_STATS_BUCKET_COUNT
	int "Bucket count"
	default 10

config MSM_SUSPEND_STATS_FIRST_BUCKET
	int "First bucket time for suspend"
	default 1000000000
	help
	  Upper time limit in nanoseconds of first bucket of the
	  histogram.  This is for collecting statistics on suspend.

endif # MSM_IDLE_STATS
endif # MSM_PM

config QTI_L2_REUSE
	bool "Qualcomm Technologies Inc (QTI) L2 reuse"
	depends on ARCH_QCOM
	help
	  This module allows to configure the L2 reuse feature dynamically
	  to let the power collapsed cluster's L2 cache usage by the active
	  cluster cpu. Use sysfs interface to control enabling this feature.

config QTI_RPM_STATS_LOG
	tristate "Qualcomm Technologies RPM Stats Driver"
	depends on QCOM_RPMH || MSM_RPM_SMD
	help
	  This option enables a driver which reads RPM messages from a shared
	  memory location. These messages provide statistical information about
	  the low power modes that RPM enters. The drivers outputs the message
	  via a sysfs node.

config QTI_DDR_STATS_LOG
	tristate "Qualcomm Technologies Inc (QTI) DDR Stats Driver"
	depends on QCOM_RPMH
	help
	  This option enables a driver which reads DDR statistical information
	  from AOP shared memory location such as DDR low power modes and DDR
	  frequency residency and counts. The driver outputs information using
	  sysfs.

config MSM_JTAGV8
	tristate "Debug and ETM trace support across power collapse for ARMv8"
	default y if CORESIGHT_SOURCE_ETM4X
	depends on QCOM_SOCINFO
	help
	  Enables support for debugging (specifically breakpoints) and ETM
	  processor tracing across power collapse both for JTag and OS hosted
	  software running on ARMv8 target. Enabling this will ensure debug
	  and ETM registers are saved and restored across power collapse.
	  If unsure, say 'N' here to avoid potential power, performance and
	  memory penalty.
config QTEE_SHM_BRIDGE
	tristate "QTI TEE shared memory bridge"
	help
	  QTEE shared memory bridge driver provides kernel APIs to share
	  memory between trustzone & other VMs through shared memory bridge.
	  It allows kernel clients to create bridge, delete bridge, and do
	  memory sub-allocation and free from the default kernel bridge
	  created by bridge driver.

source "drivers/soc/qcom/memshare/Kconfig"
config MSM_PERFORMANCE
	tristate "msm performance driver to support userspace fmin/fmax request"
	default n
	help
	This driver can restrict max freq or min freq of cpu cluster
	when requested by the userspace by changing the cpufreq policy
	fmin and fmax. The user space can request  the cpu freq change by
	writing cpu#:freq values
config QMP_DEBUGFS_CLIENT
	bool "Debugfs Client to communicate with AOP using QMP protocol"
	depends on DEBUG_FS
	help
	  This options enables a driver which allows clients to send messages
	  to Alway On processor using QMP transport.

config QCOM_CDSP_RM
	tristate "CDSP request manager"
	depends on QCOM_GLINK
	help
	  This driver serves CDSP requests for CPU L3 clock and CPU QoS thus
	  improving CDSP performance. Using this driver, CDSP can set appropriate
	  CPU L3 clock for improving IO-Coherent throughput and opt for QoS mode
	  to improve RPC latency. The driver also registers cooling devices for
	  CDSP subsystem and implements Cx ipeak limit management.

config QCOM_QHEE_ENABLE_MEM_PROTECTION
	bool "QHEE enable kernel memory protection"
	depends on QCOM_SCM
	help
	  When this option is enabled, an SCM call will be invoked to enable
	  kernel memory protection in stage 2 memory mappings on kernel boot.
	  This is part of a security feature in QHEE and need to be enabled by
	  default.

config QCOM_CX_IPEAK
	bool "Common driver to handle Cx iPeak limitation"
	help
	  Cx ipeak HW module is used to limit the current drawn by various
	  subsystem blocks on Cx power rail. Each client needs to set their
	  bit in tcsr register if it is going to cross its own threshold.
	  If all clients are going to cross their thresholds then Cx ipeak
	  hw module will raise an interrupt to cDSP block to throttle cDSP fmax.

config QTI_CRYPTO_COMMON
	tristate "Enable common crypto functionality used for FBE"
	depends on BLK_INLINE_ENCRYPTION
	help
	 Say 'Y' to enable the common crypto implementation to be used by
	 different storage layers such as UFS and EMMC for file based hardware
	 encryption. This library implements API to program and evict
	 keys using Trustzone or Hardware Key Manager.

config QTI_CRYPTO_TZ
	tristate "Enable Trustzone to be used for FBE"
	depends on QTI_CRYPTO_COMMON
	help
	 Say 'Y' to enable routing crypto requests to Trustzone while
	 performing hardware based file encryption. This means keys are
	 programmed and managed through SCM calls to TZ where ICE driver
	 will configure keys.

config MSM_BAM_DMUX
	bool "BAM Data Mux Driver"
	depends on SPS
	help
	 Support Muxed Data Channels over BAM interface.
	 BAM has a limited number of pipes.  This driver
	 provides a means to support more logical channels
	 via muxing than BAM could without muxing.

endmenu

config QCOM_HYP_CORE_CTL
	bool "CPU reservation scheme for Hypervisor"
	depends on OKL4_GUEST
	help
	  This driver reserve the specified CPUS by isolating them. The reserved
	  CPUs can be assigned to the other guest OS by the hypervisor.
	  An offline CPU is considered as a reserved CPU since this OS can't use
	  it.

config QTI_HW_KEY_MANAGER
	tristate "Enable QTI Hardware Key Manager for storage encryption"
	default n
	help
	 Say 'Y' to enable the hardware key manager driver used to operate
	 and access key manager hardware block. This is used to interface with
	 HWKM hardware to perform key operations from the kernel which will
	 be used for storage encryption.

source "drivers/soc/qcom/icnss2/Kconfig"

config ICNSS
	tristate "Platform driver for Q6 integrated connectivity"
	select CNSS_UTILS
	help
	  This module adds support for Q6 integrated WLAN connectivity
	  subsystem. This module is responsible for communicating WLAN on/off
	  control messages to FW over QMI channel. It is also responsible for
	  handling WLAN PD restart notifications.

config ICNSS_DEBUG
	bool "ICNSS debug support"
	depends on ICNSS
	help
	  Say 'Y' here to enable ICNSS driver debug support. Debug support
	  primarily consists of logs consisting of information related to
	  hardware register access and enabling BUG_ON for certain cases to aid
	  the debugging.

config ICNSS_QMI
	bool "ICNSS QMI support"
	depends on ICNSS
	help
	  Say 'Y' here to enable ICNSS QMI support. ICNSS driver will use
	  QMI framework to communicate with WLAN FW. It will send coldboot
	  handshake messages to WLAN FW, which includes hardware capabilities
	  and configurations. It also send WLAN on/off control message to FW
	  over QMI channel.

<<<<<<< HEAD
config MODEMSMEM
	tristate "Modem SMEM driver"
	default N
	---help---
	Enable to pass device information and other data to shared memory for
	the modem subsystem

config QCOM_SOCINFO
	tristate "Qualcomm socinfo driver"
	depends on SOC_BUS
	default ARCH_QCOM
=======
source "drivers/soc/qcom/wcnss/Kconfig"
>>>>>>> c4a354f2
<|MERGE_RESOLUTION|>--- conflicted
+++ resolved
@@ -407,13 +407,8 @@
 	  /sys/class/remoteqdss.
 
 config MSM_TZ_SMMU
-<<<<<<< HEAD
-	depends on ARCH_MSM8953 || ARCH_QCS405
+	depends on ARCH_MSM8953 || ARCH_QCS405 || ARCH_MSM8917 || ARCH_MSM8937
 	tristate "Helper functions for SMMU configuration through TZ"
-=======
-	depends on ARCH_MSM8953 || ARCH_QCS405 || ARCH_MSM8917 || ARCH_MSM8937
-	bool "Helper functions for SMMU configuration through TZ"
->>>>>>> c4a354f2
 	help
 	  Say 'Y' here for targets that need to call into TZ to configure
 	  SMMUs for any reason (for example, for errata workarounds or
@@ -970,7 +965,6 @@
 	  and configurations. It also send WLAN on/off control message to FW
 	  over QMI channel.
 
-<<<<<<< HEAD
 config MODEMSMEM
 	tristate "Modem SMEM driver"
 	default N
@@ -982,6 +976,5 @@
 	tristate "Qualcomm socinfo driver"
 	depends on SOC_BUS
 	default ARCH_QCOM
-=======
+
 source "drivers/soc/qcom/wcnss/Kconfig"
->>>>>>> c4a354f2
