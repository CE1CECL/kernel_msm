/*
 * Copyright (c) 2015-2019, The Linux Foundation. All rights reserved.
 *
 * This program is free software; you can redistribute it and/or modify
 * it under the terms of the GNU General Public License version 2 and
 * only version 2 as published by the Free Software Foundation.
 *
 * This program is distributed in the hope that it will be useful,
 * but WITHOUT ANY WARRANTY; without even the implied warranty of
 * MERCHANTABILITY or FITNESS FOR A PARTICULAR PURPOSE.  See the
 * GNU General Public License for more details.
 */

/*
 * Secure-Processor-Communication (SPCOM).
 *
 * This driver provides communication to Secure Processor (SP)
 * over RPMSG framework.
 *
 * It provides interface to userspace spcomlib.
 *
 * Userspace application shall use spcomlib for communication with SP. Userspace
 * application can be either client or server. spcomlib shall use write() file
 * operation to send data, and read() file operation to read data.
 *
 * This driver uses RPMSG with glink-spss as a transport layer.
 * This driver exposes "/dev/<sp-channel-name>" file node for each rpmsg logical
 * channel.
 * This driver exposes "/dev/spcom" file node for some debug/control command.
 * The predefined channel "/dev/sp_kernel" is used for loading SP application
 * from HLOS.
 * This driver exposes "/dev/sp_ssr" file node to allow user space poll for SSR.
 * After the remote SP App is loaded, this driver exposes a new file node
 * "/dev/<ch-name>" for the matching HLOS App to use.
 * The access to predefined file nodes and dynamically allocated file nodes is
 * restricted by using unix group and SELinux.
 *
 * No message routing is used, but using the rpmsg/G-Link "multiplexing" feature
 * to use a dedicated logical channel for HLOS and SP Application-Pair.
 *
 * Each HLOS/SP Application can be either Client or Server or both,
 * Messaging is allways point-to-point between 2 HLOS<=>SP applications.
 * Each channel exclusevly used by single Client or Server.
 *
 * User Space Request & Response are synchronous.
 * read() & write() operations are blocking until completed or terminated.
 */
#define pr_fmt(fmt)	KBUILD_MODNAME ": %s: " fmt, __func__

#include <linux/kernel.h>	/* min()             */
#include <linux/module.h>	/* MODULE_LICENSE    */
#include <linux/device.h>	/* class_create()    */
#include <linux/slab.h>	        /* kzalloc()         */
#include <linux/fs.h>		/* file_operations   */
#include <linux/cdev.h>	        /* cdev_add()        */
#include <linux/errno.h>	/* EINVAL, ETIMEDOUT */
#include <linux/printk.h>	/* pr_err()          */
#include <linux/bitops.h>	/* BIT(x)            */
#include <linux/completion.h>	/* wait_for_completion_timeout() */
#include <linux/poll.h>	/* POLLOUT */
#include <linux/platform_device.h>
#include <linux/of.h>		/* of_property_count_strings() */
#include <linux/workqueue.h>
#include <linux/delay.h>	/* msleep() */
#include <linux/dma-buf.h>
#include <linux/limits.h>
#include <linux/rpmsg.h>
#include <linux/atomic.h>
#include <linux/list.h>
#include <uapi/linux/spcom.h>
#include <soc/qcom/subsystem_restart.h>

/**
 * Request buffer size.
 * Any large data (multiply of 4KB) is provided by temp buffer in DDR.
 * Request shall provide the temp buffer physical address (align to 4KB).
 * Maximum request/response size of 268 is used to accommodate APDU size.
 * From kernel spcom driver perspective a PAGE_SIZE of 4K
 * is the actual maximum size for a single read/write file operation.
 */
#define SPCOM_MAX_RESPONSE_SIZE		268

/* SPCOM driver name */
#define DEVICE_NAME	"spcom"

/* maximum ION buffers should be >= SPCOM_MAX_CHANNELS  */
#define SPCOM_MAX_ION_BUF_PER_CH (SPCOM_MAX_CHANNELS + 4)

/* maximum ION buffer per send request/response command */
#define SPCOM_MAX_ION_BUF_PER_CMD SPCOM_MAX_ION_BUF

/* Maximum command size */
#define SPCOM_MAX_COMMAND_SIZE	(PAGE_SIZE)

/* Maximum input size */
#define SPCOM_MAX_READ_SIZE	(PAGE_SIZE)

/* Current Process ID */
#define current_pid() ((u32)(current->pid))

/*
 * After both sides get CONNECTED,
 * there is a race between one side queueing rx buffer and the other side
 * trying to call glink_tx() , this race is only on the 1st tx.
 * Do tx retry with some delay to allow the other side to queue rx buffer.
 */
#define TX_RETRY_DELAY_MSEC	100

/* SPCOM_MAX_REQUEST_SIZE-or-SPCOM_MAX_RESPONSE_SIZE + header */
#define SPCOM_RX_BUF_SIZE	300

/*
 * Initial transaction id, use non-zero nonce for debug.
 * Incremented by client on request, and copied back by server on response.
 */
#define INITIAL_TXN_ID	0x12345678

/**
 * struct spcom_msg_hdr - Request/Response message header between HLOS and SP.
 *
 * This header is proceeding any request specific parameters.
 * The transaction id is used to match request with response.
 * Note: rpmsg API provides the rx/tx data size, so user payload size is
 * calculated by reducing the header size.
 */
struct spcom_msg_hdr {
	uint32_t reserved;	/* for future use */
	uint32_t txn_id;	/* transaction id */
	char buf[0];		/* Variable buffer size, must be last field */
} __packed;

/**
 * struct spcom_client - Client handle
 */
struct spcom_client {
	struct spcom_channel *ch;
};

/**
 * struct spcom_server - Server handle
 */
struct spcom_server {
	struct spcom_channel *ch;
};

/**
 * struct spcom_channel - channel context
 */
struct spcom_channel {
	char name[SPCOM_CHANNEL_NAME_SIZE];
	struct mutex lock;
	uint32_t txn_id;           /* incrementing nonce per client request */
	bool is_server;            /* for txn_id and response_timeout_msec  */
	bool comm_role_undefined;  /* is true on channel creation, before   */
				   /* first tx/rx on channel                */
	uint32_t response_timeout_msec; /* for client only */

	/* char dev */
	struct cdev *cdev;
	struct device *dev;
	struct device_attribute attr;

	/* rpmsg */
	struct rpmsg_driver *rpdrv;
	struct rpmsg_device *rpdev;

	/* Events notification */
	struct completion rx_done;
	struct completion connect;

	/*
	 * Only one client or server per channel.
	 * Only one rx/tx transaction at a time (request + response).
	 */
	bool is_busy;

	u32 pid; /* debug only to find user space application */

	/* abort flags */
	bool rpmsg_abort;

	/* rx data info */
	size_t actual_rx_size;	/* actual data size received */
	void *rpmsg_rx_buf;

	/* shared buffer lock/unlock support */
	int dmabuf_fd_table[SPCOM_MAX_ION_BUF_PER_CH];
	struct dma_buf *dmabuf_handle_table[SPCOM_MAX_ION_BUF_PER_CH];
};

/**
 * struct rx_buff_list - holds rx rpmsg data, before it will be consumed
 * by spcom_signal_rx_done worker, item per rx packet
 */
struct rx_buff_list {
	struct list_head list;

	void *rpmsg_rx_buf;
	int   rx_buf_size;
	struct spcom_channel *ch;
};

/**
 * struct spcom_device - device state structure.
 */
struct spcom_device {
	char predefined_ch_name[SPCOM_MAX_CHANNELS][SPCOM_CHANNEL_NAME_SIZE];

	/* char device info */
	struct cdev cdev;
	dev_t device_no;
	struct class *driver_class;
	struct device *class_dev;
	struct platform_device *pdev;

	/* rpmsg channels */
	struct spcom_channel channels[SPCOM_MAX_CHANNELS];
	atomic_t chdev_count;

	struct completion rpmsg_state_change;
	atomic_t rpmsg_dev_count;

	/* rx data path */
	struct list_head    rx_list_head;
	spinlock_t          rx_lock;
};

/* Device Driver State */
static struct spcom_device *spcom_dev;

/* static functions declaration */
static int spcom_create_channel_chardev(const char *name);
static struct spcom_channel *spcom_find_channel_by_name(const char *name);
static int spcom_register_rpmsg_drv(struct spcom_channel *ch);
static int spcom_unregister_rpmsg_drv(struct spcom_channel *ch);

/**
 * spcom_is_channel_open() - channel is open on this side.
 *
 * Channel is fully connected, when rpmsg driver is registered and
 * rpmsg device probed
 */
static inline bool spcom_is_channel_open(struct spcom_channel *ch)
{
	return ch->rpdrv != NULL;
}

/**
 * spcom_is_channel_connected() - channel is fully connected by both sides.
 */
static inline bool spcom_is_channel_connected(struct spcom_channel *ch)
{
	/* Channel must be open before it gets connected */
	if (!spcom_is_channel_open(ch))
		return false;

	return ch->rpdev != NULL;
}

/**
 * spcom_create_predefined_channels_chardev() - expose predefined channels to
 * user space.
 *
 * Predefined channels list is provided by device tree.  Typically, it is for
 * known servers on remote side that are not loaded by the HLOS
 */
static int spcom_create_predefined_channels_chardev(void)
{
	int i;
	int ret;
	static bool is_predefined_created;

	if (is_predefined_created)
		return 0;

	for (i = 0; i < SPCOM_MAX_CHANNELS; i++) {
		const char *name = spcom_dev->predefined_ch_name[i];

		if (name[0] == 0)
			break;
		ret = spcom_create_channel_chardev(name);
		if (ret) {
			pr_err("failed to create chardev [%s], ret [%d].\n",
			       name, ret);
			return -EFAULT;
		}
	}

	is_predefined_created = true;

	return 0;
}

/*======================================================================*/
/*		UTILITIES						*/
/*======================================================================*/

/**
 * spcom_init_channel() - initialize channel state.
 *
 * @ch: channel state struct pointer
 * @name: channel name
 */
static int spcom_init_channel(struct spcom_channel *ch, const char *name)
{
	if (!ch || !name || !name[0]) {
		pr_err("invalid parameters.\n");
		return -EINVAL;
	}

	strlcpy(ch->name, name, SPCOM_CHANNEL_NAME_SIZE);

	init_completion(&ch->rx_done);
	init_completion(&ch->connect);

	mutex_init(&ch->lock);
	ch->rpdrv = NULL;
	ch->rpdev = NULL;
	ch->actual_rx_size = 0;
	ch->is_busy = false;
	ch->txn_id = INITIAL_TXN_ID; /* use non-zero nonce for debug */
	ch->pid = 0;
	ch->rpmsg_abort = false;
	ch->rpmsg_rx_buf = NULL;
	ch->comm_role_undefined = true;

	return 0;
}

/**
 * spcom_find_channel_by_name() - find a channel by name.
 *
 * @name: channel name
 *
 * Return: a channel state struct.
 */
static struct spcom_channel *spcom_find_channel_by_name(const char *name)
{
	int i;

	for (i = 0 ; i < ARRAY_SIZE(spcom_dev->channels); i++) {
		struct spcom_channel *ch = &spcom_dev->channels[i];

		if (strcmp(ch->name, name) == 0)
			return ch;
	}

	return NULL;
}

/**
 * spcom_rx() - wait for received data until timeout, unless pending rx data is
 *              already ready
 *
 * @ch: channel state struct pointer
 * @buf: buffer pointer
 * @size: buffer size
 *
 * Return: size in bytes on success, negative value on failure.
 */
static int spcom_rx(struct spcom_channel *ch,
		     void *buf,
		     uint32_t size,
		     uint32_t timeout_msec)
{
	unsigned long jiffies = msecs_to_jiffies(timeout_msec);
	long timeleft = 1;
	int ret = 0;

	mutex_lock(&ch->lock);

	/* check for already pending data */
	if (!ch->actual_rx_size) {
		reinit_completion(&ch->rx_done);

		mutex_unlock(&ch->lock); /* unlock while waiting */
		/* wait for rx response */
		pr_debug("wait for rx done, timeout_msec=%d\n", timeout_msec);
		if (timeout_msec)
			timeleft = wait_for_completion_interruptible_timeout(
						     &ch->rx_done, jiffies);
		else
			ret = wait_for_completion_interruptible(&ch->rx_done);

		mutex_lock(&ch->lock);
		if (timeout_msec && timeleft == 0) {
			ch->txn_id++; /* to drop expired rx packet later */
			pr_err("rx_done timeout expired %d ms, set txn_id=%d\n",
			       timeout_msec, ch->txn_id);
			ret = -ETIMEDOUT;
			goto exit_err;
		} else if (ch->rpmsg_abort) {
			pr_warn("rpmsg channel is closing\n");
			ret = -ERESTART;
			goto exit_err;
		} else if (ret < 0 || timeleft == -ERESTARTSYS) {
			pr_debug("wait interrupted: ret=%d, timeleft=%ld\n",
				 ret, timeleft);
			if (timeleft == -ERESTARTSYS)
				ret = -ERESTARTSYS;
			goto exit_err;
		} else if (ch->actual_rx_size) {
			pr_debug("actual_rx_size is [%zu], txn_id %d\n",
				 ch->actual_rx_size, ch->txn_id);
		} else {
			pr_err("actual_rx_size is zero.\n");
			ret = -EFAULT;
			goto exit_err;
		}
	} else {
<<<<<<< HEAD
		pr_debug("pending data size [%zu], requested size [%zu], ch->txn_id %d\n",
=======
		pr_debug("pending data size [%zu], requested size [%u], ch->txn_id %d\n",
>>>>>>> 15457316
			 ch->actual_rx_size, size, ch->txn_id);
	}
	if (!ch->rpmsg_rx_buf) {
		pr_err("invalid rpmsg_rx_buf.\n");
		ret = -ENOMEM;
		goto exit_err;
	}

	size = min_t(size_t, ch->actual_rx_size, size);
	memcpy(buf, ch->rpmsg_rx_buf, size);

	pr_debug("copy size [%d].\n", (int) size);

	memset(ch->rpmsg_rx_buf, 0, ch->actual_rx_size);
	kfree((void *)ch->rpmsg_rx_buf);
	ch->rpmsg_rx_buf = NULL;
	ch->actual_rx_size = 0;

	mutex_unlock(&ch->lock);

	return size;
exit_err:
	mutex_unlock(&ch->lock);
	return ret;
}

/**
 * spcom_get_next_request_size() - get request size.
 * already ready
 *
 * @ch: channel state struct pointer
 *
 * Server needs the size of the next request to allocate a request buffer.
 * Initially used intent-request, however this complicated the remote side,
 * so both sides are not using glink_tx() with INTENT_REQ anymore.
 *
 * Return: size in bytes on success, negative value on failure.
 */
static int spcom_get_next_request_size(struct spcom_channel *ch)
{
	int size = -1;
	int ret = 0;

	/* NOTE: Remote clients might not be connected yet.*/
	mutex_lock(&ch->lock);
	reinit_completion(&ch->rx_done);

	/* check if already got it via callback */
	if (ch->actual_rx_size) {
		pr_debug("next-req-size already ready ch [%s] size [%zu]\n",
			 ch->name, ch->actual_rx_size);
		ret = -EFAULT;
		goto exit_ready;
	}
	mutex_unlock(&ch->lock); /* unlock while waiting */

	pr_debug("Wait for Rx Done, ch [%s].\n", ch->name);
	ret = wait_for_completion_interruptible(&ch->rx_done);
	if (ret < 0) {
		pr_debug("ch [%s]:interrupted wait ret=%d\n",
			 ch->name, ret);
		goto exit_error;
	}

	mutex_lock(&ch->lock); /* re-lock after waiting */

	if (ch->actual_rx_size == 0) {
		pr_err("invalid rx size [%zu] ch [%s]\n",
		       ch->actual_rx_size, ch->name);
		mutex_unlock(&ch->lock);
		ret = -EFAULT;
		goto exit_error;
	}

exit_ready:
	/* actual_rx_size not exeeds SPCOM_RX_BUF_SIZE*/
	size = (int)ch->actual_rx_size;
	if (size > sizeof(struct spcom_msg_hdr)) {
		size -= sizeof(struct spcom_msg_hdr);
	} else {
		pr_err("rx size [%d] too small.\n", size);
		ret = -EFAULT;
		mutex_unlock(&ch->lock);
		goto exit_error;
	}

	mutex_unlock(&ch->lock);
	return size;

exit_error:
	return ret;
}

/*======================================================================*/
/*	USER SPACE commands handling					*/
/*======================================================================*/

/**
 * spcom_handle_create_channel_command() - Handle Create Channel command from
 * user space.
 *
 * @cmd_buf:	command buffer.
 * @cmd_size:	command buffer size.
 *
 * Return: 0 on successful operation, negative value otherwise.
 */
static int spcom_handle_create_channel_command(void *cmd_buf, int cmd_size)
{
	int ret = 0;
	struct spcom_user_create_channel_command *cmd = cmd_buf;
	const char *ch_name;
	const size_t maxlen = sizeof(cmd->ch_name);

	if (cmd_size != sizeof(*cmd)) {
		pr_err("cmd_size [%d] , expected [%d].\n",
		       (int) cmd_size,  (int) sizeof(*cmd));
		return -EINVAL;
	}

	ch_name = cmd->ch_name;
	if (strnlen(cmd->ch_name, maxlen) == maxlen) {
		pr_err("channel name is not NULL terminated\n");
		return -EINVAL;
	}

	pr_debug("ch_name [%s].\n", ch_name);

	ret = spcom_create_channel_chardev(ch_name);

	return ret;
}

/**
 * spcom_handle_restart_sp_command() - Handle Restart SP command from
 * user space.
 *
 * Return: 0 on successful operation, negative value otherwise.
 */
static int spcom_handle_restart_sp_command(void)
{
	void *subsystem_get_retval = NULL;

	pr_debug("restart - PIL FW loading process initiated\n");

	subsystem_get_retval = subsystem_get("spss");
	if (!subsystem_get_retval) {
		pr_err("restart - unable to trigger PIL process for FW loading\n");
		return -EINVAL;
	}

	pr_debug("restart - PIL FW loading process is complete\n");
	return 0;
}

/**
 * spcom_handle_send_command() - Handle send request/response from user space.
 *
 * @buf:	command buffer.
 * @buf_size:	command buffer size.
 *
 * Return: 0 on successful operation, negative value otherwise.
 */
static int spcom_handle_send_command(struct spcom_channel *ch,
					     void *cmd_buf, int size)
{
	int ret = 0;
	struct spcom_send_command *cmd = cmd_buf;
	uint32_t buf_size;
	void *buf;
	struct spcom_msg_hdr *hdr;
	void *tx_buf;
	int tx_buf_size;
	uint32_t timeout_msec;
	int time_msec = 0;

	pr_debug("send req/resp ch [%s] size [%d] .\n", ch->name, size);

	/*
	 * check that cmd buf size is at least struct size,
	 * to allow access to struct fields.
	 */
	if (size < sizeof(*cmd)) {
		pr_err("ch [%s] invalid cmd buf.\n",
			ch->name);
		return -EINVAL;
	}

	/* Check if remote side connect */
	if (!spcom_is_channel_connected(ch)) {
		pr_err("ch [%s] remote side not connect.\n", ch->name);
		return -ENOTCONN;
	}

	/* parse command buffer */
	buf = &cmd->buf;
	buf_size = cmd->buf_size;
	timeout_msec = cmd->timeout_msec;

	/* Check param validity */
	if (buf_size > SPCOM_MAX_RESPONSE_SIZE) {
		pr_err("ch [%s] invalid buf size [%d].\n",
			ch->name, buf_size);
		return -EINVAL;
	}
	if (size != sizeof(*cmd) + buf_size) {
		pr_err("ch [%s] invalid cmd size [%d].\n",
			ch->name, size);
		return -EINVAL;
	}

	/* Allocate Buffers*/
	tx_buf_size = sizeof(*hdr) + buf_size;
	tx_buf = kzalloc(tx_buf_size, GFP_KERNEL);
	if (!tx_buf)
		return -ENOMEM;

	/* Prepare Tx Buf */
	hdr = tx_buf;

	mutex_lock(&ch->lock);
	if (ch->comm_role_undefined) {
		pr_debug("ch [%s] send first -> it is client\n", ch->name);
		ch->comm_role_undefined = false;
		ch->is_server = false;
	}

	if (!ch->is_server) {
		ch->txn_id++;   /* client sets the request txn_id */
		ch->response_timeout_msec = timeout_msec;
	}
	hdr->txn_id = ch->txn_id;

	/* user buf */
	memcpy(hdr->buf, buf, buf_size);

	time_msec = 0;
	do {
		if (ch->rpmsg_abort) {
			pr_err("ch [%s] aborted\n", ch->name);
			ret = -ECANCELED;
			break;
		}
		/* may fail when RX intent not queued by SP */
		ret = rpmsg_trysend(ch->rpdev->ept, tx_buf, tx_buf_size);
		if (ret == 0)
			break;
		time_msec += TX_RETRY_DELAY_MSEC;
		mutex_unlock(&ch->lock);
		msleep(TX_RETRY_DELAY_MSEC);
		mutex_lock(&ch->lock);
	} while ((ret == -EBUSY || ret == -EAGAIN) && time_msec < timeout_msec);
	if (ret)
		pr_err("ch [%s] rpmsg_trysend() error (%d), timeout_msec=%d\n",
		       ch->name, ret, timeout_msec);
	mutex_unlock(&ch->lock);

	kfree(tx_buf);
	return ret;
}

/**
 * modify_ion_addr() - replace the ION buffer virtual address with physical
 * address in a request or response buffer.
 *
 * @buf: buffer to modify
 * @buf_size: buffer size
 * @ion_info: ION buffer info such as FD and offset in buffer.
 *
 * Return: 0 on successful operation, negative value otherwise.
 */
static int modify_ion_addr(void *buf,
			    uint32_t buf_size,
			    struct spcom_ion_info ion_info)
{
	struct dma_buf *dma_buf;
	struct dma_buf_attachment *attach;
	struct sg_table *sg = NULL;
	dma_addr_t phy_addr = 0;
	int fd, ret = 0;
	uint32_t buf_offset;
	char *ptr = (char *)buf;

	fd = ion_info.fd;
	buf_offset = ion_info.buf_offset;
	ptr += buf_offset;

	if (fd < 0) {
		pr_err("invalid fd [%d].\n", fd);
		return -ENODEV;
	}

	if (buf_size < sizeof(uint64_t)) {
		pr_err("buf size too small [%d].\n", buf_size);
		return -ENODEV;
	}

	if (buf_offset % sizeof(uint64_t))
		pr_debug("offset [%d] is NOT 64-bit aligned.\n", buf_offset);
	else
		pr_debug("offset [%d] is 64-bit aligned.\n", buf_offset);

	if (buf_offset > buf_size - sizeof(uint64_t)) {
		pr_err("invalid buf_offset [%d].\n", buf_offset);
		return -ENODEV;
	}

	dma_buf = dma_buf_get(fd);
	if (IS_ERR_OR_NULL(dma_buf)) {
		pr_err("fail to get dma buf handle.\n");
		return -EINVAL;
	}
	pr_debug("dma_buf handle ok.\n");
	attach = dma_buf_attach(dma_buf, &spcom_dev->pdev->dev);
	if (IS_ERR_OR_NULL(attach)) {
		ret = PTR_ERR(attach);
		pr_err("fail to attach dma buf %d\n", ret);
		dma_buf_put(dma_buf);
		goto mem_map_table_failed;
	}

	sg = dma_buf_map_attachment(attach, DMA_BIDIRECTIONAL);
	if (IS_ERR_OR_NULL(sg)) {
		ret = PTR_ERR(sg);
		pr_err("fail to get sg table of dma buf %d\n", ret);
		goto mem_map_table_failed;
	}
	if (sg->sgl) {
		phy_addr = sg->sgl->dma_address;
	} else {
		pr_err("sgl is NULL\n");
		ret = -ENOMEM;
		goto mem_map_sg_failed;
	}

	/* Set the physical address at the buffer offset */
	pr_debug("ion phys addr = [0x%lx].\n", (long int) phy_addr);
	memcpy(ptr, &phy_addr, sizeof(phy_addr));

mem_map_sg_failed:
	dma_buf_unmap_attachment(attach, sg, DMA_BIDIRECTIONAL);
mem_map_table_failed:
	dma_buf_detach(dma_buf, attach);
	dma_buf_put(dma_buf);

	return ret;
}

/**
 * spcom_handle_send_modified_command() - send a request/response with ION
 * buffer address. Modify the request/response by replacing the ION buffer
 * virtual address with the physical address.
 *
 * @ch: channel pointer
 * @cmd_buf: User space command buffer
 * @size: size of user command buffer
 *
 * Return: 0 on successful operation, negative value otherwise.
 */
static int spcom_handle_send_modified_command(struct spcom_channel *ch,
					       void *cmd_buf, int size)
{
	int ret = 0;
	struct spcom_user_send_modified_command *cmd = cmd_buf;
	uint32_t buf_size;
	void *buf;
	struct spcom_msg_hdr *hdr;
	void *tx_buf;
	int tx_buf_size;
	struct spcom_ion_info ion_info[SPCOM_MAX_ION_BUF_PER_CMD];
	int i;
	uint32_t timeout_msec;
	int time_msec = 0;

	pr_debug("send req/resp ch [%s] size [%d] .\n", ch->name, size);

	/*
	 * check that cmd buf size is at least struct size,
	 * to allow access to struct fields.
	 */
	if (size < sizeof(*cmd)) {
		pr_err("ch [%s] invalid cmd buf.\n",
			ch->name);
		return -EINVAL;
	}

	/* Check if remote side connect */
	if (!spcom_is_channel_connected(ch)) {
		pr_err("ch [%s] remote side not connect.\n", ch->name);
		return -ENOTCONN;
	}

	/* parse command buffer */
	buf = &cmd->buf;
	buf_size = cmd->buf_size;
	timeout_msec = cmd->timeout_msec;
	memcpy(ion_info, cmd->ion_info, sizeof(ion_info));

	/* Check param validity */
	if (buf_size > SPCOM_MAX_RESPONSE_SIZE) {
		pr_err("ch [%s] invalid buf size [%d].\n",
			ch->name, buf_size);
		return -EINVAL;
	}
	if (size != sizeof(*cmd) + buf_size) {
		pr_err("ch [%s] invalid cmd size [%d].\n",
			ch->name, size);
		return -EINVAL;
	}

	/* Allocate Buffers*/
	tx_buf_size = sizeof(*hdr) + buf_size;
	tx_buf = kzalloc(tx_buf_size, GFP_KERNEL);
	if (!tx_buf)
		return -ENOMEM;

	/* Prepare Tx Buf */
	hdr = tx_buf;

	mutex_lock(&ch->lock);
	if (ch->comm_role_undefined) {
		pr_debug("ch [%s] send first -> it is client\n", ch->name);
		ch->comm_role_undefined = false;
		ch->is_server = false;
	}
	if (!ch->is_server) {
		ch->txn_id++;   /* client sets the request txn_id */
		ch->response_timeout_msec = timeout_msec;
	}
	hdr->txn_id = ch->txn_id;

	/* user buf */
	memcpy(hdr->buf, buf, buf_size);

	for (i = 0 ; i < ARRAY_SIZE(ion_info) ; i++) {
		if (ion_info[i].fd >= 0) {
			ret = modify_ion_addr(hdr->buf, buf_size, ion_info[i]);
			if (ret < 0) {
				mutex_unlock(&ch->lock);
				pr_err("modify_ion_addr() error [%d].\n", ret);
				memset(tx_buf, 0, tx_buf_size);
				kfree(tx_buf);
				return -EFAULT;
			}
		}
	}

	time_msec = 0;
	do {
		if (ch->rpmsg_abort) {
			pr_err("ch [%s] aborted\n", ch->name);
			ret = -ECANCELED;
			break;
		}
		/* may fail when RX intent not queued by SP */
		ret = rpmsg_trysend(ch->rpdev->ept, tx_buf, tx_buf_size);
		if (ret == 0)
			break;
		time_msec += TX_RETRY_DELAY_MSEC;
		mutex_unlock(&ch->lock);
		msleep(TX_RETRY_DELAY_MSEC);
		mutex_lock(&ch->lock);
	} while ((ret == -EBUSY || ret == -EAGAIN) && time_msec < timeout_msec);
	if (ret)
		pr_err("ch [%s] rpmsg_trysend() error (%d), timeout_msec=%d\n",
		       ch->name, ret, timeout_msec);

	mutex_unlock(&ch->lock);
	memset(tx_buf, 0, tx_buf_size);
	kfree(tx_buf);
	return ret;
}


/**
 * spcom_handle_lock_ion_buf_command() - Lock an shared buffer.
 *
 * Lock an shared buffer, prevent it from being free if the userspace App crash,
 * while it is used by the remote subsystem.
 */
static int spcom_handle_lock_ion_buf_command(struct spcom_channel *ch,
					      void *cmd_buf, int size)
{
	struct spcom_user_command *cmd = cmd_buf;
	int fd;
	int i;
	struct dma_buf *dma_buf;

	if (size != sizeof(*cmd)) {
		pr_err("cmd size [%d] , expected [%d].\n",
		       (int) size,  (int) sizeof(*cmd));
		return -EINVAL;
	}

	if (cmd->arg > (unsigned int)INT_MAX) {
		pr_err("int overflow [%u]\n", cmd->arg);
		return -EINVAL;
	}
	fd = cmd->arg;

	dma_buf = dma_buf_get(fd);
	if (IS_ERR_OR_NULL(dma_buf)) {
		pr_err("fail to get dma buf handle.\n");
		return -EINVAL;
	}
	pr_debug("dma_buf referenced ok.\n");

	/* shared buf lock doesn't involve any rx/tx data to SP. */
	mutex_lock(&ch->lock);

	/* Check if this shared buffer is already locked */
	for (i = 0 ; i < ARRAY_SIZE(ch->dmabuf_handle_table) ; i++) {
		if (ch->dmabuf_handle_table[i] == dma_buf) {
			pr_debug("fd [%d] shared buf is already locked.\n", fd);
			/* decrement back the ref count */
			mutex_unlock(&ch->lock);
			dma_buf_put(dma_buf);
			return -EINVAL;
		}
	}

	/* Store the dma_buf handle */
	for (i = 0 ; i < ARRAY_SIZE(ch->dmabuf_handle_table) ; i++) {
		if (ch->dmabuf_handle_table[i] == NULL) {
			ch->dmabuf_handle_table[i] = dma_buf;
			ch->dmabuf_fd_table[i] = fd;
			pr_debug("ch [%s] locked ion buf #%d fd [%d] dma_buf=%pK\n",
				ch->name, i,
				ch->dmabuf_fd_table[i],
				ch->dmabuf_handle_table[i]);
			mutex_unlock(&ch->lock);
			return 0;
		}
	}

	mutex_unlock(&ch->lock);
	/* decrement back the ref count */
	dma_buf_put(dma_buf);
	pr_err("no free entry to store ion handle of fd [%d].\n", fd);

	return -EFAULT;
}

/**
 * spcom_handle_unlock_ion_buf_command() - Unlock an ION buffer.
 *
 * Unlock an ION buffer, let it be free, when it is no longer being used by
 * the remote subsystem.
 */
static int spcom_handle_unlock_ion_buf_command(struct spcom_channel *ch,
					      void *cmd_buf, int size)
{
	int i;
	struct spcom_user_command *cmd = cmd_buf;
	int fd;
	bool found = false;
	struct dma_buf *dma_buf;

	if (size != sizeof(*cmd)) {
		pr_err("cmd size [%d], expected [%d]\n",
		       (int)size, (int)sizeof(*cmd));
		return -EINVAL;
	}
	if (cmd->arg > (unsigned int)INT_MAX) {
		pr_err("int overflow [%u]\n", cmd->arg);
		return -EINVAL;
	}
	fd = cmd->arg;

	pr_debug("Unlock ion buf ch [%s] fd [%d].\n", ch->name, fd);

	dma_buf = dma_buf_get(fd);
	if (IS_ERR_OR_NULL(dma_buf)) {
		pr_err("fail to get dma buf handle\n");
		return -EINVAL;
	}
	dma_buf_put(dma_buf);
	pr_debug("dma_buf referenced ok\n");

	/* shared buf unlock doesn't involve any rx/tx data to SP. */
	mutex_lock(&ch->lock);
	if (fd == (int) SPCOM_ION_FD_UNLOCK_ALL) {
		pr_debug("unlocked ALL ion buf ch [%s].\n", ch->name);
		found = true;
		/* unlock all buf */
		for (i = 0; i < ARRAY_SIZE(ch->dmabuf_handle_table); i++) {
			if (ch->dmabuf_handle_table[i] != NULL) {
				pr_debug("unlocked ion buf #%d fd [%d]\n",
					i, ch->dmabuf_fd_table[i]);
				dma_buf_put(ch->dmabuf_handle_table[i]);
				ch->dmabuf_handle_table[i] = NULL;
				ch->dmabuf_fd_table[i] = -1;
			}
		}
	} else {
		/* unlock specific buf */
		for (i = 0 ; i < ARRAY_SIZE(ch->dmabuf_handle_table) ; i++) {
			if (!ch->dmabuf_handle_table[i])
				continue;
			if (ch->dmabuf_handle_table[i] == dma_buf) {
				pr_debug("ch [%s] unlocked ion buf #%d fd [%d] dma_buf=%pK\n",
					ch->name, i,
					ch->dmabuf_fd_table[i],
					ch->dmabuf_handle_table[i]);
				dma_buf_put(ch->dmabuf_handle_table[i]);
				ch->dmabuf_handle_table[i] = NULL;
				ch->dmabuf_fd_table[i] = -1;
				found = true;
				break;
			}
		}
	}
	mutex_unlock(&ch->lock);

	if (!found) {
		pr_err("ch [%s] fd [%d] was not found.\n", ch->name, fd);
		return -ENODEV;
	}

	return 0;
}

/**
 * spcom_handle_write() - Handle user space write commands.
 *
 * @buf:	command buffer.
 * @buf_size:	command buffer size.
 *
 * Return: 0 on successful operation, negative value otherwise.
 */
static int spcom_handle_write(struct spcom_channel *ch,
			       void *buf,
			       int buf_size)
{
	int ret = 0;
	struct spcom_user_command *cmd = NULL;
	int cmd_id = 0;

	/* Minimal command should have command-id and argument */
	if (buf_size < sizeof(struct spcom_user_command)) {
		pr_err("Command buffer size [%d] too small\n", buf_size);
		return -EINVAL;
	}

	cmd = (struct spcom_user_command *)buf;
	cmd_id = (int) cmd->cmd_id;

	pr_debug("cmd_id [0x%x]\n", cmd_id);

	if (!ch && cmd_id != SPCOM_CMD_CREATE_CHANNEL
			&& cmd_id != SPCOM_CMD_RESTART_SP) {
		pr_err("channel context is null\n");
		return -EINVAL;
	}

	switch (cmd_id) {
	case SPCOM_CMD_SEND:
		ret = spcom_handle_send_command(ch, buf, buf_size);
		break;
	case SPCOM_CMD_SEND_MODIFIED:
		ret = spcom_handle_send_modified_command(ch, buf, buf_size);
		break;
	case SPCOM_CMD_LOCK_ION_BUF:
		ret = spcom_handle_lock_ion_buf_command(ch, buf, buf_size);
		break;
	case SPCOM_CMD_UNLOCK_ION_BUF:
		ret = spcom_handle_unlock_ion_buf_command(ch, buf, buf_size);
		break;
	case SPCOM_CMD_CREATE_CHANNEL:
		ret = spcom_handle_create_channel_command(buf, buf_size);
		break;
	case SPCOM_CMD_RESTART_SP:
		ret = spcom_handle_restart_sp_command();
		break;
	default:
		pr_err("Invalid Command Id [0x%x].\n", (int) cmd->cmd_id);
		ret = -EINVAL;
	}

	return ret;
}

/**
 * spcom_handle_get_req_size() - Handle user space get request size command
 *
 * @ch:	channel handle
 * @buf:	command buffer.
 * @size:	command buffer size.
 *
 * Return: size in bytes on success, negative value on failure.
 */
static int spcom_handle_get_req_size(struct spcom_channel *ch,
				      void *buf,
				      uint32_t size)
{
	int ret = -1;
	uint32_t next_req_size = 0;

	if (size < sizeof(next_req_size)) {
		pr_err("buf size [%d] too small.\n", (int) size);
		return -EINVAL;
	}

	ret = spcom_get_next_request_size(ch);
	if (ret < 0)
		return ret;
	next_req_size = (uint32_t) ret;

	memcpy(buf, &next_req_size, sizeof(next_req_size));
	pr_debug("next_req_size [%d].\n", next_req_size);

	return sizeof(next_req_size); /* can't exceed user buffer size */
}

/**
 * spcom_handle_read_req_resp() - Handle user space get request/response command
 *
 * @ch:	channel handle
 * @buf:	command buffer.
 * @size:	command buffer size.
 *
 * Return: size in bytes on success, negative value on failure.
 */
static int spcom_handle_read_req_resp(struct spcom_channel *ch,
				       void *buf,
				       uint32_t size)
{
	int ret;
	struct spcom_msg_hdr *hdr;
	void *rx_buf;
	int rx_buf_size;
	uint32_t timeout_msec = 0; /* client only */

	/* Check if remote side connect */
	if (!spcom_is_channel_connected(ch)) {
		pr_err("ch [%s] remote side not connect.\n", ch->name);
		return -ENOTCONN;
	}

	/* Check param validity */
	if (size > SPCOM_MAX_RESPONSE_SIZE) {
		pr_err("ch [%s] invalid size [%d].\n",
			ch->name, size);
		return -EINVAL;
	}

	/* Allocate Buffers*/
	rx_buf_size = sizeof(*hdr) + size;
	rx_buf = kzalloc(rx_buf_size, GFP_KERNEL);
	if (!rx_buf)
		return -ENOMEM;

	/*
	 * client response timeout depends on the request
	 * handling time on the remote side .
	 */
	if (!ch->is_server) {
		timeout_msec = ch->response_timeout_msec;
		pr_debug("response_timeout_msec = %d.\n", (int) timeout_msec);
	}

	ret = spcom_rx(ch, rx_buf, rx_buf_size, timeout_msec);
	if (ret < 0) {
		pr_err("rx error %d.\n", ret);
		goto exit_err;
	} else {
		size = ret; /* actual_rx_size */
	}

	hdr = rx_buf;

	if (ch->is_server) {
		ch->txn_id = hdr->txn_id;
		pr_debug("request txn_id [0x%x].\n", ch->txn_id);
	}

	/* copy data to user without the header */
	if (size > sizeof(*hdr)) {
		size -= sizeof(*hdr);
		memcpy(buf, hdr->buf, size);
	} else {
		pr_err("rx size [%d] too small.\n", size);
		ret = -EFAULT;
		goto exit_err;
	}

	kfree(rx_buf);
	return size;
exit_err:
	kfree(rx_buf);
	return ret;
}

/**
 * spcom_handle_read() - Handle user space read request/response or
 * request-size command
 *
 * @ch:	channel handle
 * @buf:	command buffer.
 * @size:	command buffer size.
 *
 * A special size SPCOM_GET_NEXT_REQUEST_SIZE, which is bigger than the max
 * response/request tells the kernel that user space only need the size.
 *
 * Return: size in bytes on success, negative value on failure.
 */
static int spcom_handle_read(struct spcom_channel *ch,
			      void *buf,
			      uint32_t size)
{
	int ret = -1;

	if (size == SPCOM_GET_NEXT_REQUEST_SIZE) {
		pr_debug("get next request size, ch [%s].\n", ch->name);
		ch->is_server = true;
		ret = spcom_handle_get_req_size(ch, buf, size);
	} else {
		pr_debug("get request/response, ch [%s].\n", ch->name);
		ret = spcom_handle_read_req_resp(ch, buf, size);
	}

	pr_debug("ch [%s] , size = %d.\n", ch->name, size);

	return ret;
}

/*======================================================================*/
/*		CHAR DEVICE USER SPACE INTERFACE			*/
/*======================================================================*/

/**
 * file_to_filename() - get the filename from file pointer.
 *
 * @filp: file pointer
 *
 * it is used for debug prints.
 *
 * Return: filename string or "unknown".
 */
static char *file_to_filename(struct file *filp)
{
	struct dentry *dentry = NULL;
	char *filename = NULL;

	if (!filp || !filp->f_path.dentry)
		return "unknown";

	dentry = filp->f_path.dentry;
	filename = dentry->d_iname;

	return filename;
}

/**
 * spcom_device_open() - handle channel file open() from user space.
 *
 * @filp: file pointer
 *
 * The file name (without path) is the channel name.
 * Register rpmsg driver matching with channel name.
 * Store the channel context in the file private date pointer for future
 * read/write/close operations.
 */
static int spcom_device_open(struct inode *inode, struct file *filp)
{
	struct spcom_channel *ch;
	int ret;
	const char *name = file_to_filename(filp);
	u32 pid = current_pid();

	pr_debug("open file [%s].\n", name);

	if (strcmp(name, "unknown") == 0) {
		pr_err("name is unknown\n");
		return -EINVAL;
	}

	if (strcmp(name, DEVICE_NAME) == 0) {
		pr_debug("root dir skipped.\n");
		return 0;
	}

	if (strcmp(name, "sp_ssr") == 0) {
		pr_debug("sp_ssr dev node skipped.\n");
		return 0;
	}

	ch = spcom_find_channel_by_name(name);
	if (!ch) {
		pr_err("channel %s doesn't exist, load App first.\n", name);
		return -ENODEV;
	}

	mutex_lock(&ch->lock);
	if (!spcom_is_channel_open(ch)) {
		reinit_completion(&ch->connect);
		/* channel was closed need to register drv again */
		ret = spcom_register_rpmsg_drv(ch);
		if (ret < 0) {
			pr_err("register rpmsg driver failed %d\n", ret);
			mutex_unlock(&ch->lock);
			return ret;
		}
	}
	/* only one client/server may use the channel */
	if (ch->is_busy) {
		pr_err("channel [%s] is BUSY, already in use by pid [%d].\n",
			name, ch->pid);
		mutex_unlock(&ch->lock);
		return -EBUSY;
	}

	ch->is_busy = true;
	ch->pid = pid;
	mutex_unlock(&ch->lock);

	filp->private_data = ch;
	return 0;
}

/**
 * spcom_device_release() - handle channel file close() from user space.
 *
 * @filp: file pointer
 *
 * The file name (without path) is the channel name.
 * Open the relevant glink channel.
 * Store the channel context in the file private
 * date pointer for future read/write/close
 * operations.
 */
static int spcom_device_release(struct inode *inode, struct file *filp)
{
	struct spcom_channel *ch;
	const char *name = file_to_filename(filp);
	int ret = 0;

	if (strcmp(name, "unknown") == 0) {
		pr_err("name is unknown\n");
		return -EINVAL;
	}

	if (strcmp(name, DEVICE_NAME) == 0) {
		pr_debug("root dir skipped.\n");
		return 0;
	}

	if (strcmp(name, "sp_ssr") == 0) {
		pr_debug("sp_ssr dev node skipped.\n");
		return 0;
	}

	ch = filp->private_data;
	if (!ch) {
		pr_debug("ch is NULL, file name %s.\n", file_to_filename(filp));
		return -ENODEV;
	}

	mutex_lock(&ch->lock);
	/* channel might be already closed or disconnected */
	if (!spcom_is_channel_open(ch)) {
		pr_debug("ch [%s] already closed.\n", name);
		mutex_unlock(&ch->lock);
		return 0;
	}

	ch->is_busy = false;
	ch->pid = 0;
	if (ch->rpmsg_rx_buf) {
<<<<<<< HEAD
		pr_debug("ch [%s] discarting unconsumed rx packet actual_rx_size=%d\n",
=======
		pr_debug("ch [%s] discarting unconsumed rx packet actual_rx_size=%lu\n",
>>>>>>> 15457316
		       name, ch->actual_rx_size);
		kfree(ch->rpmsg_rx_buf);
		ch->rpmsg_rx_buf = NULL;
	}
	ch->actual_rx_size = 0;
	mutex_unlock(&ch->lock);
	filp->private_data = NULL;

	return ret;
}

/**
 * spcom_device_write() - handle channel file write() from user space.
 *
 * @filp: file pointer
 *
 * Return: On Success - same size as number of bytes to write.
 * On Failure - negative value.
 */
static ssize_t spcom_device_write(struct file *filp,
				   const char __user *user_buff,
				   size_t size, loff_t *f_pos)
{
	int ret;
	char *buf;
	struct spcom_channel *ch;
	const char *name = file_to_filename(filp);
	int buf_size = 0;

	if (!user_buff || !f_pos || !filp) {
		pr_err("invalid null parameters.\n");
		return -EINVAL;
	}

	if (*f_pos != 0) {
		pr_err("offset should be zero, no sparse buffer.\n");
		return -EINVAL;
	}

	if (!name) {
		pr_err("name is NULL\n");
		return -EINVAL;
	}
	pr_debug("write file [%s] size [%d] pos [%d].\n",
		 name, (int) size, (int) *f_pos);

	if (strcmp(name, "unknown") == 0) {
		pr_err("name is unknown\n");
		return -EINVAL;
	}

	ch = filp->private_data;
	if (!ch) {
		if (strcmp(name, DEVICE_NAME) != 0) {
			pr_err("invalid ch pointer, command not allowed.\n");
			return -EINVAL;
		}
		pr_debug("control device - no channel context.\n");
	} else {
		/* Check if remote side connect */
		if (!spcom_is_channel_connected(ch)) {
			pr_err("ch [%s] remote side not connect.\n", ch->name);
			return -ENOTCONN;
		}
	}

	if (size > SPCOM_MAX_COMMAND_SIZE) {
		pr_err("size [%d] > max size [%d].\n",
			   (int) size, (int) SPCOM_MAX_COMMAND_SIZE);
		return -EINVAL;
	}
	buf_size = size; /* explicit casting size_t to int */
	buf = kzalloc(size, GFP_KERNEL);
	if (buf == NULL)
		return -ENOMEM;

	ret = copy_from_user(buf, user_buff, size);
	if (ret) {
		pr_err("Unable to copy from user (err %d).\n", ret);
		kfree(buf);
		return -EFAULT;
	}

	ret = spcom_handle_write(ch, buf, buf_size);
	if (ret) {
		pr_err("handle command error [%d].\n", ret);
		kfree(buf);
		return ret;
	}

	kfree(buf);

	return size;
}

/**
 * spcom_device_read() - handle channel file read() from user space.
 *
 * @filp: file pointer
 *
 * Return: number of bytes to read on success, negative value on
 * failure.
 */
static ssize_t spcom_device_read(struct file *filp, char __user *user_buff,
				 size_t size, loff_t *f_pos)
{
	int ret = 0;
	int actual_size = 0;
	char *buf;
	struct spcom_channel *ch;
	const char *name = file_to_filename(filp);
	uint32_t buf_size = 0;

	pr_debug("read file [%s], size = %d bytes.\n", name, (int) size);

	if (strcmp(name, "unknown") == 0) {
		pr_err("name is unknown\n");
		return -EINVAL;
	}

	if (!user_buff || !f_pos ||
	    (size == 0) || (size > SPCOM_MAX_READ_SIZE)) {
		pr_err("invalid parameters.\n");
		return -EINVAL;
	}
	buf_size = size; /* explicit casting size_t to uint32_t */

	ch = filp->private_data;

	if (ch == NULL) {
		pr_err("invalid ch pointer, file [%s].\n", name);
		return -EINVAL;
	}

	if (!spcom_is_channel_open(ch)) {
		pr_err("ch is not open, file [%s].\n", name);
		return -EINVAL;
	}

	buf = kzalloc(size, GFP_KERNEL);
	if (buf == NULL)
		return -ENOMEM;

	ret = spcom_handle_read(ch, buf, buf_size);
	if (ret < 0) {
		if (ret != -ERESTARTSYS)
			pr_err("read error [%d].\n", ret);
		kfree(buf);
		return ret;
	}
	actual_size = ret;
	if ((actual_size == 0) || (actual_size > size)) {
		pr_err("invalid actual_size [%d].\n", actual_size);
		kfree(buf);
		return -EFAULT;
	}

	ret = copy_to_user(user_buff, buf, actual_size);
	if (ret) {
		pr_err("Unable to copy to user, err = %d.\n", ret);
		kfree(buf);
		return -EFAULT;
	}

	kfree(buf);
	pr_debug("ch [%s] ret [%d].\n", name, (int) actual_size);

	return actual_size;
}

/**
 * spcom_device_poll() - handle channel file poll() from user space.
 *
 * @filp: file pointer
 *
 * This allows user space to wait/check for channel connection,
 * or wait for SSR event.
 *
 * Return: event bitmask on success, set POLLERR on failure.
 */
static unsigned int spcom_device_poll(struct file *filp,
				       struct poll_table_struct *poll_table)
{
	/*
	 * when user call with timeout -1 for blocking mode,
	 * any bit must be set in response
	 */
	unsigned int ret = SPCOM_POLL_READY_FLAG;
	unsigned long mask;
	struct spcom_channel *ch;
	const char *name = file_to_filename(filp);
	bool wait = false;
	bool done = false;
	/* Event types always implicitly polled for */
	unsigned long reserved = POLLERR | POLLHUP | POLLNVAL;
	int ready = 0;

	if (strcmp(name, "unknown") == 0) {
		pr_err("name is unknown\n");
		return -EINVAL;
	}

	if (!poll_table) {
		pr_err("invalid parameters.\n");
		return -EINVAL;
	}

	ch = filp->private_data;
	mask = poll_requested_events(poll_table);

	pr_debug("== ch [%s] mask [0x%x] ==.\n", name, (int) mask);

	/* user space API has poll use "short" and not "long" */
	mask &= 0x0000FFFF;

	wait = mask & SPCOM_POLL_WAIT_FLAG;
	if (wait)
		pr_debug("ch [%s] wait for event flag is ON.\n", name);

	// mask will be used in output, clean input bits
	mask &= (unsigned long)~SPCOM_POLL_WAIT_FLAG;
	mask &= (unsigned long)~SPCOM_POLL_READY_FLAG;
	mask &= (unsigned long)~reserved;

	switch (mask) {
	case SPCOM_POLL_LINK_STATE:
		pr_debug("ch [%s] SPCOM_POLL_LINK_STATE.\n", name);
		if (wait) {
			reinit_completion(&spcom_dev->rpmsg_state_change);
			ready = wait_for_completion_interruptible(
					  &spcom_dev->rpmsg_state_change);
			pr_debug("ch [%s] poll LINK_STATE signaled.\n", name);
		}
		done = atomic_read(&spcom_dev->rpmsg_dev_count) > 0;
		break;
	case SPCOM_POLL_CH_CONNECT:
		/*
		 * ch is not expected to be NULL since user must call open()
		 * to get FD before it can call poll().
		 * open() will fail if no ch related to the char-device.
		 */
		if (ch == NULL) {
			pr_err("invalid ch pointer, file [%s].\n", name);
			return POLLERR;
		}
		pr_debug("ch [%s] SPCOM_POLL_CH_CONNECT.\n", name);
		if (wait) {
			reinit_completion(&ch->connect);
			ready = wait_for_completion_interruptible(&ch->connect);
			pr_debug("ch [%s] poll CH_CONNECT signaled.\n", name);
		}
		mutex_lock(&ch->lock);
		done = (ch->rpdev != NULL);
		pr_debug("ch [%s] reported done=%d\n", name, done);
		mutex_unlock(&ch->lock);
		break;
	default:
		pr_err("ch [%s] poll, invalid mask [0x%x].\n",
			 name, (int) mask);
		ret = POLLERR;
		break;
	}

	if (ready < 0) { /* wait was interrupted */
		pr_debug("ch [%s] poll interrupted, ret [%d].\n", name, ready);
		ret = POLLERR | SPCOM_POLL_READY_FLAG | mask;
	}
	if (done)
		ret |= mask;

	pr_debug("ch [%s] poll, mask = 0x%x, ret=0x%x.\n",
		 name, (int) mask, ret);

	return ret;
}

/* file operation supported from user space */
static const struct file_operations fops = {
	.owner = THIS_MODULE,
	.read = spcom_device_read,
	.poll = spcom_device_poll,
	.write = spcom_device_write,
	.open = spcom_device_open,
	.release = spcom_device_release,
};

/**
 * spcom_create_channel_chardev() - Create a channel char-dev node file
 * for user space interface
 */
static int spcom_create_channel_chardev(const char *name)
{
	int ret;
	struct device *dev;
	struct spcom_channel *ch;
	dev_t devt;
	struct class *cls = spcom_dev->driver_class;
	struct device *parent = spcom_dev->class_dev;
	void *priv;
	struct cdev *cdev;

	pr_debug("Add channel [%s].\n", name);

	ch = spcom_find_channel_by_name(name);
	if (ch) {
		pr_err("channel [%s] already exist.\n", name);
		return -EBUSY;
	}

	ch = spcom_find_channel_by_name(""); /* find reserved channel */
	if (!ch) {
		pr_err("no free channel.\n");
		return -ENODEV;
	}

	ret = spcom_init_channel(ch, name);
	if (ret < 0) {
		pr_err("can't init channel %d\n", ret);
		return ret;
	}

	ret = spcom_register_rpmsg_drv(ch);
	if (ret < 0) {
		pr_err("register rpmsg driver failed %d\n", ret);
		goto exit_destroy_channel;
	}

	cdev = kzalloc(sizeof(*cdev), GFP_KERNEL);
	if (!cdev) {
		ret = -ENOMEM;
		goto exit_unregister_drv;
	}

	devt = spcom_dev->device_no + atomic_read(&spcom_dev->chdev_count);
	priv = ch;
	dev = device_create(cls, parent, devt, priv, name);
	if (IS_ERR(dev)) {
		pr_err("device_create failed.\n");
		ret = -ENODEV;
		goto exit_free_cdev;
	}

	cdev_init(cdev, &fops);
	cdev->owner = THIS_MODULE;

	ret = cdev_add(cdev, devt, 1);
	if (ret < 0) {
		pr_err("cdev_add failed %d\n", ret);
		ret = -ENODEV;
		goto exit_destroy_device;
	}
	atomic_inc(&spcom_dev->chdev_count);
	mutex_lock(&ch->lock);
	ch->cdev = cdev;
	ch->dev = dev;
	mutex_unlock(&ch->lock);

	return 0;

exit_destroy_device:
	device_destroy(spcom_dev->driver_class, devt);
exit_free_cdev:
	kfree(cdev);
exit_unregister_drv:
	ret = spcom_unregister_rpmsg_drv(ch);
	if (ret != 0)
		pr_err("can't unregister rpmsg drv %d\n", ret);
exit_destroy_channel:
	// empty channel leaves free slot for next time
	mutex_lock(&ch->lock);
	memset(ch->name, 0, SPCOM_CHANNEL_NAME_SIZE);
	mutex_unlock(&ch->lock);
	return -EFAULT;
}

static int spcom_register_chardev(void)
{
	int ret;
	unsigned int baseminor = 0;
	unsigned int count = 1;
	void *priv = spcom_dev;

	ret = alloc_chrdev_region(&spcom_dev->device_no, baseminor, count,
				 DEVICE_NAME);
	if (ret < 0) {
		pr_err("alloc_chrdev_region failed %d\n", ret);
		return ret;
	}

	spcom_dev->driver_class = class_create(THIS_MODULE, DEVICE_NAME);
	if (IS_ERR(spcom_dev->driver_class)) {
		ret = -ENOMEM;
		pr_err("class_create failed %d\n", ret);
		goto exit_unreg_chrdev_region;
	}

	spcom_dev->class_dev = device_create(spcom_dev->driver_class, NULL,
				  spcom_dev->device_no, priv,
				  DEVICE_NAME);

	if (IS_ERR(spcom_dev->class_dev)) {
		pr_err("class_device_create failed %d\n", ret);
		ret = -ENOMEM;
		goto exit_destroy_class;
	}

	cdev_init(&spcom_dev->cdev, &fops);
	spcom_dev->cdev.owner = THIS_MODULE;

	ret = cdev_add(&spcom_dev->cdev,
		       MKDEV(MAJOR(spcom_dev->device_no), 0),
		       SPCOM_MAX_CHANNELS);
	if (ret < 0) {
		pr_err("cdev_add failed %d\n", ret);
		goto exit_destroy_device;
	}

	pr_debug("char device created.\n");

	return 0;

exit_destroy_device:
	device_destroy(spcom_dev->driver_class, spcom_dev->device_no);
exit_destroy_class:
	class_destroy(spcom_dev->driver_class);
exit_unreg_chrdev_region:
	unregister_chrdev_region(spcom_dev->device_no, 1);
	return ret;
}

static void spcom_unregister_chrdev(void)
{
	cdev_del(&spcom_dev->cdev);
	device_destroy(spcom_dev->driver_class, spcom_dev->device_no);
	class_destroy(spcom_dev->driver_class);
	unregister_chrdev_region(spcom_dev->device_no,
				 atomic_read(&spcom_dev->chdev_count));

}

static int spcom_parse_dt(struct device_node *np)
{
	int ret;
	const char *propname = "qcom,spcom-ch-names";
	int num_ch;
	int i;
	const char *name;

	num_ch = of_property_count_strings(np, propname);
	if (num_ch < 0) {
		pr_err("wrong format of predefined channels definition [%d].\n",
		       num_ch);
		return num_ch;
	}
	if (num_ch > ARRAY_SIZE(spcom_dev->predefined_ch_name)) {
		pr_err("too many predefined channels [%d].\n", num_ch);
		return -EINVAL;
	}

	pr_debug("num of predefined channels [%d].\n", num_ch);
	for (i = 0; i < num_ch; i++) {
		ret = of_property_read_string_index(np, propname, i, &name);
		if (ret) {
			pr_err("failed to read DT channel [%d] name .\n", i);
			return -EFAULT;
		}
		strlcpy(spcom_dev->predefined_ch_name[i],
			name,
			sizeof(spcom_dev->predefined_ch_name[i]));

		pr_debug("found ch [%s].\n", name);
	}

	return num_ch;
}

/*
 * the function is running on system workqueue context,
 * processes delayed (by rpmsg rx callback) packets:
 * each paket belong to its destination spcom channel ch
 */
static void spcom_signal_rx_done(struct work_struct *ignored)
{
	struct spcom_channel *ch;
	struct rx_buff_list *rx_item;
	struct spcom_msg_hdr *hdr;
	unsigned long flags;

	spin_lock_irqsave(&spcom_dev->rx_lock, flags);
	while (!list_empty(&spcom_dev->rx_list_head)) {
		/* detach last entry */
		rx_item = list_last_entry(&spcom_dev->rx_list_head,
					  struct rx_buff_list, list);
		list_del(&rx_item->list);
		spin_unlock_irqrestore(&spcom_dev->rx_lock, flags);

		if (!rx_item) {
			pr_err("empty entry in pending rx list\n");
			spin_lock_irqsave(&spcom_dev->rx_lock, flags);
			continue;
		}
		ch = rx_item->ch;
		hdr = (struct spcom_msg_hdr *)rx_item->rpmsg_rx_buf;
		mutex_lock(&ch->lock);

		if (ch->comm_role_undefined) {
			ch->comm_role_undefined = false;
			ch->is_server = true;
			ch->txn_id = hdr->txn_id;
			pr_debug("ch [%s] first packet txn_id=%d, it is server\n",
				 ch->name, ch->txn_id);
		}

		if (ch->rpmsg_abort) {
			if (ch->rpmsg_rx_buf) {
				pr_debug("ch [%s] rx aborted free %lu bytes\n",
					ch->name, ch->actual_rx_size);
				kfree(ch->rpmsg_rx_buf);
				ch->actual_rx_size = 0;
			}
			goto rx_aborted;
		}
		if (ch->rpmsg_rx_buf) {
			pr_err("ch [%s] previous buffer not consumed %lu bytes\n",
			       ch->name, ch->actual_rx_size);
			kfree(ch->rpmsg_rx_buf);
			ch->rpmsg_rx_buf = NULL;
			ch->actual_rx_size = 0;
		}
		if (!ch->is_server && (hdr->txn_id != ch->txn_id)) {
			pr_err("ch [%s] rx dropped txn_id %d, ch->txn_id %d\n",
				ch->name, hdr->txn_id, ch->txn_id);
			goto rx_aborted;
		}
		ch->rpmsg_rx_buf = rx_item->rpmsg_rx_buf;
		ch->actual_rx_size = rx_item->rx_buf_size;
		complete_all(&ch->rx_done);
		mutex_unlock(&ch->lock);

		kfree(rx_item);

		/* lock for the next list entry */
		spin_lock_irqsave(&spcom_dev->rx_lock, flags);
	}
	spin_unlock_irqrestore(&spcom_dev->rx_lock, flags);
	return;
rx_aborted:
	mutex_unlock(&ch->lock);
	kfree(rx_item->rpmsg_rx_buf);
	kfree(rx_item);
}

static int spcom_rpdev_cb(struct rpmsg_device *rpdev,
			  void *data, int len, void *priv, u32 src)
{
	struct spcom_channel *ch;
	static DECLARE_WORK(rpmsg_rx_consumer, spcom_signal_rx_done);
	struct rx_buff_list *rx_item;
	unsigned long flags;

	if (!rpdev || !data) {
		pr_err("rpdev or data is NULL\n");
		return -EINVAL;
	}
	pr_debug("incoming msg from %s\n", rpdev->id.name);
	ch = dev_get_drvdata(&rpdev->dev);
	if (!ch) {
		pr_err("%s: invalid ch\n", __func__);
		return -EINVAL;
	}
	if (len > SPCOM_RX_BUF_SIZE || len <= 0) {
		pr_err("got msg size %d, max allowed %d\n",
		       len, SPCOM_RX_BUF_SIZE);
		return -EINVAL;
	}

	rx_item = kzalloc(sizeof(*rx_item), GFP_ATOMIC);
	if (!rx_item)
		return -ENOMEM;

	rx_item->rpmsg_rx_buf = kzalloc(len, GFP_ATOMIC);
	if (!rx_item->rpmsg_rx_buf) {
		kfree(rx_item);
		return -ENOMEM;
	}
	memcpy(rx_item->rpmsg_rx_buf, data, len);
	rx_item->rx_buf_size = len;
	rx_item->ch = ch;

	spin_lock_irqsave(&spcom_dev->rx_lock, flags);
	list_add(&rx_item->list, &spcom_dev->rx_list_head);
	spin_unlock_irqrestore(&spcom_dev->rx_lock, flags);
	pr_debug("signaling rx item for %s, received %d bytes\n",
	       rpdev->id.name, len);

	schedule_work(&rpmsg_rx_consumer);
	return 0;
}

static int spcom_rpdev_probe(struct rpmsg_device *rpdev)
{
	const char *name;
	struct spcom_channel *ch;

	if (!rpdev) {
		pr_err("rpdev is NULL\n");
		return -EINVAL;
	}
	name = rpdev->id.name;
	pr_debug("new channel %s rpmsg_device arrived\n", name);
	ch = spcom_find_channel_by_name(name);
	if (!ch) {
		pr_err("channel %s not found\n", name);
		return -ENODEV;
	}
	mutex_lock(&ch->lock);
	ch->rpdev = rpdev;
	ch->rpmsg_abort = false;
	ch->txn_id = INITIAL_TXN_ID;
	complete_all(&ch->connect);
	mutex_unlock(&ch->lock);

	dev_set_drvdata(&rpdev->dev, ch);

	/* used to evaluate underlying transport link up/down */
	atomic_inc(&spcom_dev->rpmsg_dev_count);
	if (atomic_read(&spcom_dev->rpmsg_dev_count) == 1)
		complete_all(&spcom_dev->rpmsg_state_change);

	return 0;
}

static void spcom_rpdev_remove(struct rpmsg_device *rpdev)
{
	struct spcom_channel *ch;
	int i;

	if (!rpdev) {
		pr_err("rpdev is NULL\n");
		return;
	}

	dev_info(&rpdev->dev, "rpmsg device %s removed\n", rpdev->id.name);
	ch = dev_get_drvdata(&rpdev->dev);
	if (!ch) {
		pr_err("channel %s not found\n", rpdev->id.name);
		return;
	}

	mutex_lock(&ch->lock);
	// unlock all ion buffers of sp_kernel channel
	if (strcmp(ch->name, "sp_kernel") == 0) {
		for (i = 0; i < ARRAY_SIZE(ch->dmabuf_handle_table); i++) {
			if (ch->dmabuf_handle_table[i] != NULL) {
				pr_debug("unlocked ion buf #%d fd [%d].\n",
					i, ch->dmabuf_fd_table[i]);
				dma_buf_put(ch->dmabuf_handle_table[i]);
				ch->dmabuf_handle_table[i] = NULL;
				ch->dmabuf_fd_table[i] = -1;
			}
		}
	}

	ch->rpdev = NULL;
	ch->rpmsg_abort = true;
	ch->txn_id = 0;
	complete_all(&ch->rx_done);
	mutex_unlock(&ch->lock);

	/* used to evaluate underlying transport link up/down */
	if (atomic_dec_and_test(&spcom_dev->rpmsg_dev_count))
		complete_all(&spcom_dev->rpmsg_state_change);

}

/* register rpmsg driver to match with channel ch_name */
static int spcom_register_rpmsg_drv(struct spcom_channel *ch)
{
	struct rpmsg_driver *rpdrv;
	struct rpmsg_device_id *match;
	char *drv_name;
	int ret;

	if (ch->rpdrv) {
		pr_err("ch:%s, rpmsg driver %s already registered\n", ch->name,
		       ch->rpdrv->id_table->name);
		return -ENODEV;
	}

	rpdrv = kzalloc(sizeof(*rpdrv), GFP_KERNEL);
	if (!rpdrv)
		return -ENOMEM;

	/* zalloc array of two to NULL terminate the match list */
	match = kzalloc(2 * sizeof(*match), GFP_KERNEL);
	if (!match) {
		kfree(rpdrv);
		return -ENOMEM;
	}
	snprintf(match->name, RPMSG_NAME_SIZE, "%s", ch->name);

	drv_name = kasprintf(GFP_KERNEL, "%s_%s", "spcom_rpmsg_drv", ch->name);
	if (!drv_name) {
		pr_err("can't allocate drv_name for %s\n", ch->name);
		kfree(rpdrv);
		kfree(match);
		return -ENOMEM;
	}

	rpdrv->probe = spcom_rpdev_probe;
	rpdrv->remove = spcom_rpdev_remove;
	rpdrv->callback = spcom_rpdev_cb;
	rpdrv->id_table = match;
	rpdrv->drv.name = drv_name;
	ret = register_rpmsg_driver(rpdrv);
	if (ret) {
		pr_err("can't register rpmsg_driver for %s\n", ch->name);
		kfree(rpdrv);
		kfree(match);
		kfree(drv_name);
		return ret;
	}
	mutex_lock(&ch->lock);
	ch->rpdrv = rpdrv;
	ch->rpmsg_abort = false;
	mutex_unlock(&ch->lock);

	return 0;
}

static int spcom_unregister_rpmsg_drv(struct spcom_channel *ch)
{
	if (!ch->rpdrv)
		return -ENODEV;
	unregister_rpmsg_driver(ch->rpdrv);

	mutex_lock(&ch->lock);
	kfree(ch->rpdrv->drv.name);
	kfree((void *)ch->rpdrv->id_table);
	kfree(ch->rpdrv);
	ch->rpdrv = NULL;
	ch->rpmsg_abort = true; /* will unblock spcom_rx() */
	mutex_unlock(&ch->lock);
	return 0;
}

static int spcom_probe(struct platform_device *pdev)
{
	int ret;
	struct spcom_device *dev = NULL;
	struct device_node *np;

	if (!pdev) {
		pr_err("invalid pdev.\n");
		return -ENODEV;
	}

	np = pdev->dev.of_node;
	if (!np) {
		pr_err("invalid DT node.\n");
		return -EINVAL;
	}

	dev = kzalloc(sizeof(*dev), GFP_KERNEL);
	if (dev == NULL)
		return -ENOMEM;

	spcom_dev = dev;
	spcom_dev->pdev = pdev;
	/* start counting exposed channel char devices from 1 */
	atomic_set(&spcom_dev->chdev_count, 1);
	init_completion(&spcom_dev->rpmsg_state_change);
	atomic_set(&spcom_dev->rpmsg_dev_count, 0);

	INIT_LIST_HEAD(&spcom_dev->rx_list_head);
	spin_lock_init(&spcom_dev->rx_lock);

	ret = spcom_register_chardev();
	if (ret) {
		pr_err("create character device failed.\n");
		goto fail_while_chardev_reg;
	}

	ret = spcom_parse_dt(np);
	if (ret < 0)
		goto fail_reg_chardev;

	ret = spcom_create_predefined_channels_chardev();
	if (ret < 0) {
		pr_err("create character device failed.\n");
		goto fail_reg_chardev;
	}
	pr_debug("Driver Initialization ok.\n");
	return 0;

fail_reg_chardev:
	pr_err("failed to init driver\n");
	spcom_unregister_chrdev();
fail_while_chardev_reg:
	kfree(dev);
	spcom_dev = NULL;

	return -ENODEV;
}

static const struct of_device_id spcom_match_table[] = {
	{ .compatible = "qcom,spcom", },
	{ },
};

static struct platform_driver spcom_driver = {
	.probe = spcom_probe,
	.driver = {
		.name = DEVICE_NAME,
		.owner = THIS_MODULE,
		.of_match_table = of_match_ptr(spcom_match_table),
	},
};

static int __init spcom_init(void)
{
	int ret;

	pr_info("spcom driver version 2.1 23-April-2018.\n");

	ret = platform_driver_register(&spcom_driver);
	if (ret)
		pr_err("spcom_driver register failed %d\n", ret);

	return ret;
}
module_init(spcom_init);

MODULE_LICENSE("GPL v2");
MODULE_DESCRIPTION("Secure Processor Communication");<|MERGE_RESOLUTION|>--- conflicted
+++ resolved
@@ -408,11 +408,7 @@
 			goto exit_err;
 		}
 	} else {
-<<<<<<< HEAD
-		pr_debug("pending data size [%zu], requested size [%zu], ch->txn_id %d\n",
-=======
 		pr_debug("pending data size [%zu], requested size [%u], ch->txn_id %d\n",
->>>>>>> 15457316
 			 ch->actual_rx_size, size, ch->txn_id);
 	}
 	if (!ch->rpmsg_rx_buf) {
@@ -1381,11 +1377,7 @@
 	ch->is_busy = false;
 	ch->pid = 0;
 	if (ch->rpmsg_rx_buf) {
-<<<<<<< HEAD
-		pr_debug("ch [%s] discarting unconsumed rx packet actual_rx_size=%d\n",
-=======
 		pr_debug("ch [%s] discarting unconsumed rx packet actual_rx_size=%lu\n",
->>>>>>> 15457316
 		       name, ch->actual_rx_size);
 		kfree(ch->rpmsg_rx_buf);
 		ch->rpmsg_rx_buf = NULL;
