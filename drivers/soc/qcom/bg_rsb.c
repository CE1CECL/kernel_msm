--- conflicted
+++ resolved
@@ -35,8 +35,8 @@
 #define BGRSB_MSG_SIZE 0x08
 #define TIMEOUT_MS 2000
 
-#define BGRSB_LDO15_VTG_MIN_UV_DEFAULT 3300000
-#define BGRSB_LDO15_VTG_MAX_UV_DEFAULT 3300000
+#define BGRSB_LDO15_VTG_MIN_UV 3000000
+#define BGRSB_LDO15_VTG_MAX_UV 3000000
 
 #define BGRSB_LDO11_VTG_MIN_UV 1800000
 #define BGRSB_LDO11_VTG_MAX_UV 1800000
@@ -56,10 +56,6 @@
 struct bgrsb_regulator {
 	struct regulator *regldo11;
 	struct regulator *regldo15;
-
-	/* VLD voltage config; optimal values can vary per RSB component */
-	uint32_t ldo15_vmax;
-	uint32_t ldo15_vmin;
 };
 
 enum ldo_task {
@@ -332,13 +328,6 @@
 	struct regulator *reg15;
 	struct bgrsb_priv *dev = dev_get_drvdata(pdev);
 
-	char *reg15_vmax_node = "vtg-ldo2-max";
-	char *reg15_vmin_node = "vtg-ldo2-min";
-
-	int rc;
-	u32 reg15_vmax;
-	u32 reg15_vmin;
-
 	reg11 = regulator_get(pdev, "vdd-ldo1");
 	if (IS_ERR_OR_NULL(reg11)) {
 		pr_err("Unable to get regulator for LDO-11\n");
@@ -353,22 +342,6 @@
 
 	dev->rgltr.regldo11 = reg11;
 	dev->rgltr.regldo15 = reg15;
-
-
-	rc = of_property_read_u32(pdev->of_node, reg15_vmax_node,
-			&reg15_vmax);
-	if (rc) {
-		reg15_vmax = BGRSB_LDO15_VTG_MAX_UV_DEFAULT;
-	}
-
-	rc = of_property_read_u32(pdev->of_node, reg15_vmin_node,
-			&reg15_vmin);
-	if (rc) {
-		reg15_vmin = BGRSB_LDO15_VTG_MIN_UV_DEFAULT;
-	}
-
-	dev->rgltr.ldo15_vmax = reg15_vmax;
-	dev->rgltr.ldo15_vmin = reg15_vmin;
 
 	return 0;
 }
@@ -394,7 +367,7 @@
 
 	case BGRSB_ENABLE_LDO15:
 		ret = regulator_set_voltage(dev->rgltr.regldo15,
-				dev->rgltr.ldo15_vmin, dev->rgltr.ldo15_vmax);
+				BGRSB_LDO15_VTG_MIN_UV, BGRSB_LDO15_VTG_MAX_UV);
 		if (ret) {
 			pr_err("Failed to request LDO-15 voltage.\n");
 			goto err_ret;
@@ -947,10 +920,6 @@
 	struct bgrsb_priv *dev = dev_get_drvdata(pdev);
 	char *arr = kstrdup(buff, GFP_KERNEL);
 
-<<<<<<< HEAD
-	if (dev->is_cnfgrd == false || !arr)
-		return -ENOMEDIUM;
-=======
 	if (!arr)
 		return -ENOMEM;
 
@@ -965,16 +934,11 @@
 		kfree(arr);
 		return -ENOMEDIUM;
 	}
->>>>>>> 996aae97
 
 	rc = split_bg_work(dev, arr);
 	if (rc != 0)
 		pr_err("Not able to process request\n");
-<<<<<<< HEAD
-
-=======
 	kfree(arr);
->>>>>>> 996aae97
 	return count;
 }
 
