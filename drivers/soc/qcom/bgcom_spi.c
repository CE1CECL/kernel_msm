/* Copyright (c) 2017-2018, The Linux Foundation. All rights reserved.
 *
 * This program is free software; you can redistribute it and/or modify
 * it under the terms of the GNU General Public License version 2 and
 * only version 2 as published by the Free Software Foundation.
 *
 * This program is distributed in the hope that it will be useful,
 * but WITHOUT ANY WARRANTY; without even the implied warranty of
 * MERCHANTABILITY or FITNESS FOR A PARTICULAR PURPOSE.  See the
 * GNU General Public License for more details.
 *
 */

#define pr_fmt(msg) "bgcom: %s: " msg, __func__

#include <linux/init.h>
#include <linux/module.h>
#include <linux/of.h>
#include <linux/delay.h>
#include <linux/spi/spi.h>
#include <linux/ratelimit.h>
#include <linux/interrupt.h>
#include <linux/device.h>
#include <linux/bitops.h>
#include <linux/gpio.h>
#include <linux/of_gpio.h>
#include <linux/kthread.h>
#include "bgcom.h"
#include "bgrsb.h"
<<<<<<< HEAD
#include "linux/bgcom_interface.h"
=======
#include "bgcom_interface.h"
>>>>>>> fc7eae29

#define BG_SPI_WORD_SIZE (0x04)
#define BG_SPI_READ_LEN (0x04)
#define BG_SPI_WRITE_CMND_LEN (0x01)
#define BG_SPI_FIFO_READ_CMD (0x41)
#define BG_SPI_FIFO_WRITE_CMD (0x40)
#define BG_SPI_AHB_READ_CMD (0x43)
#define BG_SPI_AHB_WRITE_CMD (0x42)
#define BG_SPI_AHB_CMD_LEN (0x05)
#define BG_SPI_AHB_READ_CMD_LEN (0x08)
#define BG_STATUS_REG (0x05)
#define BG_CMND_REG (0x14)

#define BG_SPI_MAX_WORDS (0x3FFFFFFD)
#define BG_SPI_MAX_REGS (0x0A)
#define SLEEP_IN_STATE_CHNG 2000
#define HED_EVENT_ID_LEN (0x02)
#define HED_EVENT_SIZE_LEN (0x02)
#define HED_EVENT_DATA_STRT_LEN (0x05)

#define MAX_RETRY 200

enum bgcom_state {
	/*BGCOM Staus ready*/
	BGCOM_PROB_SUCCESS = 0,
	BGCOM_PROB_WAIT = 1,
	BGCOM_STATE_SUSPEND = 2,
	BGCOM_STATE_ACTIVE = 3
};

enum bgcom_req_type {
	/*BGCOM local requests*/
	BGCOM_READ_REG = 0,
	BGCOM_READ_FIFO = 1,
	BGCOM_READ_AHB = 2,
};

struct bg_spi_priv {
	struct spi_device *spi;
	/* Transaction related */
	struct mutex xfer_mutex;
	void *lhandle;
	/* Message for single transfer */
	struct spi_message msg1;
	struct spi_transfer xfer1;
	int irq_lock;

	enum bgcom_state bg_state;
};

struct cb_data {
	void *priv;
	void *handle;
	void (*bgcom_notification_cb)(void *handle, void *priv,
		enum bgcom_event_type event,
		union bgcom_event_data_type *event_data);
	struct list_head list;
};

struct bg_context {
	struct bg_spi_priv *bg_spi;
	enum bgcom_state state;
	struct cb_data *cb;
};

struct event_list {
	struct event *evnt;
	struct list_head list;
};
static void *bg_com_drv;
static uint32_t g_slav_status_reg;

/* BGCOM client callbacks set-up */
static void send_input_events(struct work_struct *work);
static struct list_head cb_head = LIST_HEAD_INIT(cb_head);
static struct list_head pr_lst_hd = LIST_HEAD_INIT(pr_lst_hd);
static enum bgcom_spi_state spi_state;


static struct workqueue_struct *wq;
static DECLARE_WORK(input_work , send_input_events);

static struct mutex bg_resume_mutex;

static void augmnt_fifo(uint8_t *data, int pos)
{
	data[pos] = '\0';
}

static void send_input_events(struct work_struct *work)
{
	struct list_head *temp;
	struct list_head *pos;
	struct event_list *node;
	struct event *evnt;

	if (list_empty(&pr_lst_hd))
		return;

	list_for_each_safe(pos, temp, &pr_lst_hd) {
		node = list_entry(pos, struct event_list, list);
		evnt = node->evnt;
		bgrsb_send_input(evnt);
		kfree(evnt);
		list_del(&node->list);
		kfree(node);
	}
}

int bgcom_set_spi_state(enum bgcom_spi_state state)
{
	struct bg_spi_priv *bg_spi = container_of(bg_com_drv,
						struct bg_spi_priv, lhandle);
	if (state < 0 || state > 1)
		return -EINVAL;

	if (state == spi_state)
		return 0;

	mutex_lock(&bg_spi->xfer_mutex);
	spi_state = state;
	if (spi_state == BGCOM_SPI_BUSY)
		msleep(SLEEP_IN_STATE_CHNG);
	mutex_unlock(&bg_spi->xfer_mutex);
	return 0;
}
EXPORT_SYMBOL(bgcom_set_spi_state);

static inline
void add_to_irq_list(struct  cb_data *data)
{
	list_add_tail(&data->list, &cb_head);
}

static bool is_bgcom_ready(void)
{
	return (bg_com_drv != NULL ? true : false);
}

static void bg_spi_reinit_xfer(struct spi_transfer *xfer)
{
	xfer->tx_buf = NULL;
	xfer->rx_buf = NULL;
	xfer->delay_usecs = 0;
	xfer->len = 0;
}

static int read_bg_locl(enum bgcom_req_type req_type,
	uint32_t no_of_words, void *buf)
{

	struct bg_context clnt_handle;
	struct bg_spi_priv *spi =
			container_of(bg_com_drv, struct bg_spi_priv, lhandle);
	int ret = 0;

	if (!buf)
		return -EINVAL;

	clnt_handle.bg_spi = spi;

	switch (req_type) {
	case BGCOM_READ_REG:
		ret = bgcom_reg_read(&clnt_handle,
			BG_STATUS_REG, no_of_words, buf);
		break;
	case BGCOM_READ_FIFO:
		ret = bgcom_fifo_read(&clnt_handle, no_of_words, buf);
		break;
	case BGCOM_READ_AHB:
		break;
	}
	return ret;
}

static int bgcom_transfer(void *handle, uint8_t *tx_buf,
	uint8_t *rx_buf, uint32_t txn_len)
{
	struct spi_transfer *tx_xfer;
	struct bg_spi_priv *bg_spi;
	struct bg_context *cntx;
	struct spi_device *spi;
	int ret;

	if (!handle || !tx_buf)
		return -EINVAL;

	cntx = (struct bg_context *)handle;

	if (cntx->state == BGCOM_PROB_WAIT) {
		if (!is_bgcom_ready())
			return -ENODEV;
		cntx->bg_spi = container_of(bg_com_drv,
						struct bg_spi_priv, lhandle);
		cntx->state = BGCOM_PROB_SUCCESS;
	}
	bg_spi = cntx->bg_spi;

	if (!bg_spi)
		return -ENODEV;

	tx_xfer = &bg_spi->xfer1;
	spi = bg_spi->spi;

	mutex_lock(&bg_spi->xfer_mutex);
	bg_spi_reinit_xfer(tx_xfer);
	tx_xfer->tx_buf = tx_buf;
	if (rx_buf)
		tx_xfer->rx_buf = rx_buf;

	tx_xfer->len = txn_len;
	ret = spi_sync(spi, &bg_spi->msg1);
	mutex_unlock(&bg_spi->xfer_mutex);

	if (ret)
		pr_err("SPI transaction failed: %d\n", ret);
	return ret;
}

/* BG-COM Interrupt handling */
static inline
void send_event(enum bgcom_event_type event,
	void *data)
{
	struct list_head *pos;
	struct cb_data *cb;

	/* send interrupt notification for each
	registered call-back */
	list_for_each(pos, &cb_head) {
		cb = list_entry(pos, struct cb_data, list);
		cb->bgcom_notification_cb(cb->handle,
		cb->priv,  event, data);
	}
}

void bgcom_bgdown_handler(void)
{
	send_event(BGCOM_EVENT_RESET_OCCURRED, NULL);
	g_slav_status_reg = 0;
}
EXPORT_SYMBOL(bgcom_bgdown_handler);

static void parse_fifo(uint8_t *data, union bgcom_event_data_type *event_data)
{
	uint16_t p_len;
	uint8_t sub_id;
	uint32_t evnt_tm;
	uint16_t event_id;
	void *evnt_data;
	struct event *evnt;
	struct event_list *data_list;

	while (*data != '\0') {

		event_id = *((uint16_t *) data);
		data = data + HED_EVENT_ID_LEN;
		p_len = *((uint16_t *) data);
		data = data + HED_EVENT_SIZE_LEN;

		if (event_id == 0xFFFE) {

			sub_id = *data;
			evnt_tm = *((uint32_t *)(data+1));

			evnt = kmalloc(sizeof(*evnt), GFP_KERNEL);
			evnt->sub_id = sub_id;
			evnt->evnt_tm = evnt_tm;
			evnt->evnt_data =
				*(int16_t *)(data + HED_EVENT_DATA_STRT_LEN);

			data_list = kmalloc(sizeof(*data_list), GFP_KERNEL);
			data_list->evnt = evnt;
			list_add_tail(&data_list->list, &pr_lst_hd);

		} else if (event_id == 0x0001) {
			evnt_data = kmalloc(p_len, GFP_KERNEL);
			if (evnt_data != NULL) {
				memcpy(evnt_data, data, p_len);
				event_data->fifo_data.to_master_fifo_used =
						p_len/BG_SPI_WORD_SIZE;
				event_data->fifo_data.data = evnt_data;
				send_event(BGCOM_EVENT_TO_MASTER_FIFO_USED,
						event_data);
			}
		}
		data = data + p_len;
	}
	if (!list_empty(&pr_lst_hd))
		queue_work(wq, &input_work);
}

static void send_back_notification(uint32_t slav_status_reg,
	uint32_t slav_status_auto_clear_reg,
	uint32_t fifo_fill_reg, uint32_t fifo_size_reg)
{
	uint16_t master_fifo_used;
	uint16_t slave_fifo_free;
	uint32_t *ptr;
	int ret;
	union bgcom_event_data_type event_data = { .fifo_data = {0} };

	master_fifo_used = (uint16_t)fifo_fill_reg;
	slave_fifo_free = (uint16_t)(fifo_fill_reg >> 16);

	if (slav_status_auto_clear_reg & BIT(31))
		send_event(BGCOM_EVENT_RESET_OCCURRED, NULL);

	if (slav_status_auto_clear_reg & BIT(30))
		send_event(BGCOM_EVENT_ERROR_WRITE_FIFO_OVERRUN, NULL);

	if (slav_status_auto_clear_reg & BIT(29))
		send_event(BGCOM_EVENT_ERROR_WRITE_FIFO_BUS_ERR, NULL);

	if (slav_status_auto_clear_reg & BIT(28))
		send_event(BGCOM_EVENT_ERROR_WRITE_FIFO_ACCESS, NULL);

	if (slav_status_auto_clear_reg & BIT(27))
		send_event(BGCOM_EVENT_ERROR_READ_FIFO_UNDERRUN, NULL);

	if (slav_status_auto_clear_reg & BIT(26))
		send_event(BGCOM_EVENT_ERROR_READ_FIFO_BUS_ERR, NULL);

	if (slav_status_auto_clear_reg & BIT(25))
		send_event(BGCOM_EVENT_ERROR_READ_FIFO_ACCESS, NULL);

	if (slav_status_auto_clear_reg & BIT(24))
		send_event(BGCOM_EVENT_ERROR_TRUNCATED_READ, NULL);

	if (slav_status_auto_clear_reg & BIT(23))
		send_event(BGCOM_EVENT_ERROR_TRUNCATED_WRITE, NULL);

	if (slav_status_auto_clear_reg & BIT(22))
		send_event(BGCOM_EVENT_ERROR_AHB_ILLEGAL_ADDRESS, NULL);

	if (slav_status_auto_clear_reg & BIT(21))
		send_event(BGCOM_EVENT_ERROR_AHB_BUS_ERR, NULL);

	/* check if BG status is changed */
	if (g_slav_status_reg ^ slav_status_reg) {
		if (slav_status_reg & BIT(30)) {
			event_data.application_running = true;
			send_event(BGCOM_EVENT_APPLICATION_RUNNING,
				&event_data);
		}

		if (slav_status_reg & BIT(29)) {
			event_data.to_slave_fifo_ready = true;
			send_event(BGCOM_EVENT_TO_SLAVE_FIFO_READY,
				&event_data);
		}

		if (slav_status_reg & BIT(28)) {
			event_data.to_master_fifo_ready = true;
			send_event(BGCOM_EVENT_TO_MASTER_FIFO_READY,
				&event_data);
		}

		if (slav_status_reg & BIT(27)) {
			event_data.ahb_ready = true;
			send_event(BGCOM_EVENT_AHB_READY,
				&event_data);
		}
	}

	if (master_fifo_used > 0) {
		ptr = kzalloc(master_fifo_used*BG_SPI_WORD_SIZE + 1,
			GFP_KERNEL | GFP_ATOMIC);
		if (ptr != NULL) {
			ret = read_bg_locl(BGCOM_READ_FIFO,
				master_fifo_used,  ptr);
			if (!ret) {
				augmnt_fifo((uint8_t *)ptr,
					master_fifo_used*BG_SPI_WORD_SIZE);
				parse_fifo((uint8_t *)ptr, &event_data);
			}
			kfree(ptr);
		}
	}

<<<<<<< HEAD
	if (slave_fifo_free >= 0) {
		event_data.to_slave_fifo_free = slave_fifo_free;
		send_event(BGCOM_EVENT_TO_SLAVE_FIFO_FREE, &event_data);
	}
=======
	event_data.to_slave_fifo_free = slave_fifo_free;
	send_event(BGCOM_EVENT_TO_SLAVE_FIFO_FREE, &event_data);
>>>>>>> fc7eae29
}

static void bg_irq_tasklet_hndlr_l(void)
{
	uint32_t slave_status_reg;
	uint32_t glink_isr_reg;
	uint32_t slav_status_auto_clear_reg;
	uint32_t fifo_fill_reg;
	uint32_t fifo_size_reg;
	int ret =  0;
	uint32_t irq_buf[5] = {0};

	ret = read_bg_locl(BGCOM_READ_REG, 5, &irq_buf[0]);
	if (ret)
		return;

	/* save current state */
	slave_status_reg = irq_buf[0];
	glink_isr_reg = irq_buf[1];
	slav_status_auto_clear_reg = irq_buf[2];
	fifo_fill_reg = irq_buf[3];
	fifo_size_reg = irq_buf[4];

	send_back_notification(slave_status_reg,
		slav_status_auto_clear_reg, fifo_fill_reg, fifo_size_reg);

	g_slav_status_reg = slave_status_reg;
}

int bgcom_ahb_read(void *handle, uint32_t ahb_start_addr,
	uint32_t num_words, void *read_buf)
{
	uint32_t txn_len;
	uint8_t *tx_buf;
	uint8_t *rx_buf;
	uint32_t size;
	int ret;
	uint8_t cmnd = 0;
	uint32_t ahb_addr = 0;

	if (!handle || !read_buf || num_words == 0
		|| num_words > BG_SPI_MAX_WORDS) {
		pr_err("Invalid param\n");
		return -EINVAL;
	}
	if (!is_bgcom_ready())
		return -ENODEV;

	if (spi_state == BGCOM_SPI_BUSY) {
		pr_err("Device busy\n");
		return -EBUSY;
	}

	if (bgcom_resume(handle)) {
		pr_err("Failed to resume\n");
		return -EBUSY;
	}

	size = num_words*BG_SPI_WORD_SIZE;
	txn_len = BG_SPI_AHB_READ_CMD_LEN + size;

	tx_buf = kzalloc(txn_len, GFP_KERNEL);

	if (!tx_buf)
		return -ENOMEM;

	rx_buf = kzalloc(txn_len, GFP_KERNEL);

	if (!rx_buf) {
		kfree(tx_buf);
		return -ENOMEM;
	}

	cmnd |= BG_SPI_AHB_READ_CMD;
	ahb_addr |= ahb_start_addr;

	memcpy(tx_buf, &cmnd, sizeof(cmnd));
	memcpy(tx_buf+sizeof(cmnd), &ahb_addr, sizeof(ahb_addr));

	ret = bgcom_transfer(handle, tx_buf, rx_buf, txn_len);

	if (!ret)
		memcpy(read_buf, rx_buf+BG_SPI_AHB_READ_CMD_LEN, size);

	kfree(tx_buf);
	kfree(rx_buf);
	return ret;
}
EXPORT_SYMBOL(bgcom_ahb_read);

int bgcom_ahb_write(void *handle, uint32_t ahb_start_addr,
	uint32_t num_words, void *write_buf)
{
	uint32_t txn_len;
	uint8_t *tx_buf;
	uint32_t size;
	int ret;
	uint8_t cmnd = 0;
	uint32_t ahb_addr = 0;

	if (!handle || !write_buf || num_words == 0
		|| num_words > BG_SPI_MAX_WORDS) {
		pr_err("Invalid param\n");
		return -EINVAL;
	}

	if (!is_bgcom_ready())
		return -ENODEV;

	if (spi_state == BGCOM_SPI_BUSY) {
		pr_err("Device busy\n");
		return -EBUSY;
	}

	if (bgcom_resume(handle)) {
		pr_err("Failed to resume\n");
		return -EBUSY;
	}

	size = num_words*BG_SPI_WORD_SIZE;
	txn_len = BG_SPI_AHB_CMD_LEN + size;

	tx_buf = kzalloc(txn_len, GFP_KERNEL);

	if (!tx_buf)
		return -ENOMEM;

	cmnd |= BG_SPI_AHB_WRITE_CMD;
	ahb_addr |= ahb_start_addr;

	memcpy(tx_buf, &cmnd, sizeof(cmnd));
	memcpy(tx_buf+sizeof(cmnd), &ahb_addr, sizeof(ahb_addr));
	memcpy(tx_buf+BG_SPI_AHB_CMD_LEN, write_buf, size);

	ret = bgcom_transfer(handle, tx_buf, NULL, txn_len);
	kfree(tx_buf);
	return ret;
}
EXPORT_SYMBOL(bgcom_ahb_write);

int bgcom_fifo_write(void *handle, uint32_t num_words,
	void  *write_buf)
{
	uint32_t txn_len;
	uint8_t *tx_buf;
	uint32_t size;
	int ret;
	uint8_t cmnd = 0;

	if (!handle || !write_buf || num_words == 0
		|| num_words > BG_SPI_MAX_WORDS) {
		pr_err("Invalid param\n");
		return -EINVAL;
	}

	if (!is_bgcom_ready())
		return -ENODEV;

	if (spi_state == BGCOM_SPI_BUSY) {
		pr_err("Device busy\n");
		return -EBUSY;
	}

	if (bgcom_resume(handle)) {
		pr_err("Failed to resume\n");
		return -EBUSY;
	}

	size = num_words*BG_SPI_WORD_SIZE;
	txn_len = BG_SPI_WRITE_CMND_LEN + size;

	tx_buf = kzalloc(txn_len, GFP_KERNEL | GFP_ATOMIC);

	if (!tx_buf)
		return -ENOMEM;

	cmnd |= BG_SPI_FIFO_WRITE_CMD;
	memcpy(tx_buf, &cmnd, sizeof(cmnd));
	memcpy(tx_buf+sizeof(cmnd), write_buf, size);

	ret = bgcom_transfer(handle, tx_buf, NULL, txn_len);
	kfree(tx_buf);
	return ret;
}
EXPORT_SYMBOL(bgcom_fifo_write);

int bgcom_fifo_read(void *handle, uint32_t num_words,
	void *read_buf)
{
	uint32_t txn_len;
	uint8_t *tx_buf;
	uint8_t *rx_buf;
	uint32_t size;
	uint8_t cmnd = 0;
	int ret =  0;

	if (!handle || !read_buf || num_words == 0
		|| num_words > BG_SPI_MAX_WORDS) {
		pr_err("Invalid param\n");
		return -EINVAL;
	}

	if (!is_bgcom_ready())
		return -ENODEV;

	if (spi_state == BGCOM_SPI_BUSY) {
		pr_err("Device busy\n");
		return -EBUSY;
	}

	size = num_words*BG_SPI_WORD_SIZE;
	txn_len = BG_SPI_READ_LEN + size;
	tx_buf = kzalloc(txn_len, GFP_KERNEL | GFP_ATOMIC);

	if (!tx_buf)
		return -ENOMEM;

	rx_buf = kzalloc(txn_len, GFP_KERNEL | GFP_ATOMIC);

	if (!rx_buf) {
		kfree(tx_buf);
		return -ENOMEM;
	}

	cmnd |= BG_SPI_FIFO_READ_CMD;
	memcpy(tx_buf, &cmnd, sizeof(cmnd));

	ret = bgcom_transfer(handle, tx_buf, rx_buf, txn_len);

	if (!ret)
		memcpy(read_buf, rx_buf+BG_SPI_READ_LEN, size);
	kfree(tx_buf);
	kfree(rx_buf);
	return ret;
}
EXPORT_SYMBOL(bgcom_fifo_read);

int bgcom_reg_write(void *handle, uint8_t reg_start_addr,
	uint8_t num_regs, void *write_buf)
{
	uint32_t txn_len;
	uint8_t *tx_buf;
	uint32_t size;
	uint8_t cmnd = 0;
	int ret =  0;

	if (!handle || !write_buf || num_regs == 0
		|| num_regs > BG_SPI_MAX_REGS) {
		pr_err("Invalid param\n");
		return -EINVAL;
	}

	if (!is_bgcom_ready())
		return -ENODEV;

	if (spi_state == BGCOM_SPI_BUSY) {
		pr_err("Device busy\n");
		return -EBUSY;
	}

	size = num_regs*BG_SPI_WORD_SIZE;
	txn_len = BG_SPI_WRITE_CMND_LEN + size;

	tx_buf = kzalloc(txn_len, GFP_KERNEL);

	if (!tx_buf)
		return -ENOMEM;

	cmnd |= reg_start_addr;
	memcpy(tx_buf, &cmnd, sizeof(cmnd));
	memcpy(tx_buf+sizeof(cmnd), write_buf, size);

	ret = bgcom_transfer(handle, tx_buf, NULL, txn_len);
	kfree(tx_buf);
	return ret;
}
EXPORT_SYMBOL(bgcom_reg_write);

int bgcom_reg_read(void *handle, uint8_t reg_start_addr,
	uint32_t num_regs, void *read_buf)
{
	uint32_t txn_len;
	uint8_t *tx_buf;
	uint8_t *rx_buf;
	uint32_t size;
	int ret;
	uint8_t cmnd = 0;

	if (!handle || !read_buf || num_regs == 0
		|| num_regs > BG_SPI_MAX_REGS) {
		pr_err("Invalid param\n");
		return -EINVAL;
	}

	if (!is_bgcom_ready())
		return -ENODEV;

	if (spi_state == BGCOM_SPI_BUSY) {
		pr_err("Device busy\n");
		return -EBUSY;
	}

	size = num_regs*BG_SPI_WORD_SIZE;
	txn_len = BG_SPI_READ_LEN + size;

	tx_buf = kzalloc(txn_len, GFP_KERNEL | GFP_ATOMIC);

	if (!tx_buf)
		return -ENOMEM;

	rx_buf = kzalloc(txn_len, GFP_KERNEL | GFP_ATOMIC);

	if (!rx_buf) {
		kfree(tx_buf);
		return -ENOMEM;
	}

	cmnd |= reg_start_addr;
	memcpy(tx_buf, &cmnd, sizeof(cmnd));

	ret = bgcom_transfer(handle, tx_buf, rx_buf, txn_len);

	if (!ret)
		memcpy(read_buf, rx_buf+BG_SPI_READ_LEN, size);
	kfree(tx_buf);
	kfree(rx_buf);
	return ret;
}
EXPORT_SYMBOL(bgcom_reg_read);

static int is_bg_resume(void *handle)
{
	uint32_t txn_len;
	int ret;
	uint8_t tx_buf[8] = {0};
	uint8_t rx_buf[8] = {0};
	uint32_t cmnd_reg = 0;

	txn_len = 0x08;
	tx_buf[0] = 0x05;
	ret = bgcom_transfer(handle, tx_buf, rx_buf, txn_len);
	if (!ret)
		memcpy(&cmnd_reg, rx_buf+BG_SPI_READ_LEN, 0x04);
	return cmnd_reg & BIT(31);
}

int bgcom_resume(void *handle)
{
	struct bg_spi_priv *bg_spi;
	struct bg_context *cntx;
	int retry = 0;

	if (handle == NULL)
		return -EINVAL;

	cntx = (struct bg_context *)handle;
	bg_spi = cntx->bg_spi;

	mutex_lock(&bg_resume_mutex);
	if (bg_spi->bg_state == BGCOM_STATE_ACTIVE)
		goto unlock;
	do {
		if (is_bg_resume(handle)) {
			bg_spi->bg_state = BGCOM_STATE_ACTIVE;
			break;
		}
		udelay(10);
		++retry;
	} while (retry < MAX_RETRY);

unlock:
	mutex_unlock(&bg_resume_mutex);
	if (retry == MAX_RETRY) {
		/* BG failed to resume. Trigger BG soft reset. */
<<<<<<< HEAD
		pr_err("BG failed to resume");
=======
		pr_err("BG failed to resume\n");
>>>>>>> fc7eae29
		bg_soft_reset();
		return -ETIMEDOUT;
	}
	pr_info("BG retries for wake up : %d\n", retry);
	return 0;
}
EXPORT_SYMBOL(bgcom_resume);

int bgcom_suspend(void *handle)
{
	struct bg_spi_priv *bg_spi;
	struct bg_context *cntx;
	uint32_t cmnd_reg = 0;
	int ret = 0;

	if (handle == NULL)
		return -EINVAL;

	cntx = (struct bg_context *)handle;
	bg_spi = cntx->bg_spi;
	mutex_lock(&bg_resume_mutex);
	if (bg_spi->bg_state == BGCOM_STATE_SUSPEND)
		goto unlock;

	cmnd_reg |= BIT(31);
	ret = bgcom_reg_write(handle, BG_CMND_REG, 1, &cmnd_reg);
	if (ret == 0)
		bg_spi->bg_state = BGCOM_STATE_SUSPEND;

unlock:
	mutex_unlock(&bg_resume_mutex);
	pr_info("suspended with : %d\n", ret);
	return ret;
}
EXPORT_SYMBOL(bgcom_suspend);

void *bgcom_open(struct bgcom_open_config_type *open_config)
{
	struct bg_spi_priv *spi;
	struct cb_data *irq_notification;
	struct bg_context  *clnt_handle =
			kzalloc(sizeof(*clnt_handle), GFP_KERNEL);

	if (!clnt_handle)
		return NULL;

	/* Client handle Set-up */
	if (!is_bgcom_ready()) {
		clnt_handle->bg_spi = NULL;
		clnt_handle->state = BGCOM_PROB_WAIT;
	} else {
		spi = container_of(bg_com_drv, struct bg_spi_priv, lhandle);
		clnt_handle->bg_spi = spi;
		clnt_handle->state = BGCOM_PROB_SUCCESS;
	}
	clnt_handle->cb = NULL;
	/* Interrupt callback Set-up */
	if (open_config && open_config->bgcom_notification_cb) {
		irq_notification = kzalloc(sizeof(*irq_notification),
			GFP_KERNEL);
		if (!irq_notification)
			goto error_ret;

		/* set irq node */
		irq_notification->handle = clnt_handle;
		irq_notification->priv = open_config->priv;
		irq_notification->bgcom_notification_cb =
					open_config->bgcom_notification_cb;
		add_to_irq_list(irq_notification);
		clnt_handle->cb = irq_notification;
	}
	return clnt_handle;

error_ret:
	kfree(clnt_handle);
	return NULL;
}
EXPORT_SYMBOL(bgcom_open);

int bgcom_close(void **handle)
{
	struct bg_context *lhandle;
	struct cb_data *cb = NULL;

	if (*handle == NULL)
		return -EINVAL;
	lhandle = *handle;
	cb = lhandle->cb;
	if (cb)
		list_del(&cb->list);

	kfree(*handle);
	*handle = NULL;
	return 0;
}
EXPORT_SYMBOL(bgcom_close);

static irqreturn_t bg_irq_tasklet_hndlr(int irq, void *device)
{
	struct bg_spi_priv *bg_spi = device;
	/* check if call-back exists */
	if (list_empty(&cb_head)) {
		pr_debug("No callback registered\n");
		return IRQ_HANDLED;
	} else if (spi_state == BGCOM_SPI_BUSY) {
		return IRQ_HANDLED;
	} else if (!bg_spi->irq_lock) {
		bg_spi->irq_lock = 1;
		bg_irq_tasklet_hndlr_l();
		bg_spi->irq_lock = 0;
	}
	return IRQ_HANDLED;
}

static void bg_spi_init(struct bg_spi_priv *bg_spi)
{
	if (!bg_spi) {
		pr_err("device not found\n");
		return;
	}

	/* BGCOM SPI set-up */
	mutex_init(&bg_spi->xfer_mutex);
	spi_message_init(&bg_spi->msg1);
	spi_message_add_tail(&bg_spi->xfer1, &bg_spi->msg1);

	/* BGCOM IRQ set-up */
	bg_spi->irq_lock = 0;

	spi_state = BGCOM_SPI_FREE;

	wq = create_singlethread_workqueue("input_wq");

	bg_spi->bg_state = BGCOM_STATE_ACTIVE;

	bg_com_drv = &bg_spi->lhandle;

	mutex_init(&bg_resume_mutex);
}

static int bg_spi_probe(struct spi_device *spi)
{
	struct bg_spi_priv *bg_spi;
	struct device_node *node;
	int irq_gpio = 0;
	int bg_irq = 0;
	int ret;

	bg_spi = devm_kzalloc(&spi->dev, sizeof(*bg_spi),
				   GFP_KERNEL | GFP_ATOMIC);
	if (!bg_spi)
		return -ENOMEM;
	bg_spi->spi = spi;
	spi_set_drvdata(spi, bg_spi);
	bg_spi_init(bg_spi);

	/* BGCOM Interrupt probe */
	node = spi->dev.of_node;
	irq_gpio = of_get_named_gpio(node, "qcom,irq-gpio", 0);
	if (!gpio_is_valid(irq_gpio)) {
		pr_err("gpio %d found is not valid\n", irq_gpio);
		goto err_ret;
	}

	ret = gpio_request(irq_gpio, "bgcom_gpio");
	if (ret) {
		pr_err("gpio %d request failed\n", irq_gpio);
		goto err_ret;
	}

	ret = gpio_direction_input(irq_gpio);
	if (ret) {
		pr_err("gpio_direction_input not set: %d\n", ret);
		goto err_ret;
	}

	bg_irq = gpio_to_irq(irq_gpio);
	ret = request_threaded_irq(bg_irq, NULL, bg_irq_tasklet_hndlr,
		IRQF_TRIGGER_HIGH | IRQF_ONESHOT, "qcom,bg_spi", bg_spi);

	if (ret)
		goto err_ret;

	pr_info("Bgcom Probed successfully\n");
	return ret;

err_ret:
	bg_com_drv = NULL;
	mutex_destroy(&bg_spi->xfer_mutex);
	spi_set_drvdata(spi, NULL);
	return -ENODEV;
}

static int bg_spi_remove(struct spi_device *spi)
{
	struct bg_spi_priv *bg_spi = spi_get_drvdata(spi);

	mutex_destroy(&bg_spi->xfer_mutex);
	devm_kfree(&spi->dev, bg_spi);
	spi_set_drvdata(spi, NULL);

	return 0;
}

static const struct of_device_id bg_spi_of_match[] = {
	{ .compatible = "qcom,bg-spi", },
	{ }
};
MODULE_DEVICE_TABLE(of, bg_spi_of_match);

static struct spi_driver bg_spi_driver = {
	.driver = {
		.name = "bg-spi",
		.of_match_table = bg_spi_of_match,
	},
	.probe = bg_spi_probe,
	.remove = bg_spi_remove,
};

module_spi_driver(bg_spi_driver);
MODULE_DESCRIPTION("bg SPI driver");
MODULE_LICENSE("GPL v2");<|MERGE_RESOLUTION|>--- conflicted
+++ resolved
@@ -27,11 +27,7 @@
 #include <linux/kthread.h>
 #include "bgcom.h"
 #include "bgrsb.h"
-<<<<<<< HEAD
-#include "linux/bgcom_interface.h"
-=======
 #include "bgcom_interface.h"
->>>>>>> fc7eae29
 
 #define BG_SPI_WORD_SIZE (0x04)
 #define BG_SPI_READ_LEN (0x04)
@@ -412,15 +408,8 @@
 		}
 	}
 
-<<<<<<< HEAD
-	if (slave_fifo_free >= 0) {
-		event_data.to_slave_fifo_free = slave_fifo_free;
-		send_event(BGCOM_EVENT_TO_SLAVE_FIFO_FREE, &event_data);
-	}
-=======
 	event_data.to_slave_fifo_free = slave_fifo_free;
 	send_event(BGCOM_EVENT_TO_SLAVE_FIFO_FREE, &event_data);
->>>>>>> fc7eae29
 }
 
 static void bg_irq_tasklet_hndlr_l(void)
@@ -795,11 +784,7 @@
 	mutex_unlock(&bg_resume_mutex);
 	if (retry == MAX_RETRY) {
 		/* BG failed to resume. Trigger BG soft reset. */
-<<<<<<< HEAD
-		pr_err("BG failed to resume");
-=======
 		pr_err("BG failed to resume\n");
->>>>>>> fc7eae29
 		bg_soft_reset();
 		return -ETIMEDOUT;
 	}
