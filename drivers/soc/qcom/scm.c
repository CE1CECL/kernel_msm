--- conflicted
+++ resolved
@@ -678,10 +678,6 @@
 }
 EXPORT_SYMBOL(scm_is_secure_device);
 
-<<<<<<< HEAD
-=======
-#ifdef CONFIG_ARM64
-
 #define TZ_HLOS_NOTIFY_CORE_KERNEL_BOOTUP 0x7
 int  scm_mem_protection_init_do_qrks(void)
 {
@@ -716,7 +712,6 @@
 	return resp;
 }
 
->>>>>>> 99bd4b5a
 /*
  * SCM call command ID to protect kernel memory
  * in Hyp Stage 2 page tables.
