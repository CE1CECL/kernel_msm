/*
 * Copyright (c) 2015-2017, The Linux Foundation. All rights reserved.
 *
 * This program is free software; you can redistribute it and/or modify
 * it under the terms of the GNU General Public License version 2 and
 * only version 2 as published by the Free Software Foundation.
 *
 * This program is distributed in the hope that it will be useful,
 * but WITHOUT ANY WARRANTY; without even the implied warranty of
 * MERCHANTABILITY or FITNESS FOR A PARTICULAR PURPOSE.  See the
 * GNU General Public License for more details.
 */

#define pr_fmt(fmt) "%s: " fmt, __func__

#include <linux/bitops.h>
#include <linux/debugfs.h>
#include <linux/err.h>
#include <linux/init.h>
#include <linux/interrupt.h>
#include <linux/io.h>
#include <linux/kernel.h>
#include <linux/list.h>
#include <linux/module.h>
#include <linux/of.h>
#include <linux/of_device.h>
#include <linux/platform_device.h>
#include <linux/pm_opp.h>
#include <linux/slab.h>
#include <linux/string.h>
#include <linux/uaccess.h>
#include <linux/regulator/driver.h>
#include <linux/regulator/machine.h>
#include <linux/regulator/of_regulator.h>

#include "cpr3-regulator.h"

#define MSM8998_KBSS_FUSE_CORNERS	4
#define SDM660_KBSS_FUSE_CORNERS	5

/**
 * struct cprh_kbss_fuses - KBSS specific fuse data
 * @ro_sel:		Ring oscillator select fuse parameter value for each
 *			fuse corner
 * @init_voltage:	Initial (i.e. open-loop) voltage fuse parameter value
 *			for each fuse corner (raw, not converted to a voltage)
 * @target_quot:	CPR target quotient fuse parameter value for each fuse
 *			corner
 * @quot_offset:	CPR target quotient offset fuse parameter value for each
 *			fuse corner (raw, not unpacked) used for target quotient
 *			interpolation
 * @speed_bin:		Application processor speed bin fuse parameter value for
 *			the given chip
 * @cpr_fusing_rev:	CPR fusing revision fuse parameter value
 * @force_highest_corner:	Flag indicating that all corners must operate
 *			at the voltage of the highest corner.  This is
 *			applicable to MSM8998 only.
 * @aging_init_quot_diff:	Initial quotient difference between CPR aging
 *			min and max sensors measured at time of manufacturing
 *
 * This struct holds the values for all of the fuses read from memory.
 */
struct cprh_kbss_fuses {
	u64	*ro_sel;
	u64	*init_voltage;
	u64	*target_quot;
	u64	*quot_offset;
	u64	speed_bin;
	u64	cpr_fusing_rev;
	u64	force_highest_corner;
	u64	aging_init_quot_diff;
};

/*
 * Fuse combos 0 - 7 map to CPR fusing revision 0 - 7 with speed bin fuse = 0.
 * Fuse combos 8 - 15 map to CPR fusing revision 0 - 7 with speed bin fuse = 1.
 * Fuse combos 16 - 23 map to CPR fusing revision 0 - 7 with speed bin fuse = 2.
 * Fuse combos 24 - 31 map to CPR fusing revision 0 - 7 with speed bin fuse = 3.
 */
#define CPRH_MSM8998_KBSS_FUSE_COMBO_COUNT	32
#define CPRH_SDM660_KBSS_FUSE_COMBO_COUNT	16

/*
 * Constants which define the name of each fuse corner.
 */
enum cprh_msm8998_kbss_fuse_corner {
	CPRH_MSM8998_KBSS_FUSE_CORNER_LOWSVS		= 0,
	CPRH_MSM8998_KBSS_FUSE_CORNER_SVS		= 1,
	CPRH_MSM8998_KBSS_FUSE_CORNER_NOM		= 2,
	CPRH_MSM8998_KBSS_FUSE_CORNER_TURBO_L1	= 3,
};

static const char * const cprh_msm8998_kbss_fuse_corner_name[] = {
	[CPRH_MSM8998_KBSS_FUSE_CORNER_LOWSVS]	= "LowSVS",
	[CPRH_MSM8998_KBSS_FUSE_CORNER_SVS]		= "SVS",
	[CPRH_MSM8998_KBSS_FUSE_CORNER_NOM]		= "NOM",
	[CPRH_MSM8998_KBSS_FUSE_CORNER_TURBO_L1]	= "TURBO_L1",
};

enum cprh_sdm660_power_kbss_fuse_corner {
	CPRH_SDM660_POWER_KBSS_FUSE_CORNER_LOWSVS	= 0,
	CPRH_SDM660_POWER_KBSS_FUSE_CORNER_SVS		= 1,
	CPRH_SDM660_POWER_KBSS_FUSE_CORNER_SVSPLUS	= 2,
	CPRH_SDM660_POWER_KBSS_FUSE_CORNER_NOM		= 3,
	CPRH_SDM660_POWER_KBSS_FUSE_CORNER_TURBO_L1	= 4,
};

static const char * const cprh_sdm660_power_kbss_fuse_corner_name[] = {
	[CPRH_SDM660_POWER_KBSS_FUSE_CORNER_LOWSVS]	= "LowSVS",
	[CPRH_SDM660_POWER_KBSS_FUSE_CORNER_SVS]	= "SVS",
	[CPRH_SDM660_POWER_KBSS_FUSE_CORNER_SVSPLUS]	= "SVSPLUS",
	[CPRH_SDM660_POWER_KBSS_FUSE_CORNER_NOM]	= "NOM",
	[CPRH_SDM660_POWER_KBSS_FUSE_CORNER_TURBO_L1]	= "TURBO_L1",
};

enum cprh_sdm660_perf_kbss_fuse_corner {
	CPRH_SDM660_PERF_KBSS_FUSE_CORNER_SVS		= 0,
	CPRH_SDM660_PERF_KBSS_FUSE_CORNER_SVSPLUS	= 1,
	CPRH_SDM660_PERF_KBSS_FUSE_CORNER_NOM		= 2,
	CPRH_SDM660_PERF_KBSS_FUSE_CORNER_TURBO		= 3,
	CPRH_SDM660_PERF_KBSS_FUSE_CORNER_TURBO_L2	= 4,
};

static const char * const cprh_sdm660_perf_kbss_fuse_corner_name[] = {
	[CPRH_SDM660_PERF_KBSS_FUSE_CORNER_SVS]		= "SVS",
	[CPRH_SDM660_PERF_KBSS_FUSE_CORNER_SVSPLUS]	= "SVSPLUS",
	[CPRH_SDM660_PERF_KBSS_FUSE_CORNER_NOM]		= "NOM",
	[CPRH_SDM660_PERF_KBSS_FUSE_CORNER_TURBO]	= "TURBO",
	[CPRH_SDM660_PERF_KBSS_FUSE_CORNER_TURBO_L2]	= "TURBO_L2",
};

/* KBSS cluster IDs */
#define CPRH_KBSS_POWER_CLUSTER_ID 0
#define CPRH_KBSS_PERFORMANCE_CLUSTER_ID 1

/* KBSS controller IDs */
#define CPRH_KBSS_MIN_CONTROLLER_ID 0
#define CPRH_KBSS_MAX_CONTROLLER_ID 1

/*
 * MSM8998 KBSS fuse parameter locations:
 *
 * Structs are organized with the following dimensions:
 *	Outer:  0 or 1 for power or performance cluster
 *	Middle: 0 to 3 for fuse corners from lowest to highest corner
 *	Inner:  large enough to hold the longest set of parameter segments which
 *		fully defines a fuse parameter, +1 (for NULL termination).
 *		Each segment corresponds to a contiguous group of bits from a
 *		single fuse row.  These segments are concatentated together in
 *		order to form the full fuse parameter value.  The segments for
 *		a given parameter may correspond to different fuse rows.
 *
 */
static const struct cpr3_fuse_param
msm8998_kbss_ro_sel_param[2][MSM8998_KBSS_FUSE_CORNERS][2] = {
	[CPRH_KBSS_POWER_CLUSTER_ID] = {
		{{67, 12, 15}, {} },
		{{67,  8, 11}, {} },
		{{67,  4,  7}, {} },
		{{67,  0,  3}, {} },
	},
	[CPRH_KBSS_PERFORMANCE_CLUSTER_ID] = {
		{{69, 26, 29}, {} },
		{{69, 22, 25}, {} },
		{{69, 18, 21}, {} },
		{{69, 14, 17}, {} },
	},
};

static const struct cpr3_fuse_param
sdm660_kbss_ro_sel_param[2][SDM660_KBSS_FUSE_CORNERS][3] = {
	[CPRH_KBSS_POWER_CLUSTER_ID] = {
		{{67, 12, 15}, {} },
		{{67,  8, 11}, {} },
		{{65, 56, 59}, {} },
		{{67,  4,  7}, {} },
		{{67,  0,  3}, {} },
	},
	[CPRH_KBSS_PERFORMANCE_CLUSTER_ID] = {
		{{68, 61, 63}, {69,  0,  0} },
		{{69,  1,  4}, {} },
		{{68, 57, 60}, {} },
		{{68, 53, 56}, {} },
		{{66, 14, 17}, {} },
	},
};

static const struct cpr3_fuse_param
msm8998_kbss_init_voltage_param[2][MSM8998_KBSS_FUSE_CORNERS][2] = {
	[CPRH_KBSS_POWER_CLUSTER_ID] = {
		{{67, 34, 39}, {} },
		{{67, 28, 33}, {} },
		{{67, 22, 27}, {} },
		{{67, 16, 21}, {} },
	},
	[CPRH_KBSS_PERFORMANCE_CLUSTER_ID] = {
		{{69, 48, 53}, {} },
		{{69, 42, 47}, {} },
		{{69, 36, 41}, {} },
		{{69, 30, 35}, {} },
	},
};

static const struct cpr3_fuse_param
sdm660_kbss_init_voltage_param[2][SDM660_KBSS_FUSE_CORNERS][2] = {
	[CPRH_KBSS_POWER_CLUSTER_ID] = {
		{{67, 34, 39}, {} },
		{{67, 28, 33}, {} },
		{{71,  3,  8}, {} },
		{{67, 22, 27}, {} },
		{{67, 16, 21}, {} },
	},
	[CPRH_KBSS_PERFORMANCE_CLUSTER_ID] = {
		{{69, 17, 22}, {} },
		{{69, 23, 28}, {} },
		{{69, 11, 16}, {} },
		{{69,  5, 10}, {} },
		{{70, 42, 47}, {} },
	},
};

static const struct cpr3_fuse_param
msm8998_kbss_target_quot_param[2][MSM8998_KBSS_FUSE_CORNERS][3] = {
	[CPRH_KBSS_POWER_CLUSTER_ID] = {
		{{68, 18, 29}, {} },
		{{68,  6, 17}, {} },
		{{67, 58, 63}, {68,  0,  5} },
		{{67, 46, 57}, {} },
	},
	[CPRH_KBSS_PERFORMANCE_CLUSTER_ID] = {
		{{70, 32, 43}, {} },
		{{70, 20, 31}, {} },
		{{70,  8, 19}, {} },
		{{69, 60, 63}, {70,  0,  7}, {} },
	},
};

static const struct cpr3_fuse_param
sdm660_kbss_target_quot_param[2][SDM660_KBSS_FUSE_CORNERS][3] = {
	[CPRH_KBSS_POWER_CLUSTER_ID] = {
		{{68, 12, 23}, {} },
		{{68,  0, 11}, {} },
		{{71,  9, 20}, {} },
		{{67, 52, 63}, {} },
		{{67, 40, 51}, {} },
	},
	[CPRH_KBSS_PERFORMANCE_CLUSTER_ID] = {
		{{69, 53, 63}, {70,  0,  0}, {} },
		{{70,  1, 12}, {} },
		{{69, 41, 52}, {} },
		{{69, 29, 40}, {} },
		{{70, 48, 59}, {} },
	},
};

static const struct cpr3_fuse_param
msm8998_kbss_quot_offset_param[2][MSM8998_KBSS_FUSE_CORNERS][3] = {
	[CPRH_KBSS_POWER_CLUSTER_ID] = {
		{{} },
		{{68, 63, 63}, {69, 0, 5}, {} },
		{{68, 56, 62}, {} },
		{{68, 49, 55}, {} },
	},
	[CPRH_KBSS_PERFORMANCE_CLUSTER_ID] = {
		{{} },
		{{71, 13, 15}, {71, 21, 24}, {} },
		{{71,  6, 12}, {} },
		{{70, 63, 63}, {71,  0,  5}, {} },
	},
};

static const struct cpr3_fuse_param
sdm660_kbss_quot_offset_param[2][SDM660_KBSS_FUSE_CORNERS][3] = {
	[CPRH_KBSS_POWER_CLUSTER_ID] = {
		{{} },
		{{68, 38, 44}, {} },
		{{71, 21, 27}, {} },
		{{68, 31, 37}, {} },
		{{68, 24, 30}, {} },
	},
	[CPRH_KBSS_PERFORMANCE_CLUSTER_ID] = {
		{{} },
		{{70, 27, 33}, {} },
		{{70, 20, 26}, {} },
		{{70, 13, 19}, {} },
		{{70, 60, 63}, {71,  0,  2}, {} },
	},
};

static const struct cpr3_fuse_param msm8998_cpr_fusing_rev_param[] = {
	{39, 51, 53},
	{},
};

static const struct cpr3_fuse_param sdm660_cpr_fusing_rev_param[] = {
	{71, 28, 30},
	{},
};

static const struct cpr3_fuse_param kbss_speed_bin_param[] = {
	{38, 29, 31},
	{},
};

static const struct cpr3_fuse_param
msm8998_cpr_force_highest_corner_param[] = {
	{100, 45, 45},
	{},
};

static const struct cpr3_fuse_param
msm8998_kbss_aging_init_quot_diff_param[2][2] = {
	[CPRH_KBSS_POWER_CLUSTER_ID] = {
		{69, 6, 13},
		{},
	},
	[CPRH_KBSS_PERFORMANCE_CLUSTER_ID] = {
		{71, 25, 32},
		{},
	},
};

static const struct cpr3_fuse_param
sdm660_kbss_aging_init_quot_diff_param[2][2] = {
	[CPRH_KBSS_POWER_CLUSTER_ID] = {
		{68, 45, 52},
		{},
	},
	[CPRH_KBSS_PERFORMANCE_CLUSTER_ID] = {
		{70, 34, 41},
		{},
	},
};

/*
 * Open loop voltage fuse reference voltages in microvolts for MSM8998 v1
 */
static const int
msm8998_v1_kbss_fuse_ref_volt[MSM8998_KBSS_FUSE_CORNERS] = {
	696000,
	768000,
	896000,
	1112000,
};

/*
 * Open loop voltage fuse reference voltages in microvolts for MSM8998 v2
 */
static const int
msm8998_v2_kbss_fuse_ref_volt[2][MSM8998_KBSS_FUSE_CORNERS] = {
	[CPRH_KBSS_POWER_CLUSTER_ID] = {
		688000,
		756000,
		828000,
		1056000,
	},
	[CPRH_KBSS_PERFORMANCE_CLUSTER_ID] = {
		756000,
		756000,
		828000,
		1056000,
	},
};

/*
 * Open loop voltage fuse reference voltages in microvolts for SDM660
 */
static const int
sdm660_kbss_fuse_ref_volt[2][SDM660_KBSS_FUSE_CORNERS] = {
	[CPRH_KBSS_POWER_CLUSTER_ID] = {
		644000,
		724000,
		788000,
		868000,
		1068000,
	},
	[CPRH_KBSS_PERFORMANCE_CLUSTER_ID] = {
		724000,
		788000,
		868000,
		988000,
		1068000,
	},
};

#define CPRH_KBSS_FUSE_STEP_VOLT		10000
#define CPRH_KBSS_VOLTAGE_FUSE_SIZE		6
#define CPRH_KBSS_QUOT_OFFSET_SCALE		5
#define CPRH_KBSS_AGING_INIT_QUOT_DIFF_SIZE	8
#define CPRH_KBSS_AGING_INIT_QUOT_DIFF_SCALE	1

#define CPRH_KBSS_CPR_CLOCK_RATE		19200000

#define CPRH_KBSS_MAX_CORNER_BAND_COUNT		4
#define CPRH_KBSS_MAX_CORNER_COUNT		40

#define CPRH_KBSS_CPR_SDELTA_CORE_COUNT		4

#define CPRH_KBSS_MAX_TEMP_POINTS		3

/*
 * msm8998 configuration
 */
#define MSM8998_KBSS_POWER_CPR_SENSOR_COUNT		6
#define MSM8998_KBSS_PERFORMANCE_CPR_SENSOR_COUNT	9

#define MSM8998_KBSS_POWER_TEMP_SENSOR_ID_START		1
#define MSM8998_KBSS_POWER_TEMP_SENSOR_ID_END		5
#define MSM8998_KBSS_PERFORMANCE_TEMP_SENSOR_ID_START	6
#define MSM8998_KBSS_PERFORMANCE_TEMP_SENSOR_ID_END	10

#define MSM8998_KBSS_POWER_AGING_SENSOR_ID		0
#define MSM8998_KBSS_POWER_AGING_BYPASS_MASK0		0

#define MSM8998_KBSS_PERFORMANCE_AGING_SENSOR_ID	0
#define MSM8998_KBSS_PERFORMANCE_AGING_BYPASS_MASK0	0

/*
 * sdm660 configuration
 */
#define SDM660_KBSS_POWER_CPR_SENSOR_COUNT		6
#define SDM660_KBSS_PERFORMANCE_CPR_SENSOR_COUNT	9

#define SDM660_KBSS_POWER_TEMP_SENSOR_ID_START		10
#define SDM660_KBSS_POWER_TEMP_SENSOR_ID_END		11
#define SDM660_KBSS_PERFORMANCE_TEMP_SENSOR_ID_START	4
#define SDM660_KBSS_PERFORMANCE_TEMP_SENSOR_ID_END	9

#define SDM660_KBSS_POWER_AGING_SENSOR_ID		0
#define SDM660_KBSS_POWER_AGING_BYPASS_MASK0		0

#define SDM660_KBSS_PERFORMANCE_AGING_SENSOR_ID		0
#define SDM660_KBSS_PERFORMANCE_AGING_BYPASS_MASK0	0

/*
 * SOC IDs
 */
enum soc_id {
	MSM8998_V1_SOC_ID = 1,
	MSM8998_V2_SOC_ID = 2,
	SDM660_SOC_ID     = 3,
};

/**
 * cprh_msm8998_kbss_read_fuse_data() - load msm8998 KBSS specific fuse
 *		parameter values
 * @vreg:		Pointer to the CPR3 regulator
 * @fuse:		KBSS specific fuse data
 *
 * This function fills cprh_kbss_fuses struct with values read out of hardware
 * fuses.
 *
 * Return: 0 on success, errno on failure
 */
static int cprh_msm8998_kbss_read_fuse_data(struct cpr3_regulator *vreg,
		struct cprh_kbss_fuses *fuse)
{
	void __iomem *base = vreg->thread->ctrl->fuse_base;
	int i, id, rc;

	rc = cpr3_read_fuse_param(base, msm8998_cpr_fusing_rev_param,
				&fuse->cpr_fusing_rev);
	if (rc) {
		cpr3_err(vreg, "Unable to read CPR fusing revision fuse, rc=%d\n",
			rc);
		return rc;
	}
	cpr3_info(vreg, "CPR fusing revision = %llu\n", fuse->cpr_fusing_rev);

	id = vreg->thread->ctrl->ctrl_id;
	for (i = 0; i < MSM8998_KBSS_FUSE_CORNERS; i++) {
		rc = cpr3_read_fuse_param(base,
				msm8998_kbss_init_voltage_param[id][i],
				&fuse->init_voltage[i]);
		if (rc) {
			cpr3_err(vreg, "Unable to read fuse-corner %d initial voltage fuse, rc=%d\n",
				i, rc);
			return rc;
		}

		rc = cpr3_read_fuse_param(base,
				msm8998_kbss_target_quot_param[id][i],
				&fuse->target_quot[i]);
		if (rc) {
			cpr3_err(vreg, "Unable to read fuse-corner %d target quotient fuse, rc=%d\n",
				i, rc);
			return rc;
		}

		rc = cpr3_read_fuse_param(base,
				msm8998_kbss_ro_sel_param[id][i],
				&fuse->ro_sel[i]);
		if (rc) {
			cpr3_err(vreg, "Unable to read fuse-corner %d RO select fuse, rc=%d\n",
				i, rc);
			return rc;
		}

		rc = cpr3_read_fuse_param(base,
				msm8998_kbss_quot_offset_param[id][i],
				&fuse->quot_offset[i]);
		if (rc) {
			cpr3_err(vreg, "Unable to read fuse-corner %d quotient offset fuse, rc=%d\n",
				i, rc);
			return rc;
		}

	}

	rc = cpr3_read_fuse_param(base,
				msm8998_kbss_aging_init_quot_diff_param[id],
				&fuse->aging_init_quot_diff);
	if (rc) {
		cpr3_err(vreg, "Unable to read aging initial quotient difference fuse, rc=%d\n",
			rc);
		return rc;
	}

	rc = cpr3_read_fuse_param(base,
			  msm8998_cpr_force_highest_corner_param,
			  &fuse->force_highest_corner);
	if (rc) {
		cpr3_err(vreg, "Unable to read CPR force highest corner fuse, rc=%d\n",
			rc);
		return rc;
	}

	if (fuse->force_highest_corner)
		cpr3_info(vreg, "Fusing requires all operation at the highest corner\n");

	vreg->fuse_combo = fuse->cpr_fusing_rev + 8 * fuse->speed_bin;
	if (vreg->fuse_combo >= CPRH_MSM8998_KBSS_FUSE_COMBO_COUNT) {
		cpr3_err(vreg, "invalid CPR fuse combo = %d found\n",
			vreg->fuse_combo);
		return -EINVAL;
	}

	return rc;
};

/**
 * cprh_sdm660_kbss_read_fuse_data() - load SDM660 KBSS specific fuse parameter
 *		values
 * @vreg:		Pointer to the CPR3 regulator
 * @fuse:		KBSS specific fuse data
 *
 * This function fills cprh_kbss_fuses struct with values read out of hardware
 * fuses.
 *
 * Return: 0 on success, errno on failure
 */
static int cprh_sdm660_kbss_read_fuse_data(struct cpr3_regulator *vreg,
		struct cprh_kbss_fuses *fuse)
{
	void __iomem *base = vreg->thread->ctrl->fuse_base;
	int i, id, rc;

	rc = cpr3_read_fuse_param(base, sdm660_cpr_fusing_rev_param,
				&fuse->cpr_fusing_rev);
	if (rc) {
		cpr3_err(vreg, "Unable to read CPR fusing revision fuse, rc=%d\n",
			rc);
		return rc;
	}
	cpr3_info(vreg, "CPR fusing revision = %llu\n", fuse->cpr_fusing_rev);

	id = vreg->thread->ctrl->ctrl_id;
	for (i = 0; i < SDM660_KBSS_FUSE_CORNERS; i++) {
		rc = cpr3_read_fuse_param(base,
				sdm660_kbss_init_voltage_param[id][i],
				&fuse->init_voltage[i]);
		if (rc) {
			cpr3_err(vreg, "Unable to read fuse-corner %d initial voltage fuse, rc=%d\n",
				i, rc);
			return rc;
		}

		rc = cpr3_read_fuse_param(base,
				sdm660_kbss_target_quot_param[id][i],
				&fuse->target_quot[i]);
		if (rc) {
			cpr3_err(vreg, "Unable to read fuse-corner %d target quotient fuse, rc=%d\n",
				i, rc);
			return rc;
		}

		rc = cpr3_read_fuse_param(base,
				sdm660_kbss_ro_sel_param[id][i],
				&fuse->ro_sel[i]);
		if (rc) {
			cpr3_err(vreg, "Unable to read fuse-corner %d RO select fuse, rc=%d\n",
				i, rc);
			return rc;
		}

		rc = cpr3_read_fuse_param(base,
				sdm660_kbss_quot_offset_param[id][i],
				&fuse->quot_offset[i]);
		if (rc) {
			cpr3_err(vreg, "Unable to read fuse-corner %d quotient offset fuse, rc=%d\n",
				i, rc);
			return rc;
		}
	}

	rc = cpr3_read_fuse_param(base,
				sdm660_kbss_aging_init_quot_diff_param[id],
				&fuse->aging_init_quot_diff);
	if (rc) {
		cpr3_err(vreg, "Unable to read aging initial quotient difference fuse, rc=%d\n",
			rc);
		return rc;
	}

	vreg->fuse_combo = fuse->cpr_fusing_rev + 8 * fuse->speed_bin;
	if (vreg->fuse_combo >= CPRH_SDM660_KBSS_FUSE_COMBO_COUNT) {
		cpr3_err(vreg, "invalid CPR fuse combo = %d found\n",
			vreg->fuse_combo);
		return -EINVAL;
	}

	return rc;
};

/**
 * cprh_kbss_read_fuse_data() - load KBSS specific fuse parameter values
 * @vreg:		Pointer to the CPR3 regulator
 *
 * This function allocates a cprh_kbss_fuses struct, fills it with values
 * read out of hardware fuses, and finally copies common fuse values
 * into the CPR3 regulator struct.
 *
 * Return: 0 on success, errno on failure
 */
static int cprh_kbss_read_fuse_data(struct cpr3_regulator *vreg)
{
	void __iomem *base = vreg->thread->ctrl->fuse_base;
	struct cprh_kbss_fuses *fuse;
	int rc, fuse_corners;
	enum soc_id soc_revision;

	fuse = devm_kzalloc(vreg->thread->ctrl->dev, sizeof(*fuse), GFP_KERNEL);
	if (!fuse)
		return -ENOMEM;

	soc_revision = vreg->thread->ctrl->soc_revision;
	switch (soc_revision) {
	case SDM660_SOC_ID:
		fuse_corners = SDM660_KBSS_FUSE_CORNERS;
		break;
	case MSM8998_V1_SOC_ID:
	case MSM8998_V2_SOC_ID:
		fuse_corners = MSM8998_KBSS_FUSE_CORNERS;
		break;
	default:
		cpr3_err(vreg, "unsupported soc id = %d\n", soc_revision);
		return -EINVAL;
	}

	fuse->ro_sel = devm_kcalloc(vreg->thread->ctrl->dev, fuse_corners,
			sizeof(*fuse->ro_sel), GFP_KERNEL);
	fuse->init_voltage = devm_kcalloc(vreg->thread->ctrl->dev, fuse_corners,
			sizeof(*fuse->init_voltage), GFP_KERNEL);
	fuse->target_quot = devm_kcalloc(vreg->thread->ctrl->dev, fuse_corners,
			sizeof(*fuse->target_quot), GFP_KERNEL);
	fuse->quot_offset = devm_kcalloc(vreg->thread->ctrl->dev, fuse_corners,
			sizeof(*fuse->quot_offset), GFP_KERNEL);

	if (!fuse->ro_sel || !fuse->init_voltage || !fuse->target_quot
			|| !fuse->quot_offset)
		return -ENOMEM;

	rc = cpr3_read_fuse_param(base, kbss_speed_bin_param, &fuse->speed_bin);
	if (rc) {
		cpr3_err(vreg, "Unable to read speed bin fuse, rc=%d\n", rc);
		return rc;
	}
	cpr3_info(vreg, "speed bin = %llu\n", fuse->speed_bin);

	switch (soc_revision) {
	case SDM660_SOC_ID:
		rc = cprh_sdm660_kbss_read_fuse_data(vreg, fuse);
		if (rc) {
			cpr3_err(vreg, "sdm660 kbss fuse data read failed, rc=%d\n",
				rc);
			return rc;
		}
		break;
	case MSM8998_V1_SOC_ID:
	case MSM8998_V2_SOC_ID:
		rc = cprh_msm8998_kbss_read_fuse_data(vreg, fuse);
		if (rc) {
			cpr3_err(vreg, "msm8998 kbss fuse data read failed, rc=%d\n",
				rc);
			return rc;
		}
		break;
	default:
		cpr3_err(vreg, "unsupported soc id = %d\n", soc_revision);
		return -EINVAL;
	}

	vreg->speed_bin_fuse	= fuse->speed_bin;
	vreg->cpr_rev_fuse	= fuse->cpr_fusing_rev;
	vreg->fuse_corner_count	= fuse_corners;
	vreg->platform_fuses	= fuse;

	return 0;
}

/**
 * cprh_kbss_parse_corner_data() - parse KBSS corner data from device tree
 *		properties of the CPR3 regulator's device node
 * @vreg:		Pointer to the CPR3 regulator
 *
 * Return: 0 on success, errno on failure
 */
static int cprh_kbss_parse_corner_data(struct cpr3_regulator *vreg)
{
	int rc;

	rc = cpr3_parse_common_corner_data(vreg);
	if (rc) {
		cpr3_err(vreg, "error reading corner data, rc=%d\n", rc);
		return rc;
	}

	/*
	 * A total of CPRH_KBSS_MAX_CORNER_COUNT - 1 corners
	 * may be specified in device tree as an additional corner
	 * must be allocated to correspond to the APM crossover voltage.
	 */
	if (vreg->corner_count > CPRH_KBSS_MAX_CORNER_COUNT - 1) {
		cpr3_err(vreg, "corner count %d exceeds supported maximum %d\n",
		 vreg->corner_count, CPRH_KBSS_MAX_CORNER_COUNT - 1);
		return -EINVAL;
	}

	return rc;
}

/**
 * cprh_kbss_calculate_open_loop_voltages() - calculate the open-loop
 *		voltage for each corner of a CPR3 regulator
 * @vreg:		Pointer to the CPR3 regulator
 *
 * If open-loop voltage interpolation is allowed in device tree, then this
 * function calculates the open-loop voltage for a given corner using linear
 * interpolation.  This interpolation is performed using the processor
 * frequencies of the lower and higher Fmax corners along with their fused
 * open-loop voltages.
 *
 * If open-loop voltage interpolation is not allowed, then this function uses
 * the Fmax fused open-loop voltage for all of the corners associated with a
 * given fuse corner.
 *
 * Return: 0 on success, errno on failure
 */
static int cprh_kbss_calculate_open_loop_voltages(struct cpr3_regulator *vreg)
{
	struct device_node *node = vreg->of_node;
	struct cprh_kbss_fuses *fuse = vreg->platform_fuses;
	int i, j, id, rc = 0;
	bool allow_interpolation;
	u64 freq_low, volt_low, freq_high, volt_high;
	const int *ref_volt;
	int *fuse_volt;
	int *fmax_corner;
	const char * const *corner_name;
	enum soc_id soc_revision;

	fuse_volt = kcalloc(vreg->fuse_corner_count, sizeof(*fuse_volt),
				GFP_KERNEL);
	fmax_corner = kcalloc(vreg->fuse_corner_count, sizeof(*fmax_corner),
				GFP_KERNEL);
	if (!fuse_volt || !fmax_corner) {
		rc = -ENOMEM;
		goto done;
	}

	id = vreg->thread->ctrl->ctrl_id;
	soc_revision = vreg->thread->ctrl->soc_revision;

	switch (soc_revision) {
	case SDM660_SOC_ID:
		ref_volt = sdm660_kbss_fuse_ref_volt[id];
		if (id == CPRH_KBSS_POWER_CLUSTER_ID)
			corner_name = cprh_sdm660_power_kbss_fuse_corner_name;
		else
			corner_name = cprh_sdm660_perf_kbss_fuse_corner_name;
		break;
	case MSM8998_V1_SOC_ID:
		ref_volt = msm8998_v1_kbss_fuse_ref_volt;
		corner_name = cprh_msm8998_kbss_fuse_corner_name;
		break;
	case MSM8998_V2_SOC_ID:
		ref_volt = msm8998_v2_kbss_fuse_ref_volt[id];
		corner_name = cprh_msm8998_kbss_fuse_corner_name;
		break;
	default:
		cpr3_err(vreg, "unsupported soc id = %d\n", soc_revision);
		rc = -EINVAL;
		goto done;
	}

	for (i = 0; i < vreg->fuse_corner_count; i++) {
		fuse_volt[i] = cpr3_convert_open_loop_voltage_fuse(ref_volt[i],
			CPRH_KBSS_FUSE_STEP_VOLT, fuse->init_voltage[i],
			CPRH_KBSS_VOLTAGE_FUSE_SIZE);

		/* Log fused open-loop voltage values for debugging purposes. */
		cpr3_info(vreg, "fused %8s: open-loop=%7d uV\n", corner_name[i],
			  fuse_volt[i]);
	}

	rc = cpr3_adjust_fused_open_loop_voltages(vreg, fuse_volt);
	if (rc) {
		cpr3_err(vreg, "fused open-loop voltage adjustment failed, rc=%d\n",
			rc);
		goto done;
	}

	allow_interpolation = of_property_read_bool(node,
				"qcom,allow-voltage-interpolation");

	for (i = 1; i < vreg->fuse_corner_count; i++) {
		if (fuse_volt[i] < fuse_volt[i - 1]) {
			cpr3_info(vreg, "fuse corner %d voltage=%d uV < fuse corner %d voltage=%d uV; overriding: fuse corner %d voltage=%d\n",
				i, fuse_volt[i], i - 1, fuse_volt[i - 1],
				i, fuse_volt[i - 1]);
			fuse_volt[i] = fuse_volt[i - 1];
		}
	}

	if (!allow_interpolation) {
		/* Use fused open-loop voltage for lower frequencies. */
		for (i = 0; i < vreg->corner_count; i++)
			vreg->corner[i].open_loop_volt
				= fuse_volt[vreg->corner[i].cpr_fuse_corner];
		goto done;
	}

	/* Determine highest corner mapped to each fuse corner */
	j = vreg->fuse_corner_count - 1;
	for (i = vreg->corner_count - 1; i >= 0; i--) {
		if (vreg->corner[i].cpr_fuse_corner == j) {
			fmax_corner[j] = i;
			j--;
		}
	}
	if (j >= 0) {
		cpr3_err(vreg, "invalid fuse corner mapping\n");
		rc = -EINVAL;
		goto done;
	}

	/*
	 * Interpolation is not possible for corners mapped to the lowest fuse
	 * corner so use the fuse corner value directly.
	 */
	for (i = 0; i <= fmax_corner[0]; i++)
		vreg->corner[i].open_loop_volt = fuse_volt[0];

	/* Interpolate voltages for the higher fuse corners. */
	for (i = 1; i < vreg->fuse_corner_count; i++) {
		freq_low = vreg->corner[fmax_corner[i - 1]].proc_freq;
		volt_low = fuse_volt[i - 1];
		freq_high = vreg->corner[fmax_corner[i]].proc_freq;
		volt_high = fuse_volt[i];

		for (j = fmax_corner[i - 1] + 1; j <= fmax_corner[i]; j++)
			vreg->corner[j].open_loop_volt = cpr3_interpolate(
				freq_low, volt_low, freq_high, volt_high,
				vreg->corner[j].proc_freq);
	}

done:
	if (rc == 0) {
		cpr3_debug(vreg, "unadjusted per-corner open-loop voltages:\n");
		for (i = 0; i < vreg->corner_count; i++)
			cpr3_debug(vreg, "open-loop[%2d] = %d uV\n", i,
				vreg->corner[i].open_loop_volt);

		rc = cpr3_adjust_open_loop_voltages(vreg);
		if (rc)
			cpr3_err(vreg, "open-loop voltage adjustment failed, rc=%d\n",
				rc);
	}

	kfree(fuse_volt);
	kfree(fmax_corner);
	return rc;
}

/**
 * cprh_msm8998_partial_binning_override() - override the voltage and quotient
 *		settings for low corners based upon special partial binning
 *		fuse values
 *
 * @vreg:		Pointer to the CPR3 regulator
 *
 * Some parts are not able to operate at low voltages.  The force highest
 * corner fuse specifies if a given part must operate with voltages
 * corresponding to the highest corner.
 *
 * Return: 0 on success, errno on failure
 */
static int cprh_msm8998_partial_binning_override(struct cpr3_regulator *vreg)
{
	struct cprh_kbss_fuses *fuse = vreg->platform_fuses;
	struct cpr3_corner *corner;
	struct cpr4_sdelta *sdelta;
	int i;
	u32 proc_freq;

	if (fuse->force_highest_corner) {
		cpr3_info(vreg, "overriding CPR parameters for corners 0 to %d with quotients and voltages of corner %d\n",
			  vreg->corner_count - 2, vreg->corner_count - 1);
		corner = &vreg->corner[vreg->corner_count - 1];
		for (i = 0; i < vreg->corner_count - 1; i++) {
			proc_freq = vreg->corner[i].proc_freq;
			sdelta = vreg->corner[i].sdelta;
			if (sdelta) {
				if (sdelta->table)
					devm_kfree(vreg->thread->ctrl->dev,
						   sdelta->table);
				if (sdelta->boost_table)
					devm_kfree(vreg->thread->ctrl->dev,
						   sdelta->boost_table);
				devm_kfree(vreg->thread->ctrl->dev,
					   sdelta);
			}
			vreg->corner[i] = *corner;
			vreg->corner[i].proc_freq = proc_freq;
		}

		return 0;
	}

	return 0;
};

/**
 * cprh_kbss_parse_core_count_temp_adj_properties() - load device tree
 *		properties associated with per-corner-band and temperature
 *		voltage adjustments.
 * @vreg:	Pointer to the CPR3 regulator
 *
 * Return: 0 on success, errno on failure
 */
static int cprh_kbss_parse_core_count_temp_adj_properties(
		struct cpr3_regulator *vreg)
{
	struct cpr3_controller *ctrl = vreg->thread->ctrl;
	struct device_node *node = vreg->of_node;
	u32 *temp, *combo_corner_bands, *speed_bin_corner_bands;
	int rc, i, len, temp_point_count;

	vreg->allow_core_count_adj = of_find_property(node,
					"qcom,corner-band-allow-core-count-adjustment",
					NULL);
	vreg->allow_temp_adj = of_find_property(node,
					"qcom,corner-band-allow-temp-adjustment",
					NULL);

	if (!vreg->allow_core_count_adj && !vreg->allow_temp_adj)
		return 0;

	combo_corner_bands = kcalloc(vreg->fuse_combos_supported,
				     sizeof(*combo_corner_bands),
				     GFP_KERNEL);
	if (!combo_corner_bands)
		return -ENOMEM;

	rc = of_property_read_u32_array(node, "qcom,cpr-corner-bands",
					combo_corner_bands,
					vreg->fuse_combos_supported);
	if (rc == -EOVERFLOW) {
		/* Single value case */
		rc = of_property_read_u32(node, "qcom,cpr-corner-bands",
					  combo_corner_bands);
		for (i = 1; i < vreg->fuse_combos_supported; i++)
			combo_corner_bands[i] = combo_corner_bands[0];
	}
	if (rc) {
		cpr3_err(vreg, "error reading property qcom,cpr-corner-bands, rc=%d\n",
			rc);
		kfree(combo_corner_bands);
		return rc;
	}

	vreg->fuse_combo_corner_band_offset = 0;
	vreg->fuse_combo_corner_band_sum = 0;
	for (i = 0; i < vreg->fuse_combos_supported; i++) {
		vreg->fuse_combo_corner_band_sum += combo_corner_bands[i];
		if (i < vreg->fuse_combo)
			vreg->fuse_combo_corner_band_offset +=
				combo_corner_bands[i];
	}

	vreg->corner_band_count = combo_corner_bands[vreg->fuse_combo];

	kfree(combo_corner_bands);

	if (vreg->corner_band_count <= 0 ||
	    vreg->corner_band_count > CPRH_KBSS_MAX_CORNER_BAND_COUNT ||
	    vreg->corner_band_count > vreg->corner_count) {
		cpr3_err(vreg, "invalid corner band count %d > %d (max) for %d corners\n",
			 vreg->corner_band_count,
			 CPRH_KBSS_MAX_CORNER_BAND_COUNT,
			 vreg->corner_count);
		return -EINVAL;
	}

	vreg->speed_bin_corner_band_offset = 0;
	vreg->speed_bin_corner_band_sum = 0;
	if (vreg->speed_bins_supported > 0) {
		speed_bin_corner_bands = kcalloc(vreg->speed_bins_supported,
					sizeof(*speed_bin_corner_bands),
					GFP_KERNEL);
		if (!speed_bin_corner_bands)
			return -ENOMEM;

		rc = of_property_read_u32_array(node,
						"qcom,cpr-speed-bin-corner-bands",
						speed_bin_corner_bands,
						vreg->speed_bins_supported);
		if (rc) {
			cpr3_err(vreg, "error reading property qcom,cpr-speed-bin-corner-bands, rc=%d\n",
				 rc);
			kfree(speed_bin_corner_bands);
			return rc;
		}

		for (i = 0; i < vreg->speed_bins_supported; i++) {
			vreg->speed_bin_corner_band_sum +=
				speed_bin_corner_bands[i];
			if (i < vreg->speed_bin_fuse)
				vreg->speed_bin_corner_band_offset +=
					speed_bin_corner_bands[i];
		}

		if (speed_bin_corner_bands[vreg->speed_bin_fuse]
		    != vreg->corner_band_count) {
			cpr3_err(vreg, "qcom,cpr-corner-bands and qcom,cpr-speed-bin-corner-bands conflict on number of corners bands: %d vs %u\n",
				vreg->corner_band_count,
				speed_bin_corner_bands[vreg->speed_bin_fuse]);
			kfree(speed_bin_corner_bands);
			return -EINVAL;
		}

		kfree(speed_bin_corner_bands);
	}

	vreg->corner_band = devm_kcalloc(ctrl->dev,
					 vreg->corner_band_count,
					 sizeof(*vreg->corner_band),
					 GFP_KERNEL);

	temp = kcalloc(vreg->corner_band_count, sizeof(*temp), GFP_KERNEL);

	if (!vreg->corner_band || !temp) {
		rc = -ENOMEM;
		goto free_temp;
	}

	rc = cpr3_parse_corner_band_array_property(vreg,
						   "qcom,cpr-corner-band-map",
						   1, temp);
	if (rc) {
		cpr3_err(vreg, "could not load corner band map, rc=%d\n",
			 rc);
		goto free_temp;
	}

	for (i = 1; i < vreg->corner_band_count; i++) {
		if (temp[i - 1] > temp[i]) {
			cpr3_err(vreg, "invalid corner band mapping: band %d corner %d, band %d corner %d\n",
				 i - 1, temp[i - 1],
				 i, temp[i]);
			rc = -EINVAL;
			goto free_temp;
		}
	}

	for (i = 0; i < vreg->corner_band_count; i++)
		vreg->corner_band[i].corner = temp[i] - CPR3_CORNER_OFFSET;

	if (!of_find_property(ctrl->dev->of_node,
			      "qcom,cpr-temp-point-map", &len)) {
		/*
		 * Temperature based adjustments are not defined. Single
		 * temperature band is still valid for per-online-core
		 * adjustments.
		 */
		ctrl->temp_band_count = 1;
		rc = 0;
		goto free_temp;
	}

	if (!vreg->allow_temp_adj) {
		rc = 0;
		goto free_temp;
	}

	temp_point_count = len / sizeof(u32);
	if (temp_point_count <= 0 || temp_point_count >
	    CPRH_KBSS_MAX_TEMP_POINTS) {
		cpr3_err(ctrl, "invalid number of temperature points %d > %d (max)\n",
			 temp_point_count, CPRH_KBSS_MAX_TEMP_POINTS);
		rc = -EINVAL;
		goto free_temp;
	}

	ctrl->temp_points = devm_kcalloc(ctrl->dev, temp_point_count,
					sizeof(*ctrl->temp_points), GFP_KERNEL);
	if (!ctrl->temp_points) {
		rc = -ENOMEM;
		goto free_temp;
	}
	rc = of_property_read_u32_array(ctrl->dev->of_node,
					"qcom,cpr-temp-point-map",
					ctrl->temp_points, temp_point_count);
	if (rc) {
		cpr3_err(ctrl, "error reading property qcom,cpr-temp-point-map, rc=%d\n",
			 rc);
		goto free_temp;
	}

	for (i = 0; i < temp_point_count; i++)
		cpr3_debug(ctrl, "Temperature Point %d=%d\n", i,
				   ctrl->temp_points[i]);

	/*
	 * If t1, t2, and t3 are the temperature points, then the temperature
	 * bands are: (-inf, t1], (t1, t2], (t2, t3], and (t3, inf).
	 */
	ctrl->temp_band_count = temp_point_count + 1;
	cpr3_debug(ctrl, "Number of temp bands=%d\n",
		   ctrl->temp_band_count);

	rc = of_property_read_u32(ctrl->dev->of_node,
				  "qcom,cpr-initial-temp-band",
				  &ctrl->initial_temp_band);
	if (rc) {
		cpr3_err(ctrl, "error reading qcom,cpr-initial-temp-band, rc=%d\n",
			rc);
		goto free_temp;
	}

	if (ctrl->initial_temp_band >= ctrl->temp_band_count) {
		cpr3_err(ctrl, "Initial temperature band value %d should be in range [0 - %d]\n",
			ctrl->initial_temp_band, ctrl->temp_band_count - 1);
		rc = -EINVAL;
		goto free_temp;
	}

	switch (ctrl->soc_revision) {
	case SDM660_SOC_ID:
		ctrl->temp_sensor_id_start = ctrl->ctrl_id ==
			CPRH_KBSS_POWER_CLUSTER_ID
			? SDM660_KBSS_POWER_TEMP_SENSOR_ID_START :
			SDM660_KBSS_PERFORMANCE_TEMP_SENSOR_ID_START;
		ctrl->temp_sensor_id_end = ctrl->ctrl_id ==
			CPRH_KBSS_POWER_CLUSTER_ID
			? SDM660_KBSS_POWER_TEMP_SENSOR_ID_END :
			SDM660_KBSS_PERFORMANCE_TEMP_SENSOR_ID_END;
		break;
	case MSM8998_V1_SOC_ID:
	case MSM8998_V2_SOC_ID:
		ctrl->temp_sensor_id_start = ctrl->ctrl_id ==
			CPRH_KBSS_POWER_CLUSTER_ID
			? MSM8998_KBSS_POWER_TEMP_SENSOR_ID_START :
			MSM8998_KBSS_PERFORMANCE_TEMP_SENSOR_ID_START;
		ctrl->temp_sensor_id_end = ctrl->ctrl_id ==
			CPRH_KBSS_POWER_CLUSTER_ID
			? MSM8998_KBSS_POWER_TEMP_SENSOR_ID_END :
			MSM8998_KBSS_PERFORMANCE_TEMP_SENSOR_ID_END;
		break;
	default:
		cpr3_err(ctrl, "unsupported soc id = %d\n", ctrl->soc_revision);
		rc = -EINVAL;
		goto free_temp;
	}
	ctrl->allow_temp_adj = true;

free_temp:
	kfree(temp);

	return rc;
}

/**
 * cprh_kbss_apm_crossover_as_corner() - introduce a corner whose floor,
 *		open-loop, and ceiling voltages correspond to the APM
 *		crossover voltage.
 * @vreg:		Pointer to the CPR3 regulator
 *
 * The APM corner is utilized as a crossover corner by OSM and CPRh
 * hardware to set the VDD supply voltage during the APM switch
 * routine.
 *
 * Return: 0 on success, errno on failure
 */
static int cprh_kbss_apm_crossover_as_corner(struct cpr3_regulator *vreg)
{
	struct cpr3_controller *ctrl = vreg->thread->ctrl;
	struct cpr3_corner *corner;

	if (!ctrl->apm_crossover_volt) {
		/* APM voltage crossover corner not required. */
		return 0;
	}

	corner = &vreg->corner[vreg->corner_count];
	/*
	 * 0 MHz indicates this corner is not to be
	 * used as active DCVS set point.
	 */
	corner->proc_freq = 0;
	corner->floor_volt = ctrl->apm_crossover_volt;
	corner->ceiling_volt = ctrl->apm_crossover_volt;
	corner->open_loop_volt = ctrl->apm_crossover_volt;
	corner->abs_ceiling_volt = ctrl->apm_crossover_volt;
	corner->use_open_loop = true;
	vreg->corner_count++;

	return 0;
}

/**
 * cprh_kbss_mem_acc_crossover_as_corner() - introduce a corner whose floor,
 *		open-loop, and ceiling voltages correspond to the MEM ACC
 *		crossover voltage.
 * @vreg:		Pointer to the CPR3 regulator
 *
 * The MEM ACC corner is utilized as a crossover corner by OSM and CPRh
 * hardware to set the VDD supply voltage during the MEM ACC switch
 * routine.
 *
 * Return: 0 on success, errno on failure
 */
static int cprh_kbss_mem_acc_crossover_as_corner(struct cpr3_regulator *vreg)
{
	struct cpr3_controller *ctrl = vreg->thread->ctrl;
	struct cpr3_corner *corner;

	if (!ctrl->mem_acc_crossover_volt) {
		/* MEM ACC voltage crossover corner not required. */
		return 0;
	}

	corner = &vreg->corner[vreg->corner_count];
	/*
	 * 0 MHz indicates this corner is not to be
	 * used as active DCVS set point.
	 */
	corner->proc_freq = 0;
	corner->floor_volt = ctrl->mem_acc_crossover_volt;
	corner->ceiling_volt = ctrl->mem_acc_crossover_volt;
	corner->open_loop_volt = ctrl->mem_acc_crossover_volt;
	corner->abs_ceiling_volt = ctrl->mem_acc_crossover_volt;
	corner->use_open_loop = true;
	vreg->corner_count++;

	return 0;
}

/**
 * cprh_kbss_set_no_interpolation_quotients() - use the fused target quotient
 *		values for lower frequencies.
 * @vreg:		Pointer to the CPR3 regulator
 * @volt_adjust:	Pointer to array of per-corner closed-loop adjustment
 *			voltages
 * @volt_adjust_fuse:	Pointer to array of per-fuse-corner closed-loop
 *			adjustment voltages
 * @ro_scale:		Pointer to array of per-fuse-corner RO scaling factor
 *			values with units of QUOT/V
 *
 * Return: 0 on success, errno on failure
 */
static int cprh_kbss_set_no_interpolation_quotients(struct cpr3_regulator *vreg,
			int *volt_adjust, int *volt_adjust_fuse, int *ro_scale)
{
	struct cprh_kbss_fuses *fuse = vreg->platform_fuses;
	u32 quot, ro;
	int quot_adjust;
	int i, fuse_corner;

	for (i = 0; i < vreg->corner_count; i++) {
		fuse_corner = vreg->corner[i].cpr_fuse_corner;
		quot = fuse->target_quot[fuse_corner];
		quot_adjust = cpr3_quot_adjustment(ro_scale[fuse_corner],
					   volt_adjust_fuse[fuse_corner] +
					   volt_adjust[i]);
		ro = fuse->ro_sel[fuse_corner];
		vreg->corner[i].target_quot[ro] = quot + quot_adjust;
		cpr3_debug(vreg, "corner=%d RO=%u target quot=%u\n",
			  i, ro, quot);

		if (quot_adjust)
			cpr3_debug(vreg, "adjusted corner %d RO%u target quot: %u --> %u (%d uV)\n",
				  i, ro, quot, vreg->corner[i].target_quot[ro],
				  volt_adjust_fuse[fuse_corner] +
				  volt_adjust[i]);
	}

	return 0;
}

/**
 * cprh_kbss_calculate_target_quotients() - calculate the CPR target
 *		quotient for each corner of a CPR3 regulator
 * @vreg:		Pointer to the CPR3 regulator
 *
 * If target quotient interpolation is allowed in device tree, then this
 * function calculates the target quotient for a given corner using linear
 * interpolation.  This interpolation is performed using the processor
 * frequencies of the lower and higher Fmax corners along with the fused
 * target quotient and quotient offset of the higher Fmax corner.
 *
 * If target quotient interpolation is not allowed, then this function uses
 * the Fmax fused target quotient for all of the corners associated with a
 * given fuse corner.
 *
 * Return: 0 on success, errno on failure
 */
static int cprh_kbss_calculate_target_quotients(struct cpr3_regulator *vreg)
{
	struct cprh_kbss_fuses *fuse = vreg->platform_fuses;
	int rc;
	bool allow_interpolation;
	u64 freq_low, freq_high, prev_quot;
	u64 *quot_low;
	u64 *quot_high;
	u32 quot, ro;
	int i, j, fuse_corner, quot_adjust;
	int *fmax_corner;
	int *volt_adjust, *volt_adjust_fuse, *ro_scale;
	int lowest_fuse_corner, highest_fuse_corner;
	const char * const *corner_name;

	switch (vreg->thread->ctrl->soc_revision) {
	case SDM660_SOC_ID:
		if (vreg->thread->ctrl->ctrl_id == CPRH_KBSS_POWER_CLUSTER_ID) {
			corner_name = cprh_sdm660_power_kbss_fuse_corner_name;
			lowest_fuse_corner =
				CPRH_SDM660_POWER_KBSS_FUSE_CORNER_LOWSVS;
			highest_fuse_corner =
				CPRH_SDM660_POWER_KBSS_FUSE_CORNER_TURBO_L1;
		} else {
			corner_name = cprh_sdm660_perf_kbss_fuse_corner_name;
			lowest_fuse_corner =
				CPRH_SDM660_PERF_KBSS_FUSE_CORNER_SVS;
			highest_fuse_corner =
				CPRH_SDM660_PERF_KBSS_FUSE_CORNER_TURBO_L2;
		}
		break;
	case MSM8998_V1_SOC_ID:
	case MSM8998_V2_SOC_ID:
		corner_name = cprh_msm8998_kbss_fuse_corner_name;
		lowest_fuse_corner =
			CPRH_MSM8998_KBSS_FUSE_CORNER_LOWSVS;
		highest_fuse_corner =
			CPRH_MSM8998_KBSS_FUSE_CORNER_TURBO_L1;
		break;
	default:
		cpr3_err(vreg, "unsupported soc id = %d\n",
				vreg->thread->ctrl->soc_revision);
		return -EINVAL;
	}

	/* Log fused quotient values for debugging purposes. */
	cpr3_info(vreg, "fused %8s: quot[%2llu]=%4llu\n",
		corner_name[lowest_fuse_corner],
		fuse->ro_sel[lowest_fuse_corner],
		fuse->target_quot[lowest_fuse_corner]);
	for (i = lowest_fuse_corner + 1; i <= highest_fuse_corner; i++)
		cpr3_info(vreg, "fused %8s: quot[%2llu]=%4llu, quot_offset[%2llu]=%4llu\n",
			corner_name[i], fuse->ro_sel[i], fuse->target_quot[i],
			fuse->ro_sel[i], fuse->quot_offset[i] *
			CPRH_KBSS_QUOT_OFFSET_SCALE);

	allow_interpolation = of_property_read_bool(vreg->of_node,
					"qcom,allow-quotient-interpolation");

	volt_adjust = kcalloc(vreg->corner_count, sizeof(*volt_adjust),
					GFP_KERNEL);
	volt_adjust_fuse = kcalloc(vreg->fuse_corner_count,
					sizeof(*volt_adjust_fuse), GFP_KERNEL);
	ro_scale = kcalloc(vreg->fuse_corner_count, sizeof(*ro_scale),
					GFP_KERNEL);
	fmax_corner = kcalloc(vreg->fuse_corner_count, sizeof(*fmax_corner),
					GFP_KERNEL);
	quot_low = kcalloc(vreg->fuse_corner_count, sizeof(*quot_low),
					GFP_KERNEL);
	quot_high = kcalloc(vreg->fuse_corner_count, sizeof(*quot_high),
					GFP_KERNEL);
	if (!volt_adjust || !volt_adjust_fuse || !ro_scale ||
	    !fmax_corner || !quot_low || !quot_high) {
		rc = -ENOMEM;
		goto done;
	}

	rc = cpr3_parse_closed_loop_voltage_adjustments(vreg, &fuse->ro_sel[0],
				volt_adjust, volt_adjust_fuse, ro_scale);
	if (rc) {
		cpr3_err(vreg, "could not load closed-loop voltage adjustments, rc=%d\n",
			rc);
		goto done;
	}

	if (!allow_interpolation) {
		/* Use fused target quotients for lower frequencies. */
		return cprh_kbss_set_no_interpolation_quotients(vreg,
				volt_adjust, volt_adjust_fuse, ro_scale);
	}

	/* Determine highest corner mapped to each fuse corner */
	j = vreg->fuse_corner_count - 1;
	for (i = vreg->corner_count - 1; i >= 0; i--) {
		if (vreg->corner[i].cpr_fuse_corner == j) {
			fmax_corner[j] = i;
			j--;
		}
	}
	if (j >= 0) {
		cpr3_err(vreg, "invalid fuse corner mapping\n");
		rc = -EINVAL;
		goto done;
	}

	/*
	 * Interpolation is not possible for corners mapped to the lowest fuse
	 * corner so use the fuse corner value directly.
	 */
	i = lowest_fuse_corner;
	quot_adjust = cpr3_quot_adjustment(ro_scale[i], volt_adjust_fuse[i]);
	quot = fuse->target_quot[i] + quot_adjust;
	quot_high[i] = quot_low[i] = quot;
	ro = fuse->ro_sel[i];
	if (quot_adjust)
		cpr3_debug(vreg, "adjusted fuse corner %d RO%u target quot: %llu --> %u (%d uV)\n",
			i, ro, fuse->target_quot[i], quot, volt_adjust_fuse[i]);

	for (i = 0; i <= fmax_corner[lowest_fuse_corner]; i++)
		vreg->corner[i].target_quot[ro] = quot;

	for (i = lowest_fuse_corner + 1; i < vreg->fuse_corner_count; i++) {
		quot_high[i] = fuse->target_quot[i];
		if (fuse->ro_sel[i] == fuse->ro_sel[i - 1])
			quot_low[i] = quot_high[i - 1];
		else
			quot_low[i] = quot_high[i]
					- fuse->quot_offset[i]
					  * CPRH_KBSS_QUOT_OFFSET_SCALE;
		if (quot_high[i] < quot_low[i]) {
			cpr3_debug(vreg, "quot_high[%d]=%llu < quot_low[%d]=%llu; overriding: quot_high[%d]=%llu\n",
				i, quot_high[i], i, quot_low[i],
				i, quot_low[i]);
			quot_high[i] = quot_low[i];
		}
	}

	/* Perform per-fuse-corner target quotient adjustment */
	for (i = 1; i < vreg->fuse_corner_count; i++) {
		quot_adjust = cpr3_quot_adjustment(ro_scale[i],
						   volt_adjust_fuse[i]);
		if (quot_adjust) {
			prev_quot = quot_high[i];
			quot_high[i] += quot_adjust;
			cpr3_debug(vreg, "adjusted fuse corner %d RO%llu target quot: %llu --> %llu (%d uV)\n",
				i, fuse->ro_sel[i], prev_quot, quot_high[i],
				volt_adjust_fuse[i]);
		}

		if (fuse->ro_sel[i] == fuse->ro_sel[i - 1])
			quot_low[i] = quot_high[i - 1];
		else
			quot_low[i] += cpr3_quot_adjustment(ro_scale[i],
						    volt_adjust_fuse[i - 1]);

		if (quot_high[i] < quot_low[i]) {
			cpr3_debug(vreg, "quot_high[%d]=%llu < quot_low[%d]=%llu after adjustment; overriding: quot_high[%d]=%llu\n",
				i, quot_high[i], i, quot_low[i],
				i, quot_low[i]);
			quot_high[i] = quot_low[i];
		}
	}

	/* Interpolate voltages for the higher fuse corners. */
	for (i = 1; i < vreg->fuse_corner_count; i++) {
		freq_low = vreg->corner[fmax_corner[i - 1]].proc_freq;
		freq_high = vreg->corner[fmax_corner[i]].proc_freq;

		ro = fuse->ro_sel[i];
		for (j = fmax_corner[i - 1] + 1; j <= fmax_corner[i]; j++)
			vreg->corner[j].target_quot[ro] = cpr3_interpolate(
				freq_low, quot_low[i], freq_high, quot_high[i],
				vreg->corner[j].proc_freq);
	}

	/* Perform per-corner target quotient adjustment */
	for (i = 0; i < vreg->corner_count; i++) {
		fuse_corner = vreg->corner[i].cpr_fuse_corner;
		ro = fuse->ro_sel[fuse_corner];
		quot_adjust = cpr3_quot_adjustment(ro_scale[fuse_corner],
						   volt_adjust[i]);
		if (quot_adjust) {
			prev_quot = vreg->corner[i].target_quot[ro];
			vreg->corner[i].target_quot[ro] += quot_adjust;
			cpr3_debug(vreg, "adjusted corner %d RO%u target quot: %llu --> %u (%d uV)\n",
				i, ro, prev_quot,
				vreg->corner[i].target_quot[ro],
				volt_adjust[i]);
		}
	}

	/* Ensure that target quotients increase monotonically */
	for (i = 1; i < vreg->corner_count; i++) {
		ro = fuse->ro_sel[vreg->corner[i].cpr_fuse_corner];
		if (fuse->ro_sel[vreg->corner[i - 1].cpr_fuse_corner] == ro
		    && vreg->corner[i].target_quot[ro]
				< vreg->corner[i - 1].target_quot[ro]) {
			cpr3_debug(vreg, "adjusted corner %d RO%u target quot=%u < adjusted corner %d RO%u target quot=%u; overriding: corner %d RO%u target quot=%u\n",
				i, ro, vreg->corner[i].target_quot[ro],
				i - 1, ro, vreg->corner[i - 1].target_quot[ro],
				i, ro, vreg->corner[i - 1].target_quot[ro]);
			vreg->corner[i].target_quot[ro]
				= vreg->corner[i - 1].target_quot[ro];
		}
	}

done:
	kfree(volt_adjust);
	kfree(volt_adjust_fuse);
	kfree(ro_scale);
	kfree(fmax_corner);
	kfree(quot_low);
	kfree(quot_high);
	return rc;
}

/**
 * cprh_kbss_print_settings() - print out KBSS CPR configuration settings into
 *		the kernel log for debugging purposes
 * @vreg:		Pointer to the CPR3 regulator
 */
static void cprh_kbss_print_settings(struct cpr3_regulator *vreg)
{
	struct cpr3_corner *corner;
	int i;

	cpr3_debug(vreg, "Corner: Frequency (Hz), Fuse Corner, Floor (uV), Open-Loop (uV), Ceiling (uV)\n");
	for (i = 0; i < vreg->corner_count; i++) {
		corner = &vreg->corner[i];
		cpr3_debug(vreg, "%3d: %10u, %2d, %7d, %7d, %7d\n",
			i, corner->proc_freq, corner->cpr_fuse_corner,
			corner->floor_volt, corner->open_loop_volt,
			corner->ceiling_volt);
	}
}

/**
 * cprh_kbss_init_thread() - perform steps necessary to initialize the
 *		configuration data for a CPR3 thread
 * @thread:		Pointer to the CPR3 thread
 *
 * Return: 0 on success, errno on failure
 */
static int cprh_kbss_init_thread(struct cpr3_thread *thread)
{
	int rc;

	rc = cpr3_parse_common_thread_data(thread);
	if (rc) {
		cpr3_err(thread->ctrl, "thread %u unable to read CPR thread data from device tree, rc=%d\n",
			thread->thread_id, rc);
		return rc;
	}

	return 0;
}

/**
 * cprh_kbss_init_regulator() - perform all steps necessary to initialize the
 *		configuration data for a CPR3 regulator
 * @vreg:		Pointer to the CPR3 regulator
 *
 * Return: 0 on success, errno on failure
 */
static int cprh_kbss_init_regulator(struct cpr3_regulator *vreg)
{
	struct cprh_kbss_fuses *fuse;
	int rc;

	rc = cprh_kbss_read_fuse_data(vreg);
	if (rc) {
		cpr3_err(vreg, "unable to read CPR fuse data, rc=%d\n", rc);
		return rc;
	}

	fuse = vreg->platform_fuses;

	rc = cprh_kbss_parse_corner_data(vreg);
	if (rc) {
		cpr3_err(vreg, "unable to read CPR corner data from device tree, rc=%d\n",
			rc);
		return rc;
	}

	rc = cprh_kbss_calculate_open_loop_voltages(vreg);
	if (rc) {
		cpr3_err(vreg, "unable to calculate open-loop voltages, rc=%d\n",
			rc);
		return rc;
	}

	rc = cpr3_limit_open_loop_voltages(vreg);
	if (rc) {
		cpr3_err(vreg, "unable to limit open-loop voltages, rc=%d\n",
			rc);
		return rc;
	}

	cprh_adjust_voltages_for_apm(vreg);
	cprh_adjust_voltages_for_mem_acc(vreg);

	cpr3_open_loop_voltage_as_ceiling(vreg);

	rc = cpr3_limit_floor_voltages(vreg);
	if (rc) {
		cpr3_err(vreg, "unable to limit floor voltages, rc=%d\n", rc);
		return rc;
	}

	rc = cprh_kbss_calculate_target_quotients(vreg);
	if (rc) {
		cpr3_err(vreg, "unable to calculate target quotients, rc=%d\n",
			rc);
		return rc;
	}

	rc = cprh_kbss_parse_core_count_temp_adj_properties(vreg);
	if (rc) {
		cpr3_err(vreg, "unable to parse core count and temperature adjustment properties, rc=%d\n",
			 rc);
		return rc;
	}

	rc = cpr4_parse_core_count_temp_voltage_adj(vreg, true);
	if (rc) {
		cpr3_err(vreg, "unable to parse temperature and core count voltage adjustments, rc=%d\n",
			 rc);
		return rc;
	}

	if (vreg->allow_core_count_adj && (vreg->max_core_count <= 0
				   || vreg->max_core_count >
				   CPRH_KBSS_CPR_SDELTA_CORE_COUNT)) {
		cpr3_err(vreg, "qcom,max-core-count has invalid value = %d\n",
			 vreg->max_core_count);
		return -EINVAL;
	}

	rc = cprh_msm8998_partial_binning_override(vreg);
	if (rc) {
		cpr3_err(vreg, "unable to override CPR parameters based on partial binning fuse values, rc=%d\n",
			 rc);
		return rc;
	}

	rc = cprh_kbss_apm_crossover_as_corner(vreg);
	if (rc) {
		cpr3_err(vreg, "unable to introduce APM voltage crossover corner, rc=%d\n",
			rc);
		return rc;
	}

	rc = cprh_kbss_mem_acc_crossover_as_corner(vreg);
	if (rc) {
		cpr3_err(vreg, "unable to introduce MEM ACC voltage crossover corner, rc=%d\n",
			rc);
		return rc;
	}

	cprh_kbss_print_settings(vreg);

	return 0;
}

/**
 * cprh_kbss_init_aging() - perform KBSS CPRh controller specific aging
 *		initializations
 * @ctrl:		Pointer to the CPR3 controller
 *
 * Return: 0 on success, errno on failure
 */
static int cprh_kbss_init_aging(struct cpr3_controller *ctrl)
{
<<<<<<< HEAD
	struct cprh_msm8998_kbss_fuses *fuse = NULL;
	struct cpr3_regulator *vreg = NULL;
=======
	struct cprh_kbss_fuses *fuse = NULL;
	struct cpr3_regulator *vreg;
>>>>>>> 33c5592d
	u32 aging_ro_scale;
	int i, j, rc = 0;

	for (i = 0; i < ctrl->thread_count; i++) {
		for (j = 0; j < ctrl->thread[i].vreg_count; j++) {
			if (ctrl->thread[i].vreg[j].aging_allowed) {
				ctrl->aging_required = true;
				vreg = &ctrl->thread[i].vreg[j];
				fuse = vreg->platform_fuses;
				break;
			}
		}
	}

	if (!ctrl->aging_required || !fuse || !vreg)
		return 0;

	rc = cpr3_parse_array_property(vreg, "qcom,cpr-aging-ro-scaling-factor",
					1, &aging_ro_scale);
	if (rc)
		return rc;

	if (aging_ro_scale == 0) {
		cpr3_err(ctrl, "aging RO scaling factor is invalid: %u\n",
			aging_ro_scale);
		return -EINVAL;
	}

	ctrl->aging_vdd_mode = REGULATOR_MODE_NORMAL;
	ctrl->aging_complete_vdd_mode = REGULATOR_MODE_IDLE;

	ctrl->aging_sensor_count = 1;
	ctrl->aging_sensor = devm_kzalloc(ctrl->dev,
					sizeof(*ctrl->aging_sensor),
					GFP_KERNEL);
	if (!ctrl->aging_sensor)
		return -ENOMEM;

	switch (ctrl->soc_revision) {
	case SDM660_SOC_ID:
		if (ctrl->ctrl_id == CPRH_KBSS_POWER_CLUSTER_ID) {
			ctrl->aging_sensor->sensor_id
				= SDM660_KBSS_POWER_AGING_SENSOR_ID;
			ctrl->aging_sensor->bypass_mask[0]
				= SDM660_KBSS_POWER_AGING_BYPASS_MASK0;
		} else  {
			ctrl->aging_sensor->sensor_id
				= SDM660_KBSS_PERFORMANCE_AGING_SENSOR_ID;
			ctrl->aging_sensor->bypass_mask[0]
				= SDM660_KBSS_PERFORMANCE_AGING_BYPASS_MASK0;
		}
		break;
	case MSM8998_V1_SOC_ID:
	case MSM8998_V2_SOC_ID:
		if (ctrl->ctrl_id == CPRH_KBSS_POWER_CLUSTER_ID) {
			ctrl->aging_sensor->sensor_id
				= MSM8998_KBSS_POWER_AGING_SENSOR_ID;
			ctrl->aging_sensor->bypass_mask[0]
				= MSM8998_KBSS_POWER_AGING_BYPASS_MASK0;
		} else  {
			ctrl->aging_sensor->sensor_id
				= MSM8998_KBSS_PERFORMANCE_AGING_SENSOR_ID;
			ctrl->aging_sensor->bypass_mask[0]
				= MSM8998_KBSS_PERFORMANCE_AGING_BYPASS_MASK0;
		}
		break;
	default:
		cpr3_err(ctrl, "unsupported soc id = %d\n", ctrl->soc_revision);
		return -EINVAL;
	}
	ctrl->aging_sensor->ro_scale = aging_ro_scale;

	ctrl->aging_sensor->init_quot_diff
		= cpr3_convert_open_loop_voltage_fuse(0,
			CPRH_KBSS_AGING_INIT_QUOT_DIFF_SCALE,
			fuse->aging_init_quot_diff,
			CPRH_KBSS_AGING_INIT_QUOT_DIFF_SIZE);

	cpr3_debug(ctrl, "sensor %u aging init quotient diff = %d, aging RO scale = %u QUOT/V\n",
		ctrl->aging_sensor->sensor_id,
		ctrl->aging_sensor->init_quot_diff,
		ctrl->aging_sensor->ro_scale);

	return 0;
}

/**
 * cprh_kbss_init_controller() - perform KBSS CPRh controller specific
 *		initializations
 * @ctrl:		Pointer to the CPR3 controller
 *
 * Return: 0 on success, errno on failure
 */
static int cprh_kbss_init_controller(struct cpr3_controller *ctrl)
{
	int rc;

	ctrl->ctrl_type = CPR_CTRL_TYPE_CPRH;
	rc = cpr3_parse_common_ctrl_data(ctrl);
	if (rc) {
		if (rc != -EPROBE_DEFER)
			cpr3_err(ctrl, "unable to parse common controller data, rc=%d\n",
				rc);
		return rc;
	}

	rc = of_property_read_u32(ctrl->dev->of_node, "qcom,cpr-controller-id",
				  &ctrl->ctrl_id);
	if (rc) {
		cpr3_err(ctrl, "could not read DT property qcom,cpr-controller-id, rc=%d\n",
			rc);
		return rc;
	}

	if (ctrl->ctrl_id < CPRH_KBSS_MIN_CONTROLLER_ID ||
	    ctrl->ctrl_id > CPRH_KBSS_MAX_CONTROLLER_ID) {
		cpr3_err(ctrl, "invalid qcom,cpr-controller-id specified\n");
		return -EINVAL;
	}

	rc = of_property_read_u32(ctrl->dev->of_node,
				  "qcom,cpr-down-error-step-limit",
				  &ctrl->down_error_step_limit);
	if (rc) {
		cpr3_err(ctrl, "error reading qcom,cpr-down-error-step-limit, rc=%d\n",
			rc);
		return rc;
	}

	rc = of_property_read_u32(ctrl->dev->of_node,
				  "qcom,cpr-up-error-step-limit",
				  &ctrl->up_error_step_limit);
	if (rc) {
		cpr3_err(ctrl, "error reading qcom,cpr-up-error-step-limit, rc=%d\n",
			rc);
		return rc;
	}

	rc = of_property_read_u32(ctrl->dev->of_node,
				  "qcom,voltage-base",
				  &ctrl->base_volt);
	if (rc) {
		cpr3_err(ctrl, "error reading property qcom,voltage-base, rc=%d\n",
			rc);
		return rc;
	}

	rc = of_property_read_u32(ctrl->dev->of_node,
			"qcom,cpr-up-down-delay-time",
			&ctrl->up_down_delay_time);
	if (rc) {
		cpr3_err(ctrl, "error reading property qcom,cpr-up-down-delay-time, rc=%d\n",
			rc);
		return rc;
	}

	rc = of_property_read_u32(ctrl->dev->of_node,
				  "qcom,apm-threshold-voltage",
				  &ctrl->apm_threshold_volt);
	if (rc) {
		cpr3_debug(ctrl, "qcom,apm-threshold-voltage not specified\n");
	} else {
		rc = of_property_read_u32(ctrl->dev->of_node,
					  "qcom,apm-crossover-voltage",
					  &ctrl->apm_crossover_volt);
		if (rc) {
			cpr3_err(ctrl, "error reading property qcom,apm-crossover-voltage, rc=%d\n",
				 rc);
			return rc;
		}
	}

	of_property_read_u32(ctrl->dev->of_node, "qcom,apm-hysteresis-voltage",
				&ctrl->apm_adj_volt);
	ctrl->apm_adj_volt = CPR3_ROUND(ctrl->apm_adj_volt, ctrl->step_volt);

	ctrl->saw_use_unit_mV = of_property_read_bool(ctrl->dev->of_node,
					"qcom,cpr-saw-use-unit-mV");

	rc = of_property_read_u32(ctrl->dev->of_node,
				  "qcom,mem-acc-threshold-voltage",
				  &ctrl->mem_acc_threshold_volt);
	if (!rc) {
		ctrl->mem_acc_threshold_volt
		    = CPR3_ROUND(ctrl->mem_acc_threshold_volt, ctrl->step_volt);

		rc = of_property_read_u32(ctrl->dev->of_node,
					  "qcom,mem-acc-crossover-voltage",
					  &ctrl->mem_acc_crossover_volt);
		if (rc) {
			cpr3_err(ctrl, "error reading property qcom,mem-acc-crossover-voltage, rc=%d\n",
				 rc);
			return rc;
		}
		ctrl->mem_acc_crossover_volt
		    = CPR3_ROUND(ctrl->mem_acc_crossover_volt, ctrl->step_volt);
	}

	/*
	 * Use fixed step quotient if specified otherwise use dynamically
	 * calculated per RO step quotient
	 */
	of_property_read_u32(ctrl->dev->of_node, "qcom,cpr-step-quot-fixed",
			&ctrl->step_quot_fixed);
	ctrl->use_dynamic_step_quot = !ctrl->step_quot_fixed;

	of_property_read_u32(ctrl->dev->of_node,
			"qcom,cpr-voltage-settling-time",
			&ctrl->voltage_settling_time);

	of_property_read_u32(ctrl->dev->of_node,
			     "qcom,cpr-corner-switch-delay-time",
			     &ctrl->corner_switch_delay_time);

	switch (ctrl->soc_revision) {
	case SDM660_SOC_ID:
		if (ctrl->ctrl_id == CPRH_KBSS_POWER_CLUSTER_ID)
			ctrl->sensor_count =
				SDM660_KBSS_POWER_CPR_SENSOR_COUNT;
		else
			ctrl->sensor_count =
				SDM660_KBSS_PERFORMANCE_CPR_SENSOR_COUNT;
		break;
	case MSM8998_V1_SOC_ID:
	case MSM8998_V2_SOC_ID:
		if (ctrl->ctrl_id == CPRH_KBSS_POWER_CLUSTER_ID)
			ctrl->sensor_count =
				MSM8998_KBSS_POWER_CPR_SENSOR_COUNT;
		else
			ctrl->sensor_count =
				MSM8998_KBSS_PERFORMANCE_CPR_SENSOR_COUNT;
		break;
	default:
		cpr3_err(ctrl, "unsupported soc id = %d\n", ctrl->soc_revision);
		return -EINVAL;
	}

	/*
	 * KBSS only has one thread (0) per controller so the zeroed
	 * array does not need further modification.
	 */
	ctrl->sensor_owner = devm_kcalloc(ctrl->dev, ctrl->sensor_count,
		sizeof(*ctrl->sensor_owner), GFP_KERNEL);
	if (!ctrl->sensor_owner)
		return -ENOMEM;

	ctrl->cpr_clock_rate = CPRH_KBSS_CPR_CLOCK_RATE;
	ctrl->supports_hw_closed_loop = true;
	ctrl->use_hw_closed_loop = of_property_read_bool(ctrl->dev->of_node,
						 "qcom,cpr-hw-closed-loop");

	return 0;
}

/**
 * cprh_kbss_populate_opp_table() - populate an Operating Performance Point
 *		table with the frequencies associated with each corner.
 *		This table may be used to resolve corner to frequency to
 *		open-loop voltage mappings.
 * @pdev:		Pointer to the platform device
 *
 * Return: 0 on success, errno on failure
 */
static int cprh_kbss_populate_opp_table(struct cpr3_controller *ctrl)
{
	struct device *dev = ctrl->dev;
	struct cpr3_regulator *vreg = &ctrl->thread[0].vreg[0];
	struct cpr3_corner *corner;
	int rc, i;

	for (i = 0; i < vreg->corner_count; i++) {
		corner = &vreg->corner[i];
		if (!corner->proc_freq) {
			/*
			 * 0 MHz indicates this corner is not to be
			 * used as active DCVS set point. Don't add it
			 * to the OPP table.
			 */
			continue;
		}
		rc = dev_pm_opp_add(dev, corner->proc_freq, i + 1);
		if (rc) {
			cpr3_err(ctrl, "could not add OPP for corner %d with frequency %u MHz, rc=%d\n",
				 i + 1, corner->proc_freq, rc);
			return rc;
		}
	}

	return 0;
}

static int cprh_kbss_regulator_suspend(struct platform_device *pdev,
				pm_message_t state)
{
	struct cpr3_controller *ctrl = platform_get_drvdata(pdev);

	return cpr3_regulator_suspend(ctrl);
}

static int cprh_kbss_regulator_resume(struct platform_device *pdev)
{
	struct cpr3_controller *ctrl = platform_get_drvdata(pdev);

	return cpr3_regulator_resume(ctrl);
}

/* Data corresponds to the SoC revision */
static struct of_device_id cprh_regulator_match_table[] = {
	{
		.compatible =  "qcom,cprh-msm8998-v1-kbss-regulator",
		.data = (void *)(uintptr_t)MSM8998_V1_SOC_ID,
	},
	{
		.compatible = "qcom,cprh-msm8998-v2-kbss-regulator",
		.data = (void *)(uintptr_t)MSM8998_V2_SOC_ID,
	},
	{
		.compatible = "qcom,cprh-msm8998-kbss-regulator",
		.data = (void *)(uintptr_t)MSM8998_V2_SOC_ID,
	},
	{
		.compatible = "qcom,cprh-sdm660-kbss-regulator",
		.data = (void *)(uintptr_t)SDM660_SOC_ID,
	},
	{}
};

static int cprh_kbss_regulator_probe(struct platform_device *pdev)
{
	struct device *dev = &pdev->dev;
	const struct of_device_id *match;
	struct cpr3_controller *ctrl;
	int rc;

	if (!dev->of_node) {
		dev_err(dev, "Device tree node is missing\n");
		return -EINVAL;
	}

	ctrl = devm_kzalloc(dev, sizeof(*ctrl), GFP_KERNEL);
	if (!ctrl)
		return -ENOMEM;

	ctrl->dev = dev;
	ctrl->cpr_allowed_hw = true;

	rc = of_property_read_string(dev->of_node, "qcom,cpr-ctrl-name",
					&ctrl->name);
	if (rc) {
		cpr3_err(ctrl, "unable to read qcom,cpr-ctrl-name, rc=%d\n",
			rc);
		return rc;
	}

	match = of_match_node(cprh_regulator_match_table, dev->of_node);
	if (match)
		ctrl->soc_revision = (uintptr_t)match->data;
	else
		cpr3_err(ctrl, "could not find compatible string match\n");

	rc = cpr3_map_fuse_base(ctrl, pdev);
	if (rc) {
		cpr3_err(ctrl, "could not map fuse base address\n");
		return rc;
	}

	rc = cpr3_allocate_threads(ctrl, 0, 0);
	if (rc) {
		cpr3_err(ctrl, "failed to allocate CPR thread array, rc=%d\n",
			rc);
		return rc;
	}

	if (ctrl->thread_count != 1) {
		cpr3_err(ctrl, "expected 1 thread but found %d\n",
			ctrl->thread_count);
		return -EINVAL;
	} else if (ctrl->thread[0].vreg_count != 1) {
		cpr3_err(ctrl, "expected 1 regulator but found %d\n",
			ctrl->thread[0].vreg_count);
		return -EINVAL;
	}

	rc = cprh_kbss_init_controller(ctrl);
	if (rc) {
		if (rc != -EPROBE_DEFER)
			cpr3_err(ctrl, "failed to initialize CPR controller parameters, rc=%d\n",
				rc);
		return rc;
	}

	rc = cprh_kbss_init_thread(&ctrl->thread[0]);
	if (rc) {
		cpr3_err(ctrl, "thread initialization failed, rc=%d\n", rc);
		return rc;
	}

	rc = cprh_kbss_init_regulator(&ctrl->thread[0].vreg[0]);
	if (rc) {
		cpr3_err(&ctrl->thread[0].vreg[0], "regulator initialization failed, rc=%d\n",
			 rc);
		return rc;
	}

	rc = cprh_kbss_init_aging(ctrl);
	if (rc) {
		cpr3_err(ctrl, "failed to initialize aging configurations, rc=%d\n",
			rc);
		return rc;
	}

	platform_set_drvdata(pdev, ctrl);

	rc = cprh_kbss_populate_opp_table(ctrl);
	if (rc)
		panic("cprh-kbss-regulator OPP table initialization failed\n");

	return cpr3_regulator_register(pdev, ctrl);
}

static int cprh_kbss_regulator_remove(struct platform_device *pdev)
{
	struct cpr3_controller *ctrl = platform_get_drvdata(pdev);

	return cpr3_regulator_unregister(ctrl);
}

static struct platform_driver cprh_kbss_regulator_driver = {
	.driver		= {
		.name		= "qcom,cprh-kbss-regulator",
		.of_match_table	= cprh_regulator_match_table,
		.owner		= THIS_MODULE,
	},
	.probe		= cprh_kbss_regulator_probe,
	.remove		= cprh_kbss_regulator_remove,
	.suspend	= cprh_kbss_regulator_suspend,
	.resume		= cprh_kbss_regulator_resume,
};

static int cpr_regulator_init(void)
{
	return platform_driver_register(&cprh_kbss_regulator_driver);
}

static void cpr_regulator_exit(void)
{
	platform_driver_unregister(&cprh_kbss_regulator_driver);
}

MODULE_DESCRIPTION("CPRh KBSS regulator driver");
MODULE_LICENSE("GPL v2");

arch_initcall(cpr_regulator_init);
module_exit(cpr_regulator_exit);<|MERGE_RESOLUTION|>--- conflicted
+++ resolved
@@ -1698,13 +1698,8 @@
  */
 static int cprh_kbss_init_aging(struct cpr3_controller *ctrl)
 {
-<<<<<<< HEAD
-	struct cprh_msm8998_kbss_fuses *fuse = NULL;
+	struct cprh_kbss_fuses *fuse = NULL;
 	struct cpr3_regulator *vreg = NULL;
-=======
-	struct cprh_kbss_fuses *fuse = NULL;
-	struct cpr3_regulator *vreg;
->>>>>>> 33c5592d
 	u32 aging_ro_scale;
 	int i, j, rc = 0;
 
