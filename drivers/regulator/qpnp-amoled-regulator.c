--- conflicted
+++ resolved
@@ -306,7 +306,6 @@
 		rc = qpnp_amoled_pd_control(chip, true);
 	} else if (mode == REGULATOR_MODE_IDLE) {
 		rc = qpnp_amoled_pd_control(chip, false);
-<<<<<<< HEAD
 	}
 
 	if (!rc)
@@ -322,26 +321,8 @@
 			queue_delayed_work(chip->wq, &chip->vout_work, delay);
 		}
 	}
-	return 0;
-=======
-	}
-
-	if (!rc)
-		chip->ab.vreg.mode = chip->ibb.vreg.mode = mode;
-	else
-		pr_err("Failed to configure for mode %d\n", mode);
-
-	if (chip->oledb.vout_override) {
-		cancel_delayed_work_sync(&chip->vout_work);
-		if (mode != REGULATOR_MODE_STANDBY) {
-			const unsigned int delay = msecs_to_jiffies(150);
-
-			queue_delayed_work(chip->wq, &chip->vout_work, delay);
-		}
-	}
 
 	return rc;
->>>>>>> 7dbae7ad
 }
 
 static unsigned int qpnp_ab_ibb_regulator_get_mode(struct regulator_dev *rdev)
@@ -656,11 +637,7 @@
 	}
 
 	rc = qpnp_amoled_hw_init(chip);
-<<<<<<< HEAD
 	if (rc < 0) {
-=======
-	if (rc < 0){
->>>>>>> 7dbae7ad
 		dev_err(chip->dev, "Failed to initialize HW rc=%d\n", rc);
 		goto error;
 	}
@@ -688,7 +665,6 @@
 	.driver		= {
 		.name		= QPNP_AMOLED_REGULATOR_DRIVER_NAME,
 		.of_match_table	= amoled_match_table,
-		.probe_type	= PROBE_FORCE_SYNCHRONOUS,
 	},
 	.probe		= qpnp_amoled_regulator_probe,
 	.remove		= qpnp_amoled_regulator_remove,
