// SPDX-License-Identifier: GPL-2.0-only
/*
 * Copyright (c) 2020, Linux Foundation. All rights reserved.
 *
 * This program is free software; you can redistribute it and/or modify
 * it under the terms of the GNU General Public License version 2 and
 * only version 2 as published by the Free Software Foundation.
 *
 * This program is distributed in the hope that it will be useful,
 * but WITHOUT ANY WARRANTY; without even the implied warranty of
 * MERCHANTABILITY or FITNESS FOR A PARTICULAR PURPOSE.  See the
 * GNU General Public License for more details.
 *
 */

#include <crypto/algapi.h>
#include "sdhci.h"
#include "sdhci-pltfm.h"
#include "sdhci-msm.h"
#include "cqhci-crypto-qti.h"
#include <linux/crypto-qti-common.h>

#define RAW_SECRET_SIZE 32
#define MINIMUM_DUN_SIZE 512
#define MAXIMUM_DUN_SIZE 65536

static struct cqhci_host_crypto_variant_ops cqhci_crypto_qti_variant_ops = {
	.host_init_crypto = cqhci_crypto_qti_init_crypto,
	.enable = cqhci_crypto_qti_enable,
	.disable = cqhci_crypto_qti_disable,
	.resume = cqhci_crypto_qti_resume,
	.debug = cqhci_crypto_qti_debug,
};

static bool ice_cap_idx_valid(struct cqhci_host *host,
					unsigned int cap_idx)
{
	return cap_idx < host->crypto_capabilities.num_crypto_cap;
}

static uint8_t get_data_unit_size_mask(unsigned int data_unit_size)
{
	if (data_unit_size < MINIMUM_DUN_SIZE ||
		data_unit_size > MAXIMUM_DUN_SIZE ||
	    !is_power_of_2(data_unit_size))
		return 0;

	return data_unit_size / MINIMUM_DUN_SIZE;
}


void cqhci_crypto_qti_enable(struct cqhci_host *host)
{
	int err = 0;

	if (!cqhci_host_is_crypto_supported(host))
		return;

	host->caps |= CQHCI_CAP_CRYPTO_SUPPORT;

	err = crypto_qti_enable(host->crypto_vops->priv);
	if (err) {
		pr_err("%s: Error enabling crypto, err %d\n",
				__func__, err);
		cqhci_crypto_qti_disable(host);
	}
}

void cqhci_crypto_qti_disable(struct cqhci_host *host)
{
	cqhci_crypto_disable_spec(host);
	crypto_qti_disable(host->crypto_vops->priv);
}

static int cqhci_crypto_qti_keyslot_program(struct keyslot_manager *ksm,
					    const struct blk_crypto_key *key,
					    unsigned int slot)
{
	struct cqhci_host *host = keyslot_manager_private(ksm);
	int err = 0;
	u8 data_unit_mask;
	int crypto_alg_id;

	crypto_alg_id = cqhci_crypto_cap_find(host, key->crypto_mode,
					       key->data_unit_size);

	if (!cqhci_is_crypto_enabled(host) ||
	    !cqhci_keyslot_valid(host, slot) ||
	    !ice_cap_idx_valid(host, crypto_alg_id)) {
		return -EINVAL;
	}

	data_unit_mask = get_data_unit_size_mask(key->data_unit_size);

	if (!(data_unit_mask &
	      host->crypto_cap_array[crypto_alg_id].sdus_mask)) {
		return -EINVAL;
	}

	err = crypto_qti_keyslot_program(host->crypto_vops->priv, key,
					 slot, data_unit_mask, crypto_alg_id);
	if (err)
		pr_err("%s: failed with error %d\n", __func__, err);

	return err;
}

static int cqhci_crypto_qti_keyslot_evict(struct keyslot_manager *ksm,
					  const struct blk_crypto_key *key,
					  unsigned int slot)
{
	int err = 0;
	struct cqhci_host *host = keyslot_manager_private(ksm);

	if (!cqhci_is_crypto_enabled(host) ||
	    !cqhci_keyslot_valid(host, slot))
		return -EINVAL;

	err = crypto_qti_keyslot_evict(host->crypto_vops->priv, slot);
	if (err)
		pr_err("%s: failed with error %d\n", __func__, err);

	return err;
}

static int cqhci_crypto_qti_derive_raw_secret(struct keyslot_manager *ksm,
		const u8 *wrapped_key, unsigned int wrapped_key_size,
		u8 *secret, unsigned int secret_size)
{
	int err = 0;

	err = crypto_qti_derive_raw_secret(wrapped_key, wrapped_key_size,
					   secret, secret_size);

	return err;
}

static const struct keyslot_mgmt_ll_ops cqhci_crypto_qti_ksm_ops = {
	.keyslot_program	= cqhci_crypto_qti_keyslot_program,
	.keyslot_evict		= cqhci_crypto_qti_keyslot_evict,
	.derive_raw_secret	= cqhci_crypto_qti_derive_raw_secret
};

enum blk_crypto_mode_num cqhci_blk_crypto_qti_mode_num_for_alg_dusize(
	enum cqhci_crypto_alg cqhci_crypto_alg,
	enum cqhci_crypto_key_size key_size)
{
	/*
	 * Currently the only mode that eMMC and blk-crypto both support.
	 */
	if (cqhci_crypto_alg == CQHCI_CRYPTO_ALG_AES_XTS &&
		key_size == CQHCI_CRYPTO_KEY_SIZE_256)
		return BLK_ENCRYPTION_MODE_AES_256_XTS;

	return BLK_ENCRYPTION_MODE_INVALID;
}

int cqhci_host_init_crypto_qti_spec(struct cqhci_host *host,
				    const struct keyslot_mgmt_ll_ops *ksm_ops)
{
	int cap_idx = 0;
	int err = 0;
	unsigned int crypto_modes_supported[BLK_ENCRYPTION_MODE_MAX];
	enum blk_crypto_mode_num blk_mode_num;

	/* Default to disabling crypto */
	host->caps &= ~CQHCI_CAP_CRYPTO_SUPPORT;

	if (!(cqhci_readl(host, CQHCI_CAP) & CQHCI_CAP_CS)) {
		pr_debug("%s no crypto capability\n", __func__);
		err = -ENODEV;
		goto out;
	}

	/*
	 * Crypto Capabilities should never be 0, because the
	 * config_array_ptr > 04h. So we use a 0 value to indicate that
	 * crypto init failed, and can't be enabled.
	 */
	host->crypto_capabilities.reg_val = cqhci_readl(host, CQHCI_CCAP);
	host->crypto_cfg_register =
		(u32)host->crypto_capabilities.config_array_ptr * 0x100;
	host->crypto_cap_array =
		devm_kcalloc(mmc_dev(host->mmc),
				host->crypto_capabilities.num_crypto_cap,
				sizeof(host->crypto_cap_array[0]), GFP_KERNEL);
	if (!host->crypto_cap_array) {
		err = -ENOMEM;
		pr_err("%s failed to allocate memory\n", __func__);
		goto out;
	}

	memset(crypto_modes_supported, 0, sizeof(crypto_modes_supported));

	/*
	 * Store all the capabilities now so that we don't need to repeatedly
	 * access the device each time we want to know its capabilities
	 */
	for (cap_idx = 0; cap_idx < host->crypto_capabilities.num_crypto_cap;
	     cap_idx++) {
		host->crypto_cap_array[cap_idx].reg_val =
			cpu_to_le32(cqhci_readl(host,
						 CQHCI_CRYPTOCAP +
						 cap_idx * sizeof(__le32)));
		blk_mode_num = cqhci_blk_crypto_qti_mode_num_for_alg_dusize(
				host->crypto_cap_array[cap_idx].algorithm_id,
				host->crypto_cap_array[cap_idx].key_size);
		if (blk_mode_num == BLK_ENCRYPTION_MODE_INVALID)
			continue;
		crypto_modes_supported[blk_mode_num] |=
				host->crypto_cap_array[cap_idx].sdus_mask * 512;
	}

	host->ksm = keyslot_manager_create(host->mmc->parent,
<<<<<<< HEAD
					   cqhci_num_keyslots(host),
					   ksm_ops,
					   BLK_CRYPTO_FEATURE_STANDARD_KEYS,
=======
					   cqhci_num_keyslots(host), ksm_ops,
					   BLK_CRYPTO_FEATURE_STANDARD_KEYS |
					   BLK_CRYPTO_FEATURE_WRAPPED_KEYS,
>>>>>>> 96aaa2a2
					   crypto_modes_supported, host);

	if (!host->ksm) {
		err = -ENOMEM;
		goto out;
	}
<<<<<<< HEAD
	keyslot_manager_set_max_dun_bytes(host->ksm, 4);
=======
	keyslot_manager_set_max_dun_bytes(host->ksm, sizeof(u32));
>>>>>>> 96aaa2a2

	/*
	 * In case host controller supports cryptographic operations
	 * then, it uses 128bit task descriptor. Upper 64 bits of task
	 * descriptor would be used to pass crypto specific informaton.
	 */
	host->caps |= CQHCI_TASK_DESC_SZ_128;

	return 0;

out:
	/* Indicate that init failed by setting crypto_capabilities to 0 */
	host->crypto_capabilities.reg_val = 0;
	return err;
}

int cqhci_crypto_qti_init_crypto(struct cqhci_host *host,
				const struct keyslot_mgmt_ll_ops *ksm_ops)
{
	int err = 0;
	struct sdhci_host *sdhci = mmc_priv(host->mmc);
	struct sdhci_pltfm_host *pltfm_host = sdhci_priv(sdhci);
	struct sdhci_msm_host *msm_host = pltfm_host->priv;
	struct resource *cqhci_ice_memres = NULL;

	cqhci_ice_memres = platform_get_resource_byname(msm_host->pdev,
							IORESOURCE_MEM,
							"cqhci_ice");
	if (!cqhci_ice_memres) {
		pr_debug("%s ICE not supported\n", __func__);
		host->icemmio = NULL;
		return PTR_ERR(cqhci_ice_memres);
	}

	host->icemmio = devm_ioremap(&msm_host->pdev->dev,
				     cqhci_ice_memres->start,
				     resource_size(cqhci_ice_memres));
	if (!host->icemmio) {
		pr_err("%s failed to remap ice regs\n", __func__);
		return PTR_ERR(host->icemmio);
	}

	err = cqhci_host_init_crypto_qti_spec(host, &cqhci_crypto_qti_ksm_ops);
	if (err) {
		pr_err("%s: Error initiating crypto capabilities, err %d\n",
					__func__, err);
		return err;
	}

	err = crypto_qti_init_crypto(&msm_host->pdev->dev,
			host->icemmio, (void **)&host->crypto_vops->priv);
	if (err) {
		pr_err("%s: Error initiating crypto, err %d\n",
					__func__, err);
	}
	return err;
}

int cqhci_crypto_qti_debug(struct cqhci_host *host)
{
	return crypto_qti_debug(host->crypto_vops->priv);
}

void cqhci_crypto_qti_set_vops(struct cqhci_host *host)
{
	return cqhci_crypto_set_vops(host, &cqhci_crypto_qti_variant_ops);
}

int cqhci_crypto_qti_resume(struct cqhci_host *host)
{
	return crypto_qti_resume(host->crypto_vops->priv);
}<|MERGE_RESOLUTION|>--- conflicted
+++ resolved
@@ -212,26 +212,16 @@
 	}
 
 	host->ksm = keyslot_manager_create(host->mmc->parent,
-<<<<<<< HEAD
-					   cqhci_num_keyslots(host),
-					   ksm_ops,
-					   BLK_CRYPTO_FEATURE_STANDARD_KEYS,
-=======
 					   cqhci_num_keyslots(host), ksm_ops,
 					   BLK_CRYPTO_FEATURE_STANDARD_KEYS |
 					   BLK_CRYPTO_FEATURE_WRAPPED_KEYS,
->>>>>>> 96aaa2a2
 					   crypto_modes_supported, host);
 
 	if (!host->ksm) {
 		err = -ENOMEM;
 		goto out;
 	}
-<<<<<<< HEAD
 	keyslot_manager_set_max_dun_bytes(host->ksm, 4);
-=======
-	keyslot_manager_set_max_dun_bytes(host->ksm, sizeof(u32));
->>>>>>> 96aaa2a2
 
 	/*
 	 * In case host controller supports cryptographic operations
