--- conflicted
+++ resolved
@@ -426,7 +426,7 @@
 				val = readl(host->ioaddr + ESDHC_MIX_CTRL);
 			else if (imx_data->socdata->flags & ESDHC_FLAG_STD_TUNING)
 				/* the std tuning bits is in ACMD12_ERR for imx6sl */
-				val = readl(host->ioaddr + SDHCI_ACMD12_ERR);
+				val = readl(host->ioaddr + SDHCI_AUTO_CMD_STATUS);
 		}
 
 		if (val & ESDHC_MIX_CTRL_EXE_TUNE)
@@ -491,7 +491,7 @@
 			}
 			writel(new_val , host->ioaddr + ESDHC_MIX_CTRL);
 		} else if (imx_data->socdata->flags & ESDHC_FLAG_STD_TUNING) {
-			u32 v = readl(host->ioaddr + SDHCI_ACMD12_ERR);
+			u32 v = readl(host->ioaddr + SDHCI_AUTO_CMD_STATUS);
 			u32 m = readl(host->ioaddr + ESDHC_MIX_CTRL);
 			if (val & SDHCI_CTRL_TUNED_CLK) {
 				v |= ESDHC_MIX_CTRL_SMPCLK_SEL;
@@ -509,7 +509,7 @@
 				v &= ~ESDHC_MIX_CTRL_EXE_TUNE;
 			}
 
-			writel(v, host->ioaddr + SDHCI_ACMD12_ERR);
+			writel(v, host->ioaddr + SDHCI_AUTO_CMD_STATUS);
 			writel(m, host->ioaddr + ESDHC_MIX_CTRL);
 		}
 		return;
@@ -939,11 +939,8 @@
 			writel(ctrl, host->ioaddr + ESDHC_MIX_CTRL);
 			writel(0, host->ioaddr + ESDHC_TUNE_CTRL_STATUS);
 		} else if (imx_data->socdata->flags & ESDHC_FLAG_STD_TUNING) {
-			ctrl = readl(host->ioaddr + SDHCI_ACMD12_ERR);
+			ctrl = readl(host->ioaddr + SDHCI_AUTO_CMD_STATUS);
 			ctrl &= ~ESDHC_MIX_CTRL_SMPCLK_SEL;
-<<<<<<< HEAD
-			writel(ctrl, host->ioaddr + SDHCI_ACMD12_ERR);
-=======
 			ctrl &= ~ESDHC_MIX_CTRL_EXE_TUNE;
 			writel(ctrl, host->ioaddr + SDHCI_AUTO_CMD_STATUS);
 			/* Make sure ESDHC_MIX_CTRL_EXE_TUNE cleared */
@@ -960,7 +957,6 @@
 			ctrl = readl(host->ioaddr + SDHCI_INT_STATUS);
 			ctrl |= SDHCI_INT_DATA_AVAIL;
 			writel(ctrl, host->ioaddr + SDHCI_INT_STATUS);
->>>>>>> 5b2d33ae
 		}
 	}
 }
@@ -1324,7 +1320,7 @@
 
 		/* clear tuning bits in case ROM has set it already */
 		writel(0x0, host->ioaddr + ESDHC_MIX_CTRL);
-		writel(0x0, host->ioaddr + SDHCI_ACMD12_ERR);
+		writel(0x0, host->ioaddr + SDHCI_AUTO_CMD_STATUS);
 		writel(0x0, host->ioaddr + ESDHC_TUNE_CTRL_STATUS);
 	}
 
