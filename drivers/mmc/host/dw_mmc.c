/*
 * Synopsys DesignWare Multimedia Card Interface driver
 *  (Based on NXP driver for lpc 31xx)
 *
 * Copyright (C) 2009 NXP Semiconductors
 * Copyright (C) 2009, 2010 Imagination Technologies Ltd.
 *
 * This program is free software; you can redistribute it and/or modify
 * it under the terms of the GNU General Public License as published by
 * the Free Software Foundation; either version 2 of the License, or
 * (at your option) any later version.
 */

#include <linux/blkdev.h>
#include <linux/clk.h>
#include <linux/debugfs.h>
#include <linux/device.h>
#include <linux/dma-mapping.h>
#include <linux/err.h>
#include <linux/init.h>
#include <linux/interrupt.h>
#include <linux/iopoll.h>
#include <linux/ioport.h>
#include <linux/module.h>
#include <linux/platform_device.h>
#include <linux/pm_runtime.h>
#include <linux/seq_file.h>
#include <linux/slab.h>
#include <linux/stat.h>
#include <linux/delay.h>
#include <linux/irq.h>
#include <linux/mmc/card.h>
#include <linux/mmc/host.h>
#include <linux/mmc/mmc.h>
#include <linux/mmc/sd.h>
#include <linux/mmc/sdio.h>
#include <linux/bitops.h>
#include <linux/regulator/consumer.h>
#include <linux/of.h>
#include <linux/of_gpio.h>
#include <linux/mmc/slot-gpio.h>

#include "dw_mmc.h"

/* Common flag combinations */
#define DW_MCI_DATA_ERROR_FLAGS	(SDMMC_INT_DRTO | SDMMC_INT_DCRC | \
				 SDMMC_INT_HTO | SDMMC_INT_SBE  | \
				 SDMMC_INT_EBE | SDMMC_INT_HLE)
#define DW_MCI_CMD_ERROR_FLAGS	(SDMMC_INT_RTO | SDMMC_INT_RCRC | \
				 SDMMC_INT_RESP_ERR | SDMMC_INT_HLE)
#define DW_MCI_ERROR_FLAGS	(DW_MCI_DATA_ERROR_FLAGS | \
				 DW_MCI_CMD_ERROR_FLAGS)
#define DW_MCI_SEND_STATUS	1
#define DW_MCI_RECV_STATUS	2
#define DW_MCI_DMA_THRESHOLD	16

#define DW_MCI_FREQ_MAX	200000000	/* unit: HZ */
#define DW_MCI_FREQ_MIN	100000		/* unit: HZ */

#define IDMAC_INT_CLR		(SDMMC_IDMAC_INT_AI | SDMMC_IDMAC_INT_NI | \
				 SDMMC_IDMAC_INT_CES | SDMMC_IDMAC_INT_DU | \
				 SDMMC_IDMAC_INT_FBE | SDMMC_IDMAC_INT_RI | \
				 SDMMC_IDMAC_INT_TI)

#define DESC_RING_BUF_SZ	PAGE_SIZE

struct idmac_desc_64addr {
	u32		des0;	/* Control Descriptor */
#define IDMAC_OWN_CLR64(x) \
	!((x) & cpu_to_le32(IDMAC_DES0_OWN))

	u32		des1;	/* Reserved */

	u32		des2;	/*Buffer sizes */
#define IDMAC_64ADDR_SET_BUFFER1_SIZE(d, s) \
	((d)->des2 = ((d)->des2 & cpu_to_le32(0x03ffe000)) | \
	 ((cpu_to_le32(s)) & cpu_to_le32(0x1fff)))

	u32		des3;	/* Reserved */

	u32		des4;	/* Lower 32-bits of Buffer Address Pointer 1*/
	u32		des5;	/* Upper 32-bits of Buffer Address Pointer 1*/

	u32		des6;	/* Lower 32-bits of Next Descriptor Address */
	u32		des7;	/* Upper 32-bits of Next Descriptor Address */
};

struct idmac_desc {
	__le32		des0;	/* Control Descriptor */
#define IDMAC_DES0_DIC	BIT(1)
#define IDMAC_DES0_LD	BIT(2)
#define IDMAC_DES0_FD	BIT(3)
#define IDMAC_DES0_CH	BIT(4)
#define IDMAC_DES0_ER	BIT(5)
#define IDMAC_DES0_CES	BIT(30)
#define IDMAC_DES0_OWN	BIT(31)

	__le32		des1;	/* Buffer sizes */
#define IDMAC_SET_BUFFER1_SIZE(d, s) \
	((d)->des1 = ((d)->des1 & cpu_to_le32(0x03ffe000)) | (cpu_to_le32((s) & 0x1fff)))

	__le32		des2;	/* buffer 1 physical address */

	__le32		des3;	/* buffer 2 physical address */
};

/* Each descriptor can transfer up to 4KB of data in chained mode */
#define DW_MCI_DESC_DATA_LENGTH	0x1000

#if defined(CONFIG_DEBUG_FS)
static int dw_mci_req_show(struct seq_file *s, void *v)
{
	struct dw_mci_slot *slot = s->private;
	struct mmc_request *mrq;
	struct mmc_command *cmd;
	struct mmc_command *stop;
	struct mmc_data	*data;

	/* Make sure we get a consistent snapshot */
	spin_lock_bh(&slot->host->lock);
	mrq = slot->mrq;

	if (mrq) {
		cmd = mrq->cmd;
		data = mrq->data;
		stop = mrq->stop;

		if (cmd)
			seq_printf(s,
				   "CMD%u(0x%x) flg %x rsp %x %x %x %x err %d\n",
				   cmd->opcode, cmd->arg, cmd->flags,
				   cmd->resp[0], cmd->resp[1], cmd->resp[2],
				   cmd->resp[2], cmd->error);
		if (data)
			seq_printf(s, "DATA %u / %u * %u flg %x err %d\n",
				   data->bytes_xfered, data->blocks,
				   data->blksz, data->flags, data->error);
		if (stop)
			seq_printf(s,
				   "CMD%u(0x%x) flg %x rsp %x %x %x %x err %d\n",
				   stop->opcode, stop->arg, stop->flags,
				   stop->resp[0], stop->resp[1], stop->resp[2],
				   stop->resp[2], stop->error);
	}

	spin_unlock_bh(&slot->host->lock);

	return 0;
}

static int dw_mci_req_open(struct inode *inode, struct file *file)
{
	return single_open(file, dw_mci_req_show, inode->i_private);
}

static const struct file_operations dw_mci_req_fops = {
	.owner		= THIS_MODULE,
	.open		= dw_mci_req_open,
	.read		= seq_read,
	.llseek		= seq_lseek,
	.release	= single_release,
};

static int dw_mci_regs_show(struct seq_file *s, void *v)
{
	struct dw_mci *host = s->private;

	pm_runtime_get_sync(host->dev);

	seq_printf(s, "STATUS:\t0x%08x\n", mci_readl(host, STATUS));
	seq_printf(s, "RINTSTS:\t0x%08x\n", mci_readl(host, RINTSTS));
	seq_printf(s, "CMD:\t0x%08x\n", mci_readl(host, CMD));
	seq_printf(s, "CTRL:\t0x%08x\n", mci_readl(host, CTRL));
	seq_printf(s, "INTMASK:\t0x%08x\n", mci_readl(host, INTMASK));
	seq_printf(s, "CLKENA:\t0x%08x\n", mci_readl(host, CLKENA));

	pm_runtime_put_autosuspend(host->dev);

	return 0;
}

static int dw_mci_regs_open(struct inode *inode, struct file *file)
{
	return single_open(file, dw_mci_regs_show, inode->i_private);
}

static const struct file_operations dw_mci_regs_fops = {
	.owner		= THIS_MODULE,
	.open		= dw_mci_regs_open,
	.read		= seq_read,
	.llseek		= seq_lseek,
	.release	= single_release,
};

static void dw_mci_init_debugfs(struct dw_mci_slot *slot)
{
	struct mmc_host	*mmc = slot->mmc;
	struct dw_mci *host = slot->host;
	struct dentry *root;
	struct dentry *node;

	root = mmc->debugfs_root;
	if (!root)
		return;

	node = debugfs_create_file("regs", S_IRUSR, root, host,
				   &dw_mci_regs_fops);
	if (!node)
		goto err;

	node = debugfs_create_file("req", S_IRUSR, root, slot,
				   &dw_mci_req_fops);
	if (!node)
		goto err;

	node = debugfs_create_u32("state", S_IRUSR, root, (u32 *)&host->state);
	if (!node)
		goto err;

	node = debugfs_create_x32("pending_events", S_IRUSR, root,
				  (u32 *)&host->pending_events);
	if (!node)
		goto err;

	node = debugfs_create_x32("completed_events", S_IRUSR, root,
				  (u32 *)&host->completed_events);
	if (!node)
		goto err;

	return;

err:
	dev_err(&mmc->class_dev, "failed to initialize debugfs for slot\n");
}
#endif /* defined(CONFIG_DEBUG_FS) */

static bool dw_mci_ctrl_reset(struct dw_mci *host, u32 reset)
{
	u32 ctrl;

	ctrl = mci_readl(host, CTRL);
	ctrl |= reset;
	mci_writel(host, CTRL, ctrl);

	/* wait till resets clear */
	if (readl_poll_timeout_atomic(host->regs + SDMMC_CTRL, ctrl,
				      !(ctrl & reset),
				      1, 500 * USEC_PER_MSEC)) {
		dev_err(host->dev,
			"Timeout resetting block (ctrl reset %#x)\n",
			ctrl & reset);
		return false;
	}

	return true;
}

static void dw_mci_wait_while_busy(struct dw_mci *host, u32 cmd_flags)
{
	u32 status;

	/*
	 * Databook says that before issuing a new data transfer command
	 * we need to check to see if the card is busy.  Data transfer commands
	 * all have SDMMC_CMD_PRV_DAT_WAIT set, so we'll key off that.
	 *
	 * ...also allow sending for SDMMC_CMD_VOLT_SWITCH where busy is
	 * expected.
	 */
	if ((cmd_flags & SDMMC_CMD_PRV_DAT_WAIT) &&
	    !(cmd_flags & SDMMC_CMD_VOLT_SWITCH)) {
		if (readl_poll_timeout_atomic(host->regs + SDMMC_STATUS,
					      status,
					      !(status & SDMMC_STATUS_BUSY),
					      10, 500 * USEC_PER_MSEC))
			dev_err(host->dev, "Busy; trying anyway\n");
	}
}

static void mci_send_cmd(struct dw_mci_slot *slot, u32 cmd, u32 arg)
{
	struct dw_mci *host = slot->host;
	unsigned int cmd_status = 0;

	mci_writel(host, CMDARG, arg);
	wmb(); /* drain writebuffer */
	dw_mci_wait_while_busy(host, cmd);
	mci_writel(host, CMD, SDMMC_CMD_START | cmd);

	if (readl_poll_timeout_atomic(host->regs + SDMMC_CMD, cmd_status,
				      !(cmd_status & SDMMC_CMD_START),
				      1, 500 * USEC_PER_MSEC))
		dev_err(&slot->mmc->class_dev,
			"Timeout sending command (cmd %#x arg %#x status %#x)\n",
			cmd, arg, cmd_status);
}

static u32 dw_mci_prepare_command(struct mmc_host *mmc, struct mmc_command *cmd)
{
	struct dw_mci_slot *slot = mmc_priv(mmc);
	struct dw_mci *host = slot->host;
	u32 cmdr;

	cmd->error = -EINPROGRESS;
	cmdr = cmd->opcode;

	if (cmd->opcode == MMC_STOP_TRANSMISSION ||
	    cmd->opcode == MMC_GO_IDLE_STATE ||
	    cmd->opcode == MMC_GO_INACTIVE_STATE ||
	    (cmd->opcode == SD_IO_RW_DIRECT &&
	     ((cmd->arg >> 9) & 0x1FFFF) == SDIO_CCCR_ABORT))
		cmdr |= SDMMC_CMD_STOP;
	else if (cmd->opcode != MMC_SEND_STATUS && cmd->data)
		cmdr |= SDMMC_CMD_PRV_DAT_WAIT;

	if (cmd->opcode == SD_SWITCH_VOLTAGE) {
		u32 clk_en_a;

		/* Special bit makes CMD11 not die */
		cmdr |= SDMMC_CMD_VOLT_SWITCH;

		/* Change state to continue to handle CMD11 weirdness */
		WARN_ON(slot->host->state != STATE_SENDING_CMD);
		slot->host->state = STATE_SENDING_CMD11;

		/*
		 * We need to disable low power mode (automatic clock stop)
		 * while doing voltage switch so we don't confuse the card,
		 * since stopping the clock is a specific part of the UHS
		 * voltage change dance.
		 *
		 * Note that low power mode (SDMMC_CLKEN_LOW_PWR) will be
		 * unconditionally turned back on in dw_mci_setup_bus() if it's
		 * ever called with a non-zero clock.  That shouldn't happen
		 * until the voltage change is all done.
		 */
		clk_en_a = mci_readl(host, CLKENA);
		clk_en_a &= ~(SDMMC_CLKEN_LOW_PWR << slot->id);
		mci_writel(host, CLKENA, clk_en_a);
		mci_send_cmd(slot, SDMMC_CMD_UPD_CLK |
			     SDMMC_CMD_PRV_DAT_WAIT, 0);
	}

	if (cmd->flags & MMC_RSP_PRESENT) {
		/* We expect a response, so set this bit */
		cmdr |= SDMMC_CMD_RESP_EXP;
		if (cmd->flags & MMC_RSP_136)
			cmdr |= SDMMC_CMD_RESP_LONG;
	}

	if (cmd->flags & MMC_RSP_CRC)
		cmdr |= SDMMC_CMD_RESP_CRC;

	if (cmd->data) {
		cmdr |= SDMMC_CMD_DAT_EXP;
		if (cmd->data->flags & MMC_DATA_WRITE)
			cmdr |= SDMMC_CMD_DAT_WR;
	}

	if (!test_bit(DW_MMC_CARD_NO_USE_HOLD, &slot->flags))
		cmdr |= SDMMC_CMD_USE_HOLD_REG;

	return cmdr;
}

static u32 dw_mci_prep_stop_abort(struct dw_mci *host, struct mmc_command *cmd)
{
	struct mmc_command *stop;
	u32 cmdr;

	if (!cmd->data)
		return 0;

	stop = &host->stop_abort;
	cmdr = cmd->opcode;
	memset(stop, 0, sizeof(struct mmc_command));

	if (cmdr == MMC_READ_SINGLE_BLOCK ||
	    cmdr == MMC_READ_MULTIPLE_BLOCK ||
	    cmdr == MMC_WRITE_BLOCK ||
	    cmdr == MMC_WRITE_MULTIPLE_BLOCK ||
	    cmdr == MMC_SEND_TUNING_BLOCK ||
	    cmdr == MMC_SEND_TUNING_BLOCK_HS200) {
		stop->opcode = MMC_STOP_TRANSMISSION;
		stop->arg = 0;
		stop->flags = MMC_RSP_R1B | MMC_CMD_AC;
	} else if (cmdr == SD_IO_RW_EXTENDED) {
		stop->opcode = SD_IO_RW_DIRECT;
		stop->arg |= (1 << 31) | (0 << 28) | (SDIO_CCCR_ABORT << 9) |
			     ((cmd->arg >> 28) & 0x7);
		stop->flags = MMC_RSP_SPI_R5 | MMC_RSP_R5 | MMC_CMD_AC;
	} else {
		return 0;
	}

	cmdr = stop->opcode | SDMMC_CMD_STOP |
		SDMMC_CMD_RESP_CRC | SDMMC_CMD_RESP_EXP;

	if (!test_bit(DW_MMC_CARD_NO_USE_HOLD, &host->slot->flags))
		cmdr |= SDMMC_CMD_USE_HOLD_REG;

	return cmdr;
}

static inline void dw_mci_set_cto(struct dw_mci *host)
{
	unsigned int cto_clks;
	unsigned int cto_div;
	unsigned int cto_ms;
	unsigned long irqflags;

	cto_clks = mci_readl(host, TMOUT) & 0xff;
	cto_div = (mci_readl(host, CLKDIV) & 0xff) * 2;
	if (cto_div == 0)
		cto_div = 1;

	cto_ms = DIV_ROUND_UP_ULL((u64)MSEC_PER_SEC * cto_clks * cto_div,
				  host->bus_hz);

	/* add a bit spare time */
	cto_ms += 10;

	/*
	 * The durations we're working with are fairly short so we have to be
	 * extra careful about synchronization here.  Specifically in hardware a
	 * command timeout is _at most_ 5.1 ms, so that means we expect an
	 * interrupt (either command done or timeout) to come rather quickly
	 * after the mci_writel.  ...but just in case we have a long interrupt
	 * latency let's add a bit of paranoia.
	 *
	 * In general we'll assume that at least an interrupt will be asserted
	 * in hardware by the time the cto_timer runs.  ...and if it hasn't
	 * been asserted in hardware by that time then we'll assume it'll never
	 * come.
	 */
	spin_lock_irqsave(&host->irq_lock, irqflags);
	if (!test_bit(EVENT_CMD_COMPLETE, &host->pending_events))
		mod_timer(&host->cto_timer,
			jiffies + msecs_to_jiffies(cto_ms) + 1);
	spin_unlock_irqrestore(&host->irq_lock, irqflags);
}

static void dw_mci_start_command(struct dw_mci *host,
				 struct mmc_command *cmd, u32 cmd_flags)
{
	host->cmd = cmd;
	dev_vdbg(host->dev,
		 "start command: ARGR=0x%08x CMDR=0x%08x\n",
		 cmd->arg, cmd_flags);

	mci_writel(host, CMDARG, cmd->arg);
	wmb(); /* drain writebuffer */
	dw_mci_wait_while_busy(host, cmd_flags);

	mci_writel(host, CMD, cmd_flags | SDMMC_CMD_START);

	/* response expected command only */
	if (cmd_flags & SDMMC_CMD_RESP_EXP)
		dw_mci_set_cto(host);
}

static inline void send_stop_abort(struct dw_mci *host, struct mmc_data *data)
{
	struct mmc_command *stop = &host->stop_abort;

	dw_mci_start_command(host, stop, host->stop_cmdr);
}

/* DMA interface functions */
static void dw_mci_stop_dma(struct dw_mci *host)
{
	if (host->using_dma) {
		host->dma_ops->stop(host);
		host->dma_ops->cleanup(host);
	}

	/* Data transfer was stopped by the interrupt handler */
	set_bit(EVENT_XFER_COMPLETE, &host->pending_events);
}

static void dw_mci_dma_cleanup(struct dw_mci *host)
{
	struct mmc_data *data = host->data;

	if (data && data->host_cookie == COOKIE_MAPPED) {
		dma_unmap_sg(host->dev,
			     data->sg,
			     data->sg_len,
			     mmc_get_dma_dir(data));
		data->host_cookie = COOKIE_UNMAPPED;
	}
}

static void dw_mci_idmac_reset(struct dw_mci *host)
{
	u32 bmod = mci_readl(host, BMOD);
	/* Software reset of DMA */
	bmod |= SDMMC_IDMAC_SWRESET;
	mci_writel(host, BMOD, bmod);
}

static void dw_mci_idmac_stop_dma(struct dw_mci *host)
{
	u32 temp;

	/* Disable and reset the IDMAC interface */
	temp = mci_readl(host, CTRL);
	temp &= ~SDMMC_CTRL_USE_IDMAC;
	temp |= SDMMC_CTRL_DMA_RESET;
	mci_writel(host, CTRL, temp);

	/* Stop the IDMAC running */
	temp = mci_readl(host, BMOD);
	temp &= ~(SDMMC_IDMAC_ENABLE | SDMMC_IDMAC_FB);
	temp |= SDMMC_IDMAC_SWRESET;
	mci_writel(host, BMOD, temp);
}

static void dw_mci_dmac_complete_dma(void *arg)
{
	struct dw_mci *host = arg;
	struct mmc_data *data = host->data;

	dev_vdbg(host->dev, "DMA complete\n");

	if ((host->use_dma == TRANS_MODE_EDMAC) &&
	    data && (data->flags & MMC_DATA_READ))
		/* Invalidate cache after read */
		dma_sync_sg_for_cpu(mmc_dev(host->slot->mmc),
				    data->sg,
				    data->sg_len,
				    DMA_FROM_DEVICE);

	host->dma_ops->cleanup(host);

	/*
	 * If the card was removed, data will be NULL. No point in trying to
	 * send the stop command or waiting for NBUSY in this case.
	 */
	if (data) {
		set_bit(EVENT_XFER_COMPLETE, &host->pending_events);
		tasklet_schedule(&host->tasklet);
	}
}

static int dw_mci_idmac_init(struct dw_mci *host)
{
	int i;

	if (host->dma_64bit_address == 1) {
		struct idmac_desc_64addr *p;
		/* Number of descriptors in the ring buffer */
		host->ring_size =
			DESC_RING_BUF_SZ / sizeof(struct idmac_desc_64addr);

		/* Forward link the descriptor list */
		for (i = 0, p = host->sg_cpu; i < host->ring_size - 1;
								i++, p++) {
			p->des6 = (host->sg_dma +
					(sizeof(struct idmac_desc_64addr) *
							(i + 1))) & 0xffffffff;

			p->des7 = (u64)(host->sg_dma +
					(sizeof(struct idmac_desc_64addr) *
							(i + 1))) >> 32;
			/* Initialize reserved and buffer size fields to "0" */
			p->des0 = 0;
			p->des1 = 0;
			p->des2 = 0;
			p->des3 = 0;
		}

		/* Set the last descriptor as the end-of-ring descriptor */
		p->des6 = host->sg_dma & 0xffffffff;
		p->des7 = (u64)host->sg_dma >> 32;
		p->des0 = IDMAC_DES0_ER;

	} else {
		struct idmac_desc *p;
		/* Number of descriptors in the ring buffer */
		host->ring_size =
			DESC_RING_BUF_SZ / sizeof(struct idmac_desc);

		/* Forward link the descriptor list */
		for (i = 0, p = host->sg_cpu;
		     i < host->ring_size - 1;
		     i++, p++) {
			p->des3 = cpu_to_le32(host->sg_dma +
					(sizeof(struct idmac_desc) * (i + 1)));
			p->des0 = 0;
			p->des1 = 0;
		}

		/* Set the last descriptor as the end-of-ring descriptor */
		p->des3 = cpu_to_le32(host->sg_dma);
		p->des0 = cpu_to_le32(IDMAC_DES0_ER);
	}

	dw_mci_idmac_reset(host);

	if (host->dma_64bit_address == 1) {
		/* Mask out interrupts - get Tx & Rx complete only */
		mci_writel(host, IDSTS64, IDMAC_INT_CLR);
		mci_writel(host, IDINTEN64, SDMMC_IDMAC_INT_NI |
				SDMMC_IDMAC_INT_RI | SDMMC_IDMAC_INT_TI);

		/* Set the descriptor base address */
		mci_writel(host, DBADDRL, host->sg_dma & 0xffffffff);
		mci_writel(host, DBADDRU, (u64)host->sg_dma >> 32);

	} else {
		/* Mask out interrupts - get Tx & Rx complete only */
		mci_writel(host, IDSTS, IDMAC_INT_CLR);
		mci_writel(host, IDINTEN, SDMMC_IDMAC_INT_NI |
				SDMMC_IDMAC_INT_RI | SDMMC_IDMAC_INT_TI);

		/* Set the descriptor base address */
		mci_writel(host, DBADDR, host->sg_dma);
	}

	return 0;
}

static inline int dw_mci_prepare_desc64(struct dw_mci *host,
					 struct mmc_data *data,
					 unsigned int sg_len)
{
	unsigned int desc_len;
	struct idmac_desc_64addr *desc_first, *desc_last, *desc;
	u32 val;
	int i;

	desc_first = desc_last = desc = host->sg_cpu;

	for (i = 0; i < sg_len; i++) {
		unsigned int length = sg_dma_len(&data->sg[i]);

		u64 mem_addr = sg_dma_address(&data->sg[i]);

		for ( ; length ; desc++) {
			desc_len = (length <= DW_MCI_DESC_DATA_LENGTH) ?
				   length : DW_MCI_DESC_DATA_LENGTH;

			length -= desc_len;

			/*
			 * Wait for the former clear OWN bit operation
			 * of IDMAC to make sure that this descriptor
			 * isn't still owned by IDMAC as IDMAC's write
			 * ops and CPU's read ops are asynchronous.
			 */
			if (readl_poll_timeout_atomic(&desc->des0, val,
						!(val & IDMAC_DES0_OWN),
						10, 100 * USEC_PER_MSEC))
				goto err_own_bit;

			/*
			 * Set the OWN bit and disable interrupts
			 * for this descriptor
			 */
			desc->des0 = IDMAC_DES0_OWN | IDMAC_DES0_DIC |
						IDMAC_DES0_CH;

			/* Buffer length */
			IDMAC_64ADDR_SET_BUFFER1_SIZE(desc, desc_len);

			/* Physical address to DMA to/from */
			desc->des4 = mem_addr & 0xffffffff;
			desc->des5 = mem_addr >> 32;

			/* Update physical address for the next desc */
			mem_addr += desc_len;

			/* Save pointer to the last descriptor */
			desc_last = desc;
		}
	}

	/* Set first descriptor */
	desc_first->des0 |= IDMAC_DES0_FD;

	/* Set last descriptor */
	desc_last->des0 &= ~(IDMAC_DES0_CH | IDMAC_DES0_DIC);
	desc_last->des0 |= IDMAC_DES0_LD;

	return 0;
err_own_bit:
	/* restore the descriptor chain as it's polluted */
	dev_dbg(host->dev, "descriptor is still owned by IDMAC.\n");
	memset(host->sg_cpu, 0, DESC_RING_BUF_SZ);
	dw_mci_idmac_init(host);
	return -EINVAL;
}


static inline int dw_mci_prepare_desc32(struct dw_mci *host,
					 struct mmc_data *data,
					 unsigned int sg_len)
{
	unsigned int desc_len;
	struct idmac_desc *desc_first, *desc_last, *desc;
	u32 val;
	int i;

	desc_first = desc_last = desc = host->sg_cpu;

	for (i = 0; i < sg_len; i++) {
		unsigned int length = sg_dma_len(&data->sg[i]);

		u32 mem_addr = sg_dma_address(&data->sg[i]);

		for ( ; length ; desc++) {
			desc_len = (length <= DW_MCI_DESC_DATA_LENGTH) ?
				   length : DW_MCI_DESC_DATA_LENGTH;

			length -= desc_len;

			/*
			 * Wait for the former clear OWN bit operation
			 * of IDMAC to make sure that this descriptor
			 * isn't still owned by IDMAC as IDMAC's write
			 * ops and CPU's read ops are asynchronous.
			 */
			if (readl_poll_timeout_atomic(&desc->des0, val,
						      IDMAC_OWN_CLR64(val),
						      10,
						      100 * USEC_PER_MSEC))
				goto err_own_bit;

			/*
			 * Set the OWN bit and disable interrupts
			 * for this descriptor
			 */
			desc->des0 = cpu_to_le32(IDMAC_DES0_OWN |
						 IDMAC_DES0_DIC |
						 IDMAC_DES0_CH);

			/* Buffer length */
			IDMAC_SET_BUFFER1_SIZE(desc, desc_len);

			/* Physical address to DMA to/from */
			desc->des2 = cpu_to_le32(mem_addr);

			/* Update physical address for the next desc */
			mem_addr += desc_len;

			/* Save pointer to the last descriptor */
			desc_last = desc;
		}
	}

	/* Set first descriptor */
	desc_first->des0 |= cpu_to_le32(IDMAC_DES0_FD);

	/* Set last descriptor */
	desc_last->des0 &= cpu_to_le32(~(IDMAC_DES0_CH |
				       IDMAC_DES0_DIC));
	desc_last->des0 |= cpu_to_le32(IDMAC_DES0_LD);

	return 0;
err_own_bit:
	/* restore the descriptor chain as it's polluted */
	dev_dbg(host->dev, "descriptor is still owned by IDMAC.\n");
	memset(host->sg_cpu, 0, DESC_RING_BUF_SZ);
	dw_mci_idmac_init(host);
	return -EINVAL;
}

static int dw_mci_idmac_start_dma(struct dw_mci *host, unsigned int sg_len)
{
	u32 temp;
	int ret;

	if (host->dma_64bit_address == 1)
		ret = dw_mci_prepare_desc64(host, host->data, sg_len);
	else
		ret = dw_mci_prepare_desc32(host, host->data, sg_len);

	if (ret)
		goto out;

	/* drain writebuffer */
	wmb();

	/* Make sure to reset DMA in case we did PIO before this */
	dw_mci_ctrl_reset(host, SDMMC_CTRL_DMA_RESET);
	dw_mci_idmac_reset(host);

	/* Select IDMAC interface */
	temp = mci_readl(host, CTRL);
	temp |= SDMMC_CTRL_USE_IDMAC;
	mci_writel(host, CTRL, temp);

	/* drain writebuffer */
	wmb();

	/* Enable the IDMAC */
	temp = mci_readl(host, BMOD);
	temp |= SDMMC_IDMAC_ENABLE | SDMMC_IDMAC_FB;
	mci_writel(host, BMOD, temp);

	/* Start it running */
	mci_writel(host, PLDMND, 1);

out:
	return ret;
}

static const struct dw_mci_dma_ops dw_mci_idmac_ops = {
	.init = dw_mci_idmac_init,
	.start = dw_mci_idmac_start_dma,
	.stop = dw_mci_idmac_stop_dma,
	.complete = dw_mci_dmac_complete_dma,
	.cleanup = dw_mci_dma_cleanup,
};

static void dw_mci_edmac_stop_dma(struct dw_mci *host)
{
	dmaengine_terminate_async(host->dms->ch);
}

static int dw_mci_edmac_start_dma(struct dw_mci *host,
					    unsigned int sg_len)
{
	struct dma_slave_config cfg;
	struct dma_async_tx_descriptor *desc = NULL;
	struct scatterlist *sgl = host->data->sg;
	const u32 mszs[] = {1, 4, 8, 16, 32, 64, 128, 256};
	u32 sg_elems = host->data->sg_len;
	u32 fifoth_val;
	u32 fifo_offset = host->fifo_reg - host->regs;
	int ret = 0;

	/* Set external dma config: burst size, burst width */
	memset(&cfg, 0, sizeof(cfg));
	cfg.dst_addr = host->phy_regs + fifo_offset;
	cfg.src_addr = cfg.dst_addr;
	cfg.dst_addr_width = DMA_SLAVE_BUSWIDTH_4_BYTES;
	cfg.src_addr_width = DMA_SLAVE_BUSWIDTH_4_BYTES;

	/* Match burst msize with external dma config */
	fifoth_val = mci_readl(host, FIFOTH);
	cfg.dst_maxburst = mszs[(fifoth_val >> 28) & 0x7];
	cfg.src_maxburst = cfg.dst_maxburst;

	if (host->data->flags & MMC_DATA_WRITE)
		cfg.direction = DMA_MEM_TO_DEV;
	else
		cfg.direction = DMA_DEV_TO_MEM;

	ret = dmaengine_slave_config(host->dms->ch, &cfg);
	if (ret) {
		dev_err(host->dev, "Failed to config edmac.\n");
		return -EBUSY;
	}

	desc = dmaengine_prep_slave_sg(host->dms->ch, sgl,
				       sg_len, cfg.direction,
				       DMA_PREP_INTERRUPT | DMA_CTRL_ACK);
	if (!desc) {
		dev_err(host->dev, "Can't prepare slave sg.\n");
		return -EBUSY;
	}

	/* Set dw_mci_dmac_complete_dma as callback */
	desc->callback = dw_mci_dmac_complete_dma;
	desc->callback_param = (void *)host;
	dmaengine_submit(desc);

	/* Flush cache before write */
	if (host->data->flags & MMC_DATA_WRITE)
		dma_sync_sg_for_device(mmc_dev(host->slot->mmc), sgl,
				       sg_elems, DMA_TO_DEVICE);

	dma_async_issue_pending(host->dms->ch);

	return 0;
}

static int dw_mci_edmac_init(struct dw_mci *host)
{
	/* Request external dma channel */
	host->dms = kzalloc(sizeof(struct dw_mci_dma_slave), GFP_KERNEL);
	if (!host->dms)
		return -ENOMEM;

	host->dms->ch = dma_request_slave_channel(host->dev, "rx-tx");
	if (!host->dms->ch) {
		dev_err(host->dev, "Failed to get external DMA channel.\n");
		kfree(host->dms);
		host->dms = NULL;
		return -ENXIO;
	}

	return 0;
}

static void dw_mci_edmac_exit(struct dw_mci *host)
{
	if (host->dms) {
		if (host->dms->ch) {
			dma_release_channel(host->dms->ch);
			host->dms->ch = NULL;
		}
		kfree(host->dms);
		host->dms = NULL;
	}
}

static const struct dw_mci_dma_ops dw_mci_edmac_ops = {
	.init = dw_mci_edmac_init,
	.exit = dw_mci_edmac_exit,
	.start = dw_mci_edmac_start_dma,
	.stop = dw_mci_edmac_stop_dma,
	.complete = dw_mci_dmac_complete_dma,
	.cleanup = dw_mci_dma_cleanup,
};

static int dw_mci_pre_dma_transfer(struct dw_mci *host,
				   struct mmc_data *data,
				   int cookie)
{
	struct scatterlist *sg;
	unsigned int i, sg_len;

	if (data->host_cookie == COOKIE_PRE_MAPPED)
		return data->sg_len;

	/*
	 * We don't do DMA on "complex" transfers, i.e. with
	 * non-word-aligned buffers or lengths. Also, we don't bother
	 * with all the DMA setup overhead for short transfers.
	 */
	if (data->blocks * data->blksz < DW_MCI_DMA_THRESHOLD)
		return -EINVAL;

	if (data->blksz & 3)
		return -EINVAL;

	for_each_sg(data->sg, sg, data->sg_len, i) {
		if (sg->offset & 3 || sg->length & 3)
			return -EINVAL;
	}

	sg_len = dma_map_sg(host->dev,
			    data->sg,
			    data->sg_len,
			    mmc_get_dma_dir(data));
	if (sg_len == 0)
		return -EINVAL;

	data->host_cookie = cookie;

	return sg_len;
}

static void dw_mci_pre_req(struct mmc_host *mmc,
			   struct mmc_request *mrq)
{
	struct dw_mci_slot *slot = mmc_priv(mmc);
	struct mmc_data *data = mrq->data;

	if (!slot->host->use_dma || !data)
		return;

	/* This data might be unmapped at this time */
	data->host_cookie = COOKIE_UNMAPPED;

	if (dw_mci_pre_dma_transfer(slot->host, mrq->data,
				COOKIE_PRE_MAPPED) < 0)
		data->host_cookie = COOKIE_UNMAPPED;
}

static void dw_mci_post_req(struct mmc_host *mmc,
			    struct mmc_request *mrq,
			    int err)
{
	struct dw_mci_slot *slot = mmc_priv(mmc);
	struct mmc_data *data = mrq->data;

	if (!slot->host->use_dma || !data)
		return;

	if (data->host_cookie != COOKIE_UNMAPPED)
		dma_unmap_sg(slot->host->dev,
			     data->sg,
			     data->sg_len,
			     mmc_get_dma_dir(data));
	data->host_cookie = COOKIE_UNMAPPED;
}

static int dw_mci_get_cd(struct mmc_host *mmc)
{
	int present;
	struct dw_mci_slot *slot = mmc_priv(mmc);
	struct dw_mci *host = slot->host;
	int gpio_cd = mmc_gpio_get_cd(mmc);

	/* Use platform get_cd function, else try onboard card detect */
	if (((mmc->caps & MMC_CAP_NEEDS_POLL)
				|| !mmc_card_is_removable(mmc))) {
		present = 1;

		if (!test_bit(DW_MMC_CARD_PRESENT, &slot->flags)) {
			if (mmc->caps & MMC_CAP_NEEDS_POLL) {
				dev_info(&mmc->class_dev,
					"card is polling.\n");
			} else {
				dev_info(&mmc->class_dev,
					"card is non-removable.\n");
			}
			set_bit(DW_MMC_CARD_PRESENT, &slot->flags);
		}

		return present;
	} else if (gpio_cd >= 0)
		present = gpio_cd;
	else
		present = (mci_readl(slot->host, CDETECT) & (1 << slot->id))
			== 0 ? 1 : 0;

	spin_lock_bh(&host->lock);
	if (present && !test_and_set_bit(DW_MMC_CARD_PRESENT, &slot->flags))
		dev_dbg(&mmc->class_dev, "card is present\n");
	else if (!present &&
			!test_and_clear_bit(DW_MMC_CARD_PRESENT, &slot->flags))
		dev_dbg(&mmc->class_dev, "card is not present\n");
	spin_unlock_bh(&host->lock);

	return present;
}

static void dw_mci_adjust_fifoth(struct dw_mci *host, struct mmc_data *data)
{
	unsigned int blksz = data->blksz;
	const u32 mszs[] = {1, 4, 8, 16, 32, 64, 128, 256};
	u32 fifo_width = 1 << host->data_shift;
	u32 blksz_depth = blksz / fifo_width, fifoth_val;
	u32 msize = 0, rx_wmark = 1, tx_wmark, tx_wmark_invers;
	int idx = ARRAY_SIZE(mszs) - 1;

	/* pio should ship this scenario */
	if (!host->use_dma)
		return;

	tx_wmark = (host->fifo_depth) / 2;
	tx_wmark_invers = host->fifo_depth - tx_wmark;

	/*
	 * MSIZE is '1',
	 * if blksz is not a multiple of the FIFO width
	 */
	if (blksz % fifo_width)
		goto done;

	do {
		if (!((blksz_depth % mszs[idx]) ||
		     (tx_wmark_invers % mszs[idx]))) {
			msize = idx;
			rx_wmark = mszs[idx] - 1;
			break;
		}
	} while (--idx > 0);
	/*
	 * If idx is '0', it won't be tried
	 * Thus, initial values are uesed
	 */
done:
	fifoth_val = SDMMC_SET_FIFOTH(msize, rx_wmark, tx_wmark);
	mci_writel(host, FIFOTH, fifoth_val);
}

static void dw_mci_ctrl_thld(struct dw_mci *host, struct mmc_data *data)
{
	unsigned int blksz = data->blksz;
	u32 blksz_depth, fifo_depth;
	u16 thld_size;
	u8 enable;

	/*
	 * CDTHRCTL doesn't exist prior to 240A (in fact that register offset is
	 * in the FIFO region, so we really shouldn't access it).
	 */
	if (host->verid < DW_MMC_240A ||
		(host->verid < DW_MMC_280A && data->flags & MMC_DATA_WRITE))
		return;

	/*
	 * Card write Threshold is introduced since 2.80a
	 * It's used when HS400 mode is enabled.
	 */
	if (data->flags & MMC_DATA_WRITE &&
		host->timing != MMC_TIMING_MMC_HS400)
		goto disable;

	if (data->flags & MMC_DATA_WRITE)
		enable = SDMMC_CARD_WR_THR_EN;
	else
		enable = SDMMC_CARD_RD_THR_EN;

	if (host->timing != MMC_TIMING_MMC_HS200 &&
	    host->timing != MMC_TIMING_UHS_SDR104 &&
	    host->timing != MMC_TIMING_MMC_HS400)
		goto disable;

	blksz_depth = blksz / (1 << host->data_shift);
	fifo_depth = host->fifo_depth;

	if (blksz_depth > fifo_depth)
		goto disable;

	/*
	 * If (blksz_depth) >= (fifo_depth >> 1), should be 'thld_size <= blksz'
	 * If (blksz_depth) <  (fifo_depth >> 1), should be thld_size = blksz
	 * Currently just choose blksz.
	 */
	thld_size = blksz;
	mci_writel(host, CDTHRCTL, SDMMC_SET_THLD(thld_size, enable));
	return;

disable:
	mci_writel(host, CDTHRCTL, 0);
}

static int dw_mci_submit_data_dma(struct dw_mci *host, struct mmc_data *data)
{
	unsigned long irqflags;
	int sg_len;
	u32 temp;

	host->using_dma = 0;

	/* If we don't have a channel, we can't do DMA */
	if (!host->use_dma)
		return -ENODEV;

	sg_len = dw_mci_pre_dma_transfer(host, data, COOKIE_MAPPED);
	if (sg_len < 0) {
		host->dma_ops->stop(host);
		return sg_len;
	}

	host->using_dma = 1;

	if (host->use_dma == TRANS_MODE_IDMAC)
		dev_vdbg(host->dev,
			 "sd sg_cpu: %#lx sg_dma: %#lx sg_len: %d\n",
			 (unsigned long)host->sg_cpu,
			 (unsigned long)host->sg_dma,
			 sg_len);

	/*
	 * Decide the MSIZE and RX/TX Watermark.
	 * If current block size is same with previous size,
	 * no need to update fifoth.
	 */
	if (host->prev_blksz != data->blksz)
		dw_mci_adjust_fifoth(host, data);

	/* Enable the DMA interface */
	temp = mci_readl(host, CTRL);
	temp |= SDMMC_CTRL_DMA_ENABLE;
	mci_writel(host, CTRL, temp);

	/* Disable RX/TX IRQs, let DMA handle it */
	spin_lock_irqsave(&host->irq_lock, irqflags);
	temp = mci_readl(host, INTMASK);
	temp  &= ~(SDMMC_INT_RXDR | SDMMC_INT_TXDR);
	mci_writel(host, INTMASK, temp);
	spin_unlock_irqrestore(&host->irq_lock, irqflags);

	if (host->dma_ops->start(host, sg_len)) {
		host->dma_ops->stop(host);
		/* We can't do DMA, try PIO for this one */
		dev_dbg(host->dev,
			"%s: fall back to PIO mode for current transfer\n",
			__func__);
		return -ENODEV;
	}

	return 0;
}

static void dw_mci_submit_data(struct dw_mci *host, struct mmc_data *data)
{
	unsigned long irqflags;
	int flags = SG_MITER_ATOMIC;
	u32 temp;

	data->error = -EINPROGRESS;

	WARN_ON(host->data);
	host->sg = NULL;
	host->data = data;

	if (data->flags & MMC_DATA_READ)
		host->dir_status = DW_MCI_RECV_STATUS;
	else
		host->dir_status = DW_MCI_SEND_STATUS;

	dw_mci_ctrl_thld(host, data);

	if (dw_mci_submit_data_dma(host, data)) {
		if (host->data->flags & MMC_DATA_READ)
			flags |= SG_MITER_TO_SG;
		else
			flags |= SG_MITER_FROM_SG;

		sg_miter_start(&host->sg_miter, data->sg, data->sg_len, flags);
		host->sg = data->sg;
		host->part_buf_start = 0;
		host->part_buf_count = 0;

		mci_writel(host, RINTSTS, SDMMC_INT_TXDR | SDMMC_INT_RXDR);

		spin_lock_irqsave(&host->irq_lock, irqflags);
		temp = mci_readl(host, INTMASK);
		temp |= SDMMC_INT_TXDR | SDMMC_INT_RXDR;
		mci_writel(host, INTMASK, temp);
		spin_unlock_irqrestore(&host->irq_lock, irqflags);

		temp = mci_readl(host, CTRL);
		temp &= ~SDMMC_CTRL_DMA_ENABLE;
		mci_writel(host, CTRL, temp);

		/*
		 * Use the initial fifoth_val for PIO mode. If wm_algined
		 * is set, we set watermark same as data size.
		 * If next issued data may be transfered by DMA mode,
		 * prev_blksz should be invalidated.
		 */
		if (host->wm_aligned)
			dw_mci_adjust_fifoth(host, data);
		else
			mci_writel(host, FIFOTH, host->fifoth_val);
		host->prev_blksz = 0;
	} else {
		/*
		 * Keep the current block size.
		 * It will be used to decide whether to update
		 * fifoth register next time.
		 */
		host->prev_blksz = data->blksz;
	}
}

static void dw_mci_setup_bus(struct dw_mci_slot *slot, bool force_clkinit)
{
	struct dw_mci *host = slot->host;
	unsigned int clock = slot->clock;
	u32 div;
	u32 clk_en_a;
	u32 sdmmc_cmd_bits = SDMMC_CMD_UPD_CLK | SDMMC_CMD_PRV_DAT_WAIT;

	/* We must continue to set bit 28 in CMD until the change is complete */
	if (host->state == STATE_WAITING_CMD11_DONE)
		sdmmc_cmd_bits |= SDMMC_CMD_VOLT_SWITCH;

	slot->mmc->actual_clock = 0;

	if (!clock) {
		mci_writel(host, CLKENA, 0);
		mci_send_cmd(slot, sdmmc_cmd_bits, 0);
	} else if (clock != host->current_speed || force_clkinit) {
		div = host->bus_hz / clock;
		if (host->bus_hz % clock && host->bus_hz > clock)
			/*
			 * move the + 1 after the divide to prevent
			 * over-clocking the card.
			 */
			div += 1;

		div = (host->bus_hz != clock) ? DIV_ROUND_UP(div, 2) : 0;

		if ((clock != slot->__clk_old &&
			!test_bit(DW_MMC_CARD_NEEDS_POLL, &slot->flags)) ||
			force_clkinit) {
			/* Silent the verbose log if calling from PM context */
			if (!force_clkinit)
				dev_info(&slot->mmc->class_dev,
					 "Bus speed (slot %d) = %dHz (slot req %dHz, actual %dHZ div = %d)\n",
					 slot->id, host->bus_hz, clock,
					 div ? ((host->bus_hz / div) >> 1) :
					 host->bus_hz, div);

			/*
			 * If card is polling, display the message only
			 * one time at boot time.
			 */
			if (slot->mmc->caps & MMC_CAP_NEEDS_POLL &&
					slot->mmc->f_min == clock)
				set_bit(DW_MMC_CARD_NEEDS_POLL, &slot->flags);
		}

		/* disable clock */
		mci_writel(host, CLKENA, 0);
		mci_writel(host, CLKSRC, 0);

		/* inform CIU */
		mci_send_cmd(slot, sdmmc_cmd_bits, 0);

		/* set clock to desired speed */
		mci_writel(host, CLKDIV, div);

		/* inform CIU */
		mci_send_cmd(slot, sdmmc_cmd_bits, 0);

		/* enable clock; only low power if no SDIO */
		clk_en_a = SDMMC_CLKEN_ENABLE << slot->id;
		if (!test_bit(DW_MMC_CARD_NO_LOW_PWR, &slot->flags))
			clk_en_a |= SDMMC_CLKEN_LOW_PWR << slot->id;
		mci_writel(host, CLKENA, clk_en_a);

		/* inform CIU */
		mci_send_cmd(slot, sdmmc_cmd_bits, 0);

		/* keep the last clock value that was requested from core */
		slot->__clk_old = clock;
		slot->mmc->actual_clock = div ? ((host->bus_hz / div) >> 1) :
					  host->bus_hz;
	}

	host->current_speed = clock;

	/* Set the current slot bus width */
	mci_writel(host, CTYPE, (slot->ctype << slot->id));
}

static void __dw_mci_start_request(struct dw_mci *host,
				   struct dw_mci_slot *slot,
				   struct mmc_command *cmd)
{
	struct mmc_request *mrq;
	struct mmc_data	*data;
	u32 cmdflags;

	mrq = slot->mrq;

	host->mrq = mrq;

	host->pending_events = 0;
	host->completed_events = 0;
	host->cmd_status = 0;
	host->data_status = 0;
	host->dir_status = 0;

	data = cmd->data;
	if (data) {
		mci_writel(host, TMOUT, 0xFFFFFFFF);
		mci_writel(host, BYTCNT, data->blksz*data->blocks);
		mci_writel(host, BLKSIZ, data->blksz);
	}

	cmdflags = dw_mci_prepare_command(slot->mmc, cmd);

	/* this is the first command, send the initialization clock */
	if (test_and_clear_bit(DW_MMC_CARD_NEED_INIT, &slot->flags))
		cmdflags |= SDMMC_CMD_INIT;

	if (data) {
		dw_mci_submit_data(host, data);
		wmb(); /* drain writebuffer */
	}

	dw_mci_start_command(host, cmd, cmdflags);

	if (cmd->opcode == SD_SWITCH_VOLTAGE) {
		unsigned long irqflags;

		/*
		 * Databook says to fail after 2ms w/ no response, but evidence
		 * shows that sometimes the cmd11 interrupt takes over 130ms.
		 * We'll set to 500ms, plus an extra jiffy just in case jiffies
		 * is just about to roll over.
		 *
		 * We do this whole thing under spinlock and only if the
		 * command hasn't already completed (indicating the the irq
		 * already ran so we don't want the timeout).
		 */
		spin_lock_irqsave(&host->irq_lock, irqflags);
		if (!test_bit(EVENT_CMD_COMPLETE, &host->pending_events))
			mod_timer(&host->cmd11_timer,
				jiffies + msecs_to_jiffies(500) + 1);
		spin_unlock_irqrestore(&host->irq_lock, irqflags);
	}

	host->stop_cmdr = dw_mci_prep_stop_abort(host, cmd);
}

static void dw_mci_start_request(struct dw_mci *host,
				 struct dw_mci_slot *slot)
{
	struct mmc_request *mrq = slot->mrq;
	struct mmc_command *cmd;

	cmd = mrq->sbc ? mrq->sbc : mrq->cmd;
	__dw_mci_start_request(host, slot, cmd);
}

/* must be called with host->lock held */
static void dw_mci_queue_request(struct dw_mci *host, struct dw_mci_slot *slot,
				 struct mmc_request *mrq)
{
	dev_vdbg(&slot->mmc->class_dev, "queue request: state=%d\n",
		 host->state);

	slot->mrq = mrq;

	if (host->state == STATE_WAITING_CMD11_DONE) {
		dev_warn(&slot->mmc->class_dev,
			 "Voltage change didn't complete\n");
		/*
		 * this case isn't expected to happen, so we can
		 * either crash here or just try to continue on
		 * in the closest possible state
		 */
		host->state = STATE_IDLE;
	}

	if (host->state == STATE_IDLE) {
		host->state = STATE_SENDING_CMD;
		dw_mci_start_request(host, slot);
	} else {
		list_add_tail(&slot->queue_node, &host->queue);
	}
}

static void dw_mci_request(struct mmc_host *mmc, struct mmc_request *mrq)
{
	struct dw_mci_slot *slot = mmc_priv(mmc);
	struct dw_mci *host = slot->host;

	WARN_ON(slot->mrq);

	/*
	 * The check for card presence and queueing of the request must be
	 * atomic, otherwise the card could be removed in between and the
	 * request wouldn't fail until another card was inserted.
	 */

	if (!dw_mci_get_cd(mmc)) {
		mrq->cmd->error = -ENOMEDIUM;
		mmc_request_done(mmc, mrq);
		return;
	}

	spin_lock_bh(&host->lock);

	dw_mci_queue_request(host, slot, mrq);

	spin_unlock_bh(&host->lock);
}

static void dw_mci_set_ios(struct mmc_host *mmc, struct mmc_ios *ios)
{
	struct dw_mci_slot *slot = mmc_priv(mmc);
	const struct dw_mci_drv_data *drv_data = slot->host->drv_data;
	u32 regs;
	int ret;

	switch (ios->bus_width) {
	case MMC_BUS_WIDTH_4:
		slot->ctype = SDMMC_CTYPE_4BIT;
		break;
	case MMC_BUS_WIDTH_8:
		slot->ctype = SDMMC_CTYPE_8BIT;
		break;
	default:
		/* set default 1 bit mode */
		slot->ctype = SDMMC_CTYPE_1BIT;
	}

	regs = mci_readl(slot->host, UHS_REG);

	/* DDR mode set */
	if (ios->timing == MMC_TIMING_MMC_DDR52 ||
	    ios->timing == MMC_TIMING_UHS_DDR50 ||
	    ios->timing == MMC_TIMING_MMC_HS400)
		regs |= ((0x1 << slot->id) << 16);
	else
		regs &= ~((0x1 << slot->id) << 16);

	mci_writel(slot->host, UHS_REG, regs);
	slot->host->timing = ios->timing;

	/*
	 * Use mirror of ios->clock to prevent race with mmc
	 * core ios update when finding the minimum.
	 */
	slot->clock = ios->clock;

	if (drv_data && drv_data->set_ios)
		drv_data->set_ios(slot->host, ios);

	switch (ios->power_mode) {
	case MMC_POWER_UP:
		if (!IS_ERR(mmc->supply.vmmc)) {
			ret = mmc_regulator_set_ocr(mmc, mmc->supply.vmmc,
					ios->vdd);
			if (ret) {
				dev_err(slot->host->dev,
					"failed to enable vmmc regulator\n");
				/*return, if failed turn on vmmc*/
				return;
			}
		}
		set_bit(DW_MMC_CARD_NEED_INIT, &slot->flags);
		regs = mci_readl(slot->host, PWREN);
		regs |= (1 << slot->id);
		mci_writel(slot->host, PWREN, regs);
		break;
	case MMC_POWER_ON:
		if (!slot->host->vqmmc_enabled) {
			if (!IS_ERR(mmc->supply.vqmmc)) {
				ret = regulator_enable(mmc->supply.vqmmc);
				if (ret < 0)
					dev_err(slot->host->dev,
						"failed to enable vqmmc\n");
				else
					slot->host->vqmmc_enabled = true;

			} else {
				/* Keep track so we don't reset again */
				slot->host->vqmmc_enabled = true;
			}

			/* Reset our state machine after powering on */
			dw_mci_ctrl_reset(slot->host,
					  SDMMC_CTRL_ALL_RESET_FLAGS);
		}

		/* Adjust clock / bus width after power is up */
		dw_mci_setup_bus(slot, false);

		break;
	case MMC_POWER_OFF:
		/* Turn clock off before power goes down */
		dw_mci_setup_bus(slot, false);

		if (!IS_ERR(mmc->supply.vmmc))
			mmc_regulator_set_ocr(mmc, mmc->supply.vmmc, 0);

		if (!IS_ERR(mmc->supply.vqmmc) && slot->host->vqmmc_enabled)
			regulator_disable(mmc->supply.vqmmc);
		slot->host->vqmmc_enabled = false;

		regs = mci_readl(slot->host, PWREN);
		regs &= ~(1 << slot->id);
		mci_writel(slot->host, PWREN, regs);
		break;
	default:
		break;
	}

	if (slot->host->state == STATE_WAITING_CMD11_DONE && ios->clock != 0)
		slot->host->state = STATE_IDLE;
}

static int dw_mci_card_busy(struct mmc_host *mmc)
{
	struct dw_mci_slot *slot = mmc_priv(mmc);
	u32 status;

	/*
	 * Check the busy bit which is low when DAT[3:0]
	 * (the data lines) are 0000
	 */
	status = mci_readl(slot->host, STATUS);

	return !!(status & SDMMC_STATUS_BUSY);
}

static int dw_mci_switch_voltage(struct mmc_host *mmc, struct mmc_ios *ios)
{
	struct dw_mci_slot *slot = mmc_priv(mmc);
	struct dw_mci *host = slot->host;
	const struct dw_mci_drv_data *drv_data = host->drv_data;
	u32 uhs;
	u32 v18 = SDMMC_UHS_18V << slot->id;
	int ret;

	if (drv_data && drv_data->switch_voltage)
		return drv_data->switch_voltage(mmc, ios);

	/*
	 * Program the voltage.  Note that some instances of dw_mmc may use
	 * the UHS_REG for this.  For other instances (like exynos) the UHS_REG
	 * does no harm but you need to set the regulator directly.  Try both.
	 */
	uhs = mci_readl(host, UHS_REG);
	if (ios->signal_voltage == MMC_SIGNAL_VOLTAGE_330)
		uhs &= ~v18;
	else
		uhs |= v18;

	if (!IS_ERR(mmc->supply.vqmmc)) {
		ret = mmc_regulator_set_vqmmc(mmc, ios);

		if (ret) {
			dev_dbg(&mmc->class_dev,
					 "Regulator set error %d - %s V\n",
					 ret, uhs & v18 ? "1.8" : "3.3");
			return ret;
		}
	}
	mci_writel(host, UHS_REG, uhs);

	return 0;
}

static int dw_mci_get_ro(struct mmc_host *mmc)
{
	int read_only;
	struct dw_mci_slot *slot = mmc_priv(mmc);
	int gpio_ro = mmc_gpio_get_ro(mmc);

	/* Use platform get_ro function, else try on board write protect */
	if (gpio_ro >= 0)
		read_only = gpio_ro;
	else
		read_only =
			mci_readl(slot->host, WRTPRT) & (1 << slot->id) ? 1 : 0;

	dev_dbg(&mmc->class_dev, "card is %s\n",
		read_only ? "read-only" : "read-write");

	return read_only;
}

static void dw_mci_hw_reset(struct mmc_host *mmc)
{
	struct dw_mci_slot *slot = mmc_priv(mmc);
	struct dw_mci *host = slot->host;
	int reset;

	if (host->use_dma == TRANS_MODE_IDMAC)
		dw_mci_idmac_reset(host);

	if (!dw_mci_ctrl_reset(host, SDMMC_CTRL_DMA_RESET |
				     SDMMC_CTRL_FIFO_RESET))
		return;

	/*
	 * According to eMMC spec, card reset procedure:
	 * tRstW >= 1us:   RST_n pulse width
	 * tRSCA >= 200us: RST_n to Command time
	 * tRSTH >= 1us:   RST_n high period
	 */
	reset = mci_readl(host, RST_N);
	reset &= ~(SDMMC_RST_HWACTIVE << slot->id);
	mci_writel(host, RST_N, reset);
	usleep_range(1, 2);
	reset |= SDMMC_RST_HWACTIVE << slot->id;
	mci_writel(host, RST_N, reset);
	usleep_range(200, 300);
}

static void dw_mci_init_card(struct mmc_host *mmc, struct mmc_card *card)
{
	struct dw_mci_slot *slot = mmc_priv(mmc);
	struct dw_mci *host = slot->host;

	/*
	 * Low power mode will stop the card clock when idle.  According to the
	 * description of the CLKENA register we should disable low power mode
	 * for SDIO cards if we need SDIO interrupts to work.
	 */
	if (mmc->caps & MMC_CAP_SDIO_IRQ) {
		const u32 clken_low_pwr = SDMMC_CLKEN_LOW_PWR << slot->id;
		u32 clk_en_a_old;
		u32 clk_en_a;

		clk_en_a_old = mci_readl(host, CLKENA);

		if (card->type == MMC_TYPE_SDIO ||
		    card->type == MMC_TYPE_SD_COMBO) {
			set_bit(DW_MMC_CARD_NO_LOW_PWR, &slot->flags);
			clk_en_a = clk_en_a_old & ~clken_low_pwr;
		} else {
			clear_bit(DW_MMC_CARD_NO_LOW_PWR, &slot->flags);
			clk_en_a = clk_en_a_old | clken_low_pwr;
		}

		if (clk_en_a != clk_en_a_old) {
			mci_writel(host, CLKENA, clk_en_a);
			mci_send_cmd(slot, SDMMC_CMD_UPD_CLK |
				     SDMMC_CMD_PRV_DAT_WAIT, 0);
		}
	}
}

static void __dw_mci_enable_sdio_irq(struct dw_mci_slot *slot, int enb)
{
	struct dw_mci *host = slot->host;
	unsigned long irqflags;
	u32 int_mask;

	spin_lock_irqsave(&host->irq_lock, irqflags);

	/* Enable/disable Slot Specific SDIO interrupt */
	int_mask = mci_readl(host, INTMASK);
	if (enb)
		int_mask |= SDMMC_INT_SDIO(slot->sdio_id);
	else
		int_mask &= ~SDMMC_INT_SDIO(slot->sdio_id);
	mci_writel(host, INTMASK, int_mask);

	spin_unlock_irqrestore(&host->irq_lock, irqflags);
}

static void dw_mci_enable_sdio_irq(struct mmc_host *mmc, int enb)
{
	struct dw_mci_slot *slot = mmc_priv(mmc);
	struct dw_mci *host = slot->host;

	__dw_mci_enable_sdio_irq(slot, enb);

	/* Avoid runtime suspending the device when SDIO IRQ is enabled */
	if (enb)
		pm_runtime_get_noresume(host->dev);
	else
		pm_runtime_put_noidle(host->dev);
}

static void dw_mci_ack_sdio_irq(struct mmc_host *mmc)
{
	struct dw_mci_slot *slot = mmc_priv(mmc);

	__dw_mci_enable_sdio_irq(slot, 1);
}

static int dw_mci_execute_tuning(struct mmc_host *mmc, u32 opcode)
{
	struct dw_mci_slot *slot = mmc_priv(mmc);
	struct dw_mci *host = slot->host;
	const struct dw_mci_drv_data *drv_data = host->drv_data;
	int err = -EINVAL;

	if (drv_data && drv_data->execute_tuning)
		err = drv_data->execute_tuning(slot, opcode);
	return err;
}

static int dw_mci_prepare_hs400_tuning(struct mmc_host *mmc,
				       struct mmc_ios *ios)
{
	struct dw_mci_slot *slot = mmc_priv(mmc);
	struct dw_mci *host = slot->host;
	const struct dw_mci_drv_data *drv_data = host->drv_data;

	if (drv_data && drv_data->prepare_hs400_tuning)
		return drv_data->prepare_hs400_tuning(host, ios);

	return 0;
}

static bool dw_mci_reset(struct dw_mci *host)
{
	u32 flags = SDMMC_CTRL_RESET | SDMMC_CTRL_FIFO_RESET;
	bool ret = false;
	u32 status = 0;

	/*
	 * Resetting generates a block interrupt, hence setting
	 * the scatter-gather pointer to NULL.
	 */
	if (host->sg) {
		sg_miter_stop(&host->sg_miter);
		host->sg = NULL;
	}

	if (host->use_dma)
		flags |= SDMMC_CTRL_DMA_RESET;

	if (dw_mci_ctrl_reset(host, flags)) {
		/*
		 * In all cases we clear the RAWINTS
		 * register to clear any interrupts.
		 */
		mci_writel(host, RINTSTS, 0xFFFFFFFF);

		if (!host->use_dma) {
			ret = true;
			goto ciu_out;
		}

		/* Wait for dma_req to be cleared */
		if (readl_poll_timeout_atomic(host->regs + SDMMC_STATUS,
					      status,
					      !(status & SDMMC_STATUS_DMA_REQ),
					      1, 500 * USEC_PER_MSEC)) {
			dev_err(host->dev,
				"%s: Timeout waiting for dma_req to be cleared\n",
				__func__);
			goto ciu_out;
		}

		/* when using DMA next we reset the fifo again */
		if (!dw_mci_ctrl_reset(host, SDMMC_CTRL_FIFO_RESET))
			goto ciu_out;
	} else {
		/* if the controller reset bit did clear, then set clock regs */
		if (!(mci_readl(host, CTRL) & SDMMC_CTRL_RESET)) {
			dev_err(host->dev,
				"%s: fifo/dma reset bits didn't clear but ciu was reset, doing clock update\n",
				__func__);
			goto ciu_out;
		}
	}

	if (host->use_dma == TRANS_MODE_IDMAC)
		/* It is also required that we reinit idmac */
		dw_mci_idmac_init(host);

	ret = true;

ciu_out:
	/* After a CTRL reset we need to have CIU set clock registers  */
	mci_send_cmd(host->slot, SDMMC_CMD_UPD_CLK, 0);

	return ret;
}

static const struct mmc_host_ops dw_mci_ops = {
	.request		= dw_mci_request,
	.pre_req		= dw_mci_pre_req,
	.post_req		= dw_mci_post_req,
	.set_ios		= dw_mci_set_ios,
	.get_ro			= dw_mci_get_ro,
	.get_cd			= dw_mci_get_cd,
	.hw_reset               = dw_mci_hw_reset,
	.enable_sdio_irq	= dw_mci_enable_sdio_irq,
	.ack_sdio_irq		= dw_mci_ack_sdio_irq,
	.execute_tuning		= dw_mci_execute_tuning,
	.card_busy		= dw_mci_card_busy,
	.start_signal_voltage_switch = dw_mci_switch_voltage,
	.init_card		= dw_mci_init_card,
	.prepare_hs400_tuning	= dw_mci_prepare_hs400_tuning,
};

static void dw_mci_request_end(struct dw_mci *host, struct mmc_request *mrq)
	__releases(&host->lock)
	__acquires(&host->lock)
{
	struct dw_mci_slot *slot;
	struct mmc_host	*prev_mmc = host->slot->mmc;

	WARN_ON(host->cmd || host->data);

	host->slot->mrq = NULL;
	host->mrq = NULL;
	if (!list_empty(&host->queue)) {
		slot = list_entry(host->queue.next,
				  struct dw_mci_slot, queue_node);
		list_del(&slot->queue_node);
		dev_vdbg(host->dev, "list not empty: %s is next\n",
			 mmc_hostname(slot->mmc));
		host->state = STATE_SENDING_CMD;
		dw_mci_start_request(host, slot);
	} else {
		dev_vdbg(host->dev, "list empty\n");

		if (host->state == STATE_SENDING_CMD11)
			host->state = STATE_WAITING_CMD11_DONE;
		else
			host->state = STATE_IDLE;
	}

	spin_unlock(&host->lock);
	mmc_request_done(prev_mmc, mrq);
	spin_lock(&host->lock);
}

static int dw_mci_command_complete(struct dw_mci *host, struct mmc_command *cmd)
{
	u32 status = host->cmd_status;

	host->cmd_status = 0;

	/* Read the response from the card (up to 16 bytes) */
	if (cmd->flags & MMC_RSP_PRESENT) {
		if (cmd->flags & MMC_RSP_136) {
			cmd->resp[3] = mci_readl(host, RESP0);
			cmd->resp[2] = mci_readl(host, RESP1);
			cmd->resp[1] = mci_readl(host, RESP2);
			cmd->resp[0] = mci_readl(host, RESP3);
		} else {
			cmd->resp[0] = mci_readl(host, RESP0);
			cmd->resp[1] = 0;
			cmd->resp[2] = 0;
			cmd->resp[3] = 0;
		}
	}

	if (status & SDMMC_INT_RTO)
		cmd->error = -ETIMEDOUT;
	else if ((cmd->flags & MMC_RSP_CRC) && (status & SDMMC_INT_RCRC))
		cmd->error = -EILSEQ;
	else if (status & SDMMC_INT_RESP_ERR)
		cmd->error = -EIO;
	else
		cmd->error = 0;

	return cmd->error;
}

static int dw_mci_data_complete(struct dw_mci *host, struct mmc_data *data)
{
	u32 status = host->data_status;

	if (status & DW_MCI_DATA_ERROR_FLAGS) {
		if (status & SDMMC_INT_DRTO) {
			data->error = -ETIMEDOUT;
		} else if (status & SDMMC_INT_DCRC) {
			data->error = -EILSEQ;
		} else if (status & SDMMC_INT_EBE) {
			if (host->dir_status ==
				DW_MCI_SEND_STATUS) {
				/*
				 * No data CRC status was returned.
				 * The number of bytes transferred
				 * will be exaggerated in PIO mode.
				 */
				data->bytes_xfered = 0;
				data->error = -ETIMEDOUT;
			} else if (host->dir_status ==
					DW_MCI_RECV_STATUS) {
				data->error = -EILSEQ;
			}
		} else {
			/* SDMMC_INT_SBE is included */
			data->error = -EILSEQ;
		}

		dev_dbg(host->dev, "data error, status 0x%08x\n", status);

		/*
		 * After an error, there may be data lingering
		 * in the FIFO
		 */
		dw_mci_reset(host);
	} else {
		data->bytes_xfered = data->blocks * data->blksz;
		data->error = 0;
	}

	return data->error;
}

static void dw_mci_set_drto(struct dw_mci *host)
{
	unsigned int drto_clks;
	unsigned int drto_div;
	unsigned int drto_ms;

	drto_clks = mci_readl(host, TMOUT) >> 8;
	drto_div = (mci_readl(host, CLKDIV) & 0xff) * 2;
	if (drto_div == 0)
		drto_div = 1;

	drto_ms = DIV_ROUND_UP_ULL((u64)MSEC_PER_SEC * drto_clks * drto_div,
				   host->bus_hz);

	/* add a bit spare time */
	drto_ms += 10;

	mod_timer(&host->dto_timer, jiffies + msecs_to_jiffies(drto_ms));
}

static bool dw_mci_clear_pending_cmd_complete(struct dw_mci *host)
{
	if (!test_bit(EVENT_CMD_COMPLETE, &host->pending_events))
		return false;

	/*
	 * Really be certain that the timer has stopped.  This is a bit of
	 * paranoia and could only really happen if we had really bad
	 * interrupt latency and the interrupt routine and timeout were
	 * running concurrently so that the del_timer() in the interrupt
	 * handler couldn't run.
	 */
	WARN_ON(del_timer_sync(&host->cto_timer));
	clear_bit(EVENT_CMD_COMPLETE, &host->pending_events);

	return true;
}

static void dw_mci_tasklet_func(unsigned long priv)
{
	struct dw_mci *host = (struct dw_mci *)priv;
	struct mmc_data	*data;
	struct mmc_command *cmd;
	struct mmc_request *mrq;
	enum dw_mci_state state;
	enum dw_mci_state prev_state;
	unsigned int err;

	spin_lock(&host->lock);

	state = host->state;
	data = host->data;
	mrq = host->mrq;

	do {
		prev_state = state;

		switch (state) {
		case STATE_IDLE:
		case STATE_WAITING_CMD11_DONE:
			break;

		case STATE_SENDING_CMD11:
		case STATE_SENDING_CMD:
			if (!dw_mci_clear_pending_cmd_complete(host))
				break;

			cmd = host->cmd;
			host->cmd = NULL;
			set_bit(EVENT_CMD_COMPLETE, &host->completed_events);
			err = dw_mci_command_complete(host, cmd);
			if (cmd == mrq->sbc && !err) {
				prev_state = state = STATE_SENDING_CMD;
				__dw_mci_start_request(host, host->slot,
						       mrq->cmd);
				goto unlock;
			}

			if (cmd->data && err) {
				/*
				 * During UHS tuning sequence, sending the stop
				 * command after the response CRC error would
				 * throw the system into a confused state
				 * causing all future tuning phases to report
				 * failure.
				 *
				 * In such case controller will move into a data
				 * transfer state after a response error or
				 * response CRC error. Let's let that finish
				 * before trying to send a stop, so we'll go to
				 * STATE_SENDING_DATA.
				 *
				 * Although letting the data transfer take place
				 * will waste a bit of time (we already know
				 * the command was bad), it can't cause any
				 * errors since it's possible it would have
				 * taken place anyway if this tasklet got
				 * delayed. Allowing the transfer to take place
				 * avoids races and keeps things simple.
				 */
<<<<<<< HEAD
				if ((err != -ETIMEDOUT) &&
				    (cmd->opcode == MMC_SEND_TUNING_BLOCK)) {
=======
				if (err != -ETIMEDOUT &&
				    host->dir_status == DW_MCI_RECV_STATUS) {
>>>>>>> 6d1f178f
					state = STATE_SENDING_DATA;
					continue;
				}

				send_stop_abort(host, data);
				dw_mci_stop_dma(host);
				state = STATE_SENDING_STOP;
				break;
			}

			if (!cmd->data || err) {
				dw_mci_request_end(host, mrq);
				goto unlock;
			}

			prev_state = state = STATE_SENDING_DATA;
			/* fall through */

		case STATE_SENDING_DATA:
			/*
			 * We could get a data error and never a transfer
			 * complete so we'd better check for it here.
			 *
			 * Note that we don't really care if we also got a
			 * transfer complete; stopping the DMA and sending an
			 * abort won't hurt.
			 */
			if (test_and_clear_bit(EVENT_DATA_ERROR,
					       &host->pending_events)) {
				if (!(host->data_status & (SDMMC_INT_DRTO |
							   SDMMC_INT_EBE)))
					send_stop_abort(host, data);
				dw_mci_stop_dma(host);
				state = STATE_DATA_ERROR;
				break;
			}

			if (!test_and_clear_bit(EVENT_XFER_COMPLETE,
						&host->pending_events)) {
				/*
				 * If all data-related interrupts don't come
				 * within the given time in reading data state.
				 */
				if (host->dir_status == DW_MCI_RECV_STATUS)
					dw_mci_set_drto(host);
				break;
			}

			set_bit(EVENT_XFER_COMPLETE, &host->completed_events);

			/*
			 * Handle an EVENT_DATA_ERROR that might have shown up
			 * before the transfer completed.  This might not have
			 * been caught by the check above because the interrupt
			 * could have gone off between the previous check and
			 * the check for transfer complete.
			 *
			 * Technically this ought not be needed assuming we
			 * get a DATA_COMPLETE eventually (we'll notice the
			 * error and end the request), but it shouldn't hurt.
			 *
			 * This has the advantage of sending the stop command.
			 */
			if (test_and_clear_bit(EVENT_DATA_ERROR,
					       &host->pending_events)) {
				if (!(host->data_status & (SDMMC_INT_DRTO |
							   SDMMC_INT_EBE)))
					send_stop_abort(host, data);
				dw_mci_stop_dma(host);
				state = STATE_DATA_ERROR;
				break;
			}
			prev_state = state = STATE_DATA_BUSY;

			/* fall through */

		case STATE_DATA_BUSY:
			if (!test_and_clear_bit(EVENT_DATA_COMPLETE,
						&host->pending_events)) {
				/*
				 * If data error interrupt comes but data over
				 * interrupt doesn't come within the given time.
				 * in reading data state.
				 */
				if (host->dir_status == DW_MCI_RECV_STATUS)
					dw_mci_set_drto(host);
				break;
			}

			host->data = NULL;
			set_bit(EVENT_DATA_COMPLETE, &host->completed_events);
			err = dw_mci_data_complete(host, data);

			if (!err) {
				if (!data->stop || mrq->sbc) {
					if (mrq->sbc && data->stop)
						data->stop->error = 0;
					dw_mci_request_end(host, mrq);
					goto unlock;
				}

				/* stop command for open-ended transfer*/
				if (data->stop)
					send_stop_abort(host, data);
			} else {
				/*
				 * If we don't have a command complete now we'll
				 * never get one since we just reset everything;
				 * better end the request.
				 *
				 * If we do have a command complete we'll fall
				 * through to the SENDING_STOP command and
				 * everything will be peachy keen.
				 */
				if (!test_bit(EVENT_CMD_COMPLETE,
					      &host->pending_events)) {
					host->cmd = NULL;
					dw_mci_request_end(host, mrq);
					goto unlock;
				}
			}

			/*
			 * If err has non-zero,
			 * stop-abort command has been already issued.
			 */
			prev_state = state = STATE_SENDING_STOP;

			/* fall through */

		case STATE_SENDING_STOP:
			if (!dw_mci_clear_pending_cmd_complete(host))
				break;

			/* CMD error in data command */
			if (mrq->cmd->error && mrq->data)
				dw_mci_reset(host);

			host->cmd = NULL;
			host->data = NULL;

			if (!mrq->sbc && mrq->stop)
				dw_mci_command_complete(host, mrq->stop);
			else
				host->cmd_status = 0;

			dw_mci_request_end(host, mrq);
			goto unlock;

		case STATE_DATA_ERROR:
			if (!test_and_clear_bit(EVENT_XFER_COMPLETE,
						&host->pending_events))
				break;

			state = STATE_DATA_BUSY;
			break;
		}
	} while (state != prev_state);

	host->state = state;
unlock:
	spin_unlock(&host->lock);

}

/* push final bytes to part_buf, only use during push */
static void dw_mci_set_part_bytes(struct dw_mci *host, void *buf, int cnt)
{
	memcpy((void *)&host->part_buf, buf, cnt);
	host->part_buf_count = cnt;
}

/* append bytes to part_buf, only use during push */
static int dw_mci_push_part_bytes(struct dw_mci *host, void *buf, int cnt)
{
	cnt = min(cnt, (1 << host->data_shift) - host->part_buf_count);
	memcpy((void *)&host->part_buf + host->part_buf_count, buf, cnt);
	host->part_buf_count += cnt;
	return cnt;
}

/* pull first bytes from part_buf, only use during pull */
static int dw_mci_pull_part_bytes(struct dw_mci *host, void *buf, int cnt)
{
	cnt = min_t(int, cnt, host->part_buf_count);
	if (cnt) {
		memcpy(buf, (void *)&host->part_buf + host->part_buf_start,
		       cnt);
		host->part_buf_count -= cnt;
		host->part_buf_start += cnt;
	}
	return cnt;
}

/* pull final bytes from the part_buf, assuming it's just been filled */
static void dw_mci_pull_final_bytes(struct dw_mci *host, void *buf, int cnt)
{
	memcpy(buf, &host->part_buf, cnt);
	host->part_buf_start = cnt;
	host->part_buf_count = (1 << host->data_shift) - cnt;
}

static void dw_mci_push_data16(struct dw_mci *host, void *buf, int cnt)
{
	struct mmc_data *data = host->data;
	int init_cnt = cnt;

	/* try and push anything in the part_buf */
	if (unlikely(host->part_buf_count)) {
		int len = dw_mci_push_part_bytes(host, buf, cnt);

		buf += len;
		cnt -= len;
		if (host->part_buf_count == 2) {
			mci_fifo_writew(host->fifo_reg, host->part_buf16);
			host->part_buf_count = 0;
		}
	}
#ifndef CONFIG_HAVE_EFFICIENT_UNALIGNED_ACCESS
	if (unlikely((unsigned long)buf & 0x1)) {
		while (cnt >= 2) {
			u16 aligned_buf[64];
			int len = min(cnt & -2, (int)sizeof(aligned_buf));
			int items = len >> 1;
			int i;
			/* memcpy from input buffer into aligned buffer */
			memcpy(aligned_buf, buf, len);
			buf += len;
			cnt -= len;
			/* push data from aligned buffer into fifo */
			for (i = 0; i < items; ++i)
				mci_fifo_writew(host->fifo_reg, aligned_buf[i]);
		}
	} else
#endif
	{
		u16 *pdata = buf;

		for (; cnt >= 2; cnt -= 2)
			mci_fifo_writew(host->fifo_reg, *pdata++);
		buf = pdata;
	}
	/* put anything remaining in the part_buf */
	if (cnt) {
		dw_mci_set_part_bytes(host, buf, cnt);
		 /* Push data if we have reached the expected data length */
		if ((data->bytes_xfered + init_cnt) ==
		    (data->blksz * data->blocks))
			mci_fifo_writew(host->fifo_reg, host->part_buf16);
	}
}

static void dw_mci_pull_data16(struct dw_mci *host, void *buf, int cnt)
{
#ifndef CONFIG_HAVE_EFFICIENT_UNALIGNED_ACCESS
	if (unlikely((unsigned long)buf & 0x1)) {
		while (cnt >= 2) {
			/* pull data from fifo into aligned buffer */
			u16 aligned_buf[64];
			int len = min(cnt & -2, (int)sizeof(aligned_buf));
			int items = len >> 1;
			int i;

			for (i = 0; i < items; ++i)
				aligned_buf[i] = mci_fifo_readw(host->fifo_reg);
			/* memcpy from aligned buffer into output buffer */
			memcpy(buf, aligned_buf, len);
			buf += len;
			cnt -= len;
		}
	} else
#endif
	{
		u16 *pdata = buf;

		for (; cnt >= 2; cnt -= 2)
			*pdata++ = mci_fifo_readw(host->fifo_reg);
		buf = pdata;
	}
	if (cnt) {
		host->part_buf16 = mci_fifo_readw(host->fifo_reg);
		dw_mci_pull_final_bytes(host, buf, cnt);
	}
}

static void dw_mci_push_data32(struct dw_mci *host, void *buf, int cnt)
{
	struct mmc_data *data = host->data;
	int init_cnt = cnt;

	/* try and push anything in the part_buf */
	if (unlikely(host->part_buf_count)) {
		int len = dw_mci_push_part_bytes(host, buf, cnt);

		buf += len;
		cnt -= len;
		if (host->part_buf_count == 4) {
			mci_fifo_writel(host->fifo_reg,	host->part_buf32);
			host->part_buf_count = 0;
		}
	}
#ifndef CONFIG_HAVE_EFFICIENT_UNALIGNED_ACCESS
	if (unlikely((unsigned long)buf & 0x3)) {
		while (cnt >= 4) {
			u32 aligned_buf[32];
			int len = min(cnt & -4, (int)sizeof(aligned_buf));
			int items = len >> 2;
			int i;
			/* memcpy from input buffer into aligned buffer */
			memcpy(aligned_buf, buf, len);
			buf += len;
			cnt -= len;
			/* push data from aligned buffer into fifo */
			for (i = 0; i < items; ++i)
				mci_fifo_writel(host->fifo_reg,	aligned_buf[i]);
		}
	} else
#endif
	{
		u32 *pdata = buf;

		for (; cnt >= 4; cnt -= 4)
			mci_fifo_writel(host->fifo_reg, *pdata++);
		buf = pdata;
	}
	/* put anything remaining in the part_buf */
	if (cnt) {
		dw_mci_set_part_bytes(host, buf, cnt);
		 /* Push data if we have reached the expected data length */
		if ((data->bytes_xfered + init_cnt) ==
		    (data->blksz * data->blocks))
			mci_fifo_writel(host->fifo_reg, host->part_buf32);
	}
}

static void dw_mci_pull_data32(struct dw_mci *host, void *buf, int cnt)
{
#ifndef CONFIG_HAVE_EFFICIENT_UNALIGNED_ACCESS
	if (unlikely((unsigned long)buf & 0x3)) {
		while (cnt >= 4) {
			/* pull data from fifo into aligned buffer */
			u32 aligned_buf[32];
			int len = min(cnt & -4, (int)sizeof(aligned_buf));
			int items = len >> 2;
			int i;

			for (i = 0; i < items; ++i)
				aligned_buf[i] = mci_fifo_readl(host->fifo_reg);
			/* memcpy from aligned buffer into output buffer */
			memcpy(buf, aligned_buf, len);
			buf += len;
			cnt -= len;
		}
	} else
#endif
	{
		u32 *pdata = buf;

		for (; cnt >= 4; cnt -= 4)
			*pdata++ = mci_fifo_readl(host->fifo_reg);
		buf = pdata;
	}
	if (cnt) {
		host->part_buf32 = mci_fifo_readl(host->fifo_reg);
		dw_mci_pull_final_bytes(host, buf, cnt);
	}
}

static void dw_mci_push_data64(struct dw_mci *host, void *buf, int cnt)
{
	struct mmc_data *data = host->data;
	int init_cnt = cnt;

	/* try and push anything in the part_buf */
	if (unlikely(host->part_buf_count)) {
		int len = dw_mci_push_part_bytes(host, buf, cnt);

		buf += len;
		cnt -= len;

		if (host->part_buf_count == 8) {
			mci_fifo_writeq(host->fifo_reg,	host->part_buf);
			host->part_buf_count = 0;
		}
	}
#ifndef CONFIG_HAVE_EFFICIENT_UNALIGNED_ACCESS
	if (unlikely((unsigned long)buf & 0x7)) {
		while (cnt >= 8) {
			u64 aligned_buf[16];
			int len = min(cnt & -8, (int)sizeof(aligned_buf));
			int items = len >> 3;
			int i;
			/* memcpy from input buffer into aligned buffer */
			memcpy(aligned_buf, buf, len);
			buf += len;
			cnt -= len;
			/* push data from aligned buffer into fifo */
			for (i = 0; i < items; ++i)
				mci_fifo_writeq(host->fifo_reg,	aligned_buf[i]);
		}
	} else
#endif
	{
		u64 *pdata = buf;

		for (; cnt >= 8; cnt -= 8)
			mci_fifo_writeq(host->fifo_reg, *pdata++);
		buf = pdata;
	}
	/* put anything remaining in the part_buf */
	if (cnt) {
		dw_mci_set_part_bytes(host, buf, cnt);
		/* Push data if we have reached the expected data length */
		if ((data->bytes_xfered + init_cnt) ==
		    (data->blksz * data->blocks))
			mci_fifo_writeq(host->fifo_reg, host->part_buf);
	}
}

static void dw_mci_pull_data64(struct dw_mci *host, void *buf, int cnt)
{
#ifndef CONFIG_HAVE_EFFICIENT_UNALIGNED_ACCESS
	if (unlikely((unsigned long)buf & 0x7)) {
		while (cnt >= 8) {
			/* pull data from fifo into aligned buffer */
			u64 aligned_buf[16];
			int len = min(cnt & -8, (int)sizeof(aligned_buf));
			int items = len >> 3;
			int i;

			for (i = 0; i < items; ++i)
				aligned_buf[i] = mci_fifo_readq(host->fifo_reg);

			/* memcpy from aligned buffer into output buffer */
			memcpy(buf, aligned_buf, len);
			buf += len;
			cnt -= len;
		}
	} else
#endif
	{
		u64 *pdata = buf;

		for (; cnt >= 8; cnt -= 8)
			*pdata++ = mci_fifo_readq(host->fifo_reg);
		buf = pdata;
	}
	if (cnt) {
		host->part_buf = mci_fifo_readq(host->fifo_reg);
		dw_mci_pull_final_bytes(host, buf, cnt);
	}
}

static void dw_mci_pull_data(struct dw_mci *host, void *buf, int cnt)
{
	int len;

	/* get remaining partial bytes */
	len = dw_mci_pull_part_bytes(host, buf, cnt);
	if (unlikely(len == cnt))
		return;
	buf += len;
	cnt -= len;

	/* get the rest of the data */
	host->pull_data(host, buf, cnt);
}

static void dw_mci_read_data_pio(struct dw_mci *host, bool dto)
{
	struct sg_mapping_iter *sg_miter = &host->sg_miter;
	void *buf;
	unsigned int offset;
	struct mmc_data	*data = host->data;
	int shift = host->data_shift;
	u32 status;
	unsigned int len;
	unsigned int remain, fcnt;

	do {
		if (!sg_miter_next(sg_miter))
			goto done;

		host->sg = sg_miter->piter.sg;
		buf = sg_miter->addr;
		remain = sg_miter->length;
		offset = 0;

		do {
			fcnt = (SDMMC_GET_FCNT(mci_readl(host, STATUS))
					<< shift) + host->part_buf_count;
			len = min(remain, fcnt);
			if (!len)
				break;
			dw_mci_pull_data(host, (void *)(buf + offset), len);
			data->bytes_xfered += len;
			offset += len;
			remain -= len;
		} while (remain);

		sg_miter->consumed = offset;
		status = mci_readl(host, MINTSTS);
		mci_writel(host, RINTSTS, SDMMC_INT_RXDR);
	/* if the RXDR is ready read again */
	} while ((status & SDMMC_INT_RXDR) ||
		 (dto && SDMMC_GET_FCNT(mci_readl(host, STATUS))));

	if (!remain) {
		if (!sg_miter_next(sg_miter))
			goto done;
		sg_miter->consumed = 0;
	}
	sg_miter_stop(sg_miter);
	return;

done:
	sg_miter_stop(sg_miter);
	host->sg = NULL;
	smp_wmb(); /* drain writebuffer */
	set_bit(EVENT_XFER_COMPLETE, &host->pending_events);
}

static void dw_mci_write_data_pio(struct dw_mci *host)
{
	struct sg_mapping_iter *sg_miter = &host->sg_miter;
	void *buf;
	unsigned int offset;
	struct mmc_data	*data = host->data;
	int shift = host->data_shift;
	u32 status;
	unsigned int len;
	unsigned int fifo_depth = host->fifo_depth;
	unsigned int remain, fcnt;

	do {
		if (!sg_miter_next(sg_miter))
			goto done;

		host->sg = sg_miter->piter.sg;
		buf = sg_miter->addr;
		remain = sg_miter->length;
		offset = 0;

		do {
			fcnt = ((fifo_depth -
				 SDMMC_GET_FCNT(mci_readl(host, STATUS)))
					<< shift) - host->part_buf_count;
			len = min(remain, fcnt);
			if (!len)
				break;
			host->push_data(host, (void *)(buf + offset), len);
			data->bytes_xfered += len;
			offset += len;
			remain -= len;
		} while (remain);

		sg_miter->consumed = offset;
		status = mci_readl(host, MINTSTS);
		mci_writel(host, RINTSTS, SDMMC_INT_TXDR);
	} while (status & SDMMC_INT_TXDR); /* if TXDR write again */

	if (!remain) {
		if (!sg_miter_next(sg_miter))
			goto done;
		sg_miter->consumed = 0;
	}
	sg_miter_stop(sg_miter);
	return;

done:
	sg_miter_stop(sg_miter);
	host->sg = NULL;
	smp_wmb(); /* drain writebuffer */
	set_bit(EVENT_XFER_COMPLETE, &host->pending_events);
}

static void dw_mci_cmd_interrupt(struct dw_mci *host, u32 status)
{
	del_timer(&host->cto_timer);

	if (!host->cmd_status)
		host->cmd_status = status;

	smp_wmb(); /* drain writebuffer */

	set_bit(EVENT_CMD_COMPLETE, &host->pending_events);
	tasklet_schedule(&host->tasklet);
}

static void dw_mci_handle_cd(struct dw_mci *host)
{
	struct dw_mci_slot *slot = host->slot;

	if (slot->mmc->ops->card_event)
		slot->mmc->ops->card_event(slot->mmc);
	mmc_detect_change(slot->mmc,
		msecs_to_jiffies(host->pdata->detect_delay_ms));
}

static irqreturn_t dw_mci_interrupt(int irq, void *dev_id)
{
	struct dw_mci *host = dev_id;
	u32 pending;
	struct dw_mci_slot *slot = host->slot;
	unsigned long irqflags;

	pending = mci_readl(host, MINTSTS); /* read-only mask reg */

	if (pending) {
		/* Check volt switch first, since it can look like an error */
		if ((host->state == STATE_SENDING_CMD11) &&
		    (pending & SDMMC_INT_VOLT_SWITCH)) {
			mci_writel(host, RINTSTS, SDMMC_INT_VOLT_SWITCH);
			pending &= ~SDMMC_INT_VOLT_SWITCH;

			/*
			 * Hold the lock; we know cmd11_timer can't be kicked
			 * off after the lock is released, so safe to delete.
			 */
			spin_lock_irqsave(&host->irq_lock, irqflags);
			dw_mci_cmd_interrupt(host, pending);
			spin_unlock_irqrestore(&host->irq_lock, irqflags);

			del_timer(&host->cmd11_timer);
		}

		if (pending & DW_MCI_CMD_ERROR_FLAGS) {
			spin_lock_irqsave(&host->irq_lock, irqflags);

			del_timer(&host->cto_timer);
			mci_writel(host, RINTSTS, DW_MCI_CMD_ERROR_FLAGS);
			host->cmd_status = pending;
			smp_wmb(); /* drain writebuffer */
			set_bit(EVENT_CMD_COMPLETE, &host->pending_events);

			spin_unlock_irqrestore(&host->irq_lock, irqflags);
		}

		if (pending & DW_MCI_DATA_ERROR_FLAGS) {
			/* if there is an error report DATA_ERROR */
			mci_writel(host, RINTSTS, DW_MCI_DATA_ERROR_FLAGS);
			host->data_status = pending;
			smp_wmb(); /* drain writebuffer */
			set_bit(EVENT_DATA_ERROR, &host->pending_events);
			tasklet_schedule(&host->tasklet);
		}

		if (pending & SDMMC_INT_DATA_OVER) {
			del_timer(&host->dto_timer);

			mci_writel(host, RINTSTS, SDMMC_INT_DATA_OVER);
			if (!host->data_status)
				host->data_status = pending;
			smp_wmb(); /* drain writebuffer */
			if (host->dir_status == DW_MCI_RECV_STATUS) {
				if (host->sg != NULL)
					dw_mci_read_data_pio(host, true);
			}
			set_bit(EVENT_DATA_COMPLETE, &host->pending_events);
			tasklet_schedule(&host->tasklet);
		}

		if (pending & SDMMC_INT_RXDR) {
			mci_writel(host, RINTSTS, SDMMC_INT_RXDR);
			if (host->dir_status == DW_MCI_RECV_STATUS && host->sg)
				dw_mci_read_data_pio(host, false);
		}

		if (pending & SDMMC_INT_TXDR) {
			mci_writel(host, RINTSTS, SDMMC_INT_TXDR);
			if (host->dir_status == DW_MCI_SEND_STATUS && host->sg)
				dw_mci_write_data_pio(host);
		}

		if (pending & SDMMC_INT_CMD_DONE) {
			spin_lock_irqsave(&host->irq_lock, irqflags);

			mci_writel(host, RINTSTS, SDMMC_INT_CMD_DONE);
			dw_mci_cmd_interrupt(host, pending);

			spin_unlock_irqrestore(&host->irq_lock, irqflags);
		}

		if (pending & SDMMC_INT_CD) {
			mci_writel(host, RINTSTS, SDMMC_INT_CD);
			dw_mci_handle_cd(host);
		}

		if (pending & SDMMC_INT_SDIO(slot->sdio_id)) {
			mci_writel(host, RINTSTS,
				   SDMMC_INT_SDIO(slot->sdio_id));
			__dw_mci_enable_sdio_irq(slot, 0);
			sdio_signal_irq(slot->mmc);
		}

	}

	if (host->use_dma != TRANS_MODE_IDMAC)
		return IRQ_HANDLED;

	/* Handle IDMA interrupts */
	if (host->dma_64bit_address == 1) {
		pending = mci_readl(host, IDSTS64);
		if (pending & (SDMMC_IDMAC_INT_TI | SDMMC_IDMAC_INT_RI)) {
			mci_writel(host, IDSTS64, SDMMC_IDMAC_INT_TI |
							SDMMC_IDMAC_INT_RI);
			mci_writel(host, IDSTS64, SDMMC_IDMAC_INT_NI);
			if (!test_bit(EVENT_DATA_ERROR, &host->pending_events))
				host->dma_ops->complete((void *)host);
		}
	} else {
		pending = mci_readl(host, IDSTS);
		if (pending & (SDMMC_IDMAC_INT_TI | SDMMC_IDMAC_INT_RI)) {
			mci_writel(host, IDSTS, SDMMC_IDMAC_INT_TI |
							SDMMC_IDMAC_INT_RI);
			mci_writel(host, IDSTS, SDMMC_IDMAC_INT_NI);
			if (!test_bit(EVENT_DATA_ERROR, &host->pending_events))
				host->dma_ops->complete((void *)host);
		}
	}

	return IRQ_HANDLED;
}

static int dw_mci_init_slot_caps(struct dw_mci_slot *slot)
{
	struct dw_mci *host = slot->host;
	const struct dw_mci_drv_data *drv_data = host->drv_data;
	struct mmc_host *mmc = slot->mmc;
	int ctrl_id;

	if (host->pdata->caps)
		mmc->caps = host->pdata->caps;

	/*
	 * Support MMC_CAP_ERASE by default.
	 * It needs to use trim/discard/erase commands.
	 */
	mmc->caps |= MMC_CAP_ERASE;

	if (host->pdata->pm_caps)
		mmc->pm_caps = host->pdata->pm_caps;

	if (host->dev->of_node) {
		ctrl_id = of_alias_get_id(host->dev->of_node, "mshc");
		if (ctrl_id < 0)
			ctrl_id = 0;
	} else {
		ctrl_id = to_platform_device(host->dev)->id;
	}

	if (drv_data && drv_data->caps) {
		if (ctrl_id >= drv_data->num_caps) {
			dev_err(host->dev, "invalid controller id %d\n",
				ctrl_id);
			return -EINVAL;
		}
		mmc->caps |= drv_data->caps[ctrl_id];
	}

	if (host->pdata->caps2)
		mmc->caps2 = host->pdata->caps2;

	/* Process SDIO IRQs through the sdio_irq_work. */
	if (mmc->caps & MMC_CAP_SDIO_IRQ)
		mmc->caps2 |= MMC_CAP2_SDIO_IRQ_NOTHREAD;

	return 0;
}

static int dw_mci_init_slot(struct dw_mci *host)
{
	struct mmc_host *mmc;
	struct dw_mci_slot *slot;
	int ret;
	u32 freq[2];

	mmc = mmc_alloc_host(sizeof(struct dw_mci_slot), host->dev);
	if (!mmc)
		return -ENOMEM;

	slot = mmc_priv(mmc);
	slot->id = 0;
	slot->sdio_id = host->sdio_id0 + slot->id;
	slot->mmc = mmc;
	slot->host = host;
	host->slot = slot;

	mmc->ops = &dw_mci_ops;
	if (device_property_read_u32_array(host->dev, "clock-freq-min-max",
					   freq, 2)) {
		mmc->f_min = DW_MCI_FREQ_MIN;
		mmc->f_max = DW_MCI_FREQ_MAX;
	} else {
		dev_info(host->dev,
			"'clock-freq-min-max' property was deprecated.\n");
		mmc->f_min = freq[0];
		mmc->f_max = freq[1];
	}

	/*if there are external regulators, get them*/
	ret = mmc_regulator_get_supply(mmc);
	if (ret == -EPROBE_DEFER)
		goto err_host_allocated;

	if (!mmc->ocr_avail)
		mmc->ocr_avail = MMC_VDD_32_33 | MMC_VDD_33_34;

	ret = mmc_of_parse(mmc);
	if (ret)
		goto err_host_allocated;

	ret = dw_mci_init_slot_caps(slot);
	if (ret)
		goto err_host_allocated;

	/* Useful defaults if platform data is unset. */
	if (host->use_dma == TRANS_MODE_IDMAC) {
		mmc->max_segs = host->ring_size;
		mmc->max_blk_size = 65535;
		mmc->max_seg_size = 0x1000;
		mmc->max_req_size = mmc->max_seg_size * host->ring_size;
		mmc->max_blk_count = mmc->max_req_size / 512;
	} else if (host->use_dma == TRANS_MODE_EDMAC) {
		mmc->max_segs = 64;
		mmc->max_blk_size = 65535;
		mmc->max_blk_count = 65535;
		mmc->max_req_size =
				mmc->max_blk_size * mmc->max_blk_count;
		mmc->max_seg_size = mmc->max_req_size;
	} else {
		/* TRANS_MODE_PIO */
		mmc->max_segs = 64;
		mmc->max_blk_size = 65535; /* BLKSIZ is 16 bits */
		mmc->max_blk_count = 512;
		mmc->max_req_size = mmc->max_blk_size *
				    mmc->max_blk_count;
		mmc->max_seg_size = mmc->max_req_size;
	}

	dw_mci_get_cd(mmc);

	ret = mmc_add_host(mmc);
	if (ret)
		goto err_host_allocated;

#if defined(CONFIG_DEBUG_FS)
	dw_mci_init_debugfs(slot);
#endif

	return 0;

err_host_allocated:
	mmc_free_host(mmc);
	return ret;
}

static void dw_mci_cleanup_slot(struct dw_mci_slot *slot)
{
	/* Debugfs stuff is cleaned up by mmc core */
	mmc_remove_host(slot->mmc);
	slot->host->slot = NULL;
	mmc_free_host(slot->mmc);
}

static void dw_mci_init_dma(struct dw_mci *host)
{
	int addr_config;
	struct device *dev = host->dev;

	/*
	* Check tansfer mode from HCON[17:16]
	* Clear the ambiguous description of dw_mmc databook:
	* 2b'00: No DMA Interface -> Actually means using Internal DMA block
	* 2b'01: DesignWare DMA Interface -> Synopsys DW-DMA block
	* 2b'10: Generic DMA Interface -> non-Synopsys generic DMA block
	* 2b'11: Non DW DMA Interface -> pio only
	* Compared to DesignWare DMA Interface, Generic DMA Interface has a
	* simpler request/acknowledge handshake mechanism and both of them
	* are regarded as external dma master for dw_mmc.
	*/
	host->use_dma = SDMMC_GET_TRANS_MODE(mci_readl(host, HCON));
	if (host->use_dma == DMA_INTERFACE_IDMA) {
		host->use_dma = TRANS_MODE_IDMAC;
	} else if (host->use_dma == DMA_INTERFACE_DWDMA ||
		   host->use_dma == DMA_INTERFACE_GDMA) {
		host->use_dma = TRANS_MODE_EDMAC;
	} else {
		goto no_dma;
	}

	/* Determine which DMA interface to use */
	if (host->use_dma == TRANS_MODE_IDMAC) {
		/*
		* Check ADDR_CONFIG bit in HCON to find
		* IDMAC address bus width
		*/
		addr_config = SDMMC_GET_ADDR_CONFIG(mci_readl(host, HCON));

		if (addr_config == 1) {
			/* host supports IDMAC in 64-bit address mode */
			host->dma_64bit_address = 1;
			dev_info(host->dev,
				 "IDMAC supports 64-bit address mode.\n");
			if (!dma_set_mask(host->dev, DMA_BIT_MASK(64)))
				dma_set_coherent_mask(host->dev,
						      DMA_BIT_MASK(64));
		} else {
			/* host supports IDMAC in 32-bit address mode */
			host->dma_64bit_address = 0;
			dev_info(host->dev,
				 "IDMAC supports 32-bit address mode.\n");
		}

		/* Alloc memory for sg translation */
		host->sg_cpu = dmam_alloc_coherent(host->dev,
						   DESC_RING_BUF_SZ,
						   &host->sg_dma, GFP_KERNEL);
		if (!host->sg_cpu) {
			dev_err(host->dev,
				"%s: could not alloc DMA memory\n",
				__func__);
			goto no_dma;
		}

		host->dma_ops = &dw_mci_idmac_ops;
		dev_info(host->dev, "Using internal DMA controller.\n");
	} else {
		/* TRANS_MODE_EDMAC: check dma bindings again */
		if ((device_property_read_string_array(dev, "dma-names",
						       NULL, 0) < 0) ||
		    !device_property_present(dev, "dmas")) {
			goto no_dma;
		}
		host->dma_ops = &dw_mci_edmac_ops;
		dev_info(host->dev, "Using external DMA controller.\n");
	}

	if (host->dma_ops->init && host->dma_ops->start &&
	    host->dma_ops->stop && host->dma_ops->cleanup) {
		if (host->dma_ops->init(host)) {
			dev_err(host->dev, "%s: Unable to initialize DMA Controller.\n",
				__func__);
			goto no_dma;
		}
	} else {
		dev_err(host->dev, "DMA initialization not found.\n");
		goto no_dma;
	}

	return;

no_dma:
	dev_info(host->dev, "Using PIO mode.\n");
	host->use_dma = TRANS_MODE_PIO;
}

static void dw_mci_cmd11_timer(unsigned long arg)
{
	struct dw_mci *host = (struct dw_mci *)arg;

	if (host->state != STATE_SENDING_CMD11) {
		dev_warn(host->dev, "Unexpected CMD11 timeout\n");
		return;
	}

	host->cmd_status = SDMMC_INT_RTO;
	set_bit(EVENT_CMD_COMPLETE, &host->pending_events);
	tasklet_schedule(&host->tasklet);
}

static void dw_mci_cto_timer(unsigned long arg)
{
	struct dw_mci *host = (struct dw_mci *)arg;
	unsigned long irqflags;
	u32 pending;

	spin_lock_irqsave(&host->irq_lock, irqflags);

	/*
	 * If somehow we have very bad interrupt latency it's remotely possible
	 * that the timer could fire while the interrupt is still pending or
	 * while the interrupt is midway through running.  Let's be paranoid
	 * and detect those two cases.  Note that this is paranoia is somewhat
	 * justified because in this function we don't actually cancel the
	 * pending command in the controller--we just assume it will never come.
	 */
	pending = mci_readl(host, MINTSTS); /* read-only mask reg */
	if (pending & (DW_MCI_CMD_ERROR_FLAGS | SDMMC_INT_CMD_DONE)) {
		/* The interrupt should fire; no need to act but we can warn */
		dev_warn(host->dev, "Unexpected interrupt latency\n");
		goto exit;
	}
	if (test_bit(EVENT_CMD_COMPLETE, &host->pending_events)) {
		/* Presumably interrupt handler couldn't delete the timer */
		dev_warn(host->dev, "CTO timeout when already completed\n");
		goto exit;
	}

	/*
	 * Continued paranoia to make sure we're in the state we expect.
	 * This paranoia isn't really justified but it seems good to be safe.
	 */
	switch (host->state) {
	case STATE_SENDING_CMD11:
	case STATE_SENDING_CMD:
	case STATE_SENDING_STOP:
		/*
		 * If CMD_DONE interrupt does NOT come in sending command
		 * state, we should notify the driver to terminate current
		 * transfer and report a command timeout to the core.
		 */
		host->cmd_status = SDMMC_INT_RTO;
		set_bit(EVENT_CMD_COMPLETE, &host->pending_events);
		tasklet_schedule(&host->tasklet);
		break;
	default:
		dev_warn(host->dev, "Unexpected command timeout, state %d\n",
			 host->state);
		break;
	}

exit:
	spin_unlock_irqrestore(&host->irq_lock, irqflags);
}

static void dw_mci_dto_timer(unsigned long arg)
{
	struct dw_mci *host = (struct dw_mci *)arg;

	switch (host->state) {
	case STATE_SENDING_DATA:
	case STATE_DATA_BUSY:
		/*
		 * If DTO interrupt does NOT come in sending data state,
		 * we should notify the driver to terminate current transfer
		 * and report a data timeout to the core.
		 */
		host->data_status = SDMMC_INT_DRTO;
		set_bit(EVENT_DATA_ERROR, &host->pending_events);
		set_bit(EVENT_DATA_COMPLETE, &host->pending_events);
		tasklet_schedule(&host->tasklet);
		break;
	default:
		break;
	}
}

#ifdef CONFIG_OF
static struct dw_mci_board *dw_mci_parse_dt(struct dw_mci *host)
{
	struct dw_mci_board *pdata;
	struct device *dev = host->dev;
	const struct dw_mci_drv_data *drv_data = host->drv_data;
	int ret;
	u32 clock_frequency;

	pdata = devm_kzalloc(dev, sizeof(*pdata), GFP_KERNEL);
	if (!pdata)
		return ERR_PTR(-ENOMEM);

	/* find reset controller when exist */
	pdata->rstc = devm_reset_control_get_optional_exclusive(dev, "reset");
	if (IS_ERR(pdata->rstc)) {
		if (PTR_ERR(pdata->rstc) == -EPROBE_DEFER)
			return ERR_PTR(-EPROBE_DEFER);
	}

	/* find out number of slots supported */
	if (!device_property_read_u32(dev, "num-slots", &pdata->num_slots))
		dev_info(dev, "'num-slots' was deprecated.\n");

	if (device_property_read_u32(dev, "fifo-depth", &pdata->fifo_depth))
		dev_info(dev,
			 "fifo-depth property not found, using value of FIFOTH register as default\n");

	device_property_read_u32(dev, "card-detect-delay",
				 &pdata->detect_delay_ms);

	device_property_read_u32(dev, "data-addr", &host->data_addr_override);

	if (device_property_present(dev, "fifo-watermark-aligned"))
		host->wm_aligned = true;

	if (!device_property_read_u32(dev, "clock-frequency", &clock_frequency))
		pdata->bus_hz = clock_frequency;

	if (drv_data && drv_data->parse_dt) {
		ret = drv_data->parse_dt(host);
		if (ret)
			return ERR_PTR(ret);
	}

	return pdata;
}

#else /* CONFIG_OF */
static struct dw_mci_board *dw_mci_parse_dt(struct dw_mci *host)
{
	return ERR_PTR(-EINVAL);
}
#endif /* CONFIG_OF */

static void dw_mci_enable_cd(struct dw_mci *host)
{
	unsigned long irqflags;
	u32 temp;

	/*
	 * No need for CD if all slots have a non-error GPIO
	 * as well as broken card detection is found.
	 */
	if (host->slot->mmc->caps & MMC_CAP_NEEDS_POLL)
		return;

	if (mmc_gpio_get_cd(host->slot->mmc) < 0) {
		spin_lock_irqsave(&host->irq_lock, irqflags);
		temp = mci_readl(host, INTMASK);
		temp  |= SDMMC_INT_CD;
		mci_writel(host, INTMASK, temp);
		spin_unlock_irqrestore(&host->irq_lock, irqflags);
	}
}

int dw_mci_probe(struct dw_mci *host)
{
	const struct dw_mci_drv_data *drv_data = host->drv_data;
	int width, i, ret = 0;
	u32 fifo_size;

	if (!host->pdata) {
		host->pdata = dw_mci_parse_dt(host);
		if (PTR_ERR(host->pdata) == -EPROBE_DEFER) {
			return -EPROBE_DEFER;
		} else if (IS_ERR(host->pdata)) {
			dev_err(host->dev, "platform data not available\n");
			return -EINVAL;
		}
	}

	host->biu_clk = devm_clk_get(host->dev, "biu");
	if (IS_ERR(host->biu_clk)) {
		dev_dbg(host->dev, "biu clock not available\n");
	} else {
		ret = clk_prepare_enable(host->biu_clk);
		if (ret) {
			dev_err(host->dev, "failed to enable biu clock\n");
			return ret;
		}
	}

	host->ciu_clk = devm_clk_get(host->dev, "ciu");
	if (IS_ERR(host->ciu_clk)) {
		dev_dbg(host->dev, "ciu clock not available\n");
		host->bus_hz = host->pdata->bus_hz;
	} else {
		ret = clk_prepare_enable(host->ciu_clk);
		if (ret) {
			dev_err(host->dev, "failed to enable ciu clock\n");
			goto err_clk_biu;
		}

		if (host->pdata->bus_hz) {
			ret = clk_set_rate(host->ciu_clk, host->pdata->bus_hz);
			if (ret)
				dev_warn(host->dev,
					 "Unable to set bus rate to %uHz\n",
					 host->pdata->bus_hz);
		}
		host->bus_hz = clk_get_rate(host->ciu_clk);
	}

	if (!host->bus_hz) {
		dev_err(host->dev,
			"Platform data must supply bus speed\n");
		ret = -ENODEV;
		goto err_clk_ciu;
	}

	if (!IS_ERR(host->pdata->rstc)) {
		reset_control_assert(host->pdata->rstc);
		usleep_range(10, 50);
		reset_control_deassert(host->pdata->rstc);
	}

	if (drv_data && drv_data->init) {
		ret = drv_data->init(host);
		if (ret) {
			dev_err(host->dev,
				"implementation specific init failed\n");
			goto err_clk_ciu;
		}
	}

	setup_timer(&host->cmd11_timer,
		    dw_mci_cmd11_timer, (unsigned long)host);

	setup_timer(&host->cto_timer,
		    dw_mci_cto_timer, (unsigned long)host);

	setup_timer(&host->dto_timer,
		    dw_mci_dto_timer, (unsigned long)host);

	spin_lock_init(&host->lock);
	spin_lock_init(&host->irq_lock);
	INIT_LIST_HEAD(&host->queue);

	/*
	 * Get the host data width - this assumes that HCON has been set with
	 * the correct values.
	 */
	i = SDMMC_GET_HDATA_WIDTH(mci_readl(host, HCON));
	if (!i) {
		host->push_data = dw_mci_push_data16;
		host->pull_data = dw_mci_pull_data16;
		width = 16;
		host->data_shift = 1;
	} else if (i == 2) {
		host->push_data = dw_mci_push_data64;
		host->pull_data = dw_mci_pull_data64;
		width = 64;
		host->data_shift = 3;
	} else {
		/* Check for a reserved value, and warn if it is */
		WARN((i != 1),
		     "HCON reports a reserved host data width!\n"
		     "Defaulting to 32-bit access.\n");
		host->push_data = dw_mci_push_data32;
		host->pull_data = dw_mci_pull_data32;
		width = 32;
		host->data_shift = 2;
	}

	/* Reset all blocks */
	if (!dw_mci_ctrl_reset(host, SDMMC_CTRL_ALL_RESET_FLAGS)) {
		ret = -ENODEV;
		goto err_clk_ciu;
	}

	host->dma_ops = host->pdata->dma_ops;
	dw_mci_init_dma(host);

	/* Clear the interrupts for the host controller */
	mci_writel(host, RINTSTS, 0xFFFFFFFF);
	mci_writel(host, INTMASK, 0); /* disable all mmc interrupt first */

	/* Put in max timeout */
	mci_writel(host, TMOUT, 0xFFFFFFFF);

	/*
	 * FIFO threshold settings  RxMark  = fifo_size / 2 - 1,
	 *                          Tx Mark = fifo_size / 2 DMA Size = 8
	 */
	if (!host->pdata->fifo_depth) {
		/*
		 * Power-on value of RX_WMark is FIFO_DEPTH-1, but this may
		 * have been overwritten by the bootloader, just like we're
		 * about to do, so if you know the value for your hardware, you
		 * should put it in the platform data.
		 */
		fifo_size = mci_readl(host, FIFOTH);
		fifo_size = 1 + ((fifo_size >> 16) & 0xfff);
	} else {
		fifo_size = host->pdata->fifo_depth;
	}
	host->fifo_depth = fifo_size;
	host->fifoth_val =
		SDMMC_SET_FIFOTH(0x2, fifo_size / 2 - 1, fifo_size / 2);
	mci_writel(host, FIFOTH, host->fifoth_val);

	/* disable clock to CIU */
	mci_writel(host, CLKENA, 0);
	mci_writel(host, CLKSRC, 0);

	/*
	 * In 2.40a spec, Data offset is changed.
	 * Need to check the version-id and set data-offset for DATA register.
	 */
	host->verid = SDMMC_GET_VERID(mci_readl(host, VERID));
	dev_info(host->dev, "Version ID is %04x\n", host->verid);

	if (host->data_addr_override)
		host->fifo_reg = host->regs + host->data_addr_override;
	else if (host->verid < DW_MMC_240A)
		host->fifo_reg = host->regs + DATA_OFFSET;
	else
		host->fifo_reg = host->regs + DATA_240A_OFFSET;

	tasklet_init(&host->tasklet, dw_mci_tasklet_func, (unsigned long)host);
	ret = devm_request_irq(host->dev, host->irq, dw_mci_interrupt,
			       host->irq_flags, "dw-mci", host);
	if (ret)
		goto err_dmaunmap;

	/*
	 * Enable interrupts for command done, data over, data empty,
	 * receive ready and error such as transmit, receive timeout, crc error
	 */
	mci_writel(host, INTMASK, SDMMC_INT_CMD_DONE | SDMMC_INT_DATA_OVER |
		   SDMMC_INT_TXDR | SDMMC_INT_RXDR |
		   DW_MCI_ERROR_FLAGS);
	/* Enable mci interrupt */
	mci_writel(host, CTRL, SDMMC_CTRL_INT_ENABLE);

	dev_info(host->dev,
		 "DW MMC controller at irq %d,%d bit host data width,%u deep fifo\n",
		 host->irq, width, fifo_size);

	/* We need at least one slot to succeed */
	ret = dw_mci_init_slot(host);
	if (ret) {
		dev_dbg(host->dev, "slot %d init failed\n", i);
		goto err_dmaunmap;
	}

	/* Now that slots are all setup, we can enable card detect */
	dw_mci_enable_cd(host);

	return 0;

err_dmaunmap:
	if (host->use_dma && host->dma_ops->exit)
		host->dma_ops->exit(host);

	if (!IS_ERR(host->pdata->rstc))
		reset_control_assert(host->pdata->rstc);

err_clk_ciu:
	clk_disable_unprepare(host->ciu_clk);

err_clk_biu:
	clk_disable_unprepare(host->biu_clk);

	return ret;
}
EXPORT_SYMBOL(dw_mci_probe);

void dw_mci_remove(struct dw_mci *host)
{
	dev_dbg(host->dev, "remove slot\n");
	if (host->slot)
		dw_mci_cleanup_slot(host->slot);

	mci_writel(host, RINTSTS, 0xFFFFFFFF);
	mci_writel(host, INTMASK, 0); /* disable all mmc interrupt first */

	/* disable clock to CIU */
	mci_writel(host, CLKENA, 0);
	mci_writel(host, CLKSRC, 0);

	if (host->use_dma && host->dma_ops->exit)
		host->dma_ops->exit(host);

	if (!IS_ERR(host->pdata->rstc))
		reset_control_assert(host->pdata->rstc);

	clk_disable_unprepare(host->ciu_clk);
	clk_disable_unprepare(host->biu_clk);
}
EXPORT_SYMBOL(dw_mci_remove);



#ifdef CONFIG_PM
int dw_mci_runtime_suspend(struct device *dev)
{
	struct dw_mci *host = dev_get_drvdata(dev);

	if (host->use_dma && host->dma_ops->exit)
		host->dma_ops->exit(host);

	clk_disable_unprepare(host->ciu_clk);

	if (host->slot &&
	    (mmc_can_gpio_cd(host->slot->mmc) ||
	     !mmc_card_is_removable(host->slot->mmc)))
		clk_disable_unprepare(host->biu_clk);

	return 0;
}
EXPORT_SYMBOL(dw_mci_runtime_suspend);

int dw_mci_runtime_resume(struct device *dev)
{
	int ret = 0;
	struct dw_mci *host = dev_get_drvdata(dev);

	if (host->slot &&
	    (mmc_can_gpio_cd(host->slot->mmc) ||
	     !mmc_card_is_removable(host->slot->mmc))) {
		ret = clk_prepare_enable(host->biu_clk);
		if (ret)
			return ret;
	}

	ret = clk_prepare_enable(host->ciu_clk);
	if (ret)
		goto err;

	if (!dw_mci_ctrl_reset(host, SDMMC_CTRL_ALL_RESET_FLAGS)) {
		clk_disable_unprepare(host->ciu_clk);
		ret = -ENODEV;
		goto err;
	}

	if (host->use_dma && host->dma_ops->init)
		host->dma_ops->init(host);

	/*
	 * Restore the initial value at FIFOTH register
	 * And Invalidate the prev_blksz with zero
	 */
	 mci_writel(host, FIFOTH, host->fifoth_val);
	 host->prev_blksz = 0;

	/* Put in max timeout */
	mci_writel(host, TMOUT, 0xFFFFFFFF);

	mci_writel(host, RINTSTS, 0xFFFFFFFF);
	mci_writel(host, INTMASK, SDMMC_INT_CMD_DONE | SDMMC_INT_DATA_OVER |
		   SDMMC_INT_TXDR | SDMMC_INT_RXDR |
		   DW_MCI_ERROR_FLAGS);
	mci_writel(host, CTRL, SDMMC_CTRL_INT_ENABLE);


	if (host->slot->mmc->pm_flags & MMC_PM_KEEP_POWER)
		dw_mci_set_ios(host->slot->mmc, &host->slot->mmc->ios);

	/* Force setup bus to guarantee available clock output */
	dw_mci_setup_bus(host->slot, true);

	/* Now that slots are all setup, we can enable card detect */
	dw_mci_enable_cd(host);

	return 0;

err:
	if (host->slot &&
	    (mmc_can_gpio_cd(host->slot->mmc) ||
	     !mmc_card_is_removable(host->slot->mmc)))
		clk_disable_unprepare(host->biu_clk);

	return ret;
}
EXPORT_SYMBOL(dw_mci_runtime_resume);
#endif /* CONFIG_PM */

static int __init dw_mci_init(void)
{
	pr_info("Synopsys Designware Multimedia Card Interface Driver\n");
	return 0;
}

static void __exit dw_mci_exit(void)
{
}

module_init(dw_mci_init);
module_exit(dw_mci_exit);

MODULE_DESCRIPTION("DW Multimedia Card Interface driver");
MODULE_AUTHOR("NXP Semiconductor VietNam");
MODULE_AUTHOR("Imagination Technologies Ltd");
MODULE_LICENSE("GPL v2");<|MERGE_RESOLUTION|>--- conflicted
+++ resolved
@@ -2047,13 +2047,8 @@
 				 * delayed. Allowing the transfer to take place
 				 * avoids races and keeps things simple.
 				 */
-<<<<<<< HEAD
-				if ((err != -ETIMEDOUT) &&
-				    (cmd->opcode == MMC_SEND_TUNING_BLOCK)) {
-=======
 				if (err != -ETIMEDOUT &&
 				    host->dir_status == DW_MCI_RECV_STATUS) {
->>>>>>> 6d1f178f
 					state = STATE_SENDING_DATA;
 					continue;
 				}
