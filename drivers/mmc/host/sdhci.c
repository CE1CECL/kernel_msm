--- conflicted
+++ resolved
@@ -1831,7 +1831,6 @@
 		return MMC_SEND_TUNING_BLOCK;
 }
 
-<<<<<<< HEAD
 static int sdhci_crypto_cfg(struct sdhci_host *host, struct mmc_request *mrq,
 		u32 slot)
 {
@@ -1876,8 +1875,6 @@
 	return 0;
 }
 
-=======
->>>>>>> a1f19153
 static void sdhci_request(struct mmc_host *mmc, struct mmc_request *mrq)
 {
 	struct sdhci_host *host;
@@ -1944,7 +1941,6 @@
 					sdhci_get_tuning_cmd(host));
 		}
 
-<<<<<<< HEAD
 		if (host->is_crypto_en) {
 			spin_unlock_irqrestore(&host->lock, flags);
 			if (sdhci_crypto_cfg(host, mrq, 0))
@@ -1952,8 +1948,6 @@
 			spin_lock_irqsave(&host->lock, flags);
 		}
 
-=======
->>>>>>> a1f19153
 		if (mrq->sbc && !(host->flags & SDHCI_AUTO_CMD23))
 			sdhci_send_command(host, mrq->sbc);
 		else
@@ -1963,14 +1957,11 @@
 	mmiowb();
 	spin_unlock_irqrestore(&host->lock, flags);
 	return;
-<<<<<<< HEAD
 end_req:
 	mrq->cmd->error = -EIO;
 	if (mrq->data)
 		mrq->data->error = -EIO;
 	mmc_request_done(host->mmc, mrq);
-=======
->>>>>>> a1f19153
 }
 
 void sdhci_set_bus_width(struct sdhci_host *host, int width)
@@ -3145,7 +3136,6 @@
 			host->cmd->error = -EILSEQ;
 			host->mmc->err_stats[MMC_ERR_CMD_CRC]++;
 		}
-<<<<<<< HEAD
 
 		if (intmask & SDHCI_INT_AUTO_CMD_ERR) {
 			auto_cmd_status = host->auto_cmd_err_sts;
@@ -3163,25 +3153,6 @@
 				host->cmd->error = -EILSEQ;
 		}
 
-=======
-
-		if (intmask & SDHCI_INT_AUTO_CMD_ERR) {
-			auto_cmd_status = host->auto_cmd_err_sts;
-			host->mmc->err_stats[MMC_ERR_AUTO_CMD]++;
-			pr_err_ratelimited("%s: %s: AUTO CMD err sts 0x%08x\n",
-				mmc_hostname(host->mmc), __func__,
-					auto_cmd_status);
-			if (auto_cmd_status & (SDHCI_AUTO_CMD12_NOT_EXEC |
-					       SDHCI_AUTO_CMD_INDEX |
-					       SDHCI_AUTO_CMD_END_BIT))
-				host->cmd->error = -EIO;
-			else if (auto_cmd_status & SDHCI_AUTO_CMD_TIMEOUT)
-				host->cmd->error = -ETIMEDOUT;
-			else if (auto_cmd_status & SDHCI_AUTO_CMD_CRC)
-				host->cmd->error = -EILSEQ;
-		}
-
->>>>>>> a1f19153
 		/* Treat data command CRC error the same as data CRC error
 		 *
 		 * Even in case of cmd INDEX OR ENDBIT error we
@@ -3260,16 +3231,6 @@
 		 * above in sdhci_cmd_irq().
 		 */
 		if (data_cmd && (data_cmd->flags & MMC_RSP_BUSY)) {
-<<<<<<< HEAD
-			if (intmask & SDHCI_INT_DATA_TIMEOUT) {
-				host->data_cmd = NULL;
-				data_cmd->error = -ETIMEDOUT;
-				host->mmc->err_stats[MMC_ERR_CMD_TIMEOUT]++;
-				sdhci_finish_mrq(host, data_cmd->mrq);
-				return;
-			}
-=======
->>>>>>> a1f19153
 			if (intmask & SDHCI_INT_DATA_END) {
 				host->data_cmd = NULL;
 				/*
@@ -4097,7 +4058,6 @@
 			SDHCI_INT_RESPONSE, SDHCI_INT_ENABLE);
 	sdhci_writel(host, SDHCI_INT_RESPONSE, SDHCI_INT_STATUS);
 }
-<<<<<<< HEAD
 static int sdhci_cmdq_crypto_cfg(struct mmc_host *mmc,
 		struct mmc_request *mrq, u32 slot, u64 *ice_ctx)
 {
@@ -4151,8 +4111,6 @@
 	if (host->ops->crypto_cfg_reset)
 		host->ops->crypto_cfg_reset(host, slot);
 }
-=======
->>>>>>> a1f19153
 #else
 static void sdhci_cmdq_set_transfer_params(struct mmc_host *mmc)
 {
@@ -4198,7 +4156,6 @@
 {
 
 }
-<<<<<<< HEAD
 
 static int sdhci_cmdq_crypto_cfg(struct mmc_host *mmc,
 		struct mmc_request *mrq, u32 slot, u64 *ice_ctx)
@@ -4216,8 +4173,6 @@
 {
 
 }
-=======
->>>>>>> a1f19153
 #endif
 
 static const struct cmdq_host_ops sdhci_cmdq_ops = {
@@ -4229,12 +4184,9 @@
 	.enhanced_strobe_mask = sdhci_enhanced_strobe_mask,
 	.post_cqe_halt = sdhci_cmdq_post_cqe_halt,
 	.set_transfer_params = sdhci_cmdq_set_transfer_params,
-<<<<<<< HEAD
 	.crypto_cfg	= sdhci_cmdq_crypto_cfg,
 	.crypto_cfg_end	= sdhci_cmdq_crypto_cfg_end,
 	.crypto_cfg_reset	= sdhci_cmdq_crypto_cfg_reset,
-=======
->>>>>>> a1f19153
 };
 
 #ifdef CONFIG_ARCH_DMA_ADDR_T_64BIT
@@ -4769,21 +4721,12 @@
 	max_current_caps = sdhci_readl(host, SDHCI_MAX_CURRENT);
 	if (!max_current_caps) {
 		u32 curr = 0;
-<<<<<<< HEAD
 
 		if (!IS_ERR(mmc->supply.vmmc))
 			curr = regulator_get_current_limit(mmc->supply.vmmc);
 		else if (host->ops->get_current_limit)
 			curr = host->ops->get_current_limit(host);
 
-=======
-
-		if (!IS_ERR(mmc->supply.vmmc))
-			curr = regulator_get_current_limit(mmc->supply.vmmc);
-		else if (host->ops->get_current_limit)
-			curr = host->ops->get_current_limit(host);
-
->>>>>>> a1f19153
 		if (curr > 0) {
 			/* convert to SDHCI_MAX_CURRENT format */
 			curr = curr/1000;  /* convert to mA */
