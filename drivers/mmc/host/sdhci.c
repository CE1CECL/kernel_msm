--- conflicted
+++ resolved
@@ -1144,10 +1144,8 @@
 	host->data = NULL;
 	host->data_cmd = NULL;
 
-<<<<<<< HEAD
 	MMC_TRACE(host->mmc, "%s: 0x24=0x%08x\n", __func__,
 		sdhci_readl(host, SDHCI_PRESENT_STATE));
-=======
 	/*
 	 * The controller needs a reset of internal state machines upon error
 	 * conditions.
@@ -1158,7 +1156,6 @@
 		sdhci_do_reset(host, SDHCI_RESET_DATA);
 	}
 
->>>>>>> df08e347
 	if ((host->flags & (SDHCI_REQ_USE_DMA | SDHCI_USE_ADMA)) ==
 	    (SDHCI_REQ_USE_DMA | SDHCI_USE_ADMA))
 		sdhci_adma_table_post(host, data);
@@ -3037,23 +3034,11 @@
 				host->cmd->error = -EILSEQ;
 		}
 
-<<<<<<< HEAD
+		/* Treat data command CRC error the same as data CRC error */
 		/*
-		 * If this command initiates a data phase and a response
-		 * CRC error is signalled, the card can start transferring
-		 * data - the card may have received the command without
-		 * error.  We must not terminate the mmc_request early.
-		 *
-		 * If the card did not receive the command or returned an
-		 * error which prevented it sending data, the data phase
-		 * will time out.
-		 *
 		 * Even in case of cmd INDEX OR ENDBIT error we
 		 * handle it the same way.
 		 */
-=======
-		/* Treat data command CRC error the same as data CRC error */
->>>>>>> df08e347
 		if (host->cmd->data &&
 		    (((intmask & (SDHCI_INT_CRC | SDHCI_INT_TIMEOUT)) ==
 		     SDHCI_INT_CRC) || (host->cmd->error == -EILSEQ))) {
@@ -3437,17 +3422,12 @@
 			result = IRQ_WAKE_THREAD;
 		}
 
-<<<<<<< HEAD
 		if (intmask & SDHCI_INT_CMD_MASK) {
 			if ((host->quirks2 & SDHCI_QUIRK2_SLOW_INT_CLR) &&
 				(host->clock <= 400000))
 				udelay(40);
-			sdhci_cmd_irq(host, intmask & SDHCI_INT_CMD_MASK);
-		}
-=======
-		if (intmask & SDHCI_INT_CMD_MASK)
 			sdhci_cmd_irq(host, intmask & SDHCI_INT_CMD_MASK, &intmask);
->>>>>>> df08e347
+		}
 
 		if (intmask & SDHCI_INT_DATA_MASK) {
 			if ((host->quirks2 & SDHCI_QUIRK2_SLOW_INT_CLR) &&
